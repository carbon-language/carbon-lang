--- conflicted
+++ resolved
@@ -79,23 +79,13 @@
     Remember that we’re a world-wide community, so you might not be
     communicating in someone else’s primary language.
 
-<<<<<<< HEAD
--   **Be respectful.** Not all of us will agree all the time, but disagreement
-    is no excuse for poor behavior and poor manners. We might all experience
-    some frustration now and then, but we cannot allow that frustration to turn
-    into a personal attack. It’s important to remember that a community where
-    people feel threatened is not a productive one. Members of our community
-    should be respectful when dealing with other members as well as with people
-    outside the Carbon community.
-=======
 -   **Be kind.** Not all of us will agree all the time, but disagreement is no
     excuse for poor behavior and hurtful words. We might all experience some
     frustration now and then, but we cannot allow that frustration to turn into
     a personal attack. It’s important to remember that a community where people
-    feel uncomfortable or threatened is not a productive one. Members of our
-    community should be kind when dealing with other members as well as with
-    people outside the Carbon community.
->>>>>>> c5bca42e
+    feel threatened is not a productive one. Members of our community should be
+    kind when dealing with other members as well as with people outside the
+    Carbon community.
 
 -   **Be careful in the words that you choose and be kind to others.** Do not
     insult or put down other participants. Harassment and other exclusionary
