// Part of the Carbon Language project, under the Apache License v2.0 with LLVM
// Exceptions. See /LICENSE for license information.
// SPDX-License-Identifier: Apache-2.0 WITH LLVM-exception

#include "toolchain/sem_ir/inst_namer.h"

#include "common/ostream.h"
#include "toolchain/base/kind_switch.h"
#include "toolchain/base/value_store.h"
#include "toolchain/lex/tokenized_buffer.h"
#include "toolchain/parse/tree.h"
#include "toolchain/sem_ir/builtin_function_kind.h"
#include "toolchain/sem_ir/function.h"
#include "toolchain/sem_ir/ids.h"
#include "toolchain/sem_ir/inst_kind.h"
#include "toolchain/sem_ir/typed_insts.h"

namespace Carbon::SemIR {

InstNamer::InstNamer(const Lex::TokenizedBuffer& tokenized_buffer,
                     const Parse::Tree& parse_tree, const File& sem_ir)
    : tokenized_buffer_(tokenized_buffer),
      parse_tree_(parse_tree),
      sem_ir_(sem_ir) {
  insts_.resize(sem_ir.insts().size(), {ScopeId::None, Namespace::Name()});
  labels_.resize(sem_ir.inst_blocks().size());
  scopes_.resize(static_cast<size_t>(GetScopeFor(NumberOfScopesTag())));
  generic_scopes_.resize(sem_ir.generics().size(), ScopeId::None);

  // Build the constants scope.
  CollectNamesInBlock(ScopeId::Constants, sem_ir.constants().array_ref());

  // Build the ImportRef scope.
  CollectNamesInBlock(ScopeId::ImportRefs,
                      sem_ir.inst_blocks().Get(SemIR::InstBlockId::ImportRefs));

  // Build the file scope.
  CollectNamesInBlock(ScopeId::File, sem_ir.top_inst_block_id());

  // Build each function scope.
  for (auto [i, fn] : llvm::enumerate(sem_ir.functions().array_ref())) {
    FunctionId fn_id(i);
    auto fn_scope = GetScopeFor(fn_id);
    // TODO: Provide a location for the function for use as a
    // disambiguator.
    auto fn_loc = Parse::NodeId::Invalid;
    GetScopeInfo(fn_scope).name = globals_.AllocateName(
        *this, fn_loc, sem_ir.names().GetIRBaseName(fn.name_id).str());
    CollectNamesInBlock(fn_scope, fn.implicit_param_patterns_id);
    CollectNamesInBlock(fn_scope, fn.param_patterns_id);
    if (fn.return_storage_id.is_valid()) {
      insts_[fn.return_storage_id.index] = {
          fn_scope,
          GetScopeInfo(fn_scope).insts.AllocateName(
              *this, sem_ir.insts().GetLocId(fn.return_storage_id), "return")};
    }
    if (!fn.body_block_ids.empty()) {
      AddBlockLabel(fn_scope, fn.body_block_ids.front(), "entry", fn_loc);
    }
    for (auto block_id : fn.body_block_ids) {
      CollectNamesInBlock(fn_scope, block_id);
    }
    for (auto block_id : fn.body_block_ids) {
      AddBlockLabel(fn_scope, block_id);
    }
    CollectNamesInGeneric(fn_scope, fn.generic_id);
  }

  // Build each class scope.
  for (auto [i, class_info] : llvm::enumerate(sem_ir.classes().array_ref())) {
    ClassId class_id(i);
    auto class_scope = GetScopeFor(class_id);
    // TODO: Provide a location for the class for use as a disambiguator.
    auto class_loc = Parse::NodeId::Invalid;
    GetScopeInfo(class_scope).name = globals_.AllocateName(
        *this, class_loc,
        sem_ir.names().GetIRBaseName(class_info.name_id).str());
    AddBlockLabel(class_scope, class_info.body_block_id, "class", class_loc);
    CollectNamesInBlock(class_scope, class_info.body_block_id);
    CollectNamesInGeneric(class_scope, class_info.generic_id);
  }

  // Build each interface scope.
  for (auto [i, interface_info] :
       llvm::enumerate(sem_ir.interfaces().array_ref())) {
    InterfaceId interface_id(i);
    auto interface_scope = GetScopeFor(interface_id);
    // TODO: Provide a location for the interface for use as a disambiguator.
    auto interface_loc = Parse::NodeId::Invalid;
    GetScopeInfo(interface_scope).name = globals_.AllocateName(
        *this, interface_loc,
        sem_ir.names().GetIRBaseName(interface_info.name_id).str());
    AddBlockLabel(interface_scope, interface_info.body_block_id, "interface",
                  interface_loc);
    CollectNamesInBlock(interface_scope, interface_info.body_block_id);
    CollectNamesInGeneric(interface_scope, interface_info.generic_id);
  }

  // Build each impl scope.
  for (auto [i, impl_info] : llvm::enumerate(sem_ir.impls().array_ref())) {
    ImplId impl_id(i);
    auto impl_scope = GetScopeFor(impl_id);
    // TODO: Provide a location for the impl for use as a disambiguator.
    auto impl_loc = Parse::NodeId::Invalid;
    // TODO: Invent a name based on the self and constraint types.
    GetScopeInfo(impl_scope).name =
        globals_.AllocateName(*this, impl_loc, "impl");
    AddBlockLabel(impl_scope, impl_info.body_block_id, "impl", impl_loc);
    CollectNamesInBlock(impl_scope, impl_info.body_block_id);
    // TODO: Collect names from the generic once we support generic impls.
  }
}

auto InstNamer::GetScopeName(ScopeId scope) const -> std::string {
  switch (scope) {
    case ScopeId::None:
      return "<invalid scope>";

    // These are treated as SemIR keywords.
    case ScopeId::File:
      return "file";
    case ScopeId::ImportRefs:
      return "imports";
    case ScopeId::Constants:
      return "constants";

    // For everything else, use an @ prefix.
    default:
      return ("@" + GetScopeInfo(scope).name.str()).str();
  }
}

auto InstNamer::GetUnscopedNameFor(InstId inst_id) const -> llvm::StringRef {
  if (!inst_id.is_valid()) {
    return "";
  }
  const auto& inst_name = insts_[inst_id.index].second;
  return inst_name ? inst_name.str() : "";
}

auto InstNamer::GetNameFor(ScopeId scope_id, InstId inst_id) const
    -> std::string {
  if (!inst_id.is_valid()) {
    return "invalid";
  }

  // Check for a builtin.
  if (inst_id.is_builtin()) {
    return inst_id.builtin_inst_kind().label().str();
  }

  if (inst_id == InstId::PackageNamespace) {
    return "package";
  }

  const auto& [inst_scope, inst_name] = insts_[inst_id.index];
  if (!inst_name) {
    // This should not happen in valid IR.
    std::string str;
    llvm::raw_string_ostream str_stream(str);
    str_stream << "<unexpected>." << inst_id;
    auto loc_id = sem_ir_.insts().GetLocId(inst_id);
    // TODO: Consider handling inst_id cases.
    if (loc_id.is_node_id()) {
      auto token = parse_tree_.node_token(loc_id.node_id());
      str_stream << ".loc" << tokenized_buffer_.GetLineNumber(token) << "_"
                 << tokenized_buffer_.GetColumnNumber(token);
    }
    return str;
  }
  if (inst_scope == scope_id) {
    return ("%" + inst_name.str()).str();
  }
  return (GetScopeName(inst_scope) + ".%" + inst_name.str()).str();
}

auto InstNamer::GetUnscopedLabelFor(InstBlockId block_id) const
    -> llvm::StringRef {
  if (!block_id.is_valid()) {
    return "";
  }
  const auto& label_name = labels_[block_id.index].second;
  return label_name ? label_name.str() : "";
}

// Returns the IR name to use for a label, when referenced from a given scope.
auto InstNamer::GetLabelFor(ScopeId scope_id, InstBlockId block_id) const
    -> std::string {
  if (!block_id.is_valid()) {
    return "!invalid";
  }

  const auto& [label_scope, label_name] = labels_[block_id.index];
  if (!label_name) {
    // This should not happen in valid IR.
    std::string str;
    llvm::raw_string_ostream(str)
        << "<unexpected instblockref " << block_id << ">";
    return str;
  }
  if (label_scope == scope_id) {
    return ("!" + label_name.str()).str();
  }
  return (GetScopeName(label_scope) + ".!" + label_name.str()).str();
}

auto InstNamer::Namespace::Name::str() const -> llvm::StringRef {
  llvm::StringMapEntry<NameResult>* value = value_;
  CARBON_CHECK(value, "cannot print a null name");
  while (value->second.ambiguous && value->second.fallback) {
    value = value->second.fallback.value_;
  }
  return value->first();
}

auto InstNamer::Namespace::AllocateName(const InstNamer& inst_namer,
                                        SemIR::LocId loc_id, std::string name)
    -> Name {
  // The best (shortest) name for this instruction so far, and the current
  // name for it.
  Name best;
  Name current;

  // Add `name` as a name for this entity.
  auto add_name = [&](bool mark_ambiguous = true) {
    auto [it, added] = allocated.insert({name, NameResult()});
    Name new_name = Name(it);

    if (!added) {
      if (mark_ambiguous) {
        // This name was allocated for a different instruction. Mark it as
        // ambiguous and keep looking for a name for this instruction.
        new_name.SetAmbiguous();
      }
    } else {
      if (!best) {
        best = new_name;
      } else {
        CARBON_CHECK(current);
        current.SetFallback(new_name);
      }
      current = new_name;
    }
    return added;
  };

  // Use the given name if it's available.
  if (!name.empty()) {
    add_name();
  }

  // Append location information to try to disambiguate.
  // TODO: Consider handling inst_id cases.
  if (loc_id.is_node_id()) {
    auto token = inst_namer.parse_tree_.node_token(loc_id.node_id());
    llvm::raw_string_ostream(name)
        << ".loc" << inst_namer.tokenized_buffer_.GetLineNumber(token);
    add_name();

    llvm::raw_string_ostream(name)
        << "_" << inst_namer.tokenized_buffer_.GetColumnNumber(token);
    add_name();
  }

  // Append numbers until we find an available name.
  name += ".";
  auto name_size_without_counter = name.size();
  for (int counter = 1;; ++counter) {
    name.resize(name_size_without_counter);
    llvm::raw_string_ostream(name) << counter;
    if (add_name(/*mark_ambiguous=*/false)) {
      return best;
    }
  }
}

auto InstNamer::AddBlockLabel(ScopeId scope_id, InstBlockId block_id,
                              std::string name, SemIR::LocId loc_id) -> void {
  if (!block_id.is_valid() || labels_[block_id.index].second) {
    return;
  }

  if (!loc_id.is_valid()) {
    if (const auto& block = sem_ir_.inst_blocks().Get(block_id);
        !block.empty()) {
      loc_id = sem_ir_.insts().GetLocId(block.front());
    }
  }

  labels_[block_id.index] = {
      scope_id, GetScopeInfo(scope_id).labels.AllocateName(*this, loc_id,
                                                           std::move(name))};
}

// Finds and adds a suitable block label for the given SemIR instruction that
// represents some kind of branch.
auto InstNamer::AddBlockLabel(ScopeId scope_id, SemIR::LocId loc_id,
                              AnyBranch branch) -> void {
  llvm::StringRef name;
  switch (parse_tree_.node_kind(loc_id.node_id())) {
    case Parse::NodeKind::IfExprIf:
      switch (branch.kind) {
        case BranchIf::Kind:
          name = "if.expr.then";
          break;
        case Branch::Kind:
          name = "if.expr.else";
          break;
        case BranchWithArg::Kind:
          name = "if.expr.result";
          break;
        default:
          break;
      }
      break;

    case Parse::NodeKind::IfCondition:
      switch (branch.kind) {
        case BranchIf::Kind:
          name = "if.then";
          break;
        case Branch::Kind:
          name = "if.else";
          break;
        default:
          break;
      }
      break;

    case Parse::NodeKind::IfStatement:
      name = "if.done";
      break;

    case Parse::NodeKind::ShortCircuitOperandAnd:
      name = branch.kind == BranchIf::Kind ? "and.rhs" : "and.result";
      break;
    case Parse::NodeKind::ShortCircuitOperandOr:
      name = branch.kind == BranchIf::Kind ? "or.rhs" : "or.result";
      break;

    case Parse::NodeKind::WhileConditionStart:
      name = "while.cond";
      break;

    case Parse::NodeKind::WhileCondition:
      switch (branch.kind) {
        case BranchIf::Kind:
          name = "while.body";
          break;
        case Branch::Kind:
          name = "while.done";
          break;
        default:
          break;
      }
      break;

    default:
      break;
  }

  AddBlockLabel(scope_id, branch.target_id, name.str(), loc_id);
}

auto InstNamer::CollectNamesInBlock(ScopeId scope_id, InstBlockId block_id)
    -> void {
  if (block_id.is_valid()) {
    CollectNamesInBlock(scope_id, sem_ir_.inst_blocks().Get(block_id));
  }
}

auto InstNamer::CollectNamesInBlock(ScopeId scope_id,
                                    llvm::ArrayRef<InstId> block) -> void {
  Scope& scope = GetScopeInfo(scope_id);

  // Use bound names where available. Otherwise, assign a backup name.
  for (auto inst_id : block) {
    if (!inst_id.is_valid()) {
      continue;
    }

    auto untyped_inst = sem_ir_.insts().Get(inst_id);
    auto add_inst_name = [&](std::string name) {
      ScopeId old_scope_id = insts_[inst_id.index].first;
      if (old_scope_id == ScopeId::None) {
        insts_[inst_id.index] = {
            scope_id, scope.insts.AllocateName(
                          *this, sem_ir_.insts().GetLocId(inst_id), name)};
      } else {
<<<<<<< HEAD
        CARBON_CHECK(old_scope_id == scope_id)
            << "Attempting to name inst in multiple scopes";
=======
        CARBON_CHECK(old_scope_id == scope_id,
                     "Attempting to name inst in multiple scopes");
>>>>>>> 7396aede
      }
    };
    auto add_inst_name_id = [&](NameId name_id, llvm::StringRef suffix = "") {
      add_inst_name(
          (sem_ir_.names().GetIRBaseName(name_id).str() + suffix).str());
    };

    if (auto branch = untyped_inst.TryAs<AnyBranch>()) {
      AddBlockLabel(scope_id, sem_ir_.insts().GetLocId(inst_id), *branch);
    }

    CARBON_KIND_SWITCH(untyped_inst) {
      case CARBON_KIND(AddrParam inst): {
        // TODO: We need to assign names to parameters that appear in
        // function declarations, which may be nested within a pattern. For
        // now, just look through `addr`, but we should find a better way to
        // visit parameters.
        CollectNamesInBlock(scope_id, inst.inner_id);
        break;
      }
      case CARBON_KIND(AssociatedConstantDecl inst): {
        add_inst_name_id(inst.name_id);
        continue;
      }
      case BindAlias::Kind:
      case BindName::Kind:
      case BindSymbolicName::Kind:
      case ExportDecl::Kind: {
        auto inst = untyped_inst.As<AnyBindNameOrExportDecl>();
        add_inst_name_id(
            sem_ir_.entity_names().Get(inst.entity_name_id).name_id);
        continue;
      }
      case BindingPattern::Kind:
      case SymbolicBindingPattern::Kind: {
        auto inst = untyped_inst.As<AnyBindingPattern>();
        add_inst_name_id(
            sem_ir_.entity_names().Get(inst.entity_name_id).name_id, ".patt");
        continue;
      }
      case CARBON_KIND(Call inst): {
        auto callee_function =
            SemIR::GetCalleeFunction(sem_ir_, inst.callee_id);
        if (!callee_function.function_id.is_valid()) {
          break;
        }
        const auto& function =
            sem_ir_.functions().Get(callee_function.function_id);
        // Name the call's result based on the callee.
        if (function.builtin_function_kind !=
            SemIR::BuiltinFunctionKind::None) {
          // For a builtin, use the builtin name. Otherwise, we'd typically pick
          // the name `Op` below, which is probably not very useful.
          add_inst_name(function.builtin_function_kind.name().str());
          continue;
        }

        add_inst_name_id(function.name_id, ".call");
        continue;
      }
      case CARBON_KIND(ClassDecl inst): {
        const auto& class_info = sem_ir_.classes().Get(inst.class_id);
        add_inst_name_id(class_info.name_id, ".decl");
<<<<<<< HEAD
        auto class_scope = GetScopeFor(inst.class_id);
        CollectNamesInBlock(class_scope, class_info.pattern_block_id);
        CollectNamesInBlock(class_scope, inst.decl_block_id);
=======
        auto class_scope_id = GetScopeFor(inst.class_id);
        CollectNamesInBlock(class_scope_id, class_info.pattern_block_id);
        CollectNamesInBlock(class_scope_id, inst.decl_block_id);
>>>>>>> 7396aede
        continue;
      }
      case CARBON_KIND(ClassType inst): {
        add_inst_name_id(sem_ir_.classes().Get(inst.class_id).name_id);
        continue;
      }
      case CARBON_KIND(FunctionDecl inst): {
        const auto& function_info = sem_ir_.functions().Get(inst.function_id);
        add_inst_name_id(function_info.name_id, ".decl");
<<<<<<< HEAD
        auto fn_scope = GetScopeFor(inst.function_id);
        CollectNamesInBlock(fn_scope, function_info.pattern_block_id);
        CollectNamesInBlock(fn_scope, inst.decl_block_id);
=======
        auto function_scope_id = GetScopeFor(inst.function_id);
        CollectNamesInBlock(function_scope_id, function_info.pattern_block_id);
        CollectNamesInBlock(function_scope_id, inst.decl_block_id);
>>>>>>> 7396aede
        continue;
      }
      case CARBON_KIND(FunctionType inst): {
        add_inst_name_id(sem_ir_.functions().Get(inst.function_id).name_id,
                         ".type");
        continue;
      }
      case CARBON_KIND(GenericClassType inst): {
        add_inst_name_id(sem_ir_.classes().Get(inst.class_id).name_id, ".type");
        continue;
      }
      case CARBON_KIND(GenericInterfaceType inst): {
        add_inst_name_id(sem_ir_.interfaces().Get(inst.interface_id).name_id,
                         ".type");
        continue;
      }
      case CARBON_KIND(ImplDecl inst): {
<<<<<<< HEAD
        auto impl_scope = GetScopeFor(inst.impl_id);
        CollectNamesInBlock(impl_scope,
                            sem_ir_.impls().Get(inst.impl_id).pattern_block_id);
        CollectNamesInBlock(impl_scope, inst.decl_block_id);
=======
        auto impl_scope_id = GetScopeFor(inst.impl_id);
        CollectNamesInBlock(impl_scope_id,
                            sem_ir_.impls().Get(inst.impl_id).pattern_block_id);
        CollectNamesInBlock(impl_scope_id, inst.decl_block_id);
>>>>>>> 7396aede
        break;
      }
      case CARBON_KIND(ImportDecl inst): {
        if (inst.package_id.is_valid()) {
          add_inst_name_id(inst.package_id, ".import");
        } else {
          add_inst_name("default.import");
        }
        break;
      }
      case ImportRefUnloaded::Kind:
      case ImportRefLoaded::Kind: {
        add_inst_name("import_ref");
        // When building import refs, we frequently add instructions without
        // a block. Constants that refer to them need to be separately
        // named.
        auto const_id = sem_ir_.constant_values().Get(inst_id);
        if (const_id.is_valid() && const_id.is_template()) {
          auto const_inst_id = sem_ir_.constant_values().GetInstId(const_id);
          if (!insts_[const_inst_id.index].second) {
            CollectNamesInBlock(ScopeId::ImportRefs, const_inst_id);
          }
        }
        continue;
      }
      case CARBON_KIND(InterfaceDecl inst): {
        const auto& interface_info =
            sem_ir_.interfaces().Get(inst.interface_id);
        add_inst_name_id(interface_info.name_id, ".decl");
<<<<<<< HEAD
        auto interface_scope = GetScopeFor(inst.interface_id);
        CollectNamesInBlock(interface_scope, interface_info.pattern_block_id);
        CollectNamesInBlock(interface_scope, inst.decl_block_id);
=======
        auto interface_scope_id = GetScopeFor(inst.interface_id);
        CollectNamesInBlock(interface_scope_id,
                            interface_info.pattern_block_id);
        CollectNamesInBlock(interface_scope_id, inst.decl_block_id);
>>>>>>> 7396aede
        continue;
      }
      case CARBON_KIND(NameRef inst): {
        add_inst_name_id(inst.name_id, ".ref");
        continue;
      }
      // The namespace is specified here due to the name conflict.
      case CARBON_KIND(SemIR::Namespace inst): {
        add_inst_name_id(sem_ir_.name_scopes().Get(inst.name_scope_id).name_id);
        continue;
      }
<<<<<<< HEAD
      case InstKind::Param: {
        // FIXME bring back the name
        add_inst_name("param");
=======
      case CARBON_KIND(Param inst): {
        add_inst_name_id(inst.name_id, ".param");
>>>>>>> 7396aede
        continue;
      }
      case CARBON_KIND(SpliceBlock inst): {
        CollectNamesInBlock(scope_id, inst.block_id);
        break;
      }
      case CARBON_KIND(StructValue inst): {
        if (auto fn_ty = sem_ir_.types().TryGetAs<FunctionType>(inst.type_id)) {
          add_inst_name_id(sem_ir_.functions().Get(fn_ty->function_id).name_id);
        } else if (auto generic_class_ty =
                       sem_ir_.types().TryGetAs<GenericClassType>(
                           inst.type_id)) {
          add_inst_name_id(
              sem_ir_.classes().Get(generic_class_ty->class_id).name_id);
        } else if (auto generic_interface_ty =
                       sem_ir_.types().TryGetAs<GenericInterfaceType>(
                           inst.type_id)) {
          add_inst_name_id(sem_ir_.interfaces()
                               .Get(generic_interface_ty->interface_id)
                               .name_id);
        } else {
          add_inst_name("struct");
        }
        continue;
      }
      case CARBON_KIND(TupleValue inst): {
        if (sem_ir_.types().Is<ArrayType>(inst.type_id)) {
          add_inst_name("array");
        } else {
          add_inst_name("tuple");
        }
        continue;
      }
      case CARBON_KIND(VarStorage inst): {
        add_inst_name_id(inst.name_id, ".var");
        continue;
      }
      default: {
        break;
      }
    }

    // Sequentially number all remaining values.
    if (untyped_inst.kind().value_kind() != InstValueKind::None) {
      add_inst_name("");
    }
  }
}

auto InstNamer::CollectNamesInGeneric(ScopeId scope_id, GenericId generic_id)
    -> void {
  if (!generic_id.is_valid()) {
    return;
  }
  generic_scopes_[generic_id.index] = scope_id;
  const auto& generic = sem_ir_.generics().Get(generic_id);
  CollectNamesInBlock(scope_id, generic.decl_block_id);
  CollectNamesInBlock(scope_id, generic.definition_block_id);
}

}  // namespace Carbon::SemIR<|MERGE_RESOLUTION|>--- conflicted
+++ resolved
@@ -387,13 +387,8 @@
             scope_id, scope.insts.AllocateName(
                           *this, sem_ir_.insts().GetLocId(inst_id), name)};
       } else {
-<<<<<<< HEAD
-        CARBON_CHECK(old_scope_id == scope_id)
-            << "Attempting to name inst in multiple scopes";
-=======
         CARBON_CHECK(old_scope_id == scope_id,
                      "Attempting to name inst in multiple scopes");
->>>>>>> 7396aede
       }
     };
     auto add_inst_name_id = [&](NameId name_id, llvm::StringRef suffix = "") {
@@ -457,15 +452,9 @@
       case CARBON_KIND(ClassDecl inst): {
         const auto& class_info = sem_ir_.classes().Get(inst.class_id);
         add_inst_name_id(class_info.name_id, ".decl");
-<<<<<<< HEAD
-        auto class_scope = GetScopeFor(inst.class_id);
-        CollectNamesInBlock(class_scope, class_info.pattern_block_id);
-        CollectNamesInBlock(class_scope, inst.decl_block_id);
-=======
         auto class_scope_id = GetScopeFor(inst.class_id);
         CollectNamesInBlock(class_scope_id, class_info.pattern_block_id);
         CollectNamesInBlock(class_scope_id, inst.decl_block_id);
->>>>>>> 7396aede
         continue;
       }
       case CARBON_KIND(ClassType inst): {
@@ -475,15 +464,9 @@
       case CARBON_KIND(FunctionDecl inst): {
         const auto& function_info = sem_ir_.functions().Get(inst.function_id);
         add_inst_name_id(function_info.name_id, ".decl");
-<<<<<<< HEAD
-        auto fn_scope = GetScopeFor(inst.function_id);
-        CollectNamesInBlock(fn_scope, function_info.pattern_block_id);
-        CollectNamesInBlock(fn_scope, inst.decl_block_id);
-=======
         auto function_scope_id = GetScopeFor(inst.function_id);
         CollectNamesInBlock(function_scope_id, function_info.pattern_block_id);
         CollectNamesInBlock(function_scope_id, inst.decl_block_id);
->>>>>>> 7396aede
         continue;
       }
       case CARBON_KIND(FunctionType inst): {
@@ -501,17 +484,10 @@
         continue;
       }
       case CARBON_KIND(ImplDecl inst): {
-<<<<<<< HEAD
-        auto impl_scope = GetScopeFor(inst.impl_id);
-        CollectNamesInBlock(impl_scope,
-                            sem_ir_.impls().Get(inst.impl_id).pattern_block_id);
-        CollectNamesInBlock(impl_scope, inst.decl_block_id);
-=======
         auto impl_scope_id = GetScopeFor(inst.impl_id);
         CollectNamesInBlock(impl_scope_id,
                             sem_ir_.impls().Get(inst.impl_id).pattern_block_id);
         CollectNamesInBlock(impl_scope_id, inst.decl_block_id);
->>>>>>> 7396aede
         break;
       }
       case CARBON_KIND(ImportDecl inst): {
@@ -541,16 +517,10 @@
         const auto& interface_info =
             sem_ir_.interfaces().Get(inst.interface_id);
         add_inst_name_id(interface_info.name_id, ".decl");
-<<<<<<< HEAD
-        auto interface_scope = GetScopeFor(inst.interface_id);
-        CollectNamesInBlock(interface_scope, interface_info.pattern_block_id);
-        CollectNamesInBlock(interface_scope, inst.decl_block_id);
-=======
         auto interface_scope_id = GetScopeFor(inst.interface_id);
         CollectNamesInBlock(interface_scope_id,
                             interface_info.pattern_block_id);
         CollectNamesInBlock(interface_scope_id, inst.decl_block_id);
->>>>>>> 7396aede
         continue;
       }
       case CARBON_KIND(NameRef inst): {
@@ -562,16 +532,12 @@
         add_inst_name_id(sem_ir_.name_scopes().Get(inst.name_scope_id).name_id);
         continue;
       }
-<<<<<<< HEAD
       case InstKind::Param: {
         // FIXME bring back the name
         add_inst_name("param");
-=======
-      case CARBON_KIND(Param inst): {
-        add_inst_name_id(inst.name_id, ".param");
->>>>>>> 7396aede
-        continue;
-      }
+        continue;
+      }
+      // FIXME name ParamPattern using GetNameFromParamPattern
       case CARBON_KIND(SpliceBlock inst): {
         CollectNamesInBlock(scope_id, inst.block_id);
         break;
