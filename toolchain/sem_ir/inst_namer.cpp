// Part of the Carbon Language project, under the Apache License v2.0 with LLVM
// Exceptions. See /LICENSE for license information.
// SPDX-License-Identifier: Apache-2.0 WITH LLVM-exception

#include "toolchain/sem_ir/inst_namer.h"

#include "common/ostream.h"
#include "toolchain/base/kind_switch.h"
#include "toolchain/base/value_store.h"
#include "toolchain/lex/tokenized_buffer.h"
#include "toolchain/parse/tree.h"
#include "toolchain/sem_ir/builtin_function_kind.h"
#include "toolchain/sem_ir/function.h"
#include "toolchain/sem_ir/ids.h"
#include "toolchain/sem_ir/inst_kind.h"
#include "toolchain/sem_ir/typed_insts.h"

namespace Carbon::SemIR {

InstNamer::InstNamer(const Lex::TokenizedBuffer& tokenized_buffer,
                     const Parse::Tree& parse_tree, const File& sem_ir)
    : tokenized_buffer_(tokenized_buffer),
      parse_tree_(parse_tree),
      sem_ir_(sem_ir) {
  insts_.resize(sem_ir.insts().size(), {ScopeId::None, Namespace::Name()});
  labels_.resize(sem_ir.inst_blocks().size());
  scopes_.resize(static_cast<size_t>(GetScopeFor(NumberOfScopesTag())));
  generic_scopes_.resize(sem_ir.generics().size(), ScopeId::None);

  // Build the constants scope.
  CollectNamesInBlock(ScopeId::Constants, sem_ir.constants().array_ref());

  // Build the ImportRef scope.
  CollectNamesInBlock(ScopeId::ImportRefs,
                      sem_ir.inst_blocks().Get(SemIR::InstBlockId::ImportRefs));

  // Build the file scope.
  CollectNamesInBlock(ScopeId::File, sem_ir.top_inst_block_id());

  // Build each function scope.
  for (auto [i, fn] : llvm::enumerate(sem_ir.functions().array_ref())) {
    FunctionId fn_id(i);
    auto fn_scope = GetScopeFor(fn_id);
    // TODO: Provide a location for the function for use as a
    // disambiguator.
    auto fn_loc = Parse::NodeId::Invalid;
    GetScopeInfo(fn_scope).name = globals_.AllocateName(
        *this, fn_loc, sem_ir.names().GetIRBaseName(fn.name_id).str());
    CollectNamesInBlock(fn_scope, fn.implicit_param_refs_id);
    CollectNamesInBlock(fn_scope, fn.param_refs_id);
    if (fn.return_storage_id.is_valid()) {
      insts_[fn.return_storage_id.index] = {
          fn_scope,
          GetScopeInfo(fn_scope).insts.AllocateName(
              *this, sem_ir.insts().GetLocId(fn.return_storage_id), "return")};
    }
    if (!fn.body_block_ids.empty()) {
      AddBlockLabel(fn_scope, fn.body_block_ids.front(), "entry", fn_loc);
    }
    for (auto block_id : fn.body_block_ids) {
      CollectNamesInBlock(fn_scope, block_id);
    }
    for (auto block_id : fn.body_block_ids) {
      AddBlockLabel(fn_scope, block_id);
    }
    CollectNamesInGeneric(fn_scope, fn.generic_id);
  }

  // Build each class scope.
  for (auto [i, class_info] : llvm::enumerate(sem_ir.classes().array_ref())) {
    ClassId class_id(i);
    auto class_scope = GetScopeFor(class_id);
    // TODO: Provide a location for the class for use as a disambiguator.
    auto class_loc = Parse::NodeId::Invalid;
    GetScopeInfo(class_scope).name = globals_.AllocateName(
        *this, class_loc,
        sem_ir.names().GetIRBaseName(class_info.name_id).str());
    AddBlockLabel(class_scope, class_info.body_block_id, "class", class_loc);
    CollectNamesInBlock(class_scope, class_info.body_block_id);
    CollectNamesInGeneric(class_scope, class_info.generic_id);
  }

  // Build each interface scope.
  for (auto [i, interface_info] :
       llvm::enumerate(sem_ir.interfaces().array_ref())) {
    InterfaceId interface_id(i);
    auto interface_scope = GetScopeFor(interface_id);
    // TODO: Provide a location for the interface for use as a disambiguator.
    auto interface_loc = Parse::NodeId::Invalid;
    GetScopeInfo(interface_scope).name = globals_.AllocateName(
        *this, interface_loc,
        sem_ir.names().GetIRBaseName(interface_info.name_id).str());
    AddBlockLabel(interface_scope, interface_info.body_block_id, "interface",
                  interface_loc);
    CollectNamesInBlock(interface_scope, interface_info.body_block_id);
    CollectNamesInGeneric(interface_scope, interface_info.generic_id);
  }

  // Build each impl scope.
  for (auto [i, impl_info] : llvm::enumerate(sem_ir.impls().array_ref())) {
    ImplId impl_id(i);
    auto impl_scope = GetScopeFor(impl_id);
    // TODO: Provide a location for the impl for use as a disambiguator.
    auto impl_loc = Parse::NodeId::Invalid;
    // TODO: Invent a name based on the self and constraint types.
    GetScopeInfo(impl_scope).name =
        globals_.AllocateName(*this, impl_loc, "impl");
    AddBlockLabel(impl_scope, impl_info.body_block_id, "impl", impl_loc);
    CollectNamesInBlock(impl_scope, impl_info.body_block_id);
    // TODO: Collect names from the generic once we support generic impls.
  }
}

auto InstNamer::GetScopeName(ScopeId scope) const -> std::string {
  switch (scope) {
    case ScopeId::None:
      return "<invalid scope>";

    // These are treated as SemIR keywords.
    case ScopeId::File:
      return "file";
    case ScopeId::ImportRefs:
      return "imports";
    case ScopeId::Constants:
      return "constants";

    // For everything else, use an @ prefix.
    default:
      return ("@" + GetScopeInfo(scope).name.str()).str();
  }
}

auto InstNamer::GetUnscopedNameFor(InstId inst_id) const -> llvm::StringRef {
  if (!inst_id.is_valid()) {
    return "";
  }
  const auto& inst_name = insts_[inst_id.index].second;
  return inst_name ? inst_name.str() : "";
}

auto InstNamer::GetNameFor(ScopeId scope_id, InstId inst_id) const
    -> std::string {
  if (!inst_id.is_valid()) {
    return "invalid";
  }

  // Check for a builtin.
  if (inst_id.is_builtin()) {
    return inst_id.builtin_inst_kind().label().str();
  }

  if (inst_id == InstId::PackageNamespace) {
    return "package";
  }

  const auto& [inst_scope, inst_name] = insts_[inst_id.index];
  if (!inst_name) {
    // This should not happen in valid IR.
    std::string str;
    llvm::raw_string_ostream str_stream(str);
    str_stream << "<unexpected>." << inst_id;
    auto loc_id = sem_ir_.insts().GetLocId(inst_id);
    // TODO: Consider handling inst_id cases.
    if (loc_id.is_node_id()) {
      auto token = parse_tree_.node_token(loc_id.node_id());
      str_stream << ".loc" << tokenized_buffer_.GetLineNumber(token) << "_"
                 << tokenized_buffer_.GetColumnNumber(token);
    }
    return str;
  }
  if (inst_scope == scope_id) {
    return ("%" + inst_name.str()).str();
  }
  return (GetScopeName(inst_scope) + ".%" + inst_name.str()).str();
}

auto InstNamer::GetUnscopedLabelFor(InstBlockId block_id) const
    -> llvm::StringRef {
  if (!block_id.is_valid()) {
    return "";
  }
  const auto& label_name = labels_[block_id.index].second;
  return label_name ? label_name.str() : "";
}

// Returns the IR name to use for a label, when referenced from a given scope.
auto InstNamer::GetLabelFor(ScopeId scope_id, InstBlockId block_id) const
    -> std::string {
  if (!block_id.is_valid()) {
    return "!invalid";
  }

  const auto& [label_scope, label_name] = labels_[block_id.index];
  if (!label_name) {
    // This should not happen in valid IR.
    std::string str;
    llvm::raw_string_ostream(str)
        << "<unexpected instblockref " << block_id << ">";
    return str;
  }
  if (label_scope == scope_id) {
    return ("!" + label_name.str()).str();
  }
  return (GetScopeName(label_scope) + ".!" + label_name.str()).str();
}

auto InstNamer::Namespace::Name::str() const -> llvm::StringRef {
  llvm::StringMapEntry<NameResult>* value = value_;
  CARBON_CHECK(value, "cannot print a null name");
  while (value->second.ambiguous && value->second.fallback) {
    value = value->second.fallback.value_;
  }
  return value->first();
}

auto InstNamer::Namespace::AllocateName(const InstNamer& inst_namer,
                                        SemIR::LocId loc_id, std::string name)
    -> Name {
  // The best (shortest) name for this instruction so far, and the current
  // name for it.
  Name best;
  Name current;

  // Add `name` as a name for this entity.
  auto add_name = [&](bool mark_ambiguous = true) {
    auto [it, added] = allocated.insert({name, NameResult()});
    Name new_name = Name(it);

    if (!added) {
      if (mark_ambiguous) {
        // This name was allocated for a different instruction. Mark it as
        // ambiguous and keep looking for a name for this instruction.
        new_name.SetAmbiguous();
      }
    } else {
      if (!best) {
        best = new_name;
      } else {
        CARBON_CHECK(current);
        current.SetFallback(new_name);
      }
      current = new_name;
    }
    return added;
  };

  // Use the given name if it's available.
  if (!name.empty()) {
    add_name();
  }

  // Append location information to try to disambiguate.
  // TODO: Consider handling inst_id cases.
  if (loc_id.is_node_id()) {
    auto token = inst_namer.parse_tree_.node_token(loc_id.node_id());
    llvm::raw_string_ostream(name)
        << ".loc" << inst_namer.tokenized_buffer_.GetLineNumber(token);
    add_name();

    llvm::raw_string_ostream(name)
        << "_" << inst_namer.tokenized_buffer_.GetColumnNumber(token);
    add_name();
  }

  // Append numbers until we find an available name.
  name += ".";
  auto name_size_without_counter = name.size();
  for (int counter = 1;; ++counter) {
    name.resize(name_size_without_counter);
    llvm::raw_string_ostream(name) << counter;
    if (add_name(/*mark_ambiguous=*/false)) {
      return best;
    }
  }
}

auto InstNamer::AddBlockLabel(ScopeId scope_id, InstBlockId block_id,
                              std::string name, SemIR::LocId loc_id) -> void {
  if (!block_id.is_valid() || labels_[block_id.index].second) {
    return;
  }

  if (!loc_id.is_valid()) {
    if (const auto& block = sem_ir_.inst_blocks().Get(block_id);
        !block.empty()) {
      loc_id = sem_ir_.insts().GetLocId(block.front());
    }
  }

  labels_[block_id.index] = {
      scope_id, GetScopeInfo(scope_id).labels.AllocateName(*this, loc_id,
                                                           std::move(name))};
}

// Finds and adds a suitable block label for the given SemIR instruction that
// represents some kind of branch.
auto InstNamer::AddBlockLabel(ScopeId scope_id, SemIR::LocId loc_id,
                              AnyBranch branch) -> void {
  llvm::StringRef name;
  switch (parse_tree_.node_kind(loc_id.node_id())) {
    case Parse::NodeKind::IfExprIf:
      switch (branch.kind) {
        case BranchIf::Kind:
          name = "if.expr.then";
          break;
        case Branch::Kind:
          name = "if.expr.else";
          break;
        case BranchWithArg::Kind:
          name = "if.expr.result";
          break;
        default:
          break;
      }
      break;

    case Parse::NodeKind::IfCondition:
      switch (branch.kind) {
        case BranchIf::Kind:
          name = "if.then";
          break;
        case Branch::Kind:
          name = "if.else";
          break;
        default:
          break;
      }
      break;

    case Parse::NodeKind::IfStatement:
      name = "if.done";
      break;

    case Parse::NodeKind::ShortCircuitOperandAnd:
      name = branch.kind == BranchIf::Kind ? "and.rhs" : "and.result";
      break;
    case Parse::NodeKind::ShortCircuitOperandOr:
      name = branch.kind == BranchIf::Kind ? "or.rhs" : "or.result";
      break;

    case Parse::NodeKind::WhileConditionStart:
      name = "while.cond";
      break;

    case Parse::NodeKind::WhileCondition:
      switch (branch.kind) {
        case BranchIf::Kind:
          name = "while.body";
          break;
        case Branch::Kind:
          name = "while.done";
          break;
        default:
          break;
      }
      break;

    default:
      break;
  }

  AddBlockLabel(scope_id, branch.target_id, name.str(), loc_id);
}

auto InstNamer::CollectNamesInBlock(ScopeId scope_id, InstBlockId block_id)
    -> void {
  if (block_id.is_valid()) {
    CollectNamesInBlock(scope_id, sem_ir_.inst_blocks().Get(block_id));
  }
}

auto InstNamer::CollectNamesInBlock(ScopeId scope_id,
                                    llvm::ArrayRef<InstId> block) -> void {
  Scope& scope = GetScopeInfo(scope_id);

  // Use bound names where available. Otherwise, assign a backup name.
  for (auto inst_id : block) {
    if (!inst_id.is_valid()) {
      continue;
    }

    auto untyped_inst = sem_ir_.insts().Get(inst_id);
    auto add_inst_name = [&](std::string name) {
      ScopeId old_scope_id = insts_[inst_id.index].first;
      if (old_scope_id == ScopeId::None) {
        insts_[inst_id.index] = {
            scope_id, scope.insts.AllocateName(
                          *this, sem_ir_.insts().GetLocId(inst_id), name)};
      } else {
        CARBON_CHECK(old_scope_id == scope_id,
                     "Attempting to name inst in multiple scopes");
      }
    };
    auto add_inst_name_id = [&](NameId name_id, llvm::StringRef suffix = "") {
      add_inst_name(
          (sem_ir_.names().GetIRBaseName(name_id).str() + suffix).str());
    };

    if (auto branch = untyped_inst.TryAs<AnyBranch>()) {
      AddBlockLabel(scope_id, sem_ir_.insts().GetLocId(inst_id), *branch);
    }

    CARBON_KIND_SWITCH(untyped_inst) {
      case CARBON_KIND(AddrPattern inst): {
        // TODO: We need to assign names to parameters that appear in
        // function declarations, which may be nested within a pattern. For
        // now, just look through `addr`, but we should find a better way to
        // visit parameters.
        CollectNamesInBlock(scope_id, inst.inner_id);
        break;
      }
      case CARBON_KIND(AssociatedConstantDecl inst): {
        add_inst_name_id(inst.name_id);
        continue;
      }
      case BindAlias::Kind:
      case BindName::Kind:
      case BindSymbolicName::Kind:
      case ExportDecl::Kind: {
        auto inst = untyped_inst.As<AnyBindNameOrExportDecl>();
        add_inst_name_id(
            sem_ir_.entity_names().Get(inst.entity_name_id).name_id);
        continue;
      }
      case BindingPattern::Kind:
      case SymbolicBindingPattern::Kind: {
        auto inst = untyped_inst.As<AnyBindingPattern>();
        add_inst_name_id(
            sem_ir_.entity_names().Get(inst.entity_name_id).name_id, ".patt");
        continue;
      }
      case CARBON_KIND(Call inst): {
        auto callee_function =
            SemIR::GetCalleeFunction(sem_ir_, inst.callee_id);
        if (!callee_function.function_id.is_valid()) {
          break;
        }
        const auto& function =
            sem_ir_.functions().Get(callee_function.function_id);
        // Name the call's result based on the callee.
        if (function.builtin_function_kind !=
            SemIR::BuiltinFunctionKind::None) {
          // For a builtin, use the builtin name. Otherwise, we'd typically pick
          // the name `Op` below, which is probably not very useful.
          add_inst_name(function.builtin_function_kind.name().str());
          continue;
        }

        add_inst_name_id(function.name_id, ".call");
        continue;
      }
      case CARBON_KIND(ClassDecl inst): {
<<<<<<< HEAD
        const auto& class_info = sem_ir_.classes().Get(inst.class_id);
        add_inst_name_id(class_info.name_id, ".decl");
        CollectNamesInBlock(scope_id, class_info.pattern_block_id);
        CollectNamesInBlock(scope_id, inst.decl_block_id);
=======
        add_inst_name_id(sem_ir_.classes().Get(inst.class_id).name_id, ".decl");
        CollectNamesInBlock(GetScopeFor(inst.class_id), inst.decl_block_id);
>>>>>>> 1e34d03e
        continue;
      }
      case CARBON_KIND(ClassType inst): {
        add_inst_name_id(sem_ir_.classes().Get(inst.class_id).name_id);
        continue;
      }
      case CARBON_KIND(FunctionDecl inst): {
<<<<<<< HEAD
        const auto& function_info = sem_ir_.functions().Get(inst.function_id);
        add_inst_name_id(function_info.name_id, ".decl");
        CollectNamesInBlock(scope_id, function_info.pattern_block_id);
        CollectNamesInBlock(scope_id, inst.decl_block_id);
=======
        add_inst_name_id(sem_ir_.functions().Get(inst.function_id).name_id,
                         ".decl");
        CollectNamesInBlock(GetScopeFor(inst.function_id), inst.decl_block_id);
>>>>>>> 1e34d03e
        continue;
      }
      case CARBON_KIND(FunctionType inst): {
        add_inst_name_id(sem_ir_.functions().Get(inst.function_id).name_id,
                         ".type");
        continue;
      }
      case CARBON_KIND(GenericClassType inst): {
        add_inst_name_id(sem_ir_.classes().Get(inst.class_id).name_id, ".type");
        continue;
      }
      case CARBON_KIND(GenericInterfaceType inst): {
        add_inst_name_id(sem_ir_.interfaces().Get(inst.interface_id).name_id,
                         ".type");
        continue;
      }
      case CARBON_KIND(ImplDecl inst): {
<<<<<<< HEAD
        CollectNamesInBlock(scope_id,
                            sem_ir_.impls().Get(inst.impl_id).pattern_block_id);
        CollectNamesInBlock(scope_id, inst.decl_block_id);
=======
        CollectNamesInBlock(GetScopeFor(inst.impl_id), inst.decl_block_id);
>>>>>>> 1e34d03e
        break;
      }
      case CARBON_KIND(ImportDecl inst): {
        if (inst.package_id.is_valid()) {
          add_inst_name_id(inst.package_id, ".import");
        } else {
          add_inst_name("default.import");
        }
        break;
      }
      case ImportRefUnloaded::Kind:
      case ImportRefLoaded::Kind: {
        add_inst_name("import_ref");
        // When building import refs, we frequently add instructions without
        // a block. Constants that refer to them need to be separately
        // named.
        auto const_id = sem_ir_.constant_values().Get(inst_id);
        if (const_id.is_valid() && const_id.is_template()) {
          auto const_inst_id = sem_ir_.constant_values().GetInstId(const_id);
          if (!insts_[const_inst_id.index].second) {
            CollectNamesInBlock(ScopeId::ImportRefs, const_inst_id);
          }
        }
        continue;
      }
      case CARBON_KIND(InterfaceDecl inst): {
<<<<<<< HEAD
        const auto& interface_info =
            sem_ir_.interfaces().Get(inst.interface_id);
        add_inst_name_id(interface_info.name_id, ".decl");
        CollectNamesInBlock(scope_id, interface_info.pattern_block_id);
        CollectNamesInBlock(scope_id, inst.decl_block_id);
=======
        add_inst_name_id(sem_ir_.interfaces().Get(inst.interface_id).name_id,
                         ".decl");
        CollectNamesInBlock(GetScopeFor(inst.interface_id), inst.decl_block_id);
>>>>>>> 1e34d03e
        continue;
      }
      case CARBON_KIND(NameRef inst): {
        add_inst_name_id(inst.name_id, ".ref");
        continue;
      }
      // The namespace is specified here due to the name conflict.
      case CARBON_KIND(SemIR::Namespace inst): {
        add_inst_name_id(sem_ir_.name_scopes().Get(inst.name_scope_id).name_id);
        continue;
      }
      case CARBON_KIND(Param inst): {
        add_inst_name_id(inst.name_id, ".param");
        continue;
      }
      case CARBON_KIND(SpliceBlock inst): {
        CollectNamesInBlock(scope_id, inst.block_id);
        break;
      }
      case CARBON_KIND(StructValue inst): {
        if (auto fn_ty = sem_ir_.types().TryGetAs<FunctionType>(inst.type_id)) {
          add_inst_name_id(sem_ir_.functions().Get(fn_ty->function_id).name_id);
        } else if (auto generic_class_ty =
                       sem_ir_.types().TryGetAs<GenericClassType>(
                           inst.type_id)) {
          add_inst_name_id(
              sem_ir_.classes().Get(generic_class_ty->class_id).name_id);
        } else if (auto generic_interface_ty =
                       sem_ir_.types().TryGetAs<GenericInterfaceType>(
                           inst.type_id)) {
          add_inst_name_id(sem_ir_.interfaces()
                               .Get(generic_interface_ty->interface_id)
                               .name_id);
        } else {
          add_inst_name("struct");
        }
        continue;
      }
      case CARBON_KIND(TupleValue inst): {
        if (sem_ir_.types().Is<ArrayType>(inst.type_id)) {
          add_inst_name("array");
        } else {
          add_inst_name("tuple");
        }
        continue;
      }
      case CARBON_KIND(VarStorage inst): {
        add_inst_name_id(inst.name_id, ".var");
        continue;
      }
      default: {
        break;
      }
    }

    // Sequentially number all remaining values.
    if (untyped_inst.kind().value_kind() != InstValueKind::None) {
      add_inst_name("");
    }
  }
}

auto InstNamer::CollectNamesInGeneric(ScopeId scope_id, GenericId generic_id)
    -> void {
  if (!generic_id.is_valid()) {
    return;
  }
  generic_scopes_[generic_id.index] = scope_id;
  const auto& generic = sem_ir_.generics().Get(generic_id);
  CollectNamesInBlock(scope_id, generic.decl_block_id);
  CollectNamesInBlock(scope_id, generic.definition_block_id);
}

}  // namespace Carbon::SemIR<|MERGE_RESOLUTION|>--- conflicted
+++ resolved
@@ -450,15 +450,11 @@
         continue;
       }
       case CARBON_KIND(ClassDecl inst): {
-<<<<<<< HEAD
         const auto& class_info = sem_ir_.classes().Get(inst.class_id);
         add_inst_name_id(class_info.name_id, ".decl");
-        CollectNamesInBlock(scope_id, class_info.pattern_block_id);
-        CollectNamesInBlock(scope_id, inst.decl_block_id);
-=======
-        add_inst_name_id(sem_ir_.classes().Get(inst.class_id).name_id, ".decl");
-        CollectNamesInBlock(GetScopeFor(inst.class_id), inst.decl_block_id);
->>>>>>> 1e34d03e
+        auto class_scope_id = GetScopeFor(inst.class_id);
+        CollectNamesInBlock(class_scope_id, class_info.pattern_block_id);
+        CollectNamesInBlock(class_scope_id, inst.decl_block_id);
         continue;
       }
       case CARBON_KIND(ClassType inst): {
@@ -466,16 +462,11 @@
         continue;
       }
       case CARBON_KIND(FunctionDecl inst): {
-<<<<<<< HEAD
         const auto& function_info = sem_ir_.functions().Get(inst.function_id);
         add_inst_name_id(function_info.name_id, ".decl");
-        CollectNamesInBlock(scope_id, function_info.pattern_block_id);
-        CollectNamesInBlock(scope_id, inst.decl_block_id);
-=======
-        add_inst_name_id(sem_ir_.functions().Get(inst.function_id).name_id,
-                         ".decl");
-        CollectNamesInBlock(GetScopeFor(inst.function_id), inst.decl_block_id);
->>>>>>> 1e34d03e
+        auto function_scope_id = GetScopeFor(inst.function_id);
+        CollectNamesInBlock(function_scope_id, function_info.pattern_block_id);
+        CollectNamesInBlock(function_scope_id, inst.decl_block_id);
         continue;
       }
       case CARBON_KIND(FunctionType inst): {
@@ -493,13 +484,10 @@
         continue;
       }
       case CARBON_KIND(ImplDecl inst): {
-<<<<<<< HEAD
-        CollectNamesInBlock(scope_id,
+        auto impl_scope_id = GetScopeFor(inst.impl_id);
+        CollectNamesInBlock(impl_scope_id,
                             sem_ir_.impls().Get(inst.impl_id).pattern_block_id);
-        CollectNamesInBlock(scope_id, inst.decl_block_id);
-=======
-        CollectNamesInBlock(GetScopeFor(inst.impl_id), inst.decl_block_id);
->>>>>>> 1e34d03e
+        CollectNamesInBlock(impl_scope_id, inst.decl_block_id);
         break;
       }
       case CARBON_KIND(ImportDecl inst): {
@@ -526,17 +514,13 @@
         continue;
       }
       case CARBON_KIND(InterfaceDecl inst): {
-<<<<<<< HEAD
         const auto& interface_info =
             sem_ir_.interfaces().Get(inst.interface_id);
         add_inst_name_id(interface_info.name_id, ".decl");
-        CollectNamesInBlock(scope_id, interface_info.pattern_block_id);
-        CollectNamesInBlock(scope_id, inst.decl_block_id);
-=======
-        add_inst_name_id(sem_ir_.interfaces().Get(inst.interface_id).name_id,
-                         ".decl");
-        CollectNamesInBlock(GetScopeFor(inst.interface_id), inst.decl_block_id);
->>>>>>> 1e34d03e
+        auto interface_scope_id = GetScopeFor(inst.interface_id);
+        CollectNamesInBlock(interface_scope_id,
+                            interface_info.pattern_block_id);
+        CollectNamesInBlock(interface_scope_id, inst.decl_block_id);
         continue;
       }
       case CARBON_KIND(NameRef inst): {
