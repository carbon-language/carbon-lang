--- conflicted
+++ resolved
@@ -369,27 +369,20 @@
           CollectNamesInBlock(scope_idx, block_id);
           break;
         }
-<<<<<<< HEAD
-        case NodeKind::NameReference: {
-          auto [name_id, value_id] = node.GetAsNameReference();
-          nodes[node_id.index] = {
-              scope_idx, scope.nodes.AllocateName(
-                             *this, node.parse_node(),
-                             semantics_ir_.GetString(name_id).str() + ".ref")};
-          continue;
-        }
-        case NodeKind::NameReferenceUntyped: {
-          auto [name_id, value_id] = node.GetAsNameReferenceUntyped();
-          nodes[node_id.index] = {
-              scope_idx, scope.nodes.AllocateName(
-                             *this, node.parse_node(),
-                             semantics_ir_.GetString(name_id).str() + ".ref")};
-=======
         case NodeKind::FunctionDeclaration: {
           add_node_name_id(
               semantics_ir_.GetFunction(node.GetAsFunctionDeclaration())
                   .name_id);
->>>>>>> e15b24e7
+          continue;
+        }
+        case NodeKind::NameReference: {
+          auto [name_id, value_id] = node.GetAsNameReference();
+          add_node_name(semantics_ir_.GetString(name_id).str() + ".ref");
+          continue;
+        }
+        case NodeKind::NameReferenceUntyped: {
+          auto [name_id, value_id] = node.GetAsNameReferenceUntyped();
+          add_node_name(semantics_ir_.GetString(name_id).str() + ".ref");
           continue;
         }
         case NodeKind::Parameter: {
