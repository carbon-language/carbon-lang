// Part of the Carbon Language project, under the Apache License v2.0 with LLVM
// Exceptions. See /LICENSE for license information.
// SPDX-License-Identifier: Apache-2.0 WITH LLVM-exception

#include "toolchain/sem_ir/formatter.h"

#include "common/ostream.h"
#include "llvm/ADT/Sequence.h"
#include "llvm/ADT/StringExtras.h"
#include "llvm/Support/SaveAndRestore.h"
#include "toolchain/base/kind_switch.h"
#include "toolchain/base/value_store.h"
#include "toolchain/lex/tokenized_buffer.h"
#include "toolchain/parse/tree.h"
#include "toolchain/sem_ir/builtin_function_kind.h"
#include "toolchain/sem_ir/function.h"
#include "toolchain/sem_ir/ids.h"
#include "toolchain/sem_ir/inst_namer.h"
#include "toolchain/sem_ir/name_scope.h"
#include "toolchain/sem_ir/typed_insts.h"

namespace Carbon::SemIR {

// Formatter for printing textual Semantics IR.
class FormatterImpl {
 public:
  explicit FormatterImpl(const File& sem_ir, InstNamer* inst_namer,
                         llvm::raw_ostream& out, int indent)
      : sem_ir_(sem_ir), inst_namer_(inst_namer), out_(out), indent_(indent) {}

  // Prints the SemIR.
  //
  // Constants are printed first and may be referenced by later sections,
  // including file-scoped instructions. The file scope may contain entity
  // declarations which are defined later, such as classes.
  auto Format() -> void {
    out_ << "--- " << sem_ir_.filename() << "\n\n";

    FormatScope(InstNamer::ScopeId::Constants, sem_ir_.constants().array_ref());
    FormatScope(InstNamer::ScopeId::ImportRefs,
                sem_ir_.inst_blocks().Get(InstBlockId::ImportRefs));

    out_ << inst_namer_->GetScopeName(InstNamer::ScopeId::File) << " ";
    OpenBrace();

    // TODO: Handle the case where there are multiple top-level instruction
    // blocks. For example, there may be branching in the initializer of a
    // global or a type expression.
    if (auto block_id = sem_ir_.top_inst_block_id(); block_id.is_valid()) {
      llvm::SaveAndRestore file_scope(scope_, InstNamer::ScopeId::File);
      FormatCodeBlock(block_id);
    }

    CloseBrace();
    out_ << '\n';

    for (int i : llvm::seq(sem_ir_.interfaces().size())) {
      FormatInterface(InterfaceId(i));
    }

    for (int i : llvm::seq(sem_ir_.impls().size())) {
      FormatImpl(ImplId(i));
    }

    for (int i : llvm::seq(sem_ir_.classes().size())) {
      FormatClass(ClassId(i));
    }

    for (int i : llvm::seq(sem_ir_.functions().size())) {
      FormatFunction(FunctionId(i));
    }

    for (int i : llvm::seq(sem_ir_.specifics().size())) {
      FormatSpecific(SpecificId(i));
    }

    // End-of-file newline.
    out_ << "\n";
  }

  // Prints a code block.
  auto FormatPartialTrailingCodeBlock(llvm::ArrayRef<SemIR::InstId> block)
      -> void {
    out_ << ' ';
    OpenBrace();
    constexpr int NumPrintedOnSkip = 9;
    // Avoid only skipping one item.
    if (block.size() > NumPrintedOnSkip + 1) {
      Indent();
      out_ << "... skipping " << (block.size() - NumPrintedOnSkip)
           << " insts ...\n";
      block = block.take_back(NumPrintedOnSkip);
    }
    FormatCodeBlock(block);
    CloseBrace();
  }

  // Prints a single instruction.
  auto FormatInst(InstId inst_id) -> void {
    if (!inst_id.is_valid()) {
      Indent();
      out_ << "invalid\n";
      return;
    }

    FormatInst(inst_id, sem_ir_.insts().Get(inst_id));
  }

 private:
  enum class AddSpace : bool { Before, After };

  // Begins a braced block. Writes an open brace, and prepares to insert a
  // newline after it if the braced block is non-empty.
  auto OpenBrace() -> void {
    // Put the constant value of an instruction before any braced block, rather
    // than at the end.
    FormatPendingConstantValue(AddSpace::After);

    out_ << '{';
    indent_ += 2;
    after_open_brace_ = true;
  }

  // Ends a braced block by writing a close brace.
  auto CloseBrace() -> void {
    indent_ -= 2;
    if (!after_open_brace_) {
      Indent();
    }
    out_ << '}';
    after_open_brace_ = false;
  }

  // Adds beginning-of-line indentation. If we're at the start of a braced
  // block, first starts a new line.
  auto Indent(int offset = 0) -> void {
    if (after_open_brace_) {
      out_ << '\n';
      after_open_brace_ = false;
    }
    out_.indent(indent_ + offset);
  }

  // Adds beginning-of-label indentation. This is one level less than normal
  // indentation. Labels also get a preceding blank line unless they're at the
  // start of a block.
  auto IndentLabel() -> void {
    CARBON_CHECK(indent_ >= 2);
    if (!after_open_brace_) {
      out_ << '\n';
    }
    Indent(-2);
  }

  // Formats a top-level scope, particularly Constants and ImportRefs.
  auto FormatScope(InstNamer::ScopeId scope_id, llvm::ArrayRef<InstId> block)
      -> void {
    if (block.empty()) {
      return;
    }

    llvm::SaveAndRestore scope(scope_, scope_id);
    out_ << inst_namer_->GetScopeName(scope_id) << " ";
    OpenBrace();
    FormatCodeBlock(block);
    CloseBrace();
    out_ << "\n\n";
  }

  // Formats a full class.
  auto FormatClass(ClassId id) -> void {
    const Class& class_info = sem_ir_.classes().Get(id);
    FormatEntityStart("class", class_info.generic_id, id);

    llvm::SaveAndRestore class_scope(scope_, inst_namer_->GetScopeFor(id));

    if (class_info.scope_id.is_valid()) {
      out_ << ' ';
      OpenBrace();
      FormatCodeBlock(class_info.body_block_id);
      FormatNameScope(class_info.scope_id, "!members:\n");
      CloseBrace();
      out_ << '\n';
    } else {
      out_ << ";\n";
    }

    FormatEntityEnd(class_info.generic_id);
  }

  // Formats a full interface.
  auto FormatInterface(InterfaceId id) -> void {
    const Interface& interface_info = sem_ir_.interfaces().Get(id);
    FormatEntityStart("interface", interface_info.generic_id, id);

    llvm::SaveAndRestore interface_scope(scope_, inst_namer_->GetScopeFor(id));

    if (interface_info.scope_id.is_valid()) {
      out_ << ' ';
      OpenBrace();
      FormatCodeBlock(interface_info.body_block_id);

      // Always include the !members label because we always list the witness in
      // this section.
      IndentLabel();
      out_ << "!members:\n";
      FormatNameScope(interface_info.scope_id);

      Indent();
      out_ << "witness = ";
      FormatArg(interface_info.associated_entities_id);
      out_ << "\n";

      CloseBrace();
      out_ << '\n';
    } else {
      out_ << ";\n";
    }

    FormatEntityEnd(interface_info.generic_id);
  }

  // Formats a full impl.
  auto FormatImpl(ImplId id) -> void {
    const Impl& impl_info = sem_ir_.impls().Get(id);
    FormatEntityStart("impl", SemIR::GenericId::Invalid, id);

    out_ << ": ";
    // TODO: Include the deduced parameter list if present.
    FormatType(impl_info.self_id);
    out_ << " as ";
    FormatType(impl_info.constraint_id);

    llvm::SaveAndRestore impl_scope(scope_, inst_namer_->GetScopeFor(id));

    if (impl_info.is_defined()) {
      out_ << ' ';
      OpenBrace();
      FormatCodeBlock(impl_info.body_block_id);

      // Print the !members label even if the name scope is empty because we
      // always list the witness in this section.
      IndentLabel();
      out_ << "!members:\n";
      if (impl_info.scope_id.is_valid()) {
        FormatNameScope(impl_info.scope_id);
      }

      Indent();
      out_ << "witness = ";
      FormatArg(impl_info.witness_id);
      out_ << "\n";

      CloseBrace();
      out_ << '\n';
    } else {
      out_ << ";\n";
    }
  }

  // Formats a full function.
  auto FormatFunction(FunctionId id) -> void {
    const Function& fn = sem_ir_.functions().Get(id);
    std::string function_start;
    switch (fn.virtual_modifier) {
      case FunctionFields::VirtualModifier::Virtual:
        function_start += "virtual ";
        break;
      case FunctionFields::VirtualModifier::Abstract:
        function_start += "abstract ";
        break;
      case FunctionFields::VirtualModifier::Impl:
        function_start += "impl ";
        break;
      case FunctionFields::VirtualModifier::None:
        break;
    }
    if (fn.is_extern) {
      function_start += "extern ";
    }
    function_start += "fn";
    FormatEntityStart(function_start, fn.generic_id, id);

    llvm::SaveAndRestore function_scope(scope_, inst_namer_->GetScopeFor(id));

    FormatParamList(fn.implicit_param_refs_id, /*is_implicit=*/true);
    FormatParamList(fn.param_refs_id, /*is_implicit=*/false);

    if (fn.return_storage_id.is_valid()) {
      out_ << " -> ";
      auto return_info = ReturnTypeInfo::ForFunction(sem_ir_, fn);
      if (!fn.body_block_ids.empty() && return_info.is_valid() &&
          return_info.has_return_slot()) {
        FormatName(fn.return_storage_id);
        out_ << ": ";
      }
      FormatType(sem_ir_.insts().Get(fn.return_storage_id).type_id());
    }

    if (fn.builtin_function_kind != BuiltinFunctionKind::None) {
      out_ << " = \"";
      out_.write_escaped(fn.builtin_function_kind.name(),
                         /*UseHexEscapes=*/true);
      out_ << "\"";
    }

    if (!fn.body_block_ids.empty()) {
      out_ << ' ';
      OpenBrace();

      for (auto block_id : fn.body_block_ids) {
        IndentLabel();
        FormatLabel(block_id);
        out_ << ":\n";

        FormatCodeBlock(block_id);
      }

      CloseBrace();
      out_ << '\n';
    } else {
      out_ << ";\n";
    }

    FormatEntityEnd(fn.generic_id);
  }

  // Helper for FormatSpecific to print regions.
  auto FormatSpecificRegion(const Generic& generic, const Specific& specific,
                            GenericInstIndex::Region region,
                            llvm::StringRef region_name) -> void {
    if (!specific.GetValueBlock(region).is_valid()) {
      return;
    }

    if (!region_name.empty()) {
      IndentLabel();
      out_ << "!" << region_name << ":\n";
    }
    for (auto [generic_inst_id, specific_inst_id] : llvm::zip_longest(
             sem_ir_.inst_blocks().GetOrEmpty(generic.GetEvalBlock(region)),
             sem_ir_.inst_blocks().GetOrEmpty(
                 specific.GetValueBlock(region)))) {
      if (generic_inst_id && specific_inst_id &&
          sem_ir_.insts().Is<StructTypeField>(*generic_inst_id) &&
          sem_ir_.insts().Is<StructTypeField>(*specific_inst_id)) {
        // Skip printing struct type fields to match the way we print the
        // generic.
        continue;
      }

      Indent();
      if (generic_inst_id) {
        FormatName(*generic_inst_id);
      } else {
        out_ << "<missing>";
      }
      out_ << " => ";
      if (specific_inst_id) {
        FormatName(*specific_inst_id);
      } else {
        out_ << "<missing>";
      }
      out_ << "\n";
    }
  }

  // Formats a full specific.
  auto FormatSpecific(SpecificId id) -> void {
    const auto& specific = sem_ir_.specifics().Get(id);

    out_ << "\n";

    out_ << "specific ";
    FormatName(id);

    // TODO: Remove once we stop forming generic specifics with no generic
    // during import.
    if (!specific.generic_id.is_valid()) {
      out_ << ";\n";
      return;
    }
    out_ << " ";

    const auto& generic = sem_ir_.generics().Get(specific.generic_id);
    llvm::SaveAndRestore generic_scope(
        scope_, inst_namer_->GetScopeFor(specific.generic_id));

    OpenBrace();
    FormatSpecificRegion(generic, specific,
                         GenericInstIndex::Region::Declaration, "");
    FormatSpecificRegion(generic, specific,
                         GenericInstIndex::Region::Definition, "definition");
    CloseBrace();

    out_ << "\n";
  }

  // Handles generic-specific setup for FormatEntityStart.
  auto FormatGenericStart(llvm::StringRef entity_kind, GenericId generic_id)
      -> void {
    const auto& generic = sem_ir_.generics().Get(generic_id);
    out_ << "\n";
    Indent();
    out_ << "generic " << entity_kind << " ";
    FormatName(generic_id);

    llvm::SaveAndRestore generic_scope(scope_,
                                       inst_namer_->GetScopeFor(generic_id));

    FormatParamList(generic.bindings_id, /*is_implicit=*/false);

    out_ << " ";
    OpenBrace();
    FormatCodeBlock(generic.decl_block_id);
    if (generic.definition_block_id.is_valid()) {
      IndentLabel();
      out_ << "!definition:\n";
      FormatCodeBlock(generic.definition_block_id);
    }
  }

  // Provides common formatting for entities, paired with FormatEntityEnd.
  template <typename IdT>
  auto FormatEntityStart(llvm::StringRef entity_kind, GenericId generic_id,
                         IdT entity_id) -> void {
    if (generic_id.is_valid()) {
      FormatGenericStart(entity_kind, generic_id);
    }

    out_ << "\n";
    Indent();
    out_ << entity_kind;

    // If there's a generic, it will have attached the name. Otherwise, add the
    // name here.
    if (!generic_id.is_valid()) {
      out_ << " ";
      FormatName(entity_id);
    }
  }

  // Provides common formatting for entities, paired with FormatEntityStart.
  auto FormatEntityEnd(GenericId generic_id) -> void {
    if (generic_id.is_valid()) {
      CloseBrace();
      out_ << '\n';
    }
  }

  // Formats parameters, eliding them completely if they're empty. Wraps in
  // parentheses or square brackets based on whether these are implicit
  // parameters.
  auto FormatParamList(InstBlockId param_refs_id, bool is_implicit) -> void {
    if (!param_refs_id.is_valid()) {
      return;
    }

    out_ << (is_implicit ? "[" : "(");

    llvm::ListSeparator sep;
    for (InstId param_id : sem_ir_.inst_blocks().Get(param_refs_id)) {
      out_ << sep;
      if (!param_id.is_valid()) {
        out_ << "invalid";
        continue;
      }
      if (auto addr = sem_ir_.insts().TryGetAs<SemIR::AddrPattern>(param_id)) {
        out_ << "addr ";
        param_id = addr->inner_id;
      }
      FormatName(param_id);
      out_ << ": ";
      FormatType(sem_ir_.insts().Get(param_id).type_id());
    }

    out_ << (is_implicit ? "]" : ")");
  }

  // Prints instructions for a code block.
  auto FormatCodeBlock(InstBlockId block_id) -> void {
    if (block_id.is_valid()) {
      FormatCodeBlock(sem_ir_.inst_blocks().Get(block_id));
    }
  }

  // Prints instructions for a code block.
  auto FormatCodeBlock(llvm::ArrayRef<InstId> block) -> void {
    for (const InstId inst_id : block) {
      FormatInst(inst_id);
    }
  }

  // Prints a code block with braces, intended to be used trailing after other
  // content on the same line. If non-empty, instructions are on separate lines.
  auto FormatTrailingBlock(InstBlockId block_id) -> void {
    out_ << ' ';
    OpenBrace();
    FormatCodeBlock(block_id);
    CloseBrace();
  }

  // Prints the contents of a name scope, with an optional label.
  auto FormatNameScope(NameScopeId id, llvm::StringRef label = "") -> void {
    const auto& scope = sem_ir_.name_scopes().Get(id);

    if (scope.names.empty() && scope.extended_scopes.empty() &&
        scope.import_ir_scopes.empty() && !scope.has_error) {
      // Name scope is empty.
      return;
    }

    if (!label.empty()) {
      IndentLabel();
      out_ << label;
    }

    for (auto [name_id, inst_id, access_kind] : scope.names) {
      Indent();
      out_ << ".";
      FormatName(name_id);
      switch (access_kind) {
        case SemIR::AccessKind::Public:
          break;
        case SemIR::AccessKind::Protected:
          out_ << " [protected]";
          break;
        case SemIR::AccessKind::Private:
          out_ << " [private]";
          break;
      }
      out_ << " = ";
      FormatName(inst_id);
      out_ << "\n";
    }

    for (auto extended_scope_id : scope.extended_scopes) {
      // TODO: Print this scope in a better way.
      Indent();
      out_ << "extend " << extended_scope_id << "\n";
    }

    for (auto [import_ir_id, unused] : scope.import_ir_scopes) {
      Indent();
      out_ << "import ";
      FormatArg(import_ir_id);
      out_ << "\n";
    }

    if (scope.has_error) {
      Indent();
      out_ << "has_error\n";
    }
  }

  auto FormatInst(InstId inst_id, Inst inst) -> void {
    CARBON_KIND_SWITCH(inst) {
#define CARBON_SEM_IR_INST_KIND(InstT)  \
  case CARBON_KIND(InstT typed_inst): { \
    FormatInst(inst_id, typed_inst);    \
    break;                              \
  }
#include "toolchain/sem_ir/inst_kind.def"
    }
  }

  template <typename InstT>
  auto FormatInst(InstId inst_id, InstT inst) -> void {
    Indent();
    FormatInstLHS(inst_id, inst);
    out_ << InstT::Kind.ir_name();
    pending_constant_value_ = sem_ir_.constant_values().Get(inst_id);
    pending_constant_value_is_self_ =
        sem_ir_.constant_values().GetInstIdIfValid(pending_constant_value_) ==
        inst_id;
    FormatInstRHS(inst);
    FormatPendingConstantValue(AddSpace::Before);
    out_ << "\n";
  }

  // Don't print a constant for ImportRefUnloaded.
  auto FormatInst(InstId inst_id, ImportRefUnloaded inst) -> void {
    Indent();
    FormatInstLHS(inst_id, inst);
    out_ << ImportRefUnloaded::Kind.ir_name();
    FormatInstRHS(inst);
    out_ << "\n";
  }

  // If there is a pending constant value attached to the current instruction,
  // print it now and clear it out. The constant value gets printed before the
  // first braced block argument, or at the end of the instruction if there are
  // no such arguments.
  auto FormatPendingConstantValue(AddSpace space_where) -> void {
    if (pending_constant_value_ == ConstantId::NotConstant) {
      return;
    }

    if (space_where == AddSpace::Before) {
      out_ << ' ';
    }
    out_ << '[';
    if (pending_constant_value_.is_valid()) {
      out_ << (pending_constant_value_.is_symbolic() ? "symbolic" : "template");
      if (!pending_constant_value_is_self_) {
        out_ << " = ";
        FormatConstant(pending_constant_value_);
      }
    } else {
      out_ << pending_constant_value_;
    }
    out_ << ']';
    if (space_where == AddSpace::After) {
      out_ << ' ';
    }
    pending_constant_value_ = ConstantId::NotConstant;
  }

  auto FormatInstLHS(InstId inst_id, Inst inst) -> void {
    switch (inst.kind().value_kind()) {
      case InstValueKind::Typed:
        FormatName(inst_id);
        out_ << ": ";
        switch (GetExprCategory(sem_ir_, inst_id)) {
          case ExprCategory::NotExpr:
          case ExprCategory::Error:
          case ExprCategory::Value:
          case ExprCategory::Mixed:
            break;
          case ExprCategory::DurableRef:
          case ExprCategory::EphemeralRef:
            out_ << "ref ";
            break;
          case ExprCategory::Initializing:
            out_ << "init ";
            break;
        }
        FormatType(inst.type_id());
        out_ << " = ";
        break;
      case InstValueKind::None:
        break;
    }
  }

  // Format ImportDecl with its name.
  auto FormatInstLHS(InstId inst_id, ImportDecl /*inst*/) -> void {
    FormatName(inst_id);
    out_ << " = ";
  }

  // Print ImportRefUnloaded with type-like semantics even though it lacks a
  // type_id.
  auto FormatInstLHS(InstId inst_id, ImportRefUnloaded /*inst*/) -> void {
    FormatName(inst_id);
    out_ << " = ";
  }

  template <typename InstT>
  auto FormatInstRHS(InstT inst) -> void {
    // By default, an instruction has a comma-separated argument list.
    using Info = Internal::InstLikeTypeInfo<InstT>;
    if constexpr (Info::NumArgs == 2) {
      // Several instructions have a second operand that's a specific ID. We
      // don't include it in the argument list if there is no corresponding
      // specific, that is, when we're not in a generic context.
      if constexpr (std::is_same_v<typename Info::template ArgType<1>,
                                   SemIR::SpecificId>) {
        if (!Info::template Get<1>(inst).is_valid()) {
          FormatArgs(Info::template Get<0>(inst));
          return;
        }
      }
      FormatArgs(Info::template Get<0>(inst), Info::template Get<1>(inst));
    } else if constexpr (Info::NumArgs == 1) {
      FormatArgs(Info::template Get<0>(inst));
    } else {
      FormatArgs();
    }
  }

  auto FormatInstRHS(BindSymbolicName inst) -> void {
    // A BindSymbolicName with no value is a purely symbolic binding, such as
    // the `Self` in an interface. Don't print out `invalid` for the value.
    if (inst.value_id.is_valid()) {
      FormatArgs(inst.entity_name_id, inst.value_id);
    } else {
      FormatArgs(inst.entity_name_id);
    }
  }

  auto FormatInstRHS(BlockArg inst) -> void {
    out_ << " ";
    FormatLabel(inst.block_id);
  }

  auto FormatInstRHS(Namespace inst) -> void {
    if (inst.import_id.is_valid()) {
      FormatArgs(inst.import_id, inst.name_scope_id);
    } else {
      FormatArgs(inst.name_scope_id);
    }
  }

  auto FormatInst(InstId /*inst_id*/, BranchIf inst) -> void {
    if (!in_terminator_sequence_) {
      Indent();
    }
    out_ << "if ";
    FormatName(inst.cond_id);
    out_ << " " << Branch::Kind.ir_name() << " ";
    FormatLabel(inst.target_id);
    out_ << " else ";
    in_terminator_sequence_ = true;
  }

  auto FormatInst(InstId /*inst_id*/, BranchWithArg inst) -> void {
    if (!in_terminator_sequence_) {
      Indent();
    }
    out_ << BranchWithArg::Kind.ir_name() << " ";
    FormatLabel(inst.target_id);
    out_ << "(";
    FormatName(inst.arg_id);
    out_ << ")\n";
    in_terminator_sequence_ = false;
  }

  auto FormatInst(InstId /*inst_id*/, Branch inst) -> void {
    if (!in_terminator_sequence_) {
      Indent();
    }
    out_ << Branch::Kind.ir_name() << " ";
    FormatLabel(inst.target_id);
    out_ << "\n";
    in_terminator_sequence_ = false;
  }

  auto FormatInstRHS(Call inst) -> void {
    out_ << " ";
    FormatArg(inst.callee_id);

    if (!inst.args_id.is_valid()) {
      out_ << "(<invalid>)";
      return;
    }

    llvm::ArrayRef<InstId> args = sem_ir_.inst_blocks().Get(inst.args_id);

    auto return_info = ReturnTypeInfo::ForType(sem_ir_, inst.type_id);
    bool has_return_slot = return_info.has_return_slot();
    InstId return_slot_id = InstId::Invalid;
    if (has_return_slot) {
      return_slot_id = args.back();
      args = args.drop_back();
    }

    llvm::ListSeparator sep;
    out_ << '(';
    for (auto inst_id : args) {
      out_ << sep;
      FormatArg(inst_id);
    }
    out_ << ')';

    if (has_return_slot) {
      FormatReturnSlot(return_slot_id);
    }
  }

  auto FormatInstRHS(ArrayInit inst) -> void {
    FormatArgs(inst.inits_id);
    FormatReturnSlot(inst.dest_id);
  }

  auto FormatInstRHS(InitializeFrom inst) -> void {
    FormatArgs(inst.src_id);
    FormatReturnSlot(inst.dest_id);
  }

  auto FormatInstRHS(ReturnExpr ret) -> void {
    FormatArgs(ret.expr_id);
    if (ret.dest_id.is_valid()) {
      FormatReturnSlot(ret.dest_id);
    }
  }

  auto FormatInstRHS(StructInit init) -> void {
    FormatArgs(init.elements_id);
    FormatReturnSlot(init.dest_id);
  }

  auto FormatInstRHS(TupleInit init) -> void {
    FormatArgs(init.elements_id);
    FormatReturnSlot(init.dest_id);
  }

  auto FormatInstRHS(FunctionDecl inst) -> void {
    FormatArgs(inst.function_id);
<<<<<<< HEAD
    FormatTrailingBlock(
        sem_ir_.functions().Get(inst.function_id).pattern_block_id);
=======
    llvm::SaveAndRestore class_scope(
        scope_, inst_namer_->GetScopeFor(inst.function_id));
>>>>>>> 1e34d03e
    FormatTrailingBlock(inst.decl_block_id);
  }

  auto FormatInstRHS(ClassDecl inst) -> void {
    FormatArgs(inst.class_id);
<<<<<<< HEAD
    FormatTrailingBlock(sem_ir_.classes().Get(inst.class_id).pattern_block_id);
=======
    llvm::SaveAndRestore class_scope(scope_,
                                     inst_namer_->GetScopeFor(inst.class_id));
>>>>>>> 1e34d03e
    FormatTrailingBlock(inst.decl_block_id);
  }

  auto FormatInstRHS(ImplDecl inst) -> void {
    FormatArgs(inst.impl_id);
<<<<<<< HEAD
    FormatTrailingBlock(sem_ir_.impls().Get(inst.impl_id).pattern_block_id);
=======
    llvm::SaveAndRestore class_scope(scope_,
                                     inst_namer_->GetScopeFor(inst.impl_id));
>>>>>>> 1e34d03e
    FormatTrailingBlock(inst.decl_block_id);
  }

  auto FormatInstRHS(InterfaceDecl inst) -> void {
    FormatArgs(inst.interface_id);
<<<<<<< HEAD
    FormatTrailingBlock(
        sem_ir_.interfaces().Get(inst.interface_id).pattern_block_id);
=======
    llvm::SaveAndRestore class_scope(
        scope_, inst_namer_->GetScopeFor(inst.interface_id));
>>>>>>> 1e34d03e
    FormatTrailingBlock(inst.decl_block_id);
  }

  auto FormatInstRHS(IntLiteral inst) -> void {
    out_ << " ";
    sem_ir_.ints()
        .Get(inst.int_id)
        .print(out_, sem_ir_.types().IsSignedInt(inst.type_id));
  }

  auto FormatInstRHS(FloatLiteral inst) -> void {
    llvm::SmallVector<char, 16> buffer;
    sem_ir_.floats().Get(inst.float_id).toString(buffer);
    out_ << " " << buffer;
  }

  auto FormatInstRHS(ImportRefUnloaded inst) -> void {
    FormatArgs(inst.import_ir_inst_id);
    out_ << ", unloaded";
  }

  auto FormatInstRHS(ImportRefLoaded inst) -> void {
    FormatArgs(inst.import_ir_inst_id);
    out_ << ", loaded";
  }

  auto FormatInstRHS(SpliceBlock inst) -> void {
    FormatArgs(inst.result_id);
    FormatTrailingBlock(inst.block_id);
  }

  // StructTypeFields are formatted as part of their StructType.
  auto FormatInst(InstId /*inst_id*/, StructTypeField /*inst*/) -> void {}

  auto FormatInstRHS(StructType inst) -> void {
    out_ << " {";
    llvm::ListSeparator sep;
    for (auto field_id : sem_ir_.inst_blocks().Get(inst.fields_id)) {
      out_ << sep << ".";
      auto field = sem_ir_.insts().GetAs<StructTypeField>(field_id);
      FormatName(field.name_id);
      out_ << ": ";
      FormatType(field.field_type_id);
    }
    out_ << "}";
  }

  auto FormatArgs() -> void {}

  template <typename... Args>
  auto FormatArgs(Args... args) -> void {
    out_ << ' ';
    llvm::ListSeparator sep;
    ((out_ << sep, FormatArg(args)), ...);
  }

  // FormatArg variants handling printing instruction arguments. Several things
  // provide equivalent behavior with `FormatName`, so we provide that as the
  // default.
  template <typename IdT>
  auto FormatArg(IdT id) -> void {
    FormatName(id);
  }

  auto FormatArg(BoolValue v) -> void { out_ << v; }

  auto FormatArg(BuiltinInstKind kind) -> void { out_ << kind.label(); }

  auto FormatArg(EntityNameId id) -> void {
    const auto& info = sem_ir_.entity_names().Get(id);
    FormatName(info.name_id);
    if (info.bind_index.is_valid()) {
      out_ << " " << info.bind_index.index;
    }
  }

  auto FormatArg(IntKind k) -> void { k.Print(out_); }

  auto FormatArg(FloatKind k) -> void { k.Print(out_); }

  auto FormatArg(ImportIRId id) -> void {
    if (!id.is_valid()) {
      out_ << id;
      return;
    }
    const auto& import_ir = *sem_ir_.import_irs().Get(id).sem_ir;
    if (import_ir.package_id().is_valid()) {
      out_ << import_ir.identifiers().Get(import_ir.package_id());
    } else {
      out_ << "Main";
    }
    out_ << "//";
    CARBON_CHECK(import_ir.library_id().is_valid());
    if (import_ir.library_id() == LibraryNameId::Default) {
      out_ << "default";
    } else {
      out_ << import_ir.string_literal_values().Get(
          import_ir.library_id().AsStringLiteralValueId());
    }
  }

  auto FormatArg(ImportIRInstId id) -> void {
    // Don't format the inst_id because it refers to a different IR.
    // TODO: Consider a better way to format the InstID from other IRs.
    auto import_ir_inst = sem_ir_.import_ir_insts().Get(id);
    FormatArg(import_ir_inst.ir_id);
    out_ << ", " << import_ir_inst.inst_id;
  }

  auto FormatArg(IntId id) -> void {
    // We don't know the signedness to use here. Default to unsigned.
    sem_ir_.ints().Get(id).print(out_, /*isSigned=*/false);
  }

  auto FormatArg(LocId id) -> void {
    if (id.is_import_ir_inst_id()) {
      out_ << "{";
      FormatArg(id.import_ir_inst_id());
      out_ << "}";
    } else {
      // TODO: For a NodeId, this prints the index of the node. Do we want it to
      // print a line number or something in order to make it less dependent on
      // parse?
      out_ << id;
    }
  }

  auto FormatArg(ElementIndex index) -> void { out_ << index; }

  auto FormatArg(RuntimeParamIndex index) -> void { out_ << index; }

  auto FormatArg(NameScopeId id) -> void {
    OpenBrace();
    FormatNameScope(id);
    CloseBrace();
  }

  auto FormatArg(InstBlockId id) -> void {
    if (!id.is_valid()) {
      out_ << "invalid";
      return;
    }

    out_ << '(';
    llvm::ListSeparator sep;
    for (auto inst_id : sem_ir_.inst_blocks().Get(id)) {
      out_ << sep;
      FormatArg(inst_id);
    }
    out_ << ')';
  }

  auto FormatArg(RealId id) -> void {
    // TODO: Format with a `.` when the exponent is near zero.
    const auto& real = sem_ir_.reals().Get(id);
    real.mantissa.print(out_, /*isSigned=*/false);
    out_ << (real.is_decimal ? 'e' : 'p') << real.exponent;
  }

  auto FormatArg(StringLiteralValueId id) -> void {
    out_ << '"';
    out_.write_escaped(sem_ir_.string_literal_values().Get(id),
                       /*UseHexEscapes=*/true);
    out_ << '"';
  }

  auto FormatArg(TypeId id) -> void { FormatType(id); }

  auto FormatArg(TypeBlockId id) -> void {
    out_ << '(';
    llvm::ListSeparator sep;
    for (auto type_id : sem_ir_.type_blocks().Get(id)) {
      out_ << sep;
      FormatArg(type_id);
    }
    out_ << ')';
  }

  auto FormatReturnSlot(InstId dest_id) -> void {
    out_ << " to ";
    FormatArg(dest_id);
  }

  // `FormatName` is used when we need the name from an id. Most id types use
  // equivalent name formatting from InstNamer, although there are a few special
  // formats below.
  template <typename IdT>
  auto FormatName(IdT id) -> void {
    out_ << inst_namer_->GetNameFor(id);
  }

  auto FormatName(NameId id) -> void {
    out_ << sem_ir_.names().GetFormatted(id);
  }

  auto FormatName(InstId id) -> void {
    out_ << inst_namer_->GetNameFor(scope_, id);
  }

  auto FormatName(SpecificId id) -> void {
    const auto& specific = sem_ir_.specifics().Get(id);
    FormatName(specific.generic_id);
    FormatArg(specific.args_id);
  }

  auto FormatLabel(InstBlockId id) -> void {
    out_ << inst_namer_->GetLabelFor(scope_, id);
  }

  auto FormatConstant(ConstantId id) -> void {
    if (!id.is_valid()) {
      out_ << "<not constant>";
      return;
    }

    // For a symbolic constant in a generic, list the constant value in the
    // generic first, and the canonical constant second.
    if (id.is_symbolic()) {
      const auto& symbolic_constant =
          sem_ir_.constant_values().GetSymbolicConstant(id);
      if (symbolic_constant.generic_id.is_valid()) {
        const auto& generic =
            sem_ir_.generics().Get(symbolic_constant.generic_id);
        FormatName(sem_ir_.inst_blocks().Get(generic.GetEvalBlock(
            symbolic_constant.index
                .region()))[symbolic_constant.index.index()]);
        out_ << " (";
        FormatName(sem_ir_.constant_values().GetInstId(id));
        out_ << ")";
        return;
      }
    }

    FormatName(sem_ir_.constant_values().GetInstId(id));
  }

  auto FormatType(TypeId id) -> void {
    if (!id.is_valid()) {
      out_ << "invalid";
    } else {
      // Types are formatted in the `constants` scope because they only refer to
      // constants.
      llvm::SaveAndRestore file_scope(scope_, InstNamer::ScopeId::Constants);
      FormatConstant(sem_ir_.types().GetConstantId(id));
    }
  }

  const File& sem_ir_;
  InstNamer* const inst_namer_;

  // The output stream. Set while formatting instructions.
  llvm::raw_ostream& out_;

  // The current scope that we are formatting within. References to names in
  // this scope will not have a `@scope.` prefix added.
  InstNamer::ScopeId scope_ = InstNamer::ScopeId::None;

  // Whether we are formatting in a terminator sequence, that is, a sequence of
  // branches at the end of a block. The entirety of a terminator sequence is
  // formatted on a single line, despite being multiple instructions.
  bool in_terminator_sequence_ = false;

  // The indent depth to use for new instructions.
  int indent_;

  // Whether we are currently formatting immediately after an open brace. If so,
  // a newline will be inserted before the next line indent.
  bool after_open_brace_ = false;

  // The constant value of the current instruction, if it has one that has not
  // yet been printed. The value `NotConstant` is used as a sentinel to indicate
  // there is nothing to print.
  ConstantId pending_constant_value_ = ConstantId::NotConstant;

  // Whether `pending_constant_value_`'s instruction is the same as the
  // instruction currently being printed. If true, only the phase of the
  // constant is printed, and the value is omitted.
  bool pending_constant_value_is_self_ = false;
};

Formatter::Formatter(const Lex::TokenizedBuffer& tokenized_buffer,
                     const Parse::Tree& parse_tree, const File& sem_ir)
    : sem_ir_(sem_ir), inst_namer_(tokenized_buffer, parse_tree, sem_ir) {}

Formatter::~Formatter() = default;

auto Formatter::Print(llvm::raw_ostream& out) -> void {
  FormatterImpl formatter(sem_ir_, &inst_namer_, out, /*indent=*/0);
  formatter.Format();
}

auto Formatter::PrintPartialTrailingCodeBlock(
    llvm::ArrayRef<SemIR::InstId> block, int indent, llvm::raw_ostream& out)
    -> void {
  FormatterImpl formatter(sem_ir_, &inst_namer_, out, indent);
  formatter.FormatPartialTrailingCodeBlock(block);
}

auto Formatter::PrintInst(SemIR::InstId inst_id, int indent,
                          llvm::raw_ostream& out) -> void {
  FormatterImpl formatter(sem_ir_, &inst_namer_, out, indent);
  formatter.FormatInst(inst_id);
}

}  // namespace Carbon::SemIR<|MERGE_RESOLUTION|>--- conflicted
+++ resolved
@@ -797,47 +797,35 @@
 
   auto FormatInstRHS(FunctionDecl inst) -> void {
     FormatArgs(inst.function_id);
-<<<<<<< HEAD
+    llvm::SaveAndRestore class_scope(
+        scope_, inst_namer_->GetScopeFor(inst.function_id));
     FormatTrailingBlock(
         sem_ir_.functions().Get(inst.function_id).pattern_block_id);
-=======
-    llvm::SaveAndRestore class_scope(
-        scope_, inst_namer_->GetScopeFor(inst.function_id));
->>>>>>> 1e34d03e
     FormatTrailingBlock(inst.decl_block_id);
   }
 
   auto FormatInstRHS(ClassDecl inst) -> void {
     FormatArgs(inst.class_id);
-<<<<<<< HEAD
-    FormatTrailingBlock(sem_ir_.classes().Get(inst.class_id).pattern_block_id);
-=======
     llvm::SaveAndRestore class_scope(scope_,
                                      inst_namer_->GetScopeFor(inst.class_id));
->>>>>>> 1e34d03e
+    FormatTrailingBlock(sem_ir_.classes().Get(inst.class_id).pattern_block_id);
     FormatTrailingBlock(inst.decl_block_id);
   }
 
   auto FormatInstRHS(ImplDecl inst) -> void {
     FormatArgs(inst.impl_id);
-<<<<<<< HEAD
-    FormatTrailingBlock(sem_ir_.impls().Get(inst.impl_id).pattern_block_id);
-=======
     llvm::SaveAndRestore class_scope(scope_,
                                      inst_namer_->GetScopeFor(inst.impl_id));
->>>>>>> 1e34d03e
+    FormatTrailingBlock(sem_ir_.impls().Get(inst.impl_id).pattern_block_id);
     FormatTrailingBlock(inst.decl_block_id);
   }
 
   auto FormatInstRHS(InterfaceDecl inst) -> void {
     FormatArgs(inst.interface_id);
-<<<<<<< HEAD
+    llvm::SaveAndRestore class_scope(
+        scope_, inst_namer_->GetScopeFor(inst.interface_id));
     FormatTrailingBlock(
         sem_ir_.interfaces().Get(inst.interface_id).pattern_block_id);
-=======
-    llvm::SaveAndRestore class_scope(
-        scope_, inst_namer_->GetScopeFor(inst.interface_id));
->>>>>>> 1e34d03e
     FormatTrailingBlock(inst.decl_block_id);
   }
 
