--- conflicted
+++ resolved
@@ -654,17 +654,11 @@
     if (interface_info.scope_id.is_valid()) {
       out_ << " {\n";
       FormatCodeBlock(interface_info.body_block_id);
-<<<<<<< HEAD
       out_ << "\n!members:\n";
       FormatNameScope(interface_info.scope_id);
-      out_ << "}\n";
-=======
-      out_ << "\n!members:";
-      FormatNameScope(interface_info.scope_id, "", "\n  ");
       out_ << "\n  witness = ";
       FormatArg(interface_info.associated_entities_id);
-      out_ << "\n}\n";
->>>>>>> 5f4e6c76
+      out_ << "}\n";
     } else {
       out_ << ";\n";
     }
@@ -769,9 +763,6 @@
     }
   }
 
-<<<<<<< HEAD
-  auto FormatNameScope(NameScopeId id) -> void {
-=======
   auto FormatTrailingBlock(InstBlockId block_id) -> void {
     out_ << " {";
     if (!sem_ir_.inst_blocks().Get(block_id).empty()) {
@@ -784,9 +775,7 @@
     out_ << "}";
   }
 
-  auto FormatNameScope(NameScopeId id, llvm::StringRef separator,
-                       llvm::StringRef prefix) -> void {
->>>>>>> 5f4e6c76
+  auto FormatNameScope(NameScopeId id) -> void {
     const auto& scope = sem_ir_.name_scopes().Get(id);
 
     // Name scopes aren't kept in any particular order. Sort the entries before
