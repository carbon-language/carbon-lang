--- conflicted
+++ resolved
@@ -307,11 +307,7 @@
         break;
 
       case Parse::NodeKind::ShortCircuitOperand: {
-<<<<<<< HEAD
         bool is_rhs = node.Is<BranchIf>();
-=======
-        bool is_rhs = node.kind() == BranchIf::Kind;
->>>>>>> 8779fcd7
         bool is_and = tokenized_buffer_.GetKind(parse_tree_.node_token(
                           node.parse_node())) == Lex::TokenKind::And;
         name = is_and ? (is_rhs ? "and.rhs" : "and.result")
