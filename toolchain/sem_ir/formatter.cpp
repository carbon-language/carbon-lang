--- conflicted
+++ resolved
@@ -369,14 +369,11 @@
           CollectNamesInBlock(scope_idx, block_id);
           break;
         }
-<<<<<<< HEAD
         case NodeKind::BindName: {
           auto [name_id, value_id] = node.GetAsBindName();
-          nodes[node_id.index] = {
-              scope_idx,
-              scope.nodes.AllocateName(*this, node.parse_node(),
-                                       semantics_ir_.GetString(name_id).str())};
-=======
+          add_node_name_id(name_id);
+          continue;
+        }
         case NodeKind::FunctionDeclaration: {
           add_node_name_id(
               semantics_ir_.GetFunction(node.GetAsFunctionDeclaration())
@@ -391,7 +388,6 @@
         case NodeKind::NameReferenceUntyped: {
           auto [name_id, value_id] = node.GetAsNameReferenceUntyped();
           add_node_name(semantics_ir_.GetString(name_id).str() + ".ref");
->>>>>>> d306a414
           continue;
         }
         case NodeKind::Parameter: {
