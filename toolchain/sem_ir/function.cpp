// Part of the Carbon Language project, under the Apache License v2.0 with LLVM
// Exceptions. See /LICENSE for license information.
// SPDX-License-Identifier: Apache-2.0 WITH LLVM-exception

#include "toolchain/sem_ir/function.h"

#include "toolchain/sem_ir/file.h"
#include "toolchain/sem_ir/generic.h"
#include "toolchain/sem_ir/ids.h"

namespace Carbon::SemIR {

auto GetCalleeFunction(const File& sem_ir, InstId callee_id) -> CalleeFunction {
  CalleeFunction result = {.function_id = FunctionId::Invalid,
                           .specific_id = SpecificId::Invalid,
                           .self_id = InstId::Invalid,
                           .is_error = false};

  if (auto bound_method = sem_ir.insts().TryGetAs<BoundMethod>(callee_id)) {
    result.self_id = bound_method->object_id;
    callee_id = bound_method->function_id;
  }

  // Identify the function we're calling.
  auto val_id = sem_ir.constant_values().GetConstantInstId(callee_id);
  if (!val_id.is_valid()) {
    return result;
  }
  auto val_inst = sem_ir.insts().Get(val_id);
  auto struct_val = val_inst.TryAs<StructValue>();
  if (!struct_val) {
    result.is_error = val_inst.type_id() == SemIR::TypeId::Error;
    return result;
  }
  auto fn_type = sem_ir.types().TryGetAs<FunctionType>(struct_val->type_id);
  if (!fn_type) {
    return result;
  }

  result.function_id = fn_type->function_id;
  result.specific_id = fn_type->specific_id;
  return result;
}

auto Function::GetNameFromParamPatternId(const File& sem_ir,
                                         InstId param_pattern_id) -> NameId {
  auto param_inst = sem_ir.insts().Get(param_pattern_id);

  if (auto addr_pattern = param_inst.TryAs<SemIR::AddrPattern>()) {
    param_pattern_id = addr_pattern->inner_id;
    param_inst = sem_ir.insts().Get(param_pattern_id);
  }

  param_inst =
      sem_ir.insts().Get(param_inst.As<SemIR::ParamPattern>().subpattern_id);

  auto binding_pattern = param_inst.As<AnyBindingPattern>();
  return sem_ir.entity_names().Get(binding_pattern.entity_name_id).name_id;
}

auto Function::GetRuntimeIndexFromParamPatternId(const File& sem_ir,
                                                 InstId param_pattern_id)
    -> SemIR::RuntimeParamIndex {
  auto param_inst = sem_ir.insts().Get(param_pattern_id);

  if (auto addr_pattern = param_inst.TryAs<SemIR::AddrPattern>()) {
    param_pattern_id = addr_pattern->inner_id;
    param_inst = sem_ir.insts().Get(param_pattern_id);
  }

  return param_inst.As<SemIR::ParamPattern>().runtime_index;
}

auto Function::GetParamFromParamRefId(const File& sem_ir, InstId param_ref_id)
    -> ParamInfo {
  auto ref = sem_ir.insts().Get(param_ref_id);

<<<<<<< HEAD
  if (auto bind_name = ref.TryAs<SemIR::AnyBindName>()) {
=======
  if (auto addr_pattern = ref.TryAs<AddrPattern>()) {
    param_ref_id = addr_pattern->inner_id;
    ref = sem_ir.insts().Get(param_ref_id);
  }

  auto bind_name = ref.TryAs<AnyBindName>();
  if (bind_name) {
>>>>>>> 82937e1a
    param_ref_id = bind_name->value_id;
    ref = sem_ir.insts().Get(param_ref_id);
  }
  return {param_ref_id, ref.As<Param>(), bind_name};
}

auto Function::ParamInfo::GetNameId(const File& sem_ir) -> NameId {
  if (bind_name) {
    return sem_ir.entity_names().Get(bind_name->entity_name_id).name_id;
  } else {
    return NameId::Invalid;
  }
}

auto Function::GetDeclaredReturnType(const File& file,
                                     SpecificId specific_id) const -> TypeId {
  if (!return_storage_id.is_valid()) {
    return TypeId::Invalid;
  }
  return GetTypeInSpecific(file, specific_id,
                           file.insts().Get(return_storage_id).type_id());
}

}  // namespace Carbon::SemIR<|MERGE_RESOLUTION|>--- conflicted
+++ resolved
@@ -75,17 +75,8 @@
     -> ParamInfo {
   auto ref = sem_ir.insts().Get(param_ref_id);
 
-<<<<<<< HEAD
-  if (auto bind_name = ref.TryAs<SemIR::AnyBindName>()) {
-=======
-  if (auto addr_pattern = ref.TryAs<AddrPattern>()) {
-    param_ref_id = addr_pattern->inner_id;
-    ref = sem_ir.insts().Get(param_ref_id);
-  }
-
   auto bind_name = ref.TryAs<AnyBindName>();
   if (bind_name) {
->>>>>>> 82937e1a
     param_ref_id = bind_name->value_id;
     ref = sem_ir.insts().Get(param_ref_id);
   }
