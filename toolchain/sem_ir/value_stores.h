// Part of the Carbon Language project, under the Apache License v2.0 with LLVM
// Exceptions. See /LICENSE for license information.
// SPDX-License-Identifier: Apache-2.0 WITH LLVM-exception

#ifndef CARBON_TOOLCHAIN_SEM_IR_VALUE_STORES_H_
#define CARBON_TOOLCHAIN_SEM_IR_VALUE_STORES_H_

#include "llvm/ADT/DenseMap.h"
#include "toolchain/base/value_store.h"
#include "toolchain/base/yaml.h"
#include "toolchain/sem_ir/inst.h"

namespace Carbon::SemIR {

// Provides a ValueStore wrapper for an API specific to instructions.
class InstStore {
 public:
  // Adds an instruction to the instruction list, returning an ID to reference
  // the instruction. Note that this doesn't add the instruction to any
  // instruction block. Check::Context::AddInst or InstBlockStack::AddInst
  // should usually be used instead, to add the instruction to the current
  // block.
  auto AddInNoBlock(Inst inst) -> InstId { return values_.Add(inst); }

  // Returns the requested instruction.
  auto Get(InstId inst_id) const -> Inst { return values_.Get(inst_id); }

  // Returns the requested instruction, which is known to have the specified
  // type.
  template <typename InstT>
  auto GetAs(InstId inst_id) const -> InstT {
    return Get(inst_id).As<InstT>();
  }

  // Overwrites a given instruction with a new value.
  auto Set(InstId inst_id, Inst inst) -> void { values_.Get(inst_id) = inst; }

  // Reserves space.
  auto Reserve(size_t size) -> void { values_.Reserve(size); }

  auto array_ref() const -> llvm::ArrayRef<Inst> { return values_.array_ref(); }
  auto size() const -> int { return values_.size(); }

 private:
  ValueStore<InstId, Inst> values_;
};

<<<<<<< HEAD
// Provides storage for instructions representing global constants.
class ConstantStore {
=======
// Provides a ValueStore-like interface for names.
//
// A name is either an identifier name, or a special name such as `self` that
// does not correspond to an identifier token. Identifier names are represented
// as `NameId`s with the same non-negative index as the `StringId` of the
// identifier. Special names are represented as `NameId`s with a negative
// index.
//
// As we do not require any additional explicit storage for names, this is
// currently a wrapper around a string store that has no state of its own.
class NameStore {
>>>>>>> fe45b6a9
 public:
  // Add a constant instruction.
  auto Add(InstId inst_id) -> void { values_.push_back(inst_id); }

<<<<<<< HEAD
  auto array_ref() const -> llvm::ArrayRef<InstId> { return values_; }
  auto size() const -> int { return values_.size(); }

 private:
  llvm::SmallVector<InstId> values_;
};

// Provides a ValueStore-like interface for names. This is currently a wrapper
// around an identifier store that has no state of its own.
//
// `SemIR::NameId` values should be obtained by using `NameId::ForIdentifier`
// or the named constants such as `NameId::SelfValue`.
class NameStoreWrapper {
 public:
  explicit NameStoreWrapper(const StringStoreWrapper<IdentifierId>* identifiers)
      : identifiers_(identifiers) {}

  // Returns the requested name as a string, if it is an identifier name. This
  // returns std::nullopt for special names.
  auto GetAsStringIfIdentifier(NameId name_id) const
      -> std::optional<llvm::StringRef> {
    if (auto identifier_id = name_id.AsIdentifierId();
        identifier_id.is_valid()) {
      return identifiers_->Get(identifier_id);
=======
  // Adds an identifier name, returning an ID to reference it.
  auto Add(StringId string_id) -> NameId { return NameId(string_id.index); }

  // Returns the requested name as a string, if it is an identifier name. This
  // returns std::nullopt for special names.
  auto GetIfIdentifier(NameId name_id) const -> std::optional<llvm::StringRef> {
    if (name_id.index >= 0) {
      return strings_->Get(StringId(name_id.index));
>>>>>>> fe45b6a9
    }
    return std::nullopt;
  }

  // Returns the requested name as a string for formatted output. This returns
  // `"r#name"` if `name` is a keyword.
  auto GetFormatted(NameId name_id) const -> llvm::StringRef;

  // Returns a best-effort name to use as the basis for SemIR and LLVM IR
  // names. This is always identifier-shaped, but may be ambiguous, for example
  // if there is both a `self` and an `r#self` in the same scope. Returns ""
  // for an invalid name.
  auto GetIRBaseName(NameId name_id) const -> llvm::StringRef;

 private:
  const StringStoreWrapper<IdentifierId>* identifiers_;
};

// Provides a ValueStore wrapper for an API specific to name scopes.
class NameScopeStore {
 public:
  // Adds a name scope, returning an ID to reference it.
  auto Add() -> NameScopeId { return values_.AddDefaultValue(); }

  // Adds an entry to a name scope. Returns true on success, false on
  // duplicates.
  auto AddEntry(NameScopeId scope_id, NameId name_id, InstId target_id)
      -> bool {
    return values_.Get(scope_id).insert({name_id, target_id}).second;
  }

  // Returns the requested name scope.
  auto Get(NameScopeId scope_id) const
      -> const llvm::DenseMap<NameId, InstId>& {
    return values_.Get(scope_id);
  }

 private:
  ValueStore<NameScopeId, llvm::DenseMap<NameId, InstId>> values_;
};

// Provides a block-based ValueStore, which uses slab allocation of added
// blocks. This allows references to values to outlast vector resizes that might
// otherwise invalidate references.
//
// BlockValueStore is used as-is, but there are also children that expose the
// protected members for type-specific functionality.
template <typename IdT, typename ValueT>
class BlockValueStore : public Yaml::Printable<BlockValueStore<IdT, ValueT>> {
 public:
  explicit BlockValueStore(llvm::BumpPtrAllocator& allocator)
      : allocator_(&allocator) {}

  // Adds a block with the given content, returning an ID to reference it.
  auto Add(llvm::ArrayRef<ValueT> content) -> IdT {
    return values_.Add(AllocateCopy(content));
  }

  // Returns the requested block.
  auto Get(IdT id) const -> llvm::ArrayRef<ValueT> { return values_.Get(id); }

  // Returns the requested block.
  auto Get(IdT id) -> llvm::MutableArrayRef<ValueT> { return values_.Get(id); }

  auto OutputYaml() const -> Yaml::OutputMapping {
    return Yaml::OutputMapping([&](Yaml::OutputMapping::Map map) {
      for (auto block_index : llvm::seq(values_.size())) {
        auto block_id = IdT(block_index);
        map.Add(PrintToString(block_id),
                Yaml::OutputMapping([&](Yaml::OutputMapping::Map map) {
                  auto block = Get(block_id);
                  for (auto i : llvm::seq(block.size())) {
                    map.Add(llvm::itostr(i), Yaml::OutputScalar(block[i]));
                  }
                }));
      }
    });
  }

  auto size() const -> int { return values_.size(); }

 protected:
  // Reserves and returns a block ID. The contents of the block
  // should be specified by calling Set, or similar.
  auto AddDefaultValue() -> InstBlockId { return values_.AddDefaultValue(); }

  // Adds an uninitialized block of the given size.
  auto AddUninitialized(size_t size) -> InstBlockId {
    return values_.Add(AllocateUninitialized(size));
  }

  // Sets the contents of an empty block to the given content.
  auto Set(InstBlockId block_id, llvm::ArrayRef<InstId> content) -> void {
    CARBON_CHECK(Get(block_id).empty())
        << "inst block content set more than once";
    values_.Get(block_id) = AllocateCopy(content);
  }

 private:
  // Allocates an uninitialized array using our slab allocator.
  auto AllocateUninitialized(std::size_t size)
      -> llvm::MutableArrayRef<ValueT> {
    // We're not going to run a destructor, so ensure that's OK.
    static_assert(std::is_trivially_destructible_v<ValueT>);

    auto storage = static_cast<ValueT*>(
        allocator_->Allocate(size * sizeof(ValueT), alignof(ValueT)));
    return llvm::MutableArrayRef<ValueT>(storage, size);
  }

  // Allocates a copy of the given data using our slab allocator.
  auto AllocateCopy(llvm::ArrayRef<ValueT> data)
      -> llvm::MutableArrayRef<ValueT> {
    auto result = AllocateUninitialized(data.size());
    std::uninitialized_copy(data.begin(), data.end(), result.begin());
    return result;
  }

  llvm::BumpPtrAllocator* allocator_;
  ValueStore<IdT, llvm::MutableArrayRef<ValueT>> values_;
};

// Adapts BlockValueStore for instruction blocks.
class InstBlockStore : public BlockValueStore<InstBlockId, InstId> {
 public:
  using BaseType = BlockValueStore<InstBlockId, InstId>;

  using BaseType::AddDefaultValue;
  using BaseType::AddUninitialized;
  using BaseType::BaseType;

  auto Set(InstBlockId block_id, llvm::ArrayRef<InstId> content) -> void {
    CARBON_CHECK(block_id != InstBlockId::Unreachable);
    BlockValueStore<InstBlockId, InstId>::Set(block_id, content);
  }
};

}  // namespace Carbon::SemIR

// Support use of NameId as DenseMap/DenseSet keys.
template <>
struct llvm::DenseMapInfo<Carbon::SemIR::NameId>
    : public Carbon::IndexMapInfo<Carbon::SemIR::NameId> {};

#endif  // CARBON_TOOLCHAIN_SEM_IR_VALUE_STORES_H_<|MERGE_RESOLUTION|>--- conflicted
+++ resolved
@@ -45,39 +45,32 @@
   ValueStore<InstId, Inst> values_;
 };
 
-<<<<<<< HEAD
 // Provides storage for instructions representing global constants.
 class ConstantStore {
-=======
+ public:
+  // Add a constant instruction.
+  auto Add(InstId inst_id) -> void { values_.push_back(inst_id); }
+
+  auto array_ref() const -> llvm::ArrayRef<InstId> { return values_; }
+  auto size() const -> int { return values_.size(); }
+
+ private:
+  llvm::SmallVector<InstId> values_;
+};
+
 // Provides a ValueStore-like interface for names.
 //
-// A name is either an identifier name, or a special name such as `self` that
+// A name is either an identifier name or a special name such as `self` that
 // does not correspond to an identifier token. Identifier names are represented
-// as `NameId`s with the same non-negative index as the `StringId` of the
+// as `NameId`s with the same non-negative index as the `IdentifierId` of the
 // identifier. Special names are represented as `NameId`s with a negative
 // index.
 //
-// As we do not require any additional explicit storage for names, this is
-// currently a wrapper around a string store that has no state of its own.
-class NameStore {
->>>>>>> fe45b6a9
- public:
-  // Add a constant instruction.
-  auto Add(InstId inst_id) -> void { values_.push_back(inst_id); }
-
-<<<<<<< HEAD
-  auto array_ref() const -> llvm::ArrayRef<InstId> { return values_; }
-  auto size() const -> int { return values_.size(); }
-
- private:
-  llvm::SmallVector<InstId> values_;
-};
-
-// Provides a ValueStore-like interface for names. This is currently a wrapper
-// around an identifier store that has no state of its own.
-//
 // `SemIR::NameId` values should be obtained by using `NameId::ForIdentifier`
 // or the named constants such as `NameId::SelfValue`.
+//
+// As we do not require any additional explicit storage for names, this is
+// currently a wrapper around an identifier store that has no state of its own.
 class NameStoreWrapper {
  public:
   explicit NameStoreWrapper(const StringStoreWrapper<IdentifierId>* identifiers)
@@ -90,16 +83,6 @@
     if (auto identifier_id = name_id.AsIdentifierId();
         identifier_id.is_valid()) {
       return identifiers_->Get(identifier_id);
-=======
-  // Adds an identifier name, returning an ID to reference it.
-  auto Add(StringId string_id) -> NameId { return NameId(string_id.index); }
-
-  // Returns the requested name as a string, if it is an identifier name. This
-  // returns std::nullopt for special names.
-  auto GetIfIdentifier(NameId name_id) const -> std::optional<llvm::StringRef> {
-    if (name_id.index >= 0) {
-      return strings_->Get(StringId(name_id.index));
->>>>>>> fe45b6a9
     }
     return std::nullopt;
   }
