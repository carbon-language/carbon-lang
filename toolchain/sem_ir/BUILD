# Part of the Carbon Language project, under the Apache License v2.0 with LLVM
# Exceptions. See /LICENSE for license information.
# SPDX-License-Identifier: Apache-2.0 WITH LLVM-exception

load("@rules_cc//cc:defs.bzl", "cc_library", "cc_test")

package(default_visibility = ["//visibility:public"])

cc_library(
    name = "builtin_kind",
    srcs = ["builtin_kind.cpp"],
    hdrs = ["builtin_kind.h"],
    textual_hdrs = ["builtin_kind.def"],
    deps = ["//common:enum_base"],
)

cc_library(
    name = "ids",
    hdrs = ["ids.h"],
    deps = [
        "//common:check",
        "//common:ostream",
        "//toolchain/base:index_base",
        "//toolchain/sem_ir:builtin_kind",
    ],
)

cc_library(
    name = "inst_kind",
    srcs = ["inst_kind.cpp"],
    hdrs = [
        "inst_kind.h",
        "typed_insts.h",
    ],
    textual_hdrs = ["inst_kind.def"],
    deps = [
        "//common:enum_base",
        "//toolchain/parse:tree",
        "//toolchain/sem_ir:builtin_kind",
        "//toolchain/sem_ir:ids",
        "@llvm-project//llvm:Support",
    ],
)

cc_library(
    name = "inst",
    srcs = ["inst.cpp"],
    hdrs = ["inst.h"],
    deps = [
        ":builtin_kind",
        ":inst_kind",
        "//common:check",
        "//common:ostream",
        "//common:struct_reflection",
        "//toolchain/base:index_base",
        "//toolchain/parse:tree",
        "@llvm-project//llvm:Support",
    ],
)

cc_library(
    name = "file",
    srcs = ["file.cpp"],
    hdrs = ["file.h"],
    deps = [
        ":builtin_kind",
        ":inst",
        ":inst_kind",
        ":value_stores",
        "//common:check",
        "//toolchain/base:value_store",
        "//toolchain/base:yaml",
        "@llvm-project//llvm:Support",
    ],
)

cc_library(
    name = "formatter",
    srcs = ["formatter.cpp"],
    hdrs = ["formatter.h"],
    deps = [
        ":file",
        ":inst_kind",
        "//toolchain/base:value_store",
        "//toolchain/lex:tokenized_buffer",
        "//toolchain/parse:tree",
        "@llvm-project//llvm:Support",
    ],
)

cc_library(
    name = "entry_point",
    srcs = ["entry_point.cpp"],
    hdrs = ["entry_point.h"],
    deps = [
        ":file",
        "@llvm-project//llvm:Support",
    ],
)

cc_library(
    name = "value_stores",
    srcs = ["value_stores.cpp"],
    hdrs = ["value_stores.h"],
    deps = [
<<<<<<< HEAD
        ":node",
        "//toolchain/lex:token_kind",
=======
        ":inst",
>>>>>>> 84bc8cc4
        "//toolchain/base:value_store",
        "//toolchain/base:yaml",
        "@llvm-project//llvm:Support",
    ],
)

cc_test(
    name = "typed_insts_test",
    size = "small",
    srcs = ["typed_insts_test.cpp"],
    deps = [
        ":inst",
        ":inst_kind",
        "//testing/base:gtest_main",
        "@com_google_googletest//:gtest",
    ],
)

cc_test(
    name = "yaml_test",
    size = "small",
    srcs = ["yaml_test.cpp"],
    deps = [
        "//common:ostream",
        "//testing/base:gtest_main",
        "//testing/base:test_raw_ostream",
        "//toolchain/driver",
        "//toolchain/testing:yaml_test_helpers",
        "@com_google_googletest//:gtest",
        "@llvm-project//llvm:Support",
    ],
)<|MERGE_RESOLUTION|>--- conflicted
+++ resolved
@@ -103,12 +103,8 @@
     srcs = ["value_stores.cpp"],
     hdrs = ["value_stores.h"],
     deps = [
-<<<<<<< HEAD
-        ":node",
+        ":inst",
         "//toolchain/lex:token_kind",
-=======
-        ":inst",
->>>>>>> 84bc8cc4
         "//toolchain/base:value_store",
         "//toolchain/base:yaml",
         "@llvm-project//llvm:Support",
