--- conflicted
+++ resolved
@@ -509,13 +509,9 @@
       case TupleValue::Kind:
       case TupleType::Kind:
       case UnaryOperatorNot::Kind:
-<<<<<<< HEAD
+      case UnboundFieldType::Kind:
       case ValueOfInitializer::Kind:
-        return ExpressionCategory::Value;
-=======
-      case UnboundFieldType::Kind:
         return value_category;
->>>>>>> 3ea3cc38
 
       case Builtin::Kind: {
         if (node.As<Builtin>().builtin_kind == BuiltinKind::Error) {
