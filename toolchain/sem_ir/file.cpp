--- conflicted
+++ resolved
@@ -18,50 +18,6 @@
 #include "toolchain/sem_ir/typed_insts.h"
 
 namespace Carbon::SemIR {
-
-<<<<<<< HEAD
-auto Function::GetParamFromParamRefId(const File& sem_ir, InstId param_ref_id)
-    -> std::pair<InstId, Param> {
-  auto ref = sem_ir.insts().Get(param_ref_id);
-
-  if (auto addr_pattern = ref.TryAs<SemIR::AddrPattern>()) {
-    param_ref_id = addr_pattern->inner_id;
-    ref = sem_ir.insts().Get(param_ref_id);
-  }
-
-  if (auto bind_name = ref.TryAs<SemIR::AnyBindName>()) {
-    param_ref_id = bind_name->value_id;
-    ref = sem_ir.insts().Get(param_ref_id);
-  }
-
-  return {param_ref_id, ref.As<SemIR::Param>()};
-=======
-auto ValueRepr::Print(llvm::raw_ostream& out) const -> void {
-  out << "{kind: ";
-  switch (kind) {
-    case Unknown:
-      out << "unknown";
-      break;
-    case None:
-      out << "none";
-      break;
-    case Copy:
-      out << "copy";
-      break;
-    case Pointer:
-      out << "pointer";
-      break;
-    case Custom:
-      out << "custom";
-      break;
-  }
-  out << ", type: " << type_id << "}";
-}
-
-auto CompleteTypeInfo::Print(llvm::raw_ostream& out) const -> void {
-  out << "{value_rep: " << value_repr << "}";
->>>>>>> 2ef1d1f8
-}
 
 File::File(CheckIRId check_ir_id, IdentifierId package_id,
            StringLiteralValueId library_id, SharedValueStores& value_stores,
