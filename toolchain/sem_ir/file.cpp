// Part of the Carbon Language project, under the Apache License v2.0 with LLVM
// Exceptions. See /LICENSE for license information.
// SPDX-License-Identifier: Apache-2.0 WITH LLVM-exception

#include "toolchain/sem_ir/file.h"

#include "common/check.h"
#include "llvm/ADT/STLExtras.h"
#include "llvm/ADT/SmallVector.h"
#include "toolchain/base/value_store.h"
#include "toolchain/base/yaml.h"
#include "toolchain/sem_ir/builtin_kind.h"
#include "toolchain/sem_ir/inst.h"
#include "toolchain/sem_ir/inst_kind.h"

namespace Carbon::SemIR {

auto ValueRepresentation::Print(llvm::raw_ostream& out) const -> void {
  out << "{kind: ";
  switch (kind) {
    case Unknown:
      out << "unknown";
      break;
    case None:
      out << "none";
      break;
    case Copy:
      out << "copy";
      break;
    case Pointer:
      out << "pointer";
      break;
    case Custom:
      out << "custom";
      break;
  }
  out << ", type: " << type_id << "}";
}

auto TypeInfo::Print(llvm::raw_ostream& out) const -> void {
  out << "{inst: " << inst_id << ", value_rep: " << value_representation << "}";
}

File::File(SharedValueStores& value_stores)
    : value_stores_(&value_stores),
      filename_("<builtins>"),
      // Builtins are always the first IR, even when self-referential.
      cross_reference_irs_({this}),
      type_blocks_(allocator_),
      inst_blocks_(allocator_) {
  // Default entry for InstBlockId::Empty.
  inst_blocks_.AddDefaultValue();

  insts_.Reserve(BuiltinKind::ValidCount);

  // Error uses a self-referential type so that it's not accidentally treated as
  // a normal type. Every other builtin is a type, including the
  // self-referential TypeType.
#define CARBON_SEM_IR_BUILTIN_KIND(Name, ...)                         \
  insts_.AddInNoBlock(Builtin{BuiltinKind::Name == BuiltinKind::Error \
                                  ? TypeId::Error                     \
                                  : TypeId::TypeType,                 \
                              BuiltinKind::Name});
#include "toolchain/sem_ir/builtin_kind.def"

  CARBON_CHECK(insts_.size() == BuiltinKind::ValidCount)
      << "Builtins should produce " << BuiltinKind::ValidCount
      << " insts, actual: " << insts_.size();
}

File::File(SharedValueStores& value_stores, std::string filename,
           const File* builtins)
    : value_stores_(&value_stores),
      filename_(std::move(filename)),
      // Builtins are always the first IR.
      cross_reference_irs_({builtins}),
      type_blocks_(allocator_),
      inst_blocks_(allocator_) {
  CARBON_CHECK(builtins != nullptr);
  CARBON_CHECK(builtins->cross_reference_irs_[0] == builtins)
      << "Not called with builtins!";

  // Default entry for InstBlockId::Empty.
  inst_blocks_.AddDefaultValue();

  // Copy builtins over.
  insts_.Reserve(BuiltinKind::ValidCount);
  static constexpr auto BuiltinIR = CrossReferenceIRId(0);
  for (auto [i, inst] : llvm::enumerate(builtins->insts_.array_ref())) {
    // We can reuse builtin type IDs because they're special-cased values.
    insts_.AddInNoBlock(
        CrossReference{inst.type_id(), BuiltinIR, SemIR::InstId(i)});
  }
}

auto File::Verify() const -> ErrorOr<Success> {
  // Invariants don't necessarily hold for invalid IR.
  if (has_errors_) {
    return Success();
  }

  // Check that every code block has a terminator sequence that appears at the
  // end of the block.
  for (const Function& function : functions_.array_ref()) {
    for (InstBlockId block_id : function.body_block_ids) {
      TerminatorKind prior_kind = TerminatorKind::NotTerminator;
      for (InstId inst_id : inst_blocks().Get(block_id)) {
        TerminatorKind inst_kind =
            insts().Get(inst_id).kind().terminator_kind();
        if (prior_kind == TerminatorKind::Terminator) {
          return Error(llvm::formatv("Inst {0} in block {1} follows terminator",
                                     inst_id, block_id));
        }
        if (prior_kind > inst_kind) {
          return Error(
              llvm::formatv("Non-terminator inst {0} in block {1} follows "
                            "terminator sequence",
                            inst_id, block_id));
        }
        prior_kind = inst_kind;
      }
      if (prior_kind != TerminatorKind::Terminator) {
        return Error(llvm::formatv("No terminator in block {0}", block_id));
      }
    }
  }

  // TODO: Check that an instruction only references other instructions that are
  // either global or that dominate it.
  return Success();
}

auto File::OutputYaml(bool include_builtins) const -> Yaml::OutputMapping {
  return Yaml::OutputMapping([this,
                              include_builtins](Yaml::OutputMapping::Map map) {
    map.Add("filename", filename_);
    map.Add("sem_ir", Yaml::OutputMapping([&](Yaml::OutputMapping::Map map) {
              map.Add("cross_reference_irs_size",
                      Yaml::OutputScalar(cross_reference_irs_.size()));
              map.Add("functions", functions_.OutputYaml());
              map.Add("classes", classes_.OutputYaml());
              map.Add("types", types_.OutputYaml());
              map.Add("type_blocks", type_blocks_.OutputYaml());
              map.Add("insts",
                      Yaml::OutputMapping([&](Yaml::OutputMapping::Map map) {
                        int start =
                            include_builtins ? 0 : BuiltinKind::ValidCount;
                        for (int i : llvm::seq(start, insts_.size())) {
                          auto id = InstId(i);
                          map.Add(PrintToString(id),
                                  Yaml::OutputScalar(insts_.Get(id)));
                        }
                      }));
              map.Add("inst_blocks", inst_blocks_.OutputYaml());
            }));
  });
}

// Map an instruction kind representing a type into an integer describing the
// precedence of that type's syntax. Higher numbers correspond to higher
// precedence.
static auto GetTypePrecedence(InstKind kind) -> int {
  // clang warns on unhandled enum values; clang-tidy is incorrect here.
  // NOLINTNEXTLINE(bugprone-switch-missing-default-case)
  switch (kind) {
    case ArrayType::Kind:
    case Builtin::Kind:
    case ClassType::Kind:
    case NameReference::Kind:
    case StructType::Kind:
    case TupleType::Kind:
    case UnboundFieldType::Kind:
      return 0;
    case ConstType::Kind:
      return -1;
    case PointerType::Kind:
      return -2;

    case CrossReference::Kind:
      // TODO: Once we support stringification of cross-references, we'll need
      // to determine the precedence of the target of the cross-reference. For
      // now, all cross-references refer to builtin types from the prelude.
      return 0;

    case AddressOf::Kind:
    case ArrayIndex::Kind:
    case ArrayInit::Kind:
    case Assign::Kind:
    case BinaryOperatorAdd::Kind:
    case BindName::Kind:
    case BindValue::Kind:
    case BlockArg::Kind:
    case BoolLiteral::Kind:
    case BoundMethod::Kind:
    case Branch::Kind:
    case BranchIf::Kind:
    case BranchWithArg::Kind:
    case Call::Kind:
    case ClassDeclaration::Kind:
    case ClassFieldAccess::Kind:
    case ClassInit::Kind:
    case Dereference::Kind:
    case Field::Kind:
    case FunctionDeclaration::Kind:
    case InitializeFrom::Kind:
    case IntegerLiteral::Kind:
    case Namespace::Kind:
    case NoOp::Kind:
    case Parameter::Kind:
    case RealLiteral::Kind:
    case Return::Kind:
    case ReturnExpression::Kind:
    case SelfParameter::Kind:
    case SpliceBlock::Kind:
    case StringLiteral::Kind:
    case StructAccess::Kind:
    case StructTypeField::Kind:
    case StructLiteral::Kind:
    case StructInit::Kind:
    case StructValue::Kind:
    case Temporary::Kind:
    case TemporaryStorage::Kind:
    case TupleAccess::Kind:
    case TupleIndex::Kind:
    case TupleLiteral::Kind:
    case TupleInit::Kind:
    case TupleValue::Kind:
    case UnaryOperatorNot::Kind:
    case ValueAsReference::Kind:
    case ValueOfInitializer::Kind:
    case VarStorage::Kind:
      CARBON_FATAL() << "GetTypePrecedence for non-type inst kind " << kind;
  }
}

auto File::StringifyType(TypeId type_id, bool in_type_context) const
    -> std::string {
  return StringifyTypeExpression(GetTypeAllowBuiltinTypes(type_id),
                                 in_type_context);
}

auto File::StringifyTypeExpression(InstId outer_inst_id,
                                   bool in_type_context) const -> std::string {
  std::string str;
  llvm::raw_string_ostream out(str);

  struct Step {
    // The instruction to print.
    InstId inst_id;
    // The index into inst_id to print. Not used by all types.
    int index = 0;

    auto Next() const -> Step {
      return {.inst_id = inst_id, .index = index + 1};
    }
  };
  llvm::SmallVector<Step> steps = {{.inst_id = outer_inst_id}};

  while (!steps.empty()) {
    auto step = steps.pop_back_val();
    if (!step.inst_id.is_valid()) {
      out << "<invalid type>";
      continue;
    }

    // Builtins have designated labels.
    if (step.inst_id.index < BuiltinKind::ValidCount) {
      out << BuiltinKind::FromInt(step.inst_id.index).label();
      continue;
    }

    auto inst = insts().Get(step.inst_id);
    // clang warns on unhandled enum values; clang-tidy is incorrect here.
    // NOLINTNEXTLINE(bugprone-switch-missing-default-case)
    switch (inst.kind()) {
      case ArrayType::Kind: {
        auto array = inst.As<ArrayType>();
        if (step.index == 0) {
          out << "[";
          steps.push_back(step.Next());
          steps.push_back(
              {.inst_id = GetTypeAllowBuiltinTypes(array.element_type_id)});
        } else if (step.index == 1) {
          out << "; " << GetArrayBoundValue(array.bound_id) << "]";
        }
        break;
      }
      case ClassType::Kind: {
        auto class_name_id =
<<<<<<< HEAD
            classes().Get(node.As<ClassType>().class_id).name_id;
        out << names().GetFormatted(class_name_id);
=======
            classes().Get(inst.As<ClassType>().class_id).name_id;
        out << identifiers().Get(class_name_id);
>>>>>>> 84bc8cc4
        break;
      }
      case ConstType::Kind: {
        if (step.index == 0) {
          out << "const ";

          // Add parentheses if required.
          auto inner_type_inst_id =
              GetTypeAllowBuiltinTypes(inst.As<ConstType>().inner_id);
          if (GetTypePrecedence(insts().Get(inner_type_inst_id).kind()) <
              GetTypePrecedence(inst.kind())) {
            out << "(";
            steps.push_back(step.Next());
          }

          steps.push_back({.inst_id = inner_type_inst_id});
        } else if (step.index == 1) {
          out << ")";
        }
        break;
      }
      case NameReference::Kind: {
<<<<<<< HEAD
        out << names().GetFormatted(node.As<NameReference>().name_id);
=======
        out << identifiers().Get(inst.As<NameReference>().name_id);
>>>>>>> 84bc8cc4
        break;
      }
      case PointerType::Kind: {
        if (step.index == 0) {
          steps.push_back(step.Next());
          steps.push_back({.inst_id = GetTypeAllowBuiltinTypes(
                               inst.As<PointerType>().pointee_id)});
        } else if (step.index == 1) {
          out << "*";
        }
        break;
      }
      case StructType::Kind: {
        auto refs = inst_blocks().Get(inst.As<StructType>().fields_id);
        if (refs.empty()) {
          out << "{}";
          break;
        } else if (step.index == 0) {
          out << "{";
        } else if (step.index < static_cast<int>(refs.size())) {
          out << ", ";
        } else {
          out << "}";
          break;
        }

        steps.push_back(step.Next());
        steps.push_back({.inst_id = refs[step.index]});
        break;
      }
      case StructTypeField::Kind: {
<<<<<<< HEAD
        auto field = node.As<StructTypeField>();
        out << "." << names().GetFormatted(field.name_id) << ": ";
=======
        auto field = inst.As<StructTypeField>();
        out << "." << identifiers().Get(field.name_id) << ": ";
>>>>>>> 84bc8cc4
        steps.push_back(
            {.inst_id = GetTypeAllowBuiltinTypes(field.field_type_id)});
        break;
      }
      case TupleType::Kind: {
        auto refs = type_blocks().Get(inst.As<TupleType>().elements_id);
        if (refs.empty()) {
          out << "()";
          break;
        } else if (step.index == 0) {
          out << "(";
        } else if (step.index < static_cast<int>(refs.size())) {
          out << ", ";
        } else {
          // A tuple of one element has a comma to disambiguate from an
          // expression.
          if (step.index == 1) {
            out << ",";
          }
          out << ")";
          break;
        }
        steps.push_back(step.Next());
        steps.push_back(
            {.inst_id = GetTypeAllowBuiltinTypes(refs[step.index])});
        break;
      }
      case UnboundFieldType::Kind: {
        if (step.index == 0) {
          out << "<unbound field of class ";
          steps.push_back(step.Next());
          steps.push_back({.inst_id = GetTypeAllowBuiltinTypes(
                               inst.As<UnboundFieldType>().class_type_id)});
        } else {
          out << ">";
        }
        break;
      }
      case AddressOf::Kind:
      case ArrayIndex::Kind:
      case ArrayInit::Kind:
      case Assign::Kind:
      case BinaryOperatorAdd::Kind:
      case BindName::Kind:
      case BindValue::Kind:
      case BlockArg::Kind:
      case BoolLiteral::Kind:
      case BoundMethod::Kind:
      case Branch::Kind:
      case BranchIf::Kind:
      case BranchWithArg::Kind:
      case Builtin::Kind:
      case Call::Kind:
      case ClassDeclaration::Kind:
      case ClassFieldAccess::Kind:
      case ClassInit::Kind:
      case CrossReference::Kind:
      case Dereference::Kind:
      case Field::Kind:
      case FunctionDeclaration::Kind:
      case InitializeFrom::Kind:
      case IntegerLiteral::Kind:
      case Namespace::Kind:
      case NoOp::Kind:
      case Parameter::Kind:
      case RealLiteral::Kind:
      case Return::Kind:
      case ReturnExpression::Kind:
      case SelfParameter::Kind:
      case SpliceBlock::Kind:
      case StringLiteral::Kind:
      case StructAccess::Kind:
      case StructLiteral::Kind:
      case StructInit::Kind:
      case StructValue::Kind:
      case Temporary::Kind:
      case TemporaryStorage::Kind:
      case TupleAccess::Kind:
      case TupleIndex::Kind:
      case TupleLiteral::Kind:
      case TupleInit::Kind:
      case TupleValue::Kind:
      case UnaryOperatorNot::Kind:
      case ValueAsReference::Kind:
      case ValueOfInitializer::Kind:
      case VarStorage::Kind:
        // We don't need to handle stringification for instructions that don't
        // show up in errors, but make it clear what's going on so that it's
        // clearer when stringification is needed.
        out << "<cannot stringify " << step.inst_id << ">";
        break;
    }
  }

  // For `{}` or any tuple type, we've printed a non-type expression, so add a
  // conversion to type `type` if it's not implied by the context.
  if (!in_type_context) {
    auto outer_inst = insts().Get(outer_inst_id);
    if (outer_inst.Is<TupleType>() ||
        (outer_inst.Is<StructType>() &&
         inst_blocks().Get(outer_inst.As<StructType>().fields_id).empty())) {
      out << " as type";
    }
  }

  return str;
}

auto GetExpressionCategory(const File& file, InstId inst_id)
    -> ExpressionCategory {
  const File* ir = &file;

  // The overall expression category if the current instruction is a value
  // expression.
  ExpressionCategory value_category = ExpressionCategory::Value;

  while (true) {
    auto inst = ir->insts().Get(inst_id);
    // clang warns on unhandled enum values; clang-tidy is incorrect here.
    // NOLINTNEXTLINE(bugprone-switch-missing-default-case)
    switch (inst.kind()) {
      case Assign::Kind:
      case Branch::Kind:
      case BranchIf::Kind:
      case BranchWithArg::Kind:
      case ClassDeclaration::Kind:
      case Field::Kind:
      case FunctionDeclaration::Kind:
      case Namespace::Kind:
      case NoOp::Kind:
      case Return::Kind:
      case ReturnExpression::Kind:
      case StructTypeField::Kind:
        return ExpressionCategory::NotExpression;

      case CrossReference::Kind: {
        auto xref = inst.As<CrossReference>();
        ir = &ir->GetCrossReferenceIR(xref.ir_id);
        inst_id = xref.inst_id;
        continue;
      }

      case NameReference::Kind: {
        inst_id = inst.As<NameReference>().value_id;
        continue;
      }

      case AddressOf::Kind:
      case ArrayType::Kind:
      case BinaryOperatorAdd::Kind:
      case BindValue::Kind:
      case BlockArg::Kind:
      case BoolLiteral::Kind:
      case BoundMethod::Kind:
      case ClassType::Kind:
      case ConstType::Kind:
      case IntegerLiteral::Kind:
      case Parameter::Kind:
      case PointerType::Kind:
      case RealLiteral::Kind:
      case SelfParameter::Kind:
      case StringLiteral::Kind:
      case StructValue::Kind:
      case StructType::Kind:
      case TupleValue::Kind:
      case TupleType::Kind:
      case UnaryOperatorNot::Kind:
      case UnboundFieldType::Kind:
      case ValueOfInitializer::Kind:
        return value_category;

      case Builtin::Kind: {
        if (inst.As<Builtin>().builtin_kind == BuiltinKind::Error) {
          return ExpressionCategory::Error;
        }
        return value_category;
      }

      case BindName::Kind: {
        inst_id = inst.As<BindName>().value_id;
        continue;
      }

      case ArrayIndex::Kind: {
        inst_id = inst.As<ArrayIndex>().array_id;
        continue;
      }

      case ClassFieldAccess::Kind: {
        inst_id = inst.As<ClassFieldAccess>().base_id;
        // A value of class type is a pointer to an object representation.
        // Therefore, if the base is a value, the result is an ephemeral
        // reference.
        value_category = ExpressionCategory::EphemeralReference;
        continue;
      }

      case StructAccess::Kind: {
        inst_id = inst.As<StructAccess>().struct_id;
        continue;
      }

      case TupleAccess::Kind: {
        inst_id = inst.As<TupleAccess>().tuple_id;
        continue;
      }

      case TupleIndex::Kind: {
        inst_id = inst.As<TupleIndex>().tuple_id;
        continue;
      }

      case SpliceBlock::Kind: {
        inst_id = inst.As<SpliceBlock>().result_id;
        continue;
      }

      case StructLiteral::Kind:
      case TupleLiteral::Kind:
        return ExpressionCategory::Mixed;

      case ArrayInit::Kind:
      case Call::Kind:
      case InitializeFrom::Kind:
      case ClassInit::Kind:
      case StructInit::Kind:
      case TupleInit::Kind:
        return ExpressionCategory::Initializing;

      case Dereference::Kind:
      case VarStorage::Kind:
        return ExpressionCategory::DurableReference;

      case Temporary::Kind:
      case TemporaryStorage::Kind:
      case ValueAsReference::Kind:
        return ExpressionCategory::EphemeralReference;
    }
  }
}

auto GetInitializingRepresentation(const File& file, TypeId type_id)
    -> InitializingRepresentation {
  auto value_rep = GetValueRepresentation(file, type_id);
  switch (value_rep.kind) {
    case ValueRepresentation::None:
      return {.kind = InitializingRepresentation::None};

    case ValueRepresentation::Copy:
      // TODO: Use in-place initialization for types that have non-trivial
      // destructive move.
      return {.kind = InitializingRepresentation::ByCopy};

    case ValueRepresentation::Pointer:
    case ValueRepresentation::Custom:
      return {.kind = InitializingRepresentation::InPlace};

    case ValueRepresentation::Unknown:
      CARBON_FATAL()
          << "Attempting to perform initialization of incomplete type";
  }
}

}  // namespace Carbon::SemIR<|MERGE_RESOLUTION|>--- conflicted
+++ resolved
@@ -287,13 +287,8 @@
       }
       case ClassType::Kind: {
         auto class_name_id =
-<<<<<<< HEAD
-            classes().Get(node.As<ClassType>().class_id).name_id;
+            classes().Get(inst.As<ClassType>().class_id).name_id;
         out << names().GetFormatted(class_name_id);
-=======
-            classes().Get(inst.As<ClassType>().class_id).name_id;
-        out << identifiers().Get(class_name_id);
->>>>>>> 84bc8cc4
         break;
       }
       case ConstType::Kind: {
@@ -316,11 +311,7 @@
         break;
       }
       case NameReference::Kind: {
-<<<<<<< HEAD
         out << names().GetFormatted(node.As<NameReference>().name_id);
-=======
-        out << identifiers().Get(inst.As<NameReference>().name_id);
->>>>>>> 84bc8cc4
         break;
       }
       case PointerType::Kind: {
@@ -352,13 +343,8 @@
         break;
       }
       case StructTypeField::Kind: {
-<<<<<<< HEAD
-        auto field = node.As<StructTypeField>();
+        auto field = inst.As<StructTypeField>();
         out << "." << names().GetFormatted(field.name_id) << ": ";
-=======
-        auto field = inst.As<StructTypeField>();
-        out << "." << identifiers().Get(field.name_id) << ": ";
->>>>>>> 84bc8cc4
         steps.push_back(
             {.inst_id = GetTypeAllowBuiltinTypes(field.field_type_id)});
         break;
