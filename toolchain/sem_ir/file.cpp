--- conflicted
+++ resolved
@@ -556,141 +556,6 @@
   }
 }
 
-<<<<<<< HEAD
-=======
-auto GetValueRepresentation(const File& file, TypeId type_id)
-    -> ValueRepresentation {
-  const File* ir = &file;
-  NodeId node_id = ir->GetTypeAllowBuiltinTypes(type_id);
-  while (true) {
-    auto node = ir->GetNode(node_id);
-    // clang warns on unhandled enum values; clang-tidy is incorrect here.
-    // NOLINTNEXTLINE(bugprone-switch-missing-default-case)
-    switch (node.kind()) {
-      case AddressOf::Kind:
-      case ArrayIndex::Kind:
-      case ArrayInit::Kind:
-      case Assign::Kind:
-      case BinaryOperatorAdd::Kind:
-      case BindName::Kind:
-      case BindValue::Kind:
-      case BlockArg::Kind:
-      case BoolLiteral::Kind:
-      case Branch::Kind:
-      case BranchIf::Kind:
-      case BranchWithArg::Kind:
-      case Call::Kind:
-      case Dereference::Kind:
-      case FunctionDeclaration::Kind:
-      case InitializeFrom::Kind:
-      case IntegerLiteral::Kind:
-      case NameReference::Kind:
-      case Namespace::Kind:
-      case NoOp::Kind:
-      case Parameter::Kind:
-      case RealLiteral::Kind:
-      case Return::Kind:
-      case ReturnExpression::Kind:
-      case StringLiteral::Kind:
-      case StructAccess::Kind:
-      case StructTypeField::Kind:
-      case StructLiteral::Kind:
-      case StructInit::Kind:
-      case StructValue::Kind:
-      case Temporary::Kind:
-      case TemporaryStorage::Kind:
-      case TupleAccess::Kind:
-      case TupleIndex::Kind:
-      case TupleLiteral::Kind:
-      case TupleInit::Kind:
-      case TupleValue::Kind:
-      case UnaryOperatorNot::Kind:
-      case ValueAsReference::Kind:
-      case VarStorage::Kind:
-        CARBON_FATAL() << "Type refers to non-type node " << node;
-
-      case CrossReference::Kind: {
-        auto xref = node.As<CrossReference>();
-        ir = &ir->GetCrossReferenceIR(xref.ir_id);
-        node_id = xref.node_id;
-        continue;
-      }
-
-      case SpliceBlock::Kind: {
-        node_id = node.As<SpliceBlock>().result_id;
-        continue;
-      }
-
-      case ArrayType::Kind:
-        // For arrays, it's convenient to always use a pointer representation,
-        // even when the array has zero or one element, in order to support
-        // indexing.
-        return {.kind = ValueRepresentation::Pointer, .type = type_id};
-
-      case StructType::Kind: {
-        const auto& fields = ir->GetNodeBlock(node.As<StructType>().fields_id);
-        if (fields.empty()) {
-          // An empty struct has an empty representation.
-          return {.kind = ValueRepresentation::None, .type = TypeId::Invalid};
-        }
-        if (fields.size() == 1) {
-          // A struct with one field has the same representation as its field.
-          node_id = ir->GetTypeAllowBuiltinTypes(
-              ir->GetNode(fields.front()).As<StructTypeField>().type_id);
-          continue;
-        }
-        // For any other struct, use a pointer representation.
-        return {.kind = ValueRepresentation::Pointer, .type = type_id};
-      }
-
-      case TupleType::Kind: {
-        const auto& elements =
-            ir->GetTypeBlock(node.As<TupleType>().elements_id);
-        if (elements.empty()) {
-          // An empty tuple has an empty representation.
-          return {.kind = ValueRepresentation::None, .type = TypeId::Invalid};
-        }
-        if (elements.size() == 1) {
-          // A one-tuple has the same representation as its sole element.
-          node_id = ir->GetTypeAllowBuiltinTypes(elements.front());
-          continue;
-        }
-        // For any other tuple, use a pointer representation.
-        return {.kind = ValueRepresentation::Pointer, .type = type_id};
-      }
-
-      case Builtin::Kind:
-        // clang warns on unhandled enum values; clang-tidy is incorrect here.
-        // NOLINTNEXTLINE(bugprone-switch-missing-default-case)
-        switch (node.As<Builtin>().builtin_kind) {
-          case BuiltinKind::TypeType:
-          case BuiltinKind::Error:
-          case BuiltinKind::Invalid:
-          case BuiltinKind::NamespaceType:
-          case BuiltinKind::FunctionType:
-            return {.kind = ValueRepresentation::None, .type = TypeId::Invalid};
-          case BuiltinKind::BoolType:
-          case BuiltinKind::IntegerType:
-          case BuiltinKind::FloatingPointType:
-            return {.kind = ValueRepresentation::Copy, .type = type_id};
-          case BuiltinKind::StringType:
-            // TODO: Decide on string value semantics. This should probably be a
-            // custom value representation carrying a pointer and size or
-            // similar.
-            return {.kind = ValueRepresentation::Pointer, .type = type_id};
-        }
-
-      case PointerType::Kind:
-        return {.kind = ValueRepresentation::Copy, .type = type_id};
-
-      case ConstType::Kind:
-        node_id = ir->GetTypeAllowBuiltinTypes(node.As<ConstType>().inner_id);
-        continue;
-    }
-  }
-}
-
->>>>>>> 17e05379
 auto GetInitializingRepresentation(const File& file, TypeId type_id)
     -> InitializingRepresentation {
   auto value_rep = GetValueRepresentation(file, type_id);
