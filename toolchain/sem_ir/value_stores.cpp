--- conflicted
+++ resolved
@@ -11,17 +11,16 @@
 // Get the spelling to use for a special name.
 static auto GetSpecialName(NameId name_id, bool for_ir) -> llvm::StringRef {
   switch (name_id.index) {
-<<<<<<< HEAD
-  case NameId::Invalid.index:
-    return for_ir ? "" : "<invalid>";
-  case NameId::SelfValue.index:
-    return "self";
-  case NameId::SelfType.index:
-    return "Self";
-  case NameId::ReturnSlot.index:
-    return for_ir ? "return" : "<return slot>";
-  default:
-    CARBON_FATAL() << "Unknown special name";
+    case NameId::Invalid.index:
+      return for_ir ? "" : "<invalid>";
+    case NameId::SelfValue.index:
+      return "self";
+    case NameId::SelfType.index:
+      return "Self";
+    case NameId::ReturnSlot.index:
+      return for_ir ? "return" : "<return slot>";
+    default:
+      CARBON_FATAL() << "Unknown special name";
   }
 }
 
@@ -29,23 +28,6 @@
   // If the name is an identifier name with a keyword spelling, format it with
   // an `r#` prefix. Format any other identifier name as just the identifier.
   if (auto string_name = GetAsStringIfIdentifier(name_id)) {
-=======
-    case NameId::Invalid.index:
-      return for_ir ? "" : "<invalid>";
-    case NameId::SelfValue.index:
-      return "self";
-    case NameId::ReturnSlot.index:
-      return for_ir ? "return" : "<return slot>";
-    default:
-      CARBON_FATAL() << "Unknown special name";
-  }
-}
-
-auto NameStore::GetFormatted(NameId name_id) const -> llvm::StringRef {
-  // If the name is a string name with a keyword spelling, format it with an
-  // `r#` prefix. Return any other string name as-is.
-  if (auto string_name = GetIfIdentifier(name_id)) {
->>>>>>> fe45b6a9
     return llvm::StringSwitch<llvm::StringRef>(*string_name)
 #define CARBON_KEYWORD_TOKEN(Name, Spelling) .Case(Spelling, "r#" Spelling)
 #include "toolchain/lex/token_kind.def"
@@ -54,13 +36,8 @@
   return GetSpecialName(name_id, /*for_ir=*/false);
 }
 
-<<<<<<< HEAD
 auto NameStoreWrapper::GetIRBaseName(NameId name_id) const -> llvm::StringRef {
   if (auto string_name = GetAsStringIfIdentifier(name_id)) {
-=======
-auto NameStore::GetIRBaseName(NameId name_id) const -> llvm::StringRef {
-  if (auto string_name = GetIfIdentifier(name_id)) {
->>>>>>> fe45b6a9
     return *string_name;
   }
   return GetSpecialName(name_id, /*for_ir=*/true);
