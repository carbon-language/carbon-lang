--- conflicted
+++ resolved
@@ -145,13 +145,10 @@
   static const NameId SelfType;
   // The name of the return slot in a function.
   static const NameId ReturnSlot;
-<<<<<<< HEAD
+  // The name of `package`.
+  static const NameId PackageNamespace;
   // The name of `base`.
   static const NameId Base;
-=======
-  // The name of `package`.
-  static const NameId PackageNamespace;
->>>>>>> 30155dbb
 
   // Returns the NameId corresponding to a particular IdentifierId.
   static auto ForIdentifier(IdentifierId id) -> NameId {
@@ -178,13 +175,10 @@
       out << "SelfType";
     } else if (*this == ReturnSlot) {
       out << "ReturnSlot";
-<<<<<<< HEAD
+    } else if (*this == PackageNamespace) {
+      out << "PackageNamespace";
     } else if (*this == Base) {
       out << "Base";
-=======
-    } else if (*this == PackageNamespace) {
-      out << "PackageNamespace";
->>>>>>> 30155dbb
     } else {
       CARBON_CHECK(index >= 0) << "Unknown index";
       IdBase::Print(out);
@@ -196,11 +190,8 @@
 constexpr NameId NameId::SelfValue = NameId(NameId::InvalidIndex - 1);
 constexpr NameId NameId::SelfType = NameId(NameId::InvalidIndex - 2);
 constexpr NameId NameId::ReturnSlot = NameId(NameId::InvalidIndex - 3);
-<<<<<<< HEAD
-constexpr NameId NameId::Base = NameId(NameId::InvalidIndex - 4);
-=======
 constexpr NameId NameId::PackageNamespace = NameId(NameId::InvalidIndex - 4);
->>>>>>> 30155dbb
+constexpr NameId NameId::Base = NameId(NameId::InvalidIndex - 5);
 
 // The ID of a name scope.
 struct NameScopeId : public IdBase, public Printable<NameScopeId> {
