// Part of the Carbon Language project, under the Apache License v2.0 with LLVM
// Exceptions. See /LICENSE for license information.
// SPDX-License-Identifier: Apache-2.0 WITH LLVM-exception

#ifndef CARBON_TOOLCHAIN_SEM_IR_IDS_H_
#define CARBON_TOOLCHAIN_SEM_IR_IDS_H_

#include "common/check.h"
#include "common/ostream.h"
#include "toolchain/base/index_base.h"
#include "toolchain/base/value_store.h"
#include "toolchain/diagnostics/diagnostic_emitter.h"
#include "toolchain/parse/node_ids.h"
#include "toolchain/sem_ir/builtin_inst_kind.h"

namespace Carbon::SemIR {

// Forward declare indexed types, for integration with ValueStore.
class File;
class Inst;
struct EntityName;
struct Class;
struct Function;
struct Generic;
struct Specific;
struct ImportIR;
struct ImportIRInst;
struct Interface;
struct Impl;
struct NameScope;
struct TypeInfo;

// The ID of an instruction.
struct InstId : public IdBase, public Printable<InstId> {
  using ValueType = Inst;

  // An explicitly invalid ID.
  static const InstId Invalid;

// BuiltinInst IDs.
#define CARBON_SEM_IR_BUILTIN_INST_KIND_NAME(Name) \
  static const InstId Builtin##Name;
#include "toolchain/sem_ir/builtin_inst_kind.def"

  // The namespace for a `package` expression.
  static const InstId PackageNamespace;

  // Returns the instruction ID for a builtin. This relies on File guarantees
  // for builtin placement.
  static constexpr auto ForBuiltin(BuiltinInstKind kind) -> InstId {
    return InstId(kind.AsInt());
  }

  using IdBase::IdBase;

  // Returns true if the instruction is a builtin. Requires is_valid.
  auto is_builtin() const -> bool {
    CARBON_CHECK(is_valid());
    return index < BuiltinInstKind::ValidCount;
  }

  // Returns the BuiltinInstKind. Requires is_builtin.
  auto builtin_inst_kind() const -> BuiltinInstKind {
    CARBON_CHECK(is_builtin());
    return BuiltinInstKind::FromInt(index);
  }

  auto Print(llvm::raw_ostream& out) const -> void {
    out << "inst";
    if (!is_valid()) {
      IdBase::Print(out);
    } else if (is_builtin()) {
      out << builtin_inst_kind();
    } else {
      // Use the `+` as a small reminder that this is a delta, rather than an
      // absolute index.
      out << "+" << index - BuiltinInstKind::ValidCount;
    }
  }
};

constexpr InstId InstId::Invalid = InstId(InvalidIndex);

#define CARBON_SEM_IR_BUILTIN_INST_KIND_NAME(Name) \
  constexpr InstId InstId::Builtin##Name =         \
      InstId::ForBuiltin(BuiltinInstKind::Name);
#include "toolchain/sem_ir/builtin_inst_kind.def"

<<<<<<< HEAD
// An ID of an instruction that is the pattern-match counterpart of a pattern
// inst. This should only be used as the type of a field within a typed
// instruction class that represents a pattern.
//
// In SemIR, a given pattern is represented by one or more pattern insts, which
// describe the pattern itself, and typically by one or more pattern-match
// insts, which describe the process of matching the pattern against the
// scrutinee. The pattern insts are emitted while traversing the parse tree,
// and then the pattern-match insts are emitted by traversing the pattern
// insts, but in some cases it's necessary to precompute the pattern-match
// insts during that first phase. In such a case, the precomputed inst is stored
// as a MatchingInstId member of the pattern inst, so that it's available when
// the pattern inst is later traversed.
class MatchingInstId : public InstId {
 public:
  // Support implicit conversion from InstId so that InstId and MatchingInstId
  // have the same interface.
  // NOLINTNEXTLINE(google-explicit-constructor)
  constexpr MatchingInstId(InstId inst_id) : InstId(inst_id) {}
=======
// An ID of an instruction that is referenced absolutely by another instruction.
// This should only be used as the type of a field within a typed instruction
// class.
//
// When a typed instruction has a field of this type, that field represents an
// absolute reference to another instruction that typically resides in a
// different entity. This behaves in most respects like an InstId field, but
// substitution into the typed instruction leaves the field unchanged rather
// than substituting into it.
class AbsoluteInstId : public InstId {
 public:
  // Support implicit conversion from InstId so that InstId and AbsoluteInstId
  // have the same interface.
  // NOLINTNEXTLINE(google-explicit-constructor)
  constexpr AbsoluteInstId(InstId inst_id) : InstId(inst_id) {}
>>>>>>> e617d649

  using InstId::InstId;
};

// The package namespace will be the instruction after builtins.
constexpr InstId InstId::PackageNamespace = InstId(BuiltinInstKind::ValidCount);

// The ID of a constant value of an expression. An expression is either:
//
// - a template constant, with an immediate value, such as `42` or `i32*` or
//   `("hello", "world")`, or
// - a symbolic constant, whose value includes a symbolic parameter, such as
//   `Vector(T*)`, or
// - a runtime expression, such as `Print("hello")`.
//
// Template constants are a thin wrapper around the instruction ID of the
// constant instruction that defines the constant. Symbolic constants are an
// index into a separate table of `SymbolicConstant`s maintained by the constant
// value store.
struct ConstantId : public IdBase, public Printable<ConstantId> {
  // An ID for an expression that is not constant.
  static const ConstantId NotConstant;
  // An ID for an expression whose phase cannot be determined because it
  // contains an error. This is always modeled as a template constant.
  static const ConstantId Error;
  // An explicitly invalid ID.
  static const ConstantId Invalid;

  // Returns the constant ID corresponding to a template constant, which should
  // either be in the `constants` block in the file or should be known to be
  // unique.
  static constexpr auto ForTemplateConstant(InstId const_id) -> ConstantId {
    return ConstantId(const_id.index);
  }

  // Returns the constant ID corresponding to a symbolic constant index.
  static constexpr auto ForSymbolicConstantIndex(int32_t symbolic_index)
      -> ConstantId {
    return ConstantId(FirstSymbolicIndex - symbolic_index);
  }

  using IdBase::IdBase;

  // Returns whether this represents a constant. Requires is_valid.
  auto is_constant() const -> bool {
    CARBON_DCHECK(is_valid());
    return *this != ConstantId::NotConstant;
  }
  // Returns whether this represents a symbolic constant. Requires is_valid.
  auto is_symbolic() const -> bool {
    CARBON_DCHECK(is_valid());
    return index <= FirstSymbolicIndex;
  }
  // Returns whether this represents a template constant. Requires is_valid.
  auto is_template() const -> bool {
    CARBON_DCHECK(is_valid());
    return index >= 0;
  }

  // Prints this ID to the given output stream. `disambiguate` indicates whether
  // template constants should be wrapped with "templateConstant(...)" so that
  // they aren't printed the same as an InstId. This can be set to false if
  // there is no risk of ambiguity.
  auto Print(llvm::raw_ostream& out, bool disambiguate = true) const -> void {
    if (!is_valid()) {
      IdBase::Print(out);
    } else if (is_template()) {
      if (disambiguate) {
        out << "templateConstant(";
      }
      out << template_inst_id();
      if (disambiguate) {
        out << ")";
      }
    } else if (is_symbolic()) {
      out << "symbolicConstant" << symbolic_index();
    } else {
      out << "runtime";
    }
  }

 private:
  friend class ConstantValueStore;

  // TODO: C++23 makes std::abs constexpr, but until then we mirror std::abs
  // logic here. LLVM should still optimize this.
  static constexpr auto Abs(int32_t i) -> int32_t { return i > 0 ? i : -i; }

  // Returns the instruction that describes this template constant value.
  // Requires `is_template()`. Use `ConstantValueStore::GetInstId` to get the
  // instruction ID of a `ConstantId`.
  constexpr auto template_inst_id() const -> InstId {
    CARBON_DCHECK(is_template());
    return InstId(index);
  }

  // Returns the symbolic constant index that describes this symbolic constant
  // value. Requires `is_symbolic()`.
  constexpr auto symbolic_index() const -> int32_t {
    CARBON_DCHECK(is_symbolic());
    return FirstSymbolicIndex - index;
  }

  static constexpr int32_t NotConstantIndex = InvalidIndex - 1;
  static constexpr int32_t FirstSymbolicIndex = InvalidIndex - 2;
};

constexpr ConstantId ConstantId::NotConstant = ConstantId(NotConstantIndex);
constexpr ConstantId ConstantId::Error =
    ConstantId::ForTemplateConstant(InstId::BuiltinError);
constexpr ConstantId ConstantId::Invalid = ConstantId(InvalidIndex);

// The ID of a EntityName.
struct EntityNameId : public IdBase, public Printable<EntityNameId> {
  using ValueType = EntityName;

  // An explicitly invalid ID.
  static const EntityNameId Invalid;

  using IdBase::IdBase;
  auto Print(llvm::raw_ostream& out) const -> void {
    out << "entity_name";
    IdBase::Print(out);
  }
};

constexpr EntityNameId EntityNameId::Invalid = EntityNameId(InvalidIndex);

// The index of a compile-time binding. This is the de Bruijn level for the
// binding -- that is, this is the number of other compile time bindings whose
// scope encloses this binding.
struct CompileTimeBindIndex : public IndexBase,
                              public Printable<CompileTimeBindIndex> {
  // An explicitly invalid index.
  static const CompileTimeBindIndex Invalid;

  using IndexBase::IndexBase;

  auto Print(llvm::raw_ostream& out) const -> void {
    out << "comp_time_bind";
    IndexBase::Print(out);
  }
};

constexpr CompileTimeBindIndex CompileTimeBindIndex::Invalid =
    CompileTimeBindIndex(InvalidIndex);

// The index of a runtime parameter in a function. These are allocated
// sequentially, left-to-right, to the function parameters that will have
// arguments passed to them at runtime. In a `call` instruction, a runtime
// argument will have the position in the argument list corresponding to its
// runtime parameter index.
struct RuntimeParamIndex : public IndexBase,
                           public Printable<RuntimeParamIndex> {
  // An explicitly invalid index.
  static const RuntimeParamIndex Invalid;

  using IndexBase::IndexBase;

  auto Print(llvm::raw_ostream& out) const -> void {
    out << "runtime_param";
    IndexBase::Print(out);
  }
};

constexpr RuntimeParamIndex RuntimeParamIndex::Invalid =
    RuntimeParamIndex(InvalidIndex);

// The ID of a function.
struct FunctionId : public IdBase, public Printable<FunctionId> {
  using ValueType = Function;

  // An explicitly invalid ID.
  static const FunctionId Invalid;

  using IdBase::IdBase;
  auto Print(llvm::raw_ostream& out) const -> void {
    out << "function";
    IdBase::Print(out);
  }
};

constexpr FunctionId FunctionId::Invalid = FunctionId(InvalidIndex);

// The ID of an IR within the set of all IRs being evaluated in the current
// check execution.
struct CheckIRId : public IdBase, public Printable<CheckIRId> {
  using IdBase::IdBase;
  auto Print(llvm::raw_ostream& out) const -> void {
    out << "check_ir";
    IdBase::Print(out);
  }
};

// The ID of a class.
struct ClassId : public IdBase, public Printable<ClassId> {
  using ValueType = Class;

  // An explicitly invalid ID.
  static const ClassId Invalid;

  using IdBase::IdBase;
  auto Print(llvm::raw_ostream& out) const -> void {
    out << "class";
    IdBase::Print(out);
  }
};

constexpr ClassId ClassId::Invalid = ClassId(InvalidIndex);

// The ID of an interface.
struct InterfaceId : public IdBase, public Printable<InterfaceId> {
  using ValueType = Interface;

  // An explicitly invalid ID.
  static const InterfaceId Invalid;

  using IdBase::IdBase;
  auto Print(llvm::raw_ostream& out) const -> void {
    out << "interface";
    IdBase::Print(out);
  }
};

constexpr InterfaceId InterfaceId::Invalid = InterfaceId(InvalidIndex);

// The ID of an impl.
struct ImplId : public IdBase, public Printable<ImplId> {
  using ValueType = Impl;

  // An explicitly invalid ID.
  static const ImplId Invalid;

  using IdBase::IdBase;
  auto Print(llvm::raw_ostream& out) const -> void {
    out << "impl";
    IdBase::Print(out);
  }
};

constexpr ImplId ImplId::Invalid = ImplId(InvalidIndex);

// The ID of a generic.
struct GenericId : public IdBase, public Printable<GenericId> {
  using ValueType = Generic;

  // An explicitly invalid ID.
  static const GenericId Invalid;

  using IdBase::IdBase;
  auto Print(llvm::raw_ostream& out) const -> void {
    out << "generic";
    IdBase::Print(out);
  }
};

constexpr GenericId GenericId::Invalid = GenericId(InvalidIndex);

// The ID of a specific, which is the result of specifying the generic arguments
// for a generic.
struct SpecificId : public IdBase, public Printable<SpecificId> {
  using ValueType = Specific;

  // An explicitly invalid ID. This is typically used to represent a non-generic
  // entity.
  static const SpecificId Invalid;

  using IdBase::IdBase;
  auto Print(llvm::raw_ostream& out) const -> void {
    out << "specific";
    IdBase::Print(out);
  }
};

constexpr SpecificId SpecificId::Invalid = SpecificId(InvalidIndex);

// The index of an instruction that depends on generic parameters within a
// region of a generic. A corresponding specific version of the instruction can
// be found in each specific corresponding to that generic. This is a pair of a
// region and an index, stored in 32 bits.
struct GenericInstIndex : public IndexBase, public Printable<GenericInstIndex> {
  // Where the value is first used within the generic.
  enum Region : uint8_t {
    // In the declaration.
    Declaration,
    // In the definition.
    Definition,
  };

  // An explicitly invalid index.
  static const GenericInstIndex Invalid;

  explicit constexpr GenericInstIndex(Region region, int32_t index)
      : IndexBase(region == Declaration ? index
                                        : FirstDefinitionIndex - index) {
    CARBON_CHECK(index >= 0);
  }

  // Returns the index of the instruction within the region.
  auto index() const -> int32_t {
    CARBON_CHECK(is_valid());
    return IndexBase::index >= 0 ? IndexBase::index
                                 : FirstDefinitionIndex - IndexBase::index;
  }

  // Returns the region within which this instruction was first used.
  auto region() const -> Region {
    CARBON_CHECK(is_valid());
    return IndexBase::index >= 0 ? Declaration : Definition;
  }

  auto Print(llvm::raw_ostream& out) const -> void {
    out << "genericInst";
    if (is_valid()) {
      out << (region() == Declaration ? "InDecl" : "InDef") << index();
    } else {
      out << "<invalid>";
    }
  }

 private:
  static constexpr auto MakeInvalid() -> GenericInstIndex {
    GenericInstIndex result(Declaration, 0);
    result.IndexBase::index = InvalidIndex;
    return result;
  }

  static constexpr int32_t FirstDefinitionIndex = InvalidIndex - 1;
};

constexpr GenericInstIndex GenericInstIndex::Invalid =
    GenericInstIndex::MakeInvalid();

// The ID of an IR within the set of imported IRs, both direct and indirect.
struct ImportIRId : public IdBase, public Printable<ImportIRId> {
  using ValueType = ImportIR;

  // An explicitly invalid ID.
  static const ImportIRId Invalid;

  // The implicit `api` import, for an `impl` file. A null entry is added if
  // there is none, as in an `api`, in which case this ID should not show up in
  // instructions.
  static const ImportIRId ApiForImpl;

  using IdBase::IdBase;
  auto Print(llvm::raw_ostream& out) const -> void {
    out << "ir";
    IdBase::Print(out);
  }
};

constexpr ImportIRId ImportIRId::Invalid = ImportIRId(InvalidIndex);
constexpr ImportIRId ImportIRId::ApiForImpl = ImportIRId(0);

// A boolean value.
struct BoolValue : public IdBase, public Printable<BoolValue> {
  static const BoolValue False;
  static const BoolValue True;

  // Returns the `BoolValue` corresponding to `b`.
  static constexpr auto From(bool b) -> BoolValue { return b ? True : False; }

  // Returns the `bool` corresponding to this `BoolValue`.
  constexpr auto ToBool() -> bool {
    CARBON_CHECK(*this == False || *this == True, "Invalid bool value {0}",
                 index);
    return *this != False;
  }

  using IdBase::IdBase;
  auto Print(llvm::raw_ostream& out) const -> void {
    if (*this == False) {
      out << "false";
    } else if (*this == True) {
      out << "true";
    } else {
      CARBON_FATAL("Invalid bool value {0}", index);
    }
  }
};

constexpr BoolValue BoolValue::False = BoolValue(0);
constexpr BoolValue BoolValue::True = BoolValue(1);

// An integer kind value -- either "signed" or "unsigned".
//
// This might eventually capture any other properties of an integer type that
// affect its semantics, such as overflow behavior.
struct IntKind : public IdBase, public Printable<IntKind> {
  static const IntKind Unsigned;
  static const IntKind Signed;

  using IdBase::IdBase;

  // Returns whether this type is signed.
  constexpr auto is_signed() -> bool { return *this == Signed; }

  auto Print(llvm::raw_ostream& out) const -> void {
    if (*this == Unsigned) {
      out << "unsigned";
    } else if (*this == Signed) {
      out << "signed";
    } else {
      CARBON_FATAL("Invalid int kind value {0}", index);
    }
  }
};

constexpr IntKind IntKind::Unsigned = IntKind(0);
constexpr IntKind IntKind::Signed = IntKind(1);

// A float kind value
struct FloatKind : public IdBase, public Printable<FloatKind> {
  using IdBase::IdBase;

  auto Print(llvm::raw_ostream& out) const -> void { out << "float"; }
};

// The ID of a name. A name is either a string or a special name such as
// `self`, `Self`, or `base`.
struct NameId : public IdBase, public Printable<NameId> {
  // names().GetFormatted() is used for diagnostics.
  using DiagnosticType = DiagnosticTypeInfo<std::string>;

  // An explicitly invalid ID.
  static const NameId Invalid;
  // The name of `self`.
  static const NameId SelfValue;
  // The name of `Self`.
  static const NameId SelfType;
  // The name of `.Self`.
  static const NameId PeriodSelf;
  // The name of the return slot in a function.
  static const NameId ReturnSlot;
  // The name of `package`.
  static const NameId PackageNamespace;
  // The name of `base`.
  static const NameId Base;

  // The number of non-index (<0) that exist, and will need storage in name
  // lookup.
  static const int NonIndexValueCount;

  // Returns the NameId corresponding to a particular IdentifierId.
  static auto ForIdentifier(IdentifierId id) -> NameId {
    if (id.index >= 0) {
      return NameId(id.index);
    } else if (!id.is_valid()) {
      return NameId::Invalid;
    } else {
      CARBON_FATAL("Unexpected identifier ID {0}", id);
    }
  }

  using IdBase::IdBase;

  // Returns the IdentifierId corresponding to this NameId, or an invalid
  // IdentifierId if this is a special name.
  auto AsIdentifierId() const -> IdentifierId {
    return index >= 0 ? IdentifierId(index) : IdentifierId::Invalid;
  }

  auto Print(llvm::raw_ostream& out) const -> void {
    out << "name";
    if (*this == SelfValue) {
      out << "SelfValue";
    } else if (*this == SelfType) {
      out << "SelfType";
    } else if (*this == PeriodSelf) {
      out << "PeriodSelf";
    } else if (*this == ReturnSlot) {
      out << "ReturnSlot";
    } else if (*this == PackageNamespace) {
      out << "PackageNamespace";
    } else if (*this == Base) {
      out << "Base";
    } else {
      CARBON_CHECK(!is_valid() || index >= 0, "Unknown index {0}", index);
      IdBase::Print(out);
    }
  }
};

constexpr NameId NameId::Invalid = NameId(InvalidIndex);
constexpr NameId NameId::SelfValue = NameId(InvalidIndex - 1);
constexpr NameId NameId::SelfType = NameId(InvalidIndex - 2);
constexpr NameId NameId::PeriodSelf = NameId(InvalidIndex - 3);
constexpr NameId NameId::ReturnSlot = NameId(InvalidIndex - 4);
constexpr NameId NameId::PackageNamespace = NameId(InvalidIndex - 5);
constexpr NameId NameId::Base = NameId(InvalidIndex - 6);
constexpr int NameId::NonIndexValueCount = 7;
// Enforce the link between SpecialValueCount and the last special value.
static_assert(NameId::NonIndexValueCount == -NameId::Base.index);

// The ID of a name scope.
struct NameScopeId : public IdBase, public Printable<NameScopeId> {
  using ValueType = NameScope;

  // An explicitly invalid ID.
  static const NameScopeId Invalid;
  // The package (or file) name scope, guaranteed to be the first added.
  static const NameScopeId Package;

  using IdBase::IdBase;
  auto Print(llvm::raw_ostream& out) const -> void {
    out << "name_scope";
    IdBase::Print(out);
  }
};

constexpr NameScopeId NameScopeId::Invalid = NameScopeId(InvalidIndex);
constexpr NameScopeId NameScopeId::Package = NameScopeId(0);

// The ID of an instruction block.
struct InstBlockId : public IdBase, public Printable<InstBlockId> {
  using ElementType = InstId;
  using ValueType = llvm::MutableArrayRef<ElementType>;

  // The canonical empty block, reused to avoid allocating empty vectors. Always
  // the 0-index block.
  static const InstBlockId Empty;

  // Exported instructions. Empty until the File is fully checked; intermediate
  // state is in the Check::Context.
  static const InstBlockId Exports;

  // ImportRef instructions. Empty until the File is fully checked; intermediate
  // state is in the Check::Context.
  static const InstBlockId ImportRefs;

  // Global declaration initialization instructions. Empty if none are present.
  // Otherwise, __global_init function will be generated and this block will
  // be inserted into it.
  static const InstBlockId GlobalInit;

  // An explicitly invalid ID.
  static const InstBlockId Invalid;

  // An ID for unreachable code.
  static const InstBlockId Unreachable;

  using IdBase::IdBase;
  auto Print(llvm::raw_ostream& out) const -> void {
    if (*this == Unreachable) {
      out << "unreachable";
    } else if (*this == Empty) {
      out << "empty";
    } else if (*this == Exports) {
      out << "exports";
    } else if (*this == ImportRefs) {
      out << "import_refs";
    } else if (*this == GlobalInit) {
      out << "global_init";
    } else {
      out << "block";
      IdBase::Print(out);
    }
  }
};

constexpr InstBlockId InstBlockId::Empty = InstBlockId(0);
constexpr InstBlockId InstBlockId::Exports = InstBlockId(1);
constexpr InstBlockId InstBlockId::ImportRefs = InstBlockId(2);
constexpr InstBlockId InstBlockId::GlobalInit = InstBlockId(3);
constexpr InstBlockId InstBlockId::Invalid = InstBlockId(InvalidIndex);
constexpr InstBlockId InstBlockId::Unreachable = InstBlockId(InvalidIndex - 1);

// The ID of a type.
struct TypeId : public IdBase, public Printable<TypeId> {
  // StringifyType() is used for diagnostics.
  using DiagnosticType = DiagnosticTypeInfo<std::string>;

  // The builtin TypeType.
  static const TypeId TypeType;

  // The builtin Error.
  static const TypeId Error;

  // An explicitly invalid ID.
  static const TypeId Invalid;

  using IdBase::IdBase;

  // Returns the ID of the type corresponding to the constant `const_id`, which
  // must be of type `type`. As an exception, the type `Error` is of type
  // `Error`.
  static constexpr auto ForTypeConstant(ConstantId const_id) -> TypeId {
    return TypeId(const_id.index);
  }

  // Returns the constant ID that defines the type.
  auto AsConstantId() const -> ConstantId { return ConstantId(index); }

  auto Print(llvm::raw_ostream& out) const -> void {
    out << "type";
    if (*this == TypeType) {
      out << "TypeType";
    } else if (*this == Error) {
      out << "Error";
    } else {
      out << "(";
      AsConstantId().Print(out, /*disambiguate=*/false);
      out << ")";
    }
  }
};

constexpr TypeId TypeId::TypeType = TypeId::ForTypeConstant(
    ConstantId::ForTemplateConstant(InstId::BuiltinTypeType));
constexpr TypeId TypeId::Error = TypeId::ForTypeConstant(ConstantId::Error);
constexpr TypeId TypeId::Invalid = TypeId(InvalidIndex);

// The ID of a type block.
struct TypeBlockId : public IdBase, public Printable<TypeBlockId> {
  using ElementType = TypeId;
  using ValueType = llvm::MutableArrayRef<ElementType>;

  // An explicitly invalid ID.
  static const TypeBlockId Invalid;

  using IdBase::IdBase;
  auto Print(llvm::raw_ostream& out) const -> void {
    out << "type_block";
    IdBase::Print(out);
  }
};

constexpr TypeBlockId TypeBlockId::Invalid = TypeBlockId(InvalidIndex);

// An index for element access, for structs, tuples, and classes.
struct ElementIndex : public IndexBase, public Printable<ElementIndex> {
  using IndexBase::IndexBase;

  auto Print(llvm::raw_ostream& out) const -> void {
    out << "element";
    IndexBase::Print(out);
  }
};

// The ID of a library name. This is either a string literal or `default`.
struct LibraryNameId : public IdBase, public Printable<NameId> {
  using DiagnosticType = DiagnosticTypeInfo<std::string>;

  // An explicitly invalid ID.
  static const LibraryNameId Invalid;
  // The name of `default`.
  static const LibraryNameId Default;
  // Track cases where the library name was set, but has been diagnosed and
  // shouldn't be used anymore.
  static const LibraryNameId Error;

  // Returns the LibraryNameId for a library name as a string literal.
  static auto ForStringLiteralValueId(StringLiteralValueId id)
      -> LibraryNameId {
    CARBON_CHECK(id.index >= InvalidIndex, "Unexpected library name ID {0}",
                 id);
    if (id == StringLiteralValueId::Invalid) {
      // Prior to SemIR, we use invalid to indicate `default`.
      return LibraryNameId::Default;
    } else {
      return LibraryNameId(id.index);
    }
  }

  using IdBase::IdBase;

  // Converts a LibraryNameId back to a string literal.
  auto AsStringLiteralValueId() const -> StringLiteralValueId {
    CARBON_CHECK(index >= InvalidIndex, "{0} must be handled directly", *this);
    return StringLiteralValueId(index);
  }

  auto Print(llvm::raw_ostream& out) const -> void {
    out << "libraryName";
    if (*this == Default) {
      out << "Default";
    } else if (*this == Error) {
      out << "<error>";
    } else {
      IdBase::Print(out);
    }
  }
};

constexpr LibraryNameId LibraryNameId::Invalid = LibraryNameId(InvalidIndex);
constexpr LibraryNameId LibraryNameId::Default =
    LibraryNameId(InvalidIndex - 1);
constexpr LibraryNameId LibraryNameId::Error = LibraryNameId(InvalidIndex - 2);

// The ID of an ImportIRInst.
struct ImportIRInstId : public IdBase, public Printable<ImportIRInstId> {
  using ValueType = ImportIRInst;

  // An explicitly invalid ID.
  static const ImportIRInstId Invalid;

  using IdBase::IdBase;

  auto Print(llvm::raw_ostream& out) const -> void {
    out << "import_ir_inst";
    IdBase::Print(out);
  }
};

constexpr ImportIRInstId ImportIRInstId::Invalid = ImportIRInstId(InvalidIndex);

// A SemIR location used exclusively for diagnostic locations.
//
// Contents:
// - index > Invalid: A Parse::NodeId in the current IR.
// - index < Invalid: An ImportIRInstId.
// - index == Invalid: Can be used for either.
struct LocId : public IdBase, public Printable<LocId> {
  // An explicitly invalid ID.
  static const LocId Invalid;

  using IdBase::IdBase;

  // NOLINTNEXTLINE(google-explicit-constructor)
  constexpr LocId(Parse::InvalidNodeId /*invalid*/) : IdBase(InvalidIndex) {}

  // NOLINTNEXTLINE(google-explicit-constructor)
  constexpr LocId(Parse::NodeId node_id) : IdBase(node_id.index) {
    CARBON_CHECK(node_id.is_valid() == is_valid());
  }

  // NOLINTNEXTLINE(google-explicit-constructor)
  constexpr LocId(ImportIRInstId inst_id)
      : IdBase(InvalidIndex + ImportIRInstId::InvalidIndex - inst_id.index) {
    CARBON_CHECK(inst_id.is_valid() == is_valid());
  }

  auto is_node_id() const -> bool { return index > InvalidIndex; }
  auto is_import_ir_inst_id() const -> bool { return index < InvalidIndex; }

  // This is allowed to return an invalid NodeId, but should never be used for a
  // valid InstId.
  auto node_id() const -> Parse::NodeId {
    CARBON_CHECK(is_node_id() || !is_valid());
    return Parse::NodeId(index);
  }

  // This is allowed to return an invalid InstId, but should never be used for a
  // valid NodeId.
  auto import_ir_inst_id() const -> ImportIRInstId {
    CARBON_CHECK(is_import_ir_inst_id() || !is_valid());
    return ImportIRInstId(InvalidIndex + ImportIRInstId::InvalidIndex - index);
  }

  auto Print(llvm::raw_ostream& out) const -> void {
    out << "loc_";
    if (is_node_id() || !is_valid()) {
      out << node_id();
    } else {
      out << import_ir_inst_id();
    }
  }
};

constexpr LocId LocId::Invalid = LocId(Parse::NodeId::Invalid);

}  // namespace Carbon::SemIR

#endif  // CARBON_TOOLCHAIN_SEM_IR_IDS_H_<|MERGE_RESOLUTION|>--- conflicted
+++ resolved
@@ -86,7 +86,25 @@
       InstId::ForBuiltin(BuiltinInstKind::Name);
 #include "toolchain/sem_ir/builtin_inst_kind.def"
 
-<<<<<<< HEAD
+// An ID of an instruction that is referenced absolutely by another instruction.
+// This should only be used as the type of a field within a typed instruction
+// class.
+//
+// When a typed instruction has a field of this type, that field represents an
+// absolute reference to another instruction that typically resides in a
+// different entity. This behaves in most respects like an InstId field, but
+// substitution into the typed instruction leaves the field unchanged rather
+// than substituting into it.
+class AbsoluteInstId : public InstId {
+ public:
+  // Support implicit conversion from InstId so that InstId and AbsoluteInstId
+  // have the same interface.
+  // NOLINTNEXTLINE(google-explicit-constructor)
+  constexpr AbsoluteInstId(InstId inst_id) : InstId(inst_id) {}
+
+  using InstId::InstId;
+};
+
 // An ID of an instruction that is the pattern-match counterpart of a pattern
 // inst. This should only be used as the type of a field within a typed
 // instruction class that represents a pattern.
@@ -106,23 +124,6 @@
   // have the same interface.
   // NOLINTNEXTLINE(google-explicit-constructor)
   constexpr MatchingInstId(InstId inst_id) : InstId(inst_id) {}
-=======
-// An ID of an instruction that is referenced absolutely by another instruction.
-// This should only be used as the type of a field within a typed instruction
-// class.
-//
-// When a typed instruction has a field of this type, that field represents an
-// absolute reference to another instruction that typically resides in a
-// different entity. This behaves in most respects like an InstId field, but
-// substitution into the typed instruction leaves the field unchanged rather
-// than substituting into it.
-class AbsoluteInstId : public InstId {
- public:
-  // Support implicit conversion from InstId so that InstId and AbsoluteInstId
-  // have the same interface.
-  // NOLINTNEXTLINE(google-explicit-constructor)
-  constexpr AbsoluteInstId(InstId inst_id) : InstId(inst_id) {}
->>>>>>> e617d649
 
   using InstId::InstId;
 };
