// Part of the Carbon Language project, under the Apache License v2.0 with LLVM
// Exceptions. See /LICENSE for license information.
// SPDX-License-Identifier: Apache-2.0 WITH LLVM-exception

#ifndef CARBON_TOOLCHAIN_SEM_IR_IDS_H_
#define CARBON_TOOLCHAIN_SEM_IR_IDS_H_

#include "common/check.h"
#include "common/ostream.h"
#include "toolchain/base/index_base.h"
#include "toolchain/base/value_store.h"
#include "toolchain/diagnostics/diagnostic_emitter.h"
#include "toolchain/parse/node_ids.h"
#include "toolchain/sem_ir/builtin_inst_kind.h"

namespace Carbon::SemIR {

// Forward declare indexed types, for integration with ValueStore.
class File;
class Inst;
struct EntityName;
struct Class;
struct Function;
struct Generic;
struct GenericInstance;
struct ImportIR;
struct ImportIRInst;
struct Interface;
struct Impl;
struct NameScope;
struct TypeInfo;

// The ID of an instruction.
struct InstId : public IdBase, public Printable<InstId> {
  using ValueType = Inst;

  // An explicitly invalid ID.
  static const InstId Invalid;

// BuiltinInst IDs.
#define CARBON_SEM_IR_BUILTIN_INST_KIND_NAME(Name) \
  static const InstId Builtin##Name;
#include "toolchain/sem_ir/builtin_inst_kind.def"

  // The namespace for a `package` expression.
  static const InstId PackageNamespace;

  // Returns the instruction ID for a builtin. This relies on File guarantees
  // for builtin placement.
  static constexpr auto ForBuiltin(BuiltinInstKind kind) -> InstId {
    return InstId(kind.AsInt());
  }

  using IdBase::IdBase;

  // Returns true if the instruction is a builtin. Requires is_valid.
  auto is_builtin() const -> bool {
    CARBON_CHECK(is_valid());
    return index < BuiltinInstKind::ValidCount;
  }

  // Returns the BuiltinInstKind. Requires is_builtin.
  auto builtin_inst_kind() const -> BuiltinInstKind {
    CARBON_CHECK(is_builtin());
    return BuiltinInstKind::FromInt(index);
  }

  auto Print(llvm::raw_ostream& out) const -> void {
    out << "inst";
    if (!is_valid()) {
      IdBase::Print(out);
    } else if (is_builtin()) {
      out << builtin_inst_kind();
    } else {
      // Use the `+` as a small reminder that this is a delta, rather than an
      // absolute index.
      out << "+" << index - BuiltinInstKind::ValidCount;
    }
  }
};

constexpr InstId InstId::Invalid = InstId(InvalidIndex);

#define CARBON_SEM_IR_BUILTIN_INST_KIND_NAME(Name) \
  constexpr InstId InstId::Builtin##Name =         \
      InstId::ForBuiltin(BuiltinInstKind::Name);
#include "toolchain/sem_ir/builtin_inst_kind.def"

// The package namespace will be the instruction after builtins.
constexpr InstId InstId::PackageNamespace = InstId(BuiltinInstKind::ValidCount);

// The ID of a constant value of an expression. An expression is either:
//
// - a template constant, with an immediate value, such as `42` or `i32*` or
//   `("hello", "world")`, or
// - a symbolic constant, whose value includes a symbolic parameter, such as
//   `Vector(T*)`, or
// - a runtime expression, such as `Print("hello")`.
//
// Template constants are a thin wrapper around the instruction ID of the
// constant instruction that defines the constant. Symbolic constants are an
// index into a separate table of `SymbolicConstant`s maintained by the constant
// value store.
struct ConstantId : public IdBase, public Printable<ConstantId> {
  // An ID for an expression that is not constant.
  static const ConstantId NotConstant;
  // An ID for an expression whose phase cannot be determined because it
  // contains an error. This is always modeled as a template constant.
  static const ConstantId Error;
  // An explicitly invalid ID.
  static const ConstantId Invalid;

  // Returns the constant ID corresponding to a template constant, which should
  // either be in the `constants` block in the file or should be known to be
  // unique.
  static constexpr auto ForTemplateConstant(InstId const_id) -> ConstantId {
    return ConstantId(const_id.index);
  }

  // Returns the constant ID corresponding to a symbolic constant index.
  static constexpr auto ForSymbolicConstantIndex(int32_t symbolic_index)
      -> ConstantId {
    return ConstantId(FirstSymbolicIndex - symbolic_index);
  }

  using IdBase::IdBase;

  // Returns whether this represents a constant. Requires is_valid.
  auto is_constant() const -> bool {
    CARBON_CHECK(is_valid());
    return *this != ConstantId::NotConstant;
  }
  // Returns whether this represents a symbolic constant. Requires is_valid.
  auto is_symbolic() const -> bool {
    CARBON_CHECK(is_valid());
    return index <= FirstSymbolicIndex;
  }
  // Returns whether this represents a template constant. Requires is_valid.
  auto is_template() const -> bool {
    CARBON_CHECK(is_valid());
    return index >= 0;
  }

  // Prints this ID to the given output stream. `disambiguate` indicates whether
  // template constants should be wrapped with "templateConstant(...)" so that
  // they aren't printed the same as an InstId. This can be set to false if
  // there is no risk of ambiguity.
  auto Print(llvm::raw_ostream& out, bool disambiguate = true) const -> void {
    if (!is_valid()) {
      IdBase::Print(out);
    } else if (is_template()) {
      if (disambiguate) {
        out << "templateConstant(";
      }
      out << template_inst_id();
      if (disambiguate) {
        out << ")";
      }
    } else if (is_symbolic()) {
      out << "symbolicConstant" << symbolic_index();
    } else {
      out << "runtime";
    }
  }

 private:
  friend class ConstantValueStore;

  // TODO: C++23 makes std::abs constexpr, but until then we mirror std::abs
  // logic here. LLVM should still optimize this.
  static constexpr auto Abs(int32_t i) -> int32_t { return i > 0 ? i : -i; }

  // Returns the instruction that describes this template constant value.
  // Requires `is_template()`. Use `ConstantValueStore::GetInstId` to get the
  // instruction ID of a `ConstantId`.
  constexpr auto template_inst_id() const -> InstId {
    CARBON_CHECK(is_template());
    return InstId(index);
  }

  // Returns the symbolic constant index that describes this symbolic constant
  // value. Requires `is_symbolic()`.
  constexpr auto symbolic_index() const -> int32_t {
    CARBON_CHECK(is_symbolic());
    return FirstSymbolicIndex - index;
  }

  static constexpr int32_t NotConstantIndex = InvalidIndex - 1;
  static constexpr int32_t FirstSymbolicIndex = InvalidIndex - 2;
};

constexpr ConstantId ConstantId::NotConstant = ConstantId(NotConstantIndex);
constexpr ConstantId ConstantId::Error =
    ConstantId::ForTemplateConstant(InstId::BuiltinError);
constexpr ConstantId ConstantId::Invalid = ConstantId(InvalidIndex);

// The ID of a EntityName.
struct EntityNameId : public IdBase, public Printable<EntityNameId> {
  using ValueType = EntityName;

  // An explicitly invalid ID.
  static const EntityNameId Invalid;

  using IdBase::IdBase;
  auto Print(llvm::raw_ostream& out) const -> void {
<<<<<<< HEAD
    out << "entityName";
=======
    out << "bind_name";
>>>>>>> 7b1a5dfc
    IdBase::Print(out);
  }
};

constexpr EntityNameId EntityNameId::Invalid = EntityNameId(InvalidIndex);

// The index of a compile-time binding. This is the de Bruijn level for the
// binding -- that is, this is the number of other compile time bindings whose
// scope encloses this binding.
struct CompileTimeBindIndex : public IndexBase,
                              public Printable<CompileTimeBindIndex> {
  // An explicitly invalid index.
  static const CompileTimeBindIndex Invalid;

  using IndexBase::IndexBase;

  auto Print(llvm::raw_ostream& out) const -> void {
    out << "comp_time_bind";
    IndexBase::Print(out);
  }
};

constexpr CompileTimeBindIndex CompileTimeBindIndex::Invalid =
    CompileTimeBindIndex(InvalidIndex);
<<<<<<< HEAD
// Note that InvalidIndex - 1 and InvalidIndex - 2 are used by
// DenseMapInfo<EntityName>.
=======
>>>>>>> 7b1a5dfc

// The ID of a function.
struct FunctionId : public IdBase, public Printable<FunctionId> {
  using ValueType = Function;

  // An explicitly invalid ID.
  static const FunctionId Invalid;

  using IdBase::IdBase;
  auto Print(llvm::raw_ostream& out) const -> void {
    out << "function";
    IdBase::Print(out);
  }
};

constexpr FunctionId FunctionId::Invalid = FunctionId(InvalidIndex);

// The ID of an IR within the set of all IRs being evaluated in the current
// check execution.
struct CheckIRId : public IdBase, public Printable<CheckIRId> {
  using IdBase::IdBase;
  auto Print(llvm::raw_ostream& out) const -> void {
    out << "check_ir";
    IdBase::Print(out);
  }
};

// The ID of a class.
struct ClassId : public IdBase, public Printable<ClassId> {
  using ValueType = Class;

  // An explicitly invalid ID.
  static const ClassId Invalid;

  using IdBase::IdBase;
  auto Print(llvm::raw_ostream& out) const -> void {
    out << "class";
    IdBase::Print(out);
  }
};

constexpr ClassId ClassId::Invalid = ClassId(InvalidIndex);

// The ID of an interface.
struct InterfaceId : public IdBase, public Printable<InterfaceId> {
  using ValueType = Interface;

  // An explicitly invalid ID.
  static const InterfaceId Invalid;

  using IdBase::IdBase;
  auto Print(llvm::raw_ostream& out) const -> void {
    out << "interface";
    IdBase::Print(out);
  }
};

constexpr InterfaceId InterfaceId::Invalid = InterfaceId(InvalidIndex);

// The ID of an impl.
struct ImplId : public IdBase, public Printable<ImplId> {
  using ValueType = Impl;

  // An explicitly invalid ID.
  static const ImplId Invalid;

  using IdBase::IdBase;
  auto Print(llvm::raw_ostream& out) const -> void {
    out << "impl";
    IdBase::Print(out);
  }
};

constexpr ImplId ImplId::Invalid = ImplId(InvalidIndex);

// The ID of a generic.
struct GenericId : public IdBase, public Printable<GenericId> {
  using ValueType = Generic;

  // An explicitly invalid ID.
  static const GenericId Invalid;

  using IdBase::IdBase;
  auto Print(llvm::raw_ostream& out) const -> void {
    out << "generic";
    IdBase::Print(out);
  }
};

constexpr GenericId GenericId::Invalid = GenericId(InvalidIndex);

// The ID of an instance of a generic.
struct GenericInstanceId : public IdBase, public Printable<GenericInstanceId> {
  using ValueType = GenericInstance;

  // An explicitly invalid ID. This is typically used to represent a non-generic
  // instance.
  static const GenericInstanceId Invalid;

  using IdBase::IdBase;
  auto Print(llvm::raw_ostream& out) const -> void {
    out << "genericInstance";
    IdBase::Print(out);
  }
};

constexpr GenericInstanceId GenericInstanceId::Invalid =
    GenericInstanceId(InvalidIndex);

// The index of an instruction that depends on generic parameters within a
// generic, and the value of that instruction within the instances of that
// generic. This is a pair of a region and an index, stored in 32 bits.
struct GenericInstIndex : public IndexBase, public Printable<GenericInstIndex> {
  // Where the value is first used within the generic.
  enum Region : uint8_t {
    // In the declaration.
    Declaration,
    // In the definition.
    Definition,
  };

  // An explicitly invalid index.
  static const GenericInstIndex Invalid;

  explicit constexpr GenericInstIndex(Region region, int32_t index)
      : IndexBase(region == Declaration ? index
                                        : FirstDefinitionIndex - index) {
    CARBON_CHECK(index >= 0);
  }

  // Returns the index of the instruction within the region.
  auto index() const -> int32_t {
    CARBON_CHECK(is_valid());
    return IndexBase::index >= 0 ? IndexBase::index
                                 : FirstDefinitionIndex - IndexBase::index;
  }

  // Returns the region within which this instruction was first used.
  auto region() const -> Region {
    CARBON_CHECK(is_valid());
    return IndexBase::index >= 0 ? Declaration : Definition;
  }

  auto Print(llvm::raw_ostream& out) const -> void {
    out << "genericInst";
    if (is_valid()) {
      out << (region() == Declaration ? "InDecl" : "InDef") << index();
    } else {
      out << "<invalid>";
    }
  }

 private:
  static constexpr auto MakeInvalid() -> GenericInstIndex {
    GenericInstIndex result(Declaration, 0);
    result.IndexBase::index = InvalidIndex;
    return result;
  }

  static constexpr int32_t FirstDefinitionIndex = InvalidIndex - 1;
};

constexpr GenericInstIndex GenericInstIndex::Invalid =
    GenericInstIndex::MakeInvalid();

// The ID of an IR within the set of imported IRs, both direct and indirect.
struct ImportIRId : public IdBase, public Printable<ImportIRId> {
  using ValueType = ImportIR;

  // An explicitly invalid ID.
  static const ImportIRId Invalid;

  // The implicit `api` import, for an `impl` file. A null entry is added if
  // there is none, as in an `api`, in which case this ID should not show up in
  // instructions.
  static const ImportIRId ApiForImpl;

  using IdBase::IdBase;
  auto Print(llvm::raw_ostream& out) const -> void {
    out << "ir";
    IdBase::Print(out);
  }
};

constexpr ImportIRId ImportIRId::Invalid = ImportIRId(InvalidIndex);
constexpr ImportIRId ImportIRId::ApiForImpl = ImportIRId(0);

// A boolean value.
struct BoolValue : public IdBase, public Printable<BoolValue> {
  static const BoolValue False;
  static const BoolValue True;

  // Returns the `BoolValue` corresponding to `b`.
  static constexpr auto From(bool b) -> BoolValue { return b ? True : False; }

  // Returns the `bool` corresponding to this `BoolValue`.
  constexpr auto ToBool() -> bool {
    CARBON_CHECK(*this == False || *this == True)
        << "Invalid bool value " << index;
    return *this != False;
  }

  using IdBase::IdBase;
  auto Print(llvm::raw_ostream& out) const -> void {
    if (*this == False) {
      out << "false";
    } else if (*this == True) {
      out << "true";
    } else {
      CARBON_FATAL() << "Invalid bool value " << index;
    }
  }
};

constexpr BoolValue BoolValue::False = BoolValue(0);
constexpr BoolValue BoolValue::True = BoolValue(1);

// An integer kind value -- either "signed" or "unsigned".
//
// This might eventually capture any other properties of an integer type that
// affect its semantics, such as overflow behavior.
struct IntKind : public IdBase, public Printable<IntKind> {
  static const IntKind Unsigned;
  static const IntKind Signed;

  using IdBase::IdBase;

  // Returns whether this type is signed.
  constexpr auto is_signed() -> bool { return *this == Signed; }

  auto Print(llvm::raw_ostream& out) const -> void {
    if (*this == Unsigned) {
      out << "unsigned";
    } else if (*this == Signed) {
      out << "signed";
    } else {
      CARBON_FATAL() << "Invalid int kind value " << index;
    }
  }
};

constexpr IntKind IntKind::Unsigned = IntKind(0);
constexpr IntKind IntKind::Signed = IntKind(1);

// A float kind value
struct FloatKind : public IdBase, public Printable<FloatKind> {
  using IdBase::IdBase;

  auto Print(llvm::raw_ostream& out) const -> void { out << "float"; }
};

// The ID of a name. A name is either a string or a special name such as
// `self`, `Self`, or `base`.
struct NameId : public IdBase, public Printable<NameId> {
  // names().GetFormatted() is used for diagnostics.
  using DiagnosticType = DiagnosticTypeInfo<std::string>;

  // An explicitly invalid ID.
  static const NameId Invalid;
  // The name of `self`.
  static const NameId SelfValue;
  // The name of `Self`.
  static const NameId SelfType;
  // The name of the return slot in a function.
  static const NameId ReturnSlot;
  // The name of `package`.
  static const NameId PackageNamespace;
  // The name of `base`.
  static const NameId Base;

  // The number of non-index (<0) that exist, and will need storage in name
  // lookup.
  static const int NonIndexValueCount;

  // Returns the NameId corresponding to a particular IdentifierId.
  static auto ForIdentifier(IdentifierId id) -> NameId {
    if (id.index >= 0) {
      return NameId(id.index);
    } else if (!id.is_valid()) {
      return NameId::Invalid;
    } else {
      CARBON_FATAL() << "Unexpected identifier ID " << id;
    }
  }

  using IdBase::IdBase;

  // Returns the IdentifierId corresponding to this NameId, or an invalid
  // IdentifierId if this is a special name.
  auto AsIdentifierId() const -> IdentifierId {
    return index >= 0 ? IdentifierId(index) : IdentifierId::Invalid;
  }

  auto Print(llvm::raw_ostream& out) const -> void {
    out << "name";
    if (*this == SelfValue) {
      out << "SelfValue";
    } else if (*this == SelfType) {
      out << "SelfType";
    } else if (*this == ReturnSlot) {
      out << "ReturnSlot";
    } else if (*this == PackageNamespace) {
      out << "PackageNamespace";
    } else if (*this == Base) {
      out << "Base";
    } else {
      CARBON_CHECK(!is_valid() || index >= 0) << "Unknown index " << index;
      IdBase::Print(out);
    }
  }
};

constexpr NameId NameId::Invalid = NameId(InvalidIndex);
constexpr NameId NameId::SelfValue = NameId(InvalidIndex - 1);
constexpr NameId NameId::SelfType = NameId(InvalidIndex - 2);
constexpr NameId NameId::ReturnSlot = NameId(InvalidIndex - 3);
constexpr NameId NameId::PackageNamespace = NameId(InvalidIndex - 4);
constexpr NameId NameId::Base = NameId(InvalidIndex - 5);
constexpr int NameId::NonIndexValueCount = 6;
// Enforce the link between SpecialValueCount and the last special value.
static_assert(NameId::NonIndexValueCount == -NameId::Base.index);

// The ID of a name scope.
struct NameScopeId : public IdBase, public Printable<NameScopeId> {
  using ValueType = NameScope;

  // An explicitly invalid ID.
  static const NameScopeId Invalid;
  // The package (or file) name scope, guaranteed to be the first added.
  static const NameScopeId Package;

  using IdBase::IdBase;
  auto Print(llvm::raw_ostream& out) const -> void {
    out << "name_scope";
    IdBase::Print(out);
  }
};

constexpr NameScopeId NameScopeId::Invalid = NameScopeId(InvalidIndex);
constexpr NameScopeId NameScopeId::Package = NameScopeId(0);

// The ID of an instruction block.
struct InstBlockId : public IdBase, public Printable<InstBlockId> {
  using ElementType = InstId;
  using ValueType = llvm::MutableArrayRef<ElementType>;

  // An empty block, reused to avoid allocating empty vectors. Always the
  // 0-index block.
  static const InstBlockId Empty;

  // Exported instructions. Empty until the File is fully checked; intermediate
  // state is in the Check::Context.
  static const InstBlockId Exports;

  // ImportRef instructions. Empty until the File is fully checked; intermediate
  // state is in the Check::Context.
  static const InstBlockId ImportRefs;

  // Global declaration initialization instructions. Empty if none are present.
  // Otherwise, __global_init function will be generated and this block will
  // be inserted into it.
  static const InstBlockId GlobalInit;

  // An explicitly invalid ID.
  static const InstBlockId Invalid;

  // An ID for unreachable code.
  static const InstBlockId Unreachable;

  using IdBase::IdBase;
  auto Print(llvm::raw_ostream& out) const -> void {
    if (*this == Unreachable) {
      out << "unreachable";
    } else if (*this == Empty) {
      out << "empty";
    } else if (*this == Exports) {
      out << "exports";
    } else if (*this == ImportRefs) {
      out << "import_refs";
    } else if (*this == GlobalInit) {
      out << "global_init";
    } else {
      out << "block";
      IdBase::Print(out);
    }
  }
};

constexpr InstBlockId InstBlockId::Empty = InstBlockId(0);
constexpr InstBlockId InstBlockId::Exports = InstBlockId(1);
constexpr InstBlockId InstBlockId::ImportRefs = InstBlockId(2);
constexpr InstBlockId InstBlockId::GlobalInit = InstBlockId(3);
constexpr InstBlockId InstBlockId::Invalid = InstBlockId(InvalidIndex);
constexpr InstBlockId InstBlockId::Unreachable = InstBlockId(InvalidIndex - 1);

// The ID of a type.
struct TypeId : public IdBase, public Printable<TypeId> {
  // StringifyType() is used for diagnostics.
  using DiagnosticType = DiagnosticTypeInfo<std::string>;

  // The builtin TypeType.
  static const TypeId TypeType;

  // The builtin Error.
  static const TypeId Error;

  // An explicitly invalid ID.
  static const TypeId Invalid;

  using IdBase::IdBase;

  // Returns the ID of the type corresponding to the constant `const_id`, which
  // must be of type `type`. As an exception, the type `Error` is of type
  // `Error`.
  static constexpr auto ForTypeConstant(ConstantId const_id) -> TypeId {
    return TypeId(const_id.index);
  }

  // Returns the constant ID that defines the type.
  auto AsConstantId() const -> ConstantId { return ConstantId(index); }

  auto Print(llvm::raw_ostream& out) const -> void {
    out << "type";
    if (*this == TypeType) {
      out << "TypeType";
    } else if (*this == Error) {
      out << "Error";
    } else {
      out << "(";
      AsConstantId().Print(out, /*disambiguate=*/false);
      out << ")";
    }
  }
};

constexpr TypeId TypeId::TypeType = TypeId::ForTypeConstant(
    ConstantId::ForTemplateConstant(InstId::BuiltinTypeType));
constexpr TypeId TypeId::Error = TypeId::ForTypeConstant(ConstantId::Error);
constexpr TypeId TypeId::Invalid = TypeId(InvalidIndex);

// The ID of a type block.
struct TypeBlockId : public IdBase, public Printable<TypeBlockId> {
  using ElementType = TypeId;
  using ValueType = llvm::MutableArrayRef<ElementType>;

  // An explicitly invalid ID.
  static const TypeBlockId Invalid;

  using IdBase::IdBase;
  auto Print(llvm::raw_ostream& out) const -> void {
    out << "type_block";
    IdBase::Print(out);
  }
};

constexpr TypeBlockId TypeBlockId::Invalid = TypeBlockId(InvalidIndex);

// An index for element access, for structs, tuples, and classes.
struct ElementIndex : public IndexBase, public Printable<ElementIndex> {
  using IndexBase::IndexBase;
  auto Print(llvm::raw_ostream& out) const -> void {
    out << "element";
    IndexBase::Print(out);
  }
};

// The ID of an ImportIRInst.
struct ImportIRInstId : public IdBase, public Printable<ImportIRInstId> {
  using ValueType = ImportIRInst;

  // An explicitly invalid ID.
  static const ImportIRInstId Invalid;

  using IdBase::IdBase;

  auto Print(llvm::raw_ostream& out) const -> void {
    out << "import_ir_inst";
    IdBase::Print(out);
  }
};

constexpr ImportIRInstId ImportIRInstId::Invalid = ImportIRInstId(InvalidIndex);

// A SemIR location used exclusively for diagnostic locations.
//
// Contents:
// - index > Invalid: A Parse::NodeId in the current IR.
// - index < Invalid: An ImportIRInstId.
// - index == Invalid: Can be used for either.
struct LocId : public IdBase, public Printable<LocId> {
  // An explicitly invalid ID.
  static const LocId Invalid;

  using IdBase::IdBase;

  // NOLINTNEXTLINE(google-explicit-constructor)
  constexpr LocId(Parse::InvalidNodeId /*invalid*/) : IdBase(InvalidIndex) {}

  // NOLINTNEXTLINE(google-explicit-constructor)
  constexpr LocId(Parse::NodeId node_id) : IdBase(node_id.index) {
    CARBON_CHECK(node_id.is_valid() == is_valid());
  }

  // NOLINTNEXTLINE(google-explicit-constructor)
  constexpr LocId(ImportIRInstId inst_id)
      : IdBase(InvalidIndex + ImportIRInstId::InvalidIndex - inst_id.index) {
    CARBON_CHECK(inst_id.is_valid() == is_valid());
  }

  auto is_node_id() const -> bool { return index > InvalidIndex; }
  auto is_import_ir_inst_id() const -> bool { return index < InvalidIndex; }

  // This is allowed to return an invalid NodeId, but should never be used for a
  // valid InstId.
  auto node_id() const -> Parse::NodeId {
    CARBON_CHECK(is_node_id() || !is_valid());
    return Parse::NodeId(index);
  }

  // This is allowed to return an invalid InstId, but should never be used for a
  // valid NodeId.
  auto import_ir_inst_id() const -> ImportIRInstId {
    CARBON_CHECK(is_import_ir_inst_id() || !is_valid());
    return ImportIRInstId(InvalidIndex + ImportIRInstId::InvalidIndex - index);
  }

  auto Print(llvm::raw_ostream& out) const -> void {
    out << "loc_";
    if (is_node_id() || !is_valid()) {
      out << node_id();
    } else {
      out << import_ir_inst_id();
    }
  }
};

constexpr LocId LocId::Invalid = LocId(Parse::NodeId::Invalid);

}  // namespace Carbon::SemIR

#endif  // CARBON_TOOLCHAIN_SEM_IR_IDS_H_<|MERGE_RESOLUTION|>--- conflicted
+++ resolved
@@ -203,11 +203,7 @@
 
   using IdBase::IdBase;
   auto Print(llvm::raw_ostream& out) const -> void {
-<<<<<<< HEAD
-    out << "entityName";
-=======
-    out << "bind_name";
->>>>>>> 7b1a5dfc
+    out << "entity_name";
     IdBase::Print(out);
   }
 };
@@ -232,11 +228,6 @@
 
 constexpr CompileTimeBindIndex CompileTimeBindIndex::Invalid =
     CompileTimeBindIndex(InvalidIndex);
-<<<<<<< HEAD
-// Note that InvalidIndex - 1 and InvalidIndex - 2 are used by
-// DenseMapInfo<EntityName>.
-=======
->>>>>>> 7b1a5dfc
 
 // The ID of a function.
 struct FunctionId : public IdBase, public Printable<FunctionId> {
