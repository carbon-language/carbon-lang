// Part of the Carbon Language project, under the Apache License v2.0 with LLVM
// Exceptions. See /LICENSE for license information.
// SPDX-License-Identifier: Apache-2.0 WITH LLVM-exception

#ifndef CARBON_TOOLCHAIN_SEM_IR_TYPED_INSTS_H_
#define CARBON_TOOLCHAIN_SEM_IR_TYPED_INSTS_H_

#include "toolchain/parse/node_ids.h"
#include "toolchain/sem_ir/builtin_inst_kind.h"
#include "toolchain/sem_ir/ids.h"
#include "toolchain/sem_ir/inst_kind.h"

// Representations for specific kinds of instructions.
//
// Each type should be a struct with the following members, in this order:
//
// - Either a `Kind` constant, or a `Kinds` constant and an `InstKind kind;`
//   member. These are described below.
// - Optionally, a `TypeId type_id;` member, for instructions that produce a
//   value. This includes instructions that produce an abstract value, such as a
//   `Namespace`, for which a placeholder type should be used.
// - Up to two `[...]Id` members describing the contents of the struct.
//
// The field names here matter -- the fields must have the names specified
// above, when present. When converting to a `SemIR::Inst`, the `kind` and
// `type_id` fields will become the kind and type associated with the
// type-erased instruction.
//
// Each type that describes a single kind of instructions provides a constant
// `Kind` that associates the type with a particular member of the `InstKind`
// enumeration. This `Kind` declaration also defines the instruction kind by
// calling `InstKind::Define` and specifying additional information about the
// instruction kind. This information is available through the member functions
// of the `InstKind` value declared in `inst_kind.h`, and includes the name
// used in textual IR and whether the instruction is a terminator instruction.
//
// Struct types can also be provided for categories of instructions with a
// common representation, to allow the common representation to be accessed
// conveniently. In this case, instead of providing a constant `Kind` member,
// the struct should have a constant `InstKind Kinds[];` member that lists the
// kinds of instructions in the category, and an `InstKind kind;` member that
// is used to identify the specific kind of the instruction. Separate struct
// types still need to be defined for each instruction kind in the category.

namespace Carbon::SemIR {

// An adapted type declaration in a class, of the form `adapt T;`.
struct AdaptDecl {
  static constexpr auto Kind = InstKind::AdaptDecl.Define<Parse::AdaptDeclId>(
      {.ir_name = "adapt_decl", .is_lowered = false});

  // No type_id; this is not a value.
  TypeId adapted_type_id;
};

// Takes the address of a reference expression, such as for the `&` address-of
// operator, `&lvalue`.
struct AddrOf {
  // Parse node is usually Parse::PrefixOperatorAmpId.
  static constexpr auto Kind = InstKind::AddrOf.Define<Parse::NodeId>(
      {.ir_name = "addr_of", .constant_kind = InstConstantKind::Conditional});

  TypeId type_id;
  InstId lvalue_id;
};

// The parameter-list counterpart of an `addr` pattern. Structurally, `inner_id`
// will generally be one of `AnyBindName`.
struct AddrParam {
  static constexpr auto Kind =
      InstKind::AddrParam.Define<Parse::AddrId>({.ir_name = "addr_param"});

  TypeId type_id;
  // The `self` binding.
  InstId inner_id;
};

// An `addr` pattern, such as `addr self: Self*`. Structurally, `inner_id` will
// generally be a pattern inst.
struct AddrPattern {
  static constexpr auto Kind = InstKind::AddrPattern.Define<Parse::AddrId>(
      {.ir_name = "addr_pattern", .is_lowered = false});

  TypeId type_id;
  // The `self` binding.
  InstId inner_id;
};

// An array indexing operation, such as `array[index]`.
struct ArrayIndex {
  // Parse node is usually Parse::IndexExprId.
  static constexpr auto Kind =
      InstKind::ArrayIndex.Define<Parse::NodeId>({.ir_name = "array_index"});

  TypeId type_id;
  InstId array_id;
  InstId index_id;
};

// Common representation for aggregate access nodes, which access a fixed
// element of an aggregate.
struct AnyAggregateAccess {
  static constexpr InstKind Kinds[] = {
      InstKind::StructAccess, InstKind::TupleAccess,
      InstKind::ClassElementAccess, InstKind::InterfaceWitnessAccess};

  InstKind kind;
  TypeId type_id;
  InstId aggregate_id;
  ElementIndex index;
};

// Common representation for all kinds of aggregate initialization.
struct AnyAggregateInit {
  static constexpr InstKind Kinds[] = {InstKind::ArrayInit, InstKind::ClassInit,
                                       InstKind::StructInit,
                                       InstKind::TupleInit};

  InstKind kind;
  TypeId type_id;
  InstBlockId elements_id;
  InstId dest_id;
};

// Common representation for all kinds of aggregate value.
struct AnyAggregateValue {
  static constexpr InstKind Kinds[] = {
      InstKind::StructValue, InstKind::TupleValue, InstKind::InterfaceWitness};

  InstKind kind;
  TypeId type_id;
  InstBlockId elements_id;
};

// Initializes an array from a tuple. `tuple_id` is the source tuple
// expression. `inits_id` contains one initializer per array element.
// `dest_id` is the destination array object for the initialization.
struct ArrayInit {
  static constexpr auto Kind =
      InstKind::ArrayInit.Define<Parse::NodeId>({.ir_name = "array_init"});

  TypeId type_id;
  InstBlockId inits_id;
  InstId dest_id;
};

// An array of `element_type_id` values, sized to `bound_id`.
struct ArrayType {
  static constexpr auto Kind = InstKind::ArrayType.Define<Parse::ArrayExprId>(
      {.ir_name = "array_type",
       .is_type = InstIsType::Always,
       .constant_kind = InstConstantKind::Conditional});

  TypeId type_id;
  InstId bound_id;
  TypeId element_type_id;
};

// Perform a no-op conversion to a compatible type.
struct AsCompatible {
  static constexpr auto Kind = InstKind::AsCompatible.Define<Parse::NodeId>(
      {.ir_name = "as_compatible"});

  TypeId type_id;
  InstId source_id;
};

// Performs a source-level initialization or assignment of `lhs_id` from
// `rhs_id`. This finishes initialization of `lhs_id` in the same way as
// `InitializeFrom`.
struct Assign {
  static constexpr auto Kind = InstKind::Assign.Define<
      Parse::NodeIdOneOf<Parse::InfixOperatorEqualId, Parse::VariableDeclId>>(
      {.ir_name = "assign"});

  // Assignments are statements, and so have no type.
  InstId lhs_id;
  InstId rhs_id;
};

// An associated constant declaration in an interface, such as `let T:! type;`.
struct AssociatedConstantDecl {
  static constexpr auto Kind =
      InstKind::AssociatedConstantDecl.Define<Parse::LetDeclId>(
          {.ir_name = "assoc_const_decl", .is_lowered = false});

  TypeId type_id;
  NameId name_id;
};

// An associated entity declared in an interface. This is either an associated
// function or a non-function associated constant such as an associated type.
// This represents the entity before impl lookup is performed, and identifies
// the slot within a witness where the constant value will be found.
struct AssociatedEntity {
  static constexpr auto Kind = InstKind::AssociatedEntity.Define<Parse::NodeId>(
      {.ir_name = "assoc_entity", .constant_kind = InstConstantKind::Always});

  // The type of the associated entity. This is an AssociatedEntityType.
  TypeId type_id;
  ElementIndex index;
  InstId decl_id;
};

// The type of an expression that names an associated entity, such as
// `InterfaceName.Function`.
struct AssociatedEntityType {
  static constexpr auto Kind =
      InstKind::AssociatedEntityType.Define<Parse::InvalidNodeId>(
          {.ir_name = "assoc_entity_type",
           .is_type = InstIsType::Always,
           .constant_kind = InstConstantKind::Conditional});

  TypeId type_id;
  TypeId interface_type_id;
  TypeId entity_type_id;
};

// A base in a class, of the form `base: base_type;`. A base class is an
// element of the derived class, and the type of the `BaseDecl` instruction is
// an `UnboundElementType`.
struct BaseDecl {
  static constexpr auto Kind = InstKind::BaseDecl.Define<Parse::BaseDeclId>(
      {.ir_name = "base_decl", .constant_kind = InstConstantKind::Always});

  TypeId type_id;
  TypeId base_type_id;
  ElementIndex index;
};

// Common representation for various `bind*` nodes.
struct AnyBindName {
  // TODO: Also handle BindTemplateName once it exists.
  static constexpr InstKind Kinds[] = {InstKind::BindAlias, InstKind::BindName,
                                       InstKind::BindSymbolicName};

  InstKind kind;
  TypeId type_id;
  EntityNameId entity_name_id;
  InstId value_id;
};

// Common representation for various `bind*` nodes, and `export name`.
struct AnyBindNameOrExportDecl {
  // TODO: Also handle BindTemplateName once it exists.
  static constexpr InstKind Kinds[] = {InstKind::BindAlias, InstKind::BindName,
                                       InstKind::BindSymbolicName,
                                       InstKind::ExportDecl};

  InstKind kind;
  TypeId type_id;
  EntityNameId entity_name_id;
  InstId value_id;
};

// Binds a name as an alias.
struct BindAlias {
  static constexpr auto Kind =
      InstKind::BindAlias.Define<Parse::NodeId>({.ir_name = "bind_alias"});

  TypeId type_id;
  EntityNameId entity_name_id;
  InstId value_id;
};

// Binds a name, such as `x` in `var x: i32`.
struct BindName {
  // TODO: Make Parse::NodeId more specific.
  static constexpr auto Kind =
      InstKind::BindName.Define<Parse::NodeId>({.ir_name = "bind_name"});

  TypeId type_id;
  EntityNameId entity_name_id;
  // The value is inline in the inst so that value access doesn't require an
  // indirection.
  InstId value_id;
};

// Binds a symbolic name, such as `x` in `let x:! i32 = 7;`.
struct BindSymbolicName {
  static constexpr auto Kind = InstKind::BindSymbolicName.Define<Parse::NodeId>(
      {.ir_name = "bind_symbolic_name",
       .is_type = InstIsType::Maybe,
       .constant_kind = InstConstantKind::SymbolicOnly});

  TypeId type_id;
  EntityNameId entity_name_id;
  InstId value_id;
};

// A value binding. Used when an expression contains a reference and we want a
// value.
struct BindValue {
  static constexpr auto Kind =
      InstKind::BindValue.Define<Parse::NodeId>({.ir_name = "bind_value"});

  TypeId type_id;
  InstId value_id;
};

// Common representation for various `*binding_pattern` nodes.
struct AnyBindingPattern {
  // TODO: Also handle TemplateBindingPattern once it exists.
  static constexpr InstKind Kinds[] = {InstKind::BindingPattern,
                                       InstKind::SymbolicBindingPattern};

  InstKind kind;
  TypeId type_id;
  EntityNameId entity_name_id;
};

// Represents a non-symbolic binding pattern.
struct BindingPattern {
  static constexpr auto Kind = InstKind::BindingPattern.Define<Parse::NodeId>(
      {.ir_name = "binding_pattern", .is_lowered = false});

  TypeId type_id;
  EntityNameId entity_name_id;
};

// Represents a symbolic binding pattern.
struct SymbolicBindingPattern {
  static constexpr auto Kind =
      InstKind::SymbolicBindingPattern.Define<Parse::NodeId>(
          {.ir_name = "symbolic_binding_pattern", .is_lowered = false});

  TypeId type_id;
  EntityNameId entity_name_id;
};

// Reads an argument from `BranchWithArg`.
struct BlockArg {
  static constexpr auto Kind =
      InstKind::BlockArg.Define<Parse::NodeId>({.ir_name = "block_arg"});

  TypeId type_id;
  InstBlockId block_id;
};

// A literal bool value, `true` or `false`.
struct BoolLiteral {
  // TODO: Make Parse::NodeId more specific.
  static constexpr auto Kind = InstKind::BoolLiteral.Define<Parse::NodeId>(
      {.ir_name = "bool_literal", .constant_kind = InstConstantKind::Always});

  TypeId type_id;
  BoolValue value;
};

// A bound method, that combines a function with the value to use for its
// `self` parameter, such as `object.MethodName`.
struct BoundMethod {
  static constexpr auto Kind = InstKind::BoundMethod.Define<Parse::NodeId>(
      {.ir_name = "bound_method",
       .constant_kind = InstConstantKind::Conditional});

  TypeId type_id;
  // The object argument in the bound method, which will be used to initialize
  // `self`, or whose address will be used to initialize `self` for an `addr
  // self` parameter.
  InstId object_id;
  InstId function_id;
};

// Common representation for all kinds of `Branch*` node.
struct AnyBranch {
  static constexpr InstKind Kinds[] = {InstKind::Branch, InstKind::BranchIf,
                                       InstKind::BranchWithArg};

  InstKind kind;
  // Branches don't produce a value, so have no type.
  InstBlockId target_id;
  // Kind-specific data.
  int32_t arg1;
};

// Control flow to branch to the target block.
struct Branch {
  // TODO: Make Parse::NodeId more specific.
  static constexpr auto Kind = InstKind::Branch.Define<Parse::NodeId>(
      {.ir_name = "br", .terminator_kind = TerminatorKind::Terminator});

  // Branches don't produce a value, so have no type.
  InstBlockId target_id;
};

// Control flow to branch to the target block if `cond_id` is true.
struct BranchIf {
  // TODO: Make Parse::NodeId more specific.
  static constexpr auto Kind = InstKind::BranchIf.Define<Parse::NodeId>(
      {.ir_name = "br", .terminator_kind = TerminatorKind::TerminatorSequence});

  // Branches don't produce a value, so have no type.
  InstBlockId target_id;
  InstId cond_id;
};

// Control flow to branch to the target block, passing an argument for
// `BlockArg` to read.
struct BranchWithArg {
  // TODO: Make Parse::NodeId more specific.
  static constexpr auto Kind = InstKind::BranchWithArg.Define<Parse::NodeId>(
      {.ir_name = "br", .terminator_kind = TerminatorKind::Terminator});

  // Branches don't produce a value, so have no type.
  InstBlockId target_id;
  InstId arg_id;
};

// A builtin instruction, corresponding to instructions like
// InstId::BuiltinTypeType.
struct BuiltinInst {
  // Builtins don't have a parse node associated with them.
  static constexpr auto Kind =
      InstKind::BuiltinInst.Define<Parse::InvalidNodeId>(
          {.ir_name = "builtin",
           .is_type = InstIsType::Always,
           .constant_kind = InstConstantKind::Always});

  TypeId type_id;
  BuiltinInstKind builtin_inst_kind;
};

// An abstract `callee(args)` call, where the callee may be a function, but
// could also be a generic or other callable structure.
struct Call {
  // For a syntactic call, the parse node will be a CallExprStartId. However,
  // calls can arise from other syntaxes, such as operators and implicit
  // conversions.
  static constexpr auto Kind =
      InstKind::Call.Define<Parse::NodeId>({.ir_name = "call"});

  TypeId type_id;
  InstId callee_id;
  // The arguments block contains IDs for the following arguments, in order:
  //  - The argument for each implicit parameter.
  //  - The argument for each explicit parameter.
  //  - The argument for the return slot, if present.
  InstBlockId args_id;
};

// A class declaration.
struct ClassDecl {
  static constexpr auto Kind =
      InstKind::ClassDecl.Define<Parse::AnyClassDeclId>(
          {.ir_name = "class_decl"});

  TypeId type_id;
  // TODO: For a generic class declaration, the name of the class declaration
  // should become a parameterized entity name value.
  ClassId class_id;
  // The declaration block, containing the class name's qualifiers and the
  // class's generic parameters.
  InstBlockId decl_block_id;
};

// Access to a member of a class, such as `base.index`. This provides a
// reference for either reading or writing.
struct ClassElementAccess {
  // TODO: Make Parse::NodeId more specific.
  static constexpr auto Kind =
      InstKind::ClassElementAccess.Define<Parse::NodeId>(
          {.ir_name = "class_element_access"});

  TypeId type_id;
  InstId base_id;
  ElementIndex index;
};

// Initializes a class object at dest_id with the contents of elements_id.
struct ClassInit {
  static constexpr auto Kind =
      InstKind::ClassInit.Define<Parse::NodeId>({.ir_name = "class_init"});

  TypeId type_id;
  InstBlockId elements_id;
  InstId dest_id;
};

// The type for a class, either non-generic or specific.
struct ClassType {
  static constexpr auto Kind = InstKind::ClassType.Define<Parse::NodeId>(
      {.ir_name = "class_type",
       .is_type = InstIsType::Always,
       .constant_kind = InstConstantKind::Always});

  TypeId type_id;
  ClassId class_id;
  SpecificId specific_id;
};

// A witness that a type is complete. For now, this only tracks the object
// representation corresponding to the type, and this instruction is currently
// only created for class types, because all other types are their own object
// representation.
//
// TODO: Eventually this should be replaced by a witness for an interface that
// models type completeness, and should track other information such as the
// value representation.
struct CompleteTypeWitness {
  static constexpr auto Kind =
      InstKind::CompleteTypeWitness.Define<Parse::NodeId>(
          {.ir_name = "complete_type_witness",
           .is_type = InstIsType::Never,
           .constant_kind = InstConstantKind::Always});
  // Always the builtin witness type.
  TypeId type_id;
  // The type that is used as the object representation of this type.
  TypeId object_repr_id;
};

// Indicates `const` on a type, such as `var x: const i32`.
struct ConstType {
  static constexpr auto Kind =
      InstKind::ConstType.Define<Parse::PrefixOperatorConstId>(
          {.ir_name = "const_type",
           .is_type = InstIsType::Always,
           .constant_kind = InstConstantKind::Conditional});

  TypeId type_id;
  TypeId inner_id;
};

// Records that a type conversion `original as new_type` was done, producing the
// result.
struct Converted {
  static constexpr auto Kind =
      InstKind::Converted.Define<Parse::NodeId>({.ir_name = "converted"});

  TypeId type_id;
  InstId original_id;
  InstId result_id;
};

// The `*` dereference operator, as in `*pointer`.
struct Deref {
  static constexpr auto Kind =
      InstKind::Deref.Define<Parse::NodeId>({.ir_name = "deref"});

  TypeId type_id;
  InstId pointer_id;
};

// An `export bind_name` declaration.
struct ExportDecl {
  static constexpr auto Kind =
      InstKind::ExportDecl.Define<Parse::ExportDeclId>({.ir_name = "export"});

  TypeId type_id;
  EntityNameId entity_name_id;
  // The exported entity.
  InstId value_id;
};

// Represents accessing the `type` field in a facet value, which is notionally a
// pair of a type and a witness.
struct FacetTypeAccess {
  static constexpr auto Kind = InstKind::FacetTypeAccess.Define<Parse::NodeId>(
      {.ir_name = "facet_type_access"});

  TypeId type_id;
  InstId facet_id;
};

// A field in a class, of the form `var field: field_type;`. The type of the
// `FieldDecl` instruction is an `UnboundElementType`.
struct FieldDecl {
  static constexpr auto Kind =
      InstKind::FieldDecl.Define<Parse::BindingPatternId>(
          {.ir_name = "field_decl", .constant_kind = InstConstantKind::Always});

  TypeId type_id;
  NameId name_id;
  ElementIndex index;
};

// A literal floating point value.
struct FloatLiteral {
  static constexpr auto Kind =
      InstKind::FloatLiteral.Define<Parse::RealLiteralId>(
          {.ir_name = "float_literal",
           .constant_kind = InstConstantKind::Always});

  TypeId type_id;
  FloatId float_id;
};

// A floating point type.
struct FloatType {
  static constexpr auto Kind = InstKind::FloatType.Define<Parse::InvalidNodeId>(
      {.ir_name = "float_type",
       .is_type = InstIsType::Always,
       .constant_kind = InstConstantKind::Conditional});

  TypeId type_id;
  // TODO: Consider adding a more compact way of representing either a small
  // float bit width or an inst_id.
  InstId bit_width_id;
};

// A function declaration.
struct FunctionDecl {
  static constexpr auto Kind =
      InstKind::FunctionDecl.Define<Parse::AnyFunctionDeclId>(
          {.ir_name = "fn_decl", .is_lowered = false});

  TypeId type_id;
  FunctionId function_id;
  // The declaration block, containing the function declaration's parameters and
  // their types.
  InstBlockId decl_block_id;
};

// The type of a function.
struct FunctionType {
  static constexpr auto Kind =
      InstKind::FunctionType.Define<Parse::AnyFunctionDeclId>(
          {.ir_name = "fn_type",
           .is_type = InstIsType::Always,
           .constant_kind = InstConstantKind::Conditional});

  TypeId type_id;
  FunctionId function_id;
  SpecificId specific_id;
};

// The type of the name of a generic class. The corresponding value is an empty
// `StructValue`.
struct GenericClassType {
  // This is only ever created as a constant, so doesn't have a location.
  static constexpr auto Kind =
      InstKind::GenericClassType.Define<Parse::InvalidNodeId>(
          {.ir_name = "generic_class_type",
           .is_type = InstIsType::Always,
           .constant_kind = InstConstantKind::Conditional});

  TypeId type_id;
  ClassId class_id;
  SpecificId enclosing_specific_id;
};

// The type of the name of a generic interface. The corresponding value is an
// empty `StructValue`.
struct GenericInterfaceType {
  // This is only ever created as a constant, so doesn't have a location.
  static constexpr auto Kind =
      InstKind::GenericInterfaceType.Define<Parse::InvalidNodeId>(
          {.ir_name = "generic_interface_type",
           .is_type = InstIsType::Always,
           .constant_kind = InstConstantKind::Conditional});

  TypeId type_id;
  InterfaceId interface_id;
  SpecificId enclosing_specific_id;
};

// An `impl` declaration.
struct ImplDecl {
  static constexpr auto Kind = InstKind::ImplDecl.Define<Parse::AnyImplDeclId>(
      {.ir_name = "impl_decl", .is_lowered = false});

  // No type: an impl declaration is not a value.
  ImplId impl_id;
  // The declaration block, containing the impl's deduced parameters and its
  // self type and interface type.
  InstBlockId decl_block_id;
};

// An `import` declaration. This is mainly for `import` diagnostics, and a 1:1
// correspondence with actual `import`s isn't guaranteed.
struct ImportDecl {
  static constexpr auto Kind = InstKind::ImportDecl.Define<Parse::ImportDeclId>(
      {.ir_name = "import", .is_lowered = false});

  NameId package_id;
};

// Common representation for all kinds of `ImportRef*` node.
struct AnyImportRef {
  static constexpr InstKind Kinds[] = {InstKind::ImportRefUnloaded,
                                       InstKind::ImportRefLoaded};

  InstKind kind;
  ImportIRInstId import_ir_inst_id;
  // A BindName is currently only set on directly imported names. It is not
  // generically available.
  EntityNameId entity_name_id;
};

// An imported entity that is not yet been loaded.
struct ImportRefUnloaded {
  static constexpr auto Kind =
      InstKind::ImportRefUnloaded.Define<Parse::NodeId>(
          {.ir_name = "import_ref", .is_lowered = false});

  ImportIRInstId import_ir_inst_id;
  EntityNameId entity_name_id;
};

// A imported entity that is loaded, and may be used.
struct ImportRefLoaded {
  static constexpr auto Kind = InstKind::ImportRefLoaded.Define<Parse::NodeId>(
      {.ir_name = "import_ref", .is_lowered = false});

  TypeId type_id;
  ImportIRInstId import_ir_inst_id;
  EntityNameId entity_name_id;
};

// Finalizes the initialization of `dest_id` from the initializer expression
// `src_id`, by performing a final copy from source to destination, for types
// whose initialization is not in-place.
struct InitializeFrom {
  // Note this Parse::NodeId is unused. InitializeFrom is only constructed by
  // reusing locations.
  // TODO: Figure out if there's a better way to handle this case.
  static constexpr auto Kind = InstKind::InitializeFrom.Define<Parse::NodeId>(
      {.ir_name = "initialize_from"});

  TypeId type_id;
  InstId src_id;
  InstId dest_id;
};

// An interface declaration.
struct InterfaceDecl {
  static constexpr auto Kind =
      InstKind::InterfaceDecl.Define<Parse::AnyInterfaceDeclId>(
          {.ir_name = "interface_decl", .is_lowered = false});

  TypeId type_id;
  // TODO: For a generic interface declaration, the name of the interface
  // declaration should become a parameterized entity name value.
  InterfaceId interface_id;
  // The declaration block, containing the interface name's qualifiers and the
  // interface's generic parameters.
  InstBlockId decl_block_id;
};

// The type for an interface, either non-generic or specific.
struct InterfaceType {
  static constexpr auto Kind = InstKind::InterfaceType.Define<Parse::NodeId>(
      {.ir_name = "interface_type",
       .is_type = InstIsType::Always,
       .constant_kind = InstConstantKind::Always});

  TypeId type_id;
  InterfaceId interface_id;
  SpecificId specific_id;
};

// A witness that a type implements an interface.
struct InterfaceWitness {
  static constexpr auto Kind = InstKind::InterfaceWitness.Define<Parse::NodeId>(
      {.ir_name = "interface_witness",
       .constant_kind = InstConstantKind::Conditional,
       .is_lowered = false});

  TypeId type_id;
  InstBlockId elements_id;
};

// Accesses an element of an interface witness by index.
struct InterfaceWitnessAccess {
  static constexpr auto Kind =
      InstKind::InterfaceWitnessAccess.Define<Parse::NodeId>(
          {.ir_name = "interface_witness_access",
           .is_type = InstIsType::Maybe,
           .constant_kind = InstConstantKind::SymbolicOnly,
           .is_lowered = false});

  TypeId type_id;
  InstId witness_id;
  ElementIndex index;
};

// A literal integer value.
struct IntLiteral {
  // TODO: Make Parse::NodeId more specific.
  static constexpr auto Kind = InstKind::IntLiteral.Define<Parse::NodeId>(
      {.ir_name = "int_literal", .constant_kind = InstConstantKind::Always});

  TypeId type_id;
  IntId int_id;
};

// An integer type.
struct IntType {
  static constexpr auto Kind = InstKind::IntType.Define<Parse::InvalidNodeId>(
      {.ir_name = "int_type",
       .is_type = InstIsType::Always,
       .constant_kind = InstConstantKind::Conditional});

  TypeId type_id;
  IntKind int_kind;
  // TODO: Consider adding a more compact way of representing either a small
  // unsigned integer bit width or an inst_id.
  InstId bit_width_id;
};

// A name reference, with the value of the name. This only handles name
// resolution; the value may be used for reading or writing.
struct NameRef {
  // TODO: Make Parse::NodeId more specific.
  static constexpr auto Kind =
      InstKind::NameRef.Define<Parse::NodeId>({.ir_name = "name_ref"});

  TypeId type_id;
  NameId name_id;
  InstId value_id;
};

// A namespace declaration.
struct Namespace {
  static constexpr auto Kind =
      InstKind::Namespace.Define<Parse::AnyNamespaceId>(
          {.ir_name = "namespace", .constant_kind = InstConstantKind::Always});

  TypeId type_id;
  NameScopeId name_scope_id;
  // If the namespace was produced by an `import` line, the associated line for
  // diagnostics.
  InstId import_id;
};

// A parameter for a function or other parameterized block.
struct Param {
  // TODO: Make Parse::NodeId more specific.
  static constexpr auto Kind =
      InstKind::Param.Define<Parse::NodeId>({.ir_name = "param"});

  TypeId type_id;
<<<<<<< HEAD
};

// A pattern that represents a parameter. It matches the same values as
// `subpattern_id`.
struct ParamPattern {
  // TODO: Make Parse::NodeId more specific.
  static constexpr auto Kind = InstKind::ParamPattern.Define<Parse::NodeId>(
      {.ir_name = "param_pattern", .is_lowered = false});

  TypeId type_id;
  InstId subpattern_id;
=======
  NameId name_id;
  RuntimeParamIndex runtime_index;
>>>>>>> 7396aede
};

// Modifies a pointee type to be a pointer. This is tracking the `*` in
// `x: i32*`, where `pointee_id` is `i32` and `type_id` is `type`.
struct PointerType {
  static constexpr auto Kind =
      InstKind::PointerType.Define<Parse::PostfixOperatorStarId>(
          {.ir_name = "ptr_type",
           .is_type = InstIsType::Always,
           .constant_kind = InstConstantKind::Conditional});

  TypeId type_id;
  TypeId pointee_id;
};

struct Return {
  static constexpr auto Kind =
      InstKind::Return.Define<Parse::NodeIdOneOf<Parse::FunctionDefinitionId,
                                                 Parse::ReturnStatementId>>(
          {.ir_name = "return", .terminator_kind = TerminatorKind::Terminator});

  // This is a statement, so has no type.
};

// A `return expr;` statement.
struct ReturnExpr {
  static constexpr auto Kind =
      InstKind::ReturnExpr.Define<Parse::ReturnStatementId>(
          {.ir_name = "return", .terminator_kind = TerminatorKind::Terminator});

  // This is a statement, so has no type.
  InstId expr_id;
  // The return slot, if any. Invalid if we're not returning through memory.
  InstId dest_id;
};

// Given an instruction with a constant value that depends on a generic
// parameter, selects a version of that instruction with the constant value
// corresponding to a particular specific.
//
// TODO: We only form these as the instruction referenced by a `NameRef`.
// Consider merging an `SpecificConstant` + `NameRef` into a new form of
// instruction in order to give a more compact representation.
struct SpecificConstant {
  // TODO: Can we make Parse::NodeId more specific?
  static constexpr auto Kind = InstKind::SpecificConstant.Define<Parse::NodeId>(
      {.ir_name = "specific_constant", .is_lowered = false});

  TypeId type_id;
  InstId inst_id;
  SpecificId specific_id;
};

// Splices a block into the location where this appears. This may be an
// expression, producing a result with a given type. For example, when
// constructing from aggregates we may figure out which conversions are required
// late, and splice parts together.
struct SpliceBlock {
  static constexpr auto Kind =
      InstKind::SpliceBlock.Define<Parse::NodeId>({.ir_name = "splice_block"});

  TypeId type_id;
  InstBlockId block_id;
  InstId result_id;
};

// A literal string value.
struct StringLiteral {
  static constexpr auto Kind =
      InstKind::StringLiteral.Define<Parse::StringLiteralId>(
          {.ir_name = "string_literal",
           .constant_kind = InstConstantKind::Always});

  TypeId type_id;
  StringLiteralValueId string_literal_id;
};

// Access to a struct type, with the index into the struct_id representation.
struct StructAccess {
  // TODO: Make Parse::NodeId more specific.
  static constexpr auto Kind = InstKind::StructAccess.Define<Parse::NodeId>(
      {.ir_name = "struct_access"});

  TypeId type_id;
  InstId struct_id;
  ElementIndex index;
};

// Initializes a dest struct with the provided elements.
struct StructInit {
  static constexpr auto Kind =
      InstKind::StructInit.Define<Parse::NodeId>({.ir_name = "struct_init"});

  TypeId type_id;
  InstBlockId elements_id;
  InstId dest_id;
};

// A literal struct value, such as `{.a = 1, .b = 2}`.
struct StructLiteral {
  static constexpr auto Kind =
      InstKind::StructLiteral.Define<Parse::StructLiteralId>(
          {.ir_name = "struct_literal"});

  TypeId type_id;
  InstBlockId elements_id;
};

// The type of a struct.
struct StructType {
  static constexpr auto Kind =
      InstKind::StructType.Define<Parse::StructTypeLiteralId>(
          {.ir_name = "struct_type",
           .is_type = InstIsType::Always,
           .constant_kind = InstConstantKind::Conditional});

  TypeId type_id;
  InstBlockId fields_id;
};

// A field in a struct's type, such as `.a: i32` in `{.a: i32}`.
//
// This instruction is an implementation detail of `StructType`, and doesn't
// produce a value. As a consequence, although there's a type for the field, the
// instruction has no type.
struct StructTypeField {
  // TODO: Make Parse::NodeId more specific.
  static constexpr auto Kind = InstKind::StructTypeField.Define<Parse::NodeId>(
      {.ir_name = "struct_type_field",
       .constant_kind = InstConstantKind::Conditional});

  NameId name_id;
  TypeId field_type_id;
};

// A struct value.
struct StructValue {
  static constexpr auto Kind = InstKind::StructValue.Define<Parse::NodeId>(
      {.ir_name = "struct_value",
       .constant_kind = InstConstantKind::Conditional});

  TypeId type_id;
  InstBlockId elements_id;
};

// A temporary value.
struct Temporary {
  static constexpr auto Kind =
      InstKind::Temporary.Define<Parse::NodeId>({.ir_name = "temporary"});

  TypeId type_id;
  InstId storage_id;
  InstId init_id;
};

// Storage for a temporary value.
struct TemporaryStorage {
  // TODO: Make Parse::NodeId more specific.
  static constexpr auto Kind = InstKind::TemporaryStorage.Define<Parse::NodeId>(
      {.ir_name = "temporary_storage"});

  TypeId type_id;
};

// Access to a tuple member. Versus `TupleIndex`, this handles access where
// the index was inferred rather than being specified as an expression,
// such as `var tuple: (i32, i32) = (0, 1)` needing to access the `i32` values
// for assignment.
struct TupleAccess {
  // TODO: Make Parse::NodeId more specific.
  static constexpr auto Kind =
      InstKind::TupleAccess.Define<Parse::NodeId>({.ir_name = "tuple_access"});

  TypeId type_id;
  InstId tuple_id;
  ElementIndex index;
};

// Initializes the destination tuple with the given elements.
struct TupleInit {
  static constexpr auto Kind =
      InstKind::TupleInit.Define<Parse::NodeId>({.ir_name = "tuple_init"});

  TypeId type_id;
  InstBlockId elements_id;
  InstId dest_id;
};

// A literal tuple value.
struct TupleLiteral {
  static constexpr auto Kind =
      InstKind::TupleLiteral.Define<Parse::TupleLiteralId>(
          {.ir_name = "tuple_literal"});

  TypeId type_id;
  InstBlockId elements_id;
};

// The type of a tuple.
struct TupleType {
  static constexpr auto Kind = InstKind::TupleType.Define<Parse::InvalidNodeId>(
      {.ir_name = "tuple_type",
       .is_type = InstIsType::Always,
       .constant_kind = InstConstantKind::Conditional});

  TypeId type_id;
  TypeBlockId elements_id;
};

// A tuple value.
struct TupleValue {
  static constexpr auto Kind = InstKind::TupleValue.Define<Parse::NodeId>(
      {.ir_name = "tuple_value",
       .constant_kind = InstConstantKind::Conditional});

  TypeId type_id;
  InstBlockId elements_id;
};

// The `not` operator, such as `not operand`.
struct UnaryOperatorNot {
  // TODO: Make Parse::NodeId more specific.
  static constexpr auto Kind =
      InstKind::UnaryOperatorNot.Define<Parse::NodeId>({.ir_name = "not"});

  TypeId type_id;
  InstId operand_id;
};

// The type of an expression naming an unbound element of a class, such as
// `Class.field`. This can be used as the operand of a compound member access
// expression, such as `instance.(Class.field)`.
struct UnboundElementType {
  static constexpr auto Kind = InstKind::UnboundElementType.Define<
      Parse::NodeIdOneOf<Parse::BaseDeclId, Parse::BindingPatternId>>(
      {.ir_name = "unbound_element_type",
       .is_type = InstIsType::Always,
       .constant_kind = InstConstantKind::Conditional});

  TypeId type_id;
  // The class that a value of this type is an element of.
  TypeId class_type_id;
  // The type of the element.
  TypeId element_type_id;
};

// Converts from a value expression to an ephemeral reference expression, in
// the case where the value representation of the type is a pointer. For
// example, when indexing a value expression of array type, this is used to
// form a reference to the array object.
struct ValueAsRef {
  static constexpr auto Kind = InstKind::ValueAsRef.Define<Parse::IndexExprId>(
      {.ir_name = "value_as_ref"});

  TypeId type_id;
  InstId value_id;
};

// Converts an initializing expression to a value expression, in the case
// where the initializing representation is the same as the value
// representation.
struct ValueOfInitializer {
  // TODO: Make Parse::NodeId more specific.
  static constexpr auto Kind =
      InstKind::ValueOfInitializer.Define<Parse::NodeId>(
          {.ir_name = "value_of_initializer"});

  TypeId type_id;
  InstId init_id;
};

// Tracks storage for a `var` declaration.
struct VarStorage {
  // TODO: Make Parse::NodeId more specific.
  static constexpr auto Kind =
      InstKind::VarStorage.Define<Parse::NodeId>({.ir_name = "var"});

  TypeId type_id;
  NameId name_id;
};

// These concepts are an implementation detail of the library, not public API.
namespace Internal {

// HasNodeId is true if T has an associated parse node.
template <typename T>
concept HasNodeId = !std::same_as<typename decltype(T::Kind)::TypedNodeId,
                                  Parse::InvalidNodeId>;

// HasUntypedNodeId is true if T has an associated parse node which can be any
// kind of node.
template <typename T>
concept HasUntypedNodeId =
    std::same_as<typename decltype(T::Kind)::TypedNodeId, Parse::NodeId>;

// HasKindMemberAsField<T> is true if T has a `InstKind kind` field, as opposed
// to a `static constexpr InstKind::Definition Kind` member or no kind at all.
template <typename T>
concept HasKindMemberAsField = requires {
  { &T::kind } -> std::same_as<InstKind T::*>;
};

// HasTypeIdMember<T> is true if T has a `TypeId type_id` field.
template <typename T>
concept HasTypeIdMember = requires {
  { &T::type_id } -> std::same_as<TypeId T::*>;
};

}  // namespace Internal

}  // namespace Carbon::SemIR

#endif  // CARBON_TOOLCHAIN_SEM_IR_TYPED_INSTS_H_<|MERGE_RESOLUTION|>--- conflicted
+++ resolved
@@ -830,7 +830,7 @@
       InstKind::Param.Define<Parse::NodeId>({.ir_name = "param"});
 
   TypeId type_id;
-<<<<<<< HEAD
+  RuntimeParamIndex runtime_index;
 };
 
 // A pattern that represents a parameter. It matches the same values as
@@ -842,10 +842,7 @@
 
   TypeId type_id;
   InstId subpattern_id;
-=======
-  NameId name_id;
   RuntimeParamIndex runtime_index;
->>>>>>> 7396aede
 };
 
 // Modifies a pointee type to be a pointer. This is tracking the `*` in
