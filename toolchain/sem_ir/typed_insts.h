--- conflicted
+++ resolved
@@ -692,7 +692,6 @@
   NameId name_id;
 };
 
-<<<<<<< HEAD
 // HasKindMemberAsField<T> is true if T has a `InstKind kind` field, as opposed
 // to a `static constexpr InstKind::Definition Kind` member or no kind at all.
 template <typename T, typename KindType = InstKind T::*>
@@ -700,13 +699,9 @@
 template <typename T>
 inline constexpr bool HasKindMemberAsField<T, decltype(&T::kind)> = true;
 
-// HasParseNodeMember<T> is true if T has a `Parse::NodeId parse_node` field.
-template <typename T, typename ParseNodeType = Parse::NodeId T::*>
-=======
 // HasParseNodeMember<T> is true if T has a `U parse_node` field,
 // where `U` extends `Parse::NodeId`.
 template <typename T, bool Enabled = true>
->>>>>>> 770876bb
 inline constexpr bool HasParseNodeMember = false;
 template <typename T>
 inline constexpr bool HasParseNodeMember<
