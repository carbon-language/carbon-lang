--- conflicted
+++ resolved
@@ -3,6 +3,8 @@
 // SPDX-License-Identifier: Apache-2.0 WITH LLVM-exception
 
 #include "toolchain/sem_ir/inst_profile.h"
+
+#include <type_traits>
 
 #include "toolchain/sem_ir/file.h"
 #include "toolchain/sem_ir/inst.h"
@@ -10,33 +12,6 @@
 
 namespace Carbon::SemIR {
 
-<<<<<<< HEAD
-// Profiling for ID arguments that should participate in the instruction's
-// value.
-template <typename ArgType>
-static auto ProfileArg(llvm::FoldingSetNodeID& id, const File& /*sem_ir*/,
-                       int32_t arg) -> void {
-  id.AddInteger(arg);
-}
-
-// Profiling for unused arguments.
-namespace {
-struct NoArg {};
-}  // namespace
-template <>
-auto ProfileArg<NoArg>(llvm::FoldingSetNodeID& /*id*/, const File& /*sem_ir*/,
-                       int32_t arg) -> void {
-  CARBON_CHECK(arg == IdBase::InvalidIndex)
-      << "Unexpected value for unused argument.";
-}
-
-// Profiling for block ID arguments for which the content of the block should be
-// included.
-template <>
-auto ProfileArg<InstBlockId>(llvm::FoldingSetNodeID& id, const File& sem_ir,
-                             int32_t arg) -> void {
-  for (auto inst_id : sem_ir.inst_blocks().Get(InstBlockId(arg))) {
-=======
 // Profiling for unused arguments.
 namespace {
 struct NoArg {
@@ -61,41 +36,20 @@
 static auto ProfileArg(llvm::FoldingSetNodeID& id, const File& sem_ir,
                        InstBlockId block_id) -> void {
   for (auto inst_id : sem_ir.inst_blocks().Get(block_id)) {
->>>>>>> 822235d7
     id.AddInteger(inst_id.index);
   }
 }
 
 // Profiling for type block ID arguments for which the content of the block
 // should be included.
-<<<<<<< HEAD
-template <>
-auto ProfileArg<TypeBlockId>(llvm::FoldingSetNodeID& id, const File& sem_ir,
-                             int32_t arg) -> void {
-  for (auto type_id : sem_ir.type_blocks().Get(TypeBlockId(arg))) {
-=======
 static auto ProfileArg(llvm::FoldingSetNodeID& id, const File& sem_ir,
                        TypeBlockId block_id) -> void {
   for (auto type_id : sem_ir.type_blocks().Get(block_id)) {
->>>>>>> 822235d7
     id.AddInteger(type_id.index);
   }
 }
 
 // Profiling for integer IDs.
-<<<<<<< HEAD
-template <>
-auto ProfileArg<IntId>(llvm::FoldingSetNodeID& id, const File& sem_ir,
-                       int32_t arg) -> void {
-  sem_ir.ints().Get(IntId(arg)).Profile(id);
-}
-
-// Profiling for real number IDs.
-template <>
-auto ProfileArg<RealId>(llvm::FoldingSetNodeID& id, const File& sem_ir,
-                        int32_t arg) -> void {
-  const auto& real = sem_ir.reals().Get(RealId(arg));
-=======
 static auto ProfileArg(llvm::FoldingSetNodeID& id, const File& sem_ir,
                        IntId int_id) -> void {
   sem_ir.ints().Get(int_id).Profile(id);
@@ -105,45 +59,33 @@
 static auto ProfileArg(llvm::FoldingSetNodeID& id, const File& sem_ir,
                        RealId real_id) -> void {
   const auto& real = sem_ir.reals().Get(real_id);
->>>>>>> 822235d7
   // TODO: Profile the value rather than the syntactic form.
   real.mantissa.Profile(id);
   real.exponent.Profile(id);
   id.AddBoolean(real.is_decimal);
 }
 
-<<<<<<< HEAD
-// Profiles a pair of arguments. We separate this out from InstT so that any
-// instruction with the same pair of arguments will share the same
-// implementation.
-template <typename ArgType0, typename ArgType1>
-static auto ProfileArgs(llvm::FoldingSetNodeID& id, const File& sem_ir,
-                        int32_t arg0, int32_t arg1) -> void {
-  ProfileArg<ArgType0>(id, sem_ir, arg0);
-  ProfileArg<ArgType1>(id, sem_ir, arg1);
+// Value will be true when a matching `ProfileArg` overload exists.
+template <typename ArgT>
+struct HasProfileArg {
+ private:
+  template <typename ArgT2,
+            typename = decltype(ProfileArg(
+                std::declval<llvm::FoldingSetNodeID&>(),
+                std::declval<const File&>(), std::declval<ArgT2>()))>
+  static auto Test(int) -> std::true_type;
+  template <typename ArgT2>
+  static auto Test(...) -> std::false_type;
+
+ public:
+  static constexpr bool Value = decltype(Test<ArgT>(0))::value;
+};
+
+// Wrap is_invocable_v to avoid a compile error on an unused lambda operand.
+template <typename... T, typename F>
+constexpr auto IsInvocable(F /* f */) -> bool {
+  return std::is_invocable_v<F, T...>;
 }
-
-using ProfileArgsFunction = auto(llvm::FoldingSetNodeID&, const File&, int32_t,
-                                 int32_t) -> void;
-
-// Selects the function to use to profile arguments of instruction InstT.
-template <typename InstT>
-static constexpr auto SelectProfileArgs() -> ProfileArgsFunction* {
-  if constexpr (InstLikeTypeInfo<InstT>::NumArgs < 1) {
-    return ProfileArgs<NoArg, NoArg>;
-  } else {
-    using ArgType0 = typename InstLikeTypeInfo<InstT>::template ArgType<0>;
-    if constexpr (InstLikeTypeInfo<InstT>::NumArgs < 2) {
-      return ProfileArgs<ArgType0, NoArg>;
-    } else {
-      using ArgType1 = typename InstLikeTypeInfo<InstT>::template ArgType<1>;
-      return ProfileArgs<ArgType0, ArgType1>;
-=======
-// TODO: Replace with `std::type_identity` once we switch to C++20.
-template <typename T>
-struct Wrap {
-  using type = T;
-};
 
 // Selects the argument type to use to profile argument N of instruction InstT.
 // We map as many types as we can to `int32_t` so that we can reuse the
@@ -154,39 +96,24 @@
 static auto ComputeProfileArgType() -> auto {
   if constexpr (N >= InstLikeTypeInfo<InstT>::NumArgs) {
     // This argument is not used by this instruction; don't profile it.
-    return Wrap<NoArg>();
+    return NoArg{0};
   } else {
     using ArgT = typename InstLikeTypeInfo<InstT>::template ArgType<N>;
-    if constexpr (std::is_same_v<ArgT, BindNameId> ||
-                  std::is_same_v<ArgT, BoolValue> ||
-                  std::is_same_v<ArgT, BuiltinKind> ||
-                  std::is_same_v<ArgT, ClassId> ||
-                  std::is_same_v<ArgT, CrossRefIRId> ||
-                  std::is_same_v<ArgT, ElementIndex> ||
-                  std::is_same_v<ArgT, FunctionId> ||
-                  std::is_same_v<ArgT, InstId> ||
-                  std::is_same_v<ArgT, InterfaceId> ||
-                  std::is_same_v<ArgT, NameId> ||
-                  std::is_same_v<ArgT, NameScopeId> ||
-                  // TODO: Should we deduplicate string literals?
-                  std::is_same_v<ArgT, StringLiteralValueId> ||
-                  std::is_same_v<ArgT, TypeId>) {
-      // This argument is already canonical. Just profile its ID.
-      return Wrap<int32_t>();
+    if constexpr (IsInvocable<ArgT>(
+                      [](auto&& arg)
+                          -> decltype(ProfileArg(
+                              std::declval<llvm::FoldingSetNodeID&>(),
+                              std::declval<const File&>(), arg)) {})) {
+      return std::declval<ArgT>();
     } else {
-      // Profile this argument using its real type, using a suitable
-      // `ProfileArg` overload.
-      return Wrap<ArgT>();
->>>>>>> 822235d7
+      return std::declval<int32_t>();
     }
   }
 }
+
 template <typename InstT, int N>
-using ProfileArgType =
-    typename decltype(ComputeProfileArgType<InstT, N>())::type;
+using ProfileArgType = decltype(ComputeProfileArgType<InstT, N>());
 
-<<<<<<< HEAD
-=======
 // Profiles the given instruction arguments using the specified functions.
 template <typename Arg0Type, typename Arg1Type>
 static auto ProfileArgs(llvm::FoldingSetNodeID& id, const File& sem_ir,
@@ -195,16 +122,13 @@
   ProfileArg(id, sem_ir, Arg1Type{arg1});
 }
 
->>>>>>> 822235d7
 auto ProfileConstant(llvm::FoldingSetNodeID& id, const File& sem_ir, Inst inst)
     -> void {
+  using ProfileArgsFunction =
+      auto(llvm::FoldingSetNodeID&, const File&, int32_t, int32_t)->void;
   static constexpr ProfileArgsFunction* ProfileFunctions[] = {
-<<<<<<< HEAD
-#define CARBON_SEM_IR_INST_KIND(KindName) SelectProfileArgs<KindName>(),
-=======
 #define CARBON_SEM_IR_INST_KIND(KindName) \
   ProfileArgs<ProfileArgType<KindName, 0>, ProfileArgType<KindName, 1>>,
->>>>>>> 822235d7
 #include "toolchain/sem_ir/inst_kind.def"
   };
 
