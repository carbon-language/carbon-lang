// Part of the Carbon Language project, under the Apache License v2.0 with LLVM
// Exceptions. See /LICENSE for license information.
// SPDX-License-Identifier: Apache-2.0 WITH LLVM-exception

#ifndef CARBON_TOOLCHAIN_SEM_IR_INST_H_
#define CARBON_TOOLCHAIN_SEM_IR_INST_H_

#include <concepts>
#include <cstdint>

#include "common/check.h"
#include "common/hashing.h"
#include "common/ostream.h"
#include "common/struct_reflection.h"
#include "toolchain/base/index_base.h"
#include "toolchain/sem_ir/block_value_store.h"
#include "toolchain/sem_ir/builtin_inst_kind.h"
#include "toolchain/sem_ir/id_kind.h"
#include "toolchain/sem_ir/inst_kind.h"
#include "toolchain/sem_ir/typed_insts.h"

namespace Carbon::SemIR {

// InstLikeTypeInfo is an implementation detail, and not public API.
namespace Internal {

// Information about an instruction-like type, which is a type that an Inst can
// be converted to and from. The `Enabled` parameter is used to check
// requirements on the type in the specializations of this template.
template <typename InstLikeType>
struct InstLikeTypeInfo;

// A helper base class for instruction-like types that are structs.
template <typename InstLikeType>
struct InstLikeTypeInfoBase {
  // A corresponding std::tuple<...> type.
  using Tuple =
      decltype(StructReflection::AsTuple(std::declval<InstLikeType>()));

  static constexpr int FirstArgField =
      HasKindMemberAsField<InstLikeType> + HasTypeIdMember<InstLikeType>;

  static constexpr int NumArgs = std::tuple_size_v<Tuple> - FirstArgField;
  static_assert(NumArgs <= 2,
                "Unsupported: typed inst has more than two data fields");

  template <int N>
  using ArgType = std::tuple_element_t<FirstArgField + N, Tuple>;

  template <int N>
  static auto Get(InstLikeType inst) -> ArgType<N> {
    return std::get<FirstArgField + N>(StructReflection::AsTuple(inst));
  }
};

// A particular type of instruction is instruction-like.
template <typename TypedInst>
  requires std::same_as<const InstKind::Definition<
                            typename decltype(TypedInst::Kind)::TypedNodeId>,
                        decltype(TypedInst::Kind)>
struct InstLikeTypeInfo<TypedInst> : InstLikeTypeInfoBase<TypedInst> {
  static_assert(!HasKindMemberAsField<TypedInst>,
                "Instruction type should not have a kind field");
  static auto GetKind(TypedInst /*inst*/) -> InstKind {
    return TypedInst::Kind;
  }
  static auto IsKind(InstKind kind) -> bool { return kind == TypedInst::Kind; }
  // A name that can be streamed to an llvm::raw_ostream.
  static auto DebugName() -> InstKind { return TypedInst::Kind; }
};

// An instruction category is instruction-like.
template <typename InstCat>
  requires std::same_as<const InstKind&, decltype(InstCat::Kinds[0])>
struct InstLikeTypeInfo<InstCat> : InstLikeTypeInfoBase<InstCat> {
  static_assert(HasKindMemberAsField<InstCat>,
                "Instruction category should have a kind field");
  static auto GetKind(InstCat cat) -> InstKind { return cat.kind; }
  static auto IsKind(InstKind kind) -> bool {
    for (InstKind k : InstCat::Kinds) {
      if (k == kind) {
        return true;
      }
    }
    return false;
  }
  // A name that can be streamed to an llvm::raw_ostream.
  static auto DebugName() -> std::string {
    std::string str;
    llvm::raw_string_ostream out(str);
    out << "{";
    llvm::ListSeparator sep;
    for (auto kind : InstCat::Kinds) {
      out << sep << kind;
    }
    out << "}";
    return out.str();
  }
};

// A type is InstLike if InstLikeTypeInfo is defined for it.
template <typename T>
concept InstLikeType = requires { sizeof(InstLikeTypeInfo<T>); };

}  // namespace Internal

// A type-erased representation of a SemIR instruction, that may be constructed
// from the specific kinds of instruction defined in `typed_insts.h`. This
// provides access to common fields present on most or all kinds of
// instructions:
//
// - `kind` for run-time logic when the input Kind is unknown.
// - `type_id` for quick type checking.
//
// In addition, kind-specific data can be accessed by casting to the specific
// kind of instruction:
//
// - Use `inst.kind()` or `Is<InstLikeType>` to determine what kind of
//   instruction it is.
// - Cast to a specific type using `inst.As<InstLikeType>()`
//   - Using the wrong kind in `inst.As<InstLikeType>()` is a programming error,
//     and will CHECK-fail in debug modes (opt may too, but it's not an API
//     guarantee).
// - Use `inst.TryAs<InstLikeType>()` to safely access type-specific instruction
//   data where the instruction's kind is not known.
class Inst : public Printable<Inst> {
 public:
  template <typename TypedInst>
    requires Internal::InstLikeType<TypedInst>
  // NOLINTNEXTLINE(google-explicit-constructor)
  Inst(TypedInst typed_inst)
      // kind_ is always overwritten below.
      : kind_(),
        type_id_(TypeId::Invalid),
        arg0_(InstId::InvalidIndex),
        arg1_(InstId::InvalidIndex) {
    if constexpr (Internal::HasKindMemberAsField<TypedInst>) {
      kind_ = typed_inst.kind.AsInt();
    } else {
      kind_ = TypedInst::Kind.AsInt();
    }
    if constexpr (Internal::HasTypeIdMember<TypedInst>) {
      type_id_ = typed_inst.type_id;
    }
    using Info = Internal::InstLikeTypeInfo<TypedInst>;
    if constexpr (Info::NumArgs > 0) {
      arg0_ = ToRaw(Info::template Get<0>(typed_inst));
    }
    if constexpr (Info::NumArgs > 1) {
      arg1_ = ToRaw(Info::template Get<1>(typed_inst));
    }
  }

  // Returns whether this instruction has the specified type.
  template <typename TypedInst>
    requires Internal::InstLikeType<TypedInst>
  auto Is() const -> bool {
    return Internal::InstLikeTypeInfo<TypedInst>::IsKind(kind());
  }

  // Casts this instruction to the given typed instruction, which must match the
  // instruction's kind, and returns the typed instruction.
  template <typename TypedInst>
    requires Internal::InstLikeType<TypedInst>
  auto As() const -> TypedInst {
    using Info = Internal::InstLikeTypeInfo<TypedInst>;
    CARBON_CHECK(Is<TypedInst>()) << "Casting inst of kind " << kind()
                                  << " to wrong kind " << Info::DebugName();
    auto build_with_type_id_onwards = [&](auto... type_id_onwards) {
      if constexpr (Internal::HasKindMemberAsField<TypedInst>) {
        return TypedInst{kind(), type_id_onwards...};
      } else {
        return TypedInst{type_id_onwards...};
      }
    };

    auto build_with_args = [&](auto... args) {
      if constexpr (Internal::HasTypeIdMember<TypedInst>) {
        return build_with_type_id_onwards(type_id(), args...);
      } else {
        return build_with_type_id_onwards(args...);
      }
    };

    if constexpr (Info::NumArgs == 0) {
      return build_with_args();
    } else if constexpr (Info::NumArgs == 1) {
      return build_with_args(
          FromRaw<typename Info::template ArgType<0>>(arg0_));
    } else if constexpr (Info::NumArgs == 2) {
      return build_with_args(
          FromRaw<typename Info::template ArgType<0>>(arg0_),
          FromRaw<typename Info::template ArgType<1>>(arg1_));
    }
  }

  // If this instruction is the given kind, returns a typed instruction,
  // otherwise returns nullopt.
  template <typename TypedInst>
    requires Internal::InstLikeType<TypedInst>
  auto TryAs() const -> std::optional<TypedInst> {
    if (Is<TypedInst>()) {
      return As<TypedInst>();
    } else {
      return std::nullopt;
    }
  }

  auto kind() const -> InstKind {
    return InstKind::Make(static_cast<InstKind::RawEnumType>(kind_));
  }

  // Gets the type of the value produced by evaluating this instruction.
  auto type_id() const -> TypeId { return type_id_; }

  // Gets the kinds of IDs used for arg0 and arg1 of the specified kind of
  // instruction.
  //
  // TODO: This would ideally live on InstKind, but can't be there for layering
  // reasons.
  static auto ArgKinds(InstKind kind) -> std::pair<IdKind, IdKind> {
    return ArgKindTable[kind.AsInt()];
  }

  // Gets the kinds of IDs used for arg0 and arg1 of this instruction.
  auto ArgKinds() const -> std::pair<IdKind, IdKind> {
    return ArgKinds(kind());
  }

  // Gets the first argument of the instruction. InvalidIndex if there is no
  // such argument.
  auto arg0() const -> int32_t { return arg0_; }

  // Gets the second argument of the instruction. InvalidIndex if there is no
  // such argument.
  auto arg1() const -> int32_t { return arg1_; }

  // Sets the type of this instruction.
  auto SetType(TypeId type_id) -> void { type_id_ = type_id; }

  // Sets the arguments of this instruction.
  auto SetArgs(int32_t arg0, int32_t arg1) {
    arg0_ = arg0;
    arg1_ = arg1;
  }

  auto Print(llvm::raw_ostream& out) const -> void;

  friend auto operator==(Inst lhs, Inst rhs) -> bool {
    return std::memcmp(&lhs, &rhs, sizeof(Inst)) == 0;
  }

 private:
  friend class InstTestHelper;

  // Table mapping instruction kinds to their argument kinds.
  static const std::pair<IdKind, IdKind> ArgKindTable[];

  // Raw constructor, used for testing.
  explicit Inst(InstKind kind, TypeId type_id, int32_t arg0, int32_t arg1)
      : Inst(kind.AsInt(), type_id, arg0, arg1) {}
  explicit Inst(int32_t kind, TypeId type_id, int32_t arg0, int32_t arg1)
      : kind_(kind), type_id_(type_id), arg0_(arg0), arg1_(arg1) {}

  // Convert a field to its raw representation, used as `arg0_` / `arg1_`.
  static constexpr auto ToRaw(IdBase base) -> int32_t { return base.index; }
  static constexpr auto ToRaw(BuiltinInstKind kind) -> int32_t {
    return kind.AsInt();
  }

  // Convert a field from its raw representation.
  template <typename T>
  static constexpr auto FromRaw(int32_t raw) -> T {
    return T(raw);
  }
  template <>
  constexpr auto FromRaw<BuiltinInstKind>(int32_t raw) -> BuiltinInstKind {
    return BuiltinInstKind::FromInt(raw);
  }

  int32_t kind_;
  TypeId type_id_;

  // Use `As` to access arg0 and arg1.
  int32_t arg0_;
  int32_t arg1_;
};

// TODO: This is currently 16 bytes because we sometimes have 2 arguments for a
// pair of Insts. However, InstKind is 1 byte; if args were 3.5 bytes, we could
// potentially shrink Inst by 4 bytes. This may be worth investigating further.
// Note though that 16 bytes is an ideal size for registers, we may want more
// flags, and 12 bytes would be a more marginal improvement.
static_assert(sizeof(Inst) == 16, "Unexpected Inst size");

// Instruction-like types can be printed by converting them to instructions.
template <typename TypedInst>
  requires Internal::InstLikeType<TypedInst>
inline auto operator<<(llvm::raw_ostream& out, TypedInst inst)
    -> llvm::raw_ostream& {
  Inst(inst).Print(out);
  return out;
}

// Associates a LocId and Inst in order to provide type-checking that the
// TypedNodeId corresponds to the InstT.
struct LocIdAndInst {
  // Constructs a LocIdAndInst with no associated location. This should be used
  // very sparingly: only when it doesn't make sense to store a location even
  // when the instruction kind usually has one, such as for instructions in the
  // constants block.
  template <typename InstT>
  static auto NoLoc(InstT inst) -> LocIdAndInst {
    return LocIdAndInst(LocId::Invalid, inst, /*is_unchecked=*/true);
  }

  // Unsafely form a pair of a location and an instruction. Used in the cases
  // where we can't statically enforce the type matches.
  static auto UncheckedLoc(LocId loc_id, Inst inst) -> LocIdAndInst {
    return LocIdAndInst(loc_id, inst, /*is_unchecked=*/true);
  }

  // Construction for the common case with a typed node.
  template <typename InstT>
    requires(Internal::HasNodeId<InstT>)
  LocIdAndInst(decltype(InstT::Kind)::TypedNodeId node_id, InstT inst)
      : loc_id(node_id), inst(inst) {}

<<<<<<< HEAD
  // Construction for the case where the instruction can have any kind of
  // instruction.
  template <typename InstT>
    requires(Internal::HasUntypedNodeId<InstT>)
  LocIdAndInst(LocId loc_id, InstT inst)
      : LocIdAndInst(loc_id, inst, /*is_untyped=*/true) {}

  // Imports can pass an ImportIRInstId instead of another location.
=======
  // Construction for the case where the instruction can have any associated
  // node.
>>>>>>> 891c7d83
  template <typename InstT>
    requires(Internal::HasUntypedNodeId<InstT>)
  LocIdAndInst(SemIR::LocId loc_id, InstT inst) : loc_id(loc_id), inst(inst) {}

  LocId loc_id;
  Inst inst;

 private:
  // Note `is_unchecked` serves to disambiguate from public constructors.
  explicit LocIdAndInst(LocId loc_id, Inst inst, bool /*is_unchecked*/)
      : loc_id(loc_id), inst(inst) {}
};

// Provides a ValueStore wrapper for an API specific to instructions.
class InstStore {
 public:
  // Adds an instruction to the instruction list, returning an ID to reference
  // the instruction. Note that this doesn't add the instruction to any
  // instruction block. Check::Context::AddInst or InstBlockStack::AddInst
  // should usually be used instead, to add the instruction to the current
  // block.
  auto AddInNoBlock(LocIdAndInst loc_id_and_inst) -> InstId {
    loc_ids_.push_back(loc_id_and_inst.loc_id);
    return values_.Add(loc_id_and_inst.inst);
  }

  // Returns the requested instruction.
  auto Get(InstId inst_id) const -> Inst { return values_.Get(inst_id); }

  // Returns the requested instruction and its location ID.
  auto GetWithLocId(InstId inst_id) const -> LocIdAndInst {
    return LocIdAndInst::UncheckedLoc(GetLocId(inst_id), Get(inst_id));
  }

  // Returns whether the requested instruction is the specified type.
  template <typename InstT>
  auto Is(InstId inst_id) const -> bool {
    return Get(inst_id).Is<InstT>();
  }

  // Returns the requested instruction, which is known to have the specified
  // type.
  template <typename InstT>
  auto GetAs(InstId inst_id) const -> InstT {
    return Get(inst_id).As<InstT>();
  }

  // Returns the requested instruction as the specified type, if it is of that
  // type.
  template <typename InstT>
  auto TryGetAs(InstId inst_id) const -> std::optional<InstT> {
    return Get(inst_id).TryAs<InstT>();
  }

  // Returns the requested instruction as the specified type, if it is valid and
  // of that type. Otherwise returns nullopt.
  template <typename InstT>
  auto TryGetAsIfValid(InstId inst_id) const -> std::optional<InstT> {
    if (!inst_id.is_valid()) {
      return std::nullopt;
    }
    return TryGetAs<InstT>(inst_id);
  }

  auto GetLocId(InstId inst_id) const -> LocId {
    CARBON_CHECK(inst_id.index >= 0) << inst_id.index;
    CARBON_CHECK(inst_id.index < (int)loc_ids_.size())
        << inst_id.index << " " << loc_ids_.size();
    return loc_ids_[inst_id.index];
  }

  // Overwrites a given instruction with a new value.
  auto Set(InstId inst_id, Inst inst) -> void { values_.Get(inst_id) = inst; }

  // Overwrites a given instruction's location with a new value.
  auto SetLocId(InstId inst_id, LocId loc_id) -> void {
    loc_ids_[inst_id.index] = loc_id;
  }

  // Overwrites a given instruction and location ID with a new value.
  auto SetLocIdAndInst(InstId inst_id, LocIdAndInst loc_id_and_inst) -> void {
    Set(inst_id, loc_id_and_inst.inst);
    SetLocId(inst_id, loc_id_and_inst.loc_id);
  }

  // Reserves space.
  auto Reserve(size_t size) -> void {
    loc_ids_.reserve(size);
    values_.Reserve(size);
  }

  // Collects memory usage of members.
  auto CollectMemUsage(MemUsage& mem_usage, llvm::StringRef label) const
      -> void {
    mem_usage.Add(MemUsage::ConcatLabel(label, "loc_ids_"), loc_ids_);
    mem_usage.Collect(MemUsage::ConcatLabel(label, "values_"), values_);
  }

  auto array_ref() const -> llvm::ArrayRef<Inst> { return values_.array_ref(); }
  auto size() const -> int { return values_.size(); }

 private:
  llvm::SmallVector<LocId> loc_ids_;
  ValueStore<InstId> values_;
};

// Adapts BlockValueStore for instruction blocks.
class InstBlockStore : public BlockValueStore<InstBlockId> {
 public:
  using BaseType = BlockValueStore<InstBlockId>;

  using BaseType::AddDefaultValue;
  using BaseType::AddUninitialized;

  explicit InstBlockStore(llvm::BumpPtrAllocator& allocator)
      : BaseType(allocator) {
    auto empty_id = AddCanonical({});
    CARBON_CHECK(empty_id == InstBlockId::Empty);
    auto exports_id = AddDefaultValue();
    CARBON_CHECK(exports_id == InstBlockId::Exports);
    auto import_refs_id = AddDefaultValue();
    CARBON_CHECK(import_refs_id == InstBlockId::ImportRefs);
    auto global_init_id = AddDefaultValue();
    CARBON_CHECK(global_init_id == InstBlockId::GlobalInit);
  }

  auto Set(InstBlockId block_id, llvm::ArrayRef<InstId> content) -> void {
    CARBON_CHECK(block_id != InstBlockId::Unreachable);
    BlockValueStore<InstBlockId>::SetContent(block_id, content);
  }

  // Returns the contents of the specified block, or an empty array if the block
  // is invalid.
  auto GetOrEmpty(InstBlockId block_id) const -> llvm::ArrayRef<InstId> {
    return block_id.is_valid() ? Get(block_id) : llvm::ArrayRef<InstId>();
  }
};

// See common/hashing.h.
inline auto CarbonHashValue(const Inst& value, uint64_t seed) -> HashCode {
  Hasher hasher(seed);
  hasher.HashRaw(value);
  return static_cast<HashCode>(hasher);
}

}  // namespace Carbon::SemIR

#endif  // CARBON_TOOLCHAIN_SEM_IR_INST_H_<|MERGE_RESOLUTION|>--- conflicted
+++ resolved
@@ -326,19 +326,8 @@
   LocIdAndInst(decltype(InstT::Kind)::TypedNodeId node_id, InstT inst)
       : loc_id(node_id), inst(inst) {}
 
-<<<<<<< HEAD
-  // Construction for the case where the instruction can have any kind of
-  // instruction.
-  template <typename InstT>
-    requires(Internal::HasUntypedNodeId<InstT>)
-  LocIdAndInst(LocId loc_id, InstT inst)
-      : LocIdAndInst(loc_id, inst, /*is_untyped=*/true) {}
-
-  // Imports can pass an ImportIRInstId instead of another location.
-=======
   // Construction for the case where the instruction can have any associated
   // node.
->>>>>>> 891c7d83
   template <typename InstT>
     requires(Internal::HasUntypedNodeId<InstT>)
   LocIdAndInst(SemIR::LocId loc_id, InstT inst) : loc_id(loc_id), inst(inst) {}
