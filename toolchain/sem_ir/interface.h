--- conflicted
+++ resolved
@@ -30,17 +30,12 @@
 
   // The interface name.
   NameId name_id;
-<<<<<<< HEAD
-  // The enclosing scope.
-  NameScopeId enclosing_scope_id;
+  // The parent scope.
+  NameScopeId parent_scope_id;
   // A block containing a single reference instruction per implicit parameter.
   InstBlockId implicit_param_refs_id = InstBlockId::Invalid;
   // A block containing a single reference instruction per parameter.
   InstBlockId param_refs_id = InstBlockId::Invalid;
-=======
-  // The parent scope.
-  NameScopeId parent_scope_id;
->>>>>>> a910eda0
   // The first declaration of the interface. This is a InterfaceDecl.
   InstId decl_id;
 
