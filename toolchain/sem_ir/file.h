--- conflicted
+++ resolved
@@ -225,21 +225,12 @@
   auto reals() const -> const ValueStore<RealId>& {
     return value_stores_->reals();
   }
-<<<<<<< HEAD
-  auto string_literals() -> StringStoreWrapper<StringLiteralValueId>& {
-    return value_stores_->string_literals();
-  }
-  auto string_literals() const
-      -> const StringStoreWrapper<StringLiteralValueId>& {
-    return value_stores_->string_literals();
-=======
   auto string_literal_values() -> StringStoreWrapper<StringLiteralValueId>& {
     return value_stores_->string_literal_values();
   }
   auto string_literal_values() const
       -> const StringStoreWrapper<StringLiteralValueId>& {
     return value_stores_->string_literal_values();
->>>>>>> e95acbf6
   }
 
   auto functions() -> ValueStore<FunctionId>& { return functions_; }
