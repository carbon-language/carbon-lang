// Part of the Carbon Language project, under the Apache License v2.0 with LLVM
// Exceptions. See /LICENSE for license information.
// SPDX-License-Identifier: Apache-2.0 WITH LLVM-exception

#ifndef CARBON_TOOLCHAIN_SEM_IR_FILE_H_
#define CARBON_TOOLCHAIN_SEM_IR_FILE_H_

#include "llvm/ADT/SmallVector.h"
#include "llvm/ADT/iterator_range.h"
#include "llvm/Support/Allocator.h"
#include "llvm/Support/FormatVariadic.h"
#include "toolchain/base/value_store.h"
#include "toolchain/base/yaml.h"
#include "toolchain/sem_ir/ids.h"
#include "toolchain/sem_ir/type_info.h"
#include "toolchain/sem_ir/value_stores.h"

namespace Carbon::SemIR {

// A function.
struct Function : public Printable<Function> {
  auto Print(llvm::raw_ostream& out) const -> void {
    out << "{name: " << name_id << ", "
        << "param_refs: " << param_refs_id;
    if (return_type_id.is_valid()) {
      out << ", return_type: " << return_type_id;
    }
    if (return_slot_id.is_valid()) {
      out << ", return_slot: " << return_slot_id;
    }
    if (!body_block_ids.empty()) {
      out << llvm::formatv(
          ", body: [{0}]",
          llvm::make_range(body_block_ids.begin(), body_block_ids.end()));
    }
    out << "}";
  }

  // The function name.
  NameId name_id;
  // The first declaration of the function. This is a FunctionDecl.
  InstId decl_id = InstId::Invalid;
  // The definition, if the function has been defined or is currently being
  // defined. This is a FunctionDecl.
  InstId definition_id = InstId::Invalid;
  // A block containing a single reference instruction per implicit parameter.
  InstBlockId implicit_param_refs_id;
  // A block containing a single reference instruction per parameter.
  InstBlockId param_refs_id;
  // The return type. This will be invalid if the return type wasn't specified.
  TypeId return_type_id;
  // The storage for the return value, which is a reference expression whose
  // type is the return type of the function. Will be invalid if the function
  // doesn't have a return slot. If this is valid, a call to the function is
  // expected to have an additional final argument corresponding to the return
  // slot.
  InstId return_slot_id;
  // A list of the statically reachable code blocks in the body of the
  // function, in lexical order. The first block is the entry block. This will
  // be empty for declarations that don't have a visible definition.
  llvm::SmallVector<InstBlockId> body_block_ids = {};
};

// A class.
struct Class : public Printable<Class> {
  enum InheritanceKind : int8_t {
    // `abstract class`
    Abstract,
    // `base class`
    Base,
    // `class`
    Final,
  };

  auto Print(llvm::raw_ostream& out) const -> void {
    out << "{name: " << name_id;
    out << "}";
  }

  // Determines whether this class has been fully defined. This is false until
  // we reach the `}` of the class definition.
  auto is_defined() const -> bool { return object_repr_id.is_valid(); }

  // The following members always have values, and do not change throughout the
  // lifetime of the class.

  // The class name.
  NameId name_id;
  // The class type, which is the type of `Self` in the class definition.
  TypeId self_type_id;
  // The first declaration of the class. This is a ClassDecl.
  InstId decl_id = InstId::Invalid;
  // The kind of inheritance that this class supports.
  // TODO: The rules here are not yet decided. See #3384.
  InheritanceKind inheritance_kind;

  // The following members are set at the `{` of the class definition.

  // The definition of the class. This is a ClassDecl.
  InstId definition_id = InstId::Invalid;
  // The class scope.
  NameScopeId scope_id = NameScopeId::Invalid;
  // The first block of the class body.
  // TODO: Handle control flow in the class body, such as if-expressions.
  InstBlockId body_block_id = InstBlockId::Invalid;

  // The following members are accumulated throughout the class definition.

  // The base class declaration. Invalid if the class has no base class. This is
  // a BaseDecl instruction.
  InstId base_id = InstId::Invalid;

  // The following members are set at the `}` of the class definition.

  // The object representation type to use for this class. This is valid once
  // the class is defined.
  TypeId object_repr_id = TypeId::Invalid;
};

<<<<<<< HEAD
=======
// An interface.
struct Interface : public Printable<Interface> {
  auto Print(llvm::raw_ostream& out) const -> void {
    out << "{name: " << name_id;
    out << "}";
  }

  // Determines whether this interface has been fully defined. This is false
  // until we reach the `}` of the interface definition.
  auto is_defined() const -> bool { return defined; }

  // The following members always have values, and do not change throughout the
  // lifetime of the interface.

  // The interface name.
  NameId name_id;
  // TODO: TypeId self_type_id;
  // The first declaration of the interface. This is a InterfaceDecl.
  InstId decl_id = InstId::Invalid;

  // The following members are set at the `{` of the interface definition.

  // The definition of the interface. This is a InterfaceDecl.
  InstId definition_id = InstId::Invalid;
  // The interface scope.
  NameScopeId scope_id = NameScopeId::Invalid;
  // The first block of the interface body.
  // TODO: Handle control flow in the interface body, such as if-expressions.
  InstBlockId body_block_id = InstBlockId::Invalid;

  // The following members are set at the `}` of the class definition.
  bool defined = true;
};

// The value representation to use when passing by value.
struct ValueRepr : public Printable<ValueRepr> {
  auto Print(llvm::raw_ostream& out) const -> void;

  enum Kind : int8_t {
    // The value representation is not yet known. This is used for incomplete
    // types.
    Unknown,
    // The type has no value representation. This is used for empty types, such
    // as `()`, where there is no value.
    None,
    // The value representation is a copy of the value. On call boundaries, the
    // value itself will be passed. `type` is the value type.
    Copy,
    // The value representation is a pointer to the value. When used as a
    // parameter, the argument is a reference expression. `type` is the pointee
    // type.
    Pointer,
    // The value representation has been customized, and has the same behavior
    // as the value representation of some other type.
    // TODO: This is not implemented or used yet.
    Custom,
  };

  enum AggregateKind : int8_t {
    // This type is not an aggregation of other types.
    NotAggregate,
    // This type is an aggregate that holds the value representations of its
    // elements.
    ValueAggregate,
    // This type is an aggregate that holds the object representations of its
    // elements.
    ObjectAggregate,
    // This type is an aggregate for which the value and object representation
    // of all elements are the same, so it effectively holds both.
    ValueAndObjectAggregate,
  };

  // Returns whether this is an aggregate that holds its elements by value.
  auto elements_are_values() const {
    return aggregate_kind == ValueAggregate ||
           aggregate_kind == ValueAndObjectAggregate;
  }

  // The kind of value representation used by this type.
  Kind kind = Unknown;
  // The kind of aggregate representation used by this type.
  AggregateKind aggregate_kind = AggregateKind::NotAggregate;
  // The type used to model the value representation.
  TypeId type_id = TypeId::Invalid;
};

// Information stored about a TypeId.
struct TypeInfo : public Printable<TypeInfo> {
  auto Print(llvm::raw_ostream& out) const -> void;

  // The instruction that defines this type.
  InstId inst_id;
  // The value representation for this type. Will be `Unknown` if the type is
  // not complete.
  ValueRepr value_repr = ValueRepr();
};

>>>>>>> 18c51ea8
// Provides semantic analysis on a Parse::Tree.
class File : public Printable<File> {
 public:
  // Produces a file for the builtins.
  explicit File(SharedValueStores& value_stores);

  // Starts a new file for Check::CheckParseTree. Builtins are required.
  explicit File(SharedValueStores& value_stores, std::string filename,
                const File* builtins);

  File(const File&) = delete;
  File& operator=(const File&) = delete;

  // Verifies that invariants of the semantics IR hold.
  auto Verify() const -> ErrorOr<Success>;

  // Prints the full IR. Allow omitting builtins so that unrelated changes are
  // less likely to alter test golden files.
  // TODO: In the future, the things to print may change, for example by adding
  // preludes. We may then want the ability to omit other things similar to
  // builtins.
  auto Print(llvm::raw_ostream& out, bool include_builtins = false) const
      -> void {
    Yaml::Print(out, OutputYaml(include_builtins));
  }
  auto OutputYaml(bool include_builtins) const -> Yaml::OutputMapping;

  // Returns array bound value from the bound instruction.
  auto GetArrayBoundValue(InstId bound_id) const -> uint64_t {
    return ints()
        .Get(insts().GetAs<IntLiteral>(bound_id).int_id)
        .getZExtValue();
  }

  // Marks a type as complete, and sets its value representation.
  auto CompleteType(TypeId object_type_id, ValueRepr value_repr) -> void {
    if (object_type_id.index < 0) {
      // We already know our builtin types are complete.
      return;
    }
    CARBON_CHECK(types().Get(object_type_id).value_repr.kind ==
                 ValueRepr::Unknown)
        << "Type " << object_type_id << " completed more than once";
    types().Get(object_type_id).value_repr = value_repr;
    complete_types_.push_back(object_type_id);
  }

  // Gets the pointee type of the given type, which must be a pointer type.
  auto GetPointeeType(TypeId pointer_id) const -> TypeId {
    return types().GetAs<PointerType>(pointer_id).pointee_id;
  }

  // Produces a string version of a type.
  auto StringifyType(TypeId type_id) const -> std::string;

  // Same as `StringifyType`, but starting with an instruction representing a
  // type expression rather than a canonical type.
  auto StringifyTypeExpr(InstId outer_inst_id) const -> std::string;

  // Directly expose SharedValueStores members.
  auto identifiers() -> StringStoreWrapper<IdentifierId>& {
    return value_stores_->identifiers();
  }
  auto identifiers() const -> const StringStoreWrapper<IdentifierId>& {
    return value_stores_->identifiers();
  }
  auto ints() -> ValueStore<IntId>& { return value_stores_->ints(); }
  auto ints() const -> const ValueStore<IntId>& {
    return value_stores_->ints();
  }
  auto reals() -> ValueStore<RealId>& { return value_stores_->reals(); }
  auto reals() const -> const ValueStore<RealId>& {
    return value_stores_->reals();
  }
  auto string_literals() -> StringStoreWrapper<StringLiteralId>& {
    return value_stores_->string_literals();
  }
  auto string_literals() const -> const StringStoreWrapper<StringLiteralId>& {
    return value_stores_->string_literals();
  }

  auto functions() -> ValueStore<FunctionId>& { return functions_; }
  auto functions() const -> const ValueStore<FunctionId>& { return functions_; }
  auto classes() -> ValueStore<ClassId>& { return classes_; }
  auto classes() const -> const ValueStore<ClassId>& { return classes_; }
  auto interfaces() -> ValueStore<InterfaceId>& { return interfaces_; }
  auto interfaces() const -> const ValueStore<InterfaceId>& {
    return interfaces_;
  }
  auto cross_ref_irs() -> ValueStore<CrossRefIRId>& { return cross_ref_irs_; }
  auto cross_ref_irs() const -> const ValueStore<CrossRefIRId>& {
    return cross_ref_irs_;
  }
  auto names() const -> NameStoreWrapper {
    return NameStoreWrapper(&identifiers());
  }
  auto name_scopes() -> NameScopeStore& { return name_scopes_; }
  auto name_scopes() const -> const NameScopeStore& { return name_scopes_; }
  auto types() -> TypeStore& { return types_; }
  auto types() const -> const TypeStore& { return types_; }
  auto type_blocks() -> BlockValueStore<TypeBlockId>& { return type_blocks_; }
  auto type_blocks() const -> const BlockValueStore<TypeBlockId>& {
    return type_blocks_;
  }
  auto insts() -> InstStore& { return insts_; }
  auto insts() const -> const InstStore& { return insts_; }
  auto inst_blocks() -> InstBlockStore& { return inst_blocks_; }
  auto inst_blocks() const -> const InstBlockStore& { return inst_blocks_; }
  auto constants() -> ConstantStore& { return constants_; }
  auto constants() const -> const ConstantStore& { return constants_; }

  // A list of types that were completed in this file, in the order in which
  // they were completed. Earlier types in this list cannot contain instances of
  // later types.
  auto complete_types() const -> llvm::ArrayRef<TypeId> {
    return complete_types_;
  }

  auto top_inst_block_id() const -> InstBlockId { return top_inst_block_id_; }
  auto set_top_inst_block_id(InstBlockId block_id) -> void {
    top_inst_block_id_ = block_id;
  }

  // Returns true if there were errors creating the semantics IR.
  auto has_errors() const -> bool { return has_errors_; }
  auto set_has_errors(bool has_errors) -> void { has_errors_ = has_errors; }

  auto filename() const -> llvm::StringRef { return filename_; }

 private:
  bool has_errors_ = false;

  // Shared, compile-scoped values.
  SharedValueStores* value_stores_;

  // Slab allocator, used to allocate instruction and type blocks.
  llvm::BumpPtrAllocator allocator_;

  // The associated filename.
  // TODO: If SemIR starts linking back to tokens, reuse its filename.
  std::string filename_;

  // Storage for callable objects.
  ValueStore<FunctionId> functions_;

  // Storage for classes.
  ValueStore<ClassId> classes_;

  // Storage for interfaces.
  ValueStore<InterfaceId> interfaces_;

  // Related IRs. There will always be at least 2 entries, the builtin IR (used
  // for references of builtins) followed by the current IR (used for references
  // crossing instruction blocks).
  ValueStore<CrossRefIRId> cross_ref_irs_;

  // Storage for name scopes.
  NameScopeStore name_scopes_;

  // Type blocks within the IR. These reference entries in types_. Storage for
  // the data is provided by allocator_.
  BlockValueStore<TypeBlockId> type_blocks_;

  // All instructions. The first entries will always be cross-references to
  // builtins, at indices matching BuiltinKind ordering.
  InstStore insts_;

  // Instruction blocks within the IR. These reference entries in
  // insts_. Storage for the data is provided by allocator_.
  InstBlockStore inst_blocks_;

  // The top instruction block ID.
  InstBlockId top_inst_block_id_ = InstBlockId::Invalid;

  // Storage for instructions that represent computed global constants, such as
  // types.
  ConstantStore constants_;

  // Descriptions of types used in this file.
  TypeStore types_ = TypeStore(&insts_);

  // Types that were completed in this file.
  llvm::SmallVector<TypeId> complete_types_;
};

// The expression category of a sem_ir instruction. See /docs/design/values.md
// for details.
enum class ExprCategory : int8_t {
  // This instruction does not correspond to an expression, and as such has no
  // category.
  NotExpr,
  // The category of this instruction is not known due to an error.
  Error,
  // This instruction represents a value expression.
  Value,
  // This instruction represents a durable reference expression, that denotes an
  // object that outlives the current full expression context.
  DurableRef,
  // This instruction represents an ephemeral reference expression, that denotes
  // an
  // object that does not outlive the current full expression context.
  EphemeralRef,
  // This instruction represents an initializing expression, that describes how
  // to
  // initialize an object.
  Initializing,
  // This instruction represents a syntactic combination of expressions that are
  // permitted to have different expression categories. This is used for tuple
  // and struct literals, where the subexpressions for different elements can
  // have different categories.
  Mixed,
  Last = Mixed
};

// Returns the expression category for an instruction.
auto GetExprCategory(const File& file, InstId inst_id) -> ExprCategory;

// Returns information about the value representation to use for a type.
inline auto GetValueRepr(const File& file, TypeId type_id) -> ValueRepr {
  return file.types().GetValueRepr(type_id);
}

// The initializing representation to use when returning by value.
struct InitRepr {
  enum Kind : int8_t {
    // The type has no initializing representation. This is used for empty
    // types, where no initialization is necessary.
    None,
    // An initializing expression produces an object representation by value,
    // which is copied into the initialized object.
    ByCopy,
    // An initializing expression takes a location as input, which is
    // initialized as a side effect of evaluating the expression.
    InPlace,
    // TODO: Consider adding a kind where the expression takes an advisory
    // location and returns a value plus an indicator of whether the location
    // was actually initialized.
  };
  // The kind of initializing representation used by this type.
  Kind kind;

  // Returns whether a return slot is used when returning this type.
  auto has_return_slot() const -> bool { return kind == InPlace; }
};

// Returns information about the initializing representation to use for a type.
auto GetInitRepr(const File& file, TypeId type_id) -> InitRepr;

}  // namespace Carbon::SemIR

#endif  // CARBON_TOOLCHAIN_SEM_IR_FILE_H_<|MERGE_RESOLUTION|>--- conflicted
+++ resolved
@@ -117,8 +117,6 @@
   TypeId object_repr_id = TypeId::Invalid;
 };
 
-<<<<<<< HEAD
-=======
 // An interface.
 struct Interface : public Printable<Interface> {
   auto Print(llvm::raw_ostream& out) const -> void {
@@ -153,70 +151,6 @@
   bool defined = true;
 };
 
-// The value representation to use when passing by value.
-struct ValueRepr : public Printable<ValueRepr> {
-  auto Print(llvm::raw_ostream& out) const -> void;
-
-  enum Kind : int8_t {
-    // The value representation is not yet known. This is used for incomplete
-    // types.
-    Unknown,
-    // The type has no value representation. This is used for empty types, such
-    // as `()`, where there is no value.
-    None,
-    // The value representation is a copy of the value. On call boundaries, the
-    // value itself will be passed. `type` is the value type.
-    Copy,
-    // The value representation is a pointer to the value. When used as a
-    // parameter, the argument is a reference expression. `type` is the pointee
-    // type.
-    Pointer,
-    // The value representation has been customized, and has the same behavior
-    // as the value representation of some other type.
-    // TODO: This is not implemented or used yet.
-    Custom,
-  };
-
-  enum AggregateKind : int8_t {
-    // This type is not an aggregation of other types.
-    NotAggregate,
-    // This type is an aggregate that holds the value representations of its
-    // elements.
-    ValueAggregate,
-    // This type is an aggregate that holds the object representations of its
-    // elements.
-    ObjectAggregate,
-    // This type is an aggregate for which the value and object representation
-    // of all elements are the same, so it effectively holds both.
-    ValueAndObjectAggregate,
-  };
-
-  // Returns whether this is an aggregate that holds its elements by value.
-  auto elements_are_values() const {
-    return aggregate_kind == ValueAggregate ||
-           aggregate_kind == ValueAndObjectAggregate;
-  }
-
-  // The kind of value representation used by this type.
-  Kind kind = Unknown;
-  // The kind of aggregate representation used by this type.
-  AggregateKind aggregate_kind = AggregateKind::NotAggregate;
-  // The type used to model the value representation.
-  TypeId type_id = TypeId::Invalid;
-};
-
-// Information stored about a TypeId.
-struct TypeInfo : public Printable<TypeInfo> {
-  auto Print(llvm::raw_ostream& out) const -> void;
-
-  // The instruction that defines this type.
-  InstId inst_id;
-  // The value representation for this type. Will be `Unknown` if the type is
-  // not complete.
-  ValueRepr value_repr = ValueRepr();
-};
-
->>>>>>> 18c51ea8
 // Provides semantic analysis on a Parse::Tree.
 class File : public Printable<File> {
  public:
