--- conflicted
+++ resolved
@@ -23,11 +23,7 @@
 
 inline auto NullDiagnosticConsumer() -> DiagnosticConsumer& {
   struct Consumer : DiagnosticConsumer {
-<<<<<<< HEAD
-    auto HandleDiagnostic(const Diagnostic& /*d*/) -> void override {}
-=======
-    auto HandleDiagnostic(Diagnostic d) -> void override {}
->>>>>>> 04d3901b
+    auto HandleDiagnostic(Diagnostic /*d*/) -> void override {}
   };
   static auto* consumer = new Consumer;
   return *consumer;
