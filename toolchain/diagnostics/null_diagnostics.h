// Part of the Carbon Language project, under the Apache License v2.0 with LLVM
// Exceptions. See /LICENSE for license information.
// SPDX-License-Identifier: Apache-2.0 WITH LLVM-exception

#ifndef TOOLCHAIN_DIAGNOSTICS_NULL_DIAGNOSTICS_H_
#define TOOLCHAIN_DIAGNOSTICS_NULL_DIAGNOSTICS_H_

#include "toolchain/diagnostics/diagnostic_emitter.h"

namespace Carbon {

template <typename LocationT>
inline auto NullDiagnosticLocationTranslator()
    -> DiagnosticLocationTranslator<LocationT>& {
  struct Translator : DiagnosticLocationTranslator<LocationT> {
<<<<<<< HEAD
    auto GetLocation(LocationT) -> DiagnosticLocation override { return {}; }
=======
    auto GetLocation(LocationT /*loc*/) -> Diagnostic::Location override {
      return {};
    }
>>>>>>> af01d71c
  };
  static auto* translator = new Translator;
  return *translator;
}

inline auto NullDiagnosticConsumer() -> DiagnosticConsumer& {
  struct Consumer : DiagnosticConsumer {
    auto HandleDiagnostic(const Diagnostic& d) -> void override {}
  };
  static auto* consumer = new Consumer;
  return *consumer;
}

template <typename LocationT>
inline auto NullDiagnosticEmitter() -> DiagnosticEmitter<LocationT>& {
  static auto* emitter = new DiagnosticEmitter<LocationT>(
      NullDiagnosticLocationTranslator<LocationT>(), NullDiagnosticConsumer());
  return *emitter;
}

}  // namespace Carbon

#endif  // TOOLCHAIN_DIAGNOSTICS_NULL_DIAGNOSTICS_H_<|MERGE_RESOLUTION|>--- conflicted
+++ resolved
@@ -13,13 +13,9 @@
 inline auto NullDiagnosticLocationTranslator()
     -> DiagnosticLocationTranslator<LocationT>& {
   struct Translator : DiagnosticLocationTranslator<LocationT> {
-<<<<<<< HEAD
-    auto GetLocation(LocationT) -> DiagnosticLocation override { return {}; }
-=======
-    auto GetLocation(LocationT /*loc*/) -> Diagnostic::Location override {
+    auto GetLocation(LocationT /*loc*/) -> DiagnosticLocation override {
       return {};
     }
->>>>>>> af01d71c
   };
   static auto* translator = new Translator;
   return *translator;
