// Part of the Carbon Language project, under the Apache License v2.0 with LLVM
// Exceptions. See /LICENSE for license information.
// SPDX-License-Identifier: Apache-2.0 WITH LLVM-exception

#ifndef TOOLCHAIN_DIAGNOSTICS_DIAGNOSTIC_EMITTER_H_
#define TOOLCHAIN_DIAGNOSTICS_DIAGNOSTIC_EMITTER_H_

#include <any>
#include <functional>
#include <string>
#include <tuple>
#include <type_traits>

#include "llvm/ADT/Any.h"
#include "llvm/ADT/STLExtras.h"
#include "llvm/ADT/SmallVector.h"
#include "llvm/ADT/StringRef.h"
#include "llvm/Support/FormatVariadic.h"
#include "llvm/Support/raw_ostream.h"
#include "toolchain/diagnostics/diagnostic_kind.h"

namespace Carbon {

enum class DiagnosticLevel : int8_t {
  // A warning diagnostic, indicating a likely problem with the program.
  Warning,
  // An error diagnostic, indicating that the program is not valid.
  Error,
};

// Provides a definition of a diagnostic. For example:
//   DIAGNOSTIC(MyDiagnostic, Error, "Invalid code!");
//   DIAGNOSTIC(MyDiagnostic, Warning, "Found {0}, expected {1}.",
//              llvm::StringRef, llvm::StringRef);
//
// Arguments are passed to llvm::formatv; see:
// https://llvm.org/doxygen/FormatVariadic_8h_source.html
//
// See `DiagnosticEmitter::Emit` for comments about argument lifetimes.
#define DIAGNOSTIC(DiagnosticName, Level, Format, ...)                      \
  static constexpr auto DiagnosticName =                                    \
      Internal::DiagnosticBase<__VA_ARGS__>(DiagnosticKind::DiagnosticName, \
                                            DiagnosticLevel::Level, Format);

// Provides a definition of a diagnostic with a custom formatter. The custom
// format function is called with the format string and all type arguments.
//
// For example:
//   DIAGNOSTIC_WITH_FORMAT_FN(
//       MyDiagnostic, Error, "Number is {0}.",
//       [](llvm::StringLiteral format, int radix) {
//         return llvm::formatv(format,
//                              radix == 16 ? "hexadecimal" : "decimal");
//       },
//       int);
#define DIAGNOSTIC_WITH_FORMAT_FN(DiagnosticName, Level, Format, FormatFn,  \
                                  ...)                                      \
  static constexpr auto DiagnosticName =                                    \
      Internal::DiagnosticBase<__VA_ARGS__>(DiagnosticKind::DiagnosticName, \
                                            DiagnosticLevel::Level, Format, \
                                            FormatFn);

struct DiagnosticLocation {
  // Name of the file or buffer that this diagnostic refers to.
  // TODO: Move this out of DiagnosticLocation, as part of an expectation that
  // files will be compiled separately, so storing the file's path
  // per-diagnostic is wasteful.
  std::string file_name;
  // 1-based line number.
  int32_t line_number;
  // 1-based column number.
  int32_t column_number;
};

// An instance of a single error or warning.  Information about the diagnostic
// can be recorded into it for more complex consumers.
struct Diagnostic {
  // The diagnostic's kind.
  DiagnosticKind kind;

  // The diagnostic's level.
  DiagnosticLevel level;

  // The calculated location of the diagnostic.
  DiagnosticLocation location;

  // A std::tuple containing the diagnostic's format plus any format arguments.
<<<<<<< HEAD
  // These will be passed to llvm::formatv.
  //
  // These may be used by non-standard consumers to inspect diagnostic details
  // without needing to parse the formatted string; however, it should be
  // understood that diagnostic formats are subject to change and the std::any
  // offers limited compile-time type safety. Integration tests are required.
=======
  // These will be passed to format_fn (by default, llvm::formatv).
>>>>>>> 6b0e62d7
  std::any format_args;

  // Returns the formatted string.
  std::function<std::string(const Diagnostic&)> format_fn;
};

// Receives diagnostics as they are emitted.
class DiagnosticConsumer {
 public:
  virtual ~DiagnosticConsumer() = default;

  // Handle a diagnostic.
  virtual auto HandleDiagnostic(const Diagnostic& diagnostic) -> void = 0;

  // Flushes any buffered input.
  virtual auto Flush() -> void {}
};

// An interface that can translate some representation of a location into a
// diagnostic location.
//
// TODO: Revisit this once the diagnostics machinery is more complete and see
// if we can turn it into a `std::function`.
template <typename LocationT>
class DiagnosticLocationTranslator {
 public:
  virtual ~DiagnosticLocationTranslator() = default;

  [[nodiscard]] virtual auto GetLocation(LocationT loc)
      -> DiagnosticLocation = 0;
};

namespace Internal {

// Use the DIAGNOSTIC macro to instantiate this.
// This stores static information about a diagnostic category.
template <typename... Args>
struct DiagnosticBase {
  // This is the underlying format function type. It's wrapped for Diagnostic in
  // order to hide Args type information.
  using RawFormatFnType = std::string (*)(llvm::StringLiteral format,
                                          const Args&... args);

  constexpr DiagnosticBase(DiagnosticKind kind, DiagnosticLevel level,
                           llvm::StringLiteral format,
                           RawFormatFnType raw_format_fn = &DefaultRawFormatFn)
      : Kind(kind), Level(level), Format(format), RawFormatFn(raw_format_fn) {}

  // Calls raw_format_fn with the diagnostic's arguments.
  auto FormatFn(const Diagnostic& diagnostic) const -> std::string {
    return std::apply(RawFormatFn,
                      std::any_cast<std::tuple<llvm::StringLiteral, Args...>>(
                          diagnostic.format_args));
  };

  // The diagnostic's kind.
  DiagnosticKind Kind;
  // The diagnostic's level.
  DiagnosticLevel Level;
  // The diagnostic's format for llvm::formatv.
  llvm::StringLiteral Format;

 private:
  // A generic format function, used when format_fn isn't provided.
  static auto DefaultRawFormatFn(llvm::StringLiteral format,
                                 const Args&... args) -> std::string {
    return llvm::formatv(format.data(), args...);
  }

  // The function to use for formatting.
  RawFormatFnType RawFormatFn;
};

}  // namespace Internal

// Manages the creation of reports, the testing if diagnostics are enabled, and
// the collection of reports.
//
// This class is parameterized by a location type, allowing different
// diagnostic clients to provide location information in whatever form is most
// convenient for them, such as a position within a buffer when lexing, a token
// when parsing, or a parse tree node when type-checking, and to allow unit
// tests to be decoupled from any concrete location representation.
template <typename LocationT>
class DiagnosticEmitter {
 public:
  // The `translator` and `consumer` are required to outlive the diagnostic
  // emitter.
  explicit DiagnosticEmitter(
      DiagnosticLocationTranslator<LocationT>& translator,
      DiagnosticConsumer& consumer)
      : translator_(&translator), consumer_(&consumer) {}
  ~DiagnosticEmitter() = default;

  // Emits an error.
  //
  // When passing arguments, they may be buffered. As a consequence, lifetimes
  // may outlive the `Emit` call.
  template <typename... Args>
  void Emit(
      LocationT location,
      const Internal::DiagnosticBase<Args...>& diagnostic_base,
      // Disable type deduction based on `args`; the type of `diagnostic_base`
      // determines the diagnostic's parameter types.
      typename std::common_type_t<Args>... args) {
    consumer_->HandleDiagnostic({
        .kind = diagnostic_base.Kind,
        .level = diagnostic_base.Level,
        .location = translator_->GetLocation(location),
        .format_args = std::make_tuple(diagnostic_base.Format, args...),
        .format_fn = [&diagnostic_base](const Diagnostic& diagnostic)
            -> std::string { return diagnostic_base.FormatFn(diagnostic); },
    });
  }

 private:
  DiagnosticLocationTranslator<LocationT>* translator_;
  DiagnosticConsumer* consumer_;
};

inline auto ConsoleDiagnosticConsumer() -> DiagnosticConsumer& {
  struct Consumer : DiagnosticConsumer {
    auto HandleDiagnostic(const Diagnostic& diagnostic) -> void override {
      llvm::errs() << diagnostic.location.file_name << ":"
                   << diagnostic.location.line_number << ":"
                   << diagnostic.location.column_number << ": "
                   << diagnostic.format_fn(diagnostic) << "\n";
    }
  };
  static auto* consumer = new Consumer;
  return *consumer;
}

// Diagnostic consumer adaptor that tracks whether any errors have been
// produced.
class ErrorTrackingDiagnosticConsumer : public DiagnosticConsumer {
 public:
  explicit ErrorTrackingDiagnosticConsumer(DiagnosticConsumer& next_consumer)
      : next_consumer_(&next_consumer) {}

  auto HandleDiagnostic(const Diagnostic& diagnostic) -> void override {
    seen_error_ |= diagnostic.level == DiagnosticLevel::Error;
    next_consumer_->HandleDiagnostic(diagnostic);
  }

  // Reset whether we've seen an error.
  auto Reset() -> void { seen_error_ = false; }

  // Returns whether we've seen an error since the last reset.
  auto seen_error() const -> bool { return seen_error_; }

 private:
  DiagnosticConsumer* next_consumer_;
  bool seen_error_ = false;
};

}  // namespace Carbon

#endif  // TOOLCHAIN_DIAGNOSTICS_DIAGNOSTIC_EMITTER_H_<|MERGE_RESOLUTION|>--- conflicted
+++ resolved
@@ -85,16 +85,12 @@
   DiagnosticLocation location;
 
   // A std::tuple containing the diagnostic's format plus any format arguments.
-<<<<<<< HEAD
-  // These will be passed to llvm::formatv.
+  // These will be passed to format_fn (by default, llvm::formatv).
   //
   // These may be used by non-standard consumers to inspect diagnostic details
   // without needing to parse the formatted string; however, it should be
   // understood that diagnostic formats are subject to change and the std::any
   // offers limited compile-time type safety. Integration tests are required.
-=======
-  // These will be passed to format_fn (by default, llvm::formatv).
->>>>>>> 6b0e62d7
   std::any format_args;
 
   // Returns the formatted string.
@@ -194,12 +190,11 @@
   // When passing arguments, they may be buffered. As a consequence, lifetimes
   // may outlive the `Emit` call.
   template <typename... Args>
-  void Emit(
-      LocationT location,
-      const Internal::DiagnosticBase<Args...>& diagnostic_base,
-      // Disable type deduction based on `args`; the type of `diagnostic_base`
-      // determines the diagnostic's parameter types.
-      typename std::common_type_t<Args>... args) {
+  void Emit(LocationT location,
+            const Internal::DiagnosticBase<Args...>& diagnostic_base,
+            // Disable type deduction based on `args`; the type of
+            // `diagnostic_base` determines the diagnostic's parameter types.
+            typename std::common_type_t<Args>... args) {
     consumer_->HandleDiagnostic({
         .kind = diagnostic_base.Kind,
         .level = diagnostic_base.Level,
