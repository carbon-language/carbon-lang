// Part of the Carbon Language project, under the Apache License v2.0 with LLVM
// Exceptions. See /LICENSE for license information.
// SPDX-License-Identifier: Apache-2.0 WITH LLVM-exception

#ifndef CARBON_TOOLCHAIN_BASE_VALUE_STORE_H_
#define CARBON_TOOLCHAIN_BASE_VALUE_STORE_H_

#include <type_traits>

#include "common/check.h"
#include "common/ostream.h"
#include "llvm/ADT/APInt.h"
#include "llvm/ADT/DenseMap.h"
#include "llvm/ADT/Sequence.h"
#include "llvm/ADT/SmallVector.h"
#include "llvm/ADT/StringExtras.h"
#include "llvm/Support/YAMLParser.h"
#include "toolchain/base/index_base.h"
#include "toolchain/base/yaml.h"

namespace Carbon {

// The value of a real literal.
//
// This is either a dyadic fraction (mantissa * 2^exponent) or a decadic
// fraction (mantissa * 10^exponent).
//
// TODO: For SemIR, replace this with a Rational type, per the design:
// docs/design/expressions/literals.md
class Real : public Printable<Real> {
 public:
  auto Print(llvm::raw_ostream& output_stream) const -> void {
    mantissa.print(output_stream, /*isSigned=*/false);
    output_stream << "*" << (is_decimal ? "10" : "2") << "^" << exponent;
  }

  // The mantissa, represented as an unsigned integer.
  llvm::APInt mantissa;

  // The exponent, represented as a signed integer.
  llvm::APInt exponent;

  // If false, the value is mantissa * 2^exponent.
  // If true, the value is mantissa * 10^exponent.
  // TODO: This field increases Real from 32 bytes to 40 bytes. Consider
  // changing how it's tracked for space savings.
  bool is_decimal;
};

// Corresponds to an integer value represented by an APInt.
struct IntId : public IdBase, public Printable<IntId> {
  using ValueType = const llvm::APInt;
  static const IntId Invalid;
  using IdBase::IdBase;
  auto Print(llvm::raw_ostream& out) const -> void {
    out << "int";
    IdBase::Print(out);
  }
};
constexpr IntId IntId::Invalid(IntId::InvalidIndex);

// Corresponds to a Real value.
struct RealId : public IdBase, public Printable<RealId> {
  using ValueType = const Real;
  static const RealId Invalid;
  using IdBase::IdBase;
  auto Print(llvm::raw_ostream& out) const -> void {
    out << "real";
    IdBase::Print(out);
  }
};
constexpr RealId RealId::Invalid(RealId::InvalidIndex);

// Corresponds to a StringRef.
struct StringId : public IdBase, public Printable<StringId> {
  using ValueType = const std::string;
  static const StringId Invalid;
  using IdBase::IdBase;
  auto Print(llvm::raw_ostream& out) const -> void {
    out << "str";
    IdBase::Print(out);
  }
};
constexpr StringId StringId::Invalid(StringId::InvalidIndex);

// Adapts StringId for identifiers.
//
// `NameId` relies on the values of this type other than `Invalid` all being
// non-negative.
struct IdentifierId : public IdBase, public Printable<IdentifierId> {
  static const IdentifierId Invalid;
  using IdBase::IdBase;
  auto Print(llvm::raw_ostream& out) const -> void {
    out << "strId";
    IdBase::Print(out);
  }
};
constexpr IdentifierId IdentifierId::Invalid(IdentifierId::InvalidIndex);

<<<<<<< HEAD
// Adapts StringId for string literals.
=======
// Adapts StringId for values of string literals.
>>>>>>> e95acbf6
struct StringLiteralValueId : public IdBase,
                              public Printable<StringLiteralValueId> {
  static const StringLiteralValueId Invalid;
  using IdBase::IdBase;
  auto Print(llvm::raw_ostream& out) const -> void {
    out << "strLit";
    IdBase::Print(out);
  }
};
constexpr StringLiteralValueId StringLiteralValueId::Invalid(
    StringLiteralValueId::InvalidIndex);

namespace Internal {
// Used as a parent class for non-printable types. This is just for
// std::conditional, not as an API.
class ValueStoreNotPrintable {};
}  // namespace Internal

// A simple wrapper for accumulating values, providing IDs to later retrieve the
// value. This does not do deduplication.
//
// IdT::ValueType must represent the type being indexed.
template <typename IdT>
class ValueStore
    : public std::conditional<
          std::is_base_of_v<Printable<typename IdT::ValueType>,
                            typename IdT::ValueType>,
          Yaml::Printable<ValueStore<IdT>>, Internal::ValueStoreNotPrintable> {
 public:
  using ValueType = typename IdT::ValueType;

  // Stores the value and returns an ID to reference it.
  auto Add(ValueType value) -> IdT {
    IdT id = IdT(values_.size());
    CARBON_CHECK(id.index >= 0) << "Id overflow";
    values_.push_back(std::move(value));
    return id;
  }

  // Adds a default constructed value and returns an ID to reference it.
  auto AddDefaultValue() -> IdT {
    auto id = IdT(values_.size());
    values_.resize(id.index + 1);
    return id;
  }

  // Returns a mutable value for an ID.
  auto Get(IdT id) -> ValueType& {
    CARBON_CHECK(id.index >= 0) << id.index;
    return values_[id.index];
  }

  // Returns the value for an ID.
  auto Get(IdT id) const -> const ValueType& {
    CARBON_CHECK(id.index >= 0) << id.index;
    return values_[id.index];
  }

  // Reserves space.
  auto Reserve(size_t size) -> void { values_.reserve(size); }

  // These are to support printable structures, and are not guaranteed.
  auto OutputYaml() const -> Yaml::OutputMapping {
    return Yaml::OutputMapping([&](Yaml::OutputMapping::Map map) {
      for (auto i : llvm::seq(values_.size())) {
        auto id = IdT(i);
        map.Add(PrintToString(id), Yaml::OutputScalar(Get(id)));
      }
    });
  }

  auto array_ref() const -> llvm::ArrayRef<ValueType> { return values_; }
  auto size() const -> int { return values_.size(); }

 private:
  // Set inline size to 0 because these will typically be too large for the
  // stack, while this does make File smaller.
  llvm::SmallVector<std::decay_t<ValueType>, 0> values_;
};

// Storage for StringRefs. The caller is responsible for ensuring storage is
// allocated.
template <>
class ValueStore<StringId> : public Yaml::Printable<ValueStore<StringId>> {
 public:
  // Returns an ID to reference the value. May return an existing ID if the
  // string was previously added.
  auto Add(llvm::StringRef value) -> StringId {
    auto [it, inserted] = map_.insert({value, StringId(values_.size())});
    if (inserted) {
      CARBON_CHECK(it->second.index >= 0) << "Too many unique strings";
      values_.push_back(value);
    }
    return it->second;
  }

  // Returns the value for an ID.
  auto Get(StringId id) const -> llvm::StringRef {
    CARBON_CHECK(id.is_valid());
    return values_[id.index];
  }

  auto OutputYaml() const -> Yaml::OutputMapping {
    return Yaml::OutputMapping([&](Yaml::OutputMapping::Map map) {
      for (auto [i, val] : llvm::enumerate(values_)) {
        map.Add(PrintToString(StringId(i)), val);
      }
    });
  }

 private:
  llvm::DenseMap<llvm::StringRef, StringId> map_;
  // Set inline size to 0 because these will typically be too large for the
  // stack, while this does make File smaller.
  llvm::SmallVector<llvm::StringRef, 0> values_;
};

// A thin wrapper around a `ValueStore<StringId>` that provides a different IdT,
// while using a unified storage for values. This avoids potentially
// duplicative string hash maps, which are expensive.
template <typename IdT>
class StringStoreWrapper : public Printable<StringStoreWrapper<IdT>> {
 public:
  explicit StringStoreWrapper(ValueStore<StringId>* values) : values_(values) {}

  auto Add(llvm::StringRef value) -> IdT {
    return IdT(values_->Add(value).index);
  }

  auto Get(IdT id) const -> llvm::StringRef {
    return values_->Get(StringId(id.index));
  }

  auto Print(llvm::raw_ostream& out) const -> void { out << *values_; }

 private:
  ValueStore<StringId>* values_;
};

// Stores that will be used across compiler phases for a given compilation unit.
// This is provided mainly so that they don't need to be passed separately.
class SharedValueStores : public Yaml::Printable<SharedValueStores> {
 public:
  explicit SharedValueStores()
      : identifiers_(&strings_), string_literal_values_(&strings_) {}

  // Not copyable or movable.
  SharedValueStores(const SharedValueStores&) = delete;
  auto operator=(const SharedValueStores&) -> SharedValueStores& = delete;

  auto identifiers() -> StringStoreWrapper<IdentifierId>& {
    return identifiers_;
  }
  auto identifiers() const -> const StringStoreWrapper<IdentifierId>& {
    return identifiers_;
  }
  auto ints() -> ValueStore<IntId>& { return ints_; }
  auto ints() const -> const ValueStore<IntId>& { return ints_; }
  auto reals() -> ValueStore<RealId>& { return reals_; }
  auto reals() const -> const ValueStore<RealId>& { return reals_; }
<<<<<<< HEAD
  auto string_literals() -> StringStoreWrapper<StringLiteralValueId>& {
    return string_literals_;
  }
  auto string_literals() const
      -> const StringStoreWrapper<StringLiteralValueId>& {
    return string_literals_;
=======
  auto string_literal_values() -> StringStoreWrapper<StringLiteralValueId>& {
    return string_literal_values_;
  }
  auto string_literal_values() const
      -> const StringStoreWrapper<StringLiteralValueId>& {
    return string_literal_values_;
>>>>>>> e95acbf6
  }

  auto OutputYaml(std::optional<llvm::StringRef> filename = std::nullopt) const
      -> Yaml::OutputMapping {
    return Yaml::OutputMapping([&, filename](Yaml::OutputMapping::Map map) {
      if (filename) {
        map.Add("filename", *filename);
      }
      map.Add("shared_values",
              Yaml::OutputMapping([&](Yaml::OutputMapping::Map map) {
                map.Add("ints", ints_.OutputYaml());
                map.Add("reals", reals_.OutputYaml());
                map.Add("strings", strings_.OutputYaml());
              }));
    });
  }

 private:
  ValueStore<IntId> ints_;
  ValueStore<RealId> reals_;

  ValueStore<StringId> strings_;
  StringStoreWrapper<IdentifierId> identifiers_;
<<<<<<< HEAD
  StringStoreWrapper<StringLiteralValueId> string_literals_;
=======
  StringStoreWrapper<StringLiteralValueId> string_literal_values_;
>>>>>>> e95acbf6
};

}  // namespace Carbon

// Support use of IdentifierId as DenseMap/DenseSet keys.
// TODO: Remove once NameId is used in checking.
template <>
struct llvm::DenseMapInfo<Carbon::IdentifierId>
    : public Carbon::IndexMapInfo<Carbon::IdentifierId> {};
// Support use of StringId as DenseMap/DenseSet keys.
template <>
struct llvm::DenseMapInfo<Carbon::StringId>
    : public Carbon::IndexMapInfo<Carbon::StringId> {};

#endif  // CARBON_TOOLCHAIN_BASE_VALUE_STORE_H_<|MERGE_RESOLUTION|>--- conflicted
+++ resolved
@@ -97,11 +97,7 @@
 };
 constexpr IdentifierId IdentifierId::Invalid(IdentifierId::InvalidIndex);
 
-<<<<<<< HEAD
-// Adapts StringId for string literals.
-=======
 // Adapts StringId for values of string literals.
->>>>>>> e95acbf6
 struct StringLiteralValueId : public IdBase,
                               public Printable<StringLiteralValueId> {
   static const StringLiteralValueId Invalid;
@@ -262,21 +258,12 @@
   auto ints() const -> const ValueStore<IntId>& { return ints_; }
   auto reals() -> ValueStore<RealId>& { return reals_; }
   auto reals() const -> const ValueStore<RealId>& { return reals_; }
-<<<<<<< HEAD
-  auto string_literals() -> StringStoreWrapper<StringLiteralValueId>& {
-    return string_literals_;
-  }
-  auto string_literals() const
-      -> const StringStoreWrapper<StringLiteralValueId>& {
-    return string_literals_;
-=======
   auto string_literal_values() -> StringStoreWrapper<StringLiteralValueId>& {
     return string_literal_values_;
   }
   auto string_literal_values() const
       -> const StringStoreWrapper<StringLiteralValueId>& {
     return string_literal_values_;
->>>>>>> e95acbf6
   }
 
   auto OutputYaml(std::optional<llvm::StringRef> filename = std::nullopt) const
@@ -300,11 +287,7 @@
 
   ValueStore<StringId> strings_;
   StringStoreWrapper<IdentifierId> identifiers_;
-<<<<<<< HEAD
-  StringStoreWrapper<StringLiteralValueId> string_literals_;
-=======
   StringStoreWrapper<StringLiteralValueId> string_literal_values_;
->>>>>>> e95acbf6
 };
 
 }  // namespace Carbon
