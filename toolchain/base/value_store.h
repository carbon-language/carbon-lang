--- conflicted
+++ resolved
@@ -48,17 +48,10 @@
 };
 
 // Corresponds to an integer value represented by an APInt.
-<<<<<<< HEAD
-struct IntegerId : public IdBase, public Printable<IntegerId> {
-  using IndexedType = const llvm::APInt;
-  static const IntegerId Invalid;
-  using IdBase::IdBase;
-=======
-struct IntId : public IndexBase, public Printable<IntId> {
+struct IntId : public IdBase, public Printable<IntId> {
   using IndexedType = const llvm::APInt;
   static const IntId Invalid;
-  using IndexBase::IndexBase;
->>>>>>> 0db63ff1
+  using IdBase::IdBase;
   auto Print(llvm::raw_ostream& out) const -> void {
     out << "int";
     IdBase::Print(out);
