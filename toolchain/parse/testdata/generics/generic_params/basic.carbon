// Part of the Carbon Language project, under the Apache License v2.0 with LLVM
// Exceptions. See /LICENSE for license information.
// SPDX-License-Identifier: Apache-2.0 WITH LLVM-exception
//
// AUTOUPDATE

fn foo(a:! i32);

// CHECK:STDOUT: - filename: basic.carbon
// CHECK:STDOUT:   parse_tree: [
// CHECK:STDOUT:     {kind: 'FileStart', text: ''},
// CHECK:STDOUT:       {kind: 'FunctionIntroducer', text: 'fn'},
// CHECK:STDOUT:       {kind: 'Name', text: 'foo'},
// CHECK:STDOUT:         {kind: 'ParamListStart', text: '('},
// CHECK:STDOUT:           {kind: 'Name', text: 'a'},
<<<<<<< HEAD
// CHECK:STDOUT:           {kind: 'Literal', text: 'i32'},
// CHECK:STDOUT:         {kind: 'GenericBindingPattern', text: ':!', subtree_size: 3},
=======
// CHECK:STDOUT:           {kind: 'IntTypeLiteral', text: 'i32'},
// CHECK:STDOUT:         {kind: 'GenericPatternBinding', text: ':!', subtree_size: 3},
>>>>>>> 18c3622b
// CHECK:STDOUT:       {kind: 'ParamList', text: ')', subtree_size: 5},
// CHECK:STDOUT:     {kind: 'FunctionDecl', text: ';', subtree_size: 8},
// CHECK:STDOUT:     {kind: 'FileEnd', text: ''},
// CHECK:STDOUT:   ]<|MERGE_RESOLUTION|>--- conflicted
+++ resolved
@@ -13,13 +13,8 @@
 // CHECK:STDOUT:       {kind: 'Name', text: 'foo'},
 // CHECK:STDOUT:         {kind: 'ParamListStart', text: '('},
 // CHECK:STDOUT:           {kind: 'Name', text: 'a'},
-<<<<<<< HEAD
-// CHECK:STDOUT:           {kind: 'Literal', text: 'i32'},
+// CHECK:STDOUT:           {kind: 'IntTypeLiteral', text: 'i32'},
 // CHECK:STDOUT:         {kind: 'GenericBindingPattern', text: ':!', subtree_size: 3},
-=======
-// CHECK:STDOUT:           {kind: 'IntTypeLiteral', text: 'i32'},
-// CHECK:STDOUT:         {kind: 'GenericPatternBinding', text: ':!', subtree_size: 3},
->>>>>>> 18c3622b
 // CHECK:STDOUT:       {kind: 'ParamList', text: ')', subtree_size: 5},
 // CHECK:STDOUT:     {kind: 'FunctionDecl', text: ';', subtree_size: 8},
 // CHECK:STDOUT:     {kind: 'FileEnd', text: ''},
