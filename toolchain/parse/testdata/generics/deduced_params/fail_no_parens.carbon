// Part of the Carbon Language project, under the Apache License v2.0 with LLVM
// Exceptions. See /LICENSE for license information.
// SPDX-License-Identifier: Apache-2.0 WITH LLVM-exception
//
// AUTOUPDATE

// CHECK:STDERR: fail_no_parens.carbon:[[@LINE+3]]:12: ERROR: A `(` for parameters is required after implicit parameters.
// CHECK:STDERR: class Foo[];
// CHECK:STDERR:            ^
class Foo[];

// CHECK:STDERR: fail_no_parens.carbon:[[@LINE+3]]:18: ERROR: A `(` for parameters is required after implicit parameters.
// CHECK:STDERR: class Foo[a: i32];
// CHECK:STDERR:                  ^
class Foo[a: i32];

// CHECK:STDERR: fail_no_parens.carbon:[[@LINE+3]]:17: ERROR: A `(` for parameters is required after implicit parameters.
// CHECK:STDERR: interface Bar[] {}
// CHECK:STDERR:                 ^
interface Bar[] {}

// CHECK:STDERR: fail_no_parens.carbon:[[@LINE+3]]:23: ERROR: A `(` for parameters is required after implicit parameters.
// CHECK:STDERR: interface Bar[a: i32] {}
// CHECK:STDERR:                       ^
interface Bar[a: i32] {}

// CHECK:STDOUT: - filename: fail_no_parens.carbon
// CHECK:STDOUT:   parse_tree: [
// CHECK:STDOUT:     {kind: 'FileStart', text: ''},
// CHECK:STDOUT:       {kind: 'ClassIntroducer', text: 'class'},
// CHECK:STDOUT:       {kind: 'Name', text: 'Foo'},
// CHECK:STDOUT:         {kind: 'ImplicitParamListStart', text: '['},
// CHECK:STDOUT:       {kind: 'ImplicitParamList', text: ']', subtree_size: 2},
// CHECK:STDOUT:     {kind: 'ClassDecl', text: ';', has_error: yes, subtree_size: 5},
// CHECK:STDOUT:       {kind: 'ClassIntroducer', text: 'class'},
// CHECK:STDOUT:       {kind: 'Name', text: 'Foo'},
// CHECK:STDOUT:         {kind: 'ImplicitParamListStart', text: '['},
// CHECK:STDOUT:           {kind: 'Name', text: 'a'},
<<<<<<< HEAD
// CHECK:STDOUT:           {kind: 'Literal', text: 'i32'},
// CHECK:STDOUT:         {kind: 'BindingPattern', text: ':', subtree_size: 3},
=======
// CHECK:STDOUT:           {kind: 'IntTypeLiteral', text: 'i32'},
// CHECK:STDOUT:         {kind: 'PatternBinding', text: ':', subtree_size: 3},
>>>>>>> 18c3622b
// CHECK:STDOUT:       {kind: 'ImplicitParamList', text: ']', subtree_size: 5},
// CHECK:STDOUT:     {kind: 'ClassDecl', text: ';', has_error: yes, subtree_size: 8},
// CHECK:STDOUT:       {kind: 'InterfaceIntroducer', text: 'interface'},
// CHECK:STDOUT:       {kind: 'Name', text: 'Bar'},
// CHECK:STDOUT:         {kind: 'ImplicitParamListStart', text: '['},
// CHECK:STDOUT:       {kind: 'ImplicitParamList', text: ']', subtree_size: 2},
// CHECK:STDOUT:     {kind: 'InterfaceDecl', text: 'interface', has_error: yes, subtree_size: 5},
// CHECK:STDOUT:       {kind: 'InterfaceIntroducer', text: 'interface'},
// CHECK:STDOUT:       {kind: 'Name', text: 'Bar'},
// CHECK:STDOUT:         {kind: 'ImplicitParamListStart', text: '['},
// CHECK:STDOUT:           {kind: 'Name', text: 'a'},
<<<<<<< HEAD
// CHECK:STDOUT:           {kind: 'Literal', text: 'i32'},
// CHECK:STDOUT:         {kind: 'BindingPattern', text: ':', subtree_size: 3},
=======
// CHECK:STDOUT:           {kind: 'IntTypeLiteral', text: 'i32'},
// CHECK:STDOUT:         {kind: 'PatternBinding', text: ':', subtree_size: 3},
>>>>>>> 18c3622b
// CHECK:STDOUT:       {kind: 'ImplicitParamList', text: ']', subtree_size: 5},
// CHECK:STDOUT:     {kind: 'InterfaceDecl', text: 'interface', has_error: yes, subtree_size: 8},
// CHECK:STDOUT:     {kind: 'FileEnd', text: ''},
// CHECK:STDOUT:   ]<|MERGE_RESOLUTION|>--- conflicted
+++ resolved
@@ -36,13 +36,8 @@
 // CHECK:STDOUT:       {kind: 'Name', text: 'Foo'},
 // CHECK:STDOUT:         {kind: 'ImplicitParamListStart', text: '['},
 // CHECK:STDOUT:           {kind: 'Name', text: 'a'},
-<<<<<<< HEAD
-// CHECK:STDOUT:           {kind: 'Literal', text: 'i32'},
+// CHECK:STDOUT:           {kind: 'IntTypeLiteral', text: 'i32'},
 // CHECK:STDOUT:         {kind: 'BindingPattern', text: ':', subtree_size: 3},
-=======
-// CHECK:STDOUT:           {kind: 'IntTypeLiteral', text: 'i32'},
-// CHECK:STDOUT:         {kind: 'PatternBinding', text: ':', subtree_size: 3},
->>>>>>> 18c3622b
 // CHECK:STDOUT:       {kind: 'ImplicitParamList', text: ']', subtree_size: 5},
 // CHECK:STDOUT:     {kind: 'ClassDecl', text: ';', has_error: yes, subtree_size: 8},
 // CHECK:STDOUT:       {kind: 'InterfaceIntroducer', text: 'interface'},
@@ -54,13 +49,8 @@
 // CHECK:STDOUT:       {kind: 'Name', text: 'Bar'},
 // CHECK:STDOUT:         {kind: 'ImplicitParamListStart', text: '['},
 // CHECK:STDOUT:           {kind: 'Name', text: 'a'},
-<<<<<<< HEAD
-// CHECK:STDOUT:           {kind: 'Literal', text: 'i32'},
+// CHECK:STDOUT:           {kind: 'IntTypeLiteral', text: 'i32'},
 // CHECK:STDOUT:         {kind: 'BindingPattern', text: ':', subtree_size: 3},
-=======
-// CHECK:STDOUT:           {kind: 'IntTypeLiteral', text: 'i32'},
-// CHECK:STDOUT:         {kind: 'PatternBinding', text: ':', subtree_size: 3},
->>>>>>> 18c3622b
 // CHECK:STDOUT:       {kind: 'ImplicitParamList', text: ']', subtree_size: 5},
 // CHECK:STDOUT:     {kind: 'InterfaceDecl', text: 'interface', has_error: yes, subtree_size: 8},
 // CHECK:STDOUT:     {kind: 'FileEnd', text: ''},
