--- conflicted
+++ resolved
@@ -10,15 +10,9 @@
 // CHECK:STDOUT:   parse_tree: [
 // CHECK:STDOUT:     {kind: 'FileStart', text: ''},
 // CHECK:STDOUT:       {kind: 'VariableIntroducer', text: 'var'},
-<<<<<<< HEAD
-// CHECK:STDOUT:         {kind: 'Name', text: 'y'},
+// CHECK:STDOUT:         {kind: 'IdentifierName', text: 'y'},
 // CHECK:STDOUT:           {kind: 'ExprOpenParen', text: '('},
 // CHECK:STDOUT:             {kind: 'ExprOpenParen', text: '('},
-=======
-// CHECK:STDOUT:         {kind: 'IdentifierName', text: 'y'},
-// CHECK:STDOUT:           {kind: 'ParenExprOrTupleLiteralStart', text: '('},
-// CHECK:STDOUT:             {kind: 'ParenExprOrTupleLiteralStart', text: '('},
->>>>>>> 18c51ea8
 // CHECK:STDOUT:           {kind: 'TupleLiteral', text: ')', subtree_size: 2},
 // CHECK:STDOUT:           {kind: 'TupleLiteralComma', text: ','},
 // CHECK:STDOUT:             {kind: 'ExprOpenParen', text: '('},
