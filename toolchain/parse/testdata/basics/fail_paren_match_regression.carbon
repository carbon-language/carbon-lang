--- conflicted
+++ resolved
@@ -23,13 +23,8 @@
 // CHECK:STDOUT:         {kind: 'InvalidParse', text: '=', has_error: yes},
 // CHECK:STDOUT:       {kind: 'BindingPattern', text: '=', has_error: yes, subtree_size: 3},
 // CHECK:STDOUT:       {kind: 'VariableInitializer', text: '='},
-<<<<<<< HEAD
 // CHECK:STDOUT:         {kind: 'ExprOpenParen', text: '('},
-// CHECK:STDOUT:         {kind: 'NameExpr', text: 'foo'},
-=======
-// CHECK:STDOUT:         {kind: 'ParenExprOrTupleLiteralStart', text: '('},
 // CHECK:STDOUT:         {kind: 'IdentifierNameExpr', text: 'foo'},
->>>>>>> 18c51ea8
 // CHECK:STDOUT:       {kind: 'ParenExpr', text: ')', has_error: yes, subtree_size: 3},
 // CHECK:STDOUT:     {kind: 'VariableDecl', text: 'var', has_error: yes, subtree_size: 9},
 // CHECK:STDOUT:     {kind: 'FileEnd', text: ''},
