--- conflicted
+++ resolved
@@ -27,13 +27,8 @@
 // CHECK:STDOUT:                   {kind: 'IdentifierName', text: 'd'},
 // CHECK:STDOUT:                 {kind: 'MemberAccessExpr', text: '.', subtree_size: 3},
 // CHECK:STDOUT:                 {kind: 'CallExprComma', text: ','},
-<<<<<<< HEAD
 // CHECK:STDOUT:                   {kind: 'ExprOpenParen', text: '('},
-// CHECK:STDOUT:                   {kind: 'NameExpr', text: 'e'},
-=======
-// CHECK:STDOUT:                   {kind: 'ParenExprOrTupleLiteralStart', text: '('},
 // CHECK:STDOUT:                   {kind: 'IdentifierNameExpr', text: 'e'},
->>>>>>> 18c51ea8
 // CHECK:STDOUT:                 {kind: 'ParenExpr', text: ')', subtree_size: 3},
 // CHECK:STDOUT:               {kind: 'CallExpr', text: ')', subtree_size: 14},
 // CHECK:STDOUT:               {kind: 'IdentifierName', text: 'g'},
