--- conflicted
+++ resolved
@@ -28,15 +28,9 @@
 // CHECK:STDOUT:     {kind: 'FunctionDefinition', text: '}', subtree_size: 15},
 // CHECK:STDOUT:         {kind: 'FunctionIntroducer', text: 'fn'},
 // CHECK:STDOUT:         {kind: 'IdentifierName', text: 'B'},
-<<<<<<< HEAD
 // CHECK:STDOUT:           {kind: 'TuplePatternStart', text: '('},
 // CHECK:STDOUT:         {kind: 'TuplePattern', text: ')', subtree_size: 2},
-// CHECK:STDOUT:               {kind: 'ParenExprOrTupleLiteralStart', text: '('},
-=======
-// CHECK:STDOUT:           {kind: 'ParamListStart', text: '('},
-// CHECK:STDOUT:         {kind: 'ParamList', text: ')', subtree_size: 2},
 // CHECK:STDOUT:               {kind: 'ExprOpenParen', text: '('},
->>>>>>> 407079c3
 // CHECK:STDOUT:                 {kind: 'IntTypeLiteral', text: 'i32'},
 // CHECK:STDOUT:               {kind: 'PrefixOperator', text: 'const', subtree_size: 2},
 // CHECK:STDOUT:             {kind: 'ParenExpr', text: ')', subtree_size: 4},
@@ -51,15 +45,9 @@
 // CHECK:STDOUT:     {kind: 'FunctionDefinition', text: '}', subtree_size: 17},
 // CHECK:STDOUT:         {kind: 'FunctionIntroducer', text: 'fn'},
 // CHECK:STDOUT:         {kind: 'IdentifierName', text: 'C'},
-<<<<<<< HEAD
 // CHECK:STDOUT:           {kind: 'TuplePatternStart', text: '('},
 // CHECK:STDOUT:         {kind: 'TuplePattern', text: ')', subtree_size: 2},
-// CHECK:STDOUT:               {kind: 'ParenExprOrTupleLiteralStart', text: '('},
-=======
-// CHECK:STDOUT:           {kind: 'ParamListStart', text: '('},
-// CHECK:STDOUT:         {kind: 'ParamList', text: ')', subtree_size: 2},
 // CHECK:STDOUT:               {kind: 'ExprOpenParen', text: '('},
->>>>>>> 407079c3
 // CHECK:STDOUT:                 {kind: 'IntTypeLiteral', text: 'i32'},
 // CHECK:STDOUT:               {kind: 'PostfixOperator', text: '*', subtree_size: 2},
 // CHECK:STDOUT:             {kind: 'ParenExpr', text: ')', subtree_size: 4},
