// Part of the Carbon Language project, under the Apache License v2.0 with LLVM
// Exceptions. See /LICENSE for license information.
// SPDX-License-Identifier: Apache-2.0 WITH LLVM-exception
//
// AUTOUPDATE

// CHECK:STDERR: fail_missing_value.carbon:[[@LINE+3]]:11: ERROR: Expected `=`; `let` declaration must have an initializer.
// CHECK:STDERR: let a: i32;
// CHECK:STDERR:           ^
let a: i32;

fn F() {
  // CHECK:STDERR: fail_missing_value.carbon:[[@LINE+3]]:13: ERROR: Expected `=`; `let` declaration must have an initializer.
  // CHECK:STDERR:   let b: i32;
  // CHECK:STDERR:             ^
  let b: i32;
}

// CHECK:STDOUT: - filename: fail_missing_value.carbon
// CHECK:STDOUT:   parse_tree: [
// CHECK:STDOUT:     {kind: 'FileStart', text: ''},
// CHECK:STDOUT:       {kind: 'LetIntroducer', text: 'let'},
// CHECK:STDOUT:         {kind: 'Name', text: 'a'},
<<<<<<< HEAD
// CHECK:STDOUT:         {kind: 'Literal', text: 'i32'},
// CHECK:STDOUT:       {kind: 'BindingPattern', text: ':', subtree_size: 3},
=======
// CHECK:STDOUT:         {kind: 'IntTypeLiteral', text: 'i32'},
// CHECK:STDOUT:       {kind: 'PatternBinding', text: ':', subtree_size: 3},
>>>>>>> 18c3622b
// CHECK:STDOUT:     {kind: 'LetDecl', text: ';', has_error: yes, subtree_size: 5},
// CHECK:STDOUT:         {kind: 'FunctionIntroducer', text: 'fn'},
// CHECK:STDOUT:         {kind: 'Name', text: 'F'},
// CHECK:STDOUT:           {kind: 'ParamListStart', text: '('},
// CHECK:STDOUT:         {kind: 'ParamList', text: ')', subtree_size: 2},
// CHECK:STDOUT:       {kind: 'FunctionDefinitionStart', text: '{', subtree_size: 5},
// CHECK:STDOUT:         {kind: 'LetIntroducer', text: 'let'},
// CHECK:STDOUT:           {kind: 'Name', text: 'b'},
<<<<<<< HEAD
// CHECK:STDOUT:           {kind: 'Literal', text: 'i32'},
// CHECK:STDOUT:         {kind: 'BindingPattern', text: ':', subtree_size: 3},
=======
// CHECK:STDOUT:           {kind: 'IntTypeLiteral', text: 'i32'},
// CHECK:STDOUT:         {kind: 'PatternBinding', text: ':', subtree_size: 3},
>>>>>>> 18c3622b
// CHECK:STDOUT:       {kind: 'LetDecl', text: ';', has_error: yes, subtree_size: 5},
// CHECK:STDOUT:     {kind: 'FunctionDefinition', text: '}', subtree_size: 11},
// CHECK:STDOUT:     {kind: 'FileEnd', text: ''},
// CHECK:STDOUT:   ]<|MERGE_RESOLUTION|>--- conflicted
+++ resolved
@@ -21,13 +21,8 @@
 // CHECK:STDOUT:     {kind: 'FileStart', text: ''},
 // CHECK:STDOUT:       {kind: 'LetIntroducer', text: 'let'},
 // CHECK:STDOUT:         {kind: 'Name', text: 'a'},
-<<<<<<< HEAD
-// CHECK:STDOUT:         {kind: 'Literal', text: 'i32'},
+// CHECK:STDOUT:         {kind: 'IntTypeLiteral', text: 'i32'},
 // CHECK:STDOUT:       {kind: 'BindingPattern', text: ':', subtree_size: 3},
-=======
-// CHECK:STDOUT:         {kind: 'IntTypeLiteral', text: 'i32'},
-// CHECK:STDOUT:       {kind: 'PatternBinding', text: ':', subtree_size: 3},
->>>>>>> 18c3622b
 // CHECK:STDOUT:     {kind: 'LetDecl', text: ';', has_error: yes, subtree_size: 5},
 // CHECK:STDOUT:         {kind: 'FunctionIntroducer', text: 'fn'},
 // CHECK:STDOUT:         {kind: 'Name', text: 'F'},
@@ -36,13 +31,8 @@
 // CHECK:STDOUT:       {kind: 'FunctionDefinitionStart', text: '{', subtree_size: 5},
 // CHECK:STDOUT:         {kind: 'LetIntroducer', text: 'let'},
 // CHECK:STDOUT:           {kind: 'Name', text: 'b'},
-<<<<<<< HEAD
-// CHECK:STDOUT:           {kind: 'Literal', text: 'i32'},
+// CHECK:STDOUT:           {kind: 'IntTypeLiteral', text: 'i32'},
 // CHECK:STDOUT:         {kind: 'BindingPattern', text: ':', subtree_size: 3},
-=======
-// CHECK:STDOUT:           {kind: 'IntTypeLiteral', text: 'i32'},
-// CHECK:STDOUT:         {kind: 'PatternBinding', text: ':', subtree_size: 3},
->>>>>>> 18c3622b
 // CHECK:STDOUT:       {kind: 'LetDecl', text: ';', has_error: yes, subtree_size: 5},
 // CHECK:STDOUT:     {kind: 'FunctionDefinition', text: '}', subtree_size: 11},
 // CHECK:STDOUT:     {kind: 'FileEnd', text: ''},
