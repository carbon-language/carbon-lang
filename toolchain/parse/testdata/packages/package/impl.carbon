--- conflicted
+++ resolved
@@ -26,12 +26,7 @@
 // CHECK:STDOUT:       {kind: 'PackageIntroducer', text: 'package'},
 // CHECK:STDOUT:       {kind: 'ImplModifier', text: 'impl'},
 // CHECK:STDOUT:       {kind: 'PackageName', text: 'Geometry'},
-<<<<<<< HEAD
-// CHECK:STDOUT:     {kind: 'PackageDirective', text: ';', subtree_size: 4},
-=======
-// CHECK:STDOUT:       {kind: 'PackageImpl', text: 'impl'},
 // CHECK:STDOUT:     {kind: 'PackageDecl', text: ';', subtree_size: 4},
->>>>>>> b473eac5
 // CHECK:STDOUT:     {kind: 'FileEnd', text: ''},
 // CHECK:STDOUT:   ]
 // CHECK:STDOUT: - filename: impl_disambiguate.carbon
@@ -40,7 +35,7 @@
 // CHECK:STDOUT:       {kind: 'PackageIntroducer', text: 'package'},
 // CHECK:STDOUT:       {kind: 'ImplModifier', text: 'impl'},
 // CHECK:STDOUT:       {kind: 'PackageName', text: 'DisambiguateImpl'},
-// CHECK:STDOUT:     {kind: 'PackageDirective', text: ';', subtree_size: 4},
+// CHECK:STDOUT:     {kind: 'PackageDecl', text: ';', subtree_size: 4},
 // CHECK:STDOUT:         {kind: 'ImplIntroducer', text: 'impl'},
 // CHECK:STDOUT:           {kind: 'IntTypeLiteral', text: 'i32'},
 // CHECK:STDOUT:         {kind: 'TypeImplAs', text: 'as', subtree_size: 2},
@@ -55,7 +50,7 @@
 // CHECK:STDOUT:       {kind: 'PackageIntroducer', text: 'package'},
 // CHECK:STDOUT:       {kind: 'ImplModifier', text: 'impl'},
 // CHECK:STDOUT:       {kind: 'PackageName', text: 'DisambiguateImplPackage'},
-// CHECK:STDOUT:     {kind: 'PackageDirective', text: ';', subtree_size: 4},
+// CHECK:STDOUT:     {kind: 'PackageDecl', text: ';', subtree_size: 4},
 // CHECK:STDOUT:         {kind: 'ImplIntroducer', text: 'impl'},
 // CHECK:STDOUT:             {kind: 'PackageExpr', text: 'package'},
 // CHECK:STDOUT:             {kind: 'IdentifierName', text: 'Name'},
