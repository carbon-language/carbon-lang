// Part of the Carbon Language project, under the Apache License v2.0 with LLVM
// Exceptions. See /LICENSE for license information.
// SPDX-License-Identifier: Apache-2.0 WITH LLVM-exception
//
// AUTOUPDATE

// --- fail_package.carbon

package Pkg;

// CHECK:STDERR: fail_package.carbon:[[@LINE+4]]:15: ERROR: `export` cannot be used when importing a package.
// CHECK:STDERR: export import Bar;
// CHECK:STDERR:               ^~~
// CHECK:STDERR:
export import Bar;

// --- default.carbon

package Pkg;

export import library default;

// --- named.carbon

package Pkg;

export import library "lib";

// --- fail_order.carbon

package Pkg;

export import library "a";

class C;

<<<<<<< HEAD
// CHECK:STDERR: fail_order.carbon:[[@LINE+7]]:1: ERROR: `import` directives must come after the `package` directive (if present) and before any other entities in the file.
=======
// CHECK:STDERR: fail_order.carbon:[[@LINE+7]]:8: ERROR: `import` declarations must come after the `package` declaration (if present) and before any other entities in the file.
>>>>>>> b473eac5
// CHECK:STDERR: export import library "b";
// CHECK:STDERR: ^~~~~~
// CHECK:STDERR: fail_order.carbon:[[@LINE-5]]:1: First declaration is here.
// CHECK:STDERR: class C;
// CHECK:STDERR: ^~~~~
// CHECK:STDERR:
export import library "b";

// --- fail_in_default_library.carbon

// CHECK:STDERR: fail_in_default_library.carbon:[[@LINE+4]]:1: ERROR: `export` is only allowed in API files.
// CHECK:STDERR: export import library "lib";
// CHECK:STDERR: ^~~~~~
// CHECK:STDERR:
export import library "lib";

// --- fail_in_impl.carbon

impl package Pkg;

// CHECK:STDERR: fail_in_impl.carbon:[[@LINE+3]]:1: ERROR: `export` is only allowed in API files.
// CHECK:STDERR: export import library "lib";
// CHECK:STDERR: ^~~~~~
export import library "lib";

// CHECK:STDOUT: - filename: fail_package.carbon
// CHECK:STDOUT:   parse_tree: [
// CHECK:STDOUT:     {kind: 'FileStart', text: ''},
// CHECK:STDOUT:       {kind: 'PackageIntroducer', text: 'package'},
// CHECK:STDOUT:       {kind: 'PackageName', text: 'Pkg'},
<<<<<<< HEAD
// CHECK:STDOUT:     {kind: 'PackageDirective', text: ';', subtree_size: 3},
=======
// CHECK:STDOUT:       {kind: 'PackageApi', text: 'api'},
// CHECK:STDOUT:     {kind: 'PackageDecl', text: ';', subtree_size: 4},
>>>>>>> b473eac5
// CHECK:STDOUT:       {kind: 'ImportIntroducer', text: 'import'},
// CHECK:STDOUT:       {kind: 'ExportModifier', text: 'export'},
// CHECK:STDOUT:       {kind: 'PackageName', text: 'Bar'},
// CHECK:STDOUT:     {kind: 'ImportDecl', text: ';', has_error: yes, subtree_size: 4},
// CHECK:STDOUT:     {kind: 'FileEnd', text: ''},
// CHECK:STDOUT:   ]
// CHECK:STDOUT: - filename: default.carbon
// CHECK:STDOUT:   parse_tree: [
// CHECK:STDOUT:     {kind: 'FileStart', text: ''},
// CHECK:STDOUT:       {kind: 'PackageIntroducer', text: 'package'},
// CHECK:STDOUT:       {kind: 'PackageName', text: 'Pkg'},
<<<<<<< HEAD
// CHECK:STDOUT:     {kind: 'PackageDirective', text: ';', subtree_size: 3},
=======
// CHECK:STDOUT:       {kind: 'PackageApi', text: 'api'},
// CHECK:STDOUT:     {kind: 'PackageDecl', text: ';', subtree_size: 4},
>>>>>>> b473eac5
// CHECK:STDOUT:       {kind: 'ImportIntroducer', text: 'import'},
// CHECK:STDOUT:       {kind: 'ExportModifier', text: 'export'},
// CHECK:STDOUT:         {kind: 'DefaultLibrary', text: 'default'},
// CHECK:STDOUT:       {kind: 'LibrarySpecifier', text: 'library', subtree_size: 2},
// CHECK:STDOUT:     {kind: 'ImportDecl', text: ';', subtree_size: 5},
// CHECK:STDOUT:     {kind: 'FileEnd', text: ''},
// CHECK:STDOUT:   ]
// CHECK:STDOUT: - filename: named.carbon
// CHECK:STDOUT:   parse_tree: [
// CHECK:STDOUT:     {kind: 'FileStart', text: ''},
// CHECK:STDOUT:       {kind: 'PackageIntroducer', text: 'package'},
// CHECK:STDOUT:       {kind: 'PackageName', text: 'Pkg'},
<<<<<<< HEAD
// CHECK:STDOUT:     {kind: 'PackageDirective', text: ';', subtree_size: 3},
=======
// CHECK:STDOUT:       {kind: 'PackageApi', text: 'api'},
// CHECK:STDOUT:     {kind: 'PackageDecl', text: ';', subtree_size: 4},
>>>>>>> b473eac5
// CHECK:STDOUT:       {kind: 'ImportIntroducer', text: 'import'},
// CHECK:STDOUT:       {kind: 'ExportModifier', text: 'export'},
// CHECK:STDOUT:         {kind: 'LibraryName', text: '"lib"'},
// CHECK:STDOUT:       {kind: 'LibrarySpecifier', text: 'library', subtree_size: 2},
// CHECK:STDOUT:     {kind: 'ImportDecl', text: ';', subtree_size: 5},
// CHECK:STDOUT:     {kind: 'FileEnd', text: ''},
// CHECK:STDOUT:   ]
// CHECK:STDOUT: - filename: fail_order.carbon
// CHECK:STDOUT:   parse_tree: [
// CHECK:STDOUT:     {kind: 'FileStart', text: ''},
// CHECK:STDOUT:       {kind: 'PackageIntroducer', text: 'package'},
// CHECK:STDOUT:       {kind: 'PackageName', text: 'Pkg'},
<<<<<<< HEAD
// CHECK:STDOUT:     {kind: 'PackageDirective', text: ';', subtree_size: 3},
=======
// CHECK:STDOUT:       {kind: 'PackageApi', text: 'api'},
// CHECK:STDOUT:     {kind: 'PackageDecl', text: ';', subtree_size: 4},
>>>>>>> b473eac5
// CHECK:STDOUT:       {kind: 'ImportIntroducer', text: 'import'},
// CHECK:STDOUT:       {kind: 'ExportModifier', text: 'export'},
// CHECK:STDOUT:         {kind: 'LibraryName', text: '"a"'},
// CHECK:STDOUT:       {kind: 'LibrarySpecifier', text: 'library', subtree_size: 2},
// CHECK:STDOUT:     {kind: 'ImportDecl', text: ';', subtree_size: 5},
// CHECK:STDOUT:       {kind: 'ClassIntroducer', text: 'class'},
// CHECK:STDOUT:       {kind: 'IdentifierName', text: 'C'},
// CHECK:STDOUT:     {kind: 'ClassDecl', text: ';', subtree_size: 3},
// CHECK:STDOUT:       {kind: 'ImportIntroducer', text: 'import'},
<<<<<<< HEAD
// CHECK:STDOUT:       {kind: 'ExportModifier', text: 'export'},
// CHECK:STDOUT:     {kind: 'ImportDirective', text: ';', has_error: yes, subtree_size: 3},
=======
// CHECK:STDOUT:       {kind: 'ImportExport', text: 'export'},
// CHECK:STDOUT:     {kind: 'ImportDecl', text: ';', has_error: yes, subtree_size: 3},
>>>>>>> b473eac5
// CHECK:STDOUT:     {kind: 'FileEnd', text: ''},
// CHECK:STDOUT:   ]
// CHECK:STDOUT: - filename: fail_in_default_library.carbon
// CHECK:STDOUT:   parse_tree: [
// CHECK:STDOUT:     {kind: 'FileStart', text: ''},
// CHECK:STDOUT:       {kind: 'ImportIntroducer', text: 'import'},
// CHECK:STDOUT:       {kind: 'ExportModifier', text: 'export'},
// CHECK:STDOUT:         {kind: 'LibraryName', text: '"lib"'},
// CHECK:STDOUT:       {kind: 'LibrarySpecifier', text: 'library', subtree_size: 2},
// CHECK:STDOUT:     {kind: 'ImportDecl', text: ';', has_error: yes, subtree_size: 5},
// CHECK:STDOUT:     {kind: 'FileEnd', text: ''},
// CHECK:STDOUT:   ]
// CHECK:STDOUT: - filename: fail_in_impl.carbon
// CHECK:STDOUT:   parse_tree: [
// CHECK:STDOUT:     {kind: 'FileStart', text: ''},
// CHECK:STDOUT:       {kind: 'PackageIntroducer', text: 'package'},
// CHECK:STDOUT:       {kind: 'ImplModifier', text: 'impl'},
// CHECK:STDOUT:       {kind: 'PackageName', text: 'Pkg'},
<<<<<<< HEAD
// CHECK:STDOUT:     {kind: 'PackageDirective', text: ';', subtree_size: 4},
=======
// CHECK:STDOUT:       {kind: 'PackageImpl', text: 'impl'},
// CHECK:STDOUT:     {kind: 'PackageDecl', text: ';', subtree_size: 4},
>>>>>>> b473eac5
// CHECK:STDOUT:       {kind: 'ImportIntroducer', text: 'import'},
// CHECK:STDOUT:       {kind: 'ExportModifier', text: 'export'},
// CHECK:STDOUT:         {kind: 'LibraryName', text: '"lib"'},
// CHECK:STDOUT:       {kind: 'LibrarySpecifier', text: 'library', subtree_size: 2},
// CHECK:STDOUT:     {kind: 'ImportDecl', text: ';', has_error: yes, subtree_size: 5},
// CHECK:STDOUT:     {kind: 'FileEnd', text: ''},
// CHECK:STDOUT:   ]<|MERGE_RESOLUTION|>--- conflicted
+++ resolved
@@ -34,11 +34,7 @@
 
 class C;
 
-<<<<<<< HEAD
-// CHECK:STDERR: fail_order.carbon:[[@LINE+7]]:1: ERROR: `import` directives must come after the `package` directive (if present) and before any other entities in the file.
-=======
-// CHECK:STDERR: fail_order.carbon:[[@LINE+7]]:8: ERROR: `import` declarations must come after the `package` declaration (if present) and before any other entities in the file.
->>>>>>> b473eac5
+// CHECK:STDERR: fail_order.carbon:[[@LINE+7]]:1: ERROR: `import` declarations must come after the `package` declaration (if present) and before any other entities in the file.
 // CHECK:STDERR: export import library "b";
 // CHECK:STDERR: ^~~~~~
 // CHECK:STDERR: fail_order.carbon:[[@LINE-5]]:1: First declaration is here.
@@ -69,12 +65,7 @@
 // CHECK:STDOUT:     {kind: 'FileStart', text: ''},
 // CHECK:STDOUT:       {kind: 'PackageIntroducer', text: 'package'},
 // CHECK:STDOUT:       {kind: 'PackageName', text: 'Pkg'},
-<<<<<<< HEAD
-// CHECK:STDOUT:     {kind: 'PackageDirective', text: ';', subtree_size: 3},
-=======
-// CHECK:STDOUT:       {kind: 'PackageApi', text: 'api'},
-// CHECK:STDOUT:     {kind: 'PackageDecl', text: ';', subtree_size: 4},
->>>>>>> b473eac5
+// CHECK:STDOUT:     {kind: 'PackageDecl', text: ';', subtree_size: 3},
 // CHECK:STDOUT:       {kind: 'ImportIntroducer', text: 'import'},
 // CHECK:STDOUT:       {kind: 'ExportModifier', text: 'export'},
 // CHECK:STDOUT:       {kind: 'PackageName', text: 'Bar'},
@@ -86,12 +77,7 @@
 // CHECK:STDOUT:     {kind: 'FileStart', text: ''},
 // CHECK:STDOUT:       {kind: 'PackageIntroducer', text: 'package'},
 // CHECK:STDOUT:       {kind: 'PackageName', text: 'Pkg'},
-<<<<<<< HEAD
-// CHECK:STDOUT:     {kind: 'PackageDirective', text: ';', subtree_size: 3},
-=======
-// CHECK:STDOUT:       {kind: 'PackageApi', text: 'api'},
-// CHECK:STDOUT:     {kind: 'PackageDecl', text: ';', subtree_size: 4},
->>>>>>> b473eac5
+// CHECK:STDOUT:     {kind: 'PackageDecl', text: ';', subtree_size: 3},
 // CHECK:STDOUT:       {kind: 'ImportIntroducer', text: 'import'},
 // CHECK:STDOUT:       {kind: 'ExportModifier', text: 'export'},
 // CHECK:STDOUT:         {kind: 'DefaultLibrary', text: 'default'},
@@ -104,12 +90,7 @@
 // CHECK:STDOUT:     {kind: 'FileStart', text: ''},
 // CHECK:STDOUT:       {kind: 'PackageIntroducer', text: 'package'},
 // CHECK:STDOUT:       {kind: 'PackageName', text: 'Pkg'},
-<<<<<<< HEAD
-// CHECK:STDOUT:     {kind: 'PackageDirective', text: ';', subtree_size: 3},
-=======
-// CHECK:STDOUT:       {kind: 'PackageApi', text: 'api'},
-// CHECK:STDOUT:     {kind: 'PackageDecl', text: ';', subtree_size: 4},
->>>>>>> b473eac5
+// CHECK:STDOUT:     {kind: 'PackageDecl', text: ';', subtree_size: 3},
 // CHECK:STDOUT:       {kind: 'ImportIntroducer', text: 'import'},
 // CHECK:STDOUT:       {kind: 'ExportModifier', text: 'export'},
 // CHECK:STDOUT:         {kind: 'LibraryName', text: '"lib"'},
@@ -122,12 +103,7 @@
 // CHECK:STDOUT:     {kind: 'FileStart', text: ''},
 // CHECK:STDOUT:       {kind: 'PackageIntroducer', text: 'package'},
 // CHECK:STDOUT:       {kind: 'PackageName', text: 'Pkg'},
-<<<<<<< HEAD
-// CHECK:STDOUT:     {kind: 'PackageDirective', text: ';', subtree_size: 3},
-=======
-// CHECK:STDOUT:       {kind: 'PackageApi', text: 'api'},
-// CHECK:STDOUT:     {kind: 'PackageDecl', text: ';', subtree_size: 4},
->>>>>>> b473eac5
+// CHECK:STDOUT:     {kind: 'PackageDecl', text: ';', subtree_size: 3},
 // CHECK:STDOUT:       {kind: 'ImportIntroducer', text: 'import'},
 // CHECK:STDOUT:       {kind: 'ExportModifier', text: 'export'},
 // CHECK:STDOUT:         {kind: 'LibraryName', text: '"a"'},
@@ -137,13 +113,8 @@
 // CHECK:STDOUT:       {kind: 'IdentifierName', text: 'C'},
 // CHECK:STDOUT:     {kind: 'ClassDecl', text: ';', subtree_size: 3},
 // CHECK:STDOUT:       {kind: 'ImportIntroducer', text: 'import'},
-<<<<<<< HEAD
 // CHECK:STDOUT:       {kind: 'ExportModifier', text: 'export'},
-// CHECK:STDOUT:     {kind: 'ImportDirective', text: ';', has_error: yes, subtree_size: 3},
-=======
-// CHECK:STDOUT:       {kind: 'ImportExport', text: 'export'},
 // CHECK:STDOUT:     {kind: 'ImportDecl', text: ';', has_error: yes, subtree_size: 3},
->>>>>>> b473eac5
 // CHECK:STDOUT:     {kind: 'FileEnd', text: ''},
 // CHECK:STDOUT:   ]
 // CHECK:STDOUT: - filename: fail_in_default_library.carbon
@@ -162,12 +133,7 @@
 // CHECK:STDOUT:       {kind: 'PackageIntroducer', text: 'package'},
 // CHECK:STDOUT:       {kind: 'ImplModifier', text: 'impl'},
 // CHECK:STDOUT:       {kind: 'PackageName', text: 'Pkg'},
-<<<<<<< HEAD
-// CHECK:STDOUT:     {kind: 'PackageDirective', text: ';', subtree_size: 4},
-=======
-// CHECK:STDOUT:       {kind: 'PackageImpl', text: 'impl'},
 // CHECK:STDOUT:     {kind: 'PackageDecl', text: ';', subtree_size: 4},
->>>>>>> b473eac5
 // CHECK:STDOUT:       {kind: 'ImportIntroducer', text: 'import'},
 // CHECK:STDOUT:       {kind: 'ExportModifier', text: 'export'},
 // CHECK:STDOUT:         {kind: 'LibraryName', text: '"lib"'},
