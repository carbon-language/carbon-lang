// Part of the Carbon Language project, under the Apache License v2.0 with LLVM
// Exceptions. See /LICENSE for license information.
// SPDX-License-Identifier: Apache-2.0 WITH LLVM-exception
//
// AUTOUPDATE

package A;

import B;

// CHECK:STDOUT: - filename: after_package.carbon
// CHECK:STDOUT:   parse_tree: [
// CHECK:STDOUT:     {kind: 'FileStart', text: ''},
// CHECK:STDOUT:       {kind: 'PackageIntroducer', text: 'package'},
// CHECK:STDOUT:       {kind: 'PackageName', text: 'A'},
<<<<<<< HEAD
// CHECK:STDOUT:     {kind: 'PackageDirective', text: ';', subtree_size: 3},
=======
// CHECK:STDOUT:       {kind: 'PackageApi', text: 'api'},
// CHECK:STDOUT:     {kind: 'PackageDecl', text: ';', subtree_size: 4},
>>>>>>> b473eac5
// CHECK:STDOUT:       {kind: 'ImportIntroducer', text: 'import'},
// CHECK:STDOUT:       {kind: 'PackageName', text: 'B'},
// CHECK:STDOUT:     {kind: 'ImportDecl', text: ';', subtree_size: 3},
// CHECK:STDOUT:     {kind: 'FileEnd', text: ''},
// CHECK:STDOUT:   ]<|MERGE_RESOLUTION|>--- conflicted
+++ resolved
@@ -13,12 +13,7 @@
 // CHECK:STDOUT:     {kind: 'FileStart', text: ''},
 // CHECK:STDOUT:       {kind: 'PackageIntroducer', text: 'package'},
 // CHECK:STDOUT:       {kind: 'PackageName', text: 'A'},
-<<<<<<< HEAD
-// CHECK:STDOUT:     {kind: 'PackageDirective', text: ';', subtree_size: 3},
-=======
-// CHECK:STDOUT:       {kind: 'PackageApi', text: 'api'},
-// CHECK:STDOUT:     {kind: 'PackageDecl', text: ';', subtree_size: 4},
->>>>>>> b473eac5
+// CHECK:STDOUT:     {kind: 'PackageDecl', text: ';', subtree_size: 3},
 // CHECK:STDOUT:       {kind: 'ImportIntroducer', text: 'import'},
 // CHECK:STDOUT:       {kind: 'PackageName', text: 'B'},
 // CHECK:STDOUT:     {kind: 'ImportDecl', text: ';', subtree_size: 3},
