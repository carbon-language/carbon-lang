--- conflicted
+++ resolved
@@ -6,13 +6,8 @@
 
 import Geometry;
 
-<<<<<<< HEAD
-// CHECK:STDERR: fail_too_late.carbon:[[@LINE+6]]:1: ERROR: The `library` directive must be the first non-comment line.
+// CHECK:STDERR: fail_too_late.carbon:[[@LINE+6]]:1: ERROR: The `library` declaration must be the first non-comment line.
 // CHECK:STDERR: library "Shapes";
-=======
-// CHECK:STDERR: fail_too_late.carbon:[[@LINE+6]]:1: ERROR: The `library` declaration must be the first non-comment line.
-// CHECK:STDERR: library "Shapes" api;
->>>>>>> b473eac5
 // CHECK:STDERR: ^~~~~~~
 // CHECK:STDERR: fail_too_late.carbon:[[@LINE-5]]:1: First non-comment line is here.
 // CHECK:STDERR: import Geometry;
