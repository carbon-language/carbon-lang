// Part of the Carbon Language project, under the Apache License v2.0 with LLVM
// Exceptions. See /LICENSE for license information.
// SPDX-License-Identifier: Apache-2.0 WITH LLVM-exception
//
// AUTOUPDATE

// --- default.carbon

library default;

// --- named.carbon

impl library "Shapes";

// CHECK:STDOUT: - filename: default.carbon
// CHECK:STDOUT:   parse_tree: [
// CHECK:STDOUT:     {kind: 'FileStart', text: ''},
// CHECK:STDOUT:       {kind: 'LibraryIntroducer', text: 'library'},
// CHECK:STDOUT:       {kind: 'DefaultLibrary', text: 'default'},
<<<<<<< HEAD
// CHECK:STDOUT:     {kind: 'LibraryDirective', text: ';', subtree_size: 3},
=======
// CHECK:STDOUT:       {kind: 'PackageApi', text: 'api'},
// CHECK:STDOUT:     {kind: 'LibraryDecl', text: ';', subtree_size: 4},
>>>>>>> b473eac5
// CHECK:STDOUT:     {kind: 'FileEnd', text: ''},
// CHECK:STDOUT:   ]
// CHECK:STDOUT: - filename: named.carbon
// CHECK:STDOUT:   parse_tree: [
// CHECK:STDOUT:     {kind: 'FileStart', text: ''},
// CHECK:STDOUT:       {kind: 'LibraryIntroducer', text: 'library'},
// CHECK:STDOUT:       {kind: 'ImplModifier', text: 'impl'},
// CHECK:STDOUT:       {kind: 'LibraryName', text: '"Shapes"'},
<<<<<<< HEAD
// CHECK:STDOUT:     {kind: 'LibraryDirective', text: ';', subtree_size: 4},
=======
// CHECK:STDOUT:       {kind: 'PackageImpl', text: 'impl'},
// CHECK:STDOUT:     {kind: 'LibraryDecl', text: ';', subtree_size: 4},
>>>>>>> b473eac5
// CHECK:STDOUT:     {kind: 'FileEnd', text: ''},
// CHECK:STDOUT:   ]<|MERGE_RESOLUTION|>--- conflicted
+++ resolved
@@ -17,12 +17,7 @@
 // CHECK:STDOUT:     {kind: 'FileStart', text: ''},
 // CHECK:STDOUT:       {kind: 'LibraryIntroducer', text: 'library'},
 // CHECK:STDOUT:       {kind: 'DefaultLibrary', text: 'default'},
-<<<<<<< HEAD
-// CHECK:STDOUT:     {kind: 'LibraryDirective', text: ';', subtree_size: 3},
-=======
-// CHECK:STDOUT:       {kind: 'PackageApi', text: 'api'},
-// CHECK:STDOUT:     {kind: 'LibraryDecl', text: ';', subtree_size: 4},
->>>>>>> b473eac5
+// CHECK:STDOUT:     {kind: 'LibraryDecl', text: ';', subtree_size: 3},
 // CHECK:STDOUT:     {kind: 'FileEnd', text: ''},
 // CHECK:STDOUT:   ]
 // CHECK:STDOUT: - filename: named.carbon
@@ -31,11 +26,6 @@
 // CHECK:STDOUT:       {kind: 'LibraryIntroducer', text: 'library'},
 // CHECK:STDOUT:       {kind: 'ImplModifier', text: 'impl'},
 // CHECK:STDOUT:       {kind: 'LibraryName', text: '"Shapes"'},
-<<<<<<< HEAD
-// CHECK:STDOUT:     {kind: 'LibraryDirective', text: ';', subtree_size: 4},
-=======
-// CHECK:STDOUT:       {kind: 'PackageImpl', text: 'impl'},
 // CHECK:STDOUT:     {kind: 'LibraryDecl', text: ';', subtree_size: 4},
->>>>>>> b473eac5
 // CHECK:STDOUT:     {kind: 'FileEnd', text: ''},
 // CHECK:STDOUT:   ]