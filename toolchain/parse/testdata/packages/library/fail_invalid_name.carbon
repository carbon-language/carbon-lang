--- conflicted
+++ resolved
@@ -84,7 +84,7 @@
 // CHECK:STDOUT:     {kind: 'FileStart', text: ''},
 // CHECK:STDOUT:       {kind: 'LibraryIntroducer', text: 'library'},
 // CHECK:STDOUT:       {kind: 'LibraryName', text: '"trailing_impl"'},
-// CHECK:STDOUT:     {kind: 'LibraryDirective', text: 'impl', has_error: yes, subtree_size: 3},
+// CHECK:STDOUT:     {kind: 'LibraryDecl', text: 'impl', has_error: yes, subtree_size: 3},
 // CHECK:STDOUT:     {kind: 'FileEnd', text: ''},
 // CHECK:STDOUT:   ]
 // CHECK:STDOUT: - filename: fail_no_semi.carbon
@@ -92,11 +92,6 @@
 // CHECK:STDOUT:     {kind: 'FileStart', text: ''},
 // CHECK:STDOUT:       {kind: 'LibraryIntroducer', text: 'library'},
 // CHECK:STDOUT:       {kind: 'LibraryName', text: '"NoSemi"'},
-<<<<<<< HEAD
-// CHECK:STDOUT:     {kind: 'LibraryDirective', text: '"NoSemi"', has_error: yes, subtree_size: 3},
-=======
-// CHECK:STDOUT:       {kind: 'PackageApi', text: 'api'},
-// CHECK:STDOUT:     {kind: 'LibraryDecl', text: 'api', has_error: yes, subtree_size: 4},
->>>>>>> b473eac5
+// CHECK:STDOUT:     {kind: 'LibraryDecl', text: '"NoSemi"', has_error: yes, subtree_size: 3},
 // CHECK:STDOUT:     {kind: 'FileEnd', text: ''},
 // CHECK:STDOUT:   ]