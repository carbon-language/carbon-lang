--- conflicted
+++ resolved
@@ -15,13 +15,8 @@
 // CHECK:STDOUT:       {kind: 'BindingPattern', text: ':', subtree_size: 3},
 // CHECK:STDOUT:       {kind: 'VariableInitializer', text: '='},
 // CHECK:STDOUT:         {kind: 'IntLiteral', text: '3'},
-<<<<<<< HEAD
 // CHECK:STDOUT:           {kind: 'ExprOpenParen', text: '('},
-// CHECK:STDOUT:           {kind: 'NameExpr', text: 'n'},
-=======
-// CHECK:STDOUT:           {kind: 'ParenExprOrTupleLiteralStart', text: '('},
 // CHECK:STDOUT:           {kind: 'IdentifierNameExpr', text: 'n'},
->>>>>>> 18c51ea8
 // CHECK:STDOUT:         {kind: 'ParenExpr', text: ')', subtree_size: 3},
 // CHECK:STDOUT:       {kind: 'InfixOperator', text: '*', subtree_size: 5},
 // CHECK:STDOUT:     {kind: 'VariableDecl', text: ';', subtree_size: 11},
