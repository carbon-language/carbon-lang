--- conflicted
+++ resolved
@@ -20,13 +20,8 @@
 // CHECK:STDOUT:         {kind: 'Name', text: 'F'},
 // CHECK:STDOUT:           {kind: 'ParamListStart', text: '('},
 // CHECK:STDOUT:             {kind: 'Name', text: 'n'},
-<<<<<<< HEAD
-// CHECK:STDOUT:             {kind: 'Literal', text: 'i32'},
+// CHECK:STDOUT:             {kind: 'IntTypeLiteral', text: 'i32'},
 // CHECK:STDOUT:           {kind: 'BindingPattern', text: ':', subtree_size: 3},
-=======
-// CHECK:STDOUT:             {kind: 'IntTypeLiteral', text: 'i32'},
-// CHECK:STDOUT:           {kind: 'PatternBinding', text: ':', subtree_size: 3},
->>>>>>> 18c3622b
 // CHECK:STDOUT:         {kind: 'ParamList', text: ')', subtree_size: 5},
 // CHECK:STDOUT:       {kind: 'FunctionDefinitionStart', text: '{', subtree_size: 8},
 // CHECK:STDOUT:             {kind: 'NameExpr', text: 'n'},
