// Part of the Carbon Language project, under the Apache License v2.0 with LLVM
// Exceptions. See /LICENSE for license information.
// SPDX-License-Identifier: Apache-2.0 WITH LLVM-exception
//
// AUTOUPDATE

fn F() {
  var q: i32* = p;
  var t: type = i32*;
}

// CHECK:STDOUT: - filename: fixity_in_var.carbon
// CHECK:STDOUT:   parse_tree: [
// CHECK:STDOUT:     {kind: 'FileStart', text: ''},
// CHECK:STDOUT:         {kind: 'FunctionIntroducer', text: 'fn'},
// CHECK:STDOUT:         {kind: 'Name', text: 'F'},
// CHECK:STDOUT:           {kind: 'ParamListStart', text: '('},
// CHECK:STDOUT:         {kind: 'ParamList', text: ')', subtree_size: 2},
// CHECK:STDOUT:       {kind: 'FunctionDefinitionStart', text: '{', subtree_size: 5},
// CHECK:STDOUT:         {kind: 'VariableIntroducer', text: 'var'},
// CHECK:STDOUT:           {kind: 'Name', text: 'q'},
// CHECK:STDOUT:             {kind: 'IntTypeLiteral', text: 'i32'},
// CHECK:STDOUT:           {kind: 'PostfixOperator', text: '*', subtree_size: 2},
// CHECK:STDOUT:         {kind: 'BindingPattern', text: ':', subtree_size: 4},
// CHECK:STDOUT:         {kind: 'VariableInitializer', text: '='},
// CHECK:STDOUT:         {kind: 'NameExpr', text: 'p'},
// CHECK:STDOUT:       {kind: 'VariableDecl', text: ';', subtree_size: 8},
// CHECK:STDOUT:         {kind: 'VariableIntroducer', text: 'var'},
// CHECK:STDOUT:           {kind: 'Name', text: 't'},
<<<<<<< HEAD
// CHECK:STDOUT:           {kind: 'Literal', text: 'type'},
// CHECK:STDOUT:         {kind: 'BindingPattern', text: ':', subtree_size: 3},
=======
// CHECK:STDOUT:           {kind: 'TypeTypeLiteral', text: 'type'},
// CHECK:STDOUT:         {kind: 'PatternBinding', text: ':', subtree_size: 3},
>>>>>>> 18c3622b
// CHECK:STDOUT:         {kind: 'VariableInitializer', text: '='},
// CHECK:STDOUT:           {kind: 'IntTypeLiteral', text: 'i32'},
// CHECK:STDOUT:         {kind: 'PostfixOperator', text: '*', subtree_size: 2},
// CHECK:STDOUT:       {kind: 'VariableDecl', text: ';', subtree_size: 8},
// CHECK:STDOUT:     {kind: 'FunctionDefinition', text: '}', subtree_size: 22},
// CHECK:STDOUT:     {kind: 'FileEnd', text: ''},
// CHECK:STDOUT:   ]<|MERGE_RESOLUTION|>--- conflicted
+++ resolved
@@ -27,13 +27,8 @@
 // CHECK:STDOUT:       {kind: 'VariableDecl', text: ';', subtree_size: 8},
 // CHECK:STDOUT:         {kind: 'VariableIntroducer', text: 'var'},
 // CHECK:STDOUT:           {kind: 'Name', text: 't'},
-<<<<<<< HEAD
-// CHECK:STDOUT:           {kind: 'Literal', text: 'type'},
+// CHECK:STDOUT:           {kind: 'TypeTypeLiteral', text: 'type'},
 // CHECK:STDOUT:         {kind: 'BindingPattern', text: ':', subtree_size: 3},
-=======
-// CHECK:STDOUT:           {kind: 'TypeTypeLiteral', text: 'type'},
-// CHECK:STDOUT:         {kind: 'PatternBinding', text: ':', subtree_size: 3},
->>>>>>> 18c3622b
 // CHECK:STDOUT:         {kind: 'VariableInitializer', text: '='},
 // CHECK:STDOUT:           {kind: 'IntTypeLiteral', text: 'i32'},
 // CHECK:STDOUT:         {kind: 'PostfixOperator', text: '*', subtree_size: 2},
