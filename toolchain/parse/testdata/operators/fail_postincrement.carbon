// Part of the Carbon Language project, under the Apache License v2.0 with LLVM
// Exceptions. See /LICENSE for license information.
// SPDX-License-Identifier: Apache-2.0 WITH LLVM-exception
//
// AUTOUPDATE

fn F() {
  var n: i32 = 0;
  // TODO: It'd be nice to produce a custom diagnostic here.
  // CHECK:STDERR: fail_postincrement.carbon:[[@LINE+3]]:4: ERROR: Expected `;` after expression statement.
  // CHECK:STDERR:   n++;
  // CHECK:STDERR:    ^~
  n++;
  // CHECK:STDERR: fail_postincrement.carbon:[[@LINE+3]]:4: ERROR: Expected `;` after expression statement.
  // CHECK:STDERR:   n--;
  // CHECK:STDERR:    ^~
  n--;
}

// CHECK:STDOUT: - filename: fail_postincrement.carbon
// CHECK:STDOUT:   parse_tree: [
// CHECK:STDOUT:     {kind: 'FileStart', text: ''},
// CHECK:STDOUT:         {kind: 'FunctionIntroducer', text: 'fn'},
// CHECK:STDOUT:         {kind: 'Name', text: 'F'},
// CHECK:STDOUT:           {kind: 'ParamListStart', text: '('},
// CHECK:STDOUT:         {kind: 'ParamList', text: ')', subtree_size: 2},
// CHECK:STDOUT:       {kind: 'FunctionDefinitionStart', text: '{', subtree_size: 5},
// CHECK:STDOUT:         {kind: 'VariableIntroducer', text: 'var'},
// CHECK:STDOUT:           {kind: 'Name', text: 'n'},
<<<<<<< HEAD
// CHECK:STDOUT:           {kind: 'Literal', text: 'i32'},
// CHECK:STDOUT:         {kind: 'BindingPattern', text: ':', subtree_size: 3},
=======
// CHECK:STDOUT:           {kind: 'IntTypeLiteral', text: 'i32'},
// CHECK:STDOUT:         {kind: 'PatternBinding', text: ':', subtree_size: 3},
>>>>>>> 18c3622b
// CHECK:STDOUT:         {kind: 'VariableInitializer', text: '='},
// CHECK:STDOUT:         {kind: 'IntLiteral', text: '0'},
// CHECK:STDOUT:       {kind: 'VariableDecl', text: ';', subtree_size: 7},
// CHECK:STDOUT:         {kind: 'NameExpr', text: 'n'},
// CHECK:STDOUT:       {kind: 'ExprStatement', text: ';', has_error: yes, subtree_size: 2},
// CHECK:STDOUT:         {kind: 'NameExpr', text: 'n'},
// CHECK:STDOUT:       {kind: 'ExprStatement', text: ';', has_error: yes, subtree_size: 2},
// CHECK:STDOUT:     {kind: 'FunctionDefinition', text: '}', subtree_size: 17},
// CHECK:STDOUT:     {kind: 'FileEnd', text: ''},
// CHECK:STDOUT:   ]<|MERGE_RESOLUTION|>--- conflicted
+++ resolved
@@ -27,13 +27,8 @@
 // CHECK:STDOUT:       {kind: 'FunctionDefinitionStart', text: '{', subtree_size: 5},
 // CHECK:STDOUT:         {kind: 'VariableIntroducer', text: 'var'},
 // CHECK:STDOUT:           {kind: 'Name', text: 'n'},
-<<<<<<< HEAD
-// CHECK:STDOUT:           {kind: 'Literal', text: 'i32'},
+// CHECK:STDOUT:           {kind: 'IntTypeLiteral', text: 'i32'},
 // CHECK:STDOUT:         {kind: 'BindingPattern', text: ':', subtree_size: 3},
-=======
-// CHECK:STDOUT:           {kind: 'IntTypeLiteral', text: 'i32'},
-// CHECK:STDOUT:         {kind: 'PatternBinding', text: ':', subtree_size: 3},
->>>>>>> 18c3622b
 // CHECK:STDOUT:         {kind: 'VariableInitializer', text: '='},
 // CHECK:STDOUT:         {kind: 'IntLiteral', text: '0'},
 // CHECK:STDOUT:       {kind: 'VariableDecl', text: ';', subtree_size: 7},
