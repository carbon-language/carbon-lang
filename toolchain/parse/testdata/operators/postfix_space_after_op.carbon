--- conflicted
+++ resolved
@@ -11,13 +11,8 @@
 // CHECK:STDOUT:     {kind: 'FileStart', text: ''},
 // CHECK:STDOUT:       {kind: 'VariableIntroducer', text: 'var'},
 // CHECK:STDOUT:         {kind: 'Name', text: 'v'},
-<<<<<<< HEAD
-// CHECK:STDOUT:         {kind: 'Literal', text: 'type'},
+// CHECK:STDOUT:         {kind: 'TypeTypeLiteral', text: 'type'},
 // CHECK:STDOUT:       {kind: 'BindingPattern', text: ':', subtree_size: 3},
-=======
-// CHECK:STDOUT:         {kind: 'TypeTypeLiteral', text: 'type'},
-// CHECK:STDOUT:       {kind: 'PatternBinding', text: ':', subtree_size: 3},
->>>>>>> 18c3622b
 // CHECK:STDOUT:       {kind: 'VariableInitializer', text: '='},
 // CHECK:STDOUT:         {kind: 'IntTypeLiteral', text: 'i8'},
 // CHECK:STDOUT:       {kind: 'PostfixOperator', text: '*', subtree_size: 2},
