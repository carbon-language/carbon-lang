// Part of the Carbon Language project, under the Apache License v2.0 with LLVM
// Exceptions. See /LICENSE for license information.
// SPDX-License-Identifier: Apache-2.0 WITH LLVM-exception
//
// AUTOUPDATE

fn F(c: bool) {
  var a: i32;
  var b: i32;
  var p: i32*;
  *p = if c then 1 else 2;
  // This is valid to _parse_ even though rejected semantically.
  (if c then a else b) += if c then 1 else 2;
}

// CHECK:STDOUT: - filename: precedence_assign.carbon
// CHECK:STDOUT:   parse_tree: [
// CHECK:STDOUT:     {kind: 'FileStart', text: ''},
// CHECK:STDOUT:         {kind: 'FunctionIntroducer', text: 'fn'},
// CHECK:STDOUT:         {kind: 'IdentifierName', text: 'F'},
// CHECK:STDOUT:           {kind: 'ParamListStart', text: '('},
// CHECK:STDOUT:             {kind: 'IdentifierName', text: 'c'},
// CHECK:STDOUT:             {kind: 'BoolTypeLiteral', text: 'bool'},
// CHECK:STDOUT:           {kind: 'BindingPattern', text: ':', subtree_size: 3},
// CHECK:STDOUT:         {kind: 'ParamList', text: ')', subtree_size: 5},
// CHECK:STDOUT:       {kind: 'FunctionDefinitionStart', text: '{', subtree_size: 8},
// CHECK:STDOUT:         {kind: 'VariableIntroducer', text: 'var'},
// CHECK:STDOUT:           {kind: 'IdentifierName', text: 'a'},
// CHECK:STDOUT:           {kind: 'IntTypeLiteral', text: 'i32'},
// CHECK:STDOUT:         {kind: 'BindingPattern', text: ':', subtree_size: 3},
// CHECK:STDOUT:       {kind: 'VariableDecl', text: ';', subtree_size: 5},
// CHECK:STDOUT:         {kind: 'VariableIntroducer', text: 'var'},
// CHECK:STDOUT:           {kind: 'IdentifierName', text: 'b'},
// CHECK:STDOUT:           {kind: 'IntTypeLiteral', text: 'i32'},
// CHECK:STDOUT:         {kind: 'BindingPattern', text: ':', subtree_size: 3},
// CHECK:STDOUT:       {kind: 'VariableDecl', text: ';', subtree_size: 5},
// CHECK:STDOUT:         {kind: 'VariableIntroducer', text: 'var'},
// CHECK:STDOUT:           {kind: 'IdentifierName', text: 'p'},
// CHECK:STDOUT:             {kind: 'IntTypeLiteral', text: 'i32'},
// CHECK:STDOUT:           {kind: 'PostfixOperator', text: '*', subtree_size: 2},
// CHECK:STDOUT:         {kind: 'BindingPattern', text: ':', subtree_size: 4},
// CHECK:STDOUT:       {kind: 'VariableDecl', text: ';', subtree_size: 6},
// CHECK:STDOUT:             {kind: 'IdentifierNameExpr', text: 'p'},
// CHECK:STDOUT:           {kind: 'PrefixOperator', text: '*', subtree_size: 2},
// CHECK:STDOUT:               {kind: 'IdentifierNameExpr', text: 'c'},
// CHECK:STDOUT:             {kind: 'IfExprIf', text: 'if', subtree_size: 2},
// CHECK:STDOUT:               {kind: 'IntLiteral', text: '1'},
// CHECK:STDOUT:             {kind: 'IfExprThen', text: 'then', subtree_size: 2},
// CHECK:STDOUT:             {kind: 'IntLiteral', text: '2'},
// CHECK:STDOUT:           {kind: 'IfExprElse', text: 'else', subtree_size: 6},
// CHECK:STDOUT:         {kind: 'InfixOperator', text: '=', subtree_size: 9},
// CHECK:STDOUT:       {kind: 'ExprStatement', text: ';', subtree_size: 10},
<<<<<<< HEAD
// CHECK:STDOUT:             {kind: 'ExprOpenParen', text: '('},
// CHECK:STDOUT:                 {kind: 'NameExpr', text: 'c'},
=======
// CHECK:STDOUT:             {kind: 'ParenExprOrTupleLiteralStart', text: '('},
// CHECK:STDOUT:                 {kind: 'IdentifierNameExpr', text: 'c'},
>>>>>>> 18c51ea8
// CHECK:STDOUT:               {kind: 'IfExprIf', text: 'if', subtree_size: 2},
// CHECK:STDOUT:                 {kind: 'IdentifierNameExpr', text: 'a'},
// CHECK:STDOUT:               {kind: 'IfExprThen', text: 'then', subtree_size: 2},
// CHECK:STDOUT:               {kind: 'IdentifierNameExpr', text: 'b'},
// CHECK:STDOUT:             {kind: 'IfExprElse', text: 'else', subtree_size: 6},
// CHECK:STDOUT:           {kind: 'ParenExpr', text: ')', subtree_size: 8},
// CHECK:STDOUT:               {kind: 'IdentifierNameExpr', text: 'c'},
// CHECK:STDOUT:             {kind: 'IfExprIf', text: 'if', subtree_size: 2},
// CHECK:STDOUT:               {kind: 'IntLiteral', text: '1'},
// CHECK:STDOUT:             {kind: 'IfExprThen', text: 'then', subtree_size: 2},
// CHECK:STDOUT:             {kind: 'IntLiteral', text: '2'},
// CHECK:STDOUT:           {kind: 'IfExprElse', text: 'else', subtree_size: 6},
// CHECK:STDOUT:         {kind: 'InfixOperator', text: '+=', subtree_size: 15},
// CHECK:STDOUT:       {kind: 'ExprStatement', text: ';', subtree_size: 16},
// CHECK:STDOUT:     {kind: 'FunctionDefinition', text: '}', subtree_size: 51},
// CHECK:STDOUT:     {kind: 'FileEnd', text: ''},
// CHECK:STDOUT:   ]<|MERGE_RESOLUTION|>--- conflicted
+++ resolved
@@ -50,13 +50,8 @@
 // CHECK:STDOUT:           {kind: 'IfExprElse', text: 'else', subtree_size: 6},
 // CHECK:STDOUT:         {kind: 'InfixOperator', text: '=', subtree_size: 9},
 // CHECK:STDOUT:       {kind: 'ExprStatement', text: ';', subtree_size: 10},
-<<<<<<< HEAD
 // CHECK:STDOUT:             {kind: 'ExprOpenParen', text: '('},
-// CHECK:STDOUT:                 {kind: 'NameExpr', text: 'c'},
-=======
-// CHECK:STDOUT:             {kind: 'ParenExprOrTupleLiteralStart', text: '('},
 // CHECK:STDOUT:                 {kind: 'IdentifierNameExpr', text: 'c'},
->>>>>>> 18c51ea8
 // CHECK:STDOUT:               {kind: 'IfExprIf', text: 'if', subtree_size: 2},
 // CHECK:STDOUT:                 {kind: 'IdentifierNameExpr', text: 'a'},
 // CHECK:STDOUT:               {kind: 'IfExprThen', text: 'then', subtree_size: 2},
