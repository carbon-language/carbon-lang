// Part of the Carbon Language project, under the Apache License v2.0 with LLVM
// Exceptions. See /LICENSE for license information.
// SPDX-License-Identifier: Apache-2.0 WITH LLVM-exception
//
// AUTOUPDATE

fn F() {
  var a: i32;
  // Assignment can only appear as an expression statement, not as a subexpression.
  // TODO: Produce the "can only be used as a complete statement" diagnostic in each of these cases.
  // CHECK:STDERR: fail_precedence_assign.carbon:[[@LINE+3]]:10: ERROR: Expected `,` or `)`.
  // CHECK:STDERR:   1 + (a = 1);
  // CHECK:STDERR:          ^
  1 + (a = 1);
  // CHECK:STDERR: fail_precedence_assign.carbon:[[@LINE+6]]:19: ERROR: Expected `else` after `if ... then ...`.
  // CHECK:STDERR:   (if true then a += 1 else a /= 2);
  // CHECK:STDERR:                   ^~
  // CHECK:STDERR: fail_precedence_assign.carbon:[[@LINE+3]]:19: ERROR: Expected `,` or `)`.
  // CHECK:STDERR:   (if true then a += 1 else a /= 2);
  // CHECK:STDERR:                   ^~
  (if true then a += 1 else a /= 2);
  // CHECK:STDERR: fail_precedence_assign.carbon:[[@LINE+3]]:7: ERROR: Operator `++` can only be used as a complete statement.
  // CHECK:STDERR:   a + ++a;
  // CHECK:STDERR:       ^~
  a + ++a;
  // CHECK:STDERR: fail_precedence_assign.carbon:[[@LINE+3]]:5: ERROR: Parentheses are required around this unary `if` operator.
  // CHECK:STDERR:   ++if c then a else b;
  // CHECK:STDERR:     ^~
  ++if c then a else b;
}

// CHECK:STDOUT: - filename: fail_precedence_assign.carbon
// CHECK:STDOUT:   parse_tree: [
// CHECK:STDOUT:     {kind: 'FileStart', text: ''},
// CHECK:STDOUT:         {kind: 'FunctionIntroducer', text: 'fn'},
// CHECK:STDOUT:         {kind: 'Name', text: 'F'},
// CHECK:STDOUT:           {kind: 'ParamListStart', text: '('},
// CHECK:STDOUT:         {kind: 'ParamList', text: ')', subtree_size: 2},
// CHECK:STDOUT:       {kind: 'FunctionDefinitionStart', text: '{', subtree_size: 5},
// CHECK:STDOUT:         {kind: 'VariableIntroducer', text: 'var'},
// CHECK:STDOUT:           {kind: 'Name', text: 'a'},
<<<<<<< HEAD
// CHECK:STDOUT:           {kind: 'Literal', text: 'i32'},
// CHECK:STDOUT:         {kind: 'BindingPattern', text: ':', subtree_size: 3},
=======
// CHECK:STDOUT:           {kind: 'IntTypeLiteral', text: 'i32'},
// CHECK:STDOUT:         {kind: 'PatternBinding', text: ':', subtree_size: 3},
>>>>>>> 18c3622b
// CHECK:STDOUT:       {kind: 'VariableDecl', text: ';', subtree_size: 5},
// CHECK:STDOUT:           {kind: 'IntLiteral', text: '1'},
// CHECK:STDOUT:             {kind: 'ParenExprOrTupleLiteralStart', text: '('},
// CHECK:STDOUT:             {kind: 'NameExpr', text: 'a'},
// CHECK:STDOUT:           {kind: 'ParenExpr', text: ')', has_error: yes, subtree_size: 3},
// CHECK:STDOUT:         {kind: 'InfixOperator', text: '+', subtree_size: 5},
// CHECK:STDOUT:       {kind: 'ExprStatement', text: ';', subtree_size: 6},
// CHECK:STDOUT:           {kind: 'ParenExprOrTupleLiteralStart', text: '('},
// CHECK:STDOUT:               {kind: 'BoolLiteralTrue', text: 'true'},
// CHECK:STDOUT:             {kind: 'IfExprIf', text: 'if', subtree_size: 2},
// CHECK:STDOUT:               {kind: 'NameExpr', text: 'a'},
// CHECK:STDOUT:             {kind: 'IfExprThen', text: 'then', subtree_size: 2},
// CHECK:STDOUT:             {kind: 'InvalidParse', text: '+=', has_error: yes},
// CHECK:STDOUT:           {kind: 'IfExprElse', text: 'if', has_error: yes, subtree_size: 6},
// CHECK:STDOUT:         {kind: 'ParenExpr', text: ')', has_error: yes, subtree_size: 8},
// CHECK:STDOUT:       {kind: 'ExprStatement', text: ';', subtree_size: 9},
// CHECK:STDOUT:           {kind: 'NameExpr', text: 'a'},
// CHECK:STDOUT:             {kind: 'NameExpr', text: 'a'},
// CHECK:STDOUT:           {kind: 'PrefixOperator', text: '++', subtree_size: 2},
// CHECK:STDOUT:         {kind: 'InfixOperator', text: '+', subtree_size: 4},
// CHECK:STDOUT:       {kind: 'ExprStatement', text: ';', subtree_size: 5},
// CHECK:STDOUT:               {kind: 'NameExpr', text: 'c'},
// CHECK:STDOUT:             {kind: 'IfExprIf', text: 'if', subtree_size: 2},
// CHECK:STDOUT:               {kind: 'NameExpr', text: 'a'},
// CHECK:STDOUT:             {kind: 'IfExprThen', text: 'then', subtree_size: 2},
// CHECK:STDOUT:             {kind: 'NameExpr', text: 'b'},
// CHECK:STDOUT:           {kind: 'IfExprElse', text: 'else', subtree_size: 6},
// CHECK:STDOUT:         {kind: 'PrefixOperator', text: '++', subtree_size: 7},
// CHECK:STDOUT:       {kind: 'ExprStatement', text: ';', subtree_size: 8},
// CHECK:STDOUT:     {kind: 'FunctionDefinition', text: '}', subtree_size: 39},
// CHECK:STDOUT:     {kind: 'FileEnd', text: ''},
// CHECK:STDOUT:   ]<|MERGE_RESOLUTION|>--- conflicted
+++ resolved
@@ -39,13 +39,8 @@
 // CHECK:STDOUT:       {kind: 'FunctionDefinitionStart', text: '{', subtree_size: 5},
 // CHECK:STDOUT:         {kind: 'VariableIntroducer', text: 'var'},
 // CHECK:STDOUT:           {kind: 'Name', text: 'a'},
-<<<<<<< HEAD
-// CHECK:STDOUT:           {kind: 'Literal', text: 'i32'},
+// CHECK:STDOUT:           {kind: 'IntTypeLiteral', text: 'i32'},
 // CHECK:STDOUT:         {kind: 'BindingPattern', text: ':', subtree_size: 3},
-=======
-// CHECK:STDOUT:           {kind: 'IntTypeLiteral', text: 'i32'},
-// CHECK:STDOUT:         {kind: 'PatternBinding', text: ':', subtree_size: 3},
->>>>>>> 18c3622b
 // CHECK:STDOUT:       {kind: 'VariableDecl', text: ';', subtree_size: 5},
 // CHECK:STDOUT:           {kind: 'IntLiteral', text: '1'},
 // CHECK:STDOUT:             {kind: 'ParenExprOrTupleLiteralStart', text: '('},
