--- conflicted
+++ resolved
@@ -16,13 +16,8 @@
 // CHECK:STDOUT:       {kind: 'ClassDefinitionStart', text: '{', subtree_size: 3},
 // CHECK:STDOUT:         {kind: 'VariableIntroducer', text: 'var'},
 // CHECK:STDOUT:           {kind: 'Name', text: 'x'},
-<<<<<<< HEAD
-// CHECK:STDOUT:           {kind: 'Literal', text: 'i32'},
+// CHECK:STDOUT:           {kind: 'IntTypeLiteral', text: 'i32'},
 // CHECK:STDOUT:         {kind: 'BindingPattern', text: ':', subtree_size: 3},
-=======
-// CHECK:STDOUT:           {kind: 'IntTypeLiteral', text: 'i32'},
-// CHECK:STDOUT:         {kind: 'PatternBinding', text: ':', subtree_size: 3},
->>>>>>> 18c3622b
 // CHECK:STDOUT:       {kind: 'VariableDecl', text: ';', subtree_size: 5},
 // CHECK:STDOUT:     {kind: 'ClassDefinition', text: '}', subtree_size: 9},
 // CHECK:STDOUT:     {kind: 'FileEnd', text: ''},
