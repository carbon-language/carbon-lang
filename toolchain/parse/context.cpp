--- conflicted
+++ resolved
@@ -88,7 +88,6 @@
   }
 }
 
-<<<<<<< HEAD
 auto Context::ReplacePlaceholderNode(int32_t position, NodeKind kind,
                                      Lex::Token token, bool has_error) -> void {
   CARBON_CHECK(position >= 0 && position < tree_->size())
@@ -104,10 +103,7 @@
   }
 }
 
-auto Context::ConsumeAndAddOpenParen(Lex::Token default_token,
-=======
 auto Context::ConsumeAndAddOpenParen(Lex::TokenIndex default_token,
->>>>>>> b8d4e2f4
                                      NodeKind start_kind)
     -> std::optional<Lex::TokenIndex> {
   if (auto open_paren = ConsumeIf(Lex::TokenKind::OpenParen)) {
