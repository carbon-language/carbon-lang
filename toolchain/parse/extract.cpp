--- conflicted
+++ resolved
@@ -87,29 +87,6 @@
   static auto Extract(const Tree* tree, Tree::SiblingIterator& it,
                       Tree::SiblingIterator end, ErrorBuilder* trace)
       -> std::optional<NodeIdInCategory<Category>> {
-<<<<<<< HEAD
-    if (trace) {
-      *trace << "NodeIdInCategory";
-      // TODO: Make NodeCategory printable instead.
-      if (!Category) {
-        *trace << " <none>";
-      }
-#define CARBON_NODE_CATEGORY(Name)         \
-  if (!!(Category & NodeCategory::Name)) { \
-    *trace << " " #Name;                   \
-  }
-      CARBON_NODE_CATEGORY(Decl);
-      CARBON_NODE_CATEGORY(Expr);
-      CARBON_NODE_CATEGORY(MemberName);
-      CARBON_NODE_CATEGORY(Modifier);
-      CARBON_NODE_CATEGORY(NameComponent);
-      CARBON_NODE_CATEGORY(Pattern);
-      CARBON_NODE_CATEGORY(Statement);
-#undef CARBON_NODE_CATEGORY
-    }
-
-=======
->>>>>>> 83b5db9c
     if (it == end || !(tree->node_kind(*it).category() & Category)) {
       if (trace) {
         *trace << "NodeIdInCategory " << Category << " error: ";
