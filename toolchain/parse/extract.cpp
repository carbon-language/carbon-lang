// Part of the Carbon Language project, under the Apache License v2.0 with LLVM
// Exceptions. See /LICENSE for license information.
// SPDX-License-Identifier: Apache-2.0 WITH LLVM-exception

#include <tuple>
#include <typeinfo>
#include <utility>

#include "common/error.h"
#include "common/struct_reflection.h"
#include "toolchain/parse/tree.h"
#include "toolchain/parse/typed_nodes.h"

namespace Carbon::Parse {

// A trait type that should be specialized by types that can be extracted
// from a parse tree. A specialization should provide the following API:
//
// ```cpp
// template<>
// struct Extractable<T> {
//   // Extract a value of this type from the sequence of nodes starting at
//   // `it`, and increment `it` past this type. Returns `std::nullopt` if
//   // the tree is malformed. If `trace != nullptr`, writes what actions
//   // were taken to `*trace`.
//   static auto Extract(Tree* tree, Tree::SiblingIterator& it,
//                       Tree::SiblingIterator end,
//                       ErrorBuilder* trace) -> std::optional<T>;
// };
// ```
//
// Note that `Tree::SiblingIterator`s iterate in reverse order through the
// children of a node.
//
// This class is only in this file.
template <typename T>
struct Extractable;

struct Tree::ExtractState {
  const Tree* tree;
  Tree::SiblingIterator it;
  Tree::SiblingIterator end;
  ErrorBuilder* trace;
  NodeId node_id;

  auto at_end() const -> bool { return it == end; }
  auto kind() const -> NodeKind { return tree->node_kind(*it); }
  auto token() const -> Lex::TokenIndex { return tree->node_token(node_id); }
  auto token_kind() const -> Lex::TokenKind {
    return tree->tokens_->GetKind(token());
  }
};

using ExtractState = Tree::ExtractState;

// Extract a `NodeId` as a single child.
template <>
struct Extractable<NodeId> {
  static auto Extract(ExtractState& state) -> std::optional<NodeId> {
    if (state.at_end()) {
      if (state.trace) {
        *state.trace << "NodeId error: no more children\n";
      }
      return std::nullopt;
    }
    if (state.trace) {
      *state.trace << "NodeId: " << state.kind() << " consumed\n";
    }
    return *state.it++;
  }
};

static auto NodeIdForKindAccept(const NodeKind& kind, ExtractState& state)
    -> bool {
  if (state.at_end() || state.kind() != kind) {
    if (state.trace) {
      if (state.at_end()) {
        *state.trace << "NodeIdForKind error: no more children, expected "
                     << kind << "\n";
      } else {
        *state.trace << "NodeIdForKind error: wrong kind " << state.kind()
                     << ", expected " << kind << "\n";
      }
    }
    return false;
  }
  if (state.trace) {
    *state.trace << "NodeIdForKind: " << kind << " consumed\n";
  }
  return true;
}

// Extract a `FooId`, which is the same as `NodeIdForKind<NodeKind::Foo>`,
// as a single required child.
template <const NodeKind& Kind>
struct Extractable<NodeIdForKind<Kind>> {
  static auto Extract(ExtractState& state)
      -> std::optional<NodeIdForKind<Kind>> {
    if (NodeIdForKindAccept(Kind, state)) {
      return NodeIdForKind<Kind>(*state.it++);
    } else {
      return std::nullopt;
    }
  }
};

<<<<<<< HEAD
static auto NodeIdInCategoryAccept(NodeCategory category, ExtractState& state)
    -> bool {
  if (state.at_end() || !(state.kind().category() & category)) {
    if (state.trace) {
      *state.trace << "NodeIdInCategory " << category << " error: ";
      if (state.at_end()) {
        *state.trace << "no more children\n";
=======
static auto NodeIdInCategoryAccept(NodeCategory category, const Tree* tree,
                                   const Tree::SiblingIterator& it,
                                   Tree::SiblingIterator end,
                                   ErrorBuilder* trace) -> bool {
  if (it == end || !tree->node_kind(*it).category().HasAnyOf(category)) {
    if (trace) {
      *trace << "NodeIdInCategory " << category << " error: ";
      if (it == end) {
        *trace << "no more children\n";
>>>>>>> 28cefe98
      } else {
        *state.trace << "kind " << state.kind() << " doesn't match\n";
      }
    }
    return false;
  }
  if (state.trace) {
    *state.trace << "NodeIdInCategory " << category << ": kind " << state.kind()
                 << " consumed\n";
  }
  return true;
}

// Extract a `NodeIdInCategory<Category>` as a single child.
template <NodeCategory::RawEnumType Category>
struct Extractable<NodeIdInCategory<Category>> {
  static auto Extract(ExtractState& state)
      -> std::optional<NodeIdInCategory<Category>> {
    if (NodeIdInCategoryAccept(Category, state)) {
      return NodeIdInCategory<Category>(*state.it++);
    } else {
      return std::nullopt;
    }
  }
};

static auto NodeIdOneOfAccept(std::initializer_list<NodeKind> kinds,
                              ExtractState& state) -> bool {
  auto trace_kinds = [&] {
    llvm::ListSeparator sep(" or ");
    for (auto kind : kinds) {
      *state.trace << sep << kind;
    }
  };
  auto kind = state.kind();
  if (state.at_end() ||
      std::find(kinds.begin(), kinds.end(), kind) == kinds.end()) {
    if (state.trace) {
      if (state.at_end()) {
        *state.trace << "NodeIdOneOf error: no more children, expected ";
        trace_kinds();
        *state.trace << "\n";
      } else {
        *state.trace << "NodeIdOneOf error: wrong kind " << state.kind()
                     << ", expected ";
        trace_kinds();
        *state.trace << "\n";
      }
    }
    return false;
  }
  if (state.trace) {
    *state.trace << "NodeIdOneOf ";
    trace_kinds();
    *state.trace << ": " << kind << " consumed\n";
  }
  return true;
}

// Extract a `NodeIdOneOf<T...>` as a single required child.
template <typename... T>
struct Extractable<NodeIdOneOf<T...>> {
  static auto Extract(ExtractState& state) -> std::optional<NodeIdOneOf<T...>> {
    if (NodeIdOneOfAccept({T::Kind...}, state)) {
      return NodeIdOneOf<T...>(*state.it++);
    } else {
      return std::nullopt;
    }
  }
};

// Extract a `NodeIdNot<T>` as a single required child.
// Note: this is only instantiated once, so no need to create a helper function.
template <typename T>
struct Extractable<NodeIdNot<T>> {
  static auto Extract(ExtractState& state) -> std::optional<NodeIdNot<T>> {
    if (state.at_end() || state.kind() == T::Kind) {
      if (state.trace) {
        if (state.at_end()) {
          *state.trace << "NodeIdNot " << T::Kind
                       << " error: no more children\n";
        } else {
          *state.trace << "NodeIdNot error: unexpected " << T::Kind << "\n";
        }
      }
      return std::nullopt;
    }
    if (state.trace) {
      *state.trace << "NodeIdNot " << T::Kind << ": " << state.kind()
                   << " consumed\n";
    }
    return NodeIdNot<T>(*state.it++);
  }
};

// Extract an `llvm::SmallVector<T>` by extracting `T`s until we can't.
template <typename T>
struct Extractable<llvm::SmallVector<T>> {
  static auto Extract(ExtractState& state)
      -> std::optional<llvm::SmallVector<T>> {
    if (state.trace) {
      *state.trace << "Vector: begin\n";
    }
    llvm::SmallVector<T> result;
    while (!state.at_end()) {
      auto old_state = state;
      auto item = Extractable<T>::Extract(state);
      if (!item.has_value()) {
        state = old_state;
        break;
      }
      result.push_back(*item);
    }
    std::reverse(result.begin(), result.end());
    if (state.trace) {
      *state.trace << "Vector: end\n";
    }
    return result;
  }
};

// Extract an `optional<T>` from a list of child nodes by attempting to extract
// a `T`, and extracting nothing if that fails.
template <typename T>
struct Extractable<std::optional<T>> {
  static auto Extract(ExtractState& state) -> std::optional<std::optional<T>> {
    if (state.trace) {
      *state.trace << "Optional " << typeid(T).name() << ": begin\n";
    }
    auto old_state = state;
    std::optional<T> value = Extractable<T>::Extract(state);
    if (value) {
      if (state.trace) {
        *state.trace << "Optional " << typeid(T).name() << ": found\n";
      }
      return value;
    }
    if (state.trace) {
      *state.trace << "Optional " << typeid(T).name() << ": missing\n";
    }
    state = old_state;
    return value;
  }
};

// Extract the token corresponding to a node.
template <const Lex::TokenKind& Kind, bool RequireIfInvalid>
struct Extractable<Token<Kind, RequireIfInvalid>> {
  static auto Extract(ExtractState& state)
      -> std::optional<Token<Kind, RequireIfInvalid>> {
    if (!state.node_id.is_valid()) {
      if (state.trace) {
        *state.trace << "Token " << Kind
                     << " expected but processing root node\n";
      }
      return std::nullopt;
    }
    if ((RequireIfInvalid || !state.tree->node_has_error(state.node_id)) &&
        state.token_kind() != Kind) {
      if (state.trace) {
        *state.trace << "Token " << Kind << " expected for "
                     << state.tree->node_kind(state.node_id) << ", found "
                     << state.token_kind() << "\n";
      }
      return std::nullopt;
    }
    return Token<Kind, RequireIfInvalid>(state.token());
  }
};

// Extract the token corresponding to a node.
template <>
struct Extractable<AnyToken> {
  static auto Extract(ExtractState& state) -> std::optional<AnyToken> {
    if (!state.node_id.is_valid()) {
      if (state.trace) {
        *state.trace << "Token expected but processing root node\n";
      }
      return std::nullopt;
    }
    return AnyToken(state.token());
  }
};

template <typename T, typename... U, std::size_t... Index>
static auto ExtractTupleLikeType(ExtractState& state,
                                 std::index_sequence<Index...> /*indices*/,
                                 std::tuple<U...>* /*type*/)
    -> std::optional<T> {
  std::tuple<std::optional<U>...> fields;
  if (state.trace) {
    *state.trace << "Aggregate " << typeid(T).name() << ": begin\n";
  }
  // Use a fold over the `=` operator to parse fields from right to left.
  [[maybe_unused]] int unused;
  bool ok = true;
  static_cast<void>(
      ((ok && (ok = (std::get<Index>(fields) = Extractable<U>::Extract(state))
                        .has_value()),
        unused) = ... = 0));
  if (!ok) {
    if (state.trace) {
      *state.trace << "Aggregate " << typeid(T).name() << ": error\n";
    }
    return std::nullopt;
  }

  if (state.trace) {
    *state.trace << "Aggregate " << typeid(T).name() << ": success\n";
  }
  return T{std::move(std::get<Index>(fields).value())...};
}

// Extract the fields of a simple aggregate type.
template <typename T>
struct Extractable {
  static_assert(std::is_aggregate_v<T>, "Unsupported child type");
  static auto ExtractImpl(ExtractState& state) -> std::optional<T> {
    // Compute the corresponding tuple type.
    using TupleType = decltype(StructReflection::AsTuple(std::declval<T>()));
    return ExtractTupleLikeType<T>(
        state, std::make_index_sequence<std::tuple_size_v<TupleType>>(),
        static_cast<TupleType*>(nullptr));
  }

  static auto Extract(ExtractState& state) -> std::optional<T> {
    static_assert(!HasKindMember<T>, "Missing Id suffix");
    return ExtractImpl(state);
  }
};

template <typename T>
auto Tree::TryExtractNodeFromChildren(
    NodeId node_id, llvm::iterator_range<Tree::SiblingIterator> children,
    ErrorBuilder* trace) const -> std::optional<T> {
  ExtractState state = {.tree = this,
                        .it = children.begin(),
                        .end = children.end(),
                        .trace = trace,
                        .node_id = node_id};
  auto result = Extractable<T>::ExtractImpl(state);
  if (state.it != children.end()) {
    if (trace) {
      *trace << "Error: " << node_kind(*state.it) << " node left unconsumed.";
    }
    return std::nullopt;
  }
  return result;
}

// Manually instantiate Tree::TryExtractNodeFromChildren
#define CARBON_PARSE_NODE_KIND(KindName)                                    \
  template auto Tree::TryExtractNodeFromChildren<KindName>(                 \
      NodeId node_id, llvm::iterator_range<Tree::SiblingIterator> children, \
      ErrorBuilder * trace) const -> std::optional<KindName>;

// Also instantiate for `File`, even though it isn't a parse node.
CARBON_PARSE_NODE_KIND(File)
#include "toolchain/parse/node_kind.def"

auto Tree::ExtractFile() const -> File {
  return ExtractNodeFromChildren<File>(NodeId::Invalid, roots());
}

}  // namespace Carbon::Parse<|MERGE_RESOLUTION|>--- conflicted
+++ resolved
@@ -104,25 +104,13 @@
   }
 };
 
-<<<<<<< HEAD
 static auto NodeIdInCategoryAccept(NodeCategory category, ExtractState& state)
     -> bool {
-  if (state.at_end() || !(state.kind().category() & category)) {
+  if (state.at_end() || !state.kind().category().HasAnyOf(category)) {
     if (state.trace) {
       *state.trace << "NodeIdInCategory " << category << " error: ";
       if (state.at_end()) {
         *state.trace << "no more children\n";
-=======
-static auto NodeIdInCategoryAccept(NodeCategory category, const Tree* tree,
-                                   const Tree::SiblingIterator& it,
-                                   Tree::SiblingIterator end,
-                                   ErrorBuilder* trace) -> bool {
-  if (it == end || !tree->node_kind(*it).category().HasAnyOf(category)) {
-    if (trace) {
-      *trace << "NodeIdInCategory " << category << " error: ";
-      if (it == end) {
-        *trace << "no more children\n";
->>>>>>> 28cefe98
       } else {
         *state.trace << "kind " << state.kind() << " doesn't match\n";
       }
