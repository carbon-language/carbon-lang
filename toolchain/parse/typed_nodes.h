// Part of the Carbon Language project, under the Apache License v2.0 with LLVM
// Exceptions. See /LICENSE for license information.
// SPDX-License-Identifier: Apache-2.0 WITH LLVM-exception

#ifndef CARBON_TOOLCHAIN_PARSE_TYPED_NODES_H_
#define CARBON_TOOLCHAIN_PARSE_TYPED_NODES_H_

#include <optional>

#include "toolchain/lex/token_index.h"
#include "toolchain/parse/node_ids.h"
#include "toolchain/parse/node_kind.h"

namespace Carbon::Parse {

// Helpers for defining different kinds of parse nodes.
// ----------------------------------------------------

// A pair of a list item and its optional following comma.
template <typename Element, typename Comma>
struct ListItem {
  Element value;
  std::optional<Comma> comma;
};

// A list of items, parameterized by the kind of the elements and comma.
template <typename Element, typename Comma>
using CommaSeparatedList = llvm::SmallVector<ListItem<Element, Comma>>;

// This class provides a shorthand for defining parse node kinds for leaf nodes.
template <const NodeKind& KindT, typename TokenKind,
          NodeCategory::RawEnumType Category = NodeCategory::None>
struct LeafNode {
  static constexpr auto Kind =
      KindT.Define({.category = Category, .child_count = 0});

  TokenKind token;
};

// ----------------------------------------------------------------------------
// Each node kind (in node_kind.def) should have a corresponding type defined
// here which describes the expected child structure of that parse node.
//
// Each of these types should start with a `static constexpr Kind` member
// initialized by calling `Define` on the corresponding `NodeKind`, and passing
// in the `NodeCategory` of that kind.  This will both associate the category
// with the node kind and create the necessary kind object for the typed node.
//
// This should be followed by field declarations that describe the child nodes,
// in order, that occur in the parse tree. The `Extract...` functions on the
// parse tree use struct reflection on these fields to guide the extraction of
// the child nodes from the tree into an object of this type with these fields
// for convenient access.
//
// The types of these fields are special and describe the specific child node
// structure of the parse node. Many of these types are defined in `node_ids.h`.
//
// Valid primitive types here are:
// - `NodeId` to match any single child node
// - `FooId` to require that child to have kind `NodeKind::Foo`
// - `AnyCatId` to require that child to have a kind in category `Cat`
// - `NodeIdOneOf<A, B>` to require the child to have kind `NodeKind::A` or
// `NodeKind::B`
// - `NodeIdNot<A>` to match any single child whose kind is not `NodeKind::A`
//
// There a few, restricted composite field types allowed that compose types in
// various ways, where all of the `T`s and `U`s below are themselves valid field
// types:
// - `llvm::SmallVector<T>` to match any number of children matching `T`
// - `std::optional<T>` to match 0 or 1 children matching `T`
// - `std::tuple<T...>` to match children matching `T...`
// - Any provided `Aggregate` type that is a simple aggregate type such as
// `struct Aggregate { T x; U y; }`,
//   to match children with types `T` and `U`.
//
// In addition to the fields describing the child nodes, each parse node should
// also have exactly one field that describes the token corresponding to the
// parse node itself. This field should have the name `token`. The type of the
// field should be `Lex::*TokenIndex`, describing the kind of the token, such as
// `Lex::SemiTokenIndex` for a `;` token. If the parse node can correspond to
// any kind of token, `Lex::TokenIndex` can be used instead, but should only be
// used when the node kind is either not used in a finished tree, such as
// `Placeholder`, or is always invalid, such as `InvalidParse`. The location of
// the field relative to the child nodes indicates the location within the
// corresponding grammar production where the token appears.
// ----------------------------------------------------------------------------

// Error nodes
// -----------

// An invalid parse. Used to balance the parse tree. This type is here only to
// ensure we have a type for each parse node kind. This node kind always has an
// error, so can never be extracted.
using InvalidParse = LeafNode<NodeKind::InvalidParse, Lex::TokenIndex,
                              NodeCategory::Decl | NodeCategory::Expr>;

// An invalid subtree. Always has an error so can never be extracted.
using InvalidParseStart =
    LeafNode<NodeKind::InvalidParseStart, Lex::TokenIndex>;
struct InvalidParseSubtree {
  static constexpr auto Kind = NodeKind::InvalidParseSubtree.Define(
      {.category = NodeCategory::Decl,
       .bracketed_by = InvalidParseStart::Kind});

  InvalidParseStartId start;
  llvm::SmallVector<NodeIdNot<InvalidParseStart>> extra;
  Lex::TokenIndex token;
};

// A placeholder node to be replaced; it will never exist in a valid parse tree.
// Its token kind is not enforced even when valid.
using Placeholder = LeafNode<NodeKind::Placeholder, Lex::TokenIndex>;

// File nodes
// ----------

// The start of the file.
using FileStart = LeafNode<NodeKind::FileStart, Lex::FileStartTokenIndex>;

// The end of the file.
using FileEnd = LeafNode<NodeKind::FileEnd, Lex::FileEndTokenIndex>;

// General-purpose nodes
// ---------------------

// An empty declaration, such as `;`.
using EmptyDecl = LeafNode<NodeKind::EmptyDecl, Lex::SemiTokenIndex,
                           NodeCategory::Decl | NodeCategory::Statement>;

// A name in a non-expression context, such as a declaration.
using IdentifierName =
    LeafNode<NodeKind::IdentifierName, Lex::IdentifierTokenIndex,
             NodeCategory::MemberName>;

// A name in an expression context.
using IdentifierNameExpr =
    LeafNode<NodeKind::IdentifierNameExpr, Lex::IdentifierTokenIndex,
             NodeCategory::Expr>;

// The `self` value and `Self` type identifier keywords. Typically of the form
// `self: Self`.
using SelfValueName =
    LeafNode<NodeKind::SelfValueName, Lex::SelfValueIdentifierTokenIndex>;
using SelfValueNameExpr =
    LeafNode<NodeKind::SelfValueNameExpr, Lex::SelfValueIdentifierTokenIndex,
             NodeCategory::Expr>;
using SelfTypeNameExpr =
    LeafNode<NodeKind::SelfTypeNameExpr, Lex::SelfTypeIdentifierTokenIndex,
             NodeCategory::Expr>;

// The `base` value keyword, introduced by `base: B`. Typically referenced in
// an expression, as in `x.base` or `{.base = ...}`, but can also be used as a
// declared name, as in `{.base: partial B}`.
using BaseName =
    LeafNode<NodeKind::BaseName, Lex::BaseTokenIndex, NodeCategory::MemberName>;

// An unqualified name and optionally a following sequence of parameters.
// For example, `A`, `A(n: i32)`, or `A[T:! type](n: T)`.
struct NameAndParams {
  IdentifierNameId name;
  std::optional<ImplicitParamListId> implicit_params;
  std::optional<TuplePatternId> params;
};

// A name qualifier: `A.`, `A(T:! type).`, or `A[T:! type](N:! T).`.
struct NameQualifier {
  static constexpr auto Kind =
      NodeKind::NameQualifier.Define({.bracketed_by = IdentifierName::Kind});

  NameAndParams name_and_params;
  Lex::PeriodTokenIndex token;
};

// A complete name in a declaration: `A.C(T:! type).F(n: i32)`.
// Note that this includes the parameters of the entity itself.
struct DeclName {
  llvm::SmallVector<NameQualifierId> qualifiers;
  NameAndParams name_and_params;
};

// Library, package, import, export
// --------------------------------

// The `package` keyword in an expression.
using PackageExpr =
    LeafNode<NodeKind::PackageExpr, Lex::PackageTokenIndex, NodeCategory::Expr>;

// The name of a package or library for `package`, `import`, and `library`.
using PackageName = LeafNode<NodeKind::PackageName, Lex::IdentifierTokenIndex>;
using LibraryName =
    LeafNode<NodeKind::LibraryName, Lex::StringLiteralTokenIndex>;
using DefaultLibrary =
    LeafNode<NodeKind::DefaultLibrary, Lex::DefaultTokenIndex>;

using PackageIntroducer =
    LeafNode<NodeKind::PackageIntroducer, Lex::PackageTokenIndex>;

// `library` in `package` or `import`.
struct LibrarySpecifier {
  static constexpr auto Kind =
      NodeKind::LibrarySpecifier.Define({.child_count = 1});

  Lex::LibraryTokenIndex token;
  NodeIdOneOf<LibraryName, DefaultLibrary> name;
};

// First line of the file, such as:
//   `impl package MyPackage library "MyLibrary";`
struct PackageDecl {
  static constexpr auto Kind =
      NodeKind::PackageDecl.Define({.category = NodeCategory::Decl,
                                    .bracketed_by = PackageIntroducer::Kind});

  PackageIntroducerId introducer;
  llvm::SmallVector<AnyModifierId> modifiers;
  std::optional<PackageNameId> name;
  std::optional<LibrarySpecifierId> library;
  Lex::SemiTokenIndex token;
};

// `import TheirPackage library "TheirLibrary";`
using ImportIntroducer =
    LeafNode<NodeKind::ImportIntroducer, Lex::ImportTokenIndex>;
struct ImportDecl {
  static constexpr auto Kind = NodeKind::ImportDecl.Define(
      {.category = NodeCategory::Decl, .bracketed_by = ImportIntroducer::Kind});

  ImportIntroducerId introducer;
  llvm::SmallVector<AnyModifierId> modifiers;
  std::optional<PackageNameId> name;
  std::optional<LibrarySpecifierId> library;
  Lex::SemiTokenIndex token;
};

// `library` as declaration.
using LibraryIntroducer =
    LeafNode<NodeKind::LibraryIntroducer, Lex::LibraryTokenIndex>;
struct LibraryDecl {
  static constexpr auto Kind =
      NodeKind::LibraryDecl.Define({.category = NodeCategory::Decl,
                                    .bracketed_by = LibraryIntroducer::Kind});

  LibraryIntroducerId introducer;
  llvm::SmallVector<AnyModifierId> modifiers;
  NodeIdOneOf<LibraryName, DefaultLibrary> library_name;
  Lex::SemiTokenIndex token;
};

// `export` as a declaration.
using ExportIntroducer =
    LeafNode<NodeKind::ExportIntroducer, Lex::ExportTokenIndex>;
struct ExportDecl {
  static constexpr auto Kind = NodeKind::ExportDecl.Define(
      {.category = NodeCategory::Decl, .bracketed_by = ExportIntroducer::Kind});

  ExportIntroducerId introducer;
  llvm::SmallVector<AnyModifierId> modifiers;
  DeclName name;
  Lex::SemiTokenIndex token;
};

// Namespace nodes
// ---------------

using NamespaceStart =
    LeafNode<NodeKind::NamespaceStart, Lex::NamespaceTokenIndex>;

// A namespace: `namespace N;`.
struct Namespace {
  static constexpr auto Kind = NodeKind::Namespace.Define(
      {.category = NodeCategory::Decl, .bracketed_by = NamespaceStart::Kind});

  NamespaceStartId introducer;
  llvm::SmallVector<AnyModifierId> modifiers;
  DeclName name;
  Lex::SemiTokenIndex token;
};

// Pattern nodes
// -------------

// A pattern binding, such as `name: Type`.
struct BindingPattern {
  static constexpr auto Kind = NodeKind::BindingPattern.Define(
      {.category = NodeCategory::Pattern, .child_count = 2});

  NodeIdOneOf<IdentifierName, SelfValueName> name;
  Lex::ColonTokenIndex token;
  AnyExprId type;
};

// `name:! Type`
struct CompileTimeBindingPattern {
  static constexpr auto Kind = NodeKind::CompileTimeBindingPattern.Define(
      {.category = NodeCategory::Pattern, .child_count = 2});

  NodeIdOneOf<IdentifierName, SelfValueName> name;
  Lex::ColonExclaimTokenIndex token;
  AnyExprId type;
};

// An address-of binding: `addr self: Self*`.
struct Addr {
  static constexpr auto Kind = NodeKind::Addr.Define(
      {.category = NodeCategory::Pattern, .child_count = 1});

  Lex::AddrTokenIndex token;
  AnyPatternId inner;
};

// A template binding: `template T:! type`.
struct Template {
  static constexpr auto Kind = NodeKind::Template.Define(
      {.category = NodeCategory::Pattern, .child_count = 1});

  Lex::TemplateTokenIndex token;
  // This is a CompileTimeBindingPatternId in any valid program.
  // TODO: Should the parser enforce that?
  AnyPatternId inner;
};

using TuplePatternStart =
    LeafNode<NodeKind::TuplePatternStart, Lex::OpenParenTokenIndex>;
using PatternListComma =
    LeafNode<NodeKind::PatternListComma, Lex::CommaTokenIndex>;

// A parameter list or tuple pattern: `(a: i32, b: i32)`.
struct TuplePattern {
  static constexpr auto Kind =
      NodeKind::TuplePattern.Define({.category = NodeCategory::Pattern,
                                     .bracketed_by = TuplePatternStart::Kind});

  TuplePatternStartId left_paren;
  CommaSeparatedList<AnyPatternId, PatternListCommaId> params;
  Lex::CloseParenTokenIndex token;
};

using ImplicitParamListStart = LeafNode<NodeKind::ImplicitParamListStart,
                                        Lex::OpenSquareBracketTokenIndex>;

// An implicit parameter list: `[T:! type, self: Self]`.
struct ImplicitParamList {
  static constexpr auto Kind = NodeKind::ImplicitParamList.Define(
      {.bracketed_by = ImplicitParamListStart::Kind});

  ImplicitParamListStartId left_square;
  CommaSeparatedList<AnyPatternId, PatternListCommaId> params;
  Lex::CloseSquareBracketTokenIndex token;
};

// Function nodes
// --------------

using FunctionIntroducer =
    LeafNode<NodeKind::FunctionIntroducer, Lex::FnTokenIndex>;

// A return type: `-> i32`.
struct ReturnType {
  static constexpr auto Kind = NodeKind::ReturnType.Define({.child_count = 1});

  Lex::MinusGreaterTokenIndex token;
  AnyExprId type;
};

// A function signature: `fn F() -> i32`.
template <const NodeKind& KindT, typename TokenKind,
          NodeCategory::RawEnumType Category>
struct FunctionSignature {
  static constexpr auto Kind = KindT.Define(
      {.category = Category, .bracketed_by = FunctionIntroducer::Kind});

  FunctionIntroducerId introducer;
  llvm::SmallVector<AnyModifierId> modifiers;
  DeclName name;
  std::optional<ReturnTypeId> return_type;
  TokenKind token;
};

using FunctionDecl = FunctionSignature<NodeKind::FunctionDecl,
                                       Lex::SemiTokenIndex, NodeCategory::Decl>;
using FunctionDefinitionStart =
    FunctionSignature<NodeKind::FunctionDefinitionStart,
                      Lex::OpenCurlyBraceTokenIndex, NodeCategory::None>;

// A function definition: `fn F() -> i32 { ... }`.
struct FunctionDefinition {
  static constexpr auto Kind = NodeKind::FunctionDefinition.Define(
      {.category = NodeCategory::Decl,
       .bracketed_by = FunctionDefinitionStart::Kind});

  FunctionDefinitionStartId signature;
  llvm::SmallVector<AnyStatementId> body;
  Lex::CloseCurlyBraceTokenIndex token;
};

using BuiltinFunctionDefinitionStart =
    FunctionSignature<NodeKind::BuiltinFunctionDefinitionStart,
                      Lex::EqualTokenIndex, NodeCategory::None>;
using BuiltinName =
    LeafNode<NodeKind::BuiltinName, Lex::StringLiteralTokenIndex>;

// A builtin function definition: `fn F() -> i32 = "builtin name";`
struct BuiltinFunctionDefinition {
  static constexpr auto Kind = NodeKind::BuiltinFunctionDefinition.Define(
      {.category = NodeCategory::Decl,
       .bracketed_by = BuiltinFunctionDefinitionStart::Kind});

  BuiltinFunctionDefinitionStartId signature;
  BuiltinNameId builtin_name;
  Lex::SemiTokenIndex token;
};

// `alias` nodes
// -------------

using AliasIntroducer =
    LeafNode<NodeKind::AliasIntroducer, Lex::AliasTokenIndex>;
using AliasInitializer =
    LeafNode<NodeKind::AliasInitializer, Lex::EqualTokenIndex>;

// An `alias` declaration: `alias a = b;`.
struct Alias {
  static constexpr auto Kind = NodeKind::Alias.Define(
      {.category = NodeCategory::Decl | NodeCategory::Statement,
       .bracketed_by = AliasIntroducer::Kind});

  AliasIntroducerId introducer;
  llvm::SmallVector<AnyModifierId> modifiers;
  DeclName name;
  AliasInitializerId equals;
  AnyExprId initializer;
  Lex::SemiTokenIndex token;
};

// `let` nodes
// -----------

using LetIntroducer = LeafNode<NodeKind::LetIntroducer, Lex::LetTokenIndex>;
using LetInitializer = LeafNode<NodeKind::LetInitializer, Lex::EqualTokenIndex>;

// A `let` declaration: `let a: i32 = 5;`.
struct LetDecl {
  static constexpr auto Kind = NodeKind::LetDecl.Define(
      {.category = NodeCategory::Decl | NodeCategory::Statement,
       .bracketed_by = LetIntroducer::Kind});

  LetIntroducerId introducer;
  llvm::SmallVector<AnyModifierId> modifiers;
  AnyPatternId pattern;

  struct Initializer {
    LetInitializerId equals;
    AnyExprId initializer;
  };
  std::optional<Initializer> initializer;
  Lex::SemiTokenIndex token;
};

// `var` nodes
// -----------

using VariableIntroducer =
    LeafNode<NodeKind::VariableIntroducer, Lex::VarTokenIndex>;
using ReturnedModifier =
    LeafNode<NodeKind::ReturnedModifier, Lex::ReturnedTokenIndex>;
using VariableInitializer =
    LeafNode<NodeKind::VariableInitializer, Lex::EqualTokenIndex>;

// A `var` declaration: `var a: i32;` or `var a: i32 = 5;`.
struct VariableDecl {
  static constexpr auto Kind = NodeKind::VariableDecl.Define(
      {.category = NodeCategory::Decl | NodeCategory::Statement,
       .bracketed_by = VariableIntroducer::Kind});

  VariableIntroducerId introducer;
  llvm::SmallVector<AnyModifierId> modifiers;
  std::optional<ReturnedModifierId> returned;
  AnyPatternId pattern;

  struct Initializer {
    VariableInitializerId equals;
    AnyExprId value;
  };
  std::optional<Initializer> initializer;
  Lex::SemiTokenIndex token;
};

// Statement nodes
// ---------------

using CodeBlockStart =
    LeafNode<NodeKind::CodeBlockStart, Lex::OpenCurlyBraceTokenIndex>;

// A code block: `{ statement; statement; ... }`.
struct CodeBlock {
  static constexpr auto Kind =
      NodeKind::CodeBlock.Define({.bracketed_by = CodeBlockStart::Kind});

  CodeBlockStartId left_brace;
  llvm::SmallVector<AnyStatementId> statements;
  Lex::CloseCurlyBraceTokenIndex token;
};

// An expression statement: `F(x);`.
struct ExprStatement {
  static constexpr auto Kind = NodeKind::ExprStatement.Define(
      {.category = NodeCategory::Statement, .child_count = 1});

  AnyExprId expr;
  Lex::SemiTokenIndex token;
};

using BreakStatementStart =
    LeafNode<NodeKind::BreakStatementStart, Lex::BreakTokenIndex>;

// A break statement: `break;`.
struct BreakStatement {
  static constexpr auto Kind = NodeKind::BreakStatement.Define(
      {.category = NodeCategory::Statement,
       .bracketed_by = BreakStatementStart::Kind,
       .child_count = 1});

  BreakStatementStartId introducer;
  Lex::SemiTokenIndex token;
};

using ContinueStatementStart =
    LeafNode<NodeKind::ContinueStatementStart, Lex::ContinueTokenIndex>;

// A continue statement: `continue;`.
struct ContinueStatement {
  static constexpr auto Kind = NodeKind::ContinueStatement.Define(
      {.category = NodeCategory::Statement,
       .bracketed_by = ContinueStatementStart::Kind,
       .child_count = 1});

  ContinueStatementStartId introducer;
  Lex::SemiTokenIndex token;
};

using ReturnStatementStart =
    LeafNode<NodeKind::ReturnStatementStart, Lex::ReturnTokenIndex>;
using ReturnVarModifier =
    LeafNode<NodeKind::ReturnVarModifier, Lex::VarTokenIndex>;

// A return statement: `return;` or `return expr;` or `return var;`.
struct ReturnStatement {
  static constexpr auto Kind = NodeKind::ReturnStatement.Define(
      {.category = NodeCategory::Statement,
       .bracketed_by = ReturnStatementStart::Kind});

  ReturnStatementStartId introducer;
  std::optional<AnyExprId> expr;
  std::optional<ReturnVarModifierId> var;
  Lex::SemiTokenIndex token;
};

using ForHeaderStart =
    LeafNode<NodeKind::ForHeaderStart, Lex::OpenParenTokenIndex>;

// The `var ... in` portion of a `for` statement.
struct ForIn {
  static constexpr auto Kind = NodeKind::ForIn.Define(
      {.bracketed_by = VariableIntroducer::Kind, .child_count = 2});

  VariableIntroducerId introducer;
  Lex::InTokenIndex token;
  AnyPatternId pattern;
};

// The `for (var ... in ...)` portion of a `for` statement.
struct ForHeader {
  static constexpr auto Kind =
      NodeKind::ForHeader.Define({.bracketed_by = ForHeaderStart::Kind});

  ForHeaderStartId introducer;
  ForInId var;
  AnyExprId range;
  Lex::CloseParenTokenIndex token;
};

// A complete `for (...) { ... }` statement.
struct ForStatement {
  static constexpr auto Kind =
      NodeKind::ForStatement.Define({.category = NodeCategory::Statement,
                                     .bracketed_by = ForHeader::Kind,
                                     .child_count = 2});

  Lex::ForTokenIndex token;
  ForHeaderId header;
  CodeBlockId body;
};

using IfConditionStart =
    LeafNode<NodeKind::IfConditionStart, Lex::OpenParenTokenIndex>;

// The condition portion of an `if` statement: `(expr)`.
struct IfCondition {
  static constexpr auto Kind = NodeKind::IfCondition.Define(
      {.bracketed_by = IfConditionStart::Kind, .child_count = 2});

  IfConditionStartId left_paren;
  AnyExprId condition;
  Lex::CloseParenTokenIndex token;
};

using IfStatementElse =
    LeafNode<NodeKind::IfStatementElse, Lex::ElseTokenIndex>;

// An `if` statement: `if (expr) { ... } else { ... }`.
struct IfStatement {
  static constexpr auto Kind = NodeKind::IfStatement.Define(
      {.category = NodeCategory::Statement, .bracketed_by = IfCondition::Kind});

  Lex::IfTokenIndex token;
  IfConditionId head;
  CodeBlockId then;

  struct Else {
    IfStatementElseId else_token;
    NodeIdOneOf<CodeBlock, IfStatement> body;
  };
  std::optional<Else> else_clause;
};

using WhileConditionStart =
    LeafNode<NodeKind::WhileConditionStart, Lex::OpenParenTokenIndex>;

// The condition portion of a `while` statement: `(expr)`.
struct WhileCondition {
  static constexpr auto Kind = NodeKind::WhileCondition.Define(
      {.bracketed_by = WhileConditionStart::Kind, .child_count = 2});

  WhileConditionStartId left_paren;
  AnyExprId condition;
  Lex::CloseParenTokenIndex token;
};

// A `while` statement: `while (expr) { ... }`.
struct WhileStatement {
  static constexpr auto Kind =
      NodeKind::WhileStatement.Define({.category = NodeCategory::Statement,
                                       .bracketed_by = WhileCondition::Kind,
                                       .child_count = 2});

  Lex::WhileTokenIndex token;
  WhileConditionId head;
  CodeBlockId body;
};

using MatchConditionStart =
    LeafNode<NodeKind::MatchConditionStart, Lex::OpenParenTokenIndex>;

struct MatchCondition {
  static constexpr auto Kind = NodeKind::MatchCondition.Define(
      {.bracketed_by = MatchConditionStart::Kind, .child_count = 2});

  MatchConditionStartId left_paren;
  AnyExprId condition;
  Lex::CloseParenTokenIndex token;
};

using MatchIntroducer =
    LeafNode<NodeKind::MatchIntroducer, Lex::MatchTokenIndex>;
struct MatchStatementStart {
  static constexpr auto Kind = NodeKind::MatchStatementStart.Define(
      {.bracketed_by = MatchIntroducer::Kind, .child_count = 2});

  MatchIntroducerId introducer;
  MatchConditionId condition;
  Lex::OpenCurlyBraceTokenIndex token;
};

using MatchCaseIntroducer =
    LeafNode<NodeKind::MatchCaseIntroducer, Lex::CaseTokenIndex>;
using MatchCaseGuardIntroducer =
    LeafNode<NodeKind::MatchCaseGuardIntroducer, Lex::IfTokenIndex>;
using MatchCaseGuardStart =
    LeafNode<NodeKind::MatchCaseGuardStart, Lex::OpenParenTokenIndex>;

struct MatchCaseGuard {
  static constexpr auto Kind = NodeKind::MatchCaseGuard.Define(
      {.bracketed_by = MatchCaseGuardIntroducer::Kind, .child_count = 3});

  MatchCaseGuardIntroducerId introducer;
  MatchCaseGuardStartId left_paren;
  AnyExprId condition;
  Lex::CloseParenTokenIndex token;
};

using MatchCaseEqualGreater =
    LeafNode<NodeKind::MatchCaseEqualGreater, Lex::EqualGreaterTokenIndex>;

struct MatchCaseStart {
  static constexpr auto Kind = NodeKind::MatchCaseStart.Define(
      {.bracketed_by = MatchCaseIntroducer::Kind});

  MatchCaseIntroducerId introducer;
  AnyPatternId pattern;
  std::optional<MatchCaseGuardId> guard;
  MatchCaseEqualGreaterId equal_greater_token;
  Lex::OpenCurlyBraceTokenIndex token;
};

struct MatchCase {
  static constexpr auto Kind =
      NodeKind::MatchCase.Define({.bracketed_by = MatchCaseStart::Kind});

  MatchCaseStartId head;
  llvm::SmallVector<AnyStatementId> statements;
  Lex::CloseCurlyBraceTokenIndex token;
};

using MatchDefaultIntroducer =
    LeafNode<NodeKind::MatchDefaultIntroducer, Lex::DefaultTokenIndex>;
using MatchDefaultEqualGreater =
    LeafNode<NodeKind::MatchDefaultEqualGreater, Lex::EqualGreaterTokenIndex>;

struct MatchDefaultStart {
  static constexpr auto Kind = NodeKind::MatchDefaultStart.Define(
      {.bracketed_by = MatchDefaultIntroducer::Kind, .child_count = 2});

  MatchDefaultIntroducerId introducer;
  MatchDefaultEqualGreaterId equal_greater_token;
  Lex::OpenCurlyBraceTokenIndex token;
};

struct MatchDefault {
  static constexpr auto Kind =
      NodeKind::MatchDefault.Define({.bracketed_by = MatchDefaultStart::Kind});

  MatchDefaultStartId introducer;
  llvm::SmallVector<AnyStatementId> statements;
  Lex::CloseCurlyBraceTokenIndex token;
};

// A `match` statement: `match (expr) { case (...) => {...} default => {...}}`.
struct MatchStatement {
  static constexpr auto Kind = NodeKind::MatchStatement.Define(
      {.category = NodeCategory::Statement,
       .bracketed_by = MatchStatementStart::Kind});

  MatchStatementStartId head;

  llvm::SmallVector<MatchCaseId> cases;
  std::optional<MatchDefaultId> default_case;
  Lex::CloseCurlyBraceTokenIndex token;
};

// Expression nodes
// ----------------

using ArrayExprStart =
    LeafNode<NodeKind::ArrayExprStart, Lex::OpenSquareBracketTokenIndex>;

// The start of an array type, `[i32;`.
//
// TODO: Consider flattening this into `ArrayExpr`.
struct ArrayExprSemi {
  static constexpr auto Kind = NodeKind::ArrayExprSemi.Define(
      {.bracketed_by = ArrayExprStart::Kind, .child_count = 2});

  ArrayExprStartId left_square;
  AnyExprId type;
  Lex::SemiTokenIndex token;
};

// An array type, such as  `[i32; 3]` or `[i32;]`.
struct ArrayExpr {
  static constexpr auto Kind = NodeKind::ArrayExpr.Define(
      {.category = NodeCategory::Expr, .bracketed_by = ArrayExprSemi::Kind});

  ArrayExprSemiId start;
  std::optional<AnyExprId> bound;
  Lex::CloseSquareBracketTokenIndex token;
};

// The opening portion of an indexing expression: `a[`.
//
// TODO: Consider flattening this into `IndexExpr`.
struct IndexExprStart {
  static constexpr auto Kind =
      NodeKind::IndexExprStart.Define({.child_count = 1});

  AnyExprId sequence;
  Lex::OpenSquareBracketTokenIndex token;
};

// An indexing expression, such as `a[1]`.
struct IndexExpr {
  static constexpr auto Kind =
      NodeKind::IndexExpr.Define({.category = NodeCategory::Expr,
                                  .bracketed_by = IndexExprStart::Kind,
                                  .child_count = 2});

  IndexExprStartId start;
  AnyExprId index;
  Lex::CloseSquareBracketTokenIndex token;
};

using ParenExprStart =
    LeafNode<NodeKind::ParenExprStart, Lex::OpenParenTokenIndex>;

// A parenthesized expression: `(a)`.
struct ParenExpr {
  static constexpr auto Kind = NodeKind::ParenExpr.Define(
      {.category = NodeCategory::Expr | NodeCategory::MemberExpr,
       .bracketed_by = ParenExprStart::Kind,
       .child_count = 2});

  ParenExprStartId start;
  AnyExprId expr;
  Lex::CloseParenTokenIndex token;
};

using TupleLiteralStart =
    LeafNode<NodeKind::TupleLiteralStart, Lex::OpenParenTokenIndex>;
using TupleLiteralComma =
    LeafNode<NodeKind::TupleLiteralComma, Lex::CommaTokenIndex>;

// A tuple literal: `()`, `(a, b, c)`, or `(a,)`.
struct TupleLiteral {
  static constexpr auto Kind =
      NodeKind::TupleLiteral.Define({.category = NodeCategory::Expr,
                                     .bracketed_by = TupleLiteralStart::Kind});

  TupleLiteralStartId start;
  CommaSeparatedList<AnyExprId, TupleLiteralCommaId> elements;
  Lex::CloseParenTokenIndex token;
};

// The opening portion of a call expression: `F(`.
//
// TODO: Consider flattening this into `CallExpr`.
struct CallExprStart {
  static constexpr auto Kind =
      NodeKind::CallExprStart.Define({.child_count = 1});

  AnyExprId callee;
  Lex::OpenParenTokenIndex token;
};

using CallExprComma = LeafNode<NodeKind::CallExprComma, Lex::CommaTokenIndex>;

// A call expression: `F(a, b, c)`.
struct CallExpr {
  static constexpr auto Kind = NodeKind::CallExpr.Define(
      {.category = NodeCategory::Expr, .bracketed_by = CallExprStart::Kind});

  CallExprStartId start;
  CommaSeparatedList<AnyExprId, CallExprCommaId> arguments;
  Lex::CloseParenTokenIndex token;
};

// A member access expression: `a.b` or `a.(b)`.
struct MemberAccessExpr {
  static constexpr auto Kind = NodeKind::MemberAccessExpr.Define(
      {.category = NodeCategory::Expr, .child_count = 2});

  AnyExprId lhs;
  Lex::PeriodTokenIndex token;
  AnyMemberAccessId rhs;
};

// An indirect member access expression: `a->b` or `a->(b)`.
struct PointerMemberAccessExpr {
  static constexpr auto Kind = NodeKind::PointerMemberAccessExpr.Define(
      {.category = NodeCategory::Expr, .child_count = 2});

  AnyExprId lhs;
  Lex::MinusGreaterTokenIndex token;
  AnyMemberAccessId rhs;
};

// A prefix operator expression.
template <const NodeKind& KindT, typename TokenKind>
struct PrefixOperator {
  static constexpr auto Kind =
      KindT.Define({.category = NodeCategory::Expr, .child_count = 1});

  TokenKind token;
  AnyExprId operand;
};

// An infix operator expression.
template <const NodeKind& KindT, typename TokenKind>
struct InfixOperator {
  static constexpr auto Kind =
      KindT.Define({.category = NodeCategory::Expr, .child_count = 2});

  AnyExprId lhs;
  TokenKind token;
  AnyExprId rhs;
};

// A postfix operator expression.
template <const NodeKind& KindT, typename TokenKind>
struct PostfixOperator {
  static constexpr auto Kind =
      KindT.Define({.category = NodeCategory::Expr, .child_count = 1});

  AnyExprId operand;
  TokenKind token;
};

// Literals, operators, and modifiers

#define CARBON_PARSE_NODE_KIND(...)
#define CARBON_PARSE_NODE_KIND_TOKEN_LITERAL(Name, LexTokenKind)       \
  using Name = LeafNode<NodeKind::Name, Lex::LexTokenKind##TokenIndex, \
                        NodeCategory::Expr>;
#define CARBON_PARSE_NODE_KIND_TOKEN_MODIFIER(Name)             \
  using Name##Modifier =                                        \
      LeafNode<NodeKind::Name##Modifier, Lex::Name##TokenIndex, \
               NodeCategory::Modifier>;
#define CARBON_PARSE_NODE_KIND_PREFIX_OPERATOR(Name) \
  using PrefixOperator##Name =                       \
      PrefixOperator<NodeKind::PrefixOperator##Name, Lex::Name##TokenIndex>;
#define CARBON_PARSE_NODE_KIND_INFIX_OPERATOR(Name) \
  using InfixOperator##Name =                       \
      InfixOperator<NodeKind::InfixOperator##Name, Lex::Name##TokenIndex>;
#define CARBON_PARSE_NODE_KIND_POSTFIX_OPERATOR(Name) \
  using PostfixOperator##Name =                       \
      PostfixOperator<NodeKind::PostfixOperator##Name, Lex::Name##TokenIndex>;
#include "toolchain/parse/node_kind.def"

using IntLiteral = LeafNode<NodeKind::IntLiteral, Lex::IntLiteralTokenIndex,
                            NodeCategory::Expr | NodeCategory::IntConst>;

// `extern` as a standalone modifier.
using ExternModifier = LeafNode<NodeKind::ExternModifier, Lex::ExternTokenIndex,
                                NodeCategory::Modifier>;

// `extern library <owning_library>` modifiers.
struct ExternModifierWithLibrary {
  static constexpr auto Kind = NodeKind::ExternModifierWithLibrary.Define(
      {.category = NodeCategory::Modifier, .child_count = 1});

  Lex::ExternTokenIndex token;
  LibrarySpecifierId library;
};

// The first operand of a short-circuiting infix operator: `a and` or `a or`.
// The complete operator expression will be an InfixOperator with this as the
// `lhs`.
// TODO: Make this be a template if we ever need to write generic code to cover
// both cases at once, say in check.
struct ShortCircuitOperandAnd {
  static constexpr auto Kind =
      NodeKind::ShortCircuitOperandAnd.Define({.child_count = 1});

  AnyExprId operand;
  // This is a virtual token. The `and` token is owned by the
  // ShortCircuitOperatorAnd node.
  Lex::AndTokenIndex token;
};

struct ShortCircuitOperandOr {
  static constexpr auto Kind =
      NodeKind::ShortCircuitOperandOr.Define({.child_count = 1});

  AnyExprId operand;
  // This is a virtual token. The `or` token is owned by the
  // ShortCircuitOperatorOr node.
  Lex::OrTokenIndex token;
};

struct ShortCircuitOperatorAnd {
  static constexpr auto Kind = NodeKind::ShortCircuitOperatorAnd.Define(
      {.category = NodeCategory::Expr,
       .bracketed_by = ShortCircuitOperandAnd::Kind,
       .child_count = 2});

  ShortCircuitOperandAndId lhs;
  Lex::AndTokenIndex token;
  AnyExprId rhs;
};

struct ShortCircuitOperatorOr {
  static constexpr auto Kind = NodeKind::ShortCircuitOperatorOr.Define(
      {.category = NodeCategory::Expr,
       .bracketed_by = ShortCircuitOperandOr::Kind,
       .child_count = 2});

  ShortCircuitOperandOrId lhs;
  Lex::OrTokenIndex token;
  AnyExprId rhs;
};

// The `if` portion of an `if` expression: `if expr`.
struct IfExprIf {
  static constexpr auto Kind = NodeKind::IfExprIf.Define({.child_count = 1});

  Lex::IfTokenIndex token;
  AnyExprId condition;
};

// The `then` portion of an `if` expression: `then expr`.
struct IfExprThen {
  static constexpr auto Kind = NodeKind::IfExprThen.Define({.child_count = 1});

  Lex::ThenTokenIndex token;
  AnyExprId result;
};

// A full `if` expression: `if expr then expr else expr`.
struct IfExprElse {
  static constexpr auto Kind =
      NodeKind::IfExprElse.Define({.category = NodeCategory::Expr,
                                   .bracketed_by = IfExprIf::Kind,
                                   .child_count = 3});

  IfExprIfId start;
  IfExprThenId then;
  Lex::ElseTokenIndex token;
  AnyExprId else_result;
};

<<<<<<< HEAD
// A `where` expression (TODO: `require` and `observe` declarations)

// The `Self` in `.Self`
// FIXME: SelfDesignator?
using DotSelf = LeafNode<NodeKind::DotSelf, Lex::SelfTypeIdentifierTokenIndex>;
=======
// The `Self` in a context where it is treated as a name rather than an
// expression, such as `.Self`.
using SelfTypeName =
    LeafNode<NodeKind::SelfTypeName, Lex::SelfTypeIdentifierTokenIndex>;
>>>>>>> 67b287a2

// `.Member` or `.Self` in an expression context, used in `where` and `require`
// clauses.
// TODO: Do we want to support `.1`, a designator for accessing a tuple member?
struct DesignatorExpr {
  static constexpr auto Kind = NodeKind::DesignatorExpr.Define(
      {.category = NodeCategory::Expr, .child_count = 1});

  Lex::PeriodTokenIndex token;
<<<<<<< HEAD
  NodeIdOneOf<IdentifierName, DotSelf> designator;
};

// FIXME: RequirementRewrite?
struct RequirementAssign {
  static constexpr auto Kind = NodeKind::RequirementAssign.Define(
      {.category = NodeCategory::Requirement, .child_count = 2});
  AnyExprId lhs;
  Lex::EqualTokenIndex token;
  AnyExprId rhs;
};

// FIXME: RequirementEqualEqual?
struct RequirementEquals {
  static constexpr auto Kind = NodeKind::RequirementEquals.Define(
      {.category = NodeCategory::Requirement, .child_count = 2});
  AnyExprId lhs;
  Lex::EqualEqualTokenIndex token;
  AnyExprId rhs;
};

struct RequirementImpls {
  static constexpr auto Kind = NodeKind::RequirementImpls.Define(
      {.category = NodeCategory::Requirement, .child_count = 2});
  AnyExprId lhs;
  Lex::ImplsTokenIndex token;
  AnyExprId rhs;
};

struct RequirementAnd {
  static constexpr auto Kind = NodeKind::RequirementAnd.Define(
      {.category = NodeCategory::Requirement, .child_count = 2});
  AnyRequirementId lhs;
  Lex::AndTokenIndex token;
  AnyRequirementId rhs;
};

// virtual node
// FIXME: WhereType? WhereOperand?
struct WhereIntroducer {
  static constexpr auto Kind =
      NodeKind::WhereIntroducer.Define({.child_count = 1});
  AnyExprId type;
  Lex::WhereTokenIndex token;
};

struct WhereExpr {
  static constexpr auto Kind =
      NodeKind::WhereExpr.Define({.category = NodeCategory::Expr,
                                  .bracketed_by = WhereIntroducer::Kind,
                                  .child_count = 2});
  WhereIntroducerId introducer;
  Lex::WhereTokenIndex token;
  AnyRequirementId requirements;
=======
  NodeIdOneOf<IdentifierName, SelfTypeName> name;
>>>>>>> 67b287a2
};

// Choice nodes
// ------------

using ChoiceIntroducer =
    LeafNode<NodeKind::ChoiceIntroducer, Lex::ChoiceTokenIndex>;

struct ChoiceSignature {
  static constexpr auto Kind = NodeKind::ChoiceDefinitionStart.Define(
      {.category = NodeCategory::None, .bracketed_by = ChoiceIntroducer::Kind});

  ChoiceIntroducerId introducer;
  llvm::SmallVector<AnyModifierId> modifiers;
  DeclName name;
  Lex::OpenCurlyBraceTokenIndex token;
};

using ChoiceDefinitionStart = ChoiceSignature;

using ChoiceAlternativeListComma =
    LeafNode<NodeKind::ChoiceAlternativeListComma, Lex::CommaTokenIndex>;

struct ChoiceDefinition {
  static constexpr auto Kind = NodeKind::ChoiceDefinition.Define(
      {.category = NodeCategory::Decl,
       .bracketed_by = ChoiceDefinitionStart::Kind});

  ChoiceDefinitionStartId signature;
  struct Alternative {
    IdentifierNameId name;
    std::optional<TuplePatternId> parameters;
  };
  CommaSeparatedList<Alternative, ChoiceAlternativeListCommaId> alternatives;
  Lex::CloseCurlyBraceTokenIndex token;
};

// Struct type and value literals
// ----------------------------------------

// `{`
using StructLiteralStart =
    LeafNode<NodeKind::StructLiteralStart, Lex::OpenCurlyBraceTokenIndex>;
using StructTypeLiteralStart =
    LeafNode<NodeKind::StructTypeLiteralStart, Lex::OpenCurlyBraceTokenIndex>;
// `,`
using StructComma = LeafNode<NodeKind::StructComma, Lex::CommaTokenIndex>;

// `.a`
struct StructFieldDesignator {
  static constexpr auto Kind =
      NodeKind::StructFieldDesignator.Define({.child_count = 1});

  Lex::PeriodTokenIndex token;
  NodeIdOneOf<IdentifierName, BaseName> name;
};

// `.a = 0`
struct StructField {
  static constexpr auto Kind = NodeKind::StructField.Define(
      {.bracketed_by = StructFieldDesignator::Kind, .child_count = 2});

  StructFieldDesignatorId designator;
  Lex::EqualTokenIndex token;
  AnyExprId expr;
};

// `.a: i32`
struct StructTypeField {
  static constexpr auto Kind = NodeKind::StructTypeField.Define(
      {.bracketed_by = StructFieldDesignator::Kind, .child_count = 2});

  StructFieldDesignatorId designator;
  Lex::ColonTokenIndex token;
  AnyExprId type_expr;
};

// Struct literals, such as `{.a = 0}`.
struct StructLiteral {
  static constexpr auto Kind = NodeKind::StructLiteral.Define(
      {.category = NodeCategory::Expr,
       .bracketed_by = StructLiteralStart::Kind});

  StructLiteralStartId start;
  CommaSeparatedList<StructFieldId, StructCommaId> fields;
  Lex::CloseCurlyBraceTokenIndex token;
};

// Struct type literals, such as `{.a: i32}`.
struct StructTypeLiteral {
  static constexpr auto Kind = NodeKind::StructTypeLiteral.Define(
      {.category = NodeCategory::Expr,
       .bracketed_by = StructTypeLiteralStart::Kind});

  StructTypeLiteralStartId start;
  CommaSeparatedList<StructTypeFieldId, StructCommaId> fields;
  Lex::CloseCurlyBraceTokenIndex token;
};

// `class` declarations and definitions
// ------------------------------------

// `class`
using ClassIntroducer =
    LeafNode<NodeKind::ClassIntroducer, Lex::ClassTokenIndex>;

// A class signature `class C`
template <const NodeKind& KindT, typename TokenKind,
          NodeCategory::RawEnumType Category>
struct ClassSignature {
  static constexpr auto Kind = KindT.Define(
      {.category = Category, .bracketed_by = ClassIntroducer::Kind});

  ClassIntroducerId introducer;
  llvm::SmallVector<AnyModifierId> modifiers;
  DeclName name;
  TokenKind token;
};

// `class C;`
using ClassDecl = ClassSignature<NodeKind::ClassDecl, Lex::SemiTokenIndex,
                                 NodeCategory::Decl>;
// `class C {`
using ClassDefinitionStart =
    ClassSignature<NodeKind::ClassDefinitionStart,
                   Lex::OpenCurlyBraceTokenIndex, NodeCategory::None>;

// `class C { ... }`
struct ClassDefinition {
  static constexpr auto Kind = NodeKind::ClassDefinition.Define(
      {.category = NodeCategory::Decl,
       .bracketed_by = ClassDefinitionStart::Kind});

  ClassDefinitionStartId signature;
  llvm::SmallVector<AnyDeclId> members;
  Lex::CloseCurlyBraceTokenIndex token;
};

// Adapter declaration
// -------------------

// `adapt`
using AdaptIntroducer =
    LeafNode<NodeKind::AdaptIntroducer, Lex::AdaptTokenIndex>;
// `adapt SomeType;`
struct AdaptDecl {
  static constexpr auto Kind = NodeKind::AdaptDecl.Define(
      {.category = NodeCategory::Decl, .bracketed_by = AdaptIntroducer::Kind});

  AdaptIntroducerId introducer;
  llvm::SmallVector<AnyModifierId> modifiers;
  AnyExprId adapted_type;
  Lex::SemiTokenIndex token;
};

// Base class declaration
// ----------------------

// `base`
using BaseIntroducer = LeafNode<NodeKind::BaseIntroducer, Lex::BaseTokenIndex>;
using BaseColon = LeafNode<NodeKind::BaseColon, Lex::ColonTokenIndex>;
// `extend base: BaseClass;`
struct BaseDecl {
  static constexpr auto Kind = NodeKind::BaseDecl.Define(
      {.category = NodeCategory::Decl, .bracketed_by = BaseIntroducer::Kind});

  BaseIntroducerId introducer;
  llvm::SmallVector<AnyModifierId> modifiers;
  BaseColonId colon;
  AnyExprId base_class;
  Lex::SemiTokenIndex token;
};

// Interface declarations and definitions
// --------------------------------------

// `interface`
using InterfaceIntroducer =
    LeafNode<NodeKind::InterfaceIntroducer, Lex::InterfaceTokenIndex>;

// `interface I`
template <const NodeKind& KindT, typename TokenKind,
          NodeCategory::RawEnumType Category>
struct InterfaceSignature {
  static constexpr auto Kind = KindT.Define(
      {.category = Category, .bracketed_by = InterfaceIntroducer::Kind});

  InterfaceIntroducerId introducer;
  llvm::SmallVector<AnyModifierId> modifiers;
  DeclName name;
  TokenKind token;
};

// `interface I;`
using InterfaceDecl =
    InterfaceSignature<NodeKind::InterfaceDecl, Lex::SemiTokenIndex,
                       NodeCategory::Decl>;
// `interface I {`
using InterfaceDefinitionStart =
    InterfaceSignature<NodeKind::InterfaceDefinitionStart,
                       Lex::OpenCurlyBraceTokenIndex, NodeCategory::None>;

// `interface I { ... }`
struct InterfaceDefinition {
  static constexpr auto Kind = NodeKind::InterfaceDefinition.Define(
      {.category = NodeCategory::Decl,
       .bracketed_by = InterfaceDefinitionStart::Kind});

  InterfaceDefinitionStartId signature;
  llvm::SmallVector<AnyDeclId> members;
  Lex::CloseCurlyBraceTokenIndex token;
};

// `impl`...`as` declarations and definitions
// ------------------------------------------

// `impl`
using ImplIntroducer = LeafNode<NodeKind::ImplIntroducer, Lex::ImplTokenIndex>;

// `forall [...]`
struct ImplForall {
  static constexpr auto Kind = NodeKind::ImplForall.Define({.child_count = 1});

  Lex::ForallTokenIndex token;
  ImplicitParamListId params;
};

// `as` with no type before it
using DefaultSelfImplAs = LeafNode<NodeKind::DefaultSelfImplAs,
                                   Lex::AsTokenIndex, NodeCategory::ImplAs>;

// `<type> as`
struct TypeImplAs {
  static constexpr auto Kind = NodeKind::TypeImplAs.Define(
      {.category = NodeCategory::ImplAs, .child_count = 1});

  AnyExprId type_expr;
  Lex::AsTokenIndex token;
};

// `impl T as I`
template <const NodeKind& KindT, typename TokenKind,
          NodeCategory::RawEnumType Category>
struct ImplSignature {
  static constexpr auto Kind = KindT.Define(
      {.category = Category, .bracketed_by = ImplIntroducer::Kind});

  ImplIntroducerId introducer;
  llvm::SmallVector<AnyModifierId> modifiers;
  std::optional<ImplForallId> forall;
  AnyImplAsId as;
  AnyExprId interface;
  TokenKind token;
};

// `impl T as I;`
using ImplDecl =
    ImplSignature<NodeKind::ImplDecl, Lex::SemiTokenIndex, NodeCategory::Decl>;
// `impl T as I {`
using ImplDefinitionStart =
    ImplSignature<NodeKind::ImplDefinitionStart, Lex::OpenCurlyBraceTokenIndex,
                  NodeCategory::None>;

// `impl T as I { ... }`
struct ImplDefinition {
  static constexpr auto Kind = NodeKind::ImplDefinition.Define(
      {.category = NodeCategory::Decl,
       .bracketed_by = ImplDefinitionStart::Kind});

  ImplDefinitionStartId signature;
  llvm::SmallVector<AnyDeclId> members;
  Lex::CloseCurlyBraceTokenIndex token;
};

// Named constraint declarations and definitions
// ---------------------------------------------

// `constraint`
using NamedConstraintIntroducer =
    LeafNode<NodeKind::NamedConstraintIntroducer, Lex::ConstraintTokenIndex>;

// `constraint NC`
template <const NodeKind& KindT, typename TokenKind,
          NodeCategory::RawEnumType Category>
struct NamedConstraintSignature {
  static constexpr auto Kind = KindT.Define(
      {.category = Category, .bracketed_by = NamedConstraintIntroducer::Kind});

  NamedConstraintIntroducerId introducer;
  llvm::SmallVector<AnyModifierId> modifiers;
  DeclName name;
  TokenKind token;
};

// `constraint NC;`
using NamedConstraintDecl =
    NamedConstraintSignature<NodeKind::NamedConstraintDecl, Lex::SemiTokenIndex,
                             NodeCategory::Decl>;
// `constraint NC {`
using NamedConstraintDefinitionStart =
    NamedConstraintSignature<NodeKind::NamedConstraintDefinitionStart,
                             Lex::OpenCurlyBraceTokenIndex, NodeCategory::None>;

// `constraint NC { ... }`
struct NamedConstraintDefinition {
  static constexpr auto Kind = NodeKind::NamedConstraintDefinition.Define(
      {.category = NodeCategory::Decl,
       .bracketed_by = NamedConstraintDefinitionStart::Kind});

  NamedConstraintDefinitionStartId signature;
  llvm::SmallVector<AnyDeclId> members;
  Lex::CloseCurlyBraceTokenIndex token;
};

// ---------------------------------------------------------------------------

// A complete source file. Note that there is no corresponding parse node for
// the file. The file is instead the complete contents of the parse tree.
struct File {
  FileStartId start;
  llvm::SmallVector<AnyDeclId> decls;
  FileEndId end;
};

// Define `Foo` as the node type for the ID type `FooId`.
#define CARBON_PARSE_NODE_KIND(KindName) \
  template <>                            \
  struct NodeForId<KindName##Id> {       \
    using TypedNode = KindName;          \
  };
#include "toolchain/parse/node_kind.def"

}  // namespace Carbon::Parse

#endif  // CARBON_TOOLCHAIN_PARSE_TYPED_NODES_H_<|MERGE_RESOLUTION|>--- conflicted
+++ resolved
@@ -1016,18 +1016,12 @@
   AnyExprId else_result;
 };
 
-<<<<<<< HEAD
 // A `where` expression (TODO: `require` and `observe` declarations)
 
-// The `Self` in `.Self`
-// FIXME: SelfDesignator?
-using DotSelf = LeafNode<NodeKind::DotSelf, Lex::SelfTypeIdentifierTokenIndex>;
-=======
 // The `Self` in a context where it is treated as a name rather than an
 // expression, such as `.Self`.
 using SelfTypeName =
     LeafNode<NodeKind::SelfTypeName, Lex::SelfTypeIdentifierTokenIndex>;
->>>>>>> 67b287a2
 
 // `.Member` or `.Self` in an expression context, used in `where` and `require`
 // clauses.
@@ -1037,8 +1031,7 @@
       {.category = NodeCategory::Expr, .child_count = 1});
 
   Lex::PeriodTokenIndex token;
-<<<<<<< HEAD
-  NodeIdOneOf<IdentifierName, DotSelf> designator;
+  NodeIdOneOf<IdentifierName, SelfTypeName> name;
 };
 
 // FIXME: RequirementRewrite?
@@ -1092,9 +1085,6 @@
   WhereIntroducerId introducer;
   Lex::WhereTokenIndex token;
   AnyRequirementId requirements;
-=======
-  NodeIdOneOf<IdentifierName, SelfTypeName> name;
->>>>>>> 67b287a2
 };
 
 // Choice nodes
