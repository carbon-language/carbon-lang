// Part of the Carbon Language project, under the Apache License v2.0 with LLVM
// Exceptions. See /LICENSE for license information.
// SPDX-License-Identifier: Apache-2.0 WITH LLVM-exception

#ifndef CARBON_TOOLCHAIN_PARSE_TYPED_NODES_H_
#define CARBON_TOOLCHAIN_PARSE_TYPED_NODES_H_

#include <optional>

#include "toolchain/parse/node_ids.h"
#include "toolchain/parse/node_kind.h"

namespace Carbon::Parse {

// Helpers for defining different kinds of parse nodes.
// ----------------------------------------------------

// A pair of a list item and its optional following comma.
template <typename Element, typename Comma>
struct ListItem {
  Element value;
  std::optional<Comma> comma;
};

// A list of items, parameterized by the kind of the elements and comma.
template <typename Element, typename Comma>
using CommaSeparatedList = llvm::SmallVector<ListItem<Element, Comma>>;

// This class provides a shorthand for defining parse node kinds for leaf nodes.
template <const NodeKind& KindT, NodeCategory Category = NodeCategory::None>
struct LeafNode {
  static constexpr auto Kind = KindT.Define(Category);
};

// ----------------------------------------------------------------------------
// Each node kind (in node_kind.def) should have a corresponding type defined
// here which describes the expected child structure of that parse node.
//
// Each of these types should start with a `static constexpr Kind` member
// initialized by calling `Define` on the corresponding `NodeKind`, and passing
// in the `NodeCategory` of that kind.  This will both associate the category
// with the node kind and create the necessary kind object for the typed node.
//
// This should be followed by field declarations that describe the child nodes,
// in order, that occur in the parse tree. The `Extract...` functions on the
// parse tree use struct reflection on these fields to guide the extraction of
// the child nodes from the tree into an object of this type with these fields
// for convenient access.
//
// The types of these fields are special and describe the specific child node
// structure of the parse node. Many of these types are defined in `node_ids.h`.
//
// Valid primitive types here are:
// - `NodeId` to match any single child node
// - `FooId` to require that child to have kind `NodeKind::Foo`
// - `AnyCatId` to require that child to have a kind in category `Cat`
// - `NodeIdOneOf<A, B>` to require the child to have kind `NodeKind::A` or
// `NodeKind::B`
// - `NodeIdNot<A>` to match any single child whose kind is not `NodeKind::A`
//
// There a few, restricted composite field types allowed that compose types in
// various ways, where all of the `T`s and `U`s below are themselves valid field
// types:
// - `llvm::SmallVector<T>` to match any number of children matching `T`
// - `std::optional<T>` to match 0 or 1 children matching `T`
// - `std::tuple<T...>` to match children matching `T...`
// - Any provided `Aggregate` type that is a simple aggregate type such as
// `struct Aggregate { T x; U y; }`,
//   to match children with types `T` and `U`.
// ----------------------------------------------------------------------------

// Error nodes
// -----------

// An invalid parse. Used to balance the parse tree. This type is here only to
// ensure we have a type for each parse node kind. This node kind always has an
// error, so can never be extracted.
using InvalidParse =
    LeafNode<NodeKind::InvalidParse, NodeCategory::Decl | NodeCategory::Expr>;

// An invalid subtree. Always has an error so can never be extracted.
using InvalidParseStart = LeafNode<NodeKind::InvalidParseStart>;
struct InvalidParseSubtree {
  static constexpr auto Kind =
      NodeKind::InvalidParseSubtree.Define(NodeCategory::Decl);

  InvalidParseStartId start;
  llvm::SmallVector<NodeIdNot<InvalidParseStart>> extra;
};

// A placeholder node to be replaced; it will never exist in a valid parse tree.
// Its token kind is not enforced even when valid.
using Placeholder = LeafNode<NodeKind::Placeholder>;

// File nodes
// ----------

// The start of the file.
using FileStart = LeafNode<NodeKind::FileStart>;

// The end of the file.
using FileEnd = LeafNode<NodeKind::FileEnd>;

// General-purpose nodes
// ---------------------

// An empty declaration, such as `;`.
using EmptyDecl =
    LeafNode<NodeKind::EmptyDecl, NodeCategory::Decl | NodeCategory::Statement>;

// A name in a non-expression context, such as a declaration.
using IdentifierName =
    LeafNode<NodeKind::IdentifierName,
             NodeCategory::NameComponent | NodeCategory::MemberName>;

// A name in an expression context.
using IdentifierNameExpr =
    LeafNode<NodeKind::IdentifierNameExpr, NodeCategory::Expr>;

// The `self` value and `Self` type identifier keywords. Typically of the form
// `self: Self`.
using SelfValueName = LeafNode<NodeKind::SelfValueName>;
using SelfValueNameExpr =
    LeafNode<NodeKind::SelfValueNameExpr, NodeCategory::Expr>;
using SelfTypeNameExpr =
    LeafNode<NodeKind::SelfTypeNameExpr, NodeCategory::Expr>;

// The `base` value keyword, introduced by `base: B`. Typically referenced in
// an expression, as in `x.base` or `{.base = ...}`, but can also be used as a
// declared name, as in `{.base: partial B}`.
using BaseName = LeafNode<NodeKind::BaseName, NodeCategory::MemberName>;

// A qualified name: `A.B`.
struct QualifiedName {
  static constexpr auto Kind =
      NodeKind::QualifiedName.Define(NodeCategory::NameComponent);

  // For now, this is either an IdentifierName or a QualifiedName.
  AnyNameComponentId lhs;

  // TODO: This will eventually need to support more general expressions, for
  // example `GenericType(type_args).ChildType(child_type_args).Name`.
  IdentifierNameId rhs;
};

// Library, package, import, export
// --------------------------------

// The `package` keyword in an expression.
using PackageExpr = LeafNode<NodeKind::PackageExpr, NodeCategory::Expr>;

// The name of a package or library for `package`, `import`, and `library`.
using PackageName = LeafNode<NodeKind::PackageName>;
using LibraryName = LeafNode<NodeKind::LibraryName>;
using DefaultLibrary = LeafNode<NodeKind::DefaultLibrary>;

using PackageIntroducer = LeafNode<NodeKind::PackageIntroducer>;

// `library` in `package` or `import`.
struct LibrarySpecifier {
  static constexpr auto Kind = NodeKind::LibrarySpecifier.Define();

  NodeIdOneOf<LibraryName, DefaultLibrary> name;
};

// First line of the file, such as:
//   `package MyPackage library "MyLibrary" impl;`
struct PackageDecl {
  static constexpr auto Kind = NodeKind::PackageDecl.Define(NodeCategory::Decl);

  PackageIntroducerId introducer;
  llvm::SmallVector<AnyModifierId> modifiers;
  std::optional<PackageNameId> name;
  std::optional<LibrarySpecifierId> library;
};

// `import TheirPackage library "TheirLibrary";`
using ImportIntroducer = LeafNode<NodeKind::ImportIntroducer>;
<<<<<<< HEAD
struct ImportDirective {
  static constexpr auto Kind =
      NodeKind::ImportDirective.Define(NodeCategory::Decl);
=======
using ImportExport = LeafNode<NodeKind::ImportExport>;
struct ImportDecl {
  static constexpr auto Kind = NodeKind::ImportDecl.Define(NodeCategory::Decl);
>>>>>>> b473eac5

  ImportIntroducerId introducer;
  llvm::SmallVector<AnyModifierId> modifiers;
  std::optional<PackageNameId> name;
  std::optional<LibrarySpecifierId> library;
};

// `library` as declaration.
using LibraryIntroducer = LeafNode<NodeKind::LibraryIntroducer>;
struct LibraryDecl {
  static constexpr auto Kind = NodeKind::LibraryDecl.Define(NodeCategory::Decl);

  LibraryIntroducerId introducer;
  llvm::SmallVector<AnyModifierId> modifiers;
  NodeIdOneOf<LibraryName, DefaultLibrary> library_name;
};

// `export` as a declaration.
using ExportIntroducer = LeafNode<NodeKind::ExportIntroducer>;
struct ExportDecl {
  static constexpr auto Kind = NodeKind::ExportDecl.Define(NodeCategory::Decl);

  ExportIntroducerId introducer;
  llvm::SmallVector<AnyModifierId> modifiers;
  AnyNameComponentId name;
};

// Namespace nodes
// ---------------

using NamespaceStart = LeafNode<NodeKind::NamespaceStart>;

// A namespace: `namespace N;`.
struct Namespace {
  static constexpr auto Kind = NodeKind::Namespace.Define(NodeCategory::Decl);

  NamespaceStartId introducer;
  llvm::SmallVector<AnyModifierId> modifiers;
  AnyNameComponentId name;
};

// Pattern nodes
// -------------

// A pattern binding, such as `name: Type`.
struct BindingPattern {
  static constexpr auto Kind =
      NodeKind::BindingPattern.Define(NodeCategory::Pattern);

  NodeIdOneOf<IdentifierName, SelfValueName> name;
  AnyExprId type;
};

// `name:! Type`
struct CompileTimeBindingPattern {
  static constexpr auto Kind =
      NodeKind::CompileTimeBindingPattern.Define(NodeCategory::Pattern);

  NodeIdOneOf<IdentifierName, SelfValueName> name;
  AnyExprId type;
};

// An address-of binding: `addr self: Self*`.
struct Addr {
  static constexpr auto Kind = NodeKind::Addr.Define(NodeCategory::Pattern);

  AnyPatternId inner;
};

// A template binding: `template T:! type`.
struct Template {
  static constexpr auto Kind = NodeKind::Template.Define(NodeCategory::Pattern);

  // This is a CompileTimeBindingPatternId in any valid program.
  // TODO: Should the parser enforce that?
  AnyPatternId inner;
};

using TuplePatternStart = LeafNode<NodeKind::TuplePatternStart>;
using PatternListComma = LeafNode<NodeKind::PatternListComma>;

// A parameter list or tuple pattern: `(a: i32, b: i32)`.
struct TuplePattern {
  static constexpr auto Kind =
      NodeKind::TuplePattern.Define(NodeCategory::Pattern);

  TuplePatternStartId left_paren;
  CommaSeparatedList<AnyPatternId, PatternListCommaId> params;
};

using ImplicitParamListStart = LeafNode<NodeKind::ImplicitParamListStart>;

// An implicit parameter list: `[T:! type, self: Self]`.
struct ImplicitParamList {
  static constexpr auto Kind = NodeKind::ImplicitParamList.Define();

  ImplicitParamListStartId left_square;
  CommaSeparatedList<AnyPatternId, PatternListCommaId> params;
};

// Function nodes
// --------------

using FunctionIntroducer = LeafNode<NodeKind::FunctionIntroducer>;

// A return type: `-> i32`.
struct ReturnType {
  static constexpr auto Kind = NodeKind::ReturnType.Define();

  AnyExprId type;
};

// A function signature: `fn F() -> i32`.
template <const NodeKind& KindT, NodeCategory Category>
struct FunctionSignature {
  static constexpr auto Kind = KindT.Define(Category);

  FunctionIntroducerId introducer;
  llvm::SmallVector<AnyModifierId> modifiers;
  // For now, this is either an IdentifierName or a QualifiedName.
  AnyNameComponentId name;
  std::optional<ImplicitParamListId> implicit_params;
  TuplePatternId params;
  std::optional<ReturnTypeId> return_type;
};

using FunctionDecl =
    FunctionSignature<NodeKind::FunctionDecl, NodeCategory::Decl>;
using FunctionDefinitionStart =
    FunctionSignature<NodeKind::FunctionDefinitionStart, NodeCategory::None>;

// A function definition: `fn F() -> i32 { ... }`.
struct FunctionDefinition {
  static constexpr auto Kind =
      NodeKind::FunctionDefinition.Define(NodeCategory::Decl);

  FunctionDefinitionStartId signature;
  llvm::SmallVector<AnyStatementId> body;
};

using BuiltinFunctionDefinitionStart =
    FunctionSignature<NodeKind::BuiltinFunctionDefinitionStart,
                      NodeCategory::None>;
using BuiltinName = LeafNode<NodeKind::BuiltinName>;

// A builtin function definition: `fn F() -> i32 = "builtin name";`
struct BuiltinFunctionDefinition {
  static constexpr auto Kind =
      NodeKind::BuiltinFunctionDefinition.Define(NodeCategory::Decl);

  BuiltinFunctionDefinitionStartId signature;
  BuiltinNameId builtin_name;
};

// `alias` nodes
// -------------

using AliasIntroducer = LeafNode<NodeKind::AliasIntroducer>;
using AliasInitializer = LeafNode<NodeKind::AliasInitializer>;

// An `alias` declaration: `alias a = b;`.
struct Alias {
  static constexpr auto Kind =
      NodeKind::Alias.Define(NodeCategory::Decl | NodeCategory::Statement);

  AliasIntroducerId introducer;
  llvm::SmallVector<AnyModifierId> modifiers;
  // For now, this is either an IdentifierName or a QualifiedName.
  AnyNameComponentId name;
  AliasInitializerId equals;
  AnyExprId initializer;
};

// `let` nodes
// -----------

using LetIntroducer = LeafNode<NodeKind::LetIntroducer>;
using LetInitializer = LeafNode<NodeKind::LetInitializer>;

// A `let` declaration: `let a: i32 = 5;`.
struct LetDecl {
  static constexpr auto Kind =
      NodeKind::LetDecl.Define(NodeCategory::Decl | NodeCategory::Statement);

  LetIntroducerId introducer;
  llvm::SmallVector<AnyModifierId> modifiers;
  AnyPatternId pattern;

  struct Initializer {
    LetInitializerId equals;
    AnyExprId initializer;
  };
  std::optional<Initializer> initializer;
};

// `var` nodes
// -----------

using VariableIntroducer = LeafNode<NodeKind::VariableIntroducer>;
using ReturnedModifier = LeafNode<NodeKind::ReturnedModifier>;
using VariableInitializer = LeafNode<NodeKind::VariableInitializer>;

// A `var` declaration: `var a: i32;` or `var a: i32 = 5;`.
struct VariableDecl {
  static constexpr auto Kind = NodeKind::VariableDecl.Define(
      NodeCategory::Decl | NodeCategory::Statement);

  VariableIntroducerId introducer;
  llvm::SmallVector<AnyModifierId> modifiers;
  std::optional<ReturnedModifierId> returned;
  AnyPatternId pattern;

  struct Initializer {
    VariableInitializerId equals;
    AnyExprId value;
  };
  std::optional<Initializer> initializer;
};

// Statement nodes
// ---------------

using CodeBlockStart = LeafNode<NodeKind::CodeBlockStart>;

// A code block: `{ statement; statement; ... }`.
struct CodeBlock {
  static constexpr auto Kind = NodeKind::CodeBlock.Define();

  CodeBlockStartId left_brace;
  llvm::SmallVector<AnyStatementId> statements;
};

// An expression statement: `F(x);`.
struct ExprStatement {
  static constexpr auto Kind =
      NodeKind::ExprStatement.Define(NodeCategory::Statement);

  AnyExprId expr;
};

using BreakStatementStart = LeafNode<NodeKind::BreakStatementStart>;

// A break statement: `break;`.
struct BreakStatement {
  static constexpr auto Kind =
      NodeKind::BreakStatement.Define(NodeCategory::Statement);

  BreakStatementStartId introducer;
};

using ContinueStatementStart = LeafNode<NodeKind::ContinueStatementStart>;

// A continue statement: `continue;`.
struct ContinueStatement {
  static constexpr auto Kind =
      NodeKind::ContinueStatement.Define(NodeCategory::Statement);

  ContinueStatementStartId introducer;
};

using ReturnStatementStart = LeafNode<NodeKind::ReturnStatementStart>;
using ReturnVarModifier = LeafNode<NodeKind::ReturnVarModifier>;

// A return statement: `return;` or `return expr;` or `return var;`.
struct ReturnStatement {
  static constexpr auto Kind =
      NodeKind::ReturnStatement.Define(NodeCategory::Statement);

  ReturnStatementStartId introducer;
  std::optional<AnyExprId> expr;
  std::optional<ReturnVarModifierId> var;
};

using ForHeaderStart = LeafNode<NodeKind::ForHeaderStart>;

// The `var ... in` portion of a `for` statement.
struct ForIn {
  static constexpr auto Kind = NodeKind::ForIn.Define();

  VariableIntroducerId introducer;
  AnyPatternId pattern;
};

// The `for (var ... in ...)` portion of a `for` statement.
struct ForHeader {
  static constexpr auto Kind = NodeKind::ForHeader.Define();

  ForHeaderStartId introducer;
  ForInId var;
  AnyExprId range;
};

// A complete `for (...) { ... }` statement.
struct ForStatement {
  static constexpr auto Kind =
      NodeKind::ForStatement.Define(NodeCategory::Statement);

  ForHeaderId header;
  CodeBlockId body;
};

using IfConditionStart = LeafNode<NodeKind::IfConditionStart>;

// The condition portion of an `if` statement: `(expr)`.
struct IfCondition {
  static constexpr auto Kind = NodeKind::IfCondition.Define();

  IfConditionStartId left_paren;
  AnyExprId condition;
};

using IfStatementElse = LeafNode<NodeKind::IfStatementElse>;

// An `if` statement: `if (expr) { ... } else { ... }`.
struct IfStatement {
  static constexpr auto Kind =
      NodeKind::IfStatement.Define(NodeCategory::Statement);

  IfConditionId head;
  CodeBlockId then;

  struct Else {
    IfStatementElseId else_token;
    NodeIdOneOf<CodeBlock, IfStatement> body;
  };
  std::optional<Else> else_clause;
};

using WhileConditionStart = LeafNode<NodeKind::WhileConditionStart>;

// The condition portion of a `while` statement: `(expr)`.
struct WhileCondition {
  static constexpr auto Kind = NodeKind::WhileCondition.Define();

  WhileConditionStartId left_paren;
  AnyExprId condition;
};

// A `while` statement: `while (expr) { ... }`.
struct WhileStatement {
  static constexpr auto Kind =
      NodeKind::WhileStatement.Define(NodeCategory::Statement);

  WhileConditionId head;
  CodeBlockId body;
};

using MatchConditionStart = LeafNode<NodeKind::MatchConditionStart>;

struct MatchCondition {
  static constexpr auto Kind = NodeKind::MatchCondition.Define();

  MatchConditionStartId left_paren;
  AnyExprId condition;
};

using MatchIntroducer = LeafNode<NodeKind::MatchIntroducer>;
struct MatchStatementStart {
  static constexpr auto Kind = NodeKind::MatchStatementStart.Define();

  MatchIntroducerId introducer;
  MatchConditionId left_brace;
};

using MatchCaseIntroducer = LeafNode<NodeKind::MatchCaseIntroducer>;
using MatchCaseGuardIntroducer = LeafNode<NodeKind::MatchCaseGuardIntroducer>;
using MatchCaseGuardStart = LeafNode<NodeKind::MatchCaseGuardStart>;

struct MatchCaseGuard {
  static constexpr auto Kind = NodeKind::MatchCaseGuard.Define();
  MatchCaseGuardIntroducerId introducer;
  MatchCaseGuardStartId left_paren;
  AnyExprId condition;
};

using MatchCaseEqualGreater = LeafNode<NodeKind::MatchCaseEqualGreater>;

struct MatchCaseStart {
  static constexpr auto Kind = NodeKind::MatchCaseStart.Define();
  MatchCaseIntroducerId introducer;
  AnyPatternId pattern;
  std::optional<MatchCaseGuardId> guard;
  MatchCaseEqualGreaterId equal_greater_token;
};

struct MatchCase {
  static constexpr auto Kind = NodeKind::MatchCase.Define();
  MatchCaseStartId head;
  llvm::SmallVector<AnyStatementId> statements;
};

using MatchDefaultIntroducer = LeafNode<NodeKind::MatchDefaultIntroducer>;
using MatchDefaultEqualGreater = LeafNode<NodeKind::MatchDefaultEqualGreater>;

struct MatchDefaultStart {
  static constexpr auto Kind = NodeKind::MatchDefaultStart.Define();
  MatchDefaultIntroducerId introducer;
  MatchDefaultEqualGreaterId equal_greater_token;
};

struct MatchDefault {
  static constexpr auto Kind = NodeKind::MatchDefault.Define();

  MatchDefaultStartId introducer;
  llvm::SmallVector<AnyStatementId> statements;
};

// A `match` statement: `match (expr) { case (...) => {...} default => {...}}`.
struct MatchStatement {
  static constexpr auto Kind =
      NodeKind::MatchStatement.Define(NodeCategory::Statement);

  MatchStatementStartId head;

  llvm::SmallVector<MatchCaseId> cases;
  std::optional<MatchDefaultId> default_case;
};

// Expression nodes
// ----------------

using ArrayExprStart = LeafNode<NodeKind::ArrayExprStart>;

// The start of an array type, `[i32;`.
//
// TODO: Consider flattening this into `ArrayExpr`.
struct ArrayExprSemi {
  static constexpr auto Kind = NodeKind::ArrayExprSemi.Define();

  ArrayExprStartId left_square;
  AnyExprId type;
};

// An array type, such as  `[i32; 3]` or `[i32;]`.
struct ArrayExpr {
  static constexpr auto Kind = NodeKind::ArrayExpr.Define(NodeCategory::Expr);

  ArrayExprSemiId start;
  std::optional<AnyExprId> bound;
};

// The opening portion of an indexing expression: `a[`.
//
// TODO: Consider flattening this into `IndexExpr`.
struct IndexExprStart {
  static constexpr auto Kind = NodeKind::IndexExprStart.Define();

  AnyExprId sequence;
};

// An indexing expression, such as `a[1]`.
struct IndexExpr {
  static constexpr auto Kind = NodeKind::IndexExpr.Define(NodeCategory::Expr);

  IndexExprStartId start;
  AnyExprId index;
};

using ParenExprStart = LeafNode<NodeKind::ParenExprStart>;

// A parenthesized expression: `(a)`.
struct ParenExpr {
  static constexpr auto Kind =
      NodeKind::ParenExpr.Define(NodeCategory::Expr | NodeCategory::MemberExpr);

  ParenExprStartId start;
  AnyExprId expr;
};

using TupleLiteralStart = LeafNode<NodeKind::TupleLiteralStart>;
using TupleLiteralComma = LeafNode<NodeKind::TupleLiteralComma>;

// A tuple literal: `()`, `(a, b, c)`, or `(a,)`.
struct TupleLiteral {
  static constexpr auto Kind =
      NodeKind::TupleLiteral.Define(NodeCategory::Expr);

  TupleLiteralStartId start;
  CommaSeparatedList<AnyExprId, TupleLiteralCommaId> elements;
};

// The opening portion of a call expression: `F(`.
//
// TODO: Consider flattening this into `CallExpr`.
struct CallExprStart {
  static constexpr auto Kind = NodeKind::CallExprStart.Define();

  AnyExprId callee;
};

using CallExprComma = LeafNode<NodeKind::CallExprComma>;

// A call expression: `F(a, b, c)`.
struct CallExpr {
  static constexpr auto Kind = NodeKind::CallExpr.Define(NodeCategory::Expr);

  CallExprStartId start;
  CommaSeparatedList<AnyExprId, CallExprCommaId> arguments;
};

// A member access expression: `a.b` or `a.(b)`.
struct MemberAccessExpr {
  static constexpr auto Kind =
      NodeKind::MemberAccessExpr.Define(NodeCategory::Expr);

  AnyExprId lhs;
  AnyMemberNameOrMemberExprId rhs;
};

// An indirect member access expression: `a->b` or `a->(b)`.
struct PointerMemberAccessExpr {
  static constexpr auto Kind =
      NodeKind::PointerMemberAccessExpr.Define(NodeCategory::Expr);

  AnyExprId lhs;
  AnyMemberNameOrMemberExprId rhs;
};

// A prefix operator expression.
template <const NodeKind& KindT>
struct PrefixOperator {
  static constexpr auto Kind = KindT.Define(NodeCategory::Expr);

  AnyExprId operand;
};

// An infix operator expression.
template <const NodeKind& KindT>
struct InfixOperator {
  static constexpr auto Kind = KindT.Define(NodeCategory::Expr);

  AnyExprId lhs;
  AnyExprId rhs;
};

// A postfix operator expression.
template <const NodeKind& KindT>
struct PostfixOperator {
  static constexpr auto Kind = KindT.Define(NodeCategory::Expr);

  AnyExprId operand;
};

// Literals, operators, and modifiers

#define CARBON_PARSE_NODE_KIND(...)
#define CARBON_PARSE_NODE_KIND_TOKEN_LITERAL(Name, ...) \
  using Name = LeafNode<NodeKind::Name, NodeCategory::Expr>;
#define CARBON_PARSE_NODE_KIND_TOKEN_MODIFIER(Name, ...) \
  using Name##Modifier =                                 \
      LeafNode<NodeKind::Name##Modifier, NodeCategory::Modifier>;
#define CARBON_PARSE_NODE_KIND_PREFIX_OPERATOR(Name, ...) \
  using PrefixOperator##Name = PrefixOperator<NodeKind::PrefixOperator##Name>;
#define CARBON_PARSE_NODE_KIND_INFIX_OPERATOR(Name, ...) \
  using InfixOperator##Name = InfixOperator<NodeKind::InfixOperator##Name>;
#define CARBON_PARSE_NODE_KIND_POSTFIX_OPERATOR(Name, ...) \
  using PostfixOperator##Name =                            \
      PostfixOperator<NodeKind::PostfixOperator##Name>;
#include "toolchain/parse/node_kind.def"

// The first operand of a short-circuiting infix operator: `a and` or `a or`.
// The complete operator expression will be an InfixOperator with this as the
// `lhs`.
// TODO: Make this be a template if we ever need to write generic code to cover
// both cases at once, say in check.
struct ShortCircuitOperandAnd {
  static constexpr auto Kind = NodeKind::ShortCircuitOperandAnd.Define();

  AnyExprId operand;
};

struct ShortCircuitOperandOr {
  static constexpr auto Kind = NodeKind::ShortCircuitOperandOr.Define();

  AnyExprId operand;
};

struct ShortCircuitOperatorAnd {
  static constexpr auto Kind =
      NodeKind::ShortCircuitOperatorAnd.Define(NodeCategory::Expr);

  ShortCircuitOperandAndId lhs;
  AnyExprId rhs;
};

struct ShortCircuitOperatorOr {
  static constexpr auto Kind =
      NodeKind::ShortCircuitOperatorOr.Define(NodeCategory::Expr);

  ShortCircuitOperandOrId lhs;
  AnyExprId rhs;
};

// The `if` portion of an `if` expression: `if expr`.
struct IfExprIf {
  static constexpr auto Kind = NodeKind::IfExprIf.Define();

  AnyExprId condition;
};

// The `then` portion of an `if` expression: `then expr`.
struct IfExprThen {
  static constexpr auto Kind = NodeKind::IfExprThen.Define();

  AnyExprId result;
};

// A full `if` expression: `if expr then expr else expr`.
struct IfExprElse {
  static constexpr auto Kind = NodeKind::IfExprElse.Define(NodeCategory::Expr);

  IfExprIfId start;
  IfExprThenId then;
  AnyExprId else_result;
};

// Choice nodes
// ------------

using ChoiceIntroducer = LeafNode<NodeKind::ChoiceIntroducer>;

struct ChoiceSignature {
  static constexpr auto Kind =
      NodeKind::ChoiceDefinitionStart.Define(NodeCategory::None);

  ChoiceIntroducerId introducer;
  llvm::SmallVector<AnyModifierId> modifiers;
  AnyNameComponentId name;
  std::optional<ImplicitParamListId> implicit_params;
  std::optional<TuplePatternId> params;
};

using ChoiceDefinitionStart = ChoiceSignature;

using ChoiceAlternativeListComma =
    LeafNode<NodeKind::ChoiceAlternativeListComma>;

struct ChoiceDefinition {
  static constexpr auto Kind =
      NodeKind::ChoiceDefinition.Define(NodeCategory::Decl);

  ChoiceDefinitionStartId signature;
  struct Alternative {
    IdentifierNameId name;
    std::optional<TuplePatternId> parameters;
  };
  CommaSeparatedList<Alternative, ChoiceAlternativeListCommaId> alternatives;
};

// Struct type and value literals
// ----------------------------------------

// `{`
using StructLiteralStart = LeafNode<NodeKind::StructLiteralStart>;
using StructTypeLiteralStart = LeafNode<NodeKind::StructTypeLiteralStart>;
// `,`
using StructComma = LeafNode<NodeKind::StructComma>;

// `.a`
struct StructFieldDesignator {
  static constexpr auto Kind = NodeKind::StructFieldDesignator.Define();

  NodeIdOneOf<IdentifierName, BaseName> name;
};

// `.a = 0`
struct StructField {
  static constexpr auto Kind = NodeKind::StructField.Define();

  StructFieldDesignatorId designator;
  AnyExprId expr;
};

// `.a: i32`
struct StructTypeField {
  static constexpr auto Kind = NodeKind::StructTypeField.Define();

  StructFieldDesignatorId designator;
  AnyExprId type_expr;
};

// Struct literals, such as `{.a = 0}`.
struct StructLiteral {
  static constexpr auto Kind =
      NodeKind::StructLiteral.Define(NodeCategory::Expr);

  StructLiteralStartId start;
  CommaSeparatedList<StructFieldId, StructCommaId> fields;
};

// Struct type literals, such as `{.a: i32}`.
struct StructTypeLiteral {
  static constexpr auto Kind =
      NodeKind::StructTypeLiteral.Define(NodeCategory::Expr);

  StructTypeLiteralStartId start;
  CommaSeparatedList<StructTypeFieldId, StructCommaId> fields;
};

// `class` declarations and definitions
// ------------------------------------

// `class`
using ClassIntroducer = LeafNode<NodeKind::ClassIntroducer>;

// A class signature `class C`
template <const NodeKind& KindT, NodeCategory Category>
struct ClassSignature {
  static constexpr auto Kind = KindT.Define(Category);

  ClassIntroducerId introducer;
  llvm::SmallVector<AnyModifierId> modifiers;
  AnyNameComponentId name;
  std::optional<ImplicitParamListId> implicit_params;
  std::optional<TuplePatternId> params;
};

// `class C;`
using ClassDecl = ClassSignature<NodeKind::ClassDecl, NodeCategory::Decl>;
// `class C {`
using ClassDefinitionStart =
    ClassSignature<NodeKind::ClassDefinitionStart, NodeCategory::None>;

// `class C { ... }`
struct ClassDefinition {
  static constexpr auto Kind =
      NodeKind::ClassDefinition.Define(NodeCategory::Decl);

  ClassDefinitionStartId signature;
  llvm::SmallVector<AnyDeclId> members;
};

// Adapter declaration
// -------------------

// `adapt`
using AdaptIntroducer = LeafNode<NodeKind::AdaptIntroducer>;
// `adapt SomeType;`
struct AdaptDecl {
  static constexpr auto Kind = NodeKind::AdaptDecl.Define(NodeCategory::Decl);

  AdaptIntroducerId introducer;
  llvm::SmallVector<AnyModifierId> modifiers;
  AnyExprId adapted_type;
};

// Base class declaration
// ----------------------

// `base`
using BaseIntroducer = LeafNode<NodeKind::BaseIntroducer>;
using BaseColon = LeafNode<NodeKind::BaseColon>;
// `extend base: BaseClass;`
struct BaseDecl {
  static constexpr auto Kind = NodeKind::BaseDecl.Define(NodeCategory::Decl);

  BaseIntroducerId introducer;
  llvm::SmallVector<AnyModifierId> modifiers;
  BaseColonId colon;
  AnyExprId base_class;
};

// Interface declarations and definitions
// --------------------------------------

// `interface`
using InterfaceIntroducer = LeafNode<NodeKind::InterfaceIntroducer>;

// `interface I`
template <const NodeKind& KindT, NodeCategory Category>
struct InterfaceSignature {
  static constexpr auto Kind = KindT.Define(Category);

  InterfaceIntroducerId introducer;
  llvm::SmallVector<AnyModifierId> modifiers;
  AnyNameComponentId name;
  std::optional<ImplicitParamListId> implicit_params;
  std::optional<TuplePatternId> params;
};

// `interface I;`
using InterfaceDecl =
    InterfaceSignature<NodeKind::InterfaceDecl, NodeCategory::Decl>;
// `interface I {`
using InterfaceDefinitionStart =
    InterfaceSignature<NodeKind::InterfaceDefinitionStart, NodeCategory::None>;

// `interface I { ... }`
struct InterfaceDefinition {
  static constexpr auto Kind =
      NodeKind::InterfaceDefinition.Define(NodeCategory::Decl);

  InterfaceDefinitionStartId signature;
  llvm::SmallVector<AnyDeclId> members;
};

// `impl`...`as` declarations and definitions
// ------------------------------------------

// `impl`
using ImplIntroducer = LeafNode<NodeKind::ImplIntroducer>;

// `forall [...]`
struct ImplForall {
  static constexpr auto Kind = NodeKind::ImplForall.Define();

  ImplicitParamListId params;
};

// `as` with no type before it
using DefaultSelfImplAs =
    LeafNode<NodeKind::DefaultSelfImplAs, NodeCategory::ImplAs>;

// `<type> as`
struct TypeImplAs {
  static constexpr auto Kind =
      NodeKind::TypeImplAs.Define(NodeCategory::ImplAs);

  AnyExprId type_expr;
};

// `impl T as I`
template <const NodeKind& KindT, NodeCategory Category>
struct ImplSignature {
  static constexpr auto Kind = KindT.Define(Category);

  ImplIntroducerId introducer;
  llvm::SmallVector<AnyModifierId> modifiers;
  std::optional<ImplForallId> forall;
  AnyImplAsId as;
  AnyExprId interface;
};

// `impl T as I;`
using ImplDecl = ImplSignature<NodeKind::ImplDecl, NodeCategory::Decl>;
// `impl T as I {`
using ImplDefinitionStart =
    ImplSignature<NodeKind::ImplDefinitionStart, NodeCategory::None>;

// `impl T as I { ... }`
struct ImplDefinition {
  static constexpr auto Kind =
      NodeKind::ImplDefinition.Define(NodeCategory::Decl);

  ImplDefinitionStartId signature;
  llvm::SmallVector<AnyDeclId> members;
};

// Named constraint declarations and definitions
// ---------------------------------------------

// `constraint`
using NamedConstraintIntroducer = LeafNode<NodeKind::NamedConstraintIntroducer>;

// `constraint NC`
template <const NodeKind& KindT, NodeCategory Category>
struct NamedConstraintSignature {
  static constexpr auto Kind = KindT.Define(Category);

  NamedConstraintIntroducerId introducer;
  llvm::SmallVector<AnyModifierId> modifiers;
  AnyNameComponentId name;
  std::optional<ImplicitParamListId> implicit_params;
  std::optional<TuplePatternId> params;
};

// `constraint NC;`
using NamedConstraintDecl =
    NamedConstraintSignature<NodeKind::NamedConstraintDecl, NodeCategory::Decl>;
// `constraint NC {`
using NamedConstraintDefinitionStart =
    NamedConstraintSignature<NodeKind::NamedConstraintDefinitionStart,
                             NodeCategory::None>;

// `constraint NC { ... }`
struct NamedConstraintDefinition {
  static constexpr auto Kind =
      NodeKind::NamedConstraintDefinition.Define(NodeCategory::Decl);

  NamedConstraintDefinitionStartId signature;
  llvm::SmallVector<AnyDeclId> members;
};

// ---------------------------------------------------------------------------

// A complete source file. Note that there is no corresponding parse node for
// the file. The file is instead the complete contents of the parse tree.
struct File {
  FileStartId start;
  llvm::SmallVector<AnyDeclId> decls;
  FileEndId end;
};

// Define `Foo` as the node type for the ID type `FooId`.
#define CARBON_PARSE_NODE_KIND(KindName) \
  template <>                            \
  struct NodeForId<KindName##Id> {       \
    using TypedNode = KindName;          \
  };
#include "toolchain/parse/node_kind.def"

}  // namespace Carbon::Parse

#endif  // CARBON_TOOLCHAIN_PARSE_TYPED_NODES_H_<|MERGE_RESOLUTION|>--- conflicted
+++ resolved
@@ -176,15 +176,8 @@
 
 // `import TheirPackage library "TheirLibrary";`
 using ImportIntroducer = LeafNode<NodeKind::ImportIntroducer>;
-<<<<<<< HEAD
-struct ImportDirective {
-  static constexpr auto Kind =
-      NodeKind::ImportDirective.Define(NodeCategory::Decl);
-=======
-using ImportExport = LeafNode<NodeKind::ImportExport>;
 struct ImportDecl {
   static constexpr auto Kind = NodeKind::ImportDecl.Define(NodeCategory::Decl);
->>>>>>> b473eac5
 
   ImportIntroducerId introducer;
   llvm::SmallVector<AnyModifierId> modifiers;
