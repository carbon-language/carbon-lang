--- conflicted
+++ resolved
@@ -28,13 +28,8 @@
 using CommaSeparatedList = llvm::SmallVector<ListItem<Element, Comma>>;
 
 // This class provides a shorthand for defining parse node kinds for leaf nodes.
-<<<<<<< HEAD
 template <const NodeKind& KindT, typename TokenKind,
-          NodeCategory Category = NodeCategory::None>
-=======
-template <const NodeKind& KindT,
           NodeCategory::RawEnumType Category = NodeCategory::None>
->>>>>>> 28cefe98
 struct LeafNode {
   static constexpr auto Kind =
       KindT.Define({.category = Category, .child_count = 0});
@@ -361,11 +356,8 @@
 };
 
 // A function signature: `fn F() -> i32`.
-<<<<<<< HEAD
-template <const NodeKind& KindT, typename TokenKind, NodeCategory Category>
-=======
-template <const NodeKind& KindT, NodeCategory::RawEnumType Category>
->>>>>>> 28cefe98
+template <const NodeKind& KindT, typename TokenKind,
+          NodeCategory::RawEnumType Category>
 struct FunctionSignature {
   static constexpr auto Kind = KindT.Define(
       {.category = Category, .bracketed_by = FunctionIntroducer::Kind});
@@ -1112,11 +1104,8 @@
     LeafNode<NodeKind::ClassIntroducer, Token<Lex::TokenKind::Class>>;
 
 // A class signature `class C`
-<<<<<<< HEAD
-template <const NodeKind& KindT, typename TokenKind, NodeCategory Category>
-=======
-template <const NodeKind& KindT, NodeCategory::RawEnumType Category>
->>>>>>> 28cefe98
+template <const NodeKind& KindT, typename TokenKind,
+          NodeCategory::RawEnumType Category>
 struct ClassSignature {
   static constexpr auto Kind = KindT.Define(
       {.category = Category, .bracketed_by = ClassIntroducer::Kind});
@@ -1191,11 +1180,8 @@
     LeafNode<NodeKind::InterfaceIntroducer, Token<Lex::TokenKind::Interface>>;
 
 // `interface I`
-<<<<<<< HEAD
-template <const NodeKind& KindT, typename TokenKind, NodeCategory Category>
-=======
-template <const NodeKind& KindT, NodeCategory::RawEnumType Category>
->>>>>>> 28cefe98
+template <const NodeKind& KindT, typename TokenKind,
+          NodeCategory::RawEnumType Category>
 struct InterfaceSignature {
   static constexpr auto Kind = KindT.Define(
       {.category = Category, .bracketed_by = InterfaceIntroducer::Kind});
@@ -1257,11 +1243,8 @@
 };
 
 // `impl T as I`
-<<<<<<< HEAD
-template <const NodeKind& KindT, typename TokenKind, NodeCategory Category>
-=======
-template <const NodeKind& KindT, NodeCategory::RawEnumType Category>
->>>>>>> 28cefe98
+template <const NodeKind& KindT, typename TokenKind,
+          NodeCategory::RawEnumType Category>
 struct ImplSignature {
   static constexpr auto Kind = KindT.Define(
       {.category = Category, .bracketed_by = ImplIntroducer::Kind});
@@ -1302,11 +1285,8 @@
                                            Token<Lex::TokenKind::Constraint>>;
 
 // `constraint NC`
-<<<<<<< HEAD
-template <const NodeKind& KindT, typename TokenKind, NodeCategory Category>
-=======
-template <const NodeKind& KindT, NodeCategory::RawEnumType Category>
->>>>>>> 28cefe98
+template <const NodeKind& KindT, typename TokenKind,
+          NodeCategory::RawEnumType Category>
 struct NamedConstraintSignature {
   static constexpr auto Kind = KindT.Define(
       {.category = Category, .bracketed_by = NamedConstraintIntroducer::Kind});
