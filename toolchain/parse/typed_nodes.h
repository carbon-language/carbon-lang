// Part of the Carbon Language project, under the Apache License v2.0 with LLVM
// Exceptions. See /LICENSE for license information.
// SPDX-License-Identifier: Apache-2.0 WITH LLVM-exception

#ifndef CARBON_TOOLCHAIN_PARSE_TYPED_NODES_H_
#define CARBON_TOOLCHAIN_PARSE_TYPED_NODES_H_

#include <optional>

#include "toolchain/parse/node_ids.h"
#include "toolchain/parse/node_kind.h"

namespace Carbon::Parse {

// Helpers for defining different kinds of parse nodes.
// ----------------------------------------------------

// A pair of a list item and its optional following comma.
template <typename Element, typename Comma>
struct ListItem {
  Element value;
  std::optional<Comma> comma;
};

// A list of items, parameterized by the kind of the elements and comma.
template <typename Element, typename Comma>
using CommaSeparatedList = llvm::SmallVector<ListItem<Element, Comma>>;

// This class provides a shorthand for defining parse node kinds for leaf nodes.
template <const NodeKind& KindT, NodeCategory Category = NodeCategory::None>
struct LeafNode {
  static constexpr auto Kind = KindT.Define(Category, ChildCount(0));
};

// ----------------------------------------------------------------------------
// Each node kind (in node_kind.def) should have a corresponding type defined
// here which describes the expected child structure of that parse node.
//
// Each of these types should start with a `static constexpr Kind` member
// initialized by calling `Define` on the corresponding `NodeKind`, and passing
// in the `NodeCategory` of that kind.  This will both associate the category
// with the node kind and create the necessary kind object for the typed node.
//
// This should be followed by field declarations that describe the child nodes,
// in order, that occur in the parse tree. The `Extract...` functions on the
// parse tree use struct reflection on these fields to guide the extraction of
// the child nodes from the tree into an object of this type with these fields
// for convenient access.
//
// The types of these fields are special and describe the specific child node
// structure of the parse node. Many of these types are defined in `node_ids.h`.
//
// Valid primitive types here are:
// - `NodeId` to match any single child node
// - `FooId` to require that child to have kind `NodeKind::Foo`
// - `AnyCatId` to require that child to have a kind in category `Cat`
// - `NodeIdOneOf<A, B>` to require the child to have kind `NodeKind::A` or
// `NodeKind::B`
// - `NodeIdNot<A>` to match any single child whose kind is not `NodeKind::A`
//
// There a few, restricted composite field types allowed that compose types in
// various ways, where all of the `T`s and `U`s below are themselves valid field
// types:
// - `llvm::SmallVector<T>` to match any number of children matching `T`
// - `std::optional<T>` to match 0 or 1 children matching `T`
// - `std::tuple<T...>` to match children matching `T...`
// - Any provided `Aggregate` type that is a simple aggregate type such as
// `struct Aggregate { T x; U y; }`,
//   to match children with types `T` and `U`.
// ----------------------------------------------------------------------------

// Error nodes
// -----------

// An invalid parse. Used to balance the parse tree. This type is here only to
// ensure we have a type for each parse node kind. This node kind always has an
// error, so can never be extracted.
using InvalidParse =
    LeafNode<NodeKind::InvalidParse, NodeCategory::Decl | NodeCategory::Expr>;

// An invalid subtree. Always has an error so can never be extracted.
using InvalidParseStart = LeafNode<NodeKind::InvalidParseStart>;
struct InvalidParseSubtree {
  static constexpr auto Kind = NodeKind::InvalidParseSubtree.Define(
      NodeCategory::Decl, BracketedBy<InvalidParseStart>);

  InvalidParseStartId start;
  llvm::SmallVector<NodeIdNot<InvalidParseStart>> extra;
};

// A placeholder node to be replaced; it will never exist in a valid parse tree.
// Its token kind is not enforced even when valid.
using Placeholder = LeafNode<NodeKind::Placeholder>;

// File nodes
// ----------

// The start of the file.
using FileStart = LeafNode<NodeKind::FileStart>;

// The end of the file.
using FileEnd = LeafNode<NodeKind::FileEnd>;

// General-purpose nodes
// ---------------------

// An empty declaration, such as `;`.
using EmptyDecl =
    LeafNode<NodeKind::EmptyDecl, NodeCategory::Decl | NodeCategory::Statement>;

// A name in a non-expression context, such as a declaration.
using IdentifierName =
    LeafNode<NodeKind::IdentifierName, NodeCategory::MemberName>;

// A name in an expression context.
using IdentifierNameExpr =
    LeafNode<NodeKind::IdentifierNameExpr, NodeCategory::Expr>;

// The `self` value and `Self` type identifier keywords. Typically of the form
// `self: Self`.
using SelfValueName = LeafNode<NodeKind::SelfValueName>;
using SelfValueNameExpr =
    LeafNode<NodeKind::SelfValueNameExpr, NodeCategory::Expr>;
using SelfTypeNameExpr =
    LeafNode<NodeKind::SelfTypeNameExpr, NodeCategory::Expr>;

// The `base` value keyword, introduced by `base: B`. Typically referenced in
// an expression, as in `x.base` or `{.base = ...}`, but can also be used as a
// declared name, as in `{.base: partial B}`.
using BaseName = LeafNode<NodeKind::BaseName, NodeCategory::MemberName>;

<<<<<<< HEAD
// A qualified name: `A.B`.
struct QualifiedName {
  static constexpr auto Kind = NodeKind::QualifiedName.Define(
      NodeCategory::NameComponent, ChildCount(2));
=======
// An unqualified name and optionally a following sequence of parameters.
// For example, `A`, `A(n: i32)`, or `A[T:! type](n: T)`.
struct NameAndParams {
  IdentifierNameId name;
  std::optional<ImplicitParamListId> implicit_params;
  std::optional<TuplePatternId> params;
};
>>>>>>> 28170c78

// A name qualifier: `A.`, `A(T:! type).`, or `A[T:! type](N:! T).`.
struct NameQualifier {
  static constexpr auto Kind = NodeKind::NameQualifier.Define();

  NameAndParams name_and_params;
};

// A complete name in a declaration: `A.C(T:! type).F(n: i32)`.
// Note that this includes the parameters of the entity itself.
struct DeclName {
  llvm::SmallVector<NameQualifierId> qualifiers;
  NameAndParams name_and_params;
};

// Library, package, import, export
// --------------------------------

// The `package` keyword in an expression.
using PackageExpr = LeafNode<NodeKind::PackageExpr, NodeCategory::Expr>;

// The name of a package or library for `package`, `import`, and `library`.
using PackageName = LeafNode<NodeKind::PackageName>;
using LibraryName = LeafNode<NodeKind::LibraryName>;
using DefaultLibrary = LeafNode<NodeKind::DefaultLibrary>;

using PackageIntroducer = LeafNode<NodeKind::PackageIntroducer>;

// `library` in `package` or `import`.
struct LibrarySpecifier {
  static constexpr auto Kind = NodeKind::LibrarySpecifier.Define(ChildCount(1));

  NodeIdOneOf<LibraryName, DefaultLibrary> name;
};

// First line of the file, such as:
//   `impl package MyPackage library "MyLibrary";`
struct PackageDecl {
  static constexpr auto Kind = NodeKind::PackageDecl.Define(
      NodeCategory::Decl, BracketedBy<PackageIntroducer>);

  PackageIntroducerId introducer;
  llvm::SmallVector<AnyModifierId> modifiers;
  std::optional<PackageNameId> name;
  std::optional<LibrarySpecifierId> library;
};

// `import TheirPackage library "TheirLibrary";`
using ImportIntroducer = LeafNode<NodeKind::ImportIntroducer>;
struct ImportDecl {
  static constexpr auto Kind = NodeKind::ImportDecl.Define(
      NodeCategory::Decl, BracketedBy<ImportIntroducer>);

  ImportIntroducerId introducer;
  llvm::SmallVector<AnyModifierId> modifiers;
  std::optional<PackageNameId> name;
  std::optional<LibrarySpecifierId> library;
};

// `library` as declaration.
using LibraryIntroducer = LeafNode<NodeKind::LibraryIntroducer>;
struct LibraryDecl {
  static constexpr auto Kind = NodeKind::LibraryDecl.Define(
      NodeCategory::Decl, BracketedBy<LibraryIntroducer>);

  LibraryIntroducerId introducer;
  llvm::SmallVector<AnyModifierId> modifiers;
  NodeIdOneOf<LibraryName, DefaultLibrary> library_name;
};

// `export` as a declaration.
using ExportIntroducer = LeafNode<NodeKind::ExportIntroducer>;
struct ExportDecl {
  static constexpr auto Kind = NodeKind::ExportDecl.Define(
      NodeCategory::Decl, BracketedBy<ExportIntroducer>);

  ExportIntroducerId introducer;
  llvm::SmallVector<AnyModifierId> modifiers;
  DeclName name;
};

// Namespace nodes
// ---------------

using NamespaceStart = LeafNode<NodeKind::NamespaceStart>;

// A namespace: `namespace N;`.
struct Namespace {
  static constexpr auto Kind = NodeKind::Namespace.Define(
      NodeCategory::Decl, BracketedBy<NamespaceStart>);

  NamespaceStartId introducer;
  llvm::SmallVector<AnyModifierId> modifiers;
  DeclName name;
};

// Pattern nodes
// -------------

// A pattern binding, such as `name: Type`.
struct BindingPattern {
  static constexpr auto Kind =
      NodeKind::BindingPattern.Define(NodeCategory::Pattern, ChildCount(2));

  NodeIdOneOf<IdentifierName, SelfValueName> name;
  AnyExprId type;
};

// `name:! Type`
struct CompileTimeBindingPattern {
  static constexpr auto Kind = NodeKind::CompileTimeBindingPattern.Define(
      NodeCategory::Pattern, ChildCount(2));

  NodeIdOneOf<IdentifierName, SelfValueName> name;
  AnyExprId type;
};

// An address-of binding: `addr self: Self*`.
struct Addr {
  static constexpr auto Kind =
      NodeKind::Addr.Define(NodeCategory::Pattern, ChildCount(1));

  AnyPatternId inner;
};

// A template binding: `template T:! type`.
struct Template {
  static constexpr auto Kind =
      NodeKind::Template.Define(NodeCategory::Pattern, ChildCount(1));

  // This is a CompileTimeBindingPatternId in any valid program.
  // TODO: Should the parser enforce that?
  AnyPatternId inner;
};

using TuplePatternStart = LeafNode<NodeKind::TuplePatternStart>;
using PatternListComma = LeafNode<NodeKind::PatternListComma>;

// A parameter list or tuple pattern: `(a: i32, b: i32)`.
struct TuplePattern {
  static constexpr auto Kind = NodeKind::TuplePattern.Define(
      NodeCategory::Pattern, BracketedBy<TuplePatternStart>);

  TuplePatternStartId left_paren;
  CommaSeparatedList<AnyPatternId, PatternListCommaId> params;
};

using ImplicitParamListStart = LeafNode<NodeKind::ImplicitParamListStart>;

// An implicit parameter list: `[T:! type, self: Self]`.
struct ImplicitParamList {
  static constexpr auto Kind =
      NodeKind::ImplicitParamList.Define(BracketedBy<ImplicitParamListStart>);

  ImplicitParamListStartId left_square;
  CommaSeparatedList<AnyPatternId, PatternListCommaId> params;
};

// Function nodes
// --------------

using FunctionIntroducer = LeafNode<NodeKind::FunctionIntroducer>;

// A return type: `-> i32`.
struct ReturnType {
  static constexpr auto Kind = NodeKind::ReturnType.Define(ChildCount(1));

  AnyExprId type;
};

// A function signature: `fn F() -> i32`.
template <const NodeKind& KindT, NodeCategory Category>
struct FunctionSignature {
  static constexpr auto Kind =
      KindT.Define(Category, BracketedBy<FunctionIntroducer>);

  FunctionIntroducerId introducer;
  llvm::SmallVector<AnyModifierId> modifiers;
  DeclName name;
  std::optional<ReturnTypeId> return_type;
};

using FunctionDecl =
    FunctionSignature<NodeKind::FunctionDecl, NodeCategory::Decl>;
using FunctionDefinitionStart =
    FunctionSignature<NodeKind::FunctionDefinitionStart, NodeCategory::None>;

// A function definition: `fn F() -> i32 { ... }`.
struct FunctionDefinition {
  static constexpr auto Kind = NodeKind::FunctionDefinition.Define(
      NodeCategory::Decl, BracketedBy<FunctionDefinitionStart>);

  FunctionDefinitionStartId signature;
  llvm::SmallVector<AnyStatementId> body;
};

using BuiltinFunctionDefinitionStart =
    FunctionSignature<NodeKind::BuiltinFunctionDefinitionStart,
                      NodeCategory::None>;
using BuiltinName = LeafNode<NodeKind::BuiltinName>;

// A builtin function definition: `fn F() -> i32 = "builtin name";`
struct BuiltinFunctionDefinition {
  static constexpr auto Kind = NodeKind::BuiltinFunctionDefinition.Define(
      NodeCategory::Decl, BracketedBy<BuiltinFunctionDefinitionStart>);

  BuiltinFunctionDefinitionStartId signature;
  BuiltinNameId builtin_name;
};

// `alias` nodes
// -------------

using AliasIntroducer = LeafNode<NodeKind::AliasIntroducer>;
using AliasInitializer = LeafNode<NodeKind::AliasInitializer>;

// An `alias` declaration: `alias a = b;`.
struct Alias {
  static constexpr auto Kind =
      NodeKind::Alias.Define(NodeCategory::Decl | NodeCategory::Statement,
                             BracketedBy<AliasIntroducer>);

  AliasIntroducerId introducer;
  llvm::SmallVector<AnyModifierId> modifiers;
  DeclName name;
  AliasInitializerId equals;
  AnyExprId initializer;
};

// `let` nodes
// -----------

using LetIntroducer = LeafNode<NodeKind::LetIntroducer>;
using LetInitializer = LeafNode<NodeKind::LetInitializer>;

// A `let` declaration: `let a: i32 = 5;`.
struct LetDecl {
  static constexpr auto Kind = NodeKind::LetDecl.Define(
      NodeCategory::Decl | NodeCategory::Statement, BracketedBy<LetIntroducer>);

  LetIntroducerId introducer;
  llvm::SmallVector<AnyModifierId> modifiers;
  AnyPatternId pattern;

  struct Initializer {
    LetInitializerId equals;
    AnyExprId initializer;
  };
  std::optional<Initializer> initializer;
};

// `var` nodes
// -----------

using VariableIntroducer = LeafNode<NodeKind::VariableIntroducer>;
using ReturnedModifier = LeafNode<NodeKind::ReturnedModifier>;
using VariableInitializer = LeafNode<NodeKind::VariableInitializer>;

// A `var` declaration: `var a: i32;` or `var a: i32 = 5;`.
struct VariableDecl {
  static constexpr auto Kind = NodeKind::VariableDecl.Define(
      NodeCategory::Decl | NodeCategory::Statement,
      BracketedBy<VariableIntroducer>);

  VariableIntroducerId introducer;
  llvm::SmallVector<AnyModifierId> modifiers;
  std::optional<ReturnedModifierId> returned;
  AnyPatternId pattern;

  struct Initializer {
    VariableInitializerId equals;
    AnyExprId value;
  };
  std::optional<Initializer> initializer;
};

// Statement nodes
// ---------------

using CodeBlockStart = LeafNode<NodeKind::CodeBlockStart>;

// A code block: `{ statement; statement; ... }`.
struct CodeBlock {
  static constexpr auto Kind =
      NodeKind::CodeBlock.Define(BracketedBy<CodeBlockStart>);

  CodeBlockStartId left_brace;
  llvm::SmallVector<AnyStatementId> statements;
};

// An expression statement: `F(x);`.
struct ExprStatement {
  static constexpr auto Kind =
      NodeKind::ExprStatement.Define(NodeCategory::Statement, ChildCount(1));

  AnyExprId expr;
};

using BreakStatementStart = LeafNode<NodeKind::BreakStatementStart>;

// A break statement: `break;`.
struct BreakStatement {
  static constexpr auto Kind = NodeKind::BreakStatement.Define(
      NodeCategory::Statement, BracketedBy<BreakStatementStart>, ChildCount(1));

  BreakStatementStartId introducer;
};

using ContinueStatementStart = LeafNode<NodeKind::ContinueStatementStart>;

// A continue statement: `continue;`.
struct ContinueStatement {
  static constexpr auto Kind = NodeKind::ContinueStatement.Define(
      NodeCategory::Statement, BracketedBy<ContinueStatementStart>,
      ChildCount(1));

  ContinueStatementStartId introducer;
};

using ReturnStatementStart = LeafNode<NodeKind::ReturnStatementStart>;
using ReturnVarModifier = LeafNode<NodeKind::ReturnVarModifier>;

// A return statement: `return;` or `return expr;` or `return var;`.
struct ReturnStatement {
  static constexpr auto Kind = NodeKind::ReturnStatement.Define(
      NodeCategory::Statement, BracketedBy<ReturnStatementStart>);

  ReturnStatementStartId introducer;
  std::optional<AnyExprId> expr;
  std::optional<ReturnVarModifierId> var;
};

using ForHeaderStart = LeafNode<NodeKind::ForHeaderStart>;

// The `var ... in` portion of a `for` statement.
struct ForIn {
  static constexpr auto Kind =
      NodeKind::ForIn.Define(BracketedBy<VariableIntroducer>, ChildCount(2));

  VariableIntroducerId introducer;
  AnyPatternId pattern;
};

// The `for (var ... in ...)` portion of a `for` statement.
struct ForHeader {
  static constexpr auto Kind =
      NodeKind::ForHeader.Define(BracketedBy<ForHeaderStart>);

  ForHeaderStartId introducer;
  ForInId var;
  AnyExprId range;
};

// A complete `for (...) { ... }` statement.
struct ForStatement {
  static constexpr auto Kind = NodeKind::ForStatement.Define(
      NodeCategory::Statement, BracketedBy<ForHeader>, ChildCount(2));

  ForHeaderId header;
  CodeBlockId body;
};

using IfConditionStart = LeafNode<NodeKind::IfConditionStart>;

// The condition portion of an `if` statement: `(expr)`.
struct IfCondition {
  static constexpr auto Kind = NodeKind::IfCondition.Define(
      BracketedBy<IfConditionStart>, ChildCount(2));

  IfConditionStartId left_paren;
  AnyExprId condition;
};

using IfStatementElse = LeafNode<NodeKind::IfStatementElse>;

// An `if` statement: `if (expr) { ... } else { ... }`.
struct IfStatement {
  static constexpr auto Kind = NodeKind::IfStatement.Define(
      NodeCategory::Statement, BracketedBy<IfCondition>);

  IfConditionId head;
  CodeBlockId then;

  struct Else {
    IfStatementElseId else_token;
    NodeIdOneOf<CodeBlock, IfStatement> body;
  };
  std::optional<Else> else_clause;
};

using WhileConditionStart = LeafNode<NodeKind::WhileConditionStart>;

// The condition portion of a `while` statement: `(expr)`.
struct WhileCondition {
  static constexpr auto Kind = NodeKind::WhileCondition.Define(
      BracketedBy<WhileConditionStart>, ChildCount(2));

  WhileConditionStartId left_paren;
  AnyExprId condition;
};

// A `while` statement: `while (expr) { ... }`.
struct WhileStatement {
  static constexpr auto Kind = NodeKind::WhileStatement.Define(
      NodeCategory::Statement, BracketedBy<WhileCondition>, ChildCount(2));

  WhileConditionId head;
  CodeBlockId body;
};

using MatchConditionStart = LeafNode<NodeKind::MatchConditionStart>;

struct MatchCondition {
  static constexpr auto Kind = NodeKind::MatchCondition.Define(
      BracketedBy<MatchConditionStart>, ChildCount(2));

  MatchConditionStartId left_paren;
  AnyExprId condition;
};

using MatchIntroducer = LeafNode<NodeKind::MatchIntroducer>;
struct MatchStatementStart {
  static constexpr auto Kind = NodeKind::MatchStatementStart.Define(
      BracketedBy<MatchIntroducer>, ChildCount(2));

  MatchIntroducerId introducer;
  MatchConditionId left_brace;
};

using MatchCaseIntroducer = LeafNode<NodeKind::MatchCaseIntroducer>;
using MatchCaseGuardIntroducer = LeafNode<NodeKind::MatchCaseGuardIntroducer>;
using MatchCaseGuardStart = LeafNode<NodeKind::MatchCaseGuardStart>;

struct MatchCaseGuard {
  static constexpr auto Kind = NodeKind::MatchCaseGuard.Define(
      BracketedBy<MatchCaseGuardIntroducer>, ChildCount(3));
  MatchCaseGuardIntroducerId introducer;
  MatchCaseGuardStartId left_paren;
  AnyExprId condition;
};

using MatchCaseEqualGreater = LeafNode<NodeKind::MatchCaseEqualGreater>;

struct MatchCaseStart {
  static constexpr auto Kind =
      NodeKind::MatchCaseStart.Define(BracketedBy<MatchCaseIntroducer>);
  MatchCaseIntroducerId introducer;
  AnyPatternId pattern;
  std::optional<MatchCaseGuardId> guard;
  MatchCaseEqualGreaterId equal_greater_token;
};

struct MatchCase {
  static constexpr auto Kind =
      NodeKind::MatchCase.Define(BracketedBy<MatchCaseStart>);
  MatchCaseStartId head;
  llvm::SmallVector<AnyStatementId> statements;
};

using MatchDefaultIntroducer = LeafNode<NodeKind::MatchDefaultIntroducer>;
using MatchDefaultEqualGreater = LeafNode<NodeKind::MatchDefaultEqualGreater>;

struct MatchDefaultStart {
  static constexpr auto Kind = NodeKind::MatchDefaultStart.Define(
      BracketedBy<MatchDefaultIntroducer>, ChildCount(2));
  MatchDefaultIntroducerId introducer;
  MatchDefaultEqualGreaterId equal_greater_token;
};

struct MatchDefault {
  static constexpr auto Kind =
      NodeKind::MatchDefault.Define(BracketedBy<MatchDefaultStart>);

  MatchDefaultStartId introducer;
  llvm::SmallVector<AnyStatementId> statements;
};

// A `match` statement: `match (expr) { case (...) => {...} default => {...}}`.
struct MatchStatement {
  static constexpr auto Kind = NodeKind::MatchStatement.Define(
      NodeCategory::Statement, BracketedBy<MatchStatementStart>);

  MatchStatementStartId head;

  llvm::SmallVector<MatchCaseId> cases;
  std::optional<MatchDefaultId> default_case;
};

// Expression nodes
// ----------------

using ArrayExprStart = LeafNode<NodeKind::ArrayExprStart>;

// The start of an array type, `[i32;`.
//
// TODO: Consider flattening this into `ArrayExpr`.
struct ArrayExprSemi {
  static constexpr auto Kind = NodeKind::ArrayExprSemi.Define(
      BracketedBy<ArrayExprStart>, ChildCount(2));

  ArrayExprStartId left_square;
  AnyExprId type;
};

// An array type, such as  `[i32; 3]` or `[i32;]`.
struct ArrayExpr {
  static constexpr auto Kind = NodeKind::ArrayExpr.Define(
      NodeCategory::Expr, BracketedBy<ArrayExprSemi>);

  ArrayExprSemiId start;
  std::optional<AnyExprId> bound;
};

// The opening portion of an indexing expression: `a[`.
//
// TODO: Consider flattening this into `IndexExpr`.
struct IndexExprStart {
  static constexpr auto Kind = NodeKind::IndexExprStart.Define(ChildCount(1));

  AnyExprId sequence;
};

// An indexing expression, such as `a[1]`.
struct IndexExpr {
  static constexpr auto Kind = NodeKind::IndexExpr.Define(
      NodeCategory::Expr, BracketedBy<IndexExprStart>, ChildCount(2));

  IndexExprStartId start;
  AnyExprId index;
};

using ParenExprStart = LeafNode<NodeKind::ParenExprStart>;

// A parenthesized expression: `(a)`.
struct ParenExpr {
  static constexpr auto Kind =
      NodeKind::ParenExpr.Define(NodeCategory::Expr | NodeCategory::MemberExpr,
                                 BracketedBy<ParenExprStart>, ChildCount(2));

  ParenExprStartId start;
  AnyExprId expr;
};

using TupleLiteralStart = LeafNode<NodeKind::TupleLiteralStart>;
using TupleLiteralComma = LeafNode<NodeKind::TupleLiteralComma>;

// A tuple literal: `()`, `(a, b, c)`, or `(a,)`.
struct TupleLiteral {
  static constexpr auto Kind = NodeKind::TupleLiteral.Define(
      NodeCategory::Expr, BracketedBy<TupleLiteralStart>);

  TupleLiteralStartId start;
  CommaSeparatedList<AnyExprId, TupleLiteralCommaId> elements;
};

// The opening portion of a call expression: `F(`.
//
// TODO: Consider flattening this into `CallExpr`.
struct CallExprStart {
  static constexpr auto Kind = NodeKind::CallExprStart.Define(ChildCount(1));

  AnyExprId callee;
};

using CallExprComma = LeafNode<NodeKind::CallExprComma>;

// A call expression: `F(a, b, c)`.
struct CallExpr {
  static constexpr auto Kind =
      NodeKind::CallExpr.Define(NodeCategory::Expr, BracketedBy<CallExprStart>);

  CallExprStartId start;
  CommaSeparatedList<AnyExprId, CallExprCommaId> arguments;
};

// A member access expression: `a.b` or `a.(b)`.
struct MemberAccessExpr {
  static constexpr auto Kind =
      NodeKind::MemberAccessExpr.Define(NodeCategory::Expr, ChildCount(2));

  AnyExprId lhs;
  AnyMemberNameOrMemberExprId rhs;
};

// An indirect member access expression: `a->b` or `a->(b)`.
struct PointerMemberAccessExpr {
  static constexpr auto Kind = NodeKind::PointerMemberAccessExpr.Define(
      NodeCategory::Expr, ChildCount(2));

  AnyExprId lhs;
  AnyMemberNameOrMemberExprId rhs;
};

// A prefix operator expression.
template <const NodeKind& KindT>
struct PrefixOperator {
  static constexpr auto Kind = KindT.Define(NodeCategory::Expr, ChildCount(1));

  AnyExprId operand;
};

// An infix operator expression.
template <const NodeKind& KindT>
struct InfixOperator {
  static constexpr auto Kind = KindT.Define(NodeCategory::Expr, ChildCount(2));

  AnyExprId lhs;
  AnyExprId rhs;
};

// A postfix operator expression.
template <const NodeKind& KindT>
struct PostfixOperator {
  static constexpr auto Kind = KindT.Define(NodeCategory::Expr, ChildCount(1));

  AnyExprId operand;
};

// Literals, operators, and modifiers

#define CARBON_PARSE_NODE_KIND(...)
#define CARBON_PARSE_NODE_KIND_TOKEN_LITERAL(Name, ...) \
  using Name = LeafNode<NodeKind::Name, NodeCategory::Expr>;
#define CARBON_PARSE_NODE_KIND_TOKEN_MODIFIER(Name, ...) \
  using Name##Modifier =                                 \
      LeafNode<NodeKind::Name##Modifier, NodeCategory::Modifier>;
#define CARBON_PARSE_NODE_KIND_PREFIX_OPERATOR(Name, ...) \
  using PrefixOperator##Name = PrefixOperator<NodeKind::PrefixOperator##Name>;
#define CARBON_PARSE_NODE_KIND_INFIX_OPERATOR(Name, ...) \
  using InfixOperator##Name = InfixOperator<NodeKind::InfixOperator##Name>;
#define CARBON_PARSE_NODE_KIND_POSTFIX_OPERATOR(Name, ...) \
  using PostfixOperator##Name =                            \
      PostfixOperator<NodeKind::PostfixOperator##Name>;
#include "toolchain/parse/node_kind.def"

// The first operand of a short-circuiting infix operator: `a and` or `a or`.
// The complete operator expression will be an InfixOperator with this as the
// `lhs`.
// TODO: Make this be a template if we ever need to write generic code to cover
// both cases at once, say in check.
struct ShortCircuitOperandAnd {
  static constexpr auto Kind =
      NodeKind::ShortCircuitOperandAnd.Define(ChildCount(1));

  AnyExprId operand;
};

struct ShortCircuitOperandOr {
  static constexpr auto Kind =
      NodeKind::ShortCircuitOperandOr.Define(ChildCount(1));

  AnyExprId operand;
};

struct ShortCircuitOperatorAnd {
  static constexpr auto Kind = NodeKind::ShortCircuitOperatorAnd.Define(
      NodeCategory::Expr, BracketedBy<ShortCircuitOperandAnd>, ChildCount(2));

  ShortCircuitOperandAndId lhs;
  AnyExprId rhs;
};

struct ShortCircuitOperatorOr {
  static constexpr auto Kind = NodeKind::ShortCircuitOperatorOr.Define(
      NodeCategory::Expr, BracketedBy<ShortCircuitOperandOr>, ChildCount(2));

  ShortCircuitOperandOrId lhs;
  AnyExprId rhs;
};

// The `if` portion of an `if` expression: `if expr`.
struct IfExprIf {
  static constexpr auto Kind = NodeKind::IfExprIf.Define(ChildCount(1));

  AnyExprId condition;
};

// The `then` portion of an `if` expression: `then expr`.
struct IfExprThen {
  static constexpr auto Kind = NodeKind::IfExprThen.Define(ChildCount(1));

  AnyExprId result;
};

// A full `if` expression: `if expr then expr else expr`.
struct IfExprElse {
  static constexpr auto Kind = NodeKind::IfExprElse.Define(
      NodeCategory::Expr, BracketedBy<IfExprIf>, ChildCount(3));

  IfExprIfId start;
  IfExprThenId then;
  AnyExprId else_result;
};

// Choice nodes
// ------------

using ChoiceIntroducer = LeafNode<NodeKind::ChoiceIntroducer>;

struct ChoiceSignature {
  static constexpr auto Kind = NodeKind::ChoiceDefinitionStart.Define(
      NodeCategory::None, BracketedBy<ChoiceIntroducer>);

  ChoiceIntroducerId introducer;
  llvm::SmallVector<AnyModifierId> modifiers;
  DeclName name;
};

using ChoiceDefinitionStart = ChoiceSignature;

using ChoiceAlternativeListComma =
    LeafNode<NodeKind::ChoiceAlternativeListComma>;

struct ChoiceDefinition {
  static constexpr auto Kind = NodeKind::ChoiceDefinition.Define(
      NodeCategory::Decl, BracketedBy<ChoiceDefinitionStart>);

  ChoiceDefinitionStartId signature;
  struct Alternative {
    IdentifierNameId name;
    std::optional<TuplePatternId> parameters;
  };
  CommaSeparatedList<Alternative, ChoiceAlternativeListCommaId> alternatives;
};

// Struct type and value literals
// ----------------------------------------

// `{`
using StructLiteralStart = LeafNode<NodeKind::StructLiteralStart>;
using StructTypeLiteralStart = LeafNode<NodeKind::StructTypeLiteralStart>;
// `,`
using StructComma = LeafNode<NodeKind::StructComma>;

// `.a`
struct StructFieldDesignator {
  static constexpr auto Kind =
      NodeKind::StructFieldDesignator.Define(ChildCount(1));

  NodeIdOneOf<IdentifierName, BaseName> name;
};

// `.a = 0`
struct StructField {
  static constexpr auto Kind = NodeKind::StructField.Define(
      BracketedBy<StructFieldDesignator>, ChildCount(2));

  StructFieldDesignatorId designator;
  AnyExprId expr;
};

// `.a: i32`
struct StructTypeField {
  static constexpr auto Kind = NodeKind::StructTypeField.Define(
      BracketedBy<StructFieldDesignator>, ChildCount(2));

  StructFieldDesignatorId designator;
  AnyExprId type_expr;
};

// Struct literals, such as `{.a = 0}`.
struct StructLiteral {
  static constexpr auto Kind = NodeKind::StructLiteral.Define(
      NodeCategory::Expr, BracketedBy<StructLiteralStart>);

  StructLiteralStartId start;
  CommaSeparatedList<StructFieldId, StructCommaId> fields;
};

// Struct type literals, such as `{.a: i32}`.
struct StructTypeLiteral {
  static constexpr auto Kind = NodeKind::StructTypeLiteral.Define(
      NodeCategory::Expr, BracketedBy<StructTypeLiteralStart>);

  StructTypeLiteralStartId start;
  CommaSeparatedList<StructTypeFieldId, StructCommaId> fields;
};

// `class` declarations and definitions
// ------------------------------------

// `class`
using ClassIntroducer = LeafNode<NodeKind::ClassIntroducer>;

// A class signature `class C`
template <const NodeKind& KindT, NodeCategory Category>
struct ClassSignature {
  static constexpr auto Kind =
      KindT.Define(Category, BracketedBy<ClassIntroducer>);

  ClassIntroducerId introducer;
  llvm::SmallVector<AnyModifierId> modifiers;
  DeclName name;
};

// `class C;`
using ClassDecl = ClassSignature<NodeKind::ClassDecl, NodeCategory::Decl>;
// `class C {`
using ClassDefinitionStart =
    ClassSignature<NodeKind::ClassDefinitionStart, NodeCategory::None>;

// `class C { ... }`
struct ClassDefinition {
  static constexpr auto Kind = NodeKind::ClassDefinition.Define(
      NodeCategory::Decl, BracketedBy<ClassDefinitionStart>);

  ClassDefinitionStartId signature;
  llvm::SmallVector<AnyDeclId> members;
};

// Adapter declaration
// -------------------

// `adapt`
using AdaptIntroducer = LeafNode<NodeKind::AdaptIntroducer>;
// `adapt SomeType;`
struct AdaptDecl {
  static constexpr auto Kind = NodeKind::AdaptDecl.Define(
      NodeCategory::Decl, BracketedBy<AdaptIntroducer>);

  AdaptIntroducerId introducer;
  llvm::SmallVector<AnyModifierId> modifiers;
  AnyExprId adapted_type;
};

// Base class declaration
// ----------------------

// `base`
using BaseIntroducer = LeafNode<NodeKind::BaseIntroducer>;
using BaseColon = LeafNode<NodeKind::BaseColon>;
// `extend base: BaseClass;`
struct BaseDecl {
  static constexpr auto Kind = NodeKind::BaseDecl.Define(
      NodeCategory::Decl, BracketedBy<BaseIntroducer>);

  BaseIntroducerId introducer;
  llvm::SmallVector<AnyModifierId> modifiers;
  BaseColonId colon;
  AnyExprId base_class;
};

// Interface declarations and definitions
// --------------------------------------

// `interface`
using InterfaceIntroducer = LeafNode<NodeKind::InterfaceIntroducer>;

// `interface I`
template <const NodeKind& KindT, NodeCategory Category>
struct InterfaceSignature {
  static constexpr auto Kind =
      KindT.Define(Category, BracketedBy<InterfaceIntroducer>);

  InterfaceIntroducerId introducer;
  llvm::SmallVector<AnyModifierId> modifiers;
  DeclName name;
};

// `interface I;`
using InterfaceDecl =
    InterfaceSignature<NodeKind::InterfaceDecl, NodeCategory::Decl>;
// `interface I {`
using InterfaceDefinitionStart =
    InterfaceSignature<NodeKind::InterfaceDefinitionStart, NodeCategory::None>;

// `interface I { ... }`
struct InterfaceDefinition {
  static constexpr auto Kind = NodeKind::InterfaceDefinition.Define(
      NodeCategory::Decl, BracketedBy<InterfaceDefinitionStart>);

  InterfaceDefinitionStartId signature;
  llvm::SmallVector<AnyDeclId> members;
};

// `impl`...`as` declarations and definitions
// ------------------------------------------

// `impl`
using ImplIntroducer = LeafNode<NodeKind::ImplIntroducer>;

// `forall [...]`
struct ImplForall {
  static constexpr auto Kind = NodeKind::ImplForall.Define(ChildCount(1));

  ImplicitParamListId params;
};

// `as` with no type before it
using DefaultSelfImplAs =
    LeafNode<NodeKind::DefaultSelfImplAs, NodeCategory::ImplAs>;

// `<type> as`
struct TypeImplAs {
  static constexpr auto Kind =
      NodeKind::TypeImplAs.Define(NodeCategory::ImplAs, ChildCount(1));

  AnyExprId type_expr;
};

// `impl T as I`
template <const NodeKind& KindT, NodeCategory Category>
struct ImplSignature {
  static constexpr auto Kind =
      KindT.Define(Category, BracketedBy<ImplIntroducer>);

  ImplIntroducerId introducer;
  llvm::SmallVector<AnyModifierId> modifiers;
  std::optional<ImplForallId> forall;
  AnyImplAsId as;
  AnyExprId interface;
};

// `impl T as I;`
using ImplDecl = ImplSignature<NodeKind::ImplDecl, NodeCategory::Decl>;
// `impl T as I {`
using ImplDefinitionStart =
    ImplSignature<NodeKind::ImplDefinitionStart, NodeCategory::None>;

// `impl T as I { ... }`
struct ImplDefinition {
  static constexpr auto Kind = NodeKind::ImplDefinition.Define(
      NodeCategory::Decl, BracketedBy<ImplDefinitionStart>);

  ImplDefinitionStartId signature;
  llvm::SmallVector<AnyDeclId> members;
};

// Named constraint declarations and definitions
// ---------------------------------------------

// `constraint`
using NamedConstraintIntroducer = LeafNode<NodeKind::NamedConstraintIntroducer>;

// `constraint NC`
template <const NodeKind& KindT, NodeCategory Category>
struct NamedConstraintSignature {
  static constexpr auto Kind =
      KindT.Define(Category, BracketedBy<NamedConstraintIntroducer>);

  NamedConstraintIntroducerId introducer;
  llvm::SmallVector<AnyModifierId> modifiers;
  DeclName name;
};

// `constraint NC;`
using NamedConstraintDecl =
    NamedConstraintSignature<NodeKind::NamedConstraintDecl, NodeCategory::Decl>;
// `constraint NC {`
using NamedConstraintDefinitionStart =
    NamedConstraintSignature<NodeKind::NamedConstraintDefinitionStart,
                             NodeCategory::None>;

// `constraint NC { ... }`
struct NamedConstraintDefinition {
  static constexpr auto Kind = NodeKind::NamedConstraintDefinition.Define(
      NodeCategory::Decl, BracketedBy<NamedConstraintDefinitionStart>);

  NamedConstraintDefinitionStartId signature;
  llvm::SmallVector<AnyDeclId> members;
};

// ---------------------------------------------------------------------------

// A complete source file. Note that there is no corresponding parse node for
// the file. The file is instead the complete contents of the parse tree.
struct File {
  FileStartId start;
  llvm::SmallVector<AnyDeclId> decls;
  FileEndId end;
};

// Define `Foo` as the node type for the ID type `FooId`.
#define CARBON_PARSE_NODE_KIND(KindName) \
  template <>                            \
  struct NodeForId<KindName##Id> {       \
    using TypedNode = KindName;          \
  };
#include "toolchain/parse/node_kind.def"

}  // namespace Carbon::Parse

#endif  // CARBON_TOOLCHAIN_PARSE_TYPED_NODES_H_<|MERGE_RESOLUTION|>--- conflicted
+++ resolved
@@ -129,12 +129,6 @@
 // declared name, as in `{.base: partial B}`.
 using BaseName = LeafNode<NodeKind::BaseName, NodeCategory::MemberName>;
 
-<<<<<<< HEAD
-// A qualified name: `A.B`.
-struct QualifiedName {
-  static constexpr auto Kind = NodeKind::QualifiedName.Define(
-      NodeCategory::NameComponent, ChildCount(2));
-=======
 // An unqualified name and optionally a following sequence of parameters.
 // For example, `A`, `A(n: i32)`, or `A[T:! type](n: T)`.
 struct NameAndParams {
@@ -142,11 +136,11 @@
   std::optional<ImplicitParamListId> implicit_params;
   std::optional<TuplePatternId> params;
 };
->>>>>>> 28170c78
 
 // A name qualifier: `A.`, `A(T:! type).`, or `A[T:! type](N:! T).`.
 struct NameQualifier {
-  static constexpr auto Kind = NodeKind::NameQualifier.Define();
+  static constexpr auto Kind =
+      NodeKind::NameQualifier.Define(BracketedBy<IdentifierName>);
 
   NameAndParams name_and_params;
 };
