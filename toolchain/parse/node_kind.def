// Part of the Carbon Language project, under the Apache License v2.0 with LLVM
// Exceptions. See /LICENSE for license information.
// SPDX-License-Identifier: Apache-2.0 WITH LLVM-exception
//
// This is an X-macro header. It does not use `#include` guards, and instead is
// designed to be `#include`ed after the x-macro is defined in order for its
// inclusion to expand to the desired output. Macro definitions are cleaned up
// at the end of this file.
//
// Supported x-macros are:
// - CARBON_PARSE_NODE_KIND(Name)
//   Used as a fallback if other macros are missing. No kinds should use this
//   directly.
//   - CARBON_PARSE_NODE_KIND_BRACKET(Name, BracketName, LexTokenKinds)
//     Defines a bracketed node kind. BracketName should refer to the node
//     kind that is the _start_ of the bracketed range.
//   - CARBON_PARSE_NODE_KIND_CHILD_COUNT(Name, ChildCount, LexTokenKinds)
//     Defines a parse node with a set number of children, often 0. This count
//     must be correct even when the node contains errors.
//   - CARBON_PARSE_NODE_KIND_TOKEN_LITERAL(Name, Token)
//     Defines a parse node that corresponds to a token that is a single-token
//     literal. The token is wrapped for LexTokenKinds.
//
//   In both cases, LexTokenKinds says which Lex::TokenKind values that this
//   parse node can correspond to, and is a sequence of:
//   - CARBON_TOKEN(kind): This node can correspond to this kind of token.
//   - CARBON_ANY_TOKEN: This node can correspond to any token.
//   - CARBON_IF_ERROR(LexTokenKinds): This node can additionally correspond
//     to the given kinds of tokens if its `has_error` flag is set.
//
// This tree represents the subset relationship between these macros, where if a
// specific x-macro isn't defined, it'll fall back to the parent macro.
//
// Parse nodes are clustered based on language feature. Comments will show their
// relationship in postorder, using indentation for child node relationships.

#if !(defined(CARBON_PARSE_NODE_KIND) ||          \
      (defined(CARBON_PARSE_NODE_KIND_BRACKET) && \
       defined(CARBON_PARSE_NODE_KIND_CHILD_COUNT)))
#error "Must define CARBON_PARSE_NODE_KIND family x-macros to use this file."
#endif

// The BRACKET and CHILD_COUNT macros will use CARBON_PARSE_NODE_KIND by default
// when undefined.
#ifndef CARBON_PARSE_NODE_KIND_BRACKET
#define CARBON_PARSE_NODE_KIND_BRACKET(Name, ...) CARBON_PARSE_NODE_KIND(Name)
#endif
#ifndef CARBON_PARSE_NODE_KIND_CHILD_COUNT
#define CARBON_PARSE_NODE_KIND_CHILD_COUNT(Name, ...) \
  CARBON_PARSE_NODE_KIND(Name)
#endif

// This is expected to be used with something like:
//
//   // Use x-macros to handle literal cases.
//   #define CARBON_PARSE_NODE_KIND(...)
//   #define CARBON_PARSE_NODE_KIND_TOKEN_LITERAL(Name, ...) <code>
#ifndef CARBON_PARSE_NODE_KIND_TOKEN_LITERAL
#define CARBON_PARSE_NODE_KIND_TOKEN_LITERAL(Name, LexTokenKinds) \
  CARBON_PARSE_NODE_KIND_CHILD_COUNT(Name, 0, LexTokenKinds)
#endif

// The start of the file.
CARBON_PARSE_NODE_KIND_CHILD_COUNT(FileStart, 0, CARBON_TOKEN(StartOfFile))

// The end of the file.
CARBON_PARSE_NODE_KIND_CHILD_COUNT(FileEnd, 0, CARBON_TOKEN(EndOfFile))

// An invalid parse. Used to balance the parse tree. Always has an error.
CARBON_PARSE_NODE_KIND_CHILD_COUNT(InvalidParse, 0,
                                   CARBON_IF_ERROR(CARBON_ANY_TOKEN))

// An invalid subtree. Always has an error.
CARBON_PARSE_NODE_KIND_CHILD_COUNT(InvalidParseStart, 0,
                                   CARBON_IF_ERROR(CARBON_ANY_TOKEN))
CARBON_PARSE_NODE_KIND_BRACKET(InvalidParseSubtree, InvalidParseStart,
                               CARBON_IF_ERROR(CARBON_ANY_TOKEN))

// A placeholder node to be replaced.
CARBON_PARSE_NODE_KIND_CHILD_COUNT(Placeholder, 0, CARBON_ANY_TOKEN)

// An empty declaration, such as `;`.
CARBON_PARSE_NODE_KIND_CHILD_COUNT(EmptyDecl, 0,
                                   CARBON_TOKEN(Semi)
                                       CARBON_IF_ERROR(CARBON_ANY_TOKEN))

// A name in a non-expression context, such as a declaration.
CARBON_PARSE_NODE_KIND_CHILD_COUNT(Name, 0,
                                   CARBON_TOKEN(Identifier)
                                       CARBON_IF_ERROR(CARBON_ANY_TOKEN))

// A name in an expression context.
CARBON_PARSE_NODE_KIND_CHILD_COUNT(NameExpr, 0, CARBON_TOKEN(Identifier))

// ----------------------------------------------------------------------------

// The comments below follow this pattern:
//
// // Descriptive heading:
// //   Child1
// //   Child2
// // Parent
//
// In this, `Child1`, `Child2`, and `Parent` are all kinds of parse nodes, which
// are then defined using the `CARBON_PARSE_NODE_KIND_*` macros. They are
// written in postorder, with the indentation showing the tree structure. See
// tree.h for more information.
//
// A parse node kind may be preceded by:
// -  `_optional_` if this node may be present or omitted in valid parses,
//    depending on which tokens are in the source code.

// -  `_repeated_` if this node (or nodes) may be repeated or omitted in valid
//    parses, depending on which tokens are in the source code.
// -  `_external_:` if this node is the child of multiple kinds of nodes and
//    is documented separately.
//
// There is generally a close correspondence between handling of tokens and the
// creation of non-external nodes in a given block.

// ----------------------------------------------------------------------------

// The name of a package or library for `package`, `import`, and `library`.
CARBON_PARSE_NODE_KIND_CHILD_COUNT(PackageName, 0, CARBON_TOKEN(Identifier))
CARBON_PARSE_NODE_KIND_CHILD_COUNT(LibraryName, 0, CARBON_TOKEN(StringLiteral))

// `package`:
//   PackageIntroducer
//   _optional_ _external_: PackageName
//   _optional_ _external_: LibrarySpecifier
//   PackageApi or PackageImpl
// PackageDirective
CARBON_PARSE_NODE_KIND_CHILD_COUNT(PackageIntroducer, 0, CARBON_TOKEN(Package))
CARBON_PARSE_NODE_KIND_CHILD_COUNT(PackageApi, 0, CARBON_TOKEN(Api))
CARBON_PARSE_NODE_KIND_CHILD_COUNT(PackageImpl, 0, CARBON_TOKEN(Impl))
CARBON_PARSE_NODE_KIND_BRACKET(PackageDirective, PackageIntroducer,
                               CARBON_TOKEN(Semi)
                                   CARBON_IF_ERROR(CARBON_TOKEN(Package)))

// `import`:
//   ImportIntroducer
//   _optional_ _external_: PackageName
//   _optional_ _external_: LibrarySpecifier
// ImportDirective
CARBON_PARSE_NODE_KIND_CHILD_COUNT(ImportIntroducer, 0, CARBON_TOKEN(Import))
CARBON_PARSE_NODE_KIND_BRACKET(ImportDirective, ImportIntroducer,
                               CARBON_TOKEN(Semi)
                                   CARBON_IF_ERROR(CARBON_TOKEN(Import)))
// `library` as directive:
//   LibraryIntroducer
//   DefaultLibrary or _external_: LibraryName
// LibraryDirective
CARBON_PARSE_NODE_KIND_CHILD_COUNT(DefaultLibrary, 0, CARBON_TOKEN(Default))
CARBON_PARSE_NODE_KIND_CHILD_COUNT(LibraryIntroducer, 0, CARBON_TOKEN(Library))
CARBON_PARSE_NODE_KIND_BRACKET(LibraryDirective, LibraryIntroducer,
                               CARBON_TOKEN(Semi)
                                   CARBON_IF_ERROR(CARBON_TOKEN(Library)))

// `library` in `package` or `import`:
//   _external_: LibraryName
// LibrarySpecifier
CARBON_PARSE_NODE_KIND_CHILD_COUNT(LibrarySpecifier, 1, CARBON_TOKEN(Library))

// `namespace`:
//   NamespaceStart
//   _external_: Name or QualifiedDecl
// Namespace
CARBON_PARSE_NODE_KIND_CHILD_COUNT(NamespaceStart, 0, CARBON_TOKEN(Namespace))
CARBON_PARSE_NODE_KIND_CHILD_COUNT(Namespace, 2,
                                   CARBON_TOKEN(Semi)
                                       CARBON_IF_ERROR(CARBON_TOKEN(Namespace)))

// A code block:
//   CodeBlockStart
//   _repeated_ _external_: statement
// CodeBlock
CARBON_PARSE_NODE_KIND_CHILD_COUNT(CodeBlockStart, 0,
                                   CARBON_TOKEN(OpenCurlyBrace)
                                       CARBON_IF_ERROR(CARBON_ANY_TOKEN))
CARBON_PARSE_NODE_KIND_BRACKET(CodeBlock, CodeBlockStart,
                               CARBON_TOKEN(CloseCurlyBrace)
                                   CARBON_IF_ERROR(CARBON_ANY_TOKEN))

// `fn`:
//     FunctionIntroducer
//     _repeated_ _external_: DeclModifierKeyword
//     _external_: Name or QualifiedDecl
//     _external_: ParamList
//       _external_: type expression
//     ReturnType
//   FunctionDefinitionStart
//   _repeated_ _external_: statement
// FunctionDefinition
//
// The above is the structure for a definition; for a declaration,
// FunctionDefinitionStart and later nodes are removed and replaced by
// FunctionDecl.
CARBON_PARSE_NODE_KIND_CHILD_COUNT(FunctionIntroducer, 0, CARBON_TOKEN(Fn))
CARBON_PARSE_NODE_KIND_CHILD_COUNT(ReturnType, 1, CARBON_TOKEN(MinusGreater))
CARBON_PARSE_NODE_KIND_BRACKET(FunctionDefinitionStart, FunctionIntroducer,
                               CARBON_TOKEN(OpenCurlyBrace))
CARBON_PARSE_NODE_KIND_BRACKET(FunctionDefinition, FunctionDefinitionStart,
                               CARBON_TOKEN(CloseCurlyBrace))
CARBON_PARSE_NODE_KIND_BRACKET(FunctionDecl, FunctionIntroducer,
                               CARBON_TOKEN(Semi)
                                   CARBON_IF_ERROR(CARBON_TOKEN(Fn)))

// A parameter list, possibly implicit:
//   [Implicit]ParamertListStart
//   _repeated_:
//   _external_: [Generic]PatternBinding
//   ParamListComma
// [Implicit]ParamList
//
<<<<<<< HEAD
// [Generic]PatternBinding and ParamListComma may repeat with ParamListComma
// as a separator.
CARBON_PARSE_NODE_KIND_CHILD_COUNT(ParamListStart, 0,
                                   CARBON_TOKEN(OpenParen))
=======
// Exprs and ParamListComma may repeat with ParamListComma as a
// separator.
CARBON_PARSE_NODE_KIND_CHILD_COUNT(ParamListStart, 0, CARBON_TOKEN(OpenParen))
>>>>>>> 6c812db0
CARBON_PARSE_NODE_KIND_CHILD_COUNT(ImplicitParamListStart, 0,
                                   CARBON_TOKEN(OpenSquareBracket))
CARBON_PARSE_NODE_KIND_CHILD_COUNT(ParamListComma, 0, CARBON_TOKEN(Comma))
CARBON_PARSE_NODE_KIND_BRACKET(ParamList, ParamListStart,
                               CARBON_TOKEN(CloseParen))
CARBON_PARSE_NODE_KIND_BRACKET(ImplicitParamList, ImplicitParamListStart,
                               CARBON_TOKEN(CloseSquareBracket))

// An array type, such as  `[i32; 3]` or `[i32;]`:
//     ArrayExprStart
//     _external_: type expression
//   ArrayExprSemi
//   _optional_ _external_: expression
// ArrayExpr
CARBON_PARSE_NODE_KIND_CHILD_COUNT(ArrayExprStart, 0,
                                   CARBON_TOKEN(OpenSquareBracket))
CARBON_PARSE_NODE_KIND_CHILD_COUNT(
    ArrayExprSemi, 2,
    CARBON_TOKEN(Semi) CARBON_IF_ERROR(CARBON_TOKEN(CloseSquareBracket)))
CARBON_PARSE_NODE_KIND_BRACKET(ArrayExpr, ArrayExprSemi,
                               CARBON_TOKEN(CloseSquareBracket))

// A pattern binding, such as `name: Type`:
//       Name or SelfValueName
//       _external_: type expression
//     [Generic]PatternBinding
//   _optional_ Address
// _optional_ Template
CARBON_PARSE_NODE_KIND_CHILD_COUNT(PatternBinding, 2,
                                   CARBON_TOKEN(Colon)
                                       CARBON_IF_ERROR(CARBON_ANY_TOKEN))
CARBON_PARSE_NODE_KIND_CHILD_COUNT(GenericPatternBinding, 2,
                                   CARBON_TOKEN(ColonExclaim))
CARBON_PARSE_NODE_KIND_CHILD_COUNT(Address, 1, CARBON_TOKEN(Addr))
CARBON_PARSE_NODE_KIND_CHILD_COUNT(Template, 1, CARBON_TOKEN(Template))

// `let`:
//   LetIntroducer
//   _repeated_ _external_: DeclModifierKeyword  // when a declaration
//   _external_: PatternBinding
//   LetInitializer
//   _external_: expression
// LetDecl
CARBON_PARSE_NODE_KIND_CHILD_COUNT(LetIntroducer, 0, CARBON_TOKEN(Let))
CARBON_PARSE_NODE_KIND_CHILD_COUNT(LetInitializer, 0, CARBON_TOKEN(Equal))
CARBON_PARSE_NODE_KIND_BRACKET(LetDecl, LetIntroducer,
                               CARBON_TOKEN(Semi)
                                   CARBON_IF_ERROR(CARBON_TOKEN(Let)))

// `var` and `returned var`:
//   VariableIntroducer
//   _repeated_ _external_: DeclModifierKeyword  // when a declaration
//   _optional_ ReturnedModifier                 // when a statement
//   _external_: PatternBinding
//   _optional_ VariableInitializer
//   _optional_ _external_: expression
// VariableDecl
//
// The VariableInitializer and following expression are paired: either both will
// be present, or neither will.
CARBON_PARSE_NODE_KIND_CHILD_COUNT(VariableIntroducer, 0,
                                   CARBON_TOKEN(Var)
                                       CARBON_IF_ERROR(CARBON_TOKEN(Returned)))
CARBON_PARSE_NODE_KIND_CHILD_COUNT(ReturnedModifier, 0, CARBON_TOKEN(Returned))
CARBON_PARSE_NODE_KIND_CHILD_COUNT(VariableInitializer, 0, CARBON_TOKEN(Equal))
CARBON_PARSE_NODE_KIND_BRACKET(VariableDecl, VariableIntroducer,
                               CARBON_TOKEN(Semi)
                                   CARBON_IF_ERROR(CARBON_TOKEN(Var)
                                                       CARBON_TOKEN(Returned)))

// An expression statement:
//   _external_: expression
// ExprStatement
CARBON_PARSE_NODE_KIND_CHILD_COUNT(ExprStatement, 1, CARBON_TOKEN(Semi))

// `break`:
//   BreakStatementStart
// BreakStatement
CARBON_PARSE_NODE_KIND_CHILD_COUNT(BreakStatementStart, 0, CARBON_TOKEN(Break))
CARBON_PARSE_NODE_KIND_CHILD_COUNT(BreakStatement, 1,
                                   CARBON_TOKEN(Semi)
                                       CARBON_IF_ERROR(CARBON_TOKEN(Break)))

// `continue`:
//   ContinueStatementStart
// ContinueStatement
CARBON_PARSE_NODE_KIND_CHILD_COUNT(ContinueStatementStart, 0,
                                   CARBON_TOKEN(Continue))
CARBON_PARSE_NODE_KIND_CHILD_COUNT(ContinueStatement, 1,
                                   CARBON_TOKEN(Semi)
                                       CARBON_IF_ERROR(CARBON_TOKEN(Continue)))

// `return`:
//   ReturnStatementStart
//   _optional_ ReturnVarModifier or _external_: expression
// ReturnStatement
CARBON_PARSE_NODE_KIND_CHILD_COUNT(ReturnStatementStart, 0,
                                   CARBON_TOKEN(Return))
CARBON_PARSE_NODE_KIND_CHILD_COUNT(ReturnVarModifier, 0, CARBON_TOKEN(Var))
CARBON_PARSE_NODE_KIND_BRACKET(ReturnStatement, ReturnStatementStart,
                               CARBON_TOKEN(Semi)
                                   CARBON_IF_ERROR(CARBON_TOKEN(Return)))

// `for`:
//     ForHeaderStart
//       VariableIntroducer
//       _external_: PatternBinding
//     ForIn
//     _external_: expression
//   ForHeader
//   _external_: CodeBlock
// ForStatement
//
// Versus a normal `var`, ForIn replaces VariableDecl.
CARBON_PARSE_NODE_KIND_CHILD_COUNT(ForHeaderStart, 0,
                                   CARBON_TOKEN(OpenParen)
                                       CARBON_IF_ERROR(CARBON_TOKEN(For)))
CARBON_PARSE_NODE_KIND_BRACKET(ForIn, VariableIntroducer,
                               CARBON_TOKEN(In)
                                   CARBON_IF_ERROR(CARBON_ANY_TOKEN))
CARBON_PARSE_NODE_KIND_BRACKET(ForHeader, ForHeaderStart,
                               CARBON_TOKEN(CloseParen)
                                   CARBON_IF_ERROR(CARBON_TOKEN(For)))
CARBON_PARSE_NODE_KIND_CHILD_COUNT(ForStatement, 2, CARBON_TOKEN(For))

// `if` statement + `else`:
//     IfConditionStart
//     _external_: expression
//   IfCondition
//   _external_: CodeBlock
//   IfStatementElse
//   _external_: CodeBlock or IfStatement
// IfStatement
//
// IfStatementElse and the following node are optional based on `else` presence.
CARBON_PARSE_NODE_KIND_CHILD_COUNT(IfConditionStart, 0,
                                   CARBON_TOKEN(OpenParen)
                                       CARBON_IF_ERROR(CARBON_TOKEN(If)))
CARBON_PARSE_NODE_KIND_BRACKET(IfCondition, IfConditionStart,
                               CARBON_TOKEN(CloseParen)
                                   CARBON_IF_ERROR(CARBON_TOKEN(If)))
CARBON_PARSE_NODE_KIND_CHILD_COUNT(IfStatementElse, 0, CARBON_TOKEN(Else))
CARBON_PARSE_NODE_KIND_BRACKET(IfStatement, IfCondition, CARBON_TOKEN(If))

// `while`:
//     WhileConditionStart
//     _external_: expression
//   WhileCondition
//   _external_: CodeBlock
// WhileStatement
CARBON_PARSE_NODE_KIND_CHILD_COUNT(WhileConditionStart, 0,
                                   CARBON_TOKEN(OpenParen))
CARBON_PARSE_NODE_KIND_BRACKET(WhileCondition, WhileConditionStart,
                               CARBON_TOKEN(CloseParen))
CARBON_PARSE_NODE_KIND_CHILD_COUNT(WhileStatement, 2, CARBON_TOKEN(While))

// Index expressions, such as `a[1]`:
//     _external_: expression
//   IndexExprStart
//   _external_: expression
// IndexExpr
CARBON_PARSE_NODE_KIND_CHILD_COUNT(IndexExprStart, 1,
                                   CARBON_TOKEN(OpenSquareBracket))
CARBON_PARSE_NODE_KIND_BRACKET(IndexExpr, IndexExprStart,
                               CARBON_TOKEN(CloseSquareBracket))

// Parenthesized expressions, such as `(2)`:
//   ParenExprOrTupleLiteralStart
//   _external_: expression
// ParenExpr
//
// Tuples, such as `(1, 2)`:
//   ParenExprOrTupleLiteralStart
//   _repeated_:
//   _external_: expression
//   TupleLiteralComma
// TupleLiteral
//
// Expressions and TupleLiteralComma may repeat with TupleLiteralComma as a
// separator.
CARBON_PARSE_NODE_KIND_CHILD_COUNT(ParenExprOrTupleLiteralStart, 0,
                                   CARBON_TOKEN(OpenParen))
CARBON_PARSE_NODE_KIND_BRACKET(ParenExpr, ParenExprOrTupleLiteralStart,
                               CARBON_TOKEN(CloseParen))
CARBON_PARSE_NODE_KIND_CHILD_COUNT(TupleLiteralComma, 0, CARBON_TOKEN(Comma))
CARBON_PARSE_NODE_KIND_BRACKET(TupleLiteral, ParenExprOrTupleLiteralStart,
                               CARBON_TOKEN(CloseParen))

// Call expressions, such as `a()`:
//     _external_: expression
//   CallExprStart
//   _repeated_:
//   _external_: expression
//   CallExprComma
// CallExpr
//
// Exprs and CallExprComma may repeat with CallExprComma as a separator.
CARBON_PARSE_NODE_KIND_CHILD_COUNT(CallExprStart, 1, CARBON_TOKEN(OpenParen))
CARBON_PARSE_NODE_KIND_CHILD_COUNT(CallExprComma, 0, CARBON_TOKEN(Comma))
CARBON_PARSE_NODE_KIND_BRACKET(CallExpr, CallExprStart,
                               CARBON_TOKEN(CloseParen))

// A qualified declaration, such as `a.b`:
//   _external_: Name or QualifiedDecl
//   _external_: Name
// QualifiedDecl
//
// TODO: This will eventually more general expressions, for example with
// `GenericType(type_args).ChildType(child_type_args).Name`.
CARBON_PARSE_NODE_KIND_CHILD_COUNT(QualifiedDecl, 2, CARBON_TOKEN(Period))

// A member access expression, such as `a.b` or
// `GetObject().(Interface.member)`:
//   _external_: lhs expression
//   _external_: rhs expression
// QualifiedExpr
CARBON_PARSE_NODE_KIND_CHILD_COUNT(MemberAccessExpr, 2, CARBON_TOKEN(Period))

// A pointer member access expression, such as `a->b` or
// `GetObject()->(Interface.member)`:
//   _external_: lhs expression
//   _external_: rhs expression
// QualifiedExpr
CARBON_PARSE_NODE_KIND_CHILD_COUNT(PointerMemberAccessExpr, 2,
                                   CARBON_TOKEN(MinusGreater))

// A value literal.
CARBON_PARSE_NODE_KIND_TOKEN_LITERAL(BoolLiteralFalse, CARBON_TOKEN(False))
CARBON_PARSE_NODE_KIND_TOKEN_LITERAL(BoolLiteralTrue, CARBON_TOKEN(True))
CARBON_PARSE_NODE_KIND_TOKEN_LITERAL(IntegerLiteral,
                                     CARBON_TOKEN(IntegerLiteral))
CARBON_PARSE_NODE_KIND_TOKEN_LITERAL(FloatingPointLiteral, CARBON_TOKEN(RealLiteral))
CARBON_PARSE_NODE_KIND_TOKEN_LITERAL(StringLiteral, CARBON_TOKEN(StringLiteral))

// A type literal.
CARBON_PARSE_NODE_KIND_TOKEN_LITERAL(BoolTypeLiteral, CARBON_TOKEN(Bool))
CARBON_PARSE_NODE_KIND_TOKEN_LITERAL(IntegerTypeLiteral,
                                     CARBON_TOKEN(IntegerTypeLiteral))
CARBON_PARSE_NODE_KIND_TOKEN_LITERAL(UnsignedIntegerTypeLiteral,
                                     CARBON_TOKEN(UnsignedIntegerTypeLiteral))
CARBON_PARSE_NODE_KIND_TOKEN_LITERAL(FloatingPointTypeLiteral,
                                     CARBON_TOKEN(FloatingPointTypeLiteral))
CARBON_PARSE_NODE_KIND_TOKEN_LITERAL(StringTypeLiteral,
                                     CARBON_TOKEN(StringTypeLiteral))
CARBON_PARSE_NODE_KIND_TOKEN_LITERAL(TypeTypeLiteral, CARBON_TOKEN(Type))

// clang-format off

// A prefix operator:
//   _external_: expression
// PrefixOperator
CARBON_PARSE_NODE_KIND_CHILD_COUNT(PrefixOperator, 1,
                                   CARBON_TOKEN(Star)
                                   CARBON_TOKEN(Amp)
                                   CARBON_TOKEN(Not)
                                   CARBON_TOKEN(Minus)
                                   CARBON_TOKEN(MinusMinus)
                                   CARBON_TOKEN(PlusPlus)
                                   CARBON_TOKEN(Caret)
                                   CARBON_TOKEN(Const))

// An infix operator:
//   _external_: lhs expression
//   _external_: rhs expression
// InfixOperator
CARBON_PARSE_NODE_KIND_CHILD_COUNT(InfixOperator, 2,
                                   CARBON_TOKEN(Amp)
                                   CARBON_TOKEN(AmpEqual)
                                   CARBON_TOKEN(And)
                                   CARBON_TOKEN(As)
                                   CARBON_TOKEN(Caret)
                                   CARBON_TOKEN(CaretEqual)
                                   CARBON_TOKEN(Equal)
                                   CARBON_TOKEN(EqualEqual)
                                   CARBON_TOKEN(ExclaimEqual)
                                   CARBON_TOKEN(Greater)
                                   CARBON_TOKEN(GreaterEqual)
                                   CARBON_TOKEN(GreaterGreater)
                                   CARBON_TOKEN(GreaterGreaterEqual)
                                   CARBON_TOKEN(Less)
                                   CARBON_TOKEN(LessEqual)
                                   CARBON_TOKEN(LessLess)
                                   CARBON_TOKEN(LessLessEqual)
                                   CARBON_TOKEN(Minus)
                                   CARBON_TOKEN(MinusEqual)
                                   CARBON_TOKEN(Or)
                                   CARBON_TOKEN(Percent)
                                   CARBON_TOKEN(PercentEqual)
                                   CARBON_TOKEN(Pipe)
                                   CARBON_TOKEN(PipeEqual)
                                   CARBON_TOKEN(Plus)
                                   CARBON_TOKEN(PlusEqual)
                                   CARBON_TOKEN(Slash)
                                   CARBON_TOKEN(SlashEqual)
                                   CARBON_TOKEN(Star)
                                   CARBON_TOKEN(StarEqual))

// clang-format on

// The first operand of a short-circuiting infix operator:
//     _external_: expression
//   ShortCircuitOperand
//   _external_: expression
// _external_: InfixOperator
CARBON_PARSE_NODE_KIND_CHILD_COUNT(ShortCircuitOperand, 1,
                                   CARBON_TOKEN(And) CARBON_TOKEN(Or))

// A postfix operator:
//   _external_: expression
// PostfixOperator
CARBON_PARSE_NODE_KIND_CHILD_COUNT(PostfixOperator, 1, CARBON_TOKEN(Star))

// `if` expression + `then` + `else`:
//     _external_: expression
//   IfExprIf
//     _external_: expression
//   IfExprThen
//   _external_: expression
// IfExprElse
CARBON_PARSE_NODE_KIND_CHILD_COUNT(IfExprIf, 1, CARBON_TOKEN(If))
CARBON_PARSE_NODE_KIND_CHILD_COUNT(IfExprThen, 1, CARBON_TOKEN(Then))
CARBON_PARSE_NODE_KIND_CHILD_COUNT(IfExprElse, 3,
                                   CARBON_TOKEN(Else)
                                       CARBON_IF_ERROR(CARBON_TOKEN(If)))

// Struct literals, such as `{.a = 0}`:
//   StructLiteralOrStructTypeLiteralStart
//   _repeated_:
//       _external_: Name
//     StructFieldDesignator
//     _external_: expression
//   StructFieldValue
//   StructComma
// StructLiteral
//
// Struct type literals, such as `{.a: i32}`:
//   _repeated_:
//       _external_: Name
//     StructFieldDesignator
//     _external_: type expression
//   StructFieldType
//   StructComma
// StructTypeLiteral
//
// Elements (StructFieldValue and StructFieldType, respectively) and StructComma
// may repeat with StructComma as a separator.
//
// When a valid StructFieldType or StructFieldValue cannot be formed, elements
// may be replaced by StructFieldUnknown, which may have a preceding sibling
// StructFieldDesignator if one was successfully parsed.
CARBON_PARSE_NODE_KIND_CHILD_COUNT(StructLiteralOrStructTypeLiteralStart, 0,
                                   CARBON_TOKEN(OpenCurlyBrace))
CARBON_PARSE_NODE_KIND_CHILD_COUNT(StructFieldDesignator, 1,
                                   CARBON_TOKEN(Period))
CARBON_PARSE_NODE_KIND_CHILD_COUNT(StructFieldValue, 2, CARBON_TOKEN(Equal))
CARBON_PARSE_NODE_KIND_CHILD_COUNT(StructFieldType, 2, CARBON_TOKEN(Colon))
CARBON_PARSE_NODE_KIND_CHILD_COUNT(StructFieldUnknown, 0,
                                   CARBON_IF_ERROR(CARBON_ANY_TOKEN))
CARBON_PARSE_NODE_KIND_CHILD_COUNT(StructComma, 0, CARBON_TOKEN(Comma))
CARBON_PARSE_NODE_KIND_BRACKET(StructLiteral,
                               StructLiteralOrStructTypeLiteralStart,
                               CARBON_TOKEN(CloseCurlyBrace))
CARBON_PARSE_NODE_KIND_BRACKET(StructTypeLiteral,
                               StructLiteralOrStructTypeLiteralStart,
                               CARBON_TOKEN(CloseCurlyBrace))

// Declaration modifier keywords such as `abstract` or `virtual`:
// DeclModifierKeyword
//
// The kind of keyword is determined by looking at the token kind.
// These may be repeated, including possibly zero times.
CARBON_PARSE_NODE_KIND_CHILD_COUNT(DeclModifierKeyword, 0,
                                   CARBON_TOKEN(Abstract)
				   CARBON_TOKEN(Base)
				   CARBON_TOKEN(Default)
				   CARBON_TOKEN(Final)
				   CARBON_TOKEN(Override)
				   CARBON_TOKEN(Private)
				   CARBON_TOKEN(Protected)
				   CARBON_TOKEN(Virtual))

// `class`:
//     ClassIntroducer
//     _repeated_ _external_: DeclModifierKeyword
//     _external_: Name or QualifiedDecl
//   ClassDefinitionStart
//   _external_: declarations
// ClassDefinition
//
// The above is the structure for a definition; for a declaration,
// ClassDefinitionStart and later nodes are removed and replaced by
// ClassDecl.
CARBON_PARSE_NODE_KIND_CHILD_COUNT(ClassIntroducer, 0, CARBON_TOKEN(Class))
CARBON_PARSE_NODE_KIND_BRACKET(ClassDefinitionStart, ClassIntroducer,
                               CARBON_TOKEN(OpenCurlyBrace))
CARBON_PARSE_NODE_KIND_BRACKET(ClassDefinition, ClassDefinitionStart,
                               CARBON_TOKEN(CloseCurlyBrace))
CARBON_PARSE_NODE_KIND_BRACKET(ClassDecl, ClassIntroducer,
                               CARBON_TOKEN(Semi)
                                   CARBON_IF_ERROR(CARBON_TOKEN(Class)))

// `interface`:
//     InterfaceIntroducer
//     _repeated_ _external_: DeclModifierKeyword
//     _external_: Name or QualifiedDecl
//   InterfaceDefinitionStart
//   _external_: declarations
// InterfaceDefinition
//
// The above is the structure for a definition; for a declaration,
// InterfaceDefinitionStart and later nodes are removed and replaced by
// InterfaceDecl.
CARBON_PARSE_NODE_KIND_CHILD_COUNT(InterfaceIntroducer, 0,
                                   CARBON_TOKEN(Interface))
CARBON_PARSE_NODE_KIND_BRACKET(InterfaceDefinitionStart, InterfaceIntroducer,
                               CARBON_TOKEN(OpenCurlyBrace))
CARBON_PARSE_NODE_KIND_BRACKET(InterfaceDefinition, InterfaceDefinitionStart,
                               CARBON_TOKEN(CloseCurlyBrace))
CARBON_PARSE_NODE_KIND_BRACKET(InterfaceDecl, InterfaceIntroducer,
                               CARBON_TOKEN(Semi)
                                   CARBON_IF_ERROR(CARBON_TOKEN(Interface)))

// `constraint`:
//     NamedConstraintIntroducer
//     _repeated_ _external_: DeclModifierKeyword
//     _external_: Name or QualifiedDecl
//   NamedConstraintDefinitionStart
//   _external_: declarations
// NamedConstraintDefinition
//
// The above is the structure for a definition; for a declaration,
// NamedConstraintDefinitionStart and later nodes are removed and replaced by
// NamedConstraintDecl.
CARBON_PARSE_NODE_KIND_CHILD_COUNT(NamedConstraintIntroducer, 0,
                                   CARBON_TOKEN(Constraint))
CARBON_PARSE_NODE_KIND_BRACKET(NamedConstraintDefinitionStart,
                               NamedConstraintIntroducer,
                               CARBON_TOKEN(OpenCurlyBrace))
CARBON_PARSE_NODE_KIND_BRACKET(NamedConstraintDefinition,
                               NamedConstraintDefinitionStart,
                               CARBON_TOKEN(CloseCurlyBrace))
CARBON_PARSE_NODE_KIND_BRACKET(NamedConstraintDecl, NamedConstraintIntroducer,
                               CARBON_TOKEN(Semi))

// The `self` value and `Self` type identifier keywords. Typically of the form
// `self: Self`:
//   SelfValueName
//   SelfValueNameExpr
//   SelfTypeNameExpr
// PatternBinding
CARBON_PARSE_NODE_KIND_CHILD_COUNT(SelfValueName, 0,
                                   CARBON_TOKEN(SelfValueIdentifier))
CARBON_PARSE_NODE_KIND_CHILD_COUNT(SelfValueNameExpr, 0,
                                   CARBON_TOKEN(SelfValueIdentifier))
CARBON_PARSE_NODE_KIND_CHILD_COUNT(SelfTypeNameExpr, 0,
                                   CARBON_TOKEN(SelfTypeIdentifier))

#undef CARBON_PARSE_NODE_KIND
#undef CARBON_PARSE_NODE_KIND_BRACKET
#undef CARBON_PARSE_NODE_KIND_CHILD_COUNT
#undef CARBON_PARSE_NODE_KIND_TOKEN_LITERAL
#undef CARBON_TOKEN
#undef CARBON_ANY_TOKEN
#undef CARBON_IF_ERROR<|MERGE_RESOLUTION|>--- conflicted
+++ resolved
@@ -212,16 +212,9 @@
 //   ParamListComma
 // [Implicit]ParamList
 //
-<<<<<<< HEAD
 // [Generic]PatternBinding and ParamListComma may repeat with ParamListComma
 // as a separator.
-CARBON_PARSE_NODE_KIND_CHILD_COUNT(ParamListStart, 0,
-                                   CARBON_TOKEN(OpenParen))
-=======
-// Exprs and ParamListComma may repeat with ParamListComma as a
-// separator.
 CARBON_PARSE_NODE_KIND_CHILD_COUNT(ParamListStart, 0, CARBON_TOKEN(OpenParen))
->>>>>>> 6c812db0
 CARBON_PARSE_NODE_KIND_CHILD_COUNT(ImplicitParamListStart, 0,
                                    CARBON_TOKEN(OpenSquareBracket))
 CARBON_PARSE_NODE_KIND_CHILD_COUNT(ParamListComma, 0, CARBON_TOKEN(Comma))
