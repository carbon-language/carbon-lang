// Part of the Carbon Language project, under the Apache License v2.0 with LLVM
// Exceptions. See /LICENSE for license information.
// SPDX-License-Identifier: Apache-2.0 WITH LLVM-exception
//
// This is an X-macro header. It does not use `#include` guards, and instead is
// designed to be `#include`ed after the x-macro is defined in order for its
// inclusion to expand to the desired output. Macro definitions are cleaned up
// at the end of this file.
//
// Supported x-macros are:
// - CARBON_PARSE_NODE_KIND(Name)
//   Used as a fallback if other macros are missing.
//   - CARBON_PARSE_NODE_KIND_WITH_TOKEN(Name, LexTokenKind)
//     Defines a parse node kind and specifies its corresponding token kind.
//     - CARBON_PARSE_NODE_KIND_PREFIX_OPERATOR(Name)
//       Defines a parse node for a prefix operator, with the Name as token.
//     - CARBON_PARSE_NODE_KIND_INFIX_OPERATOR(Name)
//       Defines a parse node for an infix operator, with the Name as token.
//     - CARBON_PARSE_NODE_KIND_POSTFIX_OPERATOR(Name)
//       Defines a parse node for a postfix operator, with the Name as token.
//     - CARBON_PARSE_NODE_KIND_TOKEN_LITERAL(Name, LexTokenKind)
//       Defines a parse node that corresponds to a token that is a single-token
//       literal. The token is wrapped for LexTokenKinds.
//     - CARBON_PARSE_NODE_KIND_TOKEN_MODIFIER(Name)
//       A token-based modifier. The Name is the TokenKind, and will be appended
//       with "Modifier" for the parse kind.
//
// LexTokenKind indicates the token kind required on a valid node.
// It will be either `kind_name` to indicate it's required even if the node is
// an error, or `CARBON_IF_VALID(kind_name)` to indicate that the kind is
// not enforced on error. A token kind of `Error` may be used if the kind should
// never be enforced; this should only be used when the node is either not in
// trees (`Placeholder`) or is always invalid (such as `InvalidParse`).
//
// This tree represents the subset relationship between these macros, where if a
// specific x-macro isn't defined, it'll fall back to the parent macro.
//
// Parse nodes are clustered based on language feature. See typed_nodes.h for
// the expected tree structure under each node kind.

#if !(defined(CARBON_PARSE_NODE_KIND) || \
      defined(CARBON_PARSE_NODE_KIND_WITH_TOKEN))
#error "Must define CARBON_PARSE_NODE_KIND family x-macros to use this file."
#endif

// The WITH_TOKEN macro will use CARBON_PARSE_NODE_KIND by default when
// undefined.
#ifndef CARBON_PARSE_NODE_KIND_WITH_TOKEN
#define CARBON_PARSE_NODE_KIND_WITH_TOKEN(Name, LexTokenKind) \
  CARBON_PARSE_NODE_KIND(Name)
#endif

// This is expected to be used with something like:
//
//   // Use x-macros to handle modifier cases.
//   #define CARBON_PARSE_NODE_KIND(...)
//   #define CARBON_PARSE_NODE_KIND_PREFIX_OPERATOR(Name, ...) <code>
#ifndef CARBON_PARSE_NODE_KIND_PREFIX_OPERATOR
#define CARBON_PARSE_NODE_KIND_PREFIX_OPERATOR(Name) \
  CARBON_PARSE_NODE_KIND_WITH_TOKEN(PrefixOperator##Name, Name)
#endif

// This is expected to be used with something like:
//
//   // Use x-macros to handle modifier cases.
//   #define CARBON_PARSE_NODE_KIND(...)
//   #define CARBON_PARSE_NODE_KIND_INFIX_OPERATOR(Name, ...) <code>
#ifndef CARBON_PARSE_NODE_KIND_INFIX_OPERATOR
#define CARBON_PARSE_NODE_KIND_INFIX_OPERATOR(Name) \
  CARBON_PARSE_NODE_KIND_WITH_TOKEN(InfixOperator##Name, Name)
#endif

// This is expected to be used with something like:
//
//   // Use x-macros to handle modifier cases.
//   #define CARBON_PARSE_NODE_KIND(...)
//   #define CARBON_PARSE_NODE_KIND_POSTFIX_OPERATOR(Name, ...) <code>
#ifndef CARBON_PARSE_NODE_KIND_POSTFIX_OPERATOR
#define CARBON_PARSE_NODE_KIND_POSTFIX_OPERATOR(Name) \
  CARBON_PARSE_NODE_KIND_WITH_TOKEN(PostfixOperator##Name, Name)
#endif

// This is expected to be used with something like:
//
//   // Use x-macros to handle literal cases.
//   #define CARBON_PARSE_NODE_KIND(...)
//   #define CARBON_PARSE_NODE_KIND_TOKEN_LITERAL(Name, ...) <code>
#ifndef CARBON_PARSE_NODE_KIND_TOKEN_LITERAL
#define CARBON_PARSE_NODE_KIND_TOKEN_LITERAL(Name, LexTokenKinds) \
  CARBON_PARSE_NODE_KIND_WITH_TOKEN(Name, LexTokenKinds)
#endif

// This is expected to be used with something like:
//
//   // Use x-macros to handle modifier cases.
//   #define CARBON_PARSE_NODE_KIND(...)
//   #define CARBON_PARSE_NODE_KIND_TOKEN_MODIFIER(Name, ...) <code>
#ifndef CARBON_PARSE_NODE_KIND_TOKEN_MODIFIER
#define CARBON_PARSE_NODE_KIND_TOKEN_MODIFIER(Name) \
  CARBON_PARSE_NODE_KIND_WITH_TOKEN(Name##Modifier, Name)
#endif

// The start of the file.
CARBON_PARSE_NODE_KIND_WITH_TOKEN(FileStart, FileStart)

// The end of the file.
CARBON_PARSE_NODE_KIND_WITH_TOKEN(FileEnd, FileEnd)

// An invalid parse. Used to balance the parse tree. Always has an error.
CARBON_PARSE_NODE_KIND_WITH_TOKEN(InvalidParse, Error)

// An invalid subtree. Always has an error.
CARBON_PARSE_NODE_KIND_WITH_TOKEN(InvalidParseStart, Error)
CARBON_PARSE_NODE_KIND_WITH_TOKEN(InvalidParseSubtree, Error)

// A placeholder node to be replaced; it will never exist in a valid parse tree.
// Its token kind is not enforced even when valid.
CARBON_PARSE_NODE_KIND_WITH_TOKEN(Placeholder, Error)

// An empty declaration, such as `;`.
CARBON_PARSE_NODE_KIND_WITH_TOKEN(EmptyDecl, CARBON_IF_VALID(Semi))

// An identifier name in a non-expression context, such as a declaration.
CARBON_PARSE_NODE_KIND_WITH_TOKEN(IdentifierName, CARBON_IF_VALID(Identifier))

// An identifier name in an expression context.
CARBON_PARSE_NODE_KIND_WITH_TOKEN(IdentifierNameExpr, Identifier)

// The `self` value and `Self` type identifier keywords. Typically of the form
// `self: Self`.
CARBON_PARSE_NODE_KIND_WITH_TOKEN(SelfValueName, SelfValueIdentifier)
CARBON_PARSE_NODE_KIND_WITH_TOKEN(SelfValueNameExpr, SelfValueIdentifier)
CARBON_PARSE_NODE_KIND_WITH_TOKEN(SelfTypeNameExpr, SelfTypeIdentifier)

// The `base` value keyword, introduced by `base: B`. Typically referenced in
// an expression, as in `x.base` or `{.base = ...}`, but can also be used as a
// declared name, as in `{.base: partial B}`.
CARBON_PARSE_NODE_KIND_WITH_TOKEN(BaseName, Base)

// The `package` keyword in an expression.
CARBON_PARSE_NODE_KIND_WITH_TOKEN(PackageExpr, Package)

// ----------------------------------------------------------------------------

// The comments below follow this pattern:
//
// // Descriptive heading:
// //   Child1
// //   Child2
// // Parent
//
// In this, `Child1`, `Child2`, and `Parent` are all kinds of parse nodes, which
// are then defined using the `CARBON_PARSE_NODE_KIND_*` macros. They are
// written in postorder, with the indentation showing the tree structure. See
// tree.h for more information.
//
// A parse node kind may be preceded by:
// -  `_optional_` if this node (or nodes) may be present or omitted in valid
//    parses, depending on which tokens are in the source code.
// -  `_repeated_` if this node (or nodes) may be repeated or omitted in valid
//    parses, depending on which tokens are in the source code.
// -  `_external_:` if this node is the child of multiple kinds of nodes and
//    is documented separately.
//
// There is generally a close correspondence between handling of tokens and the
// creation of non-external nodes in a given block.

// ----------------------------------------------------------------------------

// The name of a package or library for `package`, `import`, and `library`.
CARBON_PARSE_NODE_KIND_WITH_TOKEN(PackageName, Identifier)
CARBON_PARSE_NODE_KIND_WITH_TOKEN(LibraryName, StringLiteral)

// `package`:
//   PackageIntroducer
//   _repeated_ _external_: modifier
//   _optional_ _external_: PackageName
//   _optional_ _external_: LibrarySpecifier
// PackageDecl
CARBON_PARSE_NODE_KIND_WITH_TOKEN(PackageIntroducer, Package)
CARBON_PARSE_NODE_KIND_WITH_TOKEN(PackageDecl, CARBON_IF_VALID(Semi))

// `import`:
//   ImportIntroducer
//   _repeated_ _external_: modifier
//   _optional_ _external_: PackageName
//   _optional_ _external_: LibrarySpecifier
// ImportDecl
CARBON_PARSE_NODE_KIND_WITH_TOKEN(ImportIntroducer, Import)
CARBON_PARSE_NODE_KIND_WITH_TOKEN(ImportDecl, CARBON_IF_VALID(Semi))

// `library` as declaration:
//   LibraryIntroducer
//   _repeated_ _external_: modifier
//   DefaultLibrary or _external_: LibraryName
// LibraryDecl
CARBON_PARSE_NODE_KIND_WITH_TOKEN(DefaultLibrary, Default)
CARBON_PARSE_NODE_KIND_WITH_TOKEN(LibraryIntroducer, Library)
CARBON_PARSE_NODE_KIND_WITH_TOKEN(LibraryDecl, CARBON_IF_VALID(Semi))

// `library` in `package` or `import`:
//   _external_: LibraryName or DefaultLibrary
// LibrarySpecifier
CARBON_PARSE_NODE_KIND_WITH_TOKEN(LibrarySpecifier, Library)

// Declaration names.
//
//   _repeated_: NameQualifier
//   _external_: IdentifierName
//   _optional_ _external_: ImplicitParamList
//   _optional_ _external_: TuplePattern
// _declaration name_
//
//   _external_: IdentifierName
//   _optional_ _external_: ImplicitParamList
//   _optional_ _external_: TuplePattern
// NameQualifier
CARBON_PARSE_NODE_KIND_BRACKET(NameQualifier, IdentifierName,
                               CARBON_IF_VALID(Period))

// `export`:
//   ExportIntroducer
//   _external_: _declaration name_
// ExportDecl
CARBON_PARSE_NODE_KIND_WITH_TOKEN(ExportIntroducer, Export)
CARBON_PARSE_NODE_KIND_WITH_TOKEN(ExportDecl, CARBON_IF_VALID(Semi))

// `namespace`:
//   NamespaceStart
//   _repeated_ _external_: modifier
//   _external_: _declaration name_
// Namespace
CARBON_PARSE_NODE_KIND_WITH_TOKEN(NamespaceStart, Namespace)
CARBON_PARSE_NODE_KIND_WITH_TOKEN(Namespace, CARBON_IF_VALID(Semi))

// A code block:
//   CodeBlockStart
//   _repeated_ _external_: statement
// CodeBlock
CARBON_PARSE_NODE_KIND_WITH_TOKEN(CodeBlockStart,
                                  CARBON_IF_VALID(OpenCurlyBrace))
CARBON_PARSE_NODE_KIND_WITH_TOKEN(CodeBlock, CARBON_IF_VALID(CloseCurlyBrace))

// `fn` declarations start with a function signature:
//
//   FunctionIntroducer
//   _repeated_ _external_: modifier
//   _external_: _declaration name_
//   ReturnType
// _function signature_
//
// There are three forms of function declaration:
//
//   _function signature_
// FunctionDecl
//
//     _function signature_
//   FunctionDefinitionStart
//   _repeated_ _external_: statement
// FunctionDefinition
//
//     _function signature_
//   BuiltinFunctionDefinitionStart
//   BuiltinName
// BuiltinFunctionDefinition
CARBON_PARSE_NODE_KIND_WITH_TOKEN(FunctionIntroducer, Fn)
CARBON_PARSE_NODE_KIND_WITH_TOKEN(ReturnType, MinusGreater)
CARBON_PARSE_NODE_KIND_WITH_TOKEN(FunctionDefinitionStart, OpenCurlyBrace)
CARBON_PARSE_NODE_KIND_WITH_TOKEN(FunctionDefinition, CloseCurlyBrace)
CARBON_PARSE_NODE_KIND_WITH_TOKEN(FunctionDecl, CARBON_IF_VALID(Semi))
CARBON_PARSE_NODE_KIND_WITH_TOKEN(BuiltinFunctionDefinitionStart, Equal)
CARBON_PARSE_NODE_KIND_WITH_TOKEN(BuiltinName, StringLiteral)
CARBON_PARSE_NODE_KIND_WITH_TOKEN(BuiltinFunctionDefinition,
                                  CARBON_IF_VALID(Semi))

// `alias`:
//   AliasIntroducer
//   _repeated_ _external_: modifier
//   _external_: _declaration name_
//   AliasInitializer
//   _external_: expression
// Alias
CARBON_PARSE_NODE_KIND_WITH_TOKEN(AliasIntroducer, Alias)
CARBON_PARSE_NODE_KIND_WITH_TOKEN(AliasInitializer, Equal)
CARBON_PARSE_NODE_KIND_WITH_TOKEN(Alias, CARBON_IF_VALID(Semi))

// A tuple pattern:
//   TuplePatternStart
//     _external_: [Generic]BindingPattern
//     PatternListComma
//   _repeated_
// TuplePattern
//
// Patterns and PatternListComma may repeat with PatternListComma as a
// separator.
CARBON_PARSE_NODE_KIND_WITH_TOKEN(TuplePatternStart, OpenParen)
CARBON_PARSE_NODE_KIND_WITH_TOKEN(PatternListComma, Comma)
CARBON_PARSE_NODE_KIND_WITH_TOKEN(TuplePattern, CloseParen)

// An implicit parameter list:
//   ImplicitParamListStart
//     _external_: [Generic]BindingPattern
//     PatternListComma
//   _repeated_
// ImplicitParamList
//
// Patterns and PatternListComma may repeat with PatternListComma as a
// separator.
CARBON_PARSE_NODE_KIND_WITH_TOKEN(ImplicitParamListStart, OpenSquareBracket)
CARBON_PARSE_NODE_KIND_WITH_TOKEN(ImplicitParamList, CloseSquareBracket)

// An array type, such as  `[i32; 3]` or `[i32;]`:
//     ArrayExprStart
//     _external_: type expression
//   ArrayExprSemi
//   _optional_ _external_: expression
// ArrayExpr
CARBON_PARSE_NODE_KIND_WITH_TOKEN(ArrayExprStart, OpenSquareBracket)
CARBON_PARSE_NODE_KIND_WITH_TOKEN(ArrayExprSemi, CARBON_IF_VALID(Semi))
CARBON_PARSE_NODE_KIND_WITH_TOKEN(ArrayExpr, CloseSquareBracket)

// A binding pattern, such as `name: Type`:
//       IdentifierName or SelfValueName
//       _external_: type expression
//     [Generic]BindingPattern
//   _optional_ Addr
// _optional_ Template
CARBON_PARSE_NODE_KIND_WITH_TOKEN(BindingPattern, CARBON_IF_VALID(Colon))
CARBON_PARSE_NODE_KIND_WITH_TOKEN(CompileTimeBindingPattern, ColonExclaim)
CARBON_PARSE_NODE_KIND_WITH_TOKEN(Addr, Addr)
CARBON_PARSE_NODE_KIND_WITH_TOKEN(Template, Template)

// `let` declarations, including associated constant declarations:
//   LetIntroducer
//   _repeated_ _external_: modifier
//   _external_: BindingPattern or TuplePattern
//     LetInitializer
//     _external_: expression
//   _optional_
// LetDecl
//
// Modifier keywords only appear for `let` declarations, not `let` statements.
//
// The LetInitializer and following expression are paired: either both will be
// present, or neither will.
CARBON_PARSE_NODE_KIND_WITH_TOKEN(LetIntroducer, Let)
CARBON_PARSE_NODE_KIND_WITH_TOKEN(LetInitializer, Equal)
CARBON_PARSE_NODE_KIND_WITH_TOKEN(LetDecl, CARBON_IF_VALID(Semi))

// `var` and `returned var`:
//   VariableIntroducer
//   _repeated_ _external_: modifier
//   _optional_ ReturnedModifier
//   _external_: BindingPattern or TuplePattern
//     VariableInitializer
//     _external_: expression
//   _optional_
// VariableDecl
//
// Access and declaration modifier keywords only appear for `var` declarations,
// whereas the returned modifier only appears on `var` statements.
//
// The VariableInitializer and following expression are paired: either both will
// be present, or neither will.
CARBON_PARSE_NODE_KIND_WITH_TOKEN(VariableIntroducer, CARBON_IF_VALID(Var))
CARBON_PARSE_NODE_KIND_WITH_TOKEN(ReturnedModifier, Returned)
CARBON_PARSE_NODE_KIND_WITH_TOKEN(VariableInitializer, Equal)
CARBON_PARSE_NODE_KIND_WITH_TOKEN(VariableDecl, CARBON_IF_VALID(Semi))

// An expression statement:
//   _external_: expression
// ExprStatement
CARBON_PARSE_NODE_KIND_WITH_TOKEN(ExprStatement, CARBON_IF_VALID(Semi))

// `break`:
//   BreakStatementStart
// BreakStatement
CARBON_PARSE_NODE_KIND_WITH_TOKEN(BreakStatementStart, Break)
CARBON_PARSE_NODE_KIND_WITH_TOKEN(BreakStatement, CARBON_IF_VALID(Semi))

// `continue`:
//   ContinueStatementStart
// ContinueStatement
CARBON_PARSE_NODE_KIND_WITH_TOKEN(ContinueStatementStart, Continue)
CARBON_PARSE_NODE_KIND_WITH_TOKEN(ContinueStatement, CARBON_IF_VALID(Semi))

// `return`:
//   ReturnStatementStart
//   _optional_ ReturnVarModifier or _external_: expression
// ReturnStatement
CARBON_PARSE_NODE_KIND_WITH_TOKEN(ReturnStatementStart, Return)
CARBON_PARSE_NODE_KIND_WITH_TOKEN(ReturnVarModifier, Var)
CARBON_PARSE_NODE_KIND_WITH_TOKEN(ReturnStatement, CARBON_IF_VALID(Semi))

// `for`:
//     ForHeaderStart
//       VariableIntroducer
//       _external_: BindingPattern
//     ForIn
//     _external_: expression
//   ForHeader
//   _external_: CodeBlock
// ForStatement
//
// Versus a normal `var`, ForIn replaces VariableDecl.
CARBON_PARSE_NODE_KIND_WITH_TOKEN(ForHeaderStart, CARBON_IF_VALID(OpenParen))
CARBON_PARSE_NODE_KIND_WITH_TOKEN(ForIn, CARBON_IF_VALID(In))
CARBON_PARSE_NODE_KIND_WITH_TOKEN(ForHeader, CARBON_IF_VALID(CloseParen))
CARBON_PARSE_NODE_KIND_WITH_TOKEN(ForStatement, For)

// `if` statement + `else`:
//     IfConditionStart
//     _external_: expression
//   IfCondition
//   _external_: CodeBlock
//   IfStatementElse
//   _external_: CodeBlock or IfStatement
// IfStatement
//
// IfStatementElse and the following node are optional based on `else` presence.
CARBON_PARSE_NODE_KIND_WITH_TOKEN(IfConditionStart, CARBON_IF_VALID(OpenParen))
CARBON_PARSE_NODE_KIND_WITH_TOKEN(IfCondition, CARBON_IF_VALID(CloseParen))
CARBON_PARSE_NODE_KIND_WITH_TOKEN(IfStatementElse, Else)
CARBON_PARSE_NODE_KIND_WITH_TOKEN(IfStatement, If)

// `while`:
//     WhileConditionStart
//     _external_: expression
//   WhileCondition
//   _external_: CodeBlock
// WhileStatement
CARBON_PARSE_NODE_KIND_WITH_TOKEN(WhileConditionStart,
                                  CARBON_IF_VALID(OpenParen))
CARBON_PARSE_NODE_KIND_WITH_TOKEN(WhileCondition, CARBON_IF_VALID(CloseParen))
CARBON_PARSE_NODE_KIND_WITH_TOKEN(WhileStatement, While)

// Index expressions, such as `a[1]`:
//     _external_: expression
//   IndexExprStart
//   _external_: expression
// IndexExpr
CARBON_PARSE_NODE_KIND_WITH_TOKEN(IndexExprStart, OpenSquareBracket)
CARBON_PARSE_NODE_KIND_WITH_TOKEN(IndexExpr, CloseSquareBracket)

// Parenthesized single expressions, such as `(2)`:
//   ParenExprStart
//   _external_: expression
// ParenExpr
CARBON_PARSE_NODE_KIND_WITH_TOKEN(ParenExprStart, OpenParen)
CARBON_PARSE_NODE_KIND_WITH_TOKEN(ParenExpr, CloseParen)

// Tuples, such as `(1, 2)`:
//   TupleLiteralStart
//     _external_: expression
//     TupleLiteralComma
//   _repeated_
// TupleLiteral
//
// Expressions and TupleLiteralComma may repeat with TupleLiteralComma as a
// separator.
CARBON_PARSE_NODE_KIND_WITH_TOKEN(TupleLiteralStart, OpenParen)
CARBON_PARSE_NODE_KIND_WITH_TOKEN(TupleLiteralComma, Comma)
CARBON_PARSE_NODE_KIND_WITH_TOKEN(TupleLiteral, CloseParen)

// Call expressions, such as `a()`:
//     _external_: expression
//   CallExprStart
//     _external_: expression
//     CallExprComma
//   _repeated_
// CallExpr
//
// Exprs and CallExprComma may repeat with CallExprComma as a separator.
CARBON_PARSE_NODE_KIND_WITH_TOKEN(CallExprStart, OpenParen)
CARBON_PARSE_NODE_KIND_WITH_TOKEN(CallExprComma, Comma)
CARBON_PARSE_NODE_KIND_WITH_TOKEN(CallExpr, CloseParen)

<<<<<<< HEAD
// A qualified declaration, such as `a.b`:
//   _external_: IdentifierName or QualifiedName
//   _external_: IdentifierName
// QualifiedName
//
// TODO: This will eventually more general expressions, for example with
// `GenericType(type_args).ChildType(child_type_args).Name`.
CARBON_PARSE_NODE_KIND_WITH_TOKEN(QualifiedName, Period)

=======
>>>>>>> 28170c78
// A member access expression, such as `a.b` or
// `GetObject().(Interface.member)`:
//   _external_: lhs expression
//   _external_: rhs expression
// MemberAccessExpr
CARBON_PARSE_NODE_KIND_WITH_TOKEN(MemberAccessExpr, Period)

// A pointer member access expression, such as `a->b` or
// `GetObject()->(Interface.member)`:
//   _external_: lhs expression
//   _external_: rhs expression
// PointerMemberAccessExpr
CARBON_PARSE_NODE_KIND_WITH_TOKEN(PointerMemberAccessExpr, MinusGreater)

// A value literal.
CARBON_PARSE_NODE_KIND_TOKEN_LITERAL(BoolLiteralFalse, False)
CARBON_PARSE_NODE_KIND_TOKEN_LITERAL(BoolLiteralTrue, True)
CARBON_PARSE_NODE_KIND_TOKEN_LITERAL(IntLiteral, IntLiteral)
CARBON_PARSE_NODE_KIND_TOKEN_LITERAL(RealLiteral, RealLiteral)
CARBON_PARSE_NODE_KIND_TOKEN_LITERAL(StringLiteral, StringLiteral)

// A type literal.
CARBON_PARSE_NODE_KIND_TOKEN_LITERAL(BoolTypeLiteral, Bool)
CARBON_PARSE_NODE_KIND_TOKEN_LITERAL(IntTypeLiteral, IntTypeLiteral)
CARBON_PARSE_NODE_KIND_TOKEN_LITERAL(UnsignedIntTypeLiteral,
                                     UnsignedIntTypeLiteral)
CARBON_PARSE_NODE_KIND_TOKEN_LITERAL(FloatTypeLiteral, FloatTypeLiteral)
CARBON_PARSE_NODE_KIND_TOKEN_LITERAL(StringTypeLiteral, StringTypeLiteral)
CARBON_PARSE_NODE_KIND_TOKEN_LITERAL(TypeTypeLiteral, Type)
CARBON_PARSE_NODE_KIND_TOKEN_LITERAL(AutoTypeLiteral, Auto)

// A prefix operator, such as `not`:
//   _external_: expression
// PrefixOperator<name>
CARBON_PARSE_NODE_KIND_PREFIX_OPERATOR(Amp)
CARBON_PARSE_NODE_KIND_PREFIX_OPERATOR(Caret)
CARBON_PARSE_NODE_KIND_PREFIX_OPERATOR(Const)
CARBON_PARSE_NODE_KIND_PREFIX_OPERATOR(Not)
CARBON_PARSE_NODE_KIND_PREFIX_OPERATOR(Minus)
CARBON_PARSE_NODE_KIND_PREFIX_OPERATOR(MinusMinus)
CARBON_PARSE_NODE_KIND_PREFIX_OPERATOR(PlusPlus)
CARBON_PARSE_NODE_KIND_PREFIX_OPERATOR(Star)

// An infix operator, such as `+`:
//   _external_: lhs expression
//   _external_: rhs expression
// InfixOperator<name>
CARBON_PARSE_NODE_KIND_INFIX_OPERATOR(Amp)
CARBON_PARSE_NODE_KIND_INFIX_OPERATOR(AmpEqual)
CARBON_PARSE_NODE_KIND_INFIX_OPERATOR(As)
CARBON_PARSE_NODE_KIND_INFIX_OPERATOR(Caret)
CARBON_PARSE_NODE_KIND_INFIX_OPERATOR(CaretEqual)
CARBON_PARSE_NODE_KIND_INFIX_OPERATOR(Equal)
CARBON_PARSE_NODE_KIND_INFIX_OPERATOR(EqualEqual)
CARBON_PARSE_NODE_KIND_INFIX_OPERATOR(ExclaimEqual)
CARBON_PARSE_NODE_KIND_INFIX_OPERATOR(Greater)
CARBON_PARSE_NODE_KIND_INFIX_OPERATOR(GreaterEqual)
CARBON_PARSE_NODE_KIND_INFIX_OPERATOR(GreaterGreater)
CARBON_PARSE_NODE_KIND_INFIX_OPERATOR(GreaterGreaterEqual)
CARBON_PARSE_NODE_KIND_INFIX_OPERATOR(Less)
CARBON_PARSE_NODE_KIND_INFIX_OPERATOR(LessEqual)
CARBON_PARSE_NODE_KIND_INFIX_OPERATOR(LessEqualGreater)
CARBON_PARSE_NODE_KIND_INFIX_OPERATOR(LessLess)
CARBON_PARSE_NODE_KIND_INFIX_OPERATOR(LessLessEqual)
CARBON_PARSE_NODE_KIND_INFIX_OPERATOR(Minus)
CARBON_PARSE_NODE_KIND_INFIX_OPERATOR(MinusEqual)
CARBON_PARSE_NODE_KIND_INFIX_OPERATOR(Percent)
CARBON_PARSE_NODE_KIND_INFIX_OPERATOR(PercentEqual)
CARBON_PARSE_NODE_KIND_INFIX_OPERATOR(Pipe)
CARBON_PARSE_NODE_KIND_INFIX_OPERATOR(PipeEqual)
CARBON_PARSE_NODE_KIND_INFIX_OPERATOR(Plus)
CARBON_PARSE_NODE_KIND_INFIX_OPERATOR(PlusEqual)
CARBON_PARSE_NODE_KIND_INFIX_OPERATOR(Slash)
CARBON_PARSE_NODE_KIND_INFIX_OPERATOR(SlashEqual)
CARBON_PARSE_NODE_KIND_INFIX_OPERATOR(Star)
CARBON_PARSE_NODE_KIND_INFIX_OPERATOR(StarEqual)

// A postfix operator, currently only `*`:
//   _external_: expression
// PostfixOperator<name>
CARBON_PARSE_NODE_KIND_POSTFIX_OPERATOR(Star)

// A short-circuiting infix operator, such as `and`:
//     _external_: expression
//   ShortCircuitOperand(And|Or)
//   _external_: expression
// ShortCircuitOperand(And|Or)
CARBON_PARSE_NODE_KIND_WITH_TOKEN(ShortCircuitOperandAnd, And)
CARBON_PARSE_NODE_KIND_WITH_TOKEN(ShortCircuitOperandOr, Or)
CARBON_PARSE_NODE_KIND_WITH_TOKEN(ShortCircuitOperatorAnd, And)
CARBON_PARSE_NODE_KIND_WITH_TOKEN(ShortCircuitOperatorOr, Or)

// `if` expression + `then` + `else`:
//     _external_: expression
//   IfExprIf
//     _external_: expression
//   IfExprThen
//   _external_: expression
// IfExprElse
CARBON_PARSE_NODE_KIND_WITH_TOKEN(IfExprIf, If)
CARBON_PARSE_NODE_KIND_WITH_TOKEN(IfExprThen, Then)
CARBON_PARSE_NODE_KIND_WITH_TOKEN(IfExprElse, CARBON_IF_VALID(Else))

// Struct literals, such as `{.a = 0}`:
//   StructLiteralStart
//         _external_: IdentifierName or BaseName
//       StructFieldDesignator
//       _external_: expression
//     StructField
//     StructComma
//   _repeated_
// StructLiteral
//
// Struct type literals, such as `{.a: i32}`:
//   StructTypeLiteralStart
//         _external_: IdentifierName or BaseName
//       StructFieldDesignator
//       _external_: type expression
//     StructTypeField
//     StructComma
//   _repeated_
// StructTypeLiteral
//
// Elements (StructField and StructTypeField, respectively) and StructComma
// may repeat with StructComma as a separator.
//
// When a valid StructTypeField or StructField cannot be formed, elements
// may be replaced by InvalidParse, which may have a preceding sibling
// StructFieldDesignator if one was successfully parsed.
CARBON_PARSE_NODE_KIND_WITH_TOKEN(StructLiteralStart, OpenCurlyBrace)
CARBON_PARSE_NODE_KIND_WITH_TOKEN(StructTypeLiteralStart, OpenCurlyBrace)
CARBON_PARSE_NODE_KIND_WITH_TOKEN(StructFieldDesignator, Period)
CARBON_PARSE_NODE_KIND_WITH_TOKEN(StructField, Equal)
CARBON_PARSE_NODE_KIND_WITH_TOKEN(StructTypeField, Colon)
CARBON_PARSE_NODE_KIND_WITH_TOKEN(StructComma, Comma)
CARBON_PARSE_NODE_KIND_WITH_TOKEN(StructLiteral, CloseCurlyBrace)
CARBON_PARSE_NODE_KIND_WITH_TOKEN(StructTypeLiteral, CloseCurlyBrace)

// Various modifiers. These are all a single token.
CARBON_PARSE_NODE_KIND_TOKEN_MODIFIER(Abstract)
CARBON_PARSE_NODE_KIND_TOKEN_MODIFIER(Base)
CARBON_PARSE_NODE_KIND_TOKEN_MODIFIER(Default)
CARBON_PARSE_NODE_KIND_TOKEN_MODIFIER(Export)
CARBON_PARSE_NODE_KIND_TOKEN_MODIFIER(Extend)
CARBON_PARSE_NODE_KIND_TOKEN_MODIFIER(Extern)
CARBON_PARSE_NODE_KIND_TOKEN_MODIFIER(Final)
CARBON_PARSE_NODE_KIND_TOKEN_MODIFIER(Impl)
CARBON_PARSE_NODE_KIND_TOKEN_MODIFIER(Private)
CARBON_PARSE_NODE_KIND_TOKEN_MODIFIER(Protected)
CARBON_PARSE_NODE_KIND_TOKEN_MODIFIER(Virtual)

// `class`:
//     ClassIntroducer
//     _repeated_ _external_: modifier
//     _external_: _declaration name_
//     _optional_ _external_: ImplicitParamList
//     _optional_ _external_: TuplePattern
//   ClassDefinitionStart
//   _external_: declarations
// ClassDefinition
//
// The above is the structure for a definition; for a declaration,
// ClassDefinitionStart and later nodes are removed and replaced by
// ClassDecl.
CARBON_PARSE_NODE_KIND_WITH_TOKEN(ClassIntroducer, Class)
CARBON_PARSE_NODE_KIND_WITH_TOKEN(ClassDefinitionStart, OpenCurlyBrace)
CARBON_PARSE_NODE_KIND_WITH_TOKEN(ClassDefinition, CloseCurlyBrace)
CARBON_PARSE_NODE_KIND_WITH_TOKEN(ClassDecl, CARBON_IF_VALID(Semi))

// `adapt`:
//   AdaptIntroducer
//   _repeated_ _external_: modifier
//   _external_: expression
// AdaptDecl
CARBON_PARSE_NODE_KIND_WITH_TOKEN(AdaptIntroducer, Adapt)
CARBON_PARSE_NODE_KIND_WITH_TOKEN(AdaptDecl, CARBON_IF_VALID(Semi))

// `base`:
//   BaseIntroducer
//   _repeated_ _external_: modifier
//   BaseColon
//   _external_: expression
// BaseDecl
CARBON_PARSE_NODE_KIND_WITH_TOKEN(BaseIntroducer, Base)
CARBON_PARSE_NODE_KIND_WITH_TOKEN(BaseColon, Colon)
CARBON_PARSE_NODE_KIND_WITH_TOKEN(BaseDecl, CARBON_IF_VALID(Semi))

// `interface`:
//     InterfaceIntroducer
//     _repeated_ _external_: modifier
//     _external_: _declaration name_
//     _optional_ _external_: ImplicitParamList
//     _optional_ _external_: TuplePattern
//   InterfaceDefinitionStart
//   _external_: declarations
// InterfaceDefinition
//
// The above is the structure for a definition; for a declaration,
// InterfaceDefinitionStart and later nodes are removed and replaced by
// InterfaceDecl.
CARBON_PARSE_NODE_KIND_WITH_TOKEN(InterfaceIntroducer, Interface)
CARBON_PARSE_NODE_KIND_WITH_TOKEN(InterfaceDefinitionStart, OpenCurlyBrace)
CARBON_PARSE_NODE_KIND_WITH_TOKEN(InterfaceDefinition, CloseCurlyBrace)
CARBON_PARSE_NODE_KIND_WITH_TOKEN(InterfaceDecl, CARBON_IF_VALID(Semi))

// `impl ... as`:
//     ImplIntroducer
//     _repeated_ _external_: modifier
//     _optional_ _external_: ImplForall
//     _optional_ _external_: expression
//     _external_: DefaultSelfImplAs or TypeImplAs
//     _external_: expression
//   ImplDefinitionStart
//   _external_: declarations
// ImplDefinition
//
// The above is the structure for a definition; for a declaration,
// ImplDefinitionStart and later nodes are removed and replaced by
// ImplDecl.
CARBON_PARSE_NODE_KIND_WITH_TOKEN(ImplIntroducer, Impl)
CARBON_PARSE_NODE_KIND_WITH_TOKEN(ImplDefinitionStart, OpenCurlyBrace)
CARBON_PARSE_NODE_KIND_WITH_TOKEN(ImplDefinition, CloseCurlyBrace)
CARBON_PARSE_NODE_KIND_WITH_TOKEN(ImplDecl, CARBON_IF_VALID(Semi))

// `forall ...`:
//   _external_: ImplicitParamList
// ImplForall
CARBON_PARSE_NODE_KIND_WITH_TOKEN(ImplForall, Forall)

// `... as`:
//   _external_: expression
// TypeImplAs
CARBON_PARSE_NODE_KIND_WITH_TOKEN(TypeImplAs, As)
// `as` without a type before it
CARBON_PARSE_NODE_KIND_WITH_TOKEN(DefaultSelfImplAs, As)

// `constraint`:
//     NamedConstraintIntroducer
//     _repeated_ _external_: modifier
//     _external_: _declaration name_
//     _optional_ _external_: ImplicitParamList
//     _optional_ _external_: TuplePattern
//   NamedConstraintDefinitionStart
//   _external_: declarations
// NamedConstraintDefinition
//
// The above is the structure for a definition; for a declaration,
// NamedConstraintDefinitionStart and later nodes are removed and replaced by
// NamedConstraintDecl.
CARBON_PARSE_NODE_KIND_WITH_TOKEN(NamedConstraintIntroducer, Constraint)
CARBON_PARSE_NODE_KIND_WITH_TOKEN(NamedConstraintDefinitionStart,
                                  OpenCurlyBrace)
CARBON_PARSE_NODE_KIND_WITH_TOKEN(NamedConstraintDefinition, CloseCurlyBrace)
CARBON_PARSE_NODE_KIND_WITH_TOKEN(NamedConstraintDecl, CARBON_IF_VALID(Semi))

// `choice`:
//     ChoiceIntroducer
//     _external_: _declaration name_
//   ChoiceDefinitionStart
//   _optional_ _external_: ChoiceAlternativeList
// ChoiceDefinition
CARBON_PARSE_NODE_KIND_WITH_TOKEN(ChoiceIntroducer, Choice)
CARBON_PARSE_NODE_KIND_WITH_TOKEN(ChoiceDefinitionStart,
                                  CARBON_IF_VALID(OpenCurlyBrace))
CARBON_PARSE_NODE_KIND_WITH_TOKEN(ChoiceDefinition,
                                  CARBON_IF_VALID(CloseCurlyBrace))

// Choice alternative list:
//     _external_: IdentifierName
//     _optional_ _external_ : TuplePattern
//     _optional_: ChoiceAlternativeListComma
//   _repeated_
// ChoiceAlternativeList
CARBON_PARSE_NODE_KIND_WITH_TOKEN(ChoiceAlternativeListComma, Comma)

// `match`:
//     MatchIntroducer
//       MatchConditionStart
//       _external_: expression
//     MatchCondition
//   MatchStatementStart
//   _repeated_ _external_: MatchCase
//   _optional_ _external_: MatchStatementDefault
// MatchStatement
CARBON_PARSE_NODE_KIND_WITH_TOKEN(MatchIntroducer, Match)
CARBON_PARSE_NODE_KIND_WITH_TOKEN(MatchConditionStart,
                                  CARBON_IF_VALID(OpenParen))
CARBON_PARSE_NODE_KIND_WITH_TOKEN(MatchCondition, CARBON_IF_VALID(CloseParen))
CARBON_PARSE_NODE_KIND_WITH_TOKEN(MatchStatementStart,
                                  CARBON_IF_VALID(OpenCurlyBrace))
CARBON_PARSE_NODE_KIND_WITH_TOKEN(MatchStatement,
                                  CARBON_IF_VALID(CloseCurlyBrace))

// `case`:
//     MatchCaseIntroducer
//     _external_: Pattern
//       MatchCaseGuardIntroducer
//       MatchCaseGuardStart
//       _external_: expression
//     MatchCaseGuard
//     MatchCaseEqualGreater
//   MatchCaseStart
//   _repeated_ _external_: statement
// MatchCase
CARBON_PARSE_NODE_KIND_WITH_TOKEN(MatchCaseIntroducer, Case)
CARBON_PARSE_NODE_KIND_WITH_TOKEN(MatchCaseGuardIntroducer, If)
CARBON_PARSE_NODE_KIND_WITH_TOKEN(MatchCaseGuardStart,
                                  CARBON_IF_VALID(OpenParen))
CARBON_PARSE_NODE_KIND_WITH_TOKEN(MatchCaseGuard, CARBON_IF_VALID(CloseParen))
CARBON_PARSE_NODE_KIND_WITH_TOKEN(MatchCaseEqualGreater,
                                  CARBON_IF_VALID(EqualGreater))
CARBON_PARSE_NODE_KIND_WITH_TOKEN(MatchCaseStart,
                                  CARBON_IF_VALID(OpenCurlyBrace))
CARBON_PARSE_NODE_KIND_WITH_TOKEN(MatchCase, CARBON_IF_VALID(CloseCurlyBrace))

// `default`:
//     MatchDefaultIntroducer
//     MatchDefaultEqualGreater
//   MatchDefaultStart
//   _repeated_ _external_: statement
// MatchDefault
CARBON_PARSE_NODE_KIND_WITH_TOKEN(MatchDefaultIntroducer, Default)
CARBON_PARSE_NODE_KIND_WITH_TOKEN(MatchDefaultEqualGreater,
                                  CARBON_IF_VALID(EqualGreater))
CARBON_PARSE_NODE_KIND_WITH_TOKEN(MatchDefaultStart,
                                  CARBON_IF_VALID(OpenCurlyBrace))
CARBON_PARSE_NODE_KIND_WITH_TOKEN(MatchDefault,
                                  CARBON_IF_VALID(CloseCurlyBrace))

#undef CARBON_PARSE_NODE_KIND
#undef CARBON_PARSE_NODE_KIND_WITH_TOKEN
#undef CARBON_PARSE_NODE_KIND_INFIX_OPERATOR
#undef CARBON_PARSE_NODE_KIND_POSTFIX_OPERATOR
#undef CARBON_PARSE_NODE_KIND_PREFIX_OPERATOR
#undef CARBON_PARSE_NODE_KIND_TOKEN_LITERAL
#undef CARBON_PARSE_NODE_KIND_TOKEN_MODIFIER
#undef CARBON_IF_VALID<|MERGE_RESOLUTION|>--- conflicted
+++ resolved
@@ -215,8 +215,7 @@
 //   _optional_ _external_: ImplicitParamList
 //   _optional_ _external_: TuplePattern
 // NameQualifier
-CARBON_PARSE_NODE_KIND_BRACKET(NameQualifier, IdentifierName,
-                               CARBON_IF_VALID(Period))
+CARBON_PARSE_NODE_KIND_WITH_TOKEN(NameQualifier, CARBON_IF_VALID(Period))
 
 // `export`:
 //   ExportIntroducer
@@ -475,18 +474,6 @@
 CARBON_PARSE_NODE_KIND_WITH_TOKEN(CallExprComma, Comma)
 CARBON_PARSE_NODE_KIND_WITH_TOKEN(CallExpr, CloseParen)
 
-<<<<<<< HEAD
-// A qualified declaration, such as `a.b`:
-//   _external_: IdentifierName or QualifiedName
-//   _external_: IdentifierName
-// QualifiedName
-//
-// TODO: This will eventually more general expressions, for example with
-// `GenericType(type_args).ChildType(child_type_args).Name`.
-CARBON_PARSE_NODE_KIND_WITH_TOKEN(QualifiedName, Period)
-
-=======
->>>>>>> 28170c78
 // A member access expression, such as `a.b` or
 // `GetObject().(Interface.member)`:
 //   _external_: lhs expression
