// Part of the Carbon Language project, under the Apache License v2.0 with LLVM
// Exceptions. See /LICENSE for license information.
// SPDX-License-Identifier: Apache-2.0 WITH LLVM-exception
//
// This is an X-macro header. It does not use `#include` guards, and instead is
// designed to be `#include`ed after the x-macro is defined in order for its
// inclusion to expand to the desired output. Macro definitions are cleaned up
// at the end of this file.
//
// Supported x-macros are:
// - CARBON_PARSE_NODE_KIND(Name)
//   Used as a fallback if other macros are missing.
//   - CARBON_PARSE_NODE_KIND_BRACKET(Name, BracketName, LexTokenKind)
//     Defines a bracketed node kind. BracketName should refer to the node
//     kind that is the _start_ of the bracketed range.
//   - CARBON_PARSE_NODE_KIND_CHILD_COUNT(Name, ChildCount, LexTokenKind)
//     Defines a parse node with a set number of children, often 0. This count
//     must be correct even when the node contains errors.
//     - CARBON_PARSE_NODE_KIND_PREFIX_OPERATOR(Name)
//       Defines a parse node for a prefix operator, with the Name as token.
//     - CARBON_PARSE_NODE_KIND_INFIX_OPERATOR(Name)
//       Defines a parse node for an infix operator, with the Name as token.
//     - CARBON_PARSE_NODE_KIND_POSTFIX_OPERATOR(Name)
//       Defines a parse node for a postfix operator, with the Name as token.
//     - CARBON_PARSE_NODE_KIND_TOKEN_LITERAL(Name, LexTokenKind)
//       Defines a parse node that corresponds to a token that is a single-token
//       literal. The token is wrapped for LexTokenKinds.
//     - CARBON_PARSE_NODE_KIND_TOKEN_MODIFIER(Name)
//       A token-based modifier. The Name is the TokenKind, and will be appended
//       with "Modifier" for the parse kind.
//
// LexTokenKind indicates the token kind required on a valid node.
// It will be either `kind_name` to indicate it's required even if the node is
// an error, or `CARBON_IF_VALID(kind_name)` to indicate that the kind is
// not enforced on error. A token kind of `Error` may be used if the kind should
// never be enforced; this should only be used when the node is either not in
// trees (`Placeholder`) or is always invalid (such as `InvalidParse`).
//
// This tree represents the subset relationship between these macros, where if a
// specific x-macro isn't defined, it'll fall back to the parent macro.
//
// Parse nodes are clustered based on language feature. Comments will show their
// relationship in postorder, using indentation for child node relationships.

#if !(defined(CARBON_PARSE_NODE_KIND) ||          \
      (defined(CARBON_PARSE_NODE_KIND_BRACKET) && \
       defined(CARBON_PARSE_NODE_KIND_CHILD_COUNT)))
#error "Must define CARBON_PARSE_NODE_KIND family x-macros to use this file."
#endif

// The BRACKET and CHILD_COUNT macros will use CARBON_PARSE_NODE_KIND by default
// when undefined.
#ifndef CARBON_PARSE_NODE_KIND_BRACKET
#define CARBON_PARSE_NODE_KIND_BRACKET(Name, ...) CARBON_PARSE_NODE_KIND(Name)
#endif
#ifndef CARBON_PARSE_NODE_KIND_CHILD_COUNT
#define CARBON_PARSE_NODE_KIND_CHILD_COUNT(Name, ...) \
  CARBON_PARSE_NODE_KIND(Name)
#endif

// This is expected to be used with something like:
//
//   // Use x-macros to handle modifier cases.
//   #define CARBON_PARSE_NODE_KIND(...)
//   #define CARBON_PARSE_NODE_KIND_PREFIX_OPERATOR(Name, ...) <code>
#ifndef CARBON_PARSE_NODE_KIND_PREFIX_OPERATOR
#define CARBON_PARSE_NODE_KIND_PREFIX_OPERATOR(Name) \
  CARBON_PARSE_NODE_KIND_CHILD_COUNT(PrefixOperator##Name, 1, Name)
#endif

// This is expected to be used with something like:
//
//   // Use x-macros to handle modifier cases.
//   #define CARBON_PARSE_NODE_KIND(...)
//   #define CARBON_PARSE_NODE_KIND_INFIX_OPERATOR(Name, ...) <code>
#ifndef CARBON_PARSE_NODE_KIND_INFIX_OPERATOR
#define CARBON_PARSE_NODE_KIND_INFIX_OPERATOR(Name) \
  CARBON_PARSE_NODE_KIND_CHILD_COUNT(InfixOperator##Name, 2, Name)
#endif

// This is expected to be used with something like:
//
//   // Use x-macros to handle modifier cases.
//   #define CARBON_PARSE_NODE_KIND(...)
//   #define CARBON_PARSE_NODE_KIND_POSTFIX_OPERATOR(Name, ...) <code>
#ifndef CARBON_PARSE_NODE_KIND_POSTFIX_OPERATOR
#define CARBON_PARSE_NODE_KIND_POSTFIX_OPERATOR(Name) \
  CARBON_PARSE_NODE_KIND_CHILD_COUNT(PostfixOperator##Name, 1, Name)
#endif

// This is expected to be used with something like:
//
//   // Use x-macros to handle literal cases.
//   #define CARBON_PARSE_NODE_KIND(...)
//   #define CARBON_PARSE_NODE_KIND_TOKEN_LITERAL(Name, ...) <code>
#ifndef CARBON_PARSE_NODE_KIND_TOKEN_LITERAL
#define CARBON_PARSE_NODE_KIND_TOKEN_LITERAL(Name, LexTokenKinds) \
  CARBON_PARSE_NODE_KIND_CHILD_COUNT(Name, 0, LexTokenKinds)
#endif

// This is expected to be used with something like:
//
//   // Use x-macros to handle modifier cases.
//   #define CARBON_PARSE_NODE_KIND(...)
//   #define CARBON_PARSE_NODE_KIND_TOKEN_MODIFIER(Name, ...) <code>
#ifndef CARBON_PARSE_NODE_KIND_TOKEN_MODIFIER
#define CARBON_PARSE_NODE_KIND_TOKEN_MODIFIER(Name) \
  CARBON_PARSE_NODE_KIND_CHILD_COUNT(Name##Modifier, 0, Name)
#endif

// The start of the file.
CARBON_PARSE_NODE_KIND_CHILD_COUNT(FileStart, 0, FileStart)

// The end of the file.
CARBON_PARSE_NODE_KIND_CHILD_COUNT(FileEnd, 0, FileEnd)

// An invalid parse. Used to balance the parse tree. Always has an error.
CARBON_PARSE_NODE_KIND_CHILD_COUNT(InvalidParse, 0, Error)

// An invalid subtree. Always has an error.
CARBON_PARSE_NODE_KIND_CHILD_COUNT(InvalidParseStart, 0, Error)
CARBON_PARSE_NODE_KIND_BRACKET(InvalidParseSubtree, InvalidParseStart, Error)

// A placeholder node to be replaced; it will never exist in a valid parse tree.
// Its token kind is not enforced even when valid.
CARBON_PARSE_NODE_KIND_CHILD_COUNT(Placeholder, 0, Error)

// An empty declaration, such as `;`.
CARBON_PARSE_NODE_KIND_CHILD_COUNT(EmptyDecl, 0, CARBON_IF_VALID(Semi))

// An identifier name in a non-expression context, such as a declaration.
CARBON_PARSE_NODE_KIND_CHILD_COUNT(IdentifierName, 0,
                                   CARBON_IF_VALID(Identifier))

// An identifier name in an expression context.
CARBON_PARSE_NODE_KIND_CHILD_COUNT(IdentifierNameExpr, 0, Identifier)

// The `self` value and `Self` type identifier keywords. Typically of the form
// `self: Self`.
CARBON_PARSE_NODE_KIND_CHILD_COUNT(SelfValueName, 0, SelfValueIdentifier)
CARBON_PARSE_NODE_KIND_CHILD_COUNT(SelfValueNameExpr, 0, SelfValueIdentifier)
CARBON_PARSE_NODE_KIND_CHILD_COUNT(SelfTypeNameExpr, 0, SelfTypeIdentifier)

// The `base` value keyword, introduced by `base: B`. Typically referenced in
// an expression, as in `x.base` or `{.base = ...}`, but can also be used as a
// declared name, as in `{.base: partial B}`.
CARBON_PARSE_NODE_KIND_CHILD_COUNT(BaseName, 0, Base)

// The `package` keyword in an expression.
CARBON_PARSE_NODE_KIND_CHILD_COUNT(PackageExpr, 0, Package)

// ----------------------------------------------------------------------------

// The comments below follow this pattern:
//
// // Descriptive heading:
// //   Child1
// //   Child2
// // Parent
//
// In this, `Child1`, `Child2`, and `Parent` are all kinds of parse nodes, which
// are then defined using the `CARBON_PARSE_NODE_KIND_*` macros. They are
// written in postorder, with the indentation showing the tree structure. See
// tree.h for more information.
//
// A parse node kind may be preceded by:
// -  `_optional_` if this node (or nodes) may be present or omitted in valid
//    parses, depending on which tokens are in the source code.
// -  `_repeated_` if this node (or nodes) may be repeated or omitted in valid
//    parses, depending on which tokens are in the source code.
// -  `_external_:` if this node is the child of multiple kinds of nodes and
//    is documented separately.
//
// There is generally a close correspondence between handling of tokens and the
// creation of non-external nodes in a given block.

// ----------------------------------------------------------------------------

// The name of a package or library for `package`, `import`, and `library`.
CARBON_PARSE_NODE_KIND_CHILD_COUNT(PackageName, 0, Identifier)
CARBON_PARSE_NODE_KIND_CHILD_COUNT(LibraryName, 0, StringLiteral)

// `package`:
//   PackageIntroducer
//   _repeated_ _external_: modifier
//   _optional_ _external_: PackageName
//   _optional_ _external_: LibrarySpecifier
<<<<<<< HEAD
// PackageDirective
CARBON_PARSE_NODE_KIND_CHILD_COUNT(PackageIntroducer, 0, Package)
CARBON_PARSE_NODE_KIND_BRACKET(PackageDirective, PackageIntroducer,
=======
//   PackageApi or PackageImpl
// PackageDecl
CARBON_PARSE_NODE_KIND_CHILD_COUNT(PackageIntroducer, 0, Package)
CARBON_PARSE_NODE_KIND_CHILD_COUNT(PackageApi, 0, Api)
CARBON_PARSE_NODE_KIND_CHILD_COUNT(PackageImpl, 0, Impl)
CARBON_PARSE_NODE_KIND_BRACKET(PackageDecl, PackageIntroducer,
>>>>>>> b473eac5
                               CARBON_IF_VALID(Semi))

// `import`:
//   ImportIntroducer
//   _repeated_ _external_: modifier
//   _optional_ _external_: PackageName
//   _optional_ _external_: LibrarySpecifier
// ImportDecl
CARBON_PARSE_NODE_KIND_CHILD_COUNT(ImportIntroducer, 0, Import)
<<<<<<< HEAD
CARBON_PARSE_NODE_KIND_BRACKET(ImportDirective, ImportIntroducer,
=======
CARBON_PARSE_NODE_KIND_CHILD_COUNT(ImportExport, 0, Export)
CARBON_PARSE_NODE_KIND_BRACKET(ImportDecl, ImportIntroducer,
>>>>>>> b473eac5
                               CARBON_IF_VALID(Semi))

// `library` as declaration:
//   LibraryIntroducer
//   _repeated_ _external_: modifier
//   DefaultLibrary or _external_: LibraryName
<<<<<<< HEAD
// LibraryDirective
=======
//   PackageApi or PackageImpl
// LibraryDecl
>>>>>>> b473eac5
CARBON_PARSE_NODE_KIND_CHILD_COUNT(DefaultLibrary, 0, Default)
CARBON_PARSE_NODE_KIND_CHILD_COUNT(LibraryIntroducer, 0, Library)
CARBON_PARSE_NODE_KIND_BRACKET(LibraryDecl, LibraryIntroducer,
                               CARBON_IF_VALID(Semi))

// `library` in `package` or `import`:
//   _external_: LibraryName or DefaultLibrary
// LibrarySpecifier
CARBON_PARSE_NODE_KIND_CHILD_COUNT(LibrarySpecifier, 1, Library)

// `export`:
//   ExportIntroducer
//   _external_: IdentifierName or QualifiedName
// ExportDecl
CARBON_PARSE_NODE_KIND_CHILD_COUNT(ExportIntroducer, 0, Export)
CARBON_PARSE_NODE_KIND_BRACKET(ExportDecl, ExportIntroducer,
                               CARBON_IF_VALID(Semi))

// `namespace`:
//   NamespaceStart
//   _repeated_ _external_: modifier
//   _external_: IdentifierName or QualifiedName
// Namespace
CARBON_PARSE_NODE_KIND_CHILD_COUNT(NamespaceStart, 0, Namespace)
CARBON_PARSE_NODE_KIND_BRACKET(Namespace, NamespaceStart, CARBON_IF_VALID(Semi))

// A code block:
//   CodeBlockStart
//   _repeated_ _external_: statement
// CodeBlock
CARBON_PARSE_NODE_KIND_CHILD_COUNT(CodeBlockStart, 0,
                                   CARBON_IF_VALID(OpenCurlyBrace))
CARBON_PARSE_NODE_KIND_BRACKET(CodeBlock, CodeBlockStart,
                               CARBON_IF_VALID(CloseCurlyBrace))

// `fn` declarations start with a function signature:
//
//   FunctionIntroducer
//   _repeated_ _external_: modifier
//   _external_: IdentifierName or QualifiedName
//   _optional_ _external_: ImplicitParamList
//   _external_: TuplePattern
//     _external_: type expression
//   ReturnType
// _function signature_
//
// There are three forms of function declaration:
//
//   _function signature_
// FunctionDecl
//
//     _function signature_
//   FunctionDefinitionStart
//   _repeated_ _external_: statement
// FunctionDefinition
//
//     _function signature_
//   BuiltinFunctionDefinitionStart
//   BuiltinName
// BuiltinFunctionDefinition
CARBON_PARSE_NODE_KIND_CHILD_COUNT(FunctionIntroducer, 0, Fn)
CARBON_PARSE_NODE_KIND_CHILD_COUNT(ReturnType, 1, MinusGreater)
CARBON_PARSE_NODE_KIND_BRACKET(FunctionDefinitionStart, FunctionIntroducer,
                               OpenCurlyBrace)
CARBON_PARSE_NODE_KIND_BRACKET(FunctionDefinition, FunctionDefinitionStart,
                               CloseCurlyBrace)
CARBON_PARSE_NODE_KIND_BRACKET(FunctionDecl, FunctionIntroducer,
                               CARBON_IF_VALID(Semi))
CARBON_PARSE_NODE_KIND_BRACKET(BuiltinFunctionDefinitionStart,
                               FunctionIntroducer, Equal)
CARBON_PARSE_NODE_KIND_CHILD_COUNT(BuiltinName, 0, StringLiteral)
CARBON_PARSE_NODE_KIND_BRACKET(BuiltinFunctionDefinition,
                               BuiltinFunctionDefinitionStart,
                               CARBON_IF_VALID(Semi))

// `alias`:
//   AliasIntroducer
//   _repeated_ _external_: modifier
//   _external_: IdentifierName or QualifiedName
//   AliasInitializer
//   _external_: expression
// Alias
CARBON_PARSE_NODE_KIND_CHILD_COUNT(AliasIntroducer, 0, Alias)
CARBON_PARSE_NODE_KIND_CHILD_COUNT(AliasInitializer, 0, Equal)
CARBON_PARSE_NODE_KIND_BRACKET(Alias, AliasIntroducer, CARBON_IF_VALID(Semi))

// A tuple pattern:
//   TuplePatternStart
//     _external_: [Generic]BindingPattern
//     PatternListComma
//   _repeated_
// TuplePattern
//
// Patterns and PatternListComma may repeat with PatternListComma as a
// separator.
CARBON_PARSE_NODE_KIND_CHILD_COUNT(TuplePatternStart, 0, OpenParen)
CARBON_PARSE_NODE_KIND_CHILD_COUNT(PatternListComma, 0, Comma)
CARBON_PARSE_NODE_KIND_BRACKET(TuplePattern, TuplePatternStart, CloseParen)

// An implicit parameter list:
//   ImplicitParamListStart
//     _external_: [Generic]BindingPattern
//     PatternListComma
//   _repeated_
// ImplicitParamList
//
// Patterns and PatternListComma may repeat with PatternListComma as a
// separator.
CARBON_PARSE_NODE_KIND_CHILD_COUNT(ImplicitParamListStart, 0, OpenSquareBracket)
CARBON_PARSE_NODE_KIND_BRACKET(ImplicitParamList, ImplicitParamListStart,
                               CloseSquareBracket)

// An array type, such as  `[i32; 3]` or `[i32;]`:
//     ArrayExprStart
//     _external_: type expression
//   ArrayExprSemi
//   _optional_ _external_: expression
// ArrayExpr
CARBON_PARSE_NODE_KIND_CHILD_COUNT(ArrayExprStart, 0, OpenSquareBracket)
CARBON_PARSE_NODE_KIND_CHILD_COUNT(ArrayExprSemi, 2, CARBON_IF_VALID(Semi))
CARBON_PARSE_NODE_KIND_BRACKET(ArrayExpr, ArrayExprSemi, CloseSquareBracket)

// A binding pattern, such as `name: Type`:
//       IdentifierName or SelfValueName
//       _external_: type expression
//     [Generic]BindingPattern
//   _optional_ Addr
// _optional_ Template
CARBON_PARSE_NODE_KIND_CHILD_COUNT(BindingPattern, 2, CARBON_IF_VALID(Colon))
CARBON_PARSE_NODE_KIND_CHILD_COUNT(CompileTimeBindingPattern, 2, ColonExclaim)
CARBON_PARSE_NODE_KIND_CHILD_COUNT(Addr, 1, Addr)
CARBON_PARSE_NODE_KIND_CHILD_COUNT(Template, 1, Template)

// `let` declarations, including associated constant declarations:
//   LetIntroducer
//   _repeated_ _external_: modifier
//   _external_: BindingPattern or TuplePattern
//     LetInitializer
//     _external_: expression
//   _optional_
// LetDecl
//
// Modifier keywords only appear for `let` declarations, not `let` statements.
//
// The LetInitializer and following expression are paired: either both will be
// present, or neither will.
CARBON_PARSE_NODE_KIND_CHILD_COUNT(LetIntroducer, 0, Let)
CARBON_PARSE_NODE_KIND_CHILD_COUNT(LetInitializer, 0, Equal)
CARBON_PARSE_NODE_KIND_BRACKET(LetDecl, LetIntroducer, CARBON_IF_VALID(Semi))

// `var` and `returned var`:
//   VariableIntroducer
//   _repeated_ _external_: modifier
//   _optional_ ReturnedModifier
//   _external_: BindingPattern or TuplePattern
//     VariableInitializer
//     _external_: expression
//   _optional_
// VariableDecl
//
// Access and declaration modifier keywords only appear for `var` declarations,
// whereas the returned modifier only appears on `var` statements.
//
// The VariableInitializer and following expression are paired: either both will
// be present, or neither will.
CARBON_PARSE_NODE_KIND_CHILD_COUNT(VariableIntroducer, 0, CARBON_IF_VALID(Var))
CARBON_PARSE_NODE_KIND_CHILD_COUNT(ReturnedModifier, 0, Returned)
CARBON_PARSE_NODE_KIND_CHILD_COUNT(VariableInitializer, 0, Equal)
CARBON_PARSE_NODE_KIND_BRACKET(VariableDecl, VariableIntroducer,
                               CARBON_IF_VALID(Semi))

// An expression statement:
//   _external_: expression
// ExprStatement
CARBON_PARSE_NODE_KIND_CHILD_COUNT(ExprStatement, 1, CARBON_IF_VALID(Semi))

// `break`:
//   BreakStatementStart
// BreakStatement
CARBON_PARSE_NODE_KIND_CHILD_COUNT(BreakStatementStart, 0, Break)
CARBON_PARSE_NODE_KIND_CHILD_COUNT(BreakStatement, 1, CARBON_IF_VALID(Semi))

// `continue`:
//   ContinueStatementStart
// ContinueStatement
CARBON_PARSE_NODE_KIND_CHILD_COUNT(ContinueStatementStart, 0, Continue)
CARBON_PARSE_NODE_KIND_CHILD_COUNT(ContinueStatement, 1, CARBON_IF_VALID(Semi))

// `return`:
//   ReturnStatementStart
//   _optional_ ReturnVarModifier or _external_: expression
// ReturnStatement
CARBON_PARSE_NODE_KIND_CHILD_COUNT(ReturnStatementStart, 0, Return)
CARBON_PARSE_NODE_KIND_CHILD_COUNT(ReturnVarModifier, 0, Var)
CARBON_PARSE_NODE_KIND_BRACKET(ReturnStatement, ReturnStatementStart,
                               CARBON_IF_VALID(Semi))

// `for`:
//     ForHeaderStart
//       VariableIntroducer
//       _external_: BindingPattern
//     ForIn
//     _external_: expression
//   ForHeader
//   _external_: CodeBlock
// ForStatement
//
// Versus a normal `var`, ForIn replaces VariableDecl.
CARBON_PARSE_NODE_KIND_CHILD_COUNT(ForHeaderStart, 0,
                                   CARBON_IF_VALID(OpenParen))
CARBON_PARSE_NODE_KIND_BRACKET(ForIn, VariableIntroducer, CARBON_IF_VALID(In))
CARBON_PARSE_NODE_KIND_BRACKET(ForHeader, ForHeaderStart,
                               CARBON_IF_VALID(CloseParen))
CARBON_PARSE_NODE_KIND_CHILD_COUNT(ForStatement, 2, For)

// `if` statement + `else`:
//     IfConditionStart
//     _external_: expression
//   IfCondition
//   _external_: CodeBlock
//   IfStatementElse
//   _external_: CodeBlock or IfStatement
// IfStatement
//
// IfStatementElse and the following node are optional based on `else` presence.
CARBON_PARSE_NODE_KIND_CHILD_COUNT(IfConditionStart, 0,
                                   CARBON_IF_VALID(OpenParen))
CARBON_PARSE_NODE_KIND_BRACKET(IfCondition, IfConditionStart,
                               CARBON_IF_VALID(CloseParen))
CARBON_PARSE_NODE_KIND_CHILD_COUNT(IfStatementElse, 0, Else)
CARBON_PARSE_NODE_KIND_BRACKET(IfStatement, IfCondition, If)

// `while`:
//     WhileConditionStart
//     _external_: expression
//   WhileCondition
//   _external_: CodeBlock
// WhileStatement
CARBON_PARSE_NODE_KIND_CHILD_COUNT(WhileConditionStart, 0,
                                   CARBON_IF_VALID(OpenParen))
CARBON_PARSE_NODE_KIND_BRACKET(WhileCondition, WhileConditionStart,
                               CARBON_IF_VALID(CloseParen))
CARBON_PARSE_NODE_KIND_CHILD_COUNT(WhileStatement, 2, While)

// Index expressions, such as `a[1]`:
//     _external_: expression
//   IndexExprStart
//   _external_: expression
// IndexExpr
CARBON_PARSE_NODE_KIND_CHILD_COUNT(IndexExprStart, 1, OpenSquareBracket)
CARBON_PARSE_NODE_KIND_BRACKET(IndexExpr, IndexExprStart, CloseSquareBracket)

// Parenthesized single expressions, such as `(2)`:
//   ParenExprStart
//   _external_: expression
// ParenExpr
CARBON_PARSE_NODE_KIND_CHILD_COUNT(ParenExprStart, 0, OpenParen)
CARBON_PARSE_NODE_KIND_BRACKET(ParenExpr, ParenExprStart, CloseParen)

// Tuples, such as `(1, 2)`:
//   TupleLiteralStart
//     _external_: expression
//     TupleLiteralComma
//   _repeated_
// TupleLiteral
//
// Expressions and TupleLiteralComma may repeat with TupleLiteralComma as a
// separator.
CARBON_PARSE_NODE_KIND_CHILD_COUNT(TupleLiteralStart, 0, OpenParen)
CARBON_PARSE_NODE_KIND_CHILD_COUNT(TupleLiteralComma, 0, Comma)
CARBON_PARSE_NODE_KIND_BRACKET(TupleLiteral, TupleLiteralStart, CloseParen)

// Call expressions, such as `a()`:
//     _external_: expression
//   CallExprStart
//     _external_: expression
//     CallExprComma
//   _repeated_
// CallExpr
//
// Exprs and CallExprComma may repeat with CallExprComma as a separator.
CARBON_PARSE_NODE_KIND_CHILD_COUNT(CallExprStart, 1, OpenParen)
CARBON_PARSE_NODE_KIND_CHILD_COUNT(CallExprComma, 0, Comma)
CARBON_PARSE_NODE_KIND_BRACKET(CallExpr, CallExprStart, CloseParen)

// A qualified declaration, such as `a.b`:
//   _external_: IdentifierName or QualifiedName
//   _external_: IdentifierName
// QualifiedName
//
// TODO: This will eventually more general expressions, for example with
// `GenericType(type_args).ChildType(child_type_args).Name`.
CARBON_PARSE_NODE_KIND_CHILD_COUNT(QualifiedName, 2, Period)

// A member access expression, such as `a.b` or
// `GetObject().(Interface.member)`:
//   _external_: lhs expression
//   _external_: rhs expression
// MemberAccessExpr
CARBON_PARSE_NODE_KIND_CHILD_COUNT(MemberAccessExpr, 2, Period)

// A pointer member access expression, such as `a->b` or
// `GetObject()->(Interface.member)`:
//   _external_: lhs expression
//   _external_: rhs expression
// PointerMemberAccessExpr
CARBON_PARSE_NODE_KIND_CHILD_COUNT(PointerMemberAccessExpr, 2, MinusGreater)

// A value literal.
CARBON_PARSE_NODE_KIND_TOKEN_LITERAL(BoolLiteralFalse, False)
CARBON_PARSE_NODE_KIND_TOKEN_LITERAL(BoolLiteralTrue, True)
CARBON_PARSE_NODE_KIND_TOKEN_LITERAL(IntLiteral, IntLiteral)
CARBON_PARSE_NODE_KIND_TOKEN_LITERAL(RealLiteral, RealLiteral)
CARBON_PARSE_NODE_KIND_TOKEN_LITERAL(StringLiteral, StringLiteral)

// A type literal.
CARBON_PARSE_NODE_KIND_TOKEN_LITERAL(BoolTypeLiteral, Bool)
CARBON_PARSE_NODE_KIND_TOKEN_LITERAL(IntTypeLiteral, IntTypeLiteral)
CARBON_PARSE_NODE_KIND_TOKEN_LITERAL(UnsignedIntTypeLiteral,
                                     UnsignedIntTypeLiteral)
CARBON_PARSE_NODE_KIND_TOKEN_LITERAL(FloatTypeLiteral, FloatTypeLiteral)
CARBON_PARSE_NODE_KIND_TOKEN_LITERAL(StringTypeLiteral, StringTypeLiteral)
CARBON_PARSE_NODE_KIND_TOKEN_LITERAL(TypeTypeLiteral, Type)
CARBON_PARSE_NODE_KIND_TOKEN_LITERAL(AutoTypeLiteral, Auto)

// A prefix operator, such as `not`:
//   _external_: expression
// PrefixOperator<name>
CARBON_PARSE_NODE_KIND_PREFIX_OPERATOR(Amp)
CARBON_PARSE_NODE_KIND_PREFIX_OPERATOR(Caret)
CARBON_PARSE_NODE_KIND_PREFIX_OPERATOR(Const)
CARBON_PARSE_NODE_KIND_PREFIX_OPERATOR(Not)
CARBON_PARSE_NODE_KIND_PREFIX_OPERATOR(Minus)
CARBON_PARSE_NODE_KIND_PREFIX_OPERATOR(MinusMinus)
CARBON_PARSE_NODE_KIND_PREFIX_OPERATOR(PlusPlus)
CARBON_PARSE_NODE_KIND_PREFIX_OPERATOR(Star)

// An infix operator, such as `+`:
//   _external_: lhs expression
//   _external_: rhs expression
// InfixOperator<name>
CARBON_PARSE_NODE_KIND_INFIX_OPERATOR(Amp)
CARBON_PARSE_NODE_KIND_INFIX_OPERATOR(AmpEqual)
CARBON_PARSE_NODE_KIND_INFIX_OPERATOR(As)
CARBON_PARSE_NODE_KIND_INFIX_OPERATOR(Caret)
CARBON_PARSE_NODE_KIND_INFIX_OPERATOR(CaretEqual)
CARBON_PARSE_NODE_KIND_INFIX_OPERATOR(Equal)
CARBON_PARSE_NODE_KIND_INFIX_OPERATOR(EqualEqual)
CARBON_PARSE_NODE_KIND_INFIX_OPERATOR(ExclaimEqual)
CARBON_PARSE_NODE_KIND_INFIX_OPERATOR(Greater)
CARBON_PARSE_NODE_KIND_INFIX_OPERATOR(GreaterEqual)
CARBON_PARSE_NODE_KIND_INFIX_OPERATOR(GreaterGreater)
CARBON_PARSE_NODE_KIND_INFIX_OPERATOR(GreaterGreaterEqual)
CARBON_PARSE_NODE_KIND_INFIX_OPERATOR(Less)
CARBON_PARSE_NODE_KIND_INFIX_OPERATOR(LessEqual)
CARBON_PARSE_NODE_KIND_INFIX_OPERATOR(LessEqualGreater)
CARBON_PARSE_NODE_KIND_INFIX_OPERATOR(LessLess)
CARBON_PARSE_NODE_KIND_INFIX_OPERATOR(LessLessEqual)
CARBON_PARSE_NODE_KIND_INFIX_OPERATOR(Minus)
CARBON_PARSE_NODE_KIND_INFIX_OPERATOR(MinusEqual)
CARBON_PARSE_NODE_KIND_INFIX_OPERATOR(Percent)
CARBON_PARSE_NODE_KIND_INFIX_OPERATOR(PercentEqual)
CARBON_PARSE_NODE_KIND_INFIX_OPERATOR(Pipe)
CARBON_PARSE_NODE_KIND_INFIX_OPERATOR(PipeEqual)
CARBON_PARSE_NODE_KIND_INFIX_OPERATOR(Plus)
CARBON_PARSE_NODE_KIND_INFIX_OPERATOR(PlusEqual)
CARBON_PARSE_NODE_KIND_INFIX_OPERATOR(Slash)
CARBON_PARSE_NODE_KIND_INFIX_OPERATOR(SlashEqual)
CARBON_PARSE_NODE_KIND_INFIX_OPERATOR(Star)
CARBON_PARSE_NODE_KIND_INFIX_OPERATOR(StarEqual)

// A postfix operator, currently only `*`:
//   _external_: expression
// PostfixOperator<name>
CARBON_PARSE_NODE_KIND_POSTFIX_OPERATOR(Star)

// A short-circuiting infix operator, such as `and`:
//     _external_: expression
//   ShortCircuitOperand(And|Or)
//   _external_: expression
// ShortCircuitOperand(And|Or)
CARBON_PARSE_NODE_KIND_CHILD_COUNT(ShortCircuitOperandAnd, 1, And)
CARBON_PARSE_NODE_KIND_CHILD_COUNT(ShortCircuitOperandOr, 1, Or)
CARBON_PARSE_NODE_KIND_CHILD_COUNT(ShortCircuitOperatorAnd, 2, And)
CARBON_PARSE_NODE_KIND_CHILD_COUNT(ShortCircuitOperatorOr, 2, Or)

// `if` expression + `then` + `else`:
//     _external_: expression
//   IfExprIf
//     _external_: expression
//   IfExprThen
//   _external_: expression
// IfExprElse
CARBON_PARSE_NODE_KIND_CHILD_COUNT(IfExprIf, 1, If)
CARBON_PARSE_NODE_KIND_CHILD_COUNT(IfExprThen, 1, Then)
CARBON_PARSE_NODE_KIND_CHILD_COUNT(IfExprElse, 3, CARBON_IF_VALID(Else))

// Struct literals, such as `{.a = 0}`:
//   StructLiteralStart
//         _external_: IdentifierName or BaseName
//       StructFieldDesignator
//       _external_: expression
//     StructField
//     StructComma
//   _repeated_
// StructLiteral
//
// Struct type literals, such as `{.a: i32}`:
//   StructTypeLiteralStart
//         _external_: IdentifierName or BaseName
//       StructFieldDesignator
//       _external_: type expression
//     StructTypeField
//     StructComma
//   _repeated_
// StructTypeLiteral
//
// Elements (StructField and StructTypeField, respectively) and StructComma
// may repeat with StructComma as a separator.
//
// When a valid StructTypeField or StructField cannot be formed, elements
// may be replaced by InvalidParse, which may have a preceding sibling
// StructFieldDesignator if one was successfully parsed.
CARBON_PARSE_NODE_KIND_CHILD_COUNT(StructLiteralStart, 0, OpenCurlyBrace)
CARBON_PARSE_NODE_KIND_CHILD_COUNT(StructTypeLiteralStart, 0, OpenCurlyBrace)
CARBON_PARSE_NODE_KIND_CHILD_COUNT(StructFieldDesignator, 1, Period)
CARBON_PARSE_NODE_KIND_CHILD_COUNT(StructField, 2, Equal)
CARBON_PARSE_NODE_KIND_CHILD_COUNT(StructTypeField, 2, Colon)
CARBON_PARSE_NODE_KIND_CHILD_COUNT(StructComma, 0, Comma)
CARBON_PARSE_NODE_KIND_BRACKET(StructLiteral, StructLiteralStart,
                               CloseCurlyBrace)
CARBON_PARSE_NODE_KIND_BRACKET(StructTypeLiteral, StructTypeLiteralStart,
                               CloseCurlyBrace)

// Various modifiers. These are all a single token.
CARBON_PARSE_NODE_KIND_TOKEN_MODIFIER(Abstract)
CARBON_PARSE_NODE_KIND_TOKEN_MODIFIER(Base)
CARBON_PARSE_NODE_KIND_TOKEN_MODIFIER(Default)
CARBON_PARSE_NODE_KIND_TOKEN_MODIFIER(Export)
CARBON_PARSE_NODE_KIND_TOKEN_MODIFIER(Extend)
CARBON_PARSE_NODE_KIND_TOKEN_MODIFIER(Extern)
CARBON_PARSE_NODE_KIND_TOKEN_MODIFIER(Final)
CARBON_PARSE_NODE_KIND_TOKEN_MODIFIER(Impl)
CARBON_PARSE_NODE_KIND_TOKEN_MODIFIER(Private)
CARBON_PARSE_NODE_KIND_TOKEN_MODIFIER(Protected)
CARBON_PARSE_NODE_KIND_TOKEN_MODIFIER(Virtual)

// `class`:
//     ClassIntroducer
//     _repeated_ _external_: modifier
//     _external_: IdentifierName or QualifiedName
//     _optional_ _external_: ImplicitParamList
//     _optional_ _external_: TuplePattern
//   ClassDefinitionStart
//   _external_: declarations
// ClassDefinition
//
// The above is the structure for a definition; for a declaration,
// ClassDefinitionStart and later nodes are removed and replaced by
// ClassDecl.
CARBON_PARSE_NODE_KIND_CHILD_COUNT(ClassIntroducer, 0, Class)
CARBON_PARSE_NODE_KIND_BRACKET(ClassDefinitionStart, ClassIntroducer,
                               OpenCurlyBrace)
CARBON_PARSE_NODE_KIND_BRACKET(ClassDefinition, ClassDefinitionStart,
                               CloseCurlyBrace)
CARBON_PARSE_NODE_KIND_BRACKET(ClassDecl, ClassIntroducer,
                               CARBON_IF_VALID(Semi))

// `adapt`:
//   AdaptIntroducer
//   _repeated_ _external_: modifier
//   _external_: expression
// AdaptDecl
CARBON_PARSE_NODE_KIND_CHILD_COUNT(AdaptIntroducer, 0, Adapt)
CARBON_PARSE_NODE_KIND_BRACKET(AdaptDecl, AdaptIntroducer,
                               CARBON_IF_VALID(Semi))

// `base`:
//   BaseIntroducer
//   _repeated_ _external_: modifier
//   BaseColon
//   _external_: expression
// BaseDecl
CARBON_PARSE_NODE_KIND_CHILD_COUNT(BaseIntroducer, 0, Base)
CARBON_PARSE_NODE_KIND_CHILD_COUNT(BaseColon, 0, Colon)
CARBON_PARSE_NODE_KIND_BRACKET(BaseDecl, BaseIntroducer, CARBON_IF_VALID(Semi))

// `interface`:
//     InterfaceIntroducer
//     _repeated_ _external_: modifier
//     _external_: IdentifierName or QualifiedName
//     _optional_ _external_: ImplicitParamList
//     _optional_ _external_: TuplePattern
//   InterfaceDefinitionStart
//   _external_: declarations
// InterfaceDefinition
//
// The above is the structure for a definition; for a declaration,
// InterfaceDefinitionStart and later nodes are removed and replaced by
// InterfaceDecl.
CARBON_PARSE_NODE_KIND_CHILD_COUNT(InterfaceIntroducer, 0, Interface)
CARBON_PARSE_NODE_KIND_BRACKET(InterfaceDefinitionStart, InterfaceIntroducer,
                               OpenCurlyBrace)
CARBON_PARSE_NODE_KIND_BRACKET(InterfaceDefinition, InterfaceDefinitionStart,
                               CloseCurlyBrace)
CARBON_PARSE_NODE_KIND_BRACKET(InterfaceDecl, InterfaceIntroducer,
                               CARBON_IF_VALID(Semi))

// `impl ... as`:
//     ImplIntroducer
//     _repeated_ _external_: modifier
//     _optional_ _external_: ImplForall
//     _optional_ _external_: expression
//     _external_: DefaultSelfImplAs or TypeImplAs
//     _external_: expression
//   ImplDefinitionStart
//   _external_: declarations
// ImplDefinition
//
// The above is the structure for a definition; for a declaration,
// ImplDefinitionStart and later nodes are removed and replaced by
// ImplDecl.
CARBON_PARSE_NODE_KIND_CHILD_COUNT(ImplIntroducer, 0, Impl)
CARBON_PARSE_NODE_KIND_BRACKET(ImplDefinitionStart, ImplIntroducer,
                               OpenCurlyBrace)
CARBON_PARSE_NODE_KIND_BRACKET(ImplDefinition, ImplDefinitionStart,
                               CloseCurlyBrace)
CARBON_PARSE_NODE_KIND_BRACKET(ImplDecl, ImplIntroducer, CARBON_IF_VALID(Semi))

// `forall ...`:
//   _external_: ImplicitParamList
// ImplForall
CARBON_PARSE_NODE_KIND_CHILD_COUNT(ImplForall, 1, Forall)

// `... as`:
//   _external_: expression
// TypeImplAs
CARBON_PARSE_NODE_KIND_CHILD_COUNT(TypeImplAs, 1, As)
// `as` without a type before it
CARBON_PARSE_NODE_KIND_CHILD_COUNT(DefaultSelfImplAs, 0, As)

// `constraint`:
//     NamedConstraintIntroducer
//     _repeated_ _external_: modifier
//     _external_: IdentifierName or QualifiedName
//     _optional_ _external_: ImplicitParamList
//     _optional_ _external_: TuplePattern
//   NamedConstraintDefinitionStart
//   _external_: declarations
// NamedConstraintDefinition
//
// The above is the structure for a definition; for a declaration,
// NamedConstraintDefinitionStart and later nodes are removed and replaced by
// NamedConstraintDecl.
CARBON_PARSE_NODE_KIND_CHILD_COUNT(NamedConstraintIntroducer, 0, Constraint)
CARBON_PARSE_NODE_KIND_BRACKET(NamedConstraintDefinitionStart,
                               NamedConstraintIntroducer, OpenCurlyBrace)
CARBON_PARSE_NODE_KIND_BRACKET(NamedConstraintDefinition,
                               NamedConstraintDefinitionStart, CloseCurlyBrace)
CARBON_PARSE_NODE_KIND_BRACKET(NamedConstraintDecl, NamedConstraintIntroducer,
                               CARBON_IF_VALID(Semi))

// `choice`:
//     ChoiceIntroducer
//     _external_: IdentifierName or QualifiedDecl
//   ChoiceDefinitionStart
//   _optional_ _external_: ChoiceAlternativeList
// ChoiceDefinition
CARBON_PARSE_NODE_KIND_CHILD_COUNT(ChoiceIntroducer, 0, Choice)
CARBON_PARSE_NODE_KIND_BRACKET(ChoiceDefinitionStart, ChoiceIntroducer,
                               CARBON_IF_VALID(OpenCurlyBrace))
CARBON_PARSE_NODE_KIND_BRACKET(ChoiceDefinition, ChoiceDefinitionStart,
                               CARBON_IF_VALID(CloseCurlyBrace))

// Choice alternative list:
//     _external_: IdentifierName
//     _optional_ _external_ : TuplePattern
//     _optional_: ChoiceAlternativeListComma
//   _repeated_
// ChoiceAlternativeList
CARBON_PARSE_NODE_KIND_CHILD_COUNT(ChoiceAlternativeListComma, 0, Comma)

// `match`:
//     MatchIntroducer
//       MatchConditionStart
//       _external_: expression
//     MatchCondition
//   MatchStatementStart
//   _repeated_ _external_: MatchCase
//   _optional_ _external_: MatchStatementDefault
// MatchStatement
CARBON_PARSE_NODE_KIND_CHILD_COUNT(MatchIntroducer, 0, Match)
CARBON_PARSE_NODE_KIND_CHILD_COUNT(MatchConditionStart, 0,
                                   CARBON_IF_VALID(OpenParen))
CARBON_PARSE_NODE_KIND_BRACKET(MatchCondition, MatchConditionStart,
                               CARBON_IF_VALID(CloseParen))
CARBON_PARSE_NODE_KIND_BRACKET(MatchStatementStart, MatchIntroducer,
                               CARBON_IF_VALID(OpenCurlyBrace))
CARBON_PARSE_NODE_KIND_BRACKET(MatchStatement, MatchStatementStart,
                               CARBON_IF_VALID(CloseCurlyBrace))

// `case`:
//     MatchCaseIntroducer
//     _external_: Pattern
//       MatchCaseGuardIntroducer
//       MatchCaseGuardStart
//       _external_: expression
//     MatchCaseGuard
//     MatchCaseEqualGreater
//   MatchCaseStart
//   _repeated_ _external_: statement
// MatchCase
CARBON_PARSE_NODE_KIND_CHILD_COUNT(MatchCaseIntroducer, 0, Case)
CARBON_PARSE_NODE_KIND_CHILD_COUNT(MatchCaseGuardIntroducer, 0, If)
CARBON_PARSE_NODE_KIND_CHILD_COUNT(MatchCaseGuardStart, 0,
                                   CARBON_IF_VALID(OpenParen))
CARBON_PARSE_NODE_KIND_BRACKET(MatchCaseGuard, MatchCaseGuardIntroducer,
                               CARBON_IF_VALID(CloseParen))
CARBON_PARSE_NODE_KIND_CHILD_COUNT(MatchCaseEqualGreater, 0,
                                   CARBON_IF_VALID(EqualGreater))
CARBON_PARSE_NODE_KIND_BRACKET(MatchCaseStart, MatchCaseIntroducer,
                               CARBON_IF_VALID(OpenCurlyBrace))
CARBON_PARSE_NODE_KIND_BRACKET(MatchCase, MatchCaseStart,
                               CARBON_IF_VALID(CloseCurlyBrace))

// `default`:
//     MatchDefaultIntroducer
//     MatchDefaultEqualGreater
//   MatchDefaultStart
//   _repeated_ _external_: statement
// MatchDefault
CARBON_PARSE_NODE_KIND_CHILD_COUNT(MatchDefaultIntroducer, 0, Default)
CARBON_PARSE_NODE_KIND_CHILD_COUNT(MatchDefaultEqualGreater, 0,
                                   CARBON_IF_VALID(EqualGreater))
CARBON_PARSE_NODE_KIND_BRACKET(MatchDefaultStart, MatchDefaultIntroducer,
                               CARBON_IF_VALID(OpenCurlyBrace))
CARBON_PARSE_NODE_KIND_BRACKET(MatchDefault, MatchDefaultStart,
                               CARBON_IF_VALID(CloseCurlyBrace))

#undef CARBON_PARSE_NODE_KIND
#undef CARBON_PARSE_NODE_KIND_BRACKET
#undef CARBON_PARSE_NODE_KIND_CHILD_COUNT
#undef CARBON_PARSE_NODE_KIND_INFIX_OPERATOR
#undef CARBON_PARSE_NODE_KIND_POSTFIX_OPERATOR
#undef CARBON_PARSE_NODE_KIND_PREFIX_OPERATOR
#undef CARBON_PARSE_NODE_KIND_TOKEN_LITERAL
#undef CARBON_PARSE_NODE_KIND_TOKEN_MODIFIER
#undef CARBON_IF_VALID<|MERGE_RESOLUTION|>--- conflicted
+++ resolved
@@ -185,18 +185,9 @@
 //   _repeated_ _external_: modifier
 //   _optional_ _external_: PackageName
 //   _optional_ _external_: LibrarySpecifier
-<<<<<<< HEAD
-// PackageDirective
-CARBON_PARSE_NODE_KIND_CHILD_COUNT(PackageIntroducer, 0, Package)
-CARBON_PARSE_NODE_KIND_BRACKET(PackageDirective, PackageIntroducer,
-=======
-//   PackageApi or PackageImpl
 // PackageDecl
 CARBON_PARSE_NODE_KIND_CHILD_COUNT(PackageIntroducer, 0, Package)
-CARBON_PARSE_NODE_KIND_CHILD_COUNT(PackageApi, 0, Api)
-CARBON_PARSE_NODE_KIND_CHILD_COUNT(PackageImpl, 0, Impl)
 CARBON_PARSE_NODE_KIND_BRACKET(PackageDecl, PackageIntroducer,
->>>>>>> b473eac5
                                CARBON_IF_VALID(Semi))
 
 // `import`:
@@ -206,24 +197,14 @@
 //   _optional_ _external_: LibrarySpecifier
 // ImportDecl
 CARBON_PARSE_NODE_KIND_CHILD_COUNT(ImportIntroducer, 0, Import)
-<<<<<<< HEAD
-CARBON_PARSE_NODE_KIND_BRACKET(ImportDirective, ImportIntroducer,
-=======
-CARBON_PARSE_NODE_KIND_CHILD_COUNT(ImportExport, 0, Export)
 CARBON_PARSE_NODE_KIND_BRACKET(ImportDecl, ImportIntroducer,
->>>>>>> b473eac5
                                CARBON_IF_VALID(Semi))
 
 // `library` as declaration:
 //   LibraryIntroducer
 //   _repeated_ _external_: modifier
 //   DefaultLibrary or _external_: LibraryName
-<<<<<<< HEAD
-// LibraryDirective
-=======
-//   PackageApi or PackageImpl
 // LibraryDecl
->>>>>>> b473eac5
 CARBON_PARSE_NODE_KIND_CHILD_COUNT(DefaultLibrary, 0, Default)
 CARBON_PARSE_NODE_KIND_CHILD_COUNT(LibraryIntroducer, 0, Library)
 CARBON_PARSE_NODE_KIND_BRACKET(LibraryDecl, LibraryIntroducer,
