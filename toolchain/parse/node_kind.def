// Part of the Carbon Language project, under the Apache License v2.0 with LLVM
// Exceptions. See /LICENSE for license information.
// SPDX-License-Identifier: Apache-2.0 WITH LLVM-exception
//
// This is an X-macro header. It does not use `#include` guards, and instead is
// designed to be `#include`ed after the x-macro is defined in order for its
// inclusion to expand to the desired output. Macro definitions are cleaned up
// at the end of this file.
//
// Supported x-macros are:
// - CARBON_PARSE_NODE_KIND(Name)
//   Used as a fallback if other macros are missing. No kinds should use this
//   directly.
//   - CARBON_PARSE_NODE_KIND_BRACKET(Name, BracketName, LexTokenKinds)
//     Defines a bracketed node kind. BracketName should refer to the node
//     kind that is the _start_ of the bracketed range.
//   - CARBON_PARSE_NODE_KIND_CHILD_COUNT(Name, ChildCount, LexTokenKinds)
//     Defines a parse node with a set number of children, often 0. This count
//     must be correct even when the node contains errors.
//   - CARBON_PARSE_NODE_KIND_TOKEN_LITERAL(Name, LexTokenKinds)
//     Defines a parse node that corresponds to a token that is a single-token
//     literal. The token is wrapped for LexTokenKinds.
//   - CARBON_PARSE_NODE_KIND_TOKEN_MODIFIER(Name)
//     A token-based modifier. The Name is the TokenKind, and will be appended
//     with "Modifier" for the parse kind.
//
//   In both cases, LexTokenKinds says which Lex::TokenKind values that this
//   parse node can correspond to, and is a sequence of:
//   - CARBON_TOKEN(kind): This node can correspond to this kind of token.
//   - CARBON_ANY_TOKEN: This node can correspond to any token.
//   - CARBON_IF_ERROR(LexTokenKinds): This node can additionally correspond
//     to the given kinds of tokens if its `has_error` flag is set.
//
// This tree represents the subset relationship between these macros, where if a
// specific x-macro isn't defined, it'll fall back to the parent macro.
//
// Parse nodes are clustered based on language feature. Comments will show their
// relationship in postorder, using indentation for child node relationships.

#if !(defined(CARBON_PARSE_NODE_KIND) ||          \
      (defined(CARBON_PARSE_NODE_KIND_BRACKET) && \
       defined(CARBON_PARSE_NODE_KIND_CHILD_COUNT)))
#error "Must define CARBON_PARSE_NODE_KIND family x-macros to use this file."
#endif

// The BRACKET and CHILD_COUNT macros will use CARBON_PARSE_NODE_KIND by default
// when undefined.
#ifndef CARBON_PARSE_NODE_KIND_BRACKET
#define CARBON_PARSE_NODE_KIND_BRACKET(Name, ...) CARBON_PARSE_NODE_KIND(Name)
#endif
#ifndef CARBON_PARSE_NODE_KIND_CHILD_COUNT
#define CARBON_PARSE_NODE_KIND_CHILD_COUNT(Name, ...) \
  CARBON_PARSE_NODE_KIND(Name)
#endif

// This is expected to be used with something like:
//
//   // Use x-macros to handle literal cases.
//   #define CARBON_PARSE_NODE_KIND(...)
//   #define CARBON_PARSE_NODE_KIND_TOKEN_LITERAL(Name, ...) <code>
#ifndef CARBON_PARSE_NODE_KIND_TOKEN_LITERAL
#define CARBON_PARSE_NODE_KIND_TOKEN_LITERAL(Name, LexTokenKinds) \
  CARBON_PARSE_NODE_KIND_CHILD_COUNT(Name, 0, LexTokenKinds)
#endif

// This is expected to be used with something like:
//
//   // Use x-macros to handle modifier cases.
//   #define CARBON_PARSE_NODE_KIND(...)
//   #define CARBON_PARSE_NODE_KIND_TOKEN_MODIFIER(Name, ...) <code>
#ifndef CARBON_PARSE_NODE_KIND_TOKEN_MODIFIER
#define CARBON_PARSE_NODE_KIND_TOKEN_MODIFIER(Name) \
  CARBON_PARSE_NODE_KIND_CHILD_COUNT(Name##Modifier, 0, CARBON_TOKEN(Name))
#endif

// The start of the file.
CARBON_PARSE_NODE_KIND_CHILD_COUNT(FileStart, 0, CARBON_TOKEN(FileStart))

// The end of the file.
CARBON_PARSE_NODE_KIND_CHILD_COUNT(FileEnd, 0, CARBON_TOKEN(FileEnd))

// An invalid parse. Used to balance the parse tree. Always has an error.
CARBON_PARSE_NODE_KIND_CHILD_COUNT(InvalidParse, 0,
                                   CARBON_IF_ERROR(CARBON_ANY_TOKEN))

// An invalid subtree. Always has an error.
CARBON_PARSE_NODE_KIND_CHILD_COUNT(InvalidParseStart, 0,
                                   CARBON_IF_ERROR(CARBON_ANY_TOKEN))
CARBON_PARSE_NODE_KIND_BRACKET(InvalidParseSubtree, InvalidParseStart,
                               CARBON_IF_ERROR(CARBON_ANY_TOKEN))

// A placeholder node to be replaced.
CARBON_PARSE_NODE_KIND_CHILD_COUNT(Placeholder, 0, CARBON_ANY_TOKEN)

// An empty declaration, such as `;`.
CARBON_PARSE_NODE_KIND_CHILD_COUNT(EmptyDecl, 0,
                                   CARBON_TOKEN(Semi)
                                       CARBON_IF_ERROR(CARBON_ANY_TOKEN))

// A name in a non-expression context, such as a declaration.
CARBON_PARSE_NODE_KIND_CHILD_COUNT(Name, 0,
                                   CARBON_TOKEN(Identifier)
                                       CARBON_IF_ERROR(CARBON_ANY_TOKEN))

// A name in an expression context.
CARBON_PARSE_NODE_KIND_CHILD_COUNT(NameExpr, 0, CARBON_TOKEN(Identifier))

// ----------------------------------------------------------------------------

// The comments below follow this pattern:
//
// // Descriptive heading:
// //   Child1
// //   Child2
// // Parent
//
// In this, `Child1`, `Child2`, and `Parent` are all kinds of parse nodes, which
// are then defined using the `CARBON_PARSE_NODE_KIND_*` macros. They are
// written in postorder, with the indentation showing the tree structure. See
// tree.h for more information.
//
// A parse node kind may be preceded by:
// -  `_optional_` if this node (or nodes) may be present or omitted in valid
//    parses, depending on which tokens are in the source code.
// -  `_repeated_` if this node (or nodes) may be repeated or omitted in valid
//    parses, depending on which tokens are in the source code.
// -  `_external_:` if this node is the child of multiple kinds of nodes and
//    is documented separately.
//
// There is generally a close correspondence between handling of tokens and the
// creation of non-external nodes in a given block.

// ----------------------------------------------------------------------------

// The name of a package or library for `package`, `import`, and `library`.
CARBON_PARSE_NODE_KIND_CHILD_COUNT(PackageName, 0, CARBON_TOKEN(Identifier))
CARBON_PARSE_NODE_KIND_CHILD_COUNT(LibraryName, 0, CARBON_TOKEN(StringLiteral))

// `package`:
//   PackageIntroducer
//   _optional_ _external_: PackageName
//   _optional_ _external_: LibrarySpecifier
//   PackageApi or PackageImpl
// PackageDirective
CARBON_PARSE_NODE_KIND_CHILD_COUNT(PackageIntroducer, 0, CARBON_TOKEN(Package))
CARBON_PARSE_NODE_KIND_CHILD_COUNT(PackageApi, 0, CARBON_TOKEN(Api))
CARBON_PARSE_NODE_KIND_CHILD_COUNT(PackageImpl, 0, CARBON_TOKEN(Impl))
CARBON_PARSE_NODE_KIND_BRACKET(PackageDirective, PackageIntroducer,
                               CARBON_TOKEN(Semi)
                                   CARBON_IF_ERROR(CARBON_TOKEN(Package)))

// `import`:
//   ImportIntroducer
//   _optional_ _external_: PackageName
//   _optional_ _external_: LibrarySpecifier
// ImportDirective
CARBON_PARSE_NODE_KIND_CHILD_COUNT(ImportIntroducer, 0, CARBON_TOKEN(Import))
CARBON_PARSE_NODE_KIND_BRACKET(ImportDirective, ImportIntroducer,
                               CARBON_TOKEN(Semi)
                                   CARBON_IF_ERROR(CARBON_TOKEN(Import)))
// `library` as directive:
//   LibraryIntroducer
//   DefaultLibrary or _external_: LibraryName
// LibraryDirective
CARBON_PARSE_NODE_KIND_CHILD_COUNT(DefaultLibrary, 0, CARBON_TOKEN(Default))
CARBON_PARSE_NODE_KIND_CHILD_COUNT(LibraryIntroducer, 0, CARBON_TOKEN(Library))
CARBON_PARSE_NODE_KIND_BRACKET(LibraryDirective, LibraryIntroducer,
                               CARBON_TOKEN(Semi)
                                   CARBON_IF_ERROR(CARBON_TOKEN(Library)))

// `library` in `package` or `import`:
//   _external_: LibraryName
// LibrarySpecifier
CARBON_PARSE_NODE_KIND_CHILD_COUNT(LibrarySpecifier, 1, CARBON_TOKEN(Library))

// `namespace`:
//   NamespaceStart
//   _repeated_ _external_: modifier
//   _external_: Name or QualifiedDecl
// Namespace
CARBON_PARSE_NODE_KIND_CHILD_COUNT(NamespaceStart, 0, CARBON_TOKEN(Namespace))
CARBON_PARSE_NODE_KIND_BRACKET(Namespace, NamespaceStart,
                               CARBON_TOKEN(Semi)
                                   CARBON_IF_ERROR(CARBON_TOKEN(Namespace)))

// A code block:
//   CodeBlockStart
//   _repeated_ _external_: statement
// CodeBlock
CARBON_PARSE_NODE_KIND_CHILD_COUNT(CodeBlockStart, 0,
                                   CARBON_TOKEN(OpenCurlyBrace)
                                       CARBON_IF_ERROR(CARBON_ANY_TOKEN))
CARBON_PARSE_NODE_KIND_BRACKET(CodeBlock, CodeBlockStart,
                               CARBON_TOKEN(CloseCurlyBrace)
                                   CARBON_IF_ERROR(CARBON_ANY_TOKEN))

// `fn`:
//     FunctionIntroducer
//     _repeated_ _external_: modifier
//     _external_: Name or QualifiedDecl
//     _external_: ParamList
//       _external_: type expression
//     ReturnType
//   FunctionDefinitionStart
//   _repeated_ _external_: statement
// FunctionDefinition
//
// The above is the structure for a definition; for a declaration,
// FunctionDefinitionStart and later nodes are removed and replaced by
// FunctionDecl.
CARBON_PARSE_NODE_KIND_CHILD_COUNT(FunctionIntroducer, 0, CARBON_TOKEN(Fn))
CARBON_PARSE_NODE_KIND_CHILD_COUNT(ReturnType, 1, CARBON_TOKEN(MinusGreater))
CARBON_PARSE_NODE_KIND_BRACKET(FunctionDefinitionStart, FunctionIntroducer,
                               CARBON_TOKEN(OpenCurlyBrace))
CARBON_PARSE_NODE_KIND_BRACKET(FunctionDefinition, FunctionDefinitionStart,
                               CARBON_TOKEN(CloseCurlyBrace))
CARBON_PARSE_NODE_KIND_BRACKET(FunctionDecl, FunctionIntroducer,
                               CARBON_TOKEN(Semi)
                                   CARBON_IF_ERROR(CARBON_TOKEN(Fn)))

// A parameter list, possibly implicit:
//   [Implicit]ParamListStart
//     _external_: [Generic]BindingPattern
//     ParamListComma
//   _repeated_
// [Implicit]ParamList
//
// [Generic]PatternBinding and ParamListComma may repeat with ParamListComma
// as a separator.
CARBON_PARSE_NODE_KIND_CHILD_COUNT(ParamListStart, 0, CARBON_TOKEN(OpenParen))
CARBON_PARSE_NODE_KIND_CHILD_COUNT(ImplicitParamListStart, 0,
                                   CARBON_TOKEN(OpenSquareBracket))
CARBON_PARSE_NODE_KIND_CHILD_COUNT(ParamListComma, 0, CARBON_TOKEN(Comma))
CARBON_PARSE_NODE_KIND_BRACKET(ParamList, ParamListStart,
                               CARBON_TOKEN(CloseParen))
CARBON_PARSE_NODE_KIND_BRACKET(ImplicitParamList, ImplicitParamListStart,
                               CARBON_TOKEN(CloseSquareBracket))

// An array type, such as  `[i32; 3]` or `[i32;]`:
//     ArrayExprStart
//     _external_: type expression
//   ArrayExprSemi
//   _optional_ _external_: expression
// ArrayExpr
CARBON_PARSE_NODE_KIND_CHILD_COUNT(ArrayExprStart, 0,
                                   CARBON_TOKEN(OpenSquareBracket))
CARBON_PARSE_NODE_KIND_CHILD_COUNT(ArrayExprSemi, 2,
                                   CARBON_TOKEN(Semi)
                                       CARBON_IF_ERROR(CARBON_ANY_TOKEN))
CARBON_PARSE_NODE_KIND_BRACKET(ArrayExpr, ArrayExprSemi,
                               CARBON_TOKEN(CloseSquareBracket))

// A binding pattern, such as `name: Type`:
//       Name or SelfValueName
//       _external_: type expression
//     [Generic]BindingPattern
//   _optional_ Address
// _optional_ Template
CARBON_PARSE_NODE_KIND_CHILD_COUNT(BindingPattern, 2,
                                   CARBON_TOKEN(Colon)
                                       CARBON_IF_ERROR(CARBON_ANY_TOKEN))
CARBON_PARSE_NODE_KIND_CHILD_COUNT(GenericBindingPattern, 2,
                                   CARBON_TOKEN(ColonExclaim))
CARBON_PARSE_NODE_KIND_CHILD_COUNT(Address, 1, CARBON_TOKEN(Addr))
CARBON_PARSE_NODE_KIND_CHILD_COUNT(Template, 1, CARBON_TOKEN(Template))

// `let`:
//   LetIntroducer
//   _repeated_ _external_: modifier
//   _external_: BindingPattern
//   LetInitializer
//   _external_: expression
// LetDecl
//
// Modifier keywords only appear for `let` declarations, not `let` statements.
CARBON_PARSE_NODE_KIND_CHILD_COUNT(LetIntroducer, 0, CARBON_TOKEN(Let))
CARBON_PARSE_NODE_KIND_CHILD_COUNT(LetInitializer, 0, CARBON_TOKEN(Equal))
CARBON_PARSE_NODE_KIND_BRACKET(LetDecl, LetIntroducer,
                               CARBON_TOKEN(Semi)
                                   CARBON_IF_ERROR(CARBON_TOKEN(Let)))

// `var` and `returned var`:
//   VariableIntroducer
//   _repeated_ _external_: modifier
//   _optional_ ReturnedModifier
//   _external_: BindingPattern
//     VariableInitializer
//     _external_: expression
//   _optional_
// VariableDecl
//
// Access and declaration modifier keywords only appear for `var` declarations,
// whereas the returned modifier only appears on `var` statements.
// The VariableInitializer and following expression are paired: either both will
// be present, or neither will.
CARBON_PARSE_NODE_KIND_CHILD_COUNT(VariableIntroducer, 0,
                                   CARBON_TOKEN(Var)
                                       CARBON_IF_ERROR(CARBON_TOKEN(Returned)))
CARBON_PARSE_NODE_KIND_CHILD_COUNT(ReturnedModifier, 0, CARBON_TOKEN(Returned))
CARBON_PARSE_NODE_KIND_CHILD_COUNT(VariableInitializer, 0, CARBON_TOKEN(Equal))
CARBON_PARSE_NODE_KIND_BRACKET(VariableDecl, VariableIntroducer,
                               CARBON_TOKEN(Semi)
                                   CARBON_IF_ERROR(CARBON_TOKEN(Var)
                                                       CARBON_TOKEN(Returned)))

// An expression statement:
//   _external_: expression
// ExprStatement
CARBON_PARSE_NODE_KIND_CHILD_COUNT(ExprStatement, 1, CARBON_TOKEN(Semi))

// `break`:
//   BreakStatementStart
// BreakStatement
CARBON_PARSE_NODE_KIND_CHILD_COUNT(BreakStatementStart, 0, CARBON_TOKEN(Break))
CARBON_PARSE_NODE_KIND_CHILD_COUNT(BreakStatement, 1,
                                   CARBON_TOKEN(Semi)
                                       CARBON_IF_ERROR(CARBON_TOKEN(Break)))

// `continue`:
//   ContinueStatementStart
// ContinueStatement
CARBON_PARSE_NODE_KIND_CHILD_COUNT(ContinueStatementStart, 0,
                                   CARBON_TOKEN(Continue))
CARBON_PARSE_NODE_KIND_CHILD_COUNT(ContinueStatement, 1,
                                   CARBON_TOKEN(Semi)
                                       CARBON_IF_ERROR(CARBON_TOKEN(Continue)))

// `return`:
//   ReturnStatementStart
//   _optional_ ReturnVarModifier or _external_: expression
// ReturnStatement
CARBON_PARSE_NODE_KIND_CHILD_COUNT(ReturnStatementStart, 0,
                                   CARBON_TOKEN(Return))
CARBON_PARSE_NODE_KIND_CHILD_COUNT(ReturnVarModifier, 0, CARBON_TOKEN(Var))
CARBON_PARSE_NODE_KIND_BRACKET(ReturnStatement, ReturnStatementStart,
                               CARBON_TOKEN(Semi)
                                   CARBON_IF_ERROR(CARBON_TOKEN(Return)))

// `for`:
//     ForHeaderStart
//       VariableIntroducer
//       _external_: BindingPattern
//     ForIn
//     _external_: expression
//   ForHeader
//   _external_: CodeBlock
// ForStatement
//
// Versus a normal `var`, ForIn replaces VariableDecl.
CARBON_PARSE_NODE_KIND_CHILD_COUNT(ForHeaderStart, 0,
                                   CARBON_TOKEN(OpenParen)
                                       CARBON_IF_ERROR(CARBON_TOKEN(For)))
CARBON_PARSE_NODE_KIND_BRACKET(ForIn, VariableIntroducer,
                               CARBON_TOKEN(In)
                                   CARBON_IF_ERROR(CARBON_ANY_TOKEN))
CARBON_PARSE_NODE_KIND_BRACKET(ForHeader, ForHeaderStart,
                               CARBON_TOKEN(CloseParen)
                                   CARBON_IF_ERROR(CARBON_TOKEN(For)))
CARBON_PARSE_NODE_KIND_CHILD_COUNT(ForStatement, 2, CARBON_TOKEN(For))

// `if` statement + `else`:
//     IfConditionStart
//     _external_: expression
//   IfCondition
//   _external_: CodeBlock
//   IfStatementElse
//   _external_: CodeBlock or IfStatement
// IfStatement
//
// IfStatementElse and the following node are optional based on `else` presence.
CARBON_PARSE_NODE_KIND_CHILD_COUNT(IfConditionStart, 0,
                                   CARBON_TOKEN(OpenParen)
                                       CARBON_IF_ERROR(CARBON_TOKEN(If)))
CARBON_PARSE_NODE_KIND_BRACKET(IfCondition, IfConditionStart,
                               CARBON_TOKEN(CloseParen)
                                   CARBON_IF_ERROR(CARBON_TOKEN(If)))
CARBON_PARSE_NODE_KIND_CHILD_COUNT(IfStatementElse, 0, CARBON_TOKEN(Else))
CARBON_PARSE_NODE_KIND_BRACKET(IfStatement, IfCondition, CARBON_TOKEN(If))

// `while`:
//     WhileConditionStart
//     _external_: expression
//   WhileCondition
//   _external_: CodeBlock
// WhileStatement
CARBON_PARSE_NODE_KIND_CHILD_COUNT(WhileConditionStart, 0,
                                   CARBON_TOKEN(OpenParen))
CARBON_PARSE_NODE_KIND_BRACKET(WhileCondition, WhileConditionStart,
                               CARBON_TOKEN(CloseParen))
CARBON_PARSE_NODE_KIND_CHILD_COUNT(WhileStatement, 2, CARBON_TOKEN(While))

// Index expressions, such as `a[1]`:
//     _external_: expression
//   IndexExprStart
//   _external_: expression
// IndexExpr
CARBON_PARSE_NODE_KIND_CHILD_COUNT(IndexExprStart, 1,
                                   CARBON_TOKEN(OpenSquareBracket))
CARBON_PARSE_NODE_KIND_BRACKET(IndexExpr, IndexExprStart,
                               CARBON_TOKEN(CloseSquareBracket))

// Parenthesized single expressions, such as `(2)`:
//   ExprOpenParen
//   _external_: expression
// ParenExpr
//
// Tuples, such as `(1, 2)`:
<<<<<<< HEAD
//   ExprOpenParen
//   _external_: expression
//   TupleLiteralComma
=======
//   ParenExprOrTupleLiteralStart
//     _external_: expression
//     TupleLiteralComma
//   _repeated_
>>>>>>> e9fc07fe
// TupleLiteral
//
// Expressions and TupleLiteralComma may repeat with TupleLiteralComma as a
// separator.
CARBON_PARSE_NODE_KIND_CHILD_COUNT(ExprOpenParen, 0,
                                   CARBON_TOKEN(OpenParen))
CARBON_PARSE_NODE_KIND_BRACKET(ParenExpr, ExprOpenParen,
                               CARBON_TOKEN(CloseParen))
CARBON_PARSE_NODE_KIND_CHILD_COUNT(TupleLiteralComma, 0, CARBON_TOKEN(Comma))
CARBON_PARSE_NODE_KIND_BRACKET(TupleLiteral, ExprOpenParen,
                               CARBON_TOKEN(CloseParen))

// Call expressions, such as `a()`:
//     _external_: expression
//   CallExprStart
//     _external_: expression
//     CallExprComma
//   _repeated_
// CallExpr
//
// Exprs and CallExprComma may repeat with CallExprComma as a separator.
CARBON_PARSE_NODE_KIND_CHILD_COUNT(CallExprStart, 1, CARBON_TOKEN(OpenParen))
CARBON_PARSE_NODE_KIND_CHILD_COUNT(CallExprComma, 0, CARBON_TOKEN(Comma))
CARBON_PARSE_NODE_KIND_BRACKET(CallExpr, CallExprStart,
                               CARBON_TOKEN(CloseParen))

// A qualified declaration, such as `a.b`:
//   _external_: Name or QualifiedDecl
//   _external_: Name
// QualifiedDecl
//
// TODO: This will eventually more general expressions, for example with
// `GenericType(type_args).ChildType(child_type_args).Name`.
CARBON_PARSE_NODE_KIND_CHILD_COUNT(QualifiedDecl, 2, CARBON_TOKEN(Period))

// A member access expression, such as `a.b` or
// `GetObject().(Interface.member)`:
//   _external_: lhs expression
//   _external_: rhs expression
// QualifiedExpr
CARBON_PARSE_NODE_KIND_CHILD_COUNT(MemberAccessExpr, 2, CARBON_TOKEN(Period))

// A pointer member access expression, such as `a->b` or
// `GetObject()->(Interface.member)`:
//   _external_: lhs expression
//   _external_: rhs expression
// QualifiedExpr
CARBON_PARSE_NODE_KIND_CHILD_COUNT(PointerMemberAccessExpr, 2,
                                   CARBON_TOKEN(MinusGreater))

// A value literal.
CARBON_PARSE_NODE_KIND_TOKEN_LITERAL(BoolLiteralFalse, CARBON_TOKEN(False))
CARBON_PARSE_NODE_KIND_TOKEN_LITERAL(BoolLiteralTrue, CARBON_TOKEN(True))
CARBON_PARSE_NODE_KIND_TOKEN_LITERAL(IntLiteral, CARBON_TOKEN(IntLiteral))
CARBON_PARSE_NODE_KIND_TOKEN_LITERAL(RealLiteral, CARBON_TOKEN(RealLiteral))
CARBON_PARSE_NODE_KIND_TOKEN_LITERAL(StringLiteral, CARBON_TOKEN(StringLiteral))

// A type literal.
CARBON_PARSE_NODE_KIND_TOKEN_LITERAL(BoolTypeLiteral, CARBON_TOKEN(Bool))
CARBON_PARSE_NODE_KIND_TOKEN_LITERAL(IntTypeLiteral,
                                     CARBON_TOKEN(IntTypeLiteral))
CARBON_PARSE_NODE_KIND_TOKEN_LITERAL(UnsignedIntTypeLiteral,
                                     CARBON_TOKEN(UnsignedIntTypeLiteral))
CARBON_PARSE_NODE_KIND_TOKEN_LITERAL(FloatTypeLiteral,
                                     CARBON_TOKEN(FloatTypeLiteral))
CARBON_PARSE_NODE_KIND_TOKEN_LITERAL(StringTypeLiteral,
                                     CARBON_TOKEN(StringTypeLiteral))
CARBON_PARSE_NODE_KIND_TOKEN_LITERAL(TypeTypeLiteral, CARBON_TOKEN(Type))

// clang-format off

// A prefix operator:
//   _external_: expression
// PrefixOperator
CARBON_PARSE_NODE_KIND_CHILD_COUNT(PrefixOperator, 1,
                                   CARBON_TOKEN(Star)
                                   CARBON_TOKEN(Amp)
                                   CARBON_TOKEN(Not)
                                   CARBON_TOKEN(Minus)
                                   CARBON_TOKEN(MinusMinus)
                                   CARBON_TOKEN(PlusPlus)
                                   CARBON_TOKEN(Caret)
                                   CARBON_TOKEN(Const))

// An infix operator:
//   _external_: lhs expression
//   _external_: rhs expression
// InfixOperator
CARBON_PARSE_NODE_KIND_CHILD_COUNT(InfixOperator, 2,
                                   CARBON_TOKEN(Amp)
                                   CARBON_TOKEN(AmpEqual)
                                   CARBON_TOKEN(And)
                                   CARBON_TOKEN(As)
                                   CARBON_TOKEN(Caret)
                                   CARBON_TOKEN(CaretEqual)
                                   CARBON_TOKEN(Equal)
                                   CARBON_TOKEN(EqualEqual)
                                   CARBON_TOKEN(ExclaimEqual)
                                   CARBON_TOKEN(Greater)
                                   CARBON_TOKEN(GreaterEqual)
                                   CARBON_TOKEN(GreaterGreater)
                                   CARBON_TOKEN(GreaterGreaterEqual)
                                   CARBON_TOKEN(Less)
                                   CARBON_TOKEN(LessEqual)
                                   CARBON_TOKEN(LessLess)
                                   CARBON_TOKEN(LessLessEqual)
                                   CARBON_TOKEN(Minus)
                                   CARBON_TOKEN(MinusEqual)
                                   CARBON_TOKEN(Or)
                                   CARBON_TOKEN(Percent)
                                   CARBON_TOKEN(PercentEqual)
                                   CARBON_TOKEN(Pipe)
                                   CARBON_TOKEN(PipeEqual)
                                   CARBON_TOKEN(Plus)
                                   CARBON_TOKEN(PlusEqual)
                                   CARBON_TOKEN(Slash)
                                   CARBON_TOKEN(SlashEqual)
                                   CARBON_TOKEN(Star)
                                   CARBON_TOKEN(StarEqual))

// clang-format on

// The first operand of a short-circuiting infix operator:
//     _external_: expression
//   ShortCircuitOperand
//   _external_: expression
// _external_: InfixOperator
CARBON_PARSE_NODE_KIND_CHILD_COUNT(ShortCircuitOperand, 1,
                                   CARBON_TOKEN(And) CARBON_TOKEN(Or))

// A postfix operator:
//   _external_: expression
// PostfixOperator
CARBON_PARSE_NODE_KIND_CHILD_COUNT(PostfixOperator, 1, CARBON_TOKEN(Star))

// `if` expression + `then` + `else`:
//     _external_: expression
//   IfExprIf
//     _external_: expression
//   IfExprThen
//   _external_: expression
// IfExprElse
CARBON_PARSE_NODE_KIND_CHILD_COUNT(IfExprIf, 1, CARBON_TOKEN(If))
CARBON_PARSE_NODE_KIND_CHILD_COUNT(IfExprThen, 1, CARBON_TOKEN(Then))
CARBON_PARSE_NODE_KIND_CHILD_COUNT(IfExprElse, 3,
                                   CARBON_TOKEN(Else)
                                       CARBON_IF_ERROR(CARBON_TOKEN(If)))

// Struct literals, such as `{.a = 0}`:
//   StructLiteralOrStructTypeLiteralStart
//         _external_: Name
//       StructFieldDesignator
//       _external_: expression
//     StructFieldValue
//     StructComma
//   _repeated_
// StructLiteral
//
// Struct type literals, such as `{.a: i32}`:
//   StructLiteralOrStructTypeLiteralStart
//         _external_: Name
//       StructFieldDesignator
//       _external_: type expression
//     StructFieldType
//     StructComma
//   _repeated_
// StructTypeLiteral
//
// Elements (StructFieldValue and StructFieldType, respectively) and StructComma
// may repeat with StructComma as a separator.
//
// When a valid StructFieldType or StructFieldValue cannot be formed, elements
// may be replaced by StructFieldUnknown, which may have a preceding sibling
// StructFieldDesignator if one was successfully parsed.
CARBON_PARSE_NODE_KIND_CHILD_COUNT(StructLiteralOrStructTypeLiteralStart, 0,
                                   CARBON_TOKEN(OpenCurlyBrace))
CARBON_PARSE_NODE_KIND_CHILD_COUNT(StructFieldDesignator, 1,
                                   CARBON_TOKEN(Period))
CARBON_PARSE_NODE_KIND_CHILD_COUNT(StructFieldValue, 2, CARBON_TOKEN(Equal))
CARBON_PARSE_NODE_KIND_CHILD_COUNT(StructFieldType, 2, CARBON_TOKEN(Colon))
CARBON_PARSE_NODE_KIND_CHILD_COUNT(StructFieldUnknown, 0,
                                   CARBON_IF_ERROR(CARBON_ANY_TOKEN))
CARBON_PARSE_NODE_KIND_CHILD_COUNT(StructComma, 0, CARBON_TOKEN(Comma))
CARBON_PARSE_NODE_KIND_BRACKET(StructLiteral,
                               StructLiteralOrStructTypeLiteralStart,
                               CARBON_TOKEN(CloseCurlyBrace))
CARBON_PARSE_NODE_KIND_BRACKET(StructTypeLiteral,
                               StructLiteralOrStructTypeLiteralStart,
                               CARBON_TOKEN(CloseCurlyBrace))

// Various modifiers. These are all a single token.
CARBON_PARSE_NODE_KIND_TOKEN_MODIFIER(Abstract)
CARBON_PARSE_NODE_KIND_TOKEN_MODIFIER(Base)
CARBON_PARSE_NODE_KIND_TOKEN_MODIFIER(Default)
CARBON_PARSE_NODE_KIND_TOKEN_MODIFIER(Extend)
CARBON_PARSE_NODE_KIND_TOKEN_MODIFIER(Final)
CARBON_PARSE_NODE_KIND_TOKEN_MODIFIER(Impl)
CARBON_PARSE_NODE_KIND_TOKEN_MODIFIER(Private)
CARBON_PARSE_NODE_KIND_TOKEN_MODIFIER(Protected)
CARBON_PARSE_NODE_KIND_TOKEN_MODIFIER(Virtual)

// `class`:
//     ClassIntroducer
//     _repeated_ _external_: modifier
//     _external_: Name or QualifiedDecl
//   ClassDefinitionStart
//   _external_: declarations
// ClassDefinition
//
// The above is the structure for a definition; for a declaration,
// ClassDefinitionStart and later nodes are removed and replaced by
// ClassDecl.
CARBON_PARSE_NODE_KIND_CHILD_COUNT(ClassIntroducer, 0, CARBON_TOKEN(Class))
CARBON_PARSE_NODE_KIND_BRACKET(ClassDefinitionStart, ClassIntroducer,
                               CARBON_TOKEN(OpenCurlyBrace))
CARBON_PARSE_NODE_KIND_BRACKET(ClassDefinition, ClassDefinitionStart,
                               CARBON_TOKEN(CloseCurlyBrace))
CARBON_PARSE_NODE_KIND_BRACKET(ClassDecl, ClassIntroducer,
                               CARBON_TOKEN(Semi)
                                   CARBON_IF_ERROR(CARBON_TOKEN(Class)))

// `base`:
//   BaseIntroducer
//   _repeated_ _external_: modifier
//   BaseColon
//   _external_: expression
// BaseDecl
CARBON_PARSE_NODE_KIND_CHILD_COUNT(BaseIntroducer, 0, CARBON_TOKEN(Base))
CARBON_PARSE_NODE_KIND_CHILD_COUNT(BaseColon, 0, CARBON_TOKEN(Colon))
CARBON_PARSE_NODE_KIND_BRACKET(BaseDecl, BaseIntroducer,
                               CARBON_TOKEN(Semi)
                                   CARBON_IF_ERROR(CARBON_TOKEN(Base)))

// `interface`:
//     InterfaceIntroducer
//     _repeated_ _external_: modifier
//     _external_: Name or QualifiedDecl
//   InterfaceDefinitionStart
//   _external_: declarations
// InterfaceDefinition
//
// The above is the structure for a definition; for a declaration,
// InterfaceDefinitionStart and later nodes are removed and replaced by
// InterfaceDecl.
CARBON_PARSE_NODE_KIND_CHILD_COUNT(InterfaceIntroducer, 0,
                                   CARBON_TOKEN(Interface))
CARBON_PARSE_NODE_KIND_BRACKET(InterfaceDefinitionStart, InterfaceIntroducer,
                               CARBON_TOKEN(OpenCurlyBrace))
CARBON_PARSE_NODE_KIND_BRACKET(InterfaceDefinition, InterfaceDefinitionStart,
                               CARBON_TOKEN(CloseCurlyBrace))
CARBON_PARSE_NODE_KIND_BRACKET(InterfaceDecl, InterfaceIntroducer,
                               CARBON_TOKEN(Semi)
                                   CARBON_IF_ERROR(CARBON_TOKEN(Interface)))

// `constraint`:
//     NamedConstraintIntroducer
//     _repeated_ _external_: modifier
//     _external_: Name or QualifiedDecl
//   NamedConstraintDefinitionStart
//   _external_: declarations
// NamedConstraintDefinition
//
// The above is the structure for a definition; for a declaration,
// NamedConstraintDefinitionStart and later nodes are removed and replaced by
// NamedConstraintDecl.
CARBON_PARSE_NODE_KIND_CHILD_COUNT(NamedConstraintIntroducer, 0,
                                   CARBON_TOKEN(Constraint))
CARBON_PARSE_NODE_KIND_BRACKET(NamedConstraintDefinitionStart,
                               NamedConstraintIntroducer,
                               CARBON_TOKEN(OpenCurlyBrace))
CARBON_PARSE_NODE_KIND_BRACKET(NamedConstraintDefinition,
                               NamedConstraintDefinitionStart,
                               CARBON_TOKEN(CloseCurlyBrace))
CARBON_PARSE_NODE_KIND_BRACKET(NamedConstraintDecl, NamedConstraintIntroducer,
                               CARBON_TOKEN(Semi))

// The `self` value and `Self` type identifier keywords. Typically of the form
// `self: Self`:
//   SelfValueName
//   SelfValueNameExpr
//   SelfTypeNameExpr
// BindingPattern
CARBON_PARSE_NODE_KIND_CHILD_COUNT(SelfValueName, 0,
                                   CARBON_TOKEN(SelfValueIdentifier))
CARBON_PARSE_NODE_KIND_CHILD_COUNT(SelfValueNameExpr, 0,
                                   CARBON_TOKEN(SelfValueIdentifier))
CARBON_PARSE_NODE_KIND_CHILD_COUNT(SelfTypeNameExpr, 0,
                                   CARBON_TOKEN(SelfTypeIdentifier))

// The `base` value keyword, introduced by `base: B`. Typically referenced in
// an expression, as in `x.base` or `{.base = ...}`, but can also be used as a
// declared name, as in `{.base: partial B}`.
//
// BaseName
CARBON_PARSE_NODE_KIND_CHILD_COUNT(BaseName, 0, CARBON_TOKEN(Base))

// The `package` keyword in an expression.
CARBON_PARSE_NODE_KIND_CHILD_COUNT(PackageExpr, 0, CARBON_TOKEN(Package))

#undef CARBON_PARSE_NODE_KIND
#undef CARBON_PARSE_NODE_KIND_BRACKET
#undef CARBON_PARSE_NODE_KIND_CHILD_COUNT
#undef CARBON_PARSE_NODE_KIND_TOKEN_LITERAL
#undef CARBON_PARSE_NODE_KIND_TOKEN_MODIFIER
#undef CARBON_TOKEN
#undef CARBON_ANY_TOKEN
#undef CARBON_IF_ERROR<|MERGE_RESOLUTION|>--- conflicted
+++ resolved
@@ -405,16 +405,10 @@
 // ParenExpr
 //
 // Tuples, such as `(1, 2)`:
-<<<<<<< HEAD
 //   ExprOpenParen
-//   _external_: expression
-//   TupleLiteralComma
-=======
-//   ParenExprOrTupleLiteralStart
 //     _external_: expression
 //     TupleLiteralComma
 //   _repeated_
->>>>>>> e9fc07fe
 // TupleLiteral
 //
 // Expressions and TupleLiteralComma may repeat with TupleLiteralComma as a
