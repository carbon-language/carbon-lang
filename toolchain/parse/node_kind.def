// Part of the Carbon Language project, under the Apache License v2.0 with LLVM
// Exceptions. See /LICENSE for license information.
// SPDX-License-Identifier: Apache-2.0 WITH LLVM-exception
//
// This is an X-macro header. It does not use `#include` guards, and instead is
// designed to be `#include`ed after the x-macro is defined in order for its
// inclusion to expand to the desired output. Macro definitions are cleaned up
// at the end of this file.
//
// Supported x-macros are:
// - CARBON_PARSE_NODE_KIND(Name)
//   Used as a fallback if other macros are missing. No kinds should use this
//   directly.
//   - CARBON_PARSE_NODE_KIND_BRACKET(Name, BracketName, LexTokenKinds)
//     Defines a bracketed node kind. BracketName should refer to the node
//     kind that is the _start_ of the bracketed range.
//   - CARBON_PARSE_NODE_KIND_CHILD_COUNT(Name, ChildCount, LexTokenKinds)
//     Defines a parse node with a set number of children, often 0. This count
//     must be correct even when the node contains errors.
//   - CARBON_PARSE_NODE_KIND_TOKEN_LITERAL(Name, TokenIndex)
//     Defines a parse node that corresponds to a token that is a single-token
//     literal. The token is wrapped for LexTokenKinds.
//
//   In both cases, LexTokenKinds says which Lex::TokenKind values that this
//   parse node can correspond to, and is a sequence of:
//   - CARBON_TOKEN(kind): This node can correspond to this kind of token.
//   - CARBON_ANY_TOKEN: This node can correspond to any token.
//   - CARBON_IF_ERROR(LexTokenKinds): This node can additionally correspond
//     to the given kinds of tokens if its `has_error` flag is set.
//
// This tree represents the subset relationship between these macros, where if a
// specific x-macro isn't defined, it'll fall back to the parent macro.
//
// Parse nodes are clustered based on language feature. Comments will show their
// relationship in postorder, using indentation for child node relationships.

#if !(defined(CARBON_PARSE_NODE_KIND) ||          \
      (defined(CARBON_PARSE_NODE_KIND_BRACKET) && \
       defined(CARBON_PARSE_NODE_KIND_CHILD_COUNT)))
#error "Must define CARBON_PARSE_NODE_KIND family x-macros to use this file."
#endif

// The BRACKET and CHILD_COUNT macros will use CARBON_PARSE_NODE_KIND by default
// when undefined.
#ifndef CARBON_PARSE_NODE_KIND_BRACKET
#define CARBON_PARSE_NODE_KIND_BRACKET(Name, ...) CARBON_PARSE_NODE_KIND(Name)
#endif
#ifndef CARBON_PARSE_NODE_KIND_CHILD_COUNT
#define CARBON_PARSE_NODE_KIND_CHILD_COUNT(Name, ...) \
  CARBON_PARSE_NODE_KIND(Name)
#endif

// This is expected to be used with something like:
//
//   // Use x-macros to handle literal cases.
//   #define CARBON_PARSE_NODE_KIND(...)
//   #define CARBON_PARSE_NODE_KIND_TOKEN_LITERAL(Name, ...) <code>
#ifndef CARBON_PARSE_NODE_KIND_TOKEN_LITERAL
#define CARBON_PARSE_NODE_KIND_TOKEN_LITERAL(Name, LexTokenKinds) \
  CARBON_PARSE_NODE_KIND_CHILD_COUNT(Name, 0, LexTokenKinds)
#endif

// The start of the file.
CARBON_PARSE_NODE_KIND_CHILD_COUNT(FileStart, 0, CARBON_TOKEN(FileStart))

// The end of the file.
CARBON_PARSE_NODE_KIND_CHILD_COUNT(FileEnd, 0, CARBON_TOKEN(FileEnd))

// An invalid parse. Used to balance the parse tree. Always has an error.
CARBON_PARSE_NODE_KIND_CHILD_COUNT(InvalidParse, 0,
                                   CARBON_IF_ERROR(CARBON_ANY_TOKEN))

// An invalid subtree. Always has an error.
CARBON_PARSE_NODE_KIND_CHILD_COUNT(InvalidParseStart, 0,
                                   CARBON_IF_ERROR(CARBON_ANY_TOKEN))
CARBON_PARSE_NODE_KIND_BRACKET(InvalidParseSubtree, InvalidParseStart,
                               CARBON_IF_ERROR(CARBON_ANY_TOKEN))

// A placeholder node to be replaced.
CARBON_PARSE_NODE_KIND_CHILD_COUNT(Placeholder, 0, CARBON_ANY_TOKEN)

// An empty declaration, such as `;`.
CARBON_PARSE_NODE_KIND_CHILD_COUNT(EmptyDecl, 0,
                                   CARBON_TOKEN(Semi)
                                       CARBON_IF_ERROR(CARBON_ANY_TOKEN))

// A name in a non-expression context, such as a declaration.
CARBON_PARSE_NODE_KIND_CHILD_COUNT(Name, 0,
                                   CARBON_TOKEN(Identifier)
                                       CARBON_IF_ERROR(CARBON_ANY_TOKEN))

// A name in an expression context.
CARBON_PARSE_NODE_KIND_CHILD_COUNT(NameExpr, 0, CARBON_TOKEN(Identifier))

// ----------------------------------------------------------------------------

// The comments below follow this pattern:
//
// // Descriptive heading:
// //   Child1
// //   Child2
// // Parent
//
// In this, `Child1`, `Child2`, and `Parent` are all kinds of parse nodes, which
// are then defined using the `CARBON_PARSE_NODE_KIND_*` macros. They are
// written in postorder, with the indentation showing the tree structure. See
// tree.h for more information.
//
// A parse node kind may be preceded by:
// -  `_optional_` if this node (or nodes) may be present or omitted in valid
//    parses, depending on which tokens are in the source code.
// -  `_repeated_` if this node (or nodes) may be repeated or omitted in valid
//    parses, depending on which tokens are in the source code.
// -  `_external_:` if this node is the child of multiple kinds of nodes and
//    is documented separately.
//
// There is generally a close correspondence between handling of tokens and the
// creation of non-external nodes in a given block.

// ----------------------------------------------------------------------------

// The name of a package or library for `package`, `import`, and `library`.
CARBON_PARSE_NODE_KIND_CHILD_COUNT(PackageName, 0, CARBON_TOKEN(Identifier))
CARBON_PARSE_NODE_KIND_CHILD_COUNT(LibraryName, 0, CARBON_TOKEN(StringLiteral))

// `package`:
//   PackageIntroducer
//   _optional_ _external_: PackageName
//   _optional_ _external_: LibrarySpecifier
//   PackageApi or PackageImpl
// PackageDirective
CARBON_PARSE_NODE_KIND_CHILD_COUNT(PackageIntroducer, 0, CARBON_TOKEN(Package))
CARBON_PARSE_NODE_KIND_CHILD_COUNT(PackageApi, 0, CARBON_TOKEN(Api))
CARBON_PARSE_NODE_KIND_CHILD_COUNT(PackageImpl, 0, CARBON_TOKEN(Impl))
CARBON_PARSE_NODE_KIND_BRACKET(PackageDirective, PackageIntroducer,
                               CARBON_TOKEN(Semi)
                                   CARBON_IF_ERROR(CARBON_TOKEN(Package)))

// `import`:
//   ImportIntroducer
//   _optional_ _external_: PackageName
//   _optional_ _external_: LibrarySpecifier
// ImportDirective
CARBON_PARSE_NODE_KIND_CHILD_COUNT(ImportIntroducer, 0, CARBON_TOKEN(Import))
CARBON_PARSE_NODE_KIND_BRACKET(ImportDirective, ImportIntroducer,
                               CARBON_TOKEN(Semi)
                                   CARBON_IF_ERROR(CARBON_TOKEN(Import)))
// `library` as directive:
//   LibraryIntroducer
//   DefaultLibrary or _external_: LibraryName
// LibraryDirective
CARBON_PARSE_NODE_KIND_CHILD_COUNT(DefaultLibrary, 0, CARBON_TOKEN(Default))
CARBON_PARSE_NODE_KIND_CHILD_COUNT(LibraryIntroducer, 0, CARBON_TOKEN(Library))
CARBON_PARSE_NODE_KIND_BRACKET(LibraryDirective, LibraryIntroducer,
                               CARBON_TOKEN(Semi)
                                   CARBON_IF_ERROR(CARBON_TOKEN(Library)))

// `library` in `package` or `import`:
//   _external_: LibraryName
// LibrarySpecifier
CARBON_PARSE_NODE_KIND_CHILD_COUNT(LibrarySpecifier, 1, CARBON_TOKEN(Library))

// `namespace`:
//   NamespaceStart
//   _external_: Name or QualifiedDecl
// Namespace
CARBON_PARSE_NODE_KIND_CHILD_COUNT(NamespaceStart, 0, CARBON_TOKEN(Namespace))
CARBON_PARSE_NODE_KIND_CHILD_COUNT(Namespace, 2,
                                   CARBON_TOKEN(Semi)
                                       CARBON_IF_ERROR(CARBON_TOKEN(Namespace)))

// A code block:
//   CodeBlockStart
//   _repeated_ _external_: statement
// CodeBlock
CARBON_PARSE_NODE_KIND_CHILD_COUNT(CodeBlockStart, 0,
                                   CARBON_TOKEN(OpenCurlyBrace)
                                       CARBON_IF_ERROR(CARBON_ANY_TOKEN))
CARBON_PARSE_NODE_KIND_BRACKET(CodeBlock, CodeBlockStart,
                               CARBON_TOKEN(CloseCurlyBrace)
                                   CARBON_IF_ERROR(CARBON_ANY_TOKEN))

// `fn`:
//     FunctionIntroducer
//     _repeated_ _external_: AccessModifierKeyword or DeclModifierKeyword
//     _external_: Name or QualifiedDecl
//     _external_: ParamList
//       _external_: type expression
//     ReturnType
//   FunctionDefinitionStart
//   _repeated_ _external_: statement
// FunctionDefinition
//
// The above is the structure for a definition; for a declaration,
// FunctionDefinitionStart and later nodes are removed and replaced by
// FunctionDecl.
CARBON_PARSE_NODE_KIND_CHILD_COUNT(FunctionIntroducer, 0, CARBON_TOKEN(Fn))
CARBON_PARSE_NODE_KIND_CHILD_COUNT(ReturnType, 1, CARBON_TOKEN(MinusGreater))
CARBON_PARSE_NODE_KIND_BRACKET(FunctionDefinitionStart, FunctionIntroducer,
                               CARBON_TOKEN(OpenCurlyBrace))
CARBON_PARSE_NODE_KIND_BRACKET(FunctionDefinition, FunctionDefinitionStart,
                               CARBON_TOKEN(CloseCurlyBrace))
CARBON_PARSE_NODE_KIND_BRACKET(FunctionDecl, FunctionIntroducer,
                               CARBON_TOKEN(Semi)
                                   CARBON_IF_ERROR(CARBON_TOKEN(Fn)))

// A parameter list, possibly implicit:
<<<<<<< HEAD
//   [Implicit]ParamertListStart
//     _external_: [Generic]PatternBinding
//     ParamListComma
//   _repeated_
=======
//   [Implicit]ParamListStart
//   _external_: [Generic]BindingPattern
//   ParamListComma
>>>>>>> b8d4e2f4
// [Implicit]ParamList
//
// [Generic]PatternBinding and ParamListComma may repeat with ParamListComma
// as a separator.
CARBON_PARSE_NODE_KIND_CHILD_COUNT(ParamListStart, 0, CARBON_TOKEN(OpenParen))
CARBON_PARSE_NODE_KIND_CHILD_COUNT(ImplicitParamListStart, 0,
                                   CARBON_TOKEN(OpenSquareBracket))
CARBON_PARSE_NODE_KIND_CHILD_COUNT(ParamListComma, 0, CARBON_TOKEN(Comma))
CARBON_PARSE_NODE_KIND_BRACKET(ParamList, ParamListStart,
                               CARBON_TOKEN(CloseParen))
CARBON_PARSE_NODE_KIND_BRACKET(ImplicitParamList, ImplicitParamListStart,
                               CARBON_TOKEN(CloseSquareBracket))

// An array type, such as  `[i32; 3]` or `[i32;]`:
//     ArrayExprStart
//     _external_: type expression
//   ArrayExprSemi
//   _optional_ _external_: expression
// ArrayExpr
CARBON_PARSE_NODE_KIND_CHILD_COUNT(ArrayExprStart, 0,
                                   CARBON_TOKEN(OpenSquareBracket))
CARBON_PARSE_NODE_KIND_CHILD_COUNT(ArrayExprSemi, 2,
                                   CARBON_TOKEN(Semi)
                                       CARBON_IF_ERROR(CARBON_ANY_TOKEN))
CARBON_PARSE_NODE_KIND_BRACKET(ArrayExpr, ArrayExprSemi,
                               CARBON_TOKEN(CloseSquareBracket))

// A binding pattern, such as `name: Type`:
//       Name or SelfValueName
//       _external_: type expression
//     [Generic]BindingPattern
//   _optional_ Address
// _optional_ Template
CARBON_PARSE_NODE_KIND_CHILD_COUNT(BindingPattern, 2,
                                   CARBON_TOKEN(Colon)
                                       CARBON_IF_ERROR(CARBON_ANY_TOKEN))
CARBON_PARSE_NODE_KIND_CHILD_COUNT(GenericBindingPattern, 2,
                                   CARBON_TOKEN(ColonExclaim))
CARBON_PARSE_NODE_KIND_CHILD_COUNT(Address, 1, CARBON_TOKEN(Addr))
CARBON_PARSE_NODE_KIND_CHILD_COUNT(Template, 1, CARBON_TOKEN(Template))

// `let`:
//   LetIntroducer
<<<<<<< HEAD
//   _repeated_ _external_: AccessModifierKeyword or DeclModifierKeyword
//   _external_: PatternBinding
=======
//   _external_: BindingPattern
>>>>>>> b8d4e2f4
//   LetInitializer
//   _external_: expression
// LetDecl
//
// Modifier keywords only appear for `let` declarations, not `let` statements.
CARBON_PARSE_NODE_KIND_CHILD_COUNT(LetIntroducer, 0, CARBON_TOKEN(Let))
CARBON_PARSE_NODE_KIND_CHILD_COUNT(LetInitializer, 0, CARBON_TOKEN(Equal))
CARBON_PARSE_NODE_KIND_BRACKET(LetDecl, LetIntroducer,
                               CARBON_TOKEN(Semi)
                                   CARBON_IF_ERROR(CARBON_TOKEN(Let)))

// `var` and `returned var`:
//   VariableIntroducer
//   _repeated_ _external_: AccessModifierKeyword or DeclModifierKeyword
//   _optional_ ReturnedModifier
<<<<<<< HEAD
//   _external_: PatternBinding
//     VariableInitializer
//     _external_: expression
//   _optional_
=======
//   _external_: BindingPattern
//   _optional_ VariableInitializer
//   _optional_ _external_: expression
>>>>>>> b8d4e2f4
// VariableDecl
//
// Access and declaration modifier keywords only appear for `var` declarations,
// whereas the returned modifier only appears on `var` statements.
// The VariableInitializer and following expression are paired: either both will
// be present, or neither will.
CARBON_PARSE_NODE_KIND_CHILD_COUNT(VariableIntroducer, 0,
                                   CARBON_TOKEN(Var)
                                       CARBON_IF_ERROR(CARBON_TOKEN(Returned)))
CARBON_PARSE_NODE_KIND_CHILD_COUNT(ReturnedModifier, 0, CARBON_TOKEN(Returned))
CARBON_PARSE_NODE_KIND_CHILD_COUNT(VariableInitializer, 0, CARBON_TOKEN(Equal))
CARBON_PARSE_NODE_KIND_BRACKET(VariableDecl, VariableIntroducer,
                               CARBON_TOKEN(Semi)
                                   CARBON_IF_ERROR(CARBON_TOKEN(Var)
                                                       CARBON_TOKEN(Returned)))

// An expression statement:
//   _external_: expression
// ExprStatement
CARBON_PARSE_NODE_KIND_CHILD_COUNT(ExprStatement, 1, CARBON_TOKEN(Semi))

// `break`:
//   BreakStatementStart
// BreakStatement
CARBON_PARSE_NODE_KIND_CHILD_COUNT(BreakStatementStart, 0, CARBON_TOKEN(Break))
CARBON_PARSE_NODE_KIND_CHILD_COUNT(BreakStatement, 1,
                                   CARBON_TOKEN(Semi)
                                       CARBON_IF_ERROR(CARBON_TOKEN(Break)))

// `continue`:
//   ContinueStatementStart
// ContinueStatement
CARBON_PARSE_NODE_KIND_CHILD_COUNT(ContinueStatementStart, 0,
                                   CARBON_TOKEN(Continue))
CARBON_PARSE_NODE_KIND_CHILD_COUNT(ContinueStatement, 1,
                                   CARBON_TOKEN(Semi)
                                       CARBON_IF_ERROR(CARBON_TOKEN(Continue)))

// `return`:
//   ReturnStatementStart
//   _optional_ ReturnVarModifier or _external_: expression
// ReturnStatement
CARBON_PARSE_NODE_KIND_CHILD_COUNT(ReturnStatementStart, 0,
                                   CARBON_TOKEN(Return))
CARBON_PARSE_NODE_KIND_CHILD_COUNT(ReturnVarModifier, 0, CARBON_TOKEN(Var))
CARBON_PARSE_NODE_KIND_BRACKET(ReturnStatement, ReturnStatementStart,
                               CARBON_TOKEN(Semi)
                                   CARBON_IF_ERROR(CARBON_TOKEN(Return)))

// `for`:
//     ForHeaderStart
//       VariableIntroducer
//       _external_: BindingPattern
//     ForIn
//     _external_: expression
//   ForHeader
//   _external_: CodeBlock
// ForStatement
//
// Versus a normal `var`, ForIn replaces VariableDecl.
CARBON_PARSE_NODE_KIND_CHILD_COUNT(ForHeaderStart, 0,
                                   CARBON_TOKEN(OpenParen)
                                       CARBON_IF_ERROR(CARBON_TOKEN(For)))
CARBON_PARSE_NODE_KIND_BRACKET(ForIn, VariableIntroducer,
                               CARBON_TOKEN(In)
                                   CARBON_IF_ERROR(CARBON_ANY_TOKEN))
CARBON_PARSE_NODE_KIND_BRACKET(ForHeader, ForHeaderStart,
                               CARBON_TOKEN(CloseParen)
                                   CARBON_IF_ERROR(CARBON_TOKEN(For)))
CARBON_PARSE_NODE_KIND_CHILD_COUNT(ForStatement, 2, CARBON_TOKEN(For))

// `if` statement + `else`:
//     IfConditionStart
//     _external_: expression
//   IfCondition
//   _external_: CodeBlock
//   IfStatementElse
//   _external_: CodeBlock or IfStatement
// IfStatement
//
// IfStatementElse and the following node are optional based on `else` presence.
CARBON_PARSE_NODE_KIND_CHILD_COUNT(IfConditionStart, 0,
                                   CARBON_TOKEN(OpenParen)
                                       CARBON_IF_ERROR(CARBON_TOKEN(If)))
CARBON_PARSE_NODE_KIND_BRACKET(IfCondition, IfConditionStart,
                               CARBON_TOKEN(CloseParen)
                                   CARBON_IF_ERROR(CARBON_TOKEN(If)))
CARBON_PARSE_NODE_KIND_CHILD_COUNT(IfStatementElse, 0, CARBON_TOKEN(Else))
CARBON_PARSE_NODE_KIND_BRACKET(IfStatement, IfCondition, CARBON_TOKEN(If))

// `while`:
//     WhileConditionStart
//     _external_: expression
//   WhileCondition
//   _external_: CodeBlock
// WhileStatement
CARBON_PARSE_NODE_KIND_CHILD_COUNT(WhileConditionStart, 0,
                                   CARBON_TOKEN(OpenParen))
CARBON_PARSE_NODE_KIND_BRACKET(WhileCondition, WhileConditionStart,
                               CARBON_TOKEN(CloseParen))
CARBON_PARSE_NODE_KIND_CHILD_COUNT(WhileStatement, 2, CARBON_TOKEN(While))

// Index expressions, such as `a[1]`:
//     _external_: expression
//   IndexExprStart
//   _external_: expression
// IndexExpr
CARBON_PARSE_NODE_KIND_CHILD_COUNT(IndexExprStart, 1,
                                   CARBON_TOKEN(OpenSquareBracket))
CARBON_PARSE_NODE_KIND_BRACKET(IndexExpr, IndexExprStart,
                               CARBON_TOKEN(CloseSquareBracket))

// Parenthesized expressions, such as `(2)`:
//   ParenExprOrTupleLiteralStart
//   _external_: expression
// ParenExpr
//
// Tuples, such as `(1, 2)`:
//   ParenExprOrTupleLiteralStart
//     _external_: expression
//     TupleLiteralComma
//   _repeated_
// TupleLiteral
//
// Expressions and TupleLiteralComma may repeat with TupleLiteralComma as a
// separator.
CARBON_PARSE_NODE_KIND_CHILD_COUNT(ParenExprOrTupleLiteralStart, 0,
                                   CARBON_TOKEN(OpenParen))
CARBON_PARSE_NODE_KIND_BRACKET(ParenExpr, ParenExprOrTupleLiteralStart,
                               CARBON_TOKEN(CloseParen))
CARBON_PARSE_NODE_KIND_CHILD_COUNT(TupleLiteralComma, 0, CARBON_TOKEN(Comma))
CARBON_PARSE_NODE_KIND_BRACKET(TupleLiteral, ParenExprOrTupleLiteralStart,
                               CARBON_TOKEN(CloseParen))

// Call expressions, such as `a()`:
//     _external_: expression
//   CallExprStart
//     _external_: expression
//     CallExprComma
//   _repeated_
// CallExpr
//
// Exprs and CallExprComma may repeat with CallExprComma as a separator.
CARBON_PARSE_NODE_KIND_CHILD_COUNT(CallExprStart, 1, CARBON_TOKEN(OpenParen))
CARBON_PARSE_NODE_KIND_CHILD_COUNT(CallExprComma, 0, CARBON_TOKEN(Comma))
CARBON_PARSE_NODE_KIND_BRACKET(CallExpr, CallExprStart,
                               CARBON_TOKEN(CloseParen))

// A qualified declaration, such as `a.b`:
//   _external_: Name or QualifiedDecl
//   _external_: Name
// QualifiedDecl
//
// TODO: This will eventually more general expressions, for example with
// `GenericType(type_args).ChildType(child_type_args).Name`.
CARBON_PARSE_NODE_KIND_CHILD_COUNT(QualifiedDecl, 2, CARBON_TOKEN(Period))

// A member access expression, such as `a.b` or
// `GetObject().(Interface.member)`:
//   _external_: lhs expression
//   _external_: rhs expression
// QualifiedExpr
CARBON_PARSE_NODE_KIND_CHILD_COUNT(MemberAccessExpr, 2, CARBON_TOKEN(Period))

// A pointer member access expression, such as `a->b` or
// `GetObject()->(Interface.member)`:
//   _external_: lhs expression
//   _external_: rhs expression
// QualifiedExpr
CARBON_PARSE_NODE_KIND_CHILD_COUNT(PointerMemberAccessExpr, 2,
                                   CARBON_TOKEN(MinusGreater))

// A value literal.
CARBON_PARSE_NODE_KIND_TOKEN_LITERAL(BoolLiteralFalse, CARBON_TOKEN(False))
CARBON_PARSE_NODE_KIND_TOKEN_LITERAL(BoolLiteralTrue, CARBON_TOKEN(True))
CARBON_PARSE_NODE_KIND_TOKEN_LITERAL(IntLiteral,
                                     CARBON_TOKEN(IntLiteral))
CARBON_PARSE_NODE_KIND_TOKEN_LITERAL(RealLiteral, CARBON_TOKEN(RealLiteral))
CARBON_PARSE_NODE_KIND_TOKEN_LITERAL(StringLiteral, CARBON_TOKEN(StringLiteral))

// A type literal.
CARBON_PARSE_NODE_KIND_TOKEN_LITERAL(BoolTypeLiteral, CARBON_TOKEN(Bool))
CARBON_PARSE_NODE_KIND_TOKEN_LITERAL(IntTypeLiteral,
                                     CARBON_TOKEN(IntTypeLiteral))
CARBON_PARSE_NODE_KIND_TOKEN_LITERAL(UnsignedIntTypeLiteral,
                                     CARBON_TOKEN(UnsignedIntTypeLiteral))
CARBON_PARSE_NODE_KIND_TOKEN_LITERAL(FloatTypeLiteral,
                                     CARBON_TOKEN(FloatTypeLiteral))
CARBON_PARSE_NODE_KIND_TOKEN_LITERAL(StringTypeLiteral,
                                     CARBON_TOKEN(StringTypeLiteral))
CARBON_PARSE_NODE_KIND_TOKEN_LITERAL(TypeTypeLiteral, CARBON_TOKEN(Type))

// clang-format off

// A prefix operator:
//   _external_: expression
// PrefixOperator
CARBON_PARSE_NODE_KIND_CHILD_COUNT(PrefixOperator, 1,
                                   CARBON_TOKEN(Star)
                                   CARBON_TOKEN(Amp)
                                   CARBON_TOKEN(Not)
                                   CARBON_TOKEN(Minus)
                                   CARBON_TOKEN(MinusMinus)
                                   CARBON_TOKEN(PlusPlus)
                                   CARBON_TOKEN(Caret)
                                   CARBON_TOKEN(Const))

// An infix operator:
//   _external_: lhs expression
//   _external_: rhs expression
// InfixOperator
CARBON_PARSE_NODE_KIND_CHILD_COUNT(InfixOperator, 2,
                                   CARBON_TOKEN(Amp)
                                   CARBON_TOKEN(AmpEqual)
                                   CARBON_TOKEN(And)
                                   CARBON_TOKEN(As)
                                   CARBON_TOKEN(Caret)
                                   CARBON_TOKEN(CaretEqual)
                                   CARBON_TOKEN(Equal)
                                   CARBON_TOKEN(EqualEqual)
                                   CARBON_TOKEN(ExclaimEqual)
                                   CARBON_TOKEN(Greater)
                                   CARBON_TOKEN(GreaterEqual)
                                   CARBON_TOKEN(GreaterGreater)
                                   CARBON_TOKEN(GreaterGreaterEqual)
                                   CARBON_TOKEN(Less)
                                   CARBON_TOKEN(LessEqual)
                                   CARBON_TOKEN(LessLess)
                                   CARBON_TOKEN(LessLessEqual)
                                   CARBON_TOKEN(Minus)
                                   CARBON_TOKEN(MinusEqual)
                                   CARBON_TOKEN(Or)
                                   CARBON_TOKEN(Percent)
                                   CARBON_TOKEN(PercentEqual)
                                   CARBON_TOKEN(Pipe)
                                   CARBON_TOKEN(PipeEqual)
                                   CARBON_TOKEN(Plus)
                                   CARBON_TOKEN(PlusEqual)
                                   CARBON_TOKEN(Slash)
                                   CARBON_TOKEN(SlashEqual)
                                   CARBON_TOKEN(Star)
                                   CARBON_TOKEN(StarEqual))

// clang-format on

// The first operand of a short-circuiting infix operator:
//     _external_: expression
//   ShortCircuitOperand
//   _external_: expression
// _external_: InfixOperator
CARBON_PARSE_NODE_KIND_CHILD_COUNT(ShortCircuitOperand, 1,
                                   CARBON_TOKEN(And) CARBON_TOKEN(Or))

// A postfix operator:
//   _external_: expression
// PostfixOperator
CARBON_PARSE_NODE_KIND_CHILD_COUNT(PostfixOperator, 1, CARBON_TOKEN(Star))

// `if` expression + `then` + `else`:
//     _external_: expression
//   IfExprIf
//     _external_: expression
//   IfExprThen
//   _external_: expression
// IfExprElse
CARBON_PARSE_NODE_KIND_CHILD_COUNT(IfExprIf, 1, CARBON_TOKEN(If))
CARBON_PARSE_NODE_KIND_CHILD_COUNT(IfExprThen, 1, CARBON_TOKEN(Then))
CARBON_PARSE_NODE_KIND_CHILD_COUNT(IfExprElse, 3,
                                   CARBON_TOKEN(Else)
                                       CARBON_IF_ERROR(CARBON_TOKEN(If)))

// Struct literals, such as `{.a = 0}`:
//   StructLiteralOrStructTypeLiteralStart
//         _external_: Name
//       StructFieldDesignator
//       _external_: expression
//     StructFieldValue
//     StructComma
//   _repeated_
// StructLiteral
//
// Struct type literals, such as `{.a: i32}`:
//   StructLiteralOrStructTypeLiteralStart
//         _external_: Name
//       StructFieldDesignator
//       _external_: type expression
//     StructFieldType
//     StructComma
//   _repeated_
// StructTypeLiteral
//
// Elements (StructFieldValue and StructFieldType, respectively) and StructComma
// may repeat with StructComma as a separator.
//
// When a valid StructFieldType or StructFieldValue cannot be formed, elements
// may be replaced by StructFieldUnknown, which may have a preceding sibling
// StructFieldDesignator if one was successfully parsed.
CARBON_PARSE_NODE_KIND_CHILD_COUNT(StructLiteralOrStructTypeLiteralStart, 0,
                                   CARBON_TOKEN(OpenCurlyBrace))
CARBON_PARSE_NODE_KIND_CHILD_COUNT(StructFieldDesignator, 1,
                                   CARBON_TOKEN(Period))
CARBON_PARSE_NODE_KIND_CHILD_COUNT(StructFieldValue, 2, CARBON_TOKEN(Equal))
CARBON_PARSE_NODE_KIND_CHILD_COUNT(StructFieldType, 2, CARBON_TOKEN(Colon))
CARBON_PARSE_NODE_KIND_CHILD_COUNT(StructFieldUnknown, 0,
                                   CARBON_IF_ERROR(CARBON_ANY_TOKEN))
CARBON_PARSE_NODE_KIND_CHILD_COUNT(StructComma, 0, CARBON_TOKEN(Comma))
CARBON_PARSE_NODE_KIND_BRACKET(StructLiteral,
                               StructLiteralOrStructTypeLiteralStart,
                               CARBON_TOKEN(CloseCurlyBrace))
CARBON_PARSE_NODE_KIND_BRACKET(StructTypeLiteral,
                               StructLiteralOrStructTypeLiteralStart,
                               CARBON_TOKEN(CloseCurlyBrace))

// Access modifier keywords `private` or `protected`:
// AccessModifierKeyword
//
// The kind of keyword is determined by looking at the token kind.
// These may be repeated, including possibly zero times.
CARBON_PARSE_NODE_KIND_CHILD_COUNT(AccessModifierKeyword, 0,
                                   CARBON_TOKEN(Private)
                                   CARBON_TOKEN(Protected))

// Declaration modifier keywords such as `abstract` or `virtual`:
// DeclModifierKeyword
//
// The kind of keyword is determined by looking at the token kind.
// These may be repeated, including possibly zero times.
CARBON_PARSE_NODE_KIND_CHILD_COUNT(DeclModifierKeyword, 0,
                                   CARBON_TOKEN(Abstract)
                                   CARBON_TOKEN(Base)
                                   CARBON_TOKEN(Default)
                                   CARBON_TOKEN(Final)
                                   CARBON_TOKEN(Impl)
                                   CARBON_TOKEN(Virtual))

// `class`:
//     ClassIntroducer
//     _repeated_ _external_: AccessModifierKeyword or DeclModifierKeyword
//     _external_: Name or QualifiedDecl
//   ClassDefinitionStart
//   _external_: declarations
// ClassDefinition
//
// The above is the structure for a definition; for a declaration,
// ClassDefinitionStart and later nodes are removed and replaced by
// ClassDecl.
CARBON_PARSE_NODE_KIND_CHILD_COUNT(ClassIntroducer, 0, CARBON_TOKEN(Class))
CARBON_PARSE_NODE_KIND_BRACKET(ClassDefinitionStart, ClassIntroducer,
                               CARBON_TOKEN(OpenCurlyBrace))
CARBON_PARSE_NODE_KIND_BRACKET(ClassDefinition, ClassDefinitionStart,
                               CARBON_TOKEN(CloseCurlyBrace))
CARBON_PARSE_NODE_KIND_BRACKET(ClassDecl, ClassIntroducer,
                               CARBON_TOKEN(Semi)
                                   CARBON_IF_ERROR(CARBON_TOKEN(Class)))

// `interface`:
//     InterfaceIntroducer
//     _repeated_ _external_: AccessModifierKeyword or DeclModifierKeyword
//     _external_: Name or QualifiedDecl
//   InterfaceDefinitionStart
//   _external_: declarations
// InterfaceDefinition
//
// The above is the structure for a definition; for a declaration,
// InterfaceDefinitionStart and later nodes are removed and replaced by
// InterfaceDecl.
CARBON_PARSE_NODE_KIND_CHILD_COUNT(InterfaceIntroducer, 0,
                                   CARBON_TOKEN(Interface))
CARBON_PARSE_NODE_KIND_BRACKET(InterfaceDefinitionStart, InterfaceIntroducer,
                               CARBON_TOKEN(OpenCurlyBrace))
CARBON_PARSE_NODE_KIND_BRACKET(InterfaceDefinition, InterfaceDefinitionStart,
                               CARBON_TOKEN(CloseCurlyBrace))
CARBON_PARSE_NODE_KIND_BRACKET(InterfaceDecl, InterfaceIntroducer,
                               CARBON_TOKEN(Semi)
                                   CARBON_IF_ERROR(CARBON_TOKEN(Interface)))

// `constraint`:
//     NamedConstraintIntroducer
//     _repeated_ _external_: AccessModifierKeyword or DeclModifierKeyword
//     _external_: Name or QualifiedDecl
//   NamedConstraintDefinitionStart
//   _external_: declarations
// NamedConstraintDefinition
//
// The above is the structure for a definition; for a declaration,
// NamedConstraintDefinitionStart and later nodes are removed and replaced by
// NamedConstraintDecl.
CARBON_PARSE_NODE_KIND_CHILD_COUNT(NamedConstraintIntroducer, 0,
                                   CARBON_TOKEN(Constraint))
CARBON_PARSE_NODE_KIND_BRACKET(NamedConstraintDefinitionStart,
                               NamedConstraintIntroducer,
                               CARBON_TOKEN(OpenCurlyBrace))
CARBON_PARSE_NODE_KIND_BRACKET(NamedConstraintDefinition,
                               NamedConstraintDefinitionStart,
                               CARBON_TOKEN(CloseCurlyBrace))
CARBON_PARSE_NODE_KIND_BRACKET(NamedConstraintDecl, NamedConstraintIntroducer,
                               CARBON_TOKEN(Semi))

// The `self` value and `Self` type identifier keywords. Typically of the form
// `self: Self`:
//   SelfValueName
//   SelfValueNameExpr
//   SelfTypeNameExpr
// BindingPattern
CARBON_PARSE_NODE_KIND_CHILD_COUNT(SelfValueName, 0,
                                   CARBON_TOKEN(SelfValueIdentifier))
CARBON_PARSE_NODE_KIND_CHILD_COUNT(SelfValueNameExpr, 0,
                                   CARBON_TOKEN(SelfValueIdentifier))
CARBON_PARSE_NODE_KIND_CHILD_COUNT(SelfTypeNameExpr, 0,
                                   CARBON_TOKEN(SelfTypeIdentifier))

#undef CARBON_PARSE_NODE_KIND
#undef CARBON_PARSE_NODE_KIND_BRACKET
#undef CARBON_PARSE_NODE_KIND_CHILD_COUNT
#undef CARBON_PARSE_NODE_KIND_TOKEN_LITERAL
#undef CARBON_TOKEN
#undef CARBON_ANY_TOKEN
#undef CARBON_IF_ERROR<|MERGE_RESOLUTION|>--- conflicted
+++ resolved
@@ -205,16 +205,10 @@
                                    CARBON_IF_ERROR(CARBON_TOKEN(Fn)))
 
 // A parameter list, possibly implicit:
-<<<<<<< HEAD
-//   [Implicit]ParamertListStart
-//     _external_: [Generic]PatternBinding
+//   [Implicit]ParamListStart
+//     _external_: [Generic]BindingPattern
 //     ParamListComma
 //   _repeated_
-=======
-//   [Implicit]ParamListStart
-//   _external_: [Generic]BindingPattern
-//   ParamListComma
->>>>>>> b8d4e2f4
 // [Implicit]ParamList
 //
 // [Generic]PatternBinding and ParamListComma may repeat with ParamListComma
@@ -258,12 +252,8 @@
 
 // `let`:
 //   LetIntroducer
-<<<<<<< HEAD
 //   _repeated_ _external_: AccessModifierKeyword or DeclModifierKeyword
-//   _external_: PatternBinding
-=======
 //   _external_: BindingPattern
->>>>>>> b8d4e2f4
 //   LetInitializer
 //   _external_: expression
 // LetDecl
@@ -279,16 +269,10 @@
 //   VariableIntroducer
 //   _repeated_ _external_: AccessModifierKeyword or DeclModifierKeyword
 //   _optional_ ReturnedModifier
-<<<<<<< HEAD
-//   _external_: PatternBinding
+//   _external_: BindingPattern
 //     VariableInitializer
 //     _external_: expression
 //   _optional_
-=======
-//   _external_: BindingPattern
-//   _optional_ VariableInitializer
-//   _optional_ _external_: expression
->>>>>>> b8d4e2f4
 // VariableDecl
 //
 // Access and declaration modifier keywords only appear for `var` declarations,
