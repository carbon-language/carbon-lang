--- conflicted
+++ resolved
@@ -119,11 +119,7 @@
   auto node_kind(NodeId n) const -> NodeKind;
 
   // Returns the token the given parse tree node models.
-<<<<<<< HEAD
-  auto node_token(Node n) const -> Lex::TokenIndex;
-=======
-  auto node_token(NodeId n) const -> Lex::Token;
->>>>>>> 332a368c
+  auto node_token(NodeId n) const -> Lex::TokenIndex;
 
   auto node_subtree_size(NodeId n) const -> int32_t;
 
