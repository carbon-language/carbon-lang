// Part of the Carbon Language project, under the Apache License v2.0 with LLVM
// Exceptions. See /LICENSE for license information.
// SPDX-License-Identifier: Apache-2.0 WITH LLVM-exception
//
// This is an X-macro header. It does not use `#include` guards, and instead is
// designed to be `#include`ed after the x-macro is defined in order for its
// inclusion to expand to the desired output. Macro definitions are cleaned up
// at the end of this file.
//
// Supported x-macros are:
// - CARBON_PARSE_STATE(Name)
//   Defines a parser state.
//
// Parser states may be clustered when there are multiple related variants,
// named `StateAsVariant`. When there are variants, they share a common helper
// function for most logic.
//
// The comments before each state describe the portion of the grammar that the
// state is implementing, by giving an example of each kind of token sequence
// that this state handles. In this example, `...` indicates a sequence of
// tokens handled by some other state, and `???` indicates a sequence of invalid
// tokens. A trailing `??? ;` indicates an attempt to skip to the end of the
// declaration, which may or may not actually find a `;` token.
//
// The position in the token stream before the state is indicated by the caret
// `^` on the line below the example, and all tokens consumed by the state are
// underlined by the caret and following `~`s. If no tokens are consumed, the
// caret will point between tokens. Therefore, the position in the token stream
// after the state is the first token in the example after the underlined
// region.
//
// Following each set of examples, the output states for that situation are
// listed. States are numbered in the order they'll be executed; in other
// words, `1` is the top of the state stack. The comment `(state done)`
// indicates that no new states are added to the stack.

#ifndef CARBON_PARSE_STATE
#error "Must define the x-macro to use this file."
#endif

// Use CARBON_PARSE_STATE_VARIANTSN(State, Variant1, Variant2, ...) to generate
// StateAsVariant1, StateAsVariant2, ... states.
#define CARBON_PARSE_STATE_VARIANT(State, Variant) \
  CARBON_PARSE_STATE(State##As##Variant)
#define CARBON_PARSE_STATE_VARIANTS2(State, Variant1, Variant2) \
  CARBON_PARSE_STATE_VARIANT(State, Variant1)                   \
  CARBON_PARSE_STATE_VARIANT(State, Variant2)
#define CARBON_PARSE_STATE_VARIANTS3(State, Variant1, Variant2, Variant3) \
  CARBON_PARSE_STATE_VARIANT(State, Variant1)                             \
  CARBON_PARSE_STATE_VARIANTS2(State, Variant2, Variant3)
#define CARBON_PARSE_STATE_VARIANTS4(State, Variant1, Variant2, Variant3, \
                                     Variant4)                            \
  CARBON_PARSE_STATE_VARIANT(State, Variant1)                             \
  CARBON_PARSE_STATE_VARIANTS3(State, Variant2, Variant3, Variant4)

// Used as a default for StateStackEntry initialization in some cases. Should
// not be put on the state stack.
CARBON_PARSE_STATE(Invalid)

// Handles an index expression:
//
// a[0]
//  ^
//   1. Expression
//   2. IndexExpressionFinish
CARBON_PARSE_STATE(IndexExpr)

// Handles finishing the index expression.
//
// a[0]
//    ^
//   (state done)
CARBON_PARSE_STATE(IndexExprFinish)

// Handles an array expression.
//
// [T; N]
// ^
//   1. Expr
//   2. ArrayExprSemi
CARBON_PARSE_STATE(ArrayExpr)

// Handles ';' in an array expression.
//
// [T;]
//   ^
//   1. ArrayExprFinish
//
// [T; N]
//   ^
//   1. Expr
//   2. ArrayExprFinish
CARBON_PARSE_STATE(ArrayExprSemi)

// Handles finishing the array expression.
//
// [T;]
//    ^
// [T; N]
//      ^
//   (state done)
CARBON_PARSE_STATE(ArrayExprFinish)

// Handles the `{` of a brace expression.
//
// {}
// ^
//   1. BraceExprFinishAsUnknown
//
// { ... }
// ^
//   1. BraceExprParamAsUnknown
//   2. BraceExprFinishAsUnknown
CARBON_PARSE_STATE(BraceExpr)

// Handles a brace expression parameter. Note this will always start as unknown,
// but should be known after the first valid parameter. All later inconsistent
// parameters are invalid.
//
// { .foo ... }
//  ^
//   1. PeriodAsStruct
//   2. BraceExprParamAfterDesignatorAs(Type|Value|Unknown)
//
// { ???
//  ^
//   1. BraceExprParamFinishAs(Type|Value|Unknown)
CARBON_PARSE_STATE_VARIANTS3(BraceExprParam, Type, Value, Unknown)

// Handles a brace expression parameter after the initial designator. This
// should be at a `:` or `=`, depending on whether it's a type or value literal.
//
// { .foo = bar ... }
//        ^
//   1. Expr
//   2. BraceExprParamFinishAsValue
//
// { .foo: bar ... }
//       ^
//   1. Expr
//   2. BraceExprParamFinishAsType
//
// { .foo ???
//       ^
//   1. BraceExprParamFinishAs(Type|Value|Unknown)
CARBON_PARSE_STATE_VARIANTS3(BraceExprParamAfterDesignator, Type, Value,
                             Unknown)

// Handles the end of a brace expression parameter.
//
// { ... }
//      ^
//   (state done)
//
// { .foo = bar, ... }
//             ^
//   1. BraceExprParamAsValue
//
// { .foo: bar, ... }
//            ^
//   1. BraceExprParamAsType
//
// { ??? , ... }
//       ^
//   1. BraceExprParamAsUnknown
CARBON_PARSE_STATE_VARIANTS3(BraceExprParamFinish, Type, Value, Unknown)

// Handles the `}` of a brace expression.
//
// { ... }
//       ^
//   (state done)
CARBON_PARSE_STATE_VARIANTS3(BraceExprFinish, Type, Value, Unknown)

// Handles a call expression `(...)`.
//
// F()
//  ^
//   1. CallExprFinish
//
// F( ...
//  ^
//   1. Expr
//   2. CallExprParamFinish
//   3. CallExprFinish
CARBON_PARSE_STATE(CallExpr)

// Handles the `,` or `)` after a call parameter.
//
// F(a, ...)
//    ^
//   1. Expr
//   2. CallExprParamFinish
//
// F(a )
//    ^
//   (state done)
CARBON_PARSE_STATE(CallExprParamFinish)

// Handles finishing the call expression.
//
// F(a, b)
//       ^
//   (state done)
CARBON_PARSE_STATE(CallExprFinish)

// Handles processing at the `{` on a typical code block.
//
// if (cond) {
//           ^
//   1. StatementScopeLoop
//   2. CodeBlockFinish
//
// if (cond) ???
//          ^
//   1. Statement
//   2. CodeBlockFinish
CARBON_PARSE_STATE(CodeBlock)

// Handles processing at the `}` on a typical code block, after a statement
// scope is done.
//
// if (cond) { ... }
//                 ^
//   (state done)
CARBON_PARSE_STATE(CodeBlockFinish)

// Handles a declaration name and parameters, such as `Foo[...](...)`.
//
// Allowed parameters:
// - None: `Foo` only.
// - Optional: `Foo`, `Foo(...)`, or `Foo[...](...)`.
// - Required: `Foo(...)` or `Foo[...](...)`.
//
// name . ...
// ^~~~
//   1. PeriodAsDecl
//   2. DeclNameAndParamsAfterNameAs(None|Optional|Required)
//
// name ...
// ^~~~
//   1. DeclNameAndParamsAfterNameAs(None|Optional|Required)
//
//  ???
// ^
//   (state done)
CARBON_PARSE_STATE_VARIANTS3(DeclNameAndParams, None, Optional, Required)

// Handles a declaration name between the main name and implicit parameters.
//
// name . ...
//     ^
//   1. PeriodAsDecl
//   2. DeclNameAndParamsAfterNameAs(None|Optional|Required)
//
// name [ ... ]    (variant is not None)
//     ^
//   1. PatternListAsImplicit
//   2. DeclNameAndParamsAfterImplicit
//
// name ( ... )    (variant is not None)
//     ^
//   1. PatternListAsTuple
//
// name ...        (variant is not Required)
//     ^
//   (state done)
//
// name ???        (variant is Required)
//     ^
//   (state done)
CARBON_PARSE_STATE_VARIANTS3(DeclNameAndParamsAfterName, None, Optional,
                             Required)

// Handles regular parameters such as `(...)` for the general declaration case.
// Only used after implicit parameters.
//
// name [ ... ] ( ... )
//             ^
//   1. PatternListAsTuple
//
// name [ ... ] ???
//             ^
//   (state done)
CARBON_PARSE_STATE(DeclNameAndParamsAfterImplicit)

// Handles processing of a declaration scope. Things like fn, class, interface,
// and so on.
//
// abstract
// ^~~~~~~~
// base class
// ^~~~
// default
// ^~~~~~~
// extend base
// ^~~~~~
// final
// ^~~~~
// impl fn
// ^~~~
// private
// ^~~~~~~
// protected
// ^~~~~~~~~
// virtual
// ^~~~~~~
//   1. DeclScopeLoop
//
// class ...
// ^~~~~
//   1. TypeAfterIntroducerAsClass
//   2. DeclScopeLoop
//
// base : ...
// ^~~~~~
//   1. Expr
//   2. BaseDecl
//   3. DeclScopeLoop
//
// constraint ...
// ^~~~~~~~~~
//   1. TypeAfterIntroducerAsNamedConstraint
//   2. DeclScopeLoop
//
// fn ...
// ^~
//   1. FunctionIntroducer
//   2. DeclScopeLoop
//
// impl ...
// ^~~~
//   1. ImplAfterIntroducer
//   2. DeclScopeLoop
//
// interface ...
// ^~~~~~~~~
//   1. TypeAfterIntroducerAsInterface
//   2. DeclScopeLoop
//
// namespace ...
// ^~~~~~~~~
//   1. Namespace
//   2. DeclScopeLoop
//
// ;
// ^
//   1. DeclScopeLoop
//
// var ...
// ^~~
//   1. VarAsDecl
//   2. DeclScopeLoop
//
// let ...
// ^~~
//   1. Let
//   2. DeclScopeLoop
//
// ??? ;
// ^~~~~
//   (state done)
CARBON_PARSE_STATE(DeclScopeLoop)

// Handles periods. Only does one `.<expression>` segment; the source is
// responsible for handling chaining.
//
// The forms of this are:
// - Qualified names in declarations.
// - Member access expressions.
// - Designated names in structs.
//
// Declarations and expressions have qualifiers such as `x.y`, while structs
// have designators such as `.z`.
//
// . name
// ^~~~~~
//   (state done)
//
// . ???    (??? consumed if it is a keyword)
// ^
//   (state done)
CARBON_PARSE_STATE_VARIANTS3(Period, Decl, Expr, Struct)

// Handles `->name` expressions. Identical to PeriodAsExpr except for the
// leading token.
//
// -> name
// ^~~~~~~
//   (state done)
//
// -> ???    (??? consumed if it is a keyword)
// ^~
//   (state done)
CARBON_PARSE_STATE(ArrowExpr)

// Handles processing of an expression.
//
// if ...
// ^~
//   1. Expr
//   2. IfExprCondition
//   3. IfExprFinish
//
// <prefix operator> ...
// ^~~~~~~~~~~~~~~~~
//   1. Expr
//   2. ExprLoopForPrefix
//
//  ...
// ^
//   1. ExprInPostfix
//   2. ExprLoop
CARBON_PARSE_STATE(Expr)

// Handles the initial part of postfix expressions, such as an identifier or
// literal value, then proceeds to the loop.
//
// identifier
// ^~~~~~~~~~
// literal
// ^~~~~~~
// self
// ^~~~
// Self
// ^~~~
//   1. ExprInPostfixLoop
//
//  {
// ^
//   1. BraceExpr
//   2. ExprInPostfixLoop
//
//  (
// ^
//   1. ParenExpr
//   2. ExprInPostfixLoop
//
//  [
// ^
//   1. ArrayExpr
//   2. ExprInPostfixLoop
//
//  ???
// ^
//   (state done)
CARBON_PARSE_STATE(ExprInPostfix)

// Handles looping through elements following the initial postfix expression,
// such as designators or parenthesized parameters.
//
// expr . ...
//     ^
//   1. PeriodAsExpr
//   2. ExprInPostfixLoop
//
// expr -> ...
//     ^
//   1. ArrowExpr
//   2. ExprInPostfixLoop
//
// expr ( ... )
//     ^
//   1. CallExpr
//   2. ExprInPostfixLoop
//
// expr [ ... ]
//     ^
//   1. IndexExprStart
//   2. ExprInPostfixLoop
//
//  ...
// ^
//   (state done)
CARBON_PARSE_STATE(ExprInPostfixLoop)

// Handles processing of an expression.
//
// expr <infix operator> ...
//      ^~~~~~~~~~~~~~~~
//   1. Expr
//   2. ExprLoopForBinary
//
// expr <postfix operator>
//      ^~~~~~~~~~~~~~~~~~
//   1. ExprLoop
//
// expr <short circuit operator> ...
//      ^~~~~~~~~~~~~~~~~~~~~~~~
//   1. Expr
//   2. ExprLoopForShortCircuitOperator
//
// expr ...
//     ^
//   (state done)
CARBON_PARSE_STATE(ExprLoop)

// Completes an ExprLoop pass by adding an infix operator, then goes back
// to ExprLoop.
//
// expr <infix operator> expr ...
//                           ^
//   1. ExprLoop
CARBON_PARSE_STATE(ExprLoopForBinary)

// Completes an ExprLoop pass by adding a prefix operator, then goes back
// to ExprLoop.
//
// <prefix operator> expr ...
//                       ^
//   1. ExprLoop
CARBON_PARSE_STATE(ExprLoopForPrefix)

// Completes an ExprLoop pass by adding a short circuit operator, then goes back
// to ExprLoop.
//
// expr <short circuit operator> expr ...
//                                   ^
//   1. ExprLoop
CARBON_PARSE_STATE_VARIANTS2(ExprLoopForShortCircuitOperator, And, Or)

// Completes the condition of an `if` expression and handles the `then` token.
//
// if expr then ...
//         ^~~~
//   1. Expr
//   2. IfExprFinishThen
//
// if expr ???
//        ^
//  (state done)
CARBON_PARSE_STATE(IfExprFinishCondition)

// Completes the first alternative in an `if` expression and handles the `else`
// token.
//
// if expr then expr else ...
//                   ^~~~
//   1. Expr
//   2. IfExprFinishElse
//
// if expr then expr ???
//                  ^
//  (state done)
CARBON_PARSE_STATE(IfExprFinishThen)

// Completes the second alternative in an `if` expression.
//
// if expr then expr else expr
//                            ^
//  (state done)
CARBON_PARSE_STATE(IfExprFinishElse)

// Completes an IfExpr.
//
// if expr then expr else expr
//                            ^
// if ???
//       ^
//   (state done)
CARBON_PARSE_STATE(IfExprFinish)

// Handles the `;` for an expression statement, which is different from most
// keyword statements.
//
// expr ;
//      ^
// expr ??? ;
//      ^~~~~
//   (state done)
CARBON_PARSE_STATE(ExprStatementFinish)

// Handles a function's introducer.
//
// fn ...
//   ^
//   1. DeclNameAndParamsAsRequired
//   2. FunctionAfterParams
CARBON_PARSE_STATE(FunctionIntroducer)

// Handles processing of a function's syntax after `)`, primarily the
// possibility a `->` return type is there. Always enqueues signature finish
// handling.
//
// fn F(...) -> ...
//           ^~
//   1. Expr
//   2. FunctionReturnTypeFinish
//   3. FunctionSignatureFinish
//
// fn F(...) ...
//          ^
//   1. FunctionSignatureFinish
CARBON_PARSE_STATE(FunctionAfterParams)

// Finishes a function return type.
//
// fn F(...) -> expr ...
//                  ^
//   (state done)
CARBON_PARSE_STATE(FunctionReturnTypeFinish)

// Finishes a function signature. If it's a declaration, the function is done;
// otherwise, this also starts definition processing.
//
// fn ... ;
//        ^
//   (state done)
//
// fn ... {
//        ^
//   1. StatementScopeLoop
//   2. FunctionDefinitionFinish
//
// fn ... ??? ;
//        ^~~~~
//   (state done)
CARBON_PARSE_STATE(FunctionSignatureFinish)

// Finishes a function definition.
//
// fn ... }
//         ^
// fn ... ;
//         ^
//   (state done)
CARBON_PARSE_STATE(FunctionDefinitionFinish)

// Handles `import`.
//
// import pkgname [library "libname"] ;
// ^~~~~~~~~~~~~~~~~~~~~~~~~~~~~~~~~~~~
// import ??? ;
// ^~~~~~~~~~~~
//   (state done)
CARBON_PARSE_STATE(Import)

// Handles `library` in directive form.
//
// Always:
//   (state done)
CARBON_PARSE_STATE(Library)

// Handles `namespace`.
//
// namespace ...
//          ^
//   1. DeclNameAndParamsAsNone
//   2. NamespaceFinish
CARBON_PARSE_STATE(Namespace)

// Handles `namespace` after the name.
//
// namespace ... ;
//               ^
// namespace ... ??? ;
//               ^~~~~
//   (state done)
CARBON_PARSE_STATE(NamespaceFinish)

// Handles `package`.
//
// package pkgname [library "libname"] [api|impl] ;
// ^~~~~~~~~~~~~~~~~~~~~~~~~~~~~~~~~~~~~~~~~~~~~~~~
// package ??? ;
// ^~~~~~~~~~~~~
//   (state done)
CARBON_PARSE_STATE(Package)

// Starts parsing a pattern in a comma-separated list. The variants mark
// whether it is part of an implicit parameter list or a tuple pattern.
//
//  ...
// ^
//   1. BindingPattern
//   2. PatternListElementFinishAs(Implicit|Tuple)
CARBON_PARSE_STATE_VARIANTS2(PatternListElement, Implicit, Tuple)

// Finishes parsing a pattern in a comma-separated list, including the
// optional trailing `,`. If there are more patterns, enqueues another
// pattern parsing state.
//
// ... , )  (variant is Tuple)
//     ^
//   (state done)
//
// ... , ]  (variant is Implicit)
//     ^
//   (state done)
//
// ... , ...
//     ^
//   1. PatternListElementAs(Implicit|Tuple)
//
// ...
//    ^
//   (state done)
CARBON_PARSE_STATE_VARIANTS2(PatternListElementFinish, Implicit, Tuple)

// Handles processing of a tuple pattern (parentheses) or implicit parameter
// list (square brackets).
//
// ( )        (variant is Tuple)
// ^
// [ ]        (variant is Implicit)
// ^
//   1. PatternListFinishAs(Tuple|Implicit)
//
// ( ... )    (variant is Tuple)
// ^
// [ ... ]    (variant is Implicit)
// ^
//   1. PatternListElementAs(Tuple|Implicit)
//   2. PatternListFinishAs(Tuple|Implicit)
CARBON_PARSE_STATE_VARIANTS2(PatternList, Implicit, Tuple)

// Handles processing of a parameter list `]` or `)`.
//
// ( ... )    (variant is Tuple)
//       ^
// [ ... ]    (variant is Implicit)
//       ^
//   (state done)
CARBON_PARSE_STATE_VARIANTS2(PatternListFinish, Implicit, Tuple)

// Handles the processing of a `(condition)` up through the expression.
//
// if/while {    (invalid)
//         ^
//   1. ParenConditionAs(If|While)Finish
//
// if/while ( ... )
//          ^
// if/while ???
//         ^
//   1. Expr
//   2. ParenConditionAs(If|While)Finish
CARBON_PARSE_STATE_VARIANTS2(ParenCondition, If, While)

// Finishes the processing of a `(condition)` after the expression.
//
// if/while ( expr )
//                 ^
// if/while {
//         ^
// if/while ??? {
//             ^
//   (state done)
CARBON_PARSE_STATE_VARIANTS2(ParenConditionFinish, If, While)

// Handles the `(` of a parenthesized single expression
//
// ( )
// ^
//   1. TupleLiteralFinish
//
// ( ... )
// ^
//   1. Expr
//   2. ExprAfterOpenParenFinish
//   3. ParenExprFinish    (SPECIAL: may be replaced)
CARBON_PARSE_STATE(ParenExpr)

// Handles the `)` of a tuple literal.
//
// ( ... )
//       ^
//   (state done)
CARBON_PARSE_STATE(TupleLiteralFinish)

// Handles the end of an expression following an open parenthesis.
//
// ( ... , )
//       ^
//   (state done)
//   SPECIAL: parent becomes TupleLiteralFinish
//
// ( ... , ... )
//       ^
//   1. Expression
//   2. TupleLiteralElementFinish
//   SPECIAL: parent becomes TupleLiteralFinish
//
// ( ... )
//      ^
//   (state done)
CARBON_PARSE_STATE(ExprAfterOpenParenFinish)

// Handles the end of an expression that is known to be an element of a tuple
// literal expression.
//
// ( ... , )
//       ^
//   (state done)
//
// ( ... , ... )
//       ^
//   1. Expression
//   2. TupleLiteralElementFinish
//
// ( ... )
//      ^
//   (state done)
CARBON_PARSE_STATE(TupleLiteralElementFinish)

// Handles the `)` of a parenthesized single expression.
//
// ( ... )
//       ^
//   (state done)
CARBON_PARSE_STATE(ParenExprFinish)

// Handles processing of a pattern.
//
//  ( ... )
// ^
//   1. ParamListAsRegular
//
//  ...
// ^
//   1. BindingPattern
CARBON_PARSE_STATE(Pattern)

// Handles the initial part of a binding pattern, enqueuing type expression
// processing.
//
// template    (variant is not Variable)
// ^~~~~~~~
//   4. BindingPatternTemplate
//
// THEN
//
// addr        (variant is not Variable)
// ^~~~
//   3. BindingPatternAddress
//
// THEN
//
// name: ...
// ^~~~~
// self: ...
// ^~~~~
//   1. Expr
//   2. BindingPatternFinishAsRegular
//
// name:! ...
// ^~~~~~
// self:! ...
// ^~~~~~
//   1. Expr
//   2. BindingPatternFinishAsGeneric
//
//  ???
// ^
//   1. BindingPatternFinishAsRegular
CARBON_PARSE_STATE(BindingPattern)

// Handles `addr` in a binding pattern.
//
// addr name: type
//                ^
//   (state done)
CARBON_PARSE_STATE(BindingPatternAddress)

// Handles `template` in a binding pattern.
//
// template name:! type
//                     ^
//   (state done)
CARBON_PARSE_STATE(BindingPatternTemplate)

// Finishes binding pattern processing.
//
// name: type
//           ^
//   (state done)
CARBON_PARSE_STATE_VARIANTS2(BindingPatternFinish, Generic, Regular)

// Handles a single statement. While typically within a statement block, this
// can also be used for error recovery where we expect a statement block and
// are missing braces.
//
// break ...
// ^~~~~
//   1. StatementBreakFinish
//
// continue ...
// ^~~~~~~~
//   1. StatementContinueFinish
//
// for ...
// ^~~
//   1. StatementForHeader
//   2. StatementForFinish
//
//  if ...
// ^
//   1. StatementIf
//
//  return ...
// ^
//   1. StatementReturn
//
//  var ...
// ^
//   1. VarAsDecl
//
//  returned ...
// ^
//   1. VarAsReturned
//
//  while ...
// ^
//   1. StatementWhile
//
//  ...
// ^
//   1. Expr
//   2. ExprStatementFinish
CARBON_PARSE_STATE(Statement)

// Handles `break` processing at the `;`.
//
// break ;
//       ^
//   (state done)
CARBON_PARSE_STATE(StatementBreakFinish)

// Handles `continue` processing at the `;`.
//
// continue ;
//          ^
//   (state done)
CARBON_PARSE_STATE(StatementContinueFinish)

// Handles `for` processing of `(var`, proceeding to a binding pattern before
// continuing.
//
// for ( var ... )
//     ^
//   1. VarAsFor
//   2. StatementForHeaderIn
//
// for ( ???
//     ^
// for ( ??? in ...
//     ^~~~~~~~
// for ??? in ...
//     ^~~~~~
// for ???
//    ^
//   1. StatementForHeaderIn
CARBON_PARSE_STATE(StatementForHeader)

// Handles `for` processing of `in`, proceeding to an expression before
// continuing.
//
// for ( ... in ... )
//             ^
//   1. Expr
//   2. StatementForHeaderFinish
CARBON_PARSE_STATE(StatementForHeaderIn)

// Handles `for` processing of `)`, proceeding to the statement block.
//
// for ( ... ) ...
//           ^
//   1. CodeBlock
CARBON_PARSE_STATE(StatementForHeaderFinish)

// Handles `for` processing after the final `}`.
//
// for ( ... ) { ... }
//                    ^
//   (state done)
CARBON_PARSE_STATE(StatementForFinish)

// Handles `if` processing at the start.
//
// if ...
// ^~
//   1. ParenConditionAsIf
//   2. StatementIfConditionFinish
CARBON_PARSE_STATE(StatementIf)

// Handles `if` processing between the condition and start of the first code
// block.
//
// if ( ... ) ...
//           ^
//   1. CodeBlock
//   2. StatementIfThenBlockFinish
CARBON_PARSE_STATE(StatementIfConditionFinish)

// Handles `if` processing after the end of the first code block, with the
// optional `else`.
//
// if ( ... ) { ... } else if ...
//                    ^~~~
//   1. StatementIf
//   2. StatementIfElseBlockFinish
//
// if ( ... ) { ... } else ...
//                    ^~~~
//   1. CodeBlock
//   2. StatementIfElseBlockFinish
//
// if ( ... ) { ... } ...
//   (state done)
CARBON_PARSE_STATE(StatementIfThenBlockFinish)

// Handles `if` processing after a provided `else` code block.
//
// if ( ... ) { ... } else { ... }
//                                ^
//   (state done)
CARBON_PARSE_STATE(StatementIfElseBlockFinish)

// Handles `return` processing.
//
// return ;
// ^~~~~~
//   1. StatementReturnFinish
//
// return var ...
// ^~~~~~~~~~
//   1. StatementReturnFinish
//
// return ...
// ^~~~~~
//   1. Expr
//   2. StatementReturnFinish
CARBON_PARSE_STATE(StatementReturn)

// Handles `return` processing at the `;`.
//
// return ... ;
//            ^
//   (state done)
CARBON_PARSE_STATE(StatementReturnFinish)

// Handles processing of statements within a scope.
//
// { ... }
//      ^
//   (state done)
//
// { ... ... }
//      ^
//   1. Statement
//   2. StatementScopeLoop
CARBON_PARSE_STATE(StatementScopeLoop)

// Handles `while` processing.
//
// while ...
// ^~~~~
//   1. ParenConditionAsWhile
//   2. StatementWhileConditionFinish
CARBON_PARSE_STATE(StatementWhile)

// Handles `while` processing between the condition and start of the code block.
//
// while ( ... ) ...
//              ^
//   1. CodeBlock
//   2. StatementWhileBlockFinish
CARBON_PARSE_STATE(StatementWhileConditionFinish)

// Handles `while` processing after the end of the code block.
//
// while ( ... ) { ... }
//                      ^
//   (state done)
CARBON_PARSE_STATE(StatementWhileBlockFinish)

// Handles parsing after the declaration scope of a type.
//
// class/impl/interface/constraint ... { ... }
//                                           ^
//   (state done)
CARBON_PARSE_STATE_VARIANTS4(DeclDefinitionFinish, Class, Impl, Interface,
                             NamedConstraint)

// Handles processing of a type after its introducer.
//
// class/interface/constraint ...
//                           ^
//   1. DeclNameAndParamsAsOptional
<<<<<<< HEAD
//   2. DeclOrDefinitionAs(Class|Interface|NamedConstraint)
CARBON_PARSE_STATE_VARIANTS3(TypeAfterIntroducer, Class, Interface, NamedConstraint)
=======
//   2. TypeAfterParamsAs(Class|Interface|NamedConstraint)
CARBON_PARSE_STATE_VARIANTS3(TypeAfterIntroducer, Class, Interface,
                             NamedConstraint)
>>>>>>> c4864aa2

// Handles processing of a type after its optional parameters.
//
// class/impl/interface/constraint name ( ... ) {
//                                              ^
//   1. DeclScopeLoop
//   2. DeclDefinitionFinishAs(Class|Impl|Interface|NamedConstraint)
//
// class/impl/interface/constraint name ( ... ) ;
//                                              ^
// class/impl/interface/constraint name ( ... ) ???
//                                              ^
//   (state done)
CARBON_PARSE_STATE_VARIANTS4(DeclOrDefinition, Class, Impl, Interface, NamedConstraint)

// Handles processing of a completed `base: B` declaration.
//
// base: B ;
//         ^
// base: B ??? ;
//         ^
//   (state done)
CARBON_PARSE_STATE(BaseDecl)

// Handles processing of an `impl...as` declaration after the introducer.
//
// impl forall [ ...
//      ^~~~~~
//   1. ParamListAsImplicit
//   2. ImplAfterForall
//   3. DeclOrDefinitionAsImpl
// impl as ...
//      ^~
//   1. Expr
//   2. DeclOrDefinitionAsImpl
// impl type_expression as ...
//     ^
//   1. Expr
//   2. ImplBeforeAs
//   3. DeclOrDefinitionAsImpl
CARBON_PARSE_STATE(ImplAfterIntroducer)

// Handles processing of an `impl forall` declaration after the implicit
// parameter list.
//
// impl forall [ ... ] as ...
//                     ^~
//   1. Expr
// impl forall [ ... ] type_expression as ...
//                    ^
//   1. Expr
//   2. ImplBeforeAs
CARBON_PARSE_STATE(ImplAfterForall)

// Handles processing of the `as` in an `impl` declaration after the type
// expression.
//
// impl TypeExpression as ...
//                     ^~
//   1. Expr
CARBON_PARSE_STATE(ImplBeforeAs)

// Handles the start of a `var` or `returned var`.
//
// var ...             (variant is not Returned)
//    ^
//   1. BindingPattern
//   2. VarAfterPattern
//   3. VarFinishAs(Decl|For)
//
// var (...)
//    ^
//   1. ParamListAsRegular
//   2. VarAfterPattern
//   3. VarFinishAs(Decl|For)
//
// returned var ...    (variant is Returned)
// ^~~~~~~~~~~~
//   1. BindingPattern
//   2. VarAfterPattern
//   3. VarFinishAsDecl
//
// returned var ...    (variant is Returned)
// ^~~~~~~~~~~~
//   1. ParamListAsRegular
//   2. VarAfterPattern
//   3. VarFinishAsDecl
//
// returned ??? ;      (variant is Returned)
// ^~~~~~~~~~~~~~
//   (state done)
CARBON_PARSE_STATE_VARIANTS3(Var, Decl, Returned, For)

// Handles `var` after the pattern, either followed by an initializer or the
// semicolon.
//
// var ... = ...
//         ^
// var ... ??? = ...
//         ^~~~~
//   1. Expr
//
// var ... ...
//        ^
//   (state done)
CARBON_PARSE_STATE(VarAfterPattern)

// Handles `var` parsing at the end.
//
// var ... ;        (variant is Semicolon)
//         ^
// var ... ??? ;    (variant is Semicolon)
//         ^~~~~
//   (state done)
//
// var ... in       (variant is For)
//         ^~
// var ... :        (variant is For, invalid)
//         ^
//   (state done)
CARBON_PARSE_STATE_VARIANTS2(VarFinish, Decl, For)

// Handles the start of a `let`.
//
// let (...)
// ^~~
//   1. ParamListAsRegular
//   2. LetAfterPattern
//   3. LetFinish
//
// let ...
//    ^
//   1. BindingPattern
//   2. LetAfterPattern
//   3. LetFinish
CARBON_PARSE_STATE(Let)

// Handles `let` after the pattern, followed by an initializer.
//
// let ... = ...
//         ^
// let ... ??? = ...
//         ^~~~~
//   1. Expr
//
// let ... ??? ;
//         ^~~
//   (state done)
CARBON_PARSE_STATE(LetAfterPattern)

// Handles `let` parsing at the end.
//
// let ... ;
//         ^
//   (state done)
CARBON_PARSE_STATE(LetFinish)

#undef CARBON_PARSE_STATE<|MERGE_RESOLUTION|>--- conflicted
+++ resolved
@@ -1087,14 +1087,9 @@
 // class/interface/constraint ...
 //                           ^
 //   1. DeclNameAndParamsAsOptional
-<<<<<<< HEAD
 //   2. DeclOrDefinitionAs(Class|Interface|NamedConstraint)
-CARBON_PARSE_STATE_VARIANTS3(TypeAfterIntroducer, Class, Interface, NamedConstraint)
-=======
-//   2. TypeAfterParamsAs(Class|Interface|NamedConstraint)
 CARBON_PARSE_STATE_VARIANTS3(TypeAfterIntroducer, Class, Interface,
                              NamedConstraint)
->>>>>>> c4864aa2
 
 // Handles processing of a type after its optional parameters.
 //
