--- conflicted
+++ resolved
@@ -229,13 +229,8 @@
 // If `Semi`:
 //   1. DeclScopeLoop
 // If `Var`:
-<<<<<<< HEAD
-//   1. VarAsDeclaration
-//   2. DeclarationScopeLoop
-=======
-//   1. VarAsSemicolon
+//   1. VarAsDecl
 //   2. DeclScopeLoop
->>>>>>> 5020fdb3
 // If `Let`:
 //   1. Let
 //   2. DeclScopeLoop
@@ -573,7 +568,7 @@
 // If `Return`:
 //   1. StatementReturn
 // If `Var`:
-//   1. VarAsDeclaration
+//   1. VarAsDecl
 // If `Returned`:
 //   1. VarAsReturned
 // If `While`:
@@ -741,10 +736,10 @@
 // Else:
 //   1. PatternAsVariable
 //   2. VarAfterPattern
-//   3. VarFinishAs(Declaration|For)
-//
-// VarAsReturned uses VarFinishAsDeclaration.
-CARBON_PARSE_STATE_VARIANTS3(Var, Declaration, Returned, For)
+//   3. VarFinishAs(Decl|For)
+//
+// VarAsReturned uses VarFinishAsDecl.
+CARBON_PARSE_STATE_VARIANTS3(Var, Decl, Returned, For)
 
 // Handles `var` after the pattern, either followed by an initializer or the
 // semicolon.
@@ -759,7 +754,7 @@
 //
 // Always:
 //   (state done)
-CARBON_PARSE_STATE_VARIANTS2(VarFinish, Declaration, For)
+CARBON_PARSE_STATE_VARIANTS2(VarFinish, Decl, For)
 
 // Handles the start of a `let`.
 //
