// Part of the Carbon Language project, under the Apache License v2.0 with LLVM
// Exceptions. See /LICENSE for license information.
// SPDX-License-Identifier: Apache-2.0 WITH LLVM-exception

#include "toolchain/lex/token_kind.h"
#include "toolchain/parse/context.h"
#include "toolchain/parse/node_kind.h"

namespace Carbon::Parse {

// Handles positions which are end of scope and packaging declarations. Returns
// true when either applies. When the position is neither, returns false, and
// may still update packaging state.
static auto TryHandleEndOrPackagingDecl(Context& context) -> bool {
  switch (context.PositionKind()) {
    case Lex::TokenKind::CloseCurlyBrace:
    case Lex::TokenKind::FileEnd: {
      // This is the end of the scope, so the loop state ends.
      context.PopAndDiscardState();
      return true;
    }
    // `import`, `library`, and `package` manage their packaging state.
    case Lex::TokenKind::Import: {
      context.PushState(State::Import);
      return true;
    }
    case Lex::TokenKind::Library: {
      context.PushState(State::Library);
      return true;
    }
    case Lex::TokenKind::Package: {
      context.PushState(State::Package);
      return true;
    }
    default: {
      // Because a non-packaging keyword was encountered, packaging is complete.
      // Misplaced packaging keywords may lead to this being re-triggered.
      if (context.packaging_state() !=
          Context::PackagingState::AfterNonPackagingDecl) {
        if (!context.first_non_packaging_token().is_valid()) {
          context.set_first_non_packaging_token(*context.position());
        }
        context.set_packaging_state(
            Context::PackagingState::AfterNonPackagingDecl);
      }
      return false;
    }
  }
}

// Finishes an invalid declaration, skipping past its end.
static auto FinishAndSkipInvalidDecl(Context& context, int32_t subtree_start)
    -> void {
  auto cursor = *context.position();
  // Consume to the next `;` or end of line. We ignore the return value since
  // we only care how much was consumed, not whether it ended with a `;`.
  // TODO: adjust the return of SkipPastLikelyEnd or create a new function
  // to avoid going through these hoops.
  context.SkipPastLikelyEnd(cursor);
  // Set `iter` to the last token consumed, one before the current position.
  auto iter = context.position();
  --iter;
  // Output an invalid parse subtree including everything up to the last token
  // consumed.
  context.ReplacePlaceholderNode(subtree_start, NodeKind::InvalidParseStart,
                                 cursor, /*has_error=*/true);
  context.AddNode(NodeKind::InvalidParseSubtree, *iter, subtree_start,
                  /*has_error=*/true);
}

// Prints a diagnostic and calls FinishAndSkipInvalidDecl.
static auto HandleUnrecognizedDecl(Context& context, int32_t subtree_start)
    -> void {
  CARBON_DIAGNOSTIC(UnrecognizedDecl, Error,
                    "Unrecognized declaration introducer.");
  context.emitter().Emit(*context.position(), UnrecognizedDecl);
  FinishAndSkipInvalidDecl(context, subtree_start);
}

// Replaces the introducer placeholder node, and pushes the introducer state for
// processing.
static auto ApplyIntroducer(Context& context, Context::StateStackEntry state,
                            NodeKind introducer_kind, State next_state)
    -> void {
  context.ReplacePlaceholderNode(state.subtree_start, introducer_kind,
                                 context.Consume());
  // Reuse state here to retain its `subtree_start`.
  context.PushState(state, next_state);
}

// Handles `base` as a declaration.
static auto HandleBaseAsDecl(Context& context, Context::StateStackEntry state)
    -> void {
  // At this point, `base` has been ruled out as a modifier (`base class`). If
  // it's followed by a colon, it's an introducer (`extend base: BaseType;`).
  // Otherwise it's an error.
  if (context.PositionIs(Lex::TokenKind::Colon, Lookahead::NextToken)) {
    ApplyIntroducer(context, state, NodeKind::BaseIntroducer, State::BaseDecl);
    context.PushState(State::Expr);
    context.AddLeafNode(NodeKind::BaseColon, context.Consume());
  } else {
    // TODO: If the next token isn't a colon or `class`, try to recover
    // based on whether we're in a class, whether we have an `extend`
    // modifier, and the following tokens.
    context.AddLeafNode(NodeKind::InvalidParse, context.Consume(),
                        /*has_error=*/true);
    CARBON_DIAGNOSTIC(ExpectedAfterBase, Error,
                      "`class` or `:` expected after `base`.");
    context.emitter().Emit(*context.position(), ExpectedAfterBase);
    FinishAndSkipInvalidDecl(context, state.subtree_start);
  }
}

// Returns true if the current position is a declaration. If we see a
// declaration introducer keyword token, replace the placeholder node and switch
// to a state to parse the rest of the declaration.
static auto TryHandleAsDecl(Context& context, Context::StateStackEntry state,
                            bool saw_modifier) -> bool {
  switch (context.PositionKind()) {
    case Lex::TokenKind::Base: {
      HandleBaseAsDecl(context, state);
      return true;
    }
    case Lex::TokenKind::Class: {
      ApplyIntroducer(context, state, NodeKind::ClassIntroducer,
                      State::TypeAfterIntroducerAsClass);
      return true;
    }
    case Lex::TokenKind::Constraint: {
      ApplyIntroducer(context, state, NodeKind::NamedConstraintIntroducer,
                      State::TypeAfterIntroducerAsNamedConstraint);
      return true;
    }
    case Lex::TokenKind::Extend: {
      // TODO: Treat this `extend` token as a declaration introducer
      HandleUnrecognizedDecl(context, state.subtree_start);
      return true;
    }
    case Lex::TokenKind::Fn: {
      ApplyIntroducer(context, state, NodeKind::FunctionIntroducer,
                      State::FunctionIntroducer);
      return true;
    }
    case Lex::TokenKind::Impl: {
      // TODO: Treat this `impl` token as a declaration introducer
      HandleUnrecognizedDecl(context, state.subtree_start);
      return true;
    }
    case Lex::TokenKind::Interface: {
      ApplyIntroducer(context, state, NodeKind::InterfaceIntroducer,
                      State::TypeAfterIntroducerAsInterface);
      return true;
    }
    case Lex::TokenKind::Namespace: {
      ApplyIntroducer(context, state, NodeKind::NamespaceStart,
                      State::Namespace);
      return true;
    }
    case Lex::TokenKind::Let: {
      ApplyIntroducer(context, state, NodeKind::LetIntroducer, State::Let);
      return true;
    }
    case Lex::TokenKind::Var: {
      ApplyIntroducer(context, state, NodeKind::VariableIntroducer,
                      State::VarAsDecl);
      return true;
    }

    case Lex::TokenKind::Semi: {
      if (saw_modifier) {
        // Modifiers require an introducer keyword.
        HandleUnrecognizedDecl(context, state.subtree_start);
      } else {
        context.ReplacePlaceholderNode(state.subtree_start, NodeKind::EmptyDecl,
                                       context.Consume());
      }
      return true;
    }

    default:
      return false;
  }
}

// Returns true if position_kind could be either an introducer or modifier, and
// should be treated as an introducer.
static auto ResolveAmbiguousTokenAsDeclaration(Context& context,
                                               Lex::TokenKind position_kind)
    -> bool {
  switch (position_kind) {
    case Lex::TokenKind::Base:
    case Lex::TokenKind::Extend:
    case Lex::TokenKind::Impl:
      // This is an ambiguous token, so now we check what the next token is.

      // We use the macro for modifiers, including introducers which are
      // also modifiers (such as `base`). Other introducer tokens need to be
      // added by hand.
      switch (context.PositionKind(Lookahead::NextToken)) {
        case Lex::TokenKind::Class:
        case Lex::TokenKind::Constraint:
        case Lex::TokenKind::Fn:
        case Lex::TokenKind::Interface:
        case Lex::TokenKind::Let:
        case Lex::TokenKind::Namespace:
        case Lex::TokenKind::Var:
#define CARBON_PARSE_NODE_KIND(...)
#define CARBON_PARSE_NODE_KIND_TOKEN_MODIFIER(Name, ...) \
  case Lex::TokenKind::Name:
#include "toolchain/parse/node_kind.def"
          return false;

        default:
          return true;
      }
      break;
    default:
      return false;
  }
}

// Returns true if the current position is a modifier, handling it if so.
static auto TryHandleAsModifier(Context& context) -> bool {
  auto position_kind = context.PositionKind();
  if (ResolveAmbiguousTokenAsDeclaration(context, position_kind)) {
    return false;
  }

  switch (position_kind) {
#define CARBON_PARSE_NODE_KIND(...)
#define CARBON_PARSE_NODE_KIND_TOKEN_MODIFIER(Name, ...)              \
  case Lex::TokenKind::Name:                                          \
    context.AddLeafNode(NodeKind::Name##Modifier, context.Consume()); \
    return true;
#include "toolchain/parse/node_kind.def"

    default:
      return false;
  }
}

<<<<<<< HEAD
      case Lex::TokenKind::Impl: {
        // `impl` is considered a declaration modifier if it is followed by
        // another modifier or an introducer.
        if (TokenIsModifierOrIntroducer(
                context.PositionKind(Lookahead::NextToken))) {
          context.AddLeafNode(NodeKind::ImplModifier, context.Consume());
          saw_modifier = true;
        } else {
          introducer(NodeKind::ImplIntroducer, State::ImplAfterIntroducer);
          return;
        }
        break;
      }
=======
auto HandleDeclScopeLoop(Context& context) -> void {
  // This maintains the current state unless we're at the end of the scope.
>>>>>>> c4864aa2

  if (TryHandleEndOrPackagingDecl(context)) {
    return;
  }

  // Create a state with the correct starting position, with a dummy kind
  // until we see the declaration's introducer.
  Context::StateStackEntry state{.state = State::Invalid,
                                 .token = *context.position(),
                                 .subtree_start = context.tree().size()};

  // Add a placeholder node, to be replaced by the declaration introducer once
  // it is found.
  context.AddLeafNode(NodeKind::Placeholder, *context.position());

  bool saw_modifier = false;
  while (TryHandleAsModifier(context)) {
    saw_modifier = true;
  }
  if (!TryHandleAsDecl(context, state, saw_modifier)) {
    HandleUnrecognizedDecl(context, state.subtree_start);
  }
}

}  // namespace Carbon::Parse<|MERGE_RESOLUTION|>--- conflicted
+++ resolved
@@ -142,8 +142,8 @@
       return true;
     }
     case Lex::TokenKind::Impl: {
-      // TODO: Treat this `impl` token as a declaration introducer
-      HandleUnrecognizedDecl(context, state.subtree_start);
+      ApplyIntroducer(context, state, NodeKind::ImplIntroducer,
+                      State::ImplAfterIntroducer);
       return true;
     }
     case Lex::TokenKind::Interface: {
@@ -239,24 +239,8 @@
   }
 }
 
-<<<<<<< HEAD
-      case Lex::TokenKind::Impl: {
-        // `impl` is considered a declaration modifier if it is followed by
-        // another modifier or an introducer.
-        if (TokenIsModifierOrIntroducer(
-                context.PositionKind(Lookahead::NextToken))) {
-          context.AddLeafNode(NodeKind::ImplModifier, context.Consume());
-          saw_modifier = true;
-        } else {
-          introducer(NodeKind::ImplIntroducer, State::ImplAfterIntroducer);
-          return;
-        }
-        break;
-      }
-=======
 auto HandleDeclScopeLoop(Context& context) -> void {
   // This maintains the current state unless we're at the end of the scope.
->>>>>>> c4864aa2
 
   if (TryHandleEndOrPackagingDecl(context)) {
     return;
