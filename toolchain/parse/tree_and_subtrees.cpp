// Part of the Carbon Language project, under the Apache License v2.0 with LLVM
// Exceptions. See /LICENSE for license information.
// SPDX-License-Identifier: Apache-2.0 WITH LLVM-exception

#include "toolchain/parse/tree_and_subtrees.h"

namespace Carbon::Parse {

TreeAndSubtrees::TreeAndSubtrees(const Lex::TokenizedBuffer& tokens,
                                 const Tree& tree)
    : tokens_(&tokens), tree_(&tree) {
  subtree_sizes_.reserve(tree_->size());

  // A stack of nodes which haven't yet been used as children.
  llvm::SmallVector<NodeId> size_stack;
  for (auto n : tree.postorder()) {
    // Nodes always include themselves.
    int32_t size = 1;
    auto kind = tree.node_kind(n);
    if (kind.has_child_count()) {
      // When the child count is set, remove the specific number from the stack.
      CARBON_CHECK(
          static_cast<int32_t>(size_stack.size()) >= kind.child_count(),
          "Need {0} children for {1}, have {2} available", kind.child_count(),
          kind, size_stack.size());
      for (auto i : llvm::seq(kind.child_count())) {
        auto child = size_stack.pop_back_val();
        CARBON_CHECK((size_t)child.index < subtree_sizes_.size());
        size += subtree_sizes_[child.index];
        if (kind.has_bracket() && i == kind.child_count() - 1) {
<<<<<<< HEAD
          CARBON_CHECK(kind.bracket() == tree.node_kind(child),
                       "Node {0} needs bracket {1}, found wrong bracket {2}",
                       kind, kind.bracket(), tree.node_kind(child));
=======
          CARBON_CHECK(kind.bracket() == tree.node_kind(child))
              << "Node " << kind << " with child count " << kind.child_count()
              << " needs bracket " << kind.bracket() << ", found wrong bracket "
              << tree.node_kind(child);
>>>>>>> 35dfa5f0
        }
      }
    } else {
      while (true) {
        CARBON_CHECK(!size_stack.empty(), "Node {0} is missing bracket {1}",
                     kind, kind.bracket());
        auto child = size_stack.pop_back_val();
        size += subtree_sizes_[child.index];
        if (kind.bracket() == tree.node_kind(child)) {
          break;
        }
      }
    }
    size_stack.push_back(n);
    subtree_sizes_.push_back(size);
  }

  CARBON_CHECK(static_cast<int>(subtree_sizes_.size()) == tree_->size());

  // Remaining nodes should all be roots in the tree; make sure they line up.
  CARBON_CHECK(
      size_stack.back().index == static_cast<int32_t>(tree_->size()) - 1,
      "{0} {1}", size_stack.back(), tree_->size() - 1);
  int prev_index = -1;
  for (const auto& n : size_stack) {
    CARBON_CHECK(n.index - subtree_sizes_[n.index] == prev_index,
                 "NodeId {0} is a root {1} with subtree_size {2}, but previous "
                 "root was at {3}.",
                 n, tree_->node_kind(n), subtree_sizes_[n.index], prev_index);
    prev_index = n.index;
  }
}

auto TreeAndSubtrees::VerifyExtract(NodeId node_id, NodeKind kind,
                                    ErrorBuilder* trace) const -> bool {
  switch (kind) {
#define CARBON_PARSE_NODE_KIND(Name) \
  case NodeKind::Name:               \
    return VerifyExtractAs<Name>(node_id, trace).has_value();
#include "toolchain/parse/node_kind.def"
  }
}

auto TreeAndSubtrees::Verify() const -> ErrorOr<Success> {
  // Validate that each node extracts successfully when not marked as having an
  // error.
  //
  // Without this code, a 10 mloc test case of lex & parse takes 4.129 s ± 0.041
  // s. With this additional verification, it takes 5.768 s ± 0.036 s.
  for (NodeId n : tree_->postorder()) {
    if (tree_->node_has_error(n)) {
      continue;
    }

    auto node_kind = tree_->node_kind(n);
    if (!VerifyExtract(n, node_kind, nullptr)) {
      ErrorBuilder trace;
      trace << llvm::formatv(
          "NodeId #{0} couldn't be extracted as a {1}. Trace:\n", n, node_kind);
      VerifyExtract(n, node_kind, &trace);
      return trace;
    }
  }

  // Validate the roots. Also ensures Tree::ExtractFile() doesn't error.
  if (!TryExtractNodeFromChildren<File>(NodeId::Invalid, roots(), nullptr)) {
    ErrorBuilder trace;
    trace << "Roots of tree couldn't be extracted as a `File`. Trace:\n";
    TryExtractNodeFromChildren<File>(NodeId::Invalid, roots(), &trace);
    return trace;
  }

  return Success();
}

auto TreeAndSubtrees::postorder(NodeId n) const
    -> llvm::iterator_range<Tree::PostorderIterator> {
  // The postorder ends after this node, the root, and begins at the start of
  // its subtree.
  int start_index = n.index - subtree_sizes_[n.index] + 1;
  return Tree::PostorderIterator::MakeRange(NodeId(start_index), n);
}

auto TreeAndSubtrees::children(NodeId n) const
    -> llvm::iterator_range<SiblingIterator> {
  CARBON_CHECK(n.is_valid());
  int end_index = n.index - subtree_sizes_[n.index];
  return llvm::iterator_range<SiblingIterator>(
      SiblingIterator(*this, NodeId(n.index - 1)),
      SiblingIterator(*this, NodeId(end_index)));
}

auto TreeAndSubtrees::roots() const -> llvm::iterator_range<SiblingIterator> {
  return llvm::iterator_range<SiblingIterator>(
      SiblingIterator(*this,
                      NodeId(static_cast<int>(subtree_sizes_.size()) - 1)),
      SiblingIterator(*this, NodeId(-1)));
}

auto TreeAndSubtrees::PrintNode(llvm::raw_ostream& output, NodeId n, int depth,
                                bool preorder) const -> bool {
  output.indent(2 * (depth + 2));
  output << "{";
  // If children are being added, include node_index in order to disambiguate
  // nodes.
  if (preorder) {
    output << "node_index: " << n << ", ";
  }
  output << "kind: '" << tree_->node_kind(n) << "', text: '"
         << tokens_->GetTokenText(tree_->node_token(n)) << "'";

  if (tree_->node_has_error(n)) {
    output << ", has_error: yes";
  }

  if (subtree_sizes_[n.index] > 1) {
    output << ", subtree_size: " << subtree_sizes_[n.index];
    if (preorder) {
      output << ", children: [\n";
      return true;
    }
  }
  output << "}";
  return false;
}

auto TreeAndSubtrees::Print(llvm::raw_ostream& output) const -> void {
  output << "- filename: " << tokens_->source().filename() << "\n"
         << "  parse_tree: [\n";

  // Walk the tree just to calculate depths for each node.
  llvm::SmallVector<int> indents;
  indents.resize(subtree_sizes_.size(), 0);

  llvm::SmallVector<std::pair<NodeId, int>, 16> node_stack;
  for (NodeId n : roots()) {
    node_stack.push_back({n, 0});
  }

  while (!node_stack.empty()) {
    NodeId n = NodeId::Invalid;
    int depth;
    std::tie(n, depth) = node_stack.pop_back_val();
    for (NodeId sibling_n : children(n)) {
      indents[sibling_n.index] = depth + 1;
      node_stack.push_back({sibling_n, depth + 1});
    }
  }

  for (NodeId n : tree_->postorder()) {
    PrintNode(output, n, indents[n.index], /*preorder=*/false);
    output << ",\n";
  }
  output << "  ]\n";
}

auto TreeAndSubtrees::PrintPreorder(llvm::raw_ostream& output) const -> void {
  output << "- filename: " << tokens_->source().filename() << "\n"
         << "  parse_tree: [\n";

  // The parse tree is stored in postorder. The preorder can be constructed
  // by reversing the order of each level of siblings within an RPO. The
  // sibling iterators are directly built around RPO and so can be used with a
  // stack to produce preorder.

  // The roots, like siblings, are in RPO (so reversed), but we add them in
  // order here because we'll pop off the stack effectively reversing then.
  llvm::SmallVector<std::pair<NodeId, int>, 16> node_stack;
  for (NodeId n : roots()) {
    node_stack.push_back({n, 0});
  }

  while (!node_stack.empty()) {
    NodeId n = NodeId::Invalid;
    int depth;
    std::tie(n, depth) = node_stack.pop_back_val();

    if (PrintNode(output, n, depth, /*preorder=*/true)) {
      // Has children, so we descend. We append the children in order here as
      // well because they will get reversed when popped off the stack.
      for (NodeId sibling_n : children(n)) {
        node_stack.push_back({sibling_n, depth + 1});
      }
      continue;
    }

    int next_depth = node_stack.empty() ? 0 : node_stack.back().second;
    CARBON_CHECK(next_depth <= depth, "Cannot have the next depth increase!");
    for (int close_children_count : llvm::seq(0, depth - next_depth)) {
      (void)close_children_count;
      output << "]}";
    }

    // We always end with a comma and a new line as we'll move to the next
    // node at whatever the current level ends up being.
    output << "  ,\n";
  }
  output << "  ]\n";
}

auto TreeAndSubtrees::CollectMemUsage(MemUsage& mem_usage,
                                      llvm::StringRef label) const -> void {
  mem_usage.Add(MemUsage::ConcatLabel(label, "subtree_sizes_"), subtree_sizes_);
}

auto TreeAndSubtrees::SiblingIterator::Print(llvm::raw_ostream& output) const
    -> void {
  output << node_;
}

}  // namespace Carbon::Parse<|MERGE_RESOLUTION|>--- conflicted
+++ resolved
@@ -28,16 +28,11 @@
         CARBON_CHECK((size_t)child.index < subtree_sizes_.size());
         size += subtree_sizes_[child.index];
         if (kind.has_bracket() && i == kind.child_count() - 1) {
-<<<<<<< HEAD
           CARBON_CHECK(kind.bracket() == tree.node_kind(child),
-                       "Node {0} needs bracket {1}, found wrong bracket {2}",
-                       kind, kind.bracket(), tree.node_kind(child));
-=======
-          CARBON_CHECK(kind.bracket() == tree.node_kind(child))
-              << "Node " << kind << " with child count " << kind.child_count()
-              << " needs bracket " << kind.bracket() << ", found wrong bracket "
-              << tree.node_kind(child);
->>>>>>> 35dfa5f0
+                       "Node {0} with child count {1} needs bracket {2}, found "
+                       "wrong bracket {3}",
+                       kind, kind.child_count(), kind.bracket(),
+                       tree.node_kind(child));
         }
       }
     } else {
