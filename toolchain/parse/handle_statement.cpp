// Part of the Carbon Language project, under the Apache License v2.0 with LLVM
// Exceptions. See /LICENSE for license information.
// SPDX-License-Identifier: Apache-2.0 WITH LLVM-exception

#include "toolchain/parse/context.h"

namespace Carbon::Parse {

auto HandleStatement(Context& context) -> void {
  context.PopAndDiscardState();

  switch (context.PositionKind()) {
    case Lex::TokenKind::Break: {
      context.PushState(State::StatementBreakFinish);
      context.AddLeafNode(NodeKind::BreakStatementStart, context.Consume());
      break;
    }
    case Lex::TokenKind::Continue: {
      context.PushState(State::StatementContinueFinish);
      context.AddLeafNode(NodeKind::ContinueStatementStart, context.Consume());
      break;
    }
    case Lex::TokenKind::For: {
      context.PushState(State::StatementForFinish);
      context.PushState(State::StatementForHeader);
      ++context.position();
      break;
    }
    case Lex::TokenKind::If: {
      context.PushState(State::StatementIf);
      break;
    }
    case Lex::TokenKind::Let: {
      context.PushState(State::Let);
      break;
    }
    case Lex::TokenKind::Return: {
      context.PushState(State::StatementReturn);
      break;
    }
    case Lex::TokenKind::Returned: {
      context.PushState(State::VarAsReturned);
      break;
    }
    case Lex::TokenKind::Var: {
      context.PushState(State::VarAsDeclaration);
      break;
    }
    case Lex::TokenKind::While: {
      context.PushState(State::StatementWhile);
      break;
    }
    default: {
      context.PushState(State::ExprStatementFinish);
      context.PushStateForExpr(PrecedenceGroup::ForExprStatement());
      break;
    }
  }
}

// Handles the `;` after a keyword statement.
static auto HandleStatementKeywordFinish(Context& context, NodeKind node_kind)
    -> void {
  auto state = context.PopState();

  auto semi = context.ConsumeIf(Lex::TokenKind::Semi);
  if (!semi) {
    CARBON_DIAGNOSTIC(ExpectedStatementSemi, Error,
                      "`{0}` statements must end with a `;`.", Lex::TokenKind);
    context.emitter().Emit(*context.position(), ExpectedStatementSemi,
                           context.tokens().GetKind(state.token));
    state.has_error = true;
    // Recover to the next semicolon if possible, otherwise indicate the
    // keyword for the error.
    semi = context.SkipPastLikelyEnd(state.token);
    if (!semi) {
      semi = state.token;
    }
  }
  context.AddNode(node_kind, *semi, state.subtree_start, state.has_error);
}

auto HandleStatementBreakFinish(Context& context) -> void {
  HandleStatementKeywordFinish(context, NodeKind::BreakStatement);
}

auto HandleStatementContinueFinish(Context& context) -> void {
  HandleStatementKeywordFinish(context, NodeKind::ContinueStatement);
}

auto HandleStatementForHeader(Context& context) -> void {
  auto state = context.PopState();

  std::optional<Lex::Token> open_paren =
      context.ConsumeAndAddOpenParen(state.token, NodeKind::ForHeaderStart);
  if (open_paren) {
    state.token = *open_paren;
  }
  state.state = State::StatementForHeaderIn;

  if (context.PositionIs(Lex::TokenKind::Var)) {
    context.PushState(state);
    context.PushState(State::VarAsFor);
  } else {
    CARBON_DIAGNOSTIC(ExpectedVariableDecl, Error,
                      "Expected `var` declaration.");
    context.emitter().Emit(*context.position(), ExpectedVariableDecl);

    if (auto next_in = context.FindNextOf({Lex::TokenKind::In})) {
      context.SkipTo(*next_in);
      ++context.position();
    }
    state.has_error = true;
    context.PushState(state);
  }
}

auto HandleStatementForHeaderIn(Context& context) -> void {
  auto state = context.PopState();

  state.state = State::StatementForHeaderFinish;
  context.PushState(state);
  context.PushState(State::Expr);
}

auto HandleStatementForHeaderFinish(Context& context) -> void {
  auto state = context.PopState();

  context.ConsumeAndAddCloseSymbol(state.token, state, NodeKind::ForHeader);

  context.PushState(State::CodeBlock);
}

auto HandleStatementForFinish(Context& context) -> void {
  auto state = context.PopState();

  context.AddNode(NodeKind::ForStatement, state.token, state.subtree_start,
                  state.has_error);
}

auto HandleStatementIf(Context& context) -> void {
  context.PopAndDiscardState();

  context.PushState(State::StatementIfConditionFinish);
  context.PushState(State::ParenConditionAsIf);
  ++context.position();
}

auto HandleStatementIfConditionFinish(Context& context) -> void {
  auto state = context.PopState();

  state.state = State::StatementIfThenBlockFinish;
  context.PushState(state);
  context.PushState(State::CodeBlock);
}

auto HandleStatementIfThenBlockFinish(Context& context) -> void {
  auto state = context.PopState();

  if (context.ConsumeAndAddLeafNodeIf(Lex::TokenKind::Else,
                                      NodeKind::IfStatementElse)) {
    state.state = State::StatementIfElseBlockFinish;
    context.PushState(state);
    // `else if` is permitted as a special case.
    context.PushState(context.PositionIs(Lex::TokenKind::If)
                          ? State::StatementIf
                          : State::CodeBlock);
  } else {
    context.AddNode(NodeKind::IfStatement, state.token, state.subtree_start,
                    state.has_error);
  }
}

auto HandleStatementIfElseBlockFinish(Context& context) -> void {
  auto state = context.PopState();
  context.AddNode(NodeKind::IfStatement, state.token, state.subtree_start,
                  state.has_error);
}

auto HandleStatementReturn(Context& context) -> void {
  auto state = context.PopState();
  state.state = State::StatementReturnFinish;
  context.PushState(state);

  context.AddLeafNode(NodeKind::ReturnStatementStart, context.Consume());
<<<<<<< HEAD

  if (auto var_token = context.ConsumeIf(Lex::TokenKind::Var)) {
    // `return var;`
    context.AddLeafNode(NodeKind::ReturnVarSpecifier, *var_token);
  } else if (!context.PositionIs(Lex::TokenKind::Semi)) {
    // `return <expression>;`
    context.PushState(State::Expression);
  } else {
    // `return;`
=======
  if (!context.PositionIs(Lex::TokenKind::Semi)) {
    context.PushState(State::Expr);
>>>>>>> 5020fdb3
  }
}

auto HandleStatementReturnFinish(Context& context) -> void {
  HandleStatementKeywordFinish(context, NodeKind::ReturnStatement);
}

auto HandleStatementScopeLoop(Context& context) -> void {
  // This maintains the current state until we're at the end of the scope.

  auto token_kind = context.PositionKind();
  if (token_kind == Lex::TokenKind::CloseCurlyBrace) {
    auto state = context.PopState();
    if (state.has_error) {
      context.ReturnErrorOnState();
    }
  } else {
    context.PushState(State::Statement);
  }
}

auto HandleStatementWhile(Context& context) -> void {
  context.PopAndDiscardState();

  context.PushState(State::StatementWhileConditionFinish);
  context.PushState(State::ParenConditionAsWhile);
  ++context.position();
}

auto HandleStatementWhileConditionFinish(Context& context) -> void {
  auto state = context.PopState();

  state.state = State::StatementWhileBlockFinish;
  context.PushState(state);
  context.PushState(State::CodeBlock);
}

auto HandleStatementWhileBlockFinish(Context& context) -> void {
  auto state = context.PopState();

  context.AddNode(NodeKind::WhileStatement, state.token, state.subtree_start,
                  state.has_error);
}

}  // namespace Carbon::Parse<|MERGE_RESOLUTION|>--- conflicted
+++ resolved
@@ -43,7 +43,7 @@
       break;
     }
     case Lex::TokenKind::Var: {
-      context.PushState(State::VarAsDeclaration);
+      context.PushState(State::VarAsDecl);
       break;
     }
     case Lex::TokenKind::While: {
@@ -183,20 +183,15 @@
   context.PushState(state);
 
   context.AddLeafNode(NodeKind::ReturnStatementStart, context.Consume());
-<<<<<<< HEAD
 
   if (auto var_token = context.ConsumeIf(Lex::TokenKind::Var)) {
     // `return var;`
     context.AddLeafNode(NodeKind::ReturnVarSpecifier, *var_token);
   } else if (!context.PositionIs(Lex::TokenKind::Semi)) {
     // `return <expression>;`
-    context.PushState(State::Expression);
+    context.PushState(State::Expr);
   } else {
     // `return;`
-=======
-  if (!context.PositionIs(Lex::TokenKind::Semi)) {
-    context.PushState(State::Expr);
->>>>>>> 5020fdb3
   }
 }
 
