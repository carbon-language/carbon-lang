--- conflicted
+++ resolved
@@ -38,23 +38,6 @@
 
   // Possible return values for FindListToken.
   enum class ListTokenKind : int8_t { Comma, Close, CommaClose };
-
-<<<<<<< HEAD
-  // Supported return values for GetDeclContext.
-  enum class DeclContext : int8_t {
-    File,  // Top-level context.
-    Class,
-    Interface,
-    NamedConstraint,
-=======
-  // Supported kinds for HandleBindingPattern.
-  enum class BindingPatternKind : int8_t {
-    ImplicitParam,
-    Param,
-    Variable,
-    Let
->>>>>>> 226b653e
-  };
 
   // Used for restricting ordering of `package` and `import` directives.
   enum class PackagingState : int8_t {
