--- conflicted
+++ resolved
@@ -20,7 +20,7 @@
 
 // Determines whether the specified modifier appears within the introducer of
 // the given declaration.
-// TODO: Restructure how we handle packaging directives to avoid the need to do
+// TODO: Restructure how we handle packaging declarations to avoid the need to do
 // this.
 static auto HasModifier(Context& context, Context::StateStackEntry state,
                         Lex::TokenKind modifier) -> bool {
@@ -61,44 +61,11 @@
   return std::nullopt;
 }
 
-<<<<<<< HEAD
-// Handles everything after the directive's introducer.
-static auto HandleDirectiveContent(Context& context,
-                                   Context::StateStackEntry state,
-                                   NodeKind directive, bool is_export,
-                                   bool is_impl,
-                                   llvm::function_ref<void()> on_parse_error)
-=======
-// Returns whether `api` or `impl` is provided, or prints an error and returns
-// nullopt.
-static auto HandleApiOrImpl(Context& context)
-    -> std::optional<Tree::ApiOrImpl> {
-  switch (context.PositionKind()) {
-    case Lex::TokenKind::Api: {
-      context.AddLeafNode(NodeKind::PackageApi,
-                          context.ConsumeChecked(Lex::TokenKind::Api));
-      return Tree::ApiOrImpl::Api;
-      break;
-    }
-    case Lex::TokenKind::Impl: {
-      context.AddLeafNode(NodeKind::PackageImpl,
-                          context.ConsumeChecked(Lex::TokenKind::Impl));
-      return Tree::ApiOrImpl::Impl;
-      break;
-    }
-    default: {
-      CARBON_DIAGNOSTIC(ExpectedApiOrImpl, Error, "Expected `api` or `impl`.");
-      context.emitter().Emit(*context.position(), ExpectedApiOrImpl);
-      return std::nullopt;
-    }
-  }
-}
-
 // Handles everything after the declaration's introducer.
 static auto HandleDeclContent(Context& context, Context::StateStackEntry state,
                               NodeKind declaration, bool is_export,
+                                   bool is_impl,
                               llvm::function_ref<void()> on_parse_error)
->>>>>>> b473eac5
     -> void {
   Tree::PackagingNames names{
       .node_id = ImportDeclId(NodeId(state.subtree_start)),
@@ -167,27 +134,11 @@
     }
   }
 
-<<<<<<< HEAD
-=======
-  std::optional<Tree::ApiOrImpl> api_or_impl;
-  if (declaration != NodeKind::ImportDecl) {
-    api_or_impl = HandleApiOrImpl(context);
-    if (!api_or_impl) {
-      on_parse_error();
-      return;
-    }
-  }
-
->>>>>>> b473eac5
   if (auto semi = context.ConsumeIf(Lex::TokenKind::Semi)) {
     if (declaration == NodeKind::ImportDecl) {
       context.AddImport(names);
     } else {
-<<<<<<< HEAD
-      context.set_packaging_directive(names, is_impl);
-=======
-      context.set_packaging_decl(names, *api_or_impl);
->>>>>>> b473eac5
+      context.set_packaging_decl(names, is_impl);
     }
 
     context.AddNode(declaration, *semi, state.subtree_start, state.has_error);
@@ -233,49 +184,12 @@
   }
 }
 
-<<<<<<< HEAD
-=======
-// Common logic for both `import` and `export import`, distinguished by whether
-// `export_token` is valid.
-static auto HandleImportHelper(Context& context,
-                               const Context::StateStackEntry& state,
-                               Lex::TokenIndex export_token) -> void {
-  auto declaration = NodeKind::ImportDecl;
-  auto on_parse_error = [&] { OnParseError(context, state, declaration); };
-
-  auto intro_token = context.ConsumeChecked(Lex::TokenKind::Import);
-  context.AddLeafNode(NodeKind::ImportIntroducer, intro_token);
-
-  if (export_token.is_valid()) {
-    context.AddLeafNode(NodeKind::ImportExport, export_token);
-  }
-
-  if (VerifyInImports(context, intro_token)) {
-    HandleDeclContent(context, state, declaration, export_token.is_valid(),
-                      on_parse_error);
-  } else {
-    on_parse_error();
-  }
-}
-
-auto HandleImportAsRegular(Context& context) -> void {
-  auto state = context.PopState();
-
-  HandleImportHelper(context, state, /*export_token=*/Lex::TokenIndex::Invalid);
-}
-
->>>>>>> b473eac5
 // Diagnoses if `export` is used in an `impl` file.
 static auto RestrictExportToApi(Context& context,
                                 Context::StateStackEntry& state) -> void {
   // Error for both Main//default and every implementation file.
-<<<<<<< HEAD
-  auto packaging = context.tree().packaging_directive();
+  auto packaging = context.tree().packaging_decl();
   if (!packaging || packaging->is_impl) {
-=======
-  auto packaging = context.tree().packaging_decl();
-  if (!packaging || packaging->api_or_impl == Tree::ApiOrImpl::Impl) {
->>>>>>> b473eac5
     CARBON_DIAGNOSTIC(ExportFromImpl, Error,
                       "`export` is only allowed in API files.");
     context.emitter().Emit(state.token, ExportFromImpl);
@@ -286,18 +200,18 @@
 auto HandleImport(Context& context) -> void {
   auto state = context.PopState();
 
-  auto directive = NodeKind::ImportDirective;
-  auto on_parse_error = [&] { OnParseError(context, state, directive); };
+  auto declaration = NodeKind::ImportDecl;
+  auto on_parse_error = [&] { OnParseError(context, state, declaration); };
 
   if (VerifyInImports(context, state.token)) {
-    // Scan the modifiers to see if this import directive is exported.
+    // Scan the modifiers to see if this import declaration is exported.
     bool is_export = HasModifier(context, state, Lex::TokenKind::Export);
     if (is_export) {
       RestrictExportToApi(context, state);
     }
 
-    HandleDirectiveContent(context, state, directive, is_export,
-                           /*is_impl=*/false, on_parse_error);
+    HandleDeclContent(context, state, declaration, is_export,
+                      /*is_impl=*/false, on_parse_error);
   } else {
     on_parse_error();
   }
@@ -321,37 +235,21 @@
 }
 
 // Handles common logic for `package` and `library`.
-<<<<<<< HEAD
-static auto HandlePackageAndLibraryDirectives(Context& context,
-                                              Lex::TokenKind intro_token_kind,
-                                              NodeKind directive) -> void {
-  auto state = context.PopState();
-
-  bool is_impl = HasModifier(context, state, Lex::TokenKind::Impl);
-=======
 static auto HandlePackageAndLibraryDecls(Context& context,
                                          Lex::TokenKind intro_token_kind,
-                                         NodeKind intro, NodeKind declaration)
+                                         NodeKind declaration)
     -> void {
   auto state = context.PopState();
 
+  bool is_impl = HasModifier(context, state, Lex::TokenKind::Impl);
+
   auto on_parse_error = [&] { OnParseError(context, state, declaration); };
->>>>>>> b473eac5
-
-  auto on_parse_error = [&] { OnParseError(context, state, directive); };
-
-<<<<<<< HEAD
+
   if (state.token != Lex::TokenIndex::FirstNonCommentToken) {
-    CARBON_DIAGNOSTIC(PackageTooLate, Error,
-                      "The `{0}` directive must be the first non-comment line.",
-                      Lex::TokenKind);
-=======
-  if (intro_token != Lex::TokenIndex::FirstNonCommentToken) {
     CARBON_DIAGNOSTIC(
         PackageTooLate, Error,
         "The `{0}` declaration must be the first non-comment line.",
         Lex::TokenKind);
->>>>>>> b473eac5
     CARBON_DIAGNOSTIC(FirstNonCommentLine, Note,
                       "First non-comment line is here.");
     context.emitter()
@@ -365,35 +263,18 @@
   // `package`/`library` is no longer allowed, but `import` may repeat.
   context.set_packaging_state(Context::PackagingState::InImports);
 
-<<<<<<< HEAD
-  HandleDirectiveContent(context, state, directive, /*is_export=*/false,
-                         is_impl, on_parse_error);
-}
-
-auto HandlePackage(Context& context) -> void {
-  HandlePackageAndLibraryDirectives(context, Lex::TokenKind::Package,
-                                    NodeKind::PackageDirective);
-}
-
-auto HandleLibrary(Context& context) -> void {
-  HandlePackageAndLibraryDirectives(context, Lex::TokenKind::Library,
-                                    NodeKind::LibraryDirective);
-=======
   HandleDeclContent(context, state, declaration, /*is_export=*/false,
-                    on_parse_error);
+                    is_impl, on_parse_error);
 }
 
 auto HandlePackage(Context& context) -> void {
   HandlePackageAndLibraryDecls(context, Lex::TokenKind::Package,
-                               NodeKind::PackageIntroducer,
                                NodeKind::PackageDecl);
 }
 
 auto HandleLibrary(Context& context) -> void {
   HandlePackageAndLibraryDecls(context, Lex::TokenKind::Library,
-                               NodeKind::LibraryIntroducer,
                                NodeKind::LibraryDecl);
->>>>>>> b473eac5
 }
 
 }  // namespace Carbon::Parse