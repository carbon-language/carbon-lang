// Part of the Carbon Language project, under the Apache License v2.0 with LLVM
// Exceptions. See /LICENSE for license information.
// SPDX-License-Identifier: Apache-2.0 WITH LLVM-exception

#include "toolchain/check/convert.h"

#include <string>
#include <utility>

#include "common/check.h"
#include "llvm/ADT/STLExtras.h"
#include "toolchain/check/context.h"
#include "toolchain/diagnostics/diagnostic_kind.h"
#include "toolchain/parse/node_kind.h"
#include "toolchain/sem_ir/file.h"
#include "toolchain/sem_ir/inst.h"
#include "toolchain/sem_ir/inst_kind.h"

namespace Carbon::Check {

// Given an initializing expression, find its return slot. Returns `Invalid` if
// there is no return slot, because the initialization is not performed in
// place.
static auto FindReturnSlotForInitializer(SemIR::File& sem_ir,
                                         SemIR::InstId init_id)
    -> SemIR::InstId {
  SemIR::Inst init = sem_ir.insts().Get(init_id);
  switch (init.kind()) {
    default:
      CARBON_FATAL() << "Initialization from unexpected inst " << init;

    case SemIR::ClassInit::Kind:
    case SemIR::StructInit::Kind:
    case SemIR::TupleInit::Kind:
      // TODO: Track a return slot for these initializers.
      CARBON_FATAL() << init
                     << " should be created with its return slot already "
                        "filled in properly";

    case SemIR::InitializeFrom::Kind: {
      return init.As<SemIR::InitializeFrom>().dest_id;
    }

    case SemIR::Call::Kind: {
      auto call = init.As<SemIR::Call>();
      if (!SemIR::GetInitializingRepresentation(sem_ir, call.type_id)
               .has_return_slot()) {
        return SemIR::InstId::Invalid;
      }
      return sem_ir.inst_blocks().Get(call.args_id).back();
    }

    case SemIR::ArrayInit::Kind: {
      return sem_ir.inst_blocks()
          .Get(init.As<SemIR::ArrayInit>().inits_and_return_slot_id)
          .back();
    }
  }
}

// Marks the initializer `init_id` as initializing `target_id`.
static auto MarkInitializerFor(SemIR::File& sem_ir, SemIR::InstId init_id,
                               SemIR::InstId target_id,
                               PendingBlock& target_block) -> void {
  auto return_slot_id = FindReturnSlotForInitializer(sem_ir, init_id);
  if (return_slot_id.is_valid()) {
    // Replace the temporary in the return slot with a reference to our target.
    CARBON_CHECK(sem_ir.insts().Get(return_slot_id).kind() ==
                 SemIR::TemporaryStorage::Kind)
        << "Return slot for initializer does not contain a temporary; "
        << "initialized multiple times? Have "
        << sem_ir.insts().Get(return_slot_id);
    target_block.MergeReplacing(return_slot_id, target_id);
  }
}

// Commits to using a temporary to store the result of the initializing
// expression described by `init_id`, and returns the location of the
// temporary. If `discarded` is `true`, the result is discarded, and no
// temporary will be created if possible; if no temporary is created, the
// return value will be `SemIR::InstId::Invalid`.
static auto FinalizeTemporary(Context& context, SemIR::InstId init_id,
                              bool discarded) -> SemIR::InstId {
  auto& sem_ir = context.sem_ir();
  auto return_slot_id = FindReturnSlotForInitializer(sem_ir, init_id);
  if (return_slot_id.is_valid()) {
    // The return slot should already have a materialized temporary in it.
    CARBON_CHECK(sem_ir.insts().Get(return_slot_id).kind() ==
                 SemIR::TemporaryStorage::Kind)
        << "Return slot for initializer does not contain a temporary; "
        << "initialized multiple times? Have "
        << sem_ir.insts().Get(return_slot_id);
    auto init = sem_ir.insts().Get(init_id);
    return context.AddInst(SemIR::Temporary{init.parse_node(), init.type_id(),
                                            return_slot_id, init_id});
  }

  if (discarded) {
    // Don't invent a temporary that we're going to discard.
    return SemIR::InstId::Invalid;
  }

  // The initializer has no return slot, but we want to produce a temporary
  // object. Materialize one now.
  // TODO: Consider using an invalid ID to mean that we immediately
  // materialize and initialize a temporary, rather than two separate
  // instructions.
  auto init = sem_ir.insts().Get(init_id);
  auto temporary_id = context.AddInst(
      SemIR::TemporaryStorage{init.parse_node(), init.type_id()});
  return context.AddInst(SemIR::Temporary{init.parse_node(), init.type_id(),
                                          temporary_id, init_id});
}

// Materialize a temporary to hold the result of the given expression if it is
// an initializing expression.
static auto MaterializeIfInitializing(Context& context, SemIR::InstId expr_id)
    -> SemIR::InstId {
  if (GetExpressionCategory(context.sem_ir(), expr_id) ==
      SemIR::ExpressionCategory::Initializing) {
    return FinalizeTemporary(context, expr_id, /*discarded=*/false);
  }
  return expr_id;
}

// Creates and adds an instruction to perform element access into an aggregate.
template <typename AccessInstT, typename InstBlockT>
static auto MakeElemAccessInst(Context& context, Parse::Node parse_node,
                               SemIR::InstId aggregate_id,
                               SemIR::TypeId elem_type_id, InstBlockT& block,
                               std::size_t i) {
  if constexpr (std::is_same_v<AccessInstT, SemIR::ArrayIndex>) {
    // TODO: Add a new instruction kind for indexing an array at a constant
    // index so that we don't need an integer literal instruction here, and
    // remove this special case.
    auto index_id = block.AddInst(SemIR::IntegerLiteral{
        parse_node, context.GetBuiltinType(SemIR::BuiltinKind::IntegerType),
        context.sem_ir().integers().Add(llvm::APInt(32, i))});
    return block.AddInst(
        AccessInstT{parse_node, elem_type_id, aggregate_id, index_id});
  } else {
    return block.AddInst(AccessInstT{parse_node, elem_type_id, aggregate_id,
                                     SemIR::MemberIndex(i)});
  }
}

// Converts an element of one aggregate so that it can be used as an element of
// another aggregate.
//
// For the source: `src_id` is the source aggregate, `src_elem_type` is the
// element type, `i` is the index, and `SourceAccessInstT` is the kind of
// instruction used to access the source element.
//
// For the target: `kind` is the kind of conversion or initialization,
// `target_elem_type` is the element type. For initialization, `target_id` is
// the destination, `target_block` is a pending block for target location
// calculations that will be spliced as the return slot of the initializer if
// necessary, `i` is the index, and `TargetAccessInstT` is the kind of
// instruction used to access the destination element.
template <typename SourceAccessInstT, typename TargetAccessInstT>
static auto ConvertAggregateElement(
    Context& context, Parse::Node parse_node, SemIR::InstId src_id,
    SemIR::TypeId src_elem_type,
    llvm::ArrayRef<SemIR::InstId> src_literal_elems,
    ConversionTarget::Kind kind, SemIR::InstId target_id,
    SemIR::TypeId target_elem_type, PendingBlock* target_block, std::size_t i) {
  // Compute the location of the source element. This goes into the current code
  // block, not into the target block.
  // TODO: Ideally we would discard this instruction if it's unused.
  auto src_elem_id =
      !src_literal_elems.empty()
          ? src_literal_elems[i]
          : MakeElemAccessInst<SourceAccessInstT>(context, parse_node, src_id,
                                                  src_elem_type, context, i);

  // If we're performing a conversion rather than an initialization, we won't
  // have or need a target.
  ConversionTarget target = {.kind = kind, .type_id = target_elem_type};
  if (!target.is_initializer()) {
    return Convert(context, parse_node, src_elem_id, target);
  }

  // Compute the location of the target element and initialize it.
  PendingBlock::DiscardUnusedInstsScope scope(target_block);
  target.init_block = target_block;
  target.init_id = MakeElemAccessInst<TargetAccessInstT>(
      context, parse_node, target_id, target_elem_type, *target_block, i);
  return Convert(context, parse_node, src_elem_id, target);
}

namespace {
// A handle to a new block that may be modified, with copy-on-write semantics.
//
// The constructor is given the ID of an existing block that provides the
// initial contents of the new block. The new block is lazily allocated; if no
// modifications have been made, the `id()` function will return the original
// block ID.
//
// This is intended to avoid an unnecessary block allocation in the case where
// the new block ends up being exactly the same as the original block.
class CopyOnWriteBlock {
 public:
  // Constructs the block. If `source_id` is valid, it is used as the initial
  // value of the block. Otherwise, uninitialized storage for `size` elements
  // is allocated.
  CopyOnWriteBlock(SemIR::File& file, SemIR::InstBlockId source_id, size_t size)
      : file_(file), source_id_(source_id) {
    if (!source_id_.is_valid()) {
      id_ = file_.inst_blocks().AddUninitialized(size);
    }
  }

  auto id() -> SemIR::InstBlockId const { return id_; }

  auto Set(int i, SemIR::InstId value) -> void {
    if (source_id_.is_valid() && file_.inst_blocks().Get(id_)[i] == value) {
      return;
    }
    if (id_ == source_id_) {
      id_ = file_.inst_blocks().Add(file_.inst_blocks().Get(source_id_));
    }
    file_.inst_blocks().Get(id_)[i] = value;
  }

 private:
  SemIR::File& file_;
  SemIR::InstBlockId source_id_;
  SemIR::InstBlockId id_ = source_id_;
};
}  // namespace

// Performs a conversion from a tuple to an array type. This function only
// converts the type, and does not perform a final conversion to the requested
// expression category.
static auto ConvertTupleToArray(Context& context, SemIR::TupleType tuple_type,
                                SemIR::ArrayType array_type,
                                SemIR::InstId value_id, ConversionTarget target)
    -> SemIR::InstId {
  auto& sem_ir = context.sem_ir();
  auto tuple_elem_types = sem_ir.type_blocks().Get(tuple_type.elements_id);

  auto value = sem_ir.insts().Get(value_id);

  // If we're initializing from a tuple literal, we will use its elements
  // directly. Otherwise, materialize a temporary if needed and index into the
  // result.
  llvm::ArrayRef<SemIR::InstId> literal_elems;
  if (auto tuple_literal = value.TryAs<SemIR::TupleLiteral>()) {
    literal_elems = sem_ir.inst_blocks().Get(tuple_literal->elements_id);
  } else {
    value_id = MaterializeIfInitializing(context, value_id);
  }

  // Check that the tuple is the right size.
  uint64_t array_bound = sem_ir.GetArrayBoundValue(array_type.bound_id);
  if (tuple_elem_types.size() != array_bound) {
    CARBON_DIAGNOSTIC(
        ArrayInitFromLiteralArgCountMismatch, Error,
        "Cannot initialize array of {0} element(s) from {1} initializer(s).",
        uint64_t, size_t);
    CARBON_DIAGNOSTIC(ArrayInitFromExpressionArgCountMismatch, Error,
                      "Cannot initialize array of {0} element(s) from tuple "
                      "with {1} element(s).",
                      uint64_t, size_t);
    context.emitter().Emit(value.parse_node(),
                           literal_elems.empty()
                               ? ArrayInitFromExpressionArgCountMismatch
                               : ArrayInitFromLiteralArgCountMismatch,
                           array_bound, tuple_elem_types.size());
    return SemIR::InstId::BuiltinError;
  }

  PendingBlock target_block_storage(context);
  PendingBlock* target_block =
      target.init_block ? target.init_block : &target_block_storage;

  // Arrays are always initialized in-place. Allocate a temporary as the
  // destination for the array initialization if we weren't given one.
  SemIR::InstId return_slot_id = target.init_id;
  if (!target.init_id.is_valid()) {
    return_slot_id = target_block->AddInst(
        SemIR::TemporaryStorage{value.parse_node(), target.type_id});
  }

  // Initialize each element of the array from the corresponding element of the
  // tuple.
  // TODO: Annotate diagnostics coming from here with the array element index,
  // if initializing from a tuple literal.
  llvm::SmallVector<SemIR::InstId> inits;
  inits.reserve(array_bound + 1);
  for (auto [i, src_type_id] : llvm::enumerate(tuple_elem_types)) {
    // TODO: This call recurses back into conversion. Switch to an iterative
    // approach.
    auto init_id =
        ConvertAggregateElement<SemIR::TupleAccess, SemIR::ArrayIndex>(
            context, value.parse_node(), value_id, src_type_id, literal_elems,
            ConversionTarget::FullInitializer, return_slot_id,
            array_type.element_type_id, target_block, i);
    if (init_id == SemIR::InstId::BuiltinError) {
      return SemIR::InstId::BuiltinError;
    }
    inits.push_back(init_id);
  }

  // The last element of the refs block contains the return slot for the array
  // initialization. Flush the temporary here if we didn't insert it earlier.
  target_block->InsertHere();
  inits.push_back(return_slot_id);

  return context.AddInst(SemIR::ArrayInit{value.parse_node(), target.type_id,
                                          value_id,
                                          sem_ir.inst_blocks().Add(inits)});
}

// Performs a conversion from a tuple to a tuple type. This function only
// converts the type, and does not perform a final conversion to the requested
// expression category.
static auto ConvertTupleToTuple(Context& context, SemIR::TupleType src_type,
                                SemIR::TupleType dest_type,
                                SemIR::InstId value_id, ConversionTarget target)
    -> SemIR::InstId {
  auto& sem_ir = context.sem_ir();
  auto src_elem_types = sem_ir.type_blocks().Get(src_type.elements_id);
  auto dest_elem_types = sem_ir.type_blocks().Get(dest_type.elements_id);

  auto value = sem_ir.insts().Get(value_id);

  // If we're initializing from a tuple literal, we will use its elements
  // directly. Otherwise, materialize a temporary if needed and index into the
  // result.
  llvm::ArrayRef<SemIR::InstId> literal_elems;
  auto literal_elems_id = SemIR::InstBlockId::Invalid;
  if (auto tuple_literal = value.TryAs<SemIR::TupleLiteral>()) {
    literal_elems_id = tuple_literal->elements_id;
    literal_elems = sem_ir.inst_blocks().Get(literal_elems_id);
  } else {
    value_id = MaterializeIfInitializing(context, value_id);
  }

  // Check that the tuples are the same size.
  if (src_elem_types.size() != dest_elem_types.size()) {
    CARBON_DIAGNOSTIC(TupleInitElementCountMismatch, Error,
                      "Cannot initialize tuple of {0} element(s) from tuple "
                      "with {1} element(s).",
                      size_t, size_t);
    context.emitter().Emit(value.parse_node(), TupleInitElementCountMismatch,
                           dest_elem_types.size(), src_elem_types.size());
    return SemIR::InstId::BuiltinError;
  }

  // If we're forming an initializer, then we want an initializer for each
  // element. Otherwise, we want a value representation for each element.
  // Perform a final destination store if we're performing an in-place
  // initialization.
  bool is_init = target.is_initializer();
  ConversionTarget::Kind inner_kind =
      !is_init ? ConversionTarget::Value
      : SemIR::GetInitializingRepresentation(sem_ir, target.type_id).kind ==
              SemIR::InitializingRepresentation::InPlace
          ? ConversionTarget::FullInitializer
          : ConversionTarget::Initializer;

  // Initialize each element of the destination from the corresponding element
  // of the source.
  // TODO: Annotate diagnostics coming from here with the element index.
  CopyOnWriteBlock new_block(sem_ir, literal_elems_id, src_elem_types.size());
  for (auto [i, src_type_id, dest_type_id] :
       llvm::enumerate(src_elem_types, dest_elem_types)) {
    // TODO: This call recurses back into conversion. Switch to an iterative
    // approach.
    auto init_id =
        ConvertAggregateElement<SemIR::TupleAccess, SemIR::TupleAccess>(
            context, value.parse_node(), value_id, src_type_id, literal_elems,
            inner_kind, target.init_id, dest_type_id, target.init_block, i);
    if (init_id == SemIR::InstId::BuiltinError) {
      return SemIR::InstId::BuiltinError;
    }
    new_block.Set(i, init_id);
  }

  return is_init ? context.AddInst(SemIR::TupleInit{value.parse_node(),
                                                    target.type_id, value_id,
                                                    new_block.id()})
                 : context.AddInst(SemIR::TupleValue{value.parse_node(),
                                                     target.type_id, value_id,
                                                     new_block.id()});
}

// Common implementation for ConvertStructToStruct and ConvertStructToClass.
template <typename TargetAccessInstT>
static auto ConvertStructToStructOrClass(Context& context,
                                         SemIR::StructType src_type,
                                         SemIR::StructType dest_type,
                                         SemIR::InstId value_id,
                                         ConversionTarget target, bool is_class)
    -> SemIR::InstId {
  auto& sem_ir = context.sem_ir();
  auto src_elem_fields = sem_ir.inst_blocks().Get(src_type.fields_id);
  auto dest_elem_fields = sem_ir.inst_blocks().Get(dest_type.fields_id);

  auto value = sem_ir.insts().Get(value_id);

  // If we're initializing from a struct literal, we will use its elements
  // directly. Otherwise, materialize a temporary if needed and index into the
  // result.
  llvm::ArrayRef<SemIR::InstId> literal_elems;
  auto literal_elems_id = SemIR::InstBlockId::Invalid;
  if (auto struct_literal = value.TryAs<SemIR::StructLiteral>()) {
    literal_elems_id = struct_literal->elements_id;
    literal_elems = sem_ir.inst_blocks().Get(literal_elems_id);
  } else {
    value_id = MaterializeIfInitializing(context, value_id);
  }

  // Check that the structs are the same size.
  // TODO: If not, include the name of the first source field that doesn't
  // exist in the destination or vice versa in the diagnostic.
  if (src_elem_fields.size() != dest_elem_fields.size()) {
    CARBON_DIAGNOSTIC(StructInitElementCountMismatch, Error,
                      "Cannot initialize {0} with {1} field(s) from struct "
                      "with {2} field(s).",
                      llvm::StringLiteral, size_t, size_t);
    context.emitter().Emit(
        value.parse_node(), StructInitElementCountMismatch,
        is_class ? llvm::StringLiteral("class") : llvm::StringLiteral("struct"),
        dest_elem_fields.size(), src_elem_fields.size());
    return SemIR::InstId::BuiltinError;
  }

  // Prepare to look up fields in the source by index.
  llvm::SmallDenseMap<IdentifierId, int32_t> src_field_indexes;
  if (src_type.fields_id != dest_type.fields_id) {
    for (auto [i, field_id] : llvm::enumerate(src_elem_fields)) {
      auto [it, added] = src_field_indexes.insert(
          {context.insts().GetAs<SemIR::StructTypeField>(field_id).name_id, i});
      CARBON_CHECK(added) << "Duplicate field in source structure";
    }
  }

  // If we're forming an initializer, then we want an initializer for each
  // element. Otherwise, we want a value representation for each element.
  // Perform a final destination store if we're performing an in-place
  // initialization.
  bool is_init = target.is_initializer();
  ConversionTarget::Kind inner_kind =
      !is_init ? ConversionTarget::Value
      : SemIR::GetInitializingRepresentation(sem_ir, target.type_id).kind ==
              SemIR::InitializingRepresentation::InPlace
          ? ConversionTarget::FullInitializer
          : ConversionTarget::Initializer;

  // Initialize each element of the destination from the corresponding element
  // of the source.
  // TODO: Annotate diagnostics coming from here with the element index.
  CopyOnWriteBlock new_block(sem_ir, literal_elems_id, src_elem_fields.size());
  for (auto [i, dest_field_id] : llvm::enumerate(dest_elem_fields)) {
    auto dest_field =
<<<<<<< HEAD
        sem_ir.nodes().GetAs<SemIR::StructTypeField>(dest_field_id);
    if (src_field.name_id != dest_field.name_id) {
      CARBON_DIAGNOSTIC(
          StructInitFieldNameMismatch, Error,
          "Mismatched names for field {0} in struct initialization: "
          "source has field name `{1}`, destination has field name `{2}`.",
          size_t, llvm::StringRef, llvm::StringRef);
      context.emitter().Emit(value.parse_node(), StructInitFieldNameMismatch,
                             i + 1,
                             sem_ir.names().GetFormatted(src_field.name_id),
                             sem_ir.names().GetFormatted(dest_field.name_id));
      return SemIR::NodeId::BuiltinError;
=======
        sem_ir.insts().GetAs<SemIR::StructTypeField>(dest_field_id);

    // Find the matching source field.
    auto src_field_index = i;
    if (src_type.fields_id != dest_type.fields_id) {
      auto src_field_it = src_field_indexes.find(dest_field.name_id);
      if (src_field_it == src_field_indexes.end()) {
        if (literal_elems_id.is_valid()) {
          CARBON_DIAGNOSTIC(
              StructInitMissingFieldInLiteral, Error,
              "Missing value for field `{0}` in struct initialization.",
              llvm::StringRef);
          context.emitter().Emit(value.parse_node(),
                                 StructInitMissingFieldInLiteral,
                                 sem_ir.identifiers().Get(dest_field.name_id));
        } else {
          CARBON_DIAGNOSTIC(StructInitMissingFieldInConversion, Error,
                            "Cannot convert from struct type `{0}` to `{1}`: "
                            "missing field `{2}` in source type.",
                            std::string, std::string, llvm::StringRef);
          context.emitter().Emit(value.parse_node(),
                                 StructInitMissingFieldInConversion,
                                 sem_ir.StringifyType(value.type_id()),
                                 sem_ir.StringifyType(target.type_id),
                                 sem_ir.identifiers().Get(dest_field.name_id));
        }
        return SemIR::InstId::BuiltinError;
      }
      src_field_index = src_field_it->second;
>>>>>>> 84bc8cc4
    }
    auto src_field = sem_ir.insts().GetAs<SemIR::StructTypeField>(
        src_elem_fields[src_field_index]);

    // TODO: This call recurses back into conversion. Switch to an iterative
    // approach.
    auto init_id =
        ConvertAggregateElement<SemIR::StructAccess, TargetAccessInstT>(
            context, value.parse_node(), value_id, src_field.field_type_id,
            literal_elems, inner_kind, target.init_id, dest_field.field_type_id,
            target.init_block, src_field_index);
    if (init_id == SemIR::InstId::BuiltinError) {
      return SemIR::InstId::BuiltinError;
    }
    new_block.Set(i, init_id);
  }

  if (is_class) {
    CARBON_CHECK(is_init)
        << "Converting directly to a class value is not supported";
    return context.AddInst(SemIR::ClassInit{value.parse_node(), target.type_id,
                                            value_id, new_block.id()});
  } else if (is_init) {
    return context.AddInst(SemIR::StructInit{value.parse_node(), target.type_id,
                                             value_id, new_block.id()});
  } else {
    return context.AddInst(SemIR::StructValue{
        value.parse_node(), target.type_id, value_id, new_block.id()});
  }
}

// Performs a conversion from a struct to a struct type. This function only
// converts the type, and does not perform a final conversion to the requested
// expression category.
static auto ConvertStructToStruct(Context& context, SemIR::StructType src_type,
                                  SemIR::StructType dest_type,
                                  SemIR::InstId value_id,
                                  ConversionTarget target) -> SemIR::InstId {
  return ConvertStructToStructOrClass<SemIR::StructAccess>(
      context, src_type, dest_type, value_id, target, /*is_class=*/false);
}

// Performs a conversion from a struct to a class type. This function only
// converts the type, and does not perform a final conversion to the requested
// expression category.
static auto ConvertStructToClass(Context& context, SemIR::StructType src_type,
                                 SemIR::ClassType dest_type,
                                 SemIR::InstId value_id,
                                 ConversionTarget target) -> SemIR::InstId {
  PendingBlock target_block(context);
  auto dest_struct_type = context.insts().GetAs<SemIR::StructType>(
      context.sem_ir().GetTypeAllowBuiltinTypes(
          context.classes().Get(dest_type.class_id).object_representation_id));

  // If we're trying to create a class value, form a temporary for the value to
  // point to.
  bool need_temporary = !target.is_initializer();
  if (need_temporary) {
    target.kind = ConversionTarget::Initializer;
    target.init_block = &target_block;
    target.init_id = target_block.AddInst(SemIR::TemporaryStorage{
        context.insts().Get(value_id).parse_node(), target.type_id});
  }

  auto result_id = ConvertStructToStructOrClass<SemIR::ClassFieldAccess>(
      context, src_type, dest_struct_type, value_id, target, /*is_class=*/true);

  if (need_temporary) {
    target_block.InsertHere();
    result_id = context.AddInst(
        SemIR::Temporary{context.insts().Get(value_id).parse_node(),
                         target.type_id, target.init_id, result_id});
  }
  return result_id;
}

// Returns whether `category` is a valid expression category to produce as a
// result of a conversion with kind `target_kind`, or at most needs a temporary
// to be materialized.
static bool IsValidExpressionCategoryForConversionTarget(
    SemIR::ExpressionCategory category, ConversionTarget::Kind target_kind) {
  switch (target_kind) {
    case ConversionTarget::Value:
      return category == SemIR::ExpressionCategory::Value;
    case ConversionTarget::ValueOrReference:
    case ConversionTarget::Discarded:
      return category == SemIR::ExpressionCategory::Value ||
             category == SemIR::ExpressionCategory::DurableReference ||
             category == SemIR::ExpressionCategory::EphemeralReference ||
             category == SemIR::ExpressionCategory::Initializing;
    case ConversionTarget::ExplicitAs:
      return true;
    case ConversionTarget::Initializer:
    case ConversionTarget::FullInitializer:
      return category == SemIR::ExpressionCategory::Initializing;
  }
}

static auto PerformBuiltinConversion(Context& context, Parse::Node parse_node,
                                     SemIR::InstId value_id,
                                     ConversionTarget target) -> SemIR::InstId {
  auto& sem_ir = context.sem_ir();
  auto value = sem_ir.insts().Get(value_id);
  auto value_type_id = value.type_id();
  auto target_type_inst =
      sem_ir.insts().Get(sem_ir.GetTypeAllowBuiltinTypes(target.type_id));

  // Various forms of implicit conversion are supported as builtin conversions,
  // either in addition to or instead of `impl`s of `ImplicitAs` in the Carbon
  // prelude. There are a few reasons we need to perform some of these
  // conversions as builtins:
  //
  // 1) Conversions from struct and tuple *literals* have special rules that
  //    cannot be implemented by invoking `ImplicitAs`. Specifically, we must
  //    recurse into the elements of the literal before performing
  //    initialization in order to avoid unnecessary conversions between
  //    expression categories that would be performed by `ImplicitAs.Convert`.
  // 2) (Not implemented yet) Conversion of a facet to a facet type depends on
  //    the value of the facet, not only its type, and therefore cannot be
  //    modeled by `ImplicitAs`.
  // 3) Some of these conversions are used while checking the library
  //    definition of `ImplicitAs` itself or implementations of it.
  //
  // We also expect to see better performance by avoiding an `impl` lookup for
  // common conversions.
  //
  // TODO: We should provide a debugging flag to turn off as many of these
  // builtin conversions as we can so that we can test that they do the same
  // thing as the library implementations.
  //
  // The builtin conversions that correspond to `impl`s in the library all
  // correspond to `final impl`s, so we don't need to worry about `ImplicitAs`
  // being specialized in any of these cases.

  // If the value is already of the right kind and expression category, there's
  // nothing to do. Performing a conversion would decompose and rebuild tuples
  // and structs, so it's important that we bail out early in this case.
  if (value_type_id == target.type_id) {
    auto value_cat = SemIR::GetExpressionCategory(sem_ir, value_id);
    if (IsValidExpressionCategoryForConversionTarget(value_cat, target.kind)) {
      return value_id;
    }

    // If the source is an initializing expression, we may be able to pull a
    // value right out of it.
    if (value_cat == SemIR::ExpressionCategory::Initializing &&
        IsValidExpressionCategoryForConversionTarget(
            SemIR::ExpressionCategory::Value, target.kind) &&
        SemIR::GetInitializingRepresentation(sem_ir, value_type_id).kind ==
            SemIR::InitializingRepresentation::ByCopy) {
      auto value_rep = SemIR::GetValueRepresentation(sem_ir, value_type_id);
      if (value_rep.kind == SemIR::ValueRepresentation::Copy &&
          value_rep.type_id == value_type_id) {
        // The initializer produces an object representation by copy, and the
        // value representation is a copy of the object representation, so we
        // already have a value of the right form.
        return context.AddInst(
            SemIR::ValueOfInitializer{parse_node, value_type_id, value_id});
      }
    }
  }

  // A tuple (T1, T2, ..., Tn) converts to (U1, U2, ..., Un) if each Ti
  // converts to Ui.
  if (auto target_tuple_type = target_type_inst.TryAs<SemIR::TupleType>()) {
    auto value_type_inst =
        sem_ir.insts().Get(sem_ir.GetTypeAllowBuiltinTypes(value_type_id));
    if (auto src_tuple_type = value_type_inst.TryAs<SemIR::TupleType>()) {
      return ConvertTupleToTuple(context, *src_tuple_type, *target_tuple_type,
                                 value_id, target);
    }
  }

  // A struct {.f_1: T_1, .f_2: T_2, ..., .f_n: T_n} converts to
  // {.f_p(1): U_p(1), .f_p(2): U_p(2), ..., .f_p(n): U_p(n)} if
  // (p(1), ..., p(n)) is a permutation of (1, ..., n) and each Ti converts
  // to Ui.
  if (auto target_struct_type = target_type_inst.TryAs<SemIR::StructType>()) {
    auto value_type_inst =
        sem_ir.insts().Get(sem_ir.GetTypeAllowBuiltinTypes(value_type_id));
    if (auto src_struct_type = value_type_inst.TryAs<SemIR::StructType>()) {
      return ConvertStructToStruct(context, *src_struct_type,
                                   *target_struct_type, value_id, target);
    }
  }

  // A tuple (T1, T2, ..., Tn) converts to [T; n] if each Ti converts to T.
  if (auto target_array_type = target_type_inst.TryAs<SemIR::ArrayType>()) {
    auto value_type_inst =
        sem_ir.insts().Get(sem_ir.GetTypeAllowBuiltinTypes(value_type_id));
    if (auto src_tuple_type = value_type_inst.TryAs<SemIR::TupleType>()) {
      return ConvertTupleToArray(context, *src_tuple_type, *target_array_type,
                                 value_id, target);
    }
  }

  // A struct {.f_1: T_1, .f_2: T_2, ..., .f_n: T_n} converts to a class type
  // if it converts to the struct type that is the class's representation type
  // (a struct with the same fields as the class, plus a base field where
  // relevant).
  if (auto target_class_type = target_type_inst.TryAs<SemIR::ClassType>()) {
    auto value_type_inst =
        sem_ir.insts().Get(sem_ir.GetTypeAllowBuiltinTypes(value_type_id));
    if (auto src_struct_type = value_type_inst.TryAs<SemIR::StructType>()) {
      return ConvertStructToClass(context, *src_struct_type, *target_class_type,
                                  value_id, target);
    }
  }

  if (target.type_id == SemIR::TypeId::TypeType) {
    // A tuple of types converts to type `type`.
    // TODO: This should apply even for non-literal tuples.
    if (auto tuple_literal = value.TryAs<SemIR::TupleLiteral>()) {
      llvm::SmallVector<SemIR::TypeId> type_ids;
      for (auto tuple_inst_id :
           sem_ir.inst_blocks().Get(tuple_literal->elements_id)) {
        // TODO: This call recurses back into conversion. Switch to an
        // iterative approach.
        type_ids.push_back(
            ExpressionAsType(context, parse_node, tuple_inst_id));
      }
      auto tuple_type_id =
          context.CanonicalizeTupleType(parse_node, std::move(type_ids));
      return sem_ir.GetTypeAllowBuiltinTypes(tuple_type_id);
    }

    // `{}` converts to `{} as type`.
    // TODO: This conversion should also be performed for a non-literal value
    // of type `{}`.
    if (auto struct_literal = value.TryAs<SemIR::StructLiteral>();
        struct_literal &&
        struct_literal->elements_id == SemIR::InstBlockId::Empty) {
      value_id = sem_ir.GetTypeAllowBuiltinTypes(value_type_id);
    }
  }

  // No builtin conversion applies.
  return value_id;
}

// Given a value expression, form a corresponding initializer that copies from
// that value, if it is possible to do so.
static auto PerformCopy(Context& context, SemIR::InstId expr_id)
    -> SemIR::InstId {
  auto expr = context.insts().Get(expr_id);
  auto type_id = expr.type_id();
  if (type_id == SemIR::TypeId::Error) {
    return SemIR::InstId::BuiltinError;
  }

  // TODO: Directly track on the value representation whether it's a copy of
  // the object representation.
  auto value_rep = SemIR::GetValueRepresentation(context.sem_ir(), type_id);
  if (value_rep.kind == SemIR::ValueRepresentation::Copy &&
      value_rep.aggregate_kind == SemIR::ValueRepresentation::NotAggregate &&
      value_rep.type_id == type_id) {
    // For by-value scalar types, no explicit action is required. Initializing
    // from a value expression is treated as copying the value.
    return expr_id;
  }

  // TODO: We don't yet have rules for whether and when a class type is
  // copyable, or how to perform the copy.
  CARBON_DIAGNOSTIC(CopyOfUncopyableType, Error,
                    "Cannot copy value of type `{0}`.", std::string);
  context.emitter().Emit(expr.parse_node(), CopyOfUncopyableType,
                         context.sem_ir().StringifyType(type_id));
  return SemIR::InstId::BuiltinError;
}

auto Convert(Context& context, Parse::Node parse_node, SemIR::InstId expr_id,
             ConversionTarget target) -> SemIR::InstId {
  auto& sem_ir = context.sem_ir();
  auto orig_expr_id = expr_id;

  // Start by making sure both sides are valid. If any part is invalid, the
  // result is invalid and we shouldn't error.
  if (sem_ir.insts().Get(expr_id).type_id() == SemIR::TypeId::Error ||
      target.type_id == SemIR::TypeId::Error) {
    return SemIR::InstId::BuiltinError;
  }

  if (SemIR::GetExpressionCategory(sem_ir, expr_id) ==
      SemIR::ExpressionCategory::NotExpression) {
    // TODO: We currently encounter this for use of namespaces and functions.
    // We should provide a better diagnostic for inappropriate use of
    // namespace names, and allow use of functions as values.
    CARBON_DIAGNOSTIC(UseOfNonExpressionAsValue, Error,
                      "Expression cannot be used as a value.");
    context.emitter().Emit(sem_ir.insts().Get(expr_id).parse_node(),
                           UseOfNonExpressionAsValue);
    return SemIR::InstId::BuiltinError;
  }

  // We can only perform initialization for complete types.
  if (!context.TryToCompleteType(target.type_id, [&] {
        CARBON_DIAGNOSTIC(IncompleteTypeInInitialization, Error,
                          "Initialization of incomplete type `{0}`.",
                          std::string);
        CARBON_DIAGNOSTIC(IncompleteTypeInValueConversion, Error,
                          "Forming value of incomplete type `{0}`.",
                          std::string);
        CARBON_DIAGNOSTIC(IncompleteTypeInConversion, Error,
                          "Invalid use of incomplete type `{0}`.", std::string);
        return context.emitter().Build(
            parse_node,
            target.is_initializer() ? IncompleteTypeInInitialization
            : target.kind == ConversionTarget::Value
                ? IncompleteTypeInValueConversion
                : IncompleteTypeInConversion,
            context.sem_ir().StringifyType(target.type_id, true));
      })) {
    return SemIR::InstId::BuiltinError;
  }

  // Check whether any builtin conversion applies.
  expr_id = PerformBuiltinConversion(context, parse_node, expr_id, target);
  if (expr_id == SemIR::InstId::BuiltinError) {
    return expr_id;
  }

  // If the types don't match at this point, we can't perform the conversion.
  // TODO: Look for an `ImplicitAs` impl, or an `As` impl in the case where
  // `target.kind == ConversionTarget::ExplicitAs`.
  SemIR::Inst expr = sem_ir.insts().Get(expr_id);
  if (expr.type_id() != target.type_id) {
    CARBON_DIAGNOSTIC(ImplicitAsConversionFailure, Error,
                      "Cannot implicitly convert from `{0}` to `{1}`.",
                      std::string, std::string);
    CARBON_DIAGNOSTIC(ExplicitAsConversionFailure, Error,
                      "Cannot convert from `{0}` to `{1}` with `as`.",
                      std::string, std::string);
    context.emitter()
        .Build(parse_node,
               target.kind == ConversionTarget::ExplicitAs
                   ? ExplicitAsConversionFailure
                   : ImplicitAsConversionFailure,
               sem_ir.StringifyType(expr.type_id()),
               sem_ir.StringifyType(target.type_id))
        .Emit();
    return SemIR::InstId::BuiltinError;
  }

  // For `as`, don't perform any value category conversions. In particular, an
  // identity conversion shouldn't change the expression category.
  if (target.kind == ConversionTarget::ExplicitAs) {
    return expr_id;
  }

  // Now perform any necessary value category conversions.
  switch (SemIR::GetExpressionCategory(sem_ir, expr_id)) {
    case SemIR::ExpressionCategory::NotExpression:
    case SemIR::ExpressionCategory::Mixed:
      CARBON_FATAL() << "Unexpected expression " << expr
                     << " after builtin conversions";

    case SemIR::ExpressionCategory::Error:
      return SemIR::InstId::BuiltinError;

    case SemIR::ExpressionCategory::Initializing:
      if (target.is_initializer()) {
        if (orig_expr_id == expr_id) {
          // Don't fill in the return slot if we created the expression through
          // a conversion. In that case, we will have created it with the
          // target already set.
          // TODO: Find a better way to track whether we need to do this.
          MarkInitializerFor(sem_ir, expr_id, target.init_id,
                             *target.init_block);
        }
        break;
      }

      // Commit to using a temporary for this initializing expression.
      // TODO: Don't create a temporary if the initializing representation
      // is already a value representation.
      expr_id = FinalizeTemporary(context, expr_id,
                                  target.kind == ConversionTarget::Discarded);
      // We now have an ephemeral reference.
      [[fallthrough]];

    case SemIR::ExpressionCategory::DurableReference:
    case SemIR::ExpressionCategory::EphemeralReference:
      // If a reference expression is an acceptable result, we're done.
      if (target.kind == ConversionTarget::ValueOrReference ||
          target.kind == ConversionTarget::Discarded) {
        break;
      }

      // If we have a reference and don't want one, form a value binding.
      // TODO: Support types with custom value representations.
      expr_id = context.AddInst(
          SemIR::BindValue{expr.parse_node(), expr.type_id(), expr_id});
      // We now have a value expression.
      [[fallthrough]];

    case SemIR::ExpressionCategory::Value:
      // When initializing from a value, perform a copy.
      if (target.is_initializer()) {
        expr_id = PerformCopy(context, expr_id);
      }
      break;
  }

  // Perform a final destination store, if necessary.
  if (target.kind == ConversionTarget::FullInitializer) {
    if (auto init_rep =
            SemIR::GetInitializingRepresentation(sem_ir, target.type_id);
        init_rep.kind == SemIR::InitializingRepresentation::ByCopy) {
      target.init_block->InsertHere();
      expr_id = context.AddInst(SemIR::InitializeFrom{
          parse_node, target.type_id, expr_id, target.init_id});
    }
  }

  return expr_id;
}

auto Initialize(Context& context, Parse::Node parse_node,
                SemIR::InstId target_id, SemIR::InstId value_id)
    -> SemIR::InstId {
  PendingBlock target_block(context);
  return Convert(context, parse_node, value_id,
                 {.kind = ConversionTarget::Initializer,
                  .type_id = context.sem_ir().insts().Get(target_id).type_id(),
                  .init_id = target_id,
                  .init_block = &target_block});
}

auto ConvertToValueExpression(Context& context, SemIR::InstId expr_id)
    -> SemIR::InstId {
  auto expr = context.sem_ir().insts().Get(expr_id);
  return Convert(context, expr.parse_node(), expr_id,
                 {.kind = ConversionTarget::Value, .type_id = expr.type_id()});
}

auto ConvertToValueOrReferenceExpression(Context& context,
                                         SemIR::InstId expr_id)
    -> SemIR::InstId {
  auto expr = context.sem_ir().insts().Get(expr_id);
  return Convert(
      context, expr.parse_node(), expr_id,
      {.kind = ConversionTarget::ValueOrReference, .type_id = expr.type_id()});
}

auto ConvertToValueOfType(Context& context, Parse::Node parse_node,
                          SemIR::InstId value_id, SemIR::TypeId type_id)
    -> SemIR::InstId {
  return Convert(context, parse_node, value_id,
                 {.kind = ConversionTarget::Value, .type_id = type_id});
}

auto ConvertToBoolValue(Context& context, Parse::Node parse_node,
                        SemIR::InstId value_id) -> SemIR::InstId {
  return ConvertToValueOfType(
      context, parse_node, value_id,
      context.GetBuiltinType(SemIR::BuiltinKind::BoolType));
}

auto ConvertForExplicitAs(Context& context, Parse::Node as_node,
                          SemIR::InstId value_id, SemIR::TypeId type_id)
    -> SemIR::InstId {
  return Convert(context, as_node, value_id,
                 {.kind = ConversionTarget::ExplicitAs, .type_id = type_id});
}

CARBON_DIAGNOSTIC(InCallToFunction, Note, "Calling function declared here.");

// Convert the object argument in a method call to match the `self` parameter.
static auto ConvertSelf(Context& context, Parse::Node call_parse_node,
                        Parse::Node callee_parse_node,
                        SemIR::SelfParameter self_param, SemIR::InstId self_id)
    -> SemIR::InstId {
  if (!self_id.is_valid()) {
    CARBON_DIAGNOSTIC(MissingObjectInMethodCall, Error,
                      "Missing object argument in method call.");
    context.emitter()
        .Build(call_parse_node, MissingObjectInMethodCall)
        .Note(callee_parse_node, InCallToFunction)
        .Emit();
    return SemIR::InstId::BuiltinError;
  }

  DiagnosticAnnotationScope annotate_diagnostics(
      &context.emitter(), [&](auto& builder) {
        CARBON_DIAGNOSTIC(
            InCallToFunctionSelf, Note,
            "Initializing `{0}` parameter of method declared here.",
            llvm::StringLiteral);
        builder.Note(self_param.parse_node, InCallToFunctionSelf,
                     self_param.is_addr_self.index
                         ? llvm::StringLiteral("addr self")
                         : llvm::StringLiteral("self"));
      });

  // For `addr self`, take the address of the object argument.
  auto self_or_addr_id = self_id;
  if (self_param.is_addr_self.index) {
    self_or_addr_id =
        ConvertToValueOrReferenceExpression(context, self_or_addr_id);
    auto self = context.insts().Get(self_or_addr_id);
    switch (SemIR::GetExpressionCategory(context.sem_ir(), self_id)) {
      case SemIR::ExpressionCategory::Error:
      case SemIR::ExpressionCategory::DurableReference:
      case SemIR::ExpressionCategory::EphemeralReference:
        break;
      default:
        CARBON_DIAGNOSTIC(AddrSelfIsNonReference, Error,
                          "`addr self` method cannot be invoked on a value.");
        context.emitter().Emit(call_parse_node, AddrSelfIsNonReference);
        return SemIR::InstId::BuiltinError;
    }
    self_or_addr_id = context.AddInst(SemIR::AddressOf{
        self.parse_node(),
        context.GetPointerType(self.parse_node(), self.type_id()),
        self_or_addr_id});
  }

  return ConvertToValueOfType(context, call_parse_node, self_or_addr_id,
                              self_param.type_id);
}

auto ConvertCallArgs(Context& context, Parse::Node call_parse_node,
                     SemIR::InstId self_id,
                     llvm::ArrayRef<SemIR::InstId> arg_refs,
                     SemIR::InstId return_storage_id,
                     Parse::Node callee_parse_node,
                     SemIR::InstBlockId implicit_param_refs_id,
                     SemIR::InstBlockId param_refs_id) -> SemIR::InstBlockId {
  auto implicit_param_refs =
      context.sem_ir().inst_blocks().Get(implicit_param_refs_id);
  auto param_refs = context.sem_ir().inst_blocks().Get(param_refs_id);

  // If sizes mismatch, fail early.
  if (arg_refs.size() != param_refs.size()) {
    CARBON_DIAGNOSTIC(CallArgCountMismatch, Error,
                      "{0} argument(s) passed to function expecting "
                      "{1} argument(s).",
                      int, int);
    context.emitter()
        .Build(call_parse_node, CallArgCountMismatch, arg_refs.size(),
               param_refs.size())
        .Note(callee_parse_node, InCallToFunction)
        .Emit();
    return SemIR::InstBlockId::Invalid;
  }

  // Start building a block to hold the converted arguments.
  llvm::SmallVector<SemIR::InstId> args;
  args.reserve(implicit_param_refs.size() + param_refs.size() +
               return_storage_id.is_valid());

  // Check implicit parameters.
  for (auto implicit_param_id : implicit_param_refs) {
    auto param = context.insts().Get(implicit_param_id);
    if (auto self_param = param.TryAs<SemIR::SelfParameter>()) {
      auto converted_self_id = ConvertSelf(
          context, call_parse_node, callee_parse_node, *self_param, self_id);
      if (converted_self_id == SemIR::InstId::BuiltinError) {
        return SemIR::InstBlockId::Invalid;
      }
      args.push_back(converted_self_id);
    } else {
      // TODO: Form argument values for implicit parameters.
      context.TODO(call_parse_node, "Call with implicit parameters");
      return SemIR::InstBlockId::Invalid;
    }
  }

  int diag_param_index;
  DiagnosticAnnotationScope annotate_diagnostics(
      &context.emitter(), [&](auto& builder) {
        CARBON_DIAGNOSTIC(
            InCallToFunctionParam, Note,
            "Initializing parameter {0} of function declared here.", int);
        builder.Note(callee_parse_node, InCallToFunctionParam,
                     diag_param_index + 1);
      });

  // Check type conversions per-element.
  for (auto [i, arg_id, param_id] : llvm::enumerate(arg_refs, param_refs)) {
    diag_param_index = i;

    auto param_type_id = context.sem_ir().insts().Get(param_id).type_id();
    // TODO: Convert to the proper expression category. For now, we assume
    // parameters are all `let` bindings.
    auto converted_arg_id =
        ConvertToValueOfType(context, call_parse_node, arg_id, param_type_id);
    if (converted_arg_id == SemIR::InstId::BuiltinError) {
      return SemIR::InstBlockId::Invalid;
    }

    args.push_back(converted_arg_id);
  }

  // Track the return storage, if present.
  if (return_storage_id.is_valid()) {
    args.push_back(return_storage_id);
  }

  return context.inst_blocks().Add(args);
}

auto ExpressionAsType(Context& context, Parse::Node parse_node,
                      SemIR::InstId value_id) -> SemIR::TypeId {
  auto type_inst_id = ConvertToValueOfType(context, parse_node, value_id,
                                           SemIR::TypeId::TypeType);
  if (type_inst_id == SemIR::InstId::BuiltinError) {
    return SemIR::TypeId::Error;
  }
  auto type_id = context.CanonicalizeType(type_inst_id);
  if (type_id == SemIR::TypeId::Error) {
    CARBON_DIAGNOSTIC(TypeExpressionEvaluationFailure, Error,
                      "Cannot evaluate type expression.");
    context.emitter().Emit(parse_node, TypeExpressionEvaluationFailure);
  }
  return type_id;
}

}  // namespace Carbon::Check<|MERGE_RESOLUTION|>--- conflicted
+++ resolved
@@ -455,20 +455,6 @@
   CopyOnWriteBlock new_block(sem_ir, literal_elems_id, src_elem_fields.size());
   for (auto [i, dest_field_id] : llvm::enumerate(dest_elem_fields)) {
     auto dest_field =
-<<<<<<< HEAD
-        sem_ir.nodes().GetAs<SemIR::StructTypeField>(dest_field_id);
-    if (src_field.name_id != dest_field.name_id) {
-      CARBON_DIAGNOSTIC(
-          StructInitFieldNameMismatch, Error,
-          "Mismatched names for field {0} in struct initialization: "
-          "source has field name `{1}`, destination has field name `{2}`.",
-          size_t, llvm::StringRef, llvm::StringRef);
-      context.emitter().Emit(value.parse_node(), StructInitFieldNameMismatch,
-                             i + 1,
-                             sem_ir.names().GetFormatted(src_field.name_id),
-                             sem_ir.names().GetFormatted(dest_field.name_id));
-      return SemIR::NodeId::BuiltinError;
-=======
         sem_ir.insts().GetAs<SemIR::StructTypeField>(dest_field_id);
 
     // Find the matching source field.
@@ -481,24 +467,23 @@
               StructInitMissingFieldInLiteral, Error,
               "Missing value for field `{0}` in struct initialization.",
               llvm::StringRef);
-          context.emitter().Emit(value.parse_node(),
-                                 StructInitMissingFieldInLiteral,
-                                 sem_ir.identifiers().Get(dest_field.name_id));
+          context.emitter().Emit(
+              value.parse_node(), StructInitMissingFieldInLiteral,
+              sem_ir.names().GetFormatted(dest_field.name_id));
         } else {
           CARBON_DIAGNOSTIC(StructInitMissingFieldInConversion, Error,
                             "Cannot convert from struct type `{0}` to `{1}`: "
                             "missing field `{2}` in source type.",
                             std::string, std::string, llvm::StringRef);
-          context.emitter().Emit(value.parse_node(),
-                                 StructInitMissingFieldInConversion,
-                                 sem_ir.StringifyType(value.type_id()),
-                                 sem_ir.StringifyType(target.type_id),
-                                 sem_ir.identifiers().Get(dest_field.name_id));
+          context.emitter().Emit(
+              value.parse_node(), StructInitMissingFieldInConversion,
+              sem_ir.StringifyType(value.type_id()),
+              sem_ir.StringifyType(target.type_id),
+              sem_ir.names().GetFormatted(dest_field.name_id));
         }
         return SemIR::InstId::BuiltinError;
       }
       src_field_index = src_field_it->second;
->>>>>>> 84bc8cc4
     }
     auto src_field = sem_ir.insts().GetAs<SemIR::StructTypeField>(
         src_elem_fields[src_field_index]);
