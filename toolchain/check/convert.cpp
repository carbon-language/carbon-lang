--- conflicted
+++ resolved
@@ -533,19 +533,7 @@
                                  ConversionTarget target) -> SemIR::InstId {
   PendingBlock target_block(context);
   auto& dest_class_info = context.classes().Get(dest_type.class_id);
-<<<<<<< HEAD
   CARBON_CHECK(dest_class_info.inheritance_kind != SemIR::Class::Abstract);
-=======
-  if (dest_class_info.inheritance_kind == SemIR::Class::Abstract) {
-    CARBON_DIAGNOSTIC(ConstructionOfAbstractClass, Error,
-                      "cannot construct instance of abstract class; "
-                      "consider using `partial {0}` instead",
-                      TypeIdAsRawType);
-    context.emitter().Emit(value_id, ConstructionOfAbstractClass,
-                           target.type_id);
-    return SemIR::InstId::BuiltinError;
-  }
->>>>>>> bafddd87
   auto object_repr_id =
       dest_class_info.GetObjectRepr(context.sem_ir(), dest_type.specific_id);
   if (object_repr_id == SemIR::TypeId::Error) {
@@ -941,7 +929,6 @@
   }
 
   // We can only perform initialization for complete types.
-<<<<<<< HEAD
   if (!context.TryToCompleteType(
           target.type_id,
           [&] {
@@ -974,25 +961,6 @@
             return context.emitter().Build(loc_id, AbstractTypeInInit,
                                            target.type_id);
           })) {
-=======
-  if (!context.TryToCompleteType(target.type_id, [&] {
-        CARBON_DIAGNOSTIC(IncompleteTypeInInit, Error,
-                          "initialization of incomplete type {0}",
-                          SemIR::TypeId);
-        CARBON_DIAGNOSTIC(IncompleteTypeInValueConversion, Error,
-                          "forming value of incomplete type {0}",
-                          SemIR::TypeId);
-        CARBON_DIAGNOSTIC(IncompleteTypeInConversion, Error,
-                          "invalid use of incomplete type {0}", SemIR::TypeId);
-        return context.emitter().Build(loc_id,
-                                       target.is_initializer()
-                                           ? IncompleteTypeInInit
-                                       : target.kind == ConversionTarget::Value
-                                           ? IncompleteTypeInValueConversion
-                                           : IncompleteTypeInConversion,
-                                       target.type_id);
-      })) {
->>>>>>> bafddd87
     return SemIR::InstId::BuiltinError;
   }
 
