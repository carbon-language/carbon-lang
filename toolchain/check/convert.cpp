// Part of the Carbon Language project, under the Apache License v2.0 with LLVM
// Exceptions. See /LICENSE for license information.
// SPDX-License-Identifier: Apache-2.0 WITH LLVM-exception

#include "toolchain/check/convert.h"

#include <string>
#include <utility>

#include "common/check.h"
#include "llvm/ADT/STLExtras.h"
#include "toolchain/check/context.h"
#include "toolchain/diagnostics/diagnostic_kind.h"
#include "toolchain/parse/node_kind.h"
#include "toolchain/sem_ir/file.h"
#include "toolchain/sem_ir/inst.h"
#include "toolchain/sem_ir/inst_kind.h"

namespace Carbon::Check {

// Given an initializing expression, find its return slot. Returns `Invalid` if
// there is no return slot, because the initialization is not performed in
// place.
static auto FindReturnSlotForInitializer(SemIR::File& sem_ir,
                                         SemIR::InstId init_id)
    -> SemIR::InstId {
  SemIR::Inst init = sem_ir.insts().Get(init_id);
  switch (init.kind()) {
    default:
      CARBON_FATAL() << "Initialization from unexpected inst " << init;

    case SemIR::ClassInit::Kind:
    case SemIR::StructInit::Kind:
    case SemIR::TupleInit::Kind:
      // TODO: Track a return slot for these initializers.
      CARBON_FATAL() << init
                     << " should be created with its return slot already "
                        "filled in properly";

    case SemIR::InitializeFrom::Kind: {
      return init.As<SemIR::InitializeFrom>().dest_id;
    }

    case SemIR::Call::Kind: {
      auto call = init.As<SemIR::Call>();
      if (!SemIR::GetInitializingRepresentation(sem_ir, call.type_id)
               .has_return_slot()) {
        return SemIR::InstId::Invalid;
      }
      return sem_ir.inst_blocks().Get(call.args_id).back();
    }

    case SemIR::ArrayInit::Kind: {
      return sem_ir.inst_blocks()
          .Get(init.As<SemIR::ArrayInit>().inits_and_return_slot_id)
          .back();
    }
  }
}

// Marks the initializer `init_id` as initializing `target_id`.
static auto MarkInitializerFor(SemIR::File& sem_ir, SemIR::InstId init_id,
                               SemIR::InstId target_id,
                               PendingBlock& target_block) -> void {
  auto return_slot_id = FindReturnSlotForInitializer(sem_ir, init_id);
  if (return_slot_id.is_valid()) {
    // Replace the temporary in the return slot with a reference to our target.
    CARBON_CHECK(sem_ir.insts().Get(return_slot_id).kind() ==
                 SemIR::TemporaryStorage::Kind)
        << "Return slot for initializer does not contain a temporary; "
        << "initialized multiple times? Have "
        << sem_ir.insts().Get(return_slot_id);
    target_block.MergeReplacing(return_slot_id, target_id);
  }
}

// Commits to using a temporary to store the result of the initializing
// expression described by `init_id`, and returns the location of the
// temporary. If `discarded` is `true`, the result is discarded, and no
// temporary will be created if possible; if no temporary is created, the
// return value will be `SemIR::InstId::Invalid`.
static auto FinalizeTemporary(Context& context, SemIR::InstId init_id,
                              bool discarded) -> SemIR::InstId {
  auto& sem_ir = context.sem_ir();
  auto return_slot_id = FindReturnSlotForInitializer(sem_ir, init_id);
  if (return_slot_id.is_valid()) {
    // The return slot should already have a materialized temporary in it.
    CARBON_CHECK(sem_ir.insts().Get(return_slot_id).kind() ==
                 SemIR::TemporaryStorage::Kind)
        << "Return slot for initializer does not contain a temporary; "
        << "initialized multiple times? Have "
        << sem_ir.insts().Get(return_slot_id);
    auto init = sem_ir.insts().Get(init_id);
    return context.AddInst(SemIR::Temporary{init.parse_node(), init.type_id(),
                                            return_slot_id, init_id});
  }

  if (discarded) {
    // Don't invent a temporary that we're going to discard.
    return SemIR::InstId::Invalid;
  }

  // The initializer has no return slot, but we want to produce a temporary
  // object. Materialize one now.
  // TODO: Consider using an invalid ID to mean that we immediately
  // materialize and initialize a temporary, rather than two separate
  // instructions.
  auto init = sem_ir.insts().Get(init_id);
  auto temporary_id = context.AddInst(
      SemIR::TemporaryStorage{init.parse_node(), init.type_id()});
  return context.AddInst(SemIR::Temporary{init.parse_node(), init.type_id(),
                                          temporary_id, init_id});
}

// Materialize a temporary to hold the result of the given expression if it is
// an initializing expression.
static auto MaterializeIfInitializing(Context& context, SemIR::InstId expr_id)
    -> SemIR::InstId {
  if (GetExpressionCategory(context.sem_ir(), expr_id) ==
      SemIR::ExpressionCategory::Initializing) {
    return FinalizeTemporary(context, expr_id, /*discarded=*/false);
  }
  return expr_id;
}

// Creates and adds an instruction to perform element access into an aggregate.
template <typename AccessInstT, typename InstBlockT>
static auto MakeElemAccessInst(Context& context, Parse::Node parse_node,
                               SemIR::InstId aggregate_id,
                               SemIR::TypeId elem_type_id, InstBlockT& block,
                               std::size_t i) {
  if constexpr (std::is_same_v<AccessInstT, SemIR::ArrayIndex>) {
    // TODO: Add a new instruction kind for indexing an array at a constant
    // index so that we don't need an integer literal instruction here, and
    // remove this special case.
    auto index_id = block.AddInst(SemIR::IntegerLiteral{
        parse_node, context.GetBuiltinType(SemIR::BuiltinKind::IntegerType),
        context.sem_ir().integers().Add(llvm::APInt(32, i))});
    return block.AddInst(
        AccessInstT{parse_node, elem_type_id, aggregate_id, index_id});
  } else {
    return block.AddInst(AccessInstT{parse_node, elem_type_id, aggregate_id,
                                     SemIR::MemberIndex(i)});
  }
}

// Converts an element of one aggregate so that it can be used as an element of
// another aggregate.
//
// For the source: `src_id` is the source aggregate, `src_elem_type` is the
// element type, `i` is the index, and `SourceAccessInstT` is the kind of
// instruction used to access the source element.
//
// For the target: `kind` is the kind of conversion or initialization,
// `target_elem_type` is the element type. For initialization, `target_id` is
// the destination, `target_block` is a pending block for target location
// calculations that will be spliced as the return slot of the initializer if
// necessary, `i` is the index, and `TargetAccessInstT` is the kind of
// instruction used to access the destination element.
template <typename SourceAccessInstT, typename TargetAccessInstT>
static auto ConvertAggregateElement(
    Context& context, Parse::Node parse_node, SemIR::InstId src_id,
    SemIR::TypeId src_elem_type,
    llvm::ArrayRef<SemIR::InstId> src_literal_elems,
    ConversionTarget::Kind kind, SemIR::InstId target_id,
    SemIR::TypeId target_elem_type, PendingBlock* target_block, std::size_t i) {
  // Compute the location of the source element. This goes into the current code
  // block, not into the target block.
  // TODO: Ideally we would discard this instruction if it's unused.
  auto src_elem_id =
      !src_literal_elems.empty()
          ? src_literal_elems[i]
          : MakeElemAccessInst<SourceAccessInstT>(context, parse_node, src_id,
                                                  src_elem_type, context, i);

  // If we're performing a conversion rather than an initialization, we won't
  // have or need a target.
  ConversionTarget target = {.kind = kind, .type_id = target_elem_type};
  if (!target.is_initializer()) {
    return Convert(context, parse_node, src_elem_id, target);
  }

  // Compute the location of the target element and initialize it.
  PendingBlock::DiscardUnusedInstsScope scope(target_block);
  target.init_block = target_block;
  target.init_id = MakeElemAccessInst<TargetAccessInstT>(
      context, parse_node, target_id, target_elem_type, *target_block, i);
  return Convert(context, parse_node, src_elem_id, target);
}

namespace {
// A handle to a new block that may be modified, with copy-on-write semantics.
//
// The constructor is given the ID of an existing block that provides the
// initial contents of the new block. The new block is lazily allocated; if no
// modifications have been made, the `id()` function will return the original
// block ID.
//
// This is intended to avoid an unnecessary block allocation in the case where
// the new block ends up being exactly the same as the original block.
class CopyOnWriteBlock {
 public:
  // Constructs the block. If `source_id` is valid, it is used as the initial
  // value of the block. Otherwise, uninitialized storage for `size` elements
  // is allocated.
  CopyOnWriteBlock(SemIR::File& file, SemIR::InstBlockId source_id, size_t size)
      : file_(file), source_id_(source_id) {
    if (!source_id_.is_valid()) {
      id_ = file_.inst_blocks().AddUninitialized(size);
    }
  }

  auto id() -> SemIR::InstBlockId const { return id_; }

  auto Set(int i, SemIR::InstId value) -> void {
    if (source_id_.is_valid() && file_.inst_blocks().Get(id_)[i] == value) {
      return;
    }
    if (id_ == source_id_) {
      id_ = file_.inst_blocks().Add(file_.inst_blocks().Get(source_id_));
    }
    file_.inst_blocks().Get(id_)[i] = value;
  }

 private:
  SemIR::File& file_;
  SemIR::InstBlockId source_id_;
  SemIR::InstBlockId id_ = source_id_;
};
}  // namespace

// Performs a conversion from a tuple to an array type. This function only
// converts the type, and does not perform a final conversion to the requested
// expression category.
static auto ConvertTupleToArray(Context& context, SemIR::TupleType tuple_type,
                                SemIR::ArrayType array_type,
                                SemIR::InstId value_id, ConversionTarget target)
    -> SemIR::InstId {
  auto& sem_ir = context.sem_ir();
  auto tuple_elem_types = sem_ir.type_blocks().Get(tuple_type.elements_id);

  auto value = sem_ir.insts().Get(value_id);

  // If we're initializing from a tuple literal, we will use its elements
  // directly. Otherwise, materialize a temporary if needed and index into the
  // result.
  llvm::ArrayRef<SemIR::InstId> literal_elems;
  if (auto tuple_literal = value.TryAs<SemIR::TupleLiteral>()) {
    literal_elems = sem_ir.inst_blocks().Get(tuple_literal->elements_id);
  } else {
    value_id = MaterializeIfInitializing(context, value_id);
  }

  // Check that the tuple is the right size.
  uint64_t array_bound = sem_ir.GetArrayBoundValue(array_type.bound_id);
  if (tuple_elem_types.size() != array_bound) {
    CARBON_DIAGNOSTIC(
        ArrayInitFromLiteralArgCountMismatch, Error,
        "Cannot initialize array of {0} element(s) from {1} initializer(s).",
        uint64_t, size_t);
    CARBON_DIAGNOSTIC(ArrayInitFromExpressionArgCountMismatch, Error,
                      "Cannot initialize array of {0} element(s) from tuple "
                      "with {1} element(s).",
                      uint64_t, size_t);
    context.emitter().Emit(value.parse_node(),
                           literal_elems.empty()
                               ? ArrayInitFromExpressionArgCountMismatch
                               : ArrayInitFromLiteralArgCountMismatch,
                           array_bound, tuple_elem_types.size());
    return SemIR::InstId::BuiltinError;
  }

  PendingBlock target_block_storage(context);
  PendingBlock* target_block =
      target.init_block ? target.init_block : &target_block_storage;

  // Arrays are always initialized in-place. Allocate a temporary as the
  // destination for the array initialization if we weren't given one.
  SemIR::InstId return_slot_id = target.init_id;
  if (!target.init_id.is_valid()) {
    return_slot_id = target_block->AddInst(
        SemIR::TemporaryStorage{value.parse_node(), target.type_id});
  }

  // Initialize each element of the array from the corresponding element of the
  // tuple.
  // TODO: Annotate diagnostics coming from here with the array element index,
  // if initializing from a tuple literal.
  llvm::SmallVector<SemIR::InstId> inits;
  inits.reserve(array_bound + 1);
  for (auto [i, src_type_id] : llvm::enumerate(tuple_elem_types)) {
    // TODO: This call recurses back into conversion. Switch to an iterative
    // approach.
    auto init_id =
        ConvertAggregateElement<SemIR::TupleAccess, SemIR::ArrayIndex>(
            context, value.parse_node(), value_id, src_type_id, literal_elems,
            ConversionTarget::FullInitializer, return_slot_id,
            array_type.element_type_id, target_block, i);
    if (init_id == SemIR::InstId::BuiltinError) {
      return SemIR::InstId::BuiltinError;
    }
    inits.push_back(init_id);
  }

  // The last element of the refs block contains the return slot for the array
  // initialization. Flush the temporary here if we didn't insert it earlier.
  target_block->InsertHere();
  inits.push_back(return_slot_id);

  return context.AddInst(SemIR::ArrayInit{value.parse_node(), target.type_id,
                                          value_id,
                                          sem_ir.inst_blocks().Add(inits)});
}

// Performs a conversion from a tuple to a tuple type. This function only
// converts the type, and does not perform a final conversion to the requested
// expression category.
static auto ConvertTupleToTuple(Context& context, SemIR::TupleType src_type,
                                SemIR::TupleType dest_type,
                                SemIR::InstId value_id, ConversionTarget target)
    -> SemIR::InstId {
  auto& sem_ir = context.sem_ir();
  auto src_elem_types = sem_ir.type_blocks().Get(src_type.elements_id);
  auto dest_elem_types = sem_ir.type_blocks().Get(dest_type.elements_id);

  auto value = sem_ir.insts().Get(value_id);

  // If we're initializing from a tuple literal, we will use its elements
  // directly. Otherwise, materialize a temporary if needed and index into the
  // result.
  llvm::ArrayRef<SemIR::InstId> literal_elems;
  auto literal_elems_id = SemIR::InstBlockId::Invalid;
  if (auto tuple_literal = value.TryAs<SemIR::TupleLiteral>()) {
    literal_elems_id = tuple_literal->elements_id;
    literal_elems = sem_ir.inst_blocks().Get(literal_elems_id);
  } else {
    value_id = MaterializeIfInitializing(context, value_id);
  }

  // Check that the tuples are the same size.
  if (src_elem_types.size() != dest_elem_types.size()) {
    CARBON_DIAGNOSTIC(TupleInitElementCountMismatch, Error,
                      "Cannot initialize tuple of {0} element(s) from tuple "
                      "with {1} element(s).",
                      size_t, size_t);
    context.emitter().Emit(value.parse_node(), TupleInitElementCountMismatch,
                           dest_elem_types.size(), src_elem_types.size());
    return SemIR::InstId::BuiltinError;
  }

  // If we're forming an initializer, then we want an initializer for each
  // element. Otherwise, we want a value representation for each element.
  // Perform a final destination store if we're performing an in-place
  // initialization.
  bool is_init = target.is_initializer();
  ConversionTarget::Kind inner_kind =
      !is_init ? ConversionTarget::Value
      : SemIR::GetInitializingRepresentation(sem_ir, target.type_id).kind ==
              SemIR::InitializingRepresentation::InPlace
          ? ConversionTarget::FullInitializer
          : ConversionTarget::Initializer;

  // Initialize each element of the destination from the corresponding element
  // of the source.
  // TODO: Annotate diagnostics coming from here with the element index.
  CopyOnWriteBlock new_block(sem_ir, literal_elems_id, src_elem_types.size());
  for (auto [i, src_type_id, dest_type_id] :
       llvm::enumerate(src_elem_types, dest_elem_types)) {
    // TODO: This call recurses back into conversion. Switch to an iterative
    // approach.
    auto init_id =
        ConvertAggregateElement<SemIR::TupleAccess, SemIR::TupleAccess>(
            context, value.parse_node(), value_id, src_type_id, literal_elems,
            inner_kind, target.init_id, dest_type_id, target.init_block, i);
    if (init_id == SemIR::InstId::BuiltinError) {
      return SemIR::InstId::BuiltinError;
    }
    new_block.Set(i, init_id);
  }

  return is_init ? context.AddInst(SemIR::TupleInit{value.parse_node(),
                                                    target.type_id, value_id,
                                                    new_block.id()})
                 : context.AddInst(SemIR::TupleValue{value.parse_node(),
                                                     target.type_id, value_id,
                                                     new_block.id()});
}

<<<<<<< HEAD
// Common implementation for ConvertStructToStruct and ConvertStructToClass.
template <typename TargetAccessNodeT>
static auto ConvertStructToStructOrClass(Context& context,
                                         SemIR::StructType src_type,
                                         SemIR::StructType dest_type,
                                         SemIR::NodeId value_id,
                                         ConversionTarget target, bool is_class)
    -> SemIR::NodeId {
=======
// Performs a conversion from a struct to a struct type. Does not perform a
// final conversion to the requested expression category.
static auto ConvertStructToStruct(Context& context, SemIR::StructType src_type,
                                  SemIR::StructType dest_type,
                                  SemIR::InstId value_id,
                                  ConversionTarget target) -> SemIR::InstId {
>>>>>>> 737162cc
  auto& sem_ir = context.sem_ir();
  auto src_elem_fields = sem_ir.inst_blocks().Get(src_type.fields_id);
  auto dest_elem_fields = sem_ir.inst_blocks().Get(dest_type.fields_id);

  auto value = sem_ir.insts().Get(value_id);

  // If we're initializing from a struct literal, we will use its elements
  // directly. Otherwise, materialize a temporary if needed and index into the
  // result.
  llvm::ArrayRef<SemIR::InstId> literal_elems;
  auto literal_elems_id = SemIR::InstBlockId::Invalid;
  if (auto struct_literal = value.TryAs<SemIR::StructLiteral>()) {
    literal_elems_id = struct_literal->elements_id;
    literal_elems = sem_ir.inst_blocks().Get(literal_elems_id);
  } else {
    value_id = MaterializeIfInitializing(context, value_id);
  }

  // Check that the structs are the same size.
  // TODO: If not, include the name of the first source field that doesn't
  // exist in the destination or vice versa in the diagnostic.
  if (src_elem_fields.size() != dest_elem_fields.size()) {
    CARBON_DIAGNOSTIC(StructInitElementCountMismatch, Error,
<<<<<<< HEAD
                      "Cannot initialize {0} with {1} field(s) from struct "
                      "with {2} field(s).",
                      llvm::StringLiteral, size_t, size_t);
    context.emitter().Emit(
        value.parse_node(), StructInitElementCountMismatch,
        is_class ? llvm::StringLiteral("class") : llvm::StringLiteral("struct"),
        dest_elem_fields.size(), src_elem_fields.size());
    return SemIR::NodeId::BuiltinError;
=======
                      "Cannot initialize struct of {0} element(s) from struct "
                      "with {1} element(s).",
                      size_t, size_t);
    context.emitter().Emit(value.parse_node(), StructInitElementCountMismatch,
                           dest_elem_fields.size(), src_elem_fields.size());
    return SemIR::InstId::BuiltinError;
>>>>>>> 737162cc
  }

  // Prepare to look up fields in the source by index.
  llvm::SmallDenseMap<IdentifierId, int32_t> src_field_indexes;
  if (src_type.fields_id != dest_type.fields_id) {
    for (auto [i, field_id] : llvm::enumerate(src_elem_fields)) {
      auto [it, added] = src_field_indexes.insert(
          {context.insts().GetAs<SemIR::StructTypeField>(field_id).name_id, i});
      CARBON_CHECK(added) << "Duplicate field in source structure";
    }
  }

  // If we're forming an initializer, then we want an initializer for each
  // element. Otherwise, we want a value representation for each element.
  // Perform a final destination store if we're performing an in-place
  // initialization.
  bool is_init = target.is_initializer();
  ConversionTarget::Kind inner_kind =
      !is_init ? ConversionTarget::Value
      : SemIR::GetInitializingRepresentation(sem_ir, target.type_id).kind ==
              SemIR::InitializingRepresentation::InPlace
          ? ConversionTarget::FullInitializer
          : ConversionTarget::Initializer;

  // Initialize each element of the destination from the corresponding element
  // of the source.
  // TODO: Annotate diagnostics coming from here with the element index.
  CopyOnWriteBlock new_block(sem_ir, literal_elems_id, src_elem_fields.size());
  for (auto [i, dest_field_id] : llvm::enumerate(dest_elem_fields)) {
    auto dest_field =
        sem_ir.insts().GetAs<SemIR::StructTypeField>(dest_field_id);

    // Find the matching source field.
    auto src_field_index = i;
    if (src_type.fields_id != dest_type.fields_id) {
      auto src_field_it = src_field_indexes.find(dest_field.name_id);
      if (src_field_it == src_field_indexes.end()) {
        if (literal_elems_id.is_valid()) {
          CARBON_DIAGNOSTIC(
              StructInitMissingFieldInLiteral, Error,
              "Missing value for field `{0}` in struct initialization.",
              llvm::StringRef);
          context.emitter().Emit(value.parse_node(),
                                 StructInitMissingFieldInLiteral,
                                 sem_ir.identifiers().Get(dest_field.name_id));
        } else {
          CARBON_DIAGNOSTIC(StructInitMissingFieldInConversion, Error,
                            "Cannot convert from struct type `{0}` to `{1}`: "
                            "missing field `{2}` in source type.",
                            std::string, std::string, llvm::StringRef);
          context.emitter().Emit(value.parse_node(),
                                 StructInitMissingFieldInConversion,
                                 sem_ir.StringifyType(value.type_id()),
                                 sem_ir.StringifyType(target.type_id),
                                 sem_ir.identifiers().Get(dest_field.name_id));
        }
        return SemIR::InstId::BuiltinError;
      }
      src_field_index = src_field_it->second;
    }
    auto src_field = sem_ir.insts().GetAs<SemIR::StructTypeField>(
        src_elem_fields[src_field_index]);

    // TODO: This call recurses back into conversion. Switch to an iterative
    // approach.
    auto init_id =
        ConvertAggregateElement<SemIR::StructAccess, TargetAccessNodeT>(
            context, value.parse_node(), value_id, src_field.field_type_id,
            literal_elems, inner_kind, target.init_id, dest_field.field_type_id,
            target.init_block, src_field_index);
    if (init_id == SemIR::InstId::BuiltinError) {
      return SemIR::InstId::BuiltinError;
    }
    new_block.Set(i, init_id);
  }

<<<<<<< HEAD
  if (is_class) {
    CARBON_CHECK(is_init)
        << "Converting directly to a class value is not supported";
    return context.AddNode(SemIR::ClassInit{value.parse_node(), target.type_id,
                                            value_id, new_block.id()});
  } else if (is_init) {
    return context.AddNode(SemIR::StructInit{value.parse_node(), target.type_id,
                                             value_id, new_block.id()});
  } else {
    return context.AddNode(SemIR::StructValue{
        value.parse_node(), target.type_id, value_id, new_block.id()});
  }
}

// Performs a conversion from a struct to a struct type. This function only
// converts the type, and does not perform a final conversion to the requested
// expression category.
static auto ConvertStructToStruct(Context& context, SemIR::StructType src_type,
                                  SemIR::StructType dest_type,
                                  SemIR::NodeId value_id,
                                  ConversionTarget target) -> SemIR::NodeId {
  return ConvertStructToStructOrClass<SemIR::StructAccess>(
      context, src_type, dest_type, value_id, target, /*is_class=*/false);
}

// Performs a conversion from a struct to a class type. This function only
// converts the type, and does not perform a final conversion to the requested
// expression category.
static auto ConvertStructToClass(Context& context, SemIR::StructType src_type,
                                 SemIR::ClassType dest_type,
                                 SemIR::NodeId value_id,
                                 ConversionTarget target) -> SemIR::NodeId {
  PendingBlock target_block(context);
  auto dest_struct_type = context.nodes().GetAs<SemIR::StructType>(
      context.sem_ir().GetTypeAllowBuiltinTypes(
          context.classes().Get(dest_type.class_id).object_representation_id));

  // If we're trying to create a class value, form a temporary for the value to
  // point to.
  bool need_temporary = !target.is_initializer();
  if (need_temporary) {
    target.kind = ConversionTarget::Initializer;
    target.init_block = &target_block;
    target.init_id = target_block.AddNode(SemIR::TemporaryStorage{
        context.nodes().Get(value_id).parse_node(), target.type_id});
  }

  auto result_id = ConvertStructToStructOrClass<SemIR::ClassFieldAccess>(
      context, src_type, dest_struct_type, value_id, target, /*is_class=*/true);

  if (need_temporary) {
    target_block.InsertHere();
    result_id = context.AddNode(
        SemIR::Temporary{context.nodes().Get(value_id).parse_node(),
                         target.type_id, target.init_id, result_id});
  }
  return result_id;
=======
  return is_init ? context.AddInst(SemIR::StructInit{value.parse_node(),
                                                     target.type_id, value_id,
                                                     new_block.id()})
                 : context.AddInst(SemIR::StructValue{value.parse_node(),
                                                      target.type_id, value_id,
                                                      new_block.id()});
>>>>>>> 737162cc
}

// Returns whether `category` is a valid expression category to produce as a
// result of a conversion with kind `target_kind`, or at most needs a temporary
// to be materialized.
static bool IsValidExpressionCategoryForConversionTarget(
    SemIR::ExpressionCategory category, ConversionTarget::Kind target_kind) {
  switch (target_kind) {
    case ConversionTarget::Value:
      return category == SemIR::ExpressionCategory::Value;
    case ConversionTarget::ValueOrReference:
    case ConversionTarget::Discarded:
      return category == SemIR::ExpressionCategory::Value ||
             category == SemIR::ExpressionCategory::DurableReference ||
             category == SemIR::ExpressionCategory::EphemeralReference ||
             category == SemIR::ExpressionCategory::Initializing;
    case ConversionTarget::ExplicitAs:
      return true;
    case ConversionTarget::Initializer:
    case ConversionTarget::FullInitializer:
      return category == SemIR::ExpressionCategory::Initializing;
  }
}

static auto PerformBuiltinConversion(Context& context, Parse::Node parse_node,
                                     SemIR::InstId value_id,
                                     ConversionTarget target) -> SemIR::InstId {
  auto& sem_ir = context.sem_ir();
  auto value = sem_ir.insts().Get(value_id);
  auto value_type_id = value.type_id();
  auto target_type_inst =
      sem_ir.insts().Get(sem_ir.GetTypeAllowBuiltinTypes(target.type_id));

  // Various forms of implicit conversion are supported as builtin conversions,
  // either in addition to or instead of `impl`s of `ImplicitAs` in the Carbon
  // prelude. There are a few reasons we need to perform some of these
  // conversions as builtins:
  //
  // 1) Conversions from struct and tuple *literals* have special rules that
  //    cannot be implemented by invoking `ImplicitAs`. Specifically, we must
  //    recurse into the elements of the literal before performing
  //    initialization in order to avoid unnecessary conversions between
  //    expression categories that would be performed by `ImplicitAs.Convert`.
  // 2) (Not implemented yet) Conversion of a facet to a facet type depends on
  //    the value of the facet, not only its type, and therefore cannot be
  //    modeled by `ImplicitAs`.
  // 3) Some of these conversions are used while checking the library
  //    definition of `ImplicitAs` itself or implementations of it.
  //
  // We also expect to see better performance by avoiding an `impl` lookup for
  // common conversions.
  //
  // TODO: We should provide a debugging flag to turn off as many of these
  // builtin conversions as we can so that we can test that they do the same
  // thing as the library implementations.
  //
  // The builtin conversions that correspond to `impl`s in the library all
  // correspond to `final impl`s, so we don't need to worry about `ImplicitAs`
  // being specialized in any of these cases.

  // If the value is already of the right kind and expression category, there's
  // nothing to do. Performing a conversion would decompose and rebuild tuples
  // and structs, so it's important that we bail out early in this case.
  if (value_type_id == target.type_id) {
    auto value_cat = SemIR::GetExpressionCategory(sem_ir, value_id);
    if (IsValidExpressionCategoryForConversionTarget(value_cat, target.kind)) {
      return value_id;
    }

    // If the source is an initializing expression, we may be able to pull a
    // value right out of it.
    if (value_cat == SemIR::ExpressionCategory::Initializing &&
        IsValidExpressionCategoryForConversionTarget(
            SemIR::ExpressionCategory::Value, target.kind) &&
        SemIR::GetInitializingRepresentation(sem_ir, value_type_id).kind ==
            SemIR::InitializingRepresentation::ByCopy) {
      auto value_rep = SemIR::GetValueRepresentation(sem_ir, value_type_id);
      if (value_rep.kind == SemIR::ValueRepresentation::Copy &&
          value_rep.type_id == value_type_id) {
        // The initializer produces an object representation by copy, and the
        // value representation is a copy of the object representation, so we
        // already have a value of the right form.
        return context.AddInst(
            SemIR::ValueOfInitializer{parse_node, value_type_id, value_id});
      }
    }
  }

  // A tuple (T1, T2, ..., Tn) converts to (U1, U2, ..., Un) if each Ti
  // converts to Ui.
  if (auto target_tuple_type = target_type_inst.TryAs<SemIR::TupleType>()) {
    auto value_type_inst =
        sem_ir.insts().Get(sem_ir.GetTypeAllowBuiltinTypes(value_type_id));
    if (auto src_tuple_type = value_type_inst.TryAs<SemIR::TupleType>()) {
      return ConvertTupleToTuple(context, *src_tuple_type, *target_tuple_type,
                                 value_id, target);
    }
  }

  // A struct {.f_1: T_1, .f_2: T_2, ..., .f_n: T_n} converts to
  // {.f_p(1): U_p(1), .f_p(2): U_p(2), ..., .f_p(n): U_p(n)} if
  // (p(1), ..., p(n)) is a permutation of (1, ..., n) and each Ti converts
  // to Ui.
  if (auto target_struct_type = target_type_inst.TryAs<SemIR::StructType>()) {
    auto value_type_inst =
        sem_ir.insts().Get(sem_ir.GetTypeAllowBuiltinTypes(value_type_id));
    if (auto src_struct_type = value_type_inst.TryAs<SemIR::StructType>()) {
      return ConvertStructToStruct(context, *src_struct_type,
                                   *target_struct_type, value_id, target);
    }
  }

  // A tuple (T1, T2, ..., Tn) converts to [T; n] if each Ti converts to T.
  if (auto target_array_type = target_type_inst.TryAs<SemIR::ArrayType>()) {
    auto value_type_inst =
        sem_ir.insts().Get(sem_ir.GetTypeAllowBuiltinTypes(value_type_id));
    if (auto src_tuple_type = value_type_inst.TryAs<SemIR::TupleType>()) {
      return ConvertTupleToArray(context, *src_tuple_type, *target_array_type,
                                 value_id, target);
    }
  }

  // A struct {.f_1: T_1, .f_2: T_2, ..., .f_n: T_n} converts to a class type
  // if it converts to the struct type that is the class's representation type,
  // that is, a struct with the same fields as the class, plus a base field
  // where relevant.
  if (auto target_class_type = target_type_node.TryAs<SemIR::ClassType>()) {
    auto value_type_node =
        sem_ir.nodes().Get(sem_ir.GetTypeAllowBuiltinTypes(value_type_id));
    if (auto src_struct_type = value_type_node.TryAs<SemIR::StructType>()) {
      return ConvertStructToClass(context, *src_struct_type, *target_class_type,
                                  value_id, target);
    }
  }

  if (target.type_id == SemIR::TypeId::TypeType) {
    // A tuple of types converts to type `type`.
    // TODO: This should apply even for non-literal tuples.
    if (auto tuple_literal = value.TryAs<SemIR::TupleLiteral>()) {
      llvm::SmallVector<SemIR::TypeId> type_ids;
      for (auto tuple_inst_id :
           sem_ir.inst_blocks().Get(tuple_literal->elements_id)) {
        // TODO: This call recurses back into conversion. Switch to an
        // iterative approach.
        type_ids.push_back(
            ExpressionAsType(context, parse_node, tuple_inst_id));
      }
      auto tuple_type_id =
          context.CanonicalizeTupleType(parse_node, std::move(type_ids));
      return sem_ir.GetTypeAllowBuiltinTypes(tuple_type_id);
    }

    // `{}` converts to `{} as type`.
    // TODO: This conversion should also be performed for a non-literal value
    // of type `{}`.
    if (auto struct_literal = value.TryAs<SemIR::StructLiteral>();
        struct_literal &&
        struct_literal->elements_id == SemIR::InstBlockId::Empty) {
      value_id = sem_ir.GetTypeAllowBuiltinTypes(value_type_id);
    }
  }

  // No builtin conversion applies.
  return value_id;
}

// Given a value expression, form a corresponding initializer that copies from
// that value, if it is possible to do so.
static auto PerformCopy(Context& context, SemIR::InstId expr_id)
    -> SemIR::InstId {
  auto expr = context.insts().Get(expr_id);
  auto type_id = expr.type_id();
  if (type_id == SemIR::TypeId::Error) {
    return SemIR::InstId::BuiltinError;
  }

  // TODO: Directly track on the value representation whether it's a copy of
  // the object representation.
  auto value_rep = SemIR::GetValueRepresentation(context.sem_ir(), type_id);
  if (value_rep.kind == SemIR::ValueRepresentation::Copy &&
      value_rep.aggregate_kind == SemIR::ValueRepresentation::NotAggregate &&
      value_rep.type_id == type_id) {
    // For by-value scalar types, no explicit action is required. Initializing
    // from a value expression is treated as copying the value.
    return expr_id;
  }

  // TODO: We don't yet have rules for whether and when a class type is
  // copyable, or how to perform the copy.
  CARBON_DIAGNOSTIC(CopyOfUncopyableType, Error,
                    "Cannot copy value of type `{0}`.", std::string);
  context.emitter().Emit(expr.parse_node(), CopyOfUncopyableType,
                         context.sem_ir().StringifyType(type_id));
  return SemIR::InstId::BuiltinError;
}

auto Convert(Context& context, Parse::Node parse_node, SemIR::InstId expr_id,
             ConversionTarget target) -> SemIR::InstId {
  auto& sem_ir = context.sem_ir();
  auto orig_expr_id = expr_id;

  // Start by making sure both sides are valid. If any part is invalid, the
  // result is invalid and we shouldn't error.
  if (sem_ir.insts().Get(expr_id).type_id() == SemIR::TypeId::Error ||
      target.type_id == SemIR::TypeId::Error) {
    return SemIR::InstId::BuiltinError;
  }

  if (SemIR::GetExpressionCategory(sem_ir, expr_id) ==
      SemIR::ExpressionCategory::NotExpression) {
    // TODO: We currently encounter this for use of namespaces and functions.
    // We should provide a better diagnostic for inappropriate use of
    // namespace names, and allow use of functions as values.
    CARBON_DIAGNOSTIC(UseOfNonExpressionAsValue, Error,
                      "Expression cannot be used as a value.");
    context.emitter().Emit(sem_ir.insts().Get(expr_id).parse_node(),
                           UseOfNonExpressionAsValue);
    return SemIR::InstId::BuiltinError;
  }

  // We can only perform initialization for complete types.
  if (!context.TryToCompleteType(target.type_id, [&] {
        CARBON_DIAGNOSTIC(IncompleteTypeInInitialization, Error,
                          "Initialization of incomplete type `{0}`.",
                          std::string);
        CARBON_DIAGNOSTIC(IncompleteTypeInValueConversion, Error,
                          "Forming value of incomplete type `{0}`.",
                          std::string);
        CARBON_DIAGNOSTIC(IncompleteTypeInConversion, Error,
                          "Invalid use of incomplete type `{0}`.", std::string);
        return context.emitter().Build(
            parse_node,
            target.is_initializer() ? IncompleteTypeInInitialization
            : target.kind == ConversionTarget::Value
                ? IncompleteTypeInValueConversion
                : IncompleteTypeInConversion,
            context.sem_ir().StringifyType(target.type_id, true));
      })) {
    return SemIR::InstId::BuiltinError;
  }

  // Check whether any builtin conversion applies.
  expr_id = PerformBuiltinConversion(context, parse_node, expr_id, target);
  if (expr_id == SemIR::InstId::BuiltinError) {
    return expr_id;
  }

  // If the types don't match at this point, we can't perform the conversion.
  // TODO: Look for an `ImplicitAs` impl, or an `As` impl in the case where
  // `target.kind == ConversionTarget::ExplicitAs`.
  SemIR::Inst expr = sem_ir.insts().Get(expr_id);
  if (expr.type_id() != target.type_id) {
    CARBON_DIAGNOSTIC(ImplicitAsConversionFailure, Error,
                      "Cannot implicitly convert from `{0}` to `{1}`.",
                      std::string, std::string);
    CARBON_DIAGNOSTIC(ExplicitAsConversionFailure, Error,
                      "Cannot convert from `{0}` to `{1}` with `as`.",
                      std::string, std::string);
    context.emitter()
        .Build(parse_node,
               target.kind == ConversionTarget::ExplicitAs
                   ? ExplicitAsConversionFailure
                   : ImplicitAsConversionFailure,
               sem_ir.StringifyType(expr.type_id()),
               sem_ir.StringifyType(target.type_id))
        .Emit();
    return SemIR::InstId::BuiltinError;
  }

  // For `as`, don't perform any value category conversions. In particular, an
  // identity conversion shouldn't change the expression category.
  if (target.kind == ConversionTarget::ExplicitAs) {
    return expr_id;
  }

  // Now perform any necessary value category conversions.
  switch (SemIR::GetExpressionCategory(sem_ir, expr_id)) {
    case SemIR::ExpressionCategory::NotExpression:
    case SemIR::ExpressionCategory::Mixed:
      CARBON_FATAL() << "Unexpected expression " << expr
                     << " after builtin conversions";

    case SemIR::ExpressionCategory::Error:
      return SemIR::InstId::BuiltinError;

    case SemIR::ExpressionCategory::Initializing:
      if (target.is_initializer()) {
        if (orig_expr_id == expr_id) {
          // Don't fill in the return slot if we created the expression through
          // a conversion. In that case, we will have created it with the
          // target already set.
          // TODO: Find a better way to track whether we need to do this.
          MarkInitializerFor(sem_ir, expr_id, target.init_id,
                             *target.init_block);
        }
        break;
      }

      // Commit to using a temporary for this initializing expression.
      // TODO: Don't create a temporary if the initializing representation
      // is already a value representation.
      expr_id = FinalizeTemporary(context, expr_id,
                                  target.kind == ConversionTarget::Discarded);
      // We now have an ephemeral reference.
      [[fallthrough]];

    case SemIR::ExpressionCategory::DurableReference:
    case SemIR::ExpressionCategory::EphemeralReference:
      // If a reference expression is an acceptable result, we're done.
      if (target.kind == ConversionTarget::ValueOrReference ||
          target.kind == ConversionTarget::Discarded) {
        break;
      }

      // If we have a reference and don't want one, form a value binding.
      // TODO: Support types with custom value representations.
      expr_id = context.AddInst(
          SemIR::BindValue{expr.parse_node(), expr.type_id(), expr_id});
      // We now have a value expression.
      [[fallthrough]];

    case SemIR::ExpressionCategory::Value:
      // When initializing from a value, perform a copy.
      if (target.is_initializer()) {
        expr_id = PerformCopy(context, expr_id);
      }
      break;
  }

  // Perform a final destination store, if necessary.
  if (target.kind == ConversionTarget::FullInitializer) {
    if (auto init_rep =
            SemIR::GetInitializingRepresentation(sem_ir, target.type_id);
        init_rep.kind == SemIR::InitializingRepresentation::ByCopy) {
      target.init_block->InsertHere();
      expr_id = context.AddInst(SemIR::InitializeFrom{
          parse_node, target.type_id, expr_id, target.init_id});
    }
  }

  return expr_id;
}

auto Initialize(Context& context, Parse::Node parse_node,
                SemIR::InstId target_id, SemIR::InstId value_id)
    -> SemIR::InstId {
  PendingBlock target_block(context);
  return Convert(context, parse_node, value_id,
                 {.kind = ConversionTarget::Initializer,
                  .type_id = context.sem_ir().insts().Get(target_id).type_id(),
                  .init_id = target_id,
                  .init_block = &target_block});
}

auto ConvertToValueExpression(Context& context, SemIR::InstId expr_id)
    -> SemIR::InstId {
  auto expr = context.sem_ir().insts().Get(expr_id);
  return Convert(context, expr.parse_node(), expr_id,
                 {.kind = ConversionTarget::Value, .type_id = expr.type_id()});
}

auto ConvertToValueOrReferenceExpression(Context& context,
                                         SemIR::InstId expr_id)
    -> SemIR::InstId {
  auto expr = context.sem_ir().insts().Get(expr_id);
  return Convert(
      context, expr.parse_node(), expr_id,
      {.kind = ConversionTarget::ValueOrReference, .type_id = expr.type_id()});
}

auto ConvertToValueOfType(Context& context, Parse::Node parse_node,
                          SemIR::InstId value_id, SemIR::TypeId type_id)
    -> SemIR::InstId {
  return Convert(context, parse_node, value_id,
                 {.kind = ConversionTarget::Value, .type_id = type_id});
}

auto ConvertToBoolValue(Context& context, Parse::Node parse_node,
                        SemIR::InstId value_id) -> SemIR::InstId {
  return ConvertToValueOfType(
      context, parse_node, value_id,
      context.GetBuiltinType(SemIR::BuiltinKind::BoolType));
}

auto ConvertForExplicitAs(Context& context, Parse::Node as_node,
                          SemIR::InstId value_id, SemIR::TypeId type_id)
    -> SemIR::InstId {
  return Convert(context, as_node, value_id,
                 {.kind = ConversionTarget::ExplicitAs, .type_id = type_id});
}

CARBON_DIAGNOSTIC(InCallToFunction, Note, "Calling function declared here.");

// Convert the object argument in a method call to match the `self` parameter.
static auto ConvertSelf(Context& context, Parse::Node call_parse_node,
                        Parse::Node callee_parse_node,
                        SemIR::SelfParameter self_param, SemIR::InstId self_id)
    -> SemIR::InstId {
  if (!self_id.is_valid()) {
    CARBON_DIAGNOSTIC(MissingObjectInMethodCall, Error,
                      "Missing object argument in method call.");
    context.emitter()
        .Build(call_parse_node, MissingObjectInMethodCall)
        .Note(callee_parse_node, InCallToFunction)
        .Emit();
    return SemIR::InstId::BuiltinError;
  }

  DiagnosticAnnotationScope annotate_diagnostics(
      &context.emitter(), [&](auto& builder) {
        CARBON_DIAGNOSTIC(
            InCallToFunctionSelf, Note,
            "Initializing `{0}` parameter of method declared here.",
            llvm::StringLiteral);
        builder.Note(self_param.parse_node, InCallToFunctionSelf,
                     self_param.is_addr_self.index
                         ? llvm::StringLiteral("addr self")
                         : llvm::StringLiteral("self"));
      });

  // For `addr self`, take the address of the object argument.
  auto self_or_addr_id = self_id;
  if (self_param.is_addr_self.index) {
    self_or_addr_id =
        ConvertToValueOrReferenceExpression(context, self_or_addr_id);
    auto self = context.insts().Get(self_or_addr_id);
    switch (SemIR::GetExpressionCategory(context.sem_ir(), self_id)) {
      case SemIR::ExpressionCategory::Error:
      case SemIR::ExpressionCategory::DurableReference:
      case SemIR::ExpressionCategory::EphemeralReference:
        break;
      default:
        CARBON_DIAGNOSTIC(AddrSelfIsNonReference, Error,
                          "`addr self` method cannot be invoked on a value.");
        context.emitter().Emit(call_parse_node, AddrSelfIsNonReference);
        return SemIR::InstId::BuiltinError;
    }
    self_or_addr_id = context.AddInst(SemIR::AddressOf{
        self.parse_node(),
        context.GetPointerType(self.parse_node(), self.type_id()),
        self_or_addr_id});
  }

  return ConvertToValueOfType(context, call_parse_node, self_or_addr_id,
                              self_param.type_id);
}

auto ConvertCallArgs(Context& context, Parse::Node call_parse_node,
                     SemIR::InstId self_id,
                     llvm::ArrayRef<SemIR::InstId> arg_refs,
                     SemIR::InstId return_storage_id,
                     Parse::Node callee_parse_node,
                     SemIR::InstBlockId implicit_param_refs_id,
                     SemIR::InstBlockId param_refs_id) -> SemIR::InstBlockId {
  auto implicit_param_refs =
      context.sem_ir().inst_blocks().Get(implicit_param_refs_id);
  auto param_refs = context.sem_ir().inst_blocks().Get(param_refs_id);

  // If sizes mismatch, fail early.
  if (arg_refs.size() != param_refs.size()) {
    CARBON_DIAGNOSTIC(CallArgCountMismatch, Error,
                      "{0} argument(s) passed to function expecting "
                      "{1} argument(s).",
                      int, int);
    context.emitter()
        .Build(call_parse_node, CallArgCountMismatch, arg_refs.size(),
               param_refs.size())
        .Note(callee_parse_node, InCallToFunction)
        .Emit();
    return SemIR::InstBlockId::Invalid;
  }

  // Start building a block to hold the converted arguments.
  llvm::SmallVector<SemIR::InstId> args;
  args.reserve(implicit_param_refs.size() + param_refs.size() +
               return_storage_id.is_valid());

  // Check implicit parameters.
  for (auto implicit_param_id : implicit_param_refs) {
    auto param = context.insts().Get(implicit_param_id);
    if (auto self_param = param.TryAs<SemIR::SelfParameter>()) {
      auto converted_self_id = ConvertSelf(
          context, call_parse_node, callee_parse_node, *self_param, self_id);
      if (converted_self_id == SemIR::InstId::BuiltinError) {
        return SemIR::InstBlockId::Invalid;
      }
      args.push_back(converted_self_id);
    } else {
      // TODO: Form argument values for implicit parameters.
      context.TODO(call_parse_node, "Call with implicit parameters");
      return SemIR::InstBlockId::Invalid;
    }
  }

  int diag_param_index;
  DiagnosticAnnotationScope annotate_diagnostics(
      &context.emitter(), [&](auto& builder) {
        CARBON_DIAGNOSTIC(
            InCallToFunctionParam, Note,
            "Initializing parameter {0} of function declared here.", int);
        builder.Note(callee_parse_node, InCallToFunctionParam,
                     diag_param_index + 1);
      });

  // Check type conversions per-element.
  for (auto [i, arg_id, param_id] : llvm::enumerate(arg_refs, param_refs)) {
    diag_param_index = i;

    auto param_type_id = context.sem_ir().insts().Get(param_id).type_id();
    // TODO: Convert to the proper expression category. For now, we assume
    // parameters are all `let` bindings.
    auto converted_arg_id =
        ConvertToValueOfType(context, call_parse_node, arg_id, param_type_id);
    if (converted_arg_id == SemIR::InstId::BuiltinError) {
      return SemIR::InstBlockId::Invalid;
    }

    args.push_back(converted_arg_id);
  }

  // Track the return storage, if present.
  if (return_storage_id.is_valid()) {
    args.push_back(return_storage_id);
  }

  return context.inst_blocks().Add(args);
}

auto ExpressionAsType(Context& context, Parse::Node parse_node,
                      SemIR::InstId value_id) -> SemIR::TypeId {
  return context.CanonicalizeType(ConvertToValueOfType(
      context, parse_node, value_id, SemIR::TypeId::TypeType));
}

}  // namespace Carbon::Check<|MERGE_RESOLUTION|>--- conflicted
+++ resolved
@@ -386,23 +386,14 @@
                                                      new_block.id()});
 }
 
-<<<<<<< HEAD
 // Common implementation for ConvertStructToStruct and ConvertStructToClass.
-template <typename TargetAccessNodeT>
+template <typename TargetAccessInstT>
 static auto ConvertStructToStructOrClass(Context& context,
                                          SemIR::StructType src_type,
                                          SemIR::StructType dest_type,
-                                         SemIR::NodeId value_id,
+                                         SemIR::InstId value_id,
                                          ConversionTarget target, bool is_class)
-    -> SemIR::NodeId {
-=======
-// Performs a conversion from a struct to a struct type. Does not perform a
-// final conversion to the requested expression category.
-static auto ConvertStructToStruct(Context& context, SemIR::StructType src_type,
-                                  SemIR::StructType dest_type,
-                                  SemIR::InstId value_id,
-                                  ConversionTarget target) -> SemIR::InstId {
->>>>>>> 737162cc
+    -> SemIR::InstId {
   auto& sem_ir = context.sem_ir();
   auto src_elem_fields = sem_ir.inst_blocks().Get(src_type.fields_id);
   auto dest_elem_fields = sem_ir.inst_blocks().Get(dest_type.fields_id);
@@ -426,7 +417,6 @@
   // exist in the destination or vice versa in the diagnostic.
   if (src_elem_fields.size() != dest_elem_fields.size()) {
     CARBON_DIAGNOSTIC(StructInitElementCountMismatch, Error,
-<<<<<<< HEAD
                       "Cannot initialize {0} with {1} field(s) from struct "
                       "with {2} field(s).",
                       llvm::StringLiteral, size_t, size_t);
@@ -434,15 +424,7 @@
         value.parse_node(), StructInitElementCountMismatch,
         is_class ? llvm::StringLiteral("class") : llvm::StringLiteral("struct"),
         dest_elem_fields.size(), src_elem_fields.size());
-    return SemIR::NodeId::BuiltinError;
-=======
-                      "Cannot initialize struct of {0} element(s) from struct "
-                      "with {1} element(s).",
-                      size_t, size_t);
-    context.emitter().Emit(value.parse_node(), StructInitElementCountMismatch,
-                           dest_elem_fields.size(), src_elem_fields.size());
     return SemIR::InstId::BuiltinError;
->>>>>>> 737162cc
   }
 
   // Prepare to look up fields in the source by index.
@@ -509,7 +491,7 @@
     // TODO: This call recurses back into conversion. Switch to an iterative
     // approach.
     auto init_id =
-        ConvertAggregateElement<SemIR::StructAccess, TargetAccessNodeT>(
+        ConvertAggregateElement<SemIR::StructAccess, TargetAccessInstT>(
             context, value.parse_node(), value_id, src_field.field_type_id,
             literal_elems, inner_kind, target.init_id, dest_field.field_type_id,
             target.init_block, src_field_index);
@@ -519,17 +501,16 @@
     new_block.Set(i, init_id);
   }
 
-<<<<<<< HEAD
   if (is_class) {
     CARBON_CHECK(is_init)
         << "Converting directly to a class value is not supported";
-    return context.AddNode(SemIR::ClassInit{value.parse_node(), target.type_id,
+    return context.AddInst(SemIR::ClassInit{value.parse_node(), target.type_id,
                                             value_id, new_block.id()});
   } else if (is_init) {
-    return context.AddNode(SemIR::StructInit{value.parse_node(), target.type_id,
+    return context.AddInst(SemIR::StructInit{value.parse_node(), target.type_id,
                                              value_id, new_block.id()});
   } else {
-    return context.AddNode(SemIR::StructValue{
+    return context.AddInst(SemIR::StructValue{
         value.parse_node(), target.type_id, value_id, new_block.id()});
   }
 }
@@ -539,8 +520,8 @@
 // expression category.
 static auto ConvertStructToStruct(Context& context, SemIR::StructType src_type,
                                   SemIR::StructType dest_type,
-                                  SemIR::NodeId value_id,
-                                  ConversionTarget target) -> SemIR::NodeId {
+                                  SemIR::InstId value_id,
+                                  ConversionTarget target) -> SemIR::InstId {
   return ConvertStructToStructOrClass<SemIR::StructAccess>(
       context, src_type, dest_type, value_id, target, /*is_class=*/false);
 }
@@ -550,10 +531,10 @@
 // expression category.
 static auto ConvertStructToClass(Context& context, SemIR::StructType src_type,
                                  SemIR::ClassType dest_type,
-                                 SemIR::NodeId value_id,
-                                 ConversionTarget target) -> SemIR::NodeId {
+                                 SemIR::InstId value_id,
+                                 ConversionTarget target) -> SemIR::InstId {
   PendingBlock target_block(context);
-  auto dest_struct_type = context.nodes().GetAs<SemIR::StructType>(
+  auto dest_struct_type = context.insts().GetAs<SemIR::StructType>(
       context.sem_ir().GetTypeAllowBuiltinTypes(
           context.classes().Get(dest_type.class_id).object_representation_id));
 
@@ -563,8 +544,8 @@
   if (need_temporary) {
     target.kind = ConversionTarget::Initializer;
     target.init_block = &target_block;
-    target.init_id = target_block.AddNode(SemIR::TemporaryStorage{
-        context.nodes().Get(value_id).parse_node(), target.type_id});
+    target.init_id = target_block.AddInst(SemIR::TemporaryStorage{
+        context.insts().Get(value_id).parse_node(), target.type_id});
   }
 
   auto result_id = ConvertStructToStructOrClass<SemIR::ClassFieldAccess>(
@@ -572,19 +553,11 @@
 
   if (need_temporary) {
     target_block.InsertHere();
-    result_id = context.AddNode(
-        SemIR::Temporary{context.nodes().Get(value_id).parse_node(),
+    result_id = context.AddInst(
+        SemIR::Temporary{context.insts().Get(value_id).parse_node(),
                          target.type_id, target.init_id, result_id});
   }
   return result_id;
-=======
-  return is_init ? context.AddInst(SemIR::StructInit{value.parse_node(),
-                                                     target.type_id, value_id,
-                                                     new_block.id()})
-                 : context.AddInst(SemIR::StructValue{value.parse_node(),
-                                                      target.type_id, value_id,
-                                                      new_block.id()});
->>>>>>> 737162cc
 }
 
 // Returns whether `category` is a valid expression category to produce as a
@@ -711,10 +684,10 @@
   // if it converts to the struct type that is the class's representation type,
   // that is, a struct with the same fields as the class, plus a base field
   // where relevant.
-  if (auto target_class_type = target_type_node.TryAs<SemIR::ClassType>()) {
-    auto value_type_node =
-        sem_ir.nodes().Get(sem_ir.GetTypeAllowBuiltinTypes(value_type_id));
-    if (auto src_struct_type = value_type_node.TryAs<SemIR::StructType>()) {
+  if (auto target_class_type = target_type_inst.TryAs<SemIR::ClassType>()) {
+    auto value_type_inst =
+        sem_ir.insts().Get(sem_ir.GetTypeAllowBuiltinTypes(value_type_id));
+    if (auto src_struct_type = value_type_inst.TryAs<SemIR::StructType>()) {
       return ConvertStructToClass(context, *src_struct_type, *target_class_type,
                                   value_id, target);
     }
