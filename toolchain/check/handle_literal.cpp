// Part of the Carbon Language project, under the Apache License v2.0 with LLVM
// Exceptions. See /LICENSE for license information.
// SPDX-License-Identifier: Apache-2.0 WITH LLVM-exception

#include "toolchain/check/context.h"

namespace Carbon::Check {

auto HandleBoolLiteralFalse(Context& context, Parse::NodeId parse_node)
    -> bool {
  context.AddInstAndPush(
      parse_node,
      SemIR::BoolLiteral{parse_node,
                         context.GetBuiltinType(SemIR::BuiltinKind::BoolType),
                         SemIR::BoolValue::False});
  return true;
}

auto HandleBoolLiteralTrue(Context& context, Parse::NodeId parse_node) -> bool {
  context.AddInstAndPush(
      parse_node,
      SemIR::BoolLiteral{parse_node,
                         context.GetBuiltinType(SemIR::BuiltinKind::BoolType),
                         SemIR::BoolValue::True});
  return true;
}

auto HandleIntegerLiteral(Context& context, Parse::NodeId parse_node) -> bool {
  context.AddInstAndPush(
      parse_node,
      SemIR::IntegerLiteral{
          parse_node, context.GetBuiltinType(SemIR::BuiltinKind::IntegerType),
          context.tokens().GetIntegerLiteral(
              context.parse_tree().node_token(parse_node))});
  return true;
}

<<<<<<< HEAD
auto HandleFloatingPointLiteral(Context& context, Parse::NodeId parse_node)
    -> bool {
=======
auto HandleRealLiteral(Context& context, Parse::Node parse_node) -> bool {
>>>>>>> 0c0998d7
  context.AddInstAndPush(
      parse_node,
      SemIR::RealLiteral{
          parse_node,
          context.GetBuiltinType(SemIR::BuiltinKind::FloatingPointType),
          context.tokens().GetRealLiteral(
              context.parse_tree().node_token(parse_node))});
  return true;
}

auto HandleStringLiteral(Context& context, Parse::NodeId parse_node) -> bool {
  context.AddInstAndPush(
      parse_node,
      SemIR::StringLiteral{
          parse_node, context.GetBuiltinType(SemIR::BuiltinKind::StringType),
          context.tokens().GetStringLiteral(
              context.parse_tree().node_token(parse_node))});
  return true;
}

auto HandleBoolTypeLiteral(Context& context, Parse::NodeId parse_node) -> bool {
  context.node_stack().Push(parse_node, SemIR::InstId::BuiltinBoolType);
  return true;
}

auto HandleIntegerTypeLiteral(Context& context, Parse::NodeId parse_node)
    -> bool {
  auto text = context.tokens().GetTokenText(
      context.parse_tree().node_token(parse_node));
  if (text != "i32") {
    return context.TODO(parse_node, "Currently only i32 is allowed");
  }
  context.node_stack().Push(parse_node, SemIR::InstId::BuiltinIntegerType);
  return true;
}

auto HandleUnsignedIntegerTypeLiteral(Context& context,
                                      Parse::NodeId parse_node) -> bool {
  return context.TODO(parse_node, "Need to support unsigned type literals");
}

auto HandleFloatingPointTypeLiteral(Context& context, Parse::NodeId parse_node)
    -> bool {
  auto text = context.tokens().GetTokenText(
      context.parse_tree().node_token(parse_node));
  if (text != "f64") {
    return context.TODO(parse_node, "Currently only f64 is allowed");
  }
  context.node_stack().Push(parse_node,
                            SemIR::InstId::BuiltinFloatingPointType);
  return true;
}

auto HandleStringTypeLiteral(Context& context, Parse::NodeId parse_node)
    -> bool {
  context.node_stack().Push(parse_node, SemIR::InstId::BuiltinStringType);
  return true;
}

auto HandleTypeTypeLiteral(Context& context, Parse::NodeId parse_node) -> bool {
  context.node_stack().Push(parse_node, SemIR::InstId::BuiltinTypeType);
  return true;
}

}  // namespace Carbon::Check<|MERGE_RESOLUTION|>--- conflicted
+++ resolved
@@ -35,12 +35,7 @@
   return true;
 }
 
-<<<<<<< HEAD
-auto HandleFloatingPointLiteral(Context& context, Parse::NodeId parse_node)
-    -> bool {
-=======
-auto HandleRealLiteral(Context& context, Parse::Node parse_node) -> bool {
->>>>>>> 0c0998d7
+auto HandleRealLiteral(Context& context, Parse::NodeId parse_node) -> bool {
   context.AddInstAndPush(
       parse_node,
       SemIR::RealLiteral{
