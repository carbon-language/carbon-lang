--- conflicted
+++ resolved
@@ -100,6 +100,7 @@
         node_id, IntWidthNotMultipleOf8, int_kind.is_signed() ? "Int" : "UInt",
         llvm::APSInt(context.ints().Get(size_id), /*isUnsigned=*/true));
   }
+  // TODO: Migrate to a call to `Core.Int` or `Core.UInt`.
   auto width_id = MakeI32Literal(context, node_id, size_id);
   context.AddInstAndPush(
       {node_id, SemIR::IntType{.type_id = context.GetBuiltinType(
@@ -119,17 +120,8 @@
     context.node_stack().Push(node_id, SemIR::InstId::BuiltinIntType);
     return true;
   }
-<<<<<<< HEAD
   return HandleIntOrUnsignedIntTypeLiteral(context, node_id,
                                            SemIR::IntKind::Signed, size_id);
-=======
-  // TODO: Migrate once functions can be in prelude.carbon.
-  // auto fn_inst_id = context.LookupNameInCore(node_id, "Int32");
-  // auto type_inst_id = PerformCall(context, node_id, fn_inst_id, {});
-  // context.node_stack().Push(node_id, type_inst_id);
-  context.node_stack().Push(node_id, SemIR::InstId::BuiltinIntType);
-  return true;
->>>>>>> 895e90e7
 }
 
 auto HandleUnsignedIntTypeLiteral(Context& context,
