// Part of the Carbon Language project, under the Apache License v2.0 with LLVM
// Exceptions. See /LICENSE for license information.
// SPDX-License-Identifier: Apache-2.0 WITH LLVM-exception

#include "toolchain/check/context.h"
#include "toolchain/check/convert.h"
#include "toolchain/check/handle.h"
#include "toolchain/check/return.h"
#include "toolchain/sem_ir/ids.h"
#include "toolchain/sem_ir/inst.h"

namespace Carbon::Check {

static auto HandleAnyBindingPattern(Context& context, Parse::NodeId node_id,
                                    bool is_generic) -> bool {
  auto [type_node, parsed_type_id] = context.node_stack().PopExprWithNodeId();
  auto cast_type_id = ExprAsType(context, type_node, parsed_type_id);

  // TODO: Handle `_` bindings.

  // Every other kind of pattern binding has a name.
  auto [name_node, name_id] = context.node_stack().PopNameWithNodeId();

  // Determine whether we're handling an associated constant. These share the
  // syntax for a compile-time binding, but don't behave like other compile-time
  // bindings.
  // TODO: Consider using a different parse node kind to make this easier.
  bool is_associated_constant = false;
  if (is_generic) {
    auto inst_id = context.scope_stack().PeekInstId();
    is_associated_constant =
        inst_id.is_valid() && context.insts().Is<SemIR::InterfaceDecl>(inst_id);
  }

  bool needs_compile_time_binding = is_generic && !is_associated_constant;

  // Create the appropriate kind of binding for this pattern.
  auto make_bind_name = [&](SemIR::TypeId type_id,
                            SemIR::InstId value_id) -> SemIR::LocIdAndInst {
    // TODO: Eventually the name will need to support associations with other
    // scopes, but right now we don't support qualified names here.
    auto entity_name_id = context.entity_names().Add(
        {.name_id = name_id,
         .parent_scope_id = context.scope_stack().PeekNameScopeId(),
         // TODO: Don't allocate a compile-time binding index for an associated
         // constant declaration.
         .bind_index = needs_compile_time_binding
                           ? context.scope_stack().AddCompileTimeBinding()
                           : SemIR::CompileTimeBindIndex::Invalid});
    if (is_generic) {
      // TODO: Create a `BindTemplateName` instead inside a `template` pattern.
      return SemIR::LocIdAndInst(
          name_node, SemIR::BindSymbolicName{.type_id = type_id,
                                             .entity_name_id = entity_name_id,
                                             .value_id = value_id});
    } else {
      return SemIR::LocIdAndInst(
          name_node, SemIR::BindName{.type_id = type_id,
                                     .entity_name_id = entity_name_id,
                                     .value_id = value_id});
    }
  };

  // Push the binding onto the node stack and, if necessary, onto the scope
  // stack.
  auto push_bind_name = [&](SemIR::InstId bind_id) {
    context.node_stack().Push(node_id, bind_id);
    if (needs_compile_time_binding) {
      context.scope_stack().PushCompileTimeBinding(bind_id);
    }
  };

  // A `self` binding can only appear in an implicit parameter list.
  if (name_id == SemIR::NameId::SelfValue &&
      !context.node_stack().PeekIs<Parse::NodeKind::ImplicitParamListStart>()) {
    CARBON_DIAGNOSTIC(
        SelfOutsideImplicitParamList, Error,
        "`self` can only be declared in an implicit parameter list");
    context.emitter().Emit(node_id, SelfOutsideImplicitParamList);
  }

  // Allocate an instruction of the appropriate kind, linked to the name for
  // error locations.
  // TODO: The node stack is a fragile way of getting context information.
  // Get this information from somewhere else.
  switch (auto context_node_kind = context.node_stack().PeekNodeKind()) {
    case Parse::NodeKind::ReturnedModifier:
    case Parse::NodeKind::VariableIntroducer: {
      if (is_generic) {
        CARBON_DIAGNOSTIC(
            CompileTimeBindingInVarDecl, Error,
            "`var` declaration cannot declare a compile-time binding");
        context.emitter().Emit(type_node, CompileTimeBindingInVarDecl);
      }
      auto binding_id =
          is_generic
              ? Parse::NodeId::Invalid
              : context.parse_tree().As<Parse::BindingPatternId>(node_id);

      // A `var` declaration at class scope introduces a field.
      auto parent_class_decl = context.GetCurrentScopeAs<SemIR::ClassDecl>();
      cast_type_id = context.AsCompleteType(cast_type_id, [&] {
        CARBON_DIAGNOSTIC(IncompleteTypeInVarDecl, Error,
                          "{0} has incomplete type `{1}`", llvm::StringLiteral,
                          SemIR::TypeId);
        return context.emitter().Build(type_node, IncompleteTypeInVarDecl,
                                       parent_class_decl
                                           ? llvm::StringLiteral("Field")
                                           : llvm::StringLiteral("Variable"),
                                       cast_type_id);
      });
      if (parent_class_decl) {
        CARBON_CHECK(context_node_kind == Parse::NodeKind::VariableIntroducer,
                     "`returned var` at class scope");
        auto& class_info = context.classes().Get(parent_class_decl->class_id);
        auto field_type_id = context.GetUnboundElementType(
            class_info.self_type_id, cast_type_id);
        auto field_id = context.AddInst<SemIR::FieldDecl>(
            binding_id,
            {.type_id = field_type_id,
             .name_id = name_id,
             .index = SemIR::ElementIndex(context.args_type_info_stack()
                                              .PeekCurrentBlockContents()
                                              .size())});

        // Add a corresponding field to the object representation of the class.
        context.args_type_info_stack().AddInstId(
            context.AddInstInNoBlock<SemIR::StructTypeField>(
                binding_id,
                {.name_id = name_id, .field_type_id = cast_type_id}));
        context.node_stack().Push(node_id, field_id);
        break;
      }

      SemIR::InstId value_id = SemIR::InstId::Invalid;
      if (context_node_kind == Parse::NodeKind::ReturnedModifier) {
        // TODO: Should we check this for the `var` as a whole, rather than for
        // the name binding?
        value_id =
            CheckReturnedVar(context, context.node_stack().PeekNodeId(),
                             name_node, name_id, type_node, cast_type_id);
      } else {
        value_id = context.AddInst<SemIR::VarStorage>(
            name_node, {.type_id = cast_type_id, .name_id = name_id});
      }
      auto bind_id = context.AddInst(make_bind_name(cast_type_id, value_id));
      push_bind_name(bind_id);

      if (context_node_kind == Parse::NodeKind::ReturnedModifier) {
        RegisterReturnedVar(context, bind_id);
      }
      break;
    }

    case Parse::NodeKind::ImplicitParamListStart:
    case Parse::NodeKind::TuplePatternStart: {
      // Parameters can have incomplete types in a function declaration, but not
      // in a function definition. We don't know which kind we have here.
      // TODO: A tuple pattern can appear in other places than function
      // parameters.
<<<<<<< HEAD
      auto param_id =
          context.AddInst<SemIR::Param>(name_node, {.type_id = cast_type_id});
=======
      auto param_id = context.AddInst<SemIR::Param>(
          name_node, {.type_id = cast_type_id,
                      .name_id = name_id,
                      .runtime_index = SemIR::RuntimeParamIndex::Invalid});
>>>>>>> 7396aede
      auto bind_id = context.AddInst(make_bind_name(cast_type_id, param_id));
      push_bind_name(bind_id);
      // TODO: Bindings should come into scope immediately in other contexts
      // too.
      context.AddNameToLookup(name_id, bind_id);
      auto entity_name_id =
          context.insts().GetAs<SemIR::AnyBindName>(bind_id).entity_name_id;
      auto pattern_inst = SemIR::InstId::Invalid;
      if (is_generic) {
        pattern_inst = context.AddPatternInst<SemIR::SymbolicBindingPattern>(
            name_node,
            {.type_id = cast_type_id, .entity_name_id = entity_name_id});
      } else {
        pattern_inst = context.AddPatternInst<SemIR::BindingPattern>(
            name_node,
            {.type_id = cast_type_id, .entity_name_id = entity_name_id});
      }
      context.pattern_node_stack().Push(node_id, pattern_inst);

      // TODO: use the pattern insts to generate the pattern-match insts
      // at the end of the full pattern, instead of eagerly generating them
      // here.
      break;
    }

    case Parse::NodeKind::LetIntroducer: {
      cast_type_id = context.AsCompleteType(cast_type_id, [&] {
        CARBON_DIAGNOSTIC(IncompleteTypeInLetDecl, Error,
                          "`let` binding has incomplete type `{0}`",
                          SemIR::TypeId);
        return context.emitter().Build(type_node, IncompleteTypeInLetDecl,
                                       cast_type_id);
      });
      // Create the instruction, but don't add it to a block until after we've
      // formed its initializer.
      // TODO: For general pattern parsing, we'll need to create a block to hold
      // the `let` pattern before we see the initializer.
      auto bind_id = context.AddPlaceholderInstInNoBlock(
          make_bind_name(cast_type_id, SemIR::InstId::Invalid));
      push_bind_name(bind_id);
      break;
    }

    default:
      CARBON_FATAL("Found a pattern binding in unexpected context {0}",
                   context_node_kind);
  }
  return true;
}

auto HandleParseNode(Context& context, Parse::BindingPatternId node_id)
    -> bool {
  return HandleAnyBindingPattern(context, node_id, /*is_generic=*/false);
}

auto HandleParseNode(Context& context,
                     Parse::CompileTimeBindingPatternId node_id) -> bool {
  bool is_generic = true;
  if (context.decl_introducer_state_stack().innermost().kind ==
      Lex::TokenKind::Let) {
    auto scope_inst = context.insts().Get(context.scope_stack().PeekInstId());
    if (!scope_inst.Is<SemIR::InterfaceDecl>() &&
        !scope_inst.Is<SemIR::FunctionDecl>()) {
      context.TODO(node_id,
                   "`let` compile time binding outside function or interface");
      is_generic = false;
    }
  }

  return HandleAnyBindingPattern(context, node_id, is_generic);
}

auto HandleParseNode(Context& context, Parse::AddrId node_id) -> bool {
  auto [self_node_id, self_param_id] =
      context.node_stack().PopPatternWithNodeId();
  auto self_pattern_id =
      context.pattern_node_stack().Pop<SemIR::InstId>(self_node_id);
  if (auto self_param =
          context.insts().TryGetAs<SemIR::AnyBindName>(self_param_id);
      self_param &&
      context.entity_names().Get(self_param->entity_name_id).name_id ==
          SemIR::NameId::SelfValue) {
    // TODO: The type of an `addr_pattern` should probably be the non-pointer
    // type, because that's the type that the pattern matches.
    context.AddInstAndPush<SemIR::AddrParam>(
        node_id, {.type_id = self_param->type_id, .inner_id = self_param_id});
    auto addr_pattern_id = context.AddPatternInst<SemIR::AddrPattern>(
        node_id, {.type_id = self_param->type_id, .inner_id = self_pattern_id});
    context.pattern_node_stack().Push(node_id, addr_pattern_id);
  } else {
    CARBON_DIAGNOSTIC(AddrOnNonSelfParam, Error,
                      "`addr` can only be applied to a `self` parameter");
    context.emitter().Emit(TokenOnly(node_id), AddrOnNonSelfParam);
    context.node_stack().Push(node_id, self_param_id);
    context.pattern_node_stack().Push(node_id, self_pattern_id);
  }
  return true;
}

auto HandleParseNode(Context& context, Parse::TemplateId node_id) -> bool {
  return context.TODO(node_id, "HandleTemplate");
}

}  // namespace Carbon::Check<|MERGE_RESOLUTION|>--- conflicted
+++ resolved
@@ -158,15 +158,9 @@
       // in a function definition. We don't know which kind we have here.
       // TODO: A tuple pattern can appear in other places than function
       // parameters.
-<<<<<<< HEAD
-      auto param_id =
-          context.AddInst<SemIR::Param>(name_node, {.type_id = cast_type_id});
-=======
       auto param_id = context.AddInst<SemIR::Param>(
           name_node, {.type_id = cast_type_id,
-                      .name_id = name_id,
                       .runtime_index = SemIR::RuntimeParamIndex::Invalid});
->>>>>>> 7396aede
       auto bind_id = context.AddInst(make_bind_name(cast_type_id, param_id));
       push_bind_name(bind_id);
       // TODO: Bindings should come into scope immediately in other contexts
