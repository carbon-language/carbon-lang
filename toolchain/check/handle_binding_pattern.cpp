// Part of the Carbon Language project, under the Apache License v2.0 with LLVM
// Exceptions. See /LICENSE for license information.
// SPDX-License-Identifier: Apache-2.0 WITH LLVM-exception

#include "toolchain/check/context.h"
#include "toolchain/check/convert.h"
#include "toolchain/check/return.h"
#include "toolchain/sem_ir/inst.h"

namespace Carbon::Check {

auto HandleAddress(Context& context, Parse::AddressId parse_node) -> bool {
<<<<<<< HEAD
  auto self_param_id = context.node_stack().PopPattern();
  if (auto self_param =
          context.insts().TryGetAs<SemIR::AnyBindName>(self_param_id);
      self_param && self_param->name_id == SemIR::NameId::SelfValue) {
=======
  auto self_param_id =
      context.node_stack().Pop<Parse::NodeKind::BindingPattern>();
  auto self_param = context.insts().TryGetAs<SemIR::BindName>(self_param_id);
  if (self_param &&
      context.bind_names().Get(self_param->bind_name_id).name_id ==
          SemIR::NameId::SelfValue) {
>>>>>>> 0205645e
    // TODO: The type of an `addr_pattern` should probably be the non-pointer
    // type, because that's the type that the pattern matches.
    context.AddInstAndPush(
        parse_node,
        SemIR::AddrPattern{parse_node, self_param->type_id, self_param_id});
  } else {
    CARBON_DIAGNOSTIC(AddrOnNonSelfParam, Error,
                      "`addr` can only be applied to a `self` parameter.");
    context.emitter().Emit(TokenOnly(parse_node), AddrOnNonSelfParam);
    context.node_stack().Push(parse_node, self_param_id);
  }
  return true;
}

auto HandleAnyBindingPattern(Context& context, Parse::NodeId parse_node,
                             bool is_generic) -> bool {
  auto [type_node, parsed_type_id] =
      context.node_stack().PopExprWithParseNode();
  auto type_node_copy = type_node;
  auto cast_type_id = ExprAsType(context, type_node, parsed_type_id);

  // TODO: Handle `_` bindings.

  // Every other kind of pattern binding has a name.
  auto [name_node, name_id] = context.node_stack().PopNameWithParseNode();

  // Create the appropriate kind of binding for this pattern.
<<<<<<< HEAD
  auto make_bind_name = [name_node = name_node, name_id = name_id, is_generic](
                            SemIR::TypeId type_id,
                            SemIR::InstId value_id) -> SemIR::Inst {
    if (is_generic) {
      // TODO: Create a `BindTemplateName` instead inside a `template` pattern.
      return SemIR::BindSymbolicName{name_node, type_id, name_id, value_id};
    } else {
      return SemIR::BindName{name_node, type_id, name_id, value_id};
    }
=======
  //
  // TODO: Update this to create a generic or template binding as needed.
  auto make_bind_name = [&, name_node = name_node, name_id = name_id](
                            SemIR::TypeId type_id,
                            SemIR::InstId value_id) -> SemIR::Inst {
    // TODO: Set the correct enclosing_scope_id.
    auto bind_name_id = context.bind_names().Add(
        {.name_id = name_id,
         .enclosing_scope_id = SemIR::NameScopeId::Invalid});
    return SemIR::BindName{name_node, type_id, bind_name_id, value_id};
>>>>>>> 0205645e
  };

  // A `self` binding can only appear in an implicit parameter list.
  if (name_id == SemIR::NameId::SelfValue &&
      !context.node_stack().PeekIs<Parse::NodeKind::ImplicitParamListStart>()) {
    CARBON_DIAGNOSTIC(
        SelfOutsideImplicitParamList, Error,
        "`self` can only be declared in an implicit parameter list.");
    context.emitter().Emit(parse_node, SelfOutsideImplicitParamList);
  }

  // Allocate an instruction of the appropriate kind, linked to the name for
  // error locations.
  // TODO: The node stack is a fragile way of getting context information.
  // Get this information from somewhere else.
  switch (auto context_parse_node_kind =
              context.node_stack().PeekParseNodeKind()) {
    case Parse::NodeKind::ReturnedModifier:
    case Parse::NodeKind::VariableIntroducer: {
      if (is_generic) {
        CARBON_DIAGNOSTIC(
            CompileTimeBindingInVarDecl, Error,
            "`var` declaration cannot declare a compile-time binding.");
        context.emitter().Emit(type_node, CompileTimeBindingInVarDecl);
      }
      auto binding_id =
          is_generic
              ? Parse::NodeId::Invalid
              : context.parse_tree().As<Parse::BindingPatternId>(parse_node);

      // A `var` declaration at class scope introduces a field.
      auto enclosing_class_decl = context.GetCurrentScopeAs<SemIR::ClassDecl>();
      cast_type_id = context.AsCompleteType(cast_type_id, [&] {
        CARBON_DIAGNOSTIC(IncompleteTypeInVarDecl, Error,
                          "{0} has incomplete type `{1}`.", llvm::StringLiteral,
                          std::string);
        return context.emitter().Build(
            type_node_copy, IncompleteTypeInVarDecl,
            enclosing_class_decl ? llvm::StringLiteral("Field")
                                 : llvm::StringLiteral("Variable"),
            context.sem_ir().StringifyType(cast_type_id));
      });
      SemIR::InstId value_id = SemIR::InstId::Invalid;
      SemIR::TypeId value_type_id = cast_type_id;
      if (context_parse_node_kind == Parse::NodeKind::ReturnedModifier) {
        // TODO: Should we check this for the `var` as a whole, rather than for
        // the name binding?
        CARBON_CHECK(!enclosing_class_decl) << "`returned var` at class scope";
        value_id =
            CheckReturnedVar(context, context.node_stack().PeekParseNode(),
                             name_node, name_id, type_node, cast_type_id);
      } else if (enclosing_class_decl) {
        auto& class_info =
            context.classes().Get(enclosing_class_decl->class_id);
        auto field_type_inst_id = context.AddInst(SemIR::UnboundElementType{
            binding_id, context.GetBuiltinType(SemIR::BuiltinKind::TypeType),
            class_info.self_type_id, cast_type_id});
        value_type_id = context.CanonicalizeType(field_type_inst_id);
        value_id = context.AddInst(
            SemIR::FieldDecl{binding_id, value_type_id, name_id,
                             SemIR::ElementIndex(context.args_type_info_stack()
                                                     .PeekCurrentBlockContents()
                                                     .size())});

        // Add a corresponding field to the object representation of the class.
        context.args_type_info_stack().AddInst(
            SemIR::StructTypeField{binding_id, name_id, cast_type_id});
      } else {
        value_id = context.AddInst(
            SemIR::VarStorage{name_node, value_type_id, name_id});
      }
      auto bind_id = context.AddInst(make_bind_name(value_type_id, value_id));
      context.node_stack().Push(parse_node, bind_id);

      if (context_parse_node_kind == Parse::NodeKind::ReturnedModifier) {
        RegisterReturnedVar(context, bind_id);
      }
      break;
    }

    case Parse::NodeKind::ImplicitParamListStart:
    case Parse::NodeKind::TuplePatternStart: {
      // Parameters can have incomplete types in a function declaration, but not
      // in a function definition. We don't know which kind we have here.
      // TODO: A tuple pattern can appear in other places than function
      // parameters.
      auto param_id =
          context.AddInst(SemIR::Param{name_node, cast_type_id, name_id});
      context.AddInstAndPush(parse_node,
                             make_bind_name(cast_type_id, param_id));
      break;
    }

    case Parse::NodeKind::LetIntroducer:
      cast_type_id = context.AsCompleteType(cast_type_id, [&] {
        CARBON_DIAGNOSTIC(IncompleteTypeInLetDecl, Error,
                          "`let` binding has incomplete type `{0}`.",
                          std::string);
        return context.emitter().Build(
            type_node_copy, IncompleteTypeInLetDecl,
            context.sem_ir().StringifyType(cast_type_id));
      });
      // Create the instruction, but don't add it to a block until after we've
      // formed its initializer.
      // TODO: For general pattern parsing, we'll need to create a block to hold
      // the `let` pattern before we see the initializer.
      context.node_stack().Push(parse_node,
                                context.insts().AddInNoBlock(make_bind_name(
                                    cast_type_id, SemIR::InstId::Invalid)));
      break;

    default:
      CARBON_FATAL() << "Found a pattern binding in unexpected context "
                     << context_parse_node_kind;
  }
  return true;
}

auto HandleBindingPattern(Context& context, Parse::BindingPatternId parse_node)
    -> bool {
  return HandleAnyBindingPattern(context, parse_node, /*is_generic=*/false);
}

auto HandleGenericBindingPattern(Context& context,
                                 Parse::GenericBindingPatternId parse_node)
    -> bool {
  return HandleAnyBindingPattern(context, parse_node, /*is_generic=*/true);
}

auto HandleTemplate(Context& context, Parse::TemplateId parse_node) -> bool {
  return context.TODO(parse_node, "HandleTemplate");
}

}  // namespace Carbon::Check<|MERGE_RESOLUTION|>--- conflicted
+++ resolved
@@ -10,19 +10,12 @@
 namespace Carbon::Check {
 
 auto HandleAddress(Context& context, Parse::AddressId parse_node) -> bool {
-<<<<<<< HEAD
   auto self_param_id = context.node_stack().PopPattern();
   if (auto self_param =
           context.insts().TryGetAs<SemIR::AnyBindName>(self_param_id);
-      self_param && self_param->name_id == SemIR::NameId::SelfValue) {
-=======
-  auto self_param_id =
-      context.node_stack().Pop<Parse::NodeKind::BindingPattern>();
-  auto self_param = context.insts().TryGetAs<SemIR::BindName>(self_param_id);
-  if (self_param &&
+      self_param &&
       context.bind_names().Get(self_param->bind_name_id).name_id ==
           SemIR::NameId::SelfValue) {
->>>>>>> 0205645e
     // TODO: The type of an `addr_pattern` should probably be the non-pointer
     // type, because that's the type that the pattern matches.
     context.AddInstAndPush(
@@ -50,19 +43,6 @@
   auto [name_node, name_id] = context.node_stack().PopNameWithParseNode();
 
   // Create the appropriate kind of binding for this pattern.
-<<<<<<< HEAD
-  auto make_bind_name = [name_node = name_node, name_id = name_id, is_generic](
-                            SemIR::TypeId type_id,
-                            SemIR::InstId value_id) -> SemIR::Inst {
-    if (is_generic) {
-      // TODO: Create a `BindTemplateName` instead inside a `template` pattern.
-      return SemIR::BindSymbolicName{name_node, type_id, name_id, value_id};
-    } else {
-      return SemIR::BindName{name_node, type_id, name_id, value_id};
-    }
-=======
-  //
-  // TODO: Update this to create a generic or template binding as needed.
   auto make_bind_name = [&, name_node = name_node, name_id = name_id](
                             SemIR::TypeId type_id,
                             SemIR::InstId value_id) -> SemIR::Inst {
@@ -70,8 +50,13 @@
     auto bind_name_id = context.bind_names().Add(
         {.name_id = name_id,
          .enclosing_scope_id = SemIR::NameScopeId::Invalid});
-    return SemIR::BindName{name_node, type_id, bind_name_id, value_id};
->>>>>>> 0205645e
+    if (is_generic) {
+      // TODO: Create a `BindTemplateName` instead inside a `template` pattern.
+      return SemIR::BindSymbolicName{name_node, type_id, bind_name_id,
+                                     value_id};
+    } else {
+      return SemIR::BindName{name_node, type_id, bind_name_id, value_id};
+    }
   };
 
   // A `self` binding can only appear in an implicit parameter list.
