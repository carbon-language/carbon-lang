// Part of the Carbon Language project, under the Apache License v2.0 with LLVM
// Exceptions. See /LICENSE for license information.
// SPDX-License-Identifier: Apache-2.0 WITH LLVM-exception

#include "toolchain/check/context.h"
#include "toolchain/check/convert.h"
#include "toolchain/check/return.h"
#include "toolchain/sem_ir/inst.h"

namespace Carbon::Check {

auto HandleAddress(Context& context, Parse::NodeId parse_node) -> bool {
  auto self_param_id =
      context.node_stack().Peek<Parse::NodeKind::BindingPattern>();
  if (auto self_param =
          context.insts().Get(self_param_id).TryAs<SemIR::SelfParam>()) {
    self_param->is_addr_self = SemIR::BoolValue::True;
    context.insts().Set(self_param_id, *self_param);
  } else {
    CARBON_DIAGNOSTIC(AddrOnNonSelfParam, Error,
                      "`addr` can only be applied to a `self` parameter.");
    context.emitter().Emit(parse_node, AddrOnNonSelfParam);
  }
  return true;
}

auto HandleGenericBindingPattern(Context& context, Parse::NodeId parse_node)
    -> bool {
  return context.TODO(parse_node, "GenericBindingPattern");
}

auto HandleBindingPattern(Context& context, Parse::NodeId parse_node) -> bool {
  auto [type_node, parsed_type_id] =
      context.node_stack().PopExprWithParseNode();
  auto type_node_copy = type_node;
  auto cast_type_id = ExprAsType(context, type_node, parsed_type_id);

  // A `self` binding doesn't have a name.
  if (auto self_node =
          context.node_stack()
              .PopForSoloParseNodeIf<Parse::NodeKind::SelfValueName>()) {
    if (context.parse_tree().node_kind(context.node_stack().PeekParseNode()) !=
        Parse::NodeKind::ImplicitParamListStart) {
      CARBON_DIAGNOSTIC(
          SelfOutsideImplicitParamList, Error,
          "`self` can only be declared in an implicit parameter list.");
      context.emitter().Emit(parse_node, SelfOutsideImplicitParamList);
    }
    context.AddInstAndPush(
        parse_node, SemIR::SelfParam{*self_node, cast_type_id,
                                     /*is_addr_self=*/SemIR::BoolValue::False});
    return true;
  }

  // TODO: Handle `_` bindings.

  // Every other kind of pattern binding has a name.
  auto [name_node, name_id] = context.node_stack().PopNameWithParseNode();

  // Allocate an instruction of the appropriate kind, linked to the name for
  // error locations.
  // TODO: The node stack is a fragile way of getting context information.
  // Get this information from somewhere else.
  switch (auto context_parse_node_kind = context.parse_tree().node_kind(
              context.node_stack().PeekParseNode())) {
    case Parse::NodeKind::ReturnedModifier:
    case Parse::NodeKind::VariableIntroducer: {
      // A `var` declaration at class scope introduces a field.
      auto enclosing_class_decl = context.GetCurrentScopeAs<SemIR::ClassDecl>();
<<<<<<< HEAD
      cast_type_id = context.AsCompleteType(cast_type_id, [&] {
        CARBON_DIAGNOSTIC(IncompleteTypeInVarDecl, Error,
                          "{0} has incomplete type `{1}`.", llvm::StringLiteral,
                          std::string);
        return context.emitter().Build(
            type_node_copy, IncompleteTypeInVarDecl,
            enclosing_class_decl ? llvm::StringLiteral("Field")
                                 : llvm::StringLiteral("Variable"),
            context.sem_ir().StringifyType(cast_type_id, true));
      });
=======
      if (!context.TryToCompleteType(cast_type_id, [&] {
            CARBON_DIAGNOSTIC(IncompleteTypeInVarDecl, Error,
                              "{0} has incomplete type `{1}`.",
                              llvm::StringLiteral, std::string);
            return context.emitter().Build(
                type_node_copy, IncompleteTypeInVarDecl,
                enclosing_class_decl ? llvm::StringLiteral("Field")
                                     : llvm::StringLiteral("Variable"),
                context.sem_ir().StringifyType(cast_type_id));
          })) {
        cast_type_id = SemIR::TypeId::Error;
      }
>>>>>>> e9fc07fe
      SemIR::InstId value_id = SemIR::InstId::Invalid;
      SemIR::TypeId value_type_id = cast_type_id;
      if (context_parse_node_kind == Parse::NodeKind::ReturnedModifier) {
        CARBON_CHECK(!enclosing_class_decl) << "`returned var` at class scope";
        value_id =
            CheckReturnedVar(context, context.node_stack().PeekParseNode(),
                             name_node, name_id, type_node, cast_type_id);
      } else if (enclosing_class_decl) {
        auto& class_info =
            context.classes().Get(enclosing_class_decl->class_id);
        auto field_type_inst_id = context.AddInst(SemIR::UnboundElementType{
            parse_node, context.GetBuiltinType(SemIR::BuiltinKind::TypeType),
            class_info.self_type_id, cast_type_id});
        value_type_id = context.CanonicalizeType(field_type_inst_id);
        value_id = context.AddInst(
            SemIR::FieldDecl{parse_node, value_type_id, name_id,
                             SemIR::ElementIndex(context.args_type_info_stack()
                                                     .PeekCurrentBlockContents()
                                                     .size())});

        // Add a corresponding field to the object representation of the class.
        context.args_type_info_stack().AddInst(
            SemIR::StructTypeField{parse_node, name_id, cast_type_id});
      } else {
        value_id = context.AddInst(
            SemIR::VarStorage{name_node, value_type_id, name_id});
      }
      auto bind_id = context.AddInst(
          SemIR::BindName{name_node, value_type_id, name_id, value_id});
      context.node_stack().Push(parse_node, bind_id);

      if (context_parse_node_kind == Parse::NodeKind::ReturnedModifier) {
        RegisterReturnedVar(context, bind_id);
      }
      break;
    }

    case Parse::NodeKind::ImplicitParamListStart:
    case Parse::NodeKind::ParamListStart:
      // Parameters can have incomplete types in a function declaration, but not
      // in a function definition. We don't know which kind we have here.
      context.AddInstAndPush(parse_node,
                             SemIR::Param{name_node, cast_type_id, name_id});
      // TODO: Create a `BindName` instruction.
      break;

    case Parse::NodeKind::LetIntroducer:
<<<<<<< HEAD
      cast_type_id = context.AsCompleteType(cast_type_id, [&] {
        CARBON_DIAGNOSTIC(IncompleteTypeInLetDecl, Error,
                          "`let` binding has incomplete type `{0}`.",
                          std::string);
        return context.emitter().Build(
            type_node_copy, IncompleteTypeInLetDecl,
            context.sem_ir().StringifyType(cast_type_id, true));
      });
=======
      if (!context.TryToCompleteType(cast_type_id, [&] {
            CARBON_DIAGNOSTIC(IncompleteTypeInLetDecl, Error,
                              "`let` binding has incomplete type `{0}`.",
                              std::string);
            return context.emitter().Build(
                type_node_copy, IncompleteTypeInLetDecl,
                context.sem_ir().StringifyType(cast_type_id));
          })) {
        cast_type_id = SemIR::TypeId::Error;
      }
>>>>>>> e9fc07fe
      // Create the instruction, but don't add it to a block until after we've
      // formed its initializer.
      // TODO: For general pattern parsing, we'll need to create a block to hold
      // the `let` pattern before we see the initializer.
      context.node_stack().Push(
          parse_node,
          context.insts().AddInNoBlock(SemIR::BindName{
              name_node, cast_type_id, name_id, SemIR::InstId::Invalid}));
      break;

    default:
      CARBON_FATAL() << "Found a pattern binding in unexpected context "
                     << context_parse_node_kind;
  }
  return true;
}

auto HandleTemplate(Context& context, Parse::NodeId parse_node) -> bool {
  return context.TODO(parse_node, "HandleTemplate");
}

}  // namespace Carbon::Check<|MERGE_RESOLUTION|>--- conflicted
+++ resolved
@@ -67,7 +67,6 @@
     case Parse::NodeKind::VariableIntroducer: {
       // A `var` declaration at class scope introduces a field.
       auto enclosing_class_decl = context.GetCurrentScopeAs<SemIR::ClassDecl>();
-<<<<<<< HEAD
       cast_type_id = context.AsCompleteType(cast_type_id, [&] {
         CARBON_DIAGNOSTIC(IncompleteTypeInVarDecl, Error,
                           "{0} has incomplete type `{1}`.", llvm::StringLiteral,
@@ -76,22 +75,8 @@
             type_node_copy, IncompleteTypeInVarDecl,
             enclosing_class_decl ? llvm::StringLiteral("Field")
                                  : llvm::StringLiteral("Variable"),
-            context.sem_ir().StringifyType(cast_type_id, true));
+            context.sem_ir().StringifyType(cast_type_id));
       });
-=======
-      if (!context.TryToCompleteType(cast_type_id, [&] {
-            CARBON_DIAGNOSTIC(IncompleteTypeInVarDecl, Error,
-                              "{0} has incomplete type `{1}`.",
-                              llvm::StringLiteral, std::string);
-            return context.emitter().Build(
-                type_node_copy, IncompleteTypeInVarDecl,
-                enclosing_class_decl ? llvm::StringLiteral("Field")
-                                     : llvm::StringLiteral("Variable"),
-                context.sem_ir().StringifyType(cast_type_id));
-          })) {
-        cast_type_id = SemIR::TypeId::Error;
-      }
->>>>>>> e9fc07fe
       SemIR::InstId value_id = SemIR::InstId::Invalid;
       SemIR::TypeId value_type_id = cast_type_id;
       if (context_parse_node_kind == Parse::NodeKind::ReturnedModifier) {
@@ -139,27 +124,14 @@
       break;
 
     case Parse::NodeKind::LetIntroducer:
-<<<<<<< HEAD
       cast_type_id = context.AsCompleteType(cast_type_id, [&] {
         CARBON_DIAGNOSTIC(IncompleteTypeInLetDecl, Error,
                           "`let` binding has incomplete type `{0}`.",
                           std::string);
         return context.emitter().Build(
             type_node_copy, IncompleteTypeInLetDecl,
-            context.sem_ir().StringifyType(cast_type_id, true));
+            context.sem_ir().StringifyType(cast_type_id));
       });
-=======
-      if (!context.TryToCompleteType(cast_type_id, [&] {
-            CARBON_DIAGNOSTIC(IncompleteTypeInLetDecl, Error,
-                              "`let` binding has incomplete type `{0}`.",
-                              std::string);
-            return context.emitter().Build(
-                type_node_copy, IncompleteTypeInLetDecl,
-                context.sem_ir().StringifyType(cast_type_id));
-          })) {
-        cast_type_id = SemIR::TypeId::Error;
-      }
->>>>>>> e9fc07fe
       // Create the instruction, but don't add it to a block until after we've
       // formed its initializer.
       // TODO: For general pattern parsing, we'll need to create a block to hold
