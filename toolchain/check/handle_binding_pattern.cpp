--- conflicted
+++ resolved
@@ -9,40 +9,8 @@
 
 namespace Carbon::Check {
 
-<<<<<<< HEAD
-auto HandleGenericBindingPattern(Context& context,
-                                 Parse::GenericBindingPatternId parse_node)
-    -> bool {
-  return context.TODO(parse_node, "GenericBindingPattern");
-}
-
-auto HandleBindingPattern(Context& context, Parse::BindingPatternId parse_node)
-    -> bool {
-=======
-auto HandleAddress(Context& context, Parse::AddressId parse_node) -> bool {
-  auto self_param_id = context.node_stack().PopPattern();
-  if (auto self_param =
-          context.insts().TryGetAs<SemIR::AnyBindName>(self_param_id);
-      self_param &&
-      context.bind_names().Get(self_param->bind_name_id).name_id ==
-          SemIR::NameId::SelfValue) {
-    // TODO: The type of an `addr_pattern` should probably be the non-pointer
-    // type, because that's the type that the pattern matches.
-    context.AddInstAndPush(
-        parse_node,
-        SemIR::AddrPattern{parse_node, self_param->type_id, self_param_id});
-  } else {
-    CARBON_DIAGNOSTIC(AddrOnNonSelfParam, Error,
-                      "`addr` can only be applied to a `self` parameter.");
-    context.emitter().Emit(TokenOnly(parse_node), AddrOnNonSelfParam);
-    context.node_stack().Push(parse_node, self_param_id);
-  }
-  return true;
-}
-
 auto HandleAnyBindingPattern(Context& context, Parse::NodeId parse_node,
                              bool is_generic) -> bool {
->>>>>>> 927d6337
   auto [type_node, parsed_type_id] =
       context.node_stack().PopExprWithParseNode();
   auto type_node_copy = type_node;
@@ -186,12 +154,24 @@
   return true;
 }
 
-<<<<<<< HEAD
+auto HandleBindingPattern(Context& context, Parse::BindingPatternId parse_node)
+    -> bool {
+  return HandleAnyBindingPattern(context, parse_node, /*is_generic=*/false);
+}
+
+auto HandleGenericBindingPattern(Context& context,
+                                 Parse::GenericBindingPatternId parse_node)
+    -> bool {
+  return HandleAnyBindingPattern(context, parse_node, /*is_generic=*/true);
+}
+
 auto HandleAddress(Context& context, Parse::AddressId parse_node) -> bool {
-  auto self_param_id =
-      context.node_stack().Pop<Parse::NodeKind::BindingPattern>();
-  auto self_param = context.insts().TryGetAs<SemIR::BindName>(self_param_id);
-  if (self_param && self_param->name_id == SemIR::NameId::SelfValue) {
+  auto self_param_id = context.node_stack().PopPattern();
+  if (auto self_param =
+          context.insts().TryGetAs<SemIR::AnyBindName>(self_param_id);
+      self_param &&
+      context.bind_names().Get(self_param->bind_name_id).name_id ==
+          SemIR::NameId::SelfValue) {
     // TODO: The type of an `addr_pattern` should probably be the non-pointer
     // type, because that's the type that the pattern matches.
     context.AddInstAndPush(
@@ -204,17 +184,6 @@
     context.node_stack().Push(parse_node, self_param_id);
   }
   return true;
-=======
-auto HandleBindingPattern(Context& context, Parse::BindingPatternId parse_node)
-    -> bool {
-  return HandleAnyBindingPattern(context, parse_node, /*is_generic=*/false);
-}
-
-auto HandleGenericBindingPattern(Context& context,
-                                 Parse::GenericBindingPatternId parse_node)
-    -> bool {
-  return HandleAnyBindingPattern(context, parse_node, /*is_generic=*/true);
->>>>>>> 927d6337
 }
 
 auto HandleTemplate(Context& context, Parse::TemplateId parse_node) -> bool {
