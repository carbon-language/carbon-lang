// Part of the Carbon Language project, under the Apache License v2.0 with LLVM
// Exceptions. See /LICENSE for license information.
// SPDX-License-Identifier: Apache-2.0 WITH LLVM-exception

#include "toolchain/check/context.h"
#include "toolchain/check/convert.h"
#include "toolchain/check/handle.h"
#include "toolchain/check/return.h"
#include "toolchain/sem_ir/ids.h"
#include "toolchain/sem_ir/inst.h"

namespace Carbon::Check {

static auto HandleAnyBindingPattern(Context& context, Parse::NodeId node_id,
                                    bool is_generic) -> bool {
  auto [type_node, parsed_type_id] = context.node_stack().PopExprWithNodeId();
  auto [cast_type_inst_id, cast_type_id] =
      ExprAsType(context, type_node, parsed_type_id);

  // TODO: Handle `_` bindings.

  // Every other kind of pattern binding has a name.
  auto [name_node, name_id] = context.node_stack().PopNameWithNodeId();

  // Determine whether we're handling an associated constant. These share the
  // syntax for a compile-time binding, but don't behave like other compile-time
  // bindings.
  // TODO: Consider using a different parse node kind to make this easier.
  bool is_associated_constant = false;
  if (is_generic) {
    auto inst_id = context.scope_stack().PeekInstId();
    is_associated_constant =
        inst_id.is_valid() && context.insts().Is<SemIR::InterfaceDecl>(inst_id);
  }

  bool needs_compile_time_binding = is_generic && !is_associated_constant;

  // Create the appropriate kind of binding for this pattern.
  auto make_bind_name = [&](SemIR::TypeId type_id,
                            SemIR::InstId value_id) -> SemIR::LocIdAndInst {
    // TODO: Eventually the name will need to support associations with other
    // scopes, but right now we don't support qualified names here.
    auto entity_name_id = context.entity_names().Add(
        {.name_id = name_id,
         .parent_scope_id = context.scope_stack().PeekNameScopeId(),
         // TODO: Don't allocate a compile-time binding index for an associated
         // constant declaration.
         .bind_index = needs_compile_time_binding
                           ? context.scope_stack().AddCompileTimeBinding()
                           : SemIR::CompileTimeBindIndex::Invalid});
    if (is_generic) {
      // TODO: Create a `BindTemplateName` instead inside a `template` pattern.
      return SemIR::LocIdAndInst(
          name_node, SemIR::BindSymbolicName{.type_id = type_id,
                                             .entity_name_id = entity_name_id,
                                             .value_id = value_id});
    } else {
      return SemIR::LocIdAndInst(
          name_node, SemIR::BindName{.type_id = type_id,
                                     .entity_name_id = entity_name_id,
                                     .value_id = value_id});
    }
  };

  // Push the binding onto the node stack and, if necessary, onto the scope
  // stack.
  auto push_bind_name = [&](SemIR::InstId bind_id) {
    context.node_stack().Push(node_id, bind_id);
    if (needs_compile_time_binding) {
      context.scope_stack().PushCompileTimeBinding(bind_id);
    }
  };

  // A `self` binding can only appear in an implicit parameter list.
  if (name_id == SemIR::NameId::SelfValue &&
      !context.node_stack().PeekIs<Parse::NodeKind::ImplicitParamListStart>()) {
    CARBON_DIAGNOSTIC(
        SelfOutsideImplicitParamList, Error,
        "`self` can only be declared in an implicit parameter list");
    context.emitter().Emit(node_id, SelfOutsideImplicitParamList);
  }

  // Allocate an instruction of the appropriate kind, linked to the name for
  // error locations.
  // TODO: The node stack is a fragile way of getting context information.
  // Get this information from somewhere else.
  switch (auto context_node_kind = context.node_stack().PeekNodeKind()) {
    case Parse::NodeKind::ReturnedModifier:
    case Parse::NodeKind::VariableIntroducer: {
      if (is_generic) {
        CARBON_DIAGNOSTIC(
            CompileTimeBindingInVarDecl, Error,
            "`var` declaration cannot declare a compile-time binding");
        context.emitter().Emit(type_node, CompileTimeBindingInVarDecl);
      }
      auto binding_id =
          is_generic
              ? Parse::NodeId::Invalid
              : context.parse_tree().As<Parse::BindingPatternId>(node_id);

      // A `var` declaration at class scope introduces a field.
      auto parent_class_decl = context.GetCurrentScopeAs<SemIR::ClassDecl>();
<<<<<<< HEAD
      cast_type_id = context.AsCompleteType(
          cast_type_id,
          [&] {
            CARBON_DIAGNOSTIC(IncompleteTypeInVarDecl, Error,
                              "{0} has incomplete type `{1}`",
                              llvm::StringLiteral, SemIR::TypeId);
            return context.emitter().Build(
                type_node, IncompleteTypeInVarDecl,
                parent_class_decl ? llvm::StringLiteral("field")
                                  : llvm::StringLiteral("variable"),
                cast_type_id);
          },
          [&] {
            CARBON_DIAGNOSTIC(AbstractTypeInVarDecl, Error,
                              "{0} has abstract type `{1}`",
                              llvm::StringLiteral, SemIR::TypeId);
            return context.emitter().Build(
                type_node, AbstractTypeInVarDecl,
                parent_class_decl ? llvm::StringLiteral("field")
                                  : llvm::StringLiteral("variable"),
                cast_type_id);
          });
=======
      cast_type_id = context.AsCompleteType(cast_type_id, [&] {
        CARBON_DIAGNOSTIC(IncompleteTypeInVarDecl, Error,
                          "{0} has incomplete type {1}", llvm::StringLiteral,
                          InstIdAsType);
        return context.emitter().Build(type_node, IncompleteTypeInVarDecl,
                                       parent_class_decl
                                           ? llvm::StringLiteral("Field")
                                           : llvm::StringLiteral("Variable"),
                                       cast_type_inst_id);
      });
>>>>>>> bafddd87
      if (parent_class_decl) {
        CARBON_CHECK(context_node_kind == Parse::NodeKind::VariableIntroducer,
                     "`returned var` at class scope");
        auto& class_info = context.classes().Get(parent_class_decl->class_id);
        auto field_type_id = context.GetUnboundElementType(
            class_info.self_type_id, cast_type_id);
        auto field_id = context.AddInst<SemIR::FieldDecl>(
            binding_id,
            {.type_id = field_type_id,
             .name_id = name_id,
             .index = SemIR::ElementIndex(context.args_type_info_stack()
                                              .PeekCurrentBlockContents()
                                              .size())});

        // Add a corresponding field to the object representation of the class.
        context.args_type_info_stack().AddInstId(
            context.AddInstInNoBlock<SemIR::StructTypeField>(
                binding_id,
                {.name_id = name_id, .field_type_id = cast_type_id}));
        context.node_stack().Push(node_id, field_id);
        break;
      }

      SemIR::InstId value_id = SemIR::InstId::Invalid;
      if (context_node_kind == Parse::NodeKind::ReturnedModifier) {
        // TODO: Should we check this for the `var` as a whole, rather than for
        // the name binding?
        value_id =
            CheckReturnedVar(context, context.node_stack().PeekNodeId(),
                             name_node, name_id, type_node, cast_type_id);
      } else {
        value_id = context.AddInst<SemIR::VarStorage>(
            name_node, {.type_id = cast_type_id, .name_id = name_id});
      }
      auto bind_id = context.AddInst(make_bind_name(cast_type_id, value_id));
      push_bind_name(bind_id);

      if (context_node_kind == Parse::NodeKind::ReturnedModifier) {
        RegisterReturnedVar(context, bind_id);
      }
      break;
    }

    case Parse::NodeKind::ImplicitParamListStart:
    case Parse::NodeKind::TuplePatternStart: {
      // Parameters can have incomplete types in a function declaration, but not
      // in a function definition. We don't know which kind we have here.
      // TODO: A tuple pattern can appear in other places than function
      // parameters.
      auto param_id = context.AddInst<SemIR::Param>(
          name_node, {.type_id = cast_type_id,
                      .name_id = name_id,
                      .runtime_index = SemIR::RuntimeParamIndex::Invalid});
      auto bind_id = context.AddInst(make_bind_name(cast_type_id, param_id));
      push_bind_name(bind_id);
      // TODO: Bindings should come into scope immediately in other contexts
      // too.
      context.AddNameToLookup(name_id, bind_id);
      auto entity_name_id =
          context.insts().GetAs<SemIR::AnyBindName>(bind_id).entity_name_id;
      if (is_generic) {
        context.AddPatternInst<SemIR::SymbolicBindingPattern>(
            name_node,
            {.type_id = cast_type_id, .entity_name_id = entity_name_id});
      } else {
        context.AddPatternInst<SemIR::BindingPattern>(
            name_node,
            {.type_id = cast_type_id, .entity_name_id = entity_name_id});
      }
      // TODO: use the pattern insts to generate the pattern-match insts
      // at the end of the full pattern, instead of eagerly generating them
      // here.
      break;
    }

    case Parse::NodeKind::LetIntroducer: {
      cast_type_id = context.AsCompleteType(cast_type_id, [&] {
        CARBON_DIAGNOSTIC(IncompleteTypeInLetDecl, Error,
                          "`let` binding has incomplete type {0}",
                          InstIdAsType);
        return context.emitter().Build(type_node, IncompleteTypeInLetDecl,
                                       cast_type_inst_id);
      });
      // Create the instruction, but don't add it to a block until after we've
      // formed its initializer.
      // TODO: For general pattern parsing, we'll need to create a block to hold
      // the `let` pattern before we see the initializer.
      auto bind_id = context.AddPlaceholderInstInNoBlock(
          make_bind_name(cast_type_id, SemIR::InstId::Invalid));
      push_bind_name(bind_id);
      break;
    }

    default:
      CARBON_FATAL("Found a pattern binding in unexpected context {0}",
                   context_node_kind);
  }
  return true;
}

auto HandleParseNode(Context& context, Parse::BindingPatternId node_id)
    -> bool {
  return HandleAnyBindingPattern(context, node_id, /*is_generic=*/false);
}

auto HandleParseNode(Context& context,
                     Parse::CompileTimeBindingPatternId node_id) -> bool {
  bool is_generic = true;
  if (context.decl_introducer_state_stack().innermost().kind ==
      Lex::TokenKind::Let) {
    // Disallow `let` outside of function and interface definitions.
    // TODO: find a less brittle way of doing this. An invalid scope_inst_id
    // can represent a block scope, but is also used for other kinds of scopes
    // that aren't necessarily part of an interface or function decl.
    auto scope_inst_id = context.scope_stack().PeekInstId();
    if (scope_inst_id.is_valid()) {
      auto scope_inst = context.insts().Get(scope_inst_id);
      if (!scope_inst.Is<SemIR::InterfaceDecl>() &&
          !scope_inst.Is<SemIR::FunctionDecl>()) {
        context.TODO(
            node_id,
            "`let` compile time binding outside function or interface");
        is_generic = false;
      }
    }
  }

  return HandleAnyBindingPattern(context, node_id, is_generic);
}

auto HandleParseNode(Context& context, Parse::AddrId node_id) -> bool {
  auto self_param_id = context.node_stack().PopPattern();
  if (auto self_param =
          context.insts().TryGetAs<SemIR::AnyBindName>(self_param_id);
      self_param &&
      context.entity_names().Get(self_param->entity_name_id).name_id ==
          SemIR::NameId::SelfValue) {
    // TODO: The type of an `addr_pattern` should probably be the non-pointer
    // type, because that's the type that the pattern matches.
    context.AddInstAndPush<SemIR::AddrPattern>(
        node_id, {.type_id = self_param->type_id, .inner_id = self_param_id});
  } else {
    CARBON_DIAGNOSTIC(AddrOnNonSelfParam, Error,
                      "`addr` can only be applied to a `self` parameter");
    context.emitter().Emit(TokenOnly(node_id), AddrOnNonSelfParam);
    context.node_stack().Push(node_id, self_param_id);
  }
  return true;
}

auto HandleParseNode(Context& context, Parse::TemplateId node_id) -> bool {
  return context.TODO(node_id, "HandleTemplate");
}

}  // namespace Carbon::Check<|MERGE_RESOLUTION|>--- conflicted
+++ resolved
@@ -100,7 +100,6 @@
 
       // A `var` declaration at class scope introduces a field.
       auto parent_class_decl = context.GetCurrentScopeAs<SemIR::ClassDecl>();
-<<<<<<< HEAD
       cast_type_id = context.AsCompleteType(
           cast_type_id,
           [&] {
@@ -123,18 +122,6 @@
                                   : llvm::StringLiteral("variable"),
                 cast_type_id);
           });
-=======
-      cast_type_id = context.AsCompleteType(cast_type_id, [&] {
-        CARBON_DIAGNOSTIC(IncompleteTypeInVarDecl, Error,
-                          "{0} has incomplete type {1}", llvm::StringLiteral,
-                          InstIdAsType);
-        return context.emitter().Build(type_node, IncompleteTypeInVarDecl,
-                                       parent_class_decl
-                                           ? llvm::StringLiteral("Field")
-                                           : llvm::StringLiteral("Variable"),
-                                       cast_type_inst_id);
-      });
->>>>>>> bafddd87
       if (parent_class_decl) {
         CARBON_CHECK(context_node_kind == Parse::NodeKind::VariableIntroducer,
                      "`returned var` at class scope");
