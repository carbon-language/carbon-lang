--- conflicted
+++ resolved
@@ -76,17 +76,10 @@
 
   // Replace the ImportRef in name lookup, both for the above duplicate
   // diagnostic and so that cross-package imports can find it easily.
-<<<<<<< HEAD
   auto entity_name = context.entity_names().Get(import_ref->entity_name_id);
   auto& parent_scope = context.name_scopes().Get(entity_name.parent_scope_id);
-  auto it = parent_scope.name_map.find(entity_name.name_id);
-  auto& scope_inst_id = parent_scope.names[it->second].inst_id;
-=======
-  auto bind_name = context.bind_names().Get(import_ref->bind_name_id);
-  auto& parent_scope = context.name_scopes().Get(bind_name.parent_scope_id);
-  auto lookup = parent_scope.name_map.Lookup(bind_name.name_id);
+  auto lookup = parent_scope.name_map.Lookup(entity_name.name_id);
   auto& scope_inst_id = parent_scope.names[lookup.value()].inst_id;
->>>>>>> 7b1a5dfc
   CARBON_CHECK(scope_inst_id == inst_id);
   scope_inst_id = export_id;
 
