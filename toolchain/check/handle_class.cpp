--- conflicted
+++ resolved
@@ -93,13 +93,8 @@
                       "Previous definition was here.");
     context.emitter()
         .Build(parse_node, ClassRedefinition,
-<<<<<<< HEAD
                context.names().GetFormatted(class_info.name_id))
-        .Note(context.nodes().Get(class_info.definition_id).parse_node(),
-=======
-               context.identifiers().Get(class_info.name_id))
         .Note(context.insts().Get(class_info.definition_id).parse_node(),
->>>>>>> 84bc8cc4
               ClassPreviousDefinition)
         .Emit();
   } else {
