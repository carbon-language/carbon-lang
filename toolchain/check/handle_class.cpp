// Part of the Carbon Language project, under the Apache License v2.0 with LLVM
// Exceptions. See /LICENSE for license information.
// SPDX-License-Identifier: Apache-2.0 WITH LLVM-exception

#include "toolchain/check/context.h"
#include "toolchain/lex/token_kind.h"

namespace Carbon::Check {

auto HandleClassIntroducer(Context& context, Parse::Node parse_node) -> bool {
  // Create an instruction block to hold the instructions created as part of the
  // class signature, such as generic parameters.
  context.inst_block_stack().Push();
  // Push the bracketing node.
  context.node_stack().Push(parse_node);
  // A name should always follow.
  context.declaration_name_stack().Push();
  return true;
}

static auto BuildClassDeclaration(Context& context)
<<<<<<< HEAD
    -> std::tuple<SemIR::ClassId, SemIR::NodeId> {
  auto name_context = context.declaration_name_stack().Finish();
=======
    -> std::tuple<SemIR::ClassId, SemIR::InstId> {
  auto name_context = context.declaration_name_stack().Pop();
>>>>>>> a0bacbb2
  auto class_keyword =
      context.node_stack()
          .PopForSoloParseNode<Parse::NodeKind::ClassIntroducer>();
  auto decl_block_id = context.inst_block_stack().Pop();

  // Add the class declaration.
  auto class_decl = SemIR::ClassDeclaration{
      class_keyword, SemIR::ClassId::Invalid, decl_block_id};
  auto class_decl_id = context.AddInst(class_decl);

  // Check whether this is a redeclaration.
  auto existing_id = context.declaration_name_stack().LookupOrAddName(
      name_context, class_decl_id);
  if (existing_id.is_valid()) {
    if (auto existing_class_decl =
            context.insts().Get(existing_id).TryAs<SemIR::ClassDeclaration>()) {
      // This is a redeclaration of an existing class.
      class_decl.class_id = existing_class_decl->class_id;
    } else {
      // This is a redeclaration of something other than a class.
      context.DiagnoseDuplicateName(name_context.parse_node, existing_id);
    }
  }

  // Create a new class if this isn't a valid redeclaration.
  if (!class_decl.class_id.is_valid()) {
    // TODO: If this is an invalid redeclaration of a non-class entity or there
    // was an error in the qualifier, we will have lost track of the class name
    // here. We should keep track of it even if the name is invalid.
    class_decl.class_id = context.classes().Add(
        {.name_id = name_context.state ==
                            DeclarationNameStack::NameContext::State::Unresolved
                        ? name_context.unresolved_name_id
                        : IdentifierId::Invalid,
         // `.self_type_id` depends on `class_id`, so is set below.
         .self_type_id = SemIR::TypeId::Invalid,
         .declaration_id = class_decl_id});

    // Build the `Self` type.
    auto& class_info = context.classes().Get(class_decl.class_id);
    class_info.self_type_id =
        context.CanonicalizeType(context.AddInst(SemIR::ClassType{
            class_keyword, context.GetBuiltinType(SemIR::BuiltinKind::TypeType),
            class_decl.class_id}));
  }

  // Write the class ID into the ClassDeclaration.
  context.insts().Set(class_decl_id, class_decl);

  return {class_decl.class_id, class_decl_id};
}

auto HandleClassDeclaration(Context& context, Parse::Node /*parse_node*/)
    -> bool {
  BuildClassDeclaration(context);
  context.declaration_name_stack().Pop();
  return true;
}

auto HandleClassDefinitionStart(Context& context, Parse::Node parse_node)
    -> bool {
  auto [class_id, class_decl_id] = BuildClassDeclaration(context);
  auto& class_info = context.classes().Get(class_id);

  // Track that this declaration is the definition.
  if (class_info.definition_id.is_valid()) {
    CARBON_DIAGNOSTIC(ClassRedefinition, Error, "Redefinition of class {0}.",
                      llvm::StringRef);
    CARBON_DIAGNOSTIC(ClassPreviousDefinition, Note,
                      "Previous definition was here.");
    context.emitter()
        .Build(parse_node, ClassRedefinition,
               context.identifiers().Get(class_info.name_id))
        .Note(context.insts().Get(class_info.definition_id).parse_node(),
              ClassPreviousDefinition)
        .Emit();
  } else {
    class_info.definition_id = class_decl_id;
    class_info.scope_id = context.name_scopes().Add();
  }

  // Enter the class scope.
  context.PushScope(class_decl_id, class_info.scope_id);

  // Introduce `Self`.
  // TODO: This will shadow a local variable declared with name `r#Self`, but
  // should not. See #2984 and the corresponding code in
  // HandleSelfTypeNameExpression.
  context.AddNameToLookup(
      parse_node,
      context.identifiers().Add(
          Lex::TokenKind::SelfTypeIdentifier.fixed_spelling()),
      context.sem_ir().GetTypeAllowBuiltinTypes(class_info.self_type_id));

  context.inst_block_stack().Push();
  context.node_stack().Push(parse_node, class_id);
  context.args_type_info_stack().Push();

  // TODO: Handle the case where there's control flow in the class body. For
  // example:
  //
  //   class C {
  //     var v: if true then i32 else f64;
  //   }
  //
  // We may need to track a list of instruction blocks here, as we do for a
  // function.
  class_info.body_block_id = context.inst_block_stack().PeekOrAdd();
  return true;
}

auto HandleClassDefinition(Context& context, Parse::Node parse_node) -> bool {
  auto fields_id = context.args_type_info_stack().Pop();
  auto class_id =
      context.node_stack().Pop<Parse::NodeKind::ClassDefinitionStart>();
  context.inst_block_stack().Pop();
  context.PopScope();
  context.declaration_name_stack().Pop();

  // The class type is now fully defined.
  auto& class_info = context.classes().Get(class_id);
  class_info.object_representation_id =
      context.CanonicalizeStructType(parse_node, fields_id);
  return true;
}

}  // namespace Carbon::Check<|MERGE_RESOLUTION|>--- conflicted
+++ resolved
@@ -19,13 +19,8 @@
 }
 
 static auto BuildClassDeclaration(Context& context)
-<<<<<<< HEAD
-    -> std::tuple<SemIR::ClassId, SemIR::NodeId> {
+    -> std::tuple<SemIR::ClassId, SemIR::InstId> {
   auto name_context = context.declaration_name_stack().Finish();
-=======
-    -> std::tuple<SemIR::ClassId, SemIR::InstId> {
-  auto name_context = context.declaration_name_stack().Pop();
->>>>>>> a0bacbb2
   auto class_keyword =
       context.node_stack()
           .PopForSoloParseNode<Parse::NodeKind::ClassIntroducer>();
