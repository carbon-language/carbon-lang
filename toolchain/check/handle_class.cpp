// Part of the Carbon Language project, under the Apache License v2.0 with LLVM
// Exceptions. See /LICENSE for license information.
// SPDX-License-Identifier: Apache-2.0 WITH LLVM-exception

#include "toolchain/check/context.h"
<<<<<<< HEAD
#include "toolchain/check/modifiers_allowed.h"
#include "toolchain/lex/token_kind.h"
=======
>>>>>>> b8d4e2f4

namespace Carbon::Check {

auto HandleClassIntroducer(Context& context, Parse::NodeId parse_node) -> bool {
  // Create an instruction block to hold the instructions created as part of the
  // class signature, such as generic parameters.
  context.inst_block_stack().Push();
  // Push the bracketing node.
  context.node_stack().Push(parse_node);
  // Optional modifiers and the name follow.
  context.decl_state_stack().Push(DeclState::Class, parse_node);
  context.decl_name_stack().PushScopeAndStartName();
  return true;
}

<<<<<<< HEAD
=======
auto HandleAbstractModifier(Context& context, Parse::NodeId parse_node)
    -> bool {
  context.node_stack().Push(parse_node);
  return true;
}

auto HandleBaseModifier(Context& context, Parse::NodeId parse_node) -> bool {
  context.node_stack().Push(parse_node);
  return true;
}

>>>>>>> b8d4e2f4
static auto BuildClassDecl(Context& context)
    -> std::tuple<SemIR::ClassId, SemIR::InstId> {
  auto name_context = context.decl_name_stack().FinishName();
  context.node_stack()
      .PopAndDiscardSoloParseNode<Parse::NodeKind::ClassIntroducer>();
  auto first_node = context.decl_state_stack().innermost().first_node;

  // Process modifiers.
  llvm::StringRef decl_name = "`class` declaration";
  CheckAccessModifiersOnDecl(context, decl_name);
  LimitModifiersOnDecl(context,
                       KeywordModifierSet::Class | KeywordModifierSet::Access,
                       decl_name);

  auto modifiers = context.decl_state_stack().innermost().modifier_set;
  if (!!(modifiers & KeywordModifierSet::Access)) {
    context.TODO(context.decl_state_stack().innermost().saw_access_modifier,
                 "access modifier");
  }
  auto inheritance_kind =
      !!(modifiers & KeywordModifierSet::Abstract) ? SemIR::Class::Abstract
      : !!(modifiers & KeywordModifierSet::Base)   ? SemIR::Class::Base
                                                   : SemIR::Class::Final;

  auto decl_block_id = context.inst_block_stack().Pop();

  // Add the class declaration.
  auto class_decl =
      SemIR::ClassDecl{first_node, SemIR::ClassId::Invalid, decl_block_id};
  auto class_decl_id = context.AddInst(class_decl);

  // Check whether this is a redeclaration.
  auto existing_id =
      context.decl_name_stack().LookupOrAddName(name_context, class_decl_id);
  if (existing_id.is_valid()) {
    if (auto existing_class_decl =
            context.insts().Get(existing_id).TryAs<SemIR::ClassDecl>()) {
      // This is a redeclaration of an existing class.
      class_decl.class_id = existing_class_decl->class_id;
      auto& class_info = context.classes().Get(class_decl.class_id);

      // The introducer kind must match the previous declaration.
      // TODO: The rule here is not yet decided. See #3384.
      if (class_info.inheritance_kind != inheritance_kind) {
        CARBON_DIAGNOSTIC(ClassRedeclarationDifferentIntroducer, Error,
                          "Class redeclared with different inheritance kind.");
        CARBON_DIAGNOSTIC(ClassRedeclarationDifferentIntroducerPrevious, Note,
                          "Previously declared here.");
        context.emitter()
            .Build(first_node, ClassRedeclarationDifferentIntroducer)
            .Note(existing_class_decl->parse_node,
                  ClassRedeclarationDifferentIntroducerPrevious)
            .Emit();
      }

      // TODO: Check that the generic parameter list agrees with the prior
      // declaration.
    } else {
      // This is a redeclaration of something other than a class.
      context.DiagnoseDuplicateName(name_context.parse_node, existing_id);
    }
  }

  // Create a new class if this isn't a valid redeclaration.
  if (!class_decl.class_id.is_valid()) {
    // TODO: If this is an invalid redeclaration of a non-class entity or there
    // was an error in the qualifier, we will have lost track of the class name
    // here. We should keep track of it even if the name is invalid.
    class_decl.class_id = context.classes().Add(
        {.name_id =
             name_context.state == DeclNameStack::NameContext::State::Unresolved
                 ? name_context.unresolved_name_id
                 : SemIR::NameId::Invalid,
         // `.self_type_id` depends on `class_id`, so is set below.
         .self_type_id = SemIR::TypeId::Invalid,
         .decl_id = class_decl_id,
         .inheritance_kind = inheritance_kind});

    // Build the `Self` type.
    auto& class_info = context.classes().Get(class_decl.class_id);
    class_info.self_type_id =
        context.CanonicalizeType(context.AddInst(SemIR::ClassType{
            first_node, context.GetBuiltinType(SemIR::BuiltinKind::TypeType),
            class_decl.class_id}));
  }

  // Write the class ID into the ClassDecl.
  context.insts().Set(class_decl_id, class_decl);

  return {class_decl.class_id, class_decl_id};
}

auto HandleClassDecl(Context& context, Parse::NodeId /*parse_node*/) -> bool {
  BuildClassDecl(context);
  context.decl_name_stack().PopScope();
  context.decl_state_stack().Pop(DeclState::Class);
  return true;
}

auto HandleClassDefinitionStart(Context& context, Parse::NodeId parse_node)
    -> bool {
  auto [class_id, class_decl_id] = BuildClassDecl(context);
  auto& class_info = context.classes().Get(class_id);

  // Track that this declaration is the definition.
  if (class_info.definition_id.is_valid()) {
    CARBON_DIAGNOSTIC(ClassRedefinition, Error, "Redefinition of class {0}.",
                      std::string);
    CARBON_DIAGNOSTIC(ClassPreviousDefinition, Note,
                      "Previous definition was here.");
    context.emitter()
        .Build(parse_node, ClassRedefinition,
               context.names().GetFormatted(class_info.name_id).str())
        .Note(context.insts().Get(class_info.definition_id).parse_node(),
              ClassPreviousDefinition)
        .Emit();
  } else {
    class_info.definition_id = class_decl_id;
    class_info.scope_id = context.name_scopes().Add();
  }

  // Enter the class scope.
  context.PushScope(class_decl_id, class_info.scope_id);

  // Introduce `Self`.
  context.AddNameToLookup(
      parse_node, SemIR::NameId::SelfType,
      context.sem_ir().GetTypeAllowBuiltinTypes(class_info.self_type_id));

  context.inst_block_stack().Push();
  context.node_stack().Push(parse_node, class_id);
  context.args_type_info_stack().Push();

  // TODO: Handle the case where there's control flow in the class body. For
  // example:
  //
  //   class C {
  //     var v: if true then i32 else f64;
  //   }
  //
  // We may need to track a list of instruction blocks here, as we do for a
  // function.
  class_info.body_block_id = context.inst_block_stack().PeekOrAdd();
  return true;
}

auto HandleClassDefinition(Context& context, Parse::NodeId parse_node) -> bool {
  auto fields_id = context.args_type_info_stack().Pop();
  auto class_id =
      context.node_stack().Pop<Parse::NodeKind::ClassDefinitionStart>();
  context.inst_block_stack().Pop();
  context.PopScope();
  context.decl_name_stack().PopScope();
  context.decl_state_stack().Pop(DeclState::Class);

  // The class type is now fully defined.
  auto& class_info = context.classes().Get(class_id);
  class_info.object_representation_id =
      context.CanonicalizeStructType(parse_node, fields_id);
  return true;
}

}  // namespace Carbon::Check<|MERGE_RESOLUTION|>--- conflicted
+++ resolved
@@ -3,11 +3,7 @@
 // SPDX-License-Identifier: Apache-2.0 WITH LLVM-exception
 
 #include "toolchain/check/context.h"
-<<<<<<< HEAD
 #include "toolchain/check/modifiers_allowed.h"
-#include "toolchain/lex/token_kind.h"
-=======
->>>>>>> b8d4e2f4
 
 namespace Carbon::Check {
 
@@ -23,20 +19,6 @@
   return true;
 }
 
-<<<<<<< HEAD
-=======
-auto HandleAbstractModifier(Context& context, Parse::NodeId parse_node)
-    -> bool {
-  context.node_stack().Push(parse_node);
-  return true;
-}
-
-auto HandleBaseModifier(Context& context, Parse::NodeId parse_node) -> bool {
-  context.node_stack().Push(parse_node);
-  return true;
-}
-
->>>>>>> b8d4e2f4
 static auto BuildClassDecl(Context& context)
     -> std::tuple<SemIR::ClassId, SemIR::InstId> {
   auto name_context = context.decl_name_stack().FinishName();
