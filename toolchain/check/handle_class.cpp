--- conflicted
+++ resolved
@@ -227,13 +227,8 @@
        .self_type_id = SemIR::TypeId::Invalid,
        .inheritance_kind = inheritance_kind}};
 
-<<<<<<< HEAD
-  RequireGenericParams(context, class_info.implicit_param_patterns_id);
-  RequireGenericParams(context, class_info.param_patterns_id);
-=======
-  RequireGenericParamsOnType(context, class_info.implicit_param_refs_id);
-  RequireGenericParamsOnType(context, class_info.param_refs_id);
->>>>>>> 82937e1a
+  RequireGenericParamsOnType(context, class_info.implicit_param_patterns_id);
+  RequireGenericParamsOnType(context, class_info.param_patterns_id);
 
   MergeOrAddName(context, node_id, name_context, class_decl_id, class_decl,
                  class_info, is_definition,
