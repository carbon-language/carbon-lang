--- conflicted
+++ resolved
@@ -106,12 +106,6 @@
   context.PushScope(class_decl_id, class_info.scope_id);
 
   // Introduce `Self`.
-<<<<<<< HEAD
-  // TODO: This will shadow a local variable declared with name `r#Self`, but
-  // should not. See #2984 and the corresponding code in
-  // HandleSelfTypeNameExpr.
-=======
->>>>>>> 681fbf9d
   context.AddNameToLookup(
       parse_node, SemIR::NameId::SelfType,
       context.sem_ir().GetTypeAllowBuiltinTypes(class_info.self_type_id));
