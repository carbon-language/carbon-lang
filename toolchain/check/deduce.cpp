--- conflicted
+++ resolved
@@ -274,32 +274,6 @@
       continue;
     }
 
-<<<<<<< HEAD
-    // If we've not yet substituted into the parameter, do so now.
-    if (needs_substitution) {
-      param_const_id = SubstConstant(context, param_const_id, substitutions);
-      if (!param_const_id.is_valid() || !param_const_id.is_symbolic()) {
-        continue;
-      }
-      needs_substitution = false;
-    }
-
-    auto untyped_inst = context.insts().Get(
-        context.constant_values().GetInstId(param_const_id));
-    CARBON_KIND_SWITCH(untyped_inst) {
-      // Deducing a symbolic binding from an argument with a constant value
-      // deduces the binding as having that constant value.
-      case SemIR::InstKind::SymbolicBindingPattern:
-      case SemIR::InstKind::BindSymbolicName: {
-        auto entity_name_id = SemIR::EntityNameId::Invalid;
-        if (auto bind = untyped_inst.TryAs<SemIR::SymbolicBindingPattern>()) {
-          entity_name_id = bind->entity_name_id;
-        } else {
-          entity_name_id =
-              untyped_inst.As<SemIR::BindSymbolicName>().entity_name_id;
-        }
-        auto& entity_name = context.entity_names().Get(entity_name_id);
-=======
     // Attempt to match `param_inst` against `arg_id`. If the match succeeds,
     // this should `continue` the outer loop. On `break`, we will try to desugar
     // the parameter to continue looking for a match.
@@ -308,9 +282,16 @@
     CARBON_KIND_SWITCH(param_inst) {
       // Deducing a symbolic binding from an argument with a constant value
       // deduces the binding as having that constant value.
-      case CARBON_KIND(SemIR::BindSymbolicName bind): {
-        auto& entity_name = context().entity_names().Get(bind.entity_name_id);
->>>>>>> 77facdd7
+      case SemIR::InstKind::SymbolicBindingPattern:
+      case SemIR::InstKind::BindSymbolicName: {
+        auto entity_name_id = SemIR::EntityNameId::Invalid;
+        if (auto bind = param_inst.TryAs<SemIR::SymbolicBindingPattern>()) {
+          entity_name_id = bind->entity_name_id;
+        } else {
+          entity_name_id =
+              param_inst.As<SemIR::BindSymbolicName>().entity_name_id;
+        }
+        auto& entity_name = context().entity_names().Get(entity_name_id);
         auto index = entity_name.bind_index;
         if (!index.is_valid() || index < first_deduced_index_) {
           break;
