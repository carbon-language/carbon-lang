// Part of the Carbon Language project, under the Apache License v2.0 with LLVM
// Exceptions. See /LICENSE for license information.
// SPDX-License-Identifier: Apache-2.0 WITH LLVM-exception

#include "toolchain/check/import.h"

#include "common/check.h"
#include "common/map.h"
#include "toolchain/base/kind_switch.h"
#include "toolchain/check/context.h"
#include "toolchain/check/import_ref.h"
#include "toolchain/check/merge.h"
#include "toolchain/parse/node_ids.h"
#include "toolchain/sem_ir/file.h"
#include "toolchain/sem_ir/ids.h"
#include "toolchain/sem_ir/import_ir.h"
#include "toolchain/sem_ir/inst.h"
#include "toolchain/sem_ir/name_scope.h"
#include "toolchain/sem_ir/typed_insts.h"

namespace Carbon::Check {

// Returns name information for the entity, corresponding to IDs in the import
// IR rather than the current IR.
static auto GetImportName(const SemIR::File& import_sem_ir,
                          SemIR::Inst import_inst)
    -> std::pair<SemIR::NameId, SemIR::NameScopeId> {
  CARBON_KIND_SWITCH(import_inst) {
    case SemIR::BindAlias::Kind:
    case SemIR::BindName::Kind:
    case SemIR::BindSymbolicName::Kind:
    case SemIR::ExportDecl::Kind: {
      auto bind_inst = import_inst.As<SemIR::AnyBindNameOrExportDecl>();
      const auto& entity_name =
          import_sem_ir.entity_names().Get(bind_inst.entity_name_id);
      return {entity_name.name_id, entity_name.parent_scope_id};
    }

    case CARBON_KIND(SemIR::ClassDecl class_decl): {
      const auto& class_info = import_sem_ir.classes().Get(class_decl.class_id);
      return {class_info.name_id, class_info.parent_scope_id};
    }

    case CARBON_KIND(SemIR::FunctionDecl function_decl): {
      const auto& function =
          import_sem_ir.functions().Get(function_decl.function_id);
      return {function.name_id, function.parent_scope_id};
    }

    case CARBON_KIND(SemIR::InterfaceDecl interface_decl): {
      const auto& interface =
          import_sem_ir.interfaces().Get(interface_decl.interface_id);
      return {interface.name_id, interface.parent_scope_id};
    }

    case CARBON_KIND(SemIR::Namespace ns): {
      const auto& scope = import_sem_ir.name_scopes().Get(ns.name_scope_id);
      return {scope.name_id, scope.parent_scope_id};
    }

    default:
      CARBON_FATAL() << "Unsupported export kind: " << import_inst;
  }
}

// Translate the name to the current IR. It will usually be an identifier, but
// could also be a builtin name ID which is equivalent cross-IR.
static auto CopyNameFromImportIR(Context& context,
                                 const SemIR::File& import_sem_ir,
                                 SemIR::NameId import_name_id) {
  if (auto import_identifier_id = import_name_id.AsIdentifierId();
      import_identifier_id.is_valid()) {
    auto name = import_sem_ir.identifiers().Get(import_identifier_id);
    return SemIR::NameId::ForIdentifier(context.identifiers().Add(name));
  }
  return import_name_id;
}

// Adds a namespace to the IR. The bool on return is true if there was a name
// conflict. diagnose_duplicate_namespace is used when handling a cross-package
// import, where an existing namespace is in the current package and the new
// namespace is a different package.
static auto AddNamespace(
    Context& context, SemIR::TypeId namespace_type_id, SemIR::NameId name_id,
    SemIR::NameScopeId parent_scope_id, bool diagnose_duplicate_namespace,
    std::optional<llvm::function_ref<SemIR::InstId()>> make_import_id)
    -> std::tuple<SemIR::NameScopeId, SemIR::ConstantId, bool> {
  auto* parent_scope = &context.name_scopes().Get(parent_scope_id);
  auto insert_result =
      parent_scope->name_map.Insert(name_id, parent_scope->names.size());
  if (!insert_result.is_inserted()) {
    auto prev_inst_id = parent_scope->names[insert_result.value()].inst_id;
    if (auto namespace_inst =
            context.insts().TryGetAs<SemIR::Namespace>(prev_inst_id)) {
      if (diagnose_duplicate_namespace) {
        auto import_id = (*make_import_id)();
        CARBON_CHECK(import_id.is_valid());
        context.DiagnoseDuplicateName(import_id, prev_inst_id);
      }
      return {namespace_inst->name_scope_id,
              context.constant_values().Get(prev_inst_id), true};
    }
  }

  auto import_id = (*make_import_id)();
  CARBON_CHECK(import_id.is_valid());
  auto namespace_inst = SemIR::Namespace{
      namespace_type_id, SemIR::NameScopeId::Invalid, import_id};
  auto namespace_id =
      context.AddPlaceholderInst(SemIR::LocIdAndInst::ReusingLoc(
          context.insts().GetLocId(import_id), namespace_inst));
  namespace_inst.name_scope_id =
      context.name_scopes().Add(namespace_id, name_id, parent_scope_id);
  context.ReplaceInstBeforeConstantUse(namespace_id, namespace_inst);

  // Note we have to get the parent scope freshly, creating the imported
  // namespace may invalidate the pointer above.
  parent_scope = &context.name_scopes().Get(parent_scope_id);

  // Diagnose if there's a name conflict, but still produce the namespace to
  // supersede the name conflict in order to avoid repeat diagnostics.
  if (!insert_result.is_inserted()) {
    auto& entry = parent_scope->names[insert_result.value()];
    context.DiagnoseDuplicateName(namespace_id, entry.inst_id);
    entry.inst_id = namespace_id;
    entry.access_kind = SemIR::AccessKind::Public;
  } else {
    parent_scope->names.push_back({.name_id = name_id,
                                   .inst_id = namespace_id,
                                   .access_kind = SemIR::AccessKind::Public});
  }

  return {namespace_inst.name_scope_id,
          context.constant_values().Get(namespace_id), false};
}

// Adds a copied namespace to the cache.
static auto CacheCopiedNamespace(
    Map<SemIR::NameScopeId, SemIR::NameScopeId>& copied_namespaces,
    SemIR::NameScopeId import_scope_id, SemIR::NameScopeId to_scope_id)
    -> void {
  auto result = copied_namespaces.Insert(import_scope_id, to_scope_id);
  CARBON_CHECK(result.is_inserted() || result.value() == to_scope_id)
      << "Copy result for namespace changed from " << import_scope_id << " to "
      << to_scope_id;
}

// Copies a namespace from the import IR, returning its ID. This may diagnose
// name conflicts, but that won't change the result because namespaces supersede
// other names in conflicts. copied_namespaces is optional.
static auto CopySingleNameScopeFromImportIR(
    Context& context, SemIR::TypeId namespace_type_id,
    Map<SemIR::NameScopeId, SemIR::NameScopeId>* copied_namespaces,
    SemIR::ImportIRId ir_id, SemIR::InstId import_inst_id,
    SemIR::NameScopeId import_scope_id, SemIR::NameScopeId parent_scope_id,
    SemIR::NameId name_id) -> SemIR::NameScopeId {
  // Produce the namespace for the entry.
  auto make_import_id = [&]() {
    auto entity_name_id = context.entity_names().Add(
        {.name_id = name_id,
         .parent_scope_id = parent_scope_id,
         .bind_index = SemIR::CompileTimeBindIndex::Invalid});
    auto import_ir_inst_id = context.import_ir_insts().Add(
        {.ir_id = ir_id, .inst_id = import_inst_id});
    return context.AddInst<SemIR::ImportRefLoaded>(
        import_ir_inst_id, {.type_id = namespace_type_id,
                            .import_ir_inst_id = import_ir_inst_id,
                            .entity_name_id = entity_name_id});
  };
  auto [namespace_scope_id, namespace_const_id, _] =
      AddNamespace(context, namespace_type_id, name_id, parent_scope_id,
                   /*diagnose_duplicate_namespace=*/false, make_import_id);

  context.import_ir_constant_values()[ir_id.index].Set(import_inst_id,
                                                       namespace_const_id);

  if (copied_namespaces) {
    CacheCopiedNamespace(*copied_namespaces, import_scope_id,
                         namespace_scope_id);
  }
  return namespace_scope_id;
}

// Copies ancestor name scopes from the import IR. Handles the parent traversal.
// Returns the NameScope corresponding to the copied import_parent_scope_id.
static auto CopyAncestorNameScopesFromImportIR(
    Context& context, SemIR::TypeId namespace_type_id,
    const SemIR::File& import_sem_ir, SemIR::ImportIRId ir_id,
    SemIR::NameScopeId import_parent_scope_id,
    Map<SemIR::NameScopeId, SemIR::NameScopeId>& copied_namespaces)
    -> SemIR::NameScopeId {
  // Package-level names don't need work.
  if (import_parent_scope_id == SemIR::NameScopeId::Package) {
    return import_parent_scope_id;
  }

  // The scope to add namespaces to. Note this may change while looking at
  // parent scopes, if we encounter a namespace that's already added.
  auto scope_cursor = SemIR::NameScopeId::Package;

  // Build a stack of ancestor namespace names, with the immediate parent first.
  llvm::SmallVector<SemIR::NameScopeId> new_namespaces;
  while (import_parent_scope_id != SemIR::NameScopeId::Package) {
    // If the namespace was already copied, reuse the results.
    if (auto result = copied_namespaces.Lookup(import_parent_scope_id)) {
      // We inject names at the provided scope, and don't need to keep
      // traversing parents.
      scope_cursor = result.value();
      break;
    }

    // The namespace hasn't been copied yet, so add it to our list.
    const auto& scope = import_sem_ir.name_scopes().Get(import_parent_scope_id);
    auto scope_inst =
        import_sem_ir.insts().GetAs<SemIR::Namespace>(scope.inst_id);
    new_namespaces.push_back(scope_inst.name_scope_id);
    import_parent_scope_id = scope.parent_scope_id;
  }

  // Add ancestor namespace names, starting with the outermost.
  for (auto import_scope_id : llvm::reverse(new_namespaces)) {
    auto import_scope = import_sem_ir.name_scopes().Get(import_scope_id);
    auto name_id =
        CopyNameFromImportIR(context, import_sem_ir, import_scope.name_id);
    scope_cursor = CopySingleNameScopeFromImportIR(
        context, namespace_type_id, &copied_namespaces, ir_id,
        import_scope.inst_id, import_scope_id, scope_cursor, name_id);
  }

  return scope_cursor;
}

// Adds an ImportRef for an entity, handling merging if needed.
static auto AddImportRefOrMerge(Context& context, SemIR::ImportIRId ir_id,
                                const SemIR::File& import_sem_ir,
                                SemIR::InstId import_inst_id,
                                SemIR::NameScopeId parent_scope_id,
                                SemIR::NameId name_id) -> void {
  // Leave a placeholder that the inst comes from the other IR.
  auto& parent_scope = context.name_scopes().Get(parent_scope_id);
<<<<<<< HEAD
  auto [it, success] =
      parent_scope.name_map.insert({name_id, parent_scope.names.size()});
  if (success) {
    auto entity_name_id = context.entity_names().Add(
=======
  auto insert = parent_scope.name_map.Insert(name_id, [&] {
    auto bind_name_id = context.bind_names().Add(
>>>>>>> 7b1a5dfc
        {.name_id = name_id,
         .parent_scope_id = parent_scope_id,
         .bind_index = SemIR::CompileTimeBindIndex::Invalid});
    int index = parent_scope.names.size();
    parent_scope.names.push_back(
        {.name_id = name_id,
         .inst_id =
             AddImportRef(context, {.ir_id = ir_id, .inst_id = import_inst_id},
                          entity_name_id),
         .access_kind = SemIR::AccessKind::Public});
    return index;
  });
  if (insert.is_inserted()) {
    return;
  }

  auto inst_id = parent_scope.names[insert.value()].inst_id;
  auto prev_ir_inst =
      GetCanonicalImportIRInst(context, &context.sem_ir(), inst_id);
  VerifySameCanonicalImportIRInst(context, inst_id, prev_ir_inst, ir_id,
                                  &import_sem_ir, import_inst_id);
}

namespace {
// A scope in the API file that still needs to be copied to the implementation
// file. Only used for API file imports.
struct TodoScope {
  // The scope's instruction in the API file.
  SemIR::InstId api_inst_id;
  // The scope in the API file.
  SemIR::NameScopeId api_scope_id;
  // The already-translated scope name in the implementation file.
  SemIR::NameId impl_name_id;
  // The already-copied parent scope in the implementation file.
  SemIR::NameScopeId impl_parent_scope_id;
};
}  // namespace

// Imports entries in a specific scope into the current file.
static auto ImportScopeFromApiFile(Context& context,
                                   const SemIR::File& api_sem_ir,
                                   SemIR::NameScopeId api_scope_id,
                                   SemIR::NameScopeId impl_scope_id,
                                   llvm::SmallVector<TodoScope>& todo_scopes)
    -> void {
  const auto& api_scope = api_sem_ir.name_scopes().Get(api_scope_id);
  auto& impl_scope = context.name_scopes().Get(impl_scope_id);

  for (const auto& api_entry : api_scope.names) {
    auto impl_name_id =
        CopyNameFromImportIR(context, api_sem_ir, api_entry.name_id);
    if (auto ns =
            api_sem_ir.insts().TryGetAs<SemIR::Namespace>(api_entry.inst_id)) {
      // Ignore cross-package imports. These will be handled through
      // ImportLibrariesFromOtherPackage.
      if (api_scope_id == SemIR::NameScopeId::Package) {
        const auto& ns_scope = api_sem_ir.name_scopes().Get(ns->name_scope_id);
        if (!ns_scope.import_ir_scopes.empty()) {
          continue;
        }
      }

      // Namespaces will be recursed into. Name scope creation is delayed in
      // order to avoid invalidating api_scope/impl_scope.
      todo_scopes.push_back({.api_inst_id = api_entry.inst_id,
                             .api_scope_id = ns->name_scope_id,
                             .impl_name_id = impl_name_id,
                             .impl_parent_scope_id = impl_scope_id});
    } else {
      // Add an ImportRef for other instructions.
      auto impl_bind_name_id = context.bind_names().Add(
          {.name_id = impl_name_id,
           .parent_scope_id = impl_scope_id,
           .bind_index = SemIR::CompileTimeBindIndex::Invalid});
      auto import_ref_id = AddImportRef(context,
                                        {.ir_id = SemIR::ImportIRId::ApiForImpl,
                                         .inst_id = api_entry.inst_id},
                                        impl_bind_name_id);
      impl_scope.AddRequired({.name_id = impl_name_id,
                              .inst_id = import_ref_id,
                              .access_kind = api_entry.access_kind});
    }
  }
}

auto ImportApiFile(Context& context, SemIR::TypeId namespace_type_id,
                   const SemIR::File& api_sem_ir) -> void {
  context.import_ir_constant_values()[SemIR::ImportIRId::ApiForImpl.index].Set(
      SemIR::InstId::PackageNamespace,
      context.constant_values().Get(SemIR::InstId::PackageNamespace));

  llvm::SmallVector<TodoScope> todo_scopes = {};
  ImportScopeFromApiFile(context, api_sem_ir, SemIR::NameScopeId::Package,
                         SemIR::NameScopeId::Package, todo_scopes);
  while (!todo_scopes.empty()) {
    auto todo_scope = todo_scopes.pop_back_val();
    auto impl_scope_id = CopySingleNameScopeFromImportIR(
        context, namespace_type_id, /*copied_namespaces=*/nullptr,
        SemIR::ImportIRId::ApiForImpl, todo_scope.api_inst_id,
        todo_scope.api_scope_id, todo_scope.impl_parent_scope_id,
        todo_scope.impl_name_id);
    ImportScopeFromApiFile(context, api_sem_ir, todo_scope.api_scope_id,
                           impl_scope_id, todo_scopes);
  }
}

auto ImportLibrariesFromCurrentPackage(
    Context& context, SemIR::TypeId namespace_type_id,
    llvm::ArrayRef<SemIR::ImportIR> import_irs) -> void {
  for (auto import_ir : import_irs) {
    auto ir_id = AddImportIR(context, import_ir);

    context.import_ir_constant_values()[ir_id.index].Set(
        SemIR::InstId::PackageNamespace,
        context.constant_values().Get(SemIR::InstId::PackageNamespace));

    for (const auto import_inst_id :
         import_ir.sem_ir->inst_blocks().Get(SemIR::InstBlockId::Exports)) {
      auto import_inst = import_ir.sem_ir->insts().Get(import_inst_id);
      auto [import_name_id, import_parent_scope_id] =
          GetImportName(*import_ir.sem_ir, import_inst);

      Map<SemIR::NameScopeId, SemIR::NameScopeId> copied_namespaces;

      auto name_id =
          CopyNameFromImportIR(context, *import_ir.sem_ir, import_name_id);
      SemIR::NameScopeId parent_scope_id = CopyAncestorNameScopesFromImportIR(
          context, namespace_type_id, *import_ir.sem_ir, ir_id,
          import_parent_scope_id, copied_namespaces);

      if (auto import_namespace_inst = import_inst.TryAs<SemIR::Namespace>()) {
        // Namespaces are always imported because they're essential for
        // qualifiers, and the type is simple.
        CopySingleNameScopeFromImportIR(
            context, namespace_type_id, &copied_namespaces, ir_id,
            import_inst_id, import_namespace_inst->name_scope_id,
            parent_scope_id, name_id);
      } else {
        AddImportRefOrMerge(context, ir_id, *import_ir.sem_ir, import_inst_id,
                            parent_scope_id, name_id);
      }
    }

    // If an import of the current package caused an error for the imported
    // file, it transitively affects the current file too.
    if (import_ir.sem_ir->name_scopes()
            .Get(SemIR::NameScopeId::Package)
            .has_error) {
      context.name_scopes().Get(SemIR::NameScopeId::Package).has_error = true;
    }
  }
}

auto ImportLibrariesFromOtherPackage(Context& context,
                                     SemIR::TypeId namespace_type_id,
                                     SemIR::InstId import_decl_id,
                                     IdentifierId package_id,
                                     llvm::ArrayRef<SemIR::ImportIR> import_irs,
                                     bool has_load_error) -> void {
  CARBON_CHECK(has_load_error || !import_irs.empty())
      << "There should be either a load error or at least one IR.";

  auto name_id = SemIR::NameId::ForIdentifier(package_id);

  auto [namespace_scope_id, namespace_const_id, is_duplicate] = AddNamespace(
      context, namespace_type_id, name_id, SemIR::NameScopeId::Package,
      /*diagnose_duplicate_namespace=*/true, [&] { return import_decl_id; });

  auto& scope = context.name_scopes().Get(namespace_scope_id);
  scope.is_closed_import = !is_duplicate;
  for (auto import_ir : import_irs) {
    auto ir_id = AddImportIR(context, import_ir);
    scope.import_ir_scopes.push_back({ir_id, SemIR::NameScopeId::Package});
    context.import_ir_constant_values()[ir_id.index].Set(
        SemIR::InstId::PackageNamespace, namespace_const_id);
  }
  if (has_load_error) {
    scope.has_error = has_load_error;
  }
}

}  // namespace Carbon::Check<|MERGE_RESOLUTION|>--- conflicted
+++ resolved
@@ -238,15 +238,8 @@
                                 SemIR::NameId name_id) -> void {
   // Leave a placeholder that the inst comes from the other IR.
   auto& parent_scope = context.name_scopes().Get(parent_scope_id);
-<<<<<<< HEAD
-  auto [it, success] =
-      parent_scope.name_map.insert({name_id, parent_scope.names.size()});
-  if (success) {
+  auto insert = parent_scope.name_map.Insert(name_id, [&] {
     auto entity_name_id = context.entity_names().Add(
-=======
-  auto insert = parent_scope.name_map.Insert(name_id, [&] {
-    auto bind_name_id = context.bind_names().Add(
->>>>>>> 7b1a5dfc
         {.name_id = name_id,
          .parent_scope_id = parent_scope_id,
          .bind_index = SemIR::CompileTimeBindIndex::Invalid});
@@ -317,14 +310,14 @@
                              .impl_parent_scope_id = impl_scope_id});
     } else {
       // Add an ImportRef for other instructions.
-      auto impl_bind_name_id = context.bind_names().Add(
+      auto impl_entity_name_id = context.entity_names().Add(
           {.name_id = impl_name_id,
            .parent_scope_id = impl_scope_id,
            .bind_index = SemIR::CompileTimeBindIndex::Invalid});
       auto import_ref_id = AddImportRef(context,
                                         {.ir_id = SemIR::ImportIRId::ApiForImpl,
                                          .inst_id = api_entry.inst_id},
-                                        impl_bind_name_id);
+                                        impl_entity_name_id);
       impl_scope.AddRequired({.name_id = impl_name_id,
                               .inst_id = import_ref_id,
                               .access_kind = api_entry.access_kind});
