--- conflicted
+++ resolved
@@ -144,15 +144,9 @@
   }
 
   // Convert the arguments to match the parameters.
-<<<<<<< HEAD
-  auto converted_args_id =
-      ConvertCallArgs(context, loc_id, callee_function.self_id, arg_ids,
-                      return_storage_id, callable, specific_id);
-=======
   auto converted_args_id = ConvertCallArgs(
-      context, node_id, callee_function.self_id, arg_ids, return_storage_id,
+      context, loc_id, callee_function.self_id, arg_ids, return_storage_id,
       CalleeParamsInfo(callable), specific_id);
->>>>>>> 2d650f7d
   auto call_inst_id =
       context.AddInst<SemIR::Call>(loc_id, {.type_id = return_info.type_id,
                                             .callee_id = callee_id,
