--- conflicted
+++ resolved
@@ -34,13 +34,10 @@
   // The explicit parameter list.
   Parse::NodeId params_loc_id;
   SemIR::InstBlockId params_id;
-<<<<<<< HEAD
   SemIR::InstBlockId param_patterns_id;
-=======
 
   // The pattern block.
   SemIR::InstBlockId pattern_block_id;
->>>>>>> ed374dcd
 };
 
 // Pop a name component from the node stack.
