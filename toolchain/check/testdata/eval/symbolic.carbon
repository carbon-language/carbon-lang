--- conflicted
+++ resolved
@@ -54,21 +54,16 @@
 // CHECK:STDOUT:   }
 // CHECK:STDOUT:   %Core.import = import Core
 // CHECK:STDOUT:   %F.decl: %F.type = fn_decl @F [template = constants.%F] {
-// CHECK:STDOUT:     %T.patt: type = symbolic_binding_pattern T 0 [symbolic = @F.%T.patt (constants.%T.patt)]
+// CHECK:STDOUT:     %T.patt.loc12: type = symbolic_binding_pattern T 0 [symbolic = %T.patt.1 (constants.%T.patt)]
 // CHECK:STDOUT:   } {
-<<<<<<< HEAD
 // CHECK:STDOUT:     %param: type = param
-// CHECK:STDOUT:     @F.%T.loc12: type = bind_symbolic_name T 0, %param [symbolic = @F.%T.1 (constants.%T)]
-=======
-// CHECK:STDOUT:     %T.param: type = param T
-// CHECK:STDOUT:     %T.loc12: type = bind_symbolic_name T 0, %T.param [symbolic = %T.1 (constants.%T)]
->>>>>>> dcb4ae26
+// CHECK:STDOUT:     %T.loc12: type = bind_symbolic_name T 0, %param [symbolic = %T.1 (constants.%T)]
 // CHECK:STDOUT:   }
 // CHECK:STDOUT: }
 // CHECK:STDOUT:
 // CHECK:STDOUT: generic fn @F(%T.loc12: type) {
 // CHECK:STDOUT:   %T.1: type = bind_symbolic_name T 0 [symbolic = %T.1 (constants.%T)]
-// CHECK:STDOUT:   %T.patt: type = symbolic_binding_pattern T 0 [symbolic = %T.patt (constants.%T.patt)]
+// CHECK:STDOUT:   %T.patt.1: type = symbolic_binding_pattern T 0 [symbolic = %T.patt.1 (constants.%T.patt)]
 // CHECK:STDOUT:
 // CHECK:STDOUT: !definition:
 // CHECK:STDOUT:   %.1: type = ptr_type @F.%T.1 (%T) [symbolic = %.1 (constants.%.2)]
@@ -102,6 +97,6 @@
 // CHECK:STDOUT:
 // CHECK:STDOUT: specific @F(constants.%T) {
 // CHECK:STDOUT:   %T.1 => constants.%T
-// CHECK:STDOUT:   %T.patt => constants.%T
+// CHECK:STDOUT:   %T.patt.1 => constants.%T
 // CHECK:STDOUT: }
 // CHECK:STDOUT: