--- conflicted
+++ resolved
@@ -43,21 +43,14 @@
 // CHECK:STDOUT: }
 // CHECK:STDOUT:
 // CHECK:STDOUT: file {
-<<<<<<< HEAD
 // CHECK:STDOUT:   package: <namespace> = namespace {
 // CHECK:STDOUT:     .Empty = %Empty.decl
 // CHECK:STDOUT:     .ForwardDeclared = %ForwardDeclared.decl.loc7
 // CHECK:STDOUT:     .f_ref = %f_ref
 // CHECK:STDOUT:   } [template]
-// CHECK:STDOUT:   %Empty.decl = interface_decl @Empty, () [template = constants.%.1]
-// CHECK:STDOUT:   %ForwardDeclared.decl.loc7 = interface_decl @ForwardDeclared, () [template = constants.%.2]
-// CHECK:STDOUT:   %ForwardDeclared.decl.loc9 = interface_decl @ForwardDeclared, () [template = constants.%.2]
-=======
-// CHECK:STDOUT:   package: <namespace> = namespace {.Empty = %Empty.decl, .ForwardDeclared = %ForwardDeclared.decl.loc7, .f_ref = %f_ref} [template]
 // CHECK:STDOUT:   %Empty.decl = interface_decl @Empty {} [template = constants.%.1]
 // CHECK:STDOUT:   %ForwardDeclared.decl.loc7 = interface_decl @ForwardDeclared {} [template = constants.%.2]
 // CHECK:STDOUT:   %ForwardDeclared.decl.loc9 = interface_decl @ForwardDeclared {} [template = constants.%.2]
->>>>>>> 5f4e6c76
 // CHECK:STDOUT:   %ForwardDeclared.ref: type = name_ref ForwardDeclared, %ForwardDeclared.decl.loc7 [template = constants.%.2]
 // CHECK:STDOUT:   %.loc13: type = struct_type {.f: ForwardDeclared} [template = constants.%.5]
 // CHECK:STDOUT:   %f_ref.var: ref {.f: ForwardDeclared} = var f_ref
@@ -67,8 +60,8 @@
 // CHECK:STDOUT: interface @Empty {
 // CHECK:STDOUT:
 // CHECK:STDOUT: !members:
-// CHECK:STDOUT:   witness = ()
-// CHECK:STDOUT: }
+// CHECK:STDOUT:
+// CHECK:STDOUT:   witness = ()}
 // CHECK:STDOUT:
 // CHECK:STDOUT: interface @ForwardDeclared {
 // CHECK:STDOUT:   %F: <function> = fn_decl @F {} [template]
@@ -76,8 +69,8 @@
 // CHECK:STDOUT:
 // CHECK:STDOUT: !members:
 // CHECK:STDOUT:   .F = %.loc10
-// CHECK:STDOUT:   witness = (%F)
-// CHECK:STDOUT: }
+// CHECK:STDOUT:
+// CHECK:STDOUT:   witness = (%F)}
 // CHECK:STDOUT:
 // CHECK:STDOUT: fn @F();
 // CHECK:STDOUT:
@@ -93,18 +86,14 @@
 // CHECK:STDOUT: }
 // CHECK:STDOUT:
 // CHECK:STDOUT: file {
-<<<<<<< HEAD
 // CHECK:STDOUT:   package: <namespace> = namespace {
 // CHECK:STDOUT:     .Empty = %import_ref.1
 // CHECK:STDOUT:     .ForwardDeclared = %import_ref.2
 // CHECK:STDOUT:     .f_ref = %import_ref.3
 // CHECK:STDOUT:     .UseEmpty = %UseEmpty
 // CHECK:STDOUT:     .UseForwardDeclared = %UseForwardDeclared
-// CHECK:STDOUT:     .f = %f
+// CHECK:STDOUT:     .f = %f.loc9
 // CHECK:STDOUT:   } [template]
-=======
-// CHECK:STDOUT:   package: <namespace> = namespace {.Empty = %import_ref.1, .ForwardDeclared = %import_ref.2, .f_ref = %import_ref.3, .UseEmpty = %UseEmpty, .UseForwardDeclared = %UseForwardDeclared, .f = %f.loc9} [template]
->>>>>>> 5f4e6c76
 // CHECK:STDOUT:   %import_ref.1: type = import_ref ir1, inst+1, used [template = constants.%.1]
 // CHECK:STDOUT:   %import_ref.2: type = import_ref ir1, inst+3, used [template = constants.%.3]
 // CHECK:STDOUT:   %import_ref.3: ref {.f: ForwardDeclared} = import_ref ir1, inst+19, used
@@ -129,8 +118,8 @@
 // CHECK:STDOUT: interface @Empty {
 // CHECK:STDOUT:
 // CHECK:STDOUT: !members:
-// CHECK:STDOUT:   witness = ()
-// CHECK:STDOUT: }
+// CHECK:STDOUT:
+// CHECK:STDOUT:   witness = ()}
 // CHECK:STDOUT:
 // CHECK:STDOUT: interface @ForwardDeclared {
 // CHECK:STDOUT:   %import_ref.1 = import_ref ir1, inst+8, unused
@@ -138,8 +127,8 @@
 // CHECK:STDOUT:
 // CHECK:STDOUT: !members:
 // CHECK:STDOUT:   .F = %import_ref.1
-// CHECK:STDOUT:   witness = (%import_ref.2)
-// CHECK:STDOUT: }
+// CHECK:STDOUT:
+// CHECK:STDOUT:   witness = (%import_ref.2)}
 // CHECK:STDOUT:
 // CHECK:STDOUT: fn @UseEmpty(%e: Empty) {
 // CHECK:STDOUT: !entry:
