// Part of the Carbon Language project, under the Apache License v2.0 with LLVM
// Exceptions. See /LICENSE for license information.
// SPDX-License-Identifier: Apache-2.0 WITH LLVM-exception
//
// AUTOUPDATE

// CHECK:STDERR: fail_todo_generic.carbon:[[@LINE+6]]:1: ERROR: Semantics TODO: `generic interface`.
// CHECK:STDERR: interface I[]();
// CHECK:STDERR: ^~~~~~~~~~~~~~~~
// CHECK:STDERR: fail_todo_generic.carbon:[[@LINE+3]]:1: ERROR: Semantics TODO: `generic interface`.
// CHECK:STDERR: interface I[]();
// CHECK:STDERR: ^~~~~~~~~~~~~~~~
interface I[]();

// CHECK:STDOUT: --- fail_todo_generic.carbon
// CHECK:STDOUT:
// CHECK:STDOUT: constants {
// CHECK:STDOUT:   %.1: type = interface_type @I [template]
// CHECK:STDOUT: }
// CHECK:STDOUT:
// CHECK:STDOUT: file {
<<<<<<< HEAD
// CHECK:STDOUT:   package: <namespace> = namespace {
// CHECK:STDOUT:     .I = %I.decl
// CHECK:STDOUT:   } [template]
// CHECK:STDOUT:   %I.decl = interface_decl @I, () [template = constants.%.1]
=======
// CHECK:STDOUT:   package: <namespace> = namespace {.I = %I.decl} [template]
// CHECK:STDOUT:   %I.decl = interface_decl @I {} [template = constants.%.1]
>>>>>>> 5f4e6c76
// CHECK:STDOUT: }
// CHECK:STDOUT:
// CHECK:STDOUT: interface @I;
// CHECK:STDOUT:<|MERGE_RESOLUTION|>--- conflicted
+++ resolved
@@ -19,15 +19,10 @@
 // CHECK:STDOUT: }
 // CHECK:STDOUT:
 // CHECK:STDOUT: file {
-<<<<<<< HEAD
 // CHECK:STDOUT:   package: <namespace> = namespace {
 // CHECK:STDOUT:     .I = %I.decl
 // CHECK:STDOUT:   } [template]
-// CHECK:STDOUT:   %I.decl = interface_decl @I, () [template = constants.%.1]
-=======
-// CHECK:STDOUT:   package: <namespace> = namespace {.I = %I.decl} [template]
 // CHECK:STDOUT:   %I.decl = interface_decl @I {} [template = constants.%.1]
->>>>>>> 5f4e6c76
 // CHECK:STDOUT: }
 // CHECK:STDOUT:
 // CHECK:STDOUT: interface @I;
