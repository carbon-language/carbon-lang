--- conflicted
+++ resolved
@@ -36,39 +36,31 @@
 // CHECK:STDOUT: }
 // CHECK:STDOUT:
 // CHECK:STDOUT: file {
-<<<<<<< HEAD
 // CHECK:STDOUT:   package: <namespace> = namespace {
 // CHECK:STDOUT:     .Abstract = %Abstract.decl
 // CHECK:STDOUT:     .Default = %Default.decl
 // CHECK:STDOUT:     .Virtual = %Virtual.decl
 // CHECK:STDOUT:     .Protected = %Protected.decl
 // CHECK:STDOUT:   } [template]
-// CHECK:STDOUT:   %Abstract.decl = interface_decl @Abstract, () [template = constants.%.1]
-// CHECK:STDOUT:   %Default.decl = interface_decl @Default, () [template = constants.%.2]
-// CHECK:STDOUT:   %Virtual.decl = interface_decl @Virtual, () [template = constants.%.3]
-// CHECK:STDOUT:   %Protected.decl = interface_decl @Protected, () [template = constants.%.4]
-=======
-// CHECK:STDOUT:   package: <namespace> = namespace {.Abstract = %Abstract.decl, .Default = %Default.decl, .Virtual = %Virtual.decl, .Protected = %Protected.decl} [template]
 // CHECK:STDOUT:   %Abstract.decl = interface_decl @Abstract {} [template = constants.%.1]
 // CHECK:STDOUT:   %Default.decl = interface_decl @Default {} [template = constants.%.2]
 // CHECK:STDOUT:   %Virtual.decl = interface_decl @Virtual {} [template = constants.%.3]
 // CHECK:STDOUT:   %Protected.decl = interface_decl @Protected {} [template = constants.%.4]
->>>>>>> 5f4e6c76
 // CHECK:STDOUT: }
 // CHECK:STDOUT:
 // CHECK:STDOUT: interface @Abstract {
 // CHECK:STDOUT:
 // CHECK:STDOUT: !members:
-// CHECK:STDOUT:   witness = ()
-// CHECK:STDOUT: }
+// CHECK:STDOUT:
+// CHECK:STDOUT:   witness = ()}
 // CHECK:STDOUT:
 // CHECK:STDOUT: interface @Default;
 // CHECK:STDOUT:
 // CHECK:STDOUT: interface @Virtual {
 // CHECK:STDOUT:
 // CHECK:STDOUT: !members:
-// CHECK:STDOUT:   witness = ()
-// CHECK:STDOUT: }
+// CHECK:STDOUT:
+// CHECK:STDOUT:   witness = ()}
 // CHECK:STDOUT:
 // CHECK:STDOUT: interface @Protected;
 // CHECK:STDOUT: