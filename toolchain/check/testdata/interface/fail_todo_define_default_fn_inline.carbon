--- conflicted
+++ resolved
@@ -73,7 +73,6 @@
 // CHECK:STDOUT:     %int.make_type_32.loc21_19: init type = call constants.%Int32() [template = i32]
 // CHECK:STDOUT:     %.loc21_19.1: type = value_of_initializer %int.make_type_32.loc21_19 [template = i32]
 // CHECK:STDOUT:     %.loc21_19.2: type = converted %int.make_type_32.loc21_19, %.loc21_19.1 [template = i32]
-<<<<<<< HEAD
 // CHECK:STDOUT:     %param.loc21_16: i32 = param
 // CHECK:STDOUT:     %a: i32 = bind_name a, %param.loc21_16
 // CHECK:STDOUT:     %int.make_type_32.loc21_27: init type = call constants.%Int32() [template = i32]
@@ -81,15 +80,6 @@
 // CHECK:STDOUT:     %.loc21_27.2: type = converted %int.make_type_32.loc21_27, %.loc21_27.1 [template = i32]
 // CHECK:STDOUT:     %param.loc21_24: i32 = param
 // CHECK:STDOUT:     %b: i32 = bind_name b, %param.loc21_24
-=======
-// CHECK:STDOUT:     %a.param: i32 = param a
-// CHECK:STDOUT:     %a: i32 = bind_name a, %a.param
-// CHECK:STDOUT:     %int.make_type_32.loc21_27: init type = call constants.%Int32() [template = i32]
-// CHECK:STDOUT:     %.loc21_27.1: type = value_of_initializer %int.make_type_32.loc21_27 [template = i32]
-// CHECK:STDOUT:     %.loc21_27.2: type = converted %int.make_type_32.loc21_27, %.loc21_27.1 [template = i32]
-// CHECK:STDOUT:     %b.param: i32 = param b
-// CHECK:STDOUT:     %b: i32 = bind_name b, %b.param
->>>>>>> dcb4ae26
 // CHECK:STDOUT:     %int.make_type_32.loc21_35: init type = call constants.%Int32() [template = i32]
 // CHECK:STDOUT:     %.loc21_35.1: type = value_of_initializer %int.make_type_32.loc21_35 [template = i32]
 // CHECK:STDOUT:     %.loc21_35.2: type = converted %int.make_type_32.loc21_35, %.loc21_35.1 [template = i32]
@@ -117,11 +107,7 @@
 // CHECK:STDOUT:
 // CHECK:STDOUT: generic fn @G(@Interface.%Self: %.1) {
 // CHECK:STDOUT:
-<<<<<<< HEAD
-// CHECK:STDOUT:   fn(@Interface.%a: i32, @Interface.%b: i32) -> i32 = "int.sadd";
-=======
 // CHECK:STDOUT:   fn(%a: i32, %b: i32) -> i32 = "int.sadd";
->>>>>>> dcb4ae26
 // CHECK:STDOUT: }
 // CHECK:STDOUT:
 // CHECK:STDOUT: specific @F(constants.%Self) {}
