--- conflicted
+++ resolved
@@ -69,30 +69,20 @@
 // CHECK:STDOUT:   %.loc16: %.3 = assoc_entity element0, %F.decl [template = constants.%.4]
 // CHECK:STDOUT:   %G.decl: %G.type = fn_decl @G [template = constants.%G] {
 // CHECK:STDOUT:     %a.patt: i32 = binding_pattern a
-// CHECK:STDOUT:     %.loc21_17: i32 = param_pattern %a.patt
+// CHECK:STDOUT:     %.loc21_17: i32 = param_pattern %a.patt, runtime_param0
 // CHECK:STDOUT:     %b.patt: i32 = binding_pattern b
-// CHECK:STDOUT:     %.loc21_25: i32 = param_pattern %b.patt
+// CHECK:STDOUT:     %.loc21_25: i32 = param_pattern %b.patt, runtime_param1
 // CHECK:STDOUT:   } {
 // CHECK:STDOUT:     %int.make_type_32.loc21_19: init type = call constants.%Int32() [template = i32]
 // CHECK:STDOUT:     %.loc21_19.1: type = value_of_initializer %int.make_type_32.loc21_19 [template = i32]
 // CHECK:STDOUT:     %.loc21_19.2: type = converted %int.make_type_32.loc21_19, %.loc21_19.1 [template = i32]
-<<<<<<< HEAD
-// CHECK:STDOUT:     %param.loc21_16: i32 = param
+// CHECK:STDOUT:     %param.loc21_16: i32 = param runtime_param0
 // CHECK:STDOUT:     %a: i32 = bind_name a, %param.loc21_16
 // CHECK:STDOUT:     %int.make_type_32.loc21_27: init type = call constants.%Int32() [template = i32]
 // CHECK:STDOUT:     %.loc21_27.1: type = value_of_initializer %int.make_type_32.loc21_27 [template = i32]
 // CHECK:STDOUT:     %.loc21_27.2: type = converted %int.make_type_32.loc21_27, %.loc21_27.1 [template = i32]
-// CHECK:STDOUT:     %param.loc21_24: i32 = param
+// CHECK:STDOUT:     %param.loc21_24: i32 = param runtime_param1
 // CHECK:STDOUT:     %b: i32 = bind_name b, %param.loc21_24
-=======
-// CHECK:STDOUT:     %a.param: i32 = param a, runtime_param0
-// CHECK:STDOUT:     %a: i32 = bind_name a, %a.param
-// CHECK:STDOUT:     %int.make_type_32.loc21_27: init type = call constants.%Int32() [template = i32]
-// CHECK:STDOUT:     %.loc21_27.1: type = value_of_initializer %int.make_type_32.loc21_27 [template = i32]
-// CHECK:STDOUT:     %.loc21_27.2: type = converted %int.make_type_32.loc21_27, %.loc21_27.1 [template = i32]
-// CHECK:STDOUT:     %b.param: i32 = param b, runtime_param1
-// CHECK:STDOUT:     %b: i32 = bind_name b, %b.param
->>>>>>> 7396aede
 // CHECK:STDOUT:     %int.make_type_32.loc21_35: init type = call constants.%Int32() [template = i32]
 // CHECK:STDOUT:     %.loc21_35.1: type = value_of_initializer %int.make_type_32.loc21_35 [template = i32]
 // CHECK:STDOUT:     %.loc21_35.2: type = converted %int.make_type_32.loc21_35, %.loc21_35.1 [template = i32]
@@ -120,11 +110,7 @@
 // CHECK:STDOUT:
 // CHECK:STDOUT: generic fn @G(@Interface.%Self: %.1) {
 // CHECK:STDOUT:
-<<<<<<< HEAD
 // CHECK:STDOUT:   fn(%.loc21_17: i32, %.loc21_25: i32) -> i32 = "int.sadd";
-=======
-// CHECK:STDOUT:   fn(%a: i32, %b: i32) -> i32 = "int.sadd";
->>>>>>> 7396aede
 // CHECK:STDOUT: }
 // CHECK:STDOUT:
 // CHECK:STDOUT: specific @F(constants.%Self) {}
