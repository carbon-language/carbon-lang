--- conflicted
+++ resolved
@@ -74,30 +74,20 @@
 // CHECK:STDOUT:   %.loc13: %.3 = assoc_entity element0, %F.decl [template = constants.%.4]
 // CHECK:STDOUT:   %G.decl: %G.type = fn_decl @G [template = constants.%G] {
 // CHECK:STDOUT:     %a.patt: i32 = binding_pattern a
-// CHECK:STDOUT:     %.loc14_9: i32 = param_pattern %a.patt
+// CHECK:STDOUT:     %.loc14_9: i32 = param_pattern %a.patt, runtime_param0
 // CHECK:STDOUT:     %b.patt: i32 = binding_pattern b
-// CHECK:STDOUT:     %.loc14_17: i32 = param_pattern %b.patt
+// CHECK:STDOUT:     %.loc14_17: i32 = param_pattern %b.patt, runtime_param1
 // CHECK:STDOUT:   } {
 // CHECK:STDOUT:     %int.make_type_32.loc14_11: init type = call constants.%Int32() [template = i32]
 // CHECK:STDOUT:     %.loc14_11.1: type = value_of_initializer %int.make_type_32.loc14_11 [template = i32]
 // CHECK:STDOUT:     %.loc14_11.2: type = converted %int.make_type_32.loc14_11, %.loc14_11.1 [template = i32]
-<<<<<<< HEAD
-// CHECK:STDOUT:     %param.loc14_8: i32 = param
+// CHECK:STDOUT:     %param.loc14_8: i32 = param runtime_param0
 // CHECK:STDOUT:     %a: i32 = bind_name a, %param.loc14_8
 // CHECK:STDOUT:     %int.make_type_32.loc14_19: init type = call constants.%Int32() [template = i32]
 // CHECK:STDOUT:     %.loc14_19.1: type = value_of_initializer %int.make_type_32.loc14_19 [template = i32]
 // CHECK:STDOUT:     %.loc14_19.2: type = converted %int.make_type_32.loc14_19, %.loc14_19.1 [template = i32]
-// CHECK:STDOUT:     %param.loc14_16: i32 = param
+// CHECK:STDOUT:     %param.loc14_16: i32 = param runtime_param1
 // CHECK:STDOUT:     %b: i32 = bind_name b, %param.loc14_16
-=======
-// CHECK:STDOUT:     %a.param: i32 = param a, runtime_param0
-// CHECK:STDOUT:     %a: i32 = bind_name a, %a.param
-// CHECK:STDOUT:     %int.make_type_32.loc14_19: init type = call constants.%Int32() [template = i32]
-// CHECK:STDOUT:     %.loc14_19.1: type = value_of_initializer %int.make_type_32.loc14_19 [template = i32]
-// CHECK:STDOUT:     %.loc14_19.2: type = converted %int.make_type_32.loc14_19, %.loc14_19.1 [template = i32]
-// CHECK:STDOUT:     %b.param: i32 = param b, runtime_param1
-// CHECK:STDOUT:     %b: i32 = bind_name b, %b.param
->>>>>>> 7396aede
 // CHECK:STDOUT:     %int.make_type_32.loc14_27: init type = call constants.%Int32() [template = i32]
 // CHECK:STDOUT:     %.loc14_27.1: type = value_of_initializer %int.make_type_32.loc14_27 [template = i32]
 // CHECK:STDOUT:     %.loc14_27.2: type = converted %int.make_type_32.loc14_27, %.loc14_27.1 [template = i32]
@@ -143,11 +133,7 @@
 // CHECK:STDOUT:
 // CHECK:STDOUT: generic fn @G(@I.%Self: %.1) {
 // CHECK:STDOUT:
-<<<<<<< HEAD
 // CHECK:STDOUT:   fn(%.loc14_9: i32, %.loc14_17: i32) -> i32 = "int.sadd";
-=======
-// CHECK:STDOUT:   fn(%a: i32, %b: i32) -> i32 = "int.sadd";
->>>>>>> 7396aede
 // CHECK:STDOUT: }
 // CHECK:STDOUT:
 // CHECK:STDOUT: specific @F(constants.%Self) {}
