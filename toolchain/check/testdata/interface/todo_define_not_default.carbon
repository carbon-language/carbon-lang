// Part of the Carbon Language project, under the Apache License v2.0 with LLVM
// Exceptions. See /LICENSE for license information.
// SPDX-License-Identifier: Apache-2.0 WITH LLVM-exception
//
// AUTOUPDATE
// TIP: To test this file alone, run:
// TIP:   bazel test //toolchain/testing:file_test --test_arg=--file_tests=toolchain/check/testdata/interface/todo_define_not_default.carbon
// TIP: To dump output, run:
// TIP:   bazel run //toolchain/testing:file_test -- --dump_output --file_tests=toolchain/check/testdata/interface/todo_define_not_default.carbon

interface I {
  // TODO: A definition without `default` in an interface should be rejected.
  fn F() {}
  fn G(a: i32, b: i32) -> i32 = "int.sadd";

  // TODO: An associated constant with an initializer without `default` in an
  // interface should be rejected.
  let T:! type = (i32, i32);
  let N:! i32 = 42;
}

// CHECK:STDOUT: --- todo_define_not_default.carbon
// CHECK:STDOUT:
// CHECK:STDOUT: constants {
// CHECK:STDOUT:   %.1: type = interface_type @I [template]
// CHECK:STDOUT:   %Self: %.1 = bind_symbolic_name Self 0 [symbolic]
// CHECK:STDOUT:   %F.type: type = fn_type @F [template]
// CHECK:STDOUT:   %.2: type = tuple_type () [template]
// CHECK:STDOUT:   %F: %F.type = struct_value () [template]
// CHECK:STDOUT:   %.3: type = assoc_entity_type %.1, %F.type [template]
// CHECK:STDOUT:   %.4: %.3 = assoc_entity element0, @I.%F.decl [template]
// CHECK:STDOUT:   %Int32.type: type = fn_type @Int32 [template]
// CHECK:STDOUT:   %Int32: %Int32.type = struct_value () [template]
// CHECK:STDOUT:   %G.type: type = fn_type @G [template]
// CHECK:STDOUT:   %G: %G.type = struct_value () [template]
// CHECK:STDOUT:   %.5: type = assoc_entity_type %.1, %G.type [template]
// CHECK:STDOUT:   %.6: %.5 = assoc_entity element1, @I.%G.decl [template]
// CHECK:STDOUT:   %.7: type = tuple_type (type, type) [template]
// CHECK:STDOUT:   %.8: type = tuple_type (i32, i32) [template]
// CHECK:STDOUT:   %.9: type = assoc_entity_type %.1, type [template]
// CHECK:STDOUT:   %.10: %.9 = assoc_entity element2, @I.%T [template]
// CHECK:STDOUT:   %.11: i32 = int_literal 42 [template]
// CHECK:STDOUT:   %.12: type = assoc_entity_type %.1, i32 [template]
// CHECK:STDOUT:   %.13: %.12 = assoc_entity element3, @I.%N [template]
// CHECK:STDOUT: }
// CHECK:STDOUT:
// CHECK:STDOUT: imports {
// CHECK:STDOUT:   %Core: <namespace> = namespace file.%Core.import, [template] {
// CHECK:STDOUT:     .Int32 = %import_ref
// CHECK:STDOUT:     import Core//prelude
// CHECK:STDOUT:     import Core//prelude/operators
// CHECK:STDOUT:     import Core//prelude/types
// CHECK:STDOUT:     import Core//prelude/operators/arithmetic
// CHECK:STDOUT:     import Core//prelude/operators/bitwise
// CHECK:STDOUT:     import Core//prelude/operators/comparison
// CHECK:STDOUT:     import Core//prelude/types/bool
// CHECK:STDOUT:   }
// CHECK:STDOUT:   %import_ref: %Int32.type = import_ref Core//prelude/types, inst+4, loaded [template = constants.%Int32]
// CHECK:STDOUT: }
// CHECK:STDOUT:
// CHECK:STDOUT: file {
// CHECK:STDOUT:   package: <namespace> = namespace [template] {
// CHECK:STDOUT:     .Core = imports.%Core
// CHECK:STDOUT:     .I = %I.decl
// CHECK:STDOUT:   }
// CHECK:STDOUT:   %Core.import = import Core
// CHECK:STDOUT:   %I.decl: type = interface_decl @I [template = constants.%.1] {} {}
// CHECK:STDOUT: }
// CHECK:STDOUT:
// CHECK:STDOUT: interface @I {
// CHECK:STDOUT:   %Self: %.1 = bind_symbolic_name Self 0 [symbolic = constants.%Self]
// CHECK:STDOUT:   %F.decl: %F.type = fn_decl @F [template = constants.%F] {} {}
// CHECK:STDOUT:   %.loc13: %.3 = assoc_entity element0, %F.decl [template = constants.%.4]
// CHECK:STDOUT:   %G.decl: %G.type = fn_decl @G [template = constants.%G] {
// CHECK:STDOUT:     %a.patt: i32 = binding_pattern a
// CHECK:STDOUT:     %b.patt: i32 = binding_pattern b
// CHECK:STDOUT:   } {
// CHECK:STDOUT:     %int.make_type_32.loc14_11: init type = call constants.%Int32() [template = i32]
// CHECK:STDOUT:     %.loc14_11.1: type = value_of_initializer %int.make_type_32.loc14_11 [template = i32]
// CHECK:STDOUT:     %.loc14_11.2: type = converted %int.make_type_32.loc14_11, %.loc14_11.1 [template = i32]
<<<<<<< HEAD
// CHECK:STDOUT:     %param.loc14_8: i32 = param
// CHECK:STDOUT:     %a: i32 = bind_name a, %param.loc14_8
// CHECK:STDOUT:     %int.make_type_32.loc14_19: init type = call constants.%Int32() [template = i32]
// CHECK:STDOUT:     %.loc14_19.1: type = value_of_initializer %int.make_type_32.loc14_19 [template = i32]
// CHECK:STDOUT:     %.loc14_19.2: type = converted %int.make_type_32.loc14_19, %.loc14_19.1 [template = i32]
// CHECK:STDOUT:     %param.loc14_16: i32 = param
// CHECK:STDOUT:     %b: i32 = bind_name b, %param.loc14_16
=======
// CHECK:STDOUT:     %a.param: i32 = param a
// CHECK:STDOUT:     %a: i32 = bind_name a, %a.param
// CHECK:STDOUT:     %int.make_type_32.loc14_19: init type = call constants.%Int32() [template = i32]
// CHECK:STDOUT:     %.loc14_19.1: type = value_of_initializer %int.make_type_32.loc14_19 [template = i32]
// CHECK:STDOUT:     %.loc14_19.2: type = converted %int.make_type_32.loc14_19, %.loc14_19.1 [template = i32]
// CHECK:STDOUT:     %b.param: i32 = param b
// CHECK:STDOUT:     %b: i32 = bind_name b, %b.param
>>>>>>> dcb4ae26
// CHECK:STDOUT:     %int.make_type_32.loc14_27: init type = call constants.%Int32() [template = i32]
// CHECK:STDOUT:     %.loc14_27.1: type = value_of_initializer %int.make_type_32.loc14_27 [template = i32]
// CHECK:STDOUT:     %.loc14_27.2: type = converted %int.make_type_32.loc14_27, %.loc14_27.1 [template = i32]
// CHECK:STDOUT:     %return: ref i32 = var <return slot>
// CHECK:STDOUT:   }
// CHECK:STDOUT:   %.loc14: %.5 = assoc_entity element1, %G.decl [template = constants.%.6]
// CHECK:STDOUT:   %int.make_type_32.loc18_19: init type = call constants.%Int32() [template = i32]
// CHECK:STDOUT:   %int.make_type_32.loc18_24: init type = call constants.%Int32() [template = i32]
// CHECK:STDOUT:   %.loc18_27: %.7 = tuple_literal (%int.make_type_32.loc18_19, %int.make_type_32.loc18_24)
// CHECK:STDOUT:   %.loc18_28.1: type = value_of_initializer %int.make_type_32.loc18_19 [template = i32]
// CHECK:STDOUT:   %.loc18_28.2: type = converted %int.make_type_32.loc18_19, %.loc18_28.1 [template = i32]
// CHECK:STDOUT:   %.loc18_28.3: type = value_of_initializer %int.make_type_32.loc18_24 [template = i32]
// CHECK:STDOUT:   %.loc18_28.4: type = converted %int.make_type_32.loc18_24, %.loc18_28.3 [template = i32]
// CHECK:STDOUT:   %.loc18_28.5: type = converted %.loc18_27, constants.%.8 [template = constants.%.8]
// CHECK:STDOUT:   %T: type = assoc_const_decl T [template]
// CHECK:STDOUT:   %.loc18_28.6: %.9 = assoc_entity element2, %T [template = constants.%.10]
// CHECK:STDOUT:   %int.make_type_32.loc19: init type = call constants.%Int32() [template = i32]
// CHECK:STDOUT:   %.loc19_11.1: type = value_of_initializer %int.make_type_32.loc19 [template = i32]
// CHECK:STDOUT:   %.loc19_11.2: type = converted %int.make_type_32.loc19, %.loc19_11.1 [template = i32]
// CHECK:STDOUT:   %.loc19_17: i32 = int_literal 42 [template = constants.%.11]
// CHECK:STDOUT:   %N: i32 = assoc_const_decl N [template]
// CHECK:STDOUT:   %.loc19_19: %.12 = assoc_entity element3, %N [template = constants.%.13]
// CHECK:STDOUT:
// CHECK:STDOUT: !members:
// CHECK:STDOUT:   .Self = %Self
// CHECK:STDOUT:   .F = %.loc13
// CHECK:STDOUT:   .G = %.loc14
// CHECK:STDOUT:   .T = %.loc18_28.6
// CHECK:STDOUT:   .N = %.loc19_19
// CHECK:STDOUT:   witness = (%F.decl, %G.decl, %T, %N)
// CHECK:STDOUT: }
// CHECK:STDOUT:
// CHECK:STDOUT: generic fn @F(@I.%Self: %.1) {
// CHECK:STDOUT: !definition:
// CHECK:STDOUT:
// CHECK:STDOUT:   fn() {
// CHECK:STDOUT:   !entry:
// CHECK:STDOUT:     return
// CHECK:STDOUT:   }
// CHECK:STDOUT: }
// CHECK:STDOUT:
// CHECK:STDOUT: fn @Int32() -> type = "int.make_type_32";
// CHECK:STDOUT:
// CHECK:STDOUT: generic fn @G(@I.%Self: %.1) {
// CHECK:STDOUT:
<<<<<<< HEAD
// CHECK:STDOUT:   fn(@I.%a: i32, @I.%b: i32) -> i32 = "int.sadd";
=======
// CHECK:STDOUT:   fn(%a: i32, %b: i32) -> i32 = "int.sadd";
>>>>>>> dcb4ae26
// CHECK:STDOUT: }
// CHECK:STDOUT:
// CHECK:STDOUT: specific @F(constants.%Self) {}
// CHECK:STDOUT:
// CHECK:STDOUT: specific @G(constants.%Self) {}
// CHECK:STDOUT:<|MERGE_RESOLUTION|>--- conflicted
+++ resolved
@@ -78,7 +78,6 @@
 // CHECK:STDOUT:     %int.make_type_32.loc14_11: init type = call constants.%Int32() [template = i32]
 // CHECK:STDOUT:     %.loc14_11.1: type = value_of_initializer %int.make_type_32.loc14_11 [template = i32]
 // CHECK:STDOUT:     %.loc14_11.2: type = converted %int.make_type_32.loc14_11, %.loc14_11.1 [template = i32]
-<<<<<<< HEAD
 // CHECK:STDOUT:     %param.loc14_8: i32 = param
 // CHECK:STDOUT:     %a: i32 = bind_name a, %param.loc14_8
 // CHECK:STDOUT:     %int.make_type_32.loc14_19: init type = call constants.%Int32() [template = i32]
@@ -86,15 +85,6 @@
 // CHECK:STDOUT:     %.loc14_19.2: type = converted %int.make_type_32.loc14_19, %.loc14_19.1 [template = i32]
 // CHECK:STDOUT:     %param.loc14_16: i32 = param
 // CHECK:STDOUT:     %b: i32 = bind_name b, %param.loc14_16
-=======
-// CHECK:STDOUT:     %a.param: i32 = param a
-// CHECK:STDOUT:     %a: i32 = bind_name a, %a.param
-// CHECK:STDOUT:     %int.make_type_32.loc14_19: init type = call constants.%Int32() [template = i32]
-// CHECK:STDOUT:     %.loc14_19.1: type = value_of_initializer %int.make_type_32.loc14_19 [template = i32]
-// CHECK:STDOUT:     %.loc14_19.2: type = converted %int.make_type_32.loc14_19, %.loc14_19.1 [template = i32]
-// CHECK:STDOUT:     %b.param: i32 = param b
-// CHECK:STDOUT:     %b: i32 = bind_name b, %b.param
->>>>>>> dcb4ae26
 // CHECK:STDOUT:     %int.make_type_32.loc14_27: init type = call constants.%Int32() [template = i32]
 // CHECK:STDOUT:     %.loc14_27.1: type = value_of_initializer %int.make_type_32.loc14_27 [template = i32]
 // CHECK:STDOUT:     %.loc14_27.2: type = converted %int.make_type_32.loc14_27, %.loc14_27.1 [template = i32]
@@ -140,11 +130,7 @@
 // CHECK:STDOUT:
 // CHECK:STDOUT: generic fn @G(@I.%Self: %.1) {
 // CHECK:STDOUT:
-<<<<<<< HEAD
-// CHECK:STDOUT:   fn(@I.%a: i32, @I.%b: i32) -> i32 = "int.sadd";
-=======
 // CHECK:STDOUT:   fn(%a: i32, %b: i32) -> i32 = "int.sadd";
->>>>>>> dcb4ae26
 // CHECK:STDOUT: }
 // CHECK:STDOUT:
 // CHECK:STDOUT: specific @F(constants.%Self) {}
