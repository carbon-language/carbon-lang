--- conflicted
+++ resolved
@@ -151,18 +151,13 @@
 // CHECK:STDOUT:   %Self: %.2 = bind_symbolic_name Self 0 [symbolic = constants.%Self.2]
 // CHECK:STDOUT:   %F.decl: %F.type = fn_decl @F [template = constants.%F] {
 // CHECK:STDOUT:     %self.patt: @F.%Self (%Self.2) = binding_pattern self
-// CHECK:STDOUT:     %.loc14_12: @F.%Self (%Self.2) = param_pattern %self.patt
+// CHECK:STDOUT:     %.loc14_12: @F.%Self (%Self.2) = param_pattern %self.patt, runtime_param0
 // CHECK:STDOUT:   } {
 // CHECK:STDOUT:     %Self.ref: %.2 = name_ref Self, @.1.%Self [symbolic = %Self (constants.%Self.2)]
 // CHECK:STDOUT:     %.loc14_14.1: type = facet_type_access %Self.ref [symbolic = %Self (constants.%Self.2)]
 // CHECK:STDOUT:     %.loc14_14.2: type = converted %Self.ref, %.loc14_14.1 [symbolic = %Self (constants.%Self.2)]
-<<<<<<< HEAD
-// CHECK:STDOUT:     %param: @F.%Self (%Self.2) = param
+// CHECK:STDOUT:     %param: @F.%Self (%Self.2) = param runtime_param0
 // CHECK:STDOUT:     %self: @F.%Self (%Self.2) = bind_name self, %param
-=======
-// CHECK:STDOUT:     %self.param: @F.%Self (%Self.2) = param self, runtime_param0
-// CHECK:STDOUT:     %self: @F.%Self (%Self.2) = bind_name self, %self.param
->>>>>>> 7396aede
 // CHECK:STDOUT:   }
 // CHECK:STDOUT:   %.loc14: %.4 = assoc_entity element0, %F.decl [template = constants.%.5]
 // CHECK:STDOUT:
@@ -175,11 +170,7 @@
 // CHECK:STDOUT: generic fn @F(@.1.%Self: %.2) {
 // CHECK:STDOUT:   %Self: %.2 = bind_symbolic_name Self 0 [symbolic = %Self (constants.%Self.2)]
 // CHECK:STDOUT:
-<<<<<<< HEAD
 // CHECK:STDOUT:   fn[%.loc14_12: @F.%Self (%Self.2)]();
-=======
-// CHECK:STDOUT:   fn[%self: @F.%Self (%Self.2)]();
->>>>>>> 7396aede
 // CHECK:STDOUT: }
 // CHECK:STDOUT:
 // CHECK:STDOUT: specific @F(constants.%Self.2) {
