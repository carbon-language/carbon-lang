--- conflicted
+++ resolved
@@ -50,31 +50,16 @@
 // CHECK:STDOUT:   }
 // CHECK:STDOUT:   %Interface.decl: type = interface_decl @Interface [template = constants.%.1] {} {}
 // CHECK:STDOUT:   %CallStatic.decl: %CallStatic.type = fn_decl @CallStatic [template = constants.%CallStatic] {
-<<<<<<< HEAD
-// CHECK:STDOUT:     %T.patt.loc13: %.1 = symbolic_binding_pattern T 0
+// CHECK:STDOUT:     %T.patt: %.1 = symbolic_binding_pattern T 0
 // CHECK:STDOUT:   } {
-// CHECK:STDOUT:     %Interface.ref.loc13: type = name_ref Interface, %Interface.decl [template = constants.%.1]
-// CHECK:STDOUT:     %T.loc13_15.1: %.1 = param T
-// CHECK:STDOUT:     @CallStatic.%T.loc13: %.1 = bind_symbolic_name T 0, %T.loc13_15.1 [symbolic = @CallStatic.%T.1 (constants.%T)]
-// CHECK:STDOUT:   }
-// CHECK:STDOUT:   %CallFacet.decl: %CallFacet.type = fn_decl @CallFacet [template = constants.%CallFacet] {
-// CHECK:STDOUT:     %T.patt.loc21: %.1 = symbolic_binding_pattern T 0
-// CHECK:STDOUT:     %x.patt: @CallFacet.%T.1 (%T) = binding_pattern x
-// CHECK:STDOUT:   } {
-// CHECK:STDOUT:     %Interface.ref.loc21: type = name_ref Interface, %Interface.decl [template = constants.%.1]
-// CHECK:STDOUT:     %T.loc21_14.1: %.1 = param T
-// CHECK:STDOUT:     @CallFacet.%T.loc21: %.1 = bind_symbolic_name T 0, %T.loc21_14.1 [symbolic = @CallFacet.%T.1 (constants.%T)]
-// CHECK:STDOUT:     %T.ref: %.1 = name_ref T, @CallFacet.%T.loc21 [symbolic = @CallFacet.%T.1 (constants.%T)]
-// CHECK:STDOUT:     %.loc21_32.1: type = facet_type_access %T.ref [symbolic = @CallFacet.%T.1 (constants.%T)]
-// CHECK:STDOUT:     %.loc21_32.2: type = converted %T.ref, %.loc21_32.1 [symbolic = @CallFacet.%T.1 (constants.%T)]
-// CHECK:STDOUT:     %x.loc21_29.1: @CallFacet.%T.1 (%T) = param x
-// CHECK:STDOUT:     @CallFacet.%x: @CallFacet.%T.1 (%T) = bind_name x, %x.loc21_29.1
-=======
 // CHECK:STDOUT:     %Interface.ref: type = name_ref Interface, file.%Interface.decl [template = constants.%.1]
 // CHECK:STDOUT:     %T.param: %.1 = param T, runtime_param<invalid>
 // CHECK:STDOUT:     %T.loc13: %.1 = bind_symbolic_name T 0, %T.param [symbolic = %T.1 (constants.%T)]
 // CHECK:STDOUT:   }
 // CHECK:STDOUT:   %CallFacet.decl: %CallFacet.type = fn_decl @CallFacet [template = constants.%CallFacet] {
+// CHECK:STDOUT:     %T.patt: %.1 = symbolic_binding_pattern T 0
+// CHECK:STDOUT:     %x.patt: @CallFacet.%T.1 (%T) = binding_pattern x
+// CHECK:STDOUT:   } {
 // CHECK:STDOUT:     %Interface.ref: type = name_ref Interface, file.%Interface.decl [template = constants.%.1]
 // CHECK:STDOUT:     %T.param: %.1 = param T, runtime_param<invalid>
 // CHECK:STDOUT:     %T.loc21: %.1 = bind_symbolic_name T 0, %T.param [symbolic = %T.1 (constants.%T)]
@@ -83,7 +68,6 @@
 // CHECK:STDOUT:     %.loc21_32.2: type = converted %T.ref, %.loc21_32.1 [symbolic = %T.1 (constants.%T)]
 // CHECK:STDOUT:     %x.param: @CallFacet.%T.1 (%T) = param x, runtime_param0
 // CHECK:STDOUT:     %x: @CallFacet.%T.1 (%T) = bind_name x, %x.param
->>>>>>> 1e34d03e
 // CHECK:STDOUT:   }
 // CHECK:STDOUT: }
 // CHECK:STDOUT:
