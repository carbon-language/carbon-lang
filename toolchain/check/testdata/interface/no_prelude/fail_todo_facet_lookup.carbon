--- conflicted
+++ resolved
@@ -35,15 +35,11 @@
 // CHECK:STDOUT:   %F: %F.type = struct_value () [template]
 // CHECK:STDOUT:   %.3: type = assoc_entity_type %.1, %F.type [template]
 // CHECK:STDOUT:   %.4: %.3 = assoc_entity element0, @Interface.%F.decl [template]
-<<<<<<< HEAD
-// CHECK:STDOUT:   %T: %.1 = bind_symbolic_name T 0 [symbolic]
-// CHECK:STDOUT:   %T.patt.1: %.1 = symbolic_binding_pattern T 0 [symbolic]
-=======
 // CHECK:STDOUT:   %T: %.1 = bind_symbolic_name T, 0 [symbolic]
->>>>>>> e617d649
+// CHECK:STDOUT:   %T.patt.1: %.1 = symbolic_binding_pattern T, 0 [symbolic]
 // CHECK:STDOUT:   %CallStatic.type: type = fn_type @CallStatic [template]
 // CHECK:STDOUT:   %CallStatic: %CallStatic.type = struct_value () [template]
-// CHECK:STDOUT:   %T.patt.2: %.1 = symbolic_binding_pattern T 0 [symbolic]
+// CHECK:STDOUT:   %T.patt.2: %.1 = symbolic_binding_pattern T, 0 [symbolic]
 // CHECK:STDOUT:   %CallFacet.type: type = fn_type @CallFacet [template]
 // CHECK:STDOUT:   %CallFacet: %CallFacet.type = struct_value () [template]
 // CHECK:STDOUT: }
@@ -56,41 +52,25 @@
 // CHECK:STDOUT:   }
 // CHECK:STDOUT:   %Interface.decl: type = interface_decl @Interface [template = constants.%.1] {} {}
 // CHECK:STDOUT:   %CallStatic.decl: %CallStatic.type = fn_decl @CallStatic [template = constants.%CallStatic] {
-<<<<<<< HEAD
-// CHECK:STDOUT:     %T.patt.loc13: %.1 = symbolic_binding_pattern T 0 [symbolic = %T.patt.1 (constants.%T.patt.1)]
+// CHECK:STDOUT:     %T.patt.loc13: %.1 = symbolic_binding_pattern T, 0 [symbolic = %T.patt.1 (constants.%T.patt.1)]
 // CHECK:STDOUT:     %T.param_patt: %.1 = param_pattern %T.patt.loc13, runtime_param<invalid> [symbolic = %T.patt.1 (constants.%T.patt.1)]
 // CHECK:STDOUT:   } {
 // CHECK:STDOUT:     %Interface.ref: type = name_ref Interface, file.%Interface.decl [template = constants.%.1]
 // CHECK:STDOUT:     %param: %.1 = param runtime_param<invalid>
-// CHECK:STDOUT:     %T.loc13: %.1 = bind_symbolic_name T 0, %param [symbolic = %T.1 (constants.%T)]
+// CHECK:STDOUT:     %T.loc13: %.1 = bind_symbolic_name T, 0, %param [symbolic = %T.1 (constants.%T)]
 // CHECK:STDOUT:   }
 // CHECK:STDOUT:   %CallFacet.decl: %CallFacet.type = fn_decl @CallFacet [template = constants.%CallFacet] {
-// CHECK:STDOUT:     %T.patt.loc21: %.1 = symbolic_binding_pattern T 0 [symbolic = %T.patt.1 (constants.%T.patt.2)]
+// CHECK:STDOUT:     %T.patt.loc21: %.1 = symbolic_binding_pattern T, 0 [symbolic = %T.patt.1 (constants.%T.patt.2)]
 // CHECK:STDOUT:     %T.param_patt: %.1 = param_pattern %T.patt.loc21, runtime_param<invalid> [symbolic = %T.patt.1 (constants.%T.patt.2)]
-=======
-// CHECK:STDOUT:     %T.patt: %.1 = symbolic_binding_pattern T, 0
-// CHECK:STDOUT:   } {
-// CHECK:STDOUT:     %Interface.ref: type = name_ref Interface, file.%Interface.decl [template = constants.%.1]
-// CHECK:STDOUT:     %T.param: %.1 = param T, runtime_param<invalid>
-// CHECK:STDOUT:     %T.loc13: %.1 = bind_symbolic_name T, 0, %T.param [symbolic = %T.1 (constants.%T)]
-// CHECK:STDOUT:   }
-// CHECK:STDOUT:   %CallFacet.decl: %CallFacet.type = fn_decl @CallFacet [template = constants.%CallFacet] {
-// CHECK:STDOUT:     %T.patt: %.1 = symbolic_binding_pattern T, 0
->>>>>>> e617d649
 // CHECK:STDOUT:     %x.patt: @CallFacet.%T.1 (%T) = binding_pattern x
 // CHECK:STDOUT:     %x.param_patt: @CallFacet.%T.1 (%T) = param_pattern %x.patt, runtime_param0
 // CHECK:STDOUT:   } {
 // CHECK:STDOUT:     %Interface.ref: type = name_ref Interface, file.%Interface.decl [template = constants.%.1]
-<<<<<<< HEAD
-=======
-// CHECK:STDOUT:     %T.param: %.1 = param T, runtime_param<invalid>
-// CHECK:STDOUT:     %T.loc21: %.1 = bind_symbolic_name T, 0, %T.param [symbolic = %T.1 (constants.%T)]
->>>>>>> e617d649
 // CHECK:STDOUT:     %T.ref: %.1 = name_ref T, %T.loc21 [symbolic = %T.1 (constants.%T)]
 // CHECK:STDOUT:     %.loc21_32.1: type = facet_type_access %T.ref [symbolic = %T.1 (constants.%T)]
 // CHECK:STDOUT:     %.loc21_32.2: type = converted %T.ref, %.loc21_32.1 [symbolic = %T.1 (constants.%T)]
 // CHECK:STDOUT:     %param.loc21_14: %.1 = param runtime_param<invalid>
-// CHECK:STDOUT:     %T.loc21: %.1 = bind_symbolic_name T 0, %param.loc21_14 [symbolic = %T.1 (constants.%T)]
+// CHECK:STDOUT:     %T.loc21: %.1 = bind_symbolic_name T, 0, %param.loc21_14 [symbolic = %T.1 (constants.%T)]
 // CHECK:STDOUT:     %param.loc21_29: @CallFacet.%T.1 (%T) = param runtime_param0
 // CHECK:STDOUT:     %x: @CallFacet.%T.1 (%T) = bind_name x, %param.loc21_29
 // CHECK:STDOUT:   }
@@ -113,12 +93,8 @@
 // CHECK:STDOUT: }
 // CHECK:STDOUT:
 // CHECK:STDOUT: generic fn @CallStatic(%T.loc13: %.1) {
-<<<<<<< HEAD
-// CHECK:STDOUT:   %T.1: %.1 = bind_symbolic_name T 0 [symbolic = %T.1 (constants.%T)]
-// CHECK:STDOUT:   %T.patt.1: %.1 = symbolic_binding_pattern T 0 [symbolic = %T.patt.1 (constants.%T.patt.1)]
-=======
 // CHECK:STDOUT:   %T.1: %.1 = bind_symbolic_name T, 0 [symbolic = %T.1 (constants.%T)]
->>>>>>> e617d649
+// CHECK:STDOUT:   %T.patt.1: %.1 = symbolic_binding_pattern T, 0 [symbolic = %T.patt.1 (constants.%T.patt.1)]
 // CHECK:STDOUT:
 // CHECK:STDOUT: !definition:
 // CHECK:STDOUT:
@@ -131,12 +107,8 @@
 // CHECK:STDOUT: }
 // CHECK:STDOUT:
 // CHECK:STDOUT: generic fn @CallFacet(%T.loc21: %.1) {
-<<<<<<< HEAD
-// CHECK:STDOUT:   %T.1: %.1 = bind_symbolic_name T 0 [symbolic = %T.1 (constants.%T)]
-// CHECK:STDOUT:   %T.patt.1: %.1 = symbolic_binding_pattern T 0 [symbolic = %T.patt.1 (constants.%T.patt.2)]
-=======
 // CHECK:STDOUT:   %T.1: %.1 = bind_symbolic_name T, 0 [symbolic = %T.1 (constants.%T)]
->>>>>>> e617d649
+// CHECK:STDOUT:   %T.patt.1: %.1 = symbolic_binding_pattern T, 0 [symbolic = %T.patt.1 (constants.%T.patt.2)]
 // CHECK:STDOUT:
 // CHECK:STDOUT: !definition:
 // CHECK:STDOUT:
