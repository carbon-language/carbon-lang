// Part of the Carbon Language project, under the Apache License v2.0 with LLVM
// Exceptions. See /LICENSE for license information.
// SPDX-License-Identifier: Apache-2.0 WITH LLVM-exception
//
// AUTOUPDATE
// TIP: To test this file alone, run:
// TIP:   bazel test //toolchain/testing:file_test --test_arg=--file_tests=toolchain/check/testdata/interface/no_prelude/fail_todo_facet_lookup.carbon
// TIP: To dump output, run:
// TIP:   bazel run //toolchain/testing:file_test -- --dump_output --file_tests=toolchain/check/testdata/interface/no_prelude/fail_todo_facet_lookup.carbon

interface Interface { fn F(); }

fn CallStatic(T:! Interface) {
  // CHECK:STDERR: fail_todo_facet_lookup.carbon:[[@LINE+4]]:3: ERROR: Value of type `<associated <type of F> in Interface>` is not callable.
  // CHECK:STDERR:   T.F();
  // CHECK:STDERR:   ^~~~
  // CHECK:STDERR:
  T.F();
}

fn CallFacet(T:! Interface, x: T) {
  // CHECK:STDERR: fail_todo_facet_lookup.carbon:[[@LINE+3]]:3: ERROR: Type `T` does not support qualified expressions.
  // CHECK:STDERR:   x.F();
  // CHECK:STDERR:   ^~~
  x.F();
}

// CHECK:STDOUT: --- fail_todo_facet_lookup.carbon
// CHECK:STDOUT:
// CHECK:STDOUT: constants {
// CHECK:STDOUT:   %.1: type = interface_type @Interface [template]
// CHECK:STDOUT:   %Self: %.1 = bind_symbolic_name Self 0 [symbolic]
// CHECK:STDOUT:   %F.type: type = fn_type @F [template]
// CHECK:STDOUT:   %.2: type = tuple_type () [template]
// CHECK:STDOUT:   %F: %F.type = struct_value () [template]
// CHECK:STDOUT:   %.3: type = assoc_entity_type %.1, %F.type [template]
// CHECK:STDOUT:   %.4: %.3 = assoc_entity element0, @Interface.%F.decl [template]
// CHECK:STDOUT:   %T: %.1 = bind_symbolic_name T 0 [symbolic]
// CHECK:STDOUT:   %T.patt: %.1 = symbolic_binding_pattern T 0 [symbolic]
// CHECK:STDOUT:   %CallStatic.type: type = fn_type @CallStatic [template]
// CHECK:STDOUT:   %CallStatic: %CallStatic.type = struct_value () [template]
// CHECK:STDOUT:   %CallFacet.type: type = fn_type @CallFacet [template]
// CHECK:STDOUT:   %CallFacet: %CallFacet.type = struct_value () [template]
// CHECK:STDOUT: }
// CHECK:STDOUT:
// CHECK:STDOUT: file {
// CHECK:STDOUT:   package: <namespace> = namespace [template] {
// CHECK:STDOUT:     .Interface = %Interface.decl
// CHECK:STDOUT:     .CallStatic = %CallStatic.decl
// CHECK:STDOUT:     .CallFacet = %CallFacet.decl
// CHECK:STDOUT:   }
// CHECK:STDOUT:   %Interface.decl: type = interface_decl @Interface [template = constants.%.1] {} {}
// CHECK:STDOUT:   %CallStatic.decl: %CallStatic.type = fn_decl @CallStatic [template = constants.%CallStatic] {
<<<<<<< HEAD
// CHECK:STDOUT:     %T.patt.loc13: %.1 = symbolic_binding_pattern T 0 [symbolic = @CallStatic.%T.patt (constants.%T.patt)]
// CHECK:STDOUT:   } {
// CHECK:STDOUT:     %Interface.ref.loc13: type = name_ref Interface, %Interface.decl [template = constants.%.1]
// CHECK:STDOUT:     %param.loc13: %.1 = param
// CHECK:STDOUT:     @CallStatic.%T.loc13: %.1 = bind_symbolic_name T 0, %param.loc13 [symbolic = @CallStatic.%T.1 (constants.%T)]
// CHECK:STDOUT:   }
// CHECK:STDOUT:   %CallFacet.decl: %CallFacet.type = fn_decl @CallFacet [template = constants.%CallFacet] {
// CHECK:STDOUT:     %T.patt.loc21: %.1 = symbolic_binding_pattern T 0 [symbolic = @CallFacet.%T.patt (constants.%T.patt)]
// CHECK:STDOUT:     %x.patt: @CallFacet.%T.1 (%T) = binding_pattern x
// CHECK:STDOUT:   } {
// CHECK:STDOUT:     %Interface.ref.loc21: type = name_ref Interface, %Interface.decl [template = constants.%.1]
// CHECK:STDOUT:     %param.loc21_14: %.1 = param
// CHECK:STDOUT:     @CallFacet.%T.loc21: %.1 = bind_symbolic_name T 0, %param.loc21_14 [symbolic = @CallFacet.%T.1 (constants.%T)]
// CHECK:STDOUT:     %T.ref: %.1 = name_ref T, @CallFacet.%T.loc21 [symbolic = @CallFacet.%T.1 (constants.%T)]
// CHECK:STDOUT:     %.loc21_32.1: type = facet_type_access %T.ref [symbolic = @CallFacet.%T.1 (constants.%T)]
// CHECK:STDOUT:     %.loc21_32.2: type = converted %T.ref, %.loc21_32.1 [symbolic = @CallFacet.%T.1 (constants.%T)]
// CHECK:STDOUT:     %param.loc21_29: @CallFacet.%T.1 (%T) = param
// CHECK:STDOUT:     @CallFacet.%x: @CallFacet.%T.1 (%T) = bind_name x, %param.loc21_29
=======
// CHECK:STDOUT:     %T.patt: %.1 = symbolic_binding_pattern T 0
// CHECK:STDOUT:   } {
// CHECK:STDOUT:     %Interface.ref: type = name_ref Interface, file.%Interface.decl [template = constants.%.1]
// CHECK:STDOUT:     %T.param: %.1 = param T
// CHECK:STDOUT:     %T.loc13: %.1 = bind_symbolic_name T 0, %T.param [symbolic = %T.1 (constants.%T)]
// CHECK:STDOUT:   }
// CHECK:STDOUT:   %CallFacet.decl: %CallFacet.type = fn_decl @CallFacet [template = constants.%CallFacet] {
// CHECK:STDOUT:     %T.patt: %.1 = symbolic_binding_pattern T 0
// CHECK:STDOUT:     %x.patt: @CallFacet.%T.1 (%T) = binding_pattern x
// CHECK:STDOUT:   } {
// CHECK:STDOUT:     %Interface.ref: type = name_ref Interface, file.%Interface.decl [template = constants.%.1]
// CHECK:STDOUT:     %T.param: %.1 = param T
// CHECK:STDOUT:     %T.loc21: %.1 = bind_symbolic_name T 0, %T.param [symbolic = %T.1 (constants.%T)]
// CHECK:STDOUT:     %T.ref: %.1 = name_ref T, %T.loc21 [symbolic = %T.1 (constants.%T)]
// CHECK:STDOUT:     %.loc21_32.1: type = facet_type_access %T.ref [symbolic = %T.1 (constants.%T)]
// CHECK:STDOUT:     %.loc21_32.2: type = converted %T.ref, %.loc21_32.1 [symbolic = %T.1 (constants.%T)]
// CHECK:STDOUT:     %x.param: @CallFacet.%T.1 (%T) = param x
// CHECK:STDOUT:     %x: @CallFacet.%T.1 (%T) = bind_name x, %x.param
>>>>>>> dcb4ae26
// CHECK:STDOUT:   }
// CHECK:STDOUT: }
// CHECK:STDOUT:
// CHECK:STDOUT: interface @Interface {
// CHECK:STDOUT:   %Self: %.1 = bind_symbolic_name Self 0 [symbolic = constants.%Self]
// CHECK:STDOUT:   %F.decl: %F.type = fn_decl @F [template = constants.%F] {} {}
// CHECK:STDOUT:   %.loc11: %.3 = assoc_entity element0, %F.decl [template = constants.%.4]
// CHECK:STDOUT:
// CHECK:STDOUT: !members:
// CHECK:STDOUT:   .Self = %Self
// CHECK:STDOUT:   .F = %.loc11
// CHECK:STDOUT:   witness = (%F.decl)
// CHECK:STDOUT: }
// CHECK:STDOUT:
// CHECK:STDOUT: generic fn @F(@Interface.%Self: %.1) {
// CHECK:STDOUT:
// CHECK:STDOUT:   fn();
// CHECK:STDOUT: }
// CHECK:STDOUT:
// CHECK:STDOUT: generic fn @CallStatic(%T.loc13: %.1) {
// CHECK:STDOUT:   %T.1: %.1 = bind_symbolic_name T 0 [symbolic = %T.1 (constants.%T)]
// CHECK:STDOUT:   %T.patt: %.1 = symbolic_binding_pattern T 0 [symbolic = %T.patt (constants.%T.patt)]
// CHECK:STDOUT:
// CHECK:STDOUT: !definition:
// CHECK:STDOUT:
// CHECK:STDOUT:   fn(%T.loc13: %.1) {
// CHECK:STDOUT:   !entry:
// CHECK:STDOUT:     %T.ref: %.1 = name_ref T, %T.loc13 [symbolic = %T.1 (constants.%T)]
// CHECK:STDOUT:     %F.ref: %.3 = name_ref F, @Interface.%.loc11 [template = constants.%.4]
// CHECK:STDOUT:     return
// CHECK:STDOUT:   }
// CHECK:STDOUT: }
// CHECK:STDOUT:
// CHECK:STDOUT: generic fn @CallFacet(%T.loc21: %.1) {
// CHECK:STDOUT:   %T.1: %.1 = bind_symbolic_name T 0 [symbolic = %T.1 (constants.%T)]
// CHECK:STDOUT:   %T.patt: %.1 = symbolic_binding_pattern T 0 [symbolic = %T.patt (constants.%T.patt)]
// CHECK:STDOUT:
// CHECK:STDOUT: !definition:
// CHECK:STDOUT:
// CHECK:STDOUT:   fn(%T.loc21: %.1, %x: @CallFacet.%T.1 (%T)) {
// CHECK:STDOUT:   !entry:
// CHECK:STDOUT:     %x.ref: @CallFacet.%T.1 (%T) = name_ref x, %x
// CHECK:STDOUT:     return
// CHECK:STDOUT:   }
// CHECK:STDOUT: }
// CHECK:STDOUT:
// CHECK:STDOUT: specific @F(constants.%Self) {}
// CHECK:STDOUT:
// CHECK:STDOUT: specific @CallStatic(constants.%T) {
// CHECK:STDOUT:   %T.1 => constants.%T
// CHECK:STDOUT:   %T.patt => constants.%T
// CHECK:STDOUT: }
// CHECK:STDOUT:
// CHECK:STDOUT: specific @CallFacet(constants.%T) {
// CHECK:STDOUT:   %T.1 => constants.%T
// CHECK:STDOUT:   %T.patt => constants.%T
// CHECK:STDOUT: }
// CHECK:STDOUT:<|MERGE_RESOLUTION|>--- conflicted
+++ resolved
@@ -51,45 +51,24 @@
 // CHECK:STDOUT:   }
 // CHECK:STDOUT:   %Interface.decl: type = interface_decl @Interface [template = constants.%.1] {} {}
 // CHECK:STDOUT:   %CallStatic.decl: %CallStatic.type = fn_decl @CallStatic [template = constants.%CallStatic] {
-<<<<<<< HEAD
-// CHECK:STDOUT:     %T.patt.loc13: %.1 = symbolic_binding_pattern T 0 [symbolic = @CallStatic.%T.patt (constants.%T.patt)]
+// CHECK:STDOUT:     %T.patt.loc13: %.1 = symbolic_binding_pattern T 0 [symbolic = %T.patt.1 (constants.%T.patt)]
 // CHECK:STDOUT:   } {
-// CHECK:STDOUT:     %Interface.ref.loc13: type = name_ref Interface, %Interface.decl [template = constants.%.1]
-// CHECK:STDOUT:     %param.loc13: %.1 = param
-// CHECK:STDOUT:     @CallStatic.%T.loc13: %.1 = bind_symbolic_name T 0, %param.loc13 [symbolic = @CallStatic.%T.1 (constants.%T)]
+// CHECK:STDOUT:     %Interface.ref: type = name_ref Interface, file.%Interface.decl [template = constants.%.1]
+// CHECK:STDOUT:     %param: %.1 = param
+// CHECK:STDOUT:     %T.loc13: %.1 = bind_symbolic_name T 0, %param [symbolic = %T.1 (constants.%T)]
 // CHECK:STDOUT:   }
 // CHECK:STDOUT:   %CallFacet.decl: %CallFacet.type = fn_decl @CallFacet [template = constants.%CallFacet] {
-// CHECK:STDOUT:     %T.patt.loc21: %.1 = symbolic_binding_pattern T 0 [symbolic = @CallFacet.%T.patt (constants.%T.patt)]
-// CHECK:STDOUT:     %x.patt: @CallFacet.%T.1 (%T) = binding_pattern x
-// CHECK:STDOUT:   } {
-// CHECK:STDOUT:     %Interface.ref.loc21: type = name_ref Interface, %Interface.decl [template = constants.%.1]
-// CHECK:STDOUT:     %param.loc21_14: %.1 = param
-// CHECK:STDOUT:     @CallFacet.%T.loc21: %.1 = bind_symbolic_name T 0, %param.loc21_14 [symbolic = @CallFacet.%T.1 (constants.%T)]
-// CHECK:STDOUT:     %T.ref: %.1 = name_ref T, @CallFacet.%T.loc21 [symbolic = @CallFacet.%T.1 (constants.%T)]
-// CHECK:STDOUT:     %.loc21_32.1: type = facet_type_access %T.ref [symbolic = @CallFacet.%T.1 (constants.%T)]
-// CHECK:STDOUT:     %.loc21_32.2: type = converted %T.ref, %.loc21_32.1 [symbolic = @CallFacet.%T.1 (constants.%T)]
-// CHECK:STDOUT:     %param.loc21_29: @CallFacet.%T.1 (%T) = param
-// CHECK:STDOUT:     @CallFacet.%x: @CallFacet.%T.1 (%T) = bind_name x, %param.loc21_29
-=======
-// CHECK:STDOUT:     %T.patt: %.1 = symbolic_binding_pattern T 0
-// CHECK:STDOUT:   } {
-// CHECK:STDOUT:     %Interface.ref: type = name_ref Interface, file.%Interface.decl [template = constants.%.1]
-// CHECK:STDOUT:     %T.param: %.1 = param T
-// CHECK:STDOUT:     %T.loc13: %.1 = bind_symbolic_name T 0, %T.param [symbolic = %T.1 (constants.%T)]
-// CHECK:STDOUT:   }
-// CHECK:STDOUT:   %CallFacet.decl: %CallFacet.type = fn_decl @CallFacet [template = constants.%CallFacet] {
-// CHECK:STDOUT:     %T.patt: %.1 = symbolic_binding_pattern T 0
+// CHECK:STDOUT:     %T.patt.loc21: %.1 = symbolic_binding_pattern T 0 [symbolic = %T.patt.1 (constants.%T.patt)]
 // CHECK:STDOUT:     %x.patt: @CallFacet.%T.1 (%T) = binding_pattern x
 // CHECK:STDOUT:   } {
 // CHECK:STDOUT:     %Interface.ref: type = name_ref Interface, file.%Interface.decl [template = constants.%.1]
-// CHECK:STDOUT:     %T.param: %.1 = param T
-// CHECK:STDOUT:     %T.loc21: %.1 = bind_symbolic_name T 0, %T.param [symbolic = %T.1 (constants.%T)]
+// CHECK:STDOUT:     %param.loc21_14: %.1 = param
+// CHECK:STDOUT:     %T.loc21: %.1 = bind_symbolic_name T 0, %param.loc21_14 [symbolic = %T.1 (constants.%T)]
 // CHECK:STDOUT:     %T.ref: %.1 = name_ref T, %T.loc21 [symbolic = %T.1 (constants.%T)]
 // CHECK:STDOUT:     %.loc21_32.1: type = facet_type_access %T.ref [symbolic = %T.1 (constants.%T)]
 // CHECK:STDOUT:     %.loc21_32.2: type = converted %T.ref, %.loc21_32.1 [symbolic = %T.1 (constants.%T)]
-// CHECK:STDOUT:     %x.param: @CallFacet.%T.1 (%T) = param x
-// CHECK:STDOUT:     %x: @CallFacet.%T.1 (%T) = bind_name x, %x.param
->>>>>>> dcb4ae26
+// CHECK:STDOUT:     %param.loc21_29: @CallFacet.%T.1 (%T) = param
+// CHECK:STDOUT:     %x: @CallFacet.%T.1 (%T) = bind_name x, %param.loc21_29
 // CHECK:STDOUT:   }
 // CHECK:STDOUT: }
 // CHECK:STDOUT:
@@ -111,7 +90,7 @@
 // CHECK:STDOUT:
 // CHECK:STDOUT: generic fn @CallStatic(%T.loc13: %.1) {
 // CHECK:STDOUT:   %T.1: %.1 = bind_symbolic_name T 0 [symbolic = %T.1 (constants.%T)]
-// CHECK:STDOUT:   %T.patt: %.1 = symbolic_binding_pattern T 0 [symbolic = %T.patt (constants.%T.patt)]
+// CHECK:STDOUT:   %T.patt.1: %.1 = symbolic_binding_pattern T 0 [symbolic = %T.patt.1 (constants.%T.patt)]
 // CHECK:STDOUT:
 // CHECK:STDOUT: !definition:
 // CHECK:STDOUT:
@@ -125,7 +104,7 @@
 // CHECK:STDOUT:
 // CHECK:STDOUT: generic fn @CallFacet(%T.loc21: %.1) {
 // CHECK:STDOUT:   %T.1: %.1 = bind_symbolic_name T 0 [symbolic = %T.1 (constants.%T)]
-// CHECK:STDOUT:   %T.patt: %.1 = symbolic_binding_pattern T 0 [symbolic = %T.patt (constants.%T.patt)]
+// CHECK:STDOUT:   %T.patt.1: %.1 = symbolic_binding_pattern T 0 [symbolic = %T.patt.1 (constants.%T.patt)]
 // CHECK:STDOUT:
 // CHECK:STDOUT: !definition:
 // CHECK:STDOUT:
@@ -140,11 +119,11 @@
 // CHECK:STDOUT:
 // CHECK:STDOUT: specific @CallStatic(constants.%T) {
 // CHECK:STDOUT:   %T.1 => constants.%T
-// CHECK:STDOUT:   %T.patt => constants.%T
+// CHECK:STDOUT:   %T.patt.1 => constants.%T
 // CHECK:STDOUT: }
 // CHECK:STDOUT:
 // CHECK:STDOUT: specific @CallFacet(constants.%T) {
 // CHECK:STDOUT:   %T.1 => constants.%T
-// CHECK:STDOUT:   %T.patt => constants.%T
+// CHECK:STDOUT:   %T.patt.1 => constants.%T
 // CHECK:STDOUT: }
 // CHECK:STDOUT: