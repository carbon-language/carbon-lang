// Part of the Carbon Language project, under the Apache License v2.0 with LLVM
// Exceptions. See /LICENSE for license information.
// SPDX-License-Identifier: Apache-2.0 WITH LLVM-exception
//
// AUTOUPDATE
// TIP: To test this file alone, run:
// TIP:   bazel test //toolchain/testing:file_test --test_arg=--file_tests=toolchain/check/testdata/interface/no_prelude/fail_todo_facet_lookup.carbon
// TIP: To dump output, run:
// TIP:   bazel run //toolchain/testing:file_test -- --dump_output --file_tests=toolchain/check/testdata/interface/no_prelude/fail_todo_facet_lookup.carbon

interface Interface { fn F(); }

fn CallStatic(T:! Interface) {
  // CHECK:STDERR: fail_todo_facet_lookup.carbon:[[@LINE+4]]:3: error: value of type `<associated <type of F> in Interface>` is not callable
  // CHECK:STDERR:   T.F();
  // CHECK:STDERR:   ^~~~
  // CHECK:STDERR:
  T.F();
}

fn CallFacet(T:! Interface, x: T) {
  // CHECK:STDERR: fail_todo_facet_lookup.carbon:[[@LINE+3]]:3: error: type `T` does not support qualified expressions
  // CHECK:STDERR:   x.F();
  // CHECK:STDERR:   ^~~
  x.F();
}

// CHECK:STDOUT: --- fail_todo_facet_lookup.carbon
// CHECK:STDOUT:
// CHECK:STDOUT: constants {
// CHECK:STDOUT:   %Interface.type: type = interface_type @Interface [template]
// CHECK:STDOUT:   %Self: %Interface.type = bind_symbolic_name Self, 0 [symbolic]
// CHECK:STDOUT:   %F.type: type = fn_type @F [template]
// CHECK:STDOUT:   %.1: type = tuple_type () [template]
// CHECK:STDOUT:   %F: %F.type = struct_value () [template]
<<<<<<< HEAD
// CHECK:STDOUT:   %.3: type = assoc_entity_type %.1, %F.type [template]
// CHECK:STDOUT:   %.4: %.3 = assoc_entity element0, @Interface.%F.decl [template]
// CHECK:STDOUT:   %T: %.1 = bind_symbolic_name T, 0 [symbolic]
// CHECK:STDOUT:   %T.patt.1: %.1 = symbolic_binding_pattern T, 0 [symbolic]
=======
// CHECK:STDOUT:   %.2: type = assoc_entity_type %Interface.type, %F.type [template]
// CHECK:STDOUT:   %.3: %.2 = assoc_entity element0, @Interface.%F.decl [template]
// CHECK:STDOUT:   %T: %Interface.type = bind_symbolic_name T, 0 [symbolic]
>>>>>>> b2746222
// CHECK:STDOUT:   %CallStatic.type: type = fn_type @CallStatic [template]
// CHECK:STDOUT:   %CallStatic: %CallStatic.type = struct_value () [template]
// CHECK:STDOUT:   %T.patt.2: %.1 = symbolic_binding_pattern T, 0 [symbolic]
// CHECK:STDOUT:   %CallFacet.type: type = fn_type @CallFacet [template]
// CHECK:STDOUT:   %CallFacet: %CallFacet.type = struct_value () [template]
// CHECK:STDOUT: }
// CHECK:STDOUT:
// CHECK:STDOUT: file {
// CHECK:STDOUT:   package: <namespace> = namespace [template] {
// CHECK:STDOUT:     .Interface = %Interface.decl
// CHECK:STDOUT:     .CallStatic = %CallStatic.decl
// CHECK:STDOUT:     .CallFacet = %CallFacet.decl
// CHECK:STDOUT:   }
// CHECK:STDOUT:   %Interface.decl: type = interface_decl @Interface [template = constants.%Interface.type] {} {}
// CHECK:STDOUT:   %CallStatic.decl: %CallStatic.type = fn_decl @CallStatic [template = constants.%CallStatic] {
<<<<<<< HEAD
// CHECK:STDOUT:     %T.patt.loc13: %.1 = symbolic_binding_pattern T, 0 [symbolic = %T.patt.1 (constants.%T.patt.1)]
// CHECK:STDOUT:     %T.param_patt: %.1 = param_pattern %T.patt.loc13, runtime_param<invalid> [symbolic = %T.patt.1 (constants.%T.patt.1)]
// CHECK:STDOUT:   } {
// CHECK:STDOUT:     %Interface.ref: type = name_ref Interface, file.%Interface.decl [template = constants.%.1]
// CHECK:STDOUT:     %param: %.1 = param runtime_param<invalid>
// CHECK:STDOUT:     %T.loc13: %.1 = bind_symbolic_name T, 0, %param [symbolic = %T.1 (constants.%T)]
// CHECK:STDOUT:   }
// CHECK:STDOUT:   %CallFacet.decl: %CallFacet.type = fn_decl @CallFacet [template = constants.%CallFacet] {
// CHECK:STDOUT:     %T.patt.loc21: %.1 = symbolic_binding_pattern T, 0 [symbolic = %T.patt.1 (constants.%T.patt.2)]
// CHECK:STDOUT:     %T.param_patt: %.1 = param_pattern %T.patt.loc21, runtime_param<invalid> [symbolic = %T.patt.1 (constants.%T.patt.2)]
=======
// CHECK:STDOUT:     %T.patt: %Interface.type = symbolic_binding_pattern T, 0
// CHECK:STDOUT:   } {
// CHECK:STDOUT:     %Interface.ref: type = name_ref Interface, file.%Interface.decl [template = constants.%Interface.type]
// CHECK:STDOUT:     %T.param: %Interface.type = param T, runtime_param<invalid>
// CHECK:STDOUT:     %T.loc13: %Interface.type = bind_symbolic_name T, 0, %T.param [symbolic = %T.1 (constants.%T)]
// CHECK:STDOUT:   }
// CHECK:STDOUT:   %CallFacet.decl: %CallFacet.type = fn_decl @CallFacet [template = constants.%CallFacet] {
// CHECK:STDOUT:     %T.patt: %Interface.type = symbolic_binding_pattern T, 0
>>>>>>> b2746222
// CHECK:STDOUT:     %x.patt: @CallFacet.%T.1 (%T) = binding_pattern x
// CHECK:STDOUT:     %x.param_patt: @CallFacet.%T.1 (%T) = param_pattern %x.patt, runtime_param0
// CHECK:STDOUT:   } {
<<<<<<< HEAD
// CHECK:STDOUT:     %Interface.ref: type = name_ref Interface, file.%Interface.decl [template = constants.%.1]
// CHECK:STDOUT:     %T.ref: %.1 = name_ref T, %T.loc21 [symbolic = %T.1 (constants.%T)]
=======
// CHECK:STDOUT:     %Interface.ref: type = name_ref Interface, file.%Interface.decl [template = constants.%Interface.type]
// CHECK:STDOUT:     %T.param: %Interface.type = param T, runtime_param<invalid>
// CHECK:STDOUT:     %T.loc21: %Interface.type = bind_symbolic_name T, 0, %T.param [symbolic = %T.1 (constants.%T)]
// CHECK:STDOUT:     %T.ref: %Interface.type = name_ref T, %T.loc21 [symbolic = %T.1 (constants.%T)]
>>>>>>> b2746222
// CHECK:STDOUT:     %.loc21_32.1: type = facet_type_access %T.ref [symbolic = %T.1 (constants.%T)]
// CHECK:STDOUT:     %.loc21_32.2: type = converted %T.ref, %.loc21_32.1 [symbolic = %T.1 (constants.%T)]
// CHECK:STDOUT:     %param.loc21_14: %.1 = param runtime_param<invalid>
// CHECK:STDOUT:     %T.loc21: %.1 = bind_symbolic_name T, 0, %param.loc21_14 [symbolic = %T.1 (constants.%T)]
// CHECK:STDOUT:     %param.loc21_29: @CallFacet.%T.1 (%T) = param runtime_param0
// CHECK:STDOUT:     %x: @CallFacet.%T.1 (%T) = bind_name x, %param.loc21_29
// CHECK:STDOUT:   }
// CHECK:STDOUT: }
// CHECK:STDOUT:
// CHECK:STDOUT: interface @Interface {
// CHECK:STDOUT:   %Self: %Interface.type = bind_symbolic_name Self, 0 [symbolic = constants.%Self]
// CHECK:STDOUT:   %F.decl: %F.type = fn_decl @F [template = constants.%F] {} {}
// CHECK:STDOUT:   %.loc11: %.2 = assoc_entity element0, %F.decl [template = constants.%.3]
// CHECK:STDOUT:
// CHECK:STDOUT: !members:
// CHECK:STDOUT:   .Self = %Self
// CHECK:STDOUT:   .F = %.loc11
// CHECK:STDOUT:   witness = (%F.decl)
// CHECK:STDOUT: }
// CHECK:STDOUT:
// CHECK:STDOUT: generic fn @F(@Interface.%Self: %Interface.type) {
// CHECK:STDOUT:
// CHECK:STDOUT:   fn();
// CHECK:STDOUT: }
// CHECK:STDOUT:
<<<<<<< HEAD
// CHECK:STDOUT: generic fn @CallStatic(%T.loc13: %.1) {
// CHECK:STDOUT:   %T.1: %.1 = bind_symbolic_name T, 0 [symbolic = %T.1 (constants.%T)]
// CHECK:STDOUT:   %T.patt.1: %.1 = symbolic_binding_pattern T, 0 [symbolic = %T.patt.1 (constants.%T.patt.1)]
// CHECK:STDOUT:
// CHECK:STDOUT: !definition:
// CHECK:STDOUT:
// CHECK:STDOUT:   fn(%T.param_patt: %.1) {
=======
// CHECK:STDOUT: generic fn @CallStatic(%T.loc13: %Interface.type) {
// CHECK:STDOUT:   %T.1: %Interface.type = bind_symbolic_name T, 0 [symbolic = %T.1 (constants.%T)]
// CHECK:STDOUT:
// CHECK:STDOUT: !definition:
// CHECK:STDOUT:
// CHECK:STDOUT:   fn(%T.loc13: %Interface.type) {
>>>>>>> b2746222
// CHECK:STDOUT:   !entry:
// CHECK:STDOUT:     %T.ref: %Interface.type = name_ref T, %T.loc13 [symbolic = %T.1 (constants.%T)]
// CHECK:STDOUT:     %F.ref: %.2 = name_ref F, @Interface.%.loc11 [template = constants.%.3]
// CHECK:STDOUT:     return
// CHECK:STDOUT:   }
// CHECK:STDOUT: }
// CHECK:STDOUT:
<<<<<<< HEAD
// CHECK:STDOUT: generic fn @CallFacet(%T.loc21: %.1) {
// CHECK:STDOUT:   %T.1: %.1 = bind_symbolic_name T, 0 [symbolic = %T.1 (constants.%T)]
// CHECK:STDOUT:   %T.patt.1: %.1 = symbolic_binding_pattern T, 0 [symbolic = %T.patt.1 (constants.%T.patt.2)]
// CHECK:STDOUT:
// CHECK:STDOUT: !definition:
// CHECK:STDOUT:
// CHECK:STDOUT:   fn(%T.param_patt: %.1, %x.param_patt: @CallFacet.%T.1 (%T)) {
=======
// CHECK:STDOUT: generic fn @CallFacet(%T.loc21: %Interface.type) {
// CHECK:STDOUT:   %T.1: %Interface.type = bind_symbolic_name T, 0 [symbolic = %T.1 (constants.%T)]
// CHECK:STDOUT:
// CHECK:STDOUT: !definition:
// CHECK:STDOUT:
// CHECK:STDOUT:   fn(%T.loc21: %Interface.type, %x: @CallFacet.%T.1 (%T)) {
>>>>>>> b2746222
// CHECK:STDOUT:   !entry:
// CHECK:STDOUT:     %x.ref: @CallFacet.%T.1 (%T) = name_ref x, %x
// CHECK:STDOUT:     return
// CHECK:STDOUT:   }
// CHECK:STDOUT: }
// CHECK:STDOUT:
// CHECK:STDOUT: specific @F(constants.%Self) {}
// CHECK:STDOUT:
// CHECK:STDOUT: specific @CallStatic(constants.%T) {
// CHECK:STDOUT:   %T.1 => constants.%T
// CHECK:STDOUT:   %T.patt.1 => constants.%T
// CHECK:STDOUT: }
// CHECK:STDOUT:
// CHECK:STDOUT: specific @CallFacet(constants.%T) {
// CHECK:STDOUT:   %T.1 => constants.%T
// CHECK:STDOUT:   %T.patt.1 => constants.%T
// CHECK:STDOUT: }
// CHECK:STDOUT:<|MERGE_RESOLUTION|>--- conflicted
+++ resolved
@@ -33,19 +33,13 @@
 // CHECK:STDOUT:   %F.type: type = fn_type @F [template]
 // CHECK:STDOUT:   %.1: type = tuple_type () [template]
 // CHECK:STDOUT:   %F: %F.type = struct_value () [template]
-<<<<<<< HEAD
-// CHECK:STDOUT:   %.3: type = assoc_entity_type %.1, %F.type [template]
-// CHECK:STDOUT:   %.4: %.3 = assoc_entity element0, @Interface.%F.decl [template]
-// CHECK:STDOUT:   %T: %.1 = bind_symbolic_name T, 0 [symbolic]
-// CHECK:STDOUT:   %T.patt.1: %.1 = symbolic_binding_pattern T, 0 [symbolic]
-=======
 // CHECK:STDOUT:   %.2: type = assoc_entity_type %Interface.type, %F.type [template]
 // CHECK:STDOUT:   %.3: %.2 = assoc_entity element0, @Interface.%F.decl [template]
 // CHECK:STDOUT:   %T: %Interface.type = bind_symbolic_name T, 0 [symbolic]
->>>>>>> b2746222
+// CHECK:STDOUT:   %T.patt.1: %Interface.type = symbolic_binding_pattern T, 0 [symbolic]
 // CHECK:STDOUT:   %CallStatic.type: type = fn_type @CallStatic [template]
 // CHECK:STDOUT:   %CallStatic: %CallStatic.type = struct_value () [template]
-// CHECK:STDOUT:   %T.patt.2: %.1 = symbolic_binding_pattern T, 0 [symbolic]
+// CHECK:STDOUT:   %T.patt.2: %Interface.type = symbolic_binding_pattern T, 0 [symbolic]
 // CHECK:STDOUT:   %CallFacet.type: type = fn_type @CallFacet [template]
 // CHECK:STDOUT:   %CallFacet: %CallFacet.type = struct_value () [template]
 // CHECK:STDOUT: }
@@ -58,43 +52,25 @@
 // CHECK:STDOUT:   }
 // CHECK:STDOUT:   %Interface.decl: type = interface_decl @Interface [template = constants.%Interface.type] {} {}
 // CHECK:STDOUT:   %CallStatic.decl: %CallStatic.type = fn_decl @CallStatic [template = constants.%CallStatic] {
-<<<<<<< HEAD
-// CHECK:STDOUT:     %T.patt.loc13: %.1 = symbolic_binding_pattern T, 0 [symbolic = %T.patt.1 (constants.%T.patt.1)]
-// CHECK:STDOUT:     %T.param_patt: %.1 = param_pattern %T.patt.loc13, runtime_param<invalid> [symbolic = %T.patt.1 (constants.%T.patt.1)]
+// CHECK:STDOUT:     %T.patt.loc13: %Interface.type = symbolic_binding_pattern T, 0 [symbolic = %T.patt.1 (constants.%T.patt.1)]
+// CHECK:STDOUT:     %T.param_patt: %Interface.type = param_pattern %T.patt.loc13, runtime_param<invalid> [symbolic = %T.patt.1 (constants.%T.patt.1)]
 // CHECK:STDOUT:   } {
-// CHECK:STDOUT:     %Interface.ref: type = name_ref Interface, file.%Interface.decl [template = constants.%.1]
-// CHECK:STDOUT:     %param: %.1 = param runtime_param<invalid>
-// CHECK:STDOUT:     %T.loc13: %.1 = bind_symbolic_name T, 0, %param [symbolic = %T.1 (constants.%T)]
+// CHECK:STDOUT:     %Interface.ref: type = name_ref Interface, file.%Interface.decl [template = constants.%Interface.type]
+// CHECK:STDOUT:     %param: %Interface.type = param runtime_param<invalid>
+// CHECK:STDOUT:     %T.loc13: %Interface.type = bind_symbolic_name T, 0, %param [symbolic = %T.1 (constants.%T)]
 // CHECK:STDOUT:   }
 // CHECK:STDOUT:   %CallFacet.decl: %CallFacet.type = fn_decl @CallFacet [template = constants.%CallFacet] {
-// CHECK:STDOUT:     %T.patt.loc21: %.1 = symbolic_binding_pattern T, 0 [symbolic = %T.patt.1 (constants.%T.patt.2)]
-// CHECK:STDOUT:     %T.param_patt: %.1 = param_pattern %T.patt.loc21, runtime_param<invalid> [symbolic = %T.patt.1 (constants.%T.patt.2)]
-=======
-// CHECK:STDOUT:     %T.patt: %Interface.type = symbolic_binding_pattern T, 0
-// CHECK:STDOUT:   } {
-// CHECK:STDOUT:     %Interface.ref: type = name_ref Interface, file.%Interface.decl [template = constants.%Interface.type]
-// CHECK:STDOUT:     %T.param: %Interface.type = param T, runtime_param<invalid>
-// CHECK:STDOUT:     %T.loc13: %Interface.type = bind_symbolic_name T, 0, %T.param [symbolic = %T.1 (constants.%T)]
-// CHECK:STDOUT:   }
-// CHECK:STDOUT:   %CallFacet.decl: %CallFacet.type = fn_decl @CallFacet [template = constants.%CallFacet] {
-// CHECK:STDOUT:     %T.patt: %Interface.type = symbolic_binding_pattern T, 0
->>>>>>> b2746222
+// CHECK:STDOUT:     %T.patt.loc21: %Interface.type = symbolic_binding_pattern T, 0 [symbolic = %T.patt.1 (constants.%T.patt.2)]
+// CHECK:STDOUT:     %T.param_patt: %Interface.type = param_pattern %T.patt.loc21, runtime_param<invalid> [symbolic = %T.patt.1 (constants.%T.patt.2)]
 // CHECK:STDOUT:     %x.patt: @CallFacet.%T.1 (%T) = binding_pattern x
 // CHECK:STDOUT:     %x.param_patt: @CallFacet.%T.1 (%T) = param_pattern %x.patt, runtime_param0
 // CHECK:STDOUT:   } {
-<<<<<<< HEAD
-// CHECK:STDOUT:     %Interface.ref: type = name_ref Interface, file.%Interface.decl [template = constants.%.1]
-// CHECK:STDOUT:     %T.ref: %.1 = name_ref T, %T.loc21 [symbolic = %T.1 (constants.%T)]
-=======
 // CHECK:STDOUT:     %Interface.ref: type = name_ref Interface, file.%Interface.decl [template = constants.%Interface.type]
-// CHECK:STDOUT:     %T.param: %Interface.type = param T, runtime_param<invalid>
-// CHECK:STDOUT:     %T.loc21: %Interface.type = bind_symbolic_name T, 0, %T.param [symbolic = %T.1 (constants.%T)]
 // CHECK:STDOUT:     %T.ref: %Interface.type = name_ref T, %T.loc21 [symbolic = %T.1 (constants.%T)]
->>>>>>> b2746222
 // CHECK:STDOUT:     %.loc21_32.1: type = facet_type_access %T.ref [symbolic = %T.1 (constants.%T)]
 // CHECK:STDOUT:     %.loc21_32.2: type = converted %T.ref, %.loc21_32.1 [symbolic = %T.1 (constants.%T)]
-// CHECK:STDOUT:     %param.loc21_14: %.1 = param runtime_param<invalid>
-// CHECK:STDOUT:     %T.loc21: %.1 = bind_symbolic_name T, 0, %param.loc21_14 [symbolic = %T.1 (constants.%T)]
+// CHECK:STDOUT:     %param.loc21_14: %Interface.type = param runtime_param<invalid>
+// CHECK:STDOUT:     %T.loc21: %Interface.type = bind_symbolic_name T, 0, %param.loc21_14 [symbolic = %T.1 (constants.%T)]
 // CHECK:STDOUT:     %param.loc21_29: @CallFacet.%T.1 (%T) = param runtime_param0
 // CHECK:STDOUT:     %x: @CallFacet.%T.1 (%T) = bind_name x, %param.loc21_29
 // CHECK:STDOUT:   }
@@ -116,22 +92,13 @@
 // CHECK:STDOUT:   fn();
 // CHECK:STDOUT: }
 // CHECK:STDOUT:
-<<<<<<< HEAD
-// CHECK:STDOUT: generic fn @CallStatic(%T.loc13: %.1) {
-// CHECK:STDOUT:   %T.1: %.1 = bind_symbolic_name T, 0 [symbolic = %T.1 (constants.%T)]
-// CHECK:STDOUT:   %T.patt.1: %.1 = symbolic_binding_pattern T, 0 [symbolic = %T.patt.1 (constants.%T.patt.1)]
+// CHECK:STDOUT: generic fn @CallStatic(%T.loc13: %Interface.type) {
+// CHECK:STDOUT:   %T.1: %Interface.type = bind_symbolic_name T, 0 [symbolic = %T.1 (constants.%T)]
+// CHECK:STDOUT:   %T.patt.1: %Interface.type = symbolic_binding_pattern T, 0 [symbolic = %T.patt.1 (constants.%T.patt.1)]
 // CHECK:STDOUT:
 // CHECK:STDOUT: !definition:
 // CHECK:STDOUT:
-// CHECK:STDOUT:   fn(%T.param_patt: %.1) {
-=======
-// CHECK:STDOUT: generic fn @CallStatic(%T.loc13: %Interface.type) {
-// CHECK:STDOUT:   %T.1: %Interface.type = bind_symbolic_name T, 0 [symbolic = %T.1 (constants.%T)]
-// CHECK:STDOUT:
-// CHECK:STDOUT: !definition:
-// CHECK:STDOUT:
-// CHECK:STDOUT:   fn(%T.loc13: %Interface.type) {
->>>>>>> b2746222
+// CHECK:STDOUT:   fn(%T.param_patt: %Interface.type) {
 // CHECK:STDOUT:   !entry:
 // CHECK:STDOUT:     %T.ref: %Interface.type = name_ref T, %T.loc13 [symbolic = %T.1 (constants.%T)]
 // CHECK:STDOUT:     %F.ref: %.2 = name_ref F, @Interface.%.loc11 [template = constants.%.3]
@@ -139,22 +106,13 @@
 // CHECK:STDOUT:   }
 // CHECK:STDOUT: }
 // CHECK:STDOUT:
-<<<<<<< HEAD
-// CHECK:STDOUT: generic fn @CallFacet(%T.loc21: %.1) {
-// CHECK:STDOUT:   %T.1: %.1 = bind_symbolic_name T, 0 [symbolic = %T.1 (constants.%T)]
-// CHECK:STDOUT:   %T.patt.1: %.1 = symbolic_binding_pattern T, 0 [symbolic = %T.patt.1 (constants.%T.patt.2)]
+// CHECK:STDOUT: generic fn @CallFacet(%T.loc21: %Interface.type) {
+// CHECK:STDOUT:   %T.1: %Interface.type = bind_symbolic_name T, 0 [symbolic = %T.1 (constants.%T)]
+// CHECK:STDOUT:   %T.patt.1: %Interface.type = symbolic_binding_pattern T, 0 [symbolic = %T.patt.1 (constants.%T.patt.2)]
 // CHECK:STDOUT:
 // CHECK:STDOUT: !definition:
 // CHECK:STDOUT:
-// CHECK:STDOUT:   fn(%T.param_patt: %.1, %x.param_patt: @CallFacet.%T.1 (%T)) {
-=======
-// CHECK:STDOUT: generic fn @CallFacet(%T.loc21: %Interface.type) {
-// CHECK:STDOUT:   %T.1: %Interface.type = bind_symbolic_name T, 0 [symbolic = %T.1 (constants.%T)]
-// CHECK:STDOUT:
-// CHECK:STDOUT: !definition:
-// CHECK:STDOUT:
-// CHECK:STDOUT:   fn(%T.loc21: %Interface.type, %x: @CallFacet.%T.1 (%T)) {
->>>>>>> b2746222
+// CHECK:STDOUT:   fn(%T.param_patt: %Interface.type, %x.param_patt: @CallFacet.%T.1 (%T)) {
 // CHECK:STDOUT:   !entry:
 // CHECK:STDOUT:     %x.ref: @CallFacet.%T.1 (%T) = name_ref x, %x
 // CHECK:STDOUT:     return
