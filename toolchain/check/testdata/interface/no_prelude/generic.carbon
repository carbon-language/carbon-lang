--- conflicted
+++ resolved
@@ -129,33 +129,18 @@
 // CHECK:STDOUT:     %N.loc22: @WithImplicitArgs.%T.1 (%T.1) = bind_symbolic_name N 1, %N.param [symbolic = %N.1 (constants.%N)]
 // CHECK:STDOUT:   }
 // CHECK:STDOUT:   %Receive.decl: %Receive.type = fn_decl @Receive [template = constants.%Receive] {
-<<<<<<< HEAD
 // CHECK:STDOUT:     %Simple.ref: %Simple.type = name_ref Simple, file.%Simple.decl [template = constants.%Simple]
 // CHECK:STDOUT:     %C.ref: type = name_ref C, file.%C.decl [template = constants.%C]
-// CHECK:STDOUT:     %.loc24: type = interface_type @Simple, @Simple(constants.%C) [template = constants.%.7]
-// CHECK:STDOUT:     %T.param: %.7 = param T, runtime_param<invalid>
-// CHECK:STDOUT:     %T.loc24: %.7 = bind_symbolic_name T 0, %T.param [symbolic = %T.1 (constants.%T.2)]
+// CHECK:STDOUT:     %.loc24: type = interface_type @Simple, @Simple(constants.%C) [template = constants.%.8]
+// CHECK:STDOUT:     %T.param: %.8 = param T, runtime_param<invalid>
+// CHECK:STDOUT:     %T.loc24: %.8 = bind_symbolic_name T 0, %T.param [symbolic = %T.1 (constants.%T.2)]
 // CHECK:STDOUT:   }
 // CHECK:STDOUT:   %Pass.decl: %Pass.type = fn_decl @Pass [template = constants.%Pass] {
 // CHECK:STDOUT:     %Simple.ref: %Simple.type = name_ref Simple, file.%Simple.decl [template = constants.%Simple]
 // CHECK:STDOUT:     %C.ref: type = name_ref C, file.%C.decl [template = constants.%C]
-// CHECK:STDOUT:     %.loc25: type = interface_type @Simple, @Simple(constants.%C) [template = constants.%.7]
-// CHECK:STDOUT:     %T.param: %.7 = param T, runtime_param<invalid>
-// CHECK:STDOUT:     %T.loc25: %.7 = bind_symbolic_name T 0, %T.param [symbolic = %T.1 (constants.%T.2)]
-=======
-// CHECK:STDOUT:     %Simple.ref.loc24: %Simple.type = name_ref Simple, %Simple.decl [template = constants.%Simple]
-// CHECK:STDOUT:     %C.ref.loc24: type = name_ref C, %C.decl [template = constants.%C]
-// CHECK:STDOUT:     %.loc24: type = interface_type @Simple, @Simple(constants.%C) [template = constants.%.8]
-// CHECK:STDOUT:     %T.loc24_12.1: %.8 = param T, runtime_param<invalid>
-// CHECK:STDOUT:     @Receive.%T.loc24: %.8 = bind_symbolic_name T 0, %T.loc24_12.1 [symbolic = @Receive.%T.1 (constants.%T.2)]
-// CHECK:STDOUT:   }
-// CHECK:STDOUT:   %Pass.decl: %Pass.type = fn_decl @Pass [template = constants.%Pass] {
-// CHECK:STDOUT:     %Simple.ref.loc25: %Simple.type = name_ref Simple, %Simple.decl [template = constants.%Simple]
-// CHECK:STDOUT:     %C.ref.loc25: type = name_ref C, %C.decl [template = constants.%C]
 // CHECK:STDOUT:     %.loc25: type = interface_type @Simple, @Simple(constants.%C) [template = constants.%.8]
-// CHECK:STDOUT:     %T.loc25_9.1: %.8 = param T, runtime_param<invalid>
-// CHECK:STDOUT:     @Pass.%T.loc25: %.8 = bind_symbolic_name T 0, %T.loc25_9.1 [symbolic = @Pass.%T.1 (constants.%T.2)]
->>>>>>> 9b0519d2
+// CHECK:STDOUT:     %T.param: %.8 = param T, runtime_param<invalid>
+// CHECK:STDOUT:     %T.loc25: %.8 = bind_symbolic_name T 0, %T.param [symbolic = %T.1 (constants.%T.2)]
 // CHECK:STDOUT:   }
 // CHECK:STDOUT: }
 // CHECK:STDOUT:
@@ -179,27 +164,16 @@
 // CHECK:STDOUT:   %T.1: type = bind_symbolic_name T 0 [symbolic = %T.1 (constants.%T.1)]
 // CHECK:STDOUT:
 // CHECK:STDOUT: !definition:
-<<<<<<< HEAD
-// CHECK:STDOUT:   %.1: type = interface_type @WithAssocFn, @WithAssocFn(%T.1) [symbolic = %.1 (constants.%.4)]
-// CHECK:STDOUT:   %Self.2: %.4 = bind_symbolic_name Self 1 [symbolic = %Self.2 (constants.%Self.2)]
+// CHECK:STDOUT:   %.1: type = interface_type @WithAssocFn, @WithAssocFn(%T.1) [symbolic = %.1 (constants.%.5)]
+// CHECK:STDOUT:   %Self.2: %.5 = bind_symbolic_name Self 1 [symbolic = %Self.2 (constants.%Self.2)]
 // CHECK:STDOUT:   %F.type: type = fn_type @F.1, @WithAssocFn(%T.1) [symbolic = %F.type (constants.%F.type.1)]
-=======
-// CHECK:STDOUT:   %.1: type = interface_type @WithAssocFn, @WithAssocFn(%T) [symbolic = %.1 (constants.%.5)]
-// CHECK:STDOUT:   %Self.2: %.5 = bind_symbolic_name Self 1 [symbolic = %Self.2 (constants.%Self.2)]
-// CHECK:STDOUT:   %F.type: type = fn_type @F.1, @WithAssocFn(%T) [symbolic = %F.type (constants.%F.type.1)]
->>>>>>> 9b0519d2
 // CHECK:STDOUT:   %F: @WithAssocFn.%F.type (%F.type.1) = struct_value () [symbolic = %F (constants.%F.1)]
 // CHECK:STDOUT:   %.2: type = assoc_entity_type @WithAssocFn.%.1 (%.5), @WithAssocFn.%F.type (%F.type.1) [symbolic = %.2 (constants.%.6)]
 // CHECK:STDOUT:   %.3: @WithAssocFn.%.2 (%.6) = assoc_entity element0, %F.decl [symbolic = %.3 (constants.%.7)]
 // CHECK:STDOUT:
 // CHECK:STDOUT:   interface {
-<<<<<<< HEAD
-// CHECK:STDOUT:     %Self.1: @WithAssocFn.%.1 (%.4) = bind_symbolic_name Self 1 [symbolic = %Self.2 (constants.%Self.2)]
+// CHECK:STDOUT:     %Self.1: @WithAssocFn.%.1 (%.5) = bind_symbolic_name Self 1 [symbolic = %Self.2 (constants.%Self.2)]
 // CHECK:STDOUT:     %F.decl: @WithAssocFn.%F.type (%F.type.1) = fn_decl @F.1 [symbolic = @WithAssocFn.%F (constants.%F.1)] {
-=======
-// CHECK:STDOUT:     %Self.1: @WithAssocFn.%.1 (%.5) = bind_symbolic_name Self 1 [symbolic = %Self.2 (constants.%Self.2)]
-// CHECK:STDOUT:     %F.decl: @WithAssocFn.%F.type (%F.type.1) = fn_decl @F.1 [symbolic = %F (constants.%F.1)] {
->>>>>>> 9b0519d2
 // CHECK:STDOUT:       %X.ref: type = name_ref X, file.%X.decl [template = constants.%X]
 // CHECK:STDOUT:       %return: ref %X = var <return slot>
 // CHECK:STDOUT:     }
@@ -219,13 +193,8 @@
 // CHECK:STDOUT:   interface;
 // CHECK:STDOUT: }
 // CHECK:STDOUT:
-<<<<<<< HEAD
-// CHECK:STDOUT: impl @impl.1: %C as %.7 {
-// CHECK:STDOUT:   %.loc14_21: <witness> = interface_witness () [template = constants.%.8]
-=======
 // CHECK:STDOUT: impl @impl.1: %C as %.8 {
-// CHECK:STDOUT:   %.loc14: <witness> = interface_witness () [template = constants.%.9]
->>>>>>> 9b0519d2
+// CHECK:STDOUT:   %.loc14_21: <witness> = interface_witness () [template = constants.%.9]
 // CHECK:STDOUT:
 // CHECK:STDOUT: !members:
 // CHECK:STDOUT:   witness = %.loc14_21
@@ -236,11 +205,7 @@
 // CHECK:STDOUT:     %X.ref: type = name_ref X, file.%X.decl [template = constants.%X]
 // CHECK:STDOUT:     %return: ref %X = var <return slot>
 // CHECK:STDOUT:   }
-<<<<<<< HEAD
-// CHECK:STDOUT:   %.loc15_26: <witness> = interface_witness (%F.decl) [template = constants.%.12]
-=======
-// CHECK:STDOUT:   %.loc15: <witness> = interface_witness (%F.decl) [template = constants.%.13]
->>>>>>> 9b0519d2
+// CHECK:STDOUT:   %.loc15_26: <witness> = interface_witness (%F.decl) [template = constants.%.13]
 // CHECK:STDOUT:
 // CHECK:STDOUT: !members:
 // CHECK:STDOUT:   .F = %F.decl
@@ -257,23 +222,13 @@
 // CHECK:STDOUT: class @C {
 // CHECK:STDOUT:   impl_decl @impl.1 {
 // CHECK:STDOUT:     %Simple.ref: %Simple.type = name_ref Simple, file.%Simple.decl [template = constants.%Simple]
-<<<<<<< HEAD
 // CHECK:STDOUT:     %C.ref: type = name_ref C, file.%C.decl [template = constants.%C]
-// CHECK:STDOUT:     %.loc14_17: type = interface_type @Simple, @Simple(constants.%C) [template = constants.%.7]
+// CHECK:STDOUT:     %.loc14_17: type = interface_type @Simple, @Simple(constants.%C) [template = constants.%.8]
 // CHECK:STDOUT:   }
 // CHECK:STDOUT:   impl_decl @impl.2 {
 // CHECK:STDOUT:     %WithAssocFn.ref: %WithAssocFn.type = name_ref WithAssocFn, file.%WithAssocFn.decl [template = constants.%WithAssocFn]
 // CHECK:STDOUT:     %C.ref: type = name_ref C, file.%C.decl [template = constants.%C]
-// CHECK:STDOUT:     %.loc15_22: type = interface_type @WithAssocFn, @WithAssocFn(constants.%C) [template = constants.%.9]
-=======
-// CHECK:STDOUT:     %C.ref.loc14: type = name_ref C, file.%C.decl [template = constants.%C]
-// CHECK:STDOUT:     %.loc14: type = interface_type @Simple, @Simple(constants.%C) [template = constants.%.8]
-// CHECK:STDOUT:   }
-// CHECK:STDOUT:   impl_decl @impl.2 {
-// CHECK:STDOUT:     %WithAssocFn.ref: %WithAssocFn.type = name_ref WithAssocFn, file.%WithAssocFn.decl [template = constants.%WithAssocFn]
-// CHECK:STDOUT:     %C.ref.loc15: type = name_ref C, file.%C.decl [template = constants.%C]
-// CHECK:STDOUT:     %.loc15: type = interface_type @WithAssocFn, @WithAssocFn(constants.%C) [template = constants.%.10]
->>>>>>> 9b0519d2
+// CHECK:STDOUT:     %.loc15_22: type = interface_type @WithAssocFn, @WithAssocFn(constants.%C) [template = constants.%.10]
 // CHECK:STDOUT:   }
 // CHECK:STDOUT:   %.loc20: <witness> = complete_type_witness %.3 [template = constants.%.4]
 // CHECK:STDOUT:
@@ -281,11 +236,7 @@
 // CHECK:STDOUT:   .Self = constants.%C
 // CHECK:STDOUT: }
 // CHECK:STDOUT:
-<<<<<<< HEAD
-// CHECK:STDOUT: generic fn @F.1(@WithAssocFn.%T.loc8: type, @WithAssocFn.%Self.1: @WithAssocFn.%.1 (%.4)) {
-=======
-// CHECK:STDOUT: generic fn @F.1(file.%T.loc8_23.2: type, @WithAssocFn.%Self.1: @WithAssocFn.%.1 (%.5)) {
->>>>>>> 9b0519d2
+// CHECK:STDOUT: generic fn @F.1(@WithAssocFn.%T.loc8: type, @WithAssocFn.%Self.1: @WithAssocFn.%.1 (%.5)) {
 // CHECK:STDOUT:
 // CHECK:STDOUT:   fn() -> %X;
 // CHECK:STDOUT: }
@@ -409,33 +360,18 @@
 // CHECK:STDOUT:   %A.decl: type = class_decl @A [template = constants.%A] {}
 // CHECK:STDOUT:   %B.decl: type = class_decl @B [template = constants.%B] {}
 // CHECK:STDOUT:   %F.decl: %F.type = fn_decl @F [template = constants.%F] {
-<<<<<<< HEAD
 // CHECK:STDOUT:     %Generic.ref: %Generic.type = name_ref Generic, file.%Generic.decl [template = constants.%Generic]
 // CHECK:STDOUT:     %A.ref: type = name_ref A, file.%A.decl [template = constants.%A]
-// CHECK:STDOUT:     %.loc9: type = interface_type @Generic, @Generic(constants.%A) [template = constants.%.4]
-// CHECK:STDOUT:     %T.param: %.4 = param T, runtime_param<invalid>
-// CHECK:STDOUT:     %T.loc9: %.4 = bind_symbolic_name T 0, %T.param [symbolic = %T.1 (constants.%T.2)]
+// CHECK:STDOUT:     %.loc9: type = interface_type @Generic, @Generic(constants.%A) [template = constants.%.5]
+// CHECK:STDOUT:     %T.param: %.5 = param T, runtime_param<invalid>
+// CHECK:STDOUT:     %T.loc9: %.5 = bind_symbolic_name T 0, %T.param [symbolic = %T.1 (constants.%T.2)]
 // CHECK:STDOUT:   }
 // CHECK:STDOUT:   %G.decl: %G.type = fn_decl @G [template = constants.%G] {
 // CHECK:STDOUT:     %Generic.ref: %Generic.type = name_ref Generic, file.%Generic.decl [template = constants.%Generic]
 // CHECK:STDOUT:     %B.ref: type = name_ref B, file.%B.decl [template = constants.%B]
-// CHECK:STDOUT:     %.loc10: type = interface_type @Generic, @Generic(constants.%B) [template = constants.%.5]
-// CHECK:STDOUT:     %T.param: %.5 = param T, runtime_param<invalid>
-// CHECK:STDOUT:     %T.loc10: %.5 = bind_symbolic_name T 0, %T.param [symbolic = %T.1 (constants.%T.3)]
-=======
-// CHECK:STDOUT:     %Generic.ref.loc9: %Generic.type = name_ref Generic, %Generic.decl [template = constants.%Generic]
-// CHECK:STDOUT:     %A.ref: type = name_ref A, %A.decl [template = constants.%A]
-// CHECK:STDOUT:     %.loc9: type = interface_type @Generic, @Generic(constants.%A) [template = constants.%.5]
-// CHECK:STDOUT:     %T.loc9_6.1: %.5 = param T, runtime_param<invalid>
-// CHECK:STDOUT:     @F.%T.loc9: %.5 = bind_symbolic_name T 0, %T.loc9_6.1 [symbolic = @F.%T.1 (constants.%T.2)]
-// CHECK:STDOUT:   }
-// CHECK:STDOUT:   %G.decl: %G.type = fn_decl @G [template = constants.%G] {
-// CHECK:STDOUT:     %Generic.ref.loc10: %Generic.type = name_ref Generic, %Generic.decl [template = constants.%Generic]
-// CHECK:STDOUT:     %B.ref: type = name_ref B, %B.decl [template = constants.%B]
 // CHECK:STDOUT:     %.loc10: type = interface_type @Generic, @Generic(constants.%B) [template = constants.%.6]
-// CHECK:STDOUT:     %T.loc10_6.1: %.6 = param T, runtime_param<invalid>
-// CHECK:STDOUT:     @G.%T.loc10: %.6 = bind_symbolic_name T 0, %T.loc10_6.1 [symbolic = @G.%T.1 (constants.%T.3)]
->>>>>>> 9b0519d2
+// CHECK:STDOUT:     %T.param: %.6 = param T, runtime_param<invalid>
+// CHECK:STDOUT:     %T.loc10: %.6 = bind_symbolic_name T 0, %T.param [symbolic = %T.1 (constants.%T.3)]
 // CHECK:STDOUT:   }
 // CHECK:STDOUT: }
 // CHECK:STDOUT:
