--- conflicted
+++ resolved
@@ -204,23 +204,14 @@
 // CHECK:STDOUT:   interface;
 // CHECK:STDOUT: }
 // CHECK:STDOUT:
-<<<<<<< HEAD
-// CHECK:STDOUT: impl @impl.1: %C as %Simple.type.3 {
+// CHECK:STDOUT: impl @impl.1: %Self.ref as %Simple.type {
 // CHECK:STDOUT:   %.loc14: <witness> = interface_witness () [template = constants.%.6]
-=======
-// CHECK:STDOUT: impl @impl.1: %Self.ref as %.loc14_17 {
-// CHECK:STDOUT:   %.loc14_21: <witness> = interface_witness () [template = constants.%.9]
->>>>>>> 82937e1a
 // CHECK:STDOUT:
 // CHECK:STDOUT: !members:
 // CHECK:STDOUT:   witness = %.loc14
 // CHECK:STDOUT: }
 // CHECK:STDOUT:
-<<<<<<< HEAD
-// CHECK:STDOUT: impl @impl.2: %C as %WithAssocFn.type.3 {
-=======
-// CHECK:STDOUT: impl @impl.2: %Self.ref as %.loc15_22 {
->>>>>>> 82937e1a
+// CHECK:STDOUT: impl @impl.2: %Self.ref as %WithAssocFn.type {
 // CHECK:STDOUT:   %F.decl: %F.type.2 = fn_decl @F.2 [template = constants.%F.2] {} {
 // CHECK:STDOUT:     %X.ref: type = name_ref X, file.%X.decl [template = constants.%X]
 // CHECK:STDOUT:     %return: ref %X = var <return slot>
@@ -241,22 +232,14 @@
 // CHECK:STDOUT:
 // CHECK:STDOUT: class @C {
 // CHECK:STDOUT:   impl_decl @impl.1 [template] {} {
-<<<<<<< HEAD
+// CHECK:STDOUT:     %Self.ref: type = name_ref Self, constants.%C [template = constants.%C]
 // CHECK:STDOUT:     %Simple.ref: %Simple.type.1 = name_ref Simple, file.%Simple.decl [template = constants.%Simple]
-=======
-// CHECK:STDOUT:     %Self.ref: type = name_ref Self, constants.%C [template = constants.%C]
-// CHECK:STDOUT:     %Simple.ref: %Simple.type = name_ref Simple, file.%Simple.decl [template = constants.%Simple]
->>>>>>> 82937e1a
 // CHECK:STDOUT:     %C.ref: type = name_ref C, file.%C.decl [template = constants.%C]
 // CHECK:STDOUT:     %Simple.type: type = interface_type @Simple, @Simple(constants.%C) [template = constants.%Simple.type.3]
 // CHECK:STDOUT:   }
 // CHECK:STDOUT:   impl_decl @impl.2 [template] {} {
-<<<<<<< HEAD
+// CHECK:STDOUT:     %Self.ref: type = name_ref Self, constants.%C [template = constants.%C]
 // CHECK:STDOUT:     %WithAssocFn.ref: %WithAssocFn.type.1 = name_ref WithAssocFn, file.%WithAssocFn.decl [template = constants.%WithAssocFn]
-=======
-// CHECK:STDOUT:     %Self.ref: type = name_ref Self, constants.%C [template = constants.%C]
-// CHECK:STDOUT:     %WithAssocFn.ref: %WithAssocFn.type = name_ref WithAssocFn, file.%WithAssocFn.decl [template = constants.%WithAssocFn]
->>>>>>> 82937e1a
 // CHECK:STDOUT:     %C.ref: type = name_ref C, file.%C.decl [template = constants.%C]
 // CHECK:STDOUT:     %WithAssocFn.type: type = interface_type @WithAssocFn, @WithAssocFn(constants.%C) [template = constants.%WithAssocFn.type.3]
 // CHECK:STDOUT:   }
