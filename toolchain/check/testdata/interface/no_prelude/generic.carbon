// Part of the Carbon Language project, under the Apache License v2.0 with LLVM
// Exceptions. See /LICENSE for license information.
// SPDX-License-Identifier: Apache-2.0 WITH LLVM-exception
//
// AUTOUPDATE
// TIP: To test this file alone, run:
// TIP:   bazel test //toolchain/testing:file_test --test_arg=--file_tests=toolchain/check/testdata/interface/no_prelude/generic.carbon
// TIP: To dump output, run:
// TIP:   bazel run //toolchain/testing:file_test -- --dump_output --file_tests=toolchain/check/testdata/interface/no_prelude/generic.carbon

// --- generic.carbon

library "[[@TEST_NAME]]";

interface Simple(T:! type) {}

class X {}

interface WithAssocFn(T:! type) {
  // TODO: Take `Self`, return `T`, once that works.
  fn F() -> X;
}

class C {
  impl as Simple(C) {}
  impl as WithAssocFn(C) {
    fn F() -> X {
      return {};
    }
  }
}

interface WithImplicitArgs[T:! type](N:! T);

fn Receive(T:! Simple(C));
fn Pass(T:! Simple(C)) {
  Receive(T);
}

// --- fail_mismatched_args.carbon

library "[[@TEST_NAME]]";

interface Generic(T:! type) {}

class A {}
class B {}

fn F(T:! Generic(A));
fn G(T:! Generic(B)) {
  // TODO: Include generic arguments in the type name.
  // CHECK:STDERR: fail_mismatched_args.carbon:[[@LINE+6]]:3: error: package `Core` implicitly referenced here, but not found
  // CHECK:STDERR:   F(T);
  // CHECK:STDERR:   ^~
  // CHECK:STDERR: fail_mismatched_args.carbon:[[@LINE-6]]:6: note: initializing generic parameter `T` declared here
  // CHECK:STDERR: fn F(T:! Generic(A));
  // CHECK:STDERR:      ^
  F(T);
}

// CHECK:STDOUT: --- generic.carbon
// CHECK:STDOUT:
// CHECK:STDOUT: constants {
// CHECK:STDOUT:   %T.1: type = bind_symbolic_name T 0 [symbolic]
// CHECK:STDOUT:   %Simple.type: type = generic_interface_type @Simple [template]
// CHECK:STDOUT:   %.1: type = tuple_type () [template]
// CHECK:STDOUT:   %Simple: %Simple.type = struct_value () [template]
// CHECK:STDOUT:   %.2: type = interface_type @Simple, @Simple(%T.1) [symbolic]
// CHECK:STDOUT:   %Self.1: %.2 = bind_symbolic_name Self 1 [symbolic]
// CHECK:STDOUT:   %X: type = class_type @X [template]
// CHECK:STDOUT:   %.3: type = struct_type {} [template]
// CHECK:STDOUT:   %.4: <witness> = complete_type_witness %.3 [template]
// CHECK:STDOUT:   %WithAssocFn.type: type = generic_interface_type @WithAssocFn [template]
// CHECK:STDOUT:   %WithAssocFn: %WithAssocFn.type = struct_value () [template]
// CHECK:STDOUT:   %.5: type = interface_type @WithAssocFn, @WithAssocFn(%T.1) [symbolic]
// CHECK:STDOUT:   %Self.2: %.5 = bind_symbolic_name Self 1 [symbolic]
// CHECK:STDOUT:   %F.type.1: type = fn_type @F.1, @WithAssocFn(%T.1) [symbolic]
// CHECK:STDOUT:   %F.1: %F.type.1 = struct_value () [symbolic]
// CHECK:STDOUT:   %.6: type = assoc_entity_type %.5, %F.type.1 [symbolic]
// CHECK:STDOUT:   %.7: %.6 = assoc_entity element0, @WithAssocFn.%F.decl [symbolic]
// CHECK:STDOUT:   %C: type = class_type @C [template]
// CHECK:STDOUT:   %.8: type = interface_type @Simple, @Simple(%C) [template]
// CHECK:STDOUT:   %.9: <witness> = interface_witness () [template]
// CHECK:STDOUT:   %.10: type = interface_type @WithAssocFn, @WithAssocFn(%C) [template]
// CHECK:STDOUT:   %F.type.2: type = fn_type @F.2 [template]
// CHECK:STDOUT:   %F.2: %F.type.2 = struct_value () [template]
// CHECK:STDOUT:   %F.type.3: type = fn_type @F.1, @WithAssocFn(%C) [template]
// CHECK:STDOUT:   %F.3: %F.type.3 = struct_value () [template]
// CHECK:STDOUT:   %.11: type = assoc_entity_type %.10, %F.type.3 [template]
// CHECK:STDOUT:   %.12: %.11 = assoc_entity element0, @WithAssocFn.%F.decl [template]
// CHECK:STDOUT:   %.13: <witness> = interface_witness (%F.2) [template]
// CHECK:STDOUT:   %.14: type = ptr_type %.3 [template]
// CHECK:STDOUT:   %struct: %X = struct_value () [template]
// CHECK:STDOUT:   %N: %T.1 = bind_symbolic_name N 1 [symbolic]
// CHECK:STDOUT:   %WithImplicitArgs.type: type = generic_interface_type @WithImplicitArgs [template]
// CHECK:STDOUT:   %WithImplicitArgs: %WithImplicitArgs.type = struct_value () [template]
// CHECK:STDOUT:   %T.2: %.8 = bind_symbolic_name T 0 [symbolic]
// CHECK:STDOUT:   %Receive.type: type = fn_type @Receive [template]
// CHECK:STDOUT:   %Receive: %Receive.type = struct_value () [template]
// CHECK:STDOUT:   %Pass.type: type = fn_type @Pass [template]
// CHECK:STDOUT:   %Pass: %Pass.type = struct_value () [template]
// CHECK:STDOUT: }
// CHECK:STDOUT:
// CHECK:STDOUT: file {
// CHECK:STDOUT:   package: <namespace> = namespace [template] {
// CHECK:STDOUT:     .Simple = %Simple.decl
// CHECK:STDOUT:     .X = %X.decl
// CHECK:STDOUT:     .WithAssocFn = %WithAssocFn.decl
// CHECK:STDOUT:     .C = %C.decl
// CHECK:STDOUT:     .WithImplicitArgs = %WithImplicitArgs.decl
// CHECK:STDOUT:     .Receive = %Receive.decl
// CHECK:STDOUT:     .Pass = %Pass.decl
// CHECK:STDOUT:   }
// CHECK:STDOUT:   %Simple.decl: %Simple.type = interface_decl @Simple [template = constants.%Simple] {
<<<<<<< HEAD
// CHECK:STDOUT:     %T.patt.loc4: type = symbolic_binding_pattern T 0
// CHECK:STDOUT:   } {
// CHECK:STDOUT:     %T.loc4_18.1: type = param T
// CHECK:STDOUT:     %T.loc4_18.2: type = bind_symbolic_name T 0, %T.loc4_18.1 [symbolic = @Simple.%T (constants.%T.1)]
=======
// CHECK:STDOUT:     %T.param: type = param T, runtime_param<invalid>
// CHECK:STDOUT:     %T.loc4: type = bind_symbolic_name T 0, %T.param [symbolic = %T.1 (constants.%T.1)]
>>>>>>> 1e34d03e
// CHECK:STDOUT:   }
// CHECK:STDOUT:   %X.decl: type = class_decl @X [template = constants.%X] {} {}
// CHECK:STDOUT:   %WithAssocFn.decl: %WithAssocFn.type = interface_decl @WithAssocFn [template = constants.%WithAssocFn] {
<<<<<<< HEAD
// CHECK:STDOUT:     %T.patt.loc8: type = symbolic_binding_pattern T 0
// CHECK:STDOUT:   } {
// CHECK:STDOUT:     %T.loc8_23.1: type = param T
// CHECK:STDOUT:     %T.loc8_23.2: type = bind_symbolic_name T 0, %T.loc8_23.1 [symbolic = @WithAssocFn.%T (constants.%T.1)]
=======
// CHECK:STDOUT:     %T.param: type = param T, runtime_param<invalid>
// CHECK:STDOUT:     %T.loc8: type = bind_symbolic_name T 0, %T.param [symbolic = %T.1 (constants.%T.1)]
>>>>>>> 1e34d03e
// CHECK:STDOUT:   }
// CHECK:STDOUT:   %C.decl: type = class_decl @C [template = constants.%C] {} {}
// CHECK:STDOUT:   %WithImplicitArgs.decl: %WithImplicitArgs.type = interface_decl @WithImplicitArgs [template = constants.%WithImplicitArgs] {
<<<<<<< HEAD
// CHECK:STDOUT:     %T.patt.loc22: type = symbolic_binding_pattern T 0
// CHECK:STDOUT:     %N.patt: @WithImplicitArgs.%T (%T.1) = symbolic_binding_pattern N 1
// CHECK:STDOUT:   } {
// CHECK:STDOUT:     %T.loc22_28.1: type = param T
// CHECK:STDOUT:     %T.loc22_28.2: type = bind_symbolic_name T 0, %T.loc22_28.1 [symbolic = @WithImplicitArgs.%T (constants.%T.1)]
// CHECK:STDOUT:     %T.ref: type = name_ref T, %T.loc22_28.2 [symbolic = @WithImplicitArgs.%T (constants.%T.1)]
// CHECK:STDOUT:     %N.loc22_38.1: @WithImplicitArgs.%T (%T.1) = param N
// CHECK:STDOUT:     %N.loc22_38.2: @WithImplicitArgs.%T (%T.1) = bind_symbolic_name N 1, %N.loc22_38.1 [symbolic = @WithImplicitArgs.%N (constants.%N)]
// CHECK:STDOUT:   }
// CHECK:STDOUT:   %Receive.decl: %Receive.type = fn_decl @Receive [template = constants.%Receive] {
// CHECK:STDOUT:     %T.patt.loc24: %.7 = symbolic_binding_pattern T 0
// CHECK:STDOUT:   } {
// CHECK:STDOUT:     %Simple.ref.loc24: %Simple.type = name_ref Simple, %Simple.decl [template = constants.%Simple]
// CHECK:STDOUT:     %C.ref.loc24: type = name_ref C, %C.decl [template = constants.%C]
// CHECK:STDOUT:     %.loc24_22: init type = call %Simple.ref.loc24(%C.ref.loc24) [template = constants.%.7]
// CHECK:STDOUT:     %.loc24_24.1: type = value_of_initializer %.loc24_22 [template = constants.%.7]
// CHECK:STDOUT:     %.loc24_24.2: type = converted %.loc24_22, %.loc24_24.1 [template = constants.%.7]
// CHECK:STDOUT:     %T.loc24_12.1: %.7 = param T
// CHECK:STDOUT:     @Receive.%T.loc24: %.7 = bind_symbolic_name T 0, %T.loc24_12.1 [symbolic = @Receive.%T.1 (constants.%T.2)]
// CHECK:STDOUT:   }
// CHECK:STDOUT:   %Pass.decl: %Pass.type = fn_decl @Pass [template = constants.%Pass] {
// CHECK:STDOUT:     %T.patt.loc25: %.7 = symbolic_binding_pattern T 0
// CHECK:STDOUT:   } {
// CHECK:STDOUT:     %Simple.ref.loc25: %Simple.type = name_ref Simple, %Simple.decl [template = constants.%Simple]
// CHECK:STDOUT:     %C.ref.loc25: type = name_ref C, %C.decl [template = constants.%C]
// CHECK:STDOUT:     %.loc25_19: init type = call %Simple.ref.loc25(%C.ref.loc25) [template = constants.%.7]
// CHECK:STDOUT:     %.loc25_21.1: type = value_of_initializer %.loc25_19 [template = constants.%.7]
// CHECK:STDOUT:     %.loc25_21.2: type = converted %.loc25_19, %.loc25_21.1 [template = constants.%.7]
// CHECK:STDOUT:     %T.loc25_9.1: %.7 = param T
// CHECK:STDOUT:     @Pass.%T.loc25: %.7 = bind_symbolic_name T 0, %T.loc25_9.1 [symbolic = @Pass.%T.1 (constants.%T.2)]
=======
// CHECK:STDOUT:     %T.param: type = param T, runtime_param<invalid>
// CHECK:STDOUT:     %T.loc22: type = bind_symbolic_name T 0, %T.param [symbolic = %T.1 (constants.%T.1)]
// CHECK:STDOUT:     %T.ref: type = name_ref T, %T.loc22 [symbolic = %T.1 (constants.%T.1)]
// CHECK:STDOUT:     %N.param: @WithImplicitArgs.%T.1 (%T.1) = param N, runtime_param<invalid>
// CHECK:STDOUT:     %N.loc22: @WithImplicitArgs.%T.1 (%T.1) = bind_symbolic_name N 1, %N.param [symbolic = %N.1 (constants.%N)]
// CHECK:STDOUT:   }
// CHECK:STDOUT:   %Receive.decl: %Receive.type = fn_decl @Receive [template = constants.%Receive] {
// CHECK:STDOUT:     %Simple.ref: %Simple.type = name_ref Simple, file.%Simple.decl [template = constants.%Simple]
// CHECK:STDOUT:     %C.ref: type = name_ref C, file.%C.decl [template = constants.%C]
// CHECK:STDOUT:     %.loc24: type = interface_type @Simple, @Simple(constants.%C) [template = constants.%.8]
// CHECK:STDOUT:     %T.param: %.8 = param T, runtime_param<invalid>
// CHECK:STDOUT:     %T.loc24: %.8 = bind_symbolic_name T 0, %T.param [symbolic = %T.1 (constants.%T.2)]
// CHECK:STDOUT:   }
// CHECK:STDOUT:   %Pass.decl: %Pass.type = fn_decl @Pass [template = constants.%Pass] {
// CHECK:STDOUT:     %Simple.ref: %Simple.type = name_ref Simple, file.%Simple.decl [template = constants.%Simple]
// CHECK:STDOUT:     %C.ref: type = name_ref C, file.%C.decl [template = constants.%C]
// CHECK:STDOUT:     %.loc25: type = interface_type @Simple, @Simple(constants.%C) [template = constants.%.8]
// CHECK:STDOUT:     %T.param: %.8 = param T, runtime_param<invalid>
// CHECK:STDOUT:     %T.loc25: %.8 = bind_symbolic_name T 0, %T.param [symbolic = %T.1 (constants.%T.2)]
>>>>>>> 1e34d03e
// CHECK:STDOUT:   }
// CHECK:STDOUT: }
// CHECK:STDOUT:
// CHECK:STDOUT: generic interface @Simple(%T.loc4: type) {
// CHECK:STDOUT:   %T.1: type = bind_symbolic_name T 0 [symbolic = %T.1 (constants.%T.1)]
// CHECK:STDOUT:
// CHECK:STDOUT: !definition:
// CHECK:STDOUT:   %.1: type = interface_type @Simple, @Simple(%T.1) [symbolic = %.1 (constants.%.2)]
// CHECK:STDOUT:   %Self.2: %.2 = bind_symbolic_name Self 1 [symbolic = %Self.2 (constants.%Self.1)]
// CHECK:STDOUT:
// CHECK:STDOUT:   interface {
// CHECK:STDOUT:     %Self.1: @Simple.%.1 (%.2) = bind_symbolic_name Self 1 [symbolic = %Self.2 (constants.%Self.1)]
// CHECK:STDOUT:
// CHECK:STDOUT:   !members:
// CHECK:STDOUT:     .Self = %Self.1
// CHECK:STDOUT:     witness = ()
// CHECK:STDOUT:   }
// CHECK:STDOUT: }
// CHECK:STDOUT:
// CHECK:STDOUT: generic interface @WithAssocFn(%T.loc8: type) {
// CHECK:STDOUT:   %T.1: type = bind_symbolic_name T 0 [symbolic = %T.1 (constants.%T.1)]
// CHECK:STDOUT:
// CHECK:STDOUT: !definition:
// CHECK:STDOUT:   %.1: type = interface_type @WithAssocFn, @WithAssocFn(%T.1) [symbolic = %.1 (constants.%.5)]
// CHECK:STDOUT:   %Self.2: %.5 = bind_symbolic_name Self 1 [symbolic = %Self.2 (constants.%Self.2)]
// CHECK:STDOUT:   %F.type: type = fn_type @F.1, @WithAssocFn(%T.1) [symbolic = %F.type (constants.%F.type.1)]
// CHECK:STDOUT:   %F: @WithAssocFn.%F.type (%F.type.1) = struct_value () [symbolic = %F (constants.%F.1)]
// CHECK:STDOUT:   %.2: type = assoc_entity_type @WithAssocFn.%.1 (%.5), @WithAssocFn.%F.type (%F.type.1) [symbolic = %.2 (constants.%.6)]
// CHECK:STDOUT:   %.3: @WithAssocFn.%.2 (%.6) = assoc_entity element0, %F.decl [symbolic = %.3 (constants.%.7)]
// CHECK:STDOUT:
// CHECK:STDOUT:   interface {
<<<<<<< HEAD
// CHECK:STDOUT:     %Self.1: @WithAssocFn.%.1 (%.4) = bind_symbolic_name Self 1 [symbolic = %Self.2 (constants.%Self.2)]
// CHECK:STDOUT:     %F.decl: @WithAssocFn.%F.type (%F.type.1) = fn_decl @F.1 [symbolic = %F (constants.%F.1)] {} {
=======
// CHECK:STDOUT:     %Self.1: @WithAssocFn.%.1 (%.5) = bind_symbolic_name Self 1 [symbolic = %Self.2 (constants.%Self.2)]
// CHECK:STDOUT:     %F.decl: @WithAssocFn.%F.type (%F.type.1) = fn_decl @F.1 [symbolic = @WithAssocFn.%F (constants.%F.1)] {
>>>>>>> 1e34d03e
// CHECK:STDOUT:       %X.ref: type = name_ref X, file.%X.decl [template = constants.%X]
// CHECK:STDOUT:       %return: ref %X = var <return slot>
// CHECK:STDOUT:     }
// CHECK:STDOUT:     %.loc10: @WithAssocFn.%.2 (%.6) = assoc_entity element0, %F.decl [symbolic = %.3 (constants.%.7)]
// CHECK:STDOUT:
// CHECK:STDOUT:   !members:
// CHECK:STDOUT:     .Self = %Self.1
// CHECK:STDOUT:     .F = %.loc10
// CHECK:STDOUT:     witness = (%F.decl)
// CHECK:STDOUT:   }
// CHECK:STDOUT: }
// CHECK:STDOUT:
// CHECK:STDOUT: generic interface @WithImplicitArgs(%T.loc22: type, %N.loc22: @WithImplicitArgs.%T.1 (%T.1)) {
// CHECK:STDOUT:   %T.1: type = bind_symbolic_name T 0 [symbolic = %T.1 (constants.%T.1)]
// CHECK:STDOUT:   %N.1: %T.1 = bind_symbolic_name N 1 [symbolic = %N.1 (constants.%N)]
// CHECK:STDOUT:
// CHECK:STDOUT:   interface;
// CHECK:STDOUT: }
// CHECK:STDOUT:
// CHECK:STDOUT: impl @impl.1: %C as %.8 {
// CHECK:STDOUT:   %.loc14_21: <witness> = interface_witness () [template = constants.%.9]
// CHECK:STDOUT:
// CHECK:STDOUT: !members:
// CHECK:STDOUT:   witness = %.loc14_21
// CHECK:STDOUT: }
// CHECK:STDOUT:
<<<<<<< HEAD
// CHECK:STDOUT: impl @impl.2: %C as %.9 {
// CHECK:STDOUT:   %F.decl: %F.type.2 = fn_decl @F.2 [template = constants.%F.2] {} {
=======
// CHECK:STDOUT: impl @impl.2: %C as %.10 {
// CHECK:STDOUT:   %F.decl: %F.type.2 = fn_decl @F.2 [template = constants.%F.2] {
>>>>>>> 1e34d03e
// CHECK:STDOUT:     %X.ref: type = name_ref X, file.%X.decl [template = constants.%X]
// CHECK:STDOUT:     %return: ref %X = var <return slot>
// CHECK:STDOUT:   }
// CHECK:STDOUT:   %.loc15_26: <witness> = interface_witness (%F.decl) [template = constants.%.13]
// CHECK:STDOUT:
// CHECK:STDOUT: !members:
// CHECK:STDOUT:   .F = %F.decl
// CHECK:STDOUT:   witness = %.loc15_26
// CHECK:STDOUT: }
// CHECK:STDOUT:
// CHECK:STDOUT: class @X {
// CHECK:STDOUT:   %.loc6: <witness> = complete_type_witness %.3 [template = constants.%.4]
// CHECK:STDOUT:
// CHECK:STDOUT: !members:
// CHECK:STDOUT:   .Self = constants.%X
// CHECK:STDOUT: }
// CHECK:STDOUT:
// CHECK:STDOUT: class @C {
<<<<<<< HEAD
// CHECK:STDOUT:   %.loc14_19.1: type = value_of_initializer %.loc14_17 [template = constants.%.7]
// CHECK:STDOUT:   %.loc14_19.2: type = converted %.loc14_17, %.loc14_19.1 [template = constants.%.7]
// CHECK:STDOUT:   impl_decl @impl.1 {} {
=======
// CHECK:STDOUT:   impl_decl @impl.1 {
>>>>>>> 1e34d03e
// CHECK:STDOUT:     %Simple.ref: %Simple.type = name_ref Simple, file.%Simple.decl [template = constants.%Simple]
// CHECK:STDOUT:     %C.ref: type = name_ref C, file.%C.decl [template = constants.%C]
// CHECK:STDOUT:     %.loc14_17: type = interface_type @Simple, @Simple(constants.%C) [template = constants.%.8]
// CHECK:STDOUT:   }
<<<<<<< HEAD
// CHECK:STDOUT:   %.loc15_24.1: type = value_of_initializer %.loc15_22 [template = constants.%.9]
// CHECK:STDOUT:   %.loc15_24.2: type = converted %.loc15_22, %.loc15_24.1 [template = constants.%.9]
// CHECK:STDOUT:   impl_decl @impl.2 {} {
=======
// CHECK:STDOUT:   impl_decl @impl.2 {
>>>>>>> 1e34d03e
// CHECK:STDOUT:     %WithAssocFn.ref: %WithAssocFn.type = name_ref WithAssocFn, file.%WithAssocFn.decl [template = constants.%WithAssocFn]
// CHECK:STDOUT:     %C.ref: type = name_ref C, file.%C.decl [template = constants.%C]
// CHECK:STDOUT:     %.loc15_22: type = interface_type @WithAssocFn, @WithAssocFn(constants.%C) [template = constants.%.10]
// CHECK:STDOUT:   }
// CHECK:STDOUT:   %.loc20: <witness> = complete_type_witness %.3 [template = constants.%.4]
// CHECK:STDOUT:
// CHECK:STDOUT: !members:
// CHECK:STDOUT:   .Self = constants.%C
// CHECK:STDOUT: }
// CHECK:STDOUT:
// CHECK:STDOUT: generic fn @F.1(@WithAssocFn.%T.loc8: type, @WithAssocFn.%Self.1: @WithAssocFn.%.1 (%.5)) {
// CHECK:STDOUT:
// CHECK:STDOUT:   fn() -> %X;
// CHECK:STDOUT: }
// CHECK:STDOUT:
// CHECK:STDOUT: fn @F.2() -> %return: %X {
// CHECK:STDOUT: !entry:
// CHECK:STDOUT:   %.loc17_15.1: %.3 = struct_literal ()
// CHECK:STDOUT:   %.loc17_15.2: init %X = class_init (), %return [template = constants.%struct]
// CHECK:STDOUT:   %.loc17_16: init %X = converted %.loc17_15.1, %.loc17_15.2 [template = constants.%struct]
// CHECK:STDOUT:   return %.loc17_16 to %return
// CHECK:STDOUT: }
// CHECK:STDOUT:
// CHECK:STDOUT: generic fn @Receive(%T.loc24: %.8) {
// CHECK:STDOUT:   %T.1: %.8 = bind_symbolic_name T 0 [symbolic = %T.1 (constants.%T.2)]
// CHECK:STDOUT:
// CHECK:STDOUT:   fn(%T.loc24: %.8);
// CHECK:STDOUT: }
// CHECK:STDOUT:
// CHECK:STDOUT: generic fn @Pass(%T.loc25: %.8) {
// CHECK:STDOUT:   %T.1: %.8 = bind_symbolic_name T 0 [symbolic = %T.1 (constants.%T.2)]
// CHECK:STDOUT:
// CHECK:STDOUT: !definition:
// CHECK:STDOUT:
// CHECK:STDOUT:   fn(%T.loc25: %.8) {
// CHECK:STDOUT:   !entry:
// CHECK:STDOUT:     %Receive.ref: %Receive.type = name_ref Receive, file.%Receive.decl [template = constants.%Receive]
// CHECK:STDOUT:     %T.ref: %.8 = name_ref T, %T.loc25 [symbolic = %T.1 (constants.%T.2)]
// CHECK:STDOUT:     %Receive.call: init %.1 = call %Receive.ref()
// CHECK:STDOUT:     return
// CHECK:STDOUT:   }
// CHECK:STDOUT: }
// CHECK:STDOUT:
// CHECK:STDOUT: specific @Simple(constants.%T.1) {
// CHECK:STDOUT:   %T.1 => constants.%T.1
// CHECK:STDOUT: }
// CHECK:STDOUT:
// CHECK:STDOUT: specific @Simple(@Simple.%T.1) {
// CHECK:STDOUT:   %T.1 => constants.%T.1
// CHECK:STDOUT: }
// CHECK:STDOUT:
// CHECK:STDOUT: specific @WithAssocFn(constants.%T.1) {
// CHECK:STDOUT:   %T.1 => constants.%T.1
// CHECK:STDOUT: }
// CHECK:STDOUT:
// CHECK:STDOUT: specific @F.1(constants.%T.1, constants.%Self.2) {}
// CHECK:STDOUT:
// CHECK:STDOUT: specific @WithAssocFn(@WithAssocFn.%T.1) {
// CHECK:STDOUT:   %T.1 => constants.%T.1
// CHECK:STDOUT: }
// CHECK:STDOUT:
// CHECK:STDOUT: specific @Simple(constants.%C) {
// CHECK:STDOUT:   %T.1 => constants.%C
// CHECK:STDOUT:
// CHECK:STDOUT: !definition:
// CHECK:STDOUT:   %.1 => constants.%.8
// CHECK:STDOUT:   %Self.2 => constants.%Self.1
// CHECK:STDOUT: }
// CHECK:STDOUT:
// CHECK:STDOUT: specific @WithAssocFn(constants.%C) {
// CHECK:STDOUT:   %T.1 => constants.%C
// CHECK:STDOUT:
// CHECK:STDOUT: !definition:
// CHECK:STDOUT:   %.1 => constants.%.10
// CHECK:STDOUT:   %Self.2 => constants.%Self.2
// CHECK:STDOUT:   %F.type => constants.%F.type.3
// CHECK:STDOUT:   %F => constants.%F.3
// CHECK:STDOUT:   %.2 => constants.%.11
// CHECK:STDOUT:   %.3 => constants.%.12
// CHECK:STDOUT: }
// CHECK:STDOUT:
// CHECK:STDOUT: specific @F.1(constants.%C, constants.%C) {}
// CHECK:STDOUT:
// CHECK:STDOUT: specific @WithImplicitArgs(constants.%T.1, constants.%N) {
// CHECK:STDOUT:   %T.1 => constants.%T.1
// CHECK:STDOUT:   %N.1 => constants.%N
// CHECK:STDOUT: }
// CHECK:STDOUT:
// CHECK:STDOUT: specific @Receive(constants.%T.2) {
// CHECK:STDOUT:   %T.1 => constants.%T.2
// CHECK:STDOUT: }
// CHECK:STDOUT:
// CHECK:STDOUT: specific @Pass(constants.%T.2) {
// CHECK:STDOUT:   %T.1 => constants.%T.2
// CHECK:STDOUT: }
// CHECK:STDOUT:
// CHECK:STDOUT: --- fail_mismatched_args.carbon
// CHECK:STDOUT:
// CHECK:STDOUT: constants {
// CHECK:STDOUT:   %T.1: type = bind_symbolic_name T 0 [symbolic]
// CHECK:STDOUT:   %Generic.type: type = generic_interface_type @Generic [template]
// CHECK:STDOUT:   %.1: type = tuple_type () [template]
// CHECK:STDOUT:   %Generic: %Generic.type = struct_value () [template]
// CHECK:STDOUT:   %.2: type = interface_type @Generic, @Generic(%T.1) [symbolic]
// CHECK:STDOUT:   %Self: %.2 = bind_symbolic_name Self 1 [symbolic]
// CHECK:STDOUT:   %A: type = class_type @A [template]
// CHECK:STDOUT:   %.3: type = struct_type {} [template]
// CHECK:STDOUT:   %.4: <witness> = complete_type_witness %.3 [template]
// CHECK:STDOUT:   %B: type = class_type @B [template]
// CHECK:STDOUT:   %.5: type = interface_type @Generic, @Generic(%A) [template]
// CHECK:STDOUT:   %T.2: %.5 = bind_symbolic_name T 0 [symbolic]
// CHECK:STDOUT:   %F.type: type = fn_type @F [template]
// CHECK:STDOUT:   %F: %F.type = struct_value () [template]
// CHECK:STDOUT:   %.6: type = interface_type @Generic, @Generic(%B) [template]
// CHECK:STDOUT:   %T.3: %.6 = bind_symbolic_name T 0 [symbolic]
// CHECK:STDOUT:   %G.type: type = fn_type @G [template]
// CHECK:STDOUT:   %G: %G.type = struct_value () [template]
// CHECK:STDOUT: }
// CHECK:STDOUT:
// CHECK:STDOUT: file {
// CHECK:STDOUT:   package: <namespace> = namespace [template] {
// CHECK:STDOUT:     .Generic = %Generic.decl
// CHECK:STDOUT:     .A = %A.decl
// CHECK:STDOUT:     .B = %B.decl
// CHECK:STDOUT:     .F = %F.decl
// CHECK:STDOUT:     .G = %G.decl
// CHECK:STDOUT:   }
// CHECK:STDOUT:   %Generic.decl: %Generic.type = interface_decl @Generic [template = constants.%Generic] {
<<<<<<< HEAD
// CHECK:STDOUT:     %T.patt.loc4: type = symbolic_binding_pattern T 0
// CHECK:STDOUT:   } {
// CHECK:STDOUT:     %T.loc4_19.1: type = param T
// CHECK:STDOUT:     %T.loc4_19.2: type = bind_symbolic_name T 0, %T.loc4_19.1 [symbolic = @Generic.%T (constants.%T.1)]
=======
// CHECK:STDOUT:     %T.param: type = param T, runtime_param<invalid>
// CHECK:STDOUT:     %T.loc4: type = bind_symbolic_name T 0, %T.param [symbolic = %T.1 (constants.%T.1)]
>>>>>>> 1e34d03e
// CHECK:STDOUT:   }
// CHECK:STDOUT:   %A.decl: type = class_decl @A [template = constants.%A] {} {}
// CHECK:STDOUT:   %B.decl: type = class_decl @B [template = constants.%B] {} {}
// CHECK:STDOUT:   %F.decl: %F.type = fn_decl @F [template = constants.%F] {
<<<<<<< HEAD
// CHECK:STDOUT:     %T.patt.loc9: %.4 = symbolic_binding_pattern T 0
// CHECK:STDOUT:   } {
// CHECK:STDOUT:     %Generic.ref.loc9: %Generic.type = name_ref Generic, %Generic.decl [template = constants.%Generic]
// CHECK:STDOUT:     %A.ref: type = name_ref A, %A.decl [template = constants.%A]
// CHECK:STDOUT:     %.loc9_17: init type = call %Generic.ref.loc9(%A.ref) [template = constants.%.4]
// CHECK:STDOUT:     %.loc9_19.1: type = value_of_initializer %.loc9_17 [template = constants.%.4]
// CHECK:STDOUT:     %.loc9_19.2: type = converted %.loc9_17, %.loc9_19.1 [template = constants.%.4]
// CHECK:STDOUT:     %T.loc9_6.1: %.4 = param T
// CHECK:STDOUT:     @F.%T.loc9: %.4 = bind_symbolic_name T 0, %T.loc9_6.1 [symbolic = @F.%T.1 (constants.%T.2)]
// CHECK:STDOUT:   }
// CHECK:STDOUT:   %G.decl: %G.type = fn_decl @G [template = constants.%G] {
// CHECK:STDOUT:     %T.patt.loc10: %.5 = symbolic_binding_pattern T 0
// CHECK:STDOUT:   } {
// CHECK:STDOUT:     %Generic.ref.loc10: %Generic.type = name_ref Generic, %Generic.decl [template = constants.%Generic]
// CHECK:STDOUT:     %B.ref: type = name_ref B, %B.decl [template = constants.%B]
// CHECK:STDOUT:     %.loc10_17: init type = call %Generic.ref.loc10(%B.ref) [template = constants.%.5]
// CHECK:STDOUT:     %.loc10_19.1: type = value_of_initializer %.loc10_17 [template = constants.%.5]
// CHECK:STDOUT:     %.loc10_19.2: type = converted %.loc10_17, %.loc10_19.1 [template = constants.%.5]
// CHECK:STDOUT:     %T.loc10_6.1: %.5 = param T
// CHECK:STDOUT:     @G.%T.loc10: %.5 = bind_symbolic_name T 0, %T.loc10_6.1 [symbolic = @G.%T.1 (constants.%T.3)]
=======
// CHECK:STDOUT:     %Generic.ref: %Generic.type = name_ref Generic, file.%Generic.decl [template = constants.%Generic]
// CHECK:STDOUT:     %A.ref: type = name_ref A, file.%A.decl [template = constants.%A]
// CHECK:STDOUT:     %.loc9: type = interface_type @Generic, @Generic(constants.%A) [template = constants.%.5]
// CHECK:STDOUT:     %T.param: %.5 = param T, runtime_param<invalid>
// CHECK:STDOUT:     %T.loc9: %.5 = bind_symbolic_name T 0, %T.param [symbolic = %T.1 (constants.%T.2)]
// CHECK:STDOUT:   }
// CHECK:STDOUT:   %G.decl: %G.type = fn_decl @G [template = constants.%G] {
// CHECK:STDOUT:     %Generic.ref: %Generic.type = name_ref Generic, file.%Generic.decl [template = constants.%Generic]
// CHECK:STDOUT:     %B.ref: type = name_ref B, file.%B.decl [template = constants.%B]
// CHECK:STDOUT:     %.loc10: type = interface_type @Generic, @Generic(constants.%B) [template = constants.%.6]
// CHECK:STDOUT:     %T.param: %.6 = param T, runtime_param<invalid>
// CHECK:STDOUT:     %T.loc10: %.6 = bind_symbolic_name T 0, %T.param [symbolic = %T.1 (constants.%T.3)]
>>>>>>> 1e34d03e
// CHECK:STDOUT:   }
// CHECK:STDOUT: }
// CHECK:STDOUT:
// CHECK:STDOUT: generic interface @Generic(%T.loc4: type) {
// CHECK:STDOUT:   %T.1: type = bind_symbolic_name T 0 [symbolic = %T.1 (constants.%T.1)]
// CHECK:STDOUT:
// CHECK:STDOUT: !definition:
// CHECK:STDOUT:   %.1: type = interface_type @Generic, @Generic(%T.1) [symbolic = %.1 (constants.%.2)]
// CHECK:STDOUT:   %Self.2: %.2 = bind_symbolic_name Self 1 [symbolic = %Self.2 (constants.%Self)]
// CHECK:STDOUT:
// CHECK:STDOUT:   interface {
// CHECK:STDOUT:     %Self.1: @Generic.%.1 (%.2) = bind_symbolic_name Self 1 [symbolic = %Self.2 (constants.%Self)]
// CHECK:STDOUT:
// CHECK:STDOUT:   !members:
// CHECK:STDOUT:     .Self = %Self.1
// CHECK:STDOUT:     witness = ()
// CHECK:STDOUT:   }
// CHECK:STDOUT: }
// CHECK:STDOUT:
// CHECK:STDOUT: class @A {
// CHECK:STDOUT:   %.loc6: <witness> = complete_type_witness %.3 [template = constants.%.4]
// CHECK:STDOUT:
// CHECK:STDOUT: !members:
// CHECK:STDOUT:   .Self = constants.%A
// CHECK:STDOUT: }
// CHECK:STDOUT:
// CHECK:STDOUT: class @B {
// CHECK:STDOUT:   %.loc7: <witness> = complete_type_witness %.3 [template = constants.%.4]
// CHECK:STDOUT:
// CHECK:STDOUT: !members:
// CHECK:STDOUT:   .Self = constants.%B
// CHECK:STDOUT: }
// CHECK:STDOUT:
// CHECK:STDOUT: generic fn @F(%T.loc9: %.5) {
// CHECK:STDOUT:   %T.1: %.5 = bind_symbolic_name T 0 [symbolic = %T.1 (constants.%T.2)]
// CHECK:STDOUT:
// CHECK:STDOUT:   fn(%T.loc9: %.5);
// CHECK:STDOUT: }
// CHECK:STDOUT:
// CHECK:STDOUT: generic fn @G(%T.loc10: %.6) {
// CHECK:STDOUT:   %T.1: %.6 = bind_symbolic_name T 0 [symbolic = %T.1 (constants.%T.3)]
// CHECK:STDOUT:
// CHECK:STDOUT: !definition:
// CHECK:STDOUT:
// CHECK:STDOUT:   fn(%T.loc10: %.6) {
// CHECK:STDOUT:   !entry:
// CHECK:STDOUT:     %F.ref: %F.type = name_ref F, file.%F.decl [template = constants.%F]
// CHECK:STDOUT:     %T.ref: %.6 = name_ref T, %T.loc10 [symbolic = %T.1 (constants.%T.3)]
// CHECK:STDOUT:     %.loc18: %.5 = converted %T.ref, <error> [template = <error>]
// CHECK:STDOUT:     return
// CHECK:STDOUT:   }
// CHECK:STDOUT: }
// CHECK:STDOUT:
// CHECK:STDOUT: specific @Generic(constants.%T.1) {
// CHECK:STDOUT:   %T.1 => constants.%T.1
// CHECK:STDOUT: }
// CHECK:STDOUT:
// CHECK:STDOUT: specific @Generic(@Generic.%T.1) {
// CHECK:STDOUT:   %T.1 => constants.%T.1
// CHECK:STDOUT: }
// CHECK:STDOUT:
// CHECK:STDOUT: specific @Generic(constants.%A) {
// CHECK:STDOUT:   %T.1 => constants.%A
// CHECK:STDOUT: }
// CHECK:STDOUT:
// CHECK:STDOUT: specific @F(constants.%T.2) {
// CHECK:STDOUT:   %T.1 => constants.%T.2
// CHECK:STDOUT: }
// CHECK:STDOUT:
// CHECK:STDOUT: specific @Generic(constants.%B) {
// CHECK:STDOUT:   %T.1 => constants.%B
// CHECK:STDOUT: }
// CHECK:STDOUT:
// CHECK:STDOUT: specific @G(constants.%T.3) {
// CHECK:STDOUT:   %T.1 => constants.%T.3
// CHECK:STDOUT: }
// CHECK:STDOUT:<|MERGE_RESOLUTION|>--- conflicted
+++ resolved
@@ -112,62 +112,23 @@
 // CHECK:STDOUT:     .Pass = %Pass.decl
 // CHECK:STDOUT:   }
 // CHECK:STDOUT:   %Simple.decl: %Simple.type = interface_decl @Simple [template = constants.%Simple] {
-<<<<<<< HEAD
-// CHECK:STDOUT:     %T.patt.loc4: type = symbolic_binding_pattern T 0
-// CHECK:STDOUT:   } {
-// CHECK:STDOUT:     %T.loc4_18.1: type = param T
-// CHECK:STDOUT:     %T.loc4_18.2: type = bind_symbolic_name T 0, %T.loc4_18.1 [symbolic = @Simple.%T (constants.%T.1)]
-=======
+// CHECK:STDOUT:     %T.patt: type = symbolic_binding_pattern T 0
+// CHECK:STDOUT:   } {
 // CHECK:STDOUT:     %T.param: type = param T, runtime_param<invalid>
 // CHECK:STDOUT:     %T.loc4: type = bind_symbolic_name T 0, %T.param [symbolic = %T.1 (constants.%T.1)]
->>>>>>> 1e34d03e
 // CHECK:STDOUT:   }
 // CHECK:STDOUT:   %X.decl: type = class_decl @X [template = constants.%X] {} {}
 // CHECK:STDOUT:   %WithAssocFn.decl: %WithAssocFn.type = interface_decl @WithAssocFn [template = constants.%WithAssocFn] {
-<<<<<<< HEAD
-// CHECK:STDOUT:     %T.patt.loc8: type = symbolic_binding_pattern T 0
-// CHECK:STDOUT:   } {
-// CHECK:STDOUT:     %T.loc8_23.1: type = param T
-// CHECK:STDOUT:     %T.loc8_23.2: type = bind_symbolic_name T 0, %T.loc8_23.1 [symbolic = @WithAssocFn.%T (constants.%T.1)]
-=======
+// CHECK:STDOUT:     %T.patt: type = symbolic_binding_pattern T 0
+// CHECK:STDOUT:   } {
 // CHECK:STDOUT:     %T.param: type = param T, runtime_param<invalid>
 // CHECK:STDOUT:     %T.loc8: type = bind_symbolic_name T 0, %T.param [symbolic = %T.1 (constants.%T.1)]
->>>>>>> 1e34d03e
 // CHECK:STDOUT:   }
 // CHECK:STDOUT:   %C.decl: type = class_decl @C [template = constants.%C] {} {}
 // CHECK:STDOUT:   %WithImplicitArgs.decl: %WithImplicitArgs.type = interface_decl @WithImplicitArgs [template = constants.%WithImplicitArgs] {
-<<<<<<< HEAD
-// CHECK:STDOUT:     %T.patt.loc22: type = symbolic_binding_pattern T 0
-// CHECK:STDOUT:     %N.patt: @WithImplicitArgs.%T (%T.1) = symbolic_binding_pattern N 1
-// CHECK:STDOUT:   } {
-// CHECK:STDOUT:     %T.loc22_28.1: type = param T
-// CHECK:STDOUT:     %T.loc22_28.2: type = bind_symbolic_name T 0, %T.loc22_28.1 [symbolic = @WithImplicitArgs.%T (constants.%T.1)]
-// CHECK:STDOUT:     %T.ref: type = name_ref T, %T.loc22_28.2 [symbolic = @WithImplicitArgs.%T (constants.%T.1)]
-// CHECK:STDOUT:     %N.loc22_38.1: @WithImplicitArgs.%T (%T.1) = param N
-// CHECK:STDOUT:     %N.loc22_38.2: @WithImplicitArgs.%T (%T.1) = bind_symbolic_name N 1, %N.loc22_38.1 [symbolic = @WithImplicitArgs.%N (constants.%N)]
-// CHECK:STDOUT:   }
-// CHECK:STDOUT:   %Receive.decl: %Receive.type = fn_decl @Receive [template = constants.%Receive] {
-// CHECK:STDOUT:     %T.patt.loc24: %.7 = symbolic_binding_pattern T 0
-// CHECK:STDOUT:   } {
-// CHECK:STDOUT:     %Simple.ref.loc24: %Simple.type = name_ref Simple, %Simple.decl [template = constants.%Simple]
-// CHECK:STDOUT:     %C.ref.loc24: type = name_ref C, %C.decl [template = constants.%C]
-// CHECK:STDOUT:     %.loc24_22: init type = call %Simple.ref.loc24(%C.ref.loc24) [template = constants.%.7]
-// CHECK:STDOUT:     %.loc24_24.1: type = value_of_initializer %.loc24_22 [template = constants.%.7]
-// CHECK:STDOUT:     %.loc24_24.2: type = converted %.loc24_22, %.loc24_24.1 [template = constants.%.7]
-// CHECK:STDOUT:     %T.loc24_12.1: %.7 = param T
-// CHECK:STDOUT:     @Receive.%T.loc24: %.7 = bind_symbolic_name T 0, %T.loc24_12.1 [symbolic = @Receive.%T.1 (constants.%T.2)]
-// CHECK:STDOUT:   }
-// CHECK:STDOUT:   %Pass.decl: %Pass.type = fn_decl @Pass [template = constants.%Pass] {
-// CHECK:STDOUT:     %T.patt.loc25: %.7 = symbolic_binding_pattern T 0
-// CHECK:STDOUT:   } {
-// CHECK:STDOUT:     %Simple.ref.loc25: %Simple.type = name_ref Simple, %Simple.decl [template = constants.%Simple]
-// CHECK:STDOUT:     %C.ref.loc25: type = name_ref C, %C.decl [template = constants.%C]
-// CHECK:STDOUT:     %.loc25_19: init type = call %Simple.ref.loc25(%C.ref.loc25) [template = constants.%.7]
-// CHECK:STDOUT:     %.loc25_21.1: type = value_of_initializer %.loc25_19 [template = constants.%.7]
-// CHECK:STDOUT:     %.loc25_21.2: type = converted %.loc25_19, %.loc25_21.1 [template = constants.%.7]
-// CHECK:STDOUT:     %T.loc25_9.1: %.7 = param T
-// CHECK:STDOUT:     @Pass.%T.loc25: %.7 = bind_symbolic_name T 0, %T.loc25_9.1 [symbolic = @Pass.%T.1 (constants.%T.2)]
-=======
+// CHECK:STDOUT:     %T.patt: type = symbolic_binding_pattern T 0
+// CHECK:STDOUT:     %N.patt: @WithImplicitArgs.%T.1 (%T.1) = symbolic_binding_pattern N 1
+// CHECK:STDOUT:   } {
 // CHECK:STDOUT:     %T.param: type = param T, runtime_param<invalid>
 // CHECK:STDOUT:     %T.loc22: type = bind_symbolic_name T 0, %T.param [symbolic = %T.1 (constants.%T.1)]
 // CHECK:STDOUT:     %T.ref: type = name_ref T, %T.loc22 [symbolic = %T.1 (constants.%T.1)]
@@ -175,6 +136,8 @@
 // CHECK:STDOUT:     %N.loc22: @WithImplicitArgs.%T.1 (%T.1) = bind_symbolic_name N 1, %N.param [symbolic = %N.1 (constants.%N)]
 // CHECK:STDOUT:   }
 // CHECK:STDOUT:   %Receive.decl: %Receive.type = fn_decl @Receive [template = constants.%Receive] {
+// CHECK:STDOUT:     %T.patt: %.8 = symbolic_binding_pattern T 0
+// CHECK:STDOUT:   } {
 // CHECK:STDOUT:     %Simple.ref: %Simple.type = name_ref Simple, file.%Simple.decl [template = constants.%Simple]
 // CHECK:STDOUT:     %C.ref: type = name_ref C, file.%C.decl [template = constants.%C]
 // CHECK:STDOUT:     %.loc24: type = interface_type @Simple, @Simple(constants.%C) [template = constants.%.8]
@@ -182,12 +145,13 @@
 // CHECK:STDOUT:     %T.loc24: %.8 = bind_symbolic_name T 0, %T.param [symbolic = %T.1 (constants.%T.2)]
 // CHECK:STDOUT:   }
 // CHECK:STDOUT:   %Pass.decl: %Pass.type = fn_decl @Pass [template = constants.%Pass] {
+// CHECK:STDOUT:     %T.patt: %.8 = symbolic_binding_pattern T 0
+// CHECK:STDOUT:   } {
 // CHECK:STDOUT:     %Simple.ref: %Simple.type = name_ref Simple, file.%Simple.decl [template = constants.%Simple]
 // CHECK:STDOUT:     %C.ref: type = name_ref C, file.%C.decl [template = constants.%C]
 // CHECK:STDOUT:     %.loc25: type = interface_type @Simple, @Simple(constants.%C) [template = constants.%.8]
 // CHECK:STDOUT:     %T.param: %.8 = param T, runtime_param<invalid>
 // CHECK:STDOUT:     %T.loc25: %.8 = bind_symbolic_name T 0, %T.param [symbolic = %T.1 (constants.%T.2)]
->>>>>>> 1e34d03e
 // CHECK:STDOUT:   }
 // CHECK:STDOUT: }
 // CHECK:STDOUT:
@@ -219,13 +183,8 @@
 // CHECK:STDOUT:   %.3: @WithAssocFn.%.2 (%.6) = assoc_entity element0, %F.decl [symbolic = %.3 (constants.%.7)]
 // CHECK:STDOUT:
 // CHECK:STDOUT:   interface {
-<<<<<<< HEAD
-// CHECK:STDOUT:     %Self.1: @WithAssocFn.%.1 (%.4) = bind_symbolic_name Self 1 [symbolic = %Self.2 (constants.%Self.2)]
-// CHECK:STDOUT:     %F.decl: @WithAssocFn.%F.type (%F.type.1) = fn_decl @F.1 [symbolic = %F (constants.%F.1)] {} {
-=======
 // CHECK:STDOUT:     %Self.1: @WithAssocFn.%.1 (%.5) = bind_symbolic_name Self 1 [symbolic = %Self.2 (constants.%Self.2)]
-// CHECK:STDOUT:     %F.decl: @WithAssocFn.%F.type (%F.type.1) = fn_decl @F.1 [symbolic = @WithAssocFn.%F (constants.%F.1)] {
->>>>>>> 1e34d03e
+// CHECK:STDOUT:     %F.decl: @WithAssocFn.%F.type (%F.type.1) = fn_decl @F.1 [symbolic = @WithAssocFn.%F (constants.%F.1)] {} {
 // CHECK:STDOUT:       %X.ref: type = name_ref X, file.%X.decl [template = constants.%X]
 // CHECK:STDOUT:       %return: ref %X = var <return slot>
 // CHECK:STDOUT:     }
@@ -252,13 +211,8 @@
 // CHECK:STDOUT:   witness = %.loc14_21
 // CHECK:STDOUT: }
 // CHECK:STDOUT:
-<<<<<<< HEAD
-// CHECK:STDOUT: impl @impl.2: %C as %.9 {
+// CHECK:STDOUT: impl @impl.2: %C as %.10 {
 // CHECK:STDOUT:   %F.decl: %F.type.2 = fn_decl @F.2 [template = constants.%F.2] {} {
-=======
-// CHECK:STDOUT: impl @impl.2: %C as %.10 {
-// CHECK:STDOUT:   %F.decl: %F.type.2 = fn_decl @F.2 [template = constants.%F.2] {
->>>>>>> 1e34d03e
 // CHECK:STDOUT:     %X.ref: type = name_ref X, file.%X.decl [template = constants.%X]
 // CHECK:STDOUT:     %return: ref %X = var <return slot>
 // CHECK:STDOUT:   }
@@ -277,24 +231,12 @@
 // CHECK:STDOUT: }
 // CHECK:STDOUT:
 // CHECK:STDOUT: class @C {
-<<<<<<< HEAD
-// CHECK:STDOUT:   %.loc14_19.1: type = value_of_initializer %.loc14_17 [template = constants.%.7]
-// CHECK:STDOUT:   %.loc14_19.2: type = converted %.loc14_17, %.loc14_19.1 [template = constants.%.7]
 // CHECK:STDOUT:   impl_decl @impl.1 {} {
-=======
-// CHECK:STDOUT:   impl_decl @impl.1 {
->>>>>>> 1e34d03e
 // CHECK:STDOUT:     %Simple.ref: %Simple.type = name_ref Simple, file.%Simple.decl [template = constants.%Simple]
 // CHECK:STDOUT:     %C.ref: type = name_ref C, file.%C.decl [template = constants.%C]
 // CHECK:STDOUT:     %.loc14_17: type = interface_type @Simple, @Simple(constants.%C) [template = constants.%.8]
 // CHECK:STDOUT:   }
-<<<<<<< HEAD
-// CHECK:STDOUT:   %.loc15_24.1: type = value_of_initializer %.loc15_22 [template = constants.%.9]
-// CHECK:STDOUT:   %.loc15_24.2: type = converted %.loc15_22, %.loc15_24.1 [template = constants.%.9]
 // CHECK:STDOUT:   impl_decl @impl.2 {} {
-=======
-// CHECK:STDOUT:   impl_decl @impl.2 {
->>>>>>> 1e34d03e
 // CHECK:STDOUT:     %WithAssocFn.ref: %WithAssocFn.type = name_ref WithAssocFn, file.%WithAssocFn.decl [template = constants.%WithAssocFn]
 // CHECK:STDOUT:     %C.ref: type = name_ref C, file.%C.decl [template = constants.%C]
 // CHECK:STDOUT:     %.loc15_22: type = interface_type @WithAssocFn, @WithAssocFn(constants.%C) [template = constants.%.10]
@@ -423,41 +365,16 @@
 // CHECK:STDOUT:     .G = %G.decl
 // CHECK:STDOUT:   }
 // CHECK:STDOUT:   %Generic.decl: %Generic.type = interface_decl @Generic [template = constants.%Generic] {
-<<<<<<< HEAD
-// CHECK:STDOUT:     %T.patt.loc4: type = symbolic_binding_pattern T 0
-// CHECK:STDOUT:   } {
-// CHECK:STDOUT:     %T.loc4_19.1: type = param T
-// CHECK:STDOUT:     %T.loc4_19.2: type = bind_symbolic_name T 0, %T.loc4_19.1 [symbolic = @Generic.%T (constants.%T.1)]
-=======
+// CHECK:STDOUT:     %T.patt: type = symbolic_binding_pattern T 0
+// CHECK:STDOUT:   } {
 // CHECK:STDOUT:     %T.param: type = param T, runtime_param<invalid>
 // CHECK:STDOUT:     %T.loc4: type = bind_symbolic_name T 0, %T.param [symbolic = %T.1 (constants.%T.1)]
->>>>>>> 1e34d03e
 // CHECK:STDOUT:   }
 // CHECK:STDOUT:   %A.decl: type = class_decl @A [template = constants.%A] {} {}
 // CHECK:STDOUT:   %B.decl: type = class_decl @B [template = constants.%B] {} {}
 // CHECK:STDOUT:   %F.decl: %F.type = fn_decl @F [template = constants.%F] {
-<<<<<<< HEAD
-// CHECK:STDOUT:     %T.patt.loc9: %.4 = symbolic_binding_pattern T 0
-// CHECK:STDOUT:   } {
-// CHECK:STDOUT:     %Generic.ref.loc9: %Generic.type = name_ref Generic, %Generic.decl [template = constants.%Generic]
-// CHECK:STDOUT:     %A.ref: type = name_ref A, %A.decl [template = constants.%A]
-// CHECK:STDOUT:     %.loc9_17: init type = call %Generic.ref.loc9(%A.ref) [template = constants.%.4]
-// CHECK:STDOUT:     %.loc9_19.1: type = value_of_initializer %.loc9_17 [template = constants.%.4]
-// CHECK:STDOUT:     %.loc9_19.2: type = converted %.loc9_17, %.loc9_19.1 [template = constants.%.4]
-// CHECK:STDOUT:     %T.loc9_6.1: %.4 = param T
-// CHECK:STDOUT:     @F.%T.loc9: %.4 = bind_symbolic_name T 0, %T.loc9_6.1 [symbolic = @F.%T.1 (constants.%T.2)]
-// CHECK:STDOUT:   }
-// CHECK:STDOUT:   %G.decl: %G.type = fn_decl @G [template = constants.%G] {
-// CHECK:STDOUT:     %T.patt.loc10: %.5 = symbolic_binding_pattern T 0
-// CHECK:STDOUT:   } {
-// CHECK:STDOUT:     %Generic.ref.loc10: %Generic.type = name_ref Generic, %Generic.decl [template = constants.%Generic]
-// CHECK:STDOUT:     %B.ref: type = name_ref B, %B.decl [template = constants.%B]
-// CHECK:STDOUT:     %.loc10_17: init type = call %Generic.ref.loc10(%B.ref) [template = constants.%.5]
-// CHECK:STDOUT:     %.loc10_19.1: type = value_of_initializer %.loc10_17 [template = constants.%.5]
-// CHECK:STDOUT:     %.loc10_19.2: type = converted %.loc10_17, %.loc10_19.1 [template = constants.%.5]
-// CHECK:STDOUT:     %T.loc10_6.1: %.5 = param T
-// CHECK:STDOUT:     @G.%T.loc10: %.5 = bind_symbolic_name T 0, %T.loc10_6.1 [symbolic = @G.%T.1 (constants.%T.3)]
-=======
+// CHECK:STDOUT:     %T.patt: %.5 = symbolic_binding_pattern T 0
+// CHECK:STDOUT:   } {
 // CHECK:STDOUT:     %Generic.ref: %Generic.type = name_ref Generic, file.%Generic.decl [template = constants.%Generic]
 // CHECK:STDOUT:     %A.ref: type = name_ref A, file.%A.decl [template = constants.%A]
 // CHECK:STDOUT:     %.loc9: type = interface_type @Generic, @Generic(constants.%A) [template = constants.%.5]
@@ -465,12 +382,13 @@
 // CHECK:STDOUT:     %T.loc9: %.5 = bind_symbolic_name T 0, %T.param [symbolic = %T.1 (constants.%T.2)]
 // CHECK:STDOUT:   }
 // CHECK:STDOUT:   %G.decl: %G.type = fn_decl @G [template = constants.%G] {
+// CHECK:STDOUT:     %T.patt: %.6 = symbolic_binding_pattern T 0
+// CHECK:STDOUT:   } {
 // CHECK:STDOUT:     %Generic.ref: %Generic.type = name_ref Generic, file.%Generic.decl [template = constants.%Generic]
 // CHECK:STDOUT:     %B.ref: type = name_ref B, file.%B.decl [template = constants.%B]
 // CHECK:STDOUT:     %.loc10: type = interface_type @Generic, @Generic(constants.%B) [template = constants.%.6]
 // CHECK:STDOUT:     %T.param: %.6 = param T, runtime_param<invalid>
 // CHECK:STDOUT:     %T.loc10: %.6 = bind_symbolic_name T 0, %T.param [symbolic = %T.1 (constants.%T.3)]
->>>>>>> 1e34d03e
 // CHECK:STDOUT:   }
 // CHECK:STDOUT: }
 // CHECK:STDOUT:
