// Part of the Carbon Language project, under the Apache License v2.0 with LLVM
// Exceptions. See /LICENSE for license information.
// SPDX-License-Identifier: Apache-2.0 WITH LLVM-exception
//
// AUTOUPDATE
// TIP: To test this file alone, run:
// TIP:   bazel test //toolchain/testing:file_test --test_arg=--file_tests=toolchain/check/testdata/interface/no_prelude/generic.carbon
// TIP: To dump output, run:
// TIP:   bazel run //toolchain/testing:file_test -- --dump_output --file_tests=toolchain/check/testdata/interface/no_prelude/generic.carbon

// --- generic.carbon

library "[[@TEST_NAME]]";

interface Simple(T:! type) {}

class X {}

interface WithAssocFn(T:! type) {
  // TODO: Take `Self`, return `T`, once that works.
  fn F() -> X;
}

class C {
  impl as Simple(C) {}
  impl as WithAssocFn(C) {
    fn F() -> X {
      return {};
    }
  }
}

interface WithImplicitArgs[T:! type](N:! T);

fn Receive(T:! Simple(C));
fn Pass(T:! Simple(C)) {
  Receive(T);
}

// --- fail_mismatched_args.carbon

library "[[@TEST_NAME]]";

interface Generic(T:! type) {}

class A {}
class B {}

fn F(T:! Generic(A));
fn G(T:! Generic(B)) {
  // TODO: Include generic arguments in the type name.
  // CHECK:STDERR: fail_mismatched_args.carbon:[[@LINE+6]]:3: error: package `Core` implicitly referenced here, but not found
  // CHECK:STDERR:   F(T);
  // CHECK:STDERR:   ^~
  // CHECK:STDERR: fail_mismatched_args.carbon:[[@LINE-6]]:6: note: initializing generic parameter `T` declared here
  // CHECK:STDERR: fn F(T:! Generic(A));
  // CHECK:STDERR:      ^
  F(T);
}

// CHECK:STDOUT: --- generic.carbon
// CHECK:STDOUT:
// CHECK:STDOUT: constants {
// CHECK:STDOUT:   %T.1: type = bind_symbolic_name T 0 [symbolic]
// CHECK:STDOUT:   %T.patt.1: type = symbolic_binding_pattern T 0 [symbolic]
// CHECK:STDOUT:   %Simple.type: type = generic_interface_type @Simple [template]
// CHECK:STDOUT:   %.1: type = tuple_type () [template]
// CHECK:STDOUT:   %Simple: %Simple.type = struct_value () [template]
// CHECK:STDOUT:   %.2: type = interface_type @Simple, @Simple(%T.1) [symbolic]
// CHECK:STDOUT:   %Self.1: %.2 = bind_symbolic_name Self 1 [symbolic]
// CHECK:STDOUT:   %X: type = class_type @X [template]
// CHECK:STDOUT:   %.3: type = struct_type {} [template]
// CHECK:STDOUT:   %.4: <witness> = complete_type_witness %.3 [template]
// CHECK:STDOUT:   %WithAssocFn.type: type = generic_interface_type @WithAssocFn [template]
// CHECK:STDOUT:   %WithAssocFn: %WithAssocFn.type = struct_value () [template]
// CHECK:STDOUT:   %.5: type = interface_type @WithAssocFn, @WithAssocFn(%T.1) [symbolic]
// CHECK:STDOUT:   %Self.2: %.5 = bind_symbolic_name Self 1 [symbolic]
// CHECK:STDOUT:   %F.type.1: type = fn_type @F.1, @WithAssocFn(%T.1) [symbolic]
// CHECK:STDOUT:   %F.1: %F.type.1 = struct_value () [symbolic]
// CHECK:STDOUT:   %.6: type = assoc_entity_type %.5, %F.type.1 [symbolic]
// CHECK:STDOUT:   %.7: %.6 = assoc_entity element0, @WithAssocFn.%F.decl [symbolic]
// CHECK:STDOUT:   %C: type = class_type @C [template]
// CHECK:STDOUT:   %.8: type = interface_type @Simple, @Simple(%C) [template]
// CHECK:STDOUT:   %.9: <witness> = interface_witness () [template]
// CHECK:STDOUT:   %.10: type = interface_type @WithAssocFn, @WithAssocFn(%C) [template]
// CHECK:STDOUT:   %F.type.2: type = fn_type @F.2 [template]
// CHECK:STDOUT:   %F.2: %F.type.2 = struct_value () [template]
// CHECK:STDOUT:   %F.type.3: type = fn_type @F.1, @WithAssocFn(%C) [template]
// CHECK:STDOUT:   %F.3: %F.type.3 = struct_value () [template]
// CHECK:STDOUT:   %.11: type = assoc_entity_type %.10, %F.type.3 [template]
// CHECK:STDOUT:   %.12: %.11 = assoc_entity element0, @WithAssocFn.%F.decl [template]
// CHECK:STDOUT:   %.13: <witness> = interface_witness (%F.2) [template]
// CHECK:STDOUT:   %.14: type = ptr_type %.3 [template]
// CHECK:STDOUT:   %struct: %X = struct_value () [template]
// CHECK:STDOUT:   %N: %T.1 = bind_symbolic_name N 1 [symbolic]
// CHECK:STDOUT:   %N.patt: %T.1 = symbolic_binding_pattern N 1 [symbolic]
// CHECK:STDOUT:   %WithImplicitArgs.type: type = generic_interface_type @WithImplicitArgs [template]
// CHECK:STDOUT:   %WithImplicitArgs: %WithImplicitArgs.type = struct_value () [template]
<<<<<<< HEAD
// CHECK:STDOUT:   %T.2: %.7 = bind_symbolic_name T 0 [symbolic]
// CHECK:STDOUT:   %T.patt.2: %.7 = symbolic_binding_pattern T 0 [symbolic]
=======
// CHECK:STDOUT:   %T.2: %.8 = bind_symbolic_name T 0 [symbolic]
>>>>>>> 7396aede
// CHECK:STDOUT:   %Receive.type: type = fn_type @Receive [template]
// CHECK:STDOUT:   %Receive: %Receive.type = struct_value () [template]
// CHECK:STDOUT:   %Pass.type: type = fn_type @Pass [template]
// CHECK:STDOUT:   %Pass: %Pass.type = struct_value () [template]
// CHECK:STDOUT: }
// CHECK:STDOUT:
// CHECK:STDOUT: file {
// CHECK:STDOUT:   package: <namespace> = namespace [template] {
// CHECK:STDOUT:     .Simple = %Simple.decl
// CHECK:STDOUT:     .X = %X.decl
// CHECK:STDOUT:     .WithAssocFn = %WithAssocFn.decl
// CHECK:STDOUT:     .C = %C.decl
// CHECK:STDOUT:     .WithImplicitArgs = %WithImplicitArgs.decl
// CHECK:STDOUT:     .Receive = %Receive.decl
// CHECK:STDOUT:     .Pass = %Pass.decl
// CHECK:STDOUT:   }
// CHECK:STDOUT:   %Simple.decl: %Simple.type = interface_decl @Simple [template = constants.%Simple] {
<<<<<<< HEAD
// CHECK:STDOUT:     %T.patt.loc4: type = symbolic_binding_pattern T 0 [symbolic = %T.patt.1 (constants.%T.patt.1)]
// CHECK:STDOUT:     %.loc4: type = param_pattern %T.patt.loc4 [symbolic = %T.patt.1 (constants.%T.patt.1)]
// CHECK:STDOUT:   } {
// CHECK:STDOUT:     %param: type = param
// CHECK:STDOUT:     %T.loc4: type = bind_symbolic_name T 0, %param [symbolic = %T.1 (constants.%T.1)]
// CHECK:STDOUT:   }
// CHECK:STDOUT:   %X.decl: type = class_decl @X [template = constants.%X] {} {}
// CHECK:STDOUT:   %WithAssocFn.decl: %WithAssocFn.type = interface_decl @WithAssocFn [template = constants.%WithAssocFn] {
// CHECK:STDOUT:     %T.patt.loc8: type = symbolic_binding_pattern T 0 [symbolic = %T.patt.1 (constants.%T.patt.1)]
// CHECK:STDOUT:     %.loc8: type = param_pattern %T.patt.loc8 [symbolic = %T.patt.1 (constants.%T.patt.1)]
// CHECK:STDOUT:   } {
// CHECK:STDOUT:     %param: type = param
// CHECK:STDOUT:     %T.loc8: type = bind_symbolic_name T 0, %param [symbolic = %T.1 (constants.%T.1)]
// CHECK:STDOUT:   }
// CHECK:STDOUT:   %C.decl: type = class_decl @C [template = constants.%C] {} {}
// CHECK:STDOUT:   %WithImplicitArgs.decl: %WithImplicitArgs.type = interface_decl @WithImplicitArgs [template = constants.%WithImplicitArgs] {
// CHECK:STDOUT:     %T.patt.loc22: type = symbolic_binding_pattern T 0 [symbolic = %T.patt.1 (constants.%T.patt.1)]
// CHECK:STDOUT:     %.loc22_29: type = param_pattern %T.patt.loc22 [symbolic = %T.patt.1 (constants.%T.patt.1)]
// CHECK:STDOUT:     %N.patt.loc22: @WithImplicitArgs.%T.1 (%T.1) = symbolic_binding_pattern N 1 [symbolic = %N.patt.1 (constants.%N.patt)]
// CHECK:STDOUT:     %.loc22_39: @WithImplicitArgs.%T.1 (%T.1) = param_pattern %N.patt.loc22 [symbolic = %N.patt.1 (constants.%N.patt)]
// CHECK:STDOUT:   } {
// CHECK:STDOUT:     %param.loc22_28: type = param
// CHECK:STDOUT:     %T.loc22: type = bind_symbolic_name T 0, %param.loc22_28 [symbolic = %T.1 (constants.%T.1)]
// CHECK:STDOUT:     %T.ref: type = name_ref T, %T.loc22 [symbolic = %T.1 (constants.%T.1)]
// CHECK:STDOUT:     %param.loc22_38: @WithImplicitArgs.%T.1 (%T.1) = param
// CHECK:STDOUT:     %N.loc22: @WithImplicitArgs.%T.1 (%T.1) = bind_symbolic_name N 1, %param.loc22_38 [symbolic = %N.1 (constants.%N)]
// CHECK:STDOUT:   }
// CHECK:STDOUT:   %Receive.decl: %Receive.type = fn_decl @Receive [template = constants.%Receive] {
// CHECK:STDOUT:     %T.patt.loc24: %.7 = symbolic_binding_pattern T 0 [symbolic = %T.patt.1 (constants.%T.patt.2)]
// CHECK:STDOUT:     %.loc24_13: %.7 = param_pattern %T.patt.loc24 [symbolic = %T.patt.1 (constants.%T.patt.2)]
// CHECK:STDOUT:   } {
// CHECK:STDOUT:     %Simple.ref: %Simple.type = name_ref Simple, file.%Simple.decl [template = constants.%Simple]
// CHECK:STDOUT:     %C.ref: type = name_ref C, file.%C.decl [template = constants.%C]
// CHECK:STDOUT:     %.loc24_22: init type = call %Simple.ref(%C.ref) [template = constants.%.7]
// CHECK:STDOUT:     %.loc24_24.1: type = value_of_initializer %.loc24_22 [template = constants.%.7]
// CHECK:STDOUT:     %.loc24_24.2: type = converted %.loc24_22, %.loc24_24.1 [template = constants.%.7]
// CHECK:STDOUT:     %param: %.7 = param
// CHECK:STDOUT:     %T.loc24: %.7 = bind_symbolic_name T 0, %param [symbolic = %T.1 (constants.%T.2)]
// CHECK:STDOUT:   }
// CHECK:STDOUT:   %Pass.decl: %Pass.type = fn_decl @Pass [template = constants.%Pass] {
// CHECK:STDOUT:     %T.patt.loc25: %.7 = symbolic_binding_pattern T 0 [symbolic = %T.patt.1 (constants.%T.patt.2)]
// CHECK:STDOUT:     %.loc25_10: %.7 = param_pattern %T.patt.loc25 [symbolic = %T.patt.1 (constants.%T.patt.2)]
// CHECK:STDOUT:   } {
// CHECK:STDOUT:     %Simple.ref: %Simple.type = name_ref Simple, file.%Simple.decl [template = constants.%Simple]
// CHECK:STDOUT:     %C.ref: type = name_ref C, file.%C.decl [template = constants.%C]
// CHECK:STDOUT:     %.loc25_19: init type = call %Simple.ref(%C.ref) [template = constants.%.7]
// CHECK:STDOUT:     %.loc25_21.1: type = value_of_initializer %.loc25_19 [template = constants.%.7]
// CHECK:STDOUT:     %.loc25_21.2: type = converted %.loc25_19, %.loc25_21.1 [template = constants.%.7]
// CHECK:STDOUT:     %param: %.7 = param
// CHECK:STDOUT:     %T.loc25: %.7 = bind_symbolic_name T 0, %param [symbolic = %T.1 (constants.%T.2)]
=======
// CHECK:STDOUT:     %T.patt: type = symbolic_binding_pattern T 0
// CHECK:STDOUT:   } {
// CHECK:STDOUT:     %T.param: type = param T, runtime_param<invalid>
// CHECK:STDOUT:     %T.loc4: type = bind_symbolic_name T 0, %T.param [symbolic = %T.1 (constants.%T.1)]
// CHECK:STDOUT:   }
// CHECK:STDOUT:   %X.decl: type = class_decl @X [template = constants.%X] {} {}
// CHECK:STDOUT:   %WithAssocFn.decl: %WithAssocFn.type = interface_decl @WithAssocFn [template = constants.%WithAssocFn] {
// CHECK:STDOUT:     %T.patt: type = symbolic_binding_pattern T 0
// CHECK:STDOUT:   } {
// CHECK:STDOUT:     %T.param: type = param T, runtime_param<invalid>
// CHECK:STDOUT:     %T.loc8: type = bind_symbolic_name T 0, %T.param [symbolic = %T.1 (constants.%T.1)]
// CHECK:STDOUT:   }
// CHECK:STDOUT:   %C.decl: type = class_decl @C [template = constants.%C] {} {}
// CHECK:STDOUT:   %WithImplicitArgs.decl: %WithImplicitArgs.type = interface_decl @WithImplicitArgs [template = constants.%WithImplicitArgs] {
// CHECK:STDOUT:     %T.patt: type = symbolic_binding_pattern T 0
// CHECK:STDOUT:     %N.patt: @WithImplicitArgs.%T.1 (%T.1) = symbolic_binding_pattern N 1
// CHECK:STDOUT:   } {
// CHECK:STDOUT:     %T.param: type = param T, runtime_param<invalid>
// CHECK:STDOUT:     %T.loc22: type = bind_symbolic_name T 0, %T.param [symbolic = %T.1 (constants.%T.1)]
// CHECK:STDOUT:     %T.ref: type = name_ref T, %T.loc22 [symbolic = %T.1 (constants.%T.1)]
// CHECK:STDOUT:     %N.param: @WithImplicitArgs.%T.1 (%T.1) = param N, runtime_param<invalid>
// CHECK:STDOUT:     %N.loc22: @WithImplicitArgs.%T.1 (%T.1) = bind_symbolic_name N 1, %N.param [symbolic = %N.1 (constants.%N)]
// CHECK:STDOUT:   }
// CHECK:STDOUT:   %Receive.decl: %Receive.type = fn_decl @Receive [template = constants.%Receive] {
// CHECK:STDOUT:     %T.patt: %.8 = symbolic_binding_pattern T 0
// CHECK:STDOUT:   } {
// CHECK:STDOUT:     %Simple.ref: %Simple.type = name_ref Simple, file.%Simple.decl [template = constants.%Simple]
// CHECK:STDOUT:     %C.ref: type = name_ref C, file.%C.decl [template = constants.%C]
// CHECK:STDOUT:     %.loc24: type = interface_type @Simple, @Simple(constants.%C) [template = constants.%.8]
// CHECK:STDOUT:     %T.param: %.8 = param T, runtime_param<invalid>
// CHECK:STDOUT:     %T.loc24: %.8 = bind_symbolic_name T 0, %T.param [symbolic = %T.1 (constants.%T.2)]
// CHECK:STDOUT:   }
// CHECK:STDOUT:   %Pass.decl: %Pass.type = fn_decl @Pass [template = constants.%Pass] {
// CHECK:STDOUT:     %T.patt: %.8 = symbolic_binding_pattern T 0
// CHECK:STDOUT:   } {
// CHECK:STDOUT:     %Simple.ref: %Simple.type = name_ref Simple, file.%Simple.decl [template = constants.%Simple]
// CHECK:STDOUT:     %C.ref: type = name_ref C, file.%C.decl [template = constants.%C]
// CHECK:STDOUT:     %.loc25: type = interface_type @Simple, @Simple(constants.%C) [template = constants.%.8]
// CHECK:STDOUT:     %T.param: %.8 = param T, runtime_param<invalid>
// CHECK:STDOUT:     %T.loc25: %.8 = bind_symbolic_name T 0, %T.param [symbolic = %T.1 (constants.%T.2)]
>>>>>>> 7396aede
// CHECK:STDOUT:   }
// CHECK:STDOUT: }
// CHECK:STDOUT:
// CHECK:STDOUT: generic interface @Simple(%T.loc4: type) {
// CHECK:STDOUT:   %T.1: type = bind_symbolic_name T 0 [symbolic = %T.1 (constants.%T.1)]
<<<<<<< HEAD
// CHECK:STDOUT:   %T.patt.1: type = symbolic_binding_pattern T 0 [symbolic = %T.patt.1 (constants.%T.patt.1)]
=======
>>>>>>> 7396aede
// CHECK:STDOUT:
// CHECK:STDOUT: !definition:
// CHECK:STDOUT:   %.1: type = interface_type @Simple, @Simple(%T.1) [symbolic = %.1 (constants.%.2)]
// CHECK:STDOUT:   %Self.2: %.2 = bind_symbolic_name Self 1 [symbolic = %Self.2 (constants.%Self.1)]
// CHECK:STDOUT:
// CHECK:STDOUT:   interface {
// CHECK:STDOUT:     %Self.1: @Simple.%.1 (%.2) = bind_symbolic_name Self 1 [symbolic = %Self.2 (constants.%Self.1)]
// CHECK:STDOUT:
// CHECK:STDOUT:   !members:
// CHECK:STDOUT:     .Self = %Self.1
// CHECK:STDOUT:     witness = ()
// CHECK:STDOUT:   }
// CHECK:STDOUT: }
// CHECK:STDOUT:
// CHECK:STDOUT: generic interface @WithAssocFn(%T.loc8: type) {
// CHECK:STDOUT:   %T.1: type = bind_symbolic_name T 0 [symbolic = %T.1 (constants.%T.1)]
<<<<<<< HEAD
// CHECK:STDOUT:   %T.patt.1: type = symbolic_binding_pattern T 0 [symbolic = %T.patt.1 (constants.%T.patt.1)]
// CHECK:STDOUT:
// CHECK:STDOUT: !definition:
// CHECK:STDOUT:   %.1: type = interface_type @WithAssocFn, @WithAssocFn(%T.1) [symbolic = %.1 (constants.%.4)]
// CHECK:STDOUT:   %Self.2: %.4 = bind_symbolic_name Self 1 [symbolic = %Self.2 (constants.%Self.2)]
=======
// CHECK:STDOUT:
// CHECK:STDOUT: !definition:
// CHECK:STDOUT:   %.1: type = interface_type @WithAssocFn, @WithAssocFn(%T.1) [symbolic = %.1 (constants.%.5)]
// CHECK:STDOUT:   %Self.2: %.5 = bind_symbolic_name Self 1 [symbolic = %Self.2 (constants.%Self.2)]
>>>>>>> 7396aede
// CHECK:STDOUT:   %F.type: type = fn_type @F.1, @WithAssocFn(%T.1) [symbolic = %F.type (constants.%F.type.1)]
// CHECK:STDOUT:   %F: @WithAssocFn.%F.type (%F.type.1) = struct_value () [symbolic = %F (constants.%F.1)]
// CHECK:STDOUT:   %.2: type = assoc_entity_type @WithAssocFn.%.1 (%.5), @WithAssocFn.%F.type (%F.type.1) [symbolic = %.2 (constants.%.6)]
// CHECK:STDOUT:   %.3: @WithAssocFn.%.2 (%.6) = assoc_entity element0, %F.decl [symbolic = %.3 (constants.%.7)]
// CHECK:STDOUT:
// CHECK:STDOUT:   interface {
<<<<<<< HEAD
// CHECK:STDOUT:     %Self.1: @WithAssocFn.%.1 (%.4) = bind_symbolic_name Self 1 [symbolic = %Self.2 (constants.%Self.2)]
=======
// CHECK:STDOUT:     %Self.1: @WithAssocFn.%.1 (%.5) = bind_symbolic_name Self 1 [symbolic = %Self.2 (constants.%Self.2)]
>>>>>>> 7396aede
// CHECK:STDOUT:     %F.decl: @WithAssocFn.%F.type (%F.type.1) = fn_decl @F.1 [symbolic = @WithAssocFn.%F (constants.%F.1)] {} {
// CHECK:STDOUT:       %X.ref: type = name_ref X, file.%X.decl [template = constants.%X]
// CHECK:STDOUT:       %return: ref %X = var <return slot>
// CHECK:STDOUT:     }
// CHECK:STDOUT:     %.loc10: @WithAssocFn.%.2 (%.6) = assoc_entity element0, %F.decl [symbolic = %.3 (constants.%.7)]
// CHECK:STDOUT:
// CHECK:STDOUT:   !members:
// CHECK:STDOUT:     .Self = %Self.1
// CHECK:STDOUT:     .F = %.loc10
// CHECK:STDOUT:     witness = (%F.decl)
// CHECK:STDOUT:   }
// CHECK:STDOUT: }
// CHECK:STDOUT:
// CHECK:STDOUT: generic interface @WithImplicitArgs(%T.loc22: type, %N.loc22: @WithImplicitArgs.%T.1 (%T.1)) {
// CHECK:STDOUT:   %T.1: type = bind_symbolic_name T 0 [symbolic = %T.1 (constants.%T.1)]
<<<<<<< HEAD
// CHECK:STDOUT:   %T.patt.1: type = symbolic_binding_pattern T 0 [symbolic = %T.patt.1 (constants.%T.patt.1)]
// CHECK:STDOUT:   %N.1: %T.1 = bind_symbolic_name N 1 [symbolic = %N.1 (constants.%N)]
// CHECK:STDOUT:   %N.patt.1: %T.1 = symbolic_binding_pattern N 1 [symbolic = %N.patt.1 (constants.%N.patt)]
=======
// CHECK:STDOUT:   %N.1: %T.1 = bind_symbolic_name N 1 [symbolic = %N.1 (constants.%N)]
>>>>>>> 7396aede
// CHECK:STDOUT:
// CHECK:STDOUT:   interface;
// CHECK:STDOUT: }
// CHECK:STDOUT:
// CHECK:STDOUT: impl @impl.1: %C as %.8 {
// CHECK:STDOUT:   %.loc14_21: <witness> = interface_witness () [template = constants.%.9]
// CHECK:STDOUT:
// CHECK:STDOUT: !members:
// CHECK:STDOUT:   witness = %.loc14_21
// CHECK:STDOUT: }
// CHECK:STDOUT:
// CHECK:STDOUT: impl @impl.2: %C as %.10 {
// CHECK:STDOUT:   %F.decl: %F.type.2 = fn_decl @F.2 [template = constants.%F.2] {} {
// CHECK:STDOUT:     %X.ref: type = name_ref X, file.%X.decl [template = constants.%X]
// CHECK:STDOUT:     %return: ref %X = var <return slot>
// CHECK:STDOUT:   }
// CHECK:STDOUT:   %.loc15_26: <witness> = interface_witness (%F.decl) [template = constants.%.13]
// CHECK:STDOUT:
// CHECK:STDOUT: !members:
// CHECK:STDOUT:   .F = %F.decl
// CHECK:STDOUT:   witness = %.loc15_26
// CHECK:STDOUT: }
// CHECK:STDOUT:
// CHECK:STDOUT: class @X {
// CHECK:STDOUT:   %.loc6: <witness> = complete_type_witness %.3 [template = constants.%.4]
// CHECK:STDOUT:
// CHECK:STDOUT: !members:
// CHECK:STDOUT:   .Self = constants.%X
// CHECK:STDOUT: }
// CHECK:STDOUT:
// CHECK:STDOUT: class @C {
<<<<<<< HEAD
// CHECK:STDOUT:   %.loc14_19.1: type = value_of_initializer @impl.1.%.loc14 [template = constants.%.7]
// CHECK:STDOUT:   %.loc14_19.2: type = converted @impl.1.%.loc14, %.loc14_19.1 [template = constants.%.7]
// CHECK:STDOUT:   impl_decl @impl.1 {} {
// CHECK:STDOUT:     %Simple.ref: %Simple.type = name_ref Simple, file.%Simple.decl [template = constants.%Simple]
// CHECK:STDOUT:     %C.ref: type = name_ref C, file.%C.decl [template = constants.%C]
// CHECK:STDOUT:     %.loc14: init type = call %Simple.ref(%C.ref) [template = constants.%.7]
// CHECK:STDOUT:   }
// CHECK:STDOUT:   %.loc15_24.1: type = value_of_initializer @impl.2.%.loc15 [template = constants.%.9]
// CHECK:STDOUT:   %.loc15_24.2: type = converted @impl.2.%.loc15, %.loc15_24.1 [template = constants.%.9]
// CHECK:STDOUT:   impl_decl @impl.2 {} {
// CHECK:STDOUT:     %WithAssocFn.ref: %WithAssocFn.type = name_ref WithAssocFn, file.%WithAssocFn.decl [template = constants.%WithAssocFn]
// CHECK:STDOUT:     %C.ref: type = name_ref C, file.%C.decl [template = constants.%C]
// CHECK:STDOUT:     %.loc15: init type = call %WithAssocFn.ref(%C.ref) [template = constants.%.9]
=======
// CHECK:STDOUT:   impl_decl @impl.1 {} {
// CHECK:STDOUT:     %Simple.ref: %Simple.type = name_ref Simple, file.%Simple.decl [template = constants.%Simple]
// CHECK:STDOUT:     %C.ref: type = name_ref C, file.%C.decl [template = constants.%C]
// CHECK:STDOUT:     %.loc14_17: type = interface_type @Simple, @Simple(constants.%C) [template = constants.%.8]
// CHECK:STDOUT:   }
// CHECK:STDOUT:   impl_decl @impl.2 {} {
// CHECK:STDOUT:     %WithAssocFn.ref: %WithAssocFn.type = name_ref WithAssocFn, file.%WithAssocFn.decl [template = constants.%WithAssocFn]
// CHECK:STDOUT:     %C.ref: type = name_ref C, file.%C.decl [template = constants.%C]
// CHECK:STDOUT:     %.loc15_22: type = interface_type @WithAssocFn, @WithAssocFn(constants.%C) [template = constants.%.10]
>>>>>>> 7396aede
// CHECK:STDOUT:   }
// CHECK:STDOUT:   %.loc20: <witness> = complete_type_witness %.3 [template = constants.%.4]
// CHECK:STDOUT:
// CHECK:STDOUT: !members:
// CHECK:STDOUT:   .Self = constants.%C
// CHECK:STDOUT: }
// CHECK:STDOUT:
<<<<<<< HEAD
// CHECK:STDOUT: generic fn @F.1(@WithAssocFn.%T.loc8: type, @WithAssocFn.%Self.1: @WithAssocFn.%.1 (%.4)) {
=======
// CHECK:STDOUT: generic fn @F.1(@WithAssocFn.%T.loc8: type, @WithAssocFn.%Self.1: @WithAssocFn.%.1 (%.5)) {
>>>>>>> 7396aede
// CHECK:STDOUT:
// CHECK:STDOUT:   fn() -> %X;
// CHECK:STDOUT: }
// CHECK:STDOUT:
// CHECK:STDOUT: fn @F.2() -> %return: %X {
// CHECK:STDOUT: !entry:
// CHECK:STDOUT:   %.loc17_15.1: %.3 = struct_literal ()
// CHECK:STDOUT:   %.loc17_15.2: init %X = class_init (), %return [template = constants.%struct]
// CHECK:STDOUT:   %.loc17_16: init %X = converted %.loc17_15.1, %.loc17_15.2 [template = constants.%struct]
// CHECK:STDOUT:   return %.loc17_16 to %return
// CHECK:STDOUT: }
// CHECK:STDOUT:
<<<<<<< HEAD
// CHECK:STDOUT: generic fn @Receive(%T.loc24: %.7) {
// CHECK:STDOUT:   %T.1: %.7 = bind_symbolic_name T 0 [symbolic = %T.1 (constants.%T.2)]
// CHECK:STDOUT:   %T.patt.1: %.7 = symbolic_binding_pattern T 0 [symbolic = %T.patt.1 (constants.%T.patt.2)]
// CHECK:STDOUT:
// CHECK:STDOUT:   fn(%.loc24_13: %.7);
// CHECK:STDOUT: }
// CHECK:STDOUT:
// CHECK:STDOUT: generic fn @Pass(%T.loc25: %.7) {
// CHECK:STDOUT:   %T.1: %.7 = bind_symbolic_name T 0 [symbolic = %T.1 (constants.%T.2)]
// CHECK:STDOUT:   %T.patt.1: %.7 = symbolic_binding_pattern T 0 [symbolic = %T.patt.1 (constants.%T.patt.2)]
// CHECK:STDOUT:
// CHECK:STDOUT: !definition:
// CHECK:STDOUT:
// CHECK:STDOUT:   fn(%.loc25_10: %.7) {
=======
// CHECK:STDOUT: generic fn @Receive(%T.loc24: %.8) {
// CHECK:STDOUT:   %T.1: %.8 = bind_symbolic_name T 0 [symbolic = %T.1 (constants.%T.2)]
// CHECK:STDOUT:
// CHECK:STDOUT:   fn(%T.loc24: %.8);
// CHECK:STDOUT: }
// CHECK:STDOUT:
// CHECK:STDOUT: generic fn @Pass(%T.loc25: %.8) {
// CHECK:STDOUT:   %T.1: %.8 = bind_symbolic_name T 0 [symbolic = %T.1 (constants.%T.2)]
// CHECK:STDOUT:
// CHECK:STDOUT: !definition:
// CHECK:STDOUT:
// CHECK:STDOUT:   fn(%T.loc25: %.8) {
>>>>>>> 7396aede
// CHECK:STDOUT:   !entry:
// CHECK:STDOUT:     %Receive.ref: %Receive.type = name_ref Receive, file.%Receive.decl [template = constants.%Receive]
// CHECK:STDOUT:     %T.ref: %.8 = name_ref T, %T.loc25 [symbolic = %T.1 (constants.%T.2)]
// CHECK:STDOUT:     %Receive.call: init %.1 = call %Receive.ref()
// CHECK:STDOUT:     return
// CHECK:STDOUT:   }
// CHECK:STDOUT: }
// CHECK:STDOUT:
// CHECK:STDOUT: specific @Simple(constants.%T.1) {
// CHECK:STDOUT:   %T.1 => constants.%T.1
<<<<<<< HEAD
// CHECK:STDOUT:   %T.patt.1 => constants.%T.1
=======
>>>>>>> 7396aede
// CHECK:STDOUT: }
// CHECK:STDOUT:
// CHECK:STDOUT: specific @Simple(@Simple.%T.1) {
// CHECK:STDOUT:   %T.1 => constants.%T.1
<<<<<<< HEAD
// CHECK:STDOUT:   %T.patt.1 => constants.%T.1
=======
>>>>>>> 7396aede
// CHECK:STDOUT: }
// CHECK:STDOUT:
// CHECK:STDOUT: specific @WithAssocFn(constants.%T.1) {
// CHECK:STDOUT:   %T.1 => constants.%T.1
<<<<<<< HEAD
// CHECK:STDOUT:   %T.patt.1 => constants.%T.1
=======
>>>>>>> 7396aede
// CHECK:STDOUT: }
// CHECK:STDOUT:
// CHECK:STDOUT: specific @F.1(constants.%T.1, constants.%Self.2) {}
// CHECK:STDOUT:
// CHECK:STDOUT: specific @WithAssocFn(@WithAssocFn.%T.1) {
// CHECK:STDOUT:   %T.1 => constants.%T.1
<<<<<<< HEAD
// CHECK:STDOUT:   %T.patt.1 => constants.%T.1
=======
>>>>>>> 7396aede
// CHECK:STDOUT: }
// CHECK:STDOUT:
// CHECK:STDOUT: specific @Simple(constants.%C) {
// CHECK:STDOUT:   %T.1 => constants.%C
<<<<<<< HEAD
// CHECK:STDOUT:   %T.patt.1 => constants.%C
=======
>>>>>>> 7396aede
// CHECK:STDOUT:
// CHECK:STDOUT: !definition:
// CHECK:STDOUT:   %.1 => constants.%.8
// CHECK:STDOUT:   %Self.2 => constants.%Self.1
// CHECK:STDOUT: }
// CHECK:STDOUT:
// CHECK:STDOUT: specific @WithAssocFn(constants.%C) {
// CHECK:STDOUT:   %T.1 => constants.%C
<<<<<<< HEAD
// CHECK:STDOUT:   %T.patt.1 => constants.%C
=======
>>>>>>> 7396aede
// CHECK:STDOUT:
// CHECK:STDOUT: !definition:
// CHECK:STDOUT:   %.1 => constants.%.10
// CHECK:STDOUT:   %Self.2 => constants.%Self.2
// CHECK:STDOUT:   %F.type => constants.%F.type.3
// CHECK:STDOUT:   %F => constants.%F.3
// CHECK:STDOUT:   %.2 => constants.%.11
// CHECK:STDOUT:   %.3 => constants.%.12
// CHECK:STDOUT: }
// CHECK:STDOUT:
// CHECK:STDOUT: specific @F.1(constants.%C, constants.%C) {}
// CHECK:STDOUT:
// CHECK:STDOUT: specific @WithImplicitArgs(constants.%T.1, constants.%N) {
// CHECK:STDOUT:   %T.1 => constants.%T.1
<<<<<<< HEAD
// CHECK:STDOUT:   %T.patt.1 => constants.%T.1
// CHECK:STDOUT:   %N.1 => constants.%N
// CHECK:STDOUT:   %N.patt.1 => constants.%N
=======
// CHECK:STDOUT:   %N.1 => constants.%N
>>>>>>> 7396aede
// CHECK:STDOUT: }
// CHECK:STDOUT:
// CHECK:STDOUT: specific @Receive(constants.%T.2) {
// CHECK:STDOUT:   %T.1 => constants.%T.2
// CHECK:STDOUT:   %T.patt.1 => constants.%T.2
// CHECK:STDOUT: }
// CHECK:STDOUT:
// CHECK:STDOUT: specific @Pass(constants.%T.2) {
// CHECK:STDOUT:   %T.1 => constants.%T.2
// CHECK:STDOUT:   %T.patt.1 => constants.%T.2
// CHECK:STDOUT: }
// CHECK:STDOUT:
// CHECK:STDOUT: --- fail_mismatched_args.carbon
// CHECK:STDOUT:
// CHECK:STDOUT: constants {
// CHECK:STDOUT:   %T.1: type = bind_symbolic_name T 0 [symbolic]
// CHECK:STDOUT:   %T.patt.1: type = symbolic_binding_pattern T 0 [symbolic]
// CHECK:STDOUT:   %Generic.type: type = generic_interface_type @Generic [template]
// CHECK:STDOUT:   %.1: type = tuple_type () [template]
// CHECK:STDOUT:   %Generic: %Generic.type = struct_value () [template]
// CHECK:STDOUT:   %.2: type = interface_type @Generic, @Generic(%T.1) [symbolic]
// CHECK:STDOUT:   %Self: %.2 = bind_symbolic_name Self 1 [symbolic]
// CHECK:STDOUT:   %A: type = class_type @A [template]
// CHECK:STDOUT:   %.3: type = struct_type {} [template]
// CHECK:STDOUT:   %.4: <witness> = complete_type_witness %.3 [template]
// CHECK:STDOUT:   %B: type = class_type @B [template]
<<<<<<< HEAD
// CHECK:STDOUT:   %.4: type = interface_type @Generic, @Generic(%A) [template]
// CHECK:STDOUT:   %T.2: %.4 = bind_symbolic_name T 0 [symbolic]
// CHECK:STDOUT:   %T.patt.2: %.4 = symbolic_binding_pattern T 0 [symbolic]
// CHECK:STDOUT:   %F.type: type = fn_type @F [template]
// CHECK:STDOUT:   %F: %F.type = struct_value () [template]
// CHECK:STDOUT:   %.5: type = interface_type @Generic, @Generic(%B) [template]
// CHECK:STDOUT:   %T.3: %.5 = bind_symbolic_name T 0 [symbolic]
// CHECK:STDOUT:   %T.patt.3: %.5 = symbolic_binding_pattern T 0 [symbolic]
=======
// CHECK:STDOUT:   %.5: type = interface_type @Generic, @Generic(%A) [template]
// CHECK:STDOUT:   %T.2: %.5 = bind_symbolic_name T 0 [symbolic]
// CHECK:STDOUT:   %F.type: type = fn_type @F [template]
// CHECK:STDOUT:   %F: %F.type = struct_value () [template]
// CHECK:STDOUT:   %.6: type = interface_type @Generic, @Generic(%B) [template]
// CHECK:STDOUT:   %T.3: %.6 = bind_symbolic_name T 0 [symbolic]
>>>>>>> 7396aede
// CHECK:STDOUT:   %G.type: type = fn_type @G [template]
// CHECK:STDOUT:   %G: %G.type = struct_value () [template]
// CHECK:STDOUT: }
// CHECK:STDOUT:
// CHECK:STDOUT: file {
// CHECK:STDOUT:   package: <namespace> = namespace [template] {
// CHECK:STDOUT:     .Generic = %Generic.decl
// CHECK:STDOUT:     .A = %A.decl
// CHECK:STDOUT:     .B = %B.decl
// CHECK:STDOUT:     .F = %F.decl
// CHECK:STDOUT:     .G = %G.decl
// CHECK:STDOUT:   }
// CHECK:STDOUT:   %Generic.decl: %Generic.type = interface_decl @Generic [template = constants.%Generic] {
<<<<<<< HEAD
// CHECK:STDOUT:     %T.patt.loc4: type = symbolic_binding_pattern T 0 [symbolic = %T.patt.1 (constants.%T.patt.1)]
// CHECK:STDOUT:     %.loc4: type = param_pattern %T.patt.loc4 [symbolic = %T.patt.1 (constants.%T.patt.1)]
// CHECK:STDOUT:   } {
// CHECK:STDOUT:     %param: type = param
// CHECK:STDOUT:     %T.loc4: type = bind_symbolic_name T 0, %param [symbolic = %T.1 (constants.%T.1)]
=======
// CHECK:STDOUT:     %T.patt: type = symbolic_binding_pattern T 0
// CHECK:STDOUT:   } {
// CHECK:STDOUT:     %T.param: type = param T, runtime_param<invalid>
// CHECK:STDOUT:     %T.loc4: type = bind_symbolic_name T 0, %T.param [symbolic = %T.1 (constants.%T.1)]
>>>>>>> 7396aede
// CHECK:STDOUT:   }
// CHECK:STDOUT:   %A.decl: type = class_decl @A [template = constants.%A] {} {}
// CHECK:STDOUT:   %B.decl: type = class_decl @B [template = constants.%B] {} {}
// CHECK:STDOUT:   %F.decl: %F.type = fn_decl @F [template = constants.%F] {
<<<<<<< HEAD
// CHECK:STDOUT:     %T.patt.loc9: %.4 = symbolic_binding_pattern T 0 [symbolic = %T.patt.1 (constants.%T.patt.2)]
// CHECK:STDOUT:     %.loc9_7: %.4 = param_pattern %T.patt.loc9 [symbolic = %T.patt.1 (constants.%T.patt.2)]
// CHECK:STDOUT:   } {
// CHECK:STDOUT:     %Generic.ref: %Generic.type = name_ref Generic, file.%Generic.decl [template = constants.%Generic]
// CHECK:STDOUT:     %A.ref: type = name_ref A, file.%A.decl [template = constants.%A]
// CHECK:STDOUT:     %.loc9_17: init type = call %Generic.ref(%A.ref) [template = constants.%.4]
// CHECK:STDOUT:     %.loc9_19.1: type = value_of_initializer %.loc9_17 [template = constants.%.4]
// CHECK:STDOUT:     %.loc9_19.2: type = converted %.loc9_17, %.loc9_19.1 [template = constants.%.4]
// CHECK:STDOUT:     %param: %.4 = param
// CHECK:STDOUT:     %T.loc9: %.4 = bind_symbolic_name T 0, %param [symbolic = %T.1 (constants.%T.2)]
// CHECK:STDOUT:   }
// CHECK:STDOUT:   %G.decl: %G.type = fn_decl @G [template = constants.%G] {
// CHECK:STDOUT:     %T.patt.loc10: %.5 = symbolic_binding_pattern T 0 [symbolic = %T.patt.1 (constants.%T.patt.3)]
// CHECK:STDOUT:     %.loc10_7: %.5 = param_pattern %T.patt.loc10 [symbolic = %T.patt.1 (constants.%T.patt.3)]
// CHECK:STDOUT:   } {
// CHECK:STDOUT:     %Generic.ref: %Generic.type = name_ref Generic, file.%Generic.decl [template = constants.%Generic]
// CHECK:STDOUT:     %B.ref: type = name_ref B, file.%B.decl [template = constants.%B]
// CHECK:STDOUT:     %.loc10_17: init type = call %Generic.ref(%B.ref) [template = constants.%.5]
// CHECK:STDOUT:     %.loc10_19.1: type = value_of_initializer %.loc10_17 [template = constants.%.5]
// CHECK:STDOUT:     %.loc10_19.2: type = converted %.loc10_17, %.loc10_19.1 [template = constants.%.5]
// CHECK:STDOUT:     %param: %.5 = param
// CHECK:STDOUT:     %T.loc10: %.5 = bind_symbolic_name T 0, %param [symbolic = %T.1 (constants.%T.3)]
=======
// CHECK:STDOUT:     %T.patt: %.5 = symbolic_binding_pattern T 0
// CHECK:STDOUT:   } {
// CHECK:STDOUT:     %Generic.ref: %Generic.type = name_ref Generic, file.%Generic.decl [template = constants.%Generic]
// CHECK:STDOUT:     %A.ref: type = name_ref A, file.%A.decl [template = constants.%A]
// CHECK:STDOUT:     %.loc9: type = interface_type @Generic, @Generic(constants.%A) [template = constants.%.5]
// CHECK:STDOUT:     %T.param: %.5 = param T, runtime_param<invalid>
// CHECK:STDOUT:     %T.loc9: %.5 = bind_symbolic_name T 0, %T.param [symbolic = %T.1 (constants.%T.2)]
// CHECK:STDOUT:   }
// CHECK:STDOUT:   %G.decl: %G.type = fn_decl @G [template = constants.%G] {
// CHECK:STDOUT:     %T.patt: %.6 = symbolic_binding_pattern T 0
// CHECK:STDOUT:   } {
// CHECK:STDOUT:     %Generic.ref: %Generic.type = name_ref Generic, file.%Generic.decl [template = constants.%Generic]
// CHECK:STDOUT:     %B.ref: type = name_ref B, file.%B.decl [template = constants.%B]
// CHECK:STDOUT:     %.loc10: type = interface_type @Generic, @Generic(constants.%B) [template = constants.%.6]
// CHECK:STDOUT:     %T.param: %.6 = param T, runtime_param<invalid>
// CHECK:STDOUT:     %T.loc10: %.6 = bind_symbolic_name T 0, %T.param [symbolic = %T.1 (constants.%T.3)]
>>>>>>> 7396aede
// CHECK:STDOUT:   }
// CHECK:STDOUT: }
// CHECK:STDOUT:
// CHECK:STDOUT: generic interface @Generic(%T.loc4: type) {
// CHECK:STDOUT:   %T.1: type = bind_symbolic_name T 0 [symbolic = %T.1 (constants.%T.1)]
<<<<<<< HEAD
// CHECK:STDOUT:   %T.patt.1: type = symbolic_binding_pattern T 0 [symbolic = %T.patt.1 (constants.%T.patt.1)]
=======
>>>>>>> 7396aede
// CHECK:STDOUT:
// CHECK:STDOUT: !definition:
// CHECK:STDOUT:   %.1: type = interface_type @Generic, @Generic(%T.1) [symbolic = %.1 (constants.%.2)]
// CHECK:STDOUT:   %Self.2: %.2 = bind_symbolic_name Self 1 [symbolic = %Self.2 (constants.%Self)]
// CHECK:STDOUT:
// CHECK:STDOUT:   interface {
// CHECK:STDOUT:     %Self.1: @Generic.%.1 (%.2) = bind_symbolic_name Self 1 [symbolic = %Self.2 (constants.%Self)]
// CHECK:STDOUT:
// CHECK:STDOUT:   !members:
// CHECK:STDOUT:     .Self = %Self.1
// CHECK:STDOUT:     witness = ()
// CHECK:STDOUT:   }
// CHECK:STDOUT: }
// CHECK:STDOUT:
// CHECK:STDOUT: class @A {
// CHECK:STDOUT:   %.loc6: <witness> = complete_type_witness %.3 [template = constants.%.4]
// CHECK:STDOUT:
// CHECK:STDOUT: !members:
// CHECK:STDOUT:   .Self = constants.%A
// CHECK:STDOUT: }
// CHECK:STDOUT:
// CHECK:STDOUT: class @B {
// CHECK:STDOUT:   %.loc7: <witness> = complete_type_witness %.3 [template = constants.%.4]
// CHECK:STDOUT:
// CHECK:STDOUT: !members:
// CHECK:STDOUT:   .Self = constants.%B
// CHECK:STDOUT: }
// CHECK:STDOUT:
<<<<<<< HEAD
// CHECK:STDOUT: generic fn @F(%T.loc9: %.4) {
// CHECK:STDOUT:   %T.1: %.4 = bind_symbolic_name T 0 [symbolic = %T.1 (constants.%T.2)]
// CHECK:STDOUT:   %T.patt.1: %.4 = symbolic_binding_pattern T 0 [symbolic = %T.patt.1 (constants.%T.patt.2)]
// CHECK:STDOUT:
// CHECK:STDOUT:   fn(%.loc9_7: %.4);
// CHECK:STDOUT: }
// CHECK:STDOUT:
// CHECK:STDOUT: generic fn @G(%T.loc10: %.5) {
// CHECK:STDOUT:   %T.1: %.5 = bind_symbolic_name T 0 [symbolic = %T.1 (constants.%T.3)]
// CHECK:STDOUT:   %T.patt.1: %.5 = symbolic_binding_pattern T 0 [symbolic = %T.patt.1 (constants.%T.patt.3)]
// CHECK:STDOUT:
// CHECK:STDOUT: !definition:
// CHECK:STDOUT:
// CHECK:STDOUT:   fn(%.loc10_7: %.5) {
=======
// CHECK:STDOUT: generic fn @F(%T.loc9: %.5) {
// CHECK:STDOUT:   %T.1: %.5 = bind_symbolic_name T 0 [symbolic = %T.1 (constants.%T.2)]
// CHECK:STDOUT:
// CHECK:STDOUT:   fn(%T.loc9: %.5);
// CHECK:STDOUT: }
// CHECK:STDOUT:
// CHECK:STDOUT: generic fn @G(%T.loc10: %.6) {
// CHECK:STDOUT:   %T.1: %.6 = bind_symbolic_name T 0 [symbolic = %T.1 (constants.%T.3)]
// CHECK:STDOUT:
// CHECK:STDOUT: !definition:
// CHECK:STDOUT:
// CHECK:STDOUT:   fn(%T.loc10: %.6) {
>>>>>>> 7396aede
// CHECK:STDOUT:   !entry:
// CHECK:STDOUT:     %F.ref: %F.type = name_ref F, file.%F.decl [template = constants.%F]
// CHECK:STDOUT:     %T.ref: %.6 = name_ref T, %T.loc10 [symbolic = %T.1 (constants.%T.3)]
// CHECK:STDOUT:     %.loc18: %.5 = converted %T.ref, <error> [template = <error>]
// CHECK:STDOUT:     return
// CHECK:STDOUT:   }
// CHECK:STDOUT: }
// CHECK:STDOUT:
// CHECK:STDOUT: specific @Generic(constants.%T.1) {
// CHECK:STDOUT:   %T.1 => constants.%T.1
<<<<<<< HEAD
// CHECK:STDOUT:   %T.patt.1 => constants.%T.1
=======
>>>>>>> 7396aede
// CHECK:STDOUT: }
// CHECK:STDOUT:
// CHECK:STDOUT: specific @Generic(@Generic.%T.1) {
// CHECK:STDOUT:   %T.1 => constants.%T.1
<<<<<<< HEAD
// CHECK:STDOUT:   %T.patt.1 => constants.%T.1
=======
>>>>>>> 7396aede
// CHECK:STDOUT: }
// CHECK:STDOUT:
// CHECK:STDOUT: specific @Generic(constants.%A) {
// CHECK:STDOUT:   %T.1 => constants.%A
<<<<<<< HEAD
// CHECK:STDOUT:   %T.patt.1 => constants.%A
=======
>>>>>>> 7396aede
// CHECK:STDOUT: }
// CHECK:STDOUT:
// CHECK:STDOUT: specific @F(constants.%T.2) {
// CHECK:STDOUT:   %T.1 => constants.%T.2
// CHECK:STDOUT:   %T.patt.1 => constants.%T.2
// CHECK:STDOUT: }
// CHECK:STDOUT:
// CHECK:STDOUT: specific @Generic(constants.%B) {
// CHECK:STDOUT:   %T.1 => constants.%B
<<<<<<< HEAD
// CHECK:STDOUT:   %T.patt.1 => constants.%B
=======
>>>>>>> 7396aede
// CHECK:STDOUT: }
// CHECK:STDOUT:
// CHECK:STDOUT: specific @G(constants.%T.3) {
// CHECK:STDOUT:   %T.1 => constants.%T.3
// CHECK:STDOUT:   %T.patt.1 => constants.%T.3
// CHECK:STDOUT: }
<<<<<<< HEAD
// CHECK:STDOUT:
// CHECK:STDOUT: specific @F(constants.%T.3) {
// CHECK:STDOUT:   %T.1 => constants.%T.3
// CHECK:STDOUT:   %T.patt.1 => constants.%T.3
// CHECK:STDOUT: }
=======
>>>>>>> 7396aede
// CHECK:STDOUT:<|MERGE_RESOLUTION|>--- conflicted
+++ resolved
@@ -49,12 +49,9 @@
 fn F(T:! Generic(A));
 fn G(T:! Generic(B)) {
   // TODO: Include generic arguments in the type name.
-  // CHECK:STDERR: fail_mismatched_args.carbon:[[@LINE+6]]:3: error: package `Core` implicitly referenced here, but not found
+  // CHECK:STDERR: fail_mismatched_args.carbon:[[@LINE+3]]:3: error: package `Core` implicitly referenced here, but not found
   // CHECK:STDERR:   F(T);
   // CHECK:STDERR:   ^~
-  // CHECK:STDERR: fail_mismatched_args.carbon:[[@LINE-6]]:6: note: initializing generic parameter `T` declared here
-  // CHECK:STDERR: fn F(T:! Generic(A));
-  // CHECK:STDERR:      ^
   F(T);
 }
 
@@ -96,12 +93,8 @@
 // CHECK:STDOUT:   %N.patt: %T.1 = symbolic_binding_pattern N 1 [symbolic]
 // CHECK:STDOUT:   %WithImplicitArgs.type: type = generic_interface_type @WithImplicitArgs [template]
 // CHECK:STDOUT:   %WithImplicitArgs: %WithImplicitArgs.type = struct_value () [template]
-<<<<<<< HEAD
-// CHECK:STDOUT:   %T.2: %.7 = bind_symbolic_name T 0 [symbolic]
-// CHECK:STDOUT:   %T.patt.2: %.7 = symbolic_binding_pattern T 0 [symbolic]
-=======
 // CHECK:STDOUT:   %T.2: %.8 = bind_symbolic_name T 0 [symbolic]
->>>>>>> 7396aede
+// CHECK:STDOUT:   %T.patt.2: %.8 = symbolic_binding_pattern T 0 [symbolic]
 // CHECK:STDOUT:   %Receive.type: type = fn_type @Receive [template]
 // CHECK:STDOUT:   %Receive: %Receive.type = struct_value () [template]
 // CHECK:STDOUT:   %Pass.type: type = fn_type @Pass [template]
@@ -119,108 +112,58 @@
 // CHECK:STDOUT:     .Pass = %Pass.decl
 // CHECK:STDOUT:   }
 // CHECK:STDOUT:   %Simple.decl: %Simple.type = interface_decl @Simple [template = constants.%Simple] {
-<<<<<<< HEAD
 // CHECK:STDOUT:     %T.patt.loc4: type = symbolic_binding_pattern T 0 [symbolic = %T.patt.1 (constants.%T.patt.1)]
-// CHECK:STDOUT:     %.loc4: type = param_pattern %T.patt.loc4 [symbolic = %T.patt.1 (constants.%T.patt.1)]
-// CHECK:STDOUT:   } {
-// CHECK:STDOUT:     %param: type = param
+// CHECK:STDOUT:     %.loc4: type = param_pattern %T.patt.loc4, runtime_param<invalid> [symbolic = %T.patt.1 (constants.%T.patt.1)]
+// CHECK:STDOUT:   } {
+// CHECK:STDOUT:     %param: type = param runtime_param<invalid>
 // CHECK:STDOUT:     %T.loc4: type = bind_symbolic_name T 0, %param [symbolic = %T.1 (constants.%T.1)]
 // CHECK:STDOUT:   }
 // CHECK:STDOUT:   %X.decl: type = class_decl @X [template = constants.%X] {} {}
 // CHECK:STDOUT:   %WithAssocFn.decl: %WithAssocFn.type = interface_decl @WithAssocFn [template = constants.%WithAssocFn] {
 // CHECK:STDOUT:     %T.patt.loc8: type = symbolic_binding_pattern T 0 [symbolic = %T.patt.1 (constants.%T.patt.1)]
-// CHECK:STDOUT:     %.loc8: type = param_pattern %T.patt.loc8 [symbolic = %T.patt.1 (constants.%T.patt.1)]
-// CHECK:STDOUT:   } {
-// CHECK:STDOUT:     %param: type = param
+// CHECK:STDOUT:     %.loc8: type = param_pattern %T.patt.loc8, runtime_param<invalid> [symbolic = %T.patt.1 (constants.%T.patt.1)]
+// CHECK:STDOUT:   } {
+// CHECK:STDOUT:     %param: type = param runtime_param<invalid>
 // CHECK:STDOUT:     %T.loc8: type = bind_symbolic_name T 0, %param [symbolic = %T.1 (constants.%T.1)]
 // CHECK:STDOUT:   }
 // CHECK:STDOUT:   %C.decl: type = class_decl @C [template = constants.%C] {} {}
 // CHECK:STDOUT:   %WithImplicitArgs.decl: %WithImplicitArgs.type = interface_decl @WithImplicitArgs [template = constants.%WithImplicitArgs] {
 // CHECK:STDOUT:     %T.patt.loc22: type = symbolic_binding_pattern T 0 [symbolic = %T.patt.1 (constants.%T.patt.1)]
-// CHECK:STDOUT:     %.loc22_29: type = param_pattern %T.patt.loc22 [symbolic = %T.patt.1 (constants.%T.patt.1)]
+// CHECK:STDOUT:     %.loc22_29: type = param_pattern %T.patt.loc22, runtime_param<invalid> [symbolic = %T.patt.1 (constants.%T.patt.1)]
 // CHECK:STDOUT:     %N.patt.loc22: @WithImplicitArgs.%T.1 (%T.1) = symbolic_binding_pattern N 1 [symbolic = %N.patt.1 (constants.%N.patt)]
-// CHECK:STDOUT:     %.loc22_39: @WithImplicitArgs.%T.1 (%T.1) = param_pattern %N.patt.loc22 [symbolic = %N.patt.1 (constants.%N.patt)]
-// CHECK:STDOUT:   } {
-// CHECK:STDOUT:     %param.loc22_28: type = param
+// CHECK:STDOUT:     %.loc22_39: @WithImplicitArgs.%T.1 (%T.1) = param_pattern %N.patt.loc22, runtime_param<invalid> [symbolic = %N.patt.1 (constants.%N.patt)]
+// CHECK:STDOUT:   } {
+// CHECK:STDOUT:     %param.loc22_28: type = param runtime_param<invalid>
 // CHECK:STDOUT:     %T.loc22: type = bind_symbolic_name T 0, %param.loc22_28 [symbolic = %T.1 (constants.%T.1)]
 // CHECK:STDOUT:     %T.ref: type = name_ref T, %T.loc22 [symbolic = %T.1 (constants.%T.1)]
-// CHECK:STDOUT:     %param.loc22_38: @WithImplicitArgs.%T.1 (%T.1) = param
+// CHECK:STDOUT:     %param.loc22_38: @WithImplicitArgs.%T.1 (%T.1) = param runtime_param<invalid>
 // CHECK:STDOUT:     %N.loc22: @WithImplicitArgs.%T.1 (%T.1) = bind_symbolic_name N 1, %param.loc22_38 [symbolic = %N.1 (constants.%N)]
 // CHECK:STDOUT:   }
 // CHECK:STDOUT:   %Receive.decl: %Receive.type = fn_decl @Receive [template = constants.%Receive] {
-// CHECK:STDOUT:     %T.patt.loc24: %.7 = symbolic_binding_pattern T 0 [symbolic = %T.patt.1 (constants.%T.patt.2)]
-// CHECK:STDOUT:     %.loc24_13: %.7 = param_pattern %T.patt.loc24 [symbolic = %T.patt.1 (constants.%T.patt.2)]
+// CHECK:STDOUT:     %T.patt.loc24: %.8 = symbolic_binding_pattern T 0 [symbolic = %T.patt.1 (constants.%T.patt.2)]
+// CHECK:STDOUT:     %.loc24_13: %.8 = param_pattern %T.patt.loc24, runtime_param<invalid> [symbolic = %T.patt.1 (constants.%T.patt.2)]
 // CHECK:STDOUT:   } {
 // CHECK:STDOUT:     %Simple.ref: %Simple.type = name_ref Simple, file.%Simple.decl [template = constants.%Simple]
 // CHECK:STDOUT:     %C.ref: type = name_ref C, file.%C.decl [template = constants.%C]
-// CHECK:STDOUT:     %.loc24_22: init type = call %Simple.ref(%C.ref) [template = constants.%.7]
-// CHECK:STDOUT:     %.loc24_24.1: type = value_of_initializer %.loc24_22 [template = constants.%.7]
-// CHECK:STDOUT:     %.loc24_24.2: type = converted %.loc24_22, %.loc24_24.1 [template = constants.%.7]
-// CHECK:STDOUT:     %param: %.7 = param
-// CHECK:STDOUT:     %T.loc24: %.7 = bind_symbolic_name T 0, %param [symbolic = %T.1 (constants.%T.2)]
+// CHECK:STDOUT:     %.loc24_22: type = interface_type @Simple, @Simple(constants.%C) [template = constants.%.8]
+// CHECK:STDOUT:     %param: %.8 = param runtime_param<invalid>
+// CHECK:STDOUT:     %T.loc24: %.8 = bind_symbolic_name T 0, %param [symbolic = %T.1 (constants.%T.2)]
 // CHECK:STDOUT:   }
 // CHECK:STDOUT:   %Pass.decl: %Pass.type = fn_decl @Pass [template = constants.%Pass] {
-// CHECK:STDOUT:     %T.patt.loc25: %.7 = symbolic_binding_pattern T 0 [symbolic = %T.patt.1 (constants.%T.patt.2)]
-// CHECK:STDOUT:     %.loc25_10: %.7 = param_pattern %T.patt.loc25 [symbolic = %T.patt.1 (constants.%T.patt.2)]
+// CHECK:STDOUT:     %T.patt.loc25: %.8 = symbolic_binding_pattern T 0 [symbolic = %T.patt.1 (constants.%T.patt.2)]
+// CHECK:STDOUT:     %.loc25_10: %.8 = param_pattern %T.patt.loc25, runtime_param<invalid> [symbolic = %T.patt.1 (constants.%T.patt.2)]
 // CHECK:STDOUT:   } {
 // CHECK:STDOUT:     %Simple.ref: %Simple.type = name_ref Simple, file.%Simple.decl [template = constants.%Simple]
 // CHECK:STDOUT:     %C.ref: type = name_ref C, file.%C.decl [template = constants.%C]
-// CHECK:STDOUT:     %.loc25_19: init type = call %Simple.ref(%C.ref) [template = constants.%.7]
-// CHECK:STDOUT:     %.loc25_21.1: type = value_of_initializer %.loc25_19 [template = constants.%.7]
-// CHECK:STDOUT:     %.loc25_21.2: type = converted %.loc25_19, %.loc25_21.1 [template = constants.%.7]
-// CHECK:STDOUT:     %param: %.7 = param
-// CHECK:STDOUT:     %T.loc25: %.7 = bind_symbolic_name T 0, %param [symbolic = %T.1 (constants.%T.2)]
-=======
-// CHECK:STDOUT:     %T.patt: type = symbolic_binding_pattern T 0
-// CHECK:STDOUT:   } {
-// CHECK:STDOUT:     %T.param: type = param T, runtime_param<invalid>
-// CHECK:STDOUT:     %T.loc4: type = bind_symbolic_name T 0, %T.param [symbolic = %T.1 (constants.%T.1)]
-// CHECK:STDOUT:   }
-// CHECK:STDOUT:   %X.decl: type = class_decl @X [template = constants.%X] {} {}
-// CHECK:STDOUT:   %WithAssocFn.decl: %WithAssocFn.type = interface_decl @WithAssocFn [template = constants.%WithAssocFn] {
-// CHECK:STDOUT:     %T.patt: type = symbolic_binding_pattern T 0
-// CHECK:STDOUT:   } {
-// CHECK:STDOUT:     %T.param: type = param T, runtime_param<invalid>
-// CHECK:STDOUT:     %T.loc8: type = bind_symbolic_name T 0, %T.param [symbolic = %T.1 (constants.%T.1)]
-// CHECK:STDOUT:   }
-// CHECK:STDOUT:   %C.decl: type = class_decl @C [template = constants.%C] {} {}
-// CHECK:STDOUT:   %WithImplicitArgs.decl: %WithImplicitArgs.type = interface_decl @WithImplicitArgs [template = constants.%WithImplicitArgs] {
-// CHECK:STDOUT:     %T.patt: type = symbolic_binding_pattern T 0
-// CHECK:STDOUT:     %N.patt: @WithImplicitArgs.%T.1 (%T.1) = symbolic_binding_pattern N 1
-// CHECK:STDOUT:   } {
-// CHECK:STDOUT:     %T.param: type = param T, runtime_param<invalid>
-// CHECK:STDOUT:     %T.loc22: type = bind_symbolic_name T 0, %T.param [symbolic = %T.1 (constants.%T.1)]
-// CHECK:STDOUT:     %T.ref: type = name_ref T, %T.loc22 [symbolic = %T.1 (constants.%T.1)]
-// CHECK:STDOUT:     %N.param: @WithImplicitArgs.%T.1 (%T.1) = param N, runtime_param<invalid>
-// CHECK:STDOUT:     %N.loc22: @WithImplicitArgs.%T.1 (%T.1) = bind_symbolic_name N 1, %N.param [symbolic = %N.1 (constants.%N)]
-// CHECK:STDOUT:   }
-// CHECK:STDOUT:   %Receive.decl: %Receive.type = fn_decl @Receive [template = constants.%Receive] {
-// CHECK:STDOUT:     %T.patt: %.8 = symbolic_binding_pattern T 0
-// CHECK:STDOUT:   } {
-// CHECK:STDOUT:     %Simple.ref: %Simple.type = name_ref Simple, file.%Simple.decl [template = constants.%Simple]
-// CHECK:STDOUT:     %C.ref: type = name_ref C, file.%C.decl [template = constants.%C]
-// CHECK:STDOUT:     %.loc24: type = interface_type @Simple, @Simple(constants.%C) [template = constants.%.8]
-// CHECK:STDOUT:     %T.param: %.8 = param T, runtime_param<invalid>
-// CHECK:STDOUT:     %T.loc24: %.8 = bind_symbolic_name T 0, %T.param [symbolic = %T.1 (constants.%T.2)]
-// CHECK:STDOUT:   }
-// CHECK:STDOUT:   %Pass.decl: %Pass.type = fn_decl @Pass [template = constants.%Pass] {
-// CHECK:STDOUT:     %T.patt: %.8 = symbolic_binding_pattern T 0
-// CHECK:STDOUT:   } {
-// CHECK:STDOUT:     %Simple.ref: %Simple.type = name_ref Simple, file.%Simple.decl [template = constants.%Simple]
-// CHECK:STDOUT:     %C.ref: type = name_ref C, file.%C.decl [template = constants.%C]
-// CHECK:STDOUT:     %.loc25: type = interface_type @Simple, @Simple(constants.%C) [template = constants.%.8]
-// CHECK:STDOUT:     %T.param: %.8 = param T, runtime_param<invalid>
-// CHECK:STDOUT:     %T.loc25: %.8 = bind_symbolic_name T 0, %T.param [symbolic = %T.1 (constants.%T.2)]
->>>>>>> 7396aede
+// CHECK:STDOUT:     %.loc25_19: type = interface_type @Simple, @Simple(constants.%C) [template = constants.%.8]
+// CHECK:STDOUT:     %param: %.8 = param runtime_param<invalid>
+// CHECK:STDOUT:     %T.loc25: %.8 = bind_symbolic_name T 0, %param [symbolic = %T.1 (constants.%T.2)]
 // CHECK:STDOUT:   }
 // CHECK:STDOUT: }
 // CHECK:STDOUT:
 // CHECK:STDOUT: generic interface @Simple(%T.loc4: type) {
 // CHECK:STDOUT:   %T.1: type = bind_symbolic_name T 0 [symbolic = %T.1 (constants.%T.1)]
-<<<<<<< HEAD
 // CHECK:STDOUT:   %T.patt.1: type = symbolic_binding_pattern T 0 [symbolic = %T.patt.1 (constants.%T.patt.1)]
-=======
->>>>>>> 7396aede
 // CHECK:STDOUT:
 // CHECK:STDOUT: !definition:
 // CHECK:STDOUT:   %.1: type = interface_type @Simple, @Simple(%T.1) [symbolic = %.1 (constants.%.2)]
@@ -237,29 +180,18 @@
 // CHECK:STDOUT:
 // CHECK:STDOUT: generic interface @WithAssocFn(%T.loc8: type) {
 // CHECK:STDOUT:   %T.1: type = bind_symbolic_name T 0 [symbolic = %T.1 (constants.%T.1)]
-<<<<<<< HEAD
 // CHECK:STDOUT:   %T.patt.1: type = symbolic_binding_pattern T 0 [symbolic = %T.patt.1 (constants.%T.patt.1)]
-// CHECK:STDOUT:
-// CHECK:STDOUT: !definition:
-// CHECK:STDOUT:   %.1: type = interface_type @WithAssocFn, @WithAssocFn(%T.1) [symbolic = %.1 (constants.%.4)]
-// CHECK:STDOUT:   %Self.2: %.4 = bind_symbolic_name Self 1 [symbolic = %Self.2 (constants.%Self.2)]
-=======
 // CHECK:STDOUT:
 // CHECK:STDOUT: !definition:
 // CHECK:STDOUT:   %.1: type = interface_type @WithAssocFn, @WithAssocFn(%T.1) [symbolic = %.1 (constants.%.5)]
 // CHECK:STDOUT:   %Self.2: %.5 = bind_symbolic_name Self 1 [symbolic = %Self.2 (constants.%Self.2)]
->>>>>>> 7396aede
 // CHECK:STDOUT:   %F.type: type = fn_type @F.1, @WithAssocFn(%T.1) [symbolic = %F.type (constants.%F.type.1)]
 // CHECK:STDOUT:   %F: @WithAssocFn.%F.type (%F.type.1) = struct_value () [symbolic = %F (constants.%F.1)]
 // CHECK:STDOUT:   %.2: type = assoc_entity_type @WithAssocFn.%.1 (%.5), @WithAssocFn.%F.type (%F.type.1) [symbolic = %.2 (constants.%.6)]
 // CHECK:STDOUT:   %.3: @WithAssocFn.%.2 (%.6) = assoc_entity element0, %F.decl [symbolic = %.3 (constants.%.7)]
 // CHECK:STDOUT:
 // CHECK:STDOUT:   interface {
-<<<<<<< HEAD
-// CHECK:STDOUT:     %Self.1: @WithAssocFn.%.1 (%.4) = bind_symbolic_name Self 1 [symbolic = %Self.2 (constants.%Self.2)]
-=======
 // CHECK:STDOUT:     %Self.1: @WithAssocFn.%.1 (%.5) = bind_symbolic_name Self 1 [symbolic = %Self.2 (constants.%Self.2)]
->>>>>>> 7396aede
 // CHECK:STDOUT:     %F.decl: @WithAssocFn.%F.type (%F.type.1) = fn_decl @F.1 [symbolic = @WithAssocFn.%F (constants.%F.1)] {} {
 // CHECK:STDOUT:       %X.ref: type = name_ref X, file.%X.decl [template = constants.%X]
 // CHECK:STDOUT:       %return: ref %X = var <return slot>
@@ -275,13 +207,9 @@
 // CHECK:STDOUT:
 // CHECK:STDOUT: generic interface @WithImplicitArgs(%T.loc22: type, %N.loc22: @WithImplicitArgs.%T.1 (%T.1)) {
 // CHECK:STDOUT:   %T.1: type = bind_symbolic_name T 0 [symbolic = %T.1 (constants.%T.1)]
-<<<<<<< HEAD
 // CHECK:STDOUT:   %T.patt.1: type = symbolic_binding_pattern T 0 [symbolic = %T.patt.1 (constants.%T.patt.1)]
 // CHECK:STDOUT:   %N.1: %T.1 = bind_symbolic_name N 1 [symbolic = %N.1 (constants.%N)]
 // CHECK:STDOUT:   %N.patt.1: %T.1 = symbolic_binding_pattern N 1 [symbolic = %N.patt.1 (constants.%N.patt)]
-=======
-// CHECK:STDOUT:   %N.1: %T.1 = bind_symbolic_name N 1 [symbolic = %N.1 (constants.%N)]
->>>>>>> 7396aede
 // CHECK:STDOUT:
 // CHECK:STDOUT:   interface;
 // CHECK:STDOUT: }
@@ -313,21 +241,6 @@
 // CHECK:STDOUT: }
 // CHECK:STDOUT:
 // CHECK:STDOUT: class @C {
-<<<<<<< HEAD
-// CHECK:STDOUT:   %.loc14_19.1: type = value_of_initializer @impl.1.%.loc14 [template = constants.%.7]
-// CHECK:STDOUT:   %.loc14_19.2: type = converted @impl.1.%.loc14, %.loc14_19.1 [template = constants.%.7]
-// CHECK:STDOUT:   impl_decl @impl.1 {} {
-// CHECK:STDOUT:     %Simple.ref: %Simple.type = name_ref Simple, file.%Simple.decl [template = constants.%Simple]
-// CHECK:STDOUT:     %C.ref: type = name_ref C, file.%C.decl [template = constants.%C]
-// CHECK:STDOUT:     %.loc14: init type = call %Simple.ref(%C.ref) [template = constants.%.7]
-// CHECK:STDOUT:   }
-// CHECK:STDOUT:   %.loc15_24.1: type = value_of_initializer @impl.2.%.loc15 [template = constants.%.9]
-// CHECK:STDOUT:   %.loc15_24.2: type = converted @impl.2.%.loc15, %.loc15_24.1 [template = constants.%.9]
-// CHECK:STDOUT:   impl_decl @impl.2 {} {
-// CHECK:STDOUT:     %WithAssocFn.ref: %WithAssocFn.type = name_ref WithAssocFn, file.%WithAssocFn.decl [template = constants.%WithAssocFn]
-// CHECK:STDOUT:     %C.ref: type = name_ref C, file.%C.decl [template = constants.%C]
-// CHECK:STDOUT:     %.loc15: init type = call %WithAssocFn.ref(%C.ref) [template = constants.%.9]
-=======
 // CHECK:STDOUT:   impl_decl @impl.1 {} {
 // CHECK:STDOUT:     %Simple.ref: %Simple.type = name_ref Simple, file.%Simple.decl [template = constants.%Simple]
 // CHECK:STDOUT:     %C.ref: type = name_ref C, file.%C.decl [template = constants.%C]
@@ -337,7 +250,6 @@
 // CHECK:STDOUT:     %WithAssocFn.ref: %WithAssocFn.type = name_ref WithAssocFn, file.%WithAssocFn.decl [template = constants.%WithAssocFn]
 // CHECK:STDOUT:     %C.ref: type = name_ref C, file.%C.decl [template = constants.%C]
 // CHECK:STDOUT:     %.loc15_22: type = interface_type @WithAssocFn, @WithAssocFn(constants.%C) [template = constants.%.10]
->>>>>>> 7396aede
 // CHECK:STDOUT:   }
 // CHECK:STDOUT:   %.loc20: <witness> = complete_type_witness %.3 [template = constants.%.4]
 // CHECK:STDOUT:
@@ -345,11 +257,7 @@
 // CHECK:STDOUT:   .Self = constants.%C
 // CHECK:STDOUT: }
 // CHECK:STDOUT:
-<<<<<<< HEAD
-// CHECK:STDOUT: generic fn @F.1(@WithAssocFn.%T.loc8: type, @WithAssocFn.%Self.1: @WithAssocFn.%.1 (%.4)) {
-=======
 // CHECK:STDOUT: generic fn @F.1(@WithAssocFn.%T.loc8: type, @WithAssocFn.%Self.1: @WithAssocFn.%.1 (%.5)) {
->>>>>>> 7396aede
 // CHECK:STDOUT:
 // CHECK:STDOUT:   fn() -> %X;
 // CHECK:STDOUT: }
@@ -362,35 +270,20 @@
 // CHECK:STDOUT:   return %.loc17_16 to %return
 // CHECK:STDOUT: }
 // CHECK:STDOUT:
-<<<<<<< HEAD
-// CHECK:STDOUT: generic fn @Receive(%T.loc24: %.7) {
-// CHECK:STDOUT:   %T.1: %.7 = bind_symbolic_name T 0 [symbolic = %T.1 (constants.%T.2)]
-// CHECK:STDOUT:   %T.patt.1: %.7 = symbolic_binding_pattern T 0 [symbolic = %T.patt.1 (constants.%T.patt.2)]
-// CHECK:STDOUT:
-// CHECK:STDOUT:   fn(%.loc24_13: %.7);
-// CHECK:STDOUT: }
-// CHECK:STDOUT:
-// CHECK:STDOUT: generic fn @Pass(%T.loc25: %.7) {
-// CHECK:STDOUT:   %T.1: %.7 = bind_symbolic_name T 0 [symbolic = %T.1 (constants.%T.2)]
-// CHECK:STDOUT:   %T.patt.1: %.7 = symbolic_binding_pattern T 0 [symbolic = %T.patt.1 (constants.%T.patt.2)]
-// CHECK:STDOUT:
-// CHECK:STDOUT: !definition:
-// CHECK:STDOUT:
-// CHECK:STDOUT:   fn(%.loc25_10: %.7) {
-=======
 // CHECK:STDOUT: generic fn @Receive(%T.loc24: %.8) {
 // CHECK:STDOUT:   %T.1: %.8 = bind_symbolic_name T 0 [symbolic = %T.1 (constants.%T.2)]
-// CHECK:STDOUT:
-// CHECK:STDOUT:   fn(%T.loc24: %.8);
+// CHECK:STDOUT:   %T.patt.1: %.8 = symbolic_binding_pattern T 0 [symbolic = %T.patt.1 (constants.%T.patt.2)]
+// CHECK:STDOUT:
+// CHECK:STDOUT:   fn(%.loc24_13: %.8);
 // CHECK:STDOUT: }
 // CHECK:STDOUT:
 // CHECK:STDOUT: generic fn @Pass(%T.loc25: %.8) {
 // CHECK:STDOUT:   %T.1: %.8 = bind_symbolic_name T 0 [symbolic = %T.1 (constants.%T.2)]
-// CHECK:STDOUT:
-// CHECK:STDOUT: !definition:
-// CHECK:STDOUT:
-// CHECK:STDOUT:   fn(%T.loc25: %.8) {
->>>>>>> 7396aede
+// CHECK:STDOUT:   %T.patt.1: %.8 = symbolic_binding_pattern T 0 [symbolic = %T.patt.1 (constants.%T.patt.2)]
+// CHECK:STDOUT:
+// CHECK:STDOUT: !definition:
+// CHECK:STDOUT:
+// CHECK:STDOUT:   fn(%.loc25_10: %.8) {
 // CHECK:STDOUT:   !entry:
 // CHECK:STDOUT:     %Receive.ref: %Receive.type = name_ref Receive, file.%Receive.decl [template = constants.%Receive]
 // CHECK:STDOUT:     %T.ref: %.8 = name_ref T, %T.loc25 [symbolic = %T.1 (constants.%T.2)]
@@ -401,44 +294,29 @@
 // CHECK:STDOUT:
 // CHECK:STDOUT: specific @Simple(constants.%T.1) {
 // CHECK:STDOUT:   %T.1 => constants.%T.1
-<<<<<<< HEAD
-// CHECK:STDOUT:   %T.patt.1 => constants.%T.1
-=======
->>>>>>> 7396aede
+// CHECK:STDOUT:   %T.patt.1 => constants.%T.1
 // CHECK:STDOUT: }
 // CHECK:STDOUT:
 // CHECK:STDOUT: specific @Simple(@Simple.%T.1) {
 // CHECK:STDOUT:   %T.1 => constants.%T.1
-<<<<<<< HEAD
-// CHECK:STDOUT:   %T.patt.1 => constants.%T.1
-=======
->>>>>>> 7396aede
+// CHECK:STDOUT:   %T.patt.1 => constants.%T.1
 // CHECK:STDOUT: }
 // CHECK:STDOUT:
 // CHECK:STDOUT: specific @WithAssocFn(constants.%T.1) {
 // CHECK:STDOUT:   %T.1 => constants.%T.1
-<<<<<<< HEAD
-// CHECK:STDOUT:   %T.patt.1 => constants.%T.1
-=======
->>>>>>> 7396aede
+// CHECK:STDOUT:   %T.patt.1 => constants.%T.1
 // CHECK:STDOUT: }
 // CHECK:STDOUT:
 // CHECK:STDOUT: specific @F.1(constants.%T.1, constants.%Self.2) {}
 // CHECK:STDOUT:
 // CHECK:STDOUT: specific @WithAssocFn(@WithAssocFn.%T.1) {
 // CHECK:STDOUT:   %T.1 => constants.%T.1
-<<<<<<< HEAD
-// CHECK:STDOUT:   %T.patt.1 => constants.%T.1
-=======
->>>>>>> 7396aede
+// CHECK:STDOUT:   %T.patt.1 => constants.%T.1
 // CHECK:STDOUT: }
 // CHECK:STDOUT:
 // CHECK:STDOUT: specific @Simple(constants.%C) {
 // CHECK:STDOUT:   %T.1 => constants.%C
-<<<<<<< HEAD
 // CHECK:STDOUT:   %T.patt.1 => constants.%C
-=======
->>>>>>> 7396aede
 // CHECK:STDOUT:
 // CHECK:STDOUT: !definition:
 // CHECK:STDOUT:   %.1 => constants.%.8
@@ -447,10 +325,7 @@
 // CHECK:STDOUT:
 // CHECK:STDOUT: specific @WithAssocFn(constants.%C) {
 // CHECK:STDOUT:   %T.1 => constants.%C
-<<<<<<< HEAD
 // CHECK:STDOUT:   %T.patt.1 => constants.%C
-=======
->>>>>>> 7396aede
 // CHECK:STDOUT:
 // CHECK:STDOUT: !definition:
 // CHECK:STDOUT:   %.1 => constants.%.10
@@ -465,13 +340,9 @@
 // CHECK:STDOUT:
 // CHECK:STDOUT: specific @WithImplicitArgs(constants.%T.1, constants.%N) {
 // CHECK:STDOUT:   %T.1 => constants.%T.1
-<<<<<<< HEAD
 // CHECK:STDOUT:   %T.patt.1 => constants.%T.1
 // CHECK:STDOUT:   %N.1 => constants.%N
 // CHECK:STDOUT:   %N.patt.1 => constants.%N
-=======
-// CHECK:STDOUT:   %N.1 => constants.%N
->>>>>>> 7396aede
 // CHECK:STDOUT: }
 // CHECK:STDOUT:
 // CHECK:STDOUT: specific @Receive(constants.%T.2) {
@@ -498,23 +369,14 @@
 // CHECK:STDOUT:   %.3: type = struct_type {} [template]
 // CHECK:STDOUT:   %.4: <witness> = complete_type_witness %.3 [template]
 // CHECK:STDOUT:   %B: type = class_type @B [template]
-<<<<<<< HEAD
-// CHECK:STDOUT:   %.4: type = interface_type @Generic, @Generic(%A) [template]
-// CHECK:STDOUT:   %T.2: %.4 = bind_symbolic_name T 0 [symbolic]
-// CHECK:STDOUT:   %T.patt.2: %.4 = symbolic_binding_pattern T 0 [symbolic]
-// CHECK:STDOUT:   %F.type: type = fn_type @F [template]
-// CHECK:STDOUT:   %F: %F.type = struct_value () [template]
-// CHECK:STDOUT:   %.5: type = interface_type @Generic, @Generic(%B) [template]
-// CHECK:STDOUT:   %T.3: %.5 = bind_symbolic_name T 0 [symbolic]
-// CHECK:STDOUT:   %T.patt.3: %.5 = symbolic_binding_pattern T 0 [symbolic]
-=======
 // CHECK:STDOUT:   %.5: type = interface_type @Generic, @Generic(%A) [template]
 // CHECK:STDOUT:   %T.2: %.5 = bind_symbolic_name T 0 [symbolic]
+// CHECK:STDOUT:   %T.patt.2: %.5 = symbolic_binding_pattern T 0 [symbolic]
 // CHECK:STDOUT:   %F.type: type = fn_type @F [template]
 // CHECK:STDOUT:   %F: %F.type = struct_value () [template]
 // CHECK:STDOUT:   %.6: type = interface_type @Generic, @Generic(%B) [template]
 // CHECK:STDOUT:   %T.3: %.6 = bind_symbolic_name T 0 [symbolic]
->>>>>>> 7396aede
+// CHECK:STDOUT:   %T.patt.3: %.6 = symbolic_binding_pattern T 0 [symbolic]
 // CHECK:STDOUT:   %G.type: type = fn_type @G [template]
 // CHECK:STDOUT:   %G: %G.type = struct_value () [template]
 // CHECK:STDOUT: }
@@ -528,72 +390,39 @@
 // CHECK:STDOUT:     .G = %G.decl
 // CHECK:STDOUT:   }
 // CHECK:STDOUT:   %Generic.decl: %Generic.type = interface_decl @Generic [template = constants.%Generic] {
-<<<<<<< HEAD
 // CHECK:STDOUT:     %T.patt.loc4: type = symbolic_binding_pattern T 0 [symbolic = %T.patt.1 (constants.%T.patt.1)]
-// CHECK:STDOUT:     %.loc4: type = param_pattern %T.patt.loc4 [symbolic = %T.patt.1 (constants.%T.patt.1)]
-// CHECK:STDOUT:   } {
-// CHECK:STDOUT:     %param: type = param
+// CHECK:STDOUT:     %.loc4: type = param_pattern %T.patt.loc4, runtime_param<invalid> [symbolic = %T.patt.1 (constants.%T.patt.1)]
+// CHECK:STDOUT:   } {
+// CHECK:STDOUT:     %param: type = param runtime_param<invalid>
 // CHECK:STDOUT:     %T.loc4: type = bind_symbolic_name T 0, %param [symbolic = %T.1 (constants.%T.1)]
-=======
-// CHECK:STDOUT:     %T.patt: type = symbolic_binding_pattern T 0
-// CHECK:STDOUT:   } {
-// CHECK:STDOUT:     %T.param: type = param T, runtime_param<invalid>
-// CHECK:STDOUT:     %T.loc4: type = bind_symbolic_name T 0, %T.param [symbolic = %T.1 (constants.%T.1)]
->>>>>>> 7396aede
 // CHECK:STDOUT:   }
 // CHECK:STDOUT:   %A.decl: type = class_decl @A [template = constants.%A] {} {}
 // CHECK:STDOUT:   %B.decl: type = class_decl @B [template = constants.%B] {} {}
 // CHECK:STDOUT:   %F.decl: %F.type = fn_decl @F [template = constants.%F] {
-<<<<<<< HEAD
-// CHECK:STDOUT:     %T.patt.loc9: %.4 = symbolic_binding_pattern T 0 [symbolic = %T.patt.1 (constants.%T.patt.2)]
-// CHECK:STDOUT:     %.loc9_7: %.4 = param_pattern %T.patt.loc9 [symbolic = %T.patt.1 (constants.%T.patt.2)]
+// CHECK:STDOUT:     %T.patt.loc9: %.5 = symbolic_binding_pattern T 0 [symbolic = %T.patt.1 (constants.%T.patt.2)]
+// CHECK:STDOUT:     %.loc9_7: %.5 = param_pattern %T.patt.loc9, runtime_param<invalid> [symbolic = %T.patt.1 (constants.%T.patt.2)]
 // CHECK:STDOUT:   } {
 // CHECK:STDOUT:     %Generic.ref: %Generic.type = name_ref Generic, file.%Generic.decl [template = constants.%Generic]
 // CHECK:STDOUT:     %A.ref: type = name_ref A, file.%A.decl [template = constants.%A]
-// CHECK:STDOUT:     %.loc9_17: init type = call %Generic.ref(%A.ref) [template = constants.%.4]
-// CHECK:STDOUT:     %.loc9_19.1: type = value_of_initializer %.loc9_17 [template = constants.%.4]
-// CHECK:STDOUT:     %.loc9_19.2: type = converted %.loc9_17, %.loc9_19.1 [template = constants.%.4]
-// CHECK:STDOUT:     %param: %.4 = param
-// CHECK:STDOUT:     %T.loc9: %.4 = bind_symbolic_name T 0, %param [symbolic = %T.1 (constants.%T.2)]
+// CHECK:STDOUT:     %.loc9_17: type = interface_type @Generic, @Generic(constants.%A) [template = constants.%.5]
+// CHECK:STDOUT:     %param: %.5 = param runtime_param<invalid>
+// CHECK:STDOUT:     %T.loc9: %.5 = bind_symbolic_name T 0, %param [symbolic = %T.1 (constants.%T.2)]
 // CHECK:STDOUT:   }
 // CHECK:STDOUT:   %G.decl: %G.type = fn_decl @G [template = constants.%G] {
-// CHECK:STDOUT:     %T.patt.loc10: %.5 = symbolic_binding_pattern T 0 [symbolic = %T.patt.1 (constants.%T.patt.3)]
-// CHECK:STDOUT:     %.loc10_7: %.5 = param_pattern %T.patt.loc10 [symbolic = %T.patt.1 (constants.%T.patt.3)]
+// CHECK:STDOUT:     %T.patt.loc10: %.6 = symbolic_binding_pattern T 0 [symbolic = %T.patt.1 (constants.%T.patt.3)]
+// CHECK:STDOUT:     %.loc10_7: %.6 = param_pattern %T.patt.loc10, runtime_param<invalid> [symbolic = %T.patt.1 (constants.%T.patt.3)]
 // CHECK:STDOUT:   } {
 // CHECK:STDOUT:     %Generic.ref: %Generic.type = name_ref Generic, file.%Generic.decl [template = constants.%Generic]
 // CHECK:STDOUT:     %B.ref: type = name_ref B, file.%B.decl [template = constants.%B]
-// CHECK:STDOUT:     %.loc10_17: init type = call %Generic.ref(%B.ref) [template = constants.%.5]
-// CHECK:STDOUT:     %.loc10_19.1: type = value_of_initializer %.loc10_17 [template = constants.%.5]
-// CHECK:STDOUT:     %.loc10_19.2: type = converted %.loc10_17, %.loc10_19.1 [template = constants.%.5]
-// CHECK:STDOUT:     %param: %.5 = param
-// CHECK:STDOUT:     %T.loc10: %.5 = bind_symbolic_name T 0, %param [symbolic = %T.1 (constants.%T.3)]
-=======
-// CHECK:STDOUT:     %T.patt: %.5 = symbolic_binding_pattern T 0
-// CHECK:STDOUT:   } {
-// CHECK:STDOUT:     %Generic.ref: %Generic.type = name_ref Generic, file.%Generic.decl [template = constants.%Generic]
-// CHECK:STDOUT:     %A.ref: type = name_ref A, file.%A.decl [template = constants.%A]
-// CHECK:STDOUT:     %.loc9: type = interface_type @Generic, @Generic(constants.%A) [template = constants.%.5]
-// CHECK:STDOUT:     %T.param: %.5 = param T, runtime_param<invalid>
-// CHECK:STDOUT:     %T.loc9: %.5 = bind_symbolic_name T 0, %T.param [symbolic = %T.1 (constants.%T.2)]
-// CHECK:STDOUT:   }
-// CHECK:STDOUT:   %G.decl: %G.type = fn_decl @G [template = constants.%G] {
-// CHECK:STDOUT:     %T.patt: %.6 = symbolic_binding_pattern T 0
-// CHECK:STDOUT:   } {
-// CHECK:STDOUT:     %Generic.ref: %Generic.type = name_ref Generic, file.%Generic.decl [template = constants.%Generic]
-// CHECK:STDOUT:     %B.ref: type = name_ref B, file.%B.decl [template = constants.%B]
-// CHECK:STDOUT:     %.loc10: type = interface_type @Generic, @Generic(constants.%B) [template = constants.%.6]
-// CHECK:STDOUT:     %T.param: %.6 = param T, runtime_param<invalid>
-// CHECK:STDOUT:     %T.loc10: %.6 = bind_symbolic_name T 0, %T.param [symbolic = %T.1 (constants.%T.3)]
->>>>>>> 7396aede
+// CHECK:STDOUT:     %.loc10_17: type = interface_type @Generic, @Generic(constants.%B) [template = constants.%.6]
+// CHECK:STDOUT:     %param: %.6 = param runtime_param<invalid>
+// CHECK:STDOUT:     %T.loc10: %.6 = bind_symbolic_name T 0, %param [symbolic = %T.1 (constants.%T.3)]
 // CHECK:STDOUT:   }
 // CHECK:STDOUT: }
 // CHECK:STDOUT:
 // CHECK:STDOUT: generic interface @Generic(%T.loc4: type) {
 // CHECK:STDOUT:   %T.1: type = bind_symbolic_name T 0 [symbolic = %T.1 (constants.%T.1)]
-<<<<<<< HEAD
 // CHECK:STDOUT:   %T.patt.1: type = symbolic_binding_pattern T 0 [symbolic = %T.patt.1 (constants.%T.patt.1)]
-=======
->>>>>>> 7396aede
 // CHECK:STDOUT:
 // CHECK:STDOUT: !definition:
 // CHECK:STDOUT:   %.1: type = interface_type @Generic, @Generic(%T.1) [symbolic = %.1 (constants.%.2)]
@@ -622,65 +451,41 @@
 // CHECK:STDOUT:   .Self = constants.%B
 // CHECK:STDOUT: }
 // CHECK:STDOUT:
-<<<<<<< HEAD
-// CHECK:STDOUT: generic fn @F(%T.loc9: %.4) {
-// CHECK:STDOUT:   %T.1: %.4 = bind_symbolic_name T 0 [symbolic = %T.1 (constants.%T.2)]
-// CHECK:STDOUT:   %T.patt.1: %.4 = symbolic_binding_pattern T 0 [symbolic = %T.patt.1 (constants.%T.patt.2)]
-// CHECK:STDOUT:
-// CHECK:STDOUT:   fn(%.loc9_7: %.4);
-// CHECK:STDOUT: }
-// CHECK:STDOUT:
-// CHECK:STDOUT: generic fn @G(%T.loc10: %.5) {
-// CHECK:STDOUT:   %T.1: %.5 = bind_symbolic_name T 0 [symbolic = %T.1 (constants.%T.3)]
-// CHECK:STDOUT:   %T.patt.1: %.5 = symbolic_binding_pattern T 0 [symbolic = %T.patt.1 (constants.%T.patt.3)]
-// CHECK:STDOUT:
-// CHECK:STDOUT: !definition:
-// CHECK:STDOUT:
-// CHECK:STDOUT:   fn(%.loc10_7: %.5) {
-=======
 // CHECK:STDOUT: generic fn @F(%T.loc9: %.5) {
 // CHECK:STDOUT:   %T.1: %.5 = bind_symbolic_name T 0 [symbolic = %T.1 (constants.%T.2)]
-// CHECK:STDOUT:
-// CHECK:STDOUT:   fn(%T.loc9: %.5);
+// CHECK:STDOUT:   %T.patt.1: %.5 = symbolic_binding_pattern T 0 [symbolic = %T.patt.1 (constants.%T.patt.2)]
+// CHECK:STDOUT:
+// CHECK:STDOUT:   fn(%.loc9_7: %.5);
 // CHECK:STDOUT: }
 // CHECK:STDOUT:
 // CHECK:STDOUT: generic fn @G(%T.loc10: %.6) {
 // CHECK:STDOUT:   %T.1: %.6 = bind_symbolic_name T 0 [symbolic = %T.1 (constants.%T.3)]
-// CHECK:STDOUT:
-// CHECK:STDOUT: !definition:
-// CHECK:STDOUT:
-// CHECK:STDOUT:   fn(%T.loc10: %.6) {
->>>>>>> 7396aede
+// CHECK:STDOUT:   %T.patt.1: %.6 = symbolic_binding_pattern T 0 [symbolic = %T.patt.1 (constants.%T.patt.3)]
+// CHECK:STDOUT:
+// CHECK:STDOUT: !definition:
+// CHECK:STDOUT:
+// CHECK:STDOUT:   fn(%.loc10_7: %.6) {
 // CHECK:STDOUT:   !entry:
 // CHECK:STDOUT:     %F.ref: %F.type = name_ref F, file.%F.decl [template = constants.%F]
 // CHECK:STDOUT:     %T.ref: %.6 = name_ref T, %T.loc10 [symbolic = %T.1 (constants.%T.3)]
-// CHECK:STDOUT:     %.loc18: %.5 = converted %T.ref, <error> [template = <error>]
+// CHECK:STDOUT:     %.loc15: %.5 = converted %T.ref, <error> [template = <error>]
 // CHECK:STDOUT:     return
 // CHECK:STDOUT:   }
 // CHECK:STDOUT: }
 // CHECK:STDOUT:
 // CHECK:STDOUT: specific @Generic(constants.%T.1) {
 // CHECK:STDOUT:   %T.1 => constants.%T.1
-<<<<<<< HEAD
-// CHECK:STDOUT:   %T.patt.1 => constants.%T.1
-=======
->>>>>>> 7396aede
+// CHECK:STDOUT:   %T.patt.1 => constants.%T.1
 // CHECK:STDOUT: }
 // CHECK:STDOUT:
 // CHECK:STDOUT: specific @Generic(@Generic.%T.1) {
 // CHECK:STDOUT:   %T.1 => constants.%T.1
-<<<<<<< HEAD
-// CHECK:STDOUT:   %T.patt.1 => constants.%T.1
-=======
->>>>>>> 7396aede
+// CHECK:STDOUT:   %T.patt.1 => constants.%T.1
 // CHECK:STDOUT: }
 // CHECK:STDOUT:
 // CHECK:STDOUT: specific @Generic(constants.%A) {
 // CHECK:STDOUT:   %T.1 => constants.%A
-<<<<<<< HEAD
 // CHECK:STDOUT:   %T.patt.1 => constants.%A
-=======
->>>>>>> 7396aede
 // CHECK:STDOUT: }
 // CHECK:STDOUT:
 // CHECK:STDOUT: specific @F(constants.%T.2) {
@@ -690,22 +495,11 @@
 // CHECK:STDOUT:
 // CHECK:STDOUT: specific @Generic(constants.%B) {
 // CHECK:STDOUT:   %T.1 => constants.%B
-<<<<<<< HEAD
 // CHECK:STDOUT:   %T.patt.1 => constants.%B
-=======
->>>>>>> 7396aede
 // CHECK:STDOUT: }
 // CHECK:STDOUT:
 // CHECK:STDOUT: specific @G(constants.%T.3) {
 // CHECK:STDOUT:   %T.1 => constants.%T.3
 // CHECK:STDOUT:   %T.patt.1 => constants.%T.3
 // CHECK:STDOUT: }
-<<<<<<< HEAD
-// CHECK:STDOUT:
-// CHECK:STDOUT: specific @F(constants.%T.3) {
-// CHECK:STDOUT:   %T.1 => constants.%T.3
-// CHECK:STDOUT:   %T.patt.1 => constants.%T.3
-// CHECK:STDOUT: }
-=======
->>>>>>> 7396aede
 // CHECK:STDOUT: