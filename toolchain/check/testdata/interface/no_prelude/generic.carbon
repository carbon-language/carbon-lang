// Part of the Carbon Language project, under the Apache License v2.0 with LLVM
// Exceptions. See /LICENSE for license information.
// SPDX-License-Identifier: Apache-2.0 WITH LLVM-exception
//
// AUTOUPDATE
// TIP: To test this file alone, run:
// TIP:   bazel test //toolchain/testing:file_test --test_arg=--file_tests=toolchain/check/testdata/interface/no_prelude/generic.carbon
// TIP: To dump output, run:
// TIP:   bazel run //toolchain/testing:file_test -- --dump_output --file_tests=toolchain/check/testdata/interface/no_prelude/generic.carbon

// --- generic.carbon

library "[[@TEST_NAME]]";

interface Simple(T:! type) {}

class X {}

interface WithAssocFn(T:! type) {
  // TODO: Take `Self`, return `T`, once that works.
  fn F() -> X;
}

class C {
  impl as Simple(C) {}
  impl as WithAssocFn(C) {
    fn F() -> X {
      return {};
    }
  }
}

interface WithImplicitArgs[T:! type](N:! T);

fn Receive(T:! Simple(C));
fn Pass(T:! Simple(C)) {
  Receive(T);
}

// --- fail_mismatched_args.carbon

library "[[@TEST_NAME]]";

interface Generic(T:! type) {}

class A {}
class B {}

fn F(T:! Generic(A));
fn G(T:! Generic(B)) {
  // TODO: Include generic arguments in the type name.
  // CHECK:STDERR: fail_mismatched_args.carbon:[[@LINE+3]]:3: error: package `Core` implicitly referenced here, but not found
  // CHECK:STDERR:   F(T);
  // CHECK:STDERR:   ^~
  F(T);
}

// CHECK:STDOUT: --- generic.carbon
// CHECK:STDOUT:
// CHECK:STDOUT: constants {
// CHECK:STDOUT:   %T.1: type = bind_symbolic_name T, 0 [symbolic]
<<<<<<< HEAD
// CHECK:STDOUT:   %T.patt.1: type = symbolic_binding_pattern T, 0 [symbolic]
// CHECK:STDOUT:   %Simple.type: type = generic_interface_type @Simple [template]
=======
// CHECK:STDOUT:   %Simple.type.1: type = generic_interface_type @Simple [template]
>>>>>>> b2746222
// CHECK:STDOUT:   %.1: type = tuple_type () [template]
// CHECK:STDOUT:   %Simple: %Simple.type.1 = struct_value () [template]
// CHECK:STDOUT:   %Simple.type.2: type = interface_type @Simple, @Simple(%T.1) [symbolic]
// CHECK:STDOUT:   %Self.1: %Simple.type.2 = bind_symbolic_name Self, 1 [symbolic]
// CHECK:STDOUT:   %X: type = class_type @X [template]
<<<<<<< HEAD
// CHECK:STDOUT:   %.3: type = struct_type {} [template]
// CHECK:STDOUT:   %.4: <witness> = complete_type_witness %.3 [template]
// CHECK:STDOUT:   %T.patt.2: type = symbolic_binding_pattern T, 0 [symbolic]
// CHECK:STDOUT:   %WithAssocFn.type: type = generic_interface_type @WithAssocFn [template]
// CHECK:STDOUT:   %WithAssocFn: %WithAssocFn.type = struct_value () [template]
// CHECK:STDOUT:   %.5: type = interface_type @WithAssocFn, @WithAssocFn(%T.1) [symbolic]
// CHECK:STDOUT:   %Self.2: %.5 = bind_symbolic_name Self, 1 [symbolic]
=======
// CHECK:STDOUT:   %.2: type = struct_type {} [template]
// CHECK:STDOUT:   %.3: <witness> = complete_type_witness %.2 [template]
// CHECK:STDOUT:   %WithAssocFn.type.1: type = generic_interface_type @WithAssocFn [template]
// CHECK:STDOUT:   %WithAssocFn: %WithAssocFn.type.1 = struct_value () [template]
// CHECK:STDOUT:   %WithAssocFn.type.2: type = interface_type @WithAssocFn, @WithAssocFn(%T.1) [symbolic]
// CHECK:STDOUT:   %Self.2: %WithAssocFn.type.2 = bind_symbolic_name Self, 1 [symbolic]
>>>>>>> b2746222
// CHECK:STDOUT:   %F.type.1: type = fn_type @F.1, @WithAssocFn(%T.1) [symbolic]
// CHECK:STDOUT:   %F.1: %F.type.1 = struct_value () [symbolic]
// CHECK:STDOUT:   %.4: type = assoc_entity_type %WithAssocFn.type.2, %F.type.1 [symbolic]
// CHECK:STDOUT:   %.5: %.4 = assoc_entity element0, @WithAssocFn.%F.decl [symbolic]
// CHECK:STDOUT:   %C: type = class_type @C [template]
// CHECK:STDOUT:   %Simple.type.3: type = interface_type @Simple, @Simple(%C) [template]
// CHECK:STDOUT:   %.6: <witness> = interface_witness () [template]
// CHECK:STDOUT:   %WithAssocFn.type.3: type = interface_type @WithAssocFn, @WithAssocFn(%C) [template]
// CHECK:STDOUT:   %F.type.2: type = fn_type @F.2 [template]
// CHECK:STDOUT:   %F.2: %F.type.2 = struct_value () [template]
// CHECK:STDOUT:   %F.type.3: type = fn_type @F.1, @WithAssocFn(%C) [template]
// CHECK:STDOUT:   %F.3: %F.type.3 = struct_value () [template]
// CHECK:STDOUT:   %.7: type = assoc_entity_type %WithAssocFn.type.3, %F.type.3 [template]
// CHECK:STDOUT:   %.8: %.7 = assoc_entity element0, @WithAssocFn.%F.decl [template]
// CHECK:STDOUT:   %.9: <witness> = interface_witness (%F.2) [template]
// CHECK:STDOUT:   %.10: type = ptr_type %.2 [template]
// CHECK:STDOUT:   %struct: %X = struct_value () [template]
// CHECK:STDOUT:   %T.patt.3: type = symbolic_binding_pattern T, 0 [symbolic]
// CHECK:STDOUT:   %N: %T.1 = bind_symbolic_name N, 1 [symbolic]
// CHECK:STDOUT:   %N.patt: %T.1 = symbolic_binding_pattern N, 1 [symbolic]
// CHECK:STDOUT:   %WithImplicitArgs.type: type = generic_interface_type @WithImplicitArgs [template]
// CHECK:STDOUT:   %WithImplicitArgs: %WithImplicitArgs.type = struct_value () [template]
<<<<<<< HEAD
// CHECK:STDOUT:   %T.2: %.8 = bind_symbolic_name T, 0 [symbolic]
// CHECK:STDOUT:   %T.patt.4: %.8 = symbolic_binding_pattern T, 0 [symbolic]
=======
// CHECK:STDOUT:   %T.2: %Simple.type.3 = bind_symbolic_name T, 0 [symbolic]
>>>>>>> b2746222
// CHECK:STDOUT:   %Receive.type: type = fn_type @Receive [template]
// CHECK:STDOUT:   %Receive: %Receive.type = struct_value () [template]
// CHECK:STDOUT:   %T.patt.5: %.8 = symbolic_binding_pattern T, 0 [symbolic]
// CHECK:STDOUT:   %Pass.type: type = fn_type @Pass [template]
// CHECK:STDOUT:   %Pass: %Pass.type = struct_value () [template]
// CHECK:STDOUT: }
// CHECK:STDOUT:
// CHECK:STDOUT: file {
// CHECK:STDOUT:   package: <namespace> = namespace [template] {
// CHECK:STDOUT:     .Simple = %Simple.decl
// CHECK:STDOUT:     .X = %X.decl
// CHECK:STDOUT:     .WithAssocFn = %WithAssocFn.decl
// CHECK:STDOUT:     .C = %C.decl
// CHECK:STDOUT:     .WithImplicitArgs = %WithImplicitArgs.decl
// CHECK:STDOUT:     .Receive = %Receive.decl
// CHECK:STDOUT:     .Pass = %Pass.decl
// CHECK:STDOUT:   }
<<<<<<< HEAD
// CHECK:STDOUT:   %Simple.decl: %Simple.type = interface_decl @Simple [template = constants.%Simple] {
// CHECK:STDOUT:     %T.patt.loc4: type = symbolic_binding_pattern T, 0 [symbolic = %T.patt.1 (constants.%T.patt.1)]
// CHECK:STDOUT:     %T.param_patt: type = param_pattern %T.patt.loc4, runtime_param<invalid> [symbolic = %T.patt.1 (constants.%T.patt.1)]
=======
// CHECK:STDOUT:   %Simple.decl: %Simple.type.1 = interface_decl @Simple [template = constants.%Simple] {
// CHECK:STDOUT:     %T.patt: type = symbolic_binding_pattern T, 0
>>>>>>> b2746222
// CHECK:STDOUT:   } {
// CHECK:STDOUT:     %param: type = param runtime_param<invalid>
// CHECK:STDOUT:     %T.loc4: type = bind_symbolic_name T, 0, %param [symbolic = %T.1 (constants.%T.1)]
// CHECK:STDOUT:   }
// CHECK:STDOUT:   %X.decl: type = class_decl @X [template = constants.%X] {} {}
<<<<<<< HEAD
// CHECK:STDOUT:   %WithAssocFn.decl: %WithAssocFn.type = interface_decl @WithAssocFn [template = constants.%WithAssocFn] {
// CHECK:STDOUT:     %T.patt.loc8: type = symbolic_binding_pattern T, 0 [symbolic = %T.patt.1 (constants.%T.patt.2)]
// CHECK:STDOUT:     %T.param_patt: type = param_pattern %T.patt.loc8, runtime_param<invalid> [symbolic = %T.patt.1 (constants.%T.patt.2)]
=======
// CHECK:STDOUT:   %WithAssocFn.decl: %WithAssocFn.type.1 = interface_decl @WithAssocFn [template = constants.%WithAssocFn] {
// CHECK:STDOUT:     %T.patt: type = symbolic_binding_pattern T, 0
>>>>>>> b2746222
// CHECK:STDOUT:   } {
// CHECK:STDOUT:     %param: type = param runtime_param<invalid>
// CHECK:STDOUT:     %T.loc8: type = bind_symbolic_name T, 0, %param [symbolic = %T.1 (constants.%T.1)]
// CHECK:STDOUT:   }
// CHECK:STDOUT:   %C.decl: type = class_decl @C [template = constants.%C] {} {}
// CHECK:STDOUT:   %WithImplicitArgs.decl: %WithImplicitArgs.type = interface_decl @WithImplicitArgs [template = constants.%WithImplicitArgs] {
// CHECK:STDOUT:     %T.patt.loc22: type = symbolic_binding_pattern T, 0 [symbolic = %T.patt.1 (constants.%T.patt.3)]
// CHECK:STDOUT:     %T.param_patt: type = param_pattern %T.patt.loc22, runtime_param<invalid> [symbolic = %T.patt.1 (constants.%T.patt.3)]
// CHECK:STDOUT:     %N.patt.loc22: @WithImplicitArgs.%T.1 (%T.1) = symbolic_binding_pattern N, 1 [symbolic = %N.patt.1 (constants.%N.patt)]
// CHECK:STDOUT:     %N.param_patt: @WithImplicitArgs.%T.1 (%T.1) = param_pattern %N.patt.loc22, runtime_param<invalid> [symbolic = %N.patt.1 (constants.%N.patt)]
// CHECK:STDOUT:   } {
// CHECK:STDOUT:     %T.ref: type = name_ref T, %T.loc22 [symbolic = %T.1 (constants.%T.1)]
// CHECK:STDOUT:     %param.loc22_28: type = param runtime_param<invalid>
// CHECK:STDOUT:     %T.loc22: type = bind_symbolic_name T, 0, %param.loc22_28 [symbolic = %T.1 (constants.%T.1)]
// CHECK:STDOUT:     %param.loc22_38: @WithImplicitArgs.%T.1 (%T.1) = param runtime_param<invalid>
// CHECK:STDOUT:     %N.loc22: @WithImplicitArgs.%T.1 (%T.1) = bind_symbolic_name N, 1, %param.loc22_38 [symbolic = %N.1 (constants.%N)]
// CHECK:STDOUT:   }
// CHECK:STDOUT:   %Receive.decl: %Receive.type = fn_decl @Receive [template = constants.%Receive] {
<<<<<<< HEAD
// CHECK:STDOUT:     %T.patt.loc24: %.8 = symbolic_binding_pattern T, 0 [symbolic = %T.patt.1 (constants.%T.patt.4)]
// CHECK:STDOUT:     %T.param_patt: %.8 = param_pattern %T.patt.loc24, runtime_param<invalid> [symbolic = %T.patt.1 (constants.%T.patt.4)]
=======
// CHECK:STDOUT:     %T.patt: %Simple.type.3 = symbolic_binding_pattern T, 0
>>>>>>> b2746222
// CHECK:STDOUT:   } {
// CHECK:STDOUT:     %Simple.ref: %Simple.type.1 = name_ref Simple, file.%Simple.decl [template = constants.%Simple]
// CHECK:STDOUT:     %C.ref: type = name_ref C, file.%C.decl [template = constants.%C]
<<<<<<< HEAD
// CHECK:STDOUT:     %.loc24: type = interface_type @Simple, @Simple(constants.%C) [template = constants.%.8]
// CHECK:STDOUT:     %param: %.8 = param runtime_param<invalid>
// CHECK:STDOUT:     %T.loc24: %.8 = bind_symbolic_name T, 0, %param [symbolic = %T.1 (constants.%T.2)]
// CHECK:STDOUT:   }
// CHECK:STDOUT:   %Pass.decl: %Pass.type = fn_decl @Pass [template = constants.%Pass] {
// CHECK:STDOUT:     %T.patt.loc25: %.8 = symbolic_binding_pattern T, 0 [symbolic = %T.patt.1 (constants.%T.patt.5)]
// CHECK:STDOUT:     %T.param_patt: %.8 = param_pattern %T.patt.loc25, runtime_param<invalid> [symbolic = %T.patt.1 (constants.%T.patt.5)]
=======
// CHECK:STDOUT:     %Simple.type: type = interface_type @Simple, @Simple(constants.%C) [template = constants.%Simple.type.3]
// CHECK:STDOUT:     %T.param: %Simple.type.3 = param T, runtime_param<invalid>
// CHECK:STDOUT:     %T.loc24: %Simple.type.3 = bind_symbolic_name T, 0, %T.param [symbolic = %T.1 (constants.%T.2)]
// CHECK:STDOUT:   }
// CHECK:STDOUT:   %Pass.decl: %Pass.type = fn_decl @Pass [template = constants.%Pass] {
// CHECK:STDOUT:     %T.patt: %Simple.type.3 = symbolic_binding_pattern T, 0
>>>>>>> b2746222
// CHECK:STDOUT:   } {
// CHECK:STDOUT:     %Simple.ref: %Simple.type.1 = name_ref Simple, file.%Simple.decl [template = constants.%Simple]
// CHECK:STDOUT:     %C.ref: type = name_ref C, file.%C.decl [template = constants.%C]
<<<<<<< HEAD
// CHECK:STDOUT:     %.loc25: type = interface_type @Simple, @Simple(constants.%C) [template = constants.%.8]
// CHECK:STDOUT:     %param: %.8 = param runtime_param<invalid>
// CHECK:STDOUT:     %T.loc25: %.8 = bind_symbolic_name T, 0, %param [symbolic = %T.1 (constants.%T.2)]
=======
// CHECK:STDOUT:     %Simple.type: type = interface_type @Simple, @Simple(constants.%C) [template = constants.%Simple.type.3]
// CHECK:STDOUT:     %T.param: %Simple.type.3 = param T, runtime_param<invalid>
// CHECK:STDOUT:     %T.loc25: %Simple.type.3 = bind_symbolic_name T, 0, %T.param [symbolic = %T.1 (constants.%T.2)]
>>>>>>> b2746222
// CHECK:STDOUT:   }
// CHECK:STDOUT: }
// CHECK:STDOUT:
// CHECK:STDOUT: generic interface @Simple(%T.loc4: type) {
// CHECK:STDOUT:   %T.1: type = bind_symbolic_name T, 0 [symbolic = %T.1 (constants.%T.1)]
// CHECK:STDOUT:   %T.patt.1: type = symbolic_binding_pattern T, 0 [symbolic = %T.patt.1 (constants.%T.patt.1)]
// CHECK:STDOUT:
// CHECK:STDOUT: !definition:
// CHECK:STDOUT:   %Simple.type: type = interface_type @Simple, @Simple(%T.1) [symbolic = %Simple.type (constants.%Simple.type.2)]
// CHECK:STDOUT:   %Self.2: %Simple.type.2 = bind_symbolic_name Self, 1 [symbolic = %Self.2 (constants.%Self.1)]
// CHECK:STDOUT:
// CHECK:STDOUT:   interface {
// CHECK:STDOUT:     %Self.1: @Simple.%Simple.type (%Simple.type.2) = bind_symbolic_name Self, 1 [symbolic = %Self.2 (constants.%Self.1)]
// CHECK:STDOUT:
// CHECK:STDOUT:   !members:
// CHECK:STDOUT:     .Self = %Self.1
// CHECK:STDOUT:     witness = ()
// CHECK:STDOUT:   }
// CHECK:STDOUT: }
// CHECK:STDOUT:
// CHECK:STDOUT: generic interface @WithAssocFn(%T.loc8: type) {
// CHECK:STDOUT:   %T.1: type = bind_symbolic_name T, 0 [symbolic = %T.1 (constants.%T.1)]
// CHECK:STDOUT:   %T.patt.1: type = symbolic_binding_pattern T, 0 [symbolic = %T.patt.1 (constants.%T.patt.2)]
// CHECK:STDOUT:
// CHECK:STDOUT: !definition:
// CHECK:STDOUT:   %WithAssocFn.type: type = interface_type @WithAssocFn, @WithAssocFn(%T.1) [symbolic = %WithAssocFn.type (constants.%WithAssocFn.type.2)]
// CHECK:STDOUT:   %Self.2: %WithAssocFn.type.2 = bind_symbolic_name Self, 1 [symbolic = %Self.2 (constants.%Self.2)]
// CHECK:STDOUT:   %F.type: type = fn_type @F.1, @WithAssocFn(%T.1) [symbolic = %F.type (constants.%F.type.1)]
// CHECK:STDOUT:   %F: @WithAssocFn.%F.type (%F.type.1) = struct_value () [symbolic = %F (constants.%F.1)]
// CHECK:STDOUT:   %.1: type = assoc_entity_type @WithAssocFn.%WithAssocFn.type (%WithAssocFn.type.2), @WithAssocFn.%F.type (%F.type.1) [symbolic = %.1 (constants.%.4)]
// CHECK:STDOUT:   %.2: @WithAssocFn.%.1 (%.4) = assoc_entity element0, %F.decl [symbolic = %.2 (constants.%.5)]
// CHECK:STDOUT:
// CHECK:STDOUT:   interface {
// CHECK:STDOUT:     %Self.1: @WithAssocFn.%WithAssocFn.type (%WithAssocFn.type.2) = bind_symbolic_name Self, 1 [symbolic = %Self.2 (constants.%Self.2)]
// CHECK:STDOUT:     %F.decl: @WithAssocFn.%F.type (%F.type.1) = fn_decl @F.1 [symbolic = @WithAssocFn.%F (constants.%F.1)] {} {
// CHECK:STDOUT:       %X.ref: type = name_ref X, file.%X.decl [template = constants.%X]
// CHECK:STDOUT:       %return: ref %X = var <return slot>
// CHECK:STDOUT:     }
// CHECK:STDOUT:     %.loc10: @WithAssocFn.%.1 (%.4) = assoc_entity element0, %F.decl [symbolic = %.2 (constants.%.5)]
// CHECK:STDOUT:
// CHECK:STDOUT:   !members:
// CHECK:STDOUT:     .Self = %Self.1
// CHECK:STDOUT:     .F = %.loc10
// CHECK:STDOUT:     witness = (%F.decl)
// CHECK:STDOUT:   }
// CHECK:STDOUT: }
// CHECK:STDOUT:
// CHECK:STDOUT: generic interface @WithImplicitArgs(%T.loc22: type, %N.loc22: @WithImplicitArgs.%T.1 (%T.1)) {
// CHECK:STDOUT:   %T.1: type = bind_symbolic_name T, 0 [symbolic = %T.1 (constants.%T.1)]
// CHECK:STDOUT:   %T.patt.1: type = symbolic_binding_pattern T, 0 [symbolic = %T.patt.1 (constants.%T.patt.3)]
// CHECK:STDOUT:   %N.1: %T.1 = bind_symbolic_name N, 1 [symbolic = %N.1 (constants.%N)]
// CHECK:STDOUT:   %N.patt.1: %T.1 = symbolic_binding_pattern N, 1 [symbolic = %N.patt.1 (constants.%N.patt)]
// CHECK:STDOUT:
// CHECK:STDOUT:   interface;
// CHECK:STDOUT: }
// CHECK:STDOUT:
// CHECK:STDOUT: impl @impl.1: %Self.ref as %Simple.type {
// CHECK:STDOUT:   %.loc14: <witness> = interface_witness () [template = constants.%.6]
// CHECK:STDOUT:
// CHECK:STDOUT: !members:
// CHECK:STDOUT:   witness = %.loc14
// CHECK:STDOUT: }
// CHECK:STDOUT:
// CHECK:STDOUT: impl @impl.2: %Self.ref as %WithAssocFn.type {
// CHECK:STDOUT:   %F.decl: %F.type.2 = fn_decl @F.2 [template = constants.%F.2] {} {
// CHECK:STDOUT:     %X.ref: type = name_ref X, file.%X.decl [template = constants.%X]
// CHECK:STDOUT:     %return: ref %X = var <return slot>
// CHECK:STDOUT:   }
// CHECK:STDOUT:   %.loc15: <witness> = interface_witness (%F.decl) [template = constants.%.9]
// CHECK:STDOUT:
// CHECK:STDOUT: !members:
// CHECK:STDOUT:   .F = %F.decl
// CHECK:STDOUT:   witness = %.loc15
// CHECK:STDOUT: }
// CHECK:STDOUT:
// CHECK:STDOUT: class @X {
// CHECK:STDOUT:   %.loc6: <witness> = complete_type_witness %.2 [template = constants.%.3]
// CHECK:STDOUT:
// CHECK:STDOUT: !members:
// CHECK:STDOUT:   .Self = constants.%X
// CHECK:STDOUT: }
// CHECK:STDOUT:
// CHECK:STDOUT: class @C {
// CHECK:STDOUT:   impl_decl @impl.1 [template] {} {
// CHECK:STDOUT:     %Self.ref: type = name_ref Self, constants.%C [template = constants.%C]
// CHECK:STDOUT:     %Simple.ref: %Simple.type.1 = name_ref Simple, file.%Simple.decl [template = constants.%Simple]
// CHECK:STDOUT:     %C.ref: type = name_ref C, file.%C.decl [template = constants.%C]
// CHECK:STDOUT:     %Simple.type: type = interface_type @Simple, @Simple(constants.%C) [template = constants.%Simple.type.3]
// CHECK:STDOUT:   }
// CHECK:STDOUT:   impl_decl @impl.2 [template] {} {
// CHECK:STDOUT:     %Self.ref: type = name_ref Self, constants.%C [template = constants.%C]
// CHECK:STDOUT:     %WithAssocFn.ref: %WithAssocFn.type.1 = name_ref WithAssocFn, file.%WithAssocFn.decl [template = constants.%WithAssocFn]
// CHECK:STDOUT:     %C.ref: type = name_ref C, file.%C.decl [template = constants.%C]
// CHECK:STDOUT:     %WithAssocFn.type: type = interface_type @WithAssocFn, @WithAssocFn(constants.%C) [template = constants.%WithAssocFn.type.3]
// CHECK:STDOUT:   }
// CHECK:STDOUT:   %.loc20: <witness> = complete_type_witness %.2 [template = constants.%.3]
// CHECK:STDOUT:
// CHECK:STDOUT: !members:
// CHECK:STDOUT:   .Self = constants.%C
// CHECK:STDOUT: }
// CHECK:STDOUT:
// CHECK:STDOUT: generic fn @F.1(@WithAssocFn.%T.loc8: type, @WithAssocFn.%Self.1: @WithAssocFn.%WithAssocFn.type (%WithAssocFn.type.2)) {
// CHECK:STDOUT:
// CHECK:STDOUT:   fn() -> %X;
// CHECK:STDOUT: }
// CHECK:STDOUT:
// CHECK:STDOUT: fn @F.2() -> %return: %X {
// CHECK:STDOUT: !entry:
// CHECK:STDOUT:   %.loc17_15.1: %.2 = struct_literal ()
// CHECK:STDOUT:   %.loc17_15.2: init %X = class_init (), %return [template = constants.%struct]
// CHECK:STDOUT:   %.loc17_16: init %X = converted %.loc17_15.1, %.loc17_15.2 [template = constants.%struct]
// CHECK:STDOUT:   return %.loc17_16 to %return
// CHECK:STDOUT: }
// CHECK:STDOUT:
<<<<<<< HEAD
// CHECK:STDOUT: generic fn @Receive(%T.loc24: %.8) {
// CHECK:STDOUT:   %T.1: %.8 = bind_symbolic_name T, 0 [symbolic = %T.1 (constants.%T.2)]
// CHECK:STDOUT:   %T.patt.1: %.8 = symbolic_binding_pattern T, 0 [symbolic = %T.patt.1 (constants.%T.patt.4)]
// CHECK:STDOUT:
// CHECK:STDOUT:   fn(%T.param_patt: %.8);
// CHECK:STDOUT: }
// CHECK:STDOUT:
// CHECK:STDOUT: generic fn @Pass(%T.loc25: %.8) {
// CHECK:STDOUT:   %T.1: %.8 = bind_symbolic_name T, 0 [symbolic = %T.1 (constants.%T.2)]
// CHECK:STDOUT:   %T.patt.1: %.8 = symbolic_binding_pattern T, 0 [symbolic = %T.patt.1 (constants.%T.patt.5)]
// CHECK:STDOUT:
// CHECK:STDOUT: !definition:
// CHECK:STDOUT:
// CHECK:STDOUT:   fn(%T.param_patt: %.8) {
=======
// CHECK:STDOUT: generic fn @Receive(%T.loc24: %Simple.type.3) {
// CHECK:STDOUT:   %T.1: %Simple.type.3 = bind_symbolic_name T, 0 [symbolic = %T.1 (constants.%T.2)]
// CHECK:STDOUT:
// CHECK:STDOUT:   fn(%T.loc24: %Simple.type.3);
// CHECK:STDOUT: }
// CHECK:STDOUT:
// CHECK:STDOUT: generic fn @Pass(%T.loc25: %Simple.type.3) {
// CHECK:STDOUT:   %T.1: %Simple.type.3 = bind_symbolic_name T, 0 [symbolic = %T.1 (constants.%T.2)]
// CHECK:STDOUT:
// CHECK:STDOUT: !definition:
// CHECK:STDOUT:
// CHECK:STDOUT:   fn(%T.loc25: %Simple.type.3) {
>>>>>>> b2746222
// CHECK:STDOUT:   !entry:
// CHECK:STDOUT:     %Receive.ref: %Receive.type = name_ref Receive, file.%Receive.decl [template = constants.%Receive]
// CHECK:STDOUT:     %T.ref: %Simple.type.3 = name_ref T, %T.loc25 [symbolic = %T.1 (constants.%T.2)]
// CHECK:STDOUT:     %Receive.call: init %.1 = call %Receive.ref()
// CHECK:STDOUT:     return
// CHECK:STDOUT:   }
// CHECK:STDOUT: }
// CHECK:STDOUT:
// CHECK:STDOUT: specific @Simple(constants.%T.1) {
// CHECK:STDOUT:   %T.1 => constants.%T.1
// CHECK:STDOUT:   %T.patt.1 => constants.%T.1
// CHECK:STDOUT: }
// CHECK:STDOUT:
// CHECK:STDOUT: specific @Simple(@Simple.%T.1) {
// CHECK:STDOUT:   %T.1 => constants.%T.1
// CHECK:STDOUT:   %T.patt.1 => constants.%T.1
// CHECK:STDOUT: }
// CHECK:STDOUT:
// CHECK:STDOUT: specific @WithAssocFn(constants.%T.1) {
// CHECK:STDOUT:   %T.1 => constants.%T.1
// CHECK:STDOUT:   %T.patt.1 => constants.%T.1
// CHECK:STDOUT: }
// CHECK:STDOUT:
// CHECK:STDOUT: specific @F.1(constants.%T.1, constants.%Self.2) {}
// CHECK:STDOUT:
// CHECK:STDOUT: specific @WithAssocFn(@WithAssocFn.%T.1) {
// CHECK:STDOUT:   %T.1 => constants.%T.1
// CHECK:STDOUT:   %T.patt.1 => constants.%T.1
// CHECK:STDOUT: }
// CHECK:STDOUT:
// CHECK:STDOUT: specific @Simple(constants.%C) {
// CHECK:STDOUT:   %T.1 => constants.%C
// CHECK:STDOUT:   %T.patt.1 => constants.%C
// CHECK:STDOUT:
// CHECK:STDOUT: !definition:
// CHECK:STDOUT:   %Simple.type => constants.%Simple.type.3
// CHECK:STDOUT:   %Self.2 => constants.%Self.1
// CHECK:STDOUT: }
// CHECK:STDOUT:
// CHECK:STDOUT: specific @WithAssocFn(constants.%C) {
// CHECK:STDOUT:   %T.1 => constants.%C
// CHECK:STDOUT:   %T.patt.1 => constants.%C
// CHECK:STDOUT:
// CHECK:STDOUT: !definition:
// CHECK:STDOUT:   %WithAssocFn.type => constants.%WithAssocFn.type.3
// CHECK:STDOUT:   %Self.2 => constants.%Self.2
// CHECK:STDOUT:   %F.type => constants.%F.type.3
// CHECK:STDOUT:   %F => constants.%F.3
// CHECK:STDOUT:   %.1 => constants.%.7
// CHECK:STDOUT:   %.2 => constants.%.8
// CHECK:STDOUT: }
// CHECK:STDOUT:
// CHECK:STDOUT: specific @F.1(constants.%C, constants.%C) {}
// CHECK:STDOUT:
// CHECK:STDOUT: specific @WithImplicitArgs(constants.%T.1, constants.%N) {
// CHECK:STDOUT:   %T.1 => constants.%T.1
// CHECK:STDOUT:   %T.patt.1 => constants.%T.1
// CHECK:STDOUT:   %N.1 => constants.%N
// CHECK:STDOUT:   %N.patt.1 => constants.%N
// CHECK:STDOUT: }
// CHECK:STDOUT:
// CHECK:STDOUT: specific @Receive(constants.%T.2) {
// CHECK:STDOUT:   %T.1 => constants.%T.2
// CHECK:STDOUT:   %T.patt.1 => constants.%T.2
// CHECK:STDOUT: }
// CHECK:STDOUT:
// CHECK:STDOUT: specific @Pass(constants.%T.2) {
// CHECK:STDOUT:   %T.1 => constants.%T.2
// CHECK:STDOUT:   %T.patt.1 => constants.%T.2
// CHECK:STDOUT: }
// CHECK:STDOUT:
// CHECK:STDOUT: --- fail_mismatched_args.carbon
// CHECK:STDOUT:
// CHECK:STDOUT: constants {
// CHECK:STDOUT:   %T.1: type = bind_symbolic_name T, 0 [symbolic]
<<<<<<< HEAD
// CHECK:STDOUT:   %T.patt.1: type = symbolic_binding_pattern T, 0 [symbolic]
// CHECK:STDOUT:   %Generic.type: type = generic_interface_type @Generic [template]
=======
// CHECK:STDOUT:   %Generic.type.1: type = generic_interface_type @Generic [template]
>>>>>>> b2746222
// CHECK:STDOUT:   %.1: type = tuple_type () [template]
// CHECK:STDOUT:   %Generic: %Generic.type.1 = struct_value () [template]
// CHECK:STDOUT:   %Generic.type.2: type = interface_type @Generic, @Generic(%T.1) [symbolic]
// CHECK:STDOUT:   %Self: %Generic.type.2 = bind_symbolic_name Self, 1 [symbolic]
// CHECK:STDOUT:   %A: type = class_type @A [template]
// CHECK:STDOUT:   %.2: type = struct_type {} [template]
// CHECK:STDOUT:   %.3: <witness> = complete_type_witness %.2 [template]
// CHECK:STDOUT:   %B: type = class_type @B [template]
<<<<<<< HEAD
// CHECK:STDOUT:   %.5: type = interface_type @Generic, @Generic(%A) [template]
// CHECK:STDOUT:   %T.2: %.5 = bind_symbolic_name T, 0 [symbolic]
// CHECK:STDOUT:   %T.patt.2: %.5 = symbolic_binding_pattern T, 0 [symbolic]
// CHECK:STDOUT:   %F.type: type = fn_type @F [template]
// CHECK:STDOUT:   %F: %F.type = struct_value () [template]
// CHECK:STDOUT:   %.6: type = interface_type @Generic, @Generic(%B) [template]
// CHECK:STDOUT:   %T.3: %.6 = bind_symbolic_name T, 0 [symbolic]
// CHECK:STDOUT:   %T.patt.3: %.6 = symbolic_binding_pattern T, 0 [symbolic]
=======
// CHECK:STDOUT:   %Generic.type.3: type = interface_type @Generic, @Generic(%A) [template]
// CHECK:STDOUT:   %T.2: %Generic.type.3 = bind_symbolic_name T, 0 [symbolic]
// CHECK:STDOUT:   %F.type: type = fn_type @F [template]
// CHECK:STDOUT:   %F: %F.type = struct_value () [template]
// CHECK:STDOUT:   %Generic.type.4: type = interface_type @Generic, @Generic(%B) [template]
// CHECK:STDOUT:   %T.3: %Generic.type.4 = bind_symbolic_name T, 0 [symbolic]
>>>>>>> b2746222
// CHECK:STDOUT:   %G.type: type = fn_type @G [template]
// CHECK:STDOUT:   %G: %G.type = struct_value () [template]
// CHECK:STDOUT: }
// CHECK:STDOUT:
// CHECK:STDOUT: file {
// CHECK:STDOUT:   package: <namespace> = namespace [template] {
// CHECK:STDOUT:     .Generic = %Generic.decl
// CHECK:STDOUT:     .A = %A.decl
// CHECK:STDOUT:     .B = %B.decl
// CHECK:STDOUT:     .F = %F.decl
// CHECK:STDOUT:     .G = %G.decl
// CHECK:STDOUT:   }
<<<<<<< HEAD
// CHECK:STDOUT:   %Generic.decl: %Generic.type = interface_decl @Generic [template = constants.%Generic] {
// CHECK:STDOUT:     %T.patt.loc4: type = symbolic_binding_pattern T, 0 [symbolic = %T.patt.1 (constants.%T.patt.1)]
// CHECK:STDOUT:     %T.param_patt: type = param_pattern %T.patt.loc4, runtime_param<invalid> [symbolic = %T.patt.1 (constants.%T.patt.1)]
=======
// CHECK:STDOUT:   %Generic.decl: %Generic.type.1 = interface_decl @Generic [template = constants.%Generic] {
// CHECK:STDOUT:     %T.patt: type = symbolic_binding_pattern T, 0
>>>>>>> b2746222
// CHECK:STDOUT:   } {
// CHECK:STDOUT:     %param: type = param runtime_param<invalid>
// CHECK:STDOUT:     %T.loc4: type = bind_symbolic_name T, 0, %param [symbolic = %T.1 (constants.%T.1)]
// CHECK:STDOUT:   }
// CHECK:STDOUT:   %A.decl: type = class_decl @A [template = constants.%A] {} {}
// CHECK:STDOUT:   %B.decl: type = class_decl @B [template = constants.%B] {} {}
// CHECK:STDOUT:   %F.decl: %F.type = fn_decl @F [template = constants.%F] {
<<<<<<< HEAD
// CHECK:STDOUT:     %T.patt.loc9: %.5 = symbolic_binding_pattern T, 0 [symbolic = %T.patt.1 (constants.%T.patt.2)]
// CHECK:STDOUT:     %T.param_patt: %.5 = param_pattern %T.patt.loc9, runtime_param<invalid> [symbolic = %T.patt.1 (constants.%T.patt.2)]
=======
// CHECK:STDOUT:     %T.patt: %Generic.type.3 = symbolic_binding_pattern T, 0
>>>>>>> b2746222
// CHECK:STDOUT:   } {
// CHECK:STDOUT:     %Generic.ref: %Generic.type.1 = name_ref Generic, file.%Generic.decl [template = constants.%Generic]
// CHECK:STDOUT:     %A.ref: type = name_ref A, file.%A.decl [template = constants.%A]
<<<<<<< HEAD
// CHECK:STDOUT:     %.loc9: type = interface_type @Generic, @Generic(constants.%A) [template = constants.%.5]
// CHECK:STDOUT:     %param: %.5 = param runtime_param<invalid>
// CHECK:STDOUT:     %T.loc9: %.5 = bind_symbolic_name T, 0, %param [symbolic = %T.1 (constants.%T.2)]
// CHECK:STDOUT:   }
// CHECK:STDOUT:   %G.decl: %G.type = fn_decl @G [template = constants.%G] {
// CHECK:STDOUT:     %T.patt.loc10: %.6 = symbolic_binding_pattern T, 0 [symbolic = %T.patt.1 (constants.%T.patt.3)]
// CHECK:STDOUT:     %T.param_patt: %.6 = param_pattern %T.patt.loc10, runtime_param<invalid> [symbolic = %T.patt.1 (constants.%T.patt.3)]
=======
// CHECK:STDOUT:     %Generic.type: type = interface_type @Generic, @Generic(constants.%A) [template = constants.%Generic.type.3]
// CHECK:STDOUT:     %T.param: %Generic.type.3 = param T, runtime_param<invalid>
// CHECK:STDOUT:     %T.loc9: %Generic.type.3 = bind_symbolic_name T, 0, %T.param [symbolic = %T.1 (constants.%T.2)]
// CHECK:STDOUT:   }
// CHECK:STDOUT:   %G.decl: %G.type = fn_decl @G [template = constants.%G] {
// CHECK:STDOUT:     %T.patt: %Generic.type.4 = symbolic_binding_pattern T, 0
>>>>>>> b2746222
// CHECK:STDOUT:   } {
// CHECK:STDOUT:     %Generic.ref: %Generic.type.1 = name_ref Generic, file.%Generic.decl [template = constants.%Generic]
// CHECK:STDOUT:     %B.ref: type = name_ref B, file.%B.decl [template = constants.%B]
<<<<<<< HEAD
// CHECK:STDOUT:     %.loc10: type = interface_type @Generic, @Generic(constants.%B) [template = constants.%.6]
// CHECK:STDOUT:     %param: %.6 = param runtime_param<invalid>
// CHECK:STDOUT:     %T.loc10: %.6 = bind_symbolic_name T, 0, %param [symbolic = %T.1 (constants.%T.3)]
=======
// CHECK:STDOUT:     %Generic.type: type = interface_type @Generic, @Generic(constants.%B) [template = constants.%Generic.type.4]
// CHECK:STDOUT:     %T.param: %Generic.type.4 = param T, runtime_param<invalid>
// CHECK:STDOUT:     %T.loc10: %Generic.type.4 = bind_symbolic_name T, 0, %T.param [symbolic = %T.1 (constants.%T.3)]
>>>>>>> b2746222
// CHECK:STDOUT:   }
// CHECK:STDOUT: }
// CHECK:STDOUT:
// CHECK:STDOUT: generic interface @Generic(%T.loc4: type) {
// CHECK:STDOUT:   %T.1: type = bind_symbolic_name T, 0 [symbolic = %T.1 (constants.%T.1)]
// CHECK:STDOUT:   %T.patt.1: type = symbolic_binding_pattern T, 0 [symbolic = %T.patt.1 (constants.%T.patt.1)]
// CHECK:STDOUT:
// CHECK:STDOUT: !definition:
// CHECK:STDOUT:   %Generic.type: type = interface_type @Generic, @Generic(%T.1) [symbolic = %Generic.type (constants.%Generic.type.2)]
// CHECK:STDOUT:   %Self.2: %Generic.type.2 = bind_symbolic_name Self, 1 [symbolic = %Self.2 (constants.%Self)]
// CHECK:STDOUT:
// CHECK:STDOUT:   interface {
// CHECK:STDOUT:     %Self.1: @Generic.%Generic.type (%Generic.type.2) = bind_symbolic_name Self, 1 [symbolic = %Self.2 (constants.%Self)]
// CHECK:STDOUT:
// CHECK:STDOUT:   !members:
// CHECK:STDOUT:     .Self = %Self.1
// CHECK:STDOUT:     witness = ()
// CHECK:STDOUT:   }
// CHECK:STDOUT: }
// CHECK:STDOUT:
// CHECK:STDOUT: class @A {
// CHECK:STDOUT:   %.loc6: <witness> = complete_type_witness %.2 [template = constants.%.3]
// CHECK:STDOUT:
// CHECK:STDOUT: !members:
// CHECK:STDOUT:   .Self = constants.%A
// CHECK:STDOUT: }
// CHECK:STDOUT:
// CHECK:STDOUT: class @B {
// CHECK:STDOUT:   %.loc7: <witness> = complete_type_witness %.2 [template = constants.%.3]
// CHECK:STDOUT:
// CHECK:STDOUT: !members:
// CHECK:STDOUT:   .Self = constants.%B
// CHECK:STDOUT: }
// CHECK:STDOUT:
<<<<<<< HEAD
// CHECK:STDOUT: generic fn @F(%T.loc9: %.5) {
// CHECK:STDOUT:   %T.1: %.5 = bind_symbolic_name T, 0 [symbolic = %T.1 (constants.%T.2)]
// CHECK:STDOUT:   %T.patt.1: %.5 = symbolic_binding_pattern T, 0 [symbolic = %T.patt.1 (constants.%T.patt.2)]
// CHECK:STDOUT:
// CHECK:STDOUT:   fn(%T.param_patt: %.5);
// CHECK:STDOUT: }
// CHECK:STDOUT:
// CHECK:STDOUT: generic fn @G(%T.loc10: %.6) {
// CHECK:STDOUT:   %T.1: %.6 = bind_symbolic_name T, 0 [symbolic = %T.1 (constants.%T.3)]
// CHECK:STDOUT:   %T.patt.1: %.6 = symbolic_binding_pattern T, 0 [symbolic = %T.patt.1 (constants.%T.patt.3)]
// CHECK:STDOUT:
// CHECK:STDOUT: !definition:
// CHECK:STDOUT:
// CHECK:STDOUT:   fn(%T.param_patt: %.6) {
// CHECK:STDOUT:   !entry:
// CHECK:STDOUT:     %F.ref: %F.type = name_ref F, file.%F.decl [template = constants.%F]
// CHECK:STDOUT:     %T.ref: %.6 = name_ref T, %T.loc10 [symbolic = %T.1 (constants.%T.3)]
// CHECK:STDOUT:     %.loc15: %.5 = converted %T.ref, <error> [template = <error>]
=======
// CHECK:STDOUT: generic fn @F(%T.loc9: %Generic.type.3) {
// CHECK:STDOUT:   %T.1: %Generic.type.3 = bind_symbolic_name T, 0 [symbolic = %T.1 (constants.%T.2)]
// CHECK:STDOUT:
// CHECK:STDOUT:   fn(%T.loc9: %Generic.type.3);
// CHECK:STDOUT: }
// CHECK:STDOUT:
// CHECK:STDOUT: generic fn @G(%T.loc10: %Generic.type.4) {
// CHECK:STDOUT:   %T.1: %Generic.type.4 = bind_symbolic_name T, 0 [symbolic = %T.1 (constants.%T.3)]
// CHECK:STDOUT:
// CHECK:STDOUT: !definition:
// CHECK:STDOUT:
// CHECK:STDOUT:   fn(%T.loc10: %Generic.type.4) {
// CHECK:STDOUT:   !entry:
// CHECK:STDOUT:     %F.ref: %F.type = name_ref F, file.%F.decl [template = constants.%F]
// CHECK:STDOUT:     %T.ref: %Generic.type.4 = name_ref T, %T.loc10 [symbolic = %T.1 (constants.%T.3)]
// CHECK:STDOUT:     %.loc18: %Generic.type.3 = converted %T.ref, <error> [template = <error>]
>>>>>>> b2746222
// CHECK:STDOUT:     return
// CHECK:STDOUT:   }
// CHECK:STDOUT: }
// CHECK:STDOUT:
// CHECK:STDOUT: specific @Generic(constants.%T.1) {
// CHECK:STDOUT:   %T.1 => constants.%T.1
// CHECK:STDOUT:   %T.patt.1 => constants.%T.1
// CHECK:STDOUT: }
// CHECK:STDOUT:
// CHECK:STDOUT: specific @Generic(@Generic.%T.1) {
// CHECK:STDOUT:   %T.1 => constants.%T.1
// CHECK:STDOUT:   %T.patt.1 => constants.%T.1
// CHECK:STDOUT: }
// CHECK:STDOUT:
// CHECK:STDOUT: specific @Generic(constants.%A) {
// CHECK:STDOUT:   %T.1 => constants.%A
// CHECK:STDOUT:   %T.patt.1 => constants.%A
// CHECK:STDOUT: }
// CHECK:STDOUT:
// CHECK:STDOUT: specific @F(constants.%T.2) {
// CHECK:STDOUT:   %T.1 => constants.%T.2
// CHECK:STDOUT:   %T.patt.1 => constants.%T.2
// CHECK:STDOUT: }
// CHECK:STDOUT:
// CHECK:STDOUT: specific @Generic(constants.%B) {
// CHECK:STDOUT:   %T.1 => constants.%B
// CHECK:STDOUT:   %T.patt.1 => constants.%B
// CHECK:STDOUT: }
// CHECK:STDOUT:
// CHECK:STDOUT: specific @G(constants.%T.3) {
// CHECK:STDOUT:   %T.1 => constants.%T.3
// CHECK:STDOUT:   %T.patt.1 => constants.%T.3
// CHECK:STDOUT: }
// CHECK:STDOUT:<|MERGE_RESOLUTION|>--- conflicted
+++ resolved
@@ -59,33 +59,20 @@
 // CHECK:STDOUT:
 // CHECK:STDOUT: constants {
 // CHECK:STDOUT:   %T.1: type = bind_symbolic_name T, 0 [symbolic]
-<<<<<<< HEAD
 // CHECK:STDOUT:   %T.patt.1: type = symbolic_binding_pattern T, 0 [symbolic]
-// CHECK:STDOUT:   %Simple.type: type = generic_interface_type @Simple [template]
-=======
 // CHECK:STDOUT:   %Simple.type.1: type = generic_interface_type @Simple [template]
->>>>>>> b2746222
 // CHECK:STDOUT:   %.1: type = tuple_type () [template]
 // CHECK:STDOUT:   %Simple: %Simple.type.1 = struct_value () [template]
 // CHECK:STDOUT:   %Simple.type.2: type = interface_type @Simple, @Simple(%T.1) [symbolic]
 // CHECK:STDOUT:   %Self.1: %Simple.type.2 = bind_symbolic_name Self, 1 [symbolic]
 // CHECK:STDOUT:   %X: type = class_type @X [template]
-<<<<<<< HEAD
-// CHECK:STDOUT:   %.3: type = struct_type {} [template]
-// CHECK:STDOUT:   %.4: <witness> = complete_type_witness %.3 [template]
-// CHECK:STDOUT:   %T.patt.2: type = symbolic_binding_pattern T, 0 [symbolic]
-// CHECK:STDOUT:   %WithAssocFn.type: type = generic_interface_type @WithAssocFn [template]
-// CHECK:STDOUT:   %WithAssocFn: %WithAssocFn.type = struct_value () [template]
-// CHECK:STDOUT:   %.5: type = interface_type @WithAssocFn, @WithAssocFn(%T.1) [symbolic]
-// CHECK:STDOUT:   %Self.2: %.5 = bind_symbolic_name Self, 1 [symbolic]
-=======
 // CHECK:STDOUT:   %.2: type = struct_type {} [template]
 // CHECK:STDOUT:   %.3: <witness> = complete_type_witness %.2 [template]
+// CHECK:STDOUT:   %T.patt.2: type = symbolic_binding_pattern T, 0 [symbolic]
 // CHECK:STDOUT:   %WithAssocFn.type.1: type = generic_interface_type @WithAssocFn [template]
 // CHECK:STDOUT:   %WithAssocFn: %WithAssocFn.type.1 = struct_value () [template]
 // CHECK:STDOUT:   %WithAssocFn.type.2: type = interface_type @WithAssocFn, @WithAssocFn(%T.1) [symbolic]
 // CHECK:STDOUT:   %Self.2: %WithAssocFn.type.2 = bind_symbolic_name Self, 1 [symbolic]
->>>>>>> b2746222
 // CHECK:STDOUT:   %F.type.1: type = fn_type @F.1, @WithAssocFn(%T.1) [symbolic]
 // CHECK:STDOUT:   %F.1: %F.type.1 = struct_value () [symbolic]
 // CHECK:STDOUT:   %.4: type = assoc_entity_type %WithAssocFn.type.2, %F.type.1 [symbolic]
@@ -108,15 +95,11 @@
 // CHECK:STDOUT:   %N.patt: %T.1 = symbolic_binding_pattern N, 1 [symbolic]
 // CHECK:STDOUT:   %WithImplicitArgs.type: type = generic_interface_type @WithImplicitArgs [template]
 // CHECK:STDOUT:   %WithImplicitArgs: %WithImplicitArgs.type = struct_value () [template]
-<<<<<<< HEAD
-// CHECK:STDOUT:   %T.2: %.8 = bind_symbolic_name T, 0 [symbolic]
-// CHECK:STDOUT:   %T.patt.4: %.8 = symbolic_binding_pattern T, 0 [symbolic]
-=======
 // CHECK:STDOUT:   %T.2: %Simple.type.3 = bind_symbolic_name T, 0 [symbolic]
->>>>>>> b2746222
+// CHECK:STDOUT:   %T.patt.4: %Simple.type.3 = symbolic_binding_pattern T, 0 [symbolic]
 // CHECK:STDOUT:   %Receive.type: type = fn_type @Receive [template]
 // CHECK:STDOUT:   %Receive: %Receive.type = struct_value () [template]
-// CHECK:STDOUT:   %T.patt.5: %.8 = symbolic_binding_pattern T, 0 [symbolic]
+// CHECK:STDOUT:   %T.patt.5: %Simple.type.3 = symbolic_binding_pattern T, 0 [symbolic]
 // CHECK:STDOUT:   %Pass.type: type = fn_type @Pass [template]
 // CHECK:STDOUT:   %Pass: %Pass.type = struct_value () [template]
 // CHECK:STDOUT: }
@@ -131,27 +114,17 @@
 // CHECK:STDOUT:     .Receive = %Receive.decl
 // CHECK:STDOUT:     .Pass = %Pass.decl
 // CHECK:STDOUT:   }
-<<<<<<< HEAD
-// CHECK:STDOUT:   %Simple.decl: %Simple.type = interface_decl @Simple [template = constants.%Simple] {
+// CHECK:STDOUT:   %Simple.decl: %Simple.type.1 = interface_decl @Simple [template = constants.%Simple] {
 // CHECK:STDOUT:     %T.patt.loc4: type = symbolic_binding_pattern T, 0 [symbolic = %T.patt.1 (constants.%T.patt.1)]
 // CHECK:STDOUT:     %T.param_patt: type = param_pattern %T.patt.loc4, runtime_param<invalid> [symbolic = %T.patt.1 (constants.%T.patt.1)]
-=======
-// CHECK:STDOUT:   %Simple.decl: %Simple.type.1 = interface_decl @Simple [template = constants.%Simple] {
-// CHECK:STDOUT:     %T.patt: type = symbolic_binding_pattern T, 0
->>>>>>> b2746222
 // CHECK:STDOUT:   } {
 // CHECK:STDOUT:     %param: type = param runtime_param<invalid>
 // CHECK:STDOUT:     %T.loc4: type = bind_symbolic_name T, 0, %param [symbolic = %T.1 (constants.%T.1)]
 // CHECK:STDOUT:   }
 // CHECK:STDOUT:   %X.decl: type = class_decl @X [template = constants.%X] {} {}
-<<<<<<< HEAD
-// CHECK:STDOUT:   %WithAssocFn.decl: %WithAssocFn.type = interface_decl @WithAssocFn [template = constants.%WithAssocFn] {
+// CHECK:STDOUT:   %WithAssocFn.decl: %WithAssocFn.type.1 = interface_decl @WithAssocFn [template = constants.%WithAssocFn] {
 // CHECK:STDOUT:     %T.patt.loc8: type = symbolic_binding_pattern T, 0 [symbolic = %T.patt.1 (constants.%T.patt.2)]
 // CHECK:STDOUT:     %T.param_patt: type = param_pattern %T.patt.loc8, runtime_param<invalid> [symbolic = %T.patt.1 (constants.%T.patt.2)]
-=======
-// CHECK:STDOUT:   %WithAssocFn.decl: %WithAssocFn.type.1 = interface_decl @WithAssocFn [template = constants.%WithAssocFn] {
-// CHECK:STDOUT:     %T.patt: type = symbolic_binding_pattern T, 0
->>>>>>> b2746222
 // CHECK:STDOUT:   } {
 // CHECK:STDOUT:     %param: type = param runtime_param<invalid>
 // CHECK:STDOUT:     %T.loc8: type = bind_symbolic_name T, 0, %param [symbolic = %T.1 (constants.%T.1)]
@@ -170,43 +143,24 @@
 // CHECK:STDOUT:     %N.loc22: @WithImplicitArgs.%T.1 (%T.1) = bind_symbolic_name N, 1, %param.loc22_38 [symbolic = %N.1 (constants.%N)]
 // CHECK:STDOUT:   }
 // CHECK:STDOUT:   %Receive.decl: %Receive.type = fn_decl @Receive [template = constants.%Receive] {
-<<<<<<< HEAD
-// CHECK:STDOUT:     %T.patt.loc24: %.8 = symbolic_binding_pattern T, 0 [symbolic = %T.patt.1 (constants.%T.patt.4)]
-// CHECK:STDOUT:     %T.param_patt: %.8 = param_pattern %T.patt.loc24, runtime_param<invalid> [symbolic = %T.patt.1 (constants.%T.patt.4)]
-=======
-// CHECK:STDOUT:     %T.patt: %Simple.type.3 = symbolic_binding_pattern T, 0
->>>>>>> b2746222
+// CHECK:STDOUT:     %T.patt.loc24: %Simple.type.3 = symbolic_binding_pattern T, 0 [symbolic = %T.patt.1 (constants.%T.patt.4)]
+// CHECK:STDOUT:     %T.param_patt: %Simple.type.3 = param_pattern %T.patt.loc24, runtime_param<invalid> [symbolic = %T.patt.1 (constants.%T.patt.4)]
 // CHECK:STDOUT:   } {
 // CHECK:STDOUT:     %Simple.ref: %Simple.type.1 = name_ref Simple, file.%Simple.decl [template = constants.%Simple]
 // CHECK:STDOUT:     %C.ref: type = name_ref C, file.%C.decl [template = constants.%C]
-<<<<<<< HEAD
-// CHECK:STDOUT:     %.loc24: type = interface_type @Simple, @Simple(constants.%C) [template = constants.%.8]
-// CHECK:STDOUT:     %param: %.8 = param runtime_param<invalid>
-// CHECK:STDOUT:     %T.loc24: %.8 = bind_symbolic_name T, 0, %param [symbolic = %T.1 (constants.%T.2)]
+// CHECK:STDOUT:     %Simple.type: type = interface_type @Simple, @Simple(constants.%C) [template = constants.%Simple.type.3]
+// CHECK:STDOUT:     %param: %Simple.type.3 = param runtime_param<invalid>
+// CHECK:STDOUT:     %T.loc24: %Simple.type.3 = bind_symbolic_name T, 0, %param [symbolic = %T.1 (constants.%T.2)]
 // CHECK:STDOUT:   }
 // CHECK:STDOUT:   %Pass.decl: %Pass.type = fn_decl @Pass [template = constants.%Pass] {
-// CHECK:STDOUT:     %T.patt.loc25: %.8 = symbolic_binding_pattern T, 0 [symbolic = %T.patt.1 (constants.%T.patt.5)]
-// CHECK:STDOUT:     %T.param_patt: %.8 = param_pattern %T.patt.loc25, runtime_param<invalid> [symbolic = %T.patt.1 (constants.%T.patt.5)]
-=======
-// CHECK:STDOUT:     %Simple.type: type = interface_type @Simple, @Simple(constants.%C) [template = constants.%Simple.type.3]
-// CHECK:STDOUT:     %T.param: %Simple.type.3 = param T, runtime_param<invalid>
-// CHECK:STDOUT:     %T.loc24: %Simple.type.3 = bind_symbolic_name T, 0, %T.param [symbolic = %T.1 (constants.%T.2)]
-// CHECK:STDOUT:   }
-// CHECK:STDOUT:   %Pass.decl: %Pass.type = fn_decl @Pass [template = constants.%Pass] {
-// CHECK:STDOUT:     %T.patt: %Simple.type.3 = symbolic_binding_pattern T, 0
->>>>>>> b2746222
+// CHECK:STDOUT:     %T.patt.loc25: %Simple.type.3 = symbolic_binding_pattern T, 0 [symbolic = %T.patt.1 (constants.%T.patt.5)]
+// CHECK:STDOUT:     %T.param_patt: %Simple.type.3 = param_pattern %T.patt.loc25, runtime_param<invalid> [symbolic = %T.patt.1 (constants.%T.patt.5)]
 // CHECK:STDOUT:   } {
 // CHECK:STDOUT:     %Simple.ref: %Simple.type.1 = name_ref Simple, file.%Simple.decl [template = constants.%Simple]
 // CHECK:STDOUT:     %C.ref: type = name_ref C, file.%C.decl [template = constants.%C]
-<<<<<<< HEAD
-// CHECK:STDOUT:     %.loc25: type = interface_type @Simple, @Simple(constants.%C) [template = constants.%.8]
-// CHECK:STDOUT:     %param: %.8 = param runtime_param<invalid>
-// CHECK:STDOUT:     %T.loc25: %.8 = bind_symbolic_name T, 0, %param [symbolic = %T.1 (constants.%T.2)]
-=======
 // CHECK:STDOUT:     %Simple.type: type = interface_type @Simple, @Simple(constants.%C) [template = constants.%Simple.type.3]
-// CHECK:STDOUT:     %T.param: %Simple.type.3 = param T, runtime_param<invalid>
-// CHECK:STDOUT:     %T.loc25: %Simple.type.3 = bind_symbolic_name T, 0, %T.param [symbolic = %T.1 (constants.%T.2)]
->>>>>>> b2746222
+// CHECK:STDOUT:     %param: %Simple.type.3 = param runtime_param<invalid>
+// CHECK:STDOUT:     %T.loc25: %Simple.type.3 = bind_symbolic_name T, 0, %param [symbolic = %T.1 (constants.%T.2)]
 // CHECK:STDOUT:   }
 // CHECK:STDOUT: }
 // CHECK:STDOUT:
@@ -321,35 +275,20 @@
 // CHECK:STDOUT:   return %.loc17_16 to %return
 // CHECK:STDOUT: }
 // CHECK:STDOUT:
-<<<<<<< HEAD
-// CHECK:STDOUT: generic fn @Receive(%T.loc24: %.8) {
-// CHECK:STDOUT:   %T.1: %.8 = bind_symbolic_name T, 0 [symbolic = %T.1 (constants.%T.2)]
-// CHECK:STDOUT:   %T.patt.1: %.8 = symbolic_binding_pattern T, 0 [symbolic = %T.patt.1 (constants.%T.patt.4)]
-// CHECK:STDOUT:
-// CHECK:STDOUT:   fn(%T.param_patt: %.8);
-// CHECK:STDOUT: }
-// CHECK:STDOUT:
-// CHECK:STDOUT: generic fn @Pass(%T.loc25: %.8) {
-// CHECK:STDOUT:   %T.1: %.8 = bind_symbolic_name T, 0 [symbolic = %T.1 (constants.%T.2)]
-// CHECK:STDOUT:   %T.patt.1: %.8 = symbolic_binding_pattern T, 0 [symbolic = %T.patt.1 (constants.%T.patt.5)]
-// CHECK:STDOUT:
-// CHECK:STDOUT: !definition:
-// CHECK:STDOUT:
-// CHECK:STDOUT:   fn(%T.param_patt: %.8) {
-=======
 // CHECK:STDOUT: generic fn @Receive(%T.loc24: %Simple.type.3) {
 // CHECK:STDOUT:   %T.1: %Simple.type.3 = bind_symbolic_name T, 0 [symbolic = %T.1 (constants.%T.2)]
-// CHECK:STDOUT:
-// CHECK:STDOUT:   fn(%T.loc24: %Simple.type.3);
+// CHECK:STDOUT:   %T.patt.1: %Simple.type.3 = symbolic_binding_pattern T, 0 [symbolic = %T.patt.1 (constants.%T.patt.4)]
+// CHECK:STDOUT:
+// CHECK:STDOUT:   fn(%T.param_patt: %Simple.type.3);
 // CHECK:STDOUT: }
 // CHECK:STDOUT:
 // CHECK:STDOUT: generic fn @Pass(%T.loc25: %Simple.type.3) {
 // CHECK:STDOUT:   %T.1: %Simple.type.3 = bind_symbolic_name T, 0 [symbolic = %T.1 (constants.%T.2)]
-// CHECK:STDOUT:
-// CHECK:STDOUT: !definition:
-// CHECK:STDOUT:
-// CHECK:STDOUT:   fn(%T.loc25: %Simple.type.3) {
->>>>>>> b2746222
+// CHECK:STDOUT:   %T.patt.1: %Simple.type.3 = symbolic_binding_pattern T, 0 [symbolic = %T.patt.1 (constants.%T.patt.5)]
+// CHECK:STDOUT:
+// CHECK:STDOUT: !definition:
+// CHECK:STDOUT:
+// CHECK:STDOUT:   fn(%T.param_patt: %Simple.type.3) {
 // CHECK:STDOUT:   !entry:
 // CHECK:STDOUT:     %Receive.ref: %Receive.type = name_ref Receive, file.%Receive.decl [template = constants.%Receive]
 // CHECK:STDOUT:     %T.ref: %Simple.type.3 = name_ref T, %T.loc25 [symbolic = %T.1 (constants.%T.2)]
@@ -425,12 +364,8 @@
 // CHECK:STDOUT:
 // CHECK:STDOUT: constants {
 // CHECK:STDOUT:   %T.1: type = bind_symbolic_name T, 0 [symbolic]
-<<<<<<< HEAD
 // CHECK:STDOUT:   %T.patt.1: type = symbolic_binding_pattern T, 0 [symbolic]
-// CHECK:STDOUT:   %Generic.type: type = generic_interface_type @Generic [template]
-=======
 // CHECK:STDOUT:   %Generic.type.1: type = generic_interface_type @Generic [template]
->>>>>>> b2746222
 // CHECK:STDOUT:   %.1: type = tuple_type () [template]
 // CHECK:STDOUT:   %Generic: %Generic.type.1 = struct_value () [template]
 // CHECK:STDOUT:   %Generic.type.2: type = interface_type @Generic, @Generic(%T.1) [symbolic]
@@ -439,23 +374,14 @@
 // CHECK:STDOUT:   %.2: type = struct_type {} [template]
 // CHECK:STDOUT:   %.3: <witness> = complete_type_witness %.2 [template]
 // CHECK:STDOUT:   %B: type = class_type @B [template]
-<<<<<<< HEAD
-// CHECK:STDOUT:   %.5: type = interface_type @Generic, @Generic(%A) [template]
-// CHECK:STDOUT:   %T.2: %.5 = bind_symbolic_name T, 0 [symbolic]
-// CHECK:STDOUT:   %T.patt.2: %.5 = symbolic_binding_pattern T, 0 [symbolic]
-// CHECK:STDOUT:   %F.type: type = fn_type @F [template]
-// CHECK:STDOUT:   %F: %F.type = struct_value () [template]
-// CHECK:STDOUT:   %.6: type = interface_type @Generic, @Generic(%B) [template]
-// CHECK:STDOUT:   %T.3: %.6 = bind_symbolic_name T, 0 [symbolic]
-// CHECK:STDOUT:   %T.patt.3: %.6 = symbolic_binding_pattern T, 0 [symbolic]
-=======
 // CHECK:STDOUT:   %Generic.type.3: type = interface_type @Generic, @Generic(%A) [template]
 // CHECK:STDOUT:   %T.2: %Generic.type.3 = bind_symbolic_name T, 0 [symbolic]
+// CHECK:STDOUT:   %T.patt.2: %Generic.type.3 = symbolic_binding_pattern T, 0 [symbolic]
 // CHECK:STDOUT:   %F.type: type = fn_type @F [template]
 // CHECK:STDOUT:   %F: %F.type = struct_value () [template]
 // CHECK:STDOUT:   %Generic.type.4: type = interface_type @Generic, @Generic(%B) [template]
 // CHECK:STDOUT:   %T.3: %Generic.type.4 = bind_symbolic_name T, 0 [symbolic]
->>>>>>> b2746222
+// CHECK:STDOUT:   %T.patt.3: %Generic.type.4 = symbolic_binding_pattern T, 0 [symbolic]
 // CHECK:STDOUT:   %G.type: type = fn_type @G [template]
 // CHECK:STDOUT:   %G: %G.type = struct_value () [template]
 // CHECK:STDOUT: }
@@ -468,14 +394,9 @@
 // CHECK:STDOUT:     .F = %F.decl
 // CHECK:STDOUT:     .G = %G.decl
 // CHECK:STDOUT:   }
-<<<<<<< HEAD
-// CHECK:STDOUT:   %Generic.decl: %Generic.type = interface_decl @Generic [template = constants.%Generic] {
+// CHECK:STDOUT:   %Generic.decl: %Generic.type.1 = interface_decl @Generic [template = constants.%Generic] {
 // CHECK:STDOUT:     %T.patt.loc4: type = symbolic_binding_pattern T, 0 [symbolic = %T.patt.1 (constants.%T.patt.1)]
 // CHECK:STDOUT:     %T.param_patt: type = param_pattern %T.patt.loc4, runtime_param<invalid> [symbolic = %T.patt.1 (constants.%T.patt.1)]
-=======
-// CHECK:STDOUT:   %Generic.decl: %Generic.type.1 = interface_decl @Generic [template = constants.%Generic] {
-// CHECK:STDOUT:     %T.patt: type = symbolic_binding_pattern T, 0
->>>>>>> b2746222
 // CHECK:STDOUT:   } {
 // CHECK:STDOUT:     %param: type = param runtime_param<invalid>
 // CHECK:STDOUT:     %T.loc4: type = bind_symbolic_name T, 0, %param [symbolic = %T.1 (constants.%T.1)]
@@ -483,43 +404,24 @@
 // CHECK:STDOUT:   %A.decl: type = class_decl @A [template = constants.%A] {} {}
 // CHECK:STDOUT:   %B.decl: type = class_decl @B [template = constants.%B] {} {}
 // CHECK:STDOUT:   %F.decl: %F.type = fn_decl @F [template = constants.%F] {
-<<<<<<< HEAD
-// CHECK:STDOUT:     %T.patt.loc9: %.5 = symbolic_binding_pattern T, 0 [symbolic = %T.patt.1 (constants.%T.patt.2)]
-// CHECK:STDOUT:     %T.param_patt: %.5 = param_pattern %T.patt.loc9, runtime_param<invalid> [symbolic = %T.patt.1 (constants.%T.patt.2)]
-=======
-// CHECK:STDOUT:     %T.patt: %Generic.type.3 = symbolic_binding_pattern T, 0
->>>>>>> b2746222
+// CHECK:STDOUT:     %T.patt.loc9: %Generic.type.3 = symbolic_binding_pattern T, 0 [symbolic = %T.patt.1 (constants.%T.patt.2)]
+// CHECK:STDOUT:     %T.param_patt: %Generic.type.3 = param_pattern %T.patt.loc9, runtime_param<invalid> [symbolic = %T.patt.1 (constants.%T.patt.2)]
 // CHECK:STDOUT:   } {
 // CHECK:STDOUT:     %Generic.ref: %Generic.type.1 = name_ref Generic, file.%Generic.decl [template = constants.%Generic]
 // CHECK:STDOUT:     %A.ref: type = name_ref A, file.%A.decl [template = constants.%A]
-<<<<<<< HEAD
-// CHECK:STDOUT:     %.loc9: type = interface_type @Generic, @Generic(constants.%A) [template = constants.%.5]
-// CHECK:STDOUT:     %param: %.5 = param runtime_param<invalid>
-// CHECK:STDOUT:     %T.loc9: %.5 = bind_symbolic_name T, 0, %param [symbolic = %T.1 (constants.%T.2)]
+// CHECK:STDOUT:     %Generic.type: type = interface_type @Generic, @Generic(constants.%A) [template = constants.%Generic.type.3]
+// CHECK:STDOUT:     %param: %Generic.type.3 = param runtime_param<invalid>
+// CHECK:STDOUT:     %T.loc9: %Generic.type.3 = bind_symbolic_name T, 0, %param [symbolic = %T.1 (constants.%T.2)]
 // CHECK:STDOUT:   }
 // CHECK:STDOUT:   %G.decl: %G.type = fn_decl @G [template = constants.%G] {
-// CHECK:STDOUT:     %T.patt.loc10: %.6 = symbolic_binding_pattern T, 0 [symbolic = %T.patt.1 (constants.%T.patt.3)]
-// CHECK:STDOUT:     %T.param_patt: %.6 = param_pattern %T.patt.loc10, runtime_param<invalid> [symbolic = %T.patt.1 (constants.%T.patt.3)]
-=======
-// CHECK:STDOUT:     %Generic.type: type = interface_type @Generic, @Generic(constants.%A) [template = constants.%Generic.type.3]
-// CHECK:STDOUT:     %T.param: %Generic.type.3 = param T, runtime_param<invalid>
-// CHECK:STDOUT:     %T.loc9: %Generic.type.3 = bind_symbolic_name T, 0, %T.param [symbolic = %T.1 (constants.%T.2)]
-// CHECK:STDOUT:   }
-// CHECK:STDOUT:   %G.decl: %G.type = fn_decl @G [template = constants.%G] {
-// CHECK:STDOUT:     %T.patt: %Generic.type.4 = symbolic_binding_pattern T, 0
->>>>>>> b2746222
+// CHECK:STDOUT:     %T.patt.loc10: %Generic.type.4 = symbolic_binding_pattern T, 0 [symbolic = %T.patt.1 (constants.%T.patt.3)]
+// CHECK:STDOUT:     %T.param_patt: %Generic.type.4 = param_pattern %T.patt.loc10, runtime_param<invalid> [symbolic = %T.patt.1 (constants.%T.patt.3)]
 // CHECK:STDOUT:   } {
 // CHECK:STDOUT:     %Generic.ref: %Generic.type.1 = name_ref Generic, file.%Generic.decl [template = constants.%Generic]
 // CHECK:STDOUT:     %B.ref: type = name_ref B, file.%B.decl [template = constants.%B]
-<<<<<<< HEAD
-// CHECK:STDOUT:     %.loc10: type = interface_type @Generic, @Generic(constants.%B) [template = constants.%.6]
-// CHECK:STDOUT:     %param: %.6 = param runtime_param<invalid>
-// CHECK:STDOUT:     %T.loc10: %.6 = bind_symbolic_name T, 0, %param [symbolic = %T.1 (constants.%T.3)]
-=======
 // CHECK:STDOUT:     %Generic.type: type = interface_type @Generic, @Generic(constants.%B) [template = constants.%Generic.type.4]
-// CHECK:STDOUT:     %T.param: %Generic.type.4 = param T, runtime_param<invalid>
-// CHECK:STDOUT:     %T.loc10: %Generic.type.4 = bind_symbolic_name T, 0, %T.param [symbolic = %T.1 (constants.%T.3)]
->>>>>>> b2746222
+// CHECK:STDOUT:     %param: %Generic.type.4 = param runtime_param<invalid>
+// CHECK:STDOUT:     %T.loc10: %Generic.type.4 = bind_symbolic_name T, 0, %param [symbolic = %T.1 (constants.%T.3)]
 // CHECK:STDOUT:   }
 // CHECK:STDOUT: }
 // CHECK:STDOUT:
@@ -554,43 +456,24 @@
 // CHECK:STDOUT:   .Self = constants.%B
 // CHECK:STDOUT: }
 // CHECK:STDOUT:
-<<<<<<< HEAD
-// CHECK:STDOUT: generic fn @F(%T.loc9: %.5) {
-// CHECK:STDOUT:   %T.1: %.5 = bind_symbolic_name T, 0 [symbolic = %T.1 (constants.%T.2)]
-// CHECK:STDOUT:   %T.patt.1: %.5 = symbolic_binding_pattern T, 0 [symbolic = %T.patt.1 (constants.%T.patt.2)]
-// CHECK:STDOUT:
-// CHECK:STDOUT:   fn(%T.param_patt: %.5);
-// CHECK:STDOUT: }
-// CHECK:STDOUT:
-// CHECK:STDOUT: generic fn @G(%T.loc10: %.6) {
-// CHECK:STDOUT:   %T.1: %.6 = bind_symbolic_name T, 0 [symbolic = %T.1 (constants.%T.3)]
-// CHECK:STDOUT:   %T.patt.1: %.6 = symbolic_binding_pattern T, 0 [symbolic = %T.patt.1 (constants.%T.patt.3)]
-// CHECK:STDOUT:
-// CHECK:STDOUT: !definition:
-// CHECK:STDOUT:
-// CHECK:STDOUT:   fn(%T.param_patt: %.6) {
-// CHECK:STDOUT:   !entry:
-// CHECK:STDOUT:     %F.ref: %F.type = name_ref F, file.%F.decl [template = constants.%F]
-// CHECK:STDOUT:     %T.ref: %.6 = name_ref T, %T.loc10 [symbolic = %T.1 (constants.%T.3)]
-// CHECK:STDOUT:     %.loc15: %.5 = converted %T.ref, <error> [template = <error>]
-=======
 // CHECK:STDOUT: generic fn @F(%T.loc9: %Generic.type.3) {
 // CHECK:STDOUT:   %T.1: %Generic.type.3 = bind_symbolic_name T, 0 [symbolic = %T.1 (constants.%T.2)]
-// CHECK:STDOUT:
-// CHECK:STDOUT:   fn(%T.loc9: %Generic.type.3);
+// CHECK:STDOUT:   %T.patt.1: %Generic.type.3 = symbolic_binding_pattern T, 0 [symbolic = %T.patt.1 (constants.%T.patt.2)]
+// CHECK:STDOUT:
+// CHECK:STDOUT:   fn(%T.param_patt: %Generic.type.3);
 // CHECK:STDOUT: }
 // CHECK:STDOUT:
 // CHECK:STDOUT: generic fn @G(%T.loc10: %Generic.type.4) {
 // CHECK:STDOUT:   %T.1: %Generic.type.4 = bind_symbolic_name T, 0 [symbolic = %T.1 (constants.%T.3)]
-// CHECK:STDOUT:
-// CHECK:STDOUT: !definition:
-// CHECK:STDOUT:
-// CHECK:STDOUT:   fn(%T.loc10: %Generic.type.4) {
+// CHECK:STDOUT:   %T.patt.1: %Generic.type.4 = symbolic_binding_pattern T, 0 [symbolic = %T.patt.1 (constants.%T.patt.3)]
+// CHECK:STDOUT:
+// CHECK:STDOUT: !definition:
+// CHECK:STDOUT:
+// CHECK:STDOUT:   fn(%T.param_patt: %Generic.type.4) {
 // CHECK:STDOUT:   !entry:
 // CHECK:STDOUT:     %F.ref: %F.type = name_ref F, file.%F.decl [template = constants.%F]
 // CHECK:STDOUT:     %T.ref: %Generic.type.4 = name_ref T, %T.loc10 [symbolic = %T.1 (constants.%T.3)]
-// CHECK:STDOUT:     %.loc18: %Generic.type.3 = converted %T.ref, <error> [template = <error>]
->>>>>>> b2746222
+// CHECK:STDOUT:     %.loc15: %Generic.type.3 = converted %T.ref, <error> [template = <error>]
 // CHECK:STDOUT:     return
 // CHECK:STDOUT:   }
 // CHECK:STDOUT: }
