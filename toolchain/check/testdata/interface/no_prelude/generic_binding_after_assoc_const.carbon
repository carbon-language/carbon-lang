// Part of the Carbon Language project, under the Apache License v2.0 with LLVM
// Exceptions. See /LICENSE for license information.
// SPDX-License-Identifier: Apache-2.0 WITH LLVM-exception
//
// AUTOUPDATE
// TIP: To test this file alone, run:
// TIP:   bazel test //toolchain/testing:file_test --test_arg=--file_tests=toolchain/check/testdata/interface/no_prelude/generic_binding_after_assoc_const.carbon
// TIP: To dump output, run:
// TIP:   bazel run //toolchain/testing:file_test -- --dump_output --file_tests=toolchain/check/testdata/interface/no_prelude/generic_binding_after_assoc_const.carbon

interface I {
  fn F(T:! type);
  let U:! type;
  // This `T` should have index 1, just like the `T` above.
  // The intervening `U:! type` should not cause this to have index 2.
  fn G(T:! type);
}

// CHECK:STDOUT: --- generic_binding_after_assoc_const.carbon
// CHECK:STDOUT:
// CHECK:STDOUT: constants {
// CHECK:STDOUT:   %.1: type = interface_type @I [template]
// CHECK:STDOUT:   %Self: %.1 = bind_symbolic_name Self 0 [symbolic]
// CHECK:STDOUT:   %T: type = bind_symbolic_name T 1 [symbolic]
// CHECK:STDOUT:   %F.type: type = fn_type @F [template]
// CHECK:STDOUT:   %.2: type = tuple_type () [template]
// CHECK:STDOUT:   %F: %F.type = struct_value () [template]
// CHECK:STDOUT:   %.3: type = assoc_entity_type %.1, %F.type [template]
// CHECK:STDOUT:   %.4: %.3 = assoc_entity element0, @I.%F.decl [template]
// CHECK:STDOUT:   %.5: type = assoc_entity_type %.1, type [template]
// CHECK:STDOUT:   %.6: %.5 = assoc_entity element1, @I.%U [template]
// CHECK:STDOUT:   %G.type: type = fn_type @G [template]
// CHECK:STDOUT:   %G: %G.type = struct_value () [template]
// CHECK:STDOUT:   %.7: type = assoc_entity_type %.1, %G.type [template]
// CHECK:STDOUT:   %.8: %.7 = assoc_entity element2, @I.%G.decl [template]
// CHECK:STDOUT: }
// CHECK:STDOUT:
// CHECK:STDOUT: file {
// CHECK:STDOUT:   package: <namespace> = namespace [template] {
// CHECK:STDOUT:     .I = %I.decl
// CHECK:STDOUT:   }
// CHECK:STDOUT:   %I.decl: type = interface_decl @I [template = constants.%.1] {} {}
// CHECK:STDOUT: }
// CHECK:STDOUT:
// CHECK:STDOUT: interface @I {
// CHECK:STDOUT:   %Self: %.1 = bind_symbolic_name Self 0 [symbolic = constants.%Self]
// CHECK:STDOUT:   %F.decl: %F.type = fn_decl @F [template = constants.%F] {
<<<<<<< HEAD
// CHECK:STDOUT:     %T.patt.loc12: type = symbolic_binding_pattern T 1
// CHECK:STDOUT:   } {
// CHECK:STDOUT:     %T.loc12_8.1: type = param T
// CHECK:STDOUT:     %T.loc12_8.2: type = bind_symbolic_name T 1, %T.loc12_8.1 [symbolic = @F.%T.1 (constants.%T)]
=======
// CHECK:STDOUT:     %T.param: type = param T, runtime_param<invalid>
// CHECK:STDOUT:     %T.loc12: type = bind_symbolic_name T 1, %T.param [symbolic = %T.1 (constants.%T)]
>>>>>>> 1e34d03e
// CHECK:STDOUT:   }
// CHECK:STDOUT:   %.loc12: %.3 = assoc_entity element0, %F.decl [template = constants.%.4]
// CHECK:STDOUT:   %U: type = assoc_const_decl U [template]
// CHECK:STDOUT:   %.loc13: %.5 = assoc_entity element1, %U [template = constants.%.6]
// CHECK:STDOUT:   %G.decl: %G.type = fn_decl @G [template = constants.%G] {
<<<<<<< HEAD
// CHECK:STDOUT:     %T.patt.loc16: type = symbolic_binding_pattern T 1
// CHECK:STDOUT:   } {
// CHECK:STDOUT:     %T.loc16_8.1: type = param T
// CHECK:STDOUT:     %T.loc16_8.2: type = bind_symbolic_name T 1, %T.loc16_8.1 [symbolic = @G.%T.1 (constants.%T)]
=======
// CHECK:STDOUT:     %T.param: type = param T, runtime_param<invalid>
// CHECK:STDOUT:     %T.loc16: type = bind_symbolic_name T 1, %T.param [symbolic = %T.1 (constants.%T)]
>>>>>>> 1e34d03e
// CHECK:STDOUT:   }
// CHECK:STDOUT:   %.loc16: %.7 = assoc_entity element2, %G.decl [template = constants.%.8]
// CHECK:STDOUT:
// CHECK:STDOUT: !members:
// CHECK:STDOUT:   .Self = %Self
// CHECK:STDOUT:   .F = %.loc12
// CHECK:STDOUT:   .U = %.loc13
// CHECK:STDOUT:   .G = %.loc16
// CHECK:STDOUT:   witness = (%F.decl, %U, %G.decl)
// CHECK:STDOUT: }
// CHECK:STDOUT:
// CHECK:STDOUT: generic fn @F(@I.%Self: %.1, %T.loc12: type) {
// CHECK:STDOUT:   %T.1: type = bind_symbolic_name T 1 [symbolic = %T.1 (constants.%T)]
// CHECK:STDOUT:
// CHECK:STDOUT:   fn(%T.loc12: type);
// CHECK:STDOUT: }
// CHECK:STDOUT:
// CHECK:STDOUT: generic fn @G(@I.%Self: %.1, %T.loc16: type) {
// CHECK:STDOUT:   %T.1: type = bind_symbolic_name T 1 [symbolic = %T.1 (constants.%T)]
// CHECK:STDOUT:
// CHECK:STDOUT:   fn(%T.loc16: type);
// CHECK:STDOUT: }
// CHECK:STDOUT:
// CHECK:STDOUT: specific @F(constants.%Self, constants.%T) {
// CHECK:STDOUT:   %T.1 => constants.%T
// CHECK:STDOUT: }
// CHECK:STDOUT:
// CHECK:STDOUT: specific @G(constants.%Self, constants.%T) {
// CHECK:STDOUT:   %T.1 => constants.%T
// CHECK:STDOUT: }
// CHECK:STDOUT:<|MERGE_RESOLUTION|>--- conflicted
+++ resolved
@@ -45,29 +45,19 @@
 // CHECK:STDOUT: interface @I {
 // CHECK:STDOUT:   %Self: %.1 = bind_symbolic_name Self 0 [symbolic = constants.%Self]
 // CHECK:STDOUT:   %F.decl: %F.type = fn_decl @F [template = constants.%F] {
-<<<<<<< HEAD
-// CHECK:STDOUT:     %T.patt.loc12: type = symbolic_binding_pattern T 1
+// CHECK:STDOUT:     %T.patt: type = symbolic_binding_pattern T 1
 // CHECK:STDOUT:   } {
-// CHECK:STDOUT:     %T.loc12_8.1: type = param T
-// CHECK:STDOUT:     %T.loc12_8.2: type = bind_symbolic_name T 1, %T.loc12_8.1 [symbolic = @F.%T.1 (constants.%T)]
-=======
 // CHECK:STDOUT:     %T.param: type = param T, runtime_param<invalid>
 // CHECK:STDOUT:     %T.loc12: type = bind_symbolic_name T 1, %T.param [symbolic = %T.1 (constants.%T)]
->>>>>>> 1e34d03e
 // CHECK:STDOUT:   }
 // CHECK:STDOUT:   %.loc12: %.3 = assoc_entity element0, %F.decl [template = constants.%.4]
 // CHECK:STDOUT:   %U: type = assoc_const_decl U [template]
 // CHECK:STDOUT:   %.loc13: %.5 = assoc_entity element1, %U [template = constants.%.6]
 // CHECK:STDOUT:   %G.decl: %G.type = fn_decl @G [template = constants.%G] {
-<<<<<<< HEAD
-// CHECK:STDOUT:     %T.patt.loc16: type = symbolic_binding_pattern T 1
+// CHECK:STDOUT:     %T.patt: type = symbolic_binding_pattern T 1
 // CHECK:STDOUT:   } {
-// CHECK:STDOUT:     %T.loc16_8.1: type = param T
-// CHECK:STDOUT:     %T.loc16_8.2: type = bind_symbolic_name T 1, %T.loc16_8.1 [symbolic = @G.%T.1 (constants.%T)]
-=======
 // CHECK:STDOUT:     %T.param: type = param T, runtime_param<invalid>
 // CHECK:STDOUT:     %T.loc16: type = bind_symbolic_name T 1, %T.param [symbolic = %T.1 (constants.%T)]
->>>>>>> 1e34d03e
 // CHECK:STDOUT:   }
 // CHECK:STDOUT:   %.loc16: %.7 = assoc_entity element2, %G.decl [template = constants.%.8]
 // CHECK:STDOUT:
