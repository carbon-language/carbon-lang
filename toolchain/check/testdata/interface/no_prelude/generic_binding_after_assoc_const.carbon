--- conflicted
+++ resolved
@@ -46,33 +46,19 @@
 // CHECK:STDOUT: interface @I {
 // CHECK:STDOUT:   %Self: %.1 = bind_symbolic_name Self 0 [symbolic = constants.%Self]
 // CHECK:STDOUT:   %F.decl: %F.type = fn_decl @F [template = constants.%F] {
-<<<<<<< HEAD
-// CHECK:STDOUT:     %T.patt.loc12: type = symbolic_binding_pattern T 1 [symbolic = @F.%T.patt (constants.%T.patt)]
+// CHECK:STDOUT:     %T.patt.loc12: type = symbolic_binding_pattern T 1 [symbolic = %T.patt.1 (constants.%T.patt)]
 // CHECK:STDOUT:   } {
-// CHECK:STDOUT:     %param.loc12: type = param
-// CHECK:STDOUT:     %T.loc12: type = bind_symbolic_name T 1, %param.loc12 [symbolic = @F.%T.1 (constants.%T)]
-=======
-// CHECK:STDOUT:     %T.patt: type = symbolic_binding_pattern T 1
-// CHECK:STDOUT:   } {
-// CHECK:STDOUT:     %T.param: type = param T
-// CHECK:STDOUT:     %T.loc12: type = bind_symbolic_name T 1, %T.param [symbolic = %T.1 (constants.%T)]
->>>>>>> dcb4ae26
+// CHECK:STDOUT:     %param: type = param
+// CHECK:STDOUT:     %T.loc12: type = bind_symbolic_name T 1, %param [symbolic = %T.1 (constants.%T)]
 // CHECK:STDOUT:   }
 // CHECK:STDOUT:   %.loc12: %.3 = assoc_entity element0, %F.decl [template = constants.%.4]
 // CHECK:STDOUT:   %U: type = assoc_const_decl U [template]
 // CHECK:STDOUT:   %.loc13: %.5 = assoc_entity element1, %U [template = constants.%.6]
 // CHECK:STDOUT:   %G.decl: %G.type = fn_decl @G [template = constants.%G] {
-<<<<<<< HEAD
-// CHECK:STDOUT:     %T.patt.loc16: type = symbolic_binding_pattern T 1 [symbolic = @G.%T.patt (constants.%T.patt)]
+// CHECK:STDOUT:     %T.patt.loc16: type = symbolic_binding_pattern T 1 [symbolic = %T.patt.1 (constants.%T.patt)]
 // CHECK:STDOUT:   } {
-// CHECK:STDOUT:     %param.loc16: type = param
-// CHECK:STDOUT:     %T.loc16: type = bind_symbolic_name T 1, %param.loc16 [symbolic = @G.%T.1 (constants.%T)]
-=======
-// CHECK:STDOUT:     %T.patt: type = symbolic_binding_pattern T 1
-// CHECK:STDOUT:   } {
-// CHECK:STDOUT:     %T.param: type = param T
-// CHECK:STDOUT:     %T.loc16: type = bind_symbolic_name T 1, %T.param [symbolic = %T.1 (constants.%T)]
->>>>>>> dcb4ae26
+// CHECK:STDOUT:     %param: type = param
+// CHECK:STDOUT:     %T.loc16: type = bind_symbolic_name T 1, %param [symbolic = %T.1 (constants.%T)]
 // CHECK:STDOUT:   }
 // CHECK:STDOUT:   %.loc16: %.7 = assoc_entity element2, %G.decl [template = constants.%.8]
 // CHECK:STDOUT:
@@ -84,42 +70,27 @@
 // CHECK:STDOUT:   witness = (%F.decl, %U, %G.decl)
 // CHECK:STDOUT: }
 // CHECK:STDOUT:
-<<<<<<< HEAD
-// CHECK:STDOUT: generic fn @F(@I.%Self: %.1, @I.%T.loc12: type) {
-=======
 // CHECK:STDOUT: generic fn @F(@I.%Self: %.1, %T.loc12: type) {
->>>>>>> dcb4ae26
 // CHECK:STDOUT:   %T.1: type = bind_symbolic_name T 1 [symbolic = %T.1 (constants.%T)]
-// CHECK:STDOUT:   %T.patt: type = symbolic_binding_pattern T 1 [symbolic = %T.patt (constants.%T.patt)]
+// CHECK:STDOUT:   %T.patt.1: type = symbolic_binding_pattern T 1 [symbolic = %T.patt.1 (constants.%T.patt)]
 // CHECK:STDOUT:
-<<<<<<< HEAD
-// CHECK:STDOUT:   fn(@I.%T.loc12: type);
-// CHECK:STDOUT: }
-// CHECK:STDOUT:
-// CHECK:STDOUT: generic fn @G(@I.%Self: %.1, @I.%T.loc16: type) {
-=======
 // CHECK:STDOUT:   fn(%T.loc12: type);
 // CHECK:STDOUT: }
 // CHECK:STDOUT:
 // CHECK:STDOUT: generic fn @G(@I.%Self: %.1, %T.loc16: type) {
->>>>>>> dcb4ae26
 // CHECK:STDOUT:   %T.1: type = bind_symbolic_name T 1 [symbolic = %T.1 (constants.%T)]
-// CHECK:STDOUT:   %T.patt: type = symbolic_binding_pattern T 1 [symbolic = %T.patt (constants.%T.patt)]
+// CHECK:STDOUT:   %T.patt.1: type = symbolic_binding_pattern T 1 [symbolic = %T.patt.1 (constants.%T.patt)]
 // CHECK:STDOUT:
-<<<<<<< HEAD
-// CHECK:STDOUT:   fn(@I.%T.loc16: type);
-=======
 // CHECK:STDOUT:   fn(%T.loc16: type);
->>>>>>> dcb4ae26
 // CHECK:STDOUT: }
 // CHECK:STDOUT:
 // CHECK:STDOUT: specific @F(constants.%Self, constants.%T) {
 // CHECK:STDOUT:   %T.1 => constants.%T
-// CHECK:STDOUT:   %T.patt => constants.%T
+// CHECK:STDOUT:   %T.patt.1 => constants.%T
 // CHECK:STDOUT: }
 // CHECK:STDOUT:
 // CHECK:STDOUT: specific @G(constants.%Self, constants.%T) {
 // CHECK:STDOUT:   %T.1 => constants.%T
-// CHECK:STDOUT:   %T.patt => constants.%T
+// CHECK:STDOUT:   %T.patt.1 => constants.%T
 // CHECK:STDOUT: }
 // CHECK:STDOUT: