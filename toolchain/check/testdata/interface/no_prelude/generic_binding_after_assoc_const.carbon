// Part of the Carbon Language project, under the Apache License v2.0 with LLVM
// Exceptions. See /LICENSE for license information.
// SPDX-License-Identifier: Apache-2.0 WITH LLVM-exception
//
// AUTOUPDATE
// TIP: To test this file alone, run:
// TIP:   bazel test //toolchain/testing:file_test --test_arg=--file_tests=toolchain/check/testdata/interface/no_prelude/generic_binding_after_assoc_const.carbon
// TIP: To dump output, run:
// TIP:   bazel run //toolchain/testing:file_test -- --dump_output --file_tests=toolchain/check/testdata/interface/no_prelude/generic_binding_after_assoc_const.carbon

interface I {
  fn F(T:! type);
  let U:! type;
  // This `T` should have index 1, just like the `T` above.
  // The intervening `U:! type` should not cause this to have index 2.
  fn G(T:! type);
}

// CHECK:STDOUT: --- generic_binding_after_assoc_const.carbon
// CHECK:STDOUT:
// CHECK:STDOUT: constants {
// CHECK:STDOUT:   %.1: type = interface_type @I [template]
<<<<<<< HEAD
// CHECK:STDOUT:   %Self: %.1 = bind_symbolic_name Self 0 [symbolic]
// CHECK:STDOUT:   %T: type = bind_symbolic_name T 1 [symbolic]
// CHECK:STDOUT:   %T.patt.1: type = symbolic_binding_pattern T 1 [symbolic]
=======
// CHECK:STDOUT:   %Self: %.1 = bind_symbolic_name Self, 0 [symbolic]
// CHECK:STDOUT:   %T: type = bind_symbolic_name T, 1 [symbolic]
>>>>>>> e617d649
// CHECK:STDOUT:   %F.type: type = fn_type @F [template]
// CHECK:STDOUT:   %.2: type = tuple_type () [template]
// CHECK:STDOUT:   %F: %F.type = struct_value () [template]
// CHECK:STDOUT:   %.3: type = assoc_entity_type %.1, %F.type [template]
// CHECK:STDOUT:   %.4: %.3 = assoc_entity element0, @I.%F.decl [template]
// CHECK:STDOUT:   %.5: type = assoc_entity_type %.1, type [template]
// CHECK:STDOUT:   %.6: %.5 = assoc_entity element1, @I.%U [template]
// CHECK:STDOUT:   %T.patt.2: type = symbolic_binding_pattern T 1 [symbolic]
// CHECK:STDOUT:   %G.type: type = fn_type @G [template]
// CHECK:STDOUT:   %G: %G.type = struct_value () [template]
// CHECK:STDOUT:   %.7: type = assoc_entity_type %.1, %G.type [template]
// CHECK:STDOUT:   %.8: %.7 = assoc_entity element2, @I.%G.decl [template]
// CHECK:STDOUT: }
// CHECK:STDOUT:
// CHECK:STDOUT: file {
// CHECK:STDOUT:   package: <namespace> = namespace [template] {
// CHECK:STDOUT:     .I = %I.decl
// CHECK:STDOUT:   }
// CHECK:STDOUT:   %I.decl: type = interface_decl @I [template = constants.%.1] {} {}
// CHECK:STDOUT: }
// CHECK:STDOUT:
// CHECK:STDOUT: interface @I {
// CHECK:STDOUT:   %Self: %.1 = bind_symbolic_name Self, 0 [symbolic = constants.%Self]
// CHECK:STDOUT:   %F.decl: %F.type = fn_decl @F [template = constants.%F] {
<<<<<<< HEAD
// CHECK:STDOUT:     %T.patt.loc12: type = symbolic_binding_pattern T 1 [symbolic = %T.patt.1 (constants.%T.patt.1)]
// CHECK:STDOUT:     %T.param_patt: type = param_pattern %T.patt.loc12, runtime_param<invalid> [symbolic = %T.patt.1 (constants.%T.patt.1)]
// CHECK:STDOUT:   } {
// CHECK:STDOUT:     %param: type = param runtime_param<invalid>
// CHECK:STDOUT:     %T.loc12: type = bind_symbolic_name T 1, %param [symbolic = %T.1 (constants.%T)]
=======
// CHECK:STDOUT:     %T.patt: type = symbolic_binding_pattern T, 1
// CHECK:STDOUT:   } {
// CHECK:STDOUT:     %T.param: type = param T, runtime_param<invalid>
// CHECK:STDOUT:     %T.loc12: type = bind_symbolic_name T, 1, %T.param [symbolic = %T.1 (constants.%T)]
>>>>>>> e617d649
// CHECK:STDOUT:   }
// CHECK:STDOUT:   %.loc12: %.3 = assoc_entity element0, %F.decl [template = constants.%.4]
// CHECK:STDOUT:   %U: type = assoc_const_decl U [template]
// CHECK:STDOUT:   %.loc13: %.5 = assoc_entity element1, %U [template = constants.%.6]
// CHECK:STDOUT:   %G.decl: %G.type = fn_decl @G [template = constants.%G] {
<<<<<<< HEAD
// CHECK:STDOUT:     %T.patt.loc16: type = symbolic_binding_pattern T 1 [symbolic = %T.patt.1 (constants.%T.patt.2)]
// CHECK:STDOUT:     %T.param_patt: type = param_pattern %T.patt.loc16, runtime_param<invalid> [symbolic = %T.patt.1 (constants.%T.patt.2)]
// CHECK:STDOUT:   } {
// CHECK:STDOUT:     %param: type = param runtime_param<invalid>
// CHECK:STDOUT:     %T.loc16: type = bind_symbolic_name T 1, %param [symbolic = %T.1 (constants.%T)]
=======
// CHECK:STDOUT:     %T.patt: type = symbolic_binding_pattern T, 1
// CHECK:STDOUT:   } {
// CHECK:STDOUT:     %T.param: type = param T, runtime_param<invalid>
// CHECK:STDOUT:     %T.loc16: type = bind_symbolic_name T, 1, %T.param [symbolic = %T.1 (constants.%T)]
>>>>>>> e617d649
// CHECK:STDOUT:   }
// CHECK:STDOUT:   %.loc16: %.7 = assoc_entity element2, %G.decl [template = constants.%.8]
// CHECK:STDOUT:
// CHECK:STDOUT: !members:
// CHECK:STDOUT:   .Self = %Self
// CHECK:STDOUT:   .F = %.loc12
// CHECK:STDOUT:   .U = %.loc13
// CHECK:STDOUT:   .G = %.loc16
// CHECK:STDOUT:   witness = (%F.decl, %U, %G.decl)
// CHECK:STDOUT: }
// CHECK:STDOUT:
// CHECK:STDOUT: generic fn @F(@I.%Self: %.1, %T.loc12: type) {
<<<<<<< HEAD
// CHECK:STDOUT:   %T.1: type = bind_symbolic_name T 1 [symbolic = %T.1 (constants.%T)]
// CHECK:STDOUT:   %T.patt.1: type = symbolic_binding_pattern T 1 [symbolic = %T.patt.1 (constants.%T.patt.1)]
=======
// CHECK:STDOUT:   %T.1: type = bind_symbolic_name T, 1 [symbolic = %T.1 (constants.%T)]
>>>>>>> e617d649
// CHECK:STDOUT:
// CHECK:STDOUT:   fn(%T.param_patt: type);
// CHECK:STDOUT: }
// CHECK:STDOUT:
// CHECK:STDOUT: generic fn @G(@I.%Self: %.1, %T.loc16: type) {
<<<<<<< HEAD
// CHECK:STDOUT:   %T.1: type = bind_symbolic_name T 1 [symbolic = %T.1 (constants.%T)]
// CHECK:STDOUT:   %T.patt.1: type = symbolic_binding_pattern T 1 [symbolic = %T.patt.1 (constants.%T.patt.2)]
=======
// CHECK:STDOUT:   %T.1: type = bind_symbolic_name T, 1 [symbolic = %T.1 (constants.%T)]
>>>>>>> e617d649
// CHECK:STDOUT:
// CHECK:STDOUT:   fn(%T.param_patt: type);
// CHECK:STDOUT: }
// CHECK:STDOUT:
// CHECK:STDOUT: specific @F(constants.%Self, constants.%T) {
// CHECK:STDOUT:   %T.1 => constants.%T
// CHECK:STDOUT:   %T.patt.1 => constants.%T
// CHECK:STDOUT: }
// CHECK:STDOUT:
// CHECK:STDOUT: specific @G(constants.%Self, constants.%T) {
// CHECK:STDOUT:   %T.1 => constants.%T
// CHECK:STDOUT:   %T.patt.1 => constants.%T
// CHECK:STDOUT: }
// CHECK:STDOUT:<|MERGE_RESOLUTION|>--- conflicted
+++ resolved
@@ -20,14 +20,9 @@
 // CHECK:STDOUT:
 // CHECK:STDOUT: constants {
 // CHECK:STDOUT:   %.1: type = interface_type @I [template]
-<<<<<<< HEAD
-// CHECK:STDOUT:   %Self: %.1 = bind_symbolic_name Self 0 [symbolic]
-// CHECK:STDOUT:   %T: type = bind_symbolic_name T 1 [symbolic]
-// CHECK:STDOUT:   %T.patt.1: type = symbolic_binding_pattern T 1 [symbolic]
-=======
 // CHECK:STDOUT:   %Self: %.1 = bind_symbolic_name Self, 0 [symbolic]
 // CHECK:STDOUT:   %T: type = bind_symbolic_name T, 1 [symbolic]
->>>>>>> e617d649
+// CHECK:STDOUT:   %T.patt.1: type = symbolic_binding_pattern T, 1 [symbolic]
 // CHECK:STDOUT:   %F.type: type = fn_type @F [template]
 // CHECK:STDOUT:   %.2: type = tuple_type () [template]
 // CHECK:STDOUT:   %F: %F.type = struct_value () [template]
@@ -35,7 +30,7 @@
 // CHECK:STDOUT:   %.4: %.3 = assoc_entity element0, @I.%F.decl [template]
 // CHECK:STDOUT:   %.5: type = assoc_entity_type %.1, type [template]
 // CHECK:STDOUT:   %.6: %.5 = assoc_entity element1, @I.%U [template]
-// CHECK:STDOUT:   %T.patt.2: type = symbolic_binding_pattern T 1 [symbolic]
+// CHECK:STDOUT:   %T.patt.2: type = symbolic_binding_pattern T, 1 [symbolic]
 // CHECK:STDOUT:   %G.type: type = fn_type @G [template]
 // CHECK:STDOUT:   %G: %G.type = struct_value () [template]
 // CHECK:STDOUT:   %.7: type = assoc_entity_type %.1, %G.type [template]
@@ -52,35 +47,21 @@
 // CHECK:STDOUT: interface @I {
 // CHECK:STDOUT:   %Self: %.1 = bind_symbolic_name Self, 0 [symbolic = constants.%Self]
 // CHECK:STDOUT:   %F.decl: %F.type = fn_decl @F [template = constants.%F] {
-<<<<<<< HEAD
-// CHECK:STDOUT:     %T.patt.loc12: type = symbolic_binding_pattern T 1 [symbolic = %T.patt.1 (constants.%T.patt.1)]
+// CHECK:STDOUT:     %T.patt.loc12: type = symbolic_binding_pattern T, 1 [symbolic = %T.patt.1 (constants.%T.patt.1)]
 // CHECK:STDOUT:     %T.param_patt: type = param_pattern %T.patt.loc12, runtime_param<invalid> [symbolic = %T.patt.1 (constants.%T.patt.1)]
 // CHECK:STDOUT:   } {
 // CHECK:STDOUT:     %param: type = param runtime_param<invalid>
-// CHECK:STDOUT:     %T.loc12: type = bind_symbolic_name T 1, %param [symbolic = %T.1 (constants.%T)]
-=======
-// CHECK:STDOUT:     %T.patt: type = symbolic_binding_pattern T, 1
-// CHECK:STDOUT:   } {
-// CHECK:STDOUT:     %T.param: type = param T, runtime_param<invalid>
-// CHECK:STDOUT:     %T.loc12: type = bind_symbolic_name T, 1, %T.param [symbolic = %T.1 (constants.%T)]
->>>>>>> e617d649
+// CHECK:STDOUT:     %T.loc12: type = bind_symbolic_name T, 1, %param [symbolic = %T.1 (constants.%T)]
 // CHECK:STDOUT:   }
 // CHECK:STDOUT:   %.loc12: %.3 = assoc_entity element0, %F.decl [template = constants.%.4]
 // CHECK:STDOUT:   %U: type = assoc_const_decl U [template]
 // CHECK:STDOUT:   %.loc13: %.5 = assoc_entity element1, %U [template = constants.%.6]
 // CHECK:STDOUT:   %G.decl: %G.type = fn_decl @G [template = constants.%G] {
-<<<<<<< HEAD
-// CHECK:STDOUT:     %T.patt.loc16: type = symbolic_binding_pattern T 1 [symbolic = %T.patt.1 (constants.%T.patt.2)]
+// CHECK:STDOUT:     %T.patt.loc16: type = symbolic_binding_pattern T, 1 [symbolic = %T.patt.1 (constants.%T.patt.2)]
 // CHECK:STDOUT:     %T.param_patt: type = param_pattern %T.patt.loc16, runtime_param<invalid> [symbolic = %T.patt.1 (constants.%T.patt.2)]
 // CHECK:STDOUT:   } {
 // CHECK:STDOUT:     %param: type = param runtime_param<invalid>
-// CHECK:STDOUT:     %T.loc16: type = bind_symbolic_name T 1, %param [symbolic = %T.1 (constants.%T)]
-=======
-// CHECK:STDOUT:     %T.patt: type = symbolic_binding_pattern T, 1
-// CHECK:STDOUT:   } {
-// CHECK:STDOUT:     %T.param: type = param T, runtime_param<invalid>
-// CHECK:STDOUT:     %T.loc16: type = bind_symbolic_name T, 1, %T.param [symbolic = %T.1 (constants.%T)]
->>>>>>> e617d649
+// CHECK:STDOUT:     %T.loc16: type = bind_symbolic_name T, 1, %param [symbolic = %T.1 (constants.%T)]
 // CHECK:STDOUT:   }
 // CHECK:STDOUT:   %.loc16: %.7 = assoc_entity element2, %G.decl [template = constants.%.8]
 // CHECK:STDOUT:
@@ -93,23 +74,15 @@
 // CHECK:STDOUT: }
 // CHECK:STDOUT:
 // CHECK:STDOUT: generic fn @F(@I.%Self: %.1, %T.loc12: type) {
-<<<<<<< HEAD
-// CHECK:STDOUT:   %T.1: type = bind_symbolic_name T 1 [symbolic = %T.1 (constants.%T)]
-// CHECK:STDOUT:   %T.patt.1: type = symbolic_binding_pattern T 1 [symbolic = %T.patt.1 (constants.%T.patt.1)]
-=======
 // CHECK:STDOUT:   %T.1: type = bind_symbolic_name T, 1 [symbolic = %T.1 (constants.%T)]
->>>>>>> e617d649
+// CHECK:STDOUT:   %T.patt.1: type = symbolic_binding_pattern T, 1 [symbolic = %T.patt.1 (constants.%T.patt.1)]
 // CHECK:STDOUT:
 // CHECK:STDOUT:   fn(%T.param_patt: type);
 // CHECK:STDOUT: }
 // CHECK:STDOUT:
 // CHECK:STDOUT: generic fn @G(@I.%Self: %.1, %T.loc16: type) {
-<<<<<<< HEAD
-// CHECK:STDOUT:   %T.1: type = bind_symbolic_name T 1 [symbolic = %T.1 (constants.%T)]
-// CHECK:STDOUT:   %T.patt.1: type = symbolic_binding_pattern T 1 [symbolic = %T.patt.1 (constants.%T.patt.2)]
-=======
 // CHECK:STDOUT:   %T.1: type = bind_symbolic_name T, 1 [symbolic = %T.1 (constants.%T)]
->>>>>>> e617d649
+// CHECK:STDOUT:   %T.patt.1: type = symbolic_binding_pattern T, 1 [symbolic = %T.patt.1 (constants.%T.patt.2)]
 // CHECK:STDOUT:
 // CHECK:STDOUT:   fn(%T.param_patt: type);
 // CHECK:STDOUT: }
