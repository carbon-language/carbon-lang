// Part of the Carbon Language project, under the Apache License v2.0 with LLVM
// Exceptions. See /LICENSE for license information.
// SPDX-License-Identifier: Apache-2.0 WITH LLVM-exception
//
// AUTOUPDATE
// TIP: To test this file alone, run:
// TIP:   bazel test //toolchain/testing:file_test --test_arg=--file_tests=toolchain/check/testdata/interface/no_prelude/import_access.carbon
// TIP: To dump output, run:
// TIP:   bazel run //toolchain/testing:file_test -- --dump_output --file_tests=toolchain/check/testdata/interface/no_prelude/import_access.carbon

// ============================================================================
// Setup files
// ============================================================================

// --- def.carbon

package Test library "def";

private interface Def {}

// --- forward_with_def.carbon

package Test library "forward_with_def";

private interface ForwardWithDef;

interface ForwardWithDef {}

// --- forward.carbon

package Test library "forward";

// TODO: Import of forward declared interfaces crashes.
// private interface Forward;

// ============================================================================
// Test files
// ============================================================================

// --- def.impl.carbon

impl package Test library "def";

fn F(i: Def) {}

// --- fail_local_def.carbon

package Test library "fail_local_def";

import library "def";

// CHECK:STDERR: fail_local_def.carbon:[[@LINE+4]]:9: ERROR: Name `Def` not found.
// CHECK:STDERR: fn F(i: Def) {}
// CHECK:STDERR:         ^~~
// CHECK:STDERR:
fn F(i: Def) {}

// --- fail_other_def.carbon

package Other library "fail_other_def";

import Test library "def";

// CHECK:STDERR: fail_other_def.carbon:[[@LINE+4]]:9: ERROR: Name `Def` not found.
// CHECK:STDERR: fn F(i: Test.Def) {}
// CHECK:STDERR:         ^~~~~~~~
// CHECK:STDERR:
fn F(i: Test.Def) {}

// --- forward_with_def.impl.carbon

impl package Test library "forward_with_def";

fn F(i: ForwardWithDef) {}

// --- fail_local_forward_with_def.carbon

package Test library "fail_local_forward_with_def";

import library "forward_with_def";

// CHECK:STDERR: fail_local_forward_with_def.carbon:[[@LINE+4]]:9: ERROR: Name `ForwardWithDef` not found.
// CHECK:STDERR: fn F(i: ForwardWithDef) {}
// CHECK:STDERR:         ^~~~~~~~~~~~~~
// CHECK:STDERR:
fn F(i: ForwardWithDef) {}

// --- fail_other_forward_with_def.carbon

package Other library "fail_other_forward_with_def";

import Test library "forward_with_def";

// CHECK:STDERR: fail_other_forward_with_def.carbon:[[@LINE+4]]:9: ERROR: Name `ForwardWithDef` not found.
// CHECK:STDERR: fn F(i: Test.ForwardWithDef) {}
// CHECK:STDERR:         ^~~~~~~~~~~~~~~~~~~
// CHECK:STDERR:
fn F(i: Test.ForwardWithDef) {}

// --- fail_todo_forward.impl.carbon

impl package Test library "forward";

// CHECK:STDERR: fail_todo_forward.impl.carbon:[[@LINE+4]]:9: ERROR: Name `Forward` not found.
// CHECK:STDERR: fn F(i: Forward*) {}
// CHECK:STDERR:         ^~~~~~~
// CHECK:STDERR:
fn F(i: Forward*) {}

interface Forward {}

// --- fail_local_forward.carbon

package Test library "fail_local_forward";

import library "forward";

// CHECK:STDERR: fail_local_forward.carbon:[[@LINE+4]]:9: ERROR: Name `Forward` not found.
// CHECK:STDERR: fn F(i: Forward*) {}
// CHECK:STDERR:         ^~~~~~~
// CHECK:STDERR:
fn F(i: Forward*) {}

// --- fail_other_forward.carbon

package Other library "fail_other_forward";

import Test library "forward";

// CHECK:STDERR: fail_other_forward.carbon:[[@LINE+3]]:9: ERROR: Name `Forward` not found.
// CHECK:STDERR: fn F(i: Forward*) {}
// CHECK:STDERR:         ^~~~~~~
fn F(i: Forward*) {}

// --- todo_fail_private_on_redecl.carbon

library "fail_private_on_redecl";

private interface Redecl;

private interface Redecl {}

// CHECK:STDOUT: --- def.carbon
// CHECK:STDOUT:
// CHECK:STDOUT: constants {
// CHECK:STDOUT:   %.1: type = interface_type @Def [template]
// CHECK:STDOUT:   %Self: %.1 = bind_symbolic_name Self 0 [symbolic]
// CHECK:STDOUT: }
// CHECK:STDOUT:
// CHECK:STDOUT: file {
// CHECK:STDOUT:   package: <namespace> = namespace [template] {
// CHECK:STDOUT:     .Def [private] = %Def.decl
// CHECK:STDOUT:   }
// CHECK:STDOUT:   %Def.decl: type = interface_decl @Def [template = constants.%.1] {} {}
// CHECK:STDOUT: }
// CHECK:STDOUT:
// CHECK:STDOUT: interface @Def {
// CHECK:STDOUT:   %Self: %.1 = bind_symbolic_name Self 0 [symbolic = constants.%Self]
// CHECK:STDOUT:
// CHECK:STDOUT: !members:
// CHECK:STDOUT:   .Self = %Self
// CHECK:STDOUT:   witness = ()
// CHECK:STDOUT: }
// CHECK:STDOUT:
// CHECK:STDOUT: --- forward_with_def.carbon
// CHECK:STDOUT:
// CHECK:STDOUT: constants {
// CHECK:STDOUT:   %.1: type = interface_type @ForwardWithDef [template]
// CHECK:STDOUT:   %Self: %.1 = bind_symbolic_name Self 0 [symbolic]
// CHECK:STDOUT: }
// CHECK:STDOUT:
// CHECK:STDOUT: file {
// CHECK:STDOUT:   package: <namespace> = namespace [template] {
// CHECK:STDOUT:     .ForwardWithDef [private] = %ForwardWithDef.decl.loc4
// CHECK:STDOUT:   }
// CHECK:STDOUT:   %ForwardWithDef.decl.loc4: type = interface_decl @ForwardWithDef [template = constants.%.1] {} {}
// CHECK:STDOUT:   %ForwardWithDef.decl.loc6: type = interface_decl @ForwardWithDef [template = constants.%.1] {} {}
// CHECK:STDOUT: }
// CHECK:STDOUT:
// CHECK:STDOUT: interface @ForwardWithDef {
// CHECK:STDOUT:   %Self: %.1 = bind_symbolic_name Self 0 [symbolic = constants.%Self]
// CHECK:STDOUT:
// CHECK:STDOUT: !members:
// CHECK:STDOUT:   .Self = %Self
// CHECK:STDOUT:   witness = ()
// CHECK:STDOUT: }
// CHECK:STDOUT:
// CHECK:STDOUT: --- forward.carbon
// CHECK:STDOUT:
// CHECK:STDOUT: file {
// CHECK:STDOUT:   package: <namespace> = namespace [template] {}
// CHECK:STDOUT: }
// CHECK:STDOUT:
// CHECK:STDOUT: --- def.impl.carbon
// CHECK:STDOUT:
// CHECK:STDOUT: constants {
// CHECK:STDOUT:   %.1: type = interface_type @Def [template]
// CHECK:STDOUT:   %Self: %.1 = bind_symbolic_name Self 0 [symbolic]
// CHECK:STDOUT:   %F.type: type = fn_type @F [template]
// CHECK:STDOUT:   %.2: type = tuple_type () [template]
// CHECK:STDOUT:   %F: %F.type = struct_value () [template]
// CHECK:STDOUT: }
// CHECK:STDOUT:
// CHECK:STDOUT: imports {
// CHECK:STDOUT:   %import_ref.1: type = import_ref Test//def, inst+1, loaded [template = constants.%.1]
// CHECK:STDOUT:   %import_ref.2 = import_ref Test//def, inst+3, unloaded
// CHECK:STDOUT: }
// CHECK:STDOUT:
// CHECK:STDOUT: file {
// CHECK:STDOUT:   package: <namespace> = namespace [template] {
// CHECK:STDOUT:     .Def [private] = imports.%import_ref.1
// CHECK:STDOUT:     .F = %F.decl
// CHECK:STDOUT:   }
// CHECK:STDOUT:   %Test.import = import Test
// CHECK:STDOUT:   %default.import = import <invalid>
// CHECK:STDOUT:   %F.decl: %F.type = fn_decl @F [template = constants.%F] {
// CHECK:STDOUT:     %i.patt: %.1 = binding_pattern i
// CHECK:STDOUT:   } {
// CHECK:STDOUT:     %Def.ref: type = name_ref Def, imports.%import_ref.1 [template = constants.%.1]
<<<<<<< HEAD
// CHECK:STDOUT:     %param: %.1 = param
// CHECK:STDOUT:     @F.%i: %.1 = bind_name i, %param
=======
// CHECK:STDOUT:     %i.param: %.1 = param i
// CHECK:STDOUT:     %i: %.1 = bind_name i, %i.param
>>>>>>> dcb4ae26
// CHECK:STDOUT:   }
// CHECK:STDOUT: }
// CHECK:STDOUT:
// CHECK:STDOUT: interface @Def {
// CHECK:STDOUT: !members:
// CHECK:STDOUT:   .Self = imports.%import_ref.2
// CHECK:STDOUT:   witness = ()
// CHECK:STDOUT: }
// CHECK:STDOUT:
// CHECK:STDOUT: fn @F(%i: %.1) {
// CHECK:STDOUT: !entry:
// CHECK:STDOUT:   return
// CHECK:STDOUT: }
// CHECK:STDOUT:
// CHECK:STDOUT: --- fail_local_def.carbon
// CHECK:STDOUT:
// CHECK:STDOUT: constants {
// CHECK:STDOUT:   %F.type: type = fn_type @F [template]
// CHECK:STDOUT:   %.1: type = tuple_type () [template]
// CHECK:STDOUT:   %F: %F.type = struct_value () [template]
// CHECK:STDOUT: }
// CHECK:STDOUT:
// CHECK:STDOUT: file {
// CHECK:STDOUT:   package: <namespace> = namespace [template] {
// CHECK:STDOUT:     .F = %F.decl
// CHECK:STDOUT:   }
// CHECK:STDOUT:   %default.import = import <invalid>
// CHECK:STDOUT:   %F.decl: %F.type = fn_decl @F [template = constants.%F] {
// CHECK:STDOUT:     %i.patt: <error> = binding_pattern i
// CHECK:STDOUT:   } {
// CHECK:STDOUT:     %Def.ref: <error> = name_ref Def, <error> [template = <error>]
<<<<<<< HEAD
// CHECK:STDOUT:     %param: <error> = param
// CHECK:STDOUT:     @F.%i: <error> = bind_name i, %param
=======
// CHECK:STDOUT:     %i.param: <error> = param i
// CHECK:STDOUT:     %i: <error> = bind_name i, %i.param
>>>>>>> dcb4ae26
// CHECK:STDOUT:   }
// CHECK:STDOUT: }
// CHECK:STDOUT:
// CHECK:STDOUT: fn @F(%i: <error>) {
// CHECK:STDOUT: !entry:
// CHECK:STDOUT:   return
// CHECK:STDOUT: }
// CHECK:STDOUT:
// CHECK:STDOUT: --- fail_other_def.carbon
// CHECK:STDOUT:
// CHECK:STDOUT: constants {
// CHECK:STDOUT:   %F.type: type = fn_type @F [template]
// CHECK:STDOUT:   %.1: type = tuple_type () [template]
// CHECK:STDOUT:   %F: %F.type = struct_value () [template]
// CHECK:STDOUT: }
// CHECK:STDOUT:
// CHECK:STDOUT: imports {
// CHECK:STDOUT:   %Test: <namespace> = namespace file.%Test.import, [template] {
// CHECK:STDOUT:     import Test//def
// CHECK:STDOUT:   }
// CHECK:STDOUT: }
// CHECK:STDOUT:
// CHECK:STDOUT: file {
// CHECK:STDOUT:   package: <namespace> = namespace [template] {
// CHECK:STDOUT:     .Test = imports.%Test
// CHECK:STDOUT:     .F = %F.decl
// CHECK:STDOUT:   }
// CHECK:STDOUT:   %Test.import = import Test
// CHECK:STDOUT:   %F.decl: %F.type = fn_decl @F [template = constants.%F] {
// CHECK:STDOUT:     %i.patt: <error> = binding_pattern i
// CHECK:STDOUT:   } {
// CHECK:STDOUT:     %Test.ref: <namespace> = name_ref Test, imports.%Test [template = imports.%Test]
// CHECK:STDOUT:     %Def.ref: <error> = name_ref Def, <error> [template = <error>]
<<<<<<< HEAD
// CHECK:STDOUT:     %param: <error> = param
// CHECK:STDOUT:     @F.%i: <error> = bind_name i, %param
=======
// CHECK:STDOUT:     %i.param: <error> = param i
// CHECK:STDOUT:     %i: <error> = bind_name i, %i.param
>>>>>>> dcb4ae26
// CHECK:STDOUT:   }
// CHECK:STDOUT: }
// CHECK:STDOUT:
// CHECK:STDOUT: fn @F(%i: <error>) {
// CHECK:STDOUT: !entry:
// CHECK:STDOUT:   return
// CHECK:STDOUT: }
// CHECK:STDOUT:
// CHECK:STDOUT: --- forward_with_def.impl.carbon
// CHECK:STDOUT:
// CHECK:STDOUT: constants {
// CHECK:STDOUT:   %.1: type = interface_type @ForwardWithDef [template]
// CHECK:STDOUT:   %Self: %.1 = bind_symbolic_name Self 0 [symbolic]
// CHECK:STDOUT:   %F.type: type = fn_type @F [template]
// CHECK:STDOUT:   %.2: type = tuple_type () [template]
// CHECK:STDOUT:   %F: %F.type = struct_value () [template]
// CHECK:STDOUT: }
// CHECK:STDOUT:
// CHECK:STDOUT: imports {
// CHECK:STDOUT:   %import_ref.1: type = import_ref Test//forward_with_def, inst+1, loaded [template = constants.%.1]
// CHECK:STDOUT:   %import_ref.2 = import_ref Test//forward_with_def, inst+4, unloaded
// CHECK:STDOUT: }
// CHECK:STDOUT:
// CHECK:STDOUT: file {
// CHECK:STDOUT:   package: <namespace> = namespace [template] {
// CHECK:STDOUT:     .ForwardWithDef [private] = imports.%import_ref.1
// CHECK:STDOUT:     .F = %F.decl
// CHECK:STDOUT:   }
// CHECK:STDOUT:   %Test.import = import Test
// CHECK:STDOUT:   %default.import = import <invalid>
// CHECK:STDOUT:   %F.decl: %F.type = fn_decl @F [template = constants.%F] {
// CHECK:STDOUT:     %i.patt: %.1 = binding_pattern i
// CHECK:STDOUT:   } {
// CHECK:STDOUT:     %ForwardWithDef.ref: type = name_ref ForwardWithDef, imports.%import_ref.1 [template = constants.%.1]
<<<<<<< HEAD
// CHECK:STDOUT:     %param: %.1 = param
// CHECK:STDOUT:     @F.%i: %.1 = bind_name i, %param
=======
// CHECK:STDOUT:     %i.param: %.1 = param i
// CHECK:STDOUT:     %i: %.1 = bind_name i, %i.param
>>>>>>> dcb4ae26
// CHECK:STDOUT:   }
// CHECK:STDOUT: }
// CHECK:STDOUT:
// CHECK:STDOUT: interface @ForwardWithDef {
// CHECK:STDOUT: !members:
// CHECK:STDOUT:   .Self = imports.%import_ref.2
// CHECK:STDOUT:   witness = ()
// CHECK:STDOUT: }
// CHECK:STDOUT:
// CHECK:STDOUT: fn @F(%i: %.1) {
// CHECK:STDOUT: !entry:
// CHECK:STDOUT:   return
// CHECK:STDOUT: }
// CHECK:STDOUT:
// CHECK:STDOUT: --- fail_local_forward_with_def.carbon
// CHECK:STDOUT:
// CHECK:STDOUT: constants {
// CHECK:STDOUT:   %F.type: type = fn_type @F [template]
// CHECK:STDOUT:   %.1: type = tuple_type () [template]
// CHECK:STDOUT:   %F: %F.type = struct_value () [template]
// CHECK:STDOUT: }
// CHECK:STDOUT:
// CHECK:STDOUT: file {
// CHECK:STDOUT:   package: <namespace> = namespace [template] {
// CHECK:STDOUT:     .F = %F.decl
// CHECK:STDOUT:   }
// CHECK:STDOUT:   %default.import = import <invalid>
// CHECK:STDOUT:   %F.decl: %F.type = fn_decl @F [template = constants.%F] {
// CHECK:STDOUT:     %i.patt: <error> = binding_pattern i
// CHECK:STDOUT:   } {
// CHECK:STDOUT:     %ForwardWithDef.ref: <error> = name_ref ForwardWithDef, <error> [template = <error>]
<<<<<<< HEAD
// CHECK:STDOUT:     %param: <error> = param
// CHECK:STDOUT:     @F.%i: <error> = bind_name i, %param
=======
// CHECK:STDOUT:     %i.param: <error> = param i
// CHECK:STDOUT:     %i: <error> = bind_name i, %i.param
>>>>>>> dcb4ae26
// CHECK:STDOUT:   }
// CHECK:STDOUT: }
// CHECK:STDOUT:
// CHECK:STDOUT: fn @F(%i: <error>) {
// CHECK:STDOUT: !entry:
// CHECK:STDOUT:   return
// CHECK:STDOUT: }
// CHECK:STDOUT:
// CHECK:STDOUT: --- fail_other_forward_with_def.carbon
// CHECK:STDOUT:
// CHECK:STDOUT: constants {
// CHECK:STDOUT:   %F.type: type = fn_type @F [template]
// CHECK:STDOUT:   %.1: type = tuple_type () [template]
// CHECK:STDOUT:   %F: %F.type = struct_value () [template]
// CHECK:STDOUT: }
// CHECK:STDOUT:
// CHECK:STDOUT: imports {
// CHECK:STDOUT:   %Test: <namespace> = namespace file.%Test.import, [template] {
// CHECK:STDOUT:     import Test//forward_with_def
// CHECK:STDOUT:   }
// CHECK:STDOUT: }
// CHECK:STDOUT:
// CHECK:STDOUT: file {
// CHECK:STDOUT:   package: <namespace> = namespace [template] {
// CHECK:STDOUT:     .Test = imports.%Test
// CHECK:STDOUT:     .F = %F.decl
// CHECK:STDOUT:   }
// CHECK:STDOUT:   %Test.import = import Test
// CHECK:STDOUT:   %F.decl: %F.type = fn_decl @F [template = constants.%F] {
// CHECK:STDOUT:     %i.patt: <error> = binding_pattern i
// CHECK:STDOUT:   } {
// CHECK:STDOUT:     %Test.ref: <namespace> = name_ref Test, imports.%Test [template = imports.%Test]
// CHECK:STDOUT:     %ForwardWithDef.ref: <error> = name_ref ForwardWithDef, <error> [template = <error>]
<<<<<<< HEAD
// CHECK:STDOUT:     %param: <error> = param
// CHECK:STDOUT:     @F.%i: <error> = bind_name i, %param
=======
// CHECK:STDOUT:     %i.param: <error> = param i
// CHECK:STDOUT:     %i: <error> = bind_name i, %i.param
>>>>>>> dcb4ae26
// CHECK:STDOUT:   }
// CHECK:STDOUT: }
// CHECK:STDOUT:
// CHECK:STDOUT: fn @F(%i: <error>) {
// CHECK:STDOUT: !entry:
// CHECK:STDOUT:   return
// CHECK:STDOUT: }
// CHECK:STDOUT:
// CHECK:STDOUT: --- fail_todo_forward.impl.carbon
// CHECK:STDOUT:
// CHECK:STDOUT: constants {
// CHECK:STDOUT:   %F.type: type = fn_type @F [template]
// CHECK:STDOUT:   %.1: type = tuple_type () [template]
// CHECK:STDOUT:   %F: %F.type = struct_value () [template]
// CHECK:STDOUT:   %.2: type = interface_type @Forward [template]
// CHECK:STDOUT:   %Self: %.2 = bind_symbolic_name Self 0 [symbolic]
// CHECK:STDOUT: }
// CHECK:STDOUT:
// CHECK:STDOUT: file {
// CHECK:STDOUT:   package: <namespace> = namespace [template] {
// CHECK:STDOUT:     .F = %F.decl
// CHECK:STDOUT:     .Forward = %Forward.decl
// CHECK:STDOUT:   }
// CHECK:STDOUT:   %Test.import = import Test
// CHECK:STDOUT:   %default.import = import <invalid>
// CHECK:STDOUT:   %F.decl: %F.type = fn_decl @F [template = constants.%F] {
// CHECK:STDOUT:     %i.patt: <error> = binding_pattern i
// CHECK:STDOUT:   } {
// CHECK:STDOUT:     %Forward.ref: <error> = name_ref Forward, <error> [template = <error>]
// CHECK:STDOUT:     %.loc8: type = ptr_type <error> [template = <error>]
<<<<<<< HEAD
// CHECK:STDOUT:     %param: <error> = param
// CHECK:STDOUT:     @F.%i: <error> = bind_name i, %param
=======
// CHECK:STDOUT:     %i.param: <error> = param i
// CHECK:STDOUT:     %i: <error> = bind_name i, %i.param
>>>>>>> dcb4ae26
// CHECK:STDOUT:   }
// CHECK:STDOUT:   %Forward.decl: type = interface_decl @Forward [template = constants.%.2] {} {}
// CHECK:STDOUT: }
// CHECK:STDOUT:
// CHECK:STDOUT: interface @Forward {
// CHECK:STDOUT:   %Self: %.2 = bind_symbolic_name Self 0 [symbolic = constants.%Self]
// CHECK:STDOUT:
// CHECK:STDOUT: !members:
// CHECK:STDOUT:   .Self = %Self
// CHECK:STDOUT:   witness = ()
// CHECK:STDOUT: }
// CHECK:STDOUT:
// CHECK:STDOUT: fn @F(%i: <error>) {
// CHECK:STDOUT: !entry:
// CHECK:STDOUT:   return
// CHECK:STDOUT: }
// CHECK:STDOUT:
// CHECK:STDOUT: --- fail_local_forward.carbon
// CHECK:STDOUT:
// CHECK:STDOUT: constants {
// CHECK:STDOUT:   %F.type: type = fn_type @F [template]
// CHECK:STDOUT:   %.1: type = tuple_type () [template]
// CHECK:STDOUT:   %F: %F.type = struct_value () [template]
// CHECK:STDOUT: }
// CHECK:STDOUT:
// CHECK:STDOUT: file {
// CHECK:STDOUT:   package: <namespace> = namespace [template] {
// CHECK:STDOUT:     .F = %F.decl
// CHECK:STDOUT:   }
// CHECK:STDOUT:   %default.import = import <invalid>
// CHECK:STDOUT:   %F.decl: %F.type = fn_decl @F [template = constants.%F] {
// CHECK:STDOUT:     %i.patt: <error> = binding_pattern i
// CHECK:STDOUT:   } {
// CHECK:STDOUT:     %Forward.ref: <error> = name_ref Forward, <error> [template = <error>]
// CHECK:STDOUT:     %.loc10: type = ptr_type <error> [template = <error>]
<<<<<<< HEAD
// CHECK:STDOUT:     %param: <error> = param
// CHECK:STDOUT:     @F.%i: <error> = bind_name i, %param
=======
// CHECK:STDOUT:     %i.param: <error> = param i
// CHECK:STDOUT:     %i: <error> = bind_name i, %i.param
>>>>>>> dcb4ae26
// CHECK:STDOUT:   }
// CHECK:STDOUT: }
// CHECK:STDOUT:
// CHECK:STDOUT: fn @F(%i: <error>) {
// CHECK:STDOUT: !entry:
// CHECK:STDOUT:   return
// CHECK:STDOUT: }
// CHECK:STDOUT:
// CHECK:STDOUT: --- fail_other_forward.carbon
// CHECK:STDOUT:
// CHECK:STDOUT: constants {
// CHECK:STDOUT:   %F.type: type = fn_type @F [template]
// CHECK:STDOUT:   %.1: type = tuple_type () [template]
// CHECK:STDOUT:   %F: %F.type = struct_value () [template]
// CHECK:STDOUT: }
// CHECK:STDOUT:
// CHECK:STDOUT: imports {
// CHECK:STDOUT:   %Test: <namespace> = namespace file.%Test.import, [template] {
// CHECK:STDOUT:     import Test//forward
// CHECK:STDOUT:   }
// CHECK:STDOUT: }
// CHECK:STDOUT:
// CHECK:STDOUT: file {
// CHECK:STDOUT:   package: <namespace> = namespace [template] {
// CHECK:STDOUT:     .Test = imports.%Test
// CHECK:STDOUT:     .F = %F.decl
// CHECK:STDOUT:   }
// CHECK:STDOUT:   %Test.import = import Test
// CHECK:STDOUT:   %F.decl: %F.type = fn_decl @F [template = constants.%F] {
// CHECK:STDOUT:     %i.patt: <error> = binding_pattern i
// CHECK:STDOUT:   } {
// CHECK:STDOUT:     %Forward.ref: <error> = name_ref Forward, <error> [template = <error>]
// CHECK:STDOUT:     %.loc9: type = ptr_type <error> [template = <error>]
<<<<<<< HEAD
// CHECK:STDOUT:     %param: <error> = param
// CHECK:STDOUT:     @F.%i: <error> = bind_name i, %param
=======
// CHECK:STDOUT:     %i.param: <error> = param i
// CHECK:STDOUT:     %i: <error> = bind_name i, %i.param
>>>>>>> dcb4ae26
// CHECK:STDOUT:   }
// CHECK:STDOUT: }
// CHECK:STDOUT:
// CHECK:STDOUT: fn @F(%i: <error>) {
// CHECK:STDOUT: !entry:
// CHECK:STDOUT:   return
// CHECK:STDOUT: }
// CHECK:STDOUT:
// CHECK:STDOUT: --- todo_fail_private_on_redecl.carbon
// CHECK:STDOUT:
// CHECK:STDOUT: constants {
// CHECK:STDOUT:   %.1: type = interface_type @Redecl [template]
// CHECK:STDOUT:   %Self: %.1 = bind_symbolic_name Self 0 [symbolic]
// CHECK:STDOUT: }
// CHECK:STDOUT:
// CHECK:STDOUT: file {
// CHECK:STDOUT:   package: <namespace> = namespace [template] {
// CHECK:STDOUT:     .Redecl [private] = %Redecl.decl.loc4
// CHECK:STDOUT:   }
// CHECK:STDOUT:   %Redecl.decl.loc4: type = interface_decl @Redecl [template = constants.%.1] {} {}
// CHECK:STDOUT:   %Redecl.decl.loc6: type = interface_decl @Redecl [template = constants.%.1] {} {}
// CHECK:STDOUT: }
// CHECK:STDOUT:
// CHECK:STDOUT: interface @Redecl {
// CHECK:STDOUT:   %Self: %.1 = bind_symbolic_name Self 0 [symbolic = constants.%Self]
// CHECK:STDOUT:
// CHECK:STDOUT: !members:
// CHECK:STDOUT:   .Self = %Self
// CHECK:STDOUT:   witness = ()
// CHECK:STDOUT: }
// CHECK:STDOUT:<|MERGE_RESOLUTION|>--- conflicted
+++ resolved
@@ -217,13 +217,8 @@
 // CHECK:STDOUT:     %i.patt: %.1 = binding_pattern i
 // CHECK:STDOUT:   } {
 // CHECK:STDOUT:     %Def.ref: type = name_ref Def, imports.%import_ref.1 [template = constants.%.1]
-<<<<<<< HEAD
 // CHECK:STDOUT:     %param: %.1 = param
-// CHECK:STDOUT:     @F.%i: %.1 = bind_name i, %param
-=======
-// CHECK:STDOUT:     %i.param: %.1 = param i
-// CHECK:STDOUT:     %i: %.1 = bind_name i, %i.param
->>>>>>> dcb4ae26
+// CHECK:STDOUT:     %i: %.1 = bind_name i, %param
 // CHECK:STDOUT:   }
 // CHECK:STDOUT: }
 // CHECK:STDOUT:
@@ -255,13 +250,8 @@
 // CHECK:STDOUT:     %i.patt: <error> = binding_pattern i
 // CHECK:STDOUT:   } {
 // CHECK:STDOUT:     %Def.ref: <error> = name_ref Def, <error> [template = <error>]
-<<<<<<< HEAD
-// CHECK:STDOUT:     %param: <error> = param
-// CHECK:STDOUT:     @F.%i: <error> = bind_name i, %param
-=======
-// CHECK:STDOUT:     %i.param: <error> = param i
-// CHECK:STDOUT:     %i: <error> = bind_name i, %i.param
->>>>>>> dcb4ae26
+// CHECK:STDOUT:     %param: <error> = param
+// CHECK:STDOUT:     %i: <error> = bind_name i, %param
 // CHECK:STDOUT:   }
 // CHECK:STDOUT: }
 // CHECK:STDOUT:
@@ -295,13 +285,8 @@
 // CHECK:STDOUT:   } {
 // CHECK:STDOUT:     %Test.ref: <namespace> = name_ref Test, imports.%Test [template = imports.%Test]
 // CHECK:STDOUT:     %Def.ref: <error> = name_ref Def, <error> [template = <error>]
-<<<<<<< HEAD
-// CHECK:STDOUT:     %param: <error> = param
-// CHECK:STDOUT:     @F.%i: <error> = bind_name i, %param
-=======
-// CHECK:STDOUT:     %i.param: <error> = param i
-// CHECK:STDOUT:     %i: <error> = bind_name i, %i.param
->>>>>>> dcb4ae26
+// CHECK:STDOUT:     %param: <error> = param
+// CHECK:STDOUT:     %i: <error> = bind_name i, %param
 // CHECK:STDOUT:   }
 // CHECK:STDOUT: }
 // CHECK:STDOUT:
@@ -336,13 +321,8 @@
 // CHECK:STDOUT:     %i.patt: %.1 = binding_pattern i
 // CHECK:STDOUT:   } {
 // CHECK:STDOUT:     %ForwardWithDef.ref: type = name_ref ForwardWithDef, imports.%import_ref.1 [template = constants.%.1]
-<<<<<<< HEAD
 // CHECK:STDOUT:     %param: %.1 = param
-// CHECK:STDOUT:     @F.%i: %.1 = bind_name i, %param
-=======
-// CHECK:STDOUT:     %i.param: %.1 = param i
-// CHECK:STDOUT:     %i: %.1 = bind_name i, %i.param
->>>>>>> dcb4ae26
+// CHECK:STDOUT:     %i: %.1 = bind_name i, %param
 // CHECK:STDOUT:   }
 // CHECK:STDOUT: }
 // CHECK:STDOUT:
@@ -374,13 +354,8 @@
 // CHECK:STDOUT:     %i.patt: <error> = binding_pattern i
 // CHECK:STDOUT:   } {
 // CHECK:STDOUT:     %ForwardWithDef.ref: <error> = name_ref ForwardWithDef, <error> [template = <error>]
-<<<<<<< HEAD
-// CHECK:STDOUT:     %param: <error> = param
-// CHECK:STDOUT:     @F.%i: <error> = bind_name i, %param
-=======
-// CHECK:STDOUT:     %i.param: <error> = param i
-// CHECK:STDOUT:     %i: <error> = bind_name i, %i.param
->>>>>>> dcb4ae26
+// CHECK:STDOUT:     %param: <error> = param
+// CHECK:STDOUT:     %i: <error> = bind_name i, %param
 // CHECK:STDOUT:   }
 // CHECK:STDOUT: }
 // CHECK:STDOUT:
@@ -414,13 +389,8 @@
 // CHECK:STDOUT:   } {
 // CHECK:STDOUT:     %Test.ref: <namespace> = name_ref Test, imports.%Test [template = imports.%Test]
 // CHECK:STDOUT:     %ForwardWithDef.ref: <error> = name_ref ForwardWithDef, <error> [template = <error>]
-<<<<<<< HEAD
-// CHECK:STDOUT:     %param: <error> = param
-// CHECK:STDOUT:     @F.%i: <error> = bind_name i, %param
-=======
-// CHECK:STDOUT:     %i.param: <error> = param i
-// CHECK:STDOUT:     %i: <error> = bind_name i, %i.param
->>>>>>> dcb4ae26
+// CHECK:STDOUT:     %param: <error> = param
+// CHECK:STDOUT:     %i: <error> = bind_name i, %param
 // CHECK:STDOUT:   }
 // CHECK:STDOUT: }
 // CHECK:STDOUT:
@@ -451,13 +421,8 @@
 // CHECK:STDOUT:   } {
 // CHECK:STDOUT:     %Forward.ref: <error> = name_ref Forward, <error> [template = <error>]
 // CHECK:STDOUT:     %.loc8: type = ptr_type <error> [template = <error>]
-<<<<<<< HEAD
-// CHECK:STDOUT:     %param: <error> = param
-// CHECK:STDOUT:     @F.%i: <error> = bind_name i, %param
-=======
-// CHECK:STDOUT:     %i.param: <error> = param i
-// CHECK:STDOUT:     %i: <error> = bind_name i, %i.param
->>>>>>> dcb4ae26
+// CHECK:STDOUT:     %param: <error> = param
+// CHECK:STDOUT:     %i: <error> = bind_name i, %param
 // CHECK:STDOUT:   }
 // CHECK:STDOUT:   %Forward.decl: type = interface_decl @Forward [template = constants.%.2] {} {}
 // CHECK:STDOUT: }
@@ -493,13 +458,8 @@
 // CHECK:STDOUT:   } {
 // CHECK:STDOUT:     %Forward.ref: <error> = name_ref Forward, <error> [template = <error>]
 // CHECK:STDOUT:     %.loc10: type = ptr_type <error> [template = <error>]
-<<<<<<< HEAD
-// CHECK:STDOUT:     %param: <error> = param
-// CHECK:STDOUT:     @F.%i: <error> = bind_name i, %param
-=======
-// CHECK:STDOUT:     %i.param: <error> = param i
-// CHECK:STDOUT:     %i: <error> = bind_name i, %i.param
->>>>>>> dcb4ae26
+// CHECK:STDOUT:     %param: <error> = param
+// CHECK:STDOUT:     %i: <error> = bind_name i, %param
 // CHECK:STDOUT:   }
 // CHECK:STDOUT: }
 // CHECK:STDOUT:
@@ -533,13 +493,8 @@
 // CHECK:STDOUT:   } {
 // CHECK:STDOUT:     %Forward.ref: <error> = name_ref Forward, <error> [template = <error>]
 // CHECK:STDOUT:     %.loc9: type = ptr_type <error> [template = <error>]
-<<<<<<< HEAD
-// CHECK:STDOUT:     %param: <error> = param
-// CHECK:STDOUT:     @F.%i: <error> = bind_name i, %param
-=======
-// CHECK:STDOUT:     %i.param: <error> = param i
-// CHECK:STDOUT:     %i: <error> = bind_name i, %i.param
->>>>>>> dcb4ae26
+// CHECK:STDOUT:     %param: <error> = param
+// CHECK:STDOUT:     %i: <error> = bind_name i, %param
 // CHECK:STDOUT:   }
 // CHECK:STDOUT: }
 // CHECK:STDOUT:
