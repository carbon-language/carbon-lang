--- conflicted
+++ resolved
@@ -215,16 +215,11 @@
 // CHECK:STDOUT:   %default.import = import <invalid>
 // CHECK:STDOUT:   %F.decl: %F.type = fn_decl @F [template = constants.%F] {
 // CHECK:STDOUT:     %i.patt: %.1 = binding_pattern i
-// CHECK:STDOUT:     %.loc4: %.1 = param_pattern %i.patt
+// CHECK:STDOUT:     %.loc4: %.1 = param_pattern %i.patt, runtime_param0
 // CHECK:STDOUT:   } {
 // CHECK:STDOUT:     %Def.ref: type = name_ref Def, imports.%import_ref.1 [template = constants.%.1]
-<<<<<<< HEAD
-// CHECK:STDOUT:     %param: %.1 = param
+// CHECK:STDOUT:     %param: %.1 = param runtime_param0
 // CHECK:STDOUT:     %i: %.1 = bind_name i, %param
-=======
-// CHECK:STDOUT:     %i.param: %.1 = param i, runtime_param0
-// CHECK:STDOUT:     %i: %.1 = bind_name i, %i.param
->>>>>>> 7396aede
 // CHECK:STDOUT:   }
 // CHECK:STDOUT: }
 // CHECK:STDOUT:
@@ -254,16 +249,11 @@
 // CHECK:STDOUT:   %default.import = import <invalid>
 // CHECK:STDOUT:   %F.decl: %F.type = fn_decl @F [template = constants.%F] {
 // CHECK:STDOUT:     %i.patt: <error> = binding_pattern i
-// CHECK:STDOUT:     %.loc10: <error> = param_pattern %i.patt
+// CHECK:STDOUT:     %.loc10: <error> = param_pattern %i.patt, runtime_param0
 // CHECK:STDOUT:   } {
 // CHECK:STDOUT:     %Def.ref: <error> = name_ref Def, <error> [template = <error>]
-<<<<<<< HEAD
-// CHECK:STDOUT:     %param: <error> = param
-// CHECK:STDOUT:     %i: <error> = bind_name i, %param
-=======
-// CHECK:STDOUT:     %i.param: <error> = param i, runtime_param0
-// CHECK:STDOUT:     %i: <error> = bind_name i, %i.param
->>>>>>> 7396aede
+// CHECK:STDOUT:     %param: <error> = param runtime_param0
+// CHECK:STDOUT:     %i: <error> = bind_name i, %param
 // CHECK:STDOUT:   }
 // CHECK:STDOUT: }
 // CHECK:STDOUT:
@@ -294,17 +284,12 @@
 // CHECK:STDOUT:   %Test.import = import Test
 // CHECK:STDOUT:   %F.decl: %F.type = fn_decl @F [template = constants.%F] {
 // CHECK:STDOUT:     %i.patt: <error> = binding_pattern i
-// CHECK:STDOUT:     %.loc10: <error> = param_pattern %i.patt
+// CHECK:STDOUT:     %.loc10: <error> = param_pattern %i.patt, runtime_param0
 // CHECK:STDOUT:   } {
 // CHECK:STDOUT:     %Test.ref: <namespace> = name_ref Test, imports.%Test [template = imports.%Test]
 // CHECK:STDOUT:     %Def.ref: <error> = name_ref Def, <error> [template = <error>]
-<<<<<<< HEAD
-// CHECK:STDOUT:     %param: <error> = param
-// CHECK:STDOUT:     %i: <error> = bind_name i, %param
-=======
-// CHECK:STDOUT:     %i.param: <error> = param i, runtime_param0
-// CHECK:STDOUT:     %i: <error> = bind_name i, %i.param
->>>>>>> 7396aede
+// CHECK:STDOUT:     %param: <error> = param runtime_param0
+// CHECK:STDOUT:     %i: <error> = bind_name i, %param
 // CHECK:STDOUT:   }
 // CHECK:STDOUT: }
 // CHECK:STDOUT:
@@ -337,16 +322,11 @@
 // CHECK:STDOUT:   %default.import = import <invalid>
 // CHECK:STDOUT:   %F.decl: %F.type = fn_decl @F [template = constants.%F] {
 // CHECK:STDOUT:     %i.patt: %.1 = binding_pattern i
-// CHECK:STDOUT:     %.loc4: %.1 = param_pattern %i.patt
+// CHECK:STDOUT:     %.loc4: %.1 = param_pattern %i.patt, runtime_param0
 // CHECK:STDOUT:   } {
 // CHECK:STDOUT:     %ForwardWithDef.ref: type = name_ref ForwardWithDef, imports.%import_ref.1 [template = constants.%.1]
-<<<<<<< HEAD
-// CHECK:STDOUT:     %param: %.1 = param
+// CHECK:STDOUT:     %param: %.1 = param runtime_param0
 // CHECK:STDOUT:     %i: %.1 = bind_name i, %param
-=======
-// CHECK:STDOUT:     %i.param: %.1 = param i, runtime_param0
-// CHECK:STDOUT:     %i: %.1 = bind_name i, %i.param
->>>>>>> 7396aede
 // CHECK:STDOUT:   }
 // CHECK:STDOUT: }
 // CHECK:STDOUT:
@@ -376,16 +356,11 @@
 // CHECK:STDOUT:   %default.import = import <invalid>
 // CHECK:STDOUT:   %F.decl: %F.type = fn_decl @F [template = constants.%F] {
 // CHECK:STDOUT:     %i.patt: <error> = binding_pattern i
-// CHECK:STDOUT:     %.loc10: <error> = param_pattern %i.patt
+// CHECK:STDOUT:     %.loc10: <error> = param_pattern %i.patt, runtime_param0
 // CHECK:STDOUT:   } {
 // CHECK:STDOUT:     %ForwardWithDef.ref: <error> = name_ref ForwardWithDef, <error> [template = <error>]
-<<<<<<< HEAD
-// CHECK:STDOUT:     %param: <error> = param
-// CHECK:STDOUT:     %i: <error> = bind_name i, %param
-=======
-// CHECK:STDOUT:     %i.param: <error> = param i, runtime_param0
-// CHECK:STDOUT:     %i: <error> = bind_name i, %i.param
->>>>>>> 7396aede
+// CHECK:STDOUT:     %param: <error> = param runtime_param0
+// CHECK:STDOUT:     %i: <error> = bind_name i, %param
 // CHECK:STDOUT:   }
 // CHECK:STDOUT: }
 // CHECK:STDOUT:
@@ -416,17 +391,12 @@
 // CHECK:STDOUT:   %Test.import = import Test
 // CHECK:STDOUT:   %F.decl: %F.type = fn_decl @F [template = constants.%F] {
 // CHECK:STDOUT:     %i.patt: <error> = binding_pattern i
-// CHECK:STDOUT:     %.loc10: <error> = param_pattern %i.patt
+// CHECK:STDOUT:     %.loc10: <error> = param_pattern %i.patt, runtime_param0
 // CHECK:STDOUT:   } {
 // CHECK:STDOUT:     %Test.ref: <namespace> = name_ref Test, imports.%Test [template = imports.%Test]
 // CHECK:STDOUT:     %ForwardWithDef.ref: <error> = name_ref ForwardWithDef, <error> [template = <error>]
-<<<<<<< HEAD
-// CHECK:STDOUT:     %param: <error> = param
-// CHECK:STDOUT:     %i: <error> = bind_name i, %param
-=======
-// CHECK:STDOUT:     %i.param: <error> = param i, runtime_param0
-// CHECK:STDOUT:     %i: <error> = bind_name i, %i.param
->>>>>>> 7396aede
+// CHECK:STDOUT:     %param: <error> = param runtime_param0
+// CHECK:STDOUT:     %i: <error> = bind_name i, %param
 // CHECK:STDOUT:   }
 // CHECK:STDOUT: }
 // CHECK:STDOUT:
@@ -454,18 +424,12 @@
 // CHECK:STDOUT:   %default.import = import <invalid>
 // CHECK:STDOUT:   %F.decl: %F.type = fn_decl @F [template = constants.%F] {
 // CHECK:STDOUT:     %i.patt: <error> = binding_pattern i
-// CHECK:STDOUT:     %.loc8_7: <error> = param_pattern %i.patt
+// CHECK:STDOUT:     %.loc8_7: <error> = param_pattern %i.patt, runtime_param0
 // CHECK:STDOUT:   } {
 // CHECK:STDOUT:     %Forward.ref: <error> = name_ref Forward, <error> [template = <error>]
-<<<<<<< HEAD
 // CHECK:STDOUT:     %.loc8_16: type = ptr_type <error> [template = <error>]
-// CHECK:STDOUT:     %param: <error> = param
-// CHECK:STDOUT:     %i: <error> = bind_name i, %param
-=======
-// CHECK:STDOUT:     %.loc8: type = ptr_type <error> [template = <error>]
-// CHECK:STDOUT:     %i.param: <error> = param i, runtime_param0
-// CHECK:STDOUT:     %i: <error> = bind_name i, %i.param
->>>>>>> 7396aede
+// CHECK:STDOUT:     %param: <error> = param runtime_param0
+// CHECK:STDOUT:     %i: <error> = bind_name i, %param
 // CHECK:STDOUT:   }
 // CHECK:STDOUT:   %Forward.decl: type = interface_decl @Forward [template = constants.%.2] {} {}
 // CHECK:STDOUT: }
@@ -498,18 +462,12 @@
 // CHECK:STDOUT:   %default.import = import <invalid>
 // CHECK:STDOUT:   %F.decl: %F.type = fn_decl @F [template = constants.%F] {
 // CHECK:STDOUT:     %i.patt: <error> = binding_pattern i
-// CHECK:STDOUT:     %.loc10_7: <error> = param_pattern %i.patt
+// CHECK:STDOUT:     %.loc10_7: <error> = param_pattern %i.patt, runtime_param0
 // CHECK:STDOUT:   } {
 // CHECK:STDOUT:     %Forward.ref: <error> = name_ref Forward, <error> [template = <error>]
-<<<<<<< HEAD
 // CHECK:STDOUT:     %.loc10_16: type = ptr_type <error> [template = <error>]
-// CHECK:STDOUT:     %param: <error> = param
-// CHECK:STDOUT:     %i: <error> = bind_name i, %param
-=======
-// CHECK:STDOUT:     %.loc10: type = ptr_type <error> [template = <error>]
-// CHECK:STDOUT:     %i.param: <error> = param i, runtime_param0
-// CHECK:STDOUT:     %i: <error> = bind_name i, %i.param
->>>>>>> 7396aede
+// CHECK:STDOUT:     %param: <error> = param runtime_param0
+// CHECK:STDOUT:     %i: <error> = bind_name i, %param
 // CHECK:STDOUT:   }
 // CHECK:STDOUT: }
 // CHECK:STDOUT:
@@ -540,18 +498,12 @@
 // CHECK:STDOUT:   %Test.import = import Test
 // CHECK:STDOUT:   %F.decl: %F.type = fn_decl @F [template = constants.%F] {
 // CHECK:STDOUT:     %i.patt: <error> = binding_pattern i
-// CHECK:STDOUT:     %.loc9_7: <error> = param_pattern %i.patt
+// CHECK:STDOUT:     %.loc9_7: <error> = param_pattern %i.patt, runtime_param0
 // CHECK:STDOUT:   } {
 // CHECK:STDOUT:     %Forward.ref: <error> = name_ref Forward, <error> [template = <error>]
-<<<<<<< HEAD
 // CHECK:STDOUT:     %.loc9_16: type = ptr_type <error> [template = <error>]
-// CHECK:STDOUT:     %param: <error> = param
-// CHECK:STDOUT:     %i: <error> = bind_name i, %param
-=======
-// CHECK:STDOUT:     %.loc9: type = ptr_type <error> [template = <error>]
-// CHECK:STDOUT:     %i.param: <error> = param i, runtime_param0
-// CHECK:STDOUT:     %i: <error> = bind_name i, %i.param
->>>>>>> 7396aede
+// CHECK:STDOUT:     %param: <error> = param runtime_param0
+// CHECK:STDOUT:     %i: <error> = bind_name i, %param
 // CHECK:STDOUT:   }
 // CHECK:STDOUT: }
 // CHECK:STDOUT:
