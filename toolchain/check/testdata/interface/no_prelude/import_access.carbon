--- conflicted
+++ resolved
@@ -420,15 +420,9 @@
 // CHECK:STDOUT:     %i.patt: <error> = binding_pattern i
 // CHECK:STDOUT:   } {
 // CHECK:STDOUT:     %Forward.ref: <error> = name_ref Forward, <error> [template = <error>]
-<<<<<<< HEAD
-// CHECK:STDOUT:     %.loc8_16: type = ptr_type <error> [template = <error>]
-// CHECK:STDOUT:     %param: <error> = param
-// CHECK:STDOUT:     @F.%i: <error> = bind_name i, %param
-=======
 // CHECK:STDOUT:     %.loc8: type = ptr_type <error> [template = <error>]
-// CHECK:STDOUT:     %i.loc8_6.1: <error> = param i
-// CHECK:STDOUT:     @F.%i: <error> = bind_name i, %i.loc8_6.1
->>>>>>> ed374dcd
+// CHECK:STDOUT:     %param: <error> = param
+// CHECK:STDOUT:     @F.%i: <error> = bind_name i, %param
 // CHECK:STDOUT:   }
 // CHECK:STDOUT:   %Forward.decl: type = interface_decl @Forward [template = constants.%.2] {} {}
 // CHECK:STDOUT: }
@@ -463,15 +457,9 @@
 // CHECK:STDOUT:     %i.patt: <error> = binding_pattern i
 // CHECK:STDOUT:   } {
 // CHECK:STDOUT:     %Forward.ref: <error> = name_ref Forward, <error> [template = <error>]
-<<<<<<< HEAD
-// CHECK:STDOUT:     %.loc10_16: type = ptr_type <error> [template = <error>]
-// CHECK:STDOUT:     %param: <error> = param
-// CHECK:STDOUT:     @F.%i: <error> = bind_name i, %param
-=======
 // CHECK:STDOUT:     %.loc10: type = ptr_type <error> [template = <error>]
-// CHECK:STDOUT:     %i.loc10_6.1: <error> = param i
-// CHECK:STDOUT:     @F.%i: <error> = bind_name i, %i.loc10_6.1
->>>>>>> ed374dcd
+// CHECK:STDOUT:     %param: <error> = param
+// CHECK:STDOUT:     @F.%i: <error> = bind_name i, %param
 // CHECK:STDOUT:   }
 // CHECK:STDOUT: }
 // CHECK:STDOUT:
@@ -504,15 +492,9 @@
 // CHECK:STDOUT:     %i.patt: <error> = binding_pattern i
 // CHECK:STDOUT:   } {
 // CHECK:STDOUT:     %Forward.ref: <error> = name_ref Forward, <error> [template = <error>]
-<<<<<<< HEAD
-// CHECK:STDOUT:     %.loc9_16: type = ptr_type <error> [template = <error>]
-// CHECK:STDOUT:     %param: <error> = param
-// CHECK:STDOUT:     @F.%i: <error> = bind_name i, %param
-=======
 // CHECK:STDOUT:     %.loc9: type = ptr_type <error> [template = <error>]
-// CHECK:STDOUT:     %i.loc9_6.1: <error> = param i
-// CHECK:STDOUT:     @F.%i: <error> = bind_name i, %i.loc9_6.1
->>>>>>> ed374dcd
+// CHECK:STDOUT:     %param: <error> = param
+// CHECK:STDOUT:     @F.%i: <error> = bind_name i, %param
 // CHECK:STDOUT:   }
 // CHECK:STDOUT: }
 // CHECK:STDOUT:
