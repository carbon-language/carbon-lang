// Part of the Carbon Language project, under the Apache License v2.0 with LLVM
// Exceptions. See /LICENSE for license information.
// SPDX-License-Identifier: Apache-2.0 WITH LLVM-exception
//
// AUTOUPDATE
// TIP: To test this file alone, run:
// TIP:   bazel test //toolchain/testing:file_test --test_arg=--file_tests=toolchain/check/testdata/interface/no_prelude/default_fn.carbon
// TIP: To dump output, run:
// TIP:   bazel run //toolchain/testing:file_test -- --dump_output --file_tests=toolchain/check/testdata/interface/no_prelude/default_fn.carbon

class C {
  interface I {
    // TODO: Use `default` here.
    fn F() {
      // I and F are both complete here, and the impl below is in scope.
      var c: C = {};
      c.(I.F)();
    }
  }

  impl C as I {
    fn F() {}
  }
}

// CHECK:STDOUT: --- default_fn.carbon
// CHECK:STDOUT:
// CHECK:STDOUT: constants {
// CHECK:STDOUT:   %C: type = class_type @C [template]
// CHECK:STDOUT:   %.1: type = interface_type @I [template]
// CHECK:STDOUT:   %Self: %.1 = bind_symbolic_name Self 0 [symbolic]
// CHECK:STDOUT:   %F.type.1: type = fn_type @F.1 [template]
// CHECK:STDOUT:   %.2: type = tuple_type () [template]
// CHECK:STDOUT:   %F.1: %F.type.1 = struct_value () [template]
// CHECK:STDOUT:   %.3: type = assoc_entity_type %.1, %F.type.1 [template]
// CHECK:STDOUT:   %.4: %.3 = assoc_entity element0, @I.%F.decl [template]
// CHECK:STDOUT:   %F.type.2: type = fn_type @F.2 [template]
// CHECK:STDOUT:   %F.2: %F.type.2 = struct_value () [template]
// CHECK:STDOUT:   %.5: <witness> = interface_witness (%F.2) [template]
// CHECK:STDOUT:   %.6: type = struct_type {} [template]
// CHECK:STDOUT:   %.7: <witness> = complete_type_witness %.6 [template]
// CHECK:STDOUT:   %.8: type = ptr_type %.6 [template]
// CHECK:STDOUT:   %struct: %C = struct_value () [template]
// CHECK:STDOUT: }
// CHECK:STDOUT:
// CHECK:STDOUT: file {
// CHECK:STDOUT:   package: <namespace> = namespace [template] {
// CHECK:STDOUT:     .C = %C.decl
// CHECK:STDOUT:   }
// CHECK:STDOUT:   %C.decl: type = class_decl @C [template = constants.%C] {} {}
// CHECK:STDOUT: }
// CHECK:STDOUT:
// CHECK:STDOUT: interface @I {
// CHECK:STDOUT:   %Self: %.1 = bind_symbolic_name Self 0 [symbolic = constants.%Self]
// CHECK:STDOUT:   %F.decl: %F.type.1 = fn_decl @F.1 [template = constants.%F.1] {} {}
// CHECK:STDOUT:   %.loc14: %.3 = assoc_entity element0, %F.decl [template = constants.%.4]
// CHECK:STDOUT:
// CHECK:STDOUT: !members:
// CHECK:STDOUT:   .Self = %Self
// CHECK:STDOUT:   .F = %.loc14
// CHECK:STDOUT:   witness = (%F.decl)
// CHECK:STDOUT: }
// CHECK:STDOUT:
// CHECK:STDOUT: impl @impl: %C as %.1 {
<<<<<<< HEAD
// CHECK:STDOUT:   %F.decl: %F.type.2 = fn_decl @F.2 [template = constants.%F.2] {} {}
// CHECK:STDOUT:   %.1: <witness> = interface_witness (%F.decl) [template = constants.%.5]
=======
// CHECK:STDOUT:   %F.decl: %F.type.2 = fn_decl @F.2 [template = constants.%F.2] {}
// CHECK:STDOUT:   %.loc21: <witness> = interface_witness (%F.decl) [template = constants.%.5]
>>>>>>> 1e34d03e
// CHECK:STDOUT:
// CHECK:STDOUT: !members:
// CHECK:STDOUT:   .F = %F.decl
// CHECK:STDOUT:   witness = %.loc21
// CHECK:STDOUT: }
// CHECK:STDOUT:
// CHECK:STDOUT: class @C {
// CHECK:STDOUT:   %I.decl: type = interface_decl @I [template = constants.%.1] {} {}
// CHECK:STDOUT:   impl_decl @impl {} {
// CHECK:STDOUT:     %C.ref: type = name_ref C, file.%C.decl [template = constants.%C]
// CHECK:STDOUT:     %I.ref: type = name_ref I, @C.%I.decl [template = constants.%.1]
// CHECK:STDOUT:   }
// CHECK:STDOUT:   %.loc24: <witness> = complete_type_witness %.6 [template = constants.%.7]
// CHECK:STDOUT:
// CHECK:STDOUT: !members:
// CHECK:STDOUT:   .Self = constants.%C
// CHECK:STDOUT:   .I = %I.decl
// CHECK:STDOUT: }
// CHECK:STDOUT:
// CHECK:STDOUT: generic fn @F.1(@I.%Self: %.1) {
// CHECK:STDOUT: !definition:
// CHECK:STDOUT:
// CHECK:STDOUT:   fn() {
// CHECK:STDOUT:   !entry:
// CHECK:STDOUT:     %C.ref: type = name_ref C, file.%C.decl [template = constants.%C]
// CHECK:STDOUT:     %c.var: ref %C = var c
// CHECK:STDOUT:     %c: ref %C = bind_name c, %c.var
// CHECK:STDOUT:     %.loc16_19.1: %.6 = struct_literal ()
// CHECK:STDOUT:     %.loc16_19.2: init %C = class_init (), %c.var [template = constants.%struct]
// CHECK:STDOUT:     %.loc16_20: init %C = converted %.loc16_19.1, %.loc16_19.2 [template = constants.%struct]
// CHECK:STDOUT:     assign %c.var, %.loc16_20
// CHECK:STDOUT:     %c.ref: ref %C = name_ref c, %c
// CHECK:STDOUT:     %I.ref: type = name_ref I, @C.%I.decl [template = constants.%.1]
// CHECK:STDOUT:     %F.ref: %.3 = name_ref F, @I.%.loc14 [template = constants.%.4]
// CHECK:STDOUT:     %.loc17: %F.type.1 = interface_witness_access @impl.%.loc21, element0 [template = constants.%F.2]
// CHECK:STDOUT:     %F.call: init %.2 = call %.loc17()
// CHECK:STDOUT:     return
// CHECK:STDOUT:   }
// CHECK:STDOUT: }
// CHECK:STDOUT:
// CHECK:STDOUT: fn @F.2() {
// CHECK:STDOUT: !entry:
// CHECK:STDOUT:   return
// CHECK:STDOUT: }
// CHECK:STDOUT:
// CHECK:STDOUT: specific @F.1(constants.%Self) {}
// CHECK:STDOUT:
// CHECK:STDOUT: specific @F.1(constants.%C) {}
// CHECK:STDOUT:<|MERGE_RESOLUTION|>--- conflicted
+++ resolved
@@ -62,13 +62,8 @@
 // CHECK:STDOUT: }
 // CHECK:STDOUT:
 // CHECK:STDOUT: impl @impl: %C as %.1 {
-<<<<<<< HEAD
 // CHECK:STDOUT:   %F.decl: %F.type.2 = fn_decl @F.2 [template = constants.%F.2] {} {}
-// CHECK:STDOUT:   %.1: <witness> = interface_witness (%F.decl) [template = constants.%.5]
-=======
-// CHECK:STDOUT:   %F.decl: %F.type.2 = fn_decl @F.2 [template = constants.%F.2] {}
 // CHECK:STDOUT:   %.loc21: <witness> = interface_witness (%F.decl) [template = constants.%.5]
->>>>>>> 1e34d03e
 // CHECK:STDOUT:
 // CHECK:STDOUT: !members:
 // CHECK:STDOUT:   .F = %F.decl
