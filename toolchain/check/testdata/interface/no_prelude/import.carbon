// Part of the Carbon Language project, under the Apache License v2.0 with LLVM
// Exceptions. See /LICENSE for license information.
// SPDX-License-Identifier: Apache-2.0 WITH LLVM-exception
//
// AUTOUPDATE

// --- a.carbon

library "a" api;

interface Empty {
}

interface Basic {
  let T:! type;
  fn F();
}

// TODO: Implement merging of interface on import.
// interface ForwardDeclared;

interface ForwardDeclared {
  let T:! type;
  fn F();
}

var f_ref: {.f: ForwardDeclared};

// --- b.carbon

library "b" api;

import library "a";

fn UseEmpty(e: Empty) {}
fn UseBasic(e: Basic) {}
fn UseForwardDeclared(f: ForwardDeclared) {}

alias UseBasicT = Basic.T;
alias UseBasicF = Basic.F;

alias UseForwardDeclaredT = ForwardDeclared.T;
alias UseForwardDeclaredF = ForwardDeclared.F;

var f: ForwardDeclared* = &f_ref.f;

// CHECK:STDOUT: --- a.carbon
// CHECK:STDOUT:
// CHECK:STDOUT: constants {
// CHECK:STDOUT:   %.1: type = interface_type @Empty [template]
// CHECK:STDOUT:   %Self.1: Empty = bind_symbolic_name Self 0 [symbolic]
// CHECK:STDOUT:   %.2: type = interface_type @Basic [template]
// CHECK:STDOUT:   %Self.2: Basic = bind_symbolic_name Self 0 [symbolic]
// CHECK:STDOUT:   %.3: type = assoc_entity_type @Basic, type [template]
// CHECK:STDOUT:   %.4: <associated type in Basic> = assoc_entity element0, @Basic.%T [template]
// CHECK:STDOUT:   %F.1: type = fn_type @F.1 [template]
// CHECK:STDOUT:   %.5: type = tuple_type () [template]
// CHECK:STDOUT:   %struct.1: F = struct_value () [template]
// CHECK:STDOUT:   %.6: type = assoc_entity_type @Basic, F [template]
// CHECK:STDOUT:   %.7: <associated F in Basic> = assoc_entity element1, @Basic.%F.decl [template]
// CHECK:STDOUT:   %.8: type = interface_type @ForwardDeclared [template]
// CHECK:STDOUT:   %Self.3: ForwardDeclared = bind_symbolic_name Self 0 [symbolic]
// CHECK:STDOUT:   %.9: type = assoc_entity_type @ForwardDeclared, type [template]
// CHECK:STDOUT:   %.10: <associated type in ForwardDeclared> = assoc_entity element0, @ForwardDeclared.%T [template]
// CHECK:STDOUT:   %F.2: type = fn_type @F.2 [template]
// CHECK:STDOUT:   %struct.2: F = struct_value () [template]
// CHECK:STDOUT:   %.11: type = assoc_entity_type @ForwardDeclared, F [template]
// CHECK:STDOUT:   %.12: <associated F in ForwardDeclared> = assoc_entity element1, @ForwardDeclared.%F.decl [template]
// CHECK:STDOUT:   %.13: type = struct_type {.f: ForwardDeclared} [template]
// CHECK:STDOUT:   %.14: type = struct_type {.f: ()} [template]
// CHECK:STDOUT: }
// CHECK:STDOUT:
// CHECK:STDOUT: file {
// CHECK:STDOUT:   package: <namespace> = namespace [template] {
// CHECK:STDOUT:     .Empty = %Empty.decl
// CHECK:STDOUT:     .Basic = %Basic.decl
// CHECK:STDOUT:     .ForwardDeclared = %ForwardDeclared.decl
// CHECK:STDOUT:     .f_ref = %f_ref
// CHECK:STDOUT:   }
// CHECK:STDOUT:   %Empty.decl: type = interface_decl @Empty [template = constants.%.1] {}
// CHECK:STDOUT:   %Basic.decl: type = interface_decl @Basic [template = constants.%.2] {}
// CHECK:STDOUT:   %ForwardDeclared.decl: type = interface_decl @ForwardDeclared [template = constants.%.8] {}
// CHECK:STDOUT:   %ForwardDeclared.ref: type = name_ref ForwardDeclared, %ForwardDeclared.decl [template = constants.%.8]
// CHECK:STDOUT:   %.loc20: type = struct_type {.f: ForwardDeclared} [template = constants.%.13]
// CHECK:STDOUT:   %f_ref.var: ref {.f: ForwardDeclared} = var f_ref
// CHECK:STDOUT:   %f_ref: ref {.f: ForwardDeclared} = bind_name f_ref, %f_ref.var
// CHECK:STDOUT: }
// CHECK:STDOUT:
// CHECK:STDOUT: interface @Empty {
// CHECK:STDOUT:   %Self: Empty = bind_symbolic_name Self 0 [symbolic = constants.%Self.1]
// CHECK:STDOUT:
// CHECK:STDOUT: !members:
// CHECK:STDOUT:   .Self = %Self
// CHECK:STDOUT:   witness = ()
// CHECK:STDOUT: }
// CHECK:STDOUT:
// CHECK:STDOUT: interface @Basic {
// CHECK:STDOUT:   %Self: Basic = bind_symbolic_name Self 0 [symbolic = constants.%Self.2]
// CHECK:STDOUT:   %T: type = assoc_const_decl T [template]
// CHECK:STDOUT:   %.loc8: <associated type in Basic> = assoc_entity element0, %T [template = constants.%.4]
// CHECK:STDOUT:   %F.decl: F = fn_decl @F.1 [template = constants.%struct.1] {}
// CHECK:STDOUT:   %.loc9: <associated F in Basic> = assoc_entity element1, %F.decl [template = constants.%.7]
// CHECK:STDOUT:
// CHECK:STDOUT: !members:
// CHECK:STDOUT:   .Self = %Self
// CHECK:STDOUT:   .T = %.loc8
// CHECK:STDOUT:   .F = %.loc9
// CHECK:STDOUT:   witness = (%T, %F.decl)
// CHECK:STDOUT: }
// CHECK:STDOUT:
// CHECK:STDOUT: interface @ForwardDeclared {
// CHECK:STDOUT:   %Self: ForwardDeclared = bind_symbolic_name Self 0 [symbolic = constants.%Self.3]
// CHECK:STDOUT:   %T: type = assoc_const_decl T [template]
// CHECK:STDOUT:   %.loc16: <associated type in ForwardDeclared> = assoc_entity element0, %T [template = constants.%.10]
// CHECK:STDOUT:   %F.decl: F = fn_decl @F.2 [template = constants.%struct.2] {}
// CHECK:STDOUT:   %.loc17: <associated F in ForwardDeclared> = assoc_entity element1, %F.decl [template = constants.%.12]
// CHECK:STDOUT:
// CHECK:STDOUT: !members:
// CHECK:STDOUT:   .Self = %Self
// CHECK:STDOUT:   .T = %.loc16
// CHECK:STDOUT:   .F = %.loc17
// CHECK:STDOUT:   witness = (%T, %F.decl)
// CHECK:STDOUT: }
// CHECK:STDOUT:
// CHECK:STDOUT: fn @F.1();
// CHECK:STDOUT:
// CHECK:STDOUT: fn @F.2();
// CHECK:STDOUT:
// CHECK:STDOUT: --- b.carbon
// CHECK:STDOUT:
// CHECK:STDOUT: constants {
// CHECK:STDOUT:   %.1: type = interface_type @Empty [template]
// CHECK:STDOUT:   %Self.1: Empty = bind_symbolic_name Self 0 [symbolic]
// CHECK:STDOUT:   %UseEmpty: type = fn_type @UseEmpty [template]
// CHECK:STDOUT:   %.2: type = tuple_type () [template]
// CHECK:STDOUT:   %struct.1: UseEmpty = struct_value () [template]
// CHECK:STDOUT:   %.3: type = interface_type @Basic [template]
// CHECK:STDOUT:   %Self.2: Basic = bind_symbolic_name Self 0 [symbolic]
// CHECK:STDOUT:   %UseBasic: type = fn_type @UseBasic [template]
// CHECK:STDOUT:   %struct.2: UseBasic = struct_value () [template]
// CHECK:STDOUT:   %.4: type = interface_type @ForwardDeclared [template]
// CHECK:STDOUT:   %Self.3: ForwardDeclared = bind_symbolic_name Self 0 [symbolic]
// CHECK:STDOUT:   %UseForwardDeclared: type = fn_type @UseForwardDeclared [template]
// CHECK:STDOUT:   %struct.3: UseForwardDeclared = struct_value () [template]
// CHECK:STDOUT:   %.5: type = assoc_entity_type @Basic, type [template]
// CHECK:STDOUT:   %.6: <associated type in Basic> = assoc_entity element0, file.%import_ref.16 [template]
// CHECK:STDOUT:   %F.1: type = fn_type @F.1 [template]
// CHECK:STDOUT:   %struct.4: F = struct_value () [template]
// CHECK:STDOUT:   %.7: type = assoc_entity_type @Basic, F [template]
// CHECK:STDOUT:   %.8: <associated F in Basic> = assoc_entity element1, file.%import_ref.17 [template]
// CHECK:STDOUT:   %.9: type = assoc_entity_type @ForwardDeclared, type [template]
// CHECK:STDOUT:   %.10: <associated type in ForwardDeclared> = assoc_entity element0, file.%import_ref.18 [template]
// CHECK:STDOUT:   %F.2: type = fn_type @F.2 [template]
// CHECK:STDOUT:   %struct.5: F = struct_value () [template]
// CHECK:STDOUT:   %.11: type = assoc_entity_type @ForwardDeclared, F [template]
// CHECK:STDOUT:   %.12: <associated F in ForwardDeclared> = assoc_entity element1, file.%import_ref.19 [template]
// CHECK:STDOUT:   %.13: type = ptr_type ForwardDeclared [template]
// CHECK:STDOUT:   %.14: type = struct_type {.f: ForwardDeclared} [template]
// CHECK:STDOUT:   %.15: type = struct_type {.f: ()} [template]
// CHECK:STDOUT: }
// CHECK:STDOUT:
// CHECK:STDOUT: file {
// CHECK:STDOUT:   package: <namespace> = namespace [template] {
// CHECK:STDOUT:     .Empty = %import_ref.1
// CHECK:STDOUT:     .Basic = %import_ref.2
// CHECK:STDOUT:     .ForwardDeclared = %import_ref.3
// CHECK:STDOUT:     .f_ref = %import_ref.4
// CHECK:STDOUT:     .UseEmpty = %UseEmpty.decl
// CHECK:STDOUT:     .UseBasic = %UseBasic.decl
// CHECK:STDOUT:     .UseForwardDeclared = %UseForwardDeclared.decl
// CHECK:STDOUT:     .UseBasicT = %UseBasicT
// CHECK:STDOUT:     .UseBasicF = %UseBasicF
// CHECK:STDOUT:     .UseForwardDeclaredT = %UseForwardDeclaredT
// CHECK:STDOUT:     .UseForwardDeclaredF = %UseForwardDeclaredF
// CHECK:STDOUT:     .f = %f.loc16
// CHECK:STDOUT:   }
// CHECK:STDOUT:   %import_ref.1: type = import_ref ir1, inst+1, loaded [template = constants.%.1]
// CHECK:STDOUT:   %import_ref.2: type = import_ref ir1, inst+5, loaded [template = constants.%.3]
// CHECK:STDOUT:   %import_ref.3: type = import_ref ir1, inst+20, loaded [template = constants.%.4]
// CHECK:STDOUT:   %import_ref.4: ref {.f: ForwardDeclared} = import_ref ir1, inst+42, loaded
// CHECK:STDOUT:   %import_ref.5 = import_ref ir1, inst+3, unloaded
<<<<<<< HEAD
// CHECK:STDOUT:   %UseEmpty: <function> = fn_decl @UseEmpty [template] {
=======
// CHECK:STDOUT:   %UseEmpty.decl: UseEmpty = fn_decl @UseEmpty [template = constants.%struct.1] {
// CHECK:STDOUT:     %Empty.decl: type = interface_decl @Empty [template = constants.%.1] {}
>>>>>>> 92fa0ac1
// CHECK:STDOUT:     %Empty.ref: type = name_ref Empty, %import_ref.1 [template = constants.%.1]
// CHECK:STDOUT:     %e.loc6_13.1: Empty = param e
// CHECK:STDOUT:     @UseEmpty.%e: Empty = bind_name e, %e.loc6_13.1
// CHECK:STDOUT:   }
// CHECK:STDOUT:   %import_ref.6 = import_ref ir1, inst+7, unloaded
// CHECK:STDOUT:   %import_ref.7: <associated F in Basic> = import_ref ir1, inst+18, loaded [template = constants.%.8]
// CHECK:STDOUT:   %import_ref.8: <associated type in Basic> = import_ref ir1, inst+11, loaded [template = constants.%.6]
// CHECK:STDOUT:   %import_ref.9 = import_ref ir1, inst+9, unloaded
// CHECK:STDOUT:   %import_ref.10 = import_ref ir1, inst+13, unloaded
<<<<<<< HEAD
// CHECK:STDOUT:   %UseBasic: <function> = fn_decl @UseBasic [template] {
=======
// CHECK:STDOUT:   %UseBasic.decl: UseBasic = fn_decl @UseBasic [template = constants.%struct.2] {
// CHECK:STDOUT:     %Basic.decl: type = interface_decl @Basic [template = constants.%.3] {}
>>>>>>> 92fa0ac1
// CHECK:STDOUT:     %Basic.ref.loc7: type = name_ref Basic, %import_ref.2 [template = constants.%.3]
// CHECK:STDOUT:     %e.loc7_13.1: Basic = param e
// CHECK:STDOUT:     @UseBasic.%e: Basic = bind_name e, %e.loc7_13.1
// CHECK:STDOUT:   }
<<<<<<< HEAD
// CHECK:STDOUT:   %import_ref.11 = import_ref ir1, inst+19, unloaded
// CHECK:STDOUT:   %import_ref.12: <associated <function> in ForwardDeclared> = import_ref ir1, inst+27, loc_62 [template = constants.%.12]
// CHECK:STDOUT:   %import_ref.13: <associated type in ForwardDeclared> = import_ref ir1, inst+23, loc_55 [template = constants.%.10]
// CHECK:STDOUT:   %import_ref.14 = import_ref ir1, inst+21, unloaded
// CHECK:STDOUT:   %import_ref.15 = import_ref ir1, inst+25, unloaded
// CHECK:STDOUT:   %UseForwardDeclared: <function> = fn_decl @UseForwardDeclared [template] {
=======
// CHECK:STDOUT:   %import_ref.11 = import_ref ir1, inst+22, unloaded
// CHECK:STDOUT:   %import_ref.12: <associated F in ForwardDeclared> = import_ref ir1, inst+32, loaded [template = constants.%.12]
// CHECK:STDOUT:   %import_ref.13: <associated type in ForwardDeclared> = import_ref ir1, inst+26, loaded [template = constants.%.10]
// CHECK:STDOUT:   %import_ref.14 = import_ref ir1, inst+24, unloaded
// CHECK:STDOUT:   %import_ref.15 = import_ref ir1, inst+28, unloaded
// CHECK:STDOUT:   %UseForwardDeclared.decl: UseForwardDeclared = fn_decl @UseForwardDeclared [template = constants.%struct.3] {
// CHECK:STDOUT:     %ForwardDeclared.decl: type = interface_decl @ForwardDeclared [template = constants.%.4] {}
>>>>>>> 92fa0ac1
// CHECK:STDOUT:     %ForwardDeclared.ref.loc8: type = name_ref ForwardDeclared, %import_ref.3 [template = constants.%.4]
// CHECK:STDOUT:     %f.loc8_23.1: ForwardDeclared = param f
// CHECK:STDOUT:     @UseForwardDeclared.%f: ForwardDeclared = bind_name f, %f.loc8_23.1
// CHECK:STDOUT:   }
// CHECK:STDOUT:   %Basic.ref.loc10: type = name_ref Basic, %import_ref.2 [template = constants.%.3]
// CHECK:STDOUT:   %import_ref.16 = import_ref ir1, inst+9, unloaded
// CHECK:STDOUT:   %T.ref.loc10: <associated type in Basic> = name_ref T, %import_ref.8 [template = constants.%.6]
// CHECK:STDOUT:   %UseBasicT: <associated type in Basic> = bind_alias UseBasicT, %import_ref.8 [template = constants.%.6]
// CHECK:STDOUT:   %Basic.ref.loc11: type = name_ref Basic, %import_ref.2 [template = constants.%.3]
// CHECK:STDOUT:   %import_ref.17 = import_ref ir1, inst+13, unloaded
// CHECK:STDOUT:   %F.ref.loc11: <associated F in Basic> = name_ref F, %import_ref.7 [template = constants.%.8]
// CHECK:STDOUT:   %UseBasicF: <associated F in Basic> = bind_alias UseBasicF, %import_ref.7 [template = constants.%.8]
// CHECK:STDOUT:   %ForwardDeclared.ref.loc13: type = name_ref ForwardDeclared, %import_ref.3 [template = constants.%.4]
// CHECK:STDOUT:   %import_ref.18 = import_ref ir1, inst+24, unloaded
// CHECK:STDOUT:   %T.ref.loc13: <associated type in ForwardDeclared> = name_ref T, %import_ref.13 [template = constants.%.10]
// CHECK:STDOUT:   %UseForwardDeclaredT: <associated type in ForwardDeclared> = bind_alias UseForwardDeclaredT, %import_ref.13 [template = constants.%.10]
// CHECK:STDOUT:   %ForwardDeclared.ref.loc14: type = name_ref ForwardDeclared, %import_ref.3 [template = constants.%.4]
// CHECK:STDOUT:   %import_ref.19 = import_ref ir1, inst+28, unloaded
// CHECK:STDOUT:   %F.ref.loc14: <associated F in ForwardDeclared> = name_ref F, %import_ref.12 [template = constants.%.12]
// CHECK:STDOUT:   %UseForwardDeclaredF: <associated F in ForwardDeclared> = bind_alias UseForwardDeclaredF, %import_ref.12 [template = constants.%.12]
// CHECK:STDOUT:   %ForwardDeclared.ref.loc16: type = name_ref ForwardDeclared, %import_ref.3 [template = constants.%.4]
// CHECK:STDOUT:   %.loc16: type = ptr_type ForwardDeclared [template = constants.%.13]
// CHECK:STDOUT:   %f.var: ref ForwardDeclared* = var f
// CHECK:STDOUT:   %f.loc16: ref ForwardDeclared* = bind_name f, %f.var
// CHECK:STDOUT: }
// CHECK:STDOUT:
// CHECK:STDOUT: interface @Empty {
// CHECK:STDOUT: !members:
// CHECK:STDOUT:   .Self = file.%import_ref.5
// CHECK:STDOUT:   witness = ()
// CHECK:STDOUT: }
// CHECK:STDOUT:
// CHECK:STDOUT: interface @Basic {
// CHECK:STDOUT: !members:
// CHECK:STDOUT:   .Self = file.%import_ref.6
// CHECK:STDOUT:   .F = file.%import_ref.7
// CHECK:STDOUT:   .T = file.%import_ref.8
// CHECK:STDOUT:   witness = (file.%import_ref.9, file.%import_ref.10)
// CHECK:STDOUT: }
// CHECK:STDOUT:
// CHECK:STDOUT: interface @ForwardDeclared {
// CHECK:STDOUT: !members:
// CHECK:STDOUT:   .Self = file.%import_ref.11
// CHECK:STDOUT:   .F = file.%import_ref.12
// CHECK:STDOUT:   .T = file.%import_ref.13
// CHECK:STDOUT:   witness = (file.%import_ref.14, file.%import_ref.15)
// CHECK:STDOUT: }
// CHECK:STDOUT:
// CHECK:STDOUT: fn @UseEmpty(%e: Empty) {
// CHECK:STDOUT: !entry:
// CHECK:STDOUT:   return
// CHECK:STDOUT: }
// CHECK:STDOUT:
// CHECK:STDOUT: fn @UseBasic(%e: Basic) {
// CHECK:STDOUT: !entry:
// CHECK:STDOUT:   return
// CHECK:STDOUT: }
// CHECK:STDOUT:
// CHECK:STDOUT: fn @UseForwardDeclared(%f: ForwardDeclared) {
// CHECK:STDOUT: !entry:
// CHECK:STDOUT:   return
// CHECK:STDOUT: }
// CHECK:STDOUT:
// CHECK:STDOUT: fn @F.1();
// CHECK:STDOUT:
// CHECK:STDOUT: fn @F.2();
// CHECK:STDOUT:
// CHECK:STDOUT: fn @__global_init() {
// CHECK:STDOUT: !entry:
// CHECK:STDOUT:   %f_ref.ref: ref {.f: ForwardDeclared} = name_ref f_ref, file.%import_ref.4
// CHECK:STDOUT:   %.loc16_33: ref ForwardDeclared = struct_access %f_ref.ref, element0
// CHECK:STDOUT:   %.loc16_27: ForwardDeclared* = addr_of %.loc16_33
// CHECK:STDOUT:   assign file.%f.var, %.loc16_27
// CHECK:STDOUT:   return
// CHECK:STDOUT: }
// CHECK:STDOUT:<|MERGE_RESOLUTION|>--- conflicted
+++ resolved
@@ -179,12 +179,7 @@
 // CHECK:STDOUT:   %import_ref.3: type = import_ref ir1, inst+20, loaded [template = constants.%.4]
 // CHECK:STDOUT:   %import_ref.4: ref {.f: ForwardDeclared} = import_ref ir1, inst+42, loaded
 // CHECK:STDOUT:   %import_ref.5 = import_ref ir1, inst+3, unloaded
-<<<<<<< HEAD
-// CHECK:STDOUT:   %UseEmpty: <function> = fn_decl @UseEmpty [template] {
-=======
 // CHECK:STDOUT:   %UseEmpty.decl: UseEmpty = fn_decl @UseEmpty [template = constants.%struct.1] {
-// CHECK:STDOUT:     %Empty.decl: type = interface_decl @Empty [template = constants.%.1] {}
->>>>>>> 92fa0ac1
 // CHECK:STDOUT:     %Empty.ref: type = name_ref Empty, %import_ref.1 [template = constants.%.1]
 // CHECK:STDOUT:     %e.loc6_13.1: Empty = param e
 // CHECK:STDOUT:     @UseEmpty.%e: Empty = bind_name e, %e.loc6_13.1
@@ -194,32 +189,17 @@
 // CHECK:STDOUT:   %import_ref.8: <associated type in Basic> = import_ref ir1, inst+11, loaded [template = constants.%.6]
 // CHECK:STDOUT:   %import_ref.9 = import_ref ir1, inst+9, unloaded
 // CHECK:STDOUT:   %import_ref.10 = import_ref ir1, inst+13, unloaded
-<<<<<<< HEAD
-// CHECK:STDOUT:   %UseBasic: <function> = fn_decl @UseBasic [template] {
-=======
 // CHECK:STDOUT:   %UseBasic.decl: UseBasic = fn_decl @UseBasic [template = constants.%struct.2] {
-// CHECK:STDOUT:     %Basic.decl: type = interface_decl @Basic [template = constants.%.3] {}
->>>>>>> 92fa0ac1
 // CHECK:STDOUT:     %Basic.ref.loc7: type = name_ref Basic, %import_ref.2 [template = constants.%.3]
 // CHECK:STDOUT:     %e.loc7_13.1: Basic = param e
 // CHECK:STDOUT:     @UseBasic.%e: Basic = bind_name e, %e.loc7_13.1
 // CHECK:STDOUT:   }
-<<<<<<< HEAD
-// CHECK:STDOUT:   %import_ref.11 = import_ref ir1, inst+19, unloaded
-// CHECK:STDOUT:   %import_ref.12: <associated <function> in ForwardDeclared> = import_ref ir1, inst+27, loc_62 [template = constants.%.12]
-// CHECK:STDOUT:   %import_ref.13: <associated type in ForwardDeclared> = import_ref ir1, inst+23, loc_55 [template = constants.%.10]
-// CHECK:STDOUT:   %import_ref.14 = import_ref ir1, inst+21, unloaded
-// CHECK:STDOUT:   %import_ref.15 = import_ref ir1, inst+25, unloaded
-// CHECK:STDOUT:   %UseForwardDeclared: <function> = fn_decl @UseForwardDeclared [template] {
-=======
 // CHECK:STDOUT:   %import_ref.11 = import_ref ir1, inst+22, unloaded
 // CHECK:STDOUT:   %import_ref.12: <associated F in ForwardDeclared> = import_ref ir1, inst+32, loaded [template = constants.%.12]
 // CHECK:STDOUT:   %import_ref.13: <associated type in ForwardDeclared> = import_ref ir1, inst+26, loaded [template = constants.%.10]
 // CHECK:STDOUT:   %import_ref.14 = import_ref ir1, inst+24, unloaded
 // CHECK:STDOUT:   %import_ref.15 = import_ref ir1, inst+28, unloaded
 // CHECK:STDOUT:   %UseForwardDeclared.decl: UseForwardDeclared = fn_decl @UseForwardDeclared [template = constants.%struct.3] {
-// CHECK:STDOUT:     %ForwardDeclared.decl: type = interface_decl @ForwardDeclared [template = constants.%.4] {}
->>>>>>> 92fa0ac1
 // CHECK:STDOUT:     %ForwardDeclared.ref.loc8: type = name_ref ForwardDeclared, %import_ref.3 [template = constants.%.4]
 // CHECK:STDOUT:     %f.loc8_23.1: ForwardDeclared = param f
 // CHECK:STDOUT:     @UseForwardDeclared.%f: ForwardDeclared = bind_name f, %f.loc8_23.1
