--- conflicted
+++ resolved
@@ -213,46 +213,27 @@
 // CHECK:STDOUT:   %default.import = import <invalid>
 // CHECK:STDOUT:   %UseEmpty.decl: %UseEmpty.type = fn_decl @UseEmpty [template = constants.%UseEmpty] {
 // CHECK:STDOUT:     %e.patt: %.1 = binding_pattern e
-<<<<<<< HEAD
-// CHECK:STDOUT:     %.loc6: %.1 = param_pattern %e.patt
+// CHECK:STDOUT:     %.loc6: %.1 = param_pattern %e.patt, runtime_param0
 // CHECK:STDOUT:   } {
 // CHECK:STDOUT:     %Empty.ref: type = name_ref Empty, imports.%import_ref.1 [template = constants.%.1]
-// CHECK:STDOUT:     %param: %.1 = param
+// CHECK:STDOUT:     %param: %.1 = param runtime_param0
 // CHECK:STDOUT:     %e: %.1 = bind_name e, %param
 // CHECK:STDOUT:   }
 // CHECK:STDOUT:   %UseBasic.decl: %UseBasic.type = fn_decl @UseBasic [template = constants.%UseBasic] {
 // CHECK:STDOUT:     %e.patt: %.3 = binding_pattern e
-// CHECK:STDOUT:     %.loc7: %.3 = param_pattern %e.patt
+// CHECK:STDOUT:     %.loc7: %.3 = param_pattern %e.patt, runtime_param0
 // CHECK:STDOUT:   } {
 // CHECK:STDOUT:     %Basic.ref: type = name_ref Basic, imports.%import_ref.2 [template = constants.%.3]
-// CHECK:STDOUT:     %param: %.3 = param
+// CHECK:STDOUT:     %param: %.3 = param runtime_param0
 // CHECK:STDOUT:     %e: %.3 = bind_name e, %param
-=======
-// CHECK:STDOUT:   } {
-// CHECK:STDOUT:     %Empty.ref: type = name_ref Empty, imports.%import_ref.1 [template = constants.%.1]
-// CHECK:STDOUT:     %e.param: %.1 = param e, runtime_param0
-// CHECK:STDOUT:     %e: %.1 = bind_name e, %e.param
-// CHECK:STDOUT:   }
-// CHECK:STDOUT:   %UseBasic.decl: %UseBasic.type = fn_decl @UseBasic [template = constants.%UseBasic] {
-// CHECK:STDOUT:     %e.patt: %.3 = binding_pattern e
-// CHECK:STDOUT:   } {
-// CHECK:STDOUT:     %Basic.ref: type = name_ref Basic, imports.%import_ref.2 [template = constants.%.3]
-// CHECK:STDOUT:     %e.param: %.3 = param e, runtime_param0
-// CHECK:STDOUT:     %e: %.3 = bind_name e, %e.param
->>>>>>> 7396aede
 // CHECK:STDOUT:   }
 // CHECK:STDOUT:   %UseForwardDeclared.decl: %UseForwardDeclared.type = fn_decl @UseForwardDeclared [template = constants.%UseForwardDeclared] {
 // CHECK:STDOUT:     %f.patt: %.4 = binding_pattern f
-// CHECK:STDOUT:     %.loc8: %.4 = param_pattern %f.patt
+// CHECK:STDOUT:     %.loc8: %.4 = param_pattern %f.patt, runtime_param0
 // CHECK:STDOUT:   } {
 // CHECK:STDOUT:     %ForwardDeclared.ref: type = name_ref ForwardDeclared, imports.%import_ref.3 [template = constants.%.4]
-<<<<<<< HEAD
-// CHECK:STDOUT:     %param: %.4 = param
+// CHECK:STDOUT:     %param: %.4 = param runtime_param0
 // CHECK:STDOUT:     %f: %.4 = bind_name f, %param
-=======
-// CHECK:STDOUT:     %f.param: %.4 = param f, runtime_param0
-// CHECK:STDOUT:     %f: %.4 = bind_name f, %f.param
->>>>>>> 7396aede
 // CHECK:STDOUT:   }
 // CHECK:STDOUT:   %Basic.ref.loc10: type = name_ref Basic, imports.%import_ref.2 [template = constants.%.3]
 // CHECK:STDOUT:   %T.ref.loc10: %.5 = name_ref T, imports.%import_ref.7 [template = constants.%.6]
