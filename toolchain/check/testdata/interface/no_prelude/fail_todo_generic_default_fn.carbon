--- conflicted
+++ resolved
@@ -45,38 +45,23 @@
 // CHECK:STDOUT:   }
 // CHECK:STDOUT:   %I.decl: %I.type = interface_decl @I [template = constants.%I] {
 // CHECK:STDOUT:     %T.patt.loc11: type = symbolic_binding_pattern T 0 [symbolic = %T.patt.1 (constants.%T.patt)]
-// CHECK:STDOUT:     %.loc11: type = param_pattern %T.patt.loc11 [symbolic = %T.patt.1 (constants.%T.patt)]
+// CHECK:STDOUT:     %.loc11: type = param_pattern %T.patt.loc11, runtime_param<invalid> [symbolic = %T.patt.1 (constants.%T.patt)]
 // CHECK:STDOUT:   } {
-<<<<<<< HEAD
-// CHECK:STDOUT:     %param: type = param
+// CHECK:STDOUT:     %param: type = param runtime_param<invalid>
 // CHECK:STDOUT:     %T.loc11: type = bind_symbolic_name T 0, %param [symbolic = %T.1 (constants.%T)]
-=======
-// CHECK:STDOUT:     %T.param: type = param T, runtime_param<invalid>
-// CHECK:STDOUT:     %T.loc11: type = bind_symbolic_name T 0, %T.param [symbolic = %T.1 (constants.%T)]
->>>>>>> 7396aede
 // CHECK:STDOUT:   }
 // CHECK:STDOUT:   %.decl: %.type = fn_decl @.1 [symbolic = constants.%.5] {
 // CHECK:STDOUT:     %self.patt: @.1.%Self (%Self) = binding_pattern self
-// CHECK:STDOUT:     %.loc22_22: @.1.%Self (%Self) = param_pattern %self.patt
+// CHECK:STDOUT:     %.loc22_22: @.1.%Self (%Self) = param_pattern %self.patt, runtime_param0
 // CHECK:STDOUT:   } {
-<<<<<<< HEAD
-// CHECK:STDOUT:     %param.loc22_6: type = param
+// CHECK:STDOUT:     %param.loc22_6: type = param runtime_param<invalid>
 // CHECK:STDOUT:     %T.loc22: type = bind_symbolic_name T 0, %param.loc22_6 [symbolic = %T.1 (constants.%T)]
-=======
-// CHECK:STDOUT:     %T.param: type = param T, runtime_param<invalid>
-// CHECK:STDOUT:     %T.loc22: type = bind_symbolic_name T 0, %T.param [symbolic = %T.1 (constants.%T)]
->>>>>>> 7396aede
 // CHECK:STDOUT:     %.loc22_24.1: @.1.%.1 (%.2) = specific_constant @I.%Self.1, @I(constants.%T) [symbolic = %Self (constants.%Self)]
 // CHECK:STDOUT:     %Self.ref.loc22_24: @.1.%.1 (%.2) = name_ref Self, %.loc22_24.1 [symbolic = %Self (constants.%Self)]
 // CHECK:STDOUT:     %.loc22_24.2: type = facet_type_access %Self.ref.loc22_24 [symbolic = %Self (constants.%Self)]
 // CHECK:STDOUT:     %.loc22_24.3: type = converted %Self.ref.loc22_24, %.loc22_24.2 [symbolic = %Self (constants.%Self)]
-<<<<<<< HEAD
-// CHECK:STDOUT:     %param.loc22_18: @.1.%Self (%Self) = param
+// CHECK:STDOUT:     %param.loc22_18: @.1.%Self (%Self) = param runtime_param0
 // CHECK:STDOUT:     %self: @.1.%Self (%Self) = bind_name self, %param.loc22_18
-=======
-// CHECK:STDOUT:     %self.param: @.1.%Self (%Self) = param self, runtime_param0
-// CHECK:STDOUT:     %self: @.1.%Self (%Self) = bind_name self, %self.param
->>>>>>> 7396aede
 // CHECK:STDOUT:     %.loc22_35.1: @.1.%.1 (%.2) = specific_constant @I.%Self.1, @I(constants.%T) [symbolic = %Self (constants.%Self)]
 // CHECK:STDOUT:     %Self.ref.loc22_35: @.1.%.1 (%.2) = name_ref Self, %.loc22_35.1 [symbolic = %Self (constants.%Self)]
 // CHECK:STDOUT:     %.loc22_35.2: type = facet_type_access %Self.ref.loc22_35 [symbolic = %Self (constants.%Self)]
@@ -87,10 +72,7 @@
 // CHECK:STDOUT:
 // CHECK:STDOUT: generic interface @I(%T.loc11: type) {
 // CHECK:STDOUT:   %T.1: type = bind_symbolic_name T 0 [symbolic = %T.1 (constants.%T)]
-<<<<<<< HEAD
 // CHECK:STDOUT:   %T.patt.1: type = symbolic_binding_pattern T 0 [symbolic = %T.patt.1 (constants.%T.patt)]
-=======
->>>>>>> 7396aede
 // CHECK:STDOUT:
 // CHECK:STDOUT: !definition:
 // CHECK:STDOUT:   %.1: type = interface_type @I, @I(%T.1) [symbolic = %.1 (constants.%.2)]
@@ -104,19 +86,14 @@
 // CHECK:STDOUT:     %Self.1: @I.%.1 (%.2) = bind_symbolic_name Self 1 [symbolic = %Self.2 (constants.%Self)]
 // CHECK:STDOUT:     %F.decl: @I.%F.type (%F.type) = fn_decl @F [symbolic = @I.%F (constants.%F)] {
 // CHECK:STDOUT:       %self.patt: @F.%Self (%Self) = binding_pattern self
-// CHECK:STDOUT:       %.loc13_12: @F.%Self (%Self) = param_pattern %self.patt
+// CHECK:STDOUT:       %.loc13_12: @F.%Self (%Self) = param_pattern %self.patt, runtime_param0
 // CHECK:STDOUT:     } {
 // CHECK:STDOUT:       %.loc13_14.1: @F.%.1 (%.2) = specific_constant @I.%Self.1, @I(constants.%T) [symbolic = %Self (constants.%Self)]
 // CHECK:STDOUT:       %Self.ref.loc13_14: @F.%.1 (%.2) = name_ref Self, %.loc13_14.1 [symbolic = %Self (constants.%Self)]
 // CHECK:STDOUT:       %.loc13_14.2: type = facet_type_access %Self.ref.loc13_14 [symbolic = %Self (constants.%Self)]
 // CHECK:STDOUT:       %.loc13_14.3: type = converted %Self.ref.loc13_14, %.loc13_14.2 [symbolic = %Self (constants.%Self)]
-<<<<<<< HEAD
-// CHECK:STDOUT:       %param: @F.%Self (%Self) = param
+// CHECK:STDOUT:       %param: @F.%Self (%Self) = param runtime_param0
 // CHECK:STDOUT:       %self: @F.%Self (%Self) = bind_name self, %param
-=======
-// CHECK:STDOUT:       %self.param: @F.%Self (%Self) = param self, runtime_param0
-// CHECK:STDOUT:       %self: @F.%Self (%Self) = bind_name self, %self.param
->>>>>>> 7396aede
 // CHECK:STDOUT:       %.loc13_25.1: @F.%.1 (%.2) = specific_constant @I.%Self.1, @I(constants.%T) [symbolic = %Self (constants.%Self)]
 // CHECK:STDOUT:       %Self.ref.loc13_25: @F.%.1 (%.2) = name_ref Self, %.loc13_25.1 [symbolic = %Self (constants.%Self)]
 // CHECK:STDOUT:       %.loc13_25.2: type = facet_type_access %Self.ref.loc13_25 [symbolic = %Self (constants.%Self)]
@@ -137,19 +114,12 @@
 // CHECK:STDOUT:   %.1: type = interface_type @I, @I(%T) [symbolic = %.1 (constants.%.2)]
 // CHECK:STDOUT:   %Self: %.2 = bind_symbolic_name Self 1 [symbolic = %Self (constants.%Self)]
 // CHECK:STDOUT:
-<<<<<<< HEAD
 // CHECK:STDOUT:   fn[%.loc13_12: @F.%Self (%Self)]() -> @F.%Self (%Self);
-=======
-// CHECK:STDOUT:   fn[%self: @F.%Self (%Self)]() -> @F.%Self (%Self);
->>>>>>> 7396aede
 // CHECK:STDOUT: }
 // CHECK:STDOUT:
 // CHECK:STDOUT: generic fn @.1(%T.loc22: type, @I.%Self.1: @I.%.1 (%.2)) {
 // CHECK:STDOUT:   %T.1: type = bind_symbolic_name T 0 [symbolic = %T.1 (constants.%T)]
-<<<<<<< HEAD
 // CHECK:STDOUT:   %T.patt: type = symbolic_binding_pattern T 0 [symbolic = %T.patt (constants.%T.patt)]
-=======
->>>>>>> 7396aede
 // CHECK:STDOUT:   %.1: type = interface_type @I, @I(%T.1) [symbolic = %.1 (constants.%.2)]
 // CHECK:STDOUT:   %Self: %.2 = bind_symbolic_name Self 1 [symbolic = %Self (constants.%Self)]
 // CHECK:STDOUT:
@@ -164,10 +134,7 @@
 // CHECK:STDOUT:
 // CHECK:STDOUT: specific @I(constants.%T) {
 // CHECK:STDOUT:   %T.1 => constants.%T
-<<<<<<< HEAD
 // CHECK:STDOUT:   %T.patt.1 => constants.%T
-=======
->>>>>>> 7396aede
 // CHECK:STDOUT:
 // CHECK:STDOUT: !definition:
 // CHECK:STDOUT:   %.1 => constants.%.2
@@ -180,10 +147,7 @@
 // CHECK:STDOUT:
 // CHECK:STDOUT: specific @I(@F.%T) {
 // CHECK:STDOUT:   %T.1 => constants.%T
-<<<<<<< HEAD
 // CHECK:STDOUT:   %T.patt.1 => constants.%T
-=======
->>>>>>> 7396aede
 // CHECK:STDOUT: }
 // CHECK:STDOUT:
 // CHECK:STDOUT: specific @F(constants.%T, constants.%Self) {
@@ -194,26 +158,17 @@
 // CHECK:STDOUT:
 // CHECK:STDOUT: specific @I(@I.%T.1) {
 // CHECK:STDOUT:   %T.1 => constants.%T
-<<<<<<< HEAD
 // CHECK:STDOUT:   %T.patt.1 => constants.%T
-=======
->>>>>>> 7396aede
 // CHECK:STDOUT: }
 // CHECK:STDOUT:
 // CHECK:STDOUT: specific @I(@.1.%T.1) {
 // CHECK:STDOUT:   %T.1 => constants.%T
-<<<<<<< HEAD
 // CHECK:STDOUT:   %T.patt.1 => constants.%T
-=======
->>>>>>> 7396aede
 // CHECK:STDOUT: }
 // CHECK:STDOUT:
 // CHECK:STDOUT: specific @.1(constants.%T, constants.%Self) {
 // CHECK:STDOUT:   %T.1 => constants.%T
-<<<<<<< HEAD
 // CHECK:STDOUT:   %T.patt => constants.%T
-=======
->>>>>>> 7396aede
 // CHECK:STDOUT:   %.1 => constants.%.2
 // CHECK:STDOUT:   %Self => constants.%Self
 // CHECK:STDOUT: }
