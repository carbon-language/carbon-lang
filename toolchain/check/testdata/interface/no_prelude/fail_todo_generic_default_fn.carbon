--- conflicted
+++ resolved
@@ -25,26 +25,17 @@
 // CHECK:STDOUT:
 // CHECK:STDOUT: constants {
 // CHECK:STDOUT:   %T: type = bind_symbolic_name T, 0 [symbolic]
-<<<<<<< HEAD
 // CHECK:STDOUT:   %T.patt.1: type = symbolic_binding_pattern T, 0 [symbolic]
-// CHECK:STDOUT:   %I.type: type = generic_interface_type @I [template]
-=======
 // CHECK:STDOUT:   %I.type.1: type = generic_interface_type @I [template]
->>>>>>> b2746222
 // CHECK:STDOUT:   %.1: type = tuple_type () [template]
 // CHECK:STDOUT:   %I: %I.type.1 = struct_value () [template]
 // CHECK:STDOUT:   %I.type.2: type = interface_type @I, @I(%T) [symbolic]
 // CHECK:STDOUT:   %Self: %I.type.2 = bind_symbolic_name Self, 1 [symbolic]
 // CHECK:STDOUT:   %F.type: type = fn_type @F, @I(%T) [symbolic]
 // CHECK:STDOUT:   %F: %F.type = struct_value () [symbolic]
-<<<<<<< HEAD
-// CHECK:STDOUT:   %.3: type = assoc_entity_type %.2, %F.type [symbolic]
-// CHECK:STDOUT:   %.4: %.3 = assoc_entity element0, @I.%F.decl [symbolic]
-// CHECK:STDOUT:   %T.patt.2: type = symbolic_binding_pattern T, 0 [symbolic]
-=======
 // CHECK:STDOUT:   %.2: type = assoc_entity_type %I.type.2, %F.type [symbolic]
 // CHECK:STDOUT:   %.3: %.2 = assoc_entity element0, @I.%F.decl [symbolic]
->>>>>>> b2746222
+// CHECK:STDOUT:   %T.patt.2: type = symbolic_binding_pattern T, 0 [symbolic]
 // CHECK:STDOUT:   %.type: type = fn_type @.1, @I(%T) [symbolic]
 // CHECK:STDOUT:   %.4: %.type = struct_value () [symbolic]
 // CHECK:STDOUT: }
@@ -53,14 +44,9 @@
 // CHECK:STDOUT:   package: <namespace> = namespace [template] {
 // CHECK:STDOUT:     .I = %I.decl
 // CHECK:STDOUT:   }
-<<<<<<< HEAD
-// CHECK:STDOUT:   %I.decl: %I.type = interface_decl @I [template = constants.%I] {
+// CHECK:STDOUT:   %I.decl: %I.type.1 = interface_decl @I [template = constants.%I] {
 // CHECK:STDOUT:     %T.patt.loc11: type = symbolic_binding_pattern T, 0 [symbolic = %T.patt.1 (constants.%T.patt.1)]
 // CHECK:STDOUT:     %T.param_patt: type = param_pattern %T.patt.loc11, runtime_param<invalid> [symbolic = %T.patt.1 (constants.%T.patt.1)]
-=======
-// CHECK:STDOUT:   %I.decl: %I.type.1 = interface_decl @I [template = constants.%I] {
-// CHECK:STDOUT:     %T.patt: type = symbolic_binding_pattern T, 0
->>>>>>> b2746222
 // CHECK:STDOUT:   } {
 // CHECK:STDOUT:     %param: type = param runtime_param<invalid>
 // CHECK:STDOUT:     %T.loc11: type = bind_symbolic_name T, 0, %param [symbolic = %T.1 (constants.%T)]
@@ -69,27 +55,14 @@
 // CHECK:STDOUT:     %self.patt: @.1.%Self (%Self) = binding_pattern self
 // CHECK:STDOUT:     %self.param_patt: @.1.%Self (%Self) = param_pattern %self.patt, runtime_param0
 // CHECK:STDOUT:   } {
-<<<<<<< HEAD
 // CHECK:STDOUT:     %param.loc22_6: type = param runtime_param<invalid>
 // CHECK:STDOUT:     %T.loc22: type = bind_symbolic_name T, 0, %param.loc22_6 [symbolic = %T.1 (constants.%T)]
-// CHECK:STDOUT:     %.loc22_24.1: @.1.%.1 (%.2) = specific_constant @I.%Self.1, @I(constants.%T) [symbolic = %Self (constants.%Self)]
-// CHECK:STDOUT:     %Self.ref.loc22_24: @.1.%.1 (%.2) = name_ref Self, %.loc22_24.1 [symbolic = %Self (constants.%Self)]
-// CHECK:STDOUT:     %.loc22_24.2: type = facet_type_access %Self.ref.loc22_24 [symbolic = %Self (constants.%Self)]
-// CHECK:STDOUT:     %.loc22_24.3: type = converted %Self.ref.loc22_24, %.loc22_24.2 [symbolic = %Self (constants.%Self)]
-// CHECK:STDOUT:     %.loc22_35.1: @.1.%.1 (%.2) = specific_constant @I.%Self.1, @I(constants.%T) [symbolic = %Self (constants.%Self)]
-// CHECK:STDOUT:     %Self.ref.loc22_35: @.1.%.1 (%.2) = name_ref Self, %.loc22_35.1 [symbolic = %Self (constants.%Self)]
-=======
-// CHECK:STDOUT:     %T.param: type = param T, runtime_param<invalid>
-// CHECK:STDOUT:     %T.loc22: type = bind_symbolic_name T, 0, %T.param [symbolic = %T.1 (constants.%T)]
 // CHECK:STDOUT:     %.loc22_24.1: @.1.%I.type (%I.type.2) = specific_constant @I.%Self.1, @I(constants.%T) [symbolic = %Self (constants.%Self)]
 // CHECK:STDOUT:     %Self.ref.loc22_24: @.1.%I.type (%I.type.2) = name_ref Self, %.loc22_24.1 [symbolic = %Self (constants.%Self)]
 // CHECK:STDOUT:     %.loc22_24.2: type = facet_type_access %Self.ref.loc22_24 [symbolic = %Self (constants.%Self)]
 // CHECK:STDOUT:     %.loc22_24.3: type = converted %Self.ref.loc22_24, %.loc22_24.2 [symbolic = %Self (constants.%Self)]
-// CHECK:STDOUT:     %self.param: @.1.%Self (%Self) = param self, runtime_param0
-// CHECK:STDOUT:     %self: @.1.%Self (%Self) = bind_name self, %self.param
 // CHECK:STDOUT:     %.loc22_35.1: @.1.%I.type (%I.type.2) = specific_constant @I.%Self.1, @I(constants.%T) [symbolic = %Self (constants.%Self)]
 // CHECK:STDOUT:     %Self.ref.loc22_35: @.1.%I.type (%I.type.2) = name_ref Self, %.loc22_35.1 [symbolic = %Self (constants.%Self)]
->>>>>>> b2746222
 // CHECK:STDOUT:     %.loc22_35.2: type = facet_type_access %Self.ref.loc22_35 [symbolic = %Self (constants.%Self)]
 // CHECK:STDOUT:     %.loc22_35.3: type = converted %Self.ref.loc22_35, %.loc22_35.2 [symbolic = %Self (constants.%Self)]
 // CHECK:STDOUT:     %return: ref @.1.%Self (%Self) = var <return slot>
@@ -120,15 +93,8 @@
 // CHECK:STDOUT:       %Self.ref.loc13_14: @F.%I.type (%I.type.2) = name_ref Self, %.loc13_14.1 [symbolic = %Self (constants.%Self)]
 // CHECK:STDOUT:       %.loc13_14.2: type = facet_type_access %Self.ref.loc13_14 [symbolic = %Self (constants.%Self)]
 // CHECK:STDOUT:       %.loc13_14.3: type = converted %Self.ref.loc13_14, %.loc13_14.2 [symbolic = %Self (constants.%Self)]
-<<<<<<< HEAD
-// CHECK:STDOUT:       %.loc13_25.1: @F.%.1 (%.2) = specific_constant @I.%Self.1, @I(constants.%T) [symbolic = %Self (constants.%Self)]
-// CHECK:STDOUT:       %Self.ref.loc13_25: @F.%.1 (%.2) = name_ref Self, %.loc13_25.1 [symbolic = %Self (constants.%Self)]
-=======
-// CHECK:STDOUT:       %self.param: @F.%Self (%Self) = param self, runtime_param0
-// CHECK:STDOUT:       %self: @F.%Self (%Self) = bind_name self, %self.param
 // CHECK:STDOUT:       %.loc13_25.1: @F.%I.type (%I.type.2) = specific_constant @I.%Self.1, @I(constants.%T) [symbolic = %Self (constants.%Self)]
 // CHECK:STDOUT:       %Self.ref.loc13_25: @F.%I.type (%I.type.2) = name_ref Self, %.loc13_25.1 [symbolic = %Self (constants.%Self)]
->>>>>>> b2746222
 // CHECK:STDOUT:       %.loc13_25.2: type = facet_type_access %Self.ref.loc13_25 [symbolic = %Self (constants.%Self)]
 // CHECK:STDOUT:       %.loc13_25.3: type = converted %Self.ref.loc13_25, %.loc13_25.2 [symbolic = %Self (constants.%Self)]
 // CHECK:STDOUT:       %return: ref @F.%Self (%Self) = var <return slot>
@@ -154,14 +120,9 @@
 // CHECK:STDOUT:
 // CHECK:STDOUT: generic fn @.1(%T.loc22: type, @I.%Self.1: @I.%I.type (%I.type.2)) {
 // CHECK:STDOUT:   %T.1: type = bind_symbolic_name T, 0 [symbolic = %T.1 (constants.%T)]
-<<<<<<< HEAD
 // CHECK:STDOUT:   %T.patt: type = symbolic_binding_pattern T, 0 [symbolic = %T.patt (constants.%T.patt.2)]
-// CHECK:STDOUT:   %.1: type = interface_type @I, @I(%T.1) [symbolic = %.1 (constants.%.2)]
-// CHECK:STDOUT:   %Self: %.2 = bind_symbolic_name Self, 1 [symbolic = %Self (constants.%Self)]
-=======
 // CHECK:STDOUT:   %I.type: type = interface_type @I, @I(%T.1) [symbolic = %I.type (constants.%I.type.2)]
 // CHECK:STDOUT:   %Self: %I.type.2 = bind_symbolic_name Self, 1 [symbolic = %Self (constants.%Self)]
->>>>>>> b2746222
 // CHECK:STDOUT:
 // CHECK:STDOUT: !definition:
 // CHECK:STDOUT:
@@ -208,12 +169,8 @@
 // CHECK:STDOUT:
 // CHECK:STDOUT: specific @.1(constants.%T, constants.%Self) {
 // CHECK:STDOUT:   %T.1 => constants.%T
-<<<<<<< HEAD
 // CHECK:STDOUT:   %T.patt => constants.%T
-// CHECK:STDOUT:   %.1 => constants.%.2
-=======
 // CHECK:STDOUT:   %I.type => constants.%I.type.2
->>>>>>> b2746222
 // CHECK:STDOUT:   %Self => constants.%Self
 // CHECK:STDOUT: }
 // CHECK:STDOUT: