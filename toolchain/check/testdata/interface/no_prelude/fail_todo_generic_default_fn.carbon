// Part of the Carbon Language project, under the Apache License v2.0 with LLVM
// Exceptions. See /LICENSE for license information.
// SPDX-License-Identifier: Apache-2.0 WITH LLVM-exception
//
// AUTOUPDATE
// TIP: To test this file alone, run:
// TIP:   bazel test //toolchain/testing:file_test --test_arg=--file_tests=toolchain/check/testdata/interface/no_prelude/fail_todo_generic_default_fn.carbon
// TIP: To dump output, run:
// TIP:   bazel run //toolchain/testing:file_test -- --dump_output --file_tests=toolchain/check/testdata/interface/no_prelude/fail_todo_generic_default_fn.carbon

interface I(T:! type) {
  // TODO: Declare `Self` as having type `I(T)` instead of `I`.
  // TODO: Use `default` here.
  // CHECK:STDERR: fail_todo_generic_default_fn.carbon:[[@LINE+8]]:14: ERROR: Cannot implicitly convert from `<cannot stringify inst+7>` to `type`.
  // CHECK:STDERR:   fn F[self: Self]() -> Self;
  // CHECK:STDERR:              ^~~~
  // CHECK:STDERR:
  // CHECK:STDERR: fail_todo_generic_default_fn.carbon:[[@LINE+4]]:25: ERROR: Cannot implicitly convert from `<cannot stringify inst+7>` to `type`.
  // CHECK:STDERR:   fn F[self: Self]() -> Self;
  // CHECK:STDERR:                         ^~~~
  // CHECK:STDERR:
  fn F[self: Self]() -> Self;
}

// CHECK:STDERR: fail_todo_generic_default_fn.carbon:[[@LINE+14]]:1: ERROR: Duplicate name being declared in the same scope.
// CHECK:STDERR: fn I(T:! type).F[self: Self]() -> Self { return self; }
// CHECK:STDERR: ^~~~~~~~~~~~~~~~~~~~~~~~~~~~~~~~~~~~~~~~
// CHECK:STDERR: fail_todo_generic_default_fn.carbon:[[@LINE-6]]:3: Name is previously declared here.
// CHECK:STDERR:   fn F[self: Self]() -> Self;
// CHECK:STDERR:   ^~~~~~~~~~~~~~~~~~~~~~~~~~~
// CHECK:STDERR:
// CHECK:STDERR: fail_todo_generic_default_fn.carbon:[[@LINE+7]]:24: ERROR: Cannot implicitly convert from `<cannot stringify inst+7>` to `type`.
// CHECK:STDERR: fn I(T:! type).F[self: Self]() -> Self { return self; }
// CHECK:STDERR:                        ^~~~
// CHECK:STDERR:
// CHECK:STDERR: fail_todo_generic_default_fn.carbon:[[@LINE+3]]:35: ERROR: Cannot implicitly convert from `<cannot stringify inst+7>` to `type`.
// CHECK:STDERR: fn I(T:! type).F[self: Self]() -> Self { return self; }
// CHECK:STDERR:                                   ^~~~
fn I(T:! type).F[self: Self]() -> Self { return self; }

// CHECK:STDOUT: --- fail_todo_generic_default_fn.carbon
// CHECK:STDOUT:
// CHECK:STDOUT: constants {
// CHECK:STDOUT:   %T: type = bind_symbolic_name T 0 [symbolic]
<<<<<<< HEAD
// CHECK:STDOUT:   %I.type: type = generic_interface_type @I [template]
// CHECK:STDOUT:   %.1: type = tuple_type () [template]
// CHECK:STDOUT:   %I: <type of I> = struct_value () [template]
// CHECK:STDOUT:   %Self: <cannot stringify inst+7> = bind_symbolic_name Self 1 [symbolic]
// CHECK:STDOUT:   %F.type: type = fn_type @F [template]
// CHECK:STDOUT:   %F: <type of F> = struct_value () [template]
// CHECK:STDOUT:   %.2: type = assoc_entity_type @I, <type of F> [template]
// CHECK:STDOUT:   %.3: <associated <type of F> in I> = assoc_entity element0, @I.%F.decl [template]
// CHECK:STDOUT:   %.type: type = fn_type @.1 [template]
// CHECK:STDOUT:   %.4: <type of <invalid>> = struct_value () [template]
=======
// CHECK:STDOUT:   %.1: type = interface_type @I [template]
// CHECK:STDOUT:   %Self: %.1 = bind_symbolic_name Self 1 [symbolic]
// CHECK:STDOUT:   %F.type: type = fn_type @F [template]
// CHECK:STDOUT:   %.2: type = tuple_type () [template]
// CHECK:STDOUT:   %F: %F.type = struct_value () [template]
// CHECK:STDOUT:   %.3: type = assoc_entity_type @I, %F.type [template]
// CHECK:STDOUT:   %.4: %.3 = assoc_entity element0, @I.%F.decl [template]
// CHECK:STDOUT:   %.type: type = fn_type @.1 [template]
// CHECK:STDOUT:   %.5: %.type = struct_value () [template]
>>>>>>> 202aae45
// CHECK:STDOUT: }
// CHECK:STDOUT:
// CHECK:STDOUT: file {
// CHECK:STDOUT:   package: <namespace> = namespace [template] {
// CHECK:STDOUT:     .I = %I.decl
// CHECK:STDOUT:   }
// CHECK:STDOUT:   %I.decl: <type of I> = interface_decl @I [template = constants.%I] {
// CHECK:STDOUT:     %T.loc11_13.1: type = param T
// CHECK:STDOUT:     %T.loc11_13.2: type = bind_symbolic_name T 0, %T.loc11_13.1 [symbolic = constants.%T]
// CHECK:STDOUT:   }
<<<<<<< HEAD
// CHECK:STDOUT:   %.decl: <type of <invalid>> = fn_decl @.1 [template = constants.%.4] {
// CHECK:STDOUT:     %T.loc39_6.1: type = param T
// CHECK:STDOUT:     %T.loc39_6.2: type = bind_symbolic_name T 0, %T.loc39_6.1 [symbolic = constants.%T]
// CHECK:STDOUT:     %Self.ref.loc39_24: <cannot stringify inst+7> = name_ref Self, @I.%Self [symbolic = constants.%Self]
// CHECK:STDOUT:     %self.loc39_18.1: <error> = param self
// CHECK:STDOUT:     @.1.%self: <error> = bind_name self, %self.loc39_18.1
// CHECK:STDOUT:     %Self.ref.loc39_35: <cannot stringify inst+7> = name_ref Self, @I.%Self [symbolic = constants.%Self]
// CHECK:STDOUT:     @.1.%return: ref <error> = var <return slot>
=======
// CHECK:STDOUT:   %.decl: %.type = fn_decl @.1 [template = constants.%.5] {
// CHECK:STDOUT:     %T.loc22_6.1: type = param T
// CHECK:STDOUT:     %T.loc22_6.2: type = bind_symbolic_name T 0, %T.loc22_6.1 [symbolic = constants.%T]
// CHECK:STDOUT:     %Self.ref.loc22_24: %.1 = name_ref Self, @I.%Self [symbolic = constants.%Self]
// CHECK:STDOUT:     %.loc22_24.1: type = facet_type_access %Self.ref.loc22_24 [symbolic = constants.%Self]
// CHECK:STDOUT:     %.loc22_24.2: type = converted %Self.ref.loc22_24, %.loc22_24.1 [symbolic = constants.%Self]
// CHECK:STDOUT:     %self.loc22_18.1: %Self = param self
// CHECK:STDOUT:     @.1.%self: %Self = bind_name self, %self.loc22_18.1
// CHECK:STDOUT:     %Self.ref.loc22_35: %.1 = name_ref Self, @I.%Self [symbolic = constants.%Self]
// CHECK:STDOUT:     %.loc22_35.1: type = facet_type_access %Self.ref.loc22_35 [symbolic = constants.%Self]
// CHECK:STDOUT:     %.loc22_35.2: type = converted %Self.ref.loc22_35, %.loc22_35.1 [symbolic = constants.%Self]
// CHECK:STDOUT:     @.1.%return: ref %Self = var <return slot>
>>>>>>> 202aae45
// CHECK:STDOUT:   }
// CHECK:STDOUT: }
// CHECK:STDOUT:
// CHECK:STDOUT: interface @I {
<<<<<<< HEAD
// CHECK:STDOUT:   %Self: <cannot stringify inst+7> = bind_symbolic_name Self 1 [symbolic = constants.%Self]
// CHECK:STDOUT:   %F.decl: <type of F> = fn_decl @F [template = constants.%F] {
// CHECK:STDOUT:     %Self.ref.loc22_14: <cannot stringify inst+7> = name_ref Self, %Self [symbolic = constants.%Self]
// CHECK:STDOUT:     %self.loc22_8.1: <error> = param self
// CHECK:STDOUT:     %self.loc22_8.2: <error> = bind_name self, %self.loc22_8.1
// CHECK:STDOUT:     %Self.ref.loc22_25: <cannot stringify inst+7> = name_ref Self, %Self [symbolic = constants.%Self]
// CHECK:STDOUT:     %return.var: ref <error> = var <return slot>
// CHECK:STDOUT:   }
// CHECK:STDOUT:   %.loc22: <associated <type of F> in I> = assoc_entity element0, %F.decl [template = constants.%.3]
=======
// CHECK:STDOUT:   %Self: %.1 = bind_symbolic_name Self 1 [symbolic = constants.%Self]
// CHECK:STDOUT:   %F.decl: %F.type = fn_decl @F [template = constants.%F] {
// CHECK:STDOUT:     %Self.ref.loc13_14: %.1 = name_ref Self, %Self [symbolic = constants.%Self]
// CHECK:STDOUT:     %.loc13_14.1: type = facet_type_access %Self.ref.loc13_14 [symbolic = constants.%Self]
// CHECK:STDOUT:     %.loc13_14.2: type = converted %Self.ref.loc13_14, %.loc13_14.1 [symbolic = constants.%Self]
// CHECK:STDOUT:     %self.loc13_8.1: %Self = param self
// CHECK:STDOUT:     %self.loc13_8.2: %Self = bind_name self, %self.loc13_8.1
// CHECK:STDOUT:     %Self.ref.loc13_25: %.1 = name_ref Self, %Self [symbolic = constants.%Self]
// CHECK:STDOUT:     %.loc13_25.1: type = facet_type_access %Self.ref.loc13_25 [symbolic = constants.%Self]
// CHECK:STDOUT:     %.loc13_25.2: type = converted %Self.ref.loc13_25, %.loc13_25.1 [symbolic = constants.%Self]
// CHECK:STDOUT:     %return.var: ref %Self = var <return slot>
// CHECK:STDOUT:   }
// CHECK:STDOUT:   %.loc13_29: %.3 = assoc_entity element0, %F.decl [template = constants.%.4]
>>>>>>> 202aae45
// CHECK:STDOUT:
// CHECK:STDOUT: !members:
// CHECK:STDOUT:   .Self = %Self
// CHECK:STDOUT:   .F = %.loc22
// CHECK:STDOUT:   witness = (%F.decl)
// CHECK:STDOUT: }
// CHECK:STDOUT:
<<<<<<< HEAD
// CHECK:STDOUT: fn @F[@I.%self.loc22_8.2: <error>]() -> <error>;
// CHECK:STDOUT:
// CHECK:STDOUT: fn @.1[%self: <error>]() -> <error> {
// CHECK:STDOUT: !entry:
// CHECK:STDOUT:   %self.ref: <error> = name_ref self, %self
// CHECK:STDOUT:   return <error>
=======
// CHECK:STDOUT: fn @F[@I.%self.loc13_8.2: %Self]() -> %Self;
// CHECK:STDOUT:
// CHECK:STDOUT: fn @.1[%self: %Self]() -> %Self {
// CHECK:STDOUT: !entry:
// CHECK:STDOUT:   %self.ref: %Self = name_ref self, %self
// CHECK:STDOUT:   return %self.ref
>>>>>>> 202aae45
// CHECK:STDOUT: }
// CHECK:STDOUT:<|MERGE_RESOLUTION|>--- conflicted
+++ resolved
@@ -42,90 +42,47 @@
 // CHECK:STDOUT:
 // CHECK:STDOUT: constants {
 // CHECK:STDOUT:   %T: type = bind_symbolic_name T 0 [symbolic]
-<<<<<<< HEAD
 // CHECK:STDOUT:   %I.type: type = generic_interface_type @I [template]
 // CHECK:STDOUT:   %.1: type = tuple_type () [template]
-// CHECK:STDOUT:   %I: <type of I> = struct_value () [template]
-// CHECK:STDOUT:   %Self: <cannot stringify inst+7> = bind_symbolic_name Self 1 [symbolic]
+// CHECK:STDOUT:   %I: %I.type = struct_value () [template]
+// CHECK:STDOUT:   %Self: %I = bind_symbolic_name Self 1 [symbolic]
 // CHECK:STDOUT:   %F.type: type = fn_type @F [template]
-// CHECK:STDOUT:   %F: <type of F> = struct_value () [template]
-// CHECK:STDOUT:   %.2: type = assoc_entity_type @I, <type of F> [template]
-// CHECK:STDOUT:   %.3: <associated <type of F> in I> = assoc_entity element0, @I.%F.decl [template]
+// CHECK:STDOUT:   %F: %F.type = struct_value () [template]
+// CHECK:STDOUT:   %.2: type = assoc_entity_type @I, %F.type [template]
+// CHECK:STDOUT:   %.3: %.2 = assoc_entity element0, @I.%F.decl [template]
 // CHECK:STDOUT:   %.type: type = fn_type @.1 [template]
-// CHECK:STDOUT:   %.4: <type of <invalid>> = struct_value () [template]
-=======
-// CHECK:STDOUT:   %.1: type = interface_type @I [template]
-// CHECK:STDOUT:   %Self: %.1 = bind_symbolic_name Self 1 [symbolic]
-// CHECK:STDOUT:   %F.type: type = fn_type @F [template]
-// CHECK:STDOUT:   %.2: type = tuple_type () [template]
-// CHECK:STDOUT:   %F: %F.type = struct_value () [template]
-// CHECK:STDOUT:   %.3: type = assoc_entity_type @I, %F.type [template]
-// CHECK:STDOUT:   %.4: %.3 = assoc_entity element0, @I.%F.decl [template]
-// CHECK:STDOUT:   %.type: type = fn_type @.1 [template]
-// CHECK:STDOUT:   %.5: %.type = struct_value () [template]
->>>>>>> 202aae45
+// CHECK:STDOUT:   %.4: %.type = struct_value () [template]
 // CHECK:STDOUT: }
 // CHECK:STDOUT:
 // CHECK:STDOUT: file {
 // CHECK:STDOUT:   package: <namespace> = namespace [template] {
 // CHECK:STDOUT:     .I = %I.decl
 // CHECK:STDOUT:   }
-// CHECK:STDOUT:   %I.decl: <type of I> = interface_decl @I [template = constants.%I] {
+// CHECK:STDOUT:   %I.decl: %I.type = interface_decl @I [template = constants.%I] {
 // CHECK:STDOUT:     %T.loc11_13.1: type = param T
 // CHECK:STDOUT:     %T.loc11_13.2: type = bind_symbolic_name T 0, %T.loc11_13.1 [symbolic = constants.%T]
 // CHECK:STDOUT:   }
-<<<<<<< HEAD
-// CHECK:STDOUT:   %.decl: <type of <invalid>> = fn_decl @.1 [template = constants.%.4] {
+// CHECK:STDOUT:   %.decl: %.type = fn_decl @.1 [template = constants.%.4] {
 // CHECK:STDOUT:     %T.loc39_6.1: type = param T
 // CHECK:STDOUT:     %T.loc39_6.2: type = bind_symbolic_name T 0, %T.loc39_6.1 [symbolic = constants.%T]
-// CHECK:STDOUT:     %Self.ref.loc39_24: <cannot stringify inst+7> = name_ref Self, @I.%Self [symbolic = constants.%Self]
+// CHECK:STDOUT:     %Self.ref.loc39_24: %I = name_ref Self, @I.%Self [symbolic = constants.%Self]
 // CHECK:STDOUT:     %self.loc39_18.1: <error> = param self
 // CHECK:STDOUT:     @.1.%self: <error> = bind_name self, %self.loc39_18.1
-// CHECK:STDOUT:     %Self.ref.loc39_35: <cannot stringify inst+7> = name_ref Self, @I.%Self [symbolic = constants.%Self]
+// CHECK:STDOUT:     %Self.ref.loc39_35: %I = name_ref Self, @I.%Self [symbolic = constants.%Self]
 // CHECK:STDOUT:     @.1.%return: ref <error> = var <return slot>
-=======
-// CHECK:STDOUT:   %.decl: %.type = fn_decl @.1 [template = constants.%.5] {
-// CHECK:STDOUT:     %T.loc22_6.1: type = param T
-// CHECK:STDOUT:     %T.loc22_6.2: type = bind_symbolic_name T 0, %T.loc22_6.1 [symbolic = constants.%T]
-// CHECK:STDOUT:     %Self.ref.loc22_24: %.1 = name_ref Self, @I.%Self [symbolic = constants.%Self]
-// CHECK:STDOUT:     %.loc22_24.1: type = facet_type_access %Self.ref.loc22_24 [symbolic = constants.%Self]
-// CHECK:STDOUT:     %.loc22_24.2: type = converted %Self.ref.loc22_24, %.loc22_24.1 [symbolic = constants.%Self]
-// CHECK:STDOUT:     %self.loc22_18.1: %Self = param self
-// CHECK:STDOUT:     @.1.%self: %Self = bind_name self, %self.loc22_18.1
-// CHECK:STDOUT:     %Self.ref.loc22_35: %.1 = name_ref Self, @I.%Self [symbolic = constants.%Self]
-// CHECK:STDOUT:     %.loc22_35.1: type = facet_type_access %Self.ref.loc22_35 [symbolic = constants.%Self]
-// CHECK:STDOUT:     %.loc22_35.2: type = converted %Self.ref.loc22_35, %.loc22_35.1 [symbolic = constants.%Self]
-// CHECK:STDOUT:     @.1.%return: ref %Self = var <return slot>
->>>>>>> 202aae45
 // CHECK:STDOUT:   }
 // CHECK:STDOUT: }
 // CHECK:STDOUT:
 // CHECK:STDOUT: interface @I {
-<<<<<<< HEAD
-// CHECK:STDOUT:   %Self: <cannot stringify inst+7> = bind_symbolic_name Self 1 [symbolic = constants.%Self]
-// CHECK:STDOUT:   %F.decl: <type of F> = fn_decl @F [template = constants.%F] {
-// CHECK:STDOUT:     %Self.ref.loc22_14: <cannot stringify inst+7> = name_ref Self, %Self [symbolic = constants.%Self]
+// CHECK:STDOUT:   %Self: %I = bind_symbolic_name Self 1 [symbolic = constants.%Self]
+// CHECK:STDOUT:   %F.decl: %F.type = fn_decl @F [template = constants.%F] {
+// CHECK:STDOUT:     %Self.ref.loc22_14: %I = name_ref Self, %Self [symbolic = constants.%Self]
 // CHECK:STDOUT:     %self.loc22_8.1: <error> = param self
 // CHECK:STDOUT:     %self.loc22_8.2: <error> = bind_name self, %self.loc22_8.1
-// CHECK:STDOUT:     %Self.ref.loc22_25: <cannot stringify inst+7> = name_ref Self, %Self [symbolic = constants.%Self]
+// CHECK:STDOUT:     %Self.ref.loc22_25: %I = name_ref Self, %Self [symbolic = constants.%Self]
 // CHECK:STDOUT:     %return.var: ref <error> = var <return slot>
 // CHECK:STDOUT:   }
-// CHECK:STDOUT:   %.loc22: <associated <type of F> in I> = assoc_entity element0, %F.decl [template = constants.%.3]
-=======
-// CHECK:STDOUT:   %Self: %.1 = bind_symbolic_name Self 1 [symbolic = constants.%Self]
-// CHECK:STDOUT:   %F.decl: %F.type = fn_decl @F [template = constants.%F] {
-// CHECK:STDOUT:     %Self.ref.loc13_14: %.1 = name_ref Self, %Self [symbolic = constants.%Self]
-// CHECK:STDOUT:     %.loc13_14.1: type = facet_type_access %Self.ref.loc13_14 [symbolic = constants.%Self]
-// CHECK:STDOUT:     %.loc13_14.2: type = converted %Self.ref.loc13_14, %.loc13_14.1 [symbolic = constants.%Self]
-// CHECK:STDOUT:     %self.loc13_8.1: %Self = param self
-// CHECK:STDOUT:     %self.loc13_8.2: %Self = bind_name self, %self.loc13_8.1
-// CHECK:STDOUT:     %Self.ref.loc13_25: %.1 = name_ref Self, %Self [symbolic = constants.%Self]
-// CHECK:STDOUT:     %.loc13_25.1: type = facet_type_access %Self.ref.loc13_25 [symbolic = constants.%Self]
-// CHECK:STDOUT:     %.loc13_25.2: type = converted %Self.ref.loc13_25, %.loc13_25.1 [symbolic = constants.%Self]
-// CHECK:STDOUT:     %return.var: ref %Self = var <return slot>
-// CHECK:STDOUT:   }
-// CHECK:STDOUT:   %.loc13_29: %.3 = assoc_entity element0, %F.decl [template = constants.%.4]
->>>>>>> 202aae45
+// CHECK:STDOUT:   %.loc22: %.2 = assoc_entity element0, %F.decl [template = constants.%.3]
 // CHECK:STDOUT:
 // CHECK:STDOUT: !members:
 // CHECK:STDOUT:   .Self = %Self
@@ -133,20 +90,11 @@
 // CHECK:STDOUT:   witness = (%F.decl)
 // CHECK:STDOUT: }
 // CHECK:STDOUT:
-<<<<<<< HEAD
 // CHECK:STDOUT: fn @F[@I.%self.loc22_8.2: <error>]() -> <error>;
 // CHECK:STDOUT:
 // CHECK:STDOUT: fn @.1[%self: <error>]() -> <error> {
 // CHECK:STDOUT: !entry:
 // CHECK:STDOUT:   %self.ref: <error> = name_ref self, %self
 // CHECK:STDOUT:   return <error>
-=======
-// CHECK:STDOUT: fn @F[@I.%self.loc13_8.2: %Self]() -> %Self;
-// CHECK:STDOUT:
-// CHECK:STDOUT: fn @.1[%self: %Self]() -> %Self {
-// CHECK:STDOUT: !entry:
-// CHECK:STDOUT:   %self.ref: %Self = name_ref self, %self
-// CHECK:STDOUT:   return %self.ref
->>>>>>> 202aae45
 // CHECK:STDOUT: }
 // CHECK:STDOUT: