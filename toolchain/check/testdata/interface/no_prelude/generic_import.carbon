// Part of the Carbon Language project, under the Apache License v2.0 with LLVM
// Exceptions. See /LICENSE for license information.
// SPDX-License-Identifier: Apache-2.0 WITH LLVM-exception
//
// AUTOUPDATE
// TIP: To test this file alone, run:
// TIP:   bazel test //toolchain/testing:file_test --test_arg=--file_tests=toolchain/check/testdata/interface/no_prelude/generic_import.carbon
// TIP: To dump output, run:
// TIP:   bazel run //toolchain/testing:file_test -- --dump_output --file_tests=toolchain/check/testdata/interface/no_prelude/generic_import.carbon

// --- a.carbon

library "a";

interface AddWith(T:! type) {
  fn F();
}

// --- b.carbon

library "b";
import library "a";

class C {}

impl C as AddWith(C) {
  fn F() {}
}

// CHECK:STDOUT: --- a.carbon
// CHECK:STDOUT:
// CHECK:STDOUT: constants {
// CHECK:STDOUT:   %T: type = bind_symbolic_name T 0 [symbolic]
// CHECK:STDOUT:   %T.patt: type = symbolic_binding_pattern T 0 [symbolic]
// CHECK:STDOUT:   %AddWith.type: type = generic_interface_type @AddWith [template]
// CHECK:STDOUT:   %.1: type = tuple_type () [template]
// CHECK:STDOUT:   %AddWith: %AddWith.type = struct_value () [template]
// CHECK:STDOUT:   %.2: type = interface_type @AddWith, @AddWith(%T) [symbolic]
// CHECK:STDOUT:   %Self: %.2 = bind_symbolic_name Self 1 [symbolic]
// CHECK:STDOUT:   %F.type: type = fn_type @F, @AddWith(%T) [symbolic]
// CHECK:STDOUT:   %F: %F.type = struct_value () [symbolic]
// CHECK:STDOUT:   %.3: type = assoc_entity_type %.2, %F.type [symbolic]
// CHECK:STDOUT:   %.4: %.3 = assoc_entity element0, @AddWith.%F.decl [symbolic]
// CHECK:STDOUT: }
// CHECK:STDOUT:
// CHECK:STDOUT: file {
// CHECK:STDOUT:   package: <namespace> = namespace [template] {
// CHECK:STDOUT:     .AddWith = %AddWith.decl
// CHECK:STDOUT:   }
// CHECK:STDOUT:   %AddWith.decl: %AddWith.type = interface_decl @AddWith [template = constants.%AddWith] {
// CHECK:STDOUT:     %T.patt: type = symbolic_binding_pattern T 0 [symbolic = @AddWith.%T.patt (constants.%T.patt)]
// CHECK:STDOUT:   } {
<<<<<<< HEAD
// CHECK:STDOUT:     %param: type = param
// CHECK:STDOUT:     %T: type = bind_symbolic_name T 0, %param [symbolic = @AddWith.%T (constants.%T)]
// CHECK:STDOUT:   }
// CHECK:STDOUT: }
// CHECK:STDOUT:
// CHECK:STDOUT: generic interface @AddWith(file.%T: type) {
// CHECK:STDOUT:   %T: type = bind_symbolic_name T 0 [symbolic = %T (constants.%T)]
// CHECK:STDOUT:   %T.patt: type = symbolic_binding_pattern T 0 [symbolic = %T.patt (constants.%T.patt)]
=======
// CHECK:STDOUT:     %T.param: type = param T
// CHECK:STDOUT:     %T.loc4: type = bind_symbolic_name T 0, %T.param [symbolic = %T.1 (constants.%T)]
// CHECK:STDOUT:   }
// CHECK:STDOUT: }
// CHECK:STDOUT:
// CHECK:STDOUT: generic interface @AddWith(%T.loc4: type) {
// CHECK:STDOUT:   %T.1: type = bind_symbolic_name T 0 [symbolic = %T.1 (constants.%T)]
>>>>>>> dcb4ae26
// CHECK:STDOUT:
// CHECK:STDOUT: !definition:
// CHECK:STDOUT:   %.1: type = interface_type @AddWith, @AddWith(%T.1) [symbolic = %.1 (constants.%.2)]
// CHECK:STDOUT:   %Self.2: %.2 = bind_symbolic_name Self 1 [symbolic = %Self.2 (constants.%Self)]
// CHECK:STDOUT:   %F.type: type = fn_type @F, @AddWith(%T.1) [symbolic = %F.type (constants.%F.type)]
// CHECK:STDOUT:   %F: @AddWith.%F.type (%F.type) = struct_value () [symbolic = %F (constants.%F)]
// CHECK:STDOUT:   %.2: type = assoc_entity_type @AddWith.%.1 (%.2), @AddWith.%F.type (%F.type) [symbolic = %.2 (constants.%.3)]
// CHECK:STDOUT:   %.3: @AddWith.%.2 (%.3) = assoc_entity element0, %F.decl [symbolic = %.3 (constants.%.4)]
// CHECK:STDOUT:
// CHECK:STDOUT:   interface {
// CHECK:STDOUT:     %Self.1: @AddWith.%.1 (%.2) = bind_symbolic_name Self 1 [symbolic = %Self.2 (constants.%Self)]
// CHECK:STDOUT:     %F.decl: @AddWith.%F.type (%F.type) = fn_decl @F [symbolic = @AddWith.%F (constants.%F)] {} {}
// CHECK:STDOUT:     %.loc5: @AddWith.%.2 (%.3) = assoc_entity element0, %F.decl [symbolic = %.3 (constants.%.4)]
// CHECK:STDOUT:
// CHECK:STDOUT:   !members:
// CHECK:STDOUT:     .Self = %Self.1
// CHECK:STDOUT:     .F = %.loc5
// CHECK:STDOUT:     witness = (%F.decl)
// CHECK:STDOUT:   }
// CHECK:STDOUT: }
// CHECK:STDOUT:
<<<<<<< HEAD
// CHECK:STDOUT: generic fn @F(file.%T: type, @AddWith.%Self.1: @AddWith.%.1 (%.2)) {
=======
// CHECK:STDOUT: generic fn @F(@AddWith.%T.loc4: type, @AddWith.%Self.1: @AddWith.%.1 (%.2)) {
>>>>>>> dcb4ae26
// CHECK:STDOUT:
// CHECK:STDOUT:   fn();
// CHECK:STDOUT: }
// CHECK:STDOUT:
// CHECK:STDOUT: specific @AddWith(constants.%T) {
<<<<<<< HEAD
// CHECK:STDOUT:   %T => constants.%T
// CHECK:STDOUT:   %T.patt => constants.%T
=======
// CHECK:STDOUT:   %T.1 => constants.%T
>>>>>>> dcb4ae26
// CHECK:STDOUT: }
// CHECK:STDOUT:
// CHECK:STDOUT: specific @F(constants.%T, constants.%Self) {}
// CHECK:STDOUT:
<<<<<<< HEAD
// CHECK:STDOUT: specific @AddWith(@AddWith.%T) {
// CHECK:STDOUT:   %T => constants.%T
// CHECK:STDOUT:   %T.patt => constants.%T
=======
// CHECK:STDOUT: specific @AddWith(@AddWith.%T.1) {
// CHECK:STDOUT:   %T.1 => constants.%T
>>>>>>> dcb4ae26
// CHECK:STDOUT: }
// CHECK:STDOUT:
// CHECK:STDOUT: --- b.carbon
// CHECK:STDOUT:
// CHECK:STDOUT: constants {
// CHECK:STDOUT:   %C: type = class_type @C [template]
// CHECK:STDOUT:   %.1: type = struct_type {} [template]
// CHECK:STDOUT:   %AddWith.type: type = generic_interface_type @AddWith [template]
// CHECK:STDOUT:   %.2: type = tuple_type () [template]
// CHECK:STDOUT:   %AddWith: %AddWith.type = struct_value () [template]
// CHECK:STDOUT:   %T: type = bind_symbolic_name T 0 [symbolic]
// CHECK:STDOUT:   %.3: type = interface_type @AddWith, @AddWith(%T) [symbolic]
// CHECK:STDOUT:   %Self.1: @AddWith.%.1 (%.3) = bind_symbolic_name Self 1 [symbolic]
// CHECK:STDOUT:   %T.patt: type = symbolic_binding_pattern T 0 [symbolic]
// CHECK:STDOUT:   %Self.2: %.3 = bind_symbolic_name Self 1 [symbolic]
// CHECK:STDOUT:   %F.type.1: type = fn_type @F.1, @AddWith(%T) [symbolic]
// CHECK:STDOUT:   %F.1: %F.type.1 = struct_value () [symbolic]
// CHECK:STDOUT:   %.4: type = assoc_entity_type %.3, %F.type.1 [symbolic]
// CHECK:STDOUT:   %.5: %.4 = assoc_entity element0, imports.%import_ref.5 [symbolic]
// CHECK:STDOUT:   %.6: type = interface_type @AddWith, @AddWith(%C) [template]
// CHECK:STDOUT:   %F.type.2: type = fn_type @F.2 [template]
// CHECK:STDOUT:   %F.2: %F.type.2 = struct_value () [template]
// CHECK:STDOUT:   %F.type.3: type = fn_type @F.1, @AddWith(%C) [template]
// CHECK:STDOUT:   %F.3: %F.type.3 = struct_value () [template]
// CHECK:STDOUT:   %.7: type = assoc_entity_type %.6, %F.type.3 [template]
// CHECK:STDOUT:   %.8: %.7 = assoc_entity element0, imports.%import_ref.5 [template]
// CHECK:STDOUT:   %.9: <witness> = interface_witness (%F.2) [template]
// CHECK:STDOUT: }
// CHECK:STDOUT:
// CHECK:STDOUT: imports {
// CHECK:STDOUT:   %import_ref.1: %AddWith.type = import_ref Main//a, inst+6, loaded [template = constants.%AddWith]
// CHECK:STDOUT:   %import_ref.2 = import_ref Main//a, inst+13, unloaded
// CHECK:STDOUT:   %import_ref.3 = import_ref Main//a, inst+19, unloaded
// CHECK:STDOUT:   %import_ref.4: @AddWith.%F.type (%F.type.1) = import_ref Main//a, inst+15, loaded [symbolic = @AddWith.%F (constants.%F.1)]
// CHECK:STDOUT:   %import_ref.5 = import_ref Main//a, inst+15, unloaded
// CHECK:STDOUT: }
// CHECK:STDOUT:
// CHECK:STDOUT: file {
// CHECK:STDOUT:   package: <namespace> = namespace [template] {
// CHECK:STDOUT:     .AddWith = imports.%import_ref.1
// CHECK:STDOUT:     .C = %C.decl
// CHECK:STDOUT:   }
// CHECK:STDOUT:   %default.import = import <invalid>
// CHECK:STDOUT:   %C.decl: type = class_decl @C [template = constants.%C] {} {}
// CHECK:STDOUT:   %.loc7_20.1: type = value_of_initializer @impl.%.loc7 [template = constants.%.6]
// CHECK:STDOUT:   %.loc7_20.2: type = converted @impl.%.loc7, %.loc7_20.1 [template = constants.%.6]
// CHECK:STDOUT:   impl_decl @impl {} {
// CHECK:STDOUT:     %C.ref.loc7_6: type = name_ref C, file.%C.decl [template = constants.%C]
// CHECK:STDOUT:     %AddWith.ref: %AddWith.type = name_ref AddWith, imports.%import_ref.1 [template = constants.%AddWith]
// CHECK:STDOUT:     %C.ref.loc7_19: type = name_ref C, file.%C.decl [template = constants.%C]
// CHECK:STDOUT:     %.loc7: init type = call %AddWith.ref(%C.ref.loc7_19) [template = constants.%.6]
// CHECK:STDOUT:   }
// CHECK:STDOUT: }
// CHECK:STDOUT:
// CHECK:STDOUT: generic interface @AddWith(constants.%T: type) {
// CHECK:STDOUT:   %T: type = bind_symbolic_name T 0 [symbolic = %T (constants.%T)]
// CHECK:STDOUT:   %T.patt: type = symbolic_binding_pattern T 0 [symbolic = %T.patt (constants.%T.patt)]
// CHECK:STDOUT:
// CHECK:STDOUT: !definition:
// CHECK:STDOUT:   %.1: type = interface_type @AddWith, @AddWith(%T) [symbolic = %.1 (constants.%.3)]
// CHECK:STDOUT:   %Self: %.3 = bind_symbolic_name Self 1 [symbolic = %Self (constants.%Self.2)]
// CHECK:STDOUT:   %F.type: type = fn_type @F.1, @AddWith(%T) [symbolic = %F.type (constants.%F.type.1)]
// CHECK:STDOUT:   %F: @AddWith.%F.type (%F.type.1) = struct_value () [symbolic = %F (constants.%F.1)]
// CHECK:STDOUT:   %.2: type = assoc_entity_type @AddWith.%.1 (%.3), @AddWith.%F.type (%F.type.1) [symbolic = %.2 (constants.%.4)]
// CHECK:STDOUT:   %.3: @AddWith.%.2 (%.4) = assoc_entity element0, imports.%import_ref.5 [symbolic = %.3 (constants.%.5)]
// CHECK:STDOUT:
// CHECK:STDOUT:   interface {
// CHECK:STDOUT:   !members:
// CHECK:STDOUT:     .Self = imports.%import_ref.2
// CHECK:STDOUT:     .F = imports.%import_ref.3
// CHECK:STDOUT:     witness = (imports.%import_ref.4)
// CHECK:STDOUT:   }
// CHECK:STDOUT: }
// CHECK:STDOUT:
// CHECK:STDOUT: impl @impl: %C as %.6 {
// CHECK:STDOUT:   %F.decl: %F.type.2 = fn_decl @F.2 [template = constants.%F.2] {} {}
// CHECK:STDOUT:   %.1: <witness> = interface_witness (%F.decl) [template = constants.%.9]
// CHECK:STDOUT:
// CHECK:STDOUT: !members:
// CHECK:STDOUT:   .F = %F.decl
// CHECK:STDOUT:   witness = %.1
// CHECK:STDOUT: }
// CHECK:STDOUT:
// CHECK:STDOUT: class @C {
// CHECK:STDOUT: !members:
// CHECK:STDOUT:   .Self = constants.%C
// CHECK:STDOUT: }
// CHECK:STDOUT:
// CHECK:STDOUT: generic fn @F.1(constants.%T: type, constants.%Self.1: @AddWith.%.1 (%.3)) {
// CHECK:STDOUT:
// CHECK:STDOUT:   fn();
// CHECK:STDOUT: }
// CHECK:STDOUT:
// CHECK:STDOUT: fn @F.2() {
// CHECK:STDOUT: !entry:
// CHECK:STDOUT:   return
// CHECK:STDOUT: }
// CHECK:STDOUT:
// CHECK:STDOUT: specific @AddWith(constants.%T) {
// CHECK:STDOUT:   %T => constants.%T
// CHECK:STDOUT:   %T.patt => constants.%T
// CHECK:STDOUT: }
// CHECK:STDOUT:
// CHECK:STDOUT: specific @AddWith(@AddWith.%T) {
// CHECK:STDOUT:   %T => constants.%T
// CHECK:STDOUT:   %T.patt => constants.%T
// CHECK:STDOUT: }
// CHECK:STDOUT:
// CHECK:STDOUT: specific @F.1(constants.%T, constants.%Self.1) {}
// CHECK:STDOUT:
// CHECK:STDOUT: specific @AddWith(constants.%C) {
// CHECK:STDOUT:   %T => constants.%C
// CHECK:STDOUT:   %T.patt => constants.%C
// CHECK:STDOUT:
// CHECK:STDOUT: !definition:
// CHECK:STDOUT:   %.1 => constants.%.6
// CHECK:STDOUT:   %Self => constants.%Self.2
// CHECK:STDOUT:   %F.type => constants.%F.type.3
// CHECK:STDOUT:   %F => constants.%F.3
// CHECK:STDOUT:   %.2 => constants.%.7
// CHECK:STDOUT:   %.3 => constants.%.8
// CHECK:STDOUT: }
// CHECK:STDOUT:
// CHECK:STDOUT: specific @F.1(constants.%C, constants.%C) {}
// CHECK:STDOUT:<|MERGE_RESOLUTION|>--- conflicted
+++ resolved
@@ -48,26 +48,16 @@
 // CHECK:STDOUT:     .AddWith = %AddWith.decl
 // CHECK:STDOUT:   }
 // CHECK:STDOUT:   %AddWith.decl: %AddWith.type = interface_decl @AddWith [template = constants.%AddWith] {
-// CHECK:STDOUT:     %T.patt: type = symbolic_binding_pattern T 0 [symbolic = @AddWith.%T.patt (constants.%T.patt)]
+// CHECK:STDOUT:     %T.patt.loc4: type = symbolic_binding_pattern T 0 [symbolic = %T.patt.1 (constants.%T.patt)]
 // CHECK:STDOUT:   } {
-<<<<<<< HEAD
 // CHECK:STDOUT:     %param: type = param
-// CHECK:STDOUT:     %T: type = bind_symbolic_name T 0, %param [symbolic = @AddWith.%T (constants.%T)]
-// CHECK:STDOUT:   }
-// CHECK:STDOUT: }
-// CHECK:STDOUT:
-// CHECK:STDOUT: generic interface @AddWith(file.%T: type) {
-// CHECK:STDOUT:   %T: type = bind_symbolic_name T 0 [symbolic = %T (constants.%T)]
-// CHECK:STDOUT:   %T.patt: type = symbolic_binding_pattern T 0 [symbolic = %T.patt (constants.%T.patt)]
-=======
-// CHECK:STDOUT:     %T.param: type = param T
-// CHECK:STDOUT:     %T.loc4: type = bind_symbolic_name T 0, %T.param [symbolic = %T.1 (constants.%T)]
+// CHECK:STDOUT:     %T.loc4: type = bind_symbolic_name T 0, %param [symbolic = %T.1 (constants.%T)]
 // CHECK:STDOUT:   }
 // CHECK:STDOUT: }
 // CHECK:STDOUT:
 // CHECK:STDOUT: generic interface @AddWith(%T.loc4: type) {
 // CHECK:STDOUT:   %T.1: type = bind_symbolic_name T 0 [symbolic = %T.1 (constants.%T)]
->>>>>>> dcb4ae26
+// CHECK:STDOUT:   %T.patt.1: type = symbolic_binding_pattern T 0 [symbolic = %T.patt.1 (constants.%T.patt)]
 // CHECK:STDOUT:
 // CHECK:STDOUT: !definition:
 // CHECK:STDOUT:   %.1: type = interface_type @AddWith, @AddWith(%T.1) [symbolic = %.1 (constants.%.2)]
@@ -89,34 +79,21 @@
 // CHECK:STDOUT:   }
 // CHECK:STDOUT: }
 // CHECK:STDOUT:
-<<<<<<< HEAD
-// CHECK:STDOUT: generic fn @F(file.%T: type, @AddWith.%Self.1: @AddWith.%.1 (%.2)) {
-=======
 // CHECK:STDOUT: generic fn @F(@AddWith.%T.loc4: type, @AddWith.%Self.1: @AddWith.%.1 (%.2)) {
->>>>>>> dcb4ae26
 // CHECK:STDOUT:
 // CHECK:STDOUT:   fn();
 // CHECK:STDOUT: }
 // CHECK:STDOUT:
 // CHECK:STDOUT: specific @AddWith(constants.%T) {
-<<<<<<< HEAD
-// CHECK:STDOUT:   %T => constants.%T
-// CHECK:STDOUT:   %T.patt => constants.%T
-=======
 // CHECK:STDOUT:   %T.1 => constants.%T
->>>>>>> dcb4ae26
+// CHECK:STDOUT:   %T.patt.1 => constants.%T
 // CHECK:STDOUT: }
 // CHECK:STDOUT:
 // CHECK:STDOUT: specific @F(constants.%T, constants.%Self) {}
 // CHECK:STDOUT:
-<<<<<<< HEAD
-// CHECK:STDOUT: specific @AddWith(@AddWith.%T) {
-// CHECK:STDOUT:   %T => constants.%T
-// CHECK:STDOUT:   %T.patt => constants.%T
-=======
 // CHECK:STDOUT: specific @AddWith(@AddWith.%T.1) {
 // CHECK:STDOUT:   %T.1 => constants.%T
->>>>>>> dcb4ae26
+// CHECK:STDOUT:   %T.patt.1 => constants.%T
 // CHECK:STDOUT: }
 // CHECK:STDOUT:
 // CHECK:STDOUT: --- b.carbon
