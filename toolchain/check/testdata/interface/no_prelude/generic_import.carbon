// Part of the Carbon Language project, under the Apache License v2.0 with LLVM
// Exceptions. See /LICENSE for license information.
// SPDX-License-Identifier: Apache-2.0 WITH LLVM-exception
//
// AUTOUPDATE
// TIP: To test this file alone, run:
// TIP:   bazel test //toolchain/testing:file_test --test_arg=--file_tests=toolchain/check/testdata/interface/no_prelude/generic_import.carbon
// TIP: To dump output, run:
// TIP:   bazel run //toolchain/testing:file_test -- --dump_output --file_tests=toolchain/check/testdata/interface/no_prelude/generic_import.carbon

// --- a.carbon

library "[[@TEST_NAME]]";

interface AddWith(T:! type) {
  fn F();
}

// --- b.carbon

library "[[@TEST_NAME]]";
import library "a";

class C {}

impl C as AddWith(C) {
  fn F() {}
}

// CHECK:STDOUT: --- a.carbon
// CHECK:STDOUT:
// CHECK:STDOUT: constants {
// CHECK:STDOUT:   %T: type = bind_symbolic_name T, 0 [symbolic]
// CHECK:STDOUT:   %AddWith.type.1: type = generic_interface_type @AddWith [template]
// CHECK:STDOUT:   %.1: type = tuple_type () [template]
// CHECK:STDOUT:   %AddWith: %AddWith.type.1 = struct_value () [template]
// CHECK:STDOUT:   %AddWith.type.2: type = interface_type @AddWith, @AddWith(%T) [symbolic]
// CHECK:STDOUT:   %Self: %AddWith.type.2 = bind_symbolic_name Self, 1 [symbolic]
// CHECK:STDOUT:   %F.type: type = fn_type @F, @AddWith(%T) [symbolic]
// CHECK:STDOUT:   %F: %F.type = struct_value () [symbolic]
// CHECK:STDOUT:   %.2: type = assoc_entity_type %AddWith.type.2, %F.type [symbolic]
// CHECK:STDOUT:   %.3: %.2 = assoc_entity element0, @AddWith.%F.decl [symbolic]
// CHECK:STDOUT: }
// CHECK:STDOUT:
// CHECK:STDOUT: file {
// CHECK:STDOUT:   package: <namespace> = namespace [template] {
// CHECK:STDOUT:     .AddWith = %AddWith.decl
// CHECK:STDOUT:   }
// CHECK:STDOUT:   %AddWith.decl: %AddWith.type.1 = interface_decl @AddWith [template = constants.%AddWith] {
// CHECK:STDOUT:     %T.patt: type = symbolic_binding_pattern T, 0
// CHECK:STDOUT:   } {
// CHECK:STDOUT:     %T.param: type = param T, runtime_param<invalid>
// CHECK:STDOUT:     %T.loc4: type = bind_symbolic_name T, 0, %T.param [symbolic = %T.1 (constants.%T)]
// CHECK:STDOUT:   }
// CHECK:STDOUT: }
// CHECK:STDOUT:
// CHECK:STDOUT: generic interface @AddWith(%T.loc4: type) {
// CHECK:STDOUT:   %T.1: type = bind_symbolic_name T, 0 [symbolic = %T.1 (constants.%T)]
// CHECK:STDOUT:
// CHECK:STDOUT: !definition:
// CHECK:STDOUT:   %AddWith.type: type = interface_type @AddWith, @AddWith(%T.1) [symbolic = %AddWith.type (constants.%AddWith.type.2)]
// CHECK:STDOUT:   %Self.2: %AddWith.type.2 = bind_symbolic_name Self, 1 [symbolic = %Self.2 (constants.%Self)]
// CHECK:STDOUT:   %F.type: type = fn_type @F, @AddWith(%T.1) [symbolic = %F.type (constants.%F.type)]
// CHECK:STDOUT:   %F: @AddWith.%F.type (%F.type) = struct_value () [symbolic = %F (constants.%F)]
// CHECK:STDOUT:   %.1: type = assoc_entity_type @AddWith.%AddWith.type (%AddWith.type.2), @AddWith.%F.type (%F.type) [symbolic = %.1 (constants.%.2)]
// CHECK:STDOUT:   %.2: @AddWith.%.1 (%.2) = assoc_entity element0, %F.decl [symbolic = %.2 (constants.%.3)]
// CHECK:STDOUT:
// CHECK:STDOUT:   interface {
// CHECK:STDOUT:     %Self.1: @AddWith.%AddWith.type (%AddWith.type.2) = bind_symbolic_name Self, 1 [symbolic = %Self.2 (constants.%Self)]
// CHECK:STDOUT:     %F.decl: @AddWith.%F.type (%F.type) = fn_decl @F [symbolic = @AddWith.%F (constants.%F)] {} {}
// CHECK:STDOUT:     %.loc5: @AddWith.%.1 (%.2) = assoc_entity element0, %F.decl [symbolic = %.2 (constants.%.3)]
// CHECK:STDOUT:
// CHECK:STDOUT:   !members:
// CHECK:STDOUT:     .Self = %Self.1
// CHECK:STDOUT:     .F = %.loc5
// CHECK:STDOUT:     witness = (%F.decl)
// CHECK:STDOUT:   }
// CHECK:STDOUT: }
// CHECK:STDOUT:
// CHECK:STDOUT: generic fn @F(@AddWith.%T.loc4: type, @AddWith.%Self.1: @AddWith.%AddWith.type (%AddWith.type.2)) {
// CHECK:STDOUT:
// CHECK:STDOUT:   fn();
// CHECK:STDOUT: }
// CHECK:STDOUT:
// CHECK:STDOUT: specific @AddWith(constants.%T) {
// CHECK:STDOUT:   %T.1 => constants.%T
// CHECK:STDOUT: }
// CHECK:STDOUT:
// CHECK:STDOUT: specific @F(constants.%T, constants.%Self) {}
// CHECK:STDOUT:
// CHECK:STDOUT: specific @AddWith(@AddWith.%T.1) {
// CHECK:STDOUT:   %T.1 => constants.%T
// CHECK:STDOUT: }
// CHECK:STDOUT:
// CHECK:STDOUT: --- b.carbon
// CHECK:STDOUT:
// CHECK:STDOUT: constants {
// CHECK:STDOUT:   %C: type = class_type @C [template]
// CHECK:STDOUT:   %.1: type = struct_type {} [template]
// CHECK:STDOUT:   %.2: <witness> = complete_type_witness %.1 [template]
// CHECK:STDOUT:   %AddWith.type.1: type = generic_interface_type @AddWith [template]
// CHECK:STDOUT:   %.3: type = tuple_type () [template]
// CHECK:STDOUT:   %AddWith: %AddWith.type.1 = struct_value () [template]
// CHECK:STDOUT:   %T: type = bind_symbolic_name T, 0 [symbolic]
// CHECK:STDOUT:   %AddWith.type.2: type = interface_type @AddWith, @AddWith(%T) [symbolic]
// CHECK:STDOUT:   %Self.1: @AddWith.%AddWith.type (%AddWith.type.2) = bind_symbolic_name Self, 1 [symbolic]
// CHECK:STDOUT:   %Self.2: %AddWith.type.2 = bind_symbolic_name Self, 1 [symbolic]
// CHECK:STDOUT:   %F.type.1: type = fn_type @F.1, @AddWith(%T) [symbolic]
// CHECK:STDOUT:   %F.1: %F.type.1 = struct_value () [symbolic]
// CHECK:STDOUT:   %.4: type = assoc_entity_type %AddWith.type.2, %F.type.1 [symbolic]
// CHECK:STDOUT:   %.5: %.4 = assoc_entity element0, imports.%import_ref.5 [symbolic]
// CHECK:STDOUT:   %AddWith.type.3: type = interface_type @AddWith, @AddWith(%C) [template]
// CHECK:STDOUT:   %F.type.2: type = fn_type @F.2 [template]
// CHECK:STDOUT:   %F.2: %F.type.2 = struct_value () [template]
// CHECK:STDOUT:   %F.type.3: type = fn_type @F.1, @AddWith(%C) [template]
// CHECK:STDOUT:   %F.3: %F.type.3 = struct_value () [template]
// CHECK:STDOUT:   %.6: type = assoc_entity_type %AddWith.type.3, %F.type.3 [template]
// CHECK:STDOUT:   %.7: %.6 = assoc_entity element0, imports.%import_ref.5 [template]
// CHECK:STDOUT:   %.8: <witness> = interface_witness (%F.2) [template]
// CHECK:STDOUT: }
// CHECK:STDOUT:
// CHECK:STDOUT: imports {
// CHECK:STDOUT:   %import_ref.1: %AddWith.type.1 = import_ref Main//a, inst+5, loaded [template = constants.%AddWith]
// CHECK:STDOUT:   %import_ref.2 = import_ref Main//a, inst+11, unloaded
// CHECK:STDOUT:   %import_ref.3 = import_ref Main//a, inst+17, unloaded
// CHECK:STDOUT:   %import_ref.4: @AddWith.%F.type (%F.type.1) = import_ref Main//a, inst+13, loaded [symbolic = @AddWith.%F (constants.%F.1)]
// CHECK:STDOUT:   %import_ref.5 = import_ref Main//a, inst+13, unloaded
// CHECK:STDOUT: }
// CHECK:STDOUT:
// CHECK:STDOUT: file {
// CHECK:STDOUT:   package: <namespace> = namespace [template] {
// CHECK:STDOUT:     .AddWith = imports.%import_ref.1
// CHECK:STDOUT:     .C = %C.decl
// CHECK:STDOUT:   }
// CHECK:STDOUT:   %default.import = import <invalid>
// CHECK:STDOUT:   %C.decl: type = class_decl @C [template = constants.%C] {} {}
// CHECK:STDOUT:   impl_decl @impl [template] {} {
// CHECK:STDOUT:     %C.ref.loc7_6: type = name_ref C, file.%C.decl [template = constants.%C]
// CHECK:STDOUT:     %AddWith.ref: %AddWith.type.1 = name_ref AddWith, imports.%import_ref.1 [template = constants.%AddWith]
// CHECK:STDOUT:     %C.ref.loc7_19: type = name_ref C, file.%C.decl [template = constants.%C]
// CHECK:STDOUT:     %AddWith.type: type = interface_type @AddWith, @AddWith(constants.%C) [template = constants.%AddWith.type.3]
// CHECK:STDOUT:   }
// CHECK:STDOUT: }
// CHECK:STDOUT:
// CHECK:STDOUT: generic interface @AddWith(constants.%T: type) {
// CHECK:STDOUT:   %T: type = bind_symbolic_name T, 0 [symbolic = %T (constants.%T)]
// CHECK:STDOUT:
// CHECK:STDOUT: !definition:
// CHECK:STDOUT:   %AddWith.type: type = interface_type @AddWith, @AddWith(%T) [symbolic = %AddWith.type (constants.%AddWith.type.2)]
// CHECK:STDOUT:   %Self: %AddWith.type.2 = bind_symbolic_name Self, 1 [symbolic = %Self (constants.%Self.2)]
// CHECK:STDOUT:   %F.type: type = fn_type @F.1, @AddWith(%T) [symbolic = %F.type (constants.%F.type.1)]
// CHECK:STDOUT:   %F: @AddWith.%F.type (%F.type.1) = struct_value () [symbolic = %F (constants.%F.1)]
// CHECK:STDOUT:   %.1: type = assoc_entity_type @AddWith.%AddWith.type (%AddWith.type.2), @AddWith.%F.type (%F.type.1) [symbolic = %.1 (constants.%.4)]
// CHECK:STDOUT:   %.2: @AddWith.%.1 (%.4) = assoc_entity element0, imports.%import_ref.5 [symbolic = %.2 (constants.%.5)]
// CHECK:STDOUT:
// CHECK:STDOUT:   interface {
// CHECK:STDOUT:   !members:
// CHECK:STDOUT:     .Self = imports.%import_ref.2
// CHECK:STDOUT:     .F = imports.%import_ref.3
// CHECK:STDOUT:     witness = (imports.%import_ref.4)
// CHECK:STDOUT:   }
// CHECK:STDOUT: }
// CHECK:STDOUT:
<<<<<<< HEAD
// CHECK:STDOUT: impl @impl: %C as %AddWith.type.3 {
=======
// CHECK:STDOUT: impl @impl: %C.ref.loc7_6 as %.loc7_18 {
>>>>>>> 82937e1a
// CHECK:STDOUT:   %F.decl: %F.type.2 = fn_decl @F.2 [template = constants.%F.2] {} {}
// CHECK:STDOUT:   %.loc7: <witness> = interface_witness (%F.decl) [template = constants.%.8]
// CHECK:STDOUT:
// CHECK:STDOUT: !members:
// CHECK:STDOUT:   .F = %F.decl
// CHECK:STDOUT:   witness = %.loc7
// CHECK:STDOUT: }
// CHECK:STDOUT:
// CHECK:STDOUT: class @C {
// CHECK:STDOUT:   %.loc5: <witness> = complete_type_witness %.1 [template = constants.%.2]
// CHECK:STDOUT:
// CHECK:STDOUT: !members:
// CHECK:STDOUT:   .Self = constants.%C
// CHECK:STDOUT: }
// CHECK:STDOUT:
// CHECK:STDOUT: generic fn @F.1(constants.%T: type, constants.%Self.1: @AddWith.%AddWith.type (%AddWith.type.2)) {
// CHECK:STDOUT:
// CHECK:STDOUT:   fn();
// CHECK:STDOUT: }
// CHECK:STDOUT:
// CHECK:STDOUT: fn @F.2() {
// CHECK:STDOUT: !entry:
// CHECK:STDOUT:   return
// CHECK:STDOUT: }
// CHECK:STDOUT:
// CHECK:STDOUT: specific @AddWith(constants.%T) {
// CHECK:STDOUT:   %T => constants.%T
// CHECK:STDOUT: }
// CHECK:STDOUT:
// CHECK:STDOUT: specific @AddWith(@AddWith.%T) {
// CHECK:STDOUT:   %T => constants.%T
// CHECK:STDOUT: }
// CHECK:STDOUT:
// CHECK:STDOUT: specific @F.1(constants.%T, constants.%Self.1) {}
// CHECK:STDOUT:
// CHECK:STDOUT: specific @AddWith(constants.%C) {
// CHECK:STDOUT:   %T => constants.%C
// CHECK:STDOUT:
// CHECK:STDOUT: !definition:
// CHECK:STDOUT:   %AddWith.type => constants.%AddWith.type.3
// CHECK:STDOUT:   %Self => constants.%Self.2
// CHECK:STDOUT:   %F.type => constants.%F.type.3
// CHECK:STDOUT:   %F => constants.%F.3
// CHECK:STDOUT:   %.1 => constants.%.6
// CHECK:STDOUT:   %.2 => constants.%.7
// CHECK:STDOUT: }
// CHECK:STDOUT:
// CHECK:STDOUT: specific @F.1(constants.%C, constants.%C) {}
// CHECK:STDOUT:<|MERGE_RESOLUTION|>--- conflicted
+++ resolved
@@ -161,11 +161,7 @@
 // CHECK:STDOUT:   }
 // CHECK:STDOUT: }
 // CHECK:STDOUT:
-<<<<<<< HEAD
-// CHECK:STDOUT: impl @impl: %C as %AddWith.type.3 {
-=======
-// CHECK:STDOUT: impl @impl: %C.ref.loc7_6 as %.loc7_18 {
->>>>>>> 82937e1a
+// CHECK:STDOUT: impl @impl: %C.ref.loc7_6 as %AddWith.type {
 // CHECK:STDOUT:   %F.decl: %F.type.2 = fn_decl @F.2 [template = constants.%F.2] {} {}
 // CHECK:STDOUT:   %.loc7: <witness> = interface_witness (%F.decl) [template = constants.%.8]
 // CHECK:STDOUT:
