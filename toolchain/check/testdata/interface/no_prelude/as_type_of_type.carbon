--- conflicted
+++ resolved
@@ -33,17 +33,11 @@
 // CHECK:STDOUT:   }
 // CHECK:STDOUT:   %Empty.decl: type = interface_decl @Empty [template = constants.%.1] {} {}
 // CHECK:STDOUT:   %F.decl: %F.type = fn_decl @F [template = constants.%F] {
-// CHECK:STDOUT:     %T.patt: %.1 = symbolic_binding_pattern T 0 [symbolic = @F.%T.patt (constants.%T.patt)]
+// CHECK:STDOUT:     %T.patt.loc13: %.1 = symbolic_binding_pattern T 0 [symbolic = %T.patt.1 (constants.%T.patt)]
 // CHECK:STDOUT:   } {
-<<<<<<< HEAD
-// CHECK:STDOUT:     %Empty.ref: type = name_ref Empty, %Empty.decl [template = constants.%.1]
+// CHECK:STDOUT:     %Empty.ref: type = name_ref Empty, file.%Empty.decl [template = constants.%.1]
 // CHECK:STDOUT:     %param: %.1 = param
-// CHECK:STDOUT:     @F.%T.loc13: %.1 = bind_symbolic_name T 0, %param [symbolic = @F.%T.1 (constants.%T)]
-=======
-// CHECK:STDOUT:     %Empty.ref: type = name_ref Empty, file.%Empty.decl [template = constants.%.1]
-// CHECK:STDOUT:     %T.param: %.1 = param T
-// CHECK:STDOUT:     %T.loc13: %.1 = bind_symbolic_name T 0, %T.param [symbolic = %T.1 (constants.%T)]
->>>>>>> dcb4ae26
+// CHECK:STDOUT:     %T.loc13: %.1 = bind_symbolic_name T 0, %param [symbolic = %T.1 (constants.%T)]
 // CHECK:STDOUT:   }
 // CHECK:STDOUT: }
 // CHECK:STDOUT:
@@ -57,7 +51,7 @@
 // CHECK:STDOUT:
 // CHECK:STDOUT: generic fn @F(%T.loc13: %.1) {
 // CHECK:STDOUT:   %T.1: %.1 = bind_symbolic_name T 0 [symbolic = %T.1 (constants.%T)]
-// CHECK:STDOUT:   %T.patt: %.1 = symbolic_binding_pattern T 0 [symbolic = %T.patt (constants.%T.patt)]
+// CHECK:STDOUT:   %T.patt.1: %.1 = symbolic_binding_pattern T 0 [symbolic = %T.patt.1 (constants.%T.patt)]
 // CHECK:STDOUT:
 // CHECK:STDOUT: !definition:
 // CHECK:STDOUT:
@@ -74,6 +68,6 @@
 // CHECK:STDOUT:
 // CHECK:STDOUT: specific @F(constants.%T) {
 // CHECK:STDOUT:   %T.1 => constants.%T
-// CHECK:STDOUT:   %T.patt => constants.%T
+// CHECK:STDOUT:   %T.patt.1 => constants.%T
 // CHECK:STDOUT: }
 // CHECK:STDOUT: