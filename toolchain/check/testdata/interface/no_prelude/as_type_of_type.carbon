// Part of the Carbon Language project, under the Apache License v2.0 with LLVM
// Exceptions. See /LICENSE for license information.
// SPDX-License-Identifier: Apache-2.0 WITH LLVM-exception
//
// AUTOUPDATE
// TIP: To test this file alone, run:
// TIP:   bazel test //toolchain/testing:file_test --test_arg=--file_tests=toolchain/check/testdata/interface/no_prelude/as_type_of_type.carbon
// TIP: To dump output, run:
// TIP:   bazel run //toolchain/testing:file_test -- --dump_output --file_tests=toolchain/check/testdata/interface/no_prelude/as_type_of_type.carbon

interface Empty {}

fn F(T:! Empty) {
  var x: T;
}

// CHECK:STDOUT: --- as_type_of_type.carbon
// CHECK:STDOUT:
// CHECK:STDOUT: constants {
// CHECK:STDOUT:   %Empty.type: type = interface_type @Empty [template]
// CHECK:STDOUT:   %Self: %Empty.type = bind_symbolic_name Self, 0 [symbolic]
// CHECK:STDOUT:   %T: %Empty.type = bind_symbolic_name T, 0 [symbolic]
// CHECK:STDOUT:   %T.patt: %Empty.type = symbolic_binding_pattern T, 0 [symbolic]
// CHECK:STDOUT:   %F.type: type = fn_type @F [template]
// CHECK:STDOUT:   %.1: type = tuple_type () [template]
// CHECK:STDOUT:   %F: %F.type = struct_value () [template]
// CHECK:STDOUT: }
// CHECK:STDOUT:
// CHECK:STDOUT: file {
// CHECK:STDOUT:   package: <namespace> = namespace [template] {
// CHECK:STDOUT:     .Empty = %Empty.decl
// CHECK:STDOUT:     .F = %F.decl
// CHECK:STDOUT:   }
// CHECK:STDOUT:   %Empty.decl: type = interface_decl @Empty [template = constants.%Empty.type] {} {}
// CHECK:STDOUT:   %F.decl: %F.type = fn_decl @F [template = constants.%F] {
// CHECK:STDOUT:     %T.patt.loc13: %Empty.type = symbolic_binding_pattern T, 0 [symbolic = %T.patt.1 (constants.%T.patt)]
// CHECK:STDOUT:     %T.param_patt: %Empty.type = param_pattern %T.patt.loc13, runtime_param<invalid> [symbolic = %T.patt.1 (constants.%T.patt)]
// CHECK:STDOUT:   } {
// CHECK:STDOUT:     %Empty.ref: type = name_ref Empty, file.%Empty.decl [template = constants.%Empty.type]
<<<<<<< HEAD
// CHECK:STDOUT:     %param: %Empty.type = param runtime_param<invalid>
// CHECK:STDOUT:     %T.loc13: %Empty.type = bind_symbolic_name T, 0, %param [symbolic = %T.1 (constants.%T)]
=======
// CHECK:STDOUT:     %T.param: %Empty.type = param T, runtime_param<invalid>
// CHECK:STDOUT:     %T.loc13_6.1: %Empty.type = bind_symbolic_name T, 0, %T.param [symbolic = %T.loc13_6.2 (constants.%T)]
>>>>>>> 77facdd7
// CHECK:STDOUT:   }
// CHECK:STDOUT: }
// CHECK:STDOUT:
// CHECK:STDOUT: interface @Empty {
// CHECK:STDOUT:   %Self: %Empty.type = bind_symbolic_name Self, 0 [symbolic = constants.%Self]
// CHECK:STDOUT:
// CHECK:STDOUT: !members:
// CHECK:STDOUT:   .Self = %Self
// CHECK:STDOUT:   witness = ()
// CHECK:STDOUT: }
// CHECK:STDOUT:
<<<<<<< HEAD
// CHECK:STDOUT: generic fn @F(%T.loc13: %Empty.type) {
// CHECK:STDOUT:   %T.1: %Empty.type = bind_symbolic_name T, 0 [symbolic = %T.1 (constants.%T)]
// CHECK:STDOUT:   %T.patt.1: %Empty.type = symbolic_binding_pattern T, 0 [symbolic = %T.patt.1 (constants.%T.patt)]
// CHECK:STDOUT:
// CHECK:STDOUT: !definition:
// CHECK:STDOUT:
// CHECK:STDOUT:   fn(%T.param_patt: %Empty.type) {
=======
// CHECK:STDOUT: generic fn @F(%T.loc13_6.1: %Empty.type) {
// CHECK:STDOUT:   %T.loc13_6.2: %Empty.type = bind_symbolic_name T, 0 [symbolic = %T.loc13_6.2 (constants.%T)]
// CHECK:STDOUT:
// CHECK:STDOUT: !definition:
// CHECK:STDOUT:
// CHECK:STDOUT:   fn(%T.loc13_6.1: %Empty.type) {
>>>>>>> 77facdd7
// CHECK:STDOUT:   !entry:
// CHECK:STDOUT:     %T.ref: %Empty.type = name_ref T, %T.loc13_6.1 [symbolic = %T.loc13_6.2 (constants.%T)]
// CHECK:STDOUT:     %.loc14_10.1: type = facet_type_access %T.ref [symbolic = %T.loc13_6.2 (constants.%T)]
// CHECK:STDOUT:     %.loc14_10.2: type = converted %T.ref, %.loc14_10.1 [symbolic = %T.loc13_6.2 (constants.%T)]
// CHECK:STDOUT:     %x.var: ref @F.%T.loc13_6.2 (%T) = var x
// CHECK:STDOUT:     %x: ref @F.%T.loc13_6.2 (%T) = bind_name x, %x.var
// CHECK:STDOUT:     return
// CHECK:STDOUT:   }
// CHECK:STDOUT: }
// CHECK:STDOUT:
// CHECK:STDOUT: specific @F(constants.%T) {
<<<<<<< HEAD
// CHECK:STDOUT:   %T.1 => constants.%T
// CHECK:STDOUT:   %T.patt.1 => constants.%T
=======
// CHECK:STDOUT:   %T.loc13_6.2 => constants.%T
>>>>>>> 77facdd7
// CHECK:STDOUT: }
// CHECK:STDOUT:<|MERGE_RESOLUTION|>--- conflicted
+++ resolved
@@ -33,17 +33,12 @@
 // CHECK:STDOUT:   }
 // CHECK:STDOUT:   %Empty.decl: type = interface_decl @Empty [template = constants.%Empty.type] {} {}
 // CHECK:STDOUT:   %F.decl: %F.type = fn_decl @F [template = constants.%F] {
-// CHECK:STDOUT:     %T.patt.loc13: %Empty.type = symbolic_binding_pattern T, 0 [symbolic = %T.patt.1 (constants.%T.patt)]
-// CHECK:STDOUT:     %T.param_patt: %Empty.type = param_pattern %T.patt.loc13, runtime_param<invalid> [symbolic = %T.patt.1 (constants.%T.patt)]
+// CHECK:STDOUT:     %T.patt.loc13_6.1: %Empty.type = symbolic_binding_pattern T, 0 [symbolic = %T.patt.loc13_6.2 (constants.%T.patt)]
+// CHECK:STDOUT:     %T.param_patt: %Empty.type = param_pattern %T.patt.loc13_6.1, runtime_param<invalid> [symbolic = %T.patt.loc13_6.2 (constants.%T.patt)]
 // CHECK:STDOUT:   } {
 // CHECK:STDOUT:     %Empty.ref: type = name_ref Empty, file.%Empty.decl [template = constants.%Empty.type]
-<<<<<<< HEAD
 // CHECK:STDOUT:     %param: %Empty.type = param runtime_param<invalid>
-// CHECK:STDOUT:     %T.loc13: %Empty.type = bind_symbolic_name T, 0, %param [symbolic = %T.1 (constants.%T)]
-=======
-// CHECK:STDOUT:     %T.param: %Empty.type = param T, runtime_param<invalid>
-// CHECK:STDOUT:     %T.loc13_6.1: %Empty.type = bind_symbolic_name T, 0, %T.param [symbolic = %T.loc13_6.2 (constants.%T)]
->>>>>>> 77facdd7
+// CHECK:STDOUT:     %T.loc13_6.1: %Empty.type = bind_symbolic_name T, 0, %param [symbolic = %T.loc13_6.2 (constants.%T)]
 // CHECK:STDOUT:   }
 // CHECK:STDOUT: }
 // CHECK:STDOUT:
@@ -55,22 +50,13 @@
 // CHECK:STDOUT:   witness = ()
 // CHECK:STDOUT: }
 // CHECK:STDOUT:
-<<<<<<< HEAD
-// CHECK:STDOUT: generic fn @F(%T.loc13: %Empty.type) {
-// CHECK:STDOUT:   %T.1: %Empty.type = bind_symbolic_name T, 0 [symbolic = %T.1 (constants.%T)]
-// CHECK:STDOUT:   %T.patt.1: %Empty.type = symbolic_binding_pattern T, 0 [symbolic = %T.patt.1 (constants.%T.patt)]
+// CHECK:STDOUT: generic fn @F(%T.loc13_6.1: %Empty.type) {
+// CHECK:STDOUT:   %T.loc13_6.2: %Empty.type = bind_symbolic_name T, 0 [symbolic = %T.loc13_6.2 (constants.%T)]
+// CHECK:STDOUT:   %T.patt.loc13_6.2: %Empty.type = symbolic_binding_pattern T, 0 [symbolic = %T.patt.loc13_6.2 (constants.%T.patt)]
 // CHECK:STDOUT:
 // CHECK:STDOUT: !definition:
 // CHECK:STDOUT:
 // CHECK:STDOUT:   fn(%T.param_patt: %Empty.type) {
-=======
-// CHECK:STDOUT: generic fn @F(%T.loc13_6.1: %Empty.type) {
-// CHECK:STDOUT:   %T.loc13_6.2: %Empty.type = bind_symbolic_name T, 0 [symbolic = %T.loc13_6.2 (constants.%T)]
-// CHECK:STDOUT:
-// CHECK:STDOUT: !definition:
-// CHECK:STDOUT:
-// CHECK:STDOUT:   fn(%T.loc13_6.1: %Empty.type) {
->>>>>>> 77facdd7
 // CHECK:STDOUT:   !entry:
 // CHECK:STDOUT:     %T.ref: %Empty.type = name_ref T, %T.loc13_6.1 [symbolic = %T.loc13_6.2 (constants.%T)]
 // CHECK:STDOUT:     %.loc14_10.1: type = facet_type_access %T.ref [symbolic = %T.loc13_6.2 (constants.%T)]
@@ -82,11 +68,7 @@
 // CHECK:STDOUT: }
 // CHECK:STDOUT:
 // CHECK:STDOUT: specific @F(constants.%T) {
-<<<<<<< HEAD
-// CHECK:STDOUT:   %T.1 => constants.%T
-// CHECK:STDOUT:   %T.patt.1 => constants.%T
-=======
 // CHECK:STDOUT:   %T.loc13_6.2 => constants.%T
->>>>>>> 77facdd7
+// CHECK:STDOUT:   %T.patt.loc13_6.2 => constants.%T
 // CHECK:STDOUT: }
 // CHECK:STDOUT: