--- conflicted
+++ resolved
@@ -18,14 +18,9 @@
 // CHECK:STDOUT:
 // CHECK:STDOUT: constants {
 // CHECK:STDOUT:   %.1: type = interface_type @Empty [template]
-<<<<<<< HEAD
-// CHECK:STDOUT:   %Self: %.1 = bind_symbolic_name Self 0 [symbolic]
-// CHECK:STDOUT:   %T: %.1 = bind_symbolic_name T 0 [symbolic]
-// CHECK:STDOUT:   %T.patt: %.1 = symbolic_binding_pattern T 0 [symbolic]
-=======
 // CHECK:STDOUT:   %Self: %.1 = bind_symbolic_name Self, 0 [symbolic]
 // CHECK:STDOUT:   %T: %.1 = bind_symbolic_name T, 0 [symbolic]
->>>>>>> e617d649
+// CHECK:STDOUT:   %T.patt: %.1 = symbolic_binding_pattern T, 0 [symbolic]
 // CHECK:STDOUT:   %F.type: type = fn_type @F [template]
 // CHECK:STDOUT:   %.2: type = tuple_type () [template]
 // CHECK:STDOUT:   %F: %F.type = struct_value () [template]
@@ -38,20 +33,12 @@
 // CHECK:STDOUT:   }
 // CHECK:STDOUT:   %Empty.decl: type = interface_decl @Empty [template = constants.%.1] {} {}
 // CHECK:STDOUT:   %F.decl: %F.type = fn_decl @F [template = constants.%F] {
-<<<<<<< HEAD
-// CHECK:STDOUT:     %T.patt.loc13: %.1 = symbolic_binding_pattern T 0 [symbolic = %T.patt.1 (constants.%T.patt)]
+// CHECK:STDOUT:     %T.patt.loc13: %.1 = symbolic_binding_pattern T, 0 [symbolic = %T.patt.1 (constants.%T.patt)]
 // CHECK:STDOUT:     %T.param_patt: %.1 = param_pattern %T.patt.loc13, runtime_param<invalid> [symbolic = %T.patt.1 (constants.%T.patt)]
 // CHECK:STDOUT:   } {
 // CHECK:STDOUT:     %Empty.ref: type = name_ref Empty, file.%Empty.decl [template = constants.%.1]
 // CHECK:STDOUT:     %param: %.1 = param runtime_param<invalid>
-// CHECK:STDOUT:     %T.loc13: %.1 = bind_symbolic_name T 0, %param [symbolic = %T.1 (constants.%T)]
-=======
-// CHECK:STDOUT:     %T.patt: %.1 = symbolic_binding_pattern T, 0
-// CHECK:STDOUT:   } {
-// CHECK:STDOUT:     %Empty.ref: type = name_ref Empty, file.%Empty.decl [template = constants.%.1]
-// CHECK:STDOUT:     %T.param: %.1 = param T, runtime_param<invalid>
-// CHECK:STDOUT:     %T.loc13: %.1 = bind_symbolic_name T, 0, %T.param [symbolic = %T.1 (constants.%T)]
->>>>>>> e617d649
+// CHECK:STDOUT:     %T.loc13: %.1 = bind_symbolic_name T, 0, %param [symbolic = %T.1 (constants.%T)]
 // CHECK:STDOUT:   }
 // CHECK:STDOUT: }
 // CHECK:STDOUT:
@@ -64,12 +51,8 @@
 // CHECK:STDOUT: }
 // CHECK:STDOUT:
 // CHECK:STDOUT: generic fn @F(%T.loc13: %.1) {
-<<<<<<< HEAD
-// CHECK:STDOUT:   %T.1: %.1 = bind_symbolic_name T 0 [symbolic = %T.1 (constants.%T)]
-// CHECK:STDOUT:   %T.patt.1: %.1 = symbolic_binding_pattern T 0 [symbolic = %T.patt.1 (constants.%T.patt)]
-=======
 // CHECK:STDOUT:   %T.1: %.1 = bind_symbolic_name T, 0 [symbolic = %T.1 (constants.%T)]
->>>>>>> e617d649
+// CHECK:STDOUT:   %T.patt.1: %.1 = symbolic_binding_pattern T, 0 [symbolic = %T.patt.1 (constants.%T.patt)]
 // CHECK:STDOUT:
 // CHECK:STDOUT: !definition:
 // CHECK:STDOUT:
