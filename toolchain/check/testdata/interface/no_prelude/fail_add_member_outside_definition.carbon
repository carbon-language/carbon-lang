--- conflicted
+++ resolved
@@ -90,11 +90,7 @@
 // CHECK:STDOUT:
 // CHECK:STDOUT:   interface {
 // CHECK:STDOUT:     %Self.1: @Inner.%.1 (%.5) = bind_symbolic_name Self 1 [symbolic = %Self.3 (constants.%Self.3)]
-<<<<<<< HEAD
-// CHECK:STDOUT:     %.decl: @Inner.%.type (%.type) = fn_decl @.1 [symbolic = %.2 (constants.%.6)] {} {}
-=======
-// CHECK:STDOUT:     %.decl: @Inner.%.type (%.type) = fn_decl @.1 [symbolic = @Inner.%.2 (constants.%.6)] {}
->>>>>>> 1e34d03e
+// CHECK:STDOUT:     %.decl: @Inner.%.type (%.type) = fn_decl @.1 [symbolic = @Inner.%.2 (constants.%.6)] {} {}
 // CHECK:STDOUT:
 // CHECK:STDOUT:   !members:
 // CHECK:STDOUT:     .Self = %Self.1
