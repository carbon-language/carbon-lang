// Part of the Carbon Language project, under the Apache License v2.0 with LLVM
// Exceptions. See /LICENSE for license information.
// SPDX-License-Identifier: Apache-2.0 WITH LLVM-exception
//
// AUTOUPDATE
// TIP: To test this file alone, run:
// TIP:   bazel test //toolchain/testing:file_test --test_arg=--file_tests=toolchain/check/testdata/interface/no_prelude/self.carbon
// TIP: To dump output, run:
// TIP:   bazel run //toolchain/testing:file_test -- --dump_output --file_tests=toolchain/check/testdata/interface/no_prelude/self.carbon

interface UseSelf {
  fn F[self: Self]() -> Self;
}

// CHECK:STDOUT: --- self.carbon
// CHECK:STDOUT:
// CHECK:STDOUT: constants {
// CHECK:STDOUT:   %.1: type = interface_type @UseSelf [template]
// CHECK:STDOUT:   %Self: %.1 = bind_symbolic_name Self 0 [symbolic]
// CHECK:STDOUT:   %F.type: type = fn_type @F [template]
// CHECK:STDOUT:   %.2: type = tuple_type () [template]
// CHECK:STDOUT:   %F: %F.type = struct_value () [template]
// CHECK:STDOUT:   %.3: type = assoc_entity_type %.1, %F.type [template]
// CHECK:STDOUT:   %.4: %.3 = assoc_entity element0, @UseSelf.%F.decl [template]
// CHECK:STDOUT: }
// CHECK:STDOUT:
// CHECK:STDOUT: file {
// CHECK:STDOUT:   package: <namespace> = namespace [template] {
// CHECK:STDOUT:     .UseSelf = %UseSelf.decl
// CHECK:STDOUT:   }
// CHECK:STDOUT:   %UseSelf.decl: type = interface_decl @UseSelf [template = constants.%.1] {} {}
// CHECK:STDOUT: }
// CHECK:STDOUT:
// CHECK:STDOUT: interface @UseSelf {
// CHECK:STDOUT:   %Self: %.1 = bind_symbolic_name Self 0 [symbolic = constants.%Self]
// CHECK:STDOUT:   %F.decl: %F.type = fn_decl @F [template = constants.%F] {
<<<<<<< HEAD
// CHECK:STDOUT:     %self.patt: @F.%Self (%Self) = binding_pattern self
// CHECK:STDOUT:   } {
// CHECK:STDOUT:     %Self.ref.loc12_14: %.1 = name_ref Self, %Self [symbolic = @F.%Self (constants.%Self)]
// CHECK:STDOUT:     %.loc12_14.1: type = facet_type_access %Self.ref.loc12_14 [symbolic = @F.%Self (constants.%Self)]
// CHECK:STDOUT:     %.loc12_14.2: type = converted %Self.ref.loc12_14, %.loc12_14.1 [symbolic = @F.%Self (constants.%Self)]
// CHECK:STDOUT:     %self.loc12_8.1: @F.%Self (%Self) = param self
// CHECK:STDOUT:     %self.loc12_8.2: @F.%Self (%Self) = bind_name self, %self.loc12_8.1
// CHECK:STDOUT:     %Self.ref.loc12_25: %.1 = name_ref Self, %Self [symbolic = @F.%Self (constants.%Self)]
// CHECK:STDOUT:     %.loc12_25.1: type = facet_type_access %Self.ref.loc12_25 [symbolic = @F.%Self (constants.%Self)]
// CHECK:STDOUT:     %.loc12_25.2: type = converted %Self.ref.loc12_25, %.loc12_25.1 [symbolic = @F.%Self (constants.%Self)]
// CHECK:STDOUT:     %return.var: ref @F.%Self (%Self) = var <return slot>
=======
// CHECK:STDOUT:     %Self.ref.loc12_14: %.1 = name_ref Self, @UseSelf.%Self [symbolic = %Self (constants.%Self)]
// CHECK:STDOUT:     %.loc12_14.1: type = facet_type_access %Self.ref.loc12_14 [symbolic = %Self (constants.%Self)]
// CHECK:STDOUT:     %.loc12_14.2: type = converted %Self.ref.loc12_14, %.loc12_14.1 [symbolic = %Self (constants.%Self)]
// CHECK:STDOUT:     %self.param: @F.%Self (%Self) = param self, runtime_param0
// CHECK:STDOUT:     %self: @F.%Self (%Self) = bind_name self, %self.param
// CHECK:STDOUT:     %Self.ref.loc12_25: %.1 = name_ref Self, @UseSelf.%Self [symbolic = %Self (constants.%Self)]
// CHECK:STDOUT:     %.loc12_25.1: type = facet_type_access %Self.ref.loc12_25 [symbolic = %Self (constants.%Self)]
// CHECK:STDOUT:     %.loc12_25.2: type = converted %Self.ref.loc12_25, %.loc12_25.1 [symbolic = %Self (constants.%Self)]
// CHECK:STDOUT:     %return: ref @F.%Self (%Self) = var <return slot>
>>>>>>> 1e34d03e
// CHECK:STDOUT:   }
// CHECK:STDOUT:   %.loc12: %.3 = assoc_entity element0, %F.decl [template = constants.%.4]
// CHECK:STDOUT:
// CHECK:STDOUT: !members:
// CHECK:STDOUT:   .Self = %Self
// CHECK:STDOUT:   .F = %.loc12
// CHECK:STDOUT:   witness = (%F.decl)
// CHECK:STDOUT: }
// CHECK:STDOUT:
// CHECK:STDOUT: generic fn @F(@UseSelf.%Self: %.1) {
// CHECK:STDOUT:   %Self: %.1 = bind_symbolic_name Self 0 [symbolic = %Self (constants.%Self)]
// CHECK:STDOUT:
// CHECK:STDOUT:   fn[%self: @F.%Self (%Self)]() -> @F.%Self (%Self);
// CHECK:STDOUT: }
// CHECK:STDOUT:
// CHECK:STDOUT: specific @F(constants.%Self) {
// CHECK:STDOUT:   %Self => constants.%Self
// CHECK:STDOUT: }
// CHECK:STDOUT:<|MERGE_RESOLUTION|>--- conflicted
+++ resolved
@@ -34,19 +34,8 @@
 // CHECK:STDOUT: interface @UseSelf {
 // CHECK:STDOUT:   %Self: %.1 = bind_symbolic_name Self 0 [symbolic = constants.%Self]
 // CHECK:STDOUT:   %F.decl: %F.type = fn_decl @F [template = constants.%F] {
-<<<<<<< HEAD
 // CHECK:STDOUT:     %self.patt: @F.%Self (%Self) = binding_pattern self
 // CHECK:STDOUT:   } {
-// CHECK:STDOUT:     %Self.ref.loc12_14: %.1 = name_ref Self, %Self [symbolic = @F.%Self (constants.%Self)]
-// CHECK:STDOUT:     %.loc12_14.1: type = facet_type_access %Self.ref.loc12_14 [symbolic = @F.%Self (constants.%Self)]
-// CHECK:STDOUT:     %.loc12_14.2: type = converted %Self.ref.loc12_14, %.loc12_14.1 [symbolic = @F.%Self (constants.%Self)]
-// CHECK:STDOUT:     %self.loc12_8.1: @F.%Self (%Self) = param self
-// CHECK:STDOUT:     %self.loc12_8.2: @F.%Self (%Self) = bind_name self, %self.loc12_8.1
-// CHECK:STDOUT:     %Self.ref.loc12_25: %.1 = name_ref Self, %Self [symbolic = @F.%Self (constants.%Self)]
-// CHECK:STDOUT:     %.loc12_25.1: type = facet_type_access %Self.ref.loc12_25 [symbolic = @F.%Self (constants.%Self)]
-// CHECK:STDOUT:     %.loc12_25.2: type = converted %Self.ref.loc12_25, %.loc12_25.1 [symbolic = @F.%Self (constants.%Self)]
-// CHECK:STDOUT:     %return.var: ref @F.%Self (%Self) = var <return slot>
-=======
 // CHECK:STDOUT:     %Self.ref.loc12_14: %.1 = name_ref Self, @UseSelf.%Self [symbolic = %Self (constants.%Self)]
 // CHECK:STDOUT:     %.loc12_14.1: type = facet_type_access %Self.ref.loc12_14 [symbolic = %Self (constants.%Self)]
 // CHECK:STDOUT:     %.loc12_14.2: type = converted %Self.ref.loc12_14, %.loc12_14.1 [symbolic = %Self (constants.%Self)]
@@ -56,7 +45,6 @@
 // CHECK:STDOUT:     %.loc12_25.1: type = facet_type_access %Self.ref.loc12_25 [symbolic = %Self (constants.%Self)]
 // CHECK:STDOUT:     %.loc12_25.2: type = converted %Self.ref.loc12_25, %.loc12_25.1 [symbolic = %Self (constants.%Self)]
 // CHECK:STDOUT:     %return: ref @F.%Self (%Self) = var <return slot>
->>>>>>> 1e34d03e
 // CHECK:STDOUT:   }
 // CHECK:STDOUT:   %.loc12: %.3 = assoc_entity element0, %F.decl [template = constants.%.4]
 // CHECK:STDOUT:
