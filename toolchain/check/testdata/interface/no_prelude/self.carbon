// Part of the Carbon Language project, under the Apache License v2.0 with LLVM
// Exceptions. See /LICENSE for license information.
// SPDX-License-Identifier: Apache-2.0 WITH LLVM-exception
//
// AUTOUPDATE
// TIP: To test this file alone, run:
// TIP:   bazel test //toolchain/testing:file_test --test_arg=--file_tests=toolchain/check/testdata/interface/no_prelude/self.carbon
// TIP: To dump output, run:
// TIP:   bazel run //toolchain/testing:file_test -- --dump_output --file_tests=toolchain/check/testdata/interface/no_prelude/self.carbon

interface UseSelf {
  fn F[self: Self]() -> Self;
}

// CHECK:STDOUT: --- self.carbon
// CHECK:STDOUT:
// CHECK:STDOUT: constants {
// CHECK:STDOUT:   %.1: type = interface_type @UseSelf [template]
// CHECK:STDOUT:   %Self: %.1 = bind_symbolic_name Self 0 [symbolic]
// CHECK:STDOUT:   %F.type: type = fn_type @F [template]
// CHECK:STDOUT:   %.2: type = tuple_type () [template]
// CHECK:STDOUT:   %F: %F.type = struct_value () [template]
// CHECK:STDOUT:   %.3: type = assoc_entity_type %.1, %F.type [template]
// CHECK:STDOUT:   %.4: %.3 = assoc_entity element0, @UseSelf.%F.decl [template]
// CHECK:STDOUT: }
// CHECK:STDOUT:
// CHECK:STDOUT: file {
// CHECK:STDOUT:   package: <namespace> = namespace [template] {
// CHECK:STDOUT:     .UseSelf = %UseSelf.decl
// CHECK:STDOUT:   }
// CHECK:STDOUT:   %UseSelf.decl: type = interface_decl @UseSelf [template = constants.%.1] {} {}
// CHECK:STDOUT: }
// CHECK:STDOUT:
// CHECK:STDOUT: interface @UseSelf {
// CHECK:STDOUT:   %Self: %.1 = bind_symbolic_name Self 0 [symbolic = constants.%Self]
// CHECK:STDOUT:   %F.decl: %F.type = fn_decl @F [template = constants.%F] {
// CHECK:STDOUT:     %self.patt: @F.%Self (%Self) = binding_pattern self
// CHECK:STDOUT:   } {
<<<<<<< HEAD
// CHECK:STDOUT:     %Self.ref.loc12_14: %.1 = name_ref Self, %Self [symbolic = @F.%Self (constants.%Self)]
// CHECK:STDOUT:     %.loc12_14.1: type = facet_type_access %Self.ref.loc12_14 [symbolic = @F.%Self (constants.%Self)]
// CHECK:STDOUT:     %.loc12_14.2: type = converted %Self.ref.loc12_14, %.loc12_14.1 [symbolic = @F.%Self (constants.%Self)]
// CHECK:STDOUT:     %param: @F.%Self (%Self) = param
// CHECK:STDOUT:     %self: @F.%Self (%Self) = bind_name self, %param
// CHECK:STDOUT:     %Self.ref.loc12_25: %.1 = name_ref Self, %Self [symbolic = @F.%Self (constants.%Self)]
// CHECK:STDOUT:     %.loc12_25.1: type = facet_type_access %Self.ref.loc12_25 [symbolic = @F.%Self (constants.%Self)]
// CHECK:STDOUT:     %.loc12_25.2: type = converted %Self.ref.loc12_25, %.loc12_25.1 [symbolic = @F.%Self (constants.%Self)]
// CHECK:STDOUT:     %return.var: ref @F.%Self (%Self) = var <return slot>
=======
// CHECK:STDOUT:     %Self.ref.loc12_14: %.1 = name_ref Self, @UseSelf.%Self [symbolic = %Self (constants.%Self)]
// CHECK:STDOUT:     %.loc12_14.1: type = facet_type_access %Self.ref.loc12_14 [symbolic = %Self (constants.%Self)]
// CHECK:STDOUT:     %.loc12_14.2: type = converted %Self.ref.loc12_14, %.loc12_14.1 [symbolic = %Self (constants.%Self)]
// CHECK:STDOUT:     %self.param: @F.%Self (%Self) = param self
// CHECK:STDOUT:     %self: @F.%Self (%Self) = bind_name self, %self.param
// CHECK:STDOUT:     %Self.ref.loc12_25: %.1 = name_ref Self, @UseSelf.%Self [symbolic = %Self (constants.%Self)]
// CHECK:STDOUT:     %.loc12_25.1: type = facet_type_access %Self.ref.loc12_25 [symbolic = %Self (constants.%Self)]
// CHECK:STDOUT:     %.loc12_25.2: type = converted %Self.ref.loc12_25, %.loc12_25.1 [symbolic = %Self (constants.%Self)]
// CHECK:STDOUT:     %return: ref @F.%Self (%Self) = var <return slot>
>>>>>>> dcb4ae26
// CHECK:STDOUT:   }
// CHECK:STDOUT:   %.loc12: %.3 = assoc_entity element0, %F.decl [template = constants.%.4]
// CHECK:STDOUT:
// CHECK:STDOUT: !members:
// CHECK:STDOUT:   .Self = %Self
// CHECK:STDOUT:   .F = %.loc12
// CHECK:STDOUT:   witness = (%F.decl)
// CHECK:STDOUT: }
// CHECK:STDOUT:
// CHECK:STDOUT: generic fn @F(@UseSelf.%Self: %.1) {
// CHECK:STDOUT:   %Self: %.1 = bind_symbolic_name Self 0 [symbolic = %Self (constants.%Self)]
// CHECK:STDOUT:
<<<<<<< HEAD
// CHECK:STDOUT:   fn[@UseSelf.%self: @F.%Self (%Self)]() -> @F.%Self (%Self);
=======
// CHECK:STDOUT:   fn[%self: @F.%Self (%Self)]() -> @F.%Self (%Self);
>>>>>>> dcb4ae26
// CHECK:STDOUT: }
// CHECK:STDOUT:
// CHECK:STDOUT: specific @F(constants.%Self) {
// CHECK:STDOUT:   %Self => constants.%Self
// CHECK:STDOUT: }
// CHECK:STDOUT:<|MERGE_RESOLUTION|>--- conflicted
+++ resolved
@@ -36,27 +36,15 @@
 // CHECK:STDOUT:   %F.decl: %F.type = fn_decl @F [template = constants.%F] {
 // CHECK:STDOUT:     %self.patt: @F.%Self (%Self) = binding_pattern self
 // CHECK:STDOUT:   } {
-<<<<<<< HEAD
-// CHECK:STDOUT:     %Self.ref.loc12_14: %.1 = name_ref Self, %Self [symbolic = @F.%Self (constants.%Self)]
-// CHECK:STDOUT:     %.loc12_14.1: type = facet_type_access %Self.ref.loc12_14 [symbolic = @F.%Self (constants.%Self)]
-// CHECK:STDOUT:     %.loc12_14.2: type = converted %Self.ref.loc12_14, %.loc12_14.1 [symbolic = @F.%Self (constants.%Self)]
-// CHECK:STDOUT:     %param: @F.%Self (%Self) = param
-// CHECK:STDOUT:     %self: @F.%Self (%Self) = bind_name self, %param
-// CHECK:STDOUT:     %Self.ref.loc12_25: %.1 = name_ref Self, %Self [symbolic = @F.%Self (constants.%Self)]
-// CHECK:STDOUT:     %.loc12_25.1: type = facet_type_access %Self.ref.loc12_25 [symbolic = @F.%Self (constants.%Self)]
-// CHECK:STDOUT:     %.loc12_25.2: type = converted %Self.ref.loc12_25, %.loc12_25.1 [symbolic = @F.%Self (constants.%Self)]
-// CHECK:STDOUT:     %return.var: ref @F.%Self (%Self) = var <return slot>
-=======
 // CHECK:STDOUT:     %Self.ref.loc12_14: %.1 = name_ref Self, @UseSelf.%Self [symbolic = %Self (constants.%Self)]
 // CHECK:STDOUT:     %.loc12_14.1: type = facet_type_access %Self.ref.loc12_14 [symbolic = %Self (constants.%Self)]
 // CHECK:STDOUT:     %.loc12_14.2: type = converted %Self.ref.loc12_14, %.loc12_14.1 [symbolic = %Self (constants.%Self)]
-// CHECK:STDOUT:     %self.param: @F.%Self (%Self) = param self
-// CHECK:STDOUT:     %self: @F.%Self (%Self) = bind_name self, %self.param
+// CHECK:STDOUT:     %param: @F.%Self (%Self) = param
+// CHECK:STDOUT:     %self: @F.%Self (%Self) = bind_name self, %param
 // CHECK:STDOUT:     %Self.ref.loc12_25: %.1 = name_ref Self, @UseSelf.%Self [symbolic = %Self (constants.%Self)]
 // CHECK:STDOUT:     %.loc12_25.1: type = facet_type_access %Self.ref.loc12_25 [symbolic = %Self (constants.%Self)]
 // CHECK:STDOUT:     %.loc12_25.2: type = converted %Self.ref.loc12_25, %.loc12_25.1 [symbolic = %Self (constants.%Self)]
 // CHECK:STDOUT:     %return: ref @F.%Self (%Self) = var <return slot>
->>>>>>> dcb4ae26
 // CHECK:STDOUT:   }
 // CHECK:STDOUT:   %.loc12: %.3 = assoc_entity element0, %F.decl [template = constants.%.4]
 // CHECK:STDOUT:
@@ -69,11 +57,7 @@
 // CHECK:STDOUT: generic fn @F(@UseSelf.%Self: %.1) {
 // CHECK:STDOUT:   %Self: %.1 = bind_symbolic_name Self 0 [symbolic = %Self (constants.%Self)]
 // CHECK:STDOUT:
-<<<<<<< HEAD
-// CHECK:STDOUT:   fn[@UseSelf.%self: @F.%Self (%Self)]() -> @F.%Self (%Self);
-=======
 // CHECK:STDOUT:   fn[%self: @F.%Self (%Self)]() -> @F.%Self (%Self);
->>>>>>> dcb4ae26
 // CHECK:STDOUT: }
 // CHECK:STDOUT:
 // CHECK:STDOUT: specific @F(constants.%Self) {
