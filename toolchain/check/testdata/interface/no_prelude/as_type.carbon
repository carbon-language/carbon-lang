--- conflicted
+++ resolved
@@ -31,15 +31,9 @@
 // CHECK:STDOUT:   %F.decl: %F.type = fn_decl @F [template = constants.%F] {
 // CHECK:STDOUT:     %e.patt: %.1 = binding_pattern e
 // CHECK:STDOUT:   } {
-<<<<<<< HEAD
-// CHECK:STDOUT:     %Empty.ref: type = name_ref Empty, %Empty.decl [template = constants.%.1]
+// CHECK:STDOUT:     %Empty.ref: type = name_ref Empty, file.%Empty.decl [template = constants.%.1]
 // CHECK:STDOUT:     %param: %.1 = param
-// CHECK:STDOUT:     @F.%e: %.1 = bind_name e, %param
-=======
-// CHECK:STDOUT:     %Empty.ref: type = name_ref Empty, file.%Empty.decl [template = constants.%.1]
-// CHECK:STDOUT:     %e.param: %.1 = param e
-// CHECK:STDOUT:     %e: %.1 = bind_name e, %e.param
->>>>>>> dcb4ae26
+// CHECK:STDOUT:     %e: %.1 = bind_name e, %param
 // CHECK:STDOUT:   }
 // CHECK:STDOUT: }
 // CHECK:STDOUT:
