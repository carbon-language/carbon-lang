// Part of the Carbon Language project, under the Apache License v2.0 with LLVM
// Exceptions. See /LICENSE for license information.
// SPDX-License-Identifier: Apache-2.0 WITH LLVM-exception
//
// AUTOUPDATE
// TIP: To test this file alone, run:
// TIP:   bazel test //toolchain/testing:file_test --test_arg=--file_tests=toolchain/check/testdata/interface/no_prelude/syntactic_merge.carbon
// TIP: To dump output, run:
// TIP:   bazel run //toolchain/testing:file_test -- --dump_output --file_tests=toolchain/check/testdata/interface/no_prelude/syntactic_merge.carbon

// --- basic.carbon

library "basic";

class C {}
alias D = C;

interface Foo(a:! C);
interface Foo(a:! C) {}

interface Bar(a:! D);
interface Bar(a:! D) {}

// --- spacing.carbon

library "spacing";

class C {}

interface Foo [ ] ( a :! C );
interface Foo[](a:! C) {}

// --- fail_parens.carbon

library "parens";

class C {}

interface Foo(a:! C);
// CHECK:STDERR: fail_parens.carbon:[[@LINE+7]]:19: ERROR: Redeclaration syntax differs here.
// CHECK:STDERR: interface Foo(a:! (C)) {}
// CHECK:STDERR:                   ^
// CHECK:STDERR: fail_parens.carbon:[[@LINE-4]]:19: Comparing with previous declaration here.
// CHECK:STDERR: interface Foo(a:! C);
// CHECK:STDERR:                   ^
// CHECK:STDERR:
interface Foo(a:! (C)) {}

// --- todo_fail_raw_identifier.carbon

library "raw_identifier";

class C {}

interface Foo(a:! C);
interface Foo(a:! r#C) {}

// --- two_file.carbon

library "two_file";

class C {}
alias D = C;

interface Foo(a:! C);
interface Bar(a:! D);

// --- fail_todo_two_file.impl.carbon

impl library "two_file";

// CHECK:STDERR: fail_todo_two_file.impl.carbon:[[@LINE+10]]:1: ERROR: Duplicate name being declared in the same scope.
// CHECK:STDERR: interface Foo(a:! C) {}
// CHECK:STDERR: ^~~~~~~~~~~~~~~~~~~~~~
// CHECK:STDERR: fail_todo_two_file.impl.carbon:[[@LINE-5]]:6: In import.
// CHECK:STDERR: impl library "two_file";
// CHECK:STDERR:      ^~~~~~~
// CHECK:STDERR: two_file.carbon:7:1: Name is previously declared here.
// CHECK:STDERR: interface Foo(a:! C);
// CHECK:STDERR: ^~~~~~~~~~~~~~~~~~~~~
// CHECK:STDERR:
interface Foo(a:! C) {}
// CHECK:STDERR: fail_todo_two_file.impl.carbon:[[@LINE+10]]:1: ERROR: Duplicate name being declared in the same scope.
// CHECK:STDERR: interface Bar(a:! D) {}
// CHECK:STDERR: ^~~~~~~~~~~~~~~~~~~~~~
// CHECK:STDERR: fail_todo_two_file.impl.carbon:[[@LINE-16]]:6: In import.
// CHECK:STDERR: impl library "two_file";
// CHECK:STDERR:      ^~~~~~~
// CHECK:STDERR: two_file.carbon:8:1: Name is previously declared here.
// CHECK:STDERR: interface Bar(a:! D);
// CHECK:STDERR: ^~~~~~~~~~~~~~~~~~~~~
// CHECK:STDERR:
interface Bar(a:! D) {}

// --- fail_name_mismatch.carbon

library "name_mismatch";

class C {}
alias D = C;

interface Foo(a:! C);
// CHECK:STDERR: fail_name_mismatch.carbon:[[@LINE+7]]:15: ERROR: Redeclaration differs at parameter 1.
// CHECK:STDERR: interface Foo(b:! D) {}
// CHECK:STDERR:               ^
// CHECK:STDERR: fail_name_mismatch.carbon:[[@LINE-4]]:15: Previous declaration's corresponding parameter here.
// CHECK:STDERR: interface Foo(a:! C);
// CHECK:STDERR:               ^
// CHECK:STDERR:
interface Foo(b:! D) {}

// --- fail_alias.carbon

library "alias";

class C {}
alias D = C;

interface Foo(a:! C);
// CHECK:STDERR: fail_alias.carbon:[[@LINE+7]]:19: ERROR: Redeclaration syntax differs here.
// CHECK:STDERR: interface Foo(a:! D) {}
// CHECK:STDERR:                   ^
// CHECK:STDERR: fail_alias.carbon:[[@LINE-4]]:19: Comparing with previous declaration here.
// CHECK:STDERR: interface Foo(a:! C);
// CHECK:STDERR:                   ^
// CHECK:STDERR:
interface Foo(a:! D) {}

// --- fail_deduced_alias.carbon

library "deduced_alias";

class C {}
alias D = C;

interface Foo[a:! C]();
// CHECK:STDERR: fail_deduced_alias.carbon:[[@LINE+7]]:19: ERROR: Redeclaration syntax differs here.
// CHECK:STDERR: interface Foo[a:! D]() {}
// CHECK:STDERR:                   ^
// CHECK:STDERR: fail_deduced_alias.carbon:[[@LINE-4]]:19: Comparing with previous declaration here.
// CHECK:STDERR: interface Foo[a:! C]();
// CHECK:STDERR:                   ^
// CHECK:STDERR:
interface Foo[a:! D]() {}

// --- alias_two_file.carbon

library "alias_two_file";

class C {}

interface Foo(a:! C);

// --- fail_alias_two_file.impl.carbon

impl library "alias_two_file";

alias D = C;

// TODO: This fails because importing interfaces doesn't work well. It should
// fail due to `C` versus `D`, but may succeed if importing interfaces is fixed
// before syntax matching on imports is supported.
// CHECK:STDERR: fail_alias_two_file.impl.carbon:[[@LINE+10]]:1: ERROR: Duplicate name being declared in the same scope.
// CHECK:STDERR: interface Foo(a:! D) {}
// CHECK:STDERR: ^~~~~~~~~~~~~~~~~~~~~~
// CHECK:STDERR: fail_alias_two_file.impl.carbon:[[@LINE-10]]:6: In import.
// CHECK:STDERR: impl library "alias_two_file";
// CHECK:STDERR:      ^~~~~~~
// CHECK:STDERR: alias_two_file.carbon:6:1: Name is previously declared here.
// CHECK:STDERR: interface Foo(a:! C);
// CHECK:STDERR: ^~~~~~~~~~~~~~~~~~~~~
// CHECK:STDERR:
interface Foo(a:! D) {}

// --- fail_repeat_const.carbon

library "repeat_const";

class C {}

interface Foo(a:! const C);
// CHECK:STDERR: fail_repeat_const.carbon:[[@LINE+10]]:19: WARNING: `const` applied repeatedly to the same type has no additional effect.
// CHECK:STDERR: interface Foo(a:! const (const C)) {}
// CHECK:STDERR:                   ^~~~~~~~~~~~~~~
// CHECK:STDERR:
// CHECK:STDERR: fail_repeat_const.carbon:[[@LINE+6]]:25: ERROR: Redeclaration syntax differs here.
// CHECK:STDERR: interface Foo(a:! const (const C)) {}
// CHECK:STDERR:                         ^
// CHECK:STDERR: fail_repeat_const.carbon:[[@LINE-8]]:25: Comparing with previous declaration here.
// CHECK:STDERR: interface Foo(a:! const C);
// CHECK:STDERR:                         ^
interface Foo(a:! const (const C)) {}

// CHECK:STDOUT: --- basic.carbon
// CHECK:STDOUT:
// CHECK:STDOUT: constants {
// CHECK:STDOUT:   %C: type = class_type @C [template]
// CHECK:STDOUT:   %.1: type = struct_type {} [template]
// CHECK:STDOUT:   %a: %C = bind_symbolic_name a 0 [symbolic]
// CHECK:STDOUT:   %a.patt: %C = symbolic_binding_pattern a 0 [symbolic]
// CHECK:STDOUT:   %Foo.type: type = generic_interface_type @Foo [template]
// CHECK:STDOUT:   %.2: type = tuple_type () [template]
// CHECK:STDOUT:   %Foo: %Foo.type = struct_value () [template]
// CHECK:STDOUT:   %.3: type = interface_type @Foo, @Foo(%a) [symbolic]
// CHECK:STDOUT:   %Self.1: %.3 = bind_symbolic_name Self 1 [symbolic]
// CHECK:STDOUT:   %Bar.type: type = generic_interface_type @Bar [template]
// CHECK:STDOUT:   %Bar: %Bar.type = struct_value () [template]
// CHECK:STDOUT:   %.4: type = interface_type @Bar, @Bar(%a) [symbolic]
// CHECK:STDOUT:   %Self.2: %.4 = bind_symbolic_name Self 1 [symbolic]
// CHECK:STDOUT: }
// CHECK:STDOUT:
// CHECK:STDOUT: file {
// CHECK:STDOUT:   package: <namespace> = namespace [template] {
// CHECK:STDOUT:     .C = %C.decl
// CHECK:STDOUT:     .D = %D
// CHECK:STDOUT:     .Foo = %Foo.decl.loc7
// CHECK:STDOUT:     .Bar = %Bar.decl.loc10
// CHECK:STDOUT:   }
// CHECK:STDOUT:   %C.decl: type = class_decl @C [template = constants.%C] {} {}
// CHECK:STDOUT:   %C.ref: type = name_ref C, %C.decl [template = constants.%C]
// CHECK:STDOUT:   %D: type = bind_alias D, %C.decl [template = constants.%C]
// CHECK:STDOUT:   %Foo.decl.loc7: %Foo.type = interface_decl @Foo [template = constants.%Foo] {
<<<<<<< HEAD
// CHECK:STDOUT:     %a.patt.loc7_15.2: %C = symbolic_binding_pattern a 0 [symbolic = @Foo.%a.patt (constants.%a.patt)]
// CHECK:STDOUT:   } {
// CHECK:STDOUT:     %C.ref.loc7: type = name_ref C, %C.decl [template = constants.%C]
// CHECK:STDOUT:     %param.loc7: %C = param
// CHECK:STDOUT:     %a.loc7: %C = bind_symbolic_name a 0, %param.loc7 [symbolic = @Foo.%a (constants.%a)]
// CHECK:STDOUT:   }
// CHECK:STDOUT:   %Foo.decl.loc8: %Foo.type = interface_decl @Foo [template = constants.%Foo] {
// CHECK:STDOUT:     %a.patt.loc7_15.2: %C = symbolic_binding_pattern a 0 [symbolic = @Foo.%a.patt (constants.%a.patt)]
// CHECK:STDOUT:   } {
// CHECK:STDOUT:     %C.ref.loc8: type = name_ref C, %C.decl [template = constants.%C]
// CHECK:STDOUT:     %param.loc8: %C = param
// CHECK:STDOUT:     %a.loc8: %C = bind_symbolic_name a 0, %param.loc8 [symbolic = constants.%a]
// CHECK:STDOUT:   }
// CHECK:STDOUT:   %Bar.decl.loc10: %Bar.type = interface_decl @Bar [template = constants.%Bar] {
// CHECK:STDOUT:     %a.patt.loc10_15.2: %C = symbolic_binding_pattern a 0 [symbolic = @Bar.%a.patt (constants.%a.patt)]
// CHECK:STDOUT:   } {
// CHECK:STDOUT:     %D.ref.loc10: type = name_ref D, %D [template = constants.%C]
// CHECK:STDOUT:     %param.loc10: %C = param
// CHECK:STDOUT:     %a.loc10: %C = bind_symbolic_name a 0, %param.loc10 [symbolic = @Bar.%a (constants.%a)]
// CHECK:STDOUT:   }
// CHECK:STDOUT:   %Bar.decl.loc11: %Bar.type = interface_decl @Bar [template = constants.%Bar] {
// CHECK:STDOUT:     %a.patt.loc10_15.2: %C = symbolic_binding_pattern a 0 [symbolic = @Bar.%a.patt (constants.%a.patt)]
// CHECK:STDOUT:   } {
// CHECK:STDOUT:     %D.ref.loc11: type = name_ref D, %D [template = constants.%C]
// CHECK:STDOUT:     %param.loc11: %C = param
// CHECK:STDOUT:     %a.loc11: %C = bind_symbolic_name a 0, %param.loc11 [symbolic = constants.%a]
// CHECK:STDOUT:   }
// CHECK:STDOUT: }
// CHECK:STDOUT:
// CHECK:STDOUT: generic interface @Foo(file.%a.loc7: %C) {
// CHECK:STDOUT:   %a: %C = bind_symbolic_name a 0 [symbolic = %a (constants.%a)]
// CHECK:STDOUT:   %a.patt: %C = symbolic_binding_pattern a 0 [symbolic = %a.patt (constants.%a.patt)]
=======
// CHECK:STDOUT:     %a.patt: %C = symbolic_binding_pattern a 0
// CHECK:STDOUT:   } {
// CHECK:STDOUT:     %C.ref.loc7: type = name_ref C, file.%C.decl [template = constants.%C]
// CHECK:STDOUT:     %a.param.loc7: %C = param a
// CHECK:STDOUT:     %a.loc7: %C = bind_symbolic_name a 0, %a.param.loc7 [symbolic = %a.1 (constants.%a)]
// CHECK:STDOUT:   }
// CHECK:STDOUT:   %Foo.decl.loc8: %Foo.type = interface_decl @Foo [template = constants.%Foo] {
// CHECK:STDOUT:     %a.patt: %C = symbolic_binding_pattern a 0
// CHECK:STDOUT:   } {
// CHECK:STDOUT:     %C.ref.loc8: type = name_ref C, file.%C.decl [template = constants.%C]
// CHECK:STDOUT:     %a.param.loc8: %C = param a
// CHECK:STDOUT:     %a.loc8: %C = bind_symbolic_name a 0, %a.param.loc8 [symbolic = constants.%a]
// CHECK:STDOUT:   }
// CHECK:STDOUT:   %Bar.decl.loc10: %Bar.type = interface_decl @Bar [template = constants.%Bar] {
// CHECK:STDOUT:     %a.patt: %C = symbolic_binding_pattern a 0
// CHECK:STDOUT:   } {
// CHECK:STDOUT:     %D.ref.loc10: type = name_ref D, file.%D [template = constants.%C]
// CHECK:STDOUT:     %a.param.loc10: %C = param a
// CHECK:STDOUT:     %a.loc10: %C = bind_symbolic_name a 0, %a.param.loc10 [symbolic = %a.1 (constants.%a)]
// CHECK:STDOUT:   }
// CHECK:STDOUT:   %Bar.decl.loc11: %Bar.type = interface_decl @Bar [template = constants.%Bar] {
// CHECK:STDOUT:     %a.patt: %C = symbolic_binding_pattern a 0
// CHECK:STDOUT:   } {
// CHECK:STDOUT:     %D.ref.loc11: type = name_ref D, file.%D [template = constants.%C]
// CHECK:STDOUT:     %a.param.loc11: %C = param a
// CHECK:STDOUT:     %a.loc11: %C = bind_symbolic_name a 0, %a.param.loc11 [symbolic = constants.%a]
// CHECK:STDOUT:   }
// CHECK:STDOUT: }
// CHECK:STDOUT:
// CHECK:STDOUT: generic interface @Foo(%a.loc7: %C) {
// CHECK:STDOUT:   %a.1: %C = bind_symbolic_name a 0 [symbolic = %a.1 (constants.%a)]
>>>>>>> dcb4ae26
// CHECK:STDOUT:
// CHECK:STDOUT: !definition:
// CHECK:STDOUT:   %.1: type = interface_type @Foo, @Foo(%a.1) [symbolic = %.1 (constants.%.3)]
// CHECK:STDOUT:   %Self.2: %.3 = bind_symbolic_name Self 1 [symbolic = %Self.2 (constants.%Self.1)]
// CHECK:STDOUT:
// CHECK:STDOUT:   interface {
// CHECK:STDOUT:     %Self.1: @Foo.%.1 (%.3) = bind_symbolic_name Self 1 [symbolic = %Self.2 (constants.%Self.1)]
// CHECK:STDOUT:
// CHECK:STDOUT:   !members:
// CHECK:STDOUT:     .Self = %Self.1
// CHECK:STDOUT:     witness = ()
// CHECK:STDOUT:   }
// CHECK:STDOUT: }
// CHECK:STDOUT:
<<<<<<< HEAD
// CHECK:STDOUT: generic interface @Bar(file.%a.loc10: %C) {
// CHECK:STDOUT:   %a: %C = bind_symbolic_name a 0 [symbolic = %a (constants.%a)]
// CHECK:STDOUT:   %a.patt: %C = symbolic_binding_pattern a 0 [symbolic = %a.patt (constants.%a.patt)]
=======
// CHECK:STDOUT: generic interface @Bar(%a.loc10: %C) {
// CHECK:STDOUT:   %a.1: %C = bind_symbolic_name a 0 [symbolic = %a.1 (constants.%a)]
>>>>>>> dcb4ae26
// CHECK:STDOUT:
// CHECK:STDOUT: !definition:
// CHECK:STDOUT:   %.1: type = interface_type @Bar, @Bar(%a.1) [symbolic = %.1 (constants.%.4)]
// CHECK:STDOUT:   %Self.2: %.4 = bind_symbolic_name Self 1 [symbolic = %Self.2 (constants.%Self.2)]
// CHECK:STDOUT:
// CHECK:STDOUT:   interface {
// CHECK:STDOUT:     %Self.1: @Bar.%.1 (%.4) = bind_symbolic_name Self 1 [symbolic = %Self.2 (constants.%Self.2)]
// CHECK:STDOUT:
// CHECK:STDOUT:   !members:
// CHECK:STDOUT:     .Self = %Self.1
// CHECK:STDOUT:     witness = ()
// CHECK:STDOUT:   }
// CHECK:STDOUT: }
// CHECK:STDOUT:
// CHECK:STDOUT: class @C {
// CHECK:STDOUT: !members:
// CHECK:STDOUT:   .Self = constants.%C
// CHECK:STDOUT: }
// CHECK:STDOUT:
// CHECK:STDOUT: specific @Foo(constants.%a) {
<<<<<<< HEAD
// CHECK:STDOUT:   %a => constants.%a
// CHECK:STDOUT:   %a.patt => constants.%a
// CHECK:STDOUT: }
// CHECK:STDOUT:
// CHECK:STDOUT: specific @Foo(@Foo.%a) {
// CHECK:STDOUT:   %a => constants.%a
// CHECK:STDOUT:   %a.patt => constants.%a
// CHECK:STDOUT: }
// CHECK:STDOUT:
// CHECK:STDOUT: specific @Bar(constants.%a) {
// CHECK:STDOUT:   %a => constants.%a
// CHECK:STDOUT:   %a.patt => constants.%a
// CHECK:STDOUT: }
// CHECK:STDOUT:
// CHECK:STDOUT: specific @Bar(@Bar.%a) {
// CHECK:STDOUT:   %a => constants.%a
// CHECK:STDOUT:   %a.patt => constants.%a
=======
// CHECK:STDOUT:   %a.1 => constants.%a
// CHECK:STDOUT: }
// CHECK:STDOUT:
// CHECK:STDOUT: specific @Foo(@Foo.%a.1) {
// CHECK:STDOUT:   %a.1 => constants.%a
// CHECK:STDOUT: }
// CHECK:STDOUT:
// CHECK:STDOUT: specific @Bar(constants.%a) {
// CHECK:STDOUT:   %a.1 => constants.%a
// CHECK:STDOUT: }
// CHECK:STDOUT:
// CHECK:STDOUT: specific @Bar(@Bar.%a.1) {
// CHECK:STDOUT:   %a.1 => constants.%a
>>>>>>> dcb4ae26
// CHECK:STDOUT: }
// CHECK:STDOUT:
// CHECK:STDOUT: --- spacing.carbon
// CHECK:STDOUT:
// CHECK:STDOUT: constants {
// CHECK:STDOUT:   %C: type = class_type @C [template]
// CHECK:STDOUT:   %.1: type = struct_type {} [template]
// CHECK:STDOUT:   %a: %C = bind_symbolic_name a 0 [symbolic]
// CHECK:STDOUT:   %a.patt: %C = symbolic_binding_pattern a 0 [symbolic]
// CHECK:STDOUT:   %Foo.type: type = generic_interface_type @Foo [template]
// CHECK:STDOUT:   %.2: type = tuple_type () [template]
// CHECK:STDOUT:   %Foo: %Foo.type = struct_value () [template]
// CHECK:STDOUT:   %.3: type = interface_type @Foo, @Foo(%a) [symbolic]
// CHECK:STDOUT:   %Self: %.3 = bind_symbolic_name Self 1 [symbolic]
// CHECK:STDOUT: }
// CHECK:STDOUT:
// CHECK:STDOUT: file {
// CHECK:STDOUT:   package: <namespace> = namespace [template] {
// CHECK:STDOUT:     .C = %C.decl
// CHECK:STDOUT:     .Foo = %Foo.decl.loc6
// CHECK:STDOUT:   }
// CHECK:STDOUT:   %C.decl: type = class_decl @C [template = constants.%C] {} {}
// CHECK:STDOUT:   %Foo.decl.loc6: %Foo.type = interface_decl @Foo [template = constants.%Foo] {
<<<<<<< HEAD
// CHECK:STDOUT:     %a.patt.loc6_21.2: %C = symbolic_binding_pattern a 0 [symbolic = @Foo.%a.patt (constants.%a.patt)]
// CHECK:STDOUT:   } {
// CHECK:STDOUT:     %C.ref.loc6: type = name_ref C, %C.decl [template = constants.%C]
// CHECK:STDOUT:     %param.loc6: %C = param
// CHECK:STDOUT:     %a.loc6: %C = bind_symbolic_name a 0, %param.loc6 [symbolic = @Foo.%a (constants.%a)]
// CHECK:STDOUT:   }
// CHECK:STDOUT:   %Foo.decl.loc7: %Foo.type = interface_decl @Foo [template = constants.%Foo] {
// CHECK:STDOUT:     %a.patt.loc6_21.2: %C = symbolic_binding_pattern a 0 [symbolic = @Foo.%a.patt (constants.%a.patt)]
// CHECK:STDOUT:   } {
// CHECK:STDOUT:     %C.ref.loc7: type = name_ref C, %C.decl [template = constants.%C]
// CHECK:STDOUT:     %param.loc7: %C = param
// CHECK:STDOUT:     %a.loc7: %C = bind_symbolic_name a 0, %param.loc7 [symbolic = constants.%a]
// CHECK:STDOUT:   }
// CHECK:STDOUT: }
// CHECK:STDOUT:
// CHECK:STDOUT: generic interface @Foo(file.%a.loc6: %C) {
// CHECK:STDOUT:   %a: %C = bind_symbolic_name a 0 [symbolic = %a (constants.%a)]
// CHECK:STDOUT:   %a.patt: %C = symbolic_binding_pattern a 0 [symbolic = %a.patt (constants.%a.patt)]
=======
// CHECK:STDOUT:     %a.patt: %C = symbolic_binding_pattern a 0
// CHECK:STDOUT:   } {
// CHECK:STDOUT:     %C.ref.loc6: type = name_ref C, file.%C.decl [template = constants.%C]
// CHECK:STDOUT:     %a.param.loc6: %C = param a
// CHECK:STDOUT:     %a.loc6: %C = bind_symbolic_name a 0, %a.param.loc6 [symbolic = %a.1 (constants.%a)]
// CHECK:STDOUT:   }
// CHECK:STDOUT:   %Foo.decl.loc7: %Foo.type = interface_decl @Foo [template = constants.%Foo] {
// CHECK:STDOUT:     %a.patt: %C = symbolic_binding_pattern a 0
// CHECK:STDOUT:   } {
// CHECK:STDOUT:     %C.ref.loc7: type = name_ref C, file.%C.decl [template = constants.%C]
// CHECK:STDOUT:     %a.param.loc7: %C = param a
// CHECK:STDOUT:     %a.loc7: %C = bind_symbolic_name a 0, %a.param.loc7 [symbolic = constants.%a]
// CHECK:STDOUT:   }
// CHECK:STDOUT: }
// CHECK:STDOUT:
// CHECK:STDOUT: generic interface @Foo(%a.loc6: %C) {
// CHECK:STDOUT:   %a.1: %C = bind_symbolic_name a 0 [symbolic = %a.1 (constants.%a)]
>>>>>>> dcb4ae26
// CHECK:STDOUT:
// CHECK:STDOUT: !definition:
// CHECK:STDOUT:   %.1: type = interface_type @Foo, @Foo(%a.1) [symbolic = %.1 (constants.%.3)]
// CHECK:STDOUT:   %Self.2: %.3 = bind_symbolic_name Self 1 [symbolic = %Self.2 (constants.%Self)]
// CHECK:STDOUT:
// CHECK:STDOUT:   interface {
// CHECK:STDOUT:     %Self.1: @Foo.%.1 (%.3) = bind_symbolic_name Self 1 [symbolic = %Self.2 (constants.%Self)]
// CHECK:STDOUT:
// CHECK:STDOUT:   !members:
// CHECK:STDOUT:     .Self = %Self.1
// CHECK:STDOUT:     witness = ()
// CHECK:STDOUT:   }
// CHECK:STDOUT: }
// CHECK:STDOUT:
// CHECK:STDOUT: class @C {
// CHECK:STDOUT: !members:
// CHECK:STDOUT:   .Self = constants.%C
// CHECK:STDOUT: }
// CHECK:STDOUT:
// CHECK:STDOUT: specific @Foo(constants.%a) {
<<<<<<< HEAD
// CHECK:STDOUT:   %a => constants.%a
// CHECK:STDOUT:   %a.patt => constants.%a
// CHECK:STDOUT: }
// CHECK:STDOUT:
// CHECK:STDOUT: specific @Foo(@Foo.%a) {
// CHECK:STDOUT:   %a => constants.%a
// CHECK:STDOUT:   %a.patt => constants.%a
=======
// CHECK:STDOUT:   %a.1 => constants.%a
// CHECK:STDOUT: }
// CHECK:STDOUT:
// CHECK:STDOUT: specific @Foo(@Foo.%a.1) {
// CHECK:STDOUT:   %a.1 => constants.%a
>>>>>>> dcb4ae26
// CHECK:STDOUT: }
// CHECK:STDOUT:
// CHECK:STDOUT: --- fail_parens.carbon
// CHECK:STDOUT:
// CHECK:STDOUT: constants {
// CHECK:STDOUT:   %C: type = class_type @C [template]
// CHECK:STDOUT:   %.1: type = struct_type {} [template]
// CHECK:STDOUT:   %a: %C = bind_symbolic_name a 0 [symbolic]
// CHECK:STDOUT:   %a.patt: %C = symbolic_binding_pattern a 0 [symbolic]
// CHECK:STDOUT:   %Foo.type: type = generic_interface_type @Foo [template]
// CHECK:STDOUT:   %.2: type = tuple_type () [template]
// CHECK:STDOUT:   %Foo: %Foo.type = struct_value () [template]
// CHECK:STDOUT:   %.type: type = generic_interface_type @.1 [template]
// CHECK:STDOUT:   %.3: %.type = struct_value () [template]
// CHECK:STDOUT:   %.4: type = interface_type @.1, @.1(%a) [symbolic]
// CHECK:STDOUT:   %Self: %.4 = bind_symbolic_name Self 1 [symbolic]
// CHECK:STDOUT: }
// CHECK:STDOUT:
// CHECK:STDOUT: file {
// CHECK:STDOUT:   package: <namespace> = namespace [template] {
// CHECK:STDOUT:     .C = %C.decl
// CHECK:STDOUT:     .Foo = %Foo.decl
// CHECK:STDOUT:   }
// CHECK:STDOUT:   %C.decl: type = class_decl @C [template = constants.%C] {} {}
// CHECK:STDOUT:   %Foo.decl: %Foo.type = interface_decl @Foo [template = constants.%Foo] {
<<<<<<< HEAD
// CHECK:STDOUT:     %a.patt.loc6: %C = symbolic_binding_pattern a 0 [symbolic = @Foo.%a.patt (constants.%a.patt)]
// CHECK:STDOUT:   } {
// CHECK:STDOUT:     %C.ref.loc6: type = name_ref C, %C.decl [template = constants.%C]
// CHECK:STDOUT:     %param.loc6: %C = param
// CHECK:STDOUT:     %a.loc6: %C = bind_symbolic_name a 0, %param.loc6 [symbolic = @Foo.%a (constants.%a)]
// CHECK:STDOUT:   }
// CHECK:STDOUT:   %.decl: %.type = interface_decl @.1 [template = constants.%.3] {
// CHECK:STDOUT:     %a.patt.loc14: %C = symbolic_binding_pattern a 0 [symbolic = @.1.%a.patt (constants.%a.patt)]
// CHECK:STDOUT:   } {
// CHECK:STDOUT:     %C.ref.loc14: type = name_ref C, %C.decl [template = constants.%C]
// CHECK:STDOUT:     %param.loc14: %C = param
// CHECK:STDOUT:     %a.loc14: %C = bind_symbolic_name a 0, %param.loc14 [symbolic = @.1.%a (constants.%a)]
// CHECK:STDOUT:   }
// CHECK:STDOUT: }
// CHECK:STDOUT:
// CHECK:STDOUT: generic interface @Foo(file.%a.loc6: %C) {
// CHECK:STDOUT:   %a: %C = bind_symbolic_name a 0 [symbolic = %a (constants.%a)]
// CHECK:STDOUT:   %a.patt: %C = symbolic_binding_pattern a 0 [symbolic = %a.patt (constants.%a.patt)]
=======
// CHECK:STDOUT:     %a.patt: %C = symbolic_binding_pattern a 0
// CHECK:STDOUT:   } {
// CHECK:STDOUT:     %C.ref: type = name_ref C, file.%C.decl [template = constants.%C]
// CHECK:STDOUT:     %a.param: %C = param a
// CHECK:STDOUT:     %a.loc6: %C = bind_symbolic_name a 0, %a.param [symbolic = %a.1 (constants.%a)]
// CHECK:STDOUT:   }
// CHECK:STDOUT:   %.decl: %.type = interface_decl @.1 [template = constants.%.3] {
// CHECK:STDOUT:     %a.patt: %C = symbolic_binding_pattern a 0
// CHECK:STDOUT:   } {
// CHECK:STDOUT:     %C.ref: type = name_ref C, file.%C.decl [template = constants.%C]
// CHECK:STDOUT:     %a.param: %C = param a
// CHECK:STDOUT:     %a.loc14: %C = bind_symbolic_name a 0, %a.param [symbolic = %a.1 (constants.%a)]
// CHECK:STDOUT:   }
// CHECK:STDOUT: }
// CHECK:STDOUT:
// CHECK:STDOUT: generic interface @Foo(%a.loc6: %C) {
// CHECK:STDOUT:   %a.1: %C = bind_symbolic_name a 0 [symbolic = %a.1 (constants.%a)]
>>>>>>> dcb4ae26
// CHECK:STDOUT:
// CHECK:STDOUT:   interface;
// CHECK:STDOUT: }
// CHECK:STDOUT:
<<<<<<< HEAD
// CHECK:STDOUT: generic interface @.1(file.%a.loc14: %C) {
// CHECK:STDOUT:   %a: %C = bind_symbolic_name a 0 [symbolic = %a (constants.%a)]
// CHECK:STDOUT:   %a.patt: %C = symbolic_binding_pattern a 0 [symbolic = %a.patt (constants.%a.patt)]
=======
// CHECK:STDOUT: generic interface @.1(%a.loc14: %C) {
// CHECK:STDOUT:   %a.1: %C = bind_symbolic_name a 0 [symbolic = %a.1 (constants.%a)]
>>>>>>> dcb4ae26
// CHECK:STDOUT:
// CHECK:STDOUT: !definition:
// CHECK:STDOUT:   %.1: type = interface_type @.1, @.1(%a.1) [symbolic = %.1 (constants.%.4)]
// CHECK:STDOUT:   %Self.2: %.4 = bind_symbolic_name Self 1 [symbolic = %Self.2 (constants.%Self)]
// CHECK:STDOUT:
// CHECK:STDOUT:   interface {
// CHECK:STDOUT:     %Self.1: @.1.%.1 (%.4) = bind_symbolic_name Self 1 [symbolic = %Self.2 (constants.%Self)]
// CHECK:STDOUT:
// CHECK:STDOUT:   !members:
// CHECK:STDOUT:     .Self = %Self.1
// CHECK:STDOUT:     witness = ()
// CHECK:STDOUT:   }
// CHECK:STDOUT: }
// CHECK:STDOUT:
// CHECK:STDOUT: class @C {
// CHECK:STDOUT: !members:
// CHECK:STDOUT:   .Self = constants.%C
// CHECK:STDOUT: }
// CHECK:STDOUT:
// CHECK:STDOUT: specific @Foo(constants.%a) {
<<<<<<< HEAD
// CHECK:STDOUT:   %a => constants.%a
// CHECK:STDOUT:   %a.patt => constants.%a
// CHECK:STDOUT: }
// CHECK:STDOUT:
// CHECK:STDOUT: specific @.1(constants.%a) {
// CHECK:STDOUT:   %a => constants.%a
// CHECK:STDOUT:   %a.patt => constants.%a
// CHECK:STDOUT: }
// CHECK:STDOUT:
// CHECK:STDOUT: specific @.1(@.1.%a) {
// CHECK:STDOUT:   %a => constants.%a
// CHECK:STDOUT:   %a.patt => constants.%a
=======
// CHECK:STDOUT:   %a.1 => constants.%a
// CHECK:STDOUT: }
// CHECK:STDOUT:
// CHECK:STDOUT: specific @.1(constants.%a) {
// CHECK:STDOUT:   %a.1 => constants.%a
// CHECK:STDOUT: }
// CHECK:STDOUT:
// CHECK:STDOUT: specific @.1(@.1.%a.1) {
// CHECK:STDOUT:   %a.1 => constants.%a
>>>>>>> dcb4ae26
// CHECK:STDOUT: }
// CHECK:STDOUT:
// CHECK:STDOUT: --- todo_fail_raw_identifier.carbon
// CHECK:STDOUT:
// CHECK:STDOUT: constants {
// CHECK:STDOUT:   %C: type = class_type @C [template]
// CHECK:STDOUT:   %.1: type = struct_type {} [template]
// CHECK:STDOUT:   %a: %C = bind_symbolic_name a 0 [symbolic]
// CHECK:STDOUT:   %a.patt: %C = symbolic_binding_pattern a 0 [symbolic]
// CHECK:STDOUT:   %Foo.type: type = generic_interface_type @Foo [template]
// CHECK:STDOUT:   %.2: type = tuple_type () [template]
// CHECK:STDOUT:   %Foo: %Foo.type = struct_value () [template]
// CHECK:STDOUT:   %.3: type = interface_type @Foo, @Foo(%a) [symbolic]
// CHECK:STDOUT:   %Self: %.3 = bind_symbolic_name Self 1 [symbolic]
// CHECK:STDOUT: }
// CHECK:STDOUT:
// CHECK:STDOUT: file {
// CHECK:STDOUT:   package: <namespace> = namespace [template] {
// CHECK:STDOUT:     .C = %C.decl
// CHECK:STDOUT:     .Foo = %Foo.decl.loc6
// CHECK:STDOUT:   }
// CHECK:STDOUT:   %C.decl: type = class_decl @C [template = constants.%C] {} {}
// CHECK:STDOUT:   %Foo.decl.loc6: %Foo.type = interface_decl @Foo [template = constants.%Foo] {
<<<<<<< HEAD
// CHECK:STDOUT:     %a.patt.loc6_15.2: %C = symbolic_binding_pattern a 0 [symbolic = @Foo.%a.patt (constants.%a.patt)]
// CHECK:STDOUT:   } {
// CHECK:STDOUT:     %C.ref.loc6: type = name_ref C, %C.decl [template = constants.%C]
// CHECK:STDOUT:     %param.loc6: %C = param
// CHECK:STDOUT:     %a.loc6: %C = bind_symbolic_name a 0, %param.loc6 [symbolic = @Foo.%a (constants.%a)]
// CHECK:STDOUT:   }
// CHECK:STDOUT:   %Foo.decl.loc7: %Foo.type = interface_decl @Foo [template = constants.%Foo] {
// CHECK:STDOUT:     %a.patt.loc6_15.2: %C = symbolic_binding_pattern a 0 [symbolic = @Foo.%a.patt (constants.%a.patt)]
// CHECK:STDOUT:   } {
// CHECK:STDOUT:     %C.ref.loc7: type = name_ref C, %C.decl [template = constants.%C]
// CHECK:STDOUT:     %param.loc7: %C = param
// CHECK:STDOUT:     %a.loc7: %C = bind_symbolic_name a 0, %param.loc7 [symbolic = constants.%a]
// CHECK:STDOUT:   }
// CHECK:STDOUT: }
// CHECK:STDOUT:
// CHECK:STDOUT: generic interface @Foo(file.%a.loc6: %C) {
// CHECK:STDOUT:   %a: %C = bind_symbolic_name a 0 [symbolic = %a (constants.%a)]
// CHECK:STDOUT:   %a.patt: %C = symbolic_binding_pattern a 0 [symbolic = %a.patt (constants.%a.patt)]
=======
// CHECK:STDOUT:     %a.patt: %C = symbolic_binding_pattern a 0
// CHECK:STDOUT:   } {
// CHECK:STDOUT:     %C.ref.loc6: type = name_ref C, file.%C.decl [template = constants.%C]
// CHECK:STDOUT:     %a.param.loc6: %C = param a
// CHECK:STDOUT:     %a.loc6: %C = bind_symbolic_name a 0, %a.param.loc6 [symbolic = %a.1 (constants.%a)]
// CHECK:STDOUT:   }
// CHECK:STDOUT:   %Foo.decl.loc7: %Foo.type = interface_decl @Foo [template = constants.%Foo] {
// CHECK:STDOUT:     %a.patt: %C = symbolic_binding_pattern a 0
// CHECK:STDOUT:   } {
// CHECK:STDOUT:     %C.ref.loc7: type = name_ref C, file.%C.decl [template = constants.%C]
// CHECK:STDOUT:     %a.param.loc7: %C = param a
// CHECK:STDOUT:     %a.loc7: %C = bind_symbolic_name a 0, %a.param.loc7 [symbolic = constants.%a]
// CHECK:STDOUT:   }
// CHECK:STDOUT: }
// CHECK:STDOUT:
// CHECK:STDOUT: generic interface @Foo(%a.loc6: %C) {
// CHECK:STDOUT:   %a.1: %C = bind_symbolic_name a 0 [symbolic = %a.1 (constants.%a)]
>>>>>>> dcb4ae26
// CHECK:STDOUT:
// CHECK:STDOUT: !definition:
// CHECK:STDOUT:   %.1: type = interface_type @Foo, @Foo(%a.1) [symbolic = %.1 (constants.%.3)]
// CHECK:STDOUT:   %Self.2: %.3 = bind_symbolic_name Self 1 [symbolic = %Self.2 (constants.%Self)]
// CHECK:STDOUT:
// CHECK:STDOUT:   interface {
// CHECK:STDOUT:     %Self.1: @Foo.%.1 (%.3) = bind_symbolic_name Self 1 [symbolic = %Self.2 (constants.%Self)]
// CHECK:STDOUT:
// CHECK:STDOUT:   !members:
// CHECK:STDOUT:     .Self = %Self.1
// CHECK:STDOUT:     witness = ()
// CHECK:STDOUT:   }
// CHECK:STDOUT: }
// CHECK:STDOUT:
// CHECK:STDOUT: class @C {
// CHECK:STDOUT: !members:
// CHECK:STDOUT:   .Self = constants.%C
// CHECK:STDOUT: }
// CHECK:STDOUT:
// CHECK:STDOUT: specific @Foo(constants.%a) {
<<<<<<< HEAD
// CHECK:STDOUT:   %a => constants.%a
// CHECK:STDOUT:   %a.patt => constants.%a
// CHECK:STDOUT: }
// CHECK:STDOUT:
// CHECK:STDOUT: specific @Foo(@Foo.%a) {
// CHECK:STDOUT:   %a => constants.%a
// CHECK:STDOUT:   %a.patt => constants.%a
=======
// CHECK:STDOUT:   %a.1 => constants.%a
// CHECK:STDOUT: }
// CHECK:STDOUT:
// CHECK:STDOUT: specific @Foo(@Foo.%a.1) {
// CHECK:STDOUT:   %a.1 => constants.%a
>>>>>>> dcb4ae26
// CHECK:STDOUT: }
// CHECK:STDOUT:
// CHECK:STDOUT: --- two_file.carbon
// CHECK:STDOUT:
// CHECK:STDOUT: constants {
// CHECK:STDOUT:   %C: type = class_type @C [template]
// CHECK:STDOUT:   %.1: type = struct_type {} [template]
// CHECK:STDOUT:   %a: %C = bind_symbolic_name a 0 [symbolic]
// CHECK:STDOUT:   %a.patt: %C = symbolic_binding_pattern a 0 [symbolic]
// CHECK:STDOUT:   %Foo.type: type = generic_interface_type @Foo [template]
// CHECK:STDOUT:   %.2: type = tuple_type () [template]
// CHECK:STDOUT:   %Foo: %Foo.type = struct_value () [template]
// CHECK:STDOUT:   %Bar.type: type = generic_interface_type @Bar [template]
// CHECK:STDOUT:   %Bar: %Bar.type = struct_value () [template]
// CHECK:STDOUT: }
// CHECK:STDOUT:
// CHECK:STDOUT: file {
// CHECK:STDOUT:   package: <namespace> = namespace [template] {
// CHECK:STDOUT:     .C = %C.decl
// CHECK:STDOUT:     .D = %D
// CHECK:STDOUT:     .Foo = %Foo.decl
// CHECK:STDOUT:     .Bar = %Bar.decl
// CHECK:STDOUT:   }
// CHECK:STDOUT:   %C.decl: type = class_decl @C [template = constants.%C] {} {}
// CHECK:STDOUT:   %C.ref: type = name_ref C, %C.decl [template = constants.%C]
// CHECK:STDOUT:   %D: type = bind_alias D, %C.decl [template = constants.%C]
// CHECK:STDOUT:   %Foo.decl: %Foo.type = interface_decl @Foo [template = constants.%Foo] {
<<<<<<< HEAD
// CHECK:STDOUT:     %a.patt.loc7: %C = symbolic_binding_pattern a 0 [symbolic = @Foo.%a.patt (constants.%a.patt)]
// CHECK:STDOUT:   } {
// CHECK:STDOUT:     %C.ref.loc7: type = name_ref C, %C.decl [template = constants.%C]
// CHECK:STDOUT:     %param.loc7: %C = param
// CHECK:STDOUT:     %a.loc7: %C = bind_symbolic_name a 0, %param.loc7 [symbolic = @Foo.%a (constants.%a)]
// CHECK:STDOUT:   }
// CHECK:STDOUT:   %Bar.decl: %Bar.type = interface_decl @Bar [template = constants.%Bar] {
// CHECK:STDOUT:     %a.patt.loc8: %C = symbolic_binding_pattern a 0 [symbolic = @Bar.%a.patt (constants.%a.patt)]
// CHECK:STDOUT:   } {
// CHECK:STDOUT:     %D.ref: type = name_ref D, %D [template = constants.%C]
// CHECK:STDOUT:     %param.loc8: %C = param
// CHECK:STDOUT:     %a.loc8: %C = bind_symbolic_name a 0, %param.loc8 [symbolic = @Bar.%a (constants.%a)]
// CHECK:STDOUT:   }
// CHECK:STDOUT: }
// CHECK:STDOUT:
// CHECK:STDOUT: generic interface @Foo(file.%a.loc7: %C) {
// CHECK:STDOUT:   %a: %C = bind_symbolic_name a 0 [symbolic = %a (constants.%a)]
// CHECK:STDOUT:   %a.patt: %C = symbolic_binding_pattern a 0 [symbolic = %a.patt (constants.%a.patt)]
=======
// CHECK:STDOUT:     %a.patt: %C = symbolic_binding_pattern a 0
// CHECK:STDOUT:   } {
// CHECK:STDOUT:     %C.ref: type = name_ref C, file.%C.decl [template = constants.%C]
// CHECK:STDOUT:     %a.param: %C = param a
// CHECK:STDOUT:     %a.loc7: %C = bind_symbolic_name a 0, %a.param [symbolic = %a.1 (constants.%a)]
// CHECK:STDOUT:   }
// CHECK:STDOUT:   %Bar.decl: %Bar.type = interface_decl @Bar [template = constants.%Bar] {
// CHECK:STDOUT:     %a.patt: %C = symbolic_binding_pattern a 0
// CHECK:STDOUT:   } {
// CHECK:STDOUT:     %D.ref: type = name_ref D, file.%D [template = constants.%C]
// CHECK:STDOUT:     %a.param: %C = param a
// CHECK:STDOUT:     %a.loc8: %C = bind_symbolic_name a 0, %a.param [symbolic = %a.1 (constants.%a)]
// CHECK:STDOUT:   }
// CHECK:STDOUT: }
// CHECK:STDOUT:
// CHECK:STDOUT: generic interface @Foo(%a.loc7: %C) {
// CHECK:STDOUT:   %a.1: %C = bind_symbolic_name a 0 [symbolic = %a.1 (constants.%a)]
>>>>>>> dcb4ae26
// CHECK:STDOUT:
// CHECK:STDOUT:   interface;
// CHECK:STDOUT: }
// CHECK:STDOUT:
<<<<<<< HEAD
// CHECK:STDOUT: generic interface @Bar(file.%a.loc8: %C) {
// CHECK:STDOUT:   %a: %C = bind_symbolic_name a 0 [symbolic = %a (constants.%a)]
// CHECK:STDOUT:   %a.patt: %C = symbolic_binding_pattern a 0 [symbolic = %a.patt (constants.%a.patt)]
=======
// CHECK:STDOUT: generic interface @Bar(%a.loc8: %C) {
// CHECK:STDOUT:   %a.1: %C = bind_symbolic_name a 0 [symbolic = %a.1 (constants.%a)]
>>>>>>> dcb4ae26
// CHECK:STDOUT:
// CHECK:STDOUT:   interface;
// CHECK:STDOUT: }
// CHECK:STDOUT:
// CHECK:STDOUT: class @C {
// CHECK:STDOUT: !members:
// CHECK:STDOUT:   .Self = constants.%C
// CHECK:STDOUT: }
// CHECK:STDOUT:
// CHECK:STDOUT: specific @Foo(constants.%a) {
<<<<<<< HEAD
// CHECK:STDOUT:   %a => constants.%a
// CHECK:STDOUT:   %a.patt => constants.%a
// CHECK:STDOUT: }
// CHECK:STDOUT:
// CHECK:STDOUT: specific @Bar(constants.%a) {
// CHECK:STDOUT:   %a => constants.%a
// CHECK:STDOUT:   %a.patt => constants.%a
=======
// CHECK:STDOUT:   %a.1 => constants.%a
// CHECK:STDOUT: }
// CHECK:STDOUT:
// CHECK:STDOUT: specific @Bar(constants.%a) {
// CHECK:STDOUT:   %a.1 => constants.%a
>>>>>>> dcb4ae26
// CHECK:STDOUT: }
// CHECK:STDOUT:
// CHECK:STDOUT: --- fail_todo_two_file.impl.carbon
// CHECK:STDOUT:
// CHECK:STDOUT: constants {
// CHECK:STDOUT:   %C: type = class_type @C [template]
// CHECK:STDOUT:   %.1: type = struct_type {} [template]
// CHECK:STDOUT:   %a: %C = bind_symbolic_name a 0 [symbolic]
// CHECK:STDOUT:   %a.patt: %C = symbolic_binding_pattern a 0 [symbolic]
// CHECK:STDOUT:   %Foo.type: type = generic_interface_type @Foo [template]
// CHECK:STDOUT:   %.2: type = tuple_type () [template]
// CHECK:STDOUT:   %Foo: %Foo.type = struct_value () [template]
// CHECK:STDOUT:   %.type.1: type = generic_interface_type @.1 [template]
// CHECK:STDOUT:   %.3: %.type.1 = struct_value () [template]
// CHECK:STDOUT:   %.4: type = interface_type @.1, @.1(%a) [symbolic]
// CHECK:STDOUT:   %Self.1: %.4 = bind_symbolic_name Self 1 [symbolic]
// CHECK:STDOUT:   %Bar.type: type = generic_interface_type @Bar [template]
// CHECK:STDOUT:   %Bar: %Bar.type = struct_value () [template]
// CHECK:STDOUT:   %.type.2: type = generic_interface_type @.2 [template]
// CHECK:STDOUT:   %.5: %.type.2 = struct_value () [template]
// CHECK:STDOUT:   %.6: type = interface_type @.2, @.2(%a) [symbolic]
// CHECK:STDOUT:   %Self.2: %.6 = bind_symbolic_name Self 1 [symbolic]
// CHECK:STDOUT: }
// CHECK:STDOUT:
// CHECK:STDOUT: imports {
// CHECK:STDOUT:   %import_ref.1: type = import_ref Main//two_file, inst+1, loaded [template = constants.%C]
// CHECK:STDOUT:   %import_ref.2: type = import_ref Main//two_file, inst+5, loaded [template = constants.%C]
// CHECK:STDOUT:   %import_ref.3: %Foo.type = import_ref Main//two_file, inst+12, loaded [template = constants.%Foo]
// CHECK:STDOUT:   %import_ref.4: %Bar.type = import_ref Main//two_file, inst+22, loaded [template = constants.%Bar]
// CHECK:STDOUT:   %import_ref.5 = import_ref Main//two_file, inst+2, unloaded
// CHECK:STDOUT: }
// CHECK:STDOUT:
// CHECK:STDOUT: file {
// CHECK:STDOUT:   package: <namespace> = namespace [template] {
// CHECK:STDOUT:     .C = imports.%import_ref.1
// CHECK:STDOUT:     .D = imports.%import_ref.2
// CHECK:STDOUT:     .Foo = imports.%import_ref.3
// CHECK:STDOUT:     .Bar = imports.%import_ref.4
// CHECK:STDOUT:   }
// CHECK:STDOUT:   %default.import.loc2_6.1 = import <invalid>
// CHECK:STDOUT:   %default.import.loc2_6.2 = import <invalid>
// CHECK:STDOUT:   %.decl.loc14: %.type.1 = interface_decl @.1 [template = constants.%.3] {
<<<<<<< HEAD
// CHECK:STDOUT:     %a.patt.loc14: %C = symbolic_binding_pattern a 0 [symbolic = @.1.%a.patt (constants.%a.patt)]
// CHECK:STDOUT:   } {
// CHECK:STDOUT:     %C.ref: type = name_ref C, imports.%import_ref.1 [template = constants.%C]
// CHECK:STDOUT:     %param.loc14: %C = param
// CHECK:STDOUT:     %a.loc14: %C = bind_symbolic_name a 0, %param.loc14 [symbolic = @.1.%a (constants.%a)]
// CHECK:STDOUT:   }
// CHECK:STDOUT:   %.decl.loc25: %.type.2 = interface_decl @.2 [template = constants.%.5] {
// CHECK:STDOUT:     %a.patt.loc25: %C = symbolic_binding_pattern a 0 [symbolic = @.2.%a.patt (constants.%a.patt)]
// CHECK:STDOUT:   } {
// CHECK:STDOUT:     %D.ref: type = name_ref D, imports.%import_ref.2 [template = constants.%C]
// CHECK:STDOUT:     %param.loc25: %C = param
// CHECK:STDOUT:     %a.loc25: %C = bind_symbolic_name a 0, %param.loc25 [symbolic = @.2.%a (constants.%a)]
=======
// CHECK:STDOUT:     %a.patt: %C = symbolic_binding_pattern a 0
// CHECK:STDOUT:   } {
// CHECK:STDOUT:     %C.ref: type = name_ref C, imports.%import_ref.1 [template = constants.%C]
// CHECK:STDOUT:     %a.param: %C = param a
// CHECK:STDOUT:     %a.loc14: %C = bind_symbolic_name a 0, %a.param [symbolic = %a.1 (constants.%a)]
// CHECK:STDOUT:   }
// CHECK:STDOUT:   %.decl.loc25: %.type.2 = interface_decl @.2 [template = constants.%.5] {
// CHECK:STDOUT:     %a.patt: %C = symbolic_binding_pattern a 0
// CHECK:STDOUT:   } {
// CHECK:STDOUT:     %D.ref: type = name_ref D, imports.%import_ref.2 [template = constants.%C]
// CHECK:STDOUT:     %a.param: %C = param a
// CHECK:STDOUT:     %a.loc25: %C = bind_symbolic_name a 0, %a.param [symbolic = %a.1 (constants.%a)]
>>>>>>> dcb4ae26
// CHECK:STDOUT:   }
// CHECK:STDOUT: }
// CHECK:STDOUT:
// CHECK:STDOUT: generic interface @Foo(constants.%a: %C) {
// CHECK:STDOUT:   %a: %C = bind_symbolic_name a 0 [symbolic = %a (constants.%a)]
// CHECK:STDOUT:   %a.patt: %C = symbolic_binding_pattern a 0 [symbolic = %a.patt (constants.%a.patt)]
// CHECK:STDOUT:
// CHECK:STDOUT:   interface;
// CHECK:STDOUT: }
// CHECK:STDOUT:
<<<<<<< HEAD
// CHECK:STDOUT: generic interface @.1(file.%a.loc14: %C) {
// CHECK:STDOUT:   %a: %C = bind_symbolic_name a 0 [symbolic = %a (constants.%a)]
// CHECK:STDOUT:   %a.patt: %C = symbolic_binding_pattern a 0 [symbolic = %a.patt (constants.%a.patt)]
=======
// CHECK:STDOUT: generic interface @.1(%a.loc14: %C) {
// CHECK:STDOUT:   %a.1: %C = bind_symbolic_name a 0 [symbolic = %a.1 (constants.%a)]
>>>>>>> dcb4ae26
// CHECK:STDOUT:
// CHECK:STDOUT: !definition:
// CHECK:STDOUT:   %.1: type = interface_type @.1, @.1(%a.1) [symbolic = %.1 (constants.%.4)]
// CHECK:STDOUT:   %Self.2: %.4 = bind_symbolic_name Self 1 [symbolic = %Self.2 (constants.%Self.1)]
// CHECK:STDOUT:
// CHECK:STDOUT:   interface {
// CHECK:STDOUT:     %Self.1: @.1.%.1 (%.4) = bind_symbolic_name Self 1 [symbolic = %Self.2 (constants.%Self.1)]
// CHECK:STDOUT:
// CHECK:STDOUT:   !members:
// CHECK:STDOUT:     .Self = %Self.1
// CHECK:STDOUT:     witness = ()
// CHECK:STDOUT:   }
// CHECK:STDOUT: }
// CHECK:STDOUT:
// CHECK:STDOUT: generic interface @Bar(constants.%a: %C) {
// CHECK:STDOUT:   %a: %C = bind_symbolic_name a 0 [symbolic = %a (constants.%a)]
// CHECK:STDOUT:   %a.patt: %C = symbolic_binding_pattern a 0 [symbolic = %a.patt (constants.%a.patt)]
// CHECK:STDOUT:
// CHECK:STDOUT:   interface;
// CHECK:STDOUT: }
// CHECK:STDOUT:
<<<<<<< HEAD
// CHECK:STDOUT: generic interface @.2(file.%a.loc25: %C) {
// CHECK:STDOUT:   %a: %C = bind_symbolic_name a 0 [symbolic = %a (constants.%a)]
// CHECK:STDOUT:   %a.patt: %C = symbolic_binding_pattern a 0 [symbolic = %a.patt (constants.%a.patt)]
=======
// CHECK:STDOUT: generic interface @.2(%a.loc25: %C) {
// CHECK:STDOUT:   %a.1: %C = bind_symbolic_name a 0 [symbolic = %a.1 (constants.%a)]
>>>>>>> dcb4ae26
// CHECK:STDOUT:
// CHECK:STDOUT: !definition:
// CHECK:STDOUT:   %.1: type = interface_type @.2, @.2(%a.1) [symbolic = %.1 (constants.%.6)]
// CHECK:STDOUT:   %Self.2: %.6 = bind_symbolic_name Self 1 [symbolic = %Self.2 (constants.%Self.2)]
// CHECK:STDOUT:
// CHECK:STDOUT:   interface {
// CHECK:STDOUT:     %Self.1: @.2.%.1 (%.6) = bind_symbolic_name Self 1 [symbolic = %Self.2 (constants.%Self.2)]
// CHECK:STDOUT:
// CHECK:STDOUT:   !members:
// CHECK:STDOUT:     .Self = %Self.1
// CHECK:STDOUT:     witness = ()
// CHECK:STDOUT:   }
// CHECK:STDOUT: }
// CHECK:STDOUT:
// CHECK:STDOUT: class @C {
// CHECK:STDOUT: !members:
// CHECK:STDOUT:   .Self = imports.%import_ref.5
// CHECK:STDOUT: }
// CHECK:STDOUT:
// CHECK:STDOUT: specific @Foo(constants.%a) {
// CHECK:STDOUT:   %a => constants.%a
// CHECK:STDOUT:   %a.patt => constants.%a
// CHECK:STDOUT: }
// CHECK:STDOUT:
// CHECK:STDOUT: specific @.1(constants.%a) {
<<<<<<< HEAD
// CHECK:STDOUT:   %a => constants.%a
// CHECK:STDOUT:   %a.patt => constants.%a
// CHECK:STDOUT: }
// CHECK:STDOUT:
// CHECK:STDOUT: specific @.1(@.1.%a) {
// CHECK:STDOUT:   %a => constants.%a
// CHECK:STDOUT:   %a.patt => constants.%a
=======
// CHECK:STDOUT:   %a.1 => constants.%a
// CHECK:STDOUT: }
// CHECK:STDOUT:
// CHECK:STDOUT: specific @.1(@.1.%a.1) {
// CHECK:STDOUT:   %a.1 => constants.%a
>>>>>>> dcb4ae26
// CHECK:STDOUT: }
// CHECK:STDOUT:
// CHECK:STDOUT: specific @Bar(constants.%a) {
// CHECK:STDOUT:   %a => constants.%a
// CHECK:STDOUT:   %a.patt => constants.%a
// CHECK:STDOUT: }
// CHECK:STDOUT:
// CHECK:STDOUT: specific @.2(constants.%a) {
<<<<<<< HEAD
// CHECK:STDOUT:   %a => constants.%a
// CHECK:STDOUT:   %a.patt => constants.%a
// CHECK:STDOUT: }
// CHECK:STDOUT:
// CHECK:STDOUT: specific @.2(@.2.%a) {
// CHECK:STDOUT:   %a => constants.%a
// CHECK:STDOUT:   %a.patt => constants.%a
=======
// CHECK:STDOUT:   %a.1 => constants.%a
// CHECK:STDOUT: }
// CHECK:STDOUT:
// CHECK:STDOUT: specific @.2(@.2.%a.1) {
// CHECK:STDOUT:   %a.1 => constants.%a
>>>>>>> dcb4ae26
// CHECK:STDOUT: }
// CHECK:STDOUT:
// CHECK:STDOUT: --- fail_name_mismatch.carbon
// CHECK:STDOUT:
// CHECK:STDOUT: constants {
// CHECK:STDOUT:   %C: type = class_type @C [template]
// CHECK:STDOUT:   %.1: type = struct_type {} [template]
// CHECK:STDOUT:   %a: %C = bind_symbolic_name a 0 [symbolic]
// CHECK:STDOUT:   %a.patt: %C = symbolic_binding_pattern a 0 [symbolic]
// CHECK:STDOUT:   %Foo.type: type = generic_interface_type @Foo [template]
// CHECK:STDOUT:   %.2: type = tuple_type () [template]
// CHECK:STDOUT:   %Foo: %Foo.type = struct_value () [template]
// CHECK:STDOUT:   %b: %C = bind_symbolic_name b 0 [symbolic]
// CHECK:STDOUT:   %b.patt: %C = symbolic_binding_pattern b 0 [symbolic]
// CHECK:STDOUT:   %.type: type = generic_interface_type @.1 [template]
// CHECK:STDOUT:   %.3: %.type = struct_value () [template]
// CHECK:STDOUT:   %.4: type = interface_type @.1, @.1(%b) [symbolic]
// CHECK:STDOUT:   %Self: %.4 = bind_symbolic_name Self 1 [symbolic]
// CHECK:STDOUT: }
// CHECK:STDOUT:
// CHECK:STDOUT: file {
// CHECK:STDOUT:   package: <namespace> = namespace [template] {
// CHECK:STDOUT:     .C = %C.decl
// CHECK:STDOUT:     .D = %D
// CHECK:STDOUT:     .Foo = %Foo.decl
// CHECK:STDOUT:   }
// CHECK:STDOUT:   %C.decl: type = class_decl @C [template = constants.%C] {} {}
// CHECK:STDOUT:   %C.ref: type = name_ref C, %C.decl [template = constants.%C]
// CHECK:STDOUT:   %D: type = bind_alias D, %C.decl [template = constants.%C]
// CHECK:STDOUT:   %Foo.decl: %Foo.type = interface_decl @Foo [template = constants.%Foo] {
// CHECK:STDOUT:     %a.patt: %C = symbolic_binding_pattern a 0 [symbolic = @Foo.%a.patt (constants.%a.patt)]
// CHECK:STDOUT:   } {
<<<<<<< HEAD
// CHECK:STDOUT:     %C.ref.loc7: type = name_ref C, %C.decl [template = constants.%C]
// CHECK:STDOUT:     %param.loc7: %C = param
// CHECK:STDOUT:     %a: %C = bind_symbolic_name a 0, %param.loc7 [symbolic = @Foo.%a (constants.%a)]
=======
// CHECK:STDOUT:     %C.ref: type = name_ref C, file.%C.decl [template = constants.%C]
// CHECK:STDOUT:     %a.param: %C = param a
// CHECK:STDOUT:     %a.loc7: %C = bind_symbolic_name a 0, %a.param [symbolic = %a.1 (constants.%a)]
>>>>>>> dcb4ae26
// CHECK:STDOUT:   }
// CHECK:STDOUT:   %.decl: %.type = interface_decl @.1 [template = constants.%.3] {
// CHECK:STDOUT:     %b.patt: %C = symbolic_binding_pattern b 0 [symbolic = @.1.%b.patt (constants.%b.patt)]
// CHECK:STDOUT:   } {
<<<<<<< HEAD
// CHECK:STDOUT:     %D.ref: type = name_ref D, %D [template = constants.%C]
// CHECK:STDOUT:     %param.loc15: %C = param
// CHECK:STDOUT:     %b: %C = bind_symbolic_name b 0, %param.loc15 [symbolic = @.1.%b (constants.%b)]
// CHECK:STDOUT:   }
// CHECK:STDOUT: }
// CHECK:STDOUT:
// CHECK:STDOUT: generic interface @Foo(file.%a: %C) {
// CHECK:STDOUT:   %a: %C = bind_symbolic_name a 0 [symbolic = %a (constants.%a)]
// CHECK:STDOUT:   %a.patt: %C = symbolic_binding_pattern a 0 [symbolic = %a.patt (constants.%a.patt)]
=======
// CHECK:STDOUT:     %D.ref: type = name_ref D, file.%D [template = constants.%C]
// CHECK:STDOUT:     %b.param: %C = param b
// CHECK:STDOUT:     %b.loc15: %C = bind_symbolic_name b 0, %b.param [symbolic = %b.1 (constants.%b)]
// CHECK:STDOUT:   }
// CHECK:STDOUT: }
// CHECK:STDOUT:
// CHECK:STDOUT: generic interface @Foo(%a.loc7: %C) {
// CHECK:STDOUT:   %a.1: %C = bind_symbolic_name a 0 [symbolic = %a.1 (constants.%a)]
>>>>>>> dcb4ae26
// CHECK:STDOUT:
// CHECK:STDOUT:   interface;
// CHECK:STDOUT: }
// CHECK:STDOUT:
<<<<<<< HEAD
// CHECK:STDOUT: generic interface @.1(file.%b: %C) {
// CHECK:STDOUT:   %b: %C = bind_symbolic_name b 0 [symbolic = %b (constants.%b)]
// CHECK:STDOUT:   %b.patt: %C = symbolic_binding_pattern b 0 [symbolic = %b.patt (constants.%b.patt)]
=======
// CHECK:STDOUT: generic interface @.1(%b.loc15: %C) {
// CHECK:STDOUT:   %b.1: %C = bind_symbolic_name b 0 [symbolic = %b.1 (constants.%b)]
>>>>>>> dcb4ae26
// CHECK:STDOUT:
// CHECK:STDOUT: !definition:
// CHECK:STDOUT:   %.1: type = interface_type @.1, @.1(%b.1) [symbolic = %.1 (constants.%.4)]
// CHECK:STDOUT:   %Self.2: %.4 = bind_symbolic_name Self 1 [symbolic = %Self.2 (constants.%Self)]
// CHECK:STDOUT:
// CHECK:STDOUT:   interface {
// CHECK:STDOUT:     %Self.1: @.1.%.1 (%.4) = bind_symbolic_name Self 1 [symbolic = %Self.2 (constants.%Self)]
// CHECK:STDOUT:
// CHECK:STDOUT:   !members:
// CHECK:STDOUT:     .Self = %Self.1
// CHECK:STDOUT:     witness = ()
// CHECK:STDOUT:   }
// CHECK:STDOUT: }
// CHECK:STDOUT:
// CHECK:STDOUT: class @C {
// CHECK:STDOUT: !members:
// CHECK:STDOUT:   .Self = constants.%C
// CHECK:STDOUT: }
// CHECK:STDOUT:
// CHECK:STDOUT: specific @Foo(constants.%a) {
<<<<<<< HEAD
// CHECK:STDOUT:   %a => constants.%a
// CHECK:STDOUT:   %a.patt => constants.%a
// CHECK:STDOUT: }
// CHECK:STDOUT:
// CHECK:STDOUT: specific @.1(constants.%b) {
// CHECK:STDOUT:   %b => constants.%b
// CHECK:STDOUT:   %b.patt => constants.%b
// CHECK:STDOUT: }
// CHECK:STDOUT:
// CHECK:STDOUT: specific @.1(@.1.%b) {
// CHECK:STDOUT:   %b => constants.%b
// CHECK:STDOUT:   %b.patt => constants.%b
=======
// CHECK:STDOUT:   %a.1 => constants.%a
// CHECK:STDOUT: }
// CHECK:STDOUT:
// CHECK:STDOUT: specific @.1(constants.%b) {
// CHECK:STDOUT:   %b.1 => constants.%b
// CHECK:STDOUT: }
// CHECK:STDOUT:
// CHECK:STDOUT: specific @.1(@.1.%b.1) {
// CHECK:STDOUT:   %b.1 => constants.%b
>>>>>>> dcb4ae26
// CHECK:STDOUT: }
// CHECK:STDOUT:
// CHECK:STDOUT: --- fail_alias.carbon
// CHECK:STDOUT:
// CHECK:STDOUT: constants {
// CHECK:STDOUT:   %C: type = class_type @C [template]
// CHECK:STDOUT:   %.1: type = struct_type {} [template]
// CHECK:STDOUT:   %a: %C = bind_symbolic_name a 0 [symbolic]
// CHECK:STDOUT:   %a.patt: %C = symbolic_binding_pattern a 0 [symbolic]
// CHECK:STDOUT:   %Foo.type: type = generic_interface_type @Foo [template]
// CHECK:STDOUT:   %.2: type = tuple_type () [template]
// CHECK:STDOUT:   %Foo: %Foo.type = struct_value () [template]
// CHECK:STDOUT:   %.type: type = generic_interface_type @.1 [template]
// CHECK:STDOUT:   %.3: %.type = struct_value () [template]
// CHECK:STDOUT:   %.4: type = interface_type @.1, @.1(%a) [symbolic]
// CHECK:STDOUT:   %Self: %.4 = bind_symbolic_name Self 1 [symbolic]
// CHECK:STDOUT: }
// CHECK:STDOUT:
// CHECK:STDOUT: file {
// CHECK:STDOUT:   package: <namespace> = namespace [template] {
// CHECK:STDOUT:     .C = %C.decl
// CHECK:STDOUT:     .D = %D
// CHECK:STDOUT:     .Foo = %Foo.decl
// CHECK:STDOUT:   }
// CHECK:STDOUT:   %C.decl: type = class_decl @C [template = constants.%C] {} {}
// CHECK:STDOUT:   %C.ref: type = name_ref C, %C.decl [template = constants.%C]
// CHECK:STDOUT:   %D: type = bind_alias D, %C.decl [template = constants.%C]
// CHECK:STDOUT:   %Foo.decl: %Foo.type = interface_decl @Foo [template = constants.%Foo] {
<<<<<<< HEAD
// CHECK:STDOUT:     %a.patt.loc7: %C = symbolic_binding_pattern a 0 [symbolic = @Foo.%a.patt (constants.%a.patt)]
// CHECK:STDOUT:   } {
// CHECK:STDOUT:     %C.ref.loc7: type = name_ref C, %C.decl [template = constants.%C]
// CHECK:STDOUT:     %param.loc7: %C = param
// CHECK:STDOUT:     %a.loc7: %C = bind_symbolic_name a 0, %param.loc7 [symbolic = @Foo.%a (constants.%a)]
// CHECK:STDOUT:   }
// CHECK:STDOUT:   %.decl: %.type = interface_decl @.1 [template = constants.%.3] {
// CHECK:STDOUT:     %a.patt.loc15: %C = symbolic_binding_pattern a 0 [symbolic = @.1.%a.patt (constants.%a.patt)]
// CHECK:STDOUT:   } {
// CHECK:STDOUT:     %D.ref: type = name_ref D, %D [template = constants.%C]
// CHECK:STDOUT:     %param.loc15: %C = param
// CHECK:STDOUT:     %a.loc15: %C = bind_symbolic_name a 0, %param.loc15 [symbolic = @.1.%a (constants.%a)]
// CHECK:STDOUT:   }
// CHECK:STDOUT: }
// CHECK:STDOUT:
// CHECK:STDOUT: generic interface @Foo(file.%a.loc7: %C) {
// CHECK:STDOUT:   %a: %C = bind_symbolic_name a 0 [symbolic = %a (constants.%a)]
// CHECK:STDOUT:   %a.patt: %C = symbolic_binding_pattern a 0 [symbolic = %a.patt (constants.%a.patt)]
=======
// CHECK:STDOUT:     %a.patt: %C = symbolic_binding_pattern a 0
// CHECK:STDOUT:   } {
// CHECK:STDOUT:     %C.ref: type = name_ref C, file.%C.decl [template = constants.%C]
// CHECK:STDOUT:     %a.param: %C = param a
// CHECK:STDOUT:     %a.loc7: %C = bind_symbolic_name a 0, %a.param [symbolic = %a.1 (constants.%a)]
// CHECK:STDOUT:   }
// CHECK:STDOUT:   %.decl: %.type = interface_decl @.1 [template = constants.%.3] {
// CHECK:STDOUT:     %a.patt: %C = symbolic_binding_pattern a 0
// CHECK:STDOUT:   } {
// CHECK:STDOUT:     %D.ref: type = name_ref D, file.%D [template = constants.%C]
// CHECK:STDOUT:     %a.param: %C = param a
// CHECK:STDOUT:     %a.loc15: %C = bind_symbolic_name a 0, %a.param [symbolic = %a.1 (constants.%a)]
// CHECK:STDOUT:   }
// CHECK:STDOUT: }
// CHECK:STDOUT:
// CHECK:STDOUT: generic interface @Foo(%a.loc7: %C) {
// CHECK:STDOUT:   %a.1: %C = bind_symbolic_name a 0 [symbolic = %a.1 (constants.%a)]
>>>>>>> dcb4ae26
// CHECK:STDOUT:
// CHECK:STDOUT:   interface;
// CHECK:STDOUT: }
// CHECK:STDOUT:
<<<<<<< HEAD
// CHECK:STDOUT: generic interface @.1(file.%a.loc15: %C) {
// CHECK:STDOUT:   %a: %C = bind_symbolic_name a 0 [symbolic = %a (constants.%a)]
// CHECK:STDOUT:   %a.patt: %C = symbolic_binding_pattern a 0 [symbolic = %a.patt (constants.%a.patt)]
=======
// CHECK:STDOUT: generic interface @.1(%a.loc15: %C) {
// CHECK:STDOUT:   %a.1: %C = bind_symbolic_name a 0 [symbolic = %a.1 (constants.%a)]
>>>>>>> dcb4ae26
// CHECK:STDOUT:
// CHECK:STDOUT: !definition:
// CHECK:STDOUT:   %.1: type = interface_type @.1, @.1(%a.1) [symbolic = %.1 (constants.%.4)]
// CHECK:STDOUT:   %Self.2: %.4 = bind_symbolic_name Self 1 [symbolic = %Self.2 (constants.%Self)]
// CHECK:STDOUT:
// CHECK:STDOUT:   interface {
// CHECK:STDOUT:     %Self.1: @.1.%.1 (%.4) = bind_symbolic_name Self 1 [symbolic = %Self.2 (constants.%Self)]
// CHECK:STDOUT:
// CHECK:STDOUT:   !members:
// CHECK:STDOUT:     .Self = %Self.1
// CHECK:STDOUT:     witness = ()
// CHECK:STDOUT:   }
// CHECK:STDOUT: }
// CHECK:STDOUT:
// CHECK:STDOUT: class @C {
// CHECK:STDOUT: !members:
// CHECK:STDOUT:   .Self = constants.%C
// CHECK:STDOUT: }
// CHECK:STDOUT:
// CHECK:STDOUT: specific @Foo(constants.%a) {
<<<<<<< HEAD
// CHECK:STDOUT:   %a => constants.%a
// CHECK:STDOUT:   %a.patt => constants.%a
// CHECK:STDOUT: }
// CHECK:STDOUT:
// CHECK:STDOUT: specific @.1(constants.%a) {
// CHECK:STDOUT:   %a => constants.%a
// CHECK:STDOUT:   %a.patt => constants.%a
// CHECK:STDOUT: }
// CHECK:STDOUT:
// CHECK:STDOUT: specific @.1(@.1.%a) {
// CHECK:STDOUT:   %a => constants.%a
// CHECK:STDOUT:   %a.patt => constants.%a
=======
// CHECK:STDOUT:   %a.1 => constants.%a
// CHECK:STDOUT: }
// CHECK:STDOUT:
// CHECK:STDOUT: specific @.1(constants.%a) {
// CHECK:STDOUT:   %a.1 => constants.%a
// CHECK:STDOUT: }
// CHECK:STDOUT:
// CHECK:STDOUT: specific @.1(@.1.%a.1) {
// CHECK:STDOUT:   %a.1 => constants.%a
>>>>>>> dcb4ae26
// CHECK:STDOUT: }
// CHECK:STDOUT:
// CHECK:STDOUT: --- fail_deduced_alias.carbon
// CHECK:STDOUT:
// CHECK:STDOUT: constants {
// CHECK:STDOUT:   %C: type = class_type @C [template]
// CHECK:STDOUT:   %.1: type = struct_type {} [template]
// CHECK:STDOUT:   %a: %C = bind_symbolic_name a 0 [symbolic]
// CHECK:STDOUT:   %a.patt: %C = symbolic_binding_pattern a 0 [symbolic]
// CHECK:STDOUT:   %Foo.type: type = generic_interface_type @Foo [template]
// CHECK:STDOUT:   %.2: type = tuple_type () [template]
// CHECK:STDOUT:   %Foo: %Foo.type = struct_value () [template]
// CHECK:STDOUT:   %.type: type = generic_interface_type @.1 [template]
// CHECK:STDOUT:   %.3: %.type = struct_value () [template]
// CHECK:STDOUT:   %.4: type = interface_type @.1, @.1(%a) [symbolic]
// CHECK:STDOUT:   %Self: %.4 = bind_symbolic_name Self 1 [symbolic]
// CHECK:STDOUT: }
// CHECK:STDOUT:
// CHECK:STDOUT: file {
// CHECK:STDOUT:   package: <namespace> = namespace [template] {
// CHECK:STDOUT:     .C = %C.decl
// CHECK:STDOUT:     .D = %D
// CHECK:STDOUT:     .Foo = %Foo.decl
// CHECK:STDOUT:   }
// CHECK:STDOUT:   %C.decl: type = class_decl @C [template = constants.%C] {} {}
// CHECK:STDOUT:   %C.ref: type = name_ref C, %C.decl [template = constants.%C]
// CHECK:STDOUT:   %D: type = bind_alias D, %C.decl [template = constants.%C]
// CHECK:STDOUT:   %Foo.decl: %Foo.type = interface_decl @Foo [template = constants.%Foo] {
<<<<<<< HEAD
// CHECK:STDOUT:     %a.patt.loc7: %C = symbolic_binding_pattern a 0 [symbolic = @Foo.%a.patt (constants.%a.patt)]
// CHECK:STDOUT:   } {
// CHECK:STDOUT:     %C.ref.loc7: type = name_ref C, %C.decl [template = constants.%C]
// CHECK:STDOUT:     %param.loc7: %C = param
// CHECK:STDOUT:     %a.loc7: %C = bind_symbolic_name a 0, %param.loc7 [symbolic = @Foo.%a (constants.%a)]
// CHECK:STDOUT:   }
// CHECK:STDOUT:   %.decl: %.type = interface_decl @.1 [template = constants.%.3] {
// CHECK:STDOUT:     %a.patt.loc15: %C = symbolic_binding_pattern a 0 [symbolic = @.1.%a.patt (constants.%a.patt)]
// CHECK:STDOUT:   } {
// CHECK:STDOUT:     %D.ref: type = name_ref D, %D [template = constants.%C]
// CHECK:STDOUT:     %param.loc15: %C = param
// CHECK:STDOUT:     %a.loc15: %C = bind_symbolic_name a 0, %param.loc15 [symbolic = @.1.%a (constants.%a)]
// CHECK:STDOUT:   }
// CHECK:STDOUT: }
// CHECK:STDOUT:
// CHECK:STDOUT: generic interface @Foo(file.%a.loc7: %C) {
// CHECK:STDOUT:   %a: %C = bind_symbolic_name a 0 [symbolic = %a (constants.%a)]
// CHECK:STDOUT:   %a.patt: %C = symbolic_binding_pattern a 0 [symbolic = %a.patt (constants.%a.patt)]
=======
// CHECK:STDOUT:     %a.patt: %C = symbolic_binding_pattern a 0
// CHECK:STDOUT:   } {
// CHECK:STDOUT:     %C.ref: type = name_ref C, file.%C.decl [template = constants.%C]
// CHECK:STDOUT:     %a.param: %C = param a
// CHECK:STDOUT:     %a.loc7: %C = bind_symbolic_name a 0, %a.param [symbolic = %a.1 (constants.%a)]
// CHECK:STDOUT:   }
// CHECK:STDOUT:   %.decl: %.type = interface_decl @.1 [template = constants.%.3] {
// CHECK:STDOUT:     %a.patt: %C = symbolic_binding_pattern a 0
// CHECK:STDOUT:   } {
// CHECK:STDOUT:     %D.ref: type = name_ref D, file.%D [template = constants.%C]
// CHECK:STDOUT:     %a.param: %C = param a
// CHECK:STDOUT:     %a.loc15: %C = bind_symbolic_name a 0, %a.param [symbolic = %a.1 (constants.%a)]
// CHECK:STDOUT:   }
// CHECK:STDOUT: }
// CHECK:STDOUT:
// CHECK:STDOUT: generic interface @Foo(%a.loc7: %C) {
// CHECK:STDOUT:   %a.1: %C = bind_symbolic_name a 0 [symbolic = %a.1 (constants.%a)]
>>>>>>> dcb4ae26
// CHECK:STDOUT:
// CHECK:STDOUT:   interface;
// CHECK:STDOUT: }
// CHECK:STDOUT:
<<<<<<< HEAD
// CHECK:STDOUT: generic interface @.1(file.%a.loc15: %C) {
// CHECK:STDOUT:   %a: %C = bind_symbolic_name a 0 [symbolic = %a (constants.%a)]
// CHECK:STDOUT:   %a.patt: %C = symbolic_binding_pattern a 0 [symbolic = %a.patt (constants.%a.patt)]
=======
// CHECK:STDOUT: generic interface @.1(%a.loc15: %C) {
// CHECK:STDOUT:   %a.1: %C = bind_symbolic_name a 0 [symbolic = %a.1 (constants.%a)]
>>>>>>> dcb4ae26
// CHECK:STDOUT:
// CHECK:STDOUT: !definition:
// CHECK:STDOUT:   %.1: type = interface_type @.1, @.1(%a.1) [symbolic = %.1 (constants.%.4)]
// CHECK:STDOUT:   %Self.2: %.4 = bind_symbolic_name Self 1 [symbolic = %Self.2 (constants.%Self)]
// CHECK:STDOUT:
// CHECK:STDOUT:   interface {
// CHECK:STDOUT:     %Self.1: @.1.%.1 (%.4) = bind_symbolic_name Self 1 [symbolic = %Self.2 (constants.%Self)]
// CHECK:STDOUT:
// CHECK:STDOUT:   !members:
// CHECK:STDOUT:     .Self = %Self.1
// CHECK:STDOUT:     witness = ()
// CHECK:STDOUT:   }
// CHECK:STDOUT: }
// CHECK:STDOUT:
// CHECK:STDOUT: class @C {
// CHECK:STDOUT: !members:
// CHECK:STDOUT:   .Self = constants.%C
// CHECK:STDOUT: }
// CHECK:STDOUT:
// CHECK:STDOUT: specific @Foo(constants.%a) {
<<<<<<< HEAD
// CHECK:STDOUT:   %a => constants.%a
// CHECK:STDOUT:   %a.patt => constants.%a
// CHECK:STDOUT: }
// CHECK:STDOUT:
// CHECK:STDOUT: specific @.1(constants.%a) {
// CHECK:STDOUT:   %a => constants.%a
// CHECK:STDOUT:   %a.patt => constants.%a
// CHECK:STDOUT: }
// CHECK:STDOUT:
// CHECK:STDOUT: specific @.1(@.1.%a) {
// CHECK:STDOUT:   %a => constants.%a
// CHECK:STDOUT:   %a.patt => constants.%a
=======
// CHECK:STDOUT:   %a.1 => constants.%a
// CHECK:STDOUT: }
// CHECK:STDOUT:
// CHECK:STDOUT: specific @.1(constants.%a) {
// CHECK:STDOUT:   %a.1 => constants.%a
// CHECK:STDOUT: }
// CHECK:STDOUT:
// CHECK:STDOUT: specific @.1(@.1.%a.1) {
// CHECK:STDOUT:   %a.1 => constants.%a
>>>>>>> dcb4ae26
// CHECK:STDOUT: }
// CHECK:STDOUT:
// CHECK:STDOUT: --- alias_two_file.carbon
// CHECK:STDOUT:
// CHECK:STDOUT: constants {
// CHECK:STDOUT:   %C: type = class_type @C [template]
// CHECK:STDOUT:   %.1: type = struct_type {} [template]
// CHECK:STDOUT:   %a: %C = bind_symbolic_name a 0 [symbolic]
// CHECK:STDOUT:   %a.patt: %C = symbolic_binding_pattern a 0 [symbolic]
// CHECK:STDOUT:   %Foo.type: type = generic_interface_type @Foo [template]
// CHECK:STDOUT:   %.2: type = tuple_type () [template]
// CHECK:STDOUT:   %Foo: %Foo.type = struct_value () [template]
// CHECK:STDOUT: }
// CHECK:STDOUT:
// CHECK:STDOUT: file {
// CHECK:STDOUT:   package: <namespace> = namespace [template] {
// CHECK:STDOUT:     .C = %C.decl
// CHECK:STDOUT:     .Foo = %Foo.decl
// CHECK:STDOUT:   }
// CHECK:STDOUT:   %C.decl: type = class_decl @C [template = constants.%C] {} {}
// CHECK:STDOUT:   %Foo.decl: %Foo.type = interface_decl @Foo [template = constants.%Foo] {
// CHECK:STDOUT:     %a.patt: %C = symbolic_binding_pattern a 0 [symbolic = @Foo.%a.patt (constants.%a.patt)]
// CHECK:STDOUT:   } {
<<<<<<< HEAD
// CHECK:STDOUT:     %C.ref: type = name_ref C, %C.decl [template = constants.%C]
// CHECK:STDOUT:     %param: %C = param
// CHECK:STDOUT:     %a: %C = bind_symbolic_name a 0, %param [symbolic = @Foo.%a (constants.%a)]
// CHECK:STDOUT:   }
// CHECK:STDOUT: }
// CHECK:STDOUT:
// CHECK:STDOUT: generic interface @Foo(file.%a: %C) {
// CHECK:STDOUT:   %a: %C = bind_symbolic_name a 0 [symbolic = %a (constants.%a)]
// CHECK:STDOUT:   %a.patt: %C = symbolic_binding_pattern a 0 [symbolic = %a.patt (constants.%a.patt)]
=======
// CHECK:STDOUT:     %C.ref: type = name_ref C, file.%C.decl [template = constants.%C]
// CHECK:STDOUT:     %a.param: %C = param a
// CHECK:STDOUT:     %a.loc6: %C = bind_symbolic_name a 0, %a.param [symbolic = %a.1 (constants.%a)]
// CHECK:STDOUT:   }
// CHECK:STDOUT: }
// CHECK:STDOUT:
// CHECK:STDOUT: generic interface @Foo(%a.loc6: %C) {
// CHECK:STDOUT:   %a.1: %C = bind_symbolic_name a 0 [symbolic = %a.1 (constants.%a)]
>>>>>>> dcb4ae26
// CHECK:STDOUT:
// CHECK:STDOUT:   interface;
// CHECK:STDOUT: }
// CHECK:STDOUT:
// CHECK:STDOUT: class @C {
// CHECK:STDOUT: !members:
// CHECK:STDOUT:   .Self = constants.%C
// CHECK:STDOUT: }
// CHECK:STDOUT:
// CHECK:STDOUT: specific @Foo(constants.%a) {
<<<<<<< HEAD
// CHECK:STDOUT:   %a => constants.%a
// CHECK:STDOUT:   %a.patt => constants.%a
=======
// CHECK:STDOUT:   %a.1 => constants.%a
>>>>>>> dcb4ae26
// CHECK:STDOUT: }
// CHECK:STDOUT:
// CHECK:STDOUT: --- fail_alias_two_file.impl.carbon
// CHECK:STDOUT:
// CHECK:STDOUT: constants {
// CHECK:STDOUT:   %C: type = class_type @C [template]
// CHECK:STDOUT:   %.1: type = struct_type {} [template]
// CHECK:STDOUT:   %a: %C = bind_symbolic_name a 0 [symbolic]
// CHECK:STDOUT:   %a.patt: %C = symbolic_binding_pattern a 0 [symbolic]
// CHECK:STDOUT:   %Foo.type: type = generic_interface_type @Foo [template]
// CHECK:STDOUT:   %.2: type = tuple_type () [template]
// CHECK:STDOUT:   %Foo: %Foo.type = struct_value () [template]
// CHECK:STDOUT:   %.type: type = generic_interface_type @.1 [template]
// CHECK:STDOUT:   %.3: %.type = struct_value () [template]
// CHECK:STDOUT:   %.4: type = interface_type @.1, @.1(%a) [symbolic]
// CHECK:STDOUT:   %Self: %.4 = bind_symbolic_name Self 1 [symbolic]
// CHECK:STDOUT: }
// CHECK:STDOUT:
// CHECK:STDOUT: imports {
// CHECK:STDOUT:   %import_ref.1: type = import_ref Main//alias_two_file, inst+1, loaded [template = constants.%C]
// CHECK:STDOUT:   %import_ref.2: %Foo.type = import_ref Main//alias_two_file, inst+10, loaded [template = constants.%Foo]
// CHECK:STDOUT:   %import_ref.3 = import_ref Main//alias_two_file, inst+2, unloaded
// CHECK:STDOUT: }
// CHECK:STDOUT:
// CHECK:STDOUT: file {
// CHECK:STDOUT:   package: <namespace> = namespace [template] {
// CHECK:STDOUT:     .C = imports.%import_ref.1
// CHECK:STDOUT:     .Foo = imports.%import_ref.2
// CHECK:STDOUT:     .D = %D
// CHECK:STDOUT:   }
// CHECK:STDOUT:   %default.import.loc2_6.1 = import <invalid>
// CHECK:STDOUT:   %default.import.loc2_6.2 = import <invalid>
// CHECK:STDOUT:   %C.ref: type = name_ref C, imports.%import_ref.1 [template = constants.%C]
// CHECK:STDOUT:   %D: type = bind_alias D, imports.%import_ref.1 [template = constants.%C]
// CHECK:STDOUT:   %.decl: %.type = interface_decl @.1 [template = constants.%.3] {
// CHECK:STDOUT:     %a.patt: %C = symbolic_binding_pattern a 0 [symbolic = @.1.%a.patt (constants.%a.patt)]
// CHECK:STDOUT:   } {
<<<<<<< HEAD
// CHECK:STDOUT:     %D.ref: type = name_ref D, %D [template = constants.%C]
// CHECK:STDOUT:     %param: %C = param
// CHECK:STDOUT:     %a: %C = bind_symbolic_name a 0, %param [symbolic = @.1.%a (constants.%a)]
=======
// CHECK:STDOUT:     %D.ref: type = name_ref D, file.%D [template = constants.%C]
// CHECK:STDOUT:     %a.param: %C = param a
// CHECK:STDOUT:     %a.loc19: %C = bind_symbolic_name a 0, %a.param [symbolic = %a.1 (constants.%a)]
>>>>>>> dcb4ae26
// CHECK:STDOUT:   }
// CHECK:STDOUT: }
// CHECK:STDOUT:
// CHECK:STDOUT: generic interface @Foo(constants.%a: %C) {
// CHECK:STDOUT:   %a: %C = bind_symbolic_name a 0 [symbolic = %a (constants.%a)]
// CHECK:STDOUT:   %a.patt: %C = symbolic_binding_pattern a 0 [symbolic = %a.patt (constants.%a.patt)]
// CHECK:STDOUT:
// CHECK:STDOUT:   interface;
// CHECK:STDOUT: }
// CHECK:STDOUT:
<<<<<<< HEAD
// CHECK:STDOUT: generic interface @.1(file.%a: %C) {
// CHECK:STDOUT:   %a: %C = bind_symbolic_name a 0 [symbolic = %a (constants.%a)]
// CHECK:STDOUT:   %a.patt: %C = symbolic_binding_pattern a 0 [symbolic = %a.patt (constants.%a.patt)]
=======
// CHECK:STDOUT: generic interface @.1(%a.loc19: %C) {
// CHECK:STDOUT:   %a.1: %C = bind_symbolic_name a 0 [symbolic = %a.1 (constants.%a)]
>>>>>>> dcb4ae26
// CHECK:STDOUT:
// CHECK:STDOUT: !definition:
// CHECK:STDOUT:   %.1: type = interface_type @.1, @.1(%a.1) [symbolic = %.1 (constants.%.4)]
// CHECK:STDOUT:   %Self.2: %.4 = bind_symbolic_name Self 1 [symbolic = %Self.2 (constants.%Self)]
// CHECK:STDOUT:
// CHECK:STDOUT:   interface {
// CHECK:STDOUT:     %Self.1: @.1.%.1 (%.4) = bind_symbolic_name Self 1 [symbolic = %Self.2 (constants.%Self)]
// CHECK:STDOUT:
// CHECK:STDOUT:   !members:
// CHECK:STDOUT:     .Self = %Self.1
// CHECK:STDOUT:     witness = ()
// CHECK:STDOUT:   }
// CHECK:STDOUT: }
// CHECK:STDOUT:
// CHECK:STDOUT: class @C {
// CHECK:STDOUT: !members:
// CHECK:STDOUT:   .Self = imports.%import_ref.3
// CHECK:STDOUT: }
// CHECK:STDOUT:
// CHECK:STDOUT: specific @Foo(constants.%a) {
// CHECK:STDOUT:   %a => constants.%a
// CHECK:STDOUT:   %a.patt => constants.%a
// CHECK:STDOUT: }
// CHECK:STDOUT:
// CHECK:STDOUT: specific @.1(constants.%a) {
<<<<<<< HEAD
// CHECK:STDOUT:   %a => constants.%a
// CHECK:STDOUT:   %a.patt => constants.%a
// CHECK:STDOUT: }
// CHECK:STDOUT:
// CHECK:STDOUT: specific @.1(@.1.%a) {
// CHECK:STDOUT:   %a => constants.%a
// CHECK:STDOUT:   %a.patt => constants.%a
=======
// CHECK:STDOUT:   %a.1 => constants.%a
// CHECK:STDOUT: }
// CHECK:STDOUT:
// CHECK:STDOUT: specific @.1(@.1.%a.1) {
// CHECK:STDOUT:   %a.1 => constants.%a
>>>>>>> dcb4ae26
// CHECK:STDOUT: }
// CHECK:STDOUT:
// CHECK:STDOUT: --- fail_repeat_const.carbon
// CHECK:STDOUT:
// CHECK:STDOUT: constants {
// CHECK:STDOUT:   %C: type = class_type @C [template]
// CHECK:STDOUT:   %.1: type = struct_type {} [template]
// CHECK:STDOUT:   %.2: type = const_type %C [template]
// CHECK:STDOUT:   %a: %.2 = bind_symbolic_name a 0 [symbolic]
// CHECK:STDOUT:   %a.patt: %.2 = symbolic_binding_pattern a 0 [symbolic]
// CHECK:STDOUT:   %Foo.type: type = generic_interface_type @Foo [template]
// CHECK:STDOUT:   %.3: type = tuple_type () [template]
// CHECK:STDOUT:   %Foo: %Foo.type = struct_value () [template]
// CHECK:STDOUT:   %.type: type = generic_interface_type @.1 [template]
// CHECK:STDOUT:   %.4: %.type = struct_value () [template]
// CHECK:STDOUT:   %.5: type = interface_type @.1, @.1(%a) [symbolic]
// CHECK:STDOUT:   %Self: %.5 = bind_symbolic_name Self 1 [symbolic]
// CHECK:STDOUT: }
// CHECK:STDOUT:
// CHECK:STDOUT: file {
// CHECK:STDOUT:   package: <namespace> = namespace [template] {
// CHECK:STDOUT:     .C = %C.decl
// CHECK:STDOUT:     .Foo = %Foo.decl
// CHECK:STDOUT:   }
// CHECK:STDOUT:   %C.decl: type = class_decl @C [template = constants.%C] {} {}
// CHECK:STDOUT:   %Foo.decl: %Foo.type = interface_decl @Foo [template = constants.%Foo] {
<<<<<<< HEAD
// CHECK:STDOUT:     %a.patt.loc6: %.2 = symbolic_binding_pattern a 0 [symbolic = @Foo.%a.patt (constants.%a.patt)]
=======
// CHECK:STDOUT:     %a.patt: %.2 = symbolic_binding_pattern a 0
>>>>>>> dcb4ae26
// CHECK:STDOUT:   } {
// CHECK:STDOUT:     %C.ref: type = name_ref C, file.%C.decl [template = constants.%C]
// CHECK:STDOUT:     %.loc6: type = const_type %C [template = constants.%.2]
<<<<<<< HEAD
// CHECK:STDOUT:     %param.loc6: %.2 = param
// CHECK:STDOUT:     %a.loc6: %.2 = bind_symbolic_name a 0, %param.loc6 [symbolic = @Foo.%a (constants.%a)]
// CHECK:STDOUT:   }
// CHECK:STDOUT:   %.decl: %.type = interface_decl @.1 [template = constants.%.4] {
// CHECK:STDOUT:     %a.patt.loc17: %.2 = symbolic_binding_pattern a 0 [symbolic = @.1.%a.patt (constants.%a.patt)]
=======
// CHECK:STDOUT:     %a.param: %.2 = param a
// CHECK:STDOUT:     %a.loc6: %.2 = bind_symbolic_name a 0, %a.param [symbolic = %a.1 (constants.%a)]
// CHECK:STDOUT:   }
// CHECK:STDOUT:   %.decl: %.type = interface_decl @.1 [template = constants.%.4] {
// CHECK:STDOUT:     %a.patt: %.2 = symbolic_binding_pattern a 0
>>>>>>> dcb4ae26
// CHECK:STDOUT:   } {
// CHECK:STDOUT:     %C.ref: type = name_ref C, file.%C.decl [template = constants.%C]
// CHECK:STDOUT:     %.loc17_26: type = const_type %C [template = constants.%.2]
// CHECK:STDOUT:     %.loc17_19: type = const_type %.2 [template = constants.%.2]
<<<<<<< HEAD
// CHECK:STDOUT:     %param.loc17: %.2 = param
// CHECK:STDOUT:     %a.loc17: %.2 = bind_symbolic_name a 0, %param.loc17 [symbolic = @.1.%a (constants.%a)]
// CHECK:STDOUT:   }
// CHECK:STDOUT: }
// CHECK:STDOUT:
// CHECK:STDOUT: generic interface @Foo(file.%a.loc6: %.2) {
// CHECK:STDOUT:   %a: %.2 = bind_symbolic_name a 0 [symbolic = %a (constants.%a)]
// CHECK:STDOUT:   %a.patt: %.2 = symbolic_binding_pattern a 0 [symbolic = %a.patt (constants.%a.patt)]
=======
// CHECK:STDOUT:     %a.param: %.2 = param a
// CHECK:STDOUT:     %a.loc17: %.2 = bind_symbolic_name a 0, %a.param [symbolic = %a.1 (constants.%a)]
// CHECK:STDOUT:   }
// CHECK:STDOUT: }
// CHECK:STDOUT:
// CHECK:STDOUT: generic interface @Foo(%a.loc6: %.2) {
// CHECK:STDOUT:   %a.1: %.2 = bind_symbolic_name a 0 [symbolic = %a.1 (constants.%a)]
>>>>>>> dcb4ae26
// CHECK:STDOUT:
// CHECK:STDOUT:   interface;
// CHECK:STDOUT: }
// CHECK:STDOUT:
<<<<<<< HEAD
// CHECK:STDOUT: generic interface @.1(file.%a.loc17: %.2) {
// CHECK:STDOUT:   %a: %.2 = bind_symbolic_name a 0 [symbolic = %a (constants.%a)]
// CHECK:STDOUT:   %a.patt: %.2 = symbolic_binding_pattern a 0 [symbolic = %a.patt (constants.%a.patt)]
=======
// CHECK:STDOUT: generic interface @.1(%a.loc17: %.2) {
// CHECK:STDOUT:   %a.1: %.2 = bind_symbolic_name a 0 [symbolic = %a.1 (constants.%a)]
>>>>>>> dcb4ae26
// CHECK:STDOUT:
// CHECK:STDOUT: !definition:
// CHECK:STDOUT:   %.1: type = interface_type @.1, @.1(%a.1) [symbolic = %.1 (constants.%.5)]
// CHECK:STDOUT:   %Self.2: %.5 = bind_symbolic_name Self 1 [symbolic = %Self.2 (constants.%Self)]
// CHECK:STDOUT:
// CHECK:STDOUT:   interface {
// CHECK:STDOUT:     %Self.1: @.1.%.1 (%.5) = bind_symbolic_name Self 1 [symbolic = %Self.2 (constants.%Self)]
// CHECK:STDOUT:
// CHECK:STDOUT:   !members:
// CHECK:STDOUT:     .Self = %Self.1
// CHECK:STDOUT:     witness = ()
// CHECK:STDOUT:   }
// CHECK:STDOUT: }
// CHECK:STDOUT:
// CHECK:STDOUT: class @C {
// CHECK:STDOUT: !members:
// CHECK:STDOUT:   .Self = constants.%C
// CHECK:STDOUT: }
// CHECK:STDOUT:
// CHECK:STDOUT: specific @Foo(constants.%a) {
<<<<<<< HEAD
// CHECK:STDOUT:   %a => constants.%a
// CHECK:STDOUT:   %a.patt => constants.%a
// CHECK:STDOUT: }
// CHECK:STDOUT:
// CHECK:STDOUT: specific @.1(constants.%a) {
// CHECK:STDOUT:   %a => constants.%a
// CHECK:STDOUT:   %a.patt => constants.%a
// CHECK:STDOUT: }
// CHECK:STDOUT:
// CHECK:STDOUT: specific @.1(@.1.%a) {
// CHECK:STDOUT:   %a => constants.%a
// CHECK:STDOUT:   %a.patt => constants.%a
=======
// CHECK:STDOUT:   %a.1 => constants.%a
// CHECK:STDOUT: }
// CHECK:STDOUT:
// CHECK:STDOUT: specific @.1(constants.%a) {
// CHECK:STDOUT:   %a.1 => constants.%a
// CHECK:STDOUT: }
// CHECK:STDOUT:
// CHECK:STDOUT: specific @.1(@.1.%a.1) {
// CHECK:STDOUT:   %a.1 => constants.%a
>>>>>>> dcb4ae26
// CHECK:STDOUT: }
// CHECK:STDOUT:<|MERGE_RESOLUTION|>--- conflicted
+++ resolved
@@ -220,72 +220,38 @@
 // CHECK:STDOUT:   %C.ref: type = name_ref C, %C.decl [template = constants.%C]
 // CHECK:STDOUT:   %D: type = bind_alias D, %C.decl [template = constants.%C]
 // CHECK:STDOUT:   %Foo.decl.loc7: %Foo.type = interface_decl @Foo [template = constants.%Foo] {
-<<<<<<< HEAD
-// CHECK:STDOUT:     %a.patt.loc7_15.2: %C = symbolic_binding_pattern a 0 [symbolic = @Foo.%a.patt (constants.%a.patt)]
-// CHECK:STDOUT:   } {
-// CHECK:STDOUT:     %C.ref.loc7: type = name_ref C, %C.decl [template = constants.%C]
+// CHECK:STDOUT:     %a.patt.loc7: %C = symbolic_binding_pattern a 0 [symbolic = %a.patt.1 (constants.%a.patt)]
+// CHECK:STDOUT:   } {
+// CHECK:STDOUT:     %C.ref.loc7: type = name_ref C, file.%C.decl [template = constants.%C]
 // CHECK:STDOUT:     %param.loc7: %C = param
-// CHECK:STDOUT:     %a.loc7: %C = bind_symbolic_name a 0, %param.loc7 [symbolic = @Foo.%a (constants.%a)]
+// CHECK:STDOUT:     %a.loc7: %C = bind_symbolic_name a 0, %param.loc7 [symbolic = %a.1 (constants.%a)]
 // CHECK:STDOUT:   }
 // CHECK:STDOUT:   %Foo.decl.loc8: %Foo.type = interface_decl @Foo [template = constants.%Foo] {
-// CHECK:STDOUT:     %a.patt.loc7_15.2: %C = symbolic_binding_pattern a 0 [symbolic = @Foo.%a.patt (constants.%a.patt)]
-// CHECK:STDOUT:   } {
-// CHECK:STDOUT:     %C.ref.loc8: type = name_ref C, %C.decl [template = constants.%C]
+// CHECK:STDOUT:     %a.patt.loc7: %C = symbolic_binding_pattern a 0 [symbolic = %a.patt.1 (constants.%a.patt)]
+// CHECK:STDOUT:   } {
+// CHECK:STDOUT:     %C.ref.loc8: type = name_ref C, file.%C.decl [template = constants.%C]
 // CHECK:STDOUT:     %param.loc8: %C = param
 // CHECK:STDOUT:     %a.loc8: %C = bind_symbolic_name a 0, %param.loc8 [symbolic = constants.%a]
 // CHECK:STDOUT:   }
 // CHECK:STDOUT:   %Bar.decl.loc10: %Bar.type = interface_decl @Bar [template = constants.%Bar] {
-// CHECK:STDOUT:     %a.patt.loc10_15.2: %C = symbolic_binding_pattern a 0 [symbolic = @Bar.%a.patt (constants.%a.patt)]
-// CHECK:STDOUT:   } {
-// CHECK:STDOUT:     %D.ref.loc10: type = name_ref D, %D [template = constants.%C]
+// CHECK:STDOUT:     %a.patt.loc10: %C = symbolic_binding_pattern a 0 [symbolic = %a.patt.1 (constants.%a.patt)]
+// CHECK:STDOUT:   } {
+// CHECK:STDOUT:     %D.ref.loc10: type = name_ref D, file.%D [template = constants.%C]
 // CHECK:STDOUT:     %param.loc10: %C = param
-// CHECK:STDOUT:     %a.loc10: %C = bind_symbolic_name a 0, %param.loc10 [symbolic = @Bar.%a (constants.%a)]
+// CHECK:STDOUT:     %a.loc10: %C = bind_symbolic_name a 0, %param.loc10 [symbolic = %a.1 (constants.%a)]
 // CHECK:STDOUT:   }
 // CHECK:STDOUT:   %Bar.decl.loc11: %Bar.type = interface_decl @Bar [template = constants.%Bar] {
-// CHECK:STDOUT:     %a.patt.loc10_15.2: %C = symbolic_binding_pattern a 0 [symbolic = @Bar.%a.patt (constants.%a.patt)]
-// CHECK:STDOUT:   } {
-// CHECK:STDOUT:     %D.ref.loc11: type = name_ref D, %D [template = constants.%C]
+// CHECK:STDOUT:     %a.patt.loc10: %C = symbolic_binding_pattern a 0 [symbolic = %a.patt.1 (constants.%a.patt)]
+// CHECK:STDOUT:   } {
+// CHECK:STDOUT:     %D.ref.loc11: type = name_ref D, file.%D [template = constants.%C]
 // CHECK:STDOUT:     %param.loc11: %C = param
 // CHECK:STDOUT:     %a.loc11: %C = bind_symbolic_name a 0, %param.loc11 [symbolic = constants.%a]
 // CHECK:STDOUT:   }
 // CHECK:STDOUT: }
 // CHECK:STDOUT:
-// CHECK:STDOUT: generic interface @Foo(file.%a.loc7: %C) {
-// CHECK:STDOUT:   %a: %C = bind_symbolic_name a 0 [symbolic = %a (constants.%a)]
-// CHECK:STDOUT:   %a.patt: %C = symbolic_binding_pattern a 0 [symbolic = %a.patt (constants.%a.patt)]
-=======
-// CHECK:STDOUT:     %a.patt: %C = symbolic_binding_pattern a 0
-// CHECK:STDOUT:   } {
-// CHECK:STDOUT:     %C.ref.loc7: type = name_ref C, file.%C.decl [template = constants.%C]
-// CHECK:STDOUT:     %a.param.loc7: %C = param a
-// CHECK:STDOUT:     %a.loc7: %C = bind_symbolic_name a 0, %a.param.loc7 [symbolic = %a.1 (constants.%a)]
-// CHECK:STDOUT:   }
-// CHECK:STDOUT:   %Foo.decl.loc8: %Foo.type = interface_decl @Foo [template = constants.%Foo] {
-// CHECK:STDOUT:     %a.patt: %C = symbolic_binding_pattern a 0
-// CHECK:STDOUT:   } {
-// CHECK:STDOUT:     %C.ref.loc8: type = name_ref C, file.%C.decl [template = constants.%C]
-// CHECK:STDOUT:     %a.param.loc8: %C = param a
-// CHECK:STDOUT:     %a.loc8: %C = bind_symbolic_name a 0, %a.param.loc8 [symbolic = constants.%a]
-// CHECK:STDOUT:   }
-// CHECK:STDOUT:   %Bar.decl.loc10: %Bar.type = interface_decl @Bar [template = constants.%Bar] {
-// CHECK:STDOUT:     %a.patt: %C = symbolic_binding_pattern a 0
-// CHECK:STDOUT:   } {
-// CHECK:STDOUT:     %D.ref.loc10: type = name_ref D, file.%D [template = constants.%C]
-// CHECK:STDOUT:     %a.param.loc10: %C = param a
-// CHECK:STDOUT:     %a.loc10: %C = bind_symbolic_name a 0, %a.param.loc10 [symbolic = %a.1 (constants.%a)]
-// CHECK:STDOUT:   }
-// CHECK:STDOUT:   %Bar.decl.loc11: %Bar.type = interface_decl @Bar [template = constants.%Bar] {
-// CHECK:STDOUT:     %a.patt: %C = symbolic_binding_pattern a 0
-// CHECK:STDOUT:   } {
-// CHECK:STDOUT:     %D.ref.loc11: type = name_ref D, file.%D [template = constants.%C]
-// CHECK:STDOUT:     %a.param.loc11: %C = param a
-// CHECK:STDOUT:     %a.loc11: %C = bind_symbolic_name a 0, %a.param.loc11 [symbolic = constants.%a]
-// CHECK:STDOUT:   }
-// CHECK:STDOUT: }
-// CHECK:STDOUT:
 // CHECK:STDOUT: generic interface @Foo(%a.loc7: %C) {
 // CHECK:STDOUT:   %a.1: %C = bind_symbolic_name a 0 [symbolic = %a.1 (constants.%a)]
->>>>>>> dcb4ae26
+// CHECK:STDOUT:   %a.patt.1: %C = symbolic_binding_pattern a 0 [symbolic = %a.patt.1 (constants.%a.patt)]
 // CHECK:STDOUT:
 // CHECK:STDOUT: !definition:
 // CHECK:STDOUT:   %.1: type = interface_type @Foo, @Foo(%a.1) [symbolic = %.1 (constants.%.3)]
@@ -300,14 +266,9 @@
 // CHECK:STDOUT:   }
 // CHECK:STDOUT: }
 // CHECK:STDOUT:
-<<<<<<< HEAD
-// CHECK:STDOUT: generic interface @Bar(file.%a.loc10: %C) {
-// CHECK:STDOUT:   %a: %C = bind_symbolic_name a 0 [symbolic = %a (constants.%a)]
-// CHECK:STDOUT:   %a.patt: %C = symbolic_binding_pattern a 0 [symbolic = %a.patt (constants.%a.patt)]
-=======
 // CHECK:STDOUT: generic interface @Bar(%a.loc10: %C) {
 // CHECK:STDOUT:   %a.1: %C = bind_symbolic_name a 0 [symbolic = %a.1 (constants.%a)]
->>>>>>> dcb4ae26
+// CHECK:STDOUT:   %a.patt.1: %C = symbolic_binding_pattern a 0 [symbolic = %a.patt.1 (constants.%a.patt)]
 // CHECK:STDOUT:
 // CHECK:STDOUT: !definition:
 // CHECK:STDOUT:   %.1: type = interface_type @Bar, @Bar(%a.1) [symbolic = %.1 (constants.%.4)]
@@ -328,39 +289,23 @@
 // CHECK:STDOUT: }
 // CHECK:STDOUT:
 // CHECK:STDOUT: specific @Foo(constants.%a) {
-<<<<<<< HEAD
-// CHECK:STDOUT:   %a => constants.%a
-// CHECK:STDOUT:   %a.patt => constants.%a
-// CHECK:STDOUT: }
-// CHECK:STDOUT:
-// CHECK:STDOUT: specific @Foo(@Foo.%a) {
-// CHECK:STDOUT:   %a => constants.%a
-// CHECK:STDOUT:   %a.patt => constants.%a
+// CHECK:STDOUT:   %a.1 => constants.%a
+// CHECK:STDOUT:   %a.patt.1 => constants.%a
+// CHECK:STDOUT: }
+// CHECK:STDOUT:
+// CHECK:STDOUT: specific @Foo(@Foo.%a.1) {
+// CHECK:STDOUT:   %a.1 => constants.%a
+// CHECK:STDOUT:   %a.patt.1 => constants.%a
 // CHECK:STDOUT: }
 // CHECK:STDOUT:
 // CHECK:STDOUT: specific @Bar(constants.%a) {
-// CHECK:STDOUT:   %a => constants.%a
-// CHECK:STDOUT:   %a.patt => constants.%a
-// CHECK:STDOUT: }
-// CHECK:STDOUT:
-// CHECK:STDOUT: specific @Bar(@Bar.%a) {
-// CHECK:STDOUT:   %a => constants.%a
-// CHECK:STDOUT:   %a.patt => constants.%a
-=======
-// CHECK:STDOUT:   %a.1 => constants.%a
-// CHECK:STDOUT: }
-// CHECK:STDOUT:
-// CHECK:STDOUT: specific @Foo(@Foo.%a.1) {
-// CHECK:STDOUT:   %a.1 => constants.%a
-// CHECK:STDOUT: }
-// CHECK:STDOUT:
-// CHECK:STDOUT: specific @Bar(constants.%a) {
-// CHECK:STDOUT:   %a.1 => constants.%a
+// CHECK:STDOUT:   %a.1 => constants.%a
+// CHECK:STDOUT:   %a.patt.1 => constants.%a
 // CHECK:STDOUT: }
 // CHECK:STDOUT:
 // CHECK:STDOUT: specific @Bar(@Bar.%a.1) {
 // CHECK:STDOUT:   %a.1 => constants.%a
->>>>>>> dcb4ae26
+// CHECK:STDOUT:   %a.patt.1 => constants.%a
 // CHECK:STDOUT: }
 // CHECK:STDOUT:
 // CHECK:STDOUT: --- spacing.carbon
@@ -384,44 +329,24 @@
 // CHECK:STDOUT:   }
 // CHECK:STDOUT:   %C.decl: type = class_decl @C [template = constants.%C] {} {}
 // CHECK:STDOUT:   %Foo.decl.loc6: %Foo.type = interface_decl @Foo [template = constants.%Foo] {
-<<<<<<< HEAD
-// CHECK:STDOUT:     %a.patt.loc6_21.2: %C = symbolic_binding_pattern a 0 [symbolic = @Foo.%a.patt (constants.%a.patt)]
-// CHECK:STDOUT:   } {
-// CHECK:STDOUT:     %C.ref.loc6: type = name_ref C, %C.decl [template = constants.%C]
+// CHECK:STDOUT:     %a.patt.loc6: %C = symbolic_binding_pattern a 0 [symbolic = %a.patt.1 (constants.%a.patt)]
+// CHECK:STDOUT:   } {
+// CHECK:STDOUT:     %C.ref.loc6: type = name_ref C, file.%C.decl [template = constants.%C]
 // CHECK:STDOUT:     %param.loc6: %C = param
-// CHECK:STDOUT:     %a.loc6: %C = bind_symbolic_name a 0, %param.loc6 [symbolic = @Foo.%a (constants.%a)]
+// CHECK:STDOUT:     %a.loc6: %C = bind_symbolic_name a 0, %param.loc6 [symbolic = %a.1 (constants.%a)]
 // CHECK:STDOUT:   }
 // CHECK:STDOUT:   %Foo.decl.loc7: %Foo.type = interface_decl @Foo [template = constants.%Foo] {
-// CHECK:STDOUT:     %a.patt.loc6_21.2: %C = symbolic_binding_pattern a 0 [symbolic = @Foo.%a.patt (constants.%a.patt)]
-// CHECK:STDOUT:   } {
-// CHECK:STDOUT:     %C.ref.loc7: type = name_ref C, %C.decl [template = constants.%C]
+// CHECK:STDOUT:     %a.patt.loc6: %C = symbolic_binding_pattern a 0 [symbolic = %a.patt.1 (constants.%a.patt)]
+// CHECK:STDOUT:   } {
+// CHECK:STDOUT:     %C.ref.loc7: type = name_ref C, file.%C.decl [template = constants.%C]
 // CHECK:STDOUT:     %param.loc7: %C = param
 // CHECK:STDOUT:     %a.loc7: %C = bind_symbolic_name a 0, %param.loc7 [symbolic = constants.%a]
 // CHECK:STDOUT:   }
 // CHECK:STDOUT: }
 // CHECK:STDOUT:
-// CHECK:STDOUT: generic interface @Foo(file.%a.loc6: %C) {
-// CHECK:STDOUT:   %a: %C = bind_symbolic_name a 0 [symbolic = %a (constants.%a)]
-// CHECK:STDOUT:   %a.patt: %C = symbolic_binding_pattern a 0 [symbolic = %a.patt (constants.%a.patt)]
-=======
-// CHECK:STDOUT:     %a.patt: %C = symbolic_binding_pattern a 0
-// CHECK:STDOUT:   } {
-// CHECK:STDOUT:     %C.ref.loc6: type = name_ref C, file.%C.decl [template = constants.%C]
-// CHECK:STDOUT:     %a.param.loc6: %C = param a
-// CHECK:STDOUT:     %a.loc6: %C = bind_symbolic_name a 0, %a.param.loc6 [symbolic = %a.1 (constants.%a)]
-// CHECK:STDOUT:   }
-// CHECK:STDOUT:   %Foo.decl.loc7: %Foo.type = interface_decl @Foo [template = constants.%Foo] {
-// CHECK:STDOUT:     %a.patt: %C = symbolic_binding_pattern a 0
-// CHECK:STDOUT:   } {
-// CHECK:STDOUT:     %C.ref.loc7: type = name_ref C, file.%C.decl [template = constants.%C]
-// CHECK:STDOUT:     %a.param.loc7: %C = param a
-// CHECK:STDOUT:     %a.loc7: %C = bind_symbolic_name a 0, %a.param.loc7 [symbolic = constants.%a]
-// CHECK:STDOUT:   }
-// CHECK:STDOUT: }
-// CHECK:STDOUT:
 // CHECK:STDOUT: generic interface @Foo(%a.loc6: %C) {
 // CHECK:STDOUT:   %a.1: %C = bind_symbolic_name a 0 [symbolic = %a.1 (constants.%a)]
->>>>>>> dcb4ae26
+// CHECK:STDOUT:   %a.patt.1: %C = symbolic_binding_pattern a 0 [symbolic = %a.patt.1 (constants.%a.patt)]
 // CHECK:STDOUT:
 // CHECK:STDOUT: !definition:
 // CHECK:STDOUT:   %.1: type = interface_type @Foo, @Foo(%a.1) [symbolic = %.1 (constants.%.3)]
@@ -442,21 +367,13 @@
 // CHECK:STDOUT: }
 // CHECK:STDOUT:
 // CHECK:STDOUT: specific @Foo(constants.%a) {
-<<<<<<< HEAD
-// CHECK:STDOUT:   %a => constants.%a
-// CHECK:STDOUT:   %a.patt => constants.%a
-// CHECK:STDOUT: }
-// CHECK:STDOUT:
-// CHECK:STDOUT: specific @Foo(@Foo.%a) {
-// CHECK:STDOUT:   %a => constants.%a
-// CHECK:STDOUT:   %a.patt => constants.%a
-=======
-// CHECK:STDOUT:   %a.1 => constants.%a
+// CHECK:STDOUT:   %a.1 => constants.%a
+// CHECK:STDOUT:   %a.patt.1 => constants.%a
 // CHECK:STDOUT: }
 // CHECK:STDOUT:
 // CHECK:STDOUT: specific @Foo(@Foo.%a.1) {
 // CHECK:STDOUT:   %a.1 => constants.%a
->>>>>>> dcb4ae26
+// CHECK:STDOUT:   %a.patt.1 => constants.%a
 // CHECK:STDOUT: }
 // CHECK:STDOUT:
 // CHECK:STDOUT: --- fail_parens.carbon
@@ -482,56 +399,31 @@
 // CHECK:STDOUT:   }
 // CHECK:STDOUT:   %C.decl: type = class_decl @C [template = constants.%C] {} {}
 // CHECK:STDOUT:   %Foo.decl: %Foo.type = interface_decl @Foo [template = constants.%Foo] {
-<<<<<<< HEAD
-// CHECK:STDOUT:     %a.patt.loc6: %C = symbolic_binding_pattern a 0 [symbolic = @Foo.%a.patt (constants.%a.patt)]
-// CHECK:STDOUT:   } {
-// CHECK:STDOUT:     %C.ref.loc6: type = name_ref C, %C.decl [template = constants.%C]
-// CHECK:STDOUT:     %param.loc6: %C = param
-// CHECK:STDOUT:     %a.loc6: %C = bind_symbolic_name a 0, %param.loc6 [symbolic = @Foo.%a (constants.%a)]
+// CHECK:STDOUT:     %a.patt.loc6: %C = symbolic_binding_pattern a 0 [symbolic = %a.patt.1 (constants.%a.patt)]
+// CHECK:STDOUT:   } {
+// CHECK:STDOUT:     %C.ref: type = name_ref C, file.%C.decl [template = constants.%C]
+// CHECK:STDOUT:     %param: %C = param
+// CHECK:STDOUT:     %a.loc6: %C = bind_symbolic_name a 0, %param [symbolic = %a.1 (constants.%a)]
 // CHECK:STDOUT:   }
 // CHECK:STDOUT:   %.decl: %.type = interface_decl @.1 [template = constants.%.3] {
-// CHECK:STDOUT:     %a.patt.loc14: %C = symbolic_binding_pattern a 0 [symbolic = @.1.%a.patt (constants.%a.patt)]
-// CHECK:STDOUT:   } {
-// CHECK:STDOUT:     %C.ref.loc14: type = name_ref C, %C.decl [template = constants.%C]
-// CHECK:STDOUT:     %param.loc14: %C = param
-// CHECK:STDOUT:     %a.loc14: %C = bind_symbolic_name a 0, %param.loc14 [symbolic = @.1.%a (constants.%a)]
-// CHECK:STDOUT:   }
-// CHECK:STDOUT: }
-// CHECK:STDOUT:
-// CHECK:STDOUT: generic interface @Foo(file.%a.loc6: %C) {
-// CHECK:STDOUT:   %a: %C = bind_symbolic_name a 0 [symbolic = %a (constants.%a)]
-// CHECK:STDOUT:   %a.patt: %C = symbolic_binding_pattern a 0 [symbolic = %a.patt (constants.%a.patt)]
-=======
-// CHECK:STDOUT:     %a.patt: %C = symbolic_binding_pattern a 0
+// CHECK:STDOUT:     %a.patt.loc14: %C = symbolic_binding_pattern a 0 [symbolic = %a.patt.1 (constants.%a.patt)]
 // CHECK:STDOUT:   } {
 // CHECK:STDOUT:     %C.ref: type = name_ref C, file.%C.decl [template = constants.%C]
-// CHECK:STDOUT:     %a.param: %C = param a
-// CHECK:STDOUT:     %a.loc6: %C = bind_symbolic_name a 0, %a.param [symbolic = %a.1 (constants.%a)]
-// CHECK:STDOUT:   }
-// CHECK:STDOUT:   %.decl: %.type = interface_decl @.1 [template = constants.%.3] {
-// CHECK:STDOUT:     %a.patt: %C = symbolic_binding_pattern a 0
-// CHECK:STDOUT:   } {
-// CHECK:STDOUT:     %C.ref: type = name_ref C, file.%C.decl [template = constants.%C]
-// CHECK:STDOUT:     %a.param: %C = param a
-// CHECK:STDOUT:     %a.loc14: %C = bind_symbolic_name a 0, %a.param [symbolic = %a.1 (constants.%a)]
+// CHECK:STDOUT:     %param: %C = param
+// CHECK:STDOUT:     %a.loc14: %C = bind_symbolic_name a 0, %param [symbolic = %a.1 (constants.%a)]
 // CHECK:STDOUT:   }
 // CHECK:STDOUT: }
 // CHECK:STDOUT:
 // CHECK:STDOUT: generic interface @Foo(%a.loc6: %C) {
 // CHECK:STDOUT:   %a.1: %C = bind_symbolic_name a 0 [symbolic = %a.1 (constants.%a)]
->>>>>>> dcb4ae26
+// CHECK:STDOUT:   %a.patt.1: %C = symbolic_binding_pattern a 0 [symbolic = %a.patt.1 (constants.%a.patt)]
 // CHECK:STDOUT:
 // CHECK:STDOUT:   interface;
 // CHECK:STDOUT: }
 // CHECK:STDOUT:
-<<<<<<< HEAD
-// CHECK:STDOUT: generic interface @.1(file.%a.loc14: %C) {
-// CHECK:STDOUT:   %a: %C = bind_symbolic_name a 0 [symbolic = %a (constants.%a)]
-// CHECK:STDOUT:   %a.patt: %C = symbolic_binding_pattern a 0 [symbolic = %a.patt (constants.%a.patt)]
-=======
 // CHECK:STDOUT: generic interface @.1(%a.loc14: %C) {
 // CHECK:STDOUT:   %a.1: %C = bind_symbolic_name a 0 [symbolic = %a.1 (constants.%a)]
->>>>>>> dcb4ae26
+// CHECK:STDOUT:   %a.patt.1: %C = symbolic_binding_pattern a 0 [symbolic = %a.patt.1 (constants.%a.patt)]
 // CHECK:STDOUT:
 // CHECK:STDOUT: !definition:
 // CHECK:STDOUT:   %.1: type = interface_type @.1, @.1(%a.1) [symbolic = %.1 (constants.%.4)]
@@ -552,30 +444,18 @@
 // CHECK:STDOUT: }
 // CHECK:STDOUT:
 // CHECK:STDOUT: specific @Foo(constants.%a) {
-<<<<<<< HEAD
-// CHECK:STDOUT:   %a => constants.%a
-// CHECK:STDOUT:   %a.patt => constants.%a
+// CHECK:STDOUT:   %a.1 => constants.%a
+// CHECK:STDOUT:   %a.patt.1 => constants.%a
 // CHECK:STDOUT: }
 // CHECK:STDOUT:
 // CHECK:STDOUT: specific @.1(constants.%a) {
-// CHECK:STDOUT:   %a => constants.%a
-// CHECK:STDOUT:   %a.patt => constants.%a
-// CHECK:STDOUT: }
-// CHECK:STDOUT:
-// CHECK:STDOUT: specific @.1(@.1.%a) {
-// CHECK:STDOUT:   %a => constants.%a
-// CHECK:STDOUT:   %a.patt => constants.%a
-=======
-// CHECK:STDOUT:   %a.1 => constants.%a
-// CHECK:STDOUT: }
-// CHECK:STDOUT:
-// CHECK:STDOUT: specific @.1(constants.%a) {
-// CHECK:STDOUT:   %a.1 => constants.%a
+// CHECK:STDOUT:   %a.1 => constants.%a
+// CHECK:STDOUT:   %a.patt.1 => constants.%a
 // CHECK:STDOUT: }
 // CHECK:STDOUT:
 // CHECK:STDOUT: specific @.1(@.1.%a.1) {
 // CHECK:STDOUT:   %a.1 => constants.%a
->>>>>>> dcb4ae26
+// CHECK:STDOUT:   %a.patt.1 => constants.%a
 // CHECK:STDOUT: }
 // CHECK:STDOUT:
 // CHECK:STDOUT: --- todo_fail_raw_identifier.carbon
@@ -599,44 +479,24 @@
 // CHECK:STDOUT:   }
 // CHECK:STDOUT:   %C.decl: type = class_decl @C [template = constants.%C] {} {}
 // CHECK:STDOUT:   %Foo.decl.loc6: %Foo.type = interface_decl @Foo [template = constants.%Foo] {
-<<<<<<< HEAD
-// CHECK:STDOUT:     %a.patt.loc6_15.2: %C = symbolic_binding_pattern a 0 [symbolic = @Foo.%a.patt (constants.%a.patt)]
-// CHECK:STDOUT:   } {
-// CHECK:STDOUT:     %C.ref.loc6: type = name_ref C, %C.decl [template = constants.%C]
+// CHECK:STDOUT:     %a.patt.loc6: %C = symbolic_binding_pattern a 0 [symbolic = %a.patt.1 (constants.%a.patt)]
+// CHECK:STDOUT:   } {
+// CHECK:STDOUT:     %C.ref.loc6: type = name_ref C, file.%C.decl [template = constants.%C]
 // CHECK:STDOUT:     %param.loc6: %C = param
-// CHECK:STDOUT:     %a.loc6: %C = bind_symbolic_name a 0, %param.loc6 [symbolic = @Foo.%a (constants.%a)]
+// CHECK:STDOUT:     %a.loc6: %C = bind_symbolic_name a 0, %param.loc6 [symbolic = %a.1 (constants.%a)]
 // CHECK:STDOUT:   }
 // CHECK:STDOUT:   %Foo.decl.loc7: %Foo.type = interface_decl @Foo [template = constants.%Foo] {
-// CHECK:STDOUT:     %a.patt.loc6_15.2: %C = symbolic_binding_pattern a 0 [symbolic = @Foo.%a.patt (constants.%a.patt)]
-// CHECK:STDOUT:   } {
-// CHECK:STDOUT:     %C.ref.loc7: type = name_ref C, %C.decl [template = constants.%C]
+// CHECK:STDOUT:     %a.patt.loc6: %C = symbolic_binding_pattern a 0 [symbolic = %a.patt.1 (constants.%a.patt)]
+// CHECK:STDOUT:   } {
+// CHECK:STDOUT:     %C.ref.loc7: type = name_ref C, file.%C.decl [template = constants.%C]
 // CHECK:STDOUT:     %param.loc7: %C = param
 // CHECK:STDOUT:     %a.loc7: %C = bind_symbolic_name a 0, %param.loc7 [symbolic = constants.%a]
 // CHECK:STDOUT:   }
 // CHECK:STDOUT: }
 // CHECK:STDOUT:
-// CHECK:STDOUT: generic interface @Foo(file.%a.loc6: %C) {
-// CHECK:STDOUT:   %a: %C = bind_symbolic_name a 0 [symbolic = %a (constants.%a)]
-// CHECK:STDOUT:   %a.patt: %C = symbolic_binding_pattern a 0 [symbolic = %a.patt (constants.%a.patt)]
-=======
-// CHECK:STDOUT:     %a.patt: %C = symbolic_binding_pattern a 0
-// CHECK:STDOUT:   } {
-// CHECK:STDOUT:     %C.ref.loc6: type = name_ref C, file.%C.decl [template = constants.%C]
-// CHECK:STDOUT:     %a.param.loc6: %C = param a
-// CHECK:STDOUT:     %a.loc6: %C = bind_symbolic_name a 0, %a.param.loc6 [symbolic = %a.1 (constants.%a)]
-// CHECK:STDOUT:   }
-// CHECK:STDOUT:   %Foo.decl.loc7: %Foo.type = interface_decl @Foo [template = constants.%Foo] {
-// CHECK:STDOUT:     %a.patt: %C = symbolic_binding_pattern a 0
-// CHECK:STDOUT:   } {
-// CHECK:STDOUT:     %C.ref.loc7: type = name_ref C, file.%C.decl [template = constants.%C]
-// CHECK:STDOUT:     %a.param.loc7: %C = param a
-// CHECK:STDOUT:     %a.loc7: %C = bind_symbolic_name a 0, %a.param.loc7 [symbolic = constants.%a]
-// CHECK:STDOUT:   }
-// CHECK:STDOUT: }
-// CHECK:STDOUT:
 // CHECK:STDOUT: generic interface @Foo(%a.loc6: %C) {
 // CHECK:STDOUT:   %a.1: %C = bind_symbolic_name a 0 [symbolic = %a.1 (constants.%a)]
->>>>>>> dcb4ae26
+// CHECK:STDOUT:   %a.patt.1: %C = symbolic_binding_pattern a 0 [symbolic = %a.patt.1 (constants.%a.patt)]
 // CHECK:STDOUT:
 // CHECK:STDOUT: !definition:
 // CHECK:STDOUT:   %.1: type = interface_type @Foo, @Foo(%a.1) [symbolic = %.1 (constants.%.3)]
@@ -657,21 +517,13 @@
 // CHECK:STDOUT: }
 // CHECK:STDOUT:
 // CHECK:STDOUT: specific @Foo(constants.%a) {
-<<<<<<< HEAD
-// CHECK:STDOUT:   %a => constants.%a
-// CHECK:STDOUT:   %a.patt => constants.%a
-// CHECK:STDOUT: }
-// CHECK:STDOUT:
-// CHECK:STDOUT: specific @Foo(@Foo.%a) {
-// CHECK:STDOUT:   %a => constants.%a
-// CHECK:STDOUT:   %a.patt => constants.%a
-=======
-// CHECK:STDOUT:   %a.1 => constants.%a
+// CHECK:STDOUT:   %a.1 => constants.%a
+// CHECK:STDOUT:   %a.patt.1 => constants.%a
 // CHECK:STDOUT: }
 // CHECK:STDOUT:
 // CHECK:STDOUT: specific @Foo(@Foo.%a.1) {
 // CHECK:STDOUT:   %a.1 => constants.%a
->>>>>>> dcb4ae26
+// CHECK:STDOUT:   %a.patt.1 => constants.%a
 // CHECK:STDOUT: }
 // CHECK:STDOUT:
 // CHECK:STDOUT: --- two_file.carbon
@@ -699,56 +551,31 @@
 // CHECK:STDOUT:   %C.ref: type = name_ref C, %C.decl [template = constants.%C]
 // CHECK:STDOUT:   %D: type = bind_alias D, %C.decl [template = constants.%C]
 // CHECK:STDOUT:   %Foo.decl: %Foo.type = interface_decl @Foo [template = constants.%Foo] {
-<<<<<<< HEAD
-// CHECK:STDOUT:     %a.patt.loc7: %C = symbolic_binding_pattern a 0 [symbolic = @Foo.%a.patt (constants.%a.patt)]
-// CHECK:STDOUT:   } {
-// CHECK:STDOUT:     %C.ref.loc7: type = name_ref C, %C.decl [template = constants.%C]
-// CHECK:STDOUT:     %param.loc7: %C = param
-// CHECK:STDOUT:     %a.loc7: %C = bind_symbolic_name a 0, %param.loc7 [symbolic = @Foo.%a (constants.%a)]
+// CHECK:STDOUT:     %a.patt.loc7: %C = symbolic_binding_pattern a 0 [symbolic = %a.patt.1 (constants.%a.patt)]
+// CHECK:STDOUT:   } {
+// CHECK:STDOUT:     %C.ref: type = name_ref C, file.%C.decl [template = constants.%C]
+// CHECK:STDOUT:     %param: %C = param
+// CHECK:STDOUT:     %a.loc7: %C = bind_symbolic_name a 0, %param [symbolic = %a.1 (constants.%a)]
 // CHECK:STDOUT:   }
 // CHECK:STDOUT:   %Bar.decl: %Bar.type = interface_decl @Bar [template = constants.%Bar] {
-// CHECK:STDOUT:     %a.patt.loc8: %C = symbolic_binding_pattern a 0 [symbolic = @Bar.%a.patt (constants.%a.patt)]
-// CHECK:STDOUT:   } {
-// CHECK:STDOUT:     %D.ref: type = name_ref D, %D [template = constants.%C]
-// CHECK:STDOUT:     %param.loc8: %C = param
-// CHECK:STDOUT:     %a.loc8: %C = bind_symbolic_name a 0, %param.loc8 [symbolic = @Bar.%a (constants.%a)]
-// CHECK:STDOUT:   }
-// CHECK:STDOUT: }
-// CHECK:STDOUT:
-// CHECK:STDOUT: generic interface @Foo(file.%a.loc7: %C) {
-// CHECK:STDOUT:   %a: %C = bind_symbolic_name a 0 [symbolic = %a (constants.%a)]
-// CHECK:STDOUT:   %a.patt: %C = symbolic_binding_pattern a 0 [symbolic = %a.patt (constants.%a.patt)]
-=======
-// CHECK:STDOUT:     %a.patt: %C = symbolic_binding_pattern a 0
-// CHECK:STDOUT:   } {
-// CHECK:STDOUT:     %C.ref: type = name_ref C, file.%C.decl [template = constants.%C]
-// CHECK:STDOUT:     %a.param: %C = param a
-// CHECK:STDOUT:     %a.loc7: %C = bind_symbolic_name a 0, %a.param [symbolic = %a.1 (constants.%a)]
-// CHECK:STDOUT:   }
-// CHECK:STDOUT:   %Bar.decl: %Bar.type = interface_decl @Bar [template = constants.%Bar] {
-// CHECK:STDOUT:     %a.patt: %C = symbolic_binding_pattern a 0
+// CHECK:STDOUT:     %a.patt.loc8: %C = symbolic_binding_pattern a 0 [symbolic = %a.patt.1 (constants.%a.patt)]
 // CHECK:STDOUT:   } {
 // CHECK:STDOUT:     %D.ref: type = name_ref D, file.%D [template = constants.%C]
-// CHECK:STDOUT:     %a.param: %C = param a
-// CHECK:STDOUT:     %a.loc8: %C = bind_symbolic_name a 0, %a.param [symbolic = %a.1 (constants.%a)]
+// CHECK:STDOUT:     %param: %C = param
+// CHECK:STDOUT:     %a.loc8: %C = bind_symbolic_name a 0, %param [symbolic = %a.1 (constants.%a)]
 // CHECK:STDOUT:   }
 // CHECK:STDOUT: }
 // CHECK:STDOUT:
 // CHECK:STDOUT: generic interface @Foo(%a.loc7: %C) {
 // CHECK:STDOUT:   %a.1: %C = bind_symbolic_name a 0 [symbolic = %a.1 (constants.%a)]
->>>>>>> dcb4ae26
+// CHECK:STDOUT:   %a.patt.1: %C = symbolic_binding_pattern a 0 [symbolic = %a.patt.1 (constants.%a.patt)]
 // CHECK:STDOUT:
 // CHECK:STDOUT:   interface;
 // CHECK:STDOUT: }
 // CHECK:STDOUT:
-<<<<<<< HEAD
-// CHECK:STDOUT: generic interface @Bar(file.%a.loc8: %C) {
-// CHECK:STDOUT:   %a: %C = bind_symbolic_name a 0 [symbolic = %a (constants.%a)]
-// CHECK:STDOUT:   %a.patt: %C = symbolic_binding_pattern a 0 [symbolic = %a.patt (constants.%a.patt)]
-=======
 // CHECK:STDOUT: generic interface @Bar(%a.loc8: %C) {
 // CHECK:STDOUT:   %a.1: %C = bind_symbolic_name a 0 [symbolic = %a.1 (constants.%a)]
->>>>>>> dcb4ae26
+// CHECK:STDOUT:   %a.patt.1: %C = symbolic_binding_pattern a 0 [symbolic = %a.patt.1 (constants.%a.patt)]
 // CHECK:STDOUT:
 // CHECK:STDOUT:   interface;
 // CHECK:STDOUT: }
@@ -759,21 +586,13 @@
 // CHECK:STDOUT: }
 // CHECK:STDOUT:
 // CHECK:STDOUT: specific @Foo(constants.%a) {
-<<<<<<< HEAD
-// CHECK:STDOUT:   %a => constants.%a
-// CHECK:STDOUT:   %a.patt => constants.%a
+// CHECK:STDOUT:   %a.1 => constants.%a
+// CHECK:STDOUT:   %a.patt.1 => constants.%a
 // CHECK:STDOUT: }
 // CHECK:STDOUT:
 // CHECK:STDOUT: specific @Bar(constants.%a) {
-// CHECK:STDOUT:   %a => constants.%a
-// CHECK:STDOUT:   %a.patt => constants.%a
-=======
-// CHECK:STDOUT:   %a.1 => constants.%a
-// CHECK:STDOUT: }
-// CHECK:STDOUT:
-// CHECK:STDOUT: specific @Bar(constants.%a) {
-// CHECK:STDOUT:   %a.1 => constants.%a
->>>>>>> dcb4ae26
+// CHECK:STDOUT:   %a.1 => constants.%a
+// CHECK:STDOUT:   %a.patt.1 => constants.%a
 // CHECK:STDOUT: }
 // CHECK:STDOUT:
 // CHECK:STDOUT: --- fail_todo_two_file.impl.carbon
@@ -816,33 +635,18 @@
 // CHECK:STDOUT:   %default.import.loc2_6.1 = import <invalid>
 // CHECK:STDOUT:   %default.import.loc2_6.2 = import <invalid>
 // CHECK:STDOUT:   %.decl.loc14: %.type.1 = interface_decl @.1 [template = constants.%.3] {
-<<<<<<< HEAD
-// CHECK:STDOUT:     %a.patt.loc14: %C = symbolic_binding_pattern a 0 [symbolic = @.1.%a.patt (constants.%a.patt)]
+// CHECK:STDOUT:     %a.patt.loc14: %C = symbolic_binding_pattern a 0 [symbolic = %a.patt.1 (constants.%a.patt)]
 // CHECK:STDOUT:   } {
 // CHECK:STDOUT:     %C.ref: type = name_ref C, imports.%import_ref.1 [template = constants.%C]
-// CHECK:STDOUT:     %param.loc14: %C = param
-// CHECK:STDOUT:     %a.loc14: %C = bind_symbolic_name a 0, %param.loc14 [symbolic = @.1.%a (constants.%a)]
+// CHECK:STDOUT:     %param: %C = param
+// CHECK:STDOUT:     %a.loc14: %C = bind_symbolic_name a 0, %param [symbolic = %a.1 (constants.%a)]
 // CHECK:STDOUT:   }
 // CHECK:STDOUT:   %.decl.loc25: %.type.2 = interface_decl @.2 [template = constants.%.5] {
-// CHECK:STDOUT:     %a.patt.loc25: %C = symbolic_binding_pattern a 0 [symbolic = @.2.%a.patt (constants.%a.patt)]
+// CHECK:STDOUT:     %a.patt.loc25: %C = symbolic_binding_pattern a 0 [symbolic = %a.patt.1 (constants.%a.patt)]
 // CHECK:STDOUT:   } {
 // CHECK:STDOUT:     %D.ref: type = name_ref D, imports.%import_ref.2 [template = constants.%C]
-// CHECK:STDOUT:     %param.loc25: %C = param
-// CHECK:STDOUT:     %a.loc25: %C = bind_symbolic_name a 0, %param.loc25 [symbolic = @.2.%a (constants.%a)]
-=======
-// CHECK:STDOUT:     %a.patt: %C = symbolic_binding_pattern a 0
-// CHECK:STDOUT:   } {
-// CHECK:STDOUT:     %C.ref: type = name_ref C, imports.%import_ref.1 [template = constants.%C]
-// CHECK:STDOUT:     %a.param: %C = param a
-// CHECK:STDOUT:     %a.loc14: %C = bind_symbolic_name a 0, %a.param [symbolic = %a.1 (constants.%a)]
-// CHECK:STDOUT:   }
-// CHECK:STDOUT:   %.decl.loc25: %.type.2 = interface_decl @.2 [template = constants.%.5] {
-// CHECK:STDOUT:     %a.patt: %C = symbolic_binding_pattern a 0
-// CHECK:STDOUT:   } {
-// CHECK:STDOUT:     %D.ref: type = name_ref D, imports.%import_ref.2 [template = constants.%C]
-// CHECK:STDOUT:     %a.param: %C = param a
-// CHECK:STDOUT:     %a.loc25: %C = bind_symbolic_name a 0, %a.param [symbolic = %a.1 (constants.%a)]
->>>>>>> dcb4ae26
+// CHECK:STDOUT:     %param: %C = param
+// CHECK:STDOUT:     %a.loc25: %C = bind_symbolic_name a 0, %param [symbolic = %a.1 (constants.%a)]
 // CHECK:STDOUT:   }
 // CHECK:STDOUT: }
 // CHECK:STDOUT:
@@ -853,14 +657,9 @@
 // CHECK:STDOUT:   interface;
 // CHECK:STDOUT: }
 // CHECK:STDOUT:
-<<<<<<< HEAD
-// CHECK:STDOUT: generic interface @.1(file.%a.loc14: %C) {
-// CHECK:STDOUT:   %a: %C = bind_symbolic_name a 0 [symbolic = %a (constants.%a)]
-// CHECK:STDOUT:   %a.patt: %C = symbolic_binding_pattern a 0 [symbolic = %a.patt (constants.%a.patt)]
-=======
 // CHECK:STDOUT: generic interface @.1(%a.loc14: %C) {
 // CHECK:STDOUT:   %a.1: %C = bind_symbolic_name a 0 [symbolic = %a.1 (constants.%a)]
->>>>>>> dcb4ae26
+// CHECK:STDOUT:   %a.patt.1: %C = symbolic_binding_pattern a 0 [symbolic = %a.patt.1 (constants.%a.patt)]
 // CHECK:STDOUT:
 // CHECK:STDOUT: !definition:
 // CHECK:STDOUT:   %.1: type = interface_type @.1, @.1(%a.1) [symbolic = %.1 (constants.%.4)]
@@ -882,14 +681,9 @@
 // CHECK:STDOUT:   interface;
 // CHECK:STDOUT: }
 // CHECK:STDOUT:
-<<<<<<< HEAD
-// CHECK:STDOUT: generic interface @.2(file.%a.loc25: %C) {
-// CHECK:STDOUT:   %a: %C = bind_symbolic_name a 0 [symbolic = %a (constants.%a)]
-// CHECK:STDOUT:   %a.patt: %C = symbolic_binding_pattern a 0 [symbolic = %a.patt (constants.%a.patt)]
-=======
 // CHECK:STDOUT: generic interface @.2(%a.loc25: %C) {
 // CHECK:STDOUT:   %a.1: %C = bind_symbolic_name a 0 [symbolic = %a.1 (constants.%a)]
->>>>>>> dcb4ae26
+// CHECK:STDOUT:   %a.patt.1: %C = symbolic_binding_pattern a 0 [symbolic = %a.patt.1 (constants.%a.patt)]
 // CHECK:STDOUT:
 // CHECK:STDOUT: !definition:
 // CHECK:STDOUT:   %.1: type = interface_type @.2, @.2(%a.1) [symbolic = %.1 (constants.%.6)]
@@ -915,21 +709,13 @@
 // CHECK:STDOUT: }
 // CHECK:STDOUT:
 // CHECK:STDOUT: specific @.1(constants.%a) {
-<<<<<<< HEAD
-// CHECK:STDOUT:   %a => constants.%a
-// CHECK:STDOUT:   %a.patt => constants.%a
-// CHECK:STDOUT: }
-// CHECK:STDOUT:
-// CHECK:STDOUT: specific @.1(@.1.%a) {
-// CHECK:STDOUT:   %a => constants.%a
-// CHECK:STDOUT:   %a.patt => constants.%a
-=======
-// CHECK:STDOUT:   %a.1 => constants.%a
+// CHECK:STDOUT:   %a.1 => constants.%a
+// CHECK:STDOUT:   %a.patt.1 => constants.%a
 // CHECK:STDOUT: }
 // CHECK:STDOUT:
 // CHECK:STDOUT: specific @.1(@.1.%a.1) {
 // CHECK:STDOUT:   %a.1 => constants.%a
->>>>>>> dcb4ae26
+// CHECK:STDOUT:   %a.patt.1 => constants.%a
 // CHECK:STDOUT: }
 // CHECK:STDOUT:
 // CHECK:STDOUT: specific @Bar(constants.%a) {
@@ -938,21 +724,13 @@
 // CHECK:STDOUT: }
 // CHECK:STDOUT:
 // CHECK:STDOUT: specific @.2(constants.%a) {
-<<<<<<< HEAD
-// CHECK:STDOUT:   %a => constants.%a
-// CHECK:STDOUT:   %a.patt => constants.%a
-// CHECK:STDOUT: }
-// CHECK:STDOUT:
-// CHECK:STDOUT: specific @.2(@.2.%a) {
-// CHECK:STDOUT:   %a => constants.%a
-// CHECK:STDOUT:   %a.patt => constants.%a
-=======
-// CHECK:STDOUT:   %a.1 => constants.%a
+// CHECK:STDOUT:   %a.1 => constants.%a
+// CHECK:STDOUT:   %a.patt.1 => constants.%a
 // CHECK:STDOUT: }
 // CHECK:STDOUT:
 // CHECK:STDOUT: specific @.2(@.2.%a.1) {
 // CHECK:STDOUT:   %a.1 => constants.%a
->>>>>>> dcb4ae26
+// CHECK:STDOUT:   %a.patt.1 => constants.%a
 // CHECK:STDOUT: }
 // CHECK:STDOUT:
 // CHECK:STDOUT: --- fail_name_mismatch.carbon
@@ -983,53 +761,31 @@
 // CHECK:STDOUT:   %C.ref: type = name_ref C, %C.decl [template = constants.%C]
 // CHECK:STDOUT:   %D: type = bind_alias D, %C.decl [template = constants.%C]
 // CHECK:STDOUT:   %Foo.decl: %Foo.type = interface_decl @Foo [template = constants.%Foo] {
-// CHECK:STDOUT:     %a.patt: %C = symbolic_binding_pattern a 0 [symbolic = @Foo.%a.patt (constants.%a.patt)]
-// CHECK:STDOUT:   } {
-<<<<<<< HEAD
-// CHECK:STDOUT:     %C.ref.loc7: type = name_ref C, %C.decl [template = constants.%C]
-// CHECK:STDOUT:     %param.loc7: %C = param
-// CHECK:STDOUT:     %a: %C = bind_symbolic_name a 0, %param.loc7 [symbolic = @Foo.%a (constants.%a)]
-=======
+// CHECK:STDOUT:     %a.patt.loc7: %C = symbolic_binding_pattern a 0 [symbolic = %a.patt.1 (constants.%a.patt)]
+// CHECK:STDOUT:   } {
 // CHECK:STDOUT:     %C.ref: type = name_ref C, file.%C.decl [template = constants.%C]
-// CHECK:STDOUT:     %a.param: %C = param a
-// CHECK:STDOUT:     %a.loc7: %C = bind_symbolic_name a 0, %a.param [symbolic = %a.1 (constants.%a)]
->>>>>>> dcb4ae26
+// CHECK:STDOUT:     %param: %C = param
+// CHECK:STDOUT:     %a.loc7: %C = bind_symbolic_name a 0, %param [symbolic = %a.1 (constants.%a)]
 // CHECK:STDOUT:   }
 // CHECK:STDOUT:   %.decl: %.type = interface_decl @.1 [template = constants.%.3] {
-// CHECK:STDOUT:     %b.patt: %C = symbolic_binding_pattern b 0 [symbolic = @.1.%b.patt (constants.%b.patt)]
-// CHECK:STDOUT:   } {
-<<<<<<< HEAD
-// CHECK:STDOUT:     %D.ref: type = name_ref D, %D [template = constants.%C]
-// CHECK:STDOUT:     %param.loc15: %C = param
-// CHECK:STDOUT:     %b: %C = bind_symbolic_name b 0, %param.loc15 [symbolic = @.1.%b (constants.%b)]
-// CHECK:STDOUT:   }
-// CHECK:STDOUT: }
-// CHECK:STDOUT:
-// CHECK:STDOUT: generic interface @Foo(file.%a: %C) {
-// CHECK:STDOUT:   %a: %C = bind_symbolic_name a 0 [symbolic = %a (constants.%a)]
-// CHECK:STDOUT:   %a.patt: %C = symbolic_binding_pattern a 0 [symbolic = %a.patt (constants.%a.patt)]
-=======
+// CHECK:STDOUT:     %b.patt.loc15: %C = symbolic_binding_pattern b 0 [symbolic = %b.patt.1 (constants.%b.patt)]
+// CHECK:STDOUT:   } {
 // CHECK:STDOUT:     %D.ref: type = name_ref D, file.%D [template = constants.%C]
-// CHECK:STDOUT:     %b.param: %C = param b
-// CHECK:STDOUT:     %b.loc15: %C = bind_symbolic_name b 0, %b.param [symbolic = %b.1 (constants.%b)]
+// CHECK:STDOUT:     %param: %C = param
+// CHECK:STDOUT:     %b.loc15: %C = bind_symbolic_name b 0, %param [symbolic = %b.1 (constants.%b)]
 // CHECK:STDOUT:   }
 // CHECK:STDOUT: }
 // CHECK:STDOUT:
 // CHECK:STDOUT: generic interface @Foo(%a.loc7: %C) {
 // CHECK:STDOUT:   %a.1: %C = bind_symbolic_name a 0 [symbolic = %a.1 (constants.%a)]
->>>>>>> dcb4ae26
+// CHECK:STDOUT:   %a.patt.1: %C = symbolic_binding_pattern a 0 [symbolic = %a.patt.1 (constants.%a.patt)]
 // CHECK:STDOUT:
 // CHECK:STDOUT:   interface;
 // CHECK:STDOUT: }
 // CHECK:STDOUT:
-<<<<<<< HEAD
-// CHECK:STDOUT: generic interface @.1(file.%b: %C) {
-// CHECK:STDOUT:   %b: %C = bind_symbolic_name b 0 [symbolic = %b (constants.%b)]
-// CHECK:STDOUT:   %b.patt: %C = symbolic_binding_pattern b 0 [symbolic = %b.patt (constants.%b.patt)]
-=======
 // CHECK:STDOUT: generic interface @.1(%b.loc15: %C) {
 // CHECK:STDOUT:   %b.1: %C = bind_symbolic_name b 0 [symbolic = %b.1 (constants.%b)]
->>>>>>> dcb4ae26
+// CHECK:STDOUT:   %b.patt.1: %C = symbolic_binding_pattern b 0 [symbolic = %b.patt.1 (constants.%b.patt)]
 // CHECK:STDOUT:
 // CHECK:STDOUT: !definition:
 // CHECK:STDOUT:   %.1: type = interface_type @.1, @.1(%b.1) [symbolic = %.1 (constants.%.4)]
@@ -1050,30 +806,18 @@
 // CHECK:STDOUT: }
 // CHECK:STDOUT:
 // CHECK:STDOUT: specific @Foo(constants.%a) {
-<<<<<<< HEAD
-// CHECK:STDOUT:   %a => constants.%a
-// CHECK:STDOUT:   %a.patt => constants.%a
-// CHECK:STDOUT: }
-// CHECK:STDOUT:
-// CHECK:STDOUT: specific @.1(constants.%b) {
-// CHECK:STDOUT:   %b => constants.%b
-// CHECK:STDOUT:   %b.patt => constants.%b
-// CHECK:STDOUT: }
-// CHECK:STDOUT:
-// CHECK:STDOUT: specific @.1(@.1.%b) {
-// CHECK:STDOUT:   %b => constants.%b
-// CHECK:STDOUT:   %b.patt => constants.%b
-=======
-// CHECK:STDOUT:   %a.1 => constants.%a
+// CHECK:STDOUT:   %a.1 => constants.%a
+// CHECK:STDOUT:   %a.patt.1 => constants.%a
 // CHECK:STDOUT: }
 // CHECK:STDOUT:
 // CHECK:STDOUT: specific @.1(constants.%b) {
 // CHECK:STDOUT:   %b.1 => constants.%b
+// CHECK:STDOUT:   %b.patt.1 => constants.%b
 // CHECK:STDOUT: }
 // CHECK:STDOUT:
 // CHECK:STDOUT: specific @.1(@.1.%b.1) {
 // CHECK:STDOUT:   %b.1 => constants.%b
->>>>>>> dcb4ae26
+// CHECK:STDOUT:   %b.patt.1 => constants.%b
 // CHECK:STDOUT: }
 // CHECK:STDOUT:
 // CHECK:STDOUT: --- fail_alias.carbon
@@ -1102,56 +846,31 @@
 // CHECK:STDOUT:   %C.ref: type = name_ref C, %C.decl [template = constants.%C]
 // CHECK:STDOUT:   %D: type = bind_alias D, %C.decl [template = constants.%C]
 // CHECK:STDOUT:   %Foo.decl: %Foo.type = interface_decl @Foo [template = constants.%Foo] {
-<<<<<<< HEAD
-// CHECK:STDOUT:     %a.patt.loc7: %C = symbolic_binding_pattern a 0 [symbolic = @Foo.%a.patt (constants.%a.patt)]
-// CHECK:STDOUT:   } {
-// CHECK:STDOUT:     %C.ref.loc7: type = name_ref C, %C.decl [template = constants.%C]
-// CHECK:STDOUT:     %param.loc7: %C = param
-// CHECK:STDOUT:     %a.loc7: %C = bind_symbolic_name a 0, %param.loc7 [symbolic = @Foo.%a (constants.%a)]
+// CHECK:STDOUT:     %a.patt.loc7: %C = symbolic_binding_pattern a 0 [symbolic = %a.patt.1 (constants.%a.patt)]
+// CHECK:STDOUT:   } {
+// CHECK:STDOUT:     %C.ref: type = name_ref C, file.%C.decl [template = constants.%C]
+// CHECK:STDOUT:     %param: %C = param
+// CHECK:STDOUT:     %a.loc7: %C = bind_symbolic_name a 0, %param [symbolic = %a.1 (constants.%a)]
 // CHECK:STDOUT:   }
 // CHECK:STDOUT:   %.decl: %.type = interface_decl @.1 [template = constants.%.3] {
-// CHECK:STDOUT:     %a.patt.loc15: %C = symbolic_binding_pattern a 0 [symbolic = @.1.%a.patt (constants.%a.patt)]
-// CHECK:STDOUT:   } {
-// CHECK:STDOUT:     %D.ref: type = name_ref D, %D [template = constants.%C]
-// CHECK:STDOUT:     %param.loc15: %C = param
-// CHECK:STDOUT:     %a.loc15: %C = bind_symbolic_name a 0, %param.loc15 [symbolic = @.1.%a (constants.%a)]
-// CHECK:STDOUT:   }
-// CHECK:STDOUT: }
-// CHECK:STDOUT:
-// CHECK:STDOUT: generic interface @Foo(file.%a.loc7: %C) {
-// CHECK:STDOUT:   %a: %C = bind_symbolic_name a 0 [symbolic = %a (constants.%a)]
-// CHECK:STDOUT:   %a.patt: %C = symbolic_binding_pattern a 0 [symbolic = %a.patt (constants.%a.patt)]
-=======
-// CHECK:STDOUT:     %a.patt: %C = symbolic_binding_pattern a 0
-// CHECK:STDOUT:   } {
-// CHECK:STDOUT:     %C.ref: type = name_ref C, file.%C.decl [template = constants.%C]
-// CHECK:STDOUT:     %a.param: %C = param a
-// CHECK:STDOUT:     %a.loc7: %C = bind_symbolic_name a 0, %a.param [symbolic = %a.1 (constants.%a)]
-// CHECK:STDOUT:   }
-// CHECK:STDOUT:   %.decl: %.type = interface_decl @.1 [template = constants.%.3] {
-// CHECK:STDOUT:     %a.patt: %C = symbolic_binding_pattern a 0
+// CHECK:STDOUT:     %a.patt.loc15: %C = symbolic_binding_pattern a 0 [symbolic = %a.patt.1 (constants.%a.patt)]
 // CHECK:STDOUT:   } {
 // CHECK:STDOUT:     %D.ref: type = name_ref D, file.%D [template = constants.%C]
-// CHECK:STDOUT:     %a.param: %C = param a
-// CHECK:STDOUT:     %a.loc15: %C = bind_symbolic_name a 0, %a.param [symbolic = %a.1 (constants.%a)]
+// CHECK:STDOUT:     %param: %C = param
+// CHECK:STDOUT:     %a.loc15: %C = bind_symbolic_name a 0, %param [symbolic = %a.1 (constants.%a)]
 // CHECK:STDOUT:   }
 // CHECK:STDOUT: }
 // CHECK:STDOUT:
 // CHECK:STDOUT: generic interface @Foo(%a.loc7: %C) {
 // CHECK:STDOUT:   %a.1: %C = bind_symbolic_name a 0 [symbolic = %a.1 (constants.%a)]
->>>>>>> dcb4ae26
+// CHECK:STDOUT:   %a.patt.1: %C = symbolic_binding_pattern a 0 [symbolic = %a.patt.1 (constants.%a.patt)]
 // CHECK:STDOUT:
 // CHECK:STDOUT:   interface;
 // CHECK:STDOUT: }
 // CHECK:STDOUT:
-<<<<<<< HEAD
-// CHECK:STDOUT: generic interface @.1(file.%a.loc15: %C) {
-// CHECK:STDOUT:   %a: %C = bind_symbolic_name a 0 [symbolic = %a (constants.%a)]
-// CHECK:STDOUT:   %a.patt: %C = symbolic_binding_pattern a 0 [symbolic = %a.patt (constants.%a.patt)]
-=======
 // CHECK:STDOUT: generic interface @.1(%a.loc15: %C) {
 // CHECK:STDOUT:   %a.1: %C = bind_symbolic_name a 0 [symbolic = %a.1 (constants.%a)]
->>>>>>> dcb4ae26
+// CHECK:STDOUT:   %a.patt.1: %C = symbolic_binding_pattern a 0 [symbolic = %a.patt.1 (constants.%a.patt)]
 // CHECK:STDOUT:
 // CHECK:STDOUT: !definition:
 // CHECK:STDOUT:   %.1: type = interface_type @.1, @.1(%a.1) [symbolic = %.1 (constants.%.4)]
@@ -1172,30 +891,18 @@
 // CHECK:STDOUT: }
 // CHECK:STDOUT:
 // CHECK:STDOUT: specific @Foo(constants.%a) {
-<<<<<<< HEAD
-// CHECK:STDOUT:   %a => constants.%a
-// CHECK:STDOUT:   %a.patt => constants.%a
+// CHECK:STDOUT:   %a.1 => constants.%a
+// CHECK:STDOUT:   %a.patt.1 => constants.%a
 // CHECK:STDOUT: }
 // CHECK:STDOUT:
 // CHECK:STDOUT: specific @.1(constants.%a) {
-// CHECK:STDOUT:   %a => constants.%a
-// CHECK:STDOUT:   %a.patt => constants.%a
-// CHECK:STDOUT: }
-// CHECK:STDOUT:
-// CHECK:STDOUT: specific @.1(@.1.%a) {
-// CHECK:STDOUT:   %a => constants.%a
-// CHECK:STDOUT:   %a.patt => constants.%a
-=======
-// CHECK:STDOUT:   %a.1 => constants.%a
-// CHECK:STDOUT: }
-// CHECK:STDOUT:
-// CHECK:STDOUT: specific @.1(constants.%a) {
-// CHECK:STDOUT:   %a.1 => constants.%a
+// CHECK:STDOUT:   %a.1 => constants.%a
+// CHECK:STDOUT:   %a.patt.1 => constants.%a
 // CHECK:STDOUT: }
 // CHECK:STDOUT:
 // CHECK:STDOUT: specific @.1(@.1.%a.1) {
 // CHECK:STDOUT:   %a.1 => constants.%a
->>>>>>> dcb4ae26
+// CHECK:STDOUT:   %a.patt.1 => constants.%a
 // CHECK:STDOUT: }
 // CHECK:STDOUT:
 // CHECK:STDOUT: --- fail_deduced_alias.carbon
@@ -1224,56 +931,31 @@
 // CHECK:STDOUT:   %C.ref: type = name_ref C, %C.decl [template = constants.%C]
 // CHECK:STDOUT:   %D: type = bind_alias D, %C.decl [template = constants.%C]
 // CHECK:STDOUT:   %Foo.decl: %Foo.type = interface_decl @Foo [template = constants.%Foo] {
-<<<<<<< HEAD
-// CHECK:STDOUT:     %a.patt.loc7: %C = symbolic_binding_pattern a 0 [symbolic = @Foo.%a.patt (constants.%a.patt)]
-// CHECK:STDOUT:   } {
-// CHECK:STDOUT:     %C.ref.loc7: type = name_ref C, %C.decl [template = constants.%C]
-// CHECK:STDOUT:     %param.loc7: %C = param
-// CHECK:STDOUT:     %a.loc7: %C = bind_symbolic_name a 0, %param.loc7 [symbolic = @Foo.%a (constants.%a)]
+// CHECK:STDOUT:     %a.patt.loc7: %C = symbolic_binding_pattern a 0 [symbolic = %a.patt.1 (constants.%a.patt)]
+// CHECK:STDOUT:   } {
+// CHECK:STDOUT:     %C.ref: type = name_ref C, file.%C.decl [template = constants.%C]
+// CHECK:STDOUT:     %param: %C = param
+// CHECK:STDOUT:     %a.loc7: %C = bind_symbolic_name a 0, %param [symbolic = %a.1 (constants.%a)]
 // CHECK:STDOUT:   }
 // CHECK:STDOUT:   %.decl: %.type = interface_decl @.1 [template = constants.%.3] {
-// CHECK:STDOUT:     %a.patt.loc15: %C = symbolic_binding_pattern a 0 [symbolic = @.1.%a.patt (constants.%a.patt)]
-// CHECK:STDOUT:   } {
-// CHECK:STDOUT:     %D.ref: type = name_ref D, %D [template = constants.%C]
-// CHECK:STDOUT:     %param.loc15: %C = param
-// CHECK:STDOUT:     %a.loc15: %C = bind_symbolic_name a 0, %param.loc15 [symbolic = @.1.%a (constants.%a)]
-// CHECK:STDOUT:   }
-// CHECK:STDOUT: }
-// CHECK:STDOUT:
-// CHECK:STDOUT: generic interface @Foo(file.%a.loc7: %C) {
-// CHECK:STDOUT:   %a: %C = bind_symbolic_name a 0 [symbolic = %a (constants.%a)]
-// CHECK:STDOUT:   %a.patt: %C = symbolic_binding_pattern a 0 [symbolic = %a.patt (constants.%a.patt)]
-=======
-// CHECK:STDOUT:     %a.patt: %C = symbolic_binding_pattern a 0
-// CHECK:STDOUT:   } {
-// CHECK:STDOUT:     %C.ref: type = name_ref C, file.%C.decl [template = constants.%C]
-// CHECK:STDOUT:     %a.param: %C = param a
-// CHECK:STDOUT:     %a.loc7: %C = bind_symbolic_name a 0, %a.param [symbolic = %a.1 (constants.%a)]
-// CHECK:STDOUT:   }
-// CHECK:STDOUT:   %.decl: %.type = interface_decl @.1 [template = constants.%.3] {
-// CHECK:STDOUT:     %a.patt: %C = symbolic_binding_pattern a 0
+// CHECK:STDOUT:     %a.patt.loc15: %C = symbolic_binding_pattern a 0 [symbolic = %a.patt.1 (constants.%a.patt)]
 // CHECK:STDOUT:   } {
 // CHECK:STDOUT:     %D.ref: type = name_ref D, file.%D [template = constants.%C]
-// CHECK:STDOUT:     %a.param: %C = param a
-// CHECK:STDOUT:     %a.loc15: %C = bind_symbolic_name a 0, %a.param [symbolic = %a.1 (constants.%a)]
+// CHECK:STDOUT:     %param: %C = param
+// CHECK:STDOUT:     %a.loc15: %C = bind_symbolic_name a 0, %param [symbolic = %a.1 (constants.%a)]
 // CHECK:STDOUT:   }
 // CHECK:STDOUT: }
 // CHECK:STDOUT:
 // CHECK:STDOUT: generic interface @Foo(%a.loc7: %C) {
 // CHECK:STDOUT:   %a.1: %C = bind_symbolic_name a 0 [symbolic = %a.1 (constants.%a)]
->>>>>>> dcb4ae26
+// CHECK:STDOUT:   %a.patt.1: %C = symbolic_binding_pattern a 0 [symbolic = %a.patt.1 (constants.%a.patt)]
 // CHECK:STDOUT:
 // CHECK:STDOUT:   interface;
 // CHECK:STDOUT: }
 // CHECK:STDOUT:
-<<<<<<< HEAD
-// CHECK:STDOUT: generic interface @.1(file.%a.loc15: %C) {
-// CHECK:STDOUT:   %a: %C = bind_symbolic_name a 0 [symbolic = %a (constants.%a)]
-// CHECK:STDOUT:   %a.patt: %C = symbolic_binding_pattern a 0 [symbolic = %a.patt (constants.%a.patt)]
-=======
 // CHECK:STDOUT: generic interface @.1(%a.loc15: %C) {
 // CHECK:STDOUT:   %a.1: %C = bind_symbolic_name a 0 [symbolic = %a.1 (constants.%a)]
->>>>>>> dcb4ae26
+// CHECK:STDOUT:   %a.patt.1: %C = symbolic_binding_pattern a 0 [symbolic = %a.patt.1 (constants.%a.patt)]
 // CHECK:STDOUT:
 // CHECK:STDOUT: !definition:
 // CHECK:STDOUT:   %.1: type = interface_type @.1, @.1(%a.1) [symbolic = %.1 (constants.%.4)]
@@ -1294,30 +976,18 @@
 // CHECK:STDOUT: }
 // CHECK:STDOUT:
 // CHECK:STDOUT: specific @Foo(constants.%a) {
-<<<<<<< HEAD
-// CHECK:STDOUT:   %a => constants.%a
-// CHECK:STDOUT:   %a.patt => constants.%a
+// CHECK:STDOUT:   %a.1 => constants.%a
+// CHECK:STDOUT:   %a.patt.1 => constants.%a
 // CHECK:STDOUT: }
 // CHECK:STDOUT:
 // CHECK:STDOUT: specific @.1(constants.%a) {
-// CHECK:STDOUT:   %a => constants.%a
-// CHECK:STDOUT:   %a.patt => constants.%a
-// CHECK:STDOUT: }
-// CHECK:STDOUT:
-// CHECK:STDOUT: specific @.1(@.1.%a) {
-// CHECK:STDOUT:   %a => constants.%a
-// CHECK:STDOUT:   %a.patt => constants.%a
-=======
-// CHECK:STDOUT:   %a.1 => constants.%a
-// CHECK:STDOUT: }
-// CHECK:STDOUT:
-// CHECK:STDOUT: specific @.1(constants.%a) {
-// CHECK:STDOUT:   %a.1 => constants.%a
+// CHECK:STDOUT:   %a.1 => constants.%a
+// CHECK:STDOUT:   %a.patt.1 => constants.%a
 // CHECK:STDOUT: }
 // CHECK:STDOUT:
 // CHECK:STDOUT: specific @.1(@.1.%a.1) {
 // CHECK:STDOUT:   %a.1 => constants.%a
->>>>>>> dcb4ae26
+// CHECK:STDOUT:   %a.patt.1 => constants.%a
 // CHECK:STDOUT: }
 // CHECK:STDOUT:
 // CHECK:STDOUT: --- alias_two_file.carbon
@@ -1339,28 +1009,17 @@
 // CHECK:STDOUT:   }
 // CHECK:STDOUT:   %C.decl: type = class_decl @C [template = constants.%C] {} {}
 // CHECK:STDOUT:   %Foo.decl: %Foo.type = interface_decl @Foo [template = constants.%Foo] {
-// CHECK:STDOUT:     %a.patt: %C = symbolic_binding_pattern a 0 [symbolic = @Foo.%a.patt (constants.%a.patt)]
-// CHECK:STDOUT:   } {
-<<<<<<< HEAD
-// CHECK:STDOUT:     %C.ref: type = name_ref C, %C.decl [template = constants.%C]
-// CHECK:STDOUT:     %param: %C = param
-// CHECK:STDOUT:     %a: %C = bind_symbolic_name a 0, %param [symbolic = @Foo.%a (constants.%a)]
-// CHECK:STDOUT:   }
-// CHECK:STDOUT: }
-// CHECK:STDOUT:
-// CHECK:STDOUT: generic interface @Foo(file.%a: %C) {
-// CHECK:STDOUT:   %a: %C = bind_symbolic_name a 0 [symbolic = %a (constants.%a)]
-// CHECK:STDOUT:   %a.patt: %C = symbolic_binding_pattern a 0 [symbolic = %a.patt (constants.%a.patt)]
-=======
+// CHECK:STDOUT:     %a.patt.loc6: %C = symbolic_binding_pattern a 0 [symbolic = %a.patt.1 (constants.%a.patt)]
+// CHECK:STDOUT:   } {
 // CHECK:STDOUT:     %C.ref: type = name_ref C, file.%C.decl [template = constants.%C]
-// CHECK:STDOUT:     %a.param: %C = param a
-// CHECK:STDOUT:     %a.loc6: %C = bind_symbolic_name a 0, %a.param [symbolic = %a.1 (constants.%a)]
+// CHECK:STDOUT:     %param: %C = param
+// CHECK:STDOUT:     %a.loc6: %C = bind_symbolic_name a 0, %param [symbolic = %a.1 (constants.%a)]
 // CHECK:STDOUT:   }
 // CHECK:STDOUT: }
 // CHECK:STDOUT:
 // CHECK:STDOUT: generic interface @Foo(%a.loc6: %C) {
 // CHECK:STDOUT:   %a.1: %C = bind_symbolic_name a 0 [symbolic = %a.1 (constants.%a)]
->>>>>>> dcb4ae26
+// CHECK:STDOUT:   %a.patt.1: %C = symbolic_binding_pattern a 0 [symbolic = %a.patt.1 (constants.%a.patt)]
 // CHECK:STDOUT:
 // CHECK:STDOUT:   interface;
 // CHECK:STDOUT: }
@@ -1371,12 +1030,8 @@
 // CHECK:STDOUT: }
 // CHECK:STDOUT:
 // CHECK:STDOUT: specific @Foo(constants.%a) {
-<<<<<<< HEAD
-// CHECK:STDOUT:   %a => constants.%a
-// CHECK:STDOUT:   %a.patt => constants.%a
-=======
-// CHECK:STDOUT:   %a.1 => constants.%a
->>>>>>> dcb4ae26
+// CHECK:STDOUT:   %a.1 => constants.%a
+// CHECK:STDOUT:   %a.patt.1 => constants.%a
 // CHECK:STDOUT: }
 // CHECK:STDOUT:
 // CHECK:STDOUT: --- fail_alias_two_file.impl.carbon
@@ -1412,17 +1067,11 @@
 // CHECK:STDOUT:   %C.ref: type = name_ref C, imports.%import_ref.1 [template = constants.%C]
 // CHECK:STDOUT:   %D: type = bind_alias D, imports.%import_ref.1 [template = constants.%C]
 // CHECK:STDOUT:   %.decl: %.type = interface_decl @.1 [template = constants.%.3] {
-// CHECK:STDOUT:     %a.patt: %C = symbolic_binding_pattern a 0 [symbolic = @.1.%a.patt (constants.%a.patt)]
-// CHECK:STDOUT:   } {
-<<<<<<< HEAD
-// CHECK:STDOUT:     %D.ref: type = name_ref D, %D [template = constants.%C]
-// CHECK:STDOUT:     %param: %C = param
-// CHECK:STDOUT:     %a: %C = bind_symbolic_name a 0, %param [symbolic = @.1.%a (constants.%a)]
-=======
+// CHECK:STDOUT:     %a.patt.loc19: %C = symbolic_binding_pattern a 0 [symbolic = %a.patt.1 (constants.%a.patt)]
+// CHECK:STDOUT:   } {
 // CHECK:STDOUT:     %D.ref: type = name_ref D, file.%D [template = constants.%C]
-// CHECK:STDOUT:     %a.param: %C = param a
-// CHECK:STDOUT:     %a.loc19: %C = bind_symbolic_name a 0, %a.param [symbolic = %a.1 (constants.%a)]
->>>>>>> dcb4ae26
+// CHECK:STDOUT:     %param: %C = param
+// CHECK:STDOUT:     %a.loc19: %C = bind_symbolic_name a 0, %param [symbolic = %a.1 (constants.%a)]
 // CHECK:STDOUT:   }
 // CHECK:STDOUT: }
 // CHECK:STDOUT:
@@ -1433,14 +1082,9 @@
 // CHECK:STDOUT:   interface;
 // CHECK:STDOUT: }
 // CHECK:STDOUT:
-<<<<<<< HEAD
-// CHECK:STDOUT: generic interface @.1(file.%a: %C) {
-// CHECK:STDOUT:   %a: %C = bind_symbolic_name a 0 [symbolic = %a (constants.%a)]
-// CHECK:STDOUT:   %a.patt: %C = symbolic_binding_pattern a 0 [symbolic = %a.patt (constants.%a.patt)]
-=======
 // CHECK:STDOUT: generic interface @.1(%a.loc19: %C) {
 // CHECK:STDOUT:   %a.1: %C = bind_symbolic_name a 0 [symbolic = %a.1 (constants.%a)]
->>>>>>> dcb4ae26
+// CHECK:STDOUT:   %a.patt.1: %C = symbolic_binding_pattern a 0 [symbolic = %a.patt.1 (constants.%a.patt)]
 // CHECK:STDOUT:
 // CHECK:STDOUT: !definition:
 // CHECK:STDOUT:   %.1: type = interface_type @.1, @.1(%a.1) [symbolic = %.1 (constants.%.4)]
@@ -1466,21 +1110,13 @@
 // CHECK:STDOUT: }
 // CHECK:STDOUT:
 // CHECK:STDOUT: specific @.1(constants.%a) {
-<<<<<<< HEAD
-// CHECK:STDOUT:   %a => constants.%a
-// CHECK:STDOUT:   %a.patt => constants.%a
-// CHECK:STDOUT: }
-// CHECK:STDOUT:
-// CHECK:STDOUT: specific @.1(@.1.%a) {
-// CHECK:STDOUT:   %a => constants.%a
-// CHECK:STDOUT:   %a.patt => constants.%a
-=======
-// CHECK:STDOUT:   %a.1 => constants.%a
+// CHECK:STDOUT:   %a.1 => constants.%a
+// CHECK:STDOUT:   %a.patt.1 => constants.%a
 // CHECK:STDOUT: }
 // CHECK:STDOUT:
 // CHECK:STDOUT: specific @.1(@.1.%a.1) {
 // CHECK:STDOUT:   %a.1 => constants.%a
->>>>>>> dcb4ae26
+// CHECK:STDOUT:   %a.patt.1 => constants.%a
 // CHECK:STDOUT: }
 // CHECK:STDOUT:
 // CHECK:STDOUT: --- fail_repeat_const.carbon
@@ -1507,61 +1143,34 @@
 // CHECK:STDOUT:   }
 // CHECK:STDOUT:   %C.decl: type = class_decl @C [template = constants.%C] {} {}
 // CHECK:STDOUT:   %Foo.decl: %Foo.type = interface_decl @Foo [template = constants.%Foo] {
-<<<<<<< HEAD
-// CHECK:STDOUT:     %a.patt.loc6: %.2 = symbolic_binding_pattern a 0 [symbolic = @Foo.%a.patt (constants.%a.patt)]
-=======
-// CHECK:STDOUT:     %a.patt: %.2 = symbolic_binding_pattern a 0
->>>>>>> dcb4ae26
+// CHECK:STDOUT:     %a.patt.loc6: %.2 = symbolic_binding_pattern a 0 [symbolic = %a.patt.1 (constants.%a.patt)]
 // CHECK:STDOUT:   } {
 // CHECK:STDOUT:     %C.ref: type = name_ref C, file.%C.decl [template = constants.%C]
 // CHECK:STDOUT:     %.loc6: type = const_type %C [template = constants.%.2]
-<<<<<<< HEAD
-// CHECK:STDOUT:     %param.loc6: %.2 = param
-// CHECK:STDOUT:     %a.loc6: %.2 = bind_symbolic_name a 0, %param.loc6 [symbolic = @Foo.%a (constants.%a)]
+// CHECK:STDOUT:     %param: %.2 = param
+// CHECK:STDOUT:     %a.loc6: %.2 = bind_symbolic_name a 0, %param [symbolic = %a.1 (constants.%a)]
 // CHECK:STDOUT:   }
 // CHECK:STDOUT:   %.decl: %.type = interface_decl @.1 [template = constants.%.4] {
-// CHECK:STDOUT:     %a.patt.loc17: %.2 = symbolic_binding_pattern a 0 [symbolic = @.1.%a.patt (constants.%a.patt)]
-=======
-// CHECK:STDOUT:     %a.param: %.2 = param a
-// CHECK:STDOUT:     %a.loc6: %.2 = bind_symbolic_name a 0, %a.param [symbolic = %a.1 (constants.%a)]
-// CHECK:STDOUT:   }
-// CHECK:STDOUT:   %.decl: %.type = interface_decl @.1 [template = constants.%.4] {
-// CHECK:STDOUT:     %a.patt: %.2 = symbolic_binding_pattern a 0
->>>>>>> dcb4ae26
+// CHECK:STDOUT:     %a.patt.loc17: %.2 = symbolic_binding_pattern a 0 [symbolic = %a.patt.1 (constants.%a.patt)]
 // CHECK:STDOUT:   } {
 // CHECK:STDOUT:     %C.ref: type = name_ref C, file.%C.decl [template = constants.%C]
 // CHECK:STDOUT:     %.loc17_26: type = const_type %C [template = constants.%.2]
 // CHECK:STDOUT:     %.loc17_19: type = const_type %.2 [template = constants.%.2]
-<<<<<<< HEAD
-// CHECK:STDOUT:     %param.loc17: %.2 = param
-// CHECK:STDOUT:     %a.loc17: %.2 = bind_symbolic_name a 0, %param.loc17 [symbolic = @.1.%a (constants.%a)]
-// CHECK:STDOUT:   }
-// CHECK:STDOUT: }
-// CHECK:STDOUT:
-// CHECK:STDOUT: generic interface @Foo(file.%a.loc6: %.2) {
-// CHECK:STDOUT:   %a: %.2 = bind_symbolic_name a 0 [symbolic = %a (constants.%a)]
-// CHECK:STDOUT:   %a.patt: %.2 = symbolic_binding_pattern a 0 [symbolic = %a.patt (constants.%a.patt)]
-=======
-// CHECK:STDOUT:     %a.param: %.2 = param a
-// CHECK:STDOUT:     %a.loc17: %.2 = bind_symbolic_name a 0, %a.param [symbolic = %a.1 (constants.%a)]
+// CHECK:STDOUT:     %param: %.2 = param
+// CHECK:STDOUT:     %a.loc17: %.2 = bind_symbolic_name a 0, %param [symbolic = %a.1 (constants.%a)]
 // CHECK:STDOUT:   }
 // CHECK:STDOUT: }
 // CHECK:STDOUT:
 // CHECK:STDOUT: generic interface @Foo(%a.loc6: %.2) {
 // CHECK:STDOUT:   %a.1: %.2 = bind_symbolic_name a 0 [symbolic = %a.1 (constants.%a)]
->>>>>>> dcb4ae26
+// CHECK:STDOUT:   %a.patt.1: %.2 = symbolic_binding_pattern a 0 [symbolic = %a.patt.1 (constants.%a.patt)]
 // CHECK:STDOUT:
 // CHECK:STDOUT:   interface;
 // CHECK:STDOUT: }
 // CHECK:STDOUT:
-<<<<<<< HEAD
-// CHECK:STDOUT: generic interface @.1(file.%a.loc17: %.2) {
-// CHECK:STDOUT:   %a: %.2 = bind_symbolic_name a 0 [symbolic = %a (constants.%a)]
-// CHECK:STDOUT:   %a.patt: %.2 = symbolic_binding_pattern a 0 [symbolic = %a.patt (constants.%a.patt)]
-=======
 // CHECK:STDOUT: generic interface @.1(%a.loc17: %.2) {
 // CHECK:STDOUT:   %a.1: %.2 = bind_symbolic_name a 0 [symbolic = %a.1 (constants.%a)]
->>>>>>> dcb4ae26
+// CHECK:STDOUT:   %a.patt.1: %.2 = symbolic_binding_pattern a 0 [symbolic = %a.patt.1 (constants.%a.patt)]
 // CHECK:STDOUT:
 // CHECK:STDOUT: !definition:
 // CHECK:STDOUT:   %.1: type = interface_type @.1, @.1(%a.1) [symbolic = %.1 (constants.%.5)]
@@ -1582,29 +1191,17 @@
 // CHECK:STDOUT: }
 // CHECK:STDOUT:
 // CHECK:STDOUT: specific @Foo(constants.%a) {
-<<<<<<< HEAD
-// CHECK:STDOUT:   %a => constants.%a
-// CHECK:STDOUT:   %a.patt => constants.%a
+// CHECK:STDOUT:   %a.1 => constants.%a
+// CHECK:STDOUT:   %a.patt.1 => constants.%a
 // CHECK:STDOUT: }
 // CHECK:STDOUT:
 // CHECK:STDOUT: specific @.1(constants.%a) {
-// CHECK:STDOUT:   %a => constants.%a
-// CHECK:STDOUT:   %a.patt => constants.%a
-// CHECK:STDOUT: }
-// CHECK:STDOUT:
-// CHECK:STDOUT: specific @.1(@.1.%a) {
-// CHECK:STDOUT:   %a => constants.%a
-// CHECK:STDOUT:   %a.patt => constants.%a
-=======
-// CHECK:STDOUT:   %a.1 => constants.%a
-// CHECK:STDOUT: }
-// CHECK:STDOUT:
-// CHECK:STDOUT: specific @.1(constants.%a) {
-// CHECK:STDOUT:   %a.1 => constants.%a
+// CHECK:STDOUT:   %a.1 => constants.%a
+// CHECK:STDOUT:   %a.patt.1 => constants.%a
 // CHECK:STDOUT: }
 // CHECK:STDOUT:
 // CHECK:STDOUT: specific @.1(@.1.%a.1) {
 // CHECK:STDOUT:   %a.1 => constants.%a
->>>>>>> dcb4ae26
+// CHECK:STDOUT:   %a.patt.1 => constants.%a
 // CHECK:STDOUT: }
 // CHECK:STDOUT: