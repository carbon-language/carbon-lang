// Part of the Carbon Language project, under the Apache License v2.0 with LLVM
// Exceptions. See /LICENSE for license information.
// SPDX-License-Identifier: Apache-2.0 WITH LLVM-exception
//
// AUTOUPDATE
// TIP: To test this file alone, run:
// TIP:   bazel test //toolchain/testing:file_test --test_arg=--file_tests=toolchain/check/testdata/interface/no_prelude/syntactic_merge.carbon
// TIP: To dump output, run:
// TIP:   bazel run //toolchain/testing:file_test -- --dump_output --file_tests=toolchain/check/testdata/interface/no_prelude/syntactic_merge.carbon

// --- basic.carbon

library "[[@TEST_NAME]]";

class C {}
alias D = C;

interface Foo(a:! C);
interface Foo(a:! C) {}

interface Bar(a:! D);
interface Bar(a:! D) {}

// --- spacing.carbon

library "[[@TEST_NAME]]";

class C {}

interface Foo [ ] ( a :! C );
interface Foo[](a:! C) {}

// --- fail_parens.carbon

library "[[@TEST_NAME]]";

class C {}

interface Foo(a:! C);
// CHECK:STDERR: fail_parens.carbon:[[@LINE+7]]:19: error: redeclaration syntax differs here
// CHECK:STDERR: interface Foo(a:! (C)) {}
// CHECK:STDERR:                   ^
// CHECK:STDERR: fail_parens.carbon:[[@LINE-4]]:19: note: comparing with previous declaration here
// CHECK:STDERR: interface Foo(a:! C);
// CHECK:STDERR:                   ^
// CHECK:STDERR:
interface Foo(a:! (C)) {}

// --- todo_fail_raw_identifier.carbon

library "[[@TEST_NAME]]";

class C {}

interface Foo(a:! C);
interface Foo(a:! r#C) {}

// --- two_file.carbon

library "[[@TEST_NAME]]";

class C {}
alias D = C;

interface Foo(a:! C);
interface Bar(a:! D);

// --- fail_todo_two_file.impl.carbon

impl library "[[@TEST_NAME]]";

// CHECK:STDERR: fail_todo_two_file.impl.carbon:[[@LINE+8]]:1: error: duplicate name being declared in the same scope
// CHECK:STDERR: interface Foo(a:! C) {}
// CHECK:STDERR: ^~~~~~~~~~~~~~~~~~~~~~
// CHECK:STDERR: fail_todo_two_file.impl.carbon:[[@LINE-5]]:6: in import
// CHECK:STDERR: two_file.carbon:7:1: note: name is previously declared here
// CHECK:STDERR: interface Foo(a:! C);
// CHECK:STDERR: ^~~~~~~~~~~~~~~~~~~~~
// CHECK:STDERR:
interface Foo(a:! C) {}
// CHECK:STDERR: fail_todo_two_file.impl.carbon:[[@LINE+8]]:1: error: duplicate name being declared in the same scope
// CHECK:STDERR: interface Bar(a:! D) {}
// CHECK:STDERR: ^~~~~~~~~~~~~~~~~~~~~~
// CHECK:STDERR: fail_todo_two_file.impl.carbon:[[@LINE-14]]:6: in import
// CHECK:STDERR: two_file.carbon:8:1: note: name is previously declared here
// CHECK:STDERR: interface Bar(a:! D);
// CHECK:STDERR: ^~~~~~~~~~~~~~~~~~~~~
// CHECK:STDERR:
interface Bar(a:! D) {}

// --- fail_name_mismatch.carbon

library "[[@TEST_NAME]]";

class C {}
alias D = C;

interface Foo(a:! C);
// CHECK:STDERR: fail_name_mismatch.carbon:[[@LINE+7]]:15: error: redeclaration differs at parameter 1
// CHECK:STDERR: interface Foo(b:! D) {}
// CHECK:STDERR:               ^~~~~
// CHECK:STDERR: fail_name_mismatch.carbon:[[@LINE-4]]:15: note: previous declaration's corresponding parameter here
// CHECK:STDERR: interface Foo(a:! C);
// CHECK:STDERR:               ^~~~~
// CHECK:STDERR:
interface Foo(b:! D) {}

// --- fail_alias.carbon

library "[[@TEST_NAME]]";

class C {}
alias D = C;

interface Foo(a:! C);
// CHECK:STDERR: fail_alias.carbon:[[@LINE+7]]:19: error: redeclaration syntax differs here
// CHECK:STDERR: interface Foo(a:! D) {}
// CHECK:STDERR:                   ^
// CHECK:STDERR: fail_alias.carbon:[[@LINE-4]]:19: note: comparing with previous declaration here
// CHECK:STDERR: interface Foo(a:! C);
// CHECK:STDERR:                   ^
// CHECK:STDERR:
interface Foo(a:! D) {}

// --- fail_deduced_alias.carbon

library "[[@TEST_NAME]]";

class C {}
alias D = C;

interface Foo[a:! C]();
// CHECK:STDERR: fail_deduced_alias.carbon:[[@LINE+7]]:19: error: redeclaration syntax differs here
// CHECK:STDERR: interface Foo[a:! D]() {}
// CHECK:STDERR:                   ^
// CHECK:STDERR: fail_deduced_alias.carbon:[[@LINE-4]]:19: note: comparing with previous declaration here
// CHECK:STDERR: interface Foo[a:! C]();
// CHECK:STDERR:                   ^
// CHECK:STDERR:
interface Foo[a:! D]() {}

// --- alias_two_file.carbon

library "[[@TEST_NAME]]";

class C {}

interface Foo(a:! C);

// --- fail_alias_two_file.impl.carbon

impl library "[[@TEST_NAME]]";

alias D = C;

// TODO: This fails because importing interfaces doesn't work well. It should
// fail due to `C` versus `D`, but may succeed if importing interfaces is fixed
// before syntax matching on imports is supported.
// CHECK:STDERR: fail_alias_two_file.impl.carbon:[[@LINE+8]]:1: error: duplicate name being declared in the same scope
// CHECK:STDERR: interface Foo(a:! D) {}
// CHECK:STDERR: ^~~~~~~~~~~~~~~~~~~~~~
// CHECK:STDERR: fail_alias_two_file.impl.carbon:[[@LINE-10]]:6: in import
// CHECK:STDERR: alias_two_file.carbon:6:1: note: name is previously declared here
// CHECK:STDERR: interface Foo(a:! C);
// CHECK:STDERR: ^~~~~~~~~~~~~~~~~~~~~
// CHECK:STDERR:
interface Foo(a:! D) {}

// --- fail_repeat_const.carbon

library "[[@TEST_NAME]]";

class C {}

interface Foo(a:! const C);
// CHECK:STDERR: fail_repeat_const.carbon:[[@LINE+10]]:19: warning: `const` applied repeatedly to the same type has no additional effect
// CHECK:STDERR: interface Foo(a:! const (const C)) {}
// CHECK:STDERR:                   ^~~~~~~~~~~~~~~
// CHECK:STDERR:
// CHECK:STDERR: fail_repeat_const.carbon:[[@LINE+6]]:25: error: redeclaration syntax differs here
// CHECK:STDERR: interface Foo(a:! const (const C)) {}
// CHECK:STDERR:                         ^
// CHECK:STDERR: fail_repeat_const.carbon:[[@LINE-8]]:25: note: comparing with previous declaration here
// CHECK:STDERR: interface Foo(a:! const C);
// CHECK:STDERR:                         ^
interface Foo(a:! const (const C)) {}

// CHECK:STDOUT: --- basic.carbon
// CHECK:STDOUT:
// CHECK:STDOUT: constants {
// CHECK:STDOUT:   %C: type = class_type @C [template]
// CHECK:STDOUT:   %.1: type = struct_type {} [template]
// CHECK:STDOUT:   %.2: <witness> = complete_type_witness %.1 [template]
// CHECK:STDOUT:   %a: %C = bind_symbolic_name a, 0 [symbolic]
// CHECK:STDOUT:   %a.patt.1: %C = symbolic_binding_pattern a, 0 [symbolic]
// CHECK:STDOUT:   %Foo.type.1: type = generic_interface_type @Foo [template]
// CHECK:STDOUT:   %.3: type = tuple_type () [template]
// CHECK:STDOUT:   %Foo: %Foo.type.1 = struct_value () [template]
// CHECK:STDOUT:   %a.patt.2: %C = symbolic_binding_pattern a, 0 [symbolic]
// CHECK:STDOUT:   %Foo.type.2: type = interface_type @Foo, @Foo(%a) [symbolic]
// CHECK:STDOUT:   %Self.1: %Foo.type.2 = bind_symbolic_name Self, 1 [symbolic]
// CHECK:STDOUT:   %a.patt.3: %C = symbolic_binding_pattern a, 0 [symbolic]
// CHECK:STDOUT:   %Bar.type.1: type = generic_interface_type @Bar [template]
// CHECK:STDOUT:   %Bar: %Bar.type.1 = struct_value () [template]
// CHECK:STDOUT:   %a.patt.4: %C = symbolic_binding_pattern a, 0 [symbolic]
// CHECK:STDOUT:   %Bar.type.2: type = interface_type @Bar, @Bar(%a) [symbolic]
// CHECK:STDOUT:   %Self.2: %Bar.type.2 = bind_symbolic_name Self, 1 [symbolic]
// CHECK:STDOUT: }
// CHECK:STDOUT:
// CHECK:STDOUT: file {
// CHECK:STDOUT:   package: <namespace> = namespace [template] {
// CHECK:STDOUT:     .C = %C.decl
// CHECK:STDOUT:     .D = %D
// CHECK:STDOUT:     .Foo = %Foo.decl.loc7
// CHECK:STDOUT:     .Bar = %Bar.decl.loc10
// CHECK:STDOUT:   }
// CHECK:STDOUT:   %C.decl: type = class_decl @C [template = constants.%C] {} {}
// CHECK:STDOUT:   %C.ref: type = name_ref C, %C.decl [template = constants.%C]
// CHECK:STDOUT:   %D: type = bind_alias D, %C.decl [template = constants.%C]
// CHECK:STDOUT:   %Foo.decl.loc7: %Foo.type.1 = interface_decl @Foo [template = constants.%Foo] {
// CHECK:STDOUT:     %a.patt.loc7: %C = symbolic_binding_pattern a, 0 [symbolic = %a.patt.1 (constants.%a.patt.1)]
// CHECK:STDOUT:     %a.param_patt: %C = param_pattern %a.patt.loc7, runtime_param<invalid> [symbolic = %a.patt.1 (constants.%a.patt.1)]
// CHECK:STDOUT:   } {
// CHECK:STDOUT:     %C.ref.loc7: type = name_ref C, file.%C.decl [template = constants.%C]
<<<<<<< HEAD
// CHECK:STDOUT:     %param.loc7: %C = param runtime_param<invalid>
// CHECK:STDOUT:     %a.loc7: %C = bind_symbolic_name a, 0, %param.loc7 [symbolic = %a.1 (constants.%a)]
=======
// CHECK:STDOUT:     %a.param.loc7: %C = param a, runtime_param<invalid>
// CHECK:STDOUT:     %a.loc7_15.1: %C = bind_symbolic_name a, 0, %a.param.loc7 [symbolic = %a.loc7_15.2 (constants.%a)]
>>>>>>> 77facdd7
// CHECK:STDOUT:   }
// CHECK:STDOUT:   %Foo.decl.loc8: %Foo.type.1 = interface_decl @Foo [template = constants.%Foo] {
// CHECK:STDOUT:     %a.patt.loc7: %C = symbolic_binding_pattern a, 0 [symbolic = %a.patt.1 (constants.%a.patt.1)]
// CHECK:STDOUT:     %a.param_patt: %C = param_pattern %a.patt.loc7, runtime_param<invalid> [symbolic = %a.patt.1 (constants.%a.patt.1)]
// CHECK:STDOUT:   } {
// CHECK:STDOUT:     %C.ref.loc8: type = name_ref C, file.%C.decl [template = constants.%C]
// CHECK:STDOUT:     %param.loc8: %C = param runtime_param<invalid>
// CHECK:STDOUT:     %a.loc8: %C = bind_symbolic_name a, 0, %param.loc8 [symbolic = constants.%a]
// CHECK:STDOUT:   }
// CHECK:STDOUT:   %Bar.decl.loc10: %Bar.type.1 = interface_decl @Bar [template = constants.%Bar] {
// CHECK:STDOUT:     %a.patt.loc10: %C = symbolic_binding_pattern a, 0 [symbolic = %a.patt.1 (constants.%a.patt.3)]
// CHECK:STDOUT:     %a.param_patt: %C = param_pattern %a.patt.loc10, runtime_param<invalid> [symbolic = %a.patt.1 (constants.%a.patt.3)]
// CHECK:STDOUT:   } {
// CHECK:STDOUT:     %D.ref.loc10: type = name_ref D, file.%D [template = constants.%C]
<<<<<<< HEAD
// CHECK:STDOUT:     %param.loc10: %C = param runtime_param<invalid>
// CHECK:STDOUT:     %a.loc10: %C = bind_symbolic_name a, 0, %param.loc10 [symbolic = %a.1 (constants.%a)]
=======
// CHECK:STDOUT:     %a.param.loc10: %C = param a, runtime_param<invalid>
// CHECK:STDOUT:     %a.loc10_15.1: %C = bind_symbolic_name a, 0, %a.param.loc10 [symbolic = %a.loc10_15.2 (constants.%a)]
>>>>>>> 77facdd7
// CHECK:STDOUT:   }
// CHECK:STDOUT:   %Bar.decl.loc11: %Bar.type.1 = interface_decl @Bar [template = constants.%Bar] {
// CHECK:STDOUT:     %a.patt.loc10: %C = symbolic_binding_pattern a, 0 [symbolic = %a.patt.1 (constants.%a.patt.3)]
// CHECK:STDOUT:     %a.param_patt: %C = param_pattern %a.patt.loc10, runtime_param<invalid> [symbolic = %a.patt.1 (constants.%a.patt.3)]
// CHECK:STDOUT:   } {
// CHECK:STDOUT:     %D.ref.loc11: type = name_ref D, file.%D [template = constants.%C]
// CHECK:STDOUT:     %param.loc11: %C = param runtime_param<invalid>
// CHECK:STDOUT:     %a.loc11: %C = bind_symbolic_name a, 0, %param.loc11 [symbolic = constants.%a]
// CHECK:STDOUT:   }
// CHECK:STDOUT: }
// CHECK:STDOUT:
<<<<<<< HEAD
// CHECK:STDOUT: generic interface @Foo(%a.loc7: %C) {
// CHECK:STDOUT:   %a.1: %C = bind_symbolic_name a, 0 [symbolic = %a.1 (constants.%a)]
// CHECK:STDOUT:   %a.patt.1: %C = symbolic_binding_pattern a, 0 [symbolic = %a.patt.1 (constants.%a.patt.1)]
=======
// CHECK:STDOUT: generic interface @Foo(%a.loc7_15.1: %C) {
// CHECK:STDOUT:   %a.loc7_15.2: %C = bind_symbolic_name a, 0 [symbolic = %a.loc7_15.2 (constants.%a)]
>>>>>>> 77facdd7
// CHECK:STDOUT:
// CHECK:STDOUT: !definition:
// CHECK:STDOUT:   %Foo.type: type = interface_type @Foo, @Foo(%a.loc7_15.2) [symbolic = %Foo.type (constants.%Foo.type.2)]
// CHECK:STDOUT:   %Self.2: %Foo.type.2 = bind_symbolic_name Self, 1 [symbolic = %Self.2 (constants.%Self.1)]
// CHECK:STDOUT:
// CHECK:STDOUT:   interface {
// CHECK:STDOUT:     %Self.1: @Foo.%Foo.type (%Foo.type.2) = bind_symbolic_name Self, 1 [symbolic = %Self.2 (constants.%Self.1)]
// CHECK:STDOUT:
// CHECK:STDOUT:   !members:
// CHECK:STDOUT:     .Self = %Self.1
// CHECK:STDOUT:     witness = ()
// CHECK:STDOUT:   }
// CHECK:STDOUT: }
// CHECK:STDOUT:
<<<<<<< HEAD
// CHECK:STDOUT: generic interface @Bar(%a.loc10: %C) {
// CHECK:STDOUT:   %a.1: %C = bind_symbolic_name a, 0 [symbolic = %a.1 (constants.%a)]
// CHECK:STDOUT:   %a.patt.1: %C = symbolic_binding_pattern a, 0 [symbolic = %a.patt.1 (constants.%a.patt.3)]
=======
// CHECK:STDOUT: generic interface @Bar(%a.loc10_15.1: %C) {
// CHECK:STDOUT:   %a.loc10_15.2: %C = bind_symbolic_name a, 0 [symbolic = %a.loc10_15.2 (constants.%a)]
>>>>>>> 77facdd7
// CHECK:STDOUT:
// CHECK:STDOUT: !definition:
// CHECK:STDOUT:   %Bar.type: type = interface_type @Bar, @Bar(%a.loc10_15.2) [symbolic = %Bar.type (constants.%Bar.type.2)]
// CHECK:STDOUT:   %Self.2: %Bar.type.2 = bind_symbolic_name Self, 1 [symbolic = %Self.2 (constants.%Self.2)]
// CHECK:STDOUT:
// CHECK:STDOUT:   interface {
// CHECK:STDOUT:     %Self.1: @Bar.%Bar.type (%Bar.type.2) = bind_symbolic_name Self, 1 [symbolic = %Self.2 (constants.%Self.2)]
// CHECK:STDOUT:
// CHECK:STDOUT:   !members:
// CHECK:STDOUT:     .Self = %Self.1
// CHECK:STDOUT:     witness = ()
// CHECK:STDOUT:   }
// CHECK:STDOUT: }
// CHECK:STDOUT:
// CHECK:STDOUT: class @C {
// CHECK:STDOUT:   %.loc4: <witness> = complete_type_witness %.1 [template = constants.%.2]
// CHECK:STDOUT:
// CHECK:STDOUT: !members:
// CHECK:STDOUT:   .Self = constants.%C
// CHECK:STDOUT: }
// CHECK:STDOUT:
// CHECK:STDOUT: specific @Foo(constants.%a) {
<<<<<<< HEAD
// CHECK:STDOUT:   %a.1 => constants.%a
// CHECK:STDOUT:   %a.patt.1 => constants.%a
// CHECK:STDOUT: }
// CHECK:STDOUT:
// CHECK:STDOUT: specific @Foo(@Foo.%a.1) {
// CHECK:STDOUT:   %a.1 => constants.%a
// CHECK:STDOUT:   %a.patt.1 => constants.%a
// CHECK:STDOUT: }
// CHECK:STDOUT:
// CHECK:STDOUT: specific @Bar(constants.%a) {
// CHECK:STDOUT:   %a.1 => constants.%a
// CHECK:STDOUT:   %a.patt.1 => constants.%a
// CHECK:STDOUT: }
// CHECK:STDOUT:
// CHECK:STDOUT: specific @Bar(@Bar.%a.1) {
// CHECK:STDOUT:   %a.1 => constants.%a
// CHECK:STDOUT:   %a.patt.1 => constants.%a
=======
// CHECK:STDOUT:   %a.loc7_15.2 => constants.%a
// CHECK:STDOUT: }
// CHECK:STDOUT:
// CHECK:STDOUT: specific @Foo(@Foo.%a.loc7_15.2) {
// CHECK:STDOUT:   %a.loc7_15.2 => constants.%a
// CHECK:STDOUT: }
// CHECK:STDOUT:
// CHECK:STDOUT: specific @Bar(constants.%a) {
// CHECK:STDOUT:   %a.loc10_15.2 => constants.%a
// CHECK:STDOUT: }
// CHECK:STDOUT:
// CHECK:STDOUT: specific @Bar(@Bar.%a.loc10_15.2) {
// CHECK:STDOUT:   %a.loc10_15.2 => constants.%a
>>>>>>> 77facdd7
// CHECK:STDOUT: }
// CHECK:STDOUT:
// CHECK:STDOUT: --- spacing.carbon
// CHECK:STDOUT:
// CHECK:STDOUT: constants {
// CHECK:STDOUT:   %C: type = class_type @C [template]
// CHECK:STDOUT:   %.1: type = struct_type {} [template]
// CHECK:STDOUT:   %.2: <witness> = complete_type_witness %.1 [template]
// CHECK:STDOUT:   %a: %C = bind_symbolic_name a, 0 [symbolic]
// CHECK:STDOUT:   %a.patt.1: %C = symbolic_binding_pattern a, 0 [symbolic]
// CHECK:STDOUT:   %Foo.type.1: type = generic_interface_type @Foo [template]
// CHECK:STDOUT:   %.3: type = tuple_type () [template]
// CHECK:STDOUT:   %Foo: %Foo.type.1 = struct_value () [template]
// CHECK:STDOUT:   %a.patt.2: %C = symbolic_binding_pattern a, 0 [symbolic]
// CHECK:STDOUT:   %Foo.type.2: type = interface_type @Foo, @Foo(%a) [symbolic]
// CHECK:STDOUT:   %Self: %Foo.type.2 = bind_symbolic_name Self, 1 [symbolic]
// CHECK:STDOUT: }
// CHECK:STDOUT:
// CHECK:STDOUT: file {
// CHECK:STDOUT:   package: <namespace> = namespace [template] {
// CHECK:STDOUT:     .C = %C.decl
// CHECK:STDOUT:     .Foo = %Foo.decl.loc6
// CHECK:STDOUT:   }
// CHECK:STDOUT:   %C.decl: type = class_decl @C [template = constants.%C] {} {}
// CHECK:STDOUT:   %Foo.decl.loc6: %Foo.type.1 = interface_decl @Foo [template = constants.%Foo] {
// CHECK:STDOUT:     %a.patt.loc6: %C = symbolic_binding_pattern a, 0 [symbolic = %a.patt.1 (constants.%a.patt.1)]
// CHECK:STDOUT:     %a.param_patt: %C = param_pattern %a.patt.loc6, runtime_param<invalid> [symbolic = %a.patt.1 (constants.%a.patt.1)]
// CHECK:STDOUT:   } {
// CHECK:STDOUT:     %C.ref.loc6: type = name_ref C, file.%C.decl [template = constants.%C]
<<<<<<< HEAD
// CHECK:STDOUT:     %param.loc6: %C = param runtime_param<invalid>
// CHECK:STDOUT:     %a.loc6: %C = bind_symbolic_name a, 0, %param.loc6 [symbolic = %a.1 (constants.%a)]
=======
// CHECK:STDOUT:     %a.param.loc6: %C = param a, runtime_param<invalid>
// CHECK:STDOUT:     %a.loc6_21.1: %C = bind_symbolic_name a, 0, %a.param.loc6 [symbolic = %a.loc6_21.2 (constants.%a)]
>>>>>>> 77facdd7
// CHECK:STDOUT:   }
// CHECK:STDOUT:   %Foo.decl.loc7: %Foo.type.1 = interface_decl @Foo [template = constants.%Foo] {
// CHECK:STDOUT:     %a.patt.loc6: %C = symbolic_binding_pattern a, 0 [symbolic = %a.patt.1 (constants.%a.patt.1)]
// CHECK:STDOUT:     %a.param_patt: %C = param_pattern %a.patt.loc6, runtime_param<invalid> [symbolic = %a.patt.1 (constants.%a.patt.1)]
// CHECK:STDOUT:   } {
// CHECK:STDOUT:     %C.ref.loc7: type = name_ref C, file.%C.decl [template = constants.%C]
// CHECK:STDOUT:     %param.loc7: %C = param runtime_param<invalid>
// CHECK:STDOUT:     %a.loc7: %C = bind_symbolic_name a, 0, %param.loc7 [symbolic = constants.%a]
// CHECK:STDOUT:   }
// CHECK:STDOUT: }
// CHECK:STDOUT:
<<<<<<< HEAD
// CHECK:STDOUT: generic interface @Foo(%a.loc6: %C) {
// CHECK:STDOUT:   %a.1: %C = bind_symbolic_name a, 0 [symbolic = %a.1 (constants.%a)]
// CHECK:STDOUT:   %a.patt.1: %C = symbolic_binding_pattern a, 0 [symbolic = %a.patt.1 (constants.%a.patt.1)]
=======
// CHECK:STDOUT: generic interface @Foo(%a.loc6_21.1: %C) {
// CHECK:STDOUT:   %a.loc6_21.2: %C = bind_symbolic_name a, 0 [symbolic = %a.loc6_21.2 (constants.%a)]
>>>>>>> 77facdd7
// CHECK:STDOUT:
// CHECK:STDOUT: !definition:
// CHECK:STDOUT:   %Foo.type: type = interface_type @Foo, @Foo(%a.loc6_21.2) [symbolic = %Foo.type (constants.%Foo.type.2)]
// CHECK:STDOUT:   %Self.2: %Foo.type.2 = bind_symbolic_name Self, 1 [symbolic = %Self.2 (constants.%Self)]
// CHECK:STDOUT:
// CHECK:STDOUT:   interface {
// CHECK:STDOUT:     %Self.1: @Foo.%Foo.type (%Foo.type.2) = bind_symbolic_name Self, 1 [symbolic = %Self.2 (constants.%Self)]
// CHECK:STDOUT:
// CHECK:STDOUT:   !members:
// CHECK:STDOUT:     .Self = %Self.1
// CHECK:STDOUT:     witness = ()
// CHECK:STDOUT:   }
// CHECK:STDOUT: }
// CHECK:STDOUT:
// CHECK:STDOUT: class @C {
// CHECK:STDOUT:   %.loc4: <witness> = complete_type_witness %.1 [template = constants.%.2]
// CHECK:STDOUT:
// CHECK:STDOUT: !members:
// CHECK:STDOUT:   .Self = constants.%C
// CHECK:STDOUT: }
// CHECK:STDOUT:
// CHECK:STDOUT: specific @Foo(constants.%a) {
<<<<<<< HEAD
// CHECK:STDOUT:   %a.1 => constants.%a
// CHECK:STDOUT:   %a.patt.1 => constants.%a
// CHECK:STDOUT: }
// CHECK:STDOUT:
// CHECK:STDOUT: specific @Foo(@Foo.%a.1) {
// CHECK:STDOUT:   %a.1 => constants.%a
// CHECK:STDOUT:   %a.patt.1 => constants.%a
=======
// CHECK:STDOUT:   %a.loc6_21.2 => constants.%a
// CHECK:STDOUT: }
// CHECK:STDOUT:
// CHECK:STDOUT: specific @Foo(@Foo.%a.loc6_21.2) {
// CHECK:STDOUT:   %a.loc6_21.2 => constants.%a
>>>>>>> 77facdd7
// CHECK:STDOUT: }
// CHECK:STDOUT:
// CHECK:STDOUT: --- fail_parens.carbon
// CHECK:STDOUT:
// CHECK:STDOUT: constants {
// CHECK:STDOUT:   %C: type = class_type @C [template]
// CHECK:STDOUT:   %.1: type = struct_type {} [template]
// CHECK:STDOUT:   %.2: <witness> = complete_type_witness %.1 [template]
// CHECK:STDOUT:   %a: %C = bind_symbolic_name a, 0 [symbolic]
// CHECK:STDOUT:   %a.patt.1: %C = symbolic_binding_pattern a, 0 [symbolic]
// CHECK:STDOUT:   %Foo.type: type = generic_interface_type @Foo [template]
// CHECK:STDOUT:   %.3: type = tuple_type () [template]
// CHECK:STDOUT:   %Foo: %Foo.type = struct_value () [template]
// CHECK:STDOUT:   %a.patt.2: %C = symbolic_binding_pattern a, 0 [symbolic]
// CHECK:STDOUT:   %.type.1: type = generic_interface_type @.1 [template]
// CHECK:STDOUT:   %.4: %.type.1 = struct_value () [template]
// CHECK:STDOUT:   %.type.2: type = interface_type @.1, @.1(%a) [symbolic]
// CHECK:STDOUT:   %Self: %.type.2 = bind_symbolic_name Self, 1 [symbolic]
// CHECK:STDOUT: }
// CHECK:STDOUT:
// CHECK:STDOUT: file {
// CHECK:STDOUT:   package: <namespace> = namespace [template] {
// CHECK:STDOUT:     .C = %C.decl
// CHECK:STDOUT:     .Foo = %Foo.decl
// CHECK:STDOUT:   }
// CHECK:STDOUT:   %C.decl: type = class_decl @C [template = constants.%C] {} {}
// CHECK:STDOUT:   %Foo.decl: %Foo.type = interface_decl @Foo [template = constants.%Foo] {
// CHECK:STDOUT:     %a.patt.loc6: %C = symbolic_binding_pattern a, 0 [symbolic = %a.patt.1 (constants.%a.patt.1)]
// CHECK:STDOUT:     %a.param_patt: %C = param_pattern %a.patt.loc6, runtime_param<invalid> [symbolic = %a.patt.1 (constants.%a.patt.1)]
// CHECK:STDOUT:   } {
// CHECK:STDOUT:     %C.ref: type = name_ref C, file.%C.decl [template = constants.%C]
<<<<<<< HEAD
// CHECK:STDOUT:     %param: %C = param runtime_param<invalid>
// CHECK:STDOUT:     %a.loc6: %C = bind_symbolic_name a, 0, %param [symbolic = %a.1 (constants.%a)]
=======
// CHECK:STDOUT:     %a.param: %C = param a, runtime_param<invalid>
// CHECK:STDOUT:     %a.loc6_15.1: %C = bind_symbolic_name a, 0, %a.param [symbolic = %a.loc6_15.2 (constants.%a)]
>>>>>>> 77facdd7
// CHECK:STDOUT:   }
// CHECK:STDOUT:   %.decl: %.type.1 = interface_decl @.1 [template = constants.%.4] {
// CHECK:STDOUT:     %a.patt.loc14: %C = symbolic_binding_pattern a, 0 [symbolic = %a.patt.1 (constants.%a.patt.2)]
// CHECK:STDOUT:     %a.param_patt: %C = param_pattern %a.patt.loc14, runtime_param<invalid> [symbolic = %a.patt.1 (constants.%a.patt.2)]
// CHECK:STDOUT:   } {
// CHECK:STDOUT:     %C.ref: type = name_ref C, file.%C.decl [template = constants.%C]
<<<<<<< HEAD
// CHECK:STDOUT:     %param: %C = param runtime_param<invalid>
// CHECK:STDOUT:     %a.loc14: %C = bind_symbolic_name a, 0, %param [symbolic = %a.1 (constants.%a)]
// CHECK:STDOUT:   }
// CHECK:STDOUT: }
// CHECK:STDOUT:
// CHECK:STDOUT: generic interface @Foo(%a.loc6: %C) {
// CHECK:STDOUT:   %a.1: %C = bind_symbolic_name a, 0 [symbolic = %a.1 (constants.%a)]
// CHECK:STDOUT:   %a.patt.1: %C = symbolic_binding_pattern a, 0 [symbolic = %a.patt.1 (constants.%a.patt.1)]
=======
// CHECK:STDOUT:     %a.param: %C = param a, runtime_param<invalid>
// CHECK:STDOUT:     %a.loc14_15.1: %C = bind_symbolic_name a, 0, %a.param [symbolic = %a.loc14_15.2 (constants.%a)]
// CHECK:STDOUT:   }
// CHECK:STDOUT: }
// CHECK:STDOUT:
// CHECK:STDOUT: generic interface @Foo(%a.loc6_15.1: %C) {
// CHECK:STDOUT:   %a.loc6_15.2: %C = bind_symbolic_name a, 0 [symbolic = %a.loc6_15.2 (constants.%a)]
>>>>>>> 77facdd7
// CHECK:STDOUT:
// CHECK:STDOUT:   interface;
// CHECK:STDOUT: }
// CHECK:STDOUT:
<<<<<<< HEAD
// CHECK:STDOUT: generic interface @.1(%a.loc14: %C) {
// CHECK:STDOUT:   %a.1: %C = bind_symbolic_name a, 0 [symbolic = %a.1 (constants.%a)]
// CHECK:STDOUT:   %a.patt.1: %C = symbolic_binding_pattern a, 0 [symbolic = %a.patt.1 (constants.%a.patt.2)]
=======
// CHECK:STDOUT: generic interface @.1(%a.loc14_15.1: %C) {
// CHECK:STDOUT:   %a.loc14_15.2: %C = bind_symbolic_name a, 0 [symbolic = %a.loc14_15.2 (constants.%a)]
>>>>>>> 77facdd7
// CHECK:STDOUT:
// CHECK:STDOUT: !definition:
// CHECK:STDOUT:   %.type: type = interface_type @.1, @.1(%a.loc14_15.2) [symbolic = %.type (constants.%.type.2)]
// CHECK:STDOUT:   %Self.2: %.type.2 = bind_symbolic_name Self, 1 [symbolic = %Self.2 (constants.%Self)]
// CHECK:STDOUT:
// CHECK:STDOUT:   interface {
// CHECK:STDOUT:     %Self.1: @.1.%.type (%.type.2) = bind_symbolic_name Self, 1 [symbolic = %Self.2 (constants.%Self)]
// CHECK:STDOUT:
// CHECK:STDOUT:   !members:
// CHECK:STDOUT:     .Self = %Self.1
// CHECK:STDOUT:     witness = ()
// CHECK:STDOUT:   }
// CHECK:STDOUT: }
// CHECK:STDOUT:
// CHECK:STDOUT: class @C {
// CHECK:STDOUT:   %.loc4: <witness> = complete_type_witness %.1 [template = constants.%.2]
// CHECK:STDOUT:
// CHECK:STDOUT: !members:
// CHECK:STDOUT:   .Self = constants.%C
// CHECK:STDOUT: }
// CHECK:STDOUT:
// CHECK:STDOUT: specific @Foo(constants.%a) {
<<<<<<< HEAD
// CHECK:STDOUT:   %a.1 => constants.%a
// CHECK:STDOUT:   %a.patt.1 => constants.%a
// CHECK:STDOUT: }
// CHECK:STDOUT:
// CHECK:STDOUT: specific @.1(constants.%a) {
// CHECK:STDOUT:   %a.1 => constants.%a
// CHECK:STDOUT:   %a.patt.1 => constants.%a
// CHECK:STDOUT: }
// CHECK:STDOUT:
// CHECK:STDOUT: specific @.1(@.1.%a.1) {
// CHECK:STDOUT:   %a.1 => constants.%a
// CHECK:STDOUT:   %a.patt.1 => constants.%a
=======
// CHECK:STDOUT:   %a.loc6_15.2 => constants.%a
// CHECK:STDOUT: }
// CHECK:STDOUT:
// CHECK:STDOUT: specific @.1(constants.%a) {
// CHECK:STDOUT:   %a.loc14_15.2 => constants.%a
// CHECK:STDOUT: }
// CHECK:STDOUT:
// CHECK:STDOUT: specific @.1(@.1.%a.loc14_15.2) {
// CHECK:STDOUT:   %a.loc14_15.2 => constants.%a
>>>>>>> 77facdd7
// CHECK:STDOUT: }
// CHECK:STDOUT:
// CHECK:STDOUT: --- todo_fail_raw_identifier.carbon
// CHECK:STDOUT:
// CHECK:STDOUT: constants {
// CHECK:STDOUT:   %C: type = class_type @C [template]
// CHECK:STDOUT:   %.1: type = struct_type {} [template]
// CHECK:STDOUT:   %.2: <witness> = complete_type_witness %.1 [template]
// CHECK:STDOUT:   %a: %C = bind_symbolic_name a, 0 [symbolic]
// CHECK:STDOUT:   %a.patt.1: %C = symbolic_binding_pattern a, 0 [symbolic]
// CHECK:STDOUT:   %Foo.type.1: type = generic_interface_type @Foo [template]
// CHECK:STDOUT:   %.3: type = tuple_type () [template]
// CHECK:STDOUT:   %Foo: %Foo.type.1 = struct_value () [template]
// CHECK:STDOUT:   %a.patt.2: %C = symbolic_binding_pattern a, 0 [symbolic]
// CHECK:STDOUT:   %Foo.type.2: type = interface_type @Foo, @Foo(%a) [symbolic]
// CHECK:STDOUT:   %Self: %Foo.type.2 = bind_symbolic_name Self, 1 [symbolic]
// CHECK:STDOUT: }
// CHECK:STDOUT:
// CHECK:STDOUT: file {
// CHECK:STDOUT:   package: <namespace> = namespace [template] {
// CHECK:STDOUT:     .C = %C.decl
// CHECK:STDOUT:     .Foo = %Foo.decl.loc6
// CHECK:STDOUT:   }
// CHECK:STDOUT:   %C.decl: type = class_decl @C [template = constants.%C] {} {}
// CHECK:STDOUT:   %Foo.decl.loc6: %Foo.type.1 = interface_decl @Foo [template = constants.%Foo] {
// CHECK:STDOUT:     %a.patt.loc6: %C = symbolic_binding_pattern a, 0 [symbolic = %a.patt.1 (constants.%a.patt.1)]
// CHECK:STDOUT:     %a.param_patt: %C = param_pattern %a.patt.loc6, runtime_param<invalid> [symbolic = %a.patt.1 (constants.%a.patt.1)]
// CHECK:STDOUT:   } {
// CHECK:STDOUT:     %C.ref.loc6: type = name_ref C, file.%C.decl [template = constants.%C]
<<<<<<< HEAD
// CHECK:STDOUT:     %param.loc6: %C = param runtime_param<invalid>
// CHECK:STDOUT:     %a.loc6: %C = bind_symbolic_name a, 0, %param.loc6 [symbolic = %a.1 (constants.%a)]
=======
// CHECK:STDOUT:     %a.param.loc6: %C = param a, runtime_param<invalid>
// CHECK:STDOUT:     %a.loc6_15.1: %C = bind_symbolic_name a, 0, %a.param.loc6 [symbolic = %a.loc6_15.2 (constants.%a)]
>>>>>>> 77facdd7
// CHECK:STDOUT:   }
// CHECK:STDOUT:   %Foo.decl.loc7: %Foo.type.1 = interface_decl @Foo [template = constants.%Foo] {
// CHECK:STDOUT:     %a.patt.loc6: %C = symbolic_binding_pattern a, 0 [symbolic = %a.patt.1 (constants.%a.patt.1)]
// CHECK:STDOUT:     %a.param_patt: %C = param_pattern %a.patt.loc6, runtime_param<invalid> [symbolic = %a.patt.1 (constants.%a.patt.1)]
// CHECK:STDOUT:   } {
// CHECK:STDOUT:     %C.ref.loc7: type = name_ref C, file.%C.decl [template = constants.%C]
// CHECK:STDOUT:     %param.loc7: %C = param runtime_param<invalid>
// CHECK:STDOUT:     %a.loc7: %C = bind_symbolic_name a, 0, %param.loc7 [symbolic = constants.%a]
// CHECK:STDOUT:   }
// CHECK:STDOUT: }
// CHECK:STDOUT:
<<<<<<< HEAD
// CHECK:STDOUT: generic interface @Foo(%a.loc6: %C) {
// CHECK:STDOUT:   %a.1: %C = bind_symbolic_name a, 0 [symbolic = %a.1 (constants.%a)]
// CHECK:STDOUT:   %a.patt.1: %C = symbolic_binding_pattern a, 0 [symbolic = %a.patt.1 (constants.%a.patt.1)]
=======
// CHECK:STDOUT: generic interface @Foo(%a.loc6_15.1: %C) {
// CHECK:STDOUT:   %a.loc6_15.2: %C = bind_symbolic_name a, 0 [symbolic = %a.loc6_15.2 (constants.%a)]
>>>>>>> 77facdd7
// CHECK:STDOUT:
// CHECK:STDOUT: !definition:
// CHECK:STDOUT:   %Foo.type: type = interface_type @Foo, @Foo(%a.loc6_15.2) [symbolic = %Foo.type (constants.%Foo.type.2)]
// CHECK:STDOUT:   %Self.2: %Foo.type.2 = bind_symbolic_name Self, 1 [symbolic = %Self.2 (constants.%Self)]
// CHECK:STDOUT:
// CHECK:STDOUT:   interface {
// CHECK:STDOUT:     %Self.1: @Foo.%Foo.type (%Foo.type.2) = bind_symbolic_name Self, 1 [symbolic = %Self.2 (constants.%Self)]
// CHECK:STDOUT:
// CHECK:STDOUT:   !members:
// CHECK:STDOUT:     .Self = %Self.1
// CHECK:STDOUT:     witness = ()
// CHECK:STDOUT:   }
// CHECK:STDOUT: }
// CHECK:STDOUT:
// CHECK:STDOUT: class @C {
// CHECK:STDOUT:   %.loc4: <witness> = complete_type_witness %.1 [template = constants.%.2]
// CHECK:STDOUT:
// CHECK:STDOUT: !members:
// CHECK:STDOUT:   .Self = constants.%C
// CHECK:STDOUT: }
// CHECK:STDOUT:
// CHECK:STDOUT: specific @Foo(constants.%a) {
<<<<<<< HEAD
// CHECK:STDOUT:   %a.1 => constants.%a
// CHECK:STDOUT:   %a.patt.1 => constants.%a
// CHECK:STDOUT: }
// CHECK:STDOUT:
// CHECK:STDOUT: specific @Foo(@Foo.%a.1) {
// CHECK:STDOUT:   %a.1 => constants.%a
// CHECK:STDOUT:   %a.patt.1 => constants.%a
=======
// CHECK:STDOUT:   %a.loc6_15.2 => constants.%a
// CHECK:STDOUT: }
// CHECK:STDOUT:
// CHECK:STDOUT: specific @Foo(@Foo.%a.loc6_15.2) {
// CHECK:STDOUT:   %a.loc6_15.2 => constants.%a
>>>>>>> 77facdd7
// CHECK:STDOUT: }
// CHECK:STDOUT:
// CHECK:STDOUT: --- two_file.carbon
// CHECK:STDOUT:
// CHECK:STDOUT: constants {
// CHECK:STDOUT:   %C: type = class_type @C [template]
// CHECK:STDOUT:   %.1: type = struct_type {} [template]
// CHECK:STDOUT:   %.2: <witness> = complete_type_witness %.1 [template]
// CHECK:STDOUT:   %a: %C = bind_symbolic_name a, 0 [symbolic]
// CHECK:STDOUT:   %a.patt.1: %C = symbolic_binding_pattern a, 0 [symbolic]
// CHECK:STDOUT:   %Foo.type: type = generic_interface_type @Foo [template]
// CHECK:STDOUT:   %.3: type = tuple_type () [template]
// CHECK:STDOUT:   %Foo: %Foo.type = struct_value () [template]
// CHECK:STDOUT:   %a.patt.2: %C = symbolic_binding_pattern a, 0 [symbolic]
// CHECK:STDOUT:   %Bar.type: type = generic_interface_type @Bar [template]
// CHECK:STDOUT:   %Bar: %Bar.type = struct_value () [template]
// CHECK:STDOUT: }
// CHECK:STDOUT:
// CHECK:STDOUT: file {
// CHECK:STDOUT:   package: <namespace> = namespace [template] {
// CHECK:STDOUT:     .C = %C.decl
// CHECK:STDOUT:     .D = %D
// CHECK:STDOUT:     .Foo = %Foo.decl
// CHECK:STDOUT:     .Bar = %Bar.decl
// CHECK:STDOUT:   }
// CHECK:STDOUT:   %C.decl: type = class_decl @C [template = constants.%C] {} {}
// CHECK:STDOUT:   %C.ref: type = name_ref C, %C.decl [template = constants.%C]
// CHECK:STDOUT:   %D: type = bind_alias D, %C.decl [template = constants.%C]
// CHECK:STDOUT:   %Foo.decl: %Foo.type = interface_decl @Foo [template = constants.%Foo] {
// CHECK:STDOUT:     %a.patt.loc7: %C = symbolic_binding_pattern a, 0 [symbolic = %a.patt.1 (constants.%a.patt.1)]
// CHECK:STDOUT:     %a.param_patt: %C = param_pattern %a.patt.loc7, runtime_param<invalid> [symbolic = %a.patt.1 (constants.%a.patt.1)]
// CHECK:STDOUT:   } {
// CHECK:STDOUT:     %C.ref: type = name_ref C, file.%C.decl [template = constants.%C]
<<<<<<< HEAD
// CHECK:STDOUT:     %param: %C = param runtime_param<invalid>
// CHECK:STDOUT:     %a.loc7: %C = bind_symbolic_name a, 0, %param [symbolic = %a.1 (constants.%a)]
=======
// CHECK:STDOUT:     %a.param: %C = param a, runtime_param<invalid>
// CHECK:STDOUT:     %a.loc7_15.1: %C = bind_symbolic_name a, 0, %a.param [symbolic = %a.loc7_15.2 (constants.%a)]
>>>>>>> 77facdd7
// CHECK:STDOUT:   }
// CHECK:STDOUT:   %Bar.decl: %Bar.type = interface_decl @Bar [template = constants.%Bar] {
// CHECK:STDOUT:     %a.patt.loc8: %C = symbolic_binding_pattern a, 0 [symbolic = %a.patt.1 (constants.%a.patt.2)]
// CHECK:STDOUT:     %a.param_patt: %C = param_pattern %a.patt.loc8, runtime_param<invalid> [symbolic = %a.patt.1 (constants.%a.patt.2)]
// CHECK:STDOUT:   } {
// CHECK:STDOUT:     %D.ref: type = name_ref D, file.%D [template = constants.%C]
<<<<<<< HEAD
// CHECK:STDOUT:     %param: %C = param runtime_param<invalid>
// CHECK:STDOUT:     %a.loc8: %C = bind_symbolic_name a, 0, %param [symbolic = %a.1 (constants.%a)]
// CHECK:STDOUT:   }
// CHECK:STDOUT: }
// CHECK:STDOUT:
// CHECK:STDOUT: generic interface @Foo(%a.loc7: %C) {
// CHECK:STDOUT:   %a.1: %C = bind_symbolic_name a, 0 [symbolic = %a.1 (constants.%a)]
// CHECK:STDOUT:   %a.patt.1: %C = symbolic_binding_pattern a, 0 [symbolic = %a.patt.1 (constants.%a.patt.1)]
=======
// CHECK:STDOUT:     %a.param: %C = param a, runtime_param<invalid>
// CHECK:STDOUT:     %a.loc8_15.1: %C = bind_symbolic_name a, 0, %a.param [symbolic = %a.loc8_15.2 (constants.%a)]
// CHECK:STDOUT:   }
// CHECK:STDOUT: }
// CHECK:STDOUT:
// CHECK:STDOUT: generic interface @Foo(%a.loc7_15.1: %C) {
// CHECK:STDOUT:   %a.loc7_15.2: %C = bind_symbolic_name a, 0 [symbolic = %a.loc7_15.2 (constants.%a)]
>>>>>>> 77facdd7
// CHECK:STDOUT:
// CHECK:STDOUT:   interface;
// CHECK:STDOUT: }
// CHECK:STDOUT:
<<<<<<< HEAD
// CHECK:STDOUT: generic interface @Bar(%a.loc8: %C) {
// CHECK:STDOUT:   %a.1: %C = bind_symbolic_name a, 0 [symbolic = %a.1 (constants.%a)]
// CHECK:STDOUT:   %a.patt.1: %C = symbolic_binding_pattern a, 0 [symbolic = %a.patt.1 (constants.%a.patt.2)]
=======
// CHECK:STDOUT: generic interface @Bar(%a.loc8_15.1: %C) {
// CHECK:STDOUT:   %a.loc8_15.2: %C = bind_symbolic_name a, 0 [symbolic = %a.loc8_15.2 (constants.%a)]
>>>>>>> 77facdd7
// CHECK:STDOUT:
// CHECK:STDOUT:   interface;
// CHECK:STDOUT: }
// CHECK:STDOUT:
// CHECK:STDOUT: class @C {
// CHECK:STDOUT:   %.loc4: <witness> = complete_type_witness %.1 [template = constants.%.2]
// CHECK:STDOUT:
// CHECK:STDOUT: !members:
// CHECK:STDOUT:   .Self = constants.%C
// CHECK:STDOUT: }
// CHECK:STDOUT:
// CHECK:STDOUT: specific @Foo(constants.%a) {
<<<<<<< HEAD
// CHECK:STDOUT:   %a.1 => constants.%a
// CHECK:STDOUT:   %a.patt.1 => constants.%a
// CHECK:STDOUT: }
// CHECK:STDOUT:
// CHECK:STDOUT: specific @Bar(constants.%a) {
// CHECK:STDOUT:   %a.1 => constants.%a
// CHECK:STDOUT:   %a.patt.1 => constants.%a
=======
// CHECK:STDOUT:   %a.loc7_15.2 => constants.%a
// CHECK:STDOUT: }
// CHECK:STDOUT:
// CHECK:STDOUT: specific @Bar(constants.%a) {
// CHECK:STDOUT:   %a.loc8_15.2 => constants.%a
>>>>>>> 77facdd7
// CHECK:STDOUT: }
// CHECK:STDOUT:
// CHECK:STDOUT: --- fail_todo_two_file.impl.carbon
// CHECK:STDOUT:
// CHECK:STDOUT: constants {
// CHECK:STDOUT:   %C: type = class_type @C [template]
// CHECK:STDOUT:   %.1: type = struct_type {} [template]
// CHECK:STDOUT:   %.2: <witness> = complete_type_witness %.1 [template]
// CHECK:STDOUT:   %a: %C = bind_symbolic_name a, 0 [symbolic]
// CHECK:STDOUT:   %a.patt.1: %C = symbolic_binding_pattern a, 0 [symbolic]
// CHECK:STDOUT:   %Foo.type: type = generic_interface_type @Foo [template]
// CHECK:STDOUT:   %.3: type = tuple_type () [template]
// CHECK:STDOUT:   %Foo: %Foo.type = struct_value () [template]
// CHECK:STDOUT:   %a.patt.2: %C = symbolic_binding_pattern a, 0 [symbolic]
// CHECK:STDOUT:   %.type.1: type = generic_interface_type @.1 [template]
// CHECK:STDOUT:   %.4: %.type.1 = struct_value () [template]
// CHECK:STDOUT:   %.type.2: type = interface_type @.1, @.1(%a) [symbolic]
// CHECK:STDOUT:   %Self.1: %.type.2 = bind_symbolic_name Self, 1 [symbolic]
// CHECK:STDOUT:   %a.patt.3: %C = symbolic_binding_pattern a, 0 [symbolic]
// CHECK:STDOUT:   %Bar.type: type = generic_interface_type @Bar [template]
// CHECK:STDOUT:   %Bar: %Bar.type = struct_value () [template]
// CHECK:STDOUT:   %.type.3: type = generic_interface_type @.2 [template]
// CHECK:STDOUT:   %.5: %.type.3 = struct_value () [template]
// CHECK:STDOUT:   %.type.4: type = interface_type @.2, @.2(%a) [symbolic]
// CHECK:STDOUT:   %Self.2: %.type.4 = bind_symbolic_name Self, 1 [symbolic]
// CHECK:STDOUT: }
// CHECK:STDOUT:
// CHECK:STDOUT: imports {
// CHECK:STDOUT:   %import_ref.1: type = import_ref Main//two_file, inst+1, loaded [template = constants.%C]
// CHECK:STDOUT:   %import_ref.2: type = import_ref Main//two_file, inst+7, loaded [template = constants.%C]
// CHECK:STDOUT:   %import_ref.3: %Foo.type = import_ref Main//two_file, inst+15, loaded [template = constants.%Foo]
// CHECK:STDOUT:   %import_ref.4: %Bar.type = import_ref Main//two_file, inst+27, loaded [template = constants.%Bar]
// CHECK:STDOUT:   %import_ref.5 = import_ref Main//two_file, inst+2, unloaded
// CHECK:STDOUT: }
// CHECK:STDOUT:
// CHECK:STDOUT: file {
// CHECK:STDOUT:   package: <namespace> = namespace [template] {
// CHECK:STDOUT:     .C = imports.%import_ref.1
// CHECK:STDOUT:     .D = imports.%import_ref.2
// CHECK:STDOUT:     .Foo = imports.%import_ref.3
// CHECK:STDOUT:     .Bar = imports.%import_ref.4
// CHECK:STDOUT:   }
// CHECK:STDOUT:   %default.import.loc2_6.1 = import <invalid>
// CHECK:STDOUT:   %default.import.loc2_6.2 = import <invalid>
// CHECK:STDOUT:   %.decl.loc12: %.type.1 = interface_decl @.1 [template = constants.%.4] {
// CHECK:STDOUT:     %a.patt.loc12: %C = symbolic_binding_pattern a, 0 [symbolic = %a.patt.1 (constants.%a.patt.1)]
// CHECK:STDOUT:     %a.param_patt: %C = param_pattern %a.patt.loc12, runtime_param<invalid> [symbolic = %a.patt.1 (constants.%a.patt.1)]
// CHECK:STDOUT:   } {
// CHECK:STDOUT:     %C.ref: type = name_ref C, imports.%import_ref.1 [template = constants.%C]
<<<<<<< HEAD
// CHECK:STDOUT:     %param: %C = param runtime_param<invalid>
// CHECK:STDOUT:     %a.loc12: %C = bind_symbolic_name a, 0, %param [symbolic = %a.1 (constants.%a)]
=======
// CHECK:STDOUT:     %a.param: %C = param a, runtime_param<invalid>
// CHECK:STDOUT:     %a.loc12_15.1: %C = bind_symbolic_name a, 0, %a.param [symbolic = %a.loc12_15.2 (constants.%a)]
>>>>>>> 77facdd7
// CHECK:STDOUT:   }
// CHECK:STDOUT:   %.decl.loc21: %.type.3 = interface_decl @.2 [template = constants.%.5] {
// CHECK:STDOUT:     %a.patt.loc21: %C = symbolic_binding_pattern a, 0 [symbolic = %a.patt.1 (constants.%a.patt.3)]
// CHECK:STDOUT:     %a.param_patt: %C = param_pattern %a.patt.loc21, runtime_param<invalid> [symbolic = %a.patt.1 (constants.%a.patt.3)]
// CHECK:STDOUT:   } {
// CHECK:STDOUT:     %D.ref: type = name_ref D, imports.%import_ref.2 [template = constants.%C]
<<<<<<< HEAD
// CHECK:STDOUT:     %param: %C = param runtime_param<invalid>
// CHECK:STDOUT:     %a.loc21: %C = bind_symbolic_name a, 0, %param [symbolic = %a.1 (constants.%a)]
=======
// CHECK:STDOUT:     %a.param: %C = param a, runtime_param<invalid>
// CHECK:STDOUT:     %a.loc21_15.1: %C = bind_symbolic_name a, 0, %a.param [symbolic = %a.loc21_15.2 (constants.%a)]
>>>>>>> 77facdd7
// CHECK:STDOUT:   }
// CHECK:STDOUT: }
// CHECK:STDOUT:
// CHECK:STDOUT: generic interface @Foo(constants.%a: %C) {
// CHECK:STDOUT:   %a: %C = bind_symbolic_name a, 0 [symbolic = %a (constants.%a)]
// CHECK:STDOUT:   %a.patt: %C = symbolic_binding_pattern a, 0 [symbolic = %a.patt (constants.%a.patt.2)]
// CHECK:STDOUT:
// CHECK:STDOUT:   interface;
// CHECK:STDOUT: }
// CHECK:STDOUT:
<<<<<<< HEAD
// CHECK:STDOUT: generic interface @.1(%a.loc12: %C) {
// CHECK:STDOUT:   %a.1: %C = bind_symbolic_name a, 0 [symbolic = %a.1 (constants.%a)]
// CHECK:STDOUT:   %a.patt.1: %C = symbolic_binding_pattern a, 0 [symbolic = %a.patt.1 (constants.%a.patt.1)]
=======
// CHECK:STDOUT: generic interface @.1(%a.loc12_15.1: %C) {
// CHECK:STDOUT:   %a.loc12_15.2: %C = bind_symbolic_name a, 0 [symbolic = %a.loc12_15.2 (constants.%a)]
>>>>>>> 77facdd7
// CHECK:STDOUT:
// CHECK:STDOUT: !definition:
// CHECK:STDOUT:   %.type: type = interface_type @.1, @.1(%a.loc12_15.2) [symbolic = %.type (constants.%.type.2)]
// CHECK:STDOUT:   %Self.2: %.type.2 = bind_symbolic_name Self, 1 [symbolic = %Self.2 (constants.%Self.1)]
// CHECK:STDOUT:
// CHECK:STDOUT:   interface {
// CHECK:STDOUT:     %Self.1: @.1.%.type (%.type.2) = bind_symbolic_name Self, 1 [symbolic = %Self.2 (constants.%Self.1)]
// CHECK:STDOUT:
// CHECK:STDOUT:   !members:
// CHECK:STDOUT:     .Self = %Self.1
// CHECK:STDOUT:     witness = ()
// CHECK:STDOUT:   }
// CHECK:STDOUT: }
// CHECK:STDOUT:
// CHECK:STDOUT: generic interface @Bar(constants.%a: %C) {
// CHECK:STDOUT:   %a: %C = bind_symbolic_name a, 0 [symbolic = %a (constants.%a)]
// CHECK:STDOUT:   %a.patt: %C = symbolic_binding_pattern a, 0 [symbolic = %a.patt (constants.%a.patt.2)]
// CHECK:STDOUT:
// CHECK:STDOUT:   interface;
// CHECK:STDOUT: }
// CHECK:STDOUT:
<<<<<<< HEAD
// CHECK:STDOUT: generic interface @.2(%a.loc21: %C) {
// CHECK:STDOUT:   %a.1: %C = bind_symbolic_name a, 0 [symbolic = %a.1 (constants.%a)]
// CHECK:STDOUT:   %a.patt.1: %C = symbolic_binding_pattern a, 0 [symbolic = %a.patt.1 (constants.%a.patt.3)]
=======
// CHECK:STDOUT: generic interface @.2(%a.loc21_15.1: %C) {
// CHECK:STDOUT:   %a.loc21_15.2: %C = bind_symbolic_name a, 0 [symbolic = %a.loc21_15.2 (constants.%a)]
>>>>>>> 77facdd7
// CHECK:STDOUT:
// CHECK:STDOUT: !definition:
// CHECK:STDOUT:   %.type: type = interface_type @.2, @.2(%a.loc21_15.2) [symbolic = %.type (constants.%.type.4)]
// CHECK:STDOUT:   %Self.2: %.type.4 = bind_symbolic_name Self, 1 [symbolic = %Self.2 (constants.%Self.2)]
// CHECK:STDOUT:
// CHECK:STDOUT:   interface {
// CHECK:STDOUT:     %Self.1: @.2.%.type (%.type.4) = bind_symbolic_name Self, 1 [symbolic = %Self.2 (constants.%Self.2)]
// CHECK:STDOUT:
// CHECK:STDOUT:   !members:
// CHECK:STDOUT:     .Self = %Self.1
// CHECK:STDOUT:     witness = ()
// CHECK:STDOUT:   }
// CHECK:STDOUT: }
// CHECK:STDOUT:
// CHECK:STDOUT: class @C {
// CHECK:STDOUT: !members:
// CHECK:STDOUT:   .Self = imports.%import_ref.5
// CHECK:STDOUT: }
// CHECK:STDOUT:
// CHECK:STDOUT: specific @Foo(constants.%a) {
// CHECK:STDOUT:   %a => constants.%a
// CHECK:STDOUT:   %a.patt => constants.%a
// CHECK:STDOUT: }
// CHECK:STDOUT:
// CHECK:STDOUT: specific @.1(constants.%a) {
<<<<<<< HEAD
// CHECK:STDOUT:   %a.1 => constants.%a
// CHECK:STDOUT:   %a.patt.1 => constants.%a
// CHECK:STDOUT: }
// CHECK:STDOUT:
// CHECK:STDOUT: specific @.1(@.1.%a.1) {
// CHECK:STDOUT:   %a.1 => constants.%a
// CHECK:STDOUT:   %a.patt.1 => constants.%a
=======
// CHECK:STDOUT:   %a.loc12_15.2 => constants.%a
// CHECK:STDOUT: }
// CHECK:STDOUT:
// CHECK:STDOUT: specific @.1(@.1.%a.loc12_15.2) {
// CHECK:STDOUT:   %a.loc12_15.2 => constants.%a
>>>>>>> 77facdd7
// CHECK:STDOUT: }
// CHECK:STDOUT:
// CHECK:STDOUT: specific @Bar(constants.%a) {
// CHECK:STDOUT:   %a => constants.%a
// CHECK:STDOUT:   %a.patt => constants.%a
// CHECK:STDOUT: }
// CHECK:STDOUT:
// CHECK:STDOUT: specific @.2(constants.%a) {
<<<<<<< HEAD
// CHECK:STDOUT:   %a.1 => constants.%a
// CHECK:STDOUT:   %a.patt.1 => constants.%a
// CHECK:STDOUT: }
// CHECK:STDOUT:
// CHECK:STDOUT: specific @.2(@.2.%a.1) {
// CHECK:STDOUT:   %a.1 => constants.%a
// CHECK:STDOUT:   %a.patt.1 => constants.%a
=======
// CHECK:STDOUT:   %a.loc21_15.2 => constants.%a
// CHECK:STDOUT: }
// CHECK:STDOUT:
// CHECK:STDOUT: specific @.2(@.2.%a.loc21_15.2) {
// CHECK:STDOUT:   %a.loc21_15.2 => constants.%a
>>>>>>> 77facdd7
// CHECK:STDOUT: }
// CHECK:STDOUT:
// CHECK:STDOUT: --- fail_name_mismatch.carbon
// CHECK:STDOUT:
// CHECK:STDOUT: constants {
// CHECK:STDOUT:   %C: type = class_type @C [template]
// CHECK:STDOUT:   %.1: type = struct_type {} [template]
// CHECK:STDOUT:   %.2: <witness> = complete_type_witness %.1 [template]
// CHECK:STDOUT:   %a: %C = bind_symbolic_name a, 0 [symbolic]
// CHECK:STDOUT:   %a.patt: %C = symbolic_binding_pattern a, 0 [symbolic]
// CHECK:STDOUT:   %Foo.type: type = generic_interface_type @Foo [template]
// CHECK:STDOUT:   %.3: type = tuple_type () [template]
// CHECK:STDOUT:   %Foo: %Foo.type = struct_value () [template]
// CHECK:STDOUT:   %b: %C = bind_symbolic_name b, 0 [symbolic]
// CHECK:STDOUT:   %b.patt: %C = symbolic_binding_pattern b, 0 [symbolic]
// CHECK:STDOUT:   %.type.1: type = generic_interface_type @.1 [template]
// CHECK:STDOUT:   %.4: %.type.1 = struct_value () [template]
// CHECK:STDOUT:   %.type.2: type = interface_type @.1, @.1(%b) [symbolic]
// CHECK:STDOUT:   %Self: %.type.2 = bind_symbolic_name Self, 1 [symbolic]
// CHECK:STDOUT: }
// CHECK:STDOUT:
// CHECK:STDOUT: file {
// CHECK:STDOUT:   package: <namespace> = namespace [template] {
// CHECK:STDOUT:     .C = %C.decl
// CHECK:STDOUT:     .D = %D
// CHECK:STDOUT:     .Foo = %Foo.decl
// CHECK:STDOUT:   }
// CHECK:STDOUT:   %C.decl: type = class_decl @C [template = constants.%C] {} {}
// CHECK:STDOUT:   %C.ref: type = name_ref C, %C.decl [template = constants.%C]
// CHECK:STDOUT:   %D: type = bind_alias D, %C.decl [template = constants.%C]
// CHECK:STDOUT:   %Foo.decl: %Foo.type = interface_decl @Foo [template = constants.%Foo] {
// CHECK:STDOUT:     %a.patt.loc7: %C = symbolic_binding_pattern a, 0 [symbolic = %a.patt.1 (constants.%a.patt)]
// CHECK:STDOUT:     %a.param_patt: %C = param_pattern %a.patt.loc7, runtime_param<invalid> [symbolic = %a.patt.1 (constants.%a.patt)]
// CHECK:STDOUT:   } {
// CHECK:STDOUT:     %C.ref: type = name_ref C, file.%C.decl [template = constants.%C]
<<<<<<< HEAD
// CHECK:STDOUT:     %param: %C = param runtime_param<invalid>
// CHECK:STDOUT:     %a.loc7: %C = bind_symbolic_name a, 0, %param [symbolic = %a.1 (constants.%a)]
=======
// CHECK:STDOUT:     %a.param: %C = param a, runtime_param<invalid>
// CHECK:STDOUT:     %a.loc7_15.1: %C = bind_symbolic_name a, 0, %a.param [symbolic = %a.loc7_15.2 (constants.%a)]
>>>>>>> 77facdd7
// CHECK:STDOUT:   }
// CHECK:STDOUT:   %.decl: %.type.1 = interface_decl @.1 [template = constants.%.4] {
// CHECK:STDOUT:     %b.patt.loc15: %C = symbolic_binding_pattern b, 0 [symbolic = %b.patt.1 (constants.%b.patt)]
// CHECK:STDOUT:     %b.param_patt: %C = param_pattern %b.patt.loc15, runtime_param<invalid> [symbolic = %b.patt.1 (constants.%b.patt)]
// CHECK:STDOUT:   } {
// CHECK:STDOUT:     %D.ref: type = name_ref D, file.%D [template = constants.%C]
<<<<<<< HEAD
// CHECK:STDOUT:     %param: %C = param runtime_param<invalid>
// CHECK:STDOUT:     %b.loc15: %C = bind_symbolic_name b, 0, %param [symbolic = %b.1 (constants.%b)]
// CHECK:STDOUT:   }
// CHECK:STDOUT: }
// CHECK:STDOUT:
// CHECK:STDOUT: generic interface @Foo(%a.loc7: %C) {
// CHECK:STDOUT:   %a.1: %C = bind_symbolic_name a, 0 [symbolic = %a.1 (constants.%a)]
// CHECK:STDOUT:   %a.patt.1: %C = symbolic_binding_pattern a, 0 [symbolic = %a.patt.1 (constants.%a.patt)]
=======
// CHECK:STDOUT:     %b.param: %C = param b, runtime_param<invalid>
// CHECK:STDOUT:     %b.loc15_15.1: %C = bind_symbolic_name b, 0, %b.param [symbolic = %b.loc15_15.2 (constants.%b)]
// CHECK:STDOUT:   }
// CHECK:STDOUT: }
// CHECK:STDOUT:
// CHECK:STDOUT: generic interface @Foo(%a.loc7_15.1: %C) {
// CHECK:STDOUT:   %a.loc7_15.2: %C = bind_symbolic_name a, 0 [symbolic = %a.loc7_15.2 (constants.%a)]
>>>>>>> 77facdd7
// CHECK:STDOUT:
// CHECK:STDOUT:   interface;
// CHECK:STDOUT: }
// CHECK:STDOUT:
<<<<<<< HEAD
// CHECK:STDOUT: generic interface @.1(%b.loc15: %C) {
// CHECK:STDOUT:   %b.1: %C = bind_symbolic_name b, 0 [symbolic = %b.1 (constants.%b)]
// CHECK:STDOUT:   %b.patt.1: %C = symbolic_binding_pattern b, 0 [symbolic = %b.patt.1 (constants.%b.patt)]
=======
// CHECK:STDOUT: generic interface @.1(%b.loc15_15.1: %C) {
// CHECK:STDOUT:   %b.loc15_15.2: %C = bind_symbolic_name b, 0 [symbolic = %b.loc15_15.2 (constants.%b)]
>>>>>>> 77facdd7
// CHECK:STDOUT:
// CHECK:STDOUT: !definition:
// CHECK:STDOUT:   %.type: type = interface_type @.1, @.1(%b.loc15_15.2) [symbolic = %.type (constants.%.type.2)]
// CHECK:STDOUT:   %Self.2: %.type.2 = bind_symbolic_name Self, 1 [symbolic = %Self.2 (constants.%Self)]
// CHECK:STDOUT:
// CHECK:STDOUT:   interface {
// CHECK:STDOUT:     %Self.1: @.1.%.type (%.type.2) = bind_symbolic_name Self, 1 [symbolic = %Self.2 (constants.%Self)]
// CHECK:STDOUT:
// CHECK:STDOUT:   !members:
// CHECK:STDOUT:     .Self = %Self.1
// CHECK:STDOUT:     witness = ()
// CHECK:STDOUT:   }
// CHECK:STDOUT: }
// CHECK:STDOUT:
// CHECK:STDOUT: class @C {
// CHECK:STDOUT:   %.loc4: <witness> = complete_type_witness %.1 [template = constants.%.2]
// CHECK:STDOUT:
// CHECK:STDOUT: !members:
// CHECK:STDOUT:   .Self = constants.%C
// CHECK:STDOUT: }
// CHECK:STDOUT:
// CHECK:STDOUT: specific @Foo(constants.%a) {
<<<<<<< HEAD
// CHECK:STDOUT:   %a.1 => constants.%a
// CHECK:STDOUT:   %a.patt.1 => constants.%a
// CHECK:STDOUT: }
// CHECK:STDOUT:
// CHECK:STDOUT: specific @.1(constants.%b) {
// CHECK:STDOUT:   %b.1 => constants.%b
// CHECK:STDOUT:   %b.patt.1 => constants.%b
// CHECK:STDOUT: }
// CHECK:STDOUT:
// CHECK:STDOUT: specific @.1(@.1.%b.1) {
// CHECK:STDOUT:   %b.1 => constants.%b
// CHECK:STDOUT:   %b.patt.1 => constants.%b
=======
// CHECK:STDOUT:   %a.loc7_15.2 => constants.%a
// CHECK:STDOUT: }
// CHECK:STDOUT:
// CHECK:STDOUT: specific @.1(constants.%b) {
// CHECK:STDOUT:   %b.loc15_15.2 => constants.%b
// CHECK:STDOUT: }
// CHECK:STDOUT:
// CHECK:STDOUT: specific @.1(@.1.%b.loc15_15.2) {
// CHECK:STDOUT:   %b.loc15_15.2 => constants.%b
>>>>>>> 77facdd7
// CHECK:STDOUT: }
// CHECK:STDOUT:
// CHECK:STDOUT: --- fail_alias.carbon
// CHECK:STDOUT:
// CHECK:STDOUT: constants {
// CHECK:STDOUT:   %C: type = class_type @C [template]
// CHECK:STDOUT:   %.1: type = struct_type {} [template]
// CHECK:STDOUT:   %.2: <witness> = complete_type_witness %.1 [template]
// CHECK:STDOUT:   %a: %C = bind_symbolic_name a, 0 [symbolic]
// CHECK:STDOUT:   %a.patt.1: %C = symbolic_binding_pattern a, 0 [symbolic]
// CHECK:STDOUT:   %Foo.type: type = generic_interface_type @Foo [template]
// CHECK:STDOUT:   %.3: type = tuple_type () [template]
// CHECK:STDOUT:   %Foo: %Foo.type = struct_value () [template]
// CHECK:STDOUT:   %a.patt.2: %C = symbolic_binding_pattern a, 0 [symbolic]
// CHECK:STDOUT:   %.type.1: type = generic_interface_type @.1 [template]
// CHECK:STDOUT:   %.4: %.type.1 = struct_value () [template]
// CHECK:STDOUT:   %.type.2: type = interface_type @.1, @.1(%a) [symbolic]
// CHECK:STDOUT:   %Self: %.type.2 = bind_symbolic_name Self, 1 [symbolic]
// CHECK:STDOUT: }
// CHECK:STDOUT:
// CHECK:STDOUT: file {
// CHECK:STDOUT:   package: <namespace> = namespace [template] {
// CHECK:STDOUT:     .C = %C.decl
// CHECK:STDOUT:     .D = %D
// CHECK:STDOUT:     .Foo = %Foo.decl
// CHECK:STDOUT:   }
// CHECK:STDOUT:   %C.decl: type = class_decl @C [template = constants.%C] {} {}
// CHECK:STDOUT:   %C.ref: type = name_ref C, %C.decl [template = constants.%C]
// CHECK:STDOUT:   %D: type = bind_alias D, %C.decl [template = constants.%C]
// CHECK:STDOUT:   %Foo.decl: %Foo.type = interface_decl @Foo [template = constants.%Foo] {
// CHECK:STDOUT:     %a.patt.loc7: %C = symbolic_binding_pattern a, 0 [symbolic = %a.patt.1 (constants.%a.patt.1)]
// CHECK:STDOUT:     %a.param_patt: %C = param_pattern %a.patt.loc7, runtime_param<invalid> [symbolic = %a.patt.1 (constants.%a.patt.1)]
// CHECK:STDOUT:   } {
// CHECK:STDOUT:     %C.ref: type = name_ref C, file.%C.decl [template = constants.%C]
<<<<<<< HEAD
// CHECK:STDOUT:     %param: %C = param runtime_param<invalid>
// CHECK:STDOUT:     %a.loc7: %C = bind_symbolic_name a, 0, %param [symbolic = %a.1 (constants.%a)]
=======
// CHECK:STDOUT:     %a.param: %C = param a, runtime_param<invalid>
// CHECK:STDOUT:     %a.loc7_15.1: %C = bind_symbolic_name a, 0, %a.param [symbolic = %a.loc7_15.2 (constants.%a)]
>>>>>>> 77facdd7
// CHECK:STDOUT:   }
// CHECK:STDOUT:   %.decl: %.type.1 = interface_decl @.1 [template = constants.%.4] {
// CHECK:STDOUT:     %a.patt.loc15: %C = symbolic_binding_pattern a, 0 [symbolic = %a.patt.1 (constants.%a.patt.2)]
// CHECK:STDOUT:     %a.param_patt: %C = param_pattern %a.patt.loc15, runtime_param<invalid> [symbolic = %a.patt.1 (constants.%a.patt.2)]
// CHECK:STDOUT:   } {
// CHECK:STDOUT:     %D.ref: type = name_ref D, file.%D [template = constants.%C]
<<<<<<< HEAD
// CHECK:STDOUT:     %param: %C = param runtime_param<invalid>
// CHECK:STDOUT:     %a.loc15: %C = bind_symbolic_name a, 0, %param [symbolic = %a.1 (constants.%a)]
// CHECK:STDOUT:   }
// CHECK:STDOUT: }
// CHECK:STDOUT:
// CHECK:STDOUT: generic interface @Foo(%a.loc7: %C) {
// CHECK:STDOUT:   %a.1: %C = bind_symbolic_name a, 0 [symbolic = %a.1 (constants.%a)]
// CHECK:STDOUT:   %a.patt.1: %C = symbolic_binding_pattern a, 0 [symbolic = %a.patt.1 (constants.%a.patt.1)]
=======
// CHECK:STDOUT:     %a.param: %C = param a, runtime_param<invalid>
// CHECK:STDOUT:     %a.loc15_15.1: %C = bind_symbolic_name a, 0, %a.param [symbolic = %a.loc15_15.2 (constants.%a)]
// CHECK:STDOUT:   }
// CHECK:STDOUT: }
// CHECK:STDOUT:
// CHECK:STDOUT: generic interface @Foo(%a.loc7_15.1: %C) {
// CHECK:STDOUT:   %a.loc7_15.2: %C = bind_symbolic_name a, 0 [symbolic = %a.loc7_15.2 (constants.%a)]
>>>>>>> 77facdd7
// CHECK:STDOUT:
// CHECK:STDOUT:   interface;
// CHECK:STDOUT: }
// CHECK:STDOUT:
<<<<<<< HEAD
// CHECK:STDOUT: generic interface @.1(%a.loc15: %C) {
// CHECK:STDOUT:   %a.1: %C = bind_symbolic_name a, 0 [symbolic = %a.1 (constants.%a)]
// CHECK:STDOUT:   %a.patt.1: %C = symbolic_binding_pattern a, 0 [symbolic = %a.patt.1 (constants.%a.patt.2)]
=======
// CHECK:STDOUT: generic interface @.1(%a.loc15_15.1: %C) {
// CHECK:STDOUT:   %a.loc15_15.2: %C = bind_symbolic_name a, 0 [symbolic = %a.loc15_15.2 (constants.%a)]
>>>>>>> 77facdd7
// CHECK:STDOUT:
// CHECK:STDOUT: !definition:
// CHECK:STDOUT:   %.type: type = interface_type @.1, @.1(%a.loc15_15.2) [symbolic = %.type (constants.%.type.2)]
// CHECK:STDOUT:   %Self.2: %.type.2 = bind_symbolic_name Self, 1 [symbolic = %Self.2 (constants.%Self)]
// CHECK:STDOUT:
// CHECK:STDOUT:   interface {
// CHECK:STDOUT:     %Self.1: @.1.%.type (%.type.2) = bind_symbolic_name Self, 1 [symbolic = %Self.2 (constants.%Self)]
// CHECK:STDOUT:
// CHECK:STDOUT:   !members:
// CHECK:STDOUT:     .Self = %Self.1
// CHECK:STDOUT:     witness = ()
// CHECK:STDOUT:   }
// CHECK:STDOUT: }
// CHECK:STDOUT:
// CHECK:STDOUT: class @C {
// CHECK:STDOUT:   %.loc4: <witness> = complete_type_witness %.1 [template = constants.%.2]
// CHECK:STDOUT:
// CHECK:STDOUT: !members:
// CHECK:STDOUT:   .Self = constants.%C
// CHECK:STDOUT: }
// CHECK:STDOUT:
// CHECK:STDOUT: specific @Foo(constants.%a) {
<<<<<<< HEAD
// CHECK:STDOUT:   %a.1 => constants.%a
// CHECK:STDOUT:   %a.patt.1 => constants.%a
// CHECK:STDOUT: }
// CHECK:STDOUT:
// CHECK:STDOUT: specific @.1(constants.%a) {
// CHECK:STDOUT:   %a.1 => constants.%a
// CHECK:STDOUT:   %a.patt.1 => constants.%a
// CHECK:STDOUT: }
// CHECK:STDOUT:
// CHECK:STDOUT: specific @.1(@.1.%a.1) {
// CHECK:STDOUT:   %a.1 => constants.%a
// CHECK:STDOUT:   %a.patt.1 => constants.%a
=======
// CHECK:STDOUT:   %a.loc7_15.2 => constants.%a
// CHECK:STDOUT: }
// CHECK:STDOUT:
// CHECK:STDOUT: specific @.1(constants.%a) {
// CHECK:STDOUT:   %a.loc15_15.2 => constants.%a
// CHECK:STDOUT: }
// CHECK:STDOUT:
// CHECK:STDOUT: specific @.1(@.1.%a.loc15_15.2) {
// CHECK:STDOUT:   %a.loc15_15.2 => constants.%a
>>>>>>> 77facdd7
// CHECK:STDOUT: }
// CHECK:STDOUT:
// CHECK:STDOUT: --- fail_deduced_alias.carbon
// CHECK:STDOUT:
// CHECK:STDOUT: constants {
// CHECK:STDOUT:   %C: type = class_type @C [template]
// CHECK:STDOUT:   %.1: type = struct_type {} [template]
// CHECK:STDOUT:   %.2: <witness> = complete_type_witness %.1 [template]
// CHECK:STDOUT:   %a: %C = bind_symbolic_name a, 0 [symbolic]
// CHECK:STDOUT:   %a.patt.1: %C = symbolic_binding_pattern a, 0 [symbolic]
// CHECK:STDOUT:   %Foo.type: type = generic_interface_type @Foo [template]
// CHECK:STDOUT:   %.3: type = tuple_type () [template]
// CHECK:STDOUT:   %Foo: %Foo.type = struct_value () [template]
// CHECK:STDOUT:   %a.patt.2: %C = symbolic_binding_pattern a, 0 [symbolic]
// CHECK:STDOUT:   %.type.1: type = generic_interface_type @.1 [template]
// CHECK:STDOUT:   %.4: %.type.1 = struct_value () [template]
// CHECK:STDOUT:   %.type.2: type = interface_type @.1, @.1(%a) [symbolic]
// CHECK:STDOUT:   %Self: %.type.2 = bind_symbolic_name Self, 1 [symbolic]
// CHECK:STDOUT: }
// CHECK:STDOUT:
// CHECK:STDOUT: file {
// CHECK:STDOUT:   package: <namespace> = namespace [template] {
// CHECK:STDOUT:     .C = %C.decl
// CHECK:STDOUT:     .D = %D
// CHECK:STDOUT:     .Foo = %Foo.decl
// CHECK:STDOUT:   }
// CHECK:STDOUT:   %C.decl: type = class_decl @C [template = constants.%C] {} {}
// CHECK:STDOUT:   %C.ref: type = name_ref C, %C.decl [template = constants.%C]
// CHECK:STDOUT:   %D: type = bind_alias D, %C.decl [template = constants.%C]
// CHECK:STDOUT:   %Foo.decl: %Foo.type = interface_decl @Foo [template = constants.%Foo] {
// CHECK:STDOUT:     %a.patt.loc7: %C = symbolic_binding_pattern a, 0 [symbolic = %a.patt.1 (constants.%a.patt.1)]
// CHECK:STDOUT:     %a.param_patt: %C = param_pattern %a.patt.loc7, runtime_param<invalid> [symbolic = %a.patt.1 (constants.%a.patt.1)]
// CHECK:STDOUT:   } {
// CHECK:STDOUT:     %C.ref: type = name_ref C, file.%C.decl [template = constants.%C]
<<<<<<< HEAD
// CHECK:STDOUT:     %param: %C = param runtime_param<invalid>
// CHECK:STDOUT:     %a.loc7: %C = bind_symbolic_name a, 0, %param [symbolic = %a.1 (constants.%a)]
=======
// CHECK:STDOUT:     %a.param: %C = param a, runtime_param<invalid>
// CHECK:STDOUT:     %a.loc7_15.1: %C = bind_symbolic_name a, 0, %a.param [symbolic = %a.loc7_15.2 (constants.%a)]
>>>>>>> 77facdd7
// CHECK:STDOUT:   }
// CHECK:STDOUT:   %.decl: %.type.1 = interface_decl @.1 [template = constants.%.4] {
// CHECK:STDOUT:     %a.patt.loc15: %C = symbolic_binding_pattern a, 0 [symbolic = %a.patt.1 (constants.%a.patt.2)]
// CHECK:STDOUT:     %a.param_patt: %C = param_pattern %a.patt.loc15, runtime_param<invalid> [symbolic = %a.patt.1 (constants.%a.patt.2)]
// CHECK:STDOUT:   } {
// CHECK:STDOUT:     %D.ref: type = name_ref D, file.%D [template = constants.%C]
<<<<<<< HEAD
// CHECK:STDOUT:     %param: %C = param runtime_param<invalid>
// CHECK:STDOUT:     %a.loc15: %C = bind_symbolic_name a, 0, %param [symbolic = %a.1 (constants.%a)]
// CHECK:STDOUT:   }
// CHECK:STDOUT: }
// CHECK:STDOUT:
// CHECK:STDOUT: generic interface @Foo(%a.loc7: %C) {
// CHECK:STDOUT:   %a.1: %C = bind_symbolic_name a, 0 [symbolic = %a.1 (constants.%a)]
// CHECK:STDOUT:   %a.patt.1: %C = symbolic_binding_pattern a, 0 [symbolic = %a.patt.1 (constants.%a.patt.1)]
=======
// CHECK:STDOUT:     %a.param: %C = param a, runtime_param<invalid>
// CHECK:STDOUT:     %a.loc15_15.1: %C = bind_symbolic_name a, 0, %a.param [symbolic = %a.loc15_15.2 (constants.%a)]
// CHECK:STDOUT:   }
// CHECK:STDOUT: }
// CHECK:STDOUT:
// CHECK:STDOUT: generic interface @Foo(%a.loc7_15.1: %C) {
// CHECK:STDOUT:   %a.loc7_15.2: %C = bind_symbolic_name a, 0 [symbolic = %a.loc7_15.2 (constants.%a)]
>>>>>>> 77facdd7
// CHECK:STDOUT:
// CHECK:STDOUT:   interface;
// CHECK:STDOUT: }
// CHECK:STDOUT:
<<<<<<< HEAD
// CHECK:STDOUT: generic interface @.1(%a.loc15: %C) {
// CHECK:STDOUT:   %a.1: %C = bind_symbolic_name a, 0 [symbolic = %a.1 (constants.%a)]
// CHECK:STDOUT:   %a.patt.1: %C = symbolic_binding_pattern a, 0 [symbolic = %a.patt.1 (constants.%a.patt.2)]
=======
// CHECK:STDOUT: generic interface @.1(%a.loc15_15.1: %C) {
// CHECK:STDOUT:   %a.loc15_15.2: %C = bind_symbolic_name a, 0 [symbolic = %a.loc15_15.2 (constants.%a)]
>>>>>>> 77facdd7
// CHECK:STDOUT:
// CHECK:STDOUT: !definition:
// CHECK:STDOUT:   %.type: type = interface_type @.1, @.1(%a.loc15_15.2) [symbolic = %.type (constants.%.type.2)]
// CHECK:STDOUT:   %Self.2: %.type.2 = bind_symbolic_name Self, 1 [symbolic = %Self.2 (constants.%Self)]
// CHECK:STDOUT:
// CHECK:STDOUT:   interface {
// CHECK:STDOUT:     %Self.1: @.1.%.type (%.type.2) = bind_symbolic_name Self, 1 [symbolic = %Self.2 (constants.%Self)]
// CHECK:STDOUT:
// CHECK:STDOUT:   !members:
// CHECK:STDOUT:     .Self = %Self.1
// CHECK:STDOUT:     witness = ()
// CHECK:STDOUT:   }
// CHECK:STDOUT: }
// CHECK:STDOUT:
// CHECK:STDOUT: class @C {
// CHECK:STDOUT:   %.loc4: <witness> = complete_type_witness %.1 [template = constants.%.2]
// CHECK:STDOUT:
// CHECK:STDOUT: !members:
// CHECK:STDOUT:   .Self = constants.%C
// CHECK:STDOUT: }
// CHECK:STDOUT:
// CHECK:STDOUT: specific @Foo(constants.%a) {
<<<<<<< HEAD
// CHECK:STDOUT:   %a.1 => constants.%a
// CHECK:STDOUT:   %a.patt.1 => constants.%a
// CHECK:STDOUT: }
// CHECK:STDOUT:
// CHECK:STDOUT: specific @.1(constants.%a) {
// CHECK:STDOUT:   %a.1 => constants.%a
// CHECK:STDOUT:   %a.patt.1 => constants.%a
// CHECK:STDOUT: }
// CHECK:STDOUT:
// CHECK:STDOUT: specific @.1(@.1.%a.1) {
// CHECK:STDOUT:   %a.1 => constants.%a
// CHECK:STDOUT:   %a.patt.1 => constants.%a
=======
// CHECK:STDOUT:   %a.loc7_15.2 => constants.%a
// CHECK:STDOUT: }
// CHECK:STDOUT:
// CHECK:STDOUT: specific @.1(constants.%a) {
// CHECK:STDOUT:   %a.loc15_15.2 => constants.%a
// CHECK:STDOUT: }
// CHECK:STDOUT:
// CHECK:STDOUT: specific @.1(@.1.%a.loc15_15.2) {
// CHECK:STDOUT:   %a.loc15_15.2 => constants.%a
>>>>>>> 77facdd7
// CHECK:STDOUT: }
// CHECK:STDOUT:
// CHECK:STDOUT: --- alias_two_file.carbon
// CHECK:STDOUT:
// CHECK:STDOUT: constants {
// CHECK:STDOUT:   %C: type = class_type @C [template]
// CHECK:STDOUT:   %.1: type = struct_type {} [template]
// CHECK:STDOUT:   %.2: <witness> = complete_type_witness %.1 [template]
// CHECK:STDOUT:   %a: %C = bind_symbolic_name a, 0 [symbolic]
// CHECK:STDOUT:   %a.patt: %C = symbolic_binding_pattern a, 0 [symbolic]
// CHECK:STDOUT:   %Foo.type: type = generic_interface_type @Foo [template]
// CHECK:STDOUT:   %.3: type = tuple_type () [template]
// CHECK:STDOUT:   %Foo: %Foo.type = struct_value () [template]
// CHECK:STDOUT: }
// CHECK:STDOUT:
// CHECK:STDOUT: file {
// CHECK:STDOUT:   package: <namespace> = namespace [template] {
// CHECK:STDOUT:     .C = %C.decl
// CHECK:STDOUT:     .Foo = %Foo.decl
// CHECK:STDOUT:   }
// CHECK:STDOUT:   %C.decl: type = class_decl @C [template = constants.%C] {} {}
// CHECK:STDOUT:   %Foo.decl: %Foo.type = interface_decl @Foo [template = constants.%Foo] {
// CHECK:STDOUT:     %a.patt.loc6: %C = symbolic_binding_pattern a, 0 [symbolic = %a.patt.1 (constants.%a.patt)]
// CHECK:STDOUT:     %a.param_patt: %C = param_pattern %a.patt.loc6, runtime_param<invalid> [symbolic = %a.patt.1 (constants.%a.patt)]
// CHECK:STDOUT:   } {
// CHECK:STDOUT:     %C.ref: type = name_ref C, file.%C.decl [template = constants.%C]
<<<<<<< HEAD
// CHECK:STDOUT:     %param: %C = param runtime_param<invalid>
// CHECK:STDOUT:     %a.loc6: %C = bind_symbolic_name a, 0, %param [symbolic = %a.1 (constants.%a)]
// CHECK:STDOUT:   }
// CHECK:STDOUT: }
// CHECK:STDOUT:
// CHECK:STDOUT: generic interface @Foo(%a.loc6: %C) {
// CHECK:STDOUT:   %a.1: %C = bind_symbolic_name a, 0 [symbolic = %a.1 (constants.%a)]
// CHECK:STDOUT:   %a.patt.1: %C = symbolic_binding_pattern a, 0 [symbolic = %a.patt.1 (constants.%a.patt)]
=======
// CHECK:STDOUT:     %a.param: %C = param a, runtime_param<invalid>
// CHECK:STDOUT:     %a.loc6_15.1: %C = bind_symbolic_name a, 0, %a.param [symbolic = %a.loc6_15.2 (constants.%a)]
// CHECK:STDOUT:   }
// CHECK:STDOUT: }
// CHECK:STDOUT:
// CHECK:STDOUT: generic interface @Foo(%a.loc6_15.1: %C) {
// CHECK:STDOUT:   %a.loc6_15.2: %C = bind_symbolic_name a, 0 [symbolic = %a.loc6_15.2 (constants.%a)]
>>>>>>> 77facdd7
// CHECK:STDOUT:
// CHECK:STDOUT:   interface;
// CHECK:STDOUT: }
// CHECK:STDOUT:
// CHECK:STDOUT: class @C {
// CHECK:STDOUT:   %.loc4: <witness> = complete_type_witness %.1 [template = constants.%.2]
// CHECK:STDOUT:
// CHECK:STDOUT: !members:
// CHECK:STDOUT:   .Self = constants.%C
// CHECK:STDOUT: }
// CHECK:STDOUT:
// CHECK:STDOUT: specific @Foo(constants.%a) {
<<<<<<< HEAD
// CHECK:STDOUT:   %a.1 => constants.%a
// CHECK:STDOUT:   %a.patt.1 => constants.%a
=======
// CHECK:STDOUT:   %a.loc6_15.2 => constants.%a
>>>>>>> 77facdd7
// CHECK:STDOUT: }
// CHECK:STDOUT:
// CHECK:STDOUT: --- fail_alias_two_file.impl.carbon
// CHECK:STDOUT:
// CHECK:STDOUT: constants {
// CHECK:STDOUT:   %C: type = class_type @C [template]
// CHECK:STDOUT:   %.1: type = struct_type {} [template]
// CHECK:STDOUT:   %.2: <witness> = complete_type_witness %.1 [template]
// CHECK:STDOUT:   %a: %C = bind_symbolic_name a, 0 [symbolic]
// CHECK:STDOUT:   %a.patt.1: %C = symbolic_binding_pattern a, 0 [symbolic]
// CHECK:STDOUT:   %Foo.type: type = generic_interface_type @Foo [template]
// CHECK:STDOUT:   %.3: type = tuple_type () [template]
// CHECK:STDOUT:   %Foo: %Foo.type = struct_value () [template]
// CHECK:STDOUT:   %a.patt.2: %C = symbolic_binding_pattern a, 0 [symbolic]
// CHECK:STDOUT:   %.type.1: type = generic_interface_type @.1 [template]
// CHECK:STDOUT:   %.4: %.type.1 = struct_value () [template]
// CHECK:STDOUT:   %.type.2: type = interface_type @.1, @.1(%a) [symbolic]
// CHECK:STDOUT:   %Self: %.type.2 = bind_symbolic_name Self, 1 [symbolic]
// CHECK:STDOUT: }
// CHECK:STDOUT:
// CHECK:STDOUT: imports {
// CHECK:STDOUT:   %import_ref.1: type = import_ref Main//alias_two_file, inst+1, loaded [template = constants.%C]
// CHECK:STDOUT:   %import_ref.2: %Foo.type = import_ref Main//alias_two_file, inst+13, loaded [template = constants.%Foo]
// CHECK:STDOUT:   %import_ref.3 = import_ref Main//alias_two_file, inst+2, unloaded
// CHECK:STDOUT: }
// CHECK:STDOUT:
// CHECK:STDOUT: file {
// CHECK:STDOUT:   package: <namespace> = namespace [template] {
// CHECK:STDOUT:     .C = imports.%import_ref.1
// CHECK:STDOUT:     .Foo = imports.%import_ref.2
// CHECK:STDOUT:     .D = %D
// CHECK:STDOUT:   }
// CHECK:STDOUT:   %default.import.loc2_6.1 = import <invalid>
// CHECK:STDOUT:   %default.import.loc2_6.2 = import <invalid>
// CHECK:STDOUT:   %C.ref: type = name_ref C, imports.%import_ref.1 [template = constants.%C]
// CHECK:STDOUT:   %D: type = bind_alias D, imports.%import_ref.1 [template = constants.%C]
// CHECK:STDOUT:   %.decl: %.type.1 = interface_decl @.1 [template = constants.%.4] {
// CHECK:STDOUT:     %a.patt.loc17: %C = symbolic_binding_pattern a, 0 [symbolic = %a.patt.1 (constants.%a.patt.1)]
// CHECK:STDOUT:     %a.param_patt: %C = param_pattern %a.patt.loc17, runtime_param<invalid> [symbolic = %a.patt.1 (constants.%a.patt.1)]
// CHECK:STDOUT:   } {
// CHECK:STDOUT:     %D.ref: type = name_ref D, file.%D [template = constants.%C]
<<<<<<< HEAD
// CHECK:STDOUT:     %param: %C = param runtime_param<invalid>
// CHECK:STDOUT:     %a.loc17: %C = bind_symbolic_name a, 0, %param [symbolic = %a.1 (constants.%a)]
=======
// CHECK:STDOUT:     %a.param: %C = param a, runtime_param<invalid>
// CHECK:STDOUT:     %a.loc17_15.1: %C = bind_symbolic_name a, 0, %a.param [symbolic = %a.loc17_15.2 (constants.%a)]
>>>>>>> 77facdd7
// CHECK:STDOUT:   }
// CHECK:STDOUT: }
// CHECK:STDOUT:
// CHECK:STDOUT: generic interface @Foo(constants.%a: %C) {
// CHECK:STDOUT:   %a: %C = bind_symbolic_name a, 0 [symbolic = %a (constants.%a)]
// CHECK:STDOUT:   %a.patt: %C = symbolic_binding_pattern a, 0 [symbolic = %a.patt (constants.%a.patt.2)]
// CHECK:STDOUT:
// CHECK:STDOUT:   interface;
// CHECK:STDOUT: }
// CHECK:STDOUT:
<<<<<<< HEAD
// CHECK:STDOUT: generic interface @.1(%a.loc17: %C) {
// CHECK:STDOUT:   %a.1: %C = bind_symbolic_name a, 0 [symbolic = %a.1 (constants.%a)]
// CHECK:STDOUT:   %a.patt.1: %C = symbolic_binding_pattern a, 0 [symbolic = %a.patt.1 (constants.%a.patt.1)]
=======
// CHECK:STDOUT: generic interface @.1(%a.loc17_15.1: %C) {
// CHECK:STDOUT:   %a.loc17_15.2: %C = bind_symbolic_name a, 0 [symbolic = %a.loc17_15.2 (constants.%a)]
>>>>>>> 77facdd7
// CHECK:STDOUT:
// CHECK:STDOUT: !definition:
// CHECK:STDOUT:   %.type: type = interface_type @.1, @.1(%a.loc17_15.2) [symbolic = %.type (constants.%.type.2)]
// CHECK:STDOUT:   %Self.2: %.type.2 = bind_symbolic_name Self, 1 [symbolic = %Self.2 (constants.%Self)]
// CHECK:STDOUT:
// CHECK:STDOUT:   interface {
// CHECK:STDOUT:     %Self.1: @.1.%.type (%.type.2) = bind_symbolic_name Self, 1 [symbolic = %Self.2 (constants.%Self)]
// CHECK:STDOUT:
// CHECK:STDOUT:   !members:
// CHECK:STDOUT:     .Self = %Self.1
// CHECK:STDOUT:     witness = ()
// CHECK:STDOUT:   }
// CHECK:STDOUT: }
// CHECK:STDOUT:
// CHECK:STDOUT: class @C {
// CHECK:STDOUT: !members:
// CHECK:STDOUT:   .Self = imports.%import_ref.3
// CHECK:STDOUT: }
// CHECK:STDOUT:
// CHECK:STDOUT: specific @Foo(constants.%a) {
// CHECK:STDOUT:   %a => constants.%a
// CHECK:STDOUT:   %a.patt => constants.%a
// CHECK:STDOUT: }
// CHECK:STDOUT:
// CHECK:STDOUT: specific @.1(constants.%a) {
<<<<<<< HEAD
// CHECK:STDOUT:   %a.1 => constants.%a
// CHECK:STDOUT:   %a.patt.1 => constants.%a
// CHECK:STDOUT: }
// CHECK:STDOUT:
// CHECK:STDOUT: specific @.1(@.1.%a.1) {
// CHECK:STDOUT:   %a.1 => constants.%a
// CHECK:STDOUT:   %a.patt.1 => constants.%a
=======
// CHECK:STDOUT:   %a.loc17_15.2 => constants.%a
// CHECK:STDOUT: }
// CHECK:STDOUT:
// CHECK:STDOUT: specific @.1(@.1.%a.loc17_15.2) {
// CHECK:STDOUT:   %a.loc17_15.2 => constants.%a
>>>>>>> 77facdd7
// CHECK:STDOUT: }
// CHECK:STDOUT:
// CHECK:STDOUT: --- fail_repeat_const.carbon
// CHECK:STDOUT:
// CHECK:STDOUT: constants {
// CHECK:STDOUT:   %C: type = class_type @C [template]
// CHECK:STDOUT:   %.1: type = struct_type {} [template]
// CHECK:STDOUT:   %.2: <witness> = complete_type_witness %.1 [template]
// CHECK:STDOUT:   %.3: type = const_type %C [template]
// CHECK:STDOUT:   %a: %.3 = bind_symbolic_name a, 0 [symbolic]
// CHECK:STDOUT:   %a.patt.1: %.3 = symbolic_binding_pattern a, 0 [symbolic]
// CHECK:STDOUT:   %Foo.type: type = generic_interface_type @Foo [template]
// CHECK:STDOUT:   %.4: type = tuple_type () [template]
// CHECK:STDOUT:   %Foo: %Foo.type = struct_value () [template]
// CHECK:STDOUT:   %a.patt.2: %.3 = symbolic_binding_pattern a, 0 [symbolic]
// CHECK:STDOUT:   %.type.1: type = generic_interface_type @.1 [template]
// CHECK:STDOUT:   %.5: %.type.1 = struct_value () [template]
// CHECK:STDOUT:   %.type.2: type = interface_type @.1, @.1(%a) [symbolic]
// CHECK:STDOUT:   %Self: %.type.2 = bind_symbolic_name Self, 1 [symbolic]
// CHECK:STDOUT: }
// CHECK:STDOUT:
// CHECK:STDOUT: file {
// CHECK:STDOUT:   package: <namespace> = namespace [template] {
// CHECK:STDOUT:     .C = %C.decl
// CHECK:STDOUT:     .Foo = %Foo.decl
// CHECK:STDOUT:   }
// CHECK:STDOUT:   %C.decl: type = class_decl @C [template = constants.%C] {} {}
// CHECK:STDOUT:   %Foo.decl: %Foo.type = interface_decl @Foo [template = constants.%Foo] {
// CHECK:STDOUT:     %a.patt.loc6: %.3 = symbolic_binding_pattern a, 0 [symbolic = %a.patt.1 (constants.%a.patt.1)]
// CHECK:STDOUT:     %a.param_patt: %.3 = param_pattern %a.patt.loc6, runtime_param<invalid> [symbolic = %a.patt.1 (constants.%a.patt.1)]
// CHECK:STDOUT:   } {
// CHECK:STDOUT:     %C.ref: type = name_ref C, file.%C.decl [template = constants.%C]
// CHECK:STDOUT:     %.loc6: type = const_type %C [template = constants.%.3]
<<<<<<< HEAD
// CHECK:STDOUT:     %param: %.3 = param runtime_param<invalid>
// CHECK:STDOUT:     %a.loc6: %.3 = bind_symbolic_name a, 0, %param [symbolic = %a.1 (constants.%a)]
=======
// CHECK:STDOUT:     %a.param: %.3 = param a, runtime_param<invalid>
// CHECK:STDOUT:     %a.loc6_15.1: %.3 = bind_symbolic_name a, 0, %a.param [symbolic = %a.loc6_15.2 (constants.%a)]
>>>>>>> 77facdd7
// CHECK:STDOUT:   }
// CHECK:STDOUT:   %.decl: %.type.1 = interface_decl @.1 [template = constants.%.5] {
// CHECK:STDOUT:     %a.patt.loc17: %.3 = symbolic_binding_pattern a, 0 [symbolic = %a.patt.1 (constants.%a.patt.2)]
// CHECK:STDOUT:     %a.param_patt: %.3 = param_pattern %a.patt.loc17, runtime_param<invalid> [symbolic = %a.patt.1 (constants.%a.patt.2)]
// CHECK:STDOUT:   } {
// CHECK:STDOUT:     %C.ref: type = name_ref C, file.%C.decl [template = constants.%C]
// CHECK:STDOUT:     %.loc17_26: type = const_type %C [template = constants.%.3]
// CHECK:STDOUT:     %.loc17_19: type = const_type %.3 [template = constants.%.3]
<<<<<<< HEAD
// CHECK:STDOUT:     %param: %.3 = param runtime_param<invalid>
// CHECK:STDOUT:     %a.loc17: %.3 = bind_symbolic_name a, 0, %param [symbolic = %a.1 (constants.%a)]
// CHECK:STDOUT:   }
// CHECK:STDOUT: }
// CHECK:STDOUT:
// CHECK:STDOUT: generic interface @Foo(%a.loc6: %.3) {
// CHECK:STDOUT:   %a.1: %.3 = bind_symbolic_name a, 0 [symbolic = %a.1 (constants.%a)]
// CHECK:STDOUT:   %a.patt.1: %.3 = symbolic_binding_pattern a, 0 [symbolic = %a.patt.1 (constants.%a.patt.1)]
=======
// CHECK:STDOUT:     %a.param: %.3 = param a, runtime_param<invalid>
// CHECK:STDOUT:     %a.loc17_15.1: %.3 = bind_symbolic_name a, 0, %a.param [symbolic = %a.loc17_15.2 (constants.%a)]
// CHECK:STDOUT:   }
// CHECK:STDOUT: }
// CHECK:STDOUT:
// CHECK:STDOUT: generic interface @Foo(%a.loc6_15.1: %.3) {
// CHECK:STDOUT:   %a.loc6_15.2: %.3 = bind_symbolic_name a, 0 [symbolic = %a.loc6_15.2 (constants.%a)]
>>>>>>> 77facdd7
// CHECK:STDOUT:
// CHECK:STDOUT:   interface;
// CHECK:STDOUT: }
// CHECK:STDOUT:
<<<<<<< HEAD
// CHECK:STDOUT: generic interface @.1(%a.loc17: %.3) {
// CHECK:STDOUT:   %a.1: %.3 = bind_symbolic_name a, 0 [symbolic = %a.1 (constants.%a)]
// CHECK:STDOUT:   %a.patt.1: %.3 = symbolic_binding_pattern a, 0 [symbolic = %a.patt.1 (constants.%a.patt.2)]
=======
// CHECK:STDOUT: generic interface @.1(%a.loc17_15.1: %.3) {
// CHECK:STDOUT:   %a.loc17_15.2: %.3 = bind_symbolic_name a, 0 [symbolic = %a.loc17_15.2 (constants.%a)]
>>>>>>> 77facdd7
// CHECK:STDOUT:
// CHECK:STDOUT: !definition:
// CHECK:STDOUT:   %.type: type = interface_type @.1, @.1(%a.loc17_15.2) [symbolic = %.type (constants.%.type.2)]
// CHECK:STDOUT:   %Self.2: %.type.2 = bind_symbolic_name Self, 1 [symbolic = %Self.2 (constants.%Self)]
// CHECK:STDOUT:
// CHECK:STDOUT:   interface {
// CHECK:STDOUT:     %Self.1: @.1.%.type (%.type.2) = bind_symbolic_name Self, 1 [symbolic = %Self.2 (constants.%Self)]
// CHECK:STDOUT:
// CHECK:STDOUT:   !members:
// CHECK:STDOUT:     .Self = %Self.1
// CHECK:STDOUT:     witness = ()
// CHECK:STDOUT:   }
// CHECK:STDOUT: }
// CHECK:STDOUT:
// CHECK:STDOUT: class @C {
// CHECK:STDOUT:   %.loc4: <witness> = complete_type_witness %.1 [template = constants.%.2]
// CHECK:STDOUT:
// CHECK:STDOUT: !members:
// CHECK:STDOUT:   .Self = constants.%C
// CHECK:STDOUT: }
// CHECK:STDOUT:
// CHECK:STDOUT: specific @Foo(constants.%a) {
<<<<<<< HEAD
// CHECK:STDOUT:   %a.1 => constants.%a
// CHECK:STDOUT:   %a.patt.1 => constants.%a
// CHECK:STDOUT: }
// CHECK:STDOUT:
// CHECK:STDOUT: specific @.1(constants.%a) {
// CHECK:STDOUT:   %a.1 => constants.%a
// CHECK:STDOUT:   %a.patt.1 => constants.%a
// CHECK:STDOUT: }
// CHECK:STDOUT:
// CHECK:STDOUT: specific @.1(@.1.%a.1) {
// CHECK:STDOUT:   %a.1 => constants.%a
// CHECK:STDOUT:   %a.patt.1 => constants.%a
=======
// CHECK:STDOUT:   %a.loc6_15.2 => constants.%a
// CHECK:STDOUT: }
// CHECK:STDOUT:
// CHECK:STDOUT: specific @.1(constants.%a) {
// CHECK:STDOUT:   %a.loc17_15.2 => constants.%a
// CHECK:STDOUT: }
// CHECK:STDOUT:
// CHECK:STDOUT: specific @.1(@.1.%a.loc17_15.2) {
// CHECK:STDOUT:   %a.loc17_15.2 => constants.%a
>>>>>>> 77facdd7
// CHECK:STDOUT: }
// CHECK:STDOUT:<|MERGE_RESOLUTION|>--- conflicted
+++ resolved
@@ -218,42 +218,32 @@
 // CHECK:STDOUT:   %C.ref: type = name_ref C, %C.decl [template = constants.%C]
 // CHECK:STDOUT:   %D: type = bind_alias D, %C.decl [template = constants.%C]
 // CHECK:STDOUT:   %Foo.decl.loc7: %Foo.type.1 = interface_decl @Foo [template = constants.%Foo] {
-// CHECK:STDOUT:     %a.patt.loc7: %C = symbolic_binding_pattern a, 0 [symbolic = %a.patt.1 (constants.%a.patt.1)]
-// CHECK:STDOUT:     %a.param_patt: %C = param_pattern %a.patt.loc7, runtime_param<invalid> [symbolic = %a.patt.1 (constants.%a.patt.1)]
+// CHECK:STDOUT:     %a.patt.loc7_15.1: %C = symbolic_binding_pattern a, 0 [symbolic = %a.patt.loc7_15.2 (constants.%a.patt.1)]
+// CHECK:STDOUT:     %a.param_patt: %C = param_pattern %a.patt.loc7_15.1, runtime_param<invalid> [symbolic = %a.patt.loc7_15.2 (constants.%a.patt.1)]
 // CHECK:STDOUT:   } {
 // CHECK:STDOUT:     %C.ref.loc7: type = name_ref C, file.%C.decl [template = constants.%C]
-<<<<<<< HEAD
 // CHECK:STDOUT:     %param.loc7: %C = param runtime_param<invalid>
-// CHECK:STDOUT:     %a.loc7: %C = bind_symbolic_name a, 0, %param.loc7 [symbolic = %a.1 (constants.%a)]
-=======
-// CHECK:STDOUT:     %a.param.loc7: %C = param a, runtime_param<invalid>
-// CHECK:STDOUT:     %a.loc7_15.1: %C = bind_symbolic_name a, 0, %a.param.loc7 [symbolic = %a.loc7_15.2 (constants.%a)]
->>>>>>> 77facdd7
+// CHECK:STDOUT:     %a.loc7_15.1: %C = bind_symbolic_name a, 0, %param.loc7 [symbolic = %a.loc7_15.2 (constants.%a)]
 // CHECK:STDOUT:   }
 // CHECK:STDOUT:   %Foo.decl.loc8: %Foo.type.1 = interface_decl @Foo [template = constants.%Foo] {
-// CHECK:STDOUT:     %a.patt.loc7: %C = symbolic_binding_pattern a, 0 [symbolic = %a.patt.1 (constants.%a.patt.1)]
-// CHECK:STDOUT:     %a.param_patt: %C = param_pattern %a.patt.loc7, runtime_param<invalid> [symbolic = %a.patt.1 (constants.%a.patt.1)]
+// CHECK:STDOUT:     %a.patt.loc7_15.1: %C = symbolic_binding_pattern a, 0 [symbolic = %a.patt.loc7_15.2 (constants.%a.patt.1)]
+// CHECK:STDOUT:     %a.param_patt: %C = param_pattern %a.patt.loc7_15.1, runtime_param<invalid> [symbolic = %a.patt.loc7_15.2 (constants.%a.patt.1)]
 // CHECK:STDOUT:   } {
 // CHECK:STDOUT:     %C.ref.loc8: type = name_ref C, file.%C.decl [template = constants.%C]
 // CHECK:STDOUT:     %param.loc8: %C = param runtime_param<invalid>
 // CHECK:STDOUT:     %a.loc8: %C = bind_symbolic_name a, 0, %param.loc8 [symbolic = constants.%a]
 // CHECK:STDOUT:   }
 // CHECK:STDOUT:   %Bar.decl.loc10: %Bar.type.1 = interface_decl @Bar [template = constants.%Bar] {
-// CHECK:STDOUT:     %a.patt.loc10: %C = symbolic_binding_pattern a, 0 [symbolic = %a.patt.1 (constants.%a.patt.3)]
-// CHECK:STDOUT:     %a.param_patt: %C = param_pattern %a.patt.loc10, runtime_param<invalid> [symbolic = %a.patt.1 (constants.%a.patt.3)]
+// CHECK:STDOUT:     %a.patt.loc10_15.1: %C = symbolic_binding_pattern a, 0 [symbolic = %a.patt.loc10_15.2 (constants.%a.patt.3)]
+// CHECK:STDOUT:     %a.param_patt: %C = param_pattern %a.patt.loc10_15.1, runtime_param<invalid> [symbolic = %a.patt.loc10_15.2 (constants.%a.patt.3)]
 // CHECK:STDOUT:   } {
 // CHECK:STDOUT:     %D.ref.loc10: type = name_ref D, file.%D [template = constants.%C]
-<<<<<<< HEAD
 // CHECK:STDOUT:     %param.loc10: %C = param runtime_param<invalid>
-// CHECK:STDOUT:     %a.loc10: %C = bind_symbolic_name a, 0, %param.loc10 [symbolic = %a.1 (constants.%a)]
-=======
-// CHECK:STDOUT:     %a.param.loc10: %C = param a, runtime_param<invalid>
-// CHECK:STDOUT:     %a.loc10_15.1: %C = bind_symbolic_name a, 0, %a.param.loc10 [symbolic = %a.loc10_15.2 (constants.%a)]
->>>>>>> 77facdd7
+// CHECK:STDOUT:     %a.loc10_15.1: %C = bind_symbolic_name a, 0, %param.loc10 [symbolic = %a.loc10_15.2 (constants.%a)]
 // CHECK:STDOUT:   }
 // CHECK:STDOUT:   %Bar.decl.loc11: %Bar.type.1 = interface_decl @Bar [template = constants.%Bar] {
-// CHECK:STDOUT:     %a.patt.loc10: %C = symbolic_binding_pattern a, 0 [symbolic = %a.patt.1 (constants.%a.patt.3)]
-// CHECK:STDOUT:     %a.param_patt: %C = param_pattern %a.patt.loc10, runtime_param<invalid> [symbolic = %a.patt.1 (constants.%a.patt.3)]
+// CHECK:STDOUT:     %a.patt.loc10_15.1: %C = symbolic_binding_pattern a, 0 [symbolic = %a.patt.loc10_15.2 (constants.%a.patt.3)]
+// CHECK:STDOUT:     %a.param_patt: %C = param_pattern %a.patt.loc10_15.1, runtime_param<invalid> [symbolic = %a.patt.loc10_15.2 (constants.%a.patt.3)]
 // CHECK:STDOUT:   } {
 // CHECK:STDOUT:     %D.ref.loc11: type = name_ref D, file.%D [template = constants.%C]
 // CHECK:STDOUT:     %param.loc11: %C = param runtime_param<invalid>
@@ -261,14 +251,9 @@
 // CHECK:STDOUT:   }
 // CHECK:STDOUT: }
 // CHECK:STDOUT:
-<<<<<<< HEAD
-// CHECK:STDOUT: generic interface @Foo(%a.loc7: %C) {
-// CHECK:STDOUT:   %a.1: %C = bind_symbolic_name a, 0 [symbolic = %a.1 (constants.%a)]
-// CHECK:STDOUT:   %a.patt.1: %C = symbolic_binding_pattern a, 0 [symbolic = %a.patt.1 (constants.%a.patt.1)]
-=======
 // CHECK:STDOUT: generic interface @Foo(%a.loc7_15.1: %C) {
 // CHECK:STDOUT:   %a.loc7_15.2: %C = bind_symbolic_name a, 0 [symbolic = %a.loc7_15.2 (constants.%a)]
->>>>>>> 77facdd7
+// CHECK:STDOUT:   %a.patt.loc7_15.2: %C = symbolic_binding_pattern a, 0 [symbolic = %a.patt.loc7_15.2 (constants.%a.patt.1)]
 // CHECK:STDOUT:
 // CHECK:STDOUT: !definition:
 // CHECK:STDOUT:   %Foo.type: type = interface_type @Foo, @Foo(%a.loc7_15.2) [symbolic = %Foo.type (constants.%Foo.type.2)]
@@ -283,14 +268,9 @@
 // CHECK:STDOUT:   }
 // CHECK:STDOUT: }
 // CHECK:STDOUT:
-<<<<<<< HEAD
-// CHECK:STDOUT: generic interface @Bar(%a.loc10: %C) {
-// CHECK:STDOUT:   %a.1: %C = bind_symbolic_name a, 0 [symbolic = %a.1 (constants.%a)]
-// CHECK:STDOUT:   %a.patt.1: %C = symbolic_binding_pattern a, 0 [symbolic = %a.patt.1 (constants.%a.patt.3)]
-=======
 // CHECK:STDOUT: generic interface @Bar(%a.loc10_15.1: %C) {
 // CHECK:STDOUT:   %a.loc10_15.2: %C = bind_symbolic_name a, 0 [symbolic = %a.loc10_15.2 (constants.%a)]
->>>>>>> 77facdd7
+// CHECK:STDOUT:   %a.patt.loc10_15.2: %C = symbolic_binding_pattern a, 0 [symbolic = %a.patt.loc10_15.2 (constants.%a.patt.3)]
 // CHECK:STDOUT:
 // CHECK:STDOUT: !definition:
 // CHECK:STDOUT:   %Bar.type: type = interface_type @Bar, @Bar(%a.loc10_15.2) [symbolic = %Bar.type (constants.%Bar.type.2)]
@@ -313,39 +293,23 @@
 // CHECK:STDOUT: }
 // CHECK:STDOUT:
 // CHECK:STDOUT: specific @Foo(constants.%a) {
-<<<<<<< HEAD
-// CHECK:STDOUT:   %a.1 => constants.%a
-// CHECK:STDOUT:   %a.patt.1 => constants.%a
-// CHECK:STDOUT: }
-// CHECK:STDOUT:
-// CHECK:STDOUT: specific @Foo(@Foo.%a.1) {
-// CHECK:STDOUT:   %a.1 => constants.%a
-// CHECK:STDOUT:   %a.patt.1 => constants.%a
-// CHECK:STDOUT: }
-// CHECK:STDOUT:
-// CHECK:STDOUT: specific @Bar(constants.%a) {
-// CHECK:STDOUT:   %a.1 => constants.%a
-// CHECK:STDOUT:   %a.patt.1 => constants.%a
-// CHECK:STDOUT: }
-// CHECK:STDOUT:
-// CHECK:STDOUT: specific @Bar(@Bar.%a.1) {
-// CHECK:STDOUT:   %a.1 => constants.%a
-// CHECK:STDOUT:   %a.patt.1 => constants.%a
-=======
 // CHECK:STDOUT:   %a.loc7_15.2 => constants.%a
+// CHECK:STDOUT:   %a.patt.loc7_15.2 => constants.%a
 // CHECK:STDOUT: }
 // CHECK:STDOUT:
 // CHECK:STDOUT: specific @Foo(@Foo.%a.loc7_15.2) {
 // CHECK:STDOUT:   %a.loc7_15.2 => constants.%a
+// CHECK:STDOUT:   %a.patt.loc7_15.2 => constants.%a
 // CHECK:STDOUT: }
 // CHECK:STDOUT:
 // CHECK:STDOUT: specific @Bar(constants.%a) {
 // CHECK:STDOUT:   %a.loc10_15.2 => constants.%a
+// CHECK:STDOUT:   %a.patt.loc10_15.2 => constants.%a
 // CHECK:STDOUT: }
 // CHECK:STDOUT:
 // CHECK:STDOUT: specific @Bar(@Bar.%a.loc10_15.2) {
 // CHECK:STDOUT:   %a.loc10_15.2 => constants.%a
->>>>>>> 77facdd7
+// CHECK:STDOUT:   %a.patt.loc10_15.2 => constants.%a
 // CHECK:STDOUT: }
 // CHECK:STDOUT:
 // CHECK:STDOUT: --- spacing.carbon
@@ -371,21 +335,16 @@
 // CHECK:STDOUT:   }
 // CHECK:STDOUT:   %C.decl: type = class_decl @C [template = constants.%C] {} {}
 // CHECK:STDOUT:   %Foo.decl.loc6: %Foo.type.1 = interface_decl @Foo [template = constants.%Foo] {
-// CHECK:STDOUT:     %a.patt.loc6: %C = symbolic_binding_pattern a, 0 [symbolic = %a.patt.1 (constants.%a.patt.1)]
-// CHECK:STDOUT:     %a.param_patt: %C = param_pattern %a.patt.loc6, runtime_param<invalid> [symbolic = %a.patt.1 (constants.%a.patt.1)]
+// CHECK:STDOUT:     %a.patt.loc6_21.1: %C = symbolic_binding_pattern a, 0 [symbolic = %a.patt.loc6_21.2 (constants.%a.patt.1)]
+// CHECK:STDOUT:     %a.param_patt: %C = param_pattern %a.patt.loc6_21.1, runtime_param<invalid> [symbolic = %a.patt.loc6_21.2 (constants.%a.patt.1)]
 // CHECK:STDOUT:   } {
 // CHECK:STDOUT:     %C.ref.loc6: type = name_ref C, file.%C.decl [template = constants.%C]
-<<<<<<< HEAD
 // CHECK:STDOUT:     %param.loc6: %C = param runtime_param<invalid>
-// CHECK:STDOUT:     %a.loc6: %C = bind_symbolic_name a, 0, %param.loc6 [symbolic = %a.1 (constants.%a)]
-=======
-// CHECK:STDOUT:     %a.param.loc6: %C = param a, runtime_param<invalid>
-// CHECK:STDOUT:     %a.loc6_21.1: %C = bind_symbolic_name a, 0, %a.param.loc6 [symbolic = %a.loc6_21.2 (constants.%a)]
->>>>>>> 77facdd7
+// CHECK:STDOUT:     %a.loc6_21.1: %C = bind_symbolic_name a, 0, %param.loc6 [symbolic = %a.loc6_21.2 (constants.%a)]
 // CHECK:STDOUT:   }
 // CHECK:STDOUT:   %Foo.decl.loc7: %Foo.type.1 = interface_decl @Foo [template = constants.%Foo] {
-// CHECK:STDOUT:     %a.patt.loc6: %C = symbolic_binding_pattern a, 0 [symbolic = %a.patt.1 (constants.%a.patt.1)]
-// CHECK:STDOUT:     %a.param_patt: %C = param_pattern %a.patt.loc6, runtime_param<invalid> [symbolic = %a.patt.1 (constants.%a.patt.1)]
+// CHECK:STDOUT:     %a.patt.loc6_21.1: %C = symbolic_binding_pattern a, 0 [symbolic = %a.patt.loc6_21.2 (constants.%a.patt.1)]
+// CHECK:STDOUT:     %a.param_patt: %C = param_pattern %a.patt.loc6_21.1, runtime_param<invalid> [symbolic = %a.patt.loc6_21.2 (constants.%a.patt.1)]
 // CHECK:STDOUT:   } {
 // CHECK:STDOUT:     %C.ref.loc7: type = name_ref C, file.%C.decl [template = constants.%C]
 // CHECK:STDOUT:     %param.loc7: %C = param runtime_param<invalid>
@@ -393,14 +352,9 @@
 // CHECK:STDOUT:   }
 // CHECK:STDOUT: }
 // CHECK:STDOUT:
-<<<<<<< HEAD
-// CHECK:STDOUT: generic interface @Foo(%a.loc6: %C) {
-// CHECK:STDOUT:   %a.1: %C = bind_symbolic_name a, 0 [symbolic = %a.1 (constants.%a)]
-// CHECK:STDOUT:   %a.patt.1: %C = symbolic_binding_pattern a, 0 [symbolic = %a.patt.1 (constants.%a.patt.1)]
-=======
 // CHECK:STDOUT: generic interface @Foo(%a.loc6_21.1: %C) {
 // CHECK:STDOUT:   %a.loc6_21.2: %C = bind_symbolic_name a, 0 [symbolic = %a.loc6_21.2 (constants.%a)]
->>>>>>> 77facdd7
+// CHECK:STDOUT:   %a.patt.loc6_21.2: %C = symbolic_binding_pattern a, 0 [symbolic = %a.patt.loc6_21.2 (constants.%a.patt.1)]
 // CHECK:STDOUT:
 // CHECK:STDOUT: !definition:
 // CHECK:STDOUT:   %Foo.type: type = interface_type @Foo, @Foo(%a.loc6_21.2) [symbolic = %Foo.type (constants.%Foo.type.2)]
@@ -423,21 +377,13 @@
 // CHECK:STDOUT: }
 // CHECK:STDOUT:
 // CHECK:STDOUT: specific @Foo(constants.%a) {
-<<<<<<< HEAD
-// CHECK:STDOUT:   %a.1 => constants.%a
-// CHECK:STDOUT:   %a.patt.1 => constants.%a
-// CHECK:STDOUT: }
-// CHECK:STDOUT:
-// CHECK:STDOUT: specific @Foo(@Foo.%a.1) {
-// CHECK:STDOUT:   %a.1 => constants.%a
-// CHECK:STDOUT:   %a.patt.1 => constants.%a
-=======
 // CHECK:STDOUT:   %a.loc6_21.2 => constants.%a
+// CHECK:STDOUT:   %a.patt.loc6_21.2 => constants.%a
 // CHECK:STDOUT: }
 // CHECK:STDOUT:
 // CHECK:STDOUT: specific @Foo(@Foo.%a.loc6_21.2) {
 // CHECK:STDOUT:   %a.loc6_21.2 => constants.%a
->>>>>>> 77facdd7
+// CHECK:STDOUT:   %a.patt.loc6_21.2 => constants.%a
 // CHECK:STDOUT: }
 // CHECK:STDOUT:
 // CHECK:STDOUT: --- fail_parens.carbon
@@ -465,53 +411,33 @@
 // CHECK:STDOUT:   }
 // CHECK:STDOUT:   %C.decl: type = class_decl @C [template = constants.%C] {} {}
 // CHECK:STDOUT:   %Foo.decl: %Foo.type = interface_decl @Foo [template = constants.%Foo] {
-// CHECK:STDOUT:     %a.patt.loc6: %C = symbolic_binding_pattern a, 0 [symbolic = %a.patt.1 (constants.%a.patt.1)]
-// CHECK:STDOUT:     %a.param_patt: %C = param_pattern %a.patt.loc6, runtime_param<invalid> [symbolic = %a.patt.1 (constants.%a.patt.1)]
+// CHECK:STDOUT:     %a.patt.loc6_15.1: %C = symbolic_binding_pattern a, 0 [symbolic = %a.patt.loc6_15.2 (constants.%a.patt.1)]
+// CHECK:STDOUT:     %a.param_patt: %C = param_pattern %a.patt.loc6_15.1, runtime_param<invalid> [symbolic = %a.patt.loc6_15.2 (constants.%a.patt.1)]
 // CHECK:STDOUT:   } {
 // CHECK:STDOUT:     %C.ref: type = name_ref C, file.%C.decl [template = constants.%C]
-<<<<<<< HEAD
-// CHECK:STDOUT:     %param: %C = param runtime_param<invalid>
-// CHECK:STDOUT:     %a.loc6: %C = bind_symbolic_name a, 0, %param [symbolic = %a.1 (constants.%a)]
-=======
-// CHECK:STDOUT:     %a.param: %C = param a, runtime_param<invalid>
-// CHECK:STDOUT:     %a.loc6_15.1: %C = bind_symbolic_name a, 0, %a.param [symbolic = %a.loc6_15.2 (constants.%a)]
->>>>>>> 77facdd7
+// CHECK:STDOUT:     %param: %C = param runtime_param<invalid>
+// CHECK:STDOUT:     %a.loc6_15.1: %C = bind_symbolic_name a, 0, %param [symbolic = %a.loc6_15.2 (constants.%a)]
 // CHECK:STDOUT:   }
 // CHECK:STDOUT:   %.decl: %.type.1 = interface_decl @.1 [template = constants.%.4] {
-// CHECK:STDOUT:     %a.patt.loc14: %C = symbolic_binding_pattern a, 0 [symbolic = %a.patt.1 (constants.%a.patt.2)]
-// CHECK:STDOUT:     %a.param_patt: %C = param_pattern %a.patt.loc14, runtime_param<invalid> [symbolic = %a.patt.1 (constants.%a.patt.2)]
+// CHECK:STDOUT:     %a.patt.loc14_15.1: %C = symbolic_binding_pattern a, 0 [symbolic = %a.patt.loc14_15.2 (constants.%a.patt.2)]
+// CHECK:STDOUT:     %a.param_patt: %C = param_pattern %a.patt.loc14_15.1, runtime_param<invalid> [symbolic = %a.patt.loc14_15.2 (constants.%a.patt.2)]
 // CHECK:STDOUT:   } {
 // CHECK:STDOUT:     %C.ref: type = name_ref C, file.%C.decl [template = constants.%C]
-<<<<<<< HEAD
-// CHECK:STDOUT:     %param: %C = param runtime_param<invalid>
-// CHECK:STDOUT:     %a.loc14: %C = bind_symbolic_name a, 0, %param [symbolic = %a.1 (constants.%a)]
-// CHECK:STDOUT:   }
-// CHECK:STDOUT: }
-// CHECK:STDOUT:
-// CHECK:STDOUT: generic interface @Foo(%a.loc6: %C) {
-// CHECK:STDOUT:   %a.1: %C = bind_symbolic_name a, 0 [symbolic = %a.1 (constants.%a)]
-// CHECK:STDOUT:   %a.patt.1: %C = symbolic_binding_pattern a, 0 [symbolic = %a.patt.1 (constants.%a.patt.1)]
-=======
-// CHECK:STDOUT:     %a.param: %C = param a, runtime_param<invalid>
-// CHECK:STDOUT:     %a.loc14_15.1: %C = bind_symbolic_name a, 0, %a.param [symbolic = %a.loc14_15.2 (constants.%a)]
+// CHECK:STDOUT:     %param: %C = param runtime_param<invalid>
+// CHECK:STDOUT:     %a.loc14_15.1: %C = bind_symbolic_name a, 0, %param [symbolic = %a.loc14_15.2 (constants.%a)]
 // CHECK:STDOUT:   }
 // CHECK:STDOUT: }
 // CHECK:STDOUT:
 // CHECK:STDOUT: generic interface @Foo(%a.loc6_15.1: %C) {
 // CHECK:STDOUT:   %a.loc6_15.2: %C = bind_symbolic_name a, 0 [symbolic = %a.loc6_15.2 (constants.%a)]
->>>>>>> 77facdd7
+// CHECK:STDOUT:   %a.patt.loc6_15.2: %C = symbolic_binding_pattern a, 0 [symbolic = %a.patt.loc6_15.2 (constants.%a.patt.1)]
 // CHECK:STDOUT:
 // CHECK:STDOUT:   interface;
 // CHECK:STDOUT: }
 // CHECK:STDOUT:
-<<<<<<< HEAD
-// CHECK:STDOUT: generic interface @.1(%a.loc14: %C) {
-// CHECK:STDOUT:   %a.1: %C = bind_symbolic_name a, 0 [symbolic = %a.1 (constants.%a)]
-// CHECK:STDOUT:   %a.patt.1: %C = symbolic_binding_pattern a, 0 [symbolic = %a.patt.1 (constants.%a.patt.2)]
-=======
 // CHECK:STDOUT: generic interface @.1(%a.loc14_15.1: %C) {
 // CHECK:STDOUT:   %a.loc14_15.2: %C = bind_symbolic_name a, 0 [symbolic = %a.loc14_15.2 (constants.%a)]
->>>>>>> 77facdd7
+// CHECK:STDOUT:   %a.patt.loc14_15.2: %C = symbolic_binding_pattern a, 0 [symbolic = %a.patt.loc14_15.2 (constants.%a.patt.2)]
 // CHECK:STDOUT:
 // CHECK:STDOUT: !definition:
 // CHECK:STDOUT:   %.type: type = interface_type @.1, @.1(%a.loc14_15.2) [symbolic = %.type (constants.%.type.2)]
@@ -534,30 +460,18 @@
 // CHECK:STDOUT: }
 // CHECK:STDOUT:
 // CHECK:STDOUT: specific @Foo(constants.%a) {
-<<<<<<< HEAD
-// CHECK:STDOUT:   %a.1 => constants.%a
-// CHECK:STDOUT:   %a.patt.1 => constants.%a
-// CHECK:STDOUT: }
-// CHECK:STDOUT:
-// CHECK:STDOUT: specific @.1(constants.%a) {
-// CHECK:STDOUT:   %a.1 => constants.%a
-// CHECK:STDOUT:   %a.patt.1 => constants.%a
-// CHECK:STDOUT: }
-// CHECK:STDOUT:
-// CHECK:STDOUT: specific @.1(@.1.%a.1) {
-// CHECK:STDOUT:   %a.1 => constants.%a
-// CHECK:STDOUT:   %a.patt.1 => constants.%a
-=======
 // CHECK:STDOUT:   %a.loc6_15.2 => constants.%a
+// CHECK:STDOUT:   %a.patt.loc6_15.2 => constants.%a
 // CHECK:STDOUT: }
 // CHECK:STDOUT:
 // CHECK:STDOUT: specific @.1(constants.%a) {
 // CHECK:STDOUT:   %a.loc14_15.2 => constants.%a
+// CHECK:STDOUT:   %a.patt.loc14_15.2 => constants.%a
 // CHECK:STDOUT: }
 // CHECK:STDOUT:
 // CHECK:STDOUT: specific @.1(@.1.%a.loc14_15.2) {
 // CHECK:STDOUT:   %a.loc14_15.2 => constants.%a
->>>>>>> 77facdd7
+// CHECK:STDOUT:   %a.patt.loc14_15.2 => constants.%a
 // CHECK:STDOUT: }
 // CHECK:STDOUT:
 // CHECK:STDOUT: --- todo_fail_raw_identifier.carbon
@@ -583,21 +497,16 @@
 // CHECK:STDOUT:   }
 // CHECK:STDOUT:   %C.decl: type = class_decl @C [template = constants.%C] {} {}
 // CHECK:STDOUT:   %Foo.decl.loc6: %Foo.type.1 = interface_decl @Foo [template = constants.%Foo] {
-// CHECK:STDOUT:     %a.patt.loc6: %C = symbolic_binding_pattern a, 0 [symbolic = %a.patt.1 (constants.%a.patt.1)]
-// CHECK:STDOUT:     %a.param_patt: %C = param_pattern %a.patt.loc6, runtime_param<invalid> [symbolic = %a.patt.1 (constants.%a.patt.1)]
+// CHECK:STDOUT:     %a.patt.loc6_15.1: %C = symbolic_binding_pattern a, 0 [symbolic = %a.patt.loc6_15.2 (constants.%a.patt.1)]
+// CHECK:STDOUT:     %a.param_patt: %C = param_pattern %a.patt.loc6_15.1, runtime_param<invalid> [symbolic = %a.patt.loc6_15.2 (constants.%a.patt.1)]
 // CHECK:STDOUT:   } {
 // CHECK:STDOUT:     %C.ref.loc6: type = name_ref C, file.%C.decl [template = constants.%C]
-<<<<<<< HEAD
 // CHECK:STDOUT:     %param.loc6: %C = param runtime_param<invalid>
-// CHECK:STDOUT:     %a.loc6: %C = bind_symbolic_name a, 0, %param.loc6 [symbolic = %a.1 (constants.%a)]
-=======
-// CHECK:STDOUT:     %a.param.loc6: %C = param a, runtime_param<invalid>
-// CHECK:STDOUT:     %a.loc6_15.1: %C = bind_symbolic_name a, 0, %a.param.loc6 [symbolic = %a.loc6_15.2 (constants.%a)]
->>>>>>> 77facdd7
+// CHECK:STDOUT:     %a.loc6_15.1: %C = bind_symbolic_name a, 0, %param.loc6 [symbolic = %a.loc6_15.2 (constants.%a)]
 // CHECK:STDOUT:   }
 // CHECK:STDOUT:   %Foo.decl.loc7: %Foo.type.1 = interface_decl @Foo [template = constants.%Foo] {
-// CHECK:STDOUT:     %a.patt.loc6: %C = symbolic_binding_pattern a, 0 [symbolic = %a.patt.1 (constants.%a.patt.1)]
-// CHECK:STDOUT:     %a.param_patt: %C = param_pattern %a.patt.loc6, runtime_param<invalid> [symbolic = %a.patt.1 (constants.%a.patt.1)]
+// CHECK:STDOUT:     %a.patt.loc6_15.1: %C = symbolic_binding_pattern a, 0 [symbolic = %a.patt.loc6_15.2 (constants.%a.patt.1)]
+// CHECK:STDOUT:     %a.param_patt: %C = param_pattern %a.patt.loc6_15.1, runtime_param<invalid> [symbolic = %a.patt.loc6_15.2 (constants.%a.patt.1)]
 // CHECK:STDOUT:   } {
 // CHECK:STDOUT:     %C.ref.loc7: type = name_ref C, file.%C.decl [template = constants.%C]
 // CHECK:STDOUT:     %param.loc7: %C = param runtime_param<invalid>
@@ -605,14 +514,9 @@
 // CHECK:STDOUT:   }
 // CHECK:STDOUT: }
 // CHECK:STDOUT:
-<<<<<<< HEAD
-// CHECK:STDOUT: generic interface @Foo(%a.loc6: %C) {
-// CHECK:STDOUT:   %a.1: %C = bind_symbolic_name a, 0 [symbolic = %a.1 (constants.%a)]
-// CHECK:STDOUT:   %a.patt.1: %C = symbolic_binding_pattern a, 0 [symbolic = %a.patt.1 (constants.%a.patt.1)]
-=======
 // CHECK:STDOUT: generic interface @Foo(%a.loc6_15.1: %C) {
 // CHECK:STDOUT:   %a.loc6_15.2: %C = bind_symbolic_name a, 0 [symbolic = %a.loc6_15.2 (constants.%a)]
->>>>>>> 77facdd7
+// CHECK:STDOUT:   %a.patt.loc6_15.2: %C = symbolic_binding_pattern a, 0 [symbolic = %a.patt.loc6_15.2 (constants.%a.patt.1)]
 // CHECK:STDOUT:
 // CHECK:STDOUT: !definition:
 // CHECK:STDOUT:   %Foo.type: type = interface_type @Foo, @Foo(%a.loc6_15.2) [symbolic = %Foo.type (constants.%Foo.type.2)]
@@ -635,21 +539,13 @@
 // CHECK:STDOUT: }
 // CHECK:STDOUT:
 // CHECK:STDOUT: specific @Foo(constants.%a) {
-<<<<<<< HEAD
-// CHECK:STDOUT:   %a.1 => constants.%a
-// CHECK:STDOUT:   %a.patt.1 => constants.%a
-// CHECK:STDOUT: }
-// CHECK:STDOUT:
-// CHECK:STDOUT: specific @Foo(@Foo.%a.1) {
-// CHECK:STDOUT:   %a.1 => constants.%a
-// CHECK:STDOUT:   %a.patt.1 => constants.%a
-=======
 // CHECK:STDOUT:   %a.loc6_15.2 => constants.%a
+// CHECK:STDOUT:   %a.patt.loc6_15.2 => constants.%a
 // CHECK:STDOUT: }
 // CHECK:STDOUT:
 // CHECK:STDOUT: specific @Foo(@Foo.%a.loc6_15.2) {
 // CHECK:STDOUT:   %a.loc6_15.2 => constants.%a
->>>>>>> 77facdd7
+// CHECK:STDOUT:   %a.patt.loc6_15.2 => constants.%a
 // CHECK:STDOUT: }
 // CHECK:STDOUT:
 // CHECK:STDOUT: --- two_file.carbon
@@ -679,53 +575,33 @@
 // CHECK:STDOUT:   %C.ref: type = name_ref C, %C.decl [template = constants.%C]
 // CHECK:STDOUT:   %D: type = bind_alias D, %C.decl [template = constants.%C]
 // CHECK:STDOUT:   %Foo.decl: %Foo.type = interface_decl @Foo [template = constants.%Foo] {
-// CHECK:STDOUT:     %a.patt.loc7: %C = symbolic_binding_pattern a, 0 [symbolic = %a.patt.1 (constants.%a.patt.1)]
-// CHECK:STDOUT:     %a.param_patt: %C = param_pattern %a.patt.loc7, runtime_param<invalid> [symbolic = %a.patt.1 (constants.%a.patt.1)]
+// CHECK:STDOUT:     %a.patt.loc7_15.1: %C = symbolic_binding_pattern a, 0 [symbolic = %a.patt.loc7_15.2 (constants.%a.patt.1)]
+// CHECK:STDOUT:     %a.param_patt: %C = param_pattern %a.patt.loc7_15.1, runtime_param<invalid> [symbolic = %a.patt.loc7_15.2 (constants.%a.patt.1)]
 // CHECK:STDOUT:   } {
 // CHECK:STDOUT:     %C.ref: type = name_ref C, file.%C.decl [template = constants.%C]
-<<<<<<< HEAD
-// CHECK:STDOUT:     %param: %C = param runtime_param<invalid>
-// CHECK:STDOUT:     %a.loc7: %C = bind_symbolic_name a, 0, %param [symbolic = %a.1 (constants.%a)]
-=======
-// CHECK:STDOUT:     %a.param: %C = param a, runtime_param<invalid>
-// CHECK:STDOUT:     %a.loc7_15.1: %C = bind_symbolic_name a, 0, %a.param [symbolic = %a.loc7_15.2 (constants.%a)]
->>>>>>> 77facdd7
+// CHECK:STDOUT:     %param: %C = param runtime_param<invalid>
+// CHECK:STDOUT:     %a.loc7_15.1: %C = bind_symbolic_name a, 0, %param [symbolic = %a.loc7_15.2 (constants.%a)]
 // CHECK:STDOUT:   }
 // CHECK:STDOUT:   %Bar.decl: %Bar.type = interface_decl @Bar [template = constants.%Bar] {
-// CHECK:STDOUT:     %a.patt.loc8: %C = symbolic_binding_pattern a, 0 [symbolic = %a.patt.1 (constants.%a.patt.2)]
-// CHECK:STDOUT:     %a.param_patt: %C = param_pattern %a.patt.loc8, runtime_param<invalid> [symbolic = %a.patt.1 (constants.%a.patt.2)]
+// CHECK:STDOUT:     %a.patt.loc8_15.1: %C = symbolic_binding_pattern a, 0 [symbolic = %a.patt.loc8_15.2 (constants.%a.patt.2)]
+// CHECK:STDOUT:     %a.param_patt: %C = param_pattern %a.patt.loc8_15.1, runtime_param<invalid> [symbolic = %a.patt.loc8_15.2 (constants.%a.patt.2)]
 // CHECK:STDOUT:   } {
 // CHECK:STDOUT:     %D.ref: type = name_ref D, file.%D [template = constants.%C]
-<<<<<<< HEAD
-// CHECK:STDOUT:     %param: %C = param runtime_param<invalid>
-// CHECK:STDOUT:     %a.loc8: %C = bind_symbolic_name a, 0, %param [symbolic = %a.1 (constants.%a)]
-// CHECK:STDOUT:   }
-// CHECK:STDOUT: }
-// CHECK:STDOUT:
-// CHECK:STDOUT: generic interface @Foo(%a.loc7: %C) {
-// CHECK:STDOUT:   %a.1: %C = bind_symbolic_name a, 0 [symbolic = %a.1 (constants.%a)]
-// CHECK:STDOUT:   %a.patt.1: %C = symbolic_binding_pattern a, 0 [symbolic = %a.patt.1 (constants.%a.patt.1)]
-=======
-// CHECK:STDOUT:     %a.param: %C = param a, runtime_param<invalid>
-// CHECK:STDOUT:     %a.loc8_15.1: %C = bind_symbolic_name a, 0, %a.param [symbolic = %a.loc8_15.2 (constants.%a)]
+// CHECK:STDOUT:     %param: %C = param runtime_param<invalid>
+// CHECK:STDOUT:     %a.loc8_15.1: %C = bind_symbolic_name a, 0, %param [symbolic = %a.loc8_15.2 (constants.%a)]
 // CHECK:STDOUT:   }
 // CHECK:STDOUT: }
 // CHECK:STDOUT:
 // CHECK:STDOUT: generic interface @Foo(%a.loc7_15.1: %C) {
 // CHECK:STDOUT:   %a.loc7_15.2: %C = bind_symbolic_name a, 0 [symbolic = %a.loc7_15.2 (constants.%a)]
->>>>>>> 77facdd7
+// CHECK:STDOUT:   %a.patt.loc7_15.2: %C = symbolic_binding_pattern a, 0 [symbolic = %a.patt.loc7_15.2 (constants.%a.patt.1)]
 // CHECK:STDOUT:
 // CHECK:STDOUT:   interface;
 // CHECK:STDOUT: }
 // CHECK:STDOUT:
-<<<<<<< HEAD
-// CHECK:STDOUT: generic interface @Bar(%a.loc8: %C) {
-// CHECK:STDOUT:   %a.1: %C = bind_symbolic_name a, 0 [symbolic = %a.1 (constants.%a)]
-// CHECK:STDOUT:   %a.patt.1: %C = symbolic_binding_pattern a, 0 [symbolic = %a.patt.1 (constants.%a.patt.2)]
-=======
 // CHECK:STDOUT: generic interface @Bar(%a.loc8_15.1: %C) {
 // CHECK:STDOUT:   %a.loc8_15.2: %C = bind_symbolic_name a, 0 [symbolic = %a.loc8_15.2 (constants.%a)]
->>>>>>> 77facdd7
+// CHECK:STDOUT:   %a.patt.loc8_15.2: %C = symbolic_binding_pattern a, 0 [symbolic = %a.patt.loc8_15.2 (constants.%a.patt.2)]
 // CHECK:STDOUT:
 // CHECK:STDOUT:   interface;
 // CHECK:STDOUT: }
@@ -738,21 +614,13 @@
 // CHECK:STDOUT: }
 // CHECK:STDOUT:
 // CHECK:STDOUT: specific @Foo(constants.%a) {
-<<<<<<< HEAD
-// CHECK:STDOUT:   %a.1 => constants.%a
-// CHECK:STDOUT:   %a.patt.1 => constants.%a
-// CHECK:STDOUT: }
-// CHECK:STDOUT:
-// CHECK:STDOUT: specific @Bar(constants.%a) {
-// CHECK:STDOUT:   %a.1 => constants.%a
-// CHECK:STDOUT:   %a.patt.1 => constants.%a
-=======
 // CHECK:STDOUT:   %a.loc7_15.2 => constants.%a
+// CHECK:STDOUT:   %a.patt.loc7_15.2 => constants.%a
 // CHECK:STDOUT: }
 // CHECK:STDOUT:
 // CHECK:STDOUT: specific @Bar(constants.%a) {
 // CHECK:STDOUT:   %a.loc8_15.2 => constants.%a
->>>>>>> 77facdd7
+// CHECK:STDOUT:   %a.patt.loc8_15.2 => constants.%a
 // CHECK:STDOUT: }
 // CHECK:STDOUT:
 // CHECK:STDOUT: --- fail_todo_two_file.impl.carbon
@@ -798,30 +666,20 @@
 // CHECK:STDOUT:   %default.import.loc2_6.1 = import <invalid>
 // CHECK:STDOUT:   %default.import.loc2_6.2 = import <invalid>
 // CHECK:STDOUT:   %.decl.loc12: %.type.1 = interface_decl @.1 [template = constants.%.4] {
-// CHECK:STDOUT:     %a.patt.loc12: %C = symbolic_binding_pattern a, 0 [symbolic = %a.patt.1 (constants.%a.patt.1)]
-// CHECK:STDOUT:     %a.param_patt: %C = param_pattern %a.patt.loc12, runtime_param<invalid> [symbolic = %a.patt.1 (constants.%a.patt.1)]
+// CHECK:STDOUT:     %a.patt.loc12_15.1: %C = symbolic_binding_pattern a, 0 [symbolic = %a.patt.loc12_15.2 (constants.%a.patt.1)]
+// CHECK:STDOUT:     %a.param_patt: %C = param_pattern %a.patt.loc12_15.1, runtime_param<invalid> [symbolic = %a.patt.loc12_15.2 (constants.%a.patt.1)]
 // CHECK:STDOUT:   } {
 // CHECK:STDOUT:     %C.ref: type = name_ref C, imports.%import_ref.1 [template = constants.%C]
-<<<<<<< HEAD
-// CHECK:STDOUT:     %param: %C = param runtime_param<invalid>
-// CHECK:STDOUT:     %a.loc12: %C = bind_symbolic_name a, 0, %param [symbolic = %a.1 (constants.%a)]
-=======
-// CHECK:STDOUT:     %a.param: %C = param a, runtime_param<invalid>
-// CHECK:STDOUT:     %a.loc12_15.1: %C = bind_symbolic_name a, 0, %a.param [symbolic = %a.loc12_15.2 (constants.%a)]
->>>>>>> 77facdd7
+// CHECK:STDOUT:     %param: %C = param runtime_param<invalid>
+// CHECK:STDOUT:     %a.loc12_15.1: %C = bind_symbolic_name a, 0, %param [symbolic = %a.loc12_15.2 (constants.%a)]
 // CHECK:STDOUT:   }
 // CHECK:STDOUT:   %.decl.loc21: %.type.3 = interface_decl @.2 [template = constants.%.5] {
-// CHECK:STDOUT:     %a.patt.loc21: %C = symbolic_binding_pattern a, 0 [symbolic = %a.patt.1 (constants.%a.patt.3)]
-// CHECK:STDOUT:     %a.param_patt: %C = param_pattern %a.patt.loc21, runtime_param<invalid> [symbolic = %a.patt.1 (constants.%a.patt.3)]
+// CHECK:STDOUT:     %a.patt.loc21_15.1: %C = symbolic_binding_pattern a, 0 [symbolic = %a.patt.loc21_15.2 (constants.%a.patt.3)]
+// CHECK:STDOUT:     %a.param_patt: %C = param_pattern %a.patt.loc21_15.1, runtime_param<invalid> [symbolic = %a.patt.loc21_15.2 (constants.%a.patt.3)]
 // CHECK:STDOUT:   } {
 // CHECK:STDOUT:     %D.ref: type = name_ref D, imports.%import_ref.2 [template = constants.%C]
-<<<<<<< HEAD
-// CHECK:STDOUT:     %param: %C = param runtime_param<invalid>
-// CHECK:STDOUT:     %a.loc21: %C = bind_symbolic_name a, 0, %param [symbolic = %a.1 (constants.%a)]
-=======
-// CHECK:STDOUT:     %a.param: %C = param a, runtime_param<invalid>
-// CHECK:STDOUT:     %a.loc21_15.1: %C = bind_symbolic_name a, 0, %a.param [symbolic = %a.loc21_15.2 (constants.%a)]
->>>>>>> 77facdd7
+// CHECK:STDOUT:     %param: %C = param runtime_param<invalid>
+// CHECK:STDOUT:     %a.loc21_15.1: %C = bind_symbolic_name a, 0, %param [symbolic = %a.loc21_15.2 (constants.%a)]
 // CHECK:STDOUT:   }
 // CHECK:STDOUT: }
 // CHECK:STDOUT:
@@ -832,14 +690,9 @@
 // CHECK:STDOUT:   interface;
 // CHECK:STDOUT: }
 // CHECK:STDOUT:
-<<<<<<< HEAD
-// CHECK:STDOUT: generic interface @.1(%a.loc12: %C) {
-// CHECK:STDOUT:   %a.1: %C = bind_symbolic_name a, 0 [symbolic = %a.1 (constants.%a)]
-// CHECK:STDOUT:   %a.patt.1: %C = symbolic_binding_pattern a, 0 [symbolic = %a.patt.1 (constants.%a.patt.1)]
-=======
 // CHECK:STDOUT: generic interface @.1(%a.loc12_15.1: %C) {
 // CHECK:STDOUT:   %a.loc12_15.2: %C = bind_symbolic_name a, 0 [symbolic = %a.loc12_15.2 (constants.%a)]
->>>>>>> 77facdd7
+// CHECK:STDOUT:   %a.patt.loc12_15.2: %C = symbolic_binding_pattern a, 0 [symbolic = %a.patt.loc12_15.2 (constants.%a.patt.1)]
 // CHECK:STDOUT:
 // CHECK:STDOUT: !definition:
 // CHECK:STDOUT:   %.type: type = interface_type @.1, @.1(%a.loc12_15.2) [symbolic = %.type (constants.%.type.2)]
@@ -861,14 +714,9 @@
 // CHECK:STDOUT:   interface;
 // CHECK:STDOUT: }
 // CHECK:STDOUT:
-<<<<<<< HEAD
-// CHECK:STDOUT: generic interface @.2(%a.loc21: %C) {
-// CHECK:STDOUT:   %a.1: %C = bind_symbolic_name a, 0 [symbolic = %a.1 (constants.%a)]
-// CHECK:STDOUT:   %a.patt.1: %C = symbolic_binding_pattern a, 0 [symbolic = %a.patt.1 (constants.%a.patt.3)]
-=======
 // CHECK:STDOUT: generic interface @.2(%a.loc21_15.1: %C) {
 // CHECK:STDOUT:   %a.loc21_15.2: %C = bind_symbolic_name a, 0 [symbolic = %a.loc21_15.2 (constants.%a)]
->>>>>>> 77facdd7
+// CHECK:STDOUT:   %a.patt.loc21_15.2: %C = symbolic_binding_pattern a, 0 [symbolic = %a.patt.loc21_15.2 (constants.%a.patt.3)]
 // CHECK:STDOUT:
 // CHECK:STDOUT: !definition:
 // CHECK:STDOUT:   %.type: type = interface_type @.2, @.2(%a.loc21_15.2) [symbolic = %.type (constants.%.type.4)]
@@ -894,21 +742,13 @@
 // CHECK:STDOUT: }
 // CHECK:STDOUT:
 // CHECK:STDOUT: specific @.1(constants.%a) {
-<<<<<<< HEAD
-// CHECK:STDOUT:   %a.1 => constants.%a
-// CHECK:STDOUT:   %a.patt.1 => constants.%a
-// CHECK:STDOUT: }
-// CHECK:STDOUT:
-// CHECK:STDOUT: specific @.1(@.1.%a.1) {
-// CHECK:STDOUT:   %a.1 => constants.%a
-// CHECK:STDOUT:   %a.patt.1 => constants.%a
-=======
 // CHECK:STDOUT:   %a.loc12_15.2 => constants.%a
+// CHECK:STDOUT:   %a.patt.loc12_15.2 => constants.%a
 // CHECK:STDOUT: }
 // CHECK:STDOUT:
 // CHECK:STDOUT: specific @.1(@.1.%a.loc12_15.2) {
 // CHECK:STDOUT:   %a.loc12_15.2 => constants.%a
->>>>>>> 77facdd7
+// CHECK:STDOUT:   %a.patt.loc12_15.2 => constants.%a
 // CHECK:STDOUT: }
 // CHECK:STDOUT:
 // CHECK:STDOUT: specific @Bar(constants.%a) {
@@ -917,21 +757,13 @@
 // CHECK:STDOUT: }
 // CHECK:STDOUT:
 // CHECK:STDOUT: specific @.2(constants.%a) {
-<<<<<<< HEAD
-// CHECK:STDOUT:   %a.1 => constants.%a
-// CHECK:STDOUT:   %a.patt.1 => constants.%a
-// CHECK:STDOUT: }
-// CHECK:STDOUT:
-// CHECK:STDOUT: specific @.2(@.2.%a.1) {
-// CHECK:STDOUT:   %a.1 => constants.%a
-// CHECK:STDOUT:   %a.patt.1 => constants.%a
-=======
 // CHECK:STDOUT:   %a.loc21_15.2 => constants.%a
+// CHECK:STDOUT:   %a.patt.loc21_15.2 => constants.%a
 // CHECK:STDOUT: }
 // CHECK:STDOUT:
 // CHECK:STDOUT: specific @.2(@.2.%a.loc21_15.2) {
 // CHECK:STDOUT:   %a.loc21_15.2 => constants.%a
->>>>>>> 77facdd7
+// CHECK:STDOUT:   %a.patt.loc21_15.2 => constants.%a
 // CHECK:STDOUT: }
 // CHECK:STDOUT:
 // CHECK:STDOUT: --- fail_name_mismatch.carbon
@@ -963,53 +795,33 @@
 // CHECK:STDOUT:   %C.ref: type = name_ref C, %C.decl [template = constants.%C]
 // CHECK:STDOUT:   %D: type = bind_alias D, %C.decl [template = constants.%C]
 // CHECK:STDOUT:   %Foo.decl: %Foo.type = interface_decl @Foo [template = constants.%Foo] {
-// CHECK:STDOUT:     %a.patt.loc7: %C = symbolic_binding_pattern a, 0 [symbolic = %a.patt.1 (constants.%a.patt)]
-// CHECK:STDOUT:     %a.param_patt: %C = param_pattern %a.patt.loc7, runtime_param<invalid> [symbolic = %a.patt.1 (constants.%a.patt)]
+// CHECK:STDOUT:     %a.patt.loc7_15.1: %C = symbolic_binding_pattern a, 0 [symbolic = %a.patt.loc7_15.2 (constants.%a.patt)]
+// CHECK:STDOUT:     %a.param_patt: %C = param_pattern %a.patt.loc7_15.1, runtime_param<invalid> [symbolic = %a.patt.loc7_15.2 (constants.%a.patt)]
 // CHECK:STDOUT:   } {
 // CHECK:STDOUT:     %C.ref: type = name_ref C, file.%C.decl [template = constants.%C]
-<<<<<<< HEAD
-// CHECK:STDOUT:     %param: %C = param runtime_param<invalid>
-// CHECK:STDOUT:     %a.loc7: %C = bind_symbolic_name a, 0, %param [symbolic = %a.1 (constants.%a)]
-=======
-// CHECK:STDOUT:     %a.param: %C = param a, runtime_param<invalid>
-// CHECK:STDOUT:     %a.loc7_15.1: %C = bind_symbolic_name a, 0, %a.param [symbolic = %a.loc7_15.2 (constants.%a)]
->>>>>>> 77facdd7
+// CHECK:STDOUT:     %param: %C = param runtime_param<invalid>
+// CHECK:STDOUT:     %a.loc7_15.1: %C = bind_symbolic_name a, 0, %param [symbolic = %a.loc7_15.2 (constants.%a)]
 // CHECK:STDOUT:   }
 // CHECK:STDOUT:   %.decl: %.type.1 = interface_decl @.1 [template = constants.%.4] {
-// CHECK:STDOUT:     %b.patt.loc15: %C = symbolic_binding_pattern b, 0 [symbolic = %b.patt.1 (constants.%b.patt)]
-// CHECK:STDOUT:     %b.param_patt: %C = param_pattern %b.patt.loc15, runtime_param<invalid> [symbolic = %b.patt.1 (constants.%b.patt)]
+// CHECK:STDOUT:     %b.patt.loc15_15.1: %C = symbolic_binding_pattern b, 0 [symbolic = %b.patt.loc15_15.2 (constants.%b.patt)]
+// CHECK:STDOUT:     %b.param_patt: %C = param_pattern %b.patt.loc15_15.1, runtime_param<invalid> [symbolic = %b.patt.loc15_15.2 (constants.%b.patt)]
 // CHECK:STDOUT:   } {
 // CHECK:STDOUT:     %D.ref: type = name_ref D, file.%D [template = constants.%C]
-<<<<<<< HEAD
-// CHECK:STDOUT:     %param: %C = param runtime_param<invalid>
-// CHECK:STDOUT:     %b.loc15: %C = bind_symbolic_name b, 0, %param [symbolic = %b.1 (constants.%b)]
-// CHECK:STDOUT:   }
-// CHECK:STDOUT: }
-// CHECK:STDOUT:
-// CHECK:STDOUT: generic interface @Foo(%a.loc7: %C) {
-// CHECK:STDOUT:   %a.1: %C = bind_symbolic_name a, 0 [symbolic = %a.1 (constants.%a)]
-// CHECK:STDOUT:   %a.patt.1: %C = symbolic_binding_pattern a, 0 [symbolic = %a.patt.1 (constants.%a.patt)]
-=======
-// CHECK:STDOUT:     %b.param: %C = param b, runtime_param<invalid>
-// CHECK:STDOUT:     %b.loc15_15.1: %C = bind_symbolic_name b, 0, %b.param [symbolic = %b.loc15_15.2 (constants.%b)]
+// CHECK:STDOUT:     %param: %C = param runtime_param<invalid>
+// CHECK:STDOUT:     %b.loc15_15.1: %C = bind_symbolic_name b, 0, %param [symbolic = %b.loc15_15.2 (constants.%b)]
 // CHECK:STDOUT:   }
 // CHECK:STDOUT: }
 // CHECK:STDOUT:
 // CHECK:STDOUT: generic interface @Foo(%a.loc7_15.1: %C) {
 // CHECK:STDOUT:   %a.loc7_15.2: %C = bind_symbolic_name a, 0 [symbolic = %a.loc7_15.2 (constants.%a)]
->>>>>>> 77facdd7
+// CHECK:STDOUT:   %a.patt.loc7_15.2: %C = symbolic_binding_pattern a, 0 [symbolic = %a.patt.loc7_15.2 (constants.%a.patt)]
 // CHECK:STDOUT:
 // CHECK:STDOUT:   interface;
 // CHECK:STDOUT: }
 // CHECK:STDOUT:
-<<<<<<< HEAD
-// CHECK:STDOUT: generic interface @.1(%b.loc15: %C) {
-// CHECK:STDOUT:   %b.1: %C = bind_symbolic_name b, 0 [symbolic = %b.1 (constants.%b)]
-// CHECK:STDOUT:   %b.patt.1: %C = symbolic_binding_pattern b, 0 [symbolic = %b.patt.1 (constants.%b.patt)]
-=======
 // CHECK:STDOUT: generic interface @.1(%b.loc15_15.1: %C) {
 // CHECK:STDOUT:   %b.loc15_15.2: %C = bind_symbolic_name b, 0 [symbolic = %b.loc15_15.2 (constants.%b)]
->>>>>>> 77facdd7
+// CHECK:STDOUT:   %b.patt.loc15_15.2: %C = symbolic_binding_pattern b, 0 [symbolic = %b.patt.loc15_15.2 (constants.%b.patt)]
 // CHECK:STDOUT:
 // CHECK:STDOUT: !definition:
 // CHECK:STDOUT:   %.type: type = interface_type @.1, @.1(%b.loc15_15.2) [symbolic = %.type (constants.%.type.2)]
@@ -1032,30 +844,18 @@
 // CHECK:STDOUT: }
 // CHECK:STDOUT:
 // CHECK:STDOUT: specific @Foo(constants.%a) {
-<<<<<<< HEAD
-// CHECK:STDOUT:   %a.1 => constants.%a
-// CHECK:STDOUT:   %a.patt.1 => constants.%a
-// CHECK:STDOUT: }
-// CHECK:STDOUT:
-// CHECK:STDOUT: specific @.1(constants.%b) {
-// CHECK:STDOUT:   %b.1 => constants.%b
-// CHECK:STDOUT:   %b.patt.1 => constants.%b
-// CHECK:STDOUT: }
-// CHECK:STDOUT:
-// CHECK:STDOUT: specific @.1(@.1.%b.1) {
-// CHECK:STDOUT:   %b.1 => constants.%b
-// CHECK:STDOUT:   %b.patt.1 => constants.%b
-=======
 // CHECK:STDOUT:   %a.loc7_15.2 => constants.%a
+// CHECK:STDOUT:   %a.patt.loc7_15.2 => constants.%a
 // CHECK:STDOUT: }
 // CHECK:STDOUT:
 // CHECK:STDOUT: specific @.1(constants.%b) {
 // CHECK:STDOUT:   %b.loc15_15.2 => constants.%b
+// CHECK:STDOUT:   %b.patt.loc15_15.2 => constants.%b
 // CHECK:STDOUT: }
 // CHECK:STDOUT:
 // CHECK:STDOUT: specific @.1(@.1.%b.loc15_15.2) {
 // CHECK:STDOUT:   %b.loc15_15.2 => constants.%b
->>>>>>> 77facdd7
+// CHECK:STDOUT:   %b.patt.loc15_15.2 => constants.%b
 // CHECK:STDOUT: }
 // CHECK:STDOUT:
 // CHECK:STDOUT: --- fail_alias.carbon
@@ -1086,53 +886,33 @@
 // CHECK:STDOUT:   %C.ref: type = name_ref C, %C.decl [template = constants.%C]
 // CHECK:STDOUT:   %D: type = bind_alias D, %C.decl [template = constants.%C]
 // CHECK:STDOUT:   %Foo.decl: %Foo.type = interface_decl @Foo [template = constants.%Foo] {
-// CHECK:STDOUT:     %a.patt.loc7: %C = symbolic_binding_pattern a, 0 [symbolic = %a.patt.1 (constants.%a.patt.1)]
-// CHECK:STDOUT:     %a.param_patt: %C = param_pattern %a.patt.loc7, runtime_param<invalid> [symbolic = %a.patt.1 (constants.%a.patt.1)]
+// CHECK:STDOUT:     %a.patt.loc7_15.1: %C = symbolic_binding_pattern a, 0 [symbolic = %a.patt.loc7_15.2 (constants.%a.patt.1)]
+// CHECK:STDOUT:     %a.param_patt: %C = param_pattern %a.patt.loc7_15.1, runtime_param<invalid> [symbolic = %a.patt.loc7_15.2 (constants.%a.patt.1)]
 // CHECK:STDOUT:   } {
 // CHECK:STDOUT:     %C.ref: type = name_ref C, file.%C.decl [template = constants.%C]
-<<<<<<< HEAD
-// CHECK:STDOUT:     %param: %C = param runtime_param<invalid>
-// CHECK:STDOUT:     %a.loc7: %C = bind_symbolic_name a, 0, %param [symbolic = %a.1 (constants.%a)]
-=======
-// CHECK:STDOUT:     %a.param: %C = param a, runtime_param<invalid>
-// CHECK:STDOUT:     %a.loc7_15.1: %C = bind_symbolic_name a, 0, %a.param [symbolic = %a.loc7_15.2 (constants.%a)]
->>>>>>> 77facdd7
+// CHECK:STDOUT:     %param: %C = param runtime_param<invalid>
+// CHECK:STDOUT:     %a.loc7_15.1: %C = bind_symbolic_name a, 0, %param [symbolic = %a.loc7_15.2 (constants.%a)]
 // CHECK:STDOUT:   }
 // CHECK:STDOUT:   %.decl: %.type.1 = interface_decl @.1 [template = constants.%.4] {
-// CHECK:STDOUT:     %a.patt.loc15: %C = symbolic_binding_pattern a, 0 [symbolic = %a.patt.1 (constants.%a.patt.2)]
-// CHECK:STDOUT:     %a.param_patt: %C = param_pattern %a.patt.loc15, runtime_param<invalid> [symbolic = %a.patt.1 (constants.%a.patt.2)]
+// CHECK:STDOUT:     %a.patt.loc15_15.1: %C = symbolic_binding_pattern a, 0 [symbolic = %a.patt.loc15_15.2 (constants.%a.patt.2)]
+// CHECK:STDOUT:     %a.param_patt: %C = param_pattern %a.patt.loc15_15.1, runtime_param<invalid> [symbolic = %a.patt.loc15_15.2 (constants.%a.patt.2)]
 // CHECK:STDOUT:   } {
 // CHECK:STDOUT:     %D.ref: type = name_ref D, file.%D [template = constants.%C]
-<<<<<<< HEAD
-// CHECK:STDOUT:     %param: %C = param runtime_param<invalid>
-// CHECK:STDOUT:     %a.loc15: %C = bind_symbolic_name a, 0, %param [symbolic = %a.1 (constants.%a)]
-// CHECK:STDOUT:   }
-// CHECK:STDOUT: }
-// CHECK:STDOUT:
-// CHECK:STDOUT: generic interface @Foo(%a.loc7: %C) {
-// CHECK:STDOUT:   %a.1: %C = bind_symbolic_name a, 0 [symbolic = %a.1 (constants.%a)]
-// CHECK:STDOUT:   %a.patt.1: %C = symbolic_binding_pattern a, 0 [symbolic = %a.patt.1 (constants.%a.patt.1)]
-=======
-// CHECK:STDOUT:     %a.param: %C = param a, runtime_param<invalid>
-// CHECK:STDOUT:     %a.loc15_15.1: %C = bind_symbolic_name a, 0, %a.param [symbolic = %a.loc15_15.2 (constants.%a)]
+// CHECK:STDOUT:     %param: %C = param runtime_param<invalid>
+// CHECK:STDOUT:     %a.loc15_15.1: %C = bind_symbolic_name a, 0, %param [symbolic = %a.loc15_15.2 (constants.%a)]
 // CHECK:STDOUT:   }
 // CHECK:STDOUT: }
 // CHECK:STDOUT:
 // CHECK:STDOUT: generic interface @Foo(%a.loc7_15.1: %C) {
 // CHECK:STDOUT:   %a.loc7_15.2: %C = bind_symbolic_name a, 0 [symbolic = %a.loc7_15.2 (constants.%a)]
->>>>>>> 77facdd7
+// CHECK:STDOUT:   %a.patt.loc7_15.2: %C = symbolic_binding_pattern a, 0 [symbolic = %a.patt.loc7_15.2 (constants.%a.patt.1)]
 // CHECK:STDOUT:
 // CHECK:STDOUT:   interface;
 // CHECK:STDOUT: }
 // CHECK:STDOUT:
-<<<<<<< HEAD
-// CHECK:STDOUT: generic interface @.1(%a.loc15: %C) {
-// CHECK:STDOUT:   %a.1: %C = bind_symbolic_name a, 0 [symbolic = %a.1 (constants.%a)]
-// CHECK:STDOUT:   %a.patt.1: %C = symbolic_binding_pattern a, 0 [symbolic = %a.patt.1 (constants.%a.patt.2)]
-=======
 // CHECK:STDOUT: generic interface @.1(%a.loc15_15.1: %C) {
 // CHECK:STDOUT:   %a.loc15_15.2: %C = bind_symbolic_name a, 0 [symbolic = %a.loc15_15.2 (constants.%a)]
->>>>>>> 77facdd7
+// CHECK:STDOUT:   %a.patt.loc15_15.2: %C = symbolic_binding_pattern a, 0 [symbolic = %a.patt.loc15_15.2 (constants.%a.patt.2)]
 // CHECK:STDOUT:
 // CHECK:STDOUT: !definition:
 // CHECK:STDOUT:   %.type: type = interface_type @.1, @.1(%a.loc15_15.2) [symbolic = %.type (constants.%.type.2)]
@@ -1155,30 +935,18 @@
 // CHECK:STDOUT: }
 // CHECK:STDOUT:
 // CHECK:STDOUT: specific @Foo(constants.%a) {
-<<<<<<< HEAD
-// CHECK:STDOUT:   %a.1 => constants.%a
-// CHECK:STDOUT:   %a.patt.1 => constants.%a
-// CHECK:STDOUT: }
-// CHECK:STDOUT:
-// CHECK:STDOUT: specific @.1(constants.%a) {
-// CHECK:STDOUT:   %a.1 => constants.%a
-// CHECK:STDOUT:   %a.patt.1 => constants.%a
-// CHECK:STDOUT: }
-// CHECK:STDOUT:
-// CHECK:STDOUT: specific @.1(@.1.%a.1) {
-// CHECK:STDOUT:   %a.1 => constants.%a
-// CHECK:STDOUT:   %a.patt.1 => constants.%a
-=======
 // CHECK:STDOUT:   %a.loc7_15.2 => constants.%a
+// CHECK:STDOUT:   %a.patt.loc7_15.2 => constants.%a
 // CHECK:STDOUT: }
 // CHECK:STDOUT:
 // CHECK:STDOUT: specific @.1(constants.%a) {
 // CHECK:STDOUT:   %a.loc15_15.2 => constants.%a
+// CHECK:STDOUT:   %a.patt.loc15_15.2 => constants.%a
 // CHECK:STDOUT: }
 // CHECK:STDOUT:
 // CHECK:STDOUT: specific @.1(@.1.%a.loc15_15.2) {
 // CHECK:STDOUT:   %a.loc15_15.2 => constants.%a
->>>>>>> 77facdd7
+// CHECK:STDOUT:   %a.patt.loc15_15.2 => constants.%a
 // CHECK:STDOUT: }
 // CHECK:STDOUT:
 // CHECK:STDOUT: --- fail_deduced_alias.carbon
@@ -1209,53 +977,33 @@
 // CHECK:STDOUT:   %C.ref: type = name_ref C, %C.decl [template = constants.%C]
 // CHECK:STDOUT:   %D: type = bind_alias D, %C.decl [template = constants.%C]
 // CHECK:STDOUT:   %Foo.decl: %Foo.type = interface_decl @Foo [template = constants.%Foo] {
-// CHECK:STDOUT:     %a.patt.loc7: %C = symbolic_binding_pattern a, 0 [symbolic = %a.patt.1 (constants.%a.patt.1)]
-// CHECK:STDOUT:     %a.param_patt: %C = param_pattern %a.patt.loc7, runtime_param<invalid> [symbolic = %a.patt.1 (constants.%a.patt.1)]
+// CHECK:STDOUT:     %a.patt.loc7_15.1: %C = symbolic_binding_pattern a, 0 [symbolic = %a.patt.loc7_15.2 (constants.%a.patt.1)]
+// CHECK:STDOUT:     %a.param_patt: %C = param_pattern %a.patt.loc7_15.1, runtime_param<invalid> [symbolic = %a.patt.loc7_15.2 (constants.%a.patt.1)]
 // CHECK:STDOUT:   } {
 // CHECK:STDOUT:     %C.ref: type = name_ref C, file.%C.decl [template = constants.%C]
-<<<<<<< HEAD
-// CHECK:STDOUT:     %param: %C = param runtime_param<invalid>
-// CHECK:STDOUT:     %a.loc7: %C = bind_symbolic_name a, 0, %param [symbolic = %a.1 (constants.%a)]
-=======
-// CHECK:STDOUT:     %a.param: %C = param a, runtime_param<invalid>
-// CHECK:STDOUT:     %a.loc7_15.1: %C = bind_symbolic_name a, 0, %a.param [symbolic = %a.loc7_15.2 (constants.%a)]
->>>>>>> 77facdd7
+// CHECK:STDOUT:     %param: %C = param runtime_param<invalid>
+// CHECK:STDOUT:     %a.loc7_15.1: %C = bind_symbolic_name a, 0, %param [symbolic = %a.loc7_15.2 (constants.%a)]
 // CHECK:STDOUT:   }
 // CHECK:STDOUT:   %.decl: %.type.1 = interface_decl @.1 [template = constants.%.4] {
-// CHECK:STDOUT:     %a.patt.loc15: %C = symbolic_binding_pattern a, 0 [symbolic = %a.patt.1 (constants.%a.patt.2)]
-// CHECK:STDOUT:     %a.param_patt: %C = param_pattern %a.patt.loc15, runtime_param<invalid> [symbolic = %a.patt.1 (constants.%a.patt.2)]
+// CHECK:STDOUT:     %a.patt.loc15_15.1: %C = symbolic_binding_pattern a, 0 [symbolic = %a.patt.loc15_15.2 (constants.%a.patt.2)]
+// CHECK:STDOUT:     %a.param_patt: %C = param_pattern %a.patt.loc15_15.1, runtime_param<invalid> [symbolic = %a.patt.loc15_15.2 (constants.%a.patt.2)]
 // CHECK:STDOUT:   } {
 // CHECK:STDOUT:     %D.ref: type = name_ref D, file.%D [template = constants.%C]
-<<<<<<< HEAD
-// CHECK:STDOUT:     %param: %C = param runtime_param<invalid>
-// CHECK:STDOUT:     %a.loc15: %C = bind_symbolic_name a, 0, %param [symbolic = %a.1 (constants.%a)]
-// CHECK:STDOUT:   }
-// CHECK:STDOUT: }
-// CHECK:STDOUT:
-// CHECK:STDOUT: generic interface @Foo(%a.loc7: %C) {
-// CHECK:STDOUT:   %a.1: %C = bind_symbolic_name a, 0 [symbolic = %a.1 (constants.%a)]
-// CHECK:STDOUT:   %a.patt.1: %C = symbolic_binding_pattern a, 0 [symbolic = %a.patt.1 (constants.%a.patt.1)]
-=======
-// CHECK:STDOUT:     %a.param: %C = param a, runtime_param<invalid>
-// CHECK:STDOUT:     %a.loc15_15.1: %C = bind_symbolic_name a, 0, %a.param [symbolic = %a.loc15_15.2 (constants.%a)]
+// CHECK:STDOUT:     %param: %C = param runtime_param<invalid>
+// CHECK:STDOUT:     %a.loc15_15.1: %C = bind_symbolic_name a, 0, %param [symbolic = %a.loc15_15.2 (constants.%a)]
 // CHECK:STDOUT:   }
 // CHECK:STDOUT: }
 // CHECK:STDOUT:
 // CHECK:STDOUT: generic interface @Foo(%a.loc7_15.1: %C) {
 // CHECK:STDOUT:   %a.loc7_15.2: %C = bind_symbolic_name a, 0 [symbolic = %a.loc7_15.2 (constants.%a)]
->>>>>>> 77facdd7
+// CHECK:STDOUT:   %a.patt.loc7_15.2: %C = symbolic_binding_pattern a, 0 [symbolic = %a.patt.loc7_15.2 (constants.%a.patt.1)]
 // CHECK:STDOUT:
 // CHECK:STDOUT:   interface;
 // CHECK:STDOUT: }
 // CHECK:STDOUT:
-<<<<<<< HEAD
-// CHECK:STDOUT: generic interface @.1(%a.loc15: %C) {
-// CHECK:STDOUT:   %a.1: %C = bind_symbolic_name a, 0 [symbolic = %a.1 (constants.%a)]
-// CHECK:STDOUT:   %a.patt.1: %C = symbolic_binding_pattern a, 0 [symbolic = %a.patt.1 (constants.%a.patt.2)]
-=======
 // CHECK:STDOUT: generic interface @.1(%a.loc15_15.1: %C) {
 // CHECK:STDOUT:   %a.loc15_15.2: %C = bind_symbolic_name a, 0 [symbolic = %a.loc15_15.2 (constants.%a)]
->>>>>>> 77facdd7
+// CHECK:STDOUT:   %a.patt.loc15_15.2: %C = symbolic_binding_pattern a, 0 [symbolic = %a.patt.loc15_15.2 (constants.%a.patt.2)]
 // CHECK:STDOUT:
 // CHECK:STDOUT: !definition:
 // CHECK:STDOUT:   %.type: type = interface_type @.1, @.1(%a.loc15_15.2) [symbolic = %.type (constants.%.type.2)]
@@ -1278,30 +1026,18 @@
 // CHECK:STDOUT: }
 // CHECK:STDOUT:
 // CHECK:STDOUT: specific @Foo(constants.%a) {
-<<<<<<< HEAD
-// CHECK:STDOUT:   %a.1 => constants.%a
-// CHECK:STDOUT:   %a.patt.1 => constants.%a
-// CHECK:STDOUT: }
-// CHECK:STDOUT:
-// CHECK:STDOUT: specific @.1(constants.%a) {
-// CHECK:STDOUT:   %a.1 => constants.%a
-// CHECK:STDOUT:   %a.patt.1 => constants.%a
-// CHECK:STDOUT: }
-// CHECK:STDOUT:
-// CHECK:STDOUT: specific @.1(@.1.%a.1) {
-// CHECK:STDOUT:   %a.1 => constants.%a
-// CHECK:STDOUT:   %a.patt.1 => constants.%a
-=======
 // CHECK:STDOUT:   %a.loc7_15.2 => constants.%a
+// CHECK:STDOUT:   %a.patt.loc7_15.2 => constants.%a
 // CHECK:STDOUT: }
 // CHECK:STDOUT:
 // CHECK:STDOUT: specific @.1(constants.%a) {
 // CHECK:STDOUT:   %a.loc15_15.2 => constants.%a
+// CHECK:STDOUT:   %a.patt.loc15_15.2 => constants.%a
 // CHECK:STDOUT: }
 // CHECK:STDOUT:
 // CHECK:STDOUT: specific @.1(@.1.%a.loc15_15.2) {
 // CHECK:STDOUT:   %a.loc15_15.2 => constants.%a
->>>>>>> 77facdd7
+// CHECK:STDOUT:   %a.patt.loc15_15.2 => constants.%a
 // CHECK:STDOUT: }
 // CHECK:STDOUT:
 // CHECK:STDOUT: --- alias_two_file.carbon
@@ -1324,28 +1060,18 @@
 // CHECK:STDOUT:   }
 // CHECK:STDOUT:   %C.decl: type = class_decl @C [template = constants.%C] {} {}
 // CHECK:STDOUT:   %Foo.decl: %Foo.type = interface_decl @Foo [template = constants.%Foo] {
-// CHECK:STDOUT:     %a.patt.loc6: %C = symbolic_binding_pattern a, 0 [symbolic = %a.patt.1 (constants.%a.patt)]
-// CHECK:STDOUT:     %a.param_patt: %C = param_pattern %a.patt.loc6, runtime_param<invalid> [symbolic = %a.patt.1 (constants.%a.patt)]
+// CHECK:STDOUT:     %a.patt.loc6_15.1: %C = symbolic_binding_pattern a, 0 [symbolic = %a.patt.loc6_15.2 (constants.%a.patt)]
+// CHECK:STDOUT:     %a.param_patt: %C = param_pattern %a.patt.loc6_15.1, runtime_param<invalid> [symbolic = %a.patt.loc6_15.2 (constants.%a.patt)]
 // CHECK:STDOUT:   } {
 // CHECK:STDOUT:     %C.ref: type = name_ref C, file.%C.decl [template = constants.%C]
-<<<<<<< HEAD
-// CHECK:STDOUT:     %param: %C = param runtime_param<invalid>
-// CHECK:STDOUT:     %a.loc6: %C = bind_symbolic_name a, 0, %param [symbolic = %a.1 (constants.%a)]
-// CHECK:STDOUT:   }
-// CHECK:STDOUT: }
-// CHECK:STDOUT:
-// CHECK:STDOUT: generic interface @Foo(%a.loc6: %C) {
-// CHECK:STDOUT:   %a.1: %C = bind_symbolic_name a, 0 [symbolic = %a.1 (constants.%a)]
-// CHECK:STDOUT:   %a.patt.1: %C = symbolic_binding_pattern a, 0 [symbolic = %a.patt.1 (constants.%a.patt)]
-=======
-// CHECK:STDOUT:     %a.param: %C = param a, runtime_param<invalid>
-// CHECK:STDOUT:     %a.loc6_15.1: %C = bind_symbolic_name a, 0, %a.param [symbolic = %a.loc6_15.2 (constants.%a)]
+// CHECK:STDOUT:     %param: %C = param runtime_param<invalid>
+// CHECK:STDOUT:     %a.loc6_15.1: %C = bind_symbolic_name a, 0, %param [symbolic = %a.loc6_15.2 (constants.%a)]
 // CHECK:STDOUT:   }
 // CHECK:STDOUT: }
 // CHECK:STDOUT:
 // CHECK:STDOUT: generic interface @Foo(%a.loc6_15.1: %C) {
 // CHECK:STDOUT:   %a.loc6_15.2: %C = bind_symbolic_name a, 0 [symbolic = %a.loc6_15.2 (constants.%a)]
->>>>>>> 77facdd7
+// CHECK:STDOUT:   %a.patt.loc6_15.2: %C = symbolic_binding_pattern a, 0 [symbolic = %a.patt.loc6_15.2 (constants.%a.patt)]
 // CHECK:STDOUT:
 // CHECK:STDOUT:   interface;
 // CHECK:STDOUT: }
@@ -1358,12 +1084,8 @@
 // CHECK:STDOUT: }
 // CHECK:STDOUT:
 // CHECK:STDOUT: specific @Foo(constants.%a) {
-<<<<<<< HEAD
-// CHECK:STDOUT:   %a.1 => constants.%a
-// CHECK:STDOUT:   %a.patt.1 => constants.%a
-=======
 // CHECK:STDOUT:   %a.loc6_15.2 => constants.%a
->>>>>>> 77facdd7
+// CHECK:STDOUT:   %a.patt.loc6_15.2 => constants.%a
 // CHECK:STDOUT: }
 // CHECK:STDOUT:
 // CHECK:STDOUT: --- fail_alias_two_file.impl.carbon
@@ -1401,17 +1123,12 @@
 // CHECK:STDOUT:   %C.ref: type = name_ref C, imports.%import_ref.1 [template = constants.%C]
 // CHECK:STDOUT:   %D: type = bind_alias D, imports.%import_ref.1 [template = constants.%C]
 // CHECK:STDOUT:   %.decl: %.type.1 = interface_decl @.1 [template = constants.%.4] {
-// CHECK:STDOUT:     %a.patt.loc17: %C = symbolic_binding_pattern a, 0 [symbolic = %a.patt.1 (constants.%a.patt.1)]
-// CHECK:STDOUT:     %a.param_patt: %C = param_pattern %a.patt.loc17, runtime_param<invalid> [symbolic = %a.patt.1 (constants.%a.patt.1)]
+// CHECK:STDOUT:     %a.patt.loc17_15.1: %C = symbolic_binding_pattern a, 0 [symbolic = %a.patt.loc17_15.2 (constants.%a.patt.1)]
+// CHECK:STDOUT:     %a.param_patt: %C = param_pattern %a.patt.loc17_15.1, runtime_param<invalid> [symbolic = %a.patt.loc17_15.2 (constants.%a.patt.1)]
 // CHECK:STDOUT:   } {
 // CHECK:STDOUT:     %D.ref: type = name_ref D, file.%D [template = constants.%C]
-<<<<<<< HEAD
-// CHECK:STDOUT:     %param: %C = param runtime_param<invalid>
-// CHECK:STDOUT:     %a.loc17: %C = bind_symbolic_name a, 0, %param [symbolic = %a.1 (constants.%a)]
-=======
-// CHECK:STDOUT:     %a.param: %C = param a, runtime_param<invalid>
-// CHECK:STDOUT:     %a.loc17_15.1: %C = bind_symbolic_name a, 0, %a.param [symbolic = %a.loc17_15.2 (constants.%a)]
->>>>>>> 77facdd7
+// CHECK:STDOUT:     %param: %C = param runtime_param<invalid>
+// CHECK:STDOUT:     %a.loc17_15.1: %C = bind_symbolic_name a, 0, %param [symbolic = %a.loc17_15.2 (constants.%a)]
 // CHECK:STDOUT:   }
 // CHECK:STDOUT: }
 // CHECK:STDOUT:
@@ -1422,14 +1139,9 @@
 // CHECK:STDOUT:   interface;
 // CHECK:STDOUT: }
 // CHECK:STDOUT:
-<<<<<<< HEAD
-// CHECK:STDOUT: generic interface @.1(%a.loc17: %C) {
-// CHECK:STDOUT:   %a.1: %C = bind_symbolic_name a, 0 [symbolic = %a.1 (constants.%a)]
-// CHECK:STDOUT:   %a.patt.1: %C = symbolic_binding_pattern a, 0 [symbolic = %a.patt.1 (constants.%a.patt.1)]
-=======
 // CHECK:STDOUT: generic interface @.1(%a.loc17_15.1: %C) {
 // CHECK:STDOUT:   %a.loc17_15.2: %C = bind_symbolic_name a, 0 [symbolic = %a.loc17_15.2 (constants.%a)]
->>>>>>> 77facdd7
+// CHECK:STDOUT:   %a.patt.loc17_15.2: %C = symbolic_binding_pattern a, 0 [symbolic = %a.patt.loc17_15.2 (constants.%a.patt.1)]
 // CHECK:STDOUT:
 // CHECK:STDOUT: !definition:
 // CHECK:STDOUT:   %.type: type = interface_type @.1, @.1(%a.loc17_15.2) [symbolic = %.type (constants.%.type.2)]
@@ -1455,21 +1167,13 @@
 // CHECK:STDOUT: }
 // CHECK:STDOUT:
 // CHECK:STDOUT: specific @.1(constants.%a) {
-<<<<<<< HEAD
-// CHECK:STDOUT:   %a.1 => constants.%a
-// CHECK:STDOUT:   %a.patt.1 => constants.%a
-// CHECK:STDOUT: }
-// CHECK:STDOUT:
-// CHECK:STDOUT: specific @.1(@.1.%a.1) {
-// CHECK:STDOUT:   %a.1 => constants.%a
-// CHECK:STDOUT:   %a.patt.1 => constants.%a
-=======
 // CHECK:STDOUT:   %a.loc17_15.2 => constants.%a
+// CHECK:STDOUT:   %a.patt.loc17_15.2 => constants.%a
 // CHECK:STDOUT: }
 // CHECK:STDOUT:
 // CHECK:STDOUT: specific @.1(@.1.%a.loc17_15.2) {
 // CHECK:STDOUT:   %a.loc17_15.2 => constants.%a
->>>>>>> 77facdd7
+// CHECK:STDOUT:   %a.patt.loc17_15.2 => constants.%a
 // CHECK:STDOUT: }
 // CHECK:STDOUT:
 // CHECK:STDOUT: --- fail_repeat_const.carbon
@@ -1498,56 +1202,36 @@
 // CHECK:STDOUT:   }
 // CHECK:STDOUT:   %C.decl: type = class_decl @C [template = constants.%C] {} {}
 // CHECK:STDOUT:   %Foo.decl: %Foo.type = interface_decl @Foo [template = constants.%Foo] {
-// CHECK:STDOUT:     %a.patt.loc6: %.3 = symbolic_binding_pattern a, 0 [symbolic = %a.patt.1 (constants.%a.patt.1)]
-// CHECK:STDOUT:     %a.param_patt: %.3 = param_pattern %a.patt.loc6, runtime_param<invalid> [symbolic = %a.patt.1 (constants.%a.patt.1)]
+// CHECK:STDOUT:     %a.patt.loc6_15.1: %.3 = symbolic_binding_pattern a, 0 [symbolic = %a.patt.loc6_15.2 (constants.%a.patt.1)]
+// CHECK:STDOUT:     %a.param_patt: %.3 = param_pattern %a.patt.loc6_15.1, runtime_param<invalid> [symbolic = %a.patt.loc6_15.2 (constants.%a.patt.1)]
 // CHECK:STDOUT:   } {
 // CHECK:STDOUT:     %C.ref: type = name_ref C, file.%C.decl [template = constants.%C]
 // CHECK:STDOUT:     %.loc6: type = const_type %C [template = constants.%.3]
-<<<<<<< HEAD
 // CHECK:STDOUT:     %param: %.3 = param runtime_param<invalid>
-// CHECK:STDOUT:     %a.loc6: %.3 = bind_symbolic_name a, 0, %param [symbolic = %a.1 (constants.%a)]
-=======
-// CHECK:STDOUT:     %a.param: %.3 = param a, runtime_param<invalid>
-// CHECK:STDOUT:     %a.loc6_15.1: %.3 = bind_symbolic_name a, 0, %a.param [symbolic = %a.loc6_15.2 (constants.%a)]
->>>>>>> 77facdd7
+// CHECK:STDOUT:     %a.loc6_15.1: %.3 = bind_symbolic_name a, 0, %param [symbolic = %a.loc6_15.2 (constants.%a)]
 // CHECK:STDOUT:   }
 // CHECK:STDOUT:   %.decl: %.type.1 = interface_decl @.1 [template = constants.%.5] {
-// CHECK:STDOUT:     %a.patt.loc17: %.3 = symbolic_binding_pattern a, 0 [symbolic = %a.patt.1 (constants.%a.patt.2)]
-// CHECK:STDOUT:     %a.param_patt: %.3 = param_pattern %a.patt.loc17, runtime_param<invalid> [symbolic = %a.patt.1 (constants.%a.patt.2)]
+// CHECK:STDOUT:     %a.patt.loc17_15.1: %.3 = symbolic_binding_pattern a, 0 [symbolic = %a.patt.loc17_15.2 (constants.%a.patt.2)]
+// CHECK:STDOUT:     %a.param_patt: %.3 = param_pattern %a.patt.loc17_15.1, runtime_param<invalid> [symbolic = %a.patt.loc17_15.2 (constants.%a.patt.2)]
 // CHECK:STDOUT:   } {
 // CHECK:STDOUT:     %C.ref: type = name_ref C, file.%C.decl [template = constants.%C]
 // CHECK:STDOUT:     %.loc17_26: type = const_type %C [template = constants.%.3]
 // CHECK:STDOUT:     %.loc17_19: type = const_type %.3 [template = constants.%.3]
-<<<<<<< HEAD
 // CHECK:STDOUT:     %param: %.3 = param runtime_param<invalid>
-// CHECK:STDOUT:     %a.loc17: %.3 = bind_symbolic_name a, 0, %param [symbolic = %a.1 (constants.%a)]
-// CHECK:STDOUT:   }
-// CHECK:STDOUT: }
-// CHECK:STDOUT:
-// CHECK:STDOUT: generic interface @Foo(%a.loc6: %.3) {
-// CHECK:STDOUT:   %a.1: %.3 = bind_symbolic_name a, 0 [symbolic = %a.1 (constants.%a)]
-// CHECK:STDOUT:   %a.patt.1: %.3 = symbolic_binding_pattern a, 0 [symbolic = %a.patt.1 (constants.%a.patt.1)]
-=======
-// CHECK:STDOUT:     %a.param: %.3 = param a, runtime_param<invalid>
-// CHECK:STDOUT:     %a.loc17_15.1: %.3 = bind_symbolic_name a, 0, %a.param [symbolic = %a.loc17_15.2 (constants.%a)]
+// CHECK:STDOUT:     %a.loc17_15.1: %.3 = bind_symbolic_name a, 0, %param [symbolic = %a.loc17_15.2 (constants.%a)]
 // CHECK:STDOUT:   }
 // CHECK:STDOUT: }
 // CHECK:STDOUT:
 // CHECK:STDOUT: generic interface @Foo(%a.loc6_15.1: %.3) {
 // CHECK:STDOUT:   %a.loc6_15.2: %.3 = bind_symbolic_name a, 0 [symbolic = %a.loc6_15.2 (constants.%a)]
->>>>>>> 77facdd7
+// CHECK:STDOUT:   %a.patt.loc6_15.2: %.3 = symbolic_binding_pattern a, 0 [symbolic = %a.patt.loc6_15.2 (constants.%a.patt.1)]
 // CHECK:STDOUT:
 // CHECK:STDOUT:   interface;
 // CHECK:STDOUT: }
 // CHECK:STDOUT:
-<<<<<<< HEAD
-// CHECK:STDOUT: generic interface @.1(%a.loc17: %.3) {
-// CHECK:STDOUT:   %a.1: %.3 = bind_symbolic_name a, 0 [symbolic = %a.1 (constants.%a)]
-// CHECK:STDOUT:   %a.patt.1: %.3 = symbolic_binding_pattern a, 0 [symbolic = %a.patt.1 (constants.%a.patt.2)]
-=======
 // CHECK:STDOUT: generic interface @.1(%a.loc17_15.1: %.3) {
 // CHECK:STDOUT:   %a.loc17_15.2: %.3 = bind_symbolic_name a, 0 [symbolic = %a.loc17_15.2 (constants.%a)]
->>>>>>> 77facdd7
+// CHECK:STDOUT:   %a.patt.loc17_15.2: %.3 = symbolic_binding_pattern a, 0 [symbolic = %a.patt.loc17_15.2 (constants.%a.patt.2)]
 // CHECK:STDOUT:
 // CHECK:STDOUT: !definition:
 // CHECK:STDOUT:   %.type: type = interface_type @.1, @.1(%a.loc17_15.2) [symbolic = %.type (constants.%.type.2)]
@@ -1570,29 +1254,17 @@
 // CHECK:STDOUT: }
 // CHECK:STDOUT:
 // CHECK:STDOUT: specific @Foo(constants.%a) {
-<<<<<<< HEAD
-// CHECK:STDOUT:   %a.1 => constants.%a
-// CHECK:STDOUT:   %a.patt.1 => constants.%a
-// CHECK:STDOUT: }
-// CHECK:STDOUT:
-// CHECK:STDOUT: specific @.1(constants.%a) {
-// CHECK:STDOUT:   %a.1 => constants.%a
-// CHECK:STDOUT:   %a.patt.1 => constants.%a
-// CHECK:STDOUT: }
-// CHECK:STDOUT:
-// CHECK:STDOUT: specific @.1(@.1.%a.1) {
-// CHECK:STDOUT:   %a.1 => constants.%a
-// CHECK:STDOUT:   %a.patt.1 => constants.%a
-=======
 // CHECK:STDOUT:   %a.loc6_15.2 => constants.%a
+// CHECK:STDOUT:   %a.patt.loc6_15.2 => constants.%a
 // CHECK:STDOUT: }
 // CHECK:STDOUT:
 // CHECK:STDOUT: specific @.1(constants.%a) {
 // CHECK:STDOUT:   %a.loc17_15.2 => constants.%a
+// CHECK:STDOUT:   %a.patt.loc17_15.2 => constants.%a
 // CHECK:STDOUT: }
 // CHECK:STDOUT:
 // CHECK:STDOUT: specific @.1(@.1.%a.loc17_15.2) {
 // CHECK:STDOUT:   %a.loc17_15.2 => constants.%a
->>>>>>> 77facdd7
+// CHECK:STDOUT:   %a.patt.loc17_15.2 => constants.%a
 // CHECK:STDOUT: }
 // CHECK:STDOUT: