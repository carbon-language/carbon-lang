// Part of the Carbon Language project, under the Apache License v2.0 with LLVM
// Exceptions. See /LICENSE for license information.
// SPDX-License-Identifier: Apache-2.0 WITH LLVM-exception
//
// AUTOUPDATE
// TIP: To test this file alone, run:
// TIP:   bazel test //toolchain/testing:file_test --test_arg=--file_tests=toolchain/check/testdata/interface/no_prelude/syntactic_merge.carbon
// TIP: To dump output, run:
// TIP:   bazel run //toolchain/testing:file_test -- --dump_output --file_tests=toolchain/check/testdata/interface/no_prelude/syntactic_merge.carbon

// --- basic.carbon

library "[[@TEST_NAME]]";

class C {}
alias D = C;

interface Foo(a:! C);
interface Foo(a:! C) {}

interface Bar(a:! D);
interface Bar(a:! D) {}

// --- spacing.carbon

library "[[@TEST_NAME]]";

class C {}

interface Foo [ ] ( a :! C );
interface Foo[](a:! C) {}

// --- fail_parens.carbon

library "[[@TEST_NAME]]";

class C {}

interface Foo(a:! C);
// CHECK:STDERR: fail_parens.carbon:[[@LINE+7]]:19: error: redeclaration syntax differs here
// CHECK:STDERR: interface Foo(a:! (C)) {}
// CHECK:STDERR:                   ^
// CHECK:STDERR: fail_parens.carbon:[[@LINE-4]]:19: note: comparing with previous declaration here
// CHECK:STDERR: interface Foo(a:! C);
// CHECK:STDERR:                   ^
// CHECK:STDERR:
interface Foo(a:! (C)) {}

// --- todo_fail_raw_identifier.carbon

library "[[@TEST_NAME]]";

class C {}

interface Foo(a:! C);
interface Foo(a:! r#C) {}

// --- two_file.carbon

library "[[@TEST_NAME]]";

class C {}
alias D = C;

interface Foo(a:! C);
interface Bar(a:! D);

// --- fail_todo_two_file.impl.carbon

impl library "[[@TEST_NAME]]";

// CHECK:STDERR: fail_todo_two_file.impl.carbon:[[@LINE+8]]:1: error: duplicate name being declared in the same scope
// CHECK:STDERR: interface Foo(a:! C) {}
// CHECK:STDERR: ^~~~~~~~~~~~~~~~~~~~~~
// CHECK:STDERR: fail_todo_two_file.impl.carbon:[[@LINE-5]]:6: in import
// CHECK:STDERR: two_file.carbon:7:1: note: name is previously declared here
// CHECK:STDERR: interface Foo(a:! C);
// CHECK:STDERR: ^~~~~~~~~~~~~~~~~~~~~
// CHECK:STDERR:
interface Foo(a:! C) {}
// CHECK:STDERR: fail_todo_two_file.impl.carbon:[[@LINE+8]]:1: error: duplicate name being declared in the same scope
// CHECK:STDERR: interface Bar(a:! D) {}
// CHECK:STDERR: ^~~~~~~~~~~~~~~~~~~~~~
// CHECK:STDERR: fail_todo_two_file.impl.carbon:[[@LINE-14]]:6: in import
// CHECK:STDERR: two_file.carbon:8:1: note: name is previously declared here
// CHECK:STDERR: interface Bar(a:! D);
// CHECK:STDERR: ^~~~~~~~~~~~~~~~~~~~~
// CHECK:STDERR:
interface Bar(a:! D) {}

// --- fail_name_mismatch.carbon

library "[[@TEST_NAME]]";

class C {}
alias D = C;

interface Foo(a:! C);
// CHECK:STDERR: fail_name_mismatch.carbon:[[@LINE+7]]:15: error: redeclaration differs at parameter 1
// CHECK:STDERR: interface Foo(b:! D) {}
// CHECK:STDERR:               ^~~~~
// CHECK:STDERR: fail_name_mismatch.carbon:[[@LINE-4]]:15: note: previous declaration's corresponding parameter here
// CHECK:STDERR: interface Foo(a:! C);
// CHECK:STDERR:               ^~~~~
// CHECK:STDERR:
interface Foo(b:! D) {}

// --- fail_alias.carbon

library "[[@TEST_NAME]]";

class C {}
alias D = C;

interface Foo(a:! C);
// CHECK:STDERR: fail_alias.carbon:[[@LINE+7]]:19: error: redeclaration syntax differs here
// CHECK:STDERR: interface Foo(a:! D) {}
// CHECK:STDERR:                   ^
// CHECK:STDERR: fail_alias.carbon:[[@LINE-4]]:19: note: comparing with previous declaration here
// CHECK:STDERR: interface Foo(a:! C);
// CHECK:STDERR:                   ^
// CHECK:STDERR:
interface Foo(a:! D) {}

// --- fail_deduced_alias.carbon

library "[[@TEST_NAME]]";

class C {}
alias D = C;

interface Foo[a:! C]();
// CHECK:STDERR: fail_deduced_alias.carbon:[[@LINE+7]]:19: error: redeclaration syntax differs here
// CHECK:STDERR: interface Foo[a:! D]() {}
// CHECK:STDERR:                   ^
// CHECK:STDERR: fail_deduced_alias.carbon:[[@LINE-4]]:19: note: comparing with previous declaration here
// CHECK:STDERR: interface Foo[a:! C]();
// CHECK:STDERR:                   ^
// CHECK:STDERR:
interface Foo[a:! D]() {}

// --- alias_two_file.carbon

library "[[@TEST_NAME]]";

class C {}

interface Foo(a:! C);

// --- fail_alias_two_file.impl.carbon

impl library "[[@TEST_NAME]]";

alias D = C;

// TODO: This fails because importing interfaces doesn't work well. It should
// fail due to `C` versus `D`, but may succeed if importing interfaces is fixed
// before syntax matching on imports is supported.
// CHECK:STDERR: fail_alias_two_file.impl.carbon:[[@LINE+8]]:1: error: duplicate name being declared in the same scope
// CHECK:STDERR: interface Foo(a:! D) {}
// CHECK:STDERR: ^~~~~~~~~~~~~~~~~~~~~~
// CHECK:STDERR: fail_alias_two_file.impl.carbon:[[@LINE-10]]:6: in import
// CHECK:STDERR: alias_two_file.carbon:6:1: note: name is previously declared here
// CHECK:STDERR: interface Foo(a:! C);
// CHECK:STDERR: ^~~~~~~~~~~~~~~~~~~~~
// CHECK:STDERR:
interface Foo(a:! D) {}

// --- fail_repeat_const.carbon

library "[[@TEST_NAME]]";

class C {}

interface Foo(a:! const C);
// CHECK:STDERR: fail_repeat_const.carbon:[[@LINE+10]]:19: warning: `const` applied repeatedly to the same type has no additional effect
// CHECK:STDERR: interface Foo(a:! const (const C)) {}
// CHECK:STDERR:                   ^~~~~~~~~~~~~~~
// CHECK:STDERR:
// CHECK:STDERR: fail_repeat_const.carbon:[[@LINE+6]]:25: error: redeclaration syntax differs here
// CHECK:STDERR: interface Foo(a:! const (const C)) {}
// CHECK:STDERR:                         ^
// CHECK:STDERR: fail_repeat_const.carbon:[[@LINE-8]]:25: note: comparing with previous declaration here
// CHECK:STDERR: interface Foo(a:! const C);
// CHECK:STDERR:                         ^
interface Foo(a:! const (const C)) {}

// CHECK:STDOUT: --- basic.carbon
// CHECK:STDOUT:
// CHECK:STDOUT: constants {
// CHECK:STDOUT:   %C: type = class_type @C [template]
// CHECK:STDOUT:   %.1: type = struct_type {} [template]
// CHECK:STDOUT:   %.2: <witness> = complete_type_witness %.1 [template]
// CHECK:STDOUT:   %a: %C = bind_symbolic_name a, 0 [symbolic]
<<<<<<< HEAD
// CHECK:STDOUT:   %a.patt.1: %C = symbolic_binding_pattern a, 0 [symbolic]
// CHECK:STDOUT:   %Foo.type: type = generic_interface_type @Foo [template]
// CHECK:STDOUT:   %.3: type = tuple_type () [template]
// CHECK:STDOUT:   %Foo: %Foo.type = struct_value () [template]
// CHECK:STDOUT:   %a.patt.2: %C = symbolic_binding_pattern a, 0 [symbolic]
// CHECK:STDOUT:   %.4: type = interface_type @Foo, @Foo(%a) [symbolic]
// CHECK:STDOUT:   %Self.1: %.4 = bind_symbolic_name Self, 1 [symbolic]
// CHECK:STDOUT:   %a.patt.3: %C = symbolic_binding_pattern a, 0 [symbolic]
// CHECK:STDOUT:   %Bar.type: type = generic_interface_type @Bar [template]
// CHECK:STDOUT:   %Bar: %Bar.type = struct_value () [template]
// CHECK:STDOUT:   %a.patt.4: %C = symbolic_binding_pattern a, 0 [symbolic]
// CHECK:STDOUT:   %.5: type = interface_type @Bar, @Bar(%a) [symbolic]
// CHECK:STDOUT:   %Self.2: %.5 = bind_symbolic_name Self, 1 [symbolic]
=======
// CHECK:STDOUT:   %Foo.type.1: type = generic_interface_type @Foo [template]
// CHECK:STDOUT:   %.3: type = tuple_type () [template]
// CHECK:STDOUT:   %Foo: %Foo.type.1 = struct_value () [template]
// CHECK:STDOUT:   %Foo.type.2: type = interface_type @Foo, @Foo(%a) [symbolic]
// CHECK:STDOUT:   %Self.1: %Foo.type.2 = bind_symbolic_name Self, 1 [symbolic]
// CHECK:STDOUT:   %Bar.type.1: type = generic_interface_type @Bar [template]
// CHECK:STDOUT:   %Bar: %Bar.type.1 = struct_value () [template]
// CHECK:STDOUT:   %Bar.type.2: type = interface_type @Bar, @Bar(%a) [symbolic]
// CHECK:STDOUT:   %Self.2: %Bar.type.2 = bind_symbolic_name Self, 1 [symbolic]
>>>>>>> b2746222
// CHECK:STDOUT: }
// CHECK:STDOUT:
// CHECK:STDOUT: file {
// CHECK:STDOUT:   package: <namespace> = namespace [template] {
// CHECK:STDOUT:     .C = %C.decl
// CHECK:STDOUT:     .D = %D
// CHECK:STDOUT:     .Foo = %Foo.decl.loc7
// CHECK:STDOUT:     .Bar = %Bar.decl.loc10
// CHECK:STDOUT:   }
// CHECK:STDOUT:   %C.decl: type = class_decl @C [template = constants.%C] {} {}
// CHECK:STDOUT:   %C.ref: type = name_ref C, %C.decl [template = constants.%C]
// CHECK:STDOUT:   %D: type = bind_alias D, %C.decl [template = constants.%C]
<<<<<<< HEAD
// CHECK:STDOUT:   %Foo.decl.loc7: %Foo.type = interface_decl @Foo [template = constants.%Foo] {
// CHECK:STDOUT:     %a.patt.loc7: %C = symbolic_binding_pattern a, 0 [symbolic = %a.patt.1 (constants.%a.patt.1)]
// CHECK:STDOUT:     %a.param_patt: %C = param_pattern %a.patt.loc7, runtime_param<invalid> [symbolic = %a.patt.1 (constants.%a.patt.1)]
=======
// CHECK:STDOUT:   %Foo.decl.loc7: %Foo.type.1 = interface_decl @Foo [template = constants.%Foo] {
// CHECK:STDOUT:     %a.patt: %C = symbolic_binding_pattern a, 0
>>>>>>> b2746222
// CHECK:STDOUT:   } {
// CHECK:STDOUT:     %C.ref.loc7: type = name_ref C, file.%C.decl [template = constants.%C]
// CHECK:STDOUT:     %param.loc7: %C = param runtime_param<invalid>
// CHECK:STDOUT:     %a.loc7: %C = bind_symbolic_name a, 0, %param.loc7 [symbolic = %a.1 (constants.%a)]
// CHECK:STDOUT:   }
<<<<<<< HEAD
// CHECK:STDOUT:   %Foo.decl.loc8: %Foo.type = interface_decl @Foo [template = constants.%Foo] {
// CHECK:STDOUT:     %a.patt.loc7: %C = symbolic_binding_pattern a, 0 [symbolic = %a.patt.1 (constants.%a.patt.1)]
// CHECK:STDOUT:     %a.param_patt: %C = param_pattern %a.patt.loc7, runtime_param<invalid> [symbolic = %a.patt.1 (constants.%a.patt.1)]
=======
// CHECK:STDOUT:   %Foo.decl.loc8: %Foo.type.1 = interface_decl @Foo [template = constants.%Foo] {
// CHECK:STDOUT:     %a.patt: %C = symbolic_binding_pattern a, 0
>>>>>>> b2746222
// CHECK:STDOUT:   } {
// CHECK:STDOUT:     %C.ref.loc8: type = name_ref C, file.%C.decl [template = constants.%C]
// CHECK:STDOUT:     %param.loc8: %C = param runtime_param<invalid>
// CHECK:STDOUT:     %a.loc8: %C = bind_symbolic_name a, 0, %param.loc8 [symbolic = constants.%a]
// CHECK:STDOUT:   }
<<<<<<< HEAD
// CHECK:STDOUT:   %Bar.decl.loc10: %Bar.type = interface_decl @Bar [template = constants.%Bar] {
// CHECK:STDOUT:     %a.patt.loc10: %C = symbolic_binding_pattern a, 0 [symbolic = %a.patt.1 (constants.%a.patt.3)]
// CHECK:STDOUT:     %a.param_patt: %C = param_pattern %a.patt.loc10, runtime_param<invalid> [symbolic = %a.patt.1 (constants.%a.patt.3)]
=======
// CHECK:STDOUT:   %Bar.decl.loc10: %Bar.type.1 = interface_decl @Bar [template = constants.%Bar] {
// CHECK:STDOUT:     %a.patt: %C = symbolic_binding_pattern a, 0
>>>>>>> b2746222
// CHECK:STDOUT:   } {
// CHECK:STDOUT:     %D.ref.loc10: type = name_ref D, file.%D [template = constants.%C]
// CHECK:STDOUT:     %param.loc10: %C = param runtime_param<invalid>
// CHECK:STDOUT:     %a.loc10: %C = bind_symbolic_name a, 0, %param.loc10 [symbolic = %a.1 (constants.%a)]
// CHECK:STDOUT:   }
<<<<<<< HEAD
// CHECK:STDOUT:   %Bar.decl.loc11: %Bar.type = interface_decl @Bar [template = constants.%Bar] {
// CHECK:STDOUT:     %a.patt.loc10: %C = symbolic_binding_pattern a, 0 [symbolic = %a.patt.1 (constants.%a.patt.3)]
// CHECK:STDOUT:     %a.param_patt: %C = param_pattern %a.patt.loc10, runtime_param<invalid> [symbolic = %a.patt.1 (constants.%a.patt.3)]
=======
// CHECK:STDOUT:   %Bar.decl.loc11: %Bar.type.1 = interface_decl @Bar [template = constants.%Bar] {
// CHECK:STDOUT:     %a.patt: %C = symbolic_binding_pattern a, 0
>>>>>>> b2746222
// CHECK:STDOUT:   } {
// CHECK:STDOUT:     %D.ref.loc11: type = name_ref D, file.%D [template = constants.%C]
// CHECK:STDOUT:     %param.loc11: %C = param runtime_param<invalid>
// CHECK:STDOUT:     %a.loc11: %C = bind_symbolic_name a, 0, %param.loc11 [symbolic = constants.%a]
// CHECK:STDOUT:   }
// CHECK:STDOUT: }
// CHECK:STDOUT:
// CHECK:STDOUT: generic interface @Foo(%a.loc7: %C) {
// CHECK:STDOUT:   %a.1: %C = bind_symbolic_name a, 0 [symbolic = %a.1 (constants.%a)]
// CHECK:STDOUT:   %a.patt.1: %C = symbolic_binding_pattern a, 0 [symbolic = %a.patt.1 (constants.%a.patt.1)]
// CHECK:STDOUT:
// CHECK:STDOUT: !definition:
// CHECK:STDOUT:   %Foo.type: type = interface_type @Foo, @Foo(%a.1) [symbolic = %Foo.type (constants.%Foo.type.2)]
// CHECK:STDOUT:   %Self.2: %Foo.type.2 = bind_symbolic_name Self, 1 [symbolic = %Self.2 (constants.%Self.1)]
// CHECK:STDOUT:
// CHECK:STDOUT:   interface {
// CHECK:STDOUT:     %Self.1: @Foo.%Foo.type (%Foo.type.2) = bind_symbolic_name Self, 1 [symbolic = %Self.2 (constants.%Self.1)]
// CHECK:STDOUT:
// CHECK:STDOUT:   !members:
// CHECK:STDOUT:     .Self = %Self.1
// CHECK:STDOUT:     witness = ()
// CHECK:STDOUT:   }
// CHECK:STDOUT: }
// CHECK:STDOUT:
// CHECK:STDOUT: generic interface @Bar(%a.loc10: %C) {
// CHECK:STDOUT:   %a.1: %C = bind_symbolic_name a, 0 [symbolic = %a.1 (constants.%a)]
// CHECK:STDOUT:   %a.patt.1: %C = symbolic_binding_pattern a, 0 [symbolic = %a.patt.1 (constants.%a.patt.3)]
// CHECK:STDOUT:
// CHECK:STDOUT: !definition:
// CHECK:STDOUT:   %Bar.type: type = interface_type @Bar, @Bar(%a.1) [symbolic = %Bar.type (constants.%Bar.type.2)]
// CHECK:STDOUT:   %Self.2: %Bar.type.2 = bind_symbolic_name Self, 1 [symbolic = %Self.2 (constants.%Self.2)]
// CHECK:STDOUT:
// CHECK:STDOUT:   interface {
// CHECK:STDOUT:     %Self.1: @Bar.%Bar.type (%Bar.type.2) = bind_symbolic_name Self, 1 [symbolic = %Self.2 (constants.%Self.2)]
// CHECK:STDOUT:
// CHECK:STDOUT:   !members:
// CHECK:STDOUT:     .Self = %Self.1
// CHECK:STDOUT:     witness = ()
// CHECK:STDOUT:   }
// CHECK:STDOUT: }
// CHECK:STDOUT:
// CHECK:STDOUT: class @C {
// CHECK:STDOUT:   %.loc4: <witness> = complete_type_witness %.1 [template = constants.%.2]
// CHECK:STDOUT:
// CHECK:STDOUT: !members:
// CHECK:STDOUT:   .Self = constants.%C
// CHECK:STDOUT: }
// CHECK:STDOUT:
// CHECK:STDOUT: specific @Foo(constants.%a) {
// CHECK:STDOUT:   %a.1 => constants.%a
// CHECK:STDOUT:   %a.patt.1 => constants.%a
// CHECK:STDOUT: }
// CHECK:STDOUT:
// CHECK:STDOUT: specific @Foo(@Foo.%a.1) {
// CHECK:STDOUT:   %a.1 => constants.%a
// CHECK:STDOUT:   %a.patt.1 => constants.%a
// CHECK:STDOUT: }
// CHECK:STDOUT:
// CHECK:STDOUT: specific @Bar(constants.%a) {
// CHECK:STDOUT:   %a.1 => constants.%a
// CHECK:STDOUT:   %a.patt.1 => constants.%a
// CHECK:STDOUT: }
// CHECK:STDOUT:
// CHECK:STDOUT: specific @Bar(@Bar.%a.1) {
// CHECK:STDOUT:   %a.1 => constants.%a
// CHECK:STDOUT:   %a.patt.1 => constants.%a
// CHECK:STDOUT: }
// CHECK:STDOUT:
// CHECK:STDOUT: --- spacing.carbon
// CHECK:STDOUT:
// CHECK:STDOUT: constants {
// CHECK:STDOUT:   %C: type = class_type @C [template]
// CHECK:STDOUT:   %.1: type = struct_type {} [template]
// CHECK:STDOUT:   %.2: <witness> = complete_type_witness %.1 [template]
// CHECK:STDOUT:   %a: %C = bind_symbolic_name a, 0 [symbolic]
<<<<<<< HEAD
// CHECK:STDOUT:   %a.patt.1: %C = symbolic_binding_pattern a, 0 [symbolic]
// CHECK:STDOUT:   %Foo.type: type = generic_interface_type @Foo [template]
// CHECK:STDOUT:   %.3: type = tuple_type () [template]
// CHECK:STDOUT:   %Foo: %Foo.type = struct_value () [template]
// CHECK:STDOUT:   %a.patt.2: %C = symbolic_binding_pattern a, 0 [symbolic]
// CHECK:STDOUT:   %.4: type = interface_type @Foo, @Foo(%a) [symbolic]
// CHECK:STDOUT:   %Self: %.4 = bind_symbolic_name Self, 1 [symbolic]
=======
// CHECK:STDOUT:   %Foo.type.1: type = generic_interface_type @Foo [template]
// CHECK:STDOUT:   %.3: type = tuple_type () [template]
// CHECK:STDOUT:   %Foo: %Foo.type.1 = struct_value () [template]
// CHECK:STDOUT:   %Foo.type.2: type = interface_type @Foo, @Foo(%a) [symbolic]
// CHECK:STDOUT:   %Self: %Foo.type.2 = bind_symbolic_name Self, 1 [symbolic]
>>>>>>> b2746222
// CHECK:STDOUT: }
// CHECK:STDOUT:
// CHECK:STDOUT: file {
// CHECK:STDOUT:   package: <namespace> = namespace [template] {
// CHECK:STDOUT:     .C = %C.decl
// CHECK:STDOUT:     .Foo = %Foo.decl.loc6
// CHECK:STDOUT:   }
// CHECK:STDOUT:   %C.decl: type = class_decl @C [template = constants.%C] {} {}
<<<<<<< HEAD
// CHECK:STDOUT:   %Foo.decl.loc6: %Foo.type = interface_decl @Foo [template = constants.%Foo] {
// CHECK:STDOUT:     %a.patt.loc6: %C = symbolic_binding_pattern a, 0 [symbolic = %a.patt.1 (constants.%a.patt.1)]
// CHECK:STDOUT:     %a.param_patt: %C = param_pattern %a.patt.loc6, runtime_param<invalid> [symbolic = %a.patt.1 (constants.%a.patt.1)]
=======
// CHECK:STDOUT:   %Foo.decl.loc6: %Foo.type.1 = interface_decl @Foo [template = constants.%Foo] {
// CHECK:STDOUT:     %a.patt: %C = symbolic_binding_pattern a, 0
>>>>>>> b2746222
// CHECK:STDOUT:   } {
// CHECK:STDOUT:     %C.ref.loc6: type = name_ref C, file.%C.decl [template = constants.%C]
// CHECK:STDOUT:     %param.loc6: %C = param runtime_param<invalid>
// CHECK:STDOUT:     %a.loc6: %C = bind_symbolic_name a, 0, %param.loc6 [symbolic = %a.1 (constants.%a)]
// CHECK:STDOUT:   }
<<<<<<< HEAD
// CHECK:STDOUT:   %Foo.decl.loc7: %Foo.type = interface_decl @Foo [template = constants.%Foo] {
// CHECK:STDOUT:     %a.patt.loc6: %C = symbolic_binding_pattern a, 0 [symbolic = %a.patt.1 (constants.%a.patt.1)]
// CHECK:STDOUT:     %a.param_patt: %C = param_pattern %a.patt.loc6, runtime_param<invalid> [symbolic = %a.patt.1 (constants.%a.patt.1)]
=======
// CHECK:STDOUT:   %Foo.decl.loc7: %Foo.type.1 = interface_decl @Foo [template = constants.%Foo] {
// CHECK:STDOUT:     %a.patt: %C = symbolic_binding_pattern a, 0
>>>>>>> b2746222
// CHECK:STDOUT:   } {
// CHECK:STDOUT:     %C.ref.loc7: type = name_ref C, file.%C.decl [template = constants.%C]
// CHECK:STDOUT:     %param.loc7: %C = param runtime_param<invalid>
// CHECK:STDOUT:     %a.loc7: %C = bind_symbolic_name a, 0, %param.loc7 [symbolic = constants.%a]
// CHECK:STDOUT:   }
// CHECK:STDOUT: }
// CHECK:STDOUT:
// CHECK:STDOUT: generic interface @Foo(%a.loc6: %C) {
// CHECK:STDOUT:   %a.1: %C = bind_symbolic_name a, 0 [symbolic = %a.1 (constants.%a)]
// CHECK:STDOUT:   %a.patt.1: %C = symbolic_binding_pattern a, 0 [symbolic = %a.patt.1 (constants.%a.patt.1)]
// CHECK:STDOUT:
// CHECK:STDOUT: !definition:
// CHECK:STDOUT:   %Foo.type: type = interface_type @Foo, @Foo(%a.1) [symbolic = %Foo.type (constants.%Foo.type.2)]
// CHECK:STDOUT:   %Self.2: %Foo.type.2 = bind_symbolic_name Self, 1 [symbolic = %Self.2 (constants.%Self)]
// CHECK:STDOUT:
// CHECK:STDOUT:   interface {
// CHECK:STDOUT:     %Self.1: @Foo.%Foo.type (%Foo.type.2) = bind_symbolic_name Self, 1 [symbolic = %Self.2 (constants.%Self)]
// CHECK:STDOUT:
// CHECK:STDOUT:   !members:
// CHECK:STDOUT:     .Self = %Self.1
// CHECK:STDOUT:     witness = ()
// CHECK:STDOUT:   }
// CHECK:STDOUT: }
// CHECK:STDOUT:
// CHECK:STDOUT: class @C {
// CHECK:STDOUT:   %.loc4: <witness> = complete_type_witness %.1 [template = constants.%.2]
// CHECK:STDOUT:
// CHECK:STDOUT: !members:
// CHECK:STDOUT:   .Self = constants.%C
// CHECK:STDOUT: }
// CHECK:STDOUT:
// CHECK:STDOUT: specific @Foo(constants.%a) {
// CHECK:STDOUT:   %a.1 => constants.%a
// CHECK:STDOUT:   %a.patt.1 => constants.%a
// CHECK:STDOUT: }
// CHECK:STDOUT:
// CHECK:STDOUT: specific @Foo(@Foo.%a.1) {
// CHECK:STDOUT:   %a.1 => constants.%a
// CHECK:STDOUT:   %a.patt.1 => constants.%a
// CHECK:STDOUT: }
// CHECK:STDOUT:
// CHECK:STDOUT: --- fail_parens.carbon
// CHECK:STDOUT:
// CHECK:STDOUT: constants {
// CHECK:STDOUT:   %C: type = class_type @C [template]
// CHECK:STDOUT:   %.1: type = struct_type {} [template]
// CHECK:STDOUT:   %.2: <witness> = complete_type_witness %.1 [template]
// CHECK:STDOUT:   %a: %C = bind_symbolic_name a, 0 [symbolic]
// CHECK:STDOUT:   %a.patt.1: %C = symbolic_binding_pattern a, 0 [symbolic]
// CHECK:STDOUT:   %Foo.type: type = generic_interface_type @Foo [template]
// CHECK:STDOUT:   %.3: type = tuple_type () [template]
// CHECK:STDOUT:   %Foo: %Foo.type = struct_value () [template]
<<<<<<< HEAD
// CHECK:STDOUT:   %a.patt.2: %C = symbolic_binding_pattern a, 0 [symbolic]
// CHECK:STDOUT:   %.type: type = generic_interface_type @.1 [template]
// CHECK:STDOUT:   %.4: %.type = struct_value () [template]
// CHECK:STDOUT:   %.5: type = interface_type @.1, @.1(%a) [symbolic]
// CHECK:STDOUT:   %Self: %.5 = bind_symbolic_name Self, 1 [symbolic]
=======
// CHECK:STDOUT:   %.type.1: type = generic_interface_type @.1 [template]
// CHECK:STDOUT:   %.4: %.type.1 = struct_value () [template]
// CHECK:STDOUT:   %.type.2: type = interface_type @.1, @.1(%a) [symbolic]
// CHECK:STDOUT:   %Self: %.type.2 = bind_symbolic_name Self, 1 [symbolic]
>>>>>>> b2746222
// CHECK:STDOUT: }
// CHECK:STDOUT:
// CHECK:STDOUT: file {
// CHECK:STDOUT:   package: <namespace> = namespace [template] {
// CHECK:STDOUT:     .C = %C.decl
// CHECK:STDOUT:     .Foo = %Foo.decl
// CHECK:STDOUT:   }
// CHECK:STDOUT:   %C.decl: type = class_decl @C [template = constants.%C] {} {}
// CHECK:STDOUT:   %Foo.decl: %Foo.type = interface_decl @Foo [template = constants.%Foo] {
// CHECK:STDOUT:     %a.patt.loc6: %C = symbolic_binding_pattern a, 0 [symbolic = %a.patt.1 (constants.%a.patt.1)]
// CHECK:STDOUT:     %a.param_patt: %C = param_pattern %a.patt.loc6, runtime_param<invalid> [symbolic = %a.patt.1 (constants.%a.patt.1)]
// CHECK:STDOUT:   } {
// CHECK:STDOUT:     %C.ref: type = name_ref C, file.%C.decl [template = constants.%C]
// CHECK:STDOUT:     %param: %C = param runtime_param<invalid>
// CHECK:STDOUT:     %a.loc6: %C = bind_symbolic_name a, 0, %param [symbolic = %a.1 (constants.%a)]
// CHECK:STDOUT:   }
<<<<<<< HEAD
// CHECK:STDOUT:   %.decl: %.type = interface_decl @.1 [template = constants.%.4] {
// CHECK:STDOUT:     %a.patt.loc14: %C = symbolic_binding_pattern a, 0 [symbolic = %a.patt.1 (constants.%a.patt.2)]
// CHECK:STDOUT:     %a.param_patt: %C = param_pattern %a.patt.loc14, runtime_param<invalid> [symbolic = %a.patt.1 (constants.%a.patt.2)]
=======
// CHECK:STDOUT:   %.decl: %.type.1 = interface_decl @.1 [template = constants.%.4] {
// CHECK:STDOUT:     %a.patt: %C = symbolic_binding_pattern a, 0
>>>>>>> b2746222
// CHECK:STDOUT:   } {
// CHECK:STDOUT:     %C.ref: type = name_ref C, file.%C.decl [template = constants.%C]
// CHECK:STDOUT:     %param: %C = param runtime_param<invalid>
// CHECK:STDOUT:     %a.loc14: %C = bind_symbolic_name a, 0, %param [symbolic = %a.1 (constants.%a)]
// CHECK:STDOUT:   }
// CHECK:STDOUT: }
// CHECK:STDOUT:
// CHECK:STDOUT: generic interface @Foo(%a.loc6: %C) {
// CHECK:STDOUT:   %a.1: %C = bind_symbolic_name a, 0 [symbolic = %a.1 (constants.%a)]
// CHECK:STDOUT:   %a.patt.1: %C = symbolic_binding_pattern a, 0 [symbolic = %a.patt.1 (constants.%a.patt.1)]
// CHECK:STDOUT:
// CHECK:STDOUT:   interface;
// CHECK:STDOUT: }
// CHECK:STDOUT:
// CHECK:STDOUT: generic interface @.1(%a.loc14: %C) {
// CHECK:STDOUT:   %a.1: %C = bind_symbolic_name a, 0 [symbolic = %a.1 (constants.%a)]
// CHECK:STDOUT:   %a.patt.1: %C = symbolic_binding_pattern a, 0 [symbolic = %a.patt.1 (constants.%a.patt.2)]
// CHECK:STDOUT:
// CHECK:STDOUT: !definition:
// CHECK:STDOUT:   %.type: type = interface_type @.1, @.1(%a.1) [symbolic = %.type (constants.%.type.2)]
// CHECK:STDOUT:   %Self.2: %.type.2 = bind_symbolic_name Self, 1 [symbolic = %Self.2 (constants.%Self)]
// CHECK:STDOUT:
// CHECK:STDOUT:   interface {
// CHECK:STDOUT:     %Self.1: @.1.%.type (%.type.2) = bind_symbolic_name Self, 1 [symbolic = %Self.2 (constants.%Self)]
// CHECK:STDOUT:
// CHECK:STDOUT:   !members:
// CHECK:STDOUT:     .Self = %Self.1
// CHECK:STDOUT:     witness = ()
// CHECK:STDOUT:   }
// CHECK:STDOUT: }
// CHECK:STDOUT:
// CHECK:STDOUT: class @C {
// CHECK:STDOUT:   %.loc4: <witness> = complete_type_witness %.1 [template = constants.%.2]
// CHECK:STDOUT:
// CHECK:STDOUT: !members:
// CHECK:STDOUT:   .Self = constants.%C
// CHECK:STDOUT: }
// CHECK:STDOUT:
// CHECK:STDOUT: specific @Foo(constants.%a) {
// CHECK:STDOUT:   %a.1 => constants.%a
// CHECK:STDOUT:   %a.patt.1 => constants.%a
// CHECK:STDOUT: }
// CHECK:STDOUT:
// CHECK:STDOUT: specific @.1(constants.%a) {
// CHECK:STDOUT:   %a.1 => constants.%a
// CHECK:STDOUT:   %a.patt.1 => constants.%a
// CHECK:STDOUT: }
// CHECK:STDOUT:
// CHECK:STDOUT: specific @.1(@.1.%a.1) {
// CHECK:STDOUT:   %a.1 => constants.%a
// CHECK:STDOUT:   %a.patt.1 => constants.%a
// CHECK:STDOUT: }
// CHECK:STDOUT:
// CHECK:STDOUT: --- todo_fail_raw_identifier.carbon
// CHECK:STDOUT:
// CHECK:STDOUT: constants {
// CHECK:STDOUT:   %C: type = class_type @C [template]
// CHECK:STDOUT:   %.1: type = struct_type {} [template]
// CHECK:STDOUT:   %.2: <witness> = complete_type_witness %.1 [template]
// CHECK:STDOUT:   %a: %C = bind_symbolic_name a, 0 [symbolic]
<<<<<<< HEAD
// CHECK:STDOUT:   %a.patt.1: %C = symbolic_binding_pattern a, 0 [symbolic]
// CHECK:STDOUT:   %Foo.type: type = generic_interface_type @Foo [template]
// CHECK:STDOUT:   %.3: type = tuple_type () [template]
// CHECK:STDOUT:   %Foo: %Foo.type = struct_value () [template]
// CHECK:STDOUT:   %a.patt.2: %C = symbolic_binding_pattern a, 0 [symbolic]
// CHECK:STDOUT:   %.4: type = interface_type @Foo, @Foo(%a) [symbolic]
// CHECK:STDOUT:   %Self: %.4 = bind_symbolic_name Self, 1 [symbolic]
=======
// CHECK:STDOUT:   %Foo.type.1: type = generic_interface_type @Foo [template]
// CHECK:STDOUT:   %.3: type = tuple_type () [template]
// CHECK:STDOUT:   %Foo: %Foo.type.1 = struct_value () [template]
// CHECK:STDOUT:   %Foo.type.2: type = interface_type @Foo, @Foo(%a) [symbolic]
// CHECK:STDOUT:   %Self: %Foo.type.2 = bind_symbolic_name Self, 1 [symbolic]
>>>>>>> b2746222
// CHECK:STDOUT: }
// CHECK:STDOUT:
// CHECK:STDOUT: file {
// CHECK:STDOUT:   package: <namespace> = namespace [template] {
// CHECK:STDOUT:     .C = %C.decl
// CHECK:STDOUT:     .Foo = %Foo.decl.loc6
// CHECK:STDOUT:   }
// CHECK:STDOUT:   %C.decl: type = class_decl @C [template = constants.%C] {} {}
<<<<<<< HEAD
// CHECK:STDOUT:   %Foo.decl.loc6: %Foo.type = interface_decl @Foo [template = constants.%Foo] {
// CHECK:STDOUT:     %a.patt.loc6: %C = symbolic_binding_pattern a, 0 [symbolic = %a.patt.1 (constants.%a.patt.1)]
// CHECK:STDOUT:     %a.param_patt: %C = param_pattern %a.patt.loc6, runtime_param<invalid> [symbolic = %a.patt.1 (constants.%a.patt.1)]
=======
// CHECK:STDOUT:   %Foo.decl.loc6: %Foo.type.1 = interface_decl @Foo [template = constants.%Foo] {
// CHECK:STDOUT:     %a.patt: %C = symbolic_binding_pattern a, 0
>>>>>>> b2746222
// CHECK:STDOUT:   } {
// CHECK:STDOUT:     %C.ref.loc6: type = name_ref C, file.%C.decl [template = constants.%C]
// CHECK:STDOUT:     %param.loc6: %C = param runtime_param<invalid>
// CHECK:STDOUT:     %a.loc6: %C = bind_symbolic_name a, 0, %param.loc6 [symbolic = %a.1 (constants.%a)]
// CHECK:STDOUT:   }
<<<<<<< HEAD
// CHECK:STDOUT:   %Foo.decl.loc7: %Foo.type = interface_decl @Foo [template = constants.%Foo] {
// CHECK:STDOUT:     %a.patt.loc6: %C = symbolic_binding_pattern a, 0 [symbolic = %a.patt.1 (constants.%a.patt.1)]
// CHECK:STDOUT:     %a.param_patt: %C = param_pattern %a.patt.loc6, runtime_param<invalid> [symbolic = %a.patt.1 (constants.%a.patt.1)]
=======
// CHECK:STDOUT:   %Foo.decl.loc7: %Foo.type.1 = interface_decl @Foo [template = constants.%Foo] {
// CHECK:STDOUT:     %a.patt: %C = symbolic_binding_pattern a, 0
>>>>>>> b2746222
// CHECK:STDOUT:   } {
// CHECK:STDOUT:     %C.ref.loc7: type = name_ref C, file.%C.decl [template = constants.%C]
// CHECK:STDOUT:     %param.loc7: %C = param runtime_param<invalid>
// CHECK:STDOUT:     %a.loc7: %C = bind_symbolic_name a, 0, %param.loc7 [symbolic = constants.%a]
// CHECK:STDOUT:   }
// CHECK:STDOUT: }
// CHECK:STDOUT:
// CHECK:STDOUT: generic interface @Foo(%a.loc6: %C) {
// CHECK:STDOUT:   %a.1: %C = bind_symbolic_name a, 0 [symbolic = %a.1 (constants.%a)]
// CHECK:STDOUT:   %a.patt.1: %C = symbolic_binding_pattern a, 0 [symbolic = %a.patt.1 (constants.%a.patt.1)]
// CHECK:STDOUT:
// CHECK:STDOUT: !definition:
// CHECK:STDOUT:   %Foo.type: type = interface_type @Foo, @Foo(%a.1) [symbolic = %Foo.type (constants.%Foo.type.2)]
// CHECK:STDOUT:   %Self.2: %Foo.type.2 = bind_symbolic_name Self, 1 [symbolic = %Self.2 (constants.%Self)]
// CHECK:STDOUT:
// CHECK:STDOUT:   interface {
// CHECK:STDOUT:     %Self.1: @Foo.%Foo.type (%Foo.type.2) = bind_symbolic_name Self, 1 [symbolic = %Self.2 (constants.%Self)]
// CHECK:STDOUT:
// CHECK:STDOUT:   !members:
// CHECK:STDOUT:     .Self = %Self.1
// CHECK:STDOUT:     witness = ()
// CHECK:STDOUT:   }
// CHECK:STDOUT: }
// CHECK:STDOUT:
// CHECK:STDOUT: class @C {
// CHECK:STDOUT:   %.loc4: <witness> = complete_type_witness %.1 [template = constants.%.2]
// CHECK:STDOUT:
// CHECK:STDOUT: !members:
// CHECK:STDOUT:   .Self = constants.%C
// CHECK:STDOUT: }
// CHECK:STDOUT:
// CHECK:STDOUT: specific @Foo(constants.%a) {
// CHECK:STDOUT:   %a.1 => constants.%a
// CHECK:STDOUT:   %a.patt.1 => constants.%a
// CHECK:STDOUT: }
// CHECK:STDOUT:
// CHECK:STDOUT: specific @Foo(@Foo.%a.1) {
// CHECK:STDOUT:   %a.1 => constants.%a
// CHECK:STDOUT:   %a.patt.1 => constants.%a
// CHECK:STDOUT: }
// CHECK:STDOUT:
// CHECK:STDOUT: --- two_file.carbon
// CHECK:STDOUT:
// CHECK:STDOUT: constants {
// CHECK:STDOUT:   %C: type = class_type @C [template]
// CHECK:STDOUT:   %.1: type = struct_type {} [template]
// CHECK:STDOUT:   %.2: <witness> = complete_type_witness %.1 [template]
// CHECK:STDOUT:   %a: %C = bind_symbolic_name a, 0 [symbolic]
// CHECK:STDOUT:   %a.patt.1: %C = symbolic_binding_pattern a, 0 [symbolic]
// CHECK:STDOUT:   %Foo.type: type = generic_interface_type @Foo [template]
// CHECK:STDOUT:   %.3: type = tuple_type () [template]
// CHECK:STDOUT:   %Foo: %Foo.type = struct_value () [template]
// CHECK:STDOUT:   %a.patt.2: %C = symbolic_binding_pattern a, 0 [symbolic]
// CHECK:STDOUT:   %Bar.type: type = generic_interface_type @Bar [template]
// CHECK:STDOUT:   %Bar: %Bar.type = struct_value () [template]
// CHECK:STDOUT: }
// CHECK:STDOUT:
// CHECK:STDOUT: file {
// CHECK:STDOUT:   package: <namespace> = namespace [template] {
// CHECK:STDOUT:     .C = %C.decl
// CHECK:STDOUT:     .D = %D
// CHECK:STDOUT:     .Foo = %Foo.decl
// CHECK:STDOUT:     .Bar = %Bar.decl
// CHECK:STDOUT:   }
// CHECK:STDOUT:   %C.decl: type = class_decl @C [template = constants.%C] {} {}
// CHECK:STDOUT:   %C.ref: type = name_ref C, %C.decl [template = constants.%C]
// CHECK:STDOUT:   %D: type = bind_alias D, %C.decl [template = constants.%C]
// CHECK:STDOUT:   %Foo.decl: %Foo.type = interface_decl @Foo [template = constants.%Foo] {
// CHECK:STDOUT:     %a.patt.loc7: %C = symbolic_binding_pattern a, 0 [symbolic = %a.patt.1 (constants.%a.patt.1)]
// CHECK:STDOUT:     %a.param_patt: %C = param_pattern %a.patt.loc7, runtime_param<invalid> [symbolic = %a.patt.1 (constants.%a.patt.1)]
// CHECK:STDOUT:   } {
// CHECK:STDOUT:     %C.ref: type = name_ref C, file.%C.decl [template = constants.%C]
// CHECK:STDOUT:     %param: %C = param runtime_param<invalid>
// CHECK:STDOUT:     %a.loc7: %C = bind_symbolic_name a, 0, %param [symbolic = %a.1 (constants.%a)]
// CHECK:STDOUT:   }
// CHECK:STDOUT:   %Bar.decl: %Bar.type = interface_decl @Bar [template = constants.%Bar] {
// CHECK:STDOUT:     %a.patt.loc8: %C = symbolic_binding_pattern a, 0 [symbolic = %a.patt.1 (constants.%a.patt.2)]
// CHECK:STDOUT:     %a.param_patt: %C = param_pattern %a.patt.loc8, runtime_param<invalid> [symbolic = %a.patt.1 (constants.%a.patt.2)]
// CHECK:STDOUT:   } {
// CHECK:STDOUT:     %D.ref: type = name_ref D, file.%D [template = constants.%C]
// CHECK:STDOUT:     %param: %C = param runtime_param<invalid>
// CHECK:STDOUT:     %a.loc8: %C = bind_symbolic_name a, 0, %param [symbolic = %a.1 (constants.%a)]
// CHECK:STDOUT:   }
// CHECK:STDOUT: }
// CHECK:STDOUT:
// CHECK:STDOUT: generic interface @Foo(%a.loc7: %C) {
// CHECK:STDOUT:   %a.1: %C = bind_symbolic_name a, 0 [symbolic = %a.1 (constants.%a)]
// CHECK:STDOUT:   %a.patt.1: %C = symbolic_binding_pattern a, 0 [symbolic = %a.patt.1 (constants.%a.patt.1)]
// CHECK:STDOUT:
// CHECK:STDOUT:   interface;
// CHECK:STDOUT: }
// CHECK:STDOUT:
// CHECK:STDOUT: generic interface @Bar(%a.loc8: %C) {
// CHECK:STDOUT:   %a.1: %C = bind_symbolic_name a, 0 [symbolic = %a.1 (constants.%a)]
// CHECK:STDOUT:   %a.patt.1: %C = symbolic_binding_pattern a, 0 [symbolic = %a.patt.1 (constants.%a.patt.2)]
// CHECK:STDOUT:
// CHECK:STDOUT:   interface;
// CHECK:STDOUT: }
// CHECK:STDOUT:
// CHECK:STDOUT: class @C {
// CHECK:STDOUT:   %.loc4: <witness> = complete_type_witness %.1 [template = constants.%.2]
// CHECK:STDOUT:
// CHECK:STDOUT: !members:
// CHECK:STDOUT:   .Self = constants.%C
// CHECK:STDOUT: }
// CHECK:STDOUT:
// CHECK:STDOUT: specific @Foo(constants.%a) {
// CHECK:STDOUT:   %a.1 => constants.%a
// CHECK:STDOUT:   %a.patt.1 => constants.%a
// CHECK:STDOUT: }
// CHECK:STDOUT:
// CHECK:STDOUT: specific @Bar(constants.%a) {
// CHECK:STDOUT:   %a.1 => constants.%a
// CHECK:STDOUT:   %a.patt.1 => constants.%a
// CHECK:STDOUT: }
// CHECK:STDOUT:
// CHECK:STDOUT: --- fail_todo_two_file.impl.carbon
// CHECK:STDOUT:
// CHECK:STDOUT: constants {
// CHECK:STDOUT:   %C: type = class_type @C [template]
// CHECK:STDOUT:   %.1: type = struct_type {} [template]
// CHECK:STDOUT:   %.2: <witness> = complete_type_witness %.1 [template]
// CHECK:STDOUT:   %a: %C = bind_symbolic_name a, 0 [symbolic]
// CHECK:STDOUT:   %a.patt.1: %C = symbolic_binding_pattern a, 0 [symbolic]
// CHECK:STDOUT:   %Foo.type: type = generic_interface_type @Foo [template]
// CHECK:STDOUT:   %.3: type = tuple_type () [template]
// CHECK:STDOUT:   %Foo: %Foo.type = struct_value () [template]
// CHECK:STDOUT:   %a.patt.2: %C = symbolic_binding_pattern a, 0 [symbolic]
// CHECK:STDOUT:   %.type.1: type = generic_interface_type @.1 [template]
// CHECK:STDOUT:   %.4: %.type.1 = struct_value () [template]
<<<<<<< HEAD
// CHECK:STDOUT:   %.5: type = interface_type @.1, @.1(%a) [symbolic]
// CHECK:STDOUT:   %Self.1: %.5 = bind_symbolic_name Self, 1 [symbolic]
// CHECK:STDOUT:   %a.patt.3: %C = symbolic_binding_pattern a, 0 [symbolic]
=======
// CHECK:STDOUT:   %.type.2: type = interface_type @.1, @.1(%a) [symbolic]
// CHECK:STDOUT:   %Self.1: %.type.2 = bind_symbolic_name Self, 1 [symbolic]
>>>>>>> b2746222
// CHECK:STDOUT:   %Bar.type: type = generic_interface_type @Bar [template]
// CHECK:STDOUT:   %Bar: %Bar.type = struct_value () [template]
// CHECK:STDOUT:   %.type.3: type = generic_interface_type @.2 [template]
// CHECK:STDOUT:   %.5: %.type.3 = struct_value () [template]
// CHECK:STDOUT:   %.type.4: type = interface_type @.2, @.2(%a) [symbolic]
// CHECK:STDOUT:   %Self.2: %.type.4 = bind_symbolic_name Self, 1 [symbolic]
// CHECK:STDOUT: }
// CHECK:STDOUT:
// CHECK:STDOUT: imports {
// CHECK:STDOUT:   %import_ref.1: type = import_ref Main//two_file, inst+1, loaded [template = constants.%C]
// CHECK:STDOUT:   %import_ref.2: type = import_ref Main//two_file, inst+7, loaded [template = constants.%C]
// CHECK:STDOUT:   %import_ref.3: %Foo.type = import_ref Main//two_file, inst+15, loaded [template = constants.%Foo]
// CHECK:STDOUT:   %import_ref.4: %Bar.type = import_ref Main//two_file, inst+27, loaded [template = constants.%Bar]
// CHECK:STDOUT:   %import_ref.5 = import_ref Main//two_file, inst+2, unloaded
// CHECK:STDOUT: }
// CHECK:STDOUT:
// CHECK:STDOUT: file {
// CHECK:STDOUT:   package: <namespace> = namespace [template] {
// CHECK:STDOUT:     .C = imports.%import_ref.1
// CHECK:STDOUT:     .D = imports.%import_ref.2
// CHECK:STDOUT:     .Foo = imports.%import_ref.3
// CHECK:STDOUT:     .Bar = imports.%import_ref.4
// CHECK:STDOUT:   }
// CHECK:STDOUT:   %default.import.loc2_6.1 = import <invalid>
// CHECK:STDOUT:   %default.import.loc2_6.2 = import <invalid>
// CHECK:STDOUT:   %.decl.loc12: %.type.1 = interface_decl @.1 [template = constants.%.4] {
// CHECK:STDOUT:     %a.patt.loc12: %C = symbolic_binding_pattern a, 0 [symbolic = %a.patt.1 (constants.%a.patt.1)]
// CHECK:STDOUT:     %a.param_patt: %C = param_pattern %a.patt.loc12, runtime_param<invalid> [symbolic = %a.patt.1 (constants.%a.patt.1)]
// CHECK:STDOUT:   } {
// CHECK:STDOUT:     %C.ref: type = name_ref C, imports.%import_ref.1 [template = constants.%C]
// CHECK:STDOUT:     %param: %C = param runtime_param<invalid>
// CHECK:STDOUT:     %a.loc12: %C = bind_symbolic_name a, 0, %param [symbolic = %a.1 (constants.%a)]
// CHECK:STDOUT:   }
<<<<<<< HEAD
// CHECK:STDOUT:   %.decl.loc21: %.type.2 = interface_decl @.2 [template = constants.%.6] {
// CHECK:STDOUT:     %a.patt.loc21: %C = symbolic_binding_pattern a, 0 [symbolic = %a.patt.1 (constants.%a.patt.3)]
// CHECK:STDOUT:     %a.param_patt: %C = param_pattern %a.patt.loc21, runtime_param<invalid> [symbolic = %a.patt.1 (constants.%a.patt.3)]
=======
// CHECK:STDOUT:   %.decl.loc21: %.type.3 = interface_decl @.2 [template = constants.%.5] {
// CHECK:STDOUT:     %a.patt: %C = symbolic_binding_pattern a, 0
>>>>>>> b2746222
// CHECK:STDOUT:   } {
// CHECK:STDOUT:     %D.ref: type = name_ref D, imports.%import_ref.2 [template = constants.%C]
// CHECK:STDOUT:     %param: %C = param runtime_param<invalid>
// CHECK:STDOUT:     %a.loc21: %C = bind_symbolic_name a, 0, %param [symbolic = %a.1 (constants.%a)]
// CHECK:STDOUT:   }
// CHECK:STDOUT: }
// CHECK:STDOUT:
// CHECK:STDOUT: generic interface @Foo(constants.%a: %C) {
// CHECK:STDOUT:   %a: %C = bind_symbolic_name a, 0 [symbolic = %a (constants.%a)]
// CHECK:STDOUT:   %a.patt: %C = symbolic_binding_pattern a, 0 [symbolic = %a.patt (constants.%a.patt.2)]
// CHECK:STDOUT:
// CHECK:STDOUT:   interface;
// CHECK:STDOUT: }
// CHECK:STDOUT:
// CHECK:STDOUT: generic interface @.1(%a.loc12: %C) {
// CHECK:STDOUT:   %a.1: %C = bind_symbolic_name a, 0 [symbolic = %a.1 (constants.%a)]
// CHECK:STDOUT:   %a.patt.1: %C = symbolic_binding_pattern a, 0 [symbolic = %a.patt.1 (constants.%a.patt.1)]
// CHECK:STDOUT:
// CHECK:STDOUT: !definition:
// CHECK:STDOUT:   %.type: type = interface_type @.1, @.1(%a.1) [symbolic = %.type (constants.%.type.2)]
// CHECK:STDOUT:   %Self.2: %.type.2 = bind_symbolic_name Self, 1 [symbolic = %Self.2 (constants.%Self.1)]
// CHECK:STDOUT:
// CHECK:STDOUT:   interface {
// CHECK:STDOUT:     %Self.1: @.1.%.type (%.type.2) = bind_symbolic_name Self, 1 [symbolic = %Self.2 (constants.%Self.1)]
// CHECK:STDOUT:
// CHECK:STDOUT:   !members:
// CHECK:STDOUT:     .Self = %Self.1
// CHECK:STDOUT:     witness = ()
// CHECK:STDOUT:   }
// CHECK:STDOUT: }
// CHECK:STDOUT:
// CHECK:STDOUT: generic interface @Bar(constants.%a: %C) {
// CHECK:STDOUT:   %a: %C = bind_symbolic_name a, 0 [symbolic = %a (constants.%a)]
// CHECK:STDOUT:   %a.patt: %C = symbolic_binding_pattern a, 0 [symbolic = %a.patt (constants.%a.patt.2)]
// CHECK:STDOUT:
// CHECK:STDOUT:   interface;
// CHECK:STDOUT: }
// CHECK:STDOUT:
// CHECK:STDOUT: generic interface @.2(%a.loc21: %C) {
// CHECK:STDOUT:   %a.1: %C = bind_symbolic_name a, 0 [symbolic = %a.1 (constants.%a)]
// CHECK:STDOUT:   %a.patt.1: %C = symbolic_binding_pattern a, 0 [symbolic = %a.patt.1 (constants.%a.patt.3)]
// CHECK:STDOUT:
// CHECK:STDOUT: !definition:
// CHECK:STDOUT:   %.type: type = interface_type @.2, @.2(%a.1) [symbolic = %.type (constants.%.type.4)]
// CHECK:STDOUT:   %Self.2: %.type.4 = bind_symbolic_name Self, 1 [symbolic = %Self.2 (constants.%Self.2)]
// CHECK:STDOUT:
// CHECK:STDOUT:   interface {
// CHECK:STDOUT:     %Self.1: @.2.%.type (%.type.4) = bind_symbolic_name Self, 1 [symbolic = %Self.2 (constants.%Self.2)]
// CHECK:STDOUT:
// CHECK:STDOUT:   !members:
// CHECK:STDOUT:     .Self = %Self.1
// CHECK:STDOUT:     witness = ()
// CHECK:STDOUT:   }
// CHECK:STDOUT: }
// CHECK:STDOUT:
// CHECK:STDOUT: class @C {
// CHECK:STDOUT: !members:
// CHECK:STDOUT:   .Self = imports.%import_ref.5
// CHECK:STDOUT: }
// CHECK:STDOUT:
// CHECK:STDOUT: specific @Foo(constants.%a) {
// CHECK:STDOUT:   %a => constants.%a
// CHECK:STDOUT:   %a.patt => constants.%a
// CHECK:STDOUT: }
// CHECK:STDOUT:
// CHECK:STDOUT: specific @.1(constants.%a) {
// CHECK:STDOUT:   %a.1 => constants.%a
// CHECK:STDOUT:   %a.patt.1 => constants.%a
// CHECK:STDOUT: }
// CHECK:STDOUT:
// CHECK:STDOUT: specific @.1(@.1.%a.1) {
// CHECK:STDOUT:   %a.1 => constants.%a
// CHECK:STDOUT:   %a.patt.1 => constants.%a
// CHECK:STDOUT: }
// CHECK:STDOUT:
// CHECK:STDOUT: specific @Bar(constants.%a) {
// CHECK:STDOUT:   %a => constants.%a
// CHECK:STDOUT:   %a.patt => constants.%a
// CHECK:STDOUT: }
// CHECK:STDOUT:
// CHECK:STDOUT: specific @.2(constants.%a) {
// CHECK:STDOUT:   %a.1 => constants.%a
// CHECK:STDOUT:   %a.patt.1 => constants.%a
// CHECK:STDOUT: }
// CHECK:STDOUT:
// CHECK:STDOUT: specific @.2(@.2.%a.1) {
// CHECK:STDOUT:   %a.1 => constants.%a
// CHECK:STDOUT:   %a.patt.1 => constants.%a
// CHECK:STDOUT: }
// CHECK:STDOUT:
// CHECK:STDOUT: --- fail_name_mismatch.carbon
// CHECK:STDOUT:
// CHECK:STDOUT: constants {
// CHECK:STDOUT:   %C: type = class_type @C [template]
// CHECK:STDOUT:   %.1: type = struct_type {} [template]
// CHECK:STDOUT:   %.2: <witness> = complete_type_witness %.1 [template]
// CHECK:STDOUT:   %a: %C = bind_symbolic_name a, 0 [symbolic]
// CHECK:STDOUT:   %a.patt: %C = symbolic_binding_pattern a, 0 [symbolic]
// CHECK:STDOUT:   %Foo.type: type = generic_interface_type @Foo [template]
// CHECK:STDOUT:   %.3: type = tuple_type () [template]
// CHECK:STDOUT:   %Foo: %Foo.type = struct_value () [template]
// CHECK:STDOUT:   %b: %C = bind_symbolic_name b, 0 [symbolic]
<<<<<<< HEAD
// CHECK:STDOUT:   %b.patt: %C = symbolic_binding_pattern b, 0 [symbolic]
// CHECK:STDOUT:   %.type: type = generic_interface_type @.1 [template]
// CHECK:STDOUT:   %.4: %.type = struct_value () [template]
// CHECK:STDOUT:   %.5: type = interface_type @.1, @.1(%b) [symbolic]
// CHECK:STDOUT:   %Self: %.5 = bind_symbolic_name Self, 1 [symbolic]
=======
// CHECK:STDOUT:   %.type.1: type = generic_interface_type @.1 [template]
// CHECK:STDOUT:   %.4: %.type.1 = struct_value () [template]
// CHECK:STDOUT:   %.type.2: type = interface_type @.1, @.1(%b) [symbolic]
// CHECK:STDOUT:   %Self: %.type.2 = bind_symbolic_name Self, 1 [symbolic]
>>>>>>> b2746222
// CHECK:STDOUT: }
// CHECK:STDOUT:
// CHECK:STDOUT: file {
// CHECK:STDOUT:   package: <namespace> = namespace [template] {
// CHECK:STDOUT:     .C = %C.decl
// CHECK:STDOUT:     .D = %D
// CHECK:STDOUT:     .Foo = %Foo.decl
// CHECK:STDOUT:   }
// CHECK:STDOUT:   %C.decl: type = class_decl @C [template = constants.%C] {} {}
// CHECK:STDOUT:   %C.ref: type = name_ref C, %C.decl [template = constants.%C]
// CHECK:STDOUT:   %D: type = bind_alias D, %C.decl [template = constants.%C]
// CHECK:STDOUT:   %Foo.decl: %Foo.type = interface_decl @Foo [template = constants.%Foo] {
// CHECK:STDOUT:     %a.patt.loc7: %C = symbolic_binding_pattern a, 0 [symbolic = %a.patt.1 (constants.%a.patt)]
// CHECK:STDOUT:     %a.param_patt: %C = param_pattern %a.patt.loc7, runtime_param<invalid> [symbolic = %a.patt.1 (constants.%a.patt)]
// CHECK:STDOUT:   } {
// CHECK:STDOUT:     %C.ref: type = name_ref C, file.%C.decl [template = constants.%C]
// CHECK:STDOUT:     %param: %C = param runtime_param<invalid>
// CHECK:STDOUT:     %a.loc7: %C = bind_symbolic_name a, 0, %param [symbolic = %a.1 (constants.%a)]
// CHECK:STDOUT:   }
<<<<<<< HEAD
// CHECK:STDOUT:   %.decl: %.type = interface_decl @.1 [template = constants.%.4] {
// CHECK:STDOUT:     %b.patt.loc15: %C = symbolic_binding_pattern b, 0 [symbolic = %b.patt.1 (constants.%b.patt)]
// CHECK:STDOUT:     %b.param_patt: %C = param_pattern %b.patt.loc15, runtime_param<invalid> [symbolic = %b.patt.1 (constants.%b.patt)]
=======
// CHECK:STDOUT:   %.decl: %.type.1 = interface_decl @.1 [template = constants.%.4] {
// CHECK:STDOUT:     %b.patt: %C = symbolic_binding_pattern b, 0
>>>>>>> b2746222
// CHECK:STDOUT:   } {
// CHECK:STDOUT:     %D.ref: type = name_ref D, file.%D [template = constants.%C]
// CHECK:STDOUT:     %param: %C = param runtime_param<invalid>
// CHECK:STDOUT:     %b.loc15: %C = bind_symbolic_name b, 0, %param [symbolic = %b.1 (constants.%b)]
// CHECK:STDOUT:   }
// CHECK:STDOUT: }
// CHECK:STDOUT:
// CHECK:STDOUT: generic interface @Foo(%a.loc7: %C) {
// CHECK:STDOUT:   %a.1: %C = bind_symbolic_name a, 0 [symbolic = %a.1 (constants.%a)]
// CHECK:STDOUT:   %a.patt.1: %C = symbolic_binding_pattern a, 0 [symbolic = %a.patt.1 (constants.%a.patt)]
// CHECK:STDOUT:
// CHECK:STDOUT:   interface;
// CHECK:STDOUT: }
// CHECK:STDOUT:
// CHECK:STDOUT: generic interface @.1(%b.loc15: %C) {
// CHECK:STDOUT:   %b.1: %C = bind_symbolic_name b, 0 [symbolic = %b.1 (constants.%b)]
// CHECK:STDOUT:   %b.patt.1: %C = symbolic_binding_pattern b, 0 [symbolic = %b.patt.1 (constants.%b.patt)]
// CHECK:STDOUT:
// CHECK:STDOUT: !definition:
// CHECK:STDOUT:   %.type: type = interface_type @.1, @.1(%b.1) [symbolic = %.type (constants.%.type.2)]
// CHECK:STDOUT:   %Self.2: %.type.2 = bind_symbolic_name Self, 1 [symbolic = %Self.2 (constants.%Self)]
// CHECK:STDOUT:
// CHECK:STDOUT:   interface {
// CHECK:STDOUT:     %Self.1: @.1.%.type (%.type.2) = bind_symbolic_name Self, 1 [symbolic = %Self.2 (constants.%Self)]
// CHECK:STDOUT:
// CHECK:STDOUT:   !members:
// CHECK:STDOUT:     .Self = %Self.1
// CHECK:STDOUT:     witness = ()
// CHECK:STDOUT:   }
// CHECK:STDOUT: }
// CHECK:STDOUT:
// CHECK:STDOUT: class @C {
// CHECK:STDOUT:   %.loc4: <witness> = complete_type_witness %.1 [template = constants.%.2]
// CHECK:STDOUT:
// CHECK:STDOUT: !members:
// CHECK:STDOUT:   .Self = constants.%C
// CHECK:STDOUT: }
// CHECK:STDOUT:
// CHECK:STDOUT: specific @Foo(constants.%a) {
// CHECK:STDOUT:   %a.1 => constants.%a
// CHECK:STDOUT:   %a.patt.1 => constants.%a
// CHECK:STDOUT: }
// CHECK:STDOUT:
// CHECK:STDOUT: specific @.1(constants.%b) {
// CHECK:STDOUT:   %b.1 => constants.%b
// CHECK:STDOUT:   %b.patt.1 => constants.%b
// CHECK:STDOUT: }
// CHECK:STDOUT:
// CHECK:STDOUT: specific @.1(@.1.%b.1) {
// CHECK:STDOUT:   %b.1 => constants.%b
// CHECK:STDOUT:   %b.patt.1 => constants.%b
// CHECK:STDOUT: }
// CHECK:STDOUT:
// CHECK:STDOUT: --- fail_alias.carbon
// CHECK:STDOUT:
// CHECK:STDOUT: constants {
// CHECK:STDOUT:   %C: type = class_type @C [template]
// CHECK:STDOUT:   %.1: type = struct_type {} [template]
// CHECK:STDOUT:   %.2: <witness> = complete_type_witness %.1 [template]
// CHECK:STDOUT:   %a: %C = bind_symbolic_name a, 0 [symbolic]
// CHECK:STDOUT:   %a.patt.1: %C = symbolic_binding_pattern a, 0 [symbolic]
// CHECK:STDOUT:   %Foo.type: type = generic_interface_type @Foo [template]
// CHECK:STDOUT:   %.3: type = tuple_type () [template]
// CHECK:STDOUT:   %Foo: %Foo.type = struct_value () [template]
<<<<<<< HEAD
// CHECK:STDOUT:   %a.patt.2: %C = symbolic_binding_pattern a, 0 [symbolic]
// CHECK:STDOUT:   %.type: type = generic_interface_type @.1 [template]
// CHECK:STDOUT:   %.4: %.type = struct_value () [template]
// CHECK:STDOUT:   %.5: type = interface_type @.1, @.1(%a) [symbolic]
// CHECK:STDOUT:   %Self: %.5 = bind_symbolic_name Self, 1 [symbolic]
=======
// CHECK:STDOUT:   %.type.1: type = generic_interface_type @.1 [template]
// CHECK:STDOUT:   %.4: %.type.1 = struct_value () [template]
// CHECK:STDOUT:   %.type.2: type = interface_type @.1, @.1(%a) [symbolic]
// CHECK:STDOUT:   %Self: %.type.2 = bind_symbolic_name Self, 1 [symbolic]
>>>>>>> b2746222
// CHECK:STDOUT: }
// CHECK:STDOUT:
// CHECK:STDOUT: file {
// CHECK:STDOUT:   package: <namespace> = namespace [template] {
// CHECK:STDOUT:     .C = %C.decl
// CHECK:STDOUT:     .D = %D
// CHECK:STDOUT:     .Foo = %Foo.decl
// CHECK:STDOUT:   }
// CHECK:STDOUT:   %C.decl: type = class_decl @C [template = constants.%C] {} {}
// CHECK:STDOUT:   %C.ref: type = name_ref C, %C.decl [template = constants.%C]
// CHECK:STDOUT:   %D: type = bind_alias D, %C.decl [template = constants.%C]
// CHECK:STDOUT:   %Foo.decl: %Foo.type = interface_decl @Foo [template = constants.%Foo] {
// CHECK:STDOUT:     %a.patt.loc7: %C = symbolic_binding_pattern a, 0 [symbolic = %a.patt.1 (constants.%a.patt.1)]
// CHECK:STDOUT:     %a.param_patt: %C = param_pattern %a.patt.loc7, runtime_param<invalid> [symbolic = %a.patt.1 (constants.%a.patt.1)]
// CHECK:STDOUT:   } {
// CHECK:STDOUT:     %C.ref: type = name_ref C, file.%C.decl [template = constants.%C]
// CHECK:STDOUT:     %param: %C = param runtime_param<invalid>
// CHECK:STDOUT:     %a.loc7: %C = bind_symbolic_name a, 0, %param [symbolic = %a.1 (constants.%a)]
// CHECK:STDOUT:   }
<<<<<<< HEAD
// CHECK:STDOUT:   %.decl: %.type = interface_decl @.1 [template = constants.%.4] {
// CHECK:STDOUT:     %a.patt.loc15: %C = symbolic_binding_pattern a, 0 [symbolic = %a.patt.1 (constants.%a.patt.2)]
// CHECK:STDOUT:     %a.param_patt: %C = param_pattern %a.patt.loc15, runtime_param<invalid> [symbolic = %a.patt.1 (constants.%a.patt.2)]
=======
// CHECK:STDOUT:   %.decl: %.type.1 = interface_decl @.1 [template = constants.%.4] {
// CHECK:STDOUT:     %a.patt: %C = symbolic_binding_pattern a, 0
>>>>>>> b2746222
// CHECK:STDOUT:   } {
// CHECK:STDOUT:     %D.ref: type = name_ref D, file.%D [template = constants.%C]
// CHECK:STDOUT:     %param: %C = param runtime_param<invalid>
// CHECK:STDOUT:     %a.loc15: %C = bind_symbolic_name a, 0, %param [symbolic = %a.1 (constants.%a)]
// CHECK:STDOUT:   }
// CHECK:STDOUT: }
// CHECK:STDOUT:
// CHECK:STDOUT: generic interface @Foo(%a.loc7: %C) {
// CHECK:STDOUT:   %a.1: %C = bind_symbolic_name a, 0 [symbolic = %a.1 (constants.%a)]
// CHECK:STDOUT:   %a.patt.1: %C = symbolic_binding_pattern a, 0 [symbolic = %a.patt.1 (constants.%a.patt.1)]
// CHECK:STDOUT:
// CHECK:STDOUT:   interface;
// CHECK:STDOUT: }
// CHECK:STDOUT:
// CHECK:STDOUT: generic interface @.1(%a.loc15: %C) {
// CHECK:STDOUT:   %a.1: %C = bind_symbolic_name a, 0 [symbolic = %a.1 (constants.%a)]
// CHECK:STDOUT:   %a.patt.1: %C = symbolic_binding_pattern a, 0 [symbolic = %a.patt.1 (constants.%a.patt.2)]
// CHECK:STDOUT:
// CHECK:STDOUT: !definition:
// CHECK:STDOUT:   %.type: type = interface_type @.1, @.1(%a.1) [symbolic = %.type (constants.%.type.2)]
// CHECK:STDOUT:   %Self.2: %.type.2 = bind_symbolic_name Self, 1 [symbolic = %Self.2 (constants.%Self)]
// CHECK:STDOUT:
// CHECK:STDOUT:   interface {
// CHECK:STDOUT:     %Self.1: @.1.%.type (%.type.2) = bind_symbolic_name Self, 1 [symbolic = %Self.2 (constants.%Self)]
// CHECK:STDOUT:
// CHECK:STDOUT:   !members:
// CHECK:STDOUT:     .Self = %Self.1
// CHECK:STDOUT:     witness = ()
// CHECK:STDOUT:   }
// CHECK:STDOUT: }
// CHECK:STDOUT:
// CHECK:STDOUT: class @C {
// CHECK:STDOUT:   %.loc4: <witness> = complete_type_witness %.1 [template = constants.%.2]
// CHECK:STDOUT:
// CHECK:STDOUT: !members:
// CHECK:STDOUT:   .Self = constants.%C
// CHECK:STDOUT: }
// CHECK:STDOUT:
// CHECK:STDOUT: specific @Foo(constants.%a) {
// CHECK:STDOUT:   %a.1 => constants.%a
// CHECK:STDOUT:   %a.patt.1 => constants.%a
// CHECK:STDOUT: }
// CHECK:STDOUT:
// CHECK:STDOUT: specific @.1(constants.%a) {
// CHECK:STDOUT:   %a.1 => constants.%a
// CHECK:STDOUT:   %a.patt.1 => constants.%a
// CHECK:STDOUT: }
// CHECK:STDOUT:
// CHECK:STDOUT: specific @.1(@.1.%a.1) {
// CHECK:STDOUT:   %a.1 => constants.%a
// CHECK:STDOUT:   %a.patt.1 => constants.%a
// CHECK:STDOUT: }
// CHECK:STDOUT:
// CHECK:STDOUT: --- fail_deduced_alias.carbon
// CHECK:STDOUT:
// CHECK:STDOUT: constants {
// CHECK:STDOUT:   %C: type = class_type @C [template]
// CHECK:STDOUT:   %.1: type = struct_type {} [template]
// CHECK:STDOUT:   %.2: <witness> = complete_type_witness %.1 [template]
// CHECK:STDOUT:   %a: %C = bind_symbolic_name a, 0 [symbolic]
// CHECK:STDOUT:   %a.patt.1: %C = symbolic_binding_pattern a, 0 [symbolic]
// CHECK:STDOUT:   %Foo.type: type = generic_interface_type @Foo [template]
// CHECK:STDOUT:   %.3: type = tuple_type () [template]
// CHECK:STDOUT:   %Foo: %Foo.type = struct_value () [template]
<<<<<<< HEAD
// CHECK:STDOUT:   %a.patt.2: %C = symbolic_binding_pattern a, 0 [symbolic]
// CHECK:STDOUT:   %.type: type = generic_interface_type @.1 [template]
// CHECK:STDOUT:   %.4: %.type = struct_value () [template]
// CHECK:STDOUT:   %.5: type = interface_type @.1, @.1(%a) [symbolic]
// CHECK:STDOUT:   %Self: %.5 = bind_symbolic_name Self, 1 [symbolic]
=======
// CHECK:STDOUT:   %.type.1: type = generic_interface_type @.1 [template]
// CHECK:STDOUT:   %.4: %.type.1 = struct_value () [template]
// CHECK:STDOUT:   %.type.2: type = interface_type @.1, @.1(%a) [symbolic]
// CHECK:STDOUT:   %Self: %.type.2 = bind_symbolic_name Self, 1 [symbolic]
>>>>>>> b2746222
// CHECK:STDOUT: }
// CHECK:STDOUT:
// CHECK:STDOUT: file {
// CHECK:STDOUT:   package: <namespace> = namespace [template] {
// CHECK:STDOUT:     .C = %C.decl
// CHECK:STDOUT:     .D = %D
// CHECK:STDOUT:     .Foo = %Foo.decl
// CHECK:STDOUT:   }
// CHECK:STDOUT:   %C.decl: type = class_decl @C [template = constants.%C] {} {}
// CHECK:STDOUT:   %C.ref: type = name_ref C, %C.decl [template = constants.%C]
// CHECK:STDOUT:   %D: type = bind_alias D, %C.decl [template = constants.%C]
// CHECK:STDOUT:   %Foo.decl: %Foo.type = interface_decl @Foo [template = constants.%Foo] {
// CHECK:STDOUT:     %a.patt.loc7: %C = symbolic_binding_pattern a, 0 [symbolic = %a.patt.1 (constants.%a.patt.1)]
// CHECK:STDOUT:     %a.param_patt: %C = param_pattern %a.patt.loc7, runtime_param<invalid> [symbolic = %a.patt.1 (constants.%a.patt.1)]
// CHECK:STDOUT:   } {
// CHECK:STDOUT:     %C.ref: type = name_ref C, file.%C.decl [template = constants.%C]
// CHECK:STDOUT:     %param: %C = param runtime_param<invalid>
// CHECK:STDOUT:     %a.loc7: %C = bind_symbolic_name a, 0, %param [symbolic = %a.1 (constants.%a)]
// CHECK:STDOUT:   }
<<<<<<< HEAD
// CHECK:STDOUT:   %.decl: %.type = interface_decl @.1 [template = constants.%.4] {
// CHECK:STDOUT:     %a.patt.loc15: %C = symbolic_binding_pattern a, 0 [symbolic = %a.patt.1 (constants.%a.patt.2)]
// CHECK:STDOUT:     %a.param_patt: %C = param_pattern %a.patt.loc15, runtime_param<invalid> [symbolic = %a.patt.1 (constants.%a.patt.2)]
=======
// CHECK:STDOUT:   %.decl: %.type.1 = interface_decl @.1 [template = constants.%.4] {
// CHECK:STDOUT:     %a.patt: %C = symbolic_binding_pattern a, 0
>>>>>>> b2746222
// CHECK:STDOUT:   } {
// CHECK:STDOUT:     %D.ref: type = name_ref D, file.%D [template = constants.%C]
// CHECK:STDOUT:     %param: %C = param runtime_param<invalid>
// CHECK:STDOUT:     %a.loc15: %C = bind_symbolic_name a, 0, %param [symbolic = %a.1 (constants.%a)]
// CHECK:STDOUT:   }
// CHECK:STDOUT: }
// CHECK:STDOUT:
// CHECK:STDOUT: generic interface @Foo(%a.loc7: %C) {
// CHECK:STDOUT:   %a.1: %C = bind_symbolic_name a, 0 [symbolic = %a.1 (constants.%a)]
// CHECK:STDOUT:   %a.patt.1: %C = symbolic_binding_pattern a, 0 [symbolic = %a.patt.1 (constants.%a.patt.1)]
// CHECK:STDOUT:
// CHECK:STDOUT:   interface;
// CHECK:STDOUT: }
// CHECK:STDOUT:
// CHECK:STDOUT: generic interface @.1(%a.loc15: %C) {
// CHECK:STDOUT:   %a.1: %C = bind_symbolic_name a, 0 [symbolic = %a.1 (constants.%a)]
// CHECK:STDOUT:   %a.patt.1: %C = symbolic_binding_pattern a, 0 [symbolic = %a.patt.1 (constants.%a.patt.2)]
// CHECK:STDOUT:
// CHECK:STDOUT: !definition:
// CHECK:STDOUT:   %.type: type = interface_type @.1, @.1(%a.1) [symbolic = %.type (constants.%.type.2)]
// CHECK:STDOUT:   %Self.2: %.type.2 = bind_symbolic_name Self, 1 [symbolic = %Self.2 (constants.%Self)]
// CHECK:STDOUT:
// CHECK:STDOUT:   interface {
// CHECK:STDOUT:     %Self.1: @.1.%.type (%.type.2) = bind_symbolic_name Self, 1 [symbolic = %Self.2 (constants.%Self)]
// CHECK:STDOUT:
// CHECK:STDOUT:   !members:
// CHECK:STDOUT:     .Self = %Self.1
// CHECK:STDOUT:     witness = ()
// CHECK:STDOUT:   }
// CHECK:STDOUT: }
// CHECK:STDOUT:
// CHECK:STDOUT: class @C {
// CHECK:STDOUT:   %.loc4: <witness> = complete_type_witness %.1 [template = constants.%.2]
// CHECK:STDOUT:
// CHECK:STDOUT: !members:
// CHECK:STDOUT:   .Self = constants.%C
// CHECK:STDOUT: }
// CHECK:STDOUT:
// CHECK:STDOUT: specific @Foo(constants.%a) {
// CHECK:STDOUT:   %a.1 => constants.%a
// CHECK:STDOUT:   %a.patt.1 => constants.%a
// CHECK:STDOUT: }
// CHECK:STDOUT:
// CHECK:STDOUT: specific @.1(constants.%a) {
// CHECK:STDOUT:   %a.1 => constants.%a
// CHECK:STDOUT:   %a.patt.1 => constants.%a
// CHECK:STDOUT: }
// CHECK:STDOUT:
// CHECK:STDOUT: specific @.1(@.1.%a.1) {
// CHECK:STDOUT:   %a.1 => constants.%a
// CHECK:STDOUT:   %a.patt.1 => constants.%a
// CHECK:STDOUT: }
// CHECK:STDOUT:
// CHECK:STDOUT: --- alias_two_file.carbon
// CHECK:STDOUT:
// CHECK:STDOUT: constants {
// CHECK:STDOUT:   %C: type = class_type @C [template]
// CHECK:STDOUT:   %.1: type = struct_type {} [template]
// CHECK:STDOUT:   %.2: <witness> = complete_type_witness %.1 [template]
// CHECK:STDOUT:   %a: %C = bind_symbolic_name a, 0 [symbolic]
// CHECK:STDOUT:   %a.patt: %C = symbolic_binding_pattern a, 0 [symbolic]
// CHECK:STDOUT:   %Foo.type: type = generic_interface_type @Foo [template]
// CHECK:STDOUT:   %.3: type = tuple_type () [template]
// CHECK:STDOUT:   %Foo: %Foo.type = struct_value () [template]
// CHECK:STDOUT: }
// CHECK:STDOUT:
// CHECK:STDOUT: file {
// CHECK:STDOUT:   package: <namespace> = namespace [template] {
// CHECK:STDOUT:     .C = %C.decl
// CHECK:STDOUT:     .Foo = %Foo.decl
// CHECK:STDOUT:   }
// CHECK:STDOUT:   %C.decl: type = class_decl @C [template = constants.%C] {} {}
// CHECK:STDOUT:   %Foo.decl: %Foo.type = interface_decl @Foo [template = constants.%Foo] {
// CHECK:STDOUT:     %a.patt.loc6: %C = symbolic_binding_pattern a, 0 [symbolic = %a.patt.1 (constants.%a.patt)]
// CHECK:STDOUT:     %a.param_patt: %C = param_pattern %a.patt.loc6, runtime_param<invalid> [symbolic = %a.patt.1 (constants.%a.patt)]
// CHECK:STDOUT:   } {
// CHECK:STDOUT:     %C.ref: type = name_ref C, file.%C.decl [template = constants.%C]
// CHECK:STDOUT:     %param: %C = param runtime_param<invalid>
// CHECK:STDOUT:     %a.loc6: %C = bind_symbolic_name a, 0, %param [symbolic = %a.1 (constants.%a)]
// CHECK:STDOUT:   }
// CHECK:STDOUT: }
// CHECK:STDOUT:
// CHECK:STDOUT: generic interface @Foo(%a.loc6: %C) {
// CHECK:STDOUT:   %a.1: %C = bind_symbolic_name a, 0 [symbolic = %a.1 (constants.%a)]
// CHECK:STDOUT:   %a.patt.1: %C = symbolic_binding_pattern a, 0 [symbolic = %a.patt.1 (constants.%a.patt)]
// CHECK:STDOUT:
// CHECK:STDOUT:   interface;
// CHECK:STDOUT: }
// CHECK:STDOUT:
// CHECK:STDOUT: class @C {
// CHECK:STDOUT:   %.loc4: <witness> = complete_type_witness %.1 [template = constants.%.2]
// CHECK:STDOUT:
// CHECK:STDOUT: !members:
// CHECK:STDOUT:   .Self = constants.%C
// CHECK:STDOUT: }
// CHECK:STDOUT:
// CHECK:STDOUT: specific @Foo(constants.%a) {
// CHECK:STDOUT:   %a.1 => constants.%a
// CHECK:STDOUT:   %a.patt.1 => constants.%a
// CHECK:STDOUT: }
// CHECK:STDOUT:
// CHECK:STDOUT: --- fail_alias_two_file.impl.carbon
// CHECK:STDOUT:
// CHECK:STDOUT: constants {
// CHECK:STDOUT:   %C: type = class_type @C [template]
// CHECK:STDOUT:   %.1: type = struct_type {} [template]
// CHECK:STDOUT:   %.2: <witness> = complete_type_witness %.1 [template]
// CHECK:STDOUT:   %a: %C = bind_symbolic_name a, 0 [symbolic]
// CHECK:STDOUT:   %a.patt.1: %C = symbolic_binding_pattern a, 0 [symbolic]
// CHECK:STDOUT:   %Foo.type: type = generic_interface_type @Foo [template]
// CHECK:STDOUT:   %.3: type = tuple_type () [template]
// CHECK:STDOUT:   %Foo: %Foo.type = struct_value () [template]
<<<<<<< HEAD
// CHECK:STDOUT:   %a.patt.2: %C = symbolic_binding_pattern a, 0 [symbolic]
// CHECK:STDOUT:   %.type: type = generic_interface_type @.1 [template]
// CHECK:STDOUT:   %.4: %.type = struct_value () [template]
// CHECK:STDOUT:   %.5: type = interface_type @.1, @.1(%a) [symbolic]
// CHECK:STDOUT:   %Self: %.5 = bind_symbolic_name Self, 1 [symbolic]
=======
// CHECK:STDOUT:   %.type.1: type = generic_interface_type @.1 [template]
// CHECK:STDOUT:   %.4: %.type.1 = struct_value () [template]
// CHECK:STDOUT:   %.type.2: type = interface_type @.1, @.1(%a) [symbolic]
// CHECK:STDOUT:   %Self: %.type.2 = bind_symbolic_name Self, 1 [symbolic]
>>>>>>> b2746222
// CHECK:STDOUT: }
// CHECK:STDOUT:
// CHECK:STDOUT: imports {
// CHECK:STDOUT:   %import_ref.1: type = import_ref Main//alias_two_file, inst+1, loaded [template = constants.%C]
// CHECK:STDOUT:   %import_ref.2: %Foo.type = import_ref Main//alias_two_file, inst+13, loaded [template = constants.%Foo]
// CHECK:STDOUT:   %import_ref.3 = import_ref Main//alias_two_file, inst+2, unloaded
// CHECK:STDOUT: }
// CHECK:STDOUT:
// CHECK:STDOUT: file {
// CHECK:STDOUT:   package: <namespace> = namespace [template] {
// CHECK:STDOUT:     .C = imports.%import_ref.1
// CHECK:STDOUT:     .Foo = imports.%import_ref.2
// CHECK:STDOUT:     .D = %D
// CHECK:STDOUT:   }
// CHECK:STDOUT:   %default.import.loc2_6.1 = import <invalid>
// CHECK:STDOUT:   %default.import.loc2_6.2 = import <invalid>
// CHECK:STDOUT:   %C.ref: type = name_ref C, imports.%import_ref.1 [template = constants.%C]
// CHECK:STDOUT:   %D: type = bind_alias D, imports.%import_ref.1 [template = constants.%C]
<<<<<<< HEAD
// CHECK:STDOUT:   %.decl: %.type = interface_decl @.1 [template = constants.%.4] {
// CHECK:STDOUT:     %a.patt.loc17: %C = symbolic_binding_pattern a, 0 [symbolic = %a.patt.1 (constants.%a.patt.1)]
// CHECK:STDOUT:     %a.param_patt: %C = param_pattern %a.patt.loc17, runtime_param<invalid> [symbolic = %a.patt.1 (constants.%a.patt.1)]
=======
// CHECK:STDOUT:   %.decl: %.type.1 = interface_decl @.1 [template = constants.%.4] {
// CHECK:STDOUT:     %a.patt: %C = symbolic_binding_pattern a, 0
>>>>>>> b2746222
// CHECK:STDOUT:   } {
// CHECK:STDOUT:     %D.ref: type = name_ref D, file.%D [template = constants.%C]
// CHECK:STDOUT:     %param: %C = param runtime_param<invalid>
// CHECK:STDOUT:     %a.loc17: %C = bind_symbolic_name a, 0, %param [symbolic = %a.1 (constants.%a)]
// CHECK:STDOUT:   }
// CHECK:STDOUT: }
// CHECK:STDOUT:
// CHECK:STDOUT: generic interface @Foo(constants.%a: %C) {
// CHECK:STDOUT:   %a: %C = bind_symbolic_name a, 0 [symbolic = %a (constants.%a)]
// CHECK:STDOUT:   %a.patt: %C = symbolic_binding_pattern a, 0 [symbolic = %a.patt (constants.%a.patt.2)]
// CHECK:STDOUT:
// CHECK:STDOUT:   interface;
// CHECK:STDOUT: }
// CHECK:STDOUT:
// CHECK:STDOUT: generic interface @.1(%a.loc17: %C) {
// CHECK:STDOUT:   %a.1: %C = bind_symbolic_name a, 0 [symbolic = %a.1 (constants.%a)]
// CHECK:STDOUT:   %a.patt.1: %C = symbolic_binding_pattern a, 0 [symbolic = %a.patt.1 (constants.%a.patt.1)]
// CHECK:STDOUT:
// CHECK:STDOUT: !definition:
// CHECK:STDOUT:   %.type: type = interface_type @.1, @.1(%a.1) [symbolic = %.type (constants.%.type.2)]
// CHECK:STDOUT:   %Self.2: %.type.2 = bind_symbolic_name Self, 1 [symbolic = %Self.2 (constants.%Self)]
// CHECK:STDOUT:
// CHECK:STDOUT:   interface {
// CHECK:STDOUT:     %Self.1: @.1.%.type (%.type.2) = bind_symbolic_name Self, 1 [symbolic = %Self.2 (constants.%Self)]
// CHECK:STDOUT:
// CHECK:STDOUT:   !members:
// CHECK:STDOUT:     .Self = %Self.1
// CHECK:STDOUT:     witness = ()
// CHECK:STDOUT:   }
// CHECK:STDOUT: }
// CHECK:STDOUT:
// CHECK:STDOUT: class @C {
// CHECK:STDOUT: !members:
// CHECK:STDOUT:   .Self = imports.%import_ref.3
// CHECK:STDOUT: }
// CHECK:STDOUT:
// CHECK:STDOUT: specific @Foo(constants.%a) {
// CHECK:STDOUT:   %a => constants.%a
// CHECK:STDOUT:   %a.patt => constants.%a
// CHECK:STDOUT: }
// CHECK:STDOUT:
// CHECK:STDOUT: specific @.1(constants.%a) {
// CHECK:STDOUT:   %a.1 => constants.%a
// CHECK:STDOUT:   %a.patt.1 => constants.%a
// CHECK:STDOUT: }
// CHECK:STDOUT:
// CHECK:STDOUT: specific @.1(@.1.%a.1) {
// CHECK:STDOUT:   %a.1 => constants.%a
// CHECK:STDOUT:   %a.patt.1 => constants.%a
// CHECK:STDOUT: }
// CHECK:STDOUT:
// CHECK:STDOUT: --- fail_repeat_const.carbon
// CHECK:STDOUT:
// CHECK:STDOUT: constants {
// CHECK:STDOUT:   %C: type = class_type @C [template]
// CHECK:STDOUT:   %.1: type = struct_type {} [template]
// CHECK:STDOUT:   %.2: <witness> = complete_type_witness %.1 [template]
// CHECK:STDOUT:   %.3: type = const_type %C [template]
// CHECK:STDOUT:   %a: %.3 = bind_symbolic_name a, 0 [symbolic]
// CHECK:STDOUT:   %a.patt.1: %.3 = symbolic_binding_pattern a, 0 [symbolic]
// CHECK:STDOUT:   %Foo.type: type = generic_interface_type @Foo [template]
// CHECK:STDOUT:   %.4: type = tuple_type () [template]
// CHECK:STDOUT:   %Foo: %Foo.type = struct_value () [template]
<<<<<<< HEAD
// CHECK:STDOUT:   %a.patt.2: %.3 = symbolic_binding_pattern a, 0 [symbolic]
// CHECK:STDOUT:   %.type: type = generic_interface_type @.1 [template]
// CHECK:STDOUT:   %.5: %.type = struct_value () [template]
// CHECK:STDOUT:   %.6: type = interface_type @.1, @.1(%a) [symbolic]
// CHECK:STDOUT:   %Self: %.6 = bind_symbolic_name Self, 1 [symbolic]
=======
// CHECK:STDOUT:   %.type.1: type = generic_interface_type @.1 [template]
// CHECK:STDOUT:   %.5: %.type.1 = struct_value () [template]
// CHECK:STDOUT:   %.type.2: type = interface_type @.1, @.1(%a) [symbolic]
// CHECK:STDOUT:   %Self: %.type.2 = bind_symbolic_name Self, 1 [symbolic]
>>>>>>> b2746222
// CHECK:STDOUT: }
// CHECK:STDOUT:
// CHECK:STDOUT: file {
// CHECK:STDOUT:   package: <namespace> = namespace [template] {
// CHECK:STDOUT:     .C = %C.decl
// CHECK:STDOUT:     .Foo = %Foo.decl
// CHECK:STDOUT:   }
// CHECK:STDOUT:   %C.decl: type = class_decl @C [template = constants.%C] {} {}
// CHECK:STDOUT:   %Foo.decl: %Foo.type = interface_decl @Foo [template = constants.%Foo] {
// CHECK:STDOUT:     %a.patt.loc6: %.3 = symbolic_binding_pattern a, 0 [symbolic = %a.patt.1 (constants.%a.patt.1)]
// CHECK:STDOUT:     %a.param_patt: %.3 = param_pattern %a.patt.loc6, runtime_param<invalid> [symbolic = %a.patt.1 (constants.%a.patt.1)]
// CHECK:STDOUT:   } {
// CHECK:STDOUT:     %C.ref: type = name_ref C, file.%C.decl [template = constants.%C]
// CHECK:STDOUT:     %.loc6: type = const_type %C [template = constants.%.3]
// CHECK:STDOUT:     %param: %.3 = param runtime_param<invalid>
// CHECK:STDOUT:     %a.loc6: %.3 = bind_symbolic_name a, 0, %param [symbolic = %a.1 (constants.%a)]
// CHECK:STDOUT:   }
<<<<<<< HEAD
// CHECK:STDOUT:   %.decl: %.type = interface_decl @.1 [template = constants.%.5] {
// CHECK:STDOUT:     %a.patt.loc17: %.3 = symbolic_binding_pattern a, 0 [symbolic = %a.patt.1 (constants.%a.patt.2)]
// CHECK:STDOUT:     %a.param_patt: %.3 = param_pattern %a.patt.loc17, runtime_param<invalid> [symbolic = %a.patt.1 (constants.%a.patt.2)]
=======
// CHECK:STDOUT:   %.decl: %.type.1 = interface_decl @.1 [template = constants.%.5] {
// CHECK:STDOUT:     %a.patt: %.3 = symbolic_binding_pattern a, 0
>>>>>>> b2746222
// CHECK:STDOUT:   } {
// CHECK:STDOUT:     %C.ref: type = name_ref C, file.%C.decl [template = constants.%C]
// CHECK:STDOUT:     %.loc17_26: type = const_type %C [template = constants.%.3]
// CHECK:STDOUT:     %.loc17_19: type = const_type %.3 [template = constants.%.3]
// CHECK:STDOUT:     %param: %.3 = param runtime_param<invalid>
// CHECK:STDOUT:     %a.loc17: %.3 = bind_symbolic_name a, 0, %param [symbolic = %a.1 (constants.%a)]
// CHECK:STDOUT:   }
// CHECK:STDOUT: }
// CHECK:STDOUT:
// CHECK:STDOUT: generic interface @Foo(%a.loc6: %.3) {
// CHECK:STDOUT:   %a.1: %.3 = bind_symbolic_name a, 0 [symbolic = %a.1 (constants.%a)]
// CHECK:STDOUT:   %a.patt.1: %.3 = symbolic_binding_pattern a, 0 [symbolic = %a.patt.1 (constants.%a.patt.1)]
// CHECK:STDOUT:
// CHECK:STDOUT:   interface;
// CHECK:STDOUT: }
// CHECK:STDOUT:
// CHECK:STDOUT: generic interface @.1(%a.loc17: %.3) {
// CHECK:STDOUT:   %a.1: %.3 = bind_symbolic_name a, 0 [symbolic = %a.1 (constants.%a)]
// CHECK:STDOUT:   %a.patt.1: %.3 = symbolic_binding_pattern a, 0 [symbolic = %a.patt.1 (constants.%a.patt.2)]
// CHECK:STDOUT:
// CHECK:STDOUT: !definition:
// CHECK:STDOUT:   %.type: type = interface_type @.1, @.1(%a.1) [symbolic = %.type (constants.%.type.2)]
// CHECK:STDOUT:   %Self.2: %.type.2 = bind_symbolic_name Self, 1 [symbolic = %Self.2 (constants.%Self)]
// CHECK:STDOUT:
// CHECK:STDOUT:   interface {
// CHECK:STDOUT:     %Self.1: @.1.%.type (%.type.2) = bind_symbolic_name Self, 1 [symbolic = %Self.2 (constants.%Self)]
// CHECK:STDOUT:
// CHECK:STDOUT:   !members:
// CHECK:STDOUT:     .Self = %Self.1
// CHECK:STDOUT:     witness = ()
// CHECK:STDOUT:   }
// CHECK:STDOUT: }
// CHECK:STDOUT:
// CHECK:STDOUT: class @C {
// CHECK:STDOUT:   %.loc4: <witness> = complete_type_witness %.1 [template = constants.%.2]
// CHECK:STDOUT:
// CHECK:STDOUT: !members:
// CHECK:STDOUT:   .Self = constants.%C
// CHECK:STDOUT: }
// CHECK:STDOUT:
// CHECK:STDOUT: specific @Foo(constants.%a) {
// CHECK:STDOUT:   %a.1 => constants.%a
// CHECK:STDOUT:   %a.patt.1 => constants.%a
// CHECK:STDOUT: }
// CHECK:STDOUT:
// CHECK:STDOUT: specific @.1(constants.%a) {
// CHECK:STDOUT:   %a.1 => constants.%a
// CHECK:STDOUT:   %a.patt.1 => constants.%a
// CHECK:STDOUT: }
// CHECK:STDOUT:
// CHECK:STDOUT: specific @.1(@.1.%a.1) {
// CHECK:STDOUT:   %a.1 => constants.%a
// CHECK:STDOUT:   %a.patt.1 => constants.%a
// CHECK:STDOUT: }
// CHECK:STDOUT:<|MERGE_RESOLUTION|>--- conflicted
+++ resolved
@@ -192,31 +192,19 @@
 // CHECK:STDOUT:   %.1: type = struct_type {} [template]
 // CHECK:STDOUT:   %.2: <witness> = complete_type_witness %.1 [template]
 // CHECK:STDOUT:   %a: %C = bind_symbolic_name a, 0 [symbolic]
-<<<<<<< HEAD
 // CHECK:STDOUT:   %a.patt.1: %C = symbolic_binding_pattern a, 0 [symbolic]
-// CHECK:STDOUT:   %Foo.type: type = generic_interface_type @Foo [template]
-// CHECK:STDOUT:   %.3: type = tuple_type () [template]
-// CHECK:STDOUT:   %Foo: %Foo.type = struct_value () [template]
-// CHECK:STDOUT:   %a.patt.2: %C = symbolic_binding_pattern a, 0 [symbolic]
-// CHECK:STDOUT:   %.4: type = interface_type @Foo, @Foo(%a) [symbolic]
-// CHECK:STDOUT:   %Self.1: %.4 = bind_symbolic_name Self, 1 [symbolic]
-// CHECK:STDOUT:   %a.patt.3: %C = symbolic_binding_pattern a, 0 [symbolic]
-// CHECK:STDOUT:   %Bar.type: type = generic_interface_type @Bar [template]
-// CHECK:STDOUT:   %Bar: %Bar.type = struct_value () [template]
-// CHECK:STDOUT:   %a.patt.4: %C = symbolic_binding_pattern a, 0 [symbolic]
-// CHECK:STDOUT:   %.5: type = interface_type @Bar, @Bar(%a) [symbolic]
-// CHECK:STDOUT:   %Self.2: %.5 = bind_symbolic_name Self, 1 [symbolic]
-=======
 // CHECK:STDOUT:   %Foo.type.1: type = generic_interface_type @Foo [template]
 // CHECK:STDOUT:   %.3: type = tuple_type () [template]
 // CHECK:STDOUT:   %Foo: %Foo.type.1 = struct_value () [template]
+// CHECK:STDOUT:   %a.patt.2: %C = symbolic_binding_pattern a, 0 [symbolic]
 // CHECK:STDOUT:   %Foo.type.2: type = interface_type @Foo, @Foo(%a) [symbolic]
 // CHECK:STDOUT:   %Self.1: %Foo.type.2 = bind_symbolic_name Self, 1 [symbolic]
+// CHECK:STDOUT:   %a.patt.3: %C = symbolic_binding_pattern a, 0 [symbolic]
 // CHECK:STDOUT:   %Bar.type.1: type = generic_interface_type @Bar [template]
 // CHECK:STDOUT:   %Bar: %Bar.type.1 = struct_value () [template]
+// CHECK:STDOUT:   %a.patt.4: %C = symbolic_binding_pattern a, 0 [symbolic]
 // CHECK:STDOUT:   %Bar.type.2: type = interface_type @Bar, @Bar(%a) [symbolic]
 // CHECK:STDOUT:   %Self.2: %Bar.type.2 = bind_symbolic_name Self, 1 [symbolic]
->>>>>>> b2746222
 // CHECK:STDOUT: }
 // CHECK:STDOUT:
 // CHECK:STDOUT: file {
@@ -229,53 +217,33 @@
 // CHECK:STDOUT:   %C.decl: type = class_decl @C [template = constants.%C] {} {}
 // CHECK:STDOUT:   %C.ref: type = name_ref C, %C.decl [template = constants.%C]
 // CHECK:STDOUT:   %D: type = bind_alias D, %C.decl [template = constants.%C]
-<<<<<<< HEAD
-// CHECK:STDOUT:   %Foo.decl.loc7: %Foo.type = interface_decl @Foo [template = constants.%Foo] {
+// CHECK:STDOUT:   %Foo.decl.loc7: %Foo.type.1 = interface_decl @Foo [template = constants.%Foo] {
 // CHECK:STDOUT:     %a.patt.loc7: %C = symbolic_binding_pattern a, 0 [symbolic = %a.patt.1 (constants.%a.patt.1)]
 // CHECK:STDOUT:     %a.param_patt: %C = param_pattern %a.patt.loc7, runtime_param<invalid> [symbolic = %a.patt.1 (constants.%a.patt.1)]
-=======
-// CHECK:STDOUT:   %Foo.decl.loc7: %Foo.type.1 = interface_decl @Foo [template = constants.%Foo] {
-// CHECK:STDOUT:     %a.patt: %C = symbolic_binding_pattern a, 0
->>>>>>> b2746222
 // CHECK:STDOUT:   } {
 // CHECK:STDOUT:     %C.ref.loc7: type = name_ref C, file.%C.decl [template = constants.%C]
 // CHECK:STDOUT:     %param.loc7: %C = param runtime_param<invalid>
 // CHECK:STDOUT:     %a.loc7: %C = bind_symbolic_name a, 0, %param.loc7 [symbolic = %a.1 (constants.%a)]
 // CHECK:STDOUT:   }
-<<<<<<< HEAD
-// CHECK:STDOUT:   %Foo.decl.loc8: %Foo.type = interface_decl @Foo [template = constants.%Foo] {
+// CHECK:STDOUT:   %Foo.decl.loc8: %Foo.type.1 = interface_decl @Foo [template = constants.%Foo] {
 // CHECK:STDOUT:     %a.patt.loc7: %C = symbolic_binding_pattern a, 0 [symbolic = %a.patt.1 (constants.%a.patt.1)]
 // CHECK:STDOUT:     %a.param_patt: %C = param_pattern %a.patt.loc7, runtime_param<invalid> [symbolic = %a.patt.1 (constants.%a.patt.1)]
-=======
-// CHECK:STDOUT:   %Foo.decl.loc8: %Foo.type.1 = interface_decl @Foo [template = constants.%Foo] {
-// CHECK:STDOUT:     %a.patt: %C = symbolic_binding_pattern a, 0
->>>>>>> b2746222
 // CHECK:STDOUT:   } {
 // CHECK:STDOUT:     %C.ref.loc8: type = name_ref C, file.%C.decl [template = constants.%C]
 // CHECK:STDOUT:     %param.loc8: %C = param runtime_param<invalid>
 // CHECK:STDOUT:     %a.loc8: %C = bind_symbolic_name a, 0, %param.loc8 [symbolic = constants.%a]
 // CHECK:STDOUT:   }
-<<<<<<< HEAD
-// CHECK:STDOUT:   %Bar.decl.loc10: %Bar.type = interface_decl @Bar [template = constants.%Bar] {
+// CHECK:STDOUT:   %Bar.decl.loc10: %Bar.type.1 = interface_decl @Bar [template = constants.%Bar] {
 // CHECK:STDOUT:     %a.patt.loc10: %C = symbolic_binding_pattern a, 0 [symbolic = %a.patt.1 (constants.%a.patt.3)]
 // CHECK:STDOUT:     %a.param_patt: %C = param_pattern %a.patt.loc10, runtime_param<invalid> [symbolic = %a.patt.1 (constants.%a.patt.3)]
-=======
-// CHECK:STDOUT:   %Bar.decl.loc10: %Bar.type.1 = interface_decl @Bar [template = constants.%Bar] {
-// CHECK:STDOUT:     %a.patt: %C = symbolic_binding_pattern a, 0
->>>>>>> b2746222
 // CHECK:STDOUT:   } {
 // CHECK:STDOUT:     %D.ref.loc10: type = name_ref D, file.%D [template = constants.%C]
 // CHECK:STDOUT:     %param.loc10: %C = param runtime_param<invalid>
 // CHECK:STDOUT:     %a.loc10: %C = bind_symbolic_name a, 0, %param.loc10 [symbolic = %a.1 (constants.%a)]
 // CHECK:STDOUT:   }
-<<<<<<< HEAD
-// CHECK:STDOUT:   %Bar.decl.loc11: %Bar.type = interface_decl @Bar [template = constants.%Bar] {
+// CHECK:STDOUT:   %Bar.decl.loc11: %Bar.type.1 = interface_decl @Bar [template = constants.%Bar] {
 // CHECK:STDOUT:     %a.patt.loc10: %C = symbolic_binding_pattern a, 0 [symbolic = %a.patt.1 (constants.%a.patt.3)]
 // CHECK:STDOUT:     %a.param_patt: %C = param_pattern %a.patt.loc10, runtime_param<invalid> [symbolic = %a.patt.1 (constants.%a.patt.3)]
-=======
-// CHECK:STDOUT:   %Bar.decl.loc11: %Bar.type.1 = interface_decl @Bar [template = constants.%Bar] {
-// CHECK:STDOUT:     %a.patt: %C = symbolic_binding_pattern a, 0
->>>>>>> b2746222
 // CHECK:STDOUT:   } {
 // CHECK:STDOUT:     %D.ref.loc11: type = name_ref D, file.%D [template = constants.%C]
 // CHECK:STDOUT:     %param.loc11: %C = param runtime_param<invalid>
@@ -351,21 +319,13 @@
 // CHECK:STDOUT:   %.1: type = struct_type {} [template]
 // CHECK:STDOUT:   %.2: <witness> = complete_type_witness %.1 [template]
 // CHECK:STDOUT:   %a: %C = bind_symbolic_name a, 0 [symbolic]
-<<<<<<< HEAD
 // CHECK:STDOUT:   %a.patt.1: %C = symbolic_binding_pattern a, 0 [symbolic]
-// CHECK:STDOUT:   %Foo.type: type = generic_interface_type @Foo [template]
-// CHECK:STDOUT:   %.3: type = tuple_type () [template]
-// CHECK:STDOUT:   %Foo: %Foo.type = struct_value () [template]
-// CHECK:STDOUT:   %a.patt.2: %C = symbolic_binding_pattern a, 0 [symbolic]
-// CHECK:STDOUT:   %.4: type = interface_type @Foo, @Foo(%a) [symbolic]
-// CHECK:STDOUT:   %Self: %.4 = bind_symbolic_name Self, 1 [symbolic]
-=======
 // CHECK:STDOUT:   %Foo.type.1: type = generic_interface_type @Foo [template]
 // CHECK:STDOUT:   %.3: type = tuple_type () [template]
 // CHECK:STDOUT:   %Foo: %Foo.type.1 = struct_value () [template]
+// CHECK:STDOUT:   %a.patt.2: %C = symbolic_binding_pattern a, 0 [symbolic]
 // CHECK:STDOUT:   %Foo.type.2: type = interface_type @Foo, @Foo(%a) [symbolic]
 // CHECK:STDOUT:   %Self: %Foo.type.2 = bind_symbolic_name Self, 1 [symbolic]
->>>>>>> b2746222
 // CHECK:STDOUT: }
 // CHECK:STDOUT:
 // CHECK:STDOUT: file {
@@ -374,27 +334,17 @@
 // CHECK:STDOUT:     .Foo = %Foo.decl.loc6
 // CHECK:STDOUT:   }
 // CHECK:STDOUT:   %C.decl: type = class_decl @C [template = constants.%C] {} {}
-<<<<<<< HEAD
-// CHECK:STDOUT:   %Foo.decl.loc6: %Foo.type = interface_decl @Foo [template = constants.%Foo] {
+// CHECK:STDOUT:   %Foo.decl.loc6: %Foo.type.1 = interface_decl @Foo [template = constants.%Foo] {
 // CHECK:STDOUT:     %a.patt.loc6: %C = symbolic_binding_pattern a, 0 [symbolic = %a.patt.1 (constants.%a.patt.1)]
 // CHECK:STDOUT:     %a.param_patt: %C = param_pattern %a.patt.loc6, runtime_param<invalid> [symbolic = %a.patt.1 (constants.%a.patt.1)]
-=======
-// CHECK:STDOUT:   %Foo.decl.loc6: %Foo.type.1 = interface_decl @Foo [template = constants.%Foo] {
-// CHECK:STDOUT:     %a.patt: %C = symbolic_binding_pattern a, 0
->>>>>>> b2746222
 // CHECK:STDOUT:   } {
 // CHECK:STDOUT:     %C.ref.loc6: type = name_ref C, file.%C.decl [template = constants.%C]
 // CHECK:STDOUT:     %param.loc6: %C = param runtime_param<invalid>
 // CHECK:STDOUT:     %a.loc6: %C = bind_symbolic_name a, 0, %param.loc6 [symbolic = %a.1 (constants.%a)]
 // CHECK:STDOUT:   }
-<<<<<<< HEAD
-// CHECK:STDOUT:   %Foo.decl.loc7: %Foo.type = interface_decl @Foo [template = constants.%Foo] {
+// CHECK:STDOUT:   %Foo.decl.loc7: %Foo.type.1 = interface_decl @Foo [template = constants.%Foo] {
 // CHECK:STDOUT:     %a.patt.loc6: %C = symbolic_binding_pattern a, 0 [symbolic = %a.patt.1 (constants.%a.patt.1)]
 // CHECK:STDOUT:     %a.param_patt: %C = param_pattern %a.patt.loc6, runtime_param<invalid> [symbolic = %a.patt.1 (constants.%a.patt.1)]
-=======
-// CHECK:STDOUT:   %Foo.decl.loc7: %Foo.type.1 = interface_decl @Foo [template = constants.%Foo] {
-// CHECK:STDOUT:     %a.patt: %C = symbolic_binding_pattern a, 0
->>>>>>> b2746222
 // CHECK:STDOUT:   } {
 // CHECK:STDOUT:     %C.ref.loc7: type = name_ref C, file.%C.decl [template = constants.%C]
 // CHECK:STDOUT:     %param.loc7: %C = param runtime_param<invalid>
@@ -447,18 +397,11 @@
 // CHECK:STDOUT:   %Foo.type: type = generic_interface_type @Foo [template]
 // CHECK:STDOUT:   %.3: type = tuple_type () [template]
 // CHECK:STDOUT:   %Foo: %Foo.type = struct_value () [template]
-<<<<<<< HEAD
 // CHECK:STDOUT:   %a.patt.2: %C = symbolic_binding_pattern a, 0 [symbolic]
-// CHECK:STDOUT:   %.type: type = generic_interface_type @.1 [template]
-// CHECK:STDOUT:   %.4: %.type = struct_value () [template]
-// CHECK:STDOUT:   %.5: type = interface_type @.1, @.1(%a) [symbolic]
-// CHECK:STDOUT:   %Self: %.5 = bind_symbolic_name Self, 1 [symbolic]
-=======
 // CHECK:STDOUT:   %.type.1: type = generic_interface_type @.1 [template]
 // CHECK:STDOUT:   %.4: %.type.1 = struct_value () [template]
 // CHECK:STDOUT:   %.type.2: type = interface_type @.1, @.1(%a) [symbolic]
 // CHECK:STDOUT:   %Self: %.type.2 = bind_symbolic_name Self, 1 [symbolic]
->>>>>>> b2746222
 // CHECK:STDOUT: }
 // CHECK:STDOUT:
 // CHECK:STDOUT: file {
@@ -475,14 +418,9 @@
 // CHECK:STDOUT:     %param: %C = param runtime_param<invalid>
 // CHECK:STDOUT:     %a.loc6: %C = bind_symbolic_name a, 0, %param [symbolic = %a.1 (constants.%a)]
 // CHECK:STDOUT:   }
-<<<<<<< HEAD
-// CHECK:STDOUT:   %.decl: %.type = interface_decl @.1 [template = constants.%.4] {
+// CHECK:STDOUT:   %.decl: %.type.1 = interface_decl @.1 [template = constants.%.4] {
 // CHECK:STDOUT:     %a.patt.loc14: %C = symbolic_binding_pattern a, 0 [symbolic = %a.patt.1 (constants.%a.patt.2)]
 // CHECK:STDOUT:     %a.param_patt: %C = param_pattern %a.patt.loc14, runtime_param<invalid> [symbolic = %a.patt.1 (constants.%a.patt.2)]
-=======
-// CHECK:STDOUT:   %.decl: %.type.1 = interface_decl @.1 [template = constants.%.4] {
-// CHECK:STDOUT:     %a.patt: %C = symbolic_binding_pattern a, 0
->>>>>>> b2746222
 // CHECK:STDOUT:   } {
 // CHECK:STDOUT:     %C.ref: type = name_ref C, file.%C.decl [template = constants.%C]
 // CHECK:STDOUT:     %param: %C = param runtime_param<invalid>
@@ -543,21 +481,13 @@
 // CHECK:STDOUT:   %.1: type = struct_type {} [template]
 // CHECK:STDOUT:   %.2: <witness> = complete_type_witness %.1 [template]
 // CHECK:STDOUT:   %a: %C = bind_symbolic_name a, 0 [symbolic]
-<<<<<<< HEAD
 // CHECK:STDOUT:   %a.patt.1: %C = symbolic_binding_pattern a, 0 [symbolic]
-// CHECK:STDOUT:   %Foo.type: type = generic_interface_type @Foo [template]
-// CHECK:STDOUT:   %.3: type = tuple_type () [template]
-// CHECK:STDOUT:   %Foo: %Foo.type = struct_value () [template]
-// CHECK:STDOUT:   %a.patt.2: %C = symbolic_binding_pattern a, 0 [symbolic]
-// CHECK:STDOUT:   %.4: type = interface_type @Foo, @Foo(%a) [symbolic]
-// CHECK:STDOUT:   %Self: %.4 = bind_symbolic_name Self, 1 [symbolic]
-=======
 // CHECK:STDOUT:   %Foo.type.1: type = generic_interface_type @Foo [template]
 // CHECK:STDOUT:   %.3: type = tuple_type () [template]
 // CHECK:STDOUT:   %Foo: %Foo.type.1 = struct_value () [template]
+// CHECK:STDOUT:   %a.patt.2: %C = symbolic_binding_pattern a, 0 [symbolic]
 // CHECK:STDOUT:   %Foo.type.2: type = interface_type @Foo, @Foo(%a) [symbolic]
 // CHECK:STDOUT:   %Self: %Foo.type.2 = bind_symbolic_name Self, 1 [symbolic]
->>>>>>> b2746222
 // CHECK:STDOUT: }
 // CHECK:STDOUT:
 // CHECK:STDOUT: file {
@@ -566,27 +496,17 @@
 // CHECK:STDOUT:     .Foo = %Foo.decl.loc6
 // CHECK:STDOUT:   }
 // CHECK:STDOUT:   %C.decl: type = class_decl @C [template = constants.%C] {} {}
-<<<<<<< HEAD
-// CHECK:STDOUT:   %Foo.decl.loc6: %Foo.type = interface_decl @Foo [template = constants.%Foo] {
+// CHECK:STDOUT:   %Foo.decl.loc6: %Foo.type.1 = interface_decl @Foo [template = constants.%Foo] {
 // CHECK:STDOUT:     %a.patt.loc6: %C = symbolic_binding_pattern a, 0 [symbolic = %a.patt.1 (constants.%a.patt.1)]
 // CHECK:STDOUT:     %a.param_patt: %C = param_pattern %a.patt.loc6, runtime_param<invalid> [symbolic = %a.patt.1 (constants.%a.patt.1)]
-=======
-// CHECK:STDOUT:   %Foo.decl.loc6: %Foo.type.1 = interface_decl @Foo [template = constants.%Foo] {
-// CHECK:STDOUT:     %a.patt: %C = symbolic_binding_pattern a, 0
->>>>>>> b2746222
 // CHECK:STDOUT:   } {
 // CHECK:STDOUT:     %C.ref.loc6: type = name_ref C, file.%C.decl [template = constants.%C]
 // CHECK:STDOUT:     %param.loc6: %C = param runtime_param<invalid>
 // CHECK:STDOUT:     %a.loc6: %C = bind_symbolic_name a, 0, %param.loc6 [symbolic = %a.1 (constants.%a)]
 // CHECK:STDOUT:   }
-<<<<<<< HEAD
-// CHECK:STDOUT:   %Foo.decl.loc7: %Foo.type = interface_decl @Foo [template = constants.%Foo] {
+// CHECK:STDOUT:   %Foo.decl.loc7: %Foo.type.1 = interface_decl @Foo [template = constants.%Foo] {
 // CHECK:STDOUT:     %a.patt.loc6: %C = symbolic_binding_pattern a, 0 [symbolic = %a.patt.1 (constants.%a.patt.1)]
 // CHECK:STDOUT:     %a.param_patt: %C = param_pattern %a.patt.loc6, runtime_param<invalid> [symbolic = %a.patt.1 (constants.%a.patt.1)]
-=======
-// CHECK:STDOUT:   %Foo.decl.loc7: %Foo.type.1 = interface_decl @Foo [template = constants.%Foo] {
-// CHECK:STDOUT:     %a.patt: %C = symbolic_binding_pattern a, 0
->>>>>>> b2746222
 // CHECK:STDOUT:   } {
 // CHECK:STDOUT:     %C.ref.loc7: type = name_ref C, file.%C.decl [template = constants.%C]
 // CHECK:STDOUT:     %param.loc7: %C = param runtime_param<invalid>
@@ -717,14 +637,9 @@
 // CHECK:STDOUT:   %a.patt.2: %C = symbolic_binding_pattern a, 0 [symbolic]
 // CHECK:STDOUT:   %.type.1: type = generic_interface_type @.1 [template]
 // CHECK:STDOUT:   %.4: %.type.1 = struct_value () [template]
-<<<<<<< HEAD
-// CHECK:STDOUT:   %.5: type = interface_type @.1, @.1(%a) [symbolic]
-// CHECK:STDOUT:   %Self.1: %.5 = bind_symbolic_name Self, 1 [symbolic]
-// CHECK:STDOUT:   %a.patt.3: %C = symbolic_binding_pattern a, 0 [symbolic]
-=======
 // CHECK:STDOUT:   %.type.2: type = interface_type @.1, @.1(%a) [symbolic]
 // CHECK:STDOUT:   %Self.1: %.type.2 = bind_symbolic_name Self, 1 [symbolic]
->>>>>>> b2746222
+// CHECK:STDOUT:   %a.patt.3: %C = symbolic_binding_pattern a, 0 [symbolic]
 // CHECK:STDOUT:   %Bar.type: type = generic_interface_type @Bar [template]
 // CHECK:STDOUT:   %Bar: %Bar.type = struct_value () [template]
 // CHECK:STDOUT:   %.type.3: type = generic_interface_type @.2 [template]
@@ -758,14 +673,9 @@
 // CHECK:STDOUT:     %param: %C = param runtime_param<invalid>
 // CHECK:STDOUT:     %a.loc12: %C = bind_symbolic_name a, 0, %param [symbolic = %a.1 (constants.%a)]
 // CHECK:STDOUT:   }
-<<<<<<< HEAD
-// CHECK:STDOUT:   %.decl.loc21: %.type.2 = interface_decl @.2 [template = constants.%.6] {
+// CHECK:STDOUT:   %.decl.loc21: %.type.3 = interface_decl @.2 [template = constants.%.5] {
 // CHECK:STDOUT:     %a.patt.loc21: %C = symbolic_binding_pattern a, 0 [symbolic = %a.patt.1 (constants.%a.patt.3)]
 // CHECK:STDOUT:     %a.param_patt: %C = param_pattern %a.patt.loc21, runtime_param<invalid> [symbolic = %a.patt.1 (constants.%a.patt.3)]
-=======
-// CHECK:STDOUT:   %.decl.loc21: %.type.3 = interface_decl @.2 [template = constants.%.5] {
-// CHECK:STDOUT:     %a.patt: %C = symbolic_binding_pattern a, 0
->>>>>>> b2746222
 // CHECK:STDOUT:   } {
 // CHECK:STDOUT:     %D.ref: type = name_ref D, imports.%import_ref.2 [template = constants.%C]
 // CHECK:STDOUT:     %param: %C = param runtime_param<invalid>
@@ -868,18 +778,11 @@
 // CHECK:STDOUT:   %.3: type = tuple_type () [template]
 // CHECK:STDOUT:   %Foo: %Foo.type = struct_value () [template]
 // CHECK:STDOUT:   %b: %C = bind_symbolic_name b, 0 [symbolic]
-<<<<<<< HEAD
 // CHECK:STDOUT:   %b.patt: %C = symbolic_binding_pattern b, 0 [symbolic]
-// CHECK:STDOUT:   %.type: type = generic_interface_type @.1 [template]
-// CHECK:STDOUT:   %.4: %.type = struct_value () [template]
-// CHECK:STDOUT:   %.5: type = interface_type @.1, @.1(%b) [symbolic]
-// CHECK:STDOUT:   %Self: %.5 = bind_symbolic_name Self, 1 [symbolic]
-=======
 // CHECK:STDOUT:   %.type.1: type = generic_interface_type @.1 [template]
 // CHECK:STDOUT:   %.4: %.type.1 = struct_value () [template]
 // CHECK:STDOUT:   %.type.2: type = interface_type @.1, @.1(%b) [symbolic]
 // CHECK:STDOUT:   %Self: %.type.2 = bind_symbolic_name Self, 1 [symbolic]
->>>>>>> b2746222
 // CHECK:STDOUT: }
 // CHECK:STDOUT:
 // CHECK:STDOUT: file {
@@ -899,14 +802,9 @@
 // CHECK:STDOUT:     %param: %C = param runtime_param<invalid>
 // CHECK:STDOUT:     %a.loc7: %C = bind_symbolic_name a, 0, %param [symbolic = %a.1 (constants.%a)]
 // CHECK:STDOUT:   }
-<<<<<<< HEAD
-// CHECK:STDOUT:   %.decl: %.type = interface_decl @.1 [template = constants.%.4] {
+// CHECK:STDOUT:   %.decl: %.type.1 = interface_decl @.1 [template = constants.%.4] {
 // CHECK:STDOUT:     %b.patt.loc15: %C = symbolic_binding_pattern b, 0 [symbolic = %b.patt.1 (constants.%b.patt)]
 // CHECK:STDOUT:     %b.param_patt: %C = param_pattern %b.patt.loc15, runtime_param<invalid> [symbolic = %b.patt.1 (constants.%b.patt)]
-=======
-// CHECK:STDOUT:   %.decl: %.type.1 = interface_decl @.1 [template = constants.%.4] {
-// CHECK:STDOUT:     %b.patt: %C = symbolic_binding_pattern b, 0
->>>>>>> b2746222
 // CHECK:STDOUT:   } {
 // CHECK:STDOUT:     %D.ref: type = name_ref D, file.%D [template = constants.%C]
 // CHECK:STDOUT:     %param: %C = param runtime_param<invalid>
@@ -971,18 +869,11 @@
 // CHECK:STDOUT:   %Foo.type: type = generic_interface_type @Foo [template]
 // CHECK:STDOUT:   %.3: type = tuple_type () [template]
 // CHECK:STDOUT:   %Foo: %Foo.type = struct_value () [template]
-<<<<<<< HEAD
 // CHECK:STDOUT:   %a.patt.2: %C = symbolic_binding_pattern a, 0 [symbolic]
-// CHECK:STDOUT:   %.type: type = generic_interface_type @.1 [template]
-// CHECK:STDOUT:   %.4: %.type = struct_value () [template]
-// CHECK:STDOUT:   %.5: type = interface_type @.1, @.1(%a) [symbolic]
-// CHECK:STDOUT:   %Self: %.5 = bind_symbolic_name Self, 1 [symbolic]
-=======
 // CHECK:STDOUT:   %.type.1: type = generic_interface_type @.1 [template]
 // CHECK:STDOUT:   %.4: %.type.1 = struct_value () [template]
 // CHECK:STDOUT:   %.type.2: type = interface_type @.1, @.1(%a) [symbolic]
 // CHECK:STDOUT:   %Self: %.type.2 = bind_symbolic_name Self, 1 [symbolic]
->>>>>>> b2746222
 // CHECK:STDOUT: }
 // CHECK:STDOUT:
 // CHECK:STDOUT: file {
@@ -1002,14 +893,9 @@
 // CHECK:STDOUT:     %param: %C = param runtime_param<invalid>
 // CHECK:STDOUT:     %a.loc7: %C = bind_symbolic_name a, 0, %param [symbolic = %a.1 (constants.%a)]
 // CHECK:STDOUT:   }
-<<<<<<< HEAD
-// CHECK:STDOUT:   %.decl: %.type = interface_decl @.1 [template = constants.%.4] {
+// CHECK:STDOUT:   %.decl: %.type.1 = interface_decl @.1 [template = constants.%.4] {
 // CHECK:STDOUT:     %a.patt.loc15: %C = symbolic_binding_pattern a, 0 [symbolic = %a.patt.1 (constants.%a.patt.2)]
 // CHECK:STDOUT:     %a.param_patt: %C = param_pattern %a.patt.loc15, runtime_param<invalid> [symbolic = %a.patt.1 (constants.%a.patt.2)]
-=======
-// CHECK:STDOUT:   %.decl: %.type.1 = interface_decl @.1 [template = constants.%.4] {
-// CHECK:STDOUT:     %a.patt: %C = symbolic_binding_pattern a, 0
->>>>>>> b2746222
 // CHECK:STDOUT:   } {
 // CHECK:STDOUT:     %D.ref: type = name_ref D, file.%D [template = constants.%C]
 // CHECK:STDOUT:     %param: %C = param runtime_param<invalid>
@@ -1074,18 +960,11 @@
 // CHECK:STDOUT:   %Foo.type: type = generic_interface_type @Foo [template]
 // CHECK:STDOUT:   %.3: type = tuple_type () [template]
 // CHECK:STDOUT:   %Foo: %Foo.type = struct_value () [template]
-<<<<<<< HEAD
 // CHECK:STDOUT:   %a.patt.2: %C = symbolic_binding_pattern a, 0 [symbolic]
-// CHECK:STDOUT:   %.type: type = generic_interface_type @.1 [template]
-// CHECK:STDOUT:   %.4: %.type = struct_value () [template]
-// CHECK:STDOUT:   %.5: type = interface_type @.1, @.1(%a) [symbolic]
-// CHECK:STDOUT:   %Self: %.5 = bind_symbolic_name Self, 1 [symbolic]
-=======
 // CHECK:STDOUT:   %.type.1: type = generic_interface_type @.1 [template]
 // CHECK:STDOUT:   %.4: %.type.1 = struct_value () [template]
 // CHECK:STDOUT:   %.type.2: type = interface_type @.1, @.1(%a) [symbolic]
 // CHECK:STDOUT:   %Self: %.type.2 = bind_symbolic_name Self, 1 [symbolic]
->>>>>>> b2746222
 // CHECK:STDOUT: }
 // CHECK:STDOUT:
 // CHECK:STDOUT: file {
@@ -1105,14 +984,9 @@
 // CHECK:STDOUT:     %param: %C = param runtime_param<invalid>
 // CHECK:STDOUT:     %a.loc7: %C = bind_symbolic_name a, 0, %param [symbolic = %a.1 (constants.%a)]
 // CHECK:STDOUT:   }
-<<<<<<< HEAD
-// CHECK:STDOUT:   %.decl: %.type = interface_decl @.1 [template = constants.%.4] {
+// CHECK:STDOUT:   %.decl: %.type.1 = interface_decl @.1 [template = constants.%.4] {
 // CHECK:STDOUT:     %a.patt.loc15: %C = symbolic_binding_pattern a, 0 [symbolic = %a.patt.1 (constants.%a.patt.2)]
 // CHECK:STDOUT:     %a.param_patt: %C = param_pattern %a.patt.loc15, runtime_param<invalid> [symbolic = %a.patt.1 (constants.%a.patt.2)]
-=======
-// CHECK:STDOUT:   %.decl: %.type.1 = interface_decl @.1 [template = constants.%.4] {
-// CHECK:STDOUT:     %a.patt: %C = symbolic_binding_pattern a, 0
->>>>>>> b2746222
 // CHECK:STDOUT:   } {
 // CHECK:STDOUT:     %D.ref: type = name_ref D, file.%D [template = constants.%C]
 // CHECK:STDOUT:     %param: %C = param runtime_param<invalid>
@@ -1225,18 +1099,11 @@
 // CHECK:STDOUT:   %Foo.type: type = generic_interface_type @Foo [template]
 // CHECK:STDOUT:   %.3: type = tuple_type () [template]
 // CHECK:STDOUT:   %Foo: %Foo.type = struct_value () [template]
-<<<<<<< HEAD
 // CHECK:STDOUT:   %a.patt.2: %C = symbolic_binding_pattern a, 0 [symbolic]
-// CHECK:STDOUT:   %.type: type = generic_interface_type @.1 [template]
-// CHECK:STDOUT:   %.4: %.type = struct_value () [template]
-// CHECK:STDOUT:   %.5: type = interface_type @.1, @.1(%a) [symbolic]
-// CHECK:STDOUT:   %Self: %.5 = bind_symbolic_name Self, 1 [symbolic]
-=======
 // CHECK:STDOUT:   %.type.1: type = generic_interface_type @.1 [template]
 // CHECK:STDOUT:   %.4: %.type.1 = struct_value () [template]
 // CHECK:STDOUT:   %.type.2: type = interface_type @.1, @.1(%a) [symbolic]
 // CHECK:STDOUT:   %Self: %.type.2 = bind_symbolic_name Self, 1 [symbolic]
->>>>>>> b2746222
 // CHECK:STDOUT: }
 // CHECK:STDOUT:
 // CHECK:STDOUT: imports {
@@ -1255,14 +1122,9 @@
 // CHECK:STDOUT:   %default.import.loc2_6.2 = import <invalid>
 // CHECK:STDOUT:   %C.ref: type = name_ref C, imports.%import_ref.1 [template = constants.%C]
 // CHECK:STDOUT:   %D: type = bind_alias D, imports.%import_ref.1 [template = constants.%C]
-<<<<<<< HEAD
-// CHECK:STDOUT:   %.decl: %.type = interface_decl @.1 [template = constants.%.4] {
+// CHECK:STDOUT:   %.decl: %.type.1 = interface_decl @.1 [template = constants.%.4] {
 // CHECK:STDOUT:     %a.patt.loc17: %C = symbolic_binding_pattern a, 0 [symbolic = %a.patt.1 (constants.%a.patt.1)]
 // CHECK:STDOUT:     %a.param_patt: %C = param_pattern %a.patt.loc17, runtime_param<invalid> [symbolic = %a.patt.1 (constants.%a.patt.1)]
-=======
-// CHECK:STDOUT:   %.decl: %.type.1 = interface_decl @.1 [template = constants.%.4] {
-// CHECK:STDOUT:     %a.patt: %C = symbolic_binding_pattern a, 0
->>>>>>> b2746222
 // CHECK:STDOUT:   } {
 // CHECK:STDOUT:     %D.ref: type = name_ref D, file.%D [template = constants.%C]
 // CHECK:STDOUT:     %param: %C = param runtime_param<invalid>
@@ -1326,18 +1188,11 @@
 // CHECK:STDOUT:   %Foo.type: type = generic_interface_type @Foo [template]
 // CHECK:STDOUT:   %.4: type = tuple_type () [template]
 // CHECK:STDOUT:   %Foo: %Foo.type = struct_value () [template]
-<<<<<<< HEAD
 // CHECK:STDOUT:   %a.patt.2: %.3 = symbolic_binding_pattern a, 0 [symbolic]
-// CHECK:STDOUT:   %.type: type = generic_interface_type @.1 [template]
-// CHECK:STDOUT:   %.5: %.type = struct_value () [template]
-// CHECK:STDOUT:   %.6: type = interface_type @.1, @.1(%a) [symbolic]
-// CHECK:STDOUT:   %Self: %.6 = bind_symbolic_name Self, 1 [symbolic]
-=======
 // CHECK:STDOUT:   %.type.1: type = generic_interface_type @.1 [template]
 // CHECK:STDOUT:   %.5: %.type.1 = struct_value () [template]
 // CHECK:STDOUT:   %.type.2: type = interface_type @.1, @.1(%a) [symbolic]
 // CHECK:STDOUT:   %Self: %.type.2 = bind_symbolic_name Self, 1 [symbolic]
->>>>>>> b2746222
 // CHECK:STDOUT: }
 // CHECK:STDOUT:
 // CHECK:STDOUT: file {
@@ -1355,14 +1210,9 @@
 // CHECK:STDOUT:     %param: %.3 = param runtime_param<invalid>
 // CHECK:STDOUT:     %a.loc6: %.3 = bind_symbolic_name a, 0, %param [symbolic = %a.1 (constants.%a)]
 // CHECK:STDOUT:   }
-<<<<<<< HEAD
-// CHECK:STDOUT:   %.decl: %.type = interface_decl @.1 [template = constants.%.5] {
+// CHECK:STDOUT:   %.decl: %.type.1 = interface_decl @.1 [template = constants.%.5] {
 // CHECK:STDOUT:     %a.patt.loc17: %.3 = symbolic_binding_pattern a, 0 [symbolic = %a.patt.1 (constants.%a.patt.2)]
 // CHECK:STDOUT:     %a.param_patt: %.3 = param_pattern %a.patt.loc17, runtime_param<invalid> [symbolic = %a.patt.1 (constants.%a.patt.2)]
-=======
-// CHECK:STDOUT:   %.decl: %.type.1 = interface_decl @.1 [template = constants.%.5] {
-// CHECK:STDOUT:     %a.patt: %.3 = symbolic_binding_pattern a, 0
->>>>>>> b2746222
 // CHECK:STDOUT:   } {
 // CHECK:STDOUT:     %C.ref: type = name_ref C, file.%C.decl [template = constants.%C]
 // CHECK:STDOUT:     %.loc17_26: type = const_type %C [template = constants.%.3]
