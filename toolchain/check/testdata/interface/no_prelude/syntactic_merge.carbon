// Part of the Carbon Language project, under the Apache License v2.0 with LLVM
// Exceptions. See /LICENSE for license information.
// SPDX-License-Identifier: Apache-2.0 WITH LLVM-exception
//
// AUTOUPDATE
// TIP: To test this file alone, run:
// TIP:   bazel test //toolchain/testing:file_test --test_arg=--file_tests=toolchain/check/testdata/interface/no_prelude/syntactic_merge.carbon
// TIP: To dump output, run:
// TIP:   bazel run //toolchain/testing:file_test -- --dump_output --file_tests=toolchain/check/testdata/interface/no_prelude/syntactic_merge.carbon

// --- basic.carbon

library "[[@TEST_NAME]]";

class C {}
alias D = C;

interface Foo(a:! C);
interface Foo(a:! C) {}

interface Bar(a:! D);
interface Bar(a:! D) {}

// --- spacing.carbon

library "[[@TEST_NAME]]";

class C {}

interface Foo [ ] ( a :! C );
interface Foo[](a:! C) {}

// --- fail_parens.carbon

library "[[@TEST_NAME]]";

class C {}

interface Foo(a:! C);
// CHECK:STDERR: fail_parens.carbon:[[@LINE+7]]:19: error: redeclaration syntax differs here
// CHECK:STDERR: interface Foo(a:! (C)) {}
// CHECK:STDERR:                   ^
// CHECK:STDERR: fail_parens.carbon:[[@LINE-4]]:19: note: comparing with previous declaration here
// CHECK:STDERR: interface Foo(a:! C);
// CHECK:STDERR:                   ^
// CHECK:STDERR:
interface Foo(a:! (C)) {}

// --- todo_fail_raw_identifier.carbon

library "[[@TEST_NAME]]";

class C {}

interface Foo(a:! C);
interface Foo(a:! r#C) {}

// --- two_file.carbon

library "[[@TEST_NAME]]";

class C {}
alias D = C;

interface Foo(a:! C);
interface Bar(a:! D);

// --- fail_todo_two_file.impl.carbon

impl library "[[@TEST_NAME]]";

// CHECK:STDERR: fail_todo_two_file.impl.carbon:[[@LINE+8]]:1: error: duplicate name being declared in the same scope
// CHECK:STDERR: interface Foo(a:! C) {}
// CHECK:STDERR: ^~~~~~~~~~~~~~~~~~~~~~
// CHECK:STDERR: fail_todo_two_file.impl.carbon:[[@LINE-5]]:6: in import
// CHECK:STDERR: two_file.carbon:7:1: note: name is previously declared here
// CHECK:STDERR: interface Foo(a:! C);
// CHECK:STDERR: ^~~~~~~~~~~~~~~~~~~~~
// CHECK:STDERR:
interface Foo(a:! C) {}
// CHECK:STDERR: fail_todo_two_file.impl.carbon:[[@LINE+8]]:1: error: duplicate name being declared in the same scope
// CHECK:STDERR: interface Bar(a:! D) {}
// CHECK:STDERR: ^~~~~~~~~~~~~~~~~~~~~~
// CHECK:STDERR: fail_todo_two_file.impl.carbon:[[@LINE-14]]:6: in import
// CHECK:STDERR: two_file.carbon:8:1: note: name is previously declared here
// CHECK:STDERR: interface Bar(a:! D);
// CHECK:STDERR: ^~~~~~~~~~~~~~~~~~~~~
// CHECK:STDERR:
interface Bar(a:! D) {}

// --- fail_name_mismatch.carbon

library "[[@TEST_NAME]]";

class C {}
alias D = C;

interface Foo(a:! C);
// CHECK:STDERR: fail_name_mismatch.carbon:[[@LINE+7]]:15: error: redeclaration differs at parameter 1
// CHECK:STDERR: interface Foo(b:! D) {}
// CHECK:STDERR:               ^
// CHECK:STDERR: fail_name_mismatch.carbon:[[@LINE-4]]:15: note: previous declaration's corresponding parameter here
// CHECK:STDERR: interface Foo(a:! C);
// CHECK:STDERR:               ^
// CHECK:STDERR:
interface Foo(b:! D) {}

// --- fail_alias.carbon

library "[[@TEST_NAME]]";

class C {}
alias D = C;

interface Foo(a:! C);
// CHECK:STDERR: fail_alias.carbon:[[@LINE+7]]:19: error: redeclaration syntax differs here
// CHECK:STDERR: interface Foo(a:! D) {}
// CHECK:STDERR:                   ^
// CHECK:STDERR: fail_alias.carbon:[[@LINE-4]]:19: note: comparing with previous declaration here
// CHECK:STDERR: interface Foo(a:! C);
// CHECK:STDERR:                   ^
// CHECK:STDERR:
interface Foo(a:! D) {}

// --- fail_deduced_alias.carbon

library "[[@TEST_NAME]]";

class C {}
alias D = C;

interface Foo[a:! C]();
// CHECK:STDERR: fail_deduced_alias.carbon:[[@LINE+7]]:19: error: redeclaration syntax differs here
// CHECK:STDERR: interface Foo[a:! D]() {}
// CHECK:STDERR:                   ^
// CHECK:STDERR: fail_deduced_alias.carbon:[[@LINE-4]]:19: note: comparing with previous declaration here
// CHECK:STDERR: interface Foo[a:! C]();
// CHECK:STDERR:                   ^
// CHECK:STDERR:
interface Foo[a:! D]() {}

// --- alias_two_file.carbon

library "[[@TEST_NAME]]";

class C {}

interface Foo(a:! C);

// --- fail_alias_two_file.impl.carbon

impl library "[[@TEST_NAME]]";

alias D = C;

// TODO: This fails because importing interfaces doesn't work well. It should
// fail due to `C` versus `D`, but may succeed if importing interfaces is fixed
// before syntax matching on imports is supported.
// CHECK:STDERR: fail_alias_two_file.impl.carbon:[[@LINE+8]]:1: error: duplicate name being declared in the same scope
// CHECK:STDERR: interface Foo(a:! D) {}
// CHECK:STDERR: ^~~~~~~~~~~~~~~~~~~~~~
// CHECK:STDERR: fail_alias_two_file.impl.carbon:[[@LINE-10]]:6: in import
// CHECK:STDERR: alias_two_file.carbon:6:1: note: name is previously declared here
// CHECK:STDERR: interface Foo(a:! C);
// CHECK:STDERR: ^~~~~~~~~~~~~~~~~~~~~
// CHECK:STDERR:
interface Foo(a:! D) {}

// --- fail_repeat_const.carbon

library "[[@TEST_NAME]]";

class C {}

interface Foo(a:! const C);
// CHECK:STDERR: fail_repeat_const.carbon:[[@LINE+10]]:19: warning: `const` applied repeatedly to the same type has no additional effect
// CHECK:STDERR: interface Foo(a:! const (const C)) {}
// CHECK:STDERR:                   ^~~~~~~~~~~~~~~
// CHECK:STDERR:
// CHECK:STDERR: fail_repeat_const.carbon:[[@LINE+6]]:25: error: redeclaration syntax differs here
// CHECK:STDERR: interface Foo(a:! const (const C)) {}
// CHECK:STDERR:                         ^
// CHECK:STDERR: fail_repeat_const.carbon:[[@LINE-8]]:25: note: comparing with previous declaration here
// CHECK:STDERR: interface Foo(a:! const C);
// CHECK:STDERR:                         ^
interface Foo(a:! const (const C)) {}

// CHECK:STDOUT: --- basic.carbon
// CHECK:STDOUT:
// CHECK:STDOUT: constants {
// CHECK:STDOUT:   %C: type = class_type @C [template]
// CHECK:STDOUT:   %.1: type = struct_type {} [template]
// CHECK:STDOUT:   %.2: <witness> = complete_type_witness %.1 [template]
// CHECK:STDOUT:   %a: %C = bind_symbolic_name a 0 [symbolic]
// CHECK:STDOUT:   %Foo.type: type = generic_interface_type @Foo [template]
// CHECK:STDOUT:   %.3: type = tuple_type () [template]
// CHECK:STDOUT:   %Foo: %Foo.type = struct_value () [template]
// CHECK:STDOUT:   %.4: type = interface_type @Foo, @Foo(%a) [symbolic]
// CHECK:STDOUT:   %Self.1: %.4 = bind_symbolic_name Self 1 [symbolic]
// CHECK:STDOUT:   %Bar.type: type = generic_interface_type @Bar [template]
// CHECK:STDOUT:   %Bar: %Bar.type = struct_value () [template]
// CHECK:STDOUT:   %.5: type = interface_type @Bar, @Bar(%a) [symbolic]
// CHECK:STDOUT:   %Self.2: %.5 = bind_symbolic_name Self 1 [symbolic]
// CHECK:STDOUT: }
// CHECK:STDOUT:
// CHECK:STDOUT: file {
// CHECK:STDOUT:   package: <namespace> = namespace [template] {
// CHECK:STDOUT:     .C = %C.decl
// CHECK:STDOUT:     .D = %D
// CHECK:STDOUT:     .Foo = %Foo.decl.loc7
// CHECK:STDOUT:     .Bar = %Bar.decl.loc10
// CHECK:STDOUT:   }
<<<<<<< HEAD
// CHECK:STDOUT:   %C.decl: type = class_decl @C [template = constants.%C] {} {}
// CHECK:STDOUT:   %C.ref.loc5: type = name_ref C, %C.decl [template = constants.%C]
// CHECK:STDOUT:   %D: type = bind_alias D, %C.decl [template = constants.%C]
// CHECK:STDOUT:   %Foo.decl.loc7: %Foo.type = interface_decl @Foo [template = constants.%Foo] {
// CHECK:STDOUT:     %a.patt.loc7_15.2: %C = symbolic_binding_pattern a 0
// CHECK:STDOUT:   } {
// CHECK:STDOUT:     %C.ref.loc7: type = name_ref C, %C.decl [template = constants.%C]
// CHECK:STDOUT:     %a.loc7_15.1: %C = param a
// CHECK:STDOUT:     %a.loc7_15.2: %C = bind_symbolic_name a 0, %a.loc7_15.1 [symbolic = @Foo.%a (constants.%a)]
// CHECK:STDOUT:   }
// CHECK:STDOUT:   %Foo.decl.loc8: %Foo.type = interface_decl @Foo [template = constants.%Foo] {
// CHECK:STDOUT:     %a.patt.loc7_15.2: %C = symbolic_binding_pattern a 0
// CHECK:STDOUT:   } {
// CHECK:STDOUT:     %C.ref.loc8: type = name_ref C, %C.decl [template = constants.%C]
// CHECK:STDOUT:     %a.loc8_15.1: %C = param a
// CHECK:STDOUT:     %a.loc8_15.2: %C = bind_symbolic_name a 0, %a.loc8_15.1 [symbolic = constants.%a]
// CHECK:STDOUT:   }
// CHECK:STDOUT:   %Bar.decl.loc10: %Bar.type = interface_decl @Bar [template = constants.%Bar] {
// CHECK:STDOUT:     %a.patt.loc10_15.2: %C = symbolic_binding_pattern a 0
// CHECK:STDOUT:   } {
// CHECK:STDOUT:     %D.ref.loc10: type = name_ref D, %D [template = constants.%C]
// CHECK:STDOUT:     %a.loc10_15.1: %C = param a
// CHECK:STDOUT:     %a.loc10_15.2: %C = bind_symbolic_name a 0, %a.loc10_15.1 [symbolic = @Bar.%a (constants.%a)]
// CHECK:STDOUT:   }
// CHECK:STDOUT:   %Bar.decl.loc11: %Bar.type = interface_decl @Bar [template = constants.%Bar] {
// CHECK:STDOUT:     %a.patt.loc10_15.2: %C = symbolic_binding_pattern a 0
// CHECK:STDOUT:   } {
// CHECK:STDOUT:     %D.ref.loc11: type = name_ref D, %D [template = constants.%C]
// CHECK:STDOUT:     %a.loc11_15.1: %C = param a
// CHECK:STDOUT:     %a.loc11_15.2: %C = bind_symbolic_name a 0, %a.loc11_15.1 [symbolic = constants.%a]
=======
// CHECK:STDOUT:   %C.decl: type = class_decl @C [template = constants.%C] {}
// CHECK:STDOUT:   %C.ref: type = name_ref C, %C.decl [template = constants.%C]
// CHECK:STDOUT:   %D: type = bind_alias D, %C.decl [template = constants.%C]
// CHECK:STDOUT:   %Foo.decl.loc7: %Foo.type = interface_decl @Foo [template = constants.%Foo] {
// CHECK:STDOUT:     %C.ref.loc7: type = name_ref C, file.%C.decl [template = constants.%C]
// CHECK:STDOUT:     %a.param.loc7: %C = param a, runtime_param<invalid>
// CHECK:STDOUT:     %a.loc7: %C = bind_symbolic_name a 0, %a.param.loc7 [symbolic = %a.1 (constants.%a)]
// CHECK:STDOUT:   }
// CHECK:STDOUT:   %Foo.decl.loc8: %Foo.type = interface_decl @Foo [template = constants.%Foo] {
// CHECK:STDOUT:     %C.ref.loc8: type = name_ref C, file.%C.decl [template = constants.%C]
// CHECK:STDOUT:     %a.param.loc8: %C = param a, runtime_param<invalid>
// CHECK:STDOUT:     %a.loc8: %C = bind_symbolic_name a 0, %a.param.loc8 [symbolic = constants.%a]
// CHECK:STDOUT:   }
// CHECK:STDOUT:   %Bar.decl.loc10: %Bar.type = interface_decl @Bar [template = constants.%Bar] {
// CHECK:STDOUT:     %D.ref.loc10: type = name_ref D, file.%D [template = constants.%C]
// CHECK:STDOUT:     %a.param.loc10: %C = param a, runtime_param<invalid>
// CHECK:STDOUT:     %a.loc10: %C = bind_symbolic_name a 0, %a.param.loc10 [symbolic = %a.1 (constants.%a)]
// CHECK:STDOUT:   }
// CHECK:STDOUT:   %Bar.decl.loc11: %Bar.type = interface_decl @Bar [template = constants.%Bar] {
// CHECK:STDOUT:     %D.ref.loc11: type = name_ref D, file.%D [template = constants.%C]
// CHECK:STDOUT:     %a.param.loc11: %C = param a, runtime_param<invalid>
// CHECK:STDOUT:     %a.loc11: %C = bind_symbolic_name a 0, %a.param.loc11 [symbolic = constants.%a]
>>>>>>> 1e34d03e
// CHECK:STDOUT:   }
// CHECK:STDOUT: }
// CHECK:STDOUT:
// CHECK:STDOUT: generic interface @Foo(%a.loc7: %C) {
// CHECK:STDOUT:   %a.1: %C = bind_symbolic_name a 0 [symbolic = %a.1 (constants.%a)]
// CHECK:STDOUT:
// CHECK:STDOUT: !definition:
// CHECK:STDOUT:   %.1: type = interface_type @Foo, @Foo(%a.1) [symbolic = %.1 (constants.%.4)]
// CHECK:STDOUT:   %Self.2: %.4 = bind_symbolic_name Self 1 [symbolic = %Self.2 (constants.%Self.1)]
// CHECK:STDOUT:
// CHECK:STDOUT:   interface {
// CHECK:STDOUT:     %Self.1: @Foo.%.1 (%.4) = bind_symbolic_name Self 1 [symbolic = %Self.2 (constants.%Self.1)]
// CHECK:STDOUT:
// CHECK:STDOUT:   !members:
// CHECK:STDOUT:     .Self = %Self.1
// CHECK:STDOUT:     witness = ()
// CHECK:STDOUT:   }
// CHECK:STDOUT: }
// CHECK:STDOUT:
// CHECK:STDOUT: generic interface @Bar(%a.loc10: %C) {
// CHECK:STDOUT:   %a.1: %C = bind_symbolic_name a 0 [symbolic = %a.1 (constants.%a)]
// CHECK:STDOUT:
// CHECK:STDOUT: !definition:
// CHECK:STDOUT:   %.1: type = interface_type @Bar, @Bar(%a.1) [symbolic = %.1 (constants.%.5)]
// CHECK:STDOUT:   %Self.2: %.5 = bind_symbolic_name Self 1 [symbolic = %Self.2 (constants.%Self.2)]
// CHECK:STDOUT:
// CHECK:STDOUT:   interface {
// CHECK:STDOUT:     %Self.1: @Bar.%.1 (%.5) = bind_symbolic_name Self 1 [symbolic = %Self.2 (constants.%Self.2)]
// CHECK:STDOUT:
// CHECK:STDOUT:   !members:
// CHECK:STDOUT:     .Self = %Self.1
// CHECK:STDOUT:     witness = ()
// CHECK:STDOUT:   }
// CHECK:STDOUT: }
// CHECK:STDOUT:
// CHECK:STDOUT: class @C {
// CHECK:STDOUT:   %.loc4: <witness> = complete_type_witness %.1 [template = constants.%.2]
// CHECK:STDOUT:
// CHECK:STDOUT: !members:
// CHECK:STDOUT:   .Self = constants.%C
// CHECK:STDOUT: }
// CHECK:STDOUT:
// CHECK:STDOUT: specific @Foo(constants.%a) {
// CHECK:STDOUT:   %a.1 => constants.%a
// CHECK:STDOUT: }
// CHECK:STDOUT:
// CHECK:STDOUT: specific @Foo(@Foo.%a.1) {
// CHECK:STDOUT:   %a.1 => constants.%a
// CHECK:STDOUT: }
// CHECK:STDOUT:
// CHECK:STDOUT: specific @Bar(constants.%a) {
// CHECK:STDOUT:   %a.1 => constants.%a
// CHECK:STDOUT: }
// CHECK:STDOUT:
// CHECK:STDOUT: specific @Bar(@Bar.%a.1) {
// CHECK:STDOUT:   %a.1 => constants.%a
// CHECK:STDOUT: }
// CHECK:STDOUT:
// CHECK:STDOUT: --- spacing.carbon
// CHECK:STDOUT:
// CHECK:STDOUT: constants {
// CHECK:STDOUT:   %C: type = class_type @C [template]
// CHECK:STDOUT:   %.1: type = struct_type {} [template]
// CHECK:STDOUT:   %.2: <witness> = complete_type_witness %.1 [template]
// CHECK:STDOUT:   %a: %C = bind_symbolic_name a 0 [symbolic]
// CHECK:STDOUT:   %Foo.type: type = generic_interface_type @Foo [template]
// CHECK:STDOUT:   %.3: type = tuple_type () [template]
// CHECK:STDOUT:   %Foo: %Foo.type = struct_value () [template]
// CHECK:STDOUT:   %.4: type = interface_type @Foo, @Foo(%a) [symbolic]
// CHECK:STDOUT:   %Self: %.4 = bind_symbolic_name Self 1 [symbolic]
// CHECK:STDOUT: }
// CHECK:STDOUT:
// CHECK:STDOUT: file {
// CHECK:STDOUT:   package: <namespace> = namespace [template] {
// CHECK:STDOUT:     .C = %C.decl
// CHECK:STDOUT:     .Foo = %Foo.decl.loc6
// CHECK:STDOUT:   }
// CHECK:STDOUT:   %C.decl: type = class_decl @C [template = constants.%C] {} {}
// CHECK:STDOUT:   %Foo.decl.loc6: %Foo.type = interface_decl @Foo [template = constants.%Foo] {
<<<<<<< HEAD
// CHECK:STDOUT:     %a.patt.loc6_21.2: %C = symbolic_binding_pattern a 0
// CHECK:STDOUT:   } {
// CHECK:STDOUT:     %C.ref.loc6: type = name_ref C, %C.decl [template = constants.%C]
// CHECK:STDOUT:     %a.loc6_21.1: %C = param a
// CHECK:STDOUT:     %a.loc6_21.2: %C = bind_symbolic_name a 0, %a.loc6_21.1 [symbolic = @Foo.%a (constants.%a)]
// CHECK:STDOUT:   }
// CHECK:STDOUT:   %Foo.decl.loc7: %Foo.type = interface_decl @Foo [template = constants.%Foo] {
// CHECK:STDOUT:     %a.patt.loc6_21.2: %C = symbolic_binding_pattern a 0
// CHECK:STDOUT:   } {
// CHECK:STDOUT:     %C.ref.loc7: type = name_ref C, %C.decl [template = constants.%C]
// CHECK:STDOUT:     %a.loc7_17.1: %C = param a
// CHECK:STDOUT:     %a.loc7_17.2: %C = bind_symbolic_name a 0, %a.loc7_17.1 [symbolic = constants.%a]
=======
// CHECK:STDOUT:     %C.ref.loc6: type = name_ref C, file.%C.decl [template = constants.%C]
// CHECK:STDOUT:     %a.param.loc6: %C = param a, runtime_param<invalid>
// CHECK:STDOUT:     %a.loc6: %C = bind_symbolic_name a 0, %a.param.loc6 [symbolic = %a.1 (constants.%a)]
// CHECK:STDOUT:   }
// CHECK:STDOUT:   %Foo.decl.loc7: %Foo.type = interface_decl @Foo [template = constants.%Foo] {
// CHECK:STDOUT:     %C.ref.loc7: type = name_ref C, file.%C.decl [template = constants.%C]
// CHECK:STDOUT:     %a.param.loc7: %C = param a, runtime_param<invalid>
// CHECK:STDOUT:     %a.loc7: %C = bind_symbolic_name a 0, %a.param.loc7 [symbolic = constants.%a]
>>>>>>> 1e34d03e
// CHECK:STDOUT:   }
// CHECK:STDOUT: }
// CHECK:STDOUT:
// CHECK:STDOUT: generic interface @Foo(%a.loc6: %C) {
// CHECK:STDOUT:   %a.1: %C = bind_symbolic_name a 0 [symbolic = %a.1 (constants.%a)]
// CHECK:STDOUT:
// CHECK:STDOUT: !definition:
// CHECK:STDOUT:   %.1: type = interface_type @Foo, @Foo(%a.1) [symbolic = %.1 (constants.%.4)]
// CHECK:STDOUT:   %Self.2: %.4 = bind_symbolic_name Self 1 [symbolic = %Self.2 (constants.%Self)]
// CHECK:STDOUT:
// CHECK:STDOUT:   interface {
// CHECK:STDOUT:     %Self.1: @Foo.%.1 (%.4) = bind_symbolic_name Self 1 [symbolic = %Self.2 (constants.%Self)]
// CHECK:STDOUT:
// CHECK:STDOUT:   !members:
// CHECK:STDOUT:     .Self = %Self.1
// CHECK:STDOUT:     witness = ()
// CHECK:STDOUT:   }
// CHECK:STDOUT: }
// CHECK:STDOUT:
// CHECK:STDOUT: class @C {
// CHECK:STDOUT:   %.loc4: <witness> = complete_type_witness %.1 [template = constants.%.2]
// CHECK:STDOUT:
// CHECK:STDOUT: !members:
// CHECK:STDOUT:   .Self = constants.%C
// CHECK:STDOUT: }
// CHECK:STDOUT:
// CHECK:STDOUT: specific @Foo(constants.%a) {
// CHECK:STDOUT:   %a.1 => constants.%a
// CHECK:STDOUT: }
// CHECK:STDOUT:
// CHECK:STDOUT: specific @Foo(@Foo.%a.1) {
// CHECK:STDOUT:   %a.1 => constants.%a
// CHECK:STDOUT: }
// CHECK:STDOUT:
// CHECK:STDOUT: --- fail_parens.carbon
// CHECK:STDOUT:
// CHECK:STDOUT: constants {
// CHECK:STDOUT:   %C: type = class_type @C [template]
// CHECK:STDOUT:   %.1: type = struct_type {} [template]
// CHECK:STDOUT:   %.2: <witness> = complete_type_witness %.1 [template]
// CHECK:STDOUT:   %a: %C = bind_symbolic_name a 0 [symbolic]
// CHECK:STDOUT:   %Foo.type: type = generic_interface_type @Foo [template]
// CHECK:STDOUT:   %.3: type = tuple_type () [template]
// CHECK:STDOUT:   %Foo: %Foo.type = struct_value () [template]
// CHECK:STDOUT:   %.type: type = generic_interface_type @.1 [template]
// CHECK:STDOUT:   %.4: %.type = struct_value () [template]
// CHECK:STDOUT:   %.5: type = interface_type @.1, @.1(%a) [symbolic]
// CHECK:STDOUT:   %Self: %.5 = bind_symbolic_name Self 1 [symbolic]
// CHECK:STDOUT: }
// CHECK:STDOUT:
// CHECK:STDOUT: file {
// CHECK:STDOUT:   package: <namespace> = namespace [template] {
// CHECK:STDOUT:     .C = %C.decl
// CHECK:STDOUT:     .Foo = %Foo.decl
// CHECK:STDOUT:   }
// CHECK:STDOUT:   %C.decl: type = class_decl @C [template = constants.%C] {} {}
// CHECK:STDOUT:   %Foo.decl: %Foo.type = interface_decl @Foo [template = constants.%Foo] {
<<<<<<< HEAD
// CHECK:STDOUT:     %a.patt.loc6: %C = symbolic_binding_pattern a 0
// CHECK:STDOUT:   } {
// CHECK:STDOUT:     %C.ref.loc6: type = name_ref C, %C.decl [template = constants.%C]
// CHECK:STDOUT:     %a.loc6_15.1: %C = param a
// CHECK:STDOUT:     %a.loc6_15.2: %C = bind_symbolic_name a 0, %a.loc6_15.1 [symbolic = @Foo.%a (constants.%a)]
// CHECK:STDOUT:   }
// CHECK:STDOUT:   %.decl: %.type = interface_decl @.1 [template = constants.%.3] {
// CHECK:STDOUT:     %a.patt.loc14: %C = symbolic_binding_pattern a 0
// CHECK:STDOUT:   } {
// CHECK:STDOUT:     %C.ref.loc14: type = name_ref C, %C.decl [template = constants.%C]
// CHECK:STDOUT:     %a.loc14_15.1: %C = param a
// CHECK:STDOUT:     %a.loc14_15.2: %C = bind_symbolic_name a 0, %a.loc14_15.1 [symbolic = @.1.%a (constants.%a)]
=======
// CHECK:STDOUT:     %C.ref: type = name_ref C, file.%C.decl [template = constants.%C]
// CHECK:STDOUT:     %a.param: %C = param a, runtime_param<invalid>
// CHECK:STDOUT:     %a.loc6: %C = bind_symbolic_name a 0, %a.param [symbolic = %a.1 (constants.%a)]
// CHECK:STDOUT:   }
// CHECK:STDOUT:   %.decl: %.type = interface_decl @.1 [template = constants.%.4] {
// CHECK:STDOUT:     %C.ref: type = name_ref C, file.%C.decl [template = constants.%C]
// CHECK:STDOUT:     %a.param: %C = param a, runtime_param<invalid>
// CHECK:STDOUT:     %a.loc14: %C = bind_symbolic_name a 0, %a.param [symbolic = %a.1 (constants.%a)]
>>>>>>> 1e34d03e
// CHECK:STDOUT:   }
// CHECK:STDOUT: }
// CHECK:STDOUT:
// CHECK:STDOUT: generic interface @Foo(%a.loc6: %C) {
// CHECK:STDOUT:   %a.1: %C = bind_symbolic_name a 0 [symbolic = %a.1 (constants.%a)]
// CHECK:STDOUT:
// CHECK:STDOUT:   interface;
// CHECK:STDOUT: }
// CHECK:STDOUT:
// CHECK:STDOUT: generic interface @.1(%a.loc14: %C) {
// CHECK:STDOUT:   %a.1: %C = bind_symbolic_name a 0 [symbolic = %a.1 (constants.%a)]
// CHECK:STDOUT:
// CHECK:STDOUT: !definition:
// CHECK:STDOUT:   %.1: type = interface_type @.1, @.1(%a.1) [symbolic = %.1 (constants.%.5)]
// CHECK:STDOUT:   %Self.2: %.5 = bind_symbolic_name Self 1 [symbolic = %Self.2 (constants.%Self)]
// CHECK:STDOUT:
// CHECK:STDOUT:   interface {
// CHECK:STDOUT:     %Self.1: @.1.%.1 (%.5) = bind_symbolic_name Self 1 [symbolic = %Self.2 (constants.%Self)]
// CHECK:STDOUT:
// CHECK:STDOUT:   !members:
// CHECK:STDOUT:     .Self = %Self.1
// CHECK:STDOUT:     witness = ()
// CHECK:STDOUT:   }
// CHECK:STDOUT: }
// CHECK:STDOUT:
// CHECK:STDOUT: class @C {
// CHECK:STDOUT:   %.loc4: <witness> = complete_type_witness %.1 [template = constants.%.2]
// CHECK:STDOUT:
// CHECK:STDOUT: !members:
// CHECK:STDOUT:   .Self = constants.%C
// CHECK:STDOUT: }
// CHECK:STDOUT:
// CHECK:STDOUT: specific @Foo(constants.%a) {
// CHECK:STDOUT:   %a.1 => constants.%a
// CHECK:STDOUT: }
// CHECK:STDOUT:
// CHECK:STDOUT: specific @.1(constants.%a) {
// CHECK:STDOUT:   %a.1 => constants.%a
// CHECK:STDOUT: }
// CHECK:STDOUT:
// CHECK:STDOUT: specific @.1(@.1.%a.1) {
// CHECK:STDOUT:   %a.1 => constants.%a
// CHECK:STDOUT: }
// CHECK:STDOUT:
// CHECK:STDOUT: --- todo_fail_raw_identifier.carbon
// CHECK:STDOUT:
// CHECK:STDOUT: constants {
// CHECK:STDOUT:   %C: type = class_type @C [template]
// CHECK:STDOUT:   %.1: type = struct_type {} [template]
// CHECK:STDOUT:   %.2: <witness> = complete_type_witness %.1 [template]
// CHECK:STDOUT:   %a: %C = bind_symbolic_name a 0 [symbolic]
// CHECK:STDOUT:   %Foo.type: type = generic_interface_type @Foo [template]
// CHECK:STDOUT:   %.3: type = tuple_type () [template]
// CHECK:STDOUT:   %Foo: %Foo.type = struct_value () [template]
// CHECK:STDOUT:   %.4: type = interface_type @Foo, @Foo(%a) [symbolic]
// CHECK:STDOUT:   %Self: %.4 = bind_symbolic_name Self 1 [symbolic]
// CHECK:STDOUT: }
// CHECK:STDOUT:
// CHECK:STDOUT: file {
// CHECK:STDOUT:   package: <namespace> = namespace [template] {
// CHECK:STDOUT:     .C = %C.decl
// CHECK:STDOUT:     .Foo = %Foo.decl.loc6
// CHECK:STDOUT:   }
// CHECK:STDOUT:   %C.decl: type = class_decl @C [template = constants.%C] {} {}
// CHECK:STDOUT:   %Foo.decl.loc6: %Foo.type = interface_decl @Foo [template = constants.%Foo] {
<<<<<<< HEAD
// CHECK:STDOUT:     %a.patt.loc6_15.2: %C = symbolic_binding_pattern a 0
// CHECK:STDOUT:   } {
// CHECK:STDOUT:     %C.ref.loc6: type = name_ref C, %C.decl [template = constants.%C]
// CHECK:STDOUT:     %a.loc6_15.1: %C = param a
// CHECK:STDOUT:     %a.loc6_15.2: %C = bind_symbolic_name a 0, %a.loc6_15.1 [symbolic = @Foo.%a (constants.%a)]
// CHECK:STDOUT:   }
// CHECK:STDOUT:   %Foo.decl.loc7: %Foo.type = interface_decl @Foo [template = constants.%Foo] {
// CHECK:STDOUT:     %a.patt.loc6_15.2: %C = symbolic_binding_pattern a 0
// CHECK:STDOUT:   } {
// CHECK:STDOUT:     %C.ref.loc7: type = name_ref C, %C.decl [template = constants.%C]
// CHECK:STDOUT:     %a.loc7_15.1: %C = param a
// CHECK:STDOUT:     %a.loc7_15.2: %C = bind_symbolic_name a 0, %a.loc7_15.1 [symbolic = constants.%a]
=======
// CHECK:STDOUT:     %C.ref.loc6: type = name_ref C, file.%C.decl [template = constants.%C]
// CHECK:STDOUT:     %a.param.loc6: %C = param a, runtime_param<invalid>
// CHECK:STDOUT:     %a.loc6: %C = bind_symbolic_name a 0, %a.param.loc6 [symbolic = %a.1 (constants.%a)]
// CHECK:STDOUT:   }
// CHECK:STDOUT:   %Foo.decl.loc7: %Foo.type = interface_decl @Foo [template = constants.%Foo] {
// CHECK:STDOUT:     %C.ref.loc7: type = name_ref C, file.%C.decl [template = constants.%C]
// CHECK:STDOUT:     %a.param.loc7: %C = param a, runtime_param<invalid>
// CHECK:STDOUT:     %a.loc7: %C = bind_symbolic_name a 0, %a.param.loc7 [symbolic = constants.%a]
>>>>>>> 1e34d03e
// CHECK:STDOUT:   }
// CHECK:STDOUT: }
// CHECK:STDOUT:
// CHECK:STDOUT: generic interface @Foo(%a.loc6: %C) {
// CHECK:STDOUT:   %a.1: %C = bind_symbolic_name a 0 [symbolic = %a.1 (constants.%a)]
// CHECK:STDOUT:
// CHECK:STDOUT: !definition:
// CHECK:STDOUT:   %.1: type = interface_type @Foo, @Foo(%a.1) [symbolic = %.1 (constants.%.4)]
// CHECK:STDOUT:   %Self.2: %.4 = bind_symbolic_name Self 1 [symbolic = %Self.2 (constants.%Self)]
// CHECK:STDOUT:
// CHECK:STDOUT:   interface {
// CHECK:STDOUT:     %Self.1: @Foo.%.1 (%.4) = bind_symbolic_name Self 1 [symbolic = %Self.2 (constants.%Self)]
// CHECK:STDOUT:
// CHECK:STDOUT:   !members:
// CHECK:STDOUT:     .Self = %Self.1
// CHECK:STDOUT:     witness = ()
// CHECK:STDOUT:   }
// CHECK:STDOUT: }
// CHECK:STDOUT:
// CHECK:STDOUT: class @C {
// CHECK:STDOUT:   %.loc4: <witness> = complete_type_witness %.1 [template = constants.%.2]
// CHECK:STDOUT:
// CHECK:STDOUT: !members:
// CHECK:STDOUT:   .Self = constants.%C
// CHECK:STDOUT: }
// CHECK:STDOUT:
// CHECK:STDOUT: specific @Foo(constants.%a) {
// CHECK:STDOUT:   %a.1 => constants.%a
// CHECK:STDOUT: }
// CHECK:STDOUT:
// CHECK:STDOUT: specific @Foo(@Foo.%a.1) {
// CHECK:STDOUT:   %a.1 => constants.%a
// CHECK:STDOUT: }
// CHECK:STDOUT:
// CHECK:STDOUT: --- two_file.carbon
// CHECK:STDOUT:
// CHECK:STDOUT: constants {
// CHECK:STDOUT:   %C: type = class_type @C [template]
// CHECK:STDOUT:   %.1: type = struct_type {} [template]
// CHECK:STDOUT:   %.2: <witness> = complete_type_witness %.1 [template]
// CHECK:STDOUT:   %a: %C = bind_symbolic_name a 0 [symbolic]
// CHECK:STDOUT:   %Foo.type: type = generic_interface_type @Foo [template]
// CHECK:STDOUT:   %.3: type = tuple_type () [template]
// CHECK:STDOUT:   %Foo: %Foo.type = struct_value () [template]
// CHECK:STDOUT:   %Bar.type: type = generic_interface_type @Bar [template]
// CHECK:STDOUT:   %Bar: %Bar.type = struct_value () [template]
// CHECK:STDOUT: }
// CHECK:STDOUT:
// CHECK:STDOUT: file {
// CHECK:STDOUT:   package: <namespace> = namespace [template] {
// CHECK:STDOUT:     .C = %C.decl
// CHECK:STDOUT:     .D = %D
// CHECK:STDOUT:     .Foo = %Foo.decl
// CHECK:STDOUT:     .Bar = %Bar.decl
// CHECK:STDOUT:   }
<<<<<<< HEAD
// CHECK:STDOUT:   %C.decl: type = class_decl @C [template = constants.%C] {} {}
// CHECK:STDOUT:   %C.ref.loc5: type = name_ref C, %C.decl [template = constants.%C]
// CHECK:STDOUT:   %D: type = bind_alias D, %C.decl [template = constants.%C]
// CHECK:STDOUT:   %Foo.decl: %Foo.type = interface_decl @Foo [template = constants.%Foo] {
// CHECK:STDOUT:     %a.patt.loc7: %C = symbolic_binding_pattern a 0
// CHECK:STDOUT:   } {
// CHECK:STDOUT:     %C.ref.loc7: type = name_ref C, %C.decl [template = constants.%C]
// CHECK:STDOUT:     %a.loc7_15.1: %C = param a
// CHECK:STDOUT:     %a.loc7_15.2: %C = bind_symbolic_name a 0, %a.loc7_15.1 [symbolic = @Foo.%a (constants.%a)]
// CHECK:STDOUT:   }
// CHECK:STDOUT:   %Bar.decl: %Bar.type = interface_decl @Bar [template = constants.%Bar] {
// CHECK:STDOUT:     %a.patt.loc8: %C = symbolic_binding_pattern a 0
// CHECK:STDOUT:   } {
// CHECK:STDOUT:     %D.ref: type = name_ref D, %D [template = constants.%C]
// CHECK:STDOUT:     %a.loc8_15.1: %C = param a
// CHECK:STDOUT:     %a.loc8_15.2: %C = bind_symbolic_name a 0, %a.loc8_15.1 [symbolic = @Bar.%a (constants.%a)]
=======
// CHECK:STDOUT:   %C.decl: type = class_decl @C [template = constants.%C] {}
// CHECK:STDOUT:   %C.ref: type = name_ref C, %C.decl [template = constants.%C]
// CHECK:STDOUT:   %D: type = bind_alias D, %C.decl [template = constants.%C]
// CHECK:STDOUT:   %Foo.decl: %Foo.type = interface_decl @Foo [template = constants.%Foo] {
// CHECK:STDOUT:     %C.ref: type = name_ref C, file.%C.decl [template = constants.%C]
// CHECK:STDOUT:     %a.param: %C = param a, runtime_param<invalid>
// CHECK:STDOUT:     %a.loc7: %C = bind_symbolic_name a 0, %a.param [symbolic = %a.1 (constants.%a)]
// CHECK:STDOUT:   }
// CHECK:STDOUT:   %Bar.decl: %Bar.type = interface_decl @Bar [template = constants.%Bar] {
// CHECK:STDOUT:     %D.ref: type = name_ref D, file.%D [template = constants.%C]
// CHECK:STDOUT:     %a.param: %C = param a, runtime_param<invalid>
// CHECK:STDOUT:     %a.loc8: %C = bind_symbolic_name a 0, %a.param [symbolic = %a.1 (constants.%a)]
>>>>>>> 1e34d03e
// CHECK:STDOUT:   }
// CHECK:STDOUT: }
// CHECK:STDOUT:
// CHECK:STDOUT: generic interface @Foo(%a.loc7: %C) {
// CHECK:STDOUT:   %a.1: %C = bind_symbolic_name a 0 [symbolic = %a.1 (constants.%a)]
// CHECK:STDOUT:
// CHECK:STDOUT:   interface;
// CHECK:STDOUT: }
// CHECK:STDOUT:
// CHECK:STDOUT: generic interface @Bar(%a.loc8: %C) {
// CHECK:STDOUT:   %a.1: %C = bind_symbolic_name a 0 [symbolic = %a.1 (constants.%a)]
// CHECK:STDOUT:
// CHECK:STDOUT:   interface;
// CHECK:STDOUT: }
// CHECK:STDOUT:
// CHECK:STDOUT: class @C {
// CHECK:STDOUT:   %.loc4: <witness> = complete_type_witness %.1 [template = constants.%.2]
// CHECK:STDOUT:
// CHECK:STDOUT: !members:
// CHECK:STDOUT:   .Self = constants.%C
// CHECK:STDOUT: }
// CHECK:STDOUT:
// CHECK:STDOUT: specific @Foo(constants.%a) {
// CHECK:STDOUT:   %a.1 => constants.%a
// CHECK:STDOUT: }
// CHECK:STDOUT:
// CHECK:STDOUT: specific @Bar(constants.%a) {
// CHECK:STDOUT:   %a.1 => constants.%a
// CHECK:STDOUT: }
// CHECK:STDOUT:
// CHECK:STDOUT: --- fail_todo_two_file.impl.carbon
// CHECK:STDOUT:
// CHECK:STDOUT: constants {
// CHECK:STDOUT:   %C: type = class_type @C [template]
// CHECK:STDOUT:   %.1: type = struct_type {} [template]
// CHECK:STDOUT:   %.2: <witness> = complete_type_witness %.1 [template]
// CHECK:STDOUT:   %a: %C = bind_symbolic_name a 0 [symbolic]
// CHECK:STDOUT:   %Foo.type: type = generic_interface_type @Foo [template]
// CHECK:STDOUT:   %.3: type = tuple_type () [template]
// CHECK:STDOUT:   %Foo: %Foo.type = struct_value () [template]
// CHECK:STDOUT:   %.type.1: type = generic_interface_type @.1 [template]
// CHECK:STDOUT:   %.4: %.type.1 = struct_value () [template]
// CHECK:STDOUT:   %.5: type = interface_type @.1, @.1(%a) [symbolic]
// CHECK:STDOUT:   %Self.1: %.5 = bind_symbolic_name Self 1 [symbolic]
// CHECK:STDOUT:   %Bar.type: type = generic_interface_type @Bar [template]
// CHECK:STDOUT:   %Bar: %Bar.type = struct_value () [template]
// CHECK:STDOUT:   %.type.2: type = generic_interface_type @.2 [template]
// CHECK:STDOUT:   %.6: %.type.2 = struct_value () [template]
// CHECK:STDOUT:   %.7: type = interface_type @.2, @.2(%a) [symbolic]
// CHECK:STDOUT:   %Self.2: %.7 = bind_symbolic_name Self 1 [symbolic]
// CHECK:STDOUT: }
// CHECK:STDOUT:
// CHECK:STDOUT: imports {
// CHECK:STDOUT:   %import_ref.1: type = import_ref Main//two_file, inst+1, loaded [template = constants.%C]
<<<<<<< HEAD
// CHECK:STDOUT:   %import_ref.2: type = import_ref Main//two_file, inst+5, loaded [template = constants.%C]
// CHECK:STDOUT:   %import_ref.3: %Foo.type = import_ref Main//two_file, inst+11, loaded [template = constants.%Foo]
=======
// CHECK:STDOUT:   %import_ref.2: type = import_ref Main//two_file, inst+7, loaded [template = constants.%C]
// CHECK:STDOUT:   %import_ref.3: %Foo.type = import_ref Main//two_file, inst+12, loaded [template = constants.%Foo]
>>>>>>> 1e34d03e
// CHECK:STDOUT:   %import_ref.4: %Bar.type = import_ref Main//two_file, inst+20, loaded [template = constants.%Bar]
// CHECK:STDOUT:   %import_ref.5 = import_ref Main//two_file, inst+2, unloaded
// CHECK:STDOUT: }
// CHECK:STDOUT:
// CHECK:STDOUT: file {
// CHECK:STDOUT:   package: <namespace> = namespace [template] {
// CHECK:STDOUT:     .C = imports.%import_ref.1
// CHECK:STDOUT:     .D = imports.%import_ref.2
// CHECK:STDOUT:     .Foo = imports.%import_ref.3
// CHECK:STDOUT:     .Bar = imports.%import_ref.4
// CHECK:STDOUT:   }
// CHECK:STDOUT:   %default.import.loc2_6.1 = import <invalid>
// CHECK:STDOUT:   %default.import.loc2_6.2 = import <invalid>
<<<<<<< HEAD
// CHECK:STDOUT:   %.decl.loc14: %.type.1 = interface_decl @.1 [template = constants.%.3] {
// CHECK:STDOUT:     %a.patt.loc14: %C = symbolic_binding_pattern a 0
// CHECK:STDOUT:   } {
=======
// CHECK:STDOUT:   %.decl.loc12: %.type.1 = interface_decl @.1 [template = constants.%.4] {
>>>>>>> 1e34d03e
// CHECK:STDOUT:     %C.ref: type = name_ref C, imports.%import_ref.1 [template = constants.%C]
// CHECK:STDOUT:     %a.param: %C = param a, runtime_param<invalid>
// CHECK:STDOUT:     %a.loc12: %C = bind_symbolic_name a 0, %a.param [symbolic = %a.1 (constants.%a)]
// CHECK:STDOUT:   }
<<<<<<< HEAD
// CHECK:STDOUT:   %.decl.loc25: %.type.2 = interface_decl @.2 [template = constants.%.5] {
// CHECK:STDOUT:     %a.patt.loc25: %C = symbolic_binding_pattern a 0
// CHECK:STDOUT:   } {
=======
// CHECK:STDOUT:   %.decl.loc21: %.type.2 = interface_decl @.2 [template = constants.%.6] {
>>>>>>> 1e34d03e
// CHECK:STDOUT:     %D.ref: type = name_ref D, imports.%import_ref.2 [template = constants.%C]
// CHECK:STDOUT:     %a.param: %C = param a, runtime_param<invalid>
// CHECK:STDOUT:     %a.loc21: %C = bind_symbolic_name a 0, %a.param [symbolic = %a.1 (constants.%a)]
// CHECK:STDOUT:   }
// CHECK:STDOUT: }
// CHECK:STDOUT:
// CHECK:STDOUT: generic interface @Foo(constants.%a: %C) {
// CHECK:STDOUT:   %a: %C = bind_symbolic_name a 0 [symbolic = %a (constants.%a)]
// CHECK:STDOUT:
// CHECK:STDOUT:   interface;
// CHECK:STDOUT: }
// CHECK:STDOUT:
// CHECK:STDOUT: generic interface @.1(%a.loc12: %C) {
// CHECK:STDOUT:   %a.1: %C = bind_symbolic_name a 0 [symbolic = %a.1 (constants.%a)]
// CHECK:STDOUT:
// CHECK:STDOUT: !definition:
// CHECK:STDOUT:   %.1: type = interface_type @.1, @.1(%a.1) [symbolic = %.1 (constants.%.5)]
// CHECK:STDOUT:   %Self.2: %.5 = bind_symbolic_name Self 1 [symbolic = %Self.2 (constants.%Self.1)]
// CHECK:STDOUT:
// CHECK:STDOUT:   interface {
// CHECK:STDOUT:     %Self.1: @.1.%.1 (%.5) = bind_symbolic_name Self 1 [symbolic = %Self.2 (constants.%Self.1)]
// CHECK:STDOUT:
// CHECK:STDOUT:   !members:
// CHECK:STDOUT:     .Self = %Self.1
// CHECK:STDOUT:     witness = ()
// CHECK:STDOUT:   }
// CHECK:STDOUT: }
// CHECK:STDOUT:
// CHECK:STDOUT: generic interface @Bar(constants.%a: %C) {
// CHECK:STDOUT:   %a: %C = bind_symbolic_name a 0 [symbolic = %a (constants.%a)]
// CHECK:STDOUT:
// CHECK:STDOUT:   interface;
// CHECK:STDOUT: }
// CHECK:STDOUT:
// CHECK:STDOUT: generic interface @.2(%a.loc21: %C) {
// CHECK:STDOUT:   %a.1: %C = bind_symbolic_name a 0 [symbolic = %a.1 (constants.%a)]
// CHECK:STDOUT:
// CHECK:STDOUT: !definition:
// CHECK:STDOUT:   %.1: type = interface_type @.2, @.2(%a.1) [symbolic = %.1 (constants.%.7)]
// CHECK:STDOUT:   %Self.2: %.7 = bind_symbolic_name Self 1 [symbolic = %Self.2 (constants.%Self.2)]
// CHECK:STDOUT:
// CHECK:STDOUT:   interface {
// CHECK:STDOUT:     %Self.1: @.2.%.1 (%.7) = bind_symbolic_name Self 1 [symbolic = %Self.2 (constants.%Self.2)]
// CHECK:STDOUT:
// CHECK:STDOUT:   !members:
// CHECK:STDOUT:     .Self = %Self.1
// CHECK:STDOUT:     witness = ()
// CHECK:STDOUT:   }
// CHECK:STDOUT: }
// CHECK:STDOUT:
// CHECK:STDOUT: class @C {
// CHECK:STDOUT: !members:
// CHECK:STDOUT:   .Self = imports.%import_ref.5
// CHECK:STDOUT: }
// CHECK:STDOUT:
// CHECK:STDOUT: specific @Foo(constants.%a) {
// CHECK:STDOUT:   %a => constants.%a
// CHECK:STDOUT: }
// CHECK:STDOUT:
// CHECK:STDOUT: specific @.1(constants.%a) {
// CHECK:STDOUT:   %a.1 => constants.%a
// CHECK:STDOUT: }
// CHECK:STDOUT:
// CHECK:STDOUT: specific @.1(@.1.%a.1) {
// CHECK:STDOUT:   %a.1 => constants.%a
// CHECK:STDOUT: }
// CHECK:STDOUT:
// CHECK:STDOUT: specific @Bar(constants.%a) {
// CHECK:STDOUT:   %a => constants.%a
// CHECK:STDOUT: }
// CHECK:STDOUT:
// CHECK:STDOUT: specific @.2(constants.%a) {
// CHECK:STDOUT:   %a.1 => constants.%a
// CHECK:STDOUT: }
// CHECK:STDOUT:
// CHECK:STDOUT: specific @.2(@.2.%a.1) {
// CHECK:STDOUT:   %a.1 => constants.%a
// CHECK:STDOUT: }
// CHECK:STDOUT:
// CHECK:STDOUT: --- fail_name_mismatch.carbon
// CHECK:STDOUT:
// CHECK:STDOUT: constants {
// CHECK:STDOUT:   %C: type = class_type @C [template]
// CHECK:STDOUT:   %.1: type = struct_type {} [template]
// CHECK:STDOUT:   %.2: <witness> = complete_type_witness %.1 [template]
// CHECK:STDOUT:   %a: %C = bind_symbolic_name a 0 [symbolic]
// CHECK:STDOUT:   %Foo.type: type = generic_interface_type @Foo [template]
// CHECK:STDOUT:   %.3: type = tuple_type () [template]
// CHECK:STDOUT:   %Foo: %Foo.type = struct_value () [template]
// CHECK:STDOUT:   %b: %C = bind_symbolic_name b 0 [symbolic]
// CHECK:STDOUT:   %.type: type = generic_interface_type @.1 [template]
// CHECK:STDOUT:   %.4: %.type = struct_value () [template]
// CHECK:STDOUT:   %.5: type = interface_type @.1, @.1(%b) [symbolic]
// CHECK:STDOUT:   %Self: %.5 = bind_symbolic_name Self 1 [symbolic]
// CHECK:STDOUT: }
// CHECK:STDOUT:
// CHECK:STDOUT: file {
// CHECK:STDOUT:   package: <namespace> = namespace [template] {
// CHECK:STDOUT:     .C = %C.decl
// CHECK:STDOUT:     .D = %D
// CHECK:STDOUT:     .Foo = %Foo.decl
// CHECK:STDOUT:   }
<<<<<<< HEAD
// CHECK:STDOUT:   %C.decl: type = class_decl @C [template = constants.%C] {} {}
// CHECK:STDOUT:   %C.ref.loc5: type = name_ref C, %C.decl [template = constants.%C]
// CHECK:STDOUT:   %D: type = bind_alias D, %C.decl [template = constants.%C]
// CHECK:STDOUT:   %Foo.decl: %Foo.type = interface_decl @Foo [template = constants.%Foo] {
// CHECK:STDOUT:     %a.patt: %C = symbolic_binding_pattern a 0
// CHECK:STDOUT:   } {
// CHECK:STDOUT:     %C.ref.loc7: type = name_ref C, %C.decl [template = constants.%C]
// CHECK:STDOUT:     %a.loc7_15.1: %C = param a
// CHECK:STDOUT:     %a.loc7_15.2: %C = bind_symbolic_name a 0, %a.loc7_15.1 [symbolic = @Foo.%a (constants.%a)]
// CHECK:STDOUT:   }
// CHECK:STDOUT:   %.decl: %.type = interface_decl @.1 [template = constants.%.3] {
// CHECK:STDOUT:     %b.patt: %C = symbolic_binding_pattern b 0
// CHECK:STDOUT:   } {
// CHECK:STDOUT:     %D.ref: type = name_ref D, %D [template = constants.%C]
// CHECK:STDOUT:     %b.loc15_15.1: %C = param b
// CHECK:STDOUT:     %b.loc15_15.2: %C = bind_symbolic_name b 0, %b.loc15_15.1 [symbolic = @.1.%b (constants.%b)]
=======
// CHECK:STDOUT:   %C.decl: type = class_decl @C [template = constants.%C] {}
// CHECK:STDOUT:   %C.ref: type = name_ref C, %C.decl [template = constants.%C]
// CHECK:STDOUT:   %D: type = bind_alias D, %C.decl [template = constants.%C]
// CHECK:STDOUT:   %Foo.decl: %Foo.type = interface_decl @Foo [template = constants.%Foo] {
// CHECK:STDOUT:     %C.ref: type = name_ref C, file.%C.decl [template = constants.%C]
// CHECK:STDOUT:     %a.param: %C = param a, runtime_param<invalid>
// CHECK:STDOUT:     %a.loc7: %C = bind_symbolic_name a 0, %a.param [symbolic = %a.1 (constants.%a)]
// CHECK:STDOUT:   }
// CHECK:STDOUT:   %.decl: %.type = interface_decl @.1 [template = constants.%.4] {
// CHECK:STDOUT:     %D.ref: type = name_ref D, file.%D [template = constants.%C]
// CHECK:STDOUT:     %b.param: %C = param b, runtime_param<invalid>
// CHECK:STDOUT:     %b.loc15: %C = bind_symbolic_name b 0, %b.param [symbolic = %b.1 (constants.%b)]
>>>>>>> 1e34d03e
// CHECK:STDOUT:   }
// CHECK:STDOUT: }
// CHECK:STDOUT:
// CHECK:STDOUT: generic interface @Foo(%a.loc7: %C) {
// CHECK:STDOUT:   %a.1: %C = bind_symbolic_name a 0 [symbolic = %a.1 (constants.%a)]
// CHECK:STDOUT:
// CHECK:STDOUT:   interface;
// CHECK:STDOUT: }
// CHECK:STDOUT:
// CHECK:STDOUT: generic interface @.1(%b.loc15: %C) {
// CHECK:STDOUT:   %b.1: %C = bind_symbolic_name b 0 [symbolic = %b.1 (constants.%b)]
// CHECK:STDOUT:
// CHECK:STDOUT: !definition:
// CHECK:STDOUT:   %.1: type = interface_type @.1, @.1(%b.1) [symbolic = %.1 (constants.%.5)]
// CHECK:STDOUT:   %Self.2: %.5 = bind_symbolic_name Self 1 [symbolic = %Self.2 (constants.%Self)]
// CHECK:STDOUT:
// CHECK:STDOUT:   interface {
// CHECK:STDOUT:     %Self.1: @.1.%.1 (%.5) = bind_symbolic_name Self 1 [symbolic = %Self.2 (constants.%Self)]
// CHECK:STDOUT:
// CHECK:STDOUT:   !members:
// CHECK:STDOUT:     .Self = %Self.1
// CHECK:STDOUT:     witness = ()
// CHECK:STDOUT:   }
// CHECK:STDOUT: }
// CHECK:STDOUT:
// CHECK:STDOUT: class @C {
// CHECK:STDOUT:   %.loc4: <witness> = complete_type_witness %.1 [template = constants.%.2]
// CHECK:STDOUT:
// CHECK:STDOUT: !members:
// CHECK:STDOUT:   .Self = constants.%C
// CHECK:STDOUT: }
// CHECK:STDOUT:
// CHECK:STDOUT: specific @Foo(constants.%a) {
// CHECK:STDOUT:   %a.1 => constants.%a
// CHECK:STDOUT: }
// CHECK:STDOUT:
// CHECK:STDOUT: specific @.1(constants.%b) {
// CHECK:STDOUT:   %b.1 => constants.%b
// CHECK:STDOUT: }
// CHECK:STDOUT:
// CHECK:STDOUT: specific @.1(@.1.%b.1) {
// CHECK:STDOUT:   %b.1 => constants.%b
// CHECK:STDOUT: }
// CHECK:STDOUT:
// CHECK:STDOUT: --- fail_alias.carbon
// CHECK:STDOUT:
// CHECK:STDOUT: constants {
// CHECK:STDOUT:   %C: type = class_type @C [template]
// CHECK:STDOUT:   %.1: type = struct_type {} [template]
// CHECK:STDOUT:   %.2: <witness> = complete_type_witness %.1 [template]
// CHECK:STDOUT:   %a: %C = bind_symbolic_name a 0 [symbolic]
// CHECK:STDOUT:   %Foo.type: type = generic_interface_type @Foo [template]
// CHECK:STDOUT:   %.3: type = tuple_type () [template]
// CHECK:STDOUT:   %Foo: %Foo.type = struct_value () [template]
// CHECK:STDOUT:   %.type: type = generic_interface_type @.1 [template]
// CHECK:STDOUT:   %.4: %.type = struct_value () [template]
// CHECK:STDOUT:   %.5: type = interface_type @.1, @.1(%a) [symbolic]
// CHECK:STDOUT:   %Self: %.5 = bind_symbolic_name Self 1 [symbolic]
// CHECK:STDOUT: }
// CHECK:STDOUT:
// CHECK:STDOUT: file {
// CHECK:STDOUT:   package: <namespace> = namespace [template] {
// CHECK:STDOUT:     .C = %C.decl
// CHECK:STDOUT:     .D = %D
// CHECK:STDOUT:     .Foo = %Foo.decl
// CHECK:STDOUT:   }
<<<<<<< HEAD
// CHECK:STDOUT:   %C.decl: type = class_decl @C [template = constants.%C] {} {}
// CHECK:STDOUT:   %C.ref.loc5: type = name_ref C, %C.decl [template = constants.%C]
// CHECK:STDOUT:   %D: type = bind_alias D, %C.decl [template = constants.%C]
// CHECK:STDOUT:   %Foo.decl: %Foo.type = interface_decl @Foo [template = constants.%Foo] {
// CHECK:STDOUT:     %a.patt.loc7: %C = symbolic_binding_pattern a 0
// CHECK:STDOUT:   } {
// CHECK:STDOUT:     %C.ref.loc7: type = name_ref C, %C.decl [template = constants.%C]
// CHECK:STDOUT:     %a.loc7_15.1: %C = param a
// CHECK:STDOUT:     %a.loc7_15.2: %C = bind_symbolic_name a 0, %a.loc7_15.1 [symbolic = @Foo.%a (constants.%a)]
// CHECK:STDOUT:   }
// CHECK:STDOUT:   %.decl: %.type = interface_decl @.1 [template = constants.%.3] {
// CHECK:STDOUT:     %a.patt.loc15: %C = symbolic_binding_pattern a 0
// CHECK:STDOUT:   } {
// CHECK:STDOUT:     %D.ref: type = name_ref D, %D [template = constants.%C]
// CHECK:STDOUT:     %a.loc15_15.1: %C = param a
// CHECK:STDOUT:     %a.loc15_15.2: %C = bind_symbolic_name a 0, %a.loc15_15.1 [symbolic = @.1.%a (constants.%a)]
=======
// CHECK:STDOUT:   %C.decl: type = class_decl @C [template = constants.%C] {}
// CHECK:STDOUT:   %C.ref: type = name_ref C, %C.decl [template = constants.%C]
// CHECK:STDOUT:   %D: type = bind_alias D, %C.decl [template = constants.%C]
// CHECK:STDOUT:   %Foo.decl: %Foo.type = interface_decl @Foo [template = constants.%Foo] {
// CHECK:STDOUT:     %C.ref: type = name_ref C, file.%C.decl [template = constants.%C]
// CHECK:STDOUT:     %a.param: %C = param a, runtime_param<invalid>
// CHECK:STDOUT:     %a.loc7: %C = bind_symbolic_name a 0, %a.param [symbolic = %a.1 (constants.%a)]
// CHECK:STDOUT:   }
// CHECK:STDOUT:   %.decl: %.type = interface_decl @.1 [template = constants.%.4] {
// CHECK:STDOUT:     %D.ref: type = name_ref D, file.%D [template = constants.%C]
// CHECK:STDOUT:     %a.param: %C = param a, runtime_param<invalid>
// CHECK:STDOUT:     %a.loc15: %C = bind_symbolic_name a 0, %a.param [symbolic = %a.1 (constants.%a)]
>>>>>>> 1e34d03e
// CHECK:STDOUT:   }
// CHECK:STDOUT: }
// CHECK:STDOUT:
// CHECK:STDOUT: generic interface @Foo(%a.loc7: %C) {
// CHECK:STDOUT:   %a.1: %C = bind_symbolic_name a 0 [symbolic = %a.1 (constants.%a)]
// CHECK:STDOUT:
// CHECK:STDOUT:   interface;
// CHECK:STDOUT: }
// CHECK:STDOUT:
// CHECK:STDOUT: generic interface @.1(%a.loc15: %C) {
// CHECK:STDOUT:   %a.1: %C = bind_symbolic_name a 0 [symbolic = %a.1 (constants.%a)]
// CHECK:STDOUT:
// CHECK:STDOUT: !definition:
// CHECK:STDOUT:   %.1: type = interface_type @.1, @.1(%a.1) [symbolic = %.1 (constants.%.5)]
// CHECK:STDOUT:   %Self.2: %.5 = bind_symbolic_name Self 1 [symbolic = %Self.2 (constants.%Self)]
// CHECK:STDOUT:
// CHECK:STDOUT:   interface {
// CHECK:STDOUT:     %Self.1: @.1.%.1 (%.5) = bind_symbolic_name Self 1 [symbolic = %Self.2 (constants.%Self)]
// CHECK:STDOUT:
// CHECK:STDOUT:   !members:
// CHECK:STDOUT:     .Self = %Self.1
// CHECK:STDOUT:     witness = ()
// CHECK:STDOUT:   }
// CHECK:STDOUT: }
// CHECK:STDOUT:
// CHECK:STDOUT: class @C {
// CHECK:STDOUT:   %.loc4: <witness> = complete_type_witness %.1 [template = constants.%.2]
// CHECK:STDOUT:
// CHECK:STDOUT: !members:
// CHECK:STDOUT:   .Self = constants.%C
// CHECK:STDOUT: }
// CHECK:STDOUT:
// CHECK:STDOUT: specific @Foo(constants.%a) {
// CHECK:STDOUT:   %a.1 => constants.%a
// CHECK:STDOUT: }
// CHECK:STDOUT:
// CHECK:STDOUT: specific @.1(constants.%a) {
// CHECK:STDOUT:   %a.1 => constants.%a
// CHECK:STDOUT: }
// CHECK:STDOUT:
// CHECK:STDOUT: specific @.1(@.1.%a.1) {
// CHECK:STDOUT:   %a.1 => constants.%a
// CHECK:STDOUT: }
// CHECK:STDOUT:
// CHECK:STDOUT: --- fail_deduced_alias.carbon
// CHECK:STDOUT:
// CHECK:STDOUT: constants {
// CHECK:STDOUT:   %C: type = class_type @C [template]
// CHECK:STDOUT:   %.1: type = struct_type {} [template]
// CHECK:STDOUT:   %.2: <witness> = complete_type_witness %.1 [template]
// CHECK:STDOUT:   %a: %C = bind_symbolic_name a 0 [symbolic]
// CHECK:STDOUT:   %Foo.type: type = generic_interface_type @Foo [template]
// CHECK:STDOUT:   %.3: type = tuple_type () [template]
// CHECK:STDOUT:   %Foo: %Foo.type = struct_value () [template]
// CHECK:STDOUT:   %.type: type = generic_interface_type @.1 [template]
// CHECK:STDOUT:   %.4: %.type = struct_value () [template]
// CHECK:STDOUT:   %.5: type = interface_type @.1, @.1(%a) [symbolic]
// CHECK:STDOUT:   %Self: %.5 = bind_symbolic_name Self 1 [symbolic]
// CHECK:STDOUT: }
// CHECK:STDOUT:
// CHECK:STDOUT: file {
// CHECK:STDOUT:   package: <namespace> = namespace [template] {
// CHECK:STDOUT:     .C = %C.decl
// CHECK:STDOUT:     .D = %D
// CHECK:STDOUT:     .Foo = %Foo.decl
// CHECK:STDOUT:   }
<<<<<<< HEAD
// CHECK:STDOUT:   %C.decl: type = class_decl @C [template = constants.%C] {} {}
// CHECK:STDOUT:   %C.ref.loc5: type = name_ref C, %C.decl [template = constants.%C]
// CHECK:STDOUT:   %D: type = bind_alias D, %C.decl [template = constants.%C]
// CHECK:STDOUT:   %Foo.decl: %Foo.type = interface_decl @Foo [template = constants.%Foo] {
// CHECK:STDOUT:     %a.patt.loc7: %C = symbolic_binding_pattern a 0
// CHECK:STDOUT:   } {
// CHECK:STDOUT:     %C.ref.loc7: type = name_ref C, %C.decl [template = constants.%C]
// CHECK:STDOUT:     %a.loc7_15.1: %C = param a
// CHECK:STDOUT:     %a.loc7_15.2: %C = bind_symbolic_name a 0, %a.loc7_15.1 [symbolic = @Foo.%a (constants.%a)]
// CHECK:STDOUT:   }
// CHECK:STDOUT:   %.decl: %.type = interface_decl @.1 [template = constants.%.3] {
// CHECK:STDOUT:     %a.patt.loc15: %C = symbolic_binding_pattern a 0
// CHECK:STDOUT:   } {
// CHECK:STDOUT:     %D.ref: type = name_ref D, %D [template = constants.%C]
// CHECK:STDOUT:     %a.loc15_15.1: %C = param a
// CHECK:STDOUT:     %a.loc15_15.2: %C = bind_symbolic_name a 0, %a.loc15_15.1 [symbolic = @.1.%a (constants.%a)]
=======
// CHECK:STDOUT:   %C.decl: type = class_decl @C [template = constants.%C] {}
// CHECK:STDOUT:   %C.ref: type = name_ref C, %C.decl [template = constants.%C]
// CHECK:STDOUT:   %D: type = bind_alias D, %C.decl [template = constants.%C]
// CHECK:STDOUT:   %Foo.decl: %Foo.type = interface_decl @Foo [template = constants.%Foo] {
// CHECK:STDOUT:     %C.ref: type = name_ref C, file.%C.decl [template = constants.%C]
// CHECK:STDOUT:     %a.param: %C = param a, runtime_param<invalid>
// CHECK:STDOUT:     %a.loc7: %C = bind_symbolic_name a 0, %a.param [symbolic = %a.1 (constants.%a)]
// CHECK:STDOUT:   }
// CHECK:STDOUT:   %.decl: %.type = interface_decl @.1 [template = constants.%.4] {
// CHECK:STDOUT:     %D.ref: type = name_ref D, file.%D [template = constants.%C]
// CHECK:STDOUT:     %a.param: %C = param a, runtime_param<invalid>
// CHECK:STDOUT:     %a.loc15: %C = bind_symbolic_name a 0, %a.param [symbolic = %a.1 (constants.%a)]
>>>>>>> 1e34d03e
// CHECK:STDOUT:   }
// CHECK:STDOUT: }
// CHECK:STDOUT:
// CHECK:STDOUT: generic interface @Foo(%a.loc7: %C) {
// CHECK:STDOUT:   %a.1: %C = bind_symbolic_name a 0 [symbolic = %a.1 (constants.%a)]
// CHECK:STDOUT:
// CHECK:STDOUT:   interface;
// CHECK:STDOUT: }
// CHECK:STDOUT:
// CHECK:STDOUT: generic interface @.1(%a.loc15: %C) {
// CHECK:STDOUT:   %a.1: %C = bind_symbolic_name a 0 [symbolic = %a.1 (constants.%a)]
// CHECK:STDOUT:
// CHECK:STDOUT: !definition:
// CHECK:STDOUT:   %.1: type = interface_type @.1, @.1(%a.1) [symbolic = %.1 (constants.%.5)]
// CHECK:STDOUT:   %Self.2: %.5 = bind_symbolic_name Self 1 [symbolic = %Self.2 (constants.%Self)]
// CHECK:STDOUT:
// CHECK:STDOUT:   interface {
// CHECK:STDOUT:     %Self.1: @.1.%.1 (%.5) = bind_symbolic_name Self 1 [symbolic = %Self.2 (constants.%Self)]
// CHECK:STDOUT:
// CHECK:STDOUT:   !members:
// CHECK:STDOUT:     .Self = %Self.1
// CHECK:STDOUT:     witness = ()
// CHECK:STDOUT:   }
// CHECK:STDOUT: }
// CHECK:STDOUT:
// CHECK:STDOUT: class @C {
// CHECK:STDOUT:   %.loc4: <witness> = complete_type_witness %.1 [template = constants.%.2]
// CHECK:STDOUT:
// CHECK:STDOUT: !members:
// CHECK:STDOUT:   .Self = constants.%C
// CHECK:STDOUT: }
// CHECK:STDOUT:
// CHECK:STDOUT: specific @Foo(constants.%a) {
// CHECK:STDOUT:   %a.1 => constants.%a
// CHECK:STDOUT: }
// CHECK:STDOUT:
// CHECK:STDOUT: specific @.1(constants.%a) {
// CHECK:STDOUT:   %a.1 => constants.%a
// CHECK:STDOUT: }
// CHECK:STDOUT:
// CHECK:STDOUT: specific @.1(@.1.%a.1) {
// CHECK:STDOUT:   %a.1 => constants.%a
// CHECK:STDOUT: }
// CHECK:STDOUT:
// CHECK:STDOUT: --- alias_two_file.carbon
// CHECK:STDOUT:
// CHECK:STDOUT: constants {
// CHECK:STDOUT:   %C: type = class_type @C [template]
// CHECK:STDOUT:   %.1: type = struct_type {} [template]
// CHECK:STDOUT:   %.2: <witness> = complete_type_witness %.1 [template]
// CHECK:STDOUT:   %a: %C = bind_symbolic_name a 0 [symbolic]
// CHECK:STDOUT:   %Foo.type: type = generic_interface_type @Foo [template]
// CHECK:STDOUT:   %.3: type = tuple_type () [template]
// CHECK:STDOUT:   %Foo: %Foo.type = struct_value () [template]
// CHECK:STDOUT: }
// CHECK:STDOUT:
// CHECK:STDOUT: file {
// CHECK:STDOUT:   package: <namespace> = namespace [template] {
// CHECK:STDOUT:     .C = %C.decl
// CHECK:STDOUT:     .Foo = %Foo.decl
// CHECK:STDOUT:   }
// CHECK:STDOUT:   %C.decl: type = class_decl @C [template = constants.%C] {} {}
// CHECK:STDOUT:   %Foo.decl: %Foo.type = interface_decl @Foo [template = constants.%Foo] {
<<<<<<< HEAD
// CHECK:STDOUT:     %a.patt: %C = symbolic_binding_pattern a 0
// CHECK:STDOUT:   } {
// CHECK:STDOUT:     %C.ref: type = name_ref C, %C.decl [template = constants.%C]
// CHECK:STDOUT:     %a.loc6_15.1: %C = param a
// CHECK:STDOUT:     %a.loc6_15.2: %C = bind_symbolic_name a 0, %a.loc6_15.1 [symbolic = @Foo.%a (constants.%a)]
=======
// CHECK:STDOUT:     %C.ref: type = name_ref C, file.%C.decl [template = constants.%C]
// CHECK:STDOUT:     %a.param: %C = param a, runtime_param<invalid>
// CHECK:STDOUT:     %a.loc6: %C = bind_symbolic_name a 0, %a.param [symbolic = %a.1 (constants.%a)]
>>>>>>> 1e34d03e
// CHECK:STDOUT:   }
// CHECK:STDOUT: }
// CHECK:STDOUT:
// CHECK:STDOUT: generic interface @Foo(%a.loc6: %C) {
// CHECK:STDOUT:   %a.1: %C = bind_symbolic_name a 0 [symbolic = %a.1 (constants.%a)]
// CHECK:STDOUT:
// CHECK:STDOUT:   interface;
// CHECK:STDOUT: }
// CHECK:STDOUT:
// CHECK:STDOUT: class @C {
// CHECK:STDOUT:   %.loc4: <witness> = complete_type_witness %.1 [template = constants.%.2]
// CHECK:STDOUT:
// CHECK:STDOUT: !members:
// CHECK:STDOUT:   .Self = constants.%C
// CHECK:STDOUT: }
// CHECK:STDOUT:
// CHECK:STDOUT: specific @Foo(constants.%a) {
// CHECK:STDOUT:   %a.1 => constants.%a
// CHECK:STDOUT: }
// CHECK:STDOUT:
// CHECK:STDOUT: --- fail_alias_two_file.impl.carbon
// CHECK:STDOUT:
// CHECK:STDOUT: constants {
// CHECK:STDOUT:   %C: type = class_type @C [template]
// CHECK:STDOUT:   %.1: type = struct_type {} [template]
// CHECK:STDOUT:   %.2: <witness> = complete_type_witness %.1 [template]
// CHECK:STDOUT:   %a: %C = bind_symbolic_name a 0 [symbolic]
// CHECK:STDOUT:   %Foo.type: type = generic_interface_type @Foo [template]
// CHECK:STDOUT:   %.3: type = tuple_type () [template]
// CHECK:STDOUT:   %Foo: %Foo.type = struct_value () [template]
// CHECK:STDOUT:   %.type: type = generic_interface_type @.1 [template]
// CHECK:STDOUT:   %.4: %.type = struct_value () [template]
// CHECK:STDOUT:   %.5: type = interface_type @.1, @.1(%a) [symbolic]
// CHECK:STDOUT:   %Self: %.5 = bind_symbolic_name Self 1 [symbolic]
// CHECK:STDOUT: }
// CHECK:STDOUT:
// CHECK:STDOUT: imports {
// CHECK:STDOUT:   %import_ref.1: type = import_ref Main//alias_two_file, inst+1, loaded [template = constants.%C]
<<<<<<< HEAD
// CHECK:STDOUT:   %import_ref.2: %Foo.type = import_ref Main//alias_two_file, inst+9, loaded [template = constants.%Foo]
=======
// CHECK:STDOUT:   %import_ref.2: %Foo.type = import_ref Main//alias_two_file, inst+10, loaded [template = constants.%Foo]
>>>>>>> 1e34d03e
// CHECK:STDOUT:   %import_ref.3 = import_ref Main//alias_two_file, inst+2, unloaded
// CHECK:STDOUT: }
// CHECK:STDOUT:
// CHECK:STDOUT: file {
// CHECK:STDOUT:   package: <namespace> = namespace [template] {
// CHECK:STDOUT:     .C = imports.%import_ref.1
// CHECK:STDOUT:     .Foo = imports.%import_ref.2
// CHECK:STDOUT:     .D = %D
// CHECK:STDOUT:   }
// CHECK:STDOUT:   %default.import.loc2_6.1 = import <invalid>
// CHECK:STDOUT:   %default.import.loc2_6.2 = import <invalid>
// CHECK:STDOUT:   %C.ref: type = name_ref C, imports.%import_ref.1 [template = constants.%C]
// CHECK:STDOUT:   %D: type = bind_alias D, imports.%import_ref.1 [template = constants.%C]
<<<<<<< HEAD
// CHECK:STDOUT:   %.decl: %.type = interface_decl @.1 [template = constants.%.3] {
// CHECK:STDOUT:     %a.patt: %C = symbolic_binding_pattern a 0
// CHECK:STDOUT:   } {
// CHECK:STDOUT:     %D.ref: type = name_ref D, %D [template = constants.%C]
// CHECK:STDOUT:     %a.loc19_15.1: %C = param a
// CHECK:STDOUT:     %a.loc19_15.2: %C = bind_symbolic_name a 0, %a.loc19_15.1 [symbolic = @.1.%a (constants.%a)]
=======
// CHECK:STDOUT:   %.decl: %.type = interface_decl @.1 [template = constants.%.4] {
// CHECK:STDOUT:     %D.ref: type = name_ref D, file.%D [template = constants.%C]
// CHECK:STDOUT:     %a.param: %C = param a, runtime_param<invalid>
// CHECK:STDOUT:     %a.loc17: %C = bind_symbolic_name a 0, %a.param [symbolic = %a.1 (constants.%a)]
>>>>>>> 1e34d03e
// CHECK:STDOUT:   }
// CHECK:STDOUT: }
// CHECK:STDOUT:
// CHECK:STDOUT: generic interface @Foo(constants.%a: %C) {
// CHECK:STDOUT:   %a: %C = bind_symbolic_name a 0 [symbolic = %a (constants.%a)]
// CHECK:STDOUT:
// CHECK:STDOUT:   interface;
// CHECK:STDOUT: }
// CHECK:STDOUT:
// CHECK:STDOUT: generic interface @.1(%a.loc17: %C) {
// CHECK:STDOUT:   %a.1: %C = bind_symbolic_name a 0 [symbolic = %a.1 (constants.%a)]
// CHECK:STDOUT:
// CHECK:STDOUT: !definition:
// CHECK:STDOUT:   %.1: type = interface_type @.1, @.1(%a.1) [symbolic = %.1 (constants.%.5)]
// CHECK:STDOUT:   %Self.2: %.5 = bind_symbolic_name Self 1 [symbolic = %Self.2 (constants.%Self)]
// CHECK:STDOUT:
// CHECK:STDOUT:   interface {
// CHECK:STDOUT:     %Self.1: @.1.%.1 (%.5) = bind_symbolic_name Self 1 [symbolic = %Self.2 (constants.%Self)]
// CHECK:STDOUT:
// CHECK:STDOUT:   !members:
// CHECK:STDOUT:     .Self = %Self.1
// CHECK:STDOUT:     witness = ()
// CHECK:STDOUT:   }
// CHECK:STDOUT: }
// CHECK:STDOUT:
// CHECK:STDOUT: class @C {
// CHECK:STDOUT: !members:
// CHECK:STDOUT:   .Self = imports.%import_ref.3
// CHECK:STDOUT: }
// CHECK:STDOUT:
// CHECK:STDOUT: specific @Foo(constants.%a) {
// CHECK:STDOUT:   %a => constants.%a
// CHECK:STDOUT: }
// CHECK:STDOUT:
// CHECK:STDOUT: specific @.1(constants.%a) {
// CHECK:STDOUT:   %a.1 => constants.%a
// CHECK:STDOUT: }
// CHECK:STDOUT:
// CHECK:STDOUT: specific @.1(@.1.%a.1) {
// CHECK:STDOUT:   %a.1 => constants.%a
// CHECK:STDOUT: }
// CHECK:STDOUT:
// CHECK:STDOUT: --- fail_repeat_const.carbon
// CHECK:STDOUT:
// CHECK:STDOUT: constants {
// CHECK:STDOUT:   %C: type = class_type @C [template]
// CHECK:STDOUT:   %.1: type = struct_type {} [template]
// CHECK:STDOUT:   %.2: <witness> = complete_type_witness %.1 [template]
// CHECK:STDOUT:   %.3: type = const_type %C [template]
// CHECK:STDOUT:   %a: %.3 = bind_symbolic_name a 0 [symbolic]
// CHECK:STDOUT:   %Foo.type: type = generic_interface_type @Foo [template]
// CHECK:STDOUT:   %.4: type = tuple_type () [template]
// CHECK:STDOUT:   %Foo: %Foo.type = struct_value () [template]
// CHECK:STDOUT:   %.type: type = generic_interface_type @.1 [template]
// CHECK:STDOUT:   %.5: %.type = struct_value () [template]
// CHECK:STDOUT:   %.6: type = interface_type @.1, @.1(%a) [symbolic]
// CHECK:STDOUT:   %Self: %.6 = bind_symbolic_name Self 1 [symbolic]
// CHECK:STDOUT: }
// CHECK:STDOUT:
// CHECK:STDOUT: file {
// CHECK:STDOUT:   package: <namespace> = namespace [template] {
// CHECK:STDOUT:     .C = %C.decl
// CHECK:STDOUT:     .Foo = %Foo.decl
// CHECK:STDOUT:   }
// CHECK:STDOUT:   %C.decl: type = class_decl @C [template = constants.%C] {} {}
// CHECK:STDOUT:   %Foo.decl: %Foo.type = interface_decl @Foo [template = constants.%Foo] {
<<<<<<< HEAD
// CHECK:STDOUT:     %a.patt.loc6: %.2 = symbolic_binding_pattern a 0
// CHECK:STDOUT:   } {
// CHECK:STDOUT:     %C.ref.loc6: type = name_ref C, %C.decl [template = constants.%C]
// CHECK:STDOUT:     %.loc6: type = const_type %C [template = constants.%.2]
// CHECK:STDOUT:     %a.loc6_15.1: %.2 = param a
// CHECK:STDOUT:     %a.loc6_15.2: %.2 = bind_symbolic_name a 0, %a.loc6_15.1 [symbolic = @Foo.%a (constants.%a)]
// CHECK:STDOUT:   }
// CHECK:STDOUT:   %.decl: %.type = interface_decl @.1 [template = constants.%.4] {
// CHECK:STDOUT:     %a.patt.loc17: %.2 = symbolic_binding_pattern a 0
// CHECK:STDOUT:   } {
// CHECK:STDOUT:     %C.ref.loc17: type = name_ref C, %C.decl [template = constants.%C]
// CHECK:STDOUT:     %.loc17_26: type = const_type %C [template = constants.%.2]
// CHECK:STDOUT:     %.loc17_19: type = const_type %.2 [template = constants.%.2]
// CHECK:STDOUT:     %a.loc17_15.1: %.2 = param a
// CHECK:STDOUT:     %a.loc17_15.2: %.2 = bind_symbolic_name a 0, %a.loc17_15.1 [symbolic = @.1.%a (constants.%a)]
=======
// CHECK:STDOUT:     %C.ref: type = name_ref C, file.%C.decl [template = constants.%C]
// CHECK:STDOUT:     %.loc6: type = const_type %C [template = constants.%.3]
// CHECK:STDOUT:     %a.param: %.3 = param a, runtime_param<invalid>
// CHECK:STDOUT:     %a.loc6: %.3 = bind_symbolic_name a 0, %a.param [symbolic = %a.1 (constants.%a)]
// CHECK:STDOUT:   }
// CHECK:STDOUT:   %.decl: %.type = interface_decl @.1 [template = constants.%.5] {
// CHECK:STDOUT:     %C.ref: type = name_ref C, file.%C.decl [template = constants.%C]
// CHECK:STDOUT:     %.loc17_26: type = const_type %C [template = constants.%.3]
// CHECK:STDOUT:     %.loc17_19: type = const_type %.3 [template = constants.%.3]
// CHECK:STDOUT:     %a.param: %.3 = param a, runtime_param<invalid>
// CHECK:STDOUT:     %a.loc17: %.3 = bind_symbolic_name a 0, %a.param [symbolic = %a.1 (constants.%a)]
>>>>>>> 1e34d03e
// CHECK:STDOUT:   }
// CHECK:STDOUT: }
// CHECK:STDOUT:
// CHECK:STDOUT: generic interface @Foo(%a.loc6: %.3) {
// CHECK:STDOUT:   %a.1: %.3 = bind_symbolic_name a 0 [symbolic = %a.1 (constants.%a)]
// CHECK:STDOUT:
// CHECK:STDOUT:   interface;
// CHECK:STDOUT: }
// CHECK:STDOUT:
// CHECK:STDOUT: generic interface @.1(%a.loc17: %.3) {
// CHECK:STDOUT:   %a.1: %.3 = bind_symbolic_name a 0 [symbolic = %a.1 (constants.%a)]
// CHECK:STDOUT:
// CHECK:STDOUT: !definition:
// CHECK:STDOUT:   %.1: type = interface_type @.1, @.1(%a.1) [symbolic = %.1 (constants.%.6)]
// CHECK:STDOUT:   %Self.2: %.6 = bind_symbolic_name Self 1 [symbolic = %Self.2 (constants.%Self)]
// CHECK:STDOUT:
// CHECK:STDOUT:   interface {
// CHECK:STDOUT:     %Self.1: @.1.%.1 (%.6) = bind_symbolic_name Self 1 [symbolic = %Self.2 (constants.%Self)]
// CHECK:STDOUT:
// CHECK:STDOUT:   !members:
// CHECK:STDOUT:     .Self = %Self.1
// CHECK:STDOUT:     witness = ()
// CHECK:STDOUT:   }
// CHECK:STDOUT: }
// CHECK:STDOUT:
// CHECK:STDOUT: class @C {
// CHECK:STDOUT:   %.loc4: <witness> = complete_type_witness %.1 [template = constants.%.2]
// CHECK:STDOUT:
// CHECK:STDOUT: !members:
// CHECK:STDOUT:   .Self = constants.%C
// CHECK:STDOUT: }
// CHECK:STDOUT:
// CHECK:STDOUT: specific @Foo(constants.%a) {
// CHECK:STDOUT:   %a.1 => constants.%a
// CHECK:STDOUT: }
// CHECK:STDOUT:
// CHECK:STDOUT: specific @.1(constants.%a) {
// CHECK:STDOUT:   %a.1 => constants.%a
// CHECK:STDOUT: }
// CHECK:STDOUT:
// CHECK:STDOUT: specific @.1(@.1.%a.1) {
// CHECK:STDOUT:   %a.1 => constants.%a
// CHECK:STDOUT: }
// CHECK:STDOUT:<|MERGE_RESOLUTION|>--- conflicted
+++ resolved
@@ -210,61 +210,36 @@
 // CHECK:STDOUT:     .Foo = %Foo.decl.loc7
 // CHECK:STDOUT:     .Bar = %Bar.decl.loc10
 // CHECK:STDOUT:   }
-<<<<<<< HEAD
 // CHECK:STDOUT:   %C.decl: type = class_decl @C [template = constants.%C] {} {}
-// CHECK:STDOUT:   %C.ref.loc5: type = name_ref C, %C.decl [template = constants.%C]
-// CHECK:STDOUT:   %D: type = bind_alias D, %C.decl [template = constants.%C]
-// CHECK:STDOUT:   %Foo.decl.loc7: %Foo.type = interface_decl @Foo [template = constants.%Foo] {
-// CHECK:STDOUT:     %a.patt.loc7_15.2: %C = symbolic_binding_pattern a 0
-// CHECK:STDOUT:   } {
-// CHECK:STDOUT:     %C.ref.loc7: type = name_ref C, %C.decl [template = constants.%C]
-// CHECK:STDOUT:     %a.loc7_15.1: %C = param a
-// CHECK:STDOUT:     %a.loc7_15.2: %C = bind_symbolic_name a 0, %a.loc7_15.1 [symbolic = @Foo.%a (constants.%a)]
-// CHECK:STDOUT:   }
-// CHECK:STDOUT:   %Foo.decl.loc8: %Foo.type = interface_decl @Foo [template = constants.%Foo] {
-// CHECK:STDOUT:     %a.patt.loc7_15.2: %C = symbolic_binding_pattern a 0
-// CHECK:STDOUT:   } {
-// CHECK:STDOUT:     %C.ref.loc8: type = name_ref C, %C.decl [template = constants.%C]
-// CHECK:STDOUT:     %a.loc8_15.1: %C = param a
-// CHECK:STDOUT:     %a.loc8_15.2: %C = bind_symbolic_name a 0, %a.loc8_15.1 [symbolic = constants.%a]
-// CHECK:STDOUT:   }
-// CHECK:STDOUT:   %Bar.decl.loc10: %Bar.type = interface_decl @Bar [template = constants.%Bar] {
-// CHECK:STDOUT:     %a.patt.loc10_15.2: %C = symbolic_binding_pattern a 0
-// CHECK:STDOUT:   } {
-// CHECK:STDOUT:     %D.ref.loc10: type = name_ref D, %D [template = constants.%C]
-// CHECK:STDOUT:     %a.loc10_15.1: %C = param a
-// CHECK:STDOUT:     %a.loc10_15.2: %C = bind_symbolic_name a 0, %a.loc10_15.1 [symbolic = @Bar.%a (constants.%a)]
-// CHECK:STDOUT:   }
-// CHECK:STDOUT:   %Bar.decl.loc11: %Bar.type = interface_decl @Bar [template = constants.%Bar] {
-// CHECK:STDOUT:     %a.patt.loc10_15.2: %C = symbolic_binding_pattern a 0
-// CHECK:STDOUT:   } {
-// CHECK:STDOUT:     %D.ref.loc11: type = name_ref D, %D [template = constants.%C]
-// CHECK:STDOUT:     %a.loc11_15.1: %C = param a
-// CHECK:STDOUT:     %a.loc11_15.2: %C = bind_symbolic_name a 0, %a.loc11_15.1 [symbolic = constants.%a]
-=======
-// CHECK:STDOUT:   %C.decl: type = class_decl @C [template = constants.%C] {}
 // CHECK:STDOUT:   %C.ref: type = name_ref C, %C.decl [template = constants.%C]
 // CHECK:STDOUT:   %D: type = bind_alias D, %C.decl [template = constants.%C]
 // CHECK:STDOUT:   %Foo.decl.loc7: %Foo.type = interface_decl @Foo [template = constants.%Foo] {
+// CHECK:STDOUT:     %a.patt: %C = symbolic_binding_pattern a 0
+// CHECK:STDOUT:   } {
 // CHECK:STDOUT:     %C.ref.loc7: type = name_ref C, file.%C.decl [template = constants.%C]
 // CHECK:STDOUT:     %a.param.loc7: %C = param a, runtime_param<invalid>
 // CHECK:STDOUT:     %a.loc7: %C = bind_symbolic_name a 0, %a.param.loc7 [symbolic = %a.1 (constants.%a)]
 // CHECK:STDOUT:   }
 // CHECK:STDOUT:   %Foo.decl.loc8: %Foo.type = interface_decl @Foo [template = constants.%Foo] {
+// CHECK:STDOUT:     %a.patt: %C = symbolic_binding_pattern a 0
+// CHECK:STDOUT:   } {
 // CHECK:STDOUT:     %C.ref.loc8: type = name_ref C, file.%C.decl [template = constants.%C]
 // CHECK:STDOUT:     %a.param.loc8: %C = param a, runtime_param<invalid>
 // CHECK:STDOUT:     %a.loc8: %C = bind_symbolic_name a 0, %a.param.loc8 [symbolic = constants.%a]
 // CHECK:STDOUT:   }
 // CHECK:STDOUT:   %Bar.decl.loc10: %Bar.type = interface_decl @Bar [template = constants.%Bar] {
+// CHECK:STDOUT:     %a.patt: %C = symbolic_binding_pattern a 0
+// CHECK:STDOUT:   } {
 // CHECK:STDOUT:     %D.ref.loc10: type = name_ref D, file.%D [template = constants.%C]
 // CHECK:STDOUT:     %a.param.loc10: %C = param a, runtime_param<invalid>
 // CHECK:STDOUT:     %a.loc10: %C = bind_symbolic_name a 0, %a.param.loc10 [symbolic = %a.1 (constants.%a)]
 // CHECK:STDOUT:   }
 // CHECK:STDOUT:   %Bar.decl.loc11: %Bar.type = interface_decl @Bar [template = constants.%Bar] {
+// CHECK:STDOUT:     %a.patt: %C = symbolic_binding_pattern a 0
+// CHECK:STDOUT:   } {
 // CHECK:STDOUT:     %D.ref.loc11: type = name_ref D, file.%D [template = constants.%C]
 // CHECK:STDOUT:     %a.param.loc11: %C = param a, runtime_param<invalid>
 // CHECK:STDOUT:     %a.loc11: %C = bind_symbolic_name a 0, %a.param.loc11 [symbolic = constants.%a]
->>>>>>> 1e34d03e
 // CHECK:STDOUT:   }
 // CHECK:STDOUT: }
 // CHECK:STDOUT:
@@ -344,29 +319,18 @@
 // CHECK:STDOUT:   }
 // CHECK:STDOUT:   %C.decl: type = class_decl @C [template = constants.%C] {} {}
 // CHECK:STDOUT:   %Foo.decl.loc6: %Foo.type = interface_decl @Foo [template = constants.%Foo] {
-<<<<<<< HEAD
-// CHECK:STDOUT:     %a.patt.loc6_21.2: %C = symbolic_binding_pattern a 0
-// CHECK:STDOUT:   } {
-// CHECK:STDOUT:     %C.ref.loc6: type = name_ref C, %C.decl [template = constants.%C]
-// CHECK:STDOUT:     %a.loc6_21.1: %C = param a
-// CHECK:STDOUT:     %a.loc6_21.2: %C = bind_symbolic_name a 0, %a.loc6_21.1 [symbolic = @Foo.%a (constants.%a)]
-// CHECK:STDOUT:   }
-// CHECK:STDOUT:   %Foo.decl.loc7: %Foo.type = interface_decl @Foo [template = constants.%Foo] {
-// CHECK:STDOUT:     %a.patt.loc6_21.2: %C = symbolic_binding_pattern a 0
-// CHECK:STDOUT:   } {
-// CHECK:STDOUT:     %C.ref.loc7: type = name_ref C, %C.decl [template = constants.%C]
-// CHECK:STDOUT:     %a.loc7_17.1: %C = param a
-// CHECK:STDOUT:     %a.loc7_17.2: %C = bind_symbolic_name a 0, %a.loc7_17.1 [symbolic = constants.%a]
-=======
+// CHECK:STDOUT:     %a.patt: %C = symbolic_binding_pattern a 0
+// CHECK:STDOUT:   } {
 // CHECK:STDOUT:     %C.ref.loc6: type = name_ref C, file.%C.decl [template = constants.%C]
 // CHECK:STDOUT:     %a.param.loc6: %C = param a, runtime_param<invalid>
 // CHECK:STDOUT:     %a.loc6: %C = bind_symbolic_name a 0, %a.param.loc6 [symbolic = %a.1 (constants.%a)]
 // CHECK:STDOUT:   }
 // CHECK:STDOUT:   %Foo.decl.loc7: %Foo.type = interface_decl @Foo [template = constants.%Foo] {
+// CHECK:STDOUT:     %a.patt: %C = symbolic_binding_pattern a 0
+// CHECK:STDOUT:   } {
 // CHECK:STDOUT:     %C.ref.loc7: type = name_ref C, file.%C.decl [template = constants.%C]
 // CHECK:STDOUT:     %a.param.loc7: %C = param a, runtime_param<invalid>
 // CHECK:STDOUT:     %a.loc7: %C = bind_symbolic_name a 0, %a.param.loc7 [symbolic = constants.%a]
->>>>>>> 1e34d03e
 // CHECK:STDOUT:   }
 // CHECK:STDOUT: }
 // CHECK:STDOUT:
@@ -424,29 +388,18 @@
 // CHECK:STDOUT:   }
 // CHECK:STDOUT:   %C.decl: type = class_decl @C [template = constants.%C] {} {}
 // CHECK:STDOUT:   %Foo.decl: %Foo.type = interface_decl @Foo [template = constants.%Foo] {
-<<<<<<< HEAD
-// CHECK:STDOUT:     %a.patt.loc6: %C = symbolic_binding_pattern a 0
-// CHECK:STDOUT:   } {
-// CHECK:STDOUT:     %C.ref.loc6: type = name_ref C, %C.decl [template = constants.%C]
-// CHECK:STDOUT:     %a.loc6_15.1: %C = param a
-// CHECK:STDOUT:     %a.loc6_15.2: %C = bind_symbolic_name a 0, %a.loc6_15.1 [symbolic = @Foo.%a (constants.%a)]
-// CHECK:STDOUT:   }
-// CHECK:STDOUT:   %.decl: %.type = interface_decl @.1 [template = constants.%.3] {
-// CHECK:STDOUT:     %a.patt.loc14: %C = symbolic_binding_pattern a 0
-// CHECK:STDOUT:   } {
-// CHECK:STDOUT:     %C.ref.loc14: type = name_ref C, %C.decl [template = constants.%C]
-// CHECK:STDOUT:     %a.loc14_15.1: %C = param a
-// CHECK:STDOUT:     %a.loc14_15.2: %C = bind_symbolic_name a 0, %a.loc14_15.1 [symbolic = @.1.%a (constants.%a)]
-=======
+// CHECK:STDOUT:     %a.patt: %C = symbolic_binding_pattern a 0
+// CHECK:STDOUT:   } {
 // CHECK:STDOUT:     %C.ref: type = name_ref C, file.%C.decl [template = constants.%C]
 // CHECK:STDOUT:     %a.param: %C = param a, runtime_param<invalid>
 // CHECK:STDOUT:     %a.loc6: %C = bind_symbolic_name a 0, %a.param [symbolic = %a.1 (constants.%a)]
 // CHECK:STDOUT:   }
 // CHECK:STDOUT:   %.decl: %.type = interface_decl @.1 [template = constants.%.4] {
+// CHECK:STDOUT:     %a.patt: %C = symbolic_binding_pattern a 0
+// CHECK:STDOUT:   } {
 // CHECK:STDOUT:     %C.ref: type = name_ref C, file.%C.decl [template = constants.%C]
 // CHECK:STDOUT:     %a.param: %C = param a, runtime_param<invalid>
 // CHECK:STDOUT:     %a.loc14: %C = bind_symbolic_name a 0, %a.param [symbolic = %a.1 (constants.%a)]
->>>>>>> 1e34d03e
 // CHECK:STDOUT:   }
 // CHECK:STDOUT: }
 // CHECK:STDOUT:
@@ -512,29 +465,18 @@
 // CHECK:STDOUT:   }
 // CHECK:STDOUT:   %C.decl: type = class_decl @C [template = constants.%C] {} {}
 // CHECK:STDOUT:   %Foo.decl.loc6: %Foo.type = interface_decl @Foo [template = constants.%Foo] {
-<<<<<<< HEAD
-// CHECK:STDOUT:     %a.patt.loc6_15.2: %C = symbolic_binding_pattern a 0
-// CHECK:STDOUT:   } {
-// CHECK:STDOUT:     %C.ref.loc6: type = name_ref C, %C.decl [template = constants.%C]
-// CHECK:STDOUT:     %a.loc6_15.1: %C = param a
-// CHECK:STDOUT:     %a.loc6_15.2: %C = bind_symbolic_name a 0, %a.loc6_15.1 [symbolic = @Foo.%a (constants.%a)]
-// CHECK:STDOUT:   }
-// CHECK:STDOUT:   %Foo.decl.loc7: %Foo.type = interface_decl @Foo [template = constants.%Foo] {
-// CHECK:STDOUT:     %a.patt.loc6_15.2: %C = symbolic_binding_pattern a 0
-// CHECK:STDOUT:   } {
-// CHECK:STDOUT:     %C.ref.loc7: type = name_ref C, %C.decl [template = constants.%C]
-// CHECK:STDOUT:     %a.loc7_15.1: %C = param a
-// CHECK:STDOUT:     %a.loc7_15.2: %C = bind_symbolic_name a 0, %a.loc7_15.1 [symbolic = constants.%a]
-=======
+// CHECK:STDOUT:     %a.patt: %C = symbolic_binding_pattern a 0
+// CHECK:STDOUT:   } {
 // CHECK:STDOUT:     %C.ref.loc6: type = name_ref C, file.%C.decl [template = constants.%C]
 // CHECK:STDOUT:     %a.param.loc6: %C = param a, runtime_param<invalid>
 // CHECK:STDOUT:     %a.loc6: %C = bind_symbolic_name a 0, %a.param.loc6 [symbolic = %a.1 (constants.%a)]
 // CHECK:STDOUT:   }
 // CHECK:STDOUT:   %Foo.decl.loc7: %Foo.type = interface_decl @Foo [template = constants.%Foo] {
+// CHECK:STDOUT:     %a.patt: %C = symbolic_binding_pattern a 0
+// CHECK:STDOUT:   } {
 // CHECK:STDOUT:     %C.ref.loc7: type = name_ref C, file.%C.decl [template = constants.%C]
 // CHECK:STDOUT:     %a.param.loc7: %C = param a, runtime_param<invalid>
 // CHECK:STDOUT:     %a.loc7: %C = bind_symbolic_name a 0, %a.param.loc7 [symbolic = constants.%a]
->>>>>>> 1e34d03e
 // CHECK:STDOUT:   }
 // CHECK:STDOUT: }
 // CHECK:STDOUT:
@@ -590,37 +532,22 @@
 // CHECK:STDOUT:     .Foo = %Foo.decl
 // CHECK:STDOUT:     .Bar = %Bar.decl
 // CHECK:STDOUT:   }
-<<<<<<< HEAD
 // CHECK:STDOUT:   %C.decl: type = class_decl @C [template = constants.%C] {} {}
-// CHECK:STDOUT:   %C.ref.loc5: type = name_ref C, %C.decl [template = constants.%C]
-// CHECK:STDOUT:   %D: type = bind_alias D, %C.decl [template = constants.%C]
-// CHECK:STDOUT:   %Foo.decl: %Foo.type = interface_decl @Foo [template = constants.%Foo] {
-// CHECK:STDOUT:     %a.patt.loc7: %C = symbolic_binding_pattern a 0
-// CHECK:STDOUT:   } {
-// CHECK:STDOUT:     %C.ref.loc7: type = name_ref C, %C.decl [template = constants.%C]
-// CHECK:STDOUT:     %a.loc7_15.1: %C = param a
-// CHECK:STDOUT:     %a.loc7_15.2: %C = bind_symbolic_name a 0, %a.loc7_15.1 [symbolic = @Foo.%a (constants.%a)]
-// CHECK:STDOUT:   }
-// CHECK:STDOUT:   %Bar.decl: %Bar.type = interface_decl @Bar [template = constants.%Bar] {
-// CHECK:STDOUT:     %a.patt.loc8: %C = symbolic_binding_pattern a 0
-// CHECK:STDOUT:   } {
-// CHECK:STDOUT:     %D.ref: type = name_ref D, %D [template = constants.%C]
-// CHECK:STDOUT:     %a.loc8_15.1: %C = param a
-// CHECK:STDOUT:     %a.loc8_15.2: %C = bind_symbolic_name a 0, %a.loc8_15.1 [symbolic = @Bar.%a (constants.%a)]
-=======
-// CHECK:STDOUT:   %C.decl: type = class_decl @C [template = constants.%C] {}
 // CHECK:STDOUT:   %C.ref: type = name_ref C, %C.decl [template = constants.%C]
 // CHECK:STDOUT:   %D: type = bind_alias D, %C.decl [template = constants.%C]
 // CHECK:STDOUT:   %Foo.decl: %Foo.type = interface_decl @Foo [template = constants.%Foo] {
+// CHECK:STDOUT:     %a.patt: %C = symbolic_binding_pattern a 0
+// CHECK:STDOUT:   } {
 // CHECK:STDOUT:     %C.ref: type = name_ref C, file.%C.decl [template = constants.%C]
 // CHECK:STDOUT:     %a.param: %C = param a, runtime_param<invalid>
 // CHECK:STDOUT:     %a.loc7: %C = bind_symbolic_name a 0, %a.param [symbolic = %a.1 (constants.%a)]
 // CHECK:STDOUT:   }
 // CHECK:STDOUT:   %Bar.decl: %Bar.type = interface_decl @Bar [template = constants.%Bar] {
+// CHECK:STDOUT:     %a.patt: %C = symbolic_binding_pattern a 0
+// CHECK:STDOUT:   } {
 // CHECK:STDOUT:     %D.ref: type = name_ref D, file.%D [template = constants.%C]
 // CHECK:STDOUT:     %a.param: %C = param a, runtime_param<invalid>
 // CHECK:STDOUT:     %a.loc8: %C = bind_symbolic_name a 0, %a.param [symbolic = %a.1 (constants.%a)]
->>>>>>> 1e34d03e
 // CHECK:STDOUT:   }
 // CHECK:STDOUT: }
 // CHECK:STDOUT:
@@ -675,14 +602,9 @@
 // CHECK:STDOUT:
 // CHECK:STDOUT: imports {
 // CHECK:STDOUT:   %import_ref.1: type = import_ref Main//two_file, inst+1, loaded [template = constants.%C]
-<<<<<<< HEAD
-// CHECK:STDOUT:   %import_ref.2: type = import_ref Main//two_file, inst+5, loaded [template = constants.%C]
-// CHECK:STDOUT:   %import_ref.3: %Foo.type = import_ref Main//two_file, inst+11, loaded [template = constants.%Foo]
-=======
 // CHECK:STDOUT:   %import_ref.2: type = import_ref Main//two_file, inst+7, loaded [template = constants.%C]
-// CHECK:STDOUT:   %import_ref.3: %Foo.type = import_ref Main//two_file, inst+12, loaded [template = constants.%Foo]
->>>>>>> 1e34d03e
-// CHECK:STDOUT:   %import_ref.4: %Bar.type = import_ref Main//two_file, inst+20, loaded [template = constants.%Bar]
+// CHECK:STDOUT:   %import_ref.3: %Foo.type = import_ref Main//two_file, inst+13, loaded [template = constants.%Foo]
+// CHECK:STDOUT:   %import_ref.4: %Bar.type = import_ref Main//two_file, inst+22, loaded [template = constants.%Bar]
 // CHECK:STDOUT:   %import_ref.5 = import_ref Main//two_file, inst+2, unloaded
 // CHECK:STDOUT: }
 // CHECK:STDOUT:
@@ -695,24 +617,16 @@
 // CHECK:STDOUT:   }
 // CHECK:STDOUT:   %default.import.loc2_6.1 = import <invalid>
 // CHECK:STDOUT:   %default.import.loc2_6.2 = import <invalid>
-<<<<<<< HEAD
-// CHECK:STDOUT:   %.decl.loc14: %.type.1 = interface_decl @.1 [template = constants.%.3] {
-// CHECK:STDOUT:     %a.patt.loc14: %C = symbolic_binding_pattern a 0
-// CHECK:STDOUT:   } {
-=======
 // CHECK:STDOUT:   %.decl.loc12: %.type.1 = interface_decl @.1 [template = constants.%.4] {
->>>>>>> 1e34d03e
+// CHECK:STDOUT:     %a.patt: %C = symbolic_binding_pattern a 0
+// CHECK:STDOUT:   } {
 // CHECK:STDOUT:     %C.ref: type = name_ref C, imports.%import_ref.1 [template = constants.%C]
 // CHECK:STDOUT:     %a.param: %C = param a, runtime_param<invalid>
 // CHECK:STDOUT:     %a.loc12: %C = bind_symbolic_name a 0, %a.param [symbolic = %a.1 (constants.%a)]
 // CHECK:STDOUT:   }
-<<<<<<< HEAD
-// CHECK:STDOUT:   %.decl.loc25: %.type.2 = interface_decl @.2 [template = constants.%.5] {
-// CHECK:STDOUT:     %a.patt.loc25: %C = symbolic_binding_pattern a 0
-// CHECK:STDOUT:   } {
-=======
 // CHECK:STDOUT:   %.decl.loc21: %.type.2 = interface_decl @.2 [template = constants.%.6] {
->>>>>>> 1e34d03e
+// CHECK:STDOUT:     %a.patt: %C = symbolic_binding_pattern a 0
+// CHECK:STDOUT:   } {
 // CHECK:STDOUT:     %D.ref: type = name_ref D, imports.%import_ref.2 [template = constants.%C]
 // CHECK:STDOUT:     %a.param: %C = param a, runtime_param<invalid>
 // CHECK:STDOUT:     %a.loc21: %C = bind_symbolic_name a 0, %a.param [symbolic = %a.1 (constants.%a)]
@@ -815,37 +729,22 @@
 // CHECK:STDOUT:     .D = %D
 // CHECK:STDOUT:     .Foo = %Foo.decl
 // CHECK:STDOUT:   }
-<<<<<<< HEAD
 // CHECK:STDOUT:   %C.decl: type = class_decl @C [template = constants.%C] {} {}
-// CHECK:STDOUT:   %C.ref.loc5: type = name_ref C, %C.decl [template = constants.%C]
-// CHECK:STDOUT:   %D: type = bind_alias D, %C.decl [template = constants.%C]
-// CHECK:STDOUT:   %Foo.decl: %Foo.type = interface_decl @Foo [template = constants.%Foo] {
-// CHECK:STDOUT:     %a.patt: %C = symbolic_binding_pattern a 0
-// CHECK:STDOUT:   } {
-// CHECK:STDOUT:     %C.ref.loc7: type = name_ref C, %C.decl [template = constants.%C]
-// CHECK:STDOUT:     %a.loc7_15.1: %C = param a
-// CHECK:STDOUT:     %a.loc7_15.2: %C = bind_symbolic_name a 0, %a.loc7_15.1 [symbolic = @Foo.%a (constants.%a)]
-// CHECK:STDOUT:   }
-// CHECK:STDOUT:   %.decl: %.type = interface_decl @.1 [template = constants.%.3] {
-// CHECK:STDOUT:     %b.patt: %C = symbolic_binding_pattern b 0
-// CHECK:STDOUT:   } {
-// CHECK:STDOUT:     %D.ref: type = name_ref D, %D [template = constants.%C]
-// CHECK:STDOUT:     %b.loc15_15.1: %C = param b
-// CHECK:STDOUT:     %b.loc15_15.2: %C = bind_symbolic_name b 0, %b.loc15_15.1 [symbolic = @.1.%b (constants.%b)]
-=======
-// CHECK:STDOUT:   %C.decl: type = class_decl @C [template = constants.%C] {}
 // CHECK:STDOUT:   %C.ref: type = name_ref C, %C.decl [template = constants.%C]
 // CHECK:STDOUT:   %D: type = bind_alias D, %C.decl [template = constants.%C]
 // CHECK:STDOUT:   %Foo.decl: %Foo.type = interface_decl @Foo [template = constants.%Foo] {
+// CHECK:STDOUT:     %a.patt: %C = symbolic_binding_pattern a 0
+// CHECK:STDOUT:   } {
 // CHECK:STDOUT:     %C.ref: type = name_ref C, file.%C.decl [template = constants.%C]
 // CHECK:STDOUT:     %a.param: %C = param a, runtime_param<invalid>
 // CHECK:STDOUT:     %a.loc7: %C = bind_symbolic_name a 0, %a.param [symbolic = %a.1 (constants.%a)]
 // CHECK:STDOUT:   }
 // CHECK:STDOUT:   %.decl: %.type = interface_decl @.1 [template = constants.%.4] {
+// CHECK:STDOUT:     %b.patt: %C = symbolic_binding_pattern b 0
+// CHECK:STDOUT:   } {
 // CHECK:STDOUT:     %D.ref: type = name_ref D, file.%D [template = constants.%C]
 // CHECK:STDOUT:     %b.param: %C = param b, runtime_param<invalid>
 // CHECK:STDOUT:     %b.loc15: %C = bind_symbolic_name b 0, %b.param [symbolic = %b.1 (constants.%b)]
->>>>>>> 1e34d03e
 // CHECK:STDOUT:   }
 // CHECK:STDOUT: }
 // CHECK:STDOUT:
@@ -912,37 +811,22 @@
 // CHECK:STDOUT:     .D = %D
 // CHECK:STDOUT:     .Foo = %Foo.decl
 // CHECK:STDOUT:   }
-<<<<<<< HEAD
 // CHECK:STDOUT:   %C.decl: type = class_decl @C [template = constants.%C] {} {}
-// CHECK:STDOUT:   %C.ref.loc5: type = name_ref C, %C.decl [template = constants.%C]
-// CHECK:STDOUT:   %D: type = bind_alias D, %C.decl [template = constants.%C]
-// CHECK:STDOUT:   %Foo.decl: %Foo.type = interface_decl @Foo [template = constants.%Foo] {
-// CHECK:STDOUT:     %a.patt.loc7: %C = symbolic_binding_pattern a 0
-// CHECK:STDOUT:   } {
-// CHECK:STDOUT:     %C.ref.loc7: type = name_ref C, %C.decl [template = constants.%C]
-// CHECK:STDOUT:     %a.loc7_15.1: %C = param a
-// CHECK:STDOUT:     %a.loc7_15.2: %C = bind_symbolic_name a 0, %a.loc7_15.1 [symbolic = @Foo.%a (constants.%a)]
-// CHECK:STDOUT:   }
-// CHECK:STDOUT:   %.decl: %.type = interface_decl @.1 [template = constants.%.3] {
-// CHECK:STDOUT:     %a.patt.loc15: %C = symbolic_binding_pattern a 0
-// CHECK:STDOUT:   } {
-// CHECK:STDOUT:     %D.ref: type = name_ref D, %D [template = constants.%C]
-// CHECK:STDOUT:     %a.loc15_15.1: %C = param a
-// CHECK:STDOUT:     %a.loc15_15.2: %C = bind_symbolic_name a 0, %a.loc15_15.1 [symbolic = @.1.%a (constants.%a)]
-=======
-// CHECK:STDOUT:   %C.decl: type = class_decl @C [template = constants.%C] {}
 // CHECK:STDOUT:   %C.ref: type = name_ref C, %C.decl [template = constants.%C]
 // CHECK:STDOUT:   %D: type = bind_alias D, %C.decl [template = constants.%C]
 // CHECK:STDOUT:   %Foo.decl: %Foo.type = interface_decl @Foo [template = constants.%Foo] {
+// CHECK:STDOUT:     %a.patt: %C = symbolic_binding_pattern a 0
+// CHECK:STDOUT:   } {
 // CHECK:STDOUT:     %C.ref: type = name_ref C, file.%C.decl [template = constants.%C]
 // CHECK:STDOUT:     %a.param: %C = param a, runtime_param<invalid>
 // CHECK:STDOUT:     %a.loc7: %C = bind_symbolic_name a 0, %a.param [symbolic = %a.1 (constants.%a)]
 // CHECK:STDOUT:   }
 // CHECK:STDOUT:   %.decl: %.type = interface_decl @.1 [template = constants.%.4] {
+// CHECK:STDOUT:     %a.patt: %C = symbolic_binding_pattern a 0
+// CHECK:STDOUT:   } {
 // CHECK:STDOUT:     %D.ref: type = name_ref D, file.%D [template = constants.%C]
 // CHECK:STDOUT:     %a.param: %C = param a, runtime_param<invalid>
 // CHECK:STDOUT:     %a.loc15: %C = bind_symbolic_name a 0, %a.param [symbolic = %a.1 (constants.%a)]
->>>>>>> 1e34d03e
 // CHECK:STDOUT:   }
 // CHECK:STDOUT: }
 // CHECK:STDOUT:
@@ -1009,37 +893,22 @@
 // CHECK:STDOUT:     .D = %D
 // CHECK:STDOUT:     .Foo = %Foo.decl
 // CHECK:STDOUT:   }
-<<<<<<< HEAD
 // CHECK:STDOUT:   %C.decl: type = class_decl @C [template = constants.%C] {} {}
-// CHECK:STDOUT:   %C.ref.loc5: type = name_ref C, %C.decl [template = constants.%C]
-// CHECK:STDOUT:   %D: type = bind_alias D, %C.decl [template = constants.%C]
-// CHECK:STDOUT:   %Foo.decl: %Foo.type = interface_decl @Foo [template = constants.%Foo] {
-// CHECK:STDOUT:     %a.patt.loc7: %C = symbolic_binding_pattern a 0
-// CHECK:STDOUT:   } {
-// CHECK:STDOUT:     %C.ref.loc7: type = name_ref C, %C.decl [template = constants.%C]
-// CHECK:STDOUT:     %a.loc7_15.1: %C = param a
-// CHECK:STDOUT:     %a.loc7_15.2: %C = bind_symbolic_name a 0, %a.loc7_15.1 [symbolic = @Foo.%a (constants.%a)]
-// CHECK:STDOUT:   }
-// CHECK:STDOUT:   %.decl: %.type = interface_decl @.1 [template = constants.%.3] {
-// CHECK:STDOUT:     %a.patt.loc15: %C = symbolic_binding_pattern a 0
-// CHECK:STDOUT:   } {
-// CHECK:STDOUT:     %D.ref: type = name_ref D, %D [template = constants.%C]
-// CHECK:STDOUT:     %a.loc15_15.1: %C = param a
-// CHECK:STDOUT:     %a.loc15_15.2: %C = bind_symbolic_name a 0, %a.loc15_15.1 [symbolic = @.1.%a (constants.%a)]
-=======
-// CHECK:STDOUT:   %C.decl: type = class_decl @C [template = constants.%C] {}
 // CHECK:STDOUT:   %C.ref: type = name_ref C, %C.decl [template = constants.%C]
 // CHECK:STDOUT:   %D: type = bind_alias D, %C.decl [template = constants.%C]
 // CHECK:STDOUT:   %Foo.decl: %Foo.type = interface_decl @Foo [template = constants.%Foo] {
+// CHECK:STDOUT:     %a.patt: %C = symbolic_binding_pattern a 0
+// CHECK:STDOUT:   } {
 // CHECK:STDOUT:     %C.ref: type = name_ref C, file.%C.decl [template = constants.%C]
 // CHECK:STDOUT:     %a.param: %C = param a, runtime_param<invalid>
 // CHECK:STDOUT:     %a.loc7: %C = bind_symbolic_name a 0, %a.param [symbolic = %a.1 (constants.%a)]
 // CHECK:STDOUT:   }
 // CHECK:STDOUT:   %.decl: %.type = interface_decl @.1 [template = constants.%.4] {
+// CHECK:STDOUT:     %a.patt: %C = symbolic_binding_pattern a 0
+// CHECK:STDOUT:   } {
 // CHECK:STDOUT:     %D.ref: type = name_ref D, file.%D [template = constants.%C]
 // CHECK:STDOUT:     %a.param: %C = param a, runtime_param<invalid>
 // CHECK:STDOUT:     %a.loc15: %C = bind_symbolic_name a 0, %a.param [symbolic = %a.1 (constants.%a)]
->>>>>>> 1e34d03e
 // CHECK:STDOUT:   }
 // CHECK:STDOUT: }
 // CHECK:STDOUT:
@@ -1103,17 +972,11 @@
 // CHECK:STDOUT:   }
 // CHECK:STDOUT:   %C.decl: type = class_decl @C [template = constants.%C] {} {}
 // CHECK:STDOUT:   %Foo.decl: %Foo.type = interface_decl @Foo [template = constants.%Foo] {
-<<<<<<< HEAD
-// CHECK:STDOUT:     %a.patt: %C = symbolic_binding_pattern a 0
-// CHECK:STDOUT:   } {
-// CHECK:STDOUT:     %C.ref: type = name_ref C, %C.decl [template = constants.%C]
-// CHECK:STDOUT:     %a.loc6_15.1: %C = param a
-// CHECK:STDOUT:     %a.loc6_15.2: %C = bind_symbolic_name a 0, %a.loc6_15.1 [symbolic = @Foo.%a (constants.%a)]
-=======
+// CHECK:STDOUT:     %a.patt: %C = symbolic_binding_pattern a 0
+// CHECK:STDOUT:   } {
 // CHECK:STDOUT:     %C.ref: type = name_ref C, file.%C.decl [template = constants.%C]
 // CHECK:STDOUT:     %a.param: %C = param a, runtime_param<invalid>
 // CHECK:STDOUT:     %a.loc6: %C = bind_symbolic_name a 0, %a.param [symbolic = %a.1 (constants.%a)]
->>>>>>> 1e34d03e
 // CHECK:STDOUT:   }
 // CHECK:STDOUT: }
 // CHECK:STDOUT:
@@ -1152,11 +1015,7 @@
 // CHECK:STDOUT:
 // CHECK:STDOUT: imports {
 // CHECK:STDOUT:   %import_ref.1: type = import_ref Main//alias_two_file, inst+1, loaded [template = constants.%C]
-<<<<<<< HEAD
-// CHECK:STDOUT:   %import_ref.2: %Foo.type = import_ref Main//alias_two_file, inst+9, loaded [template = constants.%Foo]
-=======
-// CHECK:STDOUT:   %import_ref.2: %Foo.type = import_ref Main//alias_two_file, inst+10, loaded [template = constants.%Foo]
->>>>>>> 1e34d03e
+// CHECK:STDOUT:   %import_ref.2: %Foo.type = import_ref Main//alias_two_file, inst+11, loaded [template = constants.%Foo]
 // CHECK:STDOUT:   %import_ref.3 = import_ref Main//alias_two_file, inst+2, unloaded
 // CHECK:STDOUT: }
 // CHECK:STDOUT:
@@ -1170,19 +1029,12 @@
 // CHECK:STDOUT:   %default.import.loc2_6.2 = import <invalid>
 // CHECK:STDOUT:   %C.ref: type = name_ref C, imports.%import_ref.1 [template = constants.%C]
 // CHECK:STDOUT:   %D: type = bind_alias D, imports.%import_ref.1 [template = constants.%C]
-<<<<<<< HEAD
-// CHECK:STDOUT:   %.decl: %.type = interface_decl @.1 [template = constants.%.3] {
-// CHECK:STDOUT:     %a.patt: %C = symbolic_binding_pattern a 0
-// CHECK:STDOUT:   } {
-// CHECK:STDOUT:     %D.ref: type = name_ref D, %D [template = constants.%C]
-// CHECK:STDOUT:     %a.loc19_15.1: %C = param a
-// CHECK:STDOUT:     %a.loc19_15.2: %C = bind_symbolic_name a 0, %a.loc19_15.1 [symbolic = @.1.%a (constants.%a)]
-=======
 // CHECK:STDOUT:   %.decl: %.type = interface_decl @.1 [template = constants.%.4] {
+// CHECK:STDOUT:     %a.patt: %C = symbolic_binding_pattern a 0
+// CHECK:STDOUT:   } {
 // CHECK:STDOUT:     %D.ref: type = name_ref D, file.%D [template = constants.%C]
 // CHECK:STDOUT:     %a.param: %C = param a, runtime_param<invalid>
 // CHECK:STDOUT:     %a.loc17: %C = bind_symbolic_name a 0, %a.param [symbolic = %a.1 (constants.%a)]
->>>>>>> 1e34d03e
 // CHECK:STDOUT:   }
 // CHECK:STDOUT: }
 // CHECK:STDOUT:
@@ -1249,35 +1101,21 @@
 // CHECK:STDOUT:   }
 // CHECK:STDOUT:   %C.decl: type = class_decl @C [template = constants.%C] {} {}
 // CHECK:STDOUT:   %Foo.decl: %Foo.type = interface_decl @Foo [template = constants.%Foo] {
-<<<<<<< HEAD
-// CHECK:STDOUT:     %a.patt.loc6: %.2 = symbolic_binding_pattern a 0
-// CHECK:STDOUT:   } {
-// CHECK:STDOUT:     %C.ref.loc6: type = name_ref C, %C.decl [template = constants.%C]
-// CHECK:STDOUT:     %.loc6: type = const_type %C [template = constants.%.2]
-// CHECK:STDOUT:     %a.loc6_15.1: %.2 = param a
-// CHECK:STDOUT:     %a.loc6_15.2: %.2 = bind_symbolic_name a 0, %a.loc6_15.1 [symbolic = @Foo.%a (constants.%a)]
-// CHECK:STDOUT:   }
-// CHECK:STDOUT:   %.decl: %.type = interface_decl @.1 [template = constants.%.4] {
-// CHECK:STDOUT:     %a.patt.loc17: %.2 = symbolic_binding_pattern a 0
-// CHECK:STDOUT:   } {
-// CHECK:STDOUT:     %C.ref.loc17: type = name_ref C, %C.decl [template = constants.%C]
-// CHECK:STDOUT:     %.loc17_26: type = const_type %C [template = constants.%.2]
-// CHECK:STDOUT:     %.loc17_19: type = const_type %.2 [template = constants.%.2]
-// CHECK:STDOUT:     %a.loc17_15.1: %.2 = param a
-// CHECK:STDOUT:     %a.loc17_15.2: %.2 = bind_symbolic_name a 0, %a.loc17_15.1 [symbolic = @.1.%a (constants.%a)]
-=======
+// CHECK:STDOUT:     %a.patt: %.3 = symbolic_binding_pattern a 0
+// CHECK:STDOUT:   } {
 // CHECK:STDOUT:     %C.ref: type = name_ref C, file.%C.decl [template = constants.%C]
 // CHECK:STDOUT:     %.loc6: type = const_type %C [template = constants.%.3]
 // CHECK:STDOUT:     %a.param: %.3 = param a, runtime_param<invalid>
 // CHECK:STDOUT:     %a.loc6: %.3 = bind_symbolic_name a 0, %a.param [symbolic = %a.1 (constants.%a)]
 // CHECK:STDOUT:   }
 // CHECK:STDOUT:   %.decl: %.type = interface_decl @.1 [template = constants.%.5] {
+// CHECK:STDOUT:     %a.patt: %.3 = symbolic_binding_pattern a 0
+// CHECK:STDOUT:   } {
 // CHECK:STDOUT:     %C.ref: type = name_ref C, file.%C.decl [template = constants.%C]
 // CHECK:STDOUT:     %.loc17_26: type = const_type %C [template = constants.%.3]
 // CHECK:STDOUT:     %.loc17_19: type = const_type %.3 [template = constants.%.3]
 // CHECK:STDOUT:     %a.param: %.3 = param a, runtime_param<invalid>
 // CHECK:STDOUT:     %a.loc17: %.3 = bind_symbolic_name a 0, %a.param [symbolic = %a.1 (constants.%a)]
->>>>>>> 1e34d03e
 // CHECK:STDOUT:   }
 // CHECK:STDOUT: }
 // CHECK:STDOUT:
