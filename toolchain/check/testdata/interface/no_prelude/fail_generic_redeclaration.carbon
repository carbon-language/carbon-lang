--- conflicted
+++ resolved
@@ -70,72 +70,39 @@
 // CHECK:STDOUT:   }
 // CHECK:STDOUT:   %NotGeneric.decl: type = interface_decl @NotGeneric [template = constants.%.1] {} {}
 // CHECK:STDOUT:   %.decl.loc19: %.type.1 = interface_decl @.1 [template = constants.%.3] {
-<<<<<<< HEAD
-// CHECK:STDOUT:     %T.patt.loc19: type = symbolic_binding_pattern T 0 [symbolic = @.1.%T.patt (constants.%T.patt.1)]
+// CHECK:STDOUT:     %T.patt.loc19: type = symbolic_binding_pattern T 0 [symbolic = %T.patt.1 (constants.%T.patt.1)]
 // CHECK:STDOUT:   } {
-// CHECK:STDOUT:     %param.loc19: type = param
-// CHECK:STDOUT:     %T.loc19: type = bind_symbolic_name T 0, %param.loc19 [symbolic = @.1.%T (constants.%T.1)]
+// CHECK:STDOUT:     %param: type = param
+// CHECK:STDOUT:     %T.loc19: type = bind_symbolic_name T 0, %param [symbolic = %T.1 (constants.%T.1)]
 // CHECK:STDOUT:   }
 // CHECK:STDOUT:   %Generic.decl: %Generic.type = interface_decl @Generic [template = constants.%Generic] {
-// CHECK:STDOUT:     %T.patt.loc21: type = symbolic_binding_pattern T 0 [symbolic = @Generic.%T.patt (constants.%T.patt.1)]
+// CHECK:STDOUT:     %T.patt.loc21: type = symbolic_binding_pattern T 0 [symbolic = %T.patt.1 (constants.%T.patt.1)]
 // CHECK:STDOUT:   } {
-// CHECK:STDOUT:     %param.loc21: type = param
-// CHECK:STDOUT:     %T.loc21: type = bind_symbolic_name T 0, %param.loc21 [symbolic = @Generic.%T (constants.%T.1)]
+// CHECK:STDOUT:     %param: type = param
+// CHECK:STDOUT:     %T.loc21: type = bind_symbolic_name T 0, %param [symbolic = %T.1 (constants.%T.1)]
 // CHECK:STDOUT:   }
 // CHECK:STDOUT:   %.decl.loc29: type = interface_decl @.2 [template = constants.%.5] {} {}
 // CHECK:STDOUT:   %DifferentParams.decl: %DifferentParams.type = interface_decl @DifferentParams [template = constants.%DifferentParams] {
-// CHECK:STDOUT:     %T.patt.loc31: type = symbolic_binding_pattern T 0 [symbolic = @DifferentParams.%T.patt (constants.%T.patt.1)]
+// CHECK:STDOUT:     %T.patt.loc31: type = symbolic_binding_pattern T 0 [symbolic = %T.patt.1 (constants.%T.patt.1)]
 // CHECK:STDOUT:   } {
-// CHECK:STDOUT:     %param.loc31: type = param
-// CHECK:STDOUT:     %T.loc31: type = bind_symbolic_name T 0, %param.loc31 [symbolic = @DifferentParams.%T (constants.%T.1)]
+// CHECK:STDOUT:     %param: type = param
+// CHECK:STDOUT:     %T.loc31: type = bind_symbolic_name T 0, %param [symbolic = %T.1 (constants.%T.1)]
 // CHECK:STDOUT:   }
 // CHECK:STDOUT:   %.decl.loc38: %.type.2 = interface_decl @.3 [template = constants.%.6] {
-// CHECK:STDOUT:     %T.patt.loc38: %.2 = symbolic_binding_pattern T 0 [symbolic = @.3.%T.patt (constants.%T.patt.2)]
+// CHECK:STDOUT:     %T.patt.loc38: %.2 = symbolic_binding_pattern T 0 [symbolic = %T.patt.1 (constants.%T.patt.2)]
 // CHECK:STDOUT:   } {
 // CHECK:STDOUT:     %.loc38_32.1: %.2 = tuple_literal ()
 // CHECK:STDOUT:     %.loc38_32.2: type = converted %.loc38_32.1, constants.%.2 [template = constants.%.2]
-// CHECK:STDOUT:     %param.loc38: %.2 = param
-// CHECK:STDOUT:     %T.loc38: %.2 = bind_symbolic_name T 0, %param.loc38 [symbolic = @.3.%T (constants.%T.2)]
-=======
-// CHECK:STDOUT:     %T.patt: type = symbolic_binding_pattern T 0
-// CHECK:STDOUT:   } {
-// CHECK:STDOUT:     %T.param: type = param T
-// CHECK:STDOUT:     %T.loc19: type = bind_symbolic_name T 0, %T.param [symbolic = %T.1 (constants.%T.1)]
-// CHECK:STDOUT:   }
-// CHECK:STDOUT:   %Generic.decl: %Generic.type = interface_decl @Generic [template = constants.%Generic] {
-// CHECK:STDOUT:     %T.patt: type = symbolic_binding_pattern T 0
-// CHECK:STDOUT:   } {
-// CHECK:STDOUT:     %T.param: type = param T
-// CHECK:STDOUT:     %T.loc21: type = bind_symbolic_name T 0, %T.param [symbolic = %T.1 (constants.%T.1)]
-// CHECK:STDOUT:   }
-// CHECK:STDOUT:   %.decl.loc29: type = interface_decl @.2 [template = constants.%.5] {} {}
-// CHECK:STDOUT:   %DifferentParams.decl: %DifferentParams.type = interface_decl @DifferentParams [template = constants.%DifferentParams] {
-// CHECK:STDOUT:     %T.patt: type = symbolic_binding_pattern T 0
-// CHECK:STDOUT:   } {
-// CHECK:STDOUT:     %T.param: type = param T
-// CHECK:STDOUT:     %T.loc31: type = bind_symbolic_name T 0, %T.param [symbolic = %T.1 (constants.%T.1)]
-// CHECK:STDOUT:   }
-// CHECK:STDOUT:   %.decl.loc38: %.type.2 = interface_decl @.3 [template = constants.%.6] {
-// CHECK:STDOUT:     %T.patt: %.2 = symbolic_binding_pattern T 0
-// CHECK:STDOUT:   } {
-// CHECK:STDOUT:     %.loc38_32.1: %.2 = tuple_literal ()
-// CHECK:STDOUT:     %.loc38_32.2: type = converted %.loc38_32.1, constants.%.2 [template = constants.%.2]
-// CHECK:STDOUT:     %T.param: %.2 = param T
-// CHECK:STDOUT:     %T.loc38: %.2 = bind_symbolic_name T 0, %T.param [symbolic = %T.1 (constants.%T.2)]
->>>>>>> dcb4ae26
+// CHECK:STDOUT:     %param: %.2 = param
+// CHECK:STDOUT:     %T.loc38: %.2 = bind_symbolic_name T 0, %param [symbolic = %T.1 (constants.%T.2)]
 // CHECK:STDOUT:   }
 // CHECK:STDOUT: }
 // CHECK:STDOUT:
 // CHECK:STDOUT: interface @NotGeneric;
 // CHECK:STDOUT:
-<<<<<<< HEAD
-// CHECK:STDOUT: generic interface @.1(file.%T.loc19: type) {
-// CHECK:STDOUT:   %T: type = bind_symbolic_name T 0 [symbolic = %T (constants.%T.1)]
-// CHECK:STDOUT:   %T.patt: type = symbolic_binding_pattern T 0 [symbolic = %T.patt (constants.%T.patt.1)]
-=======
 // CHECK:STDOUT: generic interface @.1(%T.loc19: type) {
 // CHECK:STDOUT:   %T.1: type = bind_symbolic_name T 0 [symbolic = %T.1 (constants.%T.1)]
->>>>>>> dcb4ae26
+// CHECK:STDOUT:   %T.patt.1: type = symbolic_binding_pattern T 0 [symbolic = %T.patt.1 (constants.%T.patt.1)]
 // CHECK:STDOUT:
 // CHECK:STDOUT: !definition:
 // CHECK:STDOUT:   %.1: type = interface_type @.1, @.1(%T.1) [symbolic = %.1 (constants.%.4)]
@@ -150,14 +117,9 @@
 // CHECK:STDOUT:   }
 // CHECK:STDOUT: }
 // CHECK:STDOUT:
-<<<<<<< HEAD
-// CHECK:STDOUT: generic interface @Generic(file.%T.loc21: type) {
-// CHECK:STDOUT:   %T: type = bind_symbolic_name T 0 [symbolic = %T (constants.%T.1)]
-// CHECK:STDOUT:   %T.patt: type = symbolic_binding_pattern T 0 [symbolic = %T.patt (constants.%T.patt.1)]
-=======
 // CHECK:STDOUT: generic interface @Generic(%T.loc21: type) {
 // CHECK:STDOUT:   %T.1: type = bind_symbolic_name T 0 [symbolic = %T.1 (constants.%T.1)]
->>>>>>> dcb4ae26
+// CHECK:STDOUT:   %T.patt.1: type = symbolic_binding_pattern T 0 [symbolic = %T.patt.1 (constants.%T.patt.1)]
 // CHECK:STDOUT:
 // CHECK:STDOUT:   interface;
 // CHECK:STDOUT: }
@@ -170,26 +132,16 @@
 // CHECK:STDOUT:   witness = ()
 // CHECK:STDOUT: }
 // CHECK:STDOUT:
-<<<<<<< HEAD
-// CHECK:STDOUT: generic interface @DifferentParams(file.%T.loc31: type) {
-// CHECK:STDOUT:   %T: type = bind_symbolic_name T 0 [symbolic = %T (constants.%T.1)]
-// CHECK:STDOUT:   %T.patt: type = symbolic_binding_pattern T 0 [symbolic = %T.patt (constants.%T.patt.1)]
-=======
 // CHECK:STDOUT: generic interface @DifferentParams(%T.loc31: type) {
 // CHECK:STDOUT:   %T.1: type = bind_symbolic_name T 0 [symbolic = %T.1 (constants.%T.1)]
->>>>>>> dcb4ae26
+// CHECK:STDOUT:   %T.patt.1: type = symbolic_binding_pattern T 0 [symbolic = %T.patt.1 (constants.%T.patt.1)]
 // CHECK:STDOUT:
 // CHECK:STDOUT:   interface;
 // CHECK:STDOUT: }
 // CHECK:STDOUT:
-<<<<<<< HEAD
-// CHECK:STDOUT: generic interface @.3(file.%T.loc38: %.2) {
-// CHECK:STDOUT:   %T: %.2 = bind_symbolic_name T 0 [symbolic = %T (constants.%T.2)]
-// CHECK:STDOUT:   %T.patt: %.2 = symbolic_binding_pattern T 0 [symbolic = %T.patt (constants.%T.patt.2)]
-=======
 // CHECK:STDOUT: generic interface @.3(%T.loc38: %.2) {
 // CHECK:STDOUT:   %T.1: %.2 = bind_symbolic_name T 0 [symbolic = %T.1 (constants.%T.2)]
->>>>>>> dcb4ae26
+// CHECK:STDOUT:   %T.patt.1: %.2 = symbolic_binding_pattern T 0 [symbolic = %T.patt.1 (constants.%T.patt.2)]
 // CHECK:STDOUT:
 // CHECK:STDOUT: !definition:
 // CHECK:STDOUT:   %.1: type = interface_type @.3, @.3(%T.1) [symbolic = %.1 (constants.%.7)]
@@ -205,56 +157,32 @@
 // CHECK:STDOUT: }
 // CHECK:STDOUT:
 // CHECK:STDOUT: specific @.1(constants.%T.1) {
-<<<<<<< HEAD
-// CHECK:STDOUT:   %T => constants.%T.1
-// CHECK:STDOUT:   %T.patt => constants.%T.1
-// CHECK:STDOUT: }
-// CHECK:STDOUT:
-// CHECK:STDOUT: specific @.1(@.1.%T) {
-// CHECK:STDOUT:   %T => constants.%T.1
-// CHECK:STDOUT:   %T.patt => constants.%T.1
-// CHECK:STDOUT: }
-// CHECK:STDOUT:
-// CHECK:STDOUT: specific @Generic(constants.%T.1) {
-// CHECK:STDOUT:   %T => constants.%T.1
-// CHECK:STDOUT:   %T.patt => constants.%T.1
-// CHECK:STDOUT: }
-// CHECK:STDOUT:
-// CHECK:STDOUT: specific @DifferentParams(constants.%T.1) {
-// CHECK:STDOUT:   %T => constants.%T.1
-// CHECK:STDOUT:   %T.patt => constants.%T.1
-// CHECK:STDOUT: }
-// CHECK:STDOUT:
-// CHECK:STDOUT: specific @.3(constants.%T.2) {
-// CHECK:STDOUT:   %T => constants.%T.2
-// CHECK:STDOUT:   %T.patt => constants.%T.2
-// CHECK:STDOUT: }
-// CHECK:STDOUT:
-// CHECK:STDOUT: specific @.3(@.3.%T) {
-// CHECK:STDOUT:   %T => constants.%T.2
-// CHECK:STDOUT:   %T.patt => constants.%T.2
-=======
 // CHECK:STDOUT:   %T.1 => constants.%T.1
+// CHECK:STDOUT:   %T.patt.1 => constants.%T.1
 // CHECK:STDOUT: }
 // CHECK:STDOUT:
 // CHECK:STDOUT: specific @.1(@.1.%T.1) {
 // CHECK:STDOUT:   %T.1 => constants.%T.1
+// CHECK:STDOUT:   %T.patt.1 => constants.%T.1
 // CHECK:STDOUT: }
 // CHECK:STDOUT:
 // CHECK:STDOUT: specific @Generic(constants.%T.1) {
 // CHECK:STDOUT:   %T.1 => constants.%T.1
+// CHECK:STDOUT:   %T.patt.1 => constants.%T.1
 // CHECK:STDOUT: }
 // CHECK:STDOUT:
 // CHECK:STDOUT: specific @DifferentParams(constants.%T.1) {
 // CHECK:STDOUT:   %T.1 => constants.%T.1
+// CHECK:STDOUT:   %T.patt.1 => constants.%T.1
 // CHECK:STDOUT: }
 // CHECK:STDOUT:
 // CHECK:STDOUT: specific @.3(constants.%T.2) {
 // CHECK:STDOUT:   %T.1 => constants.%T.2
+// CHECK:STDOUT:   %T.patt.1 => constants.%T.2
 // CHECK:STDOUT: }
 // CHECK:STDOUT:
 // CHECK:STDOUT: specific @.3(@.3.%T.1) {
 // CHECK:STDOUT:   %T.1 => constants.%T.2
->>>>>>> dcb4ae26
+// CHECK:STDOUT:   %T.patt.1 => constants.%T.2
 // CHECK:STDOUT: }
 // CHECK:STDOUT: