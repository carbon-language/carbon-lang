// Part of the Carbon Language project, under the Apache License v2.0 with LLVM
// Exceptions. See /LICENSE for license information.
// SPDX-License-Identifier: Apache-2.0 WITH LLVM-exception
//
// AUTOUPDATE
// TIP: To test this file alone, run:
// TIP:   bazel test //toolchain/testing:file_test --test_arg=--file_tests=toolchain/check/testdata/interface/no_prelude/fail_generic_redeclaration.carbon
// TIP: To dump output, run:
// TIP:   bazel run //toolchain/testing:file_test -- --dump_output --file_tests=toolchain/check/testdata/interface/no_prelude/fail_generic_redeclaration.carbon

interface NotGeneric;
// CHECK:STDERR: fail_generic_redeclaration.carbon:[[@LINE+7]]:1: error: redeclaration differs because of parameter list
// CHECK:STDERR: interface NotGeneric(T:! type) {}
// CHECK:STDERR: ^~~~~~~~~~~~~~~~~~~~~~~~~~~~~~~~
// CHECK:STDERR: fail_generic_redeclaration.carbon:[[@LINE-4]]:1: note: previously declared without parameter list
// CHECK:STDERR: interface NotGeneric;
// CHECK:STDERR: ^~~~~~~~~~~~~~~~~~~~~
// CHECK:STDERR:
interface NotGeneric(T:! type) {}

interface Generic(T:! type);
// CHECK:STDERR: fail_generic_redeclaration.carbon:[[@LINE+7]]:1: error: redeclaration differs because of missing parameter list
// CHECK:STDERR: interface Generic {}
// CHECK:STDERR: ^~~~~~~~~~~~~~~~~~~
// CHECK:STDERR: fail_generic_redeclaration.carbon:[[@LINE-4]]:1: note: previously declared with parameter list
// CHECK:STDERR: interface Generic(T:! type);
// CHECK:STDERR: ^~~~~~~~~~~~~~~~~~~~~~~~~~~~
// CHECK:STDERR:
interface Generic {}

interface DifferentParams(T:! type);
// CHECK:STDERR: fail_generic_redeclaration.carbon:[[@LINE+6]]:27: error: redeclaration differs at parameter 1
// CHECK:STDERR: interface DifferentParams(T:! ()) {}
// CHECK:STDERR:                           ^~~~~~
// CHECK:STDERR: fail_generic_redeclaration.carbon:[[@LINE-4]]:27: note: previous declaration's corresponding parameter here
// CHECK:STDERR: interface DifferentParams(T:! type);
// CHECK:STDERR:                           ^~~~~~~~
interface DifferentParams(T:! ()) {}

// CHECK:STDOUT: --- fail_generic_redeclaration.carbon
// CHECK:STDOUT:
// CHECK:STDOUT: constants {
// CHECK:STDOUT:   %NotGeneric.type: type = interface_type @NotGeneric [template]
// CHECK:STDOUT:   %T.1: type = bind_symbolic_name T, 0 [symbolic]
// CHECK:STDOUT:   %T.patt.1: type = symbolic_binding_pattern T, 0 [symbolic]
// CHECK:STDOUT:   %.type.1: type = generic_interface_type @.1 [template]
<<<<<<< HEAD
// CHECK:STDOUT:   %.2: type = tuple_type () [template]
// CHECK:STDOUT:   %.3: %.type.1 = struct_value () [template]
// CHECK:STDOUT:   %.4: type = interface_type @.1, @.1(%T.1) [symbolic]
// CHECK:STDOUT:   %Self.1: %.4 = bind_symbolic_name Self, 1 [symbolic]
// CHECK:STDOUT:   %T.patt.2: type = symbolic_binding_pattern T, 0 [symbolic]
// CHECK:STDOUT:   %Generic.type: type = generic_interface_type @Generic [template]
// CHECK:STDOUT:   %Generic: %Generic.type = struct_value () [template]
// CHECK:STDOUT:   %.5: type = interface_type @.2 [template]
// CHECK:STDOUT:   %Self.2: %.5 = bind_symbolic_name Self, 0 [symbolic]
// CHECK:STDOUT:   %T.patt.3: type = symbolic_binding_pattern T, 0 [symbolic]
// CHECK:STDOUT:   %DifferentParams.type: type = generic_interface_type @DifferentParams [template]
// CHECK:STDOUT:   %DifferentParams: %DifferentParams.type = struct_value () [template]
// CHECK:STDOUT:   %T.2: %.2 = bind_symbolic_name T, 0 [symbolic]
// CHECK:STDOUT:   %T.patt.4: %.2 = symbolic_binding_pattern T, 0 [symbolic]
// CHECK:STDOUT:   %.type.2: type = generic_interface_type @.3 [template]
// CHECK:STDOUT:   %.6: %.type.2 = struct_value () [template]
// CHECK:STDOUT:   %.7: type = interface_type @.3, @.3(%T.2) [symbolic]
// CHECK:STDOUT:   %Self.3: %.7 = bind_symbolic_name Self, 1 [symbolic]
=======
// CHECK:STDOUT:   %.1: type = tuple_type () [template]
// CHECK:STDOUT:   %.2: %.type.1 = struct_value () [template]
// CHECK:STDOUT:   %.type.2: type = interface_type @.1, @.1(%T.1) [symbolic]
// CHECK:STDOUT:   %Self.1: %.type.2 = bind_symbolic_name Self, 1 [symbolic]
// CHECK:STDOUT:   %Generic.type: type = generic_interface_type @Generic [template]
// CHECK:STDOUT:   %Generic: %Generic.type = struct_value () [template]
// CHECK:STDOUT:   %.type.3: type = interface_type @.2 [template]
// CHECK:STDOUT:   %Self.2: %.type.3 = bind_symbolic_name Self, 0 [symbolic]
// CHECK:STDOUT:   %DifferentParams.type: type = generic_interface_type @DifferentParams [template]
// CHECK:STDOUT:   %DifferentParams: %DifferentParams.type = struct_value () [template]
// CHECK:STDOUT:   %T.2: %.1 = bind_symbolic_name T, 0 [symbolic]
// CHECK:STDOUT:   %.type.4: type = generic_interface_type @.3 [template]
// CHECK:STDOUT:   %.3: %.type.4 = struct_value () [template]
// CHECK:STDOUT:   %.type.5: type = interface_type @.3, @.3(%T.2) [symbolic]
// CHECK:STDOUT:   %Self.3: %.type.5 = bind_symbolic_name Self, 1 [symbolic]
>>>>>>> b2746222
// CHECK:STDOUT: }
// CHECK:STDOUT:
// CHECK:STDOUT: file {
// CHECK:STDOUT:   package: <namespace> = namespace [template] {
// CHECK:STDOUT:     .NotGeneric = %NotGeneric.decl
// CHECK:STDOUT:     .Generic = %Generic.decl
// CHECK:STDOUT:     .DifferentParams = %DifferentParams.decl
// CHECK:STDOUT:   }
<<<<<<< HEAD
// CHECK:STDOUT:   %NotGeneric.decl: type = interface_decl @NotGeneric [template = constants.%.1] {} {}
// CHECK:STDOUT:   %.decl.loc19: %.type.1 = interface_decl @.1 [template = constants.%.3] {
// CHECK:STDOUT:     %T.patt.loc19: type = symbolic_binding_pattern T, 0 [symbolic = %T.patt.1 (constants.%T.patt.1)]
// CHECK:STDOUT:     %T.param_patt: type = param_pattern %T.patt.loc19, runtime_param<invalid> [symbolic = %T.patt.1 (constants.%T.patt.1)]
=======
// CHECK:STDOUT:   %NotGeneric.decl: type = interface_decl @NotGeneric [template = constants.%NotGeneric.type] {} {}
// CHECK:STDOUT:   %.decl.loc19: %.type.1 = interface_decl @.1 [template = constants.%.2] {
// CHECK:STDOUT:     %T.patt: type = symbolic_binding_pattern T, 0
>>>>>>> b2746222
// CHECK:STDOUT:   } {
// CHECK:STDOUT:     %param: type = param runtime_param<invalid>
// CHECK:STDOUT:     %T.loc19: type = bind_symbolic_name T, 0, %param [symbolic = %T.1 (constants.%T.1)]
// CHECK:STDOUT:   }
// CHECK:STDOUT:   %Generic.decl: %Generic.type = interface_decl @Generic [template = constants.%Generic] {
// CHECK:STDOUT:     %T.patt.loc21: type = symbolic_binding_pattern T, 0 [symbolic = %T.patt.1 (constants.%T.patt.2)]
// CHECK:STDOUT:     %T.param_patt: type = param_pattern %T.patt.loc21, runtime_param<invalid> [symbolic = %T.patt.1 (constants.%T.patt.2)]
// CHECK:STDOUT:   } {
// CHECK:STDOUT:     %param: type = param runtime_param<invalid>
// CHECK:STDOUT:     %T.loc21: type = bind_symbolic_name T, 0, %param [symbolic = %T.1 (constants.%T.1)]
// CHECK:STDOUT:   }
// CHECK:STDOUT:   %.decl.loc29: type = interface_decl @.2 [template = constants.%.type.3] {} {}
// CHECK:STDOUT:   %DifferentParams.decl: %DifferentParams.type = interface_decl @DifferentParams [template = constants.%DifferentParams] {
// CHECK:STDOUT:     %T.patt.loc31: type = symbolic_binding_pattern T, 0 [symbolic = %T.patt.1 (constants.%T.patt.3)]
// CHECK:STDOUT:     %T.param_patt: type = param_pattern %T.patt.loc31, runtime_param<invalid> [symbolic = %T.patt.1 (constants.%T.patt.3)]
// CHECK:STDOUT:   } {
// CHECK:STDOUT:     %param: type = param runtime_param<invalid>
// CHECK:STDOUT:     %T.loc31: type = bind_symbolic_name T, 0, %param [symbolic = %T.1 (constants.%T.1)]
// CHECK:STDOUT:   }
<<<<<<< HEAD
// CHECK:STDOUT:   %.decl.loc38: %.type.2 = interface_decl @.3 [template = constants.%.6] {
// CHECK:STDOUT:     %T.patt.loc38: %.2 = symbolic_binding_pattern T, 0 [symbolic = %T.patt.1 (constants.%T.patt.4)]
// CHECK:STDOUT:     %T.param_patt: %.2 = param_pattern %T.patt.loc38, runtime_param<invalid> [symbolic = %T.patt.1 (constants.%T.patt.4)]
// CHECK:STDOUT:   } {
// CHECK:STDOUT:     %.loc38_32.1: %.2 = tuple_literal ()
// CHECK:STDOUT:     %.loc38_32.2: type = converted %.loc38_32.1, constants.%.2 [template = constants.%.2]
// CHECK:STDOUT:     %param: %.2 = param runtime_param<invalid>
// CHECK:STDOUT:     %T.loc38: %.2 = bind_symbolic_name T, 0, %param [symbolic = %T.1 (constants.%T.2)]
=======
// CHECK:STDOUT:   %.decl.loc38: %.type.4 = interface_decl @.3 [template = constants.%.3] {
// CHECK:STDOUT:     %T.patt: %.1 = symbolic_binding_pattern T, 0
// CHECK:STDOUT:   } {
// CHECK:STDOUT:     %.loc38_32.1: %.1 = tuple_literal ()
// CHECK:STDOUT:     %.loc38_32.2: type = converted %.loc38_32.1, constants.%.1 [template = constants.%.1]
// CHECK:STDOUT:     %T.param: %.1 = param T, runtime_param<invalid>
// CHECK:STDOUT:     %T.loc38: %.1 = bind_symbolic_name T, 0, %T.param [symbolic = %T.1 (constants.%T.2)]
>>>>>>> b2746222
// CHECK:STDOUT:   }
// CHECK:STDOUT: }
// CHECK:STDOUT:
// CHECK:STDOUT: interface @NotGeneric;
// CHECK:STDOUT:
// CHECK:STDOUT: generic interface @.1(%T.loc19: type) {
// CHECK:STDOUT:   %T.1: type = bind_symbolic_name T, 0 [symbolic = %T.1 (constants.%T.1)]
// CHECK:STDOUT:   %T.patt.1: type = symbolic_binding_pattern T, 0 [symbolic = %T.patt.1 (constants.%T.patt.1)]
// CHECK:STDOUT:
// CHECK:STDOUT: !definition:
// CHECK:STDOUT:   %.type: type = interface_type @.1, @.1(%T.1) [symbolic = %.type (constants.%.type.2)]
// CHECK:STDOUT:   %Self.2: %.type.2 = bind_symbolic_name Self, 1 [symbolic = %Self.2 (constants.%Self.1)]
// CHECK:STDOUT:
// CHECK:STDOUT:   interface {
// CHECK:STDOUT:     %Self.1: @.1.%.type (%.type.2) = bind_symbolic_name Self, 1 [symbolic = %Self.2 (constants.%Self.1)]
// CHECK:STDOUT:
// CHECK:STDOUT:   !members:
// CHECK:STDOUT:     .Self = %Self.1
// CHECK:STDOUT:     witness = ()
// CHECK:STDOUT:   }
// CHECK:STDOUT: }
// CHECK:STDOUT:
// CHECK:STDOUT: generic interface @Generic(%T.loc21: type) {
// CHECK:STDOUT:   %T.1: type = bind_symbolic_name T, 0 [symbolic = %T.1 (constants.%T.1)]
// CHECK:STDOUT:   %T.patt.1: type = symbolic_binding_pattern T, 0 [symbolic = %T.patt.1 (constants.%T.patt.2)]
// CHECK:STDOUT:
// CHECK:STDOUT:   interface;
// CHECK:STDOUT: }
// CHECK:STDOUT:
// CHECK:STDOUT: interface @.2 {
// CHECK:STDOUT:   %Self: %.type.3 = bind_symbolic_name Self, 0 [symbolic = constants.%Self.2]
// CHECK:STDOUT:
// CHECK:STDOUT: !members:
// CHECK:STDOUT:   .Self = %Self
// CHECK:STDOUT:   witness = ()
// CHECK:STDOUT: }
// CHECK:STDOUT:
// CHECK:STDOUT: generic interface @DifferentParams(%T.loc31: type) {
// CHECK:STDOUT:   %T.1: type = bind_symbolic_name T, 0 [symbolic = %T.1 (constants.%T.1)]
// CHECK:STDOUT:   %T.patt.1: type = symbolic_binding_pattern T, 0 [symbolic = %T.patt.1 (constants.%T.patt.3)]
// CHECK:STDOUT:
// CHECK:STDOUT:   interface;
// CHECK:STDOUT: }
// CHECK:STDOUT:
<<<<<<< HEAD
// CHECK:STDOUT: generic interface @.3(%T.loc38: %.2) {
// CHECK:STDOUT:   %T.1: %.2 = bind_symbolic_name T, 0 [symbolic = %T.1 (constants.%T.2)]
// CHECK:STDOUT:   %T.patt.1: %.2 = symbolic_binding_pattern T, 0 [symbolic = %T.patt.1 (constants.%T.patt.4)]
=======
// CHECK:STDOUT: generic interface @.3(%T.loc38: %.1) {
// CHECK:STDOUT:   %T.1: %.1 = bind_symbolic_name T, 0 [symbolic = %T.1 (constants.%T.2)]
>>>>>>> b2746222
// CHECK:STDOUT:
// CHECK:STDOUT: !definition:
// CHECK:STDOUT:   %.type: type = interface_type @.3, @.3(%T.1) [symbolic = %.type (constants.%.type.5)]
// CHECK:STDOUT:   %Self.2: %.type.5 = bind_symbolic_name Self, 1 [symbolic = %Self.2 (constants.%Self.3)]
// CHECK:STDOUT:
// CHECK:STDOUT:   interface {
// CHECK:STDOUT:     %Self.1: @.3.%.type (%.type.5) = bind_symbolic_name Self, 1 [symbolic = %Self.2 (constants.%Self.3)]
// CHECK:STDOUT:
// CHECK:STDOUT:   !members:
// CHECK:STDOUT:     .Self = %Self.1
// CHECK:STDOUT:     witness = ()
// CHECK:STDOUT:   }
// CHECK:STDOUT: }
// CHECK:STDOUT:
// CHECK:STDOUT: specific @.1(constants.%T.1) {
// CHECK:STDOUT:   %T.1 => constants.%T.1
// CHECK:STDOUT:   %T.patt.1 => constants.%T.1
// CHECK:STDOUT: }
// CHECK:STDOUT:
// CHECK:STDOUT: specific @.1(@.1.%T.1) {
// CHECK:STDOUT:   %T.1 => constants.%T.1
// CHECK:STDOUT:   %T.patt.1 => constants.%T.1
// CHECK:STDOUT: }
// CHECK:STDOUT:
// CHECK:STDOUT: specific @Generic(constants.%T.1) {
// CHECK:STDOUT:   %T.1 => constants.%T.1
// CHECK:STDOUT:   %T.patt.1 => constants.%T.1
// CHECK:STDOUT: }
// CHECK:STDOUT:
// CHECK:STDOUT: specific @DifferentParams(constants.%T.1) {
// CHECK:STDOUT:   %T.1 => constants.%T.1
// CHECK:STDOUT:   %T.patt.1 => constants.%T.1
// CHECK:STDOUT: }
// CHECK:STDOUT:
// CHECK:STDOUT: specific @.3(constants.%T.2) {
// CHECK:STDOUT:   %T.1 => constants.%T.2
// CHECK:STDOUT:   %T.patt.1 => constants.%T.2
// CHECK:STDOUT: }
// CHECK:STDOUT:
// CHECK:STDOUT: specific @.3(@.3.%T.1) {
// CHECK:STDOUT:   %T.1 => constants.%T.2
// CHECK:STDOUT:   %T.patt.1 => constants.%T.2
// CHECK:STDOUT: }
// CHECK:STDOUT:<|MERGE_RESOLUTION|>--- conflicted
+++ resolved
@@ -44,42 +44,24 @@
 // CHECK:STDOUT:   %T.1: type = bind_symbolic_name T, 0 [symbolic]
 // CHECK:STDOUT:   %T.patt.1: type = symbolic_binding_pattern T, 0 [symbolic]
 // CHECK:STDOUT:   %.type.1: type = generic_interface_type @.1 [template]
-<<<<<<< HEAD
-// CHECK:STDOUT:   %.2: type = tuple_type () [template]
-// CHECK:STDOUT:   %.3: %.type.1 = struct_value () [template]
-// CHECK:STDOUT:   %.4: type = interface_type @.1, @.1(%T.1) [symbolic]
-// CHECK:STDOUT:   %Self.1: %.4 = bind_symbolic_name Self, 1 [symbolic]
-// CHECK:STDOUT:   %T.patt.2: type = symbolic_binding_pattern T, 0 [symbolic]
-// CHECK:STDOUT:   %Generic.type: type = generic_interface_type @Generic [template]
-// CHECK:STDOUT:   %Generic: %Generic.type = struct_value () [template]
-// CHECK:STDOUT:   %.5: type = interface_type @.2 [template]
-// CHECK:STDOUT:   %Self.2: %.5 = bind_symbolic_name Self, 0 [symbolic]
-// CHECK:STDOUT:   %T.patt.3: type = symbolic_binding_pattern T, 0 [symbolic]
-// CHECK:STDOUT:   %DifferentParams.type: type = generic_interface_type @DifferentParams [template]
-// CHECK:STDOUT:   %DifferentParams: %DifferentParams.type = struct_value () [template]
-// CHECK:STDOUT:   %T.2: %.2 = bind_symbolic_name T, 0 [symbolic]
-// CHECK:STDOUT:   %T.patt.4: %.2 = symbolic_binding_pattern T, 0 [symbolic]
-// CHECK:STDOUT:   %.type.2: type = generic_interface_type @.3 [template]
-// CHECK:STDOUT:   %.6: %.type.2 = struct_value () [template]
-// CHECK:STDOUT:   %.7: type = interface_type @.3, @.3(%T.2) [symbolic]
-// CHECK:STDOUT:   %Self.3: %.7 = bind_symbolic_name Self, 1 [symbolic]
-=======
 // CHECK:STDOUT:   %.1: type = tuple_type () [template]
 // CHECK:STDOUT:   %.2: %.type.1 = struct_value () [template]
 // CHECK:STDOUT:   %.type.2: type = interface_type @.1, @.1(%T.1) [symbolic]
 // CHECK:STDOUT:   %Self.1: %.type.2 = bind_symbolic_name Self, 1 [symbolic]
+// CHECK:STDOUT:   %T.patt.2: type = symbolic_binding_pattern T, 0 [symbolic]
 // CHECK:STDOUT:   %Generic.type: type = generic_interface_type @Generic [template]
 // CHECK:STDOUT:   %Generic: %Generic.type = struct_value () [template]
 // CHECK:STDOUT:   %.type.3: type = interface_type @.2 [template]
 // CHECK:STDOUT:   %Self.2: %.type.3 = bind_symbolic_name Self, 0 [symbolic]
+// CHECK:STDOUT:   %T.patt.3: type = symbolic_binding_pattern T, 0 [symbolic]
 // CHECK:STDOUT:   %DifferentParams.type: type = generic_interface_type @DifferentParams [template]
 // CHECK:STDOUT:   %DifferentParams: %DifferentParams.type = struct_value () [template]
 // CHECK:STDOUT:   %T.2: %.1 = bind_symbolic_name T, 0 [symbolic]
+// CHECK:STDOUT:   %T.patt.4: %.1 = symbolic_binding_pattern T, 0 [symbolic]
 // CHECK:STDOUT:   %.type.4: type = generic_interface_type @.3 [template]
 // CHECK:STDOUT:   %.3: %.type.4 = struct_value () [template]
 // CHECK:STDOUT:   %.type.5: type = interface_type @.3, @.3(%T.2) [symbolic]
 // CHECK:STDOUT:   %Self.3: %.type.5 = bind_symbolic_name Self, 1 [symbolic]
->>>>>>> b2746222
 // CHECK:STDOUT: }
 // CHECK:STDOUT:
 // CHECK:STDOUT: file {
@@ -88,16 +70,10 @@
 // CHECK:STDOUT:     .Generic = %Generic.decl
 // CHECK:STDOUT:     .DifferentParams = %DifferentParams.decl
 // CHECK:STDOUT:   }
-<<<<<<< HEAD
-// CHECK:STDOUT:   %NotGeneric.decl: type = interface_decl @NotGeneric [template = constants.%.1] {} {}
-// CHECK:STDOUT:   %.decl.loc19: %.type.1 = interface_decl @.1 [template = constants.%.3] {
+// CHECK:STDOUT:   %NotGeneric.decl: type = interface_decl @NotGeneric [template = constants.%NotGeneric.type] {} {}
+// CHECK:STDOUT:   %.decl.loc19: %.type.1 = interface_decl @.1 [template = constants.%.2] {
 // CHECK:STDOUT:     %T.patt.loc19: type = symbolic_binding_pattern T, 0 [symbolic = %T.patt.1 (constants.%T.patt.1)]
 // CHECK:STDOUT:     %T.param_patt: type = param_pattern %T.patt.loc19, runtime_param<invalid> [symbolic = %T.patt.1 (constants.%T.patt.1)]
-=======
-// CHECK:STDOUT:   %NotGeneric.decl: type = interface_decl @NotGeneric [template = constants.%NotGeneric.type] {} {}
-// CHECK:STDOUT:   %.decl.loc19: %.type.1 = interface_decl @.1 [template = constants.%.2] {
-// CHECK:STDOUT:     %T.patt: type = symbolic_binding_pattern T, 0
->>>>>>> b2746222
 // CHECK:STDOUT:   } {
 // CHECK:STDOUT:     %param: type = param runtime_param<invalid>
 // CHECK:STDOUT:     %T.loc19: type = bind_symbolic_name T, 0, %param [symbolic = %T.1 (constants.%T.1)]
@@ -117,24 +93,14 @@
 // CHECK:STDOUT:     %param: type = param runtime_param<invalid>
 // CHECK:STDOUT:     %T.loc31: type = bind_symbolic_name T, 0, %param [symbolic = %T.1 (constants.%T.1)]
 // CHECK:STDOUT:   }
-<<<<<<< HEAD
-// CHECK:STDOUT:   %.decl.loc38: %.type.2 = interface_decl @.3 [template = constants.%.6] {
-// CHECK:STDOUT:     %T.patt.loc38: %.2 = symbolic_binding_pattern T, 0 [symbolic = %T.patt.1 (constants.%T.patt.4)]
-// CHECK:STDOUT:     %T.param_patt: %.2 = param_pattern %T.patt.loc38, runtime_param<invalid> [symbolic = %T.patt.1 (constants.%T.patt.4)]
-// CHECK:STDOUT:   } {
-// CHECK:STDOUT:     %.loc38_32.1: %.2 = tuple_literal ()
-// CHECK:STDOUT:     %.loc38_32.2: type = converted %.loc38_32.1, constants.%.2 [template = constants.%.2]
-// CHECK:STDOUT:     %param: %.2 = param runtime_param<invalid>
-// CHECK:STDOUT:     %T.loc38: %.2 = bind_symbolic_name T, 0, %param [symbolic = %T.1 (constants.%T.2)]
-=======
 // CHECK:STDOUT:   %.decl.loc38: %.type.4 = interface_decl @.3 [template = constants.%.3] {
-// CHECK:STDOUT:     %T.patt: %.1 = symbolic_binding_pattern T, 0
+// CHECK:STDOUT:     %T.patt.loc38: %.1 = symbolic_binding_pattern T, 0 [symbolic = %T.patt.1 (constants.%T.patt.4)]
+// CHECK:STDOUT:     %T.param_patt: %.1 = param_pattern %T.patt.loc38, runtime_param<invalid> [symbolic = %T.patt.1 (constants.%T.patt.4)]
 // CHECK:STDOUT:   } {
 // CHECK:STDOUT:     %.loc38_32.1: %.1 = tuple_literal ()
 // CHECK:STDOUT:     %.loc38_32.2: type = converted %.loc38_32.1, constants.%.1 [template = constants.%.1]
-// CHECK:STDOUT:     %T.param: %.1 = param T, runtime_param<invalid>
-// CHECK:STDOUT:     %T.loc38: %.1 = bind_symbolic_name T, 0, %T.param [symbolic = %T.1 (constants.%T.2)]
->>>>>>> b2746222
+// CHECK:STDOUT:     %param: %.1 = param runtime_param<invalid>
+// CHECK:STDOUT:     %T.loc38: %.1 = bind_symbolic_name T, 0, %param [symbolic = %T.1 (constants.%T.2)]
 // CHECK:STDOUT:   }
 // CHECK:STDOUT: }
 // CHECK:STDOUT:
@@ -179,14 +145,9 @@
 // CHECK:STDOUT:   interface;
 // CHECK:STDOUT: }
 // CHECK:STDOUT:
-<<<<<<< HEAD
-// CHECK:STDOUT: generic interface @.3(%T.loc38: %.2) {
-// CHECK:STDOUT:   %T.1: %.2 = bind_symbolic_name T, 0 [symbolic = %T.1 (constants.%T.2)]
-// CHECK:STDOUT:   %T.patt.1: %.2 = symbolic_binding_pattern T, 0 [symbolic = %T.patt.1 (constants.%T.patt.4)]
-=======
 // CHECK:STDOUT: generic interface @.3(%T.loc38: %.1) {
 // CHECK:STDOUT:   %T.1: %.1 = bind_symbolic_name T, 0 [symbolic = %T.1 (constants.%T.2)]
->>>>>>> b2746222
+// CHECK:STDOUT:   %T.patt.1: %.1 = symbolic_binding_pattern T, 0 [symbolic = %T.patt.1 (constants.%T.patt.4)]
 // CHECK:STDOUT:
 // CHECK:STDOUT: !definition:
 // CHECK:STDOUT:   %.type: type = interface_type @.3, @.3(%T.1) [symbolic = %.type (constants.%.type.5)]
