--- conflicted
+++ resolved
@@ -41,38 +41,23 @@
 // CHECK:STDOUT:
 // CHECK:STDOUT: constants {
 // CHECK:STDOUT:   %.1: type = interface_type @NotGeneric [template]
-<<<<<<< HEAD
-// CHECK:STDOUT:   %T.1: type = bind_symbolic_name T 0 [symbolic]
-// CHECK:STDOUT:   %T.patt.1: type = symbolic_binding_pattern T 0 [symbolic]
-=======
 // CHECK:STDOUT:   %T.1: type = bind_symbolic_name T, 0 [symbolic]
->>>>>>> e617d649
+// CHECK:STDOUT:   %T.patt.1: type = symbolic_binding_pattern T, 0 [symbolic]
 // CHECK:STDOUT:   %.type.1: type = generic_interface_type @.1 [template]
 // CHECK:STDOUT:   %.2: type = tuple_type () [template]
 // CHECK:STDOUT:   %.3: %.type.1 = struct_value () [template]
 // CHECK:STDOUT:   %.4: type = interface_type @.1, @.1(%T.1) [symbolic]
-<<<<<<< HEAD
-// CHECK:STDOUT:   %Self.1: %.4 = bind_symbolic_name Self 1 [symbolic]
-// CHECK:STDOUT:   %T.patt.2: type = symbolic_binding_pattern T 0 [symbolic]
-// CHECK:STDOUT:   %Generic.type: type = generic_interface_type @Generic [template]
-// CHECK:STDOUT:   %Generic: %Generic.type = struct_value () [template]
-// CHECK:STDOUT:   %.5: type = interface_type @.2 [template]
-// CHECK:STDOUT:   %Self.2: %.5 = bind_symbolic_name Self 0 [symbolic]
-// CHECK:STDOUT:   %T.patt.3: type = symbolic_binding_pattern T 0 [symbolic]
-// CHECK:STDOUT:   %DifferentParams.type: type = generic_interface_type @DifferentParams [template]
-// CHECK:STDOUT:   %DifferentParams: %DifferentParams.type = struct_value () [template]
-// CHECK:STDOUT:   %T.2: %.2 = bind_symbolic_name T 0 [symbolic]
-// CHECK:STDOUT:   %T.patt.4: %.2 = symbolic_binding_pattern T 0 [symbolic]
-=======
 // CHECK:STDOUT:   %Self.1: %.4 = bind_symbolic_name Self, 1 [symbolic]
+// CHECK:STDOUT:   %T.patt.2: type = symbolic_binding_pattern T, 0 [symbolic]
 // CHECK:STDOUT:   %Generic.type: type = generic_interface_type @Generic [template]
 // CHECK:STDOUT:   %Generic: %Generic.type = struct_value () [template]
 // CHECK:STDOUT:   %.5: type = interface_type @.2 [template]
 // CHECK:STDOUT:   %Self.2: %.5 = bind_symbolic_name Self, 0 [symbolic]
+// CHECK:STDOUT:   %T.patt.3: type = symbolic_binding_pattern T, 0 [symbolic]
 // CHECK:STDOUT:   %DifferentParams.type: type = generic_interface_type @DifferentParams [template]
 // CHECK:STDOUT:   %DifferentParams: %DifferentParams.type = struct_value () [template]
 // CHECK:STDOUT:   %T.2: %.2 = bind_symbolic_name T, 0 [symbolic]
->>>>>>> e617d649
+// CHECK:STDOUT:   %T.patt.4: %.2 = symbolic_binding_pattern T, 0 [symbolic]
 // CHECK:STDOUT:   %.type.2: type = generic_interface_type @.3 [template]
 // CHECK:STDOUT:   %.6: %.type.2 = struct_value () [template]
 // CHECK:STDOUT:   %.7: type = interface_type @.3, @.3(%T.2) [symbolic]
@@ -87,75 +72,43 @@
 // CHECK:STDOUT:   }
 // CHECK:STDOUT:   %NotGeneric.decl: type = interface_decl @NotGeneric [template = constants.%.1] {} {}
 // CHECK:STDOUT:   %.decl.loc19: %.type.1 = interface_decl @.1 [template = constants.%.3] {
-<<<<<<< HEAD
-// CHECK:STDOUT:     %T.patt.loc19: type = symbolic_binding_pattern T 0 [symbolic = %T.patt.1 (constants.%T.patt.1)]
+// CHECK:STDOUT:     %T.patt.loc19: type = symbolic_binding_pattern T, 0 [symbolic = %T.patt.1 (constants.%T.patt.1)]
 // CHECK:STDOUT:     %T.param_patt: type = param_pattern %T.patt.loc19, runtime_param<invalid> [symbolic = %T.patt.1 (constants.%T.patt.1)]
 // CHECK:STDOUT:   } {
 // CHECK:STDOUT:     %param: type = param runtime_param<invalid>
-// CHECK:STDOUT:     %T.loc19: type = bind_symbolic_name T 0, %param [symbolic = %T.1 (constants.%T.1)]
+// CHECK:STDOUT:     %T.loc19: type = bind_symbolic_name T, 0, %param [symbolic = %T.1 (constants.%T.1)]
 // CHECK:STDOUT:   }
 // CHECK:STDOUT:   %Generic.decl: %Generic.type = interface_decl @Generic [template = constants.%Generic] {
-// CHECK:STDOUT:     %T.patt.loc21: type = symbolic_binding_pattern T 0 [symbolic = %T.patt.1 (constants.%T.patt.2)]
+// CHECK:STDOUT:     %T.patt.loc21: type = symbolic_binding_pattern T, 0 [symbolic = %T.patt.1 (constants.%T.patt.2)]
 // CHECK:STDOUT:     %T.param_patt: type = param_pattern %T.patt.loc21, runtime_param<invalid> [symbolic = %T.patt.1 (constants.%T.patt.2)]
 // CHECK:STDOUT:   } {
 // CHECK:STDOUT:     %param: type = param runtime_param<invalid>
-// CHECK:STDOUT:     %T.loc21: type = bind_symbolic_name T 0, %param [symbolic = %T.1 (constants.%T.1)]
+// CHECK:STDOUT:     %T.loc21: type = bind_symbolic_name T, 0, %param [symbolic = %T.1 (constants.%T.1)]
 // CHECK:STDOUT:   }
 // CHECK:STDOUT:   %.decl.loc29: type = interface_decl @.2 [template = constants.%.5] {} {}
 // CHECK:STDOUT:   %DifferentParams.decl: %DifferentParams.type = interface_decl @DifferentParams [template = constants.%DifferentParams] {
-// CHECK:STDOUT:     %T.patt.loc31: type = symbolic_binding_pattern T 0 [symbolic = %T.patt.1 (constants.%T.patt.3)]
+// CHECK:STDOUT:     %T.patt.loc31: type = symbolic_binding_pattern T, 0 [symbolic = %T.patt.1 (constants.%T.patt.3)]
 // CHECK:STDOUT:     %T.param_patt: type = param_pattern %T.patt.loc31, runtime_param<invalid> [symbolic = %T.patt.1 (constants.%T.patt.3)]
 // CHECK:STDOUT:   } {
 // CHECK:STDOUT:     %param: type = param runtime_param<invalid>
-// CHECK:STDOUT:     %T.loc31: type = bind_symbolic_name T 0, %param [symbolic = %T.1 (constants.%T.1)]
+// CHECK:STDOUT:     %T.loc31: type = bind_symbolic_name T, 0, %param [symbolic = %T.1 (constants.%T.1)]
 // CHECK:STDOUT:   }
 // CHECK:STDOUT:   %.decl.loc38: %.type.2 = interface_decl @.3 [template = constants.%.6] {
-// CHECK:STDOUT:     %T.patt.loc38: %.2 = symbolic_binding_pattern T 0 [symbolic = %T.patt.1 (constants.%T.patt.4)]
+// CHECK:STDOUT:     %T.patt.loc38: %.2 = symbolic_binding_pattern T, 0 [symbolic = %T.patt.1 (constants.%T.patt.4)]
 // CHECK:STDOUT:     %T.param_patt: %.2 = param_pattern %T.patt.loc38, runtime_param<invalid> [symbolic = %T.patt.1 (constants.%T.patt.4)]
 // CHECK:STDOUT:   } {
 // CHECK:STDOUT:     %.loc38_32.1: %.2 = tuple_literal ()
 // CHECK:STDOUT:     %.loc38_32.2: type = converted %.loc38_32.1, constants.%.2 [template = constants.%.2]
 // CHECK:STDOUT:     %param: %.2 = param runtime_param<invalid>
-// CHECK:STDOUT:     %T.loc38: %.2 = bind_symbolic_name T 0, %param [symbolic = %T.1 (constants.%T.2)]
-=======
-// CHECK:STDOUT:     %T.patt: type = symbolic_binding_pattern T, 0
-// CHECK:STDOUT:   } {
-// CHECK:STDOUT:     %T.param: type = param T, runtime_param<invalid>
-// CHECK:STDOUT:     %T.loc19: type = bind_symbolic_name T, 0, %T.param [symbolic = %T.1 (constants.%T.1)]
-// CHECK:STDOUT:   }
-// CHECK:STDOUT:   %Generic.decl: %Generic.type = interface_decl @Generic [template = constants.%Generic] {
-// CHECK:STDOUT:     %T.patt: type = symbolic_binding_pattern T, 0
-// CHECK:STDOUT:   } {
-// CHECK:STDOUT:     %T.param: type = param T, runtime_param<invalid>
-// CHECK:STDOUT:     %T.loc21: type = bind_symbolic_name T, 0, %T.param [symbolic = %T.1 (constants.%T.1)]
-// CHECK:STDOUT:   }
-// CHECK:STDOUT:   %.decl.loc29: type = interface_decl @.2 [template = constants.%.5] {} {}
-// CHECK:STDOUT:   %DifferentParams.decl: %DifferentParams.type = interface_decl @DifferentParams [template = constants.%DifferentParams] {
-// CHECK:STDOUT:     %T.patt: type = symbolic_binding_pattern T, 0
-// CHECK:STDOUT:   } {
-// CHECK:STDOUT:     %T.param: type = param T, runtime_param<invalid>
-// CHECK:STDOUT:     %T.loc31: type = bind_symbolic_name T, 0, %T.param [symbolic = %T.1 (constants.%T.1)]
-// CHECK:STDOUT:   }
-// CHECK:STDOUT:   %.decl.loc38: %.type.2 = interface_decl @.3 [template = constants.%.6] {
-// CHECK:STDOUT:     %T.patt: %.2 = symbolic_binding_pattern T, 0
-// CHECK:STDOUT:   } {
-// CHECK:STDOUT:     %.loc38_32.1: %.2 = tuple_literal ()
-// CHECK:STDOUT:     %.loc38_32.2: type = converted %.loc38_32.1, constants.%.2 [template = constants.%.2]
-// CHECK:STDOUT:     %T.param: %.2 = param T, runtime_param<invalid>
-// CHECK:STDOUT:     %T.loc38: %.2 = bind_symbolic_name T, 0, %T.param [symbolic = %T.1 (constants.%T.2)]
->>>>>>> e617d649
+// CHECK:STDOUT:     %T.loc38: %.2 = bind_symbolic_name T, 0, %param [symbolic = %T.1 (constants.%T.2)]
 // CHECK:STDOUT:   }
 // CHECK:STDOUT: }
 // CHECK:STDOUT:
 // CHECK:STDOUT: interface @NotGeneric;
 // CHECK:STDOUT:
 // CHECK:STDOUT: generic interface @.1(%T.loc19: type) {
-<<<<<<< HEAD
-// CHECK:STDOUT:   %T.1: type = bind_symbolic_name T 0 [symbolic = %T.1 (constants.%T.1)]
-// CHECK:STDOUT:   %T.patt.1: type = symbolic_binding_pattern T 0 [symbolic = %T.patt.1 (constants.%T.patt.1)]
-=======
 // CHECK:STDOUT:   %T.1: type = bind_symbolic_name T, 0 [symbolic = %T.1 (constants.%T.1)]
->>>>>>> e617d649
+// CHECK:STDOUT:   %T.patt.1: type = symbolic_binding_pattern T, 0 [symbolic = %T.patt.1 (constants.%T.patt.1)]
 // CHECK:STDOUT:
 // CHECK:STDOUT: !definition:
 // CHECK:STDOUT:   %.1: type = interface_type @.1, @.1(%T.1) [symbolic = %.1 (constants.%.4)]
@@ -171,12 +124,8 @@
 // CHECK:STDOUT: }
 // CHECK:STDOUT:
 // CHECK:STDOUT: generic interface @Generic(%T.loc21: type) {
-<<<<<<< HEAD
-// CHECK:STDOUT:   %T.1: type = bind_symbolic_name T 0 [symbolic = %T.1 (constants.%T.1)]
-// CHECK:STDOUT:   %T.patt.1: type = symbolic_binding_pattern T 0 [symbolic = %T.patt.1 (constants.%T.patt.2)]
-=======
 // CHECK:STDOUT:   %T.1: type = bind_symbolic_name T, 0 [symbolic = %T.1 (constants.%T.1)]
->>>>>>> e617d649
+// CHECK:STDOUT:   %T.patt.1: type = symbolic_binding_pattern T, 0 [symbolic = %T.patt.1 (constants.%T.patt.2)]
 // CHECK:STDOUT:
 // CHECK:STDOUT:   interface;
 // CHECK:STDOUT: }
@@ -190,23 +139,15 @@
 // CHECK:STDOUT: }
 // CHECK:STDOUT:
 // CHECK:STDOUT: generic interface @DifferentParams(%T.loc31: type) {
-<<<<<<< HEAD
-// CHECK:STDOUT:   %T.1: type = bind_symbolic_name T 0 [symbolic = %T.1 (constants.%T.1)]
-// CHECK:STDOUT:   %T.patt.1: type = symbolic_binding_pattern T 0 [symbolic = %T.patt.1 (constants.%T.patt.3)]
-=======
 // CHECK:STDOUT:   %T.1: type = bind_symbolic_name T, 0 [symbolic = %T.1 (constants.%T.1)]
->>>>>>> e617d649
+// CHECK:STDOUT:   %T.patt.1: type = symbolic_binding_pattern T, 0 [symbolic = %T.patt.1 (constants.%T.patt.3)]
 // CHECK:STDOUT:
 // CHECK:STDOUT:   interface;
 // CHECK:STDOUT: }
 // CHECK:STDOUT:
 // CHECK:STDOUT: generic interface @.3(%T.loc38: %.2) {
-<<<<<<< HEAD
-// CHECK:STDOUT:   %T.1: %.2 = bind_symbolic_name T 0 [symbolic = %T.1 (constants.%T.2)]
-// CHECK:STDOUT:   %T.patt.1: %.2 = symbolic_binding_pattern T 0 [symbolic = %T.patt.1 (constants.%T.patt.4)]
-=======
 // CHECK:STDOUT:   %T.1: %.2 = bind_symbolic_name T, 0 [symbolic = %T.1 (constants.%T.2)]
->>>>>>> e617d649
+// CHECK:STDOUT:   %T.patt.1: %.2 = symbolic_binding_pattern T, 0 [symbolic = %T.patt.1 (constants.%T.patt.4)]
 // CHECK:STDOUT:
 // CHECK:STDOUT: !definition:
 // CHECK:STDOUT:   %.1: type = interface_type @.3, @.3(%T.1) [symbolic = %.1 (constants.%.7)]
