// Part of the Carbon Language project, under the Apache License v2.0 with LLVM
// Exceptions. See /LICENSE for license information.
// SPDX-License-Identifier: Apache-2.0 WITH LLVM-exception
//
// AUTOUPDATE
// TIP: To test this file alone, run:
// TIP:   bazel test //toolchain/testing:file_test --test_arg=--file_tests=toolchain/check/testdata/interface/no_prelude/export_name.carbon
// TIP: To dump output, run:
// TIP:   bazel run //toolchain/testing:file_test -- --dump_output --file_tests=toolchain/check/testdata/interface/no_prelude/export_name.carbon

// ============================================================================
// Setup files
// ============================================================================

// --- base.carbon

library "[[@TEST_NAME]]";

interface I {}

// --- export.carbon

library "[[@TEST_NAME]]";

import library "base";

export I;

// ============================================================================
// Test files
// ============================================================================

// --- use_export.carbon

library "[[@TEST_NAME]]";

import library "export";

fn UseEmpty(i: I) {}

// CHECK:STDOUT: --- base.carbon
// CHECK:STDOUT:
// CHECK:STDOUT: constants {
// CHECK:STDOUT:   %.1: type = interface_type @I [template]
// CHECK:STDOUT:   %Self: %.1 = bind_symbolic_name Self 0 [symbolic]
// CHECK:STDOUT: }
// CHECK:STDOUT:
// CHECK:STDOUT: file {
// CHECK:STDOUT:   package: <namespace> = namespace [template] {
// CHECK:STDOUT:     .I = %I.decl
// CHECK:STDOUT:   }
// CHECK:STDOUT:   %I.decl: type = interface_decl @I [template = constants.%.1] {} {}
// CHECK:STDOUT: }
// CHECK:STDOUT:
// CHECK:STDOUT: interface @I {
// CHECK:STDOUT:   %Self: %.1 = bind_symbolic_name Self 0 [symbolic = constants.%Self]
// CHECK:STDOUT:
// CHECK:STDOUT: !members:
// CHECK:STDOUT:   .Self = %Self
// CHECK:STDOUT:   witness = ()
// CHECK:STDOUT: }
// CHECK:STDOUT:
// CHECK:STDOUT: --- export.carbon
// CHECK:STDOUT:
// CHECK:STDOUT: constants {
// CHECK:STDOUT:   %.1: type = interface_type @I [template]
// CHECK:STDOUT:   %Self: %.1 = bind_symbolic_name Self 0 [symbolic]
// CHECK:STDOUT: }
// CHECK:STDOUT:
// CHECK:STDOUT: imports {
// CHECK:STDOUT:   %import_ref.1: type = import_ref Main//base, inst+1, loaded [template = constants.%.1]
// CHECK:STDOUT:   %import_ref.2 = import_ref Main//base, inst+3, unloaded
// CHECK:STDOUT: }
// CHECK:STDOUT:
// CHECK:STDOUT: file {
// CHECK:STDOUT:   package: <namespace> = namespace [template] {
// CHECK:STDOUT:     .I = %I
// CHECK:STDOUT:   }
// CHECK:STDOUT:   %default.import = import <invalid>
// CHECK:STDOUT:   %I: type = export I, imports.%import_ref.1 [template = constants.%.1]
// CHECK:STDOUT: }
// CHECK:STDOUT:
// CHECK:STDOUT: interface @I {
// CHECK:STDOUT: !members:
// CHECK:STDOUT:   .Self = imports.%import_ref.2
// CHECK:STDOUT:   witness = ()
// CHECK:STDOUT: }
// CHECK:STDOUT:
// CHECK:STDOUT: --- use_export.carbon
// CHECK:STDOUT:
// CHECK:STDOUT: constants {
// CHECK:STDOUT:   %.1: type = interface_type @I [template]
// CHECK:STDOUT:   %Self: %.1 = bind_symbolic_name Self 0 [symbolic]
// CHECK:STDOUT:   %UseEmpty.type: type = fn_type @UseEmpty [template]
// CHECK:STDOUT:   %.2: type = tuple_type () [template]
// CHECK:STDOUT:   %UseEmpty: %UseEmpty.type = struct_value () [template]
// CHECK:STDOUT: }
// CHECK:STDOUT:
// CHECK:STDOUT: imports {
// CHECK:STDOUT:   %import_ref.1: type = import_ref Main//export, inst+7, loaded [template = constants.%.1]
// CHECK:STDOUT:   %import_ref.2 = import_ref Main//export, inst+6, unloaded
// CHECK:STDOUT: }
// CHECK:STDOUT:
// CHECK:STDOUT: file {
// CHECK:STDOUT:   package: <namespace> = namespace [template] {
// CHECK:STDOUT:     .I = imports.%import_ref.1
// CHECK:STDOUT:     .UseEmpty = %UseEmpty.decl
// CHECK:STDOUT:   }
// CHECK:STDOUT:   %default.import = import <invalid>
// CHECK:STDOUT:   %UseEmpty.decl: %UseEmpty.type = fn_decl @UseEmpty [template = constants.%UseEmpty] {
// CHECK:STDOUT:     %i.patt: %.1 = binding_pattern i
// CHECK:STDOUT:     %.loc6: %.1 = param_pattern %i.patt
// CHECK:STDOUT:   } {
// CHECK:STDOUT:     %I.ref: type = name_ref I, imports.%import_ref.1 [template = constants.%.1]
<<<<<<< HEAD
// CHECK:STDOUT:     %param: %.1 = param
// CHECK:STDOUT:     %i: %.1 = bind_name i, %param
=======
// CHECK:STDOUT:     %i.param: %.1 = param i, runtime_param0
// CHECK:STDOUT:     %i: %.1 = bind_name i, %i.param
>>>>>>> 7396aede
// CHECK:STDOUT:   }
// CHECK:STDOUT: }
// CHECK:STDOUT:
// CHECK:STDOUT: interface @I {
// CHECK:STDOUT: !members:
// CHECK:STDOUT:   .Self = imports.%import_ref.2
// CHECK:STDOUT:   witness = ()
// CHECK:STDOUT: }
// CHECK:STDOUT:
// CHECK:STDOUT: fn @UseEmpty(%.loc6: %.1) {
// CHECK:STDOUT: !entry:
// CHECK:STDOUT:   return
// CHECK:STDOUT: }
// CHECK:STDOUT:<|MERGE_RESOLUTION|>--- conflicted
+++ resolved
@@ -109,16 +109,11 @@
 // CHECK:STDOUT:   %default.import = import <invalid>
 // CHECK:STDOUT:   %UseEmpty.decl: %UseEmpty.type = fn_decl @UseEmpty [template = constants.%UseEmpty] {
 // CHECK:STDOUT:     %i.patt: %.1 = binding_pattern i
-// CHECK:STDOUT:     %.loc6: %.1 = param_pattern %i.patt
+// CHECK:STDOUT:     %.loc6: %.1 = param_pattern %i.patt, runtime_param0
 // CHECK:STDOUT:   } {
 // CHECK:STDOUT:     %I.ref: type = name_ref I, imports.%import_ref.1 [template = constants.%.1]
-<<<<<<< HEAD
-// CHECK:STDOUT:     %param: %.1 = param
+// CHECK:STDOUT:     %param: %.1 = param runtime_param0
 // CHECK:STDOUT:     %i: %.1 = bind_name i, %param
-=======
-// CHECK:STDOUT:     %i.param: %.1 = param i, runtime_param0
-// CHECK:STDOUT:     %i: %.1 = bind_name i, %i.param
->>>>>>> 7396aede
 // CHECK:STDOUT:   }
 // CHECK:STDOUT: }
 // CHECK:STDOUT:
