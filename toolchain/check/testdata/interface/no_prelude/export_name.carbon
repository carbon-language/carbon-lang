// Part of the Carbon Language project, under the Apache License v2.0 with LLVM
// Exceptions. See /LICENSE for license information.
// SPDX-License-Identifier: Apache-2.0 WITH LLVM-exception
//
// AUTOUPDATE
// TIP: To test this file alone, run:
// TIP:   bazel test //toolchain/testing:file_test --test_arg=--file_tests=toolchain/check/testdata/interface/no_prelude/export_name.carbon
// TIP: To dump output, run:
// TIP:   bazel run //toolchain/testing:file_test -- --dump_output --file_tests=toolchain/check/testdata/interface/no_prelude/export_name.carbon

// ============================================================================
// Setup files
// ============================================================================

// --- base.carbon

library "base";

interface I {}

// --- export.carbon

library "export";

import library "base";

export I;

// ============================================================================
// Test files
// ============================================================================

// --- use_export.carbon

library "use_export";

import library "export";

fn UseEmpty(i: I) {}

// CHECK:STDOUT: --- base.carbon
// CHECK:STDOUT:
// CHECK:STDOUT: constants {
// CHECK:STDOUT:   %.1: type = interface_type @I [template]
// CHECK:STDOUT:   %Self: %.1 = bind_symbolic_name Self 0 [symbolic]
// CHECK:STDOUT: }
// CHECK:STDOUT:
// CHECK:STDOUT: file {
// CHECK:STDOUT:   package: <namespace> = namespace [template] {
// CHECK:STDOUT:     .I = %I.decl
// CHECK:STDOUT:   }
// CHECK:STDOUT:   %I.decl: type = interface_decl @I [template = constants.%.1] {} {}
// CHECK:STDOUT: }
// CHECK:STDOUT:
// CHECK:STDOUT: interface @I {
// CHECK:STDOUT:   %Self: %.1 = bind_symbolic_name Self 0 [symbolic = constants.%Self]
// CHECK:STDOUT:
// CHECK:STDOUT: !members:
// CHECK:STDOUT:   .Self = %Self
// CHECK:STDOUT:   witness = ()
// CHECK:STDOUT: }
// CHECK:STDOUT:
// CHECK:STDOUT: --- export.carbon
// CHECK:STDOUT:
// CHECK:STDOUT: constants {
// CHECK:STDOUT:   %.1: type = interface_type @I [template]
// CHECK:STDOUT:   %Self: %.1 = bind_symbolic_name Self 0 [symbolic]
// CHECK:STDOUT: }
// CHECK:STDOUT:
// CHECK:STDOUT: imports {
// CHECK:STDOUT:   %import_ref.1: type = import_ref Main//base, inst+1, loaded [template = constants.%.1]
// CHECK:STDOUT:   %import_ref.2 = import_ref Main//base, inst+3, unloaded
// CHECK:STDOUT: }
// CHECK:STDOUT:
// CHECK:STDOUT: file {
// CHECK:STDOUT:   package: <namespace> = namespace [template] {
// CHECK:STDOUT:     .I = %I
// CHECK:STDOUT:   }
// CHECK:STDOUT:   %default.import = import <invalid>
// CHECK:STDOUT:   %I: type = export I, imports.%import_ref.1 [template = constants.%.1]
// CHECK:STDOUT: }
// CHECK:STDOUT:
// CHECK:STDOUT: interface @I {
// CHECK:STDOUT: !members:
// CHECK:STDOUT:   .Self = imports.%import_ref.2
// CHECK:STDOUT:   witness = ()
// CHECK:STDOUT: }
// CHECK:STDOUT:
// CHECK:STDOUT: --- use_export.carbon
// CHECK:STDOUT:
// CHECK:STDOUT: constants {
// CHECK:STDOUT:   %.1: type = interface_type @I [template]
// CHECK:STDOUT:   %Self: %.1 = bind_symbolic_name Self 0 [symbolic]
// CHECK:STDOUT:   %UseEmpty.type: type = fn_type @UseEmpty [template]
// CHECK:STDOUT:   %.2: type = tuple_type () [template]
// CHECK:STDOUT:   %UseEmpty: %UseEmpty.type = struct_value () [template]
// CHECK:STDOUT: }
// CHECK:STDOUT:
// CHECK:STDOUT: imports {
// CHECK:STDOUT:   %import_ref.1: type = import_ref Main//export, inst+7, loaded [template = constants.%.1]
// CHECK:STDOUT:   %import_ref.2 = import_ref Main//export, inst+6, unloaded
// CHECK:STDOUT: }
// CHECK:STDOUT:
// CHECK:STDOUT: file {
// CHECK:STDOUT:   package: <namespace> = namespace [template] {
// CHECK:STDOUT:     .I = imports.%import_ref.1
// CHECK:STDOUT:     .UseEmpty = %UseEmpty.decl
// CHECK:STDOUT:   }
// CHECK:STDOUT:   %default.import = import <invalid>
// CHECK:STDOUT:   %UseEmpty.decl: %UseEmpty.type = fn_decl @UseEmpty [template = constants.%UseEmpty] {
// CHECK:STDOUT:     %i.patt: %.1 = binding_pattern i
// CHECK:STDOUT:   } {
// CHECK:STDOUT:     %I.ref: type = name_ref I, imports.%import_ref.1 [template = constants.%.1]
<<<<<<< HEAD
// CHECK:STDOUT:     %param: %.1 = param
// CHECK:STDOUT:     @UseEmpty.%i: %.1 = bind_name i, %param
=======
// CHECK:STDOUT:     %i.param: %.1 = param i
// CHECK:STDOUT:     %i: %.1 = bind_name i, %i.param
>>>>>>> dcb4ae26
// CHECK:STDOUT:   }
// CHECK:STDOUT: }
// CHECK:STDOUT:
// CHECK:STDOUT: interface @I {
// CHECK:STDOUT: !members:
// CHECK:STDOUT:   .Self = imports.%import_ref.2
// CHECK:STDOUT:   witness = ()
// CHECK:STDOUT: }
// CHECK:STDOUT:
// CHECK:STDOUT: fn @UseEmpty(%i: %.1) {
// CHECK:STDOUT: !entry:
// CHECK:STDOUT:   return
// CHECK:STDOUT: }
// CHECK:STDOUT:<|MERGE_RESOLUTION|>--- conflicted
+++ resolved
@@ -111,13 +111,8 @@
 // CHECK:STDOUT:     %i.patt: %.1 = binding_pattern i
 // CHECK:STDOUT:   } {
 // CHECK:STDOUT:     %I.ref: type = name_ref I, imports.%import_ref.1 [template = constants.%.1]
-<<<<<<< HEAD
 // CHECK:STDOUT:     %param: %.1 = param
-// CHECK:STDOUT:     @UseEmpty.%i: %.1 = bind_name i, %param
-=======
-// CHECK:STDOUT:     %i.param: %.1 = param i
-// CHECK:STDOUT:     %i: %.1 = bind_name i, %i.param
->>>>>>> dcb4ae26
+// CHECK:STDOUT:     %i: %.1 = bind_name i, %param
 // CHECK:STDOUT:   }
 // CHECK:STDOUT: }
 // CHECK:STDOUT:
