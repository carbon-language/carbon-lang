--- conflicted
+++ resolved
@@ -206,61 +206,36 @@
 // CHECK:STDOUT:   }
 // CHECK:STDOUT: }
 // CHECK:STDOUT:
-<<<<<<< HEAD
-// CHECK:STDOUT: impl @impl.1: %X as %NotGenericNoParams.type {
+// CHECK:STDOUT: impl @impl.1: %X.ref as %NotGenericNoParams.ref {
 // CHECK:STDOUT:   %.loc14: <witness> = interface_witness () [template = constants.%.4]
-=======
-// CHECK:STDOUT: impl @impl.1: %X.ref as %NotGenericNoParams.ref {
-// CHECK:STDOUT:   %.loc14: <witness> = interface_witness () [template = constants.%.10]
->>>>>>> 82937e1a
 // CHECK:STDOUT:
 // CHECK:STDOUT: !members:
 // CHECK:STDOUT:   witness = %.loc14
 // CHECK:STDOUT: }
 // CHECK:STDOUT:
-<<<<<<< HEAD
-// CHECK:STDOUT: impl @impl.2: %X as %NotGenericButParams.type.2 {
+// CHECK:STDOUT: impl @impl.2: %X.ref as %NotGenericButParams.type {
 // CHECK:STDOUT:   %.loc15: <witness> = interface_witness () [template = constants.%.4]
-=======
-// CHECK:STDOUT: impl @impl.2: %X.ref as %.loc15_30 {
-// CHECK:STDOUT:   %.loc15_33: <witness> = interface_witness () [template = constants.%.10]
->>>>>>> 82937e1a
 // CHECK:STDOUT:
 // CHECK:STDOUT: !members:
 // CHECK:STDOUT:   witness = %.loc15
 // CHECK:STDOUT: }
 // CHECK:STDOUT:
-<<<<<<< HEAD
-// CHECK:STDOUT: impl @impl.3: %X as %GenericAndParams.type.5 {
+// CHECK:STDOUT: impl @impl.3: %X.ref.loc16_6 as %GenericAndParams.type {
 // CHECK:STDOUT:   %.loc16: <witness> = interface_witness () [template = constants.%.4]
-=======
-// CHECK:STDOUT: impl @impl.3: %X.ref.loc16_6 as %.loc16_27 {
-// CHECK:STDOUT:   %.loc16_31: <witness> = interface_witness () [template = constants.%.10]
->>>>>>> 82937e1a
 // CHECK:STDOUT:
 // CHECK:STDOUT: !members:
 // CHECK:STDOUT:   witness = %.loc16
 // CHECK:STDOUT: }
 // CHECK:STDOUT:
-<<<<<<< HEAD
-// CHECK:STDOUT: impl @impl.4: %X as %GenericNoParams.type.1 {
+// CHECK:STDOUT: impl @impl.4: %X.ref.loc17_6 as %GenericNoParams.ref {
 // CHECK:STDOUT:   %.loc17: <witness> = interface_witness () [template = constants.%.4]
-=======
-// CHECK:STDOUT: impl @impl.4: %X.ref.loc17_6 as %GenericNoParams.ref {
-// CHECK:STDOUT:   %.loc17: <witness> = interface_witness () [template = constants.%.10]
->>>>>>> 82937e1a
 // CHECK:STDOUT:
 // CHECK:STDOUT: !members:
 // CHECK:STDOUT:   witness = %.loc17
 // CHECK:STDOUT: }
 // CHECK:STDOUT:
-<<<<<<< HEAD
-// CHECK:STDOUT: impl @impl.5: %X as %GenericAndParams.type.7 {
+// CHECK:STDOUT: impl @impl.5: %X.ref.loc18_6 as %GenericAndParams.type {
 // CHECK:STDOUT:   %.loc18_36: <witness> = interface_witness () [template = constants.%.4]
-=======
-// CHECK:STDOUT: impl @impl.5: %X.ref.loc18_6 as %.loc18_32 {
-// CHECK:STDOUT:   %.loc18_36: <witness> = interface_witness () [template = constants.%.10]
->>>>>>> 82937e1a
 // CHECK:STDOUT:
 // CHECK:STDOUT: !members:
 // CHECK:STDOUT:   witness = %.loc18_36
