--- conflicted
+++ resolved
@@ -96,87 +96,41 @@
 // CHECK:STDOUT:   %NotGenericNoParams.decl: type = interface_decl @NotGenericNoParams [template = constants.%.1] {} {}
 // CHECK:STDOUT:   %NotGenericButParams.decl: %NotGenericButParams.type = interface_decl @NotGenericButParams [template = constants.%NotGenericButParams] {} {}
 // CHECK:STDOUT:   %GenericAndParams.decl: %GenericAndParams.type.1 = interface_decl @GenericAndParams.1 [template = constants.%GenericAndParams.1] {
-<<<<<<< HEAD
-// CHECK:STDOUT:     %T.patt.loc6: type = symbolic_binding_pattern T 0
+// CHECK:STDOUT:     %T.patt: type = symbolic_binding_pattern T 0
 // CHECK:STDOUT:   } {
-// CHECK:STDOUT:     %T.loc6_28.1: type = param T
-// CHECK:STDOUT:     %T.loc6_28.2: type = bind_symbolic_name T 0, %T.loc6_28.1 [symbolic = @GenericAndParams.1.%T (constants.%T)]
+// CHECK:STDOUT:     %T.param: type = param T, runtime_param<invalid>
+// CHECK:STDOUT:     %T.loc6: type = bind_symbolic_name T 0, %T.param [symbolic = %T.1 (constants.%T)]
 // CHECK:STDOUT:   }
 // CHECK:STDOUT:   %C.decl: %C.type = class_decl @C [template = constants.%C.1] {
-// CHECK:STDOUT:     %T.patt.loc8: type = symbolic_binding_pattern T 0
+// CHECK:STDOUT:     %T.patt: type = symbolic_binding_pattern T 0
 // CHECK:STDOUT:   } {
-// CHECK:STDOUT:     %T.loc8_9.1: type = param T
-// CHECK:STDOUT:     %T.loc8_9.2: type = bind_symbolic_name T 0, %T.loc8_9.1 [symbolic = @C.%T (constants.%T)]
+// CHECK:STDOUT:     %T.param: type = param T, runtime_param<invalid>
+// CHECK:STDOUT:     %T.loc8: type = bind_symbolic_name T 0, %T.param [symbolic = %T.1 (constants.%T)]
 // CHECK:STDOUT:   }
 // CHECK:STDOUT:   %X.decl: type = class_decl @X [template = constants.%X] {} {}
 // CHECK:STDOUT:   impl_decl @impl.1 {} {
-// CHECK:STDOUT:     %X.ref.loc14: type = name_ref X, %X.decl [template = constants.%X]
-// CHECK:STDOUT:     %NotGenericNoParams.ref: type = name_ref NotGenericNoParams, %NotGenericNoParams.decl [template = constants.%.1]
-// CHECK:STDOUT:   }
-// CHECK:STDOUT:   %.loc15_31.1: type = value_of_initializer %.loc15_30 [template = constants.%.3]
-// CHECK:STDOUT:   %.loc15_31.2: type = converted %.loc15_30, %.loc15_31.1 [template = constants.%.3]
-// CHECK:STDOUT:   impl_decl @impl.2 {} {
-// CHECK:STDOUT:     %X.ref.loc15: type = name_ref X, %X.decl [template = constants.%X]
-// CHECK:STDOUT:     %NotGenericButParams.ref: %NotGenericButParams.type = name_ref NotGenericButParams, %NotGenericButParams.decl [template = constants.%NotGenericButParams]
-// CHECK:STDOUT:     %.loc15_30: init type = call %NotGenericButParams.ref() [template = constants.%.3]
-// CHECK:STDOUT:   }
-// CHECK:STDOUT:   %.loc16_29.1: type = value_of_initializer %.loc16_27 [template = constants.%.10]
-// CHECK:STDOUT:   %.loc16_29.2: type = converted %.loc16_27, %.loc16_29.1 [template = constants.%.10]
-// CHECK:STDOUT:   impl_decl @impl.3 {} {
-// CHECK:STDOUT:     %X.ref.loc16_6: type = name_ref X, %X.decl [template = constants.%X]
-// CHECK:STDOUT:     %GenericAndParams.ref.loc16: %GenericAndParams.type.1 = name_ref GenericAndParams, %GenericAndParams.decl [template = constants.%GenericAndParams.1]
-// CHECK:STDOUT:     %X.ref.loc16_28: type = name_ref X, %X.decl [template = constants.%X]
-// CHECK:STDOUT:     %.loc16_27: init type = call %GenericAndParams.ref.loc16(%X.ref.loc16_28) [template = constants.%.10]
-// CHECK:STDOUT:   }
-// CHECK:STDOUT:   impl_decl @impl.4 {} {
-// CHECK:STDOUT:     %X.ref.loc17_6: type = name_ref X, %X.decl [template = constants.%X]
-// CHECK:STDOUT:     %C.ref.loc17: %C.type = name_ref C, %C.decl [template = constants.%C.1]
-// CHECK:STDOUT:     %X.ref.loc17_13: type = name_ref X, %X.decl [template = constants.%X]
-// CHECK:STDOUT:     %.loc17: init type = call %C.ref.loc17(%X.ref.loc17_13) [template = constants.%C.3]
-// CHECK:STDOUT:     %GenericNoParams.ref: type = name_ref GenericNoParams, @C.%GenericNoParams.decl [template = constants.%.5]
-// CHECK:STDOUT:   }
-// CHECK:STDOUT:   %.loc18_34.1: type = value_of_initializer %.loc18_32 [template = constants.%.12]
-// CHECK:STDOUT:   %.loc18_34.2: type = converted %.loc18_32, %.loc18_34.1 [template = constants.%.12]
-// CHECK:STDOUT:   impl_decl @impl.5 {} {
-// CHECK:STDOUT:     %X.ref.loc18_6: type = name_ref X, %X.decl [template = constants.%X]
-// CHECK:STDOUT:     %C.ref.loc18: %C.type = name_ref C, %C.decl [template = constants.%C.1]
-// CHECK:STDOUT:     %X.ref.loc18_13: type = name_ref X, %X.decl [template = constants.%X]
-// CHECK:STDOUT:     %.loc18_12: init type = call %C.ref.loc18(%X.ref.loc18_13) [template = constants.%C.3]
-// CHECK:STDOUT:     %GenericAndParams.ref.loc18: %GenericAndParams.type.2 = name_ref GenericAndParams, @C.%GenericAndParams.decl [template = constants.%GenericAndParams.2]
-// CHECK:STDOUT:     %X.ref.loc18_33: type = name_ref X, %X.decl [template = constants.%X]
-// CHECK:STDOUT:     %.loc18_32: init type = call %GenericAndParams.ref.loc18(%X.ref.loc18_33) [template = constants.%.12]
-=======
-// CHECK:STDOUT:     %T.param: type = param T, runtime_param<invalid>
-// CHECK:STDOUT:     %T.loc6: type = bind_symbolic_name T 0, %T.param [symbolic = %T.1 (constants.%T)]
-// CHECK:STDOUT:   }
-// CHECK:STDOUT:   %C.decl: %C.type = class_decl @C [template = constants.%C.1] {
-// CHECK:STDOUT:     %T.param: type = param T, runtime_param<invalid>
-// CHECK:STDOUT:     %T.loc8: type = bind_symbolic_name T 0, %T.param [symbolic = %T.1 (constants.%T)]
-// CHECK:STDOUT:   }
-// CHECK:STDOUT:   %X.decl: type = class_decl @X [template = constants.%X] {}
-// CHECK:STDOUT:   impl_decl @impl.1 {
 // CHECK:STDOUT:     %X.ref: type = name_ref X, file.%X.decl [template = constants.%X]
 // CHECK:STDOUT:     %NotGenericNoParams.ref: type = name_ref NotGenericNoParams, file.%NotGenericNoParams.decl [template = constants.%.1]
 // CHECK:STDOUT:   }
-// CHECK:STDOUT:   impl_decl @impl.2 {
+// CHECK:STDOUT:   impl_decl @impl.2 {} {
 // CHECK:STDOUT:     %X.ref: type = name_ref X, file.%X.decl [template = constants.%X]
 // CHECK:STDOUT:     %NotGenericButParams.ref: %NotGenericButParams.type = name_ref NotGenericButParams, file.%NotGenericButParams.decl [template = constants.%NotGenericButParams]
 // CHECK:STDOUT:     %.loc15_30: type = interface_type @NotGenericButParams [template = constants.%.3]
 // CHECK:STDOUT:   }
-// CHECK:STDOUT:   impl_decl @impl.3 {
+// CHECK:STDOUT:   impl_decl @impl.3 {} {
 // CHECK:STDOUT:     %X.ref.loc16_6: type = name_ref X, file.%X.decl [template = constants.%X]
 // CHECK:STDOUT:     %GenericAndParams.ref: %GenericAndParams.type.1 = name_ref GenericAndParams, file.%GenericAndParams.decl [template = constants.%GenericAndParams.1]
 // CHECK:STDOUT:     %X.ref.loc16_28: type = name_ref X, file.%X.decl [template = constants.%X]
 // CHECK:STDOUT:     %.loc16_27: type = interface_type @GenericAndParams.1, @GenericAndParams.1(constants.%X) [template = constants.%.11]
 // CHECK:STDOUT:   }
-// CHECK:STDOUT:   impl_decl @impl.4 {
+// CHECK:STDOUT:   impl_decl @impl.4 {} {
 // CHECK:STDOUT:     %X.ref.loc17_6: type = name_ref X, file.%X.decl [template = constants.%X]
 // CHECK:STDOUT:     %C.ref: %C.type = name_ref C, file.%C.decl [template = constants.%C.1]
 // CHECK:STDOUT:     %X.ref.loc17_13: type = name_ref X, file.%X.decl [template = constants.%X]
 // CHECK:STDOUT:     %C: type = class_type @C, @C(constants.%X) [template = constants.%C.3]
 // CHECK:STDOUT:     %GenericNoParams.ref: type = name_ref GenericNoParams, @C.%GenericNoParams.decl [template = constants.%.5]
 // CHECK:STDOUT:   }
-// CHECK:STDOUT:   impl_decl @impl.5 {
+// CHECK:STDOUT:   impl_decl @impl.5 {} {
 // CHECK:STDOUT:     %X.ref.loc18_6: type = name_ref X, file.%X.decl [template = constants.%X]
 // CHECK:STDOUT:     %C.ref: %C.type = name_ref C, file.%C.decl [template = constants.%C.1]
 // CHECK:STDOUT:     %X.ref.loc18_13: type = name_ref X, file.%X.decl [template = constants.%X]
@@ -185,7 +139,6 @@
 // CHECK:STDOUT:     %GenericAndParams.ref: %GenericAndParams.type.3 = name_ref GenericAndParams, %.loc18_15 [template = constants.%GenericAndParams.3]
 // CHECK:STDOUT:     %X.ref.loc18_33: type = name_ref X, file.%X.decl [template = constants.%X]
 // CHECK:STDOUT:     %.loc18_32: type = interface_type @GenericAndParams.2, @GenericAndParams.2(constants.%X, constants.%X) [template = constants.%.13]
->>>>>>> 1e34d03e
 // CHECK:STDOUT:   }
 // CHECK:STDOUT: }
 // CHECK:STDOUT:
@@ -296,19 +249,12 @@
 // CHECK:STDOUT:   %GenericAndParams: @C.%GenericAndParams.type (%GenericAndParams.type.2) = struct_value () [symbolic = %GenericAndParams (constants.%GenericAndParams.2)]
 // CHECK:STDOUT:
 // CHECK:STDOUT:   class {
-<<<<<<< HEAD
 // CHECK:STDOUT:     %GenericNoParams.decl: type = interface_decl @GenericNoParams [template = constants.%.5] {} {}
-// CHECK:STDOUT:     %GenericAndParams.decl: %GenericAndParams.type.2 = interface_decl @GenericAndParams.2 [template = constants.%GenericAndParams.2] {
+// CHECK:STDOUT:     %GenericAndParams.decl: @C.%GenericAndParams.type (%GenericAndParams.type.2) = interface_decl @GenericAndParams.2 [symbolic = @C.%GenericAndParams (constants.%GenericAndParams.2)] {
 // CHECK:STDOUT:       %U.patt: type = symbolic_binding_pattern U 1
 // CHECK:STDOUT:     } {
-// CHECK:STDOUT:       %U.loc10_30.1: type = param U
-// CHECK:STDOUT:       %U.loc10_30.2: type = bind_symbolic_name U 1, %U.loc10_30.1 [symbolic = @GenericAndParams.2.%U (constants.%U)]
-=======
-// CHECK:STDOUT:     %GenericNoParams.decl: type = interface_decl @GenericNoParams [template = constants.%.5] {}
-// CHECK:STDOUT:     %GenericAndParams.decl: @C.%GenericAndParams.type (%GenericAndParams.type.2) = interface_decl @GenericAndParams.2 [symbolic = @C.%GenericAndParams (constants.%GenericAndParams.2)] {
 // CHECK:STDOUT:       %U.param: type = param U, runtime_param<invalid>
 // CHECK:STDOUT:       %U.loc10: type = bind_symbolic_name U 1, %U.param [symbolic = %U.1 (constants.%U)]
->>>>>>> 1e34d03e
 // CHECK:STDOUT:     }
 // CHECK:STDOUT:     %.loc11: <witness> = complete_type_witness %.8 [template = constants.%.9]
 // CHECK:STDOUT:
@@ -394,15 +340,10 @@
 // CHECK:STDOUT:     .A = %A.decl
 // CHECK:STDOUT:   }
 // CHECK:STDOUT:   %A.decl: %A.type = interface_decl @A [template = constants.%A] {
-<<<<<<< HEAD
 // CHECK:STDOUT:     %T.patt: type = binding_pattern T
 // CHECK:STDOUT:   } {
-// CHECK:STDOUT:     %T.loc8_13.1: type = param T
-// CHECK:STDOUT:     %T.loc8_13.2: type = bind_name T, %T.loc8_13.1
-=======
 // CHECK:STDOUT:     %T.param: type = param T, runtime_param<invalid>
 // CHECK:STDOUT:     %T: type = bind_name T, %T.param
->>>>>>> 1e34d03e
 // CHECK:STDOUT:   }
 // CHECK:STDOUT: }
 // CHECK:STDOUT:
@@ -429,15 +370,10 @@
 // CHECK:STDOUT:     .A = %A.decl
 // CHECK:STDOUT:   }
 // CHECK:STDOUT:   %A.decl: %A.type = interface_decl @A [template = constants.%A] {
-<<<<<<< HEAD
 // CHECK:STDOUT:     %T.patt: type = binding_pattern T
 // CHECK:STDOUT:   } {
-// CHECK:STDOUT:     %T.loc7_13.1: type = param T
-// CHECK:STDOUT:     %T.loc7_13.2: type = bind_name T, %T.loc7_13.1
-=======
 // CHECK:STDOUT:     %T.param: type = param T, runtime_param<invalid>
 // CHECK:STDOUT:     %T: type = bind_name T, %T.param
->>>>>>> 1e34d03e
 // CHECK:STDOUT:   }
 // CHECK:STDOUT: }
 // CHECK:STDOUT:
