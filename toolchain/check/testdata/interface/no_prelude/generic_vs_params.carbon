--- conflicted
+++ resolved
@@ -56,36 +56,22 @@
 // CHECK:STDOUT:   %.2: type = tuple_type () [template]
 // CHECK:STDOUT:   %NotGenericButParams: %NotGenericButParams.type = struct_value () [template]
 // CHECK:STDOUT:   %.3: type = interface_type @NotGenericButParams [template]
-<<<<<<< HEAD
-// CHECK:STDOUT:   %Self.2: %.3 = bind_symbolic_name Self 0 [symbolic]
-// CHECK:STDOUT:   %T: type = bind_symbolic_name T 0 [symbolic]
-// CHECK:STDOUT:   %T.patt.1: type = symbolic_binding_pattern T 0 [symbolic]
-// CHECK:STDOUT:   %GenericAndParams.type.1: type = generic_interface_type @GenericAndParams.1 [template]
-// CHECK:STDOUT:   %GenericAndParams.1: %GenericAndParams.type.1 = struct_value () [template]
-// CHECK:STDOUT:   %.4: type = interface_type @GenericAndParams.1, @GenericAndParams.1(%T) [symbolic]
-// CHECK:STDOUT:   %Self.3: %.4 = bind_symbolic_name Self 1 [symbolic]
-// CHECK:STDOUT:   %T.patt.2: type = symbolic_binding_pattern T 0 [symbolic]
-=======
 // CHECK:STDOUT:   %Self.2: %.3 = bind_symbolic_name Self, 0 [symbolic]
 // CHECK:STDOUT:   %T: type = bind_symbolic_name T, 0 [symbolic]
+// CHECK:STDOUT:   %T.patt.1: type = symbolic_binding_pattern T, 0 [symbolic]
 // CHECK:STDOUT:   %GenericAndParams.type.1: type = generic_interface_type @GenericAndParams.1 [template]
 // CHECK:STDOUT:   %GenericAndParams.1: %GenericAndParams.type.1 = struct_value () [template]
 // CHECK:STDOUT:   %.4: type = interface_type @GenericAndParams.1, @GenericAndParams.1(%T) [symbolic]
 // CHECK:STDOUT:   %Self.3: %.4 = bind_symbolic_name Self, 1 [symbolic]
->>>>>>> e617d649
+// CHECK:STDOUT:   %T.patt.2: type = symbolic_binding_pattern T, 0 [symbolic]
 // CHECK:STDOUT:   %C.type: type = generic_class_type @C [template]
 // CHECK:STDOUT:   %C.1: %C.type = struct_value () [template]
 // CHECK:STDOUT:   %C.2: type = class_type @C, @C(%T) [symbolic]
 // CHECK:STDOUT:   %.5: type = interface_type @GenericNoParams [template]
 // CHECK:STDOUT:   %.6: type = interface_type @GenericNoParams, @GenericNoParams(%T) [symbolic]
-<<<<<<< HEAD
-// CHECK:STDOUT:   %Self.4: %.6 = bind_symbolic_name Self 1 [symbolic]
-// CHECK:STDOUT:   %U: type = bind_symbolic_name U 1 [symbolic]
-// CHECK:STDOUT:   %U.patt: type = symbolic_binding_pattern U 1 [symbolic]
-=======
 // CHECK:STDOUT:   %Self.4: %.6 = bind_symbolic_name Self, 1 [symbolic]
 // CHECK:STDOUT:   %U: type = bind_symbolic_name U, 1 [symbolic]
->>>>>>> e617d649
+// CHECK:STDOUT:   %U.patt: type = symbolic_binding_pattern U, 1 [symbolic]
 // CHECK:STDOUT:   %GenericAndParams.type.2: type = generic_interface_type @GenericAndParams.2, @C(%T) [symbolic]
 // CHECK:STDOUT:   %GenericAndParams.2: %GenericAndParams.type.2 = struct_value () [symbolic]
 // CHECK:STDOUT:   %.7: type = interface_type @GenericAndParams.2, @GenericAndParams.2(%T, %U) [symbolic]
@@ -113,31 +99,18 @@
 // CHECK:STDOUT:   %NotGenericNoParams.decl: type = interface_decl @NotGenericNoParams [template = constants.%.1] {} {}
 // CHECK:STDOUT:   %NotGenericButParams.decl: %NotGenericButParams.type = interface_decl @NotGenericButParams [template = constants.%NotGenericButParams] {} {}
 // CHECK:STDOUT:   %GenericAndParams.decl: %GenericAndParams.type.1 = interface_decl @GenericAndParams.1 [template = constants.%GenericAndParams.1] {
-<<<<<<< HEAD
-// CHECK:STDOUT:     %T.patt.loc6: type = symbolic_binding_pattern T 0 [symbolic = %T.patt.1 (constants.%T.patt.1)]
+// CHECK:STDOUT:     %T.patt.loc6: type = symbolic_binding_pattern T, 0 [symbolic = %T.patt.1 (constants.%T.patt.1)]
 // CHECK:STDOUT:     %T.param_patt: type = param_pattern %T.patt.loc6, runtime_param<invalid> [symbolic = %T.patt.1 (constants.%T.patt.1)]
 // CHECK:STDOUT:   } {
 // CHECK:STDOUT:     %param: type = param runtime_param<invalid>
-// CHECK:STDOUT:     %T.loc6: type = bind_symbolic_name T 0, %param [symbolic = %T.1 (constants.%T)]
+// CHECK:STDOUT:     %T.loc6: type = bind_symbolic_name T, 0, %param [symbolic = %T.1 (constants.%T)]
 // CHECK:STDOUT:   }
 // CHECK:STDOUT:   %C.decl: %C.type = class_decl @C [template = constants.%C.1] {
-// CHECK:STDOUT:     %T.patt.loc8: type = symbolic_binding_pattern T 0 [symbolic = %T.patt.1 (constants.%T.patt.2)]
+// CHECK:STDOUT:     %T.patt.loc8: type = symbolic_binding_pattern T, 0 [symbolic = %T.patt.1 (constants.%T.patt.2)]
 // CHECK:STDOUT:     %T.param_patt: type = param_pattern %T.patt.loc8, runtime_param<invalid> [symbolic = %T.patt.1 (constants.%T.patt.2)]
 // CHECK:STDOUT:   } {
 // CHECK:STDOUT:     %param: type = param runtime_param<invalid>
-// CHECK:STDOUT:     %T.loc8: type = bind_symbolic_name T 0, %param [symbolic = %T.1 (constants.%T)]
-=======
-// CHECK:STDOUT:     %T.patt: type = symbolic_binding_pattern T, 0
-// CHECK:STDOUT:   } {
-// CHECK:STDOUT:     %T.param: type = param T, runtime_param<invalid>
-// CHECK:STDOUT:     %T.loc6: type = bind_symbolic_name T, 0, %T.param [symbolic = %T.1 (constants.%T)]
-// CHECK:STDOUT:   }
-// CHECK:STDOUT:   %C.decl: %C.type = class_decl @C [template = constants.%C.1] {
-// CHECK:STDOUT:     %T.patt: type = symbolic_binding_pattern T, 0
-// CHECK:STDOUT:   } {
-// CHECK:STDOUT:     %T.param: type = param T, runtime_param<invalid>
-// CHECK:STDOUT:     %T.loc8: type = bind_symbolic_name T, 0, %T.param [symbolic = %T.1 (constants.%T)]
->>>>>>> e617d649
+// CHECK:STDOUT:     %T.loc8: type = bind_symbolic_name T, 0, %param [symbolic = %T.1 (constants.%T)]
 // CHECK:STDOUT:   }
 // CHECK:STDOUT:   %X.decl: type = class_decl @X [template = constants.%X] {} {}
 // CHECK:STDOUT:   impl_decl @impl.1 [template] {} {
@@ -191,12 +164,8 @@
 // CHECK:STDOUT: }
 // CHECK:STDOUT:
 // CHECK:STDOUT: generic interface @GenericAndParams.1(%T.loc6: type) {
-<<<<<<< HEAD
-// CHECK:STDOUT:   %T.1: type = bind_symbolic_name T 0 [symbolic = %T.1 (constants.%T)]
-// CHECK:STDOUT:   %T.patt.1: type = symbolic_binding_pattern T 0 [symbolic = %T.patt.1 (constants.%T.patt.1)]
-=======
 // CHECK:STDOUT:   %T.1: type = bind_symbolic_name T, 0 [symbolic = %T.1 (constants.%T)]
->>>>>>> e617d649
+// CHECK:STDOUT:   %T.patt.1: type = symbolic_binding_pattern T, 0 [symbolic = %T.patt.1 (constants.%T.patt.1)]
 // CHECK:STDOUT:
 // CHECK:STDOUT: !definition:
 // CHECK:STDOUT:   %.1: type = interface_type @GenericAndParams.1, @GenericAndParams.1(%T.1) [symbolic = %.1 (constants.%.4)]
@@ -227,12 +196,8 @@
 // CHECK:STDOUT: }
 // CHECK:STDOUT:
 // CHECK:STDOUT: generic interface @GenericAndParams.2(@C.%T.loc8: type, %U.loc10: type) {
-<<<<<<< HEAD
-// CHECK:STDOUT:   %U.1: type = bind_symbolic_name U 1 [symbolic = %U.1 (constants.%U)]
-// CHECK:STDOUT:   %U.patt.1: type = symbolic_binding_pattern U 1 [symbolic = %U.patt.1 (constants.%U.patt)]
-=======
 // CHECK:STDOUT:   %U.1: type = bind_symbolic_name U, 1 [symbolic = %U.1 (constants.%U)]
->>>>>>> e617d649
+// CHECK:STDOUT:   %U.patt.1: type = symbolic_binding_pattern U, 1 [symbolic = %U.patt.1 (constants.%U.patt)]
 // CHECK:STDOUT:
 // CHECK:STDOUT: !definition:
 // CHECK:STDOUT:   %T: type = bind_symbolic_name T, 0 [symbolic = %T (constants.%T)]
@@ -284,12 +249,8 @@
 // CHECK:STDOUT: }
 // CHECK:STDOUT:
 // CHECK:STDOUT: generic class @C(%T.loc8: type) {
-<<<<<<< HEAD
-// CHECK:STDOUT:   %T.1: type = bind_symbolic_name T 0 [symbolic = %T.1 (constants.%T)]
-// CHECK:STDOUT:   %T.patt.1: type = symbolic_binding_pattern T 0 [symbolic = %T.patt.1 (constants.%T.patt.2)]
-=======
 // CHECK:STDOUT:   %T.1: type = bind_symbolic_name T, 0 [symbolic = %T.1 (constants.%T)]
->>>>>>> e617d649
+// CHECK:STDOUT:   %T.patt.1: type = symbolic_binding_pattern T, 0 [symbolic = %T.patt.1 (constants.%T.patt.2)]
 // CHECK:STDOUT:
 // CHECK:STDOUT: !definition:
 // CHECK:STDOUT:   %GenericAndParams.type: type = generic_interface_type @GenericAndParams.2, @C(%T.1) [symbolic = %GenericAndParams.type (constants.%GenericAndParams.type.2)]
@@ -298,18 +259,11 @@
 // CHECK:STDOUT:   class {
 // CHECK:STDOUT:     %GenericNoParams.decl: type = interface_decl @GenericNoParams [template = constants.%.5] {} {}
 // CHECK:STDOUT:     %GenericAndParams.decl: @C.%GenericAndParams.type (%GenericAndParams.type.2) = interface_decl @GenericAndParams.2 [symbolic = @C.%GenericAndParams (constants.%GenericAndParams.2)] {
-<<<<<<< HEAD
-// CHECK:STDOUT:       %U.patt.loc10: type = symbolic_binding_pattern U 1 [symbolic = %U.patt.1 (constants.%U.patt)]
+// CHECK:STDOUT:       %U.patt.loc10: type = symbolic_binding_pattern U, 1 [symbolic = %U.patt.1 (constants.%U.patt)]
 // CHECK:STDOUT:       %U.param_patt: type = param_pattern %U.patt.loc10, runtime_param<invalid> [symbolic = %U.patt.1 (constants.%U.patt)]
 // CHECK:STDOUT:     } {
 // CHECK:STDOUT:       %param: type = param runtime_param<invalid>
-// CHECK:STDOUT:       %U.loc10: type = bind_symbolic_name U 1, %param [symbolic = %U.1 (constants.%U)]
-=======
-// CHECK:STDOUT:       %U.patt: type = symbolic_binding_pattern U, 1
-// CHECK:STDOUT:     } {
-// CHECK:STDOUT:       %U.param: type = param U, runtime_param<invalid>
-// CHECK:STDOUT:       %U.loc10: type = bind_symbolic_name U, 1, %U.param [symbolic = %U.1 (constants.%U)]
->>>>>>> e617d649
+// CHECK:STDOUT:       %U.loc10: type = bind_symbolic_name U, 1, %param [symbolic = %U.1 (constants.%U)]
 // CHECK:STDOUT:     }
 // CHECK:STDOUT:     %.loc11: <witness> = complete_type_witness %.8 [template = constants.%.9]
 // CHECK:STDOUT:
