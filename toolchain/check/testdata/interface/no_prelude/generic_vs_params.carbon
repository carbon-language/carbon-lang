// Part of the Carbon Language project, under the Apache License v2.0 with LLVM
// Exceptions. See /LICENSE for license information.
// SPDX-License-Identifier: Apache-2.0 WITH LLVM-exception
//
// AUTOUPDATE
// TIP: To test this file alone, run:
// TIP:   bazel test //toolchain/testing:file_test --test_arg=--file_tests=toolchain/check/testdata/interface/no_prelude/generic_vs_params.carbon
// TIP: To dump output, run:
// TIP:   bazel run //toolchain/testing:file_test -- --dump_output --file_tests=toolchain/check/testdata/interface/no_prelude/generic_vs_params.carbon

// --- params.carbon

library "[[@TEST_NAME]]";

interface NotGenericNoParams {}
interface NotGenericButParams() {}
interface GenericAndParams(T:! type) {}

class C(T:! type) {
  interface GenericNoParams {}
  interface GenericAndParams(U:! type) {}
}

class X {}
impl X as NotGenericNoParams {}
impl X as NotGenericButParams() {}
impl X as GenericAndParams(X) {}
impl X as C(X).GenericNoParams {}
impl X as C(X).GenericAndParams(X) {}

// --- fail_non_generic_implicit_params.carbon

library "[[@TEST_NAME]]";

// CHECK:STDERR: fail_non_generic_implicit_params.carbon:[[@LINE+4]]:13: error: parameters of generic types must be constant
// CHECK:STDERR: interface A[T: type]() {}
// CHECK:STDERR:             ^~~~~~~
// CHECK:STDERR:
interface A[T: type]() {}

// --- fail_non_generic_params.carbon

library "[[@TEST_NAME]]";

// CHECK:STDERR: fail_non_generic_params.carbon:[[@LINE+3]]:13: error: parameters of generic types must be constant
// CHECK:STDERR: interface A(T: type) {}
// CHECK:STDERR:             ^~~~~~~
interface A(T: type) {}

// CHECK:STDOUT: --- params.carbon
// CHECK:STDOUT:
// CHECK:STDOUT: constants {
// CHECK:STDOUT:   %.1: type = interface_type @NotGenericNoParams [template]
// CHECK:STDOUT:   %Self.1: %.1 = bind_symbolic_name Self 0 [symbolic]
// CHECK:STDOUT:   %NotGenericButParams.type: type = generic_interface_type @NotGenericButParams [template]
// CHECK:STDOUT:   %.2: type = tuple_type () [template]
// CHECK:STDOUT:   %NotGenericButParams: %NotGenericButParams.type = struct_value () [template]
// CHECK:STDOUT:   %.3: type = interface_type @NotGenericButParams [template]
// CHECK:STDOUT:   %Self.2: %.3 = bind_symbolic_name Self 0 [symbolic]
// CHECK:STDOUT:   %T: type = bind_symbolic_name T 0 [symbolic]
// CHECK:STDOUT:   %T.patt: type = symbolic_binding_pattern T 0 [symbolic]
// CHECK:STDOUT:   %GenericAndParams.type.1: type = generic_interface_type @GenericAndParams.1 [template]
// CHECK:STDOUT:   %GenericAndParams.1: %GenericAndParams.type.1 = struct_value () [template]
// CHECK:STDOUT:   %.4: type = interface_type @GenericAndParams.1, @GenericAndParams.1(%T) [symbolic]
// CHECK:STDOUT:   %Self.3: %.4 = bind_symbolic_name Self 1 [symbolic]
// CHECK:STDOUT:   %C.type: type = generic_class_type @C [template]
// CHECK:STDOUT:   %C.1: %C.type = struct_value () [template]
// CHECK:STDOUT:   %C.2: type = class_type @C, @C(%T) [symbolic]
// CHECK:STDOUT:   %.5: type = interface_type @GenericNoParams [template]
// CHECK:STDOUT:   %.6: type = interface_type @GenericNoParams, @GenericNoParams(%T) [symbolic]
// CHECK:STDOUT:   %Self.4: %.6 = bind_symbolic_name Self 1 [symbolic]
// CHECK:STDOUT:   %U: type = bind_symbolic_name U 1 [symbolic]
<<<<<<< HEAD
// CHECK:STDOUT:   %U.patt: type = symbolic_binding_pattern U 1 [symbolic]
// CHECK:STDOUT:   %GenericAndParams.type.2: type = generic_interface_type @GenericAndParams.2 [template]
// CHECK:STDOUT:   %GenericAndParams.2: %GenericAndParams.type.2 = struct_value () [template]
=======
// CHECK:STDOUT:   %GenericAndParams.type.2: type = generic_interface_type @GenericAndParams.2, @C(%T) [symbolic]
// CHECK:STDOUT:   %GenericAndParams.2: %GenericAndParams.type.2 = struct_value () [symbolic]
>>>>>>> 7396aede
// CHECK:STDOUT:   %.7: type = interface_type @GenericAndParams.2, @GenericAndParams.2(%T, %U) [symbolic]
// CHECK:STDOUT:   %Self.5: %.7 = bind_symbolic_name Self 2 [symbolic]
// CHECK:STDOUT:   %.8: type = struct_type {} [template]
// CHECK:STDOUT:   %.9: <witness> = complete_type_witness %.8 [template]
// CHECK:STDOUT:   %X: type = class_type @X [template]
// CHECK:STDOUT:   %.10: <witness> = interface_witness () [template]
// CHECK:STDOUT:   %.11: type = interface_type @GenericAndParams.1, @GenericAndParams.1(%X) [template]
// CHECK:STDOUT:   %C.3: type = class_type @C, @C(%X) [template]
// CHECK:STDOUT:   %GenericAndParams.type.3: type = generic_interface_type @GenericAndParams.2, @C(%X) [template]
// CHECK:STDOUT:   %GenericAndParams.3: %GenericAndParams.type.3 = struct_value () [template]
// CHECK:STDOUT:   %.12: type = ptr_type %.8 [template]
// CHECK:STDOUT:   %.13: type = interface_type @GenericAndParams.2, @GenericAndParams.2(%X, %X) [template]
// CHECK:STDOUT: }
// CHECK:STDOUT:
// CHECK:STDOUT: file {
// CHECK:STDOUT:   package: <namespace> = namespace [template] {
// CHECK:STDOUT:     .NotGenericNoParams = %NotGenericNoParams.decl
// CHECK:STDOUT:     .NotGenericButParams = %NotGenericButParams.decl
// CHECK:STDOUT:     .GenericAndParams = %GenericAndParams.decl
// CHECK:STDOUT:     .C = %C.decl
// CHECK:STDOUT:     .X = %X.decl
// CHECK:STDOUT:   }
// CHECK:STDOUT:   %NotGenericNoParams.decl: type = interface_decl @NotGenericNoParams [template = constants.%.1] {} {}
// CHECK:STDOUT:   %NotGenericButParams.decl: %NotGenericButParams.type = interface_decl @NotGenericButParams [template = constants.%NotGenericButParams] {} {}
// CHECK:STDOUT:   %GenericAndParams.decl: %GenericAndParams.type.1 = interface_decl @GenericAndParams.1 [template = constants.%GenericAndParams.1] {
<<<<<<< HEAD
// CHECK:STDOUT:     %T.patt.loc6: type = symbolic_binding_pattern T 0 [symbolic = %T.patt.1 (constants.%T.patt)]
// CHECK:STDOUT:     %.loc6: type = param_pattern %T.patt.loc6 [symbolic = %T.patt.1 (constants.%T.patt)]
// CHECK:STDOUT:   } {
// CHECK:STDOUT:     %param: type = param
// CHECK:STDOUT:     %T.loc6: type = bind_symbolic_name T 0, %param [symbolic = %T.1 (constants.%T)]
// CHECK:STDOUT:   }
// CHECK:STDOUT:   %C.decl: %C.type = class_decl @C [template = constants.%C.1] {
// CHECK:STDOUT:     %T.patt.loc8: type = symbolic_binding_pattern T 0 [symbolic = %T.patt.1 (constants.%T.patt)]
// CHECK:STDOUT:     %.loc8: type = param_pattern %T.patt.loc8 [symbolic = %T.patt.1 (constants.%T.patt)]
// CHECK:STDOUT:   } {
// CHECK:STDOUT:     %param: type = param
// CHECK:STDOUT:     %T.loc8: type = bind_symbolic_name T 0, %param [symbolic = %T.1 (constants.%T)]
=======
// CHECK:STDOUT:     %T.patt: type = symbolic_binding_pattern T 0
// CHECK:STDOUT:   } {
// CHECK:STDOUT:     %T.param: type = param T, runtime_param<invalid>
// CHECK:STDOUT:     %T.loc6: type = bind_symbolic_name T 0, %T.param [symbolic = %T.1 (constants.%T)]
// CHECK:STDOUT:   }
// CHECK:STDOUT:   %C.decl: %C.type = class_decl @C [template = constants.%C.1] {
// CHECK:STDOUT:     %T.patt: type = symbolic_binding_pattern T 0
// CHECK:STDOUT:   } {
// CHECK:STDOUT:     %T.param: type = param T, runtime_param<invalid>
// CHECK:STDOUT:     %T.loc8: type = bind_symbolic_name T 0, %T.param [symbolic = %T.1 (constants.%T)]
>>>>>>> 7396aede
// CHECK:STDOUT:   }
// CHECK:STDOUT:   %X.decl: type = class_decl @X [template = constants.%X] {} {}
// CHECK:STDOUT:   impl_decl @impl.1 {} {
// CHECK:STDOUT:     %X.ref: type = name_ref X, file.%X.decl [template = constants.%X]
// CHECK:STDOUT:     %NotGenericNoParams.ref: type = name_ref NotGenericNoParams, file.%NotGenericNoParams.decl [template = constants.%.1]
// CHECK:STDOUT:   }
<<<<<<< HEAD
// CHECK:STDOUT:   %.loc15_31.1: type = value_of_initializer @impl.2.%.loc15 [template = constants.%.3]
// CHECK:STDOUT:   %.loc15_31.2: type = converted @impl.2.%.loc15, %.loc15_31.1 [template = constants.%.3]
// CHECK:STDOUT:   impl_decl @impl.2 {} {
// CHECK:STDOUT:     %X.ref: type = name_ref X, file.%X.decl [template = constants.%X]
// CHECK:STDOUT:     %NotGenericButParams.ref: %NotGenericButParams.type = name_ref NotGenericButParams, file.%NotGenericButParams.decl [template = constants.%NotGenericButParams]
// CHECK:STDOUT:     %.loc15: init type = call %NotGenericButParams.ref() [template = constants.%.3]
// CHECK:STDOUT:   }
// CHECK:STDOUT:   %.loc16_29.1: type = value_of_initializer @impl.3.%.loc16 [template = constants.%.10]
// CHECK:STDOUT:   %.loc16_29.2: type = converted @impl.3.%.loc16, %.loc16_29.1 [template = constants.%.10]
=======
// CHECK:STDOUT:   impl_decl @impl.2 {} {
// CHECK:STDOUT:     %X.ref: type = name_ref X, file.%X.decl [template = constants.%X]
// CHECK:STDOUT:     %NotGenericButParams.ref: %NotGenericButParams.type = name_ref NotGenericButParams, file.%NotGenericButParams.decl [template = constants.%NotGenericButParams]
// CHECK:STDOUT:     %.loc15_30: type = interface_type @NotGenericButParams [template = constants.%.3]
// CHECK:STDOUT:   }
>>>>>>> 7396aede
// CHECK:STDOUT:   impl_decl @impl.3 {} {
// CHECK:STDOUT:     %X.ref.loc16_6: type = name_ref X, file.%X.decl [template = constants.%X]
// CHECK:STDOUT:     %GenericAndParams.ref: %GenericAndParams.type.1 = name_ref GenericAndParams, file.%GenericAndParams.decl [template = constants.%GenericAndParams.1]
// CHECK:STDOUT:     %X.ref.loc16_28: type = name_ref X, file.%X.decl [template = constants.%X]
<<<<<<< HEAD
// CHECK:STDOUT:     %.loc16: init type = call %GenericAndParams.ref(%X.ref.loc16_28) [template = constants.%.10]
=======
// CHECK:STDOUT:     %.loc16_27: type = interface_type @GenericAndParams.1, @GenericAndParams.1(constants.%X) [template = constants.%.11]
>>>>>>> 7396aede
// CHECK:STDOUT:   }
// CHECK:STDOUT:   impl_decl @impl.4 {} {
// CHECK:STDOUT:     %X.ref.loc17_6: type = name_ref X, file.%X.decl [template = constants.%X]
// CHECK:STDOUT:     %C.ref: %C.type = name_ref C, file.%C.decl [template = constants.%C.1]
// CHECK:STDOUT:     %X.ref.loc17_13: type = name_ref X, file.%X.decl [template = constants.%X]
<<<<<<< HEAD
// CHECK:STDOUT:     %.loc17: init type = call %C.ref(%X.ref.loc17_13) [template = constants.%C.3]
// CHECK:STDOUT:     %GenericNoParams.ref: type = name_ref GenericNoParams, @C.%GenericNoParams.decl [template = constants.%.5]
// CHECK:STDOUT:   }
// CHECK:STDOUT:   %.loc18_34.1: type = value_of_initializer @impl.5.%.loc18_32 [template = constants.%.12]
// CHECK:STDOUT:   %.loc18_34.2: type = converted @impl.5.%.loc18_32, %.loc18_34.1 [template = constants.%.12]
=======
// CHECK:STDOUT:     %C: type = class_type @C, @C(constants.%X) [template = constants.%C.3]
// CHECK:STDOUT:     %GenericNoParams.ref: type = name_ref GenericNoParams, @C.%GenericNoParams.decl [template = constants.%.5]
// CHECK:STDOUT:   }
>>>>>>> 7396aede
// CHECK:STDOUT:   impl_decl @impl.5 {} {
// CHECK:STDOUT:     %X.ref.loc18_6: type = name_ref X, file.%X.decl [template = constants.%X]
// CHECK:STDOUT:     %C.ref: %C.type = name_ref C, file.%C.decl [template = constants.%C.1]
// CHECK:STDOUT:     %X.ref.loc18_13: type = name_ref X, file.%X.decl [template = constants.%X]
<<<<<<< HEAD
// CHECK:STDOUT:     %.loc18_12: init type = call %C.ref(%X.ref.loc18_13) [template = constants.%C.3]
// CHECK:STDOUT:     %GenericAndParams.ref: %GenericAndParams.type.2 = name_ref GenericAndParams, @C.%GenericAndParams.decl [template = constants.%GenericAndParams.2]
// CHECK:STDOUT:     %X.ref.loc18_33: type = name_ref X, file.%X.decl [template = constants.%X]
// CHECK:STDOUT:     %.loc18_32: init type = call %GenericAndParams.ref(%X.ref.loc18_33) [template = constants.%.12]
=======
// CHECK:STDOUT:     %C: type = class_type @C, @C(constants.%X) [template = constants.%C.3]
// CHECK:STDOUT:     %.loc18_15: %GenericAndParams.type.3 = specific_constant @C.%GenericAndParams.decl, @C(constants.%X) [template = constants.%GenericAndParams.3]
// CHECK:STDOUT:     %GenericAndParams.ref: %GenericAndParams.type.3 = name_ref GenericAndParams, %.loc18_15 [template = constants.%GenericAndParams.3]
// CHECK:STDOUT:     %X.ref.loc18_33: type = name_ref X, file.%X.decl [template = constants.%X]
// CHECK:STDOUT:     %.loc18_32: type = interface_type @GenericAndParams.2, @GenericAndParams.2(constants.%X, constants.%X) [template = constants.%.13]
>>>>>>> 7396aede
// CHECK:STDOUT:   }
// CHECK:STDOUT: }
// CHECK:STDOUT:
// CHECK:STDOUT: interface @NotGenericNoParams {
// CHECK:STDOUT:   %Self: %.1 = bind_symbolic_name Self 0 [symbolic = constants.%Self.1]
// CHECK:STDOUT:
// CHECK:STDOUT: !members:
// CHECK:STDOUT:   .Self = %Self
// CHECK:STDOUT:   witness = ()
// CHECK:STDOUT: }
// CHECK:STDOUT:
// CHECK:STDOUT: interface @NotGenericButParams {
// CHECK:STDOUT:   %Self: %.3 = bind_symbolic_name Self 0 [symbolic = constants.%Self.2]
// CHECK:STDOUT:
// CHECK:STDOUT: !members:
// CHECK:STDOUT:   .Self = %Self
// CHECK:STDOUT:   witness = ()
// CHECK:STDOUT: }
// CHECK:STDOUT:
// CHECK:STDOUT: generic interface @GenericAndParams.1(%T.loc6: type) {
// CHECK:STDOUT:   %T.1: type = bind_symbolic_name T 0 [symbolic = %T.1 (constants.%T)]
<<<<<<< HEAD
// CHECK:STDOUT:   %T.patt.1: type = symbolic_binding_pattern T 0 [symbolic = %T.patt.1 (constants.%T.patt)]
=======
>>>>>>> 7396aede
// CHECK:STDOUT:
// CHECK:STDOUT: !definition:
// CHECK:STDOUT:   %.1: type = interface_type @GenericAndParams.1, @GenericAndParams.1(%T.1) [symbolic = %.1 (constants.%.4)]
// CHECK:STDOUT:   %Self.2: %.4 = bind_symbolic_name Self 1 [symbolic = %Self.2 (constants.%Self.3)]
// CHECK:STDOUT:
// CHECK:STDOUT:   interface {
// CHECK:STDOUT:     %Self.1: @GenericAndParams.1.%.1 (%.4) = bind_symbolic_name Self 1 [symbolic = %Self.2 (constants.%Self.3)]
// CHECK:STDOUT:
// CHECK:STDOUT:   !members:
// CHECK:STDOUT:     .Self = %Self.1
// CHECK:STDOUT:     witness = ()
// CHECK:STDOUT:   }
// CHECK:STDOUT: }
// CHECK:STDOUT:
// CHECK:STDOUT: generic interface @GenericNoParams(@C.%T.loc8: type) {
// CHECK:STDOUT: !definition:
// CHECK:STDOUT:   %T: type = bind_symbolic_name T 0 [symbolic = %T (constants.%T)]
// CHECK:STDOUT:   %.1: type = interface_type @GenericNoParams, @GenericNoParams(%T) [symbolic = %.1 (constants.%.6)]
// CHECK:STDOUT:   %Self.2: %.6 = bind_symbolic_name Self 1 [symbolic = %Self.2 (constants.%Self.4)]
// CHECK:STDOUT:
// CHECK:STDOUT:   interface {
// CHECK:STDOUT:     %Self.1: @GenericNoParams.%.1 (%.6) = bind_symbolic_name Self 1 [symbolic = %Self.2 (constants.%Self.4)]
// CHECK:STDOUT:
// CHECK:STDOUT:   !members:
// CHECK:STDOUT:     .Self = %Self.1
// CHECK:STDOUT:     witness = ()
// CHECK:STDOUT:   }
// CHECK:STDOUT: }
// CHECK:STDOUT:
// CHECK:STDOUT: generic interface @GenericAndParams.2(@C.%T.loc8: type, %U.loc10: type) {
// CHECK:STDOUT:   %U.1: type = bind_symbolic_name U 1 [symbolic = %U.1 (constants.%U)]
<<<<<<< HEAD
// CHECK:STDOUT:   %U.patt.1: type = symbolic_binding_pattern U 1 [symbolic = %U.patt.1 (constants.%U.patt)]
=======
>>>>>>> 7396aede
// CHECK:STDOUT:
// CHECK:STDOUT: !definition:
// CHECK:STDOUT:   %T: type = bind_symbolic_name T 0 [symbolic = %T (constants.%T)]
// CHECK:STDOUT:   %.1: type = interface_type @GenericAndParams.2, @GenericAndParams.2(%T, %U.1) [symbolic = %.1 (constants.%.7)]
// CHECK:STDOUT:   %Self.2: %.7 = bind_symbolic_name Self 2 [symbolic = %Self.2 (constants.%Self.5)]
// CHECK:STDOUT:
// CHECK:STDOUT:   interface {
// CHECK:STDOUT:     %Self.1: @GenericAndParams.2.%.1 (%.7) = bind_symbolic_name Self 2 [symbolic = %Self.2 (constants.%Self.5)]
// CHECK:STDOUT:
// CHECK:STDOUT:   !members:
// CHECK:STDOUT:     .Self = %Self.1
// CHECK:STDOUT:     witness = ()
// CHECK:STDOUT:   }
// CHECK:STDOUT: }
// CHECK:STDOUT:
// CHECK:STDOUT: impl @impl.1: %X as %.1 {
// CHECK:STDOUT:   %.loc14: <witness> = interface_witness () [template = constants.%.10]
// CHECK:STDOUT:
// CHECK:STDOUT: !members:
// CHECK:STDOUT:   witness = %.loc14
// CHECK:STDOUT: }
// CHECK:STDOUT:
// CHECK:STDOUT: impl @impl.2: %X as %.3 {
// CHECK:STDOUT:   %.loc15_33: <witness> = interface_witness () [template = constants.%.10]
// CHECK:STDOUT:
// CHECK:STDOUT: !members:
// CHECK:STDOUT:   witness = %.loc15_33
// CHECK:STDOUT: }
// CHECK:STDOUT:
// CHECK:STDOUT: impl @impl.3: %X as %.11 {
// CHECK:STDOUT:   %.loc16_31: <witness> = interface_witness () [template = constants.%.10]
// CHECK:STDOUT:
// CHECK:STDOUT: !members:
// CHECK:STDOUT:   witness = %.loc16_31
// CHECK:STDOUT: }
// CHECK:STDOUT:
// CHECK:STDOUT: impl @impl.4: %X as %.5 {
// CHECK:STDOUT:   %.loc17: <witness> = interface_witness () [template = constants.%.10]
// CHECK:STDOUT:
// CHECK:STDOUT: !members:
// CHECK:STDOUT:   witness = %.loc17
// CHECK:STDOUT: }
// CHECK:STDOUT:
// CHECK:STDOUT: impl @impl.5: %X as %.13 {
// CHECK:STDOUT:   %.loc18_36: <witness> = interface_witness () [template = constants.%.10]
// CHECK:STDOUT:
// CHECK:STDOUT: !members:
// CHECK:STDOUT:   witness = %.loc18_36
// CHECK:STDOUT: }
// CHECK:STDOUT:
// CHECK:STDOUT: generic class @C(%T.loc8: type) {
// CHECK:STDOUT:   %T.1: type = bind_symbolic_name T 0 [symbolic = %T.1 (constants.%T)]
<<<<<<< HEAD
// CHECK:STDOUT:   %T.patt.1: type = symbolic_binding_pattern T 0 [symbolic = %T.patt.1 (constants.%T.patt)]
=======
>>>>>>> 7396aede
// CHECK:STDOUT:
// CHECK:STDOUT: !definition:
// CHECK:STDOUT:   %GenericAndParams.type: type = generic_interface_type @GenericAndParams.2, @C(%T.1) [symbolic = %GenericAndParams.type (constants.%GenericAndParams.type.2)]
// CHECK:STDOUT:   %GenericAndParams: @C.%GenericAndParams.type (%GenericAndParams.type.2) = struct_value () [symbolic = %GenericAndParams (constants.%GenericAndParams.2)]
// CHECK:STDOUT:
// CHECK:STDOUT:   class {
// CHECK:STDOUT:     %GenericNoParams.decl: type = interface_decl @GenericNoParams [template = constants.%.5] {} {}
<<<<<<< HEAD
// CHECK:STDOUT:     %GenericAndParams.decl: %GenericAndParams.type.2 = interface_decl @GenericAndParams.2 [template = constants.%GenericAndParams.2] {
// CHECK:STDOUT:       %U.patt.loc10: type = symbolic_binding_pattern U 1 [symbolic = %U.patt.1 (constants.%U.patt)]
// CHECK:STDOUT:       %.loc10: type = param_pattern %U.patt.loc10 [symbolic = %U.patt.1 (constants.%U.patt)]
// CHECK:STDOUT:     } {
// CHECK:STDOUT:       %param: type = param
// CHECK:STDOUT:       %U.loc10: type = bind_symbolic_name U 1, %param [symbolic = %U.1 (constants.%U)]
=======
// CHECK:STDOUT:     %GenericAndParams.decl: @C.%GenericAndParams.type (%GenericAndParams.type.2) = interface_decl @GenericAndParams.2 [symbolic = @C.%GenericAndParams (constants.%GenericAndParams.2)] {
// CHECK:STDOUT:       %U.patt: type = symbolic_binding_pattern U 1
// CHECK:STDOUT:     } {
// CHECK:STDOUT:       %U.param: type = param U, runtime_param<invalid>
// CHECK:STDOUT:       %U.loc10: type = bind_symbolic_name U 1, %U.param [symbolic = %U.1 (constants.%U)]
>>>>>>> 7396aede
// CHECK:STDOUT:     }
// CHECK:STDOUT:     %.loc11: <witness> = complete_type_witness %.8 [template = constants.%.9]
// CHECK:STDOUT:
// CHECK:STDOUT:   !members:
// CHECK:STDOUT:     .Self = constants.%C.2
// CHECK:STDOUT:     .GenericNoParams = %GenericNoParams.decl
// CHECK:STDOUT:     .GenericAndParams = %GenericAndParams.decl
// CHECK:STDOUT:   }
// CHECK:STDOUT: }
// CHECK:STDOUT:
// CHECK:STDOUT: class @X {
// CHECK:STDOUT:   %.loc13: <witness> = complete_type_witness %.8 [template = constants.%.9]
// CHECK:STDOUT:
// CHECK:STDOUT: !members:
// CHECK:STDOUT:   .Self = constants.%X
// CHECK:STDOUT: }
// CHECK:STDOUT:
// CHECK:STDOUT: specific @GenericAndParams.1(constants.%T) {
// CHECK:STDOUT:   %T.1 => constants.%T
<<<<<<< HEAD
// CHECK:STDOUT:   %T.patt.1 => constants.%T
=======
>>>>>>> 7396aede
// CHECK:STDOUT: }
// CHECK:STDOUT:
// CHECK:STDOUT: specific @GenericAndParams.1(@GenericAndParams.1.%T.1) {
// CHECK:STDOUT:   %T.1 => constants.%T
<<<<<<< HEAD
// CHECK:STDOUT:   %T.patt.1 => constants.%T
=======
>>>>>>> 7396aede
// CHECK:STDOUT: }
// CHECK:STDOUT:
// CHECK:STDOUT: specific @C(constants.%T) {
// CHECK:STDOUT:   %T.1 => constants.%T
<<<<<<< HEAD
// CHECK:STDOUT:   %T.patt.1 => constants.%T
=======
>>>>>>> 7396aede
// CHECK:STDOUT: }
// CHECK:STDOUT:
// CHECK:STDOUT: specific @GenericNoParams(constants.%T) {}
// CHECK:STDOUT:
// CHECK:STDOUT: specific @GenericNoParams(@GenericNoParams.%T) {}
// CHECK:STDOUT:
// CHECK:STDOUT: specific @GenericAndParams.2(constants.%T, constants.%U) {
// CHECK:STDOUT:   %U.1 => constants.%U
<<<<<<< HEAD
// CHECK:STDOUT:   %U.patt.1 => constants.%U
// CHECK:STDOUT: }
// CHECK:STDOUT:
// CHECK:STDOUT: specific @GenericAndParams.2(@GenericAndParams.2.%T, @GenericAndParams.2.%U.1) {
// CHECK:STDOUT:   %U.1 => constants.%U
// CHECK:STDOUT:   %U.patt.1 => constants.%U
=======
// CHECK:STDOUT: }
// CHECK:STDOUT:
// CHECK:STDOUT: specific @GenericAndParams.2(@GenericAndParams.2.%T, @GenericAndParams.2.%U.1) {
// CHECK:STDOUT:   %U.1 => constants.%U
// CHECK:STDOUT: }
// CHECK:STDOUT:
// CHECK:STDOUT: specific @C(@C.%T.1) {
// CHECK:STDOUT:   %T.1 => constants.%T
>>>>>>> 7396aede
// CHECK:STDOUT: }
// CHECK:STDOUT:
// CHECK:STDOUT: specific @GenericAndParams.1(constants.%X) {
// CHECK:STDOUT:   %T.1 => constants.%X
<<<<<<< HEAD
// CHECK:STDOUT:   %T.patt.1 => constants.%X
=======
>>>>>>> 7396aede
// CHECK:STDOUT:
// CHECK:STDOUT: !definition:
// CHECK:STDOUT:   %.1 => constants.%.11
// CHECK:STDOUT:   %Self.2 => constants.%Self.3
// CHECK:STDOUT: }
// CHECK:STDOUT:
// CHECK:STDOUT: specific @C(constants.%X) {
// CHECK:STDOUT:   %T.1 => constants.%X
<<<<<<< HEAD
// CHECK:STDOUT:   %T.patt.1 => constants.%X
=======
>>>>>>> 7396aede
// CHECK:STDOUT:
// CHECK:STDOUT: !definition:
// CHECK:STDOUT:   %GenericAndParams.type => constants.%GenericAndParams.type.3
// CHECK:STDOUT:   %GenericAndParams => constants.%GenericAndParams.3
// CHECK:STDOUT: }
// CHECK:STDOUT:
<<<<<<< HEAD
// CHECK:STDOUT: specific @GenericAndParams.2(constants.%X) {
// CHECK:STDOUT:   %U.1 => constants.%U
// CHECK:STDOUT:   %U.patt.1 => constants.%U.patt
=======
// CHECK:STDOUT: specific @GenericAndParams.2(constants.%X, constants.%X) {
// CHECK:STDOUT:   %U.1 => constants.%X
>>>>>>> 7396aede
// CHECK:STDOUT:
// CHECK:STDOUT: !definition:
// CHECK:STDOUT:   %T => constants.%X
// CHECK:STDOUT:   %.1 => constants.%.13
// CHECK:STDOUT:   %Self.2 => constants.%Self.5
// CHECK:STDOUT: }
// CHECK:STDOUT:
<<<<<<< HEAD
// CHECK:STDOUT: specific @GenericAndParams.2(constants.%X, constants.%U) {
// CHECK:STDOUT:   %U.1 => constants.%U
// CHECK:STDOUT:   %U.patt.1 => constants.%U
// CHECK:STDOUT: }
// CHECK:STDOUT:
=======
>>>>>>> 7396aede
// CHECK:STDOUT: --- fail_non_generic_implicit_params.carbon
// CHECK:STDOUT:
// CHECK:STDOUT: constants {
// CHECK:STDOUT:   %A.type: type = generic_interface_type @A [template]
// CHECK:STDOUT:   %.1: type = tuple_type () [template]
// CHECK:STDOUT:   %A: %A.type = struct_value () [template]
// CHECK:STDOUT:   %.2: type = interface_type @A [template]
// CHECK:STDOUT:   %Self: %.2 = bind_symbolic_name Self 0 [symbolic]
// CHECK:STDOUT: }
// CHECK:STDOUT:
// CHECK:STDOUT: file {
// CHECK:STDOUT:   package: <namespace> = namespace [template] {
// CHECK:STDOUT:     .A = %A.decl
// CHECK:STDOUT:   }
// CHECK:STDOUT:   %A.decl: %A.type = interface_decl @A [template = constants.%A] {
// CHECK:STDOUT:     %T.patt: type = binding_pattern T
// CHECK:STDOUT:     %.loc8: type = param_pattern %T.patt
// CHECK:STDOUT:   } {
<<<<<<< HEAD
// CHECK:STDOUT:     %param: type = param
// CHECK:STDOUT:     %T: type = bind_name T, %param
=======
// CHECK:STDOUT:     %T.param: type = param T, runtime_param<invalid>
// CHECK:STDOUT:     %T: type = bind_name T, %T.param
>>>>>>> 7396aede
// CHECK:STDOUT:   }
// CHECK:STDOUT: }
// CHECK:STDOUT:
// CHECK:STDOUT: interface @A {
// CHECK:STDOUT:   %Self: %.2 = bind_symbolic_name Self 0 [symbolic = constants.%Self]
// CHECK:STDOUT:
// CHECK:STDOUT: !members:
// CHECK:STDOUT:   .Self = %Self
// CHECK:STDOUT:   witness = ()
// CHECK:STDOUT: }
// CHECK:STDOUT:
// CHECK:STDOUT: --- fail_non_generic_params.carbon
// CHECK:STDOUT:
// CHECK:STDOUT: constants {
// CHECK:STDOUT:   %A.type: type = generic_interface_type @A [template]
// CHECK:STDOUT:   %.1: type = tuple_type () [template]
// CHECK:STDOUT:   %A: %A.type = struct_value () [template]
// CHECK:STDOUT:   %.2: type = interface_type @A [template]
// CHECK:STDOUT:   %Self: %.2 = bind_symbolic_name Self 0 [symbolic]
// CHECK:STDOUT: }
// CHECK:STDOUT:
// CHECK:STDOUT: file {
// CHECK:STDOUT:   package: <namespace> = namespace [template] {
// CHECK:STDOUT:     .A = %A.decl
// CHECK:STDOUT:   }
// CHECK:STDOUT:   %A.decl: %A.type = interface_decl @A [template = constants.%A] {
// CHECK:STDOUT:     %T.patt: type = binding_pattern T
// CHECK:STDOUT:     %.loc7: type = param_pattern %T.patt
// CHECK:STDOUT:   } {
<<<<<<< HEAD
// CHECK:STDOUT:     %param: type = param
// CHECK:STDOUT:     %T: type = bind_name T, %param
=======
// CHECK:STDOUT:     %T.param: type = param T, runtime_param<invalid>
// CHECK:STDOUT:     %T: type = bind_name T, %T.param
>>>>>>> 7396aede
// CHECK:STDOUT:   }
// CHECK:STDOUT: }
// CHECK:STDOUT:
// CHECK:STDOUT: interface @A {
// CHECK:STDOUT:   %Self: %.2 = bind_symbolic_name Self 0 [symbolic = constants.%Self]
// CHECK:STDOUT:
// CHECK:STDOUT: !members:
// CHECK:STDOUT:   .Self = %Self
// CHECK:STDOUT:   witness = ()
// CHECK:STDOUT: }
// CHECK:STDOUT:<|MERGE_RESOLUTION|>--- conflicted
+++ resolved
@@ -70,14 +70,9 @@
 // CHECK:STDOUT:   %.6: type = interface_type @GenericNoParams, @GenericNoParams(%T) [symbolic]
 // CHECK:STDOUT:   %Self.4: %.6 = bind_symbolic_name Self 1 [symbolic]
 // CHECK:STDOUT:   %U: type = bind_symbolic_name U 1 [symbolic]
-<<<<<<< HEAD
 // CHECK:STDOUT:   %U.patt: type = symbolic_binding_pattern U 1 [symbolic]
-// CHECK:STDOUT:   %GenericAndParams.type.2: type = generic_interface_type @GenericAndParams.2 [template]
-// CHECK:STDOUT:   %GenericAndParams.2: %GenericAndParams.type.2 = struct_value () [template]
-=======
 // CHECK:STDOUT:   %GenericAndParams.type.2: type = generic_interface_type @GenericAndParams.2, @C(%T) [symbolic]
 // CHECK:STDOUT:   %GenericAndParams.2: %GenericAndParams.type.2 = struct_value () [symbolic]
->>>>>>> 7396aede
 // CHECK:STDOUT:   %.7: type = interface_type @GenericAndParams.2, @GenericAndParams.2(%T, %U) [symbolic]
 // CHECK:STDOUT:   %Self.5: %.7 = bind_symbolic_name Self 2 [symbolic]
 // CHECK:STDOUT:   %.8: type = struct_type {} [template]
@@ -103,95 +98,51 @@
 // CHECK:STDOUT:   %NotGenericNoParams.decl: type = interface_decl @NotGenericNoParams [template = constants.%.1] {} {}
 // CHECK:STDOUT:   %NotGenericButParams.decl: %NotGenericButParams.type = interface_decl @NotGenericButParams [template = constants.%NotGenericButParams] {} {}
 // CHECK:STDOUT:   %GenericAndParams.decl: %GenericAndParams.type.1 = interface_decl @GenericAndParams.1 [template = constants.%GenericAndParams.1] {
-<<<<<<< HEAD
 // CHECK:STDOUT:     %T.patt.loc6: type = symbolic_binding_pattern T 0 [symbolic = %T.patt.1 (constants.%T.patt)]
-// CHECK:STDOUT:     %.loc6: type = param_pattern %T.patt.loc6 [symbolic = %T.patt.1 (constants.%T.patt)]
+// CHECK:STDOUT:     %.loc6: type = param_pattern %T.patt.loc6, runtime_param<invalid> [symbolic = %T.patt.1 (constants.%T.patt)]
 // CHECK:STDOUT:   } {
-// CHECK:STDOUT:     %param: type = param
+// CHECK:STDOUT:     %param: type = param runtime_param<invalid>
 // CHECK:STDOUT:     %T.loc6: type = bind_symbolic_name T 0, %param [symbolic = %T.1 (constants.%T)]
 // CHECK:STDOUT:   }
 // CHECK:STDOUT:   %C.decl: %C.type = class_decl @C [template = constants.%C.1] {
 // CHECK:STDOUT:     %T.patt.loc8: type = symbolic_binding_pattern T 0 [symbolic = %T.patt.1 (constants.%T.patt)]
-// CHECK:STDOUT:     %.loc8: type = param_pattern %T.patt.loc8 [symbolic = %T.patt.1 (constants.%T.patt)]
+// CHECK:STDOUT:     %.loc8: type = param_pattern %T.patt.loc8, runtime_param<invalid> [symbolic = %T.patt.1 (constants.%T.patt)]
 // CHECK:STDOUT:   } {
-// CHECK:STDOUT:     %param: type = param
+// CHECK:STDOUT:     %param: type = param runtime_param<invalid>
 // CHECK:STDOUT:     %T.loc8: type = bind_symbolic_name T 0, %param [symbolic = %T.1 (constants.%T)]
-=======
-// CHECK:STDOUT:     %T.patt: type = symbolic_binding_pattern T 0
-// CHECK:STDOUT:   } {
-// CHECK:STDOUT:     %T.param: type = param T, runtime_param<invalid>
-// CHECK:STDOUT:     %T.loc6: type = bind_symbolic_name T 0, %T.param [symbolic = %T.1 (constants.%T)]
-// CHECK:STDOUT:   }
-// CHECK:STDOUT:   %C.decl: %C.type = class_decl @C [template = constants.%C.1] {
-// CHECK:STDOUT:     %T.patt: type = symbolic_binding_pattern T 0
-// CHECK:STDOUT:   } {
-// CHECK:STDOUT:     %T.param: type = param T, runtime_param<invalid>
-// CHECK:STDOUT:     %T.loc8: type = bind_symbolic_name T 0, %T.param [symbolic = %T.1 (constants.%T)]
->>>>>>> 7396aede
 // CHECK:STDOUT:   }
 // CHECK:STDOUT:   %X.decl: type = class_decl @X [template = constants.%X] {} {}
 // CHECK:STDOUT:   impl_decl @impl.1 {} {
 // CHECK:STDOUT:     %X.ref: type = name_ref X, file.%X.decl [template = constants.%X]
 // CHECK:STDOUT:     %NotGenericNoParams.ref: type = name_ref NotGenericNoParams, file.%NotGenericNoParams.decl [template = constants.%.1]
 // CHECK:STDOUT:   }
-<<<<<<< HEAD
-// CHECK:STDOUT:   %.loc15_31.1: type = value_of_initializer @impl.2.%.loc15 [template = constants.%.3]
-// CHECK:STDOUT:   %.loc15_31.2: type = converted @impl.2.%.loc15, %.loc15_31.1 [template = constants.%.3]
-// CHECK:STDOUT:   impl_decl @impl.2 {} {
-// CHECK:STDOUT:     %X.ref: type = name_ref X, file.%X.decl [template = constants.%X]
-// CHECK:STDOUT:     %NotGenericButParams.ref: %NotGenericButParams.type = name_ref NotGenericButParams, file.%NotGenericButParams.decl [template = constants.%NotGenericButParams]
-// CHECK:STDOUT:     %.loc15: init type = call %NotGenericButParams.ref() [template = constants.%.3]
-// CHECK:STDOUT:   }
-// CHECK:STDOUT:   %.loc16_29.1: type = value_of_initializer @impl.3.%.loc16 [template = constants.%.10]
-// CHECK:STDOUT:   %.loc16_29.2: type = converted @impl.3.%.loc16, %.loc16_29.1 [template = constants.%.10]
-=======
 // CHECK:STDOUT:   impl_decl @impl.2 {} {
 // CHECK:STDOUT:     %X.ref: type = name_ref X, file.%X.decl [template = constants.%X]
 // CHECK:STDOUT:     %NotGenericButParams.ref: %NotGenericButParams.type = name_ref NotGenericButParams, file.%NotGenericButParams.decl [template = constants.%NotGenericButParams]
 // CHECK:STDOUT:     %.loc15_30: type = interface_type @NotGenericButParams [template = constants.%.3]
 // CHECK:STDOUT:   }
->>>>>>> 7396aede
 // CHECK:STDOUT:   impl_decl @impl.3 {} {
 // CHECK:STDOUT:     %X.ref.loc16_6: type = name_ref X, file.%X.decl [template = constants.%X]
 // CHECK:STDOUT:     %GenericAndParams.ref: %GenericAndParams.type.1 = name_ref GenericAndParams, file.%GenericAndParams.decl [template = constants.%GenericAndParams.1]
 // CHECK:STDOUT:     %X.ref.loc16_28: type = name_ref X, file.%X.decl [template = constants.%X]
-<<<<<<< HEAD
-// CHECK:STDOUT:     %.loc16: init type = call %GenericAndParams.ref(%X.ref.loc16_28) [template = constants.%.10]
-=======
 // CHECK:STDOUT:     %.loc16_27: type = interface_type @GenericAndParams.1, @GenericAndParams.1(constants.%X) [template = constants.%.11]
->>>>>>> 7396aede
 // CHECK:STDOUT:   }
 // CHECK:STDOUT:   impl_decl @impl.4 {} {
 // CHECK:STDOUT:     %X.ref.loc17_6: type = name_ref X, file.%X.decl [template = constants.%X]
 // CHECK:STDOUT:     %C.ref: %C.type = name_ref C, file.%C.decl [template = constants.%C.1]
 // CHECK:STDOUT:     %X.ref.loc17_13: type = name_ref X, file.%X.decl [template = constants.%X]
-<<<<<<< HEAD
-// CHECK:STDOUT:     %.loc17: init type = call %C.ref(%X.ref.loc17_13) [template = constants.%C.3]
-// CHECK:STDOUT:     %GenericNoParams.ref: type = name_ref GenericNoParams, @C.%GenericNoParams.decl [template = constants.%.5]
-// CHECK:STDOUT:   }
-// CHECK:STDOUT:   %.loc18_34.1: type = value_of_initializer @impl.5.%.loc18_32 [template = constants.%.12]
-// CHECK:STDOUT:   %.loc18_34.2: type = converted @impl.5.%.loc18_32, %.loc18_34.1 [template = constants.%.12]
-=======
 // CHECK:STDOUT:     %C: type = class_type @C, @C(constants.%X) [template = constants.%C.3]
 // CHECK:STDOUT:     %GenericNoParams.ref: type = name_ref GenericNoParams, @C.%GenericNoParams.decl [template = constants.%.5]
 // CHECK:STDOUT:   }
->>>>>>> 7396aede
 // CHECK:STDOUT:   impl_decl @impl.5 {} {
 // CHECK:STDOUT:     %X.ref.loc18_6: type = name_ref X, file.%X.decl [template = constants.%X]
 // CHECK:STDOUT:     %C.ref: %C.type = name_ref C, file.%C.decl [template = constants.%C.1]
 // CHECK:STDOUT:     %X.ref.loc18_13: type = name_ref X, file.%X.decl [template = constants.%X]
-<<<<<<< HEAD
-// CHECK:STDOUT:     %.loc18_12: init type = call %C.ref(%X.ref.loc18_13) [template = constants.%C.3]
-// CHECK:STDOUT:     %GenericAndParams.ref: %GenericAndParams.type.2 = name_ref GenericAndParams, @C.%GenericAndParams.decl [template = constants.%GenericAndParams.2]
-// CHECK:STDOUT:     %X.ref.loc18_33: type = name_ref X, file.%X.decl [template = constants.%X]
-// CHECK:STDOUT:     %.loc18_32: init type = call %GenericAndParams.ref(%X.ref.loc18_33) [template = constants.%.12]
-=======
 // CHECK:STDOUT:     %C: type = class_type @C, @C(constants.%X) [template = constants.%C.3]
 // CHECK:STDOUT:     %.loc18_15: %GenericAndParams.type.3 = specific_constant @C.%GenericAndParams.decl, @C(constants.%X) [template = constants.%GenericAndParams.3]
 // CHECK:STDOUT:     %GenericAndParams.ref: %GenericAndParams.type.3 = name_ref GenericAndParams, %.loc18_15 [template = constants.%GenericAndParams.3]
 // CHECK:STDOUT:     %X.ref.loc18_33: type = name_ref X, file.%X.decl [template = constants.%X]
 // CHECK:STDOUT:     %.loc18_32: type = interface_type @GenericAndParams.2, @GenericAndParams.2(constants.%X, constants.%X) [template = constants.%.13]
->>>>>>> 7396aede
 // CHECK:STDOUT:   }
 // CHECK:STDOUT: }
 // CHECK:STDOUT:
@@ -213,10 +164,7 @@
 // CHECK:STDOUT:
 // CHECK:STDOUT: generic interface @GenericAndParams.1(%T.loc6: type) {
 // CHECK:STDOUT:   %T.1: type = bind_symbolic_name T 0 [symbolic = %T.1 (constants.%T)]
-<<<<<<< HEAD
 // CHECK:STDOUT:   %T.patt.1: type = symbolic_binding_pattern T 0 [symbolic = %T.patt.1 (constants.%T.patt)]
-=======
->>>>>>> 7396aede
 // CHECK:STDOUT:
 // CHECK:STDOUT: !definition:
 // CHECK:STDOUT:   %.1: type = interface_type @GenericAndParams.1, @GenericAndParams.1(%T.1) [symbolic = %.1 (constants.%.4)]
@@ -248,10 +196,7 @@
 // CHECK:STDOUT:
 // CHECK:STDOUT: generic interface @GenericAndParams.2(@C.%T.loc8: type, %U.loc10: type) {
 // CHECK:STDOUT:   %U.1: type = bind_symbolic_name U 1 [symbolic = %U.1 (constants.%U)]
-<<<<<<< HEAD
 // CHECK:STDOUT:   %U.patt.1: type = symbolic_binding_pattern U 1 [symbolic = %U.patt.1 (constants.%U.patt)]
-=======
->>>>>>> 7396aede
 // CHECK:STDOUT:
 // CHECK:STDOUT: !definition:
 // CHECK:STDOUT:   %T: type = bind_symbolic_name T 0 [symbolic = %T (constants.%T)]
@@ -304,10 +249,7 @@
 // CHECK:STDOUT:
 // CHECK:STDOUT: generic class @C(%T.loc8: type) {
 // CHECK:STDOUT:   %T.1: type = bind_symbolic_name T 0 [symbolic = %T.1 (constants.%T)]
-<<<<<<< HEAD
 // CHECK:STDOUT:   %T.patt.1: type = symbolic_binding_pattern T 0 [symbolic = %T.patt.1 (constants.%T.patt)]
-=======
->>>>>>> 7396aede
 // CHECK:STDOUT:
 // CHECK:STDOUT: !definition:
 // CHECK:STDOUT:   %GenericAndParams.type: type = generic_interface_type @GenericAndParams.2, @C(%T.1) [symbolic = %GenericAndParams.type (constants.%GenericAndParams.type.2)]
@@ -315,20 +257,12 @@
 // CHECK:STDOUT:
 // CHECK:STDOUT:   class {
 // CHECK:STDOUT:     %GenericNoParams.decl: type = interface_decl @GenericNoParams [template = constants.%.5] {} {}
-<<<<<<< HEAD
-// CHECK:STDOUT:     %GenericAndParams.decl: %GenericAndParams.type.2 = interface_decl @GenericAndParams.2 [template = constants.%GenericAndParams.2] {
+// CHECK:STDOUT:     %GenericAndParams.decl: @C.%GenericAndParams.type (%GenericAndParams.type.2) = interface_decl @GenericAndParams.2 [symbolic = @C.%GenericAndParams (constants.%GenericAndParams.2)] {
 // CHECK:STDOUT:       %U.patt.loc10: type = symbolic_binding_pattern U 1 [symbolic = %U.patt.1 (constants.%U.patt)]
-// CHECK:STDOUT:       %.loc10: type = param_pattern %U.patt.loc10 [symbolic = %U.patt.1 (constants.%U.patt)]
+// CHECK:STDOUT:       %.loc10: type = param_pattern %U.patt.loc10, runtime_param<invalid> [symbolic = %U.patt.1 (constants.%U.patt)]
 // CHECK:STDOUT:     } {
-// CHECK:STDOUT:       %param: type = param
+// CHECK:STDOUT:       %param: type = param runtime_param<invalid>
 // CHECK:STDOUT:       %U.loc10: type = bind_symbolic_name U 1, %param [symbolic = %U.1 (constants.%U)]
-=======
-// CHECK:STDOUT:     %GenericAndParams.decl: @C.%GenericAndParams.type (%GenericAndParams.type.2) = interface_decl @GenericAndParams.2 [symbolic = @C.%GenericAndParams (constants.%GenericAndParams.2)] {
-// CHECK:STDOUT:       %U.patt: type = symbolic_binding_pattern U 1
-// CHECK:STDOUT:     } {
-// CHECK:STDOUT:       %U.param: type = param U, runtime_param<invalid>
-// CHECK:STDOUT:       %U.loc10: type = bind_symbolic_name U 1, %U.param [symbolic = %U.1 (constants.%U)]
->>>>>>> 7396aede
 // CHECK:STDOUT:     }
 // CHECK:STDOUT:     %.loc11: <witness> = complete_type_witness %.8 [template = constants.%.9]
 // CHECK:STDOUT:
@@ -348,26 +282,17 @@
 // CHECK:STDOUT:
 // CHECK:STDOUT: specific @GenericAndParams.1(constants.%T) {
 // CHECK:STDOUT:   %T.1 => constants.%T
-<<<<<<< HEAD
 // CHECK:STDOUT:   %T.patt.1 => constants.%T
-=======
->>>>>>> 7396aede
 // CHECK:STDOUT: }
 // CHECK:STDOUT:
 // CHECK:STDOUT: specific @GenericAndParams.1(@GenericAndParams.1.%T.1) {
 // CHECK:STDOUT:   %T.1 => constants.%T
-<<<<<<< HEAD
 // CHECK:STDOUT:   %T.patt.1 => constants.%T
-=======
->>>>>>> 7396aede
 // CHECK:STDOUT: }
 // CHECK:STDOUT:
 // CHECK:STDOUT: specific @C(constants.%T) {
 // CHECK:STDOUT:   %T.1 => constants.%T
-<<<<<<< HEAD
 // CHECK:STDOUT:   %T.patt.1 => constants.%T
-=======
->>>>>>> 7396aede
 // CHECK:STDOUT: }
 // CHECK:STDOUT:
 // CHECK:STDOUT: specific @GenericNoParams(constants.%T) {}
@@ -376,31 +301,22 @@
 // CHECK:STDOUT:
 // CHECK:STDOUT: specific @GenericAndParams.2(constants.%T, constants.%U) {
 // CHECK:STDOUT:   %U.1 => constants.%U
-<<<<<<< HEAD
 // CHECK:STDOUT:   %U.patt.1 => constants.%U
 // CHECK:STDOUT: }
 // CHECK:STDOUT:
 // CHECK:STDOUT: specific @GenericAndParams.2(@GenericAndParams.2.%T, @GenericAndParams.2.%U.1) {
 // CHECK:STDOUT:   %U.1 => constants.%U
 // CHECK:STDOUT:   %U.patt.1 => constants.%U
-=======
-// CHECK:STDOUT: }
-// CHECK:STDOUT:
-// CHECK:STDOUT: specific @GenericAndParams.2(@GenericAndParams.2.%T, @GenericAndParams.2.%U.1) {
-// CHECK:STDOUT:   %U.1 => constants.%U
 // CHECK:STDOUT: }
 // CHECK:STDOUT:
 // CHECK:STDOUT: specific @C(@C.%T.1) {
 // CHECK:STDOUT:   %T.1 => constants.%T
->>>>>>> 7396aede
+// CHECK:STDOUT:   %T.patt.1 => constants.%T
 // CHECK:STDOUT: }
 // CHECK:STDOUT:
 // CHECK:STDOUT: specific @GenericAndParams.1(constants.%X) {
 // CHECK:STDOUT:   %T.1 => constants.%X
-<<<<<<< HEAD
 // CHECK:STDOUT:   %T.patt.1 => constants.%X
-=======
->>>>>>> 7396aede
 // CHECK:STDOUT:
 // CHECK:STDOUT: !definition:
 // CHECK:STDOUT:   %.1 => constants.%.11
@@ -409,24 +325,16 @@
 // CHECK:STDOUT:
 // CHECK:STDOUT: specific @C(constants.%X) {
 // CHECK:STDOUT:   %T.1 => constants.%X
-<<<<<<< HEAD
 // CHECK:STDOUT:   %T.patt.1 => constants.%X
-=======
->>>>>>> 7396aede
 // CHECK:STDOUT:
 // CHECK:STDOUT: !definition:
 // CHECK:STDOUT:   %GenericAndParams.type => constants.%GenericAndParams.type.3
 // CHECK:STDOUT:   %GenericAndParams => constants.%GenericAndParams.3
 // CHECK:STDOUT: }
 // CHECK:STDOUT:
-<<<<<<< HEAD
-// CHECK:STDOUT: specific @GenericAndParams.2(constants.%X) {
-// CHECK:STDOUT:   %U.1 => constants.%U
-// CHECK:STDOUT:   %U.patt.1 => constants.%U.patt
-=======
 // CHECK:STDOUT: specific @GenericAndParams.2(constants.%X, constants.%X) {
 // CHECK:STDOUT:   %U.1 => constants.%X
->>>>>>> 7396aede
+// CHECK:STDOUT:   %U.patt.1 => constants.%X
 // CHECK:STDOUT:
 // CHECK:STDOUT: !definition:
 // CHECK:STDOUT:   %T => constants.%X
@@ -434,14 +342,6 @@
 // CHECK:STDOUT:   %Self.2 => constants.%Self.5
 // CHECK:STDOUT: }
 // CHECK:STDOUT:
-<<<<<<< HEAD
-// CHECK:STDOUT: specific @GenericAndParams.2(constants.%X, constants.%U) {
-// CHECK:STDOUT:   %U.1 => constants.%U
-// CHECK:STDOUT:   %U.patt.1 => constants.%U
-// CHECK:STDOUT: }
-// CHECK:STDOUT:
-=======
->>>>>>> 7396aede
 // CHECK:STDOUT: --- fail_non_generic_implicit_params.carbon
 // CHECK:STDOUT:
 // CHECK:STDOUT: constants {
@@ -458,15 +358,10 @@
 // CHECK:STDOUT:   }
 // CHECK:STDOUT:   %A.decl: %A.type = interface_decl @A [template = constants.%A] {
 // CHECK:STDOUT:     %T.patt: type = binding_pattern T
-// CHECK:STDOUT:     %.loc8: type = param_pattern %T.patt
+// CHECK:STDOUT:     %.loc8: type = param_pattern %T.patt, runtime_param<invalid>
 // CHECK:STDOUT:   } {
-<<<<<<< HEAD
-// CHECK:STDOUT:     %param: type = param
+// CHECK:STDOUT:     %param: type = param runtime_param<invalid>
 // CHECK:STDOUT:     %T: type = bind_name T, %param
-=======
-// CHECK:STDOUT:     %T.param: type = param T, runtime_param<invalid>
-// CHECK:STDOUT:     %T: type = bind_name T, %T.param
->>>>>>> 7396aede
 // CHECK:STDOUT:   }
 // CHECK:STDOUT: }
 // CHECK:STDOUT:
@@ -494,15 +389,10 @@
 // CHECK:STDOUT:   }
 // CHECK:STDOUT:   %A.decl: %A.type = interface_decl @A [template = constants.%A] {
 // CHECK:STDOUT:     %T.patt: type = binding_pattern T
-// CHECK:STDOUT:     %.loc7: type = param_pattern %T.patt
+// CHECK:STDOUT:     %.loc7: type = param_pattern %T.patt, runtime_param<invalid>
 // CHECK:STDOUT:   } {
-<<<<<<< HEAD
-// CHECK:STDOUT:     %param: type = param
+// CHECK:STDOUT:     %param: type = param runtime_param<invalid>
 // CHECK:STDOUT:     %T: type = bind_name T, %param
-=======
-// CHECK:STDOUT:     %T.param: type = param T, runtime_param<invalid>
-// CHECK:STDOUT:     %T: type = bind_name T, %T.param
->>>>>>> 7396aede
 // CHECK:STDOUT:   }
 // CHECK:STDOUT: }
 // CHECK:STDOUT:
