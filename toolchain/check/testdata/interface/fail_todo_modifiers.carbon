// Part of the Carbon Language project, under the Apache License v2.0 with LLVM
// Exceptions. See /LICENSE for license information.
// SPDX-License-Identifier: Apache-2.0 WITH LLVM-exception
//
// AUTOUPDATE

interface Modifiers {
  // CHECK:STDERR: fail_todo_modifiers.carbon:[[@LINE+3]]:3: ERROR: Semantics TODO: `interface modifier`.
  // CHECK:STDERR:   final fn Final() { }
  // CHECK:STDERR:   ^~~~~
  final fn Final() { }
  // CHECK:STDERR: fail_todo_modifiers.carbon:[[@LINE+3]]:3: ERROR: Semantics TODO: `interface modifier`.
  // CHECK:STDERR:   default fn Default() { }
  // CHECK:STDERR:   ^~~~~~~
  default fn Default() { }
}

// CHECK:STDERR: fail_todo_modifiers.carbon:[[@LINE+3]]:1: ERROR: Semantics TODO: `access modifier`.
// CHECK:STDERR: private interface Private {
// CHECK:STDERR: ^~~~~~~
private interface Private {
}

// CHECK:STDOUT: --- fail_todo_modifiers.carbon
// CHECK:STDOUT:
// CHECK:STDOUT: constants {
// CHECK:STDOUT:   %.1: type = interface_type @Modifiers [template]
// CHECK:STDOUT:   %.2: type = assoc_entity_type @Modifiers, <function> [template]
// CHECK:STDOUT:   %.3: <associated <function> in Modifiers> = assoc_entity element0, @Modifiers.%Final [template]
// CHECK:STDOUT:   %.4: <associated <function> in Modifiers> = assoc_entity element1, @Modifiers.%Default [template]
// CHECK:STDOUT:   %.5: type = interface_type @Private [template]
// CHECK:STDOUT: }
// CHECK:STDOUT:
// CHECK:STDOUT: file {
<<<<<<< HEAD
// CHECK:STDOUT:   package: <namespace> = namespace {
// CHECK:STDOUT:     .Modifiers = %Modifiers.decl
// CHECK:STDOUT:     .Private = %Private.decl
// CHECK:STDOUT:   } [template]
// CHECK:STDOUT:   %Modifiers.decl = interface_decl @Modifiers, () [template = constants.%.1]
// CHECK:STDOUT:   %Private.decl = interface_decl @Private, () [template = constants.%.2]
=======
// CHECK:STDOUT:   package: <namespace> = namespace {.Modifiers = %Modifiers.decl, .Private = %Private.decl} [template]
// CHECK:STDOUT:   %Modifiers.decl = interface_decl @Modifiers {} [template = constants.%.1]
// CHECK:STDOUT:   %Private.decl = interface_decl @Private {} [template = constants.%.5]
>>>>>>> 5f4e6c76
// CHECK:STDOUT: }
// CHECK:STDOUT:
// CHECK:STDOUT: interface @Modifiers {
// CHECK:STDOUT:   %Final: <function> = fn_decl @Final {} [template]
// CHECK:STDOUT:   %.loc11: <associated <function> in Modifiers> = assoc_entity element0, %Final [template = constants.%.3]
// CHECK:STDOUT:   %Default: <function> = fn_decl @Default {} [template]
// CHECK:STDOUT:   %.loc15: <associated <function> in Modifiers> = assoc_entity element1, %Default [template = constants.%.4]
// CHECK:STDOUT:
// CHECK:STDOUT: !members:
// CHECK:STDOUT:   .Final = %.loc11
// CHECK:STDOUT:   .Default = %.loc15
// CHECK:STDOUT:   witness = (%Final, %Default)
// CHECK:STDOUT: }
// CHECK:STDOUT:
// CHECK:STDOUT: interface @Private {
// CHECK:STDOUT:
// CHECK:STDOUT: !members:
// CHECK:STDOUT:   witness = ()
// CHECK:STDOUT: }
// CHECK:STDOUT:
// CHECK:STDOUT: fn @Final() {
// CHECK:STDOUT: !entry:
// CHECK:STDOUT:   return
// CHECK:STDOUT: }
// CHECK:STDOUT:
// CHECK:STDOUT: fn @Default() {
// CHECK:STDOUT: !entry:
// CHECK:STDOUT:   return
// CHECK:STDOUT: }
// CHECK:STDOUT:<|MERGE_RESOLUTION|>--- conflicted
+++ resolved
@@ -32,18 +32,12 @@
 // CHECK:STDOUT: }
 // CHECK:STDOUT:
 // CHECK:STDOUT: file {
-<<<<<<< HEAD
 // CHECK:STDOUT:   package: <namespace> = namespace {
 // CHECK:STDOUT:     .Modifiers = %Modifiers.decl
 // CHECK:STDOUT:     .Private = %Private.decl
 // CHECK:STDOUT:   } [template]
-// CHECK:STDOUT:   %Modifiers.decl = interface_decl @Modifiers, () [template = constants.%.1]
-// CHECK:STDOUT:   %Private.decl = interface_decl @Private, () [template = constants.%.2]
-=======
-// CHECK:STDOUT:   package: <namespace> = namespace {.Modifiers = %Modifiers.decl, .Private = %Private.decl} [template]
 // CHECK:STDOUT:   %Modifiers.decl = interface_decl @Modifiers {} [template = constants.%.1]
 // CHECK:STDOUT:   %Private.decl = interface_decl @Private {} [template = constants.%.5]
->>>>>>> 5f4e6c76
 // CHECK:STDOUT: }
 // CHECK:STDOUT:
 // CHECK:STDOUT: interface @Modifiers {
@@ -55,14 +49,14 @@
 // CHECK:STDOUT: !members:
 // CHECK:STDOUT:   .Final = %.loc11
 // CHECK:STDOUT:   .Default = %.loc15
-// CHECK:STDOUT:   witness = (%Final, %Default)
-// CHECK:STDOUT: }
+// CHECK:STDOUT:
+// CHECK:STDOUT:   witness = (%Final, %Default)}
 // CHECK:STDOUT:
 // CHECK:STDOUT: interface @Private {
 // CHECK:STDOUT:
 // CHECK:STDOUT: !members:
-// CHECK:STDOUT:   witness = ()
-// CHECK:STDOUT: }
+// CHECK:STDOUT:
+// CHECK:STDOUT:   witness = ()}
 // CHECK:STDOUT:
 // CHECK:STDOUT: fn @Final() {
 // CHECK:STDOUT: !entry:
