--- conflicted
+++ resolved
@@ -286,27 +286,15 @@
 // CHECK:STDOUT:     } {
 // CHECK:STDOUT:       %.loc14: type = specific_constant constants.%C.2, @C(constants.%Self) [symbolic = %C (constants.%C.2)]
 // CHECK:STDOUT:       %Self.ref.loc14: type = name_ref Self, %.loc14 [symbolic = %C (constants.%C.2)]
-<<<<<<< HEAD
-// CHECK:STDOUT:       %U.ref.loc14_35: type = name_ref U, %U.loc14 [symbolic = %U.1 (constants.%U)]
-// CHECK:STDOUT:       %U.ref.loc14_41: type = name_ref U, %U.loc14 [symbolic = %U.1 (constants.%U)]
-// CHECK:STDOUT:       %return.var.loc14: ref @F.%U.1 (%U) = var <return slot>
+// CHECK:STDOUT:       %U.ref.loc14_35: type = name_ref U, %U.loc14_22.2 [symbolic = %U.loc14_22.1 (constants.%U)]
+// CHECK:STDOUT:       %U.ref.loc14_41: type = name_ref U, %U.loc14_22.2 [symbolic = %U.loc14_22.1 (constants.%U)]
+// CHECK:STDOUT:       %return.var.loc14: ref @F.%U.loc14_22.1 (%U) = var <return slot>
 // CHECK:STDOUT:       %param.loc14_10: @F.%C (%C.2) = param runtime_param0
 // CHECK:STDOUT:       %self.loc14: @F.%C (%C.2) = bind_name self, %param.loc14_10
 // CHECK:STDOUT:       %param.loc14_22: type = param runtime_param<invalid>
-// CHECK:STDOUT:       %U.loc14: type = bind_symbolic_name U, 1, %param.loc14_22 [symbolic = %U.1 (constants.%U)]
-// CHECK:STDOUT:       %param.loc14_32: @F.%U.1 (%U) = param runtime_param1
-// CHECK:STDOUT:       %u.loc14: @F.%U.1 (%U) = bind_name u, %param.loc14_32
-=======
-// CHECK:STDOUT:       %self.param.loc14: @F.%C (%C.2) = param self, runtime_param0
-// CHECK:STDOUT:       %self.loc14: @F.%C (%C.2) = bind_name self, %self.param.loc14
-// CHECK:STDOUT:       %U.param.loc14: type = param U, runtime_param<invalid>
-// CHECK:STDOUT:       %U.loc14_22.2: type = bind_symbolic_name U, 1, %U.param.loc14 [symbolic = %U.loc14_22.1 (constants.%U)]
-// CHECK:STDOUT:       %U.ref.loc14_35: type = name_ref U, %U.loc14_22.2 [symbolic = %U.loc14_22.1 (constants.%U)]
-// CHECK:STDOUT:       %u.param.loc14: @F.%U.loc14_22.1 (%U) = param u, runtime_param1
-// CHECK:STDOUT:       %u.loc14: @F.%U.loc14_22.1 (%U) = bind_name u, %u.param.loc14
-// CHECK:STDOUT:       %U.ref.loc14_41: type = name_ref U, %U.loc14_22.2 [symbolic = %U.loc14_22.1 (constants.%U)]
-// CHECK:STDOUT:       %return.var.loc14: ref @F.%U.loc14_22.1 (%U) = var <return slot>
->>>>>>> 77facdd7
+// CHECK:STDOUT:       %U.loc14_22.2: type = bind_symbolic_name U, 1, %param.loc14_22 [symbolic = %U.loc14_22.1 (constants.%U)]
+// CHECK:STDOUT:       %param.loc14_32: @F.%U.loc14_22.1 (%U) = param runtime_param1
+// CHECK:STDOUT:       %u.loc14: @F.%U.loc14_22.1 (%U) = bind_name u, %param.loc14_32
 // CHECK:STDOUT:     }
 // CHECK:STDOUT:     %.loc15: <witness> = complete_type_witness %.2 [template = constants.%.3]
 // CHECK:STDOUT:
@@ -319,12 +307,8 @@
 // CHECK:STDOUT: generic fn @F(@Interface.%Self: %Interface.type, %U.loc14_22.2: type) {
 // CHECK:STDOUT:   %Self: %Interface.type = bind_symbolic_name Self, 0 [symbolic = %Self (constants.%Self)]
 // CHECK:STDOUT:   %C: type = class_type @C, @C(%Self) [symbolic = %C (constants.%C.2)]
-<<<<<<< HEAD
-// CHECK:STDOUT:   %U.1: type = bind_symbolic_name U, 1 [symbolic = %U.1 (constants.%U)]
-// CHECK:STDOUT:   %U.patt.1: type = symbolic_binding_pattern U, 1 [symbolic = %U.patt.1 (constants.%U.patt.1)]
-=======
 // CHECK:STDOUT:   %U.loc14_22.1: type = bind_symbolic_name U, 1 [symbolic = %U.loc14_22.1 (constants.%U)]
->>>>>>> 77facdd7
+// CHECK:STDOUT:   %U.patt.loc14: type = symbolic_binding_pattern U, 1 [symbolic = %U.patt.loc14 (constants.%U.patt.1)]
 // CHECK:STDOUT:
 // CHECK:STDOUT: !definition:
 // CHECK:STDOUT:
@@ -347,12 +331,8 @@
 // CHECK:STDOUT: specific @F(constants.%Self, constants.%U) {
 // CHECK:STDOUT:   %Self => constants.%Self
 // CHECK:STDOUT:   %C => constants.%C.2
-<<<<<<< HEAD
-// CHECK:STDOUT:   %U.1 => constants.%U
-// CHECK:STDOUT:   %U.patt.1 => constants.%U
-=======
 // CHECK:STDOUT:   %U.loc14_22.1 => constants.%U
->>>>>>> 77facdd7
+// CHECK:STDOUT:   %U.patt.loc14 => constants.%U
 // CHECK:STDOUT: }
 // CHECK:STDOUT:
 // CHECK:STDOUT: specific @C(@C.%Self) {}
