--- conflicted
+++ resolved
@@ -233,21 +233,12 @@
 // CHECK:STDOUT:     @C.%U.patt: type = symbolic_binding_pattern U 1
 // CHECK:STDOUT:     @C.%u.patt: %U = binding_pattern u
 // CHECK:STDOUT:   } {
-<<<<<<< HEAD
-// CHECK:STDOUT:     %.loc20_24: type = specific_constant constants.%C.2, @C(constants.%Self) [symbolic = constants.%C.2]
-// CHECK:STDOUT:     %Self.ref: type = name_ref Self, %.loc20_24 [symbolic = constants.%C.2]
+// CHECK:STDOUT:     %.loc20: type = specific_constant constants.%C.2, @C(constants.%Self) [symbolic = constants.%C.2]
+// CHECK:STDOUT:     %Self.ref: type = name_ref Self, %.loc20 [symbolic = constants.%C.2]
 // CHECK:STDOUT:     %param.loc20_18: %C.2 = param
 // CHECK:STDOUT:     @F.%self: %C.2 = bind_name self, %param.loc20_18
 // CHECK:STDOUT:     %param.loc20_30: type = param
 // CHECK:STDOUT:     @F.%U.loc20: type = bind_symbolic_name U 1, %param.loc20_30 [symbolic = constants.%U]
-=======
-// CHECK:STDOUT:     %.loc20: type = specific_constant constants.%C.2, @C(constants.%Self) [symbolic = constants.%C.2]
-// CHECK:STDOUT:     %Self.ref: type = name_ref Self, %.loc20 [symbolic = constants.%C.2]
-// CHECK:STDOUT:     %self.loc20_18.1: %C.2 = param self
-// CHECK:STDOUT:     @F.%self: %C.2 = bind_name self, %self.loc20_18.1
-// CHECK:STDOUT:     %U.loc20_30.1: type = param U
-// CHECK:STDOUT:     @F.%U.loc20: type = bind_symbolic_name U 1, %U.loc20_30.1 [symbolic = constants.%U]
->>>>>>> ed374dcd
 // CHECK:STDOUT:     %U.ref.loc20_43: type = name_ref U, @F.%U.loc20 [symbolic = constants.%U]
 // CHECK:STDOUT:     %param.loc20_40: %U = param
 // CHECK:STDOUT:     @F.%u: %U = bind_name u, %param.loc20_40
@@ -278,9 +269,8 @@
 // CHECK:STDOUT:       %U.patt: type = symbolic_binding_pattern U 1
 // CHECK:STDOUT:       %u.patt: %U = binding_pattern u
 // CHECK:STDOUT:     } {
-<<<<<<< HEAD
-// CHECK:STDOUT:       %.loc14_16: type = specific_constant constants.%C.2, @C(constants.%Self) [symbolic = @F.%C (constants.%C.2)]
-// CHECK:STDOUT:       %Self.ref: type = name_ref Self, %.loc14_16 [symbolic = @F.%C (constants.%C.2)]
+// CHECK:STDOUT:       %.loc14: type = specific_constant constants.%C.2, @C(constants.%Self) [symbolic = @F.%C (constants.%C.2)]
+// CHECK:STDOUT:       %Self.ref: type = name_ref Self, %.loc14 [symbolic = @F.%C (constants.%C.2)]
 // CHECK:STDOUT:       %param.loc14_10: @F.%C (%C.2) = param
 // CHECK:STDOUT:       %self: @F.%C (%C.2) = bind_name self, %param.loc14_10
 // CHECK:STDOUT:       %param.loc14_22: type = param
@@ -289,18 +279,6 @@
 // CHECK:STDOUT:       %param.loc14_32: @F.%U.1 (%U) = param
 // CHECK:STDOUT:       %u: @F.%U.1 (%U) = bind_name u, %param.loc14_32
 // CHECK:STDOUT:       %U.ref.loc14_41: type = name_ref U, %U [symbolic = @F.%U.1 (constants.%U)]
-=======
-// CHECK:STDOUT:       %.loc14: type = specific_constant constants.%C.2, @C(constants.%Self) [symbolic = @F.%C (constants.%C.2)]
-// CHECK:STDOUT:       %Self.ref: type = name_ref Self, %.loc14 [symbolic = @F.%C (constants.%C.2)]
-// CHECK:STDOUT:       %self.loc14_10.1: @F.%C (%C.2) = param self
-// CHECK:STDOUT:       %self.loc14_10.2: @F.%C (%C.2) = bind_name self, %self.loc14_10.1
-// CHECK:STDOUT:       %U.loc14_22.1: type = param U
-// CHECK:STDOUT:       %U.loc14_22.2: type = bind_symbolic_name U 1, %U.loc14_22.1 [symbolic = @F.%U.1 (constants.%U)]
-// CHECK:STDOUT:       %U.ref.loc14_35: type = name_ref U, %U.loc14_22.2 [symbolic = @F.%U.1 (constants.%U)]
-// CHECK:STDOUT:       %u.loc14_32.1: @F.%U.1 (%U) = param u
-// CHECK:STDOUT:       %u.loc14_32.2: @F.%U.1 (%U) = bind_name u, %u.loc14_32.1
-// CHECK:STDOUT:       %U.ref.loc14_41: type = name_ref U, %U.loc14_22.2 [symbolic = @F.%U.1 (constants.%U)]
->>>>>>> ed374dcd
 // CHECK:STDOUT:       %return.var: ref @F.%U.1 (%U) = var <return slot>
 // CHECK:STDOUT:     }
 // CHECK:STDOUT:
