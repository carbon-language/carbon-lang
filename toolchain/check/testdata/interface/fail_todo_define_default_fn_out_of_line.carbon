// Part of the Carbon Language project, under the Apache License v2.0 with LLVM
// Exceptions. See /LICENSE for license information.
// SPDX-License-Identifier: Apache-2.0 WITH LLVM-exception
//
// AUTOUPDATE
// TIP: To test this file alone, run:
// TIP:   bazel test //toolchain/testing:file_test --test_arg=--file_tests=toolchain/check/testdata/interface/fail_todo_define_default_fn_out_of_line.carbon
// TIP: To dump output, run:
// TIP:   bazel run //toolchain/testing:file_test -- --dump_output --file_tests=toolchain/check/testdata/interface/fail_todo_define_default_fn_out_of_line.carbon

// --- fail_todo_define_default_fn_out_of_line.carbon

interface Interface {
  // CHECK:STDERR: fail_todo_define_default_fn_out_of_line.carbon:[[@LINE+4]]:3: error: semantics TODO: `interface modifier`
  // CHECK:STDERR:   default fn F();
  // CHECK:STDERR:   ^~~~~~~
  // CHECK:STDERR:
  default fn F();

  // CHECK:STDERR: fail_todo_define_default_fn_out_of_line.carbon:[[@LINE+4]]:3: error: semantics TODO: `interface modifier`
  // CHECK:STDERR:   default fn G(a: i32, b: i32) -> i32;
  // CHECK:STDERR:   ^~~~~~~
  // CHECK:STDERR:
  default fn G(a: i32, b: i32) -> i32;
}

// CHECK:STDERR: fail_todo_define_default_fn_out_of_line.carbon:[[@LINE+7]]:1: error: duplicate name being declared in the same scope
// CHECK:STDERR: fn Interface.F() {}
// CHECK:STDERR: ^~~~~~~~~~~~~~~~~~
// CHECK:STDERR: fail_todo_define_default_fn_out_of_line.carbon:[[@LINE-12]]:3: note: name is previously declared here
// CHECK:STDERR:   default fn F();
// CHECK:STDERR:   ^~~~~~~~~~~~~~~
// CHECK:STDERR:
fn Interface.F() {}

// CHECK:STDERR: fail_todo_define_default_fn_out_of_line.carbon:[[@LINE+6]]:1: error: duplicate name being declared in the same scope
// CHECK:STDERR: fn Interface.G(a: i32, b: i32) -> i32 = "int.sadd";
// CHECK:STDERR: ^~~~~~~~~~~~~~~~~~~~~~~~~~~~~~~~~~~~~~~
// CHECK:STDERR: fail_todo_define_default_fn_out_of_line.carbon:[[@LINE-15]]:3: note: name is previously declared here
// CHECK:STDERR:   default fn G(a: i32, b: i32) -> i32;
// CHECK:STDERR:   ^~~~~~~~~~~~~~~~~~~~~~~~~~~~~~~~~~~~
fn Interface.G(a: i32, b: i32) -> i32 = "int.sadd";

// --- dependent_return_type.carbon

library "dependent_return_type.carbon";

// Ensure that a dependent return type matches between an interface definition
// and an out-of-line member. This requires `Self` to be properly reintroduced
// into the list of generic parameters.

interface Interface {
  // TODO: This should be
  //   default fn F[self: Self](U:! type, u: U) -> U;
  // rather than a class member, but we don't currently accept that due to the
  // TODOs above.
  class C {
    fn F[self: Self](U:! type, u: U) -> U;
  }
}

// TODO: This should be
//   fn Interface.F[self: Self](U:! type, u: U) -> U { return u; }
fn Interface.C.F[self: Self](U:! type, u: U) -> U { return u; }

// CHECK:STDOUT: --- fail_todo_define_default_fn_out_of_line.carbon
// CHECK:STDOUT:
// CHECK:STDOUT: constants {
// CHECK:STDOUT:   %Interface.type: type = interface_type @Interface [template]
// CHECK:STDOUT:   %Self: %Interface.type = bind_symbolic_name Self, 0 [symbolic]
// CHECK:STDOUT:   %F.type: type = fn_type @F [template]
// CHECK:STDOUT:   %.1: type = tuple_type () [template]
// CHECK:STDOUT:   %F: %F.type = struct_value () [template]
// CHECK:STDOUT:   %.2: type = assoc_entity_type %Interface.type, %F.type [template]
// CHECK:STDOUT:   %.3: %.2 = assoc_entity element0, @Interface.%F.decl [template]
// CHECK:STDOUT:   %Int32.type: type = fn_type @Int32 [template]
// CHECK:STDOUT:   %Int32: %Int32.type = struct_value () [template]
// CHECK:STDOUT:   %G.type: type = fn_type @G [template]
// CHECK:STDOUT:   %G: %G.type = struct_value () [template]
// CHECK:STDOUT:   %.4: type = assoc_entity_type %Interface.type, %G.type [template]
// CHECK:STDOUT:   %.5: %.4 = assoc_entity element1, @Interface.%G.decl [template]
// CHECK:STDOUT:   %.type.1: type = fn_type @.1 [template]
// CHECK:STDOUT:   %.6: %.type.1 = struct_value () [template]
// CHECK:STDOUT:   %.type.2: type = fn_type @.2 [template]
// CHECK:STDOUT:   %.7: %.type.2 = struct_value () [template]
// CHECK:STDOUT: }
// CHECK:STDOUT:
// CHECK:STDOUT: imports {
// CHECK:STDOUT:   %Core: <namespace> = namespace file.%Core.import, [template] {
// CHECK:STDOUT:     .Int32 = %import_ref
// CHECK:STDOUT:     import Core//prelude
// CHECK:STDOUT:     import Core//prelude/operators
// CHECK:STDOUT:     import Core//prelude/types
// CHECK:STDOUT:     import Core//prelude/operators/arithmetic
// CHECK:STDOUT:     import Core//prelude/operators/as
// CHECK:STDOUT:     import Core//prelude/operators/bitwise
// CHECK:STDOUT:     import Core//prelude/operators/comparison
// CHECK:STDOUT:     import Core//prelude/types/bool
// CHECK:STDOUT:   }
// CHECK:STDOUT:   %import_ref: %Int32.type = import_ref Core//prelude/types, inst+4, loaded [template = constants.%Int32]
// CHECK:STDOUT: }
// CHECK:STDOUT:
// CHECK:STDOUT: file {
// CHECK:STDOUT:   package: <namespace> = namespace [template] {
// CHECK:STDOUT:     .Core = imports.%Core
// CHECK:STDOUT:     .Interface = %Interface.decl
// CHECK:STDOUT:   }
// CHECK:STDOUT:   %Core.import = import Core
// CHECK:STDOUT:   %Interface.decl: type = interface_decl @Interface [template = constants.%Interface.type] {} {}
// CHECK:STDOUT:   %.decl.loc23: %.type.1 = fn_decl @.1 [template = constants.%.6] {} {}
// CHECK:STDOUT:   %.decl.loc31: %.type.2 = fn_decl @.2 [template = constants.%.7] {
// CHECK:STDOUT:     %a.patt: i32 = binding_pattern a
// CHECK:STDOUT:     %a.param_patt: i32 = param_pattern %a.patt, runtime_param0
// CHECK:STDOUT:     %b.patt: i32 = binding_pattern b
// CHECK:STDOUT:     %b.param_patt: i32 = param_pattern %b.patt, runtime_param1
// CHECK:STDOUT:   } {
// CHECK:STDOUT:     %int.make_type_32.loc31_19: init type = call constants.%Int32() [template = i32]
// CHECK:STDOUT:     %.loc31_19.1: type = value_of_initializer %int.make_type_32.loc31_19 [template = i32]
// CHECK:STDOUT:     %.loc31_19.2: type = converted %int.make_type_32.loc31_19, %.loc31_19.1 [template = i32]
// CHECK:STDOUT:     %int.make_type_32.loc31_27: init type = call constants.%Int32() [template = i32]
// CHECK:STDOUT:     %.loc31_27.1: type = value_of_initializer %int.make_type_32.loc31_27 [template = i32]
// CHECK:STDOUT:     %.loc31_27.2: type = converted %int.make_type_32.loc31_27, %.loc31_27.1 [template = i32]
// CHECK:STDOUT:     %int.make_type_32.loc31_35: init type = call constants.%Int32() [template = i32]
// CHECK:STDOUT:     %.loc31_35.1: type = value_of_initializer %int.make_type_32.loc31_35 [template = i32]
// CHECK:STDOUT:     %.loc31_35.2: type = converted %int.make_type_32.loc31_35, %.loc31_35.1 [template = i32]
// CHECK:STDOUT:     %return: ref i32 = var <return slot>
// CHECK:STDOUT:     %param.loc31_16: i32 = param runtime_param0
// CHECK:STDOUT:     %a: i32 = bind_name a, %param.loc31_16
// CHECK:STDOUT:     %param.loc31_24: i32 = param runtime_param1
// CHECK:STDOUT:     %b: i32 = bind_name b, %param.loc31_24
// CHECK:STDOUT:   }
// CHECK:STDOUT: }
// CHECK:STDOUT:
// CHECK:STDOUT: interface @Interface {
// CHECK:STDOUT:   %Self: %Interface.type = bind_symbolic_name Self, 0 [symbolic = constants.%Self]
// CHECK:STDOUT:   %F.decl: %F.type = fn_decl @F [template = constants.%F] {} {}
// CHECK:STDOUT:   %.loc7: %.2 = assoc_entity element0, %F.decl [template = constants.%.3]
// CHECK:STDOUT:   %G.decl: %G.type = fn_decl @G [template = constants.%G] {
// CHECK:STDOUT:     %a.patt: i32 = binding_pattern a
// CHECK:STDOUT:     %a.param_patt: i32 = param_pattern %a.patt, runtime_param0
// CHECK:STDOUT:     %b.patt: i32 = binding_pattern b
// CHECK:STDOUT:     %b.param_patt: i32 = param_pattern %b.patt, runtime_param1
// CHECK:STDOUT:   } {
// CHECK:STDOUT:     %int.make_type_32.loc13_19: init type = call constants.%Int32() [template = i32]
// CHECK:STDOUT:     %.loc13_19.1: type = value_of_initializer %int.make_type_32.loc13_19 [template = i32]
// CHECK:STDOUT:     %.loc13_19.2: type = converted %int.make_type_32.loc13_19, %.loc13_19.1 [template = i32]
// CHECK:STDOUT:     %int.make_type_32.loc13_27: init type = call constants.%Int32() [template = i32]
// CHECK:STDOUT:     %.loc13_27.1: type = value_of_initializer %int.make_type_32.loc13_27 [template = i32]
// CHECK:STDOUT:     %.loc13_27.2: type = converted %int.make_type_32.loc13_27, %.loc13_27.1 [template = i32]
// CHECK:STDOUT:     %int.make_type_32.loc13_35: init type = call constants.%Int32() [template = i32]
// CHECK:STDOUT:     %.loc13_35.1: type = value_of_initializer %int.make_type_32.loc13_35 [template = i32]
// CHECK:STDOUT:     %.loc13_35.2: type = converted %int.make_type_32.loc13_35, %.loc13_35.1 [template = i32]
// CHECK:STDOUT:     %return: ref i32 = var <return slot>
// CHECK:STDOUT:     %param.loc13_16: i32 = param runtime_param0
// CHECK:STDOUT:     %a: i32 = bind_name a, %param.loc13_16
// CHECK:STDOUT:     %param.loc13_24: i32 = param runtime_param1
// CHECK:STDOUT:     %b: i32 = bind_name b, %param.loc13_24
// CHECK:STDOUT:   }
// CHECK:STDOUT:   %.loc13: %.4 = assoc_entity element1, %G.decl [template = constants.%.5]
// CHECK:STDOUT:
// CHECK:STDOUT: !members:
// CHECK:STDOUT:   .Self = %Self
// CHECK:STDOUT:   .F = %.loc7
// CHECK:STDOUT:   .G = %.loc13
// CHECK:STDOUT:   witness = (%F.decl, %G.decl)
// CHECK:STDOUT: }
// CHECK:STDOUT:
// CHECK:STDOUT: generic fn @F(@Interface.%Self: %Interface.type) {
// CHECK:STDOUT:
// CHECK:STDOUT:   fn();
// CHECK:STDOUT: }
// CHECK:STDOUT:
// CHECK:STDOUT: fn @Int32() -> type = "int.make_type_32";
// CHECK:STDOUT:
// CHECK:STDOUT: generic fn @G(@Interface.%Self: %Interface.type) {
// CHECK:STDOUT:
// CHECK:STDOUT:   fn(%a.param_patt: i32, %b.param_patt: i32) -> i32;
// CHECK:STDOUT: }
// CHECK:STDOUT:
// CHECK:STDOUT: generic fn @.1(@Interface.%Self: %Interface.type) {
// CHECK:STDOUT: !definition:
// CHECK:STDOUT:
// CHECK:STDOUT:   fn() {
// CHECK:STDOUT:   !entry:
// CHECK:STDOUT:     return
// CHECK:STDOUT:   }
// CHECK:STDOUT: }
// CHECK:STDOUT:
// CHECK:STDOUT: generic fn @.2(@Interface.%Self: %Interface.type) {
// CHECK:STDOUT:
// CHECK:STDOUT:   fn(%a.param_patt: i32, %b.param_patt: i32) -> i32 = "int.sadd";
// CHECK:STDOUT: }
// CHECK:STDOUT:
// CHECK:STDOUT: specific @F(constants.%Self) {}
// CHECK:STDOUT:
// CHECK:STDOUT: specific @G(constants.%Self) {}
// CHECK:STDOUT:
// CHECK:STDOUT: specific @.1(constants.%Self) {}
// CHECK:STDOUT:
// CHECK:STDOUT: specific @.2(constants.%Self) {}
// CHECK:STDOUT:
// CHECK:STDOUT: --- dependent_return_type.carbon
// CHECK:STDOUT:
// CHECK:STDOUT: constants {
// CHECK:STDOUT:   %Interface.type: type = interface_type @Interface [template]
// CHECK:STDOUT:   %Self: %Interface.type = bind_symbolic_name Self, 0 [symbolic]
// CHECK:STDOUT:   %C.1: type = class_type @C [template]
// CHECK:STDOUT:   %C.2: type = class_type @C, @C(%Self) [symbolic]
// CHECK:STDOUT:   %U: type = bind_symbolic_name U, 1 [symbolic]
// CHECK:STDOUT:   %U.patt.1: type = symbolic_binding_pattern U, 1 [symbolic]
// CHECK:STDOUT:   %F.type: type = fn_type @F, @C(%Self) [symbolic]
// CHECK:STDOUT:   %.1: type = tuple_type () [template]
// CHECK:STDOUT:   %F: %F.type = struct_value () [symbolic]
<<<<<<< HEAD
// CHECK:STDOUT:   %.3: type = struct_type {} [template]
// CHECK:STDOUT:   %.4: <witness> = complete_type_witness %.3 [template]
// CHECK:STDOUT:   %U.patt.2: type = symbolic_binding_pattern U, 1 [symbolic]
// CHECK:STDOUT:   %.5: type = ptr_type %.3 [template]
=======
// CHECK:STDOUT:   %.2: type = struct_type {} [template]
// CHECK:STDOUT:   %.3: <witness> = complete_type_witness %.2 [template]
// CHECK:STDOUT:   %.4: type = ptr_type %.2 [template]
>>>>>>> b2746222
// CHECK:STDOUT: }
// CHECK:STDOUT:
// CHECK:STDOUT: imports {
// CHECK:STDOUT:   %Core: <namespace> = namespace file.%Core.import, [template] {
// CHECK:STDOUT:     import Core//prelude
// CHECK:STDOUT:     import Core//prelude/operators
// CHECK:STDOUT:     import Core//prelude/types
// CHECK:STDOUT:     import Core//prelude/operators/arithmetic
// CHECK:STDOUT:     import Core//prelude/operators/as
// CHECK:STDOUT:     import Core//prelude/operators/bitwise
// CHECK:STDOUT:     import Core//prelude/operators/comparison
// CHECK:STDOUT:     import Core//prelude/types/bool
// CHECK:STDOUT:   }
// CHECK:STDOUT: }
// CHECK:STDOUT:
// CHECK:STDOUT: file {
// CHECK:STDOUT:   package: <namespace> = namespace [template] {
// CHECK:STDOUT:     .Core = imports.%Core
// CHECK:STDOUT:     .Interface = %Interface.decl
// CHECK:STDOUT:   }
// CHECK:STDOUT:   %Core.import = import Core
// CHECK:STDOUT:   %Interface.decl: type = interface_decl @Interface [template = constants.%Interface.type] {} {}
// CHECK:STDOUT:   %F.decl: %F.type = fn_decl @F [symbolic = constants.%F] {
// CHECK:STDOUT:     %self.patt: %C.2 = binding_pattern self
// CHECK:STDOUT:     %self.param_patt: %C.2 = param_pattern %self.patt, runtime_param0
// CHECK:STDOUT:     %U.patt.loc20: type = symbolic_binding_pattern U, 1 [symbolic = constants.%U.patt.2]
// CHECK:STDOUT:     %U.param_patt: type = param_pattern %U.patt.loc20, runtime_param<invalid> [symbolic = constants.%U.patt.2]
// CHECK:STDOUT:     %u.patt: %U = binding_pattern u
// CHECK:STDOUT:     %u.param_patt: %U = param_pattern %u.patt, runtime_param1
// CHECK:STDOUT:   } {
// CHECK:STDOUT:     %.loc20: type = specific_constant constants.%C.2, @C(constants.%Self) [symbolic = constants.%C.2]
// CHECK:STDOUT:     %Self.ref.loc20: type = name_ref Self, %.loc20 [symbolic = constants.%C.2]
// CHECK:STDOUT:     %U.ref.loc20_43: type = name_ref U, %U.loc20 [symbolic = constants.%U]
// CHECK:STDOUT:     %U.ref.loc20_49: type = name_ref U, %U.loc20 [symbolic = constants.%U]
// CHECK:STDOUT:     %return: ref %U = var <return slot>
// CHECK:STDOUT:     %param.loc20_18: %C.2 = param runtime_param0
// CHECK:STDOUT:     %self.loc20: %C.2 = bind_name self, %param.loc20_18
// CHECK:STDOUT:     %param.loc20_30: type = param runtime_param<invalid>
// CHECK:STDOUT:     %U.loc20: type = bind_symbolic_name U, 1, %param.loc20_30 [symbolic = constants.%U]
// CHECK:STDOUT:     %param.loc20_40: %U = param runtime_param1
// CHECK:STDOUT:     %u.loc20: %U = bind_name u, %param.loc20_40
// CHECK:STDOUT:   }
// CHECK:STDOUT: }
// CHECK:STDOUT:
// CHECK:STDOUT: interface @Interface {
// CHECK:STDOUT:   %Self: %Interface.type = bind_symbolic_name Self, 0 [symbolic = constants.%Self]
// CHECK:STDOUT:   %C.decl: type = class_decl @C [template = constants.%C.1] {} {}
// CHECK:STDOUT:
// CHECK:STDOUT: !members:
// CHECK:STDOUT:   .Self = %Self
// CHECK:STDOUT:   .C = %C.decl
// CHECK:STDOUT:   witness = ()
// CHECK:STDOUT: }
// CHECK:STDOUT:
// CHECK:STDOUT: generic class @C(@Interface.%Self: %Interface.type) {
// CHECK:STDOUT: !definition:
// CHECK:STDOUT:   %Self: %Interface.type = bind_symbolic_name Self, 0 [symbolic = %Self (constants.%Self)]
// CHECK:STDOUT:   %F.type: type = fn_type @F, @C(%Self) [symbolic = %F.type (constants.%F.type)]
// CHECK:STDOUT:   %F: @C.%F.type (%F.type) = struct_value () [symbolic = %F (constants.%F)]
// CHECK:STDOUT:
// CHECK:STDOUT:   class {
// CHECK:STDOUT:     %F.decl: @C.%F.type (%F.type) = fn_decl @F [symbolic = @C.%F (constants.%F)] {
// CHECK:STDOUT:       %self.patt: %C.2 = binding_pattern self
// CHECK:STDOUT:       %self.param_patt: %C.2 = param_pattern %self.patt, runtime_param0
// CHECK:STDOUT:       %U.patt.loc20: type = symbolic_binding_pattern U, 1 [symbolic = constants.%U.patt.2]
// CHECK:STDOUT:       %U.param_patt: type = param_pattern %U.patt.loc20, runtime_param<invalid> [symbolic = constants.%U.patt.2]
// CHECK:STDOUT:       %u.patt: %U = binding_pattern u
// CHECK:STDOUT:       %u.param_patt: %U = param_pattern %u.patt, runtime_param1
// CHECK:STDOUT:     } {
// CHECK:STDOUT:       %.loc14: type = specific_constant constants.%C.2, @C(constants.%Self) [symbolic = %C (constants.%C.2)]
// CHECK:STDOUT:       %Self.ref.loc14: type = name_ref Self, %.loc14 [symbolic = %C (constants.%C.2)]
// CHECK:STDOUT:       %U.ref.loc14_35: type = name_ref U, %U.loc14 [symbolic = %U.1 (constants.%U)]
// CHECK:STDOUT:       %U.ref.loc14_41: type = name_ref U, %U.loc14 [symbolic = %U.1 (constants.%U)]
// CHECK:STDOUT:       %return.var.loc14: ref @F.%U.1 (%U) = var <return slot>
// CHECK:STDOUT:       %param.loc14_10: @F.%C (%C.2) = param runtime_param0
// CHECK:STDOUT:       %self.loc14: @F.%C (%C.2) = bind_name self, %param.loc14_10
// CHECK:STDOUT:       %param.loc14_22: type = param runtime_param<invalid>
// CHECK:STDOUT:       %U.loc14: type = bind_symbolic_name U, 1, %param.loc14_22 [symbolic = %U.1 (constants.%U)]
// CHECK:STDOUT:       %param.loc14_32: @F.%U.1 (%U) = param runtime_param1
// CHECK:STDOUT:       %u.loc14: @F.%U.1 (%U) = bind_name u, %param.loc14_32
// CHECK:STDOUT:     }
// CHECK:STDOUT:     %.loc15: <witness> = complete_type_witness %.2 [template = constants.%.3]
// CHECK:STDOUT:
// CHECK:STDOUT:   !members:
// CHECK:STDOUT:     .Self = constants.%C.2
// CHECK:STDOUT:     .F = %F.decl
// CHECK:STDOUT:   }
// CHECK:STDOUT: }
// CHECK:STDOUT:
// CHECK:STDOUT: generic fn @F(@Interface.%Self: %Interface.type, %U.loc14: type) {
// CHECK:STDOUT:   %Self: %Interface.type = bind_symbolic_name Self, 0 [symbolic = %Self (constants.%Self)]
// CHECK:STDOUT:   %C: type = class_type @C, @C(%Self) [symbolic = %C (constants.%C.2)]
// CHECK:STDOUT:   %U.1: type = bind_symbolic_name U, 1 [symbolic = %U.1 (constants.%U)]
// CHECK:STDOUT:   %U.patt.1: type = symbolic_binding_pattern U, 1 [symbolic = %U.patt.1 (constants.%U.patt.1)]
// CHECK:STDOUT:
// CHECK:STDOUT: !definition:
// CHECK:STDOUT:
// CHECK:STDOUT:   fn[%self.param_patt: %C.2](%U.param_patt: type, %u.param_patt: %U) -> %U {
// CHECK:STDOUT:   !entry:
// CHECK:STDOUT:     %u.ref: @F.%U.1 (%U) = name_ref u, %u.loc20
// CHECK:STDOUT:     return %u.ref
// CHECK:STDOUT:   }
// CHECK:STDOUT: }
// CHECK:STDOUT:
// CHECK:STDOUT: specific @C(constants.%Self) {
// CHECK:STDOUT: !definition:
// CHECK:STDOUT:   %Self => constants.%Self
// CHECK:STDOUT:   %F.type => constants.%F.type
// CHECK:STDOUT:   %F => constants.%F
// CHECK:STDOUT: }
// CHECK:STDOUT:
// CHECK:STDOUT: specific @C(@F.%Self) {}
// CHECK:STDOUT:
// CHECK:STDOUT: specific @F(constants.%Self, constants.%U) {
// CHECK:STDOUT:   %Self => constants.%Self
// CHECK:STDOUT:   %C => constants.%C.2
// CHECK:STDOUT:   %U.1 => constants.%U
// CHECK:STDOUT:   %U.patt.1 => constants.%U
// CHECK:STDOUT: }
// CHECK:STDOUT:
// CHECK:STDOUT: specific @C(@C.%Self) {}
// CHECK:STDOUT:<|MERGE_RESOLUTION|>--- conflicted
+++ resolved
@@ -211,16 +211,10 @@
 // CHECK:STDOUT:   %F.type: type = fn_type @F, @C(%Self) [symbolic]
 // CHECK:STDOUT:   %.1: type = tuple_type () [template]
 // CHECK:STDOUT:   %F: %F.type = struct_value () [symbolic]
-<<<<<<< HEAD
-// CHECK:STDOUT:   %.3: type = struct_type {} [template]
-// CHECK:STDOUT:   %.4: <witness> = complete_type_witness %.3 [template]
-// CHECK:STDOUT:   %U.patt.2: type = symbolic_binding_pattern U, 1 [symbolic]
-// CHECK:STDOUT:   %.5: type = ptr_type %.3 [template]
-=======
 // CHECK:STDOUT:   %.2: type = struct_type {} [template]
 // CHECK:STDOUT:   %.3: <witness> = complete_type_witness %.2 [template]
+// CHECK:STDOUT:   %U.patt.2: type = symbolic_binding_pattern U, 1 [symbolic]
 // CHECK:STDOUT:   %.4: type = ptr_type %.2 [template]
->>>>>>> b2746222
 // CHECK:STDOUT: }
 // CHECK:STDOUT:
 // CHECK:STDOUT: imports {
