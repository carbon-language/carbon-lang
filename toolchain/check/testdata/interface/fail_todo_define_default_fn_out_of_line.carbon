// Part of the Carbon Language project, under the Apache License v2.0 with LLVM
// Exceptions. See /LICENSE for license information.
// SPDX-License-Identifier: Apache-2.0 WITH LLVM-exception
//
// AUTOUPDATE
// TIP: To test this file alone, run:
// TIP:   bazel test //toolchain/testing:file_test --test_arg=--file_tests=toolchain/check/testdata/interface/fail_todo_define_default_fn_out_of_line.carbon
// TIP: To dump output, run:
// TIP:   bazel run //toolchain/testing:file_test -- --dump_output --file_tests=toolchain/check/testdata/interface/fail_todo_define_default_fn_out_of_line.carbon

// --- fail_todo_define_default_fn_out_of_line.carbon

interface Interface {
  // CHECK:STDERR: fail_todo_define_default_fn_out_of_line.carbon:[[@LINE+4]]:3: error: semantics TODO: `interface modifier`
  // CHECK:STDERR:   default fn F();
  // CHECK:STDERR:   ^~~~~~~
  // CHECK:STDERR:
  default fn F();

  // CHECK:STDERR: fail_todo_define_default_fn_out_of_line.carbon:[[@LINE+4]]:3: error: semantics TODO: `interface modifier`
  // CHECK:STDERR:   default fn G(a: i32, b: i32) -> i32;
  // CHECK:STDERR:   ^~~~~~~
  // CHECK:STDERR:
  default fn G(a: i32, b: i32) -> i32;
}

// CHECK:STDERR: fail_todo_define_default_fn_out_of_line.carbon:[[@LINE+7]]:1: error: duplicate name being declared in the same scope
// CHECK:STDERR: fn Interface.F() {}
// CHECK:STDERR: ^~~~~~~~~~~~~~~~~~
// CHECK:STDERR: fail_todo_define_default_fn_out_of_line.carbon:[[@LINE-12]]:3: note: name is previously declared here
// CHECK:STDERR:   default fn F();
// CHECK:STDERR:   ^~~~~~~~~~~~~~~
// CHECK:STDERR:
fn Interface.F() {}

// CHECK:STDERR: fail_todo_define_default_fn_out_of_line.carbon:[[@LINE+6]]:1: error: duplicate name being declared in the same scope
// CHECK:STDERR: fn Interface.G(a: i32, b: i32) -> i32 = "int.sadd";
// CHECK:STDERR: ^~~~~~~~~~~~~~~~~~~~~~~~~~~~~~~~~~~~~~~
// CHECK:STDERR: fail_todo_define_default_fn_out_of_line.carbon:[[@LINE-15]]:3: note: name is previously declared here
// CHECK:STDERR:   default fn G(a: i32, b: i32) -> i32;
// CHECK:STDERR:   ^~~~~~~~~~~~~~~~~~~~~~~~~~~~~~~~~~~~
fn Interface.G(a: i32, b: i32) -> i32 = "int.sadd";

// --- dependent_return_type.carbon

library "dependent_return_type.carbon";

// Ensure that a dependent return type matches between an interface definition
// and an out-of-line member. This requires `Self` to be properly reintroduced
// into the list of generic parameters.

interface Interface {
  // TODO: This should be
  //   default fn F[self: Self](U:! type, u: U) -> U;
  // rather than a class member, but we don't currently accept that due to the
  // TODOs above.
  class C {
    fn F[self: Self](U:! type, u: U) -> U;
  }
}

// TODO: This should be
//   fn Interface.F[self: Self](U:! type, u: U) -> U { return u; }
fn Interface.C.F[self: Self](U:! type, u: U) -> U { return u; }

// CHECK:STDOUT: --- fail_todo_define_default_fn_out_of_line.carbon
// CHECK:STDOUT:
// CHECK:STDOUT: constants {
// CHECK:STDOUT:   %.1: type = interface_type @Interface [template]
// CHECK:STDOUT:   %Self: %.1 = bind_symbolic_name Self 0 [symbolic]
// CHECK:STDOUT:   %F.type: type = fn_type @F [template]
// CHECK:STDOUT:   %.2: type = tuple_type () [template]
// CHECK:STDOUT:   %F: %F.type = struct_value () [template]
// CHECK:STDOUT:   %.3: type = assoc_entity_type %.1, %F.type [template]
// CHECK:STDOUT:   %.4: %.3 = assoc_entity element0, @Interface.%F.decl [template]
// CHECK:STDOUT:   %Int32.type: type = fn_type @Int32 [template]
// CHECK:STDOUT:   %Int32: %Int32.type = struct_value () [template]
// CHECK:STDOUT:   %G.type: type = fn_type @G [template]
// CHECK:STDOUT:   %G: %G.type = struct_value () [template]
// CHECK:STDOUT:   %.5: type = assoc_entity_type %.1, %G.type [template]
// CHECK:STDOUT:   %.6: %.5 = assoc_entity element1, @Interface.%G.decl [template]
// CHECK:STDOUT:   %.type.1: type = fn_type @.1 [template]
// CHECK:STDOUT:   %.7: %.type.1 = struct_value () [template]
// CHECK:STDOUT:   %.type.2: type = fn_type @.2 [template]
// CHECK:STDOUT:   %.8: %.type.2 = struct_value () [template]
// CHECK:STDOUT: }
// CHECK:STDOUT:
// CHECK:STDOUT: imports {
// CHECK:STDOUT:   %Core: <namespace> = namespace file.%Core.import, [template] {
// CHECK:STDOUT:     .Int32 = %import_ref
// CHECK:STDOUT:     import Core//prelude
// CHECK:STDOUT:     import Core//prelude/operators
// CHECK:STDOUT:     import Core//prelude/types
// CHECK:STDOUT:     import Core//prelude/operators/arithmetic
// CHECK:STDOUT:     import Core//prelude/operators/as
// CHECK:STDOUT:     import Core//prelude/operators/bitwise
// CHECK:STDOUT:     import Core//prelude/operators/comparison
// CHECK:STDOUT:     import Core//prelude/types/bool
// CHECK:STDOUT:   }
// CHECK:STDOUT:   %import_ref: %Int32.type = import_ref Core//prelude/types, inst+4, loaded [template = constants.%Int32]
// CHECK:STDOUT: }
// CHECK:STDOUT:
// CHECK:STDOUT: file {
// CHECK:STDOUT:   package: <namespace> = namespace [template] {
// CHECK:STDOUT:     .Core = imports.%Core
// CHECK:STDOUT:     .Interface = %Interface.decl
// CHECK:STDOUT:   }
// CHECK:STDOUT:   %Core.import = import Core
// CHECK:STDOUT:   %Interface.decl: type = interface_decl @Interface [template = constants.%.1] {} {}
// CHECK:STDOUT:   %.decl.loc23: %.type.1 = fn_decl @.1 [template = constants.%.7] {} {}
// CHECK:STDOUT:   %.decl.loc31: %.type.2 = fn_decl @.2 [template = constants.%.8] {
// CHECK:STDOUT:     %a.patt: i32 = binding_pattern a
// CHECK:STDOUT:     %.loc31_17: i32 = param_pattern %a.patt
// CHECK:STDOUT:     %b.patt: i32 = binding_pattern b
// CHECK:STDOUT:     %.loc31_25: i32 = param_pattern %b.patt
// CHECK:STDOUT:   } {
// CHECK:STDOUT:     %int.make_type_32.loc31_19: init type = call constants.%Int32() [template = i32]
// CHECK:STDOUT:     %.loc31_19.1: type = value_of_initializer %int.make_type_32.loc31_19 [template = i32]
// CHECK:STDOUT:     %.loc31_19.2: type = converted %int.make_type_32.loc31_19, %.loc31_19.1 [template = i32]
<<<<<<< HEAD
// CHECK:STDOUT:     %param.loc31_16: i32 = param
// CHECK:STDOUT:     %a: i32 = bind_name a, %param.loc31_16
// CHECK:STDOUT:     %int.make_type_32.loc31_27: init type = call constants.%Int32() [template = i32]
// CHECK:STDOUT:     %.loc31_27.1: type = value_of_initializer %int.make_type_32.loc31_27 [template = i32]
// CHECK:STDOUT:     %.loc31_27.2: type = converted %int.make_type_32.loc31_27, %.loc31_27.1 [template = i32]
// CHECK:STDOUT:     %param.loc31_24: i32 = param
// CHECK:STDOUT:     %b: i32 = bind_name b, %param.loc31_24
=======
// CHECK:STDOUT:     %a.param: i32 = param a, runtime_param0
// CHECK:STDOUT:     %a: i32 = bind_name a, %a.param
// CHECK:STDOUT:     %int.make_type_32.loc31_27: init type = call constants.%Int32() [template = i32]
// CHECK:STDOUT:     %.loc31_27.1: type = value_of_initializer %int.make_type_32.loc31_27 [template = i32]
// CHECK:STDOUT:     %.loc31_27.2: type = converted %int.make_type_32.loc31_27, %.loc31_27.1 [template = i32]
// CHECK:STDOUT:     %b.param: i32 = param b, runtime_param1
// CHECK:STDOUT:     %b: i32 = bind_name b, %b.param
>>>>>>> 7396aede
// CHECK:STDOUT:     %int.make_type_32.loc31_35: init type = call constants.%Int32() [template = i32]
// CHECK:STDOUT:     %.loc31_35.1: type = value_of_initializer %int.make_type_32.loc31_35 [template = i32]
// CHECK:STDOUT:     %.loc31_35.2: type = converted %int.make_type_32.loc31_35, %.loc31_35.1 [template = i32]
// CHECK:STDOUT:     %return: ref i32 = var <return slot>
// CHECK:STDOUT:   }
// CHECK:STDOUT: }
// CHECK:STDOUT:
// CHECK:STDOUT: interface @Interface {
// CHECK:STDOUT:   %Self: %.1 = bind_symbolic_name Self 0 [symbolic = constants.%Self]
// CHECK:STDOUT:   %F.decl: %F.type = fn_decl @F [template = constants.%F] {} {}
// CHECK:STDOUT:   %.loc7: %.3 = assoc_entity element0, %F.decl [template = constants.%.4]
// CHECK:STDOUT:   %G.decl: %G.type = fn_decl @G [template = constants.%G] {
// CHECK:STDOUT:     %a.patt: i32 = binding_pattern a
// CHECK:STDOUT:     %.loc13_17: i32 = param_pattern %a.patt
// CHECK:STDOUT:     %b.patt: i32 = binding_pattern b
// CHECK:STDOUT:     %.loc13_25: i32 = param_pattern %b.patt
// CHECK:STDOUT:   } {
// CHECK:STDOUT:     %int.make_type_32.loc13_19: init type = call constants.%Int32() [template = i32]
// CHECK:STDOUT:     %.loc13_19.1: type = value_of_initializer %int.make_type_32.loc13_19 [template = i32]
// CHECK:STDOUT:     %.loc13_19.2: type = converted %int.make_type_32.loc13_19, %.loc13_19.1 [template = i32]
<<<<<<< HEAD
// CHECK:STDOUT:     %param.loc13_16: i32 = param
// CHECK:STDOUT:     %a: i32 = bind_name a, %param.loc13_16
// CHECK:STDOUT:     %int.make_type_32.loc13_27: init type = call constants.%Int32() [template = i32]
// CHECK:STDOUT:     %.loc13_27.1: type = value_of_initializer %int.make_type_32.loc13_27 [template = i32]
// CHECK:STDOUT:     %.loc13_27.2: type = converted %int.make_type_32.loc13_27, %.loc13_27.1 [template = i32]
// CHECK:STDOUT:     %param.loc13_24: i32 = param
// CHECK:STDOUT:     %b: i32 = bind_name b, %param.loc13_24
=======
// CHECK:STDOUT:     %a.param: i32 = param a, runtime_param0
// CHECK:STDOUT:     %a: i32 = bind_name a, %a.param
// CHECK:STDOUT:     %int.make_type_32.loc13_27: init type = call constants.%Int32() [template = i32]
// CHECK:STDOUT:     %.loc13_27.1: type = value_of_initializer %int.make_type_32.loc13_27 [template = i32]
// CHECK:STDOUT:     %.loc13_27.2: type = converted %int.make_type_32.loc13_27, %.loc13_27.1 [template = i32]
// CHECK:STDOUT:     %b.param: i32 = param b, runtime_param1
// CHECK:STDOUT:     %b: i32 = bind_name b, %b.param
>>>>>>> 7396aede
// CHECK:STDOUT:     %int.make_type_32.loc13_35: init type = call constants.%Int32() [template = i32]
// CHECK:STDOUT:     %.loc13_35.1: type = value_of_initializer %int.make_type_32.loc13_35 [template = i32]
// CHECK:STDOUT:     %.loc13_35.2: type = converted %int.make_type_32.loc13_35, %.loc13_35.1 [template = i32]
// CHECK:STDOUT:     %return: ref i32 = var <return slot>
// CHECK:STDOUT:   }
// CHECK:STDOUT:   %.loc13: %.5 = assoc_entity element1, %G.decl [template = constants.%.6]
// CHECK:STDOUT:
// CHECK:STDOUT: !members:
// CHECK:STDOUT:   .Self = %Self
// CHECK:STDOUT:   .F = %.loc7
// CHECK:STDOUT:   .G = %.loc13
// CHECK:STDOUT:   witness = (%F.decl, %G.decl)
// CHECK:STDOUT: }
// CHECK:STDOUT:
// CHECK:STDOUT: generic fn @F(@Interface.%Self: %.1) {
// CHECK:STDOUT:
// CHECK:STDOUT:   fn();
// CHECK:STDOUT: }
// CHECK:STDOUT:
// CHECK:STDOUT: fn @Int32() -> type = "int.make_type_32";
// CHECK:STDOUT:
// CHECK:STDOUT: generic fn @G(@Interface.%Self: %.1) {
// CHECK:STDOUT:
<<<<<<< HEAD
// CHECK:STDOUT:   fn(%.loc13_17: i32, %.loc13_25: i32) -> i32;
=======
// CHECK:STDOUT:   fn(%a: i32, %b: i32) -> i32;
>>>>>>> 7396aede
// CHECK:STDOUT: }
// CHECK:STDOUT:
// CHECK:STDOUT: generic fn @.1(@Interface.%Self: %.1) {
// CHECK:STDOUT: !definition:
// CHECK:STDOUT:
// CHECK:STDOUT:   fn() {
// CHECK:STDOUT:   !entry:
// CHECK:STDOUT:     return
// CHECK:STDOUT:   }
// CHECK:STDOUT: }
// CHECK:STDOUT:
// CHECK:STDOUT: generic fn @.2(@Interface.%Self: %.1) {
// CHECK:STDOUT:
// CHECK:STDOUT:   fn(%.loc31_17: i32, %.loc31_25: i32) -> i32 = "int.sadd";
// CHECK:STDOUT: }
// CHECK:STDOUT:
// CHECK:STDOUT: specific @F(constants.%Self) {}
// CHECK:STDOUT:
// CHECK:STDOUT: specific @G(constants.%Self) {}
// CHECK:STDOUT:
// CHECK:STDOUT: specific @.1(constants.%Self) {}
// CHECK:STDOUT:
// CHECK:STDOUT: specific @.2(constants.%Self) {}
// CHECK:STDOUT:
// CHECK:STDOUT: --- dependent_return_type.carbon
// CHECK:STDOUT:
// CHECK:STDOUT: constants {
// CHECK:STDOUT:   %.1: type = interface_type @Interface [template]
// CHECK:STDOUT:   %Self: %.1 = bind_symbolic_name Self 0 [symbolic]
// CHECK:STDOUT:   %C.1: type = class_type @C [template]
// CHECK:STDOUT:   %C.2: type = class_type @C, @C(%Self) [symbolic]
// CHECK:STDOUT:   %U: type = bind_symbolic_name U 1 [symbolic]
// CHECK:STDOUT:   %U.patt: type = symbolic_binding_pattern U 1 [symbolic]
// CHECK:STDOUT:   %F.type: type = fn_type @F, @C(%Self) [symbolic]
// CHECK:STDOUT:   %.2: type = tuple_type () [template]
// CHECK:STDOUT:   %F: %F.type = struct_value () [symbolic]
// CHECK:STDOUT:   %.3: type = struct_type {} [template]
// CHECK:STDOUT:   %.4: <witness> = complete_type_witness %.3 [template]
// CHECK:STDOUT:   %.5: type = ptr_type %.3 [template]
// CHECK:STDOUT: }
// CHECK:STDOUT:
// CHECK:STDOUT: imports {
// CHECK:STDOUT:   %Core: <namespace> = namespace file.%Core.import, [template] {
// CHECK:STDOUT:     import Core//prelude
// CHECK:STDOUT:     import Core//prelude/operators
// CHECK:STDOUT:     import Core//prelude/types
// CHECK:STDOUT:     import Core//prelude/operators/arithmetic
// CHECK:STDOUT:     import Core//prelude/operators/as
// CHECK:STDOUT:     import Core//prelude/operators/bitwise
// CHECK:STDOUT:     import Core//prelude/operators/comparison
// CHECK:STDOUT:     import Core//prelude/types/bool
// CHECK:STDOUT:   }
// CHECK:STDOUT: }
// CHECK:STDOUT:
// CHECK:STDOUT: file {
// CHECK:STDOUT:   package: <namespace> = namespace [template] {
// CHECK:STDOUT:     .Core = imports.%Core
// CHECK:STDOUT:     .Interface = %Interface.decl
// CHECK:STDOUT:   }
// CHECK:STDOUT:   %Core.import = import Core
// CHECK:STDOUT:   %Interface.decl: type = interface_decl @Interface [template = constants.%.1] {} {}
// CHECK:STDOUT:   %F.decl: %F.type = fn_decl @F [symbolic = constants.%F] {
// CHECK:STDOUT:     %self.patt: %C.2 = binding_pattern self
<<<<<<< HEAD
// CHECK:STDOUT:     %.loc20_22: %C.2 = param_pattern %self.patt
// CHECK:STDOUT:     %U.patt.loc20: type = symbolic_binding_pattern U 1 [symbolic = constants.%U.patt]
// CHECK:STDOUT:     %.loc20_31: type = param_pattern %U.patt.loc20 [symbolic = constants.%U.patt]
// CHECK:STDOUT:     %u.patt: %U = binding_pattern u
// CHECK:STDOUT:     %.loc20_41: %U = param_pattern %u.patt
// CHECK:STDOUT:   } {
// CHECK:STDOUT:     %.loc20_24: type = specific_constant constants.%C.2, @C(constants.%Self) [symbolic = constants.%C.2]
// CHECK:STDOUT:     %Self.ref.loc20: type = name_ref Self, %.loc20_24 [symbolic = constants.%C.2]
// CHECK:STDOUT:     %param.loc20_18: %C.2 = param
// CHECK:STDOUT:     %self.loc20: %C.2 = bind_name self, %param.loc20_18
// CHECK:STDOUT:     %param.loc20_30: type = param
// CHECK:STDOUT:     %U.loc20: type = bind_symbolic_name U 1, %param.loc20_30 [symbolic = constants.%U]
// CHECK:STDOUT:     %U.ref.loc20_43: type = name_ref U, %U.loc20 [symbolic = constants.%U]
// CHECK:STDOUT:     %param.loc20_40: %U = param
// CHECK:STDOUT:     %u.loc20: %U = bind_name u, %param.loc20_40
=======
// CHECK:STDOUT:     %U.patt: type = symbolic_binding_pattern U 1
// CHECK:STDOUT:     %u.patt: %U = binding_pattern u
// CHECK:STDOUT:   } {
// CHECK:STDOUT:     %.loc20: type = specific_constant constants.%C.2, @C(constants.%Self) [symbolic = constants.%C.2]
// CHECK:STDOUT:     %Self.ref.loc20: type = name_ref Self, %.loc20 [symbolic = constants.%C.2]
// CHECK:STDOUT:     %self.param.loc20: %C.2 = param self, runtime_param0
// CHECK:STDOUT:     %self.loc20: %C.2 = bind_name self, %self.param.loc20
// CHECK:STDOUT:     %U.param.loc20: type = param U, runtime_param<invalid>
// CHECK:STDOUT:     %U.loc20: type = bind_symbolic_name U 1, %U.param.loc20 [symbolic = constants.%U]
// CHECK:STDOUT:     %U.ref.loc20_43: type = name_ref U, %U.loc20 [symbolic = constants.%U]
// CHECK:STDOUT:     %u.param.loc20: %U = param u, runtime_param1
// CHECK:STDOUT:     %u.loc20: %U = bind_name u, %u.param.loc20
>>>>>>> 7396aede
// CHECK:STDOUT:     %U.ref.loc20_49: type = name_ref U, %U.loc20 [symbolic = constants.%U]
// CHECK:STDOUT:     %return: ref %U = var <return slot>
// CHECK:STDOUT:   }
// CHECK:STDOUT: }
// CHECK:STDOUT:
// CHECK:STDOUT: interface @Interface {
// CHECK:STDOUT:   %Self: %.1 = bind_symbolic_name Self 0 [symbolic = constants.%Self]
// CHECK:STDOUT:   %C.decl: type = class_decl @C [template = constants.%C.1] {} {}
// CHECK:STDOUT:
// CHECK:STDOUT: !members:
// CHECK:STDOUT:   .Self = %Self
// CHECK:STDOUT:   .C = %C.decl
// CHECK:STDOUT:   witness = ()
// CHECK:STDOUT: }
// CHECK:STDOUT:
// CHECK:STDOUT: generic class @C(@Interface.%Self: %.1) {
// CHECK:STDOUT: !definition:
// CHECK:STDOUT:   %Self: %.1 = bind_symbolic_name Self 0 [symbolic = %Self (constants.%Self)]
// CHECK:STDOUT:   %F.type: type = fn_type @F, @C(%Self) [symbolic = %F.type (constants.%F.type)]
// CHECK:STDOUT:   %F: @C.%F.type (%F.type) = struct_value () [symbolic = %F (constants.%F)]
// CHECK:STDOUT:
// CHECK:STDOUT:   class {
// CHECK:STDOUT:     %F.decl: @C.%F.type (%F.type) = fn_decl @F [symbolic = @C.%F (constants.%F)] {
// CHECK:STDOUT:       %self.patt: %C.2 = binding_pattern self
// CHECK:STDOUT:       %.loc20_22: %C.2 = param_pattern %self.patt
// CHECK:STDOUT:       %U.patt.loc20: type = symbolic_binding_pattern U 1 [symbolic = constants.%U.patt]
// CHECK:STDOUT:       %.loc20_31: type = param_pattern %U.patt.loc20 [symbolic = constants.%U.patt]
// CHECK:STDOUT:       %u.patt: %U = binding_pattern u
// CHECK:STDOUT:       %.loc20_41: %U = param_pattern %u.patt
// CHECK:STDOUT:     } {
// CHECK:STDOUT:       %.loc14: type = specific_constant constants.%C.2, @C(constants.%Self) [symbolic = %C (constants.%C.2)]
// CHECK:STDOUT:       %Self.ref.loc14: type = name_ref Self, %.loc14 [symbolic = %C (constants.%C.2)]
<<<<<<< HEAD
// CHECK:STDOUT:       %param.loc14_10: @F.%C (%C.2) = param
// CHECK:STDOUT:       %self.loc14: @F.%C (%C.2) = bind_name self, %param.loc14_10
// CHECK:STDOUT:       %param.loc14_22: type = param
// CHECK:STDOUT:       %U.loc14: type = bind_symbolic_name U 1, %param.loc14_22 [symbolic = %U.1 (constants.%U)]
// CHECK:STDOUT:       %U.ref.loc14_35: type = name_ref U, %U.loc14 [symbolic = %U.1 (constants.%U)]
// CHECK:STDOUT:       %param.loc14_32: @F.%U.1 (%U) = param
// CHECK:STDOUT:       %u.loc14: @F.%U.1 (%U) = bind_name u, %param.loc14_32
=======
// CHECK:STDOUT:       %self.param.loc14: @F.%C (%C.2) = param self, runtime_param0
// CHECK:STDOUT:       %self.loc14: @F.%C (%C.2) = bind_name self, %self.param.loc14
// CHECK:STDOUT:       %U.param.loc14: type = param U, runtime_param<invalid>
// CHECK:STDOUT:       %U.loc14: type = bind_symbolic_name U 1, %U.param.loc14 [symbolic = %U.1 (constants.%U)]
// CHECK:STDOUT:       %U.ref.loc14_35: type = name_ref U, %U.loc14 [symbolic = %U.1 (constants.%U)]
// CHECK:STDOUT:       %u.param.loc14: @F.%U.1 (%U) = param u, runtime_param1
// CHECK:STDOUT:       %u.loc14: @F.%U.1 (%U) = bind_name u, %u.param.loc14
>>>>>>> 7396aede
// CHECK:STDOUT:       %U.ref.loc14_41: type = name_ref U, %U.loc14 [symbolic = %U.1 (constants.%U)]
// CHECK:STDOUT:       %return.var.loc14: ref @F.%U.1 (%U) = var <return slot>
// CHECK:STDOUT:     }
// CHECK:STDOUT:     %.loc15: <witness> = complete_type_witness %.3 [template = constants.%.4]
// CHECK:STDOUT:
// CHECK:STDOUT:   !members:
// CHECK:STDOUT:     .Self = constants.%C.2
// CHECK:STDOUT:     .F = %F.decl
// CHECK:STDOUT:   }
// CHECK:STDOUT: }
// CHECK:STDOUT:
// CHECK:STDOUT: generic fn @F(@Interface.%Self: %.1, %U.loc14: type) {
// CHECK:STDOUT:   %Self: %.1 = bind_symbolic_name Self 0 [symbolic = %Self (constants.%Self)]
// CHECK:STDOUT:   %C: type = class_type @C, @C(%Self) [symbolic = %C (constants.%C.2)]
// CHECK:STDOUT:   %U.1: type = bind_symbolic_name U 1 [symbolic = %U.1 (constants.%U)]
// CHECK:STDOUT:   %U.patt.1: type = symbolic_binding_pattern U 1 [symbolic = %U.patt.1 (constants.%U.patt)]
// CHECK:STDOUT:
// CHECK:STDOUT: !definition:
// CHECK:STDOUT:
<<<<<<< HEAD
// CHECK:STDOUT:   fn[%.loc20_22: %C.2](%.loc20_31: type, %.loc20_41: %U) -> %U {
=======
// CHECK:STDOUT:   fn[%self.loc20: %C.2](%U.loc20: type, %u.loc20: %U) -> %U {
>>>>>>> 7396aede
// CHECK:STDOUT:   !entry:
// CHECK:STDOUT:     %u.ref: @F.%U.1 (%U) = name_ref u, %u.loc20
// CHECK:STDOUT:     return %u.ref
// CHECK:STDOUT:   }
// CHECK:STDOUT: }
// CHECK:STDOUT:
// CHECK:STDOUT: specific @C(constants.%Self) {
// CHECK:STDOUT: !definition:
// CHECK:STDOUT:   %Self => constants.%Self
// CHECK:STDOUT:   %F.type => constants.%F.type
// CHECK:STDOUT:   %F => constants.%F
// CHECK:STDOUT: }
// CHECK:STDOUT:
// CHECK:STDOUT: specific @C(@F.%Self) {}
// CHECK:STDOUT:
// CHECK:STDOUT: specific @F(constants.%Self, constants.%U) {
// CHECK:STDOUT:   %Self => constants.%Self
// CHECK:STDOUT:   %C => constants.%C.2
// CHECK:STDOUT:   %U.1 => constants.%U
// CHECK:STDOUT:   %U.patt.1 => constants.%U
// CHECK:STDOUT: }
// CHECK:STDOUT:
// CHECK:STDOUT: specific @C(@C.%Self) {}
// CHECK:STDOUT:<|MERGE_RESOLUTION|>--- conflicted
+++ resolved
@@ -110,30 +110,20 @@
 // CHECK:STDOUT:   %.decl.loc23: %.type.1 = fn_decl @.1 [template = constants.%.7] {} {}
 // CHECK:STDOUT:   %.decl.loc31: %.type.2 = fn_decl @.2 [template = constants.%.8] {
 // CHECK:STDOUT:     %a.patt: i32 = binding_pattern a
-// CHECK:STDOUT:     %.loc31_17: i32 = param_pattern %a.patt
+// CHECK:STDOUT:     %.loc31_17: i32 = param_pattern %a.patt, runtime_param0
 // CHECK:STDOUT:     %b.patt: i32 = binding_pattern b
-// CHECK:STDOUT:     %.loc31_25: i32 = param_pattern %b.patt
+// CHECK:STDOUT:     %.loc31_25: i32 = param_pattern %b.patt, runtime_param1
 // CHECK:STDOUT:   } {
 // CHECK:STDOUT:     %int.make_type_32.loc31_19: init type = call constants.%Int32() [template = i32]
 // CHECK:STDOUT:     %.loc31_19.1: type = value_of_initializer %int.make_type_32.loc31_19 [template = i32]
 // CHECK:STDOUT:     %.loc31_19.2: type = converted %int.make_type_32.loc31_19, %.loc31_19.1 [template = i32]
-<<<<<<< HEAD
-// CHECK:STDOUT:     %param.loc31_16: i32 = param
+// CHECK:STDOUT:     %param.loc31_16: i32 = param runtime_param0
 // CHECK:STDOUT:     %a: i32 = bind_name a, %param.loc31_16
 // CHECK:STDOUT:     %int.make_type_32.loc31_27: init type = call constants.%Int32() [template = i32]
 // CHECK:STDOUT:     %.loc31_27.1: type = value_of_initializer %int.make_type_32.loc31_27 [template = i32]
 // CHECK:STDOUT:     %.loc31_27.2: type = converted %int.make_type_32.loc31_27, %.loc31_27.1 [template = i32]
-// CHECK:STDOUT:     %param.loc31_24: i32 = param
+// CHECK:STDOUT:     %param.loc31_24: i32 = param runtime_param1
 // CHECK:STDOUT:     %b: i32 = bind_name b, %param.loc31_24
-=======
-// CHECK:STDOUT:     %a.param: i32 = param a, runtime_param0
-// CHECK:STDOUT:     %a: i32 = bind_name a, %a.param
-// CHECK:STDOUT:     %int.make_type_32.loc31_27: init type = call constants.%Int32() [template = i32]
-// CHECK:STDOUT:     %.loc31_27.1: type = value_of_initializer %int.make_type_32.loc31_27 [template = i32]
-// CHECK:STDOUT:     %.loc31_27.2: type = converted %int.make_type_32.loc31_27, %.loc31_27.1 [template = i32]
-// CHECK:STDOUT:     %b.param: i32 = param b, runtime_param1
-// CHECK:STDOUT:     %b: i32 = bind_name b, %b.param
->>>>>>> 7396aede
 // CHECK:STDOUT:     %int.make_type_32.loc31_35: init type = call constants.%Int32() [template = i32]
 // CHECK:STDOUT:     %.loc31_35.1: type = value_of_initializer %int.make_type_32.loc31_35 [template = i32]
 // CHECK:STDOUT:     %.loc31_35.2: type = converted %int.make_type_32.loc31_35, %.loc31_35.1 [template = i32]
@@ -147,30 +137,20 @@
 // CHECK:STDOUT:   %.loc7: %.3 = assoc_entity element0, %F.decl [template = constants.%.4]
 // CHECK:STDOUT:   %G.decl: %G.type = fn_decl @G [template = constants.%G] {
 // CHECK:STDOUT:     %a.patt: i32 = binding_pattern a
-// CHECK:STDOUT:     %.loc13_17: i32 = param_pattern %a.patt
+// CHECK:STDOUT:     %.loc13_17: i32 = param_pattern %a.patt, runtime_param0
 // CHECK:STDOUT:     %b.patt: i32 = binding_pattern b
-// CHECK:STDOUT:     %.loc13_25: i32 = param_pattern %b.patt
+// CHECK:STDOUT:     %.loc13_25: i32 = param_pattern %b.patt, runtime_param1
 // CHECK:STDOUT:   } {
 // CHECK:STDOUT:     %int.make_type_32.loc13_19: init type = call constants.%Int32() [template = i32]
 // CHECK:STDOUT:     %.loc13_19.1: type = value_of_initializer %int.make_type_32.loc13_19 [template = i32]
 // CHECK:STDOUT:     %.loc13_19.2: type = converted %int.make_type_32.loc13_19, %.loc13_19.1 [template = i32]
-<<<<<<< HEAD
-// CHECK:STDOUT:     %param.loc13_16: i32 = param
+// CHECK:STDOUT:     %param.loc13_16: i32 = param runtime_param0
 // CHECK:STDOUT:     %a: i32 = bind_name a, %param.loc13_16
 // CHECK:STDOUT:     %int.make_type_32.loc13_27: init type = call constants.%Int32() [template = i32]
 // CHECK:STDOUT:     %.loc13_27.1: type = value_of_initializer %int.make_type_32.loc13_27 [template = i32]
 // CHECK:STDOUT:     %.loc13_27.2: type = converted %int.make_type_32.loc13_27, %.loc13_27.1 [template = i32]
-// CHECK:STDOUT:     %param.loc13_24: i32 = param
+// CHECK:STDOUT:     %param.loc13_24: i32 = param runtime_param1
 // CHECK:STDOUT:     %b: i32 = bind_name b, %param.loc13_24
-=======
-// CHECK:STDOUT:     %a.param: i32 = param a, runtime_param0
-// CHECK:STDOUT:     %a: i32 = bind_name a, %a.param
-// CHECK:STDOUT:     %int.make_type_32.loc13_27: init type = call constants.%Int32() [template = i32]
-// CHECK:STDOUT:     %.loc13_27.1: type = value_of_initializer %int.make_type_32.loc13_27 [template = i32]
-// CHECK:STDOUT:     %.loc13_27.2: type = converted %int.make_type_32.loc13_27, %.loc13_27.1 [template = i32]
-// CHECK:STDOUT:     %b.param: i32 = param b, runtime_param1
-// CHECK:STDOUT:     %b: i32 = bind_name b, %b.param
->>>>>>> 7396aede
 // CHECK:STDOUT:     %int.make_type_32.loc13_35: init type = call constants.%Int32() [template = i32]
 // CHECK:STDOUT:     %.loc13_35.1: type = value_of_initializer %int.make_type_32.loc13_35 [template = i32]
 // CHECK:STDOUT:     %.loc13_35.2: type = converted %int.make_type_32.loc13_35, %.loc13_35.1 [template = i32]
@@ -194,11 +174,7 @@
 // CHECK:STDOUT:
 // CHECK:STDOUT: generic fn @G(@Interface.%Self: %.1) {
 // CHECK:STDOUT:
-<<<<<<< HEAD
 // CHECK:STDOUT:   fn(%.loc13_17: i32, %.loc13_25: i32) -> i32;
-=======
-// CHECK:STDOUT:   fn(%a: i32, %b: i32) -> i32;
->>>>>>> 7396aede
 // CHECK:STDOUT: }
 // CHECK:STDOUT:
 // CHECK:STDOUT: generic fn @.1(@Interface.%Self: %.1) {
@@ -262,36 +238,21 @@
 // CHECK:STDOUT:   %Interface.decl: type = interface_decl @Interface [template = constants.%.1] {} {}
 // CHECK:STDOUT:   %F.decl: %F.type = fn_decl @F [symbolic = constants.%F] {
 // CHECK:STDOUT:     %self.patt: %C.2 = binding_pattern self
-<<<<<<< HEAD
-// CHECK:STDOUT:     %.loc20_22: %C.2 = param_pattern %self.patt
+// CHECK:STDOUT:     %.loc20_22: %C.2 = param_pattern %self.patt, runtime_param0
 // CHECK:STDOUT:     %U.patt.loc20: type = symbolic_binding_pattern U 1 [symbolic = constants.%U.patt]
-// CHECK:STDOUT:     %.loc20_31: type = param_pattern %U.patt.loc20 [symbolic = constants.%U.patt]
+// CHECK:STDOUT:     %.loc20_31: type = param_pattern %U.patt.loc20, runtime_param<invalid> [symbolic = constants.%U.patt]
 // CHECK:STDOUT:     %u.patt: %U = binding_pattern u
-// CHECK:STDOUT:     %.loc20_41: %U = param_pattern %u.patt
+// CHECK:STDOUT:     %.loc20_41: %U = param_pattern %u.patt, runtime_param1
 // CHECK:STDOUT:   } {
 // CHECK:STDOUT:     %.loc20_24: type = specific_constant constants.%C.2, @C(constants.%Self) [symbolic = constants.%C.2]
 // CHECK:STDOUT:     %Self.ref.loc20: type = name_ref Self, %.loc20_24 [symbolic = constants.%C.2]
-// CHECK:STDOUT:     %param.loc20_18: %C.2 = param
+// CHECK:STDOUT:     %param.loc20_18: %C.2 = param runtime_param0
 // CHECK:STDOUT:     %self.loc20: %C.2 = bind_name self, %param.loc20_18
-// CHECK:STDOUT:     %param.loc20_30: type = param
+// CHECK:STDOUT:     %param.loc20_30: type = param runtime_param<invalid>
 // CHECK:STDOUT:     %U.loc20: type = bind_symbolic_name U 1, %param.loc20_30 [symbolic = constants.%U]
 // CHECK:STDOUT:     %U.ref.loc20_43: type = name_ref U, %U.loc20 [symbolic = constants.%U]
-// CHECK:STDOUT:     %param.loc20_40: %U = param
+// CHECK:STDOUT:     %param.loc20_40: %U = param runtime_param1
 // CHECK:STDOUT:     %u.loc20: %U = bind_name u, %param.loc20_40
-=======
-// CHECK:STDOUT:     %U.patt: type = symbolic_binding_pattern U 1
-// CHECK:STDOUT:     %u.patt: %U = binding_pattern u
-// CHECK:STDOUT:   } {
-// CHECK:STDOUT:     %.loc20: type = specific_constant constants.%C.2, @C(constants.%Self) [symbolic = constants.%C.2]
-// CHECK:STDOUT:     %Self.ref.loc20: type = name_ref Self, %.loc20 [symbolic = constants.%C.2]
-// CHECK:STDOUT:     %self.param.loc20: %C.2 = param self, runtime_param0
-// CHECK:STDOUT:     %self.loc20: %C.2 = bind_name self, %self.param.loc20
-// CHECK:STDOUT:     %U.param.loc20: type = param U, runtime_param<invalid>
-// CHECK:STDOUT:     %U.loc20: type = bind_symbolic_name U 1, %U.param.loc20 [symbolic = constants.%U]
-// CHECK:STDOUT:     %U.ref.loc20_43: type = name_ref U, %U.loc20 [symbolic = constants.%U]
-// CHECK:STDOUT:     %u.param.loc20: %U = param u, runtime_param1
-// CHECK:STDOUT:     %u.loc20: %U = bind_name u, %u.param.loc20
->>>>>>> 7396aede
 // CHECK:STDOUT:     %U.ref.loc20_49: type = name_ref U, %U.loc20 [symbolic = constants.%U]
 // CHECK:STDOUT:     %return: ref %U = var <return slot>
 // CHECK:STDOUT:   }
@@ -316,31 +277,21 @@
 // CHECK:STDOUT:   class {
 // CHECK:STDOUT:     %F.decl: @C.%F.type (%F.type) = fn_decl @F [symbolic = @C.%F (constants.%F)] {
 // CHECK:STDOUT:       %self.patt: %C.2 = binding_pattern self
-// CHECK:STDOUT:       %.loc20_22: %C.2 = param_pattern %self.patt
+// CHECK:STDOUT:       %.loc20_22: %C.2 = param_pattern %self.patt, runtime_param0
 // CHECK:STDOUT:       %U.patt.loc20: type = symbolic_binding_pattern U 1 [symbolic = constants.%U.patt]
-// CHECK:STDOUT:       %.loc20_31: type = param_pattern %U.patt.loc20 [symbolic = constants.%U.patt]
+// CHECK:STDOUT:       %.loc20_31: type = param_pattern %U.patt.loc20, runtime_param<invalid> [symbolic = constants.%U.patt]
 // CHECK:STDOUT:       %u.patt: %U = binding_pattern u
-// CHECK:STDOUT:       %.loc20_41: %U = param_pattern %u.patt
+// CHECK:STDOUT:       %.loc20_41: %U = param_pattern %u.patt, runtime_param1
 // CHECK:STDOUT:     } {
 // CHECK:STDOUT:       %.loc14: type = specific_constant constants.%C.2, @C(constants.%Self) [symbolic = %C (constants.%C.2)]
 // CHECK:STDOUT:       %Self.ref.loc14: type = name_ref Self, %.loc14 [symbolic = %C (constants.%C.2)]
-<<<<<<< HEAD
-// CHECK:STDOUT:       %param.loc14_10: @F.%C (%C.2) = param
+// CHECK:STDOUT:       %param.loc14_10: @F.%C (%C.2) = param runtime_param0
 // CHECK:STDOUT:       %self.loc14: @F.%C (%C.2) = bind_name self, %param.loc14_10
-// CHECK:STDOUT:       %param.loc14_22: type = param
+// CHECK:STDOUT:       %param.loc14_22: type = param runtime_param<invalid>
 // CHECK:STDOUT:       %U.loc14: type = bind_symbolic_name U 1, %param.loc14_22 [symbolic = %U.1 (constants.%U)]
 // CHECK:STDOUT:       %U.ref.loc14_35: type = name_ref U, %U.loc14 [symbolic = %U.1 (constants.%U)]
-// CHECK:STDOUT:       %param.loc14_32: @F.%U.1 (%U) = param
+// CHECK:STDOUT:       %param.loc14_32: @F.%U.1 (%U) = param runtime_param1
 // CHECK:STDOUT:       %u.loc14: @F.%U.1 (%U) = bind_name u, %param.loc14_32
-=======
-// CHECK:STDOUT:       %self.param.loc14: @F.%C (%C.2) = param self, runtime_param0
-// CHECK:STDOUT:       %self.loc14: @F.%C (%C.2) = bind_name self, %self.param.loc14
-// CHECK:STDOUT:       %U.param.loc14: type = param U, runtime_param<invalid>
-// CHECK:STDOUT:       %U.loc14: type = bind_symbolic_name U 1, %U.param.loc14 [symbolic = %U.1 (constants.%U)]
-// CHECK:STDOUT:       %U.ref.loc14_35: type = name_ref U, %U.loc14 [symbolic = %U.1 (constants.%U)]
-// CHECK:STDOUT:       %u.param.loc14: @F.%U.1 (%U) = param u, runtime_param1
-// CHECK:STDOUT:       %u.loc14: @F.%U.1 (%U) = bind_name u, %u.param.loc14
->>>>>>> 7396aede
 // CHECK:STDOUT:       %U.ref.loc14_41: type = name_ref U, %U.loc14 [symbolic = %U.1 (constants.%U)]
 // CHECK:STDOUT:       %return.var.loc14: ref @F.%U.1 (%U) = var <return slot>
 // CHECK:STDOUT:     }
@@ -360,11 +311,7 @@
 // CHECK:STDOUT:
 // CHECK:STDOUT: !definition:
 // CHECK:STDOUT:
-<<<<<<< HEAD
 // CHECK:STDOUT:   fn[%.loc20_22: %C.2](%.loc20_31: type, %.loc20_41: %U) -> %U {
-=======
-// CHECK:STDOUT:   fn[%self.loc20: %C.2](%U.loc20: type, %u.loc20: %U) -> %U {
->>>>>>> 7396aede
 // CHECK:STDOUT:   !entry:
 // CHECK:STDOUT:     %u.ref: @F.%U.1 (%U) = name_ref u, %u.loc20
 // CHECK:STDOUT:     return %u.ref
