// Part of the Carbon Language project, under the Apache License v2.0 with LLVM
// Exceptions. See /LICENSE for license information.
// SPDX-License-Identifier: Apache-2.0 WITH LLVM-exception
//
// AUTOUPDATE
// TIP: To test this file alone, run:
// TIP:   bazel test //toolchain/testing:file_test --test_arg=--file_tests=toolchain/check/testdata/interface/fail_todo_define_default_fn_out_of_line.carbon
// TIP: To dump output, run:
// TIP:   bazel run //toolchain/testing:file_test -- --dump_output --file_tests=toolchain/check/testdata/interface/fail_todo_define_default_fn_out_of_line.carbon

// --- fail_todo_define_default_fn_out_of_line.carbon

interface Interface {
  // CHECK:STDERR: fail_todo_define_default_fn_out_of_line.carbon:[[@LINE+4]]:3: ERROR: Semantics TODO: `interface modifier`.
  // CHECK:STDERR:   default fn F();
  // CHECK:STDERR:   ^~~~~~~
  // CHECK:STDERR:
  default fn F();

  // CHECK:STDERR: fail_todo_define_default_fn_out_of_line.carbon:[[@LINE+4]]:3: ERROR: Semantics TODO: `interface modifier`.
  // CHECK:STDERR:   default fn G(a: i32, b: i32) -> i32;
  // CHECK:STDERR:   ^~~~~~~
  // CHECK:STDERR:
  default fn G(a: i32, b: i32) -> i32;
}

// CHECK:STDERR: fail_todo_define_default_fn_out_of_line.carbon:[[@LINE+7]]:1: ERROR: Duplicate name being declared in the same scope.
// CHECK:STDERR: fn Interface.F() {}
// CHECK:STDERR: ^~~~~~~~~~~~~~~~~~
// CHECK:STDERR: fail_todo_define_default_fn_out_of_line.carbon:[[@LINE-12]]:3: Name is previously declared here.
// CHECK:STDERR:   default fn F();
// CHECK:STDERR:   ^~~~~~~~~~~~~~~
// CHECK:STDERR:
fn Interface.F() {}

// CHECK:STDERR: fail_todo_define_default_fn_out_of_line.carbon:[[@LINE+6]]:1: ERROR: Duplicate name being declared in the same scope.
// CHECK:STDERR: fn Interface.G(a: i32, b: i32) -> i32 = "int.sadd";
// CHECK:STDERR: ^~~~~~~~~~~~~~~~~~~~~~~~~~~~~~~~~~~~~~~
// CHECK:STDERR: fail_todo_define_default_fn_out_of_line.carbon:[[@LINE-15]]:3: Name is previously declared here.
// CHECK:STDERR:   default fn G(a: i32, b: i32) -> i32;
// CHECK:STDERR:   ^~~~~~~~~~~~~~~~~~~~~~~~~~~~~~~~~~~~
fn Interface.G(a: i32, b: i32) -> i32 = "int.sadd";

// --- dependent_return_type.carbon

library "dependent_return_type.carbon";

// Ensure that a dependent return type matches between an interface definition
// and an out-of-line member. This requires `Self` to be properly reintroduced
// into the list of generic parameters.

interface Interface {
  // TODO: This should be
  //   default fn F[self: Self](U:! type, u: U) -> U;
  // rather than a class member, but we don't currently accept that due to the
  // TODOs above.
  class C {
    fn F[self: Self](U:! type, u: U) -> U;
  }
}

// TODO: This should be
//   fn Interface.F[self: Self](U:! type, u: U) -> U { return u; }
fn Interface.C.F[self: Self](U:! type, u: U) -> U { return u; }

// CHECK:STDOUT: --- fail_todo_define_default_fn_out_of_line.carbon
// CHECK:STDOUT:
// CHECK:STDOUT: constants {
// CHECK:STDOUT:   %.1: type = interface_type @Interface [template]
// CHECK:STDOUT:   %Self: %.1 = bind_symbolic_name Self 0 [symbolic]
// CHECK:STDOUT:   %F.type: type = fn_type @F [template]
// CHECK:STDOUT:   %.2: type = tuple_type () [template]
// CHECK:STDOUT:   %F: %F.type = struct_value () [template]
// CHECK:STDOUT:   %.3: type = assoc_entity_type %.1, %F.type [template]
// CHECK:STDOUT:   %.4: %.3 = assoc_entity element0, @Interface.%F.decl [template]
// CHECK:STDOUT:   %Int32.type: type = fn_type @Int32 [template]
// CHECK:STDOUT:   %Int32: %Int32.type = struct_value () [template]
// CHECK:STDOUT:   %G.type: type = fn_type @G [template]
// CHECK:STDOUT:   %G: %G.type = struct_value () [template]
// CHECK:STDOUT:   %.5: type = assoc_entity_type %.1, %G.type [template]
// CHECK:STDOUT:   %.6: %.5 = assoc_entity element1, @Interface.%G.decl [template]
// CHECK:STDOUT:   %.type.1: type = fn_type @.1 [template]
// CHECK:STDOUT:   %.7: %.type.1 = struct_value () [template]
// CHECK:STDOUT:   %.type.2: type = fn_type @.2 [template]
// CHECK:STDOUT:   %.8: %.type.2 = struct_value () [template]
// CHECK:STDOUT: }
// CHECK:STDOUT:
// CHECK:STDOUT: imports {
// CHECK:STDOUT:   %Core: <namespace> = namespace file.%Core.import, [template] {
// CHECK:STDOUT:     .Int32 = %import_ref
// CHECK:STDOUT:     import Core//prelude
// CHECK:STDOUT:     import Core//prelude/operators
// CHECK:STDOUT:     import Core//prelude/types
// CHECK:STDOUT:     import Core//prelude/operators/arithmetic
// CHECK:STDOUT:     import Core//prelude/operators/bitwise
// CHECK:STDOUT:     import Core//prelude/operators/comparison
// CHECK:STDOUT:     import Core//prelude/types/bool
// CHECK:STDOUT:   }
// CHECK:STDOUT:   %import_ref: %Int32.type = import_ref Core//prelude/types, inst+4, loaded [template = constants.%Int32]
// CHECK:STDOUT: }
// CHECK:STDOUT:
// CHECK:STDOUT: file {
// CHECK:STDOUT:   package: <namespace> = namespace [template] {
// CHECK:STDOUT:     .Core = imports.%Core
// CHECK:STDOUT:     .Interface = %Interface.decl
// CHECK:STDOUT:   }
// CHECK:STDOUT:   %Core.import = import Core
// CHECK:STDOUT:   %Interface.decl: type = interface_decl @Interface [template = constants.%.1] {}
// CHECK:STDOUT:   %.decl.loc23: %.type.1 = fn_decl @.1 [template = constants.%.7] {}
// CHECK:STDOUT:   %.decl.loc31: %.type.2 = fn_decl @.2 [template = constants.%.8] {
// CHECK:STDOUT:     %int.make_type_32.loc31_19: init type = call constants.%Int32() [template = i32]
// CHECK:STDOUT:     %.loc31_19.1: type = value_of_initializer %int.make_type_32.loc31_19 [template = i32]
// CHECK:STDOUT:     %.loc31_19.2: type = converted %int.make_type_32.loc31_19, %.loc31_19.1 [template = i32]
// CHECK:STDOUT:     %a.loc31_16.1: i32 = param a
// CHECK:STDOUT:     @.2.%a: i32 = bind_name a, %a.loc31_16.1
// CHECK:STDOUT:     %int.make_type_32.loc31_27: init type = call constants.%Int32() [template = i32]
// CHECK:STDOUT:     %.loc31_27.1: type = value_of_initializer %int.make_type_32.loc31_27 [template = i32]
// CHECK:STDOUT:     %.loc31_27.2: type = converted %int.make_type_32.loc31_27, %.loc31_27.1 [template = i32]
// CHECK:STDOUT:     %b.loc31_24.1: i32 = param b
// CHECK:STDOUT:     @.2.%b: i32 = bind_name b, %b.loc31_24.1
// CHECK:STDOUT:     %int.make_type_32.loc31_35: init type = call constants.%Int32() [template = i32]
// CHECK:STDOUT:     %.loc31_35.1: type = value_of_initializer %int.make_type_32.loc31_35 [template = i32]
// CHECK:STDOUT:     %.loc31_35.2: type = converted %int.make_type_32.loc31_35, %.loc31_35.1 [template = i32]
// CHECK:STDOUT:     @.2.%return: ref i32 = var <return slot>
// CHECK:STDOUT:   }
// CHECK:STDOUT: }
// CHECK:STDOUT:
// CHECK:STDOUT: interface @Interface[%Self.1: %.1] {
// CHECK:STDOUT:   %Self.2: %.1 = bind_symbolic_name Self 0 [symbolic = %Self.2 (constants.%Self)]
// CHECK:STDOUT:
// CHECK:STDOUT: !definition:
// CHECK:STDOUT:
// CHECK:STDOUT: !body:
// CHECK:STDOUT:   %Self.1: %.1 = bind_symbolic_name Self 0 [symbolic = %Self.2 (constants.%Self)]
// CHECK:STDOUT:   %F.decl: %F.type = fn_decl @F [template = constants.%F] {}
// CHECK:STDOUT:   %.loc7: %.3 = assoc_entity element0, %F.decl [template = constants.%.4]
// CHECK:STDOUT:   %G.decl: %G.type = fn_decl @G [template = constants.%G] {
// CHECK:STDOUT:     %int.make_type_32.loc13_19: init type = call constants.%Int32() [template = i32]
// CHECK:STDOUT:     %.loc13_19.1: type = value_of_initializer %int.make_type_32.loc13_19 [template = i32]
// CHECK:STDOUT:     %.loc13_19.2: type = converted %int.make_type_32.loc13_19, %.loc13_19.1 [template = i32]
// CHECK:STDOUT:     %a.loc13_16.1: i32 = param a
// CHECK:STDOUT:     %a.loc13_16.2: i32 = bind_name a, %a.loc13_16.1
// CHECK:STDOUT:     %int.make_type_32.loc13_27: init type = call constants.%Int32() [template = i32]
// CHECK:STDOUT:     %.loc13_27.1: type = value_of_initializer %int.make_type_32.loc13_27 [template = i32]
// CHECK:STDOUT:     %.loc13_27.2: type = converted %int.make_type_32.loc13_27, %.loc13_27.1 [template = i32]
// CHECK:STDOUT:     %b.loc13_24.1: i32 = param b
// CHECK:STDOUT:     %b.loc13_24.2: i32 = bind_name b, %b.loc13_24.1
// CHECK:STDOUT:     %int.make_type_32.loc13_35: init type = call constants.%Int32() [template = i32]
// CHECK:STDOUT:     %.loc13_35.1: type = value_of_initializer %int.make_type_32.loc13_35 [template = i32]
// CHECK:STDOUT:     %.loc13_35.2: type = converted %int.make_type_32.loc13_35, %.loc13_35.1 [template = i32]
// CHECK:STDOUT:     %return.var: ref i32 = var <return slot>
// CHECK:STDOUT:   }
// CHECK:STDOUT:   %.loc13_38: %.5 = assoc_entity element1, %G.decl [template = constants.%.6]
// CHECK:STDOUT:
// CHECK:STDOUT: !members:
// CHECK:STDOUT:   .Self = %Self.1
// CHECK:STDOUT:   .F = %.loc7
// CHECK:STDOUT:   .G = %.loc13_38
// CHECK:STDOUT:   witness = (%F.decl, %G.decl)
// CHECK:STDOUT: }
// CHECK:STDOUT:
// CHECK:STDOUT: generic fn @F(@Interface.%Self.1: %.1) {
// CHECK:STDOUT:
// CHECK:STDOUT:   fn();
// CHECK:STDOUT: }
// CHECK:STDOUT:
// CHECK:STDOUT: fn @Int32() -> type = "int.make_type_32";
// CHECK:STDOUT:
// CHECK:STDOUT: generic fn @G(@Interface.%Self.1: %.1) {
// CHECK:STDOUT:
// CHECK:STDOUT:   fn(@Interface.%a.loc13_16.2: i32, @Interface.%b.loc13_24.2: i32) -> i32;
// CHECK:STDOUT: }
// CHECK:STDOUT:
// CHECK:STDOUT: generic fn @.1(@Interface.%Self.1: %.1) {
// CHECK:STDOUT: !definition:
// CHECK:STDOUT:
// CHECK:STDOUT:   fn() {
// CHECK:STDOUT:   !entry:
// CHECK:STDOUT:     return
// CHECK:STDOUT:   }
// CHECK:STDOUT: }
// CHECK:STDOUT:
// CHECK:STDOUT: generic fn @.2(@Interface.%Self.1: %.1) {
// CHECK:STDOUT:
// CHECK:STDOUT:   fn(%a: i32, %b: i32) -> i32 = "int.sadd";
// CHECK:STDOUT: }
// CHECK:STDOUT:
// CHECK:STDOUT: specific @Interface[constants.%Self] {
// CHECK:STDOUT:   %Self.2 => constants.%Self
// CHECK:STDOUT: }
// CHECK:STDOUT:
// CHECK:STDOUT: specific @F(constants.%Self) {}
// CHECK:STDOUT:
// CHECK:STDOUT: specific @G(constants.%Self) {}
// CHECK:STDOUT:
// CHECK:STDOUT: specific @.1(constants.%Self) {}
// CHECK:STDOUT:
// CHECK:STDOUT: specific @.2(constants.%Self) {}
// CHECK:STDOUT:
// CHECK:STDOUT: --- dependent_return_type.carbon
// CHECK:STDOUT:
// CHECK:STDOUT: constants {
// CHECK:STDOUT:   %.1: type = interface_type @Interface [template]
// CHECK:STDOUT:   %Self: %.1 = bind_symbolic_name Self 0 [symbolic]
// CHECK:STDOUT:   %C.1: type = class_type @C [template]
// CHECK:STDOUT:   %C.2: type = class_type @C, @C(%Self) [symbolic]
// CHECK:STDOUT:   %U: type = bind_symbolic_name U 1 [symbolic]
// CHECK:STDOUT:   %F.type: type = fn_type @F, @C(%Self) [symbolic]
// CHECK:STDOUT:   %.2: type = tuple_type () [template]
// CHECK:STDOUT:   %F.1: %F.type = struct_value () [symbolic]
// CHECK:STDOUT:   %.3: type = struct_type {} [template]
// CHECK:STDOUT:   %F.2: %F.type = struct_value () [symbolic]
// CHECK:STDOUT:   %.4: type = ptr_type %.3 [template]
// CHECK:STDOUT: }
// CHECK:STDOUT:
// CHECK:STDOUT: imports {
// CHECK:STDOUT:   %Core: <namespace> = namespace file.%Core.import, [template] {
// CHECK:STDOUT:     import Core//prelude
// CHECK:STDOUT:     import Core//prelude/operators
// CHECK:STDOUT:     import Core//prelude/types
// CHECK:STDOUT:     import Core//prelude/operators/arithmetic
// CHECK:STDOUT:     import Core//prelude/operators/bitwise
// CHECK:STDOUT:     import Core//prelude/operators/comparison
// CHECK:STDOUT:     import Core//prelude/types/bool
// CHECK:STDOUT:   }
// CHECK:STDOUT: }
// CHECK:STDOUT:
// CHECK:STDOUT: file {
// CHECK:STDOUT:   package: <namespace> = namespace [template] {
// CHECK:STDOUT:     .Core = imports.%Core
// CHECK:STDOUT:     .Interface = %Interface.decl
// CHECK:STDOUT:   }
// CHECK:STDOUT:   %Core.import = import Core
// CHECK:STDOUT:   %Interface.decl: type = interface_decl @Interface [template = constants.%.1] {}
// CHECK:STDOUT:   %F.decl: %F.type = fn_decl @F [symbolic = constants.%F.1] {
// CHECK:STDOUT:     %.loc20: type = specific_constant constants.%C.2, @C(constants.%Self) [symbolic = constants.%C.2]
// CHECK:STDOUT:     %Self.ref: type = name_ref Self, %.loc20 [symbolic = constants.%C.2]
// CHECK:STDOUT:     %self.loc20_18.1: %C.2 = param self
// CHECK:STDOUT:     @F.%self: %C.2 = bind_name self, %self.loc20_18.1
// CHECK:STDOUT:     %U.loc20_30.1: type = param U
// CHECK:STDOUT:     @F.%U.loc20: type = bind_symbolic_name U 1, %U.loc20_30.1 [symbolic = constants.%U]
// CHECK:STDOUT:     %U.ref.loc20_43: type = name_ref U, @F.%U.loc20 [symbolic = constants.%U]
// CHECK:STDOUT:     %u.loc20_40.1: %U = param u
// CHECK:STDOUT:     @F.%u: %U = bind_name u, %u.loc20_40.1
// CHECK:STDOUT:     %U.ref.loc20_49: type = name_ref U, @F.%U.loc20 [symbolic = constants.%U]
// CHECK:STDOUT:     @F.%return: ref %U = var <return slot>
// CHECK:STDOUT:   }
// CHECK:STDOUT: }
// CHECK:STDOUT:
<<<<<<< HEAD
// CHECK:STDOUT: interface @Interface[%Self.1: %.1] {
// CHECK:STDOUT:   %Self.2: %.1 = bind_symbolic_name Self 0 [symbolic = %Self.2 (constants.%Self)]
// CHECK:STDOUT:
// CHECK:STDOUT: !definition:
// CHECK:STDOUT:
// CHECK:STDOUT: !body:
// CHECK:STDOUT:   %Self.1: %.1 = bind_symbolic_name Self 0 [symbolic = %Self.2 (constants.%Self)]
// CHECK:STDOUT:   %C.decl: type = class_decl @C [template = constants.%C] {}
=======
// CHECK:STDOUT: interface @Interface {
// CHECK:STDOUT:   %Self: %.1 = bind_symbolic_name Self 0 [symbolic = constants.%Self]
// CHECK:STDOUT:   %C.decl: type = class_decl @C [template = constants.%C.1] {}
>>>>>>> 17053473
// CHECK:STDOUT:
// CHECK:STDOUT: !members:
// CHECK:STDOUT:   .Self = %Self.1
// CHECK:STDOUT:   .C = %C.decl
// CHECK:STDOUT:   witness = ()
// CHECK:STDOUT: }
// CHECK:STDOUT:
// CHECK:STDOUT: generic class @C(@Interface.%Self.1: %.1) {
// CHECK:STDOUT: !definition:
// CHECK:STDOUT:   %Self: %.1 = bind_symbolic_name Self 0 [symbolic = %Self (constants.%Self)]
// CHECK:STDOUT:   %F.type: type = fn_type @F, @C(%Self) [symbolic = %F.type (constants.%F.type)]
// CHECK:STDOUT:   %F: @C.%F.type (%F.type) = struct_value () [symbolic = %F (constants.%F.1)]
// CHECK:STDOUT:
// CHECK:STDOUT:   class {
// CHECK:STDOUT:     %F.decl: @C.%F.type (%F.type) = fn_decl @F [symbolic = %F (constants.%F.1)] {
// CHECK:STDOUT:       %.loc14: type = specific_constant constants.%C.2, @C(constants.%Self) [symbolic = @F.%C (constants.%C.2)]
// CHECK:STDOUT:       %Self.ref: type = name_ref Self, %.loc14 [symbolic = @F.%C (constants.%C.2)]
// CHECK:STDOUT:       %self.loc14_10.1: @F.%C (%C.2) = param self
// CHECK:STDOUT:       %self.loc14_10.2: @F.%C (%C.2) = bind_name self, %self.loc14_10.1
// CHECK:STDOUT:       %U.loc14_22.1: type = param U
// CHECK:STDOUT:       %U.loc14_22.2: type = bind_symbolic_name U 1, %U.loc14_22.1 [symbolic = @F.%U.1 (constants.%U)]
// CHECK:STDOUT:       %U.ref.loc14_35: type = name_ref U, %U.loc14_22.2 [symbolic = @F.%U.1 (constants.%U)]
// CHECK:STDOUT:       %u.loc14_32.1: @F.%U.1 (%U) = param u
// CHECK:STDOUT:       %u.loc14_32.2: @F.%U.1 (%U) = bind_name u, %u.loc14_32.1
// CHECK:STDOUT:       %U.ref.loc14_41: type = name_ref U, %U.loc14_22.2 [symbolic = @F.%U.1 (constants.%U)]
// CHECK:STDOUT:       %return.var: ref @F.%U.1 (%U) = var <return slot>
// CHECK:STDOUT:     }
// CHECK:STDOUT:
// CHECK:STDOUT:   !members:
// CHECK:STDOUT:     .Self = constants.%C.2
// CHECK:STDOUT:     .F = %F.decl
// CHECK:STDOUT:   }
// CHECK:STDOUT: }
// CHECK:STDOUT:
<<<<<<< HEAD
// CHECK:STDOUT: generic fn @F(@Interface.%Self.1: %.1, @C.%U.loc14_22.2: type) {
=======
// CHECK:STDOUT: generic fn @F(@Interface.%Self: %.1, @C.%U.loc14_22.2: type) {
// CHECK:STDOUT:   %Self: %.1 = bind_symbolic_name Self 0 [symbolic = %Self (constants.%Self)]
// CHECK:STDOUT:   %C: type = class_type @C, @C(%Self) [symbolic = %C (constants.%C.2)]
>>>>>>> 17053473
// CHECK:STDOUT:   %U.1: type = bind_symbolic_name U 1 [symbolic = %U.1 (constants.%U)]
// CHECK:STDOUT:
// CHECK:STDOUT: !definition:
// CHECK:STDOUT:
// CHECK:STDOUT:   fn[%self: %C.2](%U.loc20: type, %u: %U) -> %U {
// CHECK:STDOUT:   !entry:
// CHECK:STDOUT:     %u.ref: @F.%U.1 (%U) = name_ref u, %u
// CHECK:STDOUT:     return %u.ref
// CHECK:STDOUT:   }
// CHECK:STDOUT: }
// CHECK:STDOUT:
// CHECK:STDOUT: specific @Interface[constants.%Self] {
// CHECK:STDOUT:   %Self.2 => constants.%Self
// CHECK:STDOUT: }
// CHECK:STDOUT:
// CHECK:STDOUT: specific @C(constants.%Self) {
// CHECK:STDOUT: !definition:
// CHECK:STDOUT:   %Self => constants.%Self
// CHECK:STDOUT:   %F.type => constants.%F.type
// CHECK:STDOUT:   %F => constants.%F.2
// CHECK:STDOUT: }
// CHECK:STDOUT:
// CHECK:STDOUT: specific @C(@F.%Self) {}
// CHECK:STDOUT:
// CHECK:STDOUT: specific @F(constants.%Self, constants.%U) {
// CHECK:STDOUT:   %Self => constants.%Self
// CHECK:STDOUT:   %C => constants.%C.2
// CHECK:STDOUT:   %U.1 => constants.%U
// CHECK:STDOUT: }
// CHECK:STDOUT:
// CHECK:STDOUT: specific @C(@C.%Self) {}
// CHECK:STDOUT:<|MERGE_RESOLUTION|>--- conflicted
+++ resolved
@@ -68,17 +68,17 @@
 // CHECK:STDOUT: constants {
 // CHECK:STDOUT:   %.1: type = interface_type @Interface [template]
 // CHECK:STDOUT:   %Self: %.1 = bind_symbolic_name Self 0 [symbolic]
-// CHECK:STDOUT:   %F.type: type = fn_type @F [template]
+// CHECK:STDOUT:   %F.type: type = fn_type @F, @Interface[%Self] [symbolic]
 // CHECK:STDOUT:   %.2: type = tuple_type () [template]
-// CHECK:STDOUT:   %F: %F.type = struct_value () [template]
-// CHECK:STDOUT:   %.3: type = assoc_entity_type %.1, %F.type [template]
-// CHECK:STDOUT:   %.4: %.3 = assoc_entity element0, @Interface.%F.decl [template]
+// CHECK:STDOUT:   %F: %F.type = struct_value () [symbolic]
+// CHECK:STDOUT:   %.3: type = assoc_entity_type %.1, %F.type [symbolic]
+// CHECK:STDOUT:   %.4: %.3 = assoc_entity element0, @Interface.%F.decl [symbolic]
 // CHECK:STDOUT:   %Int32.type: type = fn_type @Int32 [template]
 // CHECK:STDOUT:   %Int32: %Int32.type = struct_value () [template]
-// CHECK:STDOUT:   %G.type: type = fn_type @G [template]
-// CHECK:STDOUT:   %G: %G.type = struct_value () [template]
-// CHECK:STDOUT:   %.5: type = assoc_entity_type %.1, %G.type [template]
-// CHECK:STDOUT:   %.6: %.5 = assoc_entity element1, @Interface.%G.decl [template]
+// CHECK:STDOUT:   %G.type: type = fn_type @G, @Interface[%Self] [symbolic]
+// CHECK:STDOUT:   %G: %G.type = struct_value () [symbolic]
+// CHECK:STDOUT:   %.5: type = assoc_entity_type %.1, %G.type [symbolic]
+// CHECK:STDOUT:   %.6: %.5 = assoc_entity element1, @Interface.%G.decl [symbolic]
 // CHECK:STDOUT:   %.type.1: type = fn_type @.1 [template]
 // CHECK:STDOUT:   %.7: %.type.1 = struct_value () [template]
 // CHECK:STDOUT:   %.type.2: type = fn_type @.2 [template]
@@ -129,12 +129,20 @@
 // CHECK:STDOUT:   %Self.2: %.1 = bind_symbolic_name Self 0 [symbolic = %Self.2 (constants.%Self)]
 // CHECK:STDOUT:
 // CHECK:STDOUT: !definition:
+// CHECK:STDOUT:   %F.type: type = fn_type @F, @Interface[%Self.2] [symbolic = %F.type (constants.%F.type)]
+// CHECK:STDOUT:   %F: @Interface.%F.type (%F.type) = struct_value () [symbolic = %F (constants.%F)]
+// CHECK:STDOUT:   %.1: type = assoc_entity_type %.1, @Interface.%F.type (%F.type) [symbolic = %.1 (constants.%.3)]
+// CHECK:STDOUT:   %.2: @Interface.%.1 (%.3) = assoc_entity element0, %F.decl [symbolic = %.2 (constants.%.4)]
+// CHECK:STDOUT:   %G.type: type = fn_type @G, @Interface[%Self.2] [symbolic = %G.type (constants.%G.type)]
+// CHECK:STDOUT:   %G: @Interface.%G.type (%G.type) = struct_value () [symbolic = %G (constants.%G)]
+// CHECK:STDOUT:   %.3: type = assoc_entity_type %.1, @Interface.%G.type (%G.type) [symbolic = %.3 (constants.%.5)]
+// CHECK:STDOUT:   %.4: @Interface.%.3 (%.5) = assoc_entity element1, %G.decl [symbolic = %.4 (constants.%.6)]
 // CHECK:STDOUT:
 // CHECK:STDOUT: !body:
 // CHECK:STDOUT:   %Self.1: %.1 = bind_symbolic_name Self 0 [symbolic = %Self.2 (constants.%Self)]
-// CHECK:STDOUT:   %F.decl: %F.type = fn_decl @F [template = constants.%F] {}
-// CHECK:STDOUT:   %.loc7: %.3 = assoc_entity element0, %F.decl [template = constants.%.4]
-// CHECK:STDOUT:   %G.decl: %G.type = fn_decl @G [template = constants.%G] {
+// CHECK:STDOUT:   %F.decl: @Interface.%F.type (%F.type) = fn_decl @F [symbolic = %F (constants.%F)] {}
+// CHECK:STDOUT:   %.loc7: @Interface.%.1 (%.3) = assoc_entity element0, %F.decl [symbolic = %.2 (constants.%.4)]
+// CHECK:STDOUT:   %G.decl: @Interface.%G.type (%G.type) = fn_decl @G [symbolic = %G (constants.%G)] {
 // CHECK:STDOUT:     %int.make_type_32.loc13_19: init type = call constants.%Int32() [template = i32]
 // CHECK:STDOUT:     %.loc13_19.1: type = value_of_initializer %int.make_type_32.loc13_19 [template = i32]
 // CHECK:STDOUT:     %.loc13_19.2: type = converted %int.make_type_32.loc13_19, %.loc13_19.1 [template = i32]
@@ -150,7 +158,7 @@
 // CHECK:STDOUT:     %.loc13_35.2: type = converted %int.make_type_32.loc13_35, %.loc13_35.1 [template = i32]
 // CHECK:STDOUT:     %return.var: ref i32 = var <return slot>
 // CHECK:STDOUT:   }
-// CHECK:STDOUT:   %.loc13_38: %.5 = assoc_entity element1, %G.decl [template = constants.%.6]
+// CHECK:STDOUT:   %.loc13_38: @Interface.%.3 (%.5) = assoc_entity element1, %G.decl [symbolic = %.4 (constants.%.6)]
 // CHECK:STDOUT:
 // CHECK:STDOUT: !members:
 // CHECK:STDOUT:   .Self = %Self.1
@@ -192,6 +200,10 @@
 // CHECK:STDOUT: specific @F(constants.%Self) {}
 // CHECK:STDOUT:
 // CHECK:STDOUT: specific @G(constants.%Self) {}
+// CHECK:STDOUT:
+// CHECK:STDOUT: specific @Interface[@Interface.%Self.2] {
+// CHECK:STDOUT:   %Self.2 => constants.%Self
+// CHECK:STDOUT: }
 // CHECK:STDOUT:
 // CHECK:STDOUT: specific @.1(constants.%Self) {}
 // CHECK:STDOUT:
@@ -247,7 +259,6 @@
 // CHECK:STDOUT:   }
 // CHECK:STDOUT: }
 // CHECK:STDOUT:
-<<<<<<< HEAD
 // CHECK:STDOUT: interface @Interface[%Self.1: %.1] {
 // CHECK:STDOUT:   %Self.2: %.1 = bind_symbolic_name Self 0 [symbolic = %Self.2 (constants.%Self)]
 // CHECK:STDOUT:
@@ -255,12 +266,7 @@
 // CHECK:STDOUT:
 // CHECK:STDOUT: !body:
 // CHECK:STDOUT:   %Self.1: %.1 = bind_symbolic_name Self 0 [symbolic = %Self.2 (constants.%Self)]
-// CHECK:STDOUT:   %C.decl: type = class_decl @C [template = constants.%C] {}
-=======
-// CHECK:STDOUT: interface @Interface {
-// CHECK:STDOUT:   %Self: %.1 = bind_symbolic_name Self 0 [symbolic = constants.%Self]
 // CHECK:STDOUT:   %C.decl: type = class_decl @C [template = constants.%C.1] {}
->>>>>>> 17053473
 // CHECK:STDOUT:
 // CHECK:STDOUT: !members:
 // CHECK:STDOUT:   .Self = %Self.1
@@ -295,13 +301,9 @@
 // CHECK:STDOUT:   }
 // CHECK:STDOUT: }
 // CHECK:STDOUT:
-<<<<<<< HEAD
 // CHECK:STDOUT: generic fn @F(@Interface.%Self.1: %.1, @C.%U.loc14_22.2: type) {
-=======
-// CHECK:STDOUT: generic fn @F(@Interface.%Self: %.1, @C.%U.loc14_22.2: type) {
 // CHECK:STDOUT:   %Self: %.1 = bind_symbolic_name Self 0 [symbolic = %Self (constants.%Self)]
 // CHECK:STDOUT:   %C: type = class_type @C, @C(%Self) [symbolic = %C (constants.%C.2)]
->>>>>>> 17053473
 // CHECK:STDOUT:   %U.1: type = bind_symbolic_name U 1 [symbolic = %U.1 (constants.%U)]
 // CHECK:STDOUT:
 // CHECK:STDOUT: !definition:
