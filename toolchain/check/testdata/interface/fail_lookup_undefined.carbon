--- conflicted
+++ resolved
@@ -61,18 +61,13 @@
 // CHECK:STDOUT: interface @Undefined;
 // CHECK:STDOUT:
 // CHECK:STDOUT: interface @BeingDefined {
-<<<<<<< HEAD
 // CHECK:STDOUT:   %H: <function> = fn_decl @H {
 // CHECK:STDOUT:     %BeingDefined.ref: type = name_ref BeingDefined, file.%BeingDefined.decl [template = constants.%.2]
 // CHECK:STDOUT:     %T.ref: <error> = name_ref T, <error> [template = <error>]
 // CHECK:STDOUT:     %return.var: ref <error> = var <return slot>
 // CHECK:STDOUT:   } [template]
+// CHECK:STDOUT:   %.loc37: <associated <function> in BeingDefined> = assoc_entity element0, %H [template = constants.%.4]
 // CHECK:STDOUT:   %.loc41: <function> = fn_decl @.2 {} [template]
-=======
-// CHECK:STDOUT:   %H: <function> = fn_decl @H [template]
-// CHECK:STDOUT:   %.loc37: <associated <function> in BeingDefined> = assoc_entity element0, %H [template = constants.%.4]
-// CHECK:STDOUT:   %.loc41: <function> = fn_decl @.2 [template]
->>>>>>> 33c1e9ca
 // CHECK:STDOUT:
 // CHECK:STDOUT: !members:
 // CHECK:STDOUT:   .H = %.loc37
