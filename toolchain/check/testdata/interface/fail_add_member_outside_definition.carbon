--- conflicted
+++ resolved
@@ -53,12 +53,8 @@
 // CHECK:STDOUT: }
 // CHECK:STDOUT:
 // CHECK:STDOUT: interface @Outer {
-<<<<<<< HEAD
+// CHECK:STDOUT:   %Self: Outer = bind_symbolic_name Self [symbolic]
 // CHECK:STDOUT:   %Inner.decl: type = interface_decl @Inner [template = constants.%.3] {}
-=======
-// CHECK:STDOUT:   %Self: Outer = bind_symbolic_name Self [symbolic]
-// CHECK:STDOUT:   %Inner.decl = interface_decl @Inner [template = constants.%.3] {}
->>>>>>> f5a3a9a7
 // CHECK:STDOUT:   %F: <function> = fn_decl @F.2 [template] {}
 // CHECK:STDOUT:
 // CHECK:STDOUT: !members:
