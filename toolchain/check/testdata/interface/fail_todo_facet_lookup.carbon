// Part of the Carbon Language project, under the Apache License v2.0 with LLVM
// Exceptions. See /LICENSE for license information.
// SPDX-License-Identifier: Apache-2.0 WITH LLVM-exception
//
// AUTOUPDATE

interface Interface { fn F(); }

fn CallStatic(T:! Interface) {
  // CHECK:STDERR: fail_todo_facet_lookup.carbon:[[@LINE+3]]:3: ERROR: Type `Interface` does not support qualified expressions.
  // CHECK:STDERR:   T.F();
  // CHECK:STDERR:   ^~~
  T.F();
}

// CHECK:STDOUT: --- fail_todo_facet_lookup.carbon
// CHECK:STDOUT:
// CHECK:STDOUT: constants {
// CHECK:STDOUT:   %.1: type = interface_type @Interface [template]
// CHECK:STDOUT:   %.2: type = assoc_entity_type @Interface, <function> [template]
// CHECK:STDOUT:   %.3: <associated <function> in Interface> = assoc_entity element0, @Interface.%F [template]
// CHECK:STDOUT:   %.4: type = tuple_type () [template]
// CHECK:STDOUT: }
// CHECK:STDOUT:
// CHECK:STDOUT: file {
// CHECK:STDOUT:   package: <namespace> = namespace {.Interface = %Interface.decl, .CallStatic = %CallStatic} [template]
// CHECK:STDOUT:   %Interface.decl = interface_decl @Interface {} [template = constants.%.1]
// CHECK:STDOUT:   %CallStatic: <function> = fn_decl @CallStatic {
// CHECK:STDOUT:     %Interface.ref: type = name_ref Interface, %Interface.decl [template = constants.%.1]
// CHECK:STDOUT:     %T.loc9_15.1: Interface = param T
// CHECK:STDOUT:     @CallStatic.%T: Interface = bind_symbolic_name T, %T.loc9_15.1 [symbolic]
// CHECK:STDOUT:   } [template]
// CHECK:STDOUT: }
// CHECK:STDOUT:
// CHECK:STDOUT: interface @Interface {
<<<<<<< HEAD
// CHECK:STDOUT:   %F: <function> = fn_decl @F {} [template]
=======
// CHECK:STDOUT:   %F: <function> = fn_decl @F [template]
// CHECK:STDOUT:   %.loc7: <associated <function> in Interface> = assoc_entity element0, %F [template = constants.%.3]
>>>>>>> 33c1e9ca
// CHECK:STDOUT:
// CHECK:STDOUT: !members:
// CHECK:STDOUT:   .F = %.loc7
// CHECK:STDOUT:   witness = (%F)
// CHECK:STDOUT: }
// CHECK:STDOUT:
// CHECK:STDOUT: fn @F();
// CHECK:STDOUT:
// CHECK:STDOUT: fn @CallStatic(%T: Interface) {
// CHECK:STDOUT: !entry:
// CHECK:STDOUT:   %T.ref: Interface = name_ref T, %T [symbolic = %T]
// CHECK:STDOUT:   return
// CHECK:STDOUT: }
// CHECK:STDOUT:<|MERGE_RESOLUTION|>--- conflicted
+++ resolved
@@ -33,12 +33,8 @@
 // CHECK:STDOUT: }
 // CHECK:STDOUT:
 // CHECK:STDOUT: interface @Interface {
-<<<<<<< HEAD
 // CHECK:STDOUT:   %F: <function> = fn_decl @F {} [template]
-=======
-// CHECK:STDOUT:   %F: <function> = fn_decl @F [template]
 // CHECK:STDOUT:   %.loc7: <associated <function> in Interface> = assoc_entity element0, %F [template = constants.%.3]
->>>>>>> 33c1e9ca
 // CHECK:STDOUT:
 // CHECK:STDOUT: !members:
 // CHECK:STDOUT:   .F = %.loc7
