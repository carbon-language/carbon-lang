--- conflicted
+++ resolved
@@ -46,27 +46,17 @@
 // CHECK:STDOUT: }
 // CHECK:STDOUT:
 // CHECK:STDOUT: file {
-<<<<<<< HEAD
 // CHECK:STDOUT:   package: <namespace> = namespace {
 // CHECK:STDOUT:     .Interface = %Interface.decl.loc7
 // CHECK:STDOUT:     .Function = %Function
 // CHECK:STDOUT:     .Class = %Class.decl
 // CHECK:STDOUT:   } [template]
-// CHECK:STDOUT:   %Interface.decl.loc7 = interface_decl @Interface, () [template = constants.%.1]
-// CHECK:STDOUT:   %Interface.decl.loc15 = interface_decl @Interface, () [template = constants.%.1]
-// CHECK:STDOUT:   %Function: <function> = fn_decl @Function [template]
-// CHECK:STDOUT:   %.decl.loc27 = interface_decl @.1, () [template = constants.%.2]
-// CHECK:STDOUT:   %Class.decl = class_decl @Class, () [template = constants.%Class]
-// CHECK:STDOUT:   %.decl.loc37 = interface_decl @.2, () [template = constants.%.3]
-=======
-// CHECK:STDOUT:   package: <namespace> = namespace {.Interface = %Interface.decl.loc7, .Function = %Function, .Class = %Class.decl} [template]
 // CHECK:STDOUT:   %Interface.decl.loc7 = interface_decl @Interface {} [template = constants.%.1]
 // CHECK:STDOUT:   %Interface.decl.loc15 = interface_decl @Interface {} [template = constants.%.1]
 // CHECK:STDOUT:   %Function: <function> = fn_decl @Function {} [template]
 // CHECK:STDOUT:   %.decl.loc27 = interface_decl @.1 {} [template = constants.%.2]
 // CHECK:STDOUT:   %Class.decl = class_decl @Class {} [template = constants.%Class]
 // CHECK:STDOUT:   %.decl.loc37 = interface_decl @.2 {} [template = constants.%.3]
->>>>>>> 5f4e6c76
 // CHECK:STDOUT: }
 // CHECK:STDOUT:
 // CHECK:STDOUT: interface @Interface {
@@ -74,16 +64,16 @@
 // CHECK:STDOUT:
 // CHECK:STDOUT: !members:
 // CHECK:STDOUT:   .F = <error>
-// CHECK:STDOUT:   witness = ()
-// CHECK:STDOUT: }
+// CHECK:STDOUT:
+// CHECK:STDOUT:   witness = ()}
 // CHECK:STDOUT:
 // CHECK:STDOUT: interface @.1;
 // CHECK:STDOUT:
 // CHECK:STDOUT: interface @.2 {
 // CHECK:STDOUT:
 // CHECK:STDOUT: !members:
-// CHECK:STDOUT:   witness = ()
-// CHECK:STDOUT: }
+// CHECK:STDOUT:
+// CHECK:STDOUT:   witness = ()}
 // CHECK:STDOUT:
 // CHECK:STDOUT: class @Class;
 // CHECK:STDOUT:
