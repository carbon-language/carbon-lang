// Part of the Carbon Language project, under the Apache License v2.0 with LLVM
// Exceptions. See /LICENSE for license information.
// SPDX-License-Identifier: Apache-2.0 WITH LLVM-exception
//
// AUTOUPDATE

var a: [i32; 1] = (1,);
var b: [f64; 2] = (11.1, 2.2,);
var c: [(); 5] = ((), (), (), (), (),);

// CHECK:STDOUT: constants {
// CHECK:STDOUT:   %.loc7_15: type = ptr_type [i32; 1]
// CHECK:STDOUT:   %.loc7_22: type = tuple_type (i32)
// CHECK:STDOUT:   %.loc8_15: type = ptr_type [f64; 2]
// CHECK:STDOUT:   %.loc8_30: type = tuple_type (f64, f64)
// CHECK:STDOUT:   %.loc9_10: type = tuple_type ()
// CHECK:STDOUT:   %.loc9_14: type = ptr_type [(); 5]
// CHECK:STDOUT:   %.loc9_38: type = tuple_type ((), (), (), (), ())
// CHECK:STDOUT: }
// CHECK:STDOUT:
// CHECK:STDOUT: file "base.carbon" {
// CHECK:STDOUT:   %.loc7_14: i32 = int_literal 1
<<<<<<< HEAD
// CHECK:STDOUT:   %.loc7_15: type = array_type %.loc7_14, i32
// CHECK:STDOUT:   %a.var: ref [i32; 1] = var "a"
// CHECK:STDOUT:   %a: ref [i32; 1] = bind_name "a", %a.var
=======
// CHECK:STDOUT:   %.loc7_15.1: type = array_type %.loc7_14, i32
// CHECK:STDOUT:   %.loc7_15.2: type = ptr_type [i32; 1]
// CHECK:STDOUT:   %a.var: ref [i32; 1] = var a
// CHECK:STDOUT:   %a: ref [i32; 1] = bind_name a, %a.var
>>>>>>> fe45b6a9
// CHECK:STDOUT:   %.loc7_20: i32 = int_literal 1
// CHECK:STDOUT:   %.loc7_22.1: (i32,) = tuple_literal (%.loc7_20)
// CHECK:STDOUT:   %.loc7_22.2: i32 = int_literal 0
// CHECK:STDOUT:   %.loc7_22.3: ref i32 = array_index %a.var, %.loc7_22.2
// CHECK:STDOUT:   %.loc7_22.4: init i32 = initialize_from %.loc7_20 to %.loc7_22.3
// CHECK:STDOUT:   %.loc7_22.5: init [i32; 1] = array_init %.loc7_22.1, (%.loc7_22.4) to %a.var
// CHECK:STDOUT:   assign %a.var, %.loc7_22.5
// CHECK:STDOUT:   %.loc8_14: i32 = int_literal 2
<<<<<<< HEAD
// CHECK:STDOUT:   %.loc8_15: type = array_type %.loc8_14, f64
// CHECK:STDOUT:   %b.var: ref [f64; 2] = var "b"
// CHECK:STDOUT:   %b: ref [f64; 2] = bind_name "b", %b.var
=======
// CHECK:STDOUT:   %.loc8_15.1: type = array_type %.loc8_14, f64
// CHECK:STDOUT:   %.loc8_15.2: type = ptr_type [f64; 2]
// CHECK:STDOUT:   %b.var: ref [f64; 2] = var b
// CHECK:STDOUT:   %b: ref [f64; 2] = bind_name b, %b.var
>>>>>>> fe45b6a9
// CHECK:STDOUT:   %.loc8_20: f64 = real_literal 111e-1
// CHECK:STDOUT:   %.loc8_26: f64 = real_literal 22e-1
// CHECK:STDOUT:   %.loc8_30.1: (f64, f64) = tuple_literal (%.loc8_20, %.loc8_26)
// CHECK:STDOUT:   %.loc8_30.2: i32 = int_literal 0
// CHECK:STDOUT:   %.loc8_30.3: ref f64 = array_index %b.var, %.loc8_30.2
// CHECK:STDOUT:   %.loc8_30.4: init f64 = initialize_from %.loc8_20 to %.loc8_30.3
// CHECK:STDOUT:   %.loc8_30.5: i32 = int_literal 1
// CHECK:STDOUT:   %.loc8_30.6: ref f64 = array_index %b.var, %.loc8_30.5
// CHECK:STDOUT:   %.loc8_30.7: init f64 = initialize_from %.loc8_26 to %.loc8_30.6
// CHECK:STDOUT:   %.loc8_30.8: init [f64; 2] = array_init %.loc8_30.1, (%.loc8_30.4, %.loc8_30.7) to %b.var
// CHECK:STDOUT:   assign %b.var, %.loc8_30.8
// CHECK:STDOUT:   %.loc9_10: () = tuple_literal ()
// CHECK:STDOUT:   %.loc9_13: i32 = int_literal 5
<<<<<<< HEAD
// CHECK:STDOUT:   %.loc9_14: type = array_type %.loc9_13, ()
// CHECK:STDOUT:   %c.var: ref [(); 5] = var "c"
// CHECK:STDOUT:   %c: ref [(); 5] = bind_name "c", %c.var
=======
// CHECK:STDOUT:   %.loc9_14.1: type = array_type %.loc9_13, ()
// CHECK:STDOUT:   %.loc9_14.2: type = ptr_type [(); 5]
// CHECK:STDOUT:   %c.var: ref [(); 5] = var c
// CHECK:STDOUT:   %c: ref [(); 5] = bind_name c, %c.var
>>>>>>> fe45b6a9
// CHECK:STDOUT:   %.loc9_20.1: () = tuple_literal ()
// CHECK:STDOUT:   %.loc9_24.1: () = tuple_literal ()
// CHECK:STDOUT:   %.loc9_28.1: () = tuple_literal ()
// CHECK:STDOUT:   %.loc9_32.1: () = tuple_literal ()
// CHECK:STDOUT:   %.loc9_36.1: () = tuple_literal ()
// CHECK:STDOUT:   %.loc9_38.1: ((), (), (), (), ()) = tuple_literal (%.loc9_20.1, %.loc9_24.1, %.loc9_28.1, %.loc9_32.1, %.loc9_36.1)
// CHECK:STDOUT:   %.loc9_20.2: init () = tuple_init %.loc9_20.1, ()
// CHECK:STDOUT:   %.loc9_24.2: init () = tuple_init %.loc9_24.1, ()
// CHECK:STDOUT:   %.loc9_28.2: init () = tuple_init %.loc9_28.1, ()
// CHECK:STDOUT:   %.loc9_32.2: init () = tuple_init %.loc9_32.1, ()
// CHECK:STDOUT:   %.loc9_36.2: init () = tuple_init %.loc9_36.1, ()
// CHECK:STDOUT:   %.loc9_38.2: init [(); 5] = array_init %.loc9_38.1, (%.loc9_20.2, %.loc9_24.2, %.loc9_28.2, %.loc9_32.2, %.loc9_36.2) to %c.var
// CHECK:STDOUT:   assign %c.var, %.loc9_38.2
// CHECK:STDOUT: }<|MERGE_RESOLUTION|>--- conflicted
+++ resolved
@@ -20,16 +20,9 @@
 // CHECK:STDOUT:
 // CHECK:STDOUT: file "base.carbon" {
 // CHECK:STDOUT:   %.loc7_14: i32 = int_literal 1
-<<<<<<< HEAD
 // CHECK:STDOUT:   %.loc7_15: type = array_type %.loc7_14, i32
-// CHECK:STDOUT:   %a.var: ref [i32; 1] = var "a"
-// CHECK:STDOUT:   %a: ref [i32; 1] = bind_name "a", %a.var
-=======
-// CHECK:STDOUT:   %.loc7_15.1: type = array_type %.loc7_14, i32
-// CHECK:STDOUT:   %.loc7_15.2: type = ptr_type [i32; 1]
 // CHECK:STDOUT:   %a.var: ref [i32; 1] = var a
 // CHECK:STDOUT:   %a: ref [i32; 1] = bind_name a, %a.var
->>>>>>> fe45b6a9
 // CHECK:STDOUT:   %.loc7_20: i32 = int_literal 1
 // CHECK:STDOUT:   %.loc7_22.1: (i32,) = tuple_literal (%.loc7_20)
 // CHECK:STDOUT:   %.loc7_22.2: i32 = int_literal 0
@@ -38,16 +31,9 @@
 // CHECK:STDOUT:   %.loc7_22.5: init [i32; 1] = array_init %.loc7_22.1, (%.loc7_22.4) to %a.var
 // CHECK:STDOUT:   assign %a.var, %.loc7_22.5
 // CHECK:STDOUT:   %.loc8_14: i32 = int_literal 2
-<<<<<<< HEAD
 // CHECK:STDOUT:   %.loc8_15: type = array_type %.loc8_14, f64
-// CHECK:STDOUT:   %b.var: ref [f64; 2] = var "b"
-// CHECK:STDOUT:   %b: ref [f64; 2] = bind_name "b", %b.var
-=======
-// CHECK:STDOUT:   %.loc8_15.1: type = array_type %.loc8_14, f64
-// CHECK:STDOUT:   %.loc8_15.2: type = ptr_type [f64; 2]
 // CHECK:STDOUT:   %b.var: ref [f64; 2] = var b
 // CHECK:STDOUT:   %b: ref [f64; 2] = bind_name b, %b.var
->>>>>>> fe45b6a9
 // CHECK:STDOUT:   %.loc8_20: f64 = real_literal 111e-1
 // CHECK:STDOUT:   %.loc8_26: f64 = real_literal 22e-1
 // CHECK:STDOUT:   %.loc8_30.1: (f64, f64) = tuple_literal (%.loc8_20, %.loc8_26)
@@ -61,16 +47,9 @@
 // CHECK:STDOUT:   assign %b.var, %.loc8_30.8
 // CHECK:STDOUT:   %.loc9_10: () = tuple_literal ()
 // CHECK:STDOUT:   %.loc9_13: i32 = int_literal 5
-<<<<<<< HEAD
 // CHECK:STDOUT:   %.loc9_14: type = array_type %.loc9_13, ()
-// CHECK:STDOUT:   %c.var: ref [(); 5] = var "c"
-// CHECK:STDOUT:   %c: ref [(); 5] = bind_name "c", %c.var
-=======
-// CHECK:STDOUT:   %.loc9_14.1: type = array_type %.loc9_13, ()
-// CHECK:STDOUT:   %.loc9_14.2: type = ptr_type [(); 5]
 // CHECK:STDOUT:   %c.var: ref [(); 5] = var c
 // CHECK:STDOUT:   %c: ref [(); 5] = bind_name c, %c.var
->>>>>>> fe45b6a9
 // CHECK:STDOUT:   %.loc9_20.1: () = tuple_literal ()
 // CHECK:STDOUT:   %.loc9_24.1: () = tuple_literal ()
 // CHECK:STDOUT:   %.loc9_28.1: () = tuple_literal ()
