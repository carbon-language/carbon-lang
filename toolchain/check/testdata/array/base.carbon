// Part of the Carbon Language project, under the Apache License v2.0 with LLVM
// Exceptions. See /LICENSE for license information.
// SPDX-License-Identifier: Apache-2.0 WITH LLVM-exception
//
// AUTOUPDATE

var a: [i32; 1] = (1,);
var b: [f64; 2] = (11.1, 2.2,);
var c: [(); 5] = ((), (), (), (), (),);

// CHECK:STDOUT: --- base.carbon
// CHECK:STDOUT:
// CHECK:STDOUT: constants {
<<<<<<< HEAD
// CHECK:STDOUT:   %.loc7_14: i32 = int_literal 1 [template]
// CHECK:STDOUT:   %.loc7_15.1: type = array_type %.loc7_14, i32 [template]
// CHECK:STDOUT:   %.loc7_15.2: type = ptr_type [i32; 1] [template]
// CHECK:STDOUT:   %.loc7_20: i32 = int_literal 1 [template]
// CHECK:STDOUT:   %.loc7_22.1: type = tuple_type (i32) [template]
// CHECK:STDOUT:   %.loc7_22.2: i32 = int_literal 0 [template]
// CHECK:STDOUT:   %.loc8_14: i32 = int_literal 2 [template]
// CHECK:STDOUT:   %.loc8_15.1: type = array_type %.loc8_14, f64 [template]
// CHECK:STDOUT:   %.loc8_15.2: type = ptr_type [f64; 2] [template]
// CHECK:STDOUT:   %.loc8_20: f64 = real_literal 111e-1 [template]
// CHECK:STDOUT:   %.loc8_26: f64 = real_literal 22e-1 [template]
// CHECK:STDOUT:   %.loc8_30.1: type = tuple_type (f64, f64) [template]
// CHECK:STDOUT:   %.loc8_30.2: i32 = int_literal 0 [template]
// CHECK:STDOUT:   %.loc8_30.3: i32 = int_literal 1 [template]
// CHECK:STDOUT:   %.loc9_10: type = tuple_type () [template]
// CHECK:STDOUT:   %.loc9_13: i32 = int_literal 5 [template]
// CHECK:STDOUT:   %.loc9_14.1: type = array_type %.loc9_13, () [template]
// CHECK:STDOUT:   %.loc9_14.2: type = ptr_type [(); 5] [template]
// CHECK:STDOUT:   %.loc9_38.1: type = tuple_type ((), (), (), (), ()) [template]
// CHECK:STDOUT:   %.loc9_38.2: i32 = int_literal 0 [template]
// CHECK:STDOUT:   %.loc9_38.3: i32 = int_literal 1 [template]
// CHECK:STDOUT:   %.loc9_38.4: i32 = int_literal 2 [template]
// CHECK:STDOUT:   %.loc9_38.5: i32 = int_literal 3 [template]
// CHECK:STDOUT:   %.loc9_38.6: i32 = int_literal 4 [template]
=======
// CHECK:STDOUT:   %.1: i32 = int_literal 1 [template]
// CHECK:STDOUT:   %.2: type = array_type %.1, i32 [template]
// CHECK:STDOUT:   %.3: type = ptr_type [i32; 1] [template]
// CHECK:STDOUT:   %.4: i32 = int_literal 1 [template]
// CHECK:STDOUT:   %.5: type = tuple_type (i32) [template]
// CHECK:STDOUT:   %.6: i32 = int_literal 2 [template]
// CHECK:STDOUT:   %.7: type = array_type %.6, f64 [template]
// CHECK:STDOUT:   %.8: type = ptr_type [f64; 2] [template]
// CHECK:STDOUT:   %.9: f64 = real_literal 111e-1 [template]
// CHECK:STDOUT:   %.10: f64 = real_literal 22e-1 [template]
// CHECK:STDOUT:   %.11: type = tuple_type (f64, f64) [template]
// CHECK:STDOUT:   %.12: type = tuple_type () [template]
// CHECK:STDOUT:   %.13: i32 = int_literal 5 [template]
// CHECK:STDOUT:   %.14: type = array_type %.13, () [template]
// CHECK:STDOUT:   %.15: type = ptr_type [(); 5] [template]
// CHECK:STDOUT:   %.16: type = tuple_type ((), (), (), (), ()) [template]
>>>>>>> d712bf12
// CHECK:STDOUT: }
// CHECK:STDOUT:
// CHECK:STDOUT: file {
// CHECK:STDOUT:   package: <namespace> = namespace package, {.a = %a, .b = %b, .c = %c}
// CHECK:STDOUT:   %.loc7_14: i32 = int_literal 1 [template = constants.%.1]
// CHECK:STDOUT:   %.loc7_15: type = array_type %.loc7_14, i32 [template = constants.%.2]
// CHECK:STDOUT:   %a.var: ref [i32; 1] = var a
// CHECK:STDOUT:   %a: ref [i32; 1] = bind_name a, %a.var
// CHECK:STDOUT:   %.loc7_20: i32 = int_literal 1 [template = constants.%.4]
// CHECK:STDOUT:   %.loc7_22.1: (i32,) = tuple_literal (%.loc7_20)
// CHECK:STDOUT:   %.loc7_22.2: i32 = int_literal 0 [template = constants.%.loc7_22.2]
// CHECK:STDOUT:   %.loc7_22.3: ref i32 = array_index %a.var, %.loc7_22.2
// CHECK:STDOUT:   %.loc7_22.4: init i32 = initialize_from %.loc7_20 to %.loc7_22.3
// CHECK:STDOUT:   %.loc7_22.5: init [i32; 1] = array_init (%.loc7_22.4) to %a.var
// CHECK:STDOUT:   %.loc7_22.6: init [i32; 1] = converted %.loc7_22.1, %.loc7_22.5
// CHECK:STDOUT:   assign %a.var, %.loc7_22.6
// CHECK:STDOUT:   %.loc8_14: i32 = int_literal 2 [template = constants.%.6]
// CHECK:STDOUT:   %.loc8_15: type = array_type %.loc8_14, f64 [template = constants.%.7]
// CHECK:STDOUT:   %b.var: ref [f64; 2] = var b
// CHECK:STDOUT:   %b: ref [f64; 2] = bind_name b, %b.var
// CHECK:STDOUT:   %.loc8_20: f64 = real_literal 111e-1 [template = constants.%.9]
// CHECK:STDOUT:   %.loc8_26: f64 = real_literal 22e-1 [template = constants.%.10]
// CHECK:STDOUT:   %.loc8_30.1: (f64, f64) = tuple_literal (%.loc8_20, %.loc8_26)
// CHECK:STDOUT:   %.loc8_30.2: i32 = int_literal 0 [template = constants.%.loc8_30.2]
// CHECK:STDOUT:   %.loc8_30.3: ref f64 = array_index %b.var, %.loc8_30.2
// CHECK:STDOUT:   %.loc8_30.4: init f64 = initialize_from %.loc8_20 to %.loc8_30.3
// CHECK:STDOUT:   %.loc8_30.5: i32 = int_literal 1 [template = constants.%.loc8_30.3]
// CHECK:STDOUT:   %.loc8_30.6: ref f64 = array_index %b.var, %.loc8_30.5
// CHECK:STDOUT:   %.loc8_30.7: init f64 = initialize_from %.loc8_26 to %.loc8_30.6
// CHECK:STDOUT:   %.loc8_30.8: init [f64; 2] = array_init (%.loc8_30.4, %.loc8_30.7) to %b.var
// CHECK:STDOUT:   %.loc8_30.9: init [f64; 2] = converted %.loc8_30.1, %.loc8_30.8
// CHECK:STDOUT:   assign %b.var, %.loc8_30.9
// CHECK:STDOUT:   %.loc9_10.1: () = tuple_literal ()
// CHECK:STDOUT:   %.loc9_13: i32 = int_literal 5 [template = constants.%.13]
// CHECK:STDOUT:   %.loc9_10.2: type = converted %.loc9_10.1, constants.%.12 [template = constants.%.12]
// CHECK:STDOUT:   %.loc9_14: type = array_type %.loc9_13, () [template = constants.%.14]
// CHECK:STDOUT:   %c.var: ref [(); 5] = var c
// CHECK:STDOUT:   %c: ref [(); 5] = bind_name c, %c.var
// CHECK:STDOUT:   %.loc9_20.1: () = tuple_literal ()
// CHECK:STDOUT:   %.loc9_24.1: () = tuple_literal ()
// CHECK:STDOUT:   %.loc9_28.1: () = tuple_literal ()
// CHECK:STDOUT:   %.loc9_32.1: () = tuple_literal ()
// CHECK:STDOUT:   %.loc9_36.1: () = tuple_literal ()
// CHECK:STDOUT:   %.loc9_38.1: ((), (), (), (), ()) = tuple_literal (%.loc9_20.1, %.loc9_24.1, %.loc9_28.1, %.loc9_32.1, %.loc9_36.1)
// CHECK:STDOUT:   %.loc9_38.2: i32 = int_literal 0 [template = constants.%.loc9_38.2]
// CHECK:STDOUT:   %.loc9_38.3: ref () = array_index %c.var, %.loc9_38.2
// CHECK:STDOUT:   %.loc9_20.2: init () = tuple_init () to %.loc9_38.3
// CHECK:STDOUT:   %.loc9_20.3: init () = converted %.loc9_20.1, %.loc9_20.2
// CHECK:STDOUT:   %.loc9_38.4: i32 = int_literal 1 [template = constants.%.loc9_38.3]
// CHECK:STDOUT:   %.loc9_38.5: ref () = array_index %c.var, %.loc9_38.4
// CHECK:STDOUT:   %.loc9_24.2: init () = tuple_init () to %.loc9_38.5
// CHECK:STDOUT:   %.loc9_24.3: init () = converted %.loc9_24.1, %.loc9_24.2
// CHECK:STDOUT:   %.loc9_38.6: i32 = int_literal 2 [template = constants.%.loc9_38.4]
// CHECK:STDOUT:   %.loc9_38.7: ref () = array_index %c.var, %.loc9_38.6
// CHECK:STDOUT:   %.loc9_28.2: init () = tuple_init () to %.loc9_38.7
// CHECK:STDOUT:   %.loc9_28.3: init () = converted %.loc9_28.1, %.loc9_28.2
// CHECK:STDOUT:   %.loc9_38.8: i32 = int_literal 3 [template = constants.%.loc9_38.5]
// CHECK:STDOUT:   %.loc9_38.9: ref () = array_index %c.var, %.loc9_38.8
// CHECK:STDOUT:   %.loc9_32.2: init () = tuple_init () to %.loc9_38.9
// CHECK:STDOUT:   %.loc9_32.3: init () = converted %.loc9_32.1, %.loc9_32.2
// CHECK:STDOUT:   %.loc9_38.10: i32 = int_literal 4 [template = constants.%.loc9_38.6]
// CHECK:STDOUT:   %.loc9_38.11: ref () = array_index %c.var, %.loc9_38.10
// CHECK:STDOUT:   %.loc9_36.2: init () = tuple_init () to %.loc9_38.11
// CHECK:STDOUT:   %.loc9_36.3: init () = converted %.loc9_36.1, %.loc9_36.2
// CHECK:STDOUT:   %.loc9_38.12: init [(); 5] = array_init (%.loc9_20.3, %.loc9_24.3, %.loc9_28.3, %.loc9_32.3, %.loc9_36.3) to %c.var
// CHECK:STDOUT:   %.loc9_38.13: init [(); 5] = converted %.loc9_38.1, %.loc9_38.12
// CHECK:STDOUT:   assign %c.var, %.loc9_38.13
// CHECK:STDOUT: }
// CHECK:STDOUT:<|MERGE_RESOLUTION|>--- conflicted
+++ resolved
@@ -11,49 +11,30 @@
 // CHECK:STDOUT: --- base.carbon
 // CHECK:STDOUT:
 // CHECK:STDOUT: constants {
-<<<<<<< HEAD
-// CHECK:STDOUT:   %.loc7_14: i32 = int_literal 1 [template]
-// CHECK:STDOUT:   %.loc7_15.1: type = array_type %.loc7_14, i32 [template]
-// CHECK:STDOUT:   %.loc7_15.2: type = ptr_type [i32; 1] [template]
-// CHECK:STDOUT:   %.loc7_20: i32 = int_literal 1 [template]
-// CHECK:STDOUT:   %.loc7_22.1: type = tuple_type (i32) [template]
-// CHECK:STDOUT:   %.loc7_22.2: i32 = int_literal 0 [template]
-// CHECK:STDOUT:   %.loc8_14: i32 = int_literal 2 [template]
-// CHECK:STDOUT:   %.loc8_15.1: type = array_type %.loc8_14, f64 [template]
-// CHECK:STDOUT:   %.loc8_15.2: type = ptr_type [f64; 2] [template]
-// CHECK:STDOUT:   %.loc8_20: f64 = real_literal 111e-1 [template]
-// CHECK:STDOUT:   %.loc8_26: f64 = real_literal 22e-1 [template]
-// CHECK:STDOUT:   %.loc8_30.1: type = tuple_type (f64, f64) [template]
-// CHECK:STDOUT:   %.loc8_30.2: i32 = int_literal 0 [template]
-// CHECK:STDOUT:   %.loc8_30.3: i32 = int_literal 1 [template]
-// CHECK:STDOUT:   %.loc9_10: type = tuple_type () [template]
-// CHECK:STDOUT:   %.loc9_13: i32 = int_literal 5 [template]
-// CHECK:STDOUT:   %.loc9_14.1: type = array_type %.loc9_13, () [template]
-// CHECK:STDOUT:   %.loc9_14.2: type = ptr_type [(); 5] [template]
-// CHECK:STDOUT:   %.loc9_38.1: type = tuple_type ((), (), (), (), ()) [template]
-// CHECK:STDOUT:   %.loc9_38.2: i32 = int_literal 0 [template]
-// CHECK:STDOUT:   %.loc9_38.3: i32 = int_literal 1 [template]
-// CHECK:STDOUT:   %.loc9_38.4: i32 = int_literal 2 [template]
-// CHECK:STDOUT:   %.loc9_38.5: i32 = int_literal 3 [template]
-// CHECK:STDOUT:   %.loc9_38.6: i32 = int_literal 4 [template]
-=======
 // CHECK:STDOUT:   %.1: i32 = int_literal 1 [template]
 // CHECK:STDOUT:   %.2: type = array_type %.1, i32 [template]
 // CHECK:STDOUT:   %.3: type = ptr_type [i32; 1] [template]
 // CHECK:STDOUT:   %.4: i32 = int_literal 1 [template]
 // CHECK:STDOUT:   %.5: type = tuple_type (i32) [template]
-// CHECK:STDOUT:   %.6: i32 = int_literal 2 [template]
-// CHECK:STDOUT:   %.7: type = array_type %.6, f64 [template]
-// CHECK:STDOUT:   %.8: type = ptr_type [f64; 2] [template]
-// CHECK:STDOUT:   %.9: f64 = real_literal 111e-1 [template]
-// CHECK:STDOUT:   %.10: f64 = real_literal 22e-1 [template]
-// CHECK:STDOUT:   %.11: type = tuple_type (f64, f64) [template]
-// CHECK:STDOUT:   %.12: type = tuple_type () [template]
-// CHECK:STDOUT:   %.13: i32 = int_literal 5 [template]
-// CHECK:STDOUT:   %.14: type = array_type %.13, () [template]
-// CHECK:STDOUT:   %.15: type = ptr_type [(); 5] [template]
-// CHECK:STDOUT:   %.16: type = tuple_type ((), (), (), (), ()) [template]
->>>>>>> d712bf12
+// CHECK:STDOUT:   %.6: i32 = int_literal 0 [template]
+// CHECK:STDOUT:   %.7: i32 = int_literal 2 [template]
+// CHECK:STDOUT:   %.8: type = array_type %.7, f64 [template]
+// CHECK:STDOUT:   %.9: type = ptr_type [f64; 2] [template]
+// CHECK:STDOUT:   %.10: f64 = real_literal 111e-1 [template]
+// CHECK:STDOUT:   %.11: f64 = real_literal 22e-1 [template]
+// CHECK:STDOUT:   %.12: type = tuple_type (f64, f64) [template]
+// CHECK:STDOUT:   %.13: i32 = int_literal 0 [template]
+// CHECK:STDOUT:   %.14: i32 = int_literal 1 [template]
+// CHECK:STDOUT:   %.15: type = tuple_type () [template]
+// CHECK:STDOUT:   %.16: i32 = int_literal 5 [template]
+// CHECK:STDOUT:   %.17: type = array_type %.16, () [template]
+// CHECK:STDOUT:   %.18: type = ptr_type [(); 5] [template]
+// CHECK:STDOUT:   %.19: type = tuple_type ((), (), (), (), ()) [template]
+// CHECK:STDOUT:   %.20: i32 = int_literal 0 [template]
+// CHECK:STDOUT:   %.21: i32 = int_literal 1 [template]
+// CHECK:STDOUT:   %.22: i32 = int_literal 2 [template]
+// CHECK:STDOUT:   %.23: i32 = int_literal 3 [template]
+// CHECK:STDOUT:   %.24: i32 = int_literal 4 [template]
 // CHECK:STDOUT: }
 // CHECK:STDOUT:
 // CHECK:STDOUT: file {
@@ -64,32 +45,32 @@
 // CHECK:STDOUT:   %a: ref [i32; 1] = bind_name a, %a.var
 // CHECK:STDOUT:   %.loc7_20: i32 = int_literal 1 [template = constants.%.4]
 // CHECK:STDOUT:   %.loc7_22.1: (i32,) = tuple_literal (%.loc7_20)
-// CHECK:STDOUT:   %.loc7_22.2: i32 = int_literal 0 [template = constants.%.loc7_22.2]
+// CHECK:STDOUT:   %.loc7_22.2: i32 = int_literal 0 [template = constants.%.6]
 // CHECK:STDOUT:   %.loc7_22.3: ref i32 = array_index %a.var, %.loc7_22.2
 // CHECK:STDOUT:   %.loc7_22.4: init i32 = initialize_from %.loc7_20 to %.loc7_22.3
 // CHECK:STDOUT:   %.loc7_22.5: init [i32; 1] = array_init (%.loc7_22.4) to %a.var
 // CHECK:STDOUT:   %.loc7_22.6: init [i32; 1] = converted %.loc7_22.1, %.loc7_22.5
 // CHECK:STDOUT:   assign %a.var, %.loc7_22.6
-// CHECK:STDOUT:   %.loc8_14: i32 = int_literal 2 [template = constants.%.6]
-// CHECK:STDOUT:   %.loc8_15: type = array_type %.loc8_14, f64 [template = constants.%.7]
+// CHECK:STDOUT:   %.loc8_14: i32 = int_literal 2 [template = constants.%.7]
+// CHECK:STDOUT:   %.loc8_15: type = array_type %.loc8_14, f64 [template = constants.%.8]
 // CHECK:STDOUT:   %b.var: ref [f64; 2] = var b
 // CHECK:STDOUT:   %b: ref [f64; 2] = bind_name b, %b.var
-// CHECK:STDOUT:   %.loc8_20: f64 = real_literal 111e-1 [template = constants.%.9]
-// CHECK:STDOUT:   %.loc8_26: f64 = real_literal 22e-1 [template = constants.%.10]
+// CHECK:STDOUT:   %.loc8_20: f64 = real_literal 111e-1 [template = constants.%.10]
+// CHECK:STDOUT:   %.loc8_26: f64 = real_literal 22e-1 [template = constants.%.11]
 // CHECK:STDOUT:   %.loc8_30.1: (f64, f64) = tuple_literal (%.loc8_20, %.loc8_26)
-// CHECK:STDOUT:   %.loc8_30.2: i32 = int_literal 0 [template = constants.%.loc8_30.2]
+// CHECK:STDOUT:   %.loc8_30.2: i32 = int_literal 0 [template = constants.%.13]
 // CHECK:STDOUT:   %.loc8_30.3: ref f64 = array_index %b.var, %.loc8_30.2
 // CHECK:STDOUT:   %.loc8_30.4: init f64 = initialize_from %.loc8_20 to %.loc8_30.3
-// CHECK:STDOUT:   %.loc8_30.5: i32 = int_literal 1 [template = constants.%.loc8_30.3]
+// CHECK:STDOUT:   %.loc8_30.5: i32 = int_literal 1 [template = constants.%.14]
 // CHECK:STDOUT:   %.loc8_30.6: ref f64 = array_index %b.var, %.loc8_30.5
 // CHECK:STDOUT:   %.loc8_30.7: init f64 = initialize_from %.loc8_26 to %.loc8_30.6
 // CHECK:STDOUT:   %.loc8_30.8: init [f64; 2] = array_init (%.loc8_30.4, %.loc8_30.7) to %b.var
 // CHECK:STDOUT:   %.loc8_30.9: init [f64; 2] = converted %.loc8_30.1, %.loc8_30.8
 // CHECK:STDOUT:   assign %b.var, %.loc8_30.9
 // CHECK:STDOUT:   %.loc9_10.1: () = tuple_literal ()
-// CHECK:STDOUT:   %.loc9_13: i32 = int_literal 5 [template = constants.%.13]
-// CHECK:STDOUT:   %.loc9_10.2: type = converted %.loc9_10.1, constants.%.12 [template = constants.%.12]
-// CHECK:STDOUT:   %.loc9_14: type = array_type %.loc9_13, () [template = constants.%.14]
+// CHECK:STDOUT:   %.loc9_13: i32 = int_literal 5 [template = constants.%.16]
+// CHECK:STDOUT:   %.loc9_10.2: type = converted %.loc9_10.1, constants.%.15 [template = constants.%.15]
+// CHECK:STDOUT:   %.loc9_14: type = array_type %.loc9_13, () [template = constants.%.17]
 // CHECK:STDOUT:   %c.var: ref [(); 5] = var c
 // CHECK:STDOUT:   %c: ref [(); 5] = bind_name c, %c.var
 // CHECK:STDOUT:   %.loc9_20.1: () = tuple_literal ()
@@ -98,23 +79,23 @@
 // CHECK:STDOUT:   %.loc9_32.1: () = tuple_literal ()
 // CHECK:STDOUT:   %.loc9_36.1: () = tuple_literal ()
 // CHECK:STDOUT:   %.loc9_38.1: ((), (), (), (), ()) = tuple_literal (%.loc9_20.1, %.loc9_24.1, %.loc9_28.1, %.loc9_32.1, %.loc9_36.1)
-// CHECK:STDOUT:   %.loc9_38.2: i32 = int_literal 0 [template = constants.%.loc9_38.2]
+// CHECK:STDOUT:   %.loc9_38.2: i32 = int_literal 0 [template = constants.%.20]
 // CHECK:STDOUT:   %.loc9_38.3: ref () = array_index %c.var, %.loc9_38.2
 // CHECK:STDOUT:   %.loc9_20.2: init () = tuple_init () to %.loc9_38.3
 // CHECK:STDOUT:   %.loc9_20.3: init () = converted %.loc9_20.1, %.loc9_20.2
-// CHECK:STDOUT:   %.loc9_38.4: i32 = int_literal 1 [template = constants.%.loc9_38.3]
+// CHECK:STDOUT:   %.loc9_38.4: i32 = int_literal 1 [template = constants.%.21]
 // CHECK:STDOUT:   %.loc9_38.5: ref () = array_index %c.var, %.loc9_38.4
 // CHECK:STDOUT:   %.loc9_24.2: init () = tuple_init () to %.loc9_38.5
 // CHECK:STDOUT:   %.loc9_24.3: init () = converted %.loc9_24.1, %.loc9_24.2
-// CHECK:STDOUT:   %.loc9_38.6: i32 = int_literal 2 [template = constants.%.loc9_38.4]
+// CHECK:STDOUT:   %.loc9_38.6: i32 = int_literal 2 [template = constants.%.22]
 // CHECK:STDOUT:   %.loc9_38.7: ref () = array_index %c.var, %.loc9_38.6
 // CHECK:STDOUT:   %.loc9_28.2: init () = tuple_init () to %.loc9_38.7
 // CHECK:STDOUT:   %.loc9_28.3: init () = converted %.loc9_28.1, %.loc9_28.2
-// CHECK:STDOUT:   %.loc9_38.8: i32 = int_literal 3 [template = constants.%.loc9_38.5]
+// CHECK:STDOUT:   %.loc9_38.8: i32 = int_literal 3 [template = constants.%.23]
 // CHECK:STDOUT:   %.loc9_38.9: ref () = array_index %c.var, %.loc9_38.8
 // CHECK:STDOUT:   %.loc9_32.2: init () = tuple_init () to %.loc9_38.9
 // CHECK:STDOUT:   %.loc9_32.3: init () = converted %.loc9_32.1, %.loc9_32.2
-// CHECK:STDOUT:   %.loc9_38.10: i32 = int_literal 4 [template = constants.%.loc9_38.6]
+// CHECK:STDOUT:   %.loc9_38.10: i32 = int_literal 4 [template = constants.%.24]
 // CHECK:STDOUT:   %.loc9_38.11: ref () = array_index %c.var, %.loc9_38.10
 // CHECK:STDOUT:   %.loc9_36.2: init () = tuple_init () to %.loc9_38.11
 // CHECK:STDOUT:   %.loc9_36.3: init () = converted %.loc9_36.1, %.loc9_36.2
