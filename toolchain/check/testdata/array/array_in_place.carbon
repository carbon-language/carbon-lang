// Part of the Carbon Language project, under the Apache License v2.0 with LLVM
// Exceptions. See /LICENSE for license information.
// SPDX-License-Identifier: Apache-2.0 WITH LLVM-exception
//
// AUTOUPDATE

fn F() -> (i32, i32, i32);

fn G() {
  var v: [(i32, i32, i32); 2] = (F(), F());
}

// CHECK:STDOUT: file "array_in_place.carbon" {
// CHECK:STDOUT:   %.loc7: type = ptr_type (i32, i32, i32)
// CHECK:STDOUT:   %F: <function> = fn_decl @F
// CHECK:STDOUT:   %G: <function> = fn_decl @G
// CHECK:STDOUT: }
// CHECK:STDOUT:
// CHECK:STDOUT: fn @F() -> %return: (i32, i32, i32);
// CHECK:STDOUT:
// CHECK:STDOUT: fn @G() {
// CHECK:STDOUT: !entry:
// CHECK:STDOUT:   %.loc10_25: (type, type, type) = tuple_literal (i32, i32, i32)
// CHECK:STDOUT:   %.loc10_28: i32 = int_literal 2
// CHECK:STDOUT:   %.loc10_29.1: type = array_type %.loc10_28, (i32, i32, i32)
// CHECK:STDOUT:   %.loc10_29.2: type = ptr_type [(i32, i32, i32); 2]
<<<<<<< HEAD
// CHECK:STDOUT:   %v.var: ref [(i32, i32, i32); 2] = var "v"
// CHECK:STDOUT:   %v: ref [(i32, i32, i32); 2] = bind_name "v", %v.var
// CHECK:STDOUT:   %F.ref.loc10_34: <function> = name_reference "F", package.%F
=======
// CHECK:STDOUT:   %v: ref [(i32, i32, i32); 2] = var "v"
// CHECK:STDOUT:   %F.ref.loc10_34: <function> = name_reference "F", file.%F
>>>>>>> 74c3c665
// CHECK:STDOUT:   %.loc10_42.3: ref (i32, i32, i32) = splice_block %.loc10_42.2 {
// CHECK:STDOUT:     %.loc10_42.1: i32 = int_literal 0
// CHECK:STDOUT:     %.loc10_42.2: ref (i32, i32, i32) = array_index %v.var, %.loc10_42.1
// CHECK:STDOUT:   }
// CHECK:STDOUT:   %.loc10_35: init (i32, i32, i32) = call %F.ref.loc10_34() to %.loc10_42.3
// CHECK:STDOUT:   %F.ref.loc10_39: <function> = name_reference "F", file.%F
// CHECK:STDOUT:   %.loc10_42.6: ref (i32, i32, i32) = splice_block %.loc10_42.5 {
// CHECK:STDOUT:     %.loc10_42.4: i32 = int_literal 1
// CHECK:STDOUT:     %.loc10_42.5: ref (i32, i32, i32) = array_index %v.var, %.loc10_42.4
// CHECK:STDOUT:   }
// CHECK:STDOUT:   %.loc10_40: init (i32, i32, i32) = call %F.ref.loc10_39() to %.loc10_42.6
// CHECK:STDOUT:   %.loc10_42.7: type = tuple_type ((i32, i32, i32), (i32, i32, i32))
// CHECK:STDOUT:   %.loc10_42.8: ((i32, i32, i32), (i32, i32, i32)) = tuple_literal (%.loc10_35, %.loc10_40)
// CHECK:STDOUT:   %.loc10_42.9: init [(i32, i32, i32); 2] = array_init %.loc10_42.8, (%.loc10_35, %.loc10_40) to %v.var
// CHECK:STDOUT:   assign %v.var, %.loc10_42.9
// CHECK:STDOUT:   return
// CHECK:STDOUT: }<|MERGE_RESOLUTION|>--- conflicted
+++ resolved
@@ -24,28 +24,22 @@
 // CHECK:STDOUT:   %.loc10_28: i32 = int_literal 2
 // CHECK:STDOUT:   %.loc10_29.1: type = array_type %.loc10_28, (i32, i32, i32)
 // CHECK:STDOUT:   %.loc10_29.2: type = ptr_type [(i32, i32, i32); 2]
-<<<<<<< HEAD
-// CHECK:STDOUT:   %v.var: ref [(i32, i32, i32); 2] = var "v"
-// CHECK:STDOUT:   %v: ref [(i32, i32, i32); 2] = bind_name "v", %v.var
-// CHECK:STDOUT:   %F.ref.loc10_34: <function> = name_reference "F", package.%F
-=======
 // CHECK:STDOUT:   %v: ref [(i32, i32, i32); 2] = var "v"
 // CHECK:STDOUT:   %F.ref.loc10_34: <function> = name_reference "F", file.%F
->>>>>>> 74c3c665
 // CHECK:STDOUT:   %.loc10_42.3: ref (i32, i32, i32) = splice_block %.loc10_42.2 {
 // CHECK:STDOUT:     %.loc10_42.1: i32 = int_literal 0
-// CHECK:STDOUT:     %.loc10_42.2: ref (i32, i32, i32) = array_index %v.var, %.loc10_42.1
+// CHECK:STDOUT:     %.loc10_42.2: ref (i32, i32, i32) = array_index %v, %.loc10_42.1
 // CHECK:STDOUT:   }
 // CHECK:STDOUT:   %.loc10_35: init (i32, i32, i32) = call %F.ref.loc10_34() to %.loc10_42.3
 // CHECK:STDOUT:   %F.ref.loc10_39: <function> = name_reference "F", file.%F
 // CHECK:STDOUT:   %.loc10_42.6: ref (i32, i32, i32) = splice_block %.loc10_42.5 {
 // CHECK:STDOUT:     %.loc10_42.4: i32 = int_literal 1
-// CHECK:STDOUT:     %.loc10_42.5: ref (i32, i32, i32) = array_index %v.var, %.loc10_42.4
+// CHECK:STDOUT:     %.loc10_42.5: ref (i32, i32, i32) = array_index %v, %.loc10_42.4
 // CHECK:STDOUT:   }
 // CHECK:STDOUT:   %.loc10_40: init (i32, i32, i32) = call %F.ref.loc10_39() to %.loc10_42.6
 // CHECK:STDOUT:   %.loc10_42.7: type = tuple_type ((i32, i32, i32), (i32, i32, i32))
 // CHECK:STDOUT:   %.loc10_42.8: ((i32, i32, i32), (i32, i32, i32)) = tuple_literal (%.loc10_35, %.loc10_40)
-// CHECK:STDOUT:   %.loc10_42.9: init [(i32, i32, i32); 2] = array_init %.loc10_42.8, (%.loc10_35, %.loc10_40) to %v.var
-// CHECK:STDOUT:   assign %v.var, %.loc10_42.9
+// CHECK:STDOUT:   %.loc10_42.9: init [(i32, i32, i32); 2] = array_init %.loc10_42.8, (%.loc10_35, %.loc10_40) to %v
+// CHECK:STDOUT:   assign %v, %.loc10_42.9
 // CHECK:STDOUT:   return
 // CHECK:STDOUT: }