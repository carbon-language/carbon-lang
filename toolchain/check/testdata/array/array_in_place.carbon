--- conflicted
+++ resolved
@@ -29,18 +29,10 @@
 // CHECK:STDOUT: !entry:
 // CHECK:STDOUT:   %.loc10_25: (type, type, type) = tuple_literal (i32, i32, i32)
 // CHECK:STDOUT:   %.loc10_28: i32 = int_literal 2
-<<<<<<< HEAD
 // CHECK:STDOUT:   %.loc10_29: type = array_type %.loc10_28, (i32, i32, i32)
-// CHECK:STDOUT:   %v.var: ref [(i32, i32, i32); 2] = var "v"
-// CHECK:STDOUT:   %v: ref [(i32, i32, i32); 2] = bind_name "v", %v.var
-// CHECK:STDOUT:   %F.ref.loc10_34: <function> = name_reference "F", file.%F
-=======
-// CHECK:STDOUT:   %.loc10_29.1: type = array_type %.loc10_28, (i32, i32, i32)
-// CHECK:STDOUT:   %.loc10_29.2: type = ptr_type [(i32, i32, i32); 2]
 // CHECK:STDOUT:   %v.var: ref [(i32, i32, i32); 2] = var v
 // CHECK:STDOUT:   %v: ref [(i32, i32, i32); 2] = bind_name v, %v.var
 // CHECK:STDOUT:   %F.ref.loc10_34: <function> = name_reference F, file.%F
->>>>>>> fe45b6a9
 // CHECK:STDOUT:   %.loc10_42.3: ref (i32, i32, i32) = splice_block %.loc10_42.2 {
 // CHECK:STDOUT:     %.loc10_42.1: i32 = int_literal 0
 // CHECK:STDOUT:     %.loc10_42.2: ref (i32, i32, i32) = array_index %v.var, %.loc10_42.1
