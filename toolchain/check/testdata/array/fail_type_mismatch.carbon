--- conflicted
+++ resolved
@@ -54,15 +54,9 @@
 // CHECK:STDOUT: }
 // CHECK:STDOUT:
 // CHECK:STDOUT: file {
-<<<<<<< HEAD
-// CHECK:STDOUT:   package: <namespace> = namespace {.a = %a, .t1 = %t1, .b = %b, .c = %c, .t2 = %t2, .d = %d}
+// CHECK:STDOUT:   package: <namespace> = namespace package, {.a = %a, .t1 = %t1, .b = %b, .c = %c, .t2 = %t2, .d = %d}
 // CHECK:STDOUT:   %.loc10_14: i32 = int_literal 3, const = constants.%.loc10_14
 // CHECK:STDOUT:   %.loc10_15: type = array_type %.loc10_14, i32, const = constants.%.loc10_15.1
-=======
-// CHECK:STDOUT:   package: <namespace> = namespace package, {.a = %a, .t1 = %t1, .b = %b, .c = %c, .t2 = %t2, .d = %d}
-// CHECK:STDOUT:   %.loc10_14: i32 = int_literal 3
-// CHECK:STDOUT:   %.loc10_15: type = array_type %.loc10_14, i32
->>>>>>> dc75295a
 // CHECK:STDOUT:   %a.var: ref [i32; 3] = var a
 // CHECK:STDOUT:   %a: ref [i32; 3] = bind_name a, %a.var
 // CHECK:STDOUT:   %.loc10_20: i32 = int_literal 1, const = constants.%.loc10_20
