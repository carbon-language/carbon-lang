--- conflicted
+++ resolved
@@ -40,16 +40,9 @@
 // CHECK:STDOUT:
 // CHECK:STDOUT: file "fail_type_mismatch.carbon" {
 // CHECK:STDOUT:   %.loc10_14: i32 = int_literal 3
-<<<<<<< HEAD
 // CHECK:STDOUT:   %.loc10_15: type = array_type %.loc10_14, i32
-// CHECK:STDOUT:   %a.var: ref [i32; 3] = var "a"
-// CHECK:STDOUT:   %a: ref [i32; 3] = bind_name "a", %a.var
-=======
-// CHECK:STDOUT:   %.loc10_15.1: type = array_type %.loc10_14, i32
-// CHECK:STDOUT:   %.loc10_15.2: type = ptr_type [i32; 3]
 // CHECK:STDOUT:   %a.var: ref [i32; 3] = var a
 // CHECK:STDOUT:   %a: ref [i32; 3] = bind_name a, %a.var
->>>>>>> fe45b6a9
 // CHECK:STDOUT:   %.loc10_20: i32 = int_literal 1
 // CHECK:STDOUT:   %.loc10_23: String = string_literal "Hello"
 // CHECK:STDOUT:   %.loc10_32: String = string_literal "World"
@@ -58,18 +51,9 @@
 // CHECK:STDOUT:   %.loc10_39.3: ref i32 = array_index %a.var, %.loc10_39.2
 // CHECK:STDOUT:   %.loc10_39.4: init i32 = initialize_from %.loc10_20 to %.loc10_39.3
 // CHECK:STDOUT:   assign %a.var, <error>
-<<<<<<< HEAD
 // CHECK:STDOUT:   %.loc12: (type, type, type) = tuple_literal (i32, String, String)
-// CHECK:STDOUT:   %t1.var: ref (i32, String, String) = var "t1"
-// CHECK:STDOUT:   %t1: ref (i32, String, String) = bind_name "t1", %t1.var
-=======
-// CHECK:STDOUT:   %.loc12_29.1: type = tuple_type (type, type, type)
-// CHECK:STDOUT:   %.loc12_29.2: (type, type, type) = tuple_literal (i32, String, String)
-// CHECK:STDOUT:   %.loc10_39.6: type = tuple_type (i32, String*, String*)
-// CHECK:STDOUT:   %.loc10_39.7: type = ptr_type (i32, String*, String*)
 // CHECK:STDOUT:   %t1.var: ref (i32, String, String) = var t1
 // CHECK:STDOUT:   %t1: ref (i32, String, String) = bind_name t1, %t1.var
->>>>>>> fe45b6a9
 // CHECK:STDOUT:   %.loc16_14: i32 = int_literal 3
 // CHECK:STDOUT:   %.loc16_15: type = array_type %.loc16_14, i32
 // CHECK:STDOUT:   %b.var: ref [i32; 3] = var b
@@ -90,17 +74,9 @@
 // CHECK:STDOUT:   %.loc21_23: i32 = int_literal 2
 // CHECK:STDOUT:   %.loc21_24: (i32, i32) = tuple_literal (%.loc21_20, %.loc21_23)
 // CHECK:STDOUT:   assign %c.var, <error>
-<<<<<<< HEAD
 // CHECK:STDOUT:   %.loc23: (type, type) = tuple_literal (i32, i32)
-// CHECK:STDOUT:   %t2.var: ref (i32, i32) = var "t2"
-// CHECK:STDOUT:   %t2: ref (i32, i32) = bind_name "t2", %t2.var
-=======
-// CHECK:STDOUT:   %.loc23_18.1: type = tuple_type (type, type)
-// CHECK:STDOUT:   %.loc23_18.2: (type, type) = tuple_literal (i32, i32)
-// CHECK:STDOUT:   %.loc21_24.3: type = ptr_type (i32, i32)
 // CHECK:STDOUT:   %t2.var: ref (i32, i32) = var t2
 // CHECK:STDOUT:   %t2: ref (i32, i32) = bind_name t2, %t2.var
->>>>>>> fe45b6a9
 // CHECK:STDOUT:   %.loc27_14: i32 = int_literal 3
 // CHECK:STDOUT:   %.loc27_15: type = array_type %.loc27_14, i32
 // CHECK:STDOUT:   %d.var: ref [i32; 3] = var d
