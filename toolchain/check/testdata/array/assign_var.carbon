// Part of the Carbon Language project, under the Apache License v2.0 with LLVM
// Exceptions. See /LICENSE for license information.
// SPDX-License-Identifier: Apache-2.0 WITH LLVM-exception
//
// AUTOUPDATE

var a: (i32, i32, i32) = (1, 2, 3);
var b: [i32; 3] = a;

// CHECK:STDOUT: constants {
// CHECK:STDOUT:   %.loc7_22.1: type = tuple_type (type, type, type)
<<<<<<< HEAD
// CHECK:STDOUT:   %.loc7_22.2: type = tuple_type (i32, i32, i32)
// CHECK:STDOUT:   %.loc7_22.3: type = ptr_type (i32, i32, i32)
// CHECK:STDOUT:   %.loc8: type = ptr_type [i32; 3]
// CHECK:STDOUT: }
// CHECK:STDOUT:
// CHECK:STDOUT: file "assign_var.carbon" {
// CHECK:STDOUT:   %.loc7_22: (type, type, type) = tuple_literal (i32, i32, i32)
// CHECK:STDOUT:   %a.var: ref (i32, i32, i32) = var "a"
// CHECK:STDOUT:   %a: ref (i32, i32, i32) = bind_name "a", %a.var
=======
// CHECK:STDOUT:   %.loc7_22.2: (type, type, type) = tuple_literal (i32, i32, i32)
// CHECK:STDOUT:   %.loc7_22.3: type = tuple_type (i32, i32, i32)
// CHECK:STDOUT:   %.loc7_22.4: type = ptr_type (i32, i32, i32)
// CHECK:STDOUT:   %a.var: ref (i32, i32, i32) = var a
// CHECK:STDOUT:   %a: ref (i32, i32, i32) = bind_name a, %a.var
>>>>>>> fe45b6a9
// CHECK:STDOUT:   %.loc7_27: i32 = int_literal 1
// CHECK:STDOUT:   %.loc7_30: i32 = int_literal 2
// CHECK:STDOUT:   %.loc7_33: i32 = int_literal 3
// CHECK:STDOUT:   %.loc7_34.1: (i32, i32, i32) = tuple_literal (%.loc7_27, %.loc7_30, %.loc7_33)
// CHECK:STDOUT:   %.loc7_34.2: ref i32 = tuple_access %a.var, member0
// CHECK:STDOUT:   %.loc7_34.3: init i32 = initialize_from %.loc7_27 to %.loc7_34.2
// CHECK:STDOUT:   %.loc7_34.4: ref i32 = tuple_access %a.var, member1
// CHECK:STDOUT:   %.loc7_34.5: init i32 = initialize_from %.loc7_30 to %.loc7_34.4
// CHECK:STDOUT:   %.loc7_34.6: ref i32 = tuple_access %a.var, member2
// CHECK:STDOUT:   %.loc7_34.7: init i32 = initialize_from %.loc7_33 to %.loc7_34.6
// CHECK:STDOUT:   %.loc7_34.8: init (i32, i32, i32) = tuple_init %.loc7_34.1, (%.loc7_34.3, %.loc7_34.5, %.loc7_34.7)
// CHECK:STDOUT:   assign %a.var, %.loc7_34.8
// CHECK:STDOUT:   %.loc8_14: i32 = int_literal 3
<<<<<<< HEAD
// CHECK:STDOUT:   %.loc8_15: type = array_type %.loc8_14, i32
// CHECK:STDOUT:   %b.var: ref [i32; 3] = var "b"
// CHECK:STDOUT:   %b: ref [i32; 3] = bind_name "b", %b.var
// CHECK:STDOUT:   %a.ref: ref (i32, i32, i32) = name_reference "a", %a
=======
// CHECK:STDOUT:   %.loc8_15.1: type = array_type %.loc8_14, i32
// CHECK:STDOUT:   %.loc8_15.2: type = ptr_type [i32; 3]
// CHECK:STDOUT:   %b.var: ref [i32; 3] = var b
// CHECK:STDOUT:   %b: ref [i32; 3] = bind_name b, %b.var
// CHECK:STDOUT:   %a.ref: ref (i32, i32, i32) = name_reference a, %a
>>>>>>> fe45b6a9
// CHECK:STDOUT:   %.loc8_19.1: ref i32 = tuple_access %a.ref, member0
// CHECK:STDOUT:   %.loc8_19.2: i32 = bind_value %.loc8_19.1
// CHECK:STDOUT:   %.loc8_19.3: i32 = int_literal 0
// CHECK:STDOUT:   %.loc8_19.4: ref i32 = array_index %b.var, %.loc8_19.3
// CHECK:STDOUT:   %.loc8_19.5: init i32 = initialize_from %.loc8_19.2 to %.loc8_19.4
// CHECK:STDOUT:   %.loc8_19.6: ref i32 = tuple_access %a.ref, member1
// CHECK:STDOUT:   %.loc8_19.7: i32 = bind_value %.loc8_19.6
// CHECK:STDOUT:   %.loc8_19.8: i32 = int_literal 1
// CHECK:STDOUT:   %.loc8_19.9: ref i32 = array_index %b.var, %.loc8_19.8
// CHECK:STDOUT:   %.loc8_19.10: init i32 = initialize_from %.loc8_19.7 to %.loc8_19.9
// CHECK:STDOUT:   %.loc8_19.11: ref i32 = tuple_access %a.ref, member2
// CHECK:STDOUT:   %.loc8_19.12: i32 = bind_value %.loc8_19.11
// CHECK:STDOUT:   %.loc8_19.13: i32 = int_literal 2
// CHECK:STDOUT:   %.loc8_19.14: ref i32 = array_index %b.var, %.loc8_19.13
// CHECK:STDOUT:   %.loc8_19.15: init i32 = initialize_from %.loc8_19.12 to %.loc8_19.14
// CHECK:STDOUT:   %.loc8_19.16: init [i32; 3] = array_init %a.ref, (%.loc8_19.5, %.loc8_19.10, %.loc8_19.15) to %b.var
// CHECK:STDOUT:   assign %b.var, %.loc8_19.16
// CHECK:STDOUT: }<|MERGE_RESOLUTION|>--- conflicted
+++ resolved
@@ -9,7 +9,6 @@
 
 // CHECK:STDOUT: constants {
 // CHECK:STDOUT:   %.loc7_22.1: type = tuple_type (type, type, type)
-<<<<<<< HEAD
 // CHECK:STDOUT:   %.loc7_22.2: type = tuple_type (i32, i32, i32)
 // CHECK:STDOUT:   %.loc7_22.3: type = ptr_type (i32, i32, i32)
 // CHECK:STDOUT:   %.loc8: type = ptr_type [i32; 3]
@@ -17,15 +16,8 @@
 // CHECK:STDOUT:
 // CHECK:STDOUT: file "assign_var.carbon" {
 // CHECK:STDOUT:   %.loc7_22: (type, type, type) = tuple_literal (i32, i32, i32)
-// CHECK:STDOUT:   %a.var: ref (i32, i32, i32) = var "a"
-// CHECK:STDOUT:   %a: ref (i32, i32, i32) = bind_name "a", %a.var
-=======
-// CHECK:STDOUT:   %.loc7_22.2: (type, type, type) = tuple_literal (i32, i32, i32)
-// CHECK:STDOUT:   %.loc7_22.3: type = tuple_type (i32, i32, i32)
-// CHECK:STDOUT:   %.loc7_22.4: type = ptr_type (i32, i32, i32)
 // CHECK:STDOUT:   %a.var: ref (i32, i32, i32) = var a
 // CHECK:STDOUT:   %a: ref (i32, i32, i32) = bind_name a, %a.var
->>>>>>> fe45b6a9
 // CHECK:STDOUT:   %.loc7_27: i32 = int_literal 1
 // CHECK:STDOUT:   %.loc7_30: i32 = int_literal 2
 // CHECK:STDOUT:   %.loc7_33: i32 = int_literal 3
@@ -39,18 +31,10 @@
 // CHECK:STDOUT:   %.loc7_34.8: init (i32, i32, i32) = tuple_init %.loc7_34.1, (%.loc7_34.3, %.loc7_34.5, %.loc7_34.7)
 // CHECK:STDOUT:   assign %a.var, %.loc7_34.8
 // CHECK:STDOUT:   %.loc8_14: i32 = int_literal 3
-<<<<<<< HEAD
 // CHECK:STDOUT:   %.loc8_15: type = array_type %.loc8_14, i32
-// CHECK:STDOUT:   %b.var: ref [i32; 3] = var "b"
-// CHECK:STDOUT:   %b: ref [i32; 3] = bind_name "b", %b.var
-// CHECK:STDOUT:   %a.ref: ref (i32, i32, i32) = name_reference "a", %a
-=======
-// CHECK:STDOUT:   %.loc8_15.1: type = array_type %.loc8_14, i32
-// CHECK:STDOUT:   %.loc8_15.2: type = ptr_type [i32; 3]
 // CHECK:STDOUT:   %b.var: ref [i32; 3] = var b
 // CHECK:STDOUT:   %b: ref [i32; 3] = bind_name b, %b.var
 // CHECK:STDOUT:   %a.ref: ref (i32, i32, i32) = name_reference a, %a
->>>>>>> fe45b6a9
 // CHECK:STDOUT:   %.loc8_19.1: ref i32 = tuple_access %a.ref, member0
 // CHECK:STDOUT:   %.loc8_19.2: i32 = bind_value %.loc8_19.1
 // CHECK:STDOUT:   %.loc8_19.3: i32 = int_literal 0
