// Part of the Carbon Language project, under the Apache License v2.0 with LLVM
// Exceptions. See /LICENSE for license information.
// SPDX-License-Identifier: Apache-2.0 WITH LLVM-exception
//
// AUTOUPDATE

var a: (i32, i32, i32) = (1, 2, 3);
var b: [i32; 3] = a;

// CHECK:STDOUT: --- assign_var.carbon
// CHECK:STDOUT:
// CHECK:STDOUT: constants {
<<<<<<< HEAD
// CHECK:STDOUT:   %.loc7_22.1: type = tuple_type (type, type, type) [template]
// CHECK:STDOUT:   %.loc7_22.2: type = tuple_type (i32, i32, i32) [template]
// CHECK:STDOUT:   %.loc7_22.3: type = ptr_type (i32, i32, i32) [template]
// CHECK:STDOUT:   %.loc7_27: i32 = int_literal 1 [template]
// CHECK:STDOUT:   %.loc7_30: i32 = int_literal 2 [template]
// CHECK:STDOUT:   %.loc7_33: i32 = int_literal 3 [template]
// CHECK:STDOUT:   %.loc8_14: i32 = int_literal 3 [template]
// CHECK:STDOUT:   %.loc8_15.1: type = array_type %.loc8_14, i32 [template]
// CHECK:STDOUT:   %.loc8_15.2: type = ptr_type [i32; 3] [template]
// CHECK:STDOUT:   %.loc8_19.1: i32 = int_literal 0 [template]
// CHECK:STDOUT:   %.loc8_19.2: i32 = int_literal 1 [template]
// CHECK:STDOUT:   %.loc8_19.3: i32 = int_literal 2 [template]
=======
// CHECK:STDOUT:   %.1: type = tuple_type (type, type, type) [template]
// CHECK:STDOUT:   %.2: type = tuple_type (i32, i32, i32) [template]
// CHECK:STDOUT:   %.3: type = ptr_type (i32, i32, i32) [template]
// CHECK:STDOUT:   %.4: i32 = int_literal 1 [template]
// CHECK:STDOUT:   %.5: i32 = int_literal 2 [template]
// CHECK:STDOUT:   %.6: i32 = int_literal 3 [template]
// CHECK:STDOUT:   %.7: i32 = int_literal 3 [template]
// CHECK:STDOUT:   %.8: type = array_type %.7, i32 [template]
// CHECK:STDOUT:   %.9: type = ptr_type [i32; 3] [template]
>>>>>>> d712bf12
// CHECK:STDOUT: }
// CHECK:STDOUT:
// CHECK:STDOUT: file {
// CHECK:STDOUT:   package: <namespace> = namespace package, {.a = %a, .b = %b}
// CHECK:STDOUT:   %.loc7_22.1: (type, type, type) = tuple_literal (i32, i32, i32)
// CHECK:STDOUT:   %.loc7_22.2: type = converted %.loc7_22.1, constants.%.2 [template = constants.%.2]
// CHECK:STDOUT:   %a.var: ref (i32, i32, i32) = var a
// CHECK:STDOUT:   %a: ref (i32, i32, i32) = bind_name a, %a.var
// CHECK:STDOUT:   %.loc7_27: i32 = int_literal 1 [template = constants.%.4]
// CHECK:STDOUT:   %.loc7_30: i32 = int_literal 2 [template = constants.%.5]
// CHECK:STDOUT:   %.loc7_33: i32 = int_literal 3 [template = constants.%.6]
// CHECK:STDOUT:   %.loc7_34.1: (i32, i32, i32) = tuple_literal (%.loc7_27, %.loc7_30, %.loc7_33)
// CHECK:STDOUT:   %.loc7_34.2: ref i32 = tuple_access %a.var, element0
// CHECK:STDOUT:   %.loc7_34.3: init i32 = initialize_from %.loc7_27 to %.loc7_34.2
// CHECK:STDOUT:   %.loc7_34.4: ref i32 = tuple_access %a.var, element1
// CHECK:STDOUT:   %.loc7_34.5: init i32 = initialize_from %.loc7_30 to %.loc7_34.4
// CHECK:STDOUT:   %.loc7_34.6: ref i32 = tuple_access %a.var, element2
// CHECK:STDOUT:   %.loc7_34.7: init i32 = initialize_from %.loc7_33 to %.loc7_34.6
// CHECK:STDOUT:   %.loc7_34.8: init (i32, i32, i32) = tuple_init (%.loc7_34.3, %.loc7_34.5, %.loc7_34.7) to %a.var
// CHECK:STDOUT:   %.loc7_34.9: init (i32, i32, i32) = converted %.loc7_34.1, %.loc7_34.8
// CHECK:STDOUT:   assign %a.var, %.loc7_34.9
// CHECK:STDOUT:   %.loc8_14: i32 = int_literal 3 [template = constants.%.7]
// CHECK:STDOUT:   %.loc8_15: type = array_type %.loc8_14, i32 [template = constants.%.8]
// CHECK:STDOUT:   %b.var: ref [i32; 3] = var b
// CHECK:STDOUT:   %b: ref [i32; 3] = bind_name b, %b.var
// CHECK:STDOUT:   %a.ref: ref (i32, i32, i32) = name_ref a, %a
// CHECK:STDOUT:   %.loc8_19.1: ref i32 = tuple_access %a.ref, element0
// CHECK:STDOUT:   %.loc8_19.2: i32 = bind_value %.loc8_19.1
// CHECK:STDOUT:   %.loc8_19.3: i32 = int_literal 0 [template = constants.%.loc8_19.1]
// CHECK:STDOUT:   %.loc8_19.4: ref i32 = array_index %b.var, %.loc8_19.3
// CHECK:STDOUT:   %.loc8_19.5: init i32 = initialize_from %.loc8_19.2 to %.loc8_19.4
// CHECK:STDOUT:   %.loc8_19.6: ref i32 = tuple_access %a.ref, element1
// CHECK:STDOUT:   %.loc8_19.7: i32 = bind_value %.loc8_19.6
// CHECK:STDOUT:   %.loc8_19.8: i32 = int_literal 1 [template = constants.%.loc8_19.2]
// CHECK:STDOUT:   %.loc8_19.9: ref i32 = array_index %b.var, %.loc8_19.8
// CHECK:STDOUT:   %.loc8_19.10: init i32 = initialize_from %.loc8_19.7 to %.loc8_19.9
// CHECK:STDOUT:   %.loc8_19.11: ref i32 = tuple_access %a.ref, element2
// CHECK:STDOUT:   %.loc8_19.12: i32 = bind_value %.loc8_19.11
// CHECK:STDOUT:   %.loc8_19.13: i32 = int_literal 2 [template = constants.%.loc8_19.3]
// CHECK:STDOUT:   %.loc8_19.14: ref i32 = array_index %b.var, %.loc8_19.13
// CHECK:STDOUT:   %.loc8_19.15: init i32 = initialize_from %.loc8_19.12 to %.loc8_19.14
// CHECK:STDOUT:   %.loc8_19.16: init [i32; 3] = array_init (%.loc8_19.5, %.loc8_19.10, %.loc8_19.15) to %b.var
// CHECK:STDOUT:   %.loc8_19.17: init [i32; 3] = converted %a.ref, %.loc8_19.16
// CHECK:STDOUT:   assign %b.var, %.loc8_19.17
// CHECK:STDOUT: }
// CHECK:STDOUT:<|MERGE_RESOLUTION|>--- conflicted
+++ resolved
@@ -10,20 +10,6 @@
 // CHECK:STDOUT: --- assign_var.carbon
 // CHECK:STDOUT:
 // CHECK:STDOUT: constants {
-<<<<<<< HEAD
-// CHECK:STDOUT:   %.loc7_22.1: type = tuple_type (type, type, type) [template]
-// CHECK:STDOUT:   %.loc7_22.2: type = tuple_type (i32, i32, i32) [template]
-// CHECK:STDOUT:   %.loc7_22.3: type = ptr_type (i32, i32, i32) [template]
-// CHECK:STDOUT:   %.loc7_27: i32 = int_literal 1 [template]
-// CHECK:STDOUT:   %.loc7_30: i32 = int_literal 2 [template]
-// CHECK:STDOUT:   %.loc7_33: i32 = int_literal 3 [template]
-// CHECK:STDOUT:   %.loc8_14: i32 = int_literal 3 [template]
-// CHECK:STDOUT:   %.loc8_15.1: type = array_type %.loc8_14, i32 [template]
-// CHECK:STDOUT:   %.loc8_15.2: type = ptr_type [i32; 3] [template]
-// CHECK:STDOUT:   %.loc8_19.1: i32 = int_literal 0 [template]
-// CHECK:STDOUT:   %.loc8_19.2: i32 = int_literal 1 [template]
-// CHECK:STDOUT:   %.loc8_19.3: i32 = int_literal 2 [template]
-=======
 // CHECK:STDOUT:   %.1: type = tuple_type (type, type, type) [template]
 // CHECK:STDOUT:   %.2: type = tuple_type (i32, i32, i32) [template]
 // CHECK:STDOUT:   %.3: type = ptr_type (i32, i32, i32) [template]
@@ -33,7 +19,9 @@
 // CHECK:STDOUT:   %.7: i32 = int_literal 3 [template]
 // CHECK:STDOUT:   %.8: type = array_type %.7, i32 [template]
 // CHECK:STDOUT:   %.9: type = ptr_type [i32; 3] [template]
->>>>>>> d712bf12
+// CHECK:STDOUT:   %.10: i32 = int_literal 0 [template]
+// CHECK:STDOUT:   %.11: i32 = int_literal 1 [template]
+// CHECK:STDOUT:   %.12: i32 = int_literal 2 [template]
 // CHECK:STDOUT: }
 // CHECK:STDOUT:
 // CHECK:STDOUT: file {
@@ -62,17 +50,17 @@
 // CHECK:STDOUT:   %a.ref: ref (i32, i32, i32) = name_ref a, %a
 // CHECK:STDOUT:   %.loc8_19.1: ref i32 = tuple_access %a.ref, element0
 // CHECK:STDOUT:   %.loc8_19.2: i32 = bind_value %.loc8_19.1
-// CHECK:STDOUT:   %.loc8_19.3: i32 = int_literal 0 [template = constants.%.loc8_19.1]
+// CHECK:STDOUT:   %.loc8_19.3: i32 = int_literal 0 [template = constants.%.10]
 // CHECK:STDOUT:   %.loc8_19.4: ref i32 = array_index %b.var, %.loc8_19.3
 // CHECK:STDOUT:   %.loc8_19.5: init i32 = initialize_from %.loc8_19.2 to %.loc8_19.4
 // CHECK:STDOUT:   %.loc8_19.6: ref i32 = tuple_access %a.ref, element1
 // CHECK:STDOUT:   %.loc8_19.7: i32 = bind_value %.loc8_19.6
-// CHECK:STDOUT:   %.loc8_19.8: i32 = int_literal 1 [template = constants.%.loc8_19.2]
+// CHECK:STDOUT:   %.loc8_19.8: i32 = int_literal 1 [template = constants.%.11]
 // CHECK:STDOUT:   %.loc8_19.9: ref i32 = array_index %b.var, %.loc8_19.8
 // CHECK:STDOUT:   %.loc8_19.10: init i32 = initialize_from %.loc8_19.7 to %.loc8_19.9
 // CHECK:STDOUT:   %.loc8_19.11: ref i32 = tuple_access %a.ref, element2
 // CHECK:STDOUT:   %.loc8_19.12: i32 = bind_value %.loc8_19.11
-// CHECK:STDOUT:   %.loc8_19.13: i32 = int_literal 2 [template = constants.%.loc8_19.3]
+// CHECK:STDOUT:   %.loc8_19.13: i32 = int_literal 2 [template = constants.%.12]
 // CHECK:STDOUT:   %.loc8_19.14: ref i32 = array_index %b.var, %.loc8_19.13
 // CHECK:STDOUT:   %.loc8_19.15: init i32 = initialize_from %.loc8_19.12 to %.loc8_19.14
 // CHECK:STDOUT:   %.loc8_19.16: init [i32; 3] = array_init (%.loc8_19.5, %.loc8_19.10, %.loc8_19.15) to %b.var
