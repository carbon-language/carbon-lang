--- conflicted
+++ resolved
@@ -12,39 +12,18 @@
 // CHECK:STDOUT:   %.loc7_22.2: (type, type, type) = tuple_literal (i32, i32, i32)
 // CHECK:STDOUT:   %.loc7_22.3: type = tuple_type (i32, i32, i32)
 // CHECK:STDOUT:   %a: ref (i32, i32, i32) = var "a"
-<<<<<<< HEAD
-// CHECK:STDOUT:   %.loc7_27.1: i32 = int_literal 1
-// CHECK:STDOUT:   %.loc7_27.2: i32 = stub_reference %.loc7_27.1
-// CHECK:STDOUT:   %.loc7_30.1: i32 = int_literal 2
-// CHECK:STDOUT:   %.loc7_30.2: i32 = stub_reference %.loc7_30.1
-// CHECK:STDOUT:   %.loc7_33.1: i32 = int_literal 3
-// CHECK:STDOUT:   %.loc7_33.2: i32 = stub_reference %.loc7_33.1
-// CHECK:STDOUT:   %.loc7_34: (i32, i32, i32) = tuple_literal (%.loc7_27.2, %.loc7_30.2, %.loc7_33.2)
-// CHECK:STDOUT:   %.loc7_35.1: ref i32 = tuple_access %a, member0
-// CHECK:STDOUT:   %.loc7_35.2: init i32 = initialize_from %.loc7_27.2 to %.loc7_35.1
-// CHECK:STDOUT:   %.loc7_35.3: ref i32 = tuple_access %a, member1
-// CHECK:STDOUT:   %.loc7_35.4: init i32 = initialize_from %.loc7_30.2 to %.loc7_35.3
-// CHECK:STDOUT:   %.loc7_35.5: ref i32 = tuple_access %a, member2
-// CHECK:STDOUT:   %.loc7_35.6: init i32 = initialize_from %.loc7_33.2 to %.loc7_35.5
-// CHECK:STDOUT:   %.loc7_35.7: init (i32, i32, i32) = tuple_init %.loc7_34, (%.loc7_35.2, %.loc7_35.4, %.loc7_35.6)
-// CHECK:STDOUT:   assign %a, %.loc7_35.7
-=======
 // CHECK:STDOUT:   %.loc7_27: i32 = int_literal 1
 // CHECK:STDOUT:   %.loc7_30: i32 = int_literal 2
 // CHECK:STDOUT:   %.loc7_33: i32 = int_literal 3
 // CHECK:STDOUT:   %.loc7_34: (i32, i32, i32) = tuple_literal (%.loc7_27, %.loc7_30, %.loc7_33)
-// CHECK:STDOUT:   %.loc7_35.1: i32 = int_literal 0
-// CHECK:STDOUT:   %.loc7_35.2: ref i32 = tuple_index %a, %.loc7_35.1
-// CHECK:STDOUT:   %.loc7_35.3: init i32 = initialize_from %.loc7_27 to %.loc7_35.2
-// CHECK:STDOUT:   %.loc7_35.4: i32 = int_literal 1
-// CHECK:STDOUT:   %.loc7_35.5: ref i32 = tuple_index %a, %.loc7_35.4
-// CHECK:STDOUT:   %.loc7_35.6: init i32 = initialize_from %.loc7_30 to %.loc7_35.5
-// CHECK:STDOUT:   %.loc7_35.7: i32 = int_literal 2
-// CHECK:STDOUT:   %.loc7_35.8: ref i32 = tuple_index %a, %.loc7_35.7
-// CHECK:STDOUT:   %.loc7_35.9: init i32 = initialize_from %.loc7_33 to %.loc7_35.8
-// CHECK:STDOUT:   %.loc7_35.10: init (i32, i32, i32) = tuple_init %.loc7_34, (%.loc7_35.3, %.loc7_35.6, %.loc7_35.9)
-// CHECK:STDOUT:   assign %a, %.loc7_35.10
->>>>>>> f3898448
+// CHECK:STDOUT:   %.loc7_35.1: ref i32 = tuple_access %a, member0
+// CHECK:STDOUT:   %.loc7_35.2: init i32 = initialize_from %.loc7_27 to %.loc7_35.1
+// CHECK:STDOUT:   %.loc7_35.3: ref i32 = tuple_access %a, member1
+// CHECK:STDOUT:   %.loc7_35.4: init i32 = initialize_from %.loc7_30 to %.loc7_35.3
+// CHECK:STDOUT:   %.loc7_35.5: ref i32 = tuple_access %a, member2
+// CHECK:STDOUT:   %.loc7_35.6: init i32 = initialize_from %.loc7_33 to %.loc7_35.5
+// CHECK:STDOUT:   %.loc7_35.7: init (i32, i32, i32) = tuple_init %.loc7_34, (%.loc7_35.2, %.loc7_35.4, %.loc7_35.6)
+// CHECK:STDOUT:   assign %a, %.loc7_35.7
 // CHECK:STDOUT:   %.loc8_14: i32 = int_literal 3
 // CHECK:STDOUT:   %.loc8_15: type = array_type %.loc8_14, i32
 // CHECK:STDOUT:   %b: ref [i32; 3] = var "b"
