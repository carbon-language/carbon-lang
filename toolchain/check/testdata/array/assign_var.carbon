--- conflicted
+++ resolved
@@ -15,16 +15,10 @@
 // CHECK:STDOUT: }
 // CHECK:STDOUT:
 // CHECK:STDOUT: file "assign_var.carbon" {
-<<<<<<< HEAD
 // CHECK:STDOUT:   %.loc7_22.1: (type, type, type) = tuple_literal (i32, i32, i32)
 // CHECK:STDOUT:   %.loc7_22.2: type = converted %.loc7_22.1, constants.%.loc7_22.2
-// CHECK:STDOUT:   %a.var: ref (i32, i32, i32) = var "a"
-// CHECK:STDOUT:   %a: ref (i32, i32, i32) = bind_name "a", %a.var
-=======
-// CHECK:STDOUT:   %.loc7_22: (type, type, type) = tuple_literal (i32, i32, i32)
 // CHECK:STDOUT:   %a.var: ref (i32, i32, i32) = var a
 // CHECK:STDOUT:   %a: ref (i32, i32, i32) = bind_name a, %a.var
->>>>>>> 681fbf9d
 // CHECK:STDOUT:   %.loc7_27: i32 = int_literal 1
 // CHECK:STDOUT:   %.loc7_30: i32 = int_literal 2
 // CHECK:STDOUT:   %.loc7_33: i32 = int_literal 3
