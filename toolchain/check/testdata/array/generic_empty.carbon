--- conflicted
+++ resolved
@@ -16,12 +16,8 @@
 // CHECK:STDOUT: --- generic_empty.carbon
 // CHECK:STDOUT:
 // CHECK:STDOUT: constants {
-<<<<<<< HEAD
-// CHECK:STDOUT:   %T: type = bind_symbolic_name T 0 [symbolic]
-// CHECK:STDOUT:   %T.patt: type = symbolic_binding_pattern T 0 [symbolic]
-=======
 // CHECK:STDOUT:   %T: type = bind_symbolic_name T, 0 [symbolic]
->>>>>>> e617d649
+// CHECK:STDOUT:   %T.patt: type = symbolic_binding_pattern T, 0 [symbolic]
 // CHECK:STDOUT:   %G.type: type = fn_type @G [template]
 // CHECK:STDOUT:   %.1: type = tuple_type () [template]
 // CHECK:STDOUT:   %G: %G.type = struct_value () [template]
@@ -51,28 +47,17 @@
 // CHECK:STDOUT:   }
 // CHECK:STDOUT:   %Core.import = import Core
 // CHECK:STDOUT:   %G.decl: %G.type = fn_decl @G [template = constants.%G] {
-<<<<<<< HEAD
-// CHECK:STDOUT:     %T.patt.loc11: type = symbolic_binding_pattern T 0 [symbolic = %T.patt.1 (constants.%T.patt)]
+// CHECK:STDOUT:     %T.patt.loc11: type = symbolic_binding_pattern T, 0 [symbolic = %T.patt.1 (constants.%T.patt)]
 // CHECK:STDOUT:     %T.param_patt: type = param_pattern %T.patt.loc11, runtime_param<invalid> [symbolic = %T.patt.1 (constants.%T.patt)]
 // CHECK:STDOUT:   } {
 // CHECK:STDOUT:     %param: type = param runtime_param<invalid>
-// CHECK:STDOUT:     %T.loc11: type = bind_symbolic_name T 0, %param [symbolic = %T.1 (constants.%T)]
-=======
-// CHECK:STDOUT:     %T.patt: type = symbolic_binding_pattern T, 0
-// CHECK:STDOUT:   } {
-// CHECK:STDOUT:     %T.param: type = param T, runtime_param<invalid>
-// CHECK:STDOUT:     %T.loc11: type = bind_symbolic_name T, 0, %T.param [symbolic = %T.1 (constants.%T)]
->>>>>>> e617d649
+// CHECK:STDOUT:     %T.loc11: type = bind_symbolic_name T, 0, %param [symbolic = %T.1 (constants.%T)]
 // CHECK:STDOUT:   }
 // CHECK:STDOUT: }
 // CHECK:STDOUT:
 // CHECK:STDOUT: generic fn @G(%T.loc11: type) {
-<<<<<<< HEAD
-// CHECK:STDOUT:   %T.1: type = bind_symbolic_name T 0 [symbolic = %T.1 (constants.%T)]
-// CHECK:STDOUT:   %T.patt.1: type = symbolic_binding_pattern T 0 [symbolic = %T.patt.1 (constants.%T.patt)]
-=======
 // CHECK:STDOUT:   %T.1: type = bind_symbolic_name T, 0 [symbolic = %T.1 (constants.%T)]
->>>>>>> e617d649
+// CHECK:STDOUT:   %T.patt.1: type = symbolic_binding_pattern T, 0 [symbolic = %T.patt.1 (constants.%T.patt)]
 // CHECK:STDOUT:
 // CHECK:STDOUT: !definition:
 // CHECK:STDOUT:   %.1: type = array_type constants.%.2, @G.%T.1 (%T) [symbolic = %.1 (constants.%.3)]
