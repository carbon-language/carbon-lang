--- conflicted
+++ resolved
@@ -46,15 +46,10 @@
 // CHECK:STDOUT:   }
 // CHECK:STDOUT:   %Core.import = import Core
 // CHECK:STDOUT:   %G.decl: %G.type = fn_decl @G [template = constants.%G] {
-<<<<<<< HEAD
 // CHECK:STDOUT:     %T.patt: type = symbolic_binding_pattern T 0
 // CHECK:STDOUT:   } {
-// CHECK:STDOUT:     %T.loc11_6.1: type = param T
-// CHECK:STDOUT:     @G.%T.loc11: type = bind_symbolic_name T 0, %T.loc11_6.1 [symbolic = @G.%T.1 (constants.%T)]
-=======
 // CHECK:STDOUT:     %T.param: type = param T, runtime_param<invalid>
 // CHECK:STDOUT:     %T.loc11: type = bind_symbolic_name T 0, %T.param [symbolic = %T.1 (constants.%T)]
->>>>>>> 1e34d03e
 // CHECK:STDOUT:   }
 // CHECK:STDOUT: }
 // CHECK:STDOUT:
