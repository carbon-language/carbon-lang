--- conflicted
+++ resolved
@@ -46,21 +46,16 @@
 // CHECK:STDOUT:   }
 // CHECK:STDOUT:   %Core.import = import Core
 // CHECK:STDOUT:   %G.decl: %G.type = fn_decl @G [template = constants.%G] {
-// CHECK:STDOUT:     %T.patt: type = symbolic_binding_pattern T 0 [symbolic = @G.%T.patt (constants.%T.patt)]
+// CHECK:STDOUT:     %T.patt.loc11: type = symbolic_binding_pattern T 0 [symbolic = %T.patt.1 (constants.%T.patt)]
 // CHECK:STDOUT:   } {
-<<<<<<< HEAD
 // CHECK:STDOUT:     %param: type = param
-// CHECK:STDOUT:     @G.%T.loc11: type = bind_symbolic_name T 0, %param [symbolic = @G.%T.1 (constants.%T)]
-=======
-// CHECK:STDOUT:     %T.param: type = param T
-// CHECK:STDOUT:     %T.loc11: type = bind_symbolic_name T 0, %T.param [symbolic = %T.1 (constants.%T)]
->>>>>>> dcb4ae26
+// CHECK:STDOUT:     %T.loc11: type = bind_symbolic_name T 0, %param [symbolic = %T.1 (constants.%T)]
 // CHECK:STDOUT:   }
 // CHECK:STDOUT: }
 // CHECK:STDOUT:
 // CHECK:STDOUT: generic fn @G(%T.loc11: type) {
 // CHECK:STDOUT:   %T.1: type = bind_symbolic_name T 0 [symbolic = %T.1 (constants.%T)]
-// CHECK:STDOUT:   %T.patt: type = symbolic_binding_pattern T 0 [symbolic = %T.patt (constants.%T.patt)]
+// CHECK:STDOUT:   %T.patt.1: type = symbolic_binding_pattern T 0 [symbolic = %T.patt.1 (constants.%T.patt)]
 // CHECK:STDOUT:
 // CHECK:STDOUT: !definition:
 // CHECK:STDOUT:   %.1: type = array_type constants.%.2, @G.%T.1 (%T) [symbolic = %.1 (constants.%.3)]
@@ -83,6 +78,6 @@
 // CHECK:STDOUT:
 // CHECK:STDOUT: specific @G(constants.%T) {
 // CHECK:STDOUT:   %T.1 => constants.%T
-// CHECK:STDOUT:   %T.patt => constants.%T
+// CHECK:STDOUT:   %T.patt.1 => constants.%T
 // CHECK:STDOUT: }
 // CHECK:STDOUT: