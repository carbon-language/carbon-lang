--- conflicted
+++ resolved
@@ -47,37 +47,23 @@
 // CHECK:STDOUT:   }
 // CHECK:STDOUT:   %Core.import = import Core
 // CHECK:STDOUT:   %G.decl: %G.type = fn_decl @G [template = constants.%G] {
-// CHECK:STDOUT:     %T.patt.loc11: type = symbolic_binding_pattern T, 0 [symbolic = %T.patt.1 (constants.%T.patt)]
-// CHECK:STDOUT:     %T.param_patt: type = param_pattern %T.patt.loc11, runtime_param<invalid> [symbolic = %T.patt.1 (constants.%T.patt)]
+// CHECK:STDOUT:     %T.patt.loc11_6.1: type = symbolic_binding_pattern T, 0 [symbolic = %T.patt.loc11_6.2 (constants.%T.patt)]
+// CHECK:STDOUT:     %T.param_patt: type = param_pattern %T.patt.loc11_6.1, runtime_param<invalid> [symbolic = %T.patt.loc11_6.2 (constants.%T.patt)]
 // CHECK:STDOUT:   } {
-<<<<<<< HEAD
 // CHECK:STDOUT:     %param: type = param runtime_param<invalid>
-// CHECK:STDOUT:     %T.loc11: type = bind_symbolic_name T, 0, %param [symbolic = %T.1 (constants.%T)]
-// CHECK:STDOUT:   }
-// CHECK:STDOUT: }
-// CHECK:STDOUT:
-// CHECK:STDOUT: generic fn @G(%T.loc11: type) {
-// CHECK:STDOUT:   %T.1: type = bind_symbolic_name T, 0 [symbolic = %T.1 (constants.%T)]
-// CHECK:STDOUT:   %T.patt.1: type = symbolic_binding_pattern T, 0 [symbolic = %T.patt.1 (constants.%T.patt)]
-=======
-// CHECK:STDOUT:     %T.param: type = param T, runtime_param<invalid>
-// CHECK:STDOUT:     %T.loc11_6.1: type = bind_symbolic_name T, 0, %T.param [symbolic = %T.loc11_6.2 (constants.%T)]
+// CHECK:STDOUT:     %T.loc11_6.1: type = bind_symbolic_name T, 0, %param [symbolic = %T.loc11_6.2 (constants.%T)]
 // CHECK:STDOUT:   }
 // CHECK:STDOUT: }
 // CHECK:STDOUT:
 // CHECK:STDOUT: generic fn @G(%T.loc11_6.1: type) {
 // CHECK:STDOUT:   %T.loc11_6.2: type = bind_symbolic_name T, 0 [symbolic = %T.loc11_6.2 (constants.%T)]
->>>>>>> 77facdd7
+// CHECK:STDOUT:   %T.patt.loc11_6.2: type = symbolic_binding_pattern T, 0 [symbolic = %T.patt.loc11_6.2 (constants.%T.patt)]
 // CHECK:STDOUT:
 // CHECK:STDOUT: !definition:
 // CHECK:STDOUT:   %.loc13_17.2: type = array_type constants.%.2, @G.%T.loc11_6.2 (%T) [symbolic = %.loc13_17.2 (constants.%.3)]
 // CHECK:STDOUT:   %array: @G.%.loc13_17.2 (%.3) = tuple_value () [symbolic = %array (constants.%array)]
 // CHECK:STDOUT:
-<<<<<<< HEAD
 // CHECK:STDOUT:   fn(%T.param_patt: type) {
-=======
-// CHECK:STDOUT:   fn(%T.loc11_6.1: type) {
->>>>>>> 77facdd7
 // CHECK:STDOUT:   !entry:
 // CHECK:STDOUT:     %T.ref: type = name_ref T, %T.loc11_6.1 [symbolic = %T.loc11_6.2 (constants.%T)]
 // CHECK:STDOUT:     %.loc13_16: i32 = int_literal 0 [template = constants.%.2]
@@ -93,11 +79,7 @@
 // CHECK:STDOUT: }
 // CHECK:STDOUT:
 // CHECK:STDOUT: specific @G(constants.%T) {
-<<<<<<< HEAD
-// CHECK:STDOUT:   %T.1 => constants.%T
-// CHECK:STDOUT:   %T.patt.1 => constants.%T
-=======
 // CHECK:STDOUT:   %T.loc11_6.2 => constants.%T
->>>>>>> 77facdd7
+// CHECK:STDOUT:   %T.patt.loc11_6.2 => constants.%T
 // CHECK:STDOUT: }
 // CHECK:STDOUT: