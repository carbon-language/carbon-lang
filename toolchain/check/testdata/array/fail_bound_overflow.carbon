--- conflicted
+++ resolved
@@ -17,15 +17,9 @@
 // CHECK:STDOUT: }
 // CHECK:STDOUT:
 // CHECK:STDOUT: file {
-<<<<<<< HEAD
-// CHECK:STDOUT:   package: <namespace> = namespace {.a = %a}
+// CHECK:STDOUT:   package: <namespace> = namespace package, {.a = %a}
 // CHECK:STDOUT:   %.loc10_9: i32 = int_literal 1, const = constants.%.loc10_9
 // CHECK:STDOUT:   %.loc10_12: i32 = int_literal 39999999999999999993, const = constants.%.loc10_12
-=======
-// CHECK:STDOUT:   package: <namespace> = namespace package, {.a = %a}
-// CHECK:STDOUT:   %.loc10_9: i32 = int_literal 1
-// CHECK:STDOUT:   %.loc10_12: i32 = int_literal 39999999999999999993
->>>>>>> dc75295a
 // CHECK:STDOUT:   %a.var: ref <error> = var a
 // CHECK:STDOUT:   %a: ref <error> = bind_name a, %a.var
 // CHECK:STDOUT: }
