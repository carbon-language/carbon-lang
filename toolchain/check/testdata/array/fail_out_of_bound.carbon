--- conflicted
+++ resolved
@@ -22,15 +22,9 @@
 // CHECK:STDOUT: }
 // CHECK:STDOUT:
 // CHECK:STDOUT: file {
-<<<<<<< HEAD
-// CHECK:STDOUT:   package: <namespace> = namespace {.a = %a}
+// CHECK:STDOUT:   package: <namespace> = namespace package, {.a = %a}
 // CHECK:STDOUT:   %.loc10_14: i32 = int_literal 1, const = constants.%.loc10_14
 // CHECK:STDOUT:   %.loc10_15: type = array_type %.loc10_14, i32, const = constants.%.loc10_15.1
-=======
-// CHECK:STDOUT:   package: <namespace> = namespace package, {.a = %a}
-// CHECK:STDOUT:   %.loc10_14: i32 = int_literal 1
-// CHECK:STDOUT:   %.loc10_15: type = array_type %.loc10_14, i32
->>>>>>> dc75295a
 // CHECK:STDOUT:   %a.var: ref [i32; 1] = var a
 // CHECK:STDOUT:   %a: ref [i32; 1] = bind_name a, %a.var
 // CHECK:STDOUT:   %.loc10_20: i32 = int_literal 1, const = constants.%.loc10_20
