--- conflicted
+++ resolved
@@ -16,16 +16,9 @@
 // CHECK:STDOUT:
 // CHECK:STDOUT: file "fail_out_of_bound.carbon" {
 // CHECK:STDOUT:   %.loc10_14: i32 = int_literal 1
-<<<<<<< HEAD
 // CHECK:STDOUT:   %.loc10_15: type = array_type %.loc10_14, i32
-// CHECK:STDOUT:   %a.var: ref [i32; 1] = var "a"
-// CHECK:STDOUT:   %a: ref [i32; 1] = bind_name "a", %a.var
-=======
-// CHECK:STDOUT:   %.loc10_15.1: type = array_type %.loc10_14, i32
-// CHECK:STDOUT:   %.loc10_15.2: type = ptr_type [i32; 1]
 // CHECK:STDOUT:   %a.var: ref [i32; 1] = var a
 // CHECK:STDOUT:   %a: ref [i32; 1] = bind_name a, %a.var
->>>>>>> fe45b6a9
 // CHECK:STDOUT:   %.loc10_20: i32 = int_literal 1
 // CHECK:STDOUT:   %.loc10_23: i32 = int_literal 2
 // CHECK:STDOUT:   %.loc10_26: i32 = int_literal 3
