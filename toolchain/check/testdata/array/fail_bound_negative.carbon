--- conflicted
+++ resolved
@@ -51,18 +51,13 @@
 // CHECK:STDOUT:   %Core.import = import Core
 // CHECK:STDOUT:   %Negate.decl: %Negate.type = fn_decl @Negate [template = constants.%Negate] {
 // CHECK:STDOUT:     %n.patt: i32 = binding_pattern n
-// CHECK:STDOUT:     %.loc11_12: i32 = param_pattern %n.patt
+// CHECK:STDOUT:     %.loc11_12: i32 = param_pattern %n.patt, runtime_param0
 // CHECK:STDOUT:   } {
 // CHECK:STDOUT:     %int.make_type_32.loc11_14: init type = call constants.%Int32() [template = i32]
 // CHECK:STDOUT:     %.loc11_14.1: type = value_of_initializer %int.make_type_32.loc11_14 [template = i32]
 // CHECK:STDOUT:     %.loc11_14.2: type = converted %int.make_type_32.loc11_14, %.loc11_14.1 [template = i32]
-<<<<<<< HEAD
-// CHECK:STDOUT:     %param: i32 = param
+// CHECK:STDOUT:     %param: i32 = param runtime_param0
 // CHECK:STDOUT:     %n: i32 = bind_name n, %param
-=======
-// CHECK:STDOUT:     %n.param: i32 = param n, runtime_param0
-// CHECK:STDOUT:     %n: i32 = bind_name n, %n.param
->>>>>>> 7396aede
 // CHECK:STDOUT:     %int.make_type_32.loc11_22: init type = call constants.%Int32() [template = i32]
 // CHECK:STDOUT:     %.loc11_22.1: type = value_of_initializer %int.make_type_32.loc11_22 [template = i32]
 // CHECK:STDOUT:     %.loc11_22.2: type = converted %int.make_type_32.loc11_22, %.loc11_22.1 [template = i32]
