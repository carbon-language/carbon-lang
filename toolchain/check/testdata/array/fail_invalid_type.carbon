--- conflicted
+++ resolved
@@ -16,14 +16,7 @@
 // CHECK:STDOUT: file "fail_invalid_type.carbon" {
 // CHECK:STDOUT:   %.loc10_9: i32 = int_literal 1
 // CHECK:STDOUT:   %.loc10_12: i32 = int_literal 1
-<<<<<<< HEAD
 // CHECK:STDOUT:   %.loc10_13: type = array_type %.loc10_12, <error>
-// CHECK:STDOUT:   %a.var: ref [<error>; 1] = var "a"
-// CHECK:STDOUT:   %a: ref [<error>; 1] = bind_name "a", %a.var
-=======
-// CHECK:STDOUT:   %.loc10_13.1: type = array_type %.loc10_12, <error>
-// CHECK:STDOUT:   %.loc10_13.2: type = ptr_type [<error>; 1]
 // CHECK:STDOUT:   %a.var: ref [<error>; 1] = var a
 // CHECK:STDOUT:   %a: ref [<error>; 1] = bind_name a, %a.var
->>>>>>> fe45b6a9
 // CHECK:STDOUT: }