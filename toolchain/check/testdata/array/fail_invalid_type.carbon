// Part of the Carbon Language project, under the Apache License v2.0 with LLVM
// Exceptions. See /LICENSE for license information.
// SPDX-License-Identifier: Apache-2.0 WITH LLVM-exception
//
// AUTOUPDATE

// CHECK:STDERR: fail_invalid_type.carbon:[[@LINE+3]]:8: ERROR: Cannot implicitly convert from `i32` to `type`.
// CHECK:STDERR: var a: [1; 1];
// CHECK:STDERR:        ^~~~~~
var a: [1; 1];

// CHECK:STDOUT: --- fail_invalid_type.carbon
// CHECK:STDOUT:
// CHECK:STDOUT: constants {
// CHECK:STDOUT:   %.loc10_9: i32 = int_literal 1, const
// CHECK:STDOUT:   %.loc10_12: i32 = int_literal 1, const
// CHECK:STDOUT:   %.loc10_13.1: type = array_type %.loc10_12, <error>, const
// CHECK:STDOUT:   %.loc10_13.2: type = ptr_type [<error>; 1], const
// CHECK:STDOUT: }
// CHECK:STDOUT:
// CHECK:STDOUT: file {
<<<<<<< HEAD
// CHECK:STDOUT:   package: <namespace> = namespace {.a = %a}
// CHECK:STDOUT:   %.loc10_9: i32 = int_literal 1, const = constants.%.loc10_9
// CHECK:STDOUT:   %.loc10_12: i32 = int_literal 1, const = constants.%.loc10_12
// CHECK:STDOUT:   %.loc10_13: type = array_type %.loc10_12, <error>, const = constants.%.loc10_13.1
=======
// CHECK:STDOUT:   package: <namespace> = namespace package, {.a = %a}
// CHECK:STDOUT:   %.loc10_9: i32 = int_literal 1
// CHECK:STDOUT:   %.loc10_12: i32 = int_literal 1
// CHECK:STDOUT:   %.loc10_13: type = array_type %.loc10_12, <error>
>>>>>>> dc75295a
// CHECK:STDOUT:   %a.var: ref [<error>; 1] = var a
// CHECK:STDOUT:   %a: ref [<error>; 1] = bind_name a, %a.var
// CHECK:STDOUT: }
// CHECK:STDOUT:<|MERGE_RESOLUTION|>--- conflicted
+++ resolved
@@ -19,17 +19,10 @@
 // CHECK:STDOUT: }
 // CHECK:STDOUT:
 // CHECK:STDOUT: file {
-<<<<<<< HEAD
-// CHECK:STDOUT:   package: <namespace> = namespace {.a = %a}
+// CHECK:STDOUT:   package: <namespace> = namespace package, {.a = %a}
 // CHECK:STDOUT:   %.loc10_9: i32 = int_literal 1, const = constants.%.loc10_9
 // CHECK:STDOUT:   %.loc10_12: i32 = int_literal 1, const = constants.%.loc10_12
 // CHECK:STDOUT:   %.loc10_13: type = array_type %.loc10_12, <error>, const = constants.%.loc10_13.1
-=======
-// CHECK:STDOUT:   package: <namespace> = namespace package, {.a = %a}
-// CHECK:STDOUT:   %.loc10_9: i32 = int_literal 1
-// CHECK:STDOUT:   %.loc10_12: i32 = int_literal 1
-// CHECK:STDOUT:   %.loc10_13: type = array_type %.loc10_12, <error>
->>>>>>> dc75295a
 // CHECK:STDOUT:   %a.var: ref [<error>; 1] = var a
 // CHECK:STDOUT:   %a: ref [<error>; 1] = bind_name a, %a.var
 // CHECK:STDOUT: }
