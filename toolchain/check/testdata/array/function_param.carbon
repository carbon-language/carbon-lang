// Part of the Carbon Language project, under the Apache License v2.0 with LLVM
// Exceptions. See /LICENSE for license information.
// SPDX-License-Identifier: Apache-2.0 WITH LLVM-exception
//
// AUTOUPDATE

fn F(arr: [i32; 3], i: i32) -> i32 {
  return arr[i];
}

fn G() -> i32 {
  return F((1, 2, 3), 1);
}

// CHECK:STDOUT: file "function_param.carbon" {
// CHECK:STDOUT:   %F: <function> = fn_decl @F
// CHECK:STDOUT:   %G: <function> = fn_decl @G
// CHECK:STDOUT: }
// CHECK:STDOUT:
// CHECK:STDOUT: fn @F(%arr: [i32; 3], %i: i32) -> i32 {
// CHECK:STDOUT: !entry:
// CHECK:STDOUT:   %arr.ref: [i32; 3] = name_reference "arr", %arr
// CHECK:STDOUT:   %i.ref: i32 = name_reference "i", %i
// CHECK:STDOUT:   %.loc8_15.1: ref [i32; 3] = value_as_reference %arr.ref
// CHECK:STDOUT:   %.loc8_15.2: ref i32 = array_index %.loc8_15.1, %i.ref
// CHECK:STDOUT:   %.loc8_15.3: i32 = bind_value %.loc8_15.2
// CHECK:STDOUT:   return %.loc8_15.3
// CHECK:STDOUT: }
// CHECK:STDOUT:
// CHECK:STDOUT: fn @G() -> i32 {
// CHECK:STDOUT: !entry:
// CHECK:STDOUT:   %F.ref: <function> = name_reference "F", package.%F
// CHECK:STDOUT:   %.loc12_13: i32 = int_literal 1
// CHECK:STDOUT:   %.loc12_16: i32 = int_literal 2
// CHECK:STDOUT:   %.loc12_19: i32 = int_literal 3
// CHECK:STDOUT:   %.loc12_20.1: type = tuple_type (i32, i32, i32)
// CHECK:STDOUT:   %.loc12_20.2: type = ptr_type (i32, i32, i32)
// CHECK:STDOUT:   %.loc12_20.3: (i32, i32, i32) = tuple_literal (%.loc12_13, %.loc12_16, %.loc12_19)
// CHECK:STDOUT:   %.loc12_23: i32 = int_literal 1
<<<<<<< HEAD
// CHECK:STDOUT:   %.loc12_20.4: ref [i32; 3] = temporary_storage
// CHECK:STDOUT:   %.loc12_20.5: i32 = int_literal 0
// CHECK:STDOUT:   %.loc12_20.6: ref i32 = array_index %.loc12_20.4, %.loc12_20.5
// CHECK:STDOUT:   %.loc12_20.7: init i32 = initialize_from %.loc12_13 to %.loc12_20.6
// CHECK:STDOUT:   %.loc12_20.8: i32 = int_literal 1
// CHECK:STDOUT:   %.loc12_20.9: ref i32 = array_index %.loc12_20.4, %.loc12_20.8
// CHECK:STDOUT:   %.loc12_20.10: init i32 = initialize_from %.loc12_16 to %.loc12_20.9
// CHECK:STDOUT:   %.loc12_20.11: i32 = int_literal 2
// CHECK:STDOUT:   %.loc12_20.12: ref i32 = array_index %.loc12_20.4, %.loc12_20.11
// CHECK:STDOUT:   %.loc12_20.13: init i32 = initialize_from %.loc12_19 to %.loc12_20.12
// CHECK:STDOUT:   %.loc12_20.14: init [i32; 3] = array_init %.loc12_20.3, (%.loc12_20.7, %.loc12_20.10, %.loc12_20.13) to %.loc12_20.4
// CHECK:STDOUT:   %.loc12_20.15: ref [i32; 3] = temporary %.loc12_20.4, %.loc12_20.14
// CHECK:STDOUT:   %.loc12_20.16: [i32; 3] = bind_value %.loc12_20.15
// CHECK:STDOUT:   %.loc12_11.1: init i32 = call @F(%.loc12_20.16, %.loc12_23)
=======
// CHECK:STDOUT:   %.loc12_20.3: ref [i32; 3] = temporary_storage
// CHECK:STDOUT:   %.loc12_20.4: i32 = int_literal 0
// CHECK:STDOUT:   %.loc12_20.5: ref i32 = array_index %.loc12_20.3, %.loc12_20.4
// CHECK:STDOUT:   %.loc12_20.6: init i32 = initialize_from %.loc12_13 to %.loc12_20.5
// CHECK:STDOUT:   %.loc12_20.7: i32 = int_literal 1
// CHECK:STDOUT:   %.loc12_20.8: ref i32 = array_index %.loc12_20.3, %.loc12_20.7
// CHECK:STDOUT:   %.loc12_20.9: init i32 = initialize_from %.loc12_16 to %.loc12_20.8
// CHECK:STDOUT:   %.loc12_20.10: i32 = int_literal 2
// CHECK:STDOUT:   %.loc12_20.11: ref i32 = array_index %.loc12_20.3, %.loc12_20.10
// CHECK:STDOUT:   %.loc12_20.12: init i32 = initialize_from %.loc12_19 to %.loc12_20.11
// CHECK:STDOUT:   %.loc12_20.13: init [i32; 3] = array_init %.loc12_20.2, (%.loc12_20.6, %.loc12_20.9, %.loc12_20.12) to %.loc12_20.3
// CHECK:STDOUT:   %.loc12_20.14: ref [i32; 3] = temporary %.loc12_20.3, %.loc12_20.13
// CHECK:STDOUT:   %.loc12_20.15: [i32; 3] = bind_value %.loc12_20.14
// CHECK:STDOUT:   %.loc12_11.1: init i32 = call %F.ref(%.loc12_20.15, %.loc12_23)
>>>>>>> 1ae5fe0c
// CHECK:STDOUT:   %.loc12_11.2: ref i32 = temporary_storage
// CHECK:STDOUT:   %.loc12_11.3: ref i32 = temporary %.loc12_11.2, %.loc12_11.1
// CHECK:STDOUT:   %.loc12_11.4: i32 = bind_value %.loc12_11.3
// CHECK:STDOUT:   return %.loc12_11.4
// CHECK:STDOUT: }<|MERGE_RESOLUTION|>--- conflicted
+++ resolved
@@ -37,7 +37,6 @@
 // CHECK:STDOUT:   %.loc12_20.2: type = ptr_type (i32, i32, i32)
 // CHECK:STDOUT:   %.loc12_20.3: (i32, i32, i32) = tuple_literal (%.loc12_13, %.loc12_16, %.loc12_19)
 // CHECK:STDOUT:   %.loc12_23: i32 = int_literal 1
-<<<<<<< HEAD
 // CHECK:STDOUT:   %.loc12_20.4: ref [i32; 3] = temporary_storage
 // CHECK:STDOUT:   %.loc12_20.5: i32 = int_literal 0
 // CHECK:STDOUT:   %.loc12_20.6: ref i32 = array_index %.loc12_20.4, %.loc12_20.5
@@ -51,23 +50,7 @@
 // CHECK:STDOUT:   %.loc12_20.14: init [i32; 3] = array_init %.loc12_20.3, (%.loc12_20.7, %.loc12_20.10, %.loc12_20.13) to %.loc12_20.4
 // CHECK:STDOUT:   %.loc12_20.15: ref [i32; 3] = temporary %.loc12_20.4, %.loc12_20.14
 // CHECK:STDOUT:   %.loc12_20.16: [i32; 3] = bind_value %.loc12_20.15
-// CHECK:STDOUT:   %.loc12_11.1: init i32 = call @F(%.loc12_20.16, %.loc12_23)
-=======
-// CHECK:STDOUT:   %.loc12_20.3: ref [i32; 3] = temporary_storage
-// CHECK:STDOUT:   %.loc12_20.4: i32 = int_literal 0
-// CHECK:STDOUT:   %.loc12_20.5: ref i32 = array_index %.loc12_20.3, %.loc12_20.4
-// CHECK:STDOUT:   %.loc12_20.6: init i32 = initialize_from %.loc12_13 to %.loc12_20.5
-// CHECK:STDOUT:   %.loc12_20.7: i32 = int_literal 1
-// CHECK:STDOUT:   %.loc12_20.8: ref i32 = array_index %.loc12_20.3, %.loc12_20.7
-// CHECK:STDOUT:   %.loc12_20.9: init i32 = initialize_from %.loc12_16 to %.loc12_20.8
-// CHECK:STDOUT:   %.loc12_20.10: i32 = int_literal 2
-// CHECK:STDOUT:   %.loc12_20.11: ref i32 = array_index %.loc12_20.3, %.loc12_20.10
-// CHECK:STDOUT:   %.loc12_20.12: init i32 = initialize_from %.loc12_19 to %.loc12_20.11
-// CHECK:STDOUT:   %.loc12_20.13: init [i32; 3] = array_init %.loc12_20.2, (%.loc12_20.6, %.loc12_20.9, %.loc12_20.12) to %.loc12_20.3
-// CHECK:STDOUT:   %.loc12_20.14: ref [i32; 3] = temporary %.loc12_20.3, %.loc12_20.13
-// CHECK:STDOUT:   %.loc12_20.15: [i32; 3] = bind_value %.loc12_20.14
-// CHECK:STDOUT:   %.loc12_11.1: init i32 = call %F.ref(%.loc12_20.15, %.loc12_23)
->>>>>>> 1ae5fe0c
+// CHECK:STDOUT:   %.loc12_11.1: init i32 = call %F.ref(%.loc12_20.16, %.loc12_23)
 // CHECK:STDOUT:   %.loc12_11.2: ref i32 = temporary_storage
 // CHECK:STDOUT:   %.loc12_11.3: ref i32 = temporary %.loc12_11.2, %.loc12_11.1
 // CHECK:STDOUT:   %.loc12_11.4: i32 = bind_value %.loc12_11.3
