--- conflicted
+++ resolved
@@ -15,19 +15,6 @@
 // CHECK:STDOUT: --- function_param.carbon
 // CHECK:STDOUT:
 // CHECK:STDOUT: constants {
-<<<<<<< HEAD
-// CHECK:STDOUT:   %.loc7_17: i32 = int_literal 3 [template]
-// CHECK:STDOUT:   %.loc7_18.1: type = array_type %.loc7_17, i32 [template]
-// CHECK:STDOUT:   %.loc7_18.2: type = ptr_type [i32; 3] [template]
-// CHECK:STDOUT:   %.loc12_13: i32 = int_literal 1 [template]
-// CHECK:STDOUT:   %.loc12_16: i32 = int_literal 2 [template]
-// CHECK:STDOUT:   %.loc12_19: i32 = int_literal 3 [template]
-// CHECK:STDOUT:   %.loc12_20.1: type = tuple_type (i32, i32, i32) [template]
-// CHECK:STDOUT:   %.loc12_23: i32 = int_literal 1 [template]
-// CHECK:STDOUT:   %.loc12_20.2: i32 = int_literal 0 [template]
-// CHECK:STDOUT:   %.loc12_20.3: i32 = int_literal 1 [template]
-// CHECK:STDOUT:   %.loc12_20.4: i32 = int_literal 2 [template]
-=======
 // CHECK:STDOUT:   %.1: i32 = int_literal 3 [template]
 // CHECK:STDOUT:   %.2: type = array_type %.1, i32 [template]
 // CHECK:STDOUT:   %.3: type = ptr_type [i32; 3] [template]
@@ -36,7 +23,9 @@
 // CHECK:STDOUT:   %.6: i32 = int_literal 3 [template]
 // CHECK:STDOUT:   %.7: type = tuple_type (i32, i32, i32) [template]
 // CHECK:STDOUT:   %.8: i32 = int_literal 1 [template]
->>>>>>> d712bf12
+// CHECK:STDOUT:   %.9: i32 = int_literal 0 [template]
+// CHECK:STDOUT:   %.10: i32 = int_literal 1 [template]
+// CHECK:STDOUT:   %.11: i32 = int_literal 2 [template]
 // CHECK:STDOUT: }
 // CHECK:STDOUT:
 // CHECK:STDOUT: file {
@@ -64,13 +53,13 @@
 // CHECK:STDOUT:   %.loc12_20.1: (i32, i32, i32) = tuple_literal (%.loc12_13, %.loc12_16, %.loc12_19)
 // CHECK:STDOUT:   %.loc12_23: i32 = int_literal 1 [template = constants.%.8]
 // CHECK:STDOUT:   %.loc12_20.2: ref [i32; 3] = temporary_storage
-// CHECK:STDOUT:   %.loc12_20.3: i32 = int_literal 0 [template = constants.%.loc12_20.2]
+// CHECK:STDOUT:   %.loc12_20.3: i32 = int_literal 0 [template = constants.%.9]
 // CHECK:STDOUT:   %.loc12_20.4: ref i32 = array_index %.loc12_20.2, %.loc12_20.3
 // CHECK:STDOUT:   %.loc12_20.5: init i32 = initialize_from %.loc12_13 to %.loc12_20.4
-// CHECK:STDOUT:   %.loc12_20.6: i32 = int_literal 1 [template = constants.%.loc12_20.3]
+// CHECK:STDOUT:   %.loc12_20.6: i32 = int_literal 1 [template = constants.%.10]
 // CHECK:STDOUT:   %.loc12_20.7: ref i32 = array_index %.loc12_20.2, %.loc12_20.6
 // CHECK:STDOUT:   %.loc12_20.8: init i32 = initialize_from %.loc12_16 to %.loc12_20.7
-// CHECK:STDOUT:   %.loc12_20.9: i32 = int_literal 2 [template = constants.%.loc12_20.4]
+// CHECK:STDOUT:   %.loc12_20.9: i32 = int_literal 2 [template = constants.%.11]
 // CHECK:STDOUT:   %.loc12_20.10: ref i32 = array_index %.loc12_20.2, %.loc12_20.9
 // CHECK:STDOUT:   %.loc12_20.11: init i32 = initialize_from %.loc12_19 to %.loc12_20.10
 // CHECK:STDOUT:   %.loc12_20.12: init [i32; 3] = array_init (%.loc12_20.5, %.loc12_20.8, %.loc12_20.11) to %.loc12_20.2
