--- conflicted
+++ resolved
@@ -66,23 +66,13 @@
 // CHECK:STDOUT:     %.loc11_12.1: type = value_of_initializer %int.make_type_32.loc11_12 [template = i32]
 // CHECK:STDOUT:     %.loc11_12.2: type = converted %int.make_type_32.loc11_12, %.loc11_12.1 [template = i32]
 // CHECK:STDOUT:     %.loc11_18: type = array_type %.loc11_17, i32 [template = constants.%.3]
-<<<<<<< HEAD
 // CHECK:STDOUT:     %param.loc11_6: %.3 = param
-// CHECK:STDOUT:     @F.%arr: %.3 = bind_name arr, %param.loc11_6
+// CHECK:STDOUT:     %arr: %.3 = bind_name arr, %param.loc11_6
 // CHECK:STDOUT:     %int.make_type_32.loc11_24: init type = call constants.%Int32() [template = i32]
 // CHECK:STDOUT:     %.loc11_24.1: type = value_of_initializer %int.make_type_32.loc11_24 [template = i32]
 // CHECK:STDOUT:     %.loc11_24.2: type = converted %int.make_type_32.loc11_24, %.loc11_24.1 [template = i32]
 // CHECK:STDOUT:     %param.loc11_21: i32 = param
-// CHECK:STDOUT:     @F.%i: i32 = bind_name i, %param.loc11_21
-=======
-// CHECK:STDOUT:     %arr.param: %.3 = param arr
-// CHECK:STDOUT:     %arr: %.3 = bind_name arr, %arr.param
-// CHECK:STDOUT:     %int.make_type_32.loc11_24: init type = call constants.%Int32() [template = i32]
-// CHECK:STDOUT:     %.loc11_24.1: type = value_of_initializer %int.make_type_32.loc11_24 [template = i32]
-// CHECK:STDOUT:     %.loc11_24.2: type = converted %int.make_type_32.loc11_24, %.loc11_24.1 [template = i32]
-// CHECK:STDOUT:     %i.param: i32 = param i
-// CHECK:STDOUT:     %i: i32 = bind_name i, %i.param
->>>>>>> dcb4ae26
+// CHECK:STDOUT:     %i: i32 = bind_name i, %param.loc11_21
 // CHECK:STDOUT:     %int.make_type_32.loc11_32: init type = call constants.%Int32() [template = i32]
 // CHECK:STDOUT:     %.loc11_32.1: type = value_of_initializer %int.make_type_32.loc11_32 [template = i32]
 // CHECK:STDOUT:     %.loc11_32.2: type = converted %int.make_type_32.loc11_32, %.loc11_32.1 [template = i32]
