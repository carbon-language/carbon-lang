--- conflicted
+++ resolved
@@ -28,15 +28,10 @@
 // CHECK:STDOUT: }
 // CHECK:STDOUT:
 // CHECK:STDOUT: file {
-<<<<<<< HEAD
 // CHECK:STDOUT:   package: <namespace> = namespace {
 // CHECK:STDOUT:     .F = %F
 // CHECK:STDOUT:     .G = %G
 // CHECK:STDOUT:   } [template]
-// CHECK:STDOUT:   %F: <function> = fn_decl @F [template]
-// CHECK:STDOUT:   %G: <function> = fn_decl @G [template]
-=======
-// CHECK:STDOUT:   package: <namespace> = namespace {.F = %F, .G = %G} [template]
 // CHECK:STDOUT:   %F: <function> = fn_decl @F {
 // CHECK:STDOUT:     %.loc7_17: i32 = int_literal 3 [template = constants.%.1]
 // CHECK:STDOUT:     %.loc7_18: type = array_type %.loc7_17, i32 [template = constants.%.2]
@@ -49,7 +44,6 @@
 // CHECK:STDOUT:   %G: <function> = fn_decl @G {
 // CHECK:STDOUT:     %return.var.loc11: ref i32 = var <return slot>
 // CHECK:STDOUT:   } [template]
->>>>>>> 5f4e6c76
 // CHECK:STDOUT: }
 // CHECK:STDOUT:
 // CHECK:STDOUT: fn @F(%arr: [i32; 3], %i: i32) -> i32 {
