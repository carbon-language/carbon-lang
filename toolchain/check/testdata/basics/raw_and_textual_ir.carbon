// Part of the Carbon Language project, under the Apache License v2.0 with LLVM
// Exceptions. See /LICENSE for license information.
// SPDX-License-Identifier: Apache-2.0 WITH LLVM-exception
//
// ARGS: compile --phase=check --dump-sem-ir --dump-raw-sem-ir %s
//
// Check that we can combine textual IR and raw IR dumping in one compile.
//
// AUTOUPDATE

fn Foo(n: i32) -> (i32, f64) {
  return (n + 2, 3.4);
}

// CHECK:STDOUT: ---
// CHECK:STDOUT: filename:        raw_and_textual_ir.carbon
// CHECK:STDOUT: sem_ir:
// CHECK:STDOUT:   cross_reference_irs_size: 1
// CHECK:STDOUT:   functions:
<<<<<<< HEAD
// CHECK:STDOUT:     function0:       {name: strId0, param_refs: block1, return_type: type3, return_slot: inst+5, body: [block4]}
=======
// CHECK:STDOUT:     function0:       {name: name0, param_refs: block1, return_type: type3, return_slot: inst+4, body: [block4]}
>>>>>>> 681fbf9d
// CHECK:STDOUT:   classes:         {}
// CHECK:STDOUT:   types:
// CHECK:STDOUT:     type0:           {inst: instIntegerType, value_rep: {kind: copy, type: type0}}
// CHECK:STDOUT:     type1:           {inst: inst+1, value_rep: {kind: unknown, type: type<invalid>}}
// CHECK:STDOUT:     type2:           {inst: instFloatingPointType, value_rep: {kind: copy, type: type2}}
// CHECK:STDOUT:     type3:           {inst: inst+3, value_rep: {kind: pointer, type: type4}}
// CHECK:STDOUT:     type4:           {inst: inst+6, value_rep: {kind: copy, type: type4}}
// CHECK:STDOUT:     type5:           {inst: instFunctionType, value_rep: {kind: copy, type: type5}}
// CHECK:STDOUT:   type_blocks:
// CHECK:STDOUT:     typeBlock0:
// CHECK:STDOUT:       0:               typeTypeType
// CHECK:STDOUT:       1:               typeTypeType
// CHECK:STDOUT:     typeBlock1:
// CHECK:STDOUT:       0:               type0
// CHECK:STDOUT:       1:               type2
// CHECK:STDOUT:   insts:
// CHECK:STDOUT:     inst+0:          {kind: Parameter, arg0: name1, type: type0}
// CHECK:STDOUT:     inst+1:          {kind: TupleType, arg0: typeBlock0, type: typeTypeType}
// CHECK:STDOUT:     inst+2:          {kind: TupleLiteral, arg0: block2, type: type1}
// CHECK:STDOUT:     inst+3:          {kind: TupleType, arg0: typeBlock1, type: typeTypeType}
<<<<<<< HEAD
// CHECK:STDOUT:     inst+4:          {kind: Converted, arg0: inst+2, arg1: inst+3, type: typeTypeType}
// CHECK:STDOUT:     inst+5:          {kind: VarStorage, arg0: strId2, type: type3}
// CHECK:STDOUT:     inst+6:          {kind: PointerType, arg0: type3, type: typeTypeType}
// CHECK:STDOUT:     inst+7:          {kind: FunctionDeclaration, arg0: function0, type: type5}
// CHECK:STDOUT:     inst+8:          {kind: NameReference, arg0: strId1, arg1: inst+0, type: type0}
// CHECK:STDOUT:     inst+9:          {kind: IntegerLiteral, arg0: int3, type: type0}
// CHECK:STDOUT:     inst+10:         {kind: BinaryOperatorAdd, arg0: inst+8, arg1: inst+9, type: type0}
// CHECK:STDOUT:     inst+11:         {kind: RealLiteral, arg0: real0, type: type2}
// CHECK:STDOUT:     inst+12:         {kind: TupleLiteral, arg0: block5, type: type3}
// CHECK:STDOUT:     inst+13:         {kind: TupleAccess, arg0: inst+5, arg1: member0, type: type0}
// CHECK:STDOUT:     inst+14:         {kind: InitializeFrom, arg0: inst+10, arg1: inst+13, type: type0}
// CHECK:STDOUT:     inst+15:         {kind: TupleAccess, arg0: inst+5, arg1: member1, type: type2}
// CHECK:STDOUT:     inst+16:         {kind: InitializeFrom, arg0: inst+11, arg1: inst+15, type: type2}
// CHECK:STDOUT:     inst+17:         {kind: TupleInit, arg0: block6, arg1: inst+5, type: type3}
// CHECK:STDOUT:     inst+18:         {kind: Converted, arg0: inst+12, arg1: inst+17, type: type3}
// CHECK:STDOUT:     inst+19:         {kind: ReturnExpression, arg0: inst+18}
=======
// CHECK:STDOUT:     inst+4:          {kind: VarStorage, arg0: nameReturnSlot, type: type3}
// CHECK:STDOUT:     inst+5:          {kind: PointerType, arg0: type3, type: typeTypeType}
// CHECK:STDOUT:     inst+6:          {kind: FunctionDeclaration, arg0: function0, type: type5}
// CHECK:STDOUT:     inst+7:          {kind: NameReference, arg0: name1, arg1: inst+0, type: type0}
// CHECK:STDOUT:     inst+8:          {kind: IntegerLiteral, arg0: int3, type: type0}
// CHECK:STDOUT:     inst+9:          {kind: BinaryOperatorAdd, arg0: inst+7, arg1: inst+8, type: type0}
// CHECK:STDOUT:     inst+10:         {kind: RealLiteral, arg0: real0, type: type2}
// CHECK:STDOUT:     inst+11:         {kind: TupleLiteral, arg0: block5, type: type3}
// CHECK:STDOUT:     inst+12:         {kind: TupleAccess, arg0: inst+4, arg1: member0, type: type0}
// CHECK:STDOUT:     inst+13:         {kind: InitializeFrom, arg0: inst+9, arg1: inst+12, type: type0}
// CHECK:STDOUT:     inst+14:         {kind: TupleAccess, arg0: inst+4, arg1: member1, type: type2}
// CHECK:STDOUT:     inst+15:         {kind: InitializeFrom, arg0: inst+10, arg1: inst+14, type: type2}
// CHECK:STDOUT:     inst+16:         {kind: TupleInit, arg0: inst+11, arg1: block6, type: type3}
// CHECK:STDOUT:     inst+17:         {kind: ReturnExpression, arg0: inst+16}
>>>>>>> 681fbf9d
// CHECK:STDOUT:   inst_blocks:
// CHECK:STDOUT:     block0:          {}
// CHECK:STDOUT:     block1:
// CHECK:STDOUT:       0:               inst+0
// CHECK:STDOUT:     block2:
// CHECK:STDOUT:       0:               instIntegerType
// CHECK:STDOUT:       1:               instFloatingPointType
// CHECK:STDOUT:     block3:
// CHECK:STDOUT:       0:               inst+0
// CHECK:STDOUT:       1:               inst+2
// CHECK:STDOUT:       2:               inst+4
// CHECK:STDOUT:       3:               inst+5
// CHECK:STDOUT:     block4:
// CHECK:STDOUT:       0:               inst+8
// CHECK:STDOUT:       1:               inst+9
// CHECK:STDOUT:       2:               inst+10
// CHECK:STDOUT:       3:               inst+11
// CHECK:STDOUT:       4:               inst+12
// CHECK:STDOUT:       5:               inst+13
// CHECK:STDOUT:       6:               inst+14
// CHECK:STDOUT:       7:               inst+15
// CHECK:STDOUT:       8:               inst+16
// CHECK:STDOUT:       9:               inst+17
// CHECK:STDOUT:       10:              inst+18
// CHECK:STDOUT:       11:              inst+19
// CHECK:STDOUT:     block5:
// CHECK:STDOUT:       0:               inst+10
// CHECK:STDOUT:       1:               inst+11
// CHECK:STDOUT:     block6:
// CHECK:STDOUT:       0:               inst+14
// CHECK:STDOUT:       1:               inst+16
// CHECK:STDOUT:     block7:
// CHECK:STDOUT:       0:               inst+7
// CHECK:STDOUT: ...
// CHECK:STDOUT:
// CHECK:STDOUT: constants {
// CHECK:STDOUT:   %.loc11_28.1: type = tuple_type (type, type)
// CHECK:STDOUT:   %.loc11_28.2: type = tuple_type (i32, f64)
// CHECK:STDOUT:   %.loc11_28.3: type = ptr_type (i32, f64)
// CHECK:STDOUT: }
// CHECK:STDOUT:
// CHECK:STDOUT: file "raw_and_textual_ir.carbon" {
// CHECK:STDOUT:   %Foo: <function> = fn_decl @Foo
// CHECK:STDOUT: }
// CHECK:STDOUT:
// CHECK:STDOUT: fn @Foo(%n: i32) -> %return: (i32, f64) {
// CHECK:STDOUT: !entry:
// CHECK:STDOUT:   %n.ref: i32 = name_reference n, %n
// CHECK:STDOUT:   %.loc12_15: i32 = int_literal 2
// CHECK:STDOUT:   %.loc12_13: i32 = add %n.ref, %.loc12_15
// CHECK:STDOUT:   %.loc12_18: f64 = real_literal 34e-1
// CHECK:STDOUT:   %.loc12_21.1: (i32, f64) = tuple_literal (%.loc12_13, %.loc12_18)
// CHECK:STDOUT:   %.loc12_21.2: ref i32 = tuple_access %return, member0
// CHECK:STDOUT:   %.loc12_21.3: init i32 = initialize_from %.loc12_13 to %.loc12_21.2
// CHECK:STDOUT:   %.loc12_21.4: ref f64 = tuple_access %return, member1
// CHECK:STDOUT:   %.loc12_21.5: init f64 = initialize_from %.loc12_18 to %.loc12_21.4
// CHECK:STDOUT:   %.loc12_21.6: init (i32, f64) = tuple_init (%.loc12_21.3, %.loc12_21.5) to %return
// CHECK:STDOUT:   %.loc12_21.7: init (i32, f64) = converted %.loc12_21.1, %.loc12_21.6
// CHECK:STDOUT:   return %.loc12_21.7
// CHECK:STDOUT: }<|MERGE_RESOLUTION|>--- conflicted
+++ resolved
@@ -17,11 +17,7 @@
 // CHECK:STDOUT: sem_ir:
 // CHECK:STDOUT:   cross_reference_irs_size: 1
 // CHECK:STDOUT:   functions:
-<<<<<<< HEAD
-// CHECK:STDOUT:     function0:       {name: strId0, param_refs: block1, return_type: type3, return_slot: inst+5, body: [block4]}
-=======
-// CHECK:STDOUT:     function0:       {name: name0, param_refs: block1, return_type: type3, return_slot: inst+4, body: [block4]}
->>>>>>> 681fbf9d
+// CHECK:STDOUT:     function0:       {name: name0, param_refs: block1, return_type: type3, return_slot: inst+5, body: [block4]}
 // CHECK:STDOUT:   classes:         {}
 // CHECK:STDOUT:   types:
 // CHECK:STDOUT:     type0:           {inst: instIntegerType, value_rep: {kind: copy, type: type0}}
@@ -42,12 +38,11 @@
 // CHECK:STDOUT:     inst+1:          {kind: TupleType, arg0: typeBlock0, type: typeTypeType}
 // CHECK:STDOUT:     inst+2:          {kind: TupleLiteral, arg0: block2, type: type1}
 // CHECK:STDOUT:     inst+3:          {kind: TupleType, arg0: typeBlock1, type: typeTypeType}
-<<<<<<< HEAD
 // CHECK:STDOUT:     inst+4:          {kind: Converted, arg0: inst+2, arg1: inst+3, type: typeTypeType}
-// CHECK:STDOUT:     inst+5:          {kind: VarStorage, arg0: strId2, type: type3}
+// CHECK:STDOUT:     inst+5:          {kind: VarStorage, arg0: nameReturnSlot, type: type3}
 // CHECK:STDOUT:     inst+6:          {kind: PointerType, arg0: type3, type: typeTypeType}
 // CHECK:STDOUT:     inst+7:          {kind: FunctionDeclaration, arg0: function0, type: type5}
-// CHECK:STDOUT:     inst+8:          {kind: NameReference, arg0: strId1, arg1: inst+0, type: type0}
+// CHECK:STDOUT:     inst+8:          {kind: NameReference, arg0: name1, arg1: inst+0, type: type0}
 // CHECK:STDOUT:     inst+9:          {kind: IntegerLiteral, arg0: int3, type: type0}
 // CHECK:STDOUT:     inst+10:         {kind: BinaryOperatorAdd, arg0: inst+8, arg1: inst+9, type: type0}
 // CHECK:STDOUT:     inst+11:         {kind: RealLiteral, arg0: real0, type: type2}
@@ -59,22 +54,6 @@
 // CHECK:STDOUT:     inst+17:         {kind: TupleInit, arg0: block6, arg1: inst+5, type: type3}
 // CHECK:STDOUT:     inst+18:         {kind: Converted, arg0: inst+12, arg1: inst+17, type: type3}
 // CHECK:STDOUT:     inst+19:         {kind: ReturnExpression, arg0: inst+18}
-=======
-// CHECK:STDOUT:     inst+4:          {kind: VarStorage, arg0: nameReturnSlot, type: type3}
-// CHECK:STDOUT:     inst+5:          {kind: PointerType, arg0: type3, type: typeTypeType}
-// CHECK:STDOUT:     inst+6:          {kind: FunctionDeclaration, arg0: function0, type: type5}
-// CHECK:STDOUT:     inst+7:          {kind: NameReference, arg0: name1, arg1: inst+0, type: type0}
-// CHECK:STDOUT:     inst+8:          {kind: IntegerLiteral, arg0: int3, type: type0}
-// CHECK:STDOUT:     inst+9:          {kind: BinaryOperatorAdd, arg0: inst+7, arg1: inst+8, type: type0}
-// CHECK:STDOUT:     inst+10:         {kind: RealLiteral, arg0: real0, type: type2}
-// CHECK:STDOUT:     inst+11:         {kind: TupleLiteral, arg0: block5, type: type3}
-// CHECK:STDOUT:     inst+12:         {kind: TupleAccess, arg0: inst+4, arg1: member0, type: type0}
-// CHECK:STDOUT:     inst+13:         {kind: InitializeFrom, arg0: inst+9, arg1: inst+12, type: type0}
-// CHECK:STDOUT:     inst+14:         {kind: TupleAccess, arg0: inst+4, arg1: member1, type: type2}
-// CHECK:STDOUT:     inst+15:         {kind: InitializeFrom, arg0: inst+10, arg1: inst+14, type: type2}
-// CHECK:STDOUT:     inst+16:         {kind: TupleInit, arg0: inst+11, arg1: block6, type: type3}
-// CHECK:STDOUT:     inst+17:         {kind: ReturnExpression, arg0: inst+16}
->>>>>>> 681fbf9d
 // CHECK:STDOUT:   inst_blocks:
 // CHECK:STDOUT:     block0:          {}
 // CHECK:STDOUT:     block1:
