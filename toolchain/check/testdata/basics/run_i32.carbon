--- conflicted
+++ resolved
@@ -13,13 +13,8 @@
 // CHECK:STDOUT: }
 // CHECK:STDOUT:
 // CHECK:STDOUT: file {
-<<<<<<< HEAD
-// CHECK:STDOUT:   package: <namespace> = namespace {.Run = %Run}
+// CHECK:STDOUT:   package: <namespace> = namespace package, {.Run = %Run}
 // CHECK:STDOUT:   %Run: <function> = fn_decl @Run, const
-=======
-// CHECK:STDOUT:   package: <namespace> = namespace package, {.Run = %Run}
-// CHECK:STDOUT:   %Run: <function> = fn_decl @Run
->>>>>>> dc75295a
 // CHECK:STDOUT: }
 // CHECK:STDOUT:
 // CHECK:STDOUT: fn @Run() -> i32 {
