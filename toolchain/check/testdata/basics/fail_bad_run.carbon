--- conflicted
+++ resolved
@@ -20,17 +20,12 @@
 // CHECK:STDOUT: }
 // CHECK:STDOUT:
 // CHECK:STDOUT: file {
-<<<<<<< HEAD
 // CHECK:STDOUT:   package: <namespace> = namespace {
 // CHECK:STDOUT:     .Run = %Run
 // CHECK:STDOUT:   } [template]
-// CHECK:STDOUT:   %Run: <function> = fn_decl @Run [template]
-=======
-// CHECK:STDOUT:   package: <namespace> = namespace {.Run = %Run} [template]
 // CHECK:STDOUT:   %Run: <function> = fn_decl @Run {
 // CHECK:STDOUT:     @Run.%return: ref String = var <return slot>
 // CHECK:STDOUT:   } [template]
->>>>>>> 5f4e6c76
 // CHECK:STDOUT: }
 // CHECK:STDOUT:
 // CHECK:STDOUT: fn @Run() -> %return: String {
