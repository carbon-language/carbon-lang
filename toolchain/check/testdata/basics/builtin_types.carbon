// Part of the Carbon Language project, under the Apache License v2.0 with LLVM
// Exceptions. See /LICENSE for license information.
// SPDX-License-Identifier: Apache-2.0 WITH LLVM-exception
//
// AUTOUPDATE

var test_i32: i32 = 0;
var test_f64: f64 = 0.1;
let test_str: String = "Test";
var test_type: type = i32;

// CHECK:STDOUT: --- builtin_types.carbon
// CHECK:STDOUT:
// CHECK:STDOUT: constants {
// CHECK:STDOUT:   %.1: i32 = int_literal 0 [template]
// CHECK:STDOUT:   %.2: f64 = real_literal 1e-1 [template]
// CHECK:STDOUT:   %.3: type = ptr_type String [template]
// CHECK:STDOUT:   %.4: String = string_literal "Test" [template]
// CHECK:STDOUT: }
// CHECK:STDOUT:
// CHECK:STDOUT: file {
// CHECK:STDOUT:   package: <namespace> = namespace package, {.test_i32 = %test_i32, .test_f64 = %test_f64, .test_type = %test_type}
// CHECK:STDOUT:   %test_i32.var: ref i32 = var test_i32
// CHECK:STDOUT:   %test_i32: ref i32 = bind_name test_i32, %test_i32.var
// CHECK:STDOUT:   %.loc7: i32 = int_literal 0 [template = constants.%.1]
// CHECK:STDOUT:   assign %test_i32.var, %.loc7
// CHECK:STDOUT:   %test_f64.var: ref f64 = var test_f64
// CHECK:STDOUT:   %test_f64: ref f64 = bind_name test_f64, %test_f64.var
// CHECK:STDOUT:   %.loc8: f64 = real_literal 1e-1 [template = constants.%.2]
// CHECK:STDOUT:   assign %test_f64.var, %.loc8
<<<<<<< HEAD
// CHECK:STDOUT:   %.loc9: String = string_literal "Test" [template = constants.%.loc9]
// CHECK:STDOUT:   %test_str: String = bind_name test_str, %.loc9 [template = constants.%.loc9]
=======
// CHECK:STDOUT:   %.loc9: String = string_literal "Test" [template = constants.%.4]
// CHECK:STDOUT:   %test_str: String = bind_name test_str, %.loc9
>>>>>>> d712bf12
// CHECK:STDOUT:   %test_type.var: ref type = var test_type
// CHECK:STDOUT:   %test_type: ref type = bind_name test_type, %test_type.var
// CHECK:STDOUT:   assign %test_type.var, i32
// CHECK:STDOUT: }
// CHECK:STDOUT:<|MERGE_RESOLUTION|>--- conflicted
+++ resolved
@@ -28,13 +28,8 @@
 // CHECK:STDOUT:   %test_f64: ref f64 = bind_name test_f64, %test_f64.var
 // CHECK:STDOUT:   %.loc8: f64 = real_literal 1e-1 [template = constants.%.2]
 // CHECK:STDOUT:   assign %test_f64.var, %.loc8
-<<<<<<< HEAD
-// CHECK:STDOUT:   %.loc9: String = string_literal "Test" [template = constants.%.loc9]
-// CHECK:STDOUT:   %test_str: String = bind_name test_str, %.loc9 [template = constants.%.loc9]
-=======
 // CHECK:STDOUT:   %.loc9: String = string_literal "Test" [template = constants.%.4]
-// CHECK:STDOUT:   %test_str: String = bind_name test_str, %.loc9
->>>>>>> d712bf12
+// CHECK:STDOUT:   %test_str: String = bind_name test_str, %.loc9 [template = constants.%.4]
 // CHECK:STDOUT:   %test_type.var: ref type = var test_type
 // CHECK:STDOUT:   %test_type: ref type = bind_name test_type, %test_type.var
 // CHECK:STDOUT:   assign %test_type.var, i32
