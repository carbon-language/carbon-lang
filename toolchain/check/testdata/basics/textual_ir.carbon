--- conflicted
+++ resolved
@@ -23,13 +23,9 @@
 // CHECK:STDOUT: }
 // CHECK:STDOUT:
 // CHECK:STDOUT: file {
-<<<<<<< HEAD
 // CHECK:STDOUT:   package: <namespace> = namespace {
 // CHECK:STDOUT:     .Foo = %Foo
 // CHECK:STDOUT:   } [template]
-// CHECK:STDOUT:   %Foo: <function> = fn_decl @Foo [template]
-=======
-// CHECK:STDOUT:   package: <namespace> = namespace {.Foo = %Foo} [template]
 // CHECK:STDOUT:   %Foo: <function> = fn_decl @Foo {
 // CHECK:STDOUT:     %n.loc11_8.1: i32 = param n
 // CHECK:STDOUT:     @Foo.%n: i32 = bind_name n, %n.loc11_8.1
@@ -37,7 +33,6 @@
 // CHECK:STDOUT:     %.loc11_33.2: type = converted %.loc11_33.1, constants.%.2 [template = constants.%.2]
 // CHECK:STDOUT:     @Foo.%return: ref (i32, i32, f64) = var <return slot>
 // CHECK:STDOUT:   } [template]
->>>>>>> 5f4e6c76
 // CHECK:STDOUT: }
 // CHECK:STDOUT:
 // CHECK:STDOUT: fn @Foo(%n: i32) -> %return: (i32, i32, f64) {
