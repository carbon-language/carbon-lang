--- conflicted
+++ resolved
@@ -19,29 +19,13 @@
 // CHECK:STDOUT: fn @Foo(%n: i32) -> %return: (i32, f64) {
 // CHECK:STDOUT: !entry:
 // CHECK:STDOUT:   %.loc12_15: i32 = int_literal 2
-<<<<<<< HEAD
-// CHECK:STDOUT:   %.loc12_13.1: i32 = add %n, %.loc12_15
-// CHECK:STDOUT:   %.loc12_13.2: i32 = stub_reference %.loc12_13.1
-// CHECK:STDOUT:   %.loc12_18.1: f64 = real_literal 34e-1
-// CHECK:STDOUT:   %.loc12_18.2: f64 = stub_reference %.loc12_18.1
-// CHECK:STDOUT:   %.loc12_21: (i32, f64) = tuple_literal (%.loc12_13.2, %.loc12_18.2)
-// CHECK:STDOUT:   %.loc12_22.1: ref i32 = tuple_access %return, member0
-// CHECK:STDOUT:   %.loc12_22.2: init i32 = initialize_from %.loc12_13.2 to %.loc12_22.1
-// CHECK:STDOUT:   %.loc12_22.3: ref f64 = tuple_access %return, member1
-// CHECK:STDOUT:   %.loc12_22.4: init f64 = initialize_from %.loc12_18.2 to %.loc12_22.3
-// CHECK:STDOUT:   %.loc12_22.5: init (i32, f64) = tuple_init %.loc12_21, (%.loc12_22.2, %.loc12_22.4)
-// CHECK:STDOUT:   return %.loc12_22.5
-=======
 // CHECK:STDOUT:   %.loc12_13: i32 = add %n, %.loc12_15
 // CHECK:STDOUT:   %.loc12_18: f64 = real_literal 34e-1
 // CHECK:STDOUT:   %.loc12_21: (i32, f64) = tuple_literal (%.loc12_13, %.loc12_18)
-// CHECK:STDOUT:   %.loc12_22.1: i32 = int_literal 0
-// CHECK:STDOUT:   %.loc12_22.2: ref i32 = tuple_index %return, %.loc12_22.1
-// CHECK:STDOUT:   %.loc12_22.3: init i32 = initialize_from %.loc12_13 to %.loc12_22.2
-// CHECK:STDOUT:   %.loc12_22.4: i32 = int_literal 1
-// CHECK:STDOUT:   %.loc12_22.5: ref f64 = tuple_index %return, %.loc12_22.4
-// CHECK:STDOUT:   %.loc12_22.6: init f64 = initialize_from %.loc12_18 to %.loc12_22.5
-// CHECK:STDOUT:   %.loc12_22.7: init (i32, f64) = tuple_init %.loc12_21, (%.loc12_22.3, %.loc12_22.6)
-// CHECK:STDOUT:   return %.loc12_22.7
->>>>>>> f3898448
+// CHECK:STDOUT:   %.loc12_22.1: ref i32 = tuple_access %return, member0
+// CHECK:STDOUT:   %.loc12_22.2: init i32 = initialize_from %.loc12_13 to %.loc12_22.1
+// CHECK:STDOUT:   %.loc12_22.3: ref f64 = tuple_access %return, member1
+// CHECK:STDOUT:   %.loc12_22.4: init f64 = initialize_from %.loc12_18 to %.loc12_22.3
+// CHECK:STDOUT:   %.loc12_22.5: init (i32, f64) = tuple_init %.loc12_21, (%.loc12_22.2, %.loc12_22.4)
+// CHECK:STDOUT:   return %.loc12_22.5
 // CHECK:STDOUT: }