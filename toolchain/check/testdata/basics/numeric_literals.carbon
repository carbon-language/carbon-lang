// Part of the Carbon Language project, under the Apache License v2.0 with LLVM
// Exceptions. See /LICENSE for license information.
// SPDX-License-Identifier: Apache-2.0 WITH LLVM-exception
//
// AUTOUPDATE

fn F() {
  // 8 and 9 trigger special behavior in APInt when mishandling signed versus
  // unsigned, so we pay extra attention to those.
  var ints: [i32; 5] = (
    8,
    9,
    0x8,
    0b1000,
    39999999999999999993,
  );
  var floats: [f64; 7] = (
    0.9,
    8.0,
    80.0,
    1.0e7,
    1.0e8,
    1.0e-8,
    39999999999999999993.0e39999999999999999993,
  );
}

// CHECK:STDOUT: --- numeric_literals.carbon
// CHECK:STDOUT:
// CHECK:STDOUT: constants {
<<<<<<< HEAD
// CHECK:STDOUT:   %.loc10_19: i32 = int_literal 5 [template]
// CHECK:STDOUT:   %.loc10_20.1: type = array_type %.loc10_19, i32 [template]
// CHECK:STDOUT:   %.loc10_20.2: type = ptr_type [i32; 5] [template]
// CHECK:STDOUT:   %.loc11: i32 = int_literal 8 [template]
// CHECK:STDOUT:   %.loc12: i32 = int_literal 9 [template]
// CHECK:STDOUT:   %.loc13: i32 = int_literal 8 [template]
// CHECK:STDOUT:   %.loc14: i32 = int_literal 8 [template]
// CHECK:STDOUT:   %.loc15: i32 = int_literal 39999999999999999993 [template]
// CHECK:STDOUT:   %.loc16_3.1: type = tuple_type (i32, i32, i32, i32, i32) [template]
// CHECK:STDOUT:   %.loc16_3.2: i32 = int_literal 0 [template]
// CHECK:STDOUT:   %.loc16_3.3: i32 = int_literal 1 [template]
// CHECK:STDOUT:   %.loc16_3.4: i32 = int_literal 2 [template]
// CHECK:STDOUT:   %.loc16_3.5: i32 = int_literal 3 [template]
// CHECK:STDOUT:   %.loc16_3.6: i32 = int_literal 4 [template]
// CHECK:STDOUT:   %.loc17_21: i32 = int_literal 7 [template]
// CHECK:STDOUT:   %.loc17_22.1: type = array_type %.loc17_21, f64 [template]
// CHECK:STDOUT:   %.loc17_22.2: type = ptr_type [f64; 7] [template]
// CHECK:STDOUT:   %.loc18: f64 = real_literal 9e-1 [template]
// CHECK:STDOUT:   %.loc19: f64 = real_literal 80e-1 [template]
// CHECK:STDOUT:   %.loc20: f64 = real_literal 800e-1 [template]
// CHECK:STDOUT:   %.loc21: f64 = real_literal 10e6 [template]
// CHECK:STDOUT:   %.loc22: f64 = real_literal 10e7 [template]
// CHECK:STDOUT:   %.loc23: f64 = real_literal 10e-9 [template]
// CHECK:STDOUT:   %.loc24: f64 = real_literal 399999999999999999930e39999999999999999992 [template]
// CHECK:STDOUT:   %.loc25_3.1: type = tuple_type (f64, f64, f64, f64, f64, f64, f64) [template]
// CHECK:STDOUT:   %.loc25_3.2: i32 = int_literal 0 [template]
// CHECK:STDOUT:   %.loc25_3.3: i32 = int_literal 1 [template]
// CHECK:STDOUT:   %.loc25_3.4: i32 = int_literal 2 [template]
// CHECK:STDOUT:   %.loc25_3.5: i32 = int_literal 3 [template]
// CHECK:STDOUT:   %.loc25_3.6: i32 = int_literal 4 [template]
// CHECK:STDOUT:   %.loc25_3.7: i32 = int_literal 5 [template]
// CHECK:STDOUT:   %.loc25_3.8: i32 = int_literal 6 [template]
=======
// CHECK:STDOUT:   %.1: i32 = int_literal 5 [template]
// CHECK:STDOUT:   %.2: type = array_type %.1, i32 [template]
// CHECK:STDOUT:   %.3: type = ptr_type [i32; 5] [template]
// CHECK:STDOUT:   %.4: i32 = int_literal 8 [template]
// CHECK:STDOUT:   %.5: i32 = int_literal 9 [template]
// CHECK:STDOUT:   %.6: i32 = int_literal 8 [template]
// CHECK:STDOUT:   %.7: i32 = int_literal 8 [template]
// CHECK:STDOUT:   %.8: i32 = int_literal 39999999999999999993 [template]
// CHECK:STDOUT:   %.9: type = tuple_type (i32, i32, i32, i32, i32) [template]
// CHECK:STDOUT:   %.10: i32 = int_literal 7 [template]
// CHECK:STDOUT:   %.11: type = array_type %.10, f64 [template]
// CHECK:STDOUT:   %.12: type = ptr_type [f64; 7] [template]
// CHECK:STDOUT:   %.13: f64 = real_literal 9e-1 [template]
// CHECK:STDOUT:   %.14: f64 = real_literal 80e-1 [template]
// CHECK:STDOUT:   %.15: f64 = real_literal 800e-1 [template]
// CHECK:STDOUT:   %.16: f64 = real_literal 10e6 [template]
// CHECK:STDOUT:   %.17: f64 = real_literal 10e7 [template]
// CHECK:STDOUT:   %.18: f64 = real_literal 10e-9 [template]
// CHECK:STDOUT:   %.19: f64 = real_literal 399999999999999999930e39999999999999999992 [template]
// CHECK:STDOUT:   %.20: type = tuple_type (f64, f64, f64, f64, f64, f64, f64) [template]
>>>>>>> d712bf12
// CHECK:STDOUT: }
// CHECK:STDOUT:
// CHECK:STDOUT: file {
// CHECK:STDOUT:   package: <namespace> = namespace package, {.F = %F}
// CHECK:STDOUT:   %F: <function> = fn_decl @F [template]
// CHECK:STDOUT: }
// CHECK:STDOUT:
// CHECK:STDOUT: fn @F() {
// CHECK:STDOUT: !entry:
// CHECK:STDOUT:   %.loc10_19: i32 = int_literal 5 [template = constants.%.1]
// CHECK:STDOUT:   %.loc10_20: type = array_type %.loc10_19, i32 [template = constants.%.2]
// CHECK:STDOUT:   %ints.var: ref [i32; 5] = var ints
// CHECK:STDOUT:   %ints: ref [i32; 5] = bind_name ints, %ints.var
// CHECK:STDOUT:   %.loc11: i32 = int_literal 8 [template = constants.%.4]
// CHECK:STDOUT:   %.loc12: i32 = int_literal 9 [template = constants.%.5]
// CHECK:STDOUT:   %.loc13: i32 = int_literal 8 [template = constants.%.6]
// CHECK:STDOUT:   %.loc14: i32 = int_literal 8 [template = constants.%.7]
// CHECK:STDOUT:   %.loc15: i32 = int_literal 39999999999999999993 [template = constants.%.8]
// CHECK:STDOUT:   %.loc16_3.1: (i32, i32, i32, i32, i32) = tuple_literal (%.loc11, %.loc12, %.loc13, %.loc14, %.loc15)
// CHECK:STDOUT:   %.loc16_3.2: i32 = int_literal 0 [template = constants.%.loc16_3.2]
// CHECK:STDOUT:   %.loc16_3.3: ref i32 = array_index %ints.var, %.loc16_3.2
// CHECK:STDOUT:   %.loc16_3.4: init i32 = initialize_from %.loc11 to %.loc16_3.3
// CHECK:STDOUT:   %.loc16_3.5: i32 = int_literal 1 [template = constants.%.loc16_3.3]
// CHECK:STDOUT:   %.loc16_3.6: ref i32 = array_index %ints.var, %.loc16_3.5
// CHECK:STDOUT:   %.loc16_3.7: init i32 = initialize_from %.loc12 to %.loc16_3.6
// CHECK:STDOUT:   %.loc16_3.8: i32 = int_literal 2 [template = constants.%.loc16_3.4]
// CHECK:STDOUT:   %.loc16_3.9: ref i32 = array_index %ints.var, %.loc16_3.8
// CHECK:STDOUT:   %.loc16_3.10: init i32 = initialize_from %.loc13 to %.loc16_3.9
// CHECK:STDOUT:   %.loc16_3.11: i32 = int_literal 3 [template = constants.%.loc16_3.5]
// CHECK:STDOUT:   %.loc16_3.12: ref i32 = array_index %ints.var, %.loc16_3.11
// CHECK:STDOUT:   %.loc16_3.13: init i32 = initialize_from %.loc14 to %.loc16_3.12
// CHECK:STDOUT:   %.loc16_3.14: i32 = int_literal 4 [template = constants.%.loc16_3.6]
// CHECK:STDOUT:   %.loc16_3.15: ref i32 = array_index %ints.var, %.loc16_3.14
// CHECK:STDOUT:   %.loc16_3.16: init i32 = initialize_from %.loc15 to %.loc16_3.15
// CHECK:STDOUT:   %.loc16_3.17: init [i32; 5] = array_init (%.loc16_3.4, %.loc16_3.7, %.loc16_3.10, %.loc16_3.13, %.loc16_3.16) to %ints.var
// CHECK:STDOUT:   %.loc16_3.18: init [i32; 5] = converted %.loc16_3.1, %.loc16_3.17
// CHECK:STDOUT:   assign %ints.var, %.loc16_3.18
// CHECK:STDOUT:   %.loc17_21: i32 = int_literal 7 [template = constants.%.10]
// CHECK:STDOUT:   %.loc17_22: type = array_type %.loc17_21, f64 [template = constants.%.11]
// CHECK:STDOUT:   %floats.var: ref [f64; 7] = var floats
// CHECK:STDOUT:   %floats: ref [f64; 7] = bind_name floats, %floats.var
// CHECK:STDOUT:   %.loc18: f64 = real_literal 9e-1 [template = constants.%.13]
// CHECK:STDOUT:   %.loc19: f64 = real_literal 80e-1 [template = constants.%.14]
// CHECK:STDOUT:   %.loc20: f64 = real_literal 800e-1 [template = constants.%.15]
// CHECK:STDOUT:   %.loc21: f64 = real_literal 10e6 [template = constants.%.16]
// CHECK:STDOUT:   %.loc22: f64 = real_literal 10e7 [template = constants.%.17]
// CHECK:STDOUT:   %.loc23: f64 = real_literal 10e-9 [template = constants.%.18]
// CHECK:STDOUT:   %.loc24: f64 = real_literal 399999999999999999930e39999999999999999992 [template = constants.%.19]
// CHECK:STDOUT:   %.loc25_3.1: (f64, f64, f64, f64, f64, f64, f64) = tuple_literal (%.loc18, %.loc19, %.loc20, %.loc21, %.loc22, %.loc23, %.loc24)
// CHECK:STDOUT:   %.loc25_3.2: i32 = int_literal 0 [template = constants.%.loc25_3.2]
// CHECK:STDOUT:   %.loc25_3.3: ref f64 = array_index %floats.var, %.loc25_3.2
// CHECK:STDOUT:   %.loc25_3.4: init f64 = initialize_from %.loc18 to %.loc25_3.3
// CHECK:STDOUT:   %.loc25_3.5: i32 = int_literal 1 [template = constants.%.loc25_3.3]
// CHECK:STDOUT:   %.loc25_3.6: ref f64 = array_index %floats.var, %.loc25_3.5
// CHECK:STDOUT:   %.loc25_3.7: init f64 = initialize_from %.loc19 to %.loc25_3.6
// CHECK:STDOUT:   %.loc25_3.8: i32 = int_literal 2 [template = constants.%.loc25_3.4]
// CHECK:STDOUT:   %.loc25_3.9: ref f64 = array_index %floats.var, %.loc25_3.8
// CHECK:STDOUT:   %.loc25_3.10: init f64 = initialize_from %.loc20 to %.loc25_3.9
// CHECK:STDOUT:   %.loc25_3.11: i32 = int_literal 3 [template = constants.%.loc25_3.5]
// CHECK:STDOUT:   %.loc25_3.12: ref f64 = array_index %floats.var, %.loc25_3.11
// CHECK:STDOUT:   %.loc25_3.13: init f64 = initialize_from %.loc21 to %.loc25_3.12
// CHECK:STDOUT:   %.loc25_3.14: i32 = int_literal 4 [template = constants.%.loc25_3.6]
// CHECK:STDOUT:   %.loc25_3.15: ref f64 = array_index %floats.var, %.loc25_3.14
// CHECK:STDOUT:   %.loc25_3.16: init f64 = initialize_from %.loc22 to %.loc25_3.15
// CHECK:STDOUT:   %.loc25_3.17: i32 = int_literal 5 [template = constants.%.loc25_3.7]
// CHECK:STDOUT:   %.loc25_3.18: ref f64 = array_index %floats.var, %.loc25_3.17
// CHECK:STDOUT:   %.loc25_3.19: init f64 = initialize_from %.loc23 to %.loc25_3.18
// CHECK:STDOUT:   %.loc25_3.20: i32 = int_literal 6 [template = constants.%.loc25_3.8]
// CHECK:STDOUT:   %.loc25_3.21: ref f64 = array_index %floats.var, %.loc25_3.20
// CHECK:STDOUT:   %.loc25_3.22: init f64 = initialize_from %.loc24 to %.loc25_3.21
// CHECK:STDOUT:   %.loc25_3.23: init [f64; 7] = array_init (%.loc25_3.4, %.loc25_3.7, %.loc25_3.10, %.loc25_3.13, %.loc25_3.16, %.loc25_3.19, %.loc25_3.22) to %floats.var
// CHECK:STDOUT:   %.loc25_3.24: init [f64; 7] = converted %.loc25_3.1, %.loc25_3.23
// CHECK:STDOUT:   assign %floats.var, %.loc25_3.24
// CHECK:STDOUT:   return
// CHECK:STDOUT: }
// CHECK:STDOUT:<|MERGE_RESOLUTION|>--- conflicted
+++ resolved
@@ -28,40 +28,6 @@
 // CHECK:STDOUT: --- numeric_literals.carbon
 // CHECK:STDOUT:
 // CHECK:STDOUT: constants {
-<<<<<<< HEAD
-// CHECK:STDOUT:   %.loc10_19: i32 = int_literal 5 [template]
-// CHECK:STDOUT:   %.loc10_20.1: type = array_type %.loc10_19, i32 [template]
-// CHECK:STDOUT:   %.loc10_20.2: type = ptr_type [i32; 5] [template]
-// CHECK:STDOUT:   %.loc11: i32 = int_literal 8 [template]
-// CHECK:STDOUT:   %.loc12: i32 = int_literal 9 [template]
-// CHECK:STDOUT:   %.loc13: i32 = int_literal 8 [template]
-// CHECK:STDOUT:   %.loc14: i32 = int_literal 8 [template]
-// CHECK:STDOUT:   %.loc15: i32 = int_literal 39999999999999999993 [template]
-// CHECK:STDOUT:   %.loc16_3.1: type = tuple_type (i32, i32, i32, i32, i32) [template]
-// CHECK:STDOUT:   %.loc16_3.2: i32 = int_literal 0 [template]
-// CHECK:STDOUT:   %.loc16_3.3: i32 = int_literal 1 [template]
-// CHECK:STDOUT:   %.loc16_3.4: i32 = int_literal 2 [template]
-// CHECK:STDOUT:   %.loc16_3.5: i32 = int_literal 3 [template]
-// CHECK:STDOUT:   %.loc16_3.6: i32 = int_literal 4 [template]
-// CHECK:STDOUT:   %.loc17_21: i32 = int_literal 7 [template]
-// CHECK:STDOUT:   %.loc17_22.1: type = array_type %.loc17_21, f64 [template]
-// CHECK:STDOUT:   %.loc17_22.2: type = ptr_type [f64; 7] [template]
-// CHECK:STDOUT:   %.loc18: f64 = real_literal 9e-1 [template]
-// CHECK:STDOUT:   %.loc19: f64 = real_literal 80e-1 [template]
-// CHECK:STDOUT:   %.loc20: f64 = real_literal 800e-1 [template]
-// CHECK:STDOUT:   %.loc21: f64 = real_literal 10e6 [template]
-// CHECK:STDOUT:   %.loc22: f64 = real_literal 10e7 [template]
-// CHECK:STDOUT:   %.loc23: f64 = real_literal 10e-9 [template]
-// CHECK:STDOUT:   %.loc24: f64 = real_literal 399999999999999999930e39999999999999999992 [template]
-// CHECK:STDOUT:   %.loc25_3.1: type = tuple_type (f64, f64, f64, f64, f64, f64, f64) [template]
-// CHECK:STDOUT:   %.loc25_3.2: i32 = int_literal 0 [template]
-// CHECK:STDOUT:   %.loc25_3.3: i32 = int_literal 1 [template]
-// CHECK:STDOUT:   %.loc25_3.4: i32 = int_literal 2 [template]
-// CHECK:STDOUT:   %.loc25_3.5: i32 = int_literal 3 [template]
-// CHECK:STDOUT:   %.loc25_3.6: i32 = int_literal 4 [template]
-// CHECK:STDOUT:   %.loc25_3.7: i32 = int_literal 5 [template]
-// CHECK:STDOUT:   %.loc25_3.8: i32 = int_literal 6 [template]
-=======
 // CHECK:STDOUT:   %.1: i32 = int_literal 5 [template]
 // CHECK:STDOUT:   %.2: type = array_type %.1, i32 [template]
 // CHECK:STDOUT:   %.3: type = ptr_type [i32; 5] [template]
@@ -71,18 +37,29 @@
 // CHECK:STDOUT:   %.7: i32 = int_literal 8 [template]
 // CHECK:STDOUT:   %.8: i32 = int_literal 39999999999999999993 [template]
 // CHECK:STDOUT:   %.9: type = tuple_type (i32, i32, i32, i32, i32) [template]
-// CHECK:STDOUT:   %.10: i32 = int_literal 7 [template]
-// CHECK:STDOUT:   %.11: type = array_type %.10, f64 [template]
-// CHECK:STDOUT:   %.12: type = ptr_type [f64; 7] [template]
-// CHECK:STDOUT:   %.13: f64 = real_literal 9e-1 [template]
-// CHECK:STDOUT:   %.14: f64 = real_literal 80e-1 [template]
-// CHECK:STDOUT:   %.15: f64 = real_literal 800e-1 [template]
-// CHECK:STDOUT:   %.16: f64 = real_literal 10e6 [template]
-// CHECK:STDOUT:   %.17: f64 = real_literal 10e7 [template]
-// CHECK:STDOUT:   %.18: f64 = real_literal 10e-9 [template]
-// CHECK:STDOUT:   %.19: f64 = real_literal 399999999999999999930e39999999999999999992 [template]
-// CHECK:STDOUT:   %.20: type = tuple_type (f64, f64, f64, f64, f64, f64, f64) [template]
->>>>>>> d712bf12
+// CHECK:STDOUT:   %.10: i32 = int_literal 0 [template]
+// CHECK:STDOUT:   %.11: i32 = int_literal 1 [template]
+// CHECK:STDOUT:   %.12: i32 = int_literal 2 [template]
+// CHECK:STDOUT:   %.13: i32 = int_literal 3 [template]
+// CHECK:STDOUT:   %.14: i32 = int_literal 4 [template]
+// CHECK:STDOUT:   %.15: i32 = int_literal 7 [template]
+// CHECK:STDOUT:   %.16: type = array_type %.15, f64 [template]
+// CHECK:STDOUT:   %.17: type = ptr_type [f64; 7] [template]
+// CHECK:STDOUT:   %.18: f64 = real_literal 9e-1 [template]
+// CHECK:STDOUT:   %.19: f64 = real_literal 80e-1 [template]
+// CHECK:STDOUT:   %.20: f64 = real_literal 800e-1 [template]
+// CHECK:STDOUT:   %.21: f64 = real_literal 10e6 [template]
+// CHECK:STDOUT:   %.22: f64 = real_literal 10e7 [template]
+// CHECK:STDOUT:   %.23: f64 = real_literal 10e-9 [template]
+// CHECK:STDOUT:   %.24: f64 = real_literal 399999999999999999930e39999999999999999992 [template]
+// CHECK:STDOUT:   %.25: type = tuple_type (f64, f64, f64, f64, f64, f64, f64) [template]
+// CHECK:STDOUT:   %.26: i32 = int_literal 0 [template]
+// CHECK:STDOUT:   %.27: i32 = int_literal 1 [template]
+// CHECK:STDOUT:   %.28: i32 = int_literal 2 [template]
+// CHECK:STDOUT:   %.29: i32 = int_literal 3 [template]
+// CHECK:STDOUT:   %.30: i32 = int_literal 4 [template]
+// CHECK:STDOUT:   %.31: i32 = int_literal 5 [template]
+// CHECK:STDOUT:   %.32: i32 = int_literal 6 [template]
 // CHECK:STDOUT: }
 // CHECK:STDOUT:
 // CHECK:STDOUT: file {
@@ -102,55 +79,55 @@
 // CHECK:STDOUT:   %.loc14: i32 = int_literal 8 [template = constants.%.7]
 // CHECK:STDOUT:   %.loc15: i32 = int_literal 39999999999999999993 [template = constants.%.8]
 // CHECK:STDOUT:   %.loc16_3.1: (i32, i32, i32, i32, i32) = tuple_literal (%.loc11, %.loc12, %.loc13, %.loc14, %.loc15)
-// CHECK:STDOUT:   %.loc16_3.2: i32 = int_literal 0 [template = constants.%.loc16_3.2]
+// CHECK:STDOUT:   %.loc16_3.2: i32 = int_literal 0 [template = constants.%.10]
 // CHECK:STDOUT:   %.loc16_3.3: ref i32 = array_index %ints.var, %.loc16_3.2
 // CHECK:STDOUT:   %.loc16_3.4: init i32 = initialize_from %.loc11 to %.loc16_3.3
-// CHECK:STDOUT:   %.loc16_3.5: i32 = int_literal 1 [template = constants.%.loc16_3.3]
+// CHECK:STDOUT:   %.loc16_3.5: i32 = int_literal 1 [template = constants.%.11]
 // CHECK:STDOUT:   %.loc16_3.6: ref i32 = array_index %ints.var, %.loc16_3.5
 // CHECK:STDOUT:   %.loc16_3.7: init i32 = initialize_from %.loc12 to %.loc16_3.6
-// CHECK:STDOUT:   %.loc16_3.8: i32 = int_literal 2 [template = constants.%.loc16_3.4]
+// CHECK:STDOUT:   %.loc16_3.8: i32 = int_literal 2 [template = constants.%.12]
 // CHECK:STDOUT:   %.loc16_3.9: ref i32 = array_index %ints.var, %.loc16_3.8
 // CHECK:STDOUT:   %.loc16_3.10: init i32 = initialize_from %.loc13 to %.loc16_3.9
-// CHECK:STDOUT:   %.loc16_3.11: i32 = int_literal 3 [template = constants.%.loc16_3.5]
+// CHECK:STDOUT:   %.loc16_3.11: i32 = int_literal 3 [template = constants.%.13]
 // CHECK:STDOUT:   %.loc16_3.12: ref i32 = array_index %ints.var, %.loc16_3.11
 // CHECK:STDOUT:   %.loc16_3.13: init i32 = initialize_from %.loc14 to %.loc16_3.12
-// CHECK:STDOUT:   %.loc16_3.14: i32 = int_literal 4 [template = constants.%.loc16_3.6]
+// CHECK:STDOUT:   %.loc16_3.14: i32 = int_literal 4 [template = constants.%.14]
 // CHECK:STDOUT:   %.loc16_3.15: ref i32 = array_index %ints.var, %.loc16_3.14
 // CHECK:STDOUT:   %.loc16_3.16: init i32 = initialize_from %.loc15 to %.loc16_3.15
 // CHECK:STDOUT:   %.loc16_3.17: init [i32; 5] = array_init (%.loc16_3.4, %.loc16_3.7, %.loc16_3.10, %.loc16_3.13, %.loc16_3.16) to %ints.var
 // CHECK:STDOUT:   %.loc16_3.18: init [i32; 5] = converted %.loc16_3.1, %.loc16_3.17
 // CHECK:STDOUT:   assign %ints.var, %.loc16_3.18
-// CHECK:STDOUT:   %.loc17_21: i32 = int_literal 7 [template = constants.%.10]
-// CHECK:STDOUT:   %.loc17_22: type = array_type %.loc17_21, f64 [template = constants.%.11]
+// CHECK:STDOUT:   %.loc17_21: i32 = int_literal 7 [template = constants.%.15]
+// CHECK:STDOUT:   %.loc17_22: type = array_type %.loc17_21, f64 [template = constants.%.16]
 // CHECK:STDOUT:   %floats.var: ref [f64; 7] = var floats
 // CHECK:STDOUT:   %floats: ref [f64; 7] = bind_name floats, %floats.var
-// CHECK:STDOUT:   %.loc18: f64 = real_literal 9e-1 [template = constants.%.13]
-// CHECK:STDOUT:   %.loc19: f64 = real_literal 80e-1 [template = constants.%.14]
-// CHECK:STDOUT:   %.loc20: f64 = real_literal 800e-1 [template = constants.%.15]
-// CHECK:STDOUT:   %.loc21: f64 = real_literal 10e6 [template = constants.%.16]
-// CHECK:STDOUT:   %.loc22: f64 = real_literal 10e7 [template = constants.%.17]
-// CHECK:STDOUT:   %.loc23: f64 = real_literal 10e-9 [template = constants.%.18]
-// CHECK:STDOUT:   %.loc24: f64 = real_literal 399999999999999999930e39999999999999999992 [template = constants.%.19]
+// CHECK:STDOUT:   %.loc18: f64 = real_literal 9e-1 [template = constants.%.18]
+// CHECK:STDOUT:   %.loc19: f64 = real_literal 80e-1 [template = constants.%.19]
+// CHECK:STDOUT:   %.loc20: f64 = real_literal 800e-1 [template = constants.%.20]
+// CHECK:STDOUT:   %.loc21: f64 = real_literal 10e6 [template = constants.%.21]
+// CHECK:STDOUT:   %.loc22: f64 = real_literal 10e7 [template = constants.%.22]
+// CHECK:STDOUT:   %.loc23: f64 = real_literal 10e-9 [template = constants.%.23]
+// CHECK:STDOUT:   %.loc24: f64 = real_literal 399999999999999999930e39999999999999999992 [template = constants.%.24]
 // CHECK:STDOUT:   %.loc25_3.1: (f64, f64, f64, f64, f64, f64, f64) = tuple_literal (%.loc18, %.loc19, %.loc20, %.loc21, %.loc22, %.loc23, %.loc24)
-// CHECK:STDOUT:   %.loc25_3.2: i32 = int_literal 0 [template = constants.%.loc25_3.2]
+// CHECK:STDOUT:   %.loc25_3.2: i32 = int_literal 0 [template = constants.%.26]
 // CHECK:STDOUT:   %.loc25_3.3: ref f64 = array_index %floats.var, %.loc25_3.2
 // CHECK:STDOUT:   %.loc25_3.4: init f64 = initialize_from %.loc18 to %.loc25_3.3
-// CHECK:STDOUT:   %.loc25_3.5: i32 = int_literal 1 [template = constants.%.loc25_3.3]
+// CHECK:STDOUT:   %.loc25_3.5: i32 = int_literal 1 [template = constants.%.27]
 // CHECK:STDOUT:   %.loc25_3.6: ref f64 = array_index %floats.var, %.loc25_3.5
 // CHECK:STDOUT:   %.loc25_3.7: init f64 = initialize_from %.loc19 to %.loc25_3.6
-// CHECK:STDOUT:   %.loc25_3.8: i32 = int_literal 2 [template = constants.%.loc25_3.4]
+// CHECK:STDOUT:   %.loc25_3.8: i32 = int_literal 2 [template = constants.%.28]
 // CHECK:STDOUT:   %.loc25_3.9: ref f64 = array_index %floats.var, %.loc25_3.8
 // CHECK:STDOUT:   %.loc25_3.10: init f64 = initialize_from %.loc20 to %.loc25_3.9
-// CHECK:STDOUT:   %.loc25_3.11: i32 = int_literal 3 [template = constants.%.loc25_3.5]
+// CHECK:STDOUT:   %.loc25_3.11: i32 = int_literal 3 [template = constants.%.29]
 // CHECK:STDOUT:   %.loc25_3.12: ref f64 = array_index %floats.var, %.loc25_3.11
 // CHECK:STDOUT:   %.loc25_3.13: init f64 = initialize_from %.loc21 to %.loc25_3.12
-// CHECK:STDOUT:   %.loc25_3.14: i32 = int_literal 4 [template = constants.%.loc25_3.6]
+// CHECK:STDOUT:   %.loc25_3.14: i32 = int_literal 4 [template = constants.%.30]
 // CHECK:STDOUT:   %.loc25_3.15: ref f64 = array_index %floats.var, %.loc25_3.14
 // CHECK:STDOUT:   %.loc25_3.16: init f64 = initialize_from %.loc22 to %.loc25_3.15
-// CHECK:STDOUT:   %.loc25_3.17: i32 = int_literal 5 [template = constants.%.loc25_3.7]
+// CHECK:STDOUT:   %.loc25_3.17: i32 = int_literal 5 [template = constants.%.31]
 // CHECK:STDOUT:   %.loc25_3.18: ref f64 = array_index %floats.var, %.loc25_3.17
 // CHECK:STDOUT:   %.loc25_3.19: init f64 = initialize_from %.loc23 to %.loc25_3.18
-// CHECK:STDOUT:   %.loc25_3.20: i32 = int_literal 6 [template = constants.%.loc25_3.8]
+// CHECK:STDOUT:   %.loc25_3.20: i32 = int_literal 6 [template = constants.%.32]
 // CHECK:STDOUT:   %.loc25_3.21: ref f64 = array_index %floats.var, %.loc25_3.20
 // CHECK:STDOUT:   %.loc25_3.22: init f64 = initialize_from %.loc24 to %.loc25_3.21
 // CHECK:STDOUT:   %.loc25_3.23: init [f64; 7] = array_init (%.loc25_3.4, %.loc25_3.7, %.loc25_3.10, %.loc25_3.13, %.loc25_3.16, %.loc25_3.19, %.loc25_3.22) to %floats.var
