// Part of the Carbon Language project, under the Apache License v2.0 with LLVM
// Exceptions. See /LICENSE for license information.
// SPDX-License-Identifier: Apache-2.0 WITH LLVM-exception
//
// AUTOUPDATE

fn F() {
  // 8 and 9 trigger special behavior in APInt when mishandling signed versus
  // unsigned, so we pay extra attention to those.
  var ints: [i32; 5] = (
    8,
    9,
    0x8,
    0b1000,
    39999999999999999993,
  );
  var floats: [f64; 7] = (
    0.9,
    8.0,
    80.0,
    1.0e7,
    1.0e8,
    1.0e-8,
    39999999999999999993.0e39999999999999999993,
  );
}

// CHECK:STDOUT: constants {
// CHECK:STDOUT:   %.loc10: type = ptr_type [i32; 5]
// CHECK:STDOUT:   %.loc16: type = tuple_type (i32, i32, i32, i32, i32)
// CHECK:STDOUT:   %.loc17: type = ptr_type [f64; 7]
// CHECK:STDOUT:   %.loc25: type = tuple_type (f64, f64, f64, f64, f64, f64, f64)
// CHECK:STDOUT: }
// CHECK:STDOUT:
// CHECK:STDOUT: file "numeric_literals.carbon" {
// CHECK:STDOUT:   %F: <function> = fn_decl @F
// CHECK:STDOUT: }
// CHECK:STDOUT:
// CHECK:STDOUT: fn @F() {
// CHECK:STDOUT: !entry:
// CHECK:STDOUT:   %.loc10_19: i32 = int_literal 5
<<<<<<< HEAD
// CHECK:STDOUT:   %.loc10_20: type = array_type %.loc10_19, i32
// CHECK:STDOUT:   %ints.var: ref [i32; 5] = var "ints"
// CHECK:STDOUT:   %ints: ref [i32; 5] = bind_name "ints", %ints.var
=======
// CHECK:STDOUT:   %.loc10_20.1: type = array_type %.loc10_19, i32
// CHECK:STDOUT:   %.loc10_20.2: type = ptr_type [i32; 5]
// CHECK:STDOUT:   %ints.var: ref [i32; 5] = var ints
// CHECK:STDOUT:   %ints: ref [i32; 5] = bind_name ints, %ints.var
>>>>>>> fe45b6a9
// CHECK:STDOUT:   %.loc11: i32 = int_literal 8
// CHECK:STDOUT:   %.loc12: i32 = int_literal 9
// CHECK:STDOUT:   %.loc13: i32 = int_literal 8
// CHECK:STDOUT:   %.loc14: i32 = int_literal 8
// CHECK:STDOUT:   %.loc15: i32 = int_literal 39999999999999999993
// CHECK:STDOUT:   %.loc16_3.1: (i32, i32, i32, i32, i32) = tuple_literal (%.loc11, %.loc12, %.loc13, %.loc14, %.loc15)
// CHECK:STDOUT:   %.loc16_3.2: i32 = int_literal 0
// CHECK:STDOUT:   %.loc16_3.3: ref i32 = array_index %ints.var, %.loc16_3.2
// CHECK:STDOUT:   %.loc16_3.4: init i32 = initialize_from %.loc11 to %.loc16_3.3
// CHECK:STDOUT:   %.loc16_3.5: i32 = int_literal 1
// CHECK:STDOUT:   %.loc16_3.6: ref i32 = array_index %ints.var, %.loc16_3.5
// CHECK:STDOUT:   %.loc16_3.7: init i32 = initialize_from %.loc12 to %.loc16_3.6
// CHECK:STDOUT:   %.loc16_3.8: i32 = int_literal 2
// CHECK:STDOUT:   %.loc16_3.9: ref i32 = array_index %ints.var, %.loc16_3.8
// CHECK:STDOUT:   %.loc16_3.10: init i32 = initialize_from %.loc13 to %.loc16_3.9
// CHECK:STDOUT:   %.loc16_3.11: i32 = int_literal 3
// CHECK:STDOUT:   %.loc16_3.12: ref i32 = array_index %ints.var, %.loc16_3.11
// CHECK:STDOUT:   %.loc16_3.13: init i32 = initialize_from %.loc14 to %.loc16_3.12
// CHECK:STDOUT:   %.loc16_3.14: i32 = int_literal 4
// CHECK:STDOUT:   %.loc16_3.15: ref i32 = array_index %ints.var, %.loc16_3.14
// CHECK:STDOUT:   %.loc16_3.16: init i32 = initialize_from %.loc15 to %.loc16_3.15
// CHECK:STDOUT:   %.loc16_3.17: init [i32; 5] = array_init %.loc16_3.1, (%.loc16_3.4, %.loc16_3.7, %.loc16_3.10, %.loc16_3.13, %.loc16_3.16) to %ints.var
// CHECK:STDOUT:   assign %ints.var, %.loc16_3.17
// CHECK:STDOUT:   %.loc17_21: i32 = int_literal 7
<<<<<<< HEAD
// CHECK:STDOUT:   %.loc17_22: type = array_type %.loc17_21, f64
// CHECK:STDOUT:   %floats.var: ref [f64; 7] = var "floats"
// CHECK:STDOUT:   %floats: ref [f64; 7] = bind_name "floats", %floats.var
=======
// CHECK:STDOUT:   %.loc17_22.1: type = array_type %.loc17_21, f64
// CHECK:STDOUT:   %.loc17_22.2: type = ptr_type [f64; 7]
// CHECK:STDOUT:   %floats.var: ref [f64; 7] = var floats
// CHECK:STDOUT:   %floats: ref [f64; 7] = bind_name floats, %floats.var
>>>>>>> fe45b6a9
// CHECK:STDOUT:   %.loc18: f64 = real_literal 9e-1
// CHECK:STDOUT:   %.loc19: f64 = real_literal 80e-1
// CHECK:STDOUT:   %.loc20: f64 = real_literal 800e-1
// CHECK:STDOUT:   %.loc21: f64 = real_literal 10e6
// CHECK:STDOUT:   %.loc22: f64 = real_literal 10e7
// CHECK:STDOUT:   %.loc23: f64 = real_literal 10e-9
// CHECK:STDOUT:   %.loc24: f64 = real_literal 399999999999999999930e39999999999999999992
// CHECK:STDOUT:   %.loc25_3.1: (f64, f64, f64, f64, f64, f64, f64) = tuple_literal (%.loc18, %.loc19, %.loc20, %.loc21, %.loc22, %.loc23, %.loc24)
// CHECK:STDOUT:   %.loc25_3.2: i32 = int_literal 0
// CHECK:STDOUT:   %.loc25_3.3: ref f64 = array_index %floats.var, %.loc25_3.2
// CHECK:STDOUT:   %.loc25_3.4: init f64 = initialize_from %.loc18 to %.loc25_3.3
// CHECK:STDOUT:   %.loc25_3.5: i32 = int_literal 1
// CHECK:STDOUT:   %.loc25_3.6: ref f64 = array_index %floats.var, %.loc25_3.5
// CHECK:STDOUT:   %.loc25_3.7: init f64 = initialize_from %.loc19 to %.loc25_3.6
// CHECK:STDOUT:   %.loc25_3.8: i32 = int_literal 2
// CHECK:STDOUT:   %.loc25_3.9: ref f64 = array_index %floats.var, %.loc25_3.8
// CHECK:STDOUT:   %.loc25_3.10: init f64 = initialize_from %.loc20 to %.loc25_3.9
// CHECK:STDOUT:   %.loc25_3.11: i32 = int_literal 3
// CHECK:STDOUT:   %.loc25_3.12: ref f64 = array_index %floats.var, %.loc25_3.11
// CHECK:STDOUT:   %.loc25_3.13: init f64 = initialize_from %.loc21 to %.loc25_3.12
// CHECK:STDOUT:   %.loc25_3.14: i32 = int_literal 4
// CHECK:STDOUT:   %.loc25_3.15: ref f64 = array_index %floats.var, %.loc25_3.14
// CHECK:STDOUT:   %.loc25_3.16: init f64 = initialize_from %.loc22 to %.loc25_3.15
// CHECK:STDOUT:   %.loc25_3.17: i32 = int_literal 5
// CHECK:STDOUT:   %.loc25_3.18: ref f64 = array_index %floats.var, %.loc25_3.17
// CHECK:STDOUT:   %.loc25_3.19: init f64 = initialize_from %.loc23 to %.loc25_3.18
// CHECK:STDOUT:   %.loc25_3.20: i32 = int_literal 6
// CHECK:STDOUT:   %.loc25_3.21: ref f64 = array_index %floats.var, %.loc25_3.20
// CHECK:STDOUT:   %.loc25_3.22: init f64 = initialize_from %.loc24 to %.loc25_3.21
// CHECK:STDOUT:   %.loc25_3.23: init [f64; 7] = array_init %.loc25_3.1, (%.loc25_3.4, %.loc25_3.7, %.loc25_3.10, %.loc25_3.13, %.loc25_3.16, %.loc25_3.19, %.loc25_3.22) to %floats.var
// CHECK:STDOUT:   assign %floats.var, %.loc25_3.23
// CHECK:STDOUT:   return
// CHECK:STDOUT: }<|MERGE_RESOLUTION|>--- conflicted
+++ resolved
@@ -39,16 +39,9 @@
 // CHECK:STDOUT: fn @F() {
 // CHECK:STDOUT: !entry:
 // CHECK:STDOUT:   %.loc10_19: i32 = int_literal 5
-<<<<<<< HEAD
 // CHECK:STDOUT:   %.loc10_20: type = array_type %.loc10_19, i32
-// CHECK:STDOUT:   %ints.var: ref [i32; 5] = var "ints"
-// CHECK:STDOUT:   %ints: ref [i32; 5] = bind_name "ints", %ints.var
-=======
-// CHECK:STDOUT:   %.loc10_20.1: type = array_type %.loc10_19, i32
-// CHECK:STDOUT:   %.loc10_20.2: type = ptr_type [i32; 5]
 // CHECK:STDOUT:   %ints.var: ref [i32; 5] = var ints
 // CHECK:STDOUT:   %ints: ref [i32; 5] = bind_name ints, %ints.var
->>>>>>> fe45b6a9
 // CHECK:STDOUT:   %.loc11: i32 = int_literal 8
 // CHECK:STDOUT:   %.loc12: i32 = int_literal 9
 // CHECK:STDOUT:   %.loc13: i32 = int_literal 8
@@ -73,16 +66,9 @@
 // CHECK:STDOUT:   %.loc16_3.17: init [i32; 5] = array_init %.loc16_3.1, (%.loc16_3.4, %.loc16_3.7, %.loc16_3.10, %.loc16_3.13, %.loc16_3.16) to %ints.var
 // CHECK:STDOUT:   assign %ints.var, %.loc16_3.17
 // CHECK:STDOUT:   %.loc17_21: i32 = int_literal 7
-<<<<<<< HEAD
 // CHECK:STDOUT:   %.loc17_22: type = array_type %.loc17_21, f64
-// CHECK:STDOUT:   %floats.var: ref [f64; 7] = var "floats"
-// CHECK:STDOUT:   %floats: ref [f64; 7] = bind_name "floats", %floats.var
-=======
-// CHECK:STDOUT:   %.loc17_22.1: type = array_type %.loc17_21, f64
-// CHECK:STDOUT:   %.loc17_22.2: type = ptr_type [f64; 7]
 // CHECK:STDOUT:   %floats.var: ref [f64; 7] = var floats
 // CHECK:STDOUT:   %floats: ref [f64; 7] = bind_name floats, %floats.var
->>>>>>> fe45b6a9
 // CHECK:STDOUT:   %.loc18: f64 = real_literal 9e-1
 // CHECK:STDOUT:   %.loc19: f64 = real_literal 80e-1
 // CHECK:STDOUT:   %.loc20: f64 = real_literal 800e-1
