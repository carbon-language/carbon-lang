// Part of the Carbon Language project, under the Apache License v2.0 with LLVM
// Exceptions. See /LICENSE for license information.
// SPDX-License-Identifier: Apache-2.0 WITH LLVM-exception
//
// AUTOUPDATE
// TIP: To test this file alone, run:
// TIP:   bazel test //toolchain/testing:file_test --test_arg=--file_tests=toolchain/check/testdata/basics/fail_bad_run_2.carbon
// TIP: To dump output, run:
// TIP:   bazel run //toolchain/testing:file_test -- --dump_output --file_tests=toolchain/check/testdata/basics/fail_bad_run_2.carbon

// CHECK:STDERR: fail_bad_run_2.carbon:[[@LINE+3]]:1: ERROR: Invalid signature for `Main.Run` function. Expected `fn ()` or `fn () -> i32`.
// CHECK:STDERR: fn Run(n: i32) {}
// CHECK:STDERR: ^~~~~~~~~~~~~~~~
fn Run(n: i32) {}

// CHECK:STDOUT: --- fail_bad_run_2.carbon
// CHECK:STDOUT:
// CHECK:STDOUT: constants {
// CHECK:STDOUT:   %Int32.type: type = fn_type @Int32 [template]
// CHECK:STDOUT:   %.1: type = tuple_type () [template]
// CHECK:STDOUT:   %Int32: %Int32.type = struct_value () [template]
// CHECK:STDOUT:   %Run.type: type = fn_type @Run [template]
// CHECK:STDOUT:   %Run: %Run.type = struct_value () [template]
// CHECK:STDOUT: }
// CHECK:STDOUT:
// CHECK:STDOUT: imports {
// CHECK:STDOUT:   %Core: <namespace> = namespace file.%Core.import, [template] {
// CHECK:STDOUT:     .Int32 = %import_ref
// CHECK:STDOUT:     import Core//prelude
// CHECK:STDOUT:     import Core//prelude/operators
// CHECK:STDOUT:     import Core//prelude/types
// CHECK:STDOUT:     import Core//prelude/operators/arithmetic
// CHECK:STDOUT:     import Core//prelude/operators/bitwise
// CHECK:STDOUT:     import Core//prelude/operators/comparison
// CHECK:STDOUT:     import Core//prelude/types/bool
// CHECK:STDOUT:   }
// CHECK:STDOUT:   %import_ref: %Int32.type = import_ref Core//prelude/types, inst+4, loaded [template = constants.%Int32]
// CHECK:STDOUT: }
// CHECK:STDOUT:
// CHECK:STDOUT: file {
// CHECK:STDOUT:   package: <namespace> = namespace [template] {
// CHECK:STDOUT:     .Core = imports.%Core
// CHECK:STDOUT:     .Run = %Run.decl
// CHECK:STDOUT:   }
// CHECK:STDOUT:   %Core.import = import Core
// CHECK:STDOUT:   %Run.decl: %Run.type = fn_decl @Run [template = constants.%Run] {
// CHECK:STDOUT:     %n.patt: i32 = binding_pattern n
// CHECK:STDOUT:   } {
// CHECK:STDOUT:     %int.make_type_32: init type = call constants.%Int32() [template = i32]
// CHECK:STDOUT:     %.loc14_11.1: type = value_of_initializer %int.make_type_32 [template = i32]
// CHECK:STDOUT:     %.loc14_11.2: type = converted %int.make_type_32, %.loc14_11.1 [template = i32]
<<<<<<< HEAD
// CHECK:STDOUT:     %param: i32 = param
// CHECK:STDOUT:     @Run.%n: i32 = bind_name n, %param
=======
// CHECK:STDOUT:     %n.param: i32 = param n
// CHECK:STDOUT:     %n: i32 = bind_name n, %n.param
>>>>>>> dcb4ae26
// CHECK:STDOUT:   }
// CHECK:STDOUT: }
// CHECK:STDOUT:
// CHECK:STDOUT: fn @Int32() -> type = "int.make_type_32";
// CHECK:STDOUT:
// CHECK:STDOUT: fn @Run(%n: i32) {
// CHECK:STDOUT: !entry:
// CHECK:STDOUT:   return
// CHECK:STDOUT: }
// CHECK:STDOUT:<|MERGE_RESOLUTION|>--- conflicted
+++ resolved
@@ -49,13 +49,8 @@
 // CHECK:STDOUT:     %int.make_type_32: init type = call constants.%Int32() [template = i32]
 // CHECK:STDOUT:     %.loc14_11.1: type = value_of_initializer %int.make_type_32 [template = i32]
 // CHECK:STDOUT:     %.loc14_11.2: type = converted %int.make_type_32, %.loc14_11.1 [template = i32]
-<<<<<<< HEAD
 // CHECK:STDOUT:     %param: i32 = param
-// CHECK:STDOUT:     @Run.%n: i32 = bind_name n, %param
-=======
-// CHECK:STDOUT:     %n.param: i32 = param n
-// CHECK:STDOUT:     %n: i32 = bind_name n, %n.param
->>>>>>> dcb4ae26
+// CHECK:STDOUT:     %n: i32 = bind_name n, %param
 // CHECK:STDOUT:   }
 // CHECK:STDOUT: }
 // CHECK:STDOUT:
