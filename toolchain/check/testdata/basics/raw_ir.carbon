--- conflicted
+++ resolved
@@ -38,22 +38,6 @@
 // CHECK:STDOUT:     inst+1:          {kind: TupleType, arg0: typeBlock0, type: typeTypeType}
 // CHECK:STDOUT:     inst+2:          {kind: TupleLiteral, arg0: block2, type: type1}
 // CHECK:STDOUT:     inst+3:          {kind: TupleType, arg0: typeBlock1, type: typeTypeType}
-<<<<<<< HEAD
-// CHECK:STDOUT:     inst+4:          {kind: VarStorage, arg0: nameReturnSlot, type: type3}
-// CHECK:STDOUT:     inst+5:          {kind: PointerType, arg0: type3, type: typeTypeType}
-// CHECK:STDOUT:     inst+6:          {kind: FunctionDeclaration, arg0: function0, type: type5}
-// CHECK:STDOUT:     inst+7:          {kind: NameReference, arg0: name1, arg1: inst+0, type: type0}
-// CHECK:STDOUT:     inst+8:          {kind: IntegerLiteral, arg0: int3, type: type0}
-// CHECK:STDOUT:     inst+9:          {kind: BinaryOperatorAdd, arg0: inst+7, arg1: inst+8, type: type0}
-// CHECK:STDOUT:     inst+10:         {kind: RealLiteral, arg0: real0, type: type2}
-// CHECK:STDOUT:     inst+11:         {kind: TupleLiteral, arg0: block5, type: type3}
-// CHECK:STDOUT:     inst+12:         {kind: TupleAccess, arg0: inst+4, arg1: member0, type: type0}
-// CHECK:STDOUT:     inst+13:         {kind: InitializeFrom, arg0: inst+9, arg1: inst+12, type: type0}
-// CHECK:STDOUT:     inst+14:         {kind: TupleAccess, arg0: inst+4, arg1: member1, type: type2}
-// CHECK:STDOUT:     inst+15:         {kind: InitializeFrom, arg0: inst+10, arg1: inst+14, type: type2}
-// CHECK:STDOUT:     inst+16:         {kind: TupleInit, arg0: inst+11, arg1: block6, type: type3}
-// CHECK:STDOUT:     inst+17:         {kind: ReturnExpr, arg0: inst+16}
-=======
 // CHECK:STDOUT:     inst+4:          {kind: Converted, arg0: inst+2, arg1: inst+3, type: typeTypeType}
 // CHECK:STDOUT:     inst+5:          {kind: VarStorage, arg0: nameReturnSlot, type: type3}
 // CHECK:STDOUT:     inst+6:          {kind: PointerType, arg0: type3, type: typeTypeType}
@@ -69,8 +53,7 @@
 // CHECK:STDOUT:     inst+16:         {kind: InitializeFrom, arg0: inst+11, arg1: inst+15, type: type2}
 // CHECK:STDOUT:     inst+17:         {kind: TupleInit, arg0: block6, arg1: inst+5, type: type3}
 // CHECK:STDOUT:     inst+18:         {kind: Converted, arg0: inst+12, arg1: inst+17, type: type3}
-// CHECK:STDOUT:     inst+19:         {kind: ReturnExpression, arg0: inst+18}
->>>>>>> 6d5e6297
+// CHECK:STDOUT:     inst+19:         {kind: ReturnExpr, arg0: inst+18}
 // CHECK:STDOUT:   inst_blocks:
 // CHECK:STDOUT:     block0:          {}
 // CHECK:STDOUT:     block1:
