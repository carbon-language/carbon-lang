--- conflicted
+++ resolved
@@ -44,57 +44,36 @@
 // CHECK:STDOUT:   }
 // CHECK:STDOUT:   %A.decl: %A.type = fn_decl @A [template = constants.%A] {
 // CHECK:STDOUT:     %n.patt: %.1 = binding_pattern n
-<<<<<<< HEAD
-// CHECK:STDOUT:     %.loc15_7: %.1 = param_pattern %n.patt
+// CHECK:STDOUT:     %.loc15_7: %.1 = param_pattern %n.patt, runtime_param0
 // CHECK:STDOUT:   } {
 // CHECK:STDOUT:     %.loc15_10.1: %.1 = tuple_literal ()
 // CHECK:STDOUT:     %.loc15_10.2: type = converted %.loc15_10.1, constants.%.1 [template = constants.%.1]
-// CHECK:STDOUT:     %param: %.1 = param
+// CHECK:STDOUT:     %param: %.1 = param runtime_param0
 // CHECK:STDOUT:     %n: %.1 = bind_name n, %param
-=======
-// CHECK:STDOUT:   } {
-// CHECK:STDOUT:     %.loc15_10.1: %.1 = tuple_literal ()
-// CHECK:STDOUT:     %.loc15_10.2: type = converted %.loc15_10.1, constants.%.1 [template = constants.%.1]
-// CHECK:STDOUT:     %n.param: %.1 = param n, runtime_param0
-// CHECK:STDOUT:     %n: %.1 = bind_name n, %n.param
->>>>>>> 7396aede
 // CHECK:STDOUT:     %.loc15_17.1: %.1 = tuple_literal ()
 // CHECK:STDOUT:     %.loc15_17.2: type = converted %.loc15_17.1, constants.%.1 [template = constants.%.1]
 // CHECK:STDOUT:     %return: ref %.1 = var <return slot>
 // CHECK:STDOUT:   }
 // CHECK:STDOUT:   %B.decl: %B.type = fn_decl @B [template = constants.%B] {
 // CHECK:STDOUT:     %n.patt: %.1 = binding_pattern n
-<<<<<<< HEAD
-// CHECK:STDOUT:     %.loc19_9: %.1 = param_pattern %n.patt
+// CHECK:STDOUT:     %.loc19_9: %.1 = param_pattern %n.patt, runtime_param0
 // CHECK:STDOUT:   } {
 // CHECK:STDOUT:     %.loc19_12.1: %.1 = tuple_literal ()
 // CHECK:STDOUT:     %.loc19_12.2: type = converted %.loc19_12.1, constants.%.1 [template = constants.%.1]
-// CHECK:STDOUT:     %param: %.1 = param
+// CHECK:STDOUT:     %param: %.1 = param runtime_param0
 // CHECK:STDOUT:     %n: %.1 = bind_name n, %param
-=======
-// CHECK:STDOUT:   } {
-// CHECK:STDOUT:     %.loc19_12.1: %.1 = tuple_literal ()
-// CHECK:STDOUT:     %.loc19_12.2: type = converted %.loc19_12.1, constants.%.1 [template = constants.%.1]
-// CHECK:STDOUT:     %n.param: %.1 = param n, runtime_param0
-// CHECK:STDOUT:     %n: %.1 = bind_name n, %n.param
->>>>>>> 7396aede
 // CHECK:STDOUT:     %.loc19_19.1: %.1 = tuple_literal ()
 // CHECK:STDOUT:     %.loc19_19.2: type = converted %.loc19_19.1, constants.%.1 [template = constants.%.1]
 // CHECK:STDOUT:     %return: ref %.1 = var <return slot>
 // CHECK:STDOUT:   }
 // CHECK:STDOUT:   %C.decl: %C.type = fn_decl @C [template = constants.%C] {
 // CHECK:STDOUT:     %if.patt: %.1 = binding_pattern r#if
-// CHECK:STDOUT:     %.loc23_10: %.1 = param_pattern %if.patt
+// CHECK:STDOUT:     %.loc23_10: %.1 = param_pattern %if.patt, runtime_param0
 // CHECK:STDOUT:   } {
 // CHECK:STDOUT:     %.loc23_13.1: %.1 = tuple_literal ()
 // CHECK:STDOUT:     %.loc23_13.2: type = converted %.loc23_13.1, constants.%.1 [template = constants.%.1]
-<<<<<<< HEAD
-// CHECK:STDOUT:     %param: %.1 = param
+// CHECK:STDOUT:     %param: %.1 = param runtime_param0
 // CHECK:STDOUT:     %if: %.1 = bind_name r#if, %param
-=======
-// CHECK:STDOUT:     %if.param: %.1 = param r#if, runtime_param0
-// CHECK:STDOUT:     %if: %.1 = bind_name r#if, %if.param
->>>>>>> 7396aede
 // CHECK:STDOUT:     %.loc23_20.1: %.1 = tuple_literal ()
 // CHECK:STDOUT:     %.loc23_20.2: type = converted %.loc23_20.1, constants.%.1 [template = constants.%.1]
 // CHECK:STDOUT:     %return: ref %.1 = var <return slot>
