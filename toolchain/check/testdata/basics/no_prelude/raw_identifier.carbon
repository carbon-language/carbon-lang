--- conflicted
+++ resolved
@@ -47,13 +47,8 @@
 // CHECK:STDOUT:   } {
 // CHECK:STDOUT:     %.loc15_10.1: %.1 = tuple_literal ()
 // CHECK:STDOUT:     %.loc15_10.2: type = converted %.loc15_10.1, constants.%.1 [template = constants.%.1]
-<<<<<<< HEAD
-// CHECK:STDOUT:     %param.loc15: %.1 = param
-// CHECK:STDOUT:     @A.%n: %.1 = bind_name n, %param.loc15
-=======
-// CHECK:STDOUT:     %n.param: %.1 = param n
-// CHECK:STDOUT:     %n: %.1 = bind_name n, %n.param
->>>>>>> dcb4ae26
+// CHECK:STDOUT:     %param: %.1 = param
+// CHECK:STDOUT:     %n: %.1 = bind_name n, %param
 // CHECK:STDOUT:     %.loc15_17.1: %.1 = tuple_literal ()
 // CHECK:STDOUT:     %.loc15_17.2: type = converted %.loc15_17.1, constants.%.1 [template = constants.%.1]
 // CHECK:STDOUT:     %return: ref %.1 = var <return slot>
@@ -63,13 +58,8 @@
 // CHECK:STDOUT:   } {
 // CHECK:STDOUT:     %.loc19_12.1: %.1 = tuple_literal ()
 // CHECK:STDOUT:     %.loc19_12.2: type = converted %.loc19_12.1, constants.%.1 [template = constants.%.1]
-<<<<<<< HEAD
-// CHECK:STDOUT:     %param.loc19: %.1 = param
-// CHECK:STDOUT:     @B.%n: %.1 = bind_name n, %param.loc19
-=======
-// CHECK:STDOUT:     %n.param: %.1 = param n
-// CHECK:STDOUT:     %n: %.1 = bind_name n, %n.param
->>>>>>> dcb4ae26
+// CHECK:STDOUT:     %param: %.1 = param
+// CHECK:STDOUT:     %n: %.1 = bind_name n, %param
 // CHECK:STDOUT:     %.loc19_19.1: %.1 = tuple_literal ()
 // CHECK:STDOUT:     %.loc19_19.2: type = converted %.loc19_19.1, constants.%.1 [template = constants.%.1]
 // CHECK:STDOUT:     %return: ref %.1 = var <return slot>
@@ -79,13 +69,8 @@
 // CHECK:STDOUT:   } {
 // CHECK:STDOUT:     %.loc23_13.1: %.1 = tuple_literal ()
 // CHECK:STDOUT:     %.loc23_13.2: type = converted %.loc23_13.1, constants.%.1 [template = constants.%.1]
-<<<<<<< HEAD
-// CHECK:STDOUT:     %param.loc23: %.1 = param
-// CHECK:STDOUT:     @C.%if: %.1 = bind_name r#if, %param.loc23
-=======
-// CHECK:STDOUT:     %if.param: %.1 = param r#if
-// CHECK:STDOUT:     %if: %.1 = bind_name r#if, %if.param
->>>>>>> dcb4ae26
+// CHECK:STDOUT:     %param: %.1 = param
+// CHECK:STDOUT:     %if: %.1 = bind_name r#if, %param
 // CHECK:STDOUT:     %.loc23_20.1: %.1 = tuple_literal ()
 // CHECK:STDOUT:     %.loc23_20.2: type = converted %.loc23_20.1, constants.%.1 [template = constants.%.1]
 // CHECK:STDOUT:     %return: ref %.1 = var <return slot>
