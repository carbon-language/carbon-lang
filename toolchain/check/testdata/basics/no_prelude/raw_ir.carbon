--- conflicted
+++ resolved
@@ -58,18 +58,17 @@
 // CHECK:STDOUT:       1:               type(inst+13)
 // CHECK:STDOUT:   insts:
 // CHECK:STDOUT:     'inst+0':          {kind: Namespace, arg0: name_scope0, arg1: inst<invalid>, type: type(instNamespaceType)}
-<<<<<<< HEAD
-// CHECK:STDOUT:     'inst+1':          {kind: Param, type: typeTypeType}
+// CHECK:STDOUT:     'inst+1':          {kind: Param, arg0: runtime_param<invalid>, type: typeTypeType}
 // CHECK:STDOUT:     'inst+2':          {kind: BindSymbolicName, arg0: entity_name0, arg1: inst+1, type: typeTypeType}
 // CHECK:STDOUT:     'inst+3':          {kind: BindSymbolicName, arg0: entity_name0, arg1: inst<invalid>, type: typeTypeType}
 // CHECK:STDOUT:     'inst+4':          {kind: SymbolicBindingPattern, arg0: entity_name0, type: typeTypeType}
 // CHECK:STDOUT:     'inst+5':          {kind: SymbolicBindingPattern, arg0: entity_name0, type: typeTypeType}
-// CHECK:STDOUT:     'inst+6':          {kind: ParamPattern, arg0: inst+4, type: typeTypeType}
+// CHECK:STDOUT:     'inst+6':          {kind: ParamPattern, arg0: inst+4, arg1: runtime_param<invalid>, type: typeTypeType}
 // CHECK:STDOUT:     'inst+7':          {kind: NameRef, arg0: name1, arg1: inst+2, type: typeTypeType}
-// CHECK:STDOUT:     'inst+8':          {kind: Param, type: type(symbolicConstant3)}
+// CHECK:STDOUT:     'inst+8':          {kind: Param, arg0: runtime_param0, type: type(symbolicConstant3)}
 // CHECK:STDOUT:     'inst+9':          {kind: BindName, arg0: entity_name1, arg1: inst+8, type: type(symbolicConstant3)}
 // CHECK:STDOUT:     'inst+10':         {kind: BindingPattern, arg0: entity_name1, type: type(symbolicConstant3)}
-// CHECK:STDOUT:     'inst+11':         {kind: ParamPattern, arg0: inst+10, type: type(symbolicConstant3)}
+// CHECK:STDOUT:     'inst+11':         {kind: ParamPattern, arg0: inst+10, arg1: runtime_param0, type: type(symbolicConstant3)}
 // CHECK:STDOUT:     'inst+12':         {kind: NameRef, arg0: name1, arg1: inst+2, type: typeTypeType}
 // CHECK:STDOUT:     'inst+13':         {kind: TupleType, arg0: type_block0, type: typeTypeType}
 // CHECK:STDOUT:     'inst+14':         {kind: TupleLiteral, arg0: empty, type: type(inst+13)}
@@ -98,43 +97,6 @@
 // CHECK:STDOUT:     'inst+37':         {kind: TupleInit, arg0: block17, arg1: inst+20, type: type(symbolicConstant5)}
 // CHECK:STDOUT:     'inst+38':         {kind: Converted, arg0: inst+30, arg1: inst+37, type: type(symbolicConstant5)}
 // CHECK:STDOUT:     'inst+39':         {kind: ReturnExpr, arg0: inst+38, arg1: inst+20}
-=======
-// CHECK:STDOUT:     'inst+1':          {kind: Param, arg0: name1, arg1: runtime_param<invalid>, type: typeTypeType}
-// CHECK:STDOUT:     'inst+2':          {kind: BindSymbolicName, arg0: entity_name0, arg1: inst+1, type: typeTypeType}
-// CHECK:STDOUT:     'inst+3':          {kind: BindSymbolicName, arg0: entity_name0, arg1: inst<invalid>, type: typeTypeType}
-// CHECK:STDOUT:     'inst+4':          {kind: SymbolicBindingPattern, arg0: entity_name0, type: typeTypeType}
-// CHECK:STDOUT:     'inst+5':          {kind: NameRef, arg0: name1, arg1: inst+2, type: typeTypeType}
-// CHECK:STDOUT:     'inst+6':          {kind: Param, arg0: name2, arg1: runtime_param0, type: type(symbolicConstant2)}
-// CHECK:STDOUT:     'inst+7':          {kind: BindName, arg0: entity_name1, arg1: inst+6, type: type(symbolicConstant2)}
-// CHECK:STDOUT:     'inst+8':          {kind: BindingPattern, arg0: entity_name1, type: type(symbolicConstant2)}
-// CHECK:STDOUT:     'inst+9':          {kind: NameRef, arg0: name1, arg1: inst+2, type: typeTypeType}
-// CHECK:STDOUT:     'inst+10':         {kind: TupleType, arg0: type_block0, type: typeTypeType}
-// CHECK:STDOUT:     'inst+11':         {kind: TupleLiteral, arg0: empty, type: type(inst+10)}
-// CHECK:STDOUT:     'inst+12':         {kind: TupleType, arg0: type_block1, type: typeTypeType}
-// CHECK:STDOUT:     'inst+13':         {kind: TupleLiteral, arg0: block6, type: type(inst+12)}
-// CHECK:STDOUT:     'inst+14':         {kind: Converted, arg0: inst+11, arg1: inst+10, type: typeTypeType}
-// CHECK:STDOUT:     'inst+15':         {kind: TupleType, arg0: type_block2, type: typeTypeType}
-// CHECK:STDOUT:     'inst+16':         {kind: Converted, arg0: inst+13, arg1: inst+15, type: typeTypeType}
-// CHECK:STDOUT:     'inst+17':         {kind: VarStorage, arg0: nameReturnSlot, type: type(symbolicConstant3)}
-// CHECK:STDOUT:     'inst+18':         {kind: FunctionDecl, arg0: function0, arg1: block8, type: type(inst+21)}
-// CHECK:STDOUT:     'inst+19':         {kind: BindSymbolicName, arg0: entity_name0, arg1: inst<invalid>, type: typeTypeType}
-// CHECK:STDOUT:     'inst+20':         {kind: TupleType, arg0: type_block3, type: typeTypeType}
-// CHECK:STDOUT:     'inst+21':         {kind: FunctionType, arg0: function0, arg1: specific<invalid>, type: typeTypeType}
-// CHECK:STDOUT:     'inst+22':         {kind: StructValue, arg0: empty, type: type(inst+21)}
-// CHECK:STDOUT:     'inst+23':         {kind: PointerType, arg0: type(symbolicConstant1), type: typeTypeType}
-// CHECK:STDOUT:     'inst+24':         {kind: NameRef, arg0: name2, arg1: inst+7, type: type(symbolicConstant2)}
-// CHECK:STDOUT:     'inst+25':         {kind: TupleLiteral, arg0: empty, type: type(inst+10)}
-// CHECK:STDOUT:     'inst+26':         {kind: TupleLiteral, arg0: block14, type: type(symbolicConstant3)}
-// CHECK:STDOUT:     'inst+27':         {kind: TupleAccess, arg0: inst+17, arg1: element0, type: type(symbolicConstant2)}
-// CHECK:STDOUT:     'inst+28':         {kind: InitializeFrom, arg0: inst+24, arg1: inst+27, type: type(symbolicConstant2)}
-// CHECK:STDOUT:     'inst+29':         {kind: TupleAccess, arg0: inst+17, arg1: element1, type: type(inst+10)}
-// CHECK:STDOUT:     'inst+30':         {kind: TupleInit, arg0: empty, arg1: inst+29, type: type(inst+10)}
-// CHECK:STDOUT:     'inst+31':         {kind: TupleValue, arg0: empty, type: type(inst+10)}
-// CHECK:STDOUT:     'inst+32':         {kind: Converted, arg0: inst+25, arg1: inst+30, type: type(inst+10)}
-// CHECK:STDOUT:     'inst+33':         {kind: TupleInit, arg0: block15, arg1: inst+17, type: type(symbolicConstant3)}
-// CHECK:STDOUT:     'inst+34':         {kind: Converted, arg0: inst+26, arg1: inst+33, type: type(symbolicConstant3)}
-// CHECK:STDOUT:     'inst+35':         {kind: ReturnExpr, arg0: inst+34, arg1: inst+17}
->>>>>>> 7396aede
 // CHECK:STDOUT:   constant_values:
 // CHECK:STDOUT:     'inst+0':          templateConstant(inst+0)
 // CHECK:STDOUT:     'inst+2':          symbolicConstant3
