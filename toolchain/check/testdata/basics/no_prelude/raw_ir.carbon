--- conflicted
+++ resolved
@@ -61,10 +61,9 @@
 // CHECK:STDOUT:     'inst+1':          {kind: Param, arg0: name1, arg1: runtime_param<invalid>, type: typeTypeType}
 // CHECK:STDOUT:     'inst+2':          {kind: BindSymbolicName, arg0: entity_name0, arg1: inst+1, type: typeTypeType}
 // CHECK:STDOUT:     'inst+3':          {kind: BindSymbolicName, arg0: entity_name0, arg1: inst<invalid>, type: typeTypeType}
-<<<<<<< HEAD
 // CHECK:STDOUT:     'inst+4':          {kind: SymbolicBindingPattern, arg0: entity_name0, type: typeTypeType}
 // CHECK:STDOUT:     'inst+5':          {kind: NameRef, arg0: name1, arg1: inst+2, type: typeTypeType}
-// CHECK:STDOUT:     'inst+6':          {kind: Param, arg0: name2, type: type(symbolicConstant2)}
+// CHECK:STDOUT:     'inst+6':          {kind: Param, arg0: name2, arg1: runtime_param0, type: type(symbolicConstant2)}
 // CHECK:STDOUT:     'inst+7':          {kind: BindName, arg0: entity_name1, arg1: inst+6, type: type(symbolicConstant2)}
 // CHECK:STDOUT:     'inst+8':          {kind: BindingPattern, arg0: entity_name1, type: type(symbolicConstant2)}
 // CHECK:STDOUT:     'inst+9':          {kind: NameRef, arg0: name1, arg1: inst+2, type: typeTypeType}
@@ -94,38 +93,6 @@
 // CHECK:STDOUT:     'inst+33':         {kind: TupleInit, arg0: block15, arg1: inst+17, type: type(symbolicConstant3)}
 // CHECK:STDOUT:     'inst+34':         {kind: Converted, arg0: inst+26, arg1: inst+33, type: type(symbolicConstant3)}
 // CHECK:STDOUT:     'inst+35':         {kind: ReturnExpr, arg0: inst+34, arg1: inst+17}
-=======
-// CHECK:STDOUT:     'inst+4':          {kind: NameRef, arg0: name1, arg1: inst+2, type: typeTypeType}
-// CHECK:STDOUT:     'inst+5':          {kind: Param, arg0: name2, arg1: runtime_param0, type: type(symbolicConstant2)}
-// CHECK:STDOUT:     'inst+6':          {kind: BindName, arg0: entity_name1, arg1: inst+5, type: type(symbolicConstant2)}
-// CHECK:STDOUT:     'inst+7':          {kind: NameRef, arg0: name1, arg1: inst+2, type: typeTypeType}
-// CHECK:STDOUT:     'inst+8':          {kind: TupleType, arg0: type_block0, type: typeTypeType}
-// CHECK:STDOUT:     'inst+9':          {kind: TupleLiteral, arg0: empty, type: type(inst+8)}
-// CHECK:STDOUT:     'inst+10':         {kind: TupleType, arg0: type_block1, type: typeTypeType}
-// CHECK:STDOUT:     'inst+11':         {kind: TupleLiteral, arg0: block6, type: type(inst+10)}
-// CHECK:STDOUT:     'inst+12':         {kind: Converted, arg0: inst+9, arg1: inst+8, type: typeTypeType}
-// CHECK:STDOUT:     'inst+13':         {kind: TupleType, arg0: type_block2, type: typeTypeType}
-// CHECK:STDOUT:     'inst+14':         {kind: Converted, arg0: inst+11, arg1: inst+13, type: typeTypeType}
-// CHECK:STDOUT:     'inst+15':         {kind: VarStorage, arg0: nameReturnSlot, type: type(symbolicConstant3)}
-// CHECK:STDOUT:     'inst+16':         {kind: FunctionDecl, arg0: function0, arg1: block7, type: type(inst+19)}
-// CHECK:STDOUT:     'inst+17':         {kind: BindSymbolicName, arg0: entity_name0, arg1: inst<invalid>, type: typeTypeType}
-// CHECK:STDOUT:     'inst+18':         {kind: TupleType, arg0: type_block3, type: typeTypeType}
-// CHECK:STDOUT:     'inst+19':         {kind: FunctionType, arg0: function0, arg1: specific<invalid>, type: typeTypeType}
-// CHECK:STDOUT:     'inst+20':         {kind: StructValue, arg0: empty, type: type(inst+19)}
-// CHECK:STDOUT:     'inst+21':         {kind: PointerType, arg0: type(symbolicConstant1), type: typeTypeType}
-// CHECK:STDOUT:     'inst+22':         {kind: NameRef, arg0: name2, arg1: inst+6, type: type(symbolicConstant2)}
-// CHECK:STDOUT:     'inst+23':         {kind: TupleLiteral, arg0: empty, type: type(inst+8)}
-// CHECK:STDOUT:     'inst+24':         {kind: TupleLiteral, arg0: block13, type: type(symbolicConstant3)}
-// CHECK:STDOUT:     'inst+25':         {kind: TupleAccess, arg0: inst+15, arg1: element0, type: type(symbolicConstant2)}
-// CHECK:STDOUT:     'inst+26':         {kind: InitializeFrom, arg0: inst+22, arg1: inst+25, type: type(symbolicConstant2)}
-// CHECK:STDOUT:     'inst+27':         {kind: TupleAccess, arg0: inst+15, arg1: element1, type: type(inst+8)}
-// CHECK:STDOUT:     'inst+28':         {kind: TupleInit, arg0: empty, arg1: inst+27, type: type(inst+8)}
-// CHECK:STDOUT:     'inst+29':         {kind: TupleValue, arg0: empty, type: type(inst+8)}
-// CHECK:STDOUT:     'inst+30':         {kind: Converted, arg0: inst+23, arg1: inst+28, type: type(inst+8)}
-// CHECK:STDOUT:     'inst+31':         {kind: TupleInit, arg0: block14, arg1: inst+15, type: type(symbolicConstant3)}
-// CHECK:STDOUT:     'inst+32':         {kind: Converted, arg0: inst+24, arg1: inst+31, type: type(symbolicConstant3)}
-// CHECK:STDOUT:     'inst+33':         {kind: ReturnExpr, arg0: inst+32, arg1: inst+15}
->>>>>>> 1e34d03e
 // CHECK:STDOUT:   constant_values:
 // CHECK:STDOUT:     'inst+0':          templateConstant(inst+0)
 // CHECK:STDOUT:     'inst+2':          symbolicConstant2
