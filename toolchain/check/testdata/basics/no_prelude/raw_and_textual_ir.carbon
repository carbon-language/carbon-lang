--- conflicted
+++ resolved
@@ -27,11 +27,7 @@
 // CHECK:STDOUT:   entity_names:
 // CHECK:STDOUT:     entity_name0:    {name: name1, parent_scope: name_scope<invalid>, index: comp_time_bind<invalid>}
 // CHECK:STDOUT:   functions:
-<<<<<<< HEAD
-// CHECK:STDOUT:     function0:       {name: name0, parent_scope: name_scope0, param_refs: block4, return_storage: inst+13, body: [block7]}
-=======
-// CHECK:STDOUT:     function0:       {name: name0, parent_scope: name_scope0, return_storage: inst+13, return_slot: present, body: [block7]}
->>>>>>> bf1106fc
+// CHECK:STDOUT:     function0:       {name: name0, parent_scope: name_scope0, return_storage: inst+13, body: [block7]}
 // CHECK:STDOUT:   classes:         {}
 // CHECK:STDOUT:   generics:        {}
 // CHECK:STDOUT:   specifics:       {}
