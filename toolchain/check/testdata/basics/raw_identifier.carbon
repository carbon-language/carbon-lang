// Part of the Carbon Language project, under the Apache License v2.0 with LLVM
// Exceptions. See /LICENSE for license information.
// SPDX-License-Identifier: Apache-2.0 WITH LLVM-exception
//
// ARGS: compile --phase=check --dump-sem-ir %s
//
// Check that the command-line flag to dump textual IR works.
//
// AUTOUPDATE

fn A(n: i32) -> i32 {
  return r#n;
}

fn B(r#n: i32) -> i32 {
  return n;
}

fn C(r#if: i32) -> i32 {
  return r#if;
}

// CHECK:STDOUT: --- raw_identifier.carbon
// CHECK:STDOUT:
// CHECK:STDOUT: file {
<<<<<<< HEAD
// CHECK:STDOUT:   package: <namespace> = namespace {.A = %A, .B = %B, .C = %C}
// CHECK:STDOUT:   %A: <function> = fn_decl @A, const
// CHECK:STDOUT:   %B: <function> = fn_decl @B, const
// CHECK:STDOUT:   %C: <function> = fn_decl @C, const
=======
// CHECK:STDOUT:   package: <namespace> = namespace package, {.A = %A, .B = %B, .C = %C}
// CHECK:STDOUT:   %A: <function> = fn_decl @A
// CHECK:STDOUT:   %B: <function> = fn_decl @B
// CHECK:STDOUT:   %C: <function> = fn_decl @C
>>>>>>> dc75295a
// CHECK:STDOUT: }
// CHECK:STDOUT:
// CHECK:STDOUT: fn @A(%n: i32) -> i32 {
// CHECK:STDOUT: !entry:
// CHECK:STDOUT:   %n.ref: i32 = name_ref n, %n
// CHECK:STDOUT:   return %n.ref
// CHECK:STDOUT: }
// CHECK:STDOUT:
// CHECK:STDOUT: fn @B(%n: i32) -> i32 {
// CHECK:STDOUT: !entry:
// CHECK:STDOUT:   %n.ref: i32 = name_ref n, %n
// CHECK:STDOUT:   return %n.ref
// CHECK:STDOUT: }
// CHECK:STDOUT:
// CHECK:STDOUT: fn @C(%if: i32) -> i32 {
// CHECK:STDOUT: !entry:
// CHECK:STDOUT:   %if.ref: i32 = name_ref r#if, %if
// CHECK:STDOUT:   return %if.ref
// CHECK:STDOUT: }
// CHECK:STDOUT:<|MERGE_RESOLUTION|>--- conflicted
+++ resolved
@@ -23,17 +23,10 @@
 // CHECK:STDOUT: --- raw_identifier.carbon
 // CHECK:STDOUT:
 // CHECK:STDOUT: file {
-<<<<<<< HEAD
-// CHECK:STDOUT:   package: <namespace> = namespace {.A = %A, .B = %B, .C = %C}
+// CHECK:STDOUT:   package: <namespace> = namespace package, {.A = %A, .B = %B, .C = %C}
 // CHECK:STDOUT:   %A: <function> = fn_decl @A, const
 // CHECK:STDOUT:   %B: <function> = fn_decl @B, const
 // CHECK:STDOUT:   %C: <function> = fn_decl @C, const
-=======
-// CHECK:STDOUT:   package: <namespace> = namespace package, {.A = %A, .B = %B, .C = %C}
-// CHECK:STDOUT:   %A: <function> = fn_decl @A
-// CHECK:STDOUT:   %B: <function> = fn_decl @B
-// CHECK:STDOUT:   %C: <function> = fn_decl @C
->>>>>>> dc75295a
 // CHECK:STDOUT: }
 // CHECK:STDOUT:
 // CHECK:STDOUT: fn @A(%n: i32) -> i32 {
