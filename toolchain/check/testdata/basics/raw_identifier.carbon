// Part of the Carbon Language project, under the Apache License v2.0 with LLVM
// Exceptions. See /LICENSE for license information.
// SPDX-License-Identifier: Apache-2.0 WITH LLVM-exception
//
// ARGS: compile --phase=check --dump-sem-ir %s
//
// Check that the command-line flag to dump textual IR works.
//
// AUTOUPDATE

fn A(n: i32) -> i32 {
  return r#n;
}

fn B(r#n: i32) -> i32 {
  return n;
}

fn C(r#if: i32) -> i32 {
  return r#if;
}

// CHECK:STDOUT: --- raw_identifier.carbon
// CHECK:STDOUT:
// CHECK:STDOUT: file {
<<<<<<< HEAD
// CHECK:STDOUT:   package: <namespace> = namespace {
// CHECK:STDOUT:     .A = %A
// CHECK:STDOUT:     .B = %B
// CHECK:STDOUT:     .C = %C
// CHECK:STDOUT:   } [template]
// CHECK:STDOUT:   %A: <function> = fn_decl @A [template]
// CHECK:STDOUT:   %B: <function> = fn_decl @B [template]
// CHECK:STDOUT:   %C: <function> = fn_decl @C [template]
=======
// CHECK:STDOUT:   package: <namespace> = namespace {.A = %A, .B = %B, .C = %C} [template]
// CHECK:STDOUT:   %A: <function> = fn_decl @A {
// CHECK:STDOUT:     %n.loc11_6.1: i32 = param n
// CHECK:STDOUT:     @A.%n: i32 = bind_name n, %n.loc11_6.1
// CHECK:STDOUT:     %return.var.loc11: ref i32 = var <return slot>
// CHECK:STDOUT:   } [template]
// CHECK:STDOUT:   %B: <function> = fn_decl @B {
// CHECK:STDOUT:     %n.loc15_6.1: i32 = param n
// CHECK:STDOUT:     @B.%n: i32 = bind_name n, %n.loc15_6.1
// CHECK:STDOUT:     %return.var.loc15: ref i32 = var <return slot>
// CHECK:STDOUT:   } [template]
// CHECK:STDOUT:   %C: <function> = fn_decl @C {
// CHECK:STDOUT:     %if.loc19_6.1: i32 = param r#if
// CHECK:STDOUT:     @C.%if: i32 = bind_name r#if, %if.loc19_6.1
// CHECK:STDOUT:     %return.var.loc19: ref i32 = var <return slot>
// CHECK:STDOUT:   } [template]
>>>>>>> 5f4e6c76
// CHECK:STDOUT: }
// CHECK:STDOUT:
// CHECK:STDOUT: fn @A(%n: i32) -> i32 {
// CHECK:STDOUT: !entry:
// CHECK:STDOUT:   %n.ref: i32 = name_ref n, %n
// CHECK:STDOUT:   return %n.ref
// CHECK:STDOUT: }
// CHECK:STDOUT:
// CHECK:STDOUT: fn @B(%n: i32) -> i32 {
// CHECK:STDOUT: !entry:
// CHECK:STDOUT:   %n.ref: i32 = name_ref n, %n
// CHECK:STDOUT:   return %n.ref
// CHECK:STDOUT: }
// CHECK:STDOUT:
// CHECK:STDOUT: fn @C(%if: i32) -> i32 {
// CHECK:STDOUT: !entry:
// CHECK:STDOUT:   %if.ref: i32 = name_ref r#if, %if
// CHECK:STDOUT:   return %if.ref
// CHECK:STDOUT: }
// CHECK:STDOUT:<|MERGE_RESOLUTION|>--- conflicted
+++ resolved
@@ -23,17 +23,11 @@
 // CHECK:STDOUT: --- raw_identifier.carbon
 // CHECK:STDOUT:
 // CHECK:STDOUT: file {
-<<<<<<< HEAD
 // CHECK:STDOUT:   package: <namespace> = namespace {
 // CHECK:STDOUT:     .A = %A
 // CHECK:STDOUT:     .B = %B
 // CHECK:STDOUT:     .C = %C
 // CHECK:STDOUT:   } [template]
-// CHECK:STDOUT:   %A: <function> = fn_decl @A [template]
-// CHECK:STDOUT:   %B: <function> = fn_decl @B [template]
-// CHECK:STDOUT:   %C: <function> = fn_decl @C [template]
-=======
-// CHECK:STDOUT:   package: <namespace> = namespace {.A = %A, .B = %B, .C = %C} [template]
 // CHECK:STDOUT:   %A: <function> = fn_decl @A {
 // CHECK:STDOUT:     %n.loc11_6.1: i32 = param n
 // CHECK:STDOUT:     @A.%n: i32 = bind_name n, %n.loc11_6.1
@@ -49,7 +43,6 @@
 // CHECK:STDOUT:     @C.%if: i32 = bind_name r#if, %if.loc19_6.1
 // CHECK:STDOUT:     %return.var.loc19: ref i32 = var <return slot>
 // CHECK:STDOUT:   } [template]
->>>>>>> 5f4e6c76
 // CHECK:STDOUT: }
 // CHECK:STDOUT:
 // CHECK:STDOUT: fn @A(%n: i32) -> i32 {
