// Part of the Carbon Language project, under the Apache License v2.0 with LLVM
// Exceptions. See /LICENSE for license information.
// SPDX-License-Identifier: Apache-2.0 WITH LLVM-exception
//
// AUTOUPDATE

// --- a.carbon
package A api;

fn A() {}

// --- b.carbon
package B api;

fn B() {}

// CHECK:STDOUT: --- a.carbon
// CHECK:STDOUT:
// CHECK:STDOUT: file {
<<<<<<< HEAD
// CHECK:STDOUT:   package: <namespace> = namespace {.A = %A}
// CHECK:STDOUT:   %A: <function> = fn_decl @A, const
=======
// CHECK:STDOUT:   package: <namespace> = namespace package, {.A = %A}
// CHECK:STDOUT:   %A: <function> = fn_decl @A
>>>>>>> dc75295a
// CHECK:STDOUT: }
// CHECK:STDOUT:
// CHECK:STDOUT: fn @A() {
// CHECK:STDOUT: !entry:
// CHECK:STDOUT:   return
// CHECK:STDOUT: }
// CHECK:STDOUT:
// CHECK:STDOUT: --- b.carbon
// CHECK:STDOUT:
// CHECK:STDOUT: file {
<<<<<<< HEAD
// CHECK:STDOUT:   package: <namespace> = namespace {.B = %B}
// CHECK:STDOUT:   %B: <function> = fn_decl @B, const
=======
// CHECK:STDOUT:   package: <namespace> = namespace package, {.B = %B}
// CHECK:STDOUT:   %B: <function> = fn_decl @B
>>>>>>> dc75295a
// CHECK:STDOUT: }
// CHECK:STDOUT:
// CHECK:STDOUT: fn @B() {
// CHECK:STDOUT: !entry:
// CHECK:STDOUT:   return
// CHECK:STDOUT: }
// CHECK:STDOUT:<|MERGE_RESOLUTION|>--- conflicted
+++ resolved
@@ -17,13 +17,8 @@
 // CHECK:STDOUT: --- a.carbon
 // CHECK:STDOUT:
 // CHECK:STDOUT: file {
-<<<<<<< HEAD
-// CHECK:STDOUT:   package: <namespace> = namespace {.A = %A}
+// CHECK:STDOUT:   package: <namespace> = namespace package, {.A = %A}
 // CHECK:STDOUT:   %A: <function> = fn_decl @A, const
-=======
-// CHECK:STDOUT:   package: <namespace> = namespace package, {.A = %A}
-// CHECK:STDOUT:   %A: <function> = fn_decl @A
->>>>>>> dc75295a
 // CHECK:STDOUT: }
 // CHECK:STDOUT:
 // CHECK:STDOUT: fn @A() {
@@ -34,13 +29,8 @@
 // CHECK:STDOUT: --- b.carbon
 // CHECK:STDOUT:
 // CHECK:STDOUT: file {
-<<<<<<< HEAD
-// CHECK:STDOUT:   package: <namespace> = namespace {.B = %B}
+// CHECK:STDOUT:   package: <namespace> = namespace package, {.B = %B}
 // CHECK:STDOUT:   %B: <function> = fn_decl @B, const
-=======
-// CHECK:STDOUT:   package: <namespace> = namespace package, {.B = %B}
-// CHECK:STDOUT:   %B: <function> = fn_decl @B
->>>>>>> dc75295a
 // CHECK:STDOUT: }
 // CHECK:STDOUT:
 // CHECK:STDOUT: fn @B() {
