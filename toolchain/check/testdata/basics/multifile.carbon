--- conflicted
+++ resolved
@@ -17,15 +17,10 @@
 // CHECK:STDOUT: --- a.carbon
 // CHECK:STDOUT:
 // CHECK:STDOUT: file {
-<<<<<<< HEAD
 // CHECK:STDOUT:   package: <namespace> = namespace {
 // CHECK:STDOUT:     .A = %A
 // CHECK:STDOUT:   } [template]
-// CHECK:STDOUT:   %A: <function> = fn_decl @A [template]
-=======
-// CHECK:STDOUT:   package: <namespace> = namespace {.A = %A} [template]
 // CHECK:STDOUT:   %A: <function> = fn_decl @A {} [template]
->>>>>>> 5f4e6c76
 // CHECK:STDOUT: }
 // CHECK:STDOUT:
 // CHECK:STDOUT: fn @A() {
@@ -36,15 +31,10 @@
 // CHECK:STDOUT: --- b.carbon
 // CHECK:STDOUT:
 // CHECK:STDOUT: file {
-<<<<<<< HEAD
 // CHECK:STDOUT:   package: <namespace> = namespace {
 // CHECK:STDOUT:     .B = %B
 // CHECK:STDOUT:   } [template]
-// CHECK:STDOUT:   %B: <function> = fn_decl @B [template]
-=======
-// CHECK:STDOUT:   package: <namespace> = namespace {.B = %B} [template]
 // CHECK:STDOUT:   %B: <function> = fn_decl @B {} [template]
->>>>>>> 5f4e6c76
 // CHECK:STDOUT: }
 // CHECK:STDOUT:
 // CHECK:STDOUT: fn @B() {
