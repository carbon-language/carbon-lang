// Part of the Carbon Language project, under the Apache License v2.0 with LLVM
// Exceptions. See /LICENSE for license information.
// SPDX-License-Identifier: Apache-2.0 WITH LLVM-exception
//
// AUTOUPDATE
class A {}

fn ret_a() -> A {
  return {};
}

var a: A = {};

// CHECK:STDOUT: --- class_with_fun.carbon
// CHECK:STDOUT:
// CHECK:STDOUT: constants {
// CHECK:STDOUT:   %A: type = class_type @A [template]
// CHECK:STDOUT:   %.1: type = struct_type {} [template]
// CHECK:STDOUT:   %.2: type = tuple_type () [template]
// CHECK:STDOUT:   %.3: type = ptr_type {} [template]
// CHECK:STDOUT:   %.4: A = struct_value () [template]
// CHECK:STDOUT: }
// CHECK:STDOUT:
// CHECK:STDOUT: file {
<<<<<<< HEAD
// CHECK:STDOUT:   package: <namespace> = namespace {
// CHECK:STDOUT:     .A = %A.decl
// CHECK:STDOUT:     .ret_a = %ret_a
// CHECK:STDOUT:     .a = %a
// CHECK:STDOUT:   } [template]
// CHECK:STDOUT:   %A.decl = class_decl @A, () [template = constants.%A]
// CHECK:STDOUT:   %ret_a: <function> = fn_decl @ret_a [template]
// CHECK:STDOUT:   %A.ref: type = name_ref A, %A.decl [template = constants.%A]
=======
// CHECK:STDOUT:   package: <namespace> = namespace {.A = %A.decl, .ret_a = %ret_a, .a = %a} [template]
// CHECK:STDOUT:   %A.decl = class_decl @A {} [template = constants.%A]
// CHECK:STDOUT:   %ret_a: <function> = fn_decl @ret_a {
// CHECK:STDOUT:     %A.ref.loc8: type = name_ref A, %A.decl [template = constants.%A]
// CHECK:STDOUT:     @ret_a.%return: ref A = var <return slot>
// CHECK:STDOUT:   } [template]
// CHECK:STDOUT:   %A.ref.loc12: type = name_ref A, %A.decl [template = constants.%A]
>>>>>>> 5f4e6c76
// CHECK:STDOUT:   %a.var: ref A = var a
// CHECK:STDOUT:   %a: ref A = bind_name a, %a.var
// CHECK:STDOUT: }
// CHECK:STDOUT:
// CHECK:STDOUT: class @A {
// CHECK:STDOUT:
// CHECK:STDOUT: !members:
// CHECK:STDOUT: }
// CHECK:STDOUT:
// CHECK:STDOUT: fn @ret_a() -> %return: A {
// CHECK:STDOUT: !entry:
// CHECK:STDOUT:   %.loc9_11.1: {} = struct_literal ()
// CHECK:STDOUT:   %.loc9_11.2: init A = class_init (), %return [template = constants.%.4]
// CHECK:STDOUT:   %.loc9_11.3: init A = converted %.loc9_11.1, %.loc9_11.2 [template = constants.%.4]
// CHECK:STDOUT:   return %.loc9_11.3
// CHECK:STDOUT: }
// CHECK:STDOUT:
// CHECK:STDOUT: fn @__global_init() {
// CHECK:STDOUT: !entry:
// CHECK:STDOUT:   %.loc12_13.1: {} = struct_literal ()
// CHECK:STDOUT:   %.loc12_13.2: init A = class_init (), file.%a.var [template = constants.%.4]
// CHECK:STDOUT:   %.loc12_13.3: init A = converted %.loc12_13.1, %.loc12_13.2 [template = constants.%.4]
// CHECK:STDOUT:   assign file.%a.var, %.loc12_13.3
// CHECK:STDOUT:   return
// CHECK:STDOUT: }
// CHECK:STDOUT:<|MERGE_RESOLUTION|>--- conflicted
+++ resolved
@@ -22,24 +22,17 @@
 // CHECK:STDOUT: }
 // CHECK:STDOUT:
 // CHECK:STDOUT: file {
-<<<<<<< HEAD
 // CHECK:STDOUT:   package: <namespace> = namespace {
 // CHECK:STDOUT:     .A = %A.decl
 // CHECK:STDOUT:     .ret_a = %ret_a
 // CHECK:STDOUT:     .a = %a
 // CHECK:STDOUT:   } [template]
-// CHECK:STDOUT:   %A.decl = class_decl @A, () [template = constants.%A]
-// CHECK:STDOUT:   %ret_a: <function> = fn_decl @ret_a [template]
-// CHECK:STDOUT:   %A.ref: type = name_ref A, %A.decl [template = constants.%A]
-=======
-// CHECK:STDOUT:   package: <namespace> = namespace {.A = %A.decl, .ret_a = %ret_a, .a = %a} [template]
 // CHECK:STDOUT:   %A.decl = class_decl @A {} [template = constants.%A]
 // CHECK:STDOUT:   %ret_a: <function> = fn_decl @ret_a {
 // CHECK:STDOUT:     %A.ref.loc8: type = name_ref A, %A.decl [template = constants.%A]
 // CHECK:STDOUT:     @ret_a.%return: ref A = var <return slot>
 // CHECK:STDOUT:   } [template]
 // CHECK:STDOUT:   %A.ref.loc12: type = name_ref A, %A.decl [template = constants.%A]
->>>>>>> 5f4e6c76
 // CHECK:STDOUT:   %a.var: ref A = var a
 // CHECK:STDOUT:   %a: ref A = bind_name a, %a.var
 // CHECK:STDOUT: }
