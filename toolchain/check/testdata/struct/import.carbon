--- conflicted
+++ resolved
@@ -129,8 +129,8 @@
 // CHECK:STDOUT:   %b_ref.var: ref %.7 = var b_ref
 // CHECK:STDOUT:   %b_ref: ref %.7 = bind_name b_ref, %b_ref.var
 // CHECK:STDOUT:   %C.decl: %C.type = class_decl @C [template = constants.%C.1] {
-// CHECK:STDOUT:     %S.patt.loc8: %.11 = symbolic_binding_pattern S, 0 [symbolic = %S.patt.1 (constants.%S.patt)]
-// CHECK:STDOUT:     %S.param_patt: %.11 = param_pattern %S.patt.loc8, runtime_param<invalid> [symbolic = %S.patt.1 (constants.%S.patt)]
+// CHECK:STDOUT:     %S.patt.loc8_9.1: %.11 = symbolic_binding_pattern S, 0 [symbolic = %S.patt.loc8_9.2 (constants.%S.patt)]
+// CHECK:STDOUT:     %S.param_patt: %.11 = param_pattern %S.patt.loc8_9.1, runtime_param<invalid> [symbolic = %S.patt.loc8_9.2 (constants.%S.patt)]
 // CHECK:STDOUT:   } {
 // CHECK:STDOUT:     %int.make_type_32.loc8_18: init type = call constants.%Int32() [template = i32]
 // CHECK:STDOUT:     %.loc8_18.1: type = value_of_initializer %int.make_type_32.loc8_18 [template = i32]
@@ -139,13 +139,8 @@
 // CHECK:STDOUT:     %.loc8_27.1: type = value_of_initializer %int.make_type_32.loc8_27 [template = i32]
 // CHECK:STDOUT:     %.loc8_27.2: type = converted %int.make_type_32.loc8_27, %.loc8_27.1 [template = i32]
 // CHECK:STDOUT:     %.loc8_30: type = struct_type {.a: i32, .b: i32} [template = constants.%.11]
-<<<<<<< HEAD
 // CHECK:STDOUT:     %param: %.11 = param runtime_param<invalid>
-// CHECK:STDOUT:     %S.loc8: %.11 = bind_symbolic_name S, 0, %param [symbolic = %S.1 (constants.%S)]
-=======
-// CHECK:STDOUT:     %S.param: %.11 = param S, runtime_param<invalid>
-// CHECK:STDOUT:     %S.loc8_9.1: %.11 = bind_symbolic_name S, 0, %S.param [symbolic = %S.loc8_9.2 (constants.%S)]
->>>>>>> 77facdd7
+// CHECK:STDOUT:     %S.loc8_9.1: %.11 = bind_symbolic_name S, 0, %param [symbolic = %S.loc8_9.2 (constants.%S)]
 // CHECK:STDOUT:   }
 // CHECK:STDOUT:   %F.decl: %F.type = fn_decl @F [template = constants.%F] {} {
 // CHECK:STDOUT:     %C.ref: %C.type = name_ref C, file.%C.decl [template = constants.%C.1]
@@ -159,14 +154,9 @@
 // CHECK:STDOUT:   }
 // CHECK:STDOUT: }
 // CHECK:STDOUT:
-<<<<<<< HEAD
-// CHECK:STDOUT: generic class @C(%S.loc8: %.11) {
-// CHECK:STDOUT:   %S.1: %.11 = bind_symbolic_name S, 0 [symbolic = %S.1 (constants.%S)]
-// CHECK:STDOUT:   %S.patt.1: %.11 = symbolic_binding_pattern S, 0 [symbolic = %S.patt.1 (constants.%S.patt)]
-=======
 // CHECK:STDOUT: generic class @C(%S.loc8_9.1: %.11) {
 // CHECK:STDOUT:   %S.loc8_9.2: %.11 = bind_symbolic_name S, 0 [symbolic = %S.loc8_9.2 (constants.%S)]
->>>>>>> 77facdd7
+// CHECK:STDOUT:   %S.patt.loc8_9.2: %.11 = symbolic_binding_pattern S, 0 [symbolic = %S.patt.loc8_9.2 (constants.%S.patt)]
 // CHECK:STDOUT:
 // CHECK:STDOUT: !definition:
 // CHECK:STDOUT:
@@ -213,21 +203,13 @@
 // CHECK:STDOUT: }
 // CHECK:STDOUT:
 // CHECK:STDOUT: specific @C(constants.%S) {
-<<<<<<< HEAD
-// CHECK:STDOUT:   %S.1 => constants.%S
-// CHECK:STDOUT:   %S.patt.1 => constants.%S
-// CHECK:STDOUT: }
-// CHECK:STDOUT:
-// CHECK:STDOUT: specific @C(constants.%struct.4) {
-// CHECK:STDOUT:   %S.1 => constants.%struct.4
-// CHECK:STDOUT:   %S.patt.1 => constants.%struct.4
-=======
 // CHECK:STDOUT:   %S.loc8_9.2 => constants.%S
+// CHECK:STDOUT:   %S.patt.loc8_9.2 => constants.%S
 // CHECK:STDOUT: }
 // CHECK:STDOUT:
 // CHECK:STDOUT: specific @C(constants.%struct.4) {
 // CHECK:STDOUT:   %S.loc8_9.2 => constants.%struct.4
->>>>>>> 77facdd7
+// CHECK:STDOUT:   %S.patt.loc8_9.2 => constants.%struct.4
 // CHECK:STDOUT: }
 // CHECK:STDOUT:
 // CHECK:STDOUT: --- implicit.impl.carbon
