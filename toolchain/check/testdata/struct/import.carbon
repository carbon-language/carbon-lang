--- conflicted
+++ resolved
@@ -130,7 +130,7 @@
 // CHECK:STDOUT:   %b_ref.var: ref %.7 = var b_ref
 // CHECK:STDOUT:   %b_ref: ref %.7 = bind_name b_ref, %b_ref.var
 // CHECK:STDOUT:   %C.decl: %C.type = class_decl @C [template = constants.%C.1] {
-// CHECK:STDOUT:     %S.patt: %.11 = symbolic_binding_pattern S 0 [symbolic = @C.%S.patt (constants.%S.patt)]
+// CHECK:STDOUT:     %S.patt.loc8: %.11 = symbolic_binding_pattern S 0 [symbolic = %S.patt.1 (constants.%S.patt)]
 // CHECK:STDOUT:   } {
 // CHECK:STDOUT:     %int.make_type_32.loc8_18: init type = call constants.%Int32() [template = i32]
 // CHECK:STDOUT:     %.loc8_18.1: type = value_of_initializer %int.make_type_32.loc8_18 [template = i32]
@@ -139,13 +139,8 @@
 // CHECK:STDOUT:     %.loc8_27.1: type = value_of_initializer %int.make_type_32.loc8_27 [template = i32]
 // CHECK:STDOUT:     %.loc8_27.2: type = converted %int.make_type_32.loc8_27, %.loc8_27.1 [template = i32]
 // CHECK:STDOUT:     %.loc8_30: type = struct_type {.a: i32, .b: i32} [template = constants.%.11]
-<<<<<<< HEAD
 // CHECK:STDOUT:     %param: %.11 = param
-// CHECK:STDOUT:     %S: %.11 = bind_symbolic_name S 0, %param [symbolic = @C.%S (constants.%S)]
-=======
-// CHECK:STDOUT:     %S.param: %.11 = param S
-// CHECK:STDOUT:     %S.loc8: %.11 = bind_symbolic_name S 0, %S.param [symbolic = %S.1 (constants.%S)]
->>>>>>> dcb4ae26
+// CHECK:STDOUT:     %S.loc8: %.11 = bind_symbolic_name S 0, %param [symbolic = %S.1 (constants.%S)]
 // CHECK:STDOUT:   }
 // CHECK:STDOUT:   %F.decl: %F.type = fn_decl @F [template = constants.%F] {} {
 // CHECK:STDOUT:     %C.ref: %C.type = name_ref C, file.%C.decl [template = constants.%C.1]
@@ -161,14 +156,9 @@
 // CHECK:STDOUT:   }
 // CHECK:STDOUT: }
 // CHECK:STDOUT:
-<<<<<<< HEAD
-// CHECK:STDOUT: generic class @C(file.%S: %.11) {
-// CHECK:STDOUT:   %S: %.11 = bind_symbolic_name S 0 [symbolic = %S (constants.%S)]
-// CHECK:STDOUT:   %S.patt: %.11 = symbolic_binding_pattern S 0 [symbolic = %S.patt (constants.%S.patt)]
-=======
 // CHECK:STDOUT: generic class @C(%S.loc8: %.11) {
 // CHECK:STDOUT:   %S.1: %.11 = bind_symbolic_name S 0 [symbolic = %S.1 (constants.%S)]
->>>>>>> dcb4ae26
+// CHECK:STDOUT:   %S.patt.1: %.11 = symbolic_binding_pattern S 0 [symbolic = %S.patt.1 (constants.%S.patt)]
 // CHECK:STDOUT:
 // CHECK:STDOUT: !definition:
 // CHECK:STDOUT:
@@ -213,21 +203,13 @@
 // CHECK:STDOUT: }
 // CHECK:STDOUT:
 // CHECK:STDOUT: specific @C(constants.%S) {
-<<<<<<< HEAD
-// CHECK:STDOUT:   %S => constants.%S
-// CHECK:STDOUT:   %S.patt => constants.%S
-// CHECK:STDOUT: }
-// CHECK:STDOUT:
-// CHECK:STDOUT: specific @C(constants.%struct.4) {
-// CHECK:STDOUT:   %S => constants.%struct.4
-// CHECK:STDOUT:   %S.patt => constants.%struct.4
-=======
 // CHECK:STDOUT:   %S.1 => constants.%S
+// CHECK:STDOUT:   %S.patt.1 => constants.%S
 // CHECK:STDOUT: }
 // CHECK:STDOUT:
 // CHECK:STDOUT: specific @C(constants.%struct.4) {
 // CHECK:STDOUT:   %S.1 => constants.%struct.4
->>>>>>> dcb4ae26
+// CHECK:STDOUT:   %S.patt.1 => constants.%struct.4
 // CHECK:STDOUT: }
 // CHECK:STDOUT:
 // CHECK:STDOUT: --- implicit.impl.carbon
