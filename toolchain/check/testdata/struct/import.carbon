--- conflicted
+++ resolved
@@ -30,13 +30,9 @@
 // --- fail_bad_type.impl.carbon
 
 impl package Implicit;
-// CHECK:STDERR: fail_bad_type.impl.carbon:[[@LINE+8]]:14: error: missing value for field `a` in struct initialization
+// CHECK:STDERR: fail_bad_type.impl.carbon:[[@LINE+4]]:14: error: missing value for field `a` in struct initialization
 // CHECK:STDERR: var c_bad: C({.c = 1, .d = 2}) = F();
 // CHECK:STDERR:              ^~~~~~~~~~~~~~~~
-// CHECK:STDERR: fail_bad_type.impl.carbon:[[@LINE-4]]:6: in import
-// CHECK:STDERR: implicit.carbon:8:9: note: initializing generic parameter `S` declared here
-// CHECK:STDERR: class C(S:! {.a: i32, .b: i32}) {}
-// CHECK:STDERR:         ^
 // CHECK:STDERR:
 var c_bad: C({.c = 1, .d = 2}) = F();
 
@@ -134,7 +130,7 @@
 // CHECK:STDOUT:   %b_ref: ref %.7 = bind_name b_ref, %b_ref.var
 // CHECK:STDOUT:   %C.decl: %C.type = class_decl @C [template = constants.%C.1] {
 // CHECK:STDOUT:     %S.patt.loc8: %.11 = symbolic_binding_pattern S 0 [symbolic = %S.patt.1 (constants.%S.patt)]
-// CHECK:STDOUT:     %.loc8_10: %.11 = param_pattern %S.patt.loc8 [symbolic = %S.patt.1 (constants.%S.patt)]
+// CHECK:STDOUT:     %.loc8_10: %.11 = param_pattern %S.patt.loc8, runtime_param<invalid> [symbolic = %S.patt.1 (constants.%S.patt)]
 // CHECK:STDOUT:   } {
 // CHECK:STDOUT:     %int.make_type_32.loc8_18: init type = call constants.%Int32() [template = i32]
 // CHECK:STDOUT:     %.loc8_18.1: type = value_of_initializer %int.make_type_32.loc8_18 [template = i32]
@@ -143,23 +139,8 @@
 // CHECK:STDOUT:     %.loc8_27.1: type = value_of_initializer %int.make_type_32.loc8_27 [template = i32]
 // CHECK:STDOUT:     %.loc8_27.2: type = converted %int.make_type_32.loc8_27, %.loc8_27.1 [template = i32]
 // CHECK:STDOUT:     %.loc8_30: type = struct_type {.a: i32, .b: i32} [template = constants.%.11]
-<<<<<<< HEAD
-// CHECK:STDOUT:     %param: %.11 = param
+// CHECK:STDOUT:     %param: %.11 = param runtime_param<invalid>
 // CHECK:STDOUT:     %S.loc8: %.11 = bind_symbolic_name S 0, %param [symbolic = %S.1 (constants.%S)]
-// CHECK:STDOUT:   }
-// CHECK:STDOUT:   %F.decl: %F.type = fn_decl @F [template = constants.%F] {} {
-// CHECK:STDOUT:     %C.ref: %C.type = name_ref C, file.%C.decl [template = constants.%C.1]
-// CHECK:STDOUT:     %.loc9_19: i32 = int_literal 1 [template = constants.%.13]
-// CHECK:STDOUT:     %.loc9_27: i32 = int_literal 2 [template = constants.%.14]
-// CHECK:STDOUT:     %.loc9_28: %.11 = struct_literal (%.loc9_19, %.loc9_27)
-// CHECK:STDOUT:     %struct: %.11 = struct_value (%.loc9_19, %.loc9_27) [template = constants.%struct.4]
-// CHECK:STDOUT:     %.loc9_12.1: %.11 = converted %.loc9_28, %struct [template = constants.%struct.4]
-// CHECK:STDOUT:     %.loc9_12.2: init type = call %C.ref(%.loc9_12.1) [template = constants.%C.3]
-// CHECK:STDOUT:     %.loc9_29.1: type = value_of_initializer %.loc9_12.2 [template = constants.%C.3]
-// CHECK:STDOUT:     %.loc9_29.2: type = converted %.loc9_12.2, %.loc9_29.1 [template = constants.%C.3]
-=======
-// CHECK:STDOUT:     %S.param: %.11 = param S, runtime_param<invalid>
-// CHECK:STDOUT:     %S.loc8: %.11 = bind_symbolic_name S 0, %S.param [symbolic = %S.1 (constants.%S)]
 // CHECK:STDOUT:   }
 // CHECK:STDOUT:   %F.decl: %F.type = fn_decl @F [template = constants.%F] {} {
 // CHECK:STDOUT:     %C.ref: %C.type = name_ref C, file.%C.decl [template = constants.%C.1]
@@ -169,17 +150,13 @@
 // CHECK:STDOUT:     %struct: %.11 = struct_value (%.loc9_19, %.loc9_27) [template = constants.%struct.4]
 // CHECK:STDOUT:     %.loc9_12: %.11 = converted %.loc9_28, %struct [template = constants.%struct.4]
 // CHECK:STDOUT:     %C: type = class_type @C, @C(constants.%struct.4) [template = constants.%C.3]
->>>>>>> 7396aede
 // CHECK:STDOUT:     %return: ref %C.3 = var <return slot>
 // CHECK:STDOUT:   }
 // CHECK:STDOUT: }
 // CHECK:STDOUT:
 // CHECK:STDOUT: generic class @C(%S.loc8: %.11) {
 // CHECK:STDOUT:   %S.1: %.11 = bind_symbolic_name S 0 [symbolic = %S.1 (constants.%S)]
-<<<<<<< HEAD
 // CHECK:STDOUT:   %S.patt.1: %.11 = symbolic_binding_pattern S 0 [symbolic = %S.patt.1 (constants.%S.patt)]
-=======
->>>>>>> 7396aede
 // CHECK:STDOUT:
 // CHECK:STDOUT: !definition:
 // CHECK:STDOUT:
@@ -227,18 +204,12 @@
 // CHECK:STDOUT:
 // CHECK:STDOUT: specific @C(constants.%S) {
 // CHECK:STDOUT:   %S.1 => constants.%S
-<<<<<<< HEAD
 // CHECK:STDOUT:   %S.patt.1 => constants.%S
-=======
->>>>>>> 7396aede
 // CHECK:STDOUT: }
 // CHECK:STDOUT:
 // CHECK:STDOUT: specific @C(constants.%struct.4) {
 // CHECK:STDOUT:   %S.1 => constants.%struct.4
-<<<<<<< HEAD
 // CHECK:STDOUT:   %S.patt.1 => constants.%struct.4
-=======
->>>>>>> 7396aede
 // CHECK:STDOUT: }
 // CHECK:STDOUT:
 // CHECK:STDOUT: --- implicit.impl.carbon
@@ -262,18 +233,11 @@
 // CHECK:STDOUT:   %.12: type = struct_type {.a: i32, .b: i32} [template]
 // CHECK:STDOUT:   %S: %.12 = bind_symbolic_name S 0 [symbolic]
 // CHECK:STDOUT:   %C.2: type = class_type @C, @C(%S) [symbolic]
-<<<<<<< HEAD
-// CHECK:STDOUT:   %S.patt: %.11 = symbolic_binding_pattern S 0 [symbolic]
-// CHECK:STDOUT:   %.12: i32 = int_literal 1 [template]
-// CHECK:STDOUT:   %.13: i32 = int_literal 2 [template]
-// CHECK:STDOUT:   %.14: type = ptr_type %.11 [template]
-// CHECK:STDOUT:   %struct: %.11 = struct_value (%.12, %.13) [template]
-=======
+// CHECK:STDOUT:   %S.patt: %.12 = symbolic_binding_pattern S 0 [symbolic]
 // CHECK:STDOUT:   %.13: i32 = int_literal 1 [template]
 // CHECK:STDOUT:   %.14: i32 = int_literal 2 [template]
 // CHECK:STDOUT:   %.15: type = ptr_type %.12 [template]
 // CHECK:STDOUT:   %struct: %.12 = struct_value (%.13, %.14) [template]
->>>>>>> 7396aede
 // CHECK:STDOUT:   %C.3: type = class_type @C, @C(%struct) [template]
 // CHECK:STDOUT:   %.16: type = ptr_type %.10 [template]
 // CHECK:STDOUT:   %F.type: type = fn_type @F [template]
@@ -346,14 +310,9 @@
 // CHECK:STDOUT:   %c: ref %C.3 = bind_name c, %c.var
 // CHECK:STDOUT: }
 // CHECK:STDOUT:
-<<<<<<< HEAD
-// CHECK:STDOUT: generic class @C(constants.%S: %.11) {
-// CHECK:STDOUT:   %S: %.11 = bind_symbolic_name S 0 [symbolic = %S (constants.%S)]
-// CHECK:STDOUT:   %S.patt: %.11 = symbolic_binding_pattern S 0 [symbolic = %S.patt (constants.%S.patt)]
-=======
 // CHECK:STDOUT: generic class @C(constants.%S: %.12) {
 // CHECK:STDOUT:   %S: %.12 = bind_symbolic_name S 0 [symbolic = %S (constants.%S)]
->>>>>>> 7396aede
+// CHECK:STDOUT:   %S.patt: %.12 = symbolic_binding_pattern S 0 [symbolic = %S.patt (constants.%S.patt)]
 // CHECK:STDOUT:
 // CHECK:STDOUT: !definition:
 // CHECK:STDOUT:
@@ -428,18 +387,11 @@
 // CHECK:STDOUT:   %.4: type = struct_type {.a: i32, .b: i32} [template]
 // CHECK:STDOUT:   %S: %.4 = bind_symbolic_name S 0 [symbolic]
 // CHECK:STDOUT:   %C.2: type = class_type @C, @C(%S) [symbolic]
-<<<<<<< HEAD
-// CHECK:STDOUT:   %S.patt: %.3 = symbolic_binding_pattern S 0 [symbolic]
-// CHECK:STDOUT:   %.4: i32 = int_literal 1 [template]
-// CHECK:STDOUT:   %.5: i32 = int_literal 2 [template]
-// CHECK:STDOUT:   %.6: type = struct_type {.c: i32, .d: i32} [template]
-// CHECK:STDOUT:   %.7: type = ptr_type %.3 [template]
-=======
+// CHECK:STDOUT:   %S.patt: %.4 = symbolic_binding_pattern S 0 [symbolic]
 // CHECK:STDOUT:   %.5: i32 = int_literal 1 [template]
 // CHECK:STDOUT:   %.6: i32 = int_literal 2 [template]
 // CHECK:STDOUT:   %.7: type = struct_type {.c: i32, .d: i32} [template]
 // CHECK:STDOUT:   %.8: type = ptr_type %.4 [template]
->>>>>>> 7396aede
 // CHECK:STDOUT:   %F.type: type = fn_type @F [template]
 // CHECK:STDOUT:   %F: %F.type = struct_value () [template]
 // CHECK:STDOUT:   %struct: %.4 = struct_value (%.5, %.6) [template]
@@ -478,21 +430,16 @@
 // CHECK:STDOUT:   %default.import = import <invalid>
 // CHECK:STDOUT:   %Core.import = import Core
 // CHECK:STDOUT:   %C.ref: %C.type = name_ref C, imports.%import_ref.3 [template = constants.%C.1]
-// CHECK:STDOUT:   %.loc11_20: i32 = int_literal 1 [template = constants.%.5]
-// CHECK:STDOUT:   %.loc11_28: i32 = int_literal 2 [template = constants.%.6]
-// CHECK:STDOUT:   %.loc11_29: %.7 = struct_literal (%.loc11_20, %.loc11_28)
+// CHECK:STDOUT:   %.loc7_20: i32 = int_literal 1 [template = constants.%.5]
+// CHECK:STDOUT:   %.loc7_28: i32 = int_literal 2 [template = constants.%.6]
+// CHECK:STDOUT:   %.loc7_29: %.7 = struct_literal (%.loc7_20, %.loc7_28)
 // CHECK:STDOUT:   %c_bad.var: ref <error> = var c_bad
 // CHECK:STDOUT:   %c_bad: ref <error> = bind_name c_bad, %c_bad.var
 // CHECK:STDOUT: }
 // CHECK:STDOUT:
-<<<<<<< HEAD
-// CHECK:STDOUT: generic class @C(constants.%S: %.3) {
-// CHECK:STDOUT:   %S: %.3 = bind_symbolic_name S 0 [symbolic = %S (constants.%S)]
-// CHECK:STDOUT:   %S.patt: %.3 = symbolic_binding_pattern S 0 [symbolic = %S.patt (constants.%S.patt)]
-=======
 // CHECK:STDOUT: generic class @C(constants.%S: %.4) {
 // CHECK:STDOUT:   %S: %.4 = bind_symbolic_name S 0 [symbolic = %S (constants.%S)]
->>>>>>> 7396aede
+// CHECK:STDOUT:   %S.patt: %.4 = symbolic_binding_pattern S 0 [symbolic = %S.patt (constants.%S.patt)]
 // CHECK:STDOUT:
 // CHECK:STDOUT: !definition:
 // CHECK:STDOUT:
@@ -507,8 +454,8 @@
 // CHECK:STDOUT: fn @__global_init() {
 // CHECK:STDOUT: !entry:
 // CHECK:STDOUT:   %F.ref: %F.type = name_ref F, imports.%import_ref.4 [template = constants.%F]
-// CHECK:STDOUT:   %.loc11: ref %C.3 = temporary_storage
-// CHECK:STDOUT:   %F.call: init %C.3 = call %F.ref() to %.loc11
+// CHECK:STDOUT:   %.loc7: ref %C.3 = temporary_storage
+// CHECK:STDOUT:   %F.call: init %C.3 = call %F.ref() to %.loc7
 // CHECK:STDOUT:   assign file.%c_bad.var, <error>
 // CHECK:STDOUT:   return
 // CHECK:STDOUT: }
@@ -536,18 +483,11 @@
 // CHECK:STDOUT:   %.4: type = struct_type {.a: i32, .b: i32} [template]
 // CHECK:STDOUT:   %S: %.4 = bind_symbolic_name S 0 [symbolic]
 // CHECK:STDOUT:   %C.2: type = class_type @C, @C(%S) [symbolic]
-<<<<<<< HEAD
-// CHECK:STDOUT:   %S.patt: %.3 = symbolic_binding_pattern S 0 [symbolic]
-// CHECK:STDOUT:   %.4: i32 = int_literal 3 [template]
-// CHECK:STDOUT:   %.5: i32 = int_literal 4 [template]
-// CHECK:STDOUT:   %.6: type = ptr_type %.3 [template]
-// CHECK:STDOUT:   %struct.1: %.3 = struct_value (%.4, %.5) [template]
-=======
+// CHECK:STDOUT:   %S.patt: %.4 = symbolic_binding_pattern S 0 [symbolic]
 // CHECK:STDOUT:   %.5: i32 = int_literal 3 [template]
 // CHECK:STDOUT:   %.6: i32 = int_literal 4 [template]
 // CHECK:STDOUT:   %.7: type = ptr_type %.4 [template]
 // CHECK:STDOUT:   %struct.1: %.4 = struct_value (%.5, %.6) [template]
->>>>>>> 7396aede
 // CHECK:STDOUT:   %C.3: type = class_type @C, @C(%struct.1) [template]
 // CHECK:STDOUT:   %.8: type = ptr_type %.2 [template]
 // CHECK:STDOUT:   %F.type: type = fn_type @F [template]
@@ -561,6 +501,7 @@
 // CHECK:STDOUT:   %Dest: type = bind_symbolic_name Dest 0 [symbolic]
 // CHECK:STDOUT:   %.11: type = interface_type @ImplicitAs, @ImplicitAs(%Dest) [symbolic]
 // CHECK:STDOUT:   %Self.1: @ImplicitAs.%.1 (%.11) = bind_symbolic_name Self 1 [symbolic]
+// CHECK:STDOUT:   %Dest.patt: type = symbolic_binding_pattern Dest 0 [symbolic]
 // CHECK:STDOUT:   %Self.2: %.11 = bind_symbolic_name Self 1 [symbolic]
 // CHECK:STDOUT:   %Convert.type.1: type = fn_type @Convert, @ImplicitAs(%Dest) [symbolic]
 // CHECK:STDOUT:   %Convert.1: %Convert.type.1 = struct_value () [symbolic]
@@ -590,17 +531,13 @@
 // CHECK:STDOUT:     import Core//prelude/operators/comparison
 // CHECK:STDOUT:     import Core//prelude/types/bool
 // CHECK:STDOUT:   }
-<<<<<<< HEAD
 // CHECK:STDOUT:   %import_ref.5 = import_ref Implicit//default, inst+107, unloaded
-=======
-// CHECK:STDOUT:   %import_ref.5 = import_ref Implicit//default, inst+104, unloaded
-// CHECK:STDOUT:   %import_ref.6: %ImplicitAs.type = import_ref Core//prelude/operators/as, inst+40, loaded [template = constants.%ImplicitAs]
-// CHECK:STDOUT:   %import_ref.7 = import_ref Core//prelude/operators/as, inst+45, unloaded
-// CHECK:STDOUT:   %import_ref.8: @ImplicitAs.%.2 (%.12) = import_ref Core//prelude/operators/as, inst+63, loaded [symbolic = @ImplicitAs.%.3 (constants.%.17)]
-// CHECK:STDOUT:   %import_ref.9 = import_ref Core//prelude/operators/as, inst+56, unloaded
-// CHECK:STDOUT:   %import_ref.10 = import_ref Core//prelude/operators/as, inst+56, unloaded
-// CHECK:STDOUT:   %import_ref.11 = import_ref Core//prelude/operators/as, inst+56, unloaded
->>>>>>> 7396aede
+// CHECK:STDOUT:   %import_ref.6: %ImplicitAs.type = import_ref Core//prelude/operators/as, inst+45, loaded [template = constants.%ImplicitAs]
+// CHECK:STDOUT:   %import_ref.7 = import_ref Core//prelude/operators/as, inst+51, unloaded
+// CHECK:STDOUT:   %import_ref.8: @ImplicitAs.%.2 (%.12) = import_ref Core//prelude/operators/as, inst+70, loaded [symbolic = @ImplicitAs.%.3 (constants.%.17)]
+// CHECK:STDOUT:   %import_ref.9 = import_ref Core//prelude/operators/as, inst+63, unloaded
+// CHECK:STDOUT:   %import_ref.10 = import_ref Core//prelude/operators/as, inst+63, unloaded
+// CHECK:STDOUT:   %import_ref.11 = import_ref Core//prelude/operators/as, inst+63, unloaded
 // CHECK:STDOUT: }
 // CHECK:STDOUT:
 // CHECK:STDOUT: file {
@@ -626,13 +563,9 @@
 // CHECK:STDOUT:   %c_bad: ref %C.3 = bind_name c_bad, %c_bad.var
 // CHECK:STDOUT: }
 // CHECK:STDOUT:
-<<<<<<< HEAD
-// CHECK:STDOUT: generic class @C(constants.%S: %.3) {
-// CHECK:STDOUT:   %S: %.3 = bind_symbolic_name S 0 [symbolic = %S (constants.%S)]
-// CHECK:STDOUT:   %S.patt: %.3 = symbolic_binding_pattern S 0 [symbolic = %S.patt (constants.%S.patt)]
-=======
 // CHECK:STDOUT: generic interface @ImplicitAs(constants.%Dest: type) {
 // CHECK:STDOUT:   %Dest: type = bind_symbolic_name Dest 0 [symbolic = %Dest (constants.%Dest)]
+// CHECK:STDOUT:   %Dest.patt: type = symbolic_binding_pattern Dest 0 [symbolic = %Dest.patt (constants.%Dest.patt)]
 // CHECK:STDOUT:
 // CHECK:STDOUT: !definition:
 // CHECK:STDOUT:   %.1: type = interface_type @ImplicitAs, @ImplicitAs(%Dest) [symbolic = %.1 (constants.%.11)]
@@ -652,7 +585,7 @@
 // CHECK:STDOUT:
 // CHECK:STDOUT: generic class @C(constants.%S: %.4) {
 // CHECK:STDOUT:   %S: %.4 = bind_symbolic_name S 0 [symbolic = %S (constants.%S)]
->>>>>>> 7396aede
+// CHECK:STDOUT:   %S.patt: %.4 = symbolic_binding_pattern S 0 [symbolic = %S.patt (constants.%S.patt)]
 // CHECK:STDOUT:
 // CHECK:STDOUT: !definition:
 // CHECK:STDOUT:
@@ -666,10 +599,10 @@
 // CHECK:STDOUT:
 // CHECK:STDOUT: generic fn @Convert(constants.%Dest: type, constants.%Self.1: @ImplicitAs.%.1 (%.11)) {
 // CHECK:STDOUT:   %Dest: type = bind_symbolic_name Dest 0 [symbolic = %Dest (constants.%Dest)]
-// CHECK:STDOUT:   %.1: type = interface_type @ImplicitAs, @ImplicitAs(%Dest) [symbolic = %.1 (constants.%.11)]
+// CHECK:STDOUT:   %.2: type = interface_type @ImplicitAs, @ImplicitAs(%Dest) [symbolic = %.2 (constants.%.11)]
 // CHECK:STDOUT:   %Self: %.11 = bind_symbolic_name Self 1 [symbolic = %Self (constants.%Self.2)]
 // CHECK:STDOUT:
-// CHECK:STDOUT:   fn[%self: @Convert.%Self (%Self.2)]() -> @Convert.%Dest (%Dest);
+// CHECK:STDOUT:   fn[%.1: @Convert.%Self (%Self.2)]() -> @Convert.%Dest (%Dest);
 // CHECK:STDOUT: }
 // CHECK:STDOUT:
 // CHECK:STDOUT: fn @__global_init() {
@@ -707,24 +640,28 @@
 // CHECK:STDOUT:
 // CHECK:STDOUT: specific @ImplicitAs(constants.%Dest) {
 // CHECK:STDOUT:   %Dest => constants.%Dest
+// CHECK:STDOUT:   %Dest.patt => constants.%Dest
 // CHECK:STDOUT: }
 // CHECK:STDOUT:
 // CHECK:STDOUT: specific @ImplicitAs(@ImplicitAs.%Dest) {
 // CHECK:STDOUT:   %Dest => constants.%Dest
+// CHECK:STDOUT:   %Dest.patt => constants.%Dest
 // CHECK:STDOUT: }
 // CHECK:STDOUT:
 // CHECK:STDOUT: specific @ImplicitAs(@Convert.%Dest) {
 // CHECK:STDOUT:   %Dest => constants.%Dest
+// CHECK:STDOUT:   %Dest.patt => constants.%Dest
 // CHECK:STDOUT: }
 // CHECK:STDOUT:
 // CHECK:STDOUT: specific @Convert(constants.%Dest, constants.%Self.1) {
 // CHECK:STDOUT:   %Dest => constants.%Dest
-// CHECK:STDOUT:   %.1 => constants.%.11
+// CHECK:STDOUT:   %.2 => constants.%.11
 // CHECK:STDOUT:   %Self => constants.%Self.1
 // CHECK:STDOUT: }
 // CHECK:STDOUT:
 // CHECK:STDOUT: specific @ImplicitAs(constants.%C.3) {
 // CHECK:STDOUT:   %Dest => constants.%C.3
+// CHECK:STDOUT:   %Dest.patt => constants.%C.3
 // CHECK:STDOUT:
 // CHECK:STDOUT: !definition:
 // CHECK:STDOUT:   %.1 => constants.%.14
