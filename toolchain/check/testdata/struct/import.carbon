// Part of the Carbon Language project, under the Apache License v2.0 with LLVM
// Exceptions. See /LICENSE for license information.
// SPDX-License-Identifier: Apache-2.0 WITH LLVM-exception
//
// AUTOUPDATE
// TIP: To test this file alone, run:
// TIP:   bazel test //toolchain/testing:file_test --test_arg=--file_tests=toolchain/check/testdata/struct/import.carbon
// TIP: To dump output, run:
// TIP:   bazel run //toolchain/testing:file_test -- --dump_output --file_tests=toolchain/check/testdata/struct/import.carbon

// --- implicit.carbon

package Implicit;

var a_ref: {.a: i32} = {.a = 0};
var b_ref: {.a: {.b: i32, .c: (i32,)}, .d: i32} =
    {.a = {.b = 0, .c = (0,)}, .d = 0};

class C(S:! {.a: i32, .b: i32}) {}
fn F() -> C({.a = 1, .b = 2});

// --- implicit.impl.carbon

impl package Implicit;

var a: {.a: i32} = a_ref;
var b: {.a: {.b: i32, .c: (i32,)}, .d: i32} = b_ref;
var c: C({.a = 1, .b = 2}) = F();

// --- fail_bad_type.impl.carbon

impl package Implicit;
// CHECK:STDERR: fail_bad_type.impl.carbon:[[@LINE+8]]:14: error: missing value for field `a` in struct initialization
// CHECK:STDERR: var c_bad: C({.c = 1, .d = 2}) = F();
// CHECK:STDERR:              ^~~~~~~~~~~~~~~~
// CHECK:STDERR: fail_bad_type.impl.carbon:[[@LINE-4]]:6: in import
// CHECK:STDERR: implicit.carbon:8:9: note: initializing generic parameter `S` declared here
// CHECK:STDERR: class C(S:! {.a: i32, .b: i32}) {}
// CHECK:STDERR:         ^
// CHECK:STDERR:
var c_bad: C({.c = 1, .d = 2}) = F();

// --- fail_bad_value.impl.carbon

impl package Implicit;
// CHECK:STDERR: fail_bad_value.impl.carbon:[[@LINE+6]]:1: error: cannot implicitly convert from `C` to `C`
// CHECK:STDERR: var c_bad: C({.a = 3, .b = 4}) = F();
// CHECK:STDERR: ^~~~~~~~~~~~~~~~~~~~~~~~~~~~~~~~~~~~~
// CHECK:STDERR: fail_bad_value.impl.carbon:[[@LINE+3]]:1: note: type `C` does not implement interface `ImplicitAs`
// CHECK:STDERR: var c_bad: C({.a = 3, .b = 4}) = F();
// CHECK:STDERR: ^~~~~~~~~~~~~~~~~~~~~~~~~~~~~~~~~~~~~
var c_bad: C({.a = 3, .b = 4}) = F();

// CHECK:STDOUT: --- implicit.carbon
// CHECK:STDOUT:
// CHECK:STDOUT: constants {
// CHECK:STDOUT:   %Int32.type: type = fn_type @Int32 [template]
// CHECK:STDOUT:   %.1: type = tuple_type () [template]
// CHECK:STDOUT:   %Int32: %Int32.type = struct_value () [template]
// CHECK:STDOUT:   %.2: type = struct_type {.a: i32} [template]
// CHECK:STDOUT:   %.3: i32 = int_literal 0 [template]
// CHECK:STDOUT:   %struct.1: %.2 = struct_value (%.3) [template]
// CHECK:STDOUT:   %.4: type = tuple_type (type) [template]
// CHECK:STDOUT:   %.5: type = tuple_type (i32) [template]
// CHECK:STDOUT:   %.6: type = struct_type {.b: i32, .c: %.5} [template]
// CHECK:STDOUT:   %.7: type = struct_type {.a: %.6, .d: i32} [template]
// CHECK:STDOUT:   %.8: type = ptr_type %.6 [template]
// CHECK:STDOUT:   %.9: type = struct_type {.a: %.8, .d: i32} [template]
// CHECK:STDOUT:   %.10: type = ptr_type %.9 [template]
// CHECK:STDOUT:   %tuple: %.5 = tuple_value (%.3) [template]
// CHECK:STDOUT:   %struct.2: %.6 = struct_value (%.3, %tuple) [template]
// CHECK:STDOUT:   %struct.3: %.7 = struct_value (%struct.2, %.3) [template]
// CHECK:STDOUT:   %.11: type = struct_type {.a: i32, .b: i32} [template]
// CHECK:STDOUT:   %S: %.11 = bind_symbolic_name S 0 [symbolic]
// CHECK:STDOUT:   %C.type: type = generic_class_type @C [template]
// CHECK:STDOUT:   %C.1: %C.type = struct_value () [template]
// CHECK:STDOUT:   %C.2: type = class_type @C, @C(%S) [symbolic]
// CHECK:STDOUT:   %.12: type = struct_type {} [template]
// CHECK:STDOUT:   %.13: <witness> = complete_type_witness %.12 [template]
// CHECK:STDOUT:   %.14: i32 = int_literal 1 [template]
// CHECK:STDOUT:   %.15: i32 = int_literal 2 [template]
// CHECK:STDOUT:   %.16: type = ptr_type %.11 [template]
// CHECK:STDOUT:   %struct.4: %.11 = struct_value (%.14, %.15) [template]
// CHECK:STDOUT:   %C.3: type = class_type @C, @C(%struct.4) [template]
// CHECK:STDOUT:   %F.type: type = fn_type @F [template]
// CHECK:STDOUT:   %F: %F.type = struct_value () [template]
// CHECK:STDOUT: }
// CHECK:STDOUT:
// CHECK:STDOUT: imports {
// CHECK:STDOUT:   %Core: <namespace> = namespace file.%Core.import, [template] {
// CHECK:STDOUT:     .Int32 = %import_ref
// CHECK:STDOUT:     import Core//prelude
// CHECK:STDOUT:     import Core//prelude/operators
// CHECK:STDOUT:     import Core//prelude/types
// CHECK:STDOUT:     import Core//prelude/operators/arithmetic
// CHECK:STDOUT:     import Core//prelude/operators/as
// CHECK:STDOUT:     import Core//prelude/operators/bitwise
// CHECK:STDOUT:     import Core//prelude/operators/comparison
// CHECK:STDOUT:     import Core//prelude/types/bool
// CHECK:STDOUT:   }
// CHECK:STDOUT:   %import_ref: %Int32.type = import_ref Core//prelude/types, inst+4, loaded [template = constants.%Int32]
// CHECK:STDOUT: }
// CHECK:STDOUT:
// CHECK:STDOUT: file {
// CHECK:STDOUT:   package: <namespace> = namespace [template] {
// CHECK:STDOUT:     .Core = imports.%Core
// CHECK:STDOUT:     .a_ref = %a_ref
// CHECK:STDOUT:     .b_ref = %b_ref
// CHECK:STDOUT:     .C = %C.decl
// CHECK:STDOUT:     .F = %F.decl
// CHECK:STDOUT:   }
// CHECK:STDOUT:   %Core.import = import Core
// CHECK:STDOUT:   %int.make_type_32.loc4: init type = call constants.%Int32() [template = i32]
// CHECK:STDOUT:   %.loc4_17.1: type = value_of_initializer %int.make_type_32.loc4 [template = i32]
// CHECK:STDOUT:   %.loc4_17.2: type = converted %int.make_type_32.loc4, %.loc4_17.1 [template = i32]
// CHECK:STDOUT:   %.loc4_20: type = struct_type {.a: i32} [template = constants.%.2]
// CHECK:STDOUT:   %a_ref.var: ref %.2 = var a_ref
// CHECK:STDOUT:   %a_ref: ref %.2 = bind_name a_ref, %a_ref.var
// CHECK:STDOUT:   %int.make_type_32.loc5_22: init type = call constants.%Int32() [template = i32]
// CHECK:STDOUT:   %.loc5_22.1: type = value_of_initializer %int.make_type_32.loc5_22 [template = i32]
// CHECK:STDOUT:   %.loc5_22.2: type = converted %int.make_type_32.loc5_22, %.loc5_22.1 [template = i32]
// CHECK:STDOUT:   %int.make_type_32.loc5_32: init type = call constants.%Int32() [template = i32]
// CHECK:STDOUT:   %.loc5_36.1: %.4 = tuple_literal (%int.make_type_32.loc5_32)
// CHECK:STDOUT:   %.loc5_36.2: type = value_of_initializer %int.make_type_32.loc5_32 [template = i32]
// CHECK:STDOUT:   %.loc5_36.3: type = converted %int.make_type_32.loc5_32, %.loc5_36.2 [template = i32]
// CHECK:STDOUT:   %.loc5_36.4: type = converted %.loc5_36.1, constants.%.5 [template = constants.%.5]
// CHECK:STDOUT:   %.loc5_37: type = struct_type {.b: i32, .c: %.5} [template = constants.%.6]
// CHECK:STDOUT:   %int.make_type_32.loc5_44: init type = call constants.%Int32() [template = i32]
// CHECK:STDOUT:   %.loc5_44.1: type = value_of_initializer %int.make_type_32.loc5_44 [template = i32]
// CHECK:STDOUT:   %.loc5_44.2: type = converted %int.make_type_32.loc5_44, %.loc5_44.1 [template = i32]
// CHECK:STDOUT:   %.loc5_47: type = struct_type {.a: %.6, .d: i32} [template = constants.%.7]
// CHECK:STDOUT:   %b_ref.var: ref %.7 = var b_ref
// CHECK:STDOUT:   %b_ref: ref %.7 = bind_name b_ref, %b_ref.var
// CHECK:STDOUT:   %C.decl: %C.type = class_decl @C [template = constants.%C.1] {
// CHECK:STDOUT:     %S.patt: %.11 = symbolic_binding_pattern S 0
// CHECK:STDOUT:   } {
// CHECK:STDOUT:     %int.make_type_32.loc8_18: init type = call constants.%Int32() [template = i32]
// CHECK:STDOUT:     %.loc8_18.1: type = value_of_initializer %int.make_type_32.loc8_18 [template = i32]
// CHECK:STDOUT:     %.loc8_18.2: type = converted %int.make_type_32.loc8_18, %.loc8_18.1 [template = i32]
// CHECK:STDOUT:     %int.make_type_32.loc8_27: init type = call constants.%Int32() [template = i32]
// CHECK:STDOUT:     %.loc8_27.1: type = value_of_initializer %int.make_type_32.loc8_27 [template = i32]
// CHECK:STDOUT:     %.loc8_27.2: type = converted %int.make_type_32.loc8_27, %.loc8_27.1 [template = i32]
// CHECK:STDOUT:     %.loc8_30: type = struct_type {.a: i32, .b: i32} [template = constants.%.11]
// CHECK:STDOUT:     %S.param: %.11 = param S, runtime_param<invalid>
// CHECK:STDOUT:     %S.loc8: %.11 = bind_symbolic_name S 0, %S.param [symbolic = %S.1 (constants.%S)]
// CHECK:STDOUT:   }
<<<<<<< HEAD
// CHECK:STDOUT:   %F.decl: %F.type = fn_decl @F [template = constants.%F] {} {
// CHECK:STDOUT:     %C.ref: %C.type = name_ref C, %C.decl [template = constants.%C.1]
// CHECK:STDOUT:     %.loc9_19: i32 = int_literal 1 [template = constants.%.13]
// CHECK:STDOUT:     %.loc9_27: i32 = int_literal 2 [template = constants.%.14]
=======
// CHECK:STDOUT:   %F.decl: %F.type = fn_decl @F [template = constants.%F] {
// CHECK:STDOUT:     %C.ref: %C.type = name_ref C, file.%C.decl [template = constants.%C.1]
// CHECK:STDOUT:     %.loc9_19: i32 = int_literal 1 [template = constants.%.14]
// CHECK:STDOUT:     %.loc9_27: i32 = int_literal 2 [template = constants.%.15]
>>>>>>> 1e34d03e
// CHECK:STDOUT:     %.loc9_28: %.11 = struct_literal (%.loc9_19, %.loc9_27)
// CHECK:STDOUT:     %struct: %.11 = struct_value (%.loc9_19, %.loc9_27) [template = constants.%struct.4]
// CHECK:STDOUT:     %.loc9_12: %.11 = converted %.loc9_28, %struct [template = constants.%struct.4]
// CHECK:STDOUT:     %C: type = class_type @C, @C(constants.%struct.4) [template = constants.%C.3]
// CHECK:STDOUT:     %return: ref %C.3 = var <return slot>
// CHECK:STDOUT:   }
// CHECK:STDOUT: }
// CHECK:STDOUT:
// CHECK:STDOUT: generic class @C(%S.loc8: %.11) {
// CHECK:STDOUT:   %S.1: %.11 = bind_symbolic_name S 0 [symbolic = %S.1 (constants.%S)]
// CHECK:STDOUT:
// CHECK:STDOUT: !definition:
// CHECK:STDOUT:
// CHECK:STDOUT:   class {
// CHECK:STDOUT:     %.loc8_34: <witness> = complete_type_witness %.12 [template = constants.%.13]
// CHECK:STDOUT:
// CHECK:STDOUT:   !members:
// CHECK:STDOUT:     .Self = constants.%C.2
// CHECK:STDOUT:   }
// CHECK:STDOUT: }
// CHECK:STDOUT:
// CHECK:STDOUT: fn @Int32() -> type = "int.make_type_32";
// CHECK:STDOUT:
// CHECK:STDOUT: fn @F() -> %C.3;
// CHECK:STDOUT:
// CHECK:STDOUT: fn @__global_init() {
// CHECK:STDOUT: !entry:
// CHECK:STDOUT:   %.loc4_30: i32 = int_literal 0 [template = constants.%.3]
// CHECK:STDOUT:   %.loc4_31.1: %.2 = struct_literal (%.loc4_30)
// CHECK:STDOUT:   %.loc4_31.2: init %.2 = struct_init (%.loc4_30) to file.%a_ref.var [template = constants.%struct.1]
// CHECK:STDOUT:   %.loc4_32: init %.2 = converted %.loc4_31.1, %.loc4_31.2 [template = constants.%struct.1]
// CHECK:STDOUT:   assign file.%a_ref.var, %.loc4_32
// CHECK:STDOUT:   %.loc6_17: i32 = int_literal 0 [template = constants.%.3]
// CHECK:STDOUT:   %.loc6_26: i32 = int_literal 0 [template = constants.%.3]
// CHECK:STDOUT:   %.loc6_28.1: %.5 = tuple_literal (%.loc6_26)
// CHECK:STDOUT:   %.loc6_29.1: %.6 = struct_literal (%.loc6_17, %.loc6_28.1)
// CHECK:STDOUT:   %.loc6_37: i32 = int_literal 0 [template = constants.%.3]
// CHECK:STDOUT:   %.loc6_38.1: %.7 = struct_literal (%.loc6_29.1, %.loc6_37)
// CHECK:STDOUT:   %.loc6_38.2: ref %.6 = struct_access file.%b_ref.var, element0
// CHECK:STDOUT:   %.loc6_29.2: ref i32 = struct_access %.loc6_38.2, element0
// CHECK:STDOUT:   %.loc6_29.3: init i32 = initialize_from %.loc6_17 to %.loc6_29.2 [template = constants.%.3]
// CHECK:STDOUT:   %.loc6_29.4: ref %.5 = struct_access %.loc6_38.2, element1
// CHECK:STDOUT:   %.loc6_28.2: init %.5 = tuple_init (%.loc6_26) to %.loc6_29.4 [template = constants.%tuple]
// CHECK:STDOUT:   %.loc6_29.5: init %.5 = converted %.loc6_28.1, %.loc6_28.2 [template = constants.%tuple]
// CHECK:STDOUT:   %.loc6_29.6: init %.5 = initialize_from %.loc6_29.5 to %.loc6_29.4 [template = constants.%tuple]
// CHECK:STDOUT:   %.loc6_29.7: init %.6 = struct_init (%.loc6_29.3, %.loc6_29.6) to %.loc6_38.2 [template = constants.%struct.2]
// CHECK:STDOUT:   %.loc6_38.3: init %.6 = converted %.loc6_29.1, %.loc6_29.7 [template = constants.%struct.2]
// CHECK:STDOUT:   %.loc6_38.4: ref i32 = struct_access file.%b_ref.var, element1
// CHECK:STDOUT:   %.loc6_38.5: init i32 = initialize_from %.loc6_37 to %.loc6_38.4 [template = constants.%.3]
// CHECK:STDOUT:   %.loc6_38.6: init %.7 = struct_init (%.loc6_38.3, %.loc6_38.5) to file.%b_ref.var [template = constants.%struct.3]
// CHECK:STDOUT:   %.loc6_39: init %.7 = converted %.loc6_38.1, %.loc6_38.6 [template = constants.%struct.3]
// CHECK:STDOUT:   assign file.%b_ref.var, %.loc6_39
// CHECK:STDOUT:   return
// CHECK:STDOUT: }
// CHECK:STDOUT:
// CHECK:STDOUT: specific @C(constants.%S) {
// CHECK:STDOUT:   %S.1 => constants.%S
// CHECK:STDOUT: }
// CHECK:STDOUT:
// CHECK:STDOUT: specific @C(constants.%struct.4) {
// CHECK:STDOUT:   %S.1 => constants.%struct.4
// CHECK:STDOUT: }
// CHECK:STDOUT:
// CHECK:STDOUT: --- implicit.impl.carbon
// CHECK:STDOUT:
// CHECK:STDOUT: constants {
// CHECK:STDOUT:   %Int32.type: type = fn_type @Int32 [template]
// CHECK:STDOUT:   %.1: type = tuple_type () [template]
// CHECK:STDOUT:   %Int32: %Int32.type = struct_value () [template]
// CHECK:STDOUT:   %.2: type = struct_type {.a: i32} [template]
// CHECK:STDOUT:   %.3: type = tuple_type (type) [template]
// CHECK:STDOUT:   %.4: type = tuple_type (i32) [template]
// CHECK:STDOUT:   %.5: type = struct_type {.b: i32, .c: %.4} [template]
// CHECK:STDOUT:   %.6: type = struct_type {.a: %.5, .d: i32} [template]
// CHECK:STDOUT:   %.7: type = ptr_type %.5 [template]
// CHECK:STDOUT:   %.8: type = struct_type {.a: %.7, .d: i32} [template]
// CHECK:STDOUT:   %.9: type = ptr_type %.8 [template]
// CHECK:STDOUT:   %C.type: type = generic_class_type @C [template]
// CHECK:STDOUT:   %C.1: %C.type = struct_value () [template]
// CHECK:STDOUT:   %.10: type = struct_type {} [template]
// CHECK:STDOUT:   %.11: <witness> = complete_type_witness %.10 [template]
// CHECK:STDOUT:   %.12: type = struct_type {.a: i32, .b: i32} [template]
// CHECK:STDOUT:   %S: %.12 = bind_symbolic_name S 0 [symbolic]
// CHECK:STDOUT:   %C.2: type = class_type @C, @C(%S) [symbolic]
// CHECK:STDOUT:   %.13: i32 = int_literal 1 [template]
// CHECK:STDOUT:   %.14: i32 = int_literal 2 [template]
// CHECK:STDOUT:   %.15: type = ptr_type %.12 [template]
// CHECK:STDOUT:   %struct: %.12 = struct_value (%.13, %.14) [template]
// CHECK:STDOUT:   %C.3: type = class_type @C, @C(%struct) [template]
// CHECK:STDOUT:   %.16: type = ptr_type %.10 [template]
// CHECK:STDOUT:   %F.type: type = fn_type @F [template]
// CHECK:STDOUT:   %F: %F.type = struct_value () [template]
// CHECK:STDOUT: }
// CHECK:STDOUT:
// CHECK:STDOUT: imports {
// CHECK:STDOUT:   %import_ref.1: ref %.2 = import_ref Implicit//default, inst+17, loaded
// CHECK:STDOUT:   %import_ref.2: ref %.6 = import_ref Implicit//default, inst+57, loaded
// CHECK:STDOUT:   %import_ref.3: %C.type = import_ref Implicit//default, inst+100, loaded [template = constants.%C.1]
// CHECK:STDOUT:   %import_ref.4: %F.type = import_ref Implicit//default, inst+123, loaded [template = constants.%F]
// CHECK:STDOUT:   %Core: <namespace> = namespace file.%Core.import, [template] {
// CHECK:STDOUT:     .Int32 = %import_ref.5
// CHECK:STDOUT:     import Core//prelude
// CHECK:STDOUT:     import Core//prelude/operators
// CHECK:STDOUT:     import Core//prelude/types
// CHECK:STDOUT:     import Core//prelude/operators/arithmetic
// CHECK:STDOUT:     import Core//prelude/operators/as
// CHECK:STDOUT:     import Core//prelude/operators/bitwise
// CHECK:STDOUT:     import Core//prelude/operators/comparison
// CHECK:STDOUT:     import Core//prelude/types/bool
// CHECK:STDOUT:   }
// CHECK:STDOUT:   %import_ref.5: %Int32.type = import_ref Core//prelude/types, inst+4, loaded [template = constants.%Int32]
// CHECK:STDOUT:   %import_ref.6 = import_ref Implicit//default, inst+104, unloaded
// CHECK:STDOUT: }
// CHECK:STDOUT:
// CHECK:STDOUT: file {
// CHECK:STDOUT:   package: <namespace> = namespace [template] {
// CHECK:STDOUT:     .a_ref = imports.%import_ref.1
// CHECK:STDOUT:     .b_ref = imports.%import_ref.2
// CHECK:STDOUT:     .C = imports.%import_ref.3
// CHECK:STDOUT:     .F = imports.%import_ref.4
// CHECK:STDOUT:     .Core = imports.%Core
// CHECK:STDOUT:     .a = %a
// CHECK:STDOUT:     .b = %b
// CHECK:STDOUT:     .c = %c
// CHECK:STDOUT:   }
// CHECK:STDOUT:   %Implicit.import = import Implicit
// CHECK:STDOUT:   %default.import = import <invalid>
// CHECK:STDOUT:   %Core.import = import Core
// CHECK:STDOUT:   %int.make_type_32.loc4: init type = call constants.%Int32() [template = i32]
// CHECK:STDOUT:   %.loc4_13.1: type = value_of_initializer %int.make_type_32.loc4 [template = i32]
// CHECK:STDOUT:   %.loc4_13.2: type = converted %int.make_type_32.loc4, %.loc4_13.1 [template = i32]
// CHECK:STDOUT:   %.loc4_16: type = struct_type {.a: i32} [template = constants.%.2]
// CHECK:STDOUT:   %a.var: ref %.2 = var a
// CHECK:STDOUT:   %a: ref %.2 = bind_name a, %a.var
// CHECK:STDOUT:   %int.make_type_32.loc5_18: init type = call constants.%Int32() [template = i32]
// CHECK:STDOUT:   %.loc5_18.1: type = value_of_initializer %int.make_type_32.loc5_18 [template = i32]
// CHECK:STDOUT:   %.loc5_18.2: type = converted %int.make_type_32.loc5_18, %.loc5_18.1 [template = i32]
// CHECK:STDOUT:   %int.make_type_32.loc5_28: init type = call constants.%Int32() [template = i32]
// CHECK:STDOUT:   %.loc5_32.1: %.3 = tuple_literal (%int.make_type_32.loc5_28)
// CHECK:STDOUT:   %.loc5_32.2: type = value_of_initializer %int.make_type_32.loc5_28 [template = i32]
// CHECK:STDOUT:   %.loc5_32.3: type = converted %int.make_type_32.loc5_28, %.loc5_32.2 [template = i32]
// CHECK:STDOUT:   %.loc5_32.4: type = converted %.loc5_32.1, constants.%.4 [template = constants.%.4]
// CHECK:STDOUT:   %.loc5_33: type = struct_type {.b: i32, .c: %.4} [template = constants.%.5]
// CHECK:STDOUT:   %int.make_type_32.loc5_40: init type = call constants.%Int32() [template = i32]
// CHECK:STDOUT:   %.loc5_40.1: type = value_of_initializer %int.make_type_32.loc5_40 [template = i32]
// CHECK:STDOUT:   %.loc5_40.2: type = converted %int.make_type_32.loc5_40, %.loc5_40.1 [template = i32]
// CHECK:STDOUT:   %.loc5_43: type = struct_type {.a: %.5, .d: i32} [template = constants.%.6]
// CHECK:STDOUT:   %b.var: ref %.6 = var b
// CHECK:STDOUT:   %b: ref %.6 = bind_name b, %b.var
// CHECK:STDOUT:   %C.ref: %C.type = name_ref C, imports.%import_ref.3 [template = constants.%C.1]
// CHECK:STDOUT:   %.loc6_16: i32 = int_literal 1 [template = constants.%.13]
// CHECK:STDOUT:   %.loc6_24: i32 = int_literal 2 [template = constants.%.14]
// CHECK:STDOUT:   %.loc6_25: %.12 = struct_literal (%.loc6_16, %.loc6_24)
// CHECK:STDOUT:   %struct: %.12 = struct_value (%.loc6_16, %.loc6_24) [template = constants.%struct]
// CHECK:STDOUT:   %.loc6_9: %.12 = converted %.loc6_25, %struct [template = constants.%struct]
// CHECK:STDOUT:   %C: type = class_type @C, @C(constants.%struct) [template = constants.%C.3]
// CHECK:STDOUT:   %c.var: ref %C.3 = var c
// CHECK:STDOUT:   %c: ref %C.3 = bind_name c, %c.var
// CHECK:STDOUT: }
// CHECK:STDOUT:
// CHECK:STDOUT: generic class @C(constants.%S: %.12) {
// CHECK:STDOUT:   %S: %.12 = bind_symbolic_name S 0 [symbolic = %S (constants.%S)]
// CHECK:STDOUT:
// CHECK:STDOUT: !definition:
// CHECK:STDOUT:
// CHECK:STDOUT:   class {
// CHECK:STDOUT:   !members:
// CHECK:STDOUT:     .Self = imports.%import_ref.6
// CHECK:STDOUT:   }
// CHECK:STDOUT: }
// CHECK:STDOUT:
// CHECK:STDOUT: fn @Int32() -> type = "int.make_type_32";
// CHECK:STDOUT:
// CHECK:STDOUT: fn @F() -> %C.3;
// CHECK:STDOUT:
// CHECK:STDOUT: fn @__global_init() {
// CHECK:STDOUT: !entry:
// CHECK:STDOUT:   %a_ref.ref: ref %.2 = name_ref a_ref, imports.%import_ref.1
// CHECK:STDOUT:   %.loc4_20.1: ref i32 = struct_access %a_ref.ref, element0
// CHECK:STDOUT:   %.loc4_20.2: i32 = bind_value %.loc4_20.1
// CHECK:STDOUT:   %.loc4_20.3: init %.2 = struct_init (%.loc4_20.2) to file.%a.var
// CHECK:STDOUT:   %.loc4_25: init %.2 = converted %a_ref.ref, %.loc4_20.3
// CHECK:STDOUT:   assign file.%a.var, %.loc4_25
// CHECK:STDOUT:   %b_ref.ref: ref %.6 = name_ref b_ref, imports.%import_ref.2
// CHECK:STDOUT:   %.loc5_47.1: ref %.5 = struct_access %b_ref.ref, element0
// CHECK:STDOUT:   %.loc5_47.2: ref i32 = struct_access %.loc5_47.1, element0
// CHECK:STDOUT:   %.loc5_47.3: i32 = bind_value %.loc5_47.2
// CHECK:STDOUT:   %.loc5_47.4: ref %.5 = struct_access file.%b.var, element0
// CHECK:STDOUT:   %.loc5_47.5: ref i32 = struct_access %.loc5_47.4, element0
// CHECK:STDOUT:   %.loc5_47.6: init i32 = initialize_from %.loc5_47.3 to %.loc5_47.5
// CHECK:STDOUT:   %.loc5_47.7: ref %.4 = struct_access %.loc5_47.1, element1
// CHECK:STDOUT:   %.loc5_47.8: ref i32 = tuple_access %.loc5_47.7, element0
// CHECK:STDOUT:   %.loc5_47.9: i32 = bind_value %.loc5_47.8
// CHECK:STDOUT:   %.loc5_47.10: ref %.4 = struct_access %.loc5_47.4, element1
// CHECK:STDOUT:   %.loc5_47.11: init %.4 = tuple_init (%.loc5_47.9) to %.loc5_47.10
// CHECK:STDOUT:   %.loc5_47.12: init %.4 = converted %.loc5_47.7, %.loc5_47.11
// CHECK:STDOUT:   %.loc5_47.13: init %.4 = initialize_from %.loc5_47.12 to %.loc5_47.10
// CHECK:STDOUT:   %.loc5_47.14: init %.5 = struct_init (%.loc5_47.6, %.loc5_47.13) to %.loc5_47.4
// CHECK:STDOUT:   %.loc5_47.15: init %.5 = converted %.loc5_47.1, %.loc5_47.14
// CHECK:STDOUT:   %.loc5_47.16: ref i32 = struct_access %b_ref.ref, element1
// CHECK:STDOUT:   %.loc5_47.17: i32 = bind_value %.loc5_47.16
// CHECK:STDOUT:   %.loc5_47.18: ref i32 = struct_access file.%b.var, element1
// CHECK:STDOUT:   %.loc5_47.19: init i32 = initialize_from %.loc5_47.17 to %.loc5_47.18
// CHECK:STDOUT:   %.loc5_47.20: init %.6 = struct_init (%.loc5_47.15, %.loc5_47.19) to file.%b.var
// CHECK:STDOUT:   %.loc5_52: init %.6 = converted %b_ref.ref, %.loc5_47.20
// CHECK:STDOUT:   assign file.%b.var, %.loc5_52
// CHECK:STDOUT:   %F.ref: %F.type = name_ref F, imports.%import_ref.4 [template = constants.%F]
// CHECK:STDOUT:   %.loc6: ref %C.3 = splice_block file.%c.var {}
// CHECK:STDOUT:   %F.call: init %C.3 = call %F.ref() to %.loc6
// CHECK:STDOUT:   assign file.%c.var, %F.call
// CHECK:STDOUT:   return
// CHECK:STDOUT: }
// CHECK:STDOUT:
// CHECK:STDOUT: specific @C(constants.%S) {
// CHECK:STDOUT:   %S => constants.%S
// CHECK:STDOUT: }
// CHECK:STDOUT:
// CHECK:STDOUT: specific @C(constants.%struct) {
// CHECK:STDOUT:   %S => constants.%struct
// CHECK:STDOUT:
// CHECK:STDOUT: !definition:
// CHECK:STDOUT: }
// CHECK:STDOUT:
// CHECK:STDOUT: --- fail_bad_type.impl.carbon
// CHECK:STDOUT:
// CHECK:STDOUT: constants {
// CHECK:STDOUT:   %C.type: type = generic_class_type @C [template]
// CHECK:STDOUT:   %.1: type = tuple_type () [template]
// CHECK:STDOUT:   %C.1: %C.type = struct_value () [template]
// CHECK:STDOUT:   %.2: type = struct_type {} [template]
// CHECK:STDOUT:   %.3: <witness> = complete_type_witness %.2 [template]
// CHECK:STDOUT:   %.4: type = struct_type {.a: i32, .b: i32} [template]
// CHECK:STDOUT:   %S: %.4 = bind_symbolic_name S 0 [symbolic]
// CHECK:STDOUT:   %C.2: type = class_type @C, @C(%S) [symbolic]
// CHECK:STDOUT:   %.5: i32 = int_literal 1 [template]
// CHECK:STDOUT:   %.6: i32 = int_literal 2 [template]
// CHECK:STDOUT:   %.7: type = struct_type {.c: i32, .d: i32} [template]
// CHECK:STDOUT:   %.8: type = ptr_type %.4 [template]
// CHECK:STDOUT:   %F.type: type = fn_type @F [template]
// CHECK:STDOUT:   %F: %F.type = struct_value () [template]
// CHECK:STDOUT:   %struct: %.4 = struct_value (%.5, %.6) [template]
// CHECK:STDOUT:   %C.3: type = class_type @C, @C(%struct) [template]
// CHECK:STDOUT:   %.9: type = ptr_type %.2 [template]
// CHECK:STDOUT: }
// CHECK:STDOUT:
// CHECK:STDOUT: imports {
// CHECK:STDOUT:   %import_ref.1 = import_ref Implicit//default, inst+17, unloaded
// CHECK:STDOUT:   %import_ref.2 = import_ref Implicit//default, inst+57, unloaded
// CHECK:STDOUT:   %import_ref.3: %C.type = import_ref Implicit//default, inst+100, loaded [template = constants.%C.1]
// CHECK:STDOUT:   %import_ref.4: %F.type = import_ref Implicit//default, inst+123, loaded [template = constants.%F]
// CHECK:STDOUT:   %Core: <namespace> = namespace file.%Core.import, [template] {
// CHECK:STDOUT:     import Core//prelude
// CHECK:STDOUT:     import Core//prelude/operators
// CHECK:STDOUT:     import Core//prelude/types
// CHECK:STDOUT:     import Core//prelude/operators/arithmetic
// CHECK:STDOUT:     import Core//prelude/operators/as
// CHECK:STDOUT:     import Core//prelude/operators/bitwise
// CHECK:STDOUT:     import Core//prelude/operators/comparison
// CHECK:STDOUT:     import Core//prelude/types/bool
// CHECK:STDOUT:   }
// CHECK:STDOUT:   %import_ref.5 = import_ref Implicit//default, inst+104, unloaded
// CHECK:STDOUT: }
// CHECK:STDOUT:
// CHECK:STDOUT: file {
// CHECK:STDOUT:   package: <namespace> = namespace [template] {
// CHECK:STDOUT:     .a_ref = imports.%import_ref.1
// CHECK:STDOUT:     .b_ref = imports.%import_ref.2
// CHECK:STDOUT:     .C = imports.%import_ref.3
// CHECK:STDOUT:     .F = imports.%import_ref.4
// CHECK:STDOUT:     .Core = imports.%Core
// CHECK:STDOUT:     .c_bad = %c_bad
// CHECK:STDOUT:   }
// CHECK:STDOUT:   %Implicit.import = import Implicit
// CHECK:STDOUT:   %default.import = import <invalid>
// CHECK:STDOUT:   %Core.import = import Core
// CHECK:STDOUT:   %C.ref: %C.type = name_ref C, imports.%import_ref.3 [template = constants.%C.1]
// CHECK:STDOUT:   %.loc11_20: i32 = int_literal 1 [template = constants.%.5]
// CHECK:STDOUT:   %.loc11_28: i32 = int_literal 2 [template = constants.%.6]
// CHECK:STDOUT:   %.loc11_29: %.7 = struct_literal (%.loc11_20, %.loc11_28)
// CHECK:STDOUT:   %c_bad.var: ref <error> = var c_bad
// CHECK:STDOUT:   %c_bad: ref <error> = bind_name c_bad, %c_bad.var
// CHECK:STDOUT: }
// CHECK:STDOUT:
// CHECK:STDOUT: generic class @C(constants.%S: %.4) {
// CHECK:STDOUT:   %S: %.4 = bind_symbolic_name S 0 [symbolic = %S (constants.%S)]
// CHECK:STDOUT:
// CHECK:STDOUT: !definition:
// CHECK:STDOUT:
// CHECK:STDOUT:   class {
// CHECK:STDOUT:   !members:
// CHECK:STDOUT:     .Self = imports.%import_ref.5
// CHECK:STDOUT:   }
// CHECK:STDOUT: }
// CHECK:STDOUT:
// CHECK:STDOUT: fn @F() -> %C.3;
// CHECK:STDOUT:
// CHECK:STDOUT: fn @__global_init() {
// CHECK:STDOUT: !entry:
// CHECK:STDOUT:   %F.ref: %F.type = name_ref F, imports.%import_ref.4 [template = constants.%F]
// CHECK:STDOUT:   %.loc11: ref %C.3 = temporary_storage
// CHECK:STDOUT:   %F.call: init %C.3 = call %F.ref() to %.loc11
// CHECK:STDOUT:   assign file.%c_bad.var, <error>
// CHECK:STDOUT:   return
// CHECK:STDOUT: }
// CHECK:STDOUT:
// CHECK:STDOUT: specific @C(constants.%S) {
// CHECK:STDOUT:   %S => constants.%S
// CHECK:STDOUT: }
// CHECK:STDOUT:
// CHECK:STDOUT: specific @C(constants.%struct) {
// CHECK:STDOUT:   %S => constants.%struct
// CHECK:STDOUT:
// CHECK:STDOUT: !definition:
// CHECK:STDOUT: }
// CHECK:STDOUT:
// CHECK:STDOUT: --- fail_bad_value.impl.carbon
// CHECK:STDOUT:
// CHECK:STDOUT: constants {
// CHECK:STDOUT:   %C.type: type = generic_class_type @C [template]
// CHECK:STDOUT:   %.1: type = tuple_type () [template]
// CHECK:STDOUT:   %C.1: %C.type = struct_value () [template]
// CHECK:STDOUT:   %.2: type = struct_type {} [template]
// CHECK:STDOUT:   %.3: <witness> = complete_type_witness %.2 [template]
// CHECK:STDOUT:   %.4: type = struct_type {.a: i32, .b: i32} [template]
// CHECK:STDOUT:   %S: %.4 = bind_symbolic_name S 0 [symbolic]
// CHECK:STDOUT:   %C.2: type = class_type @C, @C(%S) [symbolic]
// CHECK:STDOUT:   %.5: i32 = int_literal 3 [template]
// CHECK:STDOUT:   %.6: i32 = int_literal 4 [template]
// CHECK:STDOUT:   %.7: type = ptr_type %.4 [template]
// CHECK:STDOUT:   %struct.1: %.4 = struct_value (%.5, %.6) [template]
// CHECK:STDOUT:   %C.3: type = class_type @C, @C(%struct.1) [template]
// CHECK:STDOUT:   %.8: type = ptr_type %.2 [template]
// CHECK:STDOUT:   %F.type: type = fn_type @F [template]
// CHECK:STDOUT:   %F: %F.type = struct_value () [template]
// CHECK:STDOUT:   %.9: i32 = int_literal 2 [template]
// CHECK:STDOUT:   %.10: i32 = int_literal 1 [template]
// CHECK:STDOUT:   %struct.2: %.4 = struct_value (%.10, %.9) [template]
// CHECK:STDOUT:   %C.4: type = class_type @C, @C(%struct.2) [template]
// CHECK:STDOUT:   %ImplicitAs.type: type = generic_interface_type @ImplicitAs [template]
// CHECK:STDOUT:   %ImplicitAs: %ImplicitAs.type = struct_value () [template]
// CHECK:STDOUT:   %Dest: type = bind_symbolic_name Dest 0 [symbolic]
// CHECK:STDOUT:   %.11: type = interface_type @ImplicitAs, @ImplicitAs(%Dest) [symbolic]
// CHECK:STDOUT:   %Self.1: @ImplicitAs.%.1 (%.11) = bind_symbolic_name Self 1 [symbolic]
// CHECK:STDOUT:   %Self.2: %.11 = bind_symbolic_name Self 1 [symbolic]
// CHECK:STDOUT:   %Convert.type.1: type = fn_type @Convert, @ImplicitAs(%Dest) [symbolic]
// CHECK:STDOUT:   %Convert.1: %Convert.type.1 = struct_value () [symbolic]
// CHECK:STDOUT:   %.12: type = assoc_entity_type %.11, %Convert.type.1 [symbolic]
// CHECK:STDOUT:   %.13: %.12 = assoc_entity element0, imports.%import_ref.10 [symbolic]
// CHECK:STDOUT:   %.14: type = interface_type @ImplicitAs, @ImplicitAs(%C.3) [template]
// CHECK:STDOUT:   %Convert.type.2: type = fn_type @Convert, @ImplicitAs(%C.3) [template]
// CHECK:STDOUT:   %Convert.2: %Convert.type.2 = struct_value () [template]
// CHECK:STDOUT:   %.15: type = assoc_entity_type %.14, %Convert.type.2 [template]
// CHECK:STDOUT:   %.16: %.15 = assoc_entity element0, imports.%import_ref.10 [template]
// CHECK:STDOUT:   %.17: %.12 = assoc_entity element0, imports.%import_ref.11 [symbolic]
// CHECK:STDOUT: }
// CHECK:STDOUT:
// CHECK:STDOUT: imports {
// CHECK:STDOUT:   %import_ref.1 = import_ref Implicit//default, inst+17, unloaded
// CHECK:STDOUT:   %import_ref.2 = import_ref Implicit//default, inst+57, unloaded
// CHECK:STDOUT:   %import_ref.3: %C.type = import_ref Implicit//default, inst+100, loaded [template = constants.%C.1]
// CHECK:STDOUT:   %import_ref.4: %F.type = import_ref Implicit//default, inst+123, loaded [template = constants.%F]
// CHECK:STDOUT:   %Core: <namespace> = namespace file.%Core.import, [template] {
// CHECK:STDOUT:     .ImplicitAs = %import_ref.6
// CHECK:STDOUT:     import Core//prelude
// CHECK:STDOUT:     import Core//prelude/operators
// CHECK:STDOUT:     import Core//prelude/types
// CHECK:STDOUT:     import Core//prelude/operators/arithmetic
// CHECK:STDOUT:     import Core//prelude/operators/as
// CHECK:STDOUT:     import Core//prelude/operators/bitwise
// CHECK:STDOUT:     import Core//prelude/operators/comparison
// CHECK:STDOUT:     import Core//prelude/types/bool
// CHECK:STDOUT:   }
<<<<<<< HEAD
// CHECK:STDOUT:   %import_ref.5 = import_ref Implicit//default, inst+104, unloaded
=======
// CHECK:STDOUT:   %import_ref.5 = import_ref Implicit//default, inst+103, unloaded
// CHECK:STDOUT:   %import_ref.6: %ImplicitAs.type = import_ref Core//prelude/operators/as, inst+37, loaded [template = constants.%ImplicitAs]
// CHECK:STDOUT:   %import_ref.7 = import_ref Core//prelude/operators/as, inst+42, unloaded
// CHECK:STDOUT:   %import_ref.8: @ImplicitAs.%.2 (%.12) = import_ref Core//prelude/operators/as, inst+59, loaded [symbolic = @ImplicitAs.%.3 (constants.%.17)]
// CHECK:STDOUT:   %import_ref.9 = import_ref Core//prelude/operators/as, inst+52, unloaded
// CHECK:STDOUT:   %import_ref.10 = import_ref Core//prelude/operators/as, inst+52, unloaded
// CHECK:STDOUT:   %import_ref.11 = import_ref Core//prelude/operators/as, inst+52, unloaded
>>>>>>> 1e34d03e
// CHECK:STDOUT: }
// CHECK:STDOUT:
// CHECK:STDOUT: file {
// CHECK:STDOUT:   package: <namespace> = namespace [template] {
// CHECK:STDOUT:     .a_ref = imports.%import_ref.1
// CHECK:STDOUT:     .b_ref = imports.%import_ref.2
// CHECK:STDOUT:     .C = imports.%import_ref.3
// CHECK:STDOUT:     .F = imports.%import_ref.4
// CHECK:STDOUT:     .Core = imports.%Core
// CHECK:STDOUT:     .c_bad = %c_bad
// CHECK:STDOUT:   }
// CHECK:STDOUT:   %Implicit.import = import Implicit
// CHECK:STDOUT:   %default.import = import <invalid>
// CHECK:STDOUT:   %Core.import = import Core
// CHECK:STDOUT:   %C.ref: %C.type = name_ref C, imports.%import_ref.3 [template = constants.%C.1]
// CHECK:STDOUT:   %.loc9_20: i32 = int_literal 3 [template = constants.%.5]
// CHECK:STDOUT:   %.loc9_28: i32 = int_literal 4 [template = constants.%.6]
// CHECK:STDOUT:   %.loc9_29: %.4 = struct_literal (%.loc9_20, %.loc9_28)
// CHECK:STDOUT:   %struct: %.4 = struct_value (%.loc9_20, %.loc9_28) [template = constants.%struct.1]
// CHECK:STDOUT:   %.loc9_13: %.4 = converted %.loc9_29, %struct [template = constants.%struct.1]
// CHECK:STDOUT:   %C: type = class_type @C, @C(constants.%struct.1) [template = constants.%C.3]
// CHECK:STDOUT:   %c_bad.var: ref %C.3 = var c_bad
// CHECK:STDOUT:   %c_bad: ref %C.3 = bind_name c_bad, %c_bad.var
// CHECK:STDOUT: }
// CHECK:STDOUT:
// CHECK:STDOUT: generic interface @ImplicitAs(constants.%Dest: type) {
// CHECK:STDOUT:   %Dest: type = bind_symbolic_name Dest 0 [symbolic = %Dest (constants.%Dest)]
// CHECK:STDOUT:
// CHECK:STDOUT: !definition:
// CHECK:STDOUT:   %.1: type = interface_type @ImplicitAs, @ImplicitAs(%Dest) [symbolic = %.1 (constants.%.11)]
// CHECK:STDOUT:   %Self: %.11 = bind_symbolic_name Self 1 [symbolic = %Self (constants.%Self.2)]
// CHECK:STDOUT:   %Convert.type: type = fn_type @Convert, @ImplicitAs(%Dest) [symbolic = %Convert.type (constants.%Convert.type.1)]
// CHECK:STDOUT:   %Convert: @ImplicitAs.%Convert.type (%Convert.type.1) = struct_value () [symbolic = %Convert (constants.%Convert.1)]
// CHECK:STDOUT:   %.2: type = assoc_entity_type @ImplicitAs.%.1 (%.11), @ImplicitAs.%Convert.type (%Convert.type.1) [symbolic = %.2 (constants.%.12)]
// CHECK:STDOUT:   %.3: @ImplicitAs.%.2 (%.12) = assoc_entity element0, imports.%import_ref.10 [symbolic = %.3 (constants.%.13)]
// CHECK:STDOUT:
// CHECK:STDOUT:   interface {
// CHECK:STDOUT:   !members:
// CHECK:STDOUT:     .Self = imports.%import_ref.7
// CHECK:STDOUT:     .Convert = imports.%import_ref.8
// CHECK:STDOUT:     witness = (imports.%import_ref.9)
// CHECK:STDOUT:   }
// CHECK:STDOUT: }
// CHECK:STDOUT:
// CHECK:STDOUT: generic class @C(constants.%S: %.4) {
// CHECK:STDOUT:   %S: %.4 = bind_symbolic_name S 0 [symbolic = %S (constants.%S)]
// CHECK:STDOUT:
// CHECK:STDOUT: !definition:
// CHECK:STDOUT:
// CHECK:STDOUT:   class {
// CHECK:STDOUT:   !members:
// CHECK:STDOUT:     .Self = imports.%import_ref.5
// CHECK:STDOUT:   }
// CHECK:STDOUT: }
// CHECK:STDOUT:
// CHECK:STDOUT: fn @F() -> %C.4;
// CHECK:STDOUT:
// CHECK:STDOUT: generic fn @Convert(constants.%Dest: type, constants.%Self.1: @ImplicitAs.%.1 (%.11)) {
// CHECK:STDOUT:   %Dest: type = bind_symbolic_name Dest 0 [symbolic = %Dest (constants.%Dest)]
// CHECK:STDOUT:   %.1: type = interface_type @ImplicitAs, @ImplicitAs(%Dest) [symbolic = %.1 (constants.%.11)]
// CHECK:STDOUT:   %Self: %.11 = bind_symbolic_name Self 1 [symbolic = %Self (constants.%Self.2)]
// CHECK:STDOUT:
// CHECK:STDOUT:   fn[%self: @Convert.%Self (%Self.2)]() -> @Convert.%Dest (%Dest);
// CHECK:STDOUT: }
// CHECK:STDOUT:
// CHECK:STDOUT: fn @__global_init() {
// CHECK:STDOUT: !entry:
// CHECK:STDOUT:   %F.ref: %F.type = name_ref F, imports.%import_ref.4 [template = constants.%F]
// CHECK:STDOUT:   %.loc9_35.1: ref %C.4 = temporary_storage
// CHECK:STDOUT:   %F.call: init %C.4 = call %F.ref() to %.loc9_35.1
// CHECK:STDOUT:   %.loc9_37.1: type = interface_type @ImplicitAs, @ImplicitAs(constants.%C.3) [template = constants.%.14]
// CHECK:STDOUT:   %.loc9_37.2: %.15 = specific_constant imports.%import_ref.8, @ImplicitAs(constants.%C.3) [template = constants.%.16]
// CHECK:STDOUT:   %Convert.ref: %.15 = name_ref Convert, %.loc9_37.2 [template = constants.%.16]
// CHECK:STDOUT:   %.loc9_35.2: ref %C.4 = temporary %.loc9_35.1, %F.call
// CHECK:STDOUT:   %.loc9_37.3: %C.3 = converted %F.call, <error> [template = <error>]
// CHECK:STDOUT:   assign file.%c_bad.var, <error>
// CHECK:STDOUT:   return
// CHECK:STDOUT: }
// CHECK:STDOUT:
// CHECK:STDOUT: specific @C(constants.%S) {
// CHECK:STDOUT:   %S => constants.%S
// CHECK:STDOUT: }
// CHECK:STDOUT:
// CHECK:STDOUT: specific @C(constants.%struct.1) {
// CHECK:STDOUT:   %S => constants.%struct.1
// CHECK:STDOUT:
// CHECK:STDOUT: !definition:
// CHECK:STDOUT: }
// CHECK:STDOUT:
// CHECK:STDOUT: specific @C(constants.%struct.2) {
// CHECK:STDOUT:   %S => constants.%struct.2
// CHECK:STDOUT:
// CHECK:STDOUT: !definition:
// CHECK:STDOUT: }
// CHECK:STDOUT:
// CHECK:STDOUT: specific @ImplicitAs(constants.%Dest) {
// CHECK:STDOUT:   %Dest => constants.%Dest
// CHECK:STDOUT: }
// CHECK:STDOUT:
// CHECK:STDOUT: specific @ImplicitAs(@ImplicitAs.%Dest) {
// CHECK:STDOUT:   %Dest => constants.%Dest
// CHECK:STDOUT: }
// CHECK:STDOUT:
// CHECK:STDOUT: specific @ImplicitAs(@Convert.%Dest) {
// CHECK:STDOUT:   %Dest => constants.%Dest
// CHECK:STDOUT: }
// CHECK:STDOUT:
// CHECK:STDOUT: specific @Convert(constants.%Dest, constants.%Self.1) {
// CHECK:STDOUT:   %Dest => constants.%Dest
// CHECK:STDOUT:   %.1 => constants.%.11
// CHECK:STDOUT:   %Self => constants.%Self.1
// CHECK:STDOUT: }
// CHECK:STDOUT:
// CHECK:STDOUT: specific @ImplicitAs(constants.%C.3) {
// CHECK:STDOUT:   %Dest => constants.%C.3
// CHECK:STDOUT:
// CHECK:STDOUT: !definition:
// CHECK:STDOUT:   %.1 => constants.%.14
// CHECK:STDOUT:   %Self => constants.%Self.2
// CHECK:STDOUT:   %Convert.type => constants.%Convert.type.2
// CHECK:STDOUT:   %Convert => constants.%Convert.2
// CHECK:STDOUT:   %.2 => constants.%.15
// CHECK:STDOUT:   %.3 => constants.%.16
// CHECK:STDOUT: }
// CHECK:STDOUT:<|MERGE_RESOLUTION|>--- conflicted
+++ resolved
@@ -144,17 +144,10 @@
 // CHECK:STDOUT:     %S.param: %.11 = param S, runtime_param<invalid>
 // CHECK:STDOUT:     %S.loc8: %.11 = bind_symbolic_name S 0, %S.param [symbolic = %S.1 (constants.%S)]
 // CHECK:STDOUT:   }
-<<<<<<< HEAD
 // CHECK:STDOUT:   %F.decl: %F.type = fn_decl @F [template = constants.%F] {} {
-// CHECK:STDOUT:     %C.ref: %C.type = name_ref C, %C.decl [template = constants.%C.1]
-// CHECK:STDOUT:     %.loc9_19: i32 = int_literal 1 [template = constants.%.13]
-// CHECK:STDOUT:     %.loc9_27: i32 = int_literal 2 [template = constants.%.14]
-=======
-// CHECK:STDOUT:   %F.decl: %F.type = fn_decl @F [template = constants.%F] {
 // CHECK:STDOUT:     %C.ref: %C.type = name_ref C, file.%C.decl [template = constants.%C.1]
 // CHECK:STDOUT:     %.loc9_19: i32 = int_literal 1 [template = constants.%.14]
 // CHECK:STDOUT:     %.loc9_27: i32 = int_literal 2 [template = constants.%.15]
->>>>>>> 1e34d03e
 // CHECK:STDOUT:     %.loc9_28: %.11 = struct_literal (%.loc9_19, %.loc9_27)
 // CHECK:STDOUT:     %struct: %.11 = struct_value (%.loc9_19, %.loc9_27) [template = constants.%struct.4]
 // CHECK:STDOUT:     %.loc9_12: %.11 = converted %.loc9_28, %struct [template = constants.%struct.4]
@@ -527,17 +520,13 @@
 // CHECK:STDOUT:     import Core//prelude/operators/comparison
 // CHECK:STDOUT:     import Core//prelude/types/bool
 // CHECK:STDOUT:   }
-<<<<<<< HEAD
 // CHECK:STDOUT:   %import_ref.5 = import_ref Implicit//default, inst+104, unloaded
-=======
-// CHECK:STDOUT:   %import_ref.5 = import_ref Implicit//default, inst+103, unloaded
-// CHECK:STDOUT:   %import_ref.6: %ImplicitAs.type = import_ref Core//prelude/operators/as, inst+37, loaded [template = constants.%ImplicitAs]
-// CHECK:STDOUT:   %import_ref.7 = import_ref Core//prelude/operators/as, inst+42, unloaded
-// CHECK:STDOUT:   %import_ref.8: @ImplicitAs.%.2 (%.12) = import_ref Core//prelude/operators/as, inst+59, loaded [symbolic = @ImplicitAs.%.3 (constants.%.17)]
-// CHECK:STDOUT:   %import_ref.9 = import_ref Core//prelude/operators/as, inst+52, unloaded
-// CHECK:STDOUT:   %import_ref.10 = import_ref Core//prelude/operators/as, inst+52, unloaded
-// CHECK:STDOUT:   %import_ref.11 = import_ref Core//prelude/operators/as, inst+52, unloaded
->>>>>>> 1e34d03e
+// CHECK:STDOUT:   %import_ref.6: %ImplicitAs.type = import_ref Core//prelude/operators/as, inst+40, loaded [template = constants.%ImplicitAs]
+// CHECK:STDOUT:   %import_ref.7 = import_ref Core//prelude/operators/as, inst+45, unloaded
+// CHECK:STDOUT:   %import_ref.8: @ImplicitAs.%.2 (%.12) = import_ref Core//prelude/operators/as, inst+63, loaded [symbolic = @ImplicitAs.%.3 (constants.%.17)]
+// CHECK:STDOUT:   %import_ref.9 = import_ref Core//prelude/operators/as, inst+56, unloaded
+// CHECK:STDOUT:   %import_ref.10 = import_ref Core//prelude/operators/as, inst+56, unloaded
+// CHECK:STDOUT:   %import_ref.11 = import_ref Core//prelude/operators/as, inst+56, unloaded
 // CHECK:STDOUT: }
 // CHECK:STDOUT:
 // CHECK:STDOUT: file {
