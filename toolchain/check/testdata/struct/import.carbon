// Part of the Carbon Language project, under the Apache License v2.0 with LLVM
// Exceptions. See /LICENSE for license information.
// SPDX-License-Identifier: Apache-2.0 WITH LLVM-exception
//
// AUTOUPDATE
// TIP: To test this file alone, run:
// TIP:   bazel test //toolchain/testing:file_test --test_arg=--file_tests=toolchain/check/testdata/struct/import.carbon
// TIP: To dump output, run:
// TIP:   bazel run //toolchain/testing:file_test -- --dump_output --file_tests=toolchain/check/testdata/struct/import.carbon

// --- implicit.carbon

package Implicit;

var a_ref: {.a: i32} = {.a = 0};
var b_ref: {.a: {.b: i32, .c: (i32,)}, .d: i32} =
    {.a = {.b = 0, .c = (0,)}, .d = 0};

class C(S:! {.a: i32, .b: i32}) {}
fn F() -> C({.a = 1, .b = 2});

// --- implicit.impl.carbon

impl package Implicit;

var a: {.a: i32} = a_ref;
var b: {.a: {.b: i32, .c: (i32,)}, .d: i32} = b_ref;
var c: C({.a = 1, .b = 2}) = F();

// --- fail_bad_type.impl.carbon

impl package Implicit;
// CHECK:STDERR: fail_bad_type.impl.carbon:[[@LINE+10]]:14: error: missing value for field `a` in struct initialization
// CHECK:STDERR: var c_bad: C({.c = 1, .d = 2}) = F();
// CHECK:STDERR:              ^~~~~~~~~~~~~~~~
// CHECK:STDERR: fail_bad_type.impl.carbon:[[@LINE-4]]:6: in import
// CHECK:STDERR: impl package Implicit;
// CHECK:STDERR:      ^~~~~~~
// CHECK:STDERR: implicit.carbon:8:9: initializing generic parameter `S` declared here
// CHECK:STDERR: class C(S:! {.a: i32, .b: i32}) {}
// CHECK:STDERR:         ^
// CHECK:STDERR:
var c_bad: C({.c = 1, .d = 2}) = F();

// --- fail_bad_value.impl.carbon

impl package Implicit;
// CHECK:STDERR: fail_bad_value.impl.carbon:[[@LINE+6]]:1: error: cannot implicitly convert from `C` to `C`
// CHECK:STDERR: var c_bad: C({.a = 3, .b = 4}) = F();
// CHECK:STDERR: ^~~~~~~~~~~~~~~~~~~~~~~~~~~~~~~~~~~~~
// CHECK:STDERR: fail_bad_value.impl.carbon:[[@LINE+3]]:1: type `C` does not implement interface `ImplicitAs`
// CHECK:STDERR: var c_bad: C({.a = 3, .b = 4}) = F();
// CHECK:STDERR: ^~~~~~~~~~~~~~~~~~~~~~~~~~~~~~~~~~~~~
var c_bad: C({.a = 3, .b = 4}) = F();

// CHECK:STDOUT: --- implicit.carbon
// CHECK:STDOUT:
// CHECK:STDOUT: constants {
// CHECK:STDOUT:   %Int32.type: type = fn_type @Int32 [template]
// CHECK:STDOUT:   %.1: type = tuple_type () [template]
// CHECK:STDOUT:   %Int32: %Int32.type = struct_value () [template]
// CHECK:STDOUT:   %.2: type = struct_type {.a: i32} [template]
// CHECK:STDOUT:   %.3: i32 = int_literal 0 [template]
// CHECK:STDOUT:   %struct.1: %.2 = struct_value (%.3) [template]
// CHECK:STDOUT:   %.4: type = tuple_type (type) [template]
// CHECK:STDOUT:   %.5: type = tuple_type (i32) [template]
// CHECK:STDOUT:   %.6: type = struct_type {.b: i32, .c: %.5} [template]
// CHECK:STDOUT:   %.7: type = struct_type {.a: %.6, .d: i32} [template]
// CHECK:STDOUT:   %.8: type = ptr_type %.6 [template]
// CHECK:STDOUT:   %.9: type = struct_type {.a: %.8, .d: i32} [template]
// CHECK:STDOUT:   %.10: type = ptr_type %.9 [template]
// CHECK:STDOUT:   %tuple: %.5 = tuple_value (%.3) [template]
// CHECK:STDOUT:   %struct.2: %.6 = struct_value (%.3, %tuple) [template]
// CHECK:STDOUT:   %struct.3: %.7 = struct_value (%struct.2, %.3) [template]
// CHECK:STDOUT:   %.11: type = struct_type {.a: i32, .b: i32} [template]
// CHECK:STDOUT:   %S: %.11 = bind_symbolic_name S 0 [symbolic]
// CHECK:STDOUT:   %C.type: type = generic_class_type @C [template]
// CHECK:STDOUT:   %C.1: %C.type = struct_value () [template]
// CHECK:STDOUT:   %C.2: type = class_type @C, @C(%S) [symbolic]
// CHECK:STDOUT:   %.12: type = struct_type {} [template]
// CHECK:STDOUT:   %.13: <witness> = complete_type_witness %.12 [template]
// CHECK:STDOUT:   %.14: i32 = int_literal 1 [template]
// CHECK:STDOUT:   %.15: i32 = int_literal 2 [template]
// CHECK:STDOUT:   %.16: type = ptr_type %.11 [template]
// CHECK:STDOUT:   %struct.4: %.11 = struct_value (%.14, %.15) [template]
// CHECK:STDOUT:   %C.3: type = class_type @C, @C(%struct.4) [template]
// CHECK:STDOUT:   %F.type: type = fn_type @F [template]
// CHECK:STDOUT:   %F: %F.type = struct_value () [template]
// CHECK:STDOUT: }
// CHECK:STDOUT:
// CHECK:STDOUT: imports {
// CHECK:STDOUT:   %Core: <namespace> = namespace file.%Core.import, [template] {
// CHECK:STDOUT:     .Int32 = %import_ref
// CHECK:STDOUT:     import Core//prelude
// CHECK:STDOUT:     import Core//prelude/operators
// CHECK:STDOUT:     import Core//prelude/types
// CHECK:STDOUT:     import Core//prelude/operators/arithmetic
// CHECK:STDOUT:     import Core//prelude/operators/as
// CHECK:STDOUT:     import Core//prelude/operators/bitwise
// CHECK:STDOUT:     import Core//prelude/operators/comparison
// CHECK:STDOUT:     import Core//prelude/types/bool
// CHECK:STDOUT:   }
// CHECK:STDOUT:   %import_ref: %Int32.type = import_ref Core//prelude/types, inst+4, loaded [template = constants.%Int32]
// CHECK:STDOUT: }
// CHECK:STDOUT:
// CHECK:STDOUT: file {
// CHECK:STDOUT:   package: <namespace> = namespace [template] {
// CHECK:STDOUT:     .Core = imports.%Core
// CHECK:STDOUT:     .a_ref = %a_ref
// CHECK:STDOUT:     .b_ref = %b_ref
// CHECK:STDOUT:     .C = %C.decl
// CHECK:STDOUT:     .F = %F.decl
// CHECK:STDOUT:   }
// CHECK:STDOUT:   %Core.import = import Core
// CHECK:STDOUT:   %int.make_type_32.loc4: init type = call constants.%Int32() [template = i32]
// CHECK:STDOUT:   %.loc4_17.1: type = value_of_initializer %int.make_type_32.loc4 [template = i32]
// CHECK:STDOUT:   %.loc4_17.2: type = converted %int.make_type_32.loc4, %.loc4_17.1 [template = i32]
// CHECK:STDOUT:   %.loc4_20: type = struct_type {.a: i32} [template = constants.%.2]
// CHECK:STDOUT:   %a_ref.var: ref %.2 = var a_ref
// CHECK:STDOUT:   %a_ref: ref %.2 = bind_name a_ref, %a_ref.var
// CHECK:STDOUT:   %int.make_type_32.loc5_22: init type = call constants.%Int32() [template = i32]
// CHECK:STDOUT:   %.loc5_22.1: type = value_of_initializer %int.make_type_32.loc5_22 [template = i32]
// CHECK:STDOUT:   %.loc5_22.2: type = converted %int.make_type_32.loc5_22, %.loc5_22.1 [template = i32]
// CHECK:STDOUT:   %int.make_type_32.loc5_32: init type = call constants.%Int32() [template = i32]
// CHECK:STDOUT:   %.loc5_36.1: %.4 = tuple_literal (%int.make_type_32.loc5_32)
// CHECK:STDOUT:   %.loc5_36.2: type = value_of_initializer %int.make_type_32.loc5_32 [template = i32]
// CHECK:STDOUT:   %.loc5_36.3: type = converted %int.make_type_32.loc5_32, %.loc5_36.2 [template = i32]
// CHECK:STDOUT:   %.loc5_36.4: type = converted %.loc5_36.1, constants.%.5 [template = constants.%.5]
// CHECK:STDOUT:   %.loc5_37: type = struct_type {.b: i32, .c: %.5} [template = constants.%.6]
// CHECK:STDOUT:   %int.make_type_32.loc5_44: init type = call constants.%Int32() [template = i32]
// CHECK:STDOUT:   %.loc5_44.1: type = value_of_initializer %int.make_type_32.loc5_44 [template = i32]
// CHECK:STDOUT:   %.loc5_44.2: type = converted %int.make_type_32.loc5_44, %.loc5_44.1 [template = i32]
// CHECK:STDOUT:   %.loc5_47: type = struct_type {.a: %.6, .d: i32} [template = constants.%.7]
// CHECK:STDOUT:   %b_ref.var: ref %.7 = var b_ref
// CHECK:STDOUT:   %b_ref: ref %.7 = bind_name b_ref, %b_ref.var
// CHECK:STDOUT:   %C.decl: %C.type = class_decl @C [template = constants.%C.1] {
// CHECK:STDOUT:     %int.make_type_32.loc8_18: init type = call constants.%Int32() [template = i32]
// CHECK:STDOUT:     %.loc8_18.1: type = value_of_initializer %int.make_type_32.loc8_18 [template = i32]
// CHECK:STDOUT:     %.loc8_18.2: type = converted %int.make_type_32.loc8_18, %.loc8_18.1 [template = i32]
// CHECK:STDOUT:     %int.make_type_32.loc8_27: init type = call constants.%Int32() [template = i32]
// CHECK:STDOUT:     %.loc8_27.1: type = value_of_initializer %int.make_type_32.loc8_27 [template = i32]
// CHECK:STDOUT:     %.loc8_27.2: type = converted %int.make_type_32.loc8_27, %.loc8_27.1 [template = i32]
// CHECK:STDOUT:     %.loc8_30: type = struct_type {.a: i32, .b: i32} [template = constants.%.11]
// CHECK:STDOUT:     %S.param: %.11 = param S, runtime_param<invalid>
// CHECK:STDOUT:     %S.loc8: %.11 = bind_symbolic_name S 0, %S.param [symbolic = %S.1 (constants.%S)]
// CHECK:STDOUT:   }
// CHECK:STDOUT:   %F.decl: %F.type = fn_decl @F [template = constants.%F] {
<<<<<<< HEAD
// CHECK:STDOUT:     %C.ref: %C.type = name_ref C, file.%C.decl [template = constants.%C.1]
// CHECK:STDOUT:     %.loc9_19: i32 = int_literal 1 [template = constants.%.13]
// CHECK:STDOUT:     %.loc9_27: i32 = int_literal 2 [template = constants.%.14]
=======
// CHECK:STDOUT:     %C.ref: %C.type = name_ref C, %C.decl [template = constants.%C.1]
// CHECK:STDOUT:     %.loc9_19: i32 = int_literal 1 [template = constants.%.14]
// CHECK:STDOUT:     %.loc9_27: i32 = int_literal 2 [template = constants.%.15]
>>>>>>> 9b0519d2
// CHECK:STDOUT:     %.loc9_28: %.11 = struct_literal (%.loc9_19, %.loc9_27)
// CHECK:STDOUT:     %struct: %.11 = struct_value (%.loc9_19, %.loc9_27) [template = constants.%struct.4]
// CHECK:STDOUT:     %.loc9_12: %.11 = converted %.loc9_28, %struct [template = constants.%struct.4]
// CHECK:STDOUT:     %C: type = class_type @C, @C(constants.%struct.4) [template = constants.%C.3]
// CHECK:STDOUT:     %return: ref %C.3 = var <return slot>
// CHECK:STDOUT:   }
// CHECK:STDOUT: }
// CHECK:STDOUT:
// CHECK:STDOUT: generic class @C(%S.loc8: %.11) {
// CHECK:STDOUT:   %S.1: %.11 = bind_symbolic_name S 0 [symbolic = %S.1 (constants.%S)]
// CHECK:STDOUT:
// CHECK:STDOUT: !definition:
// CHECK:STDOUT:
// CHECK:STDOUT:   class {
// CHECK:STDOUT:     %.loc8: <witness> = complete_type_witness %.12 [template = constants.%.13]
// CHECK:STDOUT:
// CHECK:STDOUT:   !members:
// CHECK:STDOUT:     .Self = constants.%C.2
// CHECK:STDOUT:   }
// CHECK:STDOUT: }
// CHECK:STDOUT:
// CHECK:STDOUT: fn @Int32() -> type = "int.make_type_32";
// CHECK:STDOUT:
// CHECK:STDOUT: fn @F() -> %C.3;
// CHECK:STDOUT:
// CHECK:STDOUT: fn @__global_init() {
// CHECK:STDOUT: !entry:
// CHECK:STDOUT:   %.loc4_30: i32 = int_literal 0 [template = constants.%.3]
// CHECK:STDOUT:   %.loc4_31.1: %.2 = struct_literal (%.loc4_30)
// CHECK:STDOUT:   %.loc4_31.2: init %.2 = struct_init (%.loc4_30) to file.%a_ref.var [template = constants.%struct.1]
// CHECK:STDOUT:   %.loc4_32: init %.2 = converted %.loc4_31.1, %.loc4_31.2 [template = constants.%struct.1]
// CHECK:STDOUT:   assign file.%a_ref.var, %.loc4_32
// CHECK:STDOUT:   %.loc6_17: i32 = int_literal 0 [template = constants.%.3]
// CHECK:STDOUT:   %.loc6_26: i32 = int_literal 0 [template = constants.%.3]
// CHECK:STDOUT:   %.loc6_28.1: %.5 = tuple_literal (%.loc6_26)
// CHECK:STDOUT:   %.loc6_29.1: %.6 = struct_literal (%.loc6_17, %.loc6_28.1)
// CHECK:STDOUT:   %.loc6_37: i32 = int_literal 0 [template = constants.%.3]
// CHECK:STDOUT:   %.loc6_38.1: %.7 = struct_literal (%.loc6_29.1, %.loc6_37)
// CHECK:STDOUT:   %.loc6_38.2: ref %.6 = struct_access file.%b_ref.var, element0
// CHECK:STDOUT:   %.loc6_29.2: ref i32 = struct_access %.loc6_38.2, element0
// CHECK:STDOUT:   %.loc6_29.3: init i32 = initialize_from %.loc6_17 to %.loc6_29.2 [template = constants.%.3]
// CHECK:STDOUT:   %.loc6_29.4: ref %.5 = struct_access %.loc6_38.2, element1
// CHECK:STDOUT:   %.loc6_28.2: init %.5 = tuple_init (%.loc6_26) to %.loc6_29.4 [template = constants.%tuple]
// CHECK:STDOUT:   %.loc6_29.5: init %.5 = converted %.loc6_28.1, %.loc6_28.2 [template = constants.%tuple]
// CHECK:STDOUT:   %.loc6_29.6: init %.5 = initialize_from %.loc6_29.5 to %.loc6_29.4 [template = constants.%tuple]
// CHECK:STDOUT:   %.loc6_29.7: init %.6 = struct_init (%.loc6_29.3, %.loc6_29.6) to %.loc6_38.2 [template = constants.%struct.2]
// CHECK:STDOUT:   %.loc6_38.3: init %.6 = converted %.loc6_29.1, %.loc6_29.7 [template = constants.%struct.2]
// CHECK:STDOUT:   %.loc6_38.4: ref i32 = struct_access file.%b_ref.var, element1
// CHECK:STDOUT:   %.loc6_38.5: init i32 = initialize_from %.loc6_37 to %.loc6_38.4 [template = constants.%.3]
// CHECK:STDOUT:   %.loc6_38.6: init %.7 = struct_init (%.loc6_38.3, %.loc6_38.5) to file.%b_ref.var [template = constants.%struct.3]
// CHECK:STDOUT:   %.loc6_39: init %.7 = converted %.loc6_38.1, %.loc6_38.6 [template = constants.%struct.3]
// CHECK:STDOUT:   assign file.%b_ref.var, %.loc6_39
// CHECK:STDOUT:   return
// CHECK:STDOUT: }
// CHECK:STDOUT:
// CHECK:STDOUT: specific @C(constants.%S) {
// CHECK:STDOUT:   %S.1 => constants.%S
// CHECK:STDOUT: }
// CHECK:STDOUT:
// CHECK:STDOUT: specific @C(constants.%struct.4) {
// CHECK:STDOUT:   %S.1 => constants.%struct.4
// CHECK:STDOUT: }
// CHECK:STDOUT:
// CHECK:STDOUT: --- implicit.impl.carbon
// CHECK:STDOUT:
// CHECK:STDOUT: constants {
// CHECK:STDOUT:   %Int32.type: type = fn_type @Int32 [template]
// CHECK:STDOUT:   %.1: type = tuple_type () [template]
// CHECK:STDOUT:   %Int32: %Int32.type = struct_value () [template]
// CHECK:STDOUT:   %.2: type = struct_type {.a: i32} [template]
// CHECK:STDOUT:   %.3: type = tuple_type (type) [template]
// CHECK:STDOUT:   %.4: type = tuple_type (i32) [template]
// CHECK:STDOUT:   %.5: type = struct_type {.b: i32, .c: %.4} [template]
// CHECK:STDOUT:   %.6: type = struct_type {.a: %.5, .d: i32} [template]
// CHECK:STDOUT:   %.7: type = ptr_type %.5 [template]
// CHECK:STDOUT:   %.8: type = struct_type {.a: %.7, .d: i32} [template]
// CHECK:STDOUT:   %.9: type = ptr_type %.8 [template]
// CHECK:STDOUT:   %C.type: type = generic_class_type @C [template]
// CHECK:STDOUT:   %C.1: %C.type = struct_value () [template]
// CHECK:STDOUT:   %.10: type = struct_type {} [template]
// CHECK:STDOUT:   %.11: <witness> = complete_type_witness %.10 [template]
// CHECK:STDOUT:   %.12: type = struct_type {.a: i32, .b: i32} [template]
// CHECK:STDOUT:   %S: %.12 = bind_symbolic_name S 0 [symbolic]
// CHECK:STDOUT:   %C.2: type = class_type @C, @C(%S) [symbolic]
// CHECK:STDOUT:   %.13: i32 = int_literal 1 [template]
// CHECK:STDOUT:   %.14: i32 = int_literal 2 [template]
// CHECK:STDOUT:   %.15: type = ptr_type %.12 [template]
// CHECK:STDOUT:   %struct: %.12 = struct_value (%.13, %.14) [template]
// CHECK:STDOUT:   %C.3: type = class_type @C, @C(%struct) [template]
// CHECK:STDOUT:   %.16: type = ptr_type %.10 [template]
// CHECK:STDOUT:   %F.type: type = fn_type @F [template]
// CHECK:STDOUT:   %F: %F.type = struct_value () [template]
// CHECK:STDOUT: }
// CHECK:STDOUT:
// CHECK:STDOUT: imports {
// CHECK:STDOUT:   %import_ref.1: ref %.2 = import_ref Implicit//default, inst+17, loaded
// CHECK:STDOUT:   %import_ref.2: ref %.6 = import_ref Implicit//default, inst+57, loaded
// CHECK:STDOUT:   %import_ref.3: %C.type = import_ref Implicit//default, inst+99, loaded [template = constants.%C.1]
// CHECK:STDOUT:   %import_ref.4: %F.type = import_ref Implicit//default, inst+122, loaded [template = constants.%F]
// CHECK:STDOUT:   %Core: <namespace> = namespace file.%Core.import, [template] {
// CHECK:STDOUT:     .Int32 = %import_ref.5
// CHECK:STDOUT:     import Core//prelude
// CHECK:STDOUT:     import Core//prelude/operators
// CHECK:STDOUT:     import Core//prelude/types
// CHECK:STDOUT:     import Core//prelude/operators/arithmetic
// CHECK:STDOUT:     import Core//prelude/operators/as
// CHECK:STDOUT:     import Core//prelude/operators/bitwise
// CHECK:STDOUT:     import Core//prelude/operators/comparison
// CHECK:STDOUT:     import Core//prelude/types/bool
// CHECK:STDOUT:   }
// CHECK:STDOUT:   %import_ref.5: %Int32.type = import_ref Core//prelude/types, inst+4, loaded [template = constants.%Int32]
// CHECK:STDOUT:   %import_ref.6 = import_ref Implicit//default, inst+103, unloaded
// CHECK:STDOUT: }
// CHECK:STDOUT:
// CHECK:STDOUT: file {
// CHECK:STDOUT:   package: <namespace> = namespace [template] {
// CHECK:STDOUT:     .a_ref = imports.%import_ref.1
// CHECK:STDOUT:     .b_ref = imports.%import_ref.2
// CHECK:STDOUT:     .C = imports.%import_ref.3
// CHECK:STDOUT:     .F = imports.%import_ref.4
// CHECK:STDOUT:     .Core = imports.%Core
// CHECK:STDOUT:     .a = %a
// CHECK:STDOUT:     .b = %b
// CHECK:STDOUT:     .c = %c
// CHECK:STDOUT:   }
// CHECK:STDOUT:   %Implicit.import = import Implicit
// CHECK:STDOUT:   %default.import = import <invalid>
// CHECK:STDOUT:   %Core.import = import Core
// CHECK:STDOUT:   %int.make_type_32.loc4: init type = call constants.%Int32() [template = i32]
// CHECK:STDOUT:   %.loc4_13.1: type = value_of_initializer %int.make_type_32.loc4 [template = i32]
// CHECK:STDOUT:   %.loc4_13.2: type = converted %int.make_type_32.loc4, %.loc4_13.1 [template = i32]
// CHECK:STDOUT:   %.loc4_16: type = struct_type {.a: i32} [template = constants.%.2]
// CHECK:STDOUT:   %a.var: ref %.2 = var a
// CHECK:STDOUT:   %a: ref %.2 = bind_name a, %a.var
// CHECK:STDOUT:   %int.make_type_32.loc5_18: init type = call constants.%Int32() [template = i32]
// CHECK:STDOUT:   %.loc5_18.1: type = value_of_initializer %int.make_type_32.loc5_18 [template = i32]
// CHECK:STDOUT:   %.loc5_18.2: type = converted %int.make_type_32.loc5_18, %.loc5_18.1 [template = i32]
// CHECK:STDOUT:   %int.make_type_32.loc5_28: init type = call constants.%Int32() [template = i32]
// CHECK:STDOUT:   %.loc5_32.1: %.3 = tuple_literal (%int.make_type_32.loc5_28)
// CHECK:STDOUT:   %.loc5_32.2: type = value_of_initializer %int.make_type_32.loc5_28 [template = i32]
// CHECK:STDOUT:   %.loc5_32.3: type = converted %int.make_type_32.loc5_28, %.loc5_32.2 [template = i32]
// CHECK:STDOUT:   %.loc5_32.4: type = converted %.loc5_32.1, constants.%.4 [template = constants.%.4]
// CHECK:STDOUT:   %.loc5_33: type = struct_type {.b: i32, .c: %.4} [template = constants.%.5]
// CHECK:STDOUT:   %int.make_type_32.loc5_40: init type = call constants.%Int32() [template = i32]
// CHECK:STDOUT:   %.loc5_40.1: type = value_of_initializer %int.make_type_32.loc5_40 [template = i32]
// CHECK:STDOUT:   %.loc5_40.2: type = converted %int.make_type_32.loc5_40, %.loc5_40.1 [template = i32]
// CHECK:STDOUT:   %.loc5_43: type = struct_type {.a: %.5, .d: i32} [template = constants.%.6]
// CHECK:STDOUT:   %b.var: ref %.6 = var b
// CHECK:STDOUT:   %b: ref %.6 = bind_name b, %b.var
// CHECK:STDOUT:   %C.ref: %C.type = name_ref C, imports.%import_ref.3 [template = constants.%C.1]
// CHECK:STDOUT:   %.loc6_16: i32 = int_literal 1 [template = constants.%.13]
// CHECK:STDOUT:   %.loc6_24: i32 = int_literal 2 [template = constants.%.14]
// CHECK:STDOUT:   %.loc6_25: %.12 = struct_literal (%.loc6_16, %.loc6_24)
// CHECK:STDOUT:   %struct: %.12 = struct_value (%.loc6_16, %.loc6_24) [template = constants.%struct]
// CHECK:STDOUT:   %.loc6_9: %.12 = converted %.loc6_25, %struct [template = constants.%struct]
// CHECK:STDOUT:   %C: type = class_type @C, @C(constants.%struct) [template = constants.%C.3]
// CHECK:STDOUT:   %c.var: ref %C.3 = var c
// CHECK:STDOUT:   %c: ref %C.3 = bind_name c, %c.var
// CHECK:STDOUT: }
// CHECK:STDOUT:
// CHECK:STDOUT: generic class @C(constants.%S: %.12) {
// CHECK:STDOUT:   %S: %.12 = bind_symbolic_name S 0 [symbolic = %S (constants.%S)]
// CHECK:STDOUT:
// CHECK:STDOUT: !definition:
// CHECK:STDOUT:
// CHECK:STDOUT:   class {
// CHECK:STDOUT:   !members:
// CHECK:STDOUT:     .Self = imports.%import_ref.6
// CHECK:STDOUT:   }
// CHECK:STDOUT: }
// CHECK:STDOUT:
// CHECK:STDOUT: fn @Int32() -> type = "int.make_type_32";
// CHECK:STDOUT:
// CHECK:STDOUT: fn @F() -> %C.3;
// CHECK:STDOUT:
// CHECK:STDOUT: fn @__global_init() {
// CHECK:STDOUT: !entry:
// CHECK:STDOUT:   %a_ref.ref: ref %.2 = name_ref a_ref, imports.%import_ref.1
// CHECK:STDOUT:   %.loc4_20.1: ref i32 = struct_access %a_ref.ref, element0
// CHECK:STDOUT:   %.loc4_20.2: i32 = bind_value %.loc4_20.1
// CHECK:STDOUT:   %.loc4_20.3: init %.2 = struct_init (%.loc4_20.2) to file.%a.var
// CHECK:STDOUT:   %.loc4_25: init %.2 = converted %a_ref.ref, %.loc4_20.3
// CHECK:STDOUT:   assign file.%a.var, %.loc4_25
// CHECK:STDOUT:   %b_ref.ref: ref %.6 = name_ref b_ref, imports.%import_ref.2
// CHECK:STDOUT:   %.loc5_47.1: ref %.5 = struct_access %b_ref.ref, element0
// CHECK:STDOUT:   %.loc5_47.2: ref i32 = struct_access %.loc5_47.1, element0
// CHECK:STDOUT:   %.loc5_47.3: i32 = bind_value %.loc5_47.2
// CHECK:STDOUT:   %.loc5_47.4: ref %.5 = struct_access file.%b.var, element0
// CHECK:STDOUT:   %.loc5_47.5: ref i32 = struct_access %.loc5_47.4, element0
// CHECK:STDOUT:   %.loc5_47.6: init i32 = initialize_from %.loc5_47.3 to %.loc5_47.5
// CHECK:STDOUT:   %.loc5_47.7: ref %.4 = struct_access %.loc5_47.1, element1
// CHECK:STDOUT:   %.loc5_47.8: ref i32 = tuple_access %.loc5_47.7, element0
// CHECK:STDOUT:   %.loc5_47.9: i32 = bind_value %.loc5_47.8
// CHECK:STDOUT:   %.loc5_47.10: ref %.4 = struct_access %.loc5_47.4, element1
// CHECK:STDOUT:   %.loc5_47.11: init %.4 = tuple_init (%.loc5_47.9) to %.loc5_47.10
// CHECK:STDOUT:   %.loc5_47.12: init %.4 = converted %.loc5_47.7, %.loc5_47.11
// CHECK:STDOUT:   %.loc5_47.13: init %.4 = initialize_from %.loc5_47.12 to %.loc5_47.10
// CHECK:STDOUT:   %.loc5_47.14: init %.5 = struct_init (%.loc5_47.6, %.loc5_47.13) to %.loc5_47.4
// CHECK:STDOUT:   %.loc5_47.15: init %.5 = converted %.loc5_47.1, %.loc5_47.14
// CHECK:STDOUT:   %.loc5_47.16: ref i32 = struct_access %b_ref.ref, element1
// CHECK:STDOUT:   %.loc5_47.17: i32 = bind_value %.loc5_47.16
// CHECK:STDOUT:   %.loc5_47.18: ref i32 = struct_access file.%b.var, element1
// CHECK:STDOUT:   %.loc5_47.19: init i32 = initialize_from %.loc5_47.17 to %.loc5_47.18
// CHECK:STDOUT:   %.loc5_47.20: init %.6 = struct_init (%.loc5_47.15, %.loc5_47.19) to file.%b.var
// CHECK:STDOUT:   %.loc5_52: init %.6 = converted %b_ref.ref, %.loc5_47.20
// CHECK:STDOUT:   assign file.%b.var, %.loc5_52
// CHECK:STDOUT:   %F.ref: %F.type = name_ref F, imports.%import_ref.4 [template = constants.%F]
// CHECK:STDOUT:   %.loc6: ref %C.3 = splice_block file.%c.var {}
// CHECK:STDOUT:   %F.call: init %C.3 = call %F.ref() to %.loc6
// CHECK:STDOUT:   assign file.%c.var, %F.call
// CHECK:STDOUT:   return
// CHECK:STDOUT: }
// CHECK:STDOUT:
// CHECK:STDOUT: specific @C(constants.%S) {
// CHECK:STDOUT:   %S => constants.%S
// CHECK:STDOUT: }
// CHECK:STDOUT:
// CHECK:STDOUT: specific @C(constants.%struct) {
// CHECK:STDOUT:   %S => constants.%struct
// CHECK:STDOUT:
// CHECK:STDOUT: !definition:
// CHECK:STDOUT: }
// CHECK:STDOUT:
// CHECK:STDOUT: --- fail_bad_type.impl.carbon
// CHECK:STDOUT:
// CHECK:STDOUT: constants {
// CHECK:STDOUT:   %C.type: type = generic_class_type @C [template]
// CHECK:STDOUT:   %.1: type = tuple_type () [template]
// CHECK:STDOUT:   %C.1: %C.type = struct_value () [template]
// CHECK:STDOUT:   %.2: type = struct_type {} [template]
// CHECK:STDOUT:   %.3: <witness> = complete_type_witness %.2 [template]
// CHECK:STDOUT:   %.4: type = struct_type {.a: i32, .b: i32} [template]
// CHECK:STDOUT:   %S: %.4 = bind_symbolic_name S 0 [symbolic]
// CHECK:STDOUT:   %C.2: type = class_type @C, @C(%S) [symbolic]
// CHECK:STDOUT:   %.5: i32 = int_literal 1 [template]
// CHECK:STDOUT:   %.6: i32 = int_literal 2 [template]
// CHECK:STDOUT:   %.7: type = struct_type {.c: i32, .d: i32} [template]
// CHECK:STDOUT:   %.8: type = ptr_type %.4 [template]
// CHECK:STDOUT:   %F.type: type = fn_type @F [template]
// CHECK:STDOUT:   %F: %F.type = struct_value () [template]
// CHECK:STDOUT:   %struct: %.4 = struct_value (%.5, %.6) [template]
// CHECK:STDOUT:   %C.3: type = class_type @C, @C(%struct) [template]
// CHECK:STDOUT:   %.9: type = ptr_type %.2 [template]
// CHECK:STDOUT: }
// CHECK:STDOUT:
// CHECK:STDOUT: imports {
// CHECK:STDOUT:   %import_ref.1 = import_ref Implicit//default, inst+17, unloaded
// CHECK:STDOUT:   %import_ref.2 = import_ref Implicit//default, inst+57, unloaded
// CHECK:STDOUT:   %import_ref.3: %C.type = import_ref Implicit//default, inst+99, loaded [template = constants.%C.1]
// CHECK:STDOUT:   %import_ref.4: %F.type = import_ref Implicit//default, inst+122, loaded [template = constants.%F]
// CHECK:STDOUT:   %Core: <namespace> = namespace file.%Core.import, [template] {
// CHECK:STDOUT:     import Core//prelude
// CHECK:STDOUT:     import Core//prelude/operators
// CHECK:STDOUT:     import Core//prelude/types
// CHECK:STDOUT:     import Core//prelude/operators/arithmetic
// CHECK:STDOUT:     import Core//prelude/operators/as
// CHECK:STDOUT:     import Core//prelude/operators/bitwise
// CHECK:STDOUT:     import Core//prelude/operators/comparison
// CHECK:STDOUT:     import Core//prelude/types/bool
// CHECK:STDOUT:   }
// CHECK:STDOUT:   %import_ref.5 = import_ref Implicit//default, inst+103, unloaded
// CHECK:STDOUT: }
// CHECK:STDOUT:
// CHECK:STDOUT: file {
// CHECK:STDOUT:   package: <namespace> = namespace [template] {
// CHECK:STDOUT:     .a_ref = imports.%import_ref.1
// CHECK:STDOUT:     .b_ref = imports.%import_ref.2
// CHECK:STDOUT:     .C = imports.%import_ref.3
// CHECK:STDOUT:     .F = imports.%import_ref.4
// CHECK:STDOUT:     .Core = imports.%Core
// CHECK:STDOUT:     .c_bad = %c_bad
// CHECK:STDOUT:   }
// CHECK:STDOUT:   %Implicit.import = import Implicit
// CHECK:STDOUT:   %default.import = import <invalid>
// CHECK:STDOUT:   %Core.import = import Core
// CHECK:STDOUT:   %C.ref: %C.type = name_ref C, imports.%import_ref.3 [template = constants.%C.1]
// CHECK:STDOUT:   %.loc13_20: i32 = int_literal 1 [template = constants.%.5]
// CHECK:STDOUT:   %.loc13_28: i32 = int_literal 2 [template = constants.%.6]
// CHECK:STDOUT:   %.loc13_29: %.7 = struct_literal (%.loc13_20, %.loc13_28)
// CHECK:STDOUT:   %c_bad.var: ref <error> = var c_bad
// CHECK:STDOUT:   %c_bad: ref <error> = bind_name c_bad, %c_bad.var
// CHECK:STDOUT: }
// CHECK:STDOUT:
// CHECK:STDOUT: generic class @C(constants.%S: %.4) {
// CHECK:STDOUT:   %S: %.4 = bind_symbolic_name S 0 [symbolic = %S (constants.%S)]
// CHECK:STDOUT:
// CHECK:STDOUT: !definition:
// CHECK:STDOUT:
// CHECK:STDOUT:   class {
// CHECK:STDOUT:   !members:
// CHECK:STDOUT:     .Self = imports.%import_ref.5
// CHECK:STDOUT:   }
// CHECK:STDOUT: }
// CHECK:STDOUT:
// CHECK:STDOUT: fn @F() -> %C.3;
// CHECK:STDOUT:
// CHECK:STDOUT: fn @__global_init() {
// CHECK:STDOUT: !entry:
// CHECK:STDOUT:   %F.ref: %F.type = name_ref F, imports.%import_ref.4 [template = constants.%F]
// CHECK:STDOUT:   %.loc13: ref %C.3 = temporary_storage
// CHECK:STDOUT:   %F.call: init %C.3 = call %F.ref() to %.loc13
// CHECK:STDOUT:   assign file.%c_bad.var, <error>
// CHECK:STDOUT:   return
// CHECK:STDOUT: }
// CHECK:STDOUT:
// CHECK:STDOUT: specific @C(constants.%S) {
// CHECK:STDOUT:   %S => constants.%S
// CHECK:STDOUT: }
// CHECK:STDOUT:
// CHECK:STDOUT: specific @C(constants.%struct) {
// CHECK:STDOUT:   %S => constants.%struct
// CHECK:STDOUT:
// CHECK:STDOUT: !definition:
// CHECK:STDOUT: }
// CHECK:STDOUT:
// CHECK:STDOUT: --- fail_bad_value.impl.carbon
// CHECK:STDOUT:
// CHECK:STDOUT: constants {
// CHECK:STDOUT:   %C.type: type = generic_class_type @C [template]
// CHECK:STDOUT:   %.1: type = tuple_type () [template]
// CHECK:STDOUT:   %C.1: %C.type = struct_value () [template]
// CHECK:STDOUT:   %.2: type = struct_type {} [template]
// CHECK:STDOUT:   %.3: <witness> = complete_type_witness %.2 [template]
// CHECK:STDOUT:   %.4: type = struct_type {.a: i32, .b: i32} [template]
// CHECK:STDOUT:   %S: %.4 = bind_symbolic_name S 0 [symbolic]
// CHECK:STDOUT:   %C.2: type = class_type @C, @C(%S) [symbolic]
// CHECK:STDOUT:   %.5: i32 = int_literal 3 [template]
// CHECK:STDOUT:   %.6: i32 = int_literal 4 [template]
// CHECK:STDOUT:   %.7: type = ptr_type %.4 [template]
// CHECK:STDOUT:   %struct.1: %.4 = struct_value (%.5, %.6) [template]
// CHECK:STDOUT:   %C.3: type = class_type @C, @C(%struct.1) [template]
// CHECK:STDOUT:   %.8: type = ptr_type %.2 [template]
// CHECK:STDOUT:   %F.type: type = fn_type @F [template]
// CHECK:STDOUT:   %F: %F.type = struct_value () [template]
// CHECK:STDOUT:   %.9: i32 = int_literal 2 [template]
// CHECK:STDOUT:   %.10: i32 = int_literal 1 [template]
// CHECK:STDOUT:   %struct.2: %.4 = struct_value (%.10, %.9) [template]
// CHECK:STDOUT:   %C.4: type = class_type @C, @C(%struct.2) [template]
// CHECK:STDOUT:   %ImplicitAs.type: type = generic_interface_type @ImplicitAs [template]
// CHECK:STDOUT:   %ImplicitAs: %ImplicitAs.type = struct_value () [template]
// CHECK:STDOUT:   %Dest: type = bind_symbolic_name Dest 0 [symbolic]
// CHECK:STDOUT:   %.11: type = interface_type @ImplicitAs, @ImplicitAs(%Dest) [symbolic]
// CHECK:STDOUT:   %Self.1: @ImplicitAs.%.1 (%.11) = bind_symbolic_name Self 1 [symbolic]
// CHECK:STDOUT:   %Self.2: %.11 = bind_symbolic_name Self 1 [symbolic]
// CHECK:STDOUT:   %Convert.type.1: type = fn_type @Convert, @ImplicitAs(%Dest) [symbolic]
// CHECK:STDOUT:   %Convert.1: %Convert.type.1 = struct_value () [symbolic]
// CHECK:STDOUT:   %.12: type = assoc_entity_type %.11, %Convert.type.1 [symbolic]
// CHECK:STDOUT:   %.13: %.12 = assoc_entity element0, imports.%import_ref.10 [symbolic]
// CHECK:STDOUT:   %.14: type = interface_type @ImplicitAs, @ImplicitAs(%C.3) [template]
// CHECK:STDOUT:   %Convert.type.2: type = fn_type @Convert, @ImplicitAs(%C.3) [template]
// CHECK:STDOUT:   %Convert.2: %Convert.type.2 = struct_value () [template]
// CHECK:STDOUT:   %.15: type = assoc_entity_type %.14, %Convert.type.2 [template]
// CHECK:STDOUT:   %.16: %.15 = assoc_entity element0, imports.%import_ref.10 [template]
// CHECK:STDOUT:   %.17: %.12 = assoc_entity element0, imports.%import_ref.11 [symbolic]
// CHECK:STDOUT: }
// CHECK:STDOUT:
// CHECK:STDOUT: imports {
// CHECK:STDOUT:   %import_ref.1 = import_ref Implicit//default, inst+17, unloaded
// CHECK:STDOUT:   %import_ref.2 = import_ref Implicit//default, inst+57, unloaded
// CHECK:STDOUT:   %import_ref.3: %C.type = import_ref Implicit//default, inst+99, loaded [template = constants.%C.1]
// CHECK:STDOUT:   %import_ref.4: %F.type = import_ref Implicit//default, inst+122, loaded [template = constants.%F]
// CHECK:STDOUT:   %Core: <namespace> = namespace file.%Core.import, [template] {
// CHECK:STDOUT:     .ImplicitAs = %import_ref.6
// CHECK:STDOUT:     import Core//prelude
// CHECK:STDOUT:     import Core//prelude/operators
// CHECK:STDOUT:     import Core//prelude/types
// CHECK:STDOUT:     import Core//prelude/operators/arithmetic
// CHECK:STDOUT:     import Core//prelude/operators/as
// CHECK:STDOUT:     import Core//prelude/operators/bitwise
// CHECK:STDOUT:     import Core//prelude/operators/comparison
// CHECK:STDOUT:     import Core//prelude/types/bool
// CHECK:STDOUT:   }
// CHECK:STDOUT:   %import_ref.5 = import_ref Implicit//default, inst+103, unloaded
// CHECK:STDOUT:   %import_ref.6: %ImplicitAs.type = import_ref Core//prelude/operators/as, inst+37, loaded [template = constants.%ImplicitAs]
// CHECK:STDOUT:   %import_ref.7 = import_ref Core//prelude/operators/as, inst+42, unloaded
// CHECK:STDOUT:   %import_ref.8: @ImplicitAs.%.2 (%.12) = import_ref Core//prelude/operators/as, inst+59, loaded [symbolic = @ImplicitAs.%.3 (constants.%.17)]
// CHECK:STDOUT:   %import_ref.9 = import_ref Core//prelude/operators/as, inst+52, unloaded
// CHECK:STDOUT:   %import_ref.10 = import_ref Core//prelude/operators/as, inst+52, unloaded
// CHECK:STDOUT:   %import_ref.11 = import_ref Core//prelude/operators/as, inst+52, unloaded
// CHECK:STDOUT: }
// CHECK:STDOUT:
// CHECK:STDOUT: file {
// CHECK:STDOUT:   package: <namespace> = namespace [template] {
// CHECK:STDOUT:     .a_ref = imports.%import_ref.1
// CHECK:STDOUT:     .b_ref = imports.%import_ref.2
// CHECK:STDOUT:     .C = imports.%import_ref.3
// CHECK:STDOUT:     .F = imports.%import_ref.4
// CHECK:STDOUT:     .Core = imports.%Core
// CHECK:STDOUT:     .c_bad = %c_bad
// CHECK:STDOUT:   }
// CHECK:STDOUT:   %Implicit.import = import Implicit
// CHECK:STDOUT:   %default.import = import <invalid>
// CHECK:STDOUT:   %Core.import = import Core
// CHECK:STDOUT:   %C.ref: %C.type = name_ref C, imports.%import_ref.3 [template = constants.%C.1]
// CHECK:STDOUT:   %.loc9_20: i32 = int_literal 3 [template = constants.%.5]
// CHECK:STDOUT:   %.loc9_28: i32 = int_literal 4 [template = constants.%.6]
// CHECK:STDOUT:   %.loc9_29: %.4 = struct_literal (%.loc9_20, %.loc9_28)
// CHECK:STDOUT:   %struct: %.4 = struct_value (%.loc9_20, %.loc9_28) [template = constants.%struct.1]
// CHECK:STDOUT:   %.loc9_13: %.4 = converted %.loc9_29, %struct [template = constants.%struct.1]
// CHECK:STDOUT:   %C: type = class_type @C, @C(constants.%struct.1) [template = constants.%C.3]
// CHECK:STDOUT:   %c_bad.var: ref %C.3 = var c_bad
// CHECK:STDOUT:   %c_bad: ref %C.3 = bind_name c_bad, %c_bad.var
// CHECK:STDOUT: }
// CHECK:STDOUT:
// CHECK:STDOUT: generic interface @ImplicitAs(constants.%Dest: type) {
// CHECK:STDOUT:   %Dest: type = bind_symbolic_name Dest 0 [symbolic = %Dest (constants.%Dest)]
// CHECK:STDOUT:
// CHECK:STDOUT: !definition:
// CHECK:STDOUT:   %.1: type = interface_type @ImplicitAs, @ImplicitAs(%Dest) [symbolic = %.1 (constants.%.11)]
// CHECK:STDOUT:   %Self: %.11 = bind_symbolic_name Self 1 [symbolic = %Self (constants.%Self.2)]
// CHECK:STDOUT:   %Convert.type: type = fn_type @Convert, @ImplicitAs(%Dest) [symbolic = %Convert.type (constants.%Convert.type.1)]
// CHECK:STDOUT:   %Convert: @ImplicitAs.%Convert.type (%Convert.type.1) = struct_value () [symbolic = %Convert (constants.%Convert.1)]
// CHECK:STDOUT:   %.2: type = assoc_entity_type @ImplicitAs.%.1 (%.11), @ImplicitAs.%Convert.type (%Convert.type.1) [symbolic = %.2 (constants.%.12)]
// CHECK:STDOUT:   %.3: @ImplicitAs.%.2 (%.12) = assoc_entity element0, imports.%import_ref.10 [symbolic = %.3 (constants.%.13)]
// CHECK:STDOUT:
// CHECK:STDOUT:   interface {
// CHECK:STDOUT:   !members:
// CHECK:STDOUT:     .Self = imports.%import_ref.7
// CHECK:STDOUT:     .Convert = imports.%import_ref.8
// CHECK:STDOUT:     witness = (imports.%import_ref.9)
// CHECK:STDOUT:   }
// CHECK:STDOUT: }
// CHECK:STDOUT:
// CHECK:STDOUT: generic class @C(constants.%S: %.4) {
// CHECK:STDOUT:   %S: %.4 = bind_symbolic_name S 0 [symbolic = %S (constants.%S)]
// CHECK:STDOUT:
// CHECK:STDOUT: !definition:
// CHECK:STDOUT:
// CHECK:STDOUT:   class {
// CHECK:STDOUT:   !members:
// CHECK:STDOUT:     .Self = imports.%import_ref.5
// CHECK:STDOUT:   }
// CHECK:STDOUT: }
// CHECK:STDOUT:
// CHECK:STDOUT: fn @F() -> %C.4;
// CHECK:STDOUT:
// CHECK:STDOUT: generic fn @Convert(constants.%Dest: type, constants.%Self.1: @ImplicitAs.%.1 (%.11)) {
// CHECK:STDOUT:   %Dest: type = bind_symbolic_name Dest 0 [symbolic = %Dest (constants.%Dest)]
// CHECK:STDOUT:   %.1: type = interface_type @ImplicitAs, @ImplicitAs(%Dest) [symbolic = %.1 (constants.%.11)]
// CHECK:STDOUT:   %Self: %.11 = bind_symbolic_name Self 1 [symbolic = %Self (constants.%Self.2)]
// CHECK:STDOUT:
// CHECK:STDOUT:   fn[%self: @Convert.%Self (%Self.2)]() -> @Convert.%Dest (%Dest);
// CHECK:STDOUT: }
// CHECK:STDOUT:
// CHECK:STDOUT: fn @__global_init() {
// CHECK:STDOUT: !entry:
// CHECK:STDOUT:   %F.ref: %F.type = name_ref F, imports.%import_ref.4 [template = constants.%F]
// CHECK:STDOUT:   %.loc9_35.1: ref %C.4 = temporary_storage
// CHECK:STDOUT:   %F.call: init %C.4 = call %F.ref() to %.loc9_35.1
// CHECK:STDOUT:   %.loc9_37.1: type = interface_type @ImplicitAs, @ImplicitAs(constants.%C.3) [template = constants.%.14]
// CHECK:STDOUT:   %.loc9_37.2: %.15 = specific_constant imports.%import_ref.8, @ImplicitAs(constants.%C.3) [template = constants.%.16]
// CHECK:STDOUT:   %Convert.ref: %.15 = name_ref Convert, %.loc9_37.2 [template = constants.%.16]
// CHECK:STDOUT:   %.loc9_35.2: ref %C.4 = temporary %.loc9_35.1, %F.call
// CHECK:STDOUT:   %.loc9_37.3: %C.3 = converted %F.call, <error> [template = <error>]
// CHECK:STDOUT:   assign file.%c_bad.var, <error>
// CHECK:STDOUT:   return
// CHECK:STDOUT: }
// CHECK:STDOUT:
// CHECK:STDOUT: specific @C(constants.%S) {
// CHECK:STDOUT:   %S => constants.%S
// CHECK:STDOUT: }
// CHECK:STDOUT:
// CHECK:STDOUT: specific @C(constants.%struct.1) {
// CHECK:STDOUT:   %S => constants.%struct.1
// CHECK:STDOUT:
// CHECK:STDOUT: !definition:
// CHECK:STDOUT: }
// CHECK:STDOUT:
// CHECK:STDOUT: specific @C(constants.%struct.2) {
// CHECK:STDOUT:   %S => constants.%struct.2
// CHECK:STDOUT:
// CHECK:STDOUT: !definition:
// CHECK:STDOUT: }
// CHECK:STDOUT:
// CHECK:STDOUT: specific @ImplicitAs(constants.%Dest) {
// CHECK:STDOUT:   %Dest => constants.%Dest
// CHECK:STDOUT: }
// CHECK:STDOUT:
// CHECK:STDOUT: specific @ImplicitAs(@ImplicitAs.%Dest) {
// CHECK:STDOUT:   %Dest => constants.%Dest
// CHECK:STDOUT: }
// CHECK:STDOUT:
// CHECK:STDOUT: specific @ImplicitAs(@Convert.%Dest) {
// CHECK:STDOUT:   %Dest => constants.%Dest
// CHECK:STDOUT: }
// CHECK:STDOUT:
// CHECK:STDOUT: specific @Convert(constants.%Dest, constants.%Self.1) {
// CHECK:STDOUT:   %Dest => constants.%Dest
// CHECK:STDOUT:   %.1 => constants.%.11
// CHECK:STDOUT:   %Self => constants.%Self.1
// CHECK:STDOUT: }
// CHECK:STDOUT:
// CHECK:STDOUT: specific @ImplicitAs(constants.%C.3) {
// CHECK:STDOUT:   %Dest => constants.%C.3
// CHECK:STDOUT:
// CHECK:STDOUT: !definition:
// CHECK:STDOUT:   %.1 => constants.%.14
// CHECK:STDOUT:   %Self => constants.%Self.2
// CHECK:STDOUT:   %Convert.type => constants.%Convert.type.2
// CHECK:STDOUT:   %Convert => constants.%Convert.2
// CHECK:STDOUT:   %.2 => constants.%.15
// CHECK:STDOUT:   %.3 => constants.%.16
// CHECK:STDOUT: }
// CHECK:STDOUT:<|MERGE_RESOLUTION|>--- conflicted
+++ resolved
@@ -145,15 +145,9 @@
 // CHECK:STDOUT:     %S.loc8: %.11 = bind_symbolic_name S 0, %S.param [symbolic = %S.1 (constants.%S)]
 // CHECK:STDOUT:   }
 // CHECK:STDOUT:   %F.decl: %F.type = fn_decl @F [template = constants.%F] {
-<<<<<<< HEAD
 // CHECK:STDOUT:     %C.ref: %C.type = name_ref C, file.%C.decl [template = constants.%C.1]
-// CHECK:STDOUT:     %.loc9_19: i32 = int_literal 1 [template = constants.%.13]
-// CHECK:STDOUT:     %.loc9_27: i32 = int_literal 2 [template = constants.%.14]
-=======
-// CHECK:STDOUT:     %C.ref: %C.type = name_ref C, %C.decl [template = constants.%C.1]
 // CHECK:STDOUT:     %.loc9_19: i32 = int_literal 1 [template = constants.%.14]
 // CHECK:STDOUT:     %.loc9_27: i32 = int_literal 2 [template = constants.%.15]
->>>>>>> 9b0519d2
 // CHECK:STDOUT:     %.loc9_28: %.11 = struct_literal (%.loc9_19, %.loc9_27)
 // CHECK:STDOUT:     %struct: %.11 = struct_value (%.loc9_19, %.loc9_27) [template = constants.%struct.4]
 // CHECK:STDOUT:     %.loc9_12: %.11 = converted %.loc9_28, %struct [template = constants.%struct.4]
@@ -168,7 +162,7 @@
 // CHECK:STDOUT: !definition:
 // CHECK:STDOUT:
 // CHECK:STDOUT:   class {
-// CHECK:STDOUT:     %.loc8: <witness> = complete_type_witness %.12 [template = constants.%.13]
+// CHECK:STDOUT:     %.loc8_34: <witness> = complete_type_witness %.12 [template = constants.%.13]
 // CHECK:STDOUT:
 // CHECK:STDOUT:   !members:
 // CHECK:STDOUT:     .Self = constants.%C.2
