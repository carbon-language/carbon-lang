--- conflicted
+++ resolved
@@ -38,32 +38,20 @@
 // CHECK:STDOUT:   %.loc11_60: init i32 = call %MakeI32.ref()
 // CHECK:STDOUT:   %.loc11_62.1: {.b: f64, .a: i32} = struct_literal (%.loc11_44, %.loc11_60)
 // CHECK:STDOUT:   %.loc11_62.2: i32 = value_of_initializer %.loc11_60
-<<<<<<< HEAD
 // CHECK:STDOUT:   %.loc11_62.3: i32 = converted %.loc11_60, %.loc11_62.2
 // CHECK:STDOUT:   %.loc11_62.4: f64 = value_of_initializer %.loc11_44
 // CHECK:STDOUT:   %.loc11_62.5: f64 = converted %.loc11_44, %.loc11_62.4
 // CHECK:STDOUT:   %.loc11_62.6: {.a: i32, .b: f64} = struct_value (%.loc11_62.3, %.loc11_62.5)
 // CHECK:STDOUT:   %.loc11_62.7: {.a: i32, .b: f64} = converted %.loc11_62.1, %.loc11_62.6
-// CHECK:STDOUT:   %x: {.a: i32, .b: f64} = bind_name "x", %.loc11_62.7
-=======
-// CHECK:STDOUT:   %.loc11_62.3: f64 = value_of_initializer %.loc11_44
-// CHECK:STDOUT:   %.loc11_62.4: {.a: i32, .b: f64} = struct_value %.loc11_62.1, (%.loc11_62.2, %.loc11_62.3)
-// CHECK:STDOUT:   %x: {.a: i32, .b: f64} = bind_name x, %.loc11_62.4
->>>>>>> 681fbf9d
+// CHECK:STDOUT:   %x: {.a: i32, .b: f64} = bind_name x, %.loc11_62.7
 // CHECK:STDOUT:   %.loc12_27: type = struct_type {.b: f64, .a: i32}
 // CHECK:STDOUT:   %x.ref: {.a: i32, .b: f64} = name_reference x, %x
 // CHECK:STDOUT:   %.loc12_31.1: f64 = struct_access %x.ref, member1
 // CHECK:STDOUT:   %.loc12_31.2: i32 = struct_access %x.ref, member0
-<<<<<<< HEAD
 // CHECK:STDOUT:   %.loc12_31.3: {.b: f64, .a: i32} = struct_value (%.loc12_31.1, %.loc12_31.2)
 // CHECK:STDOUT:   %.loc12_31.4: {.b: f64, .a: i32} = converted %x.ref, %.loc12_31.3
-// CHECK:STDOUT:   %y: {.b: f64, .a: i32} = bind_name "y", %.loc12_31.4
-// CHECK:STDOUT:   %y.ref: {.b: f64, .a: i32} = name_reference "y", %y
-=======
-// CHECK:STDOUT:   %.loc12_31.3: {.b: f64, .a: i32} = struct_value %x.ref, (%.loc12_31.1, %.loc12_31.2)
-// CHECK:STDOUT:   %y: {.b: f64, .a: i32} = bind_name y, %.loc12_31.3
+// CHECK:STDOUT:   %y: {.b: f64, .a: i32} = bind_name y, %.loc12_31.4
 // CHECK:STDOUT:   %y.ref: {.b: f64, .a: i32} = name_reference y, %y
->>>>>>> 681fbf9d
 // CHECK:STDOUT:   %.loc13_10.1: i32 = struct_access %y.ref, member1
 // CHECK:STDOUT:   %.loc13_10.2: ref i32 = struct_access %return, member1
 // CHECK:STDOUT:   %.loc13_10.3: init i32 = initialize_from %.loc13_10.1 to %.loc13_10.2
