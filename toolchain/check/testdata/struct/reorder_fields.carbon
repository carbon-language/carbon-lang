--- conflicted
+++ resolved
@@ -63,19 +63,11 @@
 // CHECK:STDOUT:     .F = %F.decl
 // CHECK:STDOUT:   }
 // CHECK:STDOUT:   %Core.import = import Core
-<<<<<<< HEAD
 // CHECK:STDOUT:   %MakeI32.decl: %MakeI32.type = fn_decl @MakeI32 [template = constants.%MakeI32] {} {
-// CHECK:STDOUT:     %int.make_type_32.loc11: init type = call constants.%Int32() [template = i32]
-// CHECK:STDOUT:     %.loc11_17.1: type = value_of_initializer %int.make_type_32.loc11 [template = i32]
-// CHECK:STDOUT:     %.loc11_17.2: type = converted %int.make_type_32.loc11, %.loc11_17.1 [template = i32]
-// CHECK:STDOUT:     @MakeI32.%return: ref i32 = var <return slot>
-=======
-// CHECK:STDOUT:   %MakeI32.decl: %MakeI32.type = fn_decl @MakeI32 [template = constants.%MakeI32] {
 // CHECK:STDOUT:     %int.make_type_32: init type = call constants.%Int32() [template = i32]
 // CHECK:STDOUT:     %.loc11_17.1: type = value_of_initializer %int.make_type_32 [template = i32]
 // CHECK:STDOUT:     %.loc11_17.2: type = converted %int.make_type_32, %.loc11_17.1 [template = i32]
 // CHECK:STDOUT:     %return: ref i32 = var <return slot>
->>>>>>> 1e34d03e
 // CHECK:STDOUT:   }
 // CHECK:STDOUT:   %MakeF64.decl: %MakeF64.type = fn_decl @MakeF64 [template = constants.%MakeF64] {} {
 // CHECK:STDOUT:     %.loc12_17.1: i32 = int_literal 64 [template = constants.%.2]
