// Part of the Carbon Language project, under the Apache License v2.0 with LLVM
// Exceptions. See /LICENSE for license information.
// SPDX-License-Identifier: Apache-2.0 WITH LLVM-exception
//
// AUTOUPDATE

fn MakeI32() -> i32;
fn MakeF64() -> f64;

fn F() -> {.a: i32, .b: f64} {
  let x: {.a: i32, .b: f64} = {.b = MakeF64(), .a = MakeI32()};
  let y: {.b: f64, .a: i32} = x;
  return y;
}

// CHECK:STDOUT: --- reorder_fields.carbon
// CHECK:STDOUT:
// CHECK:STDOUT: constants {
// CHECK:STDOUT:   %.1: type = struct_type {.a: i32, .b: f64} [template]
// CHECK:STDOUT:   %.2: type = ptr_type {.a: i32, .b: f64} [template]
// CHECK:STDOUT:   %.3: type = struct_type {.b: f64, .a: i32} [template]
// CHECK:STDOUT:   %.4: type = ptr_type {.b: f64, .a: i32} [template]
// CHECK:STDOUT: }
// CHECK:STDOUT:
// CHECK:STDOUT: file {
<<<<<<< HEAD
// CHECK:STDOUT:   package: <namespace> = namespace {
// CHECK:STDOUT:     .MakeI32 = %MakeI32
// CHECK:STDOUT:     .MakeF64 = %MakeF64
// CHECK:STDOUT:     .F = %F
// CHECK:STDOUT:   } [template]
// CHECK:STDOUT:   %MakeI32: <function> = fn_decl @MakeI32 [template]
// CHECK:STDOUT:   %MakeF64: <function> = fn_decl @MakeF64 [template]
// CHECK:STDOUT:   %F: <function> = fn_decl @F [template]
=======
// CHECK:STDOUT:   package: <namespace> = namespace {.MakeI32 = %MakeI32, .MakeF64 = %MakeF64, .F = %F} [template]
// CHECK:STDOUT:   %MakeI32: <function> = fn_decl @MakeI32 {
// CHECK:STDOUT:     %return.var.loc7: ref i32 = var <return slot>
// CHECK:STDOUT:   } [template]
// CHECK:STDOUT:   %MakeF64: <function> = fn_decl @MakeF64 {
// CHECK:STDOUT:     %return.var.loc8: ref f64 = var <return slot>
// CHECK:STDOUT:   } [template]
// CHECK:STDOUT:   %F: <function> = fn_decl @F {
// CHECK:STDOUT:     %.loc10: type = struct_type {.a: i32, .b: f64} [template = constants.%.1]
// CHECK:STDOUT:     @F.%return: ref {.a: i32, .b: f64} = var <return slot>
// CHECK:STDOUT:   } [template]
>>>>>>> 5f4e6c76
// CHECK:STDOUT: }
// CHECK:STDOUT:
// CHECK:STDOUT: fn @MakeI32() -> i32;
// CHECK:STDOUT:
// CHECK:STDOUT: fn @MakeF64() -> f64;
// CHECK:STDOUT:
// CHECK:STDOUT: fn @F() -> %return: {.a: i32, .b: f64} {
// CHECK:STDOUT: !entry:
// CHECK:STDOUT:   %.loc11_27: type = struct_type {.a: i32, .b: f64} [template = constants.%.1]
// CHECK:STDOUT:   %MakeF64.ref: <function> = name_ref MakeF64, file.%MakeF64 [template = file.%MakeF64]
// CHECK:STDOUT:   %.loc11_44.1: init f64 = call %MakeF64.ref()
// CHECK:STDOUT:   %MakeI32.ref: <function> = name_ref MakeI32, file.%MakeI32 [template = file.%MakeI32]
// CHECK:STDOUT:   %.loc11_60.1: init i32 = call %MakeI32.ref()
// CHECK:STDOUT:   %.loc11_62.1: {.b: f64, .a: i32} = struct_literal (%.loc11_44.1, %.loc11_60.1)
// CHECK:STDOUT:   %.loc11_62.2: i32 = value_of_initializer %.loc11_60.1
// CHECK:STDOUT:   %.loc11_60.2: i32 = converted %.loc11_60.1, %.loc11_62.2
// CHECK:STDOUT:   %.loc11_62.3: f64 = value_of_initializer %.loc11_44.1
// CHECK:STDOUT:   %.loc11_44.2: f64 = converted %.loc11_44.1, %.loc11_62.3
// CHECK:STDOUT:   %.loc11_62.4: {.a: i32, .b: f64} = struct_value (%.loc11_60.2, %.loc11_44.2)
// CHECK:STDOUT:   %.loc11_62.5: {.a: i32, .b: f64} = converted %.loc11_62.1, %.loc11_62.4
// CHECK:STDOUT:   %x: {.a: i32, .b: f64} = bind_name x, %.loc11_62.5
// CHECK:STDOUT:   %.loc12_27: type = struct_type {.b: f64, .a: i32} [template = constants.%.3]
// CHECK:STDOUT:   %x.ref: {.a: i32, .b: f64} = name_ref x, %x
// CHECK:STDOUT:   %.loc12_31.1: f64 = struct_access %x.ref, element1
// CHECK:STDOUT:   %.loc12_31.2: i32 = struct_access %x.ref, element0
// CHECK:STDOUT:   %.loc12_31.3: {.b: f64, .a: i32} = struct_value (%.loc12_31.1, %.loc12_31.2)
// CHECK:STDOUT:   %.loc12_31.4: {.b: f64, .a: i32} = converted %x.ref, %.loc12_31.3
// CHECK:STDOUT:   %y: {.b: f64, .a: i32} = bind_name y, %.loc12_31.4
// CHECK:STDOUT:   %y.ref: {.b: f64, .a: i32} = name_ref y, %y
// CHECK:STDOUT:   %.loc13_10.1: i32 = struct_access %y.ref, element1
// CHECK:STDOUT:   %.loc13_10.2: ref i32 = struct_access %return, element1
// CHECK:STDOUT:   %.loc13_10.3: init i32 = initialize_from %.loc13_10.1 to %.loc13_10.2
// CHECK:STDOUT:   %.loc13_10.4: f64 = struct_access %y.ref, element0
// CHECK:STDOUT:   %.loc13_10.5: ref f64 = struct_access %return, element0
// CHECK:STDOUT:   %.loc13_10.6: init f64 = initialize_from %.loc13_10.4 to %.loc13_10.5
// CHECK:STDOUT:   %.loc13_10.7: init {.a: i32, .b: f64} = struct_init (%.loc13_10.3, %.loc13_10.6) to %return
// CHECK:STDOUT:   %.loc13_10.8: init {.a: i32, .b: f64} = converted %y.ref, %.loc13_10.7
// CHECK:STDOUT:   return %.loc13_10.8
// CHECK:STDOUT: }
// CHECK:STDOUT:<|MERGE_RESOLUTION|>--- conflicted
+++ resolved
@@ -23,17 +23,11 @@
 // CHECK:STDOUT: }
 // CHECK:STDOUT:
 // CHECK:STDOUT: file {
-<<<<<<< HEAD
 // CHECK:STDOUT:   package: <namespace> = namespace {
 // CHECK:STDOUT:     .MakeI32 = %MakeI32
 // CHECK:STDOUT:     .MakeF64 = %MakeF64
 // CHECK:STDOUT:     .F = %F
 // CHECK:STDOUT:   } [template]
-// CHECK:STDOUT:   %MakeI32: <function> = fn_decl @MakeI32 [template]
-// CHECK:STDOUT:   %MakeF64: <function> = fn_decl @MakeF64 [template]
-// CHECK:STDOUT:   %F: <function> = fn_decl @F [template]
-=======
-// CHECK:STDOUT:   package: <namespace> = namespace {.MakeI32 = %MakeI32, .MakeF64 = %MakeF64, .F = %F} [template]
 // CHECK:STDOUT:   %MakeI32: <function> = fn_decl @MakeI32 {
 // CHECK:STDOUT:     %return.var.loc7: ref i32 = var <return slot>
 // CHECK:STDOUT:   } [template]
@@ -44,7 +38,6 @@
 // CHECK:STDOUT:     %.loc10: type = struct_type {.a: i32, .b: f64} [template = constants.%.1]
 // CHECK:STDOUT:     @F.%return: ref {.a: i32, .b: f64} = var <return slot>
 // CHECK:STDOUT:   } [template]
->>>>>>> 5f4e6c76
 // CHECK:STDOUT: }
 // CHECK:STDOUT:
 // CHECK:STDOUT: fn @MakeI32() -> i32;
