--- conflicted
+++ resolved
@@ -22,15 +22,9 @@
 // CHECK:STDOUT: }
 // CHECK:STDOUT:
 // CHECK:STDOUT: file {
-<<<<<<< HEAD
-// CHECK:STDOUT:   package: <namespace> = namespace {.G = %G, .F = %F}
+// CHECK:STDOUT:   package: <namespace> = namespace package, {.G = %G, .F = %F}
 // CHECK:STDOUT:   %G: <function> = fn_decl @G, const
 // CHECK:STDOUT:   %F: <function> = fn_decl @F, const
-=======
-// CHECK:STDOUT:   package: <namespace> = namespace package, {.G = %G, .F = %F}
-// CHECK:STDOUT:   %G: <function> = fn_decl @G
-// CHECK:STDOUT:   %F: <function> = fn_decl @F
->>>>>>> dc75295a
 // CHECK:STDOUT: }
 // CHECK:STDOUT:
 // CHECK:STDOUT: fn @G() -> %return: {.x: i32, .y: i32, .z: i32};
