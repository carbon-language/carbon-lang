// Part of the Carbon Language project, under the Apache License v2.0 with LLVM
// Exceptions. See /LICENSE for license information.
// SPDX-License-Identifier: Apache-2.0 WITH LLVM-exception
//
// AUTOUPDATE

fn A() {
  // CHECK:STDERR: fail_member_of_function.carbon:[[@LINE+3]]:3: ERROR: Expression cannot be used as a value.
  // CHECK:STDERR:   A.y;
  // CHECK:STDERR:   ^
  A.y;
}

// CHECK:STDOUT: --- fail_member_of_function.carbon
// CHECK:STDOUT:
// CHECK:STDOUT: file {
<<<<<<< HEAD
// CHECK:STDOUT:   package: <namespace> = namespace {.A = %A}
// CHECK:STDOUT:   %A: <function> = fn_decl @A, const
=======
// CHECK:STDOUT:   package: <namespace> = namespace package, {.A = %A}
// CHECK:STDOUT:   %A: <function> = fn_decl @A
>>>>>>> dc75295a
// CHECK:STDOUT: }
// CHECK:STDOUT:
// CHECK:STDOUT: fn @A() {
// CHECK:STDOUT: !entry:
// CHECK:STDOUT:   %A.ref: <function> = name_ref A, file.%A, const = file.%A
// CHECK:STDOUT:   return
// CHECK:STDOUT: }
// CHECK:STDOUT:<|MERGE_RESOLUTION|>--- conflicted
+++ resolved
@@ -14,13 +14,8 @@
 // CHECK:STDOUT: --- fail_member_of_function.carbon
 // CHECK:STDOUT:
 // CHECK:STDOUT: file {
-<<<<<<< HEAD
-// CHECK:STDOUT:   package: <namespace> = namespace {.A = %A}
+// CHECK:STDOUT:   package: <namespace> = namespace package, {.A = %A}
 // CHECK:STDOUT:   %A: <function> = fn_decl @A, const
-=======
-// CHECK:STDOUT:   package: <namespace> = namespace package, {.A = %A}
-// CHECK:STDOUT:   %A: <function> = fn_decl @A
->>>>>>> dc75295a
 // CHECK:STDOUT: }
 // CHECK:STDOUT:
 // CHECK:STDOUT: fn @A() {
