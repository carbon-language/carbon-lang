// Part of the Carbon Language project, under the Apache License v2.0 with LLVM
// Exceptions. See /LICENSE for license information.
// SPDX-License-Identifier: Apache-2.0 WITH LLVM-exception
//
// AUTOUPDATE

// CHECK:STDERR: fail_too_few_values.carbon:[[@LINE+3]]:29: ERROR: Cannot initialize struct with 2 field(s) from struct with 1 field(s).
// CHECK:STDERR: var x: {.a: i32, .b: i32} = {.a = 1};
// CHECK:STDERR:                             ^~~~~~~~
var x: {.a: i32, .b: i32} = {.a = 1};

// CHECK:STDOUT: --- fail_too_few_values.carbon
// CHECK:STDOUT:
// CHECK:STDOUT: constants {
// CHECK:STDOUT:   %.loc10_25: type = ptr_type {.a: i32, .b: i32}, const
// CHECK:STDOUT:   %.loc10_35: i32 = int_literal 1, const
// CHECK:STDOUT:   %.loc10_36: type = struct_type {.a: i32}, const
// CHECK:STDOUT: }
// CHECK:STDOUT:
// CHECK:STDOUT: file {
<<<<<<< HEAD
// CHECK:STDOUT:   package: <namespace> = namespace {.x = %x}
// CHECK:STDOUT:   %.loc10_25: type = struct_type {.a: i32, .b: i32}, const
=======
// CHECK:STDOUT:   package: <namespace> = namespace package, {.x = %x}
// CHECK:STDOUT:   %.loc10_25: type = struct_type {.a: i32, .b: i32}
>>>>>>> dc75295a
// CHECK:STDOUT:   %x.var: ref {.a: i32, .b: i32} = var x
// CHECK:STDOUT:   %x: ref {.a: i32, .b: i32} = bind_name x, %x.var
// CHECK:STDOUT:   %.loc10_35: i32 = int_literal 1, const = constants.%.loc10_35
// CHECK:STDOUT:   %.loc10_36: {.a: i32} = struct_literal (%.loc10_35)
// CHECK:STDOUT:   assign %x.var, <error>
// CHECK:STDOUT: }
// CHECK:STDOUT:<|MERGE_RESOLUTION|>--- conflicted
+++ resolved
@@ -18,13 +18,8 @@
 // CHECK:STDOUT: }
 // CHECK:STDOUT:
 // CHECK:STDOUT: file {
-<<<<<<< HEAD
-// CHECK:STDOUT:   package: <namespace> = namespace {.x = %x}
+// CHECK:STDOUT:   package: <namespace> = namespace package, {.x = %x}
 // CHECK:STDOUT:   %.loc10_25: type = struct_type {.a: i32, .b: i32}, const
-=======
-// CHECK:STDOUT:   package: <namespace> = namespace package, {.x = %x}
-// CHECK:STDOUT:   %.loc10_25: type = struct_type {.a: i32, .b: i32}
->>>>>>> dc75295a
 // CHECK:STDOUT:   %x.var: ref {.a: i32, .b: i32} = var x
 // CHECK:STDOUT:   %x: ref {.a: i32, .b: i32} = bind_name x, %x.var
 // CHECK:STDOUT:   %.loc10_35: i32 = int_literal 1, const = constants.%.loc10_35
