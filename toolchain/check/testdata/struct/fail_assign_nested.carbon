// Part of the Carbon Language project, under the Apache License v2.0 with LLVM
// Exceptions. See /LICENSE for license information.
// SPDX-License-Identifier: Apache-2.0 WITH LLVM-exception
//
// AUTOUPDATE

// CHECK:STDERR: fail_assign_nested.carbon:[[@LINE+3]]:27: ERROR: Missing value for field `a` in struct initialization.
// CHECK:STDERR: var x: {.a: {}} = {.b = {}};
// CHECK:STDERR:                           ^
var x: {.a: {}} = {.b = {}};

// CHECK:STDOUT: constants {
// CHECK:STDOUT:   %.loc10_14.1: type = struct_type {}
<<<<<<< HEAD
// CHECK:STDOUT:   %.loc10_14.2: type = tuple_type ()
// CHECK:STDOUT:   %.loc10_15: type = struct_type {.a: ()}
// CHECK:STDOUT:   %.loc10_27: type = struct_type {.b: {}}
// CHECK:STDOUT: }
// CHECK:STDOUT:
// CHECK:STDOUT: file "fail_assign_nested.carbon" {
// CHECK:STDOUT:   %.loc10_14: {} = struct_literal ()
// CHECK:STDOUT:   %.loc10_15: type = struct_type {.a: {}}
// CHECK:STDOUT:   %x.var: ref {.a: {}} = var "x"
// CHECK:STDOUT:   %x: ref {.a: {}} = bind_name "x", %x.var
=======
// CHECK:STDOUT:   %.loc10_14.2: {} = struct_literal ()
// CHECK:STDOUT:   %.loc10_15.1: type = struct_type {.a: {}}
// CHECK:STDOUT:   %.loc10_14.3: type = tuple_type ()
// CHECK:STDOUT:   %.loc10_15.2: type = struct_type {.a: ()}
// CHECK:STDOUT:   %x.var: ref {.a: {}} = var x
// CHECK:STDOUT:   %x: ref {.a: {}} = bind_name x, %x.var
>>>>>>> fe45b6a9
// CHECK:STDOUT:   %.loc10_26: {} = struct_literal ()
// CHECK:STDOUT:   %.loc10_27: {.b: {}} = struct_literal (%.loc10_26)
// CHECK:STDOUT:   assign %x.var, <error>
// CHECK:STDOUT: }<|MERGE_RESOLUTION|>--- conflicted
+++ resolved
@@ -11,7 +11,6 @@
 
 // CHECK:STDOUT: constants {
 // CHECK:STDOUT:   %.loc10_14.1: type = struct_type {}
-<<<<<<< HEAD
 // CHECK:STDOUT:   %.loc10_14.2: type = tuple_type ()
 // CHECK:STDOUT:   %.loc10_15: type = struct_type {.a: ()}
 // CHECK:STDOUT:   %.loc10_27: type = struct_type {.b: {}}
@@ -20,16 +19,8 @@
 // CHECK:STDOUT: file "fail_assign_nested.carbon" {
 // CHECK:STDOUT:   %.loc10_14: {} = struct_literal ()
 // CHECK:STDOUT:   %.loc10_15: type = struct_type {.a: {}}
-// CHECK:STDOUT:   %x.var: ref {.a: {}} = var "x"
-// CHECK:STDOUT:   %x: ref {.a: {}} = bind_name "x", %x.var
-=======
-// CHECK:STDOUT:   %.loc10_14.2: {} = struct_literal ()
-// CHECK:STDOUT:   %.loc10_15.1: type = struct_type {.a: {}}
-// CHECK:STDOUT:   %.loc10_14.3: type = tuple_type ()
-// CHECK:STDOUT:   %.loc10_15.2: type = struct_type {.a: ()}
 // CHECK:STDOUT:   %x.var: ref {.a: {}} = var x
 // CHECK:STDOUT:   %x: ref {.a: {}} = bind_name x, %x.var
->>>>>>> fe45b6a9
 // CHECK:STDOUT:   %.loc10_26: {} = struct_literal ()
 // CHECK:STDOUT:   %.loc10_27: {.b: {}} = struct_literal (%.loc10_26)
 // CHECK:STDOUT:   assign %x.var, <error>
