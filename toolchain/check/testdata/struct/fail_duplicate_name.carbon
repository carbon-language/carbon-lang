// Part of the Carbon Language project, under the Apache License v2.0 with LLVM
// Exceptions. See /LICENSE for license information.
// SPDX-License-Identifier: Apache-2.0 WITH LLVM-exception
//
// AUTOUPDATE

// CHECK:STDERR: fail_duplicate_name.carbon:[[@LINE+6]]:42: ERROR: Duplicated field name `abc` in struct type literal.
// CHECK:STDERR: fn F() -> {.d: i32, .abc: i32, .e: i32, .abc: i32, .f: i32};
// CHECK:STDERR:                                          ^~~
// CHECK:STDERR: fail_duplicate_name.carbon:[[@LINE+3]]:22: Field with the same name here.
// CHECK:STDERR: fn F() -> {.d: i32, .abc: i32, .e: i32, .abc: i32, .f: i32};
// CHECK:STDERR:                      ^~~
fn F() -> {.d: i32, .abc: i32, .e: i32, .abc: i32, .f: i32};

// CHECK:STDERR: fail_duplicate_name.carbon:[[@LINE+6]]:19: ERROR: Duplicated field name `a` in struct type literal.
// CHECK:STDERR: let v: {.a: i32, .a: i32} = {.a = 1};
// CHECK:STDERR:                   ^
// CHECK:STDERR: fail_duplicate_name.carbon:[[@LINE+3]]:10: Field with the same name here.
// CHECK:STDERR: let v: {.a: i32, .a: i32} = {.a = 1};
// CHECK:STDERR:          ^
let v: {.a: i32, .a: i32} = {.a = 1};

// CHECK:STDERR: fail_duplicate_name.carbon:[[@LINE+6]]:26: ERROR: Duplicated field name `def` in struct literal.
// CHECK:STDERR: let w: i32 = {.def = 1, .def = 2}.def;
// CHECK:STDERR:                          ^~~
// CHECK:STDERR: fail_duplicate_name.carbon:[[@LINE+3]]:16: Field with the same name here.
// CHECK:STDERR: let w: i32 = {.def = 1, .def = 2}.def;
// CHECK:STDERR:                ^~~
let w: i32 = {.def = 1, .def = 2}.def;

// CHECK:STDERR: fail_duplicate_name.carbon:[[@LINE+6]]:30: ERROR: Duplicated field name `a` in struct literal.
// CHECK:STDERR: var x: {.a: i32} = {.a = 1, .a = 2};
// CHECK:STDERR:                              ^
// CHECK:STDERR: fail_duplicate_name.carbon:[[@LINE+3]]:22: Field with the same name here.
// CHECK:STDERR: var x: {.a: i32} = {.a = 1, .a = 2};
// CHECK:STDERR:                      ^
var x: {.a: i32} = {.a = 1, .a = 2};

// CHECK:STDERR: fail_duplicate_name.carbon:[[@LINE+6]]:39: ERROR: Duplicated field name `b` in struct literal.
// CHECK:STDERR: var y: {.b: i32, .c: i32} = {.b = 3, .b = 4};
// CHECK:STDERR:                                       ^
// CHECK:STDERR: fail_duplicate_name.carbon:[[@LINE+3]]:31: Field with the same name here.
// CHECK:STDERR: var y: {.b: i32, .c: i32} = {.b = 3, .b = 4};
// CHECK:STDERR:                               ^
var y: {.b: i32, .c: i32} = {.b = 3, .b = 4};

// CHECK:STDOUT: --- fail_duplicate_name.carbon
// CHECK:STDOUT:
// CHECK:STDOUT: constants {
// CHECK:STDOUT:   %.loc21_35: i32 = int_literal 1, const
// CHECK:STDOUT:   %.loc21_36: type = struct_type {.a: i32}, const
// CHECK:STDOUT:   %.loc29_22: i32 = int_literal 1, const
// CHECK:STDOUT:   %.loc29_32: i32 = int_literal 2, const
// CHECK:STDOUT:   %.loc37_26: i32 = int_literal 1, const
// CHECK:STDOUT:   %.loc37_34: i32 = int_literal 2, const
// CHECK:STDOUT:   %.loc45_25: type = ptr_type {.b: i32, .c: i32}, const
// CHECK:STDOUT:   %.loc45_35: i32 = int_literal 3, const
// CHECK:STDOUT:   %.loc45_43: i32 = int_literal 4, const
// CHECK:STDOUT: }
// CHECK:STDOUT:
// CHECK:STDOUT: file {
<<<<<<< HEAD
// CHECK:STDOUT:   package: <namespace> = namespace {.F = %F, .x = %x, .y = %y}
// CHECK:STDOUT:   %F: <function> = fn_decl @F, const
// CHECK:STDOUT:   %.loc21_35: i32 = int_literal 1, const = constants.%.loc21_35
=======
// CHECK:STDOUT:   package: <namespace> = namespace package, {.F = %F, .x = %x, .y = %y}
// CHECK:STDOUT:   %F: <function> = fn_decl @F
// CHECK:STDOUT:   %.loc21_35: i32 = int_literal 1
>>>>>>> dc75295a
// CHECK:STDOUT:   %.loc21_36: {.a: i32} = struct_literal (%.loc21_35)
// CHECK:STDOUT:   %v: <error> = bind_name v, <error>
// CHECK:STDOUT:   %.loc29_22: i32 = int_literal 1, const = constants.%.loc29_22
// CHECK:STDOUT:   %.loc29_32: i32 = int_literal 2, const = constants.%.loc29_32
// CHECK:STDOUT:   %w: i32 = bind_name w, <error>
// CHECK:STDOUT:   %.loc37_16: type = struct_type {.a: i32}, const
// CHECK:STDOUT:   %x.var: ref {.a: i32} = var x
// CHECK:STDOUT:   %x: ref {.a: i32} = bind_name x, %x.var
// CHECK:STDOUT:   %.loc37_26: i32 = int_literal 1, const = constants.%.loc37_26
// CHECK:STDOUT:   %.loc37_34: i32 = int_literal 2, const = constants.%.loc37_34
// CHECK:STDOUT:   assign %x.var, <error>
// CHECK:STDOUT:   %.loc45_25: type = struct_type {.b: i32, .c: i32}, const
// CHECK:STDOUT:   %y.var: ref {.b: i32, .c: i32} = var y
// CHECK:STDOUT:   %y: ref {.b: i32, .c: i32} = bind_name y, %y.var
// CHECK:STDOUT:   %.loc45_35: i32 = int_literal 3, const = constants.%.loc45_35
// CHECK:STDOUT:   %.loc45_43: i32 = int_literal 4, const = constants.%.loc45_43
// CHECK:STDOUT:   assign %y.var, <error>
// CHECK:STDOUT: }
// CHECK:STDOUT:
// CHECK:STDOUT: fn @F() -> <error>;
// CHECK:STDOUT:<|MERGE_RESOLUTION|>--- conflicted
+++ resolved
@@ -59,15 +59,9 @@
 // CHECK:STDOUT: }
 // CHECK:STDOUT:
 // CHECK:STDOUT: file {
-<<<<<<< HEAD
-// CHECK:STDOUT:   package: <namespace> = namespace {.F = %F, .x = %x, .y = %y}
+// CHECK:STDOUT:   package: <namespace> = namespace package, {.F = %F, .x = %x, .y = %y}
 // CHECK:STDOUT:   %F: <function> = fn_decl @F, const
 // CHECK:STDOUT:   %.loc21_35: i32 = int_literal 1, const = constants.%.loc21_35
-=======
-// CHECK:STDOUT:   package: <namespace> = namespace package, {.F = %F, .x = %x, .y = %y}
-// CHECK:STDOUT:   %F: <function> = fn_decl @F
-// CHECK:STDOUT:   %.loc21_35: i32 = int_literal 1
->>>>>>> dc75295a
 // CHECK:STDOUT:   %.loc21_36: {.a: i32} = struct_literal (%.loc21_35)
 // CHECK:STDOUT:   %v: <error> = bind_name v, <error>
 // CHECK:STDOUT:   %.loc29_22: i32 = int_literal 1, const = constants.%.loc29_22
