--- conflicted
+++ resolved
@@ -16,13 +16,8 @@
 // CHECK:STDOUT: }
 // CHECK:STDOUT:
 // CHECK:STDOUT: file {
-<<<<<<< HEAD
-// CHECK:STDOUT:   package: <namespace> = namespace {.x = %x}
+// CHECK:STDOUT:   package: <namespace> = namespace package, {.x = %x}
 // CHECK:STDOUT:   %.loc10_16: type = struct_type {.a: i32}, const
-=======
-// CHECK:STDOUT:   package: <namespace> = namespace package, {.x = %x}
-// CHECK:STDOUT:   %.loc10_16: type = struct_type {.a: i32}
->>>>>>> dc75295a
 // CHECK:STDOUT:   %x.var: ref {.a: i32} = var x
 // CHECK:STDOUT:   %x: ref {.a: i32} = bind_name x, %x.var
 // CHECK:STDOUT:   %.loc10_21: {} = struct_literal ()
