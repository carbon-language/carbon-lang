// Part of the Carbon Language project, under the Apache License v2.0 with LLVM
// Exceptions. See /LICENSE for license information.
// SPDX-License-Identifier: Apache-2.0 WITH LLVM-exception
//
// AUTOUPDATE

// CHECK:STDERR: fail_assign_empty.carbon:[[@LINE+3]]:21: ERROR: Cannot initialize struct with 1 field(s) from struct with 0 field(s).
// CHECK:STDERR: var x: {.a: i32} = {};
// CHECK:STDERR:                     ^
var x: {.a: i32} = {};

// CHECK:STDOUT: constants {
// CHECK:STDOUT:   %.loc10: type = struct_type {}
// CHECK:STDOUT: }
// CHECK:STDOUT:
// CHECK:STDOUT: file "fail_assign_empty.carbon" {
// CHECK:STDOUT:   %.loc10_16: type = struct_type {.a: i32}
<<<<<<< HEAD
// CHECK:STDOUT:   %x.var: ref {.a: i32} = var "x"
// CHECK:STDOUT:   %x: ref {.a: i32} = bind_name "x", %x.var
// CHECK:STDOUT:   %.loc10_21: {} = struct_literal ()
=======
// CHECK:STDOUT:   %x.var: ref {.a: i32} = var x
// CHECK:STDOUT:   %x: ref {.a: i32} = bind_name x, %x.var
// CHECK:STDOUT:   %.loc10_21.1: type = struct_type {}
// CHECK:STDOUT:   %.loc10_21.2: {} = struct_literal ()
>>>>>>> fe45b6a9
// CHECK:STDOUT:   assign %x.var, <error>
// CHECK:STDOUT: }<|MERGE_RESOLUTION|>--- conflicted
+++ resolved
@@ -15,15 +15,8 @@
 // CHECK:STDOUT:
 // CHECK:STDOUT: file "fail_assign_empty.carbon" {
 // CHECK:STDOUT:   %.loc10_16: type = struct_type {.a: i32}
-<<<<<<< HEAD
-// CHECK:STDOUT:   %x.var: ref {.a: i32} = var "x"
-// CHECK:STDOUT:   %x: ref {.a: i32} = bind_name "x", %x.var
-// CHECK:STDOUT:   %.loc10_21: {} = struct_literal ()
-=======
 // CHECK:STDOUT:   %x.var: ref {.a: i32} = var x
 // CHECK:STDOUT:   %x: ref {.a: i32} = bind_name x, %x.var
-// CHECK:STDOUT:   %.loc10_21.1: type = struct_type {}
-// CHECK:STDOUT:   %.loc10_21.2: {} = struct_literal ()
->>>>>>> fe45b6a9
+// CHECK:STDOUT:   %.loc10_21: {} = struct_literal ()
 // CHECK:STDOUT:   assign %x.var, <error>
 // CHECK:STDOUT: }