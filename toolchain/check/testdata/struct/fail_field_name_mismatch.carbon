--- conflicted
+++ resolved
@@ -24,13 +24,8 @@
 // CHECK:STDOUT: }
 // CHECK:STDOUT:
 // CHECK:STDOUT: file {
-<<<<<<< HEAD
-// CHECK:STDOUT:   package: <namespace> = namespace package, {.x = %x, .y = %y}
+// CHECK:STDOUT:   package: <namespace> = namespace package, {.x = %x, .y = %y} [template]
 // CHECK:STDOUT:   %.loc10_16: type = struct_type {.a: i32} [template = constants.%.1]
-=======
-// CHECK:STDOUT:   package: <namespace> = namespace package, {.x = %x, .y = %y} [template]
-// CHECK:STDOUT:   %.loc10_16: type = struct_type {.a: i32} [template]
->>>>>>> b7c21a7f
 // CHECK:STDOUT:   %x.var: ref {.a: i32} = var x
 // CHECK:STDOUT:   %x: ref {.a: i32} = bind_name x, %x.var
 // CHECK:STDOUT:   %.loc10_26: i32 = int_literal 1 [template = constants.%.2]
