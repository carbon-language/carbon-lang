// Part of the Carbon Language project, under the Apache License v2.0 with LLVM
// Exceptions. See /LICENSE for license information.
// SPDX-License-Identifier: Apache-2.0 WITH LLVM-exception
//
// AUTOUPDATE

var x: {.a: i32} = {.a = 4};
// CHECK:STDERR: fail_non_member_access.carbon:[[@LINE+3]]:14: ERROR: Type `{.a: i32}` does not have a member `b`.
// CHECK:STDERR: var y: i32 = x.b;
// CHECK:STDERR:              ^~~
var y: i32 = x.b;

// CHECK:STDOUT: --- fail_non_member_access.carbon
// CHECK:STDOUT:
// CHECK:STDOUT: constants {
// CHECK:STDOUT:   %.1: type = struct_type {.a: i32} [template]
// CHECK:STDOUT:   %.2: i32 = int_literal 4 [template]
// CHECK:STDOUT: }
// CHECK:STDOUT:
// CHECK:STDOUT: file {
<<<<<<< HEAD
// CHECK:STDOUT:   package: <namespace> = namespace package, {.x = %x, .y = %y}
// CHECK:STDOUT:   %.loc7_16: type = struct_type {.a: i32} [template = constants.%.1]
=======
// CHECK:STDOUT:   package: <namespace> = namespace package, {.x = %x, .y = %y} [template]
// CHECK:STDOUT:   %.loc7_16: type = struct_type {.a: i32} [template]
>>>>>>> b7c21a7f
// CHECK:STDOUT:   %x.var: ref {.a: i32} = var x
// CHECK:STDOUT:   %x: ref {.a: i32} = bind_name x, %x.var
// CHECK:STDOUT:   %.loc7_26: i32 = int_literal 4 [template = constants.%.2]
// CHECK:STDOUT:   %.loc7_27.1: {.a: i32} = struct_literal (%.loc7_26)
// CHECK:STDOUT:   %.loc7_27.2: init {.a: i32} = struct_init (%.loc7_26) to %x.var
// CHECK:STDOUT:   %.loc7_27.3: init {.a: i32} = converted %.loc7_27.1, %.loc7_27.2
// CHECK:STDOUT:   assign %x.var, %.loc7_27.3
// CHECK:STDOUT:   %y.var: ref i32 = var y
// CHECK:STDOUT:   %y: ref i32 = bind_name y, %y.var
// CHECK:STDOUT:   %x.ref: ref {.a: i32} = name_ref x, %x
// CHECK:STDOUT:   assign %y.var, <error>
// CHECK:STDOUT: }
// CHECK:STDOUT:<|MERGE_RESOLUTION|>--- conflicted
+++ resolved
@@ -18,13 +18,8 @@
 // CHECK:STDOUT: }
 // CHECK:STDOUT:
 // CHECK:STDOUT: file {
-<<<<<<< HEAD
-// CHECK:STDOUT:   package: <namespace> = namespace package, {.x = %x, .y = %y}
+// CHECK:STDOUT:   package: <namespace> = namespace package, {.x = %x, .y = %y} [template]
 // CHECK:STDOUT:   %.loc7_16: type = struct_type {.a: i32} [template = constants.%.1]
-=======
-// CHECK:STDOUT:   package: <namespace> = namespace package, {.x = %x, .y = %y} [template]
-// CHECK:STDOUT:   %.loc7_16: type = struct_type {.a: i32} [template]
->>>>>>> b7c21a7f
 // CHECK:STDOUT:   %x.var: ref {.a: i32} = var x
 // CHECK:STDOUT:   %x: ref {.a: i32} = bind_name x, %x.var
 // CHECK:STDOUT:   %.loc7_26: i32 = int_literal 4 [template = constants.%.2]
