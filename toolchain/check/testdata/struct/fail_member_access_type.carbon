// Part of the Carbon Language project, under the Apache License v2.0 with LLVM
// Exceptions. See /LICENSE for license information.
// SPDX-License-Identifier: Apache-2.0 WITH LLVM-exception
//
// AUTOUPDATE

var x: {.a: f64} = {.a = 4.0};
// CHECK:STDERR: fail_member_access_type.carbon:[[@LINE+3]]:14: ERROR: Type `{.a: f64}` does not have a member `b`.
// CHECK:STDERR: var y: i32 = x.b;
// CHECK:STDERR:              ^~~
var y: i32 = x.b;

// CHECK:STDOUT: --- fail_member_access_type.carbon
// CHECK:STDOUT:
// CHECK:STDOUT: constants {
// CHECK:STDOUT:   %.1: type = struct_type {.a: f64} [template]
// CHECK:STDOUT:   %.2: f64 = real_literal 40e-1 [template]
// CHECK:STDOUT: }
// CHECK:STDOUT:
// CHECK:STDOUT: file {
<<<<<<< HEAD
// CHECK:STDOUT:   package: <namespace> = namespace package, {.x = %x, .y = %y}
// CHECK:STDOUT:   %.loc7_16: type = struct_type {.a: f64} [template = constants.%.1]
=======
// CHECK:STDOUT:   package: <namespace> = namespace package, {.x = %x, .y = %y} [template]
// CHECK:STDOUT:   %.loc7_16: type = struct_type {.a: f64} [template]
>>>>>>> b7c21a7f
// CHECK:STDOUT:   %x.var: ref {.a: f64} = var x
// CHECK:STDOUT:   %x: ref {.a: f64} = bind_name x, %x.var
// CHECK:STDOUT:   %.loc7_26: f64 = real_literal 40e-1 [template = constants.%.2]
// CHECK:STDOUT:   %.loc7_29.1: {.a: f64} = struct_literal (%.loc7_26)
// CHECK:STDOUT:   %.loc7_29.2: init {.a: f64} = struct_init (%.loc7_26) to %x.var
// CHECK:STDOUT:   %.loc7_29.3: init {.a: f64} = converted %.loc7_29.1, %.loc7_29.2
// CHECK:STDOUT:   assign %x.var, %.loc7_29.3
// CHECK:STDOUT:   %y.var: ref i32 = var y
// CHECK:STDOUT:   %y: ref i32 = bind_name y, %y.var
// CHECK:STDOUT:   %x.ref: ref {.a: f64} = name_ref x, %x
// CHECK:STDOUT:   assign %y.var, <error>
// CHECK:STDOUT: }
// CHECK:STDOUT:<|MERGE_RESOLUTION|>--- conflicted
+++ resolved
@@ -18,13 +18,8 @@
 // CHECK:STDOUT: }
 // CHECK:STDOUT:
 // CHECK:STDOUT: file {
-<<<<<<< HEAD
-// CHECK:STDOUT:   package: <namespace> = namespace package, {.x = %x, .y = %y}
+// CHECK:STDOUT:   package: <namespace> = namespace package, {.x = %x, .y = %y} [template]
 // CHECK:STDOUT:   %.loc7_16: type = struct_type {.a: f64} [template = constants.%.1]
-=======
-// CHECK:STDOUT:   package: <namespace> = namespace package, {.x = %x, .y = %y} [template]
-// CHECK:STDOUT:   %.loc7_16: type = struct_type {.a: f64} [template]
->>>>>>> b7c21a7f
 // CHECK:STDOUT:   %x.var: ref {.a: f64} = var x
 // CHECK:STDOUT:   %x: ref {.a: f64} = bind_name x, %x.var
 // CHECK:STDOUT:   %.loc7_26: f64 = real_literal 40e-1 [template = constants.%.2]
