// Part of the Carbon Language project, under the Apache License v2.0 with LLVM
// Exceptions. See /LICENSE for license information.
// SPDX-License-Identifier: Apache-2.0 WITH LLVM-exception
//
// AUTOUPDATE

class Incomplete;

// CHECK:STDERR: fail_nested_incomplete.carbon:[[@LINE+6]]:8: ERROR: Variable has incomplete type `{.a: Incomplete}`.
// CHECK:STDERR: var s: {.a: Incomplete};
// CHECK:STDERR:        ^~~~~~~~~~~~~~~~
// CHECK:STDERR: fail_nested_incomplete.carbon:[[@LINE-5]]:1: Class was forward declared here.
// CHECK:STDERR: class Incomplete;
// CHECK:STDERR: ^~~~~~~~~~~~~~~~~
var s: {.a: Incomplete};

var p: Incomplete* = &s.a;

// CHECK:STDOUT: --- fail_nested_incomplete.carbon
// CHECK:STDOUT:
// CHECK:STDOUT: constants {
// CHECK:STDOUT:   %Incomplete: type = class_type @Incomplete [template]
// CHECK:STDOUT:   %.1: type = struct_type {.a: Incomplete} [template]
// CHECK:STDOUT:   %.2: type = ptr_type Incomplete [template]
// CHECK:STDOUT: }
// CHECK:STDOUT:
// CHECK:STDOUT: file {
<<<<<<< HEAD
// CHECK:STDOUT:   package: <namespace> = namespace {
// CHECK:STDOUT:     .Incomplete = %Incomplete.decl
// CHECK:STDOUT:     .s = %s
// CHECK:STDOUT:     .p = %p
// CHECK:STDOUT:   } [template]
// CHECK:STDOUT:   %Incomplete.decl = class_decl @Incomplete, () [template = constants.%Incomplete]
=======
// CHECK:STDOUT:   package: <namespace> = namespace {.Incomplete = %Incomplete.decl, .s = %s, .p = %p} [template]
// CHECK:STDOUT:   %Incomplete.decl = class_decl @Incomplete {} [template = constants.%Incomplete]
>>>>>>> 5f4e6c76
// CHECK:STDOUT:   %Incomplete.ref.loc15: type = name_ref Incomplete, %Incomplete.decl [template = constants.%Incomplete]
// CHECK:STDOUT:   %.loc15: type = struct_type {.a: Incomplete} [template = constants.%.1]
// CHECK:STDOUT:   %s.var: ref <error> = var s
// CHECK:STDOUT:   %s: ref <error> = bind_name s, %s.var
// CHECK:STDOUT:   %Incomplete.ref.loc17: type = name_ref Incomplete, %Incomplete.decl [template = constants.%Incomplete]
// CHECK:STDOUT:   %.loc17: type = ptr_type Incomplete [template = constants.%.2]
// CHECK:STDOUT:   %p.var: ref Incomplete* = var p
// CHECK:STDOUT:   %p: ref Incomplete* = bind_name p, %p.var
// CHECK:STDOUT: }
// CHECK:STDOUT:
// CHECK:STDOUT: class @Incomplete;
// CHECK:STDOUT:
// CHECK:STDOUT: fn @__global_init() {
// CHECK:STDOUT: !entry:
// CHECK:STDOUT:   %s.ref: ref <error> = name_ref s, file.%s
// CHECK:STDOUT:   %.loc17: <error> = addr_of <error> [template = <error>]
// CHECK:STDOUT:   assign file.%p.var, <error>
// CHECK:STDOUT:   return
// CHECK:STDOUT: }
// CHECK:STDOUT:<|MERGE_RESOLUTION|>--- conflicted
+++ resolved
@@ -25,17 +25,12 @@
 // CHECK:STDOUT: }
 // CHECK:STDOUT:
 // CHECK:STDOUT: file {
-<<<<<<< HEAD
 // CHECK:STDOUT:   package: <namespace> = namespace {
 // CHECK:STDOUT:     .Incomplete = %Incomplete.decl
 // CHECK:STDOUT:     .s = %s
 // CHECK:STDOUT:     .p = %p
 // CHECK:STDOUT:   } [template]
-// CHECK:STDOUT:   %Incomplete.decl = class_decl @Incomplete, () [template = constants.%Incomplete]
-=======
-// CHECK:STDOUT:   package: <namespace> = namespace {.Incomplete = %Incomplete.decl, .s = %s, .p = %p} [template]
 // CHECK:STDOUT:   %Incomplete.decl = class_decl @Incomplete {} [template = constants.%Incomplete]
->>>>>>> 5f4e6c76
 // CHECK:STDOUT:   %Incomplete.ref.loc15: type = name_ref Incomplete, %Incomplete.decl [template = constants.%Incomplete]
 // CHECK:STDOUT:   %.loc15: type = struct_type {.a: Incomplete} [template = constants.%.1]
 // CHECK:STDOUT:   %s.var: ref <error> = var s
