--- conflicted
+++ resolved
@@ -15,14 +15,7 @@
 // CHECK:STDOUT:
 // CHECK:STDOUT: file "fail_value_as_type.carbon" {
 // CHECK:STDOUT:   %.loc10_14: i32 = int_literal 1
-<<<<<<< HEAD
 // CHECK:STDOUT:   %.loc10_15: {.a: i32} = struct_literal (%.loc10_14)
-// CHECK:STDOUT:   %x.var: ref <error> = var "x"
-// CHECK:STDOUT:   %x: ref <error> = bind_name "x", %x.var
-=======
-// CHECK:STDOUT:   %.loc10_15.1: type = struct_type {.a: i32}
-// CHECK:STDOUT:   %.loc10_15.2: {.a: i32} = struct_literal (%.loc10_14)
 // CHECK:STDOUT:   %x.var: ref <error> = var x
 // CHECK:STDOUT:   %x: ref <error> = bind_name x, %x.var
->>>>>>> fe45b6a9
 // CHECK:STDOUT: }