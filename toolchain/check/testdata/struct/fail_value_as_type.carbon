// Part of the Carbon Language project, under the Apache License v2.0 with LLVM
// Exceptions. See /LICENSE for license information.
// SPDX-License-Identifier: Apache-2.0 WITH LLVM-exception
//
// AUTOUPDATE

// CHECK:STDERR: fail_value_as_type.carbon:[[@LINE+3]]:8: ERROR: Cannot implicitly convert from `{.a: i32}` to `type`.
// CHECK:STDERR: var x: {.a = 1};
// CHECK:STDERR:        ^~~~~~~~
var x: {.a = 1};

// CHECK:STDOUT: --- fail_value_as_type.carbon
// CHECK:STDOUT:
// CHECK:STDOUT: constants {
// CHECK:STDOUT:   %.loc10_14: i32 = int_literal 1, const
// CHECK:STDOUT:   %.loc10_15: type = struct_type {.a: i32}, const
// CHECK:STDOUT: }
// CHECK:STDOUT:
// CHECK:STDOUT: file {
<<<<<<< HEAD
// CHECK:STDOUT:   package: <namespace> = namespace {.x = %x}
// CHECK:STDOUT:   %.loc10_14: i32 = int_literal 1, const = constants.%.loc10_14
=======
// CHECK:STDOUT:   package: <namespace> = namespace package, {.x = %x}
// CHECK:STDOUT:   %.loc10_14: i32 = int_literal 1
>>>>>>> dc75295a
// CHECK:STDOUT:   %.loc10_15: {.a: i32} = struct_literal (%.loc10_14)
// CHECK:STDOUT:   %x.var: ref <error> = var x
// CHECK:STDOUT:   %x: ref <error> = bind_name x, %x.var
// CHECK:STDOUT: }
// CHECK:STDOUT:<|MERGE_RESOLUTION|>--- conflicted
+++ resolved
@@ -17,13 +17,8 @@
 // CHECK:STDOUT: }
 // CHECK:STDOUT:
 // CHECK:STDOUT: file {
-<<<<<<< HEAD
-// CHECK:STDOUT:   package: <namespace> = namespace {.x = %x}
+// CHECK:STDOUT:   package: <namespace> = namespace package, {.x = %x}
 // CHECK:STDOUT:   %.loc10_14: i32 = int_literal 1, const = constants.%.loc10_14
-=======
-// CHECK:STDOUT:   package: <namespace> = namespace package, {.x = %x}
-// CHECK:STDOUT:   %.loc10_14: i32 = int_literal 1
->>>>>>> dc75295a
 // CHECK:STDOUT:   %.loc10_15: {.a: i32} = struct_literal (%.loc10_14)
 // CHECK:STDOUT:   %x.var: ref <error> = var x
 // CHECK:STDOUT:   %x: ref <error> = bind_name x, %x.var
