--- conflicted
+++ resolved
@@ -12,16 +12,9 @@
 // CHECK:STDOUT: }
 // CHECK:STDOUT:
 // CHECK:STDOUT: file "two_entries.carbon" {
-<<<<<<< HEAD
 // CHECK:STDOUT:   %.loc7_25: type = struct_type {.a: i32, .b: i32}
-// CHECK:STDOUT:   %x.var: ref {.a: i32, .b: i32} = var "x"
-// CHECK:STDOUT:   %x: ref {.a: i32, .b: i32} = bind_name "x", %x.var
-=======
-// CHECK:STDOUT:   %.loc7_25.1: type = struct_type {.a: i32, .b: i32}
-// CHECK:STDOUT:   %.loc7_25.2: type = ptr_type {.a: i32, .b: i32}
 // CHECK:STDOUT:   %x.var: ref {.a: i32, .b: i32} = var x
 // CHECK:STDOUT:   %x: ref {.a: i32, .b: i32} = bind_name x, %x.var
->>>>>>> fe45b6a9
 // CHECK:STDOUT:   %.loc7_35: i32 = int_literal 1
 // CHECK:STDOUT:   %.loc7_43: i32 = int_literal 2
 // CHECK:STDOUT:   %.loc7_44.1: {.a: i32, .b: i32} = struct_literal (%.loc7_35, %.loc7_43)
