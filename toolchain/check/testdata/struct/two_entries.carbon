// Part of the Carbon Language project, under the Apache License v2.0 with LLVM
// Exceptions. See /LICENSE for license information.
// SPDX-License-Identifier: Apache-2.0 WITH LLVM-exception
//
// AUTOUPDATE

let v: {.a: i32, .b: i32} = {.a = 1, .b = 2};
let w: {.a: i32, .b: i32} = v;

var x: {.a: i32, .b: i32} = {.a = 1, .b = 2};
var y: {.a: i32, .b: i32} = x;

// CHECK:STDOUT: --- two_entries.carbon
// CHECK:STDOUT:
// CHECK:STDOUT: constants {
// CHECK:STDOUT:   %.1: type = ptr_type {.a: i32, .b: i32} [template]
// CHECK:STDOUT:   %.2: i32 = int_literal 1 [template]
// CHECK:STDOUT:   %.3: i32 = int_literal 2 [template]
// CHECK:STDOUT:   %.4: {.a: i32, .b: i32} = struct_value (%.2, %.3) [template]
// CHECK:STDOUT:   %.5: i32 = int_literal 1 [template]
// CHECK:STDOUT:   %.6: i32 = int_literal 2 [template]
// CHECK:STDOUT: }
// CHECK:STDOUT:
// CHECK:STDOUT: file {
// CHECK:STDOUT:   package: <namespace> = namespace package, {.x = %x, .y = %y}
// CHECK:STDOUT:   %.loc7_25: type = struct_type {.a: i32, .b: i32} [template]
// CHECK:STDOUT:   %.loc7_35: i32 = int_literal 1 [template = constants.%.2]
// CHECK:STDOUT:   %.loc7_43: i32 = int_literal 2 [template = constants.%.3]
// CHECK:STDOUT:   %.loc7_44.1: {.a: i32, .b: i32} = struct_literal (%.loc7_35, %.loc7_43)
<<<<<<< HEAD
// CHECK:STDOUT:   %.loc7_44.2: {.a: i32, .b: i32} = struct_value (%.loc7_35, %.loc7_43) [template = constants.%.loc7_44]
// CHECK:STDOUT:   %.loc7_44.3: {.a: i32, .b: i32} = converted %.loc7_44.1, %.loc7_44.2 [template = constants.%.loc7_44]
// CHECK:STDOUT:   %v: {.a: i32, .b: i32} = bind_name v, %.loc7_44.3 [template = constants.%.loc7_44]
=======
// CHECK:STDOUT:   %.loc7_44.2: {.a: i32, .b: i32} = struct_value (%.loc7_35, %.loc7_43) [template = constants.%.4]
// CHECK:STDOUT:   %.loc7_44.3: {.a: i32, .b: i32} = converted %.loc7_44.1, %.loc7_44.2 [template = constants.%.4]
// CHECK:STDOUT:   %v: {.a: i32, .b: i32} = bind_name v, %.loc7_44.3
>>>>>>> d712bf12
// CHECK:STDOUT:   %.loc8: type = struct_type {.a: i32, .b: i32} [template]
// CHECK:STDOUT:   %v.ref: {.a: i32, .b: i32} = name_ref v, %v [template = constants.%.loc7_44]
// CHECK:STDOUT:   %w: {.a: i32, .b: i32} = bind_name w, %v.ref [template = constants.%.loc7_44]
// CHECK:STDOUT:   %.loc10_25: type = struct_type {.a: i32, .b: i32} [template]
// CHECK:STDOUT:   %x.var: ref {.a: i32, .b: i32} = var x
// CHECK:STDOUT:   %x: ref {.a: i32, .b: i32} = bind_name x, %x.var
// CHECK:STDOUT:   %.loc10_35: i32 = int_literal 1 [template = constants.%.5]
// CHECK:STDOUT:   %.loc10_43: i32 = int_literal 2 [template = constants.%.6]
// CHECK:STDOUT:   %.loc10_44.1: {.a: i32, .b: i32} = struct_literal (%.loc10_35, %.loc10_43)
// CHECK:STDOUT:   %.loc10_44.2: ref i32 = struct_access %x.var, element0
// CHECK:STDOUT:   %.loc10_44.3: init i32 = initialize_from %.loc10_35 to %.loc10_44.2
// CHECK:STDOUT:   %.loc10_44.4: ref i32 = struct_access %x.var, element1
// CHECK:STDOUT:   %.loc10_44.5: init i32 = initialize_from %.loc10_43 to %.loc10_44.4
// CHECK:STDOUT:   %.loc10_44.6: init {.a: i32, .b: i32} = struct_init (%.loc10_44.3, %.loc10_44.5) to %x.var
// CHECK:STDOUT:   %.loc10_44.7: init {.a: i32, .b: i32} = converted %.loc10_44.1, %.loc10_44.6
// CHECK:STDOUT:   assign %x.var, %.loc10_44.7
// CHECK:STDOUT:   %.loc11_25: type = struct_type {.a: i32, .b: i32} [template]
// CHECK:STDOUT:   %y.var: ref {.a: i32, .b: i32} = var y
// CHECK:STDOUT:   %y: ref {.a: i32, .b: i32} = bind_name y, %y.var
// CHECK:STDOUT:   %x.ref: ref {.a: i32, .b: i32} = name_ref x, %x
// CHECK:STDOUT:   %.loc11_29.1: ref i32 = struct_access %x.ref, element0
// CHECK:STDOUT:   %.loc11_29.2: i32 = bind_value %.loc11_29.1
// CHECK:STDOUT:   %.loc11_29.3: ref i32 = struct_access %y.var, element0
// CHECK:STDOUT:   %.loc11_29.4: init i32 = initialize_from %.loc11_29.2 to %.loc11_29.3
// CHECK:STDOUT:   %.loc11_29.5: ref i32 = struct_access %x.ref, element1
// CHECK:STDOUT:   %.loc11_29.6: i32 = bind_value %.loc11_29.5
// CHECK:STDOUT:   %.loc11_29.7: ref i32 = struct_access %y.var, element1
// CHECK:STDOUT:   %.loc11_29.8: init i32 = initialize_from %.loc11_29.6 to %.loc11_29.7
// CHECK:STDOUT:   %.loc11_29.9: init {.a: i32, .b: i32} = struct_init (%.loc11_29.4, %.loc11_29.8) to %y.var
// CHECK:STDOUT:   %.loc11_29.10: init {.a: i32, .b: i32} = converted %x.ref, %.loc11_29.9
// CHECK:STDOUT:   assign %y.var, %.loc11_29.10
// CHECK:STDOUT: }
// CHECK:STDOUT:<|MERGE_RESOLUTION|>--- conflicted
+++ resolved
@@ -27,18 +27,12 @@
 // CHECK:STDOUT:   %.loc7_35: i32 = int_literal 1 [template = constants.%.2]
 // CHECK:STDOUT:   %.loc7_43: i32 = int_literal 2 [template = constants.%.3]
 // CHECK:STDOUT:   %.loc7_44.1: {.a: i32, .b: i32} = struct_literal (%.loc7_35, %.loc7_43)
-<<<<<<< HEAD
-// CHECK:STDOUT:   %.loc7_44.2: {.a: i32, .b: i32} = struct_value (%.loc7_35, %.loc7_43) [template = constants.%.loc7_44]
-// CHECK:STDOUT:   %.loc7_44.3: {.a: i32, .b: i32} = converted %.loc7_44.1, %.loc7_44.2 [template = constants.%.loc7_44]
-// CHECK:STDOUT:   %v: {.a: i32, .b: i32} = bind_name v, %.loc7_44.3 [template = constants.%.loc7_44]
-=======
 // CHECK:STDOUT:   %.loc7_44.2: {.a: i32, .b: i32} = struct_value (%.loc7_35, %.loc7_43) [template = constants.%.4]
 // CHECK:STDOUT:   %.loc7_44.3: {.a: i32, .b: i32} = converted %.loc7_44.1, %.loc7_44.2 [template = constants.%.4]
-// CHECK:STDOUT:   %v: {.a: i32, .b: i32} = bind_name v, %.loc7_44.3
->>>>>>> d712bf12
+// CHECK:STDOUT:   %v: {.a: i32, .b: i32} = bind_name v, %.loc7_44.3 [template = constants.%.4]
 // CHECK:STDOUT:   %.loc8: type = struct_type {.a: i32, .b: i32} [template]
-// CHECK:STDOUT:   %v.ref: {.a: i32, .b: i32} = name_ref v, %v [template = constants.%.loc7_44]
-// CHECK:STDOUT:   %w: {.a: i32, .b: i32} = bind_name w, %v.ref [template = constants.%.loc7_44]
+// CHECK:STDOUT:   %v.ref: {.a: i32, .b: i32} = name_ref v, %v [template = constants.%.4]
+// CHECK:STDOUT:   %w: {.a: i32, .b: i32} = bind_name w, %v.ref [template = constants.%.4]
 // CHECK:STDOUT:   %.loc10_25: type = struct_type {.a: i32, .b: i32} [template]
 // CHECK:STDOUT:   %x.var: ref {.a: i32, .b: i32} = var x
 // CHECK:STDOUT:   %x: ref {.a: i32, .b: i32} = bind_name x, %x.var
