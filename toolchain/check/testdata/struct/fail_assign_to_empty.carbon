// Part of the Carbon Language project, under the Apache License v2.0 with LLVM
// Exceptions. See /LICENSE for license information.
// SPDX-License-Identifier: Apache-2.0 WITH LLVM-exception
//
// AUTOUPDATE

// CHECK:STDERR: fail_assign_to_empty.carbon:[[@LINE+3]]:20: ERROR: Cannot initialize struct with 0 field(s) from struct with 1 field(s).
// CHECK:STDERR: var x: {} = {.a = 1};
// CHECK:STDERR:                    ^
var x: {} = {.a = 1};

// CHECK:STDOUT: constants {
// CHECK:STDOUT:   %.loc10_9.1: type = struct_type {}
// CHECK:STDOUT:   %.loc10_9.2: type = tuple_type ()
// CHECK:STDOUT:   %.loc10_20: type = struct_type {.a: i32}
// CHECK:STDOUT: }
// CHECK:STDOUT:
// CHECK:STDOUT: file "fail_assign_to_empty.carbon" {
<<<<<<< HEAD
// CHECK:STDOUT:   %.loc10_9.1: {} = struct_literal ()
// CHECK:STDOUT:   %.loc10_9.2: type = converted %.loc10_9.1, constants.%.loc10_9.1
// CHECK:STDOUT:   %x.var: ref {} = var "x"
// CHECK:STDOUT:   %x: ref {} = bind_name "x", %x.var
=======
// CHECK:STDOUT:   %.loc10_9: {} = struct_literal ()
// CHECK:STDOUT:   %x.var: ref {} = var x
// CHECK:STDOUT:   %x: ref {} = bind_name x, %x.var
>>>>>>> 681fbf9d
// CHECK:STDOUT:   %.loc10_19: i32 = int_literal 1
// CHECK:STDOUT:   %.loc10_20: {.a: i32} = struct_literal (%.loc10_19)
// CHECK:STDOUT:   assign %x.var, <error>
// CHECK:STDOUT: }<|MERGE_RESOLUTION|>--- conflicted
+++ resolved
@@ -16,16 +16,10 @@
 // CHECK:STDOUT: }
 // CHECK:STDOUT:
 // CHECK:STDOUT: file "fail_assign_to_empty.carbon" {
-<<<<<<< HEAD
 // CHECK:STDOUT:   %.loc10_9.1: {} = struct_literal ()
 // CHECK:STDOUT:   %.loc10_9.2: type = converted %.loc10_9.1, constants.%.loc10_9.1
-// CHECK:STDOUT:   %x.var: ref {} = var "x"
-// CHECK:STDOUT:   %x: ref {} = bind_name "x", %x.var
-=======
-// CHECK:STDOUT:   %.loc10_9: {} = struct_literal ()
 // CHECK:STDOUT:   %x.var: ref {} = var x
 // CHECK:STDOUT:   %x: ref {} = bind_name x, %x.var
->>>>>>> 681fbf9d
 // CHECK:STDOUT:   %.loc10_19: i32 = int_literal 1
 // CHECK:STDOUT:   %.loc10_20: {.a: i32} = struct_literal (%.loc10_19)
 // CHECK:STDOUT:   assign %x.var, <error>
