--- conflicted
+++ resolved
@@ -23,20 +23,12 @@
 // CHECK:STDOUT:   %.loc7_46.3: init f64 = initialize_from %.loc7_35 to %.loc7_46.2
 // CHECK:STDOUT:   %.loc7_46.4: ref i32 = struct_access %x.var, member1
 // CHECK:STDOUT:   %.loc7_46.5: init i32 = initialize_from %.loc7_45 to %.loc7_46.4
-<<<<<<< HEAD
 // CHECK:STDOUT:   %.loc7_46.6: init {.a: f64, .b: i32} = struct_init (%.loc7_46.3, %.loc7_46.5) to %x.var
 // CHECK:STDOUT:   %.loc7_46.7: init {.a: f64, .b: i32} = converted %.loc7_46.1, %.loc7_46.6
 // CHECK:STDOUT:   assign %x.var, %.loc7_46.7
-// CHECK:STDOUT:   %y.var: ref i32 = var "y"
-// CHECK:STDOUT:   %y: ref i32 = bind_name "y", %y.var
-// CHECK:STDOUT:   %x.ref: ref {.a: f64, .b: i32} = name_reference "x", %x
-=======
-// CHECK:STDOUT:   %.loc7_46.6: init {.a: f64, .b: i32} = struct_init %.loc7_46.1, (%.loc7_46.3, %.loc7_46.5)
-// CHECK:STDOUT:   assign %x.var, %.loc7_46.6
 // CHECK:STDOUT:   %y.var: ref i32 = var y
 // CHECK:STDOUT:   %y: ref i32 = bind_name y, %y.var
 // CHECK:STDOUT:   %x.ref: ref {.a: f64, .b: i32} = name_reference x, %x
->>>>>>> 681fbf9d
 // CHECK:STDOUT:   %.loc8_15.1: ref i32 = struct_access %x.ref, member1
 // CHECK:STDOUT:   %.loc8_15.2: i32 = bind_value %.loc8_15.1
 // CHECK:STDOUT:   assign %y.var, %.loc8_15.2
