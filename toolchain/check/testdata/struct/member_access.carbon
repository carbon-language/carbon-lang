--- conflicted
+++ resolved
@@ -18,13 +18,8 @@
 // CHECK:STDOUT: }
 // CHECK:STDOUT:
 // CHECK:STDOUT: file {
-<<<<<<< HEAD
-// CHECK:STDOUT:   package: <namespace> = namespace package, {.x = %x, .y = %y, .z = %z}
+// CHECK:STDOUT:   package: <namespace> = namespace package, {.x = %x, .y = %y, .z = %z} [template]
 // CHECK:STDOUT:   %.loc7_25: type = struct_type {.a: f64, .b: i32} [template = constants.%.1]
-=======
-// CHECK:STDOUT:   package: <namespace> = namespace package, {.x = %x, .y = %y, .z = %z} [template]
-// CHECK:STDOUT:   %.loc7_25: type = struct_type {.a: f64, .b: i32} [template]
->>>>>>> b7c21a7f
 // CHECK:STDOUT:   %x.var: ref {.a: f64, .b: i32} = var x
 // CHECK:STDOUT:   %x: ref {.a: f64, .b: i32} = bind_name x, %x.var
 // CHECK:STDOUT:   %.loc7_35: f64 = real_literal 0e-1 [template = constants.%.3]
