// Part of the Carbon Language project, under the Apache License v2.0 with LLVM
// Exceptions. See /LICENSE for license information.
// SPDX-License-Identifier: Apache-2.0 WITH LLVM-exception
//
// AUTOUPDATE

var x: {.a: f64, .b: i32} = {.a = 0.0, .b = 1};
var y: i32 = x.b;
var z: i32 = y;

// CHECK:STDOUT: constants {
// CHECK:STDOUT:   %.loc7: type = ptr_type {.a: f64, .b: i32}
// CHECK:STDOUT: }
// CHECK:STDOUT:
// CHECK:STDOUT: file "member_access.carbon" {
<<<<<<< HEAD
// CHECK:STDOUT:   %.loc7_25: type = struct_type {.a: f64, .b: i32}
// CHECK:STDOUT:   %x.var: ref {.a: f64, .b: i32} = var "x"
// CHECK:STDOUT:   %x: ref {.a: f64, .b: i32} = bind_name "x", %x.var
=======
// CHECK:STDOUT:   %.loc7_25.1: type = struct_type {.a: f64, .b: i32}
// CHECK:STDOUT:   %.loc7_25.2: type = ptr_type {.a: f64, .b: i32}
// CHECK:STDOUT:   %x.var: ref {.a: f64, .b: i32} = var x
// CHECK:STDOUT:   %x: ref {.a: f64, .b: i32} = bind_name x, %x.var
>>>>>>> fe45b6a9
// CHECK:STDOUT:   %.loc7_35: f64 = real_literal 0e-1
// CHECK:STDOUT:   %.loc7_45: i32 = int_literal 1
// CHECK:STDOUT:   %.loc7_46.1: {.a: f64, .b: i32} = struct_literal (%.loc7_35, %.loc7_45)
// CHECK:STDOUT:   %.loc7_46.2: ref f64 = struct_access %x.var, member0
// CHECK:STDOUT:   %.loc7_46.3: init f64 = initialize_from %.loc7_35 to %.loc7_46.2
// CHECK:STDOUT:   %.loc7_46.4: ref i32 = struct_access %x.var, member1
// CHECK:STDOUT:   %.loc7_46.5: init i32 = initialize_from %.loc7_45 to %.loc7_46.4
// CHECK:STDOUT:   %.loc7_46.6: init {.a: f64, .b: i32} = struct_init %.loc7_46.1, (%.loc7_46.3, %.loc7_46.5)
// CHECK:STDOUT:   assign %x.var, %.loc7_46.6
// CHECK:STDOUT:   %y.var: ref i32 = var y
// CHECK:STDOUT:   %y: ref i32 = bind_name y, %y.var
// CHECK:STDOUT:   %x.ref: ref {.a: f64, .b: i32} = name_reference x, %x
// CHECK:STDOUT:   %.loc8_15.1: ref i32 = struct_access %x.ref, member1
// CHECK:STDOUT:   %.loc8_15.2: i32 = bind_value %.loc8_15.1
// CHECK:STDOUT:   assign %y.var, %.loc8_15.2
// CHECK:STDOUT:   %z.var: ref i32 = var z
// CHECK:STDOUT:   %z: ref i32 = bind_name z, %z.var
// CHECK:STDOUT:   %y.ref: ref i32 = name_reference y, %y
// CHECK:STDOUT:   %.loc9: i32 = bind_value %y.ref
// CHECK:STDOUT:   assign %z.var, %.loc9
// CHECK:STDOUT: }<|MERGE_RESOLUTION|>--- conflicted
+++ resolved
@@ -13,16 +13,9 @@
 // CHECK:STDOUT: }
 // CHECK:STDOUT:
 // CHECK:STDOUT: file "member_access.carbon" {
-<<<<<<< HEAD
 // CHECK:STDOUT:   %.loc7_25: type = struct_type {.a: f64, .b: i32}
-// CHECK:STDOUT:   %x.var: ref {.a: f64, .b: i32} = var "x"
-// CHECK:STDOUT:   %x: ref {.a: f64, .b: i32} = bind_name "x", %x.var
-=======
-// CHECK:STDOUT:   %.loc7_25.1: type = struct_type {.a: f64, .b: i32}
-// CHECK:STDOUT:   %.loc7_25.2: type = ptr_type {.a: f64, .b: i32}
 // CHECK:STDOUT:   %x.var: ref {.a: f64, .b: i32} = var x
 // CHECK:STDOUT:   %x: ref {.a: f64, .b: i32} = bind_name x, %x.var
->>>>>>> fe45b6a9
 // CHECK:STDOUT:   %.loc7_35: f64 = real_literal 0e-1
 // CHECK:STDOUT:   %.loc7_45: i32 = int_literal 1
 // CHECK:STDOUT:   %.loc7_46.1: {.a: f64, .b: i32} = struct_literal (%.loc7_35, %.loc7_45)
