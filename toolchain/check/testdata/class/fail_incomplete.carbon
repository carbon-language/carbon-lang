--- conflicted
+++ resolved
@@ -125,7 +125,6 @@
 // CHECK:STDOUT: }
 // CHECK:STDOUT:
 // CHECK:STDOUT: file {
-<<<<<<< HEAD
 // CHECK:STDOUT:   package: <namespace> = namespace {
 // CHECK:STDOUT:     .Class = %Class.decl
 // CHECK:STDOUT:     .CallClassFunction = %CallClassFunction
@@ -139,17 +138,10 @@
 // CHECK:STDOUT:     .CallTakeIncomplete = %CallTakeIncomplete
 // CHECK:STDOUT:     .CallReturnIncomplete = %CallReturnIncomplete
 // CHECK:STDOUT:   } [template]
-// CHECK:STDOUT:   %Class.decl = class_decl @Class, () [template = constants.%Class]
-// CHECK:STDOUT:   %.loc15: <function> = fn_decl @.1 [template]
-// CHECK:STDOUT:   %CallClassFunction: <function> = fn_decl @CallClassFunction [template]
-// CHECK:STDOUT:   %Class.ref: type = name_ref Class, %Class.decl [template = constants.%Class]
-=======
-// CHECK:STDOUT:   package: <namespace> = namespace {.Class = %Class.decl, .CallClassFunction = %CallClassFunction, .global_var = %global_var, .ConvertFromStruct = %ConvertFromStruct, .MemberAccess = %MemberAccess, .Copy = %Copy, .Let = %Let, .TakeIncomplete = %TakeIncomplete, .ReturnIncomplete = %ReturnIncomplete, .CallTakeIncomplete = %CallTakeIncomplete, .CallReturnIncomplete = %CallReturnIncomplete} [template]
 // CHECK:STDOUT:   %Class.decl = class_decl @Class {} [template = constants.%Class]
 // CHECK:STDOUT:   %.loc15: <function> = fn_decl @.1 {} [template]
 // CHECK:STDOUT:   %CallClassFunction: <function> = fn_decl @CallClassFunction {} [template]
 // CHECK:STDOUT:   %Class.ref.loc33: type = name_ref Class, %Class.decl [template = constants.%Class]
->>>>>>> 5f4e6c76
 // CHECK:STDOUT:   %global_var.var: ref <error> = var global_var
 // CHECK:STDOUT:   %global_var: ref <error> = bind_name global_var, %global_var.var
 // CHECK:STDOUT:   %ConvertFromStruct: <function> = fn_decl @ConvertFromStruct {
