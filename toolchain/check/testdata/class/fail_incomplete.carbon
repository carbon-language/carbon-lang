--- conflicted
+++ resolved
@@ -200,35 +200,20 @@
 // CHECK:STDOUT:     .CallReturnIncomplete = %CallReturnIncomplete.decl
 // CHECK:STDOUT:   }
 // CHECK:STDOUT:   %Core.import = import Core
-<<<<<<< HEAD
 // CHECK:STDOUT:   %Class.decl: type = class_decl @Class [template = constants.%Class] {} {}
 // CHECK:STDOUT:   %.decl: %.type = fn_decl @.1 [template = constants.%.2] {} {}
 // CHECK:STDOUT:   %CallClassFunction.decl: %CallClassFunction.type = fn_decl @CallClassFunction [template = constants.%CallClassFunction] {} {}
-// CHECK:STDOUT:   %Class.ref.loc40: type = name_ref Class, %Class.decl [template = constants.%Class]
+// CHECK:STDOUT:   %Class.ref: type = name_ref Class, %Class.decl [template = constants.%Class]
 // CHECK:STDOUT:   %global_var.var: ref <error> = var global_var
 // CHECK:STDOUT:   %global_var: ref <error> = bind_name global_var, %global_var.var
 // CHECK:STDOUT:   %ConvertFromStruct.decl: %ConvertFromStruct.type = fn_decl @ConvertFromStruct [template = constants.%ConvertFromStruct] {} {
-// CHECK:STDOUT:     %Class.ref.loc49: type = name_ref Class, %Class.decl [template = constants.%Class]
-// CHECK:STDOUT:     @ConvertFromStruct.%return: ref %Class = var <return slot>
+// CHECK:STDOUT:     %Class.ref: type = name_ref Class, file.%Class.decl [template = constants.%Class]
+// CHECK:STDOUT:     %return: ref %Class = var <return slot>
 // CHECK:STDOUT:   }
 // CHECK:STDOUT:   %G.decl: %G.type = fn_decl @G [template = constants.%G] {
-// CHECK:STDOUT:     %p.patt.loc51: %.4 = binding_pattern p
-// CHECK:STDOUT:   } {
-// CHECK:STDOUT:     %Class.ref.loc51: type = name_ref Class, %Class.decl [template = constants.%Class]
-=======
-// CHECK:STDOUT:   %Class.decl: type = class_decl @Class [template = constants.%Class] {}
-// CHECK:STDOUT:   %.decl: %.type = fn_decl @.1 [template = constants.%.2] {}
-// CHECK:STDOUT:   %CallClassFunction.decl: %CallClassFunction.type = fn_decl @CallClassFunction [template = constants.%CallClassFunction] {}
-// CHECK:STDOUT:   %Class.ref: type = name_ref Class, %Class.decl [template = constants.%Class]
-// CHECK:STDOUT:   %global_var.var: ref <error> = var global_var
-// CHECK:STDOUT:   %global_var: ref <error> = bind_name global_var, %global_var.var
-// CHECK:STDOUT:   %ConvertFromStruct.decl: %ConvertFromStruct.type = fn_decl @ConvertFromStruct [template = constants.%ConvertFromStruct] {
-// CHECK:STDOUT:     %Class.ref: type = name_ref Class, file.%Class.decl [template = constants.%Class]
-// CHECK:STDOUT:     %return: ref %Class = var <return slot>
-// CHECK:STDOUT:   }
-// CHECK:STDOUT:   %G.decl: %G.type = fn_decl @G [template = constants.%G] {
-// CHECK:STDOUT:     %Class.ref: type = name_ref Class, file.%Class.decl [template = constants.%Class]
->>>>>>> 1e34d03e
+// CHECK:STDOUT:     %p.patt: %.4 = binding_pattern p
+// CHECK:STDOUT:   } {
+// CHECK:STDOUT:     %Class.ref: type = name_ref Class, file.%Class.decl [template = constants.%Class]
 // CHECK:STDOUT:     %.loc51_14: type = ptr_type %Class [template = constants.%.4]
 // CHECK:STDOUT:     %p.param: %.4 = param p, runtime_param0
 // CHECK:STDOUT:     %p: %.4 = bind_name p, %p.param
@@ -238,13 +223,9 @@
 // CHECK:STDOUT:     %return: ref i32 = var <return slot>
 // CHECK:STDOUT:   }
 // CHECK:STDOUT:   %MemberAccess.decl: %MemberAccess.type = fn_decl @MemberAccess [template = constants.%MemberAccess] {
-<<<<<<< HEAD
-// CHECK:STDOUT:     %p.patt.loc62: %.4 = binding_pattern p
-// CHECK:STDOUT:   } {
-// CHECK:STDOUT:     %Class.ref.loc62: type = name_ref Class, %Class.decl [template = constants.%Class]
-=======
-// CHECK:STDOUT:     %Class.ref: type = name_ref Class, file.%Class.decl [template = constants.%Class]
->>>>>>> 1e34d03e
+// CHECK:STDOUT:     %p.patt: %.4 = binding_pattern p
+// CHECK:STDOUT:   } {
+// CHECK:STDOUT:     %Class.ref: type = name_ref Class, file.%Class.decl [template = constants.%Class]
 // CHECK:STDOUT:     %.loc62_25: type = ptr_type %Class [template = constants.%.4]
 // CHECK:STDOUT:     %p.param: %.4 = param p, runtime_param0
 // CHECK:STDOUT:     %p: %.4 = bind_name p, %p.param
@@ -254,13 +235,9 @@
 // CHECK:STDOUT:     %return: ref i32 = var <return slot>
 // CHECK:STDOUT:   }
 // CHECK:STDOUT:   %Copy.decl: %Copy.type = fn_decl @Copy [template = constants.%Copy] {
-<<<<<<< HEAD
-// CHECK:STDOUT:     %p.patt.loc80: %.4 = binding_pattern p
-// CHECK:STDOUT:   } {
-// CHECK:STDOUT:     %Class.ref.loc80_12: type = name_ref Class, %Class.decl [template = constants.%Class]
-=======
+// CHECK:STDOUT:     %p.patt: %.4 = binding_pattern p
+// CHECK:STDOUT:   } {
 // CHECK:STDOUT:     %Class.ref.loc80_12: type = name_ref Class, file.%Class.decl [template = constants.%Class]
->>>>>>> 1e34d03e
 // CHECK:STDOUT:     %.loc80: type = ptr_type %Class [template = constants.%.4]
 // CHECK:STDOUT:     %p.param: %.4 = param p, runtime_param0
 // CHECK:STDOUT:     %p: %.4 = bind_name p, %p.param
@@ -268,45 +245,28 @@
 // CHECK:STDOUT:     %return: ref %Class = var <return slot>
 // CHECK:STDOUT:   }
 // CHECK:STDOUT:   %Let.decl: %Let.type = fn_decl @Let [template = constants.%Let] {
-<<<<<<< HEAD
-// CHECK:STDOUT:     %p.patt.loc84: %.4 = binding_pattern p
-// CHECK:STDOUT:   } {
-// CHECK:STDOUT:     %Class.ref.loc84: type = name_ref Class, %Class.decl [template = constants.%Class]
-=======
+// CHECK:STDOUT:     %p.patt: %.4 = binding_pattern p
+// CHECK:STDOUT:   } {
 // CHECK:STDOUT:     %Class.ref.loc84: type = name_ref Class, file.%Class.decl [template = constants.%Class]
->>>>>>> 1e34d03e
 // CHECK:STDOUT:     %.loc84: type = ptr_type %Class [template = constants.%.4]
 // CHECK:STDOUT:     %p.param: %.4 = param p, runtime_param0
 // CHECK:STDOUT:     %p: %.4 = bind_name p, %p.param
 // CHECK:STDOUT:   }
 // CHECK:STDOUT:   %TakeIncomplete.decl: %TakeIncomplete.type = fn_decl @TakeIncomplete [template = constants.%TakeIncomplete] {
-<<<<<<< HEAD
 // CHECK:STDOUT:     %c.patt: %Class = binding_pattern c
 // CHECK:STDOUT:   } {
-// CHECK:STDOUT:     %Class.ref.loc95: type = name_ref Class, %Class.decl [template = constants.%Class]
-// CHECK:STDOUT:     %c.loc95_19.1: %Class = param c
-// CHECK:STDOUT:     @TakeIncomplete.%c: %Class = bind_name c, %c.loc95_19.1
-// CHECK:STDOUT:   }
-// CHECK:STDOUT:   %ReturnIncomplete.decl: %ReturnIncomplete.type = fn_decl @ReturnIncomplete [template = constants.%ReturnIncomplete] {} {
-// CHECK:STDOUT:     %Class.ref.loc97: type = name_ref Class, %Class.decl [template = constants.%Class]
-// CHECK:STDOUT:     @ReturnIncomplete.%return: ref %Class = var <return slot>
-// CHECK:STDOUT:   }
-// CHECK:STDOUT:   %CallTakeIncomplete.decl: %CallTakeIncomplete.type = fn_decl @CallTakeIncomplete [template = constants.%CallTakeIncomplete] {
-// CHECK:STDOUT:     %p.patt.loc99: %.4 = binding_pattern p
-// CHECK:STDOUT:   } {
-// CHECK:STDOUT:     %Class.ref.loc99: type = name_ref Class, %Class.decl [template = constants.%Class]
-=======
 // CHECK:STDOUT:     %Class.ref: type = name_ref Class, file.%Class.decl [template = constants.%Class]
 // CHECK:STDOUT:     %c.param: %Class = param c, runtime_param0
 // CHECK:STDOUT:     %c: %Class = bind_name c, %c.param
 // CHECK:STDOUT:   }
-// CHECK:STDOUT:   %ReturnIncomplete.decl: %ReturnIncomplete.type = fn_decl @ReturnIncomplete [template = constants.%ReturnIncomplete] {
+// CHECK:STDOUT:   %ReturnIncomplete.decl: %ReturnIncomplete.type = fn_decl @ReturnIncomplete [template = constants.%ReturnIncomplete] {} {
 // CHECK:STDOUT:     %Class.ref: type = name_ref Class, file.%Class.decl [template = constants.%Class]
 // CHECK:STDOUT:     %return: ref %Class = var <return slot>
 // CHECK:STDOUT:   }
 // CHECK:STDOUT:   %CallTakeIncomplete.decl: %CallTakeIncomplete.type = fn_decl @CallTakeIncomplete [template = constants.%CallTakeIncomplete] {
-// CHECK:STDOUT:     %Class.ref: type = name_ref Class, file.%Class.decl [template = constants.%Class]
->>>>>>> 1e34d03e
+// CHECK:STDOUT:     %p.patt: %.4 = binding_pattern p
+// CHECK:STDOUT:   } {
+// CHECK:STDOUT:     %Class.ref: type = name_ref Class, file.%Class.decl [template = constants.%Class]
 // CHECK:STDOUT:     %.loc99: type = ptr_type %Class [template = constants.%.4]
 // CHECK:STDOUT:     %p.param: %.4 = param p, runtime_param0
 // CHECK:STDOUT:     %p: %.4 = bind_name p, %p.param
