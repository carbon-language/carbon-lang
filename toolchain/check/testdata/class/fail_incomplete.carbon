--- conflicted
+++ resolved
@@ -212,20 +212,12 @@
 // CHECK:STDOUT:   }
 // CHECK:STDOUT:   %G.decl: %G.type = fn_decl @G [template = constants.%G] {
 // CHECK:STDOUT:     %p.patt: %.4 = binding_pattern p
-<<<<<<< HEAD
-// CHECK:STDOUT:     %.loc51_7: %.4 = param_pattern %p.patt
+// CHECK:STDOUT:     %.loc51_7: %.4 = param_pattern %p.patt, runtime_param0
 // CHECK:STDOUT:   } {
 // CHECK:STDOUT:     %Class.ref: type = name_ref Class, file.%Class.decl [template = constants.%Class]
 // CHECK:STDOUT:     %.loc51_14: type = ptr_type %Class [template = constants.%.4]
-// CHECK:STDOUT:     %param: %.4 = param
-// CHECK:STDOUT:     %p: %.4 = bind_name p, %param
-=======
-// CHECK:STDOUT:   } {
-// CHECK:STDOUT:     %Class.ref: type = name_ref Class, file.%Class.decl [template = constants.%Class]
-// CHECK:STDOUT:     %.loc51_14: type = ptr_type %Class [template = constants.%.4]
-// CHECK:STDOUT:     %p.param: %.4 = param p, runtime_param0
-// CHECK:STDOUT:     %p: %.4 = bind_name p, %p.param
->>>>>>> 7396aede
+// CHECK:STDOUT:     %param: %.4 = param runtime_param0
+// CHECK:STDOUT:     %p: %.4 = bind_name p, %param
 // CHECK:STDOUT:     %int.make_type_32: init type = call constants.%Int32() [template = i32]
 // CHECK:STDOUT:     %.loc51_20.1: type = value_of_initializer %int.make_type_32 [template = i32]
 // CHECK:STDOUT:     %.loc51_20.2: type = converted %int.make_type_32, %.loc51_20.1 [template = i32]
@@ -233,20 +225,12 @@
 // CHECK:STDOUT:   }
 // CHECK:STDOUT:   %MemberAccess.decl: %MemberAccess.type = fn_decl @MemberAccess [template = constants.%MemberAccess] {
 // CHECK:STDOUT:     %p.patt: %.4 = binding_pattern p
-<<<<<<< HEAD
-// CHECK:STDOUT:     %.loc62_18: %.4 = param_pattern %p.patt
+// CHECK:STDOUT:     %.loc62_18: %.4 = param_pattern %p.patt, runtime_param0
 // CHECK:STDOUT:   } {
 // CHECK:STDOUT:     %Class.ref: type = name_ref Class, file.%Class.decl [template = constants.%Class]
 // CHECK:STDOUT:     %.loc62_25: type = ptr_type %Class [template = constants.%.4]
-// CHECK:STDOUT:     %param: %.4 = param
-// CHECK:STDOUT:     %p: %.4 = bind_name p, %param
-=======
-// CHECK:STDOUT:   } {
-// CHECK:STDOUT:     %Class.ref: type = name_ref Class, file.%Class.decl [template = constants.%Class]
-// CHECK:STDOUT:     %.loc62_25: type = ptr_type %Class [template = constants.%.4]
-// CHECK:STDOUT:     %p.param: %.4 = param p, runtime_param0
-// CHECK:STDOUT:     %p: %.4 = bind_name p, %p.param
->>>>>>> 7396aede
+// CHECK:STDOUT:     %param: %.4 = param runtime_param0
+// CHECK:STDOUT:     %p: %.4 = bind_name p, %param
 // CHECK:STDOUT:     %int.make_type_32: init type = call constants.%Int32() [template = i32]
 // CHECK:STDOUT:     %.loc62_31.1: type = value_of_initializer %int.make_type_32 [template = i32]
 // CHECK:STDOUT:     %.loc62_31.2: type = converted %int.make_type_32, %.loc62_31.1 [template = i32]
@@ -254,52 +238,31 @@
 // CHECK:STDOUT:   }
 // CHECK:STDOUT:   %Copy.decl: %Copy.type = fn_decl @Copy [template = constants.%Copy] {
 // CHECK:STDOUT:     %p.patt: %.4 = binding_pattern p
-<<<<<<< HEAD
-// CHECK:STDOUT:     %.loc80_10: %.4 = param_pattern %p.patt
+// CHECK:STDOUT:     %.loc80_10: %.4 = param_pattern %p.patt, runtime_param0
 // CHECK:STDOUT:   } {
 // CHECK:STDOUT:     %Class.ref.loc80_12: type = name_ref Class, file.%Class.decl [template = constants.%Class]
 // CHECK:STDOUT:     %.loc80_17: type = ptr_type %Class [template = constants.%.4]
-// CHECK:STDOUT:     %param: %.4 = param
-// CHECK:STDOUT:     %p: %.4 = bind_name p, %param
-=======
-// CHECK:STDOUT:   } {
-// CHECK:STDOUT:     %Class.ref.loc80_12: type = name_ref Class, file.%Class.decl [template = constants.%Class]
-// CHECK:STDOUT:     %.loc80: type = ptr_type %Class [template = constants.%.4]
-// CHECK:STDOUT:     %p.param: %.4 = param p, runtime_param0
-// CHECK:STDOUT:     %p: %.4 = bind_name p, %p.param
->>>>>>> 7396aede
+// CHECK:STDOUT:     %param: %.4 = param runtime_param0
+// CHECK:STDOUT:     %p: %.4 = bind_name p, %param
 // CHECK:STDOUT:     %Class.ref.loc80_23: type = name_ref Class, file.%Class.decl [template = constants.%Class]
 // CHECK:STDOUT:     %return: ref %Class = var <return slot>
 // CHECK:STDOUT:   }
 // CHECK:STDOUT:   %Let.decl: %Let.type = fn_decl @Let [template = constants.%Let] {
 // CHECK:STDOUT:     %p.patt: %.4 = binding_pattern p
-<<<<<<< HEAD
-// CHECK:STDOUT:     %.loc84_9: %.4 = param_pattern %p.patt
+// CHECK:STDOUT:     %.loc84_9: %.4 = param_pattern %p.patt, runtime_param0
 // CHECK:STDOUT:   } {
 // CHECK:STDOUT:     %Class.ref.loc84: type = name_ref Class, file.%Class.decl [template = constants.%Class]
 // CHECK:STDOUT:     %.loc84_16: type = ptr_type %Class [template = constants.%.4]
-// CHECK:STDOUT:     %param: %.4 = param
-// CHECK:STDOUT:     %p: %.4 = bind_name p, %param
-=======
-// CHECK:STDOUT:   } {
-// CHECK:STDOUT:     %Class.ref.loc84: type = name_ref Class, file.%Class.decl [template = constants.%Class]
-// CHECK:STDOUT:     %.loc84: type = ptr_type %Class [template = constants.%.4]
-// CHECK:STDOUT:     %p.param: %.4 = param p, runtime_param0
-// CHECK:STDOUT:     %p: %.4 = bind_name p, %p.param
->>>>>>> 7396aede
+// CHECK:STDOUT:     %param: %.4 = param runtime_param0
+// CHECK:STDOUT:     %p: %.4 = bind_name p, %param
 // CHECK:STDOUT:   }
 // CHECK:STDOUT:   %TakeIncomplete.decl: %TakeIncomplete.type = fn_decl @TakeIncomplete [template = constants.%TakeIncomplete] {
 // CHECK:STDOUT:     %c.patt: %Class = binding_pattern c
-// CHECK:STDOUT:     %.loc95: %Class = param_pattern %c.patt
-// CHECK:STDOUT:   } {
-// CHECK:STDOUT:     %Class.ref: type = name_ref Class, file.%Class.decl [template = constants.%Class]
-<<<<<<< HEAD
-// CHECK:STDOUT:     %param: %Class = param
+// CHECK:STDOUT:     %.loc95: %Class = param_pattern %c.patt, runtime_param0
+// CHECK:STDOUT:   } {
+// CHECK:STDOUT:     %Class.ref: type = name_ref Class, file.%Class.decl [template = constants.%Class]
+// CHECK:STDOUT:     %param: %Class = param runtime_param0
 // CHECK:STDOUT:     %c: %Class = bind_name c, %param
-=======
-// CHECK:STDOUT:     %c.param: %Class = param c, runtime_param0
-// CHECK:STDOUT:     %c: %Class = bind_name c, %c.param
->>>>>>> 7396aede
 // CHECK:STDOUT:   }
 // CHECK:STDOUT:   %ReturnIncomplete.decl: %ReturnIncomplete.type = fn_decl @ReturnIncomplete [template = constants.%ReturnIncomplete] {} {
 // CHECK:STDOUT:     %Class.ref: type = name_ref Class, file.%Class.decl [template = constants.%Class]
@@ -307,20 +270,12 @@
 // CHECK:STDOUT:   }
 // CHECK:STDOUT:   %CallTakeIncomplete.decl: %CallTakeIncomplete.type = fn_decl @CallTakeIncomplete [template = constants.%CallTakeIncomplete] {
 // CHECK:STDOUT:     %p.patt: %.4 = binding_pattern p
-<<<<<<< HEAD
-// CHECK:STDOUT:     %.loc99_24: %.4 = param_pattern %p.patt
+// CHECK:STDOUT:     %.loc99_24: %.4 = param_pattern %p.patt, runtime_param0
 // CHECK:STDOUT:   } {
 // CHECK:STDOUT:     %Class.ref: type = name_ref Class, file.%Class.decl [template = constants.%Class]
 // CHECK:STDOUT:     %.loc99_31: type = ptr_type %Class [template = constants.%.4]
-// CHECK:STDOUT:     %param: %.4 = param
-// CHECK:STDOUT:     %p: %.4 = bind_name p, %param
-=======
-// CHECK:STDOUT:   } {
-// CHECK:STDOUT:     %Class.ref: type = name_ref Class, file.%Class.decl [template = constants.%Class]
-// CHECK:STDOUT:     %.loc99: type = ptr_type %Class [template = constants.%.4]
-// CHECK:STDOUT:     %p.param: %.4 = param p, runtime_param0
-// CHECK:STDOUT:     %p: %.4 = bind_name p, %p.param
->>>>>>> 7396aede
+// CHECK:STDOUT:     %param: %.4 = param runtime_param0
+// CHECK:STDOUT:     %p: %.4 = bind_name p, %param
 // CHECK:STDOUT:   }
 // CHECK:STDOUT:   %CallReturnIncomplete.decl: %CallReturnIncomplete.type = fn_decl @CallReturnIncomplete [template = constants.%CallReturnIncomplete] {} {}
 // CHECK:STDOUT: }
