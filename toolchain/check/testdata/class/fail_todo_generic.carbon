--- conflicted
+++ resolved
@@ -19,15 +19,10 @@
 // CHECK:STDOUT: }
 // CHECK:STDOUT:
 // CHECK:STDOUT: file {
-<<<<<<< HEAD
 // CHECK:STDOUT:   package: <namespace> = namespace {
 // CHECK:STDOUT:     .C = %C.decl
 // CHECK:STDOUT:   } [template]
-// CHECK:STDOUT:   %C.decl = class_decl @C, () [template = constants.%C]
-=======
-// CHECK:STDOUT:   package: <namespace> = namespace {.C = %C.decl} [template]
 // CHECK:STDOUT:   %C.decl = class_decl @C {} [template = constants.%C]
->>>>>>> 5f4e6c76
 // CHECK:STDOUT: }
 // CHECK:STDOUT:
 // CHECK:STDOUT: class @C;
