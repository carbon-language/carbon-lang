--- conflicted
+++ resolved
@@ -71,21 +71,13 @@
 // CHECK:STDOUT:   %Class.decl: type = class_decl @Class [template = constants.%Class] {} {}
 // CHECK:STDOUT:   %G.decl: %G.type = fn_decl @G [template = constants.%G] {
 // CHECK:STDOUT:     %n.patt: i32 = binding_pattern n
-<<<<<<< HEAD
-// CHECK:STDOUT:     %.loc21_13: i32 = param_pattern %n.patt
-=======
->>>>>>> 7396aede
+// CHECK:STDOUT:     %.loc21_13: i32 = param_pattern %n.patt, runtime_param0
 // CHECK:STDOUT:   } {
 // CHECK:STDOUT:     %int.make_type_32.loc21_15: init type = call constants.%Int32() [template = i32]
 // CHECK:STDOUT:     %.loc21_15.1: type = value_of_initializer %int.make_type_32.loc21_15 [template = i32]
 // CHECK:STDOUT:     %.loc21_15.2: type = converted %int.make_type_32.loc21_15, %.loc21_15.1 [template = i32]
-<<<<<<< HEAD
-// CHECK:STDOUT:     %param.loc21: i32 = param
+// CHECK:STDOUT:     %param.loc21: i32 = param runtime_param0
 // CHECK:STDOUT:     %n.loc21: i32 = bind_name n, %param.loc21
-=======
-// CHECK:STDOUT:     %n.param.loc21: i32 = param n, runtime_param0
-// CHECK:STDOUT:     %n.loc21: i32 = bind_name n, %n.param.loc21
->>>>>>> 7396aede
 // CHECK:STDOUT:     %int.make_type_32.loc21_23: init type = call constants.%Int32() [template = i32]
 // CHECK:STDOUT:     %.loc21_23.1: type = value_of_initializer %int.make_type_32.loc21_23 [template = i32]
 // CHECK:STDOUT:     %.loc21_23.2: type = converted %int.make_type_32.loc21_23, %.loc21_23.1 [template = i32]
@@ -102,21 +94,13 @@
 // CHECK:STDOUT: class @Class {
 // CHECK:STDOUT:   %F.decl: %F.type = fn_decl @F [template = constants.%F] {
 // CHECK:STDOUT:     %n.patt: i32 = binding_pattern n
-<<<<<<< HEAD
-// CHECK:STDOUT:     %.loc12_9: i32 = param_pattern %n.patt
-=======
->>>>>>> 7396aede
+// CHECK:STDOUT:     %.loc12_9: i32 = param_pattern %n.patt, runtime_param0
 // CHECK:STDOUT:   } {
 // CHECK:STDOUT:     %int.make_type_32.loc12_11: init type = call constants.%Int32() [template = i32]
 // CHECK:STDOUT:     %.loc12_11.1: type = value_of_initializer %int.make_type_32.loc12_11 [template = i32]
 // CHECK:STDOUT:     %.loc12_11.2: type = converted %int.make_type_32.loc12_11, %.loc12_11.1 [template = i32]
-<<<<<<< HEAD
-// CHECK:STDOUT:     %param: i32 = param
+// CHECK:STDOUT:     %param: i32 = param runtime_param0
 // CHECK:STDOUT:     %n: i32 = bind_name n, %param
-=======
-// CHECK:STDOUT:     %n.param: i32 = param n, runtime_param0
-// CHECK:STDOUT:     %n: i32 = bind_name n, %n.param
->>>>>>> 7396aede
 // CHECK:STDOUT:     %int.make_type_32.loc12_19: init type = call constants.%Int32() [template = i32]
 // CHECK:STDOUT:     %.loc12_19.1: type = value_of_initializer %int.make_type_32.loc12_19 [template = i32]
 // CHECK:STDOUT:     %.loc12_19.2: type = converted %int.make_type_32.loc12_19, %.loc12_19.1 [template = i32]
@@ -124,21 +108,13 @@
 // CHECK:STDOUT:   }
 // CHECK:STDOUT:   %G.decl: %G.type = fn_decl @G [template = constants.%G] {
 // CHECK:STDOUT:     %n.patt: i32 = binding_pattern n
-<<<<<<< HEAD
-// CHECK:STDOUT:     %.loc21_13: i32 = param_pattern %n.patt
-=======
->>>>>>> 7396aede
+// CHECK:STDOUT:     %.loc21_13: i32 = param_pattern %n.patt, runtime_param0
 // CHECK:STDOUT:   } {
 // CHECK:STDOUT:     %int.make_type_32.loc16_11: init type = call constants.%Int32() [template = i32]
 // CHECK:STDOUT:     %.loc16_11.1: type = value_of_initializer %int.make_type_32.loc16_11 [template = i32]
 // CHECK:STDOUT:     %.loc16_11.2: type = converted %int.make_type_32.loc16_11, %.loc16_11.1 [template = i32]
-<<<<<<< HEAD
-// CHECK:STDOUT:     %param.loc16: i32 = param
+// CHECK:STDOUT:     %param.loc16: i32 = param runtime_param0
 // CHECK:STDOUT:     %n.loc16: i32 = bind_name n, %param.loc16
-=======
-// CHECK:STDOUT:     %n.param.loc16: i32 = param n, runtime_param0
-// CHECK:STDOUT:     %n.loc16: i32 = bind_name n, %n.param.loc16
->>>>>>> 7396aede
 // CHECK:STDOUT:     %int.make_type_32.loc16_19: init type = call constants.%Int32() [template = i32]
 // CHECK:STDOUT:     %.loc16_19.1: type = value_of_initializer %int.make_type_32.loc16_19 [template = i32]
 // CHECK:STDOUT:     %.loc16_19.2: type = converted %int.make_type_32.loc16_19, %.loc16_19.1 [template = i32]
@@ -159,21 +135,13 @@
 // CHECK:STDOUT:
 // CHECK:STDOUT: fn @Int32() -> type = "int.make_type_32";
 // CHECK:STDOUT:
-<<<<<<< HEAD
 // CHECK:STDOUT: fn @F(%.loc12_9: i32) -> i32 {
-=======
-// CHECK:STDOUT: fn @F(%n: i32) -> i32 {
->>>>>>> 7396aede
 // CHECK:STDOUT: !entry:
 // CHECK:STDOUT:   %n.ref: i32 = name_ref n, %n
 // CHECK:STDOUT:   return %n.ref
 // CHECK:STDOUT: }
 // CHECK:STDOUT:
-<<<<<<< HEAD
 // CHECK:STDOUT: fn @G(%.loc21_13: i32) -> i32 {
-=======
-// CHECK:STDOUT: fn @G(%n.loc21: i32) -> i32 {
->>>>>>> 7396aede
 // CHECK:STDOUT: !entry:
 // CHECK:STDOUT:   %n.ref: i32 = name_ref n, %n.loc21
 // CHECK:STDOUT:   return %n.ref
