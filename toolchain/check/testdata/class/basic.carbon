--- conflicted
+++ resolved
@@ -73,13 +73,8 @@
 // CHECK:STDOUT:     %int.make_type_32.loc21_15: init type = call constants.%Int32() [template = i32]
 // CHECK:STDOUT:     %.loc21_15.1: type = value_of_initializer %int.make_type_32.loc21_15 [template = i32]
 // CHECK:STDOUT:     %.loc21_15.2: type = converted %int.make_type_32.loc21_15, %.loc21_15.1 [template = i32]
-<<<<<<< HEAD
-// CHECK:STDOUT:     %param: i32 = param
-// CHECK:STDOUT:     @G.%n: i32 = bind_name n, %param
-=======
-// CHECK:STDOUT:     %n.param.loc21: i32 = param n
-// CHECK:STDOUT:     %n.loc21: i32 = bind_name n, %n.param.loc21
->>>>>>> dcb4ae26
+// CHECK:STDOUT:     %param.loc21: i32 = param
+// CHECK:STDOUT:     %n.loc21: i32 = bind_name n, %param.loc21
 // CHECK:STDOUT:     %int.make_type_32.loc21_23: init type = call constants.%Int32() [template = i32]
 // CHECK:STDOUT:     %.loc21_23.1: type = value_of_initializer %int.make_type_32.loc21_23 [template = i32]
 // CHECK:STDOUT:     %.loc21_23.2: type = converted %int.make_type_32.loc21_23, %.loc21_23.1 [template = i32]
@@ -100,13 +95,8 @@
 // CHECK:STDOUT:     %int.make_type_32.loc12_11: init type = call constants.%Int32() [template = i32]
 // CHECK:STDOUT:     %.loc12_11.1: type = value_of_initializer %int.make_type_32.loc12_11 [template = i32]
 // CHECK:STDOUT:     %.loc12_11.2: type = converted %int.make_type_32.loc12_11, %.loc12_11.1 [template = i32]
-<<<<<<< HEAD
-// CHECK:STDOUT:     %param.loc12: i32 = param
-// CHECK:STDOUT:     %n.loc12: i32 = bind_name n, %param.loc12
-=======
-// CHECK:STDOUT:     %n.param: i32 = param n
-// CHECK:STDOUT:     %n: i32 = bind_name n, %n.param
->>>>>>> dcb4ae26
+// CHECK:STDOUT:     %param: i32 = param
+// CHECK:STDOUT:     %n: i32 = bind_name n, %param
 // CHECK:STDOUT:     %int.make_type_32.loc12_19: init type = call constants.%Int32() [template = i32]
 // CHECK:STDOUT:     %.loc12_19.1: type = value_of_initializer %int.make_type_32.loc12_19 [template = i32]
 // CHECK:STDOUT:     %.loc12_19.2: type = converted %int.make_type_32.loc12_19, %.loc12_19.1 [template = i32]
@@ -118,13 +108,8 @@
 // CHECK:STDOUT:     %int.make_type_32.loc16_11: init type = call constants.%Int32() [template = i32]
 // CHECK:STDOUT:     %.loc16_11.1: type = value_of_initializer %int.make_type_32.loc16_11 [template = i32]
 // CHECK:STDOUT:     %.loc16_11.2: type = converted %int.make_type_32.loc16_11, %.loc16_11.1 [template = i32]
-<<<<<<< HEAD
 // CHECK:STDOUT:     %param.loc16: i32 = param
 // CHECK:STDOUT:     %n.loc16: i32 = bind_name n, %param.loc16
-=======
-// CHECK:STDOUT:     %n.param.loc16: i32 = param n
-// CHECK:STDOUT:     %n.loc16: i32 = bind_name n, %n.param.loc16
->>>>>>> dcb4ae26
 // CHECK:STDOUT:     %int.make_type_32.loc16_19: init type = call constants.%Int32() [template = i32]
 // CHECK:STDOUT:     %.loc16_19.1: type = value_of_initializer %int.make_type_32.loc16_19 [template = i32]
 // CHECK:STDOUT:     %.loc16_19.2: type = converted %int.make_type_32.loc16_19, %.loc16_19.1 [template = i32]
@@ -144,15 +129,9 @@
 // CHECK:STDOUT:
 // CHECK:STDOUT: fn @Int32() -> type = "int.make_type_32";
 // CHECK:STDOUT:
-<<<<<<< HEAD
-// CHECK:STDOUT: fn @F(@Class.%n.loc12: i32) -> i32 {
-// CHECK:STDOUT: !entry:
-// CHECK:STDOUT:   %n.ref: i32 = name_ref n, @Class.%n.loc12
-=======
 // CHECK:STDOUT: fn @F(%n: i32) -> i32 {
 // CHECK:STDOUT: !entry:
 // CHECK:STDOUT:   %n.ref: i32 = name_ref n, %n
->>>>>>> dcb4ae26
 // CHECK:STDOUT:   return %n.ref
 // CHECK:STDOUT: }
 // CHECK:STDOUT:
