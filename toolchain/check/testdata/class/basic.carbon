// Part of the Carbon Language project, under the Apache License v2.0 with LLVM
// Exceptions. See /LICENSE for license information.
// SPDX-License-Identifier: Apache-2.0 WITH LLVM-exception
//
// AUTOUPDATE
// TIP: To test this file alone, run:
// TIP:   bazel test //toolchain/testing:file_test --test_arg=--file_tests=toolchain/check/testdata/class/basic.carbon
// TIP: To dump output, run:
// TIP:   bazel run //toolchain/testing:file_test -- --dump_output --file_tests=toolchain/check/testdata/class/basic.carbon

class Class {
  fn F(n: i32) -> i32 {
    return n;
  }

  fn G(n: i32) -> i32;

  var k: i32;
}

fn Class.G(n: i32) -> i32 {
  return n;
}

fn Run() -> i32 {
  return Class.F(4);
}

// CHECK:STDOUT: --- basic.carbon
// CHECK:STDOUT:
// CHECK:STDOUT: constants {
// CHECK:STDOUT:   %Class: type = class_type @Class [template]
// CHECK:STDOUT:   %Int32.type: type = fn_type @Int32 [template]
// CHECK:STDOUT:   %.1: type = tuple_type () [template]
// CHECK:STDOUT:   %Int32: %Int32.type = struct_value () [template]
// CHECK:STDOUT:   %F.type: type = fn_type @F [template]
// CHECK:STDOUT:   %F: %F.type = struct_value () [template]
// CHECK:STDOUT:   %G.type: type = fn_type @G [template]
// CHECK:STDOUT:   %G: %G.type = struct_value () [template]
// CHECK:STDOUT:   %.2: type = unbound_element_type %Class, i32 [template]
// CHECK:STDOUT:   %.3: type = struct_type {.k: i32} [template]
// CHECK:STDOUT:   %.4: <witness> = complete_type_witness %.3 [template]
// CHECK:STDOUT:   %Run.type: type = fn_type @Run [template]
// CHECK:STDOUT:   %Run: %Run.type = struct_value () [template]
// CHECK:STDOUT:   %.5: type = ptr_type %.3 [template]
// CHECK:STDOUT:   %.6: i32 = int_literal 4 [template]
// CHECK:STDOUT: }
// CHECK:STDOUT:
// CHECK:STDOUT: imports {
// CHECK:STDOUT:   %Core: <namespace> = namespace file.%Core.import, [template] {
// CHECK:STDOUT:     .Int32 = %import_ref
// CHECK:STDOUT:     import Core//prelude
// CHECK:STDOUT:     import Core//prelude/operators
// CHECK:STDOUT:     import Core//prelude/types
// CHECK:STDOUT:     import Core//prelude/operators/arithmetic
// CHECK:STDOUT:     import Core//prelude/operators/as
// CHECK:STDOUT:     import Core//prelude/operators/bitwise
// CHECK:STDOUT:     import Core//prelude/operators/comparison
// CHECK:STDOUT:     import Core//prelude/types/bool
// CHECK:STDOUT:   }
// CHECK:STDOUT:   %import_ref: %Int32.type = import_ref Core//prelude/types, inst+4, loaded [template = constants.%Int32]
// CHECK:STDOUT: }
// CHECK:STDOUT:
// CHECK:STDOUT: file {
// CHECK:STDOUT:   package: <namespace> = namespace [template] {
// CHECK:STDOUT:     .Core = imports.%Core
// CHECK:STDOUT:     .Class = %Class.decl
// CHECK:STDOUT:     .Run = %Run.decl
// CHECK:STDOUT:   }
// CHECK:STDOUT:   %Core.import = import Core
// CHECK:STDOUT:   %Class.decl: type = class_decl @Class [template = constants.%Class] {} {}
// CHECK:STDOUT:   %G.decl: %G.type = fn_decl @G [template = constants.%G] {
// CHECK:STDOUT:     @Class.%n.patt.loc21: i32 = binding_pattern n
// CHECK:STDOUT:   } {
// CHECK:STDOUT:     %int.make_type_32.loc21_15: init type = call constants.%Int32() [template = i32]
// CHECK:STDOUT:     %.loc21_15.1: type = value_of_initializer %int.make_type_32.loc21_15 [template = i32]
// CHECK:STDOUT:     %.loc21_15.2: type = converted %int.make_type_32.loc21_15, %.loc21_15.1 [template = i32]
// CHECK:STDOUT:     %n.param.loc21: i32 = param n, runtime_param0
// CHECK:STDOUT:     %n.loc21: i32 = bind_name n, %n.param.loc21
// CHECK:STDOUT:     %int.make_type_32.loc21_23: init type = call constants.%Int32() [template = i32]
// CHECK:STDOUT:     %.loc21_23.1: type = value_of_initializer %int.make_type_32.loc21_23 [template = i32]
// CHECK:STDOUT:     %.loc21_23.2: type = converted %int.make_type_32.loc21_23, %.loc21_23.1 [template = i32]
// CHECK:STDOUT:     %return: ref i32 = var <return slot>
// CHECK:STDOUT:   }
<<<<<<< HEAD
// CHECK:STDOUT:   %Run.decl: %Run.type = fn_decl @Run [template = constants.%Run] {} {
// CHECK:STDOUT:     %int.make_type_32.loc25: init type = call constants.%Int32() [template = i32]
// CHECK:STDOUT:     %.loc25_13.1: type = value_of_initializer %int.make_type_32.loc25 [template = i32]
// CHECK:STDOUT:     %.loc25_13.2: type = converted %int.make_type_32.loc25, %.loc25_13.1 [template = i32]
// CHECK:STDOUT:     @Run.%return: ref i32 = var <return slot>
=======
// CHECK:STDOUT:   %Run.decl: %Run.type = fn_decl @Run [template = constants.%Run] {
// CHECK:STDOUT:     %int.make_type_32: init type = call constants.%Int32() [template = i32]
// CHECK:STDOUT:     %.loc25_13.1: type = value_of_initializer %int.make_type_32 [template = i32]
// CHECK:STDOUT:     %.loc25_13.2: type = converted %int.make_type_32, %.loc25_13.1 [template = i32]
// CHECK:STDOUT:     %return: ref i32 = var <return slot>
>>>>>>> 1e34d03e
// CHECK:STDOUT:   }
// CHECK:STDOUT: }
// CHECK:STDOUT:
// CHECK:STDOUT: class @Class {
// CHECK:STDOUT:   %F.decl: %F.type = fn_decl @F [template = constants.%F] {
// CHECK:STDOUT:     %n.patt.loc12: i32 = binding_pattern n
// CHECK:STDOUT:   } {
// CHECK:STDOUT:     %int.make_type_32.loc12_11: init type = call constants.%Int32() [template = i32]
// CHECK:STDOUT:     %.loc12_11.1: type = value_of_initializer %int.make_type_32.loc12_11 [template = i32]
// CHECK:STDOUT:     %.loc12_11.2: type = converted %int.make_type_32.loc12_11, %.loc12_11.1 [template = i32]
// CHECK:STDOUT:     %n.param: i32 = param n, runtime_param0
// CHECK:STDOUT:     %n: i32 = bind_name n, %n.param
// CHECK:STDOUT:     %int.make_type_32.loc12_19: init type = call constants.%Int32() [template = i32]
// CHECK:STDOUT:     %.loc12_19.1: type = value_of_initializer %int.make_type_32.loc12_19 [template = i32]
// CHECK:STDOUT:     %.loc12_19.2: type = converted %int.make_type_32.loc12_19, %.loc12_19.1 [template = i32]
// CHECK:STDOUT:     %return: ref i32 = var <return slot>
// CHECK:STDOUT:   }
// CHECK:STDOUT:   %G.decl: %G.type = fn_decl @G [template = constants.%G] {
// CHECK:STDOUT:     %n.patt.loc21: i32 = binding_pattern n
// CHECK:STDOUT:   } {
// CHECK:STDOUT:     %int.make_type_32.loc16_11: init type = call constants.%Int32() [template = i32]
// CHECK:STDOUT:     %.loc16_11.1: type = value_of_initializer %int.make_type_32.loc16_11 [template = i32]
// CHECK:STDOUT:     %.loc16_11.2: type = converted %int.make_type_32.loc16_11, %.loc16_11.1 [template = i32]
// CHECK:STDOUT:     %n.param.loc16: i32 = param n, runtime_param0
// CHECK:STDOUT:     %n.loc16: i32 = bind_name n, %n.param.loc16
// CHECK:STDOUT:     %int.make_type_32.loc16_19: init type = call constants.%Int32() [template = i32]
// CHECK:STDOUT:     %.loc16_19.1: type = value_of_initializer %int.make_type_32.loc16_19 [template = i32]
// CHECK:STDOUT:     %.loc16_19.2: type = converted %int.make_type_32.loc16_19, %.loc16_19.1 [template = i32]
// CHECK:STDOUT:     %return.var.loc16: ref i32 = var <return slot>
// CHECK:STDOUT:   }
// CHECK:STDOUT:   %int.make_type_32: init type = call constants.%Int32() [template = i32]
// CHECK:STDOUT:   %.loc18_10.1: type = value_of_initializer %int.make_type_32 [template = i32]
// CHECK:STDOUT:   %.loc18_10.2: type = converted %int.make_type_32, %.loc18_10.1 [template = i32]
// CHECK:STDOUT:   %.loc18_8: %.2 = field_decl k, element0 [template]
// CHECK:STDOUT:   %.loc19: <witness> = complete_type_witness %.3 [template = constants.%.4]
// CHECK:STDOUT:
// CHECK:STDOUT: !members:
// CHECK:STDOUT:   .Self = constants.%Class
// CHECK:STDOUT:   .F = %F.decl
// CHECK:STDOUT:   .G = %G.decl
// CHECK:STDOUT:   .k = %.loc18_8
// CHECK:STDOUT: }
// CHECK:STDOUT:
// CHECK:STDOUT: fn @Int32() -> type = "int.make_type_32";
// CHECK:STDOUT:
// CHECK:STDOUT: fn @F(%n: i32) -> i32 {
// CHECK:STDOUT: !entry:
// CHECK:STDOUT:   %n.ref: i32 = name_ref n, %n
// CHECK:STDOUT:   return %n.ref
// CHECK:STDOUT: }
// CHECK:STDOUT:
// CHECK:STDOUT: fn @G(%n.loc21: i32) -> i32 {
// CHECK:STDOUT: !entry:
// CHECK:STDOUT:   %n.ref: i32 = name_ref n, %n.loc21
// CHECK:STDOUT:   return %n.ref
// CHECK:STDOUT: }
// CHECK:STDOUT:
// CHECK:STDOUT: fn @Run() -> i32 {
// CHECK:STDOUT: !entry:
// CHECK:STDOUT:   %Class.ref: type = name_ref Class, file.%Class.decl [template = constants.%Class]
// CHECK:STDOUT:   %F.ref: %F.type = name_ref F, @Class.%F.decl [template = constants.%F]
// CHECK:STDOUT:   %.loc26_18: i32 = int_literal 4 [template = constants.%.6]
// CHECK:STDOUT:   %F.call: init i32 = call %F.ref(%.loc26_18)
// CHECK:STDOUT:   %.loc26_20.1: i32 = value_of_initializer %F.call
// CHECK:STDOUT:   %.loc26_20.2: i32 = converted %F.call, %.loc26_20.1
// CHECK:STDOUT:   return %.loc26_20.2
// CHECK:STDOUT: }
// CHECK:STDOUT:<|MERGE_RESOLUTION|>--- conflicted
+++ resolved
@@ -70,7 +70,7 @@
 // CHECK:STDOUT:   %Core.import = import Core
 // CHECK:STDOUT:   %Class.decl: type = class_decl @Class [template = constants.%Class] {} {}
 // CHECK:STDOUT:   %G.decl: %G.type = fn_decl @G [template = constants.%G] {
-// CHECK:STDOUT:     @Class.%n.patt.loc21: i32 = binding_pattern n
+// CHECK:STDOUT:     %n.patt: i32 = binding_pattern n
 // CHECK:STDOUT:   } {
 // CHECK:STDOUT:     %int.make_type_32.loc21_15: init type = call constants.%Int32() [template = i32]
 // CHECK:STDOUT:     %.loc21_15.1: type = value_of_initializer %int.make_type_32.loc21_15 [template = i32]
@@ -82,25 +82,17 @@
 // CHECK:STDOUT:     %.loc21_23.2: type = converted %int.make_type_32.loc21_23, %.loc21_23.1 [template = i32]
 // CHECK:STDOUT:     %return: ref i32 = var <return slot>
 // CHECK:STDOUT:   }
-<<<<<<< HEAD
 // CHECK:STDOUT:   %Run.decl: %Run.type = fn_decl @Run [template = constants.%Run] {} {
-// CHECK:STDOUT:     %int.make_type_32.loc25: init type = call constants.%Int32() [template = i32]
-// CHECK:STDOUT:     %.loc25_13.1: type = value_of_initializer %int.make_type_32.loc25 [template = i32]
-// CHECK:STDOUT:     %.loc25_13.2: type = converted %int.make_type_32.loc25, %.loc25_13.1 [template = i32]
-// CHECK:STDOUT:     @Run.%return: ref i32 = var <return slot>
-=======
-// CHECK:STDOUT:   %Run.decl: %Run.type = fn_decl @Run [template = constants.%Run] {
 // CHECK:STDOUT:     %int.make_type_32: init type = call constants.%Int32() [template = i32]
 // CHECK:STDOUT:     %.loc25_13.1: type = value_of_initializer %int.make_type_32 [template = i32]
 // CHECK:STDOUT:     %.loc25_13.2: type = converted %int.make_type_32, %.loc25_13.1 [template = i32]
 // CHECK:STDOUT:     %return: ref i32 = var <return slot>
->>>>>>> 1e34d03e
 // CHECK:STDOUT:   }
 // CHECK:STDOUT: }
 // CHECK:STDOUT:
 // CHECK:STDOUT: class @Class {
 // CHECK:STDOUT:   %F.decl: %F.type = fn_decl @F [template = constants.%F] {
-// CHECK:STDOUT:     %n.patt.loc12: i32 = binding_pattern n
+// CHECK:STDOUT:     %n.patt: i32 = binding_pattern n
 // CHECK:STDOUT:   } {
 // CHECK:STDOUT:     %int.make_type_32.loc12_11: init type = call constants.%Int32() [template = i32]
 // CHECK:STDOUT:     %.loc12_11.1: type = value_of_initializer %int.make_type_32.loc12_11 [template = i32]
@@ -113,7 +105,7 @@
 // CHECK:STDOUT:     %return: ref i32 = var <return slot>
 // CHECK:STDOUT:   }
 // CHECK:STDOUT:   %G.decl: %G.type = fn_decl @G [template = constants.%G] {
-// CHECK:STDOUT:     %n.patt.loc21: i32 = binding_pattern n
+// CHECK:STDOUT:     %n.patt: i32 = binding_pattern n
 // CHECK:STDOUT:   } {
 // CHECK:STDOUT:     %int.make_type_32.loc16_11: init type = call constants.%Int32() [template = i32]
 // CHECK:STDOUT:     %.loc16_11.1: type = value_of_initializer %int.make_type_32.loc16_11 [template = i32]
