// Part of the Carbon Language project, under the Apache License v2.0 with LLVM
// Exceptions. See /LICENSE for license information.
// SPDX-License-Identifier: Apache-2.0 WITH LLVM-exception
//
// AUTOUPDATE

class Class {

  // CHECK:STDERR: fail_field_modifiers.carbon:[[@LINE+3]]:3: ERROR: `default` not allowed on `var` declaration.
  // CHECK:STDERR:   default var j: i32;
  // CHECK:STDERR:   ^~~~~~~
  default var j: i32;

  // CHECK:STDERR: fail_field_modifiers.carbon:[[@LINE+3]]:3: ERROR: `final` not allowed on `var` declaration.
  // CHECK:STDERR:   final var k: i32;
  // CHECK:STDERR:   ^~~~~
  final var k: i32;

  // CHECK:STDERR: fail_field_modifiers.carbon:[[@LINE+3]]:3: ERROR: `default` not allowed on `let` declaration outside of an interface.
  // CHECK:STDERR:   default let l: i32 = 0;
  // CHECK:STDERR:   ^~~~~~~
  default let l: i32 = 0;

  // CHECK:STDERR: fail_field_modifiers.carbon:[[@LINE+3]]:3: ERROR: `final` not allowed on `let` declaration outside of an interface.
  // CHECK:STDERR:   final let m: i32 = 1;
  // CHECK:STDERR:   ^~~~~
  final let m: i32 = 1;
}

// CHECK:STDOUT: --- fail_field_modifiers.carbon
// CHECK:STDOUT:
// CHECK:STDOUT: constants {
// CHECK:STDOUT:   %.1: i32 = int_literal 0 [template]
// CHECK:STDOUT:   %.2: i32 = int_literal 1 [template]
// CHECK:STDOUT:   %.3: type = struct_type {.j: i32, .k: i32} [template]
// CHECK:STDOUT: }
// CHECK:STDOUT:
// CHECK:STDOUT: file {
// CHECK:STDOUT:   package: <namespace> = namespace package, {.Class = %Class.decl}
// CHECK:STDOUT:   %Class.decl = class_decl @Class, ()
// CHECK:STDOUT:   %Class: type = class_type @Class [template]
// CHECK:STDOUT: }
// CHECK:STDOUT:
// CHECK:STDOUT: class @Class {
// CHECK:STDOUT:   %.loc12_16.1: type = unbound_element_type Class, i32 [template]
// CHECK:STDOUT:   %.loc12_16.2: <unbound element of class Class> = field_decl j, element0 [template]
// CHECK:STDOUT:   %j: <unbound element of class Class> = bind_name j, %.loc12_16.2 [template = %.loc12_16.2]
// CHECK:STDOUT:   %.loc17_14.1: type = unbound_element_type Class, i32 [template]
// CHECK:STDOUT:   %.loc17_14.2: <unbound element of class Class> = field_decl k, element1 [template]
// CHECK:STDOUT:   %k: <unbound element of class Class> = bind_name k, %.loc17_14.2 [template = %.loc17_14.2]
<<<<<<< HEAD
// CHECK:STDOUT:   %.loc22: i32 = int_literal 0 [template = constants.%.loc22]
// CHECK:STDOUT:   %l: i32 = bind_name l, %.loc22 [template = constants.%.loc22]
// CHECK:STDOUT:   %.loc27: i32 = int_literal 1 [template = constants.%.loc27]
// CHECK:STDOUT:   %m: i32 = bind_name m, %.loc27 [template = constants.%.loc27]
=======
// CHECK:STDOUT:   %.loc22: i32 = int_literal 0 [template = constants.%.1]
// CHECK:STDOUT:   %l: i32 = bind_name l, %.loc22
// CHECK:STDOUT:   %.loc27: i32 = int_literal 1 [template = constants.%.2]
// CHECK:STDOUT:   %m: i32 = bind_name m, %.loc27
>>>>>>> d712bf12
// CHECK:STDOUT:
// CHECK:STDOUT: !members:
// CHECK:STDOUT:   .j = %j
// CHECK:STDOUT:   .k = %k
// CHECK:STDOUT: }
// CHECK:STDOUT:<|MERGE_RESOLUTION|>--- conflicted
+++ resolved
@@ -48,17 +48,10 @@
 // CHECK:STDOUT:   %.loc17_14.1: type = unbound_element_type Class, i32 [template]
 // CHECK:STDOUT:   %.loc17_14.2: <unbound element of class Class> = field_decl k, element1 [template]
 // CHECK:STDOUT:   %k: <unbound element of class Class> = bind_name k, %.loc17_14.2 [template = %.loc17_14.2]
-<<<<<<< HEAD
-// CHECK:STDOUT:   %.loc22: i32 = int_literal 0 [template = constants.%.loc22]
-// CHECK:STDOUT:   %l: i32 = bind_name l, %.loc22 [template = constants.%.loc22]
-// CHECK:STDOUT:   %.loc27: i32 = int_literal 1 [template = constants.%.loc27]
-// CHECK:STDOUT:   %m: i32 = bind_name m, %.loc27 [template = constants.%.loc27]
-=======
 // CHECK:STDOUT:   %.loc22: i32 = int_literal 0 [template = constants.%.1]
-// CHECK:STDOUT:   %l: i32 = bind_name l, %.loc22
+// CHECK:STDOUT:   %l: i32 = bind_name l, %.loc22 [template = constants.%.1]
 // CHECK:STDOUT:   %.loc27: i32 = int_literal 1 [template = constants.%.2]
-// CHECK:STDOUT:   %m: i32 = bind_name m, %.loc27
->>>>>>> d712bf12
+// CHECK:STDOUT:   %m: i32 = bind_name m, %.loc27 [template = constants.%.2]
 // CHECK:STDOUT:
 // CHECK:STDOUT: !members:
 // CHECK:STDOUT:   .j = %j
