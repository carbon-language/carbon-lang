--- conflicted
+++ resolved
@@ -36,19 +36,12 @@
 // CHECK:STDOUT: }
 // CHECK:STDOUT:
 // CHECK:STDOUT: file {
-<<<<<<< HEAD
 // CHECK:STDOUT:   package: <namespace> = namespace {
 // CHECK:STDOUT:     .Inner = %Inner.decl
 // CHECK:STDOUT:     .MakeInner = %MakeInner
 // CHECK:STDOUT:     .Outer = %Outer.decl
 // CHECK:STDOUT:     .MakeOuter = %MakeOuter
 // CHECK:STDOUT:   } [template]
-// CHECK:STDOUT:   %Inner.decl = class_decl @Inner, () [template = constants.%Inner]
-// CHECK:STDOUT:   %MakeInner: <function> = fn_decl @MakeInner [template]
-// CHECK:STDOUT:   %Outer.decl = class_decl @Outer, () [template = constants.%Outer]
-// CHECK:STDOUT:   %MakeOuter: <function> = fn_decl @MakeOuter [template]
-=======
-// CHECK:STDOUT:   package: <namespace> = namespace {.Inner = %Inner.decl, .MakeInner = %MakeInner, .Outer = %Outer.decl, .MakeOuter = %MakeOuter} [template]
 // CHECK:STDOUT:   %Inner.decl = class_decl @Inner {} [template = constants.%Inner]
 // CHECK:STDOUT:   %MakeInner: <function> = fn_decl @MakeInner {
 // CHECK:STDOUT:     %Inner.ref: type = name_ref Inner, %Inner.decl [template = constants.%Inner]
@@ -59,7 +52,6 @@
 // CHECK:STDOUT:     %Outer.ref: type = name_ref Outer, %Outer.decl [template = constants.%Outer]
 // CHECK:STDOUT:     @MakeOuter.%return: ref Outer = var <return slot>
 // CHECK:STDOUT:   } [template]
->>>>>>> 5f4e6c76
 // CHECK:STDOUT: }
 // CHECK:STDOUT:
 // CHECK:STDOUT: class @Inner {
