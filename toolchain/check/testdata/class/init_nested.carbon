--- conflicted
+++ resolved
@@ -72,27 +72,15 @@
 // CHECK:STDOUT:     .MakeOuter = %MakeOuter.decl
 // CHECK:STDOUT:   }
 // CHECK:STDOUT:   %Core.import = import Core
-<<<<<<< HEAD
 // CHECK:STDOUT:   %Inner.decl: type = class_decl @Inner [template = constants.%Inner] {} {}
 // CHECK:STDOUT:   %MakeInner.decl: %MakeInner.type = fn_decl @MakeInner [template = constants.%MakeInner] {} {
-// CHECK:STDOUT:     %Inner.ref: type = name_ref Inner, %Inner.decl [template = constants.%Inner]
-// CHECK:STDOUT:     @MakeInner.%return: ref %Inner = var <return slot>
+// CHECK:STDOUT:     %Inner.ref: type = name_ref Inner, file.%Inner.decl [template = constants.%Inner]
+// CHECK:STDOUT:     %return: ref %Inner = var <return slot>
 // CHECK:STDOUT:   }
 // CHECK:STDOUT:   %Outer.decl: type = class_decl @Outer [template = constants.%Outer] {} {}
 // CHECK:STDOUT:   %MakeOuter.decl: %MakeOuter.type = fn_decl @MakeOuter [template = constants.%MakeOuter] {} {
-// CHECK:STDOUT:     %Outer.ref: type = name_ref Outer, %Outer.decl [template = constants.%Outer]
-// CHECK:STDOUT:     @MakeOuter.%return: ref %Outer = var <return slot>
-=======
-// CHECK:STDOUT:   %Inner.decl: type = class_decl @Inner [template = constants.%Inner] {}
-// CHECK:STDOUT:   %MakeInner.decl: %MakeInner.type = fn_decl @MakeInner [template = constants.%MakeInner] {
-// CHECK:STDOUT:     %Inner.ref: type = name_ref Inner, file.%Inner.decl [template = constants.%Inner]
-// CHECK:STDOUT:     %return: ref %Inner = var <return slot>
-// CHECK:STDOUT:   }
-// CHECK:STDOUT:   %Outer.decl: type = class_decl @Outer [template = constants.%Outer] {}
-// CHECK:STDOUT:   %MakeOuter.decl: %MakeOuter.type = fn_decl @MakeOuter [template = constants.%MakeOuter] {
 // CHECK:STDOUT:     %Outer.ref: type = name_ref Outer, file.%Outer.decl [template = constants.%Outer]
 // CHECK:STDOUT:     %return: ref %Outer = var <return slot>
->>>>>>> 1e34d03e
 // CHECK:STDOUT:   }
 // CHECK:STDOUT: }
 // CHECK:STDOUT:
