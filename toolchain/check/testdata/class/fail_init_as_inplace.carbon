--- conflicted
+++ resolved
@@ -37,17 +37,11 @@
 // CHECK:STDOUT: }
 // CHECK:STDOUT:
 // CHECK:STDOUT: file {
-<<<<<<< HEAD
 // CHECK:STDOUT:   package: <namespace> = namespace {
 // CHECK:STDOUT:     .Class = %Class.decl
 // CHECK:STDOUT:     .G = %G
 // CHECK:STDOUT:     .F = %F
 // CHECK:STDOUT:   } [template]
-// CHECK:STDOUT:   %Class.decl = class_decl @Class, () [template = constants.%Class]
-// CHECK:STDOUT:   %G: <function> = fn_decl @G [template]
-// CHECK:STDOUT:   %F: <function> = fn_decl @F [template]
-=======
-// CHECK:STDOUT:   package: <namespace> = namespace {.Class = %Class.decl, .G = %G, .F = %F} [template]
 // CHECK:STDOUT:   %Class.decl = class_decl @Class {} [template = constants.%Class]
 // CHECK:STDOUT:   %G: <function> = fn_decl @G {
 // CHECK:STDOUT:     %Class.ref: type = name_ref Class, %Class.decl [template = constants.%Class]
@@ -56,7 +50,6 @@
 // CHECK:STDOUT:     @G.%p: Class* = bind_name p, %p.loc12_6.1
 // CHECK:STDOUT:   } [template]
 // CHECK:STDOUT:   %F: <function> = fn_decl @F {} [template]
->>>>>>> 5f4e6c76
 // CHECK:STDOUT: }
 // CHECK:STDOUT:
 // CHECK:STDOUT: class @Class {
