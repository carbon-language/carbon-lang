// Part of the Carbon Language project, under the Apache License v2.0 with LLVM
// Exceptions. See /LICENSE for license information.
// SPDX-License-Identifier: Apache-2.0 WITH LLVM-exception
//
// AUTOUPDATE
// TIP: To test this file alone, run:
// TIP:   bazel test //toolchain/testing:file_test --test_arg=--file_tests=toolchain/check/testdata/class/fail_init_as_inplace.carbon
// TIP: To dump output, run:
// TIP:   bazel run //toolchain/testing:file_test -- --dump_output --file_tests=toolchain/check/testdata/class/fail_init_as_inplace.carbon

class Class {
  var a: i32;
  var b: i32;
}

fn G(p: Class*);

fn F() {
  // TODO: This case should presumably work: `{...} as Class` should be an
  // initializing expression, not a value expression.
  //
  // CHECK:STDERR: fail_init_as_inplace.carbon:[[@LINE+3]]:18: error: cannot copy value of type `Class`
  // CHECK:STDERR:   var c: Class = {.a = 1, .b = 2} as Class;
  // CHECK:STDERR:                  ^~~~~~~~~~~~~~~~~~~~~~~~~
  var c: Class = {.a = 1, .b = 2} as Class;
  G(&c);
}

// CHECK:STDOUT: --- fail_init_as_inplace.carbon
// CHECK:STDOUT:
// CHECK:STDOUT: constants {
// CHECK:STDOUT:   %Class: type = class_type @Class [template]
// CHECK:STDOUT:   %Int32.type: type = fn_type @Int32 [template]
// CHECK:STDOUT:   %.1: type = tuple_type () [template]
// CHECK:STDOUT:   %Int32: %Int32.type = struct_value () [template]
// CHECK:STDOUT:   %.2: type = unbound_element_type %Class, i32 [template]
// CHECK:STDOUT:   %.3: type = struct_type {.a: i32, .b: i32} [template]
// CHECK:STDOUT:   %.4: <witness> = complete_type_witness %.3 [template]
// CHECK:STDOUT:   %.5: type = ptr_type %Class [template]
// CHECK:STDOUT:   %G.type: type = fn_type @G [template]
// CHECK:STDOUT:   %G: %G.type = struct_value () [template]
// CHECK:STDOUT:   %F.type: type = fn_type @F [template]
// CHECK:STDOUT:   %F: %F.type = struct_value () [template]
// CHECK:STDOUT:   %.6: type = ptr_type %.3 [template]
// CHECK:STDOUT:   %.7: i32 = int_literal 1 [template]
// CHECK:STDOUT:   %.8: i32 = int_literal 2 [template]
// CHECK:STDOUT:   %struct: %Class = struct_value (%.7, %.8) [template]
// CHECK:STDOUT: }
// CHECK:STDOUT:
// CHECK:STDOUT: imports {
// CHECK:STDOUT:   %Core: <namespace> = namespace file.%Core.import, [template] {
// CHECK:STDOUT:     .Int32 = %import_ref
// CHECK:STDOUT:     import Core//prelude
// CHECK:STDOUT:     import Core//prelude/operators
// CHECK:STDOUT:     import Core//prelude/types
// CHECK:STDOUT:     import Core//prelude/operators/arithmetic
// CHECK:STDOUT:     import Core//prelude/operators/as
// CHECK:STDOUT:     import Core//prelude/operators/bitwise
// CHECK:STDOUT:     import Core//prelude/operators/comparison
// CHECK:STDOUT:     import Core//prelude/types/bool
// CHECK:STDOUT:   }
// CHECK:STDOUT:   %import_ref: %Int32.type = import_ref Core//prelude/types, inst+4, loaded [template = constants.%Int32]
// CHECK:STDOUT: }
// CHECK:STDOUT:
// CHECK:STDOUT: file {
// CHECK:STDOUT:   package: <namespace> = namespace [template] {
// CHECK:STDOUT:     .Core = imports.%Core
// CHECK:STDOUT:     .Class = %Class.decl
// CHECK:STDOUT:     .G = %G.decl
// CHECK:STDOUT:     .F = %F.decl
// CHECK:STDOUT:   }
// CHECK:STDOUT:   %Core.import = import Core
// CHECK:STDOUT:   %Class.decl: type = class_decl @Class [template = constants.%Class] {}
// CHECK:STDOUT:   %G.decl: %G.type = fn_decl @G [template = constants.%G] {
<<<<<<< HEAD
// CHECK:STDOUT:     %Class.ref: type = name_ref Class, file.%Class.decl [template = constants.%Class]
// CHECK:STDOUT:     %.loc16: type = ptr_type %Class [template = constants.%.4]
// CHECK:STDOUT:     %p.param: %.4 = param p, runtime_param0
// CHECK:STDOUT:     %p: %.4 = bind_name p, %p.param
=======
// CHECK:STDOUT:     %Class.ref: type = name_ref Class, %Class.decl [template = constants.%Class]
// CHECK:STDOUT:     %.loc16: type = ptr_type %Class [template = constants.%.5]
// CHECK:STDOUT:     %p.loc16_6.1: %.5 = param p, runtime_param0
// CHECK:STDOUT:     @G.%p: %.5 = bind_name p, %p.loc16_6.1
>>>>>>> 9b0519d2
// CHECK:STDOUT:   }
// CHECK:STDOUT:   %F.decl: %F.type = fn_decl @F [template = constants.%F] {}
// CHECK:STDOUT: }
// CHECK:STDOUT:
// CHECK:STDOUT: class @Class {
// CHECK:STDOUT:   %int.make_type_32.loc12: init type = call constants.%Int32() [template = i32]
// CHECK:STDOUT:   %.loc12_10.1: type = value_of_initializer %int.make_type_32.loc12 [template = i32]
// CHECK:STDOUT:   %.loc12_10.2: type = converted %int.make_type_32.loc12, %.loc12_10.1 [template = i32]
// CHECK:STDOUT:   %.loc12_8: %.2 = field_decl a, element0 [template]
// CHECK:STDOUT:   %int.make_type_32.loc13: init type = call constants.%Int32() [template = i32]
// CHECK:STDOUT:   %.loc13_10.1: type = value_of_initializer %int.make_type_32.loc13 [template = i32]
// CHECK:STDOUT:   %.loc13_10.2: type = converted %int.make_type_32.loc13, %.loc13_10.1 [template = i32]
// CHECK:STDOUT:   %.loc13_8: %.2 = field_decl b, element1 [template]
// CHECK:STDOUT:   %.loc14: <witness> = complete_type_witness %.3 [template = constants.%.4]
// CHECK:STDOUT:
// CHECK:STDOUT: !members:
// CHECK:STDOUT:   .Self = constants.%Class
// CHECK:STDOUT:   .a = %.loc12_8
// CHECK:STDOUT:   .b = %.loc13_8
// CHECK:STDOUT: }
// CHECK:STDOUT:
// CHECK:STDOUT: fn @Int32() -> type = "int.make_type_32";
// CHECK:STDOUT:
// CHECK:STDOUT: fn @G(%p: %.5);
// CHECK:STDOUT:
// CHECK:STDOUT: fn @F() {
// CHECK:STDOUT: !entry:
// CHECK:STDOUT:   %Class.ref.loc25_10: type = name_ref Class, file.%Class.decl [template = constants.%Class]
// CHECK:STDOUT:   %c.var: ref %Class = var c
// CHECK:STDOUT:   %c: ref %Class = bind_name c, %c.var
// CHECK:STDOUT:   %.loc25_24: i32 = int_literal 1 [template = constants.%.7]
// CHECK:STDOUT:   %.loc25_32: i32 = int_literal 2 [template = constants.%.8]
// CHECK:STDOUT:   %.loc25_33.1: %.3 = struct_literal (%.loc25_24, %.loc25_32)
// CHECK:STDOUT:   %Class.ref.loc25_38: type = name_ref Class, file.%Class.decl [template = constants.%Class]
// CHECK:STDOUT:   %.loc25_33.2: ref %Class = temporary_storage
// CHECK:STDOUT:   %.loc25_33.3: ref i32 = class_element_access %.loc25_33.2, element0
// CHECK:STDOUT:   %.loc25_33.4: init i32 = initialize_from %.loc25_24 to %.loc25_33.3 [template = constants.%.7]
// CHECK:STDOUT:   %.loc25_33.5: ref i32 = class_element_access %.loc25_33.2, element1
// CHECK:STDOUT:   %.loc25_33.6: init i32 = initialize_from %.loc25_32 to %.loc25_33.5 [template = constants.%.8]
// CHECK:STDOUT:   %.loc25_33.7: init %Class = class_init (%.loc25_33.4, %.loc25_33.6), %.loc25_33.2 [template = constants.%struct]
// CHECK:STDOUT:   %.loc25_33.8: ref %Class = temporary %.loc25_33.2, %.loc25_33.7
// CHECK:STDOUT:   %.loc25_35.1: ref %Class = converted %.loc25_33.1, %.loc25_33.8
// CHECK:STDOUT:   %.loc25_35.2: %Class = bind_value %.loc25_35.1
// CHECK:STDOUT:   assign %c.var, <error>
// CHECK:STDOUT:   %G.ref: %G.type = name_ref G, file.%G.decl [template = constants.%G]
// CHECK:STDOUT:   %c.ref: ref %Class = name_ref c, %c
// CHECK:STDOUT:   %.loc26: %.5 = addr_of %c.ref
// CHECK:STDOUT:   %G.call: init %.1 = call %G.ref(%.loc26)
// CHECK:STDOUT:   return
// CHECK:STDOUT: }
// CHECK:STDOUT:<|MERGE_RESOLUTION|>--- conflicted
+++ resolved
@@ -72,17 +72,10 @@
 // CHECK:STDOUT:   %Core.import = import Core
 // CHECK:STDOUT:   %Class.decl: type = class_decl @Class [template = constants.%Class] {}
 // CHECK:STDOUT:   %G.decl: %G.type = fn_decl @G [template = constants.%G] {
-<<<<<<< HEAD
 // CHECK:STDOUT:     %Class.ref: type = name_ref Class, file.%Class.decl [template = constants.%Class]
-// CHECK:STDOUT:     %.loc16: type = ptr_type %Class [template = constants.%.4]
-// CHECK:STDOUT:     %p.param: %.4 = param p, runtime_param0
-// CHECK:STDOUT:     %p: %.4 = bind_name p, %p.param
-=======
-// CHECK:STDOUT:     %Class.ref: type = name_ref Class, %Class.decl [template = constants.%Class]
 // CHECK:STDOUT:     %.loc16: type = ptr_type %Class [template = constants.%.5]
-// CHECK:STDOUT:     %p.loc16_6.1: %.5 = param p, runtime_param0
-// CHECK:STDOUT:     @G.%p: %.5 = bind_name p, %p.loc16_6.1
->>>>>>> 9b0519d2
+// CHECK:STDOUT:     %p.param: %.5 = param p, runtime_param0
+// CHECK:STDOUT:     %p: %.5 = bind_name p, %p.param
 // CHECK:STDOUT:   }
 // CHECK:STDOUT:   %F.decl: %F.type = fn_decl @F [template = constants.%F] {}
 // CHECK:STDOUT: }
