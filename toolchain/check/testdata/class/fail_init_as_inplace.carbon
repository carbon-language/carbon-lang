// Part of the Carbon Language project, under the Apache License v2.0 with LLVM
// Exceptions. See /LICENSE for license information.
// SPDX-License-Identifier: Apache-2.0 WITH LLVM-exception
//
// AUTOUPDATE
// TIP: To test this file alone, run:
// TIP:   bazel test //toolchain/testing:file_test --test_arg=--file_tests=toolchain/check/testdata/class/fail_init_as_inplace.carbon
// TIP: To dump output, run:
// TIP:   bazel run //toolchain/testing:file_test -- --dump_output --file_tests=toolchain/check/testdata/class/fail_init_as_inplace.carbon

class Class {
  var a: i32;
  var b: i32;
}

fn G(p: Class*);

fn F() {
  // TODO: This case should presumably work: `{...} as Class` should be an
  // initializing expression, not a value expression.
  //
  // CHECK:STDERR: fail_init_as_inplace.carbon:[[@LINE+3]]:18: ERROR: Cannot copy value of type `Class`.
  // CHECK:STDERR:   var c: Class = {.a = 1, .b = 2} as Class;
  // CHECK:STDERR:                  ^~~~~~~~~~~~~~~~~~~~~~~~~
  var c: Class = {.a = 1, .b = 2} as Class;
  G(&c);
}

// CHECK:STDOUT: --- fail_init_as_inplace.carbon
// CHECK:STDOUT:
// CHECK:STDOUT: constants {
// CHECK:STDOUT:   %Class: type = class_type @Class [template]
// CHECK:STDOUT:   %Int32.type: type = fn_type @Int32 [template]
// CHECK:STDOUT:   %.1: type = tuple_type () [template]
// CHECK:STDOUT:   %Int32: %Int32.type = struct_value () [template]
// CHECK:STDOUT:   %.2: type = unbound_element_type %Class, i32 [template]
// CHECK:STDOUT:   %.3: type = struct_type {.a: i32, .b: i32} [template]
// CHECK:STDOUT:   %.4: type = ptr_type %Class [template]
// CHECK:STDOUT:   %G.type: type = fn_type @G [template]
// CHECK:STDOUT:   %G: %G.type = struct_value () [template]
// CHECK:STDOUT:   %F.type: type = fn_type @F [template]
// CHECK:STDOUT:   %F: %F.type = struct_value () [template]
// CHECK:STDOUT:   %.5: type = ptr_type %.3 [template]
// CHECK:STDOUT:   %.6: i32 = int_literal 1 [template]
// CHECK:STDOUT:   %.7: i32 = int_literal 2 [template]
// CHECK:STDOUT:   %struct: %Class = struct_value (%.6, %.7) [template]
// CHECK:STDOUT: }
// CHECK:STDOUT:
// CHECK:STDOUT: imports {
// CHECK:STDOUT:   %Core: <namespace> = namespace file.%Core.import, [template] {
// CHECK:STDOUT:     .Int32 = %import_ref
// CHECK:STDOUT:     import Core//prelude
// CHECK:STDOUT:     import Core//prelude/operators
// CHECK:STDOUT:     import Core//prelude/types
// CHECK:STDOUT:     import Core//prelude/operators/arithmetic
// CHECK:STDOUT:     import Core//prelude/operators/bitwise
// CHECK:STDOUT:     import Core//prelude/operators/comparison
// CHECK:STDOUT:     import Core//prelude/types/bool
// CHECK:STDOUT:   }
// CHECK:STDOUT:   %import_ref: %Int32.type = import_ref Core//prelude/types, inst+4, loaded [template = constants.%Int32]
// CHECK:STDOUT: }
// CHECK:STDOUT:
// CHECK:STDOUT: file {
// CHECK:STDOUT:   package: <namespace> = namespace [template] {
// CHECK:STDOUT:     .Core = imports.%Core
// CHECK:STDOUT:     .Class = %Class.decl
// CHECK:STDOUT:     .G = %G.decl
// CHECK:STDOUT:     .F = %F.decl
// CHECK:STDOUT:   }
// CHECK:STDOUT:   %Core.import = import Core
// CHECK:STDOUT:   %Class.decl: type = class_decl @Class [template = constants.%Class] {} {}
// CHECK:STDOUT:   %G.decl: %G.type = fn_decl @G [template = constants.%G] {
// CHECK:STDOUT:     %p.patt: %.4 = binding_pattern p
// CHECK:STDOUT:   } {
// CHECK:STDOUT:     %Class.ref: type = name_ref Class, %Class.decl [template = constants.%Class]
<<<<<<< HEAD
// CHECK:STDOUT:     %.loc16_14: type = ptr_type %Class [template = constants.%.4]
// CHECK:STDOUT:     %param: %.4 = param
// CHECK:STDOUT:     @G.%p: %.4 = bind_name p, %param
=======
// CHECK:STDOUT:     %.loc16: type = ptr_type %Class [template = constants.%.4]
// CHECK:STDOUT:     %p.loc16_6.1: %.4 = param p
// CHECK:STDOUT:     @G.%p: %.4 = bind_name p, %p.loc16_6.1
>>>>>>> ed374dcd
// CHECK:STDOUT:   }
// CHECK:STDOUT:   %F.decl: %F.type = fn_decl @F [template = constants.%F] {} {}
// CHECK:STDOUT: }
// CHECK:STDOUT:
// CHECK:STDOUT: class @Class {
// CHECK:STDOUT:   %int.make_type_32.loc12: init type = call constants.%Int32() [template = i32]
// CHECK:STDOUT:   %.loc12_10.1: type = value_of_initializer %int.make_type_32.loc12 [template = i32]
// CHECK:STDOUT:   %.loc12_10.2: type = converted %int.make_type_32.loc12, %.loc12_10.1 [template = i32]
// CHECK:STDOUT:   %.loc12_8: %.2 = field_decl a, element0 [template]
// CHECK:STDOUT:   %int.make_type_32.loc13: init type = call constants.%Int32() [template = i32]
// CHECK:STDOUT:   %.loc13_10.1: type = value_of_initializer %int.make_type_32.loc13 [template = i32]
// CHECK:STDOUT:   %.loc13_10.2: type = converted %int.make_type_32.loc13, %.loc13_10.1 [template = i32]
// CHECK:STDOUT:   %.loc13_8: %.2 = field_decl b, element1 [template]
// CHECK:STDOUT:
// CHECK:STDOUT: !members:
// CHECK:STDOUT:   .Self = constants.%Class
// CHECK:STDOUT:   .a = %.loc12_8
// CHECK:STDOUT:   .b = %.loc13_8
// CHECK:STDOUT: }
// CHECK:STDOUT:
// CHECK:STDOUT: fn @Int32() -> type = "int.make_type_32";
// CHECK:STDOUT:
// CHECK:STDOUT: fn @G(%p: %.4);
// CHECK:STDOUT:
// CHECK:STDOUT: fn @F() {
// CHECK:STDOUT: !entry:
// CHECK:STDOUT:   %Class.ref.loc25_10: type = name_ref Class, file.%Class.decl [template = constants.%Class]
// CHECK:STDOUT:   %c.var: ref %Class = var c
// CHECK:STDOUT:   %c: ref %Class = bind_name c, %c.var
// CHECK:STDOUT:   %.loc25_24: i32 = int_literal 1 [template = constants.%.6]
// CHECK:STDOUT:   %.loc25_32: i32 = int_literal 2 [template = constants.%.7]
// CHECK:STDOUT:   %.loc25_33.1: %.3 = struct_literal (%.loc25_24, %.loc25_32)
// CHECK:STDOUT:   %Class.ref.loc25_38: type = name_ref Class, file.%Class.decl [template = constants.%Class]
// CHECK:STDOUT:   %.loc25_33.2: ref %Class = temporary_storage
// CHECK:STDOUT:   %.loc25_33.3: ref i32 = class_element_access %.loc25_33.2, element0
// CHECK:STDOUT:   %.loc25_33.4: init i32 = initialize_from %.loc25_24 to %.loc25_33.3 [template = constants.%.6]
// CHECK:STDOUT:   %.loc25_33.5: ref i32 = class_element_access %.loc25_33.2, element1
// CHECK:STDOUT:   %.loc25_33.6: init i32 = initialize_from %.loc25_32 to %.loc25_33.5 [template = constants.%.7]
// CHECK:STDOUT:   %.loc25_33.7: init %Class = class_init (%.loc25_33.4, %.loc25_33.6), %.loc25_33.2 [template = constants.%struct]
// CHECK:STDOUT:   %.loc25_33.8: ref %Class = temporary %.loc25_33.2, %.loc25_33.7
// CHECK:STDOUT:   %.loc25_35.1: ref %Class = converted %.loc25_33.1, %.loc25_33.8
// CHECK:STDOUT:   %.loc25_35.2: %Class = bind_value %.loc25_35.1
// CHECK:STDOUT:   assign %c.var, <error>
// CHECK:STDOUT:   %G.ref: %G.type = name_ref G, file.%G.decl [template = constants.%G]
// CHECK:STDOUT:   %c.ref: ref %Class = name_ref c, %c
// CHECK:STDOUT:   %.loc26: %.4 = addr_of %c.ref
// CHECK:STDOUT:   %G.call: init %.1 = call %G.ref(%.loc26)
// CHECK:STDOUT:   return
// CHECK:STDOUT: }
// CHECK:STDOUT:<|MERGE_RESOLUTION|>--- conflicted
+++ resolved
@@ -73,15 +73,9 @@
 // CHECK:STDOUT:     %p.patt: %.4 = binding_pattern p
 // CHECK:STDOUT:   } {
 // CHECK:STDOUT:     %Class.ref: type = name_ref Class, %Class.decl [template = constants.%Class]
-<<<<<<< HEAD
-// CHECK:STDOUT:     %.loc16_14: type = ptr_type %Class [template = constants.%.4]
+// CHECK:STDOUT:     %.loc16: type = ptr_type %Class [template = constants.%.4]
 // CHECK:STDOUT:     %param: %.4 = param
 // CHECK:STDOUT:     @G.%p: %.4 = bind_name p, %param
-=======
-// CHECK:STDOUT:     %.loc16: type = ptr_type %Class [template = constants.%.4]
-// CHECK:STDOUT:     %p.loc16_6.1: %.4 = param p
-// CHECK:STDOUT:     @G.%p: %.4 = bind_name p, %p.loc16_6.1
->>>>>>> ed374dcd
 // CHECK:STDOUT:   }
 // CHECK:STDOUT:   %F.decl: %F.type = fn_decl @F [template = constants.%F] {} {}
 // CHECK:STDOUT: }
