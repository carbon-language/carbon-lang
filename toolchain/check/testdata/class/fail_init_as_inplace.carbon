--- conflicted
+++ resolved
@@ -74,13 +74,8 @@
 // CHECK:STDOUT:   } {
 // CHECK:STDOUT:     %Class.ref: type = name_ref Class, file.%Class.decl [template = constants.%Class]
 // CHECK:STDOUT:     %.loc16: type = ptr_type %Class [template = constants.%.4]
-<<<<<<< HEAD
 // CHECK:STDOUT:     %param: %.4 = param
-// CHECK:STDOUT:     @G.%p: %.4 = bind_name p, %param
-=======
-// CHECK:STDOUT:     %p.param: %.4 = param p
-// CHECK:STDOUT:     %p: %.4 = bind_name p, %p.param
->>>>>>> dcb4ae26
+// CHECK:STDOUT:     %p: %.4 = bind_name p, %param
 // CHECK:STDOUT:   }
 // CHECK:STDOUT:   %F.decl: %F.type = fn_decl @F [template = constants.%F] {} {}
 // CHECK:STDOUT: }
