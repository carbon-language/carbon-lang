// Part of the Carbon Language project, under the Apache License v2.0 with LLVM
// Exceptions. See /LICENSE for license information.
// SPDX-License-Identifier: Apache-2.0 WITH LLVM-exception
//
// AUTOUPDATE

class Class {
  fn F[addr self: Class*](r#self: i32);
  fn G[self: Class](r#self: i32) -> (i32, i32);
  var n: i32;
}

fn Class.F[addr self: Class*](r#self: i32) {
  (*self).n = r#self;
}

fn Class.G[self: Class](r#self: i32) -> (i32, i32) {
  return (self.n, r#self);
}

// CHECK:STDOUT: --- raw_self.carbon
// CHECK:STDOUT:
// CHECK:STDOUT: constants {
// CHECK:STDOUT:   %Class: type = class_type @Class [template]
// CHECK:STDOUT:   %.1: type = ptr_type Class [template]
// CHECK:STDOUT:   %.2: type = tuple_type (type, type) [template]
// CHECK:STDOUT:   %.3: type = tuple_type (i32, i32) [template]
// CHECK:STDOUT:   %.4: type = ptr_type (i32, i32) [template]
// CHECK:STDOUT:   %.5: type = unbound_element_type Class, i32 [template]
// CHECK:STDOUT:   %.6: type = struct_type {.n: i32} [template]
// CHECK:STDOUT:   %.7: type = ptr_type {.n: i32} [template]
// CHECK:STDOUT: }
// CHECK:STDOUT:
// CHECK:STDOUT: file {
<<<<<<< HEAD
// CHECK:STDOUT:   package: <namespace> = namespace {
// CHECK:STDOUT:     .Class = %Class.decl
// CHECK:STDOUT:   } [template]
// CHECK:STDOUT:   %Class.decl = class_decl @Class, () [template = constants.%Class]
// CHECK:STDOUT:   %F: <function> = fn_decl @F [template]
// CHECK:STDOUT:   %G: <function> = fn_decl @G [template]
=======
// CHECK:STDOUT:   package: <namespace> = namespace {.Class = %Class.decl} [template]
// CHECK:STDOUT:   %Class.decl = class_decl @Class {} [template = constants.%Class]
// CHECK:STDOUT:   %F: <function> = fn_decl @F {
// CHECK:STDOUT:     %Class.ref.loc13: type = name_ref Class, %Class.decl [template = constants.%Class]
// CHECK:STDOUT:     %.loc13_28: type = ptr_type Class [template = constants.%.1]
// CHECK:STDOUT:     %self.loc13_17.1: Class* = param self
// CHECK:STDOUT:     @F.%self.loc13_17: Class* = bind_name self, %self.loc13_17.1
// CHECK:STDOUT:     @F.%.loc13: Class* = addr_pattern @F.%self.loc13_17
// CHECK:STDOUT:     %self.loc13_31.1: i32 = param r#self
// CHECK:STDOUT:     @F.%self.loc13_31: i32 = bind_name r#self, %self.loc13_31.1
// CHECK:STDOUT:   } [template]
// CHECK:STDOUT:   %G: <function> = fn_decl @G {
// CHECK:STDOUT:     %Class.ref.loc17: type = name_ref Class, %Class.decl [template = constants.%Class]
// CHECK:STDOUT:     %self.loc17_12.1: Class = param self
// CHECK:STDOUT:     @G.%self.loc17_12: Class = bind_name self, %self.loc17_12.1
// CHECK:STDOUT:     %self.loc17_25.1: i32 = param r#self
// CHECK:STDOUT:     @G.%self.loc17_25: i32 = bind_name r#self, %self.loc17_25.1
// CHECK:STDOUT:     %.loc17_50.1: (type, type) = tuple_literal (i32, i32)
// CHECK:STDOUT:     %.loc17_50.2: type = converted %.loc17_50.1, constants.%.3 [template = constants.%.3]
// CHECK:STDOUT:     @G.%return: ref (i32, i32) = var <return slot>
// CHECK:STDOUT:   } [template]
>>>>>>> 5f4e6c76
// CHECK:STDOUT: }
// CHECK:STDOUT:
// CHECK:STDOUT: class @Class {
// CHECK:STDOUT:   %F: <function> = fn_decl @F {
// CHECK:STDOUT:     %Class.ref.loc8: type = name_ref Class, file.%Class.decl [template = constants.%Class]
// CHECK:STDOUT:     %.loc8_24: type = ptr_type Class [template = constants.%.1]
// CHECK:STDOUT:     %self.loc8_13.1: Class* = param self
// CHECK:STDOUT:     %self.loc8_13.3: Class* = bind_name self, %self.loc8_13.1
// CHECK:STDOUT:     %.loc8_8: Class* = addr_pattern %self.loc8_13.3
// CHECK:STDOUT:     %self.loc8_27.1: i32 = param r#self
// CHECK:STDOUT:     %self.loc8_27.2: i32 = bind_name r#self, %self.loc8_27.1
// CHECK:STDOUT:   } [template]
// CHECK:STDOUT:   %G: <function> = fn_decl @G {
// CHECK:STDOUT:     %Class.ref.loc9: type = name_ref Class, file.%Class.decl [template = constants.%Class]
// CHECK:STDOUT:     %self.loc9_8.1: Class = param self
// CHECK:STDOUT:     %self.loc9_8.2: Class = bind_name self, %self.loc9_8.1
// CHECK:STDOUT:     %self.loc9_21.1: i32 = param r#self
// CHECK:STDOUT:     %self.loc9_21.2: i32 = bind_name r#self, %self.loc9_21.1
// CHECK:STDOUT:     %.loc9_46.1: (type, type) = tuple_literal (i32, i32)
// CHECK:STDOUT:     %.loc9_46.2: type = converted %.loc9_46.1, constants.%.3 [template = constants.%.3]
// CHECK:STDOUT:     %return.var: ref (i32, i32) = var <return slot>
// CHECK:STDOUT:   } [template]
// CHECK:STDOUT:   %.loc10: <unbound element of class Class> = field_decl n, element0 [template]
// CHECK:STDOUT:
// CHECK:STDOUT: !members:
// CHECK:STDOUT:   .F = %F
// CHECK:STDOUT:   .G = %G
// CHECK:STDOUT:   .n = %.loc10
// CHECK:STDOUT: }
// CHECK:STDOUT:
// CHECK:STDOUT: fn @F[addr %self.loc13_17: Class*](%self.loc13_31: i32) {
// CHECK:STDOUT: !entry:
// CHECK:STDOUT:   %self.ref.loc14_5: Class* = name_ref self, %self.loc13_17
// CHECK:STDOUT:   %.loc14_4: ref Class = deref %self.ref.loc14_5
// CHECK:STDOUT:   %.loc14_10: ref i32 = class_element_access %.loc14_4, element0
// CHECK:STDOUT:   %self.ref.loc14_15: i32 = name_ref r#self, %self.loc13_31
// CHECK:STDOUT:   assign %.loc14_10, %self.ref.loc14_15
// CHECK:STDOUT:   return
// CHECK:STDOUT: }
// CHECK:STDOUT:
// CHECK:STDOUT: fn @G[%self.loc17_12: Class](%self.loc17_25: i32) -> %return: (i32, i32) {
// CHECK:STDOUT: !entry:
// CHECK:STDOUT:   %self.ref.loc18_11: Class = name_ref self, %self.loc17_12
// CHECK:STDOUT:   %.loc18_15.1: ref i32 = class_element_access %self.ref.loc18_11, element0
// CHECK:STDOUT:   %.loc18_15.2: i32 = bind_value %.loc18_15.1
// CHECK:STDOUT:   %self.ref.loc18_19: i32 = name_ref r#self, %self.loc17_25
// CHECK:STDOUT:   %.loc18_25.1: (i32, i32) = tuple_literal (%.loc18_15.2, %self.ref.loc18_19)
// CHECK:STDOUT:   %.loc18_25.2: ref i32 = tuple_access %return, element0
// CHECK:STDOUT:   %.loc18_25.3: init i32 = initialize_from %.loc18_15.2 to %.loc18_25.2
// CHECK:STDOUT:   %.loc18_25.4: ref i32 = tuple_access %return, element1
// CHECK:STDOUT:   %.loc18_25.5: init i32 = initialize_from %self.ref.loc18_19 to %.loc18_25.4
// CHECK:STDOUT:   %.loc18_25.6: init (i32, i32) = tuple_init (%.loc18_25.3, %.loc18_25.5) to %return
// CHECK:STDOUT:   %.loc18_25.7: init (i32, i32) = converted %.loc18_25.1, %.loc18_25.6
// CHECK:STDOUT:   return %.loc18_25.7
// CHECK:STDOUT: }
// CHECK:STDOUT:<|MERGE_RESOLUTION|>--- conflicted
+++ resolved
@@ -32,15 +32,9 @@
 // CHECK:STDOUT: }
 // CHECK:STDOUT:
 // CHECK:STDOUT: file {
-<<<<<<< HEAD
 // CHECK:STDOUT:   package: <namespace> = namespace {
 // CHECK:STDOUT:     .Class = %Class.decl
 // CHECK:STDOUT:   } [template]
-// CHECK:STDOUT:   %Class.decl = class_decl @Class, () [template = constants.%Class]
-// CHECK:STDOUT:   %F: <function> = fn_decl @F [template]
-// CHECK:STDOUT:   %G: <function> = fn_decl @G [template]
-=======
-// CHECK:STDOUT:   package: <namespace> = namespace {.Class = %Class.decl} [template]
 // CHECK:STDOUT:   %Class.decl = class_decl @Class {} [template = constants.%Class]
 // CHECK:STDOUT:   %F: <function> = fn_decl @F {
 // CHECK:STDOUT:     %Class.ref.loc13: type = name_ref Class, %Class.decl [template = constants.%Class]
@@ -61,7 +55,6 @@
 // CHECK:STDOUT:     %.loc17_50.2: type = converted %.loc17_50.1, constants.%.3 [template = constants.%.3]
 // CHECK:STDOUT:     @G.%return: ref (i32, i32) = var <return slot>
 // CHECK:STDOUT:   } [template]
->>>>>>> 5f4e6c76
 // CHECK:STDOUT: }
 // CHECK:STDOUT:
 // CHECK:STDOUT: class @Class {
