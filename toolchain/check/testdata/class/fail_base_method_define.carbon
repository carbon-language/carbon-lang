// Part of the Carbon Language project, under the Apache License v2.0 with LLVM
// Exceptions. See /LICENSE for license information.
// SPDX-License-Identifier: Apache-2.0 WITH LLVM-exception
//
// AUTOUPDATE

base class B {
  fn F();

  class C {
    fn F();
  }
}

class D {
  extend base: B;
}

// CHECK:STDERR: fail_base_method_define.carbon:[[@LINE+3]]:6: ERROR: Out-of-line declaration requires a declaration in scoped entity.
// CHECK:STDERR: fn D.F() {}
// CHECK:STDERR:      ^
fn D.F() {}

// CHECK:STDERR: fail_base_method_define.carbon:[[@LINE+3]]:6: ERROR: Name `C` not found.
// CHECK:STDERR: fn D.C.F() {}
// CHECK:STDERR:      ^
fn D.C.F() {}

// CHECK:STDOUT: --- fail_base_method_define.carbon
// CHECK:STDOUT:
// CHECK:STDOUT: constants {
// CHECK:STDOUT:   %B: type = class_type @B [template]
// CHECK:STDOUT:   %C: type = class_type @C [template]
// CHECK:STDOUT:   %.1: type = struct_type {} [template]
// CHECK:STDOUT:   %D: type = class_type @D [template]
// CHECK:STDOUT:   %.2: type = tuple_type () [template]
// CHECK:STDOUT:   %.3: type = ptr_type {} [template]
// CHECK:STDOUT:   %.4: type = unbound_element_type D, B [template]
// CHECK:STDOUT:   %.5: type = struct_type {.base: B} [template]
// CHECK:STDOUT: }
// CHECK:STDOUT:
// CHECK:STDOUT: file {
<<<<<<< HEAD
// CHECK:STDOUT:   package: <namespace> = namespace {
// CHECK:STDOUT:     .B = %B.decl
// CHECK:STDOUT:     .D = %D.decl
// CHECK:STDOUT:   } [template]
// CHECK:STDOUT:   %B.decl = class_decl @B, () [template = constants.%B]
// CHECK:STDOUT:   %D.decl = class_decl @D, () [template = constants.%D]
// CHECK:STDOUT:   %F: <function> = fn_decl @F.3 [template]
// CHECK:STDOUT:   %.loc27: <function> = fn_decl @.1 [template]
=======
// CHECK:STDOUT:   package: <namespace> = namespace {.B = %B.decl, .D = %D.decl} [template]
// CHECK:STDOUT:   %B.decl = class_decl @B {} [template = constants.%B]
// CHECK:STDOUT:   %D.decl = class_decl @D {} [template = constants.%D]
// CHECK:STDOUT:   %F: <function> = fn_decl @F.3 {} [template]
// CHECK:STDOUT:   %.loc27: <function> = fn_decl @.1 {} [template]
>>>>>>> 5f4e6c76
// CHECK:STDOUT: }
// CHECK:STDOUT:
// CHECK:STDOUT: class @B {
// CHECK:STDOUT:   %F: <function> = fn_decl @F.1 {} [template]
// CHECK:STDOUT:   %C.decl = class_decl @C {} [template = constants.%C]
// CHECK:STDOUT:
// CHECK:STDOUT: !members:
// CHECK:STDOUT:   .F = %F
// CHECK:STDOUT:   .C = %C.decl
// CHECK:STDOUT: }
// CHECK:STDOUT:
// CHECK:STDOUT: class @C {
// CHECK:STDOUT:   %F: <function> = fn_decl @F.2 {} [template]
// CHECK:STDOUT:
// CHECK:STDOUT: !members:
// CHECK:STDOUT:   .F = %F
// CHECK:STDOUT: }
// CHECK:STDOUT:
// CHECK:STDOUT: class @D {
// CHECK:STDOUT:   %B.ref: type = name_ref B, file.%B.decl [template = constants.%B]
// CHECK:STDOUT:   %.loc16: <unbound element of class D> = base_decl B, element0 [template]
// CHECK:STDOUT:
// CHECK:STDOUT: !members:
// CHECK:STDOUT:   .base = %.loc16
// CHECK:STDOUT:   .F = file.%F
// CHECK:STDOUT:   extend name_scope1
// CHECK:STDOUT: }
// CHECK:STDOUT:
// CHECK:STDOUT: fn @F.1();
// CHECK:STDOUT:
// CHECK:STDOUT: fn @F.2();
// CHECK:STDOUT:
// CHECK:STDOUT: fn @F.3() {
// CHECK:STDOUT: !entry:
// CHECK:STDOUT:   return
// CHECK:STDOUT: }
// CHECK:STDOUT:
// CHECK:STDOUT: fn @.1() {
// CHECK:STDOUT: !entry:
// CHECK:STDOUT:   return
// CHECK:STDOUT: }
// CHECK:STDOUT:<|MERGE_RESOLUTION|>--- conflicted
+++ resolved
@@ -40,22 +40,14 @@
 // CHECK:STDOUT: }
 // CHECK:STDOUT:
 // CHECK:STDOUT: file {
-<<<<<<< HEAD
 // CHECK:STDOUT:   package: <namespace> = namespace {
 // CHECK:STDOUT:     .B = %B.decl
 // CHECK:STDOUT:     .D = %D.decl
 // CHECK:STDOUT:   } [template]
-// CHECK:STDOUT:   %B.decl = class_decl @B, () [template = constants.%B]
-// CHECK:STDOUT:   %D.decl = class_decl @D, () [template = constants.%D]
-// CHECK:STDOUT:   %F: <function> = fn_decl @F.3 [template]
-// CHECK:STDOUT:   %.loc27: <function> = fn_decl @.1 [template]
-=======
-// CHECK:STDOUT:   package: <namespace> = namespace {.B = %B.decl, .D = %D.decl} [template]
 // CHECK:STDOUT:   %B.decl = class_decl @B {} [template = constants.%B]
 // CHECK:STDOUT:   %D.decl = class_decl @D {} [template = constants.%D]
 // CHECK:STDOUT:   %F: <function> = fn_decl @F.3 {} [template]
 // CHECK:STDOUT:   %.loc27: <function> = fn_decl @.1 {} [template]
->>>>>>> 5f4e6c76
 // CHECK:STDOUT: }
 // CHECK:STDOUT:
 // CHECK:STDOUT: class @B {
