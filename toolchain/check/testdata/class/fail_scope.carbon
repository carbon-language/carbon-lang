// Part of the Carbon Language project, under the Apache License v2.0 with LLVM
// Exceptions. See /LICENSE for license information.
// SPDX-License-Identifier: Apache-2.0 WITH LLVM-exception
//
// AUTOUPDATE

class Class {
  fn F() -> i32 {
    return 1;
  }
}

fn G() -> i32 {
  // CHECK:STDERR: fail_scope.carbon:[[@LINE+3]]:10: ERROR: Name `F` not found.
  // CHECK:STDERR:   return F();
  // CHECK:STDERR:          ^
  return F();
}

// CHECK:STDOUT: --- fail_scope.carbon
// CHECK:STDOUT:
// CHECK:STDOUT: constants {
// CHECK:STDOUT:   %Class: type = class_type @Class [template]
// CHECK:STDOUT:   %.1: i32 = int_literal 1 [template]
// CHECK:STDOUT:   %.2: type = struct_type {} [template]
// CHECK:STDOUT: }
// CHECK:STDOUT:
// CHECK:STDOUT: file {
<<<<<<< HEAD
// CHECK:STDOUT:   package: <namespace> = namespace {
// CHECK:STDOUT:     .Class = %Class.decl
// CHECK:STDOUT:     .G = %G
// CHECK:STDOUT:   } [template]
// CHECK:STDOUT:   %Class.decl = class_decl @Class, () [template = constants.%Class]
// CHECK:STDOUT:   %G: <function> = fn_decl @G [template]
=======
// CHECK:STDOUT:   package: <namespace> = namespace {.Class = %Class.decl, .G = %G} [template]
// CHECK:STDOUT:   %Class.decl = class_decl @Class {} [template = constants.%Class]
// CHECK:STDOUT:   %G: <function> = fn_decl @G {
// CHECK:STDOUT:     %return.var: ref i32 = var <return slot>
// CHECK:STDOUT:   } [template]
>>>>>>> 5f4e6c76
// CHECK:STDOUT: }
// CHECK:STDOUT:
// CHECK:STDOUT: class @Class {
// CHECK:STDOUT:   %F: <function> = fn_decl @F {
// CHECK:STDOUT:     %return.var: ref i32 = var <return slot>
// CHECK:STDOUT:   } [template]
// CHECK:STDOUT:
// CHECK:STDOUT: !members:
// CHECK:STDOUT:   .F = %F
// CHECK:STDOUT: }
// CHECK:STDOUT:
// CHECK:STDOUT: fn @F() -> i32 {
// CHECK:STDOUT: !entry:
// CHECK:STDOUT:   %.loc9: i32 = int_literal 1 [template = constants.%.1]
// CHECK:STDOUT:   return %.loc9
// CHECK:STDOUT: }
// CHECK:STDOUT:
// CHECK:STDOUT: fn @G() -> i32 {
// CHECK:STDOUT: !entry:
// CHECK:STDOUT:   %F.ref: <error> = name_ref F, <error> [template = <error>]
// CHECK:STDOUT:   return <error>
// CHECK:STDOUT: }
// CHECK:STDOUT:<|MERGE_RESOLUTION|>--- conflicted
+++ resolved
@@ -26,20 +26,14 @@
 // CHECK:STDOUT: }
 // CHECK:STDOUT:
 // CHECK:STDOUT: file {
-<<<<<<< HEAD
 // CHECK:STDOUT:   package: <namespace> = namespace {
 // CHECK:STDOUT:     .Class = %Class.decl
 // CHECK:STDOUT:     .G = %G
 // CHECK:STDOUT:   } [template]
-// CHECK:STDOUT:   %Class.decl = class_decl @Class, () [template = constants.%Class]
-// CHECK:STDOUT:   %G: <function> = fn_decl @G [template]
-=======
-// CHECK:STDOUT:   package: <namespace> = namespace {.Class = %Class.decl, .G = %G} [template]
 // CHECK:STDOUT:   %Class.decl = class_decl @Class {} [template = constants.%Class]
 // CHECK:STDOUT:   %G: <function> = fn_decl @G {
 // CHECK:STDOUT:     %return.var: ref i32 = var <return slot>
 // CHECK:STDOUT:   } [template]
->>>>>>> 5f4e6c76
 // CHECK:STDOUT: }
 // CHECK:STDOUT:
 // CHECK:STDOUT: class @Class {
