// Part of the Carbon Language project, under the Apache License v2.0 with LLVM
// Exceptions. See /LICENSE for license information.
// SPDX-License-Identifier: Apache-2.0 WITH LLVM-exception
//
// AUTOUPDATE

class Class {
  fn F() -> i32 {
    return 1;
  }
}

fn G() -> i32 {
  // CHECK:STDERR: fail_scope.carbon:[[@LINE+3]]:10: ERROR: Name `F` not found.
  // CHECK:STDERR:   return F();
  // CHECK:STDERR:          ^
  return F();
}

// CHECK:STDOUT: constants {
// CHECK:STDOUT:   %.loc19: type = struct_type {}
// CHECK:STDOUT: }
// CHECK:STDOUT:
// CHECK:STDOUT: file "fail_scope.carbon" {
// CHECK:STDOUT:   class_declaration @Class, ()
// CHECK:STDOUT:   %Class: type = class_type @Class
<<<<<<< HEAD
// CHECK:STDOUT:   %.loc11: type = struct_type {}
// CHECK:STDOUT:   %G: <function> = fn_decl @G
=======
>>>>>>> a4c0febc
// CHECK:STDOUT: }
// CHECK:STDOUT:
// CHECK:STDOUT: class @Class {
// CHECK:STDOUT:   %F: <function> = fn_decl @F
// CHECK:STDOUT:
// CHECK:STDOUT: !members:
// CHECK:STDOUT:   .F = %F
// CHECK:STDOUT: }
// CHECK:STDOUT:
// CHECK:STDOUT: fn @F() -> i32 {
// CHECK:STDOUT: !entry:
// CHECK:STDOUT:   %.loc9: i32 = int_literal 1
// CHECK:STDOUT:   return %.loc9
// CHECK:STDOUT: }
// CHECK:STDOUT:
// CHECK:STDOUT: fn @G() -> i32 {
// CHECK:STDOUT: !entry:
// CHECK:STDOUT:   %F.ref: <error> = name_reference "F", <error>
// CHECK:STDOUT:   return <error>
// CHECK:STDOUT: }<|MERGE_RESOLUTION|>--- conflicted
+++ resolved
@@ -18,17 +18,13 @@
 }
 
 // CHECK:STDOUT: constants {
-// CHECK:STDOUT:   %.loc19: type = struct_type {}
+// CHECK:STDOUT:   %.loc11: type = struct_type {}
 // CHECK:STDOUT: }
 // CHECK:STDOUT:
 // CHECK:STDOUT: file "fail_scope.carbon" {
 // CHECK:STDOUT:   class_declaration @Class, ()
 // CHECK:STDOUT:   %Class: type = class_type @Class
-<<<<<<< HEAD
-// CHECK:STDOUT:   %.loc11: type = struct_type {}
 // CHECK:STDOUT:   %G: <function> = fn_decl @G
-=======
->>>>>>> a4c0febc
 // CHECK:STDOUT: }
 // CHECK:STDOUT:
 // CHECK:STDOUT: class @Class {
