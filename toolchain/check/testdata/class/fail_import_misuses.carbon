--- conflicted
+++ resolved
@@ -120,11 +120,7 @@
 // CHECK:STDOUT:   }
 // CHECK:STDOUT:   %Core.import = import Core
 // CHECK:STDOUT:   %default.import = import <invalid>
-<<<<<<< HEAD
-// CHECK:STDOUT:   %.decl: type = class_decl @.1 [template = constants.%.2] {} {}
-=======
-// CHECK:STDOUT:   %.decl: type = class_decl @.1 [template = constants.%.3] {}
->>>>>>> 1e34d03e
+// CHECK:STDOUT:   %.decl: type = class_decl @.1 [template = constants.%.3] {} {}
 // CHECK:STDOUT:   %Incomplete.ref: type = name_ref Incomplete, imports.%import_ref.2 [template = constants.%Incomplete]
 // CHECK:STDOUT:   %a.var: ref <error> = var a
 // CHECK:STDOUT:   %a: ref <error> = bind_name a, %a.var
