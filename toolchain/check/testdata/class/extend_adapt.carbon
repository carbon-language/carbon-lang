// Part of the Carbon Language project, under the Apache License v2.0 with LLVM
// Exceptions. See /LICENSE for license information.
// SPDX-License-Identifier: Apache-2.0 WITH LLVM-exception
//
// AUTOUPDATE
// TIP: To test this file alone, run:
// TIP:   bazel test //toolchain/testing:file_test --test_arg=--file_tests=toolchain/check/testdata/class/extend_adapt.carbon
// TIP: To dump output, run:
// TIP:   bazel run //toolchain/testing:file_test -- --dump_output --file_tests=toolchain/check/testdata/class/extend_adapt.carbon

// --- basic.carbon

library "[[@TEST_NAME]]";

class SomeClassAdapter;

class SomeClass {
  var a: i32;
  var b: i32;

  fn StaticMemberFunction();

  fn AdapterMethod[self: SomeClassAdapter]();
}

class SomeClassAdapter {
  extend adapt SomeClass;
}

fn TestStaticMemberFunction(a: SomeClassAdapter) {
  a.StaticMemberFunction();
}

fn TestAdapterMethod(a: SomeClassAdapter) {
  a.AdapterMethod();
}

// --- fail_todo_method_access.carbon

library "[[@TEST_NAME]]";

class SomeClass {
  fn F[self: Self]();
}

class SomeClassAdapter {
  extend adapt SomeClass;
}

fn F(a: SomeClassAdapter) {
  // CHECK:STDERR: fail_todo_method_access.carbon:[[@LINE+10]]:3: error: cannot implicitly convert from `SomeClassAdapter` to `SomeClass`
  // CHECK:STDERR:   a.F();
  // CHECK:STDERR:   ^~~~
  // CHECK:STDERR: fail_todo_method_access.carbon:[[@LINE+7]]:3: note: type `SomeClassAdapter` does not implement interface `ImplicitAs`
  // CHECK:STDERR:   a.F();
  // CHECK:STDERR:   ^~~~
  // CHECK:STDERR: fail_todo_method_access.carbon:[[@LINE-14]]:8: note: initializing `self` parameter of method declared here
  // CHECK:STDERR:   fn F[self: Self]();
  // CHECK:STDERR:        ^~~~
  // CHECK:STDERR:
  a.F();
}

// --- fail_todo_field_access.carbon

library "[[@TEST_NAME]]";

class SomeClass {
  var a: i32;
  var b: i32;
}

class SomeClassAdapter {
  extend adapt SomeClass;
}

fn F(a: SomeClassAdapter) -> i32 {
  // CHECK:STDERR: fail_todo_field_access.carbon:[[@LINE+7]]:10: error: cannot implicitly convert from `SomeClassAdapter` to `SomeClass`
  // CHECK:STDERR:   return a.b;
  // CHECK:STDERR:          ^~~
  // CHECK:STDERR: fail_todo_field_access.carbon:[[@LINE+4]]:10: note: type `SomeClassAdapter` does not implement interface `ImplicitAs`
  // CHECK:STDERR:   return a.b;
  // CHECK:STDERR:          ^~~
  // CHECK:STDERR:
  return a.b;
}

// --- fail_todo_adapt_non_class.carbon

library "[[@TEST_NAME]]";

class StructAdapter {
  // CHECK:STDERR: fail_todo_adapt_non_class.carbon:[[@LINE+3]]:3: error: semantics TODO: `extending non-class type`
  // CHECK:STDERR:   extend adapt {.a: i32, .b: i32};
  // CHECK:STDERR:   ^~~~~~~~~~~~~~~~~~~~~~~~~~~~~~~~
  extend adapt {.a: i32, .b: i32};
}

// CHECK:STDOUT: --- basic.carbon
// CHECK:STDOUT:
// CHECK:STDOUT: constants {
// CHECK:STDOUT:   %SomeClassAdapter: type = class_type @SomeClassAdapter [template]
// CHECK:STDOUT:   %SomeClass: type = class_type @SomeClass [template]
// CHECK:STDOUT:   %Int32.type: type = fn_type @Int32 [template]
// CHECK:STDOUT:   %.1: type = tuple_type () [template]
// CHECK:STDOUT:   %Int32: %Int32.type = struct_value () [template]
// CHECK:STDOUT:   %.2: type = unbound_element_type %SomeClass, i32 [template]
// CHECK:STDOUT:   %StaticMemberFunction.type: type = fn_type @StaticMemberFunction [template]
// CHECK:STDOUT:   %StaticMemberFunction: %StaticMemberFunction.type = struct_value () [template]
// CHECK:STDOUT:   %AdapterMethod.type: type = fn_type @AdapterMethod [template]
// CHECK:STDOUT:   %AdapterMethod: %AdapterMethod.type = struct_value () [template]
// CHECK:STDOUT:   %.3: type = struct_type {.a: i32, .b: i32} [template]
// CHECK:STDOUT:   %.4: <witness> = complete_type_witness %.3 [template]
// CHECK:STDOUT:   %.5: type = ptr_type %.3 [template]
// CHECK:STDOUT:   %.6: <witness> = complete_type_witness %SomeClass [template]
// CHECK:STDOUT:   %TestStaticMemberFunction.type: type = fn_type @TestStaticMemberFunction [template]
// CHECK:STDOUT:   %TestStaticMemberFunction: %TestStaticMemberFunction.type = struct_value () [template]
// CHECK:STDOUT:   %TestAdapterMethod.type: type = fn_type @TestAdapterMethod [template]
// CHECK:STDOUT:   %TestAdapterMethod: %TestAdapterMethod.type = struct_value () [template]
// CHECK:STDOUT: }
// CHECK:STDOUT:
// CHECK:STDOUT: imports {
// CHECK:STDOUT:   %Core: <namespace> = namespace file.%Core.import, [template] {
// CHECK:STDOUT:     .Int32 = %import_ref
// CHECK:STDOUT:     import Core//prelude
// CHECK:STDOUT:     import Core//prelude/operators
// CHECK:STDOUT:     import Core//prelude/types
// CHECK:STDOUT:     import Core//prelude/operators/arithmetic
// CHECK:STDOUT:     import Core//prelude/operators/as
// CHECK:STDOUT:     import Core//prelude/operators/bitwise
// CHECK:STDOUT:     import Core//prelude/operators/comparison
// CHECK:STDOUT:     import Core//prelude/types/bool
// CHECK:STDOUT:   }
// CHECK:STDOUT:   %import_ref: %Int32.type = import_ref Core//prelude/types, inst+4, loaded [template = constants.%Int32]
// CHECK:STDOUT: }
// CHECK:STDOUT:
// CHECK:STDOUT: file {
// CHECK:STDOUT:   package: <namespace> = namespace [template] {
// CHECK:STDOUT:     .Core = imports.%Core
// CHECK:STDOUT:     .SomeClassAdapter = %SomeClassAdapter.decl.loc4
// CHECK:STDOUT:     .SomeClass = %SomeClass.decl
// CHECK:STDOUT:     .TestStaticMemberFunction = %TestStaticMemberFunction.decl
// CHECK:STDOUT:     .TestAdapterMethod = %TestAdapterMethod.decl
// CHECK:STDOUT:   }
// CHECK:STDOUT:   %Core.import = import Core
// CHECK:STDOUT:   %SomeClassAdapter.decl.loc4: type = class_decl @SomeClassAdapter [template = constants.%SomeClassAdapter] {} {}
// CHECK:STDOUT:   %SomeClass.decl: type = class_decl @SomeClass [template = constants.%SomeClass] {} {}
// CHECK:STDOUT:   %SomeClassAdapter.decl.loc15: type = class_decl @SomeClassAdapter [template = constants.%SomeClassAdapter] {} {}
// CHECK:STDOUT:   %TestStaticMemberFunction.decl: %TestStaticMemberFunction.type = fn_decl @TestStaticMemberFunction [template = constants.%TestStaticMemberFunction] {
<<<<<<< HEAD
// CHECK:STDOUT:     %a.patt.loc19: %SomeClassAdapter = binding_pattern a
// CHECK:STDOUT:   } {
// CHECK:STDOUT:     %SomeClassAdapter.ref.loc19: type = name_ref SomeClassAdapter, %SomeClassAdapter.decl.loc4 [template = constants.%SomeClassAdapter]
// CHECK:STDOUT:     %a.loc19_29.1: %SomeClassAdapter = param a
// CHECK:STDOUT:     @TestStaticMemberFunction.%a: %SomeClassAdapter = bind_name a, %a.loc19_29.1
// CHECK:STDOUT:   }
// CHECK:STDOUT:   %TestAdapterMethod.decl: %TestAdapterMethod.type = fn_decl @TestAdapterMethod [template = constants.%TestAdapterMethod] {
// CHECK:STDOUT:     %a.patt.loc23: %SomeClassAdapter = binding_pattern a
// CHECK:STDOUT:   } {
// CHECK:STDOUT:     %SomeClassAdapter.ref.loc23: type = name_ref SomeClassAdapter, %SomeClassAdapter.decl.loc4 [template = constants.%SomeClassAdapter]
// CHECK:STDOUT:     %a.loc23_22.1: %SomeClassAdapter = param a
// CHECK:STDOUT:     @TestAdapterMethod.%a: %SomeClassAdapter = bind_name a, %a.loc23_22.1
=======
// CHECK:STDOUT:     %SomeClassAdapter.ref: type = name_ref SomeClassAdapter, file.%SomeClassAdapter.decl.loc4 [template = constants.%SomeClassAdapter]
// CHECK:STDOUT:     %a.param: %SomeClassAdapter = param a, runtime_param0
// CHECK:STDOUT:     %a: %SomeClassAdapter = bind_name a, %a.param
// CHECK:STDOUT:   }
// CHECK:STDOUT:   %TestAdapterMethod.decl: %TestAdapterMethod.type = fn_decl @TestAdapterMethod [template = constants.%TestAdapterMethod] {
// CHECK:STDOUT:     %SomeClassAdapter.ref: type = name_ref SomeClassAdapter, file.%SomeClassAdapter.decl.loc4 [template = constants.%SomeClassAdapter]
// CHECK:STDOUT:     %a.param: %SomeClassAdapter = param a, runtime_param0
// CHECK:STDOUT:     %a: %SomeClassAdapter = bind_name a, %a.param
>>>>>>> 1e34d03e
// CHECK:STDOUT:   }
// CHECK:STDOUT: }
// CHECK:STDOUT:
// CHECK:STDOUT: class @SomeClassAdapter {
// CHECK:STDOUT:   %SomeClass.ref: type = name_ref SomeClass, file.%SomeClass.decl [template = constants.%SomeClass]
// CHECK:STDOUT:   adapt_decl %SomeClass
// CHECK:STDOUT:   %.loc17: <witness> = complete_type_witness %SomeClass [template = constants.%.6]
// CHECK:STDOUT:
// CHECK:STDOUT: !members:
// CHECK:STDOUT:   .Self = constants.%SomeClassAdapter
// CHECK:STDOUT:   extend name_scope2
// CHECK:STDOUT: }
// CHECK:STDOUT:
// CHECK:STDOUT: class @SomeClass {
// CHECK:STDOUT:   %int.make_type_32.loc7: init type = call constants.%Int32() [template = i32]
// CHECK:STDOUT:   %.loc7_10.1: type = value_of_initializer %int.make_type_32.loc7 [template = i32]
// CHECK:STDOUT:   %.loc7_10.2: type = converted %int.make_type_32.loc7, %.loc7_10.1 [template = i32]
// CHECK:STDOUT:   %.loc7_8: %.2 = field_decl a, element0 [template]
// CHECK:STDOUT:   %int.make_type_32.loc8: init type = call constants.%Int32() [template = i32]
// CHECK:STDOUT:   %.loc8_10.1: type = value_of_initializer %int.make_type_32.loc8 [template = i32]
// CHECK:STDOUT:   %.loc8_10.2: type = converted %int.make_type_32.loc8, %.loc8_10.1 [template = i32]
// CHECK:STDOUT:   %.loc8_8: %.2 = field_decl b, element1 [template]
// CHECK:STDOUT:   %StaticMemberFunction.decl: %StaticMemberFunction.type = fn_decl @StaticMemberFunction [template = constants.%StaticMemberFunction] {} {}
// CHECK:STDOUT:   %AdapterMethod.decl: %AdapterMethod.type = fn_decl @AdapterMethod [template = constants.%AdapterMethod] {
// CHECK:STDOUT:     %self.patt: %SomeClassAdapter = binding_pattern self
// CHECK:STDOUT:   } {
// CHECK:STDOUT:     %SomeClassAdapter.ref: type = name_ref SomeClassAdapter, file.%SomeClassAdapter.decl.loc4 [template = constants.%SomeClassAdapter]
// CHECK:STDOUT:     %self.param: %SomeClassAdapter = param self, runtime_param0
// CHECK:STDOUT:     %self: %SomeClassAdapter = bind_name self, %self.param
// CHECK:STDOUT:   }
// CHECK:STDOUT:   %.loc13: <witness> = complete_type_witness %.3 [template = constants.%.4]
// CHECK:STDOUT:
// CHECK:STDOUT: !members:
// CHECK:STDOUT:   .Self = constants.%SomeClass
// CHECK:STDOUT:   .a = %.loc7_8
// CHECK:STDOUT:   .b = %.loc8_8
// CHECK:STDOUT:   .StaticMemberFunction = %StaticMemberFunction.decl
// CHECK:STDOUT:   .AdapterMethod = %AdapterMethod.decl
// CHECK:STDOUT: }
// CHECK:STDOUT:
// CHECK:STDOUT: fn @Int32() -> type = "int.make_type_32";
// CHECK:STDOUT:
// CHECK:STDOUT: fn @StaticMemberFunction();
// CHECK:STDOUT:
// CHECK:STDOUT: fn @AdapterMethod[%self: %SomeClassAdapter]();
// CHECK:STDOUT:
// CHECK:STDOUT: fn @TestStaticMemberFunction(%a: %SomeClassAdapter) {
// CHECK:STDOUT: !entry:
// CHECK:STDOUT:   %a.ref: %SomeClassAdapter = name_ref a, %a
// CHECK:STDOUT:   %StaticMemberFunction.ref: %StaticMemberFunction.type = name_ref StaticMemberFunction, @SomeClass.%StaticMemberFunction.decl [template = constants.%StaticMemberFunction]
// CHECK:STDOUT:   %StaticMemberFunction.call: init %.1 = call %StaticMemberFunction.ref()
// CHECK:STDOUT:   return
// CHECK:STDOUT: }
// CHECK:STDOUT:
// CHECK:STDOUT: fn @TestAdapterMethod(%a: %SomeClassAdapter) {
// CHECK:STDOUT: !entry:
// CHECK:STDOUT:   %a.ref: %SomeClassAdapter = name_ref a, %a
// CHECK:STDOUT:   %AdapterMethod.ref: %AdapterMethod.type = name_ref AdapterMethod, @SomeClass.%AdapterMethod.decl [template = constants.%AdapterMethod]
// CHECK:STDOUT:   %.loc24: <bound method> = bound_method %a.ref, %AdapterMethod.ref
// CHECK:STDOUT:   %AdapterMethod.call: init %.1 = call %.loc24(%a.ref)
// CHECK:STDOUT:   return
// CHECK:STDOUT: }
// CHECK:STDOUT:
// CHECK:STDOUT: --- fail_todo_method_access.carbon
// CHECK:STDOUT:
// CHECK:STDOUT: constants {
// CHECK:STDOUT:   %SomeClass: type = class_type @SomeClass [template]
// CHECK:STDOUT:   %F.type.1: type = fn_type @F.1 [template]
// CHECK:STDOUT:   %.1: type = tuple_type () [template]
// CHECK:STDOUT:   %F.1: %F.type.1 = struct_value () [template]
// CHECK:STDOUT:   %.2: type = struct_type {} [template]
// CHECK:STDOUT:   %.3: <witness> = complete_type_witness %.2 [template]
// CHECK:STDOUT:   %SomeClassAdapter: type = class_type @SomeClassAdapter [template]
// CHECK:STDOUT:   %.4: type = ptr_type %.2 [template]
// CHECK:STDOUT:   %.5: <witness> = complete_type_witness %SomeClass [template]
// CHECK:STDOUT:   %F.type.2: type = fn_type @F.2 [template]
// CHECK:STDOUT:   %F.2: %F.type.2 = struct_value () [template]
// CHECK:STDOUT:   %ImplicitAs.type: type = generic_interface_type @ImplicitAs [template]
// CHECK:STDOUT:   %ImplicitAs: %ImplicitAs.type = struct_value () [template]
// CHECK:STDOUT:   %Dest: type = bind_symbolic_name Dest 0 [symbolic]
// CHECK:STDOUT:   %.6: type = interface_type @ImplicitAs, @ImplicitAs(%Dest) [symbolic]
// CHECK:STDOUT:   %Self.1: @ImplicitAs.%.1 (%.6) = bind_symbolic_name Self 1 [symbolic]
// CHECK:STDOUT:   %Self.2: %.6 = bind_symbolic_name Self 1 [symbolic]
// CHECK:STDOUT:   %Convert.type.1: type = fn_type @Convert, @ImplicitAs(%Dest) [symbolic]
// CHECK:STDOUT:   %Convert.1: %Convert.type.1 = struct_value () [symbolic]
// CHECK:STDOUT:   %.7: type = assoc_entity_type %.6, %Convert.type.1 [symbolic]
// CHECK:STDOUT:   %.8: %.7 = assoc_entity element0, imports.%import_ref.5 [symbolic]
// CHECK:STDOUT:   %.9: type = interface_type @ImplicitAs, @ImplicitAs(%SomeClass) [template]
// CHECK:STDOUT:   %Convert.type.2: type = fn_type @Convert, @ImplicitAs(%SomeClass) [template]
// CHECK:STDOUT:   %Convert.2: %Convert.type.2 = struct_value () [template]
// CHECK:STDOUT:   %.10: type = assoc_entity_type %.9, %Convert.type.2 [template]
// CHECK:STDOUT:   %.11: %.10 = assoc_entity element0, imports.%import_ref.5 [template]
// CHECK:STDOUT:   %.12: %.7 = assoc_entity element0, imports.%import_ref.6 [symbolic]
// CHECK:STDOUT: }
// CHECK:STDOUT:
// CHECK:STDOUT: imports {
// CHECK:STDOUT:   %Core: <namespace> = namespace file.%Core.import, [template] {
// CHECK:STDOUT:     .ImplicitAs = %import_ref.1
// CHECK:STDOUT:     import Core//prelude
// CHECK:STDOUT:     import Core//prelude/operators
// CHECK:STDOUT:     import Core//prelude/types
// CHECK:STDOUT:     import Core//prelude/operators/arithmetic
// CHECK:STDOUT:     import Core//prelude/operators/as
// CHECK:STDOUT:     import Core//prelude/operators/bitwise
// CHECK:STDOUT:     import Core//prelude/operators/comparison
// CHECK:STDOUT:     import Core//prelude/types/bool
// CHECK:STDOUT:   }
// CHECK:STDOUT:   %import_ref.1: %ImplicitAs.type = import_ref Core//prelude/operators/as, inst+37, loaded [template = constants.%ImplicitAs]
// CHECK:STDOUT:   %import_ref.2 = import_ref Core//prelude/operators/as, inst+42, unloaded
// CHECK:STDOUT:   %import_ref.3: @ImplicitAs.%.2 (%.7) = import_ref Core//prelude/operators/as, inst+59, loaded [symbolic = @ImplicitAs.%.3 (constants.%.12)]
// CHECK:STDOUT:   %import_ref.4 = import_ref Core//prelude/operators/as, inst+52, unloaded
// CHECK:STDOUT:   %import_ref.5 = import_ref Core//prelude/operators/as, inst+52, unloaded
// CHECK:STDOUT:   %import_ref.6 = import_ref Core//prelude/operators/as, inst+52, unloaded
// CHECK:STDOUT: }
// CHECK:STDOUT:
// CHECK:STDOUT: file {
// CHECK:STDOUT:   package: <namespace> = namespace [template] {
// CHECK:STDOUT:     .Core = imports.%Core
// CHECK:STDOUT:     .SomeClass = %SomeClass.decl
// CHECK:STDOUT:     .SomeClassAdapter = %SomeClassAdapter.decl
// CHECK:STDOUT:     .F = %F.decl
// CHECK:STDOUT:   }
// CHECK:STDOUT:   %Core.import = import Core
// CHECK:STDOUT:   %SomeClass.decl: type = class_decl @SomeClass [template = constants.%SomeClass] {} {}
// CHECK:STDOUT:   %SomeClassAdapter.decl: type = class_decl @SomeClassAdapter [template = constants.%SomeClassAdapter] {} {}
// CHECK:STDOUT:   %F.decl: %F.type.2 = fn_decl @F.2 [template = constants.%F.2] {
<<<<<<< HEAD
// CHECK:STDOUT:     %a.patt: %SomeClassAdapter = binding_pattern a
// CHECK:STDOUT:   } {
// CHECK:STDOUT:     %SomeClassAdapter.ref: type = name_ref SomeClassAdapter, %SomeClassAdapter.decl [template = constants.%SomeClassAdapter]
// CHECK:STDOUT:     %a.loc12_6.1: %SomeClassAdapter = param a
// CHECK:STDOUT:     @F.2.%a: %SomeClassAdapter = bind_name a, %a.loc12_6.1
=======
// CHECK:STDOUT:     %SomeClassAdapter.ref: type = name_ref SomeClassAdapter, file.%SomeClassAdapter.decl [template = constants.%SomeClassAdapter]
// CHECK:STDOUT:     %a.param: %SomeClassAdapter = param a, runtime_param0
// CHECK:STDOUT:     %a: %SomeClassAdapter = bind_name a, %a.param
// CHECK:STDOUT:   }
// CHECK:STDOUT: }
// CHECK:STDOUT:
// CHECK:STDOUT: generic interface @ImplicitAs(constants.%Dest: type) {
// CHECK:STDOUT:   %Dest: type = bind_symbolic_name Dest 0 [symbolic = %Dest (constants.%Dest)]
// CHECK:STDOUT:
// CHECK:STDOUT: !definition:
// CHECK:STDOUT:   %.1: type = interface_type @ImplicitAs, @ImplicitAs(%Dest) [symbolic = %.1 (constants.%.6)]
// CHECK:STDOUT:   %Self: %.6 = bind_symbolic_name Self 1 [symbolic = %Self (constants.%Self.2)]
// CHECK:STDOUT:   %Convert.type: type = fn_type @Convert, @ImplicitAs(%Dest) [symbolic = %Convert.type (constants.%Convert.type.1)]
// CHECK:STDOUT:   %Convert: @ImplicitAs.%Convert.type (%Convert.type.1) = struct_value () [symbolic = %Convert (constants.%Convert.1)]
// CHECK:STDOUT:   %.2: type = assoc_entity_type @ImplicitAs.%.1 (%.6), @ImplicitAs.%Convert.type (%Convert.type.1) [symbolic = %.2 (constants.%.7)]
// CHECK:STDOUT:   %.3: @ImplicitAs.%.2 (%.7) = assoc_entity element0, imports.%import_ref.5 [symbolic = %.3 (constants.%.8)]
// CHECK:STDOUT:
// CHECK:STDOUT:   interface {
// CHECK:STDOUT:   !members:
// CHECK:STDOUT:     .Self = imports.%import_ref.2
// CHECK:STDOUT:     .Convert = imports.%import_ref.3
// CHECK:STDOUT:     witness = (imports.%import_ref.4)
>>>>>>> 1e34d03e
// CHECK:STDOUT:   }
// CHECK:STDOUT: }
// CHECK:STDOUT:
// CHECK:STDOUT: class @SomeClass {
// CHECK:STDOUT:   %F.decl: %F.type.1 = fn_decl @F.1 [template = constants.%F.1] {
// CHECK:STDOUT:     %self.patt: %SomeClass = binding_pattern self
// CHECK:STDOUT:   } {
// CHECK:STDOUT:     %Self.ref: type = name_ref Self, constants.%SomeClass [template = constants.%SomeClass]
// CHECK:STDOUT:     %self.param: %SomeClass = param self, runtime_param0
// CHECK:STDOUT:     %self: %SomeClass = bind_name self, %self.param
// CHECK:STDOUT:   }
// CHECK:STDOUT:   %.loc6: <witness> = complete_type_witness %.2 [template = constants.%.3]
// CHECK:STDOUT:
// CHECK:STDOUT: !members:
// CHECK:STDOUT:   .Self = constants.%SomeClass
// CHECK:STDOUT:   .F = %F.decl
// CHECK:STDOUT: }
// CHECK:STDOUT:
// CHECK:STDOUT: class @SomeClassAdapter {
// CHECK:STDOUT:   %SomeClass.ref: type = name_ref SomeClass, file.%SomeClass.decl [template = constants.%SomeClass]
// CHECK:STDOUT:   adapt_decl %SomeClass
// CHECK:STDOUT:   %.loc10: <witness> = complete_type_witness %SomeClass [template = constants.%.5]
// CHECK:STDOUT:
// CHECK:STDOUT: !members:
// CHECK:STDOUT:   .Self = constants.%SomeClassAdapter
// CHECK:STDOUT:   extend name_scope2
// CHECK:STDOUT: }
// CHECK:STDOUT:
// CHECK:STDOUT: fn @F.1[%self: %SomeClass]();
// CHECK:STDOUT:
// CHECK:STDOUT: fn @F.2(%a: %SomeClassAdapter) {
// CHECK:STDOUT: !entry:
// CHECK:STDOUT:   %a.ref: %SomeClassAdapter = name_ref a, %a
// CHECK:STDOUT:   %F.ref: %F.type.1 = name_ref F, @SomeClass.%F.decl [template = constants.%F.1]
// CHECK:STDOUT:   %.loc23_4: <bound method> = bound_method %a.ref, %F.ref
// CHECK:STDOUT:   %.loc23_6.1: type = interface_type @ImplicitAs, @ImplicitAs(constants.%SomeClass) [template = constants.%.9]
// CHECK:STDOUT:   %.loc23_6.2: %.10 = specific_constant imports.%import_ref.3, @ImplicitAs(constants.%SomeClass) [template = constants.%.11]
// CHECK:STDOUT:   %Convert.ref: %.10 = name_ref Convert, %.loc23_6.2 [template = constants.%.11]
// CHECK:STDOUT:   %.loc23_6.3: %SomeClass = converted %a.ref, <error> [template = <error>]
// CHECK:STDOUT:   %F.call: init %.1 = call %.loc23_4(<invalid>) [template = <error>]
// CHECK:STDOUT:   return
// CHECK:STDOUT: }
// CHECK:STDOUT:
// CHECK:STDOUT: generic fn @Convert(constants.%Dest: type, constants.%Self.1: @ImplicitAs.%.1 (%.6)) {
// CHECK:STDOUT:   %Dest: type = bind_symbolic_name Dest 0 [symbolic = %Dest (constants.%Dest)]
// CHECK:STDOUT:   %.1: type = interface_type @ImplicitAs, @ImplicitAs(%Dest) [symbolic = %.1 (constants.%.6)]
// CHECK:STDOUT:   %Self: %.6 = bind_symbolic_name Self 1 [symbolic = %Self (constants.%Self.2)]
// CHECK:STDOUT:
// CHECK:STDOUT:   fn[%self: @Convert.%Self (%Self.2)]() -> @Convert.%Dest (%Dest);
// CHECK:STDOUT: }
// CHECK:STDOUT:
// CHECK:STDOUT: specific @ImplicitAs(constants.%Dest) {
// CHECK:STDOUT:   %Dest => constants.%Dest
// CHECK:STDOUT: }
// CHECK:STDOUT:
// CHECK:STDOUT: specific @ImplicitAs(@ImplicitAs.%Dest) {
// CHECK:STDOUT:   %Dest => constants.%Dest
// CHECK:STDOUT: }
// CHECK:STDOUT:
// CHECK:STDOUT: specific @ImplicitAs(@Convert.%Dest) {
// CHECK:STDOUT:   %Dest => constants.%Dest
// CHECK:STDOUT: }
// CHECK:STDOUT:
// CHECK:STDOUT: specific @Convert(constants.%Dest, constants.%Self.1) {
// CHECK:STDOUT:   %Dest => constants.%Dest
// CHECK:STDOUT:   %.1 => constants.%.6
// CHECK:STDOUT:   %Self => constants.%Self.1
// CHECK:STDOUT: }
// CHECK:STDOUT:
// CHECK:STDOUT: specific @ImplicitAs(constants.%SomeClass) {
// CHECK:STDOUT:   %Dest => constants.%SomeClass
// CHECK:STDOUT:
// CHECK:STDOUT: !definition:
// CHECK:STDOUT:   %.1 => constants.%.9
// CHECK:STDOUT:   %Self => constants.%Self.2
// CHECK:STDOUT:   %Convert.type => constants.%Convert.type.2
// CHECK:STDOUT:   %Convert => constants.%Convert.2
// CHECK:STDOUT:   %.2 => constants.%.10
// CHECK:STDOUT:   %.3 => constants.%.11
// CHECK:STDOUT: }
// CHECK:STDOUT:
// CHECK:STDOUT: --- fail_todo_field_access.carbon
// CHECK:STDOUT:
// CHECK:STDOUT: constants {
// CHECK:STDOUT:   %SomeClass: type = class_type @SomeClass [template]
// CHECK:STDOUT:   %Int32.type: type = fn_type @Int32 [template]
// CHECK:STDOUT:   %.1: type = tuple_type () [template]
// CHECK:STDOUT:   %Int32: %Int32.type = struct_value () [template]
// CHECK:STDOUT:   %.2: type = unbound_element_type %SomeClass, i32 [template]
// CHECK:STDOUT:   %.3: type = struct_type {.a: i32, .b: i32} [template]
// CHECK:STDOUT:   %.4: <witness> = complete_type_witness %.3 [template]
// CHECK:STDOUT:   %SomeClassAdapter: type = class_type @SomeClassAdapter [template]
// CHECK:STDOUT:   %.5: type = ptr_type %.3 [template]
// CHECK:STDOUT:   %.6: <witness> = complete_type_witness %SomeClass [template]
// CHECK:STDOUT:   %F.type: type = fn_type @F [template]
// CHECK:STDOUT:   %F: %F.type = struct_value () [template]
// CHECK:STDOUT:   %ImplicitAs.type: type = generic_interface_type @ImplicitAs [template]
// CHECK:STDOUT:   %ImplicitAs: %ImplicitAs.type = struct_value () [template]
// CHECK:STDOUT:   %Dest: type = bind_symbolic_name Dest 0 [symbolic]
// CHECK:STDOUT:   %.7: type = interface_type @ImplicitAs, @ImplicitAs(%Dest) [symbolic]
// CHECK:STDOUT:   %Self.1: @ImplicitAs.%.1 (%.7) = bind_symbolic_name Self 1 [symbolic]
// CHECK:STDOUT:   %Self.2: %.7 = bind_symbolic_name Self 1 [symbolic]
// CHECK:STDOUT:   %Convert.type.1: type = fn_type @Convert, @ImplicitAs(%Dest) [symbolic]
// CHECK:STDOUT:   %Convert.1: %Convert.type.1 = struct_value () [symbolic]
// CHECK:STDOUT:   %.8: type = assoc_entity_type %.7, %Convert.type.1 [symbolic]
// CHECK:STDOUT:   %.9: %.8 = assoc_entity element0, imports.%import_ref.6 [symbolic]
// CHECK:STDOUT:   %.10: type = interface_type @ImplicitAs, @ImplicitAs(%SomeClass) [template]
// CHECK:STDOUT:   %Convert.type.2: type = fn_type @Convert, @ImplicitAs(%SomeClass) [template]
// CHECK:STDOUT:   %Convert.2: %Convert.type.2 = struct_value () [template]
// CHECK:STDOUT:   %.11: type = assoc_entity_type %.10, %Convert.type.2 [template]
// CHECK:STDOUT:   %.12: %.11 = assoc_entity element0, imports.%import_ref.6 [template]
// CHECK:STDOUT:   %.13: %.8 = assoc_entity element0, imports.%import_ref.7 [symbolic]
// CHECK:STDOUT: }
// CHECK:STDOUT:
// CHECK:STDOUT: imports {
// CHECK:STDOUT:   %Core: <namespace> = namespace file.%Core.import, [template] {
// CHECK:STDOUT:     .Int32 = %import_ref.1
// CHECK:STDOUT:     .ImplicitAs = %import_ref.2
// CHECK:STDOUT:     import Core//prelude
// CHECK:STDOUT:     import Core//prelude/operators
// CHECK:STDOUT:     import Core//prelude/types
// CHECK:STDOUT:     import Core//prelude/operators/arithmetic
// CHECK:STDOUT:     import Core//prelude/operators/as
// CHECK:STDOUT:     import Core//prelude/operators/bitwise
// CHECK:STDOUT:     import Core//prelude/operators/comparison
// CHECK:STDOUT:     import Core//prelude/types/bool
// CHECK:STDOUT:   }
// CHECK:STDOUT:   %import_ref.1: %Int32.type = import_ref Core//prelude/types, inst+4, loaded [template = constants.%Int32]
// CHECK:STDOUT:   %import_ref.2: %ImplicitAs.type = import_ref Core//prelude/operators/as, inst+37, loaded [template = constants.%ImplicitAs]
// CHECK:STDOUT:   %import_ref.3 = import_ref Core//prelude/operators/as, inst+42, unloaded
// CHECK:STDOUT:   %import_ref.4: @ImplicitAs.%.2 (%.8) = import_ref Core//prelude/operators/as, inst+59, loaded [symbolic = @ImplicitAs.%.3 (constants.%.13)]
// CHECK:STDOUT:   %import_ref.5 = import_ref Core//prelude/operators/as, inst+52, unloaded
// CHECK:STDOUT:   %import_ref.6 = import_ref Core//prelude/operators/as, inst+52, unloaded
// CHECK:STDOUT:   %import_ref.7 = import_ref Core//prelude/operators/as, inst+52, unloaded
// CHECK:STDOUT: }
// CHECK:STDOUT:
// CHECK:STDOUT: file {
// CHECK:STDOUT:   package: <namespace> = namespace [template] {
// CHECK:STDOUT:     .Core = imports.%Core
// CHECK:STDOUT:     .SomeClass = %SomeClass.decl
// CHECK:STDOUT:     .SomeClassAdapter = %SomeClassAdapter.decl
// CHECK:STDOUT:     .F = %F.decl
// CHECK:STDOUT:   }
// CHECK:STDOUT:   %Core.import = import Core
// CHECK:STDOUT:   %SomeClass.decl: type = class_decl @SomeClass [template = constants.%SomeClass] {} {}
// CHECK:STDOUT:   %SomeClassAdapter.decl: type = class_decl @SomeClassAdapter [template = constants.%SomeClassAdapter] {} {}
// CHECK:STDOUT:   %F.decl: %F.type = fn_decl @F [template = constants.%F] {
<<<<<<< HEAD
// CHECK:STDOUT:     %a.patt: %SomeClassAdapter = binding_pattern a
// CHECK:STDOUT:   } {
// CHECK:STDOUT:     %SomeClassAdapter.ref: type = name_ref SomeClassAdapter, %SomeClassAdapter.decl [template = constants.%SomeClassAdapter]
// CHECK:STDOUT:     %a.loc13_6.1: %SomeClassAdapter = param a
// CHECK:STDOUT:     @F.%a: %SomeClassAdapter = bind_name a, %a.loc13_6.1
=======
// CHECK:STDOUT:     %SomeClassAdapter.ref: type = name_ref SomeClassAdapter, file.%SomeClassAdapter.decl [template = constants.%SomeClassAdapter]
// CHECK:STDOUT:     %a.param: %SomeClassAdapter = param a, runtime_param0
// CHECK:STDOUT:     %a: %SomeClassAdapter = bind_name a, %a.param
>>>>>>> 1e34d03e
// CHECK:STDOUT:     %int.make_type_32: init type = call constants.%Int32() [template = i32]
// CHECK:STDOUT:     %.loc13_30.1: type = value_of_initializer %int.make_type_32 [template = i32]
// CHECK:STDOUT:     %.loc13_30.2: type = converted %int.make_type_32, %.loc13_30.1 [template = i32]
// CHECK:STDOUT:     %return: ref i32 = var <return slot>
// CHECK:STDOUT:   }
// CHECK:STDOUT: }
// CHECK:STDOUT:
// CHECK:STDOUT: generic interface @ImplicitAs(constants.%Dest: type) {
// CHECK:STDOUT:   %Dest: type = bind_symbolic_name Dest 0 [symbolic = %Dest (constants.%Dest)]
// CHECK:STDOUT:
// CHECK:STDOUT: !definition:
// CHECK:STDOUT:   %.1: type = interface_type @ImplicitAs, @ImplicitAs(%Dest) [symbolic = %.1 (constants.%.7)]
// CHECK:STDOUT:   %Self: %.7 = bind_symbolic_name Self 1 [symbolic = %Self (constants.%Self.2)]
// CHECK:STDOUT:   %Convert.type: type = fn_type @Convert, @ImplicitAs(%Dest) [symbolic = %Convert.type (constants.%Convert.type.1)]
// CHECK:STDOUT:   %Convert: @ImplicitAs.%Convert.type (%Convert.type.1) = struct_value () [symbolic = %Convert (constants.%Convert.1)]
// CHECK:STDOUT:   %.2: type = assoc_entity_type @ImplicitAs.%.1 (%.7), @ImplicitAs.%Convert.type (%Convert.type.1) [symbolic = %.2 (constants.%.8)]
// CHECK:STDOUT:   %.3: @ImplicitAs.%.2 (%.8) = assoc_entity element0, imports.%import_ref.6 [symbolic = %.3 (constants.%.9)]
// CHECK:STDOUT:
// CHECK:STDOUT:   interface {
// CHECK:STDOUT:   !members:
// CHECK:STDOUT:     .Self = imports.%import_ref.3
// CHECK:STDOUT:     .Convert = imports.%import_ref.4
// CHECK:STDOUT:     witness = (imports.%import_ref.5)
// CHECK:STDOUT:   }
// CHECK:STDOUT: }
// CHECK:STDOUT:
// CHECK:STDOUT: class @SomeClass {
// CHECK:STDOUT:   %int.make_type_32.loc5: init type = call constants.%Int32() [template = i32]
// CHECK:STDOUT:   %.loc5_10.1: type = value_of_initializer %int.make_type_32.loc5 [template = i32]
// CHECK:STDOUT:   %.loc5_10.2: type = converted %int.make_type_32.loc5, %.loc5_10.1 [template = i32]
// CHECK:STDOUT:   %.loc5_8: %.2 = field_decl a, element0 [template]
// CHECK:STDOUT:   %int.make_type_32.loc6: init type = call constants.%Int32() [template = i32]
// CHECK:STDOUT:   %.loc6_10.1: type = value_of_initializer %int.make_type_32.loc6 [template = i32]
// CHECK:STDOUT:   %.loc6_10.2: type = converted %int.make_type_32.loc6, %.loc6_10.1 [template = i32]
// CHECK:STDOUT:   %.loc6_8: %.2 = field_decl b, element1 [template]
// CHECK:STDOUT:   %.loc7: <witness> = complete_type_witness %.3 [template = constants.%.4]
// CHECK:STDOUT:
// CHECK:STDOUT: !members:
// CHECK:STDOUT:   .Self = constants.%SomeClass
// CHECK:STDOUT:   .a = %.loc5_8
// CHECK:STDOUT:   .b = %.loc6_8
// CHECK:STDOUT: }
// CHECK:STDOUT:
// CHECK:STDOUT: class @SomeClassAdapter {
// CHECK:STDOUT:   %SomeClass.ref: type = name_ref SomeClass, file.%SomeClass.decl [template = constants.%SomeClass]
// CHECK:STDOUT:   adapt_decl %SomeClass
// CHECK:STDOUT:   %.loc11: <witness> = complete_type_witness %SomeClass [template = constants.%.6]
// CHECK:STDOUT:
// CHECK:STDOUT: !members:
// CHECK:STDOUT:   .Self = constants.%SomeClassAdapter
// CHECK:STDOUT:   extend name_scope2
// CHECK:STDOUT: }
// CHECK:STDOUT:
// CHECK:STDOUT: fn @Int32() -> type = "int.make_type_32";
// CHECK:STDOUT:
// CHECK:STDOUT: fn @F(%a: %SomeClassAdapter) -> i32 {
// CHECK:STDOUT: !entry:
// CHECK:STDOUT:   %a.ref: %SomeClassAdapter = name_ref a, %a
// CHECK:STDOUT:   %b.ref: %.2 = name_ref b, @SomeClass.%.loc6_8 [template = @SomeClass.%.loc6_8]
// CHECK:STDOUT:   %.loc21_11.1: type = interface_type @ImplicitAs, @ImplicitAs(constants.%SomeClass) [template = constants.%.10]
// CHECK:STDOUT:   %.loc21_11.2: %.11 = specific_constant imports.%import_ref.4, @ImplicitAs(constants.%SomeClass) [template = constants.%.12]
// CHECK:STDOUT:   %Convert.ref: %.11 = name_ref Convert, %.loc21_11.2 [template = constants.%.12]
// CHECK:STDOUT:   %.loc21_11.3: %SomeClass = converted %a.ref, <error> [template = <error>]
// CHECK:STDOUT:   %.loc21_11.4: i32 = class_element_access <error>, element1 [template = <error>]
// CHECK:STDOUT:   return <error>
// CHECK:STDOUT: }
// CHECK:STDOUT:
// CHECK:STDOUT: generic fn @Convert(constants.%Dest: type, constants.%Self.1: @ImplicitAs.%.1 (%.7)) {
// CHECK:STDOUT:   %Dest: type = bind_symbolic_name Dest 0 [symbolic = %Dest (constants.%Dest)]
// CHECK:STDOUT:   %.1: type = interface_type @ImplicitAs, @ImplicitAs(%Dest) [symbolic = %.1 (constants.%.7)]
// CHECK:STDOUT:   %Self: %.7 = bind_symbolic_name Self 1 [symbolic = %Self (constants.%Self.2)]
// CHECK:STDOUT:
// CHECK:STDOUT:   fn[%self: @Convert.%Self (%Self.2)]() -> @Convert.%Dest (%Dest);
// CHECK:STDOUT: }
// CHECK:STDOUT:
// CHECK:STDOUT: specific @ImplicitAs(constants.%Dest) {
// CHECK:STDOUT:   %Dest => constants.%Dest
// CHECK:STDOUT: }
// CHECK:STDOUT:
// CHECK:STDOUT: specific @ImplicitAs(@ImplicitAs.%Dest) {
// CHECK:STDOUT:   %Dest => constants.%Dest
// CHECK:STDOUT: }
// CHECK:STDOUT:
// CHECK:STDOUT: specific @ImplicitAs(@Convert.%Dest) {
// CHECK:STDOUT:   %Dest => constants.%Dest
// CHECK:STDOUT: }
// CHECK:STDOUT:
// CHECK:STDOUT: specific @Convert(constants.%Dest, constants.%Self.1) {
// CHECK:STDOUT:   %Dest => constants.%Dest
// CHECK:STDOUT:   %.1 => constants.%.7
// CHECK:STDOUT:   %Self => constants.%Self.1
// CHECK:STDOUT: }
// CHECK:STDOUT:
// CHECK:STDOUT: specific @ImplicitAs(constants.%SomeClass) {
// CHECK:STDOUT:   %Dest => constants.%SomeClass
// CHECK:STDOUT:
// CHECK:STDOUT: !definition:
// CHECK:STDOUT:   %.1 => constants.%.10
// CHECK:STDOUT:   %Self => constants.%Self.2
// CHECK:STDOUT:   %Convert.type => constants.%Convert.type.2
// CHECK:STDOUT:   %Convert => constants.%Convert.2
// CHECK:STDOUT:   %.2 => constants.%.11
// CHECK:STDOUT:   %.3 => constants.%.12
// CHECK:STDOUT: }
// CHECK:STDOUT:
// CHECK:STDOUT: --- fail_todo_adapt_non_class.carbon
// CHECK:STDOUT:
// CHECK:STDOUT: constants {
// CHECK:STDOUT:   %StructAdapter: type = class_type @StructAdapter [template]
// CHECK:STDOUT:   %Int32.type: type = fn_type @Int32 [template]
// CHECK:STDOUT:   %.1: type = tuple_type () [template]
// CHECK:STDOUT:   %Int32: %Int32.type = struct_value () [template]
// CHECK:STDOUT:   %.2: type = struct_type {.a: i32, .b: i32} [template]
// CHECK:STDOUT:   %.3: type = ptr_type %.2 [template]
// CHECK:STDOUT:   %.4: <witness> = complete_type_witness %.2 [template]
// CHECK:STDOUT: }
// CHECK:STDOUT:
// CHECK:STDOUT: imports {
// CHECK:STDOUT:   %Core: <namespace> = namespace file.%Core.import, [template] {
// CHECK:STDOUT:     .Int32 = %import_ref
// CHECK:STDOUT:     import Core//prelude
// CHECK:STDOUT:     import Core//prelude/operators
// CHECK:STDOUT:     import Core//prelude/types
// CHECK:STDOUT:     import Core//prelude/operators/arithmetic
// CHECK:STDOUT:     import Core//prelude/operators/as
// CHECK:STDOUT:     import Core//prelude/operators/bitwise
// CHECK:STDOUT:     import Core//prelude/operators/comparison
// CHECK:STDOUT:     import Core//prelude/types/bool
// CHECK:STDOUT:   }
// CHECK:STDOUT:   %import_ref: %Int32.type = import_ref Core//prelude/types, inst+4, loaded [template = constants.%Int32]
// CHECK:STDOUT: }
// CHECK:STDOUT:
// CHECK:STDOUT: file {
// CHECK:STDOUT:   package: <namespace> = namespace [template] {
// CHECK:STDOUT:     .Core = imports.%Core
// CHECK:STDOUT:     .StructAdapter = %StructAdapter.decl
// CHECK:STDOUT:   }
// CHECK:STDOUT:   %Core.import = import Core
// CHECK:STDOUT:   %StructAdapter.decl: type = class_decl @StructAdapter [template = constants.%StructAdapter] {} {}
// CHECK:STDOUT: }
// CHECK:STDOUT:
// CHECK:STDOUT: class @StructAdapter {
// CHECK:STDOUT:   %int.make_type_32.loc8_21: init type = call constants.%Int32() [template = i32]
// CHECK:STDOUT:   %.loc8_21.1: type = value_of_initializer %int.make_type_32.loc8_21 [template = i32]
// CHECK:STDOUT:   %.loc8_21.2: type = converted %int.make_type_32.loc8_21, %.loc8_21.1 [template = i32]
// CHECK:STDOUT:   %int.make_type_32.loc8_30: init type = call constants.%Int32() [template = i32]
// CHECK:STDOUT:   %.loc8_30.1: type = value_of_initializer %int.make_type_32.loc8_30 [template = i32]
// CHECK:STDOUT:   %.loc8_30.2: type = converted %int.make_type_32.loc8_30, %.loc8_30.1 [template = i32]
// CHECK:STDOUT:   %.loc8_33: type = struct_type {.a: i32, .b: i32} [template = constants.%.2]
// CHECK:STDOUT:   adapt_decl %.2
// CHECK:STDOUT:   %.loc9: <witness> = complete_type_witness %.2 [template = constants.%.4]
// CHECK:STDOUT:
// CHECK:STDOUT: !members:
// CHECK:STDOUT:   .Self = constants.%StructAdapter
// CHECK:STDOUT:   has_error
// CHECK:STDOUT: }
// CHECK:STDOUT:
// CHECK:STDOUT: fn @Int32() -> type = "int.make_type_32";
// CHECK:STDOUT:<|MERGE_RESOLUTION|>--- conflicted
+++ resolved
@@ -147,29 +147,18 @@
 // CHECK:STDOUT:   %SomeClass.decl: type = class_decl @SomeClass [template = constants.%SomeClass] {} {}
 // CHECK:STDOUT:   %SomeClassAdapter.decl.loc15: type = class_decl @SomeClassAdapter [template = constants.%SomeClassAdapter] {} {}
 // CHECK:STDOUT:   %TestStaticMemberFunction.decl: %TestStaticMemberFunction.type = fn_decl @TestStaticMemberFunction [template = constants.%TestStaticMemberFunction] {
-<<<<<<< HEAD
-// CHECK:STDOUT:     %a.patt.loc19: %SomeClassAdapter = binding_pattern a
+// CHECK:STDOUT:     %a.patt: %SomeClassAdapter = binding_pattern a
 // CHECK:STDOUT:   } {
-// CHECK:STDOUT:     %SomeClassAdapter.ref.loc19: type = name_ref SomeClassAdapter, %SomeClassAdapter.decl.loc4 [template = constants.%SomeClassAdapter]
-// CHECK:STDOUT:     %a.loc19_29.1: %SomeClassAdapter = param a
-// CHECK:STDOUT:     @TestStaticMemberFunction.%a: %SomeClassAdapter = bind_name a, %a.loc19_29.1
-// CHECK:STDOUT:   }
-// CHECK:STDOUT:   %TestAdapterMethod.decl: %TestAdapterMethod.type = fn_decl @TestAdapterMethod [template = constants.%TestAdapterMethod] {
-// CHECK:STDOUT:     %a.patt.loc23: %SomeClassAdapter = binding_pattern a
-// CHECK:STDOUT:   } {
-// CHECK:STDOUT:     %SomeClassAdapter.ref.loc23: type = name_ref SomeClassAdapter, %SomeClassAdapter.decl.loc4 [template = constants.%SomeClassAdapter]
-// CHECK:STDOUT:     %a.loc23_22.1: %SomeClassAdapter = param a
-// CHECK:STDOUT:     @TestAdapterMethod.%a: %SomeClassAdapter = bind_name a, %a.loc23_22.1
-=======
 // CHECK:STDOUT:     %SomeClassAdapter.ref: type = name_ref SomeClassAdapter, file.%SomeClassAdapter.decl.loc4 [template = constants.%SomeClassAdapter]
 // CHECK:STDOUT:     %a.param: %SomeClassAdapter = param a, runtime_param0
 // CHECK:STDOUT:     %a: %SomeClassAdapter = bind_name a, %a.param
 // CHECK:STDOUT:   }
 // CHECK:STDOUT:   %TestAdapterMethod.decl: %TestAdapterMethod.type = fn_decl @TestAdapterMethod [template = constants.%TestAdapterMethod] {
+// CHECK:STDOUT:     %a.patt: %SomeClassAdapter = binding_pattern a
+// CHECK:STDOUT:   } {
 // CHECK:STDOUT:     %SomeClassAdapter.ref: type = name_ref SomeClassAdapter, file.%SomeClassAdapter.decl.loc4 [template = constants.%SomeClassAdapter]
 // CHECK:STDOUT:     %a.param: %SomeClassAdapter = param a, runtime_param0
 // CHECK:STDOUT:     %a: %SomeClassAdapter = bind_name a, %a.param
->>>>>>> 1e34d03e
 // CHECK:STDOUT:   }
 // CHECK:STDOUT: }
 // CHECK:STDOUT:
@@ -277,12 +266,12 @@
 // CHECK:STDOUT:     import Core//prelude/operators/comparison
 // CHECK:STDOUT:     import Core//prelude/types/bool
 // CHECK:STDOUT:   }
-// CHECK:STDOUT:   %import_ref.1: %ImplicitAs.type = import_ref Core//prelude/operators/as, inst+37, loaded [template = constants.%ImplicitAs]
-// CHECK:STDOUT:   %import_ref.2 = import_ref Core//prelude/operators/as, inst+42, unloaded
-// CHECK:STDOUT:   %import_ref.3: @ImplicitAs.%.2 (%.7) = import_ref Core//prelude/operators/as, inst+59, loaded [symbolic = @ImplicitAs.%.3 (constants.%.12)]
-// CHECK:STDOUT:   %import_ref.4 = import_ref Core//prelude/operators/as, inst+52, unloaded
-// CHECK:STDOUT:   %import_ref.5 = import_ref Core//prelude/operators/as, inst+52, unloaded
-// CHECK:STDOUT:   %import_ref.6 = import_ref Core//prelude/operators/as, inst+52, unloaded
+// CHECK:STDOUT:   %import_ref.1: %ImplicitAs.type = import_ref Core//prelude/operators/as, inst+40, loaded [template = constants.%ImplicitAs]
+// CHECK:STDOUT:   %import_ref.2 = import_ref Core//prelude/operators/as, inst+45, unloaded
+// CHECK:STDOUT:   %import_ref.3: @ImplicitAs.%.2 (%.7) = import_ref Core//prelude/operators/as, inst+63, loaded [symbolic = @ImplicitAs.%.3 (constants.%.12)]
+// CHECK:STDOUT:   %import_ref.4 = import_ref Core//prelude/operators/as, inst+56, unloaded
+// CHECK:STDOUT:   %import_ref.5 = import_ref Core//prelude/operators/as, inst+56, unloaded
+// CHECK:STDOUT:   %import_ref.6 = import_ref Core//prelude/operators/as, inst+56, unloaded
 // CHECK:STDOUT: }
 // CHECK:STDOUT:
 // CHECK:STDOUT: file {
@@ -296,13 +285,8 @@
 // CHECK:STDOUT:   %SomeClass.decl: type = class_decl @SomeClass [template = constants.%SomeClass] {} {}
 // CHECK:STDOUT:   %SomeClassAdapter.decl: type = class_decl @SomeClassAdapter [template = constants.%SomeClassAdapter] {} {}
 // CHECK:STDOUT:   %F.decl: %F.type.2 = fn_decl @F.2 [template = constants.%F.2] {
-<<<<<<< HEAD
 // CHECK:STDOUT:     %a.patt: %SomeClassAdapter = binding_pattern a
 // CHECK:STDOUT:   } {
-// CHECK:STDOUT:     %SomeClassAdapter.ref: type = name_ref SomeClassAdapter, %SomeClassAdapter.decl [template = constants.%SomeClassAdapter]
-// CHECK:STDOUT:     %a.loc12_6.1: %SomeClassAdapter = param a
-// CHECK:STDOUT:     @F.2.%a: %SomeClassAdapter = bind_name a, %a.loc12_6.1
-=======
 // CHECK:STDOUT:     %SomeClassAdapter.ref: type = name_ref SomeClassAdapter, file.%SomeClassAdapter.decl [template = constants.%SomeClassAdapter]
 // CHECK:STDOUT:     %a.param: %SomeClassAdapter = param a, runtime_param0
 // CHECK:STDOUT:     %a: %SomeClassAdapter = bind_name a, %a.param
@@ -325,7 +309,6 @@
 // CHECK:STDOUT:     .Self = imports.%import_ref.2
 // CHECK:STDOUT:     .Convert = imports.%import_ref.3
 // CHECK:STDOUT:     witness = (imports.%import_ref.4)
->>>>>>> 1e34d03e
 // CHECK:STDOUT:   }
 // CHECK:STDOUT: }
 // CHECK:STDOUT:
@@ -454,12 +437,12 @@
 // CHECK:STDOUT:     import Core//prelude/types/bool
 // CHECK:STDOUT:   }
 // CHECK:STDOUT:   %import_ref.1: %Int32.type = import_ref Core//prelude/types, inst+4, loaded [template = constants.%Int32]
-// CHECK:STDOUT:   %import_ref.2: %ImplicitAs.type = import_ref Core//prelude/operators/as, inst+37, loaded [template = constants.%ImplicitAs]
-// CHECK:STDOUT:   %import_ref.3 = import_ref Core//prelude/operators/as, inst+42, unloaded
-// CHECK:STDOUT:   %import_ref.4: @ImplicitAs.%.2 (%.8) = import_ref Core//prelude/operators/as, inst+59, loaded [symbolic = @ImplicitAs.%.3 (constants.%.13)]
-// CHECK:STDOUT:   %import_ref.5 = import_ref Core//prelude/operators/as, inst+52, unloaded
-// CHECK:STDOUT:   %import_ref.6 = import_ref Core//prelude/operators/as, inst+52, unloaded
-// CHECK:STDOUT:   %import_ref.7 = import_ref Core//prelude/operators/as, inst+52, unloaded
+// CHECK:STDOUT:   %import_ref.2: %ImplicitAs.type = import_ref Core//prelude/operators/as, inst+40, loaded [template = constants.%ImplicitAs]
+// CHECK:STDOUT:   %import_ref.3 = import_ref Core//prelude/operators/as, inst+45, unloaded
+// CHECK:STDOUT:   %import_ref.4: @ImplicitAs.%.2 (%.8) = import_ref Core//prelude/operators/as, inst+63, loaded [symbolic = @ImplicitAs.%.3 (constants.%.13)]
+// CHECK:STDOUT:   %import_ref.5 = import_ref Core//prelude/operators/as, inst+56, unloaded
+// CHECK:STDOUT:   %import_ref.6 = import_ref Core//prelude/operators/as, inst+56, unloaded
+// CHECK:STDOUT:   %import_ref.7 = import_ref Core//prelude/operators/as, inst+56, unloaded
 // CHECK:STDOUT: }
 // CHECK:STDOUT:
 // CHECK:STDOUT: file {
@@ -473,17 +456,11 @@
 // CHECK:STDOUT:   %SomeClass.decl: type = class_decl @SomeClass [template = constants.%SomeClass] {} {}
 // CHECK:STDOUT:   %SomeClassAdapter.decl: type = class_decl @SomeClassAdapter [template = constants.%SomeClassAdapter] {} {}
 // CHECK:STDOUT:   %F.decl: %F.type = fn_decl @F [template = constants.%F] {
-<<<<<<< HEAD
 // CHECK:STDOUT:     %a.patt: %SomeClassAdapter = binding_pattern a
 // CHECK:STDOUT:   } {
-// CHECK:STDOUT:     %SomeClassAdapter.ref: type = name_ref SomeClassAdapter, %SomeClassAdapter.decl [template = constants.%SomeClassAdapter]
-// CHECK:STDOUT:     %a.loc13_6.1: %SomeClassAdapter = param a
-// CHECK:STDOUT:     @F.%a: %SomeClassAdapter = bind_name a, %a.loc13_6.1
-=======
 // CHECK:STDOUT:     %SomeClassAdapter.ref: type = name_ref SomeClassAdapter, file.%SomeClassAdapter.decl [template = constants.%SomeClassAdapter]
 // CHECK:STDOUT:     %a.param: %SomeClassAdapter = param a, runtime_param0
 // CHECK:STDOUT:     %a: %SomeClassAdapter = bind_name a, %a.param
->>>>>>> 1e34d03e
 // CHECK:STDOUT:     %int.make_type_32: init type = call constants.%Int32() [template = i32]
 // CHECK:STDOUT:     %.loc13_30.1: type = value_of_initializer %int.make_type_32 [template = i32]
 // CHECK:STDOUT:     %.loc13_30.2: type = converted %int.make_type_32, %.loc13_30.1 [template = i32]
