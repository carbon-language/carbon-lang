// Part of the Carbon Language project, under the Apache License v2.0 with LLVM
// Exceptions. See /LICENSE for license information.
// SPDX-License-Identifier: Apache-2.0 WITH LLVM-exception
//
// AUTOUPDATE
// TIP: To test this file alone, run:
// TIP:   bazel test //toolchain/testing:file_test --test_arg=--file_tests=toolchain/check/testdata/class/complete_in_member_fn.carbon
// TIP: To dump output, run:
// TIP:   bazel run //toolchain/testing:file_test -- --dump_output --file_tests=toolchain/check/testdata/class/complete_in_member_fn.carbon

class C {
  fn F(c: C) -> i32 { return c.a; }

  var a: i32;
}

// CHECK:STDOUT: --- complete_in_member_fn.carbon
// CHECK:STDOUT:
// CHECK:STDOUT: constants {
// CHECK:STDOUT:   %C: type = class_type @C [template]
// CHECK:STDOUT:   %Int32.type: type = fn_type @Int32 [template]
// CHECK:STDOUT:   %.1: type = tuple_type () [template]
// CHECK:STDOUT:   %Int32: %Int32.type = struct_value () [template]
// CHECK:STDOUT:   %F.type: type = fn_type @F [template]
// CHECK:STDOUT:   %F: %F.type = struct_value () [template]
// CHECK:STDOUT:   %.2: type = unbound_element_type %C, i32 [template]
// CHECK:STDOUT:   %.3: type = struct_type {.a: i32} [template]
// CHECK:STDOUT:   %.4: type = ptr_type %.3 [template]
// CHECK:STDOUT: }
// CHECK:STDOUT:
// CHECK:STDOUT: imports {
// CHECK:STDOUT:   %Core: <namespace> = namespace file.%Core.import, [template] {
// CHECK:STDOUT:     .Int32 = %import_ref
// CHECK:STDOUT:     import Core//prelude
// CHECK:STDOUT:     import Core//prelude/operators
// CHECK:STDOUT:     import Core//prelude/types
// CHECK:STDOUT:     import Core//prelude/operators/arithmetic
// CHECK:STDOUT:     import Core//prelude/operators/bitwise
// CHECK:STDOUT:     import Core//prelude/operators/comparison
// CHECK:STDOUT:     import Core//prelude/types/bool
// CHECK:STDOUT:   }
// CHECK:STDOUT:   %import_ref: %Int32.type = import_ref Core//prelude/types, inst+4, loaded [template = constants.%Int32]
// CHECK:STDOUT: }
// CHECK:STDOUT:
// CHECK:STDOUT: file {
// CHECK:STDOUT:   package: <namespace> = namespace [template] {
// CHECK:STDOUT:     .Core = imports.%Core
// CHECK:STDOUT:     .C = %C.decl
// CHECK:STDOUT:   }
// CHECK:STDOUT:   %Core.import = import Core
// CHECK:STDOUT:   %C.decl: type = class_decl @C [template = constants.%C] {} {}
// CHECK:STDOUT: }
// CHECK:STDOUT:
// CHECK:STDOUT: class @C {
// CHECK:STDOUT:   %F.decl: %F.type = fn_decl @F [template = constants.%F] {
// CHECK:STDOUT:     %c.patt: %C = binding_pattern c
// CHECK:STDOUT:   } {
// CHECK:STDOUT:     %C.ref: type = name_ref C, file.%C.decl [template = constants.%C]
<<<<<<< HEAD
// CHECK:STDOUT:     %param: %C = param
// CHECK:STDOUT:     %c: %C = bind_name c, %param
// CHECK:STDOUT:     %int.make_type_32.loc12: init type = call constants.%Int32() [template = i32]
// CHECK:STDOUT:     %.loc12_17.1: type = value_of_initializer %int.make_type_32.loc12 [template = i32]
// CHECK:STDOUT:     %.loc12_17.2: type = converted %int.make_type_32.loc12, %.loc12_17.1 [template = i32]
// CHECK:STDOUT:     %return.var: ref i32 = var <return slot>
=======
// CHECK:STDOUT:     %c.param: %C = param c
// CHECK:STDOUT:     %c: %C = bind_name c, %c.param
// CHECK:STDOUT:     %int.make_type_32: init type = call constants.%Int32() [template = i32]
// CHECK:STDOUT:     %.loc12_17.1: type = value_of_initializer %int.make_type_32 [template = i32]
// CHECK:STDOUT:     %.loc12_17.2: type = converted %int.make_type_32, %.loc12_17.1 [template = i32]
// CHECK:STDOUT:     %return: ref i32 = var <return slot>
>>>>>>> dcb4ae26
// CHECK:STDOUT:   }
// CHECK:STDOUT:   %int.make_type_32: init type = call constants.%Int32() [template = i32]
// CHECK:STDOUT:   %.loc14_10.1: type = value_of_initializer %int.make_type_32 [template = i32]
// CHECK:STDOUT:   %.loc14_10.2: type = converted %int.make_type_32, %.loc14_10.1 [template = i32]
// CHECK:STDOUT:   %.loc14_8: %.2 = field_decl a, element0 [template]
// CHECK:STDOUT:
// CHECK:STDOUT: !members:
// CHECK:STDOUT:   .Self = constants.%C
// CHECK:STDOUT:   .F = %F.decl
// CHECK:STDOUT:   .a = %.loc14_8
// CHECK:STDOUT: }
// CHECK:STDOUT:
// CHECK:STDOUT: fn @Int32() -> type = "int.make_type_32";
// CHECK:STDOUT:
<<<<<<< HEAD
// CHECK:STDOUT: fn @F(@C.%c: %C) -> i32 {
// CHECK:STDOUT: !entry:
// CHECK:STDOUT:   %c.ref: %C = name_ref c, @C.%c
=======
// CHECK:STDOUT: fn @F(%c: %C) -> i32 {
// CHECK:STDOUT: !entry:
// CHECK:STDOUT:   %c.ref: %C = name_ref c, %c
>>>>>>> dcb4ae26
// CHECK:STDOUT:   %a.ref: %.2 = name_ref a, @C.%.loc14_8 [template = @C.%.loc14_8]
// CHECK:STDOUT:   %.loc12_31.1: ref i32 = class_element_access %c.ref, element0
// CHECK:STDOUT:   %.loc12_31.2: i32 = bind_value %.loc12_31.1
// CHECK:STDOUT:   return %.loc12_31.2
// CHECK:STDOUT: }
// CHECK:STDOUT:<|MERGE_RESOLUTION|>--- conflicted
+++ resolved
@@ -56,21 +56,12 @@
 // CHECK:STDOUT:     %c.patt: %C = binding_pattern c
 // CHECK:STDOUT:   } {
 // CHECK:STDOUT:     %C.ref: type = name_ref C, file.%C.decl [template = constants.%C]
-<<<<<<< HEAD
 // CHECK:STDOUT:     %param: %C = param
 // CHECK:STDOUT:     %c: %C = bind_name c, %param
-// CHECK:STDOUT:     %int.make_type_32.loc12: init type = call constants.%Int32() [template = i32]
-// CHECK:STDOUT:     %.loc12_17.1: type = value_of_initializer %int.make_type_32.loc12 [template = i32]
-// CHECK:STDOUT:     %.loc12_17.2: type = converted %int.make_type_32.loc12, %.loc12_17.1 [template = i32]
-// CHECK:STDOUT:     %return.var: ref i32 = var <return slot>
-=======
-// CHECK:STDOUT:     %c.param: %C = param c
-// CHECK:STDOUT:     %c: %C = bind_name c, %c.param
 // CHECK:STDOUT:     %int.make_type_32: init type = call constants.%Int32() [template = i32]
 // CHECK:STDOUT:     %.loc12_17.1: type = value_of_initializer %int.make_type_32 [template = i32]
 // CHECK:STDOUT:     %.loc12_17.2: type = converted %int.make_type_32, %.loc12_17.1 [template = i32]
 // CHECK:STDOUT:     %return: ref i32 = var <return slot>
->>>>>>> dcb4ae26
 // CHECK:STDOUT:   }
 // CHECK:STDOUT:   %int.make_type_32: init type = call constants.%Int32() [template = i32]
 // CHECK:STDOUT:   %.loc14_10.1: type = value_of_initializer %int.make_type_32 [template = i32]
@@ -85,15 +76,9 @@
 // CHECK:STDOUT:
 // CHECK:STDOUT: fn @Int32() -> type = "int.make_type_32";
 // CHECK:STDOUT:
-<<<<<<< HEAD
-// CHECK:STDOUT: fn @F(@C.%c: %C) -> i32 {
-// CHECK:STDOUT: !entry:
-// CHECK:STDOUT:   %c.ref: %C = name_ref c, @C.%c
-=======
 // CHECK:STDOUT: fn @F(%c: %C) -> i32 {
 // CHECK:STDOUT: !entry:
 // CHECK:STDOUT:   %c.ref: %C = name_ref c, %c
->>>>>>> dcb4ae26
 // CHECK:STDOUT:   %a.ref: %.2 = name_ref a, @C.%.loc14_8 [template = @C.%.loc14_8]
 // CHECK:STDOUT:   %.loc12_31.1: ref i32 = class_element_access %c.ref, element0
 // CHECK:STDOUT:   %.loc12_31.2: i32 = bind_value %.loc12_31.1
