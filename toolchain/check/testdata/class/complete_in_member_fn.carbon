--- conflicted
+++ resolved
@@ -56,16 +56,11 @@
 // CHECK:STDOUT: class @C {
 // CHECK:STDOUT:   %F.decl: %F.type = fn_decl @F [template = constants.%F] {
 // CHECK:STDOUT:     %c.patt: %C = binding_pattern c
-// CHECK:STDOUT:     %.loc12_9: %C = param_pattern %c.patt
+// CHECK:STDOUT:     %.loc12_9: %C = param_pattern %c.patt, runtime_param0
 // CHECK:STDOUT:   } {
 // CHECK:STDOUT:     %C.ref: type = name_ref C, file.%C.decl [template = constants.%C]
-<<<<<<< HEAD
-// CHECK:STDOUT:     %param: %C = param
+// CHECK:STDOUT:     %param: %C = param runtime_param0
 // CHECK:STDOUT:     %c: %C = bind_name c, %param
-=======
-// CHECK:STDOUT:     %c.param: %C = param c, runtime_param0
-// CHECK:STDOUT:     %c: %C = bind_name c, %c.param
->>>>>>> 7396aede
 // CHECK:STDOUT:     %int.make_type_32: init type = call constants.%Int32() [template = i32]
 // CHECK:STDOUT:     %.loc12_17.1: type = value_of_initializer %int.make_type_32 [template = i32]
 // CHECK:STDOUT:     %.loc12_17.2: type = converted %int.make_type_32, %.loc12_17.1 [template = i32]
@@ -85,11 +80,7 @@
 // CHECK:STDOUT:
 // CHECK:STDOUT: fn @Int32() -> type = "int.make_type_32";
 // CHECK:STDOUT:
-<<<<<<< HEAD
 // CHECK:STDOUT: fn @F(%.loc12_9: %C) -> i32 {
-=======
-// CHECK:STDOUT: fn @F(%c: %C) -> i32 {
->>>>>>> 7396aede
 // CHECK:STDOUT: !entry:
 // CHECK:STDOUT:   %c.ref: %C = name_ref c, %c
 // CHECK:STDOUT:   %a.ref: %.2 = name_ref a, @C.%.loc14_8 [template = @C.%.loc14_8]
