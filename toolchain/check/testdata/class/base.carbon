--- conflicted
+++ resolved
@@ -91,16 +91,11 @@
 // CHECK:STDOUT:   }
 // CHECK:STDOUT:   %Access.decl: %Access.type = fn_decl @Access [template = constants.%Access] {
 // CHECK:STDOUT:     %d.patt: %Derived = binding_pattern d
-// CHECK:STDOUT:     %.loc25_12: %Derived = param_pattern %d.patt
+// CHECK:STDOUT:     %.loc25_12: %Derived = param_pattern %d.patt, runtime_param0
 // CHECK:STDOUT:   } {
 // CHECK:STDOUT:     %Derived.ref: type = name_ref Derived, file.%Derived.decl [template = constants.%Derived]
-<<<<<<< HEAD
-// CHECK:STDOUT:     %param: %Derived = param
+// CHECK:STDOUT:     %param: %Derived = param runtime_param0
 // CHECK:STDOUT:     %d: %Derived = bind_name d, %param
-=======
-// CHECK:STDOUT:     %d.param: %Derived = param d, runtime_param0
-// CHECK:STDOUT:     %d: %Derived = bind_name d, %d.param
->>>>>>> 7396aede
 // CHECK:STDOUT:     %int.make_type_32.loc25_27: init type = call constants.%Int32() [template = i32]
 // CHECK:STDOUT:     %int.make_type_32.loc25_32: init type = call constants.%Int32() [template = i32]
 // CHECK:STDOUT:     %.loc25_35.1: %.16 = tuple_literal (%int.make_type_32.loc25_27, %int.make_type_32.loc25_32)
@@ -108,13 +103,8 @@
 // CHECK:STDOUT:     %.loc25_35.3: type = converted %int.make_type_32.loc25_27, %.loc25_35.2 [template = i32]
 // CHECK:STDOUT:     %.loc25_35.4: type = value_of_initializer %int.make_type_32.loc25_32 [template = i32]
 // CHECK:STDOUT:     %.loc25_35.5: type = converted %int.make_type_32.loc25_32, %.loc25_35.4 [template = i32]
-<<<<<<< HEAD
-// CHECK:STDOUT:     %.loc25_35.6: type = converted %.loc25_35.1, constants.%.15 [template = constants.%.15]
-// CHECK:STDOUT:     %return: ref %.15 = var <return slot>
-=======
 // CHECK:STDOUT:     %.loc25_35.6: type = converted %.loc25_35.1, constants.%.17 [template = constants.%.17]
 // CHECK:STDOUT:     %return: ref %.17 = var <return slot>
->>>>>>> 7396aede
 // CHECK:STDOUT:   }
 // CHECK:STDOUT: }
 // CHECK:STDOUT:
@@ -166,11 +156,7 @@
 // CHECK:STDOUT:   return %.loc22_36 to %return
 // CHECK:STDOUT: }
 // CHECK:STDOUT:
-<<<<<<< HEAD
-// CHECK:STDOUT: fn @Access(%.loc25_12: %Derived) -> %return: %.15 {
-=======
-// CHECK:STDOUT: fn @Access(%d: %Derived) -> %return: %.17 {
->>>>>>> 7396aede
+// CHECK:STDOUT: fn @Access(%.loc25_12: %Derived) -> %return: %.17 {
 // CHECK:STDOUT: !entry:
 // CHECK:STDOUT:   %d.ref.loc26_11: %Derived = name_ref d, %d
 // CHECK:STDOUT:   %d.ref.loc26_12: %.7 = name_ref d, @Derived.%.loc18_8 [template = @Derived.%.loc18_8]
