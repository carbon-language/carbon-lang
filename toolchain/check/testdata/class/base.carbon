--- conflicted
+++ resolved
@@ -89,15 +89,9 @@
 // CHECK:STDOUT:   %Access.decl: %Access.type = fn_decl @Access [template = constants.%Access] {
 // CHECK:STDOUT:     %d.patt: %Derived = binding_pattern d
 // CHECK:STDOUT:   } {
-<<<<<<< HEAD
-// CHECK:STDOUT:     %Derived.ref.loc25: type = name_ref Derived, %Derived.decl [template = constants.%Derived]
+// CHECK:STDOUT:     %Derived.ref: type = name_ref Derived, file.%Derived.decl [template = constants.%Derived]
 // CHECK:STDOUT:     %param: %Derived = param
-// CHECK:STDOUT:     @Access.%d: %Derived = bind_name d, %param
-=======
-// CHECK:STDOUT:     %Derived.ref: type = name_ref Derived, file.%Derived.decl [template = constants.%Derived]
-// CHECK:STDOUT:     %d.param: %Derived = param d
-// CHECK:STDOUT:     %d: %Derived = bind_name d, %d.param
->>>>>>> dcb4ae26
+// CHECK:STDOUT:     %d: %Derived = bind_name d, %param
 // CHECK:STDOUT:     %int.make_type_32.loc25_27: init type = call constants.%Int32() [template = i32]
 // CHECK:STDOUT:     %int.make_type_32.loc25_32: init type = call constants.%Int32() [template = i32]
 // CHECK:STDOUT:     %.loc25_35.1: %.14 = tuple_literal (%int.make_type_32.loc25_27, %int.make_type_32.loc25_32)
