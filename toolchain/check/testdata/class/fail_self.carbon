// Part of the Carbon Language project, under the Apache License v2.0 with LLVM
// Exceptions. See /LICENSE for license information.
// SPDX-License-Identifier: Apache-2.0 WITH LLVM-exception
//
// AUTOUPDATE

class Class {
  // CHECK:STDERR: fail_self.carbon:[[@LINE+3]]:8: ERROR: `self` can only be declared in an implicit parameter list.
  // CHECK:STDERR:   fn F(self: Self);
  // CHECK:STDERR:        ^~~~~~~~~~
  fn F(self: Self);

  // CHECK:STDERR: fail_self.carbon:[[@LINE+6]]:10: ERROR: Function returns incomplete type `Class`.
  // CHECK:STDERR:   fn G() -> Self;
  // CHECK:STDERR:          ^~~~~~~
  // CHECK:STDERR: fail_self.carbon:[[@LINE-9]]:1: Class is incomplete within its definition.
  // CHECK:STDERR: class Class {
  // CHECK:STDERR: ^~~~~~~~~~~~~
  fn G() -> Self;
}

// CHECK:STDERR: fail_self.carbon:[[@LINE+3]]:12: ERROR: `self` can only be declared in an implicit parameter list.
// CHECK:STDERR: fn Class.F(self: Self) {
// CHECK:STDERR:            ^~~~~~~~~~
fn Class.F(self: Self) {
}

fn Class.G() -> Self {
  // CHECK:STDERR: fail_self.carbon:[[@LINE+3]]:7: ERROR: `self` can only be declared in an implicit parameter list.
  // CHECK:STDERR:   var self: Self;
  // CHECK:STDERR:       ^~~~~~~~~~
  var self: Self;
  // CHECK:STDERR: fail_self.carbon:[[@LINE+3]]:10: ERROR: Cannot copy value of type `Class`.
  // CHECK:STDERR:   return self;
  // CHECK:STDERR:          ^~~~
  return self;
}

class WrongSelf {
  fn F[self: Class]();
}

fn CallWrongSelf(ws: WrongSelf) {
  // CHECK:STDERR: fail_self.carbon:[[@LINE+6]]:3: ERROR: Cannot implicitly convert from `WrongSelf` to `Class`.
  // CHECK:STDERR:   ws.F();
  // CHECK:STDERR:   ^~~~~
  // CHECK:STDERR: fail_self.carbon:[[@LINE-7]]:8: Initializing `self` parameter of method declared here.
  // CHECK:STDERR:   fn F[self: Class]();
  // CHECK:STDERR:        ^~~~
  ws.F();
}

// CHECK:STDOUT: --- fail_self.carbon
// CHECK:STDOUT:
// CHECK:STDOUT: constants {
// CHECK:STDOUT:   %Class: type = class_type @Class [template]
// CHECK:STDOUT:   %.1: type = struct_type {} [template]
// CHECK:STDOUT:   %.2: type = tuple_type () [template]
// CHECK:STDOUT:   %.3: type = ptr_type {} [template]
// CHECK:STDOUT:   %WrongSelf: type = class_type @WrongSelf [template]
// CHECK:STDOUT: }
// CHECK:STDOUT:
// CHECK:STDOUT: file {
// CHECK:STDOUT:   package: <namespace> = namespace [template] {
// CHECK:STDOUT:     .Class = %Class.decl
// CHECK:STDOUT:     .WrongSelf = %WrongSelf.decl
// CHECK:STDOUT:     .CallWrongSelf = %CallWrongSelf
<<<<<<< HEAD
// CHECK:STDOUT:   }
// CHECK:STDOUT:   %Class.decl = class_decl @Class [template = constants.%Class] {}
// CHECK:STDOUT:   %F: <function> = fn_decl @F.1 [template] {
// CHECK:STDOUT:     %Class.ref.loc25: type = name_ref Class, %Class.decl [template = constants.%Class]
// CHECK:STDOUT:     %self.loc25_12.1: Class = param self
// CHECK:STDOUT:     @F.1.%self: Class = bind_name self, %self.loc25_12.1
// CHECK:STDOUT:   }
// CHECK:STDOUT:   %G: <function> = fn_decl @G [template] {
// CHECK:STDOUT:     %Class.ref.loc28: type = name_ref Class, %Class.decl [template = constants.%Class]
=======
// CHECK:STDOUT:   } [template]
// CHECK:STDOUT:   %Class.decl = class_decl @Class {} [template = constants.%Class]
// CHECK:STDOUT:   %F: <function> = fn_decl @F.1 {
// CHECK:STDOUT:     %Self.ref.loc25: type = name_ref Self, constants.%Class [template = constants.%Class]
// CHECK:STDOUT:     %self.loc25_12.1: Class = param self
// CHECK:STDOUT:     @F.1.%self: Class = bind_name self, %self.loc25_12.1
// CHECK:STDOUT:   } [template]
// CHECK:STDOUT:   %G: <function> = fn_decl @G {
// CHECK:STDOUT:     %Self.ref.loc28: type = name_ref Self, constants.%Class [template = constants.%Class]
>>>>>>> 67d5446b
// CHECK:STDOUT:     @G.%return: ref Class = var <return slot>
// CHECK:STDOUT:   }
// CHECK:STDOUT:   %WrongSelf.decl = class_decl @WrongSelf [template = constants.%WrongSelf] {}
// CHECK:STDOUT:   %CallWrongSelf: <function> = fn_decl @CallWrongSelf [template] {
// CHECK:STDOUT:     %WrongSelf.ref: type = name_ref WrongSelf, %WrongSelf.decl [template = constants.%WrongSelf]
// CHECK:STDOUT:     %ws.loc43_18.1: WrongSelf = param ws
// CHECK:STDOUT:     @CallWrongSelf.%ws: WrongSelf = bind_name ws, %ws.loc43_18.1
// CHECK:STDOUT:   }
// CHECK:STDOUT: }
// CHECK:STDOUT:
// CHECK:STDOUT: class @Class {
<<<<<<< HEAD
// CHECK:STDOUT:   %F: <function> = fn_decl @F.1 [template] {
// CHECK:STDOUT:     %Class.ref.loc11: type = name_ref Class, file.%Class.decl [template = constants.%Class]
// CHECK:STDOUT:     %self.loc11_8.1: Class = param self
// CHECK:STDOUT:     %self.loc11_8.2: Class = bind_name self, %self.loc11_8.1
// CHECK:STDOUT:   }
// CHECK:STDOUT:   %G: <function> = fn_decl @G [template] {
// CHECK:STDOUT:     %Class.ref.loc19: type = name_ref Class, file.%Class.decl [template = constants.%Class]
=======
// CHECK:STDOUT:   %F: <function> = fn_decl @F.1 {
// CHECK:STDOUT:     %Self.ref.loc11: type = name_ref Self, constants.%Class [template = constants.%Class]
// CHECK:STDOUT:     %self.loc11_8.1: Class = param self
// CHECK:STDOUT:     %self.loc11_8.2: Class = bind_name self, %self.loc11_8.1
// CHECK:STDOUT:   } [template]
// CHECK:STDOUT:   %G: <function> = fn_decl @G {
// CHECK:STDOUT:     %Self.ref.loc19: type = name_ref Self, constants.%Class [template = constants.%Class]
>>>>>>> 67d5446b
// CHECK:STDOUT:     %return.var: ref Class = var <return slot>
// CHECK:STDOUT:   }
// CHECK:STDOUT:
// CHECK:STDOUT: !members:
// CHECK:STDOUT:   .Self = constants.%Class
// CHECK:STDOUT:   .F = %F
// CHECK:STDOUT:   .G = %G
// CHECK:STDOUT: }
// CHECK:STDOUT:
// CHECK:STDOUT: class @WrongSelf {
// CHECK:STDOUT:   %F: <function> = fn_decl @F.2 [template] {
// CHECK:STDOUT:     %Class.ref: type = name_ref Class, file.%Class.decl [template = constants.%Class]
// CHECK:STDOUT:     %self.loc40_8.1: Class = param self
// CHECK:STDOUT:     %self.loc40_8.2: Class = bind_name self, %self.loc40_8.1
// CHECK:STDOUT:   }
// CHECK:STDOUT:
// CHECK:STDOUT: !members:
// CHECK:STDOUT:   .Self = constants.%WrongSelf
// CHECK:STDOUT:   .F = %F
// CHECK:STDOUT: }
// CHECK:STDOUT:
// CHECK:STDOUT: fn @F.1(%self: Class) {
// CHECK:STDOUT: !entry:
// CHECK:STDOUT:   return
// CHECK:STDOUT: }
// CHECK:STDOUT:
// CHECK:STDOUT: fn @G() -> %return: Class {
// CHECK:STDOUT: !entry:
// CHECK:STDOUT:   %Self.ref: type = name_ref Self, constants.%Class [template = constants.%Class]
// CHECK:STDOUT:   %self.var: ref Class = var self
// CHECK:STDOUT:   %self: ref Class = bind_name self, %self.var
// CHECK:STDOUT:   %self.ref: ref Class = name_ref self, %self
// CHECK:STDOUT:   %.loc36: Class = bind_value %self.ref
// CHECK:STDOUT:   return <error>
// CHECK:STDOUT: }
// CHECK:STDOUT:
// CHECK:STDOUT: fn @F.2[@WrongSelf.%self.loc40_8.2: Class]();
// CHECK:STDOUT:
// CHECK:STDOUT: fn @CallWrongSelf(%ws: WrongSelf) {
// CHECK:STDOUT: !entry:
// CHECK:STDOUT:   %ws.ref: WrongSelf = name_ref ws, %ws
// CHECK:STDOUT:   %.loc50_5: <bound method> = bound_method %ws.ref, @WrongSelf.%F
// CHECK:STDOUT:   %.loc50_7: init () = call %.loc50_5(<invalid>)
// CHECK:STDOUT:   return
// CHECK:STDOUT: }
// CHECK:STDOUT:<|MERGE_RESOLUTION|>--- conflicted
+++ resolved
@@ -65,27 +65,15 @@
 // CHECK:STDOUT:     .Class = %Class.decl
 // CHECK:STDOUT:     .WrongSelf = %WrongSelf.decl
 // CHECK:STDOUT:     .CallWrongSelf = %CallWrongSelf
-<<<<<<< HEAD
 // CHECK:STDOUT:   }
 // CHECK:STDOUT:   %Class.decl = class_decl @Class [template = constants.%Class] {}
 // CHECK:STDOUT:   %F: <function> = fn_decl @F.1 [template] {
-// CHECK:STDOUT:     %Class.ref.loc25: type = name_ref Class, %Class.decl [template = constants.%Class]
+// CHECK:STDOUT:     %Self.ref.loc25: type = name_ref Self, constants.%Class [template = constants.%Class]
 // CHECK:STDOUT:     %self.loc25_12.1: Class = param self
 // CHECK:STDOUT:     @F.1.%self: Class = bind_name self, %self.loc25_12.1
 // CHECK:STDOUT:   }
 // CHECK:STDOUT:   %G: <function> = fn_decl @G [template] {
-// CHECK:STDOUT:     %Class.ref.loc28: type = name_ref Class, %Class.decl [template = constants.%Class]
-=======
-// CHECK:STDOUT:   } [template]
-// CHECK:STDOUT:   %Class.decl = class_decl @Class {} [template = constants.%Class]
-// CHECK:STDOUT:   %F: <function> = fn_decl @F.1 {
-// CHECK:STDOUT:     %Self.ref.loc25: type = name_ref Self, constants.%Class [template = constants.%Class]
-// CHECK:STDOUT:     %self.loc25_12.1: Class = param self
-// CHECK:STDOUT:     @F.1.%self: Class = bind_name self, %self.loc25_12.1
-// CHECK:STDOUT:   } [template]
-// CHECK:STDOUT:   %G: <function> = fn_decl @G {
 // CHECK:STDOUT:     %Self.ref.loc28: type = name_ref Self, constants.%Class [template = constants.%Class]
->>>>>>> 67d5446b
 // CHECK:STDOUT:     @G.%return: ref Class = var <return slot>
 // CHECK:STDOUT:   }
 // CHECK:STDOUT:   %WrongSelf.decl = class_decl @WrongSelf [template = constants.%WrongSelf] {}
@@ -97,23 +85,13 @@
 // CHECK:STDOUT: }
 // CHECK:STDOUT:
 // CHECK:STDOUT: class @Class {
-<<<<<<< HEAD
 // CHECK:STDOUT:   %F: <function> = fn_decl @F.1 [template] {
-// CHECK:STDOUT:     %Class.ref.loc11: type = name_ref Class, file.%Class.decl [template = constants.%Class]
+// CHECK:STDOUT:     %Self.ref.loc11: type = name_ref Self, constants.%Class [template = constants.%Class]
 // CHECK:STDOUT:     %self.loc11_8.1: Class = param self
 // CHECK:STDOUT:     %self.loc11_8.2: Class = bind_name self, %self.loc11_8.1
 // CHECK:STDOUT:   }
 // CHECK:STDOUT:   %G: <function> = fn_decl @G [template] {
-// CHECK:STDOUT:     %Class.ref.loc19: type = name_ref Class, file.%Class.decl [template = constants.%Class]
-=======
-// CHECK:STDOUT:   %F: <function> = fn_decl @F.1 {
-// CHECK:STDOUT:     %Self.ref.loc11: type = name_ref Self, constants.%Class [template = constants.%Class]
-// CHECK:STDOUT:     %self.loc11_8.1: Class = param self
-// CHECK:STDOUT:     %self.loc11_8.2: Class = bind_name self, %self.loc11_8.1
-// CHECK:STDOUT:   } [template]
-// CHECK:STDOUT:   %G: <function> = fn_decl @G {
 // CHECK:STDOUT:     %Self.ref.loc19: type = name_ref Self, constants.%Class [template = constants.%Class]
->>>>>>> 67d5446b
 // CHECK:STDOUT:     %return.var: ref Class = var <return slot>
 // CHECK:STDOUT:   }
 // CHECK:STDOUT:
