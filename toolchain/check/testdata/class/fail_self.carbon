// Part of the Carbon Language project, under the Apache License v2.0 with LLVM
// Exceptions. See /LICENSE for license information.
// SPDX-License-Identifier: Apache-2.0 WITH LLVM-exception
//
// AUTOUPDATE
// TIP: To test this file alone, run:
// TIP:   bazel test //toolchain/testing:file_test --test_arg=--file_tests=toolchain/check/testdata/class/fail_self.carbon
// TIP: To dump output, run:
// TIP:   bazel run //toolchain/testing:file_test -- --dump_output --file_tests=toolchain/check/testdata/class/fail_self.carbon

class Class {
  // CHECK:STDERR: fail_self.carbon:[[@LINE+4]]:8: error: `self` can only be declared in an implicit parameter list
  // CHECK:STDERR:   fn F(self: Self);
  // CHECK:STDERR:        ^~~~~~~~~~
  // CHECK:STDERR:
  fn F(self: Self);

  fn G() -> Self;
}

// CHECK:STDERR: fail_self.carbon:[[@LINE+4]]:12: error: `self` can only be declared in an implicit parameter list
// CHECK:STDERR: fn Class.F(self: Self) {
// CHECK:STDERR:            ^~~~~~~~~~
// CHECK:STDERR:
fn Class.F(self: Self) {
}

fn Class.G() -> Self {
  // CHECK:STDERR: fail_self.carbon:[[@LINE+4]]:7: error: `self` can only be declared in an implicit parameter list
  // CHECK:STDERR:   var self: Self;
  // CHECK:STDERR:       ^~~~~~~~~~
  // CHECK:STDERR:
  var self: Self;
  // CHECK:STDERR: fail_self.carbon:[[@LINE+4]]:10: error: cannot copy value of type `Class`
  // CHECK:STDERR:   return self;
  // CHECK:STDERR:          ^~~~
  // CHECK:STDERR:
  return self;
}

class WrongSelf {
  fn F[self: Class]();
}

fn CallWrongSelf(ws: WrongSelf) {
  // CHECK:STDERR: fail_self.carbon:[[@LINE+9]]:3: error: cannot implicitly convert from `WrongSelf` to `Class`
  // CHECK:STDERR:   ws.F();
  // CHECK:STDERR:   ^~~~~
  // CHECK:STDERR: fail_self.carbon:[[@LINE+6]]:3: note: type `WrongSelf` does not implement interface `ImplicitAs`
  // CHECK:STDERR:   ws.F();
  // CHECK:STDERR:   ^~~~~
  // CHECK:STDERR: fail_self.carbon:[[@LINE-10]]:8: note: initializing `self` parameter of method declared here
  // CHECK:STDERR:   fn F[self: Class]();
  // CHECK:STDERR:        ^~~~
  ws.F();
}

// CHECK:STDOUT: --- fail_self.carbon
// CHECK:STDOUT:
// CHECK:STDOUT: constants {
// CHECK:STDOUT:   %Class: type = class_type @Class [template]
// CHECK:STDOUT:   %F.type.1: type = fn_type @F.1 [template]
// CHECK:STDOUT:   %.1: type = tuple_type () [template]
// CHECK:STDOUT:   %F.1: %F.type.1 = struct_value () [template]
// CHECK:STDOUT:   %G.type: type = fn_type @G [template]
// CHECK:STDOUT:   %G: %G.type = struct_value () [template]
// CHECK:STDOUT:   %.2: type = struct_type {} [template]
// CHECK:STDOUT:   %.3: <witness> = complete_type_witness %.2 [template]
// CHECK:STDOUT:   %.4: type = ptr_type %.2 [template]
// CHECK:STDOUT:   %WrongSelf: type = class_type @WrongSelf [template]
// CHECK:STDOUT:   %F.type.2: type = fn_type @F.2 [template]
// CHECK:STDOUT:   %F.2: %F.type.2 = struct_value () [template]
// CHECK:STDOUT:   %CallWrongSelf.type: type = fn_type @CallWrongSelf [template]
// CHECK:STDOUT:   %CallWrongSelf: %CallWrongSelf.type = struct_value () [template]
// CHECK:STDOUT:   %ImplicitAs.type: type = generic_interface_type @ImplicitAs [template]
// CHECK:STDOUT:   %ImplicitAs: %ImplicitAs.type = struct_value () [template]
// CHECK:STDOUT:   %Dest: type = bind_symbolic_name Dest 0 [symbolic]
// CHECK:STDOUT:   %.5: type = interface_type @ImplicitAs, @ImplicitAs(%Dest) [symbolic]
// CHECK:STDOUT:   %Self.1: @ImplicitAs.%.1 (%.5) = bind_symbolic_name Self 1 [symbolic]
// CHECK:STDOUT:   %Self.2: %.5 = bind_symbolic_name Self 1 [symbolic]
// CHECK:STDOUT:   %Convert.type.1: type = fn_type @Convert, @ImplicitAs(%Dest) [symbolic]
// CHECK:STDOUT:   %Convert.1: %Convert.type.1 = struct_value () [symbolic]
// CHECK:STDOUT:   %.6: type = assoc_entity_type %.5, %Convert.type.1 [symbolic]
// CHECK:STDOUT:   %.7: %.6 = assoc_entity element0, imports.%import_ref.5 [symbolic]
// CHECK:STDOUT:   %.8: type = interface_type @ImplicitAs, @ImplicitAs(%Class) [template]
// CHECK:STDOUT:   %Convert.type.2: type = fn_type @Convert, @ImplicitAs(%Class) [template]
// CHECK:STDOUT:   %Convert.2: %Convert.type.2 = struct_value () [template]
// CHECK:STDOUT:   %.9: type = assoc_entity_type %.8, %Convert.type.2 [template]
// CHECK:STDOUT:   %.10: %.9 = assoc_entity element0, imports.%import_ref.5 [template]
// CHECK:STDOUT:   %.11: %.6 = assoc_entity element0, imports.%import_ref.6 [symbolic]
// CHECK:STDOUT: }
// CHECK:STDOUT:
// CHECK:STDOUT: imports {
// CHECK:STDOUT:   %Core: <namespace> = namespace file.%Core.import, [template] {
// CHECK:STDOUT:     .ImplicitAs = %import_ref.1
// CHECK:STDOUT:     import Core//prelude
// CHECK:STDOUT:     import Core//prelude/operators
// CHECK:STDOUT:     import Core//prelude/types
// CHECK:STDOUT:     import Core//prelude/operators/arithmetic
// CHECK:STDOUT:     import Core//prelude/operators/as
// CHECK:STDOUT:     import Core//prelude/operators/bitwise
// CHECK:STDOUT:     import Core//prelude/operators/comparison
// CHECK:STDOUT:     import Core//prelude/types/bool
// CHECK:STDOUT:   }
// CHECK:STDOUT:   %import_ref.1: %ImplicitAs.type = import_ref Core//prelude/operators/as, inst+37, loaded [template = constants.%ImplicitAs]
// CHECK:STDOUT:   %import_ref.2 = import_ref Core//prelude/operators/as, inst+42, unloaded
// CHECK:STDOUT:   %import_ref.3: @ImplicitAs.%.2 (%.6) = import_ref Core//prelude/operators/as, inst+59, loaded [symbolic = @ImplicitAs.%.3 (constants.%.11)]
// CHECK:STDOUT:   %import_ref.4 = import_ref Core//prelude/operators/as, inst+52, unloaded
// CHECK:STDOUT:   %import_ref.5 = import_ref Core//prelude/operators/as, inst+52, unloaded
// CHECK:STDOUT:   %import_ref.6 = import_ref Core//prelude/operators/as, inst+52, unloaded
// CHECK:STDOUT: }
// CHECK:STDOUT:
// CHECK:STDOUT: file {
// CHECK:STDOUT:   package: <namespace> = namespace [template] {
// CHECK:STDOUT:     .Core = imports.%Core
// CHECK:STDOUT:     .Class = %Class.decl
// CHECK:STDOUT:     .WrongSelf = %WrongSelf.decl
// CHECK:STDOUT:     .CallWrongSelf = %CallWrongSelf.decl
// CHECK:STDOUT:   }
// CHECK:STDOUT:   %Core.import = import Core
// CHECK:STDOUT:   %Class.decl: type = class_decl @Class [template = constants.%Class] {} {}
// CHECK:STDOUT:   %F.decl: %F.type.1 = fn_decl @F.1 [template = constants.%F.1] {
// CHECK:STDOUT:     @Class.%self.patt: %Class = binding_pattern self
// CHECK:STDOUT:   } {
// CHECK:STDOUT:     %Self.ref.loc25: type = name_ref Self, constants.%Class [template = constants.%Class]
// CHECK:STDOUT:     %self.param.loc25: %Class = param self, runtime_param0
// CHECK:STDOUT:     %self.loc25: %Class = bind_name self, %self.param.loc25
// CHECK:STDOUT:   }
// CHECK:STDOUT:   %G.decl: %G.type = fn_decl @G [template = constants.%G] {} {
// CHECK:STDOUT:     %Self.ref.loc28: type = name_ref Self, constants.%Class [template = constants.%Class]
// CHECK:STDOUT:     %return: ref %Class = var <return slot>
// CHECK:STDOUT:   }
// CHECK:STDOUT:   %WrongSelf.decl: type = class_decl @WrongSelf [template = constants.%WrongSelf] {} {}
// CHECK:STDOUT:   %CallWrongSelf.decl: %CallWrongSelf.type = fn_decl @CallWrongSelf [template = constants.%CallWrongSelf] {
<<<<<<< HEAD
// CHECK:STDOUT:     %ws.patt: %WrongSelf = binding_pattern ws
// CHECK:STDOUT:   } {
// CHECK:STDOUT:     %WrongSelf.ref: type = name_ref WrongSelf, %WrongSelf.decl [template = constants.%WrongSelf]
// CHECK:STDOUT:     %ws.loc45_18.1: %WrongSelf = param ws
// CHECK:STDOUT:     @CallWrongSelf.%ws: %WrongSelf = bind_name ws, %ws.loc45_18.1
=======
// CHECK:STDOUT:     %WrongSelf.ref: type = name_ref WrongSelf, file.%WrongSelf.decl [template = constants.%WrongSelf]
// CHECK:STDOUT:     %ws.param: %WrongSelf = param ws, runtime_param0
// CHECK:STDOUT:     %ws: %WrongSelf = bind_name ws, %ws.param
// CHECK:STDOUT:   }
// CHECK:STDOUT: }
// CHECK:STDOUT:
// CHECK:STDOUT: generic interface @ImplicitAs(constants.%Dest: type) {
// CHECK:STDOUT:   %Dest: type = bind_symbolic_name Dest 0 [symbolic = %Dest (constants.%Dest)]
// CHECK:STDOUT:
// CHECK:STDOUT: !definition:
// CHECK:STDOUT:   %.1: type = interface_type @ImplicitAs, @ImplicitAs(%Dest) [symbolic = %.1 (constants.%.5)]
// CHECK:STDOUT:   %Self: %.5 = bind_symbolic_name Self 1 [symbolic = %Self (constants.%Self.2)]
// CHECK:STDOUT:   %Convert.type: type = fn_type @Convert, @ImplicitAs(%Dest) [symbolic = %Convert.type (constants.%Convert.type.1)]
// CHECK:STDOUT:   %Convert: @ImplicitAs.%Convert.type (%Convert.type.1) = struct_value () [symbolic = %Convert (constants.%Convert.1)]
// CHECK:STDOUT:   %.2: type = assoc_entity_type @ImplicitAs.%.1 (%.5), @ImplicitAs.%Convert.type (%Convert.type.1) [symbolic = %.2 (constants.%.6)]
// CHECK:STDOUT:   %.3: @ImplicitAs.%.2 (%.6) = assoc_entity element0, imports.%import_ref.5 [symbolic = %.3 (constants.%.7)]
// CHECK:STDOUT:
// CHECK:STDOUT:   interface {
// CHECK:STDOUT:   !members:
// CHECK:STDOUT:     .Self = imports.%import_ref.2
// CHECK:STDOUT:     .Convert = imports.%import_ref.3
// CHECK:STDOUT:     witness = (imports.%import_ref.4)
>>>>>>> 1e34d03e
// CHECK:STDOUT:   }
// CHECK:STDOUT: }
// CHECK:STDOUT:
// CHECK:STDOUT: class @Class {
// CHECK:STDOUT:   %F.decl: %F.type.1 = fn_decl @F.1 [template = constants.%F.1] {
// CHECK:STDOUT:     %self.patt: %Class = binding_pattern self
// CHECK:STDOUT:   } {
// CHECK:STDOUT:     %Self.ref.loc16: type = name_ref Self, constants.%Class [template = constants.%Class]
// CHECK:STDOUT:     %self.param.loc16: %Class = param self, runtime_param0
// CHECK:STDOUT:     %self.loc16: %Class = bind_name self, %self.param.loc16
// CHECK:STDOUT:   }
// CHECK:STDOUT:   %G.decl: %G.type = fn_decl @G [template = constants.%G] {} {
// CHECK:STDOUT:     %Self.ref.loc18: type = name_ref Self, constants.%Class [template = constants.%Class]
// CHECK:STDOUT:     %return.var.loc18: ref %Class = var <return slot>
// CHECK:STDOUT:   }
// CHECK:STDOUT:   %.loc19: <witness> = complete_type_witness %.2 [template = constants.%.3]
// CHECK:STDOUT:
// CHECK:STDOUT: !members:
// CHECK:STDOUT:   .Self = constants.%Class
// CHECK:STDOUT:   .F = %F.decl
// CHECK:STDOUT:   .G = %G.decl
// CHECK:STDOUT: }
// CHECK:STDOUT:
// CHECK:STDOUT: class @WrongSelf {
// CHECK:STDOUT:   %F.decl: %F.type.2 = fn_decl @F.2 [template = constants.%F.2] {
// CHECK:STDOUT:     %self.patt: %Class = binding_pattern self
// CHECK:STDOUT:   } {
// CHECK:STDOUT:     %Class.ref: type = name_ref Class, file.%Class.decl [template = constants.%Class]
// CHECK:STDOUT:     %self.param: %Class = param self, runtime_param0
// CHECK:STDOUT:     %self: %Class = bind_name self, %self.param
// CHECK:STDOUT:   }
// CHECK:STDOUT:   %.loc43: <witness> = complete_type_witness %.2 [template = constants.%.3]
// CHECK:STDOUT:
// CHECK:STDOUT: !members:
// CHECK:STDOUT:   .Self = constants.%WrongSelf
// CHECK:STDOUT:   .F = %F.decl
// CHECK:STDOUT: }
// CHECK:STDOUT:
// CHECK:STDOUT: fn @F.1(%self.loc25: %Class) {
// CHECK:STDOUT: !entry:
// CHECK:STDOUT:   return
// CHECK:STDOUT: }
// CHECK:STDOUT:
// CHECK:STDOUT: fn @G() -> %return: %Class {
// CHECK:STDOUT: !entry:
// CHECK:STDOUT:   %Self.ref.loc33: type = name_ref Self, constants.%Class [template = constants.%Class]
// CHECK:STDOUT:   %self.var: ref %Class = var self
// CHECK:STDOUT:   %self: ref %Class = bind_name self, %self.var
// CHECK:STDOUT:   %self.ref: ref %Class = name_ref self, %self
// CHECK:STDOUT:   %.loc38: %Class = bind_value %self.ref
// CHECK:STDOUT:   return <error> to %return
// CHECK:STDOUT: }
// CHECK:STDOUT:
// CHECK:STDOUT: fn @F.2[%self: %Class]();
// CHECK:STDOUT:
// CHECK:STDOUT: fn @CallWrongSelf(%ws: %WrongSelf) {
// CHECK:STDOUT: !entry:
// CHECK:STDOUT:   %ws.ref: %WrongSelf = name_ref ws, %ws
// CHECK:STDOUT:   %F.ref: %F.type.2 = name_ref F, @WrongSelf.%F.decl [template = constants.%F.2]
// CHECK:STDOUT:   %.loc55_5: <bound method> = bound_method %ws.ref, %F.ref
// CHECK:STDOUT:   %.loc55_7.1: type = interface_type @ImplicitAs, @ImplicitAs(constants.%Class) [template = constants.%.8]
// CHECK:STDOUT:   %.loc55_7.2: %.9 = specific_constant imports.%import_ref.3, @ImplicitAs(constants.%Class) [template = constants.%.10]
// CHECK:STDOUT:   %Convert.ref: %.9 = name_ref Convert, %.loc55_7.2 [template = constants.%.10]
// CHECK:STDOUT:   %.loc55_7.3: %Class = converted %ws.ref, <error> [template = <error>]
// CHECK:STDOUT:   %F.call: init %.1 = call %.loc55_5(<invalid>) [template = <error>]
// CHECK:STDOUT:   return
// CHECK:STDOUT: }
// CHECK:STDOUT:
// CHECK:STDOUT: generic fn @Convert(constants.%Dest: type, constants.%Self.1: @ImplicitAs.%.1 (%.5)) {
// CHECK:STDOUT:   %Dest: type = bind_symbolic_name Dest 0 [symbolic = %Dest (constants.%Dest)]
// CHECK:STDOUT:   %.1: type = interface_type @ImplicitAs, @ImplicitAs(%Dest) [symbolic = %.1 (constants.%.5)]
// CHECK:STDOUT:   %Self: %.5 = bind_symbolic_name Self 1 [symbolic = %Self (constants.%Self.2)]
// CHECK:STDOUT:
// CHECK:STDOUT:   fn[%self: @Convert.%Self (%Self.2)]() -> @Convert.%Dest (%Dest);
// CHECK:STDOUT: }
// CHECK:STDOUT:
// CHECK:STDOUT: specific @ImplicitAs(constants.%Dest) {
// CHECK:STDOUT:   %Dest => constants.%Dest
// CHECK:STDOUT: }
// CHECK:STDOUT:
// CHECK:STDOUT: specific @ImplicitAs(@ImplicitAs.%Dest) {
// CHECK:STDOUT:   %Dest => constants.%Dest
// CHECK:STDOUT: }
// CHECK:STDOUT:
// CHECK:STDOUT: specific @ImplicitAs(@Convert.%Dest) {
// CHECK:STDOUT:   %Dest => constants.%Dest
// CHECK:STDOUT: }
// CHECK:STDOUT:
// CHECK:STDOUT: specific @Convert(constants.%Dest, constants.%Self.1) {
// CHECK:STDOUT:   %Dest => constants.%Dest
// CHECK:STDOUT:   %.1 => constants.%.5
// CHECK:STDOUT:   %Self => constants.%Self.1
// CHECK:STDOUT: }
// CHECK:STDOUT:
// CHECK:STDOUT: specific @ImplicitAs(constants.%Class) {
// CHECK:STDOUT:   %Dest => constants.%Class
// CHECK:STDOUT:
// CHECK:STDOUT: !definition:
// CHECK:STDOUT:   %.1 => constants.%.8
// CHECK:STDOUT:   %Self => constants.%Self.2
// CHECK:STDOUT:   %Convert.type => constants.%Convert.type.2
// CHECK:STDOUT:   %Convert => constants.%Convert.2
// CHECK:STDOUT:   %.2 => constants.%.9
// CHECK:STDOUT:   %.3 => constants.%.10
// CHECK:STDOUT: }
// CHECK:STDOUT:<|MERGE_RESOLUTION|>--- conflicted
+++ resolved
@@ -102,12 +102,12 @@
 // CHECK:STDOUT:     import Core//prelude/operators/comparison
 // CHECK:STDOUT:     import Core//prelude/types/bool
 // CHECK:STDOUT:   }
-// CHECK:STDOUT:   %import_ref.1: %ImplicitAs.type = import_ref Core//prelude/operators/as, inst+37, loaded [template = constants.%ImplicitAs]
-// CHECK:STDOUT:   %import_ref.2 = import_ref Core//prelude/operators/as, inst+42, unloaded
-// CHECK:STDOUT:   %import_ref.3: @ImplicitAs.%.2 (%.6) = import_ref Core//prelude/operators/as, inst+59, loaded [symbolic = @ImplicitAs.%.3 (constants.%.11)]
-// CHECK:STDOUT:   %import_ref.4 = import_ref Core//prelude/operators/as, inst+52, unloaded
-// CHECK:STDOUT:   %import_ref.5 = import_ref Core//prelude/operators/as, inst+52, unloaded
-// CHECK:STDOUT:   %import_ref.6 = import_ref Core//prelude/operators/as, inst+52, unloaded
+// CHECK:STDOUT:   %import_ref.1: %ImplicitAs.type = import_ref Core//prelude/operators/as, inst+40, loaded [template = constants.%ImplicitAs]
+// CHECK:STDOUT:   %import_ref.2 = import_ref Core//prelude/operators/as, inst+45, unloaded
+// CHECK:STDOUT:   %import_ref.3: @ImplicitAs.%.2 (%.6) = import_ref Core//prelude/operators/as, inst+63, loaded [symbolic = @ImplicitAs.%.3 (constants.%.11)]
+// CHECK:STDOUT:   %import_ref.4 = import_ref Core//prelude/operators/as, inst+56, unloaded
+// CHECK:STDOUT:   %import_ref.5 = import_ref Core//prelude/operators/as, inst+56, unloaded
+// CHECK:STDOUT:   %import_ref.6 = import_ref Core//prelude/operators/as, inst+56, unloaded
 // CHECK:STDOUT: }
 // CHECK:STDOUT:
 // CHECK:STDOUT: file {
@@ -120,7 +120,7 @@
 // CHECK:STDOUT:   %Core.import = import Core
 // CHECK:STDOUT:   %Class.decl: type = class_decl @Class [template = constants.%Class] {} {}
 // CHECK:STDOUT:   %F.decl: %F.type.1 = fn_decl @F.1 [template = constants.%F.1] {
-// CHECK:STDOUT:     @Class.%self.patt: %Class = binding_pattern self
+// CHECK:STDOUT:     %self.patt: %Class = binding_pattern self
 // CHECK:STDOUT:   } {
 // CHECK:STDOUT:     %Self.ref.loc25: type = name_ref Self, constants.%Class [template = constants.%Class]
 // CHECK:STDOUT:     %self.param.loc25: %Class = param self, runtime_param0
@@ -132,13 +132,8 @@
 // CHECK:STDOUT:   }
 // CHECK:STDOUT:   %WrongSelf.decl: type = class_decl @WrongSelf [template = constants.%WrongSelf] {} {}
 // CHECK:STDOUT:   %CallWrongSelf.decl: %CallWrongSelf.type = fn_decl @CallWrongSelf [template = constants.%CallWrongSelf] {
-<<<<<<< HEAD
 // CHECK:STDOUT:     %ws.patt: %WrongSelf = binding_pattern ws
 // CHECK:STDOUT:   } {
-// CHECK:STDOUT:     %WrongSelf.ref: type = name_ref WrongSelf, %WrongSelf.decl [template = constants.%WrongSelf]
-// CHECK:STDOUT:     %ws.loc45_18.1: %WrongSelf = param ws
-// CHECK:STDOUT:     @CallWrongSelf.%ws: %WrongSelf = bind_name ws, %ws.loc45_18.1
-=======
 // CHECK:STDOUT:     %WrongSelf.ref: type = name_ref WrongSelf, file.%WrongSelf.decl [template = constants.%WrongSelf]
 // CHECK:STDOUT:     %ws.param: %WrongSelf = param ws, runtime_param0
 // CHECK:STDOUT:     %ws: %WrongSelf = bind_name ws, %ws.param
@@ -161,7 +156,6 @@
 // CHECK:STDOUT:     .Self = imports.%import_ref.2
 // CHECK:STDOUT:     .Convert = imports.%import_ref.3
 // CHECK:STDOUT:     witness = (imports.%import_ref.4)
->>>>>>> 1e34d03e
 // CHECK:STDOUT:   }
 // CHECK:STDOUT: }
 // CHECK:STDOUT:
