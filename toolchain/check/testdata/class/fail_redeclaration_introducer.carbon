// Part of the Carbon Language project, under the Apache License v2.0 with LLVM
// Exceptions. See /LICENSE for license information.
// SPDX-License-Identifier: Apache-2.0 WITH LLVM-exception
//
// AUTOUPDATE

class A;
// CHECK:STDERR: fail_redeclaration_introducer.carbon:[[@LINE+6]]:1: ERROR: Class redeclared with different inheritance kind.
// CHECK:STDERR: base class A {}
// CHECK:STDERR: ^~~~~~~~~~~~~~
// CHECK:STDERR: fail_redeclaration_introducer.carbon:[[@LINE-4]]:1: Previously declared here.
// CHECK:STDERR: class A;
// CHECK:STDERR: ^~~~~~~~
base class A {}

class B;
// CHECK:STDERR: fail_redeclaration_introducer.carbon:[[@LINE+6]]:1: ERROR: Class redeclared with different inheritance kind.
// CHECK:STDERR: abstract class B {}
// CHECK:STDERR: ^~~~~~~~~~~~~~~~~~
// CHECK:STDERR: fail_redeclaration_introducer.carbon:[[@LINE-4]]:1: Previously declared here.
// CHECK:STDERR: class B;
// CHECK:STDERR: ^~~~~~~~
abstract class B {}

base class C;
// CHECK:STDERR: fail_redeclaration_introducer.carbon:[[@LINE+6]]:1: ERROR: Class redeclared with different inheritance kind.
// CHECK:STDERR: class C {}
// CHECK:STDERR: ^~~~~~~~~
// CHECK:STDERR: fail_redeclaration_introducer.carbon:[[@LINE-4]]:1: Previously declared here.
// CHECK:STDERR: base class C;
// CHECK:STDERR: ^~~~~~~~~~~~~
class C {}

base class D;
// CHECK:STDERR: fail_redeclaration_introducer.carbon:[[@LINE+6]]:1: ERROR: Class redeclared with different inheritance kind.
// CHECK:STDERR: abstract class D {}
// CHECK:STDERR: ^~~~~~~~~~~~~~~~~~
// CHECK:STDERR: fail_redeclaration_introducer.carbon:[[@LINE-4]]:1: Previously declared here.
// CHECK:STDERR: base class D;
// CHECK:STDERR: ^~~~~~~~~~~~~
abstract class D {}

abstract class E;
// CHECK:STDERR: fail_redeclaration_introducer.carbon:[[@LINE+6]]:1: ERROR: Class redeclared with different inheritance kind.
// CHECK:STDERR: class E {}
// CHECK:STDERR: ^~~~~~~~~
// CHECK:STDERR: fail_redeclaration_introducer.carbon:[[@LINE-4]]:1: Previously declared here.
// CHECK:STDERR: abstract class E;
// CHECK:STDERR: ^~~~~~~~~~~~~~~~~
class E {}

abstract class F;
// CHECK:STDERR: fail_redeclaration_introducer.carbon:[[@LINE+6]]:1: ERROR: Class redeclared with different inheritance kind.
// CHECK:STDERR: base class F {}
// CHECK:STDERR: ^~~~~~~~~~~~~~
// CHECK:STDERR: fail_redeclaration_introducer.carbon:[[@LINE-4]]:1: Previously declared here.
// CHECK:STDERR: abstract class F;
// CHECK:STDERR: ^~~~~~~~~~~~~~~~~
base class F {}

class G {}
// CHECK:STDERR: fail_redeclaration_introducer.carbon:[[@LINE+6]]:1: ERROR: Class redeclared with different inheritance kind.
// CHECK:STDERR: abstract class G;
// CHECK:STDERR: ^~~~~~~~~~~~~~~~~
// CHECK:STDERR: fail_redeclaration_introducer.carbon:[[@LINE-4]]:1: Previously declared here.
// CHECK:STDERR: class G {}
// CHECK:STDERR: ^~~~~~~~~
abstract class G;
// CHECK:STDERR: fail_redeclaration_introducer.carbon:[[@LINE+6]]:1: ERROR: Class redeclared with different inheritance kind.
// CHECK:STDERR: base class G;
// CHECK:STDERR: ^~~~~~~~~~~~~
// CHECK:STDERR: fail_redeclaration_introducer.carbon:[[@LINE-11]]:1: Previously declared here.
// CHECK:STDERR: class G {}
// CHECK:STDERR: ^~~~~~~~~
base class G;

// CHECK:STDOUT: --- fail_redeclaration_introducer.carbon
// CHECK:STDOUT:
// CHECK:STDOUT: constants {
// CHECK:STDOUT:   %A: type = class_type @A [template]
// CHECK:STDOUT:   %.1: type = struct_type {} [template]
// CHECK:STDOUT:   %B: type = class_type @B [template]
// CHECK:STDOUT:   %C: type = class_type @C [template]
// CHECK:STDOUT:   %D: type = class_type @D [template]
// CHECK:STDOUT:   %E: type = class_type @E [template]
// CHECK:STDOUT:   %F: type = class_type @F [template]
// CHECK:STDOUT:   %G: type = class_type @G [template]
// CHECK:STDOUT: }
// CHECK:STDOUT:
// CHECK:STDOUT: file {
<<<<<<< HEAD
// CHECK:STDOUT:   package: <namespace> = namespace {
// CHECK:STDOUT:     .A = %A.decl.loc7
// CHECK:STDOUT:     .B = %B.decl.loc16
// CHECK:STDOUT:     .C = %C.decl.loc25
// CHECK:STDOUT:     .D = %D.decl.loc34
// CHECK:STDOUT:     .E = %E.decl.loc43
// CHECK:STDOUT:     .F = %F.decl.loc52
// CHECK:STDOUT:     .G = %G.decl.loc61
// CHECK:STDOUT:   } [template]
// CHECK:STDOUT:   %A.decl.loc7 = class_decl @A, () [template = constants.%A]
// CHECK:STDOUT:   %A.decl.loc14 = class_decl @A, () [template = constants.%A]
// CHECK:STDOUT:   %B.decl.loc16 = class_decl @B, () [template = constants.%B]
// CHECK:STDOUT:   %B.decl.loc23 = class_decl @B, () [template = constants.%B]
// CHECK:STDOUT:   %C.decl.loc25 = class_decl @C, () [template = constants.%C]
// CHECK:STDOUT:   %C.decl.loc32 = class_decl @C, () [template = constants.%C]
// CHECK:STDOUT:   %D.decl.loc34 = class_decl @D, () [template = constants.%D]
// CHECK:STDOUT:   %D.decl.loc41 = class_decl @D, () [template = constants.%D]
// CHECK:STDOUT:   %E.decl.loc43 = class_decl @E, () [template = constants.%E]
// CHECK:STDOUT:   %E.decl.loc50 = class_decl @E, () [template = constants.%E]
// CHECK:STDOUT:   %F.decl.loc52 = class_decl @F, () [template = constants.%F]
// CHECK:STDOUT:   %F.decl.loc59 = class_decl @F, () [template = constants.%F]
// CHECK:STDOUT:   %G.decl.loc61 = class_decl @G, () [template = constants.%G]
// CHECK:STDOUT:   %G.decl.loc68 = class_decl @G, () [template = constants.%G]
// CHECK:STDOUT:   %G.decl.loc75 = class_decl @G, () [template = constants.%G]
=======
// CHECK:STDOUT:   package: <namespace> = namespace {.A = %A.decl.loc7, .B = %B.decl.loc16, .C = %C.decl.loc25, .D = %D.decl.loc34, .E = %E.decl.loc43, .F = %F.decl.loc52, .G = %G.decl.loc61} [template]
// CHECK:STDOUT:   %A.decl.loc7 = class_decl @A {} [template = constants.%A]
// CHECK:STDOUT:   %A.decl.loc14 = class_decl @A {} [template = constants.%A]
// CHECK:STDOUT:   %B.decl.loc16 = class_decl @B {} [template = constants.%B]
// CHECK:STDOUT:   %B.decl.loc23 = class_decl @B {} [template = constants.%B]
// CHECK:STDOUT:   %C.decl.loc25 = class_decl @C {} [template = constants.%C]
// CHECK:STDOUT:   %C.decl.loc32 = class_decl @C {} [template = constants.%C]
// CHECK:STDOUT:   %D.decl.loc34 = class_decl @D {} [template = constants.%D]
// CHECK:STDOUT:   %D.decl.loc41 = class_decl @D {} [template = constants.%D]
// CHECK:STDOUT:   %E.decl.loc43 = class_decl @E {} [template = constants.%E]
// CHECK:STDOUT:   %E.decl.loc50 = class_decl @E {} [template = constants.%E]
// CHECK:STDOUT:   %F.decl.loc52 = class_decl @F {} [template = constants.%F]
// CHECK:STDOUT:   %F.decl.loc59 = class_decl @F {} [template = constants.%F]
// CHECK:STDOUT:   %G.decl.loc61 = class_decl @G {} [template = constants.%G]
// CHECK:STDOUT:   %G.decl.loc68 = class_decl @G {} [template = constants.%G]
// CHECK:STDOUT:   %G.decl.loc75 = class_decl @G {} [template = constants.%G]
>>>>>>> 5f4e6c76
// CHECK:STDOUT: }
// CHECK:STDOUT:
// CHECK:STDOUT: class @A {
// CHECK:STDOUT:
// CHECK:STDOUT: !members:
// CHECK:STDOUT: }
// CHECK:STDOUT:
// CHECK:STDOUT: class @B {
// CHECK:STDOUT:
// CHECK:STDOUT: !members:
// CHECK:STDOUT: }
// CHECK:STDOUT:
// CHECK:STDOUT: class @C {
// CHECK:STDOUT:
// CHECK:STDOUT: !members:
// CHECK:STDOUT: }
// CHECK:STDOUT:
// CHECK:STDOUT: class @D {
// CHECK:STDOUT:
// CHECK:STDOUT: !members:
// CHECK:STDOUT: }
// CHECK:STDOUT:
// CHECK:STDOUT: class @E {
// CHECK:STDOUT:
// CHECK:STDOUT: !members:
// CHECK:STDOUT: }
// CHECK:STDOUT:
// CHECK:STDOUT: class @F {
// CHECK:STDOUT:
// CHECK:STDOUT: !members:
// CHECK:STDOUT: }
// CHECK:STDOUT:
// CHECK:STDOUT: class @G {
// CHECK:STDOUT:
// CHECK:STDOUT: !members:
// CHECK:STDOUT: }
// CHECK:STDOUT:<|MERGE_RESOLUTION|>--- conflicted
+++ resolved
@@ -88,7 +88,6 @@
 // CHECK:STDOUT: }
 // CHECK:STDOUT:
 // CHECK:STDOUT: file {
-<<<<<<< HEAD
 // CHECK:STDOUT:   package: <namespace> = namespace {
 // CHECK:STDOUT:     .A = %A.decl.loc7
 // CHECK:STDOUT:     .B = %B.decl.loc16
@@ -98,23 +97,6 @@
 // CHECK:STDOUT:     .F = %F.decl.loc52
 // CHECK:STDOUT:     .G = %G.decl.loc61
 // CHECK:STDOUT:   } [template]
-// CHECK:STDOUT:   %A.decl.loc7 = class_decl @A, () [template = constants.%A]
-// CHECK:STDOUT:   %A.decl.loc14 = class_decl @A, () [template = constants.%A]
-// CHECK:STDOUT:   %B.decl.loc16 = class_decl @B, () [template = constants.%B]
-// CHECK:STDOUT:   %B.decl.loc23 = class_decl @B, () [template = constants.%B]
-// CHECK:STDOUT:   %C.decl.loc25 = class_decl @C, () [template = constants.%C]
-// CHECK:STDOUT:   %C.decl.loc32 = class_decl @C, () [template = constants.%C]
-// CHECK:STDOUT:   %D.decl.loc34 = class_decl @D, () [template = constants.%D]
-// CHECK:STDOUT:   %D.decl.loc41 = class_decl @D, () [template = constants.%D]
-// CHECK:STDOUT:   %E.decl.loc43 = class_decl @E, () [template = constants.%E]
-// CHECK:STDOUT:   %E.decl.loc50 = class_decl @E, () [template = constants.%E]
-// CHECK:STDOUT:   %F.decl.loc52 = class_decl @F, () [template = constants.%F]
-// CHECK:STDOUT:   %F.decl.loc59 = class_decl @F, () [template = constants.%F]
-// CHECK:STDOUT:   %G.decl.loc61 = class_decl @G, () [template = constants.%G]
-// CHECK:STDOUT:   %G.decl.loc68 = class_decl @G, () [template = constants.%G]
-// CHECK:STDOUT:   %G.decl.loc75 = class_decl @G, () [template = constants.%G]
-=======
-// CHECK:STDOUT:   package: <namespace> = namespace {.A = %A.decl.loc7, .B = %B.decl.loc16, .C = %C.decl.loc25, .D = %D.decl.loc34, .E = %E.decl.loc43, .F = %F.decl.loc52, .G = %G.decl.loc61} [template]
 // CHECK:STDOUT:   %A.decl.loc7 = class_decl @A {} [template = constants.%A]
 // CHECK:STDOUT:   %A.decl.loc14 = class_decl @A {} [template = constants.%A]
 // CHECK:STDOUT:   %B.decl.loc16 = class_decl @B {} [template = constants.%B]
@@ -130,7 +112,6 @@
 // CHECK:STDOUT:   %G.decl.loc61 = class_decl @G {} [template = constants.%G]
 // CHECK:STDOUT:   %G.decl.loc68 = class_decl @G {} [template = constants.%G]
 // CHECK:STDOUT:   %G.decl.loc75 = class_decl @G {} [template = constants.%G]
->>>>>>> 5f4e6c76
 // CHECK:STDOUT: }
 // CHECK:STDOUT:
 // CHECK:STDOUT: class @A {
