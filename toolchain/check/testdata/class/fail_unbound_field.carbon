--- conflicted
+++ resolved
@@ -44,11 +44,7 @@
 // CHECK:STDOUT:
 // CHECK:STDOUT: fn @F() -> i32 {
 // CHECK:STDOUT: !entry:
-<<<<<<< HEAD
-// CHECK:STDOUT:   %field.ref: <unbound field of class Class> = name_reference "field", @Class.%field
-=======
-// CHECK:STDOUT:   %field.ref: <error> = name_reference field, <error>
->>>>>>> fe45b6a9
+// CHECK:STDOUT:   %field.ref: <unbound field of class Class> = name_reference field, @Class.%field
 // CHECK:STDOUT:   return <error>
 // CHECK:STDOUT: }
 // CHECK:STDOUT:
