// Part of the Carbon Language project, under the Apache License v2.0 with LLVM
// Exceptions. See /LICENSE for license information.
// SPDX-License-Identifier: Apache-2.0 WITH LLVM-exception
//
// AUTOUPDATE

class Class {
  var field: i32;
  fn F() -> i32 {
    // CHECK:STDERR: fail_unbound_field.carbon:[[@LINE+3]]:12: ERROR: Expression cannot be used as a value.
    // CHECK:STDERR:     return field;
    // CHECK:STDERR:            ^
    return field;
  }
}

fn G() -> i32 {
  // CHECK:STDERR: fail_unbound_field.carbon:[[@LINE+3]]:15: ERROR: Expression cannot be used as a value.
  // CHECK:STDERR:   return Class.field;
  // CHECK:STDERR:               ^
  return Class.field;
}

// CHECK:STDOUT: constants {
// CHECK:STDOUT:   %.loc16: type = struct_type {.field: i32}
// CHECK:STDOUT: }
// CHECK:STDOUT:
// CHECK:STDOUT: file "fail_unbound_field.carbon" {
// CHECK:STDOUT:   class_declaration @Class, ()
// CHECK:STDOUT:   %Class: type = class_type @Class
<<<<<<< HEAD
// CHECK:STDOUT:   %.loc15: type = struct_type {.field: i32}
=======
>>>>>>> a4c0febc
// CHECK:STDOUT:   %G: <function> = fn_decl @G
// CHECK:STDOUT: }
// CHECK:STDOUT:
// CHECK:STDOUT: class @Class {
// CHECK:STDOUT:   %.loc8_12.1: type = unbound_field_type Class, i32
// CHECK:STDOUT:   %.loc8_12.2: <unbound field of class Class> = field "field", member0
// CHECK:STDOUT:   %field: <unbound field of class Class> = bind_name "field", %.loc8_12.2
// CHECK:STDOUT:   %F: <function> = fn_decl @F
// CHECK:STDOUT:
// CHECK:STDOUT: !members:
// CHECK:STDOUT:   .field = %field
// CHECK:STDOUT:   .F = %F
// CHECK:STDOUT: }
// CHECK:STDOUT:
// CHECK:STDOUT: fn @F() -> i32 {
// CHECK:STDOUT: !entry:
// CHECK:STDOUT:   %field.ref: <unbound field of class Class> = name_reference "field", @Class.%field
// CHECK:STDOUT:   return <error>
// CHECK:STDOUT: }
// CHECK:STDOUT:
// CHECK:STDOUT: fn @G() -> i32 {
// CHECK:STDOUT: !entry:
// CHECK:STDOUT:   %Class.ref: type = name_reference "Class", file.%Class
// CHECK:STDOUT:   %field.ref: <unbound field of class Class> = name_reference "field", @Class.%field
// CHECK:STDOUT:   return <error>
// CHECK:STDOUT: }<|MERGE_RESOLUTION|>--- conflicted
+++ resolved
@@ -22,16 +22,12 @@
 }
 
 // CHECK:STDOUT: constants {
-// CHECK:STDOUT:   %.loc16: type = struct_type {.field: i32}
+// CHECK:STDOUT:   %.loc15: type = struct_type {.field: i32}
 // CHECK:STDOUT: }
 // CHECK:STDOUT:
 // CHECK:STDOUT: file "fail_unbound_field.carbon" {
 // CHECK:STDOUT:   class_declaration @Class, ()
 // CHECK:STDOUT:   %Class: type = class_type @Class
-<<<<<<< HEAD
-// CHECK:STDOUT:   %.loc15: type = struct_type {.field: i32}
-=======
->>>>>>> a4c0febc
 // CHECK:STDOUT:   %G: <function> = fn_decl @G
 // CHECK:STDOUT: }
 // CHECK:STDOUT:
