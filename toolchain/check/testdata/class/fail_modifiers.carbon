// Part of the Carbon Language project, under the Apache License v2.0 with LLVM
// Exceptions. See /LICENSE for license information.
// SPDX-License-Identifier: Apache-2.0 WITH LLVM-exception
//
// AUTOUPDATE
// TIP: To test this file alone, run:
// TIP:   bazel test //toolchain/testing:file_test --test_arg=--file_tests=toolchain/check/testdata/class/fail_modifiers.carbon
// TIP: To dump output, run:
// TIP:   bazel run //toolchain/testing:file_test -- --dump_output --file_tests=toolchain/check/testdata/class/fail_modifiers.carbon

// CHECK:STDERR: fail_modifiers.carbon:[[@LINE+7]]:18: error: `private` repeated on declaration
// CHECK:STDERR: private abstract private class DuplicatePrivate;
// CHECK:STDERR:                  ^~~~~~~
// CHECK:STDERR: fail_modifiers.carbon:[[@LINE+4]]:1: note: `private` previously appeared here
// CHECK:STDERR: private abstract private class DuplicatePrivate;
// CHECK:STDERR: ^~~~~~~
// CHECK:STDERR:
private abstract private class DuplicatePrivate;

// CHECK:STDERR: fail_modifiers.carbon:[[@LINE+7]]:14: error: `protected` not allowed on declaration with `private`
// CHECK:STDERR: private base protected class TwoAccess {}
// CHECK:STDERR:              ^~~~~~~~~
// CHECK:STDERR: fail_modifiers.carbon:[[@LINE+4]]:1: note: `private` previously appeared here
// CHECK:STDERR: private base protected class TwoAccess {}
// CHECK:STDERR: ^~~~~~~
// CHECK:STDERR:
private base protected class TwoAccess {}

// CHECK:STDERR: fail_modifiers.carbon:[[@LINE+7]]:10: error: `abstract` repeated on declaration
// CHECK:STDERR: abstract abstract class TwoAbstract;
// CHECK:STDERR:          ^~~~~~~~
// CHECK:STDERR: fail_modifiers.carbon:[[@LINE+4]]:1: note: `abstract` previously appeared here
// CHECK:STDERR: abstract abstract class TwoAbstract;
// CHECK:STDERR: ^~~~~~~~
// CHECK:STDERR:
abstract abstract class TwoAbstract;

// CHECK:STDERR: fail_modifiers.carbon:[[@LINE+15]]:1: error: `protected` not allowed on `class` declaration at file scope, `protected` is only allowed on class members
// CHECK:STDERR: protected virtual base class Virtual {}
// CHECK:STDERR: ^~~~~~~~~
// CHECK:STDERR:
// CHECK:STDERR: fail_modifiers.carbon:[[@LINE+11]]:11: error: `virtual` not allowed on `class` declaration
// CHECK:STDERR: protected virtual base class Virtual {}
// CHECK:STDERR:           ^~~~~~~
// CHECK:STDERR:
// CHECK:STDERR: fail_modifiers.carbon:[[@LINE+7]]:19: error: `base` not allowed on declaration with `virtual`
// CHECK:STDERR: protected virtual base class Virtual {}
// CHECK:STDERR:                   ^~~~
// CHECK:STDERR: fail_modifiers.carbon:[[@LINE+4]]:11: note: `virtual` previously appeared here
// CHECK:STDERR: protected virtual base class Virtual {}
// CHECK:STDERR:           ^~~~~~~
// CHECK:STDERR:
protected virtual base class Virtual {}

// CHECK:STDERR: fail_modifiers.carbon:[[@LINE+7]]:10: error: `protected` must appear before `abstract`
// CHECK:STDERR: abstract protected class WrongOrder;
// CHECK:STDERR:          ^~~~~~~~~
// CHECK:STDERR: fail_modifiers.carbon:[[@LINE+4]]:1: note: `abstract` previously appeared here
// CHECK:STDERR: abstract protected class WrongOrder;
// CHECK:STDERR: ^~~~~~~~
// CHECK:STDERR:
abstract protected class WrongOrder;

// CHECK:STDERR: fail_modifiers.carbon:[[@LINE+6]]:10: error: `base` not allowed on declaration with `abstract`
// CHECK:STDERR: abstract base class AbstractAndBase {}
// CHECK:STDERR:          ^~~~
// CHECK:STDERR: fail_modifiers.carbon:[[@LINE+3]]:1: note: `abstract` previously appeared here
// CHECK:STDERR: abstract base class AbstractAndBase {}
// CHECK:STDERR: ^~~~~~~~
abstract base class AbstractAndBase {}

// CHECK:STDOUT: --- fail_modifiers.carbon
// CHECK:STDOUT:
// CHECK:STDOUT: constants {
// CHECK:STDOUT:   %DuplicatePrivate: type = class_type @DuplicatePrivate [template]
// CHECK:STDOUT:   %TwoAccess: type = class_type @TwoAccess [template]
// CHECK:STDOUT:   %.1: type = struct_type {} [template]
// CHECK:STDOUT:   %.2: <witness> = complete_type_witness %.1 [template]
// CHECK:STDOUT:   %TwoAbstract: type = class_type @TwoAbstract [template]
// CHECK:STDOUT:   %Virtual: type = class_type @Virtual [template]
// CHECK:STDOUT:   %WrongOrder: type = class_type @WrongOrder [template]
// CHECK:STDOUT:   %AbstractAndBase: type = class_type @AbstractAndBase [template]
// CHECK:STDOUT: }
// CHECK:STDOUT:
// CHECK:STDOUT: imports {
// CHECK:STDOUT:   %Core: <namespace> = namespace file.%Core.import, [template] {
// CHECK:STDOUT:     import Core//prelude
// CHECK:STDOUT:     import Core//prelude/operators
// CHECK:STDOUT:     import Core//prelude/types
// CHECK:STDOUT:     import Core//prelude/operators/arithmetic
// CHECK:STDOUT:     import Core//prelude/operators/as
// CHECK:STDOUT:     import Core//prelude/operators/bitwise
// CHECK:STDOUT:     import Core//prelude/operators/comparison
// CHECK:STDOUT:     import Core//prelude/types/bool
// CHECK:STDOUT:   }
// CHECK:STDOUT: }
// CHECK:STDOUT:
// CHECK:STDOUT: file {
// CHECK:STDOUT:   package: <namespace> = namespace [template] {
// CHECK:STDOUT:     .Core = imports.%Core
// CHECK:STDOUT:     .DuplicatePrivate [private] = %DuplicatePrivate.decl
// CHECK:STDOUT:     .TwoAccess [private] = %TwoAccess.decl
// CHECK:STDOUT:     .TwoAbstract = %TwoAbstract.decl
// CHECK:STDOUT:     .Virtual = %Virtual.decl
// CHECK:STDOUT:     .WrongOrder = %WrongOrder.decl
// CHECK:STDOUT:     .AbstractAndBase = %AbstractAndBase.decl
// CHECK:STDOUT:   }
// CHECK:STDOUT:   %Core.import = import Core
<<<<<<< HEAD
// CHECK:STDOUT:   %DuplicatePrivate.decl: type = class_decl @DuplicatePrivate [template = constants.%DuplicatePrivate] {} {}
// CHECK:STDOUT:   %TwoAccess.decl: type = class_decl @TwoAccess [template = constants.%TwoAccess] {} {}
// CHECK:STDOUT:   %TwoAbstract.decl: type = class_decl @TwoAbstract [template = constants.%TwoAbstract] {} {}
// CHECK:STDOUT:   %Virtual.decl: type = class_decl @Virtual [template = constants.%Virtual] {} {}
// CHECK:STDOUT:   %WrongOrder.decl: type = class_decl @WrongOrder [template = constants.%WrongOrder] {} {}
// CHECK:STDOUT:   %AbstractAndBase.decl: type = class_decl @AbstractAndBase [template = constants.%AbstractAndBase] {} {}
// CHECK:STDOUT:   %ExternDefined.decl: type = class_decl @ExternDefined [template = constants.%ExternDefined] {} {}
=======
// CHECK:STDOUT:   %DuplicatePrivate.decl: type = class_decl @DuplicatePrivate [template = constants.%DuplicatePrivate] {}
// CHECK:STDOUT:   %TwoAccess.decl: type = class_decl @TwoAccess [template = constants.%TwoAccess] {}
// CHECK:STDOUT:   %TwoAbstract.decl: type = class_decl @TwoAbstract [template = constants.%TwoAbstract] {}
// CHECK:STDOUT:   %Virtual.decl: type = class_decl @Virtual [template = constants.%Virtual] {}
// CHECK:STDOUT:   %WrongOrder.decl: type = class_decl @WrongOrder [template = constants.%WrongOrder] {}
// CHECK:STDOUT:   %AbstractAndBase.decl: type = class_decl @AbstractAndBase [template = constants.%AbstractAndBase] {}
>>>>>>> 1e34d03e
// CHECK:STDOUT: }
// CHECK:STDOUT:
// CHECK:STDOUT: class @DuplicatePrivate;
// CHECK:STDOUT:
// CHECK:STDOUT: class @TwoAccess {
// CHECK:STDOUT:   %.loc27: <witness> = complete_type_witness %.1 [template = constants.%.2]
// CHECK:STDOUT:
// CHECK:STDOUT: !members:
// CHECK:STDOUT:   .Self = constants.%TwoAccess
// CHECK:STDOUT: }
// CHECK:STDOUT:
// CHECK:STDOUT: class @TwoAbstract;
// CHECK:STDOUT:
// CHECK:STDOUT: class @Virtual {
// CHECK:STDOUT:   %.loc53: <witness> = complete_type_witness %.1 [template = constants.%.2]
// CHECK:STDOUT:
// CHECK:STDOUT: !members:
// CHECK:STDOUT:   .Self = constants.%Virtual
// CHECK:STDOUT: }
// CHECK:STDOUT:
// CHECK:STDOUT: class @WrongOrder;
// CHECK:STDOUT:
// CHECK:STDOUT: class @AbstractAndBase {
// CHECK:STDOUT:   %.loc70: <witness> = complete_type_witness %.1 [template = constants.%.2]
// CHECK:STDOUT:
// CHECK:STDOUT: !members:
// CHECK:STDOUT:   .Self = constants.%AbstractAndBase
// CHECK:STDOUT: }
// CHECK:STDOUT:<|MERGE_RESOLUTION|>--- conflicted
+++ resolved
@@ -106,22 +106,12 @@
 // CHECK:STDOUT:     .AbstractAndBase = %AbstractAndBase.decl
 // CHECK:STDOUT:   }
 // CHECK:STDOUT:   %Core.import = import Core
-<<<<<<< HEAD
 // CHECK:STDOUT:   %DuplicatePrivate.decl: type = class_decl @DuplicatePrivate [template = constants.%DuplicatePrivate] {} {}
 // CHECK:STDOUT:   %TwoAccess.decl: type = class_decl @TwoAccess [template = constants.%TwoAccess] {} {}
 // CHECK:STDOUT:   %TwoAbstract.decl: type = class_decl @TwoAbstract [template = constants.%TwoAbstract] {} {}
 // CHECK:STDOUT:   %Virtual.decl: type = class_decl @Virtual [template = constants.%Virtual] {} {}
 // CHECK:STDOUT:   %WrongOrder.decl: type = class_decl @WrongOrder [template = constants.%WrongOrder] {} {}
 // CHECK:STDOUT:   %AbstractAndBase.decl: type = class_decl @AbstractAndBase [template = constants.%AbstractAndBase] {} {}
-// CHECK:STDOUT:   %ExternDefined.decl: type = class_decl @ExternDefined [template = constants.%ExternDefined] {} {}
-=======
-// CHECK:STDOUT:   %DuplicatePrivate.decl: type = class_decl @DuplicatePrivate [template = constants.%DuplicatePrivate] {}
-// CHECK:STDOUT:   %TwoAccess.decl: type = class_decl @TwoAccess [template = constants.%TwoAccess] {}
-// CHECK:STDOUT:   %TwoAbstract.decl: type = class_decl @TwoAbstract [template = constants.%TwoAbstract] {}
-// CHECK:STDOUT:   %Virtual.decl: type = class_decl @Virtual [template = constants.%Virtual] {}
-// CHECK:STDOUT:   %WrongOrder.decl: type = class_decl @WrongOrder [template = constants.%WrongOrder] {}
-// CHECK:STDOUT:   %AbstractAndBase.decl: type = class_decl @AbstractAndBase [template = constants.%AbstractAndBase] {}
->>>>>>> 1e34d03e
 // CHECK:STDOUT: }
 // CHECK:STDOUT:
 // CHECK:STDOUT: class @DuplicatePrivate;
