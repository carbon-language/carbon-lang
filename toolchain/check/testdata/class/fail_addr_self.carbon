// Part of the Carbon Language project, under the Apache License v2.0 with LLVM
// Exceptions. See /LICENSE for license information.
// SPDX-License-Identifier: Apache-2.0 WITH LLVM-exception
//
// AUTOUPDATE
// TIP: To test this file alone, run:
// TIP:   bazel test //toolchain/testing:file_test --test_arg=--file_tests=toolchain/check/testdata/class/fail_addr_self.carbon
// TIP: To dump output, run:
// TIP:   bazel run //toolchain/testing:file_test -- --dump_output --file_tests=toolchain/check/testdata/class/fail_addr_self.carbon

class Class {
  fn F[addr self: Class*]();
  fn G[addr self: Class]();
}

fn F(c: Class, p: Class*) {
  // CHECK:STDERR: fail_addr_self.carbon:[[@LINE+7]]:6: error: `addr self` method cannot be invoked on a value
  // CHECK:STDERR:   c.F();
  // CHECK:STDERR:      ^
  // CHECK:STDERR: fail_addr_self.carbon:[[@LINE-8]]:13: note: initializing `addr self` parameter of method declared here
  // CHECK:STDERR:   fn F[addr self: Class*]();
  // CHECK:STDERR:             ^~~~
  // CHECK:STDERR:
  c.F();

  // CHECK:STDERR: fail_addr_self.carbon:[[@LINE+7]]:6: error: `addr self` method cannot be invoked on a value
  // CHECK:STDERR:   c.G();
  // CHECK:STDERR:      ^
  // CHECK:STDERR: fail_addr_self.carbon:[[@LINE-16]]:13: note: initializing `addr self` parameter of method declared here
  // CHECK:STDERR:   fn G[addr self: Class]();
  // CHECK:STDERR:             ^~~~
  // CHECK:STDERR:
  c.G();

  // This call is OK.
  (*p).F();

  // CHECK:STDERR: fail_addr_self.carbon:[[@LINE+9]]:3: error: cannot implicitly convert from `Class*` to `Class`
  // CHECK:STDERR:   (*p).G();
  // CHECK:STDERR:   ^~~~~~~
  // CHECK:STDERR: fail_addr_self.carbon:[[@LINE+6]]:3: note: type `Class*` does not implement interface `ImplicitAs`
  // CHECK:STDERR:   (*p).G();
  // CHECK:STDERR:   ^~~~~~~
  // CHECK:STDERR: fail_addr_self.carbon:[[@LINE-31]]:13: note: initializing `addr self` parameter of method declared here
  // CHECK:STDERR:   fn G[addr self: Class]();
  // CHECK:STDERR:             ^~~~
  (*p).G();
}

// CHECK:STDOUT: --- fail_addr_self.carbon
// CHECK:STDOUT:
// CHECK:STDOUT: constants {
// CHECK:STDOUT:   %Class: type = class_type @Class [template]
// CHECK:STDOUT:   %.1: type = ptr_type %Class [template]
// CHECK:STDOUT:   %F.type.1: type = fn_type @F.1 [template]
// CHECK:STDOUT:   %.2: type = tuple_type () [template]
// CHECK:STDOUT:   %F.1: %F.type.1 = struct_value () [template]
// CHECK:STDOUT:   %G.type: type = fn_type @G [template]
// CHECK:STDOUT:   %G: %G.type = struct_value () [template]
// CHECK:STDOUT:   %.3: type = struct_type {} [template]
// CHECK:STDOUT:   %.4: <witness> = complete_type_witness %.3 [template]
// CHECK:STDOUT:   %F.type.2: type = fn_type @F.2 [template]
// CHECK:STDOUT:   %F.2: %F.type.2 = struct_value () [template]
// CHECK:STDOUT:   %.5: type = ptr_type %.3 [template]
// CHECK:STDOUT:   %ImplicitAs.type: type = generic_interface_type @ImplicitAs [template]
// CHECK:STDOUT:   %ImplicitAs: %ImplicitAs.type = struct_value () [template]
// CHECK:STDOUT:   %Dest: type = bind_symbolic_name Dest 0 [symbolic]
// CHECK:STDOUT:   %.6: type = interface_type @ImplicitAs, @ImplicitAs(%Dest) [symbolic]
// CHECK:STDOUT:   %Self.1: @ImplicitAs.%.1 (%.6) = bind_symbolic_name Self 1 [symbolic]
// CHECK:STDOUT:   %Self.2: %.6 = bind_symbolic_name Self 1 [symbolic]
// CHECK:STDOUT:   %Convert.type.1: type = fn_type @Convert, @ImplicitAs(%Dest) [symbolic]
// CHECK:STDOUT:   %Convert.1: %Convert.type.1 = struct_value () [symbolic]
// CHECK:STDOUT:   %.7: type = assoc_entity_type %.6, %Convert.type.1 [symbolic]
// CHECK:STDOUT:   %.8: %.7 = assoc_entity element0, imports.%import_ref.5 [symbolic]
// CHECK:STDOUT:   %.9: type = interface_type @ImplicitAs, @ImplicitAs(%Class) [template]
// CHECK:STDOUT:   %Convert.type.2: type = fn_type @Convert, @ImplicitAs(%Class) [template]
// CHECK:STDOUT:   %Convert.2: %Convert.type.2 = struct_value () [template]
// CHECK:STDOUT:   %.10: type = assoc_entity_type %.9, %Convert.type.2 [template]
// CHECK:STDOUT:   %.11: %.10 = assoc_entity element0, imports.%import_ref.5 [template]
// CHECK:STDOUT:   %.12: %.7 = assoc_entity element0, imports.%import_ref.6 [symbolic]
// CHECK:STDOUT: }
// CHECK:STDOUT:
// CHECK:STDOUT: imports {
// CHECK:STDOUT:   %Core: <namespace> = namespace file.%Core.import, [template] {
// CHECK:STDOUT:     .ImplicitAs = %import_ref.1
// CHECK:STDOUT:     import Core//prelude
// CHECK:STDOUT:     import Core//prelude/operators
// CHECK:STDOUT:     import Core//prelude/types
// CHECK:STDOUT:     import Core//prelude/operators/arithmetic
// CHECK:STDOUT:     import Core//prelude/operators/as
// CHECK:STDOUT:     import Core//prelude/operators/bitwise
// CHECK:STDOUT:     import Core//prelude/operators/comparison
// CHECK:STDOUT:     import Core//prelude/types/bool
// CHECK:STDOUT:   }
// CHECK:STDOUT:   %import_ref.1: %ImplicitAs.type = import_ref Core//prelude/operators/as, inst+37, loaded [template = constants.%ImplicitAs]
// CHECK:STDOUT:   %import_ref.2 = import_ref Core//prelude/operators/as, inst+42, unloaded
// CHECK:STDOUT:   %import_ref.3: @ImplicitAs.%.2 (%.7) = import_ref Core//prelude/operators/as, inst+59, loaded [symbolic = @ImplicitAs.%.3 (constants.%.12)]
// CHECK:STDOUT:   %import_ref.4 = import_ref Core//prelude/operators/as, inst+52, unloaded
// CHECK:STDOUT:   %import_ref.5 = import_ref Core//prelude/operators/as, inst+52, unloaded
// CHECK:STDOUT:   %import_ref.6 = import_ref Core//prelude/operators/as, inst+52, unloaded
// CHECK:STDOUT: }
// CHECK:STDOUT:
// CHECK:STDOUT: file {
// CHECK:STDOUT:   package: <namespace> = namespace [template] {
// CHECK:STDOUT:     .Core = imports.%Core
// CHECK:STDOUT:     .Class = %Class.decl
// CHECK:STDOUT:     .F = %F.decl
// CHECK:STDOUT:   }
// CHECK:STDOUT:   %Core.import = import Core
// CHECK:STDOUT:   %Class.decl: type = class_decl @Class [template = constants.%Class] {} {}
// CHECK:STDOUT:   %F.decl: %F.type.2 = fn_decl @F.2 [template = constants.%F.2] {
<<<<<<< HEAD
// CHECK:STDOUT:     %c.patt: %Class = binding_pattern c
// CHECK:STDOUT:     %p.patt: %.1 = binding_pattern p
// CHECK:STDOUT:   } {
// CHECK:STDOUT:     %Class.ref.loc16_9: type = name_ref Class, %Class.decl [template = constants.%Class]
// CHECK:STDOUT:     %c.loc16_6.1: %Class = param c
// CHECK:STDOUT:     @F.2.%c: %Class = bind_name c, %c.loc16_6.1
// CHECK:STDOUT:     %Class.ref.loc16_19: type = name_ref Class, %Class.decl [template = constants.%Class]
=======
// CHECK:STDOUT:     %Class.ref.loc16_9: type = name_ref Class, file.%Class.decl [template = constants.%Class]
// CHECK:STDOUT:     %c.param: %Class = param c, runtime_param0
// CHECK:STDOUT:     %c: %Class = bind_name c, %c.param
// CHECK:STDOUT:     %Class.ref.loc16_19: type = name_ref Class, file.%Class.decl [template = constants.%Class]
>>>>>>> 1e34d03e
// CHECK:STDOUT:     %.loc16: type = ptr_type %Class [template = constants.%.1]
// CHECK:STDOUT:     %p.param: %.1 = param p, runtime_param1
// CHECK:STDOUT:     %p: %.1 = bind_name p, %p.param
// CHECK:STDOUT:   }
// CHECK:STDOUT: }
// CHECK:STDOUT:
// CHECK:STDOUT: generic interface @ImplicitAs(constants.%Dest: type) {
// CHECK:STDOUT:   %Dest: type = bind_symbolic_name Dest 0 [symbolic = %Dest (constants.%Dest)]
// CHECK:STDOUT:
// CHECK:STDOUT: !definition:
// CHECK:STDOUT:   %.1: type = interface_type @ImplicitAs, @ImplicitAs(%Dest) [symbolic = %.1 (constants.%.6)]
// CHECK:STDOUT:   %Self: %.6 = bind_symbolic_name Self 1 [symbolic = %Self (constants.%Self.2)]
// CHECK:STDOUT:   %Convert.type: type = fn_type @Convert, @ImplicitAs(%Dest) [symbolic = %Convert.type (constants.%Convert.type.1)]
// CHECK:STDOUT:   %Convert: @ImplicitAs.%Convert.type (%Convert.type.1) = struct_value () [symbolic = %Convert (constants.%Convert.1)]
// CHECK:STDOUT:   %.2: type = assoc_entity_type @ImplicitAs.%.1 (%.6), @ImplicitAs.%Convert.type (%Convert.type.1) [symbolic = %.2 (constants.%.7)]
// CHECK:STDOUT:   %.3: @ImplicitAs.%.2 (%.7) = assoc_entity element0, imports.%import_ref.5 [symbolic = %.3 (constants.%.8)]
// CHECK:STDOUT:
// CHECK:STDOUT:   interface {
// CHECK:STDOUT:   !members:
// CHECK:STDOUT:     .Self = imports.%import_ref.2
// CHECK:STDOUT:     .Convert = imports.%import_ref.3
// CHECK:STDOUT:     witness = (imports.%import_ref.4)
// CHECK:STDOUT:   }
// CHECK:STDOUT: }
// CHECK:STDOUT:
// CHECK:STDOUT: class @Class {
// CHECK:STDOUT:   %F.decl: %F.type.1 = fn_decl @F.1 [template = constants.%F.1] {
<<<<<<< HEAD
// CHECK:STDOUT:     %self.patt.loc12: %.1 = binding_pattern self
// CHECK:STDOUT:   } {
// CHECK:STDOUT:     %Class.ref.loc12: type = name_ref Class, file.%Class.decl [template = constants.%Class]
=======
// CHECK:STDOUT:     %Class.ref: type = name_ref Class, file.%Class.decl [template = constants.%Class]
>>>>>>> 1e34d03e
// CHECK:STDOUT:     %.loc12_24: type = ptr_type %Class [template = constants.%.1]
// CHECK:STDOUT:     %self.param: %.1 = param self, runtime_param0
// CHECK:STDOUT:     %self: %.1 = bind_name self, %self.param
// CHECK:STDOUT:     %.loc12_8: %.1 = addr_pattern %self
// CHECK:STDOUT:   }
// CHECK:STDOUT:   %G.decl: %G.type = fn_decl @G [template = constants.%G] {
<<<<<<< HEAD
// CHECK:STDOUT:     %self.patt.loc13: %Class = binding_pattern self
// CHECK:STDOUT:   } {
// CHECK:STDOUT:     %Class.ref.loc13: type = name_ref Class, file.%Class.decl [template = constants.%Class]
// CHECK:STDOUT:     %self.loc13_13.1: %Class = param self
// CHECK:STDOUT:     %self.loc13_13.3: %Class = bind_name self, %self.loc13_13.1
// CHECK:STDOUT:     %.loc13: %Class = addr_pattern %self.loc13_13.3
=======
// CHECK:STDOUT:     %Class.ref: type = name_ref Class, file.%Class.decl [template = constants.%Class]
// CHECK:STDOUT:     %self.param: %Class = param self, runtime_param0
// CHECK:STDOUT:     %self: %Class = bind_name self, %self.param
// CHECK:STDOUT:     %.loc13: %Class = addr_pattern %self
>>>>>>> 1e34d03e
// CHECK:STDOUT:   }
// CHECK:STDOUT:   %.loc14: <witness> = complete_type_witness %.3 [template = constants.%.4]
// CHECK:STDOUT:
// CHECK:STDOUT: !members:
// CHECK:STDOUT:   .Self = constants.%Class
// CHECK:STDOUT:   .F = %F.decl
// CHECK:STDOUT:   .G = %G.decl
// CHECK:STDOUT: }
// CHECK:STDOUT:
// CHECK:STDOUT: fn @F.1[addr %self: %.1]();
// CHECK:STDOUT:
// CHECK:STDOUT: fn @G[addr %self: %Class]();
// CHECK:STDOUT:
// CHECK:STDOUT: fn @F.2(%c: %Class, %p: %.1) {
// CHECK:STDOUT: !entry:
// CHECK:STDOUT:   %c.ref.loc24: %Class = name_ref c, %c
// CHECK:STDOUT:   %F.ref.loc24: %F.type.1 = name_ref F, @Class.%F.decl [template = constants.%F.1]
// CHECK:STDOUT:   %.loc24: <bound method> = bound_method %c.ref.loc24, %F.ref.loc24
// CHECK:STDOUT:   %F.call.loc24: init %.2 = call %.loc24(<invalid>) [template = <error>]
// CHECK:STDOUT:   %c.ref.loc33: %Class = name_ref c, %c
// CHECK:STDOUT:   %G.ref.loc33: %G.type = name_ref G, @Class.%G.decl [template = constants.%G]
// CHECK:STDOUT:   %.loc33: <bound method> = bound_method %c.ref.loc33, %G.ref.loc33
// CHECK:STDOUT:   %G.call.loc33: init %.2 = call %.loc33(<invalid>) [template = <error>]
// CHECK:STDOUT:   %p.ref.loc36: %.1 = name_ref p, %p
// CHECK:STDOUT:   %.loc36_4.1: ref %Class = deref %p.ref.loc36
// CHECK:STDOUT:   %F.ref.loc36: %F.type.1 = name_ref F, @Class.%F.decl [template = constants.%F.1]
// CHECK:STDOUT:   %.loc36_7: <bound method> = bound_method %.loc36_4.1, %F.ref.loc36
// CHECK:STDOUT:   %.loc36_4.2: %.1 = addr_of %.loc36_4.1
// CHECK:STDOUT:   %F.call.loc36: init %.2 = call %.loc36_7(%.loc36_4.2)
// CHECK:STDOUT:   %p.ref.loc47: %.1 = name_ref p, %p
// CHECK:STDOUT:   %.loc47_4.1: ref %Class = deref %p.ref.loc47
// CHECK:STDOUT:   %G.ref.loc47: %G.type = name_ref G, @Class.%G.decl [template = constants.%G]
// CHECK:STDOUT:   %.loc47_7: <bound method> = bound_method %.loc47_4.1, %G.ref.loc47
// CHECK:STDOUT:   %.loc47_4.2: %.1 = addr_of %.loc47_4.1
// CHECK:STDOUT:   %.loc47_9.1: type = interface_type @ImplicitAs, @ImplicitAs(constants.%Class) [template = constants.%.9]
// CHECK:STDOUT:   %.loc47_9.2: %.10 = specific_constant imports.%import_ref.3, @ImplicitAs(constants.%Class) [template = constants.%.11]
// CHECK:STDOUT:   %Convert.ref: %.10 = name_ref Convert, %.loc47_9.2 [template = constants.%.11]
// CHECK:STDOUT:   %.loc47_9.3: %Class = converted %.loc47_4.2, <error> [template = <error>]
// CHECK:STDOUT:   %G.call.loc47: init %.2 = call %.loc47_7(<invalid>) [template = <error>]
// CHECK:STDOUT:   return
// CHECK:STDOUT: }
// CHECK:STDOUT:
// CHECK:STDOUT: generic fn @Convert(constants.%Dest: type, constants.%Self.1: @ImplicitAs.%.1 (%.6)) {
// CHECK:STDOUT:   %Dest: type = bind_symbolic_name Dest 0 [symbolic = %Dest (constants.%Dest)]
// CHECK:STDOUT:   %.1: type = interface_type @ImplicitAs, @ImplicitAs(%Dest) [symbolic = %.1 (constants.%.6)]
// CHECK:STDOUT:   %Self: %.6 = bind_symbolic_name Self 1 [symbolic = %Self (constants.%Self.2)]
// CHECK:STDOUT:
// CHECK:STDOUT:   fn[%self: @Convert.%Self (%Self.2)]() -> @Convert.%Dest (%Dest);
// CHECK:STDOUT: }
// CHECK:STDOUT:
// CHECK:STDOUT: specific @ImplicitAs(constants.%Dest) {
// CHECK:STDOUT:   %Dest => constants.%Dest
// CHECK:STDOUT: }
// CHECK:STDOUT:
// CHECK:STDOUT: specific @ImplicitAs(@ImplicitAs.%Dest) {
// CHECK:STDOUT:   %Dest => constants.%Dest
// CHECK:STDOUT: }
// CHECK:STDOUT:
// CHECK:STDOUT: specific @ImplicitAs(@Convert.%Dest) {
// CHECK:STDOUT:   %Dest => constants.%Dest
// CHECK:STDOUT: }
// CHECK:STDOUT:
// CHECK:STDOUT: specific @Convert(constants.%Dest, constants.%Self.1) {
// CHECK:STDOUT:   %Dest => constants.%Dest
// CHECK:STDOUT:   %.1 => constants.%.6
// CHECK:STDOUT:   %Self => constants.%Self.1
// CHECK:STDOUT: }
// CHECK:STDOUT:
// CHECK:STDOUT: specific @ImplicitAs(constants.%Class) {
// CHECK:STDOUT:   %Dest => constants.%Class
// CHECK:STDOUT:
// CHECK:STDOUT: !definition:
// CHECK:STDOUT:   %.1 => constants.%.9
// CHECK:STDOUT:   %Self => constants.%Self.2
// CHECK:STDOUT:   %Convert.type => constants.%Convert.type.2
// CHECK:STDOUT:   %Convert => constants.%Convert.2
// CHECK:STDOUT:   %.2 => constants.%.10
// CHECK:STDOUT:   %.3 => constants.%.11
// CHECK:STDOUT: }
// CHECK:STDOUT:<|MERGE_RESOLUTION|>--- conflicted
+++ resolved
@@ -92,12 +92,12 @@
 // CHECK:STDOUT:     import Core//prelude/operators/comparison
 // CHECK:STDOUT:     import Core//prelude/types/bool
 // CHECK:STDOUT:   }
-// CHECK:STDOUT:   %import_ref.1: %ImplicitAs.type = import_ref Core//prelude/operators/as, inst+37, loaded [template = constants.%ImplicitAs]
-// CHECK:STDOUT:   %import_ref.2 = import_ref Core//prelude/operators/as, inst+42, unloaded
-// CHECK:STDOUT:   %import_ref.3: @ImplicitAs.%.2 (%.7) = import_ref Core//prelude/operators/as, inst+59, loaded [symbolic = @ImplicitAs.%.3 (constants.%.12)]
-// CHECK:STDOUT:   %import_ref.4 = import_ref Core//prelude/operators/as, inst+52, unloaded
-// CHECK:STDOUT:   %import_ref.5 = import_ref Core//prelude/operators/as, inst+52, unloaded
-// CHECK:STDOUT:   %import_ref.6 = import_ref Core//prelude/operators/as, inst+52, unloaded
+// CHECK:STDOUT:   %import_ref.1: %ImplicitAs.type = import_ref Core//prelude/operators/as, inst+40, loaded [template = constants.%ImplicitAs]
+// CHECK:STDOUT:   %import_ref.2 = import_ref Core//prelude/operators/as, inst+45, unloaded
+// CHECK:STDOUT:   %import_ref.3: @ImplicitAs.%.2 (%.7) = import_ref Core//prelude/operators/as, inst+63, loaded [symbolic = @ImplicitAs.%.3 (constants.%.12)]
+// CHECK:STDOUT:   %import_ref.4 = import_ref Core//prelude/operators/as, inst+56, unloaded
+// CHECK:STDOUT:   %import_ref.5 = import_ref Core//prelude/operators/as, inst+56, unloaded
+// CHECK:STDOUT:   %import_ref.6 = import_ref Core//prelude/operators/as, inst+56, unloaded
 // CHECK:STDOUT: }
 // CHECK:STDOUT:
 // CHECK:STDOUT: file {
@@ -109,20 +109,13 @@
 // CHECK:STDOUT:   %Core.import = import Core
 // CHECK:STDOUT:   %Class.decl: type = class_decl @Class [template = constants.%Class] {} {}
 // CHECK:STDOUT:   %F.decl: %F.type.2 = fn_decl @F.2 [template = constants.%F.2] {
-<<<<<<< HEAD
 // CHECK:STDOUT:     %c.patt: %Class = binding_pattern c
 // CHECK:STDOUT:     %p.patt: %.1 = binding_pattern p
 // CHECK:STDOUT:   } {
-// CHECK:STDOUT:     %Class.ref.loc16_9: type = name_ref Class, %Class.decl [template = constants.%Class]
-// CHECK:STDOUT:     %c.loc16_6.1: %Class = param c
-// CHECK:STDOUT:     @F.2.%c: %Class = bind_name c, %c.loc16_6.1
-// CHECK:STDOUT:     %Class.ref.loc16_19: type = name_ref Class, %Class.decl [template = constants.%Class]
-=======
 // CHECK:STDOUT:     %Class.ref.loc16_9: type = name_ref Class, file.%Class.decl [template = constants.%Class]
 // CHECK:STDOUT:     %c.param: %Class = param c, runtime_param0
 // CHECK:STDOUT:     %c: %Class = bind_name c, %c.param
 // CHECK:STDOUT:     %Class.ref.loc16_19: type = name_ref Class, file.%Class.decl [template = constants.%Class]
->>>>>>> 1e34d03e
 // CHECK:STDOUT:     %.loc16: type = ptr_type %Class [template = constants.%.1]
 // CHECK:STDOUT:     %p.param: %.1 = param p, runtime_param1
 // CHECK:STDOUT:     %p: %.1 = bind_name p, %p.param
@@ -150,32 +143,21 @@
 // CHECK:STDOUT:
 // CHECK:STDOUT: class @Class {
 // CHECK:STDOUT:   %F.decl: %F.type.1 = fn_decl @F.1 [template = constants.%F.1] {
-<<<<<<< HEAD
-// CHECK:STDOUT:     %self.patt.loc12: %.1 = binding_pattern self
+// CHECK:STDOUT:     %self.patt: %.1 = binding_pattern self
 // CHECK:STDOUT:   } {
-// CHECK:STDOUT:     %Class.ref.loc12: type = name_ref Class, file.%Class.decl [template = constants.%Class]
-=======
 // CHECK:STDOUT:     %Class.ref: type = name_ref Class, file.%Class.decl [template = constants.%Class]
->>>>>>> 1e34d03e
 // CHECK:STDOUT:     %.loc12_24: type = ptr_type %Class [template = constants.%.1]
 // CHECK:STDOUT:     %self.param: %.1 = param self, runtime_param0
 // CHECK:STDOUT:     %self: %.1 = bind_name self, %self.param
 // CHECK:STDOUT:     %.loc12_8: %.1 = addr_pattern %self
 // CHECK:STDOUT:   }
 // CHECK:STDOUT:   %G.decl: %G.type = fn_decl @G [template = constants.%G] {
-<<<<<<< HEAD
-// CHECK:STDOUT:     %self.patt.loc13: %Class = binding_pattern self
+// CHECK:STDOUT:     %self.patt: %Class = binding_pattern self
 // CHECK:STDOUT:   } {
-// CHECK:STDOUT:     %Class.ref.loc13: type = name_ref Class, file.%Class.decl [template = constants.%Class]
-// CHECK:STDOUT:     %self.loc13_13.1: %Class = param self
-// CHECK:STDOUT:     %self.loc13_13.3: %Class = bind_name self, %self.loc13_13.1
-// CHECK:STDOUT:     %.loc13: %Class = addr_pattern %self.loc13_13.3
-=======
 // CHECK:STDOUT:     %Class.ref: type = name_ref Class, file.%Class.decl [template = constants.%Class]
 // CHECK:STDOUT:     %self.param: %Class = param self, runtime_param0
 // CHECK:STDOUT:     %self: %Class = bind_name self, %self.param
 // CHECK:STDOUT:     %.loc13: %Class = addr_pattern %self
->>>>>>> 1e34d03e
 // CHECK:STDOUT:   }
 // CHECK:STDOUT:   %.loc14: <witness> = complete_type_witness %.3 [template = constants.%.4]
 // CHECK:STDOUT:
