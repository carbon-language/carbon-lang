// Part of the Carbon Language project, under the Apache License v2.0 with LLVM
// Exceptions. See /LICENSE for license information.
// SPDX-License-Identifier: Apache-2.0 WITH LLVM-exception
//
// AUTOUPDATE
// TIP: To test this file alone, run:
// TIP:   bazel test //toolchain/testing:file_test --test_arg=--file_tests=toolchain/check/testdata/class/fail_addr_self.carbon
// TIP: To dump output, run:
// TIP:   bazel run //toolchain/testing:file_test -- --dump_output --file_tests=toolchain/check/testdata/class/fail_addr_self.carbon

class Class {
  fn F[addr self: Class*]();
  fn G[addr self: Class]();
}

fn F(c: Class, p: Class*) {
  // CHECK:STDERR: fail_addr_self.carbon:[[@LINE+7]]:6: ERROR: `addr self` method cannot be invoked on a value.
  // CHECK:STDERR:   c.F();
  // CHECK:STDERR:      ^
  // CHECK:STDERR: fail_addr_self.carbon:[[@LINE-8]]:8: Initializing `addr self` parameter of method declared here.
  // CHECK:STDERR:   fn F[addr self: Class*]();
  // CHECK:STDERR:        ^~~~~~~~~~~~~~~~~
  // CHECK:STDERR:
  c.F();

  // CHECK:STDERR: fail_addr_self.carbon:[[@LINE+7]]:6: ERROR: `addr self` method cannot be invoked on a value.
  // CHECK:STDERR:   c.G();
  // CHECK:STDERR:      ^
  // CHECK:STDERR: fail_addr_self.carbon:[[@LINE-16]]:8: Initializing `addr self` parameter of method declared here.
  // CHECK:STDERR:   fn G[addr self: Class]();
  // CHECK:STDERR:        ^~~~~~~~~~~~~~~~
  // CHECK:STDERR:
  c.G();

  // This call is OK.
  (*p).F();

  // CHECK:STDERR: fail_addr_self.carbon:[[@LINE+6]]:3: ERROR: Cannot implicitly convert from `Class*` to `Class`.
  // CHECK:STDERR:   (*p).G();
  // CHECK:STDERR:   ^~~~~~~
  // CHECK:STDERR: fail_addr_self.carbon:[[@LINE-28]]:8: Initializing `addr self` parameter of method declared here.
  // CHECK:STDERR:   fn G[addr self: Class]();
  // CHECK:STDERR:        ^~~~~~~~~~~~~~~~
  (*p).G();
}

// CHECK:STDOUT: --- fail_addr_self.carbon
// CHECK:STDOUT:
// CHECK:STDOUT: constants {
// CHECK:STDOUT:   %Class: type = class_type @Class [template]
// CHECK:STDOUT:   %.1: type = ptr_type %Class [template]
// CHECK:STDOUT:   %F.type.1: type = fn_type @F.1 [template]
// CHECK:STDOUT:   %.2: type = tuple_type () [template]
// CHECK:STDOUT:   %F.1: %F.type.1 = struct_value () [template]
// CHECK:STDOUT:   %G.type: type = fn_type @G [template]
// CHECK:STDOUT:   %G: %G.type = struct_value () [template]
// CHECK:STDOUT:   %.3: type = struct_type {} [template]
// CHECK:STDOUT:   %F.type.2: type = fn_type @F.2 [template]
// CHECK:STDOUT:   %F.2: %F.type.2 = struct_value () [template]
// CHECK:STDOUT:   %.4: type = ptr_type %.3 [template]
// CHECK:STDOUT: }
// CHECK:STDOUT:
// CHECK:STDOUT: imports {
// CHECK:STDOUT:   %Core: <namespace> = namespace file.%Core.import, [template] {
// CHECK:STDOUT:     import Core//prelude
// CHECK:STDOUT:     import Core//prelude/operators
// CHECK:STDOUT:     import Core//prelude/types
// CHECK:STDOUT:     import Core//prelude/operators/arithmetic
// CHECK:STDOUT:     import Core//prelude/operators/bitwise
// CHECK:STDOUT:     import Core//prelude/operators/comparison
// CHECK:STDOUT:     import Core//prelude/types/bool
// CHECK:STDOUT:   }
// CHECK:STDOUT: }
// CHECK:STDOUT:
// CHECK:STDOUT: file {
// CHECK:STDOUT:   package: <namespace> = namespace [template] {
// CHECK:STDOUT:     .Core = imports.%Core
// CHECK:STDOUT:     .Class = %Class.decl
// CHECK:STDOUT:     .F = %F.decl
// CHECK:STDOUT:   }
// CHECK:STDOUT:   %Core.import = import Core
// CHECK:STDOUT:   %Class.decl: type = class_decl @Class [template = constants.%Class] {} {}
// CHECK:STDOUT:   %F.decl: %F.type.2 = fn_decl @F.2 [template = constants.%F.2] {
// CHECK:STDOUT:     %c.patt: %Class = binding_pattern c
// CHECK:STDOUT:     %p.patt: %.1 = binding_pattern p
// CHECK:STDOUT:   } {
// CHECK:STDOUT:     %Class.ref.loc16_9: type = name_ref Class, %Class.decl [template = constants.%Class]
// CHECK:STDOUT:     %param.loc16_6: %Class = param
// CHECK:STDOUT:     @F.2.%c: %Class = bind_name c, %param.loc16_6
// CHECK:STDOUT:     %Class.ref.loc16_19: type = name_ref Class, %Class.decl [template = constants.%Class]
<<<<<<< HEAD
// CHECK:STDOUT:     %.loc16_24: type = ptr_type %Class [template = constants.%.1]
// CHECK:STDOUT:     %param.loc16_16: %.1 = param
// CHECK:STDOUT:     @F.2.%p: %.1 = bind_name p, %param.loc16_16
=======
// CHECK:STDOUT:     %.loc16: type = ptr_type %Class [template = constants.%.1]
// CHECK:STDOUT:     %p.loc16_16.1: %.1 = param p
// CHECK:STDOUT:     @F.2.%p: %.1 = bind_name p, %p.loc16_16.1
>>>>>>> ed374dcd
// CHECK:STDOUT:   }
// CHECK:STDOUT: }
// CHECK:STDOUT:
// CHECK:STDOUT: class @Class {
// CHECK:STDOUT:   %F.decl: %F.type.1 = fn_decl @F.1 [template = constants.%F.1] {
<<<<<<< HEAD
// CHECK:STDOUT:     %.loc12_13: %.1 = binding_pattern self
// CHECK:STDOUT:     %.loc12_8.1: %.1 = addr_pattern %.loc12_13
=======
// CHECK:STDOUT:     %self.patt.loc12: %.1 = binding_pattern self
>>>>>>> ed374dcd
// CHECK:STDOUT:   } {
// CHECK:STDOUT:     %Class.ref.loc12: type = name_ref Class, file.%Class.decl [template = constants.%Class]
// CHECK:STDOUT:     %.loc12_24: type = ptr_type %Class [template = constants.%.1]
// CHECK:STDOUT:     %param.loc12: %.1 = param
// CHECK:STDOUT:     %self.loc12_13.2: %.1 = bind_name self, %param.loc12
// CHECK:STDOUT:     %.loc12_8.2: %.1 = addr_param %self.loc12_13.2
// CHECK:STDOUT:   }
// CHECK:STDOUT:   %G.decl: %G.type = fn_decl @G [template = constants.%G] {
<<<<<<< HEAD
// CHECK:STDOUT:     %.loc13_13: %Class = binding_pattern self
// CHECK:STDOUT:     %.loc13_8.1: %Class = addr_pattern %.loc13_13
// CHECK:STDOUT:   } {
// CHECK:STDOUT:     %Class.ref.loc13: type = name_ref Class, file.%Class.decl [template = constants.%Class]
// CHECK:STDOUT:     %param.loc13: %Class = param
// CHECK:STDOUT:     %self.loc13_13.2: %Class = bind_name self, %param.loc13
// CHECK:STDOUT:     %.loc13_8.2: %Class = addr_param %self.loc13_13.2
=======
// CHECK:STDOUT:     %self.patt.loc13: %Class = binding_pattern self
// CHECK:STDOUT:   } {
// CHECK:STDOUT:     %Class.ref.loc13: type = name_ref Class, file.%Class.decl [template = constants.%Class]
// CHECK:STDOUT:     %self.loc13_13.1: %Class = param self
// CHECK:STDOUT:     %self.loc13_13.3: %Class = bind_name self, %self.loc13_13.1
// CHECK:STDOUT:     %.loc13: %Class = addr_pattern %self.loc13_13.3
>>>>>>> ed374dcd
// CHECK:STDOUT:   }
// CHECK:STDOUT:
// CHECK:STDOUT: !members:
// CHECK:STDOUT:   .Self = constants.%Class
// CHECK:STDOUT:   .F = %F.decl
// CHECK:STDOUT:   .G = %G.decl
// CHECK:STDOUT: }
// CHECK:STDOUT:
// CHECK:STDOUT: fn @F.1[addr @Class.%self.loc12_13.2: %.1]();
// CHECK:STDOUT:
// CHECK:STDOUT: fn @G[addr @Class.%self.loc13_13.2: %Class]();
// CHECK:STDOUT:
// CHECK:STDOUT: fn @F.2(%c: %Class, %p: %.1) {
// CHECK:STDOUT: !entry:
// CHECK:STDOUT:   %c.ref.loc24: %Class = name_ref c, %c
// CHECK:STDOUT:   %F.ref.loc24: %F.type.1 = name_ref F, @Class.%F.decl [template = constants.%F.1]
// CHECK:STDOUT:   %.loc24: <bound method> = bound_method %c.ref.loc24, %F.ref.loc24
// CHECK:STDOUT:   %F.call.loc24: init %.2 = call %.loc24(<invalid>) [template = <error>]
// CHECK:STDOUT:   %c.ref.loc33: %Class = name_ref c, %c
// CHECK:STDOUT:   %G.ref.loc33: %G.type = name_ref G, @Class.%G.decl [template = constants.%G]
// CHECK:STDOUT:   %.loc33: <bound method> = bound_method %c.ref.loc33, %G.ref.loc33
// CHECK:STDOUT:   %G.call.loc33: init %.2 = call %.loc33(<invalid>) [template = <error>]
// CHECK:STDOUT:   %p.ref.loc36: %.1 = name_ref p, %p
// CHECK:STDOUT:   %.loc36_4.1: ref %Class = deref %p.ref.loc36
// CHECK:STDOUT:   %F.ref.loc36: %F.type.1 = name_ref F, @Class.%F.decl [template = constants.%F.1]
// CHECK:STDOUT:   %.loc36_7: <bound method> = bound_method %.loc36_4.1, %F.ref.loc36
// CHECK:STDOUT:   %.loc36_4.2: %.1 = addr_of %.loc36_4.1
// CHECK:STDOUT:   %F.call.loc36: init %.2 = call %.loc36_7(%.loc36_4.2)
// CHECK:STDOUT:   %p.ref.loc44: %.1 = name_ref p, %p
// CHECK:STDOUT:   %.loc44_4.1: ref %Class = deref %p.ref.loc44
// CHECK:STDOUT:   %G.ref.loc44: %G.type = name_ref G, @Class.%G.decl [template = constants.%G]
// CHECK:STDOUT:   %.loc44_7: <bound method> = bound_method %.loc44_4.1, %G.ref.loc44
// CHECK:STDOUT:   %.loc44_4.2: %.1 = addr_of %.loc44_4.1
// CHECK:STDOUT:   %G.call.loc44: init %.2 = call %.loc44_7(<invalid>) [template = <error>]
// CHECK:STDOUT:   return
// CHECK:STDOUT: }
// CHECK:STDOUT:<|MERGE_RESOLUTION|>--- conflicted
+++ resolved
@@ -88,26 +88,16 @@
 // CHECK:STDOUT:     %param.loc16_6: %Class = param
 // CHECK:STDOUT:     @F.2.%c: %Class = bind_name c, %param.loc16_6
 // CHECK:STDOUT:     %Class.ref.loc16_19: type = name_ref Class, %Class.decl [template = constants.%Class]
-<<<<<<< HEAD
-// CHECK:STDOUT:     %.loc16_24: type = ptr_type %Class [template = constants.%.1]
+// CHECK:STDOUT:     %.loc16: type = ptr_type %Class [template = constants.%.1]
 // CHECK:STDOUT:     %param.loc16_16: %.1 = param
 // CHECK:STDOUT:     @F.2.%p: %.1 = bind_name p, %param.loc16_16
-=======
-// CHECK:STDOUT:     %.loc16: type = ptr_type %Class [template = constants.%.1]
-// CHECK:STDOUT:     %p.loc16_16.1: %.1 = param p
-// CHECK:STDOUT:     @F.2.%p: %.1 = bind_name p, %p.loc16_16.1
->>>>>>> ed374dcd
 // CHECK:STDOUT:   }
 // CHECK:STDOUT: }
 // CHECK:STDOUT:
 // CHECK:STDOUT: class @Class {
 // CHECK:STDOUT:   %F.decl: %F.type.1 = fn_decl @F.1 [template = constants.%F.1] {
-<<<<<<< HEAD
-// CHECK:STDOUT:     %.loc12_13: %.1 = binding_pattern self
-// CHECK:STDOUT:     %.loc12_8.1: %.1 = addr_pattern %.loc12_13
-=======
 // CHECK:STDOUT:     %self.patt.loc12: %.1 = binding_pattern self
->>>>>>> ed374dcd
+// CHECK:STDOUT:     %.loc12_8.1: %.1 = addr_pattern %self.patt.loc12
 // CHECK:STDOUT:   } {
 // CHECK:STDOUT:     %Class.ref.loc12: type = name_ref Class, file.%Class.decl [template = constants.%Class]
 // CHECK:STDOUT:     %.loc12_24: type = ptr_type %Class [template = constants.%.1]
@@ -116,22 +106,13 @@
 // CHECK:STDOUT:     %.loc12_8.2: %.1 = addr_param %self.loc12_13.2
 // CHECK:STDOUT:   }
 // CHECK:STDOUT:   %G.decl: %G.type = fn_decl @G [template = constants.%G] {
-<<<<<<< HEAD
-// CHECK:STDOUT:     %.loc13_13: %Class = binding_pattern self
-// CHECK:STDOUT:     %.loc13_8.1: %Class = addr_pattern %.loc13_13
+// CHECK:STDOUT:     %self.patt.loc13: %Class = binding_pattern self
+// CHECK:STDOUT:     %.loc13_8.1: %Class = addr_pattern %self.patt.loc13
 // CHECK:STDOUT:   } {
 // CHECK:STDOUT:     %Class.ref.loc13: type = name_ref Class, file.%Class.decl [template = constants.%Class]
 // CHECK:STDOUT:     %param.loc13: %Class = param
 // CHECK:STDOUT:     %self.loc13_13.2: %Class = bind_name self, %param.loc13
 // CHECK:STDOUT:     %.loc13_8.2: %Class = addr_param %self.loc13_13.2
-=======
-// CHECK:STDOUT:     %self.patt.loc13: %Class = binding_pattern self
-// CHECK:STDOUT:   } {
-// CHECK:STDOUT:     %Class.ref.loc13: type = name_ref Class, file.%Class.decl [template = constants.%Class]
-// CHECK:STDOUT:     %self.loc13_13.1: %Class = param self
-// CHECK:STDOUT:     %self.loc13_13.3: %Class = bind_name self, %self.loc13_13.1
-// CHECK:STDOUT:     %.loc13: %Class = addr_pattern %self.loc13_13.3
->>>>>>> ed374dcd
 // CHECK:STDOUT:   }
 // CHECK:STDOUT:
 // CHECK:STDOUT: !members:
