// Part of the Carbon Language project, under the Apache License v2.0 with LLVM
// Exceptions. See /LICENSE for license information.
// SPDX-License-Identifier: Apache-2.0 WITH LLVM-exception
//
// AUTOUPDATE

base class Base {}
class Final {}

class DeriveFromNonType {
<<<<<<< HEAD
  // CHECK:STDERR: fail_base_bad_type.carbon:[[@LINE+3]]:3: ERROR: Cannot implicitly convert from `i32` to `type`.
  // CHECK:STDERR:   base: 32;
  // CHECK:STDERR:   ^~~~~~~~~
  base: 32;
}

class DeriveFromi32 {
  // CHECK:STDERR: fail_base_bad_type.carbon:[[@LINE+3]]:3: ERROR: Deriving from final type `i32`. Base type must be an `abstract` or `base` class.
  // CHECK:STDERR:   base: i32;
  // CHECK:STDERR:   ^~~~~~~~~~
  base: i32;
}

class DeriveFromTuple {
  // CHECK:STDERR: fail_base_bad_type.carbon:[[@LINE+3]]:3: ERROR: Deriving from final type `(Base,)`. Base type must be an `abstract` or `base` class.
  // CHECK:STDERR:   base: (Base,);
  // CHECK:STDERR:   ^~~~~~~~~~~~~~
  base: (Base,);
=======
  // CHECK:STDERR: fail_base_bad_type.carbon:[[@LINE+3]]:18: ERROR: Cannot implicitly convert from `i32` to `type`.
  // CHECK:STDERR:   extend base: 32;
  // CHECK:STDERR:                  ^
  extend base: 32;
}

class DeriveFromi32 {
  // CHECK:STDERR: fail_base_bad_type.carbon:[[@LINE+3]]:19: ERROR: Deriving from final type `i32`. Base type must be an `abstract` or `base` class.
  // CHECK:STDERR:   extend base: i32;
  // CHECK:STDERR:                   ^
  extend base: i32;
}

class DeriveFromTuple {
  // CHECK:STDERR: fail_base_bad_type.carbon:[[@LINE+3]]:23: ERROR: Deriving from final type `(Base,)`. Base type must be an `abstract` or `base` class.
  // CHECK:STDERR:   extend base: (Base,);
  // CHECK:STDERR:                       ^
  extend base: (Base,);
>>>>>>> 39750b99
}

// TODO: Should we allow this?
// We do allow `{.base = {.a: i32, .b: i32}}`.
class DeriveFromStruct {
<<<<<<< HEAD
  // CHECK:STDERR: fail_base_bad_type.carbon:[[@LINE+3]]:3: ERROR: Deriving from final type `{.a: i32, .b: i32}`. Base type must be an `abstract` or `base` class.
  // CHECK:STDERR:   base: {.a: i32, .b: i32};
  // CHECK:STDERR:   ^~~~~~~~~~~~~~~~~~~~~~~~~
  base: {.a: i32, .b: i32};
=======
  // CHECK:STDERR: fail_base_bad_type.carbon:[[@LINE+3]]:34: ERROR: Deriving from final type `{.a: i32, .b: i32}`. Base type must be an `abstract` or `base` class.
  // CHECK:STDERR:   extend base: {.a: i32, .b: i32};
  // CHECK:STDERR:                                  ^
  extend base: {.a: i32, .b: i32};
>>>>>>> 39750b99
}

base class Incomplete;

class DeriveFromIncomplete {
<<<<<<< HEAD
  // CHECK:STDERR: fail_base_bad_type.carbon:[[@LINE+6]]:3: ERROR: Base `Incomplete` is an incomplete type.
  // CHECK:STDERR:   base: Incomplete;
  // CHECK:STDERR:   ^~~~~~~~~~~~~~~~~
=======
  // CHECK:STDERR: fail_base_bad_type.carbon:[[@LINE+6]]:26: ERROR: Base `Incomplete` is an incomplete type.
  // CHECK:STDERR:   extend base: Incomplete;
  // CHECK:STDERR:                          ^
>>>>>>> 39750b99
  // CHECK:STDERR: fail_base_bad_type.carbon:[[@LINE-6]]:1: Class was forward declared here.
  // CHECK:STDERR: base class Incomplete;
  // CHECK:STDERR: ^~~~
  extend base: Incomplete;
}

class DeriveFromFinal {
<<<<<<< HEAD
  // CHECK:STDERR: fail_base_bad_type.carbon:[[@LINE+3]]:3: ERROR: Deriving from final type `Final`. Base type must be an `abstract` or `base` class.
  // CHECK:STDERR:   base: Final;
  // CHECK:STDERR:   ^~~~~~~~~~~~
  base: Final;
=======
  // CHECK:STDERR: fail_base_bad_type.carbon:[[@LINE+3]]:21: ERROR: Deriving from final type `Final`. Base type must be an `abstract` or `base` class.
  // CHECK:STDERR:   extend base: Final;
  // CHECK:STDERR:                     ^
  extend base: Final;
>>>>>>> 39750b99
}

// CHECK:STDOUT: --- fail_base_bad_type.carbon
// CHECK:STDOUT:
// CHECK:STDOUT: constants {
// CHECK:STDOUT:   %.loc7_18.1: type = struct_type {}
// CHECK:STDOUT:   %.loc15: type = struct_type {.base: <error>}
// CHECK:STDOUT:   %.loc22: type = struct_type {.base: i32}
// CHECK:STDOUT:   %.loc28_22: type = tuple_type (type)
// CHECK:STDOUT:   %.loc28_23.1: type = tuple_type (Base)
// CHECK:STDOUT:   %.loc7_18.2: type = tuple_type ()
// CHECK:STDOUT:   %.loc7_1: type = ptr_type {}
// CHECK:STDOUT:   %.loc28_23.2: type = tuple_type ({}*)
// CHECK:STDOUT:   %.loc29: type = struct_type {.base: (Base,)}
// CHECK:STDOUT:   %.loc37: type = ptr_type {.a: i32, .b: i32}
// CHECK:STDOUT:   %.loc38: type = struct_type {.base: {.a: i32, .b: i32}}
// CHECK:STDOUT:   %.loc57: type = struct_type {.base: Final}
// CHECK:STDOUT: }
// CHECK:STDOUT:
// CHECK:STDOUT: file {
// CHECK:STDOUT:   package: <namespace> = namespace {.Base = %Base.decl, .Final = %Final.decl, .DeriveFromNonType = %DeriveFromNonType.decl, .DeriveFromi32 = %DeriveFromi32.decl, .DeriveFromTuple = %DeriveFromTuple.decl, .DeriveFromStruct = %DeriveFromStruct.decl, .Incomplete = %Incomplete.decl, .DeriveFromIncomplete = %DeriveFromIncomplete.decl, .DeriveFromFinal = %DeriveFromFinal.decl}
// CHECK:STDOUT:   %Base.decl = class_decl @Base, ()
// CHECK:STDOUT:   %Base: type = class_type @Base
// CHECK:STDOUT:   %Final.decl = class_decl @Final, ()
// CHECK:STDOUT:   %Final: type = class_type @Final
// CHECK:STDOUT:   %DeriveFromNonType.decl = class_decl @DeriveFromNonType, ()
// CHECK:STDOUT:   %DeriveFromNonType: type = class_type @DeriveFromNonType
// CHECK:STDOUT:   %DeriveFromi32.decl = class_decl @DeriveFromi32, ()
// CHECK:STDOUT:   %DeriveFromi32: type = class_type @DeriveFromi32
// CHECK:STDOUT:   %DeriveFromTuple.decl = class_decl @DeriveFromTuple, ()
// CHECK:STDOUT:   %DeriveFromTuple: type = class_type @DeriveFromTuple
// CHECK:STDOUT:   %DeriveFromStruct.decl = class_decl @DeriveFromStruct, ()
// CHECK:STDOUT:   %DeriveFromStruct: type = class_type @DeriveFromStruct
// CHECK:STDOUT:   %Incomplete.decl = class_decl @Incomplete, ()
// CHECK:STDOUT:   %Incomplete: type = class_type @Incomplete
// CHECK:STDOUT:   %DeriveFromIncomplete.decl = class_decl @DeriveFromIncomplete, ()
// CHECK:STDOUT:   %DeriveFromIncomplete: type = class_type @DeriveFromIncomplete
// CHECK:STDOUT:   %DeriveFromFinal.decl = class_decl @DeriveFromFinal, ()
// CHECK:STDOUT:   %DeriveFromFinal: type = class_type @DeriveFromFinal
// CHECK:STDOUT: }
// CHECK:STDOUT:
// CHECK:STDOUT: class @Base {
// CHECK:STDOUT:
// CHECK:STDOUT: !members:
// CHECK:STDOUT: }
// CHECK:STDOUT:
// CHECK:STDOUT: class @Final {
// CHECK:STDOUT:
// CHECK:STDOUT: !members:
// CHECK:STDOUT: }
// CHECK:STDOUT:
// CHECK:STDOUT: class @DeriveFromNonType {
// CHECK:STDOUT:   %.loc14_16: i32 = int_literal 32
// CHECK:STDOUT:   %.loc14_18.1: type = unbound_element_type DeriveFromNonType, <error>
// CHECK:STDOUT:   %.loc14_18.2: <unbound element of class DeriveFromNonType> = base_decl <error>, element0
// CHECK:STDOUT:
// CHECK:STDOUT: !members:
// CHECK:STDOUT:   .base = %.loc14_18.2
// CHECK:STDOUT: }
// CHECK:STDOUT:
// CHECK:STDOUT: class @DeriveFromi32 {
// CHECK:STDOUT:   %.loc21_19.1: type = unbound_element_type DeriveFromi32, i32
// CHECK:STDOUT:   %.loc21_19.2: <unbound element of class DeriveFromi32> = base_decl i32, element0
// CHECK:STDOUT:
// CHECK:STDOUT: !members:
// CHECK:STDOUT:   .base = %.loc21_19.2
// CHECK:STDOUT: }
// CHECK:STDOUT:
// CHECK:STDOUT: class @DeriveFromTuple {
// CHECK:STDOUT:   %Base.ref: type = name_ref Base, file.%Base
// CHECK:STDOUT:   %.loc28_22: (type,) = tuple_literal (%Base.ref)
// CHECK:STDOUT:   %.loc28_23.1: type = converted %.loc28_22, constants.%.loc28_23.1
// CHECK:STDOUT:   %.loc28_23.2: type = unbound_element_type DeriveFromTuple, (Base,)
// CHECK:STDOUT:   %.loc28_23.3: <unbound element of class DeriveFromTuple> = base_decl (Base,), element0
// CHECK:STDOUT:
// CHECK:STDOUT: !members:
// CHECK:STDOUT:   .base = %.loc28_23.3
// CHECK:STDOUT: }
// CHECK:STDOUT:
// CHECK:STDOUT: class @DeriveFromStruct {
// CHECK:STDOUT:   %.loc37_33: type = struct_type {.a: i32, .b: i32}
// CHECK:STDOUT:   %.loc37_34.1: type = unbound_element_type DeriveFromStruct, {.a: i32, .b: i32}
// CHECK:STDOUT:   %.loc37_34.2: <unbound element of class DeriveFromStruct> = base_decl {.a: i32, .b: i32}, element0
// CHECK:STDOUT:
// CHECK:STDOUT: !members:
// CHECK:STDOUT:   .base = %.loc37_34.2
// CHECK:STDOUT: }
// CHECK:STDOUT:
// CHECK:STDOUT: class @Incomplete;
// CHECK:STDOUT:
// CHECK:STDOUT: class @DeriveFromIncomplete {
// CHECK:STDOUT:   %Incomplete.ref: type = name_ref Incomplete, file.%Incomplete
// CHECK:STDOUT:   %.loc49_26.1: type = unbound_element_type DeriveFromIncomplete, <error>
// CHECK:STDOUT:   %.loc49_26.2: <unbound element of class DeriveFromIncomplete> = base_decl <error>, element0
// CHECK:STDOUT:
// CHECK:STDOUT: !members:
// CHECK:STDOUT:   .base = %.loc49_26.2
// CHECK:STDOUT: }
// CHECK:STDOUT:
// CHECK:STDOUT: class @DeriveFromFinal {
// CHECK:STDOUT:   %Final.ref: type = name_ref Final, file.%Final
// CHECK:STDOUT:   %.loc56_21.1: type = unbound_element_type DeriveFromFinal, Final
// CHECK:STDOUT:   %.loc56_21.2: <unbound element of class DeriveFromFinal> = base_decl Final, element0
// CHECK:STDOUT:
// CHECK:STDOUT: !members:
// CHECK:STDOUT:   .base = %.loc56_21.2
// CHECK:STDOUT: }
// CHECK:STDOUT:<|MERGE_RESOLUTION|>--- conflicted
+++ resolved
@@ -8,75 +8,41 @@
 class Final {}
 
 class DeriveFromNonType {
-<<<<<<< HEAD
   // CHECK:STDERR: fail_base_bad_type.carbon:[[@LINE+3]]:3: ERROR: Cannot implicitly convert from `i32` to `type`.
-  // CHECK:STDERR:   base: 32;
-  // CHECK:STDERR:   ^~~~~~~~~
-  base: 32;
+  // CHECK:STDERR:   extend base: 32;
+  // CHECK:STDERR:   ^~~~~~~~~~~~~~~~
+  extend base: 32;
 }
 
 class DeriveFromi32 {
   // CHECK:STDERR: fail_base_bad_type.carbon:[[@LINE+3]]:3: ERROR: Deriving from final type `i32`. Base type must be an `abstract` or `base` class.
-  // CHECK:STDERR:   base: i32;
-  // CHECK:STDERR:   ^~~~~~~~~~
-  base: i32;
+  // CHECK:STDERR:   extend base: i32;
+  // CHECK:STDERR:   ^~~~~~~~~~~~~~~~~
+  extend base: i32;
 }
 
 class DeriveFromTuple {
   // CHECK:STDERR: fail_base_bad_type.carbon:[[@LINE+3]]:3: ERROR: Deriving from final type `(Base,)`. Base type must be an `abstract` or `base` class.
-  // CHECK:STDERR:   base: (Base,);
-  // CHECK:STDERR:   ^~~~~~~~~~~~~~
-  base: (Base,);
-=======
-  // CHECK:STDERR: fail_base_bad_type.carbon:[[@LINE+3]]:18: ERROR: Cannot implicitly convert from `i32` to `type`.
-  // CHECK:STDERR:   extend base: 32;
-  // CHECK:STDERR:                  ^
-  extend base: 32;
-}
-
-class DeriveFromi32 {
-  // CHECK:STDERR: fail_base_bad_type.carbon:[[@LINE+3]]:19: ERROR: Deriving from final type `i32`. Base type must be an `abstract` or `base` class.
-  // CHECK:STDERR:   extend base: i32;
-  // CHECK:STDERR:                   ^
-  extend base: i32;
-}
-
-class DeriveFromTuple {
-  // CHECK:STDERR: fail_base_bad_type.carbon:[[@LINE+3]]:23: ERROR: Deriving from final type `(Base,)`. Base type must be an `abstract` or `base` class.
   // CHECK:STDERR:   extend base: (Base,);
-  // CHECK:STDERR:                       ^
+  // CHECK:STDERR:   ^~~~~~~~~~~~~~~~~~~~~
   extend base: (Base,);
->>>>>>> 39750b99
 }
 
 // TODO: Should we allow this?
 // We do allow `{.base = {.a: i32, .b: i32}}`.
 class DeriveFromStruct {
-<<<<<<< HEAD
   // CHECK:STDERR: fail_base_bad_type.carbon:[[@LINE+3]]:3: ERROR: Deriving from final type `{.a: i32, .b: i32}`. Base type must be an `abstract` or `base` class.
-  // CHECK:STDERR:   base: {.a: i32, .b: i32};
-  // CHECK:STDERR:   ^~~~~~~~~~~~~~~~~~~~~~~~~
-  base: {.a: i32, .b: i32};
-=======
-  // CHECK:STDERR: fail_base_bad_type.carbon:[[@LINE+3]]:34: ERROR: Deriving from final type `{.a: i32, .b: i32}`. Base type must be an `abstract` or `base` class.
   // CHECK:STDERR:   extend base: {.a: i32, .b: i32};
-  // CHECK:STDERR:                                  ^
+  // CHECK:STDERR:   ^~~~~~~~~~~~~~~~~~~~~~~~~~~~~~~~
   extend base: {.a: i32, .b: i32};
->>>>>>> 39750b99
 }
 
 base class Incomplete;
 
 class DeriveFromIncomplete {
-<<<<<<< HEAD
   // CHECK:STDERR: fail_base_bad_type.carbon:[[@LINE+6]]:3: ERROR: Base `Incomplete` is an incomplete type.
-  // CHECK:STDERR:   base: Incomplete;
-  // CHECK:STDERR:   ^~~~~~~~~~~~~~~~~
-=======
-  // CHECK:STDERR: fail_base_bad_type.carbon:[[@LINE+6]]:26: ERROR: Base `Incomplete` is an incomplete type.
   // CHECK:STDERR:   extend base: Incomplete;
-  // CHECK:STDERR:                          ^
->>>>>>> 39750b99
+  // CHECK:STDERR:   ^~~~~~~~~~~~~~~~~~~~~~~~
   // CHECK:STDERR: fail_base_bad_type.carbon:[[@LINE-6]]:1: Class was forward declared here.
   // CHECK:STDERR: base class Incomplete;
   // CHECK:STDERR: ^~~~
@@ -84,17 +50,10 @@
 }
 
 class DeriveFromFinal {
-<<<<<<< HEAD
   // CHECK:STDERR: fail_base_bad_type.carbon:[[@LINE+3]]:3: ERROR: Deriving from final type `Final`. Base type must be an `abstract` or `base` class.
-  // CHECK:STDERR:   base: Final;
-  // CHECK:STDERR:   ^~~~~~~~~~~~
-  base: Final;
-=======
-  // CHECK:STDERR: fail_base_bad_type.carbon:[[@LINE+3]]:21: ERROR: Deriving from final type `Final`. Base type must be an `abstract` or `base` class.
   // CHECK:STDERR:   extend base: Final;
-  // CHECK:STDERR:                     ^
+  // CHECK:STDERR:   ^~~~~~~~~~~~~~~~~~~
   extend base: Final;
->>>>>>> 39750b99
 }
 
 // CHECK:STDOUT: --- fail_base_bad_type.carbon
