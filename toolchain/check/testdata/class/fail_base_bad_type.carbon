--- conflicted
+++ resolved
@@ -127,29 +127,13 @@
 // CHECK:STDOUT:   %.loc51_22: type = tuple_type (type)
 // CHECK:STDOUT:   %.loc51_23.1: type = tuple_type (Base)
 // CHECK:STDOUT:   %.loc7_18.2: type = tuple_type ()
-<<<<<<< HEAD
-// CHECK:STDOUT:   %.loc7_1: type = ptr_type {}
+// CHECK:STDOUT:   %.loc7_17: type = ptr_type {}
 // CHECK:STDOUT:   %.loc51_23.2: type = tuple_type ({}*)
 // CHECK:STDOUT:   %.loc67: type = ptr_type {.a: i32, .b: i32}
 // CHECK:STDOUT:   %.loc8: type = ptr_type {.a: i32}
 // CHECK:STDOUT:   %.loc102_1.1: type = struct_type {.base: Final}
 // CHECK:STDOUT:   %.loc102_1.2: type = struct_type {.base: {.a: i32}*}
 // CHECK:STDOUT:   %.loc97: type = ptr_type {.base: Final}
-=======
-// CHECK:STDOUT:   %.loc7_17: type = ptr_type {}
-// CHECK:STDOUT:   %.loc32_23.2: type = tuple_type ({}*)
-// CHECK:STDOUT:   %.loc33_1.1: type = struct_type {.base: (Base,)}
-// CHECK:STDOUT:   %.loc33_1.2: type = struct_type {.base: ({}*,)}
-// CHECK:STDOUT:   %.loc28: type = ptr_type {.base: (Base,)}
-// CHECK:STDOUT:   %.loc43: type = ptr_type {.a: i32, .b: i32}
-// CHECK:STDOUT:   %.loc44_1.1: type = struct_type {.base: {.a: i32, .b: i32}}
-// CHECK:STDOUT:   %.loc44_1.2: type = struct_type {.base: {.a: i32, .b: i32}*}
-// CHECK:STDOUT:   %.loc39: type = ptr_type {.base: {.a: i32, .b: i32}}
-// CHECK:STDOUT:   %.loc50: type = ptr_type {.base: <error>}
-// CHECK:STDOUT:   %.loc70_1.1: type = struct_type {.base: Final}
-// CHECK:STDOUT:   %.loc70_1.2: type = struct_type {.base: {}*}
-// CHECK:STDOUT:   %.loc65: type = ptr_type {.base: Final}
->>>>>>> 23c7d7dd
 // CHECK:STDOUT: }
 // CHECK:STDOUT:
 // CHECK:STDOUT: file {
