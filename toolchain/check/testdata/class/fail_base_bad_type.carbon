--- conflicted
+++ resolved
@@ -252,21 +252,12 @@
 // CHECK:STDOUT:   } {
 // CHECK:STDOUT:     %DeriveFromError.ref: type = name_ref DeriveFromError, file.%DeriveFromError.decl [template = constants.%DeriveFromError]
 // CHECK:STDOUT:     %.loc25_55: type = ptr_type %DeriveFromError [template = constants.%.5]
-<<<<<<< HEAD
-// CHECK:STDOUT:     %param.loc25: %.5 = param
-// CHECK:STDOUT:     @AccessMemberWithInvalidBaseError.%p: %.5 = bind_name p, %param.loc25
-// CHECK:STDOUT:     %int.make_type_32.loc25: init type = call constants.%Int32() [template = i32]
-// CHECK:STDOUT:     %.loc25_61.1: type = value_of_initializer %int.make_type_32.loc25 [template = i32]
-// CHECK:STDOUT:     %.loc25_61.2: type = converted %int.make_type_32.loc25, %.loc25_61.1 [template = i32]
-// CHECK:STDOUT:     @AccessMemberWithInvalidBaseError.%return: ref i32 = var <return slot>
-=======
-// CHECK:STDOUT:     %p.param: %.5 = param p
-// CHECK:STDOUT:     %p: %.5 = bind_name p, %p.param
+// CHECK:STDOUT:     %param: %.5 = param
+// CHECK:STDOUT:     %p: %.5 = bind_name p, %param
 // CHECK:STDOUT:     %int.make_type_32: init type = call constants.%Int32() [template = i32]
 // CHECK:STDOUT:     %.loc25_61.1: type = value_of_initializer %int.make_type_32 [template = i32]
 // CHECK:STDOUT:     %.loc25_61.2: type = converted %int.make_type_32, %.loc25_61.1 [template = i32]
 // CHECK:STDOUT:     %return: ref i32 = var <return slot>
->>>>>>> dcb4ae26
 // CHECK:STDOUT:   }
 // CHECK:STDOUT:   %DeriveFromNonType.decl: type = class_decl @DeriveFromNonType [template = constants.%DeriveFromNonType] {} {}
 // CHECK:STDOUT:   %AccessMemberWithInvalidBasNonType.decl: %AccessMemberWithInvalidBasNonType.type = fn_decl @AccessMemberWithInvalidBasNonType [template = constants.%AccessMemberWithInvalidBasNonType] {
@@ -274,21 +265,12 @@
 // CHECK:STDOUT:   } {
 // CHECK:STDOUT:     %DeriveFromNonType.ref: type = name_ref DeriveFromNonType, file.%DeriveFromNonType.decl [template = constants.%DeriveFromNonType]
 // CHECK:STDOUT:     %.loc35_58: type = ptr_type %DeriveFromNonType [template = constants.%.7]
-<<<<<<< HEAD
-// CHECK:STDOUT:     %param.loc35: %.7 = param
-// CHECK:STDOUT:     @AccessMemberWithInvalidBasNonType.%p: %.7 = bind_name p, %param.loc35
-// CHECK:STDOUT:     %int.make_type_32.loc35: init type = call constants.%Int32() [template = i32]
-// CHECK:STDOUT:     %.loc35_64.1: type = value_of_initializer %int.make_type_32.loc35 [template = i32]
-// CHECK:STDOUT:     %.loc35_64.2: type = converted %int.make_type_32.loc35, %.loc35_64.1 [template = i32]
-// CHECK:STDOUT:     @AccessMemberWithInvalidBasNonType.%return: ref i32 = var <return slot>
-=======
-// CHECK:STDOUT:     %p.param: %.7 = param p
-// CHECK:STDOUT:     %p: %.7 = bind_name p, %p.param
+// CHECK:STDOUT:     %param: %.7 = param
+// CHECK:STDOUT:     %p: %.7 = bind_name p, %param
 // CHECK:STDOUT:     %int.make_type_32: init type = call constants.%Int32() [template = i32]
 // CHECK:STDOUT:     %.loc35_64.1: type = value_of_initializer %int.make_type_32 [template = i32]
 // CHECK:STDOUT:     %.loc35_64.2: type = converted %int.make_type_32, %.loc35_64.1 [template = i32]
 // CHECK:STDOUT:     %return: ref i32 = var <return slot>
->>>>>>> dcb4ae26
 // CHECK:STDOUT:   }
 // CHECK:STDOUT:   %DeriveFromi32.decl: type = class_decl @DeriveFromi32 [template = constants.%DeriveFromi32] {} {}
 // CHECK:STDOUT:   %ConvertToBadBasei32.decl: %ConvertToBadBasei32.type = fn_decl @ConvertToBadBasei32 [template = constants.%ConvertToBadBasei32] {
@@ -296,19 +278,11 @@
 // CHECK:STDOUT:   } {
 // CHECK:STDOUT:     %DeriveFromi32.ref: type = name_ref DeriveFromi32, file.%DeriveFromi32.decl [template = constants.%DeriveFromi32]
 // CHECK:STDOUT:     %.loc51_40: type = ptr_type %DeriveFromi32 [template = constants.%.8]
-<<<<<<< HEAD
-// CHECK:STDOUT:     %param.loc51: %.8 = param
-// CHECK:STDOUT:     @ConvertToBadBasei32.%p: %.8 = bind_name p, %param.loc51
-// CHECK:STDOUT:     %int.make_type_32.loc51: init type = call constants.%Int32() [template = i32]
-// CHECK:STDOUT:     %.loc51_49.1: type = value_of_initializer %int.make_type_32.loc51 [template = i32]
-// CHECK:STDOUT:     %.loc51_49.2: type = converted %int.make_type_32.loc51, %.loc51_49.1 [template = i32]
-=======
-// CHECK:STDOUT:     %p.param: %.8 = param p
-// CHECK:STDOUT:     %p: %.8 = bind_name p, %p.param
+// CHECK:STDOUT:     %param: %.8 = param
+// CHECK:STDOUT:     %p: %.8 = bind_name p, %param
 // CHECK:STDOUT:     %int.make_type_32: init type = call constants.%Int32() [template = i32]
 // CHECK:STDOUT:     %.loc51_49.1: type = value_of_initializer %int.make_type_32 [template = i32]
 // CHECK:STDOUT:     %.loc51_49.2: type = converted %int.make_type_32, %.loc51_49.1 [template = i32]
->>>>>>> dcb4ae26
 // CHECK:STDOUT:     %.loc51_49.3: type = ptr_type i32 [template = constants.%.9]
 // CHECK:STDOUT:     %return: ref %.9 = var <return slot>
 // CHECK:STDOUT:   }
@@ -317,21 +291,12 @@
 // CHECK:STDOUT:   } {
 // CHECK:STDOUT:     %DeriveFromi32.ref: type = name_ref DeriveFromi32, file.%DeriveFromi32.decl [template = constants.%DeriveFromi32]
 // CHECK:STDOUT:     %.loc53_51: type = ptr_type %DeriveFromi32 [template = constants.%.8]
-<<<<<<< HEAD
-// CHECK:STDOUT:     %param.loc53: %.8 = param
-// CHECK:STDOUT:     @AccessMemberWithInvalidBasei32.%p: %.8 = bind_name p, %param.loc53
-// CHECK:STDOUT:     %int.make_type_32.loc53: init type = call constants.%Int32() [template = i32]
-// CHECK:STDOUT:     %.loc53_57.1: type = value_of_initializer %int.make_type_32.loc53 [template = i32]
-// CHECK:STDOUT:     %.loc53_57.2: type = converted %int.make_type_32.loc53, %.loc53_57.1 [template = i32]
-// CHECK:STDOUT:     @AccessMemberWithInvalidBasei32.%return: ref i32 = var <return slot>
-=======
-// CHECK:STDOUT:     %p.param: %.8 = param p
-// CHECK:STDOUT:     %p: %.8 = bind_name p, %p.param
+// CHECK:STDOUT:     %param: %.8 = param
+// CHECK:STDOUT:     %p: %.8 = bind_name p, %param
 // CHECK:STDOUT:     %int.make_type_32: init type = call constants.%Int32() [template = i32]
 // CHECK:STDOUT:     %.loc53_57.1: type = value_of_initializer %int.make_type_32 [template = i32]
 // CHECK:STDOUT:     %.loc53_57.2: type = converted %int.make_type_32, %.loc53_57.1 [template = i32]
 // CHECK:STDOUT:     %return: ref i32 = var <return slot>
->>>>>>> dcb4ae26
 // CHECK:STDOUT:   }
 // CHECK:STDOUT:   %DeriveFromTuple.decl: type = class_decl @DeriveFromTuple [template = constants.%DeriveFromTuple] {} {}
 // CHECK:STDOUT:   %ConvertToBadBaseTuple.decl: %ConvertToBadBaseTuple.type = fn_decl @ConvertToBadBaseTuple [template = constants.%ConvertToBadBaseTuple] {
@@ -339,15 +304,9 @@
 // CHECK:STDOUT:   } {
 // CHECK:STDOUT:     %DeriveFromTuple.ref: type = name_ref DeriveFromTuple, file.%DeriveFromTuple.decl [template = constants.%DeriveFromTuple]
 // CHECK:STDOUT:     %.loc67_44: type = ptr_type %DeriveFromTuple [template = constants.%.14]
-<<<<<<< HEAD
-// CHECK:STDOUT:     %param.loc67: %.14 = param
-// CHECK:STDOUT:     @ConvertToBadBaseTuple.%p: %.14 = bind_name p, %param.loc67
-// CHECK:STDOUT:     %Base.ref: type = name_ref Base, %Base.decl [template = constants.%Base]
-=======
-// CHECK:STDOUT:     %p.param: %.14 = param p
-// CHECK:STDOUT:     %p: %.14 = bind_name p, %p.param
+// CHECK:STDOUT:     %param: %.14 = param
+// CHECK:STDOUT:     %p: %.14 = bind_name p, %param
 // CHECK:STDOUT:     %Base.ref: type = name_ref Base, file.%Base.decl [template = constants.%Base]
->>>>>>> dcb4ae26
 // CHECK:STDOUT:     %.loc67_56: %.10 = tuple_literal (%Base.ref)
 // CHECK:STDOUT:     %.loc67_57.1: type = converted %.loc67_56, constants.%.11 [template = constants.%.11]
 // CHECK:STDOUT:     %.loc67_57.2: type = ptr_type %.11 [template = constants.%.15]
@@ -358,21 +317,12 @@
 // CHECK:STDOUT:   } {
 // CHECK:STDOUT:     %DeriveFromTuple.ref: type = name_ref DeriveFromTuple, file.%DeriveFromTuple.decl [template = constants.%DeriveFromTuple]
 // CHECK:STDOUT:     %.loc69_55: type = ptr_type %DeriveFromTuple [template = constants.%.14]
-<<<<<<< HEAD
-// CHECK:STDOUT:     %param.loc69: %.14 = param
-// CHECK:STDOUT:     @AccessMemberWithInvalidBaseTuple.%p: %.14 = bind_name p, %param.loc69
-// CHECK:STDOUT:     %int.make_type_32.loc69: init type = call constants.%Int32() [template = i32]
-// CHECK:STDOUT:     %.loc69_61.1: type = value_of_initializer %int.make_type_32.loc69 [template = i32]
-// CHECK:STDOUT:     %.loc69_61.2: type = converted %int.make_type_32.loc69, %.loc69_61.1 [template = i32]
-// CHECK:STDOUT:     @AccessMemberWithInvalidBaseTuple.%return: ref i32 = var <return slot>
-=======
-// CHECK:STDOUT:     %p.param: %.14 = param p
-// CHECK:STDOUT:     %p: %.14 = bind_name p, %p.param
+// CHECK:STDOUT:     %param: %.14 = param
+// CHECK:STDOUT:     %p: %.14 = bind_name p, %param
 // CHECK:STDOUT:     %int.make_type_32: init type = call constants.%Int32() [template = i32]
 // CHECK:STDOUT:     %.loc69_61.1: type = value_of_initializer %int.make_type_32 [template = i32]
 // CHECK:STDOUT:     %.loc69_61.2: type = converted %int.make_type_32, %.loc69_61.1 [template = i32]
 // CHECK:STDOUT:     %return: ref i32 = var <return slot>
->>>>>>> dcb4ae26
 // CHECK:STDOUT:   }
 // CHECK:STDOUT:   %DeriveFromStruct.decl: type = class_decl @DeriveFromStruct [template = constants.%DeriveFromStruct] {} {}
 // CHECK:STDOUT:   %ConvertToBadBaseStruct.decl: %ConvertToBadBaseStruct.type = fn_decl @ConvertToBadBaseStruct [template = constants.%ConvertToBadBaseStruct] {
@@ -380,13 +330,8 @@
 // CHECK:STDOUT:   } {
 // CHECK:STDOUT:     %DeriveFromStruct.ref: type = name_ref DeriveFromStruct, file.%DeriveFromStruct.decl [template = constants.%DeriveFromStruct]
 // CHECK:STDOUT:     %.loc85_46: type = ptr_type %DeriveFromStruct [template = constants.%.18]
-<<<<<<< HEAD
-// CHECK:STDOUT:     %param.loc85: %.18 = param
-// CHECK:STDOUT:     @ConvertToBadBaseStruct.%p: %.18 = bind_name p, %param.loc85
-=======
-// CHECK:STDOUT:     %p.param: %.18 = param p
-// CHECK:STDOUT:     %p: %.18 = bind_name p, %p.param
->>>>>>> dcb4ae26
+// CHECK:STDOUT:     %param: %.18 = param
+// CHECK:STDOUT:     %p: %.18 = bind_name p, %param
 // CHECK:STDOUT:     %int.make_type_32.loc85_57: init type = call constants.%Int32() [template = i32]
 // CHECK:STDOUT:     %.loc85_57.1: type = value_of_initializer %int.make_type_32.loc85_57 [template = i32]
 // CHECK:STDOUT:     %.loc85_57.2: type = converted %int.make_type_32.loc85_57, %.loc85_57.1 [template = i32]
@@ -402,21 +347,12 @@
 // CHECK:STDOUT:   } {
 // CHECK:STDOUT:     %DeriveFromStruct.ref: type = name_ref DeriveFromStruct, file.%DeriveFromStruct.decl [template = constants.%DeriveFromStruct]
 // CHECK:STDOUT:     %.loc88_57: type = ptr_type %DeriveFromStruct [template = constants.%.18]
-<<<<<<< HEAD
-// CHECK:STDOUT:     %param.loc88: %.18 = param
-// CHECK:STDOUT:     @AccessMemberWithInvalidBaseStruct.%p: %.18 = bind_name p, %param.loc88
-// CHECK:STDOUT:     %int.make_type_32.loc88: init type = call constants.%Int32() [template = i32]
-// CHECK:STDOUT:     %.loc88_63.1: type = value_of_initializer %int.make_type_32.loc88 [template = i32]
-// CHECK:STDOUT:     %.loc88_63.2: type = converted %int.make_type_32.loc88, %.loc88_63.1 [template = i32]
-// CHECK:STDOUT:     @AccessMemberWithInvalidBaseStruct.%return: ref i32 = var <return slot>
-=======
-// CHECK:STDOUT:     %p.param: %.18 = param p
-// CHECK:STDOUT:     %p: %.18 = bind_name p, %p.param
+// CHECK:STDOUT:     %param: %.18 = param
+// CHECK:STDOUT:     %p: %.18 = bind_name p, %param
 // CHECK:STDOUT:     %int.make_type_32: init type = call constants.%Int32() [template = i32]
 // CHECK:STDOUT:     %.loc88_63.1: type = value_of_initializer %int.make_type_32 [template = i32]
 // CHECK:STDOUT:     %.loc88_63.2: type = converted %int.make_type_32, %.loc88_63.1 [template = i32]
 // CHECK:STDOUT:     %return: ref i32 = var <return slot>
->>>>>>> dcb4ae26
 // CHECK:STDOUT:   }
 // CHECK:STDOUT:   %Incomplete.decl: type = class_decl @Incomplete [template = constants.%Incomplete] {} {}
 // CHECK:STDOUT:   %DeriveFromIncomplete.decl: type = class_decl @DeriveFromIncomplete [template = constants.%DeriveFromIncomplete] {} {}
@@ -425,15 +361,9 @@
 // CHECK:STDOUT:   } {
 // CHECK:STDOUT:     %DeriveFromIncomplete.ref: type = name_ref DeriveFromIncomplete, file.%DeriveFromIncomplete.decl [template = constants.%DeriveFromIncomplete]
 // CHECK:STDOUT:     %.loc107_54: type = ptr_type %DeriveFromIncomplete [template = constants.%.19]
-<<<<<<< HEAD
-// CHECK:STDOUT:     %param.loc107: %.19 = param
-// CHECK:STDOUT:     @ConvertToBadBaseIncomplete.%p: %.19 = bind_name p, %param.loc107
-// CHECK:STDOUT:     %Incomplete.ref: type = name_ref Incomplete, %Incomplete.decl [template = constants.%Incomplete]
-=======
-// CHECK:STDOUT:     %p.param: %.19 = param p
-// CHECK:STDOUT:     %p: %.19 = bind_name p, %p.param
+// CHECK:STDOUT:     %param: %.19 = param
+// CHECK:STDOUT:     %p: %.19 = bind_name p, %param
 // CHECK:STDOUT:     %Incomplete.ref: type = name_ref Incomplete, file.%Incomplete.decl [template = constants.%Incomplete]
->>>>>>> dcb4ae26
 // CHECK:STDOUT:     %.loc107_70: type = ptr_type %Incomplete [template = constants.%.20]
 // CHECK:STDOUT:     %return: ref %.20 = var <return slot>
 // CHECK:STDOUT:   }
@@ -442,21 +372,12 @@
 // CHECK:STDOUT:   } {
 // CHECK:STDOUT:     %DeriveFromIncomplete.ref: type = name_ref DeriveFromIncomplete, file.%DeriveFromIncomplete.decl [template = constants.%DeriveFromIncomplete]
 // CHECK:STDOUT:     %.loc109_65: type = ptr_type %DeriveFromIncomplete [template = constants.%.19]
-<<<<<<< HEAD
-// CHECK:STDOUT:     %param.loc109: %.19 = param
-// CHECK:STDOUT:     @AccessMemberWithInvalidBaseIncomplete.%p: %.19 = bind_name p, %param.loc109
-// CHECK:STDOUT:     %int.make_type_32.loc109: init type = call constants.%Int32() [template = i32]
-// CHECK:STDOUT:     %.loc109_71.1: type = value_of_initializer %int.make_type_32.loc109 [template = i32]
-// CHECK:STDOUT:     %.loc109_71.2: type = converted %int.make_type_32.loc109, %.loc109_71.1 [template = i32]
-// CHECK:STDOUT:     @AccessMemberWithInvalidBaseIncomplete.%return: ref i32 = var <return slot>
-=======
-// CHECK:STDOUT:     %p.param: %.19 = param p
-// CHECK:STDOUT:     %p: %.19 = bind_name p, %p.param
+// CHECK:STDOUT:     %param: %.19 = param
+// CHECK:STDOUT:     %p: %.19 = bind_name p, %param
 // CHECK:STDOUT:     %int.make_type_32: init type = call constants.%Int32() [template = i32]
 // CHECK:STDOUT:     %.loc109_71.1: type = value_of_initializer %int.make_type_32 [template = i32]
 // CHECK:STDOUT:     %.loc109_71.2: type = converted %int.make_type_32, %.loc109_71.1 [template = i32]
 // CHECK:STDOUT:     %return: ref i32 = var <return slot>
->>>>>>> dcb4ae26
 // CHECK:STDOUT:   }
 // CHECK:STDOUT:   %DeriveFromFinal.decl: type = class_decl @DeriveFromFinal [template = constants.%DeriveFromFinal] {} {}
 // CHECK:STDOUT:   %ConvertToBadBaseFinal.decl: %ConvertToBadBaseFinal.type = fn_decl @ConvertToBadBaseFinal [template = constants.%ConvertToBadBaseFinal] {
@@ -464,15 +385,9 @@
 // CHECK:STDOUT:   } {
 // CHECK:STDOUT:     %DeriveFromFinal.ref: type = name_ref DeriveFromFinal, file.%DeriveFromFinal.decl [template = constants.%DeriveFromFinal]
 // CHECK:STDOUT:     %.loc120_44: type = ptr_type %DeriveFromFinal [template = constants.%.24]
-<<<<<<< HEAD
-// CHECK:STDOUT:     %param.loc120: %.24 = param
-// CHECK:STDOUT:     @ConvertToBadBaseFinal.%p: %.24 = bind_name p, %param.loc120
-// CHECK:STDOUT:     %Final.ref: type = name_ref Final, %Final.decl [template = constants.%Final]
-=======
-// CHECK:STDOUT:     %p.param: %.24 = param p
-// CHECK:STDOUT:     %p: %.24 = bind_name p, %p.param
+// CHECK:STDOUT:     %param: %.24 = param
+// CHECK:STDOUT:     %p: %.24 = bind_name p, %param
 // CHECK:STDOUT:     %Final.ref: type = name_ref Final, file.%Final.decl [template = constants.%Final]
->>>>>>> dcb4ae26
 // CHECK:STDOUT:     %.loc120_55: type = ptr_type %Final [template = constants.%.25]
 // CHECK:STDOUT:     %return: ref %.25 = var <return slot>
 // CHECK:STDOUT:   }
@@ -481,42 +396,24 @@
 // CHECK:STDOUT:   } {
 // CHECK:STDOUT:     %DeriveFromFinal.ref: type = name_ref DeriveFromFinal, file.%DeriveFromFinal.decl [template = constants.%DeriveFromFinal]
 // CHECK:STDOUT:     %.loc124_66: type = ptr_type %DeriveFromFinal [template = constants.%.24]
-<<<<<<< HEAD
-// CHECK:STDOUT:     %param.loc124: %.24 = param
-// CHECK:STDOUT:     @AccessMemberWithInvalidBaseFinal_WithMember.%p: %.24 = bind_name p, %param.loc124
-// CHECK:STDOUT:     %int.make_type_32.loc124: init type = call constants.%Int32() [template = i32]
-// CHECK:STDOUT:     %.loc124_72.1: type = value_of_initializer %int.make_type_32.loc124 [template = i32]
-// CHECK:STDOUT:     %.loc124_72.2: type = converted %int.make_type_32.loc124, %.loc124_72.1 [template = i32]
-// CHECK:STDOUT:     @AccessMemberWithInvalidBaseFinal_WithMember.%return: ref i32 = var <return slot>
-=======
-// CHECK:STDOUT:     %p.param: %.24 = param p
-// CHECK:STDOUT:     %p: %.24 = bind_name p, %p.param
+// CHECK:STDOUT:     %param: %.24 = param
+// CHECK:STDOUT:     %p: %.24 = bind_name p, %param
 // CHECK:STDOUT:     %int.make_type_32: init type = call constants.%Int32() [template = i32]
 // CHECK:STDOUT:     %.loc124_72.1: type = value_of_initializer %int.make_type_32 [template = i32]
 // CHECK:STDOUT:     %.loc124_72.2: type = converted %int.make_type_32, %.loc124_72.1 [template = i32]
 // CHECK:STDOUT:     %return: ref i32 = var <return slot>
->>>>>>> dcb4ae26
 // CHECK:STDOUT:   }
 // CHECK:STDOUT:   %AccessMemberWithInvalidBaseFinal_NoMember.decl: %AccessMemberWithInvalidBaseFinal_NoMember.type = fn_decl @AccessMemberWithInvalidBaseFinal_NoMember [template = constants.%AccessMemberWithInvalidBaseFinal_NoMember] {
 // CHECK:STDOUT:     %p.patt: %.24 = binding_pattern p
 // CHECK:STDOUT:   } {
 // CHECK:STDOUT:     %DeriveFromFinal.ref: type = name_ref DeriveFromFinal, file.%DeriveFromFinal.decl [template = constants.%DeriveFromFinal]
 // CHECK:STDOUT:     %.loc128_64: type = ptr_type %DeriveFromFinal [template = constants.%.24]
-<<<<<<< HEAD
-// CHECK:STDOUT:     %param.loc128: %.24 = param
-// CHECK:STDOUT:     @AccessMemberWithInvalidBaseFinal_NoMember.%p: %.24 = bind_name p, %param.loc128
-// CHECK:STDOUT:     %int.make_type_32.loc128: init type = call constants.%Int32() [template = i32]
-// CHECK:STDOUT:     %.loc128_70.1: type = value_of_initializer %int.make_type_32.loc128 [template = i32]
-// CHECK:STDOUT:     %.loc128_70.2: type = converted %int.make_type_32.loc128, %.loc128_70.1 [template = i32]
-// CHECK:STDOUT:     @AccessMemberWithInvalidBaseFinal_NoMember.%return: ref i32 = var <return slot>
-=======
-// CHECK:STDOUT:     %p.param: %.24 = param p
-// CHECK:STDOUT:     %p: %.24 = bind_name p, %p.param
+// CHECK:STDOUT:     %param: %.24 = param
+// CHECK:STDOUT:     %p: %.24 = bind_name p, %param
 // CHECK:STDOUT:     %int.make_type_32: init type = call constants.%Int32() [template = i32]
 // CHECK:STDOUT:     %.loc128_70.1: type = value_of_initializer %int.make_type_32 [template = i32]
 // CHECK:STDOUT:     %.loc128_70.2: type = converted %int.make_type_32, %.loc128_70.1 [template = i32]
 // CHECK:STDOUT:     %return: ref i32 = var <return slot>
->>>>>>> dcb4ae26
 // CHECK:STDOUT:   }
 // CHECK:STDOUT: }
 // CHECK:STDOUT:
