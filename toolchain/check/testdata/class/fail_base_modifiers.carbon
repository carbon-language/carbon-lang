--- conflicted
+++ resolved
@@ -62,7 +62,6 @@
 // CHECK:STDOUT: }
 // CHECK:STDOUT:
 // CHECK:STDOUT: file {
-<<<<<<< HEAD
 // CHECK:STDOUT:   package: <namespace> = namespace {
 // CHECK:STDOUT:     .B = %B.decl
 // CHECK:STDOUT:     .C1 = %C1.decl
@@ -70,19 +69,11 @@
 // CHECK:STDOUT:     .C3 = %C3.decl
 // CHECK:STDOUT:     .C4 = %C4.decl
 // CHECK:STDOUT:   } [template]
-// CHECK:STDOUT:   %B.decl = class_decl @B, () [template = constants.%B]
-// CHECK:STDOUT:   %C1.decl = class_decl @C1, () [template = constants.%C1]
-// CHECK:STDOUT:   %C2.decl = class_decl @C2, () [template = constants.%C2]
-// CHECK:STDOUT:   %C3.decl = class_decl @C3, () [template = constants.%C3]
-// CHECK:STDOUT:   %C4.decl = class_decl @C4, () [template = constants.%C4]
-=======
-// CHECK:STDOUT:   package: <namespace> = namespace {.B = %B.decl, .C1 = %C1.decl, .C2 = %C2.decl, .C3 = %C3.decl, .C4 = %C4.decl} [template]
 // CHECK:STDOUT:   %B.decl = class_decl @B {} [template = constants.%B]
 // CHECK:STDOUT:   %C1.decl = class_decl @C1 {} [template = constants.%C1]
 // CHECK:STDOUT:   %C2.decl = class_decl @C2 {} [template = constants.%C2]
 // CHECK:STDOUT:   %C3.decl = class_decl @C3 {} [template = constants.%C3]
 // CHECK:STDOUT:   %C4.decl = class_decl @C4 {} [template = constants.%C4]
->>>>>>> 5f4e6c76
 // CHECK:STDOUT: }
 // CHECK:STDOUT:
 // CHECK:STDOUT: class @B {
