// Part of the Carbon Language project, under the Apache License v2.0 with LLVM
// Exceptions. See /LICENSE for license information.
// SPDX-License-Identifier: Apache-2.0 WITH LLVM-exception
//
// AUTOUPDATE
// TIP: To test this file alone, run:
// TIP:   bazel test //toolchain/testing:file_test --test_arg=--file_tests=toolchain/check/testdata/class/raw_self_type.carbon
// TIP: To dump output, run:
// TIP:   bazel run //toolchain/testing:file_test -- --dump_output --file_tests=toolchain/check/testdata/class/raw_self_type.carbon

class Class {
  fn F() {
    var r#Self: Self*;
    var p: Self* = r#Self;
  }
}

class MemberNamedSelf {
  class r#Self {}

  fn F(x: Self, y: r#Self);
}

fn MemberNamedSelf.F(x: Self, y: r#Self) {}

// CHECK:STDOUT: --- raw_self_type.carbon
// CHECK:STDOUT:
// CHECK:STDOUT: constants {
// CHECK:STDOUT:   %Class: type = class_type @Class [template]
// CHECK:STDOUT:   %F.type.1: type = fn_type @F.1 [template]
// CHECK:STDOUT:   %.1: type = tuple_type () [template]
// CHECK:STDOUT:   %F.1: %F.type.1 = struct_value () [template]
// CHECK:STDOUT:   %.2: type = struct_type {} [template]
// CHECK:STDOUT:   %.3: <witness> = complete_type_witness %.2 [template]
// CHECK:STDOUT:   %.4: type = ptr_type %Class [template]
// CHECK:STDOUT:   %.5: type = ptr_type %.2 [template]
// CHECK:STDOUT:   %MemberNamedSelf: type = class_type @MemberNamedSelf [template]
// CHECK:STDOUT:   %Self: type = class_type @Self [template]
// CHECK:STDOUT:   %F.type.2: type = fn_type @F.2 [template]
// CHECK:STDOUT:   %F.2: %F.type.2 = struct_value () [template]
// CHECK:STDOUT: }
// CHECK:STDOUT:
// CHECK:STDOUT: imports {
// CHECK:STDOUT:   %Core: <namespace> = namespace file.%Core.import, [template] {
// CHECK:STDOUT:     import Core//prelude
// CHECK:STDOUT:     import Core//prelude/operators
// CHECK:STDOUT:     import Core//prelude/types
// CHECK:STDOUT:     import Core//prelude/operators/arithmetic
// CHECK:STDOUT:     import Core//prelude/operators/as
// CHECK:STDOUT:     import Core//prelude/operators/bitwise
// CHECK:STDOUT:     import Core//prelude/operators/comparison
// CHECK:STDOUT:     import Core//prelude/types/bool
// CHECK:STDOUT:   }
// CHECK:STDOUT: }
// CHECK:STDOUT:
// CHECK:STDOUT: file {
// CHECK:STDOUT:   package: <namespace> = namespace [template] {
// CHECK:STDOUT:     .Core = imports.%Core
// CHECK:STDOUT:     .Class = %Class.decl
// CHECK:STDOUT:     .MemberNamedSelf = %MemberNamedSelf.decl
// CHECK:STDOUT:   }
// CHECK:STDOUT:   %Core.import = import Core
// CHECK:STDOUT:   %Class.decl: type = class_decl @Class [template = constants.%Class] {} {}
// CHECK:STDOUT:   %MemberNamedSelf.decl: type = class_decl @MemberNamedSelf [template = constants.%MemberNamedSelf] {} {}
// CHECK:STDOUT:   %F.decl: %F.type.2 = fn_decl @F.2 [template = constants.%F.2] {
// CHECK:STDOUT:     @MemberNamedSelf.%x.patt: %MemberNamedSelf = binding_pattern x
// CHECK:STDOUT:     @MemberNamedSelf.%y.patt: %Self = binding_pattern y
// CHECK:STDOUT:   } {
// CHECK:STDOUT:     %Self.ref.loc24_25: type = name_ref Self, constants.%MemberNamedSelf [template = constants.%MemberNamedSelf]
// CHECK:STDOUT:     %x.param.loc24: %MemberNamedSelf = param x, runtime_param0
// CHECK:STDOUT:     %x.loc24: %MemberNamedSelf = bind_name x, %x.param.loc24
// CHECK:STDOUT:     %Self.ref.loc24_34: type = name_ref r#Self, @MemberNamedSelf.%Self.decl [template = constants.%Self]
// CHECK:STDOUT:     %y.param.loc24: %Self = param y, runtime_param1
// CHECK:STDOUT:     %y.loc24: %Self = bind_name y, %y.param.loc24
// CHECK:STDOUT:   }
// CHECK:STDOUT: }
// CHECK:STDOUT:
// CHECK:STDOUT: class @Class {
<<<<<<< HEAD
// CHECK:STDOUT:   %F.decl: %F.type.1 = fn_decl @F.1 [template = constants.%F.1] {} {}
=======
// CHECK:STDOUT:   %F.decl: %F.type.1 = fn_decl @F.1 [template = constants.%F.1] {}
// CHECK:STDOUT:   %.loc16: <witness> = complete_type_witness %.2 [template = constants.%.3]
>>>>>>> 1e34d03e
// CHECK:STDOUT:
// CHECK:STDOUT: !members:
// CHECK:STDOUT:   .Self = constants.%Class
// CHECK:STDOUT:   .F = %F.decl
// CHECK:STDOUT: }
// CHECK:STDOUT:
// CHECK:STDOUT: class @MemberNamedSelf {
// CHECK:STDOUT:   %Self.decl: type = class_decl @Self [template = constants.%Self] {} {}
// CHECK:STDOUT:   %F.decl: %F.type.2 = fn_decl @F.2 [template = constants.%F.2] {
// CHECK:STDOUT:     %x.patt: %MemberNamedSelf = binding_pattern x
// CHECK:STDOUT:     %y.patt: %Self = binding_pattern y
// CHECK:STDOUT:   } {
// CHECK:STDOUT:     %Self.ref.loc21_11: type = name_ref Self, constants.%MemberNamedSelf [template = constants.%MemberNamedSelf]
// CHECK:STDOUT:     %x.param.loc21: %MemberNamedSelf = param x, runtime_param0
// CHECK:STDOUT:     %x.loc21: %MemberNamedSelf = bind_name x, %x.param.loc21
// CHECK:STDOUT:     %Self.ref.loc21_20: type = name_ref r#Self, @MemberNamedSelf.%Self.decl [template = constants.%Self]
// CHECK:STDOUT:     %y.param.loc21: %Self = param y, runtime_param1
// CHECK:STDOUT:     %y.loc21: %Self = bind_name y, %y.param.loc21
// CHECK:STDOUT:   }
// CHECK:STDOUT:   %.loc22: <witness> = complete_type_witness %.2 [template = constants.%.3]
// CHECK:STDOUT:
// CHECK:STDOUT: !members:
// CHECK:STDOUT:   .Self = constants.%MemberNamedSelf
// CHECK:STDOUT:   .r#Self = %Self.decl
// CHECK:STDOUT:   .F = %F.decl
// CHECK:STDOUT: }
// CHECK:STDOUT:
// CHECK:STDOUT: class @Self {
// CHECK:STDOUT:   %.loc19: <witness> = complete_type_witness %.2 [template = constants.%.3]
// CHECK:STDOUT:
// CHECK:STDOUT: !members:
// CHECK:STDOUT:   .Self = constants.%Self
// CHECK:STDOUT: }
// CHECK:STDOUT:
// CHECK:STDOUT: fn @F.1() {
// CHECK:STDOUT: !entry:
// CHECK:STDOUT:   %Self.ref.loc13: type = name_ref Self, constants.%Class [template = constants.%Class]
// CHECK:STDOUT:   %.loc13: type = ptr_type %Class [template = constants.%.4]
// CHECK:STDOUT:   %Self.var: ref %.4 = var r#Self
// CHECK:STDOUT:   %Self: ref %.4 = bind_name r#Self, %Self.var
// CHECK:STDOUT:   %Self.ref.loc14_12: type = name_ref Self, constants.%Class [template = constants.%Class]
// CHECK:STDOUT:   %.loc14_16: type = ptr_type %Class [template = constants.%.4]
// CHECK:STDOUT:   %p.var: ref %.4 = var p
// CHECK:STDOUT:   %p: ref %.4 = bind_name p, %p.var
// CHECK:STDOUT:   %Self.ref.loc14_20: ref %.4 = name_ref r#Self, %Self
// CHECK:STDOUT:   %.loc14_20: %.4 = bind_value %Self.ref.loc14_20
// CHECK:STDOUT:   assign %p.var, %.loc14_20
// CHECK:STDOUT:   return
// CHECK:STDOUT: }
// CHECK:STDOUT:
// CHECK:STDOUT: fn @F.2(%x.loc24: %MemberNamedSelf, %y.loc24: %Self) {
// CHECK:STDOUT: !entry:
// CHECK:STDOUT:   return
// CHECK:STDOUT: }
// CHECK:STDOUT:<|MERGE_RESOLUTION|>--- conflicted
+++ resolved
@@ -63,8 +63,8 @@
 // CHECK:STDOUT:   %Class.decl: type = class_decl @Class [template = constants.%Class] {} {}
 // CHECK:STDOUT:   %MemberNamedSelf.decl: type = class_decl @MemberNamedSelf [template = constants.%MemberNamedSelf] {} {}
 // CHECK:STDOUT:   %F.decl: %F.type.2 = fn_decl @F.2 [template = constants.%F.2] {
-// CHECK:STDOUT:     @MemberNamedSelf.%x.patt: %MemberNamedSelf = binding_pattern x
-// CHECK:STDOUT:     @MemberNamedSelf.%y.patt: %Self = binding_pattern y
+// CHECK:STDOUT:     %x.patt: %MemberNamedSelf = binding_pattern x
+// CHECK:STDOUT:     %y.patt: %Self = binding_pattern y
 // CHECK:STDOUT:   } {
 // CHECK:STDOUT:     %Self.ref.loc24_25: type = name_ref Self, constants.%MemberNamedSelf [template = constants.%MemberNamedSelf]
 // CHECK:STDOUT:     %x.param.loc24: %MemberNamedSelf = param x, runtime_param0
@@ -76,12 +76,8 @@
 // CHECK:STDOUT: }
 // CHECK:STDOUT:
 // CHECK:STDOUT: class @Class {
-<<<<<<< HEAD
 // CHECK:STDOUT:   %F.decl: %F.type.1 = fn_decl @F.1 [template = constants.%F.1] {} {}
-=======
-// CHECK:STDOUT:   %F.decl: %F.type.1 = fn_decl @F.1 [template = constants.%F.1] {}
 // CHECK:STDOUT:   %.loc16: <witness> = complete_type_witness %.2 [template = constants.%.3]
->>>>>>> 1e34d03e
 // CHECK:STDOUT:
 // CHECK:STDOUT: !members:
 // CHECK:STDOUT:   .Self = constants.%Class
