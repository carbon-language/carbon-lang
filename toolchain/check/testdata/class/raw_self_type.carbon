--- conflicted
+++ resolved
@@ -65,19 +65,11 @@
 // CHECK:STDOUT:     %y.patt: %Self = binding_pattern y
 // CHECK:STDOUT:   } {
 // CHECK:STDOUT:     %Self.ref.loc24_25: type = name_ref Self, constants.%MemberNamedSelf [template = constants.%MemberNamedSelf]
-<<<<<<< HEAD
 // CHECK:STDOUT:     %param.loc24_22: %MemberNamedSelf = param
-// CHECK:STDOUT:     @F.2.%x: %MemberNamedSelf = bind_name x, %param.loc24_22
+// CHECK:STDOUT:     %x.loc24: %MemberNamedSelf = bind_name x, %param.loc24_22
 // CHECK:STDOUT:     %Self.ref.loc24_34: type = name_ref r#Self, @MemberNamedSelf.%Self.decl [template = constants.%Self]
 // CHECK:STDOUT:     %param.loc24_31: %Self = param
-// CHECK:STDOUT:     @F.2.%y: %Self = bind_name y, %param.loc24_31
-=======
-// CHECK:STDOUT:     %x.param.loc24: %MemberNamedSelf = param x
-// CHECK:STDOUT:     %x.loc24: %MemberNamedSelf = bind_name x, %x.param.loc24
-// CHECK:STDOUT:     %Self.ref.loc24_34: type = name_ref r#Self, @MemberNamedSelf.%Self.decl [template = constants.%Self]
-// CHECK:STDOUT:     %y.param.loc24: %Self = param y
-// CHECK:STDOUT:     %y.loc24: %Self = bind_name y, %y.param.loc24
->>>>>>> dcb4ae26
+// CHECK:STDOUT:     %y.loc24: %Self = bind_name y, %param.loc24_31
 // CHECK:STDOUT:   }
 // CHECK:STDOUT: }
 // CHECK:STDOUT:
@@ -96,19 +88,11 @@
 // CHECK:STDOUT:     %y.patt: %Self = binding_pattern y
 // CHECK:STDOUT:   } {
 // CHECK:STDOUT:     %Self.ref.loc21_11: type = name_ref Self, constants.%MemberNamedSelf [template = constants.%MemberNamedSelf]
-<<<<<<< HEAD
 // CHECK:STDOUT:     %param.loc21_8: %MemberNamedSelf = param
-// CHECK:STDOUT:     %x: %MemberNamedSelf = bind_name x, %param.loc21_8
-// CHECK:STDOUT:     %Self.ref.loc21_20: type = name_ref r#Self, %Self.decl [template = constants.%Self]
+// CHECK:STDOUT:     %x.loc21: %MemberNamedSelf = bind_name x, %param.loc21_8
+// CHECK:STDOUT:     %Self.ref.loc21_20: type = name_ref r#Self, @MemberNamedSelf.%Self.decl [template = constants.%Self]
 // CHECK:STDOUT:     %param.loc21_17: %Self = param
-// CHECK:STDOUT:     %y: %Self = bind_name y, %param.loc21_17
-=======
-// CHECK:STDOUT:     %x.param.loc21: %MemberNamedSelf = param x
-// CHECK:STDOUT:     %x.loc21: %MemberNamedSelf = bind_name x, %x.param.loc21
-// CHECK:STDOUT:     %Self.ref.loc21_20: type = name_ref r#Self, @MemberNamedSelf.%Self.decl [template = constants.%Self]
-// CHECK:STDOUT:     %y.param.loc21: %Self = param y
-// CHECK:STDOUT:     %y.loc21: %Self = bind_name y, %y.param.loc21
->>>>>>> dcb4ae26
+// CHECK:STDOUT:     %y.loc21: %Self = bind_name y, %param.loc21_17
 // CHECK:STDOUT:   }
 // CHECK:STDOUT:
 // CHECK:STDOUT: !members:
