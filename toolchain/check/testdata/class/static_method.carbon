--- conflicted
+++ resolved
@@ -36,27 +36,12 @@
 // CHECK:STDOUT:
 // CHECK:STDOUT: fn @Run() -> i32 {
 // CHECK:STDOUT: !entry:
-<<<<<<< HEAD
-// CHECK:STDOUT:   %Class.ref: type = name_reference "Class", file.%Class
-// CHECK:STDOUT:   %c.var: ref Class = var "c"
-// CHECK:STDOUT:   %c: ref Class = bind_name "c", %c.var
-// CHECK:STDOUT:   %c.ref: ref Class = name_reference "c", %c
-// CHECK:STDOUT:   %F.ref: <function> = name_reference "F", @Class.%F
-// CHECK:STDOUT:   %.loc13_13: init i32 = call %F.ref()
-// CHECK:STDOUT:   %.loc13_15: i32 = value_of_initializer %.loc13_13
-// CHECK:STDOUT:   return %.loc13_15
-=======
 // CHECK:STDOUT:   %Class.ref: type = name_reference Class, file.%Class
-// CHECK:STDOUT:   %.loc9: type = tuple_type ()
-// CHECK:STDOUT:   %.loc7: type = ptr_type {}
 // CHECK:STDOUT:   %c.var: ref Class = var c
 // CHECK:STDOUT:   %c: ref Class = bind_name c, %c.var
 // CHECK:STDOUT:   %c.ref: ref Class = name_reference c, %c
 // CHECK:STDOUT:   %F.ref: <function> = name_reference F, @Class.%F
-// CHECK:STDOUT:   %.loc13_13.1: init i32 = call %F.ref()
-// CHECK:STDOUT:   %.loc13_13.2: ref i32 = temporary_storage
-// CHECK:STDOUT:   %.loc13_13.3: ref i32 = temporary %.loc13_13.2, %.loc13_13.1
-// CHECK:STDOUT:   %.loc13_13.4: i32 = bind_value %.loc13_13.3
-// CHECK:STDOUT:   return %.loc13_13.4
->>>>>>> fe45b6a9
+// CHECK:STDOUT:   %.loc13_13: init i32 = call %F.ref()
+// CHECK:STDOUT:   %.loc13_15: i32 = value_of_initializer %.loc13_13
+// CHECK:STDOUT:   return %.loc13_15
 // CHECK:STDOUT: }