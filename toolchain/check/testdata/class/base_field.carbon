// Part of the Carbon Language project, under the Apache License v2.0 with LLVM
// Exceptions. See /LICENSE for license information.
// SPDX-License-Identifier: Apache-2.0 WITH LLVM-exception
//
// AUTOUPDATE

base class Base {
  var a: i32;
  var b: i32;
  var c: i32;
}

class Derived {
  extend base: Base;

  var d: i32;
  var e: i32;
}

fn Access(p: Derived*) -> i32* {
  return &(*p).c;
}

// CHECK:STDOUT: --- base_field.carbon
// CHECK:STDOUT:
// CHECK:STDOUT: constants {
// CHECK:STDOUT:   %Base: type = class_type @Base [template]
// CHECK:STDOUT:   %.1: type = unbound_element_type Base, i32 [template]
// CHECK:STDOUT:   %.2: type = struct_type {.a: i32, .b: i32, .c: i32} [template]
// CHECK:STDOUT:   %Derived: type = class_type @Derived [template]
// CHECK:STDOUT:   %.3: type = ptr_type {.a: i32, .b: i32, .c: i32} [template]
// CHECK:STDOUT:   %.4: type = unbound_element_type Derived, Base [template]
// CHECK:STDOUT:   %.5: type = unbound_element_type Derived, i32 [template]
// CHECK:STDOUT:   %.6: type = struct_type {.base: Base, .d: i32, .e: i32} [template]
// CHECK:STDOUT:   %.7: type = ptr_type Derived [template]
// CHECK:STDOUT:   %.8: type = ptr_type i32 [template]
// CHECK:STDOUT:   %.9: type = struct_type {.base: {.a: i32, .b: i32, .c: i32}*, .d: i32, .e: i32} [template]
// CHECK:STDOUT:   %.10: type = ptr_type {.base: {.a: i32, .b: i32, .c: i32}*, .d: i32, .e: i32} [template]
// CHECK:STDOUT:   %.11: type = ptr_type {.base: Base, .d: i32, .e: i32} [template]
// CHECK:STDOUT: }
// CHECK:STDOUT:
// CHECK:STDOUT: file {
<<<<<<< HEAD
// CHECK:STDOUT:   package: <namespace> = namespace {
// CHECK:STDOUT:     .Base = %Base.decl
// CHECK:STDOUT:     .Derived = %Derived.decl
// CHECK:STDOUT:     .Access = %Access
// CHECK:STDOUT:   } [template]
// CHECK:STDOUT:   %Base.decl = class_decl @Base, () [template = constants.%Base]
// CHECK:STDOUT:   %Derived.decl = class_decl @Derived, () [template = constants.%Derived]
// CHECK:STDOUT:   %Access: <function> = fn_decl @Access [template]
=======
// CHECK:STDOUT:   package: <namespace> = namespace {.Base = %Base.decl, .Derived = %Derived.decl, .Access = %Access} [template]
// CHECK:STDOUT:   %Base.decl = class_decl @Base {} [template = constants.%Base]
// CHECK:STDOUT:   %Derived.decl = class_decl @Derived {} [template = constants.%Derived]
// CHECK:STDOUT:   %Access: <function> = fn_decl @Access {
// CHECK:STDOUT:     %Derived.ref: type = name_ref Derived, %Derived.decl [template = constants.%Derived]
// CHECK:STDOUT:     %.loc20_21: type = ptr_type Derived [template = constants.%.7]
// CHECK:STDOUT:     %p.loc20_11.1: Derived* = param p
// CHECK:STDOUT:     @Access.%p: Derived* = bind_name p, %p.loc20_11.1
// CHECK:STDOUT:     %.loc20_30: type = ptr_type i32 [template = constants.%.8]
// CHECK:STDOUT:     %return.var: ref i32* = var <return slot>
// CHECK:STDOUT:   } [template]
>>>>>>> 5f4e6c76
// CHECK:STDOUT: }
// CHECK:STDOUT:
// CHECK:STDOUT: class @Base {
// CHECK:STDOUT:   %.loc8: <unbound element of class Base> = field_decl a, element0 [template]
// CHECK:STDOUT:   %.loc9: <unbound element of class Base> = field_decl b, element1 [template]
// CHECK:STDOUT:   %.loc10: <unbound element of class Base> = field_decl c, element2 [template]
// CHECK:STDOUT:
// CHECK:STDOUT: !members:
// CHECK:STDOUT:   .a = %.loc8
// CHECK:STDOUT:   .b = %.loc9
// CHECK:STDOUT:   .c = %.loc10
// CHECK:STDOUT: }
// CHECK:STDOUT:
// CHECK:STDOUT: class @Derived {
// CHECK:STDOUT:   %Base.ref: type = name_ref Base, file.%Base.decl [template = constants.%Base]
// CHECK:STDOUT:   %.loc14: <unbound element of class Derived> = base_decl Base, element0 [template]
// CHECK:STDOUT:   %.loc16: <unbound element of class Derived> = field_decl d, element1 [template]
// CHECK:STDOUT:   %.loc17: <unbound element of class Derived> = field_decl e, element2 [template]
// CHECK:STDOUT:
// CHECK:STDOUT: !members:
// CHECK:STDOUT:   .base = %.loc14
// CHECK:STDOUT:   .d = %.loc16
// CHECK:STDOUT:   .e = %.loc17
// CHECK:STDOUT:   extend name_scope1
// CHECK:STDOUT: }
// CHECK:STDOUT:
// CHECK:STDOUT: fn @Access(%p: Derived*) -> i32* {
// CHECK:STDOUT: !entry:
// CHECK:STDOUT:   %p.ref: Derived* = name_ref p, %p
// CHECK:STDOUT:   %.loc21_12.1: ref Derived = deref %p.ref
// CHECK:STDOUT:   %.loc21_15.1: ref Base = class_element_access %.loc21_12.1, element0
// CHECK:STDOUT:   %.loc21_12.2: ref Base = converted %.loc21_12.1, %.loc21_15.1
// CHECK:STDOUT:   %.loc21_15.2: ref i32 = class_element_access %.loc21_12.2, element2
// CHECK:STDOUT:   %.loc21_10: i32* = addr_of %.loc21_15.2
// CHECK:STDOUT:   return %.loc21_10
// CHECK:STDOUT: }
// CHECK:STDOUT:<|MERGE_RESOLUTION|>--- conflicted
+++ resolved
@@ -40,17 +40,11 @@
 // CHECK:STDOUT: }
 // CHECK:STDOUT:
 // CHECK:STDOUT: file {
-<<<<<<< HEAD
 // CHECK:STDOUT:   package: <namespace> = namespace {
 // CHECK:STDOUT:     .Base = %Base.decl
 // CHECK:STDOUT:     .Derived = %Derived.decl
 // CHECK:STDOUT:     .Access = %Access
 // CHECK:STDOUT:   } [template]
-// CHECK:STDOUT:   %Base.decl = class_decl @Base, () [template = constants.%Base]
-// CHECK:STDOUT:   %Derived.decl = class_decl @Derived, () [template = constants.%Derived]
-// CHECK:STDOUT:   %Access: <function> = fn_decl @Access [template]
-=======
-// CHECK:STDOUT:   package: <namespace> = namespace {.Base = %Base.decl, .Derived = %Derived.decl, .Access = %Access} [template]
 // CHECK:STDOUT:   %Base.decl = class_decl @Base {} [template = constants.%Base]
 // CHECK:STDOUT:   %Derived.decl = class_decl @Derived {} [template = constants.%Derived]
 // CHECK:STDOUT:   %Access: <function> = fn_decl @Access {
@@ -61,7 +55,6 @@
 // CHECK:STDOUT:     %.loc20_30: type = ptr_type i32 [template = constants.%.8]
 // CHECK:STDOUT:     %return.var: ref i32* = var <return slot>
 // CHECK:STDOUT:   } [template]
->>>>>>> 5f4e6c76
 // CHECK:STDOUT: }
 // CHECK:STDOUT:
 // CHECK:STDOUT: class @Base {
