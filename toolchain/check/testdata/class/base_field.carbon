--- conflicted
+++ resolved
@@ -76,32 +76,18 @@
 // CHECK:STDOUT:   %Base.decl: type = class_decl @Base [template = constants.%Base] {} {}
 // CHECK:STDOUT:   %Derived.decl: type = class_decl @Derived [template = constants.%Derived] {} {}
 // CHECK:STDOUT:   %Access.decl: %Access.type = fn_decl @Access [template = constants.%Access] {
-<<<<<<< HEAD
-// CHECK:STDOUT:     %p.patt: %.8 = binding_pattern p
-// CHECK:STDOUT:     %.loc24_12: %.8 = param_pattern %p.patt
-// CHECK:STDOUT:   } {
-// CHECK:STDOUT:     %Derived.ref: type = name_ref Derived, file.%Derived.decl [template = constants.%Derived]
-// CHECK:STDOUT:     %.loc24_21: type = ptr_type %Derived [template = constants.%.8]
-// CHECK:STDOUT:     %param: %.8 = param
-// CHECK:STDOUT:     %p: %.8 = bind_name p, %param
-// CHECK:STDOUT:     %int.make_type_32: init type = call constants.%Int32() [template = i32]
-// CHECK:STDOUT:     %.loc24_30.1: type = value_of_initializer %int.make_type_32 [template = i32]
-// CHECK:STDOUT:     %.loc24_30.2: type = converted %int.make_type_32, %.loc24_30.1 [template = i32]
-// CHECK:STDOUT:     %.loc24_30.3: type = ptr_type i32 [template = constants.%.9]
-// CHECK:STDOUT:     %return: ref %.9 = var <return slot>
-=======
 // CHECK:STDOUT:     %p.patt: %.10 = binding_pattern p
+// CHECK:STDOUT:     %.loc24_12: %.10 = param_pattern %p.patt, runtime_param0
 // CHECK:STDOUT:   } {
 // CHECK:STDOUT:     %Derived.ref: type = name_ref Derived, file.%Derived.decl [template = constants.%Derived]
 // CHECK:STDOUT:     %.loc24_21: type = ptr_type %Derived [template = constants.%.10]
-// CHECK:STDOUT:     %p.param: %.10 = param p, runtime_param0
-// CHECK:STDOUT:     %p: %.10 = bind_name p, %p.param
+// CHECK:STDOUT:     %param: %.10 = param runtime_param0
+// CHECK:STDOUT:     %p: %.10 = bind_name p, %param
 // CHECK:STDOUT:     %int.make_type_32: init type = call constants.%Int32() [template = i32]
 // CHECK:STDOUT:     %.loc24_30.1: type = value_of_initializer %int.make_type_32 [template = i32]
 // CHECK:STDOUT:     %.loc24_30.2: type = converted %int.make_type_32, %.loc24_30.1 [template = i32]
 // CHECK:STDOUT:     %.loc24_30.3: type = ptr_type i32 [template = constants.%.11]
 // CHECK:STDOUT:     %return: ref %.11 = var <return slot>
->>>>>>> 7396aede
 // CHECK:STDOUT:   }
 // CHECK:STDOUT: }
 // CHECK:STDOUT:
@@ -150,11 +136,7 @@
 // CHECK:STDOUT:
 // CHECK:STDOUT: fn @Int32() -> type = "int.make_type_32";
 // CHECK:STDOUT:
-<<<<<<< HEAD
-// CHECK:STDOUT: fn @Access(%.loc24_12: %.8) -> %.9 {
-=======
-// CHECK:STDOUT: fn @Access(%p: %.10) -> %.11 {
->>>>>>> 7396aede
+// CHECK:STDOUT: fn @Access(%.loc24_12: %.10) -> %.11 {
 // CHECK:STDOUT: !entry:
 // CHECK:STDOUT:   %p.ref: %.10 = name_ref p, %p
 // CHECK:STDOUT:   %.loc25_12: ref %Derived = deref %p.ref
