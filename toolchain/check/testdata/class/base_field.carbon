--- conflicted
+++ resolved
@@ -76,27 +76,15 @@
 // CHECK:STDOUT:   %Base.decl: type = class_decl @Base [template = constants.%Base] {}
 // CHECK:STDOUT:   %Derived.decl: type = class_decl @Derived [template = constants.%Derived] {}
 // CHECK:STDOUT:   %Access.decl: %Access.type = fn_decl @Access [template = constants.%Access] {
-<<<<<<< HEAD
 // CHECK:STDOUT:     %Derived.ref: type = name_ref Derived, file.%Derived.decl [template = constants.%Derived]
-// CHECK:STDOUT:     %.loc24_21: type = ptr_type %Derived [template = constants.%.8]
-// CHECK:STDOUT:     %p.param: %.8 = param p, runtime_param0
-// CHECK:STDOUT:     %p: %.8 = bind_name p, %p.param
-// CHECK:STDOUT:     %int.make_type_32: init type = call constants.%Int32() [template = i32]
-// CHECK:STDOUT:     %.loc24_30.1: type = value_of_initializer %int.make_type_32 [template = i32]
-// CHECK:STDOUT:     %.loc24_30.2: type = converted %int.make_type_32, %.loc24_30.1 [template = i32]
-// CHECK:STDOUT:     %.loc24_30.3: type = ptr_type i32 [template = constants.%.9]
-// CHECK:STDOUT:     %return: ref %.9 = var <return slot>
-=======
-// CHECK:STDOUT:     %Derived.ref: type = name_ref Derived, %Derived.decl [template = constants.%Derived]
 // CHECK:STDOUT:     %.loc24_21: type = ptr_type %Derived [template = constants.%.10]
-// CHECK:STDOUT:     %p.loc24_11.1: %.10 = param p, runtime_param0
-// CHECK:STDOUT:     @Access.%p: %.10 = bind_name p, %p.loc24_11.1
+// CHECK:STDOUT:     %p.param: %.10 = param p, runtime_param0
+// CHECK:STDOUT:     %p: %.10 = bind_name p, %p.param
 // CHECK:STDOUT:     %int.make_type_32: init type = call constants.%Int32() [template = i32]
 // CHECK:STDOUT:     %.loc24_30.1: type = value_of_initializer %int.make_type_32 [template = i32]
 // CHECK:STDOUT:     %.loc24_30.2: type = converted %int.make_type_32, %.loc24_30.1 [template = i32]
 // CHECK:STDOUT:     %.loc24_30.3: type = ptr_type i32 [template = constants.%.11]
-// CHECK:STDOUT:     @Access.%return: ref %.11 = var <return slot>
->>>>>>> 9b0519d2
+// CHECK:STDOUT:     %return: ref %.11 = var <return slot>
 // CHECK:STDOUT:   }
 // CHECK:STDOUT: }
 // CHECK:STDOUT:
