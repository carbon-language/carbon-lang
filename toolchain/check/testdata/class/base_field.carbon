// Part of the Carbon Language project, under the Apache License v2.0 with LLVM
// Exceptions. See /LICENSE for license information.
// SPDX-License-Identifier: Apache-2.0 WITH LLVM-exception
//
// AUTOUPDATE
// TIP: To test this file alone, run:
// TIP:   bazel test //toolchain/testing:file_test --test_arg=--file_tests=toolchain/check/testdata/class/base_field.carbon
// TIP: To dump output, run:
// TIP:   bazel run //toolchain/testing:file_test -- --dump_output --file_tests=toolchain/check/testdata/class/base_field.carbon

base class Base {
  var a: i32;
  var b: i32;
  var c: i32;
}

class Derived {
  extend base: Base;

  var d: i32;
  var e: i32;
}

fn Access(p: Derived*) -> i32* {
  return &(*p).c;
}

// CHECK:STDOUT: --- base_field.carbon
// CHECK:STDOUT:
// CHECK:STDOUT: constants {
// CHECK:STDOUT:   %Base: type = class_type @Base [template]
// CHECK:STDOUT:   %Int32.type: type = fn_type @Int32 [template]
// CHECK:STDOUT:   %.1: type = tuple_type () [template]
// CHECK:STDOUT:   %Int32: %Int32.type = struct_value () [template]
// CHECK:STDOUT:   %.2: type = unbound_element_type %Base, i32 [template]
// CHECK:STDOUT:   %.3: type = struct_type {.a: i32, .b: i32, .c: i32} [template]
// CHECK:STDOUT:   %Derived: type = class_type @Derived [template]
// CHECK:STDOUT:   %.4: type = ptr_type %.3 [template]
// CHECK:STDOUT:   %.5: type = unbound_element_type %Derived, %Base [template]
// CHECK:STDOUT:   %.6: type = unbound_element_type %Derived, i32 [template]
// CHECK:STDOUT:   %.7: type = struct_type {.base: %Base, .d: i32, .e: i32} [template]
// CHECK:STDOUT:   %.8: type = ptr_type %Derived [template]
// CHECK:STDOUT:   %.9: type = ptr_type i32 [template]
// CHECK:STDOUT:   %Access.type: type = fn_type @Access [template]
// CHECK:STDOUT:   %Access: %Access.type = struct_value () [template]
// CHECK:STDOUT:   %.10: type = struct_type {.base: %.4, .d: i32, .e: i32} [template]
// CHECK:STDOUT:   %.11: type = ptr_type %.10 [template]
// CHECK:STDOUT:   %.12: type = ptr_type %.7 [template]
// CHECK:STDOUT: }
// CHECK:STDOUT:
// CHECK:STDOUT: imports {
// CHECK:STDOUT:   %Core: <namespace> = namespace file.%Core.import, [template] {
// CHECK:STDOUT:     .Int32 = %import_ref
// CHECK:STDOUT:     import Core//prelude
// CHECK:STDOUT:     import Core//prelude/operators
// CHECK:STDOUT:     import Core//prelude/types
// CHECK:STDOUT:     import Core//prelude/operators/arithmetic
// CHECK:STDOUT:     import Core//prelude/operators/bitwise
// CHECK:STDOUT:     import Core//prelude/operators/comparison
// CHECK:STDOUT:     import Core//prelude/types/bool
// CHECK:STDOUT:   }
// CHECK:STDOUT:   %import_ref: %Int32.type = import_ref Core//prelude/types, inst+4, loaded [template = constants.%Int32]
// CHECK:STDOUT: }
// CHECK:STDOUT:
// CHECK:STDOUT: file {
// CHECK:STDOUT:   package: <namespace> = namespace [template] {
// CHECK:STDOUT:     .Core = imports.%Core
// CHECK:STDOUT:     .Base = %Base.decl
// CHECK:STDOUT:     .Derived = %Derived.decl
// CHECK:STDOUT:     .Access = %Access.decl
// CHECK:STDOUT:   }
// CHECK:STDOUT:   %Core.import = import Core
// CHECK:STDOUT:   %Base.decl: type = class_decl @Base [template = constants.%Base] {} {}
// CHECK:STDOUT:   %Derived.decl: type = class_decl @Derived [template = constants.%Derived] {} {}
// CHECK:STDOUT:   %Access.decl: %Access.type = fn_decl @Access [template = constants.%Access] {
// CHECK:STDOUT:     %p.patt: %.8 = binding_pattern p
// CHECK:STDOUT:   } {
// CHECK:STDOUT:     %Derived.ref: type = name_ref Derived, file.%Derived.decl [template = constants.%Derived]
// CHECK:STDOUT:     %.loc24_21: type = ptr_type %Derived [template = constants.%.8]
<<<<<<< HEAD
// CHECK:STDOUT:     %param: %.8 = param
// CHECK:STDOUT:     @Access.%p: %.8 = bind_name p, %param
=======
// CHECK:STDOUT:     %p.param: %.8 = param p
// CHECK:STDOUT:     %p: %.8 = bind_name p, %p.param
>>>>>>> dcb4ae26
// CHECK:STDOUT:     %int.make_type_32: init type = call constants.%Int32() [template = i32]
// CHECK:STDOUT:     %.loc24_30.1: type = value_of_initializer %int.make_type_32 [template = i32]
// CHECK:STDOUT:     %.loc24_30.2: type = converted %int.make_type_32, %.loc24_30.1 [template = i32]
// CHECK:STDOUT:     %.loc24_30.3: type = ptr_type i32 [template = constants.%.9]
// CHECK:STDOUT:     %return: ref %.9 = var <return slot>
// CHECK:STDOUT:   }
// CHECK:STDOUT: }
// CHECK:STDOUT:
// CHECK:STDOUT: class @Base {
// CHECK:STDOUT:   %int.make_type_32.loc12: init type = call constants.%Int32() [template = i32]
// CHECK:STDOUT:   %.loc12_10.1: type = value_of_initializer %int.make_type_32.loc12 [template = i32]
// CHECK:STDOUT:   %.loc12_10.2: type = converted %int.make_type_32.loc12, %.loc12_10.1 [template = i32]
// CHECK:STDOUT:   %.loc12_8: %.2 = field_decl a, element0 [template]
// CHECK:STDOUT:   %int.make_type_32.loc13: init type = call constants.%Int32() [template = i32]
// CHECK:STDOUT:   %.loc13_10.1: type = value_of_initializer %int.make_type_32.loc13 [template = i32]
// CHECK:STDOUT:   %.loc13_10.2: type = converted %int.make_type_32.loc13, %.loc13_10.1 [template = i32]
// CHECK:STDOUT:   %.loc13_8: %.2 = field_decl b, element1 [template]
// CHECK:STDOUT:   %int.make_type_32.loc14: init type = call constants.%Int32() [template = i32]
// CHECK:STDOUT:   %.loc14_10.1: type = value_of_initializer %int.make_type_32.loc14 [template = i32]
// CHECK:STDOUT:   %.loc14_10.2: type = converted %int.make_type_32.loc14, %.loc14_10.1 [template = i32]
// CHECK:STDOUT:   %.loc14_8: %.2 = field_decl c, element2 [template]
// CHECK:STDOUT:
// CHECK:STDOUT: !members:
// CHECK:STDOUT:   .Self = constants.%Base
// CHECK:STDOUT:   .a = %.loc12_8
// CHECK:STDOUT:   .b = %.loc13_8
// CHECK:STDOUT:   .c = %.loc14_8
// CHECK:STDOUT: }
// CHECK:STDOUT:
// CHECK:STDOUT: class @Derived {
// CHECK:STDOUT:   %Base.ref: type = name_ref Base, file.%Base.decl [template = constants.%Base]
// CHECK:STDOUT:   %.loc18: %.5 = base_decl %Base, element0 [template]
// CHECK:STDOUT:   %int.make_type_32.loc20: init type = call constants.%Int32() [template = i32]
// CHECK:STDOUT:   %.loc20_10.1: type = value_of_initializer %int.make_type_32.loc20 [template = i32]
// CHECK:STDOUT:   %.loc20_10.2: type = converted %int.make_type_32.loc20, %.loc20_10.1 [template = i32]
// CHECK:STDOUT:   %.loc20_8: %.6 = field_decl d, element1 [template]
// CHECK:STDOUT:   %int.make_type_32.loc21: init type = call constants.%Int32() [template = i32]
// CHECK:STDOUT:   %.loc21_10.1: type = value_of_initializer %int.make_type_32.loc21 [template = i32]
// CHECK:STDOUT:   %.loc21_10.2: type = converted %int.make_type_32.loc21, %.loc21_10.1 [template = i32]
// CHECK:STDOUT:   %.loc21_8: %.6 = field_decl e, element2 [template]
// CHECK:STDOUT:
// CHECK:STDOUT: !members:
// CHECK:STDOUT:   .Self = constants.%Derived
// CHECK:STDOUT:   .base = %.loc18
// CHECK:STDOUT:   .d = %.loc20_8
// CHECK:STDOUT:   .e = %.loc21_8
// CHECK:STDOUT:   extend name_scope2
// CHECK:STDOUT: }
// CHECK:STDOUT:
// CHECK:STDOUT: fn @Int32() -> type = "int.make_type_32";
// CHECK:STDOUT:
// CHECK:STDOUT: fn @Access(%p: %.8) -> %.9 {
// CHECK:STDOUT: !entry:
// CHECK:STDOUT:   %p.ref: %.8 = name_ref p, %p
// CHECK:STDOUT:   %.loc25_12: ref %Derived = deref %p.ref
// CHECK:STDOUT:   %c.ref: %.2 = name_ref c, @Base.%.loc14_8 [template = @Base.%.loc14_8]
// CHECK:STDOUT:   %.loc25_15.1: ref %Base = class_element_access %.loc25_12, element0
// CHECK:STDOUT:   %.loc25_15.2: ref %Base = converted %.loc25_12, %.loc25_15.1
// CHECK:STDOUT:   %.loc25_15.3: ref i32 = class_element_access %.loc25_15.2, element2
// CHECK:STDOUT:   %.loc25_10: %.9 = addr_of %.loc25_15.3
// CHECK:STDOUT:   return %.loc25_10
// CHECK:STDOUT: }
// CHECK:STDOUT:<|MERGE_RESOLUTION|>--- conflicted
+++ resolved
@@ -77,13 +77,8 @@
 // CHECK:STDOUT:   } {
 // CHECK:STDOUT:     %Derived.ref: type = name_ref Derived, file.%Derived.decl [template = constants.%Derived]
 // CHECK:STDOUT:     %.loc24_21: type = ptr_type %Derived [template = constants.%.8]
-<<<<<<< HEAD
 // CHECK:STDOUT:     %param: %.8 = param
-// CHECK:STDOUT:     @Access.%p: %.8 = bind_name p, %param
-=======
-// CHECK:STDOUT:     %p.param: %.8 = param p
-// CHECK:STDOUT:     %p: %.8 = bind_name p, %p.param
->>>>>>> dcb4ae26
+// CHECK:STDOUT:     %p: %.8 = bind_name p, %param
 // CHECK:STDOUT:     %int.make_type_32: init type = call constants.%Int32() [template = i32]
 // CHECK:STDOUT:     %.loc24_30.1: type = value_of_initializer %int.make_type_32 [template = i32]
 // CHECK:STDOUT:     %.loc24_30.2: type = converted %int.make_type_32, %.loc24_30.1 [template = i32]
