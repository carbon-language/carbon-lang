--- conflicted
+++ resolved
@@ -43,18 +43,10 @@
 // CHECK:STDOUT:
 // CHECK:STDOUT: fn @Run() -> i32 {
 // CHECK:STDOUT: !entry:
-<<<<<<< HEAD
-// CHECK:STDOUT:   %Class.ref.loc13: type = name_reference "Class", file.%Class
-// CHECK:STDOUT:   %cv.var: ref Class = var "cv"
-// CHECK:STDOUT:   %cv: ref Class = bind_name "cv", %cv.var
-// CHECK:STDOUT:   %cv.ref.loc14: ref Class = name_reference "cv", %cv
-=======
 // CHECK:STDOUT:   %Class.ref.loc13: type = name_reference Class, file.%Class
-// CHECK:STDOUT:   %.loc10: type = ptr_type {.j: i32, .k: i32}
 // CHECK:STDOUT:   %cv.var: ref Class = var cv
 // CHECK:STDOUT:   %cv: ref Class = bind_name cv, %cv.var
 // CHECK:STDOUT:   %cv.ref.loc14: ref Class = name_reference cv, %cv
->>>>>>> fe45b6a9
 // CHECK:STDOUT:   %.loc14_5: ref i32 = class_field_access %cv.ref.loc14, member0
 // CHECK:STDOUT:   %.loc14_10: i32 = int_literal 1
 // CHECK:STDOUT:   assign %.loc14_5, %.loc14_10
@@ -68,12 +60,8 @@
 // CHECK:STDOUT:   %c: Class = bind_name c, %.loc16
 // CHECK:STDOUT:   %c.ref.loc17_10: Class = name_reference c, %c
 // CHECK:STDOUT:   %.loc17_11.1: ref i32 = class_field_access %c.ref.loc17_10, member0
-<<<<<<< HEAD
 // CHECK:STDOUT:   %.loc17_11.2: i32 = bind_value %.loc17_11.1
-// CHECK:STDOUT:   %c.ref.loc17_16: Class = name_reference "c", %c
-=======
 // CHECK:STDOUT:   %c.ref.loc17_16: Class = name_reference c, %c
->>>>>>> fe45b6a9
 // CHECK:STDOUT:   %.loc17_17.1: ref i32 = class_field_access %c.ref.loc17_16, member1
 // CHECK:STDOUT:   %.loc17_17.2: i32 = bind_value %.loc17_17.1
 // CHECK:STDOUT:   %.loc17_14: i32 = add %.loc17_11.2, %.loc17_17.2
