// Part of the Carbon Language project, under the Apache License v2.0 with LLVM
// Exceptions. See /LICENSE for license information.
// SPDX-License-Identifier: Apache-2.0 WITH LLVM-exception
//
// AUTOUPDATE

class Class {
  var j: i32;
  var k: i32;
}

fn Test() {
  var cv: Class;
  cv.j = 1;
  cv.k = 2;
  let c: Class = cv;
  var cj: i32 = c.j;
  var ck: i32 = c.k;
}

// CHECK:STDOUT: --- field_access_in_value.carbon
// CHECK:STDOUT:
// CHECK:STDOUT: constants {
// CHECK:STDOUT:   %Class: type = class_type @Class [template]
// CHECK:STDOUT:   %.1: type = unbound_element_type Class, i32 [template]
// CHECK:STDOUT:   %.2: type = struct_type {.j: i32, .k: i32} [template]
// CHECK:STDOUT:   %.3: type = ptr_type {.j: i32, .k: i32} [template]
// CHECK:STDOUT:   %.4: i32 = int_literal 1 [template]
// CHECK:STDOUT:   %.5: i32 = int_literal 2 [template]
// CHECK:STDOUT: }
// CHECK:STDOUT:
// CHECK:STDOUT: file {
<<<<<<< HEAD
// CHECK:STDOUT:   package: <namespace> = namespace {
// CHECK:STDOUT:     .Class = %Class.decl
// CHECK:STDOUT:     .Test = %Test
// CHECK:STDOUT:   } [template]
// CHECK:STDOUT:   %Class.decl = class_decl @Class, () [template = constants.%Class]
// CHECK:STDOUT:   %Test: <function> = fn_decl @Test [template]
=======
// CHECK:STDOUT:   package: <namespace> = namespace {.Class = %Class.decl, .Test = %Test} [template]
// CHECK:STDOUT:   %Class.decl = class_decl @Class {} [template = constants.%Class]
// CHECK:STDOUT:   %Test: <function> = fn_decl @Test {} [template]
>>>>>>> 5f4e6c76
// CHECK:STDOUT: }
// CHECK:STDOUT:
// CHECK:STDOUT: class @Class {
// CHECK:STDOUT:   %.loc8: <unbound element of class Class> = field_decl j, element0 [template]
// CHECK:STDOUT:   %.loc9: <unbound element of class Class> = field_decl k, element1 [template]
// CHECK:STDOUT:
// CHECK:STDOUT: !members:
// CHECK:STDOUT:   .j = %.loc8
// CHECK:STDOUT:   .k = %.loc9
// CHECK:STDOUT: }
// CHECK:STDOUT:
// CHECK:STDOUT: fn @Test() {
// CHECK:STDOUT: !entry:
// CHECK:STDOUT:   %Class.ref.loc13: type = name_ref Class, file.%Class.decl [template = constants.%Class]
// CHECK:STDOUT:   %cv.var: ref Class = var cv
// CHECK:STDOUT:   %cv: ref Class = bind_name cv, %cv.var
// CHECK:STDOUT:   %cv.ref.loc14: ref Class = name_ref cv, %cv
// CHECK:STDOUT:   %.loc14_5: ref i32 = class_element_access %cv.ref.loc14, element0
// CHECK:STDOUT:   %.loc14_10: i32 = int_literal 1 [template = constants.%.4]
// CHECK:STDOUT:   assign %.loc14_5, %.loc14_10
// CHECK:STDOUT:   %cv.ref.loc15: ref Class = name_ref cv, %cv
// CHECK:STDOUT:   %.loc15_5: ref i32 = class_element_access %cv.ref.loc15, element1
// CHECK:STDOUT:   %.loc15_10: i32 = int_literal 2 [template = constants.%.5]
// CHECK:STDOUT:   assign %.loc15_5, %.loc15_10
// CHECK:STDOUT:   %Class.ref.loc16: type = name_ref Class, file.%Class.decl [template = constants.%Class]
// CHECK:STDOUT:   %cv.ref.loc16: ref Class = name_ref cv, %cv
// CHECK:STDOUT:   %.loc16: Class = bind_value %cv.ref.loc16
// CHECK:STDOUT:   %c: Class = bind_name c, %.loc16
// CHECK:STDOUT:   %cj.var: ref i32 = var cj
// CHECK:STDOUT:   %cj: ref i32 = bind_name cj, %cj.var
// CHECK:STDOUT:   %c.ref.loc17: Class = name_ref c, %c
// CHECK:STDOUT:   %.loc17_18.1: ref i32 = class_element_access %c.ref.loc17, element0
// CHECK:STDOUT:   %.loc17_18.2: i32 = bind_value %.loc17_18.1
// CHECK:STDOUT:   assign %cj.var, %.loc17_18.2
// CHECK:STDOUT:   %ck.var: ref i32 = var ck
// CHECK:STDOUT:   %ck: ref i32 = bind_name ck, %ck.var
// CHECK:STDOUT:   %c.ref.loc18: Class = name_ref c, %c
// CHECK:STDOUT:   %.loc18_18.1: ref i32 = class_element_access %c.ref.loc18, element1
// CHECK:STDOUT:   %.loc18_18.2: i32 = bind_value %.loc18_18.1
// CHECK:STDOUT:   assign %ck.var, %.loc18_18.2
// CHECK:STDOUT:   return
// CHECK:STDOUT: }
// CHECK:STDOUT:<|MERGE_RESOLUTION|>--- conflicted
+++ resolved
@@ -30,18 +30,12 @@
 // CHECK:STDOUT: }
 // CHECK:STDOUT:
 // CHECK:STDOUT: file {
-<<<<<<< HEAD
 // CHECK:STDOUT:   package: <namespace> = namespace {
 // CHECK:STDOUT:     .Class = %Class.decl
 // CHECK:STDOUT:     .Test = %Test
 // CHECK:STDOUT:   } [template]
-// CHECK:STDOUT:   %Class.decl = class_decl @Class, () [template = constants.%Class]
-// CHECK:STDOUT:   %Test: <function> = fn_decl @Test [template]
-=======
-// CHECK:STDOUT:   package: <namespace> = namespace {.Class = %Class.decl, .Test = %Test} [template]
 // CHECK:STDOUT:   %Class.decl = class_decl @Class {} [template = constants.%Class]
 // CHECK:STDOUT:   %Test: <function> = fn_decl @Test {} [template]
->>>>>>> 5f4e6c76
 // CHECK:STDOUT: }
 // CHECK:STDOUT:
 // CHECK:STDOUT: class @Class {
