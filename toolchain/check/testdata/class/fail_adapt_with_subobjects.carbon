// Part of the Carbon Language project, under the Apache License v2.0 with LLVM
// Exceptions. See /LICENSE for license information.
// SPDX-License-Identifier: Apache-2.0 WITH LLVM-exception
//
// AUTOUPDATE
// TIP: To test this file alone, run:
// TIP:   bazel test //toolchain/testing:file_test --test_arg=--file_tests=toolchain/check/testdata/class/fail_adapt_with_subobjects.carbon
// TIP: To dump output, run:
// TIP:   bazel run //toolchain/testing:file_test -- --dump_output --file_tests=toolchain/check/testdata/class/fail_adapt_with_subobjects.carbon

// --- fail_adapt_with_base.carbon

library "[[@TEST_NAME]]";

base class Base {}

class AdaptWithBase {
<<<<<<< HEAD
  // CHECK:STDERR: fail_adapt_with_base.carbon:[[@LINE+3]]:3: ERROR: adapter with base class
=======
  // CHECK:STDERR: fail_adapt_with_base.carbon:[[@LINE+3]]:3: error: Adapter cannot have a base class.
>>>>>>> e7aebbe5
  // CHECK:STDERR:   adapt i32;
  // CHECK:STDERR:   ^~~~~~~~~~
  adapt i32;
  // CHECK:STDERR: fail_adapt_with_base.carbon:[[@LINE+4]]:3: `base` declaration is here
  // CHECK:STDERR:   extend base: Base;
  // CHECK:STDERR:   ^~~~~~~~~~~~~~~~~~
  // CHECK:STDERR:
  extend base: Base;
}

// --- fail_adapt_with_fields.carbon

library "[[@TEST_NAME]]";

class AdaptWithField {
<<<<<<< HEAD
  // CHECK:STDERR: fail_adapt_with_fields.carbon:[[@LINE+3]]:3: ERROR: adapter with fields
=======
  // CHECK:STDERR: fail_adapt_with_fields.carbon:[[@LINE+3]]:3: error: Adapter cannot have fields.
>>>>>>> e7aebbe5
  // CHECK:STDERR:   adapt i32;
  // CHECK:STDERR:   ^~~~~~~~~~
  adapt i32;
  // CHECK:STDERR: fail_adapt_with_fields.carbon:[[@LINE+4]]:7: first field declaration is here
  // CHECK:STDERR:   var n: i32;
  // CHECK:STDERR:       ^~~~~~
  // CHECK:STDERR:
  var n: i32;
}

class AdaptWithFields {
<<<<<<< HEAD
  // CHECK:STDERR: fail_adapt_with_fields.carbon:[[@LINE+3]]:3: ERROR: adapter with fields
=======
  // CHECK:STDERR: fail_adapt_with_fields.carbon:[[@LINE+3]]:3: error: Adapter cannot have fields.
>>>>>>> e7aebbe5
  // CHECK:STDERR:   adapt i32;
  // CHECK:STDERR:   ^~~~~~~~~~
  adapt i32;
  // CHECK:STDERR: fail_adapt_with_fields.carbon:[[@LINE+4]]:7: first field declaration is here
  // CHECK:STDERR:   var a: i32;
  // CHECK:STDERR:       ^~~~~~
  // CHECK:STDERR:
  var a: i32;
  var b: i32;
  var c: i32;
}

// --- fail_adapt_with_base_and_fields.carbon

library "[[@TEST_NAME]]";

base class Base {}

class AdaptWithBaseAndFields {
  extend base: Base;
  var n: i32;
<<<<<<< HEAD
  // CHECK:STDERR: fail_adapt_with_base_and_fields.carbon:[[@LINE+6]]:3: ERROR: adapter with base class
=======
  // CHECK:STDERR: fail_adapt_with_base_and_fields.carbon:[[@LINE+6]]:3: error: Adapter cannot have a base class.
>>>>>>> e7aebbe5
  // CHECK:STDERR:   adapt {};
  // CHECK:STDERR:   ^~~~~~~~~
  // CHECK:STDERR: fail_adapt_with_base_and_fields.carbon:[[@LINE-5]]:3: `base` declaration is here
  // CHECK:STDERR:   extend base: Base;
  // CHECK:STDERR:   ^~~~~~~~~~~~~~~~~~
  adapt {};
}

// CHECK:STDOUT: --- fail_adapt_with_base.carbon
// CHECK:STDOUT:
// CHECK:STDOUT: constants {
// CHECK:STDOUT:   %Base: type = class_type @Base [template]
// CHECK:STDOUT:   %.1: type = struct_type {} [template]
// CHECK:STDOUT:   %.2: <witness> = complete_type_witness %.1 [template]
// CHECK:STDOUT:   %AdaptWithBase: type = class_type @AdaptWithBase [template]
// CHECK:STDOUT:   %Int32.type: type = fn_type @Int32 [template]
// CHECK:STDOUT:   %.3: type = tuple_type () [template]
// CHECK:STDOUT:   %Int32: %Int32.type = struct_value () [template]
// CHECK:STDOUT:   %.4: type = ptr_type %.1 [template]
// CHECK:STDOUT:   %.5: type = unbound_element_type %AdaptWithBase, %Base [template]
// CHECK:STDOUT: }
// CHECK:STDOUT:
// CHECK:STDOUT: imports {
// CHECK:STDOUT:   %Core: <namespace> = namespace file.%Core.import, [template] {
// CHECK:STDOUT:     .Int32 = %import_ref
// CHECK:STDOUT:     import Core//prelude
// CHECK:STDOUT:     import Core//prelude/operators
// CHECK:STDOUT:     import Core//prelude/types
// CHECK:STDOUT:     import Core//prelude/operators/arithmetic
// CHECK:STDOUT:     import Core//prelude/operators/as
// CHECK:STDOUT:     import Core//prelude/operators/bitwise
// CHECK:STDOUT:     import Core//prelude/operators/comparison
// CHECK:STDOUT:     import Core//prelude/types/bool
// CHECK:STDOUT:   }
// CHECK:STDOUT:   %import_ref: %Int32.type = import_ref Core//prelude/types, inst+4, loaded [template = constants.%Int32]
// CHECK:STDOUT: }
// CHECK:STDOUT:
// CHECK:STDOUT: file {
// CHECK:STDOUT:   package: <namespace> = namespace [template] {
// CHECK:STDOUT:     .Core = imports.%Core
// CHECK:STDOUT:     .Base = %Base.decl
// CHECK:STDOUT:     .AdaptWithBase = %AdaptWithBase.decl
// CHECK:STDOUT:   }
// CHECK:STDOUT:   %Core.import = import Core
// CHECK:STDOUT:   %Base.decl: type = class_decl @Base [template = constants.%Base] {}
// CHECK:STDOUT:   %AdaptWithBase.decl: type = class_decl @AdaptWithBase [template = constants.%AdaptWithBase] {}
// CHECK:STDOUT: }
// CHECK:STDOUT:
// CHECK:STDOUT: class @Base {
// CHECK:STDOUT:   %.loc4: <witness> = complete_type_witness %.1 [template = constants.%.2]
// CHECK:STDOUT:
// CHECK:STDOUT: !members:
// CHECK:STDOUT:   .Self = constants.%Base
// CHECK:STDOUT: }
// CHECK:STDOUT:
// CHECK:STDOUT: class @AdaptWithBase {
// CHECK:STDOUT:   %int.make_type_32: init type = call constants.%Int32() [template = i32]
// CHECK:STDOUT:   %.loc10_12.1: type = value_of_initializer %int.make_type_32 [template = i32]
// CHECK:STDOUT:   %.loc10_12.2: type = converted %int.make_type_32, %.loc10_12.1 [template = i32]
// CHECK:STDOUT:   adapt_decl i32
// CHECK:STDOUT:   %Base.ref: type = name_ref Base, file.%Base.decl [template = constants.%Base]
// CHECK:STDOUT:   %.loc15: %.5 = base_decl %Base, element0 [template]
// CHECK:STDOUT:
// CHECK:STDOUT: !members:
// CHECK:STDOUT:   .Self = constants.%AdaptWithBase
// CHECK:STDOUT:   .base = %.loc15
// CHECK:STDOUT:   extend name_scope2
// CHECK:STDOUT: }
// CHECK:STDOUT:
// CHECK:STDOUT: fn @Int32() -> type = "int.make_type_32";
// CHECK:STDOUT:
// CHECK:STDOUT: --- fail_adapt_with_fields.carbon
// CHECK:STDOUT:
// CHECK:STDOUT: constants {
// CHECK:STDOUT:   %AdaptWithField: type = class_type @AdaptWithField [template]
// CHECK:STDOUT:   %Int32.type: type = fn_type @Int32 [template]
// CHECK:STDOUT:   %.1: type = tuple_type () [template]
// CHECK:STDOUT:   %Int32: %Int32.type = struct_value () [template]
// CHECK:STDOUT:   %.2: type = unbound_element_type %AdaptWithField, i32 [template]
// CHECK:STDOUT:   %AdaptWithFields: type = class_type @AdaptWithFields [template]
// CHECK:STDOUT:   %.3: type = unbound_element_type %AdaptWithFields, i32 [template]
// CHECK:STDOUT: }
// CHECK:STDOUT:
// CHECK:STDOUT: imports {
// CHECK:STDOUT:   %Core: <namespace> = namespace file.%Core.import, [template] {
// CHECK:STDOUT:     .Int32 = %import_ref
// CHECK:STDOUT:     import Core//prelude
// CHECK:STDOUT:     import Core//prelude/operators
// CHECK:STDOUT:     import Core//prelude/types
// CHECK:STDOUT:     import Core//prelude/operators/arithmetic
// CHECK:STDOUT:     import Core//prelude/operators/as
// CHECK:STDOUT:     import Core//prelude/operators/bitwise
// CHECK:STDOUT:     import Core//prelude/operators/comparison
// CHECK:STDOUT:     import Core//prelude/types/bool
// CHECK:STDOUT:   }
// CHECK:STDOUT:   %import_ref: %Int32.type = import_ref Core//prelude/types, inst+4, loaded [template = constants.%Int32]
// CHECK:STDOUT: }
// CHECK:STDOUT:
// CHECK:STDOUT: file {
// CHECK:STDOUT:   package: <namespace> = namespace [template] {
// CHECK:STDOUT:     .Core = imports.%Core
// CHECK:STDOUT:     .AdaptWithField = %AdaptWithField.decl
// CHECK:STDOUT:     .AdaptWithFields = %AdaptWithFields.decl
// CHECK:STDOUT:   }
// CHECK:STDOUT:   %Core.import = import Core
// CHECK:STDOUT:   %AdaptWithField.decl: type = class_decl @AdaptWithField [template = constants.%AdaptWithField] {}
// CHECK:STDOUT:   %AdaptWithFields.decl: type = class_decl @AdaptWithFields [template = constants.%AdaptWithFields] {}
// CHECK:STDOUT: }
// CHECK:STDOUT:
// CHECK:STDOUT: class @AdaptWithField {
// CHECK:STDOUT:   %int.make_type_32.loc8: init type = call constants.%Int32() [template = i32]
// CHECK:STDOUT:   %.loc8_12.1: type = value_of_initializer %int.make_type_32.loc8 [template = i32]
// CHECK:STDOUT:   %.loc8_12.2: type = converted %int.make_type_32.loc8, %.loc8_12.1 [template = i32]
// CHECK:STDOUT:   adapt_decl i32
// CHECK:STDOUT:   %int.make_type_32.loc13: init type = call constants.%Int32() [template = i32]
// CHECK:STDOUT:   %.loc13_10.1: type = value_of_initializer %int.make_type_32.loc13 [template = i32]
// CHECK:STDOUT:   %.loc13_10.2: type = converted %int.make_type_32.loc13, %.loc13_10.1 [template = i32]
// CHECK:STDOUT:   %.loc13_8: %.2 = field_decl n, element0 [template]
// CHECK:STDOUT:
// CHECK:STDOUT: !members:
// CHECK:STDOUT:   .Self = constants.%AdaptWithField
// CHECK:STDOUT:   .n = %.loc13_8
// CHECK:STDOUT: }
// CHECK:STDOUT:
// CHECK:STDOUT: class @AdaptWithFields {
// CHECK:STDOUT:   %int.make_type_32.loc20: init type = call constants.%Int32() [template = i32]
// CHECK:STDOUT:   %.loc20_12.1: type = value_of_initializer %int.make_type_32.loc20 [template = i32]
// CHECK:STDOUT:   %.loc20_12.2: type = converted %int.make_type_32.loc20, %.loc20_12.1 [template = i32]
// CHECK:STDOUT:   adapt_decl i32
// CHECK:STDOUT:   %int.make_type_32.loc25: init type = call constants.%Int32() [template = i32]
// CHECK:STDOUT:   %.loc25_10.1: type = value_of_initializer %int.make_type_32.loc25 [template = i32]
// CHECK:STDOUT:   %.loc25_10.2: type = converted %int.make_type_32.loc25, %.loc25_10.1 [template = i32]
// CHECK:STDOUT:   %.loc25_8: %.3 = field_decl a, element0 [template]
// CHECK:STDOUT:   %int.make_type_32.loc26: init type = call constants.%Int32() [template = i32]
// CHECK:STDOUT:   %.loc26_10.1: type = value_of_initializer %int.make_type_32.loc26 [template = i32]
// CHECK:STDOUT:   %.loc26_10.2: type = converted %int.make_type_32.loc26, %.loc26_10.1 [template = i32]
// CHECK:STDOUT:   %.loc26_8: %.3 = field_decl b, element1 [template]
// CHECK:STDOUT:   %int.make_type_32.loc27: init type = call constants.%Int32() [template = i32]
// CHECK:STDOUT:   %.loc27_10.1: type = value_of_initializer %int.make_type_32.loc27 [template = i32]
// CHECK:STDOUT:   %.loc27_10.2: type = converted %int.make_type_32.loc27, %.loc27_10.1 [template = i32]
// CHECK:STDOUT:   %.loc27_8: %.3 = field_decl c, element2 [template]
// CHECK:STDOUT:
// CHECK:STDOUT: !members:
// CHECK:STDOUT:   .Self = constants.%AdaptWithFields
// CHECK:STDOUT:   .a = %.loc25_8
// CHECK:STDOUT:   .b = %.loc26_8
// CHECK:STDOUT:   .c = %.loc27_8
// CHECK:STDOUT: }
// CHECK:STDOUT:
// CHECK:STDOUT: fn @Int32() -> type = "int.make_type_32";
// CHECK:STDOUT:
// CHECK:STDOUT: --- fail_adapt_with_base_and_fields.carbon
// CHECK:STDOUT:
// CHECK:STDOUT: constants {
// CHECK:STDOUT:   %Base: type = class_type @Base [template]
// CHECK:STDOUT:   %.1: type = struct_type {} [template]
// CHECK:STDOUT:   %.2: <witness> = complete_type_witness %.1 [template]
// CHECK:STDOUT:   %AdaptWithBaseAndFields: type = class_type @AdaptWithBaseAndFields [template]
// CHECK:STDOUT:   %.3: type = tuple_type () [template]
// CHECK:STDOUT:   %.4: type = ptr_type %.1 [template]
// CHECK:STDOUT:   %.5: type = unbound_element_type %AdaptWithBaseAndFields, %Base [template]
// CHECK:STDOUT:   %Int32.type: type = fn_type @Int32 [template]
// CHECK:STDOUT:   %Int32: %Int32.type = struct_value () [template]
// CHECK:STDOUT:   %.6: type = unbound_element_type %AdaptWithBaseAndFields, i32 [template]
// CHECK:STDOUT: }
// CHECK:STDOUT:
// CHECK:STDOUT: imports {
// CHECK:STDOUT:   %Core: <namespace> = namespace file.%Core.import, [template] {
// CHECK:STDOUT:     .Int32 = %import_ref
// CHECK:STDOUT:     import Core//prelude
// CHECK:STDOUT:     import Core//prelude/operators
// CHECK:STDOUT:     import Core//prelude/types
// CHECK:STDOUT:     import Core//prelude/operators/arithmetic
// CHECK:STDOUT:     import Core//prelude/operators/as
// CHECK:STDOUT:     import Core//prelude/operators/bitwise
// CHECK:STDOUT:     import Core//prelude/operators/comparison
// CHECK:STDOUT:     import Core//prelude/types/bool
// CHECK:STDOUT:   }
// CHECK:STDOUT:   %import_ref: %Int32.type = import_ref Core//prelude/types, inst+4, loaded [template = constants.%Int32]
// CHECK:STDOUT: }
// CHECK:STDOUT:
// CHECK:STDOUT: file {
// CHECK:STDOUT:   package: <namespace> = namespace [template] {
// CHECK:STDOUT:     .Core = imports.%Core
// CHECK:STDOUT:     .Base = %Base.decl
// CHECK:STDOUT:     .AdaptWithBaseAndFields = %AdaptWithBaseAndFields.decl
// CHECK:STDOUT:   }
// CHECK:STDOUT:   %Core.import = import Core
// CHECK:STDOUT:   %Base.decl: type = class_decl @Base [template = constants.%Base] {}
// CHECK:STDOUT:   %AdaptWithBaseAndFields.decl: type = class_decl @AdaptWithBaseAndFields [template = constants.%AdaptWithBaseAndFields] {}
// CHECK:STDOUT: }
// CHECK:STDOUT:
// CHECK:STDOUT: class @Base {
// CHECK:STDOUT:   %.loc4: <witness> = complete_type_witness %.1 [template = constants.%.2]
// CHECK:STDOUT:
// CHECK:STDOUT: !members:
// CHECK:STDOUT:   .Self = constants.%Base
// CHECK:STDOUT: }
// CHECK:STDOUT:
// CHECK:STDOUT: class @AdaptWithBaseAndFields {
// CHECK:STDOUT:   %Base.ref: type = name_ref Base, file.%Base.decl [template = constants.%Base]
// CHECK:STDOUT:   %.loc7: %.5 = base_decl %Base, element0 [template]
// CHECK:STDOUT:   %int.make_type_32: init type = call constants.%Int32() [template = i32]
// CHECK:STDOUT:   %.loc8_10.1: type = value_of_initializer %int.make_type_32 [template = i32]
// CHECK:STDOUT:   %.loc8_10.2: type = converted %int.make_type_32, %.loc8_10.1 [template = i32]
// CHECK:STDOUT:   %.loc8_8: %.6 = field_decl n, element1 [template]
// CHECK:STDOUT:   %.loc15_10: %.1 = struct_literal ()
// CHECK:STDOUT:   %.loc15_11: type = converted %.loc15_10, constants.%.1 [template = constants.%.1]
// CHECK:STDOUT:   adapt_decl %.1
// CHECK:STDOUT:
// CHECK:STDOUT: !members:
// CHECK:STDOUT:   .Self = constants.%AdaptWithBaseAndFields
// CHECK:STDOUT:   .base = %.loc7
// CHECK:STDOUT:   .n = %.loc8_8
// CHECK:STDOUT:   extend name_scope2
// CHECK:STDOUT: }
// CHECK:STDOUT:
// CHECK:STDOUT: fn @Int32() -> type = "int.make_type_32";
// CHECK:STDOUT:<|MERGE_RESOLUTION|>--- conflicted
+++ resolved
@@ -15,11 +15,7 @@
 base class Base {}
 
 class AdaptWithBase {
-<<<<<<< HEAD
-  // CHECK:STDERR: fail_adapt_with_base.carbon:[[@LINE+3]]:3: ERROR: adapter with base class
-=======
-  // CHECK:STDERR: fail_adapt_with_base.carbon:[[@LINE+3]]:3: error: Adapter cannot have a base class.
->>>>>>> e7aebbe5
+  // CHECK:STDERR: fail_adapt_with_base.carbon:[[@LINE+3]]:3: error: adapter with base class
   // CHECK:STDERR:   adapt i32;
   // CHECK:STDERR:   ^~~~~~~~~~
   adapt i32;
@@ -35,11 +31,7 @@
 library "[[@TEST_NAME]]";
 
 class AdaptWithField {
-<<<<<<< HEAD
-  // CHECK:STDERR: fail_adapt_with_fields.carbon:[[@LINE+3]]:3: ERROR: adapter with fields
-=======
-  // CHECK:STDERR: fail_adapt_with_fields.carbon:[[@LINE+3]]:3: error: Adapter cannot have fields.
->>>>>>> e7aebbe5
+  // CHECK:STDERR: fail_adapt_with_fields.carbon:[[@LINE+3]]:3: error: adapter with fields
   // CHECK:STDERR:   adapt i32;
   // CHECK:STDERR:   ^~~~~~~~~~
   adapt i32;
@@ -51,11 +43,7 @@
 }
 
 class AdaptWithFields {
-<<<<<<< HEAD
-  // CHECK:STDERR: fail_adapt_with_fields.carbon:[[@LINE+3]]:3: ERROR: adapter with fields
-=======
-  // CHECK:STDERR: fail_adapt_with_fields.carbon:[[@LINE+3]]:3: error: Adapter cannot have fields.
->>>>>>> e7aebbe5
+  // CHECK:STDERR: fail_adapt_with_fields.carbon:[[@LINE+3]]:3: error: adapter with fields
   // CHECK:STDERR:   adapt i32;
   // CHECK:STDERR:   ^~~~~~~~~~
   adapt i32;
@@ -77,11 +65,7 @@
 class AdaptWithBaseAndFields {
   extend base: Base;
   var n: i32;
-<<<<<<< HEAD
-  // CHECK:STDERR: fail_adapt_with_base_and_fields.carbon:[[@LINE+6]]:3: ERROR: adapter with base class
-=======
-  // CHECK:STDERR: fail_adapt_with_base_and_fields.carbon:[[@LINE+6]]:3: error: Adapter cannot have a base class.
->>>>>>> e7aebbe5
+  // CHECK:STDERR: fail_adapt_with_base_and_fields.carbon:[[@LINE+6]]:3: error: adapter with base class
   // CHECK:STDERR:   adapt {};
   // CHECK:STDERR:   ^~~~~~~~~
   // CHECK:STDERR: fail_adapt_with_base_and_fields.carbon:[[@LINE-5]]:3: `base` declaration is here
