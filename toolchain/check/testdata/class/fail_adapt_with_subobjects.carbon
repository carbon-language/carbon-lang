--- conflicted
+++ resolved
@@ -19,11 +19,7 @@
   // CHECK:STDERR:   adapt i32;
   // CHECK:STDERR:   ^~~~~~~~~~
   adapt i32;
-<<<<<<< HEAD
-  // CHECK:STDERR: fail_adapt_with_base.carbon:[[@LINE+4]]:3: note: `base` declaration is here.
-=======
-  // CHECK:STDERR: fail_adapt_with_base.carbon:[[@LINE+4]]:3: `base` declaration is here
->>>>>>> 434ee325
+  // CHECK:STDERR: fail_adapt_with_base.carbon:[[@LINE+4]]:3: note: `base` declaration is here
   // CHECK:STDERR:   extend base: Base;
   // CHECK:STDERR:   ^~~~~~~~~~~~~~~~~~
   // CHECK:STDERR:
@@ -39,11 +35,7 @@
   // CHECK:STDERR:   adapt i32;
   // CHECK:STDERR:   ^~~~~~~~~~
   adapt i32;
-<<<<<<< HEAD
-  // CHECK:STDERR: fail_adapt_with_fields.carbon:[[@LINE+4]]:7: note: First field declaration is here.
-=======
-  // CHECK:STDERR: fail_adapt_with_fields.carbon:[[@LINE+4]]:7: first field declaration is here
->>>>>>> 434ee325
+  // CHECK:STDERR: fail_adapt_with_fields.carbon:[[@LINE+4]]:7: note: first field declaration is here
   // CHECK:STDERR:   var n: i32;
   // CHECK:STDERR:       ^~~~~~
   // CHECK:STDERR:
@@ -55,11 +47,7 @@
   // CHECK:STDERR:   adapt i32;
   // CHECK:STDERR:   ^~~~~~~~~~
   adapt i32;
-<<<<<<< HEAD
-  // CHECK:STDERR: fail_adapt_with_fields.carbon:[[@LINE+4]]:7: note: First field declaration is here.
-=======
-  // CHECK:STDERR: fail_adapt_with_fields.carbon:[[@LINE+4]]:7: first field declaration is here
->>>>>>> 434ee325
+  // CHECK:STDERR: fail_adapt_with_fields.carbon:[[@LINE+4]]:7: note: first field declaration is here
   // CHECK:STDERR:   var a: i32;
   // CHECK:STDERR:       ^~~~~~
   // CHECK:STDERR:
@@ -80,11 +68,7 @@
   // CHECK:STDERR: fail_adapt_with_base_and_fields.carbon:[[@LINE+6]]:3: error: adapter with base class
   // CHECK:STDERR:   adapt {};
   // CHECK:STDERR:   ^~~~~~~~~
-<<<<<<< HEAD
-  // CHECK:STDERR: fail_adapt_with_base_and_fields.carbon:[[@LINE-5]]:3: note: `base` declaration is here.
-=======
-  // CHECK:STDERR: fail_adapt_with_base_and_fields.carbon:[[@LINE-5]]:3: `base` declaration is here
->>>>>>> 434ee325
+  // CHECK:STDERR: fail_adapt_with_base_and_fields.carbon:[[@LINE-5]]:3: note: `base` declaration is here
   // CHECK:STDERR:   extend base: Base;
   // CHECK:STDERR:   ^~~~~~~~~~~~~~~~~~
   adapt {};
