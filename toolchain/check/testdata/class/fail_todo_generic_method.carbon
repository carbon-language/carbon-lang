// Part of the Carbon Language project, under the Apache License v2.0 with LLVM
// Exceptions. See /LICENSE for license information.
// SPDX-License-Identifier: Apache-2.0 WITH LLVM-exception
//
// AUTOUPDATE

class Class(T:! type) {
  var a: T;
  fn F[self: Self](n: T);
}

// CHECK:STDERR: fail_todo_generic_method.carbon:[[@LINE+10]]:1: ERROR: Duplicate name being declared in the same scope.
// CHECK:STDERR: fn Class(T:! type).F[self: Self](n: T) {}
// CHECK:STDERR: ^~~~~~~~~~~~~~~~~~~~~~~~~~~~~~~~~~~~~~~~~
// CHECK:STDERR: fail_todo_generic_method.carbon:[[@LINE-8]]:1: Name is previously declared here.
// CHECK:STDERR: class Class(T:! type) {
// CHECK:STDERR: ^~~~~~~~~~~~~~~~~~~~~~~
// CHECK:STDERR:
// CHECK:STDERR: fail_todo_generic_method.carbon:[[@LINE+3]]:19: ERROR: `fn` declarations must either end with a `;` or have a `{ ... }` block for a definition.
// CHECK:STDERR: fn Class(T:! type).F[self: Self](n: T) {}
// CHECK:STDERR:                   ^
fn Class(T:! type).F[self: Self](n: T) {}

// CHECK:STDOUT: --- fail_todo_generic_method.carbon
// CHECK:STDOUT:
// CHECK:STDOUT: constants {
// CHECK:STDOUT:   %T: type = bind_symbolic_name T 0 [symbolic]
// CHECK:STDOUT:   %Class: type = class_type @Class [template]
// CHECK:STDOUT:   %.1: type = unbound_element_type Class, T [symbolic]
// CHECK:STDOUT:   %F: type = fn_type @F [template]
// CHECK:STDOUT:   %.2: type = tuple_type () [template]
// CHECK:STDOUT:   %struct.1: F = struct_value () [template]
// CHECK:STDOUT:   %.3: type = struct_type {.a: T} [symbolic]
// CHECK:STDOUT:   %.4: type = fn_type @.1 [template]
// CHECK:STDOUT:   %struct.2: <invalid> = struct_value () [template]
// CHECK:STDOUT: }
// CHECK:STDOUT:
// CHECK:STDOUT: file {
// CHECK:STDOUT:   package: <namespace> = namespace [template] {
// CHECK:STDOUT:     .Core = %Core
// CHECK:STDOUT:     .Class = %Class.decl
// CHECK:STDOUT:   }
// CHECK:STDOUT:   %Core: <namespace> = namespace [template] {}
// CHECK:STDOUT:   %Class.decl: type = class_decl @Class [template = constants.%Class] {
// CHECK:STDOUT:     %T.loc7_13.1: type = param T
// CHECK:STDOUT:     %T.loc7_13.2: type = bind_symbolic_name T 0, %T.loc7_13.1 [symbolic = constants.%T]
// CHECK:STDOUT:   }
<<<<<<< HEAD
// CHECK:STDOUT:   %.loc22: <function> = fn_decl @.1 [template] {
// CHECK:STDOUT:     %T.loc22_10.1: type = param T
// CHECK:STDOUT:     @.1.%T: type = bind_symbolic_name T 0, %T.loc22_10.1 [symbolic = constants.%T]
=======
// CHECK:STDOUT:   %.decl: <invalid> = fn_decl @.1 [template = constants.%struct.2] {
// CHECK:STDOUT:     %T.loc26_10.1: type = param T
// CHECK:STDOUT:     @.1.%T: type = bind_symbolic_name T 0, %T.loc26_10.1 [symbolic = constants.%T]
>>>>>>> 92fa0ac1
// CHECK:STDOUT:   }
// CHECK:STDOUT: }
// CHECK:STDOUT:
// CHECK:STDOUT: class @Class {
<<<<<<< HEAD
// CHECK:STDOUT:   %T.ref.loc8: type = name_ref T, file.%T.loc7_13.2 [symbolic = constants.%T]
// CHECK:STDOUT:   %.loc8: <unbound element of class Class> = field_decl a, element0 [template]
// CHECK:STDOUT:   %F: <function> = fn_decl @F [template] {
=======
// CHECK:STDOUT:   %T.ref.loc12: type = name_ref T, file.%T.loc11_13.2 [symbolic = constants.%T]
// CHECK:STDOUT:   %.loc12: <unbound element of class Class> = field_decl a, element0 [template]
// CHECK:STDOUT:   %F.decl: F = fn_decl @F [template = constants.%struct.1] {
>>>>>>> 92fa0ac1
// CHECK:STDOUT:     %Self.ref: type = name_ref Self, constants.%Class [template = constants.%Class]
// CHECK:STDOUT:     %self.loc9_8.1: Class = param self
// CHECK:STDOUT:     %self.loc9_8.2: Class = bind_name self, %self.loc9_8.1
// CHECK:STDOUT:     %T.ref.loc9: type = name_ref T, file.%T.loc7_13.2 [symbolic = constants.%T]
// CHECK:STDOUT:     %n.loc9_20.1: T = param n
// CHECK:STDOUT:     %n.loc9_20.2: T = bind_name n, %n.loc9_20.1
// CHECK:STDOUT:   }
// CHECK:STDOUT:
// CHECK:STDOUT: !members:
// CHECK:STDOUT:   .Self = constants.%Class
<<<<<<< HEAD
// CHECK:STDOUT:   .a = %.loc8
// CHECK:STDOUT:   .F = %F
=======
// CHECK:STDOUT:   .a = %.loc12
// CHECK:STDOUT:   .F = %F.decl
>>>>>>> 92fa0ac1
// CHECK:STDOUT: }
// CHECK:STDOUT:
// CHECK:STDOUT: fn @F[@Class.%self.loc9_8.2: Class](@Class.%n.loc9_20.2: T);
// CHECK:STDOUT:
// CHECK:STDOUT: fn @.1(%T: type);
// CHECK:STDOUT:<|MERGE_RESOLUTION|>--- conflicted
+++ resolved
@@ -45,28 +45,16 @@
 // CHECK:STDOUT:     %T.loc7_13.1: type = param T
 // CHECK:STDOUT:     %T.loc7_13.2: type = bind_symbolic_name T 0, %T.loc7_13.1 [symbolic = constants.%T]
 // CHECK:STDOUT:   }
-<<<<<<< HEAD
-// CHECK:STDOUT:   %.loc22: <function> = fn_decl @.1 [template] {
+// CHECK:STDOUT:   %.decl: <invalid> = fn_decl @.1 [template = constants.%struct.2] {
 // CHECK:STDOUT:     %T.loc22_10.1: type = param T
 // CHECK:STDOUT:     @.1.%T: type = bind_symbolic_name T 0, %T.loc22_10.1 [symbolic = constants.%T]
-=======
-// CHECK:STDOUT:   %.decl: <invalid> = fn_decl @.1 [template = constants.%struct.2] {
-// CHECK:STDOUT:     %T.loc26_10.1: type = param T
-// CHECK:STDOUT:     @.1.%T: type = bind_symbolic_name T 0, %T.loc26_10.1 [symbolic = constants.%T]
->>>>>>> 92fa0ac1
 // CHECK:STDOUT:   }
 // CHECK:STDOUT: }
 // CHECK:STDOUT:
 // CHECK:STDOUT: class @Class {
-<<<<<<< HEAD
 // CHECK:STDOUT:   %T.ref.loc8: type = name_ref T, file.%T.loc7_13.2 [symbolic = constants.%T]
 // CHECK:STDOUT:   %.loc8: <unbound element of class Class> = field_decl a, element0 [template]
-// CHECK:STDOUT:   %F: <function> = fn_decl @F [template] {
-=======
-// CHECK:STDOUT:   %T.ref.loc12: type = name_ref T, file.%T.loc11_13.2 [symbolic = constants.%T]
-// CHECK:STDOUT:   %.loc12: <unbound element of class Class> = field_decl a, element0 [template]
 // CHECK:STDOUT:   %F.decl: F = fn_decl @F [template = constants.%struct.1] {
->>>>>>> 92fa0ac1
 // CHECK:STDOUT:     %Self.ref: type = name_ref Self, constants.%Class [template = constants.%Class]
 // CHECK:STDOUT:     %self.loc9_8.1: Class = param self
 // CHECK:STDOUT:     %self.loc9_8.2: Class = bind_name self, %self.loc9_8.1
@@ -77,13 +65,8 @@
 // CHECK:STDOUT:
 // CHECK:STDOUT: !members:
 // CHECK:STDOUT:   .Self = constants.%Class
-<<<<<<< HEAD
 // CHECK:STDOUT:   .a = %.loc8
-// CHECK:STDOUT:   .F = %F
-=======
-// CHECK:STDOUT:   .a = %.loc12
 // CHECK:STDOUT:   .F = %F.decl
->>>>>>> 92fa0ac1
 // CHECK:STDOUT: }
 // CHECK:STDOUT:
 // CHECK:STDOUT: fn @F[@Class.%self.loc9_8.2: Class](@Class.%n.loc9_20.2: T);
