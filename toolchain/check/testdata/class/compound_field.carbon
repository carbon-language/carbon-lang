// Part of the Carbon Language project, under the Apache License v2.0 with LLVM
// Exceptions. See /LICENSE for license information.
// SPDX-License-Identifier: Apache-2.0 WITH LLVM-exception
//
// AUTOUPDATE
// TIP: To test this file alone, run:
// TIP:   bazel test //toolchain/testing:file_test --test_arg=--file_tests=toolchain/check/testdata/class/compound_field.carbon
// TIP: To dump output, run:
// TIP:   bazel run //toolchain/testing:file_test -- --dump_output --file_tests=toolchain/check/testdata/class/compound_field.carbon

base class Base {
  var a: i32;
  var b: i32;
  var c: i32;
}

class Derived {
  extend base: Base;

  var d: i32;
  var e: i32;
}

fn AccessDerived(d: Derived) -> i32 {
  return d.(Derived.d);
}

fn AccessBase(d: Derived) -> i32 {
  return d.(Base.b);
}

fn AccessDerivedIndirect(p: Derived*) -> i32* {
  return &p->(Derived.d);
}

fn AccessBaseIndirect(p: Derived*) -> i32* {
  return &p->(Base.b);
}

// CHECK:STDOUT: --- compound_field.carbon
// CHECK:STDOUT:
// CHECK:STDOUT: constants {
// CHECK:STDOUT:   %Base: type = class_type @Base [template]
// CHECK:STDOUT:   %Int32.type: type = fn_type @Int32 [template]
// CHECK:STDOUT:   %.1: type = tuple_type () [template]
// CHECK:STDOUT:   %Int32: %Int32.type = struct_value () [template]
// CHECK:STDOUT:   %.2: type = unbound_element_type %Base, i32 [template]
// CHECK:STDOUT:   %.3: type = struct_type {.a: i32, .b: i32, .c: i32} [template]
// CHECK:STDOUT:   %.4: <witness> = complete_type_witness %.3 [template]
// CHECK:STDOUT:   %Derived: type = class_type @Derived [template]
// CHECK:STDOUT:   %.5: type = ptr_type %.3 [template]
// CHECK:STDOUT:   %.6: type = unbound_element_type %Derived, %Base [template]
// CHECK:STDOUT:   %.7: type = unbound_element_type %Derived, i32 [template]
// CHECK:STDOUT:   %.8: type = struct_type {.base: %Base, .d: i32, .e: i32} [template]
// CHECK:STDOUT:   %.9: <witness> = complete_type_witness %.8 [template]
// CHECK:STDOUT:   %AccessDerived.type: type = fn_type @AccessDerived [template]
// CHECK:STDOUT:   %AccessDerived: %AccessDerived.type = struct_value () [template]
// CHECK:STDOUT:   %.10: type = struct_type {.base: %.5, .d: i32, .e: i32} [template]
// CHECK:STDOUT:   %.11: type = ptr_type %.10 [template]
// CHECK:STDOUT:   %.12: type = ptr_type %.8 [template]
// CHECK:STDOUT:   %AccessBase.type: type = fn_type @AccessBase [template]
// CHECK:STDOUT:   %AccessBase: %AccessBase.type = struct_value () [template]
// CHECK:STDOUT:   %.13: type = ptr_type %Derived [template]
// CHECK:STDOUT:   %.14: type = ptr_type i32 [template]
// CHECK:STDOUT:   %AccessDerivedIndirect.type: type = fn_type @AccessDerivedIndirect [template]
// CHECK:STDOUT:   %AccessDerivedIndirect: %AccessDerivedIndirect.type = struct_value () [template]
// CHECK:STDOUT:   %AccessBaseIndirect.type: type = fn_type @AccessBaseIndirect [template]
// CHECK:STDOUT:   %AccessBaseIndirect: %AccessBaseIndirect.type = struct_value () [template]
// CHECK:STDOUT: }
// CHECK:STDOUT:
// CHECK:STDOUT: imports {
// CHECK:STDOUT:   %Core: <namespace> = namespace file.%Core.import, [template] {
// CHECK:STDOUT:     .Int32 = %import_ref
// CHECK:STDOUT:     import Core//prelude
// CHECK:STDOUT:     import Core//prelude/operators
// CHECK:STDOUT:     import Core//prelude/types
// CHECK:STDOUT:     import Core//prelude/operators/arithmetic
// CHECK:STDOUT:     import Core//prelude/operators/as
// CHECK:STDOUT:     import Core//prelude/operators/bitwise
// CHECK:STDOUT:     import Core//prelude/operators/comparison
// CHECK:STDOUT:     import Core//prelude/types/bool
// CHECK:STDOUT:   }
// CHECK:STDOUT:   %import_ref: %Int32.type = import_ref Core//prelude/types, inst+4, loaded [template = constants.%Int32]
// CHECK:STDOUT: }
// CHECK:STDOUT:
// CHECK:STDOUT: file {
// CHECK:STDOUT:   package: <namespace> = namespace [template] {
// CHECK:STDOUT:     .Core = imports.%Core
// CHECK:STDOUT:     .Base = %Base.decl
// CHECK:STDOUT:     .Derived = %Derived.decl
// CHECK:STDOUT:     .AccessDerived = %AccessDerived.decl
// CHECK:STDOUT:     .AccessBase = %AccessBase.decl
// CHECK:STDOUT:     .AccessDerivedIndirect = %AccessDerivedIndirect.decl
// CHECK:STDOUT:     .AccessBaseIndirect = %AccessBaseIndirect.decl
// CHECK:STDOUT:   }
// CHECK:STDOUT:   %Core.import = import Core
// CHECK:STDOUT:   %Base.decl: type = class_decl @Base [template = constants.%Base] {} {}
// CHECK:STDOUT:   %Derived.decl: type = class_decl @Derived [template = constants.%Derived] {} {}
// CHECK:STDOUT:   %AccessDerived.decl: %AccessDerived.type = fn_decl @AccessDerived [template = constants.%AccessDerived] {
<<<<<<< HEAD
// CHECK:STDOUT:     %d.patt.loc24: %Derived = binding_pattern d
// CHECK:STDOUT:   } {
// CHECK:STDOUT:     %Derived.ref.loc24: type = name_ref Derived, %Derived.decl [template = constants.%Derived]
// CHECK:STDOUT:     %d.loc24_18.1: %Derived = param d
// CHECK:STDOUT:     @AccessDerived.%d: %Derived = bind_name d, %d.loc24_18.1
// CHECK:STDOUT:     %int.make_type_32.loc24: init type = call constants.%Int32() [template = i32]
// CHECK:STDOUT:     %.loc24_33.1: type = value_of_initializer %int.make_type_32.loc24 [template = i32]
// CHECK:STDOUT:     %.loc24_33.2: type = converted %int.make_type_32.loc24, %.loc24_33.1 [template = i32]
// CHECK:STDOUT:     @AccessDerived.%return: ref i32 = var <return slot>
// CHECK:STDOUT:   }
// CHECK:STDOUT:   %AccessBase.decl: %AccessBase.type = fn_decl @AccessBase [template = constants.%AccessBase] {
// CHECK:STDOUT:     %d.patt.loc28: %Derived = binding_pattern d
// CHECK:STDOUT:   } {
// CHECK:STDOUT:     %Derived.ref.loc28: type = name_ref Derived, %Derived.decl [template = constants.%Derived]
// CHECK:STDOUT:     %d.loc28_15.1: %Derived = param d
// CHECK:STDOUT:     @AccessBase.%d: %Derived = bind_name d, %d.loc28_15.1
// CHECK:STDOUT:     %int.make_type_32.loc28: init type = call constants.%Int32() [template = i32]
// CHECK:STDOUT:     %.loc28_30.1: type = value_of_initializer %int.make_type_32.loc28 [template = i32]
// CHECK:STDOUT:     %.loc28_30.2: type = converted %int.make_type_32.loc28, %.loc28_30.1 [template = i32]
// CHECK:STDOUT:     @AccessBase.%return: ref i32 = var <return slot>
// CHECK:STDOUT:   }
// CHECK:STDOUT:   %AccessDerivedIndirect.decl: %AccessDerivedIndirect.type = fn_decl @AccessDerivedIndirect [template = constants.%AccessDerivedIndirect] {
// CHECK:STDOUT:     %p.patt.loc32: %.11 = binding_pattern p
// CHECK:STDOUT:   } {
// CHECK:STDOUT:     %Derived.ref.loc32: type = name_ref Derived, %Derived.decl [template = constants.%Derived]
// CHECK:STDOUT:     %.loc32_36: type = ptr_type %Derived [template = constants.%.11]
// CHECK:STDOUT:     %p.loc32_26.1: %.11 = param p
// CHECK:STDOUT:     @AccessDerivedIndirect.%p: %.11 = bind_name p, %p.loc32_26.1
// CHECK:STDOUT:     %int.make_type_32.loc32: init type = call constants.%Int32() [template = i32]
// CHECK:STDOUT:     %.loc32_45.1: type = value_of_initializer %int.make_type_32.loc32 [template = i32]
// CHECK:STDOUT:     %.loc32_45.2: type = converted %int.make_type_32.loc32, %.loc32_45.1 [template = i32]
// CHECK:STDOUT:     %.loc32_45.3: type = ptr_type i32 [template = constants.%.12]
// CHECK:STDOUT:     @AccessDerivedIndirect.%return: ref %.12 = var <return slot>
// CHECK:STDOUT:   }
// CHECK:STDOUT:   %AccessBaseIndirect.decl: %AccessBaseIndirect.type = fn_decl @AccessBaseIndirect [template = constants.%AccessBaseIndirect] {
// CHECK:STDOUT:     %p.patt.loc36: %.11 = binding_pattern p
// CHECK:STDOUT:   } {
// CHECK:STDOUT:     %Derived.ref.loc36: type = name_ref Derived, %Derived.decl [template = constants.%Derived]
// CHECK:STDOUT:     %.loc36_33: type = ptr_type %Derived [template = constants.%.11]
// CHECK:STDOUT:     %p.loc36_23.1: %.11 = param p
// CHECK:STDOUT:     @AccessBaseIndirect.%p: %.11 = bind_name p, %p.loc36_23.1
// CHECK:STDOUT:     %int.make_type_32.loc36: init type = call constants.%Int32() [template = i32]
// CHECK:STDOUT:     %.loc36_42.1: type = value_of_initializer %int.make_type_32.loc36 [template = i32]
// CHECK:STDOUT:     %.loc36_42.2: type = converted %int.make_type_32.loc36, %.loc36_42.1 [template = i32]
// CHECK:STDOUT:     %.loc36_42.3: type = ptr_type i32 [template = constants.%.12]
// CHECK:STDOUT:     @AccessBaseIndirect.%return: ref %.12 = var <return slot>
=======
// CHECK:STDOUT:     %Derived.ref.loc24: type = name_ref Derived, file.%Derived.decl [template = constants.%Derived]
// CHECK:STDOUT:     %d.param: %Derived = param d, runtime_param0
// CHECK:STDOUT:     %d: %Derived = bind_name d, %d.param
// CHECK:STDOUT:     %int.make_type_32: init type = call constants.%Int32() [template = i32]
// CHECK:STDOUT:     %.loc24_33.1: type = value_of_initializer %int.make_type_32 [template = i32]
// CHECK:STDOUT:     %.loc24_33.2: type = converted %int.make_type_32, %.loc24_33.1 [template = i32]
// CHECK:STDOUT:     %return: ref i32 = var <return slot>
// CHECK:STDOUT:   }
// CHECK:STDOUT:   %AccessBase.decl: %AccessBase.type = fn_decl @AccessBase [template = constants.%AccessBase] {
// CHECK:STDOUT:     %Derived.ref: type = name_ref Derived, file.%Derived.decl [template = constants.%Derived]
// CHECK:STDOUT:     %d.param: %Derived = param d, runtime_param0
// CHECK:STDOUT:     %d: %Derived = bind_name d, %d.param
// CHECK:STDOUT:     %int.make_type_32: init type = call constants.%Int32() [template = i32]
// CHECK:STDOUT:     %.loc28_30.1: type = value_of_initializer %int.make_type_32 [template = i32]
// CHECK:STDOUT:     %.loc28_30.2: type = converted %int.make_type_32, %.loc28_30.1 [template = i32]
// CHECK:STDOUT:     %return: ref i32 = var <return slot>
// CHECK:STDOUT:   }
// CHECK:STDOUT:   %AccessDerivedIndirect.decl: %AccessDerivedIndirect.type = fn_decl @AccessDerivedIndirect [template = constants.%AccessDerivedIndirect] {
// CHECK:STDOUT:     %Derived.ref.loc32: type = name_ref Derived, file.%Derived.decl [template = constants.%Derived]
// CHECK:STDOUT:     %.loc32_36: type = ptr_type %Derived [template = constants.%.13]
// CHECK:STDOUT:     %p.param: %.13 = param p, runtime_param0
// CHECK:STDOUT:     %p: %.13 = bind_name p, %p.param
// CHECK:STDOUT:     %int.make_type_32: init type = call constants.%Int32() [template = i32]
// CHECK:STDOUT:     %.loc32_45.1: type = value_of_initializer %int.make_type_32 [template = i32]
// CHECK:STDOUT:     %.loc32_45.2: type = converted %int.make_type_32, %.loc32_45.1 [template = i32]
// CHECK:STDOUT:     %.loc32_45.3: type = ptr_type i32 [template = constants.%.14]
// CHECK:STDOUT:     %return: ref %.14 = var <return slot>
// CHECK:STDOUT:   }
// CHECK:STDOUT:   %AccessBaseIndirect.decl: %AccessBaseIndirect.type = fn_decl @AccessBaseIndirect [template = constants.%AccessBaseIndirect] {
// CHECK:STDOUT:     %Derived.ref: type = name_ref Derived, file.%Derived.decl [template = constants.%Derived]
// CHECK:STDOUT:     %.loc36_33: type = ptr_type %Derived [template = constants.%.13]
// CHECK:STDOUT:     %p.param: %.13 = param p, runtime_param0
// CHECK:STDOUT:     %p: %.13 = bind_name p, %p.param
// CHECK:STDOUT:     %int.make_type_32: init type = call constants.%Int32() [template = i32]
// CHECK:STDOUT:     %.loc36_42.1: type = value_of_initializer %int.make_type_32 [template = i32]
// CHECK:STDOUT:     %.loc36_42.2: type = converted %int.make_type_32, %.loc36_42.1 [template = i32]
// CHECK:STDOUT:     %.loc36_42.3: type = ptr_type i32 [template = constants.%.14]
// CHECK:STDOUT:     %return: ref %.14 = var <return slot>
>>>>>>> 1e34d03e
// CHECK:STDOUT:   }
// CHECK:STDOUT: }
// CHECK:STDOUT:
// CHECK:STDOUT: class @Base {
// CHECK:STDOUT:   %int.make_type_32.loc12: init type = call constants.%Int32() [template = i32]
// CHECK:STDOUT:   %.loc12_10.1: type = value_of_initializer %int.make_type_32.loc12 [template = i32]
// CHECK:STDOUT:   %.loc12_10.2: type = converted %int.make_type_32.loc12, %.loc12_10.1 [template = i32]
// CHECK:STDOUT:   %.loc12_8: %.2 = field_decl a, element0 [template]
// CHECK:STDOUT:   %int.make_type_32.loc13: init type = call constants.%Int32() [template = i32]
// CHECK:STDOUT:   %.loc13_10.1: type = value_of_initializer %int.make_type_32.loc13 [template = i32]
// CHECK:STDOUT:   %.loc13_10.2: type = converted %int.make_type_32.loc13, %.loc13_10.1 [template = i32]
// CHECK:STDOUT:   %.loc13_8: %.2 = field_decl b, element1 [template]
// CHECK:STDOUT:   %int.make_type_32.loc14: init type = call constants.%Int32() [template = i32]
// CHECK:STDOUT:   %.loc14_10.1: type = value_of_initializer %int.make_type_32.loc14 [template = i32]
// CHECK:STDOUT:   %.loc14_10.2: type = converted %int.make_type_32.loc14, %.loc14_10.1 [template = i32]
// CHECK:STDOUT:   %.loc14_8: %.2 = field_decl c, element2 [template]
// CHECK:STDOUT:   %.loc15: <witness> = complete_type_witness %.3 [template = constants.%.4]
// CHECK:STDOUT:
// CHECK:STDOUT: !members:
// CHECK:STDOUT:   .Self = constants.%Base
// CHECK:STDOUT:   .a = %.loc12_8
// CHECK:STDOUT:   .b = %.loc13_8
// CHECK:STDOUT:   .c = %.loc14_8
// CHECK:STDOUT: }
// CHECK:STDOUT:
// CHECK:STDOUT: class @Derived {
// CHECK:STDOUT:   %Base.ref: type = name_ref Base, file.%Base.decl [template = constants.%Base]
// CHECK:STDOUT:   %.loc18: %.6 = base_decl %Base, element0 [template]
// CHECK:STDOUT:   %int.make_type_32.loc20: init type = call constants.%Int32() [template = i32]
// CHECK:STDOUT:   %.loc20_10.1: type = value_of_initializer %int.make_type_32.loc20 [template = i32]
// CHECK:STDOUT:   %.loc20_10.2: type = converted %int.make_type_32.loc20, %.loc20_10.1 [template = i32]
// CHECK:STDOUT:   %.loc20_8: %.7 = field_decl d, element1 [template]
// CHECK:STDOUT:   %int.make_type_32.loc21: init type = call constants.%Int32() [template = i32]
// CHECK:STDOUT:   %.loc21_10.1: type = value_of_initializer %int.make_type_32.loc21 [template = i32]
// CHECK:STDOUT:   %.loc21_10.2: type = converted %int.make_type_32.loc21, %.loc21_10.1 [template = i32]
// CHECK:STDOUT:   %.loc21_8: %.7 = field_decl e, element2 [template]
// CHECK:STDOUT:   %.loc22: <witness> = complete_type_witness %.8 [template = constants.%.9]
// CHECK:STDOUT:
// CHECK:STDOUT: !members:
// CHECK:STDOUT:   .Self = constants.%Derived
// CHECK:STDOUT:   .base = %.loc18
// CHECK:STDOUT:   .d = %.loc20_8
// CHECK:STDOUT:   .e = %.loc21_8
// CHECK:STDOUT:   extend name_scope2
// CHECK:STDOUT: }
// CHECK:STDOUT:
// CHECK:STDOUT: fn @Int32() -> type = "int.make_type_32";
// CHECK:STDOUT:
// CHECK:STDOUT: fn @AccessDerived(%d: %Derived) -> i32 {
// CHECK:STDOUT: !entry:
// CHECK:STDOUT:   %d.ref.loc25_10: %Derived = name_ref d, %d
// CHECK:STDOUT:   %Derived.ref.loc25: type = name_ref Derived, file.%Derived.decl [template = constants.%Derived]
// CHECK:STDOUT:   %d.ref.loc25_20: %.7 = name_ref d, @Derived.%.loc20_8 [template = @Derived.%.loc20_8]
// CHECK:STDOUT:   %.loc25_11.1: ref i32 = class_element_access %d.ref.loc25_10, element1
// CHECK:STDOUT:   %.loc25_11.2: i32 = bind_value %.loc25_11.1
// CHECK:STDOUT:   return %.loc25_11.2
// CHECK:STDOUT: }
// CHECK:STDOUT:
// CHECK:STDOUT: fn @AccessBase(%d: %Derived) -> i32 {
// CHECK:STDOUT: !entry:
// CHECK:STDOUT:   %d.ref: %Derived = name_ref d, %d
// CHECK:STDOUT:   %Base.ref: type = name_ref Base, file.%Base.decl [template = constants.%Base]
// CHECK:STDOUT:   %b.ref: %.2 = name_ref b, @Base.%.loc13_8 [template = @Base.%.loc13_8]
// CHECK:STDOUT:   %.loc29_11.1: ref %Base = class_element_access %d.ref, element0
// CHECK:STDOUT:   %.loc29_11.2: ref %Base = converted %d.ref, %.loc29_11.1
// CHECK:STDOUT:   %.loc29_11.3: ref i32 = class_element_access %.loc29_11.2, element1
// CHECK:STDOUT:   %.loc29_11.4: i32 = bind_value %.loc29_11.3
// CHECK:STDOUT:   return %.loc29_11.4
// CHECK:STDOUT: }
// CHECK:STDOUT:
// CHECK:STDOUT: fn @AccessDerivedIndirect(%p: %.13) -> %.14 {
// CHECK:STDOUT: !entry:
// CHECK:STDOUT:   %p.ref: %.13 = name_ref p, %p
// CHECK:STDOUT:   %Derived.ref.loc33: type = name_ref Derived, file.%Derived.decl [template = constants.%Derived]
// CHECK:STDOUT:   %d.ref: %.7 = name_ref d, @Derived.%.loc20_8 [template = @Derived.%.loc20_8]
// CHECK:STDOUT:   %.loc33_12.1: ref %Derived = deref %p.ref
// CHECK:STDOUT:   %.loc33_12.2: ref i32 = class_element_access %.loc33_12.1, element1
// CHECK:STDOUT:   %.loc33_10: %.14 = addr_of %.loc33_12.2
// CHECK:STDOUT:   return %.loc33_10
// CHECK:STDOUT: }
// CHECK:STDOUT:
// CHECK:STDOUT: fn @AccessBaseIndirect(%p: %.13) -> %.14 {
// CHECK:STDOUT: !entry:
// CHECK:STDOUT:   %p.ref: %.13 = name_ref p, %p
// CHECK:STDOUT:   %Base.ref: type = name_ref Base, file.%Base.decl [template = constants.%Base]
// CHECK:STDOUT:   %b.ref: %.2 = name_ref b, @Base.%.loc13_8 [template = @Base.%.loc13_8]
// CHECK:STDOUT:   %.loc37_12.1: ref %Derived = deref %p.ref
// CHECK:STDOUT:   %.loc37_12.2: ref %Base = class_element_access %.loc37_12.1, element0
// CHECK:STDOUT:   %.loc37_12.3: ref %Base = converted %.loc37_12.1, %.loc37_12.2
// CHECK:STDOUT:   %.loc37_12.4: ref i32 = class_element_access %.loc37_12.3, element1
// CHECK:STDOUT:   %.loc37_10: %.14 = addr_of %.loc37_12.4
// CHECK:STDOUT:   return %.loc37_10
// CHECK:STDOUT: }
// CHECK:STDOUT:<|MERGE_RESOLUTION|>--- conflicted
+++ resolved
@@ -97,54 +97,8 @@
 // CHECK:STDOUT:   %Base.decl: type = class_decl @Base [template = constants.%Base] {} {}
 // CHECK:STDOUT:   %Derived.decl: type = class_decl @Derived [template = constants.%Derived] {} {}
 // CHECK:STDOUT:   %AccessDerived.decl: %AccessDerived.type = fn_decl @AccessDerived [template = constants.%AccessDerived] {
-<<<<<<< HEAD
-// CHECK:STDOUT:     %d.patt.loc24: %Derived = binding_pattern d
-// CHECK:STDOUT:   } {
-// CHECK:STDOUT:     %Derived.ref.loc24: type = name_ref Derived, %Derived.decl [template = constants.%Derived]
-// CHECK:STDOUT:     %d.loc24_18.1: %Derived = param d
-// CHECK:STDOUT:     @AccessDerived.%d: %Derived = bind_name d, %d.loc24_18.1
-// CHECK:STDOUT:     %int.make_type_32.loc24: init type = call constants.%Int32() [template = i32]
-// CHECK:STDOUT:     %.loc24_33.1: type = value_of_initializer %int.make_type_32.loc24 [template = i32]
-// CHECK:STDOUT:     %.loc24_33.2: type = converted %int.make_type_32.loc24, %.loc24_33.1 [template = i32]
-// CHECK:STDOUT:     @AccessDerived.%return: ref i32 = var <return slot>
-// CHECK:STDOUT:   }
-// CHECK:STDOUT:   %AccessBase.decl: %AccessBase.type = fn_decl @AccessBase [template = constants.%AccessBase] {
-// CHECK:STDOUT:     %d.patt.loc28: %Derived = binding_pattern d
-// CHECK:STDOUT:   } {
-// CHECK:STDOUT:     %Derived.ref.loc28: type = name_ref Derived, %Derived.decl [template = constants.%Derived]
-// CHECK:STDOUT:     %d.loc28_15.1: %Derived = param d
-// CHECK:STDOUT:     @AccessBase.%d: %Derived = bind_name d, %d.loc28_15.1
-// CHECK:STDOUT:     %int.make_type_32.loc28: init type = call constants.%Int32() [template = i32]
-// CHECK:STDOUT:     %.loc28_30.1: type = value_of_initializer %int.make_type_32.loc28 [template = i32]
-// CHECK:STDOUT:     %.loc28_30.2: type = converted %int.make_type_32.loc28, %.loc28_30.1 [template = i32]
-// CHECK:STDOUT:     @AccessBase.%return: ref i32 = var <return slot>
-// CHECK:STDOUT:   }
-// CHECK:STDOUT:   %AccessDerivedIndirect.decl: %AccessDerivedIndirect.type = fn_decl @AccessDerivedIndirect [template = constants.%AccessDerivedIndirect] {
-// CHECK:STDOUT:     %p.patt.loc32: %.11 = binding_pattern p
-// CHECK:STDOUT:   } {
-// CHECK:STDOUT:     %Derived.ref.loc32: type = name_ref Derived, %Derived.decl [template = constants.%Derived]
-// CHECK:STDOUT:     %.loc32_36: type = ptr_type %Derived [template = constants.%.11]
-// CHECK:STDOUT:     %p.loc32_26.1: %.11 = param p
-// CHECK:STDOUT:     @AccessDerivedIndirect.%p: %.11 = bind_name p, %p.loc32_26.1
-// CHECK:STDOUT:     %int.make_type_32.loc32: init type = call constants.%Int32() [template = i32]
-// CHECK:STDOUT:     %.loc32_45.1: type = value_of_initializer %int.make_type_32.loc32 [template = i32]
-// CHECK:STDOUT:     %.loc32_45.2: type = converted %int.make_type_32.loc32, %.loc32_45.1 [template = i32]
-// CHECK:STDOUT:     %.loc32_45.3: type = ptr_type i32 [template = constants.%.12]
-// CHECK:STDOUT:     @AccessDerivedIndirect.%return: ref %.12 = var <return slot>
-// CHECK:STDOUT:   }
-// CHECK:STDOUT:   %AccessBaseIndirect.decl: %AccessBaseIndirect.type = fn_decl @AccessBaseIndirect [template = constants.%AccessBaseIndirect] {
-// CHECK:STDOUT:     %p.patt.loc36: %.11 = binding_pattern p
-// CHECK:STDOUT:   } {
-// CHECK:STDOUT:     %Derived.ref.loc36: type = name_ref Derived, %Derived.decl [template = constants.%Derived]
-// CHECK:STDOUT:     %.loc36_33: type = ptr_type %Derived [template = constants.%.11]
-// CHECK:STDOUT:     %p.loc36_23.1: %.11 = param p
-// CHECK:STDOUT:     @AccessBaseIndirect.%p: %.11 = bind_name p, %p.loc36_23.1
-// CHECK:STDOUT:     %int.make_type_32.loc36: init type = call constants.%Int32() [template = i32]
-// CHECK:STDOUT:     %.loc36_42.1: type = value_of_initializer %int.make_type_32.loc36 [template = i32]
-// CHECK:STDOUT:     %.loc36_42.2: type = converted %int.make_type_32.loc36, %.loc36_42.1 [template = i32]
-// CHECK:STDOUT:     %.loc36_42.3: type = ptr_type i32 [template = constants.%.12]
-// CHECK:STDOUT:     @AccessBaseIndirect.%return: ref %.12 = var <return slot>
-=======
+// CHECK:STDOUT:     %d.patt: %Derived = binding_pattern d
+// CHECK:STDOUT:   } {
 // CHECK:STDOUT:     %Derived.ref.loc24: type = name_ref Derived, file.%Derived.decl [template = constants.%Derived]
 // CHECK:STDOUT:     %d.param: %Derived = param d, runtime_param0
 // CHECK:STDOUT:     %d: %Derived = bind_name d, %d.param
@@ -154,6 +108,8 @@
 // CHECK:STDOUT:     %return: ref i32 = var <return slot>
 // CHECK:STDOUT:   }
 // CHECK:STDOUT:   %AccessBase.decl: %AccessBase.type = fn_decl @AccessBase [template = constants.%AccessBase] {
+// CHECK:STDOUT:     %d.patt: %Derived = binding_pattern d
+// CHECK:STDOUT:   } {
 // CHECK:STDOUT:     %Derived.ref: type = name_ref Derived, file.%Derived.decl [template = constants.%Derived]
 // CHECK:STDOUT:     %d.param: %Derived = param d, runtime_param0
 // CHECK:STDOUT:     %d: %Derived = bind_name d, %d.param
@@ -163,6 +119,8 @@
 // CHECK:STDOUT:     %return: ref i32 = var <return slot>
 // CHECK:STDOUT:   }
 // CHECK:STDOUT:   %AccessDerivedIndirect.decl: %AccessDerivedIndirect.type = fn_decl @AccessDerivedIndirect [template = constants.%AccessDerivedIndirect] {
+// CHECK:STDOUT:     %p.patt: %.13 = binding_pattern p
+// CHECK:STDOUT:   } {
 // CHECK:STDOUT:     %Derived.ref.loc32: type = name_ref Derived, file.%Derived.decl [template = constants.%Derived]
 // CHECK:STDOUT:     %.loc32_36: type = ptr_type %Derived [template = constants.%.13]
 // CHECK:STDOUT:     %p.param: %.13 = param p, runtime_param0
@@ -174,6 +132,8 @@
 // CHECK:STDOUT:     %return: ref %.14 = var <return slot>
 // CHECK:STDOUT:   }
 // CHECK:STDOUT:   %AccessBaseIndirect.decl: %AccessBaseIndirect.type = fn_decl @AccessBaseIndirect [template = constants.%AccessBaseIndirect] {
+// CHECK:STDOUT:     %p.patt: %.13 = binding_pattern p
+// CHECK:STDOUT:   } {
 // CHECK:STDOUT:     %Derived.ref: type = name_ref Derived, file.%Derived.decl [template = constants.%Derived]
 // CHECK:STDOUT:     %.loc36_33: type = ptr_type %Derived [template = constants.%.13]
 // CHECK:STDOUT:     %p.param: %.13 = param p, runtime_param0
@@ -183,7 +143,6 @@
 // CHECK:STDOUT:     %.loc36_42.2: type = converted %int.make_type_32, %.loc36_42.1 [template = i32]
 // CHECK:STDOUT:     %.loc36_42.3: type = ptr_type i32 [template = constants.%.14]
 // CHECK:STDOUT:     %return: ref %.14 = var <return slot>
->>>>>>> 1e34d03e
 // CHECK:STDOUT:   }
 // CHECK:STDOUT: }
 // CHECK:STDOUT:
