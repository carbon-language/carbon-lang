// Part of the Carbon Language project, under the Apache License v2.0 with LLVM
// Exceptions. See /LICENSE for license information.
// SPDX-License-Identifier: Apache-2.0 WITH LLVM-exception
//
// AUTOUPDATE
// TIP: To test this file alone, run:
// TIP:   bazel test //toolchain/testing:file_test --test_arg=--file_tests=toolchain/check/testdata/class/compound_field.carbon
// TIP: To dump output, run:
// TIP:   bazel run //toolchain/testing:file_test -- --dump_output --file_tests=toolchain/check/testdata/class/compound_field.carbon

base class Base {
  var a: i32;
  var b: i32;
  var c: i32;
}

class Derived {
  extend base: Base;

  var d: i32;
  var e: i32;
}

fn AccessDerived(d: Derived) -> i32 {
  return d.(Derived.d);
}

fn AccessBase(d: Derived) -> i32 {
  return d.(Base.b);
}

fn AccessDerivedIndirect(p: Derived*) -> i32* {
  return &p->(Derived.d);
}

fn AccessBaseIndirect(p: Derived*) -> i32* {
  return &p->(Base.b);
}

// CHECK:STDOUT: --- compound_field.carbon
// CHECK:STDOUT:
// CHECK:STDOUT: constants {
// CHECK:STDOUT:   %Base: type = class_type @Base [template]
// CHECK:STDOUT:   %Int32.type: type = fn_type @Int32 [template]
// CHECK:STDOUT:   %.1: type = tuple_type () [template]
// CHECK:STDOUT:   %Int32: %Int32.type = struct_value () [template]
// CHECK:STDOUT:   %.2: type = unbound_element_type %Base, i32 [template]
// CHECK:STDOUT:   %.3: type = struct_type {.a: i32, .b: i32, .c: i32} [template]
// CHECK:STDOUT:   %Derived: type = class_type @Derived [template]
// CHECK:STDOUT:   %.4: type = ptr_type %.3 [template]
// CHECK:STDOUT:   %.5: type = unbound_element_type %Derived, %Base [template]
// CHECK:STDOUT:   %.6: type = unbound_element_type %Derived, i32 [template]
// CHECK:STDOUT:   %.7: type = struct_type {.base: %Base, .d: i32, .e: i32} [template]
// CHECK:STDOUT:   %AccessDerived.type: type = fn_type @AccessDerived [template]
// CHECK:STDOUT:   %AccessDerived: %AccessDerived.type = struct_value () [template]
// CHECK:STDOUT:   %.8: type = struct_type {.base: %.4, .d: i32, .e: i32} [template]
// CHECK:STDOUT:   %.9: type = ptr_type %.8 [template]
// CHECK:STDOUT:   %.10: type = ptr_type %.7 [template]
// CHECK:STDOUT:   %AccessBase.type: type = fn_type @AccessBase [template]
// CHECK:STDOUT:   %AccessBase: %AccessBase.type = struct_value () [template]
// CHECK:STDOUT:   %.11: type = ptr_type %Derived [template]
// CHECK:STDOUT:   %.12: type = ptr_type i32 [template]
// CHECK:STDOUT:   %AccessDerivedIndirect.type: type = fn_type @AccessDerivedIndirect [template]
// CHECK:STDOUT:   %AccessDerivedIndirect: %AccessDerivedIndirect.type = struct_value () [template]
// CHECK:STDOUT:   %AccessBaseIndirect.type: type = fn_type @AccessBaseIndirect [template]
// CHECK:STDOUT:   %AccessBaseIndirect: %AccessBaseIndirect.type = struct_value () [template]
// CHECK:STDOUT: }
// CHECK:STDOUT:
// CHECK:STDOUT: imports {
// CHECK:STDOUT:   %Core: <namespace> = namespace file.%Core.import, [template] {
// CHECK:STDOUT:     .Int32 = %import_ref
// CHECK:STDOUT:     import Core//prelude
// CHECK:STDOUT:     import Core//prelude/operators
// CHECK:STDOUT:     import Core//prelude/types
// CHECK:STDOUT:     import Core//prelude/operators/arithmetic
// CHECK:STDOUT:     import Core//prelude/operators/bitwise
// CHECK:STDOUT:     import Core//prelude/operators/comparison
// CHECK:STDOUT:     import Core//prelude/types/bool
// CHECK:STDOUT:   }
// CHECK:STDOUT:   %import_ref: %Int32.type = import_ref Core//prelude/types, inst+4, loaded [template = constants.%Int32]
// CHECK:STDOUT: }
// CHECK:STDOUT:
// CHECK:STDOUT: file {
// CHECK:STDOUT:   package: <namespace> = namespace [template] {
// CHECK:STDOUT:     .Core = imports.%Core
// CHECK:STDOUT:     .Base = %Base.decl
// CHECK:STDOUT:     .Derived = %Derived.decl
// CHECK:STDOUT:     .AccessDerived = %AccessDerived.decl
// CHECK:STDOUT:     .AccessBase = %AccessBase.decl
// CHECK:STDOUT:     .AccessDerivedIndirect = %AccessDerivedIndirect.decl
// CHECK:STDOUT:     .AccessBaseIndirect = %AccessBaseIndirect.decl
// CHECK:STDOUT:   }
// CHECK:STDOUT:   %Core.import = import Core
// CHECK:STDOUT:   %Base.decl: type = class_decl @Base [template = constants.%Base] {} {}
// CHECK:STDOUT:   %Derived.decl: type = class_decl @Derived [template = constants.%Derived] {} {}
// CHECK:STDOUT:   %AccessDerived.decl: %AccessDerived.type = fn_decl @AccessDerived [template = constants.%AccessDerived] {
// CHECK:STDOUT:     %d.patt: %Derived = binding_pattern d
// CHECK:STDOUT:   } {
<<<<<<< HEAD
// CHECK:STDOUT:     %Derived.ref.loc24: type = name_ref Derived, %Derived.decl [template = constants.%Derived]
// CHECK:STDOUT:     %param.loc24: %Derived = param
// CHECK:STDOUT:     @AccessDerived.%d: %Derived = bind_name d, %param.loc24
// CHECK:STDOUT:     %int.make_type_32.loc24: init type = call constants.%Int32() [template = i32]
// CHECK:STDOUT:     %.loc24_33.1: type = value_of_initializer %int.make_type_32.loc24 [template = i32]
// CHECK:STDOUT:     %.loc24_33.2: type = converted %int.make_type_32.loc24, %.loc24_33.1 [template = i32]
// CHECK:STDOUT:     @AccessDerived.%return: ref i32 = var <return slot>
=======
// CHECK:STDOUT:     %Derived.ref.loc24: type = name_ref Derived, file.%Derived.decl [template = constants.%Derived]
// CHECK:STDOUT:     %d.param: %Derived = param d
// CHECK:STDOUT:     %d: %Derived = bind_name d, %d.param
// CHECK:STDOUT:     %int.make_type_32: init type = call constants.%Int32() [template = i32]
// CHECK:STDOUT:     %.loc24_33.1: type = value_of_initializer %int.make_type_32 [template = i32]
// CHECK:STDOUT:     %.loc24_33.2: type = converted %int.make_type_32, %.loc24_33.1 [template = i32]
// CHECK:STDOUT:     %return: ref i32 = var <return slot>
>>>>>>> dcb4ae26
// CHECK:STDOUT:   }
// CHECK:STDOUT:   %AccessBase.decl: %AccessBase.type = fn_decl @AccessBase [template = constants.%AccessBase] {
// CHECK:STDOUT:     %d.patt: %Derived = binding_pattern d
// CHECK:STDOUT:   } {
<<<<<<< HEAD
// CHECK:STDOUT:     %Derived.ref.loc28: type = name_ref Derived, %Derived.decl [template = constants.%Derived]
// CHECK:STDOUT:     %param.loc28: %Derived = param
// CHECK:STDOUT:     @AccessBase.%d: %Derived = bind_name d, %param.loc28
// CHECK:STDOUT:     %int.make_type_32.loc28: init type = call constants.%Int32() [template = i32]
// CHECK:STDOUT:     %.loc28_30.1: type = value_of_initializer %int.make_type_32.loc28 [template = i32]
// CHECK:STDOUT:     %.loc28_30.2: type = converted %int.make_type_32.loc28, %.loc28_30.1 [template = i32]
// CHECK:STDOUT:     @AccessBase.%return: ref i32 = var <return slot>
=======
// CHECK:STDOUT:     %Derived.ref: type = name_ref Derived, file.%Derived.decl [template = constants.%Derived]
// CHECK:STDOUT:     %d.param: %Derived = param d
// CHECK:STDOUT:     %d: %Derived = bind_name d, %d.param
// CHECK:STDOUT:     %int.make_type_32: init type = call constants.%Int32() [template = i32]
// CHECK:STDOUT:     %.loc28_30.1: type = value_of_initializer %int.make_type_32 [template = i32]
// CHECK:STDOUT:     %.loc28_30.2: type = converted %int.make_type_32, %.loc28_30.1 [template = i32]
// CHECK:STDOUT:     %return: ref i32 = var <return slot>
>>>>>>> dcb4ae26
// CHECK:STDOUT:   }
// CHECK:STDOUT:   %AccessDerivedIndirect.decl: %AccessDerivedIndirect.type = fn_decl @AccessDerivedIndirect [template = constants.%AccessDerivedIndirect] {
// CHECK:STDOUT:     %p.patt: %.11 = binding_pattern p
// CHECK:STDOUT:   } {
// CHECK:STDOUT:     %Derived.ref.loc32: type = name_ref Derived, file.%Derived.decl [template = constants.%Derived]
// CHECK:STDOUT:     %.loc32_36: type = ptr_type %Derived [template = constants.%.11]
<<<<<<< HEAD
// CHECK:STDOUT:     %param.loc32: %.11 = param
// CHECK:STDOUT:     @AccessDerivedIndirect.%p: %.11 = bind_name p, %param.loc32
// CHECK:STDOUT:     %int.make_type_32.loc32: init type = call constants.%Int32() [template = i32]
// CHECK:STDOUT:     %.loc32_45.1: type = value_of_initializer %int.make_type_32.loc32 [template = i32]
// CHECK:STDOUT:     %.loc32_45.2: type = converted %int.make_type_32.loc32, %.loc32_45.1 [template = i32]
=======
// CHECK:STDOUT:     %p.param: %.11 = param p
// CHECK:STDOUT:     %p: %.11 = bind_name p, %p.param
// CHECK:STDOUT:     %int.make_type_32: init type = call constants.%Int32() [template = i32]
// CHECK:STDOUT:     %.loc32_45.1: type = value_of_initializer %int.make_type_32 [template = i32]
// CHECK:STDOUT:     %.loc32_45.2: type = converted %int.make_type_32, %.loc32_45.1 [template = i32]
>>>>>>> dcb4ae26
// CHECK:STDOUT:     %.loc32_45.3: type = ptr_type i32 [template = constants.%.12]
// CHECK:STDOUT:     %return: ref %.12 = var <return slot>
// CHECK:STDOUT:   }
// CHECK:STDOUT:   %AccessBaseIndirect.decl: %AccessBaseIndirect.type = fn_decl @AccessBaseIndirect [template = constants.%AccessBaseIndirect] {
// CHECK:STDOUT:     %p.patt: %.11 = binding_pattern p
// CHECK:STDOUT:   } {
// CHECK:STDOUT:     %Derived.ref: type = name_ref Derived, file.%Derived.decl [template = constants.%Derived]
// CHECK:STDOUT:     %.loc36_33: type = ptr_type %Derived [template = constants.%.11]
<<<<<<< HEAD
// CHECK:STDOUT:     %param.loc36: %.11 = param
// CHECK:STDOUT:     @AccessBaseIndirect.%p: %.11 = bind_name p, %param.loc36
// CHECK:STDOUT:     %int.make_type_32.loc36: init type = call constants.%Int32() [template = i32]
// CHECK:STDOUT:     %.loc36_42.1: type = value_of_initializer %int.make_type_32.loc36 [template = i32]
// CHECK:STDOUT:     %.loc36_42.2: type = converted %int.make_type_32.loc36, %.loc36_42.1 [template = i32]
=======
// CHECK:STDOUT:     %p.param: %.11 = param p
// CHECK:STDOUT:     %p: %.11 = bind_name p, %p.param
// CHECK:STDOUT:     %int.make_type_32: init type = call constants.%Int32() [template = i32]
// CHECK:STDOUT:     %.loc36_42.1: type = value_of_initializer %int.make_type_32 [template = i32]
// CHECK:STDOUT:     %.loc36_42.2: type = converted %int.make_type_32, %.loc36_42.1 [template = i32]
>>>>>>> dcb4ae26
// CHECK:STDOUT:     %.loc36_42.3: type = ptr_type i32 [template = constants.%.12]
// CHECK:STDOUT:     %return: ref %.12 = var <return slot>
// CHECK:STDOUT:   }
// CHECK:STDOUT: }
// CHECK:STDOUT:
// CHECK:STDOUT: class @Base {
// CHECK:STDOUT:   %int.make_type_32.loc12: init type = call constants.%Int32() [template = i32]
// CHECK:STDOUT:   %.loc12_10.1: type = value_of_initializer %int.make_type_32.loc12 [template = i32]
// CHECK:STDOUT:   %.loc12_10.2: type = converted %int.make_type_32.loc12, %.loc12_10.1 [template = i32]
// CHECK:STDOUT:   %.loc12_8: %.2 = field_decl a, element0 [template]
// CHECK:STDOUT:   %int.make_type_32.loc13: init type = call constants.%Int32() [template = i32]
// CHECK:STDOUT:   %.loc13_10.1: type = value_of_initializer %int.make_type_32.loc13 [template = i32]
// CHECK:STDOUT:   %.loc13_10.2: type = converted %int.make_type_32.loc13, %.loc13_10.1 [template = i32]
// CHECK:STDOUT:   %.loc13_8: %.2 = field_decl b, element1 [template]
// CHECK:STDOUT:   %int.make_type_32.loc14: init type = call constants.%Int32() [template = i32]
// CHECK:STDOUT:   %.loc14_10.1: type = value_of_initializer %int.make_type_32.loc14 [template = i32]
// CHECK:STDOUT:   %.loc14_10.2: type = converted %int.make_type_32.loc14, %.loc14_10.1 [template = i32]
// CHECK:STDOUT:   %.loc14_8: %.2 = field_decl c, element2 [template]
// CHECK:STDOUT:
// CHECK:STDOUT: !members:
// CHECK:STDOUT:   .Self = constants.%Base
// CHECK:STDOUT:   .a = %.loc12_8
// CHECK:STDOUT:   .b = %.loc13_8
// CHECK:STDOUT:   .c = %.loc14_8
// CHECK:STDOUT: }
// CHECK:STDOUT:
// CHECK:STDOUT: class @Derived {
// CHECK:STDOUT:   %Base.ref: type = name_ref Base, file.%Base.decl [template = constants.%Base]
// CHECK:STDOUT:   %.loc18: %.5 = base_decl %Base, element0 [template]
// CHECK:STDOUT:   %int.make_type_32.loc20: init type = call constants.%Int32() [template = i32]
// CHECK:STDOUT:   %.loc20_10.1: type = value_of_initializer %int.make_type_32.loc20 [template = i32]
// CHECK:STDOUT:   %.loc20_10.2: type = converted %int.make_type_32.loc20, %.loc20_10.1 [template = i32]
// CHECK:STDOUT:   %.loc20_8: %.6 = field_decl d, element1 [template]
// CHECK:STDOUT:   %int.make_type_32.loc21: init type = call constants.%Int32() [template = i32]
// CHECK:STDOUT:   %.loc21_10.1: type = value_of_initializer %int.make_type_32.loc21 [template = i32]
// CHECK:STDOUT:   %.loc21_10.2: type = converted %int.make_type_32.loc21, %.loc21_10.1 [template = i32]
// CHECK:STDOUT:   %.loc21_8: %.6 = field_decl e, element2 [template]
// CHECK:STDOUT:
// CHECK:STDOUT: !members:
// CHECK:STDOUT:   .Self = constants.%Derived
// CHECK:STDOUT:   .base = %.loc18
// CHECK:STDOUT:   .d = %.loc20_8
// CHECK:STDOUT:   .e = %.loc21_8
// CHECK:STDOUT:   extend name_scope2
// CHECK:STDOUT: }
// CHECK:STDOUT:
// CHECK:STDOUT: fn @Int32() -> type = "int.make_type_32";
// CHECK:STDOUT:
// CHECK:STDOUT: fn @AccessDerived(%d: %Derived) -> i32 {
// CHECK:STDOUT: !entry:
// CHECK:STDOUT:   %d.ref.loc25_10: %Derived = name_ref d, %d
// CHECK:STDOUT:   %Derived.ref.loc25: type = name_ref Derived, file.%Derived.decl [template = constants.%Derived]
// CHECK:STDOUT:   %d.ref.loc25_20: %.6 = name_ref d, @Derived.%.loc20_8 [template = @Derived.%.loc20_8]
// CHECK:STDOUT:   %.loc25_11.1: ref i32 = class_element_access %d.ref.loc25_10, element1
// CHECK:STDOUT:   %.loc25_11.2: i32 = bind_value %.loc25_11.1
// CHECK:STDOUT:   return %.loc25_11.2
// CHECK:STDOUT: }
// CHECK:STDOUT:
// CHECK:STDOUT: fn @AccessBase(%d: %Derived) -> i32 {
// CHECK:STDOUT: !entry:
// CHECK:STDOUT:   %d.ref: %Derived = name_ref d, %d
// CHECK:STDOUT:   %Base.ref: type = name_ref Base, file.%Base.decl [template = constants.%Base]
// CHECK:STDOUT:   %b.ref: %.2 = name_ref b, @Base.%.loc13_8 [template = @Base.%.loc13_8]
// CHECK:STDOUT:   %.loc29_11.1: ref %Base = class_element_access %d.ref, element0
// CHECK:STDOUT:   %.loc29_11.2: ref %Base = converted %d.ref, %.loc29_11.1
// CHECK:STDOUT:   %.loc29_11.3: ref i32 = class_element_access %.loc29_11.2, element1
// CHECK:STDOUT:   %.loc29_11.4: i32 = bind_value %.loc29_11.3
// CHECK:STDOUT:   return %.loc29_11.4
// CHECK:STDOUT: }
// CHECK:STDOUT:
// CHECK:STDOUT: fn @AccessDerivedIndirect(%p: %.11) -> %.12 {
// CHECK:STDOUT: !entry:
// CHECK:STDOUT:   %p.ref: %.11 = name_ref p, %p
// CHECK:STDOUT:   %Derived.ref.loc33: type = name_ref Derived, file.%Derived.decl [template = constants.%Derived]
// CHECK:STDOUT:   %d.ref: %.6 = name_ref d, @Derived.%.loc20_8 [template = @Derived.%.loc20_8]
// CHECK:STDOUT:   %.loc33_12.1: ref %Derived = deref %p.ref
// CHECK:STDOUT:   %.loc33_12.2: ref i32 = class_element_access %.loc33_12.1, element1
// CHECK:STDOUT:   %.loc33_10: %.12 = addr_of %.loc33_12.2
// CHECK:STDOUT:   return %.loc33_10
// CHECK:STDOUT: }
// CHECK:STDOUT:
// CHECK:STDOUT: fn @AccessBaseIndirect(%p: %.11) -> %.12 {
// CHECK:STDOUT: !entry:
// CHECK:STDOUT:   %p.ref: %.11 = name_ref p, %p
// CHECK:STDOUT:   %Base.ref: type = name_ref Base, file.%Base.decl [template = constants.%Base]
// CHECK:STDOUT:   %b.ref: %.2 = name_ref b, @Base.%.loc13_8 [template = @Base.%.loc13_8]
// CHECK:STDOUT:   %.loc37_12.1: ref %Derived = deref %p.ref
// CHECK:STDOUT:   %.loc37_12.2: ref %Base = class_element_access %.loc37_12.1, element0
// CHECK:STDOUT:   %.loc37_12.3: ref %Base = converted %.loc37_12.1, %.loc37_12.2
// CHECK:STDOUT:   %.loc37_12.4: ref i32 = class_element_access %.loc37_12.3, element1
// CHECK:STDOUT:   %.loc37_10: %.12 = addr_of %.loc37_12.4
// CHECK:STDOUT:   return %.loc37_10
// CHECK:STDOUT: }
// CHECK:STDOUT:<|MERGE_RESOLUTION|>--- conflicted
+++ resolved
@@ -96,63 +96,35 @@
 // CHECK:STDOUT:   %AccessDerived.decl: %AccessDerived.type = fn_decl @AccessDerived [template = constants.%AccessDerived] {
 // CHECK:STDOUT:     %d.patt: %Derived = binding_pattern d
 // CHECK:STDOUT:   } {
-<<<<<<< HEAD
-// CHECK:STDOUT:     %Derived.ref.loc24: type = name_ref Derived, %Derived.decl [template = constants.%Derived]
-// CHECK:STDOUT:     %param.loc24: %Derived = param
-// CHECK:STDOUT:     @AccessDerived.%d: %Derived = bind_name d, %param.loc24
-// CHECK:STDOUT:     %int.make_type_32.loc24: init type = call constants.%Int32() [template = i32]
-// CHECK:STDOUT:     %.loc24_33.1: type = value_of_initializer %int.make_type_32.loc24 [template = i32]
-// CHECK:STDOUT:     %.loc24_33.2: type = converted %int.make_type_32.loc24, %.loc24_33.1 [template = i32]
-// CHECK:STDOUT:     @AccessDerived.%return: ref i32 = var <return slot>
-=======
 // CHECK:STDOUT:     %Derived.ref.loc24: type = name_ref Derived, file.%Derived.decl [template = constants.%Derived]
-// CHECK:STDOUT:     %d.param: %Derived = param d
-// CHECK:STDOUT:     %d: %Derived = bind_name d, %d.param
+// CHECK:STDOUT:     %param: %Derived = param
+// CHECK:STDOUT:     %d: %Derived = bind_name d, %param
 // CHECK:STDOUT:     %int.make_type_32: init type = call constants.%Int32() [template = i32]
 // CHECK:STDOUT:     %.loc24_33.1: type = value_of_initializer %int.make_type_32 [template = i32]
 // CHECK:STDOUT:     %.loc24_33.2: type = converted %int.make_type_32, %.loc24_33.1 [template = i32]
 // CHECK:STDOUT:     %return: ref i32 = var <return slot>
->>>>>>> dcb4ae26
 // CHECK:STDOUT:   }
 // CHECK:STDOUT:   %AccessBase.decl: %AccessBase.type = fn_decl @AccessBase [template = constants.%AccessBase] {
 // CHECK:STDOUT:     %d.patt: %Derived = binding_pattern d
 // CHECK:STDOUT:   } {
-<<<<<<< HEAD
-// CHECK:STDOUT:     %Derived.ref.loc28: type = name_ref Derived, %Derived.decl [template = constants.%Derived]
-// CHECK:STDOUT:     %param.loc28: %Derived = param
-// CHECK:STDOUT:     @AccessBase.%d: %Derived = bind_name d, %param.loc28
-// CHECK:STDOUT:     %int.make_type_32.loc28: init type = call constants.%Int32() [template = i32]
-// CHECK:STDOUT:     %.loc28_30.1: type = value_of_initializer %int.make_type_32.loc28 [template = i32]
-// CHECK:STDOUT:     %.loc28_30.2: type = converted %int.make_type_32.loc28, %.loc28_30.1 [template = i32]
-// CHECK:STDOUT:     @AccessBase.%return: ref i32 = var <return slot>
-=======
 // CHECK:STDOUT:     %Derived.ref: type = name_ref Derived, file.%Derived.decl [template = constants.%Derived]
-// CHECK:STDOUT:     %d.param: %Derived = param d
-// CHECK:STDOUT:     %d: %Derived = bind_name d, %d.param
+// CHECK:STDOUT:     %param: %Derived = param
+// CHECK:STDOUT:     %d: %Derived = bind_name d, %param
 // CHECK:STDOUT:     %int.make_type_32: init type = call constants.%Int32() [template = i32]
 // CHECK:STDOUT:     %.loc28_30.1: type = value_of_initializer %int.make_type_32 [template = i32]
 // CHECK:STDOUT:     %.loc28_30.2: type = converted %int.make_type_32, %.loc28_30.1 [template = i32]
 // CHECK:STDOUT:     %return: ref i32 = var <return slot>
->>>>>>> dcb4ae26
 // CHECK:STDOUT:   }
 // CHECK:STDOUT:   %AccessDerivedIndirect.decl: %AccessDerivedIndirect.type = fn_decl @AccessDerivedIndirect [template = constants.%AccessDerivedIndirect] {
 // CHECK:STDOUT:     %p.patt: %.11 = binding_pattern p
 // CHECK:STDOUT:   } {
 // CHECK:STDOUT:     %Derived.ref.loc32: type = name_ref Derived, file.%Derived.decl [template = constants.%Derived]
 // CHECK:STDOUT:     %.loc32_36: type = ptr_type %Derived [template = constants.%.11]
-<<<<<<< HEAD
-// CHECK:STDOUT:     %param.loc32: %.11 = param
-// CHECK:STDOUT:     @AccessDerivedIndirect.%p: %.11 = bind_name p, %param.loc32
-// CHECK:STDOUT:     %int.make_type_32.loc32: init type = call constants.%Int32() [template = i32]
-// CHECK:STDOUT:     %.loc32_45.1: type = value_of_initializer %int.make_type_32.loc32 [template = i32]
-// CHECK:STDOUT:     %.loc32_45.2: type = converted %int.make_type_32.loc32, %.loc32_45.1 [template = i32]
-=======
-// CHECK:STDOUT:     %p.param: %.11 = param p
-// CHECK:STDOUT:     %p: %.11 = bind_name p, %p.param
+// CHECK:STDOUT:     %param: %.11 = param
+// CHECK:STDOUT:     %p: %.11 = bind_name p, %param
 // CHECK:STDOUT:     %int.make_type_32: init type = call constants.%Int32() [template = i32]
 // CHECK:STDOUT:     %.loc32_45.1: type = value_of_initializer %int.make_type_32 [template = i32]
 // CHECK:STDOUT:     %.loc32_45.2: type = converted %int.make_type_32, %.loc32_45.1 [template = i32]
->>>>>>> dcb4ae26
 // CHECK:STDOUT:     %.loc32_45.3: type = ptr_type i32 [template = constants.%.12]
 // CHECK:STDOUT:     %return: ref %.12 = var <return slot>
 // CHECK:STDOUT:   }
@@ -161,19 +133,11 @@
 // CHECK:STDOUT:   } {
 // CHECK:STDOUT:     %Derived.ref: type = name_ref Derived, file.%Derived.decl [template = constants.%Derived]
 // CHECK:STDOUT:     %.loc36_33: type = ptr_type %Derived [template = constants.%.11]
-<<<<<<< HEAD
-// CHECK:STDOUT:     %param.loc36: %.11 = param
-// CHECK:STDOUT:     @AccessBaseIndirect.%p: %.11 = bind_name p, %param.loc36
-// CHECK:STDOUT:     %int.make_type_32.loc36: init type = call constants.%Int32() [template = i32]
-// CHECK:STDOUT:     %.loc36_42.1: type = value_of_initializer %int.make_type_32.loc36 [template = i32]
-// CHECK:STDOUT:     %.loc36_42.2: type = converted %int.make_type_32.loc36, %.loc36_42.1 [template = i32]
-=======
-// CHECK:STDOUT:     %p.param: %.11 = param p
-// CHECK:STDOUT:     %p: %.11 = bind_name p, %p.param
+// CHECK:STDOUT:     %param: %.11 = param
+// CHECK:STDOUT:     %p: %.11 = bind_name p, %param
 // CHECK:STDOUT:     %int.make_type_32: init type = call constants.%Int32() [template = i32]
 // CHECK:STDOUT:     %.loc36_42.1: type = value_of_initializer %int.make_type_32 [template = i32]
 // CHECK:STDOUT:     %.loc36_42.2: type = converted %int.make_type_32, %.loc36_42.1 [template = i32]
->>>>>>> dcb4ae26
 // CHECK:STDOUT:     %.loc36_42.3: type = ptr_type i32 [template = constants.%.12]
 // CHECK:STDOUT:     %return: ref %.12 = var <return slot>
 // CHECK:STDOUT:   }
