--- conflicted
+++ resolved
@@ -85,60 +85,35 @@
 // CHECK:STDOUT:   %SelfBase.decl: %SelfBase.type = fn_decl @SelfBase [template = constants.%SelfBase] {
 // CHECK:STDOUT:     %self.patt: %Base = binding_pattern self
 // CHECK:STDOUT:   } {
-<<<<<<< HEAD
-// CHECK:STDOUT:     %Base.ref.loc22: type = name_ref Base, %Base.decl [template = constants.%Base]
+// CHECK:STDOUT:     %Base.ref.loc22: type = name_ref Base, file.%Base.decl [template = constants.%Base]
 // CHECK:STDOUT:     %param.loc22: %Base = param
-// CHECK:STDOUT:     @SelfBase.%self: %Base = bind_name self, %param.loc22
-=======
-// CHECK:STDOUT:     %Base.ref.loc22: type = name_ref Base, file.%Base.decl [template = constants.%Base]
-// CHECK:STDOUT:     %self.param.loc22: %Base = param self
-// CHECK:STDOUT:     %self.loc22: %Base = bind_name self, %self.param.loc22
->>>>>>> dcb4ae26
+// CHECK:STDOUT:     %self.loc22: %Base = bind_name self, %param.loc22
 // CHECK:STDOUT:     %int.make_type_32.loc22: init type = call constants.%Int32() [template = i32]
 // CHECK:STDOUT:     %.loc22_38.1: type = value_of_initializer %int.make_type_32.loc22 [template = i32]
 // CHECK:STDOUT:     %.loc22_38.2: type = converted %int.make_type_32.loc22, %.loc22_38.1 [template = i32]
 // CHECK:STDOUT:     %return: ref i32 = var <return slot>
 // CHECK:STDOUT:   }
 // CHECK:STDOUT:   %AddrSelfBase.decl: %AddrSelfBase.type = fn_decl @AddrSelfBase [template = constants.%AddrSelfBase] {
-<<<<<<< HEAD
-// CHECK:STDOUT:     @Derived.%self.patt.loc26: %.6 = binding_pattern self
-// CHECK:STDOUT:     @Derived.%.loc26: %.6 = addr_pattern @Derived.%self.patt.loc26
-=======
 // CHECK:STDOUT:     %self.patt: %.6 = binding_pattern self
->>>>>>> dcb4ae26
+// CHECK:STDOUT:     %.loc26_25.1: %.6 = addr_pattern %self.patt
 // CHECK:STDOUT:   } {
 // CHECK:STDOUT:     %Base.ref.loc26: type = name_ref Base, file.%Base.decl [template = constants.%Base]
 // CHECK:STDOUT:     %.loc26_40: type = ptr_type %Base [template = constants.%.6]
-<<<<<<< HEAD
 // CHECK:STDOUT:     %param.loc26: %.6 = param
-// CHECK:STDOUT:     @AddrSelfBase.%self: %.6 = bind_name self, %param.loc26
-// CHECK:STDOUT:     @AddrSelfBase.%.loc26: %.6 = addr_param @AddrSelfBase.%self
-=======
-// CHECK:STDOUT:     %self.param.loc26: %.6 = param self
-// CHECK:STDOUT:     %self.loc26: %.6 = bind_name self, %self.param.loc26
-// CHECK:STDOUT:     %.loc26_25: %.6 = addr_pattern %self.loc26
->>>>>>> dcb4ae26
+// CHECK:STDOUT:     %self.loc26: %.6 = bind_name self, %param.loc26
+// CHECK:STDOUT:     %.loc26_25.2: %.6 = addr_param %self.loc26
 // CHECK:STDOUT:   }
 // CHECK:STDOUT:   %Call.decl: %Call.type = fn_decl @Call [template = constants.%Call] {
 // CHECK:STDOUT:     %p.patt: %.9 = binding_pattern p
 // CHECK:STDOUT:   } {
 // CHECK:STDOUT:     %Derived.ref: type = name_ref Derived, file.%Derived.decl [template = constants.%Derived]
 // CHECK:STDOUT:     %.loc30_19: type = ptr_type %Derived [template = constants.%.9]
-<<<<<<< HEAD
-// CHECK:STDOUT:     %param.loc30: %.9 = param
-// CHECK:STDOUT:     @Call.%p: %.9 = bind_name p, %param.loc30
-// CHECK:STDOUT:     %int.make_type_32.loc30: init type = call constants.%Int32() [template = i32]
-// CHECK:STDOUT:     %.loc30_25.1: type = value_of_initializer %int.make_type_32.loc30 [template = i32]
-// CHECK:STDOUT:     %.loc30_25.2: type = converted %int.make_type_32.loc30, %.loc30_25.1 [template = i32]
-// CHECK:STDOUT:     @Call.%return: ref i32 = var <return slot>
-=======
-// CHECK:STDOUT:     %p.param: %.9 = param p
-// CHECK:STDOUT:     %p: %.9 = bind_name p, %p.param
+// CHECK:STDOUT:     %param: %.9 = param
+// CHECK:STDOUT:     %p: %.9 = bind_name p, %param
 // CHECK:STDOUT:     %int.make_type_32: init type = call constants.%Int32() [template = i32]
 // CHECK:STDOUT:     %.loc30_25.1: type = value_of_initializer %int.make_type_32 [template = i32]
 // CHECK:STDOUT:     %.loc30_25.2: type = converted %int.make_type_32, %.loc30_25.1 [template = i32]
 // CHECK:STDOUT:     %return: ref i32 = var <return slot>
->>>>>>> dcb4ae26
 // CHECK:STDOUT:   }
 // CHECK:STDOUT: }
 // CHECK:STDOUT:
@@ -160,26 +135,8 @@
 // CHECK:STDOUT:     %self.patt: %Base = binding_pattern self
 // CHECK:STDOUT:   } {
 // CHECK:STDOUT:     %Base.ref.loc18: type = name_ref Base, file.%Base.decl [template = constants.%Base]
-<<<<<<< HEAD
 // CHECK:STDOUT:     %param.loc18: %Base = param
 // CHECK:STDOUT:     %self.loc18: %Base = bind_name self, %param.loc18
-// CHECK:STDOUT:     %int.make_type_32: init type = call constants.%Int32() [template = i32]
-// CHECK:STDOUT:     %.loc18_32.1: type = value_of_initializer %int.make_type_32 [template = i32]
-// CHECK:STDOUT:     %.loc18_32.2: type = converted %int.make_type_32, %.loc18_32.1 [template = i32]
-// CHECK:STDOUT:     %return.var: ref i32 = var <return slot>
-// CHECK:STDOUT:   }
-// CHECK:STDOUT:   %AddrSelfBase.decl: %AddrSelfBase.type = fn_decl @AddrSelfBase [template = constants.%AddrSelfBase] {
-// CHECK:STDOUT:     %self.patt.loc26: %.6 = binding_pattern self
-// CHECK:STDOUT:     %.loc26: %.6 = addr_pattern %self.patt.loc26
-// CHECK:STDOUT:   } {
-// CHECK:STDOUT:     %Base.ref.loc19: type = name_ref Base, file.%Base.decl [template = constants.%Base]
-// CHECK:STDOUT:     %.loc19_34: type = ptr_type %Base [template = constants.%.6]
-// CHECK:STDOUT:     %param.loc19: %.6 = param
-// CHECK:STDOUT:     %self.loc19_24.2: %.6 = bind_name self, %param.loc19
-// CHECK:STDOUT:     %.loc19_19: %.6 = addr_param %self.loc19_24.2
-=======
-// CHECK:STDOUT:     %self.param.loc18: %Base = param self
-// CHECK:STDOUT:     %self.loc18: %Base = bind_name self, %self.param.loc18
 // CHECK:STDOUT:     %int.make_type_32.loc18: init type = call constants.%Int32() [template = i32]
 // CHECK:STDOUT:     %.loc18_32.1: type = value_of_initializer %int.make_type_32.loc18 [template = i32]
 // CHECK:STDOUT:     %.loc18_32.2: type = converted %int.make_type_32.loc18, %.loc18_32.1 [template = i32]
@@ -187,13 +144,13 @@
 // CHECK:STDOUT:   }
 // CHECK:STDOUT:   %AddrSelfBase.decl: %AddrSelfBase.type = fn_decl @AddrSelfBase [template = constants.%AddrSelfBase] {
 // CHECK:STDOUT:     %self.patt: %.6 = binding_pattern self
+// CHECK:STDOUT:     %.loc26_25.1: %.6 = addr_pattern %self.patt
 // CHECK:STDOUT:   } {
 // CHECK:STDOUT:     %Base.ref.loc19: type = name_ref Base, file.%Base.decl [template = constants.%Base]
 // CHECK:STDOUT:     %.loc19_34: type = ptr_type %Base [template = constants.%.6]
-// CHECK:STDOUT:     %self.param.loc19: %.6 = param self
-// CHECK:STDOUT:     %self.loc19: %.6 = bind_name self, %self.param.loc19
-// CHECK:STDOUT:     %.loc19_19: %.6 = addr_pattern %self.loc19
->>>>>>> dcb4ae26
+// CHECK:STDOUT:     %param.loc19: %.6 = param
+// CHECK:STDOUT:     %self.loc19: %.6 = bind_name self, %param.loc19
+// CHECK:STDOUT:     %.loc19_19: %.6 = addr_param %self.loc19
 // CHECK:STDOUT:   }
 // CHECK:STDOUT:
 // CHECK:STDOUT: !members:
