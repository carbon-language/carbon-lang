// Part of the Carbon Language project, under the Apache License v2.0 with LLVM
// Exceptions. See /LICENSE for license information.
// SPDX-License-Identifier: Apache-2.0 WITH LLVM-exception
//
// AUTOUPDATE
// TIP: To test this file alone, run:
// TIP:   bazel test //toolchain/testing:file_test --test_arg=--file_tests=toolchain/check/testdata/class/self_conversion.carbon
// TIP: To dump output, run:
// TIP:   bazel run //toolchain/testing:file_test -- --dump_output --file_tests=toolchain/check/testdata/class/self_conversion.carbon

base class Base {
  var a: i32;
}

class Derived {
  extend base: Base;

  fn SelfBase[self: Base]() -> i32;
  fn AddrSelfBase[addr self: Base*]();
}

fn Derived.SelfBase[self: Base]() -> i32 {
  return self.a;
}

fn Derived.AddrSelfBase[addr self: Base*]() {
  (*self).a = 1;
}

fn Call(p: Derived*) -> i32 {
  (*p).AddrSelfBase();
  return (*p).SelfBase();
}

// CHECK:STDOUT: --- self_conversion.carbon
// CHECK:STDOUT:
// CHECK:STDOUT: constants {
// CHECK:STDOUT:   %Base: type = class_type @Base [template]
// CHECK:STDOUT:   %Int32.type: type = fn_type @Int32 [template]
// CHECK:STDOUT:   %.1: type = tuple_type () [template]
// CHECK:STDOUT:   %Int32: %Int32.type = struct_value () [template]
// CHECK:STDOUT:   %.2: type = unbound_element_type %Base, i32 [template]
// CHECK:STDOUT:   %.3: type = struct_type {.a: i32} [template]
// CHECK:STDOUT:   %.4: <witness> = complete_type_witness %.3 [template]
// CHECK:STDOUT:   %Derived: type = class_type @Derived [template]
// CHECK:STDOUT:   %.5: type = ptr_type %.3 [template]
// CHECK:STDOUT:   %.6: type = unbound_element_type %Derived, %Base [template]
// CHECK:STDOUT:   %SelfBase.type: type = fn_type @SelfBase [template]
// CHECK:STDOUT:   %SelfBase: %SelfBase.type = struct_value () [template]
// CHECK:STDOUT:   %.7: type = ptr_type %Base [template]
// CHECK:STDOUT:   %AddrSelfBase.type: type = fn_type @AddrSelfBase [template]
// CHECK:STDOUT:   %AddrSelfBase: %AddrSelfBase.type = struct_value () [template]
// CHECK:STDOUT:   %.8: type = struct_type {.base: %Base} [template]
// CHECK:STDOUT:   %.9: <witness> = complete_type_witness %.8 [template]
// CHECK:STDOUT:   %.10: i32 = int_literal 1 [template]
// CHECK:STDOUT:   %.11: type = ptr_type %Derived [template]
// CHECK:STDOUT:   %Call.type: type = fn_type @Call [template]
// CHECK:STDOUT:   %Call: %Call.type = struct_value () [template]
// CHECK:STDOUT:   %.12: type = struct_type {.base: %.5} [template]
// CHECK:STDOUT:   %.13: type = ptr_type %.8 [template]
// CHECK:STDOUT: }
// CHECK:STDOUT:
// CHECK:STDOUT: imports {
// CHECK:STDOUT:   %Core: <namespace> = namespace file.%Core.import, [template] {
// CHECK:STDOUT:     .Int32 = %import_ref
// CHECK:STDOUT:     import Core//prelude
// CHECK:STDOUT:     import Core//prelude/operators
// CHECK:STDOUT:     import Core//prelude/types
// CHECK:STDOUT:     import Core//prelude/operators/arithmetic
// CHECK:STDOUT:     import Core//prelude/operators/as
// CHECK:STDOUT:     import Core//prelude/operators/bitwise
// CHECK:STDOUT:     import Core//prelude/operators/comparison
// CHECK:STDOUT:     import Core//prelude/types/bool
// CHECK:STDOUT:   }
// CHECK:STDOUT:   %import_ref: %Int32.type = import_ref Core//prelude/types, inst+4, loaded [template = constants.%Int32]
// CHECK:STDOUT: }
// CHECK:STDOUT:
// CHECK:STDOUT: file {
// CHECK:STDOUT:   package: <namespace> = namespace [template] {
// CHECK:STDOUT:     .Core = imports.%Core
// CHECK:STDOUT:     .Base = %Base.decl
// CHECK:STDOUT:     .Derived = %Derived.decl
// CHECK:STDOUT:     .Call = %Call.decl
// CHECK:STDOUT:   }
// CHECK:STDOUT:   %Core.import = import Core
// CHECK:STDOUT:   %Base.decl: type = class_decl @Base [template = constants.%Base] {}
// CHECK:STDOUT:   %Derived.decl: type = class_decl @Derived [template = constants.%Derived] {}
// CHECK:STDOUT:   %SelfBase.decl: %SelfBase.type = fn_decl @SelfBase [template = constants.%SelfBase] {
// CHECK:STDOUT:     %Base.ref.loc22: type = name_ref Base, file.%Base.decl [template = constants.%Base]
// CHECK:STDOUT:     %self.param.loc22: %Base = param self, runtime_param0
// CHECK:STDOUT:     %self.loc22: %Base = bind_name self, %self.param.loc22
// CHECK:STDOUT:     %int.make_type_32.loc22: init type = call constants.%Int32() [template = i32]
// CHECK:STDOUT:     %.loc22_38.1: type = value_of_initializer %int.make_type_32.loc22 [template = i32]
// CHECK:STDOUT:     %.loc22_38.2: type = converted %int.make_type_32.loc22, %.loc22_38.1 [template = i32]
// CHECK:STDOUT:     %return: ref i32 = var <return slot>
// CHECK:STDOUT:   }
// CHECK:STDOUT:   %AddrSelfBase.decl: %AddrSelfBase.type = fn_decl @AddrSelfBase [template = constants.%AddrSelfBase] {
<<<<<<< HEAD
// CHECK:STDOUT:     %Base.ref.loc26: type = name_ref Base, file.%Base.decl [template = constants.%Base]
// CHECK:STDOUT:     %.loc26_40: type = ptr_type %Base [template = constants.%.6]
// CHECK:STDOUT:     %self.param.loc26: %.6 = param self, runtime_param0
// CHECK:STDOUT:     %self.loc26: %.6 = bind_name self, %self.param.loc26
// CHECK:STDOUT:     %.loc26_25: %.6 = addr_pattern %self.loc26
// CHECK:STDOUT:   }
// CHECK:STDOUT:   %Call.decl: %Call.type = fn_decl @Call [template = constants.%Call] {
// CHECK:STDOUT:     %Derived.ref: type = name_ref Derived, file.%Derived.decl [template = constants.%Derived]
// CHECK:STDOUT:     %.loc30_19: type = ptr_type %Derived [template = constants.%.9]
// CHECK:STDOUT:     %p.param: %.9 = param p, runtime_param0
// CHECK:STDOUT:     %p: %.9 = bind_name p, %p.param
// CHECK:STDOUT:     %int.make_type_32: init type = call constants.%Int32() [template = i32]
// CHECK:STDOUT:     %.loc30_25.1: type = value_of_initializer %int.make_type_32 [template = i32]
// CHECK:STDOUT:     %.loc30_25.2: type = converted %int.make_type_32, %.loc30_25.1 [template = i32]
// CHECK:STDOUT:     %return: ref i32 = var <return slot>
=======
// CHECK:STDOUT:     %Base.ref.loc26: type = name_ref Base, %Base.decl [template = constants.%Base]
// CHECK:STDOUT:     %.loc26_40: type = ptr_type %Base [template = constants.%.7]
// CHECK:STDOUT:     %self.loc26_30.1: %.7 = param self, runtime_param0
// CHECK:STDOUT:     @AddrSelfBase.%self: %.7 = bind_name self, %self.loc26_30.1
// CHECK:STDOUT:     @AddrSelfBase.%.loc26: %.7 = addr_pattern @AddrSelfBase.%self
// CHECK:STDOUT:   }
// CHECK:STDOUT:   %Call.decl: %Call.type = fn_decl @Call [template = constants.%Call] {
// CHECK:STDOUT:     %Derived.ref: type = name_ref Derived, %Derived.decl [template = constants.%Derived]
// CHECK:STDOUT:     %.loc30_19: type = ptr_type %Derived [template = constants.%.11]
// CHECK:STDOUT:     %p.loc30_9.1: %.11 = param p, runtime_param0
// CHECK:STDOUT:     @Call.%p: %.11 = bind_name p, %p.loc30_9.1
// CHECK:STDOUT:     %int.make_type_32.loc30: init type = call constants.%Int32() [template = i32]
// CHECK:STDOUT:     %.loc30_25.1: type = value_of_initializer %int.make_type_32.loc30 [template = i32]
// CHECK:STDOUT:     %.loc30_25.2: type = converted %int.make_type_32.loc30, %.loc30_25.1 [template = i32]
// CHECK:STDOUT:     @Call.%return: ref i32 = var <return slot>
>>>>>>> 9b0519d2
// CHECK:STDOUT:   }
// CHECK:STDOUT: }
// CHECK:STDOUT:
// CHECK:STDOUT: class @Base {
// CHECK:STDOUT:   %int.make_type_32: init type = call constants.%Int32() [template = i32]
// CHECK:STDOUT:   %.loc12_10.1: type = value_of_initializer %int.make_type_32 [template = i32]
// CHECK:STDOUT:   %.loc12_10.2: type = converted %int.make_type_32, %.loc12_10.1 [template = i32]
// CHECK:STDOUT:   %.loc12_8: %.2 = field_decl a, element0 [template]
// CHECK:STDOUT:   %.loc13: <witness> = complete_type_witness %.3 [template = constants.%.4]
// CHECK:STDOUT:
// CHECK:STDOUT: !members:
// CHECK:STDOUT:   .Self = constants.%Base
// CHECK:STDOUT:   .a = %.loc12_8
// CHECK:STDOUT: }
// CHECK:STDOUT:
// CHECK:STDOUT: class @Derived {
<<<<<<< HEAD
// CHECK:STDOUT:   %Base.ref: type = name_ref Base, file.%Base.decl [template = constants.%Base]
// CHECK:STDOUT:   %.loc16: %.5 = base_decl %Base, element0 [template]
=======
// CHECK:STDOUT:   %Base.ref.loc16: type = name_ref Base, file.%Base.decl [template = constants.%Base]
// CHECK:STDOUT:   %.loc16: %.6 = base_decl %Base, element0 [template]
>>>>>>> 9b0519d2
// CHECK:STDOUT:   %SelfBase.decl: %SelfBase.type = fn_decl @SelfBase [template = constants.%SelfBase] {
// CHECK:STDOUT:     %Base.ref.loc18: type = name_ref Base, file.%Base.decl [template = constants.%Base]
// CHECK:STDOUT:     %self.param.loc18: %Base = param self, runtime_param0
// CHECK:STDOUT:     %self.loc18: %Base = bind_name self, %self.param.loc18
// CHECK:STDOUT:     %int.make_type_32.loc18: init type = call constants.%Int32() [template = i32]
// CHECK:STDOUT:     %.loc18_32.1: type = value_of_initializer %int.make_type_32.loc18 [template = i32]
// CHECK:STDOUT:     %.loc18_32.2: type = converted %int.make_type_32.loc18, %.loc18_32.1 [template = i32]
// CHECK:STDOUT:     %return.var.loc18: ref i32 = var <return slot>
// CHECK:STDOUT:   }
// CHECK:STDOUT:   %AddrSelfBase.decl: %AddrSelfBase.type = fn_decl @AddrSelfBase [template = constants.%AddrSelfBase] {
// CHECK:STDOUT:     %Base.ref.loc19: type = name_ref Base, file.%Base.decl [template = constants.%Base]
<<<<<<< HEAD
// CHECK:STDOUT:     %.loc19_34: type = ptr_type %Base [template = constants.%.6]
// CHECK:STDOUT:     %self.param.loc19: %.6 = param self, runtime_param0
// CHECK:STDOUT:     %self.loc19: %.6 = bind_name self, %self.param.loc19
// CHECK:STDOUT:     %.loc19_19: %.6 = addr_pattern %self.loc19
=======
// CHECK:STDOUT:     %.loc19_34: type = ptr_type %Base [template = constants.%.7]
// CHECK:STDOUT:     %self.loc19_24.1: %.7 = param self, runtime_param0
// CHECK:STDOUT:     %self.loc19_24.3: %.7 = bind_name self, %self.loc19_24.1
// CHECK:STDOUT:     %.loc19_19: %.7 = addr_pattern %self.loc19_24.3
>>>>>>> 9b0519d2
// CHECK:STDOUT:   }
// CHECK:STDOUT:   %.loc20: <witness> = complete_type_witness %.8 [template = constants.%.9]
// CHECK:STDOUT:
// CHECK:STDOUT: !members:
// CHECK:STDOUT:   .Self = constants.%Derived
// CHECK:STDOUT:   .base = %.loc16
// CHECK:STDOUT:   .SelfBase = %SelfBase.decl
// CHECK:STDOUT:   .AddrSelfBase = %AddrSelfBase.decl
// CHECK:STDOUT:   extend name_scope2
// CHECK:STDOUT: }
// CHECK:STDOUT:
// CHECK:STDOUT: fn @Int32() -> type = "int.make_type_32";
// CHECK:STDOUT:
// CHECK:STDOUT: fn @SelfBase[%self.loc22: %Base]() -> i32 {
// CHECK:STDOUT: !entry:
// CHECK:STDOUT:   %self.ref: %Base = name_ref self, %self.loc22
// CHECK:STDOUT:   %a.ref: %.2 = name_ref a, @Base.%.loc12_8 [template = @Base.%.loc12_8]
// CHECK:STDOUT:   %.loc23_14.1: ref i32 = class_element_access %self.ref, element0
// CHECK:STDOUT:   %.loc23_14.2: i32 = bind_value %.loc23_14.1
// CHECK:STDOUT:   return %.loc23_14.2
// CHECK:STDOUT: }
// CHECK:STDOUT:
<<<<<<< HEAD
// CHECK:STDOUT: fn @AddrSelfBase[addr %self.loc26: %.6]() {
// CHECK:STDOUT: !entry:
// CHECK:STDOUT:   %self.ref: %.6 = name_ref self, %self.loc26
=======
// CHECK:STDOUT: fn @AddrSelfBase[addr %self: %.7]() {
// CHECK:STDOUT: !entry:
// CHECK:STDOUT:   %self.ref: %.7 = name_ref self, %self
>>>>>>> 9b0519d2
// CHECK:STDOUT:   %.loc27_4: ref %Base = deref %self.ref
// CHECK:STDOUT:   %a.ref: %.2 = name_ref a, @Base.%.loc12_8 [template = @Base.%.loc12_8]
// CHECK:STDOUT:   %.loc27_10: ref i32 = class_element_access %.loc27_4, element0
// CHECK:STDOUT:   %.loc27_15: i32 = int_literal 1 [template = constants.%.10]
// CHECK:STDOUT:   assign %.loc27_10, %.loc27_15
// CHECK:STDOUT:   return
// CHECK:STDOUT: }
// CHECK:STDOUT:
// CHECK:STDOUT: fn @Call(%p: %.11) -> i32 {
// CHECK:STDOUT: !entry:
// CHECK:STDOUT:   %p.ref.loc31: %.11 = name_ref p, %p
// CHECK:STDOUT:   %.loc31_4.1: ref %Derived = deref %p.ref.loc31
// CHECK:STDOUT:   %AddrSelfBase.ref: %AddrSelfBase.type = name_ref AddrSelfBase, @Derived.%AddrSelfBase.decl [template = constants.%AddrSelfBase]
// CHECK:STDOUT:   %.loc31_7: <bound method> = bound_method %.loc31_4.1, %AddrSelfBase.ref
// CHECK:STDOUT:   %.loc31_4.2: %.11 = addr_of %.loc31_4.1
// CHECK:STDOUT:   %.loc31_20.1: ref %Derived = deref %.loc31_4.2
// CHECK:STDOUT:   %.loc31_20.2: ref %Base = class_element_access %.loc31_20.1, element0
// CHECK:STDOUT:   %.loc31_20.3: %.7 = addr_of %.loc31_20.2
// CHECK:STDOUT:   %.loc31_20.4: %.7 = converted %.loc31_4.2, %.loc31_20.3
// CHECK:STDOUT:   %AddrSelfBase.call: init %.1 = call %.loc31_7(%.loc31_20.4)
// CHECK:STDOUT:   %p.ref.loc32: %.11 = name_ref p, %p
// CHECK:STDOUT:   %.loc32_11: ref %Derived = deref %p.ref.loc32
// CHECK:STDOUT:   %SelfBase.ref: %SelfBase.type = name_ref SelfBase, @Derived.%SelfBase.decl [template = constants.%SelfBase]
// CHECK:STDOUT:   %.loc32_14: <bound method> = bound_method %.loc32_11, %SelfBase.ref
// CHECK:STDOUT:   %.loc32_23.1: ref %Base = class_element_access %.loc32_11, element0
// CHECK:STDOUT:   %.loc32_23.2: ref %Base = converted %.loc32_11, %.loc32_23.1
// CHECK:STDOUT:   %.loc32_23.3: %Base = bind_value %.loc32_23.2
// CHECK:STDOUT:   %SelfBase.call: init i32 = call %.loc32_14(%.loc32_23.3)
// CHECK:STDOUT:   %.loc32_25.1: i32 = value_of_initializer %SelfBase.call
// CHECK:STDOUT:   %.loc32_25.2: i32 = converted %SelfBase.call, %.loc32_25.1
// CHECK:STDOUT:   return %.loc32_25.2
// CHECK:STDOUT: }
// CHECK:STDOUT:<|MERGE_RESOLUTION|>--- conflicted
+++ resolved
@@ -95,39 +95,21 @@
 // CHECK:STDOUT:     %return: ref i32 = var <return slot>
 // CHECK:STDOUT:   }
 // CHECK:STDOUT:   %AddrSelfBase.decl: %AddrSelfBase.type = fn_decl @AddrSelfBase [template = constants.%AddrSelfBase] {
-<<<<<<< HEAD
 // CHECK:STDOUT:     %Base.ref.loc26: type = name_ref Base, file.%Base.decl [template = constants.%Base]
-// CHECK:STDOUT:     %.loc26_40: type = ptr_type %Base [template = constants.%.6]
-// CHECK:STDOUT:     %self.param.loc26: %.6 = param self, runtime_param0
-// CHECK:STDOUT:     %self.loc26: %.6 = bind_name self, %self.param.loc26
-// CHECK:STDOUT:     %.loc26_25: %.6 = addr_pattern %self.loc26
+// CHECK:STDOUT:     %.loc26_40: type = ptr_type %Base [template = constants.%.7]
+// CHECK:STDOUT:     %self.param.loc26: %.7 = param self, runtime_param0
+// CHECK:STDOUT:     %self.loc26: %.7 = bind_name self, %self.param.loc26
+// CHECK:STDOUT:     %.loc26_25: %.7 = addr_pattern %self.loc26
 // CHECK:STDOUT:   }
 // CHECK:STDOUT:   %Call.decl: %Call.type = fn_decl @Call [template = constants.%Call] {
 // CHECK:STDOUT:     %Derived.ref: type = name_ref Derived, file.%Derived.decl [template = constants.%Derived]
-// CHECK:STDOUT:     %.loc30_19: type = ptr_type %Derived [template = constants.%.9]
-// CHECK:STDOUT:     %p.param: %.9 = param p, runtime_param0
-// CHECK:STDOUT:     %p: %.9 = bind_name p, %p.param
+// CHECK:STDOUT:     %.loc30_19: type = ptr_type %Derived [template = constants.%.11]
+// CHECK:STDOUT:     %p.param: %.11 = param p, runtime_param0
+// CHECK:STDOUT:     %p: %.11 = bind_name p, %p.param
 // CHECK:STDOUT:     %int.make_type_32: init type = call constants.%Int32() [template = i32]
 // CHECK:STDOUT:     %.loc30_25.1: type = value_of_initializer %int.make_type_32 [template = i32]
 // CHECK:STDOUT:     %.loc30_25.2: type = converted %int.make_type_32, %.loc30_25.1 [template = i32]
 // CHECK:STDOUT:     %return: ref i32 = var <return slot>
-=======
-// CHECK:STDOUT:     %Base.ref.loc26: type = name_ref Base, %Base.decl [template = constants.%Base]
-// CHECK:STDOUT:     %.loc26_40: type = ptr_type %Base [template = constants.%.7]
-// CHECK:STDOUT:     %self.loc26_30.1: %.7 = param self, runtime_param0
-// CHECK:STDOUT:     @AddrSelfBase.%self: %.7 = bind_name self, %self.loc26_30.1
-// CHECK:STDOUT:     @AddrSelfBase.%.loc26: %.7 = addr_pattern @AddrSelfBase.%self
-// CHECK:STDOUT:   }
-// CHECK:STDOUT:   %Call.decl: %Call.type = fn_decl @Call [template = constants.%Call] {
-// CHECK:STDOUT:     %Derived.ref: type = name_ref Derived, %Derived.decl [template = constants.%Derived]
-// CHECK:STDOUT:     %.loc30_19: type = ptr_type %Derived [template = constants.%.11]
-// CHECK:STDOUT:     %p.loc30_9.1: %.11 = param p, runtime_param0
-// CHECK:STDOUT:     @Call.%p: %.11 = bind_name p, %p.loc30_9.1
-// CHECK:STDOUT:     %int.make_type_32.loc30: init type = call constants.%Int32() [template = i32]
-// CHECK:STDOUT:     %.loc30_25.1: type = value_of_initializer %int.make_type_32.loc30 [template = i32]
-// CHECK:STDOUT:     %.loc30_25.2: type = converted %int.make_type_32.loc30, %.loc30_25.1 [template = i32]
-// CHECK:STDOUT:     @Call.%return: ref i32 = var <return slot>
->>>>>>> 9b0519d2
 // CHECK:STDOUT:   }
 // CHECK:STDOUT: }
 // CHECK:STDOUT:
@@ -144,13 +126,8 @@
 // CHECK:STDOUT: }
 // CHECK:STDOUT:
 // CHECK:STDOUT: class @Derived {
-<<<<<<< HEAD
 // CHECK:STDOUT:   %Base.ref: type = name_ref Base, file.%Base.decl [template = constants.%Base]
-// CHECK:STDOUT:   %.loc16: %.5 = base_decl %Base, element0 [template]
-=======
-// CHECK:STDOUT:   %Base.ref.loc16: type = name_ref Base, file.%Base.decl [template = constants.%Base]
 // CHECK:STDOUT:   %.loc16: %.6 = base_decl %Base, element0 [template]
->>>>>>> 9b0519d2
 // CHECK:STDOUT:   %SelfBase.decl: %SelfBase.type = fn_decl @SelfBase [template = constants.%SelfBase] {
 // CHECK:STDOUT:     %Base.ref.loc18: type = name_ref Base, file.%Base.decl [template = constants.%Base]
 // CHECK:STDOUT:     %self.param.loc18: %Base = param self, runtime_param0
@@ -162,17 +139,10 @@
 // CHECK:STDOUT:   }
 // CHECK:STDOUT:   %AddrSelfBase.decl: %AddrSelfBase.type = fn_decl @AddrSelfBase [template = constants.%AddrSelfBase] {
 // CHECK:STDOUT:     %Base.ref.loc19: type = name_ref Base, file.%Base.decl [template = constants.%Base]
-<<<<<<< HEAD
-// CHECK:STDOUT:     %.loc19_34: type = ptr_type %Base [template = constants.%.6]
-// CHECK:STDOUT:     %self.param.loc19: %.6 = param self, runtime_param0
-// CHECK:STDOUT:     %self.loc19: %.6 = bind_name self, %self.param.loc19
-// CHECK:STDOUT:     %.loc19_19: %.6 = addr_pattern %self.loc19
-=======
 // CHECK:STDOUT:     %.loc19_34: type = ptr_type %Base [template = constants.%.7]
-// CHECK:STDOUT:     %self.loc19_24.1: %.7 = param self, runtime_param0
-// CHECK:STDOUT:     %self.loc19_24.3: %.7 = bind_name self, %self.loc19_24.1
-// CHECK:STDOUT:     %.loc19_19: %.7 = addr_pattern %self.loc19_24.3
->>>>>>> 9b0519d2
+// CHECK:STDOUT:     %self.param.loc19: %.7 = param self, runtime_param0
+// CHECK:STDOUT:     %self.loc19: %.7 = bind_name self, %self.param.loc19
+// CHECK:STDOUT:     %.loc19_19: %.7 = addr_pattern %self.loc19
 // CHECK:STDOUT:   }
 // CHECK:STDOUT:   %.loc20: <witness> = complete_type_witness %.8 [template = constants.%.9]
 // CHECK:STDOUT:
@@ -195,15 +165,9 @@
 // CHECK:STDOUT:   return %.loc23_14.2
 // CHECK:STDOUT: }
 // CHECK:STDOUT:
-<<<<<<< HEAD
-// CHECK:STDOUT: fn @AddrSelfBase[addr %self.loc26: %.6]() {
+// CHECK:STDOUT: fn @AddrSelfBase[addr %self.loc26: %.7]() {
 // CHECK:STDOUT: !entry:
-// CHECK:STDOUT:   %self.ref: %.6 = name_ref self, %self.loc26
-=======
-// CHECK:STDOUT: fn @AddrSelfBase[addr %self: %.7]() {
-// CHECK:STDOUT: !entry:
-// CHECK:STDOUT:   %self.ref: %.7 = name_ref self, %self
->>>>>>> 9b0519d2
+// CHECK:STDOUT:   %self.ref: %.7 = name_ref self, %self.loc26
 // CHECK:STDOUT:   %.loc27_4: ref %Base = deref %self.ref
 // CHECK:STDOUT:   %a.ref: %.2 = name_ref a, @Base.%.loc12_8 [template = @Base.%.loc12_8]
 // CHECK:STDOUT:   %.loc27_10: ref i32 = class_element_access %.loc27_4, element0
