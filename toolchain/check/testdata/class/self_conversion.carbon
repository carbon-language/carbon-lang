// Part of the Carbon Language project, under the Apache License v2.0 with LLVM
// Exceptions. See /LICENSE for license information.
// SPDX-License-Identifier: Apache-2.0 WITH LLVM-exception
//
// AUTOUPDATE
// TIP: To test this file alone, run:
// TIP:   bazel test //toolchain/testing:file_test --test_arg=--file_tests=toolchain/check/testdata/class/self_conversion.carbon
// TIP: To dump output, run:
// TIP:   bazel run //toolchain/testing:file_test -- --dump_output --file_tests=toolchain/check/testdata/class/self_conversion.carbon

base class Base {
  var a: i32;
}

class Derived {
  extend base: Base;

  fn SelfBase[self: Base]() -> i32;
  fn AddrSelfBase[addr self: Base*]();
}

fn Derived.SelfBase[self: Base]() -> i32 {
  return self.a;
}

fn Derived.AddrSelfBase[addr self: Base*]() {
  (*self).a = 1;
}

fn Call(p: Derived*) -> i32 {
  (*p).AddrSelfBase();
  return (*p).SelfBase();
}

// CHECK:STDOUT: --- self_conversion.carbon
// CHECK:STDOUT:
// CHECK:STDOUT: constants {
// CHECK:STDOUT:   %Base: type = class_type @Base [template]
// CHECK:STDOUT:   %Int32.type: type = fn_type @Int32 [template]
// CHECK:STDOUT:   %.1: type = tuple_type () [template]
// CHECK:STDOUT:   %Int32: %Int32.type = struct_value () [template]
// CHECK:STDOUT:   %.2: type = unbound_element_type %Base, i32 [template]
// CHECK:STDOUT:   %.3: type = struct_type {.a: i32} [template]
// CHECK:STDOUT:   %Derived: type = class_type @Derived [template]
// CHECK:STDOUT:   %.4: type = ptr_type %.3 [template]
// CHECK:STDOUT:   %.5: type = unbound_element_type %Derived, %Base [template]
// CHECK:STDOUT:   %SelfBase.type: type = fn_type @SelfBase [template]
// CHECK:STDOUT:   %SelfBase: %SelfBase.type = struct_value () [template]
// CHECK:STDOUT:   %.6: type = ptr_type %Base [template]
// CHECK:STDOUT:   %AddrSelfBase.type: type = fn_type @AddrSelfBase [template]
// CHECK:STDOUT:   %AddrSelfBase: %AddrSelfBase.type = struct_value () [template]
// CHECK:STDOUT:   %.7: type = struct_type {.base: %Base} [template]
// CHECK:STDOUT:   %.8: i32 = int_literal 1 [template]
// CHECK:STDOUT:   %.9: type = ptr_type %Derived [template]
// CHECK:STDOUT:   %Call.type: type = fn_type @Call [template]
// CHECK:STDOUT:   %Call: %Call.type = struct_value () [template]
// CHECK:STDOUT:   %.10: type = struct_type {.base: %.4} [template]
// CHECK:STDOUT:   %.11: type = ptr_type %.7 [template]
// CHECK:STDOUT: }
// CHECK:STDOUT:
// CHECK:STDOUT: imports {
// CHECK:STDOUT:   %Core: <namespace> = namespace file.%Core.import, [template] {
// CHECK:STDOUT:     .Int32 = %import_ref
// CHECK:STDOUT:     import Core//prelude
// CHECK:STDOUT:     import Core//prelude/operators
// CHECK:STDOUT:     import Core//prelude/types
// CHECK:STDOUT:     import Core//prelude/operators/arithmetic
// CHECK:STDOUT:     import Core//prelude/operators/bitwise
// CHECK:STDOUT:     import Core//prelude/operators/comparison
// CHECK:STDOUT:     import Core//prelude/types/bool
// CHECK:STDOUT:   }
// CHECK:STDOUT:   %import_ref: %Int32.type = import_ref Core//prelude/types, inst+4, loaded [template = constants.%Int32]
// CHECK:STDOUT: }
// CHECK:STDOUT:
// CHECK:STDOUT: file {
// CHECK:STDOUT:   package: <namespace> = namespace [template] {
// CHECK:STDOUT:     .Core = imports.%Core
// CHECK:STDOUT:     .Base = %Base.decl
// CHECK:STDOUT:     .Derived = %Derived.decl
// CHECK:STDOUT:     .Call = %Call.decl
// CHECK:STDOUT:   }
// CHECK:STDOUT:   %Core.import = import Core
// CHECK:STDOUT:   %Base.decl: type = class_decl @Base [template = constants.%Base] {} {}
// CHECK:STDOUT:   %Derived.decl: type = class_decl @Derived [template = constants.%Derived] {} {}
// CHECK:STDOUT:   %SelfBase.decl: %SelfBase.type = fn_decl @SelfBase [template = constants.%SelfBase] {
// CHECK:STDOUT:     @Derived.%self.patt.loc22: %Base = binding_pattern self
// CHECK:STDOUT:   } {
// CHECK:STDOUT:     %Base.ref.loc22: type = name_ref Base, %Base.decl [template = constants.%Base]
// CHECK:STDOUT:     %param.loc22: %Base = param
// CHECK:STDOUT:     @SelfBase.%self: %Base = bind_name self, %param.loc22
// CHECK:STDOUT:     %int.make_type_32.loc22: init type = call constants.%Int32() [template = i32]
// CHECK:STDOUT:     %.loc22_38.1: type = value_of_initializer %int.make_type_32.loc22 [template = i32]
// CHECK:STDOUT:     %.loc22_38.2: type = converted %int.make_type_32.loc22, %.loc22_38.1 [template = i32]
// CHECK:STDOUT:     @SelfBase.%return: ref i32 = var <return slot>
// CHECK:STDOUT:   }
// CHECK:STDOUT:   %AddrSelfBase.decl: %AddrSelfBase.type = fn_decl @AddrSelfBase [template = constants.%AddrSelfBase] {
<<<<<<< HEAD
// CHECK:STDOUT:     %.loc26_30: %.6 = binding_pattern self
// CHECK:STDOUT:     %.loc26_25.1: %.6 = addr_pattern %.loc26_30
=======
// CHECK:STDOUT:     @Derived.%self.patt.loc26: %.6 = binding_pattern self
>>>>>>> ed374dcd
// CHECK:STDOUT:   } {
// CHECK:STDOUT:     %Base.ref.loc26: type = name_ref Base, %Base.decl [template = constants.%Base]
// CHECK:STDOUT:     %.loc26_40: type = ptr_type %Base [template = constants.%.6]
// CHECK:STDOUT:     %param.loc26: %.6 = param
// CHECK:STDOUT:     @AddrSelfBase.%self: %.6 = bind_name self, %param.loc26
// CHECK:STDOUT:     @AddrSelfBase.%.loc26: %.6 = addr_param @AddrSelfBase.%self
// CHECK:STDOUT:   }
// CHECK:STDOUT:   %Call.decl: %Call.type = fn_decl @Call [template = constants.%Call] {
// CHECK:STDOUT:     %p.patt: %.9 = binding_pattern p
// CHECK:STDOUT:   } {
// CHECK:STDOUT:     %Derived.ref: type = name_ref Derived, %Derived.decl [template = constants.%Derived]
// CHECK:STDOUT:     %.loc30_19: type = ptr_type %Derived [template = constants.%.9]
// CHECK:STDOUT:     %param.loc30: %.9 = param
// CHECK:STDOUT:     @Call.%p: %.9 = bind_name p, %param.loc30
// CHECK:STDOUT:     %int.make_type_32.loc30: init type = call constants.%Int32() [template = i32]
// CHECK:STDOUT:     %.loc30_25.1: type = value_of_initializer %int.make_type_32.loc30 [template = i32]
// CHECK:STDOUT:     %.loc30_25.2: type = converted %int.make_type_32.loc30, %.loc30_25.1 [template = i32]
// CHECK:STDOUT:     @Call.%return: ref i32 = var <return slot>
// CHECK:STDOUT:   }
// CHECK:STDOUT: }
// CHECK:STDOUT:
// CHECK:STDOUT: class @Base {
// CHECK:STDOUT:   %int.make_type_32: init type = call constants.%Int32() [template = i32]
// CHECK:STDOUT:   %.loc12_10.1: type = value_of_initializer %int.make_type_32 [template = i32]
// CHECK:STDOUT:   %.loc12_10.2: type = converted %int.make_type_32, %.loc12_10.1 [template = i32]
// CHECK:STDOUT:   %.loc12_8: %.2 = field_decl a, element0 [template]
// CHECK:STDOUT:
// CHECK:STDOUT: !members:
// CHECK:STDOUT:   .Self = constants.%Base
// CHECK:STDOUT:   .a = %.loc12_8
// CHECK:STDOUT: }
// CHECK:STDOUT:
// CHECK:STDOUT: class @Derived {
// CHECK:STDOUT:   %Base.ref.loc16: type = name_ref Base, file.%Base.decl [template = constants.%Base]
// CHECK:STDOUT:   %.loc16: %.5 = base_decl %Base, element0 [template]
// CHECK:STDOUT:   %SelfBase.decl: %SelfBase.type = fn_decl @SelfBase [template = constants.%SelfBase] {
// CHECK:STDOUT:     %self.patt.loc22: %Base = binding_pattern self
// CHECK:STDOUT:   } {
// CHECK:STDOUT:     %Base.ref.loc18: type = name_ref Base, file.%Base.decl [template = constants.%Base]
// CHECK:STDOUT:     %param.loc18: %Base = param
// CHECK:STDOUT:     %self.loc18: %Base = bind_name self, %param.loc18
// CHECK:STDOUT:     %int.make_type_32: init type = call constants.%Int32() [template = i32]
// CHECK:STDOUT:     %.loc18_32.1: type = value_of_initializer %int.make_type_32 [template = i32]
// CHECK:STDOUT:     %.loc18_32.2: type = converted %int.make_type_32, %.loc18_32.1 [template = i32]
// CHECK:STDOUT:     %return.var: ref i32 = var <return slot>
// CHECK:STDOUT:   }
// CHECK:STDOUT:   %AddrSelfBase.decl: %AddrSelfBase.type = fn_decl @AddrSelfBase [template = constants.%AddrSelfBase] {
<<<<<<< HEAD
// CHECK:STDOUT:     %.loc19_24: %.6 = binding_pattern self
// CHECK:STDOUT:     %.loc19_19.1: %.6 = addr_pattern %.loc19_24
=======
// CHECK:STDOUT:     %self.patt.loc26: %.6 = binding_pattern self
>>>>>>> ed374dcd
// CHECK:STDOUT:   } {
// CHECK:STDOUT:     %Base.ref.loc19: type = name_ref Base, file.%Base.decl [template = constants.%Base]
// CHECK:STDOUT:     %.loc19_34: type = ptr_type %Base [template = constants.%.6]
// CHECK:STDOUT:     %param.loc19: %.6 = param
// CHECK:STDOUT:     %self.loc19_24.2: %.6 = bind_name self, %param.loc19
// CHECK:STDOUT:     %.loc19_19.2: %.6 = addr_param %self.loc19_24.2
// CHECK:STDOUT:   }
// CHECK:STDOUT:
// CHECK:STDOUT: !members:
// CHECK:STDOUT:   .Self = constants.%Derived
// CHECK:STDOUT:   .base = %.loc16
// CHECK:STDOUT:   .SelfBase = %SelfBase.decl
// CHECK:STDOUT:   .AddrSelfBase = %AddrSelfBase.decl
// CHECK:STDOUT:   extend name_scope2
// CHECK:STDOUT: }
// CHECK:STDOUT:
// CHECK:STDOUT: fn @Int32() -> type = "int.make_type_32";
// CHECK:STDOUT:
// CHECK:STDOUT: fn @SelfBase[%self: %Base]() -> i32 {
// CHECK:STDOUT: !entry:
// CHECK:STDOUT:   %self.ref: %Base = name_ref self, %self
// CHECK:STDOUT:   %a.ref: %.2 = name_ref a, @Base.%.loc12_8 [template = @Base.%.loc12_8]
// CHECK:STDOUT:   %.loc23_14.1: ref i32 = class_element_access %self.ref, element0
// CHECK:STDOUT:   %.loc23_14.2: i32 = bind_value %.loc23_14.1
// CHECK:STDOUT:   return %.loc23_14.2
// CHECK:STDOUT: }
// CHECK:STDOUT:
// CHECK:STDOUT: fn @AddrSelfBase[addr %self: %.6]() {
// CHECK:STDOUT: !entry:
// CHECK:STDOUT:   %self.ref: %.6 = name_ref self, %self
// CHECK:STDOUT:   %.loc27_4: ref %Base = deref %self.ref
// CHECK:STDOUT:   %a.ref: %.2 = name_ref a, @Base.%.loc12_8 [template = @Base.%.loc12_8]
// CHECK:STDOUT:   %.loc27_10: ref i32 = class_element_access %.loc27_4, element0
// CHECK:STDOUT:   %.loc27_15: i32 = int_literal 1 [template = constants.%.8]
// CHECK:STDOUT:   assign %.loc27_10, %.loc27_15
// CHECK:STDOUT:   return
// CHECK:STDOUT: }
// CHECK:STDOUT:
// CHECK:STDOUT: fn @Call(%p: %.9) -> i32 {
// CHECK:STDOUT: !entry:
// CHECK:STDOUT:   %p.ref.loc31: %.9 = name_ref p, %p
// CHECK:STDOUT:   %.loc31_4.1: ref %Derived = deref %p.ref.loc31
// CHECK:STDOUT:   %AddrSelfBase.ref: %AddrSelfBase.type = name_ref AddrSelfBase, @Derived.%AddrSelfBase.decl [template = constants.%AddrSelfBase]
// CHECK:STDOUT:   %.loc31_7: <bound method> = bound_method %.loc31_4.1, %AddrSelfBase.ref
// CHECK:STDOUT:   %.loc31_4.2: %.9 = addr_of %.loc31_4.1
// CHECK:STDOUT:   %.loc31_20.1: ref %Derived = deref %.loc31_4.2
// CHECK:STDOUT:   %.loc31_20.2: ref %Base = class_element_access %.loc31_20.1, element0
// CHECK:STDOUT:   %.loc31_20.3: %.6 = addr_of %.loc31_20.2
// CHECK:STDOUT:   %.loc31_20.4: %.6 = converted %.loc31_4.2, %.loc31_20.3
// CHECK:STDOUT:   %AddrSelfBase.call: init %.1 = call %.loc31_7(%.loc31_20.4)
// CHECK:STDOUT:   %p.ref.loc32: %.9 = name_ref p, %p
// CHECK:STDOUT:   %.loc32_11: ref %Derived = deref %p.ref.loc32
// CHECK:STDOUT:   %SelfBase.ref: %SelfBase.type = name_ref SelfBase, @Derived.%SelfBase.decl [template = constants.%SelfBase]
// CHECK:STDOUT:   %.loc32_14: <bound method> = bound_method %.loc32_11, %SelfBase.ref
// CHECK:STDOUT:   %.loc32_23.1: ref %Base = class_element_access %.loc32_11, element0
// CHECK:STDOUT:   %.loc32_23.2: ref %Base = converted %.loc32_11, %.loc32_23.1
// CHECK:STDOUT:   %.loc32_23.3: %Base = bind_value %.loc32_23.2
// CHECK:STDOUT:   %SelfBase.call: init i32 = call %.loc32_14(%.loc32_23.3)
// CHECK:STDOUT:   %.loc32_25.1: i32 = value_of_initializer %SelfBase.call
// CHECK:STDOUT:   %.loc32_25.2: i32 = converted %SelfBase.call, %.loc32_25.1
// CHECK:STDOUT:   return %.loc32_25.2
// CHECK:STDOUT: }
// CHECK:STDOUT:<|MERGE_RESOLUTION|>--- conflicted
+++ resolved
@@ -94,12 +94,8 @@
 // CHECK:STDOUT:     @SelfBase.%return: ref i32 = var <return slot>
 // CHECK:STDOUT:   }
 // CHECK:STDOUT:   %AddrSelfBase.decl: %AddrSelfBase.type = fn_decl @AddrSelfBase [template = constants.%AddrSelfBase] {
-<<<<<<< HEAD
-// CHECK:STDOUT:     %.loc26_30: %.6 = binding_pattern self
-// CHECK:STDOUT:     %.loc26_25.1: %.6 = addr_pattern %.loc26_30
-=======
 // CHECK:STDOUT:     @Derived.%self.patt.loc26: %.6 = binding_pattern self
->>>>>>> ed374dcd
+// CHECK:STDOUT:     @Derived.%.loc26: %.6 = addr_pattern @Derived.%self.patt.loc26
 // CHECK:STDOUT:   } {
 // CHECK:STDOUT:     %Base.ref.loc26: type = name_ref Base, %Base.decl [template = constants.%Base]
 // CHECK:STDOUT:     %.loc26_40: type = ptr_type %Base [template = constants.%.6]
@@ -147,18 +143,14 @@
 // CHECK:STDOUT:     %return.var: ref i32 = var <return slot>
 // CHECK:STDOUT:   }
 // CHECK:STDOUT:   %AddrSelfBase.decl: %AddrSelfBase.type = fn_decl @AddrSelfBase [template = constants.%AddrSelfBase] {
-<<<<<<< HEAD
-// CHECK:STDOUT:     %.loc19_24: %.6 = binding_pattern self
-// CHECK:STDOUT:     %.loc19_19.1: %.6 = addr_pattern %.loc19_24
-=======
 // CHECK:STDOUT:     %self.patt.loc26: %.6 = binding_pattern self
->>>>>>> ed374dcd
+// CHECK:STDOUT:     %.loc26: %.6 = addr_pattern %self.patt.loc26
 // CHECK:STDOUT:   } {
 // CHECK:STDOUT:     %Base.ref.loc19: type = name_ref Base, file.%Base.decl [template = constants.%Base]
 // CHECK:STDOUT:     %.loc19_34: type = ptr_type %Base [template = constants.%.6]
 // CHECK:STDOUT:     %param.loc19: %.6 = param
 // CHECK:STDOUT:     %self.loc19_24.2: %.6 = bind_name self, %param.loc19
-// CHECK:STDOUT:     %.loc19_19.2: %.6 = addr_param %self.loc19_24.2
+// CHECK:STDOUT:     %.loc19_19: %.6 = addr_param %self.loc19_24.2
 // CHECK:STDOUT:   }
 // CHECK:STDOUT:
 // CHECK:STDOUT: !members:
