// Part of the Carbon Language project, under the Apache License v2.0 with LLVM
// Exceptions. See /LICENSE for license information.
// SPDX-License-Identifier: Apache-2.0 WITH LLVM-exception
//
// AUTOUPDATE
// TIP: To test this file alone, run:
// TIP:   bazel test //toolchain/testing:file_test --test_arg=--file_tests=toolchain/check/testdata/class/self_conversion.carbon
// TIP: To dump output, run:
// TIP:   bazel run //toolchain/testing:file_test -- --dump_output --file_tests=toolchain/check/testdata/class/self_conversion.carbon

base class Base {
  var a: i32;
}

class Derived {
  extend base: Base;

  fn SelfBase[self: Base]() -> i32;
  fn AddrSelfBase[addr self: Base*]();
}

fn Derived.SelfBase[self: Base]() -> i32 {
  return self.a;
}

fn Derived.AddrSelfBase[addr self: Base*]() {
  (*self).a = 1;
}

fn Call(p: Derived*) -> i32 {
  (*p).AddrSelfBase();
  return (*p).SelfBase();
}

// CHECK:STDOUT: --- self_conversion.carbon
// CHECK:STDOUT:
// CHECK:STDOUT: constants {
// CHECK:STDOUT:   %Base: type = class_type @Base [template]
// CHECK:STDOUT:   %Int32.type: type = fn_type @Int32 [template]
// CHECK:STDOUT:   %.1: type = tuple_type () [template]
// CHECK:STDOUT:   %Int32: %Int32.type = struct_value () [template]
// CHECK:STDOUT:   %.2: type = unbound_element_type %Base, i32 [template]
// CHECK:STDOUT:   %.3: type = struct_type {.a: i32} [template]
// CHECK:STDOUT:   %.4: <witness> = complete_type_witness %.3 [template]
// CHECK:STDOUT:   %Derived: type = class_type @Derived [template]
// CHECK:STDOUT:   %.5: type = ptr_type %.3 [template]
// CHECK:STDOUT:   %.6: type = unbound_element_type %Derived, %Base [template]
// CHECK:STDOUT:   %SelfBase.type: type = fn_type @SelfBase [template]
// CHECK:STDOUT:   %SelfBase: %SelfBase.type = struct_value () [template]
// CHECK:STDOUT:   %.7: type = ptr_type %Base [template]
// CHECK:STDOUT:   %AddrSelfBase.type: type = fn_type @AddrSelfBase [template]
// CHECK:STDOUT:   %AddrSelfBase: %AddrSelfBase.type = struct_value () [template]
// CHECK:STDOUT:   %.8: type = struct_type {.base: %Base} [template]
// CHECK:STDOUT:   %.9: <witness> = complete_type_witness %.8 [template]
// CHECK:STDOUT:   %.10: i32 = int_literal 1 [template]
// CHECK:STDOUT:   %.11: type = ptr_type %Derived [template]
// CHECK:STDOUT:   %Call.type: type = fn_type @Call [template]
// CHECK:STDOUT:   %Call: %Call.type = struct_value () [template]
// CHECK:STDOUT:   %.12: type = struct_type {.base: %.5} [template]
// CHECK:STDOUT:   %.13: type = ptr_type %.8 [template]
// CHECK:STDOUT: }
// CHECK:STDOUT:
// CHECK:STDOUT: imports {
// CHECK:STDOUT:   %Core: <namespace> = namespace file.%Core.import, [template] {
// CHECK:STDOUT:     .Int32 = %import_ref
// CHECK:STDOUT:     import Core//prelude
// CHECK:STDOUT:     import Core//prelude/operators
// CHECK:STDOUT:     import Core//prelude/types
// CHECK:STDOUT:     import Core//prelude/operators/arithmetic
// CHECK:STDOUT:     import Core//prelude/operators/as
// CHECK:STDOUT:     import Core//prelude/operators/bitwise
// CHECK:STDOUT:     import Core//prelude/operators/comparison
// CHECK:STDOUT:     import Core//prelude/types/bool
// CHECK:STDOUT:   }
// CHECK:STDOUT:   %import_ref: %Int32.type = import_ref Core//prelude/types, inst+4, loaded [template = constants.%Int32]
// CHECK:STDOUT: }
// CHECK:STDOUT:
// CHECK:STDOUT: file {
// CHECK:STDOUT:   package: <namespace> = namespace [template] {
// CHECK:STDOUT:     .Core = imports.%Core
// CHECK:STDOUT:     .Base = %Base.decl
// CHECK:STDOUT:     .Derived = %Derived.decl
// CHECK:STDOUT:     .Call = %Call.decl
// CHECK:STDOUT:   }
// CHECK:STDOUT:   %Core.import = import Core
// CHECK:STDOUT:   %Base.decl: type = class_decl @Base [template = constants.%Base] {} {}
// CHECK:STDOUT:   %Derived.decl: type = class_decl @Derived [template = constants.%Derived] {} {}
// CHECK:STDOUT:   %SelfBase.decl: %SelfBase.type = fn_decl @SelfBase [template = constants.%SelfBase] {
// CHECK:STDOUT:     %self.patt: %Base = binding_pattern self
<<<<<<< HEAD
// CHECK:STDOUT:     %.loc22_25: %Base = param_pattern %self.patt
// CHECK:STDOUT:   } {
// CHECK:STDOUT:     %Base.ref.loc22: type = name_ref Base, file.%Base.decl [template = constants.%Base]
// CHECK:STDOUT:     %param.loc22: %Base = param
// CHECK:STDOUT:     %self.loc22: %Base = bind_name self, %param.loc22
=======
// CHECK:STDOUT:   } {
// CHECK:STDOUT:     %Base.ref.loc22: type = name_ref Base, file.%Base.decl [template = constants.%Base]
// CHECK:STDOUT:     %self.param.loc22: %Base = param self, runtime_param0
// CHECK:STDOUT:     %self.loc22: %Base = bind_name self, %self.param.loc22
>>>>>>> 7396aede
// CHECK:STDOUT:     %int.make_type_32.loc22: init type = call constants.%Int32() [template = i32]
// CHECK:STDOUT:     %.loc22_38.1: type = value_of_initializer %int.make_type_32.loc22 [template = i32]
// CHECK:STDOUT:     %.loc22_38.2: type = converted %int.make_type_32.loc22, %.loc22_38.1 [template = i32]
// CHECK:STDOUT:     %return: ref i32 = var <return slot>
// CHECK:STDOUT:   }
// CHECK:STDOUT:   %AddrSelfBase.decl: %AddrSelfBase.type = fn_decl @AddrSelfBase [template = constants.%AddrSelfBase] {
<<<<<<< HEAD
// CHECK:STDOUT:     %self.patt: %.6 = binding_pattern self
// CHECK:STDOUT:     %.loc26_25.1: %.6 = addr_pattern %self.patt
// CHECK:STDOUT:     %.loc26_25.2: %.6 = param_pattern %.loc26_25.1
// CHECK:STDOUT:   } {
// CHECK:STDOUT:     %Base.ref.loc26: type = name_ref Base, file.%Base.decl [template = constants.%Base]
// CHECK:STDOUT:     %.loc26_40: type = ptr_type %Base [template = constants.%.6]
// CHECK:STDOUT:     %param.loc26: %.6 = param
// CHECK:STDOUT:     %self.loc26: %.6 = bind_name self, %param.loc26
// CHECK:STDOUT:     %.loc26_25.3: %.6 = addr_param %self.loc26
// CHECK:STDOUT:   }
// CHECK:STDOUT:   %Call.decl: %Call.type = fn_decl @Call [template = constants.%Call] {
// CHECK:STDOUT:     %p.patt: %.9 = binding_pattern p
// CHECK:STDOUT:     %.loc30_10: %.9 = param_pattern %p.patt
// CHECK:STDOUT:   } {
// CHECK:STDOUT:     %Derived.ref: type = name_ref Derived, file.%Derived.decl [template = constants.%Derived]
// CHECK:STDOUT:     %.loc30_19: type = ptr_type %Derived [template = constants.%.9]
// CHECK:STDOUT:     %param: %.9 = param
// CHECK:STDOUT:     %p: %.9 = bind_name p, %param
=======
// CHECK:STDOUT:     %self.patt: %.7 = binding_pattern self
// CHECK:STDOUT:   } {
// CHECK:STDOUT:     %Base.ref.loc26: type = name_ref Base, file.%Base.decl [template = constants.%Base]
// CHECK:STDOUT:     %.loc26_40: type = ptr_type %Base [template = constants.%.7]
// CHECK:STDOUT:     %self.param.loc26: %.7 = param self, runtime_param0
// CHECK:STDOUT:     %self.loc26: %.7 = bind_name self, %self.param.loc26
// CHECK:STDOUT:     %.loc26_25: %.7 = addr_pattern %self.loc26
// CHECK:STDOUT:   }
// CHECK:STDOUT:   %Call.decl: %Call.type = fn_decl @Call [template = constants.%Call] {
// CHECK:STDOUT:     %p.patt: %.11 = binding_pattern p
// CHECK:STDOUT:   } {
// CHECK:STDOUT:     %Derived.ref: type = name_ref Derived, file.%Derived.decl [template = constants.%Derived]
// CHECK:STDOUT:     %.loc30_19: type = ptr_type %Derived [template = constants.%.11]
// CHECK:STDOUT:     %p.param: %.11 = param p, runtime_param0
// CHECK:STDOUT:     %p: %.11 = bind_name p, %p.param
>>>>>>> 7396aede
// CHECK:STDOUT:     %int.make_type_32: init type = call constants.%Int32() [template = i32]
// CHECK:STDOUT:     %.loc30_25.1: type = value_of_initializer %int.make_type_32 [template = i32]
// CHECK:STDOUT:     %.loc30_25.2: type = converted %int.make_type_32, %.loc30_25.1 [template = i32]
// CHECK:STDOUT:     %return: ref i32 = var <return slot>
// CHECK:STDOUT:   }
// CHECK:STDOUT: }
// CHECK:STDOUT:
// CHECK:STDOUT: class @Base {
// CHECK:STDOUT:   %int.make_type_32: init type = call constants.%Int32() [template = i32]
// CHECK:STDOUT:   %.loc12_10.1: type = value_of_initializer %int.make_type_32 [template = i32]
// CHECK:STDOUT:   %.loc12_10.2: type = converted %int.make_type_32, %.loc12_10.1 [template = i32]
// CHECK:STDOUT:   %.loc12_8: %.2 = field_decl a, element0 [template]
// CHECK:STDOUT:   %.loc13: <witness> = complete_type_witness %.3 [template = constants.%.4]
// CHECK:STDOUT:
// CHECK:STDOUT: !members:
// CHECK:STDOUT:   .Self = constants.%Base
// CHECK:STDOUT:   .a = %.loc12_8
// CHECK:STDOUT: }
// CHECK:STDOUT:
// CHECK:STDOUT: class @Derived {
// CHECK:STDOUT:   %Base.ref: type = name_ref Base, file.%Base.decl [template = constants.%Base]
<<<<<<< HEAD
// CHECK:STDOUT:   %.loc16: %.5 = base_decl %Base, element0 [template]
// CHECK:STDOUT:   %SelfBase.decl: %SelfBase.type = fn_decl @SelfBase [template = constants.%SelfBase] {
// CHECK:STDOUT:     %self.patt: %Base = binding_pattern self
// CHECK:STDOUT:     %.loc22_25: %Base = param_pattern %self.patt
// CHECK:STDOUT:   } {
// CHECK:STDOUT:     %Base.ref.loc18: type = name_ref Base, file.%Base.decl [template = constants.%Base]
// CHECK:STDOUT:     %param.loc18: %Base = param
// CHECK:STDOUT:     %self.loc18: %Base = bind_name self, %param.loc18
=======
// CHECK:STDOUT:   %.loc16: %.6 = base_decl %Base, element0 [template]
// CHECK:STDOUT:   %SelfBase.decl: %SelfBase.type = fn_decl @SelfBase [template = constants.%SelfBase] {
// CHECK:STDOUT:     %self.patt: %Base = binding_pattern self
// CHECK:STDOUT:   } {
// CHECK:STDOUT:     %Base.ref.loc18: type = name_ref Base, file.%Base.decl [template = constants.%Base]
// CHECK:STDOUT:     %self.param.loc18: %Base = param self, runtime_param0
// CHECK:STDOUT:     %self.loc18: %Base = bind_name self, %self.param.loc18
>>>>>>> 7396aede
// CHECK:STDOUT:     %int.make_type_32.loc18: init type = call constants.%Int32() [template = i32]
// CHECK:STDOUT:     %.loc18_32.1: type = value_of_initializer %int.make_type_32.loc18 [template = i32]
// CHECK:STDOUT:     %.loc18_32.2: type = converted %int.make_type_32.loc18, %.loc18_32.1 [template = i32]
// CHECK:STDOUT:     %return.var.loc18: ref i32 = var <return slot>
// CHECK:STDOUT:   }
// CHECK:STDOUT:   %AddrSelfBase.decl: %AddrSelfBase.type = fn_decl @AddrSelfBase [template = constants.%AddrSelfBase] {
<<<<<<< HEAD
// CHECK:STDOUT:     %self.patt: %.6 = binding_pattern self
// CHECK:STDOUT:     %.loc26_25.1: %.6 = addr_pattern %self.patt
// CHECK:STDOUT:     %.loc26_25.2: %.6 = param_pattern %.loc26_25.1
// CHECK:STDOUT:   } {
// CHECK:STDOUT:     %Base.ref.loc19: type = name_ref Base, file.%Base.decl [template = constants.%Base]
// CHECK:STDOUT:     %.loc19_34: type = ptr_type %Base [template = constants.%.6]
// CHECK:STDOUT:     %param.loc19: %.6 = param
// CHECK:STDOUT:     %self.loc19: %.6 = bind_name self, %param.loc19
// CHECK:STDOUT:     %.loc19_19: %.6 = addr_param %self.loc19
=======
// CHECK:STDOUT:     %self.patt: %.7 = binding_pattern self
// CHECK:STDOUT:   } {
// CHECK:STDOUT:     %Base.ref.loc19: type = name_ref Base, file.%Base.decl [template = constants.%Base]
// CHECK:STDOUT:     %.loc19_34: type = ptr_type %Base [template = constants.%.7]
// CHECK:STDOUT:     %self.param.loc19: %.7 = param self, runtime_param0
// CHECK:STDOUT:     %self.loc19: %.7 = bind_name self, %self.param.loc19
// CHECK:STDOUT:     %.loc19_19: %.7 = addr_pattern %self.loc19
>>>>>>> 7396aede
// CHECK:STDOUT:   }
// CHECK:STDOUT:   %.loc20: <witness> = complete_type_witness %.8 [template = constants.%.9]
// CHECK:STDOUT:
// CHECK:STDOUT: !members:
// CHECK:STDOUT:   .Self = constants.%Derived
// CHECK:STDOUT:   .base = %.loc16
// CHECK:STDOUT:   .SelfBase = %SelfBase.decl
// CHECK:STDOUT:   .AddrSelfBase = %AddrSelfBase.decl
// CHECK:STDOUT:   extend name_scope2
// CHECK:STDOUT: }
// CHECK:STDOUT:
// CHECK:STDOUT: fn @Int32() -> type = "int.make_type_32";
// CHECK:STDOUT:
<<<<<<< HEAD
// CHECK:STDOUT: fn @SelfBase[%.loc22_25: %Base]() -> i32 {
=======
// CHECK:STDOUT: fn @SelfBase[%self.loc22: %Base]() -> i32 {
>>>>>>> 7396aede
// CHECK:STDOUT: !entry:
// CHECK:STDOUT:   %self.ref: %Base = name_ref self, %self.loc22
// CHECK:STDOUT:   %a.ref: %.2 = name_ref a, @Base.%.loc12_8 [template = @Base.%.loc12_8]
// CHECK:STDOUT:   %.loc23_14.1: ref i32 = class_element_access %self.ref, element0
// CHECK:STDOUT:   %.loc23_14.2: i32 = bind_value %.loc23_14.1
// CHECK:STDOUT:   return %.loc23_14.2
// CHECK:STDOUT: }
// CHECK:STDOUT:
<<<<<<< HEAD
// CHECK:STDOUT: fn @AddrSelfBase[%.loc26_25.2: %.6]() {
// CHECK:STDOUT: !entry:
// CHECK:STDOUT:   %self.ref: %.6 = name_ref self, %self.loc26
=======
// CHECK:STDOUT: fn @AddrSelfBase[addr %self.loc26: %.7]() {
// CHECK:STDOUT: !entry:
// CHECK:STDOUT:   %self.ref: %.7 = name_ref self, %self.loc26
>>>>>>> 7396aede
// CHECK:STDOUT:   %.loc27_4: ref %Base = deref %self.ref
// CHECK:STDOUT:   %a.ref: %.2 = name_ref a, @Base.%.loc12_8 [template = @Base.%.loc12_8]
// CHECK:STDOUT:   %.loc27_10: ref i32 = class_element_access %.loc27_4, element0
// CHECK:STDOUT:   %.loc27_15: i32 = int_literal 1 [template = constants.%.10]
// CHECK:STDOUT:   assign %.loc27_10, %.loc27_15
// CHECK:STDOUT:   return
// CHECK:STDOUT: }
// CHECK:STDOUT:
<<<<<<< HEAD
// CHECK:STDOUT: fn @Call(%.loc30_10: %.9) -> i32 {
=======
// CHECK:STDOUT: fn @Call(%p: %.11) -> i32 {
>>>>>>> 7396aede
// CHECK:STDOUT: !entry:
// CHECK:STDOUT:   %p.ref.loc31: %.11 = name_ref p, %p
// CHECK:STDOUT:   %.loc31_4.1: ref %Derived = deref %p.ref.loc31
// CHECK:STDOUT:   %AddrSelfBase.ref: %AddrSelfBase.type = name_ref AddrSelfBase, @Derived.%AddrSelfBase.decl [template = constants.%AddrSelfBase]
// CHECK:STDOUT:   %.loc31_7: <bound method> = bound_method %.loc31_4.1, %AddrSelfBase.ref
// CHECK:STDOUT:   %.loc31_4.2: %.11 = addr_of %.loc31_4.1
// CHECK:STDOUT:   %.loc31_20.1: ref %Derived = deref %.loc31_4.2
// CHECK:STDOUT:   %.loc31_20.2: ref %Base = class_element_access %.loc31_20.1, element0
// CHECK:STDOUT:   %.loc31_20.3: %.7 = addr_of %.loc31_20.2
// CHECK:STDOUT:   %.loc31_20.4: %.7 = converted %.loc31_4.2, %.loc31_20.3
// CHECK:STDOUT:   %AddrSelfBase.call: init %.1 = call %.loc31_7(%.loc31_20.4)
// CHECK:STDOUT:   %p.ref.loc32: %.11 = name_ref p, %p
// CHECK:STDOUT:   %.loc32_11: ref %Derived = deref %p.ref.loc32
// CHECK:STDOUT:   %SelfBase.ref: %SelfBase.type = name_ref SelfBase, @Derived.%SelfBase.decl [template = constants.%SelfBase]
// CHECK:STDOUT:   %.loc32_14: <bound method> = bound_method %.loc32_11, %SelfBase.ref
// CHECK:STDOUT:   %.loc32_23.1: ref %Base = class_element_access %.loc32_11, element0
// CHECK:STDOUT:   %.loc32_23.2: ref %Base = converted %.loc32_11, %.loc32_23.1
// CHECK:STDOUT:   %.loc32_23.3: %Base = bind_value %.loc32_23.2
// CHECK:STDOUT:   %SelfBase.call: init i32 = call %.loc32_14(%.loc32_23.3)
// CHECK:STDOUT:   %.loc32_25.1: i32 = value_of_initializer %SelfBase.call
// CHECK:STDOUT:   %.loc32_25.2: i32 = converted %SelfBase.call, %.loc32_25.1
// CHECK:STDOUT:   return %.loc32_25.2
// CHECK:STDOUT: }
// CHECK:STDOUT:<|MERGE_RESOLUTION|>--- conflicted
+++ resolved
@@ -87,60 +87,35 @@
 // CHECK:STDOUT:   %Derived.decl: type = class_decl @Derived [template = constants.%Derived] {} {}
 // CHECK:STDOUT:   %SelfBase.decl: %SelfBase.type = fn_decl @SelfBase [template = constants.%SelfBase] {
 // CHECK:STDOUT:     %self.patt: %Base = binding_pattern self
-<<<<<<< HEAD
-// CHECK:STDOUT:     %.loc22_25: %Base = param_pattern %self.patt
+// CHECK:STDOUT:     %.loc22_25: %Base = param_pattern %self.patt, runtime_param0
 // CHECK:STDOUT:   } {
 // CHECK:STDOUT:     %Base.ref.loc22: type = name_ref Base, file.%Base.decl [template = constants.%Base]
-// CHECK:STDOUT:     %param.loc22: %Base = param
+// CHECK:STDOUT:     %param.loc22: %Base = param runtime_param0
 // CHECK:STDOUT:     %self.loc22: %Base = bind_name self, %param.loc22
-=======
-// CHECK:STDOUT:   } {
-// CHECK:STDOUT:     %Base.ref.loc22: type = name_ref Base, file.%Base.decl [template = constants.%Base]
-// CHECK:STDOUT:     %self.param.loc22: %Base = param self, runtime_param0
-// CHECK:STDOUT:     %self.loc22: %Base = bind_name self, %self.param.loc22
->>>>>>> 7396aede
 // CHECK:STDOUT:     %int.make_type_32.loc22: init type = call constants.%Int32() [template = i32]
 // CHECK:STDOUT:     %.loc22_38.1: type = value_of_initializer %int.make_type_32.loc22 [template = i32]
 // CHECK:STDOUT:     %.loc22_38.2: type = converted %int.make_type_32.loc22, %.loc22_38.1 [template = i32]
 // CHECK:STDOUT:     %return: ref i32 = var <return slot>
 // CHECK:STDOUT:   }
 // CHECK:STDOUT:   %AddrSelfBase.decl: %AddrSelfBase.type = fn_decl @AddrSelfBase [template = constants.%AddrSelfBase] {
-<<<<<<< HEAD
-// CHECK:STDOUT:     %self.patt: %.6 = binding_pattern self
-// CHECK:STDOUT:     %.loc26_25.1: %.6 = addr_pattern %self.patt
-// CHECK:STDOUT:     %.loc26_25.2: %.6 = param_pattern %.loc26_25.1
-// CHECK:STDOUT:   } {
-// CHECK:STDOUT:     %Base.ref.loc26: type = name_ref Base, file.%Base.decl [template = constants.%Base]
-// CHECK:STDOUT:     %.loc26_40: type = ptr_type %Base [template = constants.%.6]
-// CHECK:STDOUT:     %param.loc26: %.6 = param
-// CHECK:STDOUT:     %self.loc26: %.6 = bind_name self, %param.loc26
-// CHECK:STDOUT:     %.loc26_25.3: %.6 = addr_param %self.loc26
-// CHECK:STDOUT:   }
-// CHECK:STDOUT:   %Call.decl: %Call.type = fn_decl @Call [template = constants.%Call] {
-// CHECK:STDOUT:     %p.patt: %.9 = binding_pattern p
-// CHECK:STDOUT:     %.loc30_10: %.9 = param_pattern %p.patt
-// CHECK:STDOUT:   } {
-// CHECK:STDOUT:     %Derived.ref: type = name_ref Derived, file.%Derived.decl [template = constants.%Derived]
-// CHECK:STDOUT:     %.loc30_19: type = ptr_type %Derived [template = constants.%.9]
-// CHECK:STDOUT:     %param: %.9 = param
-// CHECK:STDOUT:     %p: %.9 = bind_name p, %param
-=======
 // CHECK:STDOUT:     %self.patt: %.7 = binding_pattern self
+// CHECK:STDOUT:     %.loc26_25.1: %.7 = addr_pattern %self.patt
+// CHECK:STDOUT:     %.loc26_25.2: %.7 = param_pattern %.loc26_25.1, runtime_param0
 // CHECK:STDOUT:   } {
 // CHECK:STDOUT:     %Base.ref.loc26: type = name_ref Base, file.%Base.decl [template = constants.%Base]
 // CHECK:STDOUT:     %.loc26_40: type = ptr_type %Base [template = constants.%.7]
-// CHECK:STDOUT:     %self.param.loc26: %.7 = param self, runtime_param0
-// CHECK:STDOUT:     %self.loc26: %.7 = bind_name self, %self.param.loc26
-// CHECK:STDOUT:     %.loc26_25: %.7 = addr_pattern %self.loc26
+// CHECK:STDOUT:     %param.loc26: %.7 = param runtime_param0
+// CHECK:STDOUT:     %self.loc26: %.7 = bind_name self, %param.loc26
+// CHECK:STDOUT:     %.loc26_25.3: %.7 = addr_param %self.loc26
 // CHECK:STDOUT:   }
 // CHECK:STDOUT:   %Call.decl: %Call.type = fn_decl @Call [template = constants.%Call] {
 // CHECK:STDOUT:     %p.patt: %.11 = binding_pattern p
+// CHECK:STDOUT:     %.loc30_10: %.11 = param_pattern %p.patt, runtime_param0
 // CHECK:STDOUT:   } {
 // CHECK:STDOUT:     %Derived.ref: type = name_ref Derived, file.%Derived.decl [template = constants.%Derived]
 // CHECK:STDOUT:     %.loc30_19: type = ptr_type %Derived [template = constants.%.11]
-// CHECK:STDOUT:     %p.param: %.11 = param p, runtime_param0
-// CHECK:STDOUT:     %p: %.11 = bind_name p, %p.param
->>>>>>> 7396aede
+// CHECK:STDOUT:     %param: %.11 = param runtime_param0
+// CHECK:STDOUT:     %p: %.11 = bind_name p, %param
 // CHECK:STDOUT:     %int.make_type_32: init type = call constants.%Int32() [template = i32]
 // CHECK:STDOUT:     %.loc30_25.1: type = value_of_initializer %int.make_type_32 [template = i32]
 // CHECK:STDOUT:     %.loc30_25.2: type = converted %int.make_type_32, %.loc30_25.1 [template = i32]
@@ -162,49 +137,29 @@
 // CHECK:STDOUT:
 // CHECK:STDOUT: class @Derived {
 // CHECK:STDOUT:   %Base.ref: type = name_ref Base, file.%Base.decl [template = constants.%Base]
-<<<<<<< HEAD
-// CHECK:STDOUT:   %.loc16: %.5 = base_decl %Base, element0 [template]
-// CHECK:STDOUT:   %SelfBase.decl: %SelfBase.type = fn_decl @SelfBase [template = constants.%SelfBase] {
-// CHECK:STDOUT:     %self.patt: %Base = binding_pattern self
-// CHECK:STDOUT:     %.loc22_25: %Base = param_pattern %self.patt
-// CHECK:STDOUT:   } {
-// CHECK:STDOUT:     %Base.ref.loc18: type = name_ref Base, file.%Base.decl [template = constants.%Base]
-// CHECK:STDOUT:     %param.loc18: %Base = param
-// CHECK:STDOUT:     %self.loc18: %Base = bind_name self, %param.loc18
-=======
 // CHECK:STDOUT:   %.loc16: %.6 = base_decl %Base, element0 [template]
 // CHECK:STDOUT:   %SelfBase.decl: %SelfBase.type = fn_decl @SelfBase [template = constants.%SelfBase] {
 // CHECK:STDOUT:     %self.patt: %Base = binding_pattern self
+// CHECK:STDOUT:     %.loc22_25: %Base = param_pattern %self.patt, runtime_param0
 // CHECK:STDOUT:   } {
 // CHECK:STDOUT:     %Base.ref.loc18: type = name_ref Base, file.%Base.decl [template = constants.%Base]
-// CHECK:STDOUT:     %self.param.loc18: %Base = param self, runtime_param0
-// CHECK:STDOUT:     %self.loc18: %Base = bind_name self, %self.param.loc18
->>>>>>> 7396aede
+// CHECK:STDOUT:     %param.loc18: %Base = param runtime_param0
+// CHECK:STDOUT:     %self.loc18: %Base = bind_name self, %param.loc18
 // CHECK:STDOUT:     %int.make_type_32.loc18: init type = call constants.%Int32() [template = i32]
 // CHECK:STDOUT:     %.loc18_32.1: type = value_of_initializer %int.make_type_32.loc18 [template = i32]
 // CHECK:STDOUT:     %.loc18_32.2: type = converted %int.make_type_32.loc18, %.loc18_32.1 [template = i32]
 // CHECK:STDOUT:     %return.var.loc18: ref i32 = var <return slot>
 // CHECK:STDOUT:   }
 // CHECK:STDOUT:   %AddrSelfBase.decl: %AddrSelfBase.type = fn_decl @AddrSelfBase [template = constants.%AddrSelfBase] {
-<<<<<<< HEAD
-// CHECK:STDOUT:     %self.patt: %.6 = binding_pattern self
-// CHECK:STDOUT:     %.loc26_25.1: %.6 = addr_pattern %self.patt
-// CHECK:STDOUT:     %.loc26_25.2: %.6 = param_pattern %.loc26_25.1
-// CHECK:STDOUT:   } {
-// CHECK:STDOUT:     %Base.ref.loc19: type = name_ref Base, file.%Base.decl [template = constants.%Base]
-// CHECK:STDOUT:     %.loc19_34: type = ptr_type %Base [template = constants.%.6]
-// CHECK:STDOUT:     %param.loc19: %.6 = param
-// CHECK:STDOUT:     %self.loc19: %.6 = bind_name self, %param.loc19
-// CHECK:STDOUT:     %.loc19_19: %.6 = addr_param %self.loc19
-=======
 // CHECK:STDOUT:     %self.patt: %.7 = binding_pattern self
+// CHECK:STDOUT:     %.loc26_25.1: %.7 = addr_pattern %self.patt
+// CHECK:STDOUT:     %.loc26_25.2: %.7 = param_pattern %.loc26_25.1, runtime_param0
 // CHECK:STDOUT:   } {
 // CHECK:STDOUT:     %Base.ref.loc19: type = name_ref Base, file.%Base.decl [template = constants.%Base]
 // CHECK:STDOUT:     %.loc19_34: type = ptr_type %Base [template = constants.%.7]
-// CHECK:STDOUT:     %self.param.loc19: %.7 = param self, runtime_param0
-// CHECK:STDOUT:     %self.loc19: %.7 = bind_name self, %self.param.loc19
-// CHECK:STDOUT:     %.loc19_19: %.7 = addr_pattern %self.loc19
->>>>>>> 7396aede
+// CHECK:STDOUT:     %param.loc19: %.7 = param runtime_param0
+// CHECK:STDOUT:     %self.loc19: %.7 = bind_name self, %param.loc19
+// CHECK:STDOUT:     %.loc19_19: %.7 = addr_param %self.loc19
 // CHECK:STDOUT:   }
 // CHECK:STDOUT:   %.loc20: <witness> = complete_type_witness %.8 [template = constants.%.9]
 // CHECK:STDOUT:
@@ -218,11 +173,7 @@
 // CHECK:STDOUT:
 // CHECK:STDOUT: fn @Int32() -> type = "int.make_type_32";
 // CHECK:STDOUT:
-<<<<<<< HEAD
 // CHECK:STDOUT: fn @SelfBase[%.loc22_25: %Base]() -> i32 {
-=======
-// CHECK:STDOUT: fn @SelfBase[%self.loc22: %Base]() -> i32 {
->>>>>>> 7396aede
 // CHECK:STDOUT: !entry:
 // CHECK:STDOUT:   %self.ref: %Base = name_ref self, %self.loc22
 // CHECK:STDOUT:   %a.ref: %.2 = name_ref a, @Base.%.loc12_8 [template = @Base.%.loc12_8]
@@ -231,15 +182,9 @@
 // CHECK:STDOUT:   return %.loc23_14.2
 // CHECK:STDOUT: }
 // CHECK:STDOUT:
-<<<<<<< HEAD
-// CHECK:STDOUT: fn @AddrSelfBase[%.loc26_25.2: %.6]() {
-// CHECK:STDOUT: !entry:
-// CHECK:STDOUT:   %self.ref: %.6 = name_ref self, %self.loc26
-=======
-// CHECK:STDOUT: fn @AddrSelfBase[addr %self.loc26: %.7]() {
+// CHECK:STDOUT: fn @AddrSelfBase[%.loc26_25.2: %.7]() {
 // CHECK:STDOUT: !entry:
 // CHECK:STDOUT:   %self.ref: %.7 = name_ref self, %self.loc26
->>>>>>> 7396aede
 // CHECK:STDOUT:   %.loc27_4: ref %Base = deref %self.ref
 // CHECK:STDOUT:   %a.ref: %.2 = name_ref a, @Base.%.loc12_8 [template = @Base.%.loc12_8]
 // CHECK:STDOUT:   %.loc27_10: ref i32 = class_element_access %.loc27_4, element0
@@ -248,11 +193,7 @@
 // CHECK:STDOUT:   return
 // CHECK:STDOUT: }
 // CHECK:STDOUT:
-<<<<<<< HEAD
-// CHECK:STDOUT: fn @Call(%.loc30_10: %.9) -> i32 {
-=======
-// CHECK:STDOUT: fn @Call(%p: %.11) -> i32 {
->>>>>>> 7396aede
+// CHECK:STDOUT: fn @Call(%.loc30_10: %.11) -> i32 {
 // CHECK:STDOUT: !entry:
 // CHECK:STDOUT:   %p.ref.loc31: %.11 = name_ref p, %p
 // CHECK:STDOUT:   %.loc31_4.1: ref %Derived = deref %p.ref.loc31
