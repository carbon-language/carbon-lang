--- conflicted
+++ resolved
@@ -128,62 +128,19 @@
 // CHECK:STDOUT:   %Core.import = import Core
 // CHECK:STDOUT:   %Class.decl: type = class_decl @Class [template = constants.%Class] {} {}
 // CHECK:STDOUT:   %F.decl: %F.type = fn_decl @F [template = constants.%F] {
-<<<<<<< HEAD
-// CHECK:STDOUT:     @Class.%self.patt.loc20: %Class = binding_pattern self
-// CHECK:STDOUT:   } {
-// CHECK:STDOUT:     %Self.ref: type = name_ref Self, constants.%Class [template = constants.%Class]
-// CHECK:STDOUT:     %self.loc20_12.1: %Class = param self
-// CHECK:STDOUT:     @F.%self: %Class = bind_name self, %self.loc20_12.1
-=======
+// CHECK:STDOUT:     %self.patt: %Class = binding_pattern self
+// CHECK:STDOUT:   } {
 // CHECK:STDOUT:     %Self.ref.loc20: type = name_ref Self, constants.%Class [template = constants.%Class]
 // CHECK:STDOUT:     %self.param.loc20: %Class = param self, runtime_param0
 // CHECK:STDOUT:     %self.loc20: %Class = bind_name self, %self.param.loc20
->>>>>>> 1e34d03e
 // CHECK:STDOUT:     %int.make_type_32.loc20: init type = call constants.%Int32() [template = i32]
 // CHECK:STDOUT:     %.loc20_29.1: type = value_of_initializer %int.make_type_32.loc20 [template = i32]
 // CHECK:STDOUT:     %.loc20_29.2: type = converted %int.make_type_32.loc20, %.loc20_29.1 [template = i32]
 // CHECK:STDOUT:     %return: ref i32 = var <return slot>
 // CHECK:STDOUT:   }
 // CHECK:STDOUT:   %Call.decl: %Call.type = fn_decl @Call [template = constants.%Call] {
-<<<<<<< HEAD
-// CHECK:STDOUT:     %c.patt.loc24: %Class = binding_pattern c
-// CHECK:STDOUT:   } {
-// CHECK:STDOUT:     %Class.ref.loc24: type = name_ref Class, %Class.decl [template = constants.%Class]
-// CHECK:STDOUT:     %c.loc24_9.1: %Class = param c
-// CHECK:STDOUT:     @Call.%c: %Class = bind_name c, %c.loc24_9.1
-// CHECK:STDOUT:     %int.make_type_32.loc24: init type = call constants.%Int32() [template = i32]
-// CHECK:STDOUT:     %.loc24_22.1: type = value_of_initializer %int.make_type_32.loc24 [template = i32]
-// CHECK:STDOUT:     %.loc24_22.2: type = converted %int.make_type_32.loc24, %.loc24_22.1 [template = i32]
-// CHECK:STDOUT:     @Call.%return: ref i32 = var <return slot>
-// CHECK:STDOUT:   }
-// CHECK:STDOUT:   %CallAlias.decl: %CallAlias.type = fn_decl @CallAlias [template = constants.%CallAlias] {
-// CHECK:STDOUT:     %c.patt.loc30: %Class = binding_pattern c
-// CHECK:STDOUT:   } {
-// CHECK:STDOUT:     %Class.ref.loc30: type = name_ref Class, %Class.decl [template = constants.%Class]
-// CHECK:STDOUT:     %c.loc30_14.1: %Class = param c
-// CHECK:STDOUT:     @CallAlias.%c: %Class = bind_name c, %c.loc30_14.1
-// CHECK:STDOUT:     %int.make_type_32.loc30: init type = call constants.%Int32() [template = i32]
-// CHECK:STDOUT:     %.loc30_27.1: type = value_of_initializer %int.make_type_32.loc30 [template = i32]
-// CHECK:STDOUT:     %.loc30_27.2: type = converted %int.make_type_32.loc30, %.loc30_27.1 [template = i32]
-// CHECK:STDOUT:     @CallAlias.%return: ref i32 = var <return slot>
-// CHECK:STDOUT:   }
-// CHECK:STDOUT:   %CallOnConstBoundMethod.decl: %CallOnConstBoundMethod.type = fn_decl @CallOnConstBoundMethod [template = constants.%CallOnConstBoundMethod] {} {
-// CHECK:STDOUT:     %int.make_type_32.loc34: init type = call constants.%Int32() [template = i32]
-// CHECK:STDOUT:     %.loc34_32.1: type = value_of_initializer %int.make_type_32.loc34 [template = i32]
-// CHECK:STDOUT:     %.loc34_32.2: type = converted %int.make_type_32.loc34, %.loc34_32.1 [template = i32]
-// CHECK:STDOUT:     @CallOnConstBoundMethod.%return: ref i32 = var <return slot>
-// CHECK:STDOUT:   }
-// CHECK:STDOUT:   %CallWithAddr.decl: %CallWithAddr.type = fn_decl @CallWithAddr [template = constants.%CallWithAddr] {} {
-// CHECK:STDOUT:     %int.make_type_32.loc38: init type = call constants.%Int32() [template = i32]
-// CHECK:STDOUT:     %.loc38_22.1: type = value_of_initializer %int.make_type_32.loc38 [template = i32]
-// CHECK:STDOUT:     %.loc38_22.2: type = converted %int.make_type_32.loc38, %.loc38_22.1 [template = i32]
-// CHECK:STDOUT:     @CallWithAddr.%return: ref i32 = var <return slot>
-// CHECK:STDOUT:   }
-// CHECK:STDOUT:   %CallFThroughPointer.decl: %CallFThroughPointer.type = fn_decl @CallFThroughPointer [template = constants.%CallFThroughPointer] {
-// CHECK:STDOUT:     %p.patt.loc43: %.2 = binding_pattern p
-// CHECK:STDOUT:   } {
-// CHECK:STDOUT:     %Class.ref.loc43: type = name_ref Class, %Class.decl [template = constants.%Class]
-=======
+// CHECK:STDOUT:     %c.patt: %Class = binding_pattern c
+// CHECK:STDOUT:   } {
 // CHECK:STDOUT:     %Class.ref: type = name_ref Class, file.%Class.decl [template = constants.%Class]
 // CHECK:STDOUT:     %c.param: %Class = param c, runtime_param0
 // CHECK:STDOUT:     %c: %Class = bind_name c, %c.param
@@ -193,6 +150,8 @@
 // CHECK:STDOUT:     %return: ref i32 = var <return slot>
 // CHECK:STDOUT:   }
 // CHECK:STDOUT:   %CallAlias.decl: %CallAlias.type = fn_decl @CallAlias [template = constants.%CallAlias] {
+// CHECK:STDOUT:     %c.patt: %Class = binding_pattern c
+// CHECK:STDOUT:   } {
 // CHECK:STDOUT:     %Class.ref: type = name_ref Class, file.%Class.decl [template = constants.%Class]
 // CHECK:STDOUT:     %c.param: %Class = param c, runtime_param0
 // CHECK:STDOUT:     %c: %Class = bind_name c, %c.param
@@ -201,21 +160,22 @@
 // CHECK:STDOUT:     %.loc30_27.2: type = converted %int.make_type_32, %.loc30_27.1 [template = i32]
 // CHECK:STDOUT:     %return: ref i32 = var <return slot>
 // CHECK:STDOUT:   }
-// CHECK:STDOUT:   %CallOnConstBoundMethod.decl: %CallOnConstBoundMethod.type = fn_decl @CallOnConstBoundMethod [template = constants.%CallOnConstBoundMethod] {
+// CHECK:STDOUT:   %CallOnConstBoundMethod.decl: %CallOnConstBoundMethod.type = fn_decl @CallOnConstBoundMethod [template = constants.%CallOnConstBoundMethod] {} {
 // CHECK:STDOUT:     %int.make_type_32: init type = call constants.%Int32() [template = i32]
 // CHECK:STDOUT:     %.loc34_32.1: type = value_of_initializer %int.make_type_32 [template = i32]
 // CHECK:STDOUT:     %.loc34_32.2: type = converted %int.make_type_32, %.loc34_32.1 [template = i32]
 // CHECK:STDOUT:     %return: ref i32 = var <return slot>
 // CHECK:STDOUT:   }
-// CHECK:STDOUT:   %CallWithAddr.decl: %CallWithAddr.type = fn_decl @CallWithAddr [template = constants.%CallWithAddr] {
+// CHECK:STDOUT:   %CallWithAddr.decl: %CallWithAddr.type = fn_decl @CallWithAddr [template = constants.%CallWithAddr] {} {
 // CHECK:STDOUT:     %int.make_type_32: init type = call constants.%Int32() [template = i32]
 // CHECK:STDOUT:     %.loc38_22.1: type = value_of_initializer %int.make_type_32 [template = i32]
 // CHECK:STDOUT:     %.loc38_22.2: type = converted %int.make_type_32, %.loc38_22.1 [template = i32]
 // CHECK:STDOUT:     %return: ref i32 = var <return slot>
 // CHECK:STDOUT:   }
 // CHECK:STDOUT:   %CallFThroughPointer.decl: %CallFThroughPointer.type = fn_decl @CallFThroughPointer [template = constants.%CallFThroughPointer] {
-// CHECK:STDOUT:     %Class.ref: type = name_ref Class, file.%Class.decl [template = constants.%Class]
->>>>>>> 1e34d03e
+// CHECK:STDOUT:     %p.patt: %.2 = binding_pattern p
+// CHECK:STDOUT:   } {
+// CHECK:STDOUT:     %Class.ref: type = name_ref Class, file.%Class.decl [template = constants.%Class]
 // CHECK:STDOUT:     %.loc43_32: type = ptr_type %Class [template = constants.%.2]
 // CHECK:STDOUT:     %p.param: %.2 = param p, runtime_param0
 // CHECK:STDOUT:     %p: %.2 = bind_name p, %p.param
@@ -225,13 +185,9 @@
 // CHECK:STDOUT:     %return: ref i32 = var <return slot>
 // CHECK:STDOUT:   }
 // CHECK:STDOUT:   %CallGThroughPointer.decl: %CallGThroughPointer.type = fn_decl @CallGThroughPointer [template = constants.%CallGThroughPointer] {
-<<<<<<< HEAD
-// CHECK:STDOUT:     %p.patt.loc47: %.2 = binding_pattern p
-// CHECK:STDOUT:   } {
-// CHECK:STDOUT:     %Class.ref.loc47: type = name_ref Class, %Class.decl [template = constants.%Class]
-=======
-// CHECK:STDOUT:     %Class.ref: type = name_ref Class, file.%Class.decl [template = constants.%Class]
->>>>>>> 1e34d03e
+// CHECK:STDOUT:     %p.patt: %.2 = binding_pattern p
+// CHECK:STDOUT:   } {
+// CHECK:STDOUT:     %Class.ref: type = name_ref Class, file.%Class.decl [template = constants.%Class]
 // CHECK:STDOUT:     %.loc47_32: type = ptr_type %Class [template = constants.%.2]
 // CHECK:STDOUT:     %p.param: %.2 = param p, runtime_param0
 // CHECK:STDOUT:     %p: %.2 = bind_name p, %p.param
@@ -240,45 +196,27 @@
 // CHECK:STDOUT:     %.loc47_38.2: type = converted %int.make_type_32, %.loc47_38.1 [template = i32]
 // CHECK:STDOUT:     %return: ref i32 = var <return slot>
 // CHECK:STDOUT:   }
-<<<<<<< HEAD
 // CHECK:STDOUT:   %Make.decl: %Make.type = fn_decl @Make [template = constants.%Make] {} {
-// CHECK:STDOUT:     %Class.ref.loc51: type = name_ref Class, %Class.decl [template = constants.%Class]
-// CHECK:STDOUT:     @Make.%return: ref %Class = var <return slot>
+// CHECK:STDOUT:     %Class.ref: type = name_ref Class, file.%Class.decl [template = constants.%Class]
+// CHECK:STDOUT:     %return: ref %Class = var <return slot>
 // CHECK:STDOUT:   }
 // CHECK:STDOUT:   %CallFOnInitializingExpr.decl: %CallFOnInitializingExpr.type = fn_decl @CallFOnInitializingExpr [template = constants.%CallFOnInitializingExpr] {} {
-// CHECK:STDOUT:     %int.make_type_32.loc53: init type = call constants.%Int32() [template = i32]
-// CHECK:STDOUT:     %.loc53_33.1: type = value_of_initializer %int.make_type_32.loc53 [template = i32]
-// CHECK:STDOUT:     %.loc53_33.2: type = converted %int.make_type_32.loc53, %.loc53_33.1 [template = i32]
-// CHECK:STDOUT:     @CallFOnInitializingExpr.%return: ref i32 = var <return slot>
-// CHECK:STDOUT:   }
-// CHECK:STDOUT:   %CallGOnInitializingExpr.decl: %CallGOnInitializingExpr.type = fn_decl @CallGOnInitializingExpr [template = constants.%CallGOnInitializingExpr] {} {
-// CHECK:STDOUT:     %int.make_type_32.loc57: init type = call constants.%Int32() [template = i32]
-// CHECK:STDOUT:     %.loc57_33.1: type = value_of_initializer %int.make_type_32.loc57 [template = i32]
-// CHECK:STDOUT:     %.loc57_33.2: type = converted %int.make_type_32.loc57, %.loc57_33.1 [template = i32]
-// CHECK:STDOUT:     @CallGOnInitializingExpr.%return: ref i32 = var <return slot>
-=======
-// CHECK:STDOUT:   %Make.decl: %Make.type = fn_decl @Make [template = constants.%Make] {
-// CHECK:STDOUT:     %Class.ref: type = name_ref Class, file.%Class.decl [template = constants.%Class]
-// CHECK:STDOUT:     %return: ref %Class = var <return slot>
-// CHECK:STDOUT:   }
-// CHECK:STDOUT:   %CallFOnInitializingExpr.decl: %CallFOnInitializingExpr.type = fn_decl @CallFOnInitializingExpr [template = constants.%CallFOnInitializingExpr] {
 // CHECK:STDOUT:     %int.make_type_32: init type = call constants.%Int32() [template = i32]
 // CHECK:STDOUT:     %.loc53_33.1: type = value_of_initializer %int.make_type_32 [template = i32]
 // CHECK:STDOUT:     %.loc53_33.2: type = converted %int.make_type_32, %.loc53_33.1 [template = i32]
 // CHECK:STDOUT:     %return: ref i32 = var <return slot>
 // CHECK:STDOUT:   }
-// CHECK:STDOUT:   %CallGOnInitializingExpr.decl: %CallGOnInitializingExpr.type = fn_decl @CallGOnInitializingExpr [template = constants.%CallGOnInitializingExpr] {
+// CHECK:STDOUT:   %CallGOnInitializingExpr.decl: %CallGOnInitializingExpr.type = fn_decl @CallGOnInitializingExpr [template = constants.%CallGOnInitializingExpr] {} {
 // CHECK:STDOUT:     %int.make_type_32: init type = call constants.%Int32() [template = i32]
 // CHECK:STDOUT:     %.loc57_33.1: type = value_of_initializer %int.make_type_32 [template = i32]
 // CHECK:STDOUT:     %.loc57_33.2: type = converted %int.make_type_32, %.loc57_33.1 [template = i32]
 // CHECK:STDOUT:     %return: ref i32 = var <return slot>
->>>>>>> 1e34d03e
 // CHECK:STDOUT:   }
 // CHECK:STDOUT: }
 // CHECK:STDOUT:
 // CHECK:STDOUT: class @Class {
 // CHECK:STDOUT:   %F.decl: %F.type = fn_decl @F [template = constants.%F] {
-// CHECK:STDOUT:     %self.patt.loc20: %Class = binding_pattern self
+// CHECK:STDOUT:     %self.patt: %Class = binding_pattern self
 // CHECK:STDOUT:   } {
 // CHECK:STDOUT:     %Self.ref.loc12: type = name_ref Self, constants.%Class [template = constants.%Class]
 // CHECK:STDOUT:     %self.param.loc12: %Class = param self, runtime_param0
@@ -289,13 +227,9 @@
 // CHECK:STDOUT:     %return.var.loc12: ref i32 = var <return slot>
 // CHECK:STDOUT:   }
 // CHECK:STDOUT:   %G.decl: %G.type = fn_decl @G [template = constants.%G] {
-<<<<<<< HEAD
-// CHECK:STDOUT:     %self.patt.loc13: %.2 = binding_pattern self
-// CHECK:STDOUT:   } {
-// CHECK:STDOUT:     %Self.ref.loc13: type = name_ref Self, constants.%Class [template = constants.%Class]
-=======
+// CHECK:STDOUT:     %self.patt: %.2 = binding_pattern self
+// CHECK:STDOUT:   } {
 // CHECK:STDOUT:     %Self.ref: type = name_ref Self, constants.%Class [template = constants.%Class]
->>>>>>> 1e34d03e
 // CHECK:STDOUT:     %.loc13_23: type = ptr_type %Class [template = constants.%.2]
 // CHECK:STDOUT:     %self.param: %.2 = param self, runtime_param0
 // CHECK:STDOUT:     %self: %.2 = bind_name self, %self.param
