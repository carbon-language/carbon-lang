// Part of the Carbon Language project, under the Apache License v2.0 with LLVM
// Exceptions. See /LICENSE for license information.
// SPDX-License-Identifier: Apache-2.0 WITH LLVM-exception
//
// AUTOUPDATE
// TIP: To test this file alone, run:
// TIP:   bazel test //toolchain/testing:file_test --test_arg=--file_tests=toolchain/check/testdata/class/fail_redeclaration_scope.carbon
// TIP: To dump output, run:
// TIP:   bazel run //toolchain/testing:file_test -- --dump_output --file_tests=toolchain/check/testdata/class/fail_redeclaration_scope.carbon

class A;

class X {
  // OK, a different A.
  class A { class B; }
  class A.B {}
}

class A { class B; }

class Y {
  // CHECK:STDERR: fail_redeclaration_scope.carbon:[[@LINE+3]]:9: error: name `A` not found
  // CHECK:STDERR:   class A.B {}
  // CHECK:STDERR:         ^
  class A.B {}
}

// CHECK:STDOUT: --- fail_redeclaration_scope.carbon
// CHECK:STDOUT:
// CHECK:STDOUT: constants {
// CHECK:STDOUT:   %A.1: type = class_type @A.1 [template]
// CHECK:STDOUT:   %X: type = class_type @X [template]
// CHECK:STDOUT:   %A.2: type = class_type @A.2 [template]
// CHECK:STDOUT:   %B.1: type = class_type @B.1 [template]
// CHECK:STDOUT:   %.1: type = struct_type {} [template]
// CHECK:STDOUT:   %.2: <witness> = complete_type_witness %.1 [template]
// CHECK:STDOUT:   %B.2: type = class_type @B.2 [template]
// CHECK:STDOUT:   %Y: type = class_type @Y [template]
// CHECK:STDOUT:   %.3: type = class_type @.1 [template]
// CHECK:STDOUT: }
// CHECK:STDOUT:
// CHECK:STDOUT: imports {
// CHECK:STDOUT:   %Core: <namespace> = namespace file.%Core.import, [template] {
// CHECK:STDOUT:     import Core//prelude
// CHECK:STDOUT:     import Core//prelude/operators
// CHECK:STDOUT:     import Core//prelude/types
// CHECK:STDOUT:     import Core//prelude/operators/arithmetic
// CHECK:STDOUT:     import Core//prelude/operators/as
// CHECK:STDOUT:     import Core//prelude/operators/bitwise
// CHECK:STDOUT:     import Core//prelude/operators/comparison
// CHECK:STDOUT:     import Core//prelude/types/bool
// CHECK:STDOUT:   }
// CHECK:STDOUT: }
// CHECK:STDOUT:
// CHECK:STDOUT: file {
// CHECK:STDOUT:   package: <namespace> = namespace [template] {
// CHECK:STDOUT:     .Core = imports.%Core
// CHECK:STDOUT:     .A = %A.decl.loc11
// CHECK:STDOUT:     .X = %X.decl
// CHECK:STDOUT:     .Y = %Y.decl
// CHECK:STDOUT:   }
// CHECK:STDOUT:   %Core.import = import Core
// CHECK:STDOUT:   %A.decl.loc11: type = class_decl @A.1 [template = constants.%A.1] {} {}
// CHECK:STDOUT:   %X.decl: type = class_decl @X [template = constants.%X] {} {}
// CHECK:STDOUT:   %A.decl.loc19: type = class_decl @A.1 [template = constants.%A.1] {} {}
// CHECK:STDOUT:   %Y.decl: type = class_decl @Y [template = constants.%Y] {} {}
// CHECK:STDOUT: }
// CHECK:STDOUT:
// CHECK:STDOUT: class @A.1 {
<<<<<<< HEAD
// CHECK:STDOUT:   %B.decl: type = class_decl @B.2 [template = constants.%B.2] {} {}
=======
// CHECK:STDOUT:   %B.decl: type = class_decl @B.2 [template = constants.%B.2] {}
// CHECK:STDOUT:   %.loc19: <witness> = complete_type_witness %.1 [template = constants.%.2]
>>>>>>> 1e34d03e
// CHECK:STDOUT:
// CHECK:STDOUT: !members:
// CHECK:STDOUT:   .Self = constants.%A.1
// CHECK:STDOUT:   .B = %B.decl
// CHECK:STDOUT: }
// CHECK:STDOUT:
// CHECK:STDOUT: class @X {
<<<<<<< HEAD
// CHECK:STDOUT:   %A.decl: type = class_decl @A.2 [template = constants.%A.2] {} {}
// CHECK:STDOUT:   %B.decl: type = class_decl @B.1 [template = constants.%B.1] {} {}
=======
// CHECK:STDOUT:   %A.decl: type = class_decl @A.2 [template = constants.%A.2] {}
// CHECK:STDOUT:   %B.decl: type = class_decl @B.1 [template = constants.%B.1] {}
// CHECK:STDOUT:   %.loc17: <witness> = complete_type_witness %.1 [template = constants.%.2]
>>>>>>> 1e34d03e
// CHECK:STDOUT:
// CHECK:STDOUT: !members:
// CHECK:STDOUT:   .Self = constants.%X
// CHECK:STDOUT:   .A = %A.decl
// CHECK:STDOUT: }
// CHECK:STDOUT:
// CHECK:STDOUT: class @A.2 {
<<<<<<< HEAD
// CHECK:STDOUT:   %B.decl: type = class_decl @B.1 [template = constants.%B.1] {} {}
=======
// CHECK:STDOUT:   %B.decl: type = class_decl @B.1 [template = constants.%B.1] {}
// CHECK:STDOUT:   %.loc15: <witness> = complete_type_witness %.1 [template = constants.%.2]
>>>>>>> 1e34d03e
// CHECK:STDOUT:
// CHECK:STDOUT: !members:
// CHECK:STDOUT:   .Self = constants.%A.2
// CHECK:STDOUT:   .B = %B.decl
// CHECK:STDOUT: }
// CHECK:STDOUT:
// CHECK:STDOUT: class @B.1 {
// CHECK:STDOUT:   %.loc16: <witness> = complete_type_witness %.1 [template = constants.%.2]
// CHECK:STDOUT:
// CHECK:STDOUT: !members:
// CHECK:STDOUT:   .Self = constants.%B.1
// CHECK:STDOUT: }
// CHECK:STDOUT:
// CHECK:STDOUT: class @B.2;
// CHECK:STDOUT:
// CHECK:STDOUT: class @Y {
<<<<<<< HEAD
// CHECK:STDOUT:   %.decl: type = class_decl @.1 [template = constants.%.2] {} {}
=======
// CHECK:STDOUT:   %.decl: type = class_decl @.1 [template = constants.%.3] {}
// CHECK:STDOUT:   %.loc26: <witness> = complete_type_witness %.1 [template = constants.%.2]
>>>>>>> 1e34d03e
// CHECK:STDOUT:
// CHECK:STDOUT: !members:
// CHECK:STDOUT:   .Self = constants.%Y
// CHECK:STDOUT: }
// CHECK:STDOUT:
// CHECK:STDOUT: class @.1 {
// CHECK:STDOUT:   %.loc25: <witness> = complete_type_witness %.1 [template = constants.%.2]
// CHECK:STDOUT:
// CHECK:STDOUT: !members:
// CHECK:STDOUT:   .Self = constants.%.3
// CHECK:STDOUT: }
// CHECK:STDOUT:<|MERGE_RESOLUTION|>--- conflicted
+++ resolved
@@ -67,12 +67,8 @@
 // CHECK:STDOUT: }
 // CHECK:STDOUT:
 // CHECK:STDOUT: class @A.1 {
-<<<<<<< HEAD
 // CHECK:STDOUT:   %B.decl: type = class_decl @B.2 [template = constants.%B.2] {} {}
-=======
-// CHECK:STDOUT:   %B.decl: type = class_decl @B.2 [template = constants.%B.2] {}
 // CHECK:STDOUT:   %.loc19: <witness> = complete_type_witness %.1 [template = constants.%.2]
->>>>>>> 1e34d03e
 // CHECK:STDOUT:
 // CHECK:STDOUT: !members:
 // CHECK:STDOUT:   .Self = constants.%A.1
@@ -80,14 +76,9 @@
 // CHECK:STDOUT: }
 // CHECK:STDOUT:
 // CHECK:STDOUT: class @X {
-<<<<<<< HEAD
 // CHECK:STDOUT:   %A.decl: type = class_decl @A.2 [template = constants.%A.2] {} {}
 // CHECK:STDOUT:   %B.decl: type = class_decl @B.1 [template = constants.%B.1] {} {}
-=======
-// CHECK:STDOUT:   %A.decl: type = class_decl @A.2 [template = constants.%A.2] {}
-// CHECK:STDOUT:   %B.decl: type = class_decl @B.1 [template = constants.%B.1] {}
 // CHECK:STDOUT:   %.loc17: <witness> = complete_type_witness %.1 [template = constants.%.2]
->>>>>>> 1e34d03e
 // CHECK:STDOUT:
 // CHECK:STDOUT: !members:
 // CHECK:STDOUT:   .Self = constants.%X
@@ -95,12 +86,8 @@
 // CHECK:STDOUT: }
 // CHECK:STDOUT:
 // CHECK:STDOUT: class @A.2 {
-<<<<<<< HEAD
 // CHECK:STDOUT:   %B.decl: type = class_decl @B.1 [template = constants.%B.1] {} {}
-=======
-// CHECK:STDOUT:   %B.decl: type = class_decl @B.1 [template = constants.%B.1] {}
 // CHECK:STDOUT:   %.loc15: <witness> = complete_type_witness %.1 [template = constants.%.2]
->>>>>>> 1e34d03e
 // CHECK:STDOUT:
 // CHECK:STDOUT: !members:
 // CHECK:STDOUT:   .Self = constants.%A.2
@@ -117,12 +104,8 @@
 // CHECK:STDOUT: class @B.2;
 // CHECK:STDOUT:
 // CHECK:STDOUT: class @Y {
-<<<<<<< HEAD
-// CHECK:STDOUT:   %.decl: type = class_decl @.1 [template = constants.%.2] {} {}
-=======
-// CHECK:STDOUT:   %.decl: type = class_decl @.1 [template = constants.%.3] {}
+// CHECK:STDOUT:   %.decl: type = class_decl @.1 [template = constants.%.3] {} {}
 // CHECK:STDOUT:   %.loc26: <witness> = complete_type_witness %.1 [template = constants.%.2]
->>>>>>> 1e34d03e
 // CHECK:STDOUT:
 // CHECK:STDOUT: !members:
 // CHECK:STDOUT:   .Self = constants.%Y
