--- conflicted
+++ resolved
@@ -60,33 +60,21 @@
 // CHECK:STDOUT: class @Class {
 // CHECK:STDOUT:   %F.decl: %F.type = fn_decl @F [template = constants.%F] {
 // CHECK:STDOUT:     %a.patt: %.1 = binding_pattern a
-// CHECK:STDOUT:     %.loc16_8: %.1 = param_pattern %a.patt
+// CHECK:STDOUT:     %.loc16_8: %.1 = param_pattern %a.patt, runtime_param0
 // CHECK:STDOUT:   } {
 // CHECK:STDOUT:     %Class.ref: type = name_ref Class, file.%Class.decl [template = constants.%Class]
-<<<<<<< HEAD
 // CHECK:STDOUT:     %.loc16_21: type = ptr_type %Class [template = constants.%.1]
-// CHECK:STDOUT:     %param: %.1 = param
+// CHECK:STDOUT:     %param: %.1 = param runtime_param0
 // CHECK:STDOUT:     %a: %.1 = bind_name a, %param
-=======
-// CHECK:STDOUT:     %.loc16: type = ptr_type %Class [template = constants.%.1]
-// CHECK:STDOUT:     %a.param: %.1 = param a, runtime_param0
-// CHECK:STDOUT:     %a: %.1 = bind_name a, %a.param
->>>>>>> 7396aede
 // CHECK:STDOUT:   }
 // CHECK:STDOUT:   %G.decl: %G.type = fn_decl @G [template = constants.%G] {
 // CHECK:STDOUT:     %b.patt: %.1 = binding_pattern b
-// CHECK:STDOUT:     %.loc21_8: %.1 = param_pattern %b.patt
+// CHECK:STDOUT:     %.loc21_8: %.1 = param_pattern %b.patt, runtime_param0
 // CHECK:STDOUT:   } {
 // CHECK:STDOUT:     %Class.ref: type = name_ref Class, file.%Class.decl [template = constants.%Class]
-<<<<<<< HEAD
 // CHECK:STDOUT:     %.loc21_21: type = ptr_type %Class [template = constants.%.1]
-// CHECK:STDOUT:     %param: %.1 = param
+// CHECK:STDOUT:     %param: %.1 = param runtime_param0
 // CHECK:STDOUT:     %b: %.1 = bind_name b, %param
-=======
-// CHECK:STDOUT:     %.loc21: type = ptr_type %Class [template = constants.%.1]
-// CHECK:STDOUT:     %b.param: %.1 = param b, runtime_param0
-// CHECK:STDOUT:     %b: %.1 = bind_name b, %b.param
->>>>>>> 7396aede
 // CHECK:STDOUT:   }
 // CHECK:STDOUT:   %.loc22: <witness> = complete_type_witness %.3 [template = constants.%.4]
 // CHECK:STDOUT:
@@ -96,13 +84,7 @@
 // CHECK:STDOUT:   .G = %G.decl
 // CHECK:STDOUT: }
 // CHECK:STDOUT:
-<<<<<<< HEAD
 // CHECK:STDOUT: fn @F[%.loc16_8: %.1]();
 // CHECK:STDOUT:
 // CHECK:STDOUT: fn @G(%.loc21_8: %.1);
-=======
-// CHECK:STDOUT: fn @F[%a: %.1]();
-// CHECK:STDOUT:
-// CHECK:STDOUT: fn @G(%b: %.1);
->>>>>>> 7396aede
 // CHECK:STDOUT: