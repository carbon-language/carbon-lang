--- conflicted
+++ resolved
@@ -60,29 +60,17 @@
 // CHECK:STDOUT:     %a.patt: %.1 = binding_pattern a
 // CHECK:STDOUT:   } {
 // CHECK:STDOUT:     %Class.ref.loc16: type = name_ref Class, file.%Class.decl [template = constants.%Class]
-<<<<<<< HEAD
-// CHECK:STDOUT:     %.loc16_21: type = ptr_type %Class [template = constants.%.1]
+// CHECK:STDOUT:     %.loc16: type = ptr_type %Class [template = constants.%.1]
 // CHECK:STDOUT:     %param.loc16: %.1 = param
 // CHECK:STDOUT:     %a: %.1 = bind_name a, %param.loc16
-=======
-// CHECK:STDOUT:     %.loc16: type = ptr_type %Class [template = constants.%.1]
-// CHECK:STDOUT:     %a.loc16_13.1: %.1 = param a
-// CHECK:STDOUT:     %a.loc16_13.2: %.1 = bind_name a, %a.loc16_13.1
->>>>>>> ed374dcd
 // CHECK:STDOUT:   }
 // CHECK:STDOUT:   %G.decl: %G.type = fn_decl @G [template = constants.%G] {
 // CHECK:STDOUT:     %b.patt: %.1 = binding_pattern b
 // CHECK:STDOUT:   } {
 // CHECK:STDOUT:     %Class.ref.loc21: type = name_ref Class, file.%Class.decl [template = constants.%Class]
-<<<<<<< HEAD
-// CHECK:STDOUT:     %.loc21_21: type = ptr_type %Class [template = constants.%.1]
+// CHECK:STDOUT:     %.loc21: type = ptr_type %Class [template = constants.%.1]
 // CHECK:STDOUT:     %param.loc21: %.1 = param
 // CHECK:STDOUT:     %b: %.1 = bind_name b, %param.loc21
-=======
-// CHECK:STDOUT:     %.loc21: type = ptr_type %Class [template = constants.%.1]
-// CHECK:STDOUT:     %b.loc21_13.1: %.1 = param b
-// CHECK:STDOUT:     %b.loc21_13.2: %.1 = bind_name b, %b.loc21_13.1
->>>>>>> ed374dcd
 // CHECK:STDOUT:   }
 // CHECK:STDOUT:
 // CHECK:STDOUT: !members:
