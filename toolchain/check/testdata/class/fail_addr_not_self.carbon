// Part of the Carbon Language project, under the Apache License v2.0 with LLVM
// Exceptions. See /LICENSE for license information.
// SPDX-License-Identifier: Apache-2.0 WITH LLVM-exception
//
// AUTOUPDATE
// TIP: To test this file alone, run:
// TIP:   bazel test //toolchain/testing:file_test --test_arg=--file_tests=toolchain/check/testdata/class/fail_addr_not_self.carbon
// TIP: To dump output, run:
// TIP:   bazel run //toolchain/testing:file_test -- --dump_output --file_tests=toolchain/check/testdata/class/fail_addr_not_self.carbon

class Class {
  // CHECK:STDERR: fail_addr_not_self.carbon:[[@LINE+4]]:8: error: `addr` can only be applied to a `self` parameter
  // CHECK:STDERR:   fn F[addr a: Class*]();
  // CHECK:STDERR:        ^~~~
  // CHECK:STDERR:
  fn F[addr a: Class*]();

  // CHECK:STDERR: fail_addr_not_self.carbon:[[@LINE+3]]:8: error: `addr` can only be applied to a `self` parameter
  // CHECK:STDERR:   fn G(addr b: Class*);
  // CHECK:STDERR:        ^~~~
  fn G(addr b: Class*);
}

// CHECK:STDOUT: --- fail_addr_not_self.carbon
// CHECK:STDOUT:
// CHECK:STDOUT: constants {
// CHECK:STDOUT:   %Class: type = class_type @Class [template]
// CHECK:STDOUT:   %.1: type = ptr_type %Class [template]
// CHECK:STDOUT:   %F.type: type = fn_type @F [template]
// CHECK:STDOUT:   %.2: type = tuple_type () [template]
// CHECK:STDOUT:   %F: %F.type = struct_value () [template]
// CHECK:STDOUT:   %G.type: type = fn_type @G [template]
// CHECK:STDOUT:   %G: %G.type = struct_value () [template]
// CHECK:STDOUT:   %.3: type = struct_type {} [template]
// CHECK:STDOUT:   %.4: <witness> = complete_type_witness %.3 [template]
// CHECK:STDOUT: }
// CHECK:STDOUT:
// CHECK:STDOUT: imports {
// CHECK:STDOUT:   %Core: <namespace> = namespace file.%Core.import, [template] {
// CHECK:STDOUT:     import Core//prelude
// CHECK:STDOUT:     import Core//prelude/operators
// CHECK:STDOUT:     import Core//prelude/types
// CHECK:STDOUT:     import Core//prelude/operators/arithmetic
// CHECK:STDOUT:     import Core//prelude/operators/as
// CHECK:STDOUT:     import Core//prelude/operators/bitwise
// CHECK:STDOUT:     import Core//prelude/operators/comparison
// CHECK:STDOUT:     import Core//prelude/types/bool
// CHECK:STDOUT:   }
// CHECK:STDOUT: }
// CHECK:STDOUT:
// CHECK:STDOUT: file {
// CHECK:STDOUT:   package: <namespace> = namespace [template] {
// CHECK:STDOUT:     .Core = imports.%Core
// CHECK:STDOUT:     .Class = %Class.decl
// CHECK:STDOUT:   }
// CHECK:STDOUT:   %Core.import = import Core
// CHECK:STDOUT:   %Class.decl: type = class_decl @Class [template = constants.%Class] {} {}
// CHECK:STDOUT: }
// CHECK:STDOUT:
// CHECK:STDOUT: class @Class {
// CHECK:STDOUT:   %F.decl: %F.type = fn_decl @F [template = constants.%F] {
<<<<<<< HEAD
// CHECK:STDOUT:     %a.patt: %.1 = binding_pattern a
// CHECK:STDOUT:   } {
// CHECK:STDOUT:     %Class.ref.loc16: type = name_ref Class, file.%Class.decl [template = constants.%Class]
=======
// CHECK:STDOUT:     %Class.ref: type = name_ref Class, file.%Class.decl [template = constants.%Class]
>>>>>>> 1e34d03e
// CHECK:STDOUT:     %.loc16: type = ptr_type %Class [template = constants.%.1]
// CHECK:STDOUT:     %a.param: %.1 = param a, runtime_param0
// CHECK:STDOUT:     %a: %.1 = bind_name a, %a.param
// CHECK:STDOUT:   }
// CHECK:STDOUT:   %G.decl: %G.type = fn_decl @G [template = constants.%G] {
<<<<<<< HEAD
// CHECK:STDOUT:     %b.patt: %.1 = binding_pattern b
// CHECK:STDOUT:   } {
// CHECK:STDOUT:     %Class.ref.loc21: type = name_ref Class, file.%Class.decl [template = constants.%Class]
=======
// CHECK:STDOUT:     %Class.ref: type = name_ref Class, file.%Class.decl [template = constants.%Class]
>>>>>>> 1e34d03e
// CHECK:STDOUT:     %.loc21: type = ptr_type %Class [template = constants.%.1]
// CHECK:STDOUT:     %b.param: %.1 = param b, runtime_param0
// CHECK:STDOUT:     %b: %.1 = bind_name b, %b.param
// CHECK:STDOUT:   }
// CHECK:STDOUT:   %.loc22: <witness> = complete_type_witness %.3 [template = constants.%.4]
// CHECK:STDOUT:
// CHECK:STDOUT: !members:
// CHECK:STDOUT:   .Self = constants.%Class
// CHECK:STDOUT:   .F = %F.decl
// CHECK:STDOUT:   .G = %G.decl
// CHECK:STDOUT: }
// CHECK:STDOUT:
// CHECK:STDOUT: fn @F[%a: %.1]();
// CHECK:STDOUT:
// CHECK:STDOUT: fn @G(%b: %.1);
// CHECK:STDOUT:<|MERGE_RESOLUTION|>--- conflicted
+++ resolved
@@ -59,25 +59,17 @@
 // CHECK:STDOUT:
 // CHECK:STDOUT: class @Class {
 // CHECK:STDOUT:   %F.decl: %F.type = fn_decl @F [template = constants.%F] {
-<<<<<<< HEAD
 // CHECK:STDOUT:     %a.patt: %.1 = binding_pattern a
 // CHECK:STDOUT:   } {
-// CHECK:STDOUT:     %Class.ref.loc16: type = name_ref Class, file.%Class.decl [template = constants.%Class]
-=======
 // CHECK:STDOUT:     %Class.ref: type = name_ref Class, file.%Class.decl [template = constants.%Class]
->>>>>>> 1e34d03e
 // CHECK:STDOUT:     %.loc16: type = ptr_type %Class [template = constants.%.1]
 // CHECK:STDOUT:     %a.param: %.1 = param a, runtime_param0
 // CHECK:STDOUT:     %a: %.1 = bind_name a, %a.param
 // CHECK:STDOUT:   }
 // CHECK:STDOUT:   %G.decl: %G.type = fn_decl @G [template = constants.%G] {
-<<<<<<< HEAD
 // CHECK:STDOUT:     %b.patt: %.1 = binding_pattern b
 // CHECK:STDOUT:   } {
-// CHECK:STDOUT:     %Class.ref.loc21: type = name_ref Class, file.%Class.decl [template = constants.%Class]
-=======
 // CHECK:STDOUT:     %Class.ref: type = name_ref Class, file.%Class.decl [template = constants.%Class]
->>>>>>> 1e34d03e
 // CHECK:STDOUT:     %.loc21: type = ptr_type %Class [template = constants.%.1]
 // CHECK:STDOUT:     %b.param: %.1 = param b, runtime_param0
 // CHECK:STDOUT:     %b: %.1 = bind_name b, %b.param
