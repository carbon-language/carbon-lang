--- conflicted
+++ resolved
@@ -129,15 +129,9 @@
 // CHECK:STDOUT:   %Use.decl: %Use.type = fn_decl @Use [template = constants.%Use] {
 // CHECK:STDOUT:     %b.patt: %Bad = binding_pattern b
 // CHECK:STDOUT:   } {
-<<<<<<< HEAD
-// CHECK:STDOUT:     %Bad.ref: type = name_ref Bad, %Bad.decl [template = constants.%Bad]
+// CHECK:STDOUT:     %Bad.ref: type = name_ref Bad, file.%Bad.decl [template = constants.%Bad]
 // CHECK:STDOUT:     %param: %Bad = param
-// CHECK:STDOUT:     @Use.%b: %Bad = bind_name b, %param
-=======
-// CHECK:STDOUT:     %Bad.ref: type = name_ref Bad, file.%Bad.decl [template = constants.%Bad]
-// CHECK:STDOUT:     %b.param: %Bad = param b
-// CHECK:STDOUT:     %b: %Bad = bind_name b, %b.param
->>>>>>> dcb4ae26
+// CHECK:STDOUT:     %b: %Bad = bind_name b, %param
 // CHECK:STDOUT:   }
 // CHECK:STDOUT: }
 // CHECK:STDOUT:
@@ -189,15 +183,9 @@
 // CHECK:STDOUT:   %Use.decl: %Use.type = fn_decl @Use [template = constants.%Use] {
 // CHECK:STDOUT:     %b.patt: %Bad = binding_pattern b
 // CHECK:STDOUT:   } {
-<<<<<<< HEAD
-// CHECK:STDOUT:     %Bad.ref: type = name_ref Bad, %Bad.decl [template = constants.%Bad]
+// CHECK:STDOUT:     %Bad.ref: type = name_ref Bad, file.%Bad.decl [template = constants.%Bad]
 // CHECK:STDOUT:     %param: %Bad = param
-// CHECK:STDOUT:     @Use.%b: %Bad = bind_name b, %param
-=======
-// CHECK:STDOUT:     %Bad.ref: type = name_ref Bad, file.%Bad.decl [template = constants.%Bad]
-// CHECK:STDOUT:     %b.param: %Bad = param b
-// CHECK:STDOUT:     %b: %Bad = bind_name b, %b.param
->>>>>>> dcb4ae26
+// CHECK:STDOUT:     %b: %Bad = bind_name b, %param
 // CHECK:STDOUT:   }
 // CHECK:STDOUT: }
 // CHECK:STDOUT:
