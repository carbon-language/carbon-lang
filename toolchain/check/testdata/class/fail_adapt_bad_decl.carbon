--- conflicted
+++ resolved
@@ -140,12 +140,12 @@
 // CHECK:STDOUT:     import Core//prelude/operators/comparison
 // CHECK:STDOUT:     import Core//prelude/types/bool
 // CHECK:STDOUT:   }
-// CHECK:STDOUT:   %import_ref.1: %ImplicitAs.type = import_ref Core//prelude/operators/as, inst+37, loaded [template = constants.%ImplicitAs]
-// CHECK:STDOUT:   %import_ref.2 = import_ref Core//prelude/operators/as, inst+42, unloaded
-// CHECK:STDOUT:   %import_ref.3: @ImplicitAs.%.2 (%.4) = import_ref Core//prelude/operators/as, inst+59, loaded [symbolic = @ImplicitAs.%.3 (constants.%.9)]
-// CHECK:STDOUT:   %import_ref.4 = import_ref Core//prelude/operators/as, inst+52, unloaded
-// CHECK:STDOUT:   %import_ref.5 = import_ref Core//prelude/operators/as, inst+52, unloaded
-// CHECK:STDOUT:   %import_ref.6 = import_ref Core//prelude/operators/as, inst+52, unloaded
+// CHECK:STDOUT:   %import_ref.1: %ImplicitAs.type = import_ref Core//prelude/operators/as, inst+40, loaded [template = constants.%ImplicitAs]
+// CHECK:STDOUT:   %import_ref.2 = import_ref Core//prelude/operators/as, inst+45, unloaded
+// CHECK:STDOUT:   %import_ref.3: @ImplicitAs.%.2 (%.4) = import_ref Core//prelude/operators/as, inst+63, loaded [symbolic = @ImplicitAs.%.3 (constants.%.9)]
+// CHECK:STDOUT:   %import_ref.4 = import_ref Core//prelude/operators/as, inst+56, unloaded
+// CHECK:STDOUT:   %import_ref.5 = import_ref Core//prelude/operators/as, inst+56, unloaded
+// CHECK:STDOUT:   %import_ref.6 = import_ref Core//prelude/operators/as, inst+56, unloaded
 // CHECK:STDOUT: }
 // CHECK:STDOUT:
 // CHECK:STDOUT: file {
@@ -157,13 +157,8 @@
 // CHECK:STDOUT:   %Core.import = import Core
 // CHECK:STDOUT:   %Bad.decl: type = class_decl @Bad [template = constants.%Bad] {} {}
 // CHECK:STDOUT:   %Use.decl: %Use.type = fn_decl @Use [template = constants.%Use] {
-<<<<<<< HEAD
 // CHECK:STDOUT:     %b.patt: %Bad = binding_pattern b
 // CHECK:STDOUT:   } {
-// CHECK:STDOUT:     %Bad.ref: type = name_ref Bad, %Bad.decl [template = constants.%Bad]
-// CHECK:STDOUT:     %b.loc16_8.1: %Bad = param b
-// CHECK:STDOUT:     @Use.%b: %Bad = bind_name b, %b.loc16_8.1
-=======
 // CHECK:STDOUT:     %Bad.ref: type = name_ref Bad, file.%Bad.decl [template = constants.%Bad]
 // CHECK:STDOUT:     %b.param: %Bad = param b, runtime_param0
 // CHECK:STDOUT:     %b: %Bad = bind_name b, %b.param
@@ -186,7 +181,6 @@
 // CHECK:STDOUT:     .Self = imports.%import_ref.2
 // CHECK:STDOUT:     .Convert = imports.%import_ref.3
 // CHECK:STDOUT:     witness = (imports.%import_ref.4)
->>>>>>> 1e34d03e
 // CHECK:STDOUT:   }
 // CHECK:STDOUT: }
 // CHECK:STDOUT:
@@ -286,12 +280,12 @@
 // CHECK:STDOUT:     import Core//prelude/operators/comparison
 // CHECK:STDOUT:     import Core//prelude/types/bool
 // CHECK:STDOUT:   }
-// CHECK:STDOUT:   %import_ref.1: %ImplicitAs.type = import_ref Core//prelude/operators/as, inst+37, loaded [template = constants.%ImplicitAs]
-// CHECK:STDOUT:   %import_ref.2 = import_ref Core//prelude/operators/as, inst+42, unloaded
-// CHECK:STDOUT:   %import_ref.3: @ImplicitAs.%.2 (%.4) = import_ref Core//prelude/operators/as, inst+59, loaded [symbolic = @ImplicitAs.%.3 (constants.%.9)]
-// CHECK:STDOUT:   %import_ref.4 = import_ref Core//prelude/operators/as, inst+52, unloaded
-// CHECK:STDOUT:   %import_ref.5 = import_ref Core//prelude/operators/as, inst+52, unloaded
-// CHECK:STDOUT:   %import_ref.6 = import_ref Core//prelude/operators/as, inst+52, unloaded
+// CHECK:STDOUT:   %import_ref.1: %ImplicitAs.type = import_ref Core//prelude/operators/as, inst+40, loaded [template = constants.%ImplicitAs]
+// CHECK:STDOUT:   %import_ref.2 = import_ref Core//prelude/operators/as, inst+45, unloaded
+// CHECK:STDOUT:   %import_ref.3: @ImplicitAs.%.2 (%.4) = import_ref Core//prelude/operators/as, inst+63, loaded [symbolic = @ImplicitAs.%.3 (constants.%.9)]
+// CHECK:STDOUT:   %import_ref.4 = import_ref Core//prelude/operators/as, inst+56, unloaded
+// CHECK:STDOUT:   %import_ref.5 = import_ref Core//prelude/operators/as, inst+56, unloaded
+// CHECK:STDOUT:   %import_ref.6 = import_ref Core//prelude/operators/as, inst+56, unloaded
 // CHECK:STDOUT: }
 // CHECK:STDOUT:
 // CHECK:STDOUT: file {
@@ -303,13 +297,8 @@
 // CHECK:STDOUT:   %Core.import = import Core
 // CHECK:STDOUT:   %Bad.decl: type = class_decl @Bad [template = constants.%Bad] {} {}
 // CHECK:STDOUT:   %Use.decl: %Use.type = fn_decl @Use [template = constants.%Use] {
-<<<<<<< HEAD
 // CHECK:STDOUT:     %b.patt: %Bad = binding_pattern b
 // CHECK:STDOUT:   } {
-// CHECK:STDOUT:     %Bad.ref: type = name_ref Bad, %Bad.decl [template = constants.%Bad]
-// CHECK:STDOUT:     %b.loc13_8.1: %Bad = param b
-// CHECK:STDOUT:     @Use.%b: %Bad = bind_name b, %b.loc13_8.1
-=======
 // CHECK:STDOUT:     %Bad.ref: type = name_ref Bad, file.%Bad.decl [template = constants.%Bad]
 // CHECK:STDOUT:     %b.param: %Bad = param b, runtime_param0
 // CHECK:STDOUT:     %b: %Bad = bind_name b, %b.param
@@ -332,7 +321,6 @@
 // CHECK:STDOUT:     .Self = imports.%import_ref.2
 // CHECK:STDOUT:     .Convert = imports.%import_ref.3
 // CHECK:STDOUT:     witness = (imports.%import_ref.4)
->>>>>>> 1e34d03e
 // CHECK:STDOUT:   }
 // CHECK:STDOUT: }
 // CHECK:STDOUT:
@@ -507,12 +495,8 @@
 // CHECK:STDOUT: }
 // CHECK:STDOUT:
 // CHECK:STDOUT: class @C {
-<<<<<<< HEAD
 // CHECK:STDOUT:   %I.decl: type = interface_decl @I.2 [template = constants.%.3] {} {}
-=======
-// CHECK:STDOUT:   %I.decl: type = interface_decl @I.2 [template = constants.%.3] {}
 // CHECK:STDOUT:   %.loc25: <witness> = complete_type_witness %.1 [template = constants.%.4]
->>>>>>> 1e34d03e
 // CHECK:STDOUT:
 // CHECK:STDOUT: !members:
 // CHECK:STDOUT:   .Self = constants.%C
