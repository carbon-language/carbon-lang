// Part of the Carbon Language project, under the Apache License v2.0 with LLVM
// Exceptions. See /LICENSE for license information.
// SPDX-License-Identifier: Apache-2.0 WITH LLVM-exception
//
// AUTOUPDATE
// TIP: To test this file alone, run:
// TIP:   bazel test //toolchain/testing:file_test --test_arg=--file_tests=toolchain/check/testdata/class/fail_adapt_bad_decl.carbon
// TIP: To dump output, run:
// TIP:   bazel run //toolchain/testing:file_test -- --dump_output --file_tests=toolchain/check/testdata/class/fail_adapt_bad_decl.carbon

// --- fail_not_type.carbon

library "[[@TEST_NAME]]";

class Bad {
  // CHECK:STDERR: fail_not_type.carbon:[[@LINE+7]]:3: error: cannot implicitly convert from `i32` to `type`
  // CHECK:STDERR:   adapt 100;
  // CHECK:STDERR:   ^~~~~~~~~~
  // CHECK:STDERR: fail_not_type.carbon:[[@LINE+4]]:3: note: type `i32` does not implement interface `ImplicitAs`
  // CHECK:STDERR:   adapt 100;
  // CHECK:STDERR:   ^~~~~~~~~~
  // CHECK:STDERR:
  adapt 100;
}

// CHECK:STDERR: fail_not_type.carbon:[[@LINE+4]]:18: error: name `F` not found
// CHECK:STDERR: fn Use(b: Bad) { b.F(); }
// CHECK:STDERR:                  ^~~
// CHECK:STDERR:
fn Use(b: Bad) { b.F(); }

// --- fail_extend_not_type.carbon

library "[[@TEST_NAME]]";

class Bad {
  // CHECK:STDERR: fail_extend_not_type.carbon:[[@LINE+7]]:3: error: cannot implicitly convert from `i32` to `type`
  // CHECK:STDERR:   extend adapt 100;
  // CHECK:STDERR:   ^~~~~~~~~~~~~~~~~
  // CHECK:STDERR: fail_extend_not_type.carbon:[[@LINE+4]]:3: note: type `i32` does not implement interface `ImplicitAs`
  // CHECK:STDERR:   extend adapt 100;
  // CHECK:STDERR:   ^~~~~~~~~~~~~~~~~
  // CHECK:STDERR:
  extend adapt 100;
}

// No diagnostic here, we don't know what names Bad has.
fn Use(b: Bad) { b.F(); }

// --- fail_repeated.carbon

library "[[@TEST_NAME]]";

class MultipleAdapts {
  adapt ();
  // CHECK:STDERR: fail_repeated.carbon:[[@LINE+7]]:3: error: multiple `adapt` declarations in class
  // CHECK:STDERR:   adapt {};
  // CHECK:STDERR:   ^~~~~~~~~
<<<<<<< HEAD
  // CHECK:STDERR: fail_repeated.carbon:[[@LINE-4]]:3: note: Previous `adapt` declaration is here.
=======
  // CHECK:STDERR: fail_repeated.carbon:[[@LINE-4]]:3: previous `adapt` declaration is here
>>>>>>> 434ee325
  // CHECK:STDERR:   adapt ();
  // CHECK:STDERR:   ^~~~~~~~~
  // CHECK:STDERR:
  adapt {};
}

class MultipleAdaptsSameType {
  adapt ();
  // CHECK:STDERR: fail_repeated.carbon:[[@LINE+7]]:3: error: multiple `adapt` declarations in class
  // CHECK:STDERR:   adapt ();
  // CHECK:STDERR:   ^~~~~~~~~
<<<<<<< HEAD
  // CHECK:STDERR: fail_repeated.carbon:[[@LINE-4]]:3: note: Previous `adapt` declaration is here.
=======
  // CHECK:STDERR: fail_repeated.carbon:[[@LINE-4]]:3: previous `adapt` declaration is here
>>>>>>> 434ee325
  // CHECK:STDERR:   adapt ();
  // CHECK:STDERR:   ^~~~~~~~~
  // CHECK:STDERR:
  adapt ();
}

// --- fail_bad_scope.carbon

library "[[@TEST_NAME]]";

// CHECK:STDERR: fail_bad_scope.carbon:[[@LINE+4]]:1: error: `adapt` declaration outside class
// CHECK:STDERR: adapt {};
// CHECK:STDERR: ^~~~~~~~~
// CHECK:STDERR:
adapt {};

interface I {
  // CHECK:STDERR: fail_bad_scope.carbon:[[@LINE+4]]:3: error: `adapt` declaration outside class
  // CHECK:STDERR:   adapt {};
  // CHECK:STDERR:   ^~~~~~~~~
  // CHECK:STDERR:
  adapt {};
}

class C {
  interface I {
    // CHECK:STDERR: fail_bad_scope.carbon:[[@LINE+3]]:5: error: `adapt` declaration outside class
    // CHECK:STDERR:     adapt {};
    // CHECK:STDERR:     ^~~~~~~~~
    adapt {};
  }
}

// CHECK:STDOUT: --- fail_not_type.carbon
// CHECK:STDOUT:
// CHECK:STDOUT: constants {
// CHECK:STDOUT:   %Bad: type = class_type @Bad [template]
// CHECK:STDOUT:   %.1: i32 = int_literal 100 [template]
// CHECK:STDOUT:   %ImplicitAs.type: type = generic_interface_type @ImplicitAs [template]
// CHECK:STDOUT:   %.2: type = tuple_type () [template]
// CHECK:STDOUT:   %ImplicitAs: %ImplicitAs.type = struct_value () [template]
// CHECK:STDOUT:   %Dest: type = bind_symbolic_name Dest 0 [symbolic]
// CHECK:STDOUT:   %.3: type = interface_type @ImplicitAs, @ImplicitAs(%Dest) [symbolic]
// CHECK:STDOUT:   %Self.1: @ImplicitAs.%.1 (%.3) = bind_symbolic_name Self 1 [symbolic]
// CHECK:STDOUT:   %Self.2: %.3 = bind_symbolic_name Self 1 [symbolic]
// CHECK:STDOUT:   %Convert.type.1: type = fn_type @Convert, @ImplicitAs(%Dest) [symbolic]
// CHECK:STDOUT:   %Convert.1: %Convert.type.1 = struct_value () [symbolic]
// CHECK:STDOUT:   %.4: type = assoc_entity_type %.3, %Convert.type.1 [symbolic]
// CHECK:STDOUT:   %.5: %.4 = assoc_entity element0, imports.%import_ref.5 [symbolic]
// CHECK:STDOUT:   %.6: type = interface_type @ImplicitAs, @ImplicitAs(type) [template]
// CHECK:STDOUT:   %Convert.type.2: type = fn_type @Convert, @ImplicitAs(type) [template]
// CHECK:STDOUT:   %Convert.2: %Convert.type.2 = struct_value () [template]
// CHECK:STDOUT:   %.7: type = assoc_entity_type %.6, %Convert.type.2 [template]
// CHECK:STDOUT:   %.8: %.7 = assoc_entity element0, imports.%import_ref.5 [template]
// CHECK:STDOUT:   %.9: %.4 = assoc_entity element0, imports.%import_ref.6 [symbolic]
// CHECK:STDOUT:   %Use.type: type = fn_type @Use [template]
// CHECK:STDOUT:   %Use: %Use.type = struct_value () [template]
// CHECK:STDOUT: }
// CHECK:STDOUT:
// CHECK:STDOUT: imports {
// CHECK:STDOUT:   %Core: <namespace> = namespace file.%Core.import, [template] {
// CHECK:STDOUT:     .ImplicitAs = %import_ref.1
// CHECK:STDOUT:     import Core//prelude
// CHECK:STDOUT:     import Core//prelude/operators
// CHECK:STDOUT:     import Core//prelude/types
// CHECK:STDOUT:     import Core//prelude/operators/arithmetic
// CHECK:STDOUT:     import Core//prelude/operators/as
// CHECK:STDOUT:     import Core//prelude/operators/bitwise
// CHECK:STDOUT:     import Core//prelude/operators/comparison
// CHECK:STDOUT:     import Core//prelude/types/bool
// CHECK:STDOUT:   }
// CHECK:STDOUT:   %import_ref.1: %ImplicitAs.type = import_ref Core//prelude/operators/as, inst+37, loaded [template = constants.%ImplicitAs]
// CHECK:STDOUT:   %import_ref.2 = import_ref Core//prelude/operators/as, inst+42, unloaded
// CHECK:STDOUT:   %import_ref.3: @ImplicitAs.%.2 (%.4) = import_ref Core//prelude/operators/as, inst+59, loaded [symbolic = @ImplicitAs.%.3 (constants.%.9)]
// CHECK:STDOUT:   %import_ref.4 = import_ref Core//prelude/operators/as, inst+52, unloaded
// CHECK:STDOUT:   %import_ref.5 = import_ref Core//prelude/operators/as, inst+52, unloaded
// CHECK:STDOUT:   %import_ref.6 = import_ref Core//prelude/operators/as, inst+52, unloaded
// CHECK:STDOUT: }
// CHECK:STDOUT:
// CHECK:STDOUT: file {
// CHECK:STDOUT:   package: <namespace> = namespace [template] {
// CHECK:STDOUT:     .Core = imports.%Core
// CHECK:STDOUT:     .Bad = %Bad.decl
// CHECK:STDOUT:     .Use = %Use.decl
// CHECK:STDOUT:   }
// CHECK:STDOUT:   %Core.import = import Core
// CHECK:STDOUT:   %Bad.decl: type = class_decl @Bad [template = constants.%Bad] {}
// CHECK:STDOUT:   %Use.decl: %Use.type = fn_decl @Use [template = constants.%Use] {
// CHECK:STDOUT:     %Bad.ref: type = name_ref Bad, %Bad.decl [template = constants.%Bad]
// CHECK:STDOUT:     %b.loc19_8.1: %Bad = param b, runtime_param0
// CHECK:STDOUT:     @Use.%b: %Bad = bind_name b, %b.loc19_8.1
// CHECK:STDOUT:   }
// CHECK:STDOUT: }
// CHECK:STDOUT:
// CHECK:STDOUT: generic interface @ImplicitAs(constants.%Dest: type) {
// CHECK:STDOUT:   %Dest: type = bind_symbolic_name Dest 0 [symbolic = %Dest (constants.%Dest)]
// CHECK:STDOUT:
// CHECK:STDOUT: !definition:
// CHECK:STDOUT:   %.1: type = interface_type @ImplicitAs, @ImplicitAs(%Dest) [symbolic = %.1 (constants.%.3)]
// CHECK:STDOUT:   %Self: %.3 = bind_symbolic_name Self 1 [symbolic = %Self (constants.%Self.2)]
// CHECK:STDOUT:   %Convert.type: type = fn_type @Convert, @ImplicitAs(%Dest) [symbolic = %Convert.type (constants.%Convert.type.1)]
// CHECK:STDOUT:   %Convert: @ImplicitAs.%Convert.type (%Convert.type.1) = struct_value () [symbolic = %Convert (constants.%Convert.1)]
// CHECK:STDOUT:   %.2: type = assoc_entity_type @ImplicitAs.%.1 (%.3), @ImplicitAs.%Convert.type (%Convert.type.1) [symbolic = %.2 (constants.%.4)]
// CHECK:STDOUT:   %.3: @ImplicitAs.%.2 (%.4) = assoc_entity element0, imports.%import_ref.5 [symbolic = %.3 (constants.%.5)]
// CHECK:STDOUT:
// CHECK:STDOUT:   interface {
// CHECK:STDOUT:   !members:
// CHECK:STDOUT:     .Self = imports.%import_ref.2
// CHECK:STDOUT:     .Convert = imports.%import_ref.3
// CHECK:STDOUT:     witness = (imports.%import_ref.4)
// CHECK:STDOUT:   }
// CHECK:STDOUT: }
// CHECK:STDOUT:
// CHECK:STDOUT: class @Bad {
// CHECK:STDOUT:   %.loc12_9: i32 = int_literal 100 [template = constants.%.1]
// CHECK:STDOUT:   %.loc12_12.1: type = interface_type @ImplicitAs, @ImplicitAs(type) [template = constants.%.6]
// CHECK:STDOUT:   %.loc12_12.2: %.7 = specific_constant imports.%import_ref.3, @ImplicitAs(type) [template = constants.%.8]
// CHECK:STDOUT:   %Convert.ref: %.7 = name_ref Convert, %.loc12_12.2 [template = constants.%.8]
// CHECK:STDOUT:   %.loc12_12.3: type = converted %.loc12_9, <error> [template = <error>]
// CHECK:STDOUT:   adapt_decl <error>
// CHECK:STDOUT:   %.loc13: <witness> = complete_type_witness <error> [template = <error>]
// CHECK:STDOUT:
// CHECK:STDOUT: !members:
// CHECK:STDOUT:   .Self = constants.%Bad
// CHECK:STDOUT: }
// CHECK:STDOUT:
// CHECK:STDOUT: generic fn @Convert(constants.%Dest: type, constants.%Self.1: @ImplicitAs.%.1 (%.3)) {
// CHECK:STDOUT:   %Dest: type = bind_symbolic_name Dest 0 [symbolic = %Dest (constants.%Dest)]
// CHECK:STDOUT:   %.1: type = interface_type @ImplicitAs, @ImplicitAs(%Dest) [symbolic = %.1 (constants.%.3)]
// CHECK:STDOUT:   %Self: %.3 = bind_symbolic_name Self 1 [symbolic = %Self (constants.%Self.2)]
// CHECK:STDOUT:
// CHECK:STDOUT:   fn[%self: @Convert.%Self (%Self.2)]() -> @Convert.%Dest (%Dest);
// CHECK:STDOUT: }
// CHECK:STDOUT:
// CHECK:STDOUT: fn @Use(%b: %Bad) {
// CHECK:STDOUT: !entry:
// CHECK:STDOUT:   %b.ref: %Bad = name_ref b, %b
// CHECK:STDOUT:   %F.ref: <error> = name_ref F, <error> [template = <error>]
// CHECK:STDOUT:   return
// CHECK:STDOUT: }
// CHECK:STDOUT:
// CHECK:STDOUT: specific @ImplicitAs(constants.%Dest) {
// CHECK:STDOUT:   %Dest => constants.%Dest
// CHECK:STDOUT: }
// CHECK:STDOUT:
// CHECK:STDOUT: specific @ImplicitAs(@ImplicitAs.%Dest) {
// CHECK:STDOUT:   %Dest => constants.%Dest
// CHECK:STDOUT: }
// CHECK:STDOUT:
// CHECK:STDOUT: specific @ImplicitAs(@Convert.%Dest) {
// CHECK:STDOUT:   %Dest => constants.%Dest
// CHECK:STDOUT: }
// CHECK:STDOUT:
// CHECK:STDOUT: specific @Convert(constants.%Dest, constants.%Self.1) {
// CHECK:STDOUT:   %Dest => constants.%Dest
// CHECK:STDOUT:   %.1 => constants.%.3
// CHECK:STDOUT:   %Self => constants.%Self.1
// CHECK:STDOUT: }
// CHECK:STDOUT:
// CHECK:STDOUT: specific @ImplicitAs(type) {
// CHECK:STDOUT:   %Dest => type
// CHECK:STDOUT:
// CHECK:STDOUT: !definition:
// CHECK:STDOUT:   %.1 => constants.%.6
// CHECK:STDOUT:   %Self => constants.%Self.2
// CHECK:STDOUT:   %Convert.type => constants.%Convert.type.2
// CHECK:STDOUT:   %Convert => constants.%Convert.2
// CHECK:STDOUT:   %.2 => constants.%.7
// CHECK:STDOUT:   %.3 => constants.%.8
// CHECK:STDOUT: }
// CHECK:STDOUT:
// CHECK:STDOUT: --- fail_extend_not_type.carbon
// CHECK:STDOUT:
// CHECK:STDOUT: constants {
// CHECK:STDOUT:   %Bad: type = class_type @Bad [template]
// CHECK:STDOUT:   %.1: i32 = int_literal 100 [template]
// CHECK:STDOUT:   %ImplicitAs.type: type = generic_interface_type @ImplicitAs [template]
// CHECK:STDOUT:   %.2: type = tuple_type () [template]
// CHECK:STDOUT:   %ImplicitAs: %ImplicitAs.type = struct_value () [template]
// CHECK:STDOUT:   %Dest: type = bind_symbolic_name Dest 0 [symbolic]
// CHECK:STDOUT:   %.3: type = interface_type @ImplicitAs, @ImplicitAs(%Dest) [symbolic]
// CHECK:STDOUT:   %Self.1: @ImplicitAs.%.1 (%.3) = bind_symbolic_name Self 1 [symbolic]
// CHECK:STDOUT:   %Self.2: %.3 = bind_symbolic_name Self 1 [symbolic]
// CHECK:STDOUT:   %Convert.type.1: type = fn_type @Convert, @ImplicitAs(%Dest) [symbolic]
// CHECK:STDOUT:   %Convert.1: %Convert.type.1 = struct_value () [symbolic]
// CHECK:STDOUT:   %.4: type = assoc_entity_type %.3, %Convert.type.1 [symbolic]
// CHECK:STDOUT:   %.5: %.4 = assoc_entity element0, imports.%import_ref.5 [symbolic]
// CHECK:STDOUT:   %.6: type = interface_type @ImplicitAs, @ImplicitAs(type) [template]
// CHECK:STDOUT:   %Convert.type.2: type = fn_type @Convert, @ImplicitAs(type) [template]
// CHECK:STDOUT:   %Convert.2: %Convert.type.2 = struct_value () [template]
// CHECK:STDOUT:   %.7: type = assoc_entity_type %.6, %Convert.type.2 [template]
// CHECK:STDOUT:   %.8: %.7 = assoc_entity element0, imports.%import_ref.5 [template]
// CHECK:STDOUT:   %.9: %.4 = assoc_entity element0, imports.%import_ref.6 [symbolic]
// CHECK:STDOUT:   %Use.type: type = fn_type @Use [template]
// CHECK:STDOUT:   %Use: %Use.type = struct_value () [template]
// CHECK:STDOUT: }
// CHECK:STDOUT:
// CHECK:STDOUT: imports {
// CHECK:STDOUT:   %Core: <namespace> = namespace file.%Core.import, [template] {
// CHECK:STDOUT:     .ImplicitAs = %import_ref.1
// CHECK:STDOUT:     import Core//prelude
// CHECK:STDOUT:     import Core//prelude/operators
// CHECK:STDOUT:     import Core//prelude/types
// CHECK:STDOUT:     import Core//prelude/operators/arithmetic
// CHECK:STDOUT:     import Core//prelude/operators/as
// CHECK:STDOUT:     import Core//prelude/operators/bitwise
// CHECK:STDOUT:     import Core//prelude/operators/comparison
// CHECK:STDOUT:     import Core//prelude/types/bool
// CHECK:STDOUT:   }
// CHECK:STDOUT:   %import_ref.1: %ImplicitAs.type = import_ref Core//prelude/operators/as, inst+37, loaded [template = constants.%ImplicitAs]
// CHECK:STDOUT:   %import_ref.2 = import_ref Core//prelude/operators/as, inst+42, unloaded
// CHECK:STDOUT:   %import_ref.3: @ImplicitAs.%.2 (%.4) = import_ref Core//prelude/operators/as, inst+59, loaded [symbolic = @ImplicitAs.%.3 (constants.%.9)]
// CHECK:STDOUT:   %import_ref.4 = import_ref Core//prelude/operators/as, inst+52, unloaded
// CHECK:STDOUT:   %import_ref.5 = import_ref Core//prelude/operators/as, inst+52, unloaded
// CHECK:STDOUT:   %import_ref.6 = import_ref Core//prelude/operators/as, inst+52, unloaded
// CHECK:STDOUT: }
// CHECK:STDOUT:
// CHECK:STDOUT: file {
// CHECK:STDOUT:   package: <namespace> = namespace [template] {
// CHECK:STDOUT:     .Core = imports.%Core
// CHECK:STDOUT:     .Bad = %Bad.decl
// CHECK:STDOUT:     .Use = %Use.decl
// CHECK:STDOUT:   }
// CHECK:STDOUT:   %Core.import = import Core
// CHECK:STDOUT:   %Bad.decl: type = class_decl @Bad [template = constants.%Bad] {}
// CHECK:STDOUT:   %Use.decl: %Use.type = fn_decl @Use [template = constants.%Use] {
// CHECK:STDOUT:     %Bad.ref: type = name_ref Bad, %Bad.decl [template = constants.%Bad]
// CHECK:STDOUT:     %b.loc16_8.1: %Bad = param b, runtime_param0
// CHECK:STDOUT:     @Use.%b: %Bad = bind_name b, %b.loc16_8.1
// CHECK:STDOUT:   }
// CHECK:STDOUT: }
// CHECK:STDOUT:
// CHECK:STDOUT: generic interface @ImplicitAs(constants.%Dest: type) {
// CHECK:STDOUT:   %Dest: type = bind_symbolic_name Dest 0 [symbolic = %Dest (constants.%Dest)]
// CHECK:STDOUT:
// CHECK:STDOUT: !definition:
// CHECK:STDOUT:   %.1: type = interface_type @ImplicitAs, @ImplicitAs(%Dest) [symbolic = %.1 (constants.%.3)]
// CHECK:STDOUT:   %Self: %.3 = bind_symbolic_name Self 1 [symbolic = %Self (constants.%Self.2)]
// CHECK:STDOUT:   %Convert.type: type = fn_type @Convert, @ImplicitAs(%Dest) [symbolic = %Convert.type (constants.%Convert.type.1)]
// CHECK:STDOUT:   %Convert: @ImplicitAs.%Convert.type (%Convert.type.1) = struct_value () [symbolic = %Convert (constants.%Convert.1)]
// CHECK:STDOUT:   %.2: type = assoc_entity_type @ImplicitAs.%.1 (%.3), @ImplicitAs.%Convert.type (%Convert.type.1) [symbolic = %.2 (constants.%.4)]
// CHECK:STDOUT:   %.3: @ImplicitAs.%.2 (%.4) = assoc_entity element0, imports.%import_ref.5 [symbolic = %.3 (constants.%.5)]
// CHECK:STDOUT:
// CHECK:STDOUT:   interface {
// CHECK:STDOUT:   !members:
// CHECK:STDOUT:     .Self = imports.%import_ref.2
// CHECK:STDOUT:     .Convert = imports.%import_ref.3
// CHECK:STDOUT:     witness = (imports.%import_ref.4)
// CHECK:STDOUT:   }
// CHECK:STDOUT: }
// CHECK:STDOUT:
// CHECK:STDOUT: class @Bad {
// CHECK:STDOUT:   %.loc12_16: i32 = int_literal 100 [template = constants.%.1]
// CHECK:STDOUT:   %.loc12_19.1: type = interface_type @ImplicitAs, @ImplicitAs(type) [template = constants.%.6]
// CHECK:STDOUT:   %.loc12_19.2: %.7 = specific_constant imports.%import_ref.3, @ImplicitAs(type) [template = constants.%.8]
// CHECK:STDOUT:   %Convert.ref: %.7 = name_ref Convert, %.loc12_19.2 [template = constants.%.8]
// CHECK:STDOUT:   %.loc12_19.3: type = converted %.loc12_16, <error> [template = <error>]
// CHECK:STDOUT:   adapt_decl <error>
// CHECK:STDOUT:   %.loc13: <witness> = complete_type_witness <error> [template = <error>]
// CHECK:STDOUT:
// CHECK:STDOUT: !members:
// CHECK:STDOUT:   .Self = constants.%Bad
// CHECK:STDOUT:   has_error
// CHECK:STDOUT: }
// CHECK:STDOUT:
// CHECK:STDOUT: generic fn @Convert(constants.%Dest: type, constants.%Self.1: @ImplicitAs.%.1 (%.3)) {
// CHECK:STDOUT:   %Dest: type = bind_symbolic_name Dest 0 [symbolic = %Dest (constants.%Dest)]
// CHECK:STDOUT:   %.1: type = interface_type @ImplicitAs, @ImplicitAs(%Dest) [symbolic = %.1 (constants.%.3)]
// CHECK:STDOUT:   %Self: %.3 = bind_symbolic_name Self 1 [symbolic = %Self (constants.%Self.2)]
// CHECK:STDOUT:
// CHECK:STDOUT:   fn[%self: @Convert.%Self (%Self.2)]() -> @Convert.%Dest (%Dest);
// CHECK:STDOUT: }
// CHECK:STDOUT:
// CHECK:STDOUT: fn @Use(%b: %Bad) {
// CHECK:STDOUT: !entry:
// CHECK:STDOUT:   %b.ref: %Bad = name_ref b, %b
// CHECK:STDOUT:   %F.ref: <error> = name_ref F, <error> [template = <error>]
// CHECK:STDOUT:   return
// CHECK:STDOUT: }
// CHECK:STDOUT:
// CHECK:STDOUT: specific @ImplicitAs(constants.%Dest) {
// CHECK:STDOUT:   %Dest => constants.%Dest
// CHECK:STDOUT: }
// CHECK:STDOUT:
// CHECK:STDOUT: specific @ImplicitAs(@ImplicitAs.%Dest) {
// CHECK:STDOUT:   %Dest => constants.%Dest
// CHECK:STDOUT: }
// CHECK:STDOUT:
// CHECK:STDOUT: specific @ImplicitAs(@Convert.%Dest) {
// CHECK:STDOUT:   %Dest => constants.%Dest
// CHECK:STDOUT: }
// CHECK:STDOUT:
// CHECK:STDOUT: specific @Convert(constants.%Dest, constants.%Self.1) {
// CHECK:STDOUT:   %Dest => constants.%Dest
// CHECK:STDOUT:   %.1 => constants.%.3
// CHECK:STDOUT:   %Self => constants.%Self.1
// CHECK:STDOUT: }
// CHECK:STDOUT:
// CHECK:STDOUT: specific @ImplicitAs(type) {
// CHECK:STDOUT:   %Dest => type
// CHECK:STDOUT:
// CHECK:STDOUT: !definition:
// CHECK:STDOUT:   %.1 => constants.%.6
// CHECK:STDOUT:   %Self => constants.%Self.2
// CHECK:STDOUT:   %Convert.type => constants.%Convert.type.2
// CHECK:STDOUT:   %Convert => constants.%Convert.2
// CHECK:STDOUT:   %.2 => constants.%.7
// CHECK:STDOUT:   %.3 => constants.%.8
// CHECK:STDOUT: }
// CHECK:STDOUT:
// CHECK:STDOUT: --- fail_repeated.carbon
// CHECK:STDOUT:
// CHECK:STDOUT: constants {
// CHECK:STDOUT:   %MultipleAdapts: type = class_type @MultipleAdapts [template]
// CHECK:STDOUT:   %.1: type = tuple_type () [template]
// CHECK:STDOUT:   %.2: type = struct_type {} [template]
// CHECK:STDOUT:   %.3: <witness> = complete_type_witness %.1 [template]
// CHECK:STDOUT:   %MultipleAdaptsSameType: type = class_type @MultipleAdaptsSameType [template]
// CHECK:STDOUT: }
// CHECK:STDOUT:
// CHECK:STDOUT: imports {
// CHECK:STDOUT:   %Core: <namespace> = namespace file.%Core.import, [template] {
// CHECK:STDOUT:     import Core//prelude
// CHECK:STDOUT:     import Core//prelude/operators
// CHECK:STDOUT:     import Core//prelude/types
// CHECK:STDOUT:     import Core//prelude/operators/arithmetic
// CHECK:STDOUT:     import Core//prelude/operators/as
// CHECK:STDOUT:     import Core//prelude/operators/bitwise
// CHECK:STDOUT:     import Core//prelude/operators/comparison
// CHECK:STDOUT:     import Core//prelude/types/bool
// CHECK:STDOUT:   }
// CHECK:STDOUT: }
// CHECK:STDOUT:
// CHECK:STDOUT: file {
// CHECK:STDOUT:   package: <namespace> = namespace [template] {
// CHECK:STDOUT:     .Core = imports.%Core
// CHECK:STDOUT:     .MultipleAdapts = %MultipleAdapts.decl
// CHECK:STDOUT:     .MultipleAdaptsSameType = %MultipleAdaptsSameType.decl
// CHECK:STDOUT:   }
// CHECK:STDOUT:   %Core.import = import Core
// CHECK:STDOUT:   %MultipleAdapts.decl: type = class_decl @MultipleAdapts [template = constants.%MultipleAdapts] {}
// CHECK:STDOUT:   %MultipleAdaptsSameType.decl: type = class_decl @MultipleAdaptsSameType [template = constants.%MultipleAdaptsSameType] {}
// CHECK:STDOUT: }
// CHECK:STDOUT:
// CHECK:STDOUT: class @MultipleAdapts {
// CHECK:STDOUT:   %.loc5_10: %.1 = tuple_literal ()
// CHECK:STDOUT:   %.loc5_11: type = converted %.loc5_10, constants.%.1 [template = constants.%.1]
// CHECK:STDOUT:   adapt_decl %.1
// CHECK:STDOUT:   %.loc13: %.2 = struct_literal ()
// CHECK:STDOUT:   %.loc14: <witness> = complete_type_witness %.1 [template = constants.%.3]
// CHECK:STDOUT:
// CHECK:STDOUT: !members:
// CHECK:STDOUT:   .Self = constants.%MultipleAdapts
// CHECK:STDOUT: }
// CHECK:STDOUT:
// CHECK:STDOUT: class @MultipleAdaptsSameType {
// CHECK:STDOUT:   %.loc17_10: %.1 = tuple_literal ()
// CHECK:STDOUT:   %.loc17_11: type = converted %.loc17_10, constants.%.1 [template = constants.%.1]
// CHECK:STDOUT:   adapt_decl %.1
// CHECK:STDOUT:   %.loc25: %.1 = tuple_literal ()
// CHECK:STDOUT:   %.loc26: <witness> = complete_type_witness %.1 [template = constants.%.3]
// CHECK:STDOUT:
// CHECK:STDOUT: !members:
// CHECK:STDOUT:   .Self = constants.%MultipleAdaptsSameType
// CHECK:STDOUT: }
// CHECK:STDOUT:
// CHECK:STDOUT: --- fail_bad_scope.carbon
// CHECK:STDOUT:
// CHECK:STDOUT: constants {
// CHECK:STDOUT:   %.1: type = struct_type {} [template]
// CHECK:STDOUT:   %.2: type = interface_type @I.1 [template]
// CHECK:STDOUT:   %Self.1: %.2 = bind_symbolic_name Self 0 [symbolic]
// CHECK:STDOUT:   %C: type = class_type @C [template]
// CHECK:STDOUT:   %.3: type = interface_type @I.2 [template]
// CHECK:STDOUT:   %Self.2: %.3 = bind_symbolic_name Self 0 [symbolic]
// CHECK:STDOUT:   %.4: <witness> = complete_type_witness %.1 [template]
// CHECK:STDOUT: }
// CHECK:STDOUT:
// CHECK:STDOUT: imports {
// CHECK:STDOUT:   %Core: <namespace> = namespace file.%Core.import, [template] {
// CHECK:STDOUT:     import Core//prelude
// CHECK:STDOUT:     import Core//prelude/operators
// CHECK:STDOUT:     import Core//prelude/types
// CHECK:STDOUT:     import Core//prelude/operators/arithmetic
// CHECK:STDOUT:     import Core//prelude/operators/as
// CHECK:STDOUT:     import Core//prelude/operators/bitwise
// CHECK:STDOUT:     import Core//prelude/operators/comparison
// CHECK:STDOUT:     import Core//prelude/types/bool
// CHECK:STDOUT:   }
// CHECK:STDOUT: }
// CHECK:STDOUT:
// CHECK:STDOUT: file {
// CHECK:STDOUT:   package: <namespace> = namespace [template] {
// CHECK:STDOUT:     .Core = imports.%Core
// CHECK:STDOUT:     .I = %I.decl
// CHECK:STDOUT:     .C = %C.decl
// CHECK:STDOUT:   }
// CHECK:STDOUT:   %Core.import = import Core
// CHECK:STDOUT:   %.loc8: %.1 = struct_literal ()
// CHECK:STDOUT:   %I.decl: type = interface_decl @I.1 [template = constants.%.2] {}
// CHECK:STDOUT:   %C.decl: type = class_decl @C [template = constants.%C] {}
// CHECK:STDOUT: }
// CHECK:STDOUT:
// CHECK:STDOUT: interface @I.1 {
// CHECK:STDOUT:   %Self: %.2 = bind_symbolic_name Self 0 [symbolic = constants.%Self.1]
// CHECK:STDOUT:   %.loc15: %.1 = struct_literal ()
// CHECK:STDOUT:
// CHECK:STDOUT: !members:
// CHECK:STDOUT:   .Self = %Self
// CHECK:STDOUT:   witness = ()
// CHECK:STDOUT: }
// CHECK:STDOUT:
// CHECK:STDOUT: interface @I.2 {
// CHECK:STDOUT:   %Self: %.3 = bind_symbolic_name Self 0 [symbolic = constants.%Self.2]
// CHECK:STDOUT:   %.loc23: %.1 = struct_literal ()
// CHECK:STDOUT:
// CHECK:STDOUT: !members:
// CHECK:STDOUT:   .Self = %Self
// CHECK:STDOUT:   witness = ()
// CHECK:STDOUT: }
// CHECK:STDOUT:
// CHECK:STDOUT: class @C {
// CHECK:STDOUT:   %I.decl: type = interface_decl @I.2 [template = constants.%.3] {}
// CHECK:STDOUT:   %.loc25: <witness> = complete_type_witness %.1 [template = constants.%.4]
// CHECK:STDOUT:
// CHECK:STDOUT: !members:
// CHECK:STDOUT:   .Self = constants.%C
// CHECK:STDOUT:   .I = %I.decl
// CHECK:STDOUT: }
// CHECK:STDOUT:<|MERGE_RESOLUTION|>--- conflicted
+++ resolved
@@ -56,11 +56,7 @@
   // CHECK:STDERR: fail_repeated.carbon:[[@LINE+7]]:3: error: multiple `adapt` declarations in class
   // CHECK:STDERR:   adapt {};
   // CHECK:STDERR:   ^~~~~~~~~
-<<<<<<< HEAD
-  // CHECK:STDERR: fail_repeated.carbon:[[@LINE-4]]:3: note: Previous `adapt` declaration is here.
-=======
-  // CHECK:STDERR: fail_repeated.carbon:[[@LINE-4]]:3: previous `adapt` declaration is here
->>>>>>> 434ee325
+  // CHECK:STDERR: fail_repeated.carbon:[[@LINE-4]]:3: note: previous `adapt` declaration is here
   // CHECK:STDERR:   adapt ();
   // CHECK:STDERR:   ^~~~~~~~~
   // CHECK:STDERR:
@@ -72,11 +68,7 @@
   // CHECK:STDERR: fail_repeated.carbon:[[@LINE+7]]:3: error: multiple `adapt` declarations in class
   // CHECK:STDERR:   adapt ();
   // CHECK:STDERR:   ^~~~~~~~~
-<<<<<<< HEAD
-  // CHECK:STDERR: fail_repeated.carbon:[[@LINE-4]]:3: note: Previous `adapt` declaration is here.
-=======
-  // CHECK:STDERR: fail_repeated.carbon:[[@LINE-4]]:3: previous `adapt` declaration is here
->>>>>>> 434ee325
+  // CHECK:STDERR: fail_repeated.carbon:[[@LINE-4]]:3: note: previous `adapt` declaration is here
   // CHECK:STDERR:   adapt ();
   // CHECK:STDERR:   ^~~~~~~~~
   // CHECK:STDERR:
