// Part of the Carbon Language project, under the Apache License v2.0 with LLVM
// Exceptions. See /LICENSE for license information.
// SPDX-License-Identifier: Apache-2.0 WITH LLVM-exception
//
// AUTOUPDATE
// TIP: To test this file alone, run:
// TIP:   bazel test //toolchain/testing:file_test --test_arg=--file_tests=toolchain/check/testdata/class/fail_adapt_bad_decl.carbon
// TIP: To dump output, run:
// TIP:   bazel run //toolchain/testing:file_test -- --dump_output --file_tests=toolchain/check/testdata/class/fail_adapt_bad_decl.carbon

// --- fail_not_type.carbon

library "[[@TEST_NAME]]";

class Bad {
  // CHECK:STDERR: fail_not_type.carbon:[[@LINE+7]]:3: error: cannot implicitly convert from `i32` to `type`
  // CHECK:STDERR:   adapt 100;
  // CHECK:STDERR:   ^~~~~~~~~~
  // CHECK:STDERR: fail_not_type.carbon:[[@LINE+4]]:3: type `i32` does not implement interface `ImplicitAs`
  // CHECK:STDERR:   adapt 100;
  // CHECK:STDERR:   ^~~~~~~~~~
  // CHECK:STDERR:
  adapt 100;
}

// CHECK:STDERR: fail_not_type.carbon:[[@LINE+4]]:18: error: name `F` not found
// CHECK:STDERR: fn Use(b: Bad) { b.F(); }
// CHECK:STDERR:                  ^~~
// CHECK:STDERR:
fn Use(b: Bad) { b.F(); }

// --- fail_extend_not_type.carbon

library "[[@TEST_NAME]]";

class Bad {
  // CHECK:STDERR: fail_extend_not_type.carbon:[[@LINE+7]]:3: error: cannot implicitly convert from `i32` to `type`
  // CHECK:STDERR:   extend adapt 100;
  // CHECK:STDERR:   ^~~~~~~~~~~~~~~~~
  // CHECK:STDERR: fail_extend_not_type.carbon:[[@LINE+4]]:3: type `i32` does not implement interface `ImplicitAs`
  // CHECK:STDERR:   extend adapt 100;
  // CHECK:STDERR:   ^~~~~~~~~~~~~~~~~
  // CHECK:STDERR:
  extend adapt 100;
}

// No diagnostic here, we don't know what names Bad has.
fn Use(b: Bad) { b.F(); }

// --- fail_repeated.carbon

library "[[@TEST_NAME]]";

class MultipleAdapts {
  adapt ();
<<<<<<< HEAD
  // CHECK:STDERR: fail_repeated.carbon:[[@LINE+7]]:3: ERROR: multiple `adapt` declarations in class
=======
  // CHECK:STDERR: fail_repeated.carbon:[[@LINE+7]]:3: error: Multiple `adapt` declarations in class.
>>>>>>> e7aebbe5
  // CHECK:STDERR:   adapt {};
  // CHECK:STDERR:   ^~~~~~~~~
  // CHECK:STDERR: fail_repeated.carbon:[[@LINE-4]]:3: previous `adapt` declaration is here
  // CHECK:STDERR:   adapt ();
  // CHECK:STDERR:   ^~~~~~~~~
  // CHECK:STDERR:
  adapt {};
}

class MultipleAdaptsSameType {
  adapt ();
<<<<<<< HEAD
  // CHECK:STDERR: fail_repeated.carbon:[[@LINE+7]]:3: ERROR: multiple `adapt` declarations in class
=======
  // CHECK:STDERR: fail_repeated.carbon:[[@LINE+7]]:3: error: Multiple `adapt` declarations in class.
>>>>>>> e7aebbe5
  // CHECK:STDERR:   adapt ();
  // CHECK:STDERR:   ^~~~~~~~~
  // CHECK:STDERR: fail_repeated.carbon:[[@LINE-4]]:3: previous `adapt` declaration is here
  // CHECK:STDERR:   adapt ();
  // CHECK:STDERR:   ^~~~~~~~~
  // CHECK:STDERR:
  adapt ();
}

// --- fail_bad_scope.carbon

library "[[@TEST_NAME]]";

<<<<<<< HEAD
// CHECK:STDERR: fail_bad_scope.carbon:[[@LINE+4]]:1: ERROR: `adapt` declaration outside class
=======
// CHECK:STDERR: fail_bad_scope.carbon:[[@LINE+4]]:1: error: `adapt` declaration can only be used in a class.
>>>>>>> e7aebbe5
// CHECK:STDERR: adapt {};
// CHECK:STDERR: ^~~~~~~~~
// CHECK:STDERR:
adapt {};

interface I {
<<<<<<< HEAD
  // CHECK:STDERR: fail_bad_scope.carbon:[[@LINE+4]]:3: ERROR: `adapt` declaration outside class
=======
  // CHECK:STDERR: fail_bad_scope.carbon:[[@LINE+4]]:3: error: `adapt` declaration can only be used in a class.
>>>>>>> e7aebbe5
  // CHECK:STDERR:   adapt {};
  // CHECK:STDERR:   ^~~~~~~~~
  // CHECK:STDERR:
  adapt {};
}

class C {
  interface I {
<<<<<<< HEAD
    // CHECK:STDERR: fail_bad_scope.carbon:[[@LINE+3]]:5: ERROR: `adapt` declaration outside class
=======
    // CHECK:STDERR: fail_bad_scope.carbon:[[@LINE+3]]:5: error: `adapt` declaration can only be used in a class.
>>>>>>> e7aebbe5
    // CHECK:STDERR:     adapt {};
    // CHECK:STDERR:     ^~~~~~~~~
    adapt {};
  }
}

// CHECK:STDOUT: --- fail_not_type.carbon
// CHECK:STDOUT:
// CHECK:STDOUT: constants {
// CHECK:STDOUT:   %Bad: type = class_type @Bad [template]
// CHECK:STDOUT:   %.1: i32 = int_literal 100 [template]
// CHECK:STDOUT:   %ImplicitAs.type: type = generic_interface_type @ImplicitAs [template]
// CHECK:STDOUT:   %.2: type = tuple_type () [template]
// CHECK:STDOUT:   %ImplicitAs: %ImplicitAs.type = struct_value () [template]
// CHECK:STDOUT:   %Dest: type = bind_symbolic_name Dest 0 [symbolic]
// CHECK:STDOUT:   %.3: type = interface_type @ImplicitAs, @ImplicitAs(%Dest) [symbolic]
// CHECK:STDOUT:   %Self.1: @ImplicitAs.%.1 (%.3) = bind_symbolic_name Self 1 [symbolic]
// CHECK:STDOUT:   %Self.2: %.3 = bind_symbolic_name Self 1 [symbolic]
// CHECK:STDOUT:   %Convert.type.1: type = fn_type @Convert, @ImplicitAs(%Dest) [symbolic]
// CHECK:STDOUT:   %Convert.1: %Convert.type.1 = struct_value () [symbolic]
// CHECK:STDOUT:   %.4: type = assoc_entity_type %.3, %Convert.type.1 [symbolic]
// CHECK:STDOUT:   %.5: %.4 = assoc_entity element0, imports.%import_ref.5 [symbolic]
// CHECK:STDOUT:   %.6: type = interface_type @ImplicitAs, @ImplicitAs(type) [template]
// CHECK:STDOUT:   %Convert.type.2: type = fn_type @Convert, @ImplicitAs(type) [template]
// CHECK:STDOUT:   %Convert.2: %Convert.type.2 = struct_value () [template]
// CHECK:STDOUT:   %.7: type = assoc_entity_type %.6, %Convert.type.2 [template]
// CHECK:STDOUT:   %.8: %.7 = assoc_entity element0, imports.%import_ref.5 [template]
// CHECK:STDOUT:   %.9: %.4 = assoc_entity element0, imports.%import_ref.6 [symbolic]
// CHECK:STDOUT:   %Use.type: type = fn_type @Use [template]
// CHECK:STDOUT:   %Use: %Use.type = struct_value () [template]
// CHECK:STDOUT: }
// CHECK:STDOUT:
// CHECK:STDOUT: imports {
// CHECK:STDOUT:   %Core: <namespace> = namespace file.%Core.import, [template] {
// CHECK:STDOUT:     .ImplicitAs = %import_ref.1
// CHECK:STDOUT:     import Core//prelude
// CHECK:STDOUT:     import Core//prelude/operators
// CHECK:STDOUT:     import Core//prelude/types
// CHECK:STDOUT:     import Core//prelude/operators/arithmetic
// CHECK:STDOUT:     import Core//prelude/operators/as
// CHECK:STDOUT:     import Core//prelude/operators/bitwise
// CHECK:STDOUT:     import Core//prelude/operators/comparison
// CHECK:STDOUT:     import Core//prelude/types/bool
// CHECK:STDOUT:   }
// CHECK:STDOUT:   %import_ref.1: %ImplicitAs.type = import_ref Core//prelude/operators/as, inst+37, loaded [template = constants.%ImplicitAs]
// CHECK:STDOUT:   %import_ref.2 = import_ref Core//prelude/operators/as, inst+42, unloaded
// CHECK:STDOUT:   %import_ref.3: @ImplicitAs.%.2 (%.4) = import_ref Core//prelude/operators/as, inst+59, loaded [symbolic = @ImplicitAs.%.3 (constants.%.9)]
// CHECK:STDOUT:   %import_ref.4 = import_ref Core//prelude/operators/as, inst+52, unloaded
// CHECK:STDOUT:   %import_ref.5 = import_ref Core//prelude/operators/as, inst+52, unloaded
// CHECK:STDOUT:   %import_ref.6 = import_ref Core//prelude/operators/as, inst+52, unloaded
// CHECK:STDOUT: }
// CHECK:STDOUT:
// CHECK:STDOUT: file {
// CHECK:STDOUT:   package: <namespace> = namespace [template] {
// CHECK:STDOUT:     .Core = imports.%Core
// CHECK:STDOUT:     .Bad = %Bad.decl
// CHECK:STDOUT:     .Use = %Use.decl
// CHECK:STDOUT:   }
// CHECK:STDOUT:   %Core.import = import Core
// CHECK:STDOUT:   %Bad.decl: type = class_decl @Bad [template = constants.%Bad] {}
// CHECK:STDOUT:   %Use.decl: %Use.type = fn_decl @Use [template = constants.%Use] {
// CHECK:STDOUT:     %Bad.ref: type = name_ref Bad, %Bad.decl [template = constants.%Bad]
// CHECK:STDOUT:     %b.loc19_8.1: %Bad = param b, runtime_param0
// CHECK:STDOUT:     @Use.%b: %Bad = bind_name b, %b.loc19_8.1
// CHECK:STDOUT:   }
// CHECK:STDOUT: }
// CHECK:STDOUT:
// CHECK:STDOUT: generic interface @ImplicitAs(constants.%Dest: type) {
// CHECK:STDOUT:   %Dest: type = bind_symbolic_name Dest 0 [symbolic = %Dest (constants.%Dest)]
// CHECK:STDOUT:
// CHECK:STDOUT: !definition:
// CHECK:STDOUT:   %.1: type = interface_type @ImplicitAs, @ImplicitAs(%Dest) [symbolic = %.1 (constants.%.3)]
// CHECK:STDOUT:   %Self: %.3 = bind_symbolic_name Self 1 [symbolic = %Self (constants.%Self.2)]
// CHECK:STDOUT:   %Convert.type: type = fn_type @Convert, @ImplicitAs(%Dest) [symbolic = %Convert.type (constants.%Convert.type.1)]
// CHECK:STDOUT:   %Convert: @ImplicitAs.%Convert.type (%Convert.type.1) = struct_value () [symbolic = %Convert (constants.%Convert.1)]
// CHECK:STDOUT:   %.2: type = assoc_entity_type @ImplicitAs.%.1 (%.3), @ImplicitAs.%Convert.type (%Convert.type.1) [symbolic = %.2 (constants.%.4)]
// CHECK:STDOUT:   %.3: @ImplicitAs.%.2 (%.4) = assoc_entity element0, imports.%import_ref.5 [symbolic = %.3 (constants.%.5)]
// CHECK:STDOUT:
// CHECK:STDOUT:   interface {
// CHECK:STDOUT:   !members:
// CHECK:STDOUT:     .Self = imports.%import_ref.2
// CHECK:STDOUT:     .Convert = imports.%import_ref.3
// CHECK:STDOUT:     witness = (imports.%import_ref.4)
// CHECK:STDOUT:   }
// CHECK:STDOUT: }
// CHECK:STDOUT:
// CHECK:STDOUT: class @Bad {
// CHECK:STDOUT:   %.loc12_9: i32 = int_literal 100 [template = constants.%.1]
// CHECK:STDOUT:   %.loc12_12.1: type = interface_type @ImplicitAs, @ImplicitAs(type) [template = constants.%.6]
// CHECK:STDOUT:   %.loc12_12.2: %.7 = specific_constant imports.%import_ref.3, @ImplicitAs(type) [template = constants.%.8]
// CHECK:STDOUT:   %Convert.ref: %.7 = name_ref Convert, %.loc12_12.2 [template = constants.%.8]
// CHECK:STDOUT:   %.loc12_12.3: type = converted %.loc12_9, <error> [template = <error>]
// CHECK:STDOUT:   adapt_decl <error>
// CHECK:STDOUT:   %.loc13: <witness> = complete_type_witness <error> [template = <error>]
// CHECK:STDOUT:
// CHECK:STDOUT: !members:
// CHECK:STDOUT:   .Self = constants.%Bad
// CHECK:STDOUT: }
// CHECK:STDOUT:
// CHECK:STDOUT: generic fn @Convert(constants.%Dest: type, constants.%Self.1: @ImplicitAs.%.1 (%.3)) {
// CHECK:STDOUT:   %Dest: type = bind_symbolic_name Dest 0 [symbolic = %Dest (constants.%Dest)]
// CHECK:STDOUT:   %.1: type = interface_type @ImplicitAs, @ImplicitAs(%Dest) [symbolic = %.1 (constants.%.3)]
// CHECK:STDOUT:   %Self: %.3 = bind_symbolic_name Self 1 [symbolic = %Self (constants.%Self.2)]
// CHECK:STDOUT:
// CHECK:STDOUT:   fn[%self: @Convert.%Self (%Self.2)]() -> @Convert.%Dest (%Dest);
// CHECK:STDOUT: }
// CHECK:STDOUT:
// CHECK:STDOUT: fn @Use(%b: %Bad) {
// CHECK:STDOUT: !entry:
// CHECK:STDOUT:   %b.ref: %Bad = name_ref b, %b
// CHECK:STDOUT:   %F.ref: <error> = name_ref F, <error> [template = <error>]
// CHECK:STDOUT:   return
// CHECK:STDOUT: }
// CHECK:STDOUT:
// CHECK:STDOUT: specific @ImplicitAs(constants.%Dest) {
// CHECK:STDOUT:   %Dest => constants.%Dest
// CHECK:STDOUT: }
// CHECK:STDOUT:
// CHECK:STDOUT: specific @ImplicitAs(@ImplicitAs.%Dest) {
// CHECK:STDOUT:   %Dest => constants.%Dest
// CHECK:STDOUT: }
// CHECK:STDOUT:
// CHECK:STDOUT: specific @ImplicitAs(@Convert.%Dest) {
// CHECK:STDOUT:   %Dest => constants.%Dest
// CHECK:STDOUT: }
// CHECK:STDOUT:
// CHECK:STDOUT: specific @Convert(constants.%Dest, constants.%Self.1) {
// CHECK:STDOUT:   %Dest => constants.%Dest
// CHECK:STDOUT:   %.1 => constants.%.3
// CHECK:STDOUT:   %Self => constants.%Self.1
// CHECK:STDOUT: }
// CHECK:STDOUT:
// CHECK:STDOUT: specific @ImplicitAs(type) {
// CHECK:STDOUT:   %Dest => type
// CHECK:STDOUT:
// CHECK:STDOUT: !definition:
// CHECK:STDOUT:   %.1 => constants.%.6
// CHECK:STDOUT:   %Self => constants.%Self.2
// CHECK:STDOUT:   %Convert.type => constants.%Convert.type.2
// CHECK:STDOUT:   %Convert => constants.%Convert.2
// CHECK:STDOUT:   %.2 => constants.%.7
// CHECK:STDOUT:   %.3 => constants.%.8
// CHECK:STDOUT: }
// CHECK:STDOUT:
// CHECK:STDOUT: --- fail_extend_not_type.carbon
// CHECK:STDOUT:
// CHECK:STDOUT: constants {
// CHECK:STDOUT:   %Bad: type = class_type @Bad [template]
// CHECK:STDOUT:   %.1: i32 = int_literal 100 [template]
// CHECK:STDOUT:   %ImplicitAs.type: type = generic_interface_type @ImplicitAs [template]
// CHECK:STDOUT:   %.2: type = tuple_type () [template]
// CHECK:STDOUT:   %ImplicitAs: %ImplicitAs.type = struct_value () [template]
// CHECK:STDOUT:   %Dest: type = bind_symbolic_name Dest 0 [symbolic]
// CHECK:STDOUT:   %.3: type = interface_type @ImplicitAs, @ImplicitAs(%Dest) [symbolic]
// CHECK:STDOUT:   %Self.1: @ImplicitAs.%.1 (%.3) = bind_symbolic_name Self 1 [symbolic]
// CHECK:STDOUT:   %Self.2: %.3 = bind_symbolic_name Self 1 [symbolic]
// CHECK:STDOUT:   %Convert.type.1: type = fn_type @Convert, @ImplicitAs(%Dest) [symbolic]
// CHECK:STDOUT:   %Convert.1: %Convert.type.1 = struct_value () [symbolic]
// CHECK:STDOUT:   %.4: type = assoc_entity_type %.3, %Convert.type.1 [symbolic]
// CHECK:STDOUT:   %.5: %.4 = assoc_entity element0, imports.%import_ref.5 [symbolic]
// CHECK:STDOUT:   %.6: type = interface_type @ImplicitAs, @ImplicitAs(type) [template]
// CHECK:STDOUT:   %Convert.type.2: type = fn_type @Convert, @ImplicitAs(type) [template]
// CHECK:STDOUT:   %Convert.2: %Convert.type.2 = struct_value () [template]
// CHECK:STDOUT:   %.7: type = assoc_entity_type %.6, %Convert.type.2 [template]
// CHECK:STDOUT:   %.8: %.7 = assoc_entity element0, imports.%import_ref.5 [template]
// CHECK:STDOUT:   %.9: %.4 = assoc_entity element0, imports.%import_ref.6 [symbolic]
// CHECK:STDOUT:   %Use.type: type = fn_type @Use [template]
// CHECK:STDOUT:   %Use: %Use.type = struct_value () [template]
// CHECK:STDOUT: }
// CHECK:STDOUT:
// CHECK:STDOUT: imports {
// CHECK:STDOUT:   %Core: <namespace> = namespace file.%Core.import, [template] {
// CHECK:STDOUT:     .ImplicitAs = %import_ref.1
// CHECK:STDOUT:     import Core//prelude
// CHECK:STDOUT:     import Core//prelude/operators
// CHECK:STDOUT:     import Core//prelude/types
// CHECK:STDOUT:     import Core//prelude/operators/arithmetic
// CHECK:STDOUT:     import Core//prelude/operators/as
// CHECK:STDOUT:     import Core//prelude/operators/bitwise
// CHECK:STDOUT:     import Core//prelude/operators/comparison
// CHECK:STDOUT:     import Core//prelude/types/bool
// CHECK:STDOUT:   }
// CHECK:STDOUT:   %import_ref.1: %ImplicitAs.type = import_ref Core//prelude/operators/as, inst+37, loaded [template = constants.%ImplicitAs]
// CHECK:STDOUT:   %import_ref.2 = import_ref Core//prelude/operators/as, inst+42, unloaded
// CHECK:STDOUT:   %import_ref.3: @ImplicitAs.%.2 (%.4) = import_ref Core//prelude/operators/as, inst+59, loaded [symbolic = @ImplicitAs.%.3 (constants.%.9)]
// CHECK:STDOUT:   %import_ref.4 = import_ref Core//prelude/operators/as, inst+52, unloaded
// CHECK:STDOUT:   %import_ref.5 = import_ref Core//prelude/operators/as, inst+52, unloaded
// CHECK:STDOUT:   %import_ref.6 = import_ref Core//prelude/operators/as, inst+52, unloaded
// CHECK:STDOUT: }
// CHECK:STDOUT:
// CHECK:STDOUT: file {
// CHECK:STDOUT:   package: <namespace> = namespace [template] {
// CHECK:STDOUT:     .Core = imports.%Core
// CHECK:STDOUT:     .Bad = %Bad.decl
// CHECK:STDOUT:     .Use = %Use.decl
// CHECK:STDOUT:   }
// CHECK:STDOUT:   %Core.import = import Core
// CHECK:STDOUT:   %Bad.decl: type = class_decl @Bad [template = constants.%Bad] {}
// CHECK:STDOUT:   %Use.decl: %Use.type = fn_decl @Use [template = constants.%Use] {
// CHECK:STDOUT:     %Bad.ref: type = name_ref Bad, %Bad.decl [template = constants.%Bad]
// CHECK:STDOUT:     %b.loc16_8.1: %Bad = param b, runtime_param0
// CHECK:STDOUT:     @Use.%b: %Bad = bind_name b, %b.loc16_8.1
// CHECK:STDOUT:   }
// CHECK:STDOUT: }
// CHECK:STDOUT:
// CHECK:STDOUT: generic interface @ImplicitAs(constants.%Dest: type) {
// CHECK:STDOUT:   %Dest: type = bind_symbolic_name Dest 0 [symbolic = %Dest (constants.%Dest)]
// CHECK:STDOUT:
// CHECK:STDOUT: !definition:
// CHECK:STDOUT:   %.1: type = interface_type @ImplicitAs, @ImplicitAs(%Dest) [symbolic = %.1 (constants.%.3)]
// CHECK:STDOUT:   %Self: %.3 = bind_symbolic_name Self 1 [symbolic = %Self (constants.%Self.2)]
// CHECK:STDOUT:   %Convert.type: type = fn_type @Convert, @ImplicitAs(%Dest) [symbolic = %Convert.type (constants.%Convert.type.1)]
// CHECK:STDOUT:   %Convert: @ImplicitAs.%Convert.type (%Convert.type.1) = struct_value () [symbolic = %Convert (constants.%Convert.1)]
// CHECK:STDOUT:   %.2: type = assoc_entity_type @ImplicitAs.%.1 (%.3), @ImplicitAs.%Convert.type (%Convert.type.1) [symbolic = %.2 (constants.%.4)]
// CHECK:STDOUT:   %.3: @ImplicitAs.%.2 (%.4) = assoc_entity element0, imports.%import_ref.5 [symbolic = %.3 (constants.%.5)]
// CHECK:STDOUT:
// CHECK:STDOUT:   interface {
// CHECK:STDOUT:   !members:
// CHECK:STDOUT:     .Self = imports.%import_ref.2
// CHECK:STDOUT:     .Convert = imports.%import_ref.3
// CHECK:STDOUT:     witness = (imports.%import_ref.4)
// CHECK:STDOUT:   }
// CHECK:STDOUT: }
// CHECK:STDOUT:
// CHECK:STDOUT: class @Bad {
// CHECK:STDOUT:   %.loc12_16: i32 = int_literal 100 [template = constants.%.1]
// CHECK:STDOUT:   %.loc12_19.1: type = interface_type @ImplicitAs, @ImplicitAs(type) [template = constants.%.6]
// CHECK:STDOUT:   %.loc12_19.2: %.7 = specific_constant imports.%import_ref.3, @ImplicitAs(type) [template = constants.%.8]
// CHECK:STDOUT:   %Convert.ref: %.7 = name_ref Convert, %.loc12_19.2 [template = constants.%.8]
// CHECK:STDOUT:   %.loc12_19.3: type = converted %.loc12_16, <error> [template = <error>]
// CHECK:STDOUT:   adapt_decl <error>
// CHECK:STDOUT:   %.loc13: <witness> = complete_type_witness <error> [template = <error>]
// CHECK:STDOUT:
// CHECK:STDOUT: !members:
// CHECK:STDOUT:   .Self = constants.%Bad
// CHECK:STDOUT:   has_error
// CHECK:STDOUT: }
// CHECK:STDOUT:
// CHECK:STDOUT: generic fn @Convert(constants.%Dest: type, constants.%Self.1: @ImplicitAs.%.1 (%.3)) {
// CHECK:STDOUT:   %Dest: type = bind_symbolic_name Dest 0 [symbolic = %Dest (constants.%Dest)]
// CHECK:STDOUT:   %.1: type = interface_type @ImplicitAs, @ImplicitAs(%Dest) [symbolic = %.1 (constants.%.3)]
// CHECK:STDOUT:   %Self: %.3 = bind_symbolic_name Self 1 [symbolic = %Self (constants.%Self.2)]
// CHECK:STDOUT:
// CHECK:STDOUT:   fn[%self: @Convert.%Self (%Self.2)]() -> @Convert.%Dest (%Dest);
// CHECK:STDOUT: }
// CHECK:STDOUT:
// CHECK:STDOUT: fn @Use(%b: %Bad) {
// CHECK:STDOUT: !entry:
// CHECK:STDOUT:   %b.ref: %Bad = name_ref b, %b
// CHECK:STDOUT:   %F.ref: <error> = name_ref F, <error> [template = <error>]
// CHECK:STDOUT:   return
// CHECK:STDOUT: }
// CHECK:STDOUT:
// CHECK:STDOUT: specific @ImplicitAs(constants.%Dest) {
// CHECK:STDOUT:   %Dest => constants.%Dest
// CHECK:STDOUT: }
// CHECK:STDOUT:
// CHECK:STDOUT: specific @ImplicitAs(@ImplicitAs.%Dest) {
// CHECK:STDOUT:   %Dest => constants.%Dest
// CHECK:STDOUT: }
// CHECK:STDOUT:
// CHECK:STDOUT: specific @ImplicitAs(@Convert.%Dest) {
// CHECK:STDOUT:   %Dest => constants.%Dest
// CHECK:STDOUT: }
// CHECK:STDOUT:
// CHECK:STDOUT: specific @Convert(constants.%Dest, constants.%Self.1) {
// CHECK:STDOUT:   %Dest => constants.%Dest
// CHECK:STDOUT:   %.1 => constants.%.3
// CHECK:STDOUT:   %Self => constants.%Self.1
// CHECK:STDOUT: }
// CHECK:STDOUT:
// CHECK:STDOUT: specific @ImplicitAs(type) {
// CHECK:STDOUT:   %Dest => type
// CHECK:STDOUT:
// CHECK:STDOUT: !definition:
// CHECK:STDOUT:   %.1 => constants.%.6
// CHECK:STDOUT:   %Self => constants.%Self.2
// CHECK:STDOUT:   %Convert.type => constants.%Convert.type.2
// CHECK:STDOUT:   %Convert => constants.%Convert.2
// CHECK:STDOUT:   %.2 => constants.%.7
// CHECK:STDOUT:   %.3 => constants.%.8
// CHECK:STDOUT: }
// CHECK:STDOUT:
// CHECK:STDOUT: --- fail_repeated.carbon
// CHECK:STDOUT:
// CHECK:STDOUT: constants {
// CHECK:STDOUT:   %MultipleAdapts: type = class_type @MultipleAdapts [template]
// CHECK:STDOUT:   %.1: type = tuple_type () [template]
// CHECK:STDOUT:   %.2: type = struct_type {} [template]
// CHECK:STDOUT:   %.3: <witness> = complete_type_witness %.1 [template]
// CHECK:STDOUT:   %MultipleAdaptsSameType: type = class_type @MultipleAdaptsSameType [template]
// CHECK:STDOUT: }
// CHECK:STDOUT:
// CHECK:STDOUT: imports {
// CHECK:STDOUT:   %Core: <namespace> = namespace file.%Core.import, [template] {
// CHECK:STDOUT:     import Core//prelude
// CHECK:STDOUT:     import Core//prelude/operators
// CHECK:STDOUT:     import Core//prelude/types
// CHECK:STDOUT:     import Core//prelude/operators/arithmetic
// CHECK:STDOUT:     import Core//prelude/operators/as
// CHECK:STDOUT:     import Core//prelude/operators/bitwise
// CHECK:STDOUT:     import Core//prelude/operators/comparison
// CHECK:STDOUT:     import Core//prelude/types/bool
// CHECK:STDOUT:   }
// CHECK:STDOUT: }
// CHECK:STDOUT:
// CHECK:STDOUT: file {
// CHECK:STDOUT:   package: <namespace> = namespace [template] {
// CHECK:STDOUT:     .Core = imports.%Core
// CHECK:STDOUT:     .MultipleAdapts = %MultipleAdapts.decl
// CHECK:STDOUT:     .MultipleAdaptsSameType = %MultipleAdaptsSameType.decl
// CHECK:STDOUT:   }
// CHECK:STDOUT:   %Core.import = import Core
// CHECK:STDOUT:   %MultipleAdapts.decl: type = class_decl @MultipleAdapts [template = constants.%MultipleAdapts] {}
// CHECK:STDOUT:   %MultipleAdaptsSameType.decl: type = class_decl @MultipleAdaptsSameType [template = constants.%MultipleAdaptsSameType] {}
// CHECK:STDOUT: }
// CHECK:STDOUT:
// CHECK:STDOUT: class @MultipleAdapts {
// CHECK:STDOUT:   %.loc5_10: %.1 = tuple_literal ()
// CHECK:STDOUT:   %.loc5_11: type = converted %.loc5_10, constants.%.1 [template = constants.%.1]
// CHECK:STDOUT:   adapt_decl %.1
// CHECK:STDOUT:   %.loc13: %.2 = struct_literal ()
// CHECK:STDOUT:   %.loc14: <witness> = complete_type_witness %.1 [template = constants.%.3]
// CHECK:STDOUT:
// CHECK:STDOUT: !members:
// CHECK:STDOUT:   .Self = constants.%MultipleAdapts
// CHECK:STDOUT: }
// CHECK:STDOUT:
// CHECK:STDOUT: class @MultipleAdaptsSameType {
// CHECK:STDOUT:   %.loc17_10: %.1 = tuple_literal ()
// CHECK:STDOUT:   %.loc17_11: type = converted %.loc17_10, constants.%.1 [template = constants.%.1]
// CHECK:STDOUT:   adapt_decl %.1
// CHECK:STDOUT:   %.loc25: %.1 = tuple_literal ()
// CHECK:STDOUT:   %.loc26: <witness> = complete_type_witness %.1 [template = constants.%.3]
// CHECK:STDOUT:
// CHECK:STDOUT: !members:
// CHECK:STDOUT:   .Self = constants.%MultipleAdaptsSameType
// CHECK:STDOUT: }
// CHECK:STDOUT:
// CHECK:STDOUT: --- fail_bad_scope.carbon
// CHECK:STDOUT:
// CHECK:STDOUT: constants {
// CHECK:STDOUT:   %.1: type = struct_type {} [template]
// CHECK:STDOUT:   %.2: type = interface_type @I.1 [template]
// CHECK:STDOUT:   %Self.1: %.2 = bind_symbolic_name Self 0 [symbolic]
// CHECK:STDOUT:   %C: type = class_type @C [template]
// CHECK:STDOUT:   %.3: type = interface_type @I.2 [template]
// CHECK:STDOUT:   %Self.2: %.3 = bind_symbolic_name Self 0 [symbolic]
// CHECK:STDOUT:   %.4: <witness> = complete_type_witness %.1 [template]
// CHECK:STDOUT: }
// CHECK:STDOUT:
// CHECK:STDOUT: imports {
// CHECK:STDOUT:   %Core: <namespace> = namespace file.%Core.import, [template] {
// CHECK:STDOUT:     import Core//prelude
// CHECK:STDOUT:     import Core//prelude/operators
// CHECK:STDOUT:     import Core//prelude/types
// CHECK:STDOUT:     import Core//prelude/operators/arithmetic
// CHECK:STDOUT:     import Core//prelude/operators/as
// CHECK:STDOUT:     import Core//prelude/operators/bitwise
// CHECK:STDOUT:     import Core//prelude/operators/comparison
// CHECK:STDOUT:     import Core//prelude/types/bool
// CHECK:STDOUT:   }
// CHECK:STDOUT: }
// CHECK:STDOUT:
// CHECK:STDOUT: file {
// CHECK:STDOUT:   package: <namespace> = namespace [template] {
// CHECK:STDOUT:     .Core = imports.%Core
// CHECK:STDOUT:     .I = %I.decl
// CHECK:STDOUT:     .C = %C.decl
// CHECK:STDOUT:   }
// CHECK:STDOUT:   %Core.import = import Core
// CHECK:STDOUT:   %.loc8: %.1 = struct_literal ()
// CHECK:STDOUT:   %I.decl: type = interface_decl @I.1 [template = constants.%.2] {}
// CHECK:STDOUT:   %C.decl: type = class_decl @C [template = constants.%C] {}
// CHECK:STDOUT: }
// CHECK:STDOUT:
// CHECK:STDOUT: interface @I.1 {
// CHECK:STDOUT:   %Self: %.2 = bind_symbolic_name Self 0 [symbolic = constants.%Self.1]
// CHECK:STDOUT:   %.loc15: %.1 = struct_literal ()
// CHECK:STDOUT:
// CHECK:STDOUT: !members:
// CHECK:STDOUT:   .Self = %Self
// CHECK:STDOUT:   witness = ()
// CHECK:STDOUT: }
// CHECK:STDOUT:
// CHECK:STDOUT: interface @I.2 {
// CHECK:STDOUT:   %Self: %.3 = bind_symbolic_name Self 0 [symbolic = constants.%Self.2]
// CHECK:STDOUT:   %.loc23: %.1 = struct_literal ()
// CHECK:STDOUT:
// CHECK:STDOUT: !members:
// CHECK:STDOUT:   .Self = %Self
// CHECK:STDOUT:   witness = ()
// CHECK:STDOUT: }
// CHECK:STDOUT:
// CHECK:STDOUT: class @C {
// CHECK:STDOUT:   %I.decl: type = interface_decl @I.2 [template = constants.%.3] {}
// CHECK:STDOUT:   %.loc25: <witness> = complete_type_witness %.1 [template = constants.%.4]
// CHECK:STDOUT:
// CHECK:STDOUT: !members:
// CHECK:STDOUT:   .Self = constants.%C
// CHECK:STDOUT:   .I = %I.decl
// CHECK:STDOUT: }
// CHECK:STDOUT:<|MERGE_RESOLUTION|>--- conflicted
+++ resolved
@@ -53,11 +53,7 @@
 
 class MultipleAdapts {
   adapt ();
-<<<<<<< HEAD
-  // CHECK:STDERR: fail_repeated.carbon:[[@LINE+7]]:3: ERROR: multiple `adapt` declarations in class
-=======
-  // CHECK:STDERR: fail_repeated.carbon:[[@LINE+7]]:3: error: Multiple `adapt` declarations in class.
->>>>>>> e7aebbe5
+  // CHECK:STDERR: fail_repeated.carbon:[[@LINE+7]]:3: error: multiple `adapt` declarations in class
   // CHECK:STDERR:   adapt {};
   // CHECK:STDERR:   ^~~~~~~~~
   // CHECK:STDERR: fail_repeated.carbon:[[@LINE-4]]:3: previous `adapt` declaration is here
@@ -69,11 +65,7 @@
 
 class MultipleAdaptsSameType {
   adapt ();
-<<<<<<< HEAD
-  // CHECK:STDERR: fail_repeated.carbon:[[@LINE+7]]:3: ERROR: multiple `adapt` declarations in class
-=======
-  // CHECK:STDERR: fail_repeated.carbon:[[@LINE+7]]:3: error: Multiple `adapt` declarations in class.
->>>>>>> e7aebbe5
+  // CHECK:STDERR: fail_repeated.carbon:[[@LINE+7]]:3: error: multiple `adapt` declarations in class
   // CHECK:STDERR:   adapt ();
   // CHECK:STDERR:   ^~~~~~~~~
   // CHECK:STDERR: fail_repeated.carbon:[[@LINE-4]]:3: previous `adapt` declaration is here
@@ -87,22 +79,14 @@
 
 library "[[@TEST_NAME]]";
 
-<<<<<<< HEAD
-// CHECK:STDERR: fail_bad_scope.carbon:[[@LINE+4]]:1: ERROR: `adapt` declaration outside class
-=======
-// CHECK:STDERR: fail_bad_scope.carbon:[[@LINE+4]]:1: error: `adapt` declaration can only be used in a class.
->>>>>>> e7aebbe5
+// CHECK:STDERR: fail_bad_scope.carbon:[[@LINE+4]]:1: error: `adapt` declaration outside class
 // CHECK:STDERR: adapt {};
 // CHECK:STDERR: ^~~~~~~~~
 // CHECK:STDERR:
 adapt {};
 
 interface I {
-<<<<<<< HEAD
-  // CHECK:STDERR: fail_bad_scope.carbon:[[@LINE+4]]:3: ERROR: `adapt` declaration outside class
-=======
-  // CHECK:STDERR: fail_bad_scope.carbon:[[@LINE+4]]:3: error: `adapt` declaration can only be used in a class.
->>>>>>> e7aebbe5
+  // CHECK:STDERR: fail_bad_scope.carbon:[[@LINE+4]]:3: error: `adapt` declaration outside class
   // CHECK:STDERR:   adapt {};
   // CHECK:STDERR:   ^~~~~~~~~
   // CHECK:STDERR:
@@ -111,11 +95,7 @@
 
 class C {
   interface I {
-<<<<<<< HEAD
-    // CHECK:STDERR: fail_bad_scope.carbon:[[@LINE+3]]:5: ERROR: `adapt` declaration outside class
-=======
-    // CHECK:STDERR: fail_bad_scope.carbon:[[@LINE+3]]:5: error: `adapt` declaration can only be used in a class.
->>>>>>> e7aebbe5
+    // CHECK:STDERR: fail_bad_scope.carbon:[[@LINE+3]]:5: error: `adapt` declaration outside class
     // CHECK:STDERR:     adapt {};
     // CHECK:STDERR:     ^~~~~~~~~
     adapt {};
