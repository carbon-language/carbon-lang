// Part of the Carbon Language project, under the Apache License v2.0 with LLVM
// Exceptions. See /LICENSE for license information.
// SPDX-License-Identifier: Apache-2.0 WITH LLVM-exception
//
// AUTOUPDATE

class Class {
  var j: i32;
  var k: i32;
}

fn Run() -> i32 {
  var c: Class;
  c.j = 1;
  c.k = 2;
  return c.j + c.k;
}

// CHECK:STDOUT: constants {
// CHECK:STDOUT:   %.loc10_1.1: type = struct_type {.j: i32, .k: i32}
// CHECK:STDOUT:   %.loc10_1.2: type = ptr_type {.j: i32, .k: i32}
// CHECK:STDOUT: }
// CHECK:STDOUT:
// CHECK:STDOUT: file "field_access.carbon" {
// CHECK:STDOUT:   class_declaration @Class, ()
// CHECK:STDOUT:   %Class: type = class_type @Class
// CHECK:STDOUT:   %Run: <function> = fn_decl @Run
// CHECK:STDOUT: }
// CHECK:STDOUT:
// CHECK:STDOUT: class @Class {
// CHECK:STDOUT:   %.loc8_8.1: type = unbound_field_type Class, i32
// CHECK:STDOUT:   %.loc8_8.2: <unbound field of class Class> = field j, member0
// CHECK:STDOUT:   %j: <unbound field of class Class> = bind_name j, %.loc8_8.2
// CHECK:STDOUT:   %.loc9_8.1: type = unbound_field_type Class, i32
// CHECK:STDOUT:   %.loc9_8.2: <unbound field of class Class> = field k, member1
// CHECK:STDOUT:   %k: <unbound field of class Class> = bind_name k, %.loc9_8.2
// CHECK:STDOUT:
// CHECK:STDOUT: !members:
// CHECK:STDOUT:   .j = %j
// CHECK:STDOUT:   .k = %k
// CHECK:STDOUT: }
// CHECK:STDOUT:
// CHECK:STDOUT: fn @Run() -> i32 {
// CHECK:STDOUT: !entry:
<<<<<<< HEAD
// CHECK:STDOUT:   %Class.ref: type = name_reference "Class", file.%Class
// CHECK:STDOUT:   %c.var: ref Class = var "c"
// CHECK:STDOUT:   %c: ref Class = bind_name "c", %c.var
// CHECK:STDOUT:   %c.ref.loc14: ref Class = name_reference "c", %c
=======
// CHECK:STDOUT:   %Class.ref: type = name_reference Class, file.%Class
// CHECK:STDOUT:   %.loc10: type = ptr_type {.j: i32, .k: i32}
// CHECK:STDOUT:   %c.var: ref Class = var c
// CHECK:STDOUT:   %c: ref Class = bind_name c, %c.var
// CHECK:STDOUT:   %c.ref.loc14: ref Class = name_reference c, %c
>>>>>>> fe45b6a9
// CHECK:STDOUT:   %.loc14_4: ref i32 = class_field_access %c.ref.loc14, member0
// CHECK:STDOUT:   %.loc14_9: i32 = int_literal 1
// CHECK:STDOUT:   assign %.loc14_4, %.loc14_9
// CHECK:STDOUT:   %c.ref.loc15: ref Class = name_reference c, %c
// CHECK:STDOUT:   %.loc15_4: ref i32 = class_field_access %c.ref.loc15, member1
// CHECK:STDOUT:   %.loc15_9: i32 = int_literal 2
// CHECK:STDOUT:   assign %.loc15_4, %.loc15_9
// CHECK:STDOUT:   %c.ref.loc16_10: ref Class = name_reference c, %c
// CHECK:STDOUT:   %.loc16_11.1: ref i32 = class_field_access %c.ref.loc16_10, member0
// CHECK:STDOUT:   %c.ref.loc16_16: ref Class = name_reference c, %c
// CHECK:STDOUT:   %.loc16_17.1: ref i32 = class_field_access %c.ref.loc16_16, member1
// CHECK:STDOUT:   %.loc16_11.2: i32 = bind_value %.loc16_11.1
// CHECK:STDOUT:   %.loc16_17.2: i32 = bind_value %.loc16_17.1
// CHECK:STDOUT:   %.loc16_14: i32 = add %.loc16_11.2, %.loc16_17.2
// CHECK:STDOUT:   return %.loc16_14
// CHECK:STDOUT: }<|MERGE_RESOLUTION|>--- conflicted
+++ resolved
@@ -42,18 +42,10 @@
 // CHECK:STDOUT:
 // CHECK:STDOUT: fn @Run() -> i32 {
 // CHECK:STDOUT: !entry:
-<<<<<<< HEAD
-// CHECK:STDOUT:   %Class.ref: type = name_reference "Class", file.%Class
-// CHECK:STDOUT:   %c.var: ref Class = var "c"
-// CHECK:STDOUT:   %c: ref Class = bind_name "c", %c.var
-// CHECK:STDOUT:   %c.ref.loc14: ref Class = name_reference "c", %c
-=======
 // CHECK:STDOUT:   %Class.ref: type = name_reference Class, file.%Class
-// CHECK:STDOUT:   %.loc10: type = ptr_type {.j: i32, .k: i32}
 // CHECK:STDOUT:   %c.var: ref Class = var c
 // CHECK:STDOUT:   %c: ref Class = bind_name c, %c.var
 // CHECK:STDOUT:   %c.ref.loc14: ref Class = name_reference c, %c
->>>>>>> fe45b6a9
 // CHECK:STDOUT:   %.loc14_4: ref i32 = class_field_access %c.ref.loc14, member0
 // CHECK:STDOUT:   %.loc14_9: i32 = int_literal 1
 // CHECK:STDOUT:   assign %.loc14_4, %.loc14_9
