// Part of the Carbon Language project, under the Apache License v2.0 with LLVM
// Exceptions. See /LICENSE for license information.
// SPDX-License-Identifier: Apache-2.0 WITH LLVM-exception
//
// AUTOUPDATE
// TIP: To test this file alone, run:
// TIP:   bazel test //toolchain/testing:file_test --test_arg=--file_tests=toolchain/check/testdata/class/syntactic_merge_literal.carbon
// TIP: To dump output, run:
// TIP:   bazel run //toolchain/testing:file_test -- --dump_output --file_tests=toolchain/check/testdata/class/syntactic_merge_literal.carbon
// CHECK:STDERR: fail_int_mismatch.carbon: error: `Main//default` previously provided by `int_match.carbon`
// CHECK:STDERR:

// --- int_match.carbon

class C(a:! i32) {}
class D(b:! C(1_000));
class D(b:! C(1_000)) {}

// --- fail_int_mismatch.carbon

class C(a:! i32) {}
class D(b:! C(1000));
// CHECK:STDERR: fail_int_mismatch.carbon:[[@LINE+6]]:15: error: redeclaration syntax differs here
// CHECK:STDERR: class D(b:! C(1_000)) {}
// CHECK:STDERR:               ^~~~~
// CHECK:STDERR: fail_int_mismatch.carbon:[[@LINE-4]]:15: note: comparing with previous declaration here
// CHECK:STDERR: class D(b:! C(1000));
// CHECK:STDERR:               ^~~~
class D(b:! C(1_000)) {}

// CHECK:STDOUT: --- int_match.carbon
// CHECK:STDOUT:
// CHECK:STDOUT: constants {
// CHECK:STDOUT:   %Int32.type: type = fn_type @Int32 [template]
// CHECK:STDOUT:   %.1: type = tuple_type () [template]
// CHECK:STDOUT:   %Int32: %Int32.type = struct_value () [template]
<<<<<<< HEAD
// CHECK:STDOUT:   %a: i32 = bind_symbolic_name a 0 [symbolic]
// CHECK:STDOUT:   %a.patt: i32 = symbolic_binding_pattern a 0 [symbolic]
=======
// CHECK:STDOUT:   %a: i32 = bind_symbolic_name a, 0 [symbolic]
>>>>>>> e617d649
// CHECK:STDOUT:   %C.type: type = generic_class_type @C [template]
// CHECK:STDOUT:   %C.1: %C.type = struct_value () [template]
// CHECK:STDOUT:   %C.2: type = class_type @C, @C(%a) [symbolic]
// CHECK:STDOUT:   %.2: type = struct_type {} [template]
// CHECK:STDOUT:   %.3: <witness> = complete_type_witness %.2 [template]
// CHECK:STDOUT:   %.4: i32 = int_literal 1000 [template]
// CHECK:STDOUT:   %C.3: type = class_type @C, @C(%.4) [template]
<<<<<<< HEAD
// CHECK:STDOUT:   %b: %C.3 = bind_symbolic_name b 0 [symbolic]
// CHECK:STDOUT:   %b.patt.1: %C.3 = symbolic_binding_pattern b 0 [symbolic]
=======
// CHECK:STDOUT:   %b: %C.3 = bind_symbolic_name b, 0 [symbolic]
>>>>>>> e617d649
// CHECK:STDOUT:   %D.type: type = generic_class_type @D [template]
// CHECK:STDOUT:   %D.1: %D.type = struct_value () [template]
// CHECK:STDOUT:   %D.2: type = class_type @D, @D(%b) [symbolic]
// CHECK:STDOUT:   %b.patt.2: %C.3 = symbolic_binding_pattern b 0 [symbolic]
// CHECK:STDOUT: }
// CHECK:STDOUT:
// CHECK:STDOUT: imports {
// CHECK:STDOUT:   %Core: <namespace> = namespace file.%Core.import, [template] {
// CHECK:STDOUT:     .Int32 = %import_ref
// CHECK:STDOUT:     import Core//prelude
// CHECK:STDOUT:     import Core//prelude/operators
// CHECK:STDOUT:     import Core//prelude/types
// CHECK:STDOUT:     import Core//prelude/operators/arithmetic
// CHECK:STDOUT:     import Core//prelude/operators/as
// CHECK:STDOUT:     import Core//prelude/operators/bitwise
// CHECK:STDOUT:     import Core//prelude/operators/comparison
// CHECK:STDOUT:     import Core//prelude/types/bool
// CHECK:STDOUT:   }
// CHECK:STDOUT:   %import_ref: %Int32.type = import_ref Core//prelude/types, inst+4, loaded [template = constants.%Int32]
// CHECK:STDOUT: }
// CHECK:STDOUT:
// CHECK:STDOUT: file {
// CHECK:STDOUT:   package: <namespace> = namespace [template] {
// CHECK:STDOUT:     .Core = imports.%Core
// CHECK:STDOUT:     .C = %C.decl
// CHECK:STDOUT:     .D = %D.decl.loc3
// CHECK:STDOUT:   }
// CHECK:STDOUT:   %Core.import = import Core
// CHECK:STDOUT:   %C.decl: %C.type = class_decl @C [template = constants.%C.1] {
<<<<<<< HEAD
// CHECK:STDOUT:     %a.patt.loc2: i32 = symbolic_binding_pattern a 0 [symbolic = %a.patt.1 (constants.%a.patt)]
// CHECK:STDOUT:     %a.param_patt: i32 = param_pattern %a.patt.loc2, runtime_param<invalid> [symbolic = %a.patt.1 (constants.%a.patt)]
=======
// CHECK:STDOUT:     %a.patt: i32 = symbolic_binding_pattern a, 0
>>>>>>> e617d649
// CHECK:STDOUT:   } {
// CHECK:STDOUT:     %int.make_type_32: init type = call constants.%Int32() [template = i32]
// CHECK:STDOUT:     %.loc2_13.1: type = value_of_initializer %int.make_type_32 [template = i32]
// CHECK:STDOUT:     %.loc2_13.2: type = converted %int.make_type_32, %.loc2_13.1 [template = i32]
<<<<<<< HEAD
// CHECK:STDOUT:     %param: i32 = param runtime_param<invalid>
// CHECK:STDOUT:     %a.loc2: i32 = bind_symbolic_name a 0, %param [symbolic = %a.1 (constants.%a)]
// CHECK:STDOUT:   }
// CHECK:STDOUT:   %D.decl.loc3: %D.type = class_decl @D [template = constants.%D.1] {
// CHECK:STDOUT:     %b.patt.loc4: %C.3 = symbolic_binding_pattern b 0 [symbolic = constants.%b.patt.2]
// CHECK:STDOUT:     %b.param_patt: %C.3 = param_pattern %b.patt.loc4, runtime_param<invalid> [symbolic = constants.%b.patt.2]
=======
// CHECK:STDOUT:     %a.param: i32 = param a, runtime_param<invalid>
// CHECK:STDOUT:     %a.loc2: i32 = bind_symbolic_name a, 0, %a.param [symbolic = %a.1 (constants.%a)]
// CHECK:STDOUT:   }
// CHECK:STDOUT:   %D.decl.loc3: %D.type = class_decl @D [template = constants.%D.1] {
// CHECK:STDOUT:     %b.patt: %C.3 = symbolic_binding_pattern b, 0
>>>>>>> e617d649
// CHECK:STDOUT:   } {
// CHECK:STDOUT:     %C.ref.loc3: %C.type = name_ref C, file.%C.decl [template = constants.%C.1]
// CHECK:STDOUT:     %.loc3: i32 = int_literal 1000 [template = constants.%.4]
// CHECK:STDOUT:     %C.loc3: type = class_type @C, @C(constants.%.4) [template = constants.%C.3]
<<<<<<< HEAD
// CHECK:STDOUT:     %param.loc3: %C.3 = param runtime_param<invalid>
// CHECK:STDOUT:     %b.loc3: %C.3 = bind_symbolic_name b 0, %param.loc3 [symbolic = %b.1 (constants.%b)]
// CHECK:STDOUT:   }
// CHECK:STDOUT:   %D.decl.loc4: %D.type = class_decl @D [template = constants.%D.1] {
// CHECK:STDOUT:     %b.patt.loc4: %C.3 = symbolic_binding_pattern b 0 [symbolic = constants.%b.patt.2]
// CHECK:STDOUT:     %b.param_patt: %C.3 = param_pattern %b.patt.loc4, runtime_param<invalid> [symbolic = constants.%b.patt.2]
=======
// CHECK:STDOUT:     %b.param.loc3: %C.3 = param b, runtime_param<invalid>
// CHECK:STDOUT:     %b.loc3: %C.3 = bind_symbolic_name b, 0, %b.param.loc3 [symbolic = %b.1 (constants.%b)]
// CHECK:STDOUT:   }
// CHECK:STDOUT:   %D.decl.loc4: %D.type = class_decl @D [template = constants.%D.1] {
// CHECK:STDOUT:     %b.patt: %C.3 = symbolic_binding_pattern b, 0
>>>>>>> e617d649
// CHECK:STDOUT:   } {
// CHECK:STDOUT:     %C.ref.loc4: %C.type = name_ref C, file.%C.decl [template = constants.%C.1]
// CHECK:STDOUT:     %.loc4_15: i32 = int_literal 1000 [template = constants.%.4]
// CHECK:STDOUT:     %C.loc4: type = class_type @C, @C(constants.%.4) [template = constants.%C.3]
<<<<<<< HEAD
// CHECK:STDOUT:     %param.loc4: %C.3 = param runtime_param<invalid>
// CHECK:STDOUT:     %b.loc4: %C.3 = bind_symbolic_name b 0, %param.loc4 [symbolic = constants.%b]
=======
// CHECK:STDOUT:     %b.param.loc4: %C.3 = param b, runtime_param<invalid>
// CHECK:STDOUT:     %b.loc4: %C.3 = bind_symbolic_name b, 0, %b.param.loc4 [symbolic = constants.%b]
>>>>>>> e617d649
// CHECK:STDOUT:   }
// CHECK:STDOUT: }
// CHECK:STDOUT:
// CHECK:STDOUT: generic class @C(%a.loc2: i32) {
<<<<<<< HEAD
// CHECK:STDOUT:   %a.1: i32 = bind_symbolic_name a 0 [symbolic = %a.1 (constants.%a)]
// CHECK:STDOUT:   %a.patt.1: i32 = symbolic_binding_pattern a 0 [symbolic = %a.patt.1 (constants.%a.patt)]
=======
// CHECK:STDOUT:   %a.1: i32 = bind_symbolic_name a, 0 [symbolic = %a.1 (constants.%a)]
>>>>>>> e617d649
// CHECK:STDOUT:
// CHECK:STDOUT: !definition:
// CHECK:STDOUT:
// CHECK:STDOUT:   class {
// CHECK:STDOUT:     %.loc2_19: <witness> = complete_type_witness %.2 [template = constants.%.3]
// CHECK:STDOUT:
// CHECK:STDOUT:   !members:
// CHECK:STDOUT:     .Self = constants.%C.2
// CHECK:STDOUT:   }
// CHECK:STDOUT: }
// CHECK:STDOUT:
// CHECK:STDOUT: generic class @D(%b.loc3: %C.3) {
<<<<<<< HEAD
// CHECK:STDOUT:   %b.1: %C.3 = bind_symbolic_name b 0 [symbolic = %b.1 (constants.%b)]
// CHECK:STDOUT:   %b.patt.1: %C.3 = symbolic_binding_pattern b 0 [symbolic = %b.patt.1 (constants.%b.patt.1)]
=======
// CHECK:STDOUT:   %b.1: %C.3 = bind_symbolic_name b, 0 [symbolic = %b.1 (constants.%b)]
>>>>>>> e617d649
// CHECK:STDOUT:
// CHECK:STDOUT: !definition:
// CHECK:STDOUT:
// CHECK:STDOUT:   class {
// CHECK:STDOUT:     %.loc4_24: <witness> = complete_type_witness %.2 [template = constants.%.3]
// CHECK:STDOUT:
// CHECK:STDOUT:   !members:
// CHECK:STDOUT:     .Self = constants.%D.2
// CHECK:STDOUT:   }
// CHECK:STDOUT: }
// CHECK:STDOUT:
// CHECK:STDOUT: fn @Int32() -> type = "int.make_type_32";
// CHECK:STDOUT:
// CHECK:STDOUT: specific @C(constants.%a) {
// CHECK:STDOUT:   %a.1 => constants.%a
// CHECK:STDOUT:   %a.patt.1 => constants.%a
// CHECK:STDOUT: }
// CHECK:STDOUT:
// CHECK:STDOUT: specific @C(constants.%.4) {
// CHECK:STDOUT:   %a.1 => constants.%.4
// CHECK:STDOUT:   %a.patt.1 => constants.%.4
// CHECK:STDOUT: }
// CHECK:STDOUT:
// CHECK:STDOUT: specific @D(constants.%b) {
// CHECK:STDOUT:   %b.1 => constants.%b
// CHECK:STDOUT:   %b.patt.1 => constants.%b
// CHECK:STDOUT: }
// CHECK:STDOUT:
// CHECK:STDOUT: --- fail_int_mismatch.carbon
// CHECK:STDOUT:
// CHECK:STDOUT: constants {
// CHECK:STDOUT:   %Int32.type: type = fn_type @Int32 [template]
// CHECK:STDOUT:   %.1: type = tuple_type () [template]
// CHECK:STDOUT:   %Int32: %Int32.type = struct_value () [template]
<<<<<<< HEAD
// CHECK:STDOUT:   %a: i32 = bind_symbolic_name a 0 [symbolic]
// CHECK:STDOUT:   %a.patt: i32 = symbolic_binding_pattern a 0 [symbolic]
=======
// CHECK:STDOUT:   %a: i32 = bind_symbolic_name a, 0 [symbolic]
>>>>>>> e617d649
// CHECK:STDOUT:   %C.type: type = generic_class_type @C [template]
// CHECK:STDOUT:   %C.1: %C.type = struct_value () [template]
// CHECK:STDOUT:   %C.2: type = class_type @C, @C(%a) [symbolic]
// CHECK:STDOUT:   %.2: type = struct_type {} [template]
// CHECK:STDOUT:   %.3: <witness> = complete_type_witness %.2 [template]
// CHECK:STDOUT:   %.4: i32 = int_literal 1000 [template]
// CHECK:STDOUT:   %C.3: type = class_type @C, @C(%.4) [template]
<<<<<<< HEAD
// CHECK:STDOUT:   %b: %C.3 = bind_symbolic_name b 0 [symbolic]
// CHECK:STDOUT:   %b.patt.1: %C.3 = symbolic_binding_pattern b 0 [symbolic]
=======
// CHECK:STDOUT:   %b: %C.3 = bind_symbolic_name b, 0 [symbolic]
>>>>>>> e617d649
// CHECK:STDOUT:   %D.type: type = generic_class_type @D [template]
// CHECK:STDOUT:   %D.1: %D.type = struct_value () [template]
// CHECK:STDOUT:   %D.2: type = class_type @D, @D(%b) [symbolic]
// CHECK:STDOUT:   %b.patt.2: %C.3 = symbolic_binding_pattern b 0 [symbolic]
// CHECK:STDOUT:   %.type: type = generic_class_type @.1 [template]
// CHECK:STDOUT:   %.5: %.type = struct_value () [template]
// CHECK:STDOUT:   %.6: type = class_type @.1, @.1(%b) [symbolic]
// CHECK:STDOUT: }
// CHECK:STDOUT:
// CHECK:STDOUT: imports {
// CHECK:STDOUT:   %Core: <namespace> = namespace file.%Core.import, [template] {
// CHECK:STDOUT:     .Int32 = %import_ref
// CHECK:STDOUT:     import Core//prelude
// CHECK:STDOUT:     import Core//prelude/operators
// CHECK:STDOUT:     import Core//prelude/types
// CHECK:STDOUT:     import Core//prelude/operators/arithmetic
// CHECK:STDOUT:     import Core//prelude/operators/as
// CHECK:STDOUT:     import Core//prelude/operators/bitwise
// CHECK:STDOUT:     import Core//prelude/operators/comparison
// CHECK:STDOUT:     import Core//prelude/types/bool
// CHECK:STDOUT:   }
// CHECK:STDOUT:   %import_ref: %Int32.type = import_ref Core//prelude/types, inst+4, loaded [template = constants.%Int32]
// CHECK:STDOUT: }
// CHECK:STDOUT:
// CHECK:STDOUT: file {
// CHECK:STDOUT:   package: <namespace> = namespace [template] {
// CHECK:STDOUT:     .Core = imports.%Core
// CHECK:STDOUT:     .C = %C.decl
// CHECK:STDOUT:     .D = %D.decl
// CHECK:STDOUT:   }
// CHECK:STDOUT:   %Core.import = import Core
// CHECK:STDOUT:   %C.decl: %C.type = class_decl @C [template = constants.%C.1] {
<<<<<<< HEAD
// CHECK:STDOUT:     %a.patt.loc2: i32 = symbolic_binding_pattern a 0 [symbolic = %a.patt.1 (constants.%a.patt)]
// CHECK:STDOUT:     %a.param_patt: i32 = param_pattern %a.patt.loc2, runtime_param<invalid> [symbolic = %a.patt.1 (constants.%a.patt)]
=======
// CHECK:STDOUT:     %a.patt: i32 = symbolic_binding_pattern a, 0
>>>>>>> e617d649
// CHECK:STDOUT:   } {
// CHECK:STDOUT:     %int.make_type_32: init type = call constants.%Int32() [template = i32]
// CHECK:STDOUT:     %.loc2_13.1: type = value_of_initializer %int.make_type_32 [template = i32]
// CHECK:STDOUT:     %.loc2_13.2: type = converted %int.make_type_32, %.loc2_13.1 [template = i32]
<<<<<<< HEAD
// CHECK:STDOUT:     %param: i32 = param runtime_param<invalid>
// CHECK:STDOUT:     %a.loc2: i32 = bind_symbolic_name a 0, %param [symbolic = %a.1 (constants.%a)]
// CHECK:STDOUT:   }
// CHECK:STDOUT:   %D.decl: %D.type = class_decl @D [template = constants.%D.1] {
// CHECK:STDOUT:     %b.patt.loc3: %C.3 = symbolic_binding_pattern b 0 [symbolic = %b.patt.1 (constants.%b.patt.1)]
// CHECK:STDOUT:     %b.param_patt: %C.3 = param_pattern %b.patt.loc3, runtime_param<invalid> [symbolic = %b.patt.1 (constants.%b.patt.1)]
=======
// CHECK:STDOUT:     %a.param: i32 = param a, runtime_param<invalid>
// CHECK:STDOUT:     %a.loc2: i32 = bind_symbolic_name a, 0, %a.param [symbolic = %a.1 (constants.%a)]
// CHECK:STDOUT:   }
// CHECK:STDOUT:   %D.decl: %D.type = class_decl @D [template = constants.%D.1] {
// CHECK:STDOUT:     %b.patt: %C.3 = symbolic_binding_pattern b, 0
>>>>>>> e617d649
// CHECK:STDOUT:   } {
// CHECK:STDOUT:     %C.ref: %C.type = name_ref C, file.%C.decl [template = constants.%C.1]
// CHECK:STDOUT:     %.loc3: i32 = int_literal 1000 [template = constants.%.4]
// CHECK:STDOUT:     %C: type = class_type @C, @C(constants.%.4) [template = constants.%C.3]
<<<<<<< HEAD
// CHECK:STDOUT:     %param: %C.3 = param runtime_param<invalid>
// CHECK:STDOUT:     %b.loc3: %C.3 = bind_symbolic_name b 0, %param [symbolic = %b.1 (constants.%b)]
// CHECK:STDOUT:   }
// CHECK:STDOUT:   %.decl: %.type = class_decl @.1 [template = constants.%.5] {
// CHECK:STDOUT:     %b.patt.loc10: %C.3 = symbolic_binding_pattern b 0 [symbolic = %b.patt.1 (constants.%b.patt.2)]
// CHECK:STDOUT:     %b.param_patt: %C.3 = param_pattern %b.patt.loc10, runtime_param<invalid> [symbolic = %b.patt.1 (constants.%b.patt.2)]
=======
// CHECK:STDOUT:     %b.param: %C.3 = param b, runtime_param<invalid>
// CHECK:STDOUT:     %b.loc3: %C.3 = bind_symbolic_name b, 0, %b.param [symbolic = %b.1 (constants.%b)]
// CHECK:STDOUT:   }
// CHECK:STDOUT:   %.decl: %.type = class_decl @.1 [template = constants.%.5] {
// CHECK:STDOUT:     %b.patt: %C.3 = symbolic_binding_pattern b, 0
>>>>>>> e617d649
// CHECK:STDOUT:   } {
// CHECK:STDOUT:     %C.ref: %C.type = name_ref C, file.%C.decl [template = constants.%C.1]
// CHECK:STDOUT:     %.loc10_15: i32 = int_literal 1000 [template = constants.%.4]
// CHECK:STDOUT:     %C: type = class_type @C, @C(constants.%.4) [template = constants.%C.3]
<<<<<<< HEAD
// CHECK:STDOUT:     %param: %C.3 = param runtime_param<invalid>
// CHECK:STDOUT:     %b.loc10: %C.3 = bind_symbolic_name b 0, %param [symbolic = %b.1 (constants.%b)]
=======
// CHECK:STDOUT:     %b.param: %C.3 = param b, runtime_param<invalid>
// CHECK:STDOUT:     %b.loc10: %C.3 = bind_symbolic_name b, 0, %b.param [symbolic = %b.1 (constants.%b)]
>>>>>>> e617d649
// CHECK:STDOUT:   }
// CHECK:STDOUT: }
// CHECK:STDOUT:
// CHECK:STDOUT: generic class @C(%a.loc2: i32) {
<<<<<<< HEAD
// CHECK:STDOUT:   %a.1: i32 = bind_symbolic_name a 0 [symbolic = %a.1 (constants.%a)]
// CHECK:STDOUT:   %a.patt.1: i32 = symbolic_binding_pattern a 0 [symbolic = %a.patt.1 (constants.%a.patt)]
=======
// CHECK:STDOUT:   %a.1: i32 = bind_symbolic_name a, 0 [symbolic = %a.1 (constants.%a)]
>>>>>>> e617d649
// CHECK:STDOUT:
// CHECK:STDOUT: !definition:
// CHECK:STDOUT:
// CHECK:STDOUT:   class {
// CHECK:STDOUT:     %.loc2_19: <witness> = complete_type_witness %.2 [template = constants.%.3]
// CHECK:STDOUT:
// CHECK:STDOUT:   !members:
// CHECK:STDOUT:     .Self = constants.%C.2
// CHECK:STDOUT:   }
// CHECK:STDOUT: }
// CHECK:STDOUT:
// CHECK:STDOUT: generic class @D(%b.loc3: %C.3) {
<<<<<<< HEAD
// CHECK:STDOUT:   %b.1: %C.3 = bind_symbolic_name b 0 [symbolic = %b.1 (constants.%b)]
// CHECK:STDOUT:   %b.patt.1: %C.3 = symbolic_binding_pattern b 0 [symbolic = %b.patt.1 (constants.%b.patt.1)]
=======
// CHECK:STDOUT:   %b.1: %C.3 = bind_symbolic_name b, 0 [symbolic = %b.1 (constants.%b)]
>>>>>>> e617d649
// CHECK:STDOUT:
// CHECK:STDOUT:   class;
// CHECK:STDOUT: }
// CHECK:STDOUT:
// CHECK:STDOUT: generic class @.1(%b.loc10: %C.3) {
<<<<<<< HEAD
// CHECK:STDOUT:   %b.1: %C.3 = bind_symbolic_name b 0 [symbolic = %b.1 (constants.%b)]
// CHECK:STDOUT:   %b.patt.1: %C.3 = symbolic_binding_pattern b 0 [symbolic = %b.patt.1 (constants.%b.patt.2)]
=======
// CHECK:STDOUT:   %b.1: %C.3 = bind_symbolic_name b, 0 [symbolic = %b.1 (constants.%b)]
>>>>>>> e617d649
// CHECK:STDOUT:
// CHECK:STDOUT: !definition:
// CHECK:STDOUT:
// CHECK:STDOUT:   class {
// CHECK:STDOUT:     %.loc10_24: <witness> = complete_type_witness %.2 [template = constants.%.3]
// CHECK:STDOUT:
// CHECK:STDOUT:   !members:
// CHECK:STDOUT:     .Self = constants.%.6
// CHECK:STDOUT:   }
// CHECK:STDOUT: }
// CHECK:STDOUT:
// CHECK:STDOUT: fn @Int32() -> type = "int.make_type_32";
// CHECK:STDOUT:
// CHECK:STDOUT: specific @C(constants.%a) {
// CHECK:STDOUT:   %a.1 => constants.%a
// CHECK:STDOUT:   %a.patt.1 => constants.%a
// CHECK:STDOUT: }
// CHECK:STDOUT:
// CHECK:STDOUT: specific @C(constants.%.4) {
// CHECK:STDOUT:   %a.1 => constants.%.4
// CHECK:STDOUT:   %a.patt.1 => constants.%.4
// CHECK:STDOUT: }
// CHECK:STDOUT:
// CHECK:STDOUT: specific @D(constants.%b) {
// CHECK:STDOUT:   %b.1 => constants.%b
// CHECK:STDOUT:   %b.patt.1 => constants.%b
// CHECK:STDOUT: }
// CHECK:STDOUT:
// CHECK:STDOUT: specific @.1(constants.%b) {
// CHECK:STDOUT:   %b.1 => constants.%b
// CHECK:STDOUT:   %b.patt.1 => constants.%b
// CHECK:STDOUT: }
// CHECK:STDOUT:<|MERGE_RESOLUTION|>--- conflicted
+++ resolved
@@ -34,12 +34,8 @@
 // CHECK:STDOUT:   %Int32.type: type = fn_type @Int32 [template]
 // CHECK:STDOUT:   %.1: type = tuple_type () [template]
 // CHECK:STDOUT:   %Int32: %Int32.type = struct_value () [template]
-<<<<<<< HEAD
-// CHECK:STDOUT:   %a: i32 = bind_symbolic_name a 0 [symbolic]
-// CHECK:STDOUT:   %a.patt: i32 = symbolic_binding_pattern a 0 [symbolic]
-=======
 // CHECK:STDOUT:   %a: i32 = bind_symbolic_name a, 0 [symbolic]
->>>>>>> e617d649
+// CHECK:STDOUT:   %a.patt: i32 = symbolic_binding_pattern a, 0 [symbolic]
 // CHECK:STDOUT:   %C.type: type = generic_class_type @C [template]
 // CHECK:STDOUT:   %C.1: %C.type = struct_value () [template]
 // CHECK:STDOUT:   %C.2: type = class_type @C, @C(%a) [symbolic]
@@ -47,16 +43,12 @@
 // CHECK:STDOUT:   %.3: <witness> = complete_type_witness %.2 [template]
 // CHECK:STDOUT:   %.4: i32 = int_literal 1000 [template]
 // CHECK:STDOUT:   %C.3: type = class_type @C, @C(%.4) [template]
-<<<<<<< HEAD
-// CHECK:STDOUT:   %b: %C.3 = bind_symbolic_name b 0 [symbolic]
-// CHECK:STDOUT:   %b.patt.1: %C.3 = symbolic_binding_pattern b 0 [symbolic]
-=======
 // CHECK:STDOUT:   %b: %C.3 = bind_symbolic_name b, 0 [symbolic]
->>>>>>> e617d649
+// CHECK:STDOUT:   %b.patt.1: %C.3 = symbolic_binding_pattern b, 0 [symbolic]
 // CHECK:STDOUT:   %D.type: type = generic_class_type @D [template]
 // CHECK:STDOUT:   %D.1: %D.type = struct_value () [template]
 // CHECK:STDOUT:   %D.2: type = class_type @D, @D(%b) [symbolic]
-// CHECK:STDOUT:   %b.patt.2: %C.3 = symbolic_binding_pattern b 0 [symbolic]
+// CHECK:STDOUT:   %b.patt.2: %C.3 = symbolic_binding_pattern b, 0 [symbolic]
 // CHECK:STDOUT: }
 // CHECK:STDOUT:
 // CHECK:STDOUT: imports {
@@ -82,69 +74,40 @@
 // CHECK:STDOUT:   }
 // CHECK:STDOUT:   %Core.import = import Core
 // CHECK:STDOUT:   %C.decl: %C.type = class_decl @C [template = constants.%C.1] {
-<<<<<<< HEAD
-// CHECK:STDOUT:     %a.patt.loc2: i32 = symbolic_binding_pattern a 0 [symbolic = %a.patt.1 (constants.%a.patt)]
+// CHECK:STDOUT:     %a.patt.loc2: i32 = symbolic_binding_pattern a, 0 [symbolic = %a.patt.1 (constants.%a.patt)]
 // CHECK:STDOUT:     %a.param_patt: i32 = param_pattern %a.patt.loc2, runtime_param<invalid> [symbolic = %a.patt.1 (constants.%a.patt)]
-=======
-// CHECK:STDOUT:     %a.patt: i32 = symbolic_binding_pattern a, 0
->>>>>>> e617d649
 // CHECK:STDOUT:   } {
 // CHECK:STDOUT:     %int.make_type_32: init type = call constants.%Int32() [template = i32]
 // CHECK:STDOUT:     %.loc2_13.1: type = value_of_initializer %int.make_type_32 [template = i32]
 // CHECK:STDOUT:     %.loc2_13.2: type = converted %int.make_type_32, %.loc2_13.1 [template = i32]
-<<<<<<< HEAD
 // CHECK:STDOUT:     %param: i32 = param runtime_param<invalid>
-// CHECK:STDOUT:     %a.loc2: i32 = bind_symbolic_name a 0, %param [symbolic = %a.1 (constants.%a)]
+// CHECK:STDOUT:     %a.loc2: i32 = bind_symbolic_name a, 0, %param [symbolic = %a.1 (constants.%a)]
 // CHECK:STDOUT:   }
 // CHECK:STDOUT:   %D.decl.loc3: %D.type = class_decl @D [template = constants.%D.1] {
-// CHECK:STDOUT:     %b.patt.loc4: %C.3 = symbolic_binding_pattern b 0 [symbolic = constants.%b.patt.2]
+// CHECK:STDOUT:     %b.patt.loc4: %C.3 = symbolic_binding_pattern b, 0 [symbolic = constants.%b.patt.2]
 // CHECK:STDOUT:     %b.param_patt: %C.3 = param_pattern %b.patt.loc4, runtime_param<invalid> [symbolic = constants.%b.patt.2]
-=======
-// CHECK:STDOUT:     %a.param: i32 = param a, runtime_param<invalid>
-// CHECK:STDOUT:     %a.loc2: i32 = bind_symbolic_name a, 0, %a.param [symbolic = %a.1 (constants.%a)]
-// CHECK:STDOUT:   }
-// CHECK:STDOUT:   %D.decl.loc3: %D.type = class_decl @D [template = constants.%D.1] {
-// CHECK:STDOUT:     %b.patt: %C.3 = symbolic_binding_pattern b, 0
->>>>>>> e617d649
 // CHECK:STDOUT:   } {
 // CHECK:STDOUT:     %C.ref.loc3: %C.type = name_ref C, file.%C.decl [template = constants.%C.1]
 // CHECK:STDOUT:     %.loc3: i32 = int_literal 1000 [template = constants.%.4]
 // CHECK:STDOUT:     %C.loc3: type = class_type @C, @C(constants.%.4) [template = constants.%C.3]
-<<<<<<< HEAD
 // CHECK:STDOUT:     %param.loc3: %C.3 = param runtime_param<invalid>
-// CHECK:STDOUT:     %b.loc3: %C.3 = bind_symbolic_name b 0, %param.loc3 [symbolic = %b.1 (constants.%b)]
+// CHECK:STDOUT:     %b.loc3: %C.3 = bind_symbolic_name b, 0, %param.loc3 [symbolic = %b.1 (constants.%b)]
 // CHECK:STDOUT:   }
 // CHECK:STDOUT:   %D.decl.loc4: %D.type = class_decl @D [template = constants.%D.1] {
-// CHECK:STDOUT:     %b.patt.loc4: %C.3 = symbolic_binding_pattern b 0 [symbolic = constants.%b.patt.2]
+// CHECK:STDOUT:     %b.patt.loc4: %C.3 = symbolic_binding_pattern b, 0 [symbolic = constants.%b.patt.2]
 // CHECK:STDOUT:     %b.param_patt: %C.3 = param_pattern %b.patt.loc4, runtime_param<invalid> [symbolic = constants.%b.patt.2]
-=======
-// CHECK:STDOUT:     %b.param.loc3: %C.3 = param b, runtime_param<invalid>
-// CHECK:STDOUT:     %b.loc3: %C.3 = bind_symbolic_name b, 0, %b.param.loc3 [symbolic = %b.1 (constants.%b)]
-// CHECK:STDOUT:   }
-// CHECK:STDOUT:   %D.decl.loc4: %D.type = class_decl @D [template = constants.%D.1] {
-// CHECK:STDOUT:     %b.patt: %C.3 = symbolic_binding_pattern b, 0
->>>>>>> e617d649
 // CHECK:STDOUT:   } {
 // CHECK:STDOUT:     %C.ref.loc4: %C.type = name_ref C, file.%C.decl [template = constants.%C.1]
 // CHECK:STDOUT:     %.loc4_15: i32 = int_literal 1000 [template = constants.%.4]
 // CHECK:STDOUT:     %C.loc4: type = class_type @C, @C(constants.%.4) [template = constants.%C.3]
-<<<<<<< HEAD
 // CHECK:STDOUT:     %param.loc4: %C.3 = param runtime_param<invalid>
-// CHECK:STDOUT:     %b.loc4: %C.3 = bind_symbolic_name b 0, %param.loc4 [symbolic = constants.%b]
-=======
-// CHECK:STDOUT:     %b.param.loc4: %C.3 = param b, runtime_param<invalid>
-// CHECK:STDOUT:     %b.loc4: %C.3 = bind_symbolic_name b, 0, %b.param.loc4 [symbolic = constants.%b]
->>>>>>> e617d649
+// CHECK:STDOUT:     %b.loc4: %C.3 = bind_symbolic_name b, 0, %param.loc4 [symbolic = constants.%b]
 // CHECK:STDOUT:   }
 // CHECK:STDOUT: }
 // CHECK:STDOUT:
 // CHECK:STDOUT: generic class @C(%a.loc2: i32) {
-<<<<<<< HEAD
-// CHECK:STDOUT:   %a.1: i32 = bind_symbolic_name a 0 [symbolic = %a.1 (constants.%a)]
-// CHECK:STDOUT:   %a.patt.1: i32 = symbolic_binding_pattern a 0 [symbolic = %a.patt.1 (constants.%a.patt)]
-=======
 // CHECK:STDOUT:   %a.1: i32 = bind_symbolic_name a, 0 [symbolic = %a.1 (constants.%a)]
->>>>>>> e617d649
+// CHECK:STDOUT:   %a.patt.1: i32 = symbolic_binding_pattern a, 0 [symbolic = %a.patt.1 (constants.%a.patt)]
 // CHECK:STDOUT:
 // CHECK:STDOUT: !definition:
 // CHECK:STDOUT:
@@ -157,12 +120,8 @@
 // CHECK:STDOUT: }
 // CHECK:STDOUT:
 // CHECK:STDOUT: generic class @D(%b.loc3: %C.3) {
-<<<<<<< HEAD
-// CHECK:STDOUT:   %b.1: %C.3 = bind_symbolic_name b 0 [symbolic = %b.1 (constants.%b)]
-// CHECK:STDOUT:   %b.patt.1: %C.3 = symbolic_binding_pattern b 0 [symbolic = %b.patt.1 (constants.%b.patt.1)]
-=======
 // CHECK:STDOUT:   %b.1: %C.3 = bind_symbolic_name b, 0 [symbolic = %b.1 (constants.%b)]
->>>>>>> e617d649
+// CHECK:STDOUT:   %b.patt.1: %C.3 = symbolic_binding_pattern b, 0 [symbolic = %b.patt.1 (constants.%b.patt.1)]
 // CHECK:STDOUT:
 // CHECK:STDOUT: !definition:
 // CHECK:STDOUT:
@@ -197,12 +156,8 @@
 // CHECK:STDOUT:   %Int32.type: type = fn_type @Int32 [template]
 // CHECK:STDOUT:   %.1: type = tuple_type () [template]
 // CHECK:STDOUT:   %Int32: %Int32.type = struct_value () [template]
-<<<<<<< HEAD
-// CHECK:STDOUT:   %a: i32 = bind_symbolic_name a 0 [symbolic]
-// CHECK:STDOUT:   %a.patt: i32 = symbolic_binding_pattern a 0 [symbolic]
-=======
 // CHECK:STDOUT:   %a: i32 = bind_symbolic_name a, 0 [symbolic]
->>>>>>> e617d649
+// CHECK:STDOUT:   %a.patt: i32 = symbolic_binding_pattern a, 0 [symbolic]
 // CHECK:STDOUT:   %C.type: type = generic_class_type @C [template]
 // CHECK:STDOUT:   %C.1: %C.type = struct_value () [template]
 // CHECK:STDOUT:   %C.2: type = class_type @C, @C(%a) [symbolic]
@@ -210,16 +165,12 @@
 // CHECK:STDOUT:   %.3: <witness> = complete_type_witness %.2 [template]
 // CHECK:STDOUT:   %.4: i32 = int_literal 1000 [template]
 // CHECK:STDOUT:   %C.3: type = class_type @C, @C(%.4) [template]
-<<<<<<< HEAD
-// CHECK:STDOUT:   %b: %C.3 = bind_symbolic_name b 0 [symbolic]
-// CHECK:STDOUT:   %b.patt.1: %C.3 = symbolic_binding_pattern b 0 [symbolic]
-=======
 // CHECK:STDOUT:   %b: %C.3 = bind_symbolic_name b, 0 [symbolic]
->>>>>>> e617d649
+// CHECK:STDOUT:   %b.patt.1: %C.3 = symbolic_binding_pattern b, 0 [symbolic]
 // CHECK:STDOUT:   %D.type: type = generic_class_type @D [template]
 // CHECK:STDOUT:   %D.1: %D.type = struct_value () [template]
 // CHECK:STDOUT:   %D.2: type = class_type @D, @D(%b) [symbolic]
-// CHECK:STDOUT:   %b.patt.2: %C.3 = symbolic_binding_pattern b 0 [symbolic]
+// CHECK:STDOUT:   %b.patt.2: %C.3 = symbolic_binding_pattern b, 0 [symbolic]
 // CHECK:STDOUT:   %.type: type = generic_class_type @.1 [template]
 // CHECK:STDOUT:   %.5: %.type = struct_value () [template]
 // CHECK:STDOUT:   %.6: type = class_type @.1, @.1(%b) [symbolic]
@@ -248,69 +199,40 @@
 // CHECK:STDOUT:   }
 // CHECK:STDOUT:   %Core.import = import Core
 // CHECK:STDOUT:   %C.decl: %C.type = class_decl @C [template = constants.%C.1] {
-<<<<<<< HEAD
-// CHECK:STDOUT:     %a.patt.loc2: i32 = symbolic_binding_pattern a 0 [symbolic = %a.patt.1 (constants.%a.patt)]
+// CHECK:STDOUT:     %a.patt.loc2: i32 = symbolic_binding_pattern a, 0 [symbolic = %a.patt.1 (constants.%a.patt)]
 // CHECK:STDOUT:     %a.param_patt: i32 = param_pattern %a.patt.loc2, runtime_param<invalid> [symbolic = %a.patt.1 (constants.%a.patt)]
-=======
-// CHECK:STDOUT:     %a.patt: i32 = symbolic_binding_pattern a, 0
->>>>>>> e617d649
 // CHECK:STDOUT:   } {
 // CHECK:STDOUT:     %int.make_type_32: init type = call constants.%Int32() [template = i32]
 // CHECK:STDOUT:     %.loc2_13.1: type = value_of_initializer %int.make_type_32 [template = i32]
 // CHECK:STDOUT:     %.loc2_13.2: type = converted %int.make_type_32, %.loc2_13.1 [template = i32]
-<<<<<<< HEAD
 // CHECK:STDOUT:     %param: i32 = param runtime_param<invalid>
-// CHECK:STDOUT:     %a.loc2: i32 = bind_symbolic_name a 0, %param [symbolic = %a.1 (constants.%a)]
+// CHECK:STDOUT:     %a.loc2: i32 = bind_symbolic_name a, 0, %param [symbolic = %a.1 (constants.%a)]
 // CHECK:STDOUT:   }
 // CHECK:STDOUT:   %D.decl: %D.type = class_decl @D [template = constants.%D.1] {
-// CHECK:STDOUT:     %b.patt.loc3: %C.3 = symbolic_binding_pattern b 0 [symbolic = %b.patt.1 (constants.%b.patt.1)]
+// CHECK:STDOUT:     %b.patt.loc3: %C.3 = symbolic_binding_pattern b, 0 [symbolic = %b.patt.1 (constants.%b.patt.1)]
 // CHECK:STDOUT:     %b.param_patt: %C.3 = param_pattern %b.patt.loc3, runtime_param<invalid> [symbolic = %b.patt.1 (constants.%b.patt.1)]
-=======
-// CHECK:STDOUT:     %a.param: i32 = param a, runtime_param<invalid>
-// CHECK:STDOUT:     %a.loc2: i32 = bind_symbolic_name a, 0, %a.param [symbolic = %a.1 (constants.%a)]
-// CHECK:STDOUT:   }
-// CHECK:STDOUT:   %D.decl: %D.type = class_decl @D [template = constants.%D.1] {
-// CHECK:STDOUT:     %b.patt: %C.3 = symbolic_binding_pattern b, 0
->>>>>>> e617d649
 // CHECK:STDOUT:   } {
 // CHECK:STDOUT:     %C.ref: %C.type = name_ref C, file.%C.decl [template = constants.%C.1]
 // CHECK:STDOUT:     %.loc3: i32 = int_literal 1000 [template = constants.%.4]
 // CHECK:STDOUT:     %C: type = class_type @C, @C(constants.%.4) [template = constants.%C.3]
-<<<<<<< HEAD
 // CHECK:STDOUT:     %param: %C.3 = param runtime_param<invalid>
-// CHECK:STDOUT:     %b.loc3: %C.3 = bind_symbolic_name b 0, %param [symbolic = %b.1 (constants.%b)]
+// CHECK:STDOUT:     %b.loc3: %C.3 = bind_symbolic_name b, 0, %param [symbolic = %b.1 (constants.%b)]
 // CHECK:STDOUT:   }
 // CHECK:STDOUT:   %.decl: %.type = class_decl @.1 [template = constants.%.5] {
-// CHECK:STDOUT:     %b.patt.loc10: %C.3 = symbolic_binding_pattern b 0 [symbolic = %b.patt.1 (constants.%b.patt.2)]
+// CHECK:STDOUT:     %b.patt.loc10: %C.3 = symbolic_binding_pattern b, 0 [symbolic = %b.patt.1 (constants.%b.patt.2)]
 // CHECK:STDOUT:     %b.param_patt: %C.3 = param_pattern %b.patt.loc10, runtime_param<invalid> [symbolic = %b.patt.1 (constants.%b.patt.2)]
-=======
-// CHECK:STDOUT:     %b.param: %C.3 = param b, runtime_param<invalid>
-// CHECK:STDOUT:     %b.loc3: %C.3 = bind_symbolic_name b, 0, %b.param [symbolic = %b.1 (constants.%b)]
-// CHECK:STDOUT:   }
-// CHECK:STDOUT:   %.decl: %.type = class_decl @.1 [template = constants.%.5] {
-// CHECK:STDOUT:     %b.patt: %C.3 = symbolic_binding_pattern b, 0
->>>>>>> e617d649
 // CHECK:STDOUT:   } {
 // CHECK:STDOUT:     %C.ref: %C.type = name_ref C, file.%C.decl [template = constants.%C.1]
 // CHECK:STDOUT:     %.loc10_15: i32 = int_literal 1000 [template = constants.%.4]
 // CHECK:STDOUT:     %C: type = class_type @C, @C(constants.%.4) [template = constants.%C.3]
-<<<<<<< HEAD
 // CHECK:STDOUT:     %param: %C.3 = param runtime_param<invalid>
-// CHECK:STDOUT:     %b.loc10: %C.3 = bind_symbolic_name b 0, %param [symbolic = %b.1 (constants.%b)]
-=======
-// CHECK:STDOUT:     %b.param: %C.3 = param b, runtime_param<invalid>
-// CHECK:STDOUT:     %b.loc10: %C.3 = bind_symbolic_name b, 0, %b.param [symbolic = %b.1 (constants.%b)]
->>>>>>> e617d649
+// CHECK:STDOUT:     %b.loc10: %C.3 = bind_symbolic_name b, 0, %param [symbolic = %b.1 (constants.%b)]
 // CHECK:STDOUT:   }
 // CHECK:STDOUT: }
 // CHECK:STDOUT:
 // CHECK:STDOUT: generic class @C(%a.loc2: i32) {
-<<<<<<< HEAD
-// CHECK:STDOUT:   %a.1: i32 = bind_symbolic_name a 0 [symbolic = %a.1 (constants.%a)]
-// CHECK:STDOUT:   %a.patt.1: i32 = symbolic_binding_pattern a 0 [symbolic = %a.patt.1 (constants.%a.patt)]
-=======
 // CHECK:STDOUT:   %a.1: i32 = bind_symbolic_name a, 0 [symbolic = %a.1 (constants.%a)]
->>>>>>> e617d649
+// CHECK:STDOUT:   %a.patt.1: i32 = symbolic_binding_pattern a, 0 [symbolic = %a.patt.1 (constants.%a.patt)]
 // CHECK:STDOUT:
 // CHECK:STDOUT: !definition:
 // CHECK:STDOUT:
@@ -323,23 +245,15 @@
 // CHECK:STDOUT: }
 // CHECK:STDOUT:
 // CHECK:STDOUT: generic class @D(%b.loc3: %C.3) {
-<<<<<<< HEAD
-// CHECK:STDOUT:   %b.1: %C.3 = bind_symbolic_name b 0 [symbolic = %b.1 (constants.%b)]
-// CHECK:STDOUT:   %b.patt.1: %C.3 = symbolic_binding_pattern b 0 [symbolic = %b.patt.1 (constants.%b.patt.1)]
-=======
 // CHECK:STDOUT:   %b.1: %C.3 = bind_symbolic_name b, 0 [symbolic = %b.1 (constants.%b)]
->>>>>>> e617d649
+// CHECK:STDOUT:   %b.patt.1: %C.3 = symbolic_binding_pattern b, 0 [symbolic = %b.patt.1 (constants.%b.patt.1)]
 // CHECK:STDOUT:
 // CHECK:STDOUT:   class;
 // CHECK:STDOUT: }
 // CHECK:STDOUT:
 // CHECK:STDOUT: generic class @.1(%b.loc10: %C.3) {
-<<<<<<< HEAD
-// CHECK:STDOUT:   %b.1: %C.3 = bind_symbolic_name b 0 [symbolic = %b.1 (constants.%b)]
-// CHECK:STDOUT:   %b.patt.1: %C.3 = symbolic_binding_pattern b 0 [symbolic = %b.patt.1 (constants.%b.patt.2)]
-=======
 // CHECK:STDOUT:   %b.1: %C.3 = bind_symbolic_name b, 0 [symbolic = %b.1 (constants.%b)]
->>>>>>> e617d649
+// CHECK:STDOUT:   %b.patt.1: %C.3 = symbolic_binding_pattern b, 0 [symbolic = %b.patt.1 (constants.%b.patt.2)]
 // CHECK:STDOUT:
 // CHECK:STDOUT: !definition:
 // CHECK:STDOUT:
