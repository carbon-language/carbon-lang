// Part of the Carbon Language project, under the Apache License v2.0 with LLVM
// Exceptions. See /LICENSE for license information.
// SPDX-License-Identifier: Apache-2.0 WITH LLVM-exception
//
// AUTOUPDATE
// TIP: To test this file alone, run:
// TIP:   bazel test //toolchain/testing:file_test --test_arg=--file_tests=toolchain/check/testdata/class/syntactic_merge_literal.carbon
// TIP: To dump output, run:
// TIP:   bazel run //toolchain/testing:file_test -- --dump_output --file_tests=toolchain/check/testdata/class/syntactic_merge_literal.carbon
// CHECK:STDERR: fail_int_mismatch.carbon: error: `Main//default` previously provided by `int_match.carbon`
// CHECK:STDERR:

// --- int_match.carbon

class C(a:! i32) {}
class D(b:! C(1_000));
class D(b:! C(1_000)) {}

// --- fail_int_mismatch.carbon

class C(a:! i32) {}
class D(b:! C(1000));
// CHECK:STDERR: fail_int_mismatch.carbon:[[@LINE+6]]:15: error: redeclaration syntax differs here
// CHECK:STDERR: class D(b:! C(1_000)) {}
// CHECK:STDERR:               ^~~~~
// CHECK:STDERR: fail_int_mismatch.carbon:[[@LINE-4]]:15: note: comparing with previous declaration here
// CHECK:STDERR: class D(b:! C(1000));
// CHECK:STDERR:               ^~~~
class D(b:! C(1_000)) {}

// CHECK:STDOUT: --- int_match.carbon
// CHECK:STDOUT:
// CHECK:STDOUT: constants {
// CHECK:STDOUT:   %Int32.type: type = fn_type @Int32 [template]
// CHECK:STDOUT:   %.1: type = tuple_type () [template]
// CHECK:STDOUT:   %Int32: %Int32.type = struct_value () [template]
// CHECK:STDOUT:   %a: i32 = bind_symbolic_name a 0 [symbolic]
// CHECK:STDOUT:   %C.type: type = generic_class_type @C [template]
// CHECK:STDOUT:   %C.1: %C.type = struct_value () [template]
// CHECK:STDOUT:   %C.2: type = class_type @C, @C(%a) [symbolic]
// CHECK:STDOUT:   %.2: type = struct_type {} [template]
// CHECK:STDOUT:   %.3: <witness> = complete_type_witness %.2 [template]
// CHECK:STDOUT:   %.4: i32 = int_literal 1000 [template]
// CHECK:STDOUT:   %C.3: type = class_type @C, @C(%.4) [template]
// CHECK:STDOUT:   %b: %C.3 = bind_symbolic_name b 0 [symbolic]
// CHECK:STDOUT:   %D.type: type = generic_class_type @D [template]
// CHECK:STDOUT:   %D.1: %D.type = struct_value () [template]
// CHECK:STDOUT:   %D.2: type = class_type @D, @D(%b) [symbolic]
// CHECK:STDOUT: }
// CHECK:STDOUT:
// CHECK:STDOUT: imports {
// CHECK:STDOUT:   %Core: <namespace> = namespace file.%Core.import, [template] {
// CHECK:STDOUT:     .Int32 = %import_ref
// CHECK:STDOUT:     import Core//prelude
// CHECK:STDOUT:     import Core//prelude/operators
// CHECK:STDOUT:     import Core//prelude/types
// CHECK:STDOUT:     import Core//prelude/operators/arithmetic
// CHECK:STDOUT:     import Core//prelude/operators/as
// CHECK:STDOUT:     import Core//prelude/operators/bitwise
// CHECK:STDOUT:     import Core//prelude/operators/comparison
// CHECK:STDOUT:     import Core//prelude/types/bool
// CHECK:STDOUT:   }
// CHECK:STDOUT:   %import_ref: %Int32.type = import_ref Core//prelude/types, inst+4, loaded [template = constants.%Int32]
// CHECK:STDOUT: }
// CHECK:STDOUT:
// CHECK:STDOUT: file {
// CHECK:STDOUT:   package: <namespace> = namespace [template] {
// CHECK:STDOUT:     .Core = imports.%Core
// CHECK:STDOUT:     .C = %C.decl
// CHECK:STDOUT:     .D = %D.decl.loc3
// CHECK:STDOUT:   }
// CHECK:STDOUT:   %Core.import = import Core
// CHECK:STDOUT:   %C.decl: %C.type = class_decl @C [template = constants.%C.1] {
// CHECK:STDOUT:     %a.patt: i32 = symbolic_binding_pattern a 0
// CHECK:STDOUT:   } {
// CHECK:STDOUT:     %int.make_type_32: init type = call constants.%Int32() [template = i32]
// CHECK:STDOUT:     %.loc2_13.1: type = value_of_initializer %int.make_type_32 [template = i32]
// CHECK:STDOUT:     %.loc2_13.2: type = converted %int.make_type_32, %.loc2_13.1 [template = i32]
// CHECK:STDOUT:     %a.param: i32 = param a, runtime_param<invalid>
// CHECK:STDOUT:     %a.loc2: i32 = bind_symbolic_name a 0, %a.param [symbolic = %a.1 (constants.%a)]
// CHECK:STDOUT:   }
// CHECK:STDOUT:   %D.decl.loc3: %D.type = class_decl @D [template = constants.%D.1] {
<<<<<<< HEAD
// CHECK:STDOUT:     %b.patt.loc4_9.2: %C.3 = symbolic_binding_pattern b 0
// CHECK:STDOUT:   } {
// CHECK:STDOUT:     %C.ref.loc3: %C.type = name_ref C, %C.decl [template = constants.%C.1]
// CHECK:STDOUT:     %.loc3_15: i32 = int_literal 1000 [template = constants.%.3]
// CHECK:STDOUT:     %.loc3_14: init type = call %C.ref.loc3(%.loc3_15) [template = constants.%C.3]
// CHECK:STDOUT:     %.loc3_20.1: type = value_of_initializer %.loc3_14 [template = constants.%C.3]
// CHECK:STDOUT:     %.loc3_20.2: type = converted %.loc3_14, %.loc3_20.1 [template = constants.%C.3]
// CHECK:STDOUT:     %b.loc3_9.1: %C.3 = param b
// CHECK:STDOUT:     %b.loc3_9.2: %C.3 = bind_symbolic_name b 0, %b.loc3_9.1 [symbolic = @D.%b (constants.%b)]
// CHECK:STDOUT:   }
// CHECK:STDOUT:   %D.decl.loc4: %D.type = class_decl @D [template = constants.%D.1] {
// CHECK:STDOUT:     %b.patt.loc4_9.2: %C.3 = symbolic_binding_pattern b 0
// CHECK:STDOUT:   } {
// CHECK:STDOUT:     %C.ref.loc4: %C.type = name_ref C, %C.decl [template = constants.%C.1]
// CHECK:STDOUT:     %.loc4_15: i32 = int_literal 1000 [template = constants.%.3]
// CHECK:STDOUT:     %.loc4_14: init type = call %C.ref.loc4(%.loc4_15) [template = constants.%C.3]
// CHECK:STDOUT:     %.loc4_20.1: type = value_of_initializer %.loc4_14 [template = constants.%C.3]
// CHECK:STDOUT:     %.loc4_20.2: type = converted %.loc4_14, %.loc4_20.1 [template = constants.%C.3]
// CHECK:STDOUT:     %b.loc4_9.1: %C.3 = param b
// CHECK:STDOUT:     %b.loc4_9.2: %C.3 = bind_symbolic_name b 0, %b.loc4_9.1 [symbolic = constants.%b]
=======
// CHECK:STDOUT:     %C.ref.loc3: %C.type = name_ref C, file.%C.decl [template = constants.%C.1]
// CHECK:STDOUT:     %.loc3: i32 = int_literal 1000 [template = constants.%.4]
// CHECK:STDOUT:     %C.loc3: type = class_type @C, @C(constants.%.4) [template = constants.%C.3]
// CHECK:STDOUT:     %b.param.loc3: %C.3 = param b, runtime_param<invalid>
// CHECK:STDOUT:     %b.loc3: %C.3 = bind_symbolic_name b 0, %b.param.loc3 [symbolic = %b.1 (constants.%b)]
// CHECK:STDOUT:   }
// CHECK:STDOUT:   %D.decl.loc4: %D.type = class_decl @D [template = constants.%D.1] {
// CHECK:STDOUT:     %C.ref.loc4: %C.type = name_ref C, file.%C.decl [template = constants.%C.1]
// CHECK:STDOUT:     %.loc4_15: i32 = int_literal 1000 [template = constants.%.4]
// CHECK:STDOUT:     %C.loc4: type = class_type @C, @C(constants.%.4) [template = constants.%C.3]
// CHECK:STDOUT:     %b.param.loc4: %C.3 = param b, runtime_param<invalid>
// CHECK:STDOUT:     %b.loc4: %C.3 = bind_symbolic_name b 0, %b.param.loc4 [symbolic = constants.%b]
>>>>>>> 1e34d03e
// CHECK:STDOUT:   }
// CHECK:STDOUT: }
// CHECK:STDOUT:
// CHECK:STDOUT: generic class @C(%a.loc2: i32) {
// CHECK:STDOUT:   %a.1: i32 = bind_symbolic_name a 0 [symbolic = %a.1 (constants.%a)]
// CHECK:STDOUT:
// CHECK:STDOUT: !definition:
// CHECK:STDOUT:
// CHECK:STDOUT:   class {
// CHECK:STDOUT:     %.loc2_19: <witness> = complete_type_witness %.2 [template = constants.%.3]
// CHECK:STDOUT:
// CHECK:STDOUT:   !members:
// CHECK:STDOUT:     .Self = constants.%C.2
// CHECK:STDOUT:   }
// CHECK:STDOUT: }
// CHECK:STDOUT:
// CHECK:STDOUT: generic class @D(%b.loc3: %C.3) {
// CHECK:STDOUT:   %b.1: %C.3 = bind_symbolic_name b 0 [symbolic = %b.1 (constants.%b)]
// CHECK:STDOUT:
// CHECK:STDOUT: !definition:
// CHECK:STDOUT:
// CHECK:STDOUT:   class {
// CHECK:STDOUT:     %.loc4_24: <witness> = complete_type_witness %.2 [template = constants.%.3]
// CHECK:STDOUT:
// CHECK:STDOUT:   !members:
// CHECK:STDOUT:     .Self = constants.%D.2
// CHECK:STDOUT:   }
// CHECK:STDOUT: }
// CHECK:STDOUT:
// CHECK:STDOUT: fn @Int32() -> type = "int.make_type_32";
// CHECK:STDOUT:
// CHECK:STDOUT: specific @C(constants.%a) {
// CHECK:STDOUT:   %a.1 => constants.%a
// CHECK:STDOUT: }
// CHECK:STDOUT:
// CHECK:STDOUT: specific @C(constants.%.4) {
// CHECK:STDOUT:   %a.1 => constants.%.4
// CHECK:STDOUT: }
// CHECK:STDOUT:
// CHECK:STDOUT: specific @D(constants.%b) {
// CHECK:STDOUT:   %b.1 => constants.%b
// CHECK:STDOUT: }
// CHECK:STDOUT:
// CHECK:STDOUT: --- fail_int_mismatch.carbon
// CHECK:STDOUT:
// CHECK:STDOUT: constants {
// CHECK:STDOUT:   %Int32.type: type = fn_type @Int32 [template]
// CHECK:STDOUT:   %.1: type = tuple_type () [template]
// CHECK:STDOUT:   %Int32: %Int32.type = struct_value () [template]
// CHECK:STDOUT:   %a: i32 = bind_symbolic_name a 0 [symbolic]
// CHECK:STDOUT:   %C.type: type = generic_class_type @C [template]
// CHECK:STDOUT:   %C.1: %C.type = struct_value () [template]
// CHECK:STDOUT:   %C.2: type = class_type @C, @C(%a) [symbolic]
// CHECK:STDOUT:   %.2: type = struct_type {} [template]
// CHECK:STDOUT:   %.3: <witness> = complete_type_witness %.2 [template]
// CHECK:STDOUT:   %.4: i32 = int_literal 1000 [template]
// CHECK:STDOUT:   %C.3: type = class_type @C, @C(%.4) [template]
// CHECK:STDOUT:   %b: %C.3 = bind_symbolic_name b 0 [symbolic]
// CHECK:STDOUT:   %D.type: type = generic_class_type @D [template]
// CHECK:STDOUT:   %D.1: %D.type = struct_value () [template]
// CHECK:STDOUT:   %D.2: type = class_type @D, @D(%b) [symbolic]
// CHECK:STDOUT:   %.type: type = generic_class_type @.1 [template]
// CHECK:STDOUT:   %.5: %.type = struct_value () [template]
// CHECK:STDOUT:   %.6: type = class_type @.1, @.1(%b) [symbolic]
// CHECK:STDOUT: }
// CHECK:STDOUT:
// CHECK:STDOUT: imports {
// CHECK:STDOUT:   %Core: <namespace> = namespace file.%Core.import, [template] {
// CHECK:STDOUT:     .Int32 = %import_ref
// CHECK:STDOUT:     import Core//prelude
// CHECK:STDOUT:     import Core//prelude/operators
// CHECK:STDOUT:     import Core//prelude/types
// CHECK:STDOUT:     import Core//prelude/operators/arithmetic
// CHECK:STDOUT:     import Core//prelude/operators/as
// CHECK:STDOUT:     import Core//prelude/operators/bitwise
// CHECK:STDOUT:     import Core//prelude/operators/comparison
// CHECK:STDOUT:     import Core//prelude/types/bool
// CHECK:STDOUT:   }
// CHECK:STDOUT:   %import_ref: %Int32.type = import_ref Core//prelude/types, inst+4, loaded [template = constants.%Int32]
// CHECK:STDOUT: }
// CHECK:STDOUT:
// CHECK:STDOUT: file {
// CHECK:STDOUT:   package: <namespace> = namespace [template] {
// CHECK:STDOUT:     .Core = imports.%Core
// CHECK:STDOUT:     .C = %C.decl
// CHECK:STDOUT:     .D = %D.decl
// CHECK:STDOUT:   }
// CHECK:STDOUT:   %Core.import = import Core
// CHECK:STDOUT:   %C.decl: %C.type = class_decl @C [template = constants.%C.1] {
// CHECK:STDOUT:     %a.patt: i32 = symbolic_binding_pattern a 0
// CHECK:STDOUT:   } {
// CHECK:STDOUT:     %int.make_type_32: init type = call constants.%Int32() [template = i32]
// CHECK:STDOUT:     %.loc2_13.1: type = value_of_initializer %int.make_type_32 [template = i32]
// CHECK:STDOUT:     %.loc2_13.2: type = converted %int.make_type_32, %.loc2_13.1 [template = i32]
// CHECK:STDOUT:     %a.param: i32 = param a, runtime_param<invalid>
// CHECK:STDOUT:     %a.loc2: i32 = bind_symbolic_name a 0, %a.param [symbolic = %a.1 (constants.%a)]
// CHECK:STDOUT:   }
// CHECK:STDOUT:   %D.decl: %D.type = class_decl @D [template = constants.%D.1] {
<<<<<<< HEAD
// CHECK:STDOUT:     %b.patt.loc3: %C.3 = symbolic_binding_pattern b 0
// CHECK:STDOUT:   } {
// CHECK:STDOUT:     %C.ref.loc3: %C.type = name_ref C, %C.decl [template = constants.%C.1]
// CHECK:STDOUT:     %.loc3_15: i32 = int_literal 1000 [template = constants.%.3]
// CHECK:STDOUT:     %.loc3_14: init type = call %C.ref.loc3(%.loc3_15) [template = constants.%C.3]
// CHECK:STDOUT:     %.loc3_19.1: type = value_of_initializer %.loc3_14 [template = constants.%C.3]
// CHECK:STDOUT:     %.loc3_19.2: type = converted %.loc3_14, %.loc3_19.1 [template = constants.%C.3]
// CHECK:STDOUT:     %b.loc3_9.1: %C.3 = param b
// CHECK:STDOUT:     %b.loc3_9.2: %C.3 = bind_symbolic_name b 0, %b.loc3_9.1 [symbolic = @D.%b (constants.%b)]
// CHECK:STDOUT:   }
// CHECK:STDOUT:   %.decl: %.type = class_decl @.1 [template = constants.%.4] {
// CHECK:STDOUT:     %b.patt.loc10: %C.3 = symbolic_binding_pattern b 0
// CHECK:STDOUT:   } {
// CHECK:STDOUT:     %C.ref.loc10: %C.type = name_ref C, %C.decl [template = constants.%C.1]
// CHECK:STDOUT:     %.loc10_15: i32 = int_literal 1000 [template = constants.%.3]
// CHECK:STDOUT:     %.loc10_14: init type = call %C.ref.loc10(%.loc10_15) [template = constants.%C.3]
// CHECK:STDOUT:     %.loc10_20.1: type = value_of_initializer %.loc10_14 [template = constants.%C.3]
// CHECK:STDOUT:     %.loc10_20.2: type = converted %.loc10_14, %.loc10_20.1 [template = constants.%C.3]
// CHECK:STDOUT:     %b.loc10_9.1: %C.3 = param b
// CHECK:STDOUT:     %b.loc10_9.2: %C.3 = bind_symbolic_name b 0, %b.loc10_9.1 [symbolic = @.1.%b (constants.%b)]
=======
// CHECK:STDOUT:     %C.ref: %C.type = name_ref C, file.%C.decl [template = constants.%C.1]
// CHECK:STDOUT:     %.loc3: i32 = int_literal 1000 [template = constants.%.4]
// CHECK:STDOUT:     %C: type = class_type @C, @C(constants.%.4) [template = constants.%C.3]
// CHECK:STDOUT:     %b.param: %C.3 = param b, runtime_param<invalid>
// CHECK:STDOUT:     %b.loc3: %C.3 = bind_symbolic_name b 0, %b.param [symbolic = %b.1 (constants.%b)]
// CHECK:STDOUT:   }
// CHECK:STDOUT:   %.decl: %.type = class_decl @.1 [template = constants.%.5] {
// CHECK:STDOUT:     %C.ref: %C.type = name_ref C, file.%C.decl [template = constants.%C.1]
// CHECK:STDOUT:     %.loc10_15: i32 = int_literal 1000 [template = constants.%.4]
// CHECK:STDOUT:     %C: type = class_type @C, @C(constants.%.4) [template = constants.%C.3]
// CHECK:STDOUT:     %b.param: %C.3 = param b, runtime_param<invalid>
// CHECK:STDOUT:     %b.loc10: %C.3 = bind_symbolic_name b 0, %b.param [symbolic = %b.1 (constants.%b)]
>>>>>>> 1e34d03e
// CHECK:STDOUT:   }
// CHECK:STDOUT: }
// CHECK:STDOUT:
// CHECK:STDOUT: generic class @C(%a.loc2: i32) {
// CHECK:STDOUT:   %a.1: i32 = bind_symbolic_name a 0 [symbolic = %a.1 (constants.%a)]
// CHECK:STDOUT:
// CHECK:STDOUT: !definition:
// CHECK:STDOUT:
// CHECK:STDOUT:   class {
// CHECK:STDOUT:     %.loc2_19: <witness> = complete_type_witness %.2 [template = constants.%.3]
// CHECK:STDOUT:
// CHECK:STDOUT:   !members:
// CHECK:STDOUT:     .Self = constants.%C.2
// CHECK:STDOUT:   }
// CHECK:STDOUT: }
// CHECK:STDOUT:
// CHECK:STDOUT: generic class @D(%b.loc3: %C.3) {
// CHECK:STDOUT:   %b.1: %C.3 = bind_symbolic_name b 0 [symbolic = %b.1 (constants.%b)]
// CHECK:STDOUT:
// CHECK:STDOUT:   class;
// CHECK:STDOUT: }
// CHECK:STDOUT:
// CHECK:STDOUT: generic class @.1(%b.loc10: %C.3) {
// CHECK:STDOUT:   %b.1: %C.3 = bind_symbolic_name b 0 [symbolic = %b.1 (constants.%b)]
// CHECK:STDOUT:
// CHECK:STDOUT: !definition:
// CHECK:STDOUT:
// CHECK:STDOUT:   class {
// CHECK:STDOUT:     %.loc10_24: <witness> = complete_type_witness %.2 [template = constants.%.3]
// CHECK:STDOUT:
// CHECK:STDOUT:   !members:
// CHECK:STDOUT:     .Self = constants.%.6
// CHECK:STDOUT:   }
// CHECK:STDOUT: }
// CHECK:STDOUT:
// CHECK:STDOUT: fn @Int32() -> type = "int.make_type_32";
// CHECK:STDOUT:
// CHECK:STDOUT: specific @C(constants.%a) {
// CHECK:STDOUT:   %a.1 => constants.%a
// CHECK:STDOUT: }
// CHECK:STDOUT:
// CHECK:STDOUT: specific @C(constants.%.4) {
// CHECK:STDOUT:   %a.1 => constants.%.4
// CHECK:STDOUT: }
// CHECK:STDOUT:
// CHECK:STDOUT: specific @D(constants.%b) {
// CHECK:STDOUT:   %b.1 => constants.%b
// CHECK:STDOUT: }
// CHECK:STDOUT:
// CHECK:STDOUT: specific @.1(constants.%b) {
// CHECK:STDOUT:   %b.1 => constants.%b
// CHECK:STDOUT: }
// CHECK:STDOUT:<|MERGE_RESOLUTION|>--- conflicted
+++ resolved
@@ -80,28 +80,8 @@
 // CHECK:STDOUT:     %a.loc2: i32 = bind_symbolic_name a 0, %a.param [symbolic = %a.1 (constants.%a)]
 // CHECK:STDOUT:   }
 // CHECK:STDOUT:   %D.decl.loc3: %D.type = class_decl @D [template = constants.%D.1] {
-<<<<<<< HEAD
-// CHECK:STDOUT:     %b.patt.loc4_9.2: %C.3 = symbolic_binding_pattern b 0
-// CHECK:STDOUT:   } {
-// CHECK:STDOUT:     %C.ref.loc3: %C.type = name_ref C, %C.decl [template = constants.%C.1]
-// CHECK:STDOUT:     %.loc3_15: i32 = int_literal 1000 [template = constants.%.3]
-// CHECK:STDOUT:     %.loc3_14: init type = call %C.ref.loc3(%.loc3_15) [template = constants.%C.3]
-// CHECK:STDOUT:     %.loc3_20.1: type = value_of_initializer %.loc3_14 [template = constants.%C.3]
-// CHECK:STDOUT:     %.loc3_20.2: type = converted %.loc3_14, %.loc3_20.1 [template = constants.%C.3]
-// CHECK:STDOUT:     %b.loc3_9.1: %C.3 = param b
-// CHECK:STDOUT:     %b.loc3_9.2: %C.3 = bind_symbolic_name b 0, %b.loc3_9.1 [symbolic = @D.%b (constants.%b)]
-// CHECK:STDOUT:   }
-// CHECK:STDOUT:   %D.decl.loc4: %D.type = class_decl @D [template = constants.%D.1] {
-// CHECK:STDOUT:     %b.patt.loc4_9.2: %C.3 = symbolic_binding_pattern b 0
-// CHECK:STDOUT:   } {
-// CHECK:STDOUT:     %C.ref.loc4: %C.type = name_ref C, %C.decl [template = constants.%C.1]
-// CHECK:STDOUT:     %.loc4_15: i32 = int_literal 1000 [template = constants.%.3]
-// CHECK:STDOUT:     %.loc4_14: init type = call %C.ref.loc4(%.loc4_15) [template = constants.%C.3]
-// CHECK:STDOUT:     %.loc4_20.1: type = value_of_initializer %.loc4_14 [template = constants.%C.3]
-// CHECK:STDOUT:     %.loc4_20.2: type = converted %.loc4_14, %.loc4_20.1 [template = constants.%C.3]
-// CHECK:STDOUT:     %b.loc4_9.1: %C.3 = param b
-// CHECK:STDOUT:     %b.loc4_9.2: %C.3 = bind_symbolic_name b 0, %b.loc4_9.1 [symbolic = constants.%b]
-=======
+// CHECK:STDOUT:     %b.patt: %C.3 = symbolic_binding_pattern b 0
+// CHECK:STDOUT:   } {
 // CHECK:STDOUT:     %C.ref.loc3: %C.type = name_ref C, file.%C.decl [template = constants.%C.1]
 // CHECK:STDOUT:     %.loc3: i32 = int_literal 1000 [template = constants.%.4]
 // CHECK:STDOUT:     %C.loc3: type = class_type @C, @C(constants.%.4) [template = constants.%C.3]
@@ -109,12 +89,13 @@
 // CHECK:STDOUT:     %b.loc3: %C.3 = bind_symbolic_name b 0, %b.param.loc3 [symbolic = %b.1 (constants.%b)]
 // CHECK:STDOUT:   }
 // CHECK:STDOUT:   %D.decl.loc4: %D.type = class_decl @D [template = constants.%D.1] {
+// CHECK:STDOUT:     %b.patt: %C.3 = symbolic_binding_pattern b 0
+// CHECK:STDOUT:   } {
 // CHECK:STDOUT:     %C.ref.loc4: %C.type = name_ref C, file.%C.decl [template = constants.%C.1]
 // CHECK:STDOUT:     %.loc4_15: i32 = int_literal 1000 [template = constants.%.4]
 // CHECK:STDOUT:     %C.loc4: type = class_type @C, @C(constants.%.4) [template = constants.%C.3]
 // CHECK:STDOUT:     %b.param.loc4: %C.3 = param b, runtime_param<invalid>
 // CHECK:STDOUT:     %b.loc4: %C.3 = bind_symbolic_name b 0, %b.param.loc4 [symbolic = constants.%b]
->>>>>>> 1e34d03e
 // CHECK:STDOUT:   }
 // CHECK:STDOUT: }
 // CHECK:STDOUT:
@@ -213,28 +194,8 @@
 // CHECK:STDOUT:     %a.loc2: i32 = bind_symbolic_name a 0, %a.param [symbolic = %a.1 (constants.%a)]
 // CHECK:STDOUT:   }
 // CHECK:STDOUT:   %D.decl: %D.type = class_decl @D [template = constants.%D.1] {
-<<<<<<< HEAD
-// CHECK:STDOUT:     %b.patt.loc3: %C.3 = symbolic_binding_pattern b 0
-// CHECK:STDOUT:   } {
-// CHECK:STDOUT:     %C.ref.loc3: %C.type = name_ref C, %C.decl [template = constants.%C.1]
-// CHECK:STDOUT:     %.loc3_15: i32 = int_literal 1000 [template = constants.%.3]
-// CHECK:STDOUT:     %.loc3_14: init type = call %C.ref.loc3(%.loc3_15) [template = constants.%C.3]
-// CHECK:STDOUT:     %.loc3_19.1: type = value_of_initializer %.loc3_14 [template = constants.%C.3]
-// CHECK:STDOUT:     %.loc3_19.2: type = converted %.loc3_14, %.loc3_19.1 [template = constants.%C.3]
-// CHECK:STDOUT:     %b.loc3_9.1: %C.3 = param b
-// CHECK:STDOUT:     %b.loc3_9.2: %C.3 = bind_symbolic_name b 0, %b.loc3_9.1 [symbolic = @D.%b (constants.%b)]
-// CHECK:STDOUT:   }
-// CHECK:STDOUT:   %.decl: %.type = class_decl @.1 [template = constants.%.4] {
-// CHECK:STDOUT:     %b.patt.loc10: %C.3 = symbolic_binding_pattern b 0
-// CHECK:STDOUT:   } {
-// CHECK:STDOUT:     %C.ref.loc10: %C.type = name_ref C, %C.decl [template = constants.%C.1]
-// CHECK:STDOUT:     %.loc10_15: i32 = int_literal 1000 [template = constants.%.3]
-// CHECK:STDOUT:     %.loc10_14: init type = call %C.ref.loc10(%.loc10_15) [template = constants.%C.3]
-// CHECK:STDOUT:     %.loc10_20.1: type = value_of_initializer %.loc10_14 [template = constants.%C.3]
-// CHECK:STDOUT:     %.loc10_20.2: type = converted %.loc10_14, %.loc10_20.1 [template = constants.%C.3]
-// CHECK:STDOUT:     %b.loc10_9.1: %C.3 = param b
-// CHECK:STDOUT:     %b.loc10_9.2: %C.3 = bind_symbolic_name b 0, %b.loc10_9.1 [symbolic = @.1.%b (constants.%b)]
-=======
+// CHECK:STDOUT:     %b.patt: %C.3 = symbolic_binding_pattern b 0
+// CHECK:STDOUT:   } {
 // CHECK:STDOUT:     %C.ref: %C.type = name_ref C, file.%C.decl [template = constants.%C.1]
 // CHECK:STDOUT:     %.loc3: i32 = int_literal 1000 [template = constants.%.4]
 // CHECK:STDOUT:     %C: type = class_type @C, @C(constants.%.4) [template = constants.%C.3]
@@ -242,12 +203,13 @@
 // CHECK:STDOUT:     %b.loc3: %C.3 = bind_symbolic_name b 0, %b.param [symbolic = %b.1 (constants.%b)]
 // CHECK:STDOUT:   }
 // CHECK:STDOUT:   %.decl: %.type = class_decl @.1 [template = constants.%.5] {
+// CHECK:STDOUT:     %b.patt: %C.3 = symbolic_binding_pattern b 0
+// CHECK:STDOUT:   } {
 // CHECK:STDOUT:     %C.ref: %C.type = name_ref C, file.%C.decl [template = constants.%C.1]
 // CHECK:STDOUT:     %.loc10_15: i32 = int_literal 1000 [template = constants.%.4]
 // CHECK:STDOUT:     %C: type = class_type @C, @C(constants.%.4) [template = constants.%C.3]
 // CHECK:STDOUT:     %b.param: %C.3 = param b, runtime_param<invalid>
 // CHECK:STDOUT:     %b.loc10: %C.3 = bind_symbolic_name b 0, %b.param [symbolic = %b.1 (constants.%b)]
->>>>>>> 1e34d03e
 // CHECK:STDOUT:   }
 // CHECK:STDOUT: }
 // CHECK:STDOUT:
