--- conflicted
+++ resolved
@@ -78,33 +78,18 @@
 // CHECK:STDOUT:     %a.loc2: i32 = bind_symbolic_name a 0, %a.param [symbolic = %a.1 (constants.%a)]
 // CHECK:STDOUT:   }
 // CHECK:STDOUT:   %D.decl.loc3: %D.type = class_decl @D [template = constants.%D.1] {
-<<<<<<< HEAD
 // CHECK:STDOUT:     %C.ref.loc3: %C.type = name_ref C, file.%C.decl [template = constants.%C.1]
-// CHECK:STDOUT:     %.loc3: i32 = int_literal 1000 [template = constants.%.3]
-// CHECK:STDOUT:     %C.loc3: type = class_type @C, @C(constants.%.3) [template = constants.%C.3]
+// CHECK:STDOUT:     %.loc3: i32 = int_literal 1000 [template = constants.%.4]
+// CHECK:STDOUT:     %C.loc3: type = class_type @C, @C(constants.%.4) [template = constants.%C.3]
 // CHECK:STDOUT:     %b.param.loc3: %C.3 = param b, runtime_param<invalid>
 // CHECK:STDOUT:     %b.loc3: %C.3 = bind_symbolic_name b 0, %b.param.loc3 [symbolic = %b.1 (constants.%b)]
 // CHECK:STDOUT:   }
 // CHECK:STDOUT:   %D.decl.loc4: %D.type = class_decl @D [template = constants.%D.1] {
 // CHECK:STDOUT:     %C.ref.loc4: %C.type = name_ref C, file.%C.decl [template = constants.%C.1]
-// CHECK:STDOUT:     %.loc4: i32 = int_literal 1000 [template = constants.%.3]
-// CHECK:STDOUT:     %C.loc4: type = class_type @C, @C(constants.%.3) [template = constants.%C.3]
+// CHECK:STDOUT:     %.loc4_15: i32 = int_literal 1000 [template = constants.%.4]
+// CHECK:STDOUT:     %C.loc4: type = class_type @C, @C(constants.%.4) [template = constants.%C.3]
 // CHECK:STDOUT:     %b.param.loc4: %C.3 = param b, runtime_param<invalid>
 // CHECK:STDOUT:     %b.loc4: %C.3 = bind_symbolic_name b 0, %b.param.loc4 [symbolic = constants.%b]
-=======
-// CHECK:STDOUT:     %C.ref.loc3: %C.type = name_ref C, %C.decl [template = constants.%C.1]
-// CHECK:STDOUT:     %.loc3: i32 = int_literal 1000 [template = constants.%.4]
-// CHECK:STDOUT:     %C.loc3: type = class_type @C, @C(constants.%.4) [template = constants.%C.3]
-// CHECK:STDOUT:     %b.loc3_9.1: %C.3 = param b, runtime_param<invalid>
-// CHECK:STDOUT:     %b.loc3_9.2: %C.3 = bind_symbolic_name b 0, %b.loc3_9.1 [symbolic = @D.%b (constants.%b)]
-// CHECK:STDOUT:   }
-// CHECK:STDOUT:   %D.decl.loc4: %D.type = class_decl @D [template = constants.%D.1] {
-// CHECK:STDOUT:     %C.ref.loc4: %C.type = name_ref C, %C.decl [template = constants.%C.1]
-// CHECK:STDOUT:     %.loc4: i32 = int_literal 1000 [template = constants.%.4]
-// CHECK:STDOUT:     %C.loc4: type = class_type @C, @C(constants.%.4) [template = constants.%C.3]
-// CHECK:STDOUT:     %b.loc4_9.1: %C.3 = param b, runtime_param<invalid>
-// CHECK:STDOUT:     %b.loc4_9.2: %C.3 = bind_symbolic_name b 0, %b.loc4_9.1 [symbolic = constants.%b]
->>>>>>> 9b0519d2
 // CHECK:STDOUT:   }
 // CHECK:STDOUT: }
 // CHECK:STDOUT:
@@ -114,7 +99,7 @@
 // CHECK:STDOUT: !definition:
 // CHECK:STDOUT:
 // CHECK:STDOUT:   class {
-// CHECK:STDOUT:     %.loc2: <witness> = complete_type_witness %.2 [template = constants.%.3]
+// CHECK:STDOUT:     %.loc2_19: <witness> = complete_type_witness %.2 [template = constants.%.3]
 // CHECK:STDOUT:
 // CHECK:STDOUT:   !members:
 // CHECK:STDOUT:     .Self = constants.%C.2
@@ -127,7 +112,7 @@
 // CHECK:STDOUT: !definition:
 // CHECK:STDOUT:
 // CHECK:STDOUT:   class {
-// CHECK:STDOUT:     %.loc4: <witness> = complete_type_witness %.2 [template = constants.%.3]
+// CHECK:STDOUT:     %.loc4_24: <witness> = complete_type_witness %.2 [template = constants.%.3]
 // CHECK:STDOUT:
 // CHECK:STDOUT:   !members:
 // CHECK:STDOUT:     .Self = constants.%D.2
@@ -140,13 +125,8 @@
 // CHECK:STDOUT:   %a.1 => constants.%a
 // CHECK:STDOUT: }
 // CHECK:STDOUT:
-<<<<<<< HEAD
-// CHECK:STDOUT: specific @C(constants.%.3) {
-// CHECK:STDOUT:   %a.1 => constants.%.3
-=======
 // CHECK:STDOUT: specific @C(constants.%.4) {
-// CHECK:STDOUT:   %a => constants.%.4
->>>>>>> 9b0519d2
+// CHECK:STDOUT:   %a.1 => constants.%.4
 // CHECK:STDOUT: }
 // CHECK:STDOUT:
 // CHECK:STDOUT: specific @D(constants.%b) {
@@ -206,33 +186,18 @@
 // CHECK:STDOUT:     %a.loc2: i32 = bind_symbolic_name a 0, %a.param [symbolic = %a.1 (constants.%a)]
 // CHECK:STDOUT:   }
 // CHECK:STDOUT:   %D.decl: %D.type = class_decl @D [template = constants.%D.1] {
-<<<<<<< HEAD
 // CHECK:STDOUT:     %C.ref: %C.type = name_ref C, file.%C.decl [template = constants.%C.1]
-// CHECK:STDOUT:     %.loc3: i32 = int_literal 1000 [template = constants.%.3]
-// CHECK:STDOUT:     %C: type = class_type @C, @C(constants.%.3) [template = constants.%C.3]
+// CHECK:STDOUT:     %.loc3: i32 = int_literal 1000 [template = constants.%.4]
+// CHECK:STDOUT:     %C: type = class_type @C, @C(constants.%.4) [template = constants.%C.3]
 // CHECK:STDOUT:     %b.param: %C.3 = param b, runtime_param<invalid>
 // CHECK:STDOUT:     %b.loc3: %C.3 = bind_symbolic_name b 0, %b.param [symbolic = %b.1 (constants.%b)]
 // CHECK:STDOUT:   }
-// CHECK:STDOUT:   %.decl: %.type = class_decl @.1 [template = constants.%.4] {
+// CHECK:STDOUT:   %.decl: %.type = class_decl @.1 [template = constants.%.5] {
 // CHECK:STDOUT:     %C.ref: %C.type = name_ref C, file.%C.decl [template = constants.%C.1]
-// CHECK:STDOUT:     %.loc10: i32 = int_literal 1000 [template = constants.%.3]
-// CHECK:STDOUT:     %C: type = class_type @C, @C(constants.%.3) [template = constants.%C.3]
+// CHECK:STDOUT:     %.loc10_15: i32 = int_literal 1000 [template = constants.%.4]
+// CHECK:STDOUT:     %C: type = class_type @C, @C(constants.%.4) [template = constants.%C.3]
 // CHECK:STDOUT:     %b.param: %C.3 = param b, runtime_param<invalid>
 // CHECK:STDOUT:     %b.loc10: %C.3 = bind_symbolic_name b 0, %b.param [symbolic = %b.1 (constants.%b)]
-=======
-// CHECK:STDOUT:     %C.ref.loc3: %C.type = name_ref C, %C.decl [template = constants.%C.1]
-// CHECK:STDOUT:     %.loc3: i32 = int_literal 1000 [template = constants.%.4]
-// CHECK:STDOUT:     %C.loc3: type = class_type @C, @C(constants.%.4) [template = constants.%C.3]
-// CHECK:STDOUT:     %b.loc3_9.1: %C.3 = param b, runtime_param<invalid>
-// CHECK:STDOUT:     %b.loc3_9.2: %C.3 = bind_symbolic_name b 0, %b.loc3_9.1 [symbolic = @D.%b (constants.%b)]
-// CHECK:STDOUT:   }
-// CHECK:STDOUT:   %.decl: %.type = class_decl @.1 [template = constants.%.5] {
-// CHECK:STDOUT:     %C.ref.loc10: %C.type = name_ref C, %C.decl [template = constants.%C.1]
-// CHECK:STDOUT:     %.loc10: i32 = int_literal 1000 [template = constants.%.4]
-// CHECK:STDOUT:     %C.loc10: type = class_type @C, @C(constants.%.4) [template = constants.%C.3]
-// CHECK:STDOUT:     %b.loc10_9.1: %C.3 = param b, runtime_param<invalid>
-// CHECK:STDOUT:     %b.loc10_9.2: %C.3 = bind_symbolic_name b 0, %b.loc10_9.1 [symbolic = @.1.%b (constants.%b)]
->>>>>>> 9b0519d2
 // CHECK:STDOUT:   }
 // CHECK:STDOUT: }
 // CHECK:STDOUT:
@@ -242,7 +207,7 @@
 // CHECK:STDOUT: !definition:
 // CHECK:STDOUT:
 // CHECK:STDOUT:   class {
-// CHECK:STDOUT:     %.loc2: <witness> = complete_type_witness %.2 [template = constants.%.3]
+// CHECK:STDOUT:     %.loc2_19: <witness> = complete_type_witness %.2 [template = constants.%.3]
 // CHECK:STDOUT:
 // CHECK:STDOUT:   !members:
 // CHECK:STDOUT:     .Self = constants.%C.2
@@ -261,7 +226,7 @@
 // CHECK:STDOUT: !definition:
 // CHECK:STDOUT:
 // CHECK:STDOUT:   class {
-// CHECK:STDOUT:     %.loc10: <witness> = complete_type_witness %.2 [template = constants.%.3]
+// CHECK:STDOUT:     %.loc10_24: <witness> = complete_type_witness %.2 [template = constants.%.3]
 // CHECK:STDOUT:
 // CHECK:STDOUT:   !members:
 // CHECK:STDOUT:     .Self = constants.%.6
@@ -274,13 +239,8 @@
 // CHECK:STDOUT:   %a.1 => constants.%a
 // CHECK:STDOUT: }
 // CHECK:STDOUT:
-<<<<<<< HEAD
-// CHECK:STDOUT: specific @C(constants.%.3) {
-// CHECK:STDOUT:   %a.1 => constants.%.3
-=======
 // CHECK:STDOUT: specific @C(constants.%.4) {
-// CHECK:STDOUT:   %a => constants.%.4
->>>>>>> 9b0519d2
+// CHECK:STDOUT:   %a.1 => constants.%.4
 // CHECK:STDOUT: }
 // CHECK:STDOUT:
 // CHECK:STDOUT: specific @D(constants.%b) {
