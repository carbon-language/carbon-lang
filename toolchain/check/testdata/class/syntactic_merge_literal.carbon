// Part of the Carbon Language project, under the Apache License v2.0 with LLVM
// Exceptions. See /LICENSE for license information.
// SPDX-License-Identifier: Apache-2.0 WITH LLVM-exception
//
// AUTOUPDATE
// TIP: To test this file alone, run:
// TIP:   bazel test //toolchain/testing:file_test --test_arg=--file_tests=toolchain/check/testdata/class/syntactic_merge_literal.carbon
// TIP: To dump output, run:
// TIP:   bazel run //toolchain/testing:file_test -- --dump_output --file_tests=toolchain/check/testdata/class/syntactic_merge_literal.carbon
// CHECK:STDERR: fail_int_mismatch.carbon: error: `Main//default` previously provided by `int_match.carbon`
// CHECK:STDERR:

// --- int_match.carbon

class C(a:! i32) {}
class D(b:! C(1_000));
class D(b:! C(1_000)) {}

// --- fail_int_mismatch.carbon

class C(a:! i32) {}
class D(b:! C(1000));
// CHECK:STDERR: fail_int_mismatch.carbon:[[@LINE+6]]:15: error: redeclaration syntax differs here
// CHECK:STDERR: class D(b:! C(1_000)) {}
// CHECK:STDERR:               ^~~~~
// CHECK:STDERR: fail_int_mismatch.carbon:[[@LINE-4]]:15: note: comparing with previous declaration here
// CHECK:STDERR: class D(b:! C(1000));
// CHECK:STDERR:               ^~~~
class D(b:! C(1_000)) {}

// CHECK:STDOUT: --- int_match.carbon
// CHECK:STDOUT:
// CHECK:STDOUT: constants {
// CHECK:STDOUT:   %Int32.type: type = fn_type @Int32 [template]
// CHECK:STDOUT:   %.1: type = tuple_type () [template]
// CHECK:STDOUT:   %Int32: %Int32.type = struct_value () [template]
// CHECK:STDOUT:   %a: i32 = bind_symbolic_name a, 0 [symbolic]
// CHECK:STDOUT:   %a.patt: i32 = symbolic_binding_pattern a, 0 [symbolic]
// CHECK:STDOUT:   %C.type: type = generic_class_type @C [template]
// CHECK:STDOUT:   %C.1: %C.type = struct_value () [template]
// CHECK:STDOUT:   %C.2: type = class_type @C, @C(%a) [symbolic]
// CHECK:STDOUT:   %.2: type = struct_type {} [template]
// CHECK:STDOUT:   %.3: <witness> = complete_type_witness %.2 [template]
// CHECK:STDOUT:   %.4: i32 = int_literal 1000 [template]
// CHECK:STDOUT:   %C.3: type = class_type @C, @C(%.4) [template]
// CHECK:STDOUT:   %b: %C.3 = bind_symbolic_name b, 0 [symbolic]
// CHECK:STDOUT:   %b.patt.1: %C.3 = symbolic_binding_pattern b, 0 [symbolic]
// CHECK:STDOUT:   %D.type: type = generic_class_type @D [template]
// CHECK:STDOUT:   %D.1: %D.type = struct_value () [template]
// CHECK:STDOUT:   %D.2: type = class_type @D, @D(%b) [symbolic]
// CHECK:STDOUT:   %b.patt.2: %C.3 = symbolic_binding_pattern b, 0 [symbolic]
// CHECK:STDOUT: }
// CHECK:STDOUT:
// CHECK:STDOUT: imports {
// CHECK:STDOUT:   %Core: <namespace> = namespace file.%Core.import, [template] {
// CHECK:STDOUT:     .Int32 = %import_ref
// CHECK:STDOUT:     import Core//prelude
// CHECK:STDOUT:     import Core//prelude/operators
// CHECK:STDOUT:     import Core//prelude/types
// CHECK:STDOUT:     import Core//prelude/operators/arithmetic
// CHECK:STDOUT:     import Core//prelude/operators/as
// CHECK:STDOUT:     import Core//prelude/operators/bitwise
// CHECK:STDOUT:     import Core//prelude/operators/comparison
// CHECK:STDOUT:     import Core//prelude/types/bool
// CHECK:STDOUT:   }
// CHECK:STDOUT:   %import_ref: %Int32.type = import_ref Core//prelude/types, inst+4, loaded [template = constants.%Int32]
// CHECK:STDOUT: }
// CHECK:STDOUT:
// CHECK:STDOUT: file {
// CHECK:STDOUT:   package: <namespace> = namespace [template] {
// CHECK:STDOUT:     .Core = imports.%Core
// CHECK:STDOUT:     .C = %C.decl
// CHECK:STDOUT:     .D = %D.decl.loc3
// CHECK:STDOUT:   }
// CHECK:STDOUT:   %Core.import = import Core
// CHECK:STDOUT:   %C.decl: %C.type = class_decl @C [template = constants.%C.1] {
// CHECK:STDOUT:     %a.patt.loc2: i32 = symbolic_binding_pattern a, 0 [symbolic = %a.patt.1 (constants.%a.patt)]
// CHECK:STDOUT:     %a.param_patt: i32 = param_pattern %a.patt.loc2, runtime_param<invalid> [symbolic = %a.patt.1 (constants.%a.patt)]
// CHECK:STDOUT:   } {
// CHECK:STDOUT:     %int.make_type_32: init type = call constants.%Int32() [template = i32]
// CHECK:STDOUT:     %.loc2_13.1: type = value_of_initializer %int.make_type_32 [template = i32]
// CHECK:STDOUT:     %.loc2_13.2: type = converted %int.make_type_32, %.loc2_13.1 [template = i32]
<<<<<<< HEAD
// CHECK:STDOUT:     %param: i32 = param runtime_param<invalid>
// CHECK:STDOUT:     %a.loc2: i32 = bind_symbolic_name a, 0, %param [symbolic = %a.1 (constants.%a)]
=======
// CHECK:STDOUT:     %a.param: i32 = param a, runtime_param<invalid>
// CHECK:STDOUT:     %a.loc2_9.1: i32 = bind_symbolic_name a, 0, %a.param [symbolic = %a.loc2_9.2 (constants.%a)]
>>>>>>> 77facdd7
// CHECK:STDOUT:   }
// CHECK:STDOUT:   %D.decl.loc3: %D.type = class_decl @D [template = constants.%D.1] {
// CHECK:STDOUT:     %b.patt.loc4: %C.3 = symbolic_binding_pattern b, 0 [symbolic = constants.%b.patt.2]
// CHECK:STDOUT:     %b.param_patt: %C.3 = param_pattern %b.patt.loc4, runtime_param<invalid> [symbolic = constants.%b.patt.2]
// CHECK:STDOUT:   } {
// CHECK:STDOUT:     %C.ref.loc3: %C.type = name_ref C, file.%C.decl [template = constants.%C.1]
// CHECK:STDOUT:     %.loc3: i32 = int_literal 1000 [template = constants.%.4]
// CHECK:STDOUT:     %C.loc3: type = class_type @C, @C(constants.%.4) [template = constants.%C.3]
<<<<<<< HEAD
// CHECK:STDOUT:     %param.loc3: %C.3 = param runtime_param<invalid>
// CHECK:STDOUT:     %b.loc3: %C.3 = bind_symbolic_name b, 0, %param.loc3 [symbolic = %b.1 (constants.%b)]
=======
// CHECK:STDOUT:     %b.param.loc3: %C.3 = param b, runtime_param<invalid>
// CHECK:STDOUT:     %b.loc3_9.1: %C.3 = bind_symbolic_name b, 0, %b.param.loc3 [symbolic = %b.loc3_9.2 (constants.%b)]
>>>>>>> 77facdd7
// CHECK:STDOUT:   }
// CHECK:STDOUT:   %D.decl.loc4: %D.type = class_decl @D [template = constants.%D.1] {
// CHECK:STDOUT:     %b.patt.loc4: %C.3 = symbolic_binding_pattern b, 0 [symbolic = constants.%b.patt.2]
// CHECK:STDOUT:     %b.param_patt: %C.3 = param_pattern %b.patt.loc4, runtime_param<invalid> [symbolic = constants.%b.patt.2]
// CHECK:STDOUT:   } {
// CHECK:STDOUT:     %C.ref.loc4: %C.type = name_ref C, file.%C.decl [template = constants.%C.1]
// CHECK:STDOUT:     %.loc4_15: i32 = int_literal 1000 [template = constants.%.4]
// CHECK:STDOUT:     %C.loc4: type = class_type @C, @C(constants.%.4) [template = constants.%C.3]
// CHECK:STDOUT:     %param.loc4: %C.3 = param runtime_param<invalid>
// CHECK:STDOUT:     %b.loc4: %C.3 = bind_symbolic_name b, 0, %param.loc4 [symbolic = constants.%b]
// CHECK:STDOUT:   }
// CHECK:STDOUT: }
// CHECK:STDOUT:
<<<<<<< HEAD
// CHECK:STDOUT: generic class @C(%a.loc2: i32) {
// CHECK:STDOUT:   %a.1: i32 = bind_symbolic_name a, 0 [symbolic = %a.1 (constants.%a)]
// CHECK:STDOUT:   %a.patt.1: i32 = symbolic_binding_pattern a, 0 [symbolic = %a.patt.1 (constants.%a.patt)]
=======
// CHECK:STDOUT: generic class @C(%a.loc2_9.1: i32) {
// CHECK:STDOUT:   %a.loc2_9.2: i32 = bind_symbolic_name a, 0 [symbolic = %a.loc2_9.2 (constants.%a)]
>>>>>>> 77facdd7
// CHECK:STDOUT:
// CHECK:STDOUT: !definition:
// CHECK:STDOUT:
// CHECK:STDOUT:   class {
// CHECK:STDOUT:     %.loc2_19: <witness> = complete_type_witness %.2 [template = constants.%.3]
// CHECK:STDOUT:
// CHECK:STDOUT:   !members:
// CHECK:STDOUT:     .Self = constants.%C.2
// CHECK:STDOUT:   }
// CHECK:STDOUT: }
// CHECK:STDOUT:
<<<<<<< HEAD
// CHECK:STDOUT: generic class @D(%b.loc3: %C.3) {
// CHECK:STDOUT:   %b.1: %C.3 = bind_symbolic_name b, 0 [symbolic = %b.1 (constants.%b)]
// CHECK:STDOUT:   %b.patt.1: %C.3 = symbolic_binding_pattern b, 0 [symbolic = %b.patt.1 (constants.%b.patt.1)]
=======
// CHECK:STDOUT: generic class @D(%b.loc3_9.1: %C.3) {
// CHECK:STDOUT:   %b.loc3_9.2: %C.3 = bind_symbolic_name b, 0 [symbolic = %b.loc3_9.2 (constants.%b)]
>>>>>>> 77facdd7
// CHECK:STDOUT:
// CHECK:STDOUT: !definition:
// CHECK:STDOUT:
// CHECK:STDOUT:   class {
// CHECK:STDOUT:     %.loc4_24: <witness> = complete_type_witness %.2 [template = constants.%.3]
// CHECK:STDOUT:
// CHECK:STDOUT:   !members:
// CHECK:STDOUT:     .Self = constants.%D.2
// CHECK:STDOUT:   }
// CHECK:STDOUT: }
// CHECK:STDOUT:
// CHECK:STDOUT: fn @Int32() -> type = "int.make_type_32";
// CHECK:STDOUT:
// CHECK:STDOUT: specific @C(constants.%a) {
<<<<<<< HEAD
// CHECK:STDOUT:   %a.1 => constants.%a
// CHECK:STDOUT:   %a.patt.1 => constants.%a
// CHECK:STDOUT: }
// CHECK:STDOUT:
// CHECK:STDOUT: specific @C(constants.%.4) {
// CHECK:STDOUT:   %a.1 => constants.%.4
// CHECK:STDOUT:   %a.patt.1 => constants.%.4
// CHECK:STDOUT: }
// CHECK:STDOUT:
// CHECK:STDOUT: specific @D(constants.%b) {
// CHECK:STDOUT:   %b.1 => constants.%b
// CHECK:STDOUT:   %b.patt.1 => constants.%b
=======
// CHECK:STDOUT:   %a.loc2_9.2 => constants.%a
// CHECK:STDOUT: }
// CHECK:STDOUT:
// CHECK:STDOUT: specific @C(constants.%.4) {
// CHECK:STDOUT:   %a.loc2_9.2 => constants.%.4
// CHECK:STDOUT: }
// CHECK:STDOUT:
// CHECK:STDOUT: specific @D(constants.%b) {
// CHECK:STDOUT:   %b.loc3_9.2 => constants.%b
>>>>>>> 77facdd7
// CHECK:STDOUT: }
// CHECK:STDOUT:
// CHECK:STDOUT: --- fail_int_mismatch.carbon
// CHECK:STDOUT:
// CHECK:STDOUT: constants {
// CHECK:STDOUT:   %Int32.type: type = fn_type @Int32 [template]
// CHECK:STDOUT:   %.1: type = tuple_type () [template]
// CHECK:STDOUT:   %Int32: %Int32.type = struct_value () [template]
// CHECK:STDOUT:   %a: i32 = bind_symbolic_name a, 0 [symbolic]
// CHECK:STDOUT:   %a.patt: i32 = symbolic_binding_pattern a, 0 [symbolic]
// CHECK:STDOUT:   %C.type: type = generic_class_type @C [template]
// CHECK:STDOUT:   %C.1: %C.type = struct_value () [template]
// CHECK:STDOUT:   %C.2: type = class_type @C, @C(%a) [symbolic]
// CHECK:STDOUT:   %.2: type = struct_type {} [template]
// CHECK:STDOUT:   %.3: <witness> = complete_type_witness %.2 [template]
// CHECK:STDOUT:   %.4: i32 = int_literal 1000 [template]
// CHECK:STDOUT:   %C.3: type = class_type @C, @C(%.4) [template]
// CHECK:STDOUT:   %b: %C.3 = bind_symbolic_name b, 0 [symbolic]
// CHECK:STDOUT:   %b.patt.1: %C.3 = symbolic_binding_pattern b, 0 [symbolic]
// CHECK:STDOUT:   %D.type: type = generic_class_type @D [template]
// CHECK:STDOUT:   %D.1: %D.type = struct_value () [template]
// CHECK:STDOUT:   %D.2: type = class_type @D, @D(%b) [symbolic]
// CHECK:STDOUT:   %b.patt.2: %C.3 = symbolic_binding_pattern b, 0 [symbolic]
// CHECK:STDOUT:   %.type: type = generic_class_type @.1 [template]
// CHECK:STDOUT:   %.5: %.type = struct_value () [template]
// CHECK:STDOUT:   %.6: type = class_type @.1, @.1(%b) [symbolic]
// CHECK:STDOUT: }
// CHECK:STDOUT:
// CHECK:STDOUT: imports {
// CHECK:STDOUT:   %Core: <namespace> = namespace file.%Core.import, [template] {
// CHECK:STDOUT:     .Int32 = %import_ref
// CHECK:STDOUT:     import Core//prelude
// CHECK:STDOUT:     import Core//prelude/operators
// CHECK:STDOUT:     import Core//prelude/types
// CHECK:STDOUT:     import Core//prelude/operators/arithmetic
// CHECK:STDOUT:     import Core//prelude/operators/as
// CHECK:STDOUT:     import Core//prelude/operators/bitwise
// CHECK:STDOUT:     import Core//prelude/operators/comparison
// CHECK:STDOUT:     import Core//prelude/types/bool
// CHECK:STDOUT:   }
// CHECK:STDOUT:   %import_ref: %Int32.type = import_ref Core//prelude/types, inst+4, loaded [template = constants.%Int32]
// CHECK:STDOUT: }
// CHECK:STDOUT:
// CHECK:STDOUT: file {
// CHECK:STDOUT:   package: <namespace> = namespace [template] {
// CHECK:STDOUT:     .Core = imports.%Core
// CHECK:STDOUT:     .C = %C.decl
// CHECK:STDOUT:     .D = %D.decl
// CHECK:STDOUT:   }
// CHECK:STDOUT:   %Core.import = import Core
// CHECK:STDOUT:   %C.decl: %C.type = class_decl @C [template = constants.%C.1] {
// CHECK:STDOUT:     %a.patt.loc2: i32 = symbolic_binding_pattern a, 0 [symbolic = %a.patt.1 (constants.%a.patt)]
// CHECK:STDOUT:     %a.param_patt: i32 = param_pattern %a.patt.loc2, runtime_param<invalid> [symbolic = %a.patt.1 (constants.%a.patt)]
// CHECK:STDOUT:   } {
// CHECK:STDOUT:     %int.make_type_32: init type = call constants.%Int32() [template = i32]
// CHECK:STDOUT:     %.loc2_13.1: type = value_of_initializer %int.make_type_32 [template = i32]
// CHECK:STDOUT:     %.loc2_13.2: type = converted %int.make_type_32, %.loc2_13.1 [template = i32]
<<<<<<< HEAD
// CHECK:STDOUT:     %param: i32 = param runtime_param<invalid>
// CHECK:STDOUT:     %a.loc2: i32 = bind_symbolic_name a, 0, %param [symbolic = %a.1 (constants.%a)]
=======
// CHECK:STDOUT:     %a.param: i32 = param a, runtime_param<invalid>
// CHECK:STDOUT:     %a.loc2_9.1: i32 = bind_symbolic_name a, 0, %a.param [symbolic = %a.loc2_9.2 (constants.%a)]
>>>>>>> 77facdd7
// CHECK:STDOUT:   }
// CHECK:STDOUT:   %D.decl: %D.type = class_decl @D [template = constants.%D.1] {
// CHECK:STDOUT:     %b.patt.loc3: %C.3 = symbolic_binding_pattern b, 0 [symbolic = %b.patt.1 (constants.%b.patt.1)]
// CHECK:STDOUT:     %b.param_patt: %C.3 = param_pattern %b.patt.loc3, runtime_param<invalid> [symbolic = %b.patt.1 (constants.%b.patt.1)]
// CHECK:STDOUT:   } {
// CHECK:STDOUT:     %C.ref: %C.type = name_ref C, file.%C.decl [template = constants.%C.1]
// CHECK:STDOUT:     %.loc3: i32 = int_literal 1000 [template = constants.%.4]
// CHECK:STDOUT:     %C: type = class_type @C, @C(constants.%.4) [template = constants.%C.3]
<<<<<<< HEAD
// CHECK:STDOUT:     %param: %C.3 = param runtime_param<invalid>
// CHECK:STDOUT:     %b.loc3: %C.3 = bind_symbolic_name b, 0, %param [symbolic = %b.1 (constants.%b)]
=======
// CHECK:STDOUT:     %b.param: %C.3 = param b, runtime_param<invalid>
// CHECK:STDOUT:     %b.loc3_9.1: %C.3 = bind_symbolic_name b, 0, %b.param [symbolic = %b.loc3_9.2 (constants.%b)]
>>>>>>> 77facdd7
// CHECK:STDOUT:   }
// CHECK:STDOUT:   %.decl: %.type = class_decl @.1 [template = constants.%.5] {
// CHECK:STDOUT:     %b.patt.loc10: %C.3 = symbolic_binding_pattern b, 0 [symbolic = %b.patt.1 (constants.%b.patt.2)]
// CHECK:STDOUT:     %b.param_patt: %C.3 = param_pattern %b.patt.loc10, runtime_param<invalid> [symbolic = %b.patt.1 (constants.%b.patt.2)]
// CHECK:STDOUT:   } {
// CHECK:STDOUT:     %C.ref: %C.type = name_ref C, file.%C.decl [template = constants.%C.1]
// CHECK:STDOUT:     %.loc10_15: i32 = int_literal 1000 [template = constants.%.4]
// CHECK:STDOUT:     %C: type = class_type @C, @C(constants.%.4) [template = constants.%C.3]
<<<<<<< HEAD
// CHECK:STDOUT:     %param: %C.3 = param runtime_param<invalid>
// CHECK:STDOUT:     %b.loc10: %C.3 = bind_symbolic_name b, 0, %param [symbolic = %b.1 (constants.%b)]
// CHECK:STDOUT:   }
// CHECK:STDOUT: }
// CHECK:STDOUT:
// CHECK:STDOUT: generic class @C(%a.loc2: i32) {
// CHECK:STDOUT:   %a.1: i32 = bind_symbolic_name a, 0 [symbolic = %a.1 (constants.%a)]
// CHECK:STDOUT:   %a.patt.1: i32 = symbolic_binding_pattern a, 0 [symbolic = %a.patt.1 (constants.%a.patt)]
=======
// CHECK:STDOUT:     %b.param: %C.3 = param b, runtime_param<invalid>
// CHECK:STDOUT:     %b.loc10_9.1: %C.3 = bind_symbolic_name b, 0, %b.param [symbolic = %b.loc10_9.2 (constants.%b)]
// CHECK:STDOUT:   }
// CHECK:STDOUT: }
// CHECK:STDOUT:
// CHECK:STDOUT: generic class @C(%a.loc2_9.1: i32) {
// CHECK:STDOUT:   %a.loc2_9.2: i32 = bind_symbolic_name a, 0 [symbolic = %a.loc2_9.2 (constants.%a)]
>>>>>>> 77facdd7
// CHECK:STDOUT:
// CHECK:STDOUT: !definition:
// CHECK:STDOUT:
// CHECK:STDOUT:   class {
// CHECK:STDOUT:     %.loc2_19: <witness> = complete_type_witness %.2 [template = constants.%.3]
// CHECK:STDOUT:
// CHECK:STDOUT:   !members:
// CHECK:STDOUT:     .Self = constants.%C.2
// CHECK:STDOUT:   }
// CHECK:STDOUT: }
// CHECK:STDOUT:
<<<<<<< HEAD
// CHECK:STDOUT: generic class @D(%b.loc3: %C.3) {
// CHECK:STDOUT:   %b.1: %C.3 = bind_symbolic_name b, 0 [symbolic = %b.1 (constants.%b)]
// CHECK:STDOUT:   %b.patt.1: %C.3 = symbolic_binding_pattern b, 0 [symbolic = %b.patt.1 (constants.%b.patt.1)]
=======
// CHECK:STDOUT: generic class @D(%b.loc3_9.1: %C.3) {
// CHECK:STDOUT:   %b.loc3_9.2: %C.3 = bind_symbolic_name b, 0 [symbolic = %b.loc3_9.2 (constants.%b)]
>>>>>>> 77facdd7
// CHECK:STDOUT:
// CHECK:STDOUT:   class;
// CHECK:STDOUT: }
// CHECK:STDOUT:
<<<<<<< HEAD
// CHECK:STDOUT: generic class @.1(%b.loc10: %C.3) {
// CHECK:STDOUT:   %b.1: %C.3 = bind_symbolic_name b, 0 [symbolic = %b.1 (constants.%b)]
// CHECK:STDOUT:   %b.patt.1: %C.3 = symbolic_binding_pattern b, 0 [symbolic = %b.patt.1 (constants.%b.patt.2)]
=======
// CHECK:STDOUT: generic class @.1(%b.loc10_9.1: %C.3) {
// CHECK:STDOUT:   %b.loc10_9.2: %C.3 = bind_symbolic_name b, 0 [symbolic = %b.loc10_9.2 (constants.%b)]
>>>>>>> 77facdd7
// CHECK:STDOUT:
// CHECK:STDOUT: !definition:
// CHECK:STDOUT:
// CHECK:STDOUT:   class {
// CHECK:STDOUT:     %.loc10_24: <witness> = complete_type_witness %.2 [template = constants.%.3]
// CHECK:STDOUT:
// CHECK:STDOUT:   !members:
// CHECK:STDOUT:     .Self = constants.%.6
// CHECK:STDOUT:   }
// CHECK:STDOUT: }
// CHECK:STDOUT:
// CHECK:STDOUT: fn @Int32() -> type = "int.make_type_32";
// CHECK:STDOUT:
// CHECK:STDOUT: specific @C(constants.%a) {
<<<<<<< HEAD
// CHECK:STDOUT:   %a.1 => constants.%a
// CHECK:STDOUT:   %a.patt.1 => constants.%a
// CHECK:STDOUT: }
// CHECK:STDOUT:
// CHECK:STDOUT: specific @C(constants.%.4) {
// CHECK:STDOUT:   %a.1 => constants.%.4
// CHECK:STDOUT:   %a.patt.1 => constants.%.4
// CHECK:STDOUT: }
// CHECK:STDOUT:
// CHECK:STDOUT: specific @D(constants.%b) {
// CHECK:STDOUT:   %b.1 => constants.%b
// CHECK:STDOUT:   %b.patt.1 => constants.%b
// CHECK:STDOUT: }
// CHECK:STDOUT:
// CHECK:STDOUT: specific @.1(constants.%b) {
// CHECK:STDOUT:   %b.1 => constants.%b
// CHECK:STDOUT:   %b.patt.1 => constants.%b
=======
// CHECK:STDOUT:   %a.loc2_9.2 => constants.%a
// CHECK:STDOUT: }
// CHECK:STDOUT:
// CHECK:STDOUT: specific @C(constants.%.4) {
// CHECK:STDOUT:   %a.loc2_9.2 => constants.%.4
// CHECK:STDOUT: }
// CHECK:STDOUT:
// CHECK:STDOUT: specific @D(constants.%b) {
// CHECK:STDOUT:   %b.loc3_9.2 => constants.%b
// CHECK:STDOUT: }
// CHECK:STDOUT:
// CHECK:STDOUT: specific @.1(constants.%b) {
// CHECK:STDOUT:   %b.loc10_9.2 => constants.%b
>>>>>>> 77facdd7
// CHECK:STDOUT: }
// CHECK:STDOUT:<|MERGE_RESOLUTION|>--- conflicted
+++ resolved
@@ -74,19 +74,14 @@
 // CHECK:STDOUT:   }
 // CHECK:STDOUT:   %Core.import = import Core
 // CHECK:STDOUT:   %C.decl: %C.type = class_decl @C [template = constants.%C.1] {
-// CHECK:STDOUT:     %a.patt.loc2: i32 = symbolic_binding_pattern a, 0 [symbolic = %a.patt.1 (constants.%a.patt)]
-// CHECK:STDOUT:     %a.param_patt: i32 = param_pattern %a.patt.loc2, runtime_param<invalid> [symbolic = %a.patt.1 (constants.%a.patt)]
+// CHECK:STDOUT:     %a.patt.loc2_9.1: i32 = symbolic_binding_pattern a, 0 [symbolic = %a.patt.loc2_9.2 (constants.%a.patt)]
+// CHECK:STDOUT:     %a.param_patt: i32 = param_pattern %a.patt.loc2_9.1, runtime_param<invalid> [symbolic = %a.patt.loc2_9.2 (constants.%a.patt)]
 // CHECK:STDOUT:   } {
 // CHECK:STDOUT:     %int.make_type_32: init type = call constants.%Int32() [template = i32]
 // CHECK:STDOUT:     %.loc2_13.1: type = value_of_initializer %int.make_type_32 [template = i32]
 // CHECK:STDOUT:     %.loc2_13.2: type = converted %int.make_type_32, %.loc2_13.1 [template = i32]
-<<<<<<< HEAD
 // CHECK:STDOUT:     %param: i32 = param runtime_param<invalid>
-// CHECK:STDOUT:     %a.loc2: i32 = bind_symbolic_name a, 0, %param [symbolic = %a.1 (constants.%a)]
-=======
-// CHECK:STDOUT:     %a.param: i32 = param a, runtime_param<invalid>
-// CHECK:STDOUT:     %a.loc2_9.1: i32 = bind_symbolic_name a, 0, %a.param [symbolic = %a.loc2_9.2 (constants.%a)]
->>>>>>> 77facdd7
+// CHECK:STDOUT:     %a.loc2_9.1: i32 = bind_symbolic_name a, 0, %param [symbolic = %a.loc2_9.2 (constants.%a)]
 // CHECK:STDOUT:   }
 // CHECK:STDOUT:   %D.decl.loc3: %D.type = class_decl @D [template = constants.%D.1] {
 // CHECK:STDOUT:     %b.patt.loc4: %C.3 = symbolic_binding_pattern b, 0 [symbolic = constants.%b.patt.2]
@@ -95,13 +90,8 @@
 // CHECK:STDOUT:     %C.ref.loc3: %C.type = name_ref C, file.%C.decl [template = constants.%C.1]
 // CHECK:STDOUT:     %.loc3: i32 = int_literal 1000 [template = constants.%.4]
 // CHECK:STDOUT:     %C.loc3: type = class_type @C, @C(constants.%.4) [template = constants.%C.3]
-<<<<<<< HEAD
 // CHECK:STDOUT:     %param.loc3: %C.3 = param runtime_param<invalid>
-// CHECK:STDOUT:     %b.loc3: %C.3 = bind_symbolic_name b, 0, %param.loc3 [symbolic = %b.1 (constants.%b)]
-=======
-// CHECK:STDOUT:     %b.param.loc3: %C.3 = param b, runtime_param<invalid>
-// CHECK:STDOUT:     %b.loc3_9.1: %C.3 = bind_symbolic_name b, 0, %b.param.loc3 [symbolic = %b.loc3_9.2 (constants.%b)]
->>>>>>> 77facdd7
+// CHECK:STDOUT:     %b.loc3_9.1: %C.3 = bind_symbolic_name b, 0, %param.loc3 [symbolic = %b.loc3_9.2 (constants.%b)]
 // CHECK:STDOUT:   }
 // CHECK:STDOUT:   %D.decl.loc4: %D.type = class_decl @D [template = constants.%D.1] {
 // CHECK:STDOUT:     %b.patt.loc4: %C.3 = symbolic_binding_pattern b, 0 [symbolic = constants.%b.patt.2]
@@ -115,14 +105,9 @@
 // CHECK:STDOUT:   }
 // CHECK:STDOUT: }
 // CHECK:STDOUT:
-<<<<<<< HEAD
-// CHECK:STDOUT: generic class @C(%a.loc2: i32) {
-// CHECK:STDOUT:   %a.1: i32 = bind_symbolic_name a, 0 [symbolic = %a.1 (constants.%a)]
-// CHECK:STDOUT:   %a.patt.1: i32 = symbolic_binding_pattern a, 0 [symbolic = %a.patt.1 (constants.%a.patt)]
-=======
 // CHECK:STDOUT: generic class @C(%a.loc2_9.1: i32) {
 // CHECK:STDOUT:   %a.loc2_9.2: i32 = bind_symbolic_name a, 0 [symbolic = %a.loc2_9.2 (constants.%a)]
->>>>>>> 77facdd7
+// CHECK:STDOUT:   %a.patt.loc2_9.2: i32 = symbolic_binding_pattern a, 0 [symbolic = %a.patt.loc2_9.2 (constants.%a.patt)]
 // CHECK:STDOUT:
 // CHECK:STDOUT: !definition:
 // CHECK:STDOUT:
@@ -134,14 +119,9 @@
 // CHECK:STDOUT:   }
 // CHECK:STDOUT: }
 // CHECK:STDOUT:
-<<<<<<< HEAD
-// CHECK:STDOUT: generic class @D(%b.loc3: %C.3) {
-// CHECK:STDOUT:   %b.1: %C.3 = bind_symbolic_name b, 0 [symbolic = %b.1 (constants.%b)]
-// CHECK:STDOUT:   %b.patt.1: %C.3 = symbolic_binding_pattern b, 0 [symbolic = %b.patt.1 (constants.%b.patt.1)]
-=======
 // CHECK:STDOUT: generic class @D(%b.loc3_9.1: %C.3) {
 // CHECK:STDOUT:   %b.loc3_9.2: %C.3 = bind_symbolic_name b, 0 [symbolic = %b.loc3_9.2 (constants.%b)]
->>>>>>> 77facdd7
+// CHECK:STDOUT:   %b.patt.loc3: %C.3 = symbolic_binding_pattern b, 0 [symbolic = %b.patt.loc3 (constants.%b.patt.1)]
 // CHECK:STDOUT:
 // CHECK:STDOUT: !definition:
 // CHECK:STDOUT:
@@ -156,30 +136,18 @@
 // CHECK:STDOUT: fn @Int32() -> type = "int.make_type_32";
 // CHECK:STDOUT:
 // CHECK:STDOUT: specific @C(constants.%a) {
-<<<<<<< HEAD
-// CHECK:STDOUT:   %a.1 => constants.%a
-// CHECK:STDOUT:   %a.patt.1 => constants.%a
-// CHECK:STDOUT: }
-// CHECK:STDOUT:
-// CHECK:STDOUT: specific @C(constants.%.4) {
-// CHECK:STDOUT:   %a.1 => constants.%.4
-// CHECK:STDOUT:   %a.patt.1 => constants.%.4
-// CHECK:STDOUT: }
-// CHECK:STDOUT:
-// CHECK:STDOUT: specific @D(constants.%b) {
-// CHECK:STDOUT:   %b.1 => constants.%b
-// CHECK:STDOUT:   %b.patt.1 => constants.%b
-=======
 // CHECK:STDOUT:   %a.loc2_9.2 => constants.%a
+// CHECK:STDOUT:   %a.patt.loc2_9.2 => constants.%a
 // CHECK:STDOUT: }
 // CHECK:STDOUT:
 // CHECK:STDOUT: specific @C(constants.%.4) {
 // CHECK:STDOUT:   %a.loc2_9.2 => constants.%.4
+// CHECK:STDOUT:   %a.patt.loc2_9.2 => constants.%.4
 // CHECK:STDOUT: }
 // CHECK:STDOUT:
 // CHECK:STDOUT: specific @D(constants.%b) {
 // CHECK:STDOUT:   %b.loc3_9.2 => constants.%b
->>>>>>> 77facdd7
+// CHECK:STDOUT:   %b.patt.loc3 => constants.%b
 // CHECK:STDOUT: }
 // CHECK:STDOUT:
 // CHECK:STDOUT: --- fail_int_mismatch.carbon
@@ -231,60 +199,40 @@
 // CHECK:STDOUT:   }
 // CHECK:STDOUT:   %Core.import = import Core
 // CHECK:STDOUT:   %C.decl: %C.type = class_decl @C [template = constants.%C.1] {
-// CHECK:STDOUT:     %a.patt.loc2: i32 = symbolic_binding_pattern a, 0 [symbolic = %a.patt.1 (constants.%a.patt)]
-// CHECK:STDOUT:     %a.param_patt: i32 = param_pattern %a.patt.loc2, runtime_param<invalid> [symbolic = %a.patt.1 (constants.%a.patt)]
+// CHECK:STDOUT:     %a.patt.loc2_9.1: i32 = symbolic_binding_pattern a, 0 [symbolic = %a.patt.loc2_9.2 (constants.%a.patt)]
+// CHECK:STDOUT:     %a.param_patt: i32 = param_pattern %a.patt.loc2_9.1, runtime_param<invalid> [symbolic = %a.patt.loc2_9.2 (constants.%a.patt)]
 // CHECK:STDOUT:   } {
 // CHECK:STDOUT:     %int.make_type_32: init type = call constants.%Int32() [template = i32]
 // CHECK:STDOUT:     %.loc2_13.1: type = value_of_initializer %int.make_type_32 [template = i32]
 // CHECK:STDOUT:     %.loc2_13.2: type = converted %int.make_type_32, %.loc2_13.1 [template = i32]
-<<<<<<< HEAD
 // CHECK:STDOUT:     %param: i32 = param runtime_param<invalid>
-// CHECK:STDOUT:     %a.loc2: i32 = bind_symbolic_name a, 0, %param [symbolic = %a.1 (constants.%a)]
-=======
-// CHECK:STDOUT:     %a.param: i32 = param a, runtime_param<invalid>
-// CHECK:STDOUT:     %a.loc2_9.1: i32 = bind_symbolic_name a, 0, %a.param [symbolic = %a.loc2_9.2 (constants.%a)]
->>>>>>> 77facdd7
+// CHECK:STDOUT:     %a.loc2_9.1: i32 = bind_symbolic_name a, 0, %param [symbolic = %a.loc2_9.2 (constants.%a)]
 // CHECK:STDOUT:   }
 // CHECK:STDOUT:   %D.decl: %D.type = class_decl @D [template = constants.%D.1] {
-// CHECK:STDOUT:     %b.patt.loc3: %C.3 = symbolic_binding_pattern b, 0 [symbolic = %b.patt.1 (constants.%b.patt.1)]
-// CHECK:STDOUT:     %b.param_patt: %C.3 = param_pattern %b.patt.loc3, runtime_param<invalid> [symbolic = %b.patt.1 (constants.%b.patt.1)]
+// CHECK:STDOUT:     %b.patt.loc3_9.1: %C.3 = symbolic_binding_pattern b, 0 [symbolic = %b.patt.loc3_9.2 (constants.%b.patt.1)]
+// CHECK:STDOUT:     %b.param_patt: %C.3 = param_pattern %b.patt.loc3_9.1, runtime_param<invalid> [symbolic = %b.patt.loc3_9.2 (constants.%b.patt.1)]
 // CHECK:STDOUT:   } {
 // CHECK:STDOUT:     %C.ref: %C.type = name_ref C, file.%C.decl [template = constants.%C.1]
 // CHECK:STDOUT:     %.loc3: i32 = int_literal 1000 [template = constants.%.4]
 // CHECK:STDOUT:     %C: type = class_type @C, @C(constants.%.4) [template = constants.%C.3]
-<<<<<<< HEAD
 // CHECK:STDOUT:     %param: %C.3 = param runtime_param<invalid>
-// CHECK:STDOUT:     %b.loc3: %C.3 = bind_symbolic_name b, 0, %param [symbolic = %b.1 (constants.%b)]
-=======
-// CHECK:STDOUT:     %b.param: %C.3 = param b, runtime_param<invalid>
-// CHECK:STDOUT:     %b.loc3_9.1: %C.3 = bind_symbolic_name b, 0, %b.param [symbolic = %b.loc3_9.2 (constants.%b)]
->>>>>>> 77facdd7
+// CHECK:STDOUT:     %b.loc3_9.1: %C.3 = bind_symbolic_name b, 0, %param [symbolic = %b.loc3_9.2 (constants.%b)]
 // CHECK:STDOUT:   }
 // CHECK:STDOUT:   %.decl: %.type = class_decl @.1 [template = constants.%.5] {
-// CHECK:STDOUT:     %b.patt.loc10: %C.3 = symbolic_binding_pattern b, 0 [symbolic = %b.patt.1 (constants.%b.patt.2)]
-// CHECK:STDOUT:     %b.param_patt: %C.3 = param_pattern %b.patt.loc10, runtime_param<invalid> [symbolic = %b.patt.1 (constants.%b.patt.2)]
+// CHECK:STDOUT:     %b.patt.loc10_9.1: %C.3 = symbolic_binding_pattern b, 0 [symbolic = %b.patt.loc10_9.2 (constants.%b.patt.2)]
+// CHECK:STDOUT:     %b.param_patt: %C.3 = param_pattern %b.patt.loc10_9.1, runtime_param<invalid> [symbolic = %b.patt.loc10_9.2 (constants.%b.patt.2)]
 // CHECK:STDOUT:   } {
 // CHECK:STDOUT:     %C.ref: %C.type = name_ref C, file.%C.decl [template = constants.%C.1]
 // CHECK:STDOUT:     %.loc10_15: i32 = int_literal 1000 [template = constants.%.4]
 // CHECK:STDOUT:     %C: type = class_type @C, @C(constants.%.4) [template = constants.%C.3]
-<<<<<<< HEAD
 // CHECK:STDOUT:     %param: %C.3 = param runtime_param<invalid>
-// CHECK:STDOUT:     %b.loc10: %C.3 = bind_symbolic_name b, 0, %param [symbolic = %b.1 (constants.%b)]
-// CHECK:STDOUT:   }
-// CHECK:STDOUT: }
-// CHECK:STDOUT:
-// CHECK:STDOUT: generic class @C(%a.loc2: i32) {
-// CHECK:STDOUT:   %a.1: i32 = bind_symbolic_name a, 0 [symbolic = %a.1 (constants.%a)]
-// CHECK:STDOUT:   %a.patt.1: i32 = symbolic_binding_pattern a, 0 [symbolic = %a.patt.1 (constants.%a.patt)]
-=======
-// CHECK:STDOUT:     %b.param: %C.3 = param b, runtime_param<invalid>
-// CHECK:STDOUT:     %b.loc10_9.1: %C.3 = bind_symbolic_name b, 0, %b.param [symbolic = %b.loc10_9.2 (constants.%b)]
+// CHECK:STDOUT:     %b.loc10_9.1: %C.3 = bind_symbolic_name b, 0, %param [symbolic = %b.loc10_9.2 (constants.%b)]
 // CHECK:STDOUT:   }
 // CHECK:STDOUT: }
 // CHECK:STDOUT:
 // CHECK:STDOUT: generic class @C(%a.loc2_9.1: i32) {
 // CHECK:STDOUT:   %a.loc2_9.2: i32 = bind_symbolic_name a, 0 [symbolic = %a.loc2_9.2 (constants.%a)]
->>>>>>> 77facdd7
+// CHECK:STDOUT:   %a.patt.loc2_9.2: i32 = symbolic_binding_pattern a, 0 [symbolic = %a.patt.loc2_9.2 (constants.%a.patt)]
 // CHECK:STDOUT:
 // CHECK:STDOUT: !definition:
 // CHECK:STDOUT:
@@ -296,26 +244,16 @@
 // CHECK:STDOUT:   }
 // CHECK:STDOUT: }
 // CHECK:STDOUT:
-<<<<<<< HEAD
-// CHECK:STDOUT: generic class @D(%b.loc3: %C.3) {
-// CHECK:STDOUT:   %b.1: %C.3 = bind_symbolic_name b, 0 [symbolic = %b.1 (constants.%b)]
-// CHECK:STDOUT:   %b.patt.1: %C.3 = symbolic_binding_pattern b, 0 [symbolic = %b.patt.1 (constants.%b.patt.1)]
-=======
 // CHECK:STDOUT: generic class @D(%b.loc3_9.1: %C.3) {
 // CHECK:STDOUT:   %b.loc3_9.2: %C.3 = bind_symbolic_name b, 0 [symbolic = %b.loc3_9.2 (constants.%b)]
->>>>>>> 77facdd7
+// CHECK:STDOUT:   %b.patt.loc3_9.2: %C.3 = symbolic_binding_pattern b, 0 [symbolic = %b.patt.loc3_9.2 (constants.%b.patt.1)]
 // CHECK:STDOUT:
 // CHECK:STDOUT:   class;
 // CHECK:STDOUT: }
 // CHECK:STDOUT:
-<<<<<<< HEAD
-// CHECK:STDOUT: generic class @.1(%b.loc10: %C.3) {
-// CHECK:STDOUT:   %b.1: %C.3 = bind_symbolic_name b, 0 [symbolic = %b.1 (constants.%b)]
-// CHECK:STDOUT:   %b.patt.1: %C.3 = symbolic_binding_pattern b, 0 [symbolic = %b.patt.1 (constants.%b.patt.2)]
-=======
 // CHECK:STDOUT: generic class @.1(%b.loc10_9.1: %C.3) {
 // CHECK:STDOUT:   %b.loc10_9.2: %C.3 = bind_symbolic_name b, 0 [symbolic = %b.loc10_9.2 (constants.%b)]
->>>>>>> 77facdd7
+// CHECK:STDOUT:   %b.patt.loc10_9.2: %C.3 = symbolic_binding_pattern b, 0 [symbolic = %b.patt.loc10_9.2 (constants.%b.patt.2)]
 // CHECK:STDOUT:
 // CHECK:STDOUT: !definition:
 // CHECK:STDOUT:
@@ -330,38 +268,22 @@
 // CHECK:STDOUT: fn @Int32() -> type = "int.make_type_32";
 // CHECK:STDOUT:
 // CHECK:STDOUT: specific @C(constants.%a) {
-<<<<<<< HEAD
-// CHECK:STDOUT:   %a.1 => constants.%a
-// CHECK:STDOUT:   %a.patt.1 => constants.%a
-// CHECK:STDOUT: }
-// CHECK:STDOUT:
-// CHECK:STDOUT: specific @C(constants.%.4) {
-// CHECK:STDOUT:   %a.1 => constants.%.4
-// CHECK:STDOUT:   %a.patt.1 => constants.%.4
-// CHECK:STDOUT: }
-// CHECK:STDOUT:
-// CHECK:STDOUT: specific @D(constants.%b) {
-// CHECK:STDOUT:   %b.1 => constants.%b
-// CHECK:STDOUT:   %b.patt.1 => constants.%b
-// CHECK:STDOUT: }
-// CHECK:STDOUT:
-// CHECK:STDOUT: specific @.1(constants.%b) {
-// CHECK:STDOUT:   %b.1 => constants.%b
-// CHECK:STDOUT:   %b.patt.1 => constants.%b
-=======
 // CHECK:STDOUT:   %a.loc2_9.2 => constants.%a
+// CHECK:STDOUT:   %a.patt.loc2_9.2 => constants.%a
 // CHECK:STDOUT: }
 // CHECK:STDOUT:
 // CHECK:STDOUT: specific @C(constants.%.4) {
 // CHECK:STDOUT:   %a.loc2_9.2 => constants.%.4
+// CHECK:STDOUT:   %a.patt.loc2_9.2 => constants.%.4
 // CHECK:STDOUT: }
 // CHECK:STDOUT:
 // CHECK:STDOUT: specific @D(constants.%b) {
 // CHECK:STDOUT:   %b.loc3_9.2 => constants.%b
+// CHECK:STDOUT:   %b.patt.loc3_9.2 => constants.%b
 // CHECK:STDOUT: }
 // CHECK:STDOUT:
 // CHECK:STDOUT: specific @.1(constants.%b) {
 // CHECK:STDOUT:   %b.loc10_9.2 => constants.%b
->>>>>>> 77facdd7
+// CHECK:STDOUT:   %b.patt.loc10_9.2 => constants.%b
 // CHECK:STDOUT: }
 // CHECK:STDOUT: