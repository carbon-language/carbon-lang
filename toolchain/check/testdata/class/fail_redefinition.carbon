// Part of the Carbon Language project, under the Apache License v2.0 with LLVM
// Exceptions. See /LICENSE for license information.
// SPDX-License-Identifier: Apache-2.0 WITH LLVM-exception
//
// AUTOUPDATE

class Class {
  fn F();
  fn H();
}

// CHECK:STDERR: fail_redefinition.carbon:[[@LINE+6]]:1: ERROR: Redefinition of class Class.
// CHECK:STDERR: class Class {
// CHECK:STDERR: ^~~~~~~~~~~~~
// CHECK:STDERR: fail_redefinition.carbon:[[@LINE-8]]:1: Previous definition was here.
// CHECK:STDERR: class Class {
// CHECK:STDERR: ^~~~~~~~~~~~~
class Class {
  fn G();
  fn H();
}

fn Class.F() {}
fn Class.G() {}
fn Class.H() {}

// CHECK:STDOUT: --- fail_redefinition.carbon
// CHECK:STDOUT:
// CHECK:STDOUT: constants {
// CHECK:STDOUT:   %Class: type = class_type @Class [template]
// CHECK:STDOUT:   %.1: type = struct_type {} [template]
// CHECK:STDOUT: }
// CHECK:STDOUT:
// CHECK:STDOUT: file {
<<<<<<< HEAD
// CHECK:STDOUT:   package: <namespace> = namespace {
// CHECK:STDOUT:     .Class = %Class.decl.loc7
// CHECK:STDOUT:   } [template]
// CHECK:STDOUT:   %Class.decl.loc7 = class_decl @Class, () [template = constants.%Class]
// CHECK:STDOUT:   %Class.decl.loc18 = class_decl @Class, () [template = constants.%Class]
// CHECK:STDOUT:   %F: <function> = fn_decl @F [template]
// CHECK:STDOUT:   %G: <function> = fn_decl @G [template]
// CHECK:STDOUT:   %H: <function> = fn_decl @H [template]
=======
// CHECK:STDOUT:   package: <namespace> = namespace {.Class = %Class.decl.loc7} [template]
// CHECK:STDOUT:   %Class.decl.loc7 = class_decl @Class {} [template = constants.%Class]
// CHECK:STDOUT:   %Class.decl.loc18 = class_decl @Class {} [template = constants.%Class]
// CHECK:STDOUT:   %F: <function> = fn_decl @F {} [template]
// CHECK:STDOUT:   %G: <function> = fn_decl @G {} [template]
// CHECK:STDOUT:   %H: <function> = fn_decl @H {} [template]
>>>>>>> 5f4e6c76
// CHECK:STDOUT: }
// CHECK:STDOUT:
// CHECK:STDOUT: class @Class {
// CHECK:STDOUT:   %G: <function> = fn_decl @G {} [template]
// CHECK:STDOUT:   %H: <function> = fn_decl @H {} [template]
// CHECK:STDOUT:
// CHECK:STDOUT: !members:
// CHECK:STDOUT:   .F = <unexpected instref inst+3>
// CHECK:STDOUT:   .H = <unexpected instref inst+4>
// CHECK:STDOUT:   .G = %G
// CHECK:STDOUT: }
// CHECK:STDOUT:
// CHECK:STDOUT: fn @F() {
// CHECK:STDOUT: !entry:
// CHECK:STDOUT:   return
// CHECK:STDOUT: }
// CHECK:STDOUT:
// CHECK:STDOUT: fn @H() {
// CHECK:STDOUT: !entry:
// CHECK:STDOUT:   return
// CHECK:STDOUT: }
// CHECK:STDOUT:
// CHECK:STDOUT: fn @G() {
// CHECK:STDOUT: !entry:
// CHECK:STDOUT:   return
// CHECK:STDOUT: }
// CHECK:STDOUT:<|MERGE_RESOLUTION|>--- conflicted
+++ resolved
@@ -32,23 +32,14 @@
 // CHECK:STDOUT: }
 // CHECK:STDOUT:
 // CHECK:STDOUT: file {
-<<<<<<< HEAD
 // CHECK:STDOUT:   package: <namespace> = namespace {
 // CHECK:STDOUT:     .Class = %Class.decl.loc7
 // CHECK:STDOUT:   } [template]
-// CHECK:STDOUT:   %Class.decl.loc7 = class_decl @Class, () [template = constants.%Class]
-// CHECK:STDOUT:   %Class.decl.loc18 = class_decl @Class, () [template = constants.%Class]
-// CHECK:STDOUT:   %F: <function> = fn_decl @F [template]
-// CHECK:STDOUT:   %G: <function> = fn_decl @G [template]
-// CHECK:STDOUT:   %H: <function> = fn_decl @H [template]
-=======
-// CHECK:STDOUT:   package: <namespace> = namespace {.Class = %Class.decl.loc7} [template]
 // CHECK:STDOUT:   %Class.decl.loc7 = class_decl @Class {} [template = constants.%Class]
 // CHECK:STDOUT:   %Class.decl.loc18 = class_decl @Class {} [template = constants.%Class]
 // CHECK:STDOUT:   %F: <function> = fn_decl @F {} [template]
 // CHECK:STDOUT:   %G: <function> = fn_decl @G {} [template]
 // CHECK:STDOUT:   %H: <function> = fn_decl @H {} [template]
->>>>>>> 5f4e6c76
 // CHECK:STDOUT: }
 // CHECK:STDOUT:
 // CHECK:STDOUT: class @Class {
