--- conflicted
+++ resolved
@@ -32,17 +32,11 @@
 // CHECK:STDOUT: }
 // CHECK:STDOUT:
 // CHECK:STDOUT: file {
-<<<<<<< HEAD
 // CHECK:STDOUT:   package: <namespace> = namespace {
 // CHECK:STDOUT:     .Outer = %Outer.decl
 // CHECK:STDOUT:     .F = %F
 // CHECK:STDOUT:     .G = %G
 // CHECK:STDOUT:   } [template]
-// CHECK:STDOUT:   %Outer.decl = class_decl @Outer, () [template = constants.%Outer]
-// CHECK:STDOUT:   %F: <function> = fn_decl @F [template]
-// CHECK:STDOUT:   %G: <function> = fn_decl @G [template]
-=======
-// CHECK:STDOUT:   package: <namespace> = namespace {.Outer = %Outer.decl, .F = %F, .G = %G} [template]
 // CHECK:STDOUT:   %Outer.decl = class_decl @Outer {} [template = constants.%Outer]
 // CHECK:STDOUT:   %F: <function> = fn_decl @F {
 // CHECK:STDOUT:     %Outer.ref.loc13: type = name_ref Outer, %Outer.decl [template = constants.%Outer]
@@ -56,7 +50,6 @@
 // CHECK:STDOUT:     %o.loc17_6.1: Outer = param o
 // CHECK:STDOUT:     @G.%o: Outer = bind_name o, %o.loc17_6.1
 // CHECK:STDOUT:   } [template]
->>>>>>> 5f4e6c76
 // CHECK:STDOUT: }
 // CHECK:STDOUT:
 // CHECK:STDOUT: class @Outer {
