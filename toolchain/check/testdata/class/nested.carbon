// Part of the Carbon Language project, under the Apache License v2.0 with LLVM
// Exceptions. See /LICENSE for license information.
// SPDX-License-Identifier: Apache-2.0 WITH LLVM-exception
//
// AUTOUPDATE
// TIP: To test this file alone, run:
// TIP:   bazel test //toolchain/testing:file_test --test_arg=--file_tests=toolchain/check/testdata/class/nested.carbon
// TIP: To dump output, run:
// TIP:   bazel run //toolchain/testing:file_test -- --dump_output --file_tests=toolchain/check/testdata/class/nested.carbon

class Outer {
  fn F() {
    // Outer and Inner are both complete here.
    var o: Outer;
    var i: Inner;
  }

  class Inner {
    var pi: Self*;
    var po: Outer*;
    var qi: Inner*;

    fn G() {
      // Outer and Inner are both complete here.
      var o: Outer;
      var i: Inner;
    }
  }

  fn H() {
    // Outer and Inner are both complete here.
    var o: Outer;
    var i: Inner;
  }

  var po: Self*;
  var qo: Outer*;
  var pi: Inner*;
}

fn F(a: Outer*) {
  let b: Outer.Inner* = (*a).pi;

  a->po = a;
  a->qo = a;
  a->pi = a->pi;
  b->po = a;
  b->pi = a->pi;
  b->qi = a->pi;
}

// CHECK:STDOUT: --- nested.carbon
// CHECK:STDOUT:
// CHECK:STDOUT: constants {
// CHECK:STDOUT:   %Outer: type = class_type @Outer [template]
// CHECK:STDOUT:   %F.type.1: type = fn_type @F.1 [template]
// CHECK:STDOUT:   %.1: type = tuple_type () [template]
// CHECK:STDOUT:   %F.1: %F.type.1 = struct_value () [template]
// CHECK:STDOUT:   %Inner: type = class_type @Inner [template]
// CHECK:STDOUT:   %.2: type = ptr_type %Inner [template]
// CHECK:STDOUT:   %.3: type = unbound_element_type %Inner, %.2 [template]
// CHECK:STDOUT:   %.4: type = ptr_type %Outer [template]
// CHECK:STDOUT:   %.5: type = unbound_element_type %Inner, %.4 [template]
// CHECK:STDOUT:   %G.type: type = fn_type @G [template]
// CHECK:STDOUT:   %G: %G.type = struct_value () [template]
// CHECK:STDOUT:   %.6: type = struct_type {.pi: %.2, .po: %.4, .qi: %.2} [template]
// CHECK:STDOUT:   %H.type: type = fn_type @H [template]
// CHECK:STDOUT:   %H: %H.type = struct_value () [template]
// CHECK:STDOUT:   %.7: type = unbound_element_type %Outer, %.4 [template]
// CHECK:STDOUT:   %.8: type = unbound_element_type %Outer, %.2 [template]
// CHECK:STDOUT:   %.9: type = struct_type {.po: %.4, .qo: %.4, .pi: %.2} [template]
// CHECK:STDOUT:   %.10: type = ptr_type %.9 [template]
// CHECK:STDOUT:   %.11: type = ptr_type %.6 [template]
// CHECK:STDOUT:   %F.type.2: type = fn_type @F.2 [template]
// CHECK:STDOUT:   %F.2: %F.type.2 = struct_value () [template]
// CHECK:STDOUT: }
// CHECK:STDOUT:
// CHECK:STDOUT: imports {
// CHECK:STDOUT:   %Core: <namespace> = namespace file.%Core.import, [template] {
// CHECK:STDOUT:     import Core//prelude
// CHECK:STDOUT:     import Core//prelude/operators
// CHECK:STDOUT:     import Core//prelude/types
// CHECK:STDOUT:     import Core//prelude/operators/arithmetic
// CHECK:STDOUT:     import Core//prelude/operators/bitwise
// CHECK:STDOUT:     import Core//prelude/operators/comparison
// CHECK:STDOUT:     import Core//prelude/types/bool
// CHECK:STDOUT:   }
// CHECK:STDOUT: }
// CHECK:STDOUT:
// CHECK:STDOUT: file {
// CHECK:STDOUT:   package: <namespace> = namespace [template] {
// CHECK:STDOUT:     .Core = imports.%Core
// CHECK:STDOUT:     .Outer = %Outer.decl
// CHECK:STDOUT:     .F = %F.decl
// CHECK:STDOUT:   }
// CHECK:STDOUT:   %Core.import = import Core
// CHECK:STDOUT:   %Outer.decl: type = class_decl @Outer [template = constants.%Outer] {} {}
// CHECK:STDOUT:   %F.decl: %F.type.2 = fn_decl @F.2 [template = constants.%F.2] {
// CHECK:STDOUT:     %a.patt: %.4 = binding_pattern a
// CHECK:STDOUT:   } {
// CHECK:STDOUT:     %Outer.ref: type = name_ref Outer, %Outer.decl [template = constants.%Outer]
<<<<<<< HEAD
// CHECK:STDOUT:     %.loc41_14: type = ptr_type %Outer [template = constants.%.4]
// CHECK:STDOUT:     %param: %.4 = param
// CHECK:STDOUT:     @F.2.%a: %.4 = bind_name a, %param
=======
// CHECK:STDOUT:     %.loc41: type = ptr_type %Outer [template = constants.%.4]
// CHECK:STDOUT:     %a.loc41_6.1: %.4 = param a
// CHECK:STDOUT:     @F.2.%a: %.4 = bind_name a, %a.loc41_6.1
>>>>>>> ed374dcd
// CHECK:STDOUT:   }
// CHECK:STDOUT: }
// CHECK:STDOUT:
// CHECK:STDOUT: class @Outer {
// CHECK:STDOUT:   %F.decl: %F.type.1 = fn_decl @F.1 [template = constants.%F.1] {} {}
// CHECK:STDOUT:   %Inner.decl: type = class_decl @Inner [template = constants.%Inner] {} {}
// CHECK:STDOUT:   %H.decl: %H.type = fn_decl @H [template = constants.%H] {} {}
// CHECK:STDOUT:   %Self.ref: type = name_ref Self, constants.%Outer [template = constants.%Outer]
// CHECK:STDOUT:   %.loc36_15: type = ptr_type %Outer [template = constants.%.4]
// CHECK:STDOUT:   %.loc36_9: %.7 = field_decl po, element0 [template]
// CHECK:STDOUT:   %Outer.ref: type = name_ref Outer, file.%Outer.decl [template = constants.%Outer]
// CHECK:STDOUT:   %.loc37_16: type = ptr_type %Outer [template = constants.%.4]
// CHECK:STDOUT:   %.loc37_9: %.7 = field_decl qo, element1 [template]
// CHECK:STDOUT:   %Inner.ref: type = name_ref Inner, %Inner.decl [template = constants.%Inner]
// CHECK:STDOUT:   %.loc38_16: type = ptr_type %Inner [template = constants.%.2]
// CHECK:STDOUT:   %.loc38_9: %.8 = field_decl pi, element2 [template]
// CHECK:STDOUT:
// CHECK:STDOUT: !members:
// CHECK:STDOUT:   .Self = constants.%Outer
// CHECK:STDOUT:   .F = %F.decl
// CHECK:STDOUT:   .Inner = %Inner.decl
// CHECK:STDOUT:   .H = %H.decl
// CHECK:STDOUT:   .po = %.loc36_9
// CHECK:STDOUT:   .qo = %.loc37_9
// CHECK:STDOUT:   .pi = %.loc38_9
// CHECK:STDOUT: }
// CHECK:STDOUT:
// CHECK:STDOUT: class @Inner {
// CHECK:STDOUT:   %Self.ref: type = name_ref Self, constants.%Inner [template = constants.%Inner]
// CHECK:STDOUT:   %.loc19_17: type = ptr_type %Inner [template = constants.%.2]
// CHECK:STDOUT:   %.loc19_11: %.3 = field_decl pi, element0 [template]
// CHECK:STDOUT:   %Outer.ref: type = name_ref Outer, file.%Outer.decl [template = constants.%Outer]
// CHECK:STDOUT:   %.loc20_18: type = ptr_type %Outer [template = constants.%.4]
// CHECK:STDOUT:   %.loc20_11: %.5 = field_decl po, element1 [template]
// CHECK:STDOUT:   %Inner.ref: type = name_ref Inner, @Outer.%Inner.decl [template = constants.%Inner]
// CHECK:STDOUT:   %.loc21_18: type = ptr_type %Inner [template = constants.%.2]
// CHECK:STDOUT:   %.loc21_11: %.3 = field_decl qi, element2 [template]
// CHECK:STDOUT:   %G.decl: %G.type = fn_decl @G [template = constants.%G] {} {}
// CHECK:STDOUT:
// CHECK:STDOUT: !members:
// CHECK:STDOUT:   .Self = constants.%Inner
// CHECK:STDOUT:   .pi = %.loc19_11
// CHECK:STDOUT:   .po = %.loc20_11
// CHECK:STDOUT:   .qi = %.loc21_11
// CHECK:STDOUT:   .G = %G.decl
// CHECK:STDOUT: }
// CHECK:STDOUT:
// CHECK:STDOUT: fn @F.1() {
// CHECK:STDOUT: !entry:
// CHECK:STDOUT:   %Outer.ref: type = name_ref Outer, file.%Outer.decl [template = constants.%Outer]
// CHECK:STDOUT:   %o.var: ref %Outer = var o
// CHECK:STDOUT:   %o: ref %Outer = bind_name o, %o.var
// CHECK:STDOUT:   %Inner.ref: type = name_ref Inner, @Outer.%Inner.decl [template = constants.%Inner]
// CHECK:STDOUT:   %i.var: ref %Inner = var i
// CHECK:STDOUT:   %i: ref %Inner = bind_name i, %i.var
// CHECK:STDOUT:   return
// CHECK:STDOUT: }
// CHECK:STDOUT:
// CHECK:STDOUT: fn @G() {
// CHECK:STDOUT: !entry:
// CHECK:STDOUT:   %Outer.ref: type = name_ref Outer, file.%Outer.decl [template = constants.%Outer]
// CHECK:STDOUT:   %o.var: ref %Outer = var o
// CHECK:STDOUT:   %o: ref %Outer = bind_name o, %o.var
// CHECK:STDOUT:   %Inner.ref: type = name_ref Inner, @Outer.%Inner.decl [template = constants.%Inner]
// CHECK:STDOUT:   %i.var: ref %Inner = var i
// CHECK:STDOUT:   %i: ref %Inner = bind_name i, %i.var
// CHECK:STDOUT:   return
// CHECK:STDOUT: }
// CHECK:STDOUT:
// CHECK:STDOUT: fn @H() {
// CHECK:STDOUT: !entry:
// CHECK:STDOUT:   %Outer.ref: type = name_ref Outer, file.%Outer.decl [template = constants.%Outer]
// CHECK:STDOUT:   %o.var: ref %Outer = var o
// CHECK:STDOUT:   %o: ref %Outer = bind_name o, %o.var
// CHECK:STDOUT:   %Inner.ref: type = name_ref Inner, @Outer.%Inner.decl [template = constants.%Inner]
// CHECK:STDOUT:   %i.var: ref %Inner = var i
// CHECK:STDOUT:   %i: ref %Inner = bind_name i, %i.var
// CHECK:STDOUT:   return
// CHECK:STDOUT: }
// CHECK:STDOUT:
// CHECK:STDOUT: fn @F.2(%a: %.4) {
// CHECK:STDOUT: !entry:
// CHECK:STDOUT:   %Outer.ref: type = name_ref Outer, file.%Outer.decl [template = constants.%Outer]
// CHECK:STDOUT:   %Inner.ref: type = name_ref Inner, @Outer.%Inner.decl [template = constants.%Inner]
// CHECK:STDOUT:   %.loc42_21: type = ptr_type %Inner [template = constants.%.2]
// CHECK:STDOUT:   %a.ref.loc42: %.4 = name_ref a, %a
// CHECK:STDOUT:   %.loc42_26: ref %Outer = deref %a.ref.loc42
// CHECK:STDOUT:   %pi.ref.loc42: %.8 = name_ref pi, @Outer.%.loc38_9 [template = @Outer.%.loc38_9]
// CHECK:STDOUT:   %.loc42_29.1: ref %.2 = class_element_access %.loc42_26, element2
// CHECK:STDOUT:   %.loc42_29.2: %.2 = bind_value %.loc42_29.1
// CHECK:STDOUT:   %b: %.2 = bind_name b, %.loc42_29.2
// CHECK:STDOUT:   %a.ref.loc44_3: %.4 = name_ref a, %a
// CHECK:STDOUT:   %.loc44_4.1: ref %Outer = deref %a.ref.loc44_3
// CHECK:STDOUT:   %po.ref.loc44: %.7 = name_ref po, @Outer.%.loc36_9 [template = @Outer.%.loc36_9]
// CHECK:STDOUT:   %.loc44_4.2: ref %.4 = class_element_access %.loc44_4.1, element0
// CHECK:STDOUT:   %a.ref.loc44_11: %.4 = name_ref a, %a
// CHECK:STDOUT:   assign %.loc44_4.2, %a.ref.loc44_11
// CHECK:STDOUT:   %a.ref.loc45_3: %.4 = name_ref a, %a
// CHECK:STDOUT:   %.loc45_4.1: ref %Outer = deref %a.ref.loc45_3
// CHECK:STDOUT:   %qo.ref: %.7 = name_ref qo, @Outer.%.loc37_9 [template = @Outer.%.loc37_9]
// CHECK:STDOUT:   %.loc45_4.2: ref %.4 = class_element_access %.loc45_4.1, element1
// CHECK:STDOUT:   %a.ref.loc45_11: %.4 = name_ref a, %a
// CHECK:STDOUT:   assign %.loc45_4.2, %a.ref.loc45_11
// CHECK:STDOUT:   %a.ref.loc46_3: %.4 = name_ref a, %a
// CHECK:STDOUT:   %.loc46_4.1: ref %Outer = deref %a.ref.loc46_3
// CHECK:STDOUT:   %pi.ref.loc46_4: %.8 = name_ref pi, @Outer.%.loc38_9 [template = @Outer.%.loc38_9]
// CHECK:STDOUT:   %.loc46_4.2: ref %.2 = class_element_access %.loc46_4.1, element2
// CHECK:STDOUT:   %a.ref.loc46_11: %.4 = name_ref a, %a
// CHECK:STDOUT:   %.loc46_12.1: ref %Outer = deref %a.ref.loc46_11
// CHECK:STDOUT:   %pi.ref.loc46_12: %.8 = name_ref pi, @Outer.%.loc38_9 [template = @Outer.%.loc38_9]
// CHECK:STDOUT:   %.loc46_12.2: ref %.2 = class_element_access %.loc46_12.1, element2
// CHECK:STDOUT:   %.loc46_12.3: %.2 = bind_value %.loc46_12.2
// CHECK:STDOUT:   assign %.loc46_4.2, %.loc46_12.3
// CHECK:STDOUT:   %b.ref.loc47: %.2 = name_ref b, %b
// CHECK:STDOUT:   %.loc47_4.1: ref %Inner = deref %b.ref.loc47
// CHECK:STDOUT:   %po.ref.loc47: %.5 = name_ref po, @Inner.%.loc20_11 [template = @Inner.%.loc20_11]
// CHECK:STDOUT:   %.loc47_4.2: ref %.4 = class_element_access %.loc47_4.1, element1
// CHECK:STDOUT:   %a.ref.loc47: %.4 = name_ref a, %a
// CHECK:STDOUT:   assign %.loc47_4.2, %a.ref.loc47
// CHECK:STDOUT:   %b.ref.loc48: %.2 = name_ref b, %b
// CHECK:STDOUT:   %.loc48_4.1: ref %Inner = deref %b.ref.loc48
// CHECK:STDOUT:   %pi.ref.loc48_4: %.3 = name_ref pi, @Inner.%.loc19_11 [template = @Inner.%.loc19_11]
// CHECK:STDOUT:   %.loc48_4.2: ref %.2 = class_element_access %.loc48_4.1, element0
// CHECK:STDOUT:   %a.ref.loc48: %.4 = name_ref a, %a
// CHECK:STDOUT:   %.loc48_12.1: ref %Outer = deref %a.ref.loc48
// CHECK:STDOUT:   %pi.ref.loc48_12: %.8 = name_ref pi, @Outer.%.loc38_9 [template = @Outer.%.loc38_9]
// CHECK:STDOUT:   %.loc48_12.2: ref %.2 = class_element_access %.loc48_12.1, element2
// CHECK:STDOUT:   %.loc48_12.3: %.2 = bind_value %.loc48_12.2
// CHECK:STDOUT:   assign %.loc48_4.2, %.loc48_12.3
// CHECK:STDOUT:   %b.ref.loc49: %.2 = name_ref b, %b
// CHECK:STDOUT:   %.loc49_4.1: ref %Inner = deref %b.ref.loc49
// CHECK:STDOUT:   %qi.ref: %.3 = name_ref qi, @Inner.%.loc21_11 [template = @Inner.%.loc21_11]
// CHECK:STDOUT:   %.loc49_4.2: ref %.2 = class_element_access %.loc49_4.1, element2
// CHECK:STDOUT:   %a.ref.loc49: %.4 = name_ref a, %a
// CHECK:STDOUT:   %.loc49_12.1: ref %Outer = deref %a.ref.loc49
// CHECK:STDOUT:   %pi.ref.loc49: %.8 = name_ref pi, @Outer.%.loc38_9 [template = @Outer.%.loc38_9]
// CHECK:STDOUT:   %.loc49_12.2: ref %.2 = class_element_access %.loc49_12.1, element2
// CHECK:STDOUT:   %.loc49_12.3: %.2 = bind_value %.loc49_12.2
// CHECK:STDOUT:   assign %.loc49_4.2, %.loc49_12.3
// CHECK:STDOUT:   return
// CHECK:STDOUT: }
// CHECK:STDOUT:<|MERGE_RESOLUTION|>--- conflicted
+++ resolved
@@ -99,15 +99,9 @@
 // CHECK:STDOUT:     %a.patt: %.4 = binding_pattern a
 // CHECK:STDOUT:   } {
 // CHECK:STDOUT:     %Outer.ref: type = name_ref Outer, %Outer.decl [template = constants.%Outer]
-<<<<<<< HEAD
-// CHECK:STDOUT:     %.loc41_14: type = ptr_type %Outer [template = constants.%.4]
+// CHECK:STDOUT:     %.loc41: type = ptr_type %Outer [template = constants.%.4]
 // CHECK:STDOUT:     %param: %.4 = param
 // CHECK:STDOUT:     @F.2.%a: %.4 = bind_name a, %param
-=======
-// CHECK:STDOUT:     %.loc41: type = ptr_type %Outer [template = constants.%.4]
-// CHECK:STDOUT:     %a.loc41_6.1: %.4 = param a
-// CHECK:STDOUT:     @F.2.%a: %.4 = bind_name a, %a.loc41_6.1
->>>>>>> ed374dcd
 // CHECK:STDOUT:   }
 // CHECK:STDOUT: }
 // CHECK:STDOUT:
