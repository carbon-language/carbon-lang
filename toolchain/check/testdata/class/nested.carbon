--- conflicted
+++ resolved
@@ -99,13 +99,9 @@
 // CHECK:STDOUT:   %Core.import = import Core
 // CHECK:STDOUT:   %Outer.decl: type = class_decl @Outer [template = constants.%Outer] {} {}
 // CHECK:STDOUT:   %F.decl: %F.type.2 = fn_decl @F.2 [template = constants.%F.2] {
-<<<<<<< HEAD
 // CHECK:STDOUT:     %a.patt: %.4 = binding_pattern a
 // CHECK:STDOUT:   } {
-// CHECK:STDOUT:     %Outer.ref: type = name_ref Outer, %Outer.decl [template = constants.%Outer]
-=======
 // CHECK:STDOUT:     %Outer.ref.loc41: type = name_ref Outer, file.%Outer.decl [template = constants.%Outer]
->>>>>>> 1e34d03e
 // CHECK:STDOUT:     %.loc41: type = ptr_type %Outer [template = constants.%.4]
 // CHECK:STDOUT:     %a.param: %.4 = param a, runtime_param0
 // CHECK:STDOUT:     %a: %.4 = bind_name a, %a.param
@@ -147,12 +143,8 @@
 // CHECK:STDOUT:   %Inner.ref: type = name_ref Inner, @Outer.%Inner.decl [template = constants.%Inner]
 // CHECK:STDOUT:   %.loc21_18: type = ptr_type %Inner [template = constants.%.2]
 // CHECK:STDOUT:   %.loc21_11: %.3 = field_decl qi, element2 [template]
-<<<<<<< HEAD
 // CHECK:STDOUT:   %G.decl: %G.type = fn_decl @G [template = constants.%G] {} {}
-=======
-// CHECK:STDOUT:   %G.decl: %G.type = fn_decl @G [template = constants.%G] {}
 // CHECK:STDOUT:   %.loc28: <witness> = complete_type_witness %.6 [template = constants.%.7]
->>>>>>> 1e34d03e
 // CHECK:STDOUT:
 // CHECK:STDOUT: !members:
 // CHECK:STDOUT:   .Self = constants.%Inner
