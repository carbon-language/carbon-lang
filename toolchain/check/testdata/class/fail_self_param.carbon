--- conflicted
+++ resolved
@@ -53,27 +53,16 @@
 // CHECK:STDOUT:   }
 // CHECK:STDOUT:   %Core.import = import Core
 // CHECK:STDOUT:   %C.decl: %C.type = class_decl @C [template = constants.%C.1] {
-<<<<<<< HEAD
-// CHECK:STDOUT:     %self.patt.loc14: type = symbolic_binding_pattern self, 0 [symbolic = %self.patt.1 (constants.%self.patt)]
-// CHECK:STDOUT:     %self.param_patt: type = param_pattern %self.patt.loc14, runtime_param<invalid> [symbolic = %self.patt.1 (constants.%self.patt)]
-// CHECK:STDOUT:     %x.patt.loc14: @C.%self.1 (%self) = symbolic_binding_pattern x, 1 [symbolic = %x.patt.1 (constants.%x.patt)]
-// CHECK:STDOUT:     %x.param_patt: @C.%self.1 (%self) = param_pattern %x.patt.loc14, runtime_param<invalid> [symbolic = %x.patt.1 (constants.%x.patt)]
+// CHECK:STDOUT:     %self.patt.loc14_9.1: type = symbolic_binding_pattern self, 0 [symbolic = %self.patt.loc14_9.2 (constants.%self.patt)]
+// CHECK:STDOUT:     %self.param_patt: type = param_pattern %self.patt.loc14_9.1, runtime_param<invalid> [symbolic = %self.patt.loc14_9.2 (constants.%self.patt)]
+// CHECK:STDOUT:     %x.patt.loc14_22.1: @C.%self.loc14_9.2 (%self) = symbolic_binding_pattern x, 1 [symbolic = %x.patt.loc14_22.2 (constants.%x.patt)]
+// CHECK:STDOUT:     %x.param_patt: @C.%self.loc14_9.2 (%self) = param_pattern %x.patt.loc14_22.1, runtime_param<invalid> [symbolic = %x.patt.loc14_22.2 (constants.%x.patt)]
 // CHECK:STDOUT:   } {
-// CHECK:STDOUT:     %self.ref: type = name_ref self, %self.loc14 [symbolic = %self.1 (constants.%self)]
+// CHECK:STDOUT:     %self.ref: type = name_ref self, %self.loc14_9.1 [symbolic = %self.loc14_9.2 (constants.%self)]
 // CHECK:STDOUT:     %param.loc14_9: type = param runtime_param<invalid>
-// CHECK:STDOUT:     %self.loc14: type = bind_symbolic_name self, 0, %param.loc14_9 [symbolic = %self.1 (constants.%self)]
-// CHECK:STDOUT:     %param.loc14_22: @C.%self.1 (%self) = param runtime_param<invalid>
-// CHECK:STDOUT:     %x.loc14: @C.%self.1 (%self) = bind_symbolic_name x, 1, %param.loc14_22 [symbolic = %x.1 (constants.%x)]
-=======
-// CHECK:STDOUT:     %self.patt: type = symbolic_binding_pattern self, 0
-// CHECK:STDOUT:     %x.patt: @C.%self.loc14_9.2 (%self) = symbolic_binding_pattern x, 1
-// CHECK:STDOUT:   } {
-// CHECK:STDOUT:     %self.param: type = param self, runtime_param<invalid>
-// CHECK:STDOUT:     %self.loc14_9.1: type = bind_symbolic_name self, 0, %self.param [symbolic = %self.loc14_9.2 (constants.%self)]
-// CHECK:STDOUT:     %self.ref: type = name_ref self, %self.loc14_9.1 [symbolic = %self.loc14_9.2 (constants.%self)]
-// CHECK:STDOUT:     %x.param: @C.%self.loc14_9.2 (%self) = param x, runtime_param<invalid>
-// CHECK:STDOUT:     %x.loc14_22.1: @C.%self.loc14_9.2 (%self) = bind_symbolic_name x, 1, %x.param [symbolic = %x.loc14_22.2 (constants.%x)]
->>>>>>> 77facdd7
+// CHECK:STDOUT:     %self.loc14_9.1: type = bind_symbolic_name self, 0, %param.loc14_9 [symbolic = %self.loc14_9.2 (constants.%self)]
+// CHECK:STDOUT:     %param.loc14_22: @C.%self.loc14_9.2 (%self) = param runtime_param<invalid>
+// CHECK:STDOUT:     %x.loc14_22.1: @C.%self.loc14_9.2 (%self) = bind_symbolic_name x, 1, %param.loc14_22 [symbolic = %x.loc14_22.2 (constants.%x)]
 // CHECK:STDOUT:   }
 // CHECK:STDOUT:   %C.ref: %C.type = name_ref C, %C.decl [template = constants.%C.1]
 // CHECK:STDOUT:   %.loc15: i32 = int_literal 0 [template = constants.%.4]
@@ -82,17 +71,11 @@
 // CHECK:STDOUT:   %v: ref %C.3 = bind_name v, %v.var
 // CHECK:STDOUT: }
 // CHECK:STDOUT:
-<<<<<<< HEAD
-// CHECK:STDOUT: generic class @C(%self.loc14: type, %x.loc14: @C.%self.1 (%self)) {
-// CHECK:STDOUT:   %self.1: type = bind_symbolic_name self, 0 [symbolic = %self.1 (constants.%self)]
-// CHECK:STDOUT:   %self.patt.1: type = symbolic_binding_pattern self, 0 [symbolic = %self.patt.1 (constants.%self.patt)]
-// CHECK:STDOUT:   %x.1: %self = bind_symbolic_name x, 1 [symbolic = %x.1 (constants.%x)]
-// CHECK:STDOUT:   %x.patt.1: %self = symbolic_binding_pattern x, 1 [symbolic = %x.patt.1 (constants.%x.patt)]
-=======
 // CHECK:STDOUT: generic class @C(%self.loc14_9.1: type, %x.loc14_22.1: @C.%self.loc14_9.2 (%self)) {
 // CHECK:STDOUT:   %self.loc14_9.2: type = bind_symbolic_name self, 0 [symbolic = %self.loc14_9.2 (constants.%self)]
+// CHECK:STDOUT:   %self.patt.loc14_9.2: type = symbolic_binding_pattern self, 0 [symbolic = %self.patt.loc14_9.2 (constants.%self.patt)]
 // CHECK:STDOUT:   %x.loc14_22.2: %self = bind_symbolic_name x, 1 [symbolic = %x.loc14_22.2 (constants.%x)]
->>>>>>> 77facdd7
+// CHECK:STDOUT:   %x.patt.loc14_22.2: %self = symbolic_binding_pattern x, 1 [symbolic = %x.patt.loc14_22.2 (constants.%x.patt)]
 // CHECK:STDOUT:
 // CHECK:STDOUT: !definition:
 // CHECK:STDOUT:
@@ -105,27 +88,17 @@
 // CHECK:STDOUT: }
 // CHECK:STDOUT:
 // CHECK:STDOUT: specific @C(constants.%self, constants.%x) {
-<<<<<<< HEAD
-// CHECK:STDOUT:   %self.1 => constants.%self
-// CHECK:STDOUT:   %self.patt.1 => constants.%self
-// CHECK:STDOUT:   %x.1 => constants.%x
-// CHECK:STDOUT:   %x.patt.1 => constants.%x
-// CHECK:STDOUT: }
-// CHECK:STDOUT:
-// CHECK:STDOUT: specific @C(i32, constants.%.4) {
-// CHECK:STDOUT:   %self.1 => i32
-// CHECK:STDOUT:   %self.patt.1 => i32
-// CHECK:STDOUT:   %x.1 => constants.%.4
-// CHECK:STDOUT:   %x.patt.1 => constants.%.4
-=======
 // CHECK:STDOUT:   %self.loc14_9.2 => constants.%self
+// CHECK:STDOUT:   %self.patt.loc14_9.2 => constants.%self
 // CHECK:STDOUT:   %x.loc14_22.2 => constants.%x
+// CHECK:STDOUT:   %x.patt.loc14_22.2 => constants.%x
 // CHECK:STDOUT: }
 // CHECK:STDOUT:
 // CHECK:STDOUT: specific @C(i32, constants.%.4) {
 // CHECK:STDOUT:   %self.loc14_9.2 => i32
+// CHECK:STDOUT:   %self.patt.loc14_9.2 => i32
 // CHECK:STDOUT:   %x.loc14_22.2 => constants.%.4
->>>>>>> 77facdd7
+// CHECK:STDOUT:   %x.patt.loc14_22.2 => constants.%.4
 // CHECK:STDOUT:
 // CHECK:STDOUT: !definition:
 // CHECK:STDOUT: }
