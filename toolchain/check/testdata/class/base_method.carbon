// Part of the Carbon Language project, under the Apache License v2.0 with LLVM
// Exceptions. See /LICENSE for license information.
// SPDX-License-Identifier: Apache-2.0 WITH LLVM-exception
//
// AUTOUPDATE
// TIP: To test this file alone, run:
// TIP:   bazel test //toolchain/testing:file_test --test_arg=--file_tests=toolchain/check/testdata/class/base_method.carbon
// TIP: To dump output, run:
// TIP:   bazel run //toolchain/testing:file_test -- --dump_output --file_tests=toolchain/check/testdata/class/base_method.carbon

base class Base {
  var a: i32;

  fn F[addr self: Self*]();
}

fn Base.F[addr self: Self*]() {
  (*self).a = 1;
}

class Derived {
  extend base: Base;
}

fn Call(p: Derived*) {
  (*p).F();
}

// CHECK:STDOUT: --- base_method.carbon
// CHECK:STDOUT:
// CHECK:STDOUT: constants {
// CHECK:STDOUT:   %Base: type = class_type @Base [template]
// CHECK:STDOUT:   %Int32.type: type = fn_type @Int32 [template]
// CHECK:STDOUT:   %.1: type = tuple_type () [template]
// CHECK:STDOUT:   %Int32: %Int32.type = struct_value () [template]
// CHECK:STDOUT:   %.2: type = unbound_element_type %Base, i32 [template]
// CHECK:STDOUT:   %.3: type = ptr_type %Base [template]
// CHECK:STDOUT:   %F.type: type = fn_type @F [template]
// CHECK:STDOUT:   %F: %F.type = struct_value () [template]
// CHECK:STDOUT:   %.4: type = struct_type {.a: i32} [template]
// CHECK:STDOUT:   %.5: type = ptr_type %.4 [template]
// CHECK:STDOUT:   %.6: i32 = int_literal 1 [template]
// CHECK:STDOUT:   %Derived: type = class_type @Derived [template]
// CHECK:STDOUT:   %.7: type = unbound_element_type %Derived, %Base [template]
// CHECK:STDOUT:   %.8: type = struct_type {.base: %Base} [template]
// CHECK:STDOUT:   %.9: type = ptr_type %Derived [template]
// CHECK:STDOUT:   %Call.type: type = fn_type @Call [template]
// CHECK:STDOUT:   %Call: %Call.type = struct_value () [template]
// CHECK:STDOUT:   %.10: type = struct_type {.base: %.5} [template]
// CHECK:STDOUT:   %.11: type = ptr_type %.8 [template]
// CHECK:STDOUT: }
// CHECK:STDOUT:
// CHECK:STDOUT: imports {
// CHECK:STDOUT:   %Core: <namespace> = namespace file.%Core.import, [template] {
// CHECK:STDOUT:     .Int32 = %import_ref
// CHECK:STDOUT:     import Core//prelude
// CHECK:STDOUT:     import Core//prelude/operators
// CHECK:STDOUT:     import Core//prelude/types
// CHECK:STDOUT:     import Core//prelude/operators/arithmetic
// CHECK:STDOUT:     import Core//prelude/operators/bitwise
// CHECK:STDOUT:     import Core//prelude/operators/comparison
// CHECK:STDOUT:     import Core//prelude/types/bool
// CHECK:STDOUT:   }
// CHECK:STDOUT:   %import_ref: %Int32.type = import_ref Core//prelude/types, inst+4, loaded [template = constants.%Int32]
// CHECK:STDOUT: }
// CHECK:STDOUT:
// CHECK:STDOUT: file {
// CHECK:STDOUT:   package: <namespace> = namespace [template] {
// CHECK:STDOUT:     .Core = imports.%Core
// CHECK:STDOUT:     .Base = %Base.decl
// CHECK:STDOUT:     .Derived = %Derived.decl
// CHECK:STDOUT:     .Call = %Call.decl
// CHECK:STDOUT:   }
// CHECK:STDOUT:   %Core.import = import Core
// CHECK:STDOUT:   %Base.decl: type = class_decl @Base [template = constants.%Base] {} {}
// CHECK:STDOUT:   %F.decl: %F.type = fn_decl @F [template = constants.%F] {
<<<<<<< HEAD
// CHECK:STDOUT:     %.loc17_16: %.3 = binding_pattern self
// CHECK:STDOUT:     %.loc17_11.1: %.3 = addr_pattern %.loc17_16
=======
// CHECK:STDOUT:     @Base.%self.patt: %.3 = binding_pattern self
>>>>>>> ed374dcd
// CHECK:STDOUT:   } {
// CHECK:STDOUT:     %Self.ref: type = name_ref Self, constants.%Base [template = constants.%Base]
// CHECK:STDOUT:     %.loc17_26: type = ptr_type %Base [template = constants.%.3]
// CHECK:STDOUT:     %param.loc17: %.3 = param
// CHECK:STDOUT:     @F.%self: %.3 = bind_name self, %param.loc17
// CHECK:STDOUT:     @F.%.loc17: %.3 = addr_param @F.%self
// CHECK:STDOUT:   }
// CHECK:STDOUT:   %Derived.decl: type = class_decl @Derived [template = constants.%Derived] {} {}
// CHECK:STDOUT:   %Call.decl: %Call.type = fn_decl @Call [template = constants.%Call] {
// CHECK:STDOUT:     %p.patt: %.9 = binding_pattern p
// CHECK:STDOUT:   } {
// CHECK:STDOUT:     %Derived.ref: type = name_ref Derived, %Derived.decl [template = constants.%Derived]
<<<<<<< HEAD
// CHECK:STDOUT:     %.loc25_19: type = ptr_type %Derived [template = constants.%.9]
// CHECK:STDOUT:     %param.loc25: %.9 = param
// CHECK:STDOUT:     @Call.%p: %.9 = bind_name p, %param.loc25
=======
// CHECK:STDOUT:     %.loc25: type = ptr_type %Derived [template = constants.%.9]
// CHECK:STDOUT:     %p.loc25_9.1: %.9 = param p
// CHECK:STDOUT:     @Call.%p: %.9 = bind_name p, %p.loc25_9.1
>>>>>>> ed374dcd
// CHECK:STDOUT:   }
// CHECK:STDOUT: }
// CHECK:STDOUT:
// CHECK:STDOUT: class @Base {
// CHECK:STDOUT:   %int.make_type_32: init type = call constants.%Int32() [template = i32]
// CHECK:STDOUT:   %.loc12_10.1: type = value_of_initializer %int.make_type_32 [template = i32]
// CHECK:STDOUT:   %.loc12_10.2: type = converted %int.make_type_32, %.loc12_10.1 [template = i32]
// CHECK:STDOUT:   %.loc12_8: %.2 = field_decl a, element0 [template]
// CHECK:STDOUT:   %F.decl: %F.type = fn_decl @F [template = constants.%F] {
<<<<<<< HEAD
// CHECK:STDOUT:     %.loc14_13: %.3 = binding_pattern self
// CHECK:STDOUT:     %.loc14_8.1: %.3 = addr_pattern %.loc14_13
=======
// CHECK:STDOUT:     %self.patt: %.3 = binding_pattern self
>>>>>>> ed374dcd
// CHECK:STDOUT:   } {
// CHECK:STDOUT:     %Self.ref: type = name_ref Self, constants.%Base [template = constants.%Base]
// CHECK:STDOUT:     %.loc14_23: type = ptr_type %Base [template = constants.%.3]
// CHECK:STDOUT:     %param: %.3 = param
// CHECK:STDOUT:     %self.loc14_13.2: %.3 = bind_name self, %param
// CHECK:STDOUT:     %.loc14_8.2: %.3 = addr_param %self.loc14_13.2
// CHECK:STDOUT:   }
// CHECK:STDOUT:
// CHECK:STDOUT: !members:
// CHECK:STDOUT:   .Self = constants.%Base
// CHECK:STDOUT:   .a = %.loc12_8
// CHECK:STDOUT:   .F = %F.decl
// CHECK:STDOUT: }
// CHECK:STDOUT:
// CHECK:STDOUT: class @Derived {
// CHECK:STDOUT:   %Base.ref: type = name_ref Base, file.%Base.decl [template = constants.%Base]
// CHECK:STDOUT:   %.loc22: %.7 = base_decl %Base, element0 [template]
// CHECK:STDOUT:
// CHECK:STDOUT: !members:
// CHECK:STDOUT:   .Self = constants.%Derived
// CHECK:STDOUT:   .base = %.loc22
// CHECK:STDOUT:   extend name_scope2
// CHECK:STDOUT: }
// CHECK:STDOUT:
// CHECK:STDOUT: fn @Int32() -> type = "int.make_type_32";
// CHECK:STDOUT:
// CHECK:STDOUT: fn @F[addr %self: %.3]() {
// CHECK:STDOUT: !entry:
// CHECK:STDOUT:   %self.ref: %.3 = name_ref self, %self
// CHECK:STDOUT:   %.loc18_4: ref %Base = deref %self.ref
// CHECK:STDOUT:   %a.ref: %.2 = name_ref a, @Base.%.loc12_8 [template = @Base.%.loc12_8]
// CHECK:STDOUT:   %.loc18_10: ref i32 = class_element_access %.loc18_4, element0
// CHECK:STDOUT:   %.loc18_15: i32 = int_literal 1 [template = constants.%.6]
// CHECK:STDOUT:   assign %.loc18_10, %.loc18_15
// CHECK:STDOUT:   return
// CHECK:STDOUT: }
// CHECK:STDOUT:
// CHECK:STDOUT: fn @Call(%p: %.9) {
// CHECK:STDOUT: !entry:
// CHECK:STDOUT:   %p.ref: %.9 = name_ref p, %p
// CHECK:STDOUT:   %.loc26_4.1: ref %Derived = deref %p.ref
// CHECK:STDOUT:   %F.ref: %F.type = name_ref F, @Base.%F.decl [template = constants.%F]
// CHECK:STDOUT:   %.loc26_7: <bound method> = bound_method %.loc26_4.1, %F.ref
// CHECK:STDOUT:   %.loc26_4.2: %.9 = addr_of %.loc26_4.1
// CHECK:STDOUT:   %.loc26_9.1: ref %Derived = deref %.loc26_4.2
// CHECK:STDOUT:   %.loc26_9.2: ref %Base = class_element_access %.loc26_9.1, element0
// CHECK:STDOUT:   %.loc26_9.3: %.3 = addr_of %.loc26_9.2
// CHECK:STDOUT:   %.loc26_9.4: %.3 = converted %.loc26_4.2, %.loc26_9.3
// CHECK:STDOUT:   %F.call: init %.1 = call %.loc26_7(%.loc26_9.4)
// CHECK:STDOUT:   return
// CHECK:STDOUT: }
// CHECK:STDOUT:<|MERGE_RESOLUTION|>--- conflicted
+++ resolved
@@ -74,12 +74,8 @@
 // CHECK:STDOUT:   %Core.import = import Core
 // CHECK:STDOUT:   %Base.decl: type = class_decl @Base [template = constants.%Base] {} {}
 // CHECK:STDOUT:   %F.decl: %F.type = fn_decl @F [template = constants.%F] {
-<<<<<<< HEAD
-// CHECK:STDOUT:     %.loc17_16: %.3 = binding_pattern self
-// CHECK:STDOUT:     %.loc17_11.1: %.3 = addr_pattern %.loc17_16
-=======
 // CHECK:STDOUT:     @Base.%self.patt: %.3 = binding_pattern self
->>>>>>> ed374dcd
+// CHECK:STDOUT:     @Base.%.loc17: %.3 = addr_pattern @Base.%self.patt
 // CHECK:STDOUT:   } {
 // CHECK:STDOUT:     %Self.ref: type = name_ref Self, constants.%Base [template = constants.%Base]
 // CHECK:STDOUT:     %.loc17_26: type = ptr_type %Base [template = constants.%.3]
@@ -92,15 +88,9 @@
 // CHECK:STDOUT:     %p.patt: %.9 = binding_pattern p
 // CHECK:STDOUT:   } {
 // CHECK:STDOUT:     %Derived.ref: type = name_ref Derived, %Derived.decl [template = constants.%Derived]
-<<<<<<< HEAD
-// CHECK:STDOUT:     %.loc25_19: type = ptr_type %Derived [template = constants.%.9]
+// CHECK:STDOUT:     %.loc25: type = ptr_type %Derived [template = constants.%.9]
 // CHECK:STDOUT:     %param.loc25: %.9 = param
 // CHECK:STDOUT:     @Call.%p: %.9 = bind_name p, %param.loc25
-=======
-// CHECK:STDOUT:     %.loc25: type = ptr_type %Derived [template = constants.%.9]
-// CHECK:STDOUT:     %p.loc25_9.1: %.9 = param p
-// CHECK:STDOUT:     @Call.%p: %.9 = bind_name p, %p.loc25_9.1
->>>>>>> ed374dcd
 // CHECK:STDOUT:   }
 // CHECK:STDOUT: }
 // CHECK:STDOUT:
@@ -110,18 +100,14 @@
 // CHECK:STDOUT:   %.loc12_10.2: type = converted %int.make_type_32, %.loc12_10.1 [template = i32]
 // CHECK:STDOUT:   %.loc12_8: %.2 = field_decl a, element0 [template]
 // CHECK:STDOUT:   %F.decl: %F.type = fn_decl @F [template = constants.%F] {
-<<<<<<< HEAD
-// CHECK:STDOUT:     %.loc14_13: %.3 = binding_pattern self
-// CHECK:STDOUT:     %.loc14_8.1: %.3 = addr_pattern %.loc14_13
-=======
 // CHECK:STDOUT:     %self.patt: %.3 = binding_pattern self
->>>>>>> ed374dcd
+// CHECK:STDOUT:     %.loc17: %.3 = addr_pattern %self.patt
 // CHECK:STDOUT:   } {
 // CHECK:STDOUT:     %Self.ref: type = name_ref Self, constants.%Base [template = constants.%Base]
 // CHECK:STDOUT:     %.loc14_23: type = ptr_type %Base [template = constants.%.3]
 // CHECK:STDOUT:     %param: %.3 = param
 // CHECK:STDOUT:     %self.loc14_13.2: %.3 = bind_name self, %param
-// CHECK:STDOUT:     %.loc14_8.2: %.3 = addr_param %self.loc14_13.2
+// CHECK:STDOUT:     %.loc14_8: %.3 = addr_param %self.loc14_13.2
 // CHECK:STDOUT:   }
 // CHECK:STDOUT:
 // CHECK:STDOUT: !members:
