--- conflicted
+++ resolved
@@ -74,24 +74,14 @@
 // CHECK:STDOUT:   %Core.import = import Core
 // CHECK:STDOUT:   %Base.decl: type = class_decl @Base [template = constants.%Base] {} {}
 // CHECK:STDOUT:   %F.decl: %F.type = fn_decl @F [template = constants.%F] {
-<<<<<<< HEAD
-// CHECK:STDOUT:     @Base.%self.patt: %.3 = binding_pattern self
-// CHECK:STDOUT:     @Base.%.loc17: %.3 = addr_pattern @Base.%self.patt
-=======
 // CHECK:STDOUT:     %self.patt: %.3 = binding_pattern self
->>>>>>> dcb4ae26
+// CHECK:STDOUT:     %.loc17_11.1: %.3 = addr_pattern %self.patt
 // CHECK:STDOUT:   } {
 // CHECK:STDOUT:     %Self.ref.loc17: type = name_ref Self, constants.%Base [template = constants.%Base]
 // CHECK:STDOUT:     %.loc17_26: type = ptr_type %Base [template = constants.%.3]
-<<<<<<< HEAD
 // CHECK:STDOUT:     %param.loc17: %.3 = param
-// CHECK:STDOUT:     @F.%self: %.3 = bind_name self, %param.loc17
-// CHECK:STDOUT:     @F.%.loc17: %.3 = addr_param @F.%self
-=======
-// CHECK:STDOUT:     %self.param.loc17: %.3 = param self
-// CHECK:STDOUT:     %self.loc17: %.3 = bind_name self, %self.param.loc17
-// CHECK:STDOUT:     %.loc17_11: %.3 = addr_pattern %self.loc17
->>>>>>> dcb4ae26
+// CHECK:STDOUT:     %self.loc17: %.3 = bind_name self, %param.loc17
+// CHECK:STDOUT:     %.loc17_11.2: %.3 = addr_param %self.loc17
 // CHECK:STDOUT:   }
 // CHECK:STDOUT:   %Derived.decl: type = class_decl @Derived [template = constants.%Derived] {} {}
 // CHECK:STDOUT:   %Call.decl: %Call.type = fn_decl @Call [template = constants.%Call] {
@@ -99,13 +89,8 @@
 // CHECK:STDOUT:   } {
 // CHECK:STDOUT:     %Derived.ref: type = name_ref Derived, file.%Derived.decl [template = constants.%Derived]
 // CHECK:STDOUT:     %.loc25: type = ptr_type %Derived [template = constants.%.9]
-<<<<<<< HEAD
-// CHECK:STDOUT:     %param.loc25: %.9 = param
-// CHECK:STDOUT:     @Call.%p: %.9 = bind_name p, %param.loc25
-=======
-// CHECK:STDOUT:     %p.param: %.9 = param p
-// CHECK:STDOUT:     %p: %.9 = bind_name p, %p.param
->>>>>>> dcb4ae26
+// CHECK:STDOUT:     %param: %.9 = param
+// CHECK:STDOUT:     %p: %.9 = bind_name p, %param
 // CHECK:STDOUT:   }
 // CHECK:STDOUT: }
 // CHECK:STDOUT:
@@ -116,19 +101,13 @@
 // CHECK:STDOUT:   %.loc12_8: %.2 = field_decl a, element0 [template]
 // CHECK:STDOUT:   %F.decl: %F.type = fn_decl @F [template = constants.%F] {
 // CHECK:STDOUT:     %self.patt: %.3 = binding_pattern self
-// CHECK:STDOUT:     %.loc17: %.3 = addr_pattern %self.patt
+// CHECK:STDOUT:     %.loc17_11.1: %.3 = addr_pattern %self.patt
 // CHECK:STDOUT:   } {
 // CHECK:STDOUT:     %Self.ref.loc14: type = name_ref Self, constants.%Base [template = constants.%Base]
 // CHECK:STDOUT:     %.loc14_23: type = ptr_type %Base [template = constants.%.3]
-<<<<<<< HEAD
-// CHECK:STDOUT:     %param: %.3 = param
-// CHECK:STDOUT:     %self.loc14_13.2: %.3 = bind_name self, %param
-// CHECK:STDOUT:     %.loc14_8: %.3 = addr_param %self.loc14_13.2
-=======
-// CHECK:STDOUT:     %self.param.loc14: %.3 = param self
-// CHECK:STDOUT:     %self.loc14: %.3 = bind_name self, %self.param.loc14
-// CHECK:STDOUT:     %.loc14_8: %.3 = addr_pattern %self.loc14
->>>>>>> dcb4ae26
+// CHECK:STDOUT:     %param.loc14: %.3 = param
+// CHECK:STDOUT:     %self.loc14: %.3 = bind_name self, %param.loc14
+// CHECK:STDOUT:     %.loc14_8: %.3 = addr_param %self.loc14
 // CHECK:STDOUT:   }
 // CHECK:STDOUT:
 // CHECK:STDOUT: !members:
