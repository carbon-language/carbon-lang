--- conflicted
+++ resolved
@@ -41,18 +41,11 @@
 // CHECK:STDOUT: }
 // CHECK:STDOUT:
 // CHECK:STDOUT: file {
-<<<<<<< HEAD
 // CHECK:STDOUT:   package: <namespace> = namespace {
 // CHECK:STDOUT:     .Base = %Base.decl
 // CHECK:STDOUT:     .Derived = %Derived.decl
 // CHECK:STDOUT:     .Call = %Call
 // CHECK:STDOUT:   } [template]
-// CHECK:STDOUT:   %Base.decl = class_decl @Base, () [template = constants.%Base]
-// CHECK:STDOUT:   %F: <function> = fn_decl @F [template]
-// CHECK:STDOUT:   %Derived.decl = class_decl @Derived, () [template = constants.%Derived]
-// CHECK:STDOUT:   %Call: <function> = fn_decl @Call [template]
-=======
-// CHECK:STDOUT:   package: <namespace> = namespace {.Base = %Base.decl, .Derived = %Derived.decl, .Call = %Call} [template]
 // CHECK:STDOUT:   %Base.decl = class_decl @Base {} [template = constants.%Base]
 // CHECK:STDOUT:   %F: <function> = fn_decl @F {
 // CHECK:STDOUT:     %Base.ref: type = name_ref Base, %Base.decl [template = constants.%Base]
@@ -68,7 +61,6 @@
 // CHECK:STDOUT:     %p.loc21_9.1: Derived* = param p
 // CHECK:STDOUT:     @Call.%p: Derived* = bind_name p, %p.loc21_9.1
 // CHECK:STDOUT:   } [template]
->>>>>>> 5f4e6c76
 // CHECK:STDOUT: }
 // CHECK:STDOUT:
 // CHECK:STDOUT: class @Base {
