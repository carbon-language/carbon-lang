--- conflicted
+++ resolved
@@ -85,17 +85,10 @@
 // CHECK:STDOUT:   }
 // CHECK:STDOUT:   %Derived.decl: type = class_decl @Derived [template = constants.%Derived] {}
 // CHECK:STDOUT:   %Call.decl: %Call.type = fn_decl @Call [template = constants.%Call] {
-<<<<<<< HEAD
 // CHECK:STDOUT:     %Derived.ref: type = name_ref Derived, file.%Derived.decl [template = constants.%Derived]
-// CHECK:STDOUT:     %.loc25: type = ptr_type %Derived [template = constants.%.9]
-// CHECK:STDOUT:     %p.param: %.9 = param p, runtime_param0
-// CHECK:STDOUT:     %p: %.9 = bind_name p, %p.param
-=======
-// CHECK:STDOUT:     %Derived.ref: type = name_ref Derived, %Derived.decl [template = constants.%Derived]
 // CHECK:STDOUT:     %.loc25: type = ptr_type %Derived [template = constants.%.11]
-// CHECK:STDOUT:     %p.loc25_9.1: %.11 = param p, runtime_param0
-// CHECK:STDOUT:     @Call.%p: %.11 = bind_name p, %p.loc25_9.1
->>>>>>> 9b0519d2
+// CHECK:STDOUT:     %p.param: %.11 = param p, runtime_param0
+// CHECK:STDOUT:     %p: %.11 = bind_name p, %p.param
 // CHECK:STDOUT:   }
 // CHECK:STDOUT: }
 // CHECK:STDOUT:
