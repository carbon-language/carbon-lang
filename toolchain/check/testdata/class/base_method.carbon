// Part of the Carbon Language project, under the Apache License v2.0 with LLVM
// Exceptions. See /LICENSE for license information.
// SPDX-License-Identifier: Apache-2.0 WITH LLVM-exception
//
// AUTOUPDATE
// TIP: To test this file alone, run:
// TIP:   bazel test //toolchain/testing:file_test --test_arg=--file_tests=toolchain/check/testdata/class/base_method.carbon
// TIP: To dump output, run:
// TIP:   bazel run //toolchain/testing:file_test -- --dump_output --file_tests=toolchain/check/testdata/class/base_method.carbon

base class Base {
  var a: i32;

  fn F[addr self: Self*]();
}

fn Base.F[addr self: Self*]() {
  (*self).a = 1;
}

class Derived {
  extend base: Base;
}

fn Call(p: Derived*) {
  (*p).F();
}

// CHECK:STDOUT: --- base_method.carbon
// CHECK:STDOUT:
// CHECK:STDOUT: constants {
// CHECK:STDOUT:   %Base: type = class_type @Base [template]
// CHECK:STDOUT:   %Int32.type: type = fn_type @Int32 [template]
// CHECK:STDOUT:   %.1: type = tuple_type () [template]
// CHECK:STDOUT:   %Int32: %Int32.type = struct_value () [template]
// CHECK:STDOUT:   %.2: type = unbound_element_type %Base, i32 [template]
// CHECK:STDOUT:   %.3: type = ptr_type %Base [template]
// CHECK:STDOUT:   %F.type: type = fn_type @F [template]
// CHECK:STDOUT:   %F: %F.type = struct_value () [template]
// CHECK:STDOUT:   %.4: type = struct_type {.a: i32} [template]
// CHECK:STDOUT:   %.5: <witness> = complete_type_witness %.4 [template]
// CHECK:STDOUT:   %.6: type = ptr_type %.4 [template]
// CHECK:STDOUT:   %.7: i32 = int_literal 1 [template]
// CHECK:STDOUT:   %Derived: type = class_type @Derived [template]
// CHECK:STDOUT:   %.8: type = unbound_element_type %Derived, %Base [template]
// CHECK:STDOUT:   %.9: type = struct_type {.base: %Base} [template]
// CHECK:STDOUT:   %.10: <witness> = complete_type_witness %.9 [template]
// CHECK:STDOUT:   %.11: type = ptr_type %Derived [template]
// CHECK:STDOUT:   %Call.type: type = fn_type @Call [template]
// CHECK:STDOUT:   %Call: %Call.type = struct_value () [template]
// CHECK:STDOUT:   %.12: type = struct_type {.base: %.6} [template]
// CHECK:STDOUT:   %.13: type = ptr_type %.9 [template]
// CHECK:STDOUT: }
// CHECK:STDOUT:
// CHECK:STDOUT: imports {
// CHECK:STDOUT:   %Core: <namespace> = namespace file.%Core.import, [template] {
// CHECK:STDOUT:     .Int32 = %import_ref
// CHECK:STDOUT:     import Core//prelude
// CHECK:STDOUT:     import Core//prelude/operators
// CHECK:STDOUT:     import Core//prelude/types
// CHECK:STDOUT:     import Core//prelude/operators/arithmetic
// CHECK:STDOUT:     import Core//prelude/operators/as
// CHECK:STDOUT:     import Core//prelude/operators/bitwise
// CHECK:STDOUT:     import Core//prelude/operators/comparison
// CHECK:STDOUT:     import Core//prelude/types/bool
// CHECK:STDOUT:   }
// CHECK:STDOUT:   %import_ref: %Int32.type = import_ref Core//prelude/types, inst+4, loaded [template = constants.%Int32]
// CHECK:STDOUT: }
// CHECK:STDOUT:
// CHECK:STDOUT: file {
// CHECK:STDOUT:   package: <namespace> = namespace [template] {
// CHECK:STDOUT:     .Core = imports.%Core
// CHECK:STDOUT:     .Base = %Base.decl
// CHECK:STDOUT:     .Derived = %Derived.decl
// CHECK:STDOUT:     .Call = %Call.decl
// CHECK:STDOUT:   }
// CHECK:STDOUT:   %Core.import = import Core
// CHECK:STDOUT:   %Base.decl: type = class_decl @Base [template = constants.%Base] {} {}
// CHECK:STDOUT:   %F.decl: %F.type = fn_decl @F [template = constants.%F] {
<<<<<<< HEAD
// CHECK:STDOUT:     @Base.%self.patt: %.3 = binding_pattern self
// CHECK:STDOUT:   } {
// CHECK:STDOUT:     %Self.ref: type = name_ref Self, constants.%Base [template = constants.%Base]
=======
// CHECK:STDOUT:     %Self.ref.loc17: type = name_ref Self, constants.%Base [template = constants.%Base]
>>>>>>> 1e34d03e
// CHECK:STDOUT:     %.loc17_26: type = ptr_type %Base [template = constants.%.3]
// CHECK:STDOUT:     %self.param.loc17: %.3 = param self, runtime_param0
// CHECK:STDOUT:     %self.loc17: %.3 = bind_name self, %self.param.loc17
// CHECK:STDOUT:     %.loc17_11: %.3 = addr_pattern %self.loc17
// CHECK:STDOUT:   }
// CHECK:STDOUT:   %Derived.decl: type = class_decl @Derived [template = constants.%Derived] {} {}
// CHECK:STDOUT:   %Call.decl: %Call.type = fn_decl @Call [template = constants.%Call] {
<<<<<<< HEAD
// CHECK:STDOUT:     %p.patt: %.9 = binding_pattern p
// CHECK:STDOUT:   } {
// CHECK:STDOUT:     %Derived.ref: type = name_ref Derived, %Derived.decl [template = constants.%Derived]
// CHECK:STDOUT:     %.loc25: type = ptr_type %Derived [template = constants.%.9]
// CHECK:STDOUT:     %p.loc25_9.1: %.9 = param p
// CHECK:STDOUT:     @Call.%p: %.9 = bind_name p, %p.loc25_9.1
=======
// CHECK:STDOUT:     %Derived.ref: type = name_ref Derived, file.%Derived.decl [template = constants.%Derived]
// CHECK:STDOUT:     %.loc25: type = ptr_type %Derived [template = constants.%.11]
// CHECK:STDOUT:     %p.param: %.11 = param p, runtime_param0
// CHECK:STDOUT:     %p: %.11 = bind_name p, %p.param
>>>>>>> 1e34d03e
// CHECK:STDOUT:   }
// CHECK:STDOUT: }
// CHECK:STDOUT:
// CHECK:STDOUT: class @Base {
// CHECK:STDOUT:   %int.make_type_32: init type = call constants.%Int32() [template = i32]
// CHECK:STDOUT:   %.loc12_10.1: type = value_of_initializer %int.make_type_32 [template = i32]
// CHECK:STDOUT:   %.loc12_10.2: type = converted %int.make_type_32, %.loc12_10.1 [template = i32]
// CHECK:STDOUT:   %.loc12_8: %.2 = field_decl a, element0 [template]
// CHECK:STDOUT:   %F.decl: %F.type = fn_decl @F [template = constants.%F] {
<<<<<<< HEAD
// CHECK:STDOUT:     %self.patt: %.3 = binding_pattern self
// CHECK:STDOUT:   } {
// CHECK:STDOUT:     %Self.ref: type = name_ref Self, constants.%Base [template = constants.%Base]
=======
// CHECK:STDOUT:     %Self.ref.loc14: type = name_ref Self, constants.%Base [template = constants.%Base]
>>>>>>> 1e34d03e
// CHECK:STDOUT:     %.loc14_23: type = ptr_type %Base [template = constants.%.3]
// CHECK:STDOUT:     %self.param.loc14: %.3 = param self, runtime_param0
// CHECK:STDOUT:     %self.loc14: %.3 = bind_name self, %self.param.loc14
// CHECK:STDOUT:     %.loc14_8: %.3 = addr_pattern %self.loc14
// CHECK:STDOUT:   }
// CHECK:STDOUT:   %.loc15: <witness> = complete_type_witness %.4 [template = constants.%.5]
// CHECK:STDOUT:
// CHECK:STDOUT: !members:
// CHECK:STDOUT:   .Self = constants.%Base
// CHECK:STDOUT:   .a = %.loc12_8
// CHECK:STDOUT:   .F = %F.decl
// CHECK:STDOUT: }
// CHECK:STDOUT:
// CHECK:STDOUT: class @Derived {
// CHECK:STDOUT:   %Base.ref: type = name_ref Base, file.%Base.decl [template = constants.%Base]
// CHECK:STDOUT:   %.loc22: %.8 = base_decl %Base, element0 [template]
// CHECK:STDOUT:   %.loc23: <witness> = complete_type_witness %.9 [template = constants.%.10]
// CHECK:STDOUT:
// CHECK:STDOUT: !members:
// CHECK:STDOUT:   .Self = constants.%Derived
// CHECK:STDOUT:   .base = %.loc22
// CHECK:STDOUT:   extend name_scope2
// CHECK:STDOUT: }
// CHECK:STDOUT:
// CHECK:STDOUT: fn @Int32() -> type = "int.make_type_32";
// CHECK:STDOUT:
// CHECK:STDOUT: fn @F[addr %self.loc17: %.3]() {
// CHECK:STDOUT: !entry:
// CHECK:STDOUT:   %self.ref: %.3 = name_ref self, %self.loc17
// CHECK:STDOUT:   %.loc18_4: ref %Base = deref %self.ref
// CHECK:STDOUT:   %a.ref: %.2 = name_ref a, @Base.%.loc12_8 [template = @Base.%.loc12_8]
// CHECK:STDOUT:   %.loc18_10: ref i32 = class_element_access %.loc18_4, element0
// CHECK:STDOUT:   %.loc18_15: i32 = int_literal 1 [template = constants.%.7]
// CHECK:STDOUT:   assign %.loc18_10, %.loc18_15
// CHECK:STDOUT:   return
// CHECK:STDOUT: }
// CHECK:STDOUT:
// CHECK:STDOUT: fn @Call(%p: %.11) {
// CHECK:STDOUT: !entry:
// CHECK:STDOUT:   %p.ref: %.11 = name_ref p, %p
// CHECK:STDOUT:   %.loc26_4.1: ref %Derived = deref %p.ref
// CHECK:STDOUT:   %F.ref: %F.type = name_ref F, @Base.%F.decl [template = constants.%F]
// CHECK:STDOUT:   %.loc26_7: <bound method> = bound_method %.loc26_4.1, %F.ref
// CHECK:STDOUT:   %.loc26_4.2: %.11 = addr_of %.loc26_4.1
// CHECK:STDOUT:   %.loc26_9.1: ref %Derived = deref %.loc26_4.2
// CHECK:STDOUT:   %.loc26_9.2: ref %Base = class_element_access %.loc26_9.1, element0
// CHECK:STDOUT:   %.loc26_9.3: %.3 = addr_of %.loc26_9.2
// CHECK:STDOUT:   %.loc26_9.4: %.3 = converted %.loc26_4.2, %.loc26_9.3
// CHECK:STDOUT:   %F.call: init %.1 = call %.loc26_7(%.loc26_9.4)
// CHECK:STDOUT:   return
// CHECK:STDOUT: }
// CHECK:STDOUT:<|MERGE_RESOLUTION|>--- conflicted
+++ resolved
@@ -77,13 +77,9 @@
 // CHECK:STDOUT:   %Core.import = import Core
 // CHECK:STDOUT:   %Base.decl: type = class_decl @Base [template = constants.%Base] {} {}
 // CHECK:STDOUT:   %F.decl: %F.type = fn_decl @F [template = constants.%F] {
-<<<<<<< HEAD
-// CHECK:STDOUT:     @Base.%self.patt: %.3 = binding_pattern self
+// CHECK:STDOUT:     %self.patt: %.3 = binding_pattern self
 // CHECK:STDOUT:   } {
-// CHECK:STDOUT:     %Self.ref: type = name_ref Self, constants.%Base [template = constants.%Base]
-=======
 // CHECK:STDOUT:     %Self.ref.loc17: type = name_ref Self, constants.%Base [template = constants.%Base]
->>>>>>> 1e34d03e
 // CHECK:STDOUT:     %.loc17_26: type = ptr_type %Base [template = constants.%.3]
 // CHECK:STDOUT:     %self.param.loc17: %.3 = param self, runtime_param0
 // CHECK:STDOUT:     %self.loc17: %.3 = bind_name self, %self.param.loc17
@@ -91,19 +87,12 @@
 // CHECK:STDOUT:   }
 // CHECK:STDOUT:   %Derived.decl: type = class_decl @Derived [template = constants.%Derived] {} {}
 // CHECK:STDOUT:   %Call.decl: %Call.type = fn_decl @Call [template = constants.%Call] {
-<<<<<<< HEAD
-// CHECK:STDOUT:     %p.patt: %.9 = binding_pattern p
+// CHECK:STDOUT:     %p.patt: %.11 = binding_pattern p
 // CHECK:STDOUT:   } {
-// CHECK:STDOUT:     %Derived.ref: type = name_ref Derived, %Derived.decl [template = constants.%Derived]
-// CHECK:STDOUT:     %.loc25: type = ptr_type %Derived [template = constants.%.9]
-// CHECK:STDOUT:     %p.loc25_9.1: %.9 = param p
-// CHECK:STDOUT:     @Call.%p: %.9 = bind_name p, %p.loc25_9.1
-=======
 // CHECK:STDOUT:     %Derived.ref: type = name_ref Derived, file.%Derived.decl [template = constants.%Derived]
 // CHECK:STDOUT:     %.loc25: type = ptr_type %Derived [template = constants.%.11]
 // CHECK:STDOUT:     %p.param: %.11 = param p, runtime_param0
 // CHECK:STDOUT:     %p: %.11 = bind_name p, %p.param
->>>>>>> 1e34d03e
 // CHECK:STDOUT:   }
 // CHECK:STDOUT: }
 // CHECK:STDOUT:
@@ -113,13 +102,9 @@
 // CHECK:STDOUT:   %.loc12_10.2: type = converted %int.make_type_32, %.loc12_10.1 [template = i32]
 // CHECK:STDOUT:   %.loc12_8: %.2 = field_decl a, element0 [template]
 // CHECK:STDOUT:   %F.decl: %F.type = fn_decl @F [template = constants.%F] {
-<<<<<<< HEAD
 // CHECK:STDOUT:     %self.patt: %.3 = binding_pattern self
 // CHECK:STDOUT:   } {
-// CHECK:STDOUT:     %Self.ref: type = name_ref Self, constants.%Base [template = constants.%Base]
-=======
 // CHECK:STDOUT:     %Self.ref.loc14: type = name_ref Self, constants.%Base [template = constants.%Base]
->>>>>>> 1e34d03e
 // CHECK:STDOUT:     %.loc14_23: type = ptr_type %Base [template = constants.%.3]
 // CHECK:STDOUT:     %self.param.loc14: %.3 = param self, runtime_param0
 // CHECK:STDOUT:     %self.loc14: %.3 = bind_name self, %self.param.loc14
