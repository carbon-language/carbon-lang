--- conflicted
+++ resolved
@@ -26,15 +26,10 @@
 // CHECK:STDOUT: }
 // CHECK:STDOUT:
 // CHECK:STDOUT: file {
-<<<<<<< HEAD
 // CHECK:STDOUT:   package: <namespace> = namespace {
 // CHECK:STDOUT:     .Class = %Class.decl
 // CHECK:STDOUT:   } [template]
-// CHECK:STDOUT:   %Class.decl = class_decl @Class, () [template = constants.%Class]
-=======
-// CHECK:STDOUT:   package: <namespace> = namespace {.Class = %Class.decl} [template]
 // CHECK:STDOUT:   %Class.decl = class_decl @Class {} [template = constants.%Class]
->>>>>>> 5f4e6c76
 // CHECK:STDOUT:   %Class.ref: type = name_ref Class, %Class.decl [template = constants.%Class]
 // CHECK:STDOUT:   %T: type = bind_name T, %Class.ref
 // CHECK:STDOUT:   %.loc19: <function> = fn_decl @.1 {} [template]
