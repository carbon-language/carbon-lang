--- conflicted
+++ resolved
@@ -28,14 +28,8 @@
 // CHECK:STDOUT: file "fail_member_of_let.carbon" {
 // CHECK:STDOUT:   class_declaration @Class, ()
 // CHECK:STDOUT:   %Class: type = class_type @Class
-<<<<<<< HEAD
-// CHECK:STDOUT:   %Class.ref: type = name_reference "Class", %Class
-// CHECK:STDOUT:   %T: type = bind_name "T", %Class.ref
-=======
-// CHECK:STDOUT:   %.loc9: type = struct_type {}
 // CHECK:STDOUT:   %Class.ref: type = name_reference Class, %Class
 // CHECK:STDOUT:   %T: type = bind_name T, %Class.ref
->>>>>>> fe45b6a9
 // CHECK:STDOUT:   %.loc22: <function> = fn_decl @.1
 // CHECK:STDOUT: }
 // CHECK:STDOUT:
