// Part of the Carbon Language project, under the Apache License v2.0 with LLVM
// Exceptions. See /LICENSE for license information.
// SPDX-License-Identifier: Apache-2.0 WITH LLVM-exception
//
// AUTOUPDATE
// TIP: To test this file alone, run:
// TIP:   bazel test //toolchain/testing:file_test --test_arg=--file_tests=toolchain/check/testdata/class/init.carbon
// TIP: To dump output, run:
// TIP:   bazel run //toolchain/testing:file_test -- --dump_output --file_tests=toolchain/check/testdata/class/init.carbon

class Class {
  var n: i32;
  var next: Class*;
}

fn Make(n: i32, next: Class*) -> Class {
  return {.n = n, .next = next};
}

fn MakeReorder(n: i32, next: Class*) -> Class {
  return {.next = next, .n = n};
}

// CHECK:STDOUT: --- init.carbon
// CHECK:STDOUT:
// CHECK:STDOUT: constants {
// CHECK:STDOUT:   %Class: type = class_type @Class [template]
// CHECK:STDOUT:   %Int32.type: type = fn_type @Int32 [template]
// CHECK:STDOUT:   %.1: type = tuple_type () [template]
// CHECK:STDOUT:   %Int32: %Int32.type = struct_value () [template]
// CHECK:STDOUT:   %.2: type = unbound_element_type %Class, i32 [template]
// CHECK:STDOUT:   %.3: type = ptr_type %Class [template]
// CHECK:STDOUT:   %.4: type = unbound_element_type %Class, %.3 [template]
// CHECK:STDOUT:   %.5: type = struct_type {.n: i32, .next: %.3} [template]
// CHECK:STDOUT:   %.6: <witness> = complete_type_witness %.5 [template]
// CHECK:STDOUT:   %Make.type: type = fn_type @Make [template]
// CHECK:STDOUT:   %Make: %Make.type = struct_value () [template]
// CHECK:STDOUT:   %.7: type = ptr_type %.5 [template]
// CHECK:STDOUT:   %MakeReorder.type: type = fn_type @MakeReorder [template]
// CHECK:STDOUT:   %MakeReorder: %MakeReorder.type = struct_value () [template]
// CHECK:STDOUT:   %.8: type = struct_type {.next: %.3, .n: i32} [template]
// CHECK:STDOUT: }
// CHECK:STDOUT:
// CHECK:STDOUT: imports {
// CHECK:STDOUT:   %Core: <namespace> = namespace file.%Core.import, [template] {
// CHECK:STDOUT:     .Int32 = %import_ref
// CHECK:STDOUT:     import Core//prelude
// CHECK:STDOUT:     import Core//prelude/operators
// CHECK:STDOUT:     import Core//prelude/types
// CHECK:STDOUT:     import Core//prelude/operators/arithmetic
// CHECK:STDOUT:     import Core//prelude/operators/as
// CHECK:STDOUT:     import Core//prelude/operators/bitwise
// CHECK:STDOUT:     import Core//prelude/operators/comparison
// CHECK:STDOUT:     import Core//prelude/types/bool
// CHECK:STDOUT:   }
// CHECK:STDOUT:   %import_ref: %Int32.type = import_ref Core//prelude/types, inst+4, loaded [template = constants.%Int32]
// CHECK:STDOUT: }
// CHECK:STDOUT:
// CHECK:STDOUT: file {
// CHECK:STDOUT:   package: <namespace> = namespace [template] {
// CHECK:STDOUT:     .Core = imports.%Core
// CHECK:STDOUT:     .Class = %Class.decl
// CHECK:STDOUT:     .Make = %Make.decl
// CHECK:STDOUT:     .MakeReorder = %MakeReorder.decl
// CHECK:STDOUT:   }
// CHECK:STDOUT:   %Core.import = import Core
// CHECK:STDOUT:   %Class.decl: type = class_decl @Class [template = constants.%Class] {} {}
// CHECK:STDOUT:   %Make.decl: %Make.type = fn_decl @Make [template = constants.%Make] {
// CHECK:STDOUT:     %n.patt: i32 = binding_pattern n
<<<<<<< HEAD
// CHECK:STDOUT:     %.loc16_10: i32 = param_pattern %n.patt
// CHECK:STDOUT:     %next.patt: %.3 = binding_pattern next
// CHECK:STDOUT:     %.loc16_21: %.3 = param_pattern %next.patt
=======
// CHECK:STDOUT:     %next.patt: %.3 = binding_pattern next
>>>>>>> 7396aede
// CHECK:STDOUT:   } {
// CHECK:STDOUT:     %int.make_type_32: init type = call constants.%Int32() [template = i32]
// CHECK:STDOUT:     %.loc16_12.1: type = value_of_initializer %int.make_type_32 [template = i32]
// CHECK:STDOUT:     %.loc16_12.2: type = converted %int.make_type_32, %.loc16_12.1 [template = i32]
<<<<<<< HEAD
// CHECK:STDOUT:     %param.loc16_9: i32 = param
// CHECK:STDOUT:     %n: i32 = bind_name n, %param.loc16_9
// CHECK:STDOUT:     %Class.ref.loc16_23: type = name_ref Class, file.%Class.decl [template = constants.%Class]
// CHECK:STDOUT:     %.loc16_28: type = ptr_type %Class [template = constants.%.3]
// CHECK:STDOUT:     %param.loc16_17: %.3 = param
// CHECK:STDOUT:     %next: %.3 = bind_name next, %param.loc16_17
=======
// CHECK:STDOUT:     %n.param: i32 = param n, runtime_param0
// CHECK:STDOUT:     %n: i32 = bind_name n, %n.param
// CHECK:STDOUT:     %Class.ref.loc16_23: type = name_ref Class, file.%Class.decl [template = constants.%Class]
// CHECK:STDOUT:     %.loc16_28: type = ptr_type %Class [template = constants.%.3]
// CHECK:STDOUT:     %next.param: %.3 = param next, runtime_param1
// CHECK:STDOUT:     %next: %.3 = bind_name next, %next.param
>>>>>>> 7396aede
// CHECK:STDOUT:     %Class.ref.loc16_34: type = name_ref Class, file.%Class.decl [template = constants.%Class]
// CHECK:STDOUT:     %return: ref %Class = var <return slot>
// CHECK:STDOUT:   }
// CHECK:STDOUT:   %MakeReorder.decl: %MakeReorder.type = fn_decl @MakeReorder [template = constants.%MakeReorder] {
// CHECK:STDOUT:     %n.patt: i32 = binding_pattern n
<<<<<<< HEAD
// CHECK:STDOUT:     %.loc20_17: i32 = param_pattern %n.patt
// CHECK:STDOUT:     %next.patt: %.3 = binding_pattern next
// CHECK:STDOUT:     %.loc20_28: %.3 = param_pattern %next.patt
=======
// CHECK:STDOUT:     %next.patt: %.3 = binding_pattern next
>>>>>>> 7396aede
// CHECK:STDOUT:   } {
// CHECK:STDOUT:     %int.make_type_32: init type = call constants.%Int32() [template = i32]
// CHECK:STDOUT:     %.loc20_19.1: type = value_of_initializer %int.make_type_32 [template = i32]
// CHECK:STDOUT:     %.loc20_19.2: type = converted %int.make_type_32, %.loc20_19.1 [template = i32]
<<<<<<< HEAD
// CHECK:STDOUT:     %param.loc20_16: i32 = param
// CHECK:STDOUT:     %n: i32 = bind_name n, %param.loc20_16
// CHECK:STDOUT:     %Class.ref.loc20_30: type = name_ref Class, file.%Class.decl [template = constants.%Class]
// CHECK:STDOUT:     %.loc20_35: type = ptr_type %Class [template = constants.%.3]
// CHECK:STDOUT:     %param.loc20_24: %.3 = param
// CHECK:STDOUT:     %next: %.3 = bind_name next, %param.loc20_24
=======
// CHECK:STDOUT:     %n.param: i32 = param n, runtime_param0
// CHECK:STDOUT:     %n: i32 = bind_name n, %n.param
// CHECK:STDOUT:     %Class.ref.loc20_30: type = name_ref Class, file.%Class.decl [template = constants.%Class]
// CHECK:STDOUT:     %.loc20_35: type = ptr_type %Class [template = constants.%.3]
// CHECK:STDOUT:     %next.param: %.3 = param next, runtime_param1
// CHECK:STDOUT:     %next: %.3 = bind_name next, %next.param
>>>>>>> 7396aede
// CHECK:STDOUT:     %Class.ref.loc20_41: type = name_ref Class, file.%Class.decl [template = constants.%Class]
// CHECK:STDOUT:     %return: ref %Class = var <return slot>
// CHECK:STDOUT:   }
// CHECK:STDOUT: }
// CHECK:STDOUT:
// CHECK:STDOUT: class @Class {
// CHECK:STDOUT:   %int.make_type_32: init type = call constants.%Int32() [template = i32]
// CHECK:STDOUT:   %.loc12_10.1: type = value_of_initializer %int.make_type_32 [template = i32]
// CHECK:STDOUT:   %.loc12_10.2: type = converted %int.make_type_32, %.loc12_10.1 [template = i32]
// CHECK:STDOUT:   %.loc12_8: %.2 = field_decl n, element0 [template]
// CHECK:STDOUT:   %Class.ref: type = name_ref Class, file.%Class.decl [template = constants.%Class]
// CHECK:STDOUT:   %.loc13_18: type = ptr_type %Class [template = constants.%.3]
// CHECK:STDOUT:   %.loc13_11: %.4 = field_decl next, element1 [template]
// CHECK:STDOUT:   %.loc14: <witness> = complete_type_witness %.5 [template = constants.%.6]
// CHECK:STDOUT:
// CHECK:STDOUT: !members:
// CHECK:STDOUT:   .Self = constants.%Class
// CHECK:STDOUT:   .n = %.loc12_8
// CHECK:STDOUT:   .next = %.loc13_11
// CHECK:STDOUT: }
// CHECK:STDOUT:
// CHECK:STDOUT: fn @Int32() -> type = "int.make_type_32";
// CHECK:STDOUT:
// CHECK:STDOUT: fn @Make(%.loc16_10: i32, %.loc16_21: %.3) -> %return: %Class {
// CHECK:STDOUT: !entry:
// CHECK:STDOUT:   %n.ref: i32 = name_ref n, %n
// CHECK:STDOUT:   %next.ref: %.3 = name_ref next, %next
// CHECK:STDOUT:   %.loc17_31.1: %.5 = struct_literal (%n.ref, %next.ref)
// CHECK:STDOUT:   %.loc17_31.2: ref i32 = class_element_access %return, element0
// CHECK:STDOUT:   %.loc17_31.3: init i32 = initialize_from %n.ref to %.loc17_31.2
// CHECK:STDOUT:   %.loc17_31.4: ref %.3 = class_element_access %return, element1
// CHECK:STDOUT:   %.loc17_31.5: init %.3 = initialize_from %next.ref to %.loc17_31.4
// CHECK:STDOUT:   %.loc17_31.6: init %Class = class_init (%.loc17_31.3, %.loc17_31.5), %return
// CHECK:STDOUT:   %.loc17_32: init %Class = converted %.loc17_31.1, %.loc17_31.6
// CHECK:STDOUT:   return %.loc17_32 to %return
// CHECK:STDOUT: }
// CHECK:STDOUT:
// CHECK:STDOUT: fn @MakeReorder(%.loc20_17: i32, %.loc20_28: %.3) -> %return: %Class {
// CHECK:STDOUT: !entry:
// CHECK:STDOUT:   %next.ref: %.3 = name_ref next, %next
// CHECK:STDOUT:   %n.ref: i32 = name_ref n, %n
// CHECK:STDOUT:   %.loc21_31.1: %.8 = struct_literal (%next.ref, %n.ref)
// CHECK:STDOUT:   %.loc21_31.2: ref i32 = class_element_access %return, element1
// CHECK:STDOUT:   %.loc21_31.3: init i32 = initialize_from %n.ref to %.loc21_31.2
// CHECK:STDOUT:   %.loc21_31.4: ref %.3 = class_element_access %return, element0
// CHECK:STDOUT:   %.loc21_31.5: init %.3 = initialize_from %next.ref to %.loc21_31.4
// CHECK:STDOUT:   %.loc21_31.6: init %Class = class_init (%.loc21_31.3, %.loc21_31.5), %return
// CHECK:STDOUT:   %.loc21_32: init %Class = converted %.loc21_31.1, %.loc21_31.6
// CHECK:STDOUT:   return %.loc21_32 to %return
// CHECK:STDOUT: }
// CHECK:STDOUT:<|MERGE_RESOLUTION|>--- conflicted
+++ resolved
@@ -67,63 +67,37 @@
 // CHECK:STDOUT:   %Class.decl: type = class_decl @Class [template = constants.%Class] {} {}
 // CHECK:STDOUT:   %Make.decl: %Make.type = fn_decl @Make [template = constants.%Make] {
 // CHECK:STDOUT:     %n.patt: i32 = binding_pattern n
-<<<<<<< HEAD
-// CHECK:STDOUT:     %.loc16_10: i32 = param_pattern %n.patt
+// CHECK:STDOUT:     %.loc16_10: i32 = param_pattern %n.patt, runtime_param0
 // CHECK:STDOUT:     %next.patt: %.3 = binding_pattern next
-// CHECK:STDOUT:     %.loc16_21: %.3 = param_pattern %next.patt
-=======
-// CHECK:STDOUT:     %next.patt: %.3 = binding_pattern next
->>>>>>> 7396aede
+// CHECK:STDOUT:     %.loc16_21: %.3 = param_pattern %next.patt, runtime_param1
 // CHECK:STDOUT:   } {
 // CHECK:STDOUT:     %int.make_type_32: init type = call constants.%Int32() [template = i32]
 // CHECK:STDOUT:     %.loc16_12.1: type = value_of_initializer %int.make_type_32 [template = i32]
 // CHECK:STDOUT:     %.loc16_12.2: type = converted %int.make_type_32, %.loc16_12.1 [template = i32]
-<<<<<<< HEAD
-// CHECK:STDOUT:     %param.loc16_9: i32 = param
+// CHECK:STDOUT:     %param.loc16_9: i32 = param runtime_param0
 // CHECK:STDOUT:     %n: i32 = bind_name n, %param.loc16_9
 // CHECK:STDOUT:     %Class.ref.loc16_23: type = name_ref Class, file.%Class.decl [template = constants.%Class]
 // CHECK:STDOUT:     %.loc16_28: type = ptr_type %Class [template = constants.%.3]
-// CHECK:STDOUT:     %param.loc16_17: %.3 = param
+// CHECK:STDOUT:     %param.loc16_17: %.3 = param runtime_param1
 // CHECK:STDOUT:     %next: %.3 = bind_name next, %param.loc16_17
-=======
-// CHECK:STDOUT:     %n.param: i32 = param n, runtime_param0
-// CHECK:STDOUT:     %n: i32 = bind_name n, %n.param
-// CHECK:STDOUT:     %Class.ref.loc16_23: type = name_ref Class, file.%Class.decl [template = constants.%Class]
-// CHECK:STDOUT:     %.loc16_28: type = ptr_type %Class [template = constants.%.3]
-// CHECK:STDOUT:     %next.param: %.3 = param next, runtime_param1
-// CHECK:STDOUT:     %next: %.3 = bind_name next, %next.param
->>>>>>> 7396aede
 // CHECK:STDOUT:     %Class.ref.loc16_34: type = name_ref Class, file.%Class.decl [template = constants.%Class]
 // CHECK:STDOUT:     %return: ref %Class = var <return slot>
 // CHECK:STDOUT:   }
 // CHECK:STDOUT:   %MakeReorder.decl: %MakeReorder.type = fn_decl @MakeReorder [template = constants.%MakeReorder] {
 // CHECK:STDOUT:     %n.patt: i32 = binding_pattern n
-<<<<<<< HEAD
-// CHECK:STDOUT:     %.loc20_17: i32 = param_pattern %n.patt
+// CHECK:STDOUT:     %.loc20_17: i32 = param_pattern %n.patt, runtime_param0
 // CHECK:STDOUT:     %next.patt: %.3 = binding_pattern next
-// CHECK:STDOUT:     %.loc20_28: %.3 = param_pattern %next.patt
-=======
-// CHECK:STDOUT:     %next.patt: %.3 = binding_pattern next
->>>>>>> 7396aede
+// CHECK:STDOUT:     %.loc20_28: %.3 = param_pattern %next.patt, runtime_param1
 // CHECK:STDOUT:   } {
 // CHECK:STDOUT:     %int.make_type_32: init type = call constants.%Int32() [template = i32]
 // CHECK:STDOUT:     %.loc20_19.1: type = value_of_initializer %int.make_type_32 [template = i32]
 // CHECK:STDOUT:     %.loc20_19.2: type = converted %int.make_type_32, %.loc20_19.1 [template = i32]
-<<<<<<< HEAD
-// CHECK:STDOUT:     %param.loc20_16: i32 = param
+// CHECK:STDOUT:     %param.loc20_16: i32 = param runtime_param0
 // CHECK:STDOUT:     %n: i32 = bind_name n, %param.loc20_16
 // CHECK:STDOUT:     %Class.ref.loc20_30: type = name_ref Class, file.%Class.decl [template = constants.%Class]
 // CHECK:STDOUT:     %.loc20_35: type = ptr_type %Class [template = constants.%.3]
-// CHECK:STDOUT:     %param.loc20_24: %.3 = param
+// CHECK:STDOUT:     %param.loc20_24: %.3 = param runtime_param1
 // CHECK:STDOUT:     %next: %.3 = bind_name next, %param.loc20_24
-=======
-// CHECK:STDOUT:     %n.param: i32 = param n, runtime_param0
-// CHECK:STDOUT:     %n: i32 = bind_name n, %n.param
-// CHECK:STDOUT:     %Class.ref.loc20_30: type = name_ref Class, file.%Class.decl [template = constants.%Class]
-// CHECK:STDOUT:     %.loc20_35: type = ptr_type %Class [template = constants.%.3]
-// CHECK:STDOUT:     %next.param: %.3 = param next, runtime_param1
-// CHECK:STDOUT:     %next: %.3 = bind_name next, %next.param
->>>>>>> 7396aede
 // CHECK:STDOUT:     %Class.ref.loc20_41: type = name_ref Class, file.%Class.decl [template = constants.%Class]
 // CHECK:STDOUT:     %return: ref %Class = var <return slot>
 // CHECK:STDOUT:   }
