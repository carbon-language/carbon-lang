--- conflicted
+++ resolved
@@ -67,61 +67,33 @@
 // CHECK:STDOUT:     %n.patt: i32 = binding_pattern n
 // CHECK:STDOUT:     %next.patt: %.3 = binding_pattern next
 // CHECK:STDOUT:   } {
-<<<<<<< HEAD
-// CHECK:STDOUT:     %int.make_type_32.loc16: init type = call constants.%Int32() [template = i32]
-// CHECK:STDOUT:     %.loc16_12.1: type = value_of_initializer %int.make_type_32.loc16 [template = i32]
-// CHECK:STDOUT:     %.loc16_12.2: type = converted %int.make_type_32.loc16, %.loc16_12.1 [template = i32]
-// CHECK:STDOUT:     %param.loc16_9: i32 = param
-// CHECK:STDOUT:     @Make.%n: i32 = bind_name n, %param.loc16_9
-// CHECK:STDOUT:     %Class.ref.loc16_23: type = name_ref Class, %Class.decl [template = constants.%Class]
-// CHECK:STDOUT:     %.loc16_28: type = ptr_type %Class [template = constants.%.3]
-// CHECK:STDOUT:     %param.loc16_17: %.3 = param
-// CHECK:STDOUT:     @Make.%next: %.3 = bind_name next, %param.loc16_17
-// CHECK:STDOUT:     %Class.ref.loc16_34: type = name_ref Class, %Class.decl [template = constants.%Class]
-// CHECK:STDOUT:     @Make.%return: ref %Class = var <return slot>
-=======
 // CHECK:STDOUT:     %int.make_type_32: init type = call constants.%Int32() [template = i32]
 // CHECK:STDOUT:     %.loc16_12.1: type = value_of_initializer %int.make_type_32 [template = i32]
 // CHECK:STDOUT:     %.loc16_12.2: type = converted %int.make_type_32, %.loc16_12.1 [template = i32]
-// CHECK:STDOUT:     %n.param: i32 = param n
-// CHECK:STDOUT:     %n: i32 = bind_name n, %n.param
+// CHECK:STDOUT:     %param.loc16_9: i32 = param
+// CHECK:STDOUT:     %n: i32 = bind_name n, %param.loc16_9
 // CHECK:STDOUT:     %Class.ref.loc16_23: type = name_ref Class, file.%Class.decl [template = constants.%Class]
 // CHECK:STDOUT:     %.loc16_28: type = ptr_type %Class [template = constants.%.3]
-// CHECK:STDOUT:     %next.param: %.3 = param next
-// CHECK:STDOUT:     %next: %.3 = bind_name next, %next.param
+// CHECK:STDOUT:     %param.loc16_17: %.3 = param
+// CHECK:STDOUT:     %next: %.3 = bind_name next, %param.loc16_17
 // CHECK:STDOUT:     %Class.ref.loc16_34: type = name_ref Class, file.%Class.decl [template = constants.%Class]
 // CHECK:STDOUT:     %return: ref %Class = var <return slot>
->>>>>>> dcb4ae26
 // CHECK:STDOUT:   }
 // CHECK:STDOUT:   %MakeReorder.decl: %MakeReorder.type = fn_decl @MakeReorder [template = constants.%MakeReorder] {
 // CHECK:STDOUT:     %n.patt: i32 = binding_pattern n
 // CHECK:STDOUT:     %next.patt: %.3 = binding_pattern next
 // CHECK:STDOUT:   } {
-<<<<<<< HEAD
-// CHECK:STDOUT:     %int.make_type_32.loc20: init type = call constants.%Int32() [template = i32]
-// CHECK:STDOUT:     %.loc20_19.1: type = value_of_initializer %int.make_type_32.loc20 [template = i32]
-// CHECK:STDOUT:     %.loc20_19.2: type = converted %int.make_type_32.loc20, %.loc20_19.1 [template = i32]
-// CHECK:STDOUT:     %param.loc20_16: i32 = param
-// CHECK:STDOUT:     @MakeReorder.%n: i32 = bind_name n, %param.loc20_16
-// CHECK:STDOUT:     %Class.ref.loc20_30: type = name_ref Class, %Class.decl [template = constants.%Class]
-// CHECK:STDOUT:     %.loc20_35: type = ptr_type %Class [template = constants.%.3]
-// CHECK:STDOUT:     %param.loc20_24: %.3 = param
-// CHECK:STDOUT:     @MakeReorder.%next: %.3 = bind_name next, %param.loc20_24
-// CHECK:STDOUT:     %Class.ref.loc20_41: type = name_ref Class, %Class.decl [template = constants.%Class]
-// CHECK:STDOUT:     @MakeReorder.%return: ref %Class = var <return slot>
-=======
 // CHECK:STDOUT:     %int.make_type_32: init type = call constants.%Int32() [template = i32]
 // CHECK:STDOUT:     %.loc20_19.1: type = value_of_initializer %int.make_type_32 [template = i32]
 // CHECK:STDOUT:     %.loc20_19.2: type = converted %int.make_type_32, %.loc20_19.1 [template = i32]
-// CHECK:STDOUT:     %n.param: i32 = param n
-// CHECK:STDOUT:     %n: i32 = bind_name n, %n.param
+// CHECK:STDOUT:     %param.loc20_16: i32 = param
+// CHECK:STDOUT:     %n: i32 = bind_name n, %param.loc20_16
 // CHECK:STDOUT:     %Class.ref.loc20_30: type = name_ref Class, file.%Class.decl [template = constants.%Class]
 // CHECK:STDOUT:     %.loc20_35: type = ptr_type %Class [template = constants.%.3]
-// CHECK:STDOUT:     %next.param: %.3 = param next
-// CHECK:STDOUT:     %next: %.3 = bind_name next, %next.param
+// CHECK:STDOUT:     %param.loc20_24: %.3 = param
+// CHECK:STDOUT:     %next: %.3 = bind_name next, %param.loc20_24
 // CHECK:STDOUT:     %Class.ref.loc20_41: type = name_ref Class, file.%Class.decl [template = constants.%Class]
 // CHECK:STDOUT:     %return: ref %Class = var <return slot>
->>>>>>> dcb4ae26
 // CHECK:STDOUT:   }
 // CHECK:STDOUT: }
 // CHECK:STDOUT:
