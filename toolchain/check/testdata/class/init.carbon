--- conflicted
+++ resolved
@@ -66,24 +66,15 @@
 // CHECK:STDOUT:   %Core.import = import Core
 // CHECK:STDOUT:   %Class.decl: type = class_decl @Class [template = constants.%Class] {} {}
 // CHECK:STDOUT:   %Make.decl: %Make.type = fn_decl @Make [template = constants.%Make] {
-<<<<<<< HEAD
-// CHECK:STDOUT:     %n.patt.loc16: i32 = binding_pattern n
-// CHECK:STDOUT:     %next.patt.loc16: %.3 = binding_pattern next
+// CHECK:STDOUT:     %n.patt: i32 = binding_pattern n
+// CHECK:STDOUT:     %next.patt: %.3 = binding_pattern next
 // CHECK:STDOUT:   } {
-// CHECK:STDOUT:     %int.make_type_32.loc16: init type = call constants.%Int32() [template = i32]
-// CHECK:STDOUT:     %.loc16_12.1: type = value_of_initializer %int.make_type_32.loc16 [template = i32]
-// CHECK:STDOUT:     %.loc16_12.2: type = converted %int.make_type_32.loc16, %.loc16_12.1 [template = i32]
-// CHECK:STDOUT:     %n.loc16_9.1: i32 = param n
-// CHECK:STDOUT:     @Make.%n: i32 = bind_name n, %n.loc16_9.1
-// CHECK:STDOUT:     %Class.ref.loc16_23: type = name_ref Class, %Class.decl [template = constants.%Class]
-=======
 // CHECK:STDOUT:     %int.make_type_32: init type = call constants.%Int32() [template = i32]
 // CHECK:STDOUT:     %.loc16_12.1: type = value_of_initializer %int.make_type_32 [template = i32]
 // CHECK:STDOUT:     %.loc16_12.2: type = converted %int.make_type_32, %.loc16_12.1 [template = i32]
 // CHECK:STDOUT:     %n.param: i32 = param n, runtime_param0
 // CHECK:STDOUT:     %n: i32 = bind_name n, %n.param
 // CHECK:STDOUT:     %Class.ref.loc16_23: type = name_ref Class, file.%Class.decl [template = constants.%Class]
->>>>>>> 1e34d03e
 // CHECK:STDOUT:     %.loc16_28: type = ptr_type %Class [template = constants.%.3]
 // CHECK:STDOUT:     %next.param: %.3 = param next, runtime_param1
 // CHECK:STDOUT:     %next: %.3 = bind_name next, %next.param
@@ -91,24 +82,15 @@
 // CHECK:STDOUT:     %return: ref %Class = var <return slot>
 // CHECK:STDOUT:   }
 // CHECK:STDOUT:   %MakeReorder.decl: %MakeReorder.type = fn_decl @MakeReorder [template = constants.%MakeReorder] {
-<<<<<<< HEAD
-// CHECK:STDOUT:     %n.patt.loc20: i32 = binding_pattern n
-// CHECK:STDOUT:     %next.patt.loc20: %.3 = binding_pattern next
+// CHECK:STDOUT:     %n.patt: i32 = binding_pattern n
+// CHECK:STDOUT:     %next.patt: %.3 = binding_pattern next
 // CHECK:STDOUT:   } {
-// CHECK:STDOUT:     %int.make_type_32.loc20: init type = call constants.%Int32() [template = i32]
-// CHECK:STDOUT:     %.loc20_19.1: type = value_of_initializer %int.make_type_32.loc20 [template = i32]
-// CHECK:STDOUT:     %.loc20_19.2: type = converted %int.make_type_32.loc20, %.loc20_19.1 [template = i32]
-// CHECK:STDOUT:     %n.loc20_16.1: i32 = param n
-// CHECK:STDOUT:     @MakeReorder.%n: i32 = bind_name n, %n.loc20_16.1
-// CHECK:STDOUT:     %Class.ref.loc20_30: type = name_ref Class, %Class.decl [template = constants.%Class]
-=======
 // CHECK:STDOUT:     %int.make_type_32: init type = call constants.%Int32() [template = i32]
 // CHECK:STDOUT:     %.loc20_19.1: type = value_of_initializer %int.make_type_32 [template = i32]
 // CHECK:STDOUT:     %.loc20_19.2: type = converted %int.make_type_32, %.loc20_19.1 [template = i32]
 // CHECK:STDOUT:     %n.param: i32 = param n, runtime_param0
 // CHECK:STDOUT:     %n: i32 = bind_name n, %n.param
 // CHECK:STDOUT:     %Class.ref.loc20_30: type = name_ref Class, file.%Class.decl [template = constants.%Class]
->>>>>>> 1e34d03e
 // CHECK:STDOUT:     %.loc20_35: type = ptr_type %Class [template = constants.%.3]
 // CHECK:STDOUT:     %next.param: %.3 = param next, runtime_param1
 // CHECK:STDOUT:     %next: %.3 = bind_name next, %next.param
