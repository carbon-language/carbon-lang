--- conflicted
+++ resolved
@@ -59,15 +59,9 @@
 // CHECK:STDOUT:   %G.decl: %G.type = fn_decl @G [template = constants.%G] {
 // CHECK:STDOUT:     %c.patt: %Class = binding_pattern c
 // CHECK:STDOUT:   } {
-<<<<<<< HEAD
-// CHECK:STDOUT:     %Class.ref: type = name_ref Class, %Class.decl [template = constants.%Class]
+// CHECK:STDOUT:     %Class.ref: type = name_ref Class, file.%Class.decl [template = constants.%Class]
 // CHECK:STDOUT:     %param: %Class = param
-// CHECK:STDOUT:     @G.%c: %Class = bind_name c, %param
-=======
-// CHECK:STDOUT:     %Class.ref: type = name_ref Class, file.%Class.decl [template = constants.%Class]
-// CHECK:STDOUT:     %c.param: %Class = param c
-// CHECK:STDOUT:     %c: %Class = bind_name c, %c.param
->>>>>>> dcb4ae26
+// CHECK:STDOUT:     %c: %Class = bind_name c, %param
 // CHECK:STDOUT:     %int.make_type_32: init type = call constants.%Int32() [template = i32]
 // CHECK:STDOUT:     %.loc15_19.1: type = value_of_initializer %int.make_type_32 [template = i32]
 // CHECK:STDOUT:     %.loc15_19.2: type = converted %int.make_type_32, %.loc15_19.1 [template = i32]
