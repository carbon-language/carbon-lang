--- conflicted
+++ resolved
@@ -60,16 +60,11 @@
 // CHECK:STDOUT:   %Class.decl: type = class_decl @Class [template = constants.%Class] {} {}
 // CHECK:STDOUT:   %G.decl: %G.type = fn_decl @G [template = constants.%G] {
 // CHECK:STDOUT:     %c.patt: %Class = binding_pattern c
-// CHECK:STDOUT:     %.loc15_7: %Class = param_pattern %c.patt
+// CHECK:STDOUT:     %.loc15_7: %Class = param_pattern %c.patt, runtime_param0
 // CHECK:STDOUT:   } {
 // CHECK:STDOUT:     %Class.ref: type = name_ref Class, file.%Class.decl [template = constants.%Class]
-<<<<<<< HEAD
-// CHECK:STDOUT:     %param: %Class = param
+// CHECK:STDOUT:     %param: %Class = param runtime_param0
 // CHECK:STDOUT:     %c: %Class = bind_name c, %param
-=======
-// CHECK:STDOUT:     %c.param: %Class = param c, runtime_param0
-// CHECK:STDOUT:     %c: %Class = bind_name c, %c.param
->>>>>>> 7396aede
 // CHECK:STDOUT:     %int.make_type_32: init type = call constants.%Int32() [template = i32]
 // CHECK:STDOUT:     %.loc15_19.1: type = value_of_initializer %int.make_type_32 [template = i32]
 // CHECK:STDOUT:     %.loc15_19.2: type = converted %int.make_type_32, %.loc15_19.1 [template = i32]
