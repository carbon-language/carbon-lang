// Part of the Carbon Language project, under the Apache License v2.0 with LLVM
// Exceptions. See /LICENSE for license information.
// SPDX-License-Identifier: Apache-2.0 WITH LLVM-exception
//
// AUTOUPDATE
// TIP: To test this file alone, run:
// TIP:   bazel test //toolchain/testing:file_test --test_arg=--file_tests=toolchain/check/testdata/class/fail_method.carbon
// TIP: To dump output, run:
// TIP:   bazel run //toolchain/testing:file_test -- --dump_output --file_tests=toolchain/check/testdata/class/fail_method.carbon

class Class {
  fn NoSelf();
  fn WithSelf[self: Class]();
}

alias A = Class.WithSelf;

fn F(c: Class) {
  c.NoSelf();
  c.WithSelf();

  Class.NoSelf();
  // CHECK:STDERR: fail_method.carbon:[[@LINE+7]]:3: error: missing object argument in method call
  // CHECK:STDERR:   Class.WithSelf();
  // CHECK:STDERR:   ^~~~~~~~~~~~~~~
  // CHECK:STDERR: fail_method.carbon:[[@LINE-13]]:3: note: calling function declared here
  // CHECK:STDERR:   fn WithSelf[self: Class]();
  // CHECK:STDERR:   ^~~~~~~~~~~~~~~~~~~~~~~~~~~
  // CHECK:STDERR:
  Class.WithSelf();
  // CHECK:STDERR: fail_method.carbon:[[@LINE+7]]:3: error: 1 argument(s) passed to function expecting 0 argument(s).
  // CHECK:STDERR:   Class.WithSelf(c);
  // CHECK:STDERR:   ^~~~~~~~~~~~~~~
  // CHECK:STDERR: fail_method.carbon:[[@LINE-21]]:3: note: calling function declared here
  // CHECK:STDERR:   fn WithSelf[self: Class]();
  // CHECK:STDERR:   ^~~~~~~~~~~~~~~~~~~~~~~~~~~
  // CHECK:STDERR:
  Class.WithSelf(c);

  // CHECK:STDERR: fail_method.carbon:[[@LINE+6]]:3: error: missing object argument in method call
  // CHECK:STDERR:   A();
  // CHECK:STDERR:   ^~
  // CHECK:STDERR: fail_method.carbon:[[@LINE-30]]:3: note: calling function declared here
  // CHECK:STDERR:   fn WithSelf[self: Class]();
  // CHECK:STDERR:   ^~~~~~~~~~~~~~~~~~~~~~~~~~~
  A();
}

// CHECK:STDOUT: --- fail_method.carbon
// CHECK:STDOUT:
// CHECK:STDOUT: constants {
// CHECK:STDOUT:   %Class: type = class_type @Class [template]
// CHECK:STDOUT:   %NoSelf.type: type = fn_type @NoSelf [template]
// CHECK:STDOUT:   %.1: type = tuple_type () [template]
// CHECK:STDOUT:   %NoSelf: %NoSelf.type = struct_value () [template]
// CHECK:STDOUT:   %WithSelf.type: type = fn_type @WithSelf [template]
// CHECK:STDOUT:   %WithSelf: %WithSelf.type = struct_value () [template]
// CHECK:STDOUT:   %.2: type = struct_type {} [template]
// CHECK:STDOUT:   %.3: <witness> = complete_type_witness %.2 [template]
// CHECK:STDOUT:   %.4: type = ptr_type %.2 [template]
// CHECK:STDOUT:   %F.type: type = fn_type @F [template]
// CHECK:STDOUT:   %F: %F.type = struct_value () [template]
// CHECK:STDOUT: }
// CHECK:STDOUT:
// CHECK:STDOUT: imports {
// CHECK:STDOUT:   %Core: <namespace> = namespace file.%Core.import, [template] {
// CHECK:STDOUT:     import Core//prelude
// CHECK:STDOUT:     import Core//prelude/operators
// CHECK:STDOUT:     import Core//prelude/types
// CHECK:STDOUT:     import Core//prelude/operators/arithmetic
// CHECK:STDOUT:     import Core//prelude/operators/as
// CHECK:STDOUT:     import Core//prelude/operators/bitwise
// CHECK:STDOUT:     import Core//prelude/operators/comparison
// CHECK:STDOUT:     import Core//prelude/types/bool
// CHECK:STDOUT:   }
// CHECK:STDOUT: }
// CHECK:STDOUT:
// CHECK:STDOUT: file {
// CHECK:STDOUT:   package: <namespace> = namespace [template] {
// CHECK:STDOUT:     .Core = imports.%Core
// CHECK:STDOUT:     .Class = %Class.decl
// CHECK:STDOUT:     .A = %A
// CHECK:STDOUT:     .F = %F.decl
// CHECK:STDOUT:   }
// CHECK:STDOUT:   %Core.import = import Core
<<<<<<< HEAD
// CHECK:STDOUT:   %Class.decl: type = class_decl @Class [template = constants.%Class] {} {}
// CHECK:STDOUT:   %Class.ref.loc16: type = name_ref Class, %Class.decl [template = constants.%Class]
// CHECK:STDOUT:   %WithSelf.ref: %WithSelf.type = name_ref WithSelf, @Class.%WithSelf.decl [template = constants.%WithSelf]
// CHECK:STDOUT:   %A: %WithSelf.type = bind_alias A, @Class.%WithSelf.decl [template = constants.%WithSelf]
// CHECK:STDOUT:   %F.decl: %F.type = fn_decl @F [template = constants.%F] {
// CHECK:STDOUT:     %c.patt: %Class = binding_pattern c
// CHECK:STDOUT:   } {
// CHECK:STDOUT:     %Class.ref.loc18: type = name_ref Class, %Class.decl [template = constants.%Class]
// CHECK:STDOUT:     %c.loc18_6.1: %Class = param c
// CHECK:STDOUT:     @F.%c: %Class = bind_name c, %c.loc18_6.1
=======
// CHECK:STDOUT:   %Class.decl: type = class_decl @Class [template = constants.%Class] {}
// CHECK:STDOUT:   %Class.ref: type = name_ref Class, %Class.decl [template = constants.%Class]
// CHECK:STDOUT:   %WithSelf.ref: %WithSelf.type = name_ref WithSelf, @Class.%WithSelf.decl [template = constants.%WithSelf]
// CHECK:STDOUT:   %A: %WithSelf.type = bind_alias A, @Class.%WithSelf.decl [template = constants.%WithSelf]
// CHECK:STDOUT:   %F.decl: %F.type = fn_decl @F [template = constants.%F] {
// CHECK:STDOUT:     %Class.ref.loc18: type = name_ref Class, file.%Class.decl [template = constants.%Class]
// CHECK:STDOUT:     %c.param: %Class = param c, runtime_param0
// CHECK:STDOUT:     %c: %Class = bind_name c, %c.param
>>>>>>> 1e34d03e
// CHECK:STDOUT:   }
// CHECK:STDOUT: }
// CHECK:STDOUT:
// CHECK:STDOUT: class @Class {
// CHECK:STDOUT:   %NoSelf.decl: %NoSelf.type = fn_decl @NoSelf [template = constants.%NoSelf] {} {}
// CHECK:STDOUT:   %WithSelf.decl: %WithSelf.type = fn_decl @WithSelf [template = constants.%WithSelf] {
// CHECK:STDOUT:     %self.patt: %Class = binding_pattern self
// CHECK:STDOUT:   } {
// CHECK:STDOUT:     %Class.ref: type = name_ref Class, file.%Class.decl [template = constants.%Class]
// CHECK:STDOUT:     %self.param: %Class = param self, runtime_param0
// CHECK:STDOUT:     %self: %Class = bind_name self, %self.param
// CHECK:STDOUT:   }
// CHECK:STDOUT:   %.loc14: <witness> = complete_type_witness %.2 [template = constants.%.3]
// CHECK:STDOUT:
// CHECK:STDOUT: !members:
// CHECK:STDOUT:   .Self = constants.%Class
// CHECK:STDOUT:   .NoSelf = %NoSelf.decl
// CHECK:STDOUT:   .WithSelf = %WithSelf.decl
// CHECK:STDOUT: }
// CHECK:STDOUT:
// CHECK:STDOUT: fn @NoSelf();
// CHECK:STDOUT:
// CHECK:STDOUT: fn @WithSelf[%self: %Class]();
// CHECK:STDOUT:
// CHECK:STDOUT: fn @F(%c: %Class) {
// CHECK:STDOUT: !entry:
// CHECK:STDOUT:   %c.ref.loc19: %Class = name_ref c, %c
// CHECK:STDOUT:   %NoSelf.ref.loc19: %NoSelf.type = name_ref NoSelf, @Class.%NoSelf.decl [template = constants.%NoSelf]
// CHECK:STDOUT:   %NoSelf.call.loc19: init %.1 = call %NoSelf.ref.loc19()
// CHECK:STDOUT:   %c.ref.loc20: %Class = name_ref c, %c
// CHECK:STDOUT:   %WithSelf.ref.loc20: %WithSelf.type = name_ref WithSelf, @Class.%WithSelf.decl [template = constants.%WithSelf]
// CHECK:STDOUT:   %.loc20: <bound method> = bound_method %c.ref.loc20, %WithSelf.ref.loc20
// CHECK:STDOUT:   %WithSelf.call.loc20: init %.1 = call %.loc20(%c.ref.loc20)
// CHECK:STDOUT:   %Class.ref.loc22: type = name_ref Class, file.%Class.decl [template = constants.%Class]
// CHECK:STDOUT:   %NoSelf.ref.loc22: %NoSelf.type = name_ref NoSelf, @Class.%NoSelf.decl [template = constants.%NoSelf]
// CHECK:STDOUT:   %NoSelf.call.loc22: init %.1 = call %NoSelf.ref.loc22()
// CHECK:STDOUT:   %Class.ref.loc30: type = name_ref Class, file.%Class.decl [template = constants.%Class]
// CHECK:STDOUT:   %WithSelf.ref.loc30: %WithSelf.type = name_ref WithSelf, @Class.%WithSelf.decl [template = constants.%WithSelf]
// CHECK:STDOUT:   %WithSelf.call.loc30: init %.1 = call %WithSelf.ref.loc30(<invalid>) [template = <error>]
// CHECK:STDOUT:   %Class.ref.loc38: type = name_ref Class, file.%Class.decl [template = constants.%Class]
// CHECK:STDOUT:   %WithSelf.ref.loc38: %WithSelf.type = name_ref WithSelf, @Class.%WithSelf.decl [template = constants.%WithSelf]
// CHECK:STDOUT:   %c.ref.loc38: %Class = name_ref c, %c
// CHECK:STDOUT:   %A.ref: %WithSelf.type = name_ref A, file.%A [template = constants.%WithSelf]
// CHECK:STDOUT:   %WithSelf.call.loc46: init %.1 = call %A.ref(<invalid>) [template = <error>]
// CHECK:STDOUT:   return
// CHECK:STDOUT: }
// CHECK:STDOUT:<|MERGE_RESOLUTION|>--- conflicted
+++ resolved
@@ -83,27 +83,16 @@
 // CHECK:STDOUT:     .F = %F.decl
 // CHECK:STDOUT:   }
 // CHECK:STDOUT:   %Core.import = import Core
-<<<<<<< HEAD
 // CHECK:STDOUT:   %Class.decl: type = class_decl @Class [template = constants.%Class] {} {}
-// CHECK:STDOUT:   %Class.ref.loc16: type = name_ref Class, %Class.decl [template = constants.%Class]
+// CHECK:STDOUT:   %Class.ref: type = name_ref Class, %Class.decl [template = constants.%Class]
 // CHECK:STDOUT:   %WithSelf.ref: %WithSelf.type = name_ref WithSelf, @Class.%WithSelf.decl [template = constants.%WithSelf]
 // CHECK:STDOUT:   %A: %WithSelf.type = bind_alias A, @Class.%WithSelf.decl [template = constants.%WithSelf]
 // CHECK:STDOUT:   %F.decl: %F.type = fn_decl @F [template = constants.%F] {
 // CHECK:STDOUT:     %c.patt: %Class = binding_pattern c
 // CHECK:STDOUT:   } {
-// CHECK:STDOUT:     %Class.ref.loc18: type = name_ref Class, %Class.decl [template = constants.%Class]
-// CHECK:STDOUT:     %c.loc18_6.1: %Class = param c
-// CHECK:STDOUT:     @F.%c: %Class = bind_name c, %c.loc18_6.1
-=======
-// CHECK:STDOUT:   %Class.decl: type = class_decl @Class [template = constants.%Class] {}
-// CHECK:STDOUT:   %Class.ref: type = name_ref Class, %Class.decl [template = constants.%Class]
-// CHECK:STDOUT:   %WithSelf.ref: %WithSelf.type = name_ref WithSelf, @Class.%WithSelf.decl [template = constants.%WithSelf]
-// CHECK:STDOUT:   %A: %WithSelf.type = bind_alias A, @Class.%WithSelf.decl [template = constants.%WithSelf]
-// CHECK:STDOUT:   %F.decl: %F.type = fn_decl @F [template = constants.%F] {
 // CHECK:STDOUT:     %Class.ref.loc18: type = name_ref Class, file.%Class.decl [template = constants.%Class]
 // CHECK:STDOUT:     %c.param: %Class = param c, runtime_param0
 // CHECK:STDOUT:     %c: %Class = bind_name c, %c.param
->>>>>>> 1e34d03e
 // CHECK:STDOUT:   }
 // CHECK:STDOUT: }
 // CHECK:STDOUT:
