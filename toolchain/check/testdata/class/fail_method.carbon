// Part of the Carbon Language project, under the Apache License v2.0 with LLVM
// Exceptions. See /LICENSE for license information.
// SPDX-License-Identifier: Apache-2.0 WITH LLVM-exception
//
// AUTOUPDATE
// TIP: To test this file alone, run:
// TIP:   bazel test //toolchain/testing:file_test --test_arg=--file_tests=toolchain/check/testdata/class/fail_method.carbon
// TIP: To dump output, run:
// TIP:   bazel run //toolchain/testing:file_test -- --dump_output --file_tests=toolchain/check/testdata/class/fail_method.carbon

class Class {
  fn NoSelf();
  fn WithSelf[self: Class]();
}

alias A = Class.WithSelf;

fn F(c: Class) {
  c.NoSelf();
  c.WithSelf();

  Class.NoSelf();
  // CHECK:STDERR: fail_method.carbon:[[@LINE+7]]:3: ERROR: Missing object argument in method call.
  // CHECK:STDERR:   Class.WithSelf();
  // CHECK:STDERR:   ^~~~~~~~~~~~~~~
  // CHECK:STDERR: fail_method.carbon:[[@LINE-13]]:3: Calling function declared here.
  // CHECK:STDERR:   fn WithSelf[self: Class]();
  // CHECK:STDERR:   ^~~~~~~~~~~~~~~~~~~~~~~~~~~
  // CHECK:STDERR:
  Class.WithSelf();
  // CHECK:STDERR: fail_method.carbon:[[@LINE+7]]:3: ERROR: 1 argument(s) passed to function expecting 0 argument(s).
  // CHECK:STDERR:   Class.WithSelf(c);
  // CHECK:STDERR:   ^~~~~~~~~~~~~~~
  // CHECK:STDERR: fail_method.carbon:[[@LINE-21]]:3: Calling function declared here.
  // CHECK:STDERR:   fn WithSelf[self: Class]();
  // CHECK:STDERR:   ^~~~~~~~~~~~~~~~~~~~~~~~~~~
  // CHECK:STDERR:
  Class.WithSelf(c);

  // CHECK:STDERR: fail_method.carbon:[[@LINE+6]]:3: ERROR: Missing object argument in method call.
  // CHECK:STDERR:   A();
  // CHECK:STDERR:   ^~
  // CHECK:STDERR: fail_method.carbon:[[@LINE-30]]:3: Calling function declared here.
  // CHECK:STDERR:   fn WithSelf[self: Class]();
  // CHECK:STDERR:   ^~~~~~~~~~~~~~~~~~~~~~~~~~~
  A();
}

// CHECK:STDOUT: --- fail_method.carbon
// CHECK:STDOUT:
// CHECK:STDOUT: constants {
// CHECK:STDOUT:   %Class: type = class_type @Class [template]
// CHECK:STDOUT:   %NoSelf.type: type = fn_type @NoSelf [template]
// CHECK:STDOUT:   %.1: type = tuple_type () [template]
// CHECK:STDOUT:   %NoSelf: %NoSelf.type = struct_value () [template]
// CHECK:STDOUT:   %WithSelf.type: type = fn_type @WithSelf [template]
// CHECK:STDOUT:   %WithSelf: %WithSelf.type = struct_value () [template]
// CHECK:STDOUT:   %.2: type = struct_type {} [template]
// CHECK:STDOUT:   %.3: type = ptr_type %.2 [template]
// CHECK:STDOUT:   %F.type: type = fn_type @F [template]
// CHECK:STDOUT:   %F: %F.type = struct_value () [template]
// CHECK:STDOUT: }
// CHECK:STDOUT:
// CHECK:STDOUT: imports {
// CHECK:STDOUT:   %Core: <namespace> = namespace file.%Core.import, [template] {
// CHECK:STDOUT:     import Core//prelude
// CHECK:STDOUT:     import Core//prelude/operators
// CHECK:STDOUT:     import Core//prelude/types
// CHECK:STDOUT:     import Core//prelude/operators/arithmetic
// CHECK:STDOUT:     import Core//prelude/operators/bitwise
// CHECK:STDOUT:     import Core//prelude/operators/comparison
// CHECK:STDOUT:     import Core//prelude/types/bool
// CHECK:STDOUT:   }
// CHECK:STDOUT: }
// CHECK:STDOUT:
// CHECK:STDOUT: file {
// CHECK:STDOUT:   package: <namespace> = namespace [template] {
// CHECK:STDOUT:     .Core = imports.%Core
// CHECK:STDOUT:     .Class = %Class.decl
// CHECK:STDOUT:     .A = %A
// CHECK:STDOUT:     .F = %F.decl
// CHECK:STDOUT:   }
// CHECK:STDOUT:   %Core.import = import Core
// CHECK:STDOUT:   %Class.decl: type = class_decl @Class [template = constants.%Class] {} {}
// CHECK:STDOUT:   %Class.ref: type = name_ref Class, %Class.decl [template = constants.%Class]
// CHECK:STDOUT:   %WithSelf.ref: %WithSelf.type = name_ref WithSelf, @Class.%WithSelf.decl [template = constants.%WithSelf]
// CHECK:STDOUT:   %A: %WithSelf.type = bind_alias A, @Class.%WithSelf.decl [template = constants.%WithSelf]
// CHECK:STDOUT:   %F.decl: %F.type = fn_decl @F [template = constants.%F] {
// CHECK:STDOUT:     %c.patt: %Class = binding_pattern c
// CHECK:STDOUT:   } {
<<<<<<< HEAD
// CHECK:STDOUT:     %Class.ref.loc18: type = name_ref Class, %Class.decl [template = constants.%Class]
// CHECK:STDOUT:     %param: %Class = param
// CHECK:STDOUT:     @F.%c: %Class = bind_name c, %param
=======
// CHECK:STDOUT:     %Class.ref.loc18: type = name_ref Class, file.%Class.decl [template = constants.%Class]
// CHECK:STDOUT:     %c.param: %Class = param c
// CHECK:STDOUT:     %c: %Class = bind_name c, %c.param
>>>>>>> dcb4ae26
// CHECK:STDOUT:   }
// CHECK:STDOUT: }
// CHECK:STDOUT:
// CHECK:STDOUT: class @Class {
// CHECK:STDOUT:   %NoSelf.decl: %NoSelf.type = fn_decl @NoSelf [template = constants.%NoSelf] {} {}
// CHECK:STDOUT:   %WithSelf.decl: %WithSelf.type = fn_decl @WithSelf [template = constants.%WithSelf] {
// CHECK:STDOUT:     %self.patt: %Class = binding_pattern self
// CHECK:STDOUT:   } {
// CHECK:STDOUT:     %Class.ref: type = name_ref Class, file.%Class.decl [template = constants.%Class]
<<<<<<< HEAD
// CHECK:STDOUT:     %param: %Class = param
// CHECK:STDOUT:     %self: %Class = bind_name self, %param
=======
// CHECK:STDOUT:     %self.param: %Class = param self
// CHECK:STDOUT:     %self: %Class = bind_name self, %self.param
>>>>>>> dcb4ae26
// CHECK:STDOUT:   }
// CHECK:STDOUT:
// CHECK:STDOUT: !members:
// CHECK:STDOUT:   .Self = constants.%Class
// CHECK:STDOUT:   .NoSelf = %NoSelf.decl
// CHECK:STDOUT:   .WithSelf = %WithSelf.decl
// CHECK:STDOUT: }
// CHECK:STDOUT:
// CHECK:STDOUT: fn @NoSelf();
// CHECK:STDOUT:
<<<<<<< HEAD
// CHECK:STDOUT: fn @WithSelf[@Class.%self: %Class]();
=======
// CHECK:STDOUT: fn @WithSelf[%self: %Class]();
>>>>>>> dcb4ae26
// CHECK:STDOUT:
// CHECK:STDOUT: fn @F(%c: %Class) {
// CHECK:STDOUT: !entry:
// CHECK:STDOUT:   %c.ref.loc19: %Class = name_ref c, %c
// CHECK:STDOUT:   %NoSelf.ref.loc19: %NoSelf.type = name_ref NoSelf, @Class.%NoSelf.decl [template = constants.%NoSelf]
// CHECK:STDOUT:   %NoSelf.call.loc19: init %.1 = call %NoSelf.ref.loc19()
// CHECK:STDOUT:   %c.ref.loc20: %Class = name_ref c, %c
// CHECK:STDOUT:   %WithSelf.ref.loc20: %WithSelf.type = name_ref WithSelf, @Class.%WithSelf.decl [template = constants.%WithSelf]
// CHECK:STDOUT:   %.loc20: <bound method> = bound_method %c.ref.loc20, %WithSelf.ref.loc20
// CHECK:STDOUT:   %WithSelf.call.loc20: init %.1 = call %.loc20(%c.ref.loc20)
// CHECK:STDOUT:   %Class.ref.loc22: type = name_ref Class, file.%Class.decl [template = constants.%Class]
// CHECK:STDOUT:   %NoSelf.ref.loc22: %NoSelf.type = name_ref NoSelf, @Class.%NoSelf.decl [template = constants.%NoSelf]
// CHECK:STDOUT:   %NoSelf.call.loc22: init %.1 = call %NoSelf.ref.loc22()
// CHECK:STDOUT:   %Class.ref.loc30: type = name_ref Class, file.%Class.decl [template = constants.%Class]
// CHECK:STDOUT:   %WithSelf.ref.loc30: %WithSelf.type = name_ref WithSelf, @Class.%WithSelf.decl [template = constants.%WithSelf]
// CHECK:STDOUT:   %WithSelf.call.loc30: init %.1 = call %WithSelf.ref.loc30(<invalid>) [template = <error>]
// CHECK:STDOUT:   %Class.ref.loc38: type = name_ref Class, file.%Class.decl [template = constants.%Class]
// CHECK:STDOUT:   %WithSelf.ref.loc38: %WithSelf.type = name_ref WithSelf, @Class.%WithSelf.decl [template = constants.%WithSelf]
// CHECK:STDOUT:   %c.ref.loc38: %Class = name_ref c, %c
// CHECK:STDOUT:   %WithSelf.call.loc38: init %.1 = call %WithSelf.ref.loc38(<invalid>) [template = <error>]
// CHECK:STDOUT:   %A.ref: %WithSelf.type = name_ref A, file.%A [template = constants.%WithSelf]
// CHECK:STDOUT:   %WithSelf.call.loc46: init %.1 = call %A.ref(<invalid>) [template = <error>]
// CHECK:STDOUT:   return
// CHECK:STDOUT: }
// CHECK:STDOUT:<|MERGE_RESOLUTION|>--- conflicted
+++ resolved
@@ -88,15 +88,9 @@
 // CHECK:STDOUT:   %F.decl: %F.type = fn_decl @F [template = constants.%F] {
 // CHECK:STDOUT:     %c.patt: %Class = binding_pattern c
 // CHECK:STDOUT:   } {
-<<<<<<< HEAD
-// CHECK:STDOUT:     %Class.ref.loc18: type = name_ref Class, %Class.decl [template = constants.%Class]
+// CHECK:STDOUT:     %Class.ref.loc18: type = name_ref Class, file.%Class.decl [template = constants.%Class]
 // CHECK:STDOUT:     %param: %Class = param
-// CHECK:STDOUT:     @F.%c: %Class = bind_name c, %param
-=======
-// CHECK:STDOUT:     %Class.ref.loc18: type = name_ref Class, file.%Class.decl [template = constants.%Class]
-// CHECK:STDOUT:     %c.param: %Class = param c
-// CHECK:STDOUT:     %c: %Class = bind_name c, %c.param
->>>>>>> dcb4ae26
+// CHECK:STDOUT:     %c: %Class = bind_name c, %param
 // CHECK:STDOUT:   }
 // CHECK:STDOUT: }
 // CHECK:STDOUT:
@@ -106,13 +100,8 @@
 // CHECK:STDOUT:     %self.patt: %Class = binding_pattern self
 // CHECK:STDOUT:   } {
 // CHECK:STDOUT:     %Class.ref: type = name_ref Class, file.%Class.decl [template = constants.%Class]
-<<<<<<< HEAD
 // CHECK:STDOUT:     %param: %Class = param
 // CHECK:STDOUT:     %self: %Class = bind_name self, %param
-=======
-// CHECK:STDOUT:     %self.param: %Class = param self
-// CHECK:STDOUT:     %self: %Class = bind_name self, %self.param
->>>>>>> dcb4ae26
 // CHECK:STDOUT:   }
 // CHECK:STDOUT:
 // CHECK:STDOUT: !members:
@@ -123,11 +112,7 @@
 // CHECK:STDOUT:
 // CHECK:STDOUT: fn @NoSelf();
 // CHECK:STDOUT:
-<<<<<<< HEAD
-// CHECK:STDOUT: fn @WithSelf[@Class.%self: %Class]();
-=======
 // CHECK:STDOUT: fn @WithSelf[%self: %Class]();
->>>>>>> dcb4ae26
 // CHECK:STDOUT:
 // CHECK:STDOUT: fn @F(%c: %Class) {
 // CHECK:STDOUT: !entry:
