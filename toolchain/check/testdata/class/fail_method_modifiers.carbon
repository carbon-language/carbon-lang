// Part of the Carbon Language project, under the Apache License v2.0 with LLVM
// Exceptions. See /LICENSE for license information.
// SPDX-License-Identifier: Apache-2.0 WITH LLVM-exception
//
// AUTOUPDATE
// TIP: To test this file alone, run:
// TIP:   bazel test //toolchain/testing:file_test --test_arg=--file_tests=toolchain/check/testdata/class/fail_method_modifiers.carbon
// TIP: To dump output, run:
// TIP:   bazel run //toolchain/testing:file_test -- --dump_output --file_tests=toolchain/check/testdata/class/fail_method_modifiers.carbon

class FinalClass {

  // CHECK:STDERR: fail_method_modifiers.carbon:[[@LINE+7]]:3: ERROR: `abstract` not allowed on `fn` declaration in a non-abstract `class` definition.
  // CHECK:STDERR:   abstract fn Abstract[self: Self]();
  // CHECK:STDERR:   ^~~~~~~~
  // CHECK:STDERR: fail_method_modifiers.carbon:[[@LINE-5]]:1: Containing definition here.
  // CHECK:STDERR: class FinalClass {
  // CHECK:STDERR: ^~~~~~~~~~~~~~~~~~
  // CHECK:STDERR:
  abstract fn Abstract[self: Self]();

  // CHECK:STDERR: fail_method_modifiers.carbon:[[@LINE+7]]:3: ERROR: `virtual` not allowed on `fn` declaration in a non-abstract non-base `class` definition.
  // CHECK:STDERR:   virtual fn Virtual[self: Self]();
  // CHECK:STDERR:   ^~~~~~~
  // CHECK:STDERR: fail_method_modifiers.carbon:[[@LINE-14]]:1: Containing definition here.
  // CHECK:STDERR: class FinalClass {
  // CHECK:STDERR: ^~~~~~~~~~~~~~~~~~
  // CHECK:STDERR:
  virtual fn Virtual[self: Self]();
}

abstract class AbstractClass {

  // CHECK:STDERR: fail_method_modifiers.carbon:[[@LINE+4]]:3: ERROR: `default` not allowed on `fn` declaration outside of an interface.
  // CHECK:STDERR:   default fn Default[self: Self]();
  // CHECK:STDERR:   ^~~~~~~
  // CHECK:STDERR:
  default fn Default[self: Self]();

  // CHECK:STDERR: fail_method_modifiers.carbon:[[@LINE+4]]:3: ERROR: `final` not allowed on `fn` declaration outside of an interface.
  // CHECK:STDERR:   final fn Final[self: Self]();
  // CHECK:STDERR:   ^~~~~
  // CHECK:STDERR:
  final fn Final[self: Self]();
}

base class BaseClass {

  // CHECK:STDERR: fail_method_modifiers.carbon:[[@LINE+6]]:3: ERROR: `abstract` not allowed on `fn` declaration in a non-abstract `class` definition.
  // CHECK:STDERR:   abstract fn Abstract[self: Self]();
  // CHECK:STDERR:   ^~~~~~~~
  // CHECK:STDERR: fail_method_modifiers.carbon:[[@LINE-5]]:1: Containing definition here.
  // CHECK:STDERR: base class BaseClass {
  // CHECK:STDERR: ^~~~~~~~~~~~~~~~~~~~~~
  abstract fn Abstract[self: Self]();
}

// CHECK:STDOUT: --- fail_method_modifiers.carbon
// CHECK:STDOUT:
// CHECK:STDOUT: constants {
// CHECK:STDOUT:   %FinalClass: type = class_type @FinalClass [template]
// CHECK:STDOUT:   %Abstract.type.1: type = fn_type @Abstract.1 [template]
// CHECK:STDOUT:   %.1: type = tuple_type () [template]
// CHECK:STDOUT:   %Abstract.1: %Abstract.type.1 = struct_value () [template]
// CHECK:STDOUT:   %Virtual.type: type = fn_type @Virtual [template]
// CHECK:STDOUT:   %Virtual: %Virtual.type = struct_value () [template]
// CHECK:STDOUT:   %.2: type = struct_type {} [template]
// CHECK:STDOUT:   %AbstractClass: type = class_type @AbstractClass [template]
// CHECK:STDOUT:   %Default.type: type = fn_type @Default [template]
// CHECK:STDOUT:   %Default: %Default.type = struct_value () [template]
// CHECK:STDOUT:   %Final.type: type = fn_type @Final [template]
// CHECK:STDOUT:   %Final: %Final.type = struct_value () [template]
// CHECK:STDOUT:   %BaseClass: type = class_type @BaseClass [template]
// CHECK:STDOUT:   %Abstract.type.2: type = fn_type @Abstract.2 [template]
// CHECK:STDOUT:   %Abstract.2: %Abstract.type.2 = struct_value () [template]
// CHECK:STDOUT: }
// CHECK:STDOUT:
// CHECK:STDOUT: imports {
// CHECK:STDOUT:   %Core: <namespace> = namespace file.%Core.import, [template] {
// CHECK:STDOUT:     import Core//prelude
// CHECK:STDOUT:     import Core//prelude/operators
// CHECK:STDOUT:     import Core//prelude/types
// CHECK:STDOUT:     import Core//prelude/operators/arithmetic
// CHECK:STDOUT:     import Core//prelude/operators/bitwise
// CHECK:STDOUT:     import Core//prelude/operators/comparison
// CHECK:STDOUT:     import Core//prelude/types/bool
// CHECK:STDOUT:   }
// CHECK:STDOUT: }
// CHECK:STDOUT:
// CHECK:STDOUT: file {
// CHECK:STDOUT:   package: <namespace> = namespace [template] {
// CHECK:STDOUT:     .Core = imports.%Core
// CHECK:STDOUT:     .FinalClass = %FinalClass.decl
// CHECK:STDOUT:     .AbstractClass = %AbstractClass.decl
// CHECK:STDOUT:     .BaseClass = %BaseClass.decl
// CHECK:STDOUT:   }
// CHECK:STDOUT:   %Core.import = import Core
// CHECK:STDOUT:   %FinalClass.decl: type = class_decl @FinalClass [template = constants.%FinalClass] {} {}
// CHECK:STDOUT:   %AbstractClass.decl: type = class_decl @AbstractClass [template = constants.%AbstractClass] {} {}
// CHECK:STDOUT:   %BaseClass.decl: type = class_decl @BaseClass [template = constants.%BaseClass] {} {}
// CHECK:STDOUT: }
// CHECK:STDOUT:
// CHECK:STDOUT: class @FinalClass {
// CHECK:STDOUT:   %Abstract.decl: %Abstract.type.1 = fn_decl @Abstract.1 [template = constants.%Abstract.1] {
// CHECK:STDOUT:     %self.patt: %FinalClass = binding_pattern self
// CHECK:STDOUT:   } {
<<<<<<< HEAD
// CHECK:STDOUT:     %Self.ref.loc20: type = name_ref Self, constants.%FinalClass [template = constants.%FinalClass]
// CHECK:STDOUT:     %param.loc20: %FinalClass = param
// CHECK:STDOUT:     %self.loc20: %FinalClass = bind_name self, %param.loc20
=======
// CHECK:STDOUT:     %Self.ref: type = name_ref Self, constants.%FinalClass [template = constants.%FinalClass]
// CHECK:STDOUT:     %self.param: %FinalClass = param self
// CHECK:STDOUT:     %self: %FinalClass = bind_name self, %self.param
>>>>>>> dcb4ae26
// CHECK:STDOUT:   }
// CHECK:STDOUT:   %Virtual.decl: %Virtual.type = fn_decl @Virtual [template = constants.%Virtual] {
// CHECK:STDOUT:     %self.patt: %FinalClass = binding_pattern self
// CHECK:STDOUT:   } {
<<<<<<< HEAD
// CHECK:STDOUT:     %Self.ref.loc29: type = name_ref Self, constants.%FinalClass [template = constants.%FinalClass]
// CHECK:STDOUT:     %param.loc29: %FinalClass = param
// CHECK:STDOUT:     %self.loc29: %FinalClass = bind_name self, %param.loc29
=======
// CHECK:STDOUT:     %Self.ref: type = name_ref Self, constants.%FinalClass [template = constants.%FinalClass]
// CHECK:STDOUT:     %self.param: %FinalClass = param self
// CHECK:STDOUT:     %self: %FinalClass = bind_name self, %self.param
>>>>>>> dcb4ae26
// CHECK:STDOUT:   }
// CHECK:STDOUT:
// CHECK:STDOUT: !members:
// CHECK:STDOUT:   .Self = constants.%FinalClass
// CHECK:STDOUT:   .Abstract = %Abstract.decl
// CHECK:STDOUT:   .Virtual = %Virtual.decl
// CHECK:STDOUT: }
// CHECK:STDOUT:
// CHECK:STDOUT: class @AbstractClass {
// CHECK:STDOUT:   %Default.decl: %Default.type = fn_decl @Default [template = constants.%Default] {
// CHECK:STDOUT:     %self.patt: %AbstractClass = binding_pattern self
// CHECK:STDOUT:   } {
<<<<<<< HEAD
// CHECK:STDOUT:     %Self.ref.loc38: type = name_ref Self, constants.%AbstractClass [template = constants.%AbstractClass]
// CHECK:STDOUT:     %param.loc38: %AbstractClass = param
// CHECK:STDOUT:     %self.loc38: %AbstractClass = bind_name self, %param.loc38
=======
// CHECK:STDOUT:     %Self.ref: type = name_ref Self, constants.%AbstractClass [template = constants.%AbstractClass]
// CHECK:STDOUT:     %self.param: %AbstractClass = param self
// CHECK:STDOUT:     %self: %AbstractClass = bind_name self, %self.param
>>>>>>> dcb4ae26
// CHECK:STDOUT:   }
// CHECK:STDOUT:   %Final.decl: %Final.type = fn_decl @Final [template = constants.%Final] {
// CHECK:STDOUT:     %self.patt: %AbstractClass = binding_pattern self
// CHECK:STDOUT:   } {
<<<<<<< HEAD
// CHECK:STDOUT:     %Self.ref.loc44: type = name_ref Self, constants.%AbstractClass [template = constants.%AbstractClass]
// CHECK:STDOUT:     %param.loc44: %AbstractClass = param
// CHECK:STDOUT:     %self.loc44: %AbstractClass = bind_name self, %param.loc44
=======
// CHECK:STDOUT:     %Self.ref: type = name_ref Self, constants.%AbstractClass [template = constants.%AbstractClass]
// CHECK:STDOUT:     %self.param: %AbstractClass = param self
// CHECK:STDOUT:     %self: %AbstractClass = bind_name self, %self.param
>>>>>>> dcb4ae26
// CHECK:STDOUT:   }
// CHECK:STDOUT:
// CHECK:STDOUT: !members:
// CHECK:STDOUT:   .Self = constants.%AbstractClass
// CHECK:STDOUT:   .Default = %Default.decl
// CHECK:STDOUT:   .Final = %Final.decl
// CHECK:STDOUT: }
// CHECK:STDOUT:
// CHECK:STDOUT: class @BaseClass {
// CHECK:STDOUT:   %Abstract.decl: %Abstract.type.2 = fn_decl @Abstract.2 [template = constants.%Abstract.2] {
// CHECK:STDOUT:     %self.patt: %BaseClass = binding_pattern self
// CHECK:STDOUT:   } {
// CHECK:STDOUT:     %Self.ref: type = name_ref Self, constants.%BaseClass [template = constants.%BaseClass]
<<<<<<< HEAD
// CHECK:STDOUT:     %param: %BaseClass = param
// CHECK:STDOUT:     %self: %BaseClass = bind_name self, %param
=======
// CHECK:STDOUT:     %self.param: %BaseClass = param self
// CHECK:STDOUT:     %self: %BaseClass = bind_name self, %self.param
>>>>>>> dcb4ae26
// CHECK:STDOUT:   }
// CHECK:STDOUT:
// CHECK:STDOUT: !members:
// CHECK:STDOUT:   .Self = constants.%BaseClass
// CHECK:STDOUT:   .Abstract = %Abstract.decl
// CHECK:STDOUT: }
// CHECK:STDOUT:
<<<<<<< HEAD
// CHECK:STDOUT: fn @Abstract.1[@FinalClass.%self.loc20: %FinalClass]();
// CHECK:STDOUT:
// CHECK:STDOUT: fn @Virtual[@FinalClass.%self.loc29: %FinalClass]();
// CHECK:STDOUT:
// CHECK:STDOUT: fn @Default[@AbstractClass.%self.loc38: %AbstractClass]();
// CHECK:STDOUT:
// CHECK:STDOUT: fn @Final[@AbstractClass.%self.loc44: %AbstractClass]();
// CHECK:STDOUT:
// CHECK:STDOUT: fn @Abstract.2[@BaseClass.%self: %BaseClass]();
=======
// CHECK:STDOUT: fn @Abstract.1[%self: %FinalClass]();
// CHECK:STDOUT:
// CHECK:STDOUT: fn @Virtual[%self: %FinalClass]();
// CHECK:STDOUT:
// CHECK:STDOUT: fn @Default[%self: %AbstractClass]();
// CHECK:STDOUT:
// CHECK:STDOUT: fn @Final[%self: %AbstractClass]();
// CHECK:STDOUT:
// CHECK:STDOUT: fn @Abstract.2[%self: %BaseClass]();
>>>>>>> dcb4ae26
// CHECK:STDOUT:<|MERGE_RESOLUTION|>--- conflicted
+++ resolved
@@ -104,28 +104,16 @@
 // CHECK:STDOUT:   %Abstract.decl: %Abstract.type.1 = fn_decl @Abstract.1 [template = constants.%Abstract.1] {
 // CHECK:STDOUT:     %self.patt: %FinalClass = binding_pattern self
 // CHECK:STDOUT:   } {
-<<<<<<< HEAD
-// CHECK:STDOUT:     %Self.ref.loc20: type = name_ref Self, constants.%FinalClass [template = constants.%FinalClass]
-// CHECK:STDOUT:     %param.loc20: %FinalClass = param
-// CHECK:STDOUT:     %self.loc20: %FinalClass = bind_name self, %param.loc20
-=======
 // CHECK:STDOUT:     %Self.ref: type = name_ref Self, constants.%FinalClass [template = constants.%FinalClass]
-// CHECK:STDOUT:     %self.param: %FinalClass = param self
-// CHECK:STDOUT:     %self: %FinalClass = bind_name self, %self.param
->>>>>>> dcb4ae26
+// CHECK:STDOUT:     %param: %FinalClass = param
+// CHECK:STDOUT:     %self: %FinalClass = bind_name self, %param
 // CHECK:STDOUT:   }
 // CHECK:STDOUT:   %Virtual.decl: %Virtual.type = fn_decl @Virtual [template = constants.%Virtual] {
 // CHECK:STDOUT:     %self.patt: %FinalClass = binding_pattern self
 // CHECK:STDOUT:   } {
-<<<<<<< HEAD
-// CHECK:STDOUT:     %Self.ref.loc29: type = name_ref Self, constants.%FinalClass [template = constants.%FinalClass]
-// CHECK:STDOUT:     %param.loc29: %FinalClass = param
-// CHECK:STDOUT:     %self.loc29: %FinalClass = bind_name self, %param.loc29
-=======
 // CHECK:STDOUT:     %Self.ref: type = name_ref Self, constants.%FinalClass [template = constants.%FinalClass]
-// CHECK:STDOUT:     %self.param: %FinalClass = param self
-// CHECK:STDOUT:     %self: %FinalClass = bind_name self, %self.param
->>>>>>> dcb4ae26
+// CHECK:STDOUT:     %param: %FinalClass = param
+// CHECK:STDOUT:     %self: %FinalClass = bind_name self, %param
 // CHECK:STDOUT:   }
 // CHECK:STDOUT:
 // CHECK:STDOUT: !members:
@@ -138,28 +126,16 @@
 // CHECK:STDOUT:   %Default.decl: %Default.type = fn_decl @Default [template = constants.%Default] {
 // CHECK:STDOUT:     %self.patt: %AbstractClass = binding_pattern self
 // CHECK:STDOUT:   } {
-<<<<<<< HEAD
-// CHECK:STDOUT:     %Self.ref.loc38: type = name_ref Self, constants.%AbstractClass [template = constants.%AbstractClass]
-// CHECK:STDOUT:     %param.loc38: %AbstractClass = param
-// CHECK:STDOUT:     %self.loc38: %AbstractClass = bind_name self, %param.loc38
-=======
 // CHECK:STDOUT:     %Self.ref: type = name_ref Self, constants.%AbstractClass [template = constants.%AbstractClass]
-// CHECK:STDOUT:     %self.param: %AbstractClass = param self
-// CHECK:STDOUT:     %self: %AbstractClass = bind_name self, %self.param
->>>>>>> dcb4ae26
+// CHECK:STDOUT:     %param: %AbstractClass = param
+// CHECK:STDOUT:     %self: %AbstractClass = bind_name self, %param
 // CHECK:STDOUT:   }
 // CHECK:STDOUT:   %Final.decl: %Final.type = fn_decl @Final [template = constants.%Final] {
 // CHECK:STDOUT:     %self.patt: %AbstractClass = binding_pattern self
 // CHECK:STDOUT:   } {
-<<<<<<< HEAD
-// CHECK:STDOUT:     %Self.ref.loc44: type = name_ref Self, constants.%AbstractClass [template = constants.%AbstractClass]
-// CHECK:STDOUT:     %param.loc44: %AbstractClass = param
-// CHECK:STDOUT:     %self.loc44: %AbstractClass = bind_name self, %param.loc44
-=======
 // CHECK:STDOUT:     %Self.ref: type = name_ref Self, constants.%AbstractClass [template = constants.%AbstractClass]
-// CHECK:STDOUT:     %self.param: %AbstractClass = param self
-// CHECK:STDOUT:     %self: %AbstractClass = bind_name self, %self.param
->>>>>>> dcb4ae26
+// CHECK:STDOUT:     %param: %AbstractClass = param
+// CHECK:STDOUT:     %self: %AbstractClass = bind_name self, %param
 // CHECK:STDOUT:   }
 // CHECK:STDOUT:
 // CHECK:STDOUT: !members:
@@ -173,13 +149,8 @@
 // CHECK:STDOUT:     %self.patt: %BaseClass = binding_pattern self
 // CHECK:STDOUT:   } {
 // CHECK:STDOUT:     %Self.ref: type = name_ref Self, constants.%BaseClass [template = constants.%BaseClass]
-<<<<<<< HEAD
 // CHECK:STDOUT:     %param: %BaseClass = param
 // CHECK:STDOUT:     %self: %BaseClass = bind_name self, %param
-=======
-// CHECK:STDOUT:     %self.param: %BaseClass = param self
-// CHECK:STDOUT:     %self: %BaseClass = bind_name self, %self.param
->>>>>>> dcb4ae26
 // CHECK:STDOUT:   }
 // CHECK:STDOUT:
 // CHECK:STDOUT: !members:
@@ -187,17 +158,6 @@
 // CHECK:STDOUT:   .Abstract = %Abstract.decl
 // CHECK:STDOUT: }
 // CHECK:STDOUT:
-<<<<<<< HEAD
-// CHECK:STDOUT: fn @Abstract.1[@FinalClass.%self.loc20: %FinalClass]();
-// CHECK:STDOUT:
-// CHECK:STDOUT: fn @Virtual[@FinalClass.%self.loc29: %FinalClass]();
-// CHECK:STDOUT:
-// CHECK:STDOUT: fn @Default[@AbstractClass.%self.loc38: %AbstractClass]();
-// CHECK:STDOUT:
-// CHECK:STDOUT: fn @Final[@AbstractClass.%self.loc44: %AbstractClass]();
-// CHECK:STDOUT:
-// CHECK:STDOUT: fn @Abstract.2[@BaseClass.%self: %BaseClass]();
-=======
 // CHECK:STDOUT: fn @Abstract.1[%self: %FinalClass]();
 // CHECK:STDOUT:
 // CHECK:STDOUT: fn @Virtual[%self: %FinalClass]();
@@ -207,5 +167,4 @@
 // CHECK:STDOUT: fn @Final[%self: %AbstractClass]();
 // CHECK:STDOUT:
 // CHECK:STDOUT: fn @Abstract.2[%self: %BaseClass]();
->>>>>>> dcb4ae26
 // CHECK:STDOUT: