// Part of the Carbon Language project, under the Apache License v2.0 with LLVM
// Exceptions. See /LICENSE for license information.
// SPDX-License-Identifier: Apache-2.0 WITH LLVM-exception
//
// AUTOUPDATE
// TIP: To test this file alone, run:
// TIP:   bazel test //toolchain/testing:file_test --test_arg=--file_tests=toolchain/check/testdata/class/fail_method_modifiers.carbon
// TIP: To dump output, run:
// TIP:   bazel run //toolchain/testing:file_test -- --dump_output --file_tests=toolchain/check/testdata/class/fail_method_modifiers.carbon

class FinalClass {

  // CHECK:STDERR: fail_method_modifiers.carbon:[[@LINE+7]]:3: error: `abstract` not allowed on `fn` declaration in a non-abstract `class` definition
  // CHECK:STDERR:   abstract fn Abstract[self: Self]();
  // CHECK:STDERR:   ^~~~~~~~
  // CHECK:STDERR: fail_method_modifiers.carbon:[[@LINE-5]]:1: note: containing definition here
  // CHECK:STDERR: class FinalClass {
  // CHECK:STDERR: ^~~~~~~~~~~~~~~~~~
  // CHECK:STDERR:
  abstract fn Abstract[self: Self]();

  // CHECK:STDERR: fail_method_modifiers.carbon:[[@LINE+7]]:3: error: `virtual` not allowed on `fn` declaration in a non-abstract non-base `class` definition
  // CHECK:STDERR:   virtual fn Virtual[self: Self]();
  // CHECK:STDERR:   ^~~~~~~
  // CHECK:STDERR: fail_method_modifiers.carbon:[[@LINE-14]]:1: note: containing definition here
  // CHECK:STDERR: class FinalClass {
  // CHECK:STDERR: ^~~~~~~~~~~~~~~~~~
  // CHECK:STDERR:
  virtual fn Virtual[self: Self]();
}

abstract class AbstractClass {

  // CHECK:STDERR: fail_method_modifiers.carbon:[[@LINE+4]]:3: error: `default` not allowed on `fn` declaration outside of an interface
  // CHECK:STDERR:   default fn Default[self: Self]();
  // CHECK:STDERR:   ^~~~~~~
  // CHECK:STDERR:
  default fn Default[self: Self]();

  // CHECK:STDERR: fail_method_modifiers.carbon:[[@LINE+4]]:3: error: `final` not allowed on `fn` declaration outside of an interface
  // CHECK:STDERR:   final fn Final[self: Self]();
  // CHECK:STDERR:   ^~~~~
  // CHECK:STDERR:
  final fn Final[self: Self]();
}

base class BaseClass {

  // CHECK:STDERR: fail_method_modifiers.carbon:[[@LINE+6]]:3: error: `abstract` not allowed on `fn` declaration in a non-abstract `class` definition
  // CHECK:STDERR:   abstract fn Abstract[self: Self]();
  // CHECK:STDERR:   ^~~~~~~~
  // CHECK:STDERR: fail_method_modifiers.carbon:[[@LINE-5]]:1: note: containing definition here
  // CHECK:STDERR: base class BaseClass {
  // CHECK:STDERR: ^~~~~~~~~~~~~~~~~~~~~~
  abstract fn Abstract[self: Self]();
}

// CHECK:STDOUT: --- fail_method_modifiers.carbon
// CHECK:STDOUT:
// CHECK:STDOUT: constants {
// CHECK:STDOUT:   %FinalClass: type = class_type @FinalClass [template]
// CHECK:STDOUT:   %Abstract.type.1: type = fn_type @Abstract.1 [template]
// CHECK:STDOUT:   %.1: type = tuple_type () [template]
// CHECK:STDOUT:   %Abstract.1: %Abstract.type.1 = struct_value () [template]
// CHECK:STDOUT:   %Virtual.type: type = fn_type @Virtual [template]
// CHECK:STDOUT:   %Virtual: %Virtual.type = struct_value () [template]
// CHECK:STDOUT:   %.2: type = struct_type {} [template]
// CHECK:STDOUT:   %.3: <witness> = complete_type_witness %.2 [template]
// CHECK:STDOUT:   %AbstractClass: type = class_type @AbstractClass [template]
// CHECK:STDOUT:   %Default.type: type = fn_type @Default [template]
// CHECK:STDOUT:   %Default: %Default.type = struct_value () [template]
// CHECK:STDOUT:   %Final.type: type = fn_type @Final [template]
// CHECK:STDOUT:   %Final: %Final.type = struct_value () [template]
// CHECK:STDOUT:   %BaseClass: type = class_type @BaseClass [template]
// CHECK:STDOUT:   %Abstract.type.2: type = fn_type @Abstract.2 [template]
// CHECK:STDOUT:   %Abstract.2: %Abstract.type.2 = struct_value () [template]
// CHECK:STDOUT: }
// CHECK:STDOUT:
// CHECK:STDOUT: imports {
// CHECK:STDOUT:   %Core: <namespace> = namespace file.%Core.import, [template] {
// CHECK:STDOUT:     import Core//prelude
// CHECK:STDOUT:     import Core//prelude/operators
// CHECK:STDOUT:     import Core//prelude/types
// CHECK:STDOUT:     import Core//prelude/operators/arithmetic
// CHECK:STDOUT:     import Core//prelude/operators/as
// CHECK:STDOUT:     import Core//prelude/operators/bitwise
// CHECK:STDOUT:     import Core//prelude/operators/comparison
// CHECK:STDOUT:     import Core//prelude/types/bool
// CHECK:STDOUT:   }
// CHECK:STDOUT: }
// CHECK:STDOUT:
// CHECK:STDOUT: file {
// CHECK:STDOUT:   package: <namespace> = namespace [template] {
// CHECK:STDOUT:     .Core = imports.%Core
// CHECK:STDOUT:     .FinalClass = %FinalClass.decl
// CHECK:STDOUT:     .AbstractClass = %AbstractClass.decl
// CHECK:STDOUT:     .BaseClass = %BaseClass.decl
// CHECK:STDOUT:   }
// CHECK:STDOUT:   %Core.import = import Core
// CHECK:STDOUT:   %FinalClass.decl: type = class_decl @FinalClass [template = constants.%FinalClass] {} {}
// CHECK:STDOUT:   %AbstractClass.decl: type = class_decl @AbstractClass [template = constants.%AbstractClass] {} {}
// CHECK:STDOUT:   %BaseClass.decl: type = class_decl @BaseClass [template = constants.%BaseClass] {} {}
// CHECK:STDOUT: }
// CHECK:STDOUT:
// CHECK:STDOUT: class @FinalClass {
// CHECK:STDOUT:   %Abstract.decl: %Abstract.type.1 = fn_decl @Abstract.1 [template = constants.%Abstract.1] {
// CHECK:STDOUT:     %self.patt: %FinalClass = binding_pattern self
<<<<<<< HEAD
// CHECK:STDOUT:     %.loc20: %FinalClass = param_pattern %self.patt
// CHECK:STDOUT:   } {
// CHECK:STDOUT:     %Self.ref: type = name_ref Self, constants.%FinalClass [template = constants.%FinalClass]
// CHECK:STDOUT:     %param: %FinalClass = param
// CHECK:STDOUT:     %self: %FinalClass = bind_name self, %param
// CHECK:STDOUT:   }
// CHECK:STDOUT:   %Virtual.decl: %Virtual.type = fn_decl @Virtual [template = constants.%Virtual] {
// CHECK:STDOUT:     %self.patt: %FinalClass = binding_pattern self
// CHECK:STDOUT:     %.loc29: %FinalClass = param_pattern %self.patt
// CHECK:STDOUT:   } {
// CHECK:STDOUT:     %Self.ref: type = name_ref Self, constants.%FinalClass [template = constants.%FinalClass]
// CHECK:STDOUT:     %param: %FinalClass = param
// CHECK:STDOUT:     %self: %FinalClass = bind_name self, %param
=======
// CHECK:STDOUT:   } {
// CHECK:STDOUT:     %Self.ref: type = name_ref Self, constants.%FinalClass [template = constants.%FinalClass]
// CHECK:STDOUT:     %self.param: %FinalClass = param self, runtime_param0
// CHECK:STDOUT:     %self: %FinalClass = bind_name self, %self.param
// CHECK:STDOUT:   }
// CHECK:STDOUT:   %Virtual.decl: %Virtual.type = fn_decl @Virtual [template = constants.%Virtual] {
// CHECK:STDOUT:     %self.patt: %FinalClass = binding_pattern self
// CHECK:STDOUT:   } {
// CHECK:STDOUT:     %Self.ref: type = name_ref Self, constants.%FinalClass [template = constants.%FinalClass]
// CHECK:STDOUT:     %self.param: %FinalClass = param self, runtime_param0
// CHECK:STDOUT:     %self: %FinalClass = bind_name self, %self.param
>>>>>>> 7396aede
// CHECK:STDOUT:   }
// CHECK:STDOUT:   %.loc30: <witness> = complete_type_witness %.2 [template = constants.%.3]
// CHECK:STDOUT:
// CHECK:STDOUT: !members:
// CHECK:STDOUT:   .Self = constants.%FinalClass
// CHECK:STDOUT:   .Abstract = %Abstract.decl
// CHECK:STDOUT:   .Virtual = %Virtual.decl
// CHECK:STDOUT: }
// CHECK:STDOUT:
// CHECK:STDOUT: class @AbstractClass {
// CHECK:STDOUT:   %Default.decl: %Default.type = fn_decl @Default [template = constants.%Default] {
// CHECK:STDOUT:     %self.patt: %AbstractClass = binding_pattern self
<<<<<<< HEAD
// CHECK:STDOUT:     %.loc38: %AbstractClass = param_pattern %self.patt
// CHECK:STDOUT:   } {
// CHECK:STDOUT:     %Self.ref: type = name_ref Self, constants.%AbstractClass [template = constants.%AbstractClass]
// CHECK:STDOUT:     %param: %AbstractClass = param
// CHECK:STDOUT:     %self: %AbstractClass = bind_name self, %param
// CHECK:STDOUT:   }
// CHECK:STDOUT:   %Final.decl: %Final.type = fn_decl @Final [template = constants.%Final] {
// CHECK:STDOUT:     %self.patt: %AbstractClass = binding_pattern self
// CHECK:STDOUT:     %.loc44: %AbstractClass = param_pattern %self.patt
// CHECK:STDOUT:   } {
// CHECK:STDOUT:     %Self.ref: type = name_ref Self, constants.%AbstractClass [template = constants.%AbstractClass]
// CHECK:STDOUT:     %param: %AbstractClass = param
// CHECK:STDOUT:     %self: %AbstractClass = bind_name self, %param
=======
// CHECK:STDOUT:   } {
// CHECK:STDOUT:     %Self.ref: type = name_ref Self, constants.%AbstractClass [template = constants.%AbstractClass]
// CHECK:STDOUT:     %self.param: %AbstractClass = param self, runtime_param0
// CHECK:STDOUT:     %self: %AbstractClass = bind_name self, %self.param
// CHECK:STDOUT:   }
// CHECK:STDOUT:   %Final.decl: %Final.type = fn_decl @Final [template = constants.%Final] {
// CHECK:STDOUT:     %self.patt: %AbstractClass = binding_pattern self
// CHECK:STDOUT:   } {
// CHECK:STDOUT:     %Self.ref: type = name_ref Self, constants.%AbstractClass [template = constants.%AbstractClass]
// CHECK:STDOUT:     %self.param: %AbstractClass = param self, runtime_param0
// CHECK:STDOUT:     %self: %AbstractClass = bind_name self, %self.param
>>>>>>> 7396aede
// CHECK:STDOUT:   }
// CHECK:STDOUT:   %.loc45: <witness> = complete_type_witness %.2 [template = constants.%.3]
// CHECK:STDOUT:
// CHECK:STDOUT: !members:
// CHECK:STDOUT:   .Self = constants.%AbstractClass
// CHECK:STDOUT:   .Default = %Default.decl
// CHECK:STDOUT:   .Final = %Final.decl
// CHECK:STDOUT: }
// CHECK:STDOUT:
// CHECK:STDOUT: class @BaseClass {
// CHECK:STDOUT:   %Abstract.decl: %Abstract.type.2 = fn_decl @Abstract.2 [template = constants.%Abstract.2] {
// CHECK:STDOUT:     %self.patt: %BaseClass = binding_pattern self
// CHECK:STDOUT:     %.loc55: %BaseClass = param_pattern %self.patt
// CHECK:STDOUT:   } {
// CHECK:STDOUT:     %Self.ref: type = name_ref Self, constants.%BaseClass [template = constants.%BaseClass]
<<<<<<< HEAD
// CHECK:STDOUT:     %param: %BaseClass = param
// CHECK:STDOUT:     %self: %BaseClass = bind_name self, %param
=======
// CHECK:STDOUT:     %self.param: %BaseClass = param self, runtime_param0
// CHECK:STDOUT:     %self: %BaseClass = bind_name self, %self.param
>>>>>>> 7396aede
// CHECK:STDOUT:   }
// CHECK:STDOUT:   %.loc56: <witness> = complete_type_witness %.2 [template = constants.%.3]
// CHECK:STDOUT:
// CHECK:STDOUT: !members:
// CHECK:STDOUT:   .Self = constants.%BaseClass
// CHECK:STDOUT:   .Abstract = %Abstract.decl
// CHECK:STDOUT: }
// CHECK:STDOUT:
<<<<<<< HEAD
// CHECK:STDOUT: fn @Abstract.1[%.loc20: %FinalClass]();
// CHECK:STDOUT:
// CHECK:STDOUT: fn @Virtual[%.loc29: %FinalClass]();
// CHECK:STDOUT:
// CHECK:STDOUT: fn @Default[%.loc38: %AbstractClass]();
// CHECK:STDOUT:
// CHECK:STDOUT: fn @Final[%.loc44: %AbstractClass]();
// CHECK:STDOUT:
// CHECK:STDOUT: fn @Abstract.2[%.loc55: %BaseClass]();
=======
// CHECK:STDOUT: fn @Abstract.1[%self: %FinalClass]();
// CHECK:STDOUT:
// CHECK:STDOUT: fn @Virtual[%self: %FinalClass]();
// CHECK:STDOUT:
// CHECK:STDOUT: fn @Default[%self: %AbstractClass]();
// CHECK:STDOUT:
// CHECK:STDOUT: fn @Final[%self: %AbstractClass]();
// CHECK:STDOUT:
// CHECK:STDOUT: fn @Abstract.2[%self: %BaseClass]();
>>>>>>> 7396aede
// CHECK:STDOUT:<|MERGE_RESOLUTION|>--- conflicted
+++ resolved
@@ -105,33 +105,19 @@
 // CHECK:STDOUT: class @FinalClass {
 // CHECK:STDOUT:   %Abstract.decl: %Abstract.type.1 = fn_decl @Abstract.1 [template = constants.%Abstract.1] {
 // CHECK:STDOUT:     %self.patt: %FinalClass = binding_pattern self
-<<<<<<< HEAD
-// CHECK:STDOUT:     %.loc20: %FinalClass = param_pattern %self.patt
+// CHECK:STDOUT:     %.loc20: %FinalClass = param_pattern %self.patt, runtime_param0
 // CHECK:STDOUT:   } {
 // CHECK:STDOUT:     %Self.ref: type = name_ref Self, constants.%FinalClass [template = constants.%FinalClass]
-// CHECK:STDOUT:     %param: %FinalClass = param
+// CHECK:STDOUT:     %param: %FinalClass = param runtime_param0
 // CHECK:STDOUT:     %self: %FinalClass = bind_name self, %param
 // CHECK:STDOUT:   }
 // CHECK:STDOUT:   %Virtual.decl: %Virtual.type = fn_decl @Virtual [template = constants.%Virtual] {
 // CHECK:STDOUT:     %self.patt: %FinalClass = binding_pattern self
-// CHECK:STDOUT:     %.loc29: %FinalClass = param_pattern %self.patt
+// CHECK:STDOUT:     %.loc29: %FinalClass = param_pattern %self.patt, runtime_param0
 // CHECK:STDOUT:   } {
 // CHECK:STDOUT:     %Self.ref: type = name_ref Self, constants.%FinalClass [template = constants.%FinalClass]
-// CHECK:STDOUT:     %param: %FinalClass = param
+// CHECK:STDOUT:     %param: %FinalClass = param runtime_param0
 // CHECK:STDOUT:     %self: %FinalClass = bind_name self, %param
-=======
-// CHECK:STDOUT:   } {
-// CHECK:STDOUT:     %Self.ref: type = name_ref Self, constants.%FinalClass [template = constants.%FinalClass]
-// CHECK:STDOUT:     %self.param: %FinalClass = param self, runtime_param0
-// CHECK:STDOUT:     %self: %FinalClass = bind_name self, %self.param
-// CHECK:STDOUT:   }
-// CHECK:STDOUT:   %Virtual.decl: %Virtual.type = fn_decl @Virtual [template = constants.%Virtual] {
-// CHECK:STDOUT:     %self.patt: %FinalClass = binding_pattern self
-// CHECK:STDOUT:   } {
-// CHECK:STDOUT:     %Self.ref: type = name_ref Self, constants.%FinalClass [template = constants.%FinalClass]
-// CHECK:STDOUT:     %self.param: %FinalClass = param self, runtime_param0
-// CHECK:STDOUT:     %self: %FinalClass = bind_name self, %self.param
->>>>>>> 7396aede
 // CHECK:STDOUT:   }
 // CHECK:STDOUT:   %.loc30: <witness> = complete_type_witness %.2 [template = constants.%.3]
 // CHECK:STDOUT:
@@ -144,33 +130,19 @@
 // CHECK:STDOUT: class @AbstractClass {
 // CHECK:STDOUT:   %Default.decl: %Default.type = fn_decl @Default [template = constants.%Default] {
 // CHECK:STDOUT:     %self.patt: %AbstractClass = binding_pattern self
-<<<<<<< HEAD
-// CHECK:STDOUT:     %.loc38: %AbstractClass = param_pattern %self.patt
+// CHECK:STDOUT:     %.loc38: %AbstractClass = param_pattern %self.patt, runtime_param0
 // CHECK:STDOUT:   } {
 // CHECK:STDOUT:     %Self.ref: type = name_ref Self, constants.%AbstractClass [template = constants.%AbstractClass]
-// CHECK:STDOUT:     %param: %AbstractClass = param
+// CHECK:STDOUT:     %param: %AbstractClass = param runtime_param0
 // CHECK:STDOUT:     %self: %AbstractClass = bind_name self, %param
 // CHECK:STDOUT:   }
 // CHECK:STDOUT:   %Final.decl: %Final.type = fn_decl @Final [template = constants.%Final] {
 // CHECK:STDOUT:     %self.patt: %AbstractClass = binding_pattern self
-// CHECK:STDOUT:     %.loc44: %AbstractClass = param_pattern %self.patt
+// CHECK:STDOUT:     %.loc44: %AbstractClass = param_pattern %self.patt, runtime_param0
 // CHECK:STDOUT:   } {
 // CHECK:STDOUT:     %Self.ref: type = name_ref Self, constants.%AbstractClass [template = constants.%AbstractClass]
-// CHECK:STDOUT:     %param: %AbstractClass = param
+// CHECK:STDOUT:     %param: %AbstractClass = param runtime_param0
 // CHECK:STDOUT:     %self: %AbstractClass = bind_name self, %param
-=======
-// CHECK:STDOUT:   } {
-// CHECK:STDOUT:     %Self.ref: type = name_ref Self, constants.%AbstractClass [template = constants.%AbstractClass]
-// CHECK:STDOUT:     %self.param: %AbstractClass = param self, runtime_param0
-// CHECK:STDOUT:     %self: %AbstractClass = bind_name self, %self.param
-// CHECK:STDOUT:   }
-// CHECK:STDOUT:   %Final.decl: %Final.type = fn_decl @Final [template = constants.%Final] {
-// CHECK:STDOUT:     %self.patt: %AbstractClass = binding_pattern self
-// CHECK:STDOUT:   } {
-// CHECK:STDOUT:     %Self.ref: type = name_ref Self, constants.%AbstractClass [template = constants.%AbstractClass]
-// CHECK:STDOUT:     %self.param: %AbstractClass = param self, runtime_param0
-// CHECK:STDOUT:     %self: %AbstractClass = bind_name self, %self.param
->>>>>>> 7396aede
 // CHECK:STDOUT:   }
 // CHECK:STDOUT:   %.loc45: <witness> = complete_type_witness %.2 [template = constants.%.3]
 // CHECK:STDOUT:
@@ -183,16 +155,11 @@
 // CHECK:STDOUT: class @BaseClass {
 // CHECK:STDOUT:   %Abstract.decl: %Abstract.type.2 = fn_decl @Abstract.2 [template = constants.%Abstract.2] {
 // CHECK:STDOUT:     %self.patt: %BaseClass = binding_pattern self
-// CHECK:STDOUT:     %.loc55: %BaseClass = param_pattern %self.patt
+// CHECK:STDOUT:     %.loc55: %BaseClass = param_pattern %self.patt, runtime_param0
 // CHECK:STDOUT:   } {
 // CHECK:STDOUT:     %Self.ref: type = name_ref Self, constants.%BaseClass [template = constants.%BaseClass]
-<<<<<<< HEAD
-// CHECK:STDOUT:     %param: %BaseClass = param
+// CHECK:STDOUT:     %param: %BaseClass = param runtime_param0
 // CHECK:STDOUT:     %self: %BaseClass = bind_name self, %param
-=======
-// CHECK:STDOUT:     %self.param: %BaseClass = param self, runtime_param0
-// CHECK:STDOUT:     %self: %BaseClass = bind_name self, %self.param
->>>>>>> 7396aede
 // CHECK:STDOUT:   }
 // CHECK:STDOUT:   %.loc56: <witness> = complete_type_witness %.2 [template = constants.%.3]
 // CHECK:STDOUT:
@@ -201,7 +168,6 @@
 // CHECK:STDOUT:   .Abstract = %Abstract.decl
 // CHECK:STDOUT: }
 // CHECK:STDOUT:
-<<<<<<< HEAD
 // CHECK:STDOUT: fn @Abstract.1[%.loc20: %FinalClass]();
 // CHECK:STDOUT:
 // CHECK:STDOUT: fn @Virtual[%.loc29: %FinalClass]();
@@ -211,15 +177,4 @@
 // CHECK:STDOUT: fn @Final[%.loc44: %AbstractClass]();
 // CHECK:STDOUT:
 // CHECK:STDOUT: fn @Abstract.2[%.loc55: %BaseClass]();
-=======
-// CHECK:STDOUT: fn @Abstract.1[%self: %FinalClass]();
-// CHECK:STDOUT:
-// CHECK:STDOUT: fn @Virtual[%self: %FinalClass]();
-// CHECK:STDOUT:
-// CHECK:STDOUT: fn @Default[%self: %AbstractClass]();
-// CHECK:STDOUT:
-// CHECK:STDOUT: fn @Final[%self: %AbstractClass]();
-// CHECK:STDOUT:
-// CHECK:STDOUT: fn @Abstract.2[%self: %BaseClass]();
->>>>>>> 7396aede
 // CHECK:STDOUT: