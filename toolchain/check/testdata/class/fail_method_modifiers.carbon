// Part of the Carbon Language project, under the Apache License v2.0 with LLVM
// Exceptions. See /LICENSE for license information.
// SPDX-License-Identifier: Apache-2.0 WITH LLVM-exception
//
// AUTOUPDATE

class FinalClass {

  // CHECK:STDERR: fail_method_modifiers.carbon:[[@LINE+6]]:3: ERROR: `abstract` not allowed on `fn` declaration in a non-abstract `class` definition.
  // CHECK:STDERR:   abstract fn Abstract[self: Self]();
  // CHECK:STDERR:   ^~~~~~~~
  // CHECK:STDERR: fail_method_modifiers.carbon:[[@LINE-5]]:1: Containing definition here.
  // CHECK:STDERR: class FinalClass {
  // CHECK:STDERR: ^~~~~~~~~~~~~~~~~~
  abstract fn Abstract[self: Self]();

  // CHECK:STDERR: fail_method_modifiers.carbon:[[@LINE+6]]:3: ERROR: `virtual` not allowed on `fn` declaration in a non-abstract non-base `class` definition.
  // CHECK:STDERR:   virtual fn Virtual[self: Self]();
  // CHECK:STDERR:   ^~~~~~~
  // CHECK:STDERR: fail_method_modifiers.carbon:[[@LINE-13]]:1: Containing definition here.
  // CHECK:STDERR: class FinalClass {
  // CHECK:STDERR: ^~~~~~~~~~~~~~~~~~
  virtual fn Virtual[self: Self]();
}

abstract class AbstractClass {

  // CHECK:STDERR: fail_method_modifiers.carbon:[[@LINE+3]]:3: ERROR: `default` not allowed on `fn` declaration outside of an interface.
  // CHECK:STDERR:   default fn Default[self: Self]();
  // CHECK:STDERR:   ^~~~~~~
  default fn Default[self: Self]();

  // CHECK:STDERR: fail_method_modifiers.carbon:[[@LINE+3]]:3: ERROR: `final` not allowed on `fn` declaration outside of an interface.
  // CHECK:STDERR:   final fn Final[self: Self]();
  // CHECK:STDERR:   ^~~~~
  final fn Final[self: Self]();
}

base class BaseClass {

  // CHECK:STDERR: fail_method_modifiers.carbon:[[@LINE+6]]:3: ERROR: `abstract` not allowed on `fn` declaration in a non-abstract `class` definition.
  // CHECK:STDERR:   abstract fn Abstract[self: Self]();
  // CHECK:STDERR:   ^~~~~~~~
  // CHECK:STDERR: fail_method_modifiers.carbon:[[@LINE-5]]:1: Containing definition here.
  // CHECK:STDERR: base class BaseClass {
  // CHECK:STDERR: ^~~~~~~~~~~~~~~~~~~~~~
  abstract fn Abstract[self: Self]();
}

// CHECK:STDOUT: --- fail_method_modifiers.carbon
// CHECK:STDOUT:
// CHECK:STDOUT: constants {
// CHECK:STDOUT:   %FinalClass: type = class_type @FinalClass [template]
// CHECK:STDOUT:   %.1: type = struct_type {} [template]
// CHECK:STDOUT:   %AbstractClass: type = class_type @AbstractClass [template]
// CHECK:STDOUT:   %BaseClass: type = class_type @BaseClass [template]
// CHECK:STDOUT: }
// CHECK:STDOUT:
// CHECK:STDOUT: file {
<<<<<<< HEAD
// CHECK:STDOUT:   package: <namespace> = namespace {
// CHECK:STDOUT:     .FinalClass = %FinalClass.decl
// CHECK:STDOUT:     .AbstractClass = %AbstractClass.decl
// CHECK:STDOUT:     .BaseClass = %BaseClass.decl
// CHECK:STDOUT:   } [template]
// CHECK:STDOUT:   %FinalClass.decl = class_decl @FinalClass, () [template = constants.%FinalClass]
// CHECK:STDOUT:   %AbstractClass.decl = class_decl @AbstractClass, () [template = constants.%AbstractClass]
// CHECK:STDOUT:   %BaseClass.decl = class_decl @BaseClass, () [template = constants.%BaseClass]
=======
// CHECK:STDOUT:   package: <namespace> = namespace {.FinalClass = %FinalClass.decl, .AbstractClass = %AbstractClass.decl, .BaseClass = %BaseClass.decl} [template]
// CHECK:STDOUT:   %FinalClass.decl = class_decl @FinalClass {} [template = constants.%FinalClass]
// CHECK:STDOUT:   %AbstractClass.decl = class_decl @AbstractClass {} [template = constants.%AbstractClass]
// CHECK:STDOUT:   %BaseClass.decl = class_decl @BaseClass {} [template = constants.%BaseClass]
>>>>>>> 5f4e6c76
// CHECK:STDOUT: }
// CHECK:STDOUT:
// CHECK:STDOUT: class @FinalClass {
// CHECK:STDOUT:   %Abstract: <function> = fn_decl @Abstract.1 {
// CHECK:STDOUT:     %Self.ref.loc15: type = name_ref Self, constants.%FinalClass [template = constants.%FinalClass]
// CHECK:STDOUT:     %self.loc15_24.1: FinalClass = param self
// CHECK:STDOUT:     %self.loc15_24.2: FinalClass = bind_name self, %self.loc15_24.1
// CHECK:STDOUT:   } [template]
// CHECK:STDOUT:   %Virtual: <function> = fn_decl @Virtual {
// CHECK:STDOUT:     %Self.ref.loc23: type = name_ref Self, constants.%FinalClass [template = constants.%FinalClass]
// CHECK:STDOUT:     %self.loc23_22.1: FinalClass = param self
// CHECK:STDOUT:     %self.loc23_22.2: FinalClass = bind_name self, %self.loc23_22.1
// CHECK:STDOUT:   } [template]
// CHECK:STDOUT:
// CHECK:STDOUT: !members:
// CHECK:STDOUT:   .Abstract = %Abstract
// CHECK:STDOUT:   .Virtual = %Virtual
// CHECK:STDOUT: }
// CHECK:STDOUT:
// CHECK:STDOUT: class @AbstractClass {
// CHECK:STDOUT:   %Default: <function> = fn_decl @Default {
// CHECK:STDOUT:     %Self.ref.loc31: type = name_ref Self, constants.%AbstractClass [template = constants.%AbstractClass]
// CHECK:STDOUT:     %self.loc31_22.1: AbstractClass = param self
// CHECK:STDOUT:     %self.loc31_22.2: AbstractClass = bind_name self, %self.loc31_22.1
// CHECK:STDOUT:   } [template]
// CHECK:STDOUT:   %Final: <function> = fn_decl @Final {
// CHECK:STDOUT:     %Self.ref.loc36: type = name_ref Self, constants.%AbstractClass [template = constants.%AbstractClass]
// CHECK:STDOUT:     %self.loc36_18.1: AbstractClass = param self
// CHECK:STDOUT:     %self.loc36_18.2: AbstractClass = bind_name self, %self.loc36_18.1
// CHECK:STDOUT:   } [template]
// CHECK:STDOUT:
// CHECK:STDOUT: !members:
// CHECK:STDOUT:   .Default = %Default
// CHECK:STDOUT:   .Final = %Final
// CHECK:STDOUT: }
// CHECK:STDOUT:
// CHECK:STDOUT: class @BaseClass {
// CHECK:STDOUT:   %Abstract: <function> = fn_decl @Abstract.2 {
// CHECK:STDOUT:     %Self.ref: type = name_ref Self, constants.%BaseClass [template = constants.%BaseClass]
// CHECK:STDOUT:     %self.loc47_24.1: BaseClass = param self
// CHECK:STDOUT:     %self.loc47_24.2: BaseClass = bind_name self, %self.loc47_24.1
// CHECK:STDOUT:   } [template]
// CHECK:STDOUT:
// CHECK:STDOUT: !members:
// CHECK:STDOUT:   .Abstract = %Abstract
// CHECK:STDOUT: }
// CHECK:STDOUT:
// CHECK:STDOUT: fn @Abstract.1[@FinalClass.%self.loc15_24.2: FinalClass]();
// CHECK:STDOUT:
// CHECK:STDOUT: fn @Virtual[@FinalClass.%self.loc23_22.2: FinalClass]();
// CHECK:STDOUT:
// CHECK:STDOUT: fn @Default[@AbstractClass.%self.loc31_22.2: AbstractClass]();
// CHECK:STDOUT:
// CHECK:STDOUT: fn @Final[@AbstractClass.%self.loc36_18.2: AbstractClass]();
// CHECK:STDOUT:
// CHECK:STDOUT: fn @Abstract.2[@BaseClass.%self.loc47_24.2: BaseClass]();
// CHECK:STDOUT:<|MERGE_RESOLUTION|>--- conflicted
+++ resolved
@@ -57,21 +57,14 @@
 // CHECK:STDOUT: }
 // CHECK:STDOUT:
 // CHECK:STDOUT: file {
-<<<<<<< HEAD
 // CHECK:STDOUT:   package: <namespace> = namespace {
 // CHECK:STDOUT:     .FinalClass = %FinalClass.decl
 // CHECK:STDOUT:     .AbstractClass = %AbstractClass.decl
 // CHECK:STDOUT:     .BaseClass = %BaseClass.decl
 // CHECK:STDOUT:   } [template]
-// CHECK:STDOUT:   %FinalClass.decl = class_decl @FinalClass, () [template = constants.%FinalClass]
-// CHECK:STDOUT:   %AbstractClass.decl = class_decl @AbstractClass, () [template = constants.%AbstractClass]
-// CHECK:STDOUT:   %BaseClass.decl = class_decl @BaseClass, () [template = constants.%BaseClass]
-=======
-// CHECK:STDOUT:   package: <namespace> = namespace {.FinalClass = %FinalClass.decl, .AbstractClass = %AbstractClass.decl, .BaseClass = %BaseClass.decl} [template]
 // CHECK:STDOUT:   %FinalClass.decl = class_decl @FinalClass {} [template = constants.%FinalClass]
 // CHECK:STDOUT:   %AbstractClass.decl = class_decl @AbstractClass {} [template = constants.%AbstractClass]
 // CHECK:STDOUT:   %BaseClass.decl = class_decl @BaseClass {} [template = constants.%BaseClass]
->>>>>>> 5f4e6c76
 // CHECK:STDOUT: }
 // CHECK:STDOUT:
 // CHECK:STDOUT: class @FinalClass {
