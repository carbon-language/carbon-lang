// Part of the Carbon Language project, under the Apache License v2.0 with LLVM
// Exceptions. See /LICENSE for license information.
// SPDX-License-Identifier: Apache-2.0 WITH LLVM-exception
//
// AUTOUPDATE
// TIP: To test this file alone, run:
// TIP:   bazel test //toolchain/testing:file_test --test_arg=--file_tests=toolchain/check/testdata/class/fail_generic_method.carbon
// TIP: To dump output, run:
// TIP:   bazel run //toolchain/testing:file_test -- --dump_output --file_tests=toolchain/check/testdata/class/fail_generic_method.carbon

class Class(T:! type) {
  var a: T;
  fn F[self: Self](n: T);
}

// TODO: The follow-on errors here aren't great. Investigate whether we can
// enter the scope anyway if the parameters don't match.
// CHECK:STDERR: fail_generic_method.carbon:[[@LINE+14]]:10: error: redeclaration differs at parameter 1
// CHECK:STDERR: fn Class(N:! i32).F[self: Self](n: T) {}
// CHECK:STDERR:          ^~~~~~~
// CHECK:STDERR: fail_generic_method.carbon:[[@LINE-10]]:13: note: previous declaration's corresponding parameter here
// CHECK:STDERR: class Class(T:! type) {
// CHECK:STDERR:             ^~~~~~~~
// CHECK:STDERR:
// CHECK:STDERR: fail_generic_method.carbon:[[@LINE+7]]:27: error: name `Self` not found
// CHECK:STDERR: fn Class(N:! i32).F[self: Self](n: T) {}
// CHECK:STDERR:                           ^~~~
// CHECK:STDERR:
// CHECK:STDERR: fail_generic_method.carbon:[[@LINE+3]]:36: error: name `T` not found
// CHECK:STDERR: fn Class(N:! i32).F[self: Self](n: T) {}
// CHECK:STDERR:                                    ^
fn Class(N:! i32).F[self: Self](n: T) {}

// CHECK:STDOUT: --- fail_generic_method.carbon
// CHECK:STDOUT:
// CHECK:STDOUT: constants {
// CHECK:STDOUT:   %T: type = bind_symbolic_name T, 0 [symbolic]
// CHECK:STDOUT:   %T.patt: type = symbolic_binding_pattern T, 0 [symbolic]
// CHECK:STDOUT:   %Class.type: type = generic_class_type @Class [template]
// CHECK:STDOUT:   %.1: type = tuple_type () [template]
// CHECK:STDOUT:   %Class.1: %Class.type = struct_value () [template]
// CHECK:STDOUT:   %Class.2: type = class_type @Class, @Class(%T) [symbolic]
// CHECK:STDOUT:   %.2: type = unbound_element_type %Class.2, %T [symbolic]
// CHECK:STDOUT:   %F.type: type = fn_type @F, @Class(%T) [symbolic]
// CHECK:STDOUT:   %F: %F.type = struct_value () [symbolic]
// CHECK:STDOUT:   %.3: type = struct_type {.a: %T} [symbolic]
// CHECK:STDOUT:   %.4: <witness> = complete_type_witness %.3 [symbolic]
// CHECK:STDOUT:   %Int32.type: type = fn_type @Int32 [template]
// CHECK:STDOUT:   %Int32: %Int32.type = struct_value () [template]
// CHECK:STDOUT:   %N: i32 = bind_symbolic_name N, 0 [symbolic]
// CHECK:STDOUT:   %N.patt: i32 = symbolic_binding_pattern N, 0 [symbolic]
// CHECK:STDOUT:   %.type: type = fn_type @.1 [template]
// CHECK:STDOUT:   %.5: %.type = struct_value () [template]
// CHECK:STDOUT: }
// CHECK:STDOUT:
// CHECK:STDOUT: imports {
// CHECK:STDOUT:   %Core: <namespace> = namespace file.%Core.import, [template] {
// CHECK:STDOUT:     .Int32 = %import_ref
// CHECK:STDOUT:     import Core//prelude
// CHECK:STDOUT:     import Core//prelude/operators
// CHECK:STDOUT:     import Core//prelude/types
// CHECK:STDOUT:     import Core//prelude/operators/arithmetic
// CHECK:STDOUT:     import Core//prelude/operators/as
// CHECK:STDOUT:     import Core//prelude/operators/bitwise
// CHECK:STDOUT:     import Core//prelude/operators/comparison
// CHECK:STDOUT:     import Core//prelude/types/bool
// CHECK:STDOUT:   }
// CHECK:STDOUT:   %import_ref: %Int32.type = import_ref Core//prelude/types, inst+4, loaded [template = constants.%Int32]
// CHECK:STDOUT: }
// CHECK:STDOUT:
// CHECK:STDOUT: file {
// CHECK:STDOUT:   package: <namespace> = namespace [template] {
// CHECK:STDOUT:     .Core = imports.%Core
// CHECK:STDOUT:     .Class = %Class.decl
// CHECK:STDOUT:   }
// CHECK:STDOUT:   %Core.import = import Core
// CHECK:STDOUT:   %Class.decl: %Class.type = class_decl @Class [template = constants.%Class.1] {
// CHECK:STDOUT:     %T.patt.loc11: type = symbolic_binding_pattern T, 0 [symbolic = %T.patt.1 (constants.%T.patt)]
// CHECK:STDOUT:     %T.param_patt: type = param_pattern %T.patt.loc11, runtime_param<invalid> [symbolic = %T.patt.1 (constants.%T.patt)]
// CHECK:STDOUT:   } {
<<<<<<< HEAD
// CHECK:STDOUT:     %param: type = param runtime_param<invalid>
// CHECK:STDOUT:     %T.loc11: type = bind_symbolic_name T, 0, %param [symbolic = %T.1 (constants.%T)]
=======
// CHECK:STDOUT:     %T.param: type = param T, runtime_param<invalid>
// CHECK:STDOUT:     %T.loc11_13.1: type = bind_symbolic_name T, 0, %T.param [symbolic = %T.loc11_13.2 (constants.%T)]
>>>>>>> 77facdd7
// CHECK:STDOUT:   }
// CHECK:STDOUT:   %.decl: %.type = fn_decl @.1 [template = constants.%.5] {
// CHECK:STDOUT:     %self.patt: <error> = binding_pattern self
// CHECK:STDOUT:     %self.param_patt: <error> = param_pattern %self.patt, runtime_param0
// CHECK:STDOUT:     %n.patt: <error> = binding_pattern n
// CHECK:STDOUT:     %n.param_patt: <error> = param_pattern %n.patt, runtime_param1
// CHECK:STDOUT:   } {
// CHECK:STDOUT:     %int.make_type_32: init type = call constants.%Int32() [template = i32]
// CHECK:STDOUT:     %.loc32_14.1: type = value_of_initializer %int.make_type_32 [template = i32]
// CHECK:STDOUT:     %.loc32_14.2: type = converted %int.make_type_32, %.loc32_14.1 [template = i32]
<<<<<<< HEAD
// CHECK:STDOUT:     %param.loc32_10: i32 = param runtime_param<invalid>
// CHECK:STDOUT:     %N.loc32: i32 = bind_symbolic_name N, 0, %param.loc32_10 [symbolic = %N.1 (constants.%N)]
=======
// CHECK:STDOUT:     %N.param: i32 = param N, runtime_param<invalid>
// CHECK:STDOUT:     %N.loc32_10.1: i32 = bind_symbolic_name N, 0, %N.param [symbolic = %N.loc32_10.2 (constants.%N)]
>>>>>>> 77facdd7
// CHECK:STDOUT:     %Self.ref: <error> = name_ref Self, <error> [template = <error>]
// CHECK:STDOUT:     %T.ref: <error> = name_ref T, <error> [template = <error>]
// CHECK:STDOUT:     %param.loc32_21: <error> = param runtime_param0
// CHECK:STDOUT:     %self: <error> = bind_name self, %param.loc32_21
// CHECK:STDOUT:     %param.loc32_33: <error> = param runtime_param1
// CHECK:STDOUT:     %n: <error> = bind_name n, %param.loc32_33
// CHECK:STDOUT:   }
// CHECK:STDOUT: }
// CHECK:STDOUT:
<<<<<<< HEAD
// CHECK:STDOUT: generic class @Class(%T.loc11: type) {
// CHECK:STDOUT:   %T.1: type = bind_symbolic_name T, 0 [symbolic = %T.1 (constants.%T)]
// CHECK:STDOUT:   %T.patt.1: type = symbolic_binding_pattern T, 0 [symbolic = %T.patt.1 (constants.%T.patt)]
=======
// CHECK:STDOUT: generic class @Class(%T.loc11_13.1: type) {
// CHECK:STDOUT:   %T.loc11_13.2: type = bind_symbolic_name T, 0 [symbolic = %T.loc11_13.2 (constants.%T)]
>>>>>>> 77facdd7
// CHECK:STDOUT:
// CHECK:STDOUT: !definition:
// CHECK:STDOUT:   %Class: type = class_type @Class, @Class(%T.loc11_13.2) [symbolic = %Class (constants.%Class.2)]
// CHECK:STDOUT:   %.loc12_8.2: type = unbound_element_type @Class.%Class (%Class.2), @Class.%T.loc11_13.2 (%T) [symbolic = %.loc12_8.2 (constants.%.2)]
// CHECK:STDOUT:   %F.type: type = fn_type @F, @Class(%T.loc11_13.2) [symbolic = %F.type (constants.%F.type)]
// CHECK:STDOUT:   %F: @Class.%F.type (%F.type) = struct_value () [symbolic = %F (constants.%F)]
// CHECK:STDOUT:   %.loc14_1.2: type = struct_type {.a: @Class.%T.loc11_13.2 (%T)} [symbolic = %.loc14_1.2 (constants.%.3)]
// CHECK:STDOUT:   %.loc14_1.3: <witness> = complete_type_witness @Class.%.loc14_1.2 (%.3) [symbolic = %.loc14_1.3 (constants.%.4)]
// CHECK:STDOUT:
// CHECK:STDOUT:   class {
// CHECK:STDOUT:     %T.ref: type = name_ref T, %T.loc11_13.1 [symbolic = %T.loc11_13.2 (constants.%T)]
// CHECK:STDOUT:     %.loc12_8.1: @Class.%.loc12_8.2 (%.2) = field_decl a, element0 [template]
// CHECK:STDOUT:     %F.decl: @Class.%F.type (%F.type) = fn_decl @F [symbolic = @Class.%F (constants.%F)] {
// CHECK:STDOUT:       %self.patt: @F.%Class (%Class.2) = binding_pattern self
// CHECK:STDOUT:       %self.param_patt: @F.%Class (%Class.2) = param_pattern %self.patt, runtime_param0
// CHECK:STDOUT:       %n.patt: @F.%T (%T) = binding_pattern n
// CHECK:STDOUT:       %n.param_patt: @F.%T (%T) = param_pattern %n.patt, runtime_param1
// CHECK:STDOUT:     } {
// CHECK:STDOUT:       %.loc13: type = specific_constant constants.%Class.2, @Class(constants.%T) [symbolic = %Class (constants.%Class.2)]
// CHECK:STDOUT:       %Self.ref: type = name_ref Self, %.loc13 [symbolic = %Class (constants.%Class.2)]
<<<<<<< HEAD
// CHECK:STDOUT:       %T.ref: type = name_ref T, @Class.%T.loc11 [symbolic = %T (constants.%T)]
// CHECK:STDOUT:       %param.loc13_8: @F.%Class (%Class.2) = param runtime_param0
// CHECK:STDOUT:       %self: @F.%Class (%Class.2) = bind_name self, %param.loc13_8
// CHECK:STDOUT:       %param.loc13_20: @F.%T (%T) = param runtime_param1
// CHECK:STDOUT:       %n: @F.%T (%T) = bind_name n, %param.loc13_20
=======
// CHECK:STDOUT:       %self.param: @F.%Class (%Class.2) = param self, runtime_param0
// CHECK:STDOUT:       %self: @F.%Class (%Class.2) = bind_name self, %self.param
// CHECK:STDOUT:       %T.ref: type = name_ref T, @Class.%T.loc11_13.1 [symbolic = %T (constants.%T)]
// CHECK:STDOUT:       %n.param: @F.%T (%T) = param n, runtime_param1
// CHECK:STDOUT:       %n: @F.%T (%T) = bind_name n, %n.param
>>>>>>> 77facdd7
// CHECK:STDOUT:     }
// CHECK:STDOUT:     %.loc14_1.1: <witness> = complete_type_witness %.3 [symbolic = %.loc14_1.3 (constants.%.4)]
// CHECK:STDOUT:
// CHECK:STDOUT:   !members:
// CHECK:STDOUT:     .Self = constants.%Class.2
// CHECK:STDOUT:     .a = %.loc12_8.1
// CHECK:STDOUT:     .F = %F.decl
// CHECK:STDOUT:   }
// CHECK:STDOUT: }
// CHECK:STDOUT:
// CHECK:STDOUT: generic fn @F(@Class.%T.loc11_13.1: type) {
// CHECK:STDOUT:   %T: type = bind_symbolic_name T, 0 [symbolic = %T (constants.%T)]
// CHECK:STDOUT:   %Class: type = class_type @Class, @Class(%T) [symbolic = %Class (constants.%Class.2)]
// CHECK:STDOUT:
// CHECK:STDOUT:   fn[%self.param_patt: @F.%Class (%Class.2)](%n.param_patt: @F.%T (%T));
// CHECK:STDOUT: }
// CHECK:STDOUT:
// CHECK:STDOUT: fn @Int32() -> type = "int.make_type_32";
// CHECK:STDOUT:
<<<<<<< HEAD
// CHECK:STDOUT: generic fn @.1(%N.loc32: i32) {
// CHECK:STDOUT:   %N.1: i32 = bind_symbolic_name N, 0 [symbolic = %N.1 (constants.%N)]
// CHECK:STDOUT:   %N.patt: i32 = symbolic_binding_pattern N, 0 [symbolic = %N.patt (constants.%N.patt)]
=======
// CHECK:STDOUT: generic fn @.1(%N.loc32_10.1: i32) {
// CHECK:STDOUT:   %N.loc32_10.2: i32 = bind_symbolic_name N, 0 [symbolic = %N.loc32_10.2 (constants.%N)]
>>>>>>> 77facdd7
// CHECK:STDOUT:
// CHECK:STDOUT: !definition:
// CHECK:STDOUT:
// CHECK:STDOUT:   fn[%self.param_patt: <error>](%n.param_patt: <error>) {
// CHECK:STDOUT:   !entry:
// CHECK:STDOUT:     return
// CHECK:STDOUT:   }
// CHECK:STDOUT: }
// CHECK:STDOUT:
// CHECK:STDOUT: specific @Class(constants.%T) {
<<<<<<< HEAD
// CHECK:STDOUT:   %T.1 => constants.%T
// CHECK:STDOUT:   %T.patt.1 => constants.%T
// CHECK:STDOUT: }
// CHECK:STDOUT:
// CHECK:STDOUT: specific @Class(@F.%T) {
// CHECK:STDOUT:   %T.1 => constants.%T
// CHECK:STDOUT:   %T.patt.1 => constants.%T
=======
// CHECK:STDOUT:   %T.loc11_13.2 => constants.%T
// CHECK:STDOUT: }
// CHECK:STDOUT:
// CHECK:STDOUT: specific @Class(@F.%T) {
// CHECK:STDOUT:   %T.loc11_13.2 => constants.%T
>>>>>>> 77facdd7
// CHECK:STDOUT: }
// CHECK:STDOUT:
// CHECK:STDOUT: specific @F(constants.%T) {
// CHECK:STDOUT:   %T => constants.%T
// CHECK:STDOUT:   %Class => constants.%Class.2
// CHECK:STDOUT: }
// CHECK:STDOUT:
<<<<<<< HEAD
// CHECK:STDOUT: specific @Class(@Class.%T.1) {
// CHECK:STDOUT:   %T.1 => constants.%T
// CHECK:STDOUT:   %T.patt.1 => constants.%T
// CHECK:STDOUT: }
// CHECK:STDOUT:
// CHECK:STDOUT: specific @.1(constants.%N) {
// CHECK:STDOUT:   %N.1 => constants.%N
// CHECK:STDOUT:   %N.patt => constants.%N
=======
// CHECK:STDOUT: specific @Class(@Class.%T.loc11_13.2) {
// CHECK:STDOUT:   %T.loc11_13.2 => constants.%T
// CHECK:STDOUT: }
// CHECK:STDOUT:
// CHECK:STDOUT: specific @.1(constants.%N) {
// CHECK:STDOUT:   %N.loc32_10.2 => constants.%N
>>>>>>> 77facdd7
// CHECK:STDOUT: }
// CHECK:STDOUT:<|MERGE_RESOLUTION|>--- conflicted
+++ resolved
@@ -75,16 +75,11 @@
 // CHECK:STDOUT:   }
 // CHECK:STDOUT:   %Core.import = import Core
 // CHECK:STDOUT:   %Class.decl: %Class.type = class_decl @Class [template = constants.%Class.1] {
-// CHECK:STDOUT:     %T.patt.loc11: type = symbolic_binding_pattern T, 0 [symbolic = %T.patt.1 (constants.%T.patt)]
-// CHECK:STDOUT:     %T.param_patt: type = param_pattern %T.patt.loc11, runtime_param<invalid> [symbolic = %T.patt.1 (constants.%T.patt)]
+// CHECK:STDOUT:     %T.patt.loc11_13.1: type = symbolic_binding_pattern T, 0 [symbolic = %T.patt.loc11_13.2 (constants.%T.patt)]
+// CHECK:STDOUT:     %T.param_patt: type = param_pattern %T.patt.loc11_13.1, runtime_param<invalid> [symbolic = %T.patt.loc11_13.2 (constants.%T.patt)]
 // CHECK:STDOUT:   } {
-<<<<<<< HEAD
 // CHECK:STDOUT:     %param: type = param runtime_param<invalid>
-// CHECK:STDOUT:     %T.loc11: type = bind_symbolic_name T, 0, %param [symbolic = %T.1 (constants.%T)]
-=======
-// CHECK:STDOUT:     %T.param: type = param T, runtime_param<invalid>
-// CHECK:STDOUT:     %T.loc11_13.1: type = bind_symbolic_name T, 0, %T.param [symbolic = %T.loc11_13.2 (constants.%T)]
->>>>>>> 77facdd7
+// CHECK:STDOUT:     %T.loc11_13.1: type = bind_symbolic_name T, 0, %param [symbolic = %T.loc11_13.2 (constants.%T)]
 // CHECK:STDOUT:   }
 // CHECK:STDOUT:   %.decl: %.type = fn_decl @.1 [template = constants.%.5] {
 // CHECK:STDOUT:     %self.patt: <error> = binding_pattern self
@@ -95,13 +90,8 @@
 // CHECK:STDOUT:     %int.make_type_32: init type = call constants.%Int32() [template = i32]
 // CHECK:STDOUT:     %.loc32_14.1: type = value_of_initializer %int.make_type_32 [template = i32]
 // CHECK:STDOUT:     %.loc32_14.2: type = converted %int.make_type_32, %.loc32_14.1 [template = i32]
-<<<<<<< HEAD
 // CHECK:STDOUT:     %param.loc32_10: i32 = param runtime_param<invalid>
-// CHECK:STDOUT:     %N.loc32: i32 = bind_symbolic_name N, 0, %param.loc32_10 [symbolic = %N.1 (constants.%N)]
-=======
-// CHECK:STDOUT:     %N.param: i32 = param N, runtime_param<invalid>
-// CHECK:STDOUT:     %N.loc32_10.1: i32 = bind_symbolic_name N, 0, %N.param [symbolic = %N.loc32_10.2 (constants.%N)]
->>>>>>> 77facdd7
+// CHECK:STDOUT:     %N.loc32_10.1: i32 = bind_symbolic_name N, 0, %param.loc32_10 [symbolic = %N.loc32_10.2 (constants.%N)]
 // CHECK:STDOUT:     %Self.ref: <error> = name_ref Self, <error> [template = <error>]
 // CHECK:STDOUT:     %T.ref: <error> = name_ref T, <error> [template = <error>]
 // CHECK:STDOUT:     %param.loc32_21: <error> = param runtime_param0
@@ -111,14 +101,9 @@
 // CHECK:STDOUT:   }
 // CHECK:STDOUT: }
 // CHECK:STDOUT:
-<<<<<<< HEAD
-// CHECK:STDOUT: generic class @Class(%T.loc11: type) {
-// CHECK:STDOUT:   %T.1: type = bind_symbolic_name T, 0 [symbolic = %T.1 (constants.%T)]
-// CHECK:STDOUT:   %T.patt.1: type = symbolic_binding_pattern T, 0 [symbolic = %T.patt.1 (constants.%T.patt)]
-=======
 // CHECK:STDOUT: generic class @Class(%T.loc11_13.1: type) {
 // CHECK:STDOUT:   %T.loc11_13.2: type = bind_symbolic_name T, 0 [symbolic = %T.loc11_13.2 (constants.%T)]
->>>>>>> 77facdd7
+// CHECK:STDOUT:   %T.patt.loc11_13.2: type = symbolic_binding_pattern T, 0 [symbolic = %T.patt.loc11_13.2 (constants.%T.patt)]
 // CHECK:STDOUT:
 // CHECK:STDOUT: !definition:
 // CHECK:STDOUT:   %Class: type = class_type @Class, @Class(%T.loc11_13.2) [symbolic = %Class (constants.%Class.2)]
@@ -139,19 +124,11 @@
 // CHECK:STDOUT:     } {
 // CHECK:STDOUT:       %.loc13: type = specific_constant constants.%Class.2, @Class(constants.%T) [symbolic = %Class (constants.%Class.2)]
 // CHECK:STDOUT:       %Self.ref: type = name_ref Self, %.loc13 [symbolic = %Class (constants.%Class.2)]
-<<<<<<< HEAD
-// CHECK:STDOUT:       %T.ref: type = name_ref T, @Class.%T.loc11 [symbolic = %T (constants.%T)]
+// CHECK:STDOUT:       %T.ref: type = name_ref T, @Class.%T.loc11_13.1 [symbolic = %T (constants.%T)]
 // CHECK:STDOUT:       %param.loc13_8: @F.%Class (%Class.2) = param runtime_param0
 // CHECK:STDOUT:       %self: @F.%Class (%Class.2) = bind_name self, %param.loc13_8
 // CHECK:STDOUT:       %param.loc13_20: @F.%T (%T) = param runtime_param1
 // CHECK:STDOUT:       %n: @F.%T (%T) = bind_name n, %param.loc13_20
-=======
-// CHECK:STDOUT:       %self.param: @F.%Class (%Class.2) = param self, runtime_param0
-// CHECK:STDOUT:       %self: @F.%Class (%Class.2) = bind_name self, %self.param
-// CHECK:STDOUT:       %T.ref: type = name_ref T, @Class.%T.loc11_13.1 [symbolic = %T (constants.%T)]
-// CHECK:STDOUT:       %n.param: @F.%T (%T) = param n, runtime_param1
-// CHECK:STDOUT:       %n: @F.%T (%T) = bind_name n, %n.param
->>>>>>> 77facdd7
 // CHECK:STDOUT:     }
 // CHECK:STDOUT:     %.loc14_1.1: <witness> = complete_type_witness %.3 [symbolic = %.loc14_1.3 (constants.%.4)]
 // CHECK:STDOUT:
@@ -171,14 +148,9 @@
 // CHECK:STDOUT:
 // CHECK:STDOUT: fn @Int32() -> type = "int.make_type_32";
 // CHECK:STDOUT:
-<<<<<<< HEAD
-// CHECK:STDOUT: generic fn @.1(%N.loc32: i32) {
-// CHECK:STDOUT:   %N.1: i32 = bind_symbolic_name N, 0 [symbolic = %N.1 (constants.%N)]
-// CHECK:STDOUT:   %N.patt: i32 = symbolic_binding_pattern N, 0 [symbolic = %N.patt (constants.%N.patt)]
-=======
 // CHECK:STDOUT: generic fn @.1(%N.loc32_10.1: i32) {
 // CHECK:STDOUT:   %N.loc32_10.2: i32 = bind_symbolic_name N, 0 [symbolic = %N.loc32_10.2 (constants.%N)]
->>>>>>> 77facdd7
+// CHECK:STDOUT:   %N.patt: i32 = symbolic_binding_pattern N, 0 [symbolic = %N.patt (constants.%N.patt)]
 // CHECK:STDOUT:
 // CHECK:STDOUT: !definition:
 // CHECK:STDOUT:
@@ -189,21 +161,13 @@
 // CHECK:STDOUT: }
 // CHECK:STDOUT:
 // CHECK:STDOUT: specific @Class(constants.%T) {
-<<<<<<< HEAD
-// CHECK:STDOUT:   %T.1 => constants.%T
-// CHECK:STDOUT:   %T.patt.1 => constants.%T
-// CHECK:STDOUT: }
-// CHECK:STDOUT:
-// CHECK:STDOUT: specific @Class(@F.%T) {
-// CHECK:STDOUT:   %T.1 => constants.%T
-// CHECK:STDOUT:   %T.patt.1 => constants.%T
-=======
 // CHECK:STDOUT:   %T.loc11_13.2 => constants.%T
+// CHECK:STDOUT:   %T.patt.loc11_13.2 => constants.%T
 // CHECK:STDOUT: }
 // CHECK:STDOUT:
 // CHECK:STDOUT: specific @Class(@F.%T) {
 // CHECK:STDOUT:   %T.loc11_13.2 => constants.%T
->>>>>>> 77facdd7
+// CHECK:STDOUT:   %T.patt.loc11_13.2 => constants.%T
 // CHECK:STDOUT: }
 // CHECK:STDOUT:
 // CHECK:STDOUT: specific @F(constants.%T) {
@@ -211,22 +175,13 @@
 // CHECK:STDOUT:   %Class => constants.%Class.2
 // CHECK:STDOUT: }
 // CHECK:STDOUT:
-<<<<<<< HEAD
-// CHECK:STDOUT: specific @Class(@Class.%T.1) {
-// CHECK:STDOUT:   %T.1 => constants.%T
-// CHECK:STDOUT:   %T.patt.1 => constants.%T
-// CHECK:STDOUT: }
-// CHECK:STDOUT:
-// CHECK:STDOUT: specific @.1(constants.%N) {
-// CHECK:STDOUT:   %N.1 => constants.%N
-// CHECK:STDOUT:   %N.patt => constants.%N
-=======
 // CHECK:STDOUT: specific @Class(@Class.%T.loc11_13.2) {
 // CHECK:STDOUT:   %T.loc11_13.2 => constants.%T
+// CHECK:STDOUT:   %T.patt.loc11_13.2 => constants.%T
 // CHECK:STDOUT: }
 // CHECK:STDOUT:
 // CHECK:STDOUT: specific @.1(constants.%N) {
 // CHECK:STDOUT:   %N.loc32_10.2 => constants.%N
->>>>>>> 77facdd7
+// CHECK:STDOUT:   %N.patt => constants.%N
 // CHECK:STDOUT: }
 // CHECK:STDOUT: