--- conflicted
+++ resolved
@@ -73,22 +73,15 @@
 // CHECK:STDOUT:   }
 // CHECK:STDOUT:   %Core.import = import Core
 // CHECK:STDOUT:   %Class.decl: %Class.type = class_decl @Class [template = constants.%Class.1] {
-<<<<<<< HEAD
 // CHECK:STDOUT:     %T.patt: type = symbolic_binding_pattern T 0
 // CHECK:STDOUT:   } {
-// CHECK:STDOUT:     %T.loc11_13.1: type = param T
-// CHECK:STDOUT:     %T.loc11_13.2: type = bind_symbolic_name T 0, %T.loc11_13.1 [symbolic = @Class.%T (constants.%T)]
-// CHECK:STDOUT:   }
-// CHECK:STDOUT:   %.decl: %.type = fn_decl @.1 [template = constants.%.4] {
-// CHECK:STDOUT:     %self.patt: <error> = binding_pattern self
-// CHECK:STDOUT:     %n.patt: <error> = binding_pattern n
-// CHECK:STDOUT:   } {
-=======
 // CHECK:STDOUT:     %T.param: type = param T, runtime_param<invalid>
 // CHECK:STDOUT:     %T.loc11: type = bind_symbolic_name T 0, %T.param [symbolic = %T.1 (constants.%T)]
 // CHECK:STDOUT:   }
 // CHECK:STDOUT:   %.decl: %.type = fn_decl @.1 [template = constants.%.5] {
->>>>>>> 1e34d03e
+// CHECK:STDOUT:     %self.patt: <error> = binding_pattern self
+// CHECK:STDOUT:     %n.patt: <error> = binding_pattern n
+// CHECK:STDOUT:   } {
 // CHECK:STDOUT:     %int.make_type_32: init type = call constants.%Int32() [template = i32]
 // CHECK:STDOUT:     %.loc32_14.1: type = value_of_initializer %int.make_type_32 [template = i32]
 // CHECK:STDOUT:     %.loc32_14.2: type = converted %int.make_type_32, %.loc32_14.1 [template = i32]
@@ -117,20 +110,10 @@
 // CHECK:STDOUT:   class {
 // CHECK:STDOUT:     %T.ref: type = name_ref T, %T.loc11 [symbolic = %T.1 (constants.%T)]
 // CHECK:STDOUT:     %.loc12: @Class.%.1 (%.2) = field_decl a, element0 [template]
-<<<<<<< HEAD
-// CHECK:STDOUT:     %F.decl: @Class.%F.type (%F.type) = fn_decl @F [symbolic = %F (constants.%F)] {
+// CHECK:STDOUT:     %F.decl: @Class.%F.type (%F.type) = fn_decl @F [symbolic = @Class.%F (constants.%F)] {
 // CHECK:STDOUT:       %self.patt: @F.%Class (%Class.2) = binding_pattern self
 // CHECK:STDOUT:       %n.patt: @F.%T (%T) = binding_pattern n
 // CHECK:STDOUT:     } {
-// CHECK:STDOUT:       %.loc13: type = specific_constant constants.%Class.2, @Class(constants.%T) [symbolic = @F.%Class (constants.%Class.2)]
-// CHECK:STDOUT:       %Self.ref: type = name_ref Self, %.loc13 [symbolic = @F.%Class (constants.%Class.2)]
-// CHECK:STDOUT:       %self.loc13_8.1: @F.%Class (%Class.2) = param self
-// CHECK:STDOUT:       %self.loc13_8.2: @F.%Class (%Class.2) = bind_name self, %self.loc13_8.1
-// CHECK:STDOUT:       %T.ref.loc13: type = name_ref T, file.%T.loc11_13.2 [symbolic = @F.%T (constants.%T)]
-// CHECK:STDOUT:       %n.loc13_20.1: @F.%T (%T) = param n
-// CHECK:STDOUT:       %n.loc13_20.2: @F.%T (%T) = bind_name n, %n.loc13_20.1
-=======
-// CHECK:STDOUT:     %F.decl: @Class.%F.type (%F.type) = fn_decl @F [symbolic = @Class.%F (constants.%F)] {
 // CHECK:STDOUT:       %.loc13: type = specific_constant constants.%Class.2, @Class(constants.%T) [symbolic = %Class (constants.%Class.2)]
 // CHECK:STDOUT:       %Self.ref: type = name_ref Self, %.loc13 [symbolic = %Class (constants.%Class.2)]
 // CHECK:STDOUT:       %self.param: @F.%Class (%Class.2) = param self, runtime_param0
@@ -138,7 +121,6 @@
 // CHECK:STDOUT:       %T.ref: type = name_ref T, @Class.%T.loc11 [symbolic = %T (constants.%T)]
 // CHECK:STDOUT:       %n.param: @F.%T (%T) = param n, runtime_param1
 // CHECK:STDOUT:       %n: @F.%T (%T) = bind_name n, %n.param
->>>>>>> 1e34d03e
 // CHECK:STDOUT:     }
 // CHECK:STDOUT:     %.loc14: <witness> = complete_type_witness %.3 [symbolic = %.3 (constants.%.4)]
 // CHECK:STDOUT:
