--- conflicted
+++ resolved
@@ -73,15 +73,10 @@
 // CHECK:STDOUT:   }
 // CHECK:STDOUT:   %Core.import = import Core
 // CHECK:STDOUT:   %Class.decl: %Class.type = class_decl @Class [template = constants.%Class.1] {
-// CHECK:STDOUT:     %T.patt: type = symbolic_binding_pattern T 0 [symbolic = @Class.%T.patt (constants.%T.patt)]
+// CHECK:STDOUT:     %T.patt.loc11: type = symbolic_binding_pattern T 0 [symbolic = %T.patt.1 (constants.%T.patt)]
 // CHECK:STDOUT:   } {
-<<<<<<< HEAD
-// CHECK:STDOUT:     %param.loc11: type = param
-// CHECK:STDOUT:     %T: type = bind_symbolic_name T 0, %param.loc11 [symbolic = @Class.%T (constants.%T)]
-=======
-// CHECK:STDOUT:     %T.param: type = param T
-// CHECK:STDOUT:     %T.loc11: type = bind_symbolic_name T 0, %T.param [symbolic = %T.1 (constants.%T)]
->>>>>>> dcb4ae26
+// CHECK:STDOUT:     %param: type = param
+// CHECK:STDOUT:     %T.loc11: type = bind_symbolic_name T 0, %param [symbolic = %T.1 (constants.%T)]
 // CHECK:STDOUT:   }
 // CHECK:STDOUT:   %.decl: %.type = fn_decl @.1 [template = constants.%.4] {
 // CHECK:STDOUT:     %self.patt: <error> = binding_pattern self
@@ -90,36 +85,20 @@
 // CHECK:STDOUT:     %int.make_type_32: init type = call constants.%Int32() [template = i32]
 // CHECK:STDOUT:     %.loc32_14.1: type = value_of_initializer %int.make_type_32 [template = i32]
 // CHECK:STDOUT:     %.loc32_14.2: type = converted %int.make_type_32, %.loc32_14.1 [template = i32]
-<<<<<<< HEAD
 // CHECK:STDOUT:     %param.loc32_10: i32 = param
-// CHECK:STDOUT:     %N: i32 = bind_symbolic_name N 0, %param.loc32_10 [symbolic = @.1.%N (constants.%N)]
+// CHECK:STDOUT:     %N.loc32: i32 = bind_symbolic_name N 0, %param.loc32_10 [symbolic = %N.1 (constants.%N)]
 // CHECK:STDOUT:     %Self.ref: <error> = name_ref Self, <error> [template = <error>]
 // CHECK:STDOUT:     %param.loc32_21: <error> = param
-// CHECK:STDOUT:     @.1.%self: <error> = bind_name self, %param.loc32_21
+// CHECK:STDOUT:     %self: <error> = bind_name self, %param.loc32_21
 // CHECK:STDOUT:     %T.ref: <error> = name_ref T, <error> [template = <error>]
 // CHECK:STDOUT:     %param.loc32_33: <error> = param
-// CHECK:STDOUT:     @.1.%n: <error> = bind_name n, %param.loc32_33
-// CHECK:STDOUT:   }
-// CHECK:STDOUT: }
-// CHECK:STDOUT:
-// CHECK:STDOUT: generic class @Class(file.%T: type) {
-// CHECK:STDOUT:   %T: type = bind_symbolic_name T 0 [symbolic = %T (constants.%T)]
-// CHECK:STDOUT:   %T.patt: type = symbolic_binding_pattern T 0 [symbolic = %T.patt (constants.%T.patt)]
-=======
-// CHECK:STDOUT:     %N.param: i32 = param N
-// CHECK:STDOUT:     %N.loc32: i32 = bind_symbolic_name N 0, %N.param [symbolic = %N.1 (constants.%N)]
-// CHECK:STDOUT:     %Self.ref: <error> = name_ref Self, <error> [template = <error>]
-// CHECK:STDOUT:     %self.param: <error> = param self
-// CHECK:STDOUT:     %self: <error> = bind_name self, %self.param
-// CHECK:STDOUT:     %T.ref: <error> = name_ref T, <error> [template = <error>]
-// CHECK:STDOUT:     %n.param: <error> = param n
-// CHECK:STDOUT:     %n: <error> = bind_name n, %n.param
+// CHECK:STDOUT:     %n: <error> = bind_name n, %param.loc32_33
 // CHECK:STDOUT:   }
 // CHECK:STDOUT: }
 // CHECK:STDOUT:
 // CHECK:STDOUT: generic class @Class(%T.loc11: type) {
 // CHECK:STDOUT:   %T.1: type = bind_symbolic_name T 0 [symbolic = %T.1 (constants.%T)]
->>>>>>> dcb4ae26
+// CHECK:STDOUT:   %T.patt.1: type = symbolic_binding_pattern T 0 [symbolic = %T.patt.1 (constants.%T.patt)]
 // CHECK:STDOUT:
 // CHECK:STDOUT: !definition:
 // CHECK:STDOUT:   %Class: type = class_type @Class, @Class(%T.1) [symbolic = %Class (constants.%Class.2)]
@@ -128,33 +107,19 @@
 // CHECK:STDOUT:   %F: @Class.%F.type (%F.type) = struct_value () [symbolic = %F (constants.%F)]
 // CHECK:STDOUT:
 // CHECK:STDOUT:   class {
-<<<<<<< HEAD
-// CHECK:STDOUT:     %T.ref.loc12: type = name_ref T, file.%T [symbolic = %T (constants.%T)]
-=======
 // CHECK:STDOUT:     %T.ref: type = name_ref T, %T.loc11 [symbolic = %T.1 (constants.%T)]
->>>>>>> dcb4ae26
 // CHECK:STDOUT:     %.loc12: @Class.%.1 (%.2) = field_decl a, element0 [template]
 // CHECK:STDOUT:     %F.decl: @Class.%F.type (%F.type) = fn_decl @F [symbolic = @Class.%F (constants.%F)] {
 // CHECK:STDOUT:       %self.patt: @F.%Class (%Class.2) = binding_pattern self
 // CHECK:STDOUT:       %n.patt: @F.%T (%T) = binding_pattern n
 // CHECK:STDOUT:     } {
-<<<<<<< HEAD
-// CHECK:STDOUT:       %.loc13: type = specific_constant constants.%Class.2, @Class(constants.%T) [symbolic = @F.%Class (constants.%Class.2)]
-// CHECK:STDOUT:       %Self.ref: type = name_ref Self, %.loc13 [symbolic = @F.%Class (constants.%Class.2)]
+// CHECK:STDOUT:       %.loc13: type = specific_constant constants.%Class.2, @Class(constants.%T) [symbolic = %Class (constants.%Class.2)]
+// CHECK:STDOUT:       %Self.ref: type = name_ref Self, %.loc13 [symbolic = %Class (constants.%Class.2)]
 // CHECK:STDOUT:       %param.loc13_8: @F.%Class (%Class.2) = param
 // CHECK:STDOUT:       %self: @F.%Class (%Class.2) = bind_name self, %param.loc13_8
-// CHECK:STDOUT:       %T.ref.loc13: type = name_ref T, file.%T [symbolic = @F.%T (constants.%T)]
+// CHECK:STDOUT:       %T.ref: type = name_ref T, @Class.%T.loc11 [symbolic = %T (constants.%T)]
 // CHECK:STDOUT:       %param.loc13_20: @F.%T (%T) = param
 // CHECK:STDOUT:       %n: @F.%T (%T) = bind_name n, %param.loc13_20
-=======
-// CHECK:STDOUT:       %.loc13: type = specific_constant constants.%Class.2, @Class(constants.%T) [symbolic = %Class (constants.%Class.2)]
-// CHECK:STDOUT:       %Self.ref: type = name_ref Self, %.loc13 [symbolic = %Class (constants.%Class.2)]
-// CHECK:STDOUT:       %self.param: @F.%Class (%Class.2) = param self
-// CHECK:STDOUT:       %self: @F.%Class (%Class.2) = bind_name self, %self.param
-// CHECK:STDOUT:       %T.ref: type = name_ref T, @Class.%T.loc11 [symbolic = %T (constants.%T)]
-// CHECK:STDOUT:       %n.param: @F.%T (%T) = param n
-// CHECK:STDOUT:       %n: @F.%T (%T) = bind_name n, %n.param
->>>>>>> dcb4ae26
 // CHECK:STDOUT:     }
 // CHECK:STDOUT:
 // CHECK:STDOUT:   !members:
@@ -164,31 +129,18 @@
 // CHECK:STDOUT:   }
 // CHECK:STDOUT: }
 // CHECK:STDOUT:
-<<<<<<< HEAD
-// CHECK:STDOUT: generic fn @F(file.%T: type) {
-// CHECK:STDOUT:   %T: type = bind_symbolic_name T 0 [symbolic = %T (constants.%T)]
-// CHECK:STDOUT:   %Class: type = class_type @Class, @Class(%T) [symbolic = %Class (constants.%Class.2)]
-// CHECK:STDOUT:
-// CHECK:STDOUT:   fn[@Class.%self: @F.%Class (%Class.2)](@Class.%n: @F.%T (%T));
-=======
 // CHECK:STDOUT: generic fn @F(@Class.%T.loc11: type) {
 // CHECK:STDOUT:   %T: type = bind_symbolic_name T 0 [symbolic = %T (constants.%T)]
 // CHECK:STDOUT:   %Class: type = class_type @Class, @Class(%T) [symbolic = %Class (constants.%Class.2)]
 // CHECK:STDOUT:
 // CHECK:STDOUT:   fn[%self: @F.%Class (%Class.2)](%n: @F.%T (%T));
->>>>>>> dcb4ae26
 // CHECK:STDOUT: }
 // CHECK:STDOUT:
 // CHECK:STDOUT: fn @Int32() -> type = "int.make_type_32";
 // CHECK:STDOUT:
-<<<<<<< HEAD
-// CHECK:STDOUT: generic fn @.1(file.%N: i32) {
-// CHECK:STDOUT:   %N: i32 = bind_symbolic_name N 0 [symbolic = %N (constants.%N)]
-// CHECK:STDOUT:   %N.patt: i32 = symbolic_binding_pattern N 0 [symbolic = %N.patt (constants.%N.patt)]
-=======
 // CHECK:STDOUT: generic fn @.1(%N.loc32: i32) {
 // CHECK:STDOUT:   %N.1: i32 = bind_symbolic_name N 0 [symbolic = %N.1 (constants.%N)]
->>>>>>> dcb4ae26
+// CHECK:STDOUT:   %N.patt: i32 = symbolic_binding_pattern N 0 [symbolic = %N.patt (constants.%N.patt)]
 // CHECK:STDOUT:
 // CHECK:STDOUT: !definition:
 // CHECK:STDOUT:
@@ -199,21 +151,13 @@
 // CHECK:STDOUT: }
 // CHECK:STDOUT:
 // CHECK:STDOUT: specific @Class(constants.%T) {
-<<<<<<< HEAD
-// CHECK:STDOUT:   %T => constants.%T
-// CHECK:STDOUT:   %T.patt => constants.%T
-// CHECK:STDOUT: }
-// CHECK:STDOUT:
-// CHECK:STDOUT: specific @Class(@F.%T) {
-// CHECK:STDOUT:   %T => constants.%T
-// CHECK:STDOUT:   %T.patt => constants.%T
-=======
 // CHECK:STDOUT:   %T.1 => constants.%T
+// CHECK:STDOUT:   %T.patt.1 => constants.%T
 // CHECK:STDOUT: }
 // CHECK:STDOUT:
 // CHECK:STDOUT: specific @Class(@F.%T) {
 // CHECK:STDOUT:   %T.1 => constants.%T
->>>>>>> dcb4ae26
+// CHECK:STDOUT:   %T.patt.1 => constants.%T
 // CHECK:STDOUT: }
 // CHECK:STDOUT:
 // CHECK:STDOUT: specific @F(constants.%T) {
@@ -221,22 +165,13 @@
 // CHECK:STDOUT:   %Class => constants.%Class.2
 // CHECK:STDOUT: }
 // CHECK:STDOUT:
-<<<<<<< HEAD
-// CHECK:STDOUT: specific @Class(@Class.%T) {
-// CHECK:STDOUT:   %T => constants.%T
-// CHECK:STDOUT:   %T.patt => constants.%T
-// CHECK:STDOUT: }
-// CHECK:STDOUT:
-// CHECK:STDOUT: specific @.1(constants.%N) {
-// CHECK:STDOUT:   %N => constants.%N
-// CHECK:STDOUT:   %N.patt => constants.%N
-=======
 // CHECK:STDOUT: specific @Class(@Class.%T.1) {
 // CHECK:STDOUT:   %T.1 => constants.%T
+// CHECK:STDOUT:   %T.patt.1 => constants.%T
 // CHECK:STDOUT: }
 // CHECK:STDOUT:
 // CHECK:STDOUT: specific @.1(constants.%N) {
 // CHECK:STDOUT:   %N.1 => constants.%N
->>>>>>> dcb4ae26
+// CHECK:STDOUT:   %N.patt => constants.%N
 // CHECK:STDOUT: }
 // CHECK:STDOUT: