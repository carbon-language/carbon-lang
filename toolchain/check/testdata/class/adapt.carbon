// Part of the Carbon Language project, under the Apache License v2.0 with LLVM
// Exceptions. See /LICENSE for license information.
// SPDX-License-Identifier: Apache-2.0 WITH LLVM-exception
//
// AUTOUPDATE
// TIP: To test this file alone, run:
// TIP:   bazel test //toolchain/testing:file_test --test_arg=--file_tests=toolchain/check/testdata/class/adapt.carbon
// TIP: To dump output, run:
// TIP:   bazel run //toolchain/testing:file_test -- --dump_output --file_tests=toolchain/check/testdata/class/adapt.carbon

// --- basic.carbon

library "basic";

class SomeClass {
  var a: i32;
  var b: i32;
}

class SomeClassAdapter {
  adapt SomeClass;
}

class StructAdapter {
  adapt {.a: i32, .b: i32};
}

// --- fail_not_extend.carbon

library "fail_not_extend";

class Adapted {
  fn F();
}

class AdaptNotExtend {
  adapt Adapted;
}

fn F(a: AdaptNotExtend) {
  // `Adapted` is not extended, so lookup for `F` finds nothing.
  // CHECK:STDERR: fail_not_extend.carbon:[[@LINE+3]]:3: ERROR: Name `F` not found.
  // CHECK:STDERR:   a.F();
  // CHECK:STDERR:   ^~~
  a.F();
}

// CHECK:STDOUT: --- basic.carbon
// CHECK:STDOUT:
// CHECK:STDOUT: constants {
// CHECK:STDOUT:   %SomeClass: type = class_type @SomeClass [template]
// CHECK:STDOUT:   %Int32.type: type = fn_type @Int32 [template]
// CHECK:STDOUT:   %.1: type = tuple_type () [template]
// CHECK:STDOUT:   %Int32: %Int32.type = struct_value () [template]
// CHECK:STDOUT:   %.2: type = unbound_element_type %SomeClass, i32 [template]
// CHECK:STDOUT:   %.3: type = struct_type {.a: i32, .b: i32} [template]
// CHECK:STDOUT:   %SomeClassAdapter: type = class_type @SomeClassAdapter [template]
// CHECK:STDOUT:   %.4: type = ptr_type %.3 [template]
// CHECK:STDOUT:   %StructAdapter: type = class_type @StructAdapter [template]
// CHECK:STDOUT: }
// CHECK:STDOUT:
// CHECK:STDOUT: imports {
// CHECK:STDOUT:   %Core: <namespace> = namespace file.%Core.import, [template] {
// CHECK:STDOUT:     .Int32 = %import_ref
// CHECK:STDOUT:     import Core//prelude
// CHECK:STDOUT:     import Core//prelude/operators
// CHECK:STDOUT:     import Core//prelude/types
// CHECK:STDOUT:     import Core//prelude/operators/arithmetic
// CHECK:STDOUT:     import Core//prelude/operators/bitwise
// CHECK:STDOUT:     import Core//prelude/operators/comparison
// CHECK:STDOUT:     import Core//prelude/types/bool
// CHECK:STDOUT:   }
// CHECK:STDOUT:   %import_ref: %Int32.type = import_ref Core//prelude/types, inst+4, loaded [template = constants.%Int32]
// CHECK:STDOUT: }
// CHECK:STDOUT:
// CHECK:STDOUT: file {
// CHECK:STDOUT:   package: <namespace> = namespace [template] {
// CHECK:STDOUT:     .Core = imports.%Core
// CHECK:STDOUT:     .SomeClass = %SomeClass.decl
// CHECK:STDOUT:     .SomeClassAdapter = %SomeClassAdapter.decl
// CHECK:STDOUT:     .StructAdapter = %StructAdapter.decl
// CHECK:STDOUT:   }
// CHECK:STDOUT:   %Core.import = import Core
// CHECK:STDOUT:   %SomeClass.decl: type = class_decl @SomeClass [template = constants.%SomeClass] {} {}
// CHECK:STDOUT:   %SomeClassAdapter.decl: type = class_decl @SomeClassAdapter [template = constants.%SomeClassAdapter] {} {}
// CHECK:STDOUT:   %StructAdapter.decl: type = class_decl @StructAdapter [template = constants.%StructAdapter] {} {}
// CHECK:STDOUT: }
// CHECK:STDOUT:
// CHECK:STDOUT: class @SomeClass {
// CHECK:STDOUT:   %int.make_type_32.loc5: init type = call constants.%Int32() [template = i32]
// CHECK:STDOUT:   %.loc5_10.1: type = value_of_initializer %int.make_type_32.loc5 [template = i32]
// CHECK:STDOUT:   %.loc5_10.2: type = converted %int.make_type_32.loc5, %.loc5_10.1 [template = i32]
// CHECK:STDOUT:   %.loc5_8: %.2 = field_decl a, element0 [template]
// CHECK:STDOUT:   %int.make_type_32.loc6: init type = call constants.%Int32() [template = i32]
// CHECK:STDOUT:   %.loc6_10.1: type = value_of_initializer %int.make_type_32.loc6 [template = i32]
// CHECK:STDOUT:   %.loc6_10.2: type = converted %int.make_type_32.loc6, %.loc6_10.1 [template = i32]
// CHECK:STDOUT:   %.loc6_8: %.2 = field_decl b, element1 [template]
// CHECK:STDOUT:
// CHECK:STDOUT: !members:
// CHECK:STDOUT:   .Self = constants.%SomeClass
// CHECK:STDOUT:   .a = %.loc5_8
// CHECK:STDOUT:   .b = %.loc6_8
// CHECK:STDOUT: }
// CHECK:STDOUT:
// CHECK:STDOUT: class @SomeClassAdapter {
// CHECK:STDOUT:   %SomeClass.ref: type = name_ref SomeClass, file.%SomeClass.decl [template = constants.%SomeClass]
// CHECK:STDOUT:   adapt_decl %SomeClass
// CHECK:STDOUT:
// CHECK:STDOUT: !members:
// CHECK:STDOUT:   .Self = constants.%SomeClassAdapter
// CHECK:STDOUT: }
// CHECK:STDOUT:
// CHECK:STDOUT: class @StructAdapter {
// CHECK:STDOUT:   %int.make_type_32.loc14_14: init type = call constants.%Int32() [template = i32]
// CHECK:STDOUT:   %.loc14_14.1: type = value_of_initializer %int.make_type_32.loc14_14 [template = i32]
// CHECK:STDOUT:   %.loc14_14.2: type = converted %int.make_type_32.loc14_14, %.loc14_14.1 [template = i32]
// CHECK:STDOUT:   %int.make_type_32.loc14_23: init type = call constants.%Int32() [template = i32]
// CHECK:STDOUT:   %.loc14_23.1: type = value_of_initializer %int.make_type_32.loc14_23 [template = i32]
// CHECK:STDOUT:   %.loc14_23.2: type = converted %int.make_type_32.loc14_23, %.loc14_23.1 [template = i32]
// CHECK:STDOUT:   %.loc14_26: type = struct_type {.a: i32, .b: i32} [template = constants.%.3]
// CHECK:STDOUT:   adapt_decl %.3
// CHECK:STDOUT:
// CHECK:STDOUT: !members:
// CHECK:STDOUT:   .Self = constants.%StructAdapter
// CHECK:STDOUT: }
// CHECK:STDOUT:
// CHECK:STDOUT: fn @Int32() -> type = "int.make_type_32";
// CHECK:STDOUT:
// CHECK:STDOUT: --- fail_not_extend.carbon
// CHECK:STDOUT:
// CHECK:STDOUT: constants {
// CHECK:STDOUT:   %Adapted: type = class_type @Adapted [template]
// CHECK:STDOUT:   %F.type.1: type = fn_type @F.1 [template]
// CHECK:STDOUT:   %.1: type = tuple_type () [template]
// CHECK:STDOUT:   %F.1: %F.type.1 = struct_value () [template]
// CHECK:STDOUT:   %.2: type = struct_type {} [template]
// CHECK:STDOUT:   %AdaptNotExtend: type = class_type @AdaptNotExtend [template]
// CHECK:STDOUT:   %.3: type = ptr_type %.2 [template]
// CHECK:STDOUT:   %F.type.2: type = fn_type @F.2 [template]
// CHECK:STDOUT:   %F.2: %F.type.2 = struct_value () [template]
// CHECK:STDOUT: }
// CHECK:STDOUT:
// CHECK:STDOUT: imports {
// CHECK:STDOUT:   %Core: <namespace> = namespace file.%Core.import, [template] {
// CHECK:STDOUT:     import Core//prelude
// CHECK:STDOUT:     import Core//prelude/operators
// CHECK:STDOUT:     import Core//prelude/types
// CHECK:STDOUT:     import Core//prelude/operators/arithmetic
// CHECK:STDOUT:     import Core//prelude/operators/bitwise
// CHECK:STDOUT:     import Core//prelude/operators/comparison
// CHECK:STDOUT:     import Core//prelude/types/bool
// CHECK:STDOUT:   }
// CHECK:STDOUT: }
// CHECK:STDOUT:
// CHECK:STDOUT: file {
// CHECK:STDOUT:   package: <namespace> = namespace [template] {
// CHECK:STDOUT:     .Core = imports.%Core
// CHECK:STDOUT:     .Adapted = %Adapted.decl
// CHECK:STDOUT:     .AdaptNotExtend = %AdaptNotExtend.decl
// CHECK:STDOUT:     .F = %F.decl
// CHECK:STDOUT:   }
// CHECK:STDOUT:   %Core.import = import Core
// CHECK:STDOUT:   %Adapted.decl: type = class_decl @Adapted [template = constants.%Adapted] {} {}
// CHECK:STDOUT:   %AdaptNotExtend.decl: type = class_decl @AdaptNotExtend [template = constants.%AdaptNotExtend] {} {}
// CHECK:STDOUT:   %F.decl: %F.type.2 = fn_decl @F.2 [template = constants.%F.2] {
// CHECK:STDOUT:     %a.patt: %AdaptNotExtend = binding_pattern a
// CHECK:STDOUT:   } {
<<<<<<< HEAD
// CHECK:STDOUT:     %AdaptNotExtend.ref: type = name_ref AdaptNotExtend, %AdaptNotExtend.decl [template = constants.%AdaptNotExtend]
// CHECK:STDOUT:     %param: %AdaptNotExtend = param
// CHECK:STDOUT:     @F.2.%a: %AdaptNotExtend = bind_name a, %param
=======
// CHECK:STDOUT:     %AdaptNotExtend.ref: type = name_ref AdaptNotExtend, file.%AdaptNotExtend.decl [template = constants.%AdaptNotExtend]
// CHECK:STDOUT:     %a.param: %AdaptNotExtend = param a
// CHECK:STDOUT:     %a: %AdaptNotExtend = bind_name a, %a.param
>>>>>>> dcb4ae26
// CHECK:STDOUT:   }
// CHECK:STDOUT: }
// CHECK:STDOUT:
// CHECK:STDOUT: class @Adapted {
// CHECK:STDOUT:   %F.decl: %F.type.1 = fn_decl @F.1 [template = constants.%F.1] {} {}
// CHECK:STDOUT:
// CHECK:STDOUT: !members:
// CHECK:STDOUT:   .Self = constants.%Adapted
// CHECK:STDOUT:   .F = %F.decl
// CHECK:STDOUT: }
// CHECK:STDOUT:
// CHECK:STDOUT: class @AdaptNotExtend {
// CHECK:STDOUT:   %Adapted.ref: type = name_ref Adapted, file.%Adapted.decl [template = constants.%Adapted]
// CHECK:STDOUT:   adapt_decl %Adapted
// CHECK:STDOUT:
// CHECK:STDOUT: !members:
// CHECK:STDOUT:   .Self = constants.%AdaptNotExtend
// CHECK:STDOUT: }
// CHECK:STDOUT:
// CHECK:STDOUT: fn @F.1();
// CHECK:STDOUT:
// CHECK:STDOUT: fn @F.2(%a: %AdaptNotExtend) {
// CHECK:STDOUT: !entry:
// CHECK:STDOUT:   %a.ref: %AdaptNotExtend = name_ref a, %a
// CHECK:STDOUT:   %F.ref: <error> = name_ref F, <error> [template = <error>]
// CHECK:STDOUT:   return
// CHECK:STDOUT: }
// CHECK:STDOUT:<|MERGE_RESOLUTION|>--- conflicted
+++ resolved
@@ -165,15 +165,9 @@
 // CHECK:STDOUT:   %F.decl: %F.type.2 = fn_decl @F.2 [template = constants.%F.2] {
 // CHECK:STDOUT:     %a.patt: %AdaptNotExtend = binding_pattern a
 // CHECK:STDOUT:   } {
-<<<<<<< HEAD
-// CHECK:STDOUT:     %AdaptNotExtend.ref: type = name_ref AdaptNotExtend, %AdaptNotExtend.decl [template = constants.%AdaptNotExtend]
+// CHECK:STDOUT:     %AdaptNotExtend.ref: type = name_ref AdaptNotExtend, file.%AdaptNotExtend.decl [template = constants.%AdaptNotExtend]
 // CHECK:STDOUT:     %param: %AdaptNotExtend = param
-// CHECK:STDOUT:     @F.2.%a: %AdaptNotExtend = bind_name a, %param
-=======
-// CHECK:STDOUT:     %AdaptNotExtend.ref: type = name_ref AdaptNotExtend, file.%AdaptNotExtend.decl [template = constants.%AdaptNotExtend]
-// CHECK:STDOUT:     %a.param: %AdaptNotExtend = param a
-// CHECK:STDOUT:     %a: %AdaptNotExtend = bind_name a, %a.param
->>>>>>> dcb4ae26
+// CHECK:STDOUT:     %a: %AdaptNotExtend = bind_name a, %param
 // CHECK:STDOUT:   }
 // CHECK:STDOUT: }
 // CHECK:STDOUT:
