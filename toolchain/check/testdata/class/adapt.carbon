// Part of the Carbon Language project, under the Apache License v2.0 with LLVM
// Exceptions. See /LICENSE for license information.
// SPDX-License-Identifier: Apache-2.0 WITH LLVM-exception
//
// AUTOUPDATE
// TIP: To test this file alone, run:
// TIP:   bazel test //toolchain/testing:file_test --test_arg=--file_tests=toolchain/check/testdata/class/adapt.carbon
// TIP: To dump output, run:
// TIP:   bazel run //toolchain/testing:file_test -- --dump_output --file_tests=toolchain/check/testdata/class/adapt.carbon

// --- basic.carbon

library "[[@TEST_NAME]]";

class SomeClass {
  var a: i32;
  var b: i32;
}

class SomeClassAdapter {
  adapt SomeClass;
}

class StructAdapter {
  adapt {.a: i32, .b: i32};
}

// --- fail_not_extend.carbon

library "[[@TEST_NAME]]";

class Adapted {
  fn F();
}

class AdaptNotExtend {
  adapt Adapted;
}

fn F(a: AdaptNotExtend) {
  // `Adapted` is not extended, so lookup for `F` finds nothing.
  // CHECK:STDERR: fail_not_extend.carbon:[[@LINE+3]]:3: error: name `F` not found
  // CHECK:STDERR:   a.F();
  // CHECK:STDERR:   ^~~
  a.F();
}

// CHECK:STDOUT: --- basic.carbon
// CHECK:STDOUT:
// CHECK:STDOUT: constants {
// CHECK:STDOUT:   %SomeClass: type = class_type @SomeClass [template]
// CHECK:STDOUT:   %Int32.type: type = fn_type @Int32 [template]
// CHECK:STDOUT:   %.1: type = tuple_type () [template]
// CHECK:STDOUT:   %Int32: %Int32.type = struct_value () [template]
// CHECK:STDOUT:   %.2: type = unbound_element_type %SomeClass, i32 [template]
// CHECK:STDOUT:   %.3: type = struct_type {.a: i32, .b: i32} [template]
// CHECK:STDOUT:   %.4: <witness> = complete_type_witness %.3 [template]
// CHECK:STDOUT:   %SomeClassAdapter: type = class_type @SomeClassAdapter [template]
// CHECK:STDOUT:   %.5: type = ptr_type %.3 [template]
// CHECK:STDOUT:   %.6: <witness> = complete_type_witness %SomeClass [template]
// CHECK:STDOUT:   %StructAdapter: type = class_type @StructAdapter [template]
// CHECK:STDOUT: }
// CHECK:STDOUT:
// CHECK:STDOUT: imports {
// CHECK:STDOUT:   %Core: <namespace> = namespace file.%Core.import, [template] {
// CHECK:STDOUT:     .Int32 = %import_ref
// CHECK:STDOUT:     import Core//prelude
// CHECK:STDOUT:     import Core//prelude/operators
// CHECK:STDOUT:     import Core//prelude/types
// CHECK:STDOUT:     import Core//prelude/operators/arithmetic
// CHECK:STDOUT:     import Core//prelude/operators/as
// CHECK:STDOUT:     import Core//prelude/operators/bitwise
// CHECK:STDOUT:     import Core//prelude/operators/comparison
// CHECK:STDOUT:     import Core//prelude/types/bool
// CHECK:STDOUT:   }
// CHECK:STDOUT:   %import_ref: %Int32.type = import_ref Core//prelude/types, inst+4, loaded [template = constants.%Int32]
// CHECK:STDOUT: }
// CHECK:STDOUT:
// CHECK:STDOUT: file {
// CHECK:STDOUT:   package: <namespace> = namespace [template] {
// CHECK:STDOUT:     .Core = imports.%Core
// CHECK:STDOUT:     .SomeClass = %SomeClass.decl
// CHECK:STDOUT:     .SomeClassAdapter = %SomeClassAdapter.decl
// CHECK:STDOUT:     .StructAdapter = %StructAdapter.decl
// CHECK:STDOUT:   }
// CHECK:STDOUT:   %Core.import = import Core
// CHECK:STDOUT:   %SomeClass.decl: type = class_decl @SomeClass [template = constants.%SomeClass] {} {}
// CHECK:STDOUT:   %SomeClassAdapter.decl: type = class_decl @SomeClassAdapter [template = constants.%SomeClassAdapter] {} {}
// CHECK:STDOUT:   %StructAdapter.decl: type = class_decl @StructAdapter [template = constants.%StructAdapter] {} {}
// CHECK:STDOUT: }
// CHECK:STDOUT:
// CHECK:STDOUT: class @SomeClass {
// CHECK:STDOUT:   %int.make_type_32.loc5: init type = call constants.%Int32() [template = i32]
// CHECK:STDOUT:   %.loc5_10.1: type = value_of_initializer %int.make_type_32.loc5 [template = i32]
// CHECK:STDOUT:   %.loc5_10.2: type = converted %int.make_type_32.loc5, %.loc5_10.1 [template = i32]
// CHECK:STDOUT:   %.loc5_8: %.2 = field_decl a, element0 [template]
// CHECK:STDOUT:   %int.make_type_32.loc6: init type = call constants.%Int32() [template = i32]
// CHECK:STDOUT:   %.loc6_10.1: type = value_of_initializer %int.make_type_32.loc6 [template = i32]
// CHECK:STDOUT:   %.loc6_10.2: type = converted %int.make_type_32.loc6, %.loc6_10.1 [template = i32]
// CHECK:STDOUT:   %.loc6_8: %.2 = field_decl b, element1 [template]
// CHECK:STDOUT:   %.loc7: <witness> = complete_type_witness %.3 [template = constants.%.4]
// CHECK:STDOUT:
// CHECK:STDOUT: !members:
// CHECK:STDOUT:   .Self = constants.%SomeClass
// CHECK:STDOUT:   .a = %.loc5_8
// CHECK:STDOUT:   .b = %.loc6_8
// CHECK:STDOUT: }
// CHECK:STDOUT:
// CHECK:STDOUT: class @SomeClassAdapter {
// CHECK:STDOUT:   %SomeClass.ref: type = name_ref SomeClass, file.%SomeClass.decl [template = constants.%SomeClass]
// CHECK:STDOUT:   adapt_decl %SomeClass
// CHECK:STDOUT:   %.loc11: <witness> = complete_type_witness %SomeClass [template = constants.%.6]
// CHECK:STDOUT:
// CHECK:STDOUT: !members:
// CHECK:STDOUT:   .Self = constants.%SomeClassAdapter
// CHECK:STDOUT: }
// CHECK:STDOUT:
// CHECK:STDOUT: class @StructAdapter {
// CHECK:STDOUT:   %int.make_type_32.loc14_14: init type = call constants.%Int32() [template = i32]
// CHECK:STDOUT:   %.loc14_14.1: type = value_of_initializer %int.make_type_32.loc14_14 [template = i32]
// CHECK:STDOUT:   %.loc14_14.2: type = converted %int.make_type_32.loc14_14, %.loc14_14.1 [template = i32]
// CHECK:STDOUT:   %int.make_type_32.loc14_23: init type = call constants.%Int32() [template = i32]
// CHECK:STDOUT:   %.loc14_23.1: type = value_of_initializer %int.make_type_32.loc14_23 [template = i32]
// CHECK:STDOUT:   %.loc14_23.2: type = converted %int.make_type_32.loc14_23, %.loc14_23.1 [template = i32]
// CHECK:STDOUT:   %.loc14_26: type = struct_type {.a: i32, .b: i32} [template = constants.%.3]
// CHECK:STDOUT:   adapt_decl %.3
// CHECK:STDOUT:   %.loc15: <witness> = complete_type_witness %.3 [template = constants.%.4]
// CHECK:STDOUT:
// CHECK:STDOUT: !members:
// CHECK:STDOUT:   .Self = constants.%StructAdapter
// CHECK:STDOUT: }
// CHECK:STDOUT:
// CHECK:STDOUT: fn @Int32() -> type = "int.make_type_32";
// CHECK:STDOUT:
// CHECK:STDOUT: --- fail_not_extend.carbon
// CHECK:STDOUT:
// CHECK:STDOUT: constants {
// CHECK:STDOUT:   %Adapted: type = class_type @Adapted [template]
// CHECK:STDOUT:   %F.type.1: type = fn_type @F.1 [template]
// CHECK:STDOUT:   %.1: type = tuple_type () [template]
// CHECK:STDOUT:   %F.1: %F.type.1 = struct_value () [template]
// CHECK:STDOUT:   %.2: type = struct_type {} [template]
// CHECK:STDOUT:   %.3: <witness> = complete_type_witness %.2 [template]
// CHECK:STDOUT:   %AdaptNotExtend: type = class_type @AdaptNotExtend [template]
// CHECK:STDOUT:   %.4: type = ptr_type %.2 [template]
// CHECK:STDOUT:   %.5: <witness> = complete_type_witness %Adapted [template]
// CHECK:STDOUT:   %F.type.2: type = fn_type @F.2 [template]
// CHECK:STDOUT:   %F.2: %F.type.2 = struct_value () [template]
// CHECK:STDOUT: }
// CHECK:STDOUT:
// CHECK:STDOUT: imports {
// CHECK:STDOUT:   %Core: <namespace> = namespace file.%Core.import, [template] {
// CHECK:STDOUT:     import Core//prelude
// CHECK:STDOUT:     import Core//prelude/operators
// CHECK:STDOUT:     import Core//prelude/types
// CHECK:STDOUT:     import Core//prelude/operators/arithmetic
// CHECK:STDOUT:     import Core//prelude/operators/as
// CHECK:STDOUT:     import Core//prelude/operators/bitwise
// CHECK:STDOUT:     import Core//prelude/operators/comparison
// CHECK:STDOUT:     import Core//prelude/types/bool
// CHECK:STDOUT:   }
// CHECK:STDOUT: }
// CHECK:STDOUT:
// CHECK:STDOUT: file {
// CHECK:STDOUT:   package: <namespace> = namespace [template] {
// CHECK:STDOUT:     .Core = imports.%Core
// CHECK:STDOUT:     .Adapted = %Adapted.decl
// CHECK:STDOUT:     .AdaptNotExtend = %AdaptNotExtend.decl
// CHECK:STDOUT:     .F = %F.decl
// CHECK:STDOUT:   }
// CHECK:STDOUT:   %Core.import = import Core
// CHECK:STDOUT:   %Adapted.decl: type = class_decl @Adapted [template = constants.%Adapted] {} {}
// CHECK:STDOUT:   %AdaptNotExtend.decl: type = class_decl @AdaptNotExtend [template = constants.%AdaptNotExtend] {} {}
// CHECK:STDOUT:   %F.decl: %F.type.2 = fn_decl @F.2 [template = constants.%F.2] {
<<<<<<< HEAD
// CHECK:STDOUT:     %a.patt: %AdaptNotExtend = binding_pattern a
// CHECK:STDOUT:   } {
// CHECK:STDOUT:     %AdaptNotExtend.ref: type = name_ref AdaptNotExtend, %AdaptNotExtend.decl [template = constants.%AdaptNotExtend]
// CHECK:STDOUT:     %a.loc12_6.1: %AdaptNotExtend = param a
// CHECK:STDOUT:     @F.2.%a: %AdaptNotExtend = bind_name a, %a.loc12_6.1
=======
// CHECK:STDOUT:     %AdaptNotExtend.ref: type = name_ref AdaptNotExtend, file.%AdaptNotExtend.decl [template = constants.%AdaptNotExtend]
// CHECK:STDOUT:     %a.param: %AdaptNotExtend = param a, runtime_param0
// CHECK:STDOUT:     %a: %AdaptNotExtend = bind_name a, %a.param
>>>>>>> 1e34d03e
// CHECK:STDOUT:   }
// CHECK:STDOUT: }
// CHECK:STDOUT:
// CHECK:STDOUT: class @Adapted {
<<<<<<< HEAD
// CHECK:STDOUT:   %F.decl: %F.type.1 = fn_decl @F.1 [template = constants.%F.1] {} {}
=======
// CHECK:STDOUT:   %F.decl: %F.type.1 = fn_decl @F.1 [template = constants.%F.1] {}
// CHECK:STDOUT:   %.loc6: <witness> = complete_type_witness %.2 [template = constants.%.3]
>>>>>>> 1e34d03e
// CHECK:STDOUT:
// CHECK:STDOUT: !members:
// CHECK:STDOUT:   .Self = constants.%Adapted
// CHECK:STDOUT:   .F = %F.decl
// CHECK:STDOUT: }
// CHECK:STDOUT:
// CHECK:STDOUT: class @AdaptNotExtend {
// CHECK:STDOUT:   %Adapted.ref: type = name_ref Adapted, file.%Adapted.decl [template = constants.%Adapted]
// CHECK:STDOUT:   adapt_decl %Adapted
// CHECK:STDOUT:   %.loc10: <witness> = complete_type_witness %Adapted [template = constants.%.5]
// CHECK:STDOUT:
// CHECK:STDOUT: !members:
// CHECK:STDOUT:   .Self = constants.%AdaptNotExtend
// CHECK:STDOUT: }
// CHECK:STDOUT:
// CHECK:STDOUT: fn @F.1();
// CHECK:STDOUT:
// CHECK:STDOUT: fn @F.2(%a: %AdaptNotExtend) {
// CHECK:STDOUT: !entry:
// CHECK:STDOUT:   %a.ref: %AdaptNotExtend = name_ref a, %a
// CHECK:STDOUT:   %F.ref: <error> = name_ref F, <error> [template = <error>]
// CHECK:STDOUT:   return
// CHECK:STDOUT: }
// CHECK:STDOUT:<|MERGE_RESOLUTION|>--- conflicted
+++ resolved
@@ -172,27 +172,17 @@
 // CHECK:STDOUT:   %Adapted.decl: type = class_decl @Adapted [template = constants.%Adapted] {} {}
 // CHECK:STDOUT:   %AdaptNotExtend.decl: type = class_decl @AdaptNotExtend [template = constants.%AdaptNotExtend] {} {}
 // CHECK:STDOUT:   %F.decl: %F.type.2 = fn_decl @F.2 [template = constants.%F.2] {
-<<<<<<< HEAD
 // CHECK:STDOUT:     %a.patt: %AdaptNotExtend = binding_pattern a
 // CHECK:STDOUT:   } {
-// CHECK:STDOUT:     %AdaptNotExtend.ref: type = name_ref AdaptNotExtend, %AdaptNotExtend.decl [template = constants.%AdaptNotExtend]
-// CHECK:STDOUT:     %a.loc12_6.1: %AdaptNotExtend = param a
-// CHECK:STDOUT:     @F.2.%a: %AdaptNotExtend = bind_name a, %a.loc12_6.1
-=======
 // CHECK:STDOUT:     %AdaptNotExtend.ref: type = name_ref AdaptNotExtend, file.%AdaptNotExtend.decl [template = constants.%AdaptNotExtend]
 // CHECK:STDOUT:     %a.param: %AdaptNotExtend = param a, runtime_param0
 // CHECK:STDOUT:     %a: %AdaptNotExtend = bind_name a, %a.param
->>>>>>> 1e34d03e
 // CHECK:STDOUT:   }
 // CHECK:STDOUT: }
 // CHECK:STDOUT:
 // CHECK:STDOUT: class @Adapted {
-<<<<<<< HEAD
 // CHECK:STDOUT:   %F.decl: %F.type.1 = fn_decl @F.1 [template = constants.%F.1] {} {}
-=======
-// CHECK:STDOUT:   %F.decl: %F.type.1 = fn_decl @F.1 [template = constants.%F.1] {}
 // CHECK:STDOUT:   %.loc6: <witness> = complete_type_witness %.2 [template = constants.%.3]
->>>>>>> 1e34d03e
 // CHECK:STDOUT:
 // CHECK:STDOUT: !members:
 // CHECK:STDOUT:   .Self = constants.%Adapted
