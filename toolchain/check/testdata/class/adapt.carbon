// Part of the Carbon Language project, under the Apache License v2.0 with LLVM
// Exceptions. See /LICENSE for license information.
// SPDX-License-Identifier: Apache-2.0 WITH LLVM-exception
//
// AUTOUPDATE
// TIP: To test this file alone, run:
// TIP:   bazel test //toolchain/testing:file_test --test_arg=--file_tests=toolchain/check/testdata/class/adapt.carbon
// TIP: To dump output, run:
// TIP:   bazel run //toolchain/testing:file_test -- --dump_output --file_tests=toolchain/check/testdata/class/adapt.carbon

// --- basic.carbon

library "[[@TEST_NAME]]";

class SomeClass {
  var a: i32;
  var b: i32;
}

class SomeClassAdapter {
  adapt SomeClass;
}

class StructAdapter {
  adapt {.a: i32, .b: i32};
}

// --- fail_not_extend.carbon

library "[[@TEST_NAME]]";

class Adapted {
  fn F();
}

class AdaptNotExtend {
  adapt Adapted;
}

fn F(a: AdaptNotExtend) {
  // `Adapted` is not extended, so lookup for `F` finds nothing.
  // CHECK:STDERR: fail_not_extend.carbon:[[@LINE+3]]:3: error: name `F` not found
  // CHECK:STDERR:   a.F();
  // CHECK:STDERR:   ^~~
  a.F();
}

// CHECK:STDOUT: --- basic.carbon
// CHECK:STDOUT:
// CHECK:STDOUT: constants {
// CHECK:STDOUT:   %SomeClass: type = class_type @SomeClass [template]
// CHECK:STDOUT:   %Int32.type: type = fn_type @Int32 [template]
// CHECK:STDOUT:   %.1: type = tuple_type () [template]
// CHECK:STDOUT:   %Int32: %Int32.type = struct_value () [template]
// CHECK:STDOUT:   %.2: type = unbound_element_type %SomeClass, i32 [template]
// CHECK:STDOUT:   %.3: type = struct_type {.a: i32, .b: i32} [template]
// CHECK:STDOUT:   %.4: <witness> = complete_type_witness %.3 [template]
// CHECK:STDOUT:   %SomeClassAdapter: type = class_type @SomeClassAdapter [template]
// CHECK:STDOUT:   %.5: type = ptr_type %.3 [template]
// CHECK:STDOUT:   %.6: <witness> = complete_type_witness %SomeClass [template]
// CHECK:STDOUT:   %StructAdapter: type = class_type @StructAdapter [template]
// CHECK:STDOUT: }
// CHECK:STDOUT:
// CHECK:STDOUT: imports {
// CHECK:STDOUT:   %Core: <namespace> = namespace file.%Core.import, [template] {
// CHECK:STDOUT:     .Int32 = %import_ref
// CHECK:STDOUT:     import Core//prelude
// CHECK:STDOUT:     import Core//prelude/operators
// CHECK:STDOUT:     import Core//prelude/types
// CHECK:STDOUT:     import Core//prelude/operators/arithmetic
// CHECK:STDOUT:     import Core//prelude/operators/as
// CHECK:STDOUT:     import Core//prelude/operators/bitwise
// CHECK:STDOUT:     import Core//prelude/operators/comparison
// CHECK:STDOUT:     import Core//prelude/types/bool
// CHECK:STDOUT:   }
// CHECK:STDOUT:   %import_ref: %Int32.type = import_ref Core//prelude/types, inst+4, loaded [template = constants.%Int32]
// CHECK:STDOUT: }
// CHECK:STDOUT:
// CHECK:STDOUT: file {
// CHECK:STDOUT:   package: <namespace> = namespace [template] {
// CHECK:STDOUT:     .Core = imports.%Core
// CHECK:STDOUT:     .SomeClass = %SomeClass.decl
// CHECK:STDOUT:     .SomeClassAdapter = %SomeClassAdapter.decl
// CHECK:STDOUT:     .StructAdapter = %StructAdapter.decl
// CHECK:STDOUT:   }
// CHECK:STDOUT:   %Core.import = import Core
// CHECK:STDOUT:   %SomeClass.decl: type = class_decl @SomeClass [template = constants.%SomeClass] {} {}
// CHECK:STDOUT:   %SomeClassAdapter.decl: type = class_decl @SomeClassAdapter [template = constants.%SomeClassAdapter] {} {}
// CHECK:STDOUT:   %StructAdapter.decl: type = class_decl @StructAdapter [template = constants.%StructAdapter] {} {}
// CHECK:STDOUT: }
// CHECK:STDOUT:
// CHECK:STDOUT: class @SomeClass {
// CHECK:STDOUT:   %int.make_type_32.loc5: init type = call constants.%Int32() [template = i32]
// CHECK:STDOUT:   %.loc5_10.1: type = value_of_initializer %int.make_type_32.loc5 [template = i32]
// CHECK:STDOUT:   %.loc5_10.2: type = converted %int.make_type_32.loc5, %.loc5_10.1 [template = i32]
// CHECK:STDOUT:   %.loc5_8: %.2 = field_decl a, element0 [template]
// CHECK:STDOUT:   %int.make_type_32.loc6: init type = call constants.%Int32() [template = i32]
// CHECK:STDOUT:   %.loc6_10.1: type = value_of_initializer %int.make_type_32.loc6 [template = i32]
// CHECK:STDOUT:   %.loc6_10.2: type = converted %int.make_type_32.loc6, %.loc6_10.1 [template = i32]
// CHECK:STDOUT:   %.loc6_8: %.2 = field_decl b, element1 [template]
// CHECK:STDOUT:   %.loc7: <witness> = complete_type_witness %.3 [template = constants.%.4]
// CHECK:STDOUT:
// CHECK:STDOUT: !members:
// CHECK:STDOUT:   .Self = constants.%SomeClass
// CHECK:STDOUT:   .a = %.loc5_8
// CHECK:STDOUT:   .b = %.loc6_8
// CHECK:STDOUT: }
// CHECK:STDOUT:
// CHECK:STDOUT: class @SomeClassAdapter {
// CHECK:STDOUT:   %SomeClass.ref: type = name_ref SomeClass, file.%SomeClass.decl [template = constants.%SomeClass]
// CHECK:STDOUT:   adapt_decl %SomeClass
// CHECK:STDOUT:   %.loc11: <witness> = complete_type_witness %SomeClass [template = constants.%.6]
// CHECK:STDOUT:
// CHECK:STDOUT: !members:
// CHECK:STDOUT:   .Self = constants.%SomeClassAdapter
// CHECK:STDOUT: }
// CHECK:STDOUT:
// CHECK:STDOUT: class @StructAdapter {
// CHECK:STDOUT:   %int.make_type_32.loc14_14: init type = call constants.%Int32() [template = i32]
// CHECK:STDOUT:   %.loc14_14.1: type = value_of_initializer %int.make_type_32.loc14_14 [template = i32]
// CHECK:STDOUT:   %.loc14_14.2: type = converted %int.make_type_32.loc14_14, %.loc14_14.1 [template = i32]
// CHECK:STDOUT:   %int.make_type_32.loc14_23: init type = call constants.%Int32() [template = i32]
// CHECK:STDOUT:   %.loc14_23.1: type = value_of_initializer %int.make_type_32.loc14_23 [template = i32]
// CHECK:STDOUT:   %.loc14_23.2: type = converted %int.make_type_32.loc14_23, %.loc14_23.1 [template = i32]
// CHECK:STDOUT:   %.loc14_26: type = struct_type {.a: i32, .b: i32} [template = constants.%.3]
// CHECK:STDOUT:   adapt_decl %.3
// CHECK:STDOUT:   %.loc15: <witness> = complete_type_witness %.3 [template = constants.%.4]
// CHECK:STDOUT:
// CHECK:STDOUT: !members:
// CHECK:STDOUT:   .Self = constants.%StructAdapter
// CHECK:STDOUT: }
// CHECK:STDOUT:
// CHECK:STDOUT: fn @Int32() -> type = "int.make_type_32";
// CHECK:STDOUT:
// CHECK:STDOUT: --- fail_not_extend.carbon
// CHECK:STDOUT:
// CHECK:STDOUT: constants {
// CHECK:STDOUT:   %Adapted: type = class_type @Adapted [template]
// CHECK:STDOUT:   %F.type.1: type = fn_type @F.1 [template]
// CHECK:STDOUT:   %.1: type = tuple_type () [template]
// CHECK:STDOUT:   %F.1: %F.type.1 = struct_value () [template]
// CHECK:STDOUT:   %.2: type = struct_type {} [template]
// CHECK:STDOUT:   %.3: <witness> = complete_type_witness %.2 [template]
// CHECK:STDOUT:   %AdaptNotExtend: type = class_type @AdaptNotExtend [template]
// CHECK:STDOUT:   %.4: type = ptr_type %.2 [template]
// CHECK:STDOUT:   %.5: <witness> = complete_type_witness %Adapted [template]
// CHECK:STDOUT:   %F.type.2: type = fn_type @F.2 [template]
// CHECK:STDOUT:   %F.2: %F.type.2 = struct_value () [template]
// CHECK:STDOUT: }
// CHECK:STDOUT:
// CHECK:STDOUT: imports {
// CHECK:STDOUT:   %Core: <namespace> = namespace file.%Core.import, [template] {
// CHECK:STDOUT:     import Core//prelude
// CHECK:STDOUT:     import Core//prelude/operators
// CHECK:STDOUT:     import Core//prelude/types
// CHECK:STDOUT:     import Core//prelude/operators/arithmetic
// CHECK:STDOUT:     import Core//prelude/operators/as
// CHECK:STDOUT:     import Core//prelude/operators/bitwise
// CHECK:STDOUT:     import Core//prelude/operators/comparison
// CHECK:STDOUT:     import Core//prelude/types/bool
// CHECK:STDOUT:   }
// CHECK:STDOUT: }
// CHECK:STDOUT:
// CHECK:STDOUT: file {
// CHECK:STDOUT:   package: <namespace> = namespace [template] {
// CHECK:STDOUT:     .Core = imports.%Core
// CHECK:STDOUT:     .Adapted = %Adapted.decl
// CHECK:STDOUT:     .AdaptNotExtend = %AdaptNotExtend.decl
// CHECK:STDOUT:     .F = %F.decl
// CHECK:STDOUT:   }
// CHECK:STDOUT:   %Core.import = import Core
// CHECK:STDOUT:   %Adapted.decl: type = class_decl @Adapted [template = constants.%Adapted] {} {}
// CHECK:STDOUT:   %AdaptNotExtend.decl: type = class_decl @AdaptNotExtend [template = constants.%AdaptNotExtend] {} {}
// CHECK:STDOUT:   %F.decl: %F.type.2 = fn_decl @F.2 [template = constants.%F.2] {
// CHECK:STDOUT:     %a.patt: %AdaptNotExtend = binding_pattern a
// CHECK:STDOUT:     %.loc12: %AdaptNotExtend = param_pattern %a.patt
// CHECK:STDOUT:   } {
// CHECK:STDOUT:     %AdaptNotExtend.ref: type = name_ref AdaptNotExtend, file.%AdaptNotExtend.decl [template = constants.%AdaptNotExtend]
<<<<<<< HEAD
// CHECK:STDOUT:     %param: %AdaptNotExtend = param
// CHECK:STDOUT:     %a: %AdaptNotExtend = bind_name a, %param
=======
// CHECK:STDOUT:     %a.param: %AdaptNotExtend = param a, runtime_param0
// CHECK:STDOUT:     %a: %AdaptNotExtend = bind_name a, %a.param
>>>>>>> 7396aede
// CHECK:STDOUT:   }
// CHECK:STDOUT: }
// CHECK:STDOUT:
// CHECK:STDOUT: class @Adapted {
// CHECK:STDOUT:   %F.decl: %F.type.1 = fn_decl @F.1 [template = constants.%F.1] {} {}
// CHECK:STDOUT:   %.loc6: <witness> = complete_type_witness %.2 [template = constants.%.3]
// CHECK:STDOUT:
// CHECK:STDOUT: !members:
// CHECK:STDOUT:   .Self = constants.%Adapted
// CHECK:STDOUT:   .F = %F.decl
// CHECK:STDOUT: }
// CHECK:STDOUT:
// CHECK:STDOUT: class @AdaptNotExtend {
// CHECK:STDOUT:   %Adapted.ref: type = name_ref Adapted, file.%Adapted.decl [template = constants.%Adapted]
// CHECK:STDOUT:   adapt_decl %Adapted
// CHECK:STDOUT:   %.loc10: <witness> = complete_type_witness %Adapted [template = constants.%.5]
// CHECK:STDOUT:
// CHECK:STDOUT: !members:
// CHECK:STDOUT:   .Self = constants.%AdaptNotExtend
// CHECK:STDOUT: }
// CHECK:STDOUT:
// CHECK:STDOUT: fn @F.1();
// CHECK:STDOUT:
// CHECK:STDOUT: fn @F.2(%.loc12: %AdaptNotExtend) {
// CHECK:STDOUT: !entry:
// CHECK:STDOUT:   %a.ref: %AdaptNotExtend = name_ref a, %a
// CHECK:STDOUT:   %F.ref: <error> = name_ref F, <error> [template = <error>]
// CHECK:STDOUT:   return
// CHECK:STDOUT: }
// CHECK:STDOUT:<|MERGE_RESOLUTION|>--- conflicted
+++ resolved
@@ -173,16 +173,11 @@
 // CHECK:STDOUT:   %AdaptNotExtend.decl: type = class_decl @AdaptNotExtend [template = constants.%AdaptNotExtend] {} {}
 // CHECK:STDOUT:   %F.decl: %F.type.2 = fn_decl @F.2 [template = constants.%F.2] {
 // CHECK:STDOUT:     %a.patt: %AdaptNotExtend = binding_pattern a
-// CHECK:STDOUT:     %.loc12: %AdaptNotExtend = param_pattern %a.patt
+// CHECK:STDOUT:     %.loc12: %AdaptNotExtend = param_pattern %a.patt, runtime_param0
 // CHECK:STDOUT:   } {
 // CHECK:STDOUT:     %AdaptNotExtend.ref: type = name_ref AdaptNotExtend, file.%AdaptNotExtend.decl [template = constants.%AdaptNotExtend]
-<<<<<<< HEAD
-// CHECK:STDOUT:     %param: %AdaptNotExtend = param
+// CHECK:STDOUT:     %param: %AdaptNotExtend = param runtime_param0
 // CHECK:STDOUT:     %a: %AdaptNotExtend = bind_name a, %param
-=======
-// CHECK:STDOUT:     %a.param: %AdaptNotExtend = param a, runtime_param0
-// CHECK:STDOUT:     %a: %AdaptNotExtend = bind_name a, %a.param
->>>>>>> 7396aede
 // CHECK:STDOUT:   }
 // CHECK:STDOUT: }
 // CHECK:STDOUT:
