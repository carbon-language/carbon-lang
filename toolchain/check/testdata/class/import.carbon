// Part of the Carbon Language project, under the Apache License v2.0 with LLVM
// Exceptions. See /LICENSE for license information.
// SPDX-License-Identifier: Apache-2.0 WITH LLVM-exception
//
// AUTOUPDATE
// TIP: To test this file alone, run:
// TIP:   bazel test //toolchain/testing:file_test --test_arg=--file_tests=toolchain/check/testdata/class/import.carbon
// TIP: To dump output, run:
// TIP:   bazel run //toolchain/testing:file_test -- --dump_output --file_tests=toolchain/check/testdata/class/import.carbon

// --- a.carbon

library "a";

class Empty {
}

class Field {
  var x: i32;
}

class ForwardDeclared;

class ForwardDeclared {
  fn F[self: Self]();
  fn G[addr self: Self*]();
}

class Incomplete;

// --- b.carbon

library "b";

import library "a";

fn Run() {
  var a: Empty = {};

  var b: Field = {.x = 1};
  b.x = 2;

  var c: ForwardDeclared = {};
  c.F();
  c.G();

  var d: ForwardDeclared* = &c;

  var e: Incomplete*;
}

// CHECK:STDOUT: --- a.carbon
// CHECK:STDOUT:
// CHECK:STDOUT: constants {
// CHECK:STDOUT:   %Empty: type = class_type @Empty [template]
// CHECK:STDOUT:   %.1: type = struct_type {} [template]
// CHECK:STDOUT:   %Field: type = class_type @Field [template]
// CHECK:STDOUT:   %Int32.type: type = fn_type @Int32 [template]
// CHECK:STDOUT:   %.2: type = tuple_type () [template]
// CHECK:STDOUT:   %Int32: %Int32.type = struct_value () [template]
// CHECK:STDOUT:   %.3: type = unbound_element_type %Field, i32 [template]
// CHECK:STDOUT:   %.4: type = struct_type {.x: i32} [template]
// CHECK:STDOUT:   %ForwardDeclared: type = class_type @ForwardDeclared [template]
// CHECK:STDOUT:   %F.type: type = fn_type @F [template]
// CHECK:STDOUT:   %F: %F.type = struct_value () [template]
// CHECK:STDOUT:   %.5: type = ptr_type %ForwardDeclared [template]
// CHECK:STDOUT:   %G.type: type = fn_type @G [template]
// CHECK:STDOUT:   %G: %G.type = struct_value () [template]
// CHECK:STDOUT:   %Incomplete: type = class_type @Incomplete [template]
// CHECK:STDOUT: }
// CHECK:STDOUT:
// CHECK:STDOUT: imports {
// CHECK:STDOUT:   %Core: <namespace> = namespace file.%Core.import, [template] {
// CHECK:STDOUT:     .Int32 = %import_ref
// CHECK:STDOUT:     import Core//prelude
// CHECK:STDOUT:     import Core//prelude/operators
// CHECK:STDOUT:     import Core//prelude/types
// CHECK:STDOUT:     import Core//prelude/operators/arithmetic
// CHECK:STDOUT:     import Core//prelude/operators/bitwise
// CHECK:STDOUT:     import Core//prelude/operators/comparison
// CHECK:STDOUT:     import Core//prelude/types/bool
// CHECK:STDOUT:   }
// CHECK:STDOUT:   %import_ref: %Int32.type = import_ref Core//prelude/types, inst+4, loaded [template = constants.%Int32]
// CHECK:STDOUT: }
// CHECK:STDOUT:
// CHECK:STDOUT: file {
// CHECK:STDOUT:   package: <namespace> = namespace [template] {
// CHECK:STDOUT:     .Core = imports.%Core
// CHECK:STDOUT:     .Empty = %Empty.decl
// CHECK:STDOUT:     .Field = %Field.decl
// CHECK:STDOUT:     .ForwardDeclared = %ForwardDeclared.decl.loc11
// CHECK:STDOUT:     .Incomplete = %Incomplete.decl
// CHECK:STDOUT:   }
// CHECK:STDOUT:   %Core.import = import Core
// CHECK:STDOUT:   %Empty.decl: type = class_decl @Empty [template = constants.%Empty] {} {}
// CHECK:STDOUT:   %Field.decl: type = class_decl @Field [template = constants.%Field] {} {}
// CHECK:STDOUT:   %ForwardDeclared.decl.loc11: type = class_decl @ForwardDeclared [template = constants.%ForwardDeclared] {} {}
// CHECK:STDOUT:   %ForwardDeclared.decl.loc13: type = class_decl @ForwardDeclared [template = constants.%ForwardDeclared] {} {}
// CHECK:STDOUT:   %Incomplete.decl: type = class_decl @Incomplete [template = constants.%Incomplete] {} {}
// CHECK:STDOUT: }
// CHECK:STDOUT:
// CHECK:STDOUT: class @Empty {
// CHECK:STDOUT: !members:
// CHECK:STDOUT:   .Self = constants.%Empty
// CHECK:STDOUT: }
// CHECK:STDOUT:
// CHECK:STDOUT: class @Field {
// CHECK:STDOUT:   %int.make_type_32: init type = call constants.%Int32() [template = i32]
// CHECK:STDOUT:   %.loc8_10.1: type = value_of_initializer %int.make_type_32 [template = i32]
// CHECK:STDOUT:   %.loc8_10.2: type = converted %int.make_type_32, %.loc8_10.1 [template = i32]
// CHECK:STDOUT:   %.loc8_8: %.3 = field_decl x, element0 [template]
// CHECK:STDOUT:
// CHECK:STDOUT: !members:
// CHECK:STDOUT:   .Self = constants.%Field
// CHECK:STDOUT:   .x = %.loc8_8
// CHECK:STDOUT: }
// CHECK:STDOUT:
// CHECK:STDOUT: class @ForwardDeclared {
// CHECK:STDOUT:   %F.decl: %F.type = fn_decl @F [template = constants.%F] {
// CHECK:STDOUT:     %self.patt.loc14: %ForwardDeclared = binding_pattern self
// CHECK:STDOUT:   } {
// CHECK:STDOUT:     %Self.ref.loc14: type = name_ref Self, constants.%ForwardDeclared [template = constants.%ForwardDeclared]
// CHECK:STDOUT:     %param.loc14: %ForwardDeclared = param
// CHECK:STDOUT:     %self.loc14: %ForwardDeclared = bind_name self, %param.loc14
// CHECK:STDOUT:   }
// CHECK:STDOUT:   %G.decl: %G.type = fn_decl @G [template = constants.%G] {
<<<<<<< HEAD
// CHECK:STDOUT:     %.loc15_13: %.5 = binding_pattern self
// CHECK:STDOUT:     %.loc15_8.1: %.5 = addr_pattern %.loc15_13
=======
// CHECK:STDOUT:     %self.patt.loc15: %.5 = binding_pattern self
>>>>>>> ed374dcd
// CHECK:STDOUT:   } {
// CHECK:STDOUT:     %Self.ref.loc15: type = name_ref Self, constants.%ForwardDeclared [template = constants.%ForwardDeclared]
// CHECK:STDOUT:     %.loc15_23: type = ptr_type %ForwardDeclared [template = constants.%.5]
// CHECK:STDOUT:     %param.loc15: %.5 = param
// CHECK:STDOUT:     %self.loc15_13.2: %.5 = bind_name self, %param.loc15
// CHECK:STDOUT:     %.loc15_8.2: %.5 = addr_param %self.loc15_13.2
// CHECK:STDOUT:   }
// CHECK:STDOUT:
// CHECK:STDOUT: !members:
// CHECK:STDOUT:   .Self = constants.%ForwardDeclared
// CHECK:STDOUT:   .F = %F.decl
// CHECK:STDOUT:   .G = %G.decl
// CHECK:STDOUT: }
// CHECK:STDOUT:
// CHECK:STDOUT: class @Incomplete;
// CHECK:STDOUT:
// CHECK:STDOUT: fn @Int32() -> type = "int.make_type_32";
// CHECK:STDOUT:
// CHECK:STDOUT: fn @F[@ForwardDeclared.%self.loc14: %ForwardDeclared]();
// CHECK:STDOUT:
// CHECK:STDOUT: fn @G[addr @ForwardDeclared.%self.loc15_13.2: %.5]();
// CHECK:STDOUT:
// CHECK:STDOUT: --- b.carbon
// CHECK:STDOUT:
// CHECK:STDOUT: constants {
// CHECK:STDOUT:   %Run.type: type = fn_type @Run [template]
// CHECK:STDOUT:   %.1: type = tuple_type () [template]
// CHECK:STDOUT:   %Run: %Run.type = struct_value () [template]
// CHECK:STDOUT:   %Empty: type = class_type @Empty [template]
// CHECK:STDOUT:   %.2: type = struct_type {} [template]
// CHECK:STDOUT:   %.3: type = ptr_type %.2 [template]
// CHECK:STDOUT:   %struct.1: %Empty = struct_value () [template]
// CHECK:STDOUT:   %Field: type = class_type @Field [template]
// CHECK:STDOUT:   %.4: type = struct_type {.x: i32} [template]
// CHECK:STDOUT:   %.5: type = ptr_type %.4 [template]
// CHECK:STDOUT:   %.6: i32 = int_literal 1 [template]
// CHECK:STDOUT:   %struct.2: %Field = struct_value (%.6) [template]
// CHECK:STDOUT:   %.7: type = unbound_element_type %Field, i32 [template]
// CHECK:STDOUT:   %.8: i32 = int_literal 2 [template]
// CHECK:STDOUT:   %ForwardDeclared.1: type = class_type @ForwardDeclared.1 [template]
// CHECK:STDOUT:   %struct.3: %ForwardDeclared.1 = struct_value () [template]
// CHECK:STDOUT:   %F.type: type = fn_type @F [template]
// CHECK:STDOUT:   %F: %F.type = struct_value () [template]
// CHECK:STDOUT:   %ForwardDeclared.2: type = class_type @ForwardDeclared.2 [template]
// CHECK:STDOUT:   %G.type: type = fn_type @G [template]
// CHECK:STDOUT:   %G: %G.type = struct_value () [template]
// CHECK:STDOUT:   %.9: type = ptr_type %ForwardDeclared.1 [template]
// CHECK:STDOUT:   %Incomplete: type = class_type @Incomplete [template]
// CHECK:STDOUT:   %.10: type = ptr_type %Incomplete [template]
// CHECK:STDOUT: }
// CHECK:STDOUT:
// CHECK:STDOUT: imports {
// CHECK:STDOUT:   %import_ref.1: type = import_ref Main//a, inst+3, loaded [template = constants.%Empty]
// CHECK:STDOUT:   %import_ref.2: type = import_ref Main//a, inst+6, loaded [template = constants.%Field]
// CHECK:STDOUT:   %import_ref.3: type = import_ref Main//a, inst+22, loaded [template = constants.%ForwardDeclared.1]
// CHECK:STDOUT:   %import_ref.4: type = import_ref Main//a, inst+43, loaded [template = constants.%Incomplete]
// CHECK:STDOUT:   %Core: <namespace> = namespace file.%Core.import, [template] {
// CHECK:STDOUT:     import Core//prelude
// CHECK:STDOUT:     import Core//prelude/operators
// CHECK:STDOUT:     import Core//prelude/types
// CHECK:STDOUT:     import Core//prelude/operators/arithmetic
// CHECK:STDOUT:     import Core//prelude/operators/bitwise
// CHECK:STDOUT:     import Core//prelude/operators/comparison
// CHECK:STDOUT:     import Core//prelude/types/bool
// CHECK:STDOUT:   }
// CHECK:STDOUT:   %import_ref.5 = import_ref Main//a, inst+4, unloaded
// CHECK:STDOUT:   %import_ref.6 = import_ref Main//a, inst+7, unloaded
// CHECK:STDOUT:   %import_ref.7: %.7 = import_ref Main//a, inst+18, loaded [template = %.1]
// CHECK:STDOUT:   %import_ref.8 = import_ref Main//a, inst+23, unloaded
// CHECK:STDOUT:   %import_ref.9: %F.type = import_ref Main//a, inst+29, loaded [template = constants.%F]
// CHECK:STDOUT:   %import_ref.10: %G.type = import_ref Main//a, inst+40, loaded [template = constants.%G]
// CHECK:STDOUT:   %import_ref.11 = import_ref Main//a, inst+23, unloaded
// CHECK:STDOUT:   %import_ref.12 = import_ref Main//a, inst+29, unloaded
// CHECK:STDOUT:   %import_ref.13 = import_ref Main//a, inst+40, unloaded
// CHECK:STDOUT: }
// CHECK:STDOUT:
// CHECK:STDOUT: file {
// CHECK:STDOUT:   package: <namespace> = namespace [template] {
// CHECK:STDOUT:     .Empty = imports.%import_ref.1
// CHECK:STDOUT:     .Field = imports.%import_ref.2
// CHECK:STDOUT:     .ForwardDeclared = imports.%import_ref.3
// CHECK:STDOUT:     .Incomplete = imports.%import_ref.4
// CHECK:STDOUT:     .Core = imports.%Core
// CHECK:STDOUT:     .Run = %Run.decl
// CHECK:STDOUT:   }
// CHECK:STDOUT:   %Core.import = import Core
// CHECK:STDOUT:   %default.import = import <invalid>
// CHECK:STDOUT:   %Run.decl: %Run.type = fn_decl @Run [template = constants.%Run] {} {}
// CHECK:STDOUT: }
// CHECK:STDOUT:
// CHECK:STDOUT: class @Empty {
// CHECK:STDOUT: !members:
// CHECK:STDOUT:   .Self = imports.%import_ref.5
// CHECK:STDOUT: }
// CHECK:STDOUT:
// CHECK:STDOUT: class @Field {
// CHECK:STDOUT: !members:
// CHECK:STDOUT:   .Self = imports.%import_ref.6
// CHECK:STDOUT:   .x = imports.%import_ref.7
// CHECK:STDOUT: }
// CHECK:STDOUT:
// CHECK:STDOUT: class @ForwardDeclared.1 {
// CHECK:STDOUT: !members:
// CHECK:STDOUT:   .Self = imports.%import_ref.8
// CHECK:STDOUT:   .F = imports.%import_ref.9
// CHECK:STDOUT:   .G = imports.%import_ref.10
// CHECK:STDOUT: }
// CHECK:STDOUT:
// CHECK:STDOUT: class @ForwardDeclared.2 {
// CHECK:STDOUT: !members:
// CHECK:STDOUT:   .Self = imports.%import_ref.11
// CHECK:STDOUT:   .F = imports.%import_ref.12
// CHECK:STDOUT:   .G = imports.%import_ref.13
// CHECK:STDOUT: }
// CHECK:STDOUT:
// CHECK:STDOUT: class @Incomplete;
// CHECK:STDOUT:
// CHECK:STDOUT: fn @Run() {
// CHECK:STDOUT: !entry:
// CHECK:STDOUT:   %Empty.ref: type = name_ref Empty, imports.%import_ref.1 [template = constants.%Empty]
// CHECK:STDOUT:   %a.var: ref %Empty = var a
// CHECK:STDOUT:   %a: ref %Empty = bind_name a, %a.var
// CHECK:STDOUT:   %.loc7_19.1: %.2 = struct_literal ()
// CHECK:STDOUT:   %.loc7_19.2: init %Empty = class_init (), %a.var [template = constants.%struct.1]
// CHECK:STDOUT:   %.loc7_20: init %Empty = converted %.loc7_19.1, %.loc7_19.2 [template = constants.%struct.1]
// CHECK:STDOUT:   assign %a.var, %.loc7_20
// CHECK:STDOUT:   %Field.ref: type = name_ref Field, imports.%import_ref.2 [template = constants.%Field]
// CHECK:STDOUT:   %b.var: ref %Field = var b
// CHECK:STDOUT:   %b: ref %Field = bind_name b, %b.var
// CHECK:STDOUT:   %.loc9_24: i32 = int_literal 1 [template = constants.%.6]
// CHECK:STDOUT:   %.loc9_25.1: %.4 = struct_literal (%.loc9_24)
// CHECK:STDOUT:   %.loc9_25.2: ref i32 = class_element_access %b.var, element0
// CHECK:STDOUT:   %.loc9_25.3: init i32 = initialize_from %.loc9_24 to %.loc9_25.2 [template = constants.%.6]
// CHECK:STDOUT:   %.loc9_25.4: init %Field = class_init (%.loc9_25.3), %b.var [template = constants.%struct.2]
// CHECK:STDOUT:   %.loc9_26: init %Field = converted %.loc9_25.1, %.loc9_25.4 [template = constants.%struct.2]
// CHECK:STDOUT:   assign %b.var, %.loc9_26
// CHECK:STDOUT:   %b.ref: ref %Field = name_ref b, %b
// CHECK:STDOUT:   %x.ref: %.7 = name_ref x, imports.%import_ref.7 [template = imports.%.1]
// CHECK:STDOUT:   %.loc10_4: ref i32 = class_element_access %b.ref, element0
// CHECK:STDOUT:   %.loc10_9: i32 = int_literal 2 [template = constants.%.8]
// CHECK:STDOUT:   assign %.loc10_4, %.loc10_9
// CHECK:STDOUT:   %ForwardDeclared.ref.loc12: type = name_ref ForwardDeclared, imports.%import_ref.3 [template = constants.%ForwardDeclared.1]
// CHECK:STDOUT:   %c.var: ref %ForwardDeclared.1 = var c
// CHECK:STDOUT:   %c: ref %ForwardDeclared.1 = bind_name c, %c.var
// CHECK:STDOUT:   %.loc12_29.1: %.2 = struct_literal ()
// CHECK:STDOUT:   %.loc12_29.2: init %ForwardDeclared.1 = class_init (), %c.var [template = constants.%struct.3]
// CHECK:STDOUT:   %.loc12_30: init %ForwardDeclared.1 = converted %.loc12_29.1, %.loc12_29.2 [template = constants.%struct.3]
// CHECK:STDOUT:   assign %c.var, %.loc12_30
// CHECK:STDOUT:   %c.ref.loc13: ref %ForwardDeclared.1 = name_ref c, %c
// CHECK:STDOUT:   %F.ref: %F.type = name_ref F, imports.%import_ref.9 [template = constants.%F]
// CHECK:STDOUT:   %.loc13_4: <bound method> = bound_method %c.ref.loc13, %F.ref
// CHECK:STDOUT:   %.loc13_3: %ForwardDeclared.1 = bind_value %c.ref.loc13
// CHECK:STDOUT:   %F.call: init %.1 = call %.loc13_4(%.loc13_3)
// CHECK:STDOUT:   %c.ref.loc14: ref %ForwardDeclared.1 = name_ref c, %c
// CHECK:STDOUT:   %G.ref: %G.type = name_ref G, imports.%import_ref.10 [template = constants.%G]
// CHECK:STDOUT:   %.loc14_4: <bound method> = bound_method %c.ref.loc14, %G.ref
// CHECK:STDOUT:   %.loc14_3: %.9 = addr_of %c.ref.loc14
// CHECK:STDOUT:   %G.call: init %.1 = call %.loc14_4(%.loc14_3)
// CHECK:STDOUT:   %ForwardDeclared.ref.loc16: type = name_ref ForwardDeclared, imports.%import_ref.3 [template = constants.%ForwardDeclared.1]
// CHECK:STDOUT:   %.loc16_25: type = ptr_type %ForwardDeclared.1 [template = constants.%.9]
// CHECK:STDOUT:   %d.var: ref %.9 = var d
// CHECK:STDOUT:   %d: ref %.9 = bind_name d, %d.var
// CHECK:STDOUT:   %c.ref.loc16: ref %ForwardDeclared.1 = name_ref c, %c
// CHECK:STDOUT:   %.loc16_29: %.9 = addr_of %c.ref.loc16
// CHECK:STDOUT:   assign %d.var, %.loc16_29
// CHECK:STDOUT:   %Incomplete.ref: type = name_ref Incomplete, imports.%import_ref.4 [template = constants.%Incomplete]
// CHECK:STDOUT:   %.loc18: type = ptr_type %Incomplete [template = constants.%.10]
// CHECK:STDOUT:   %e.var: ref %.10 = var e
// CHECK:STDOUT:   %e: ref %.10 = bind_name e, %e.var
// CHECK:STDOUT:   return
// CHECK:STDOUT: }
// CHECK:STDOUT:
// CHECK:STDOUT: fn @F[%self: %ForwardDeclared.1]();
// CHECK:STDOUT:
// CHECK:STDOUT: fn @G[addr %self: %.9]();
// CHECK:STDOUT:<|MERGE_RESOLUTION|>--- conflicted
+++ resolved
@@ -124,12 +124,8 @@
 // CHECK:STDOUT:     %self.loc14: %ForwardDeclared = bind_name self, %param.loc14
 // CHECK:STDOUT:   }
 // CHECK:STDOUT:   %G.decl: %G.type = fn_decl @G [template = constants.%G] {
-<<<<<<< HEAD
-// CHECK:STDOUT:     %.loc15_13: %.5 = binding_pattern self
-// CHECK:STDOUT:     %.loc15_8.1: %.5 = addr_pattern %.loc15_13
-=======
 // CHECK:STDOUT:     %self.patt.loc15: %.5 = binding_pattern self
->>>>>>> ed374dcd
+// CHECK:STDOUT:     %.loc15_8.1: %.5 = addr_pattern %self.patt.loc15
 // CHECK:STDOUT:   } {
 // CHECK:STDOUT:     %Self.ref.loc15: type = name_ref Self, constants.%ForwardDeclared [template = constants.%ForwardDeclared]
 // CHECK:STDOUT:     %.loc15_23: type = ptr_type %ForwardDeclared [template = constants.%.5]
