// Part of the Carbon Language project, under the Apache License v2.0 with LLVM
// Exceptions. See /LICENSE for license information.
// SPDX-License-Identifier: Apache-2.0 WITH LLVM-exception
//
// AUTOUPDATE

// --- a.carbon

library "a" api;

class Empty {
}

class Field {
  var x: i32;
}

class ForwardDeclared;

class ForwardDeclared {
  fn F[self: Self]();
  fn G[addr self: Self*]();
}

class Incomplete;

// --- b.carbon

library "b" api;

import library "a";

fn Run() {
  var a: Empty = {};

  var b: Field = {.x = 1};
  b.x = 2;

  var c: ForwardDeclared = {};
  c.F();
  c.G();

  var d: ForwardDeclared* = &c;

  var e: Incomplete*;
}

// CHECK:STDOUT: --- a.carbon
// CHECK:STDOUT:
// CHECK:STDOUT: constants {
// CHECK:STDOUT:   %Empty: type = class_type @Empty [template]
// CHECK:STDOUT:   %.1: type = struct_type {} [template]
// CHECK:STDOUT:   %Field: type = class_type @Field [template]
// CHECK:STDOUT:   %.2: type = unbound_element_type Field, i32 [template]
// CHECK:STDOUT:   %.3: type = struct_type {.x: i32} [template]
// CHECK:STDOUT:   %ForwardDeclared: type = class_type @ForwardDeclared [template]
// CHECK:STDOUT:   %.4: type = ptr_type ForwardDeclared [template]
// CHECK:STDOUT:   %Incomplete: type = class_type @Incomplete [template]
// CHECK:STDOUT: }
// CHECK:STDOUT:
// CHECK:STDOUT: file {
<<<<<<< HEAD
// CHECK:STDOUT:   package: <namespace> = namespace {
// CHECK:STDOUT:     .Empty = %Empty.decl
// CHECK:STDOUT:     .Field = %Field.decl
// CHECK:STDOUT:     .ForwardDeclared = %ForwardDeclared.decl.loc11
// CHECK:STDOUT:     .Incomplete = %Incomplete.decl
// CHECK:STDOUT:   } [template]
// CHECK:STDOUT:   %Empty.decl = class_decl @Empty, () [template = constants.%Empty]
// CHECK:STDOUT:   %Field.decl = class_decl @Field, () [template = constants.%Field]
// CHECK:STDOUT:   %ForwardDeclared.decl.loc11 = class_decl @ForwardDeclared, () [template = constants.%ForwardDeclared]
// CHECK:STDOUT:   %ForwardDeclared.decl.loc13 = class_decl @ForwardDeclared, () [template = constants.%ForwardDeclared]
// CHECK:STDOUT:   %Incomplete.decl = class_decl @Incomplete, () [template = constants.%Incomplete]
=======
// CHECK:STDOUT:   package: <namespace> = namespace {.Empty = %Empty.decl, .Field = %Field.decl, .ForwardDeclared = %ForwardDeclared.decl.loc11, .Incomplete = %Incomplete.decl} [template]
// CHECK:STDOUT:   %Empty.decl = class_decl @Empty {} [template = constants.%Empty]
// CHECK:STDOUT:   %Field.decl = class_decl @Field {} [template = constants.%Field]
// CHECK:STDOUT:   %ForwardDeclared.decl.loc11 = class_decl @ForwardDeclared {} [template = constants.%ForwardDeclared]
// CHECK:STDOUT:   %ForwardDeclared.decl.loc13 = class_decl @ForwardDeclared {} [template = constants.%ForwardDeclared]
// CHECK:STDOUT:   %Incomplete.decl = class_decl @Incomplete {} [template = constants.%Incomplete]
>>>>>>> 5f4e6c76
// CHECK:STDOUT: }
// CHECK:STDOUT:
// CHECK:STDOUT: class @Empty {
// CHECK:STDOUT:
// CHECK:STDOUT: !members:
// CHECK:STDOUT: }
// CHECK:STDOUT:
// CHECK:STDOUT: class @Field {
// CHECK:STDOUT:   %.loc8: <unbound element of class Field> = field_decl x, element0 [template]
// CHECK:STDOUT:
// CHECK:STDOUT: !members:
// CHECK:STDOUT:   .x = %.loc8
// CHECK:STDOUT: }
// CHECK:STDOUT:
// CHECK:STDOUT: class @ForwardDeclared {
// CHECK:STDOUT:   %F: <function> = fn_decl @F {
// CHECK:STDOUT:     %Self.ref.loc14: type = name_ref Self, constants.%ForwardDeclared [template = constants.%ForwardDeclared]
// CHECK:STDOUT:     %self.loc14_8.1: ForwardDeclared = param self
// CHECK:STDOUT:     %self.loc14_8.2: ForwardDeclared = bind_name self, %self.loc14_8.1
// CHECK:STDOUT:   } [template]
// CHECK:STDOUT:   %G: <function> = fn_decl @G {
// CHECK:STDOUT:     %Self.ref.loc15: type = name_ref Self, constants.%ForwardDeclared [template = constants.%ForwardDeclared]
// CHECK:STDOUT:     %.loc15_23: type = ptr_type ForwardDeclared [template = constants.%.4]
// CHECK:STDOUT:     %self.loc15_13.1: ForwardDeclared* = param self
// CHECK:STDOUT:     %self.loc15_13.3: ForwardDeclared* = bind_name self, %self.loc15_13.1
// CHECK:STDOUT:     %.loc15_8: ForwardDeclared* = addr_pattern %self.loc15_13.3
// CHECK:STDOUT:   } [template]
// CHECK:STDOUT:
// CHECK:STDOUT: !members:
// CHECK:STDOUT:   .F = %F
// CHECK:STDOUT:   .G = %G
// CHECK:STDOUT: }
// CHECK:STDOUT:
// CHECK:STDOUT: class @Incomplete;
// CHECK:STDOUT:
// CHECK:STDOUT: fn @F[@ForwardDeclared.%self.loc14_8.2: ForwardDeclared]();
// CHECK:STDOUT:
// CHECK:STDOUT: fn @G[addr @ForwardDeclared.%self.loc15_13.3: ForwardDeclared*]();
// CHECK:STDOUT:
// CHECK:STDOUT: --- b.carbon
// CHECK:STDOUT:
// CHECK:STDOUT: constants {
// CHECK:STDOUT:   %Empty: type = class_type @Empty [template]
// CHECK:STDOUT:   %.1: type = struct_type {} [template]
// CHECK:STDOUT:   %.2: type = tuple_type () [template]
// CHECK:STDOUT:   %.3: type = ptr_type {} [template]
// CHECK:STDOUT:   %.4: Empty = struct_value () [template]
// CHECK:STDOUT:   %Field: type = class_type @Field [template]
// CHECK:STDOUT:   %.5: type = struct_type {.x: i32} [template]
// CHECK:STDOUT:   %.6: type = ptr_type {.x: i32} [template]
// CHECK:STDOUT:   %.7: i32 = int_literal 1 [template]
// CHECK:STDOUT:   %.8: Field = struct_value (%.7) [template]
// CHECK:STDOUT:   %.9: type = unbound_element_type Field, i32 [template]
// CHECK:STDOUT:   %.10: i32 = int_literal 2 [template]
// CHECK:STDOUT:   %ForwardDeclared: type = class_type @ForwardDeclared [template]
// CHECK:STDOUT:   %.11: ForwardDeclared = struct_value () [template]
// CHECK:STDOUT:   %.12: type = ptr_type ForwardDeclared [template]
// CHECK:STDOUT:   %Incomplete: type = class_type @Incomplete [template]
// CHECK:STDOUT:   %.13: type = ptr_type Incomplete [template]
// CHECK:STDOUT: }
// CHECK:STDOUT:
// CHECK:STDOUT: file {
// CHECK:STDOUT:   package: <namespace> = namespace {
// CHECK:STDOUT:     .Empty = %import_ref.1
// CHECK:STDOUT:     .Field = %import_ref.2
// CHECK:STDOUT:     .ForwardDeclared = %import_ref.3
// CHECK:STDOUT:     .Incomplete = %import_ref.4
// CHECK:STDOUT:     .Run = %Run
// CHECK:STDOUT:   } [template]
// CHECK:STDOUT:   %import_ref.1: type = import_ref ir1, inst+1, used [template = constants.%Empty]
// CHECK:STDOUT:   %import_ref.2: type = import_ref ir1, inst+4, used [template = constants.%Field]
// CHECK:STDOUT:   %import_ref.3: type = import_ref ir1, inst+11, used [template = constants.%ForwardDeclared]
// CHECK:STDOUT:   %import_ref.4: type = import_ref ir1, inst+25, used [template = constants.%Incomplete]
// CHECK:STDOUT:   %Run: <function> = fn_decl @Run {} [template]
// CHECK:STDOUT: }
// CHECK:STDOUT:
// CHECK:STDOUT: class @Empty {
// CHECK:STDOUT:
// CHECK:STDOUT: !members:
// CHECK:STDOUT: }
// CHECK:STDOUT:
// CHECK:STDOUT: class @Field {
// CHECK:STDOUT:   %import_ref: <unbound element of class Field> = import_ref ir1, inst+7, used [template = imports.%.1]
// CHECK:STDOUT:
// CHECK:STDOUT: !members:
// CHECK:STDOUT:   .x = %import_ref
// CHECK:STDOUT: }
// CHECK:STDOUT:
// CHECK:STDOUT: class @ForwardDeclared {
// CHECK:STDOUT:   %import_ref.1: <function> = import_ref ir1, inst+24, used [template = imports.%G]
// CHECK:STDOUT:   %import_ref.2: <function> = import_ref ir1, inst+17, used [template = imports.%F]
// CHECK:STDOUT:
// CHECK:STDOUT: !members:
// CHECK:STDOUT:   .G = %import_ref.1
// CHECK:STDOUT:   .F = %import_ref.2
// CHECK:STDOUT: }
// CHECK:STDOUT:
// CHECK:STDOUT: class @Incomplete;
// CHECK:STDOUT:
// CHECK:STDOUT: fn @Run() {
// CHECK:STDOUT: !entry:
// CHECK:STDOUT:   %Empty.decl = class_decl @Empty {} [template = constants.%Empty]
// CHECK:STDOUT:   %Empty.ref: type = name_ref Empty, file.%import_ref.1 [template = constants.%Empty]
// CHECK:STDOUT:   %a.var: ref Empty = var a
// CHECK:STDOUT:   %a: ref Empty = bind_name a, %a.var
// CHECK:STDOUT:   %.loc7_19.1: {} = struct_literal ()
// CHECK:STDOUT:   %.loc7_19.2: init Empty = class_init (), %a.var [template = constants.%.4]
// CHECK:STDOUT:   %.loc7_19.3: init Empty = converted %.loc7_19.1, %.loc7_19.2 [template = constants.%.4]
// CHECK:STDOUT:   assign %a.var, %.loc7_19.3
// CHECK:STDOUT:   %Field.decl = class_decl @Field {} [template = constants.%Field]
// CHECK:STDOUT:   %Field.ref: type = name_ref Field, file.%import_ref.2 [template = constants.%Field]
// CHECK:STDOUT:   %b.var: ref Field = var b
// CHECK:STDOUT:   %b: ref Field = bind_name b, %b.var
// CHECK:STDOUT:   %.loc9_24: i32 = int_literal 1 [template = constants.%.7]
// CHECK:STDOUT:   %.loc9_25.1: {.x: i32} = struct_literal (%.loc9_24)
// CHECK:STDOUT:   %.loc9_25.2: ref i32 = class_element_access %b.var, element0
// CHECK:STDOUT:   %.loc9_25.3: init i32 = initialize_from %.loc9_24 to %.loc9_25.2 [template = constants.%.7]
// CHECK:STDOUT:   %.loc9_25.4: init Field = class_init (%.loc9_25.3), %b.var [template = constants.%.8]
// CHECK:STDOUT:   %.loc9_25.5: init Field = converted %.loc9_25.1, %.loc9_25.4 [template = constants.%.8]
// CHECK:STDOUT:   assign %b.var, %.loc9_25.5
// CHECK:STDOUT:   %b.ref: ref Field = name_ref b, %b
// CHECK:STDOUT:   %.loc10_4: ref i32 = class_element_access %b.ref, element0
// CHECK:STDOUT:   %.loc10_9: i32 = int_literal 2 [template = constants.%.10]
// CHECK:STDOUT:   assign %.loc10_4, %.loc10_9
// CHECK:STDOUT:   %ForwardDeclared.decl = class_decl @ForwardDeclared {} [template = constants.%ForwardDeclared]
// CHECK:STDOUT:   %ForwardDeclared.ref.loc12: type = name_ref ForwardDeclared, file.%import_ref.3 [template = constants.%ForwardDeclared]
// CHECK:STDOUT:   %c.var: ref ForwardDeclared = var c
// CHECK:STDOUT:   %c: ref ForwardDeclared = bind_name c, %c.var
// CHECK:STDOUT:   %.loc12_29.1: {} = struct_literal ()
// CHECK:STDOUT:   %.loc12_29.2: init ForwardDeclared = class_init (), %c.var [template = constants.%.11]
// CHECK:STDOUT:   %.loc12_29.3: init ForwardDeclared = converted %.loc12_29.1, %.loc12_29.2 [template = constants.%.11]
// CHECK:STDOUT:   assign %c.var, %.loc12_29.3
// CHECK:STDOUT:   %c.ref.loc13: ref ForwardDeclared = name_ref c, %c
// CHECK:STDOUT:   %.loc13_4: <bound method> = bound_method %c.ref.loc13, @ForwardDeclared.%import_ref.2
// CHECK:STDOUT:   %.loc13_3: ForwardDeclared = bind_value %c.ref.loc13
// CHECK:STDOUT:   %.loc13_6: init () = call %.loc13_4(%.loc13_3)
// CHECK:STDOUT:   %c.ref.loc14: ref ForwardDeclared = name_ref c, %c
// CHECK:STDOUT:   %.loc14_4: <bound method> = bound_method %c.ref.loc14, @ForwardDeclared.%import_ref.1
// CHECK:STDOUT:   %.loc14_3: ForwardDeclared* = addr_of %c.ref.loc14
// CHECK:STDOUT:   %.loc14_6: init () = call %.loc14_4(%.loc14_3)
// CHECK:STDOUT:   %ForwardDeclared.ref.loc16: type = name_ref ForwardDeclared, file.%import_ref.3 [template = constants.%ForwardDeclared]
// CHECK:STDOUT:   %.loc16_25: type = ptr_type ForwardDeclared [template = constants.%.12]
// CHECK:STDOUT:   %d.var: ref ForwardDeclared* = var d
// CHECK:STDOUT:   %d: ref ForwardDeclared* = bind_name d, %d.var
// CHECK:STDOUT:   %c.ref.loc16: ref ForwardDeclared = name_ref c, %c
// CHECK:STDOUT:   %.loc16_29: ForwardDeclared* = addr_of %c.ref.loc16
// CHECK:STDOUT:   assign %d.var, %.loc16_29
// CHECK:STDOUT:   %Incomplete.decl = class_decl @Incomplete {} [template = constants.%Incomplete]
// CHECK:STDOUT:   %Incomplete.ref: type = name_ref Incomplete, file.%import_ref.4 [template = constants.%Incomplete]
// CHECK:STDOUT:   %.loc18: type = ptr_type Incomplete [template = constants.%.13]
// CHECK:STDOUT:   %e.var: ref Incomplete* = var e
// CHECK:STDOUT:   %e: ref Incomplete* = bind_name e, %e.var
// CHECK:STDOUT:   return
// CHECK:STDOUT: }
// CHECK:STDOUT:
// CHECK:STDOUT: fn @F[%self: ForwardDeclared]();
// CHECK:STDOUT:
// CHECK:STDOUT: fn @G[addr %self: ForwardDeclared*]();
// CHECK:STDOUT:<|MERGE_RESOLUTION|>--- conflicted
+++ resolved
@@ -59,26 +59,17 @@
 // CHECK:STDOUT: }
 // CHECK:STDOUT:
 // CHECK:STDOUT: file {
-<<<<<<< HEAD
 // CHECK:STDOUT:   package: <namespace> = namespace {
 // CHECK:STDOUT:     .Empty = %Empty.decl
 // CHECK:STDOUT:     .Field = %Field.decl
 // CHECK:STDOUT:     .ForwardDeclared = %ForwardDeclared.decl.loc11
 // CHECK:STDOUT:     .Incomplete = %Incomplete.decl
 // CHECK:STDOUT:   } [template]
-// CHECK:STDOUT:   %Empty.decl = class_decl @Empty, () [template = constants.%Empty]
-// CHECK:STDOUT:   %Field.decl = class_decl @Field, () [template = constants.%Field]
-// CHECK:STDOUT:   %ForwardDeclared.decl.loc11 = class_decl @ForwardDeclared, () [template = constants.%ForwardDeclared]
-// CHECK:STDOUT:   %ForwardDeclared.decl.loc13 = class_decl @ForwardDeclared, () [template = constants.%ForwardDeclared]
-// CHECK:STDOUT:   %Incomplete.decl = class_decl @Incomplete, () [template = constants.%Incomplete]
-=======
-// CHECK:STDOUT:   package: <namespace> = namespace {.Empty = %Empty.decl, .Field = %Field.decl, .ForwardDeclared = %ForwardDeclared.decl.loc11, .Incomplete = %Incomplete.decl} [template]
 // CHECK:STDOUT:   %Empty.decl = class_decl @Empty {} [template = constants.%Empty]
 // CHECK:STDOUT:   %Field.decl = class_decl @Field {} [template = constants.%Field]
 // CHECK:STDOUT:   %ForwardDeclared.decl.loc11 = class_decl @ForwardDeclared {} [template = constants.%ForwardDeclared]
 // CHECK:STDOUT:   %ForwardDeclared.decl.loc13 = class_decl @ForwardDeclared {} [template = constants.%ForwardDeclared]
 // CHECK:STDOUT:   %Incomplete.decl = class_decl @Incomplete {} [template = constants.%Incomplete]
->>>>>>> 5f4e6c76
 // CHECK:STDOUT: }
 // CHECK:STDOUT:
 // CHECK:STDOUT: class @Empty {
