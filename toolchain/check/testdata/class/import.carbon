// Part of the Carbon Language project, under the Apache License v2.0 with LLVM
// Exceptions. See /LICENSE for license information.
// SPDX-License-Identifier: Apache-2.0 WITH LLVM-exception
//
// AUTOUPDATE
// TIP: To test this file alone, run:
// TIP:   bazel test //toolchain/testing:file_test --test_arg=--file_tests=toolchain/check/testdata/class/import.carbon
// TIP: To dump output, run:
// TIP:   bazel run //toolchain/testing:file_test -- --dump_output --file_tests=toolchain/check/testdata/class/import.carbon

// --- a.carbon

library "[[@TEST_NAME]]";

class Empty {
}

class Field {
  var x: i32;
}

class ForwardDeclared;

class ForwardDeclared {
  fn F[self: Self]();
  fn G[addr self: Self*]();
}

class Incomplete;

// --- b.carbon

library "[[@TEST_NAME]]";

import library "a";

fn Run() {
  var a: Empty = {};

  var b: Field = {.x = 1};
  b.x = 2;

  var c: ForwardDeclared = {};
  c.F();
  c.G();

  var d: ForwardDeclared* = &c;

  var e: Incomplete*;
}

// CHECK:STDOUT: --- a.carbon
// CHECK:STDOUT:
// CHECK:STDOUT: constants {
// CHECK:STDOUT:   %Empty: type = class_type @Empty [template]
// CHECK:STDOUT:   %.1: type = struct_type {} [template]
// CHECK:STDOUT:   %.2: <witness> = complete_type_witness %.1 [template]
// CHECK:STDOUT:   %Field: type = class_type @Field [template]
// CHECK:STDOUT:   %Int32.type: type = fn_type @Int32 [template]
// CHECK:STDOUT:   %.3: type = tuple_type () [template]
// CHECK:STDOUT:   %Int32: %Int32.type = struct_value () [template]
// CHECK:STDOUT:   %.4: type = unbound_element_type %Field, i32 [template]
// CHECK:STDOUT:   %.5: type = struct_type {.x: i32} [template]
// CHECK:STDOUT:   %.6: <witness> = complete_type_witness %.5 [template]
// CHECK:STDOUT:   %ForwardDeclared: type = class_type @ForwardDeclared [template]
// CHECK:STDOUT:   %F.type: type = fn_type @F [template]
// CHECK:STDOUT:   %F: %F.type = struct_value () [template]
// CHECK:STDOUT:   %.7: type = ptr_type %ForwardDeclared [template]
// CHECK:STDOUT:   %G.type: type = fn_type @G [template]
// CHECK:STDOUT:   %G: %G.type = struct_value () [template]
// CHECK:STDOUT:   %Incomplete: type = class_type @Incomplete [template]
// CHECK:STDOUT: }
// CHECK:STDOUT:
// CHECK:STDOUT: imports {
// CHECK:STDOUT:   %Core: <namespace> = namespace file.%Core.import, [template] {
// CHECK:STDOUT:     .Int32 = %import_ref
// CHECK:STDOUT:     import Core//prelude
// CHECK:STDOUT:     import Core//prelude/operators
// CHECK:STDOUT:     import Core//prelude/types
// CHECK:STDOUT:     import Core//prelude/operators/arithmetic
// CHECK:STDOUT:     import Core//prelude/operators/as
// CHECK:STDOUT:     import Core//prelude/operators/bitwise
// CHECK:STDOUT:     import Core//prelude/operators/comparison
// CHECK:STDOUT:     import Core//prelude/types/bool
// CHECK:STDOUT:   }
// CHECK:STDOUT:   %import_ref: %Int32.type = import_ref Core//prelude/types, inst+4, loaded [template = constants.%Int32]
// CHECK:STDOUT: }
// CHECK:STDOUT:
// CHECK:STDOUT: file {
// CHECK:STDOUT:   package: <namespace> = namespace [template] {
// CHECK:STDOUT:     .Core = imports.%Core
// CHECK:STDOUT:     .Empty = %Empty.decl
// CHECK:STDOUT:     .Field = %Field.decl
// CHECK:STDOUT:     .ForwardDeclared = %ForwardDeclared.decl.loc11
// CHECK:STDOUT:     .Incomplete = %Incomplete.decl
// CHECK:STDOUT:   }
// CHECK:STDOUT:   %Core.import = import Core
// CHECK:STDOUT:   %Empty.decl: type = class_decl @Empty [template = constants.%Empty] {}
// CHECK:STDOUT:   %Field.decl: type = class_decl @Field [template = constants.%Field] {}
// CHECK:STDOUT:   %ForwardDeclared.decl.loc11: type = class_decl @ForwardDeclared [template = constants.%ForwardDeclared] {}
// CHECK:STDOUT:   %ForwardDeclared.decl.loc13: type = class_decl @ForwardDeclared [template = constants.%ForwardDeclared] {}
// CHECK:STDOUT:   %Incomplete.decl: type = class_decl @Incomplete [template = constants.%Incomplete] {}
// CHECK:STDOUT: }
// CHECK:STDOUT:
// CHECK:STDOUT: class @Empty {
// CHECK:STDOUT:   %.loc5: <witness> = complete_type_witness %.1 [template = constants.%.2]
// CHECK:STDOUT:
// CHECK:STDOUT: !members:
// CHECK:STDOUT:   .Self = constants.%Empty
// CHECK:STDOUT: }
// CHECK:STDOUT:
// CHECK:STDOUT: class @Field {
// CHECK:STDOUT:   %int.make_type_32: init type = call constants.%Int32() [template = i32]
// CHECK:STDOUT:   %.loc8_10.1: type = value_of_initializer %int.make_type_32 [template = i32]
// CHECK:STDOUT:   %.loc8_10.2: type = converted %int.make_type_32, %.loc8_10.1 [template = i32]
// CHECK:STDOUT:   %.loc8_8: %.4 = field_decl x, element0 [template]
// CHECK:STDOUT:   %.loc9: <witness> = complete_type_witness %.5 [template = constants.%.6]
// CHECK:STDOUT:
// CHECK:STDOUT: !members:
// CHECK:STDOUT:   .Self = constants.%Field
// CHECK:STDOUT:   .x = %.loc8_8
// CHECK:STDOUT: }
// CHECK:STDOUT:
// CHECK:STDOUT: class @ForwardDeclared {
// CHECK:STDOUT:   %F.decl: %F.type = fn_decl @F [template = constants.%F] {
// CHECK:STDOUT:     %Self.ref: type = name_ref Self, constants.%ForwardDeclared [template = constants.%ForwardDeclared]
// CHECK:STDOUT:     %self.param: %ForwardDeclared = param self, runtime_param0
// CHECK:STDOUT:     %self: %ForwardDeclared = bind_name self, %self.param
// CHECK:STDOUT:   }
// CHECK:STDOUT:   %G.decl: %G.type = fn_decl @G [template = constants.%G] {
<<<<<<< HEAD
// CHECK:STDOUT:     %Self.ref: type = name_ref Self, constants.%ForwardDeclared [template = constants.%ForwardDeclared]
// CHECK:STDOUT:     %.loc15_23: type = ptr_type %ForwardDeclared [template = constants.%.5]
// CHECK:STDOUT:     %self.param: %.5 = param self, runtime_param0
// CHECK:STDOUT:     %self: %.5 = bind_name self, %self.param
// CHECK:STDOUT:     %.loc15_8: %.5 = addr_pattern %self
=======
// CHECK:STDOUT:     %Self.ref.loc15: type = name_ref Self, constants.%ForwardDeclared [template = constants.%ForwardDeclared]
// CHECK:STDOUT:     %.loc15_23: type = ptr_type %ForwardDeclared [template = constants.%.7]
// CHECK:STDOUT:     %self.loc15_13.1: %.7 = param self, runtime_param0
// CHECK:STDOUT:     %self.loc15_13.3: %.7 = bind_name self, %self.loc15_13.1
// CHECK:STDOUT:     %.loc15_8: %.7 = addr_pattern %self.loc15_13.3
>>>>>>> 9b0519d2
// CHECK:STDOUT:   }
// CHECK:STDOUT:   %.loc16: <witness> = complete_type_witness %.1 [template = constants.%.2]
// CHECK:STDOUT:
// CHECK:STDOUT: !members:
// CHECK:STDOUT:   .Self = constants.%ForwardDeclared
// CHECK:STDOUT:   .F = %F.decl
// CHECK:STDOUT:   .G = %G.decl
// CHECK:STDOUT: }
// CHECK:STDOUT:
// CHECK:STDOUT: class @Incomplete;
// CHECK:STDOUT:
// CHECK:STDOUT: fn @Int32() -> type = "int.make_type_32";
// CHECK:STDOUT:
// CHECK:STDOUT: fn @F[%self: %ForwardDeclared]();
// CHECK:STDOUT:
<<<<<<< HEAD
// CHECK:STDOUT: fn @G[addr %self: %.5]();
=======
// CHECK:STDOUT: fn @G[addr @ForwardDeclared.%self.loc15_13.3: %.7]();
>>>>>>> 9b0519d2
// CHECK:STDOUT:
// CHECK:STDOUT: --- b.carbon
// CHECK:STDOUT:
// CHECK:STDOUT: constants {
// CHECK:STDOUT:   %Run.type: type = fn_type @Run [template]
// CHECK:STDOUT:   %.1: type = tuple_type () [template]
// CHECK:STDOUT:   %Run: %Run.type = struct_value () [template]
// CHECK:STDOUT:   %Empty: type = class_type @Empty [template]
// CHECK:STDOUT:   %.2: type = struct_type {} [template]
// CHECK:STDOUT:   %.3: <witness> = complete_type_witness %.2 [template]
// CHECK:STDOUT:   %.4: type = ptr_type %.2 [template]
// CHECK:STDOUT:   %struct.1: %Empty = struct_value () [template]
// CHECK:STDOUT:   %Field: type = class_type @Field [template]
// CHECK:STDOUT:   %.5: type = struct_type {.x: i32} [template]
// CHECK:STDOUT:   %.6: <witness> = complete_type_witness %.5 [template]
// CHECK:STDOUT:   %.7: type = ptr_type %.5 [template]
// CHECK:STDOUT:   %.8: i32 = int_literal 1 [template]
// CHECK:STDOUT:   %struct.2: %Field = struct_value (%.8) [template]
// CHECK:STDOUT:   %.9: type = unbound_element_type %Field, i32 [template]
// CHECK:STDOUT:   %.10: i32 = int_literal 2 [template]
// CHECK:STDOUT:   %ForwardDeclared.1: type = class_type @ForwardDeclared.1 [template]
// CHECK:STDOUT:   %struct.3: %ForwardDeclared.1 = struct_value () [template]
// CHECK:STDOUT:   %F.type: type = fn_type @F [template]
// CHECK:STDOUT:   %F: %F.type = struct_value () [template]
// CHECK:STDOUT:   %ForwardDeclared.2: type = class_type @ForwardDeclared.2 [template]
// CHECK:STDOUT:   %G.type: type = fn_type @G [template]
// CHECK:STDOUT:   %G: %G.type = struct_value () [template]
// CHECK:STDOUT:   %.11: type = ptr_type %ForwardDeclared.1 [template]
// CHECK:STDOUT:   %Incomplete: type = class_type @Incomplete [template]
// CHECK:STDOUT:   %.12: type = ptr_type %Incomplete [template]
// CHECK:STDOUT: }
// CHECK:STDOUT:
// CHECK:STDOUT: imports {
// CHECK:STDOUT:   %import_ref.1: type = import_ref Main//a, inst+3, loaded [template = constants.%Empty]
// CHECK:STDOUT:   %import_ref.2: type = import_ref Main//a, inst+8, loaded [template = constants.%Field]
// CHECK:STDOUT:   %import_ref.3: type = import_ref Main//a, inst+26, loaded [template = constants.%ForwardDeclared.1]
// CHECK:STDOUT:   %import_ref.4: type = import_ref Main//a, inst+45, loaded [template = constants.%Incomplete]
// CHECK:STDOUT:   %Core: <namespace> = namespace file.%Core.import, [template] {
// CHECK:STDOUT:     import Core//prelude
// CHECK:STDOUT:     import Core//prelude/operators
// CHECK:STDOUT:     import Core//prelude/types
// CHECK:STDOUT:     import Core//prelude/operators/arithmetic
// CHECK:STDOUT:     import Core//prelude/operators/as
// CHECK:STDOUT:     import Core//prelude/operators/bitwise
// CHECK:STDOUT:     import Core//prelude/operators/comparison
// CHECK:STDOUT:     import Core//prelude/types/bool
// CHECK:STDOUT:   }
// CHECK:STDOUT:   %import_ref.5 = import_ref Main//a, inst+4, unloaded
// CHECK:STDOUT:   %import_ref.6 = import_ref Main//a, inst+9, unloaded
// CHECK:STDOUT:   %import_ref.7: %.9 = import_ref Main//a, inst+20, loaded [template = %.1]
// CHECK:STDOUT:   %import_ref.8 = import_ref Main//a, inst+27, unloaded
// CHECK:STDOUT:   %import_ref.9: %F.type = import_ref Main//a, inst+32, loaded [template = constants.%F]
// CHECK:STDOUT:   %import_ref.10: %G.type = import_ref Main//a, inst+41, loaded [template = constants.%G]
// CHECK:STDOUT:   %import_ref.11 = import_ref Main//a, inst+27, unloaded
// CHECK:STDOUT:   %import_ref.12 = import_ref Main//a, inst+32, unloaded
// CHECK:STDOUT:   %import_ref.13 = import_ref Main//a, inst+41, unloaded
// CHECK:STDOUT: }
// CHECK:STDOUT:
// CHECK:STDOUT: file {
// CHECK:STDOUT:   package: <namespace> = namespace [template] {
// CHECK:STDOUT:     .Empty = imports.%import_ref.1
// CHECK:STDOUT:     .Field = imports.%import_ref.2
// CHECK:STDOUT:     .ForwardDeclared = imports.%import_ref.3
// CHECK:STDOUT:     .Incomplete = imports.%import_ref.4
// CHECK:STDOUT:     .Core = imports.%Core
// CHECK:STDOUT:     .Run = %Run.decl
// CHECK:STDOUT:   }
// CHECK:STDOUT:   %Core.import = import Core
// CHECK:STDOUT:   %default.import = import <invalid>
// CHECK:STDOUT:   %Run.decl: %Run.type = fn_decl @Run [template = constants.%Run] {}
// CHECK:STDOUT: }
// CHECK:STDOUT:
// CHECK:STDOUT: class @Empty {
// CHECK:STDOUT: !members:
// CHECK:STDOUT:   .Self = imports.%import_ref.5
// CHECK:STDOUT: }
// CHECK:STDOUT:
// CHECK:STDOUT: class @Field {
// CHECK:STDOUT: !members:
// CHECK:STDOUT:   .Self = imports.%import_ref.6
// CHECK:STDOUT:   .x = imports.%import_ref.7
// CHECK:STDOUT: }
// CHECK:STDOUT:
// CHECK:STDOUT: class @ForwardDeclared.1 {
// CHECK:STDOUT: !members:
// CHECK:STDOUT:   .Self = imports.%import_ref.8
// CHECK:STDOUT:   .F = imports.%import_ref.9
// CHECK:STDOUT:   .G = imports.%import_ref.10
// CHECK:STDOUT: }
// CHECK:STDOUT:
// CHECK:STDOUT: class @ForwardDeclared.2 {
// CHECK:STDOUT: !members:
// CHECK:STDOUT:   .Self = imports.%import_ref.11
// CHECK:STDOUT:   .F = imports.%import_ref.12
// CHECK:STDOUT:   .G = imports.%import_ref.13
// CHECK:STDOUT: }
// CHECK:STDOUT:
// CHECK:STDOUT: class @Incomplete;
// CHECK:STDOUT:
// CHECK:STDOUT: fn @Run() {
// CHECK:STDOUT: !entry:
// CHECK:STDOUT:   %Empty.ref: type = name_ref Empty, imports.%import_ref.1 [template = constants.%Empty]
// CHECK:STDOUT:   %a.var: ref %Empty = var a
// CHECK:STDOUT:   %a: ref %Empty = bind_name a, %a.var
// CHECK:STDOUT:   %.loc7_19.1: %.2 = struct_literal ()
// CHECK:STDOUT:   %.loc7_19.2: init %Empty = class_init (), %a.var [template = constants.%struct.1]
// CHECK:STDOUT:   %.loc7_20: init %Empty = converted %.loc7_19.1, %.loc7_19.2 [template = constants.%struct.1]
// CHECK:STDOUT:   assign %a.var, %.loc7_20
// CHECK:STDOUT:   %Field.ref: type = name_ref Field, imports.%import_ref.2 [template = constants.%Field]
// CHECK:STDOUT:   %b.var: ref %Field = var b
// CHECK:STDOUT:   %b: ref %Field = bind_name b, %b.var
// CHECK:STDOUT:   %.loc9_24: i32 = int_literal 1 [template = constants.%.8]
// CHECK:STDOUT:   %.loc9_25.1: %.5 = struct_literal (%.loc9_24)
// CHECK:STDOUT:   %.loc9_25.2: ref i32 = class_element_access %b.var, element0
// CHECK:STDOUT:   %.loc9_25.3: init i32 = initialize_from %.loc9_24 to %.loc9_25.2 [template = constants.%.8]
// CHECK:STDOUT:   %.loc9_25.4: init %Field = class_init (%.loc9_25.3), %b.var [template = constants.%struct.2]
// CHECK:STDOUT:   %.loc9_26: init %Field = converted %.loc9_25.1, %.loc9_25.4 [template = constants.%struct.2]
// CHECK:STDOUT:   assign %b.var, %.loc9_26
// CHECK:STDOUT:   %b.ref: ref %Field = name_ref b, %b
// CHECK:STDOUT:   %x.ref: %.9 = name_ref x, imports.%import_ref.7 [template = imports.%.1]
// CHECK:STDOUT:   %.loc10_4: ref i32 = class_element_access %b.ref, element0
// CHECK:STDOUT:   %.loc10_9: i32 = int_literal 2 [template = constants.%.10]
// CHECK:STDOUT:   assign %.loc10_4, %.loc10_9
// CHECK:STDOUT:   %ForwardDeclared.ref.loc12: type = name_ref ForwardDeclared, imports.%import_ref.3 [template = constants.%ForwardDeclared.1]
// CHECK:STDOUT:   %c.var: ref %ForwardDeclared.1 = var c
// CHECK:STDOUT:   %c: ref %ForwardDeclared.1 = bind_name c, %c.var
// CHECK:STDOUT:   %.loc12_29.1: %.2 = struct_literal ()
// CHECK:STDOUT:   %.loc12_29.2: init %ForwardDeclared.1 = class_init (), %c.var [template = constants.%struct.3]
// CHECK:STDOUT:   %.loc12_30: init %ForwardDeclared.1 = converted %.loc12_29.1, %.loc12_29.2 [template = constants.%struct.3]
// CHECK:STDOUT:   assign %c.var, %.loc12_30
// CHECK:STDOUT:   %c.ref.loc13: ref %ForwardDeclared.1 = name_ref c, %c
// CHECK:STDOUT:   %F.ref: %F.type = name_ref F, imports.%import_ref.9 [template = constants.%F]
// CHECK:STDOUT:   %.loc13_4: <bound method> = bound_method %c.ref.loc13, %F.ref
// CHECK:STDOUT:   %.loc13_3: %ForwardDeclared.1 = bind_value %c.ref.loc13
// CHECK:STDOUT:   %F.call: init %.1 = call %.loc13_4(%.loc13_3)
// CHECK:STDOUT:   %c.ref.loc14: ref %ForwardDeclared.1 = name_ref c, %c
// CHECK:STDOUT:   %G.ref: %G.type = name_ref G, imports.%import_ref.10 [template = constants.%G]
// CHECK:STDOUT:   %.loc14_4: <bound method> = bound_method %c.ref.loc14, %G.ref
// CHECK:STDOUT:   %.loc14_3: %.11 = addr_of %c.ref.loc14
// CHECK:STDOUT:   %G.call: init %.1 = call %.loc14_4(%.loc14_3)
// CHECK:STDOUT:   %ForwardDeclared.ref.loc16: type = name_ref ForwardDeclared, imports.%import_ref.3 [template = constants.%ForwardDeclared.1]
// CHECK:STDOUT:   %.loc16_25: type = ptr_type %ForwardDeclared.1 [template = constants.%.11]
// CHECK:STDOUT:   %d.var: ref %.11 = var d
// CHECK:STDOUT:   %d: ref %.11 = bind_name d, %d.var
// CHECK:STDOUT:   %c.ref.loc16: ref %ForwardDeclared.1 = name_ref c, %c
// CHECK:STDOUT:   %.loc16_29: %.11 = addr_of %c.ref.loc16
// CHECK:STDOUT:   assign %d.var, %.loc16_29
// CHECK:STDOUT:   %Incomplete.ref: type = name_ref Incomplete, imports.%import_ref.4 [template = constants.%Incomplete]
// CHECK:STDOUT:   %.loc18: type = ptr_type %Incomplete [template = constants.%.12]
// CHECK:STDOUT:   %e.var: ref %.12 = var e
// CHECK:STDOUT:   %e: ref %.12 = bind_name e, %e.var
// CHECK:STDOUT:   return
// CHECK:STDOUT: }
// CHECK:STDOUT:
// CHECK:STDOUT: fn @F[%self: %ForwardDeclared.1]();
// CHECK:STDOUT:
// CHECK:STDOUT: fn @G[addr %self: %.11]();
// CHECK:STDOUT:<|MERGE_RESOLUTION|>--- conflicted
+++ resolved
@@ -128,19 +128,11 @@
 // CHECK:STDOUT:     %self: %ForwardDeclared = bind_name self, %self.param
 // CHECK:STDOUT:   }
 // CHECK:STDOUT:   %G.decl: %G.type = fn_decl @G [template = constants.%G] {
-<<<<<<< HEAD
 // CHECK:STDOUT:     %Self.ref: type = name_ref Self, constants.%ForwardDeclared [template = constants.%ForwardDeclared]
-// CHECK:STDOUT:     %.loc15_23: type = ptr_type %ForwardDeclared [template = constants.%.5]
-// CHECK:STDOUT:     %self.param: %.5 = param self, runtime_param0
-// CHECK:STDOUT:     %self: %.5 = bind_name self, %self.param
-// CHECK:STDOUT:     %.loc15_8: %.5 = addr_pattern %self
-=======
-// CHECK:STDOUT:     %Self.ref.loc15: type = name_ref Self, constants.%ForwardDeclared [template = constants.%ForwardDeclared]
 // CHECK:STDOUT:     %.loc15_23: type = ptr_type %ForwardDeclared [template = constants.%.7]
-// CHECK:STDOUT:     %self.loc15_13.1: %.7 = param self, runtime_param0
-// CHECK:STDOUT:     %self.loc15_13.3: %.7 = bind_name self, %self.loc15_13.1
-// CHECK:STDOUT:     %.loc15_8: %.7 = addr_pattern %self.loc15_13.3
->>>>>>> 9b0519d2
+// CHECK:STDOUT:     %self.param: %.7 = param self, runtime_param0
+// CHECK:STDOUT:     %self: %.7 = bind_name self, %self.param
+// CHECK:STDOUT:     %.loc15_8: %.7 = addr_pattern %self
 // CHECK:STDOUT:   }
 // CHECK:STDOUT:   %.loc16: <witness> = complete_type_witness %.1 [template = constants.%.2]
 // CHECK:STDOUT:
@@ -156,11 +148,7 @@
 // CHECK:STDOUT:
 // CHECK:STDOUT: fn @F[%self: %ForwardDeclared]();
 // CHECK:STDOUT:
-<<<<<<< HEAD
-// CHECK:STDOUT: fn @G[addr %self: %.5]();
-=======
-// CHECK:STDOUT: fn @G[addr @ForwardDeclared.%self.loc15_13.3: %.7]();
->>>>>>> 9b0519d2
+// CHECK:STDOUT: fn @G[addr %self: %.7]();
 // CHECK:STDOUT:
 // CHECK:STDOUT: --- b.carbon
 // CHECK:STDOUT:
