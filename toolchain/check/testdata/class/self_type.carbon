--- conflicted
+++ resolved
@@ -63,23 +63,13 @@
 // CHECK:STDOUT:   %F.decl: %F.type = fn_decl @F [template = constants.%F] {
 // CHECK:STDOUT:     %self.patt: %Class = binding_pattern self
 // CHECK:STDOUT:   } {
-<<<<<<< HEAD
-// CHECK:STDOUT:     %Self.ref: type = name_ref Self, constants.%Class [template = constants.%Class]
-// CHECK:STDOUT:     %param: %Class = param
-// CHECK:STDOUT:     @F.%self: %Class = bind_name self, %param
-// CHECK:STDOUT:     %int.make_type_32: init type = call constants.%Int32() [template = i32]
-// CHECK:STDOUT:     %.loc21_29.1: type = value_of_initializer %int.make_type_32 [template = i32]
-// CHECK:STDOUT:     %.loc21_29.2: type = converted %int.make_type_32, %.loc21_29.1 [template = i32]
-// CHECK:STDOUT:     @F.%return: ref i32 = var <return slot>
-=======
 // CHECK:STDOUT:     %Self.ref.loc21: type = name_ref Self, constants.%Class [template = constants.%Class]
-// CHECK:STDOUT:     %self.param.loc21: %Class = param self
-// CHECK:STDOUT:     %self.loc21: %Class = bind_name self, %self.param.loc21
+// CHECK:STDOUT:     %param.loc21: %Class = param
+// CHECK:STDOUT:     %self.loc21: %Class = bind_name self, %param.loc21
 // CHECK:STDOUT:     %int.make_type_32.loc21: init type = call constants.%Int32() [template = i32]
 // CHECK:STDOUT:     %.loc21_29.1: type = value_of_initializer %int.make_type_32.loc21 [template = i32]
 // CHECK:STDOUT:     %.loc21_29.2: type = converted %int.make_type_32.loc21, %.loc21_29.1 [template = i32]
 // CHECK:STDOUT:     %return: ref i32 = var <return slot>
->>>>>>> dcb4ae26
 // CHECK:STDOUT:   }
 // CHECK:STDOUT: }
 // CHECK:STDOUT:
@@ -88,19 +78,11 @@
 // CHECK:STDOUT:     %self.patt: %Class = binding_pattern self
 // CHECK:STDOUT:   } {
 // CHECK:STDOUT:     %Self.ref.loc12: type = name_ref Self, constants.%Class [template = constants.%Class]
-<<<<<<< HEAD
-// CHECK:STDOUT:     %param: %Class = param
-// CHECK:STDOUT:     %self: %Class = bind_name self, %param
-// CHECK:STDOUT:     %int.make_type_32: init type = call constants.%Int32() [template = i32]
-// CHECK:STDOUT:     %.loc12_25.1: type = value_of_initializer %int.make_type_32 [template = i32]
-// CHECK:STDOUT:     %.loc12_25.2: type = converted %int.make_type_32, %.loc12_25.1 [template = i32]
-=======
-// CHECK:STDOUT:     %self.param.loc12: %Class = param self
-// CHECK:STDOUT:     %self.loc12: %Class = bind_name self, %self.param.loc12
+// CHECK:STDOUT:     %param.loc12: %Class = param
+// CHECK:STDOUT:     %self.loc12: %Class = bind_name self, %param.loc12
 // CHECK:STDOUT:     %int.make_type_32.loc12: init type = call constants.%Int32() [template = i32]
 // CHECK:STDOUT:     %.loc12_25.1: type = value_of_initializer %int.make_type_32.loc12 [template = i32]
 // CHECK:STDOUT:     %.loc12_25.2: type = converted %int.make_type_32.loc12, %.loc12_25.1 [template = i32]
->>>>>>> dcb4ae26
 // CHECK:STDOUT:     %return.var.loc12: ref i32 = var <return slot>
 // CHECK:STDOUT:   }
 // CHECK:STDOUT:   %Make.decl: %Make.type = fn_decl @Make [template = constants.%Make] {} {
