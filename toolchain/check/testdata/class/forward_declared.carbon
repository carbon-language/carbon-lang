--- conflicted
+++ resolved
@@ -45,17 +45,12 @@
 // CHECK:STDOUT:   %Class.decl: type = class_decl @Class [template = constants.%Class] {} {}
 // CHECK:STDOUT:   %F.decl: %F.type = fn_decl @F [template = constants.%F] {
 // CHECK:STDOUT:     %p.patt: %.1 = binding_pattern p
-// CHECK:STDOUT:     %.loc13_7: %.1 = param_pattern %p.patt
+// CHECK:STDOUT:     %.loc13_7: %.1 = param_pattern %p.patt, runtime_param0
 // CHECK:STDOUT:   } {
 // CHECK:STDOUT:     %Class.ref.loc13_9: type = name_ref Class, file.%Class.decl [template = constants.%Class]
 // CHECK:STDOUT:     %.loc13_14: type = ptr_type %Class [template = constants.%.1]
-<<<<<<< HEAD
-// CHECK:STDOUT:     %param: %.1 = param
+// CHECK:STDOUT:     %param: %.1 = param runtime_param0
 // CHECK:STDOUT:     %p: %.1 = bind_name p, %param
-=======
-// CHECK:STDOUT:     %p.param: %.1 = param p, runtime_param0
-// CHECK:STDOUT:     %p: %.1 = bind_name p, %p.param
->>>>>>> 7396aede
 // CHECK:STDOUT:     %Class.ref.loc13_20: type = name_ref Class, file.%Class.decl [template = constants.%Class]
 // CHECK:STDOUT:     %.loc13_25: type = ptr_type %Class [template = constants.%.1]
 // CHECK:STDOUT:     %return: ref %.1 = var <return slot>
