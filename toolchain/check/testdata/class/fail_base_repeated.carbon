--- conflicted
+++ resolved
@@ -13,11 +13,7 @@
 
 class C {
   extend base: B1;
-<<<<<<< HEAD
-  // CHECK:STDERR: fail_base_repeated.carbon:[[@LINE+7]]:3: ERROR: multiple `base` declarations in class; multiple inheritance is not permitted
-=======
-  // CHECK:STDERR: fail_base_repeated.carbon:[[@LINE+7]]:3: error: Multiple `base` declarations in class. Multiple inheritance is not permitted.
->>>>>>> e7aebbe5
+  // CHECK:STDERR: fail_base_repeated.carbon:[[@LINE+7]]:3: error: multiple `base` declarations in class; multiple inheritance is not permitted
   // CHECK:STDERR:   extend base: B2;
   // CHECK:STDERR:   ^~~~~~~~~~~~~~~~
   // CHECK:STDERR: fail_base_repeated.carbon:[[@LINE-4]]:3: previous `base` declaration is here
@@ -30,11 +26,7 @@
 class D {
   // TODO: Consider adding a custom diagnostic for this case.
   extend base: B1;
-<<<<<<< HEAD
-  // CHECK:STDERR: fail_base_repeated.carbon:[[@LINE+6]]:3: ERROR: multiple `base` declarations in class; multiple inheritance is not permitted
-=======
-  // CHECK:STDERR: fail_base_repeated.carbon:[[@LINE+6]]:3: error: Multiple `base` declarations in class. Multiple inheritance is not permitted.
->>>>>>> e7aebbe5
+  // CHECK:STDERR: fail_base_repeated.carbon:[[@LINE+6]]:3: error: multiple `base` declarations in class; multiple inheritance is not permitted
   // CHECK:STDERR:   extend base: B1;
   // CHECK:STDERR:   ^~~~~~~~~~~~~~~~
   // CHECK:STDERR: fail_base_repeated.carbon:[[@LINE-4]]:3: previous `base` declaration is here
