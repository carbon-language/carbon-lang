--- conflicted
+++ resolved
@@ -22,27 +22,17 @@
 // CHECK:STDOUT: }
 // CHECK:STDOUT:
 // CHECK:STDOUT: file {
-<<<<<<< HEAD
 // CHECK:STDOUT:   package: <namespace> = namespace {
 // CHECK:STDOUT:     .A = %A.decl.loc7
 // CHECK:STDOUT:     .B = %B.decl.loc8
 // CHECK:STDOUT:     .C = %C.decl.loc9
 // CHECK:STDOUT:   } [template]
-// CHECK:STDOUT:   %A.decl.loc7 = class_decl @A, () [template = constants.%A]
-// CHECK:STDOUT:   %B.decl.loc8 = class_decl @B, () [template = constants.%B]
-// CHECK:STDOUT:   %C.decl.loc9 = class_decl @C, () [template = constants.%C]
-// CHECK:STDOUT:   %A.decl.loc11 = class_decl @A, () [template = constants.%A]
-// CHECK:STDOUT:   %B.decl.loc12 = class_decl @B, () [template = constants.%B]
-// CHECK:STDOUT:   %C.decl.loc13 = class_decl @C, () [template = constants.%C]
-=======
-// CHECK:STDOUT:   package: <namespace> = namespace {.A = %A.decl.loc7, .B = %B.decl.loc8, .C = %C.decl.loc9} [template]
 // CHECK:STDOUT:   %A.decl.loc7 = class_decl @A {} [template = constants.%A]
 // CHECK:STDOUT:   %B.decl.loc8 = class_decl @B {} [template = constants.%B]
 // CHECK:STDOUT:   %C.decl.loc9 = class_decl @C {} [template = constants.%C]
 // CHECK:STDOUT:   %A.decl.loc11 = class_decl @A {} [template = constants.%A]
 // CHECK:STDOUT:   %B.decl.loc12 = class_decl @B {} [template = constants.%B]
 // CHECK:STDOUT:   %C.decl.loc13 = class_decl @C {} [template = constants.%C]
->>>>>>> 5f4e6c76
 // CHECK:STDOUT: }
 // CHECK:STDOUT:
 // CHECK:STDOUT: class @A {
