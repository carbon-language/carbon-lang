// Part of the Carbon Language project, under the Apache License v2.0 with LLVM
// Exceptions. See /LICENSE for license information.
// SPDX-License-Identifier: Apache-2.0 WITH LLVM-exception
//
// AUTOUPDATE
// TIP: To test this file alone, run:
// TIP:   bazel test //toolchain/testing:file_test --test_arg=--file_tests=toolchain/check/testdata/class/fail_method_redefinition.carbon
// TIP: To dump output, run:
// TIP:   bazel run //toolchain/testing:file_test -- --dump_output --file_tests=toolchain/check/testdata/class/fail_method_redefinition.carbon

class Class {
  fn F() {}
  // CHECK:STDERR: fail_method_redefinition.carbon:[[@LINE+6]]:3: error: redefinition of `fn F`
  // CHECK:STDERR:   fn F() {}
  // CHECK:STDERR:   ^~~~~~~~
  // CHECK:STDERR: fail_method_redefinition.carbon:[[@LINE-4]]:3: note: previously defined here
  // CHECK:STDERR:   fn F() {}
  // CHECK:STDERR:   ^~~~~~~~
  fn F() {}
}

// CHECK:STDOUT: --- fail_method_redefinition.carbon
// CHECK:STDOUT:
// CHECK:STDOUT: constants {
// CHECK:STDOUT:   %Class: type = class_type @Class [template]
// CHECK:STDOUT:   %F.type: type = fn_type @F [template]
// CHECK:STDOUT:   %.1: type = tuple_type () [template]
// CHECK:STDOUT:   %F: %F.type = struct_value () [template]
// CHECK:STDOUT:   %.2: type = struct_type {} [template]
// CHECK:STDOUT:   %.3: <witness> = complete_type_witness %.2 [template]
// CHECK:STDOUT: }
// CHECK:STDOUT:
// CHECK:STDOUT: imports {
// CHECK:STDOUT:   %Core: <namespace> = namespace file.%Core.import, [template] {
// CHECK:STDOUT:     import Core//prelude
// CHECK:STDOUT:     import Core//prelude/operators
// CHECK:STDOUT:     import Core//prelude/types
// CHECK:STDOUT:     import Core//prelude/operators/arithmetic
// CHECK:STDOUT:     import Core//prelude/operators/as
// CHECK:STDOUT:     import Core//prelude/operators/bitwise
// CHECK:STDOUT:     import Core//prelude/operators/comparison
// CHECK:STDOUT:     import Core//prelude/types/bool
// CHECK:STDOUT:   }
// CHECK:STDOUT: }
// CHECK:STDOUT:
// CHECK:STDOUT: file {
// CHECK:STDOUT:   package: <namespace> = namespace [template] {
// CHECK:STDOUT:     .Core = imports.%Core
// CHECK:STDOUT:     .Class = %Class.decl
// CHECK:STDOUT:   }
// CHECK:STDOUT:   %Core.import = import Core
// CHECK:STDOUT:   %Class.decl: type = class_decl @Class [template = constants.%Class] {} {}
// CHECK:STDOUT: }
// CHECK:STDOUT:
// CHECK:STDOUT: class @Class {
<<<<<<< HEAD
// CHECK:STDOUT:   %F.decl.loc12: %F.type = fn_decl @F [template = constants.%F] {} {}
// CHECK:STDOUT:   %F.decl.loc19: %F.type = fn_decl @F [template = constants.%F] {} {}
=======
// CHECK:STDOUT:   %F.decl.loc12: %F.type = fn_decl @F [template = constants.%F] {}
// CHECK:STDOUT:   %F.decl.loc19: %F.type = fn_decl @F [template = constants.%F] {}
// CHECK:STDOUT:   %.loc20: <witness> = complete_type_witness %.2 [template = constants.%.3]
>>>>>>> 1e34d03e
// CHECK:STDOUT:
// CHECK:STDOUT: !members:
// CHECK:STDOUT:   .Self = constants.%Class
// CHECK:STDOUT:   .F = %F.decl.loc12
// CHECK:STDOUT: }
// CHECK:STDOUT:
// CHECK:STDOUT: fn @F() {
// CHECK:STDOUT: !entry:
// CHECK:STDOUT:   return
// CHECK:STDOUT:
// CHECK:STDOUT: !.loc19:
// CHECK:STDOUT:   return
// CHECK:STDOUT: }
// CHECK:STDOUT:<|MERGE_RESOLUTION|>--- conflicted
+++ resolved
@@ -53,14 +53,9 @@
 // CHECK:STDOUT: }
 // CHECK:STDOUT:
 // CHECK:STDOUT: class @Class {
-<<<<<<< HEAD
 // CHECK:STDOUT:   %F.decl.loc12: %F.type = fn_decl @F [template = constants.%F] {} {}
 // CHECK:STDOUT:   %F.decl.loc19: %F.type = fn_decl @F [template = constants.%F] {} {}
-=======
-// CHECK:STDOUT:   %F.decl.loc12: %F.type = fn_decl @F [template = constants.%F] {}
-// CHECK:STDOUT:   %F.decl.loc19: %F.type = fn_decl @F [template = constants.%F] {}
 // CHECK:STDOUT:   %.loc20: <witness> = complete_type_witness %.2 [template = constants.%.3]
->>>>>>> 1e34d03e
 // CHECK:STDOUT:
 // CHECK:STDOUT: !members:
 // CHECK:STDOUT:   .Self = constants.%Class
