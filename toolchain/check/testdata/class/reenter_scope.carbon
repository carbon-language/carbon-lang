// Part of the Carbon Language project, under the Apache License v2.0 with LLVM
// Exceptions. See /LICENSE for license information.
// SPDX-License-Identifier: Apache-2.0 WITH LLVM-exception
//
// AUTOUPDATE
// TIP: To test this file alone, run:
// TIP:   bazel test //toolchain/testing:file_test --test_arg=--file_tests=toolchain/check/testdata/class/reenter_scope.carbon
// TIP: To dump output, run:
// TIP:   bazel run //toolchain/testing:file_test -- --dump_output --file_tests=toolchain/check/testdata/class/reenter_scope.carbon

class Class {
  fn F() -> i32;
  fn G() -> i32;
}

fn Class.F() -> i32 {
  Self.G();
  return G();
}

// CHECK:STDOUT: --- reenter_scope.carbon
// CHECK:STDOUT:
// CHECK:STDOUT: constants {
// CHECK:STDOUT:   %Class: type = class_type @Class [template]
// CHECK:STDOUT:   %Int32.type: type = fn_type @Int32 [template]
// CHECK:STDOUT:   %.1: type = tuple_type () [template]
// CHECK:STDOUT:   %Int32: %Int32.type = struct_value () [template]
// CHECK:STDOUT:   %F.type: type = fn_type @F [template]
// CHECK:STDOUT:   %F: %F.type = struct_value () [template]
// CHECK:STDOUT:   %G.type: type = fn_type @G [template]
// CHECK:STDOUT:   %G: %G.type = struct_value () [template]
// CHECK:STDOUT:   %.2: type = struct_type {} [template]
// CHECK:STDOUT:   %.3: <witness> = complete_type_witness %.2 [template]
// CHECK:STDOUT:   %.4: type = ptr_type %.2 [template]
// CHECK:STDOUT: }
// CHECK:STDOUT:
// CHECK:STDOUT: imports {
// CHECK:STDOUT:   %Core: <namespace> = namespace file.%Core.import, [template] {
// CHECK:STDOUT:     .Int32 = %import_ref
// CHECK:STDOUT:     import Core//prelude
// CHECK:STDOUT:     import Core//prelude/operators
// CHECK:STDOUT:     import Core//prelude/types
// CHECK:STDOUT:     import Core//prelude/operators/arithmetic
// CHECK:STDOUT:     import Core//prelude/operators/as
// CHECK:STDOUT:     import Core//prelude/operators/bitwise
// CHECK:STDOUT:     import Core//prelude/operators/comparison
// CHECK:STDOUT:     import Core//prelude/types/bool
// CHECK:STDOUT:   }
// CHECK:STDOUT:   %import_ref: %Int32.type = import_ref Core//prelude/types, inst+4, loaded [template = constants.%Int32]
// CHECK:STDOUT: }
// CHECK:STDOUT:
// CHECK:STDOUT: file {
// CHECK:STDOUT:   package: <namespace> = namespace [template] {
// CHECK:STDOUT:     .Core = imports.%Core
// CHECK:STDOUT:     .Class = %Class.decl
// CHECK:STDOUT:   }
// CHECK:STDOUT:   %Core.import = import Core
<<<<<<< HEAD
// CHECK:STDOUT:   %Class.decl: type = class_decl @Class [template = constants.%Class] {} {}
// CHECK:STDOUT:   %F.decl: %F.type = fn_decl @F [template = constants.%F] {} {
// CHECK:STDOUT:     %int.make_type_32: init type = call constants.%Int32() [template = i32]
// CHECK:STDOUT:     %.loc16_17.1: type = value_of_initializer %int.make_type_32 [template = i32]
// CHECK:STDOUT:     %.loc16_17.2: type = converted %int.make_type_32, %.loc16_17.1 [template = i32]
// CHECK:STDOUT:     @F.%return: ref i32 = var <return slot>
=======
// CHECK:STDOUT:   %Class.decl: type = class_decl @Class [template = constants.%Class] {}
// CHECK:STDOUT:   %F.decl: %F.type = fn_decl @F [template = constants.%F] {
// CHECK:STDOUT:     %int.make_type_32.loc16: init type = call constants.%Int32() [template = i32]
// CHECK:STDOUT:     %.loc16_17.1: type = value_of_initializer %int.make_type_32.loc16 [template = i32]
// CHECK:STDOUT:     %.loc16_17.2: type = converted %int.make_type_32.loc16, %.loc16_17.1 [template = i32]
// CHECK:STDOUT:     %return: ref i32 = var <return slot>
>>>>>>> 1e34d03e
// CHECK:STDOUT:   }
// CHECK:STDOUT: }
// CHECK:STDOUT:
// CHECK:STDOUT: class @Class {
// CHECK:STDOUT:   %F.decl: %F.type = fn_decl @F [template = constants.%F] {} {
// CHECK:STDOUT:     %int.make_type_32.loc12: init type = call constants.%Int32() [template = i32]
// CHECK:STDOUT:     %.loc12_13.1: type = value_of_initializer %int.make_type_32.loc12 [template = i32]
// CHECK:STDOUT:     %.loc12_13.2: type = converted %int.make_type_32.loc12, %.loc12_13.1 [template = i32]
// CHECK:STDOUT:     %return.var.loc12: ref i32 = var <return slot>
// CHECK:STDOUT:   }
<<<<<<< HEAD
// CHECK:STDOUT:   %G.decl: %G.type = fn_decl @G [template = constants.%G] {} {
// CHECK:STDOUT:     %int.make_type_32.loc13: init type = call constants.%Int32() [template = i32]
// CHECK:STDOUT:     %.loc13_13.1: type = value_of_initializer %int.make_type_32.loc13 [template = i32]
// CHECK:STDOUT:     %.loc13_13.2: type = converted %int.make_type_32.loc13, %.loc13_13.1 [template = i32]
// CHECK:STDOUT:     %return.var.loc13: ref i32 = var <return slot>
=======
// CHECK:STDOUT:   %G.decl: %G.type = fn_decl @G [template = constants.%G] {
// CHECK:STDOUT:     %int.make_type_32: init type = call constants.%Int32() [template = i32]
// CHECK:STDOUT:     %.loc13_13.1: type = value_of_initializer %int.make_type_32 [template = i32]
// CHECK:STDOUT:     %.loc13_13.2: type = converted %int.make_type_32, %.loc13_13.1 [template = i32]
// CHECK:STDOUT:     %return: ref i32 = var <return slot>
>>>>>>> 1e34d03e
// CHECK:STDOUT:   }
// CHECK:STDOUT:   %.loc14: <witness> = complete_type_witness %.2 [template = constants.%.3]
// CHECK:STDOUT:
// CHECK:STDOUT: !members:
// CHECK:STDOUT:   .Self = constants.%Class
// CHECK:STDOUT:   .F = %F.decl
// CHECK:STDOUT:   .G = %G.decl
// CHECK:STDOUT: }
// CHECK:STDOUT:
// CHECK:STDOUT: fn @Int32() -> type = "int.make_type_32";
// CHECK:STDOUT:
// CHECK:STDOUT: fn @F() -> i32 {
// CHECK:STDOUT: !entry:
// CHECK:STDOUT:   %Self.ref: type = name_ref Self, constants.%Class [template = constants.%Class]
// CHECK:STDOUT:   %G.ref.loc17: %G.type = name_ref G, @Class.%G.decl [template = constants.%G]
// CHECK:STDOUT:   %G.call.loc17: init i32 = call %G.ref.loc17()
// CHECK:STDOUT:   %G.ref.loc18: %G.type = name_ref G, @Class.%G.decl [template = constants.%G]
// CHECK:STDOUT:   %G.call.loc18: init i32 = call %G.ref.loc18()
// CHECK:STDOUT:   %.loc18_13.1: i32 = value_of_initializer %G.call.loc18
// CHECK:STDOUT:   %.loc18_13.2: i32 = converted %G.call.loc18, %.loc18_13.1
// CHECK:STDOUT:   return %.loc18_13.2
// CHECK:STDOUT: }
// CHECK:STDOUT:
// CHECK:STDOUT: fn @G() -> i32;
// CHECK:STDOUT:<|MERGE_RESOLUTION|>--- conflicted
+++ resolved
@@ -55,21 +55,12 @@
 // CHECK:STDOUT:     .Class = %Class.decl
 // CHECK:STDOUT:   }
 // CHECK:STDOUT:   %Core.import = import Core
-<<<<<<< HEAD
 // CHECK:STDOUT:   %Class.decl: type = class_decl @Class [template = constants.%Class] {} {}
 // CHECK:STDOUT:   %F.decl: %F.type = fn_decl @F [template = constants.%F] {} {
-// CHECK:STDOUT:     %int.make_type_32: init type = call constants.%Int32() [template = i32]
-// CHECK:STDOUT:     %.loc16_17.1: type = value_of_initializer %int.make_type_32 [template = i32]
-// CHECK:STDOUT:     %.loc16_17.2: type = converted %int.make_type_32, %.loc16_17.1 [template = i32]
-// CHECK:STDOUT:     @F.%return: ref i32 = var <return slot>
-=======
-// CHECK:STDOUT:   %Class.decl: type = class_decl @Class [template = constants.%Class] {}
-// CHECK:STDOUT:   %F.decl: %F.type = fn_decl @F [template = constants.%F] {
 // CHECK:STDOUT:     %int.make_type_32.loc16: init type = call constants.%Int32() [template = i32]
 // CHECK:STDOUT:     %.loc16_17.1: type = value_of_initializer %int.make_type_32.loc16 [template = i32]
 // CHECK:STDOUT:     %.loc16_17.2: type = converted %int.make_type_32.loc16, %.loc16_17.1 [template = i32]
 // CHECK:STDOUT:     %return: ref i32 = var <return slot>
->>>>>>> 1e34d03e
 // CHECK:STDOUT:   }
 // CHECK:STDOUT: }
 // CHECK:STDOUT:
@@ -80,19 +71,11 @@
 // CHECK:STDOUT:     %.loc12_13.2: type = converted %int.make_type_32.loc12, %.loc12_13.1 [template = i32]
 // CHECK:STDOUT:     %return.var.loc12: ref i32 = var <return slot>
 // CHECK:STDOUT:   }
-<<<<<<< HEAD
 // CHECK:STDOUT:   %G.decl: %G.type = fn_decl @G [template = constants.%G] {} {
-// CHECK:STDOUT:     %int.make_type_32.loc13: init type = call constants.%Int32() [template = i32]
-// CHECK:STDOUT:     %.loc13_13.1: type = value_of_initializer %int.make_type_32.loc13 [template = i32]
-// CHECK:STDOUT:     %.loc13_13.2: type = converted %int.make_type_32.loc13, %.loc13_13.1 [template = i32]
-// CHECK:STDOUT:     %return.var.loc13: ref i32 = var <return slot>
-=======
-// CHECK:STDOUT:   %G.decl: %G.type = fn_decl @G [template = constants.%G] {
 // CHECK:STDOUT:     %int.make_type_32: init type = call constants.%Int32() [template = i32]
 // CHECK:STDOUT:     %.loc13_13.1: type = value_of_initializer %int.make_type_32 [template = i32]
 // CHECK:STDOUT:     %.loc13_13.2: type = converted %int.make_type_32, %.loc13_13.1 [template = i32]
 // CHECK:STDOUT:     %return: ref i32 = var <return slot>
->>>>>>> 1e34d03e
 // CHECK:STDOUT:   }
 // CHECK:STDOUT:   %.loc14: <witness> = complete_type_witness %.2 [template = constants.%.3]
 // CHECK:STDOUT:
