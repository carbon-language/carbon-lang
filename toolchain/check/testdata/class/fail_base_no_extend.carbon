// Part of the Carbon Language project, under the Apache License v2.0 with LLVM
// Exceptions. See /LICENSE for license information.
// SPDX-License-Identifier: Apache-2.0 WITH LLVM-exception
//
// AUTOUPDATE
// TIP: To test this file alone, run:
// TIP:   bazel test //toolchain/testing:file_test --test_arg=--file_tests=toolchain/check/testdata/class/fail_base_no_extend.carbon
// TIP: To dump output, run:
// TIP:   bazel run //toolchain/testing:file_test -- --dump_output --file_tests=toolchain/check/testdata/class/fail_base_no_extend.carbon

base class B {}

class C {
<<<<<<< HEAD
  // CHECK:STDERR: fail_base_no_extend.carbon:[[@LINE+3]]:3: ERROR: missing `extend` before `base` declaration
=======
  // CHECK:STDERR: fail_base_no_extend.carbon:[[@LINE+3]]:3: error: Missing `extend` before `base` declaration in class.
>>>>>>> e7aebbe5
  // CHECK:STDERR:   base: B;
  // CHECK:STDERR:   ^~~~~~~~
  base: B;
}

// CHECK:STDOUT: --- fail_base_no_extend.carbon
// CHECK:STDOUT:
// CHECK:STDOUT: constants {
// CHECK:STDOUT:   %B: type = class_type @B [template]
// CHECK:STDOUT:   %.1: type = struct_type {} [template]
// CHECK:STDOUT:   %.2: <witness> = complete_type_witness %.1 [template]
// CHECK:STDOUT:   %C: type = class_type @C [template]
// CHECK:STDOUT:   %.3: type = tuple_type () [template]
// CHECK:STDOUT:   %.4: type = ptr_type %.1 [template]
// CHECK:STDOUT:   %.5: type = unbound_element_type %C, %B [template]
// CHECK:STDOUT:   %.6: type = struct_type {.base: %B} [template]
// CHECK:STDOUT:   %.7: <witness> = complete_type_witness %.6 [template]
// CHECK:STDOUT: }
// CHECK:STDOUT:
// CHECK:STDOUT: imports {
// CHECK:STDOUT:   %Core: <namespace> = namespace file.%Core.import, [template] {
// CHECK:STDOUT:     import Core//prelude
// CHECK:STDOUT:     import Core//prelude/operators
// CHECK:STDOUT:     import Core//prelude/types
// CHECK:STDOUT:     import Core//prelude/operators/arithmetic
// CHECK:STDOUT:     import Core//prelude/operators/as
// CHECK:STDOUT:     import Core//prelude/operators/bitwise
// CHECK:STDOUT:     import Core//prelude/operators/comparison
// CHECK:STDOUT:     import Core//prelude/types/bool
// CHECK:STDOUT:   }
// CHECK:STDOUT: }
// CHECK:STDOUT:
// CHECK:STDOUT: file {
// CHECK:STDOUT:   package: <namespace> = namespace [template] {
// CHECK:STDOUT:     .Core = imports.%Core
// CHECK:STDOUT:     .B = %B.decl
// CHECK:STDOUT:     .C = %C.decl
// CHECK:STDOUT:   }
// CHECK:STDOUT:   %Core.import = import Core
// CHECK:STDOUT:   %B.decl: type = class_decl @B [template = constants.%B] {}
// CHECK:STDOUT:   %C.decl: type = class_decl @C [template = constants.%C] {}
// CHECK:STDOUT: }
// CHECK:STDOUT:
// CHECK:STDOUT: class @B {
// CHECK:STDOUT:   %.loc11: <witness> = complete_type_witness %.1 [template = constants.%.2]
// CHECK:STDOUT:
// CHECK:STDOUT: !members:
// CHECK:STDOUT:   .Self = constants.%B
// CHECK:STDOUT: }
// CHECK:STDOUT:
// CHECK:STDOUT: class @C {
// CHECK:STDOUT:   %B.ref: type = name_ref B, file.%B.decl [template = constants.%B]
// CHECK:STDOUT:   %.loc17: %.5 = base_decl %B, element0 [template]
// CHECK:STDOUT:   %.loc18: <witness> = complete_type_witness %.6 [template = constants.%.7]
// CHECK:STDOUT:
// CHECK:STDOUT: !members:
// CHECK:STDOUT:   .Self = constants.%C
// CHECK:STDOUT:   .base = %.loc17
// CHECK:STDOUT: }
// CHECK:STDOUT:<|MERGE_RESOLUTION|>--- conflicted
+++ resolved
@@ -11,11 +11,7 @@
 base class B {}
 
 class C {
-<<<<<<< HEAD
-  // CHECK:STDERR: fail_base_no_extend.carbon:[[@LINE+3]]:3: ERROR: missing `extend` before `base` declaration
-=======
-  // CHECK:STDERR: fail_base_no_extend.carbon:[[@LINE+3]]:3: error: Missing `extend` before `base` declaration in class.
->>>>>>> e7aebbe5
+  // CHECK:STDERR: fail_base_no_extend.carbon:[[@LINE+3]]:3: error: missing `extend` before `base` declaration
   // CHECK:STDERR:   base: B;
   // CHECK:STDERR:   ^~~~~~~~
   base: B;
