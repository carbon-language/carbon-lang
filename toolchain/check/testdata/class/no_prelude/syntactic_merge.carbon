// Part of the Carbon Language project, under the Apache License v2.0 with LLVM
// Exceptions. See /LICENSE for license information.
// SPDX-License-Identifier: Apache-2.0 WITH LLVM-exception
//
// AUTOUPDATE
// TIP: To test this file alone, run:
// TIP:   bazel test //toolchain/testing:file_test --test_arg=--file_tests=toolchain/check/testdata/class/no_prelude/syntactic_merge.carbon
// TIP: To dump output, run:
// TIP:   bazel run //toolchain/testing:file_test -- --dump_output --file_tests=toolchain/check/testdata/class/no_prelude/syntactic_merge.carbon

// --- basic.carbon

library "basic";

class C {}
alias D = C;

class Foo(a:! C);
class Foo(a:! C) {}

class Bar(a:! D);
class Bar(a:! D) {}

// --- spacing.carbon

library "spacing";

class C {}

class Foo [ ] ( a :! C );
class Foo[](a:! C) {}

// --- fail_parens.carbon

library "parens";

class C {}

class Foo(a:! C);
// CHECK:STDERR: fail_parens.carbon:[[@LINE+7]]:15: ERROR: Redeclaration syntax differs here.
// CHECK:STDERR: class Foo(a:! (C)) {}
// CHECK:STDERR:               ^
// CHECK:STDERR: fail_parens.carbon:[[@LINE-4]]:15: Comparing with previous declaration here.
// CHECK:STDERR: class Foo(a:! C);
// CHECK:STDERR:               ^
// CHECK:STDERR:
class Foo(a:! (C)) {}

// --- todo_fail_raw_identifier.carbon

library "raw_identifier";

class C {}

class Foo(a:! C);
class Foo(a:! r#C) {}

// --- two_file.carbon

library "two_file";

class C {}
alias D = C;

class Foo(a:! C);
class Bar(a:! D);

// --- two_file.impl.carbon

impl library "two_file";

class Foo(a:! C) {}
class Bar(a:! D) {}

// --- fail_name_mismatch.carbon

library "name_mismatch";

class C {}
alias D = C;

class Foo(a:! C);
// CHECK:STDERR: fail_name_mismatch.carbon:[[@LINE+7]]:11: ERROR: Redeclaration differs at parameter 1.
// CHECK:STDERR: class Foo(b:! D) {}
// CHECK:STDERR:           ^
// CHECK:STDERR: fail_name_mismatch.carbon:[[@LINE-4]]:11: Previous declaration's corresponding parameter here.
// CHECK:STDERR: class Foo(a:! C);
// CHECK:STDERR:           ^
// CHECK:STDERR:
class Foo(b:! D) {}

// --- fail_alias.carbon

library "alias";

class C {}
alias D = C;

class Foo(a:! C);
// CHECK:STDERR: fail_alias.carbon:[[@LINE+7]]:15: ERROR: Redeclaration syntax differs here.
// CHECK:STDERR: class Foo(a:! D) {}
// CHECK:STDERR:               ^
// CHECK:STDERR: fail_alias.carbon:[[@LINE-4]]:15: Comparing with previous declaration here.
// CHECK:STDERR: class Foo(a:! C);
// CHECK:STDERR:               ^
// CHECK:STDERR:
class Foo(a:! D) {}

// --- fail_deduced_alias.carbon

library "deduced_alias";

class C {}
alias D = C;

class Foo[a:! C]();
// CHECK:STDERR: fail_deduced_alias.carbon:[[@LINE+7]]:15: ERROR: Redeclaration syntax differs here.
// CHECK:STDERR: class Foo[a:! D]() {}
// CHECK:STDERR:               ^
// CHECK:STDERR: fail_deduced_alias.carbon:[[@LINE-4]]:15: Comparing with previous declaration here.
// CHECK:STDERR: class Foo[a:! C]();
// CHECK:STDERR:               ^
// CHECK:STDERR:
class Foo[a:! D]() {}

// --- alias_two_file.carbon

library "alias_two_file";

class C {}

class Foo(a:! C);

// --- todo_fail_alias_two_file.impl.carbon

impl library "alias_two_file";

alias D = C;

class Foo(a:! D) {}

// --- fail_repeat_const.carbon

library "repeat_const";

class C {}

class Foo(a:! const C);
// CHECK:STDERR: fail_repeat_const.carbon:[[@LINE+11]]:15: WARNING: `const` applied repeatedly to the same type has no additional effect.
// CHECK:STDERR: class Foo(a:! const (const C)) {}
// CHECK:STDERR:               ^~~~~~~~~~~~~~~
// CHECK:STDERR:
// CHECK:STDERR: fail_repeat_const.carbon:[[@LINE+7]]:21: ERROR: Redeclaration syntax differs here.
// CHECK:STDERR: class Foo(a:! const (const C)) {}
// CHECK:STDERR:                     ^
// CHECK:STDERR: fail_repeat_const.carbon:[[@LINE-8]]:21: Comparing with previous declaration here.
// CHECK:STDERR: class Foo(a:! const C);
// CHECK:STDERR:                     ^
// CHECK:STDERR:
class Foo(a:! const (const C)) {}

// --- fail_self_type.carbon

library "self_type";

base class Base {
  var a: ();

  fn F[addr self: Self*]();
}

// CHECK:STDERR: fail_self_type.carbon:[[@LINE+6]]:22: ERROR: Redeclaration syntax differs here.
// CHECK:STDERR: fn Base.F[addr self: Base*]() {
// CHECK:STDERR:                      ^~~~
// CHECK:STDERR: fail_self_type.carbon:[[@LINE-6]]:19: Comparing with previous declaration here.
// CHECK:STDERR:   fn F[addr self: Self*]();
// CHECK:STDERR:                   ^~~~
fn Base.F[addr self: Base*]() {
  (*self).a = ();
}

// CHECK:STDOUT: --- basic.carbon
// CHECK:STDOUT:
// CHECK:STDOUT: constants {
// CHECK:STDOUT:   %C: type = class_type @C [template]
// CHECK:STDOUT:   %.1: type = struct_type {} [template]
// CHECK:STDOUT:   %a: %C = bind_symbolic_name a 0 [symbolic]
// CHECK:STDOUT:   %Foo.type: type = generic_class_type @Foo [template]
// CHECK:STDOUT:   %.2: type = tuple_type () [template]
// CHECK:STDOUT:   %Foo.1: %Foo.type = struct_value () [template]
// CHECK:STDOUT:   %Foo.2: type = class_type @Foo, @Foo(%a) [symbolic]
// CHECK:STDOUT:   %Bar.type: type = generic_class_type @Bar [template]
// CHECK:STDOUT:   %Bar.1: %Bar.type = struct_value () [template]
// CHECK:STDOUT:   %Bar.2: type = class_type @Bar, @Bar(%a) [symbolic]
// CHECK:STDOUT: }
// CHECK:STDOUT:
// CHECK:STDOUT: file {
// CHECK:STDOUT:   package: <namespace> = namespace [template] {
// CHECK:STDOUT:     .C = %C.decl
// CHECK:STDOUT:     .D = %D
// CHECK:STDOUT:     .Foo = %Foo.decl.loc7
// CHECK:STDOUT:     .Bar = %Bar.decl.loc10
// CHECK:STDOUT:   }
// CHECK:STDOUT:   %C.decl: type = class_decl @C [template = constants.%C] {} {}
// CHECK:STDOUT:   %C.ref.loc5: type = name_ref C, %C.decl [template = constants.%C]
// CHECK:STDOUT:   %D: type = bind_alias D, %C.decl [template = constants.%C]
// CHECK:STDOUT:   %Foo.decl.loc7: %Foo.type = class_decl @Foo [template = constants.%Foo.1] {
// CHECK:STDOUT:     %a.patt.loc8_11.2: %C = symbolic_binding_pattern a 0
// CHECK:STDOUT:   } {
// CHECK:STDOUT:     %C.ref.loc7: type = name_ref C, %C.decl [template = constants.%C]
// CHECK:STDOUT:     %param.loc7: %C = param
// CHECK:STDOUT:     %a.loc7: %C = bind_symbolic_name a 0, %param.loc7 [symbolic = @Foo.%a (constants.%a)]
// CHECK:STDOUT:   }
// CHECK:STDOUT:   %Foo.decl.loc8: %Foo.type = class_decl @Foo [template = constants.%Foo.1] {
// CHECK:STDOUT:     %a.patt.loc8_11.2: %C = symbolic_binding_pattern a 0
// CHECK:STDOUT:   } {
// CHECK:STDOUT:     %C.ref.loc8: type = name_ref C, %C.decl [template = constants.%C]
// CHECK:STDOUT:     %param.loc8: %C = param
// CHECK:STDOUT:     %a.loc8: %C = bind_symbolic_name a 0, %param.loc8 [symbolic = constants.%a]
// CHECK:STDOUT:   }
// CHECK:STDOUT:   %Bar.decl.loc10: %Bar.type = class_decl @Bar [template = constants.%Bar.1] {
// CHECK:STDOUT:     %a.patt.loc11_11.2: %C = symbolic_binding_pattern a 0
// CHECK:STDOUT:   } {
// CHECK:STDOUT:     %D.ref.loc10: type = name_ref D, %D [template = constants.%C]
// CHECK:STDOUT:     %param.loc10: %C = param
// CHECK:STDOUT:     %a.loc10: %C = bind_symbolic_name a 0, %param.loc10 [symbolic = @Bar.%a (constants.%a)]
// CHECK:STDOUT:   }
// CHECK:STDOUT:   %Bar.decl.loc11: %Bar.type = class_decl @Bar [template = constants.%Bar.1] {
// CHECK:STDOUT:     %a.patt.loc11_11.2: %C = symbolic_binding_pattern a 0
// CHECK:STDOUT:   } {
// CHECK:STDOUT:     %D.ref.loc11: type = name_ref D, %D [template = constants.%C]
// CHECK:STDOUT:     %param.loc11: %C = param
// CHECK:STDOUT:     %a.loc11: %C = bind_symbolic_name a 0, %param.loc11 [symbolic = constants.%a]
// CHECK:STDOUT:   }
// CHECK:STDOUT: }
// CHECK:STDOUT:
// CHECK:STDOUT: class @C {
// CHECK:STDOUT: !members:
// CHECK:STDOUT:   .Self = constants.%C
// CHECK:STDOUT: }
// CHECK:STDOUT:
// CHECK:STDOUT: generic class @Foo(file.%a.loc7: %C) {
// CHECK:STDOUT:   %a: %C = bind_symbolic_name a 0 [symbolic = %a (constants.%a)]
// CHECK:STDOUT:
// CHECK:STDOUT: !definition:
// CHECK:STDOUT:
// CHECK:STDOUT:   class {
// CHECK:STDOUT:   !members:
// CHECK:STDOUT:     .Self = constants.%Foo.2
// CHECK:STDOUT:   }
// CHECK:STDOUT: }
// CHECK:STDOUT:
// CHECK:STDOUT: generic class @Bar(file.%a.loc10: %C) {
// CHECK:STDOUT:   %a: %C = bind_symbolic_name a 0 [symbolic = %a (constants.%a)]
// CHECK:STDOUT:
// CHECK:STDOUT: !definition:
// CHECK:STDOUT:
// CHECK:STDOUT:   class {
// CHECK:STDOUT:   !members:
// CHECK:STDOUT:     .Self = constants.%Bar.2
// CHECK:STDOUT:   }
// CHECK:STDOUT: }
// CHECK:STDOUT:
// CHECK:STDOUT: specific @Foo(constants.%a) {
// CHECK:STDOUT:   %a => constants.%a
// CHECK:STDOUT: }
// CHECK:STDOUT:
// CHECK:STDOUT: specific @Bar(constants.%a) {
// CHECK:STDOUT:   %a => constants.%a
// CHECK:STDOUT: }
// CHECK:STDOUT:
// CHECK:STDOUT: --- spacing.carbon
// CHECK:STDOUT:
// CHECK:STDOUT: constants {
// CHECK:STDOUT:   %C: type = class_type @C [template]
// CHECK:STDOUT:   %.1: type = struct_type {} [template]
// CHECK:STDOUT:   %a: %C = bind_symbolic_name a 0 [symbolic]
// CHECK:STDOUT:   %Foo.type: type = generic_class_type @Foo [template]
// CHECK:STDOUT:   %.2: type = tuple_type () [template]
// CHECK:STDOUT:   %Foo.1: %Foo.type = struct_value () [template]
// CHECK:STDOUT:   %Foo.2: type = class_type @Foo, @Foo(%a) [symbolic]
// CHECK:STDOUT: }
// CHECK:STDOUT:
// CHECK:STDOUT: file {
// CHECK:STDOUT:   package: <namespace> = namespace [template] {
// CHECK:STDOUT:     .C = %C.decl
// CHECK:STDOUT:     .Foo = %Foo.decl.loc6
// CHECK:STDOUT:   }
// CHECK:STDOUT:   %C.decl: type = class_decl @C [template = constants.%C] {} {}
// CHECK:STDOUT:   %Foo.decl.loc6: %Foo.type = class_decl @Foo [template = constants.%Foo.1] {
// CHECK:STDOUT:     %a.patt.loc7_13.2: %C = symbolic_binding_pattern a 0
// CHECK:STDOUT:   } {
// CHECK:STDOUT:     %C.ref.loc6: type = name_ref C, %C.decl [template = constants.%C]
// CHECK:STDOUT:     %param.loc6: %C = param
// CHECK:STDOUT:     %a.loc6: %C = bind_symbolic_name a 0, %param.loc6 [symbolic = @Foo.%a (constants.%a)]
// CHECK:STDOUT:   }
// CHECK:STDOUT:   %Foo.decl.loc7: %Foo.type = class_decl @Foo [template = constants.%Foo.1] {
// CHECK:STDOUT:     %a.patt.loc7_13.2: %C = symbolic_binding_pattern a 0
// CHECK:STDOUT:   } {
// CHECK:STDOUT:     %C.ref.loc7: type = name_ref C, %C.decl [template = constants.%C]
// CHECK:STDOUT:     %param.loc7: %C = param
// CHECK:STDOUT:     %a.loc7: %C = bind_symbolic_name a 0, %param.loc7 [symbolic = constants.%a]
// CHECK:STDOUT:   }
// CHECK:STDOUT: }
// CHECK:STDOUT:
// CHECK:STDOUT: class @C {
// CHECK:STDOUT: !members:
// CHECK:STDOUT:   .Self = constants.%C
// CHECK:STDOUT: }
// CHECK:STDOUT:
// CHECK:STDOUT: generic class @Foo(file.%a.loc6: %C) {
// CHECK:STDOUT:   %a: %C = bind_symbolic_name a 0 [symbolic = %a (constants.%a)]
// CHECK:STDOUT:
// CHECK:STDOUT: !definition:
// CHECK:STDOUT:
// CHECK:STDOUT:   class {
// CHECK:STDOUT:   !members:
// CHECK:STDOUT:     .Self = constants.%Foo.2
// CHECK:STDOUT:   }
// CHECK:STDOUT: }
// CHECK:STDOUT:
// CHECK:STDOUT: specific @Foo(constants.%a) {
// CHECK:STDOUT:   %a => constants.%a
// CHECK:STDOUT: }
// CHECK:STDOUT:
// CHECK:STDOUT: --- fail_parens.carbon
// CHECK:STDOUT:
// CHECK:STDOUT: constants {
// CHECK:STDOUT:   %C: type = class_type @C [template]
// CHECK:STDOUT:   %.1: type = struct_type {} [template]
// CHECK:STDOUT:   %a: %C = bind_symbolic_name a 0 [symbolic]
// CHECK:STDOUT:   %Foo.type: type = generic_class_type @Foo [template]
// CHECK:STDOUT:   %.2: type = tuple_type () [template]
// CHECK:STDOUT:   %Foo.1: %Foo.type = struct_value () [template]
// CHECK:STDOUT:   %Foo.2: type = class_type @Foo, @Foo(%a) [symbolic]
// CHECK:STDOUT:   %.type: type = generic_class_type @.1 [template]
// CHECK:STDOUT:   %.3: %.type = struct_value () [template]
// CHECK:STDOUT:   %.4: type = class_type @.1, @.1(%a) [symbolic]
// CHECK:STDOUT: }
// CHECK:STDOUT:
// CHECK:STDOUT: file {
// CHECK:STDOUT:   package: <namespace> = namespace [template] {
// CHECK:STDOUT:     .C = %C.decl
// CHECK:STDOUT:     .Foo = %Foo.decl
// CHECK:STDOUT:   }
// CHECK:STDOUT:   %C.decl: type = class_decl @C [template = constants.%C] {} {}
// CHECK:STDOUT:   %Foo.decl: %Foo.type = class_decl @Foo [template = constants.%Foo.1] {
// CHECK:STDOUT:     %a.patt.loc6: %C = symbolic_binding_pattern a 0
// CHECK:STDOUT:   } {
// CHECK:STDOUT:     %C.ref.loc6: type = name_ref C, %C.decl [template = constants.%C]
// CHECK:STDOUT:     %param.loc6: %C = param
// CHECK:STDOUT:     %a.loc6: %C = bind_symbolic_name a 0, %param.loc6 [symbolic = @Foo.%a (constants.%a)]
// CHECK:STDOUT:   }
// CHECK:STDOUT:   %.decl: %.type = class_decl @.1 [template = constants.%.3] {
// CHECK:STDOUT:     %a.patt.loc14: %C = symbolic_binding_pattern a 0
// CHECK:STDOUT:   } {
// CHECK:STDOUT:     %C.ref.loc14: type = name_ref C, %C.decl [template = constants.%C]
// CHECK:STDOUT:     %param.loc14: %C = param
// CHECK:STDOUT:     %a.loc14: %C = bind_symbolic_name a 0, %param.loc14 [symbolic = @.1.%a (constants.%a)]
// CHECK:STDOUT:   }
// CHECK:STDOUT: }
// CHECK:STDOUT:
// CHECK:STDOUT: class @C {
// CHECK:STDOUT: !members:
// CHECK:STDOUT:   .Self = constants.%C
// CHECK:STDOUT: }
// CHECK:STDOUT:
// CHECK:STDOUT: generic class @Foo(file.%a.loc6: %C) {
// CHECK:STDOUT:   %a: %C = bind_symbolic_name a 0 [symbolic = %a (constants.%a)]
// CHECK:STDOUT:
// CHECK:STDOUT:   class;
// CHECK:STDOUT: }
// CHECK:STDOUT:
// CHECK:STDOUT: generic class @.1(file.%a.loc14: %C) {
// CHECK:STDOUT:   %a: %C = bind_symbolic_name a 0 [symbolic = %a (constants.%a)]
// CHECK:STDOUT:
// CHECK:STDOUT: !definition:
// CHECK:STDOUT:
// CHECK:STDOUT:   class {
// CHECK:STDOUT:   !members:
// CHECK:STDOUT:     .Self = constants.%.4
// CHECK:STDOUT:   }
// CHECK:STDOUT: }
// CHECK:STDOUT:
// CHECK:STDOUT: specific @Foo(constants.%a) {
// CHECK:STDOUT:   %a => constants.%a
// CHECK:STDOUT: }
// CHECK:STDOUT:
// CHECK:STDOUT: specific @.1(constants.%a) {
// CHECK:STDOUT:   %a => constants.%a
// CHECK:STDOUT: }
// CHECK:STDOUT:
// CHECK:STDOUT: --- todo_fail_raw_identifier.carbon
// CHECK:STDOUT:
// CHECK:STDOUT: constants {
// CHECK:STDOUT:   %C: type = class_type @C [template]
// CHECK:STDOUT:   %.1: type = struct_type {} [template]
// CHECK:STDOUT:   %a: %C = bind_symbolic_name a 0 [symbolic]
// CHECK:STDOUT:   %Foo.type: type = generic_class_type @Foo [template]
// CHECK:STDOUT:   %.2: type = tuple_type () [template]
// CHECK:STDOUT:   %Foo.1: %Foo.type = struct_value () [template]
// CHECK:STDOUT:   %Foo.2: type = class_type @Foo, @Foo(%a) [symbolic]
// CHECK:STDOUT: }
// CHECK:STDOUT:
// CHECK:STDOUT: file {
// CHECK:STDOUT:   package: <namespace> = namespace [template] {
// CHECK:STDOUT:     .C = %C.decl
// CHECK:STDOUT:     .Foo = %Foo.decl.loc6
// CHECK:STDOUT:   }
// CHECK:STDOUT:   %C.decl: type = class_decl @C [template = constants.%C] {} {}
// CHECK:STDOUT:   %Foo.decl.loc6: %Foo.type = class_decl @Foo [template = constants.%Foo.1] {
// CHECK:STDOUT:     %a.patt.loc7_11.2: %C = symbolic_binding_pattern a 0
// CHECK:STDOUT:   } {
// CHECK:STDOUT:     %C.ref.loc6: type = name_ref C, %C.decl [template = constants.%C]
// CHECK:STDOUT:     %param.loc6: %C = param
// CHECK:STDOUT:     %a.loc6: %C = bind_symbolic_name a 0, %param.loc6 [symbolic = @Foo.%a (constants.%a)]
// CHECK:STDOUT:   }
// CHECK:STDOUT:   %Foo.decl.loc7: %Foo.type = class_decl @Foo [template = constants.%Foo.1] {
// CHECK:STDOUT:     %a.patt.loc7_11.2: %C = symbolic_binding_pattern a 0
// CHECK:STDOUT:   } {
// CHECK:STDOUT:     %C.ref.loc7: type = name_ref C, %C.decl [template = constants.%C]
// CHECK:STDOUT:     %param.loc7: %C = param
// CHECK:STDOUT:     %a.loc7: %C = bind_symbolic_name a 0, %param.loc7 [symbolic = constants.%a]
// CHECK:STDOUT:   }
// CHECK:STDOUT: }
// CHECK:STDOUT:
// CHECK:STDOUT: class @C {
// CHECK:STDOUT: !members:
// CHECK:STDOUT:   .Self = constants.%C
// CHECK:STDOUT: }
// CHECK:STDOUT:
// CHECK:STDOUT: generic class @Foo(file.%a.loc6: %C) {
// CHECK:STDOUT:   %a: %C = bind_symbolic_name a 0 [symbolic = %a (constants.%a)]
// CHECK:STDOUT:
// CHECK:STDOUT: !definition:
// CHECK:STDOUT:
// CHECK:STDOUT:   class {
// CHECK:STDOUT:   !members:
// CHECK:STDOUT:     .Self = constants.%Foo.2
// CHECK:STDOUT:   }
// CHECK:STDOUT: }
// CHECK:STDOUT:
// CHECK:STDOUT: specific @Foo(constants.%a) {
// CHECK:STDOUT:   %a => constants.%a
// CHECK:STDOUT: }
// CHECK:STDOUT:
// CHECK:STDOUT: --- two_file.carbon
// CHECK:STDOUT:
// CHECK:STDOUT: constants {
// CHECK:STDOUT:   %C: type = class_type @C [template]
// CHECK:STDOUT:   %.1: type = struct_type {} [template]
// CHECK:STDOUT:   %a: %C = bind_symbolic_name a 0 [symbolic]
// CHECK:STDOUT:   %Foo.type: type = generic_class_type @Foo [template]
// CHECK:STDOUT:   %.2: type = tuple_type () [template]
// CHECK:STDOUT:   %Foo.1: %Foo.type = struct_value () [template]
// CHECK:STDOUT:   %Foo.2: type = class_type @Foo, @Foo(%a) [symbolic]
// CHECK:STDOUT:   %Bar.type: type = generic_class_type @Bar [template]
// CHECK:STDOUT:   %Bar.1: %Bar.type = struct_value () [template]
// CHECK:STDOUT:   %Bar.2: type = class_type @Bar, @Bar(%a) [symbolic]
// CHECK:STDOUT: }
// CHECK:STDOUT:
// CHECK:STDOUT: file {
// CHECK:STDOUT:   package: <namespace> = namespace [template] {
// CHECK:STDOUT:     .C = %C.decl
// CHECK:STDOUT:     .D = %D
// CHECK:STDOUT:     .Foo = %Foo.decl
// CHECK:STDOUT:     .Bar = %Bar.decl
// CHECK:STDOUT:   }
// CHECK:STDOUT:   %C.decl: type = class_decl @C [template = constants.%C] {} {}
// CHECK:STDOUT:   %C.ref.loc5: type = name_ref C, %C.decl [template = constants.%C]
// CHECK:STDOUT:   %D: type = bind_alias D, %C.decl [template = constants.%C]
// CHECK:STDOUT:   %Foo.decl: %Foo.type = class_decl @Foo [template = constants.%Foo.1] {
// CHECK:STDOUT:     %a.patt.loc7: %C = symbolic_binding_pattern a 0
// CHECK:STDOUT:   } {
// CHECK:STDOUT:     %C.ref.loc7: type = name_ref C, %C.decl [template = constants.%C]
// CHECK:STDOUT:     %param.loc7: %C = param
// CHECK:STDOUT:     %a.loc7: %C = bind_symbolic_name a 0, %param.loc7 [symbolic = @Foo.%a (constants.%a)]
// CHECK:STDOUT:   }
// CHECK:STDOUT:   %Bar.decl: %Bar.type = class_decl @Bar [template = constants.%Bar.1] {
// CHECK:STDOUT:     %a.patt.loc8: %C = symbolic_binding_pattern a 0
// CHECK:STDOUT:   } {
// CHECK:STDOUT:     %D.ref: type = name_ref D, %D [template = constants.%C]
// CHECK:STDOUT:     %param.loc8: %C = param
// CHECK:STDOUT:     %a.loc8: %C = bind_symbolic_name a 0, %param.loc8 [symbolic = @Bar.%a (constants.%a)]
// CHECK:STDOUT:   }
// CHECK:STDOUT: }
// CHECK:STDOUT:
// CHECK:STDOUT: class @C {
// CHECK:STDOUT: !members:
// CHECK:STDOUT:   .Self = constants.%C
// CHECK:STDOUT: }
// CHECK:STDOUT:
// CHECK:STDOUT: generic class @Foo(file.%a.loc7: %C) {
// CHECK:STDOUT:   %a: %C = bind_symbolic_name a 0 [symbolic = %a (constants.%a)]
// CHECK:STDOUT:
// CHECK:STDOUT:   class;
// CHECK:STDOUT: }
// CHECK:STDOUT:
// CHECK:STDOUT: generic class @Bar(file.%a.loc8: %C) {
// CHECK:STDOUT:   %a: %C = bind_symbolic_name a 0 [symbolic = %a (constants.%a)]
// CHECK:STDOUT:
// CHECK:STDOUT:   class;
// CHECK:STDOUT: }
// CHECK:STDOUT:
// CHECK:STDOUT: specific @Foo(constants.%a) {
// CHECK:STDOUT:   %a => constants.%a
// CHECK:STDOUT: }
// CHECK:STDOUT:
// CHECK:STDOUT: specific @Bar(constants.%a) {
// CHECK:STDOUT:   %a => constants.%a
// CHECK:STDOUT: }
// CHECK:STDOUT:
// CHECK:STDOUT: --- two_file.impl.carbon
// CHECK:STDOUT:
// CHECK:STDOUT: constants {
// CHECK:STDOUT:   %C: type = class_type @C [template]
// CHECK:STDOUT:   %.1: type = struct_type {} [template]
// CHECK:STDOUT:   %a: %C = bind_symbolic_name a 0 [symbolic]
// CHECK:STDOUT:   %Foo.type: type = generic_class_type @Foo [template]
// CHECK:STDOUT:   %.2: type = tuple_type () [template]
// CHECK:STDOUT:   %Foo.1: %Foo.type = struct_value () [template]
// CHECK:STDOUT:   %Foo.2: type = class_type @Foo, @Foo(%a) [symbolic]
// CHECK:STDOUT:   %Bar.type: type = generic_class_type @Bar [template]
// CHECK:STDOUT:   %Bar.1: %Bar.type = struct_value () [template]
// CHECK:STDOUT:   %Bar.2: type = class_type @Bar, @Bar(%a) [symbolic]
// CHECK:STDOUT: }
// CHECK:STDOUT:
// CHECK:STDOUT: imports {
// CHECK:STDOUT:   %import_ref.1: type = import_ref Main//two_file, inst+1, loaded [template = constants.%C]
// CHECK:STDOUT:   %import_ref.2: type = import_ref Main//two_file, inst+5, loaded [template = constants.%C]
// CHECK:STDOUT:   %import_ref.3: %Foo.type = import_ref Main//two_file, inst+11, loaded [template = constants.%Foo.1]
// CHECK:STDOUT:   %import_ref.4: %Bar.type = import_ref Main//two_file, inst+21, loaded [template = constants.%Bar.1]
// CHECK:STDOUT:   %import_ref.5 = import_ref Main//two_file, inst+2, unloaded
// CHECK:STDOUT: }
// CHECK:STDOUT:
// CHECK:STDOUT: file {
// CHECK:STDOUT:   package: <namespace> = namespace [template] {
// CHECK:STDOUT:     .C = imports.%import_ref.1
// CHECK:STDOUT:     .D = imports.%import_ref.2
// CHECK:STDOUT:     .Foo = %Foo.decl
// CHECK:STDOUT:     .Bar = %Bar.decl
// CHECK:STDOUT:   }
// CHECK:STDOUT:   %default.import.loc2_6.1 = import <invalid>
// CHECK:STDOUT:   %default.import.loc2_6.2 = import <invalid>
// CHECK:STDOUT:   %Foo.decl: %Foo.type = class_decl @Foo [template = constants.%Foo.1] {
// CHECK:STDOUT:     %a.patt.loc4: %C = symbolic_binding_pattern a 0
// CHECK:STDOUT:   } {
// CHECK:STDOUT:     %C.ref: type = name_ref C, imports.%import_ref.1 [template = constants.%C]
// CHECK:STDOUT:     %param.loc4: %C = param
// CHECK:STDOUT:     %a.loc4: %C = bind_symbolic_name a 0, %param.loc4 [symbolic = constants.%a]
// CHECK:STDOUT:   }
// CHECK:STDOUT:   %Bar.decl: %Bar.type = class_decl @Bar [template = constants.%Bar.1] {
// CHECK:STDOUT:     %a.patt.loc5: %C = symbolic_binding_pattern a 0
// CHECK:STDOUT:   } {
// CHECK:STDOUT:     %D.ref: type = name_ref D, imports.%import_ref.2 [template = constants.%C]
// CHECK:STDOUT:     %param.loc5: %C = param
// CHECK:STDOUT:     %a.loc5: %C = bind_symbolic_name a 0, %param.loc5 [symbolic = constants.%a]
// CHECK:STDOUT:   }
// CHECK:STDOUT: }
// CHECK:STDOUT:
// CHECK:STDOUT: class @C {
// CHECK:STDOUT: !members:
// CHECK:STDOUT:   .Self = imports.%import_ref.5
// CHECK:STDOUT: }
// CHECK:STDOUT:
// CHECK:STDOUT: generic class @Foo(constants.%a: %C) {
// CHECK:STDOUT:   %a: %C = bind_symbolic_name a 0 [symbolic = %a (constants.%a)]
// CHECK:STDOUT:
// CHECK:STDOUT: !definition:
// CHECK:STDOUT:
// CHECK:STDOUT:   class {
// CHECK:STDOUT:   !members:
// CHECK:STDOUT:     .Self = constants.%Foo.2
// CHECK:STDOUT:   }
// CHECK:STDOUT: }
// CHECK:STDOUT:
// CHECK:STDOUT: generic class @Bar(constants.%a: %C) {
// CHECK:STDOUT:   %a: %C = bind_symbolic_name a 0 [symbolic = %a (constants.%a)]
// CHECK:STDOUT:
// CHECK:STDOUT: !definition:
// CHECK:STDOUT:
// CHECK:STDOUT:   class {
// CHECK:STDOUT:   !members:
// CHECK:STDOUT:     .Self = constants.%Bar.2
// CHECK:STDOUT:   }
// CHECK:STDOUT: }
// CHECK:STDOUT:
// CHECK:STDOUT: specific @Foo(constants.%a) {
// CHECK:STDOUT:   %a => constants.%a
// CHECK:STDOUT: }
// CHECK:STDOUT:
// CHECK:STDOUT: specific @Bar(constants.%a) {
// CHECK:STDOUT:   %a => constants.%a
// CHECK:STDOUT: }
// CHECK:STDOUT:
// CHECK:STDOUT: --- fail_name_mismatch.carbon
// CHECK:STDOUT:
// CHECK:STDOUT: constants {
// CHECK:STDOUT:   %C: type = class_type @C [template]
// CHECK:STDOUT:   %.1: type = struct_type {} [template]
// CHECK:STDOUT:   %a: %C = bind_symbolic_name a 0 [symbolic]
// CHECK:STDOUT:   %Foo.type: type = generic_class_type @Foo [template]
// CHECK:STDOUT:   %.2: type = tuple_type () [template]
// CHECK:STDOUT:   %Foo.1: %Foo.type = struct_value () [template]
// CHECK:STDOUT:   %Foo.2: type = class_type @Foo, @Foo(%a) [symbolic]
// CHECK:STDOUT:   %b: %C = bind_symbolic_name b 0 [symbolic]
// CHECK:STDOUT:   %.type: type = generic_class_type @.1 [template]
// CHECK:STDOUT:   %.3: %.type = struct_value () [template]
// CHECK:STDOUT:   %.4: type = class_type @.1, @.1(%b) [symbolic]
// CHECK:STDOUT: }
// CHECK:STDOUT:
// CHECK:STDOUT: file {
// CHECK:STDOUT:   package: <namespace> = namespace [template] {
// CHECK:STDOUT:     .C = %C.decl
// CHECK:STDOUT:     .D = %D
// CHECK:STDOUT:     .Foo = %Foo.decl
// CHECK:STDOUT:   }
// CHECK:STDOUT:   %C.decl: type = class_decl @C [template = constants.%C] {} {}
// CHECK:STDOUT:   %C.ref.loc5: type = name_ref C, %C.decl [template = constants.%C]
// CHECK:STDOUT:   %D: type = bind_alias D, %C.decl [template = constants.%C]
// CHECK:STDOUT:   %Foo.decl: %Foo.type = class_decl @Foo [template = constants.%Foo.1] {
// CHECK:STDOUT:     %a.patt: %C = symbolic_binding_pattern a 0
// CHECK:STDOUT:   } {
// CHECK:STDOUT:     %C.ref.loc7: type = name_ref C, %C.decl [template = constants.%C]
// CHECK:STDOUT:     %param.loc7: %C = param
// CHECK:STDOUT:     %a: %C = bind_symbolic_name a 0, %param.loc7 [symbolic = @Foo.%a (constants.%a)]
// CHECK:STDOUT:   }
// CHECK:STDOUT:   %.decl: %.type = class_decl @.1 [template = constants.%.3] {
// CHECK:STDOUT:     %b.patt: %C = symbolic_binding_pattern b 0
// CHECK:STDOUT:   } {
// CHECK:STDOUT:     %D.ref: type = name_ref D, %D [template = constants.%C]
// CHECK:STDOUT:     %param.loc15: %C = param
// CHECK:STDOUT:     %b: %C = bind_symbolic_name b 0, %param.loc15 [symbolic = @.1.%b (constants.%b)]
// CHECK:STDOUT:   }
// CHECK:STDOUT: }
// CHECK:STDOUT:
// CHECK:STDOUT: class @C {
// CHECK:STDOUT: !members:
// CHECK:STDOUT:   .Self = constants.%C
// CHECK:STDOUT: }
// CHECK:STDOUT:
// CHECK:STDOUT: generic class @Foo(file.%a: %C) {
// CHECK:STDOUT:   %a: %C = bind_symbolic_name a 0 [symbolic = %a (constants.%a)]
// CHECK:STDOUT:
// CHECK:STDOUT:   class;
// CHECK:STDOUT: }
// CHECK:STDOUT:
// CHECK:STDOUT: generic class @.1(file.%b: %C) {
// CHECK:STDOUT:   %b: %C = bind_symbolic_name b 0 [symbolic = %b (constants.%b)]
// CHECK:STDOUT:
// CHECK:STDOUT: !definition:
// CHECK:STDOUT:
// CHECK:STDOUT:   class {
// CHECK:STDOUT:   !members:
// CHECK:STDOUT:     .Self = constants.%.4
// CHECK:STDOUT:   }
// CHECK:STDOUT: }
// CHECK:STDOUT:
// CHECK:STDOUT: specific @Foo(constants.%a) {
// CHECK:STDOUT:   %a => constants.%a
// CHECK:STDOUT: }
// CHECK:STDOUT:
// CHECK:STDOUT: specific @.1(constants.%b) {
// CHECK:STDOUT:   %b => constants.%b
// CHECK:STDOUT: }
// CHECK:STDOUT:
// CHECK:STDOUT: --- fail_alias.carbon
// CHECK:STDOUT:
// CHECK:STDOUT: constants {
// CHECK:STDOUT:   %C: type = class_type @C [template]
// CHECK:STDOUT:   %.1: type = struct_type {} [template]
// CHECK:STDOUT:   %a: %C = bind_symbolic_name a 0 [symbolic]
// CHECK:STDOUT:   %Foo.type: type = generic_class_type @Foo [template]
// CHECK:STDOUT:   %.2: type = tuple_type () [template]
// CHECK:STDOUT:   %Foo.1: %Foo.type = struct_value () [template]
// CHECK:STDOUT:   %Foo.2: type = class_type @Foo, @Foo(%a) [symbolic]
// CHECK:STDOUT:   %.type: type = generic_class_type @.1 [template]
// CHECK:STDOUT:   %.3: %.type = struct_value () [template]
// CHECK:STDOUT:   %.4: type = class_type @.1, @.1(%a) [symbolic]
// CHECK:STDOUT: }
// CHECK:STDOUT:
// CHECK:STDOUT: file {
// CHECK:STDOUT:   package: <namespace> = namespace [template] {
// CHECK:STDOUT:     .C = %C.decl
// CHECK:STDOUT:     .D = %D
// CHECK:STDOUT:     .Foo = %Foo.decl
// CHECK:STDOUT:   }
// CHECK:STDOUT:   %C.decl: type = class_decl @C [template = constants.%C] {} {}
// CHECK:STDOUT:   %C.ref.loc5: type = name_ref C, %C.decl [template = constants.%C]
// CHECK:STDOUT:   %D: type = bind_alias D, %C.decl [template = constants.%C]
// CHECK:STDOUT:   %Foo.decl: %Foo.type = class_decl @Foo [template = constants.%Foo.1] {
// CHECK:STDOUT:     %a.patt.loc7: %C = symbolic_binding_pattern a 0
// CHECK:STDOUT:   } {
// CHECK:STDOUT:     %C.ref.loc7: type = name_ref C, %C.decl [template = constants.%C]
// CHECK:STDOUT:     %param.loc7: %C = param
// CHECK:STDOUT:     %a.loc7: %C = bind_symbolic_name a 0, %param.loc7 [symbolic = @Foo.%a (constants.%a)]
// CHECK:STDOUT:   }
// CHECK:STDOUT:   %.decl: %.type = class_decl @.1 [template = constants.%.3] {
// CHECK:STDOUT:     %a.patt.loc15: %C = symbolic_binding_pattern a 0
// CHECK:STDOUT:   } {
// CHECK:STDOUT:     %D.ref: type = name_ref D, %D [template = constants.%C]
// CHECK:STDOUT:     %param.loc15: %C = param
// CHECK:STDOUT:     %a.loc15: %C = bind_symbolic_name a 0, %param.loc15 [symbolic = @.1.%a (constants.%a)]
// CHECK:STDOUT:   }
// CHECK:STDOUT: }
// CHECK:STDOUT:
// CHECK:STDOUT: class @C {
// CHECK:STDOUT: !members:
// CHECK:STDOUT:   .Self = constants.%C
// CHECK:STDOUT: }
// CHECK:STDOUT:
// CHECK:STDOUT: generic class @Foo(file.%a.loc7: %C) {
// CHECK:STDOUT:   %a: %C = bind_symbolic_name a 0 [symbolic = %a (constants.%a)]
// CHECK:STDOUT:
// CHECK:STDOUT:   class;
// CHECK:STDOUT: }
// CHECK:STDOUT:
// CHECK:STDOUT: generic class @.1(file.%a.loc15: %C) {
// CHECK:STDOUT:   %a: %C = bind_symbolic_name a 0 [symbolic = %a (constants.%a)]
// CHECK:STDOUT:
// CHECK:STDOUT: !definition:
// CHECK:STDOUT:
// CHECK:STDOUT:   class {
// CHECK:STDOUT:   !members:
// CHECK:STDOUT:     .Self = constants.%.4
// CHECK:STDOUT:   }
// CHECK:STDOUT: }
// CHECK:STDOUT:
// CHECK:STDOUT: specific @Foo(constants.%a) {
// CHECK:STDOUT:   %a => constants.%a
// CHECK:STDOUT: }
// CHECK:STDOUT:
// CHECK:STDOUT: specific @.1(constants.%a) {
// CHECK:STDOUT:   %a => constants.%a
// CHECK:STDOUT: }
// CHECK:STDOUT:
// CHECK:STDOUT: --- fail_deduced_alias.carbon
// CHECK:STDOUT:
// CHECK:STDOUT: constants {
// CHECK:STDOUT:   %C: type = class_type @C [template]
// CHECK:STDOUT:   %.1: type = struct_type {} [template]
// CHECK:STDOUT:   %a: %C = bind_symbolic_name a 0 [symbolic]
// CHECK:STDOUT:   %Foo.type: type = generic_class_type @Foo [template]
// CHECK:STDOUT:   %.2: type = tuple_type () [template]
// CHECK:STDOUT:   %Foo.1: %Foo.type = struct_value () [template]
// CHECK:STDOUT:   %Foo.2: type = class_type @Foo, @Foo(%a) [symbolic]
// CHECK:STDOUT:   %.type: type = generic_class_type @.1 [template]
// CHECK:STDOUT:   %.3: %.type = struct_value () [template]
// CHECK:STDOUT:   %.4: type = class_type @.1, @.1(%a) [symbolic]
// CHECK:STDOUT: }
// CHECK:STDOUT:
// CHECK:STDOUT: file {
// CHECK:STDOUT:   package: <namespace> = namespace [template] {
// CHECK:STDOUT:     .C = %C.decl
// CHECK:STDOUT:     .D = %D
// CHECK:STDOUT:     .Foo = %Foo.decl
// CHECK:STDOUT:   }
// CHECK:STDOUT:   %C.decl: type = class_decl @C [template = constants.%C] {} {}
// CHECK:STDOUT:   %C.ref.loc5: type = name_ref C, %C.decl [template = constants.%C]
// CHECK:STDOUT:   %D: type = bind_alias D, %C.decl [template = constants.%C]
// CHECK:STDOUT:   %Foo.decl: %Foo.type = class_decl @Foo [template = constants.%Foo.1] {
// CHECK:STDOUT:     %a.patt.loc7: %C = symbolic_binding_pattern a 0
// CHECK:STDOUT:   } {
// CHECK:STDOUT:     %C.ref.loc7: type = name_ref C, %C.decl [template = constants.%C]
// CHECK:STDOUT:     %param.loc7: %C = param
// CHECK:STDOUT:     %a.loc7: %C = bind_symbolic_name a 0, %param.loc7 [symbolic = @Foo.%a (constants.%a)]
// CHECK:STDOUT:   }
// CHECK:STDOUT:   %.decl: %.type = class_decl @.1 [template = constants.%.3] {
// CHECK:STDOUT:     %a.patt.loc15: %C = symbolic_binding_pattern a 0
// CHECK:STDOUT:   } {
// CHECK:STDOUT:     %D.ref: type = name_ref D, %D [template = constants.%C]
// CHECK:STDOUT:     %param.loc15: %C = param
// CHECK:STDOUT:     %a.loc15: %C = bind_symbolic_name a 0, %param.loc15 [symbolic = @.1.%a (constants.%a)]
// CHECK:STDOUT:   }
// CHECK:STDOUT: }
// CHECK:STDOUT:
// CHECK:STDOUT: class @C {
// CHECK:STDOUT: !members:
// CHECK:STDOUT:   .Self = constants.%C
// CHECK:STDOUT: }
// CHECK:STDOUT:
// CHECK:STDOUT: generic class @Foo(file.%a.loc7: %C) {
// CHECK:STDOUT:   %a: %C = bind_symbolic_name a 0 [symbolic = %a (constants.%a)]
// CHECK:STDOUT:
// CHECK:STDOUT:   class;
// CHECK:STDOUT: }
// CHECK:STDOUT:
// CHECK:STDOUT: generic class @.1(file.%a.loc15: %C) {
// CHECK:STDOUT:   %a: %C = bind_symbolic_name a 0 [symbolic = %a (constants.%a)]
// CHECK:STDOUT:
// CHECK:STDOUT: !definition:
// CHECK:STDOUT:
// CHECK:STDOUT:   class {
// CHECK:STDOUT:   !members:
// CHECK:STDOUT:     .Self = constants.%.4
// CHECK:STDOUT:   }
// CHECK:STDOUT: }
// CHECK:STDOUT:
// CHECK:STDOUT: specific @Foo(constants.%a) {
// CHECK:STDOUT:   %a => constants.%a
// CHECK:STDOUT: }
// CHECK:STDOUT:
// CHECK:STDOUT: specific @.1(constants.%a) {
// CHECK:STDOUT:   %a => constants.%a
// CHECK:STDOUT: }
// CHECK:STDOUT:
// CHECK:STDOUT: --- alias_two_file.carbon
// CHECK:STDOUT:
// CHECK:STDOUT: constants {
// CHECK:STDOUT:   %C: type = class_type @C [template]
// CHECK:STDOUT:   %.1: type = struct_type {} [template]
// CHECK:STDOUT:   %a: %C = bind_symbolic_name a 0 [symbolic]
// CHECK:STDOUT:   %Foo.type: type = generic_class_type @Foo [template]
// CHECK:STDOUT:   %.2: type = tuple_type () [template]
// CHECK:STDOUT:   %Foo.1: %Foo.type = struct_value () [template]
// CHECK:STDOUT:   %Foo.2: type = class_type @Foo, @Foo(%a) [symbolic]
// CHECK:STDOUT: }
// CHECK:STDOUT:
// CHECK:STDOUT: file {
// CHECK:STDOUT:   package: <namespace> = namespace [template] {
// CHECK:STDOUT:     .C = %C.decl
// CHECK:STDOUT:     .Foo = %Foo.decl
// CHECK:STDOUT:   }
// CHECK:STDOUT:   %C.decl: type = class_decl @C [template = constants.%C] {} {}
// CHECK:STDOUT:   %Foo.decl: %Foo.type = class_decl @Foo [template = constants.%Foo.1] {
// CHECK:STDOUT:     %a.patt: %C = symbolic_binding_pattern a 0
// CHECK:STDOUT:   } {
// CHECK:STDOUT:     %C.ref: type = name_ref C, %C.decl [template = constants.%C]
// CHECK:STDOUT:     %param: %C = param
// CHECK:STDOUT:     %a: %C = bind_symbolic_name a 0, %param [symbolic = @Foo.%a (constants.%a)]
// CHECK:STDOUT:   }
// CHECK:STDOUT: }
// CHECK:STDOUT:
// CHECK:STDOUT: class @C {
// CHECK:STDOUT: !members:
// CHECK:STDOUT:   .Self = constants.%C
// CHECK:STDOUT: }
// CHECK:STDOUT:
// CHECK:STDOUT: generic class @Foo(file.%a: %C) {
// CHECK:STDOUT:   %a: %C = bind_symbolic_name a 0 [symbolic = %a (constants.%a)]
// CHECK:STDOUT:
// CHECK:STDOUT:   class;
// CHECK:STDOUT: }
// CHECK:STDOUT:
// CHECK:STDOUT: specific @Foo(constants.%a) {
// CHECK:STDOUT:   %a => constants.%a
// CHECK:STDOUT: }
// CHECK:STDOUT:
// CHECK:STDOUT: --- todo_fail_alias_two_file.impl.carbon
// CHECK:STDOUT:
// CHECK:STDOUT: constants {
// CHECK:STDOUT:   %C: type = class_type @C [template]
// CHECK:STDOUT:   %.1: type = struct_type {} [template]
// CHECK:STDOUT:   %a: %C = bind_symbolic_name a 0 [symbolic]
// CHECK:STDOUT:   %Foo.type: type = generic_class_type @Foo [template]
// CHECK:STDOUT:   %.2: type = tuple_type () [template]
// CHECK:STDOUT:   %Foo.1: %Foo.type = struct_value () [template]
// CHECK:STDOUT:   %Foo.2: type = class_type @Foo, @Foo(%a) [symbolic]
// CHECK:STDOUT: }
// CHECK:STDOUT:
// CHECK:STDOUT: imports {
// CHECK:STDOUT:   %import_ref.1: type = import_ref Main//alias_two_file, inst+1, loaded [template = constants.%C]
// CHECK:STDOUT:   %import_ref.2: %Foo.type = import_ref Main//alias_two_file, inst+9, loaded [template = constants.%Foo.1]
// CHECK:STDOUT:   %import_ref.3 = import_ref Main//alias_two_file, inst+2, unloaded
// CHECK:STDOUT: }
// CHECK:STDOUT:
// CHECK:STDOUT: file {
// CHECK:STDOUT:   package: <namespace> = namespace [template] {
// CHECK:STDOUT:     .C = imports.%import_ref.1
// CHECK:STDOUT:     .Foo = %Foo.decl
// CHECK:STDOUT:     .D = %D
// CHECK:STDOUT:   }
// CHECK:STDOUT:   %default.import.loc2_6.1 = import <invalid>
// CHECK:STDOUT:   %default.import.loc2_6.2 = import <invalid>
// CHECK:STDOUT:   %C.ref: type = name_ref C, imports.%import_ref.1 [template = constants.%C]
// CHECK:STDOUT:   %D: type = bind_alias D, imports.%import_ref.1 [template = constants.%C]
// CHECK:STDOUT:   %Foo.decl: %Foo.type = class_decl @Foo [template = constants.%Foo.1] {
// CHECK:STDOUT:     %a.patt: %C = symbolic_binding_pattern a 0
// CHECK:STDOUT:   } {
// CHECK:STDOUT:     %D.ref: type = name_ref D, %D [template = constants.%C]
// CHECK:STDOUT:     %param: %C = param
// CHECK:STDOUT:     %a: %C = bind_symbolic_name a 0, %param [symbolic = constants.%a]
// CHECK:STDOUT:   }
// CHECK:STDOUT: }
// CHECK:STDOUT:
// CHECK:STDOUT: class @C {
// CHECK:STDOUT: !members:
// CHECK:STDOUT:   .Self = imports.%import_ref.3
// CHECK:STDOUT: }
// CHECK:STDOUT:
// CHECK:STDOUT: generic class @Foo(constants.%a: %C) {
// CHECK:STDOUT:   %a: %C = bind_symbolic_name a 0 [symbolic = %a (constants.%a)]
// CHECK:STDOUT:
// CHECK:STDOUT: !definition:
// CHECK:STDOUT:
// CHECK:STDOUT:   class {
// CHECK:STDOUT:   !members:
// CHECK:STDOUT:     .Self = constants.%Foo.2
// CHECK:STDOUT:   }
// CHECK:STDOUT: }
// CHECK:STDOUT:
// CHECK:STDOUT: specific @Foo(constants.%a) {
// CHECK:STDOUT:   %a => constants.%a
// CHECK:STDOUT: }
// CHECK:STDOUT:
// CHECK:STDOUT: --- fail_repeat_const.carbon
// CHECK:STDOUT:
// CHECK:STDOUT: constants {
// CHECK:STDOUT:   %C: type = class_type @C [template]
// CHECK:STDOUT:   %.1: type = struct_type {} [template]
// CHECK:STDOUT:   %.2: type = const_type %C [template]
// CHECK:STDOUT:   %a: %.2 = bind_symbolic_name a 0 [symbolic]
// CHECK:STDOUT:   %Foo.type: type = generic_class_type @Foo [template]
// CHECK:STDOUT:   %.3: type = tuple_type () [template]
// CHECK:STDOUT:   %Foo.1: %Foo.type = struct_value () [template]
// CHECK:STDOUT:   %Foo.2: type = class_type @Foo, @Foo(%a) [symbolic]
// CHECK:STDOUT:   %.type: type = generic_class_type @.1 [template]
// CHECK:STDOUT:   %.4: %.type = struct_value () [template]
// CHECK:STDOUT:   %.5: type = class_type @.1, @.1(%a) [symbolic]
// CHECK:STDOUT: }
// CHECK:STDOUT:
// CHECK:STDOUT: file {
// CHECK:STDOUT:   package: <namespace> = namespace [template] {
// CHECK:STDOUT:     .C = %C.decl
// CHECK:STDOUT:     .Foo = %Foo.decl
// CHECK:STDOUT:   }
// CHECK:STDOUT:   %C.decl: type = class_decl @C [template = constants.%C] {} {}
// CHECK:STDOUT:   %Foo.decl: %Foo.type = class_decl @Foo [template = constants.%Foo.1] {
// CHECK:STDOUT:     %a.patt.loc6: %.2 = symbolic_binding_pattern a 0
// CHECK:STDOUT:   } {
// CHECK:STDOUT:     %C.ref.loc6: type = name_ref C, %C.decl [template = constants.%C]
<<<<<<< HEAD
// CHECK:STDOUT:     %.loc6_15: type = const_type %C [template = constants.%.2]
// CHECK:STDOUT:     %param.loc6: %.2 = param
// CHECK:STDOUT:     %a.loc6: %.2 = bind_symbolic_name a 0, %param.loc6 [symbolic = @Foo.%a (constants.%a)]
=======
// CHECK:STDOUT:     %.loc6: type = const_type %C [template = constants.%.2]
// CHECK:STDOUT:     %a.loc6_11.1: %.2 = param a
// CHECK:STDOUT:     %a.loc6_11.2: %.2 = bind_symbolic_name a 0, %a.loc6_11.1 [symbolic = @Foo.%a (constants.%a)]
>>>>>>> ed374dcd
// CHECK:STDOUT:   }
// CHECK:STDOUT:   %.decl: %.type = class_decl @.1 [template = constants.%.4] {
// CHECK:STDOUT:     %a.patt.loc18: %.2 = symbolic_binding_pattern a 0
// CHECK:STDOUT:   } {
// CHECK:STDOUT:     %C.ref.loc18: type = name_ref C, %C.decl [template = constants.%C]
// CHECK:STDOUT:     %.loc18_22: type = const_type %C [template = constants.%.2]
// CHECK:STDOUT:     %.loc18_15: type = const_type %.2 [template = constants.%.2]
// CHECK:STDOUT:     %param.loc18: %.2 = param
// CHECK:STDOUT:     %a.loc18: %.2 = bind_symbolic_name a 0, %param.loc18 [symbolic = @.1.%a (constants.%a)]
// CHECK:STDOUT:   }
// CHECK:STDOUT: }
// CHECK:STDOUT:
// CHECK:STDOUT: class @C {
// CHECK:STDOUT: !members:
// CHECK:STDOUT:   .Self = constants.%C
// CHECK:STDOUT: }
// CHECK:STDOUT:
// CHECK:STDOUT: generic class @Foo(file.%a.loc6: %.2) {
// CHECK:STDOUT:   %a: %.2 = bind_symbolic_name a 0 [symbolic = %a (constants.%a)]
// CHECK:STDOUT:
// CHECK:STDOUT:   class;
// CHECK:STDOUT: }
// CHECK:STDOUT:
// CHECK:STDOUT: generic class @.1(file.%a.loc18: %.2) {
// CHECK:STDOUT:   %a: %.2 = bind_symbolic_name a 0 [symbolic = %a (constants.%a)]
// CHECK:STDOUT:
// CHECK:STDOUT: !definition:
// CHECK:STDOUT:
// CHECK:STDOUT:   class {
// CHECK:STDOUT:   !members:
// CHECK:STDOUT:     .Self = constants.%.5
// CHECK:STDOUT:   }
// CHECK:STDOUT: }
// CHECK:STDOUT:
// CHECK:STDOUT: specific @Foo(constants.%a) {
// CHECK:STDOUT:   %a => constants.%a
// CHECK:STDOUT: }
// CHECK:STDOUT:
// CHECK:STDOUT: specific @.1(constants.%a) {
// CHECK:STDOUT:   %a => constants.%a
// CHECK:STDOUT: }
// CHECK:STDOUT:
// CHECK:STDOUT: --- fail_self_type.carbon
// CHECK:STDOUT:
// CHECK:STDOUT: constants {
// CHECK:STDOUT:   %Base: type = class_type @Base [template]
// CHECK:STDOUT:   %.1: type = tuple_type () [template]
// CHECK:STDOUT:   %.2: type = unbound_element_type %Base, %.1 [template]
// CHECK:STDOUT:   %.3: type = ptr_type %Base [template]
// CHECK:STDOUT:   %F.type: type = fn_type @F [template]
// CHECK:STDOUT:   %F: %F.type = struct_value () [template]
// CHECK:STDOUT:   %.4: type = struct_type {.a: %.1} [template]
// CHECK:STDOUT:   %.type: type = fn_type @.1 [template]
// CHECK:STDOUT:   %.5: %.type = struct_value () [template]
// CHECK:STDOUT:   %.6: type = ptr_type %.4 [template]
// CHECK:STDOUT:   %tuple: %.1 = tuple_value () [template]
// CHECK:STDOUT: }
// CHECK:STDOUT:
// CHECK:STDOUT: file {
// CHECK:STDOUT:   package: <namespace> = namespace [template] {
// CHECK:STDOUT:     .Base = %Base.decl
// CHECK:STDOUT:   }
// CHECK:STDOUT:   %Base.decl: type = class_decl @Base [template = constants.%Base] {} {}
// CHECK:STDOUT:   %.decl: %.type = fn_decl @.1 [template = constants.%.5] {
<<<<<<< HEAD
// CHECK:STDOUT:     %.loc16_16: %.3 = binding_pattern self
// CHECK:STDOUT:     %.loc16_11.1: %.3 = addr_pattern %.loc16_16
=======
// CHECK:STDOUT:     %self.patt: %.3 = binding_pattern self
>>>>>>> ed374dcd
// CHECK:STDOUT:   } {
// CHECK:STDOUT:     %Base.ref: type = name_ref Base, %Base.decl [template = constants.%Base]
// CHECK:STDOUT:     %.loc16_26: type = ptr_type %Base [template = constants.%.3]
// CHECK:STDOUT:     %param: %.3 = param
// CHECK:STDOUT:     @.1.%self: %.3 = bind_name self, %param
// CHECK:STDOUT:     @.1.%.loc16: %.3 = addr_param @.1.%self
// CHECK:STDOUT:   }
// CHECK:STDOUT: }
// CHECK:STDOUT:
// CHECK:STDOUT: class @Base {
// CHECK:STDOUT:   %.loc5_11.1: %.1 = tuple_literal ()
// CHECK:STDOUT:   %.loc5_11.2: type = converted %.loc5_11.1, constants.%.1 [template = constants.%.1]
// CHECK:STDOUT:   %.loc5_8: %.2 = field_decl a, element0 [template]
// CHECK:STDOUT:   %F.decl: %F.type = fn_decl @F [template = constants.%F] {
<<<<<<< HEAD
// CHECK:STDOUT:     %.loc7_13: %.3 = binding_pattern self
// CHECK:STDOUT:     %.loc7_8.1: %.3 = addr_pattern %.loc7_13
=======
// CHECK:STDOUT:     %self.patt: %.3 = binding_pattern self
>>>>>>> ed374dcd
// CHECK:STDOUT:   } {
// CHECK:STDOUT:     %Self.ref: type = name_ref Self, constants.%Base [template = constants.%Base]
// CHECK:STDOUT:     %.loc7_23: type = ptr_type %Base [template = constants.%.3]
// CHECK:STDOUT:     %param: %.3 = param
// CHECK:STDOUT:     %self.loc7_13.2: %.3 = bind_name self, %param
// CHECK:STDOUT:     %.loc7_8.2: %.3 = addr_param %self.loc7_13.2
// CHECK:STDOUT:   }
// CHECK:STDOUT:
// CHECK:STDOUT: !members:
// CHECK:STDOUT:   .Self = constants.%Base
// CHECK:STDOUT:   .a = %.loc5_8
// CHECK:STDOUT:   .F = %F.decl
// CHECK:STDOUT: }
// CHECK:STDOUT:
// CHECK:STDOUT: fn @F[addr @Base.%self.loc7_13.2: %.3]();
// CHECK:STDOUT:
// CHECK:STDOUT: fn @.1[addr %self: %.3]() {
// CHECK:STDOUT: !entry:
// CHECK:STDOUT:   %self.ref: %.3 = name_ref self, %self
// CHECK:STDOUT:   %.loc17_4: ref %Base = deref %self.ref
// CHECK:STDOUT:   %a.ref: %.2 = name_ref a, @Base.%.loc5_8 [template = @Base.%.loc5_8]
// CHECK:STDOUT:   %.loc17_10: ref %.1 = class_element_access %.loc17_4, element0
// CHECK:STDOUT:   %.loc17_16.1: %.1 = tuple_literal ()
// CHECK:STDOUT:   %.loc17_16.2: init %.1 = tuple_init () to %.loc17_10 [template = constants.%tuple]
// CHECK:STDOUT:   %.loc17_13: init %.1 = converted %.loc17_16.1, %.loc17_16.2 [template = constants.%tuple]
// CHECK:STDOUT:   assign %.loc17_10, %.loc17_13
// CHECK:STDOUT:   return
// CHECK:STDOUT: }
// CHECK:STDOUT:<|MERGE_RESOLUTION|>--- conflicted
+++ resolved
@@ -929,15 +929,9 @@
 // CHECK:STDOUT:     %a.patt.loc6: %.2 = symbolic_binding_pattern a 0
 // CHECK:STDOUT:   } {
 // CHECK:STDOUT:     %C.ref.loc6: type = name_ref C, %C.decl [template = constants.%C]
-<<<<<<< HEAD
-// CHECK:STDOUT:     %.loc6_15: type = const_type %C [template = constants.%.2]
+// CHECK:STDOUT:     %.loc6: type = const_type %C [template = constants.%.2]
 // CHECK:STDOUT:     %param.loc6: %.2 = param
 // CHECK:STDOUT:     %a.loc6: %.2 = bind_symbolic_name a 0, %param.loc6 [symbolic = @Foo.%a (constants.%a)]
-=======
-// CHECK:STDOUT:     %.loc6: type = const_type %C [template = constants.%.2]
-// CHECK:STDOUT:     %a.loc6_11.1: %.2 = param a
-// CHECK:STDOUT:     %a.loc6_11.2: %.2 = bind_symbolic_name a 0, %a.loc6_11.1 [symbolic = @Foo.%a (constants.%a)]
->>>>>>> ed374dcd
 // CHECK:STDOUT:   }
 // CHECK:STDOUT:   %.decl: %.type = class_decl @.1 [template = constants.%.4] {
 // CHECK:STDOUT:     %a.patt.loc18: %.2 = symbolic_binding_pattern a 0
@@ -1002,12 +996,8 @@
 // CHECK:STDOUT:   }
 // CHECK:STDOUT:   %Base.decl: type = class_decl @Base [template = constants.%Base] {} {}
 // CHECK:STDOUT:   %.decl: %.type = fn_decl @.1 [template = constants.%.5] {
-<<<<<<< HEAD
-// CHECK:STDOUT:     %.loc16_16: %.3 = binding_pattern self
-// CHECK:STDOUT:     %.loc16_11.1: %.3 = addr_pattern %.loc16_16
-=======
 // CHECK:STDOUT:     %self.patt: %.3 = binding_pattern self
->>>>>>> ed374dcd
+// CHECK:STDOUT:     %.loc16_11.1: %.3 = addr_pattern %self.patt
 // CHECK:STDOUT:   } {
 // CHECK:STDOUT:     %Base.ref: type = name_ref Base, %Base.decl [template = constants.%Base]
 // CHECK:STDOUT:     %.loc16_26: type = ptr_type %Base [template = constants.%.3]
@@ -1022,12 +1012,8 @@
 // CHECK:STDOUT:   %.loc5_11.2: type = converted %.loc5_11.1, constants.%.1 [template = constants.%.1]
 // CHECK:STDOUT:   %.loc5_8: %.2 = field_decl a, element0 [template]
 // CHECK:STDOUT:   %F.decl: %F.type = fn_decl @F [template = constants.%F] {
-<<<<<<< HEAD
-// CHECK:STDOUT:     %.loc7_13: %.3 = binding_pattern self
-// CHECK:STDOUT:     %.loc7_8.1: %.3 = addr_pattern %.loc7_13
-=======
 // CHECK:STDOUT:     %self.patt: %.3 = binding_pattern self
->>>>>>> ed374dcd
+// CHECK:STDOUT:     %.loc7_8.1: %.3 = addr_pattern %self.patt
 // CHECK:STDOUT:   } {
 // CHECK:STDOUT:     %Self.ref: type = name_ref Self, constants.%Base [template = constants.%Base]
 // CHECK:STDOUT:     %.loc7_23: type = ptr_type %Base [template = constants.%.3]
