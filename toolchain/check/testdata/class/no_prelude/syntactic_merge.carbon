// Part of the Carbon Language project, under the Apache License v2.0 with LLVM
// Exceptions. See /LICENSE for license information.
// SPDX-License-Identifier: Apache-2.0 WITH LLVM-exception
//
// AUTOUPDATE
// TIP: To test this file alone, run:
// TIP:   bazel test //toolchain/testing:file_test --test_arg=--file_tests=toolchain/check/testdata/class/no_prelude/syntactic_merge.carbon
// TIP: To dump output, run:
// TIP:   bazel run //toolchain/testing:file_test -- --dump_output --file_tests=toolchain/check/testdata/class/no_prelude/syntactic_merge.carbon

// --- basic.carbon

library "[[@TEST_NAME]]";

class C {}
alias D = C;

class Foo(a:! C);
class Foo(a:! C) {}

class Bar(a:! D);
class Bar(a:! D) {}

// --- spacing.carbon

library "[[@TEST_NAME]]";

class C {}

class Foo [ ] ( a :! C );
class Foo[](a:! C) {}

// --- fail_parens.carbon

library "[[@TEST_NAME]]";

class C {}

class Foo(a:! C);
// CHECK:STDERR: fail_parens.carbon:[[@LINE+7]]:15: error: redeclaration syntax differs here
// CHECK:STDERR: class Foo(a:! (C)) {}
// CHECK:STDERR:               ^
// CHECK:STDERR: fail_parens.carbon:[[@LINE-4]]:15: note: comparing with previous declaration here
// CHECK:STDERR: class Foo(a:! C);
// CHECK:STDERR:               ^
// CHECK:STDERR:
class Foo(a:! (C)) {}

// --- todo_fail_raw_identifier.carbon

library "[[@TEST_NAME]]";

class C {}

class Foo(a:! C);
class Foo(a:! r#C) {}

// --- two_file.carbon

library "[[@TEST_NAME]]";

class C {}
alias D = C;

class Foo(a:! C);
class Bar(a:! D);

// --- two_file.impl.carbon

impl library "[[@TEST_NAME]]";

class Foo(a:! C) {}
class Bar(a:! D) {}

// --- fail_name_mismatch.carbon

library "[[@TEST_NAME]]";

class C {}
alias D = C;

class Foo(a:! C);
// CHECK:STDERR: fail_name_mismatch.carbon:[[@LINE+7]]:11: error: redeclaration differs at parameter 1
// CHECK:STDERR: class Foo(b:! D) {}
// CHECK:STDERR:           ^~~~~
// CHECK:STDERR: fail_name_mismatch.carbon:[[@LINE-4]]:11: note: previous declaration's corresponding parameter here
// CHECK:STDERR: class Foo(a:! C);
// CHECK:STDERR:           ^~~~~
// CHECK:STDERR:
class Foo(b:! D) {}

// --- fail_alias.carbon

library "[[@TEST_NAME]]";

class C {}
alias D = C;

class Foo(a:! C);
// CHECK:STDERR: fail_alias.carbon:[[@LINE+7]]:15: error: redeclaration syntax differs here
// CHECK:STDERR: class Foo(a:! D) {}
// CHECK:STDERR:               ^
// CHECK:STDERR: fail_alias.carbon:[[@LINE-4]]:15: note: comparing with previous declaration here
// CHECK:STDERR: class Foo(a:! C);
// CHECK:STDERR:               ^
// CHECK:STDERR:
class Foo(a:! D) {}

// --- fail_deduced_alias.carbon

library "[[@TEST_NAME]]";

class C {}
alias D = C;

class Foo[a:! C]();
// CHECK:STDERR: fail_deduced_alias.carbon:[[@LINE+7]]:15: error: redeclaration syntax differs here
// CHECK:STDERR: class Foo[a:! D]() {}
// CHECK:STDERR:               ^
// CHECK:STDERR: fail_deduced_alias.carbon:[[@LINE-4]]:15: note: comparing with previous declaration here
// CHECK:STDERR: class Foo[a:! C]();
// CHECK:STDERR:               ^
// CHECK:STDERR:
class Foo[a:! D]() {}

// --- alias_two_file.carbon

library "[[@TEST_NAME]]";

class C {}

class Foo(a:! C);

// --- todo_fail_alias_two_file.impl.carbon

impl library "[[@TEST_NAME]]";

alias D = C;

class Foo(a:! D) {}

// --- fail_repeat_const.carbon

library "[[@TEST_NAME]]";

class C {}

class Foo(a:! const C);
// CHECK:STDERR: fail_repeat_const.carbon:[[@LINE+11]]:15: warning: `const` applied repeatedly to the same type has no additional effect
// CHECK:STDERR: class Foo(a:! const (const C)) {}
// CHECK:STDERR:               ^~~~~~~~~~~~~~~
// CHECK:STDERR:
// CHECK:STDERR: fail_repeat_const.carbon:[[@LINE+7]]:21: error: redeclaration syntax differs here
// CHECK:STDERR: class Foo(a:! const (const C)) {}
// CHECK:STDERR:                     ^
// CHECK:STDERR: fail_repeat_const.carbon:[[@LINE-8]]:21: note: comparing with previous declaration here
// CHECK:STDERR: class Foo(a:! const C);
// CHECK:STDERR:                     ^
// CHECK:STDERR:
class Foo(a:! const (const C)) {}

// --- fail_self_type.carbon

library "[[@TEST_NAME]]";

base class Base {
  var a: ();

  fn F[addr self: Self*]();
}

// CHECK:STDERR: fail_self_type.carbon:[[@LINE+6]]:22: error: redeclaration syntax differs here
// CHECK:STDERR: fn Base.F[addr self: Base*]() {
// CHECK:STDERR:                      ^~~~
// CHECK:STDERR: fail_self_type.carbon:[[@LINE-6]]:19: note: comparing with previous declaration here
// CHECK:STDERR:   fn F[addr self: Self*]();
// CHECK:STDERR:                   ^~~~
fn Base.F[addr self: Base*]() {
  (*self).a = ();
}

// CHECK:STDOUT: --- basic.carbon
// CHECK:STDOUT:
// CHECK:STDOUT: constants {
// CHECK:STDOUT:   %C: type = class_type @C [template]
// CHECK:STDOUT:   %.1: type = struct_type {} [template]
// CHECK:STDOUT:   %.2: <witness> = complete_type_witness %.1 [template]
<<<<<<< HEAD
// CHECK:STDOUT:   %a: %C = bind_symbolic_name a 0 [symbolic]
// CHECK:STDOUT:   %a.patt.1: %C = symbolic_binding_pattern a 0 [symbolic]
=======
// CHECK:STDOUT:   %a: %C = bind_symbolic_name a, 0 [symbolic]
>>>>>>> e617d649
// CHECK:STDOUT:   %Foo.type: type = generic_class_type @Foo [template]
// CHECK:STDOUT:   %.3: type = tuple_type () [template]
// CHECK:STDOUT:   %Foo.1: %Foo.type = struct_value () [template]
// CHECK:STDOUT:   %Foo.2: type = class_type @Foo, @Foo(%a) [symbolic]
// CHECK:STDOUT:   %a.patt.2: %C = symbolic_binding_pattern a 0 [symbolic]
// CHECK:STDOUT:   %a.patt.3: %C = symbolic_binding_pattern a 0 [symbolic]
// CHECK:STDOUT:   %Bar.type: type = generic_class_type @Bar [template]
// CHECK:STDOUT:   %Bar.1: %Bar.type = struct_value () [template]
// CHECK:STDOUT:   %Bar.2: type = class_type @Bar, @Bar(%a) [symbolic]
// CHECK:STDOUT:   %a.patt.4: %C = symbolic_binding_pattern a 0 [symbolic]
// CHECK:STDOUT: }
// CHECK:STDOUT:
// CHECK:STDOUT: file {
// CHECK:STDOUT:   package: <namespace> = namespace [template] {
// CHECK:STDOUT:     .C = %C.decl
// CHECK:STDOUT:     .D = %D
// CHECK:STDOUT:     .Foo = %Foo.decl.loc7
// CHECK:STDOUT:     .Bar = %Bar.decl.loc10
// CHECK:STDOUT:   }
// CHECK:STDOUT:   %C.decl: type = class_decl @C [template = constants.%C] {} {}
// CHECK:STDOUT:   %C.ref: type = name_ref C, %C.decl [template = constants.%C]
// CHECK:STDOUT:   %D: type = bind_alias D, %C.decl [template = constants.%C]
// CHECK:STDOUT:   %Foo.decl.loc7: %Foo.type = class_decl @Foo [template = constants.%Foo.1] {
<<<<<<< HEAD
// CHECK:STDOUT:     %a.patt.loc8: %C = symbolic_binding_pattern a 0 [symbolic = constants.%a.patt.2]
// CHECK:STDOUT:     %a.param_patt: %C = param_pattern %a.patt.loc8, runtime_param<invalid> [symbolic = constants.%a.patt.2]
// CHECK:STDOUT:   } {
// CHECK:STDOUT:     %C.ref.loc7: type = name_ref C, file.%C.decl [template = constants.%C]
// CHECK:STDOUT:     %param.loc7: %C = param runtime_param<invalid>
// CHECK:STDOUT:     %a.loc7: %C = bind_symbolic_name a 0, %param.loc7 [symbolic = %a.1 (constants.%a)]
// CHECK:STDOUT:   }
// CHECK:STDOUT:   %Foo.decl.loc8: %Foo.type = class_decl @Foo [template = constants.%Foo.1] {
// CHECK:STDOUT:     %a.patt.loc8: %C = symbolic_binding_pattern a 0 [symbolic = constants.%a.patt.2]
// CHECK:STDOUT:     %a.param_patt: %C = param_pattern %a.patt.loc8, runtime_param<invalid> [symbolic = constants.%a.patt.2]
// CHECK:STDOUT:   } {
// CHECK:STDOUT:     %C.ref.loc8: type = name_ref C, file.%C.decl [template = constants.%C]
// CHECK:STDOUT:     %param.loc8: %C = param runtime_param<invalid>
// CHECK:STDOUT:     %a.loc8: %C = bind_symbolic_name a 0, %param.loc8 [symbolic = constants.%a]
// CHECK:STDOUT:   }
// CHECK:STDOUT:   %Bar.decl.loc10: %Bar.type = class_decl @Bar [template = constants.%Bar.1] {
// CHECK:STDOUT:     %a.patt.loc11: %C = symbolic_binding_pattern a 0 [symbolic = constants.%a.patt.4]
// CHECK:STDOUT:     %a.param_patt: %C = param_pattern %a.patt.loc11, runtime_param<invalid> [symbolic = constants.%a.patt.4]
// CHECK:STDOUT:   } {
// CHECK:STDOUT:     %D.ref.loc10: type = name_ref D, file.%D [template = constants.%C]
// CHECK:STDOUT:     %param.loc10: %C = param runtime_param<invalid>
// CHECK:STDOUT:     %a.loc10: %C = bind_symbolic_name a 0, %param.loc10 [symbolic = %a.1 (constants.%a)]
// CHECK:STDOUT:   }
// CHECK:STDOUT:   %Bar.decl.loc11: %Bar.type = class_decl @Bar [template = constants.%Bar.1] {
// CHECK:STDOUT:     %a.patt.loc11: %C = symbolic_binding_pattern a 0 [symbolic = constants.%a.patt.4]
// CHECK:STDOUT:     %a.param_patt: %C = param_pattern %a.patt.loc11, runtime_param<invalid> [symbolic = constants.%a.patt.4]
// CHECK:STDOUT:   } {
// CHECK:STDOUT:     %D.ref.loc11: type = name_ref D, file.%D [template = constants.%C]
// CHECK:STDOUT:     %param.loc11: %C = param runtime_param<invalid>
// CHECK:STDOUT:     %a.loc11: %C = bind_symbolic_name a 0, %param.loc11 [symbolic = constants.%a]
=======
// CHECK:STDOUT:     %a.patt: %C = symbolic_binding_pattern a, 0
// CHECK:STDOUT:   } {
// CHECK:STDOUT:     %C.ref.loc7: type = name_ref C, file.%C.decl [template = constants.%C]
// CHECK:STDOUT:     %a.param.loc7: %C = param a, runtime_param<invalid>
// CHECK:STDOUT:     %a.loc7: %C = bind_symbolic_name a, 0, %a.param.loc7 [symbolic = %a.1 (constants.%a)]
// CHECK:STDOUT:   }
// CHECK:STDOUT:   %Foo.decl.loc8: %Foo.type = class_decl @Foo [template = constants.%Foo.1] {
// CHECK:STDOUT:     %a.patt: %C = symbolic_binding_pattern a, 0
// CHECK:STDOUT:   } {
// CHECK:STDOUT:     %C.ref.loc8: type = name_ref C, file.%C.decl [template = constants.%C]
// CHECK:STDOUT:     %a.param.loc8: %C = param a, runtime_param<invalid>
// CHECK:STDOUT:     %a.loc8: %C = bind_symbolic_name a, 0, %a.param.loc8 [symbolic = constants.%a]
// CHECK:STDOUT:   }
// CHECK:STDOUT:   %Bar.decl.loc10: %Bar.type = class_decl @Bar [template = constants.%Bar.1] {
// CHECK:STDOUT:     %a.patt: %C = symbolic_binding_pattern a, 0
// CHECK:STDOUT:   } {
// CHECK:STDOUT:     %D.ref.loc10: type = name_ref D, file.%D [template = constants.%C]
// CHECK:STDOUT:     %a.param.loc10: %C = param a, runtime_param<invalid>
// CHECK:STDOUT:     %a.loc10: %C = bind_symbolic_name a, 0, %a.param.loc10 [symbolic = %a.1 (constants.%a)]
// CHECK:STDOUT:   }
// CHECK:STDOUT:   %Bar.decl.loc11: %Bar.type = class_decl @Bar [template = constants.%Bar.1] {
// CHECK:STDOUT:     %a.patt: %C = symbolic_binding_pattern a, 0
// CHECK:STDOUT:   } {
// CHECK:STDOUT:     %D.ref.loc11: type = name_ref D, file.%D [template = constants.%C]
// CHECK:STDOUT:     %a.param.loc11: %C = param a, runtime_param<invalid>
// CHECK:STDOUT:     %a.loc11: %C = bind_symbolic_name a, 0, %a.param.loc11 [symbolic = constants.%a]
>>>>>>> e617d649
// CHECK:STDOUT:   }
// CHECK:STDOUT: }
// CHECK:STDOUT:
// CHECK:STDOUT: class @C {
// CHECK:STDOUT:   %.loc4: <witness> = complete_type_witness %.1 [template = constants.%.2]
// CHECK:STDOUT:
// CHECK:STDOUT: !members:
// CHECK:STDOUT:   .Self = constants.%C
// CHECK:STDOUT: }
// CHECK:STDOUT:
// CHECK:STDOUT: generic class @Foo(%a.loc7: %C) {
<<<<<<< HEAD
// CHECK:STDOUT:   %a.1: %C = bind_symbolic_name a 0 [symbolic = %a.1 (constants.%a)]
// CHECK:STDOUT:   %a.patt.1: %C = symbolic_binding_pattern a 0 [symbolic = %a.patt.1 (constants.%a.patt.1)]
=======
// CHECK:STDOUT:   %a.1: %C = bind_symbolic_name a, 0 [symbolic = %a.1 (constants.%a)]
>>>>>>> e617d649
// CHECK:STDOUT:
// CHECK:STDOUT: !definition:
// CHECK:STDOUT:
// CHECK:STDOUT:   class {
// CHECK:STDOUT:     %.loc8: <witness> = complete_type_witness %.1 [template = constants.%.2]
// CHECK:STDOUT:
// CHECK:STDOUT:   !members:
// CHECK:STDOUT:     .Self = constants.%Foo.2
// CHECK:STDOUT:   }
// CHECK:STDOUT: }
// CHECK:STDOUT:
// CHECK:STDOUT: generic class @Bar(%a.loc10: %C) {
<<<<<<< HEAD
// CHECK:STDOUT:   %a.1: %C = bind_symbolic_name a 0 [symbolic = %a.1 (constants.%a)]
// CHECK:STDOUT:   %a.patt.1: %C = symbolic_binding_pattern a 0 [symbolic = %a.patt.1 (constants.%a.patt.3)]
=======
// CHECK:STDOUT:   %a.1: %C = bind_symbolic_name a, 0 [symbolic = %a.1 (constants.%a)]
>>>>>>> e617d649
// CHECK:STDOUT:
// CHECK:STDOUT: !definition:
// CHECK:STDOUT:
// CHECK:STDOUT:   class {
// CHECK:STDOUT:     %.loc11: <witness> = complete_type_witness %.1 [template = constants.%.2]
// CHECK:STDOUT:
// CHECK:STDOUT:   !members:
// CHECK:STDOUT:     .Self = constants.%Bar.2
// CHECK:STDOUT:   }
// CHECK:STDOUT: }
// CHECK:STDOUT:
// CHECK:STDOUT: specific @Foo(constants.%a) {
// CHECK:STDOUT:   %a.1 => constants.%a
// CHECK:STDOUT:   %a.patt.1 => constants.%a
// CHECK:STDOUT: }
// CHECK:STDOUT:
// CHECK:STDOUT: specific @Bar(constants.%a) {
// CHECK:STDOUT:   %a.1 => constants.%a
// CHECK:STDOUT:   %a.patt.1 => constants.%a
// CHECK:STDOUT: }
// CHECK:STDOUT:
// CHECK:STDOUT: --- spacing.carbon
// CHECK:STDOUT:
// CHECK:STDOUT: constants {
// CHECK:STDOUT:   %C: type = class_type @C [template]
// CHECK:STDOUT:   %.1: type = struct_type {} [template]
// CHECK:STDOUT:   %.2: <witness> = complete_type_witness %.1 [template]
<<<<<<< HEAD
// CHECK:STDOUT:   %a: %C = bind_symbolic_name a 0 [symbolic]
// CHECK:STDOUT:   %a.patt.1: %C = symbolic_binding_pattern a 0 [symbolic]
=======
// CHECK:STDOUT:   %a: %C = bind_symbolic_name a, 0 [symbolic]
>>>>>>> e617d649
// CHECK:STDOUT:   %Foo.type: type = generic_class_type @Foo [template]
// CHECK:STDOUT:   %.3: type = tuple_type () [template]
// CHECK:STDOUT:   %Foo.1: %Foo.type = struct_value () [template]
// CHECK:STDOUT:   %Foo.2: type = class_type @Foo, @Foo(%a) [symbolic]
// CHECK:STDOUT:   %a.patt.2: %C = symbolic_binding_pattern a 0 [symbolic]
// CHECK:STDOUT: }
// CHECK:STDOUT:
// CHECK:STDOUT: file {
// CHECK:STDOUT:   package: <namespace> = namespace [template] {
// CHECK:STDOUT:     .C = %C.decl
// CHECK:STDOUT:     .Foo = %Foo.decl.loc6
// CHECK:STDOUT:   }
// CHECK:STDOUT:   %C.decl: type = class_decl @C [template = constants.%C] {} {}
// CHECK:STDOUT:   %Foo.decl.loc6: %Foo.type = class_decl @Foo [template = constants.%Foo.1] {
<<<<<<< HEAD
// CHECK:STDOUT:     %a.patt.loc7: %C = symbolic_binding_pattern a 0 [symbolic = constants.%a.patt.2]
// CHECK:STDOUT:     %a.param_patt: %C = param_pattern %a.patt.loc7, runtime_param<invalid> [symbolic = constants.%a.patt.2]
// CHECK:STDOUT:   } {
// CHECK:STDOUT:     %C.ref.loc6: type = name_ref C, file.%C.decl [template = constants.%C]
// CHECK:STDOUT:     %param.loc6: %C = param runtime_param<invalid>
// CHECK:STDOUT:     %a.loc6: %C = bind_symbolic_name a 0, %param.loc6 [symbolic = %a.1 (constants.%a)]
// CHECK:STDOUT:   }
// CHECK:STDOUT:   %Foo.decl.loc7: %Foo.type = class_decl @Foo [template = constants.%Foo.1] {
// CHECK:STDOUT:     %a.patt.loc7: %C = symbolic_binding_pattern a 0 [symbolic = constants.%a.patt.2]
// CHECK:STDOUT:     %a.param_patt: %C = param_pattern %a.patt.loc7, runtime_param<invalid> [symbolic = constants.%a.patt.2]
// CHECK:STDOUT:   } {
// CHECK:STDOUT:     %C.ref.loc7: type = name_ref C, file.%C.decl [template = constants.%C]
// CHECK:STDOUT:     %param.loc7: %C = param runtime_param<invalid>
// CHECK:STDOUT:     %a.loc7: %C = bind_symbolic_name a 0, %param.loc7 [symbolic = constants.%a]
=======
// CHECK:STDOUT:     %a.patt: %C = symbolic_binding_pattern a, 0
// CHECK:STDOUT:   } {
// CHECK:STDOUT:     %C.ref.loc6: type = name_ref C, file.%C.decl [template = constants.%C]
// CHECK:STDOUT:     %a.param.loc6: %C = param a, runtime_param<invalid>
// CHECK:STDOUT:     %a.loc6: %C = bind_symbolic_name a, 0, %a.param.loc6 [symbolic = %a.1 (constants.%a)]
// CHECK:STDOUT:   }
// CHECK:STDOUT:   %Foo.decl.loc7: %Foo.type = class_decl @Foo [template = constants.%Foo.1] {
// CHECK:STDOUT:     %a.patt: %C = symbolic_binding_pattern a, 0
// CHECK:STDOUT:   } {
// CHECK:STDOUT:     %C.ref.loc7: type = name_ref C, file.%C.decl [template = constants.%C]
// CHECK:STDOUT:     %a.param.loc7: %C = param a, runtime_param<invalid>
// CHECK:STDOUT:     %a.loc7: %C = bind_symbolic_name a, 0, %a.param.loc7 [symbolic = constants.%a]
>>>>>>> e617d649
// CHECK:STDOUT:   }
// CHECK:STDOUT: }
// CHECK:STDOUT:
// CHECK:STDOUT: class @C {
// CHECK:STDOUT:   %.loc4: <witness> = complete_type_witness %.1 [template = constants.%.2]
// CHECK:STDOUT:
// CHECK:STDOUT: !members:
// CHECK:STDOUT:   .Self = constants.%C
// CHECK:STDOUT: }
// CHECK:STDOUT:
// CHECK:STDOUT: generic class @Foo(%a.loc6: %C) {
<<<<<<< HEAD
// CHECK:STDOUT:   %a.1: %C = bind_symbolic_name a 0 [symbolic = %a.1 (constants.%a)]
// CHECK:STDOUT:   %a.patt.1: %C = symbolic_binding_pattern a 0 [symbolic = %a.patt.1 (constants.%a.patt.1)]
=======
// CHECK:STDOUT:   %a.1: %C = bind_symbolic_name a, 0 [symbolic = %a.1 (constants.%a)]
>>>>>>> e617d649
// CHECK:STDOUT:
// CHECK:STDOUT: !definition:
// CHECK:STDOUT:
// CHECK:STDOUT:   class {
// CHECK:STDOUT:     %.loc7: <witness> = complete_type_witness %.1 [template = constants.%.2]
// CHECK:STDOUT:
// CHECK:STDOUT:   !members:
// CHECK:STDOUT:     .Self = constants.%Foo.2
// CHECK:STDOUT:   }
// CHECK:STDOUT: }
// CHECK:STDOUT:
// CHECK:STDOUT: specific @Foo(constants.%a) {
// CHECK:STDOUT:   %a.1 => constants.%a
// CHECK:STDOUT:   %a.patt.1 => constants.%a
// CHECK:STDOUT: }
// CHECK:STDOUT:
// CHECK:STDOUT: --- fail_parens.carbon
// CHECK:STDOUT:
// CHECK:STDOUT: constants {
// CHECK:STDOUT:   %C: type = class_type @C [template]
// CHECK:STDOUT:   %.1: type = struct_type {} [template]
// CHECK:STDOUT:   %.2: <witness> = complete_type_witness %.1 [template]
<<<<<<< HEAD
// CHECK:STDOUT:   %a: %C = bind_symbolic_name a 0 [symbolic]
// CHECK:STDOUT:   %a.patt.1: %C = symbolic_binding_pattern a 0 [symbolic]
=======
// CHECK:STDOUT:   %a: %C = bind_symbolic_name a, 0 [symbolic]
>>>>>>> e617d649
// CHECK:STDOUT:   %Foo.type: type = generic_class_type @Foo [template]
// CHECK:STDOUT:   %.3: type = tuple_type () [template]
// CHECK:STDOUT:   %Foo.1: %Foo.type = struct_value () [template]
// CHECK:STDOUT:   %Foo.2: type = class_type @Foo, @Foo(%a) [symbolic]
// CHECK:STDOUT:   %a.patt.2: %C = symbolic_binding_pattern a 0 [symbolic]
// CHECK:STDOUT:   %.type: type = generic_class_type @.1 [template]
// CHECK:STDOUT:   %.4: %.type = struct_value () [template]
// CHECK:STDOUT:   %.5: type = class_type @.1, @.1(%a) [symbolic]
// CHECK:STDOUT: }
// CHECK:STDOUT:
// CHECK:STDOUT: file {
// CHECK:STDOUT:   package: <namespace> = namespace [template] {
// CHECK:STDOUT:     .C = %C.decl
// CHECK:STDOUT:     .Foo = %Foo.decl
// CHECK:STDOUT:   }
// CHECK:STDOUT:   %C.decl: type = class_decl @C [template = constants.%C] {} {}
// CHECK:STDOUT:   %Foo.decl: %Foo.type = class_decl @Foo [template = constants.%Foo.1] {
<<<<<<< HEAD
// CHECK:STDOUT:     %a.patt.loc6: %C = symbolic_binding_pattern a 0 [symbolic = %a.patt.1 (constants.%a.patt.1)]
// CHECK:STDOUT:     %a.param_patt: %C = param_pattern %a.patt.loc6, runtime_param<invalid> [symbolic = %a.patt.1 (constants.%a.patt.1)]
// CHECK:STDOUT:   } {
// CHECK:STDOUT:     %C.ref: type = name_ref C, file.%C.decl [template = constants.%C]
// CHECK:STDOUT:     %param: %C = param runtime_param<invalid>
// CHECK:STDOUT:     %a.loc6: %C = bind_symbolic_name a 0, %param [symbolic = %a.1 (constants.%a)]
// CHECK:STDOUT:   }
// CHECK:STDOUT:   %.decl: %.type = class_decl @.1 [template = constants.%.4] {
// CHECK:STDOUT:     %a.patt.loc14: %C = symbolic_binding_pattern a 0 [symbolic = %a.patt.1 (constants.%a.patt.2)]
// CHECK:STDOUT:     %a.param_patt: %C = param_pattern %a.patt.loc14, runtime_param<invalid> [symbolic = %a.patt.1 (constants.%a.patt.2)]
// CHECK:STDOUT:   } {
// CHECK:STDOUT:     %C.ref: type = name_ref C, file.%C.decl [template = constants.%C]
// CHECK:STDOUT:     %param: %C = param runtime_param<invalid>
// CHECK:STDOUT:     %a.loc14: %C = bind_symbolic_name a 0, %param [symbolic = %a.1 (constants.%a)]
=======
// CHECK:STDOUT:     %a.patt: %C = symbolic_binding_pattern a, 0
// CHECK:STDOUT:   } {
// CHECK:STDOUT:     %C.ref: type = name_ref C, file.%C.decl [template = constants.%C]
// CHECK:STDOUT:     %a.param: %C = param a, runtime_param<invalid>
// CHECK:STDOUT:     %a.loc6: %C = bind_symbolic_name a, 0, %a.param [symbolic = %a.1 (constants.%a)]
// CHECK:STDOUT:   }
// CHECK:STDOUT:   %.decl: %.type = class_decl @.1 [template = constants.%.4] {
// CHECK:STDOUT:     %a.patt: %C = symbolic_binding_pattern a, 0
// CHECK:STDOUT:   } {
// CHECK:STDOUT:     %C.ref: type = name_ref C, file.%C.decl [template = constants.%C]
// CHECK:STDOUT:     %a.param: %C = param a, runtime_param<invalid>
// CHECK:STDOUT:     %a.loc14: %C = bind_symbolic_name a, 0, %a.param [symbolic = %a.1 (constants.%a)]
>>>>>>> e617d649
// CHECK:STDOUT:   }
// CHECK:STDOUT: }
// CHECK:STDOUT:
// CHECK:STDOUT: class @C {
// CHECK:STDOUT:   %.loc4: <witness> = complete_type_witness %.1 [template = constants.%.2]
// CHECK:STDOUT:
// CHECK:STDOUT: !members:
// CHECK:STDOUT:   .Self = constants.%C
// CHECK:STDOUT: }
// CHECK:STDOUT:
// CHECK:STDOUT: generic class @Foo(%a.loc6: %C) {
<<<<<<< HEAD
// CHECK:STDOUT:   %a.1: %C = bind_symbolic_name a 0 [symbolic = %a.1 (constants.%a)]
// CHECK:STDOUT:   %a.patt.1: %C = symbolic_binding_pattern a 0 [symbolic = %a.patt.1 (constants.%a.patt.1)]
=======
// CHECK:STDOUT:   %a.1: %C = bind_symbolic_name a, 0 [symbolic = %a.1 (constants.%a)]
>>>>>>> e617d649
// CHECK:STDOUT:
// CHECK:STDOUT:   class;
// CHECK:STDOUT: }
// CHECK:STDOUT:
// CHECK:STDOUT: generic class @.1(%a.loc14: %C) {
<<<<<<< HEAD
// CHECK:STDOUT:   %a.1: %C = bind_symbolic_name a 0 [symbolic = %a.1 (constants.%a)]
// CHECK:STDOUT:   %a.patt.1: %C = symbolic_binding_pattern a 0 [symbolic = %a.patt.1 (constants.%a.patt.2)]
=======
// CHECK:STDOUT:   %a.1: %C = bind_symbolic_name a, 0 [symbolic = %a.1 (constants.%a)]
>>>>>>> e617d649
// CHECK:STDOUT:
// CHECK:STDOUT: !definition:
// CHECK:STDOUT:
// CHECK:STDOUT:   class {
// CHECK:STDOUT:     %.loc14: <witness> = complete_type_witness %.1 [template = constants.%.2]
// CHECK:STDOUT:
// CHECK:STDOUT:   !members:
// CHECK:STDOUT:     .Self = constants.%.5
// CHECK:STDOUT:   }
// CHECK:STDOUT: }
// CHECK:STDOUT:
// CHECK:STDOUT: specific @Foo(constants.%a) {
// CHECK:STDOUT:   %a.1 => constants.%a
// CHECK:STDOUT:   %a.patt.1 => constants.%a
// CHECK:STDOUT: }
// CHECK:STDOUT:
// CHECK:STDOUT: specific @.1(constants.%a) {
// CHECK:STDOUT:   %a.1 => constants.%a
// CHECK:STDOUT:   %a.patt.1 => constants.%a
// CHECK:STDOUT: }
// CHECK:STDOUT:
// CHECK:STDOUT: --- todo_fail_raw_identifier.carbon
// CHECK:STDOUT:
// CHECK:STDOUT: constants {
// CHECK:STDOUT:   %C: type = class_type @C [template]
// CHECK:STDOUT:   %.1: type = struct_type {} [template]
// CHECK:STDOUT:   %.2: <witness> = complete_type_witness %.1 [template]
<<<<<<< HEAD
// CHECK:STDOUT:   %a: %C = bind_symbolic_name a 0 [symbolic]
// CHECK:STDOUT:   %a.patt.1: %C = symbolic_binding_pattern a 0 [symbolic]
=======
// CHECK:STDOUT:   %a: %C = bind_symbolic_name a, 0 [symbolic]
>>>>>>> e617d649
// CHECK:STDOUT:   %Foo.type: type = generic_class_type @Foo [template]
// CHECK:STDOUT:   %.3: type = tuple_type () [template]
// CHECK:STDOUT:   %Foo.1: %Foo.type = struct_value () [template]
// CHECK:STDOUT:   %Foo.2: type = class_type @Foo, @Foo(%a) [symbolic]
// CHECK:STDOUT:   %a.patt.2: %C = symbolic_binding_pattern a 0 [symbolic]
// CHECK:STDOUT: }
// CHECK:STDOUT:
// CHECK:STDOUT: file {
// CHECK:STDOUT:   package: <namespace> = namespace [template] {
// CHECK:STDOUT:     .C = %C.decl
// CHECK:STDOUT:     .Foo = %Foo.decl.loc6
// CHECK:STDOUT:   }
// CHECK:STDOUT:   %C.decl: type = class_decl @C [template = constants.%C] {} {}
// CHECK:STDOUT:   %Foo.decl.loc6: %Foo.type = class_decl @Foo [template = constants.%Foo.1] {
<<<<<<< HEAD
// CHECK:STDOUT:     %a.patt.loc7: %C = symbolic_binding_pattern a 0 [symbolic = constants.%a.patt.2]
// CHECK:STDOUT:     %a.param_patt: %C = param_pattern %a.patt.loc7, runtime_param<invalid> [symbolic = constants.%a.patt.2]
// CHECK:STDOUT:   } {
// CHECK:STDOUT:     %C.ref.loc6: type = name_ref C, file.%C.decl [template = constants.%C]
// CHECK:STDOUT:     %param.loc6: %C = param runtime_param<invalid>
// CHECK:STDOUT:     %a.loc6: %C = bind_symbolic_name a 0, %param.loc6 [symbolic = %a.1 (constants.%a)]
// CHECK:STDOUT:   }
// CHECK:STDOUT:   %Foo.decl.loc7: %Foo.type = class_decl @Foo [template = constants.%Foo.1] {
// CHECK:STDOUT:     %a.patt.loc7: %C = symbolic_binding_pattern a 0 [symbolic = constants.%a.patt.2]
// CHECK:STDOUT:     %a.param_patt: %C = param_pattern %a.patt.loc7, runtime_param<invalid> [symbolic = constants.%a.patt.2]
// CHECK:STDOUT:   } {
// CHECK:STDOUT:     %C.ref.loc7: type = name_ref C, file.%C.decl [template = constants.%C]
// CHECK:STDOUT:     %param.loc7: %C = param runtime_param<invalid>
// CHECK:STDOUT:     %a.loc7: %C = bind_symbolic_name a 0, %param.loc7 [symbolic = constants.%a]
=======
// CHECK:STDOUT:     %a.patt: %C = symbolic_binding_pattern a, 0
// CHECK:STDOUT:   } {
// CHECK:STDOUT:     %C.ref.loc6: type = name_ref C, file.%C.decl [template = constants.%C]
// CHECK:STDOUT:     %a.param.loc6: %C = param a, runtime_param<invalid>
// CHECK:STDOUT:     %a.loc6: %C = bind_symbolic_name a, 0, %a.param.loc6 [symbolic = %a.1 (constants.%a)]
// CHECK:STDOUT:   }
// CHECK:STDOUT:   %Foo.decl.loc7: %Foo.type = class_decl @Foo [template = constants.%Foo.1] {
// CHECK:STDOUT:     %a.patt: %C = symbolic_binding_pattern a, 0
// CHECK:STDOUT:   } {
// CHECK:STDOUT:     %C.ref.loc7: type = name_ref C, file.%C.decl [template = constants.%C]
// CHECK:STDOUT:     %a.param.loc7: %C = param a, runtime_param<invalid>
// CHECK:STDOUT:     %a.loc7: %C = bind_symbolic_name a, 0, %a.param.loc7 [symbolic = constants.%a]
>>>>>>> e617d649
// CHECK:STDOUT:   }
// CHECK:STDOUT: }
// CHECK:STDOUT:
// CHECK:STDOUT: class @C {
// CHECK:STDOUT:   %.loc4: <witness> = complete_type_witness %.1 [template = constants.%.2]
// CHECK:STDOUT:
// CHECK:STDOUT: !members:
// CHECK:STDOUT:   .Self = constants.%C
// CHECK:STDOUT: }
// CHECK:STDOUT:
// CHECK:STDOUT: generic class @Foo(%a.loc6: %C) {
<<<<<<< HEAD
// CHECK:STDOUT:   %a.1: %C = bind_symbolic_name a 0 [symbolic = %a.1 (constants.%a)]
// CHECK:STDOUT:   %a.patt.1: %C = symbolic_binding_pattern a 0 [symbolic = %a.patt.1 (constants.%a.patt.1)]
=======
// CHECK:STDOUT:   %a.1: %C = bind_symbolic_name a, 0 [symbolic = %a.1 (constants.%a)]
>>>>>>> e617d649
// CHECK:STDOUT:
// CHECK:STDOUT: !definition:
// CHECK:STDOUT:
// CHECK:STDOUT:   class {
// CHECK:STDOUT:     %.loc7: <witness> = complete_type_witness %.1 [template = constants.%.2]
// CHECK:STDOUT:
// CHECK:STDOUT:   !members:
// CHECK:STDOUT:     .Self = constants.%Foo.2
// CHECK:STDOUT:   }
// CHECK:STDOUT: }
// CHECK:STDOUT:
// CHECK:STDOUT: specific @Foo(constants.%a) {
// CHECK:STDOUT:   %a.1 => constants.%a
// CHECK:STDOUT:   %a.patt.1 => constants.%a
// CHECK:STDOUT: }
// CHECK:STDOUT:
// CHECK:STDOUT: --- two_file.carbon
// CHECK:STDOUT:
// CHECK:STDOUT: constants {
// CHECK:STDOUT:   %C: type = class_type @C [template]
// CHECK:STDOUT:   %.1: type = struct_type {} [template]
// CHECK:STDOUT:   %.2: <witness> = complete_type_witness %.1 [template]
<<<<<<< HEAD
// CHECK:STDOUT:   %a: %C = bind_symbolic_name a 0 [symbolic]
// CHECK:STDOUT:   %a.patt.1: %C = symbolic_binding_pattern a 0 [symbolic]
=======
// CHECK:STDOUT:   %a: %C = bind_symbolic_name a, 0 [symbolic]
>>>>>>> e617d649
// CHECK:STDOUT:   %Foo.type: type = generic_class_type @Foo [template]
// CHECK:STDOUT:   %.3: type = tuple_type () [template]
// CHECK:STDOUT:   %Foo.1: %Foo.type = struct_value () [template]
// CHECK:STDOUT:   %Foo.2: type = class_type @Foo, @Foo(%a) [symbolic]
// CHECK:STDOUT:   %a.patt.2: %C = symbolic_binding_pattern a 0 [symbolic]
// CHECK:STDOUT:   %Bar.type: type = generic_class_type @Bar [template]
// CHECK:STDOUT:   %Bar.1: %Bar.type = struct_value () [template]
// CHECK:STDOUT:   %Bar.2: type = class_type @Bar, @Bar(%a) [symbolic]
// CHECK:STDOUT: }
// CHECK:STDOUT:
// CHECK:STDOUT: file {
// CHECK:STDOUT:   package: <namespace> = namespace [template] {
// CHECK:STDOUT:     .C = %C.decl
// CHECK:STDOUT:     .D = %D
// CHECK:STDOUT:     .Foo = %Foo.decl
// CHECK:STDOUT:     .Bar = %Bar.decl
// CHECK:STDOUT:   }
// CHECK:STDOUT:   %C.decl: type = class_decl @C [template = constants.%C] {} {}
// CHECK:STDOUT:   %C.ref: type = name_ref C, %C.decl [template = constants.%C]
// CHECK:STDOUT:   %D: type = bind_alias D, %C.decl [template = constants.%C]
// CHECK:STDOUT:   %Foo.decl: %Foo.type = class_decl @Foo [template = constants.%Foo.1] {
<<<<<<< HEAD
// CHECK:STDOUT:     %a.patt.loc7: %C = symbolic_binding_pattern a 0 [symbolic = %a.patt.1 (constants.%a.patt.1)]
// CHECK:STDOUT:     %a.param_patt: %C = param_pattern %a.patt.loc7, runtime_param<invalid> [symbolic = %a.patt.1 (constants.%a.patt.1)]
// CHECK:STDOUT:   } {
// CHECK:STDOUT:     %C.ref: type = name_ref C, file.%C.decl [template = constants.%C]
// CHECK:STDOUT:     %param: %C = param runtime_param<invalid>
// CHECK:STDOUT:     %a.loc7: %C = bind_symbolic_name a 0, %param [symbolic = %a.1 (constants.%a)]
// CHECK:STDOUT:   }
// CHECK:STDOUT:   %Bar.decl: %Bar.type = class_decl @Bar [template = constants.%Bar.1] {
// CHECK:STDOUT:     %a.patt.loc8: %C = symbolic_binding_pattern a 0 [symbolic = %a.patt.1 (constants.%a.patt.2)]
// CHECK:STDOUT:     %a.param_patt: %C = param_pattern %a.patt.loc8, runtime_param<invalid> [symbolic = %a.patt.1 (constants.%a.patt.2)]
// CHECK:STDOUT:   } {
// CHECK:STDOUT:     %D.ref: type = name_ref D, file.%D [template = constants.%C]
// CHECK:STDOUT:     %param: %C = param runtime_param<invalid>
// CHECK:STDOUT:     %a.loc8: %C = bind_symbolic_name a 0, %param [symbolic = %a.1 (constants.%a)]
=======
// CHECK:STDOUT:     %a.patt: %C = symbolic_binding_pattern a, 0
// CHECK:STDOUT:   } {
// CHECK:STDOUT:     %C.ref: type = name_ref C, file.%C.decl [template = constants.%C]
// CHECK:STDOUT:     %a.param: %C = param a, runtime_param<invalid>
// CHECK:STDOUT:     %a.loc7: %C = bind_symbolic_name a, 0, %a.param [symbolic = %a.1 (constants.%a)]
// CHECK:STDOUT:   }
// CHECK:STDOUT:   %Bar.decl: %Bar.type = class_decl @Bar [template = constants.%Bar.1] {
// CHECK:STDOUT:     %a.patt: %C = symbolic_binding_pattern a, 0
// CHECK:STDOUT:   } {
// CHECK:STDOUT:     %D.ref: type = name_ref D, file.%D [template = constants.%C]
// CHECK:STDOUT:     %a.param: %C = param a, runtime_param<invalid>
// CHECK:STDOUT:     %a.loc8: %C = bind_symbolic_name a, 0, %a.param [symbolic = %a.1 (constants.%a)]
>>>>>>> e617d649
// CHECK:STDOUT:   }
// CHECK:STDOUT: }
// CHECK:STDOUT:
// CHECK:STDOUT: class @C {
// CHECK:STDOUT:   %.loc4: <witness> = complete_type_witness %.1 [template = constants.%.2]
// CHECK:STDOUT:
// CHECK:STDOUT: !members:
// CHECK:STDOUT:   .Self = constants.%C
// CHECK:STDOUT: }
// CHECK:STDOUT:
// CHECK:STDOUT: generic class @Foo(%a.loc7: %C) {
<<<<<<< HEAD
// CHECK:STDOUT:   %a.1: %C = bind_symbolic_name a 0 [symbolic = %a.1 (constants.%a)]
// CHECK:STDOUT:   %a.patt.1: %C = symbolic_binding_pattern a 0 [symbolic = %a.patt.1 (constants.%a.patt.1)]
=======
// CHECK:STDOUT:   %a.1: %C = bind_symbolic_name a, 0 [symbolic = %a.1 (constants.%a)]
>>>>>>> e617d649
// CHECK:STDOUT:
// CHECK:STDOUT:   class;
// CHECK:STDOUT: }
// CHECK:STDOUT:
// CHECK:STDOUT: generic class @Bar(%a.loc8: %C) {
<<<<<<< HEAD
// CHECK:STDOUT:   %a.1: %C = bind_symbolic_name a 0 [symbolic = %a.1 (constants.%a)]
// CHECK:STDOUT:   %a.patt.1: %C = symbolic_binding_pattern a 0 [symbolic = %a.patt.1 (constants.%a.patt.2)]
=======
// CHECK:STDOUT:   %a.1: %C = bind_symbolic_name a, 0 [symbolic = %a.1 (constants.%a)]
>>>>>>> e617d649
// CHECK:STDOUT:
// CHECK:STDOUT:   class;
// CHECK:STDOUT: }
// CHECK:STDOUT:
// CHECK:STDOUT: specific @Foo(constants.%a) {
// CHECK:STDOUT:   %a.1 => constants.%a
// CHECK:STDOUT:   %a.patt.1 => constants.%a
// CHECK:STDOUT: }
// CHECK:STDOUT:
// CHECK:STDOUT: specific @Bar(constants.%a) {
// CHECK:STDOUT:   %a.1 => constants.%a
// CHECK:STDOUT:   %a.patt.1 => constants.%a
// CHECK:STDOUT: }
// CHECK:STDOUT:
// CHECK:STDOUT: --- two_file.impl.carbon
// CHECK:STDOUT:
// CHECK:STDOUT: constants {
// CHECK:STDOUT:   %C: type = class_type @C [template]
// CHECK:STDOUT:   %.1: type = struct_type {} [template]
// CHECK:STDOUT:   %.2: <witness> = complete_type_witness %.1 [template]
<<<<<<< HEAD
// CHECK:STDOUT:   %a: %C = bind_symbolic_name a 0 [symbolic]
// CHECK:STDOUT:   %a.patt.1: %C = symbolic_binding_pattern a 0 [symbolic]
=======
// CHECK:STDOUT:   %a: %C = bind_symbolic_name a, 0 [symbolic]
>>>>>>> e617d649
// CHECK:STDOUT:   %Foo.type: type = generic_class_type @Foo [template]
// CHECK:STDOUT:   %.3: type = tuple_type () [template]
// CHECK:STDOUT:   %Foo.1: %Foo.type = struct_value () [template]
// CHECK:STDOUT:   %Foo.2: type = class_type @Foo, @Foo(%a) [symbolic]
// CHECK:STDOUT:   %a.patt.2: %C = symbolic_binding_pattern a 0 [symbolic]
// CHECK:STDOUT:   %a.patt.3: %C = symbolic_binding_pattern a 0 [symbolic]
// CHECK:STDOUT:   %Bar.type: type = generic_class_type @Bar [template]
// CHECK:STDOUT:   %Bar.1: %Bar.type = struct_value () [template]
// CHECK:STDOUT:   %Bar.2: type = class_type @Bar, @Bar(%a) [symbolic]
// CHECK:STDOUT: }
// CHECK:STDOUT:
// CHECK:STDOUT: imports {
// CHECK:STDOUT:   %import_ref.1: type = import_ref Main//two_file, inst+1, loaded [template = constants.%C]
// CHECK:STDOUT:   %import_ref.2: type = import_ref Main//two_file, inst+7, loaded [template = constants.%C]
// CHECK:STDOUT:   %import_ref.3: %Foo.type = import_ref Main//two_file, inst+15, loaded [template = constants.%Foo.1]
// CHECK:STDOUT:   %import_ref.4: %Bar.type = import_ref Main//two_file, inst+28, loaded [template = constants.%Bar.1]
// CHECK:STDOUT:   %import_ref.5 = import_ref Main//two_file, inst+2, unloaded
// CHECK:STDOUT: }
// CHECK:STDOUT:
// CHECK:STDOUT: file {
// CHECK:STDOUT:   package: <namespace> = namespace [template] {
// CHECK:STDOUT:     .C = imports.%import_ref.1
// CHECK:STDOUT:     .D = imports.%import_ref.2
// CHECK:STDOUT:     .Foo = %Foo.decl
// CHECK:STDOUT:     .Bar = %Bar.decl
// CHECK:STDOUT:   }
// CHECK:STDOUT:   %default.import.loc2_6.1 = import <invalid>
// CHECK:STDOUT:   %default.import.loc2_6.2 = import <invalid>
// CHECK:STDOUT:   %Foo.decl: %Foo.type = class_decl @Foo [template = constants.%Foo.1] {
<<<<<<< HEAD
// CHECK:STDOUT:     %a.patt.loc4: %C = symbolic_binding_pattern a 0 [symbolic = constants.%a.patt.1]
// CHECK:STDOUT:     %a.param_patt: %C = param_pattern %a.patt.loc4, runtime_param<invalid> [symbolic = constants.%a.patt.1]
// CHECK:STDOUT:   } {
// CHECK:STDOUT:     %C.ref: type = name_ref C, imports.%import_ref.1 [template = constants.%C]
// CHECK:STDOUT:     %param: %C = param runtime_param<invalid>
// CHECK:STDOUT:     %a.loc4: %C = bind_symbolic_name a 0, %param [symbolic = constants.%a]
// CHECK:STDOUT:   }
// CHECK:STDOUT:   %Bar.decl: %Bar.type = class_decl @Bar [template = constants.%Bar.1] {
// CHECK:STDOUT:     %a.patt.loc5: %C = symbolic_binding_pattern a 0 [symbolic = constants.%a.patt.3]
// CHECK:STDOUT:     %a.param_patt: %C = param_pattern %a.patt.loc5, runtime_param<invalid> [symbolic = constants.%a.patt.3]
// CHECK:STDOUT:   } {
// CHECK:STDOUT:     %D.ref: type = name_ref D, imports.%import_ref.2 [template = constants.%C]
// CHECK:STDOUT:     %param: %C = param runtime_param<invalid>
// CHECK:STDOUT:     %a.loc5: %C = bind_symbolic_name a 0, %param [symbolic = constants.%a]
=======
// CHECK:STDOUT:     %a.patt: %C = symbolic_binding_pattern a, 0
// CHECK:STDOUT:   } {
// CHECK:STDOUT:     %C.ref: type = name_ref C, imports.%import_ref.1 [template = constants.%C]
// CHECK:STDOUT:     %a.param: %C = param a, runtime_param<invalid>
// CHECK:STDOUT:     %a.loc4: %C = bind_symbolic_name a, 0, %a.param [symbolic = constants.%a]
// CHECK:STDOUT:   }
// CHECK:STDOUT:   %Bar.decl: %Bar.type = class_decl @Bar [template = constants.%Bar.1] {
// CHECK:STDOUT:     %a.patt: %C = symbolic_binding_pattern a, 0
// CHECK:STDOUT:   } {
// CHECK:STDOUT:     %D.ref: type = name_ref D, imports.%import_ref.2 [template = constants.%C]
// CHECK:STDOUT:     %a.param: %C = param a, runtime_param<invalid>
// CHECK:STDOUT:     %a.loc5: %C = bind_symbolic_name a, 0, %a.param [symbolic = constants.%a]
>>>>>>> e617d649
// CHECK:STDOUT:   }
// CHECK:STDOUT: }
// CHECK:STDOUT:
// CHECK:STDOUT: class @C {
// CHECK:STDOUT: !members:
// CHECK:STDOUT:   .Self = imports.%import_ref.5
// CHECK:STDOUT: }
// CHECK:STDOUT:
// CHECK:STDOUT: generic class @Foo(constants.%a: %C) {
<<<<<<< HEAD
// CHECK:STDOUT:   %a.1: %C = bind_symbolic_name a 0 [symbolic = %a.1 (constants.%a)]
// CHECK:STDOUT:   %a.patt.1: %C = symbolic_binding_pattern a 0 [symbolic = %a.patt.1 (constants.%a.patt.2)]
=======
// CHECK:STDOUT:   %a.1: %C = bind_symbolic_name a, 0 [symbolic = %a.1 (constants.%a)]
>>>>>>> e617d649
// CHECK:STDOUT:
// CHECK:STDOUT: !definition:
// CHECK:STDOUT:
// CHECK:STDOUT:   class {
// CHECK:STDOUT:     %.loc4: <witness> = complete_type_witness %.1 [template = constants.%.2]
// CHECK:STDOUT:
// CHECK:STDOUT:   !members:
// CHECK:STDOUT:     .Self = constants.%Foo.2
// CHECK:STDOUT:   }
// CHECK:STDOUT: }
// CHECK:STDOUT:
// CHECK:STDOUT: generic class @Bar(constants.%a: %C) {
<<<<<<< HEAD
// CHECK:STDOUT:   %a.1: %C = bind_symbolic_name a 0 [symbolic = %a.1 (constants.%a)]
// CHECK:STDOUT:   %a.patt.1: %C = symbolic_binding_pattern a 0 [symbolic = %a.patt.1 (constants.%a.patt.2)]
=======
// CHECK:STDOUT:   %a.1: %C = bind_symbolic_name a, 0 [symbolic = %a.1 (constants.%a)]
>>>>>>> e617d649
// CHECK:STDOUT:
// CHECK:STDOUT: !definition:
// CHECK:STDOUT:
// CHECK:STDOUT:   class {
// CHECK:STDOUT:     %.loc5: <witness> = complete_type_witness %.1 [template = constants.%.2]
// CHECK:STDOUT:
// CHECK:STDOUT:   !members:
// CHECK:STDOUT:     .Self = constants.%Bar.2
// CHECK:STDOUT:   }
// CHECK:STDOUT: }
// CHECK:STDOUT:
// CHECK:STDOUT: specific @Foo(constants.%a) {
// CHECK:STDOUT:   %a.1 => constants.%a
// CHECK:STDOUT:   %a.patt.1 => constants.%a
// CHECK:STDOUT: }
// CHECK:STDOUT:
// CHECK:STDOUT: specific @Bar(constants.%a) {
// CHECK:STDOUT:   %a.1 => constants.%a
// CHECK:STDOUT:   %a.patt.1 => constants.%a
// CHECK:STDOUT: }
// CHECK:STDOUT:
// CHECK:STDOUT: --- fail_name_mismatch.carbon
// CHECK:STDOUT:
// CHECK:STDOUT: constants {
// CHECK:STDOUT:   %C: type = class_type @C [template]
// CHECK:STDOUT:   %.1: type = struct_type {} [template]
// CHECK:STDOUT:   %.2: <witness> = complete_type_witness %.1 [template]
<<<<<<< HEAD
// CHECK:STDOUT:   %a: %C = bind_symbolic_name a 0 [symbolic]
// CHECK:STDOUT:   %a.patt: %C = symbolic_binding_pattern a 0 [symbolic]
=======
// CHECK:STDOUT:   %a: %C = bind_symbolic_name a, 0 [symbolic]
>>>>>>> e617d649
// CHECK:STDOUT:   %Foo.type: type = generic_class_type @Foo [template]
// CHECK:STDOUT:   %.3: type = tuple_type () [template]
// CHECK:STDOUT:   %Foo.1: %Foo.type = struct_value () [template]
// CHECK:STDOUT:   %Foo.2: type = class_type @Foo, @Foo(%a) [symbolic]
<<<<<<< HEAD
// CHECK:STDOUT:   %b: %C = bind_symbolic_name b 0 [symbolic]
// CHECK:STDOUT:   %b.patt: %C = symbolic_binding_pattern b 0 [symbolic]
=======
// CHECK:STDOUT:   %b: %C = bind_symbolic_name b, 0 [symbolic]
>>>>>>> e617d649
// CHECK:STDOUT:   %.type: type = generic_class_type @.1 [template]
// CHECK:STDOUT:   %.4: %.type = struct_value () [template]
// CHECK:STDOUT:   %.5: type = class_type @.1, @.1(%b) [symbolic]
// CHECK:STDOUT: }
// CHECK:STDOUT:
// CHECK:STDOUT: file {
// CHECK:STDOUT:   package: <namespace> = namespace [template] {
// CHECK:STDOUT:     .C = %C.decl
// CHECK:STDOUT:     .D = %D
// CHECK:STDOUT:     .Foo = %Foo.decl
// CHECK:STDOUT:   }
// CHECK:STDOUT:   %C.decl: type = class_decl @C [template = constants.%C] {} {}
// CHECK:STDOUT:   %C.ref: type = name_ref C, %C.decl [template = constants.%C]
// CHECK:STDOUT:   %D: type = bind_alias D, %C.decl [template = constants.%C]
// CHECK:STDOUT:   %Foo.decl: %Foo.type = class_decl @Foo [template = constants.%Foo.1] {
<<<<<<< HEAD
// CHECK:STDOUT:     %a.patt.loc7: %C = symbolic_binding_pattern a 0 [symbolic = %a.patt.1 (constants.%a.patt)]
// CHECK:STDOUT:     %a.param_patt: %C = param_pattern %a.patt.loc7, runtime_param<invalid> [symbolic = %a.patt.1 (constants.%a.patt)]
// CHECK:STDOUT:   } {
// CHECK:STDOUT:     %C.ref: type = name_ref C, file.%C.decl [template = constants.%C]
// CHECK:STDOUT:     %param: %C = param runtime_param<invalid>
// CHECK:STDOUT:     %a.loc7: %C = bind_symbolic_name a 0, %param [symbolic = %a.1 (constants.%a)]
// CHECK:STDOUT:   }
// CHECK:STDOUT:   %.decl: %.type = class_decl @.1 [template = constants.%.4] {
// CHECK:STDOUT:     %b.patt.loc15: %C = symbolic_binding_pattern b 0 [symbolic = %b.patt.1 (constants.%b.patt)]
// CHECK:STDOUT:     %b.param_patt: %C = param_pattern %b.patt.loc15, runtime_param<invalid> [symbolic = %b.patt.1 (constants.%b.patt)]
// CHECK:STDOUT:   } {
// CHECK:STDOUT:     %D.ref: type = name_ref D, file.%D [template = constants.%C]
// CHECK:STDOUT:     %param: %C = param runtime_param<invalid>
// CHECK:STDOUT:     %b.loc15: %C = bind_symbolic_name b 0, %param [symbolic = %b.1 (constants.%b)]
=======
// CHECK:STDOUT:     %a.patt: %C = symbolic_binding_pattern a, 0
// CHECK:STDOUT:   } {
// CHECK:STDOUT:     %C.ref: type = name_ref C, file.%C.decl [template = constants.%C]
// CHECK:STDOUT:     %a.param: %C = param a, runtime_param<invalid>
// CHECK:STDOUT:     %a.loc7: %C = bind_symbolic_name a, 0, %a.param [symbolic = %a.1 (constants.%a)]
// CHECK:STDOUT:   }
// CHECK:STDOUT:   %.decl: %.type = class_decl @.1 [template = constants.%.4] {
// CHECK:STDOUT:     %b.patt: %C = symbolic_binding_pattern b, 0
// CHECK:STDOUT:   } {
// CHECK:STDOUT:     %D.ref: type = name_ref D, file.%D [template = constants.%C]
// CHECK:STDOUT:     %b.param: %C = param b, runtime_param<invalid>
// CHECK:STDOUT:     %b.loc15: %C = bind_symbolic_name b, 0, %b.param [symbolic = %b.1 (constants.%b)]
>>>>>>> e617d649
// CHECK:STDOUT:   }
// CHECK:STDOUT: }
// CHECK:STDOUT:
// CHECK:STDOUT: class @C {
// CHECK:STDOUT:   %.loc4: <witness> = complete_type_witness %.1 [template = constants.%.2]
// CHECK:STDOUT:
// CHECK:STDOUT: !members:
// CHECK:STDOUT:   .Self = constants.%C
// CHECK:STDOUT: }
// CHECK:STDOUT:
// CHECK:STDOUT: generic class @Foo(%a.loc7: %C) {
<<<<<<< HEAD
// CHECK:STDOUT:   %a.1: %C = bind_symbolic_name a 0 [symbolic = %a.1 (constants.%a)]
// CHECK:STDOUT:   %a.patt.1: %C = symbolic_binding_pattern a 0 [symbolic = %a.patt.1 (constants.%a.patt)]
=======
// CHECK:STDOUT:   %a.1: %C = bind_symbolic_name a, 0 [symbolic = %a.1 (constants.%a)]
>>>>>>> e617d649
// CHECK:STDOUT:
// CHECK:STDOUT:   class;
// CHECK:STDOUT: }
// CHECK:STDOUT:
// CHECK:STDOUT: generic class @.1(%b.loc15: %C) {
<<<<<<< HEAD
// CHECK:STDOUT:   %b.1: %C = bind_symbolic_name b 0 [symbolic = %b.1 (constants.%b)]
// CHECK:STDOUT:   %b.patt.1: %C = symbolic_binding_pattern b 0 [symbolic = %b.patt.1 (constants.%b.patt)]
=======
// CHECK:STDOUT:   %b.1: %C = bind_symbolic_name b, 0 [symbolic = %b.1 (constants.%b)]
>>>>>>> e617d649
// CHECK:STDOUT:
// CHECK:STDOUT: !definition:
// CHECK:STDOUT:
// CHECK:STDOUT:   class {
// CHECK:STDOUT:     %.loc15: <witness> = complete_type_witness %.1 [template = constants.%.2]
// CHECK:STDOUT:
// CHECK:STDOUT:   !members:
// CHECK:STDOUT:     .Self = constants.%.5
// CHECK:STDOUT:   }
// CHECK:STDOUT: }
// CHECK:STDOUT:
// CHECK:STDOUT: specific @Foo(constants.%a) {
// CHECK:STDOUT:   %a.1 => constants.%a
// CHECK:STDOUT:   %a.patt.1 => constants.%a
// CHECK:STDOUT: }
// CHECK:STDOUT:
// CHECK:STDOUT: specific @.1(constants.%b) {
// CHECK:STDOUT:   %b.1 => constants.%b
// CHECK:STDOUT:   %b.patt.1 => constants.%b
// CHECK:STDOUT: }
// CHECK:STDOUT:
// CHECK:STDOUT: --- fail_alias.carbon
// CHECK:STDOUT:
// CHECK:STDOUT: constants {
// CHECK:STDOUT:   %C: type = class_type @C [template]
// CHECK:STDOUT:   %.1: type = struct_type {} [template]
// CHECK:STDOUT:   %.2: <witness> = complete_type_witness %.1 [template]
<<<<<<< HEAD
// CHECK:STDOUT:   %a: %C = bind_symbolic_name a 0 [symbolic]
// CHECK:STDOUT:   %a.patt.1: %C = symbolic_binding_pattern a 0 [symbolic]
=======
// CHECK:STDOUT:   %a: %C = bind_symbolic_name a, 0 [symbolic]
>>>>>>> e617d649
// CHECK:STDOUT:   %Foo.type: type = generic_class_type @Foo [template]
// CHECK:STDOUT:   %.3: type = tuple_type () [template]
// CHECK:STDOUT:   %Foo.1: %Foo.type = struct_value () [template]
// CHECK:STDOUT:   %Foo.2: type = class_type @Foo, @Foo(%a) [symbolic]
// CHECK:STDOUT:   %a.patt.2: %C = symbolic_binding_pattern a 0 [symbolic]
// CHECK:STDOUT:   %.type: type = generic_class_type @.1 [template]
// CHECK:STDOUT:   %.4: %.type = struct_value () [template]
// CHECK:STDOUT:   %.5: type = class_type @.1, @.1(%a) [symbolic]
// CHECK:STDOUT: }
// CHECK:STDOUT:
// CHECK:STDOUT: file {
// CHECK:STDOUT:   package: <namespace> = namespace [template] {
// CHECK:STDOUT:     .C = %C.decl
// CHECK:STDOUT:     .D = %D
// CHECK:STDOUT:     .Foo = %Foo.decl
// CHECK:STDOUT:   }
// CHECK:STDOUT:   %C.decl: type = class_decl @C [template = constants.%C] {} {}
// CHECK:STDOUT:   %C.ref: type = name_ref C, %C.decl [template = constants.%C]
// CHECK:STDOUT:   %D: type = bind_alias D, %C.decl [template = constants.%C]
// CHECK:STDOUT:   %Foo.decl: %Foo.type = class_decl @Foo [template = constants.%Foo.1] {
<<<<<<< HEAD
// CHECK:STDOUT:     %a.patt.loc7: %C = symbolic_binding_pattern a 0 [symbolic = %a.patt.1 (constants.%a.patt.1)]
// CHECK:STDOUT:     %a.param_patt: %C = param_pattern %a.patt.loc7, runtime_param<invalid> [symbolic = %a.patt.1 (constants.%a.patt.1)]
// CHECK:STDOUT:   } {
// CHECK:STDOUT:     %C.ref: type = name_ref C, file.%C.decl [template = constants.%C]
// CHECK:STDOUT:     %param: %C = param runtime_param<invalid>
// CHECK:STDOUT:     %a.loc7: %C = bind_symbolic_name a 0, %param [symbolic = %a.1 (constants.%a)]
// CHECK:STDOUT:   }
// CHECK:STDOUT:   %.decl: %.type = class_decl @.1 [template = constants.%.4] {
// CHECK:STDOUT:     %a.patt.loc15: %C = symbolic_binding_pattern a 0 [symbolic = %a.patt.1 (constants.%a.patt.2)]
// CHECK:STDOUT:     %a.param_patt: %C = param_pattern %a.patt.loc15, runtime_param<invalid> [symbolic = %a.patt.1 (constants.%a.patt.2)]
// CHECK:STDOUT:   } {
// CHECK:STDOUT:     %D.ref: type = name_ref D, file.%D [template = constants.%C]
// CHECK:STDOUT:     %param: %C = param runtime_param<invalid>
// CHECK:STDOUT:     %a.loc15: %C = bind_symbolic_name a 0, %param [symbolic = %a.1 (constants.%a)]
=======
// CHECK:STDOUT:     %a.patt: %C = symbolic_binding_pattern a, 0
// CHECK:STDOUT:   } {
// CHECK:STDOUT:     %C.ref: type = name_ref C, file.%C.decl [template = constants.%C]
// CHECK:STDOUT:     %a.param: %C = param a, runtime_param<invalid>
// CHECK:STDOUT:     %a.loc7: %C = bind_symbolic_name a, 0, %a.param [symbolic = %a.1 (constants.%a)]
// CHECK:STDOUT:   }
// CHECK:STDOUT:   %.decl: %.type = class_decl @.1 [template = constants.%.4] {
// CHECK:STDOUT:     %a.patt: %C = symbolic_binding_pattern a, 0
// CHECK:STDOUT:   } {
// CHECK:STDOUT:     %D.ref: type = name_ref D, file.%D [template = constants.%C]
// CHECK:STDOUT:     %a.param: %C = param a, runtime_param<invalid>
// CHECK:STDOUT:     %a.loc15: %C = bind_symbolic_name a, 0, %a.param [symbolic = %a.1 (constants.%a)]
>>>>>>> e617d649
// CHECK:STDOUT:   }
// CHECK:STDOUT: }
// CHECK:STDOUT:
// CHECK:STDOUT: class @C {
// CHECK:STDOUT:   %.loc4: <witness> = complete_type_witness %.1 [template = constants.%.2]
// CHECK:STDOUT:
// CHECK:STDOUT: !members:
// CHECK:STDOUT:   .Self = constants.%C
// CHECK:STDOUT: }
// CHECK:STDOUT:
// CHECK:STDOUT: generic class @Foo(%a.loc7: %C) {
<<<<<<< HEAD
// CHECK:STDOUT:   %a.1: %C = bind_symbolic_name a 0 [symbolic = %a.1 (constants.%a)]
// CHECK:STDOUT:   %a.patt.1: %C = symbolic_binding_pattern a 0 [symbolic = %a.patt.1 (constants.%a.patt.1)]
=======
// CHECK:STDOUT:   %a.1: %C = bind_symbolic_name a, 0 [symbolic = %a.1 (constants.%a)]
>>>>>>> e617d649
// CHECK:STDOUT:
// CHECK:STDOUT:   class;
// CHECK:STDOUT: }
// CHECK:STDOUT:
// CHECK:STDOUT: generic class @.1(%a.loc15: %C) {
<<<<<<< HEAD
// CHECK:STDOUT:   %a.1: %C = bind_symbolic_name a 0 [symbolic = %a.1 (constants.%a)]
// CHECK:STDOUT:   %a.patt.1: %C = symbolic_binding_pattern a 0 [symbolic = %a.patt.1 (constants.%a.patt.2)]
=======
// CHECK:STDOUT:   %a.1: %C = bind_symbolic_name a, 0 [symbolic = %a.1 (constants.%a)]
>>>>>>> e617d649
// CHECK:STDOUT:
// CHECK:STDOUT: !definition:
// CHECK:STDOUT:
// CHECK:STDOUT:   class {
// CHECK:STDOUT:     %.loc15: <witness> = complete_type_witness %.1 [template = constants.%.2]
// CHECK:STDOUT:
// CHECK:STDOUT:   !members:
// CHECK:STDOUT:     .Self = constants.%.5
// CHECK:STDOUT:   }
// CHECK:STDOUT: }
// CHECK:STDOUT:
// CHECK:STDOUT: specific @Foo(constants.%a) {
// CHECK:STDOUT:   %a.1 => constants.%a
// CHECK:STDOUT:   %a.patt.1 => constants.%a
// CHECK:STDOUT: }
// CHECK:STDOUT:
// CHECK:STDOUT: specific @.1(constants.%a) {
// CHECK:STDOUT:   %a.1 => constants.%a
// CHECK:STDOUT:   %a.patt.1 => constants.%a
// CHECK:STDOUT: }
// CHECK:STDOUT:
// CHECK:STDOUT: --- fail_deduced_alias.carbon
// CHECK:STDOUT:
// CHECK:STDOUT: constants {
// CHECK:STDOUT:   %C: type = class_type @C [template]
// CHECK:STDOUT:   %.1: type = struct_type {} [template]
// CHECK:STDOUT:   %.2: <witness> = complete_type_witness %.1 [template]
<<<<<<< HEAD
// CHECK:STDOUT:   %a: %C = bind_symbolic_name a 0 [symbolic]
// CHECK:STDOUT:   %a.patt.1: %C = symbolic_binding_pattern a 0 [symbolic]
=======
// CHECK:STDOUT:   %a: %C = bind_symbolic_name a, 0 [symbolic]
>>>>>>> e617d649
// CHECK:STDOUT:   %Foo.type: type = generic_class_type @Foo [template]
// CHECK:STDOUT:   %.3: type = tuple_type () [template]
// CHECK:STDOUT:   %Foo.1: %Foo.type = struct_value () [template]
// CHECK:STDOUT:   %Foo.2: type = class_type @Foo, @Foo(%a) [symbolic]
// CHECK:STDOUT:   %a.patt.2: %C = symbolic_binding_pattern a 0 [symbolic]
// CHECK:STDOUT:   %.type: type = generic_class_type @.1 [template]
// CHECK:STDOUT:   %.4: %.type = struct_value () [template]
// CHECK:STDOUT:   %.5: type = class_type @.1, @.1(%a) [symbolic]
// CHECK:STDOUT: }
// CHECK:STDOUT:
// CHECK:STDOUT: file {
// CHECK:STDOUT:   package: <namespace> = namespace [template] {
// CHECK:STDOUT:     .C = %C.decl
// CHECK:STDOUT:     .D = %D
// CHECK:STDOUT:     .Foo = %Foo.decl
// CHECK:STDOUT:   }
// CHECK:STDOUT:   %C.decl: type = class_decl @C [template = constants.%C] {} {}
// CHECK:STDOUT:   %C.ref: type = name_ref C, %C.decl [template = constants.%C]
// CHECK:STDOUT:   %D: type = bind_alias D, %C.decl [template = constants.%C]
// CHECK:STDOUT:   %Foo.decl: %Foo.type = class_decl @Foo [template = constants.%Foo.1] {
<<<<<<< HEAD
// CHECK:STDOUT:     %a.patt.loc7: %C = symbolic_binding_pattern a 0 [symbolic = %a.patt.1 (constants.%a.patt.1)]
// CHECK:STDOUT:     %a.param_patt: %C = param_pattern %a.patt.loc7, runtime_param<invalid> [symbolic = %a.patt.1 (constants.%a.patt.1)]
// CHECK:STDOUT:   } {
// CHECK:STDOUT:     %C.ref: type = name_ref C, file.%C.decl [template = constants.%C]
// CHECK:STDOUT:     %param: %C = param runtime_param<invalid>
// CHECK:STDOUT:     %a.loc7: %C = bind_symbolic_name a 0, %param [symbolic = %a.1 (constants.%a)]
// CHECK:STDOUT:   }
// CHECK:STDOUT:   %.decl: %.type = class_decl @.1 [template = constants.%.4] {
// CHECK:STDOUT:     %a.patt.loc15: %C = symbolic_binding_pattern a 0 [symbolic = %a.patt.1 (constants.%a.patt.2)]
// CHECK:STDOUT:     %a.param_patt: %C = param_pattern %a.patt.loc15, runtime_param<invalid> [symbolic = %a.patt.1 (constants.%a.patt.2)]
// CHECK:STDOUT:   } {
// CHECK:STDOUT:     %D.ref: type = name_ref D, file.%D [template = constants.%C]
// CHECK:STDOUT:     %param: %C = param runtime_param<invalid>
// CHECK:STDOUT:     %a.loc15: %C = bind_symbolic_name a 0, %param [symbolic = %a.1 (constants.%a)]
=======
// CHECK:STDOUT:     %a.patt: %C = symbolic_binding_pattern a, 0
// CHECK:STDOUT:   } {
// CHECK:STDOUT:     %C.ref: type = name_ref C, file.%C.decl [template = constants.%C]
// CHECK:STDOUT:     %a.param: %C = param a, runtime_param<invalid>
// CHECK:STDOUT:     %a.loc7: %C = bind_symbolic_name a, 0, %a.param [symbolic = %a.1 (constants.%a)]
// CHECK:STDOUT:   }
// CHECK:STDOUT:   %.decl: %.type = class_decl @.1 [template = constants.%.4] {
// CHECK:STDOUT:     %a.patt: %C = symbolic_binding_pattern a, 0
// CHECK:STDOUT:   } {
// CHECK:STDOUT:     %D.ref: type = name_ref D, file.%D [template = constants.%C]
// CHECK:STDOUT:     %a.param: %C = param a, runtime_param<invalid>
// CHECK:STDOUT:     %a.loc15: %C = bind_symbolic_name a, 0, %a.param [symbolic = %a.1 (constants.%a)]
>>>>>>> e617d649
// CHECK:STDOUT:   }
// CHECK:STDOUT: }
// CHECK:STDOUT:
// CHECK:STDOUT: class @C {
// CHECK:STDOUT:   %.loc4: <witness> = complete_type_witness %.1 [template = constants.%.2]
// CHECK:STDOUT:
// CHECK:STDOUT: !members:
// CHECK:STDOUT:   .Self = constants.%C
// CHECK:STDOUT: }
// CHECK:STDOUT:
// CHECK:STDOUT: generic class @Foo(%a.loc7: %C) {
<<<<<<< HEAD
// CHECK:STDOUT:   %a.1: %C = bind_symbolic_name a 0 [symbolic = %a.1 (constants.%a)]
// CHECK:STDOUT:   %a.patt.1: %C = symbolic_binding_pattern a 0 [symbolic = %a.patt.1 (constants.%a.patt.1)]
=======
// CHECK:STDOUT:   %a.1: %C = bind_symbolic_name a, 0 [symbolic = %a.1 (constants.%a)]
>>>>>>> e617d649
// CHECK:STDOUT:
// CHECK:STDOUT:   class;
// CHECK:STDOUT: }
// CHECK:STDOUT:
// CHECK:STDOUT: generic class @.1(%a.loc15: %C) {
<<<<<<< HEAD
// CHECK:STDOUT:   %a.1: %C = bind_symbolic_name a 0 [symbolic = %a.1 (constants.%a)]
// CHECK:STDOUT:   %a.patt.1: %C = symbolic_binding_pattern a 0 [symbolic = %a.patt.1 (constants.%a.patt.2)]
=======
// CHECK:STDOUT:   %a.1: %C = bind_symbolic_name a, 0 [symbolic = %a.1 (constants.%a)]
>>>>>>> e617d649
// CHECK:STDOUT:
// CHECK:STDOUT: !definition:
// CHECK:STDOUT:
// CHECK:STDOUT:   class {
// CHECK:STDOUT:     %.loc15: <witness> = complete_type_witness %.1 [template = constants.%.2]
// CHECK:STDOUT:
// CHECK:STDOUT:   !members:
// CHECK:STDOUT:     .Self = constants.%.5
// CHECK:STDOUT:   }
// CHECK:STDOUT: }
// CHECK:STDOUT:
// CHECK:STDOUT: specific @Foo(constants.%a) {
// CHECK:STDOUT:   %a.1 => constants.%a
// CHECK:STDOUT:   %a.patt.1 => constants.%a
// CHECK:STDOUT: }
// CHECK:STDOUT:
// CHECK:STDOUT: specific @.1(constants.%a) {
// CHECK:STDOUT:   %a.1 => constants.%a
// CHECK:STDOUT:   %a.patt.1 => constants.%a
// CHECK:STDOUT: }
// CHECK:STDOUT:
// CHECK:STDOUT: --- alias_two_file.carbon
// CHECK:STDOUT:
// CHECK:STDOUT: constants {
// CHECK:STDOUT:   %C: type = class_type @C [template]
// CHECK:STDOUT:   %.1: type = struct_type {} [template]
// CHECK:STDOUT:   %.2: <witness> = complete_type_witness %.1 [template]
<<<<<<< HEAD
// CHECK:STDOUT:   %a: %C = bind_symbolic_name a 0 [symbolic]
// CHECK:STDOUT:   %a.patt: %C = symbolic_binding_pattern a 0 [symbolic]
=======
// CHECK:STDOUT:   %a: %C = bind_symbolic_name a, 0 [symbolic]
>>>>>>> e617d649
// CHECK:STDOUT:   %Foo.type: type = generic_class_type @Foo [template]
// CHECK:STDOUT:   %.3: type = tuple_type () [template]
// CHECK:STDOUT:   %Foo.1: %Foo.type = struct_value () [template]
// CHECK:STDOUT:   %Foo.2: type = class_type @Foo, @Foo(%a) [symbolic]
// CHECK:STDOUT: }
// CHECK:STDOUT:
// CHECK:STDOUT: file {
// CHECK:STDOUT:   package: <namespace> = namespace [template] {
// CHECK:STDOUT:     .C = %C.decl
// CHECK:STDOUT:     .Foo = %Foo.decl
// CHECK:STDOUT:   }
// CHECK:STDOUT:   %C.decl: type = class_decl @C [template = constants.%C] {} {}
// CHECK:STDOUT:   %Foo.decl: %Foo.type = class_decl @Foo [template = constants.%Foo.1] {
<<<<<<< HEAD
// CHECK:STDOUT:     %a.patt.loc6: %C = symbolic_binding_pattern a 0 [symbolic = %a.patt.1 (constants.%a.patt)]
// CHECK:STDOUT:     %a.param_patt: %C = param_pattern %a.patt.loc6, runtime_param<invalid> [symbolic = %a.patt.1 (constants.%a.patt)]
// CHECK:STDOUT:   } {
// CHECK:STDOUT:     %C.ref: type = name_ref C, file.%C.decl [template = constants.%C]
// CHECK:STDOUT:     %param: %C = param runtime_param<invalid>
// CHECK:STDOUT:     %a.loc6: %C = bind_symbolic_name a 0, %param [symbolic = %a.1 (constants.%a)]
=======
// CHECK:STDOUT:     %a.patt: %C = symbolic_binding_pattern a, 0
// CHECK:STDOUT:   } {
// CHECK:STDOUT:     %C.ref: type = name_ref C, file.%C.decl [template = constants.%C]
// CHECK:STDOUT:     %a.param: %C = param a, runtime_param<invalid>
// CHECK:STDOUT:     %a.loc6: %C = bind_symbolic_name a, 0, %a.param [symbolic = %a.1 (constants.%a)]
>>>>>>> e617d649
// CHECK:STDOUT:   }
// CHECK:STDOUT: }
// CHECK:STDOUT:
// CHECK:STDOUT: class @C {
// CHECK:STDOUT:   %.loc4: <witness> = complete_type_witness %.1 [template = constants.%.2]
// CHECK:STDOUT:
// CHECK:STDOUT: !members:
// CHECK:STDOUT:   .Self = constants.%C
// CHECK:STDOUT: }
// CHECK:STDOUT:
// CHECK:STDOUT: generic class @Foo(%a.loc6: %C) {
<<<<<<< HEAD
// CHECK:STDOUT:   %a.1: %C = bind_symbolic_name a 0 [symbolic = %a.1 (constants.%a)]
// CHECK:STDOUT:   %a.patt.1: %C = symbolic_binding_pattern a 0 [symbolic = %a.patt.1 (constants.%a.patt)]
=======
// CHECK:STDOUT:   %a.1: %C = bind_symbolic_name a, 0 [symbolic = %a.1 (constants.%a)]
>>>>>>> e617d649
// CHECK:STDOUT:
// CHECK:STDOUT:   class;
// CHECK:STDOUT: }
// CHECK:STDOUT:
// CHECK:STDOUT: specific @Foo(constants.%a) {
// CHECK:STDOUT:   %a.1 => constants.%a
// CHECK:STDOUT:   %a.patt.1 => constants.%a
// CHECK:STDOUT: }
// CHECK:STDOUT:
// CHECK:STDOUT: --- todo_fail_alias_two_file.impl.carbon
// CHECK:STDOUT:
// CHECK:STDOUT: constants {
// CHECK:STDOUT:   %C: type = class_type @C [template]
// CHECK:STDOUT:   %.1: type = struct_type {} [template]
// CHECK:STDOUT:   %.2: <witness> = complete_type_witness %.1 [template]
<<<<<<< HEAD
// CHECK:STDOUT:   %a: %C = bind_symbolic_name a 0 [symbolic]
// CHECK:STDOUT:   %a.patt.1: %C = symbolic_binding_pattern a 0 [symbolic]
=======
// CHECK:STDOUT:   %a: %C = bind_symbolic_name a, 0 [symbolic]
>>>>>>> e617d649
// CHECK:STDOUT:   %Foo.type: type = generic_class_type @Foo [template]
// CHECK:STDOUT:   %.3: type = tuple_type () [template]
// CHECK:STDOUT:   %Foo.1: %Foo.type = struct_value () [template]
// CHECK:STDOUT:   %Foo.2: type = class_type @Foo, @Foo(%a) [symbolic]
// CHECK:STDOUT:   %a.patt.2: %C = symbolic_binding_pattern a 0 [symbolic]
// CHECK:STDOUT: }
// CHECK:STDOUT:
// CHECK:STDOUT: imports {
// CHECK:STDOUT:   %import_ref.1: type = import_ref Main//alias_two_file, inst+1, loaded [template = constants.%C]
// CHECK:STDOUT:   %import_ref.2: %Foo.type = import_ref Main//alias_two_file, inst+13, loaded [template = constants.%Foo.1]
// CHECK:STDOUT:   %import_ref.3 = import_ref Main//alias_two_file, inst+2, unloaded
// CHECK:STDOUT: }
// CHECK:STDOUT:
// CHECK:STDOUT: file {
// CHECK:STDOUT:   package: <namespace> = namespace [template] {
// CHECK:STDOUT:     .C = imports.%import_ref.1
// CHECK:STDOUT:     .Foo = %Foo.decl
// CHECK:STDOUT:     .D = %D
// CHECK:STDOUT:   }
// CHECK:STDOUT:   %default.import.loc2_6.1 = import <invalid>
// CHECK:STDOUT:   %default.import.loc2_6.2 = import <invalid>
// CHECK:STDOUT:   %C.ref: type = name_ref C, imports.%import_ref.1 [template = constants.%C]
// CHECK:STDOUT:   %D: type = bind_alias D, imports.%import_ref.1 [template = constants.%C]
// CHECK:STDOUT:   %Foo.decl: %Foo.type = class_decl @Foo [template = constants.%Foo.1] {
<<<<<<< HEAD
// CHECK:STDOUT:     %a.patt.loc6: %C = symbolic_binding_pattern a 0 [symbolic = constants.%a.patt.1]
// CHECK:STDOUT:     %a.param_patt: %C = param_pattern %a.patt.loc6, runtime_param<invalid> [symbolic = constants.%a.patt.1]
// CHECK:STDOUT:   } {
// CHECK:STDOUT:     %D.ref: type = name_ref D, file.%D [template = constants.%C]
// CHECK:STDOUT:     %param: %C = param runtime_param<invalid>
// CHECK:STDOUT:     %a.loc6: %C = bind_symbolic_name a 0, %param [symbolic = constants.%a]
=======
// CHECK:STDOUT:     %a.patt: %C = symbolic_binding_pattern a, 0
// CHECK:STDOUT:   } {
// CHECK:STDOUT:     %D.ref: type = name_ref D, file.%D [template = constants.%C]
// CHECK:STDOUT:     %a.param: %C = param a, runtime_param<invalid>
// CHECK:STDOUT:     %a.loc6: %C = bind_symbolic_name a, 0, %a.param [symbolic = constants.%a]
>>>>>>> e617d649
// CHECK:STDOUT:   }
// CHECK:STDOUT: }
// CHECK:STDOUT:
// CHECK:STDOUT: class @C {
// CHECK:STDOUT: !members:
// CHECK:STDOUT:   .Self = imports.%import_ref.3
// CHECK:STDOUT: }
// CHECK:STDOUT:
// CHECK:STDOUT: generic class @Foo(constants.%a: %C) {
<<<<<<< HEAD
// CHECK:STDOUT:   %a.1: %C = bind_symbolic_name a 0 [symbolic = %a.1 (constants.%a)]
// CHECK:STDOUT:   %a.patt.1: %C = symbolic_binding_pattern a 0 [symbolic = %a.patt.1 (constants.%a.patt.2)]
=======
// CHECK:STDOUT:   %a.1: %C = bind_symbolic_name a, 0 [symbolic = %a.1 (constants.%a)]
>>>>>>> e617d649
// CHECK:STDOUT:
// CHECK:STDOUT: !definition:
// CHECK:STDOUT:
// CHECK:STDOUT:   class {
// CHECK:STDOUT:     %.loc6: <witness> = complete_type_witness %.1 [template = constants.%.2]
// CHECK:STDOUT:
// CHECK:STDOUT:   !members:
// CHECK:STDOUT:     .Self = constants.%Foo.2
// CHECK:STDOUT:   }
// CHECK:STDOUT: }
// CHECK:STDOUT:
// CHECK:STDOUT: specific @Foo(constants.%a) {
// CHECK:STDOUT:   %a.1 => constants.%a
// CHECK:STDOUT:   %a.patt.1 => constants.%a
// CHECK:STDOUT: }
// CHECK:STDOUT:
// CHECK:STDOUT: --- fail_repeat_const.carbon
// CHECK:STDOUT:
// CHECK:STDOUT: constants {
// CHECK:STDOUT:   %C: type = class_type @C [template]
// CHECK:STDOUT:   %.1: type = struct_type {} [template]
// CHECK:STDOUT:   %.2: <witness> = complete_type_witness %.1 [template]
// CHECK:STDOUT:   %.3: type = const_type %C [template]
<<<<<<< HEAD
// CHECK:STDOUT:   %a: %.3 = bind_symbolic_name a 0 [symbolic]
// CHECK:STDOUT:   %a.patt.1: %.3 = symbolic_binding_pattern a 0 [symbolic]
=======
// CHECK:STDOUT:   %a: %.3 = bind_symbolic_name a, 0 [symbolic]
>>>>>>> e617d649
// CHECK:STDOUT:   %Foo.type: type = generic_class_type @Foo [template]
// CHECK:STDOUT:   %.4: type = tuple_type () [template]
// CHECK:STDOUT:   %Foo.1: %Foo.type = struct_value () [template]
// CHECK:STDOUT:   %Foo.2: type = class_type @Foo, @Foo(%a) [symbolic]
// CHECK:STDOUT:   %a.patt.2: %.3 = symbolic_binding_pattern a 0 [symbolic]
// CHECK:STDOUT:   %.type: type = generic_class_type @.1 [template]
// CHECK:STDOUT:   %.5: %.type = struct_value () [template]
// CHECK:STDOUT:   %.6: type = class_type @.1, @.1(%a) [symbolic]
// CHECK:STDOUT: }
// CHECK:STDOUT:
// CHECK:STDOUT: file {
// CHECK:STDOUT:   package: <namespace> = namespace [template] {
// CHECK:STDOUT:     .C = %C.decl
// CHECK:STDOUT:     .Foo = %Foo.decl
// CHECK:STDOUT:   }
// CHECK:STDOUT:   %C.decl: type = class_decl @C [template = constants.%C] {} {}
// CHECK:STDOUT:   %Foo.decl: %Foo.type = class_decl @Foo [template = constants.%Foo.1] {
<<<<<<< HEAD
// CHECK:STDOUT:     %a.patt.loc6: %.3 = symbolic_binding_pattern a 0 [symbolic = %a.patt.1 (constants.%a.patt.1)]
// CHECK:STDOUT:     %a.param_patt: %.3 = param_pattern %a.patt.loc6, runtime_param<invalid> [symbolic = %a.patt.1 (constants.%a.patt.1)]
// CHECK:STDOUT:   } {
// CHECK:STDOUT:     %C.ref: type = name_ref C, file.%C.decl [template = constants.%C]
// CHECK:STDOUT:     %.loc6: type = const_type %C [template = constants.%.3]
// CHECK:STDOUT:     %param: %.3 = param runtime_param<invalid>
// CHECK:STDOUT:     %a.loc6: %.3 = bind_symbolic_name a 0, %param [symbolic = %a.1 (constants.%a)]
// CHECK:STDOUT:   }
// CHECK:STDOUT:   %.decl: %.type = class_decl @.1 [template = constants.%.5] {
// CHECK:STDOUT:     %a.patt.loc18: %.3 = symbolic_binding_pattern a 0 [symbolic = %a.patt.1 (constants.%a.patt.2)]
// CHECK:STDOUT:     %a.param_patt: %.3 = param_pattern %a.patt.loc18, runtime_param<invalid> [symbolic = %a.patt.1 (constants.%a.patt.2)]
=======
// CHECK:STDOUT:     %a.patt: %.3 = symbolic_binding_pattern a, 0
// CHECK:STDOUT:   } {
// CHECK:STDOUT:     %C.ref: type = name_ref C, file.%C.decl [template = constants.%C]
// CHECK:STDOUT:     %.loc6: type = const_type %C [template = constants.%.3]
// CHECK:STDOUT:     %a.param: %.3 = param a, runtime_param<invalid>
// CHECK:STDOUT:     %a.loc6: %.3 = bind_symbolic_name a, 0, %a.param [symbolic = %a.1 (constants.%a)]
// CHECK:STDOUT:   }
// CHECK:STDOUT:   %.decl: %.type = class_decl @.1 [template = constants.%.5] {
// CHECK:STDOUT:     %a.patt: %.3 = symbolic_binding_pattern a, 0
>>>>>>> e617d649
// CHECK:STDOUT:   } {
// CHECK:STDOUT:     %C.ref: type = name_ref C, file.%C.decl [template = constants.%C]
// CHECK:STDOUT:     %.loc18_22: type = const_type %C [template = constants.%.3]
// CHECK:STDOUT:     %.loc18_15: type = const_type %.3 [template = constants.%.3]
<<<<<<< HEAD
// CHECK:STDOUT:     %param: %.3 = param runtime_param<invalid>
// CHECK:STDOUT:     %a.loc18: %.3 = bind_symbolic_name a 0, %param [symbolic = %a.1 (constants.%a)]
=======
// CHECK:STDOUT:     %a.param: %.3 = param a, runtime_param<invalid>
// CHECK:STDOUT:     %a.loc18: %.3 = bind_symbolic_name a, 0, %a.param [symbolic = %a.1 (constants.%a)]
>>>>>>> e617d649
// CHECK:STDOUT:   }
// CHECK:STDOUT: }
// CHECK:STDOUT:
// CHECK:STDOUT: class @C {
// CHECK:STDOUT:   %.loc4: <witness> = complete_type_witness %.1 [template = constants.%.2]
// CHECK:STDOUT:
// CHECK:STDOUT: !members:
// CHECK:STDOUT:   .Self = constants.%C
// CHECK:STDOUT: }
// CHECK:STDOUT:
// CHECK:STDOUT: generic class @Foo(%a.loc6: %.3) {
<<<<<<< HEAD
// CHECK:STDOUT:   %a.1: %.3 = bind_symbolic_name a 0 [symbolic = %a.1 (constants.%a)]
// CHECK:STDOUT:   %a.patt.1: %.3 = symbolic_binding_pattern a 0 [symbolic = %a.patt.1 (constants.%a.patt.1)]
=======
// CHECK:STDOUT:   %a.1: %.3 = bind_symbolic_name a, 0 [symbolic = %a.1 (constants.%a)]
>>>>>>> e617d649
// CHECK:STDOUT:
// CHECK:STDOUT:   class;
// CHECK:STDOUT: }
// CHECK:STDOUT:
// CHECK:STDOUT: generic class @.1(%a.loc18: %.3) {
<<<<<<< HEAD
// CHECK:STDOUT:   %a.1: %.3 = bind_symbolic_name a 0 [symbolic = %a.1 (constants.%a)]
// CHECK:STDOUT:   %a.patt.1: %.3 = symbolic_binding_pattern a 0 [symbolic = %a.patt.1 (constants.%a.patt.2)]
=======
// CHECK:STDOUT:   %a.1: %.3 = bind_symbolic_name a, 0 [symbolic = %a.1 (constants.%a)]
>>>>>>> e617d649
// CHECK:STDOUT:
// CHECK:STDOUT: !definition:
// CHECK:STDOUT:
// CHECK:STDOUT:   class {
// CHECK:STDOUT:     %.loc18_33: <witness> = complete_type_witness %.1 [template = constants.%.2]
// CHECK:STDOUT:
// CHECK:STDOUT:   !members:
// CHECK:STDOUT:     .Self = constants.%.6
// CHECK:STDOUT:   }
// CHECK:STDOUT: }
// CHECK:STDOUT:
// CHECK:STDOUT: specific @Foo(constants.%a) {
// CHECK:STDOUT:   %a.1 => constants.%a
// CHECK:STDOUT:   %a.patt.1 => constants.%a
// CHECK:STDOUT: }
// CHECK:STDOUT:
// CHECK:STDOUT: specific @.1(constants.%a) {
// CHECK:STDOUT:   %a.1 => constants.%a
// CHECK:STDOUT:   %a.patt.1 => constants.%a
// CHECK:STDOUT: }
// CHECK:STDOUT:
// CHECK:STDOUT: --- fail_self_type.carbon
// CHECK:STDOUT:
// CHECK:STDOUT: constants {
// CHECK:STDOUT:   %Base: type = class_type @Base [template]
// CHECK:STDOUT:   %.1: type = tuple_type () [template]
// CHECK:STDOUT:   %.2: type = unbound_element_type %Base, %.1 [template]
// CHECK:STDOUT:   %.3: type = ptr_type %Base [template]
// CHECK:STDOUT:   %F.type: type = fn_type @F [template]
// CHECK:STDOUT:   %F: %F.type = struct_value () [template]
// CHECK:STDOUT:   %.4: type = struct_type {.a: %.1} [template]
// CHECK:STDOUT:   %.5: <witness> = complete_type_witness %.4 [template]
// CHECK:STDOUT:   %.type: type = fn_type @.1 [template]
// CHECK:STDOUT:   %.6: %.type = struct_value () [template]
// CHECK:STDOUT:   %.7: type = ptr_type %.4 [template]
// CHECK:STDOUT:   %tuple: %.1 = tuple_value () [template]
// CHECK:STDOUT: }
// CHECK:STDOUT:
// CHECK:STDOUT: file {
// CHECK:STDOUT:   package: <namespace> = namespace [template] {
// CHECK:STDOUT:     .Base = %Base.decl
// CHECK:STDOUT:   }
// CHECK:STDOUT:   %Base.decl: type = class_decl @Base [template = constants.%Base] {} {}
// CHECK:STDOUT:   %.decl: %.type = fn_decl @.1 [template = constants.%.6] {
// CHECK:STDOUT:     %self.patt: %.3 = binding_pattern self
// CHECK:STDOUT:     %self.param_patt: %.3 = param_pattern %self.patt, runtime_param0
// CHECK:STDOUT:     %.loc16_11: %Base = addr_pattern %self.param_patt
// CHECK:STDOUT:   } {
// CHECK:STDOUT:     %Base.ref: type = name_ref Base, file.%Base.decl [template = constants.%Base]
// CHECK:STDOUT:     %.loc16_26: type = ptr_type %Base [template = constants.%.3]
// CHECK:STDOUT:     %param: %.3 = param runtime_param0
// CHECK:STDOUT:     %self: %.3 = bind_name self, %param
// CHECK:STDOUT:   }
// CHECK:STDOUT: }
// CHECK:STDOUT:
// CHECK:STDOUT: class @Base {
// CHECK:STDOUT:   %.loc5_11.1: %.1 = tuple_literal ()
// CHECK:STDOUT:   %.loc5_11.2: type = converted %.loc5_11.1, constants.%.1 [template = constants.%.1]
// CHECK:STDOUT:   %.loc5_8: %.2 = field_decl a, element0 [template]
// CHECK:STDOUT:   %F.decl: %F.type = fn_decl @F [template = constants.%F] {
// CHECK:STDOUT:     %self.patt: %.3 = binding_pattern self
// CHECK:STDOUT:     %self.param_patt: %.3 = param_pattern %self.patt, runtime_param0
// CHECK:STDOUT:     %.loc7_8: %Base = addr_pattern %self.param_patt
// CHECK:STDOUT:   } {
// CHECK:STDOUT:     %Self.ref: type = name_ref Self, constants.%Base [template = constants.%Base]
// CHECK:STDOUT:     %.loc7_23: type = ptr_type %Base [template = constants.%.3]
// CHECK:STDOUT:     %param: %.3 = param runtime_param0
// CHECK:STDOUT:     %self: %.3 = bind_name self, %param
// CHECK:STDOUT:   }
// CHECK:STDOUT:   %.loc8: <witness> = complete_type_witness %.4 [template = constants.%.5]
// CHECK:STDOUT:
// CHECK:STDOUT: !members:
// CHECK:STDOUT:   .Self = constants.%Base
// CHECK:STDOUT:   .a = %.loc5_8
// CHECK:STDOUT:   .F = %F.decl
// CHECK:STDOUT: }
// CHECK:STDOUT:
// CHECK:STDOUT: fn @F[addr %self.param_patt: %.3]();
// CHECK:STDOUT:
// CHECK:STDOUT: fn @.1[addr %self.param_patt: %.3]() {
// CHECK:STDOUT: !entry:
// CHECK:STDOUT:   %self.ref: %.3 = name_ref self, %self
// CHECK:STDOUT:   %.loc17_4: ref %Base = deref %self.ref
// CHECK:STDOUT:   %a.ref: %.2 = name_ref a, @Base.%.loc5_8 [template = @Base.%.loc5_8]
// CHECK:STDOUT:   %.loc17_10: ref %.1 = class_element_access %.loc17_4, element0
// CHECK:STDOUT:   %.loc17_16.1: %.1 = tuple_literal ()
// CHECK:STDOUT:   %.loc17_16.2: init %.1 = tuple_init () to %.loc17_10 [template = constants.%tuple]
// CHECK:STDOUT:   %.loc17_13: init %.1 = converted %.loc17_16.1, %.loc17_16.2 [template = constants.%tuple]
// CHECK:STDOUT:   assign %.loc17_10, %.loc17_13
// CHECK:STDOUT:   return
// CHECK:STDOUT: }
// CHECK:STDOUT:<|MERGE_RESOLUTION|>--- conflicted
+++ resolved
@@ -185,22 +185,18 @@
 // CHECK:STDOUT:   %C: type = class_type @C [template]
 // CHECK:STDOUT:   %.1: type = struct_type {} [template]
 // CHECK:STDOUT:   %.2: <witness> = complete_type_witness %.1 [template]
-<<<<<<< HEAD
-// CHECK:STDOUT:   %a: %C = bind_symbolic_name a 0 [symbolic]
-// CHECK:STDOUT:   %a.patt.1: %C = symbolic_binding_pattern a 0 [symbolic]
-=======
 // CHECK:STDOUT:   %a: %C = bind_symbolic_name a, 0 [symbolic]
->>>>>>> e617d649
+// CHECK:STDOUT:   %a.patt.1: %C = symbolic_binding_pattern a, 0 [symbolic]
 // CHECK:STDOUT:   %Foo.type: type = generic_class_type @Foo [template]
 // CHECK:STDOUT:   %.3: type = tuple_type () [template]
 // CHECK:STDOUT:   %Foo.1: %Foo.type = struct_value () [template]
 // CHECK:STDOUT:   %Foo.2: type = class_type @Foo, @Foo(%a) [symbolic]
-// CHECK:STDOUT:   %a.patt.2: %C = symbolic_binding_pattern a 0 [symbolic]
-// CHECK:STDOUT:   %a.patt.3: %C = symbolic_binding_pattern a 0 [symbolic]
+// CHECK:STDOUT:   %a.patt.2: %C = symbolic_binding_pattern a, 0 [symbolic]
+// CHECK:STDOUT:   %a.patt.3: %C = symbolic_binding_pattern a, 0 [symbolic]
 // CHECK:STDOUT:   %Bar.type: type = generic_class_type @Bar [template]
 // CHECK:STDOUT:   %Bar.1: %Bar.type = struct_value () [template]
 // CHECK:STDOUT:   %Bar.2: type = class_type @Bar, @Bar(%a) [symbolic]
-// CHECK:STDOUT:   %a.patt.4: %C = symbolic_binding_pattern a 0 [symbolic]
+// CHECK:STDOUT:   %a.patt.4: %C = symbolic_binding_pattern a, 0 [symbolic]
 // CHECK:STDOUT: }
 // CHECK:STDOUT:
 // CHECK:STDOUT: file {
@@ -214,65 +210,36 @@
 // CHECK:STDOUT:   %C.ref: type = name_ref C, %C.decl [template = constants.%C]
 // CHECK:STDOUT:   %D: type = bind_alias D, %C.decl [template = constants.%C]
 // CHECK:STDOUT:   %Foo.decl.loc7: %Foo.type = class_decl @Foo [template = constants.%Foo.1] {
-<<<<<<< HEAD
-// CHECK:STDOUT:     %a.patt.loc8: %C = symbolic_binding_pattern a 0 [symbolic = constants.%a.patt.2]
+// CHECK:STDOUT:     %a.patt.loc8: %C = symbolic_binding_pattern a, 0 [symbolic = constants.%a.patt.2]
 // CHECK:STDOUT:     %a.param_patt: %C = param_pattern %a.patt.loc8, runtime_param<invalid> [symbolic = constants.%a.patt.2]
 // CHECK:STDOUT:   } {
 // CHECK:STDOUT:     %C.ref.loc7: type = name_ref C, file.%C.decl [template = constants.%C]
 // CHECK:STDOUT:     %param.loc7: %C = param runtime_param<invalid>
-// CHECK:STDOUT:     %a.loc7: %C = bind_symbolic_name a 0, %param.loc7 [symbolic = %a.1 (constants.%a)]
+// CHECK:STDOUT:     %a.loc7: %C = bind_symbolic_name a, 0, %param.loc7 [symbolic = %a.1 (constants.%a)]
 // CHECK:STDOUT:   }
 // CHECK:STDOUT:   %Foo.decl.loc8: %Foo.type = class_decl @Foo [template = constants.%Foo.1] {
-// CHECK:STDOUT:     %a.patt.loc8: %C = symbolic_binding_pattern a 0 [symbolic = constants.%a.patt.2]
+// CHECK:STDOUT:     %a.patt.loc8: %C = symbolic_binding_pattern a, 0 [symbolic = constants.%a.patt.2]
 // CHECK:STDOUT:     %a.param_patt: %C = param_pattern %a.patt.loc8, runtime_param<invalid> [symbolic = constants.%a.patt.2]
 // CHECK:STDOUT:   } {
 // CHECK:STDOUT:     %C.ref.loc8: type = name_ref C, file.%C.decl [template = constants.%C]
 // CHECK:STDOUT:     %param.loc8: %C = param runtime_param<invalid>
-// CHECK:STDOUT:     %a.loc8: %C = bind_symbolic_name a 0, %param.loc8 [symbolic = constants.%a]
+// CHECK:STDOUT:     %a.loc8: %C = bind_symbolic_name a, 0, %param.loc8 [symbolic = constants.%a]
 // CHECK:STDOUT:   }
 // CHECK:STDOUT:   %Bar.decl.loc10: %Bar.type = class_decl @Bar [template = constants.%Bar.1] {
-// CHECK:STDOUT:     %a.patt.loc11: %C = symbolic_binding_pattern a 0 [symbolic = constants.%a.patt.4]
+// CHECK:STDOUT:     %a.patt.loc11: %C = symbolic_binding_pattern a, 0 [symbolic = constants.%a.patt.4]
 // CHECK:STDOUT:     %a.param_patt: %C = param_pattern %a.patt.loc11, runtime_param<invalid> [symbolic = constants.%a.patt.4]
 // CHECK:STDOUT:   } {
 // CHECK:STDOUT:     %D.ref.loc10: type = name_ref D, file.%D [template = constants.%C]
 // CHECK:STDOUT:     %param.loc10: %C = param runtime_param<invalid>
-// CHECK:STDOUT:     %a.loc10: %C = bind_symbolic_name a 0, %param.loc10 [symbolic = %a.1 (constants.%a)]
+// CHECK:STDOUT:     %a.loc10: %C = bind_symbolic_name a, 0, %param.loc10 [symbolic = %a.1 (constants.%a)]
 // CHECK:STDOUT:   }
 // CHECK:STDOUT:   %Bar.decl.loc11: %Bar.type = class_decl @Bar [template = constants.%Bar.1] {
-// CHECK:STDOUT:     %a.patt.loc11: %C = symbolic_binding_pattern a 0 [symbolic = constants.%a.patt.4]
+// CHECK:STDOUT:     %a.patt.loc11: %C = symbolic_binding_pattern a, 0 [symbolic = constants.%a.patt.4]
 // CHECK:STDOUT:     %a.param_patt: %C = param_pattern %a.patt.loc11, runtime_param<invalid> [symbolic = constants.%a.patt.4]
 // CHECK:STDOUT:   } {
 // CHECK:STDOUT:     %D.ref.loc11: type = name_ref D, file.%D [template = constants.%C]
 // CHECK:STDOUT:     %param.loc11: %C = param runtime_param<invalid>
-// CHECK:STDOUT:     %a.loc11: %C = bind_symbolic_name a 0, %param.loc11 [symbolic = constants.%a]
-=======
-// CHECK:STDOUT:     %a.patt: %C = symbolic_binding_pattern a, 0
-// CHECK:STDOUT:   } {
-// CHECK:STDOUT:     %C.ref.loc7: type = name_ref C, file.%C.decl [template = constants.%C]
-// CHECK:STDOUT:     %a.param.loc7: %C = param a, runtime_param<invalid>
-// CHECK:STDOUT:     %a.loc7: %C = bind_symbolic_name a, 0, %a.param.loc7 [symbolic = %a.1 (constants.%a)]
-// CHECK:STDOUT:   }
-// CHECK:STDOUT:   %Foo.decl.loc8: %Foo.type = class_decl @Foo [template = constants.%Foo.1] {
-// CHECK:STDOUT:     %a.patt: %C = symbolic_binding_pattern a, 0
-// CHECK:STDOUT:   } {
-// CHECK:STDOUT:     %C.ref.loc8: type = name_ref C, file.%C.decl [template = constants.%C]
-// CHECK:STDOUT:     %a.param.loc8: %C = param a, runtime_param<invalid>
-// CHECK:STDOUT:     %a.loc8: %C = bind_symbolic_name a, 0, %a.param.loc8 [symbolic = constants.%a]
-// CHECK:STDOUT:   }
-// CHECK:STDOUT:   %Bar.decl.loc10: %Bar.type = class_decl @Bar [template = constants.%Bar.1] {
-// CHECK:STDOUT:     %a.patt: %C = symbolic_binding_pattern a, 0
-// CHECK:STDOUT:   } {
-// CHECK:STDOUT:     %D.ref.loc10: type = name_ref D, file.%D [template = constants.%C]
-// CHECK:STDOUT:     %a.param.loc10: %C = param a, runtime_param<invalid>
-// CHECK:STDOUT:     %a.loc10: %C = bind_symbolic_name a, 0, %a.param.loc10 [symbolic = %a.1 (constants.%a)]
-// CHECK:STDOUT:   }
-// CHECK:STDOUT:   %Bar.decl.loc11: %Bar.type = class_decl @Bar [template = constants.%Bar.1] {
-// CHECK:STDOUT:     %a.patt: %C = symbolic_binding_pattern a, 0
-// CHECK:STDOUT:   } {
-// CHECK:STDOUT:     %D.ref.loc11: type = name_ref D, file.%D [template = constants.%C]
-// CHECK:STDOUT:     %a.param.loc11: %C = param a, runtime_param<invalid>
-// CHECK:STDOUT:     %a.loc11: %C = bind_symbolic_name a, 0, %a.param.loc11 [symbolic = constants.%a]
->>>>>>> e617d649
+// CHECK:STDOUT:     %a.loc11: %C = bind_symbolic_name a, 0, %param.loc11 [symbolic = constants.%a]
 // CHECK:STDOUT:   }
 // CHECK:STDOUT: }
 // CHECK:STDOUT:
@@ -284,12 +251,8 @@
 // CHECK:STDOUT: }
 // CHECK:STDOUT:
 // CHECK:STDOUT: generic class @Foo(%a.loc7: %C) {
-<<<<<<< HEAD
-// CHECK:STDOUT:   %a.1: %C = bind_symbolic_name a 0 [symbolic = %a.1 (constants.%a)]
-// CHECK:STDOUT:   %a.patt.1: %C = symbolic_binding_pattern a 0 [symbolic = %a.patt.1 (constants.%a.patt.1)]
-=======
-// CHECK:STDOUT:   %a.1: %C = bind_symbolic_name a, 0 [symbolic = %a.1 (constants.%a)]
->>>>>>> e617d649
+// CHECK:STDOUT:   %a.1: %C = bind_symbolic_name a, 0 [symbolic = %a.1 (constants.%a)]
+// CHECK:STDOUT:   %a.patt.1: %C = symbolic_binding_pattern a, 0 [symbolic = %a.patt.1 (constants.%a.patt.1)]
 // CHECK:STDOUT:
 // CHECK:STDOUT: !definition:
 // CHECK:STDOUT:
@@ -302,12 +265,8 @@
 // CHECK:STDOUT: }
 // CHECK:STDOUT:
 // CHECK:STDOUT: generic class @Bar(%a.loc10: %C) {
-<<<<<<< HEAD
-// CHECK:STDOUT:   %a.1: %C = bind_symbolic_name a 0 [symbolic = %a.1 (constants.%a)]
-// CHECK:STDOUT:   %a.patt.1: %C = symbolic_binding_pattern a 0 [symbolic = %a.patt.1 (constants.%a.patt.3)]
-=======
-// CHECK:STDOUT:   %a.1: %C = bind_symbolic_name a, 0 [symbolic = %a.1 (constants.%a)]
->>>>>>> e617d649
+// CHECK:STDOUT:   %a.1: %C = bind_symbolic_name a, 0 [symbolic = %a.1 (constants.%a)]
+// CHECK:STDOUT:   %a.patt.1: %C = symbolic_binding_pattern a, 0 [symbolic = %a.patt.1 (constants.%a.patt.3)]
 // CHECK:STDOUT:
 // CHECK:STDOUT: !definition:
 // CHECK:STDOUT:
@@ -335,17 +294,13 @@
 // CHECK:STDOUT:   %C: type = class_type @C [template]
 // CHECK:STDOUT:   %.1: type = struct_type {} [template]
 // CHECK:STDOUT:   %.2: <witness> = complete_type_witness %.1 [template]
-<<<<<<< HEAD
-// CHECK:STDOUT:   %a: %C = bind_symbolic_name a 0 [symbolic]
-// CHECK:STDOUT:   %a.patt.1: %C = symbolic_binding_pattern a 0 [symbolic]
-=======
 // CHECK:STDOUT:   %a: %C = bind_symbolic_name a, 0 [symbolic]
->>>>>>> e617d649
+// CHECK:STDOUT:   %a.patt.1: %C = symbolic_binding_pattern a, 0 [symbolic]
 // CHECK:STDOUT:   %Foo.type: type = generic_class_type @Foo [template]
 // CHECK:STDOUT:   %.3: type = tuple_type () [template]
 // CHECK:STDOUT:   %Foo.1: %Foo.type = struct_value () [template]
 // CHECK:STDOUT:   %Foo.2: type = class_type @Foo, @Foo(%a) [symbolic]
-// CHECK:STDOUT:   %a.patt.2: %C = symbolic_binding_pattern a 0 [symbolic]
+// CHECK:STDOUT:   %a.patt.2: %C = symbolic_binding_pattern a, 0 [symbolic]
 // CHECK:STDOUT: }
 // CHECK:STDOUT:
 // CHECK:STDOUT: file {
@@ -355,35 +310,20 @@
 // CHECK:STDOUT:   }
 // CHECK:STDOUT:   %C.decl: type = class_decl @C [template = constants.%C] {} {}
 // CHECK:STDOUT:   %Foo.decl.loc6: %Foo.type = class_decl @Foo [template = constants.%Foo.1] {
-<<<<<<< HEAD
-// CHECK:STDOUT:     %a.patt.loc7: %C = symbolic_binding_pattern a 0 [symbolic = constants.%a.patt.2]
+// CHECK:STDOUT:     %a.patt.loc7: %C = symbolic_binding_pattern a, 0 [symbolic = constants.%a.patt.2]
 // CHECK:STDOUT:     %a.param_patt: %C = param_pattern %a.patt.loc7, runtime_param<invalid> [symbolic = constants.%a.patt.2]
 // CHECK:STDOUT:   } {
 // CHECK:STDOUT:     %C.ref.loc6: type = name_ref C, file.%C.decl [template = constants.%C]
 // CHECK:STDOUT:     %param.loc6: %C = param runtime_param<invalid>
-// CHECK:STDOUT:     %a.loc6: %C = bind_symbolic_name a 0, %param.loc6 [symbolic = %a.1 (constants.%a)]
+// CHECK:STDOUT:     %a.loc6: %C = bind_symbolic_name a, 0, %param.loc6 [symbolic = %a.1 (constants.%a)]
 // CHECK:STDOUT:   }
 // CHECK:STDOUT:   %Foo.decl.loc7: %Foo.type = class_decl @Foo [template = constants.%Foo.1] {
-// CHECK:STDOUT:     %a.patt.loc7: %C = symbolic_binding_pattern a 0 [symbolic = constants.%a.patt.2]
+// CHECK:STDOUT:     %a.patt.loc7: %C = symbolic_binding_pattern a, 0 [symbolic = constants.%a.patt.2]
 // CHECK:STDOUT:     %a.param_patt: %C = param_pattern %a.patt.loc7, runtime_param<invalid> [symbolic = constants.%a.patt.2]
 // CHECK:STDOUT:   } {
 // CHECK:STDOUT:     %C.ref.loc7: type = name_ref C, file.%C.decl [template = constants.%C]
 // CHECK:STDOUT:     %param.loc7: %C = param runtime_param<invalid>
-// CHECK:STDOUT:     %a.loc7: %C = bind_symbolic_name a 0, %param.loc7 [symbolic = constants.%a]
-=======
-// CHECK:STDOUT:     %a.patt: %C = symbolic_binding_pattern a, 0
-// CHECK:STDOUT:   } {
-// CHECK:STDOUT:     %C.ref.loc6: type = name_ref C, file.%C.decl [template = constants.%C]
-// CHECK:STDOUT:     %a.param.loc6: %C = param a, runtime_param<invalid>
-// CHECK:STDOUT:     %a.loc6: %C = bind_symbolic_name a, 0, %a.param.loc6 [symbolic = %a.1 (constants.%a)]
-// CHECK:STDOUT:   }
-// CHECK:STDOUT:   %Foo.decl.loc7: %Foo.type = class_decl @Foo [template = constants.%Foo.1] {
-// CHECK:STDOUT:     %a.patt: %C = symbolic_binding_pattern a, 0
-// CHECK:STDOUT:   } {
-// CHECK:STDOUT:     %C.ref.loc7: type = name_ref C, file.%C.decl [template = constants.%C]
-// CHECK:STDOUT:     %a.param.loc7: %C = param a, runtime_param<invalid>
-// CHECK:STDOUT:     %a.loc7: %C = bind_symbolic_name a, 0, %a.param.loc7 [symbolic = constants.%a]
->>>>>>> e617d649
+// CHECK:STDOUT:     %a.loc7: %C = bind_symbolic_name a, 0, %param.loc7 [symbolic = constants.%a]
 // CHECK:STDOUT:   }
 // CHECK:STDOUT: }
 // CHECK:STDOUT:
@@ -395,12 +335,8 @@
 // CHECK:STDOUT: }
 // CHECK:STDOUT:
 // CHECK:STDOUT: generic class @Foo(%a.loc6: %C) {
-<<<<<<< HEAD
-// CHECK:STDOUT:   %a.1: %C = bind_symbolic_name a 0 [symbolic = %a.1 (constants.%a)]
-// CHECK:STDOUT:   %a.patt.1: %C = symbolic_binding_pattern a 0 [symbolic = %a.patt.1 (constants.%a.patt.1)]
-=======
-// CHECK:STDOUT:   %a.1: %C = bind_symbolic_name a, 0 [symbolic = %a.1 (constants.%a)]
->>>>>>> e617d649
+// CHECK:STDOUT:   %a.1: %C = bind_symbolic_name a, 0 [symbolic = %a.1 (constants.%a)]
+// CHECK:STDOUT:   %a.patt.1: %C = symbolic_binding_pattern a, 0 [symbolic = %a.patt.1 (constants.%a.patt.1)]
 // CHECK:STDOUT:
 // CHECK:STDOUT: !definition:
 // CHECK:STDOUT:
@@ -423,17 +359,13 @@
 // CHECK:STDOUT:   %C: type = class_type @C [template]
 // CHECK:STDOUT:   %.1: type = struct_type {} [template]
 // CHECK:STDOUT:   %.2: <witness> = complete_type_witness %.1 [template]
-<<<<<<< HEAD
-// CHECK:STDOUT:   %a: %C = bind_symbolic_name a 0 [symbolic]
-// CHECK:STDOUT:   %a.patt.1: %C = symbolic_binding_pattern a 0 [symbolic]
-=======
 // CHECK:STDOUT:   %a: %C = bind_symbolic_name a, 0 [symbolic]
->>>>>>> e617d649
+// CHECK:STDOUT:   %a.patt.1: %C = symbolic_binding_pattern a, 0 [symbolic]
 // CHECK:STDOUT:   %Foo.type: type = generic_class_type @Foo [template]
 // CHECK:STDOUT:   %.3: type = tuple_type () [template]
 // CHECK:STDOUT:   %Foo.1: %Foo.type = struct_value () [template]
 // CHECK:STDOUT:   %Foo.2: type = class_type @Foo, @Foo(%a) [symbolic]
-// CHECK:STDOUT:   %a.patt.2: %C = symbolic_binding_pattern a 0 [symbolic]
+// CHECK:STDOUT:   %a.patt.2: %C = symbolic_binding_pattern a, 0 [symbolic]
 // CHECK:STDOUT:   %.type: type = generic_class_type @.1 [template]
 // CHECK:STDOUT:   %.4: %.type = struct_value () [template]
 // CHECK:STDOUT:   %.5: type = class_type @.1, @.1(%a) [symbolic]
@@ -446,35 +378,20 @@
 // CHECK:STDOUT:   }
 // CHECK:STDOUT:   %C.decl: type = class_decl @C [template = constants.%C] {} {}
 // CHECK:STDOUT:   %Foo.decl: %Foo.type = class_decl @Foo [template = constants.%Foo.1] {
-<<<<<<< HEAD
-// CHECK:STDOUT:     %a.patt.loc6: %C = symbolic_binding_pattern a 0 [symbolic = %a.patt.1 (constants.%a.patt.1)]
+// CHECK:STDOUT:     %a.patt.loc6: %C = symbolic_binding_pattern a, 0 [symbolic = %a.patt.1 (constants.%a.patt.1)]
 // CHECK:STDOUT:     %a.param_patt: %C = param_pattern %a.patt.loc6, runtime_param<invalid> [symbolic = %a.patt.1 (constants.%a.patt.1)]
 // CHECK:STDOUT:   } {
 // CHECK:STDOUT:     %C.ref: type = name_ref C, file.%C.decl [template = constants.%C]
 // CHECK:STDOUT:     %param: %C = param runtime_param<invalid>
-// CHECK:STDOUT:     %a.loc6: %C = bind_symbolic_name a 0, %param [symbolic = %a.1 (constants.%a)]
+// CHECK:STDOUT:     %a.loc6: %C = bind_symbolic_name a, 0, %param [symbolic = %a.1 (constants.%a)]
 // CHECK:STDOUT:   }
 // CHECK:STDOUT:   %.decl: %.type = class_decl @.1 [template = constants.%.4] {
-// CHECK:STDOUT:     %a.patt.loc14: %C = symbolic_binding_pattern a 0 [symbolic = %a.patt.1 (constants.%a.patt.2)]
+// CHECK:STDOUT:     %a.patt.loc14: %C = symbolic_binding_pattern a, 0 [symbolic = %a.patt.1 (constants.%a.patt.2)]
 // CHECK:STDOUT:     %a.param_patt: %C = param_pattern %a.patt.loc14, runtime_param<invalid> [symbolic = %a.patt.1 (constants.%a.patt.2)]
 // CHECK:STDOUT:   } {
 // CHECK:STDOUT:     %C.ref: type = name_ref C, file.%C.decl [template = constants.%C]
 // CHECK:STDOUT:     %param: %C = param runtime_param<invalid>
-// CHECK:STDOUT:     %a.loc14: %C = bind_symbolic_name a 0, %param [symbolic = %a.1 (constants.%a)]
-=======
-// CHECK:STDOUT:     %a.patt: %C = symbolic_binding_pattern a, 0
-// CHECK:STDOUT:   } {
-// CHECK:STDOUT:     %C.ref: type = name_ref C, file.%C.decl [template = constants.%C]
-// CHECK:STDOUT:     %a.param: %C = param a, runtime_param<invalid>
-// CHECK:STDOUT:     %a.loc6: %C = bind_symbolic_name a, 0, %a.param [symbolic = %a.1 (constants.%a)]
-// CHECK:STDOUT:   }
-// CHECK:STDOUT:   %.decl: %.type = class_decl @.1 [template = constants.%.4] {
-// CHECK:STDOUT:     %a.patt: %C = symbolic_binding_pattern a, 0
-// CHECK:STDOUT:   } {
-// CHECK:STDOUT:     %C.ref: type = name_ref C, file.%C.decl [template = constants.%C]
-// CHECK:STDOUT:     %a.param: %C = param a, runtime_param<invalid>
-// CHECK:STDOUT:     %a.loc14: %C = bind_symbolic_name a, 0, %a.param [symbolic = %a.1 (constants.%a)]
->>>>>>> e617d649
+// CHECK:STDOUT:     %a.loc14: %C = bind_symbolic_name a, 0, %param [symbolic = %a.1 (constants.%a)]
 // CHECK:STDOUT:   }
 // CHECK:STDOUT: }
 // CHECK:STDOUT:
@@ -486,23 +403,15 @@
 // CHECK:STDOUT: }
 // CHECK:STDOUT:
 // CHECK:STDOUT: generic class @Foo(%a.loc6: %C) {
-<<<<<<< HEAD
-// CHECK:STDOUT:   %a.1: %C = bind_symbolic_name a 0 [symbolic = %a.1 (constants.%a)]
-// CHECK:STDOUT:   %a.patt.1: %C = symbolic_binding_pattern a 0 [symbolic = %a.patt.1 (constants.%a.patt.1)]
-=======
-// CHECK:STDOUT:   %a.1: %C = bind_symbolic_name a, 0 [symbolic = %a.1 (constants.%a)]
->>>>>>> e617d649
+// CHECK:STDOUT:   %a.1: %C = bind_symbolic_name a, 0 [symbolic = %a.1 (constants.%a)]
+// CHECK:STDOUT:   %a.patt.1: %C = symbolic_binding_pattern a, 0 [symbolic = %a.patt.1 (constants.%a.patt.1)]
 // CHECK:STDOUT:
 // CHECK:STDOUT:   class;
 // CHECK:STDOUT: }
 // CHECK:STDOUT:
 // CHECK:STDOUT: generic class @.1(%a.loc14: %C) {
-<<<<<<< HEAD
-// CHECK:STDOUT:   %a.1: %C = bind_symbolic_name a 0 [symbolic = %a.1 (constants.%a)]
-// CHECK:STDOUT:   %a.patt.1: %C = symbolic_binding_pattern a 0 [symbolic = %a.patt.1 (constants.%a.patt.2)]
-=======
-// CHECK:STDOUT:   %a.1: %C = bind_symbolic_name a, 0 [symbolic = %a.1 (constants.%a)]
->>>>>>> e617d649
+// CHECK:STDOUT:   %a.1: %C = bind_symbolic_name a, 0 [symbolic = %a.1 (constants.%a)]
+// CHECK:STDOUT:   %a.patt.1: %C = symbolic_binding_pattern a, 0 [symbolic = %a.patt.1 (constants.%a.patt.2)]
 // CHECK:STDOUT:
 // CHECK:STDOUT: !definition:
 // CHECK:STDOUT:
@@ -530,17 +439,13 @@
 // CHECK:STDOUT:   %C: type = class_type @C [template]
 // CHECK:STDOUT:   %.1: type = struct_type {} [template]
 // CHECK:STDOUT:   %.2: <witness> = complete_type_witness %.1 [template]
-<<<<<<< HEAD
-// CHECK:STDOUT:   %a: %C = bind_symbolic_name a 0 [symbolic]
-// CHECK:STDOUT:   %a.patt.1: %C = symbolic_binding_pattern a 0 [symbolic]
-=======
 // CHECK:STDOUT:   %a: %C = bind_symbolic_name a, 0 [symbolic]
->>>>>>> e617d649
+// CHECK:STDOUT:   %a.patt.1: %C = symbolic_binding_pattern a, 0 [symbolic]
 // CHECK:STDOUT:   %Foo.type: type = generic_class_type @Foo [template]
 // CHECK:STDOUT:   %.3: type = tuple_type () [template]
 // CHECK:STDOUT:   %Foo.1: %Foo.type = struct_value () [template]
 // CHECK:STDOUT:   %Foo.2: type = class_type @Foo, @Foo(%a) [symbolic]
-// CHECK:STDOUT:   %a.patt.2: %C = symbolic_binding_pattern a 0 [symbolic]
+// CHECK:STDOUT:   %a.patt.2: %C = symbolic_binding_pattern a, 0 [symbolic]
 // CHECK:STDOUT: }
 // CHECK:STDOUT:
 // CHECK:STDOUT: file {
@@ -550,35 +455,20 @@
 // CHECK:STDOUT:   }
 // CHECK:STDOUT:   %C.decl: type = class_decl @C [template = constants.%C] {} {}
 // CHECK:STDOUT:   %Foo.decl.loc6: %Foo.type = class_decl @Foo [template = constants.%Foo.1] {
-<<<<<<< HEAD
-// CHECK:STDOUT:     %a.patt.loc7: %C = symbolic_binding_pattern a 0 [symbolic = constants.%a.patt.2]
+// CHECK:STDOUT:     %a.patt.loc7: %C = symbolic_binding_pattern a, 0 [symbolic = constants.%a.patt.2]
 // CHECK:STDOUT:     %a.param_patt: %C = param_pattern %a.patt.loc7, runtime_param<invalid> [symbolic = constants.%a.patt.2]
 // CHECK:STDOUT:   } {
 // CHECK:STDOUT:     %C.ref.loc6: type = name_ref C, file.%C.decl [template = constants.%C]
 // CHECK:STDOUT:     %param.loc6: %C = param runtime_param<invalid>
-// CHECK:STDOUT:     %a.loc6: %C = bind_symbolic_name a 0, %param.loc6 [symbolic = %a.1 (constants.%a)]
+// CHECK:STDOUT:     %a.loc6: %C = bind_symbolic_name a, 0, %param.loc6 [symbolic = %a.1 (constants.%a)]
 // CHECK:STDOUT:   }
 // CHECK:STDOUT:   %Foo.decl.loc7: %Foo.type = class_decl @Foo [template = constants.%Foo.1] {
-// CHECK:STDOUT:     %a.patt.loc7: %C = symbolic_binding_pattern a 0 [symbolic = constants.%a.patt.2]
+// CHECK:STDOUT:     %a.patt.loc7: %C = symbolic_binding_pattern a, 0 [symbolic = constants.%a.patt.2]
 // CHECK:STDOUT:     %a.param_patt: %C = param_pattern %a.patt.loc7, runtime_param<invalid> [symbolic = constants.%a.patt.2]
 // CHECK:STDOUT:   } {
 // CHECK:STDOUT:     %C.ref.loc7: type = name_ref C, file.%C.decl [template = constants.%C]
 // CHECK:STDOUT:     %param.loc7: %C = param runtime_param<invalid>
-// CHECK:STDOUT:     %a.loc7: %C = bind_symbolic_name a 0, %param.loc7 [symbolic = constants.%a]
-=======
-// CHECK:STDOUT:     %a.patt: %C = symbolic_binding_pattern a, 0
-// CHECK:STDOUT:   } {
-// CHECK:STDOUT:     %C.ref.loc6: type = name_ref C, file.%C.decl [template = constants.%C]
-// CHECK:STDOUT:     %a.param.loc6: %C = param a, runtime_param<invalid>
-// CHECK:STDOUT:     %a.loc6: %C = bind_symbolic_name a, 0, %a.param.loc6 [symbolic = %a.1 (constants.%a)]
-// CHECK:STDOUT:   }
-// CHECK:STDOUT:   %Foo.decl.loc7: %Foo.type = class_decl @Foo [template = constants.%Foo.1] {
-// CHECK:STDOUT:     %a.patt: %C = symbolic_binding_pattern a, 0
-// CHECK:STDOUT:   } {
-// CHECK:STDOUT:     %C.ref.loc7: type = name_ref C, file.%C.decl [template = constants.%C]
-// CHECK:STDOUT:     %a.param.loc7: %C = param a, runtime_param<invalid>
-// CHECK:STDOUT:     %a.loc7: %C = bind_symbolic_name a, 0, %a.param.loc7 [symbolic = constants.%a]
->>>>>>> e617d649
+// CHECK:STDOUT:     %a.loc7: %C = bind_symbolic_name a, 0, %param.loc7 [symbolic = constants.%a]
 // CHECK:STDOUT:   }
 // CHECK:STDOUT: }
 // CHECK:STDOUT:
@@ -590,12 +480,8 @@
 // CHECK:STDOUT: }
 // CHECK:STDOUT:
 // CHECK:STDOUT: generic class @Foo(%a.loc6: %C) {
-<<<<<<< HEAD
-// CHECK:STDOUT:   %a.1: %C = bind_symbolic_name a 0 [symbolic = %a.1 (constants.%a)]
-// CHECK:STDOUT:   %a.patt.1: %C = symbolic_binding_pattern a 0 [symbolic = %a.patt.1 (constants.%a.patt.1)]
-=======
-// CHECK:STDOUT:   %a.1: %C = bind_symbolic_name a, 0 [symbolic = %a.1 (constants.%a)]
->>>>>>> e617d649
+// CHECK:STDOUT:   %a.1: %C = bind_symbolic_name a, 0 [symbolic = %a.1 (constants.%a)]
+// CHECK:STDOUT:   %a.patt.1: %C = symbolic_binding_pattern a, 0 [symbolic = %a.patt.1 (constants.%a.patt.1)]
 // CHECK:STDOUT:
 // CHECK:STDOUT: !definition:
 // CHECK:STDOUT:
@@ -618,17 +504,13 @@
 // CHECK:STDOUT:   %C: type = class_type @C [template]
 // CHECK:STDOUT:   %.1: type = struct_type {} [template]
 // CHECK:STDOUT:   %.2: <witness> = complete_type_witness %.1 [template]
-<<<<<<< HEAD
-// CHECK:STDOUT:   %a: %C = bind_symbolic_name a 0 [symbolic]
-// CHECK:STDOUT:   %a.patt.1: %C = symbolic_binding_pattern a 0 [symbolic]
-=======
 // CHECK:STDOUT:   %a: %C = bind_symbolic_name a, 0 [symbolic]
->>>>>>> e617d649
+// CHECK:STDOUT:   %a.patt.1: %C = symbolic_binding_pattern a, 0 [symbolic]
 // CHECK:STDOUT:   %Foo.type: type = generic_class_type @Foo [template]
 // CHECK:STDOUT:   %.3: type = tuple_type () [template]
 // CHECK:STDOUT:   %Foo.1: %Foo.type = struct_value () [template]
 // CHECK:STDOUT:   %Foo.2: type = class_type @Foo, @Foo(%a) [symbolic]
-// CHECK:STDOUT:   %a.patt.2: %C = symbolic_binding_pattern a 0 [symbolic]
+// CHECK:STDOUT:   %a.patt.2: %C = symbolic_binding_pattern a, 0 [symbolic]
 // CHECK:STDOUT:   %Bar.type: type = generic_class_type @Bar [template]
 // CHECK:STDOUT:   %Bar.1: %Bar.type = struct_value () [template]
 // CHECK:STDOUT:   %Bar.2: type = class_type @Bar, @Bar(%a) [symbolic]
@@ -645,35 +527,20 @@
 // CHECK:STDOUT:   %C.ref: type = name_ref C, %C.decl [template = constants.%C]
 // CHECK:STDOUT:   %D: type = bind_alias D, %C.decl [template = constants.%C]
 // CHECK:STDOUT:   %Foo.decl: %Foo.type = class_decl @Foo [template = constants.%Foo.1] {
-<<<<<<< HEAD
-// CHECK:STDOUT:     %a.patt.loc7: %C = symbolic_binding_pattern a 0 [symbolic = %a.patt.1 (constants.%a.patt.1)]
+// CHECK:STDOUT:     %a.patt.loc7: %C = symbolic_binding_pattern a, 0 [symbolic = %a.patt.1 (constants.%a.patt.1)]
 // CHECK:STDOUT:     %a.param_patt: %C = param_pattern %a.patt.loc7, runtime_param<invalid> [symbolic = %a.patt.1 (constants.%a.patt.1)]
 // CHECK:STDOUT:   } {
 // CHECK:STDOUT:     %C.ref: type = name_ref C, file.%C.decl [template = constants.%C]
 // CHECK:STDOUT:     %param: %C = param runtime_param<invalid>
-// CHECK:STDOUT:     %a.loc7: %C = bind_symbolic_name a 0, %param [symbolic = %a.1 (constants.%a)]
+// CHECK:STDOUT:     %a.loc7: %C = bind_symbolic_name a, 0, %param [symbolic = %a.1 (constants.%a)]
 // CHECK:STDOUT:   }
 // CHECK:STDOUT:   %Bar.decl: %Bar.type = class_decl @Bar [template = constants.%Bar.1] {
-// CHECK:STDOUT:     %a.patt.loc8: %C = symbolic_binding_pattern a 0 [symbolic = %a.patt.1 (constants.%a.patt.2)]
+// CHECK:STDOUT:     %a.patt.loc8: %C = symbolic_binding_pattern a, 0 [symbolic = %a.patt.1 (constants.%a.patt.2)]
 // CHECK:STDOUT:     %a.param_patt: %C = param_pattern %a.patt.loc8, runtime_param<invalid> [symbolic = %a.patt.1 (constants.%a.patt.2)]
 // CHECK:STDOUT:   } {
 // CHECK:STDOUT:     %D.ref: type = name_ref D, file.%D [template = constants.%C]
 // CHECK:STDOUT:     %param: %C = param runtime_param<invalid>
-// CHECK:STDOUT:     %a.loc8: %C = bind_symbolic_name a 0, %param [symbolic = %a.1 (constants.%a)]
-=======
-// CHECK:STDOUT:     %a.patt: %C = symbolic_binding_pattern a, 0
-// CHECK:STDOUT:   } {
-// CHECK:STDOUT:     %C.ref: type = name_ref C, file.%C.decl [template = constants.%C]
-// CHECK:STDOUT:     %a.param: %C = param a, runtime_param<invalid>
-// CHECK:STDOUT:     %a.loc7: %C = bind_symbolic_name a, 0, %a.param [symbolic = %a.1 (constants.%a)]
-// CHECK:STDOUT:   }
-// CHECK:STDOUT:   %Bar.decl: %Bar.type = class_decl @Bar [template = constants.%Bar.1] {
-// CHECK:STDOUT:     %a.patt: %C = symbolic_binding_pattern a, 0
-// CHECK:STDOUT:   } {
-// CHECK:STDOUT:     %D.ref: type = name_ref D, file.%D [template = constants.%C]
-// CHECK:STDOUT:     %a.param: %C = param a, runtime_param<invalid>
-// CHECK:STDOUT:     %a.loc8: %C = bind_symbolic_name a, 0, %a.param [symbolic = %a.1 (constants.%a)]
->>>>>>> e617d649
+// CHECK:STDOUT:     %a.loc8: %C = bind_symbolic_name a, 0, %param [symbolic = %a.1 (constants.%a)]
 // CHECK:STDOUT:   }
 // CHECK:STDOUT: }
 // CHECK:STDOUT:
@@ -685,23 +552,15 @@
 // CHECK:STDOUT: }
 // CHECK:STDOUT:
 // CHECK:STDOUT: generic class @Foo(%a.loc7: %C) {
-<<<<<<< HEAD
-// CHECK:STDOUT:   %a.1: %C = bind_symbolic_name a 0 [symbolic = %a.1 (constants.%a)]
-// CHECK:STDOUT:   %a.patt.1: %C = symbolic_binding_pattern a 0 [symbolic = %a.patt.1 (constants.%a.patt.1)]
-=======
-// CHECK:STDOUT:   %a.1: %C = bind_symbolic_name a, 0 [symbolic = %a.1 (constants.%a)]
->>>>>>> e617d649
+// CHECK:STDOUT:   %a.1: %C = bind_symbolic_name a, 0 [symbolic = %a.1 (constants.%a)]
+// CHECK:STDOUT:   %a.patt.1: %C = symbolic_binding_pattern a, 0 [symbolic = %a.patt.1 (constants.%a.patt.1)]
 // CHECK:STDOUT:
 // CHECK:STDOUT:   class;
 // CHECK:STDOUT: }
 // CHECK:STDOUT:
 // CHECK:STDOUT: generic class @Bar(%a.loc8: %C) {
-<<<<<<< HEAD
-// CHECK:STDOUT:   %a.1: %C = bind_symbolic_name a 0 [symbolic = %a.1 (constants.%a)]
-// CHECK:STDOUT:   %a.patt.1: %C = symbolic_binding_pattern a 0 [symbolic = %a.patt.1 (constants.%a.patt.2)]
-=======
-// CHECK:STDOUT:   %a.1: %C = bind_symbolic_name a, 0 [symbolic = %a.1 (constants.%a)]
->>>>>>> e617d649
+// CHECK:STDOUT:   %a.1: %C = bind_symbolic_name a, 0 [symbolic = %a.1 (constants.%a)]
+// CHECK:STDOUT:   %a.patt.1: %C = symbolic_binding_pattern a, 0 [symbolic = %a.patt.1 (constants.%a.patt.2)]
 // CHECK:STDOUT:
 // CHECK:STDOUT:   class;
 // CHECK:STDOUT: }
@@ -722,18 +581,14 @@
 // CHECK:STDOUT:   %C: type = class_type @C [template]
 // CHECK:STDOUT:   %.1: type = struct_type {} [template]
 // CHECK:STDOUT:   %.2: <witness> = complete_type_witness %.1 [template]
-<<<<<<< HEAD
-// CHECK:STDOUT:   %a: %C = bind_symbolic_name a 0 [symbolic]
-// CHECK:STDOUT:   %a.patt.1: %C = symbolic_binding_pattern a 0 [symbolic]
-=======
 // CHECK:STDOUT:   %a: %C = bind_symbolic_name a, 0 [symbolic]
->>>>>>> e617d649
+// CHECK:STDOUT:   %a.patt.1: %C = symbolic_binding_pattern a, 0 [symbolic]
 // CHECK:STDOUT:   %Foo.type: type = generic_class_type @Foo [template]
 // CHECK:STDOUT:   %.3: type = tuple_type () [template]
 // CHECK:STDOUT:   %Foo.1: %Foo.type = struct_value () [template]
 // CHECK:STDOUT:   %Foo.2: type = class_type @Foo, @Foo(%a) [symbolic]
-// CHECK:STDOUT:   %a.patt.2: %C = symbolic_binding_pattern a 0 [symbolic]
-// CHECK:STDOUT:   %a.patt.3: %C = symbolic_binding_pattern a 0 [symbolic]
+// CHECK:STDOUT:   %a.patt.2: %C = symbolic_binding_pattern a, 0 [symbolic]
+// CHECK:STDOUT:   %a.patt.3: %C = symbolic_binding_pattern a, 0 [symbolic]
 // CHECK:STDOUT:   %Bar.type: type = generic_class_type @Bar [template]
 // CHECK:STDOUT:   %Bar.1: %Bar.type = struct_value () [template]
 // CHECK:STDOUT:   %Bar.2: type = class_type @Bar, @Bar(%a) [symbolic]
@@ -757,35 +612,20 @@
 // CHECK:STDOUT:   %default.import.loc2_6.1 = import <invalid>
 // CHECK:STDOUT:   %default.import.loc2_6.2 = import <invalid>
 // CHECK:STDOUT:   %Foo.decl: %Foo.type = class_decl @Foo [template = constants.%Foo.1] {
-<<<<<<< HEAD
-// CHECK:STDOUT:     %a.patt.loc4: %C = symbolic_binding_pattern a 0 [symbolic = constants.%a.patt.1]
+// CHECK:STDOUT:     %a.patt.loc4: %C = symbolic_binding_pattern a, 0 [symbolic = constants.%a.patt.1]
 // CHECK:STDOUT:     %a.param_patt: %C = param_pattern %a.patt.loc4, runtime_param<invalid> [symbolic = constants.%a.patt.1]
 // CHECK:STDOUT:   } {
 // CHECK:STDOUT:     %C.ref: type = name_ref C, imports.%import_ref.1 [template = constants.%C]
 // CHECK:STDOUT:     %param: %C = param runtime_param<invalid>
-// CHECK:STDOUT:     %a.loc4: %C = bind_symbolic_name a 0, %param [symbolic = constants.%a]
+// CHECK:STDOUT:     %a.loc4: %C = bind_symbolic_name a, 0, %param [symbolic = constants.%a]
 // CHECK:STDOUT:   }
 // CHECK:STDOUT:   %Bar.decl: %Bar.type = class_decl @Bar [template = constants.%Bar.1] {
-// CHECK:STDOUT:     %a.patt.loc5: %C = symbolic_binding_pattern a 0 [symbolic = constants.%a.patt.3]
+// CHECK:STDOUT:     %a.patt.loc5: %C = symbolic_binding_pattern a, 0 [symbolic = constants.%a.patt.3]
 // CHECK:STDOUT:     %a.param_patt: %C = param_pattern %a.patt.loc5, runtime_param<invalid> [symbolic = constants.%a.patt.3]
 // CHECK:STDOUT:   } {
 // CHECK:STDOUT:     %D.ref: type = name_ref D, imports.%import_ref.2 [template = constants.%C]
 // CHECK:STDOUT:     %param: %C = param runtime_param<invalid>
-// CHECK:STDOUT:     %a.loc5: %C = bind_symbolic_name a 0, %param [symbolic = constants.%a]
-=======
-// CHECK:STDOUT:     %a.patt: %C = symbolic_binding_pattern a, 0
-// CHECK:STDOUT:   } {
-// CHECK:STDOUT:     %C.ref: type = name_ref C, imports.%import_ref.1 [template = constants.%C]
-// CHECK:STDOUT:     %a.param: %C = param a, runtime_param<invalid>
-// CHECK:STDOUT:     %a.loc4: %C = bind_symbolic_name a, 0, %a.param [symbolic = constants.%a]
-// CHECK:STDOUT:   }
-// CHECK:STDOUT:   %Bar.decl: %Bar.type = class_decl @Bar [template = constants.%Bar.1] {
-// CHECK:STDOUT:     %a.patt: %C = symbolic_binding_pattern a, 0
-// CHECK:STDOUT:   } {
-// CHECK:STDOUT:     %D.ref: type = name_ref D, imports.%import_ref.2 [template = constants.%C]
-// CHECK:STDOUT:     %a.param: %C = param a, runtime_param<invalid>
-// CHECK:STDOUT:     %a.loc5: %C = bind_symbolic_name a, 0, %a.param [symbolic = constants.%a]
->>>>>>> e617d649
+// CHECK:STDOUT:     %a.loc5: %C = bind_symbolic_name a, 0, %param [symbolic = constants.%a]
 // CHECK:STDOUT:   }
 // CHECK:STDOUT: }
 // CHECK:STDOUT:
@@ -795,12 +635,8 @@
 // CHECK:STDOUT: }
 // CHECK:STDOUT:
 // CHECK:STDOUT: generic class @Foo(constants.%a: %C) {
-<<<<<<< HEAD
-// CHECK:STDOUT:   %a.1: %C = bind_symbolic_name a 0 [symbolic = %a.1 (constants.%a)]
-// CHECK:STDOUT:   %a.patt.1: %C = symbolic_binding_pattern a 0 [symbolic = %a.patt.1 (constants.%a.patt.2)]
-=======
-// CHECK:STDOUT:   %a.1: %C = bind_symbolic_name a, 0 [symbolic = %a.1 (constants.%a)]
->>>>>>> e617d649
+// CHECK:STDOUT:   %a.1: %C = bind_symbolic_name a, 0 [symbolic = %a.1 (constants.%a)]
+// CHECK:STDOUT:   %a.patt.1: %C = symbolic_binding_pattern a, 0 [symbolic = %a.patt.1 (constants.%a.patt.2)]
 // CHECK:STDOUT:
 // CHECK:STDOUT: !definition:
 // CHECK:STDOUT:
@@ -813,12 +649,8 @@
 // CHECK:STDOUT: }
 // CHECK:STDOUT:
 // CHECK:STDOUT: generic class @Bar(constants.%a: %C) {
-<<<<<<< HEAD
-// CHECK:STDOUT:   %a.1: %C = bind_symbolic_name a 0 [symbolic = %a.1 (constants.%a)]
-// CHECK:STDOUT:   %a.patt.1: %C = symbolic_binding_pattern a 0 [symbolic = %a.patt.1 (constants.%a.patt.2)]
-=======
-// CHECK:STDOUT:   %a.1: %C = bind_symbolic_name a, 0 [symbolic = %a.1 (constants.%a)]
->>>>>>> e617d649
+// CHECK:STDOUT:   %a.1: %C = bind_symbolic_name a, 0 [symbolic = %a.1 (constants.%a)]
+// CHECK:STDOUT:   %a.patt.1: %C = symbolic_binding_pattern a, 0 [symbolic = %a.patt.1 (constants.%a.patt.2)]
 // CHECK:STDOUT:
 // CHECK:STDOUT: !definition:
 // CHECK:STDOUT:
@@ -846,22 +678,14 @@
 // CHECK:STDOUT:   %C: type = class_type @C [template]
 // CHECK:STDOUT:   %.1: type = struct_type {} [template]
 // CHECK:STDOUT:   %.2: <witness> = complete_type_witness %.1 [template]
-<<<<<<< HEAD
-// CHECK:STDOUT:   %a: %C = bind_symbolic_name a 0 [symbolic]
-// CHECK:STDOUT:   %a.patt: %C = symbolic_binding_pattern a 0 [symbolic]
-=======
 // CHECK:STDOUT:   %a: %C = bind_symbolic_name a, 0 [symbolic]
->>>>>>> e617d649
+// CHECK:STDOUT:   %a.patt: %C = symbolic_binding_pattern a, 0 [symbolic]
 // CHECK:STDOUT:   %Foo.type: type = generic_class_type @Foo [template]
 // CHECK:STDOUT:   %.3: type = tuple_type () [template]
 // CHECK:STDOUT:   %Foo.1: %Foo.type = struct_value () [template]
 // CHECK:STDOUT:   %Foo.2: type = class_type @Foo, @Foo(%a) [symbolic]
-<<<<<<< HEAD
-// CHECK:STDOUT:   %b: %C = bind_symbolic_name b 0 [symbolic]
-// CHECK:STDOUT:   %b.patt: %C = symbolic_binding_pattern b 0 [symbolic]
-=======
 // CHECK:STDOUT:   %b: %C = bind_symbolic_name b, 0 [symbolic]
->>>>>>> e617d649
+// CHECK:STDOUT:   %b.patt: %C = symbolic_binding_pattern b, 0 [symbolic]
 // CHECK:STDOUT:   %.type: type = generic_class_type @.1 [template]
 // CHECK:STDOUT:   %.4: %.type = struct_value () [template]
 // CHECK:STDOUT:   %.5: type = class_type @.1, @.1(%b) [symbolic]
@@ -877,35 +701,20 @@
 // CHECK:STDOUT:   %C.ref: type = name_ref C, %C.decl [template = constants.%C]
 // CHECK:STDOUT:   %D: type = bind_alias D, %C.decl [template = constants.%C]
 // CHECK:STDOUT:   %Foo.decl: %Foo.type = class_decl @Foo [template = constants.%Foo.1] {
-<<<<<<< HEAD
-// CHECK:STDOUT:     %a.patt.loc7: %C = symbolic_binding_pattern a 0 [symbolic = %a.patt.1 (constants.%a.patt)]
+// CHECK:STDOUT:     %a.patt.loc7: %C = symbolic_binding_pattern a, 0 [symbolic = %a.patt.1 (constants.%a.patt)]
 // CHECK:STDOUT:     %a.param_patt: %C = param_pattern %a.patt.loc7, runtime_param<invalid> [symbolic = %a.patt.1 (constants.%a.patt)]
 // CHECK:STDOUT:   } {
 // CHECK:STDOUT:     %C.ref: type = name_ref C, file.%C.decl [template = constants.%C]
 // CHECK:STDOUT:     %param: %C = param runtime_param<invalid>
-// CHECK:STDOUT:     %a.loc7: %C = bind_symbolic_name a 0, %param [symbolic = %a.1 (constants.%a)]
+// CHECK:STDOUT:     %a.loc7: %C = bind_symbolic_name a, 0, %param [symbolic = %a.1 (constants.%a)]
 // CHECK:STDOUT:   }
 // CHECK:STDOUT:   %.decl: %.type = class_decl @.1 [template = constants.%.4] {
-// CHECK:STDOUT:     %b.patt.loc15: %C = symbolic_binding_pattern b 0 [symbolic = %b.patt.1 (constants.%b.patt)]
+// CHECK:STDOUT:     %b.patt.loc15: %C = symbolic_binding_pattern b, 0 [symbolic = %b.patt.1 (constants.%b.patt)]
 // CHECK:STDOUT:     %b.param_patt: %C = param_pattern %b.patt.loc15, runtime_param<invalid> [symbolic = %b.patt.1 (constants.%b.patt)]
 // CHECK:STDOUT:   } {
 // CHECK:STDOUT:     %D.ref: type = name_ref D, file.%D [template = constants.%C]
 // CHECK:STDOUT:     %param: %C = param runtime_param<invalid>
-// CHECK:STDOUT:     %b.loc15: %C = bind_symbolic_name b 0, %param [symbolic = %b.1 (constants.%b)]
-=======
-// CHECK:STDOUT:     %a.patt: %C = symbolic_binding_pattern a, 0
-// CHECK:STDOUT:   } {
-// CHECK:STDOUT:     %C.ref: type = name_ref C, file.%C.decl [template = constants.%C]
-// CHECK:STDOUT:     %a.param: %C = param a, runtime_param<invalid>
-// CHECK:STDOUT:     %a.loc7: %C = bind_symbolic_name a, 0, %a.param [symbolic = %a.1 (constants.%a)]
-// CHECK:STDOUT:   }
-// CHECK:STDOUT:   %.decl: %.type = class_decl @.1 [template = constants.%.4] {
-// CHECK:STDOUT:     %b.patt: %C = symbolic_binding_pattern b, 0
-// CHECK:STDOUT:   } {
-// CHECK:STDOUT:     %D.ref: type = name_ref D, file.%D [template = constants.%C]
-// CHECK:STDOUT:     %b.param: %C = param b, runtime_param<invalid>
-// CHECK:STDOUT:     %b.loc15: %C = bind_symbolic_name b, 0, %b.param [symbolic = %b.1 (constants.%b)]
->>>>>>> e617d649
+// CHECK:STDOUT:     %b.loc15: %C = bind_symbolic_name b, 0, %param [symbolic = %b.1 (constants.%b)]
 // CHECK:STDOUT:   }
 // CHECK:STDOUT: }
 // CHECK:STDOUT:
@@ -917,23 +726,15 @@
 // CHECK:STDOUT: }
 // CHECK:STDOUT:
 // CHECK:STDOUT: generic class @Foo(%a.loc7: %C) {
-<<<<<<< HEAD
-// CHECK:STDOUT:   %a.1: %C = bind_symbolic_name a 0 [symbolic = %a.1 (constants.%a)]
-// CHECK:STDOUT:   %a.patt.1: %C = symbolic_binding_pattern a 0 [symbolic = %a.patt.1 (constants.%a.patt)]
-=======
-// CHECK:STDOUT:   %a.1: %C = bind_symbolic_name a, 0 [symbolic = %a.1 (constants.%a)]
->>>>>>> e617d649
+// CHECK:STDOUT:   %a.1: %C = bind_symbolic_name a, 0 [symbolic = %a.1 (constants.%a)]
+// CHECK:STDOUT:   %a.patt.1: %C = symbolic_binding_pattern a, 0 [symbolic = %a.patt.1 (constants.%a.patt)]
 // CHECK:STDOUT:
 // CHECK:STDOUT:   class;
 // CHECK:STDOUT: }
 // CHECK:STDOUT:
 // CHECK:STDOUT: generic class @.1(%b.loc15: %C) {
-<<<<<<< HEAD
-// CHECK:STDOUT:   %b.1: %C = bind_symbolic_name b 0 [symbolic = %b.1 (constants.%b)]
-// CHECK:STDOUT:   %b.patt.1: %C = symbolic_binding_pattern b 0 [symbolic = %b.patt.1 (constants.%b.patt)]
-=======
 // CHECK:STDOUT:   %b.1: %C = bind_symbolic_name b, 0 [symbolic = %b.1 (constants.%b)]
->>>>>>> e617d649
+// CHECK:STDOUT:   %b.patt.1: %C = symbolic_binding_pattern b, 0 [symbolic = %b.patt.1 (constants.%b.patt)]
 // CHECK:STDOUT:
 // CHECK:STDOUT: !definition:
 // CHECK:STDOUT:
@@ -961,17 +762,13 @@
 // CHECK:STDOUT:   %C: type = class_type @C [template]
 // CHECK:STDOUT:   %.1: type = struct_type {} [template]
 // CHECK:STDOUT:   %.2: <witness> = complete_type_witness %.1 [template]
-<<<<<<< HEAD
-// CHECK:STDOUT:   %a: %C = bind_symbolic_name a 0 [symbolic]
-// CHECK:STDOUT:   %a.patt.1: %C = symbolic_binding_pattern a 0 [symbolic]
-=======
 // CHECK:STDOUT:   %a: %C = bind_symbolic_name a, 0 [symbolic]
->>>>>>> e617d649
+// CHECK:STDOUT:   %a.patt.1: %C = symbolic_binding_pattern a, 0 [symbolic]
 // CHECK:STDOUT:   %Foo.type: type = generic_class_type @Foo [template]
 // CHECK:STDOUT:   %.3: type = tuple_type () [template]
 // CHECK:STDOUT:   %Foo.1: %Foo.type = struct_value () [template]
 // CHECK:STDOUT:   %Foo.2: type = class_type @Foo, @Foo(%a) [symbolic]
-// CHECK:STDOUT:   %a.patt.2: %C = symbolic_binding_pattern a 0 [symbolic]
+// CHECK:STDOUT:   %a.patt.2: %C = symbolic_binding_pattern a, 0 [symbolic]
 // CHECK:STDOUT:   %.type: type = generic_class_type @.1 [template]
 // CHECK:STDOUT:   %.4: %.type = struct_value () [template]
 // CHECK:STDOUT:   %.5: type = class_type @.1, @.1(%a) [symbolic]
@@ -987,35 +784,20 @@
 // CHECK:STDOUT:   %C.ref: type = name_ref C, %C.decl [template = constants.%C]
 // CHECK:STDOUT:   %D: type = bind_alias D, %C.decl [template = constants.%C]
 // CHECK:STDOUT:   %Foo.decl: %Foo.type = class_decl @Foo [template = constants.%Foo.1] {
-<<<<<<< HEAD
-// CHECK:STDOUT:     %a.patt.loc7: %C = symbolic_binding_pattern a 0 [symbolic = %a.patt.1 (constants.%a.patt.1)]
+// CHECK:STDOUT:     %a.patt.loc7: %C = symbolic_binding_pattern a, 0 [symbolic = %a.patt.1 (constants.%a.patt.1)]
 // CHECK:STDOUT:     %a.param_patt: %C = param_pattern %a.patt.loc7, runtime_param<invalid> [symbolic = %a.patt.1 (constants.%a.patt.1)]
 // CHECK:STDOUT:   } {
 // CHECK:STDOUT:     %C.ref: type = name_ref C, file.%C.decl [template = constants.%C]
 // CHECK:STDOUT:     %param: %C = param runtime_param<invalid>
-// CHECK:STDOUT:     %a.loc7: %C = bind_symbolic_name a 0, %param [symbolic = %a.1 (constants.%a)]
+// CHECK:STDOUT:     %a.loc7: %C = bind_symbolic_name a, 0, %param [symbolic = %a.1 (constants.%a)]
 // CHECK:STDOUT:   }
 // CHECK:STDOUT:   %.decl: %.type = class_decl @.1 [template = constants.%.4] {
-// CHECK:STDOUT:     %a.patt.loc15: %C = symbolic_binding_pattern a 0 [symbolic = %a.patt.1 (constants.%a.patt.2)]
+// CHECK:STDOUT:     %a.patt.loc15: %C = symbolic_binding_pattern a, 0 [symbolic = %a.patt.1 (constants.%a.patt.2)]
 // CHECK:STDOUT:     %a.param_patt: %C = param_pattern %a.patt.loc15, runtime_param<invalid> [symbolic = %a.patt.1 (constants.%a.patt.2)]
 // CHECK:STDOUT:   } {
 // CHECK:STDOUT:     %D.ref: type = name_ref D, file.%D [template = constants.%C]
 // CHECK:STDOUT:     %param: %C = param runtime_param<invalid>
-// CHECK:STDOUT:     %a.loc15: %C = bind_symbolic_name a 0, %param [symbolic = %a.1 (constants.%a)]
-=======
-// CHECK:STDOUT:     %a.patt: %C = symbolic_binding_pattern a, 0
-// CHECK:STDOUT:   } {
-// CHECK:STDOUT:     %C.ref: type = name_ref C, file.%C.decl [template = constants.%C]
-// CHECK:STDOUT:     %a.param: %C = param a, runtime_param<invalid>
-// CHECK:STDOUT:     %a.loc7: %C = bind_symbolic_name a, 0, %a.param [symbolic = %a.1 (constants.%a)]
-// CHECK:STDOUT:   }
-// CHECK:STDOUT:   %.decl: %.type = class_decl @.1 [template = constants.%.4] {
-// CHECK:STDOUT:     %a.patt: %C = symbolic_binding_pattern a, 0
-// CHECK:STDOUT:   } {
-// CHECK:STDOUT:     %D.ref: type = name_ref D, file.%D [template = constants.%C]
-// CHECK:STDOUT:     %a.param: %C = param a, runtime_param<invalid>
-// CHECK:STDOUT:     %a.loc15: %C = bind_symbolic_name a, 0, %a.param [symbolic = %a.1 (constants.%a)]
->>>>>>> e617d649
+// CHECK:STDOUT:     %a.loc15: %C = bind_symbolic_name a, 0, %param [symbolic = %a.1 (constants.%a)]
 // CHECK:STDOUT:   }
 // CHECK:STDOUT: }
 // CHECK:STDOUT:
@@ -1027,23 +809,15 @@
 // CHECK:STDOUT: }
 // CHECK:STDOUT:
 // CHECK:STDOUT: generic class @Foo(%a.loc7: %C) {
-<<<<<<< HEAD
-// CHECK:STDOUT:   %a.1: %C = bind_symbolic_name a 0 [symbolic = %a.1 (constants.%a)]
-// CHECK:STDOUT:   %a.patt.1: %C = symbolic_binding_pattern a 0 [symbolic = %a.patt.1 (constants.%a.patt.1)]
-=======
-// CHECK:STDOUT:   %a.1: %C = bind_symbolic_name a, 0 [symbolic = %a.1 (constants.%a)]
->>>>>>> e617d649
+// CHECK:STDOUT:   %a.1: %C = bind_symbolic_name a, 0 [symbolic = %a.1 (constants.%a)]
+// CHECK:STDOUT:   %a.patt.1: %C = symbolic_binding_pattern a, 0 [symbolic = %a.patt.1 (constants.%a.patt.1)]
 // CHECK:STDOUT:
 // CHECK:STDOUT:   class;
 // CHECK:STDOUT: }
 // CHECK:STDOUT:
 // CHECK:STDOUT: generic class @.1(%a.loc15: %C) {
-<<<<<<< HEAD
-// CHECK:STDOUT:   %a.1: %C = bind_symbolic_name a 0 [symbolic = %a.1 (constants.%a)]
-// CHECK:STDOUT:   %a.patt.1: %C = symbolic_binding_pattern a 0 [symbolic = %a.patt.1 (constants.%a.patt.2)]
-=======
-// CHECK:STDOUT:   %a.1: %C = bind_symbolic_name a, 0 [symbolic = %a.1 (constants.%a)]
->>>>>>> e617d649
+// CHECK:STDOUT:   %a.1: %C = bind_symbolic_name a, 0 [symbolic = %a.1 (constants.%a)]
+// CHECK:STDOUT:   %a.patt.1: %C = symbolic_binding_pattern a, 0 [symbolic = %a.patt.1 (constants.%a.patt.2)]
 // CHECK:STDOUT:
 // CHECK:STDOUT: !definition:
 // CHECK:STDOUT:
@@ -1071,17 +845,13 @@
 // CHECK:STDOUT:   %C: type = class_type @C [template]
 // CHECK:STDOUT:   %.1: type = struct_type {} [template]
 // CHECK:STDOUT:   %.2: <witness> = complete_type_witness %.1 [template]
-<<<<<<< HEAD
-// CHECK:STDOUT:   %a: %C = bind_symbolic_name a 0 [symbolic]
-// CHECK:STDOUT:   %a.patt.1: %C = symbolic_binding_pattern a 0 [symbolic]
-=======
 // CHECK:STDOUT:   %a: %C = bind_symbolic_name a, 0 [symbolic]
->>>>>>> e617d649
+// CHECK:STDOUT:   %a.patt.1: %C = symbolic_binding_pattern a, 0 [symbolic]
 // CHECK:STDOUT:   %Foo.type: type = generic_class_type @Foo [template]
 // CHECK:STDOUT:   %.3: type = tuple_type () [template]
 // CHECK:STDOUT:   %Foo.1: %Foo.type = struct_value () [template]
 // CHECK:STDOUT:   %Foo.2: type = class_type @Foo, @Foo(%a) [symbolic]
-// CHECK:STDOUT:   %a.patt.2: %C = symbolic_binding_pattern a 0 [symbolic]
+// CHECK:STDOUT:   %a.patt.2: %C = symbolic_binding_pattern a, 0 [symbolic]
 // CHECK:STDOUT:   %.type: type = generic_class_type @.1 [template]
 // CHECK:STDOUT:   %.4: %.type = struct_value () [template]
 // CHECK:STDOUT:   %.5: type = class_type @.1, @.1(%a) [symbolic]
@@ -1097,35 +867,20 @@
 // CHECK:STDOUT:   %C.ref: type = name_ref C, %C.decl [template = constants.%C]
 // CHECK:STDOUT:   %D: type = bind_alias D, %C.decl [template = constants.%C]
 // CHECK:STDOUT:   %Foo.decl: %Foo.type = class_decl @Foo [template = constants.%Foo.1] {
-<<<<<<< HEAD
-// CHECK:STDOUT:     %a.patt.loc7: %C = symbolic_binding_pattern a 0 [symbolic = %a.patt.1 (constants.%a.patt.1)]
+// CHECK:STDOUT:     %a.patt.loc7: %C = symbolic_binding_pattern a, 0 [symbolic = %a.patt.1 (constants.%a.patt.1)]
 // CHECK:STDOUT:     %a.param_patt: %C = param_pattern %a.patt.loc7, runtime_param<invalid> [symbolic = %a.patt.1 (constants.%a.patt.1)]
 // CHECK:STDOUT:   } {
 // CHECK:STDOUT:     %C.ref: type = name_ref C, file.%C.decl [template = constants.%C]
 // CHECK:STDOUT:     %param: %C = param runtime_param<invalid>
-// CHECK:STDOUT:     %a.loc7: %C = bind_symbolic_name a 0, %param [symbolic = %a.1 (constants.%a)]
+// CHECK:STDOUT:     %a.loc7: %C = bind_symbolic_name a, 0, %param [symbolic = %a.1 (constants.%a)]
 // CHECK:STDOUT:   }
 // CHECK:STDOUT:   %.decl: %.type = class_decl @.1 [template = constants.%.4] {
-// CHECK:STDOUT:     %a.patt.loc15: %C = symbolic_binding_pattern a 0 [symbolic = %a.patt.1 (constants.%a.patt.2)]
+// CHECK:STDOUT:     %a.patt.loc15: %C = symbolic_binding_pattern a, 0 [symbolic = %a.patt.1 (constants.%a.patt.2)]
 // CHECK:STDOUT:     %a.param_patt: %C = param_pattern %a.patt.loc15, runtime_param<invalid> [symbolic = %a.patt.1 (constants.%a.patt.2)]
 // CHECK:STDOUT:   } {
 // CHECK:STDOUT:     %D.ref: type = name_ref D, file.%D [template = constants.%C]
 // CHECK:STDOUT:     %param: %C = param runtime_param<invalid>
-// CHECK:STDOUT:     %a.loc15: %C = bind_symbolic_name a 0, %param [symbolic = %a.1 (constants.%a)]
-=======
-// CHECK:STDOUT:     %a.patt: %C = symbolic_binding_pattern a, 0
-// CHECK:STDOUT:   } {
-// CHECK:STDOUT:     %C.ref: type = name_ref C, file.%C.decl [template = constants.%C]
-// CHECK:STDOUT:     %a.param: %C = param a, runtime_param<invalid>
-// CHECK:STDOUT:     %a.loc7: %C = bind_symbolic_name a, 0, %a.param [symbolic = %a.1 (constants.%a)]
-// CHECK:STDOUT:   }
-// CHECK:STDOUT:   %.decl: %.type = class_decl @.1 [template = constants.%.4] {
-// CHECK:STDOUT:     %a.patt: %C = symbolic_binding_pattern a, 0
-// CHECK:STDOUT:   } {
-// CHECK:STDOUT:     %D.ref: type = name_ref D, file.%D [template = constants.%C]
-// CHECK:STDOUT:     %a.param: %C = param a, runtime_param<invalid>
-// CHECK:STDOUT:     %a.loc15: %C = bind_symbolic_name a, 0, %a.param [symbolic = %a.1 (constants.%a)]
->>>>>>> e617d649
+// CHECK:STDOUT:     %a.loc15: %C = bind_symbolic_name a, 0, %param [symbolic = %a.1 (constants.%a)]
 // CHECK:STDOUT:   }
 // CHECK:STDOUT: }
 // CHECK:STDOUT:
@@ -1137,23 +892,15 @@
 // CHECK:STDOUT: }
 // CHECK:STDOUT:
 // CHECK:STDOUT: generic class @Foo(%a.loc7: %C) {
-<<<<<<< HEAD
-// CHECK:STDOUT:   %a.1: %C = bind_symbolic_name a 0 [symbolic = %a.1 (constants.%a)]
-// CHECK:STDOUT:   %a.patt.1: %C = symbolic_binding_pattern a 0 [symbolic = %a.patt.1 (constants.%a.patt.1)]
-=======
-// CHECK:STDOUT:   %a.1: %C = bind_symbolic_name a, 0 [symbolic = %a.1 (constants.%a)]
->>>>>>> e617d649
+// CHECK:STDOUT:   %a.1: %C = bind_symbolic_name a, 0 [symbolic = %a.1 (constants.%a)]
+// CHECK:STDOUT:   %a.patt.1: %C = symbolic_binding_pattern a, 0 [symbolic = %a.patt.1 (constants.%a.patt.1)]
 // CHECK:STDOUT:
 // CHECK:STDOUT:   class;
 // CHECK:STDOUT: }
 // CHECK:STDOUT:
 // CHECK:STDOUT: generic class @.1(%a.loc15: %C) {
-<<<<<<< HEAD
-// CHECK:STDOUT:   %a.1: %C = bind_symbolic_name a 0 [symbolic = %a.1 (constants.%a)]
-// CHECK:STDOUT:   %a.patt.1: %C = symbolic_binding_pattern a 0 [symbolic = %a.patt.1 (constants.%a.patt.2)]
-=======
-// CHECK:STDOUT:   %a.1: %C = bind_symbolic_name a, 0 [symbolic = %a.1 (constants.%a)]
->>>>>>> e617d649
+// CHECK:STDOUT:   %a.1: %C = bind_symbolic_name a, 0 [symbolic = %a.1 (constants.%a)]
+// CHECK:STDOUT:   %a.patt.1: %C = symbolic_binding_pattern a, 0 [symbolic = %a.patt.1 (constants.%a.patt.2)]
 // CHECK:STDOUT:
 // CHECK:STDOUT: !definition:
 // CHECK:STDOUT:
@@ -1181,12 +928,8 @@
 // CHECK:STDOUT:   %C: type = class_type @C [template]
 // CHECK:STDOUT:   %.1: type = struct_type {} [template]
 // CHECK:STDOUT:   %.2: <witness> = complete_type_witness %.1 [template]
-<<<<<<< HEAD
-// CHECK:STDOUT:   %a: %C = bind_symbolic_name a 0 [symbolic]
-// CHECK:STDOUT:   %a.patt: %C = symbolic_binding_pattern a 0 [symbolic]
-=======
 // CHECK:STDOUT:   %a: %C = bind_symbolic_name a, 0 [symbolic]
->>>>>>> e617d649
+// CHECK:STDOUT:   %a.patt: %C = symbolic_binding_pattern a, 0 [symbolic]
 // CHECK:STDOUT:   %Foo.type: type = generic_class_type @Foo [template]
 // CHECK:STDOUT:   %.3: type = tuple_type () [template]
 // CHECK:STDOUT:   %Foo.1: %Foo.type = struct_value () [template]
@@ -1200,20 +943,12 @@
 // CHECK:STDOUT:   }
 // CHECK:STDOUT:   %C.decl: type = class_decl @C [template = constants.%C] {} {}
 // CHECK:STDOUT:   %Foo.decl: %Foo.type = class_decl @Foo [template = constants.%Foo.1] {
-<<<<<<< HEAD
-// CHECK:STDOUT:     %a.patt.loc6: %C = symbolic_binding_pattern a 0 [symbolic = %a.patt.1 (constants.%a.patt)]
+// CHECK:STDOUT:     %a.patt.loc6: %C = symbolic_binding_pattern a, 0 [symbolic = %a.patt.1 (constants.%a.patt)]
 // CHECK:STDOUT:     %a.param_patt: %C = param_pattern %a.patt.loc6, runtime_param<invalid> [symbolic = %a.patt.1 (constants.%a.patt)]
 // CHECK:STDOUT:   } {
 // CHECK:STDOUT:     %C.ref: type = name_ref C, file.%C.decl [template = constants.%C]
 // CHECK:STDOUT:     %param: %C = param runtime_param<invalid>
-// CHECK:STDOUT:     %a.loc6: %C = bind_symbolic_name a 0, %param [symbolic = %a.1 (constants.%a)]
-=======
-// CHECK:STDOUT:     %a.patt: %C = symbolic_binding_pattern a, 0
-// CHECK:STDOUT:   } {
-// CHECK:STDOUT:     %C.ref: type = name_ref C, file.%C.decl [template = constants.%C]
-// CHECK:STDOUT:     %a.param: %C = param a, runtime_param<invalid>
-// CHECK:STDOUT:     %a.loc6: %C = bind_symbolic_name a, 0, %a.param [symbolic = %a.1 (constants.%a)]
->>>>>>> e617d649
+// CHECK:STDOUT:     %a.loc6: %C = bind_symbolic_name a, 0, %param [symbolic = %a.1 (constants.%a)]
 // CHECK:STDOUT:   }
 // CHECK:STDOUT: }
 // CHECK:STDOUT:
@@ -1225,12 +960,8 @@
 // CHECK:STDOUT: }
 // CHECK:STDOUT:
 // CHECK:STDOUT: generic class @Foo(%a.loc6: %C) {
-<<<<<<< HEAD
-// CHECK:STDOUT:   %a.1: %C = bind_symbolic_name a 0 [symbolic = %a.1 (constants.%a)]
-// CHECK:STDOUT:   %a.patt.1: %C = symbolic_binding_pattern a 0 [symbolic = %a.patt.1 (constants.%a.patt)]
-=======
-// CHECK:STDOUT:   %a.1: %C = bind_symbolic_name a, 0 [symbolic = %a.1 (constants.%a)]
->>>>>>> e617d649
+// CHECK:STDOUT:   %a.1: %C = bind_symbolic_name a, 0 [symbolic = %a.1 (constants.%a)]
+// CHECK:STDOUT:   %a.patt.1: %C = symbolic_binding_pattern a, 0 [symbolic = %a.patt.1 (constants.%a.patt)]
 // CHECK:STDOUT:
 // CHECK:STDOUT:   class;
 // CHECK:STDOUT: }
@@ -1246,17 +977,13 @@
 // CHECK:STDOUT:   %C: type = class_type @C [template]
 // CHECK:STDOUT:   %.1: type = struct_type {} [template]
 // CHECK:STDOUT:   %.2: <witness> = complete_type_witness %.1 [template]
-<<<<<<< HEAD
-// CHECK:STDOUT:   %a: %C = bind_symbolic_name a 0 [symbolic]
-// CHECK:STDOUT:   %a.patt.1: %C = symbolic_binding_pattern a 0 [symbolic]
-=======
 // CHECK:STDOUT:   %a: %C = bind_symbolic_name a, 0 [symbolic]
->>>>>>> e617d649
+// CHECK:STDOUT:   %a.patt.1: %C = symbolic_binding_pattern a, 0 [symbolic]
 // CHECK:STDOUT:   %Foo.type: type = generic_class_type @Foo [template]
 // CHECK:STDOUT:   %.3: type = tuple_type () [template]
 // CHECK:STDOUT:   %Foo.1: %Foo.type = struct_value () [template]
 // CHECK:STDOUT:   %Foo.2: type = class_type @Foo, @Foo(%a) [symbolic]
-// CHECK:STDOUT:   %a.patt.2: %C = symbolic_binding_pattern a 0 [symbolic]
+// CHECK:STDOUT:   %a.patt.2: %C = symbolic_binding_pattern a, 0 [symbolic]
 // CHECK:STDOUT: }
 // CHECK:STDOUT:
 // CHECK:STDOUT: imports {
@@ -1276,20 +1003,12 @@
 // CHECK:STDOUT:   %C.ref: type = name_ref C, imports.%import_ref.1 [template = constants.%C]
 // CHECK:STDOUT:   %D: type = bind_alias D, imports.%import_ref.1 [template = constants.%C]
 // CHECK:STDOUT:   %Foo.decl: %Foo.type = class_decl @Foo [template = constants.%Foo.1] {
-<<<<<<< HEAD
-// CHECK:STDOUT:     %a.patt.loc6: %C = symbolic_binding_pattern a 0 [symbolic = constants.%a.patt.1]
+// CHECK:STDOUT:     %a.patt.loc6: %C = symbolic_binding_pattern a, 0 [symbolic = constants.%a.patt.1]
 // CHECK:STDOUT:     %a.param_patt: %C = param_pattern %a.patt.loc6, runtime_param<invalid> [symbolic = constants.%a.patt.1]
 // CHECK:STDOUT:   } {
 // CHECK:STDOUT:     %D.ref: type = name_ref D, file.%D [template = constants.%C]
 // CHECK:STDOUT:     %param: %C = param runtime_param<invalid>
-// CHECK:STDOUT:     %a.loc6: %C = bind_symbolic_name a 0, %param [symbolic = constants.%a]
-=======
-// CHECK:STDOUT:     %a.patt: %C = symbolic_binding_pattern a, 0
-// CHECK:STDOUT:   } {
-// CHECK:STDOUT:     %D.ref: type = name_ref D, file.%D [template = constants.%C]
-// CHECK:STDOUT:     %a.param: %C = param a, runtime_param<invalid>
-// CHECK:STDOUT:     %a.loc6: %C = bind_symbolic_name a, 0, %a.param [symbolic = constants.%a]
->>>>>>> e617d649
+// CHECK:STDOUT:     %a.loc6: %C = bind_symbolic_name a, 0, %param [symbolic = constants.%a]
 // CHECK:STDOUT:   }
 // CHECK:STDOUT: }
 // CHECK:STDOUT:
@@ -1299,12 +1018,8 @@
 // CHECK:STDOUT: }
 // CHECK:STDOUT:
 // CHECK:STDOUT: generic class @Foo(constants.%a: %C) {
-<<<<<<< HEAD
-// CHECK:STDOUT:   %a.1: %C = bind_symbolic_name a 0 [symbolic = %a.1 (constants.%a)]
-// CHECK:STDOUT:   %a.patt.1: %C = symbolic_binding_pattern a 0 [symbolic = %a.patt.1 (constants.%a.patt.2)]
-=======
-// CHECK:STDOUT:   %a.1: %C = bind_symbolic_name a, 0 [symbolic = %a.1 (constants.%a)]
->>>>>>> e617d649
+// CHECK:STDOUT:   %a.1: %C = bind_symbolic_name a, 0 [symbolic = %a.1 (constants.%a)]
+// CHECK:STDOUT:   %a.patt.1: %C = symbolic_binding_pattern a, 0 [symbolic = %a.patt.1 (constants.%a.patt.2)]
 // CHECK:STDOUT:
 // CHECK:STDOUT: !definition:
 // CHECK:STDOUT:
@@ -1328,17 +1043,13 @@
 // CHECK:STDOUT:   %.1: type = struct_type {} [template]
 // CHECK:STDOUT:   %.2: <witness> = complete_type_witness %.1 [template]
 // CHECK:STDOUT:   %.3: type = const_type %C [template]
-<<<<<<< HEAD
-// CHECK:STDOUT:   %a: %.3 = bind_symbolic_name a 0 [symbolic]
-// CHECK:STDOUT:   %a.patt.1: %.3 = symbolic_binding_pattern a 0 [symbolic]
-=======
 // CHECK:STDOUT:   %a: %.3 = bind_symbolic_name a, 0 [symbolic]
->>>>>>> e617d649
+// CHECK:STDOUT:   %a.patt.1: %.3 = symbolic_binding_pattern a, 0 [symbolic]
 // CHECK:STDOUT:   %Foo.type: type = generic_class_type @Foo [template]
 // CHECK:STDOUT:   %.4: type = tuple_type () [template]
 // CHECK:STDOUT:   %Foo.1: %Foo.type = struct_value () [template]
 // CHECK:STDOUT:   %Foo.2: type = class_type @Foo, @Foo(%a) [symbolic]
-// CHECK:STDOUT:   %a.patt.2: %.3 = symbolic_binding_pattern a 0 [symbolic]
+// CHECK:STDOUT:   %a.patt.2: %.3 = symbolic_binding_pattern a, 0 [symbolic]
 // CHECK:STDOUT:   %.type: type = generic_class_type @.1 [template]
 // CHECK:STDOUT:   %.5: %.type = struct_value () [template]
 // CHECK:STDOUT:   %.6: type = class_type @.1, @.1(%a) [symbolic]
@@ -1351,40 +1062,23 @@
 // CHECK:STDOUT:   }
 // CHECK:STDOUT:   %C.decl: type = class_decl @C [template = constants.%C] {} {}
 // CHECK:STDOUT:   %Foo.decl: %Foo.type = class_decl @Foo [template = constants.%Foo.1] {
-<<<<<<< HEAD
-// CHECK:STDOUT:     %a.patt.loc6: %.3 = symbolic_binding_pattern a 0 [symbolic = %a.patt.1 (constants.%a.patt.1)]
+// CHECK:STDOUT:     %a.patt.loc6: %.3 = symbolic_binding_pattern a, 0 [symbolic = %a.patt.1 (constants.%a.patt.1)]
 // CHECK:STDOUT:     %a.param_patt: %.3 = param_pattern %a.patt.loc6, runtime_param<invalid> [symbolic = %a.patt.1 (constants.%a.patt.1)]
 // CHECK:STDOUT:   } {
 // CHECK:STDOUT:     %C.ref: type = name_ref C, file.%C.decl [template = constants.%C]
 // CHECK:STDOUT:     %.loc6: type = const_type %C [template = constants.%.3]
 // CHECK:STDOUT:     %param: %.3 = param runtime_param<invalid>
-// CHECK:STDOUT:     %a.loc6: %.3 = bind_symbolic_name a 0, %param [symbolic = %a.1 (constants.%a)]
+// CHECK:STDOUT:     %a.loc6: %.3 = bind_symbolic_name a, 0, %param [symbolic = %a.1 (constants.%a)]
 // CHECK:STDOUT:   }
 // CHECK:STDOUT:   %.decl: %.type = class_decl @.1 [template = constants.%.5] {
-// CHECK:STDOUT:     %a.patt.loc18: %.3 = symbolic_binding_pattern a 0 [symbolic = %a.patt.1 (constants.%a.patt.2)]
+// CHECK:STDOUT:     %a.patt.loc18: %.3 = symbolic_binding_pattern a, 0 [symbolic = %a.patt.1 (constants.%a.patt.2)]
 // CHECK:STDOUT:     %a.param_patt: %.3 = param_pattern %a.patt.loc18, runtime_param<invalid> [symbolic = %a.patt.1 (constants.%a.patt.2)]
-=======
-// CHECK:STDOUT:     %a.patt: %.3 = symbolic_binding_pattern a, 0
-// CHECK:STDOUT:   } {
-// CHECK:STDOUT:     %C.ref: type = name_ref C, file.%C.decl [template = constants.%C]
-// CHECK:STDOUT:     %.loc6: type = const_type %C [template = constants.%.3]
-// CHECK:STDOUT:     %a.param: %.3 = param a, runtime_param<invalid>
-// CHECK:STDOUT:     %a.loc6: %.3 = bind_symbolic_name a, 0, %a.param [symbolic = %a.1 (constants.%a)]
-// CHECK:STDOUT:   }
-// CHECK:STDOUT:   %.decl: %.type = class_decl @.1 [template = constants.%.5] {
-// CHECK:STDOUT:     %a.patt: %.3 = symbolic_binding_pattern a, 0
->>>>>>> e617d649
 // CHECK:STDOUT:   } {
 // CHECK:STDOUT:     %C.ref: type = name_ref C, file.%C.decl [template = constants.%C]
 // CHECK:STDOUT:     %.loc18_22: type = const_type %C [template = constants.%.3]
 // CHECK:STDOUT:     %.loc18_15: type = const_type %.3 [template = constants.%.3]
-<<<<<<< HEAD
 // CHECK:STDOUT:     %param: %.3 = param runtime_param<invalid>
-// CHECK:STDOUT:     %a.loc18: %.3 = bind_symbolic_name a 0, %param [symbolic = %a.1 (constants.%a)]
-=======
-// CHECK:STDOUT:     %a.param: %.3 = param a, runtime_param<invalid>
-// CHECK:STDOUT:     %a.loc18: %.3 = bind_symbolic_name a, 0, %a.param [symbolic = %a.1 (constants.%a)]
->>>>>>> e617d649
+// CHECK:STDOUT:     %a.loc18: %.3 = bind_symbolic_name a, 0, %param [symbolic = %a.1 (constants.%a)]
 // CHECK:STDOUT:   }
 // CHECK:STDOUT: }
 // CHECK:STDOUT:
@@ -1396,23 +1090,15 @@
 // CHECK:STDOUT: }
 // CHECK:STDOUT:
 // CHECK:STDOUT: generic class @Foo(%a.loc6: %.3) {
-<<<<<<< HEAD
-// CHECK:STDOUT:   %a.1: %.3 = bind_symbolic_name a 0 [symbolic = %a.1 (constants.%a)]
-// CHECK:STDOUT:   %a.patt.1: %.3 = symbolic_binding_pattern a 0 [symbolic = %a.patt.1 (constants.%a.patt.1)]
-=======
 // CHECK:STDOUT:   %a.1: %.3 = bind_symbolic_name a, 0 [symbolic = %a.1 (constants.%a)]
->>>>>>> e617d649
+// CHECK:STDOUT:   %a.patt.1: %.3 = symbolic_binding_pattern a, 0 [symbolic = %a.patt.1 (constants.%a.patt.1)]
 // CHECK:STDOUT:
 // CHECK:STDOUT:   class;
 // CHECK:STDOUT: }
 // CHECK:STDOUT:
 // CHECK:STDOUT: generic class @.1(%a.loc18: %.3) {
-<<<<<<< HEAD
-// CHECK:STDOUT:   %a.1: %.3 = bind_symbolic_name a 0 [symbolic = %a.1 (constants.%a)]
-// CHECK:STDOUT:   %a.patt.1: %.3 = symbolic_binding_pattern a 0 [symbolic = %a.patt.1 (constants.%a.patt.2)]
-=======
 // CHECK:STDOUT:   %a.1: %.3 = bind_symbolic_name a, 0 [symbolic = %a.1 (constants.%a)]
->>>>>>> e617d649
+// CHECK:STDOUT:   %a.patt.1: %.3 = symbolic_binding_pattern a, 0 [symbolic = %a.patt.1 (constants.%a.patt.2)]
 // CHECK:STDOUT:
 // CHECK:STDOUT: !definition:
 // CHECK:STDOUT:
