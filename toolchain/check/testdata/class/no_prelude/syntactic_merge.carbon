// Part of the Carbon Language project, under the Apache License v2.0 with LLVM
// Exceptions. See /LICENSE for license information.
// SPDX-License-Identifier: Apache-2.0 WITH LLVM-exception
//
// AUTOUPDATE
// TIP: To test this file alone, run:
// TIP:   bazel test //toolchain/testing:file_test --test_arg=--file_tests=toolchain/check/testdata/class/no_prelude/syntactic_merge.carbon
// TIP: To dump output, run:
// TIP:   bazel run //toolchain/testing:file_test -- --dump_output --file_tests=toolchain/check/testdata/class/no_prelude/syntactic_merge.carbon

// --- basic.carbon

library "basic";

class C {}
alias D = C;

class Foo(a:! C);
class Foo(a:! C) {}

class Bar(a:! D);
class Bar(a:! D) {}

// --- spacing.carbon

library "spacing";

class C {}

class Foo [ ] ( a :! C );
class Foo[](a:! C) {}

// --- fail_parens.carbon

library "parens";

class C {}

class Foo(a:! C);
// CHECK:STDERR: fail_parens.carbon:[[@LINE+7]]:15: ERROR: Redeclaration syntax differs here.
// CHECK:STDERR: class Foo(a:! (C)) {}
// CHECK:STDERR:               ^
// CHECK:STDERR: fail_parens.carbon:[[@LINE-4]]:15: Comparing with previous declaration here.
// CHECK:STDERR: class Foo(a:! C);
// CHECK:STDERR:               ^
// CHECK:STDERR:
class Foo(a:! (C)) {}

// --- todo_fail_raw_identifier.carbon

library "raw_identifier";

class C {}

class Foo(a:! C);
class Foo(a:! r#C) {}

// --- two_file.carbon

library "two_file";

class C {}
alias D = C;

class Foo(a:! C);
class Bar(a:! D);

// --- two_file.impl.carbon

impl library "two_file";

class Foo(a:! C) {}
class Bar(a:! D) {}

// --- fail_name_mismatch.carbon

library "name_mismatch";

class C {}
alias D = C;

class Foo(a:! C);
// CHECK:STDERR: fail_name_mismatch.carbon:[[@LINE+7]]:11: ERROR: Redeclaration differs at parameter 1.
// CHECK:STDERR: class Foo(b:! D) {}
// CHECK:STDERR:           ^
// CHECK:STDERR: fail_name_mismatch.carbon:[[@LINE-4]]:11: Previous declaration's corresponding parameter here.
// CHECK:STDERR: class Foo(a:! C);
// CHECK:STDERR:           ^
// CHECK:STDERR:
class Foo(b:! D) {}

// --- fail_alias.carbon

library "alias";

class C {}
alias D = C;

class Foo(a:! C);
// CHECK:STDERR: fail_alias.carbon:[[@LINE+7]]:15: ERROR: Redeclaration syntax differs here.
// CHECK:STDERR: class Foo(a:! D) {}
// CHECK:STDERR:               ^
// CHECK:STDERR: fail_alias.carbon:[[@LINE-4]]:15: Comparing with previous declaration here.
// CHECK:STDERR: class Foo(a:! C);
// CHECK:STDERR:               ^
// CHECK:STDERR:
class Foo(a:! D) {}

// --- fail_deduced_alias.carbon

library "deduced_alias";

class C {}
alias D = C;

class Foo[a:! C]();
// CHECK:STDERR: fail_deduced_alias.carbon:[[@LINE+7]]:15: ERROR: Redeclaration syntax differs here.
// CHECK:STDERR: class Foo[a:! D]() {}
// CHECK:STDERR:               ^
// CHECK:STDERR: fail_deduced_alias.carbon:[[@LINE-4]]:15: Comparing with previous declaration here.
// CHECK:STDERR: class Foo[a:! C]();
// CHECK:STDERR:               ^
// CHECK:STDERR:
class Foo[a:! D]() {}

// --- alias_two_file.carbon

library "alias_two_file";

class C {}

class Foo(a:! C);

// --- todo_fail_alias_two_file.impl.carbon

impl library "alias_two_file";

alias D = C;

class Foo(a:! D) {}

// --- fail_repeat_const.carbon

library "repeat_const";

class C {}

class Foo(a:! const C);
// CHECK:STDERR: fail_repeat_const.carbon:[[@LINE+11]]:15: WARNING: `const` applied repeatedly to the same type has no additional effect.
// CHECK:STDERR: class Foo(a:! const (const C)) {}
// CHECK:STDERR:               ^~~~~~~~~~~~~~~
// CHECK:STDERR:
// CHECK:STDERR: fail_repeat_const.carbon:[[@LINE+7]]:21: ERROR: Redeclaration syntax differs here.
// CHECK:STDERR: class Foo(a:! const (const C)) {}
// CHECK:STDERR:                     ^
// CHECK:STDERR: fail_repeat_const.carbon:[[@LINE-8]]:21: Comparing with previous declaration here.
// CHECK:STDERR: class Foo(a:! const C);
// CHECK:STDERR:                     ^
// CHECK:STDERR:
class Foo(a:! const (const C)) {}

// --- fail_self_type.carbon

library "self_type";

base class Base {
  var a: ();

  fn F[addr self: Self*]();
}

// CHECK:STDERR: fail_self_type.carbon:[[@LINE+6]]:22: ERROR: Redeclaration syntax differs here.
// CHECK:STDERR: fn Base.F[addr self: Base*]() {
// CHECK:STDERR:                      ^~~~
// CHECK:STDERR: fail_self_type.carbon:[[@LINE-6]]:19: Comparing with previous declaration here.
// CHECK:STDERR:   fn F[addr self: Self*]();
// CHECK:STDERR:                   ^~~~
fn Base.F[addr self: Base*]() {
  (*self).a = ();
}

// CHECK:STDOUT: --- basic.carbon
// CHECK:STDOUT:
// CHECK:STDOUT: constants {
// CHECK:STDOUT:   %C: type = class_type @C [template]
// CHECK:STDOUT:   %.1: type = struct_type {} [template]
// CHECK:STDOUT:   %a: %C = bind_symbolic_name a 0 [symbolic]
// CHECK:STDOUT:   %a.patt: %C = symbolic_binding_pattern a 0 [symbolic]
// CHECK:STDOUT:   %Foo.type: type = generic_class_type @Foo [template]
// CHECK:STDOUT:   %.2: type = tuple_type () [template]
// CHECK:STDOUT:   %Foo.1: %Foo.type = struct_value () [template]
// CHECK:STDOUT:   %Foo.2: type = class_type @Foo, @Foo(%a) [symbolic]
// CHECK:STDOUT:   %Bar.type: type = generic_class_type @Bar [template]
// CHECK:STDOUT:   %Bar.1: %Bar.type = struct_value () [template]
// CHECK:STDOUT:   %Bar.2: type = class_type @Bar, @Bar(%a) [symbolic]
// CHECK:STDOUT: }
// CHECK:STDOUT:
// CHECK:STDOUT: file {
// CHECK:STDOUT:   package: <namespace> = namespace [template] {
// CHECK:STDOUT:     .C = %C.decl
// CHECK:STDOUT:     .D = %D
// CHECK:STDOUT:     .Foo = %Foo.decl.loc7
// CHECK:STDOUT:     .Bar = %Bar.decl.loc10
// CHECK:STDOUT:   }
// CHECK:STDOUT:   %C.decl: type = class_decl @C [template = constants.%C] {} {}
// CHECK:STDOUT:   %C.ref: type = name_ref C, %C.decl [template = constants.%C]
// CHECK:STDOUT:   %D: type = bind_alias D, %C.decl [template = constants.%C]
// CHECK:STDOUT:   %Foo.decl.loc7: %Foo.type = class_decl @Foo [template = constants.%Foo.1] {
<<<<<<< HEAD
// CHECK:STDOUT:     %a.patt.loc8_11.2: %C = symbolic_binding_pattern a 0 [symbolic = constants.%a.patt]
// CHECK:STDOUT:   } {
// CHECK:STDOUT:     %C.ref.loc7: type = name_ref C, %C.decl [template = constants.%C]
// CHECK:STDOUT:     %param.loc7: %C = param
// CHECK:STDOUT:     %a.loc7: %C = bind_symbolic_name a 0, %param.loc7 [symbolic = @Foo.%a (constants.%a)]
// CHECK:STDOUT:   }
// CHECK:STDOUT:   %Foo.decl.loc8: %Foo.type = class_decl @Foo [template = constants.%Foo.1] {
// CHECK:STDOUT:     %a.patt.loc8_11.2: %C = symbolic_binding_pattern a 0 [symbolic = constants.%a.patt]
// CHECK:STDOUT:   } {
// CHECK:STDOUT:     %C.ref.loc8: type = name_ref C, %C.decl [template = constants.%C]
// CHECK:STDOUT:     %param.loc8: %C = param
// CHECK:STDOUT:     %a.loc8: %C = bind_symbolic_name a 0, %param.loc8 [symbolic = constants.%a]
// CHECK:STDOUT:   }
// CHECK:STDOUT:   %Bar.decl.loc10: %Bar.type = class_decl @Bar [template = constants.%Bar.1] {
// CHECK:STDOUT:     %a.patt.loc11_11.2: %C = symbolic_binding_pattern a 0 [symbolic = constants.%a.patt]
// CHECK:STDOUT:   } {
// CHECK:STDOUT:     %D.ref.loc10: type = name_ref D, %D [template = constants.%C]
// CHECK:STDOUT:     %param.loc10: %C = param
// CHECK:STDOUT:     %a.loc10: %C = bind_symbolic_name a 0, %param.loc10 [symbolic = @Bar.%a (constants.%a)]
// CHECK:STDOUT:   }
// CHECK:STDOUT:   %Bar.decl.loc11: %Bar.type = class_decl @Bar [template = constants.%Bar.1] {
// CHECK:STDOUT:     %a.patt.loc11_11.2: %C = symbolic_binding_pattern a 0 [symbolic = constants.%a.patt]
// CHECK:STDOUT:   } {
// CHECK:STDOUT:     %D.ref.loc11: type = name_ref D, %D [template = constants.%C]
// CHECK:STDOUT:     %param.loc11: %C = param
// CHECK:STDOUT:     %a.loc11: %C = bind_symbolic_name a 0, %param.loc11 [symbolic = constants.%a]
=======
// CHECK:STDOUT:     %a.patt: %C = symbolic_binding_pattern a 0
// CHECK:STDOUT:   } {
// CHECK:STDOUT:     %C.ref.loc7: type = name_ref C, file.%C.decl [template = constants.%C]
// CHECK:STDOUT:     %a.param.loc7: %C = param a
// CHECK:STDOUT:     %a.loc7: %C = bind_symbolic_name a 0, %a.param.loc7 [symbolic = %a.1 (constants.%a)]
// CHECK:STDOUT:   }
// CHECK:STDOUT:   %Foo.decl.loc8: %Foo.type = class_decl @Foo [template = constants.%Foo.1] {
// CHECK:STDOUT:     %a.patt: %C = symbolic_binding_pattern a 0
// CHECK:STDOUT:   } {
// CHECK:STDOUT:     %C.ref.loc8: type = name_ref C, file.%C.decl [template = constants.%C]
// CHECK:STDOUT:     %a.param.loc8: %C = param a
// CHECK:STDOUT:     %a.loc8: %C = bind_symbolic_name a 0, %a.param.loc8 [symbolic = constants.%a]
// CHECK:STDOUT:   }
// CHECK:STDOUT:   %Bar.decl.loc10: %Bar.type = class_decl @Bar [template = constants.%Bar.1] {
// CHECK:STDOUT:     %a.patt: %C = symbolic_binding_pattern a 0
// CHECK:STDOUT:   } {
// CHECK:STDOUT:     %D.ref.loc10: type = name_ref D, file.%D [template = constants.%C]
// CHECK:STDOUT:     %a.param.loc10: %C = param a
// CHECK:STDOUT:     %a.loc10: %C = bind_symbolic_name a 0, %a.param.loc10 [symbolic = %a.1 (constants.%a)]
// CHECK:STDOUT:   }
// CHECK:STDOUT:   %Bar.decl.loc11: %Bar.type = class_decl @Bar [template = constants.%Bar.1] {
// CHECK:STDOUT:     %a.patt: %C = symbolic_binding_pattern a 0
// CHECK:STDOUT:   } {
// CHECK:STDOUT:     %D.ref.loc11: type = name_ref D, file.%D [template = constants.%C]
// CHECK:STDOUT:     %a.param.loc11: %C = param a
// CHECK:STDOUT:     %a.loc11: %C = bind_symbolic_name a 0, %a.param.loc11 [symbolic = constants.%a]
>>>>>>> dcb4ae26
// CHECK:STDOUT:   }
// CHECK:STDOUT: }
// CHECK:STDOUT:
// CHECK:STDOUT: class @C {
// CHECK:STDOUT: !members:
// CHECK:STDOUT:   .Self = constants.%C
// CHECK:STDOUT: }
// CHECK:STDOUT:
<<<<<<< HEAD
// CHECK:STDOUT: generic class @Foo(file.%a.loc7: %C) {
// CHECK:STDOUT:   %a: %C = bind_symbolic_name a 0 [symbolic = %a (constants.%a)]
// CHECK:STDOUT:   %a.patt: %C = symbolic_binding_pattern a 0 [symbolic = %a.patt (constants.%a.patt)]
=======
// CHECK:STDOUT: generic class @Foo(%a.loc7: %C) {
// CHECK:STDOUT:   %a.1: %C = bind_symbolic_name a 0 [symbolic = %a.1 (constants.%a)]
>>>>>>> dcb4ae26
// CHECK:STDOUT:
// CHECK:STDOUT: !definition:
// CHECK:STDOUT:
// CHECK:STDOUT:   class {
// CHECK:STDOUT:   !members:
// CHECK:STDOUT:     .Self = constants.%Foo.2
// CHECK:STDOUT:   }
// CHECK:STDOUT: }
// CHECK:STDOUT:
<<<<<<< HEAD
// CHECK:STDOUT: generic class @Bar(file.%a.loc10: %C) {
// CHECK:STDOUT:   %a: %C = bind_symbolic_name a 0 [symbolic = %a (constants.%a)]
// CHECK:STDOUT:   %a.patt: %C = symbolic_binding_pattern a 0 [symbolic = %a.patt (constants.%a.patt)]
=======
// CHECK:STDOUT: generic class @Bar(%a.loc10: %C) {
// CHECK:STDOUT:   %a.1: %C = bind_symbolic_name a 0 [symbolic = %a.1 (constants.%a)]
>>>>>>> dcb4ae26
// CHECK:STDOUT:
// CHECK:STDOUT: !definition:
// CHECK:STDOUT:
// CHECK:STDOUT:   class {
// CHECK:STDOUT:   !members:
// CHECK:STDOUT:     .Self = constants.%Bar.2
// CHECK:STDOUT:   }
// CHECK:STDOUT: }
// CHECK:STDOUT:
// CHECK:STDOUT: specific @Foo(constants.%a) {
<<<<<<< HEAD
// CHECK:STDOUT:   %a => constants.%a
// CHECK:STDOUT:   %a.patt => constants.%a
// CHECK:STDOUT: }
// CHECK:STDOUT:
// CHECK:STDOUT: specific @Bar(constants.%a) {
// CHECK:STDOUT:   %a => constants.%a
// CHECK:STDOUT:   %a.patt => constants.%a
=======
// CHECK:STDOUT:   %a.1 => constants.%a
// CHECK:STDOUT: }
// CHECK:STDOUT:
// CHECK:STDOUT: specific @Bar(constants.%a) {
// CHECK:STDOUT:   %a.1 => constants.%a
>>>>>>> dcb4ae26
// CHECK:STDOUT: }
// CHECK:STDOUT:
// CHECK:STDOUT: --- spacing.carbon
// CHECK:STDOUT:
// CHECK:STDOUT: constants {
// CHECK:STDOUT:   %C: type = class_type @C [template]
// CHECK:STDOUT:   %.1: type = struct_type {} [template]
// CHECK:STDOUT:   %a: %C = bind_symbolic_name a 0 [symbolic]
// CHECK:STDOUT:   %a.patt: %C = symbolic_binding_pattern a 0 [symbolic]
// CHECK:STDOUT:   %Foo.type: type = generic_class_type @Foo [template]
// CHECK:STDOUT:   %.2: type = tuple_type () [template]
// CHECK:STDOUT:   %Foo.1: %Foo.type = struct_value () [template]
// CHECK:STDOUT:   %Foo.2: type = class_type @Foo, @Foo(%a) [symbolic]
// CHECK:STDOUT: }
// CHECK:STDOUT:
// CHECK:STDOUT: file {
// CHECK:STDOUT:   package: <namespace> = namespace [template] {
// CHECK:STDOUT:     .C = %C.decl
// CHECK:STDOUT:     .Foo = %Foo.decl.loc6
// CHECK:STDOUT:   }
// CHECK:STDOUT:   %C.decl: type = class_decl @C [template = constants.%C] {} {}
// CHECK:STDOUT:   %Foo.decl.loc6: %Foo.type = class_decl @Foo [template = constants.%Foo.1] {
<<<<<<< HEAD
// CHECK:STDOUT:     %a.patt.loc7_13.2: %C = symbolic_binding_pattern a 0 [symbolic = constants.%a.patt]
// CHECK:STDOUT:   } {
// CHECK:STDOUT:     %C.ref.loc6: type = name_ref C, %C.decl [template = constants.%C]
// CHECK:STDOUT:     %param.loc6: %C = param
// CHECK:STDOUT:     %a.loc6: %C = bind_symbolic_name a 0, %param.loc6 [symbolic = @Foo.%a (constants.%a)]
// CHECK:STDOUT:   }
// CHECK:STDOUT:   %Foo.decl.loc7: %Foo.type = class_decl @Foo [template = constants.%Foo.1] {
// CHECK:STDOUT:     %a.patt.loc7_13.2: %C = symbolic_binding_pattern a 0 [symbolic = constants.%a.patt]
// CHECK:STDOUT:   } {
// CHECK:STDOUT:     %C.ref.loc7: type = name_ref C, %C.decl [template = constants.%C]
// CHECK:STDOUT:     %param.loc7: %C = param
// CHECK:STDOUT:     %a.loc7: %C = bind_symbolic_name a 0, %param.loc7 [symbolic = constants.%a]
=======
// CHECK:STDOUT:     %a.patt: %C = symbolic_binding_pattern a 0
// CHECK:STDOUT:   } {
// CHECK:STDOUT:     %C.ref.loc6: type = name_ref C, file.%C.decl [template = constants.%C]
// CHECK:STDOUT:     %a.param.loc6: %C = param a
// CHECK:STDOUT:     %a.loc6: %C = bind_symbolic_name a 0, %a.param.loc6 [symbolic = %a.1 (constants.%a)]
// CHECK:STDOUT:   }
// CHECK:STDOUT:   %Foo.decl.loc7: %Foo.type = class_decl @Foo [template = constants.%Foo.1] {
// CHECK:STDOUT:     %a.patt: %C = symbolic_binding_pattern a 0
// CHECK:STDOUT:   } {
// CHECK:STDOUT:     %C.ref.loc7: type = name_ref C, file.%C.decl [template = constants.%C]
// CHECK:STDOUT:     %a.param.loc7: %C = param a
// CHECK:STDOUT:     %a.loc7: %C = bind_symbolic_name a 0, %a.param.loc7 [symbolic = constants.%a]
>>>>>>> dcb4ae26
// CHECK:STDOUT:   }
// CHECK:STDOUT: }
// CHECK:STDOUT:
// CHECK:STDOUT: class @C {
// CHECK:STDOUT: !members:
// CHECK:STDOUT:   .Self = constants.%C
// CHECK:STDOUT: }
// CHECK:STDOUT:
<<<<<<< HEAD
// CHECK:STDOUT: generic class @Foo(file.%a.loc6: %C) {
// CHECK:STDOUT:   %a: %C = bind_symbolic_name a 0 [symbolic = %a (constants.%a)]
// CHECK:STDOUT:   %a.patt: %C = symbolic_binding_pattern a 0 [symbolic = %a.patt (constants.%a.patt)]
=======
// CHECK:STDOUT: generic class @Foo(%a.loc6: %C) {
// CHECK:STDOUT:   %a.1: %C = bind_symbolic_name a 0 [symbolic = %a.1 (constants.%a)]
>>>>>>> dcb4ae26
// CHECK:STDOUT:
// CHECK:STDOUT: !definition:
// CHECK:STDOUT:
// CHECK:STDOUT:   class {
// CHECK:STDOUT:   !members:
// CHECK:STDOUT:     .Self = constants.%Foo.2
// CHECK:STDOUT:   }
// CHECK:STDOUT: }
// CHECK:STDOUT:
// CHECK:STDOUT: specific @Foo(constants.%a) {
<<<<<<< HEAD
// CHECK:STDOUT:   %a => constants.%a
// CHECK:STDOUT:   %a.patt => constants.%a
=======
// CHECK:STDOUT:   %a.1 => constants.%a
>>>>>>> dcb4ae26
// CHECK:STDOUT: }
// CHECK:STDOUT:
// CHECK:STDOUT: --- fail_parens.carbon
// CHECK:STDOUT:
// CHECK:STDOUT: constants {
// CHECK:STDOUT:   %C: type = class_type @C [template]
// CHECK:STDOUT:   %.1: type = struct_type {} [template]
// CHECK:STDOUT:   %a: %C = bind_symbolic_name a 0 [symbolic]
// CHECK:STDOUT:   %a.patt: %C = symbolic_binding_pattern a 0 [symbolic]
// CHECK:STDOUT:   %Foo.type: type = generic_class_type @Foo [template]
// CHECK:STDOUT:   %.2: type = tuple_type () [template]
// CHECK:STDOUT:   %Foo.1: %Foo.type = struct_value () [template]
// CHECK:STDOUT:   %Foo.2: type = class_type @Foo, @Foo(%a) [symbolic]
// CHECK:STDOUT:   %.type: type = generic_class_type @.1 [template]
// CHECK:STDOUT:   %.3: %.type = struct_value () [template]
// CHECK:STDOUT:   %.4: type = class_type @.1, @.1(%a) [symbolic]
// CHECK:STDOUT: }
// CHECK:STDOUT:
// CHECK:STDOUT: file {
// CHECK:STDOUT:   package: <namespace> = namespace [template] {
// CHECK:STDOUT:     .C = %C.decl
// CHECK:STDOUT:     .Foo = %Foo.decl
// CHECK:STDOUT:   }
// CHECK:STDOUT:   %C.decl: type = class_decl @C [template = constants.%C] {} {}
// CHECK:STDOUT:   %Foo.decl: %Foo.type = class_decl @Foo [template = constants.%Foo.1] {
<<<<<<< HEAD
// CHECK:STDOUT:     %a.patt.loc6: %C = symbolic_binding_pattern a 0 [symbolic = @Foo.%a.patt (constants.%a.patt)]
// CHECK:STDOUT:   } {
// CHECK:STDOUT:     %C.ref.loc6: type = name_ref C, %C.decl [template = constants.%C]
// CHECK:STDOUT:     %param.loc6: %C = param
// CHECK:STDOUT:     %a.loc6: %C = bind_symbolic_name a 0, %param.loc6 [symbolic = @Foo.%a (constants.%a)]
// CHECK:STDOUT:   }
// CHECK:STDOUT:   %.decl: %.type = class_decl @.1 [template = constants.%.3] {
// CHECK:STDOUT:     %a.patt.loc14: %C = symbolic_binding_pattern a 0 [symbolic = @.1.%a.patt (constants.%a.patt)]
// CHECK:STDOUT:   } {
// CHECK:STDOUT:     %C.ref.loc14: type = name_ref C, %C.decl [template = constants.%C]
// CHECK:STDOUT:     %param.loc14: %C = param
// CHECK:STDOUT:     %a.loc14: %C = bind_symbolic_name a 0, %param.loc14 [symbolic = @.1.%a (constants.%a)]
=======
// CHECK:STDOUT:     %a.patt: %C = symbolic_binding_pattern a 0
// CHECK:STDOUT:   } {
// CHECK:STDOUT:     %C.ref: type = name_ref C, file.%C.decl [template = constants.%C]
// CHECK:STDOUT:     %a.param: %C = param a
// CHECK:STDOUT:     %a.loc6: %C = bind_symbolic_name a 0, %a.param [symbolic = %a.1 (constants.%a)]
// CHECK:STDOUT:   }
// CHECK:STDOUT:   %.decl: %.type = class_decl @.1 [template = constants.%.3] {
// CHECK:STDOUT:     %a.patt: %C = symbolic_binding_pattern a 0
// CHECK:STDOUT:   } {
// CHECK:STDOUT:     %C.ref: type = name_ref C, file.%C.decl [template = constants.%C]
// CHECK:STDOUT:     %a.param: %C = param a
// CHECK:STDOUT:     %a.loc14: %C = bind_symbolic_name a 0, %a.param [symbolic = %a.1 (constants.%a)]
>>>>>>> dcb4ae26
// CHECK:STDOUT:   }
// CHECK:STDOUT: }
// CHECK:STDOUT:
// CHECK:STDOUT: class @C {
// CHECK:STDOUT: !members:
// CHECK:STDOUT:   .Self = constants.%C
// CHECK:STDOUT: }
// CHECK:STDOUT:
<<<<<<< HEAD
// CHECK:STDOUT: generic class @Foo(file.%a.loc6: %C) {
// CHECK:STDOUT:   %a: %C = bind_symbolic_name a 0 [symbolic = %a (constants.%a)]
// CHECK:STDOUT:   %a.patt: %C = symbolic_binding_pattern a 0 [symbolic = %a.patt (constants.%a.patt)]
=======
// CHECK:STDOUT: generic class @Foo(%a.loc6: %C) {
// CHECK:STDOUT:   %a.1: %C = bind_symbolic_name a 0 [symbolic = %a.1 (constants.%a)]
>>>>>>> dcb4ae26
// CHECK:STDOUT:
// CHECK:STDOUT:   class;
// CHECK:STDOUT: }
// CHECK:STDOUT:
<<<<<<< HEAD
// CHECK:STDOUT: generic class @.1(file.%a.loc14: %C) {
// CHECK:STDOUT:   %a: %C = bind_symbolic_name a 0 [symbolic = %a (constants.%a)]
// CHECK:STDOUT:   %a.patt: %C = symbolic_binding_pattern a 0 [symbolic = %a.patt (constants.%a.patt)]
=======
// CHECK:STDOUT: generic class @.1(%a.loc14: %C) {
// CHECK:STDOUT:   %a.1: %C = bind_symbolic_name a 0 [symbolic = %a.1 (constants.%a)]
>>>>>>> dcb4ae26
// CHECK:STDOUT:
// CHECK:STDOUT: !definition:
// CHECK:STDOUT:
// CHECK:STDOUT:   class {
// CHECK:STDOUT:   !members:
// CHECK:STDOUT:     .Self = constants.%.4
// CHECK:STDOUT:   }
// CHECK:STDOUT: }
// CHECK:STDOUT:
// CHECK:STDOUT: specific @Foo(constants.%a) {
<<<<<<< HEAD
// CHECK:STDOUT:   %a => constants.%a
// CHECK:STDOUT:   %a.patt => constants.%a
// CHECK:STDOUT: }
// CHECK:STDOUT:
// CHECK:STDOUT: specific @.1(constants.%a) {
// CHECK:STDOUT:   %a => constants.%a
// CHECK:STDOUT:   %a.patt => constants.%a
=======
// CHECK:STDOUT:   %a.1 => constants.%a
// CHECK:STDOUT: }
// CHECK:STDOUT:
// CHECK:STDOUT: specific @.1(constants.%a) {
// CHECK:STDOUT:   %a.1 => constants.%a
>>>>>>> dcb4ae26
// CHECK:STDOUT: }
// CHECK:STDOUT:
// CHECK:STDOUT: --- todo_fail_raw_identifier.carbon
// CHECK:STDOUT:
// CHECK:STDOUT: constants {
// CHECK:STDOUT:   %C: type = class_type @C [template]
// CHECK:STDOUT:   %.1: type = struct_type {} [template]
// CHECK:STDOUT:   %a: %C = bind_symbolic_name a 0 [symbolic]
// CHECK:STDOUT:   %a.patt: %C = symbolic_binding_pattern a 0 [symbolic]
// CHECK:STDOUT:   %Foo.type: type = generic_class_type @Foo [template]
// CHECK:STDOUT:   %.2: type = tuple_type () [template]
// CHECK:STDOUT:   %Foo.1: %Foo.type = struct_value () [template]
// CHECK:STDOUT:   %Foo.2: type = class_type @Foo, @Foo(%a) [symbolic]
// CHECK:STDOUT: }
// CHECK:STDOUT:
// CHECK:STDOUT: file {
// CHECK:STDOUT:   package: <namespace> = namespace [template] {
// CHECK:STDOUT:     .C = %C.decl
// CHECK:STDOUT:     .Foo = %Foo.decl.loc6
// CHECK:STDOUT:   }
// CHECK:STDOUT:   %C.decl: type = class_decl @C [template = constants.%C] {} {}
// CHECK:STDOUT:   %Foo.decl.loc6: %Foo.type = class_decl @Foo [template = constants.%Foo.1] {
<<<<<<< HEAD
// CHECK:STDOUT:     %a.patt.loc7_11.2: %C = symbolic_binding_pattern a 0 [symbolic = constants.%a.patt]
// CHECK:STDOUT:   } {
// CHECK:STDOUT:     %C.ref.loc6: type = name_ref C, %C.decl [template = constants.%C]
// CHECK:STDOUT:     %param.loc6: %C = param
// CHECK:STDOUT:     %a.loc6: %C = bind_symbolic_name a 0, %param.loc6 [symbolic = @Foo.%a (constants.%a)]
// CHECK:STDOUT:   }
// CHECK:STDOUT:   %Foo.decl.loc7: %Foo.type = class_decl @Foo [template = constants.%Foo.1] {
// CHECK:STDOUT:     %a.patt.loc7_11.2: %C = symbolic_binding_pattern a 0 [symbolic = constants.%a.patt]
// CHECK:STDOUT:   } {
// CHECK:STDOUT:     %C.ref.loc7: type = name_ref C, %C.decl [template = constants.%C]
// CHECK:STDOUT:     %param.loc7: %C = param
// CHECK:STDOUT:     %a.loc7: %C = bind_symbolic_name a 0, %param.loc7 [symbolic = constants.%a]
=======
// CHECK:STDOUT:     %a.patt: %C = symbolic_binding_pattern a 0
// CHECK:STDOUT:   } {
// CHECK:STDOUT:     %C.ref.loc6: type = name_ref C, file.%C.decl [template = constants.%C]
// CHECK:STDOUT:     %a.param.loc6: %C = param a
// CHECK:STDOUT:     %a.loc6: %C = bind_symbolic_name a 0, %a.param.loc6 [symbolic = %a.1 (constants.%a)]
// CHECK:STDOUT:   }
// CHECK:STDOUT:   %Foo.decl.loc7: %Foo.type = class_decl @Foo [template = constants.%Foo.1] {
// CHECK:STDOUT:     %a.patt: %C = symbolic_binding_pattern a 0
// CHECK:STDOUT:   } {
// CHECK:STDOUT:     %C.ref.loc7: type = name_ref C, file.%C.decl [template = constants.%C]
// CHECK:STDOUT:     %a.param.loc7: %C = param a
// CHECK:STDOUT:     %a.loc7: %C = bind_symbolic_name a 0, %a.param.loc7 [symbolic = constants.%a]
>>>>>>> dcb4ae26
// CHECK:STDOUT:   }
// CHECK:STDOUT: }
// CHECK:STDOUT:
// CHECK:STDOUT: class @C {
// CHECK:STDOUT: !members:
// CHECK:STDOUT:   .Self = constants.%C
// CHECK:STDOUT: }
// CHECK:STDOUT:
<<<<<<< HEAD
// CHECK:STDOUT: generic class @Foo(file.%a.loc6: %C) {
// CHECK:STDOUT:   %a: %C = bind_symbolic_name a 0 [symbolic = %a (constants.%a)]
// CHECK:STDOUT:   %a.patt: %C = symbolic_binding_pattern a 0 [symbolic = %a.patt (constants.%a.patt)]
=======
// CHECK:STDOUT: generic class @Foo(%a.loc6: %C) {
// CHECK:STDOUT:   %a.1: %C = bind_symbolic_name a 0 [symbolic = %a.1 (constants.%a)]
>>>>>>> dcb4ae26
// CHECK:STDOUT:
// CHECK:STDOUT: !definition:
// CHECK:STDOUT:
// CHECK:STDOUT:   class {
// CHECK:STDOUT:   !members:
// CHECK:STDOUT:     .Self = constants.%Foo.2
// CHECK:STDOUT:   }
// CHECK:STDOUT: }
// CHECK:STDOUT:
// CHECK:STDOUT: specific @Foo(constants.%a) {
<<<<<<< HEAD
// CHECK:STDOUT:   %a => constants.%a
// CHECK:STDOUT:   %a.patt => constants.%a
=======
// CHECK:STDOUT:   %a.1 => constants.%a
>>>>>>> dcb4ae26
// CHECK:STDOUT: }
// CHECK:STDOUT:
// CHECK:STDOUT: --- two_file.carbon
// CHECK:STDOUT:
// CHECK:STDOUT: constants {
// CHECK:STDOUT:   %C: type = class_type @C [template]
// CHECK:STDOUT:   %.1: type = struct_type {} [template]
// CHECK:STDOUT:   %a: %C = bind_symbolic_name a 0 [symbolic]
// CHECK:STDOUT:   %a.patt: %C = symbolic_binding_pattern a 0 [symbolic]
// CHECK:STDOUT:   %Foo.type: type = generic_class_type @Foo [template]
// CHECK:STDOUT:   %.2: type = tuple_type () [template]
// CHECK:STDOUT:   %Foo.1: %Foo.type = struct_value () [template]
// CHECK:STDOUT:   %Foo.2: type = class_type @Foo, @Foo(%a) [symbolic]
// CHECK:STDOUT:   %Bar.type: type = generic_class_type @Bar [template]
// CHECK:STDOUT:   %Bar.1: %Bar.type = struct_value () [template]
// CHECK:STDOUT:   %Bar.2: type = class_type @Bar, @Bar(%a) [symbolic]
// CHECK:STDOUT: }
// CHECK:STDOUT:
// CHECK:STDOUT: file {
// CHECK:STDOUT:   package: <namespace> = namespace [template] {
// CHECK:STDOUT:     .C = %C.decl
// CHECK:STDOUT:     .D = %D
// CHECK:STDOUT:     .Foo = %Foo.decl
// CHECK:STDOUT:     .Bar = %Bar.decl
// CHECK:STDOUT:   }
// CHECK:STDOUT:   %C.decl: type = class_decl @C [template = constants.%C] {} {}
// CHECK:STDOUT:   %C.ref: type = name_ref C, %C.decl [template = constants.%C]
// CHECK:STDOUT:   %D: type = bind_alias D, %C.decl [template = constants.%C]
// CHECK:STDOUT:   %Foo.decl: %Foo.type = class_decl @Foo [template = constants.%Foo.1] {
<<<<<<< HEAD
// CHECK:STDOUT:     %a.patt.loc7: %C = symbolic_binding_pattern a 0 [symbolic = @Foo.%a.patt (constants.%a.patt)]
// CHECK:STDOUT:   } {
// CHECK:STDOUT:     %C.ref.loc7: type = name_ref C, %C.decl [template = constants.%C]
// CHECK:STDOUT:     %param.loc7: %C = param
// CHECK:STDOUT:     %a.loc7: %C = bind_symbolic_name a 0, %param.loc7 [symbolic = @Foo.%a (constants.%a)]
// CHECK:STDOUT:   }
// CHECK:STDOUT:   %Bar.decl: %Bar.type = class_decl @Bar [template = constants.%Bar.1] {
// CHECK:STDOUT:     %a.patt.loc8: %C = symbolic_binding_pattern a 0 [symbolic = @Bar.%a.patt (constants.%a.patt)]
// CHECK:STDOUT:   } {
// CHECK:STDOUT:     %D.ref: type = name_ref D, %D [template = constants.%C]
// CHECK:STDOUT:     %param.loc8: %C = param
// CHECK:STDOUT:     %a.loc8: %C = bind_symbolic_name a 0, %param.loc8 [symbolic = @Bar.%a (constants.%a)]
=======
// CHECK:STDOUT:     %a.patt: %C = symbolic_binding_pattern a 0
// CHECK:STDOUT:   } {
// CHECK:STDOUT:     %C.ref: type = name_ref C, file.%C.decl [template = constants.%C]
// CHECK:STDOUT:     %a.param: %C = param a
// CHECK:STDOUT:     %a.loc7: %C = bind_symbolic_name a 0, %a.param [symbolic = %a.1 (constants.%a)]
// CHECK:STDOUT:   }
// CHECK:STDOUT:   %Bar.decl: %Bar.type = class_decl @Bar [template = constants.%Bar.1] {
// CHECK:STDOUT:     %a.patt: %C = symbolic_binding_pattern a 0
// CHECK:STDOUT:   } {
// CHECK:STDOUT:     %D.ref: type = name_ref D, file.%D [template = constants.%C]
// CHECK:STDOUT:     %a.param: %C = param a
// CHECK:STDOUT:     %a.loc8: %C = bind_symbolic_name a 0, %a.param [symbolic = %a.1 (constants.%a)]
>>>>>>> dcb4ae26
// CHECK:STDOUT:   }
// CHECK:STDOUT: }
// CHECK:STDOUT:
// CHECK:STDOUT: class @C {
// CHECK:STDOUT: !members:
// CHECK:STDOUT:   .Self = constants.%C
// CHECK:STDOUT: }
// CHECK:STDOUT:
<<<<<<< HEAD
// CHECK:STDOUT: generic class @Foo(file.%a.loc7: %C) {
// CHECK:STDOUT:   %a: %C = bind_symbolic_name a 0 [symbolic = %a (constants.%a)]
// CHECK:STDOUT:   %a.patt: %C = symbolic_binding_pattern a 0 [symbolic = %a.patt (constants.%a.patt)]
=======
// CHECK:STDOUT: generic class @Foo(%a.loc7: %C) {
// CHECK:STDOUT:   %a.1: %C = bind_symbolic_name a 0 [symbolic = %a.1 (constants.%a)]
>>>>>>> dcb4ae26
// CHECK:STDOUT:
// CHECK:STDOUT:   class;
// CHECK:STDOUT: }
// CHECK:STDOUT:
<<<<<<< HEAD
// CHECK:STDOUT: generic class @Bar(file.%a.loc8: %C) {
// CHECK:STDOUT:   %a: %C = bind_symbolic_name a 0 [symbolic = %a (constants.%a)]
// CHECK:STDOUT:   %a.patt: %C = symbolic_binding_pattern a 0 [symbolic = %a.patt (constants.%a.patt)]
=======
// CHECK:STDOUT: generic class @Bar(%a.loc8: %C) {
// CHECK:STDOUT:   %a.1: %C = bind_symbolic_name a 0 [symbolic = %a.1 (constants.%a)]
>>>>>>> dcb4ae26
// CHECK:STDOUT:
// CHECK:STDOUT:   class;
// CHECK:STDOUT: }
// CHECK:STDOUT:
// CHECK:STDOUT: specific @Foo(constants.%a) {
<<<<<<< HEAD
// CHECK:STDOUT:   %a => constants.%a
// CHECK:STDOUT:   %a.patt => constants.%a
// CHECK:STDOUT: }
// CHECK:STDOUT:
// CHECK:STDOUT: specific @Bar(constants.%a) {
// CHECK:STDOUT:   %a => constants.%a
// CHECK:STDOUT:   %a.patt => constants.%a
=======
// CHECK:STDOUT:   %a.1 => constants.%a
// CHECK:STDOUT: }
// CHECK:STDOUT:
// CHECK:STDOUT: specific @Bar(constants.%a) {
// CHECK:STDOUT:   %a.1 => constants.%a
>>>>>>> dcb4ae26
// CHECK:STDOUT: }
// CHECK:STDOUT:
// CHECK:STDOUT: --- two_file.impl.carbon
// CHECK:STDOUT:
// CHECK:STDOUT: constants {
// CHECK:STDOUT:   %C: type = class_type @C [template]
// CHECK:STDOUT:   %.1: type = struct_type {} [template]
// CHECK:STDOUT:   %a: %C = bind_symbolic_name a 0 [symbolic]
// CHECK:STDOUT:   %a.patt: %C = symbolic_binding_pattern a 0 [symbolic]
// CHECK:STDOUT:   %Foo.type: type = generic_class_type @Foo [template]
// CHECK:STDOUT:   %.2: type = tuple_type () [template]
// CHECK:STDOUT:   %Foo.1: %Foo.type = struct_value () [template]
// CHECK:STDOUT:   %Foo.2: type = class_type @Foo, @Foo(%a) [symbolic]
// CHECK:STDOUT:   %Bar.type: type = generic_class_type @Bar [template]
// CHECK:STDOUT:   %Bar.1: %Bar.type = struct_value () [template]
// CHECK:STDOUT:   %Bar.2: type = class_type @Bar, @Bar(%a) [symbolic]
// CHECK:STDOUT: }
// CHECK:STDOUT:
// CHECK:STDOUT: imports {
// CHECK:STDOUT:   %import_ref.1: type = import_ref Main//two_file, inst+1, loaded [template = constants.%C]
// CHECK:STDOUT:   %import_ref.2: type = import_ref Main//two_file, inst+5, loaded [template = constants.%C]
// CHECK:STDOUT:   %import_ref.3: %Foo.type = import_ref Main//two_file, inst+12, loaded [template = constants.%Foo.1]
// CHECK:STDOUT:   %import_ref.4: %Bar.type = import_ref Main//two_file, inst+23, loaded [template = constants.%Bar.1]
// CHECK:STDOUT:   %import_ref.5 = import_ref Main//two_file, inst+2, unloaded
// CHECK:STDOUT: }
// CHECK:STDOUT:
// CHECK:STDOUT: file {
// CHECK:STDOUT:   package: <namespace> = namespace [template] {
// CHECK:STDOUT:     .C = imports.%import_ref.1
// CHECK:STDOUT:     .D = imports.%import_ref.2
// CHECK:STDOUT:     .Foo = %Foo.decl
// CHECK:STDOUT:     .Bar = %Bar.decl
// CHECK:STDOUT:   }
// CHECK:STDOUT:   %default.import.loc2_6.1 = import <invalid>
// CHECK:STDOUT:   %default.import.loc2_6.2 = import <invalid>
// CHECK:STDOUT:   %Foo.decl: %Foo.type = class_decl @Foo [template = constants.%Foo.1] {
<<<<<<< HEAD
// CHECK:STDOUT:     %a.patt.loc4: %C = symbolic_binding_pattern a 0 [symbolic = constants.%a.patt]
// CHECK:STDOUT:   } {
// CHECK:STDOUT:     %C.ref: type = name_ref C, imports.%import_ref.1 [template = constants.%C]
// CHECK:STDOUT:     %param.loc4: %C = param
// CHECK:STDOUT:     %a.loc4: %C = bind_symbolic_name a 0, %param.loc4 [symbolic = constants.%a]
// CHECK:STDOUT:   }
// CHECK:STDOUT:   %Bar.decl: %Bar.type = class_decl @Bar [template = constants.%Bar.1] {
// CHECK:STDOUT:     %a.patt.loc5: %C = symbolic_binding_pattern a 0 [symbolic = constants.%a.patt]
// CHECK:STDOUT:   } {
// CHECK:STDOUT:     %D.ref: type = name_ref D, imports.%import_ref.2 [template = constants.%C]
// CHECK:STDOUT:     %param.loc5: %C = param
// CHECK:STDOUT:     %a.loc5: %C = bind_symbolic_name a 0, %param.loc5 [symbolic = constants.%a]
=======
// CHECK:STDOUT:     %a.patt: %C = symbolic_binding_pattern a 0
// CHECK:STDOUT:   } {
// CHECK:STDOUT:     %C.ref: type = name_ref C, imports.%import_ref.1 [template = constants.%C]
// CHECK:STDOUT:     %a.param: %C = param a
// CHECK:STDOUT:     %a.loc4: %C = bind_symbolic_name a 0, %a.param [symbolic = constants.%a]
// CHECK:STDOUT:   }
// CHECK:STDOUT:   %Bar.decl: %Bar.type = class_decl @Bar [template = constants.%Bar.1] {
// CHECK:STDOUT:     %a.patt: %C = symbolic_binding_pattern a 0
// CHECK:STDOUT:   } {
// CHECK:STDOUT:     %D.ref: type = name_ref D, imports.%import_ref.2 [template = constants.%C]
// CHECK:STDOUT:     %a.param: %C = param a
// CHECK:STDOUT:     %a.loc5: %C = bind_symbolic_name a 0, %a.param [symbolic = constants.%a]
>>>>>>> dcb4ae26
// CHECK:STDOUT:   }
// CHECK:STDOUT: }
// CHECK:STDOUT:
// CHECK:STDOUT: class @C {
// CHECK:STDOUT: !members:
// CHECK:STDOUT:   .Self = imports.%import_ref.5
// CHECK:STDOUT: }
// CHECK:STDOUT:
// CHECK:STDOUT: generic class @Foo(constants.%a: %C) {
<<<<<<< HEAD
// CHECK:STDOUT:   %a: %C = bind_symbolic_name a 0 [symbolic = %a (constants.%a)]
// CHECK:STDOUT:   %a.patt: %C = symbolic_binding_pattern a 0 [symbolic = %a.patt (constants.%a.patt)]
=======
// CHECK:STDOUT:   %a.1: %C = bind_symbolic_name a 0 [symbolic = %a.1 (constants.%a)]
>>>>>>> dcb4ae26
// CHECK:STDOUT:
// CHECK:STDOUT: !definition:
// CHECK:STDOUT:
// CHECK:STDOUT:   class {
// CHECK:STDOUT:   !members:
// CHECK:STDOUT:     .Self = constants.%Foo.2
// CHECK:STDOUT:   }
// CHECK:STDOUT: }
// CHECK:STDOUT:
// CHECK:STDOUT: generic class @Bar(constants.%a: %C) {
<<<<<<< HEAD
// CHECK:STDOUT:   %a: %C = bind_symbolic_name a 0 [symbolic = %a (constants.%a)]
// CHECK:STDOUT:   %a.patt: %C = symbolic_binding_pattern a 0 [symbolic = %a.patt (constants.%a.patt)]
=======
// CHECK:STDOUT:   %a.1: %C = bind_symbolic_name a 0 [symbolic = %a.1 (constants.%a)]
>>>>>>> dcb4ae26
// CHECK:STDOUT:
// CHECK:STDOUT: !definition:
// CHECK:STDOUT:
// CHECK:STDOUT:   class {
// CHECK:STDOUT:   !members:
// CHECK:STDOUT:     .Self = constants.%Bar.2
// CHECK:STDOUT:   }
// CHECK:STDOUT: }
// CHECK:STDOUT:
// CHECK:STDOUT: specific @Foo(constants.%a) {
<<<<<<< HEAD
// CHECK:STDOUT:   %a => constants.%a
// CHECK:STDOUT:   %a.patt => constants.%a
// CHECK:STDOUT: }
// CHECK:STDOUT:
// CHECK:STDOUT: specific @Bar(constants.%a) {
// CHECK:STDOUT:   %a => constants.%a
// CHECK:STDOUT:   %a.patt => constants.%a
=======
// CHECK:STDOUT:   %a.1 => constants.%a
// CHECK:STDOUT: }
// CHECK:STDOUT:
// CHECK:STDOUT: specific @Bar(constants.%a) {
// CHECK:STDOUT:   %a.1 => constants.%a
>>>>>>> dcb4ae26
// CHECK:STDOUT: }
// CHECK:STDOUT:
// CHECK:STDOUT: --- fail_name_mismatch.carbon
// CHECK:STDOUT:
// CHECK:STDOUT: constants {
// CHECK:STDOUT:   %C: type = class_type @C [template]
// CHECK:STDOUT:   %.1: type = struct_type {} [template]
// CHECK:STDOUT:   %a: %C = bind_symbolic_name a 0 [symbolic]
// CHECK:STDOUT:   %a.patt: %C = symbolic_binding_pattern a 0 [symbolic]
// CHECK:STDOUT:   %Foo.type: type = generic_class_type @Foo [template]
// CHECK:STDOUT:   %.2: type = tuple_type () [template]
// CHECK:STDOUT:   %Foo.1: %Foo.type = struct_value () [template]
// CHECK:STDOUT:   %Foo.2: type = class_type @Foo, @Foo(%a) [symbolic]
// CHECK:STDOUT:   %b: %C = bind_symbolic_name b 0 [symbolic]
// CHECK:STDOUT:   %b.patt: %C = symbolic_binding_pattern b 0 [symbolic]
// CHECK:STDOUT:   %.type: type = generic_class_type @.1 [template]
// CHECK:STDOUT:   %.3: %.type = struct_value () [template]
// CHECK:STDOUT:   %.4: type = class_type @.1, @.1(%b) [symbolic]
// CHECK:STDOUT: }
// CHECK:STDOUT:
// CHECK:STDOUT: file {
// CHECK:STDOUT:   package: <namespace> = namespace [template] {
// CHECK:STDOUT:     .C = %C.decl
// CHECK:STDOUT:     .D = %D
// CHECK:STDOUT:     .Foo = %Foo.decl
// CHECK:STDOUT:   }
// CHECK:STDOUT:   %C.decl: type = class_decl @C [template = constants.%C] {} {}
// CHECK:STDOUT:   %C.ref: type = name_ref C, %C.decl [template = constants.%C]
// CHECK:STDOUT:   %D: type = bind_alias D, %C.decl [template = constants.%C]
// CHECK:STDOUT:   %Foo.decl: %Foo.type = class_decl @Foo [template = constants.%Foo.1] {
// CHECK:STDOUT:     %a.patt: %C = symbolic_binding_pattern a 0 [symbolic = @Foo.%a.patt (constants.%a.patt)]
// CHECK:STDOUT:   } {
<<<<<<< HEAD
// CHECK:STDOUT:     %C.ref.loc7: type = name_ref C, %C.decl [template = constants.%C]
// CHECK:STDOUT:     %param.loc7: %C = param
// CHECK:STDOUT:     %a: %C = bind_symbolic_name a 0, %param.loc7 [symbolic = @Foo.%a (constants.%a)]
=======
// CHECK:STDOUT:     %C.ref: type = name_ref C, file.%C.decl [template = constants.%C]
// CHECK:STDOUT:     %a.param: %C = param a
// CHECK:STDOUT:     %a.loc7: %C = bind_symbolic_name a 0, %a.param [symbolic = %a.1 (constants.%a)]
>>>>>>> dcb4ae26
// CHECK:STDOUT:   }
// CHECK:STDOUT:   %.decl: %.type = class_decl @.1 [template = constants.%.3] {
// CHECK:STDOUT:     %b.patt: %C = symbolic_binding_pattern b 0 [symbolic = @.1.%b.patt (constants.%b.patt)]
// CHECK:STDOUT:   } {
<<<<<<< HEAD
// CHECK:STDOUT:     %D.ref: type = name_ref D, %D [template = constants.%C]
// CHECK:STDOUT:     %param.loc15: %C = param
// CHECK:STDOUT:     %b: %C = bind_symbolic_name b 0, %param.loc15 [symbolic = @.1.%b (constants.%b)]
=======
// CHECK:STDOUT:     %D.ref: type = name_ref D, file.%D [template = constants.%C]
// CHECK:STDOUT:     %b.param: %C = param b
// CHECK:STDOUT:     %b.loc15: %C = bind_symbolic_name b 0, %b.param [symbolic = %b.1 (constants.%b)]
>>>>>>> dcb4ae26
// CHECK:STDOUT:   }
// CHECK:STDOUT: }
// CHECK:STDOUT:
// CHECK:STDOUT: class @C {
// CHECK:STDOUT: !members:
// CHECK:STDOUT:   .Self = constants.%C
// CHECK:STDOUT: }
// CHECK:STDOUT:
<<<<<<< HEAD
// CHECK:STDOUT: generic class @Foo(file.%a: %C) {
// CHECK:STDOUT:   %a: %C = bind_symbolic_name a 0 [symbolic = %a (constants.%a)]
// CHECK:STDOUT:   %a.patt: %C = symbolic_binding_pattern a 0 [symbolic = %a.patt (constants.%a.patt)]
=======
// CHECK:STDOUT: generic class @Foo(%a.loc7: %C) {
// CHECK:STDOUT:   %a.1: %C = bind_symbolic_name a 0 [symbolic = %a.1 (constants.%a)]
>>>>>>> dcb4ae26
// CHECK:STDOUT:
// CHECK:STDOUT:   class;
// CHECK:STDOUT: }
// CHECK:STDOUT:
<<<<<<< HEAD
// CHECK:STDOUT: generic class @.1(file.%b: %C) {
// CHECK:STDOUT:   %b: %C = bind_symbolic_name b 0 [symbolic = %b (constants.%b)]
// CHECK:STDOUT:   %b.patt: %C = symbolic_binding_pattern b 0 [symbolic = %b.patt (constants.%b.patt)]
=======
// CHECK:STDOUT: generic class @.1(%b.loc15: %C) {
// CHECK:STDOUT:   %b.1: %C = bind_symbolic_name b 0 [symbolic = %b.1 (constants.%b)]
>>>>>>> dcb4ae26
// CHECK:STDOUT:
// CHECK:STDOUT: !definition:
// CHECK:STDOUT:
// CHECK:STDOUT:   class {
// CHECK:STDOUT:   !members:
// CHECK:STDOUT:     .Self = constants.%.4
// CHECK:STDOUT:   }
// CHECK:STDOUT: }
// CHECK:STDOUT:
// CHECK:STDOUT: specific @Foo(constants.%a) {
<<<<<<< HEAD
// CHECK:STDOUT:   %a => constants.%a
// CHECK:STDOUT:   %a.patt => constants.%a
// CHECK:STDOUT: }
// CHECK:STDOUT:
// CHECK:STDOUT: specific @.1(constants.%b) {
// CHECK:STDOUT:   %b => constants.%b
// CHECK:STDOUT:   %b.patt => constants.%b
=======
// CHECK:STDOUT:   %a.1 => constants.%a
// CHECK:STDOUT: }
// CHECK:STDOUT:
// CHECK:STDOUT: specific @.1(constants.%b) {
// CHECK:STDOUT:   %b.1 => constants.%b
>>>>>>> dcb4ae26
// CHECK:STDOUT: }
// CHECK:STDOUT:
// CHECK:STDOUT: --- fail_alias.carbon
// CHECK:STDOUT:
// CHECK:STDOUT: constants {
// CHECK:STDOUT:   %C: type = class_type @C [template]
// CHECK:STDOUT:   %.1: type = struct_type {} [template]
// CHECK:STDOUT:   %a: %C = bind_symbolic_name a 0 [symbolic]
// CHECK:STDOUT:   %a.patt: %C = symbolic_binding_pattern a 0 [symbolic]
// CHECK:STDOUT:   %Foo.type: type = generic_class_type @Foo [template]
// CHECK:STDOUT:   %.2: type = tuple_type () [template]
// CHECK:STDOUT:   %Foo.1: %Foo.type = struct_value () [template]
// CHECK:STDOUT:   %Foo.2: type = class_type @Foo, @Foo(%a) [symbolic]
// CHECK:STDOUT:   %.type: type = generic_class_type @.1 [template]
// CHECK:STDOUT:   %.3: %.type = struct_value () [template]
// CHECK:STDOUT:   %.4: type = class_type @.1, @.1(%a) [symbolic]
// CHECK:STDOUT: }
// CHECK:STDOUT:
// CHECK:STDOUT: file {
// CHECK:STDOUT:   package: <namespace> = namespace [template] {
// CHECK:STDOUT:     .C = %C.decl
// CHECK:STDOUT:     .D = %D
// CHECK:STDOUT:     .Foo = %Foo.decl
// CHECK:STDOUT:   }
// CHECK:STDOUT:   %C.decl: type = class_decl @C [template = constants.%C] {} {}
// CHECK:STDOUT:   %C.ref: type = name_ref C, %C.decl [template = constants.%C]
// CHECK:STDOUT:   %D: type = bind_alias D, %C.decl [template = constants.%C]
// CHECK:STDOUT:   %Foo.decl: %Foo.type = class_decl @Foo [template = constants.%Foo.1] {
<<<<<<< HEAD
// CHECK:STDOUT:     %a.patt.loc7: %C = symbolic_binding_pattern a 0 [symbolic = @Foo.%a.patt (constants.%a.patt)]
// CHECK:STDOUT:   } {
// CHECK:STDOUT:     %C.ref.loc7: type = name_ref C, %C.decl [template = constants.%C]
// CHECK:STDOUT:     %param.loc7: %C = param
// CHECK:STDOUT:     %a.loc7: %C = bind_symbolic_name a 0, %param.loc7 [symbolic = @Foo.%a (constants.%a)]
// CHECK:STDOUT:   }
// CHECK:STDOUT:   %.decl: %.type = class_decl @.1 [template = constants.%.3] {
// CHECK:STDOUT:     %a.patt.loc15: %C = symbolic_binding_pattern a 0 [symbolic = @.1.%a.patt (constants.%a.patt)]
// CHECK:STDOUT:   } {
// CHECK:STDOUT:     %D.ref: type = name_ref D, %D [template = constants.%C]
// CHECK:STDOUT:     %param.loc15: %C = param
// CHECK:STDOUT:     %a.loc15: %C = bind_symbolic_name a 0, %param.loc15 [symbolic = @.1.%a (constants.%a)]
=======
// CHECK:STDOUT:     %a.patt: %C = symbolic_binding_pattern a 0
// CHECK:STDOUT:   } {
// CHECK:STDOUT:     %C.ref: type = name_ref C, file.%C.decl [template = constants.%C]
// CHECK:STDOUT:     %a.param: %C = param a
// CHECK:STDOUT:     %a.loc7: %C = bind_symbolic_name a 0, %a.param [symbolic = %a.1 (constants.%a)]
// CHECK:STDOUT:   }
// CHECK:STDOUT:   %.decl: %.type = class_decl @.1 [template = constants.%.3] {
// CHECK:STDOUT:     %a.patt: %C = symbolic_binding_pattern a 0
// CHECK:STDOUT:   } {
// CHECK:STDOUT:     %D.ref: type = name_ref D, file.%D [template = constants.%C]
// CHECK:STDOUT:     %a.param: %C = param a
// CHECK:STDOUT:     %a.loc15: %C = bind_symbolic_name a 0, %a.param [symbolic = %a.1 (constants.%a)]
>>>>>>> dcb4ae26
// CHECK:STDOUT:   }
// CHECK:STDOUT: }
// CHECK:STDOUT:
// CHECK:STDOUT: class @C {
// CHECK:STDOUT: !members:
// CHECK:STDOUT:   .Self = constants.%C
// CHECK:STDOUT: }
// CHECK:STDOUT:
<<<<<<< HEAD
// CHECK:STDOUT: generic class @Foo(file.%a.loc7: %C) {
// CHECK:STDOUT:   %a: %C = bind_symbolic_name a 0 [symbolic = %a (constants.%a)]
// CHECK:STDOUT:   %a.patt: %C = symbolic_binding_pattern a 0 [symbolic = %a.patt (constants.%a.patt)]
=======
// CHECK:STDOUT: generic class @Foo(%a.loc7: %C) {
// CHECK:STDOUT:   %a.1: %C = bind_symbolic_name a 0 [symbolic = %a.1 (constants.%a)]
>>>>>>> dcb4ae26
// CHECK:STDOUT:
// CHECK:STDOUT:   class;
// CHECK:STDOUT: }
// CHECK:STDOUT:
<<<<<<< HEAD
// CHECK:STDOUT: generic class @.1(file.%a.loc15: %C) {
// CHECK:STDOUT:   %a: %C = bind_symbolic_name a 0 [symbolic = %a (constants.%a)]
// CHECK:STDOUT:   %a.patt: %C = symbolic_binding_pattern a 0 [symbolic = %a.patt (constants.%a.patt)]
=======
// CHECK:STDOUT: generic class @.1(%a.loc15: %C) {
// CHECK:STDOUT:   %a.1: %C = bind_symbolic_name a 0 [symbolic = %a.1 (constants.%a)]
>>>>>>> dcb4ae26
// CHECK:STDOUT:
// CHECK:STDOUT: !definition:
// CHECK:STDOUT:
// CHECK:STDOUT:   class {
// CHECK:STDOUT:   !members:
// CHECK:STDOUT:     .Self = constants.%.4
// CHECK:STDOUT:   }
// CHECK:STDOUT: }
// CHECK:STDOUT:
// CHECK:STDOUT: specific @Foo(constants.%a) {
<<<<<<< HEAD
// CHECK:STDOUT:   %a => constants.%a
// CHECK:STDOUT:   %a.patt => constants.%a
// CHECK:STDOUT: }
// CHECK:STDOUT:
// CHECK:STDOUT: specific @.1(constants.%a) {
// CHECK:STDOUT:   %a => constants.%a
// CHECK:STDOUT:   %a.patt => constants.%a
=======
// CHECK:STDOUT:   %a.1 => constants.%a
// CHECK:STDOUT: }
// CHECK:STDOUT:
// CHECK:STDOUT: specific @.1(constants.%a) {
// CHECK:STDOUT:   %a.1 => constants.%a
>>>>>>> dcb4ae26
// CHECK:STDOUT: }
// CHECK:STDOUT:
// CHECK:STDOUT: --- fail_deduced_alias.carbon
// CHECK:STDOUT:
// CHECK:STDOUT: constants {
// CHECK:STDOUT:   %C: type = class_type @C [template]
// CHECK:STDOUT:   %.1: type = struct_type {} [template]
// CHECK:STDOUT:   %a: %C = bind_symbolic_name a 0 [symbolic]
// CHECK:STDOUT:   %a.patt: %C = symbolic_binding_pattern a 0 [symbolic]
// CHECK:STDOUT:   %Foo.type: type = generic_class_type @Foo [template]
// CHECK:STDOUT:   %.2: type = tuple_type () [template]
// CHECK:STDOUT:   %Foo.1: %Foo.type = struct_value () [template]
// CHECK:STDOUT:   %Foo.2: type = class_type @Foo, @Foo(%a) [symbolic]
// CHECK:STDOUT:   %.type: type = generic_class_type @.1 [template]
// CHECK:STDOUT:   %.3: %.type = struct_value () [template]
// CHECK:STDOUT:   %.4: type = class_type @.1, @.1(%a) [symbolic]
// CHECK:STDOUT: }
// CHECK:STDOUT:
// CHECK:STDOUT: file {
// CHECK:STDOUT:   package: <namespace> = namespace [template] {
// CHECK:STDOUT:     .C = %C.decl
// CHECK:STDOUT:     .D = %D
// CHECK:STDOUT:     .Foo = %Foo.decl
// CHECK:STDOUT:   }
// CHECK:STDOUT:   %C.decl: type = class_decl @C [template = constants.%C] {} {}
// CHECK:STDOUT:   %C.ref: type = name_ref C, %C.decl [template = constants.%C]
// CHECK:STDOUT:   %D: type = bind_alias D, %C.decl [template = constants.%C]
// CHECK:STDOUT:   %Foo.decl: %Foo.type = class_decl @Foo [template = constants.%Foo.1] {
<<<<<<< HEAD
// CHECK:STDOUT:     %a.patt.loc7: %C = symbolic_binding_pattern a 0 [symbolic = @Foo.%a.patt (constants.%a.patt)]
// CHECK:STDOUT:   } {
// CHECK:STDOUT:     %C.ref.loc7: type = name_ref C, %C.decl [template = constants.%C]
// CHECK:STDOUT:     %param.loc7: %C = param
// CHECK:STDOUT:     %a.loc7: %C = bind_symbolic_name a 0, %param.loc7 [symbolic = @Foo.%a (constants.%a)]
// CHECK:STDOUT:   }
// CHECK:STDOUT:   %.decl: %.type = class_decl @.1 [template = constants.%.3] {
// CHECK:STDOUT:     %a.patt.loc15: %C = symbolic_binding_pattern a 0 [symbolic = @.1.%a.patt (constants.%a.patt)]
// CHECK:STDOUT:   } {
// CHECK:STDOUT:     %D.ref: type = name_ref D, %D [template = constants.%C]
// CHECK:STDOUT:     %param.loc15: %C = param
// CHECK:STDOUT:     %a.loc15: %C = bind_symbolic_name a 0, %param.loc15 [symbolic = @.1.%a (constants.%a)]
=======
// CHECK:STDOUT:     %a.patt: %C = symbolic_binding_pattern a 0
// CHECK:STDOUT:   } {
// CHECK:STDOUT:     %C.ref: type = name_ref C, file.%C.decl [template = constants.%C]
// CHECK:STDOUT:     %a.param: %C = param a
// CHECK:STDOUT:     %a.loc7: %C = bind_symbolic_name a 0, %a.param [symbolic = %a.1 (constants.%a)]
// CHECK:STDOUT:   }
// CHECK:STDOUT:   %.decl: %.type = class_decl @.1 [template = constants.%.3] {
// CHECK:STDOUT:     %a.patt: %C = symbolic_binding_pattern a 0
// CHECK:STDOUT:   } {
// CHECK:STDOUT:     %D.ref: type = name_ref D, file.%D [template = constants.%C]
// CHECK:STDOUT:     %a.param: %C = param a
// CHECK:STDOUT:     %a.loc15: %C = bind_symbolic_name a 0, %a.param [symbolic = %a.1 (constants.%a)]
>>>>>>> dcb4ae26
// CHECK:STDOUT:   }
// CHECK:STDOUT: }
// CHECK:STDOUT:
// CHECK:STDOUT: class @C {
// CHECK:STDOUT: !members:
// CHECK:STDOUT:   .Self = constants.%C
// CHECK:STDOUT: }
// CHECK:STDOUT:
<<<<<<< HEAD
// CHECK:STDOUT: generic class @Foo(file.%a.loc7: %C) {
// CHECK:STDOUT:   %a: %C = bind_symbolic_name a 0 [symbolic = %a (constants.%a)]
// CHECK:STDOUT:   %a.patt: %C = symbolic_binding_pattern a 0 [symbolic = %a.patt (constants.%a.patt)]
=======
// CHECK:STDOUT: generic class @Foo(%a.loc7: %C) {
// CHECK:STDOUT:   %a.1: %C = bind_symbolic_name a 0 [symbolic = %a.1 (constants.%a)]
>>>>>>> dcb4ae26
// CHECK:STDOUT:
// CHECK:STDOUT:   class;
// CHECK:STDOUT: }
// CHECK:STDOUT:
<<<<<<< HEAD
// CHECK:STDOUT: generic class @.1(file.%a.loc15: %C) {
// CHECK:STDOUT:   %a: %C = bind_symbolic_name a 0 [symbolic = %a (constants.%a)]
// CHECK:STDOUT:   %a.patt: %C = symbolic_binding_pattern a 0 [symbolic = %a.patt (constants.%a.patt)]
=======
// CHECK:STDOUT: generic class @.1(%a.loc15: %C) {
// CHECK:STDOUT:   %a.1: %C = bind_symbolic_name a 0 [symbolic = %a.1 (constants.%a)]
>>>>>>> dcb4ae26
// CHECK:STDOUT:
// CHECK:STDOUT: !definition:
// CHECK:STDOUT:
// CHECK:STDOUT:   class {
// CHECK:STDOUT:   !members:
// CHECK:STDOUT:     .Self = constants.%.4
// CHECK:STDOUT:   }
// CHECK:STDOUT: }
// CHECK:STDOUT:
// CHECK:STDOUT: specific @Foo(constants.%a) {
<<<<<<< HEAD
// CHECK:STDOUT:   %a => constants.%a
// CHECK:STDOUT:   %a.patt => constants.%a
// CHECK:STDOUT: }
// CHECK:STDOUT:
// CHECK:STDOUT: specific @.1(constants.%a) {
// CHECK:STDOUT:   %a => constants.%a
// CHECK:STDOUT:   %a.patt => constants.%a
=======
// CHECK:STDOUT:   %a.1 => constants.%a
// CHECK:STDOUT: }
// CHECK:STDOUT:
// CHECK:STDOUT: specific @.1(constants.%a) {
// CHECK:STDOUT:   %a.1 => constants.%a
>>>>>>> dcb4ae26
// CHECK:STDOUT: }
// CHECK:STDOUT:
// CHECK:STDOUT: --- alias_two_file.carbon
// CHECK:STDOUT:
// CHECK:STDOUT: constants {
// CHECK:STDOUT:   %C: type = class_type @C [template]
// CHECK:STDOUT:   %.1: type = struct_type {} [template]
// CHECK:STDOUT:   %a: %C = bind_symbolic_name a 0 [symbolic]
// CHECK:STDOUT:   %a.patt: %C = symbolic_binding_pattern a 0 [symbolic]
// CHECK:STDOUT:   %Foo.type: type = generic_class_type @Foo [template]
// CHECK:STDOUT:   %.2: type = tuple_type () [template]
// CHECK:STDOUT:   %Foo.1: %Foo.type = struct_value () [template]
// CHECK:STDOUT:   %Foo.2: type = class_type @Foo, @Foo(%a) [symbolic]
// CHECK:STDOUT: }
// CHECK:STDOUT:
// CHECK:STDOUT: file {
// CHECK:STDOUT:   package: <namespace> = namespace [template] {
// CHECK:STDOUT:     .C = %C.decl
// CHECK:STDOUT:     .Foo = %Foo.decl
// CHECK:STDOUT:   }
// CHECK:STDOUT:   %C.decl: type = class_decl @C [template = constants.%C] {} {}
// CHECK:STDOUT:   %Foo.decl: %Foo.type = class_decl @Foo [template = constants.%Foo.1] {
// CHECK:STDOUT:     %a.patt: %C = symbolic_binding_pattern a 0 [symbolic = @Foo.%a.patt (constants.%a.patt)]
// CHECK:STDOUT:   } {
<<<<<<< HEAD
// CHECK:STDOUT:     %C.ref: type = name_ref C, %C.decl [template = constants.%C]
// CHECK:STDOUT:     %param: %C = param
// CHECK:STDOUT:     %a: %C = bind_symbolic_name a 0, %param [symbolic = @Foo.%a (constants.%a)]
=======
// CHECK:STDOUT:     %C.ref: type = name_ref C, file.%C.decl [template = constants.%C]
// CHECK:STDOUT:     %a.param: %C = param a
// CHECK:STDOUT:     %a.loc6: %C = bind_symbolic_name a 0, %a.param [symbolic = %a.1 (constants.%a)]
>>>>>>> dcb4ae26
// CHECK:STDOUT:   }
// CHECK:STDOUT: }
// CHECK:STDOUT:
// CHECK:STDOUT: class @C {
// CHECK:STDOUT: !members:
// CHECK:STDOUT:   .Self = constants.%C
// CHECK:STDOUT: }
// CHECK:STDOUT:
<<<<<<< HEAD
// CHECK:STDOUT: generic class @Foo(file.%a: %C) {
// CHECK:STDOUT:   %a: %C = bind_symbolic_name a 0 [symbolic = %a (constants.%a)]
// CHECK:STDOUT:   %a.patt: %C = symbolic_binding_pattern a 0 [symbolic = %a.patt (constants.%a.patt)]
=======
// CHECK:STDOUT: generic class @Foo(%a.loc6: %C) {
// CHECK:STDOUT:   %a.1: %C = bind_symbolic_name a 0 [symbolic = %a.1 (constants.%a)]
>>>>>>> dcb4ae26
// CHECK:STDOUT:
// CHECK:STDOUT:   class;
// CHECK:STDOUT: }
// CHECK:STDOUT:
// CHECK:STDOUT: specific @Foo(constants.%a) {
<<<<<<< HEAD
// CHECK:STDOUT:   %a => constants.%a
// CHECK:STDOUT:   %a.patt => constants.%a
=======
// CHECK:STDOUT:   %a.1 => constants.%a
>>>>>>> dcb4ae26
// CHECK:STDOUT: }
// CHECK:STDOUT:
// CHECK:STDOUT: --- todo_fail_alias_two_file.impl.carbon
// CHECK:STDOUT:
// CHECK:STDOUT: constants {
// CHECK:STDOUT:   %C: type = class_type @C [template]
// CHECK:STDOUT:   %.1: type = struct_type {} [template]
// CHECK:STDOUT:   %a: %C = bind_symbolic_name a 0 [symbolic]
// CHECK:STDOUT:   %a.patt: %C = symbolic_binding_pattern a 0 [symbolic]
// CHECK:STDOUT:   %Foo.type: type = generic_class_type @Foo [template]
// CHECK:STDOUT:   %.2: type = tuple_type () [template]
// CHECK:STDOUT:   %Foo.1: %Foo.type = struct_value () [template]
// CHECK:STDOUT:   %Foo.2: type = class_type @Foo, @Foo(%a) [symbolic]
// CHECK:STDOUT: }
// CHECK:STDOUT:
// CHECK:STDOUT: imports {
// CHECK:STDOUT:   %import_ref.1: type = import_ref Main//alias_two_file, inst+1, loaded [template = constants.%C]
// CHECK:STDOUT:   %import_ref.2: %Foo.type = import_ref Main//alias_two_file, inst+10, loaded [template = constants.%Foo.1]
// CHECK:STDOUT:   %import_ref.3 = import_ref Main//alias_two_file, inst+2, unloaded
// CHECK:STDOUT: }
// CHECK:STDOUT:
// CHECK:STDOUT: file {
// CHECK:STDOUT:   package: <namespace> = namespace [template] {
// CHECK:STDOUT:     .C = imports.%import_ref.1
// CHECK:STDOUT:     .Foo = %Foo.decl
// CHECK:STDOUT:     .D = %D
// CHECK:STDOUT:   }
// CHECK:STDOUT:   %default.import.loc2_6.1 = import <invalid>
// CHECK:STDOUT:   %default.import.loc2_6.2 = import <invalid>
// CHECK:STDOUT:   %C.ref: type = name_ref C, imports.%import_ref.1 [template = constants.%C]
// CHECK:STDOUT:   %D: type = bind_alias D, imports.%import_ref.1 [template = constants.%C]
// CHECK:STDOUT:   %Foo.decl: %Foo.type = class_decl @Foo [template = constants.%Foo.1] {
// CHECK:STDOUT:     %a.patt: %C = symbolic_binding_pattern a 0 [symbolic = constants.%a.patt]
// CHECK:STDOUT:   } {
<<<<<<< HEAD
// CHECK:STDOUT:     %D.ref: type = name_ref D, %D [template = constants.%C]
// CHECK:STDOUT:     %param: %C = param
// CHECK:STDOUT:     %a: %C = bind_symbolic_name a 0, %param [symbolic = constants.%a]
=======
// CHECK:STDOUT:     %D.ref: type = name_ref D, file.%D [template = constants.%C]
// CHECK:STDOUT:     %a.param: %C = param a
// CHECK:STDOUT:     %a.loc6: %C = bind_symbolic_name a 0, %a.param [symbolic = constants.%a]
>>>>>>> dcb4ae26
// CHECK:STDOUT:   }
// CHECK:STDOUT: }
// CHECK:STDOUT:
// CHECK:STDOUT: class @C {
// CHECK:STDOUT: !members:
// CHECK:STDOUT:   .Self = imports.%import_ref.3
// CHECK:STDOUT: }
// CHECK:STDOUT:
// CHECK:STDOUT: generic class @Foo(constants.%a: %C) {
<<<<<<< HEAD
// CHECK:STDOUT:   %a: %C = bind_symbolic_name a 0 [symbolic = %a (constants.%a)]
// CHECK:STDOUT:   %a.patt: %C = symbolic_binding_pattern a 0 [symbolic = %a.patt (constants.%a.patt)]
=======
// CHECK:STDOUT:   %a.1: %C = bind_symbolic_name a 0 [symbolic = %a.1 (constants.%a)]
>>>>>>> dcb4ae26
// CHECK:STDOUT:
// CHECK:STDOUT: !definition:
// CHECK:STDOUT:
// CHECK:STDOUT:   class {
// CHECK:STDOUT:   !members:
// CHECK:STDOUT:     .Self = constants.%Foo.2
// CHECK:STDOUT:   }
// CHECK:STDOUT: }
// CHECK:STDOUT:
// CHECK:STDOUT: specific @Foo(constants.%a) {
<<<<<<< HEAD
// CHECK:STDOUT:   %a => constants.%a
// CHECK:STDOUT:   %a.patt => constants.%a
=======
// CHECK:STDOUT:   %a.1 => constants.%a
>>>>>>> dcb4ae26
// CHECK:STDOUT: }
// CHECK:STDOUT:
// CHECK:STDOUT: --- fail_repeat_const.carbon
// CHECK:STDOUT:
// CHECK:STDOUT: constants {
// CHECK:STDOUT:   %C: type = class_type @C [template]
// CHECK:STDOUT:   %.1: type = struct_type {} [template]
// CHECK:STDOUT:   %.2: type = const_type %C [template]
// CHECK:STDOUT:   %a: %.2 = bind_symbolic_name a 0 [symbolic]
// CHECK:STDOUT:   %a.patt: %.2 = symbolic_binding_pattern a 0 [symbolic]
// CHECK:STDOUT:   %Foo.type: type = generic_class_type @Foo [template]
// CHECK:STDOUT:   %.3: type = tuple_type () [template]
// CHECK:STDOUT:   %Foo.1: %Foo.type = struct_value () [template]
// CHECK:STDOUT:   %Foo.2: type = class_type @Foo, @Foo(%a) [symbolic]
// CHECK:STDOUT:   %.type: type = generic_class_type @.1 [template]
// CHECK:STDOUT:   %.4: %.type = struct_value () [template]
// CHECK:STDOUT:   %.5: type = class_type @.1, @.1(%a) [symbolic]
// CHECK:STDOUT: }
// CHECK:STDOUT:
// CHECK:STDOUT: file {
// CHECK:STDOUT:   package: <namespace> = namespace [template] {
// CHECK:STDOUT:     .C = %C.decl
// CHECK:STDOUT:     .Foo = %Foo.decl
// CHECK:STDOUT:   }
// CHECK:STDOUT:   %C.decl: type = class_decl @C [template = constants.%C] {} {}
// CHECK:STDOUT:   %Foo.decl: %Foo.type = class_decl @Foo [template = constants.%Foo.1] {
<<<<<<< HEAD
// CHECK:STDOUT:     %a.patt.loc6: %.2 = symbolic_binding_pattern a 0 [symbolic = @Foo.%a.patt (constants.%a.patt)]
=======
// CHECK:STDOUT:     %a.patt: %.2 = symbolic_binding_pattern a 0
>>>>>>> dcb4ae26
// CHECK:STDOUT:   } {
// CHECK:STDOUT:     %C.ref: type = name_ref C, file.%C.decl [template = constants.%C]
// CHECK:STDOUT:     %.loc6: type = const_type %C [template = constants.%.2]
<<<<<<< HEAD
// CHECK:STDOUT:     %param.loc6: %.2 = param
// CHECK:STDOUT:     %a.loc6: %.2 = bind_symbolic_name a 0, %param.loc6 [symbolic = @Foo.%a (constants.%a)]
// CHECK:STDOUT:   }
// CHECK:STDOUT:   %.decl: %.type = class_decl @.1 [template = constants.%.4] {
// CHECK:STDOUT:     %a.patt.loc18: %.2 = symbolic_binding_pattern a 0 [symbolic = @.1.%a.patt (constants.%a.patt)]
=======
// CHECK:STDOUT:     %a.param: %.2 = param a
// CHECK:STDOUT:     %a.loc6: %.2 = bind_symbolic_name a 0, %a.param [symbolic = %a.1 (constants.%a)]
// CHECK:STDOUT:   }
// CHECK:STDOUT:   %.decl: %.type = class_decl @.1 [template = constants.%.4] {
// CHECK:STDOUT:     %a.patt: %.2 = symbolic_binding_pattern a 0
>>>>>>> dcb4ae26
// CHECK:STDOUT:   } {
// CHECK:STDOUT:     %C.ref: type = name_ref C, file.%C.decl [template = constants.%C]
// CHECK:STDOUT:     %.loc18_22: type = const_type %C [template = constants.%.2]
// CHECK:STDOUT:     %.loc18_15: type = const_type %.2 [template = constants.%.2]
<<<<<<< HEAD
// CHECK:STDOUT:     %param.loc18: %.2 = param
// CHECK:STDOUT:     %a.loc18: %.2 = bind_symbolic_name a 0, %param.loc18 [symbolic = @.1.%a (constants.%a)]
=======
// CHECK:STDOUT:     %a.param: %.2 = param a
// CHECK:STDOUT:     %a.loc18: %.2 = bind_symbolic_name a 0, %a.param [symbolic = %a.1 (constants.%a)]
>>>>>>> dcb4ae26
// CHECK:STDOUT:   }
// CHECK:STDOUT: }
// CHECK:STDOUT:
// CHECK:STDOUT: class @C {
// CHECK:STDOUT: !members:
// CHECK:STDOUT:   .Self = constants.%C
// CHECK:STDOUT: }
// CHECK:STDOUT:
<<<<<<< HEAD
// CHECK:STDOUT: generic class @Foo(file.%a.loc6: %.2) {
// CHECK:STDOUT:   %a: %.2 = bind_symbolic_name a 0 [symbolic = %a (constants.%a)]
// CHECK:STDOUT:   %a.patt: %.2 = symbolic_binding_pattern a 0 [symbolic = %a.patt (constants.%a.patt)]
=======
// CHECK:STDOUT: generic class @Foo(%a.loc6: %.2) {
// CHECK:STDOUT:   %a.1: %.2 = bind_symbolic_name a 0 [symbolic = %a.1 (constants.%a)]
>>>>>>> dcb4ae26
// CHECK:STDOUT:
// CHECK:STDOUT:   class;
// CHECK:STDOUT: }
// CHECK:STDOUT:
<<<<<<< HEAD
// CHECK:STDOUT: generic class @.1(file.%a.loc18: %.2) {
// CHECK:STDOUT:   %a: %.2 = bind_symbolic_name a 0 [symbolic = %a (constants.%a)]
// CHECK:STDOUT:   %a.patt: %.2 = symbolic_binding_pattern a 0 [symbolic = %a.patt (constants.%a.patt)]
=======
// CHECK:STDOUT: generic class @.1(%a.loc18: %.2) {
// CHECK:STDOUT:   %a.1: %.2 = bind_symbolic_name a 0 [symbolic = %a.1 (constants.%a)]
>>>>>>> dcb4ae26
// CHECK:STDOUT:
// CHECK:STDOUT: !definition:
// CHECK:STDOUT:
// CHECK:STDOUT:   class {
// CHECK:STDOUT:   !members:
// CHECK:STDOUT:     .Self = constants.%.5
// CHECK:STDOUT:   }
// CHECK:STDOUT: }
// CHECK:STDOUT:
// CHECK:STDOUT: specific @Foo(constants.%a) {
<<<<<<< HEAD
// CHECK:STDOUT:   %a => constants.%a
// CHECK:STDOUT:   %a.patt => constants.%a
// CHECK:STDOUT: }
// CHECK:STDOUT:
// CHECK:STDOUT: specific @.1(constants.%a) {
// CHECK:STDOUT:   %a => constants.%a
// CHECK:STDOUT:   %a.patt => constants.%a
=======
// CHECK:STDOUT:   %a.1 => constants.%a
// CHECK:STDOUT: }
// CHECK:STDOUT:
// CHECK:STDOUT: specific @.1(constants.%a) {
// CHECK:STDOUT:   %a.1 => constants.%a
>>>>>>> dcb4ae26
// CHECK:STDOUT: }
// CHECK:STDOUT:
// CHECK:STDOUT: --- fail_self_type.carbon
// CHECK:STDOUT:
// CHECK:STDOUT: constants {
// CHECK:STDOUT:   %Base: type = class_type @Base [template]
// CHECK:STDOUT:   %.1: type = tuple_type () [template]
// CHECK:STDOUT:   %.2: type = unbound_element_type %Base, %.1 [template]
// CHECK:STDOUT:   %.3: type = ptr_type %Base [template]
// CHECK:STDOUT:   %F.type: type = fn_type @F [template]
// CHECK:STDOUT:   %F: %F.type = struct_value () [template]
// CHECK:STDOUT:   %.4: type = struct_type {.a: %.1} [template]
// CHECK:STDOUT:   %.type: type = fn_type @.1 [template]
// CHECK:STDOUT:   %.5: %.type = struct_value () [template]
// CHECK:STDOUT:   %.6: type = ptr_type %.4 [template]
// CHECK:STDOUT:   %tuple: %.1 = tuple_value () [template]
// CHECK:STDOUT: }
// CHECK:STDOUT:
// CHECK:STDOUT: file {
// CHECK:STDOUT:   package: <namespace> = namespace [template] {
// CHECK:STDOUT:     .Base = %Base.decl
// CHECK:STDOUT:   }
// CHECK:STDOUT:   %Base.decl: type = class_decl @Base [template = constants.%Base] {} {}
// CHECK:STDOUT:   %.decl: %.type = fn_decl @.1 [template = constants.%.5] {
// CHECK:STDOUT:     %self.patt: %.3 = binding_pattern self
// CHECK:STDOUT:     %.loc16_11.1: %.3 = addr_pattern %self.patt
// CHECK:STDOUT:   } {
// CHECK:STDOUT:     %Base.ref: type = name_ref Base, file.%Base.decl [template = constants.%Base]
// CHECK:STDOUT:     %.loc16_26: type = ptr_type %Base [template = constants.%.3]
<<<<<<< HEAD
// CHECK:STDOUT:     %param: %.3 = param
// CHECK:STDOUT:     @.1.%self: %.3 = bind_name self, %param
// CHECK:STDOUT:     @.1.%.loc16: %.3 = addr_param @.1.%self
=======
// CHECK:STDOUT:     %self.param: %.3 = param self
// CHECK:STDOUT:     %self: %.3 = bind_name self, %self.param
// CHECK:STDOUT:     %.loc16_11: %.3 = addr_pattern %self
>>>>>>> dcb4ae26
// CHECK:STDOUT:   }
// CHECK:STDOUT: }
// CHECK:STDOUT:
// CHECK:STDOUT: class @Base {
// CHECK:STDOUT:   %.loc5_11.1: %.1 = tuple_literal ()
// CHECK:STDOUT:   %.loc5_11.2: type = converted %.loc5_11.1, constants.%.1 [template = constants.%.1]
// CHECK:STDOUT:   %.loc5_8: %.2 = field_decl a, element0 [template]
// CHECK:STDOUT:   %F.decl: %F.type = fn_decl @F [template = constants.%F] {
// CHECK:STDOUT:     %self.patt: %.3 = binding_pattern self
// CHECK:STDOUT:     %.loc7_8.1: %.3 = addr_pattern %self.patt
// CHECK:STDOUT:   } {
// CHECK:STDOUT:     %Self.ref: type = name_ref Self, constants.%Base [template = constants.%Base]
// CHECK:STDOUT:     %.loc7_23: type = ptr_type %Base [template = constants.%.3]
<<<<<<< HEAD
// CHECK:STDOUT:     %param: %.3 = param
// CHECK:STDOUT:     %self.loc7_13.2: %.3 = bind_name self, %param
// CHECK:STDOUT:     %.loc7_8.2: %.3 = addr_param %self.loc7_13.2
=======
// CHECK:STDOUT:     %self.param: %.3 = param self
// CHECK:STDOUT:     %self: %.3 = bind_name self, %self.param
// CHECK:STDOUT:     %.loc7_8: %.3 = addr_pattern %self
>>>>>>> dcb4ae26
// CHECK:STDOUT:   }
// CHECK:STDOUT:
// CHECK:STDOUT: !members:
// CHECK:STDOUT:   .Self = constants.%Base
// CHECK:STDOUT:   .a = %.loc5_8
// CHECK:STDOUT:   .F = %F.decl
// CHECK:STDOUT: }
// CHECK:STDOUT:
<<<<<<< HEAD
// CHECK:STDOUT: fn @F[addr @Base.%self.loc7_13.2: %.3]();
=======
// CHECK:STDOUT: fn @F[addr %self: %.3]();
>>>>>>> dcb4ae26
// CHECK:STDOUT:
// CHECK:STDOUT: fn @.1[addr %self: %.3]() {
// CHECK:STDOUT: !entry:
// CHECK:STDOUT:   %self.ref: %.3 = name_ref self, %self
// CHECK:STDOUT:   %.loc17_4: ref %Base = deref %self.ref
// CHECK:STDOUT:   %a.ref: %.2 = name_ref a, @Base.%.loc5_8 [template = @Base.%.loc5_8]
// CHECK:STDOUT:   %.loc17_10: ref %.1 = class_element_access %.loc17_4, element0
// CHECK:STDOUT:   %.loc17_16.1: %.1 = tuple_literal ()
// CHECK:STDOUT:   %.loc17_16.2: init %.1 = tuple_init () to %.loc17_10 [template = constants.%tuple]
// CHECK:STDOUT:   %.loc17_13: init %.1 = converted %.loc17_16.1, %.loc17_16.2 [template = constants.%tuple]
// CHECK:STDOUT:   assign %.loc17_10, %.loc17_13
// CHECK:STDOUT:   return
// CHECK:STDOUT: }
// CHECK:STDOUT:<|MERGE_RESOLUTION|>--- conflicted
+++ resolved
@@ -206,61 +206,32 @@
 // CHECK:STDOUT:   %C.ref: type = name_ref C, %C.decl [template = constants.%C]
 // CHECK:STDOUT:   %D: type = bind_alias D, %C.decl [template = constants.%C]
 // CHECK:STDOUT:   %Foo.decl.loc7: %Foo.type = class_decl @Foo [template = constants.%Foo.1] {
-<<<<<<< HEAD
-// CHECK:STDOUT:     %a.patt.loc8_11.2: %C = symbolic_binding_pattern a 0 [symbolic = constants.%a.patt]
-// CHECK:STDOUT:   } {
-// CHECK:STDOUT:     %C.ref.loc7: type = name_ref C, %C.decl [template = constants.%C]
+// CHECK:STDOUT:     %a.patt.loc8: %C = symbolic_binding_pattern a 0 [symbolic = constants.%a.patt]
+// CHECK:STDOUT:   } {
+// CHECK:STDOUT:     %C.ref.loc7: type = name_ref C, file.%C.decl [template = constants.%C]
 // CHECK:STDOUT:     %param.loc7: %C = param
-// CHECK:STDOUT:     %a.loc7: %C = bind_symbolic_name a 0, %param.loc7 [symbolic = @Foo.%a (constants.%a)]
+// CHECK:STDOUT:     %a.loc7: %C = bind_symbolic_name a 0, %param.loc7 [symbolic = %a.1 (constants.%a)]
 // CHECK:STDOUT:   }
 // CHECK:STDOUT:   %Foo.decl.loc8: %Foo.type = class_decl @Foo [template = constants.%Foo.1] {
-// CHECK:STDOUT:     %a.patt.loc8_11.2: %C = symbolic_binding_pattern a 0 [symbolic = constants.%a.patt]
-// CHECK:STDOUT:   } {
-// CHECK:STDOUT:     %C.ref.loc8: type = name_ref C, %C.decl [template = constants.%C]
+// CHECK:STDOUT:     %a.patt.loc8: %C = symbolic_binding_pattern a 0 [symbolic = constants.%a.patt]
+// CHECK:STDOUT:   } {
+// CHECK:STDOUT:     %C.ref.loc8: type = name_ref C, file.%C.decl [template = constants.%C]
 // CHECK:STDOUT:     %param.loc8: %C = param
 // CHECK:STDOUT:     %a.loc8: %C = bind_symbolic_name a 0, %param.loc8 [symbolic = constants.%a]
 // CHECK:STDOUT:   }
 // CHECK:STDOUT:   %Bar.decl.loc10: %Bar.type = class_decl @Bar [template = constants.%Bar.1] {
-// CHECK:STDOUT:     %a.patt.loc11_11.2: %C = symbolic_binding_pattern a 0 [symbolic = constants.%a.patt]
-// CHECK:STDOUT:   } {
-// CHECK:STDOUT:     %D.ref.loc10: type = name_ref D, %D [template = constants.%C]
+// CHECK:STDOUT:     %a.patt.loc11: %C = symbolic_binding_pattern a 0 [symbolic = constants.%a.patt]
+// CHECK:STDOUT:   } {
+// CHECK:STDOUT:     %D.ref.loc10: type = name_ref D, file.%D [template = constants.%C]
 // CHECK:STDOUT:     %param.loc10: %C = param
-// CHECK:STDOUT:     %a.loc10: %C = bind_symbolic_name a 0, %param.loc10 [symbolic = @Bar.%a (constants.%a)]
+// CHECK:STDOUT:     %a.loc10: %C = bind_symbolic_name a 0, %param.loc10 [symbolic = %a.1 (constants.%a)]
 // CHECK:STDOUT:   }
 // CHECK:STDOUT:   %Bar.decl.loc11: %Bar.type = class_decl @Bar [template = constants.%Bar.1] {
-// CHECK:STDOUT:     %a.patt.loc11_11.2: %C = symbolic_binding_pattern a 0 [symbolic = constants.%a.patt]
-// CHECK:STDOUT:   } {
-// CHECK:STDOUT:     %D.ref.loc11: type = name_ref D, %D [template = constants.%C]
+// CHECK:STDOUT:     %a.patt.loc11: %C = symbolic_binding_pattern a 0 [symbolic = constants.%a.patt]
+// CHECK:STDOUT:   } {
+// CHECK:STDOUT:     %D.ref.loc11: type = name_ref D, file.%D [template = constants.%C]
 // CHECK:STDOUT:     %param.loc11: %C = param
 // CHECK:STDOUT:     %a.loc11: %C = bind_symbolic_name a 0, %param.loc11 [symbolic = constants.%a]
-=======
-// CHECK:STDOUT:     %a.patt: %C = symbolic_binding_pattern a 0
-// CHECK:STDOUT:   } {
-// CHECK:STDOUT:     %C.ref.loc7: type = name_ref C, file.%C.decl [template = constants.%C]
-// CHECK:STDOUT:     %a.param.loc7: %C = param a
-// CHECK:STDOUT:     %a.loc7: %C = bind_symbolic_name a 0, %a.param.loc7 [symbolic = %a.1 (constants.%a)]
-// CHECK:STDOUT:   }
-// CHECK:STDOUT:   %Foo.decl.loc8: %Foo.type = class_decl @Foo [template = constants.%Foo.1] {
-// CHECK:STDOUT:     %a.patt: %C = symbolic_binding_pattern a 0
-// CHECK:STDOUT:   } {
-// CHECK:STDOUT:     %C.ref.loc8: type = name_ref C, file.%C.decl [template = constants.%C]
-// CHECK:STDOUT:     %a.param.loc8: %C = param a
-// CHECK:STDOUT:     %a.loc8: %C = bind_symbolic_name a 0, %a.param.loc8 [symbolic = constants.%a]
-// CHECK:STDOUT:   }
-// CHECK:STDOUT:   %Bar.decl.loc10: %Bar.type = class_decl @Bar [template = constants.%Bar.1] {
-// CHECK:STDOUT:     %a.patt: %C = symbolic_binding_pattern a 0
-// CHECK:STDOUT:   } {
-// CHECK:STDOUT:     %D.ref.loc10: type = name_ref D, file.%D [template = constants.%C]
-// CHECK:STDOUT:     %a.param.loc10: %C = param a
-// CHECK:STDOUT:     %a.loc10: %C = bind_symbolic_name a 0, %a.param.loc10 [symbolic = %a.1 (constants.%a)]
-// CHECK:STDOUT:   }
-// CHECK:STDOUT:   %Bar.decl.loc11: %Bar.type = class_decl @Bar [template = constants.%Bar.1] {
-// CHECK:STDOUT:     %a.patt: %C = symbolic_binding_pattern a 0
-// CHECK:STDOUT:   } {
-// CHECK:STDOUT:     %D.ref.loc11: type = name_ref D, file.%D [template = constants.%C]
-// CHECK:STDOUT:     %a.param.loc11: %C = param a
-// CHECK:STDOUT:     %a.loc11: %C = bind_symbolic_name a 0, %a.param.loc11 [symbolic = constants.%a]
->>>>>>> dcb4ae26
 // CHECK:STDOUT:   }
 // CHECK:STDOUT: }
 // CHECK:STDOUT:
@@ -269,14 +240,9 @@
 // CHECK:STDOUT:   .Self = constants.%C
 // CHECK:STDOUT: }
 // CHECK:STDOUT:
-<<<<<<< HEAD
-// CHECK:STDOUT: generic class @Foo(file.%a.loc7: %C) {
-// CHECK:STDOUT:   %a: %C = bind_symbolic_name a 0 [symbolic = %a (constants.%a)]
-// CHECK:STDOUT:   %a.patt: %C = symbolic_binding_pattern a 0 [symbolic = %a.patt (constants.%a.patt)]
-=======
 // CHECK:STDOUT: generic class @Foo(%a.loc7: %C) {
 // CHECK:STDOUT:   %a.1: %C = bind_symbolic_name a 0 [symbolic = %a.1 (constants.%a)]
->>>>>>> dcb4ae26
+// CHECK:STDOUT:   %a.patt.1: %C = symbolic_binding_pattern a 0 [symbolic = %a.patt.1 (constants.%a.patt)]
 // CHECK:STDOUT:
 // CHECK:STDOUT: !definition:
 // CHECK:STDOUT:
@@ -286,14 +252,9 @@
 // CHECK:STDOUT:   }
 // CHECK:STDOUT: }
 // CHECK:STDOUT:
-<<<<<<< HEAD
-// CHECK:STDOUT: generic class @Bar(file.%a.loc10: %C) {
-// CHECK:STDOUT:   %a: %C = bind_symbolic_name a 0 [symbolic = %a (constants.%a)]
-// CHECK:STDOUT:   %a.patt: %C = symbolic_binding_pattern a 0 [symbolic = %a.patt (constants.%a.patt)]
-=======
 // CHECK:STDOUT: generic class @Bar(%a.loc10: %C) {
 // CHECK:STDOUT:   %a.1: %C = bind_symbolic_name a 0 [symbolic = %a.1 (constants.%a)]
->>>>>>> dcb4ae26
+// CHECK:STDOUT:   %a.patt.1: %C = symbolic_binding_pattern a 0 [symbolic = %a.patt.1 (constants.%a.patt)]
 // CHECK:STDOUT:
 // CHECK:STDOUT: !definition:
 // CHECK:STDOUT:
@@ -304,21 +265,13 @@
 // CHECK:STDOUT: }
 // CHECK:STDOUT:
 // CHECK:STDOUT: specific @Foo(constants.%a) {
-<<<<<<< HEAD
-// CHECK:STDOUT:   %a => constants.%a
-// CHECK:STDOUT:   %a.patt => constants.%a
+// CHECK:STDOUT:   %a.1 => constants.%a
+// CHECK:STDOUT:   %a.patt.1 => constants.%a
 // CHECK:STDOUT: }
 // CHECK:STDOUT:
 // CHECK:STDOUT: specific @Bar(constants.%a) {
-// CHECK:STDOUT:   %a => constants.%a
-// CHECK:STDOUT:   %a.patt => constants.%a
-=======
-// CHECK:STDOUT:   %a.1 => constants.%a
-// CHECK:STDOUT: }
-// CHECK:STDOUT:
-// CHECK:STDOUT: specific @Bar(constants.%a) {
-// CHECK:STDOUT:   %a.1 => constants.%a
->>>>>>> dcb4ae26
+// CHECK:STDOUT:   %a.1 => constants.%a
+// CHECK:STDOUT:   %a.patt.1 => constants.%a
 // CHECK:STDOUT: }
 // CHECK:STDOUT:
 // CHECK:STDOUT: --- spacing.carbon
@@ -341,33 +294,18 @@
 // CHECK:STDOUT:   }
 // CHECK:STDOUT:   %C.decl: type = class_decl @C [template = constants.%C] {} {}
 // CHECK:STDOUT:   %Foo.decl.loc6: %Foo.type = class_decl @Foo [template = constants.%Foo.1] {
-<<<<<<< HEAD
-// CHECK:STDOUT:     %a.patt.loc7_13.2: %C = symbolic_binding_pattern a 0 [symbolic = constants.%a.patt]
-// CHECK:STDOUT:   } {
-// CHECK:STDOUT:     %C.ref.loc6: type = name_ref C, %C.decl [template = constants.%C]
+// CHECK:STDOUT:     %a.patt.loc7: %C = symbolic_binding_pattern a 0 [symbolic = constants.%a.patt]
+// CHECK:STDOUT:   } {
+// CHECK:STDOUT:     %C.ref.loc6: type = name_ref C, file.%C.decl [template = constants.%C]
 // CHECK:STDOUT:     %param.loc6: %C = param
-// CHECK:STDOUT:     %a.loc6: %C = bind_symbolic_name a 0, %param.loc6 [symbolic = @Foo.%a (constants.%a)]
+// CHECK:STDOUT:     %a.loc6: %C = bind_symbolic_name a 0, %param.loc6 [symbolic = %a.1 (constants.%a)]
 // CHECK:STDOUT:   }
 // CHECK:STDOUT:   %Foo.decl.loc7: %Foo.type = class_decl @Foo [template = constants.%Foo.1] {
-// CHECK:STDOUT:     %a.patt.loc7_13.2: %C = symbolic_binding_pattern a 0 [symbolic = constants.%a.patt]
-// CHECK:STDOUT:   } {
-// CHECK:STDOUT:     %C.ref.loc7: type = name_ref C, %C.decl [template = constants.%C]
+// CHECK:STDOUT:     %a.patt.loc7: %C = symbolic_binding_pattern a 0 [symbolic = constants.%a.patt]
+// CHECK:STDOUT:   } {
+// CHECK:STDOUT:     %C.ref.loc7: type = name_ref C, file.%C.decl [template = constants.%C]
 // CHECK:STDOUT:     %param.loc7: %C = param
 // CHECK:STDOUT:     %a.loc7: %C = bind_symbolic_name a 0, %param.loc7 [symbolic = constants.%a]
-=======
-// CHECK:STDOUT:     %a.patt: %C = symbolic_binding_pattern a 0
-// CHECK:STDOUT:   } {
-// CHECK:STDOUT:     %C.ref.loc6: type = name_ref C, file.%C.decl [template = constants.%C]
-// CHECK:STDOUT:     %a.param.loc6: %C = param a
-// CHECK:STDOUT:     %a.loc6: %C = bind_symbolic_name a 0, %a.param.loc6 [symbolic = %a.1 (constants.%a)]
-// CHECK:STDOUT:   }
-// CHECK:STDOUT:   %Foo.decl.loc7: %Foo.type = class_decl @Foo [template = constants.%Foo.1] {
-// CHECK:STDOUT:     %a.patt: %C = symbolic_binding_pattern a 0
-// CHECK:STDOUT:   } {
-// CHECK:STDOUT:     %C.ref.loc7: type = name_ref C, file.%C.decl [template = constants.%C]
-// CHECK:STDOUT:     %a.param.loc7: %C = param a
-// CHECK:STDOUT:     %a.loc7: %C = bind_symbolic_name a 0, %a.param.loc7 [symbolic = constants.%a]
->>>>>>> dcb4ae26
 // CHECK:STDOUT:   }
 // CHECK:STDOUT: }
 // CHECK:STDOUT:
@@ -376,14 +314,9 @@
 // CHECK:STDOUT:   .Self = constants.%C
 // CHECK:STDOUT: }
 // CHECK:STDOUT:
-<<<<<<< HEAD
-// CHECK:STDOUT: generic class @Foo(file.%a.loc6: %C) {
-// CHECK:STDOUT:   %a: %C = bind_symbolic_name a 0 [symbolic = %a (constants.%a)]
-// CHECK:STDOUT:   %a.patt: %C = symbolic_binding_pattern a 0 [symbolic = %a.patt (constants.%a.patt)]
-=======
 // CHECK:STDOUT: generic class @Foo(%a.loc6: %C) {
 // CHECK:STDOUT:   %a.1: %C = bind_symbolic_name a 0 [symbolic = %a.1 (constants.%a)]
->>>>>>> dcb4ae26
+// CHECK:STDOUT:   %a.patt.1: %C = symbolic_binding_pattern a 0 [symbolic = %a.patt.1 (constants.%a.patt)]
 // CHECK:STDOUT:
 // CHECK:STDOUT: !definition:
 // CHECK:STDOUT:
@@ -394,12 +327,8 @@
 // CHECK:STDOUT: }
 // CHECK:STDOUT:
 // CHECK:STDOUT: specific @Foo(constants.%a) {
-<<<<<<< HEAD
-// CHECK:STDOUT:   %a => constants.%a
-// CHECK:STDOUT:   %a.patt => constants.%a
-=======
-// CHECK:STDOUT:   %a.1 => constants.%a
->>>>>>> dcb4ae26
+// CHECK:STDOUT:   %a.1 => constants.%a
+// CHECK:STDOUT:   %a.patt.1 => constants.%a
 // CHECK:STDOUT: }
 // CHECK:STDOUT:
 // CHECK:STDOUT: --- fail_parens.carbon
@@ -425,33 +354,18 @@
 // CHECK:STDOUT:   }
 // CHECK:STDOUT:   %C.decl: type = class_decl @C [template = constants.%C] {} {}
 // CHECK:STDOUT:   %Foo.decl: %Foo.type = class_decl @Foo [template = constants.%Foo.1] {
-<<<<<<< HEAD
-// CHECK:STDOUT:     %a.patt.loc6: %C = symbolic_binding_pattern a 0 [symbolic = @Foo.%a.patt (constants.%a.patt)]
-// CHECK:STDOUT:   } {
-// CHECK:STDOUT:     %C.ref.loc6: type = name_ref C, %C.decl [template = constants.%C]
-// CHECK:STDOUT:     %param.loc6: %C = param
-// CHECK:STDOUT:     %a.loc6: %C = bind_symbolic_name a 0, %param.loc6 [symbolic = @Foo.%a (constants.%a)]
+// CHECK:STDOUT:     %a.patt.loc6: %C = symbolic_binding_pattern a 0 [symbolic = %a.patt.1 (constants.%a.patt)]
+// CHECK:STDOUT:   } {
+// CHECK:STDOUT:     %C.ref: type = name_ref C, file.%C.decl [template = constants.%C]
+// CHECK:STDOUT:     %param: %C = param
+// CHECK:STDOUT:     %a.loc6: %C = bind_symbolic_name a 0, %param [symbolic = %a.1 (constants.%a)]
 // CHECK:STDOUT:   }
 // CHECK:STDOUT:   %.decl: %.type = class_decl @.1 [template = constants.%.3] {
-// CHECK:STDOUT:     %a.patt.loc14: %C = symbolic_binding_pattern a 0 [symbolic = @.1.%a.patt (constants.%a.patt)]
-// CHECK:STDOUT:   } {
-// CHECK:STDOUT:     %C.ref.loc14: type = name_ref C, %C.decl [template = constants.%C]
-// CHECK:STDOUT:     %param.loc14: %C = param
-// CHECK:STDOUT:     %a.loc14: %C = bind_symbolic_name a 0, %param.loc14 [symbolic = @.1.%a (constants.%a)]
-=======
-// CHECK:STDOUT:     %a.patt: %C = symbolic_binding_pattern a 0
+// CHECK:STDOUT:     %a.patt.loc14: %C = symbolic_binding_pattern a 0 [symbolic = %a.patt.1 (constants.%a.patt)]
 // CHECK:STDOUT:   } {
 // CHECK:STDOUT:     %C.ref: type = name_ref C, file.%C.decl [template = constants.%C]
-// CHECK:STDOUT:     %a.param: %C = param a
-// CHECK:STDOUT:     %a.loc6: %C = bind_symbolic_name a 0, %a.param [symbolic = %a.1 (constants.%a)]
-// CHECK:STDOUT:   }
-// CHECK:STDOUT:   %.decl: %.type = class_decl @.1 [template = constants.%.3] {
-// CHECK:STDOUT:     %a.patt: %C = symbolic_binding_pattern a 0
-// CHECK:STDOUT:   } {
-// CHECK:STDOUT:     %C.ref: type = name_ref C, file.%C.decl [template = constants.%C]
-// CHECK:STDOUT:     %a.param: %C = param a
-// CHECK:STDOUT:     %a.loc14: %C = bind_symbolic_name a 0, %a.param [symbolic = %a.1 (constants.%a)]
->>>>>>> dcb4ae26
+// CHECK:STDOUT:     %param: %C = param
+// CHECK:STDOUT:     %a.loc14: %C = bind_symbolic_name a 0, %param [symbolic = %a.1 (constants.%a)]
 // CHECK:STDOUT:   }
 // CHECK:STDOUT: }
 // CHECK:STDOUT:
@@ -460,26 +374,16 @@
 // CHECK:STDOUT:   .Self = constants.%C
 // CHECK:STDOUT: }
 // CHECK:STDOUT:
-<<<<<<< HEAD
-// CHECK:STDOUT: generic class @Foo(file.%a.loc6: %C) {
-// CHECK:STDOUT:   %a: %C = bind_symbolic_name a 0 [symbolic = %a (constants.%a)]
-// CHECK:STDOUT:   %a.patt: %C = symbolic_binding_pattern a 0 [symbolic = %a.patt (constants.%a.patt)]
-=======
 // CHECK:STDOUT: generic class @Foo(%a.loc6: %C) {
 // CHECK:STDOUT:   %a.1: %C = bind_symbolic_name a 0 [symbolic = %a.1 (constants.%a)]
->>>>>>> dcb4ae26
+// CHECK:STDOUT:   %a.patt.1: %C = symbolic_binding_pattern a 0 [symbolic = %a.patt.1 (constants.%a.patt)]
 // CHECK:STDOUT:
 // CHECK:STDOUT:   class;
 // CHECK:STDOUT: }
 // CHECK:STDOUT:
-<<<<<<< HEAD
-// CHECK:STDOUT: generic class @.1(file.%a.loc14: %C) {
-// CHECK:STDOUT:   %a: %C = bind_symbolic_name a 0 [symbolic = %a (constants.%a)]
-// CHECK:STDOUT:   %a.patt: %C = symbolic_binding_pattern a 0 [symbolic = %a.patt (constants.%a.patt)]
-=======
 // CHECK:STDOUT: generic class @.1(%a.loc14: %C) {
 // CHECK:STDOUT:   %a.1: %C = bind_symbolic_name a 0 [symbolic = %a.1 (constants.%a)]
->>>>>>> dcb4ae26
+// CHECK:STDOUT:   %a.patt.1: %C = symbolic_binding_pattern a 0 [symbolic = %a.patt.1 (constants.%a.patt)]
 // CHECK:STDOUT:
 // CHECK:STDOUT: !definition:
 // CHECK:STDOUT:
@@ -490,21 +394,13 @@
 // CHECK:STDOUT: }
 // CHECK:STDOUT:
 // CHECK:STDOUT: specific @Foo(constants.%a) {
-<<<<<<< HEAD
-// CHECK:STDOUT:   %a => constants.%a
-// CHECK:STDOUT:   %a.patt => constants.%a
+// CHECK:STDOUT:   %a.1 => constants.%a
+// CHECK:STDOUT:   %a.patt.1 => constants.%a
 // CHECK:STDOUT: }
 // CHECK:STDOUT:
 // CHECK:STDOUT: specific @.1(constants.%a) {
-// CHECK:STDOUT:   %a => constants.%a
-// CHECK:STDOUT:   %a.patt => constants.%a
-=======
-// CHECK:STDOUT:   %a.1 => constants.%a
-// CHECK:STDOUT: }
-// CHECK:STDOUT:
-// CHECK:STDOUT: specific @.1(constants.%a) {
-// CHECK:STDOUT:   %a.1 => constants.%a
->>>>>>> dcb4ae26
+// CHECK:STDOUT:   %a.1 => constants.%a
+// CHECK:STDOUT:   %a.patt.1 => constants.%a
 // CHECK:STDOUT: }
 // CHECK:STDOUT:
 // CHECK:STDOUT: --- todo_fail_raw_identifier.carbon
@@ -527,33 +423,18 @@
 // CHECK:STDOUT:   }
 // CHECK:STDOUT:   %C.decl: type = class_decl @C [template = constants.%C] {} {}
 // CHECK:STDOUT:   %Foo.decl.loc6: %Foo.type = class_decl @Foo [template = constants.%Foo.1] {
-<<<<<<< HEAD
-// CHECK:STDOUT:     %a.patt.loc7_11.2: %C = symbolic_binding_pattern a 0 [symbolic = constants.%a.patt]
-// CHECK:STDOUT:   } {
-// CHECK:STDOUT:     %C.ref.loc6: type = name_ref C, %C.decl [template = constants.%C]
+// CHECK:STDOUT:     %a.patt.loc7: %C = symbolic_binding_pattern a 0 [symbolic = constants.%a.patt]
+// CHECK:STDOUT:   } {
+// CHECK:STDOUT:     %C.ref.loc6: type = name_ref C, file.%C.decl [template = constants.%C]
 // CHECK:STDOUT:     %param.loc6: %C = param
-// CHECK:STDOUT:     %a.loc6: %C = bind_symbolic_name a 0, %param.loc6 [symbolic = @Foo.%a (constants.%a)]
+// CHECK:STDOUT:     %a.loc6: %C = bind_symbolic_name a 0, %param.loc6 [symbolic = %a.1 (constants.%a)]
 // CHECK:STDOUT:   }
 // CHECK:STDOUT:   %Foo.decl.loc7: %Foo.type = class_decl @Foo [template = constants.%Foo.1] {
-// CHECK:STDOUT:     %a.patt.loc7_11.2: %C = symbolic_binding_pattern a 0 [symbolic = constants.%a.patt]
-// CHECK:STDOUT:   } {
-// CHECK:STDOUT:     %C.ref.loc7: type = name_ref C, %C.decl [template = constants.%C]
+// CHECK:STDOUT:     %a.patt.loc7: %C = symbolic_binding_pattern a 0 [symbolic = constants.%a.patt]
+// CHECK:STDOUT:   } {
+// CHECK:STDOUT:     %C.ref.loc7: type = name_ref C, file.%C.decl [template = constants.%C]
 // CHECK:STDOUT:     %param.loc7: %C = param
 // CHECK:STDOUT:     %a.loc7: %C = bind_symbolic_name a 0, %param.loc7 [symbolic = constants.%a]
-=======
-// CHECK:STDOUT:     %a.patt: %C = symbolic_binding_pattern a 0
-// CHECK:STDOUT:   } {
-// CHECK:STDOUT:     %C.ref.loc6: type = name_ref C, file.%C.decl [template = constants.%C]
-// CHECK:STDOUT:     %a.param.loc6: %C = param a
-// CHECK:STDOUT:     %a.loc6: %C = bind_symbolic_name a 0, %a.param.loc6 [symbolic = %a.1 (constants.%a)]
-// CHECK:STDOUT:   }
-// CHECK:STDOUT:   %Foo.decl.loc7: %Foo.type = class_decl @Foo [template = constants.%Foo.1] {
-// CHECK:STDOUT:     %a.patt: %C = symbolic_binding_pattern a 0
-// CHECK:STDOUT:   } {
-// CHECK:STDOUT:     %C.ref.loc7: type = name_ref C, file.%C.decl [template = constants.%C]
-// CHECK:STDOUT:     %a.param.loc7: %C = param a
-// CHECK:STDOUT:     %a.loc7: %C = bind_symbolic_name a 0, %a.param.loc7 [symbolic = constants.%a]
->>>>>>> dcb4ae26
 // CHECK:STDOUT:   }
 // CHECK:STDOUT: }
 // CHECK:STDOUT:
@@ -562,14 +443,9 @@
 // CHECK:STDOUT:   .Self = constants.%C
 // CHECK:STDOUT: }
 // CHECK:STDOUT:
-<<<<<<< HEAD
-// CHECK:STDOUT: generic class @Foo(file.%a.loc6: %C) {
-// CHECK:STDOUT:   %a: %C = bind_symbolic_name a 0 [symbolic = %a (constants.%a)]
-// CHECK:STDOUT:   %a.patt: %C = symbolic_binding_pattern a 0 [symbolic = %a.patt (constants.%a.patt)]
-=======
 // CHECK:STDOUT: generic class @Foo(%a.loc6: %C) {
 // CHECK:STDOUT:   %a.1: %C = bind_symbolic_name a 0 [symbolic = %a.1 (constants.%a)]
->>>>>>> dcb4ae26
+// CHECK:STDOUT:   %a.patt.1: %C = symbolic_binding_pattern a 0 [symbolic = %a.patt.1 (constants.%a.patt)]
 // CHECK:STDOUT:
 // CHECK:STDOUT: !definition:
 // CHECK:STDOUT:
@@ -580,12 +456,8 @@
 // CHECK:STDOUT: }
 // CHECK:STDOUT:
 // CHECK:STDOUT: specific @Foo(constants.%a) {
-<<<<<<< HEAD
-// CHECK:STDOUT:   %a => constants.%a
-// CHECK:STDOUT:   %a.patt => constants.%a
-=======
-// CHECK:STDOUT:   %a.1 => constants.%a
->>>>>>> dcb4ae26
+// CHECK:STDOUT:   %a.1 => constants.%a
+// CHECK:STDOUT:   %a.patt.1 => constants.%a
 // CHECK:STDOUT: }
 // CHECK:STDOUT:
 // CHECK:STDOUT: --- two_file.carbon
@@ -615,33 +487,18 @@
 // CHECK:STDOUT:   %C.ref: type = name_ref C, %C.decl [template = constants.%C]
 // CHECK:STDOUT:   %D: type = bind_alias D, %C.decl [template = constants.%C]
 // CHECK:STDOUT:   %Foo.decl: %Foo.type = class_decl @Foo [template = constants.%Foo.1] {
-<<<<<<< HEAD
-// CHECK:STDOUT:     %a.patt.loc7: %C = symbolic_binding_pattern a 0 [symbolic = @Foo.%a.patt (constants.%a.patt)]
-// CHECK:STDOUT:   } {
-// CHECK:STDOUT:     %C.ref.loc7: type = name_ref C, %C.decl [template = constants.%C]
-// CHECK:STDOUT:     %param.loc7: %C = param
-// CHECK:STDOUT:     %a.loc7: %C = bind_symbolic_name a 0, %param.loc7 [symbolic = @Foo.%a (constants.%a)]
+// CHECK:STDOUT:     %a.patt.loc7: %C = symbolic_binding_pattern a 0 [symbolic = %a.patt.1 (constants.%a.patt)]
+// CHECK:STDOUT:   } {
+// CHECK:STDOUT:     %C.ref: type = name_ref C, file.%C.decl [template = constants.%C]
+// CHECK:STDOUT:     %param: %C = param
+// CHECK:STDOUT:     %a.loc7: %C = bind_symbolic_name a 0, %param [symbolic = %a.1 (constants.%a)]
 // CHECK:STDOUT:   }
 // CHECK:STDOUT:   %Bar.decl: %Bar.type = class_decl @Bar [template = constants.%Bar.1] {
-// CHECK:STDOUT:     %a.patt.loc8: %C = symbolic_binding_pattern a 0 [symbolic = @Bar.%a.patt (constants.%a.patt)]
-// CHECK:STDOUT:   } {
-// CHECK:STDOUT:     %D.ref: type = name_ref D, %D [template = constants.%C]
-// CHECK:STDOUT:     %param.loc8: %C = param
-// CHECK:STDOUT:     %a.loc8: %C = bind_symbolic_name a 0, %param.loc8 [symbolic = @Bar.%a (constants.%a)]
-=======
-// CHECK:STDOUT:     %a.patt: %C = symbolic_binding_pattern a 0
-// CHECK:STDOUT:   } {
-// CHECK:STDOUT:     %C.ref: type = name_ref C, file.%C.decl [template = constants.%C]
-// CHECK:STDOUT:     %a.param: %C = param a
-// CHECK:STDOUT:     %a.loc7: %C = bind_symbolic_name a 0, %a.param [symbolic = %a.1 (constants.%a)]
-// CHECK:STDOUT:   }
-// CHECK:STDOUT:   %Bar.decl: %Bar.type = class_decl @Bar [template = constants.%Bar.1] {
-// CHECK:STDOUT:     %a.patt: %C = symbolic_binding_pattern a 0
+// CHECK:STDOUT:     %a.patt.loc8: %C = symbolic_binding_pattern a 0 [symbolic = %a.patt.1 (constants.%a.patt)]
 // CHECK:STDOUT:   } {
 // CHECK:STDOUT:     %D.ref: type = name_ref D, file.%D [template = constants.%C]
-// CHECK:STDOUT:     %a.param: %C = param a
-// CHECK:STDOUT:     %a.loc8: %C = bind_symbolic_name a 0, %a.param [symbolic = %a.1 (constants.%a)]
->>>>>>> dcb4ae26
+// CHECK:STDOUT:     %param: %C = param
+// CHECK:STDOUT:     %a.loc8: %C = bind_symbolic_name a 0, %param [symbolic = %a.1 (constants.%a)]
 // CHECK:STDOUT:   }
 // CHECK:STDOUT: }
 // CHECK:STDOUT:
@@ -650,46 +507,28 @@
 // CHECK:STDOUT:   .Self = constants.%C
 // CHECK:STDOUT: }
 // CHECK:STDOUT:
-<<<<<<< HEAD
-// CHECK:STDOUT: generic class @Foo(file.%a.loc7: %C) {
-// CHECK:STDOUT:   %a: %C = bind_symbolic_name a 0 [symbolic = %a (constants.%a)]
-// CHECK:STDOUT:   %a.patt: %C = symbolic_binding_pattern a 0 [symbolic = %a.patt (constants.%a.patt)]
-=======
 // CHECK:STDOUT: generic class @Foo(%a.loc7: %C) {
 // CHECK:STDOUT:   %a.1: %C = bind_symbolic_name a 0 [symbolic = %a.1 (constants.%a)]
->>>>>>> dcb4ae26
+// CHECK:STDOUT:   %a.patt.1: %C = symbolic_binding_pattern a 0 [symbolic = %a.patt.1 (constants.%a.patt)]
 // CHECK:STDOUT:
 // CHECK:STDOUT:   class;
 // CHECK:STDOUT: }
 // CHECK:STDOUT:
-<<<<<<< HEAD
-// CHECK:STDOUT: generic class @Bar(file.%a.loc8: %C) {
-// CHECK:STDOUT:   %a: %C = bind_symbolic_name a 0 [symbolic = %a (constants.%a)]
-// CHECK:STDOUT:   %a.patt: %C = symbolic_binding_pattern a 0 [symbolic = %a.patt (constants.%a.patt)]
-=======
 // CHECK:STDOUT: generic class @Bar(%a.loc8: %C) {
 // CHECK:STDOUT:   %a.1: %C = bind_symbolic_name a 0 [symbolic = %a.1 (constants.%a)]
->>>>>>> dcb4ae26
+// CHECK:STDOUT:   %a.patt.1: %C = symbolic_binding_pattern a 0 [symbolic = %a.patt.1 (constants.%a.patt)]
 // CHECK:STDOUT:
 // CHECK:STDOUT:   class;
 // CHECK:STDOUT: }
 // CHECK:STDOUT:
 // CHECK:STDOUT: specific @Foo(constants.%a) {
-<<<<<<< HEAD
-// CHECK:STDOUT:   %a => constants.%a
-// CHECK:STDOUT:   %a.patt => constants.%a
+// CHECK:STDOUT:   %a.1 => constants.%a
+// CHECK:STDOUT:   %a.patt.1 => constants.%a
 // CHECK:STDOUT: }
 // CHECK:STDOUT:
 // CHECK:STDOUT: specific @Bar(constants.%a) {
-// CHECK:STDOUT:   %a => constants.%a
-// CHECK:STDOUT:   %a.patt => constants.%a
-=======
-// CHECK:STDOUT:   %a.1 => constants.%a
-// CHECK:STDOUT: }
-// CHECK:STDOUT:
-// CHECK:STDOUT: specific @Bar(constants.%a) {
-// CHECK:STDOUT:   %a.1 => constants.%a
->>>>>>> dcb4ae26
+// CHECK:STDOUT:   %a.1 => constants.%a
+// CHECK:STDOUT:   %a.patt.1 => constants.%a
 // CHECK:STDOUT: }
 // CHECK:STDOUT:
 // CHECK:STDOUT: --- two_file.impl.carbon
@@ -726,33 +565,18 @@
 // CHECK:STDOUT:   %default.import.loc2_6.1 = import <invalid>
 // CHECK:STDOUT:   %default.import.loc2_6.2 = import <invalid>
 // CHECK:STDOUT:   %Foo.decl: %Foo.type = class_decl @Foo [template = constants.%Foo.1] {
-<<<<<<< HEAD
 // CHECK:STDOUT:     %a.patt.loc4: %C = symbolic_binding_pattern a 0 [symbolic = constants.%a.patt]
 // CHECK:STDOUT:   } {
 // CHECK:STDOUT:     %C.ref: type = name_ref C, imports.%import_ref.1 [template = constants.%C]
-// CHECK:STDOUT:     %param.loc4: %C = param
-// CHECK:STDOUT:     %a.loc4: %C = bind_symbolic_name a 0, %param.loc4 [symbolic = constants.%a]
+// CHECK:STDOUT:     %param: %C = param
+// CHECK:STDOUT:     %a.loc4: %C = bind_symbolic_name a 0, %param [symbolic = constants.%a]
 // CHECK:STDOUT:   }
 // CHECK:STDOUT:   %Bar.decl: %Bar.type = class_decl @Bar [template = constants.%Bar.1] {
 // CHECK:STDOUT:     %a.patt.loc5: %C = symbolic_binding_pattern a 0 [symbolic = constants.%a.patt]
 // CHECK:STDOUT:   } {
 // CHECK:STDOUT:     %D.ref: type = name_ref D, imports.%import_ref.2 [template = constants.%C]
-// CHECK:STDOUT:     %param.loc5: %C = param
-// CHECK:STDOUT:     %a.loc5: %C = bind_symbolic_name a 0, %param.loc5 [symbolic = constants.%a]
-=======
-// CHECK:STDOUT:     %a.patt: %C = symbolic_binding_pattern a 0
-// CHECK:STDOUT:   } {
-// CHECK:STDOUT:     %C.ref: type = name_ref C, imports.%import_ref.1 [template = constants.%C]
-// CHECK:STDOUT:     %a.param: %C = param a
-// CHECK:STDOUT:     %a.loc4: %C = bind_symbolic_name a 0, %a.param [symbolic = constants.%a]
-// CHECK:STDOUT:   }
-// CHECK:STDOUT:   %Bar.decl: %Bar.type = class_decl @Bar [template = constants.%Bar.1] {
-// CHECK:STDOUT:     %a.patt: %C = symbolic_binding_pattern a 0
-// CHECK:STDOUT:   } {
-// CHECK:STDOUT:     %D.ref: type = name_ref D, imports.%import_ref.2 [template = constants.%C]
-// CHECK:STDOUT:     %a.param: %C = param a
-// CHECK:STDOUT:     %a.loc5: %C = bind_symbolic_name a 0, %a.param [symbolic = constants.%a]
->>>>>>> dcb4ae26
+// CHECK:STDOUT:     %param: %C = param
+// CHECK:STDOUT:     %a.loc5: %C = bind_symbolic_name a 0, %param [symbolic = constants.%a]
 // CHECK:STDOUT:   }
 // CHECK:STDOUT: }
 // CHECK:STDOUT:
@@ -762,12 +586,8 @@
 // CHECK:STDOUT: }
 // CHECK:STDOUT:
 // CHECK:STDOUT: generic class @Foo(constants.%a: %C) {
-<<<<<<< HEAD
-// CHECK:STDOUT:   %a: %C = bind_symbolic_name a 0 [symbolic = %a (constants.%a)]
-// CHECK:STDOUT:   %a.patt: %C = symbolic_binding_pattern a 0 [symbolic = %a.patt (constants.%a.patt)]
-=======
-// CHECK:STDOUT:   %a.1: %C = bind_symbolic_name a 0 [symbolic = %a.1 (constants.%a)]
->>>>>>> dcb4ae26
+// CHECK:STDOUT:   %a.1: %C = bind_symbolic_name a 0 [symbolic = %a.1 (constants.%a)]
+// CHECK:STDOUT:   %a.patt.1: %C = symbolic_binding_pattern a 0 [symbolic = %a.patt.1 (constants.%a.patt)]
 // CHECK:STDOUT:
 // CHECK:STDOUT: !definition:
 // CHECK:STDOUT:
@@ -778,12 +598,8 @@
 // CHECK:STDOUT: }
 // CHECK:STDOUT:
 // CHECK:STDOUT: generic class @Bar(constants.%a: %C) {
-<<<<<<< HEAD
-// CHECK:STDOUT:   %a: %C = bind_symbolic_name a 0 [symbolic = %a (constants.%a)]
-// CHECK:STDOUT:   %a.patt: %C = symbolic_binding_pattern a 0 [symbolic = %a.patt (constants.%a.patt)]
-=======
-// CHECK:STDOUT:   %a.1: %C = bind_symbolic_name a 0 [symbolic = %a.1 (constants.%a)]
->>>>>>> dcb4ae26
+// CHECK:STDOUT:   %a.1: %C = bind_symbolic_name a 0 [symbolic = %a.1 (constants.%a)]
+// CHECK:STDOUT:   %a.patt.1: %C = symbolic_binding_pattern a 0 [symbolic = %a.patt.1 (constants.%a.patt)]
 // CHECK:STDOUT:
 // CHECK:STDOUT: !definition:
 // CHECK:STDOUT:
@@ -794,21 +610,13 @@
 // CHECK:STDOUT: }
 // CHECK:STDOUT:
 // CHECK:STDOUT: specific @Foo(constants.%a) {
-<<<<<<< HEAD
-// CHECK:STDOUT:   %a => constants.%a
-// CHECK:STDOUT:   %a.patt => constants.%a
+// CHECK:STDOUT:   %a.1 => constants.%a
+// CHECK:STDOUT:   %a.patt.1 => constants.%a
 // CHECK:STDOUT: }
 // CHECK:STDOUT:
 // CHECK:STDOUT: specific @Bar(constants.%a) {
-// CHECK:STDOUT:   %a => constants.%a
-// CHECK:STDOUT:   %a.patt => constants.%a
-=======
-// CHECK:STDOUT:   %a.1 => constants.%a
-// CHECK:STDOUT: }
-// CHECK:STDOUT:
-// CHECK:STDOUT: specific @Bar(constants.%a) {
-// CHECK:STDOUT:   %a.1 => constants.%a
->>>>>>> dcb4ae26
+// CHECK:STDOUT:   %a.1 => constants.%a
+// CHECK:STDOUT:   %a.patt.1 => constants.%a
 // CHECK:STDOUT: }
 // CHECK:STDOUT:
 // CHECK:STDOUT: --- fail_name_mismatch.carbon
@@ -839,30 +647,18 @@
 // CHECK:STDOUT:   %C.ref: type = name_ref C, %C.decl [template = constants.%C]
 // CHECK:STDOUT:   %D: type = bind_alias D, %C.decl [template = constants.%C]
 // CHECK:STDOUT:   %Foo.decl: %Foo.type = class_decl @Foo [template = constants.%Foo.1] {
-// CHECK:STDOUT:     %a.patt: %C = symbolic_binding_pattern a 0 [symbolic = @Foo.%a.patt (constants.%a.patt)]
-// CHECK:STDOUT:   } {
-<<<<<<< HEAD
-// CHECK:STDOUT:     %C.ref.loc7: type = name_ref C, %C.decl [template = constants.%C]
-// CHECK:STDOUT:     %param.loc7: %C = param
-// CHECK:STDOUT:     %a: %C = bind_symbolic_name a 0, %param.loc7 [symbolic = @Foo.%a (constants.%a)]
-=======
+// CHECK:STDOUT:     %a.patt.loc7: %C = symbolic_binding_pattern a 0 [symbolic = %a.patt.1 (constants.%a.patt)]
+// CHECK:STDOUT:   } {
 // CHECK:STDOUT:     %C.ref: type = name_ref C, file.%C.decl [template = constants.%C]
-// CHECK:STDOUT:     %a.param: %C = param a
-// CHECK:STDOUT:     %a.loc7: %C = bind_symbolic_name a 0, %a.param [symbolic = %a.1 (constants.%a)]
->>>>>>> dcb4ae26
+// CHECK:STDOUT:     %param: %C = param
+// CHECK:STDOUT:     %a.loc7: %C = bind_symbolic_name a 0, %param [symbolic = %a.1 (constants.%a)]
 // CHECK:STDOUT:   }
 // CHECK:STDOUT:   %.decl: %.type = class_decl @.1 [template = constants.%.3] {
-// CHECK:STDOUT:     %b.patt: %C = symbolic_binding_pattern b 0 [symbolic = @.1.%b.patt (constants.%b.patt)]
-// CHECK:STDOUT:   } {
-<<<<<<< HEAD
-// CHECK:STDOUT:     %D.ref: type = name_ref D, %D [template = constants.%C]
-// CHECK:STDOUT:     %param.loc15: %C = param
-// CHECK:STDOUT:     %b: %C = bind_symbolic_name b 0, %param.loc15 [symbolic = @.1.%b (constants.%b)]
-=======
+// CHECK:STDOUT:     %b.patt.loc15: %C = symbolic_binding_pattern b 0 [symbolic = %b.patt.1 (constants.%b.patt)]
+// CHECK:STDOUT:   } {
 // CHECK:STDOUT:     %D.ref: type = name_ref D, file.%D [template = constants.%C]
-// CHECK:STDOUT:     %b.param: %C = param b
-// CHECK:STDOUT:     %b.loc15: %C = bind_symbolic_name b 0, %b.param [symbolic = %b.1 (constants.%b)]
->>>>>>> dcb4ae26
+// CHECK:STDOUT:     %param: %C = param
+// CHECK:STDOUT:     %b.loc15: %C = bind_symbolic_name b 0, %param [symbolic = %b.1 (constants.%b)]
 // CHECK:STDOUT:   }
 // CHECK:STDOUT: }
 // CHECK:STDOUT:
@@ -871,26 +667,16 @@
 // CHECK:STDOUT:   .Self = constants.%C
 // CHECK:STDOUT: }
 // CHECK:STDOUT:
-<<<<<<< HEAD
-// CHECK:STDOUT: generic class @Foo(file.%a: %C) {
-// CHECK:STDOUT:   %a: %C = bind_symbolic_name a 0 [symbolic = %a (constants.%a)]
-// CHECK:STDOUT:   %a.patt: %C = symbolic_binding_pattern a 0 [symbolic = %a.patt (constants.%a.patt)]
-=======
 // CHECK:STDOUT: generic class @Foo(%a.loc7: %C) {
 // CHECK:STDOUT:   %a.1: %C = bind_symbolic_name a 0 [symbolic = %a.1 (constants.%a)]
->>>>>>> dcb4ae26
+// CHECK:STDOUT:   %a.patt.1: %C = symbolic_binding_pattern a 0 [symbolic = %a.patt.1 (constants.%a.patt)]
 // CHECK:STDOUT:
 // CHECK:STDOUT:   class;
 // CHECK:STDOUT: }
 // CHECK:STDOUT:
-<<<<<<< HEAD
-// CHECK:STDOUT: generic class @.1(file.%b: %C) {
-// CHECK:STDOUT:   %b: %C = bind_symbolic_name b 0 [symbolic = %b (constants.%b)]
-// CHECK:STDOUT:   %b.patt: %C = symbolic_binding_pattern b 0 [symbolic = %b.patt (constants.%b.patt)]
-=======
 // CHECK:STDOUT: generic class @.1(%b.loc15: %C) {
 // CHECK:STDOUT:   %b.1: %C = bind_symbolic_name b 0 [symbolic = %b.1 (constants.%b)]
->>>>>>> dcb4ae26
+// CHECK:STDOUT:   %b.patt.1: %C = symbolic_binding_pattern b 0 [symbolic = %b.patt.1 (constants.%b.patt)]
 // CHECK:STDOUT:
 // CHECK:STDOUT: !definition:
 // CHECK:STDOUT:
@@ -901,21 +687,13 @@
 // CHECK:STDOUT: }
 // CHECK:STDOUT:
 // CHECK:STDOUT: specific @Foo(constants.%a) {
-<<<<<<< HEAD
-// CHECK:STDOUT:   %a => constants.%a
-// CHECK:STDOUT:   %a.patt => constants.%a
-// CHECK:STDOUT: }
-// CHECK:STDOUT:
-// CHECK:STDOUT: specific @.1(constants.%b) {
-// CHECK:STDOUT:   %b => constants.%b
-// CHECK:STDOUT:   %b.patt => constants.%b
-=======
-// CHECK:STDOUT:   %a.1 => constants.%a
+// CHECK:STDOUT:   %a.1 => constants.%a
+// CHECK:STDOUT:   %a.patt.1 => constants.%a
 // CHECK:STDOUT: }
 // CHECK:STDOUT:
 // CHECK:STDOUT: specific @.1(constants.%b) {
 // CHECK:STDOUT:   %b.1 => constants.%b
->>>>>>> dcb4ae26
+// CHECK:STDOUT:   %b.patt.1 => constants.%b
 // CHECK:STDOUT: }
 // CHECK:STDOUT:
 // CHECK:STDOUT: --- fail_alias.carbon
@@ -944,33 +722,18 @@
 // CHECK:STDOUT:   %C.ref: type = name_ref C, %C.decl [template = constants.%C]
 // CHECK:STDOUT:   %D: type = bind_alias D, %C.decl [template = constants.%C]
 // CHECK:STDOUT:   %Foo.decl: %Foo.type = class_decl @Foo [template = constants.%Foo.1] {
-<<<<<<< HEAD
-// CHECK:STDOUT:     %a.patt.loc7: %C = symbolic_binding_pattern a 0 [symbolic = @Foo.%a.patt (constants.%a.patt)]
-// CHECK:STDOUT:   } {
-// CHECK:STDOUT:     %C.ref.loc7: type = name_ref C, %C.decl [template = constants.%C]
-// CHECK:STDOUT:     %param.loc7: %C = param
-// CHECK:STDOUT:     %a.loc7: %C = bind_symbolic_name a 0, %param.loc7 [symbolic = @Foo.%a (constants.%a)]
+// CHECK:STDOUT:     %a.patt.loc7: %C = symbolic_binding_pattern a 0 [symbolic = %a.patt.1 (constants.%a.patt)]
+// CHECK:STDOUT:   } {
+// CHECK:STDOUT:     %C.ref: type = name_ref C, file.%C.decl [template = constants.%C]
+// CHECK:STDOUT:     %param: %C = param
+// CHECK:STDOUT:     %a.loc7: %C = bind_symbolic_name a 0, %param [symbolic = %a.1 (constants.%a)]
 // CHECK:STDOUT:   }
 // CHECK:STDOUT:   %.decl: %.type = class_decl @.1 [template = constants.%.3] {
-// CHECK:STDOUT:     %a.patt.loc15: %C = symbolic_binding_pattern a 0 [symbolic = @.1.%a.patt (constants.%a.patt)]
-// CHECK:STDOUT:   } {
-// CHECK:STDOUT:     %D.ref: type = name_ref D, %D [template = constants.%C]
-// CHECK:STDOUT:     %param.loc15: %C = param
-// CHECK:STDOUT:     %a.loc15: %C = bind_symbolic_name a 0, %param.loc15 [symbolic = @.1.%a (constants.%a)]
-=======
-// CHECK:STDOUT:     %a.patt: %C = symbolic_binding_pattern a 0
-// CHECK:STDOUT:   } {
-// CHECK:STDOUT:     %C.ref: type = name_ref C, file.%C.decl [template = constants.%C]
-// CHECK:STDOUT:     %a.param: %C = param a
-// CHECK:STDOUT:     %a.loc7: %C = bind_symbolic_name a 0, %a.param [symbolic = %a.1 (constants.%a)]
-// CHECK:STDOUT:   }
-// CHECK:STDOUT:   %.decl: %.type = class_decl @.1 [template = constants.%.3] {
-// CHECK:STDOUT:     %a.patt: %C = symbolic_binding_pattern a 0
+// CHECK:STDOUT:     %a.patt.loc15: %C = symbolic_binding_pattern a 0 [symbolic = %a.patt.1 (constants.%a.patt)]
 // CHECK:STDOUT:   } {
 // CHECK:STDOUT:     %D.ref: type = name_ref D, file.%D [template = constants.%C]
-// CHECK:STDOUT:     %a.param: %C = param a
-// CHECK:STDOUT:     %a.loc15: %C = bind_symbolic_name a 0, %a.param [symbolic = %a.1 (constants.%a)]
->>>>>>> dcb4ae26
+// CHECK:STDOUT:     %param: %C = param
+// CHECK:STDOUT:     %a.loc15: %C = bind_symbolic_name a 0, %param [symbolic = %a.1 (constants.%a)]
 // CHECK:STDOUT:   }
 // CHECK:STDOUT: }
 // CHECK:STDOUT:
@@ -979,26 +742,16 @@
 // CHECK:STDOUT:   .Self = constants.%C
 // CHECK:STDOUT: }
 // CHECK:STDOUT:
-<<<<<<< HEAD
-// CHECK:STDOUT: generic class @Foo(file.%a.loc7: %C) {
-// CHECK:STDOUT:   %a: %C = bind_symbolic_name a 0 [symbolic = %a (constants.%a)]
-// CHECK:STDOUT:   %a.patt: %C = symbolic_binding_pattern a 0 [symbolic = %a.patt (constants.%a.patt)]
-=======
 // CHECK:STDOUT: generic class @Foo(%a.loc7: %C) {
 // CHECK:STDOUT:   %a.1: %C = bind_symbolic_name a 0 [symbolic = %a.1 (constants.%a)]
->>>>>>> dcb4ae26
+// CHECK:STDOUT:   %a.patt.1: %C = symbolic_binding_pattern a 0 [symbolic = %a.patt.1 (constants.%a.patt)]
 // CHECK:STDOUT:
 // CHECK:STDOUT:   class;
 // CHECK:STDOUT: }
 // CHECK:STDOUT:
-<<<<<<< HEAD
-// CHECK:STDOUT: generic class @.1(file.%a.loc15: %C) {
-// CHECK:STDOUT:   %a: %C = bind_symbolic_name a 0 [symbolic = %a (constants.%a)]
-// CHECK:STDOUT:   %a.patt: %C = symbolic_binding_pattern a 0 [symbolic = %a.patt (constants.%a.patt)]
-=======
 // CHECK:STDOUT: generic class @.1(%a.loc15: %C) {
 // CHECK:STDOUT:   %a.1: %C = bind_symbolic_name a 0 [symbolic = %a.1 (constants.%a)]
->>>>>>> dcb4ae26
+// CHECK:STDOUT:   %a.patt.1: %C = symbolic_binding_pattern a 0 [symbolic = %a.patt.1 (constants.%a.patt)]
 // CHECK:STDOUT:
 // CHECK:STDOUT: !definition:
 // CHECK:STDOUT:
@@ -1009,21 +762,13 @@
 // CHECK:STDOUT: }
 // CHECK:STDOUT:
 // CHECK:STDOUT: specific @Foo(constants.%a) {
-<<<<<<< HEAD
-// CHECK:STDOUT:   %a => constants.%a
-// CHECK:STDOUT:   %a.patt => constants.%a
+// CHECK:STDOUT:   %a.1 => constants.%a
+// CHECK:STDOUT:   %a.patt.1 => constants.%a
 // CHECK:STDOUT: }
 // CHECK:STDOUT:
 // CHECK:STDOUT: specific @.1(constants.%a) {
-// CHECK:STDOUT:   %a => constants.%a
-// CHECK:STDOUT:   %a.patt => constants.%a
-=======
-// CHECK:STDOUT:   %a.1 => constants.%a
-// CHECK:STDOUT: }
-// CHECK:STDOUT:
-// CHECK:STDOUT: specific @.1(constants.%a) {
-// CHECK:STDOUT:   %a.1 => constants.%a
->>>>>>> dcb4ae26
+// CHECK:STDOUT:   %a.1 => constants.%a
+// CHECK:STDOUT:   %a.patt.1 => constants.%a
 // CHECK:STDOUT: }
 // CHECK:STDOUT:
 // CHECK:STDOUT: --- fail_deduced_alias.carbon
@@ -1052,33 +797,18 @@
 // CHECK:STDOUT:   %C.ref: type = name_ref C, %C.decl [template = constants.%C]
 // CHECK:STDOUT:   %D: type = bind_alias D, %C.decl [template = constants.%C]
 // CHECK:STDOUT:   %Foo.decl: %Foo.type = class_decl @Foo [template = constants.%Foo.1] {
-<<<<<<< HEAD
-// CHECK:STDOUT:     %a.patt.loc7: %C = symbolic_binding_pattern a 0 [symbolic = @Foo.%a.patt (constants.%a.patt)]
-// CHECK:STDOUT:   } {
-// CHECK:STDOUT:     %C.ref.loc7: type = name_ref C, %C.decl [template = constants.%C]
-// CHECK:STDOUT:     %param.loc7: %C = param
-// CHECK:STDOUT:     %a.loc7: %C = bind_symbolic_name a 0, %param.loc7 [symbolic = @Foo.%a (constants.%a)]
+// CHECK:STDOUT:     %a.patt.loc7: %C = symbolic_binding_pattern a 0 [symbolic = %a.patt.1 (constants.%a.patt)]
+// CHECK:STDOUT:   } {
+// CHECK:STDOUT:     %C.ref: type = name_ref C, file.%C.decl [template = constants.%C]
+// CHECK:STDOUT:     %param: %C = param
+// CHECK:STDOUT:     %a.loc7: %C = bind_symbolic_name a 0, %param [symbolic = %a.1 (constants.%a)]
 // CHECK:STDOUT:   }
 // CHECK:STDOUT:   %.decl: %.type = class_decl @.1 [template = constants.%.3] {
-// CHECK:STDOUT:     %a.patt.loc15: %C = symbolic_binding_pattern a 0 [symbolic = @.1.%a.patt (constants.%a.patt)]
-// CHECK:STDOUT:   } {
-// CHECK:STDOUT:     %D.ref: type = name_ref D, %D [template = constants.%C]
-// CHECK:STDOUT:     %param.loc15: %C = param
-// CHECK:STDOUT:     %a.loc15: %C = bind_symbolic_name a 0, %param.loc15 [symbolic = @.1.%a (constants.%a)]
-=======
-// CHECK:STDOUT:     %a.patt: %C = symbolic_binding_pattern a 0
-// CHECK:STDOUT:   } {
-// CHECK:STDOUT:     %C.ref: type = name_ref C, file.%C.decl [template = constants.%C]
-// CHECK:STDOUT:     %a.param: %C = param a
-// CHECK:STDOUT:     %a.loc7: %C = bind_symbolic_name a 0, %a.param [symbolic = %a.1 (constants.%a)]
-// CHECK:STDOUT:   }
-// CHECK:STDOUT:   %.decl: %.type = class_decl @.1 [template = constants.%.3] {
-// CHECK:STDOUT:     %a.patt: %C = symbolic_binding_pattern a 0
+// CHECK:STDOUT:     %a.patt.loc15: %C = symbolic_binding_pattern a 0 [symbolic = %a.patt.1 (constants.%a.patt)]
 // CHECK:STDOUT:   } {
 // CHECK:STDOUT:     %D.ref: type = name_ref D, file.%D [template = constants.%C]
-// CHECK:STDOUT:     %a.param: %C = param a
-// CHECK:STDOUT:     %a.loc15: %C = bind_symbolic_name a 0, %a.param [symbolic = %a.1 (constants.%a)]
->>>>>>> dcb4ae26
+// CHECK:STDOUT:     %param: %C = param
+// CHECK:STDOUT:     %a.loc15: %C = bind_symbolic_name a 0, %param [symbolic = %a.1 (constants.%a)]
 // CHECK:STDOUT:   }
 // CHECK:STDOUT: }
 // CHECK:STDOUT:
@@ -1087,26 +817,16 @@
 // CHECK:STDOUT:   .Self = constants.%C
 // CHECK:STDOUT: }
 // CHECK:STDOUT:
-<<<<<<< HEAD
-// CHECK:STDOUT: generic class @Foo(file.%a.loc7: %C) {
-// CHECK:STDOUT:   %a: %C = bind_symbolic_name a 0 [symbolic = %a (constants.%a)]
-// CHECK:STDOUT:   %a.patt: %C = symbolic_binding_pattern a 0 [symbolic = %a.patt (constants.%a.patt)]
-=======
 // CHECK:STDOUT: generic class @Foo(%a.loc7: %C) {
 // CHECK:STDOUT:   %a.1: %C = bind_symbolic_name a 0 [symbolic = %a.1 (constants.%a)]
->>>>>>> dcb4ae26
+// CHECK:STDOUT:   %a.patt.1: %C = symbolic_binding_pattern a 0 [symbolic = %a.patt.1 (constants.%a.patt)]
 // CHECK:STDOUT:
 // CHECK:STDOUT:   class;
 // CHECK:STDOUT: }
 // CHECK:STDOUT:
-<<<<<<< HEAD
-// CHECK:STDOUT: generic class @.1(file.%a.loc15: %C) {
-// CHECK:STDOUT:   %a: %C = bind_symbolic_name a 0 [symbolic = %a (constants.%a)]
-// CHECK:STDOUT:   %a.patt: %C = symbolic_binding_pattern a 0 [symbolic = %a.patt (constants.%a.patt)]
-=======
 // CHECK:STDOUT: generic class @.1(%a.loc15: %C) {
 // CHECK:STDOUT:   %a.1: %C = bind_symbolic_name a 0 [symbolic = %a.1 (constants.%a)]
->>>>>>> dcb4ae26
+// CHECK:STDOUT:   %a.patt.1: %C = symbolic_binding_pattern a 0 [symbolic = %a.patt.1 (constants.%a.patt)]
 // CHECK:STDOUT:
 // CHECK:STDOUT: !definition:
 // CHECK:STDOUT:
@@ -1117,21 +837,13 @@
 // CHECK:STDOUT: }
 // CHECK:STDOUT:
 // CHECK:STDOUT: specific @Foo(constants.%a) {
-<<<<<<< HEAD
-// CHECK:STDOUT:   %a => constants.%a
-// CHECK:STDOUT:   %a.patt => constants.%a
+// CHECK:STDOUT:   %a.1 => constants.%a
+// CHECK:STDOUT:   %a.patt.1 => constants.%a
 // CHECK:STDOUT: }
 // CHECK:STDOUT:
 // CHECK:STDOUT: specific @.1(constants.%a) {
-// CHECK:STDOUT:   %a => constants.%a
-// CHECK:STDOUT:   %a.patt => constants.%a
-=======
-// CHECK:STDOUT:   %a.1 => constants.%a
-// CHECK:STDOUT: }
-// CHECK:STDOUT:
-// CHECK:STDOUT: specific @.1(constants.%a) {
-// CHECK:STDOUT:   %a.1 => constants.%a
->>>>>>> dcb4ae26
+// CHECK:STDOUT:   %a.1 => constants.%a
+// CHECK:STDOUT:   %a.patt.1 => constants.%a
 // CHECK:STDOUT: }
 // CHECK:STDOUT:
 // CHECK:STDOUT: --- alias_two_file.carbon
@@ -1154,17 +866,11 @@
 // CHECK:STDOUT:   }
 // CHECK:STDOUT:   %C.decl: type = class_decl @C [template = constants.%C] {} {}
 // CHECK:STDOUT:   %Foo.decl: %Foo.type = class_decl @Foo [template = constants.%Foo.1] {
-// CHECK:STDOUT:     %a.patt: %C = symbolic_binding_pattern a 0 [symbolic = @Foo.%a.patt (constants.%a.patt)]
-// CHECK:STDOUT:   } {
-<<<<<<< HEAD
-// CHECK:STDOUT:     %C.ref: type = name_ref C, %C.decl [template = constants.%C]
-// CHECK:STDOUT:     %param: %C = param
-// CHECK:STDOUT:     %a: %C = bind_symbolic_name a 0, %param [symbolic = @Foo.%a (constants.%a)]
-=======
+// CHECK:STDOUT:     %a.patt.loc6: %C = symbolic_binding_pattern a 0 [symbolic = %a.patt.1 (constants.%a.patt)]
+// CHECK:STDOUT:   } {
 // CHECK:STDOUT:     %C.ref: type = name_ref C, file.%C.decl [template = constants.%C]
-// CHECK:STDOUT:     %a.param: %C = param a
-// CHECK:STDOUT:     %a.loc6: %C = bind_symbolic_name a 0, %a.param [symbolic = %a.1 (constants.%a)]
->>>>>>> dcb4ae26
+// CHECK:STDOUT:     %param: %C = param
+// CHECK:STDOUT:     %a.loc6: %C = bind_symbolic_name a 0, %param [symbolic = %a.1 (constants.%a)]
 // CHECK:STDOUT:   }
 // CHECK:STDOUT: }
 // CHECK:STDOUT:
@@ -1173,25 +879,16 @@
 // CHECK:STDOUT:   .Self = constants.%C
 // CHECK:STDOUT: }
 // CHECK:STDOUT:
-<<<<<<< HEAD
-// CHECK:STDOUT: generic class @Foo(file.%a: %C) {
-// CHECK:STDOUT:   %a: %C = bind_symbolic_name a 0 [symbolic = %a (constants.%a)]
-// CHECK:STDOUT:   %a.patt: %C = symbolic_binding_pattern a 0 [symbolic = %a.patt (constants.%a.patt)]
-=======
 // CHECK:STDOUT: generic class @Foo(%a.loc6: %C) {
 // CHECK:STDOUT:   %a.1: %C = bind_symbolic_name a 0 [symbolic = %a.1 (constants.%a)]
->>>>>>> dcb4ae26
+// CHECK:STDOUT:   %a.patt.1: %C = symbolic_binding_pattern a 0 [symbolic = %a.patt.1 (constants.%a.patt)]
 // CHECK:STDOUT:
 // CHECK:STDOUT:   class;
 // CHECK:STDOUT: }
 // CHECK:STDOUT:
 // CHECK:STDOUT: specific @Foo(constants.%a) {
-<<<<<<< HEAD
-// CHECK:STDOUT:   %a => constants.%a
-// CHECK:STDOUT:   %a.patt => constants.%a
-=======
-// CHECK:STDOUT:   %a.1 => constants.%a
->>>>>>> dcb4ae26
+// CHECK:STDOUT:   %a.1 => constants.%a
+// CHECK:STDOUT:   %a.patt.1 => constants.%a
 // CHECK:STDOUT: }
 // CHECK:STDOUT:
 // CHECK:STDOUT: --- todo_fail_alias_two_file.impl.carbon
@@ -1224,17 +921,11 @@
 // CHECK:STDOUT:   %C.ref: type = name_ref C, imports.%import_ref.1 [template = constants.%C]
 // CHECK:STDOUT:   %D: type = bind_alias D, imports.%import_ref.1 [template = constants.%C]
 // CHECK:STDOUT:   %Foo.decl: %Foo.type = class_decl @Foo [template = constants.%Foo.1] {
-// CHECK:STDOUT:     %a.patt: %C = symbolic_binding_pattern a 0 [symbolic = constants.%a.patt]
-// CHECK:STDOUT:   } {
-<<<<<<< HEAD
-// CHECK:STDOUT:     %D.ref: type = name_ref D, %D [template = constants.%C]
-// CHECK:STDOUT:     %param: %C = param
-// CHECK:STDOUT:     %a: %C = bind_symbolic_name a 0, %param [symbolic = constants.%a]
-=======
+// CHECK:STDOUT:     %a.patt.loc6: %C = symbolic_binding_pattern a 0 [symbolic = constants.%a.patt]
+// CHECK:STDOUT:   } {
 // CHECK:STDOUT:     %D.ref: type = name_ref D, file.%D [template = constants.%C]
-// CHECK:STDOUT:     %a.param: %C = param a
-// CHECK:STDOUT:     %a.loc6: %C = bind_symbolic_name a 0, %a.param [symbolic = constants.%a]
->>>>>>> dcb4ae26
+// CHECK:STDOUT:     %param: %C = param
+// CHECK:STDOUT:     %a.loc6: %C = bind_symbolic_name a 0, %param [symbolic = constants.%a]
 // CHECK:STDOUT:   }
 // CHECK:STDOUT: }
 // CHECK:STDOUT:
@@ -1244,12 +935,8 @@
 // CHECK:STDOUT: }
 // CHECK:STDOUT:
 // CHECK:STDOUT: generic class @Foo(constants.%a: %C) {
-<<<<<<< HEAD
-// CHECK:STDOUT:   %a: %C = bind_symbolic_name a 0 [symbolic = %a (constants.%a)]
-// CHECK:STDOUT:   %a.patt: %C = symbolic_binding_pattern a 0 [symbolic = %a.patt (constants.%a.patt)]
-=======
-// CHECK:STDOUT:   %a.1: %C = bind_symbolic_name a 0 [symbolic = %a.1 (constants.%a)]
->>>>>>> dcb4ae26
+// CHECK:STDOUT:   %a.1: %C = bind_symbolic_name a 0 [symbolic = %a.1 (constants.%a)]
+// CHECK:STDOUT:   %a.patt.1: %C = symbolic_binding_pattern a 0 [symbolic = %a.patt.1 (constants.%a.patt)]
 // CHECK:STDOUT:
 // CHECK:STDOUT: !definition:
 // CHECK:STDOUT:
@@ -1260,12 +947,8 @@
 // CHECK:STDOUT: }
 // CHECK:STDOUT:
 // CHECK:STDOUT: specific @Foo(constants.%a) {
-<<<<<<< HEAD
-// CHECK:STDOUT:   %a => constants.%a
-// CHECK:STDOUT:   %a.patt => constants.%a
-=======
-// CHECK:STDOUT:   %a.1 => constants.%a
->>>>>>> dcb4ae26
+// CHECK:STDOUT:   %a.1 => constants.%a
+// CHECK:STDOUT:   %a.patt.1 => constants.%a
 // CHECK:STDOUT: }
 // CHECK:STDOUT:
 // CHECK:STDOUT: --- fail_repeat_const.carbon
@@ -1292,38 +975,21 @@
 // CHECK:STDOUT:   }
 // CHECK:STDOUT:   %C.decl: type = class_decl @C [template = constants.%C] {} {}
 // CHECK:STDOUT:   %Foo.decl: %Foo.type = class_decl @Foo [template = constants.%Foo.1] {
-<<<<<<< HEAD
-// CHECK:STDOUT:     %a.patt.loc6: %.2 = symbolic_binding_pattern a 0 [symbolic = @Foo.%a.patt (constants.%a.patt)]
-=======
-// CHECK:STDOUT:     %a.patt: %.2 = symbolic_binding_pattern a 0
->>>>>>> dcb4ae26
+// CHECK:STDOUT:     %a.patt.loc6: %.2 = symbolic_binding_pattern a 0 [symbolic = %a.patt.1 (constants.%a.patt)]
 // CHECK:STDOUT:   } {
 // CHECK:STDOUT:     %C.ref: type = name_ref C, file.%C.decl [template = constants.%C]
 // CHECK:STDOUT:     %.loc6: type = const_type %C [template = constants.%.2]
-<<<<<<< HEAD
-// CHECK:STDOUT:     %param.loc6: %.2 = param
-// CHECK:STDOUT:     %a.loc6: %.2 = bind_symbolic_name a 0, %param.loc6 [symbolic = @Foo.%a (constants.%a)]
+// CHECK:STDOUT:     %param: %.2 = param
+// CHECK:STDOUT:     %a.loc6: %.2 = bind_symbolic_name a 0, %param [symbolic = %a.1 (constants.%a)]
 // CHECK:STDOUT:   }
 // CHECK:STDOUT:   %.decl: %.type = class_decl @.1 [template = constants.%.4] {
-// CHECK:STDOUT:     %a.patt.loc18: %.2 = symbolic_binding_pattern a 0 [symbolic = @.1.%a.patt (constants.%a.patt)]
-=======
-// CHECK:STDOUT:     %a.param: %.2 = param a
-// CHECK:STDOUT:     %a.loc6: %.2 = bind_symbolic_name a 0, %a.param [symbolic = %a.1 (constants.%a)]
-// CHECK:STDOUT:   }
-// CHECK:STDOUT:   %.decl: %.type = class_decl @.1 [template = constants.%.4] {
-// CHECK:STDOUT:     %a.patt: %.2 = symbolic_binding_pattern a 0
->>>>>>> dcb4ae26
+// CHECK:STDOUT:     %a.patt.loc18: %.2 = symbolic_binding_pattern a 0 [symbolic = %a.patt.1 (constants.%a.patt)]
 // CHECK:STDOUT:   } {
 // CHECK:STDOUT:     %C.ref: type = name_ref C, file.%C.decl [template = constants.%C]
 // CHECK:STDOUT:     %.loc18_22: type = const_type %C [template = constants.%.2]
 // CHECK:STDOUT:     %.loc18_15: type = const_type %.2 [template = constants.%.2]
-<<<<<<< HEAD
-// CHECK:STDOUT:     %param.loc18: %.2 = param
-// CHECK:STDOUT:     %a.loc18: %.2 = bind_symbolic_name a 0, %param.loc18 [symbolic = @.1.%a (constants.%a)]
-=======
-// CHECK:STDOUT:     %a.param: %.2 = param a
-// CHECK:STDOUT:     %a.loc18: %.2 = bind_symbolic_name a 0, %a.param [symbolic = %a.1 (constants.%a)]
->>>>>>> dcb4ae26
+// CHECK:STDOUT:     %param: %.2 = param
+// CHECK:STDOUT:     %a.loc18: %.2 = bind_symbolic_name a 0, %param [symbolic = %a.1 (constants.%a)]
 // CHECK:STDOUT:   }
 // CHECK:STDOUT: }
 // CHECK:STDOUT:
@@ -1332,26 +998,16 @@
 // CHECK:STDOUT:   .Self = constants.%C
 // CHECK:STDOUT: }
 // CHECK:STDOUT:
-<<<<<<< HEAD
-// CHECK:STDOUT: generic class @Foo(file.%a.loc6: %.2) {
-// CHECK:STDOUT:   %a: %.2 = bind_symbolic_name a 0 [symbolic = %a (constants.%a)]
-// CHECK:STDOUT:   %a.patt: %.2 = symbolic_binding_pattern a 0 [symbolic = %a.patt (constants.%a.patt)]
-=======
 // CHECK:STDOUT: generic class @Foo(%a.loc6: %.2) {
 // CHECK:STDOUT:   %a.1: %.2 = bind_symbolic_name a 0 [symbolic = %a.1 (constants.%a)]
->>>>>>> dcb4ae26
+// CHECK:STDOUT:   %a.patt.1: %.2 = symbolic_binding_pattern a 0 [symbolic = %a.patt.1 (constants.%a.patt)]
 // CHECK:STDOUT:
 // CHECK:STDOUT:   class;
 // CHECK:STDOUT: }
 // CHECK:STDOUT:
-<<<<<<< HEAD
-// CHECK:STDOUT: generic class @.1(file.%a.loc18: %.2) {
-// CHECK:STDOUT:   %a: %.2 = bind_symbolic_name a 0 [symbolic = %a (constants.%a)]
-// CHECK:STDOUT:   %a.patt: %.2 = symbolic_binding_pattern a 0 [symbolic = %a.patt (constants.%a.patt)]
-=======
 // CHECK:STDOUT: generic class @.1(%a.loc18: %.2) {
 // CHECK:STDOUT:   %a.1: %.2 = bind_symbolic_name a 0 [symbolic = %a.1 (constants.%a)]
->>>>>>> dcb4ae26
+// CHECK:STDOUT:   %a.patt.1: %.2 = symbolic_binding_pattern a 0 [symbolic = %a.patt.1 (constants.%a.patt)]
 // CHECK:STDOUT:
 // CHECK:STDOUT: !definition:
 // CHECK:STDOUT:
@@ -1362,21 +1018,13 @@
 // CHECK:STDOUT: }
 // CHECK:STDOUT:
 // CHECK:STDOUT: specific @Foo(constants.%a) {
-<<<<<<< HEAD
-// CHECK:STDOUT:   %a => constants.%a
-// CHECK:STDOUT:   %a.patt => constants.%a
+// CHECK:STDOUT:   %a.1 => constants.%a
+// CHECK:STDOUT:   %a.patt.1 => constants.%a
 // CHECK:STDOUT: }
 // CHECK:STDOUT:
 // CHECK:STDOUT: specific @.1(constants.%a) {
-// CHECK:STDOUT:   %a => constants.%a
-// CHECK:STDOUT:   %a.patt => constants.%a
-=======
-// CHECK:STDOUT:   %a.1 => constants.%a
-// CHECK:STDOUT: }
-// CHECK:STDOUT:
-// CHECK:STDOUT: specific @.1(constants.%a) {
-// CHECK:STDOUT:   %a.1 => constants.%a
->>>>>>> dcb4ae26
+// CHECK:STDOUT:   %a.1 => constants.%a
+// CHECK:STDOUT:   %a.patt.1 => constants.%a
 // CHECK:STDOUT: }
 // CHECK:STDOUT:
 // CHECK:STDOUT: --- fail_self_type.carbon
@@ -1406,15 +1054,9 @@
 // CHECK:STDOUT:   } {
 // CHECK:STDOUT:     %Base.ref: type = name_ref Base, file.%Base.decl [template = constants.%Base]
 // CHECK:STDOUT:     %.loc16_26: type = ptr_type %Base [template = constants.%.3]
-<<<<<<< HEAD
 // CHECK:STDOUT:     %param: %.3 = param
-// CHECK:STDOUT:     @.1.%self: %.3 = bind_name self, %param
-// CHECK:STDOUT:     @.1.%.loc16: %.3 = addr_param @.1.%self
-=======
-// CHECK:STDOUT:     %self.param: %.3 = param self
-// CHECK:STDOUT:     %self: %.3 = bind_name self, %self.param
-// CHECK:STDOUT:     %.loc16_11: %.3 = addr_pattern %self
->>>>>>> dcb4ae26
+// CHECK:STDOUT:     %self: %.3 = bind_name self, %param
+// CHECK:STDOUT:     %.loc16_11.2: %.3 = addr_param %self
 // CHECK:STDOUT:   }
 // CHECK:STDOUT: }
 // CHECK:STDOUT:
@@ -1424,19 +1066,13 @@
 // CHECK:STDOUT:   %.loc5_8: %.2 = field_decl a, element0 [template]
 // CHECK:STDOUT:   %F.decl: %F.type = fn_decl @F [template = constants.%F] {
 // CHECK:STDOUT:     %self.patt: %.3 = binding_pattern self
-// CHECK:STDOUT:     %.loc7_8.1: %.3 = addr_pattern %self.patt
+// CHECK:STDOUT:     %.loc7_8.2: %.3 = addr_pattern %self.patt
 // CHECK:STDOUT:   } {
 // CHECK:STDOUT:     %Self.ref: type = name_ref Self, constants.%Base [template = constants.%Base]
 // CHECK:STDOUT:     %.loc7_23: type = ptr_type %Base [template = constants.%.3]
-<<<<<<< HEAD
 // CHECK:STDOUT:     %param: %.3 = param
-// CHECK:STDOUT:     %self.loc7_13.2: %.3 = bind_name self, %param
-// CHECK:STDOUT:     %.loc7_8.2: %.3 = addr_param %self.loc7_13.2
-=======
-// CHECK:STDOUT:     %self.param: %.3 = param self
-// CHECK:STDOUT:     %self: %.3 = bind_name self, %self.param
-// CHECK:STDOUT:     %.loc7_8: %.3 = addr_pattern %self
->>>>>>> dcb4ae26
+// CHECK:STDOUT:     %self: %.3 = bind_name self, %param
+// CHECK:STDOUT:     %.loc7_8.1: %.3 = addr_param %self
 // CHECK:STDOUT:   }
 // CHECK:STDOUT:
 // CHECK:STDOUT: !members:
@@ -1445,11 +1081,7 @@
 // CHECK:STDOUT:   .F = %F.decl
 // CHECK:STDOUT: }
 // CHECK:STDOUT:
-<<<<<<< HEAD
-// CHECK:STDOUT: fn @F[addr @Base.%self.loc7_13.2: %.3]();
-=======
 // CHECK:STDOUT: fn @F[addr %self: %.3]();
->>>>>>> dcb4ae26
 // CHECK:STDOUT:
 // CHECK:STDOUT: fn @.1[addr %self: %.3]() {
 // CHECK:STDOUT: !entry:
