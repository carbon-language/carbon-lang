// Part of the Carbon Language project, under the Apache License v2.0 with LLVM
// Exceptions. See /LICENSE for license information.
// SPDX-License-Identifier: Apache-2.0 WITH LLVM-exception
//
// AUTOUPDATE
// TIP: To test this file alone, run:
// TIP:   bazel test //toolchain/testing:file_test --test_arg=--file_tests=toolchain/check/testdata/class/no_prelude/syntactic_merge.carbon
// TIP: To dump output, run:
// TIP:   bazel run //toolchain/testing:file_test -- --dump_output --file_tests=toolchain/check/testdata/class/no_prelude/syntactic_merge.carbon

// --- basic.carbon

library "[[@TEST_NAME]]";

class C {}
alias D = C;

class Foo(a:! C);
class Foo(a:! C) {}

class Bar(a:! D);
class Bar(a:! D) {}

// --- spacing.carbon

library "[[@TEST_NAME]]";

class C {}

class Foo [ ] ( a :! C );
class Foo[](a:! C) {}

// --- fail_parens.carbon

library "[[@TEST_NAME]]";

class C {}

class Foo(a:! C);
// CHECK:STDERR: fail_parens.carbon:[[@LINE+7]]:15: error: redeclaration syntax differs here
// CHECK:STDERR: class Foo(a:! (C)) {}
// CHECK:STDERR:               ^
// CHECK:STDERR: fail_parens.carbon:[[@LINE-4]]:15: note: comparing with previous declaration here
// CHECK:STDERR: class Foo(a:! C);
// CHECK:STDERR:               ^
// CHECK:STDERR:
class Foo(a:! (C)) {}

// --- todo_fail_raw_identifier.carbon

library "[[@TEST_NAME]]";

class C {}

class Foo(a:! C);
class Foo(a:! r#C) {}

// --- two_file.carbon

library "[[@TEST_NAME]]";

class C {}
alias D = C;

class Foo(a:! C);
class Bar(a:! D);

// --- two_file.impl.carbon

impl library "[[@TEST_NAME]]";

class Foo(a:! C) {}
class Bar(a:! D) {}

// --- fail_name_mismatch.carbon

library "[[@TEST_NAME]]";

class C {}
alias D = C;

class Foo(a:! C);
// CHECK:STDERR: fail_name_mismatch.carbon:[[@LINE+7]]:11: error: redeclaration differs at parameter 1
// CHECK:STDERR: class Foo(b:! D) {}
// CHECK:STDERR:           ^~~~~
// CHECK:STDERR: fail_name_mismatch.carbon:[[@LINE-4]]:11: note: previous declaration's corresponding parameter here
// CHECK:STDERR: class Foo(a:! C);
// CHECK:STDERR:           ^~~~~
// CHECK:STDERR:
class Foo(b:! D) {}

// --- fail_alias.carbon

library "[[@TEST_NAME]]";

class C {}
alias D = C;

class Foo(a:! C);
// CHECK:STDERR: fail_alias.carbon:[[@LINE+7]]:15: error: redeclaration syntax differs here
// CHECK:STDERR: class Foo(a:! D) {}
// CHECK:STDERR:               ^
// CHECK:STDERR: fail_alias.carbon:[[@LINE-4]]:15: note: comparing with previous declaration here
// CHECK:STDERR: class Foo(a:! C);
// CHECK:STDERR:               ^
// CHECK:STDERR:
class Foo(a:! D) {}

// --- fail_deduced_alias.carbon

library "[[@TEST_NAME]]";

class C {}
alias D = C;

class Foo[a:! C]();
// CHECK:STDERR: fail_deduced_alias.carbon:[[@LINE+7]]:15: error: redeclaration syntax differs here
// CHECK:STDERR: class Foo[a:! D]() {}
// CHECK:STDERR:               ^
// CHECK:STDERR: fail_deduced_alias.carbon:[[@LINE-4]]:15: note: comparing with previous declaration here
// CHECK:STDERR: class Foo[a:! C]();
// CHECK:STDERR:               ^
// CHECK:STDERR:
class Foo[a:! D]() {}

// --- alias_two_file.carbon

library "[[@TEST_NAME]]";

class C {}

class Foo(a:! C);

// --- todo_fail_alias_two_file.impl.carbon

impl library "[[@TEST_NAME]]";

alias D = C;

class Foo(a:! D) {}

// --- fail_repeat_const.carbon

library "[[@TEST_NAME]]";

class C {}

class Foo(a:! const C);
// CHECK:STDERR: fail_repeat_const.carbon:[[@LINE+11]]:15: warning: `const` applied repeatedly to the same type has no additional effect
// CHECK:STDERR: class Foo(a:! const (const C)) {}
// CHECK:STDERR:               ^~~~~~~~~~~~~~~
// CHECK:STDERR:
// CHECK:STDERR: fail_repeat_const.carbon:[[@LINE+7]]:21: error: redeclaration syntax differs here
// CHECK:STDERR: class Foo(a:! const (const C)) {}
// CHECK:STDERR:                     ^
// CHECK:STDERR: fail_repeat_const.carbon:[[@LINE-8]]:21: note: comparing with previous declaration here
// CHECK:STDERR: class Foo(a:! const C);
// CHECK:STDERR:                     ^
// CHECK:STDERR:
class Foo(a:! const (const C)) {}

// --- fail_self_type.carbon

library "[[@TEST_NAME]]";

base class Base {
  var a: ();

  fn F[addr self: Self*]();
}

// CHECK:STDERR: fail_self_type.carbon:[[@LINE+6]]:22: error: redeclaration syntax differs here
// CHECK:STDERR: fn Base.F[addr self: Base*]() {
// CHECK:STDERR:                      ^~~~
// CHECK:STDERR: fail_self_type.carbon:[[@LINE-6]]:19: note: comparing with previous declaration here
// CHECK:STDERR:   fn F[addr self: Self*]();
// CHECK:STDERR:                   ^~~~
fn Base.F[addr self: Base*]() {
  (*self).a = ();
}

// CHECK:STDOUT: --- basic.carbon
// CHECK:STDOUT:
// CHECK:STDOUT: constants {
// CHECK:STDOUT:   %C: type = class_type @C [template]
// CHECK:STDOUT:   %.1: type = struct_type {} [template]
// CHECK:STDOUT:   %.2: <witness> = complete_type_witness %.1 [template]
// CHECK:STDOUT:   %a: %C = bind_symbolic_name a, 0 [symbolic]
// CHECK:STDOUT:   %a.patt.1: %C = symbolic_binding_pattern a, 0 [symbolic]
// CHECK:STDOUT:   %Foo.type: type = generic_class_type @Foo [template]
// CHECK:STDOUT:   %.3: type = tuple_type () [template]
// CHECK:STDOUT:   %Foo.1: %Foo.type = struct_value () [template]
// CHECK:STDOUT:   %Foo.2: type = class_type @Foo, @Foo(%a) [symbolic]
// CHECK:STDOUT:   %a.patt.2: %C = symbolic_binding_pattern a, 0 [symbolic]
// CHECK:STDOUT:   %a.patt.3: %C = symbolic_binding_pattern a, 0 [symbolic]
// CHECK:STDOUT:   %Bar.type: type = generic_class_type @Bar [template]
// CHECK:STDOUT:   %Bar.1: %Bar.type = struct_value () [template]
// CHECK:STDOUT:   %Bar.2: type = class_type @Bar, @Bar(%a) [symbolic]
// CHECK:STDOUT:   %a.patt.4: %C = symbolic_binding_pattern a, 0 [symbolic]
// CHECK:STDOUT: }
// CHECK:STDOUT:
// CHECK:STDOUT: file {
// CHECK:STDOUT:   package: <namespace> = namespace [template] {
// CHECK:STDOUT:     .C = %C.decl
// CHECK:STDOUT:     .D = %D
// CHECK:STDOUT:     .Foo = %Foo.decl.loc7
// CHECK:STDOUT:     .Bar = %Bar.decl.loc10
// CHECK:STDOUT:   }
// CHECK:STDOUT:   %C.decl: type = class_decl @C [template = constants.%C] {} {}
// CHECK:STDOUT:   %C.ref: type = name_ref C, %C.decl [template = constants.%C]
// CHECK:STDOUT:   %D: type = bind_alias D, %C.decl [template = constants.%C]
// CHECK:STDOUT:   %Foo.decl.loc7: %Foo.type = class_decl @Foo [template = constants.%Foo.1] {
// CHECK:STDOUT:     %a.patt.loc8: %C = symbolic_binding_pattern a, 0 [symbolic = constants.%a.patt.2]
// CHECK:STDOUT:     %a.param_patt: %C = param_pattern %a.patt.loc8, runtime_param<invalid> [symbolic = constants.%a.patt.2]
// CHECK:STDOUT:   } {
// CHECK:STDOUT:     %C.ref.loc7: type = name_ref C, file.%C.decl [template = constants.%C]
<<<<<<< HEAD
// CHECK:STDOUT:     %param.loc7: %C = param runtime_param<invalid>
// CHECK:STDOUT:     %a.loc7: %C = bind_symbolic_name a, 0, %param.loc7 [symbolic = %a.1 (constants.%a)]
=======
// CHECK:STDOUT:     %a.param.loc7: %C = param a, runtime_param<invalid>
// CHECK:STDOUT:     %a.loc7_11.1: %C = bind_symbolic_name a, 0, %a.param.loc7 [symbolic = %a.loc7_11.2 (constants.%a)]
>>>>>>> 77facdd7
// CHECK:STDOUT:   }
// CHECK:STDOUT:   %Foo.decl.loc8: %Foo.type = class_decl @Foo [template = constants.%Foo.1] {
// CHECK:STDOUT:     %a.patt.loc8: %C = symbolic_binding_pattern a, 0 [symbolic = constants.%a.patt.2]
// CHECK:STDOUT:     %a.param_patt: %C = param_pattern %a.patt.loc8, runtime_param<invalid> [symbolic = constants.%a.patt.2]
// CHECK:STDOUT:   } {
// CHECK:STDOUT:     %C.ref.loc8: type = name_ref C, file.%C.decl [template = constants.%C]
// CHECK:STDOUT:     %param.loc8: %C = param runtime_param<invalid>
// CHECK:STDOUT:     %a.loc8: %C = bind_symbolic_name a, 0, %param.loc8 [symbolic = constants.%a]
// CHECK:STDOUT:   }
// CHECK:STDOUT:   %Bar.decl.loc10: %Bar.type = class_decl @Bar [template = constants.%Bar.1] {
// CHECK:STDOUT:     %a.patt.loc11: %C = symbolic_binding_pattern a, 0 [symbolic = constants.%a.patt.4]
// CHECK:STDOUT:     %a.param_patt: %C = param_pattern %a.patt.loc11, runtime_param<invalid> [symbolic = constants.%a.patt.4]
// CHECK:STDOUT:   } {
// CHECK:STDOUT:     %D.ref.loc10: type = name_ref D, file.%D [template = constants.%C]
<<<<<<< HEAD
// CHECK:STDOUT:     %param.loc10: %C = param runtime_param<invalid>
// CHECK:STDOUT:     %a.loc10: %C = bind_symbolic_name a, 0, %param.loc10 [symbolic = %a.1 (constants.%a)]
=======
// CHECK:STDOUT:     %a.param.loc10: %C = param a, runtime_param<invalid>
// CHECK:STDOUT:     %a.loc10_11.1: %C = bind_symbolic_name a, 0, %a.param.loc10 [symbolic = %a.loc10_11.2 (constants.%a)]
>>>>>>> 77facdd7
// CHECK:STDOUT:   }
// CHECK:STDOUT:   %Bar.decl.loc11: %Bar.type = class_decl @Bar [template = constants.%Bar.1] {
// CHECK:STDOUT:     %a.patt.loc11: %C = symbolic_binding_pattern a, 0 [symbolic = constants.%a.patt.4]
// CHECK:STDOUT:     %a.param_patt: %C = param_pattern %a.patt.loc11, runtime_param<invalid> [symbolic = constants.%a.patt.4]
// CHECK:STDOUT:   } {
// CHECK:STDOUT:     %D.ref.loc11: type = name_ref D, file.%D [template = constants.%C]
// CHECK:STDOUT:     %param.loc11: %C = param runtime_param<invalid>
// CHECK:STDOUT:     %a.loc11: %C = bind_symbolic_name a, 0, %param.loc11 [symbolic = constants.%a]
// CHECK:STDOUT:   }
// CHECK:STDOUT: }
// CHECK:STDOUT:
// CHECK:STDOUT: class @C {
// CHECK:STDOUT:   %.loc4: <witness> = complete_type_witness %.1 [template = constants.%.2]
// CHECK:STDOUT:
// CHECK:STDOUT: !members:
// CHECK:STDOUT:   .Self = constants.%C
// CHECK:STDOUT: }
// CHECK:STDOUT:
<<<<<<< HEAD
// CHECK:STDOUT: generic class @Foo(%a.loc7: %C) {
// CHECK:STDOUT:   %a.1: %C = bind_symbolic_name a, 0 [symbolic = %a.1 (constants.%a)]
// CHECK:STDOUT:   %a.patt.1: %C = symbolic_binding_pattern a, 0 [symbolic = %a.patt.1 (constants.%a.patt.1)]
=======
// CHECK:STDOUT: generic class @Foo(%a.loc7_11.1: %C) {
// CHECK:STDOUT:   %a.loc7_11.2: %C = bind_symbolic_name a, 0 [symbolic = %a.loc7_11.2 (constants.%a)]
>>>>>>> 77facdd7
// CHECK:STDOUT:
// CHECK:STDOUT: !definition:
// CHECK:STDOUT:
// CHECK:STDOUT:   class {
// CHECK:STDOUT:     %.loc8: <witness> = complete_type_witness %.1 [template = constants.%.2]
// CHECK:STDOUT:
// CHECK:STDOUT:   !members:
// CHECK:STDOUT:     .Self = constants.%Foo.2
// CHECK:STDOUT:   }
// CHECK:STDOUT: }
// CHECK:STDOUT:
<<<<<<< HEAD
// CHECK:STDOUT: generic class @Bar(%a.loc10: %C) {
// CHECK:STDOUT:   %a.1: %C = bind_symbolic_name a, 0 [symbolic = %a.1 (constants.%a)]
// CHECK:STDOUT:   %a.patt.1: %C = symbolic_binding_pattern a, 0 [symbolic = %a.patt.1 (constants.%a.patt.3)]
=======
// CHECK:STDOUT: generic class @Bar(%a.loc10_11.1: %C) {
// CHECK:STDOUT:   %a.loc10_11.2: %C = bind_symbolic_name a, 0 [symbolic = %a.loc10_11.2 (constants.%a)]
>>>>>>> 77facdd7
// CHECK:STDOUT:
// CHECK:STDOUT: !definition:
// CHECK:STDOUT:
// CHECK:STDOUT:   class {
// CHECK:STDOUT:     %.loc11: <witness> = complete_type_witness %.1 [template = constants.%.2]
// CHECK:STDOUT:
// CHECK:STDOUT:   !members:
// CHECK:STDOUT:     .Self = constants.%Bar.2
// CHECK:STDOUT:   }
// CHECK:STDOUT: }
// CHECK:STDOUT:
// CHECK:STDOUT: specific @Foo(constants.%a) {
<<<<<<< HEAD
// CHECK:STDOUT:   %a.1 => constants.%a
// CHECK:STDOUT:   %a.patt.1 => constants.%a
// CHECK:STDOUT: }
// CHECK:STDOUT:
// CHECK:STDOUT: specific @Bar(constants.%a) {
// CHECK:STDOUT:   %a.1 => constants.%a
// CHECK:STDOUT:   %a.patt.1 => constants.%a
=======
// CHECK:STDOUT:   %a.loc7_11.2 => constants.%a
// CHECK:STDOUT: }
// CHECK:STDOUT:
// CHECK:STDOUT: specific @Bar(constants.%a) {
// CHECK:STDOUT:   %a.loc10_11.2 => constants.%a
>>>>>>> 77facdd7
// CHECK:STDOUT: }
// CHECK:STDOUT:
// CHECK:STDOUT: --- spacing.carbon
// CHECK:STDOUT:
// CHECK:STDOUT: constants {
// CHECK:STDOUT:   %C: type = class_type @C [template]
// CHECK:STDOUT:   %.1: type = struct_type {} [template]
// CHECK:STDOUT:   %.2: <witness> = complete_type_witness %.1 [template]
// CHECK:STDOUT:   %a: %C = bind_symbolic_name a, 0 [symbolic]
// CHECK:STDOUT:   %a.patt.1: %C = symbolic_binding_pattern a, 0 [symbolic]
// CHECK:STDOUT:   %Foo.type: type = generic_class_type @Foo [template]
// CHECK:STDOUT:   %.3: type = tuple_type () [template]
// CHECK:STDOUT:   %Foo.1: %Foo.type = struct_value () [template]
// CHECK:STDOUT:   %Foo.2: type = class_type @Foo, @Foo(%a) [symbolic]
// CHECK:STDOUT:   %a.patt.2: %C = symbolic_binding_pattern a, 0 [symbolic]
// CHECK:STDOUT: }
// CHECK:STDOUT:
// CHECK:STDOUT: file {
// CHECK:STDOUT:   package: <namespace> = namespace [template] {
// CHECK:STDOUT:     .C = %C.decl
// CHECK:STDOUT:     .Foo = %Foo.decl.loc6
// CHECK:STDOUT:   }
// CHECK:STDOUT:   %C.decl: type = class_decl @C [template = constants.%C] {} {}
// CHECK:STDOUT:   %Foo.decl.loc6: %Foo.type = class_decl @Foo [template = constants.%Foo.1] {
// CHECK:STDOUT:     %a.patt.loc7: %C = symbolic_binding_pattern a, 0 [symbolic = constants.%a.patt.2]
// CHECK:STDOUT:     %a.param_patt: %C = param_pattern %a.patt.loc7, runtime_param<invalid> [symbolic = constants.%a.patt.2]
// CHECK:STDOUT:   } {
// CHECK:STDOUT:     %C.ref.loc6: type = name_ref C, file.%C.decl [template = constants.%C]
<<<<<<< HEAD
// CHECK:STDOUT:     %param.loc6: %C = param runtime_param<invalid>
// CHECK:STDOUT:     %a.loc6: %C = bind_symbolic_name a, 0, %param.loc6 [symbolic = %a.1 (constants.%a)]
=======
// CHECK:STDOUT:     %a.param.loc6: %C = param a, runtime_param<invalid>
// CHECK:STDOUT:     %a.loc6_17.1: %C = bind_symbolic_name a, 0, %a.param.loc6 [symbolic = %a.loc6_17.2 (constants.%a)]
>>>>>>> 77facdd7
// CHECK:STDOUT:   }
// CHECK:STDOUT:   %Foo.decl.loc7: %Foo.type = class_decl @Foo [template = constants.%Foo.1] {
// CHECK:STDOUT:     %a.patt.loc7: %C = symbolic_binding_pattern a, 0 [symbolic = constants.%a.patt.2]
// CHECK:STDOUT:     %a.param_patt: %C = param_pattern %a.patt.loc7, runtime_param<invalid> [symbolic = constants.%a.patt.2]
// CHECK:STDOUT:   } {
// CHECK:STDOUT:     %C.ref.loc7: type = name_ref C, file.%C.decl [template = constants.%C]
// CHECK:STDOUT:     %param.loc7: %C = param runtime_param<invalid>
// CHECK:STDOUT:     %a.loc7: %C = bind_symbolic_name a, 0, %param.loc7 [symbolic = constants.%a]
// CHECK:STDOUT:   }
// CHECK:STDOUT: }
// CHECK:STDOUT:
// CHECK:STDOUT: class @C {
// CHECK:STDOUT:   %.loc4: <witness> = complete_type_witness %.1 [template = constants.%.2]
// CHECK:STDOUT:
// CHECK:STDOUT: !members:
// CHECK:STDOUT:   .Self = constants.%C
// CHECK:STDOUT: }
// CHECK:STDOUT:
<<<<<<< HEAD
// CHECK:STDOUT: generic class @Foo(%a.loc6: %C) {
// CHECK:STDOUT:   %a.1: %C = bind_symbolic_name a, 0 [symbolic = %a.1 (constants.%a)]
// CHECK:STDOUT:   %a.patt.1: %C = symbolic_binding_pattern a, 0 [symbolic = %a.patt.1 (constants.%a.patt.1)]
=======
// CHECK:STDOUT: generic class @Foo(%a.loc6_17.1: %C) {
// CHECK:STDOUT:   %a.loc6_17.2: %C = bind_symbolic_name a, 0 [symbolic = %a.loc6_17.2 (constants.%a)]
>>>>>>> 77facdd7
// CHECK:STDOUT:
// CHECK:STDOUT: !definition:
// CHECK:STDOUT:
// CHECK:STDOUT:   class {
// CHECK:STDOUT:     %.loc7: <witness> = complete_type_witness %.1 [template = constants.%.2]
// CHECK:STDOUT:
// CHECK:STDOUT:   !members:
// CHECK:STDOUT:     .Self = constants.%Foo.2
// CHECK:STDOUT:   }
// CHECK:STDOUT: }
// CHECK:STDOUT:
// CHECK:STDOUT: specific @Foo(constants.%a) {
<<<<<<< HEAD
// CHECK:STDOUT:   %a.1 => constants.%a
// CHECK:STDOUT:   %a.patt.1 => constants.%a
=======
// CHECK:STDOUT:   %a.loc6_17.2 => constants.%a
>>>>>>> 77facdd7
// CHECK:STDOUT: }
// CHECK:STDOUT:
// CHECK:STDOUT: --- fail_parens.carbon
// CHECK:STDOUT:
// CHECK:STDOUT: constants {
// CHECK:STDOUT:   %C: type = class_type @C [template]
// CHECK:STDOUT:   %.1: type = struct_type {} [template]
// CHECK:STDOUT:   %.2: <witness> = complete_type_witness %.1 [template]
// CHECK:STDOUT:   %a: %C = bind_symbolic_name a, 0 [symbolic]
// CHECK:STDOUT:   %a.patt.1: %C = symbolic_binding_pattern a, 0 [symbolic]
// CHECK:STDOUT:   %Foo.type: type = generic_class_type @Foo [template]
// CHECK:STDOUT:   %.3: type = tuple_type () [template]
// CHECK:STDOUT:   %Foo.1: %Foo.type = struct_value () [template]
// CHECK:STDOUT:   %Foo.2: type = class_type @Foo, @Foo(%a) [symbolic]
// CHECK:STDOUT:   %a.patt.2: %C = symbolic_binding_pattern a, 0 [symbolic]
// CHECK:STDOUT:   %.type: type = generic_class_type @.1 [template]
// CHECK:STDOUT:   %.4: %.type = struct_value () [template]
// CHECK:STDOUT:   %.5: type = class_type @.1, @.1(%a) [symbolic]
// CHECK:STDOUT: }
// CHECK:STDOUT:
// CHECK:STDOUT: file {
// CHECK:STDOUT:   package: <namespace> = namespace [template] {
// CHECK:STDOUT:     .C = %C.decl
// CHECK:STDOUT:     .Foo = %Foo.decl
// CHECK:STDOUT:   }
// CHECK:STDOUT:   %C.decl: type = class_decl @C [template = constants.%C] {} {}
// CHECK:STDOUT:   %Foo.decl: %Foo.type = class_decl @Foo [template = constants.%Foo.1] {
// CHECK:STDOUT:     %a.patt.loc6: %C = symbolic_binding_pattern a, 0 [symbolic = %a.patt.1 (constants.%a.patt.1)]
// CHECK:STDOUT:     %a.param_patt: %C = param_pattern %a.patt.loc6, runtime_param<invalid> [symbolic = %a.patt.1 (constants.%a.patt.1)]
// CHECK:STDOUT:   } {
// CHECK:STDOUT:     %C.ref: type = name_ref C, file.%C.decl [template = constants.%C]
<<<<<<< HEAD
// CHECK:STDOUT:     %param: %C = param runtime_param<invalid>
// CHECK:STDOUT:     %a.loc6: %C = bind_symbolic_name a, 0, %param [symbolic = %a.1 (constants.%a)]
=======
// CHECK:STDOUT:     %a.param: %C = param a, runtime_param<invalid>
// CHECK:STDOUT:     %a.loc6_11.1: %C = bind_symbolic_name a, 0, %a.param [symbolic = %a.loc6_11.2 (constants.%a)]
>>>>>>> 77facdd7
// CHECK:STDOUT:   }
// CHECK:STDOUT:   %.decl: %.type = class_decl @.1 [template = constants.%.4] {
// CHECK:STDOUT:     %a.patt.loc14: %C = symbolic_binding_pattern a, 0 [symbolic = %a.patt.1 (constants.%a.patt.2)]
// CHECK:STDOUT:     %a.param_patt: %C = param_pattern %a.patt.loc14, runtime_param<invalid> [symbolic = %a.patt.1 (constants.%a.patt.2)]
// CHECK:STDOUT:   } {
// CHECK:STDOUT:     %C.ref: type = name_ref C, file.%C.decl [template = constants.%C]
<<<<<<< HEAD
// CHECK:STDOUT:     %param: %C = param runtime_param<invalid>
// CHECK:STDOUT:     %a.loc14: %C = bind_symbolic_name a, 0, %param [symbolic = %a.1 (constants.%a)]
=======
// CHECK:STDOUT:     %a.param: %C = param a, runtime_param<invalid>
// CHECK:STDOUT:     %a.loc14_11.1: %C = bind_symbolic_name a, 0, %a.param [symbolic = %a.loc14_11.2 (constants.%a)]
>>>>>>> 77facdd7
// CHECK:STDOUT:   }
// CHECK:STDOUT: }
// CHECK:STDOUT:
// CHECK:STDOUT: class @C {
// CHECK:STDOUT:   %.loc4: <witness> = complete_type_witness %.1 [template = constants.%.2]
// CHECK:STDOUT:
// CHECK:STDOUT: !members:
// CHECK:STDOUT:   .Self = constants.%C
// CHECK:STDOUT: }
// CHECK:STDOUT:
<<<<<<< HEAD
// CHECK:STDOUT: generic class @Foo(%a.loc6: %C) {
// CHECK:STDOUT:   %a.1: %C = bind_symbolic_name a, 0 [symbolic = %a.1 (constants.%a)]
// CHECK:STDOUT:   %a.patt.1: %C = symbolic_binding_pattern a, 0 [symbolic = %a.patt.1 (constants.%a.patt.1)]
=======
// CHECK:STDOUT: generic class @Foo(%a.loc6_11.1: %C) {
// CHECK:STDOUT:   %a.loc6_11.2: %C = bind_symbolic_name a, 0 [symbolic = %a.loc6_11.2 (constants.%a)]
>>>>>>> 77facdd7
// CHECK:STDOUT:
// CHECK:STDOUT:   class;
// CHECK:STDOUT: }
// CHECK:STDOUT:
<<<<<<< HEAD
// CHECK:STDOUT: generic class @.1(%a.loc14: %C) {
// CHECK:STDOUT:   %a.1: %C = bind_symbolic_name a, 0 [symbolic = %a.1 (constants.%a)]
// CHECK:STDOUT:   %a.patt.1: %C = symbolic_binding_pattern a, 0 [symbolic = %a.patt.1 (constants.%a.patt.2)]
=======
// CHECK:STDOUT: generic class @.1(%a.loc14_11.1: %C) {
// CHECK:STDOUT:   %a.loc14_11.2: %C = bind_symbolic_name a, 0 [symbolic = %a.loc14_11.2 (constants.%a)]
>>>>>>> 77facdd7
// CHECK:STDOUT:
// CHECK:STDOUT: !definition:
// CHECK:STDOUT:
// CHECK:STDOUT:   class {
// CHECK:STDOUT:     %.loc14: <witness> = complete_type_witness %.1 [template = constants.%.2]
// CHECK:STDOUT:
// CHECK:STDOUT:   !members:
// CHECK:STDOUT:     .Self = constants.%.5
// CHECK:STDOUT:   }
// CHECK:STDOUT: }
// CHECK:STDOUT:
// CHECK:STDOUT: specific @Foo(constants.%a) {
<<<<<<< HEAD
// CHECK:STDOUT:   %a.1 => constants.%a
// CHECK:STDOUT:   %a.patt.1 => constants.%a
// CHECK:STDOUT: }
// CHECK:STDOUT:
// CHECK:STDOUT: specific @.1(constants.%a) {
// CHECK:STDOUT:   %a.1 => constants.%a
// CHECK:STDOUT:   %a.patt.1 => constants.%a
=======
// CHECK:STDOUT:   %a.loc6_11.2 => constants.%a
// CHECK:STDOUT: }
// CHECK:STDOUT:
// CHECK:STDOUT: specific @.1(constants.%a) {
// CHECK:STDOUT:   %a.loc14_11.2 => constants.%a
>>>>>>> 77facdd7
// CHECK:STDOUT: }
// CHECK:STDOUT:
// CHECK:STDOUT: --- todo_fail_raw_identifier.carbon
// CHECK:STDOUT:
// CHECK:STDOUT: constants {
// CHECK:STDOUT:   %C: type = class_type @C [template]
// CHECK:STDOUT:   %.1: type = struct_type {} [template]
// CHECK:STDOUT:   %.2: <witness> = complete_type_witness %.1 [template]
// CHECK:STDOUT:   %a: %C = bind_symbolic_name a, 0 [symbolic]
// CHECK:STDOUT:   %a.patt.1: %C = symbolic_binding_pattern a, 0 [symbolic]
// CHECK:STDOUT:   %Foo.type: type = generic_class_type @Foo [template]
// CHECK:STDOUT:   %.3: type = tuple_type () [template]
// CHECK:STDOUT:   %Foo.1: %Foo.type = struct_value () [template]
// CHECK:STDOUT:   %Foo.2: type = class_type @Foo, @Foo(%a) [symbolic]
// CHECK:STDOUT:   %a.patt.2: %C = symbolic_binding_pattern a, 0 [symbolic]
// CHECK:STDOUT: }
// CHECK:STDOUT:
// CHECK:STDOUT: file {
// CHECK:STDOUT:   package: <namespace> = namespace [template] {
// CHECK:STDOUT:     .C = %C.decl
// CHECK:STDOUT:     .Foo = %Foo.decl.loc6
// CHECK:STDOUT:   }
// CHECK:STDOUT:   %C.decl: type = class_decl @C [template = constants.%C] {} {}
// CHECK:STDOUT:   %Foo.decl.loc6: %Foo.type = class_decl @Foo [template = constants.%Foo.1] {
// CHECK:STDOUT:     %a.patt.loc7: %C = symbolic_binding_pattern a, 0 [symbolic = constants.%a.patt.2]
// CHECK:STDOUT:     %a.param_patt: %C = param_pattern %a.patt.loc7, runtime_param<invalid> [symbolic = constants.%a.patt.2]
// CHECK:STDOUT:   } {
// CHECK:STDOUT:     %C.ref.loc6: type = name_ref C, file.%C.decl [template = constants.%C]
<<<<<<< HEAD
// CHECK:STDOUT:     %param.loc6: %C = param runtime_param<invalid>
// CHECK:STDOUT:     %a.loc6: %C = bind_symbolic_name a, 0, %param.loc6 [symbolic = %a.1 (constants.%a)]
=======
// CHECK:STDOUT:     %a.param.loc6: %C = param a, runtime_param<invalid>
// CHECK:STDOUT:     %a.loc6_11.1: %C = bind_symbolic_name a, 0, %a.param.loc6 [symbolic = %a.loc6_11.2 (constants.%a)]
>>>>>>> 77facdd7
// CHECK:STDOUT:   }
// CHECK:STDOUT:   %Foo.decl.loc7: %Foo.type = class_decl @Foo [template = constants.%Foo.1] {
// CHECK:STDOUT:     %a.patt.loc7: %C = symbolic_binding_pattern a, 0 [symbolic = constants.%a.patt.2]
// CHECK:STDOUT:     %a.param_patt: %C = param_pattern %a.patt.loc7, runtime_param<invalid> [symbolic = constants.%a.patt.2]
// CHECK:STDOUT:   } {
// CHECK:STDOUT:     %C.ref.loc7: type = name_ref C, file.%C.decl [template = constants.%C]
// CHECK:STDOUT:     %param.loc7: %C = param runtime_param<invalid>
// CHECK:STDOUT:     %a.loc7: %C = bind_symbolic_name a, 0, %param.loc7 [symbolic = constants.%a]
// CHECK:STDOUT:   }
// CHECK:STDOUT: }
// CHECK:STDOUT:
// CHECK:STDOUT: class @C {
// CHECK:STDOUT:   %.loc4: <witness> = complete_type_witness %.1 [template = constants.%.2]
// CHECK:STDOUT:
// CHECK:STDOUT: !members:
// CHECK:STDOUT:   .Self = constants.%C
// CHECK:STDOUT: }
// CHECK:STDOUT:
<<<<<<< HEAD
// CHECK:STDOUT: generic class @Foo(%a.loc6: %C) {
// CHECK:STDOUT:   %a.1: %C = bind_symbolic_name a, 0 [symbolic = %a.1 (constants.%a)]
// CHECK:STDOUT:   %a.patt.1: %C = symbolic_binding_pattern a, 0 [symbolic = %a.patt.1 (constants.%a.patt.1)]
=======
// CHECK:STDOUT: generic class @Foo(%a.loc6_11.1: %C) {
// CHECK:STDOUT:   %a.loc6_11.2: %C = bind_symbolic_name a, 0 [symbolic = %a.loc6_11.2 (constants.%a)]
>>>>>>> 77facdd7
// CHECK:STDOUT:
// CHECK:STDOUT: !definition:
// CHECK:STDOUT:
// CHECK:STDOUT:   class {
// CHECK:STDOUT:     %.loc7: <witness> = complete_type_witness %.1 [template = constants.%.2]
// CHECK:STDOUT:
// CHECK:STDOUT:   !members:
// CHECK:STDOUT:     .Self = constants.%Foo.2
// CHECK:STDOUT:   }
// CHECK:STDOUT: }
// CHECK:STDOUT:
// CHECK:STDOUT: specific @Foo(constants.%a) {
<<<<<<< HEAD
// CHECK:STDOUT:   %a.1 => constants.%a
// CHECK:STDOUT:   %a.patt.1 => constants.%a
=======
// CHECK:STDOUT:   %a.loc6_11.2 => constants.%a
>>>>>>> 77facdd7
// CHECK:STDOUT: }
// CHECK:STDOUT:
// CHECK:STDOUT: --- two_file.carbon
// CHECK:STDOUT:
// CHECK:STDOUT: constants {
// CHECK:STDOUT:   %C: type = class_type @C [template]
// CHECK:STDOUT:   %.1: type = struct_type {} [template]
// CHECK:STDOUT:   %.2: <witness> = complete_type_witness %.1 [template]
// CHECK:STDOUT:   %a: %C = bind_symbolic_name a, 0 [symbolic]
// CHECK:STDOUT:   %a.patt.1: %C = symbolic_binding_pattern a, 0 [symbolic]
// CHECK:STDOUT:   %Foo.type: type = generic_class_type @Foo [template]
// CHECK:STDOUT:   %.3: type = tuple_type () [template]
// CHECK:STDOUT:   %Foo.1: %Foo.type = struct_value () [template]
// CHECK:STDOUT:   %Foo.2: type = class_type @Foo, @Foo(%a) [symbolic]
// CHECK:STDOUT:   %a.patt.2: %C = symbolic_binding_pattern a, 0 [symbolic]
// CHECK:STDOUT:   %Bar.type: type = generic_class_type @Bar [template]
// CHECK:STDOUT:   %Bar.1: %Bar.type = struct_value () [template]
// CHECK:STDOUT:   %Bar.2: type = class_type @Bar, @Bar(%a) [symbolic]
// CHECK:STDOUT: }
// CHECK:STDOUT:
// CHECK:STDOUT: file {
// CHECK:STDOUT:   package: <namespace> = namespace [template] {
// CHECK:STDOUT:     .C = %C.decl
// CHECK:STDOUT:     .D = %D
// CHECK:STDOUT:     .Foo = %Foo.decl
// CHECK:STDOUT:     .Bar = %Bar.decl
// CHECK:STDOUT:   }
// CHECK:STDOUT:   %C.decl: type = class_decl @C [template = constants.%C] {} {}
// CHECK:STDOUT:   %C.ref: type = name_ref C, %C.decl [template = constants.%C]
// CHECK:STDOUT:   %D: type = bind_alias D, %C.decl [template = constants.%C]
// CHECK:STDOUT:   %Foo.decl: %Foo.type = class_decl @Foo [template = constants.%Foo.1] {
// CHECK:STDOUT:     %a.patt.loc7: %C = symbolic_binding_pattern a, 0 [symbolic = %a.patt.1 (constants.%a.patt.1)]
// CHECK:STDOUT:     %a.param_patt: %C = param_pattern %a.patt.loc7, runtime_param<invalid> [symbolic = %a.patt.1 (constants.%a.patt.1)]
// CHECK:STDOUT:   } {
// CHECK:STDOUT:     %C.ref: type = name_ref C, file.%C.decl [template = constants.%C]
<<<<<<< HEAD
// CHECK:STDOUT:     %param: %C = param runtime_param<invalid>
// CHECK:STDOUT:     %a.loc7: %C = bind_symbolic_name a, 0, %param [symbolic = %a.1 (constants.%a)]
=======
// CHECK:STDOUT:     %a.param: %C = param a, runtime_param<invalid>
// CHECK:STDOUT:     %a.loc7_11.1: %C = bind_symbolic_name a, 0, %a.param [symbolic = %a.loc7_11.2 (constants.%a)]
>>>>>>> 77facdd7
// CHECK:STDOUT:   }
// CHECK:STDOUT:   %Bar.decl: %Bar.type = class_decl @Bar [template = constants.%Bar.1] {
// CHECK:STDOUT:     %a.patt.loc8: %C = symbolic_binding_pattern a, 0 [symbolic = %a.patt.1 (constants.%a.patt.2)]
// CHECK:STDOUT:     %a.param_patt: %C = param_pattern %a.patt.loc8, runtime_param<invalid> [symbolic = %a.patt.1 (constants.%a.patt.2)]
// CHECK:STDOUT:   } {
// CHECK:STDOUT:     %D.ref: type = name_ref D, file.%D [template = constants.%C]
<<<<<<< HEAD
// CHECK:STDOUT:     %param: %C = param runtime_param<invalid>
// CHECK:STDOUT:     %a.loc8: %C = bind_symbolic_name a, 0, %param [symbolic = %a.1 (constants.%a)]
=======
// CHECK:STDOUT:     %a.param: %C = param a, runtime_param<invalid>
// CHECK:STDOUT:     %a.loc8_11.1: %C = bind_symbolic_name a, 0, %a.param [symbolic = %a.loc8_11.2 (constants.%a)]
>>>>>>> 77facdd7
// CHECK:STDOUT:   }
// CHECK:STDOUT: }
// CHECK:STDOUT:
// CHECK:STDOUT: class @C {
// CHECK:STDOUT:   %.loc4: <witness> = complete_type_witness %.1 [template = constants.%.2]
// CHECK:STDOUT:
// CHECK:STDOUT: !members:
// CHECK:STDOUT:   .Self = constants.%C
// CHECK:STDOUT: }
// CHECK:STDOUT:
<<<<<<< HEAD
// CHECK:STDOUT: generic class @Foo(%a.loc7: %C) {
// CHECK:STDOUT:   %a.1: %C = bind_symbolic_name a, 0 [symbolic = %a.1 (constants.%a)]
// CHECK:STDOUT:   %a.patt.1: %C = symbolic_binding_pattern a, 0 [symbolic = %a.patt.1 (constants.%a.patt.1)]
=======
// CHECK:STDOUT: generic class @Foo(%a.loc7_11.1: %C) {
// CHECK:STDOUT:   %a.loc7_11.2: %C = bind_symbolic_name a, 0 [symbolic = %a.loc7_11.2 (constants.%a)]
>>>>>>> 77facdd7
// CHECK:STDOUT:
// CHECK:STDOUT:   class;
// CHECK:STDOUT: }
// CHECK:STDOUT:
<<<<<<< HEAD
// CHECK:STDOUT: generic class @Bar(%a.loc8: %C) {
// CHECK:STDOUT:   %a.1: %C = bind_symbolic_name a, 0 [symbolic = %a.1 (constants.%a)]
// CHECK:STDOUT:   %a.patt.1: %C = symbolic_binding_pattern a, 0 [symbolic = %a.patt.1 (constants.%a.patt.2)]
=======
// CHECK:STDOUT: generic class @Bar(%a.loc8_11.1: %C) {
// CHECK:STDOUT:   %a.loc8_11.2: %C = bind_symbolic_name a, 0 [symbolic = %a.loc8_11.2 (constants.%a)]
>>>>>>> 77facdd7
// CHECK:STDOUT:
// CHECK:STDOUT:   class;
// CHECK:STDOUT: }
// CHECK:STDOUT:
// CHECK:STDOUT: specific @Foo(constants.%a) {
<<<<<<< HEAD
// CHECK:STDOUT:   %a.1 => constants.%a
// CHECK:STDOUT:   %a.patt.1 => constants.%a
// CHECK:STDOUT: }
// CHECK:STDOUT:
// CHECK:STDOUT: specific @Bar(constants.%a) {
// CHECK:STDOUT:   %a.1 => constants.%a
// CHECK:STDOUT:   %a.patt.1 => constants.%a
=======
// CHECK:STDOUT:   %a.loc7_11.2 => constants.%a
// CHECK:STDOUT: }
// CHECK:STDOUT:
// CHECK:STDOUT: specific @Bar(constants.%a) {
// CHECK:STDOUT:   %a.loc8_11.2 => constants.%a
>>>>>>> 77facdd7
// CHECK:STDOUT: }
// CHECK:STDOUT:
// CHECK:STDOUT: --- two_file.impl.carbon
// CHECK:STDOUT:
// CHECK:STDOUT: constants {
// CHECK:STDOUT:   %C: type = class_type @C [template]
// CHECK:STDOUT:   %.1: type = struct_type {} [template]
// CHECK:STDOUT:   %.2: <witness> = complete_type_witness %.1 [template]
// CHECK:STDOUT:   %a: %C = bind_symbolic_name a, 0 [symbolic]
// CHECK:STDOUT:   %a.patt.1: %C = symbolic_binding_pattern a, 0 [symbolic]
// CHECK:STDOUT:   %Foo.type: type = generic_class_type @Foo [template]
// CHECK:STDOUT:   %.3: type = tuple_type () [template]
// CHECK:STDOUT:   %Foo.1: %Foo.type = struct_value () [template]
// CHECK:STDOUT:   %Foo.2: type = class_type @Foo, @Foo(%a) [symbolic]
// CHECK:STDOUT:   %a.patt.2: %C = symbolic_binding_pattern a, 0 [symbolic]
// CHECK:STDOUT:   %a.patt.3: %C = symbolic_binding_pattern a, 0 [symbolic]
// CHECK:STDOUT:   %Bar.type: type = generic_class_type @Bar [template]
// CHECK:STDOUT:   %Bar.1: %Bar.type = struct_value () [template]
// CHECK:STDOUT:   %Bar.2: type = class_type @Bar, @Bar(%a) [symbolic]
// CHECK:STDOUT: }
// CHECK:STDOUT:
// CHECK:STDOUT: imports {
// CHECK:STDOUT:   %import_ref.1: type = import_ref Main//two_file, inst+1, loaded [template = constants.%C]
// CHECK:STDOUT:   %import_ref.2: type = import_ref Main//two_file, inst+7, loaded [template = constants.%C]
// CHECK:STDOUT:   %import_ref.3: %Foo.type = import_ref Main//two_file, inst+15, loaded [template = constants.%Foo.1]
// CHECK:STDOUT:   %import_ref.4: %Bar.type = import_ref Main//two_file, inst+28, loaded [template = constants.%Bar.1]
// CHECK:STDOUT:   %import_ref.5 = import_ref Main//two_file, inst+2, unloaded
// CHECK:STDOUT: }
// CHECK:STDOUT:
// CHECK:STDOUT: file {
// CHECK:STDOUT:   package: <namespace> = namespace [template] {
// CHECK:STDOUT:     .C = imports.%import_ref.1
// CHECK:STDOUT:     .D = imports.%import_ref.2
// CHECK:STDOUT:     .Foo = %Foo.decl
// CHECK:STDOUT:     .Bar = %Bar.decl
// CHECK:STDOUT:   }
// CHECK:STDOUT:   %default.import.loc2_6.1 = import <invalid>
// CHECK:STDOUT:   %default.import.loc2_6.2 = import <invalid>
// CHECK:STDOUT:   %Foo.decl: %Foo.type = class_decl @Foo [template = constants.%Foo.1] {
// CHECK:STDOUT:     %a.patt.loc4: %C = symbolic_binding_pattern a, 0 [symbolic = constants.%a.patt.1]
// CHECK:STDOUT:     %a.param_patt: %C = param_pattern %a.patt.loc4, runtime_param<invalid> [symbolic = constants.%a.patt.1]
// CHECK:STDOUT:   } {
// CHECK:STDOUT:     %C.ref: type = name_ref C, imports.%import_ref.1 [template = constants.%C]
// CHECK:STDOUT:     %param: %C = param runtime_param<invalid>
// CHECK:STDOUT:     %a.loc4: %C = bind_symbolic_name a, 0, %param [symbolic = constants.%a]
// CHECK:STDOUT:   }
// CHECK:STDOUT:   %Bar.decl: %Bar.type = class_decl @Bar [template = constants.%Bar.1] {
// CHECK:STDOUT:     %a.patt.loc5: %C = symbolic_binding_pattern a, 0 [symbolic = constants.%a.patt.3]
// CHECK:STDOUT:     %a.param_patt: %C = param_pattern %a.patt.loc5, runtime_param<invalid> [symbolic = constants.%a.patt.3]
// CHECK:STDOUT:   } {
// CHECK:STDOUT:     %D.ref: type = name_ref D, imports.%import_ref.2 [template = constants.%C]
// CHECK:STDOUT:     %param: %C = param runtime_param<invalid>
// CHECK:STDOUT:     %a.loc5: %C = bind_symbolic_name a, 0, %param [symbolic = constants.%a]
// CHECK:STDOUT:   }
// CHECK:STDOUT: }
// CHECK:STDOUT:
// CHECK:STDOUT: class @C {
// CHECK:STDOUT: !members:
// CHECK:STDOUT:   .Self = imports.%import_ref.5
// CHECK:STDOUT: }
// CHECK:STDOUT:
// CHECK:STDOUT: generic class @Foo(constants.%a: %C) {
// CHECK:STDOUT:   %a.1: %C = bind_symbolic_name a, 0 [symbolic = %a.1 (constants.%a)]
// CHECK:STDOUT:   %a.patt.1: %C = symbolic_binding_pattern a, 0 [symbolic = %a.patt.1 (constants.%a.patt.2)]
// CHECK:STDOUT:
// CHECK:STDOUT: !definition:
// CHECK:STDOUT:
// CHECK:STDOUT:   class {
// CHECK:STDOUT:     %.loc4: <witness> = complete_type_witness %.1 [template = constants.%.2]
// CHECK:STDOUT:
// CHECK:STDOUT:   !members:
// CHECK:STDOUT:     .Self = constants.%Foo.2
// CHECK:STDOUT:   }
// CHECK:STDOUT: }
// CHECK:STDOUT:
// CHECK:STDOUT: generic class @Bar(constants.%a: %C) {
// CHECK:STDOUT:   %a.1: %C = bind_symbolic_name a, 0 [symbolic = %a.1 (constants.%a)]
// CHECK:STDOUT:   %a.patt.1: %C = symbolic_binding_pattern a, 0 [symbolic = %a.patt.1 (constants.%a.patt.2)]
// CHECK:STDOUT:
// CHECK:STDOUT: !definition:
// CHECK:STDOUT:
// CHECK:STDOUT:   class {
// CHECK:STDOUT:     %.loc5: <witness> = complete_type_witness %.1 [template = constants.%.2]
// CHECK:STDOUT:
// CHECK:STDOUT:   !members:
// CHECK:STDOUT:     .Self = constants.%Bar.2
// CHECK:STDOUT:   }
// CHECK:STDOUT: }
// CHECK:STDOUT:
// CHECK:STDOUT: specific @Foo(constants.%a) {
// CHECK:STDOUT:   %a.1 => constants.%a
// CHECK:STDOUT:   %a.patt.1 => constants.%a
// CHECK:STDOUT: }
// CHECK:STDOUT:
// CHECK:STDOUT: specific @Bar(constants.%a) {
// CHECK:STDOUT:   %a.1 => constants.%a
// CHECK:STDOUT:   %a.patt.1 => constants.%a
// CHECK:STDOUT: }
// CHECK:STDOUT:
// CHECK:STDOUT: --- fail_name_mismatch.carbon
// CHECK:STDOUT:
// CHECK:STDOUT: constants {
// CHECK:STDOUT:   %C: type = class_type @C [template]
// CHECK:STDOUT:   %.1: type = struct_type {} [template]
// CHECK:STDOUT:   %.2: <witness> = complete_type_witness %.1 [template]
// CHECK:STDOUT:   %a: %C = bind_symbolic_name a, 0 [symbolic]
// CHECK:STDOUT:   %a.patt: %C = symbolic_binding_pattern a, 0 [symbolic]
// CHECK:STDOUT:   %Foo.type: type = generic_class_type @Foo [template]
// CHECK:STDOUT:   %.3: type = tuple_type () [template]
// CHECK:STDOUT:   %Foo.1: %Foo.type = struct_value () [template]
// CHECK:STDOUT:   %Foo.2: type = class_type @Foo, @Foo(%a) [symbolic]
// CHECK:STDOUT:   %b: %C = bind_symbolic_name b, 0 [symbolic]
// CHECK:STDOUT:   %b.patt: %C = symbolic_binding_pattern b, 0 [symbolic]
// CHECK:STDOUT:   %.type: type = generic_class_type @.1 [template]
// CHECK:STDOUT:   %.4: %.type = struct_value () [template]
// CHECK:STDOUT:   %.5: type = class_type @.1, @.1(%b) [symbolic]
// CHECK:STDOUT: }
// CHECK:STDOUT:
// CHECK:STDOUT: file {
// CHECK:STDOUT:   package: <namespace> = namespace [template] {
// CHECK:STDOUT:     .C = %C.decl
// CHECK:STDOUT:     .D = %D
// CHECK:STDOUT:     .Foo = %Foo.decl
// CHECK:STDOUT:   }
// CHECK:STDOUT:   %C.decl: type = class_decl @C [template = constants.%C] {} {}
// CHECK:STDOUT:   %C.ref: type = name_ref C, %C.decl [template = constants.%C]
// CHECK:STDOUT:   %D: type = bind_alias D, %C.decl [template = constants.%C]
// CHECK:STDOUT:   %Foo.decl: %Foo.type = class_decl @Foo [template = constants.%Foo.1] {
// CHECK:STDOUT:     %a.patt.loc7: %C = symbolic_binding_pattern a, 0 [symbolic = %a.patt.1 (constants.%a.patt)]
// CHECK:STDOUT:     %a.param_patt: %C = param_pattern %a.patt.loc7, runtime_param<invalid> [symbolic = %a.patt.1 (constants.%a.patt)]
// CHECK:STDOUT:   } {
// CHECK:STDOUT:     %C.ref: type = name_ref C, file.%C.decl [template = constants.%C]
<<<<<<< HEAD
// CHECK:STDOUT:     %param: %C = param runtime_param<invalid>
// CHECK:STDOUT:     %a.loc7: %C = bind_symbolic_name a, 0, %param [symbolic = %a.1 (constants.%a)]
=======
// CHECK:STDOUT:     %a.param: %C = param a, runtime_param<invalid>
// CHECK:STDOUT:     %a.loc7_11.1: %C = bind_symbolic_name a, 0, %a.param [symbolic = %a.loc7_11.2 (constants.%a)]
>>>>>>> 77facdd7
// CHECK:STDOUT:   }
// CHECK:STDOUT:   %.decl: %.type = class_decl @.1 [template = constants.%.4] {
// CHECK:STDOUT:     %b.patt.loc15: %C = symbolic_binding_pattern b, 0 [symbolic = %b.patt.1 (constants.%b.patt)]
// CHECK:STDOUT:     %b.param_patt: %C = param_pattern %b.patt.loc15, runtime_param<invalid> [symbolic = %b.patt.1 (constants.%b.patt)]
// CHECK:STDOUT:   } {
// CHECK:STDOUT:     %D.ref: type = name_ref D, file.%D [template = constants.%C]
<<<<<<< HEAD
// CHECK:STDOUT:     %param: %C = param runtime_param<invalid>
// CHECK:STDOUT:     %b.loc15: %C = bind_symbolic_name b, 0, %param [symbolic = %b.1 (constants.%b)]
=======
// CHECK:STDOUT:     %b.param: %C = param b, runtime_param<invalid>
// CHECK:STDOUT:     %b.loc15_11.1: %C = bind_symbolic_name b, 0, %b.param [symbolic = %b.loc15_11.2 (constants.%b)]
>>>>>>> 77facdd7
// CHECK:STDOUT:   }
// CHECK:STDOUT: }
// CHECK:STDOUT:
// CHECK:STDOUT: class @C {
// CHECK:STDOUT:   %.loc4: <witness> = complete_type_witness %.1 [template = constants.%.2]
// CHECK:STDOUT:
// CHECK:STDOUT: !members:
// CHECK:STDOUT:   .Self = constants.%C
// CHECK:STDOUT: }
// CHECK:STDOUT:
<<<<<<< HEAD
// CHECK:STDOUT: generic class @Foo(%a.loc7: %C) {
// CHECK:STDOUT:   %a.1: %C = bind_symbolic_name a, 0 [symbolic = %a.1 (constants.%a)]
// CHECK:STDOUT:   %a.patt.1: %C = symbolic_binding_pattern a, 0 [symbolic = %a.patt.1 (constants.%a.patt)]
=======
// CHECK:STDOUT: generic class @Foo(%a.loc7_11.1: %C) {
// CHECK:STDOUT:   %a.loc7_11.2: %C = bind_symbolic_name a, 0 [symbolic = %a.loc7_11.2 (constants.%a)]
>>>>>>> 77facdd7
// CHECK:STDOUT:
// CHECK:STDOUT:   class;
// CHECK:STDOUT: }
// CHECK:STDOUT:
<<<<<<< HEAD
// CHECK:STDOUT: generic class @.1(%b.loc15: %C) {
// CHECK:STDOUT:   %b.1: %C = bind_symbolic_name b, 0 [symbolic = %b.1 (constants.%b)]
// CHECK:STDOUT:   %b.patt.1: %C = symbolic_binding_pattern b, 0 [symbolic = %b.patt.1 (constants.%b.patt)]
=======
// CHECK:STDOUT: generic class @.1(%b.loc15_11.1: %C) {
// CHECK:STDOUT:   %b.loc15_11.2: %C = bind_symbolic_name b, 0 [symbolic = %b.loc15_11.2 (constants.%b)]
>>>>>>> 77facdd7
// CHECK:STDOUT:
// CHECK:STDOUT: !definition:
// CHECK:STDOUT:
// CHECK:STDOUT:   class {
// CHECK:STDOUT:     %.loc15: <witness> = complete_type_witness %.1 [template = constants.%.2]
// CHECK:STDOUT:
// CHECK:STDOUT:   !members:
// CHECK:STDOUT:     .Self = constants.%.5
// CHECK:STDOUT:   }
// CHECK:STDOUT: }
// CHECK:STDOUT:
// CHECK:STDOUT: specific @Foo(constants.%a) {
<<<<<<< HEAD
// CHECK:STDOUT:   %a.1 => constants.%a
// CHECK:STDOUT:   %a.patt.1 => constants.%a
// CHECK:STDOUT: }
// CHECK:STDOUT:
// CHECK:STDOUT: specific @.1(constants.%b) {
// CHECK:STDOUT:   %b.1 => constants.%b
// CHECK:STDOUT:   %b.patt.1 => constants.%b
=======
// CHECK:STDOUT:   %a.loc7_11.2 => constants.%a
// CHECK:STDOUT: }
// CHECK:STDOUT:
// CHECK:STDOUT: specific @.1(constants.%b) {
// CHECK:STDOUT:   %b.loc15_11.2 => constants.%b
>>>>>>> 77facdd7
// CHECK:STDOUT: }
// CHECK:STDOUT:
// CHECK:STDOUT: --- fail_alias.carbon
// CHECK:STDOUT:
// CHECK:STDOUT: constants {
// CHECK:STDOUT:   %C: type = class_type @C [template]
// CHECK:STDOUT:   %.1: type = struct_type {} [template]
// CHECK:STDOUT:   %.2: <witness> = complete_type_witness %.1 [template]
// CHECK:STDOUT:   %a: %C = bind_symbolic_name a, 0 [symbolic]
// CHECK:STDOUT:   %a.patt.1: %C = symbolic_binding_pattern a, 0 [symbolic]
// CHECK:STDOUT:   %Foo.type: type = generic_class_type @Foo [template]
// CHECK:STDOUT:   %.3: type = tuple_type () [template]
// CHECK:STDOUT:   %Foo.1: %Foo.type = struct_value () [template]
// CHECK:STDOUT:   %Foo.2: type = class_type @Foo, @Foo(%a) [symbolic]
// CHECK:STDOUT:   %a.patt.2: %C = symbolic_binding_pattern a, 0 [symbolic]
// CHECK:STDOUT:   %.type: type = generic_class_type @.1 [template]
// CHECK:STDOUT:   %.4: %.type = struct_value () [template]
// CHECK:STDOUT:   %.5: type = class_type @.1, @.1(%a) [symbolic]
// CHECK:STDOUT: }
// CHECK:STDOUT:
// CHECK:STDOUT: file {
// CHECK:STDOUT:   package: <namespace> = namespace [template] {
// CHECK:STDOUT:     .C = %C.decl
// CHECK:STDOUT:     .D = %D
// CHECK:STDOUT:     .Foo = %Foo.decl
// CHECK:STDOUT:   }
// CHECK:STDOUT:   %C.decl: type = class_decl @C [template = constants.%C] {} {}
// CHECK:STDOUT:   %C.ref: type = name_ref C, %C.decl [template = constants.%C]
// CHECK:STDOUT:   %D: type = bind_alias D, %C.decl [template = constants.%C]
// CHECK:STDOUT:   %Foo.decl: %Foo.type = class_decl @Foo [template = constants.%Foo.1] {
// CHECK:STDOUT:     %a.patt.loc7: %C = symbolic_binding_pattern a, 0 [symbolic = %a.patt.1 (constants.%a.patt.1)]
// CHECK:STDOUT:     %a.param_patt: %C = param_pattern %a.patt.loc7, runtime_param<invalid> [symbolic = %a.patt.1 (constants.%a.patt.1)]
// CHECK:STDOUT:   } {
// CHECK:STDOUT:     %C.ref: type = name_ref C, file.%C.decl [template = constants.%C]
<<<<<<< HEAD
// CHECK:STDOUT:     %param: %C = param runtime_param<invalid>
// CHECK:STDOUT:     %a.loc7: %C = bind_symbolic_name a, 0, %param [symbolic = %a.1 (constants.%a)]
=======
// CHECK:STDOUT:     %a.param: %C = param a, runtime_param<invalid>
// CHECK:STDOUT:     %a.loc7_11.1: %C = bind_symbolic_name a, 0, %a.param [symbolic = %a.loc7_11.2 (constants.%a)]
>>>>>>> 77facdd7
// CHECK:STDOUT:   }
// CHECK:STDOUT:   %.decl: %.type = class_decl @.1 [template = constants.%.4] {
// CHECK:STDOUT:     %a.patt.loc15: %C = symbolic_binding_pattern a, 0 [symbolic = %a.patt.1 (constants.%a.patt.2)]
// CHECK:STDOUT:     %a.param_patt: %C = param_pattern %a.patt.loc15, runtime_param<invalid> [symbolic = %a.patt.1 (constants.%a.patt.2)]
// CHECK:STDOUT:   } {
// CHECK:STDOUT:     %D.ref: type = name_ref D, file.%D [template = constants.%C]
<<<<<<< HEAD
// CHECK:STDOUT:     %param: %C = param runtime_param<invalid>
// CHECK:STDOUT:     %a.loc15: %C = bind_symbolic_name a, 0, %param [symbolic = %a.1 (constants.%a)]
=======
// CHECK:STDOUT:     %a.param: %C = param a, runtime_param<invalid>
// CHECK:STDOUT:     %a.loc15_11.1: %C = bind_symbolic_name a, 0, %a.param [symbolic = %a.loc15_11.2 (constants.%a)]
>>>>>>> 77facdd7
// CHECK:STDOUT:   }
// CHECK:STDOUT: }
// CHECK:STDOUT:
// CHECK:STDOUT: class @C {
// CHECK:STDOUT:   %.loc4: <witness> = complete_type_witness %.1 [template = constants.%.2]
// CHECK:STDOUT:
// CHECK:STDOUT: !members:
// CHECK:STDOUT:   .Self = constants.%C
// CHECK:STDOUT: }
// CHECK:STDOUT:
<<<<<<< HEAD
// CHECK:STDOUT: generic class @Foo(%a.loc7: %C) {
// CHECK:STDOUT:   %a.1: %C = bind_symbolic_name a, 0 [symbolic = %a.1 (constants.%a)]
// CHECK:STDOUT:   %a.patt.1: %C = symbolic_binding_pattern a, 0 [symbolic = %a.patt.1 (constants.%a.patt.1)]
=======
// CHECK:STDOUT: generic class @Foo(%a.loc7_11.1: %C) {
// CHECK:STDOUT:   %a.loc7_11.2: %C = bind_symbolic_name a, 0 [symbolic = %a.loc7_11.2 (constants.%a)]
>>>>>>> 77facdd7
// CHECK:STDOUT:
// CHECK:STDOUT:   class;
// CHECK:STDOUT: }
// CHECK:STDOUT:
<<<<<<< HEAD
// CHECK:STDOUT: generic class @.1(%a.loc15: %C) {
// CHECK:STDOUT:   %a.1: %C = bind_symbolic_name a, 0 [symbolic = %a.1 (constants.%a)]
// CHECK:STDOUT:   %a.patt.1: %C = symbolic_binding_pattern a, 0 [symbolic = %a.patt.1 (constants.%a.patt.2)]
=======
// CHECK:STDOUT: generic class @.1(%a.loc15_11.1: %C) {
// CHECK:STDOUT:   %a.loc15_11.2: %C = bind_symbolic_name a, 0 [symbolic = %a.loc15_11.2 (constants.%a)]
>>>>>>> 77facdd7
// CHECK:STDOUT:
// CHECK:STDOUT: !definition:
// CHECK:STDOUT:
// CHECK:STDOUT:   class {
// CHECK:STDOUT:     %.loc15: <witness> = complete_type_witness %.1 [template = constants.%.2]
// CHECK:STDOUT:
// CHECK:STDOUT:   !members:
// CHECK:STDOUT:     .Self = constants.%.5
// CHECK:STDOUT:   }
// CHECK:STDOUT: }
// CHECK:STDOUT:
// CHECK:STDOUT: specific @Foo(constants.%a) {
<<<<<<< HEAD
// CHECK:STDOUT:   %a.1 => constants.%a
// CHECK:STDOUT:   %a.patt.1 => constants.%a
// CHECK:STDOUT: }
// CHECK:STDOUT:
// CHECK:STDOUT: specific @.1(constants.%a) {
// CHECK:STDOUT:   %a.1 => constants.%a
// CHECK:STDOUT:   %a.patt.1 => constants.%a
=======
// CHECK:STDOUT:   %a.loc7_11.2 => constants.%a
// CHECK:STDOUT: }
// CHECK:STDOUT:
// CHECK:STDOUT: specific @.1(constants.%a) {
// CHECK:STDOUT:   %a.loc15_11.2 => constants.%a
>>>>>>> 77facdd7
// CHECK:STDOUT: }
// CHECK:STDOUT:
// CHECK:STDOUT: --- fail_deduced_alias.carbon
// CHECK:STDOUT:
// CHECK:STDOUT: constants {
// CHECK:STDOUT:   %C: type = class_type @C [template]
// CHECK:STDOUT:   %.1: type = struct_type {} [template]
// CHECK:STDOUT:   %.2: <witness> = complete_type_witness %.1 [template]
// CHECK:STDOUT:   %a: %C = bind_symbolic_name a, 0 [symbolic]
// CHECK:STDOUT:   %a.patt.1: %C = symbolic_binding_pattern a, 0 [symbolic]
// CHECK:STDOUT:   %Foo.type: type = generic_class_type @Foo [template]
// CHECK:STDOUT:   %.3: type = tuple_type () [template]
// CHECK:STDOUT:   %Foo.1: %Foo.type = struct_value () [template]
// CHECK:STDOUT:   %Foo.2: type = class_type @Foo, @Foo(%a) [symbolic]
// CHECK:STDOUT:   %a.patt.2: %C = symbolic_binding_pattern a, 0 [symbolic]
// CHECK:STDOUT:   %.type: type = generic_class_type @.1 [template]
// CHECK:STDOUT:   %.4: %.type = struct_value () [template]
// CHECK:STDOUT:   %.5: type = class_type @.1, @.1(%a) [symbolic]
// CHECK:STDOUT: }
// CHECK:STDOUT:
// CHECK:STDOUT: file {
// CHECK:STDOUT:   package: <namespace> = namespace [template] {
// CHECK:STDOUT:     .C = %C.decl
// CHECK:STDOUT:     .D = %D
// CHECK:STDOUT:     .Foo = %Foo.decl
// CHECK:STDOUT:   }
// CHECK:STDOUT:   %C.decl: type = class_decl @C [template = constants.%C] {} {}
// CHECK:STDOUT:   %C.ref: type = name_ref C, %C.decl [template = constants.%C]
// CHECK:STDOUT:   %D: type = bind_alias D, %C.decl [template = constants.%C]
// CHECK:STDOUT:   %Foo.decl: %Foo.type = class_decl @Foo [template = constants.%Foo.1] {
// CHECK:STDOUT:     %a.patt.loc7: %C = symbolic_binding_pattern a, 0 [symbolic = %a.patt.1 (constants.%a.patt.1)]
// CHECK:STDOUT:     %a.param_patt: %C = param_pattern %a.patt.loc7, runtime_param<invalid> [symbolic = %a.patt.1 (constants.%a.patt.1)]
// CHECK:STDOUT:   } {
// CHECK:STDOUT:     %C.ref: type = name_ref C, file.%C.decl [template = constants.%C]
<<<<<<< HEAD
// CHECK:STDOUT:     %param: %C = param runtime_param<invalid>
// CHECK:STDOUT:     %a.loc7: %C = bind_symbolic_name a, 0, %param [symbolic = %a.1 (constants.%a)]
=======
// CHECK:STDOUT:     %a.param: %C = param a, runtime_param<invalid>
// CHECK:STDOUT:     %a.loc7_11.1: %C = bind_symbolic_name a, 0, %a.param [symbolic = %a.loc7_11.2 (constants.%a)]
>>>>>>> 77facdd7
// CHECK:STDOUT:   }
// CHECK:STDOUT:   %.decl: %.type = class_decl @.1 [template = constants.%.4] {
// CHECK:STDOUT:     %a.patt.loc15: %C = symbolic_binding_pattern a, 0 [symbolic = %a.patt.1 (constants.%a.patt.2)]
// CHECK:STDOUT:     %a.param_patt: %C = param_pattern %a.patt.loc15, runtime_param<invalid> [symbolic = %a.patt.1 (constants.%a.patt.2)]
// CHECK:STDOUT:   } {
// CHECK:STDOUT:     %D.ref: type = name_ref D, file.%D [template = constants.%C]
<<<<<<< HEAD
// CHECK:STDOUT:     %param: %C = param runtime_param<invalid>
// CHECK:STDOUT:     %a.loc15: %C = bind_symbolic_name a, 0, %param [symbolic = %a.1 (constants.%a)]
=======
// CHECK:STDOUT:     %a.param: %C = param a, runtime_param<invalid>
// CHECK:STDOUT:     %a.loc15_11.1: %C = bind_symbolic_name a, 0, %a.param [symbolic = %a.loc15_11.2 (constants.%a)]
>>>>>>> 77facdd7
// CHECK:STDOUT:   }
// CHECK:STDOUT: }
// CHECK:STDOUT:
// CHECK:STDOUT: class @C {
// CHECK:STDOUT:   %.loc4: <witness> = complete_type_witness %.1 [template = constants.%.2]
// CHECK:STDOUT:
// CHECK:STDOUT: !members:
// CHECK:STDOUT:   .Self = constants.%C
// CHECK:STDOUT: }
// CHECK:STDOUT:
<<<<<<< HEAD
// CHECK:STDOUT: generic class @Foo(%a.loc7: %C) {
// CHECK:STDOUT:   %a.1: %C = bind_symbolic_name a, 0 [symbolic = %a.1 (constants.%a)]
// CHECK:STDOUT:   %a.patt.1: %C = symbolic_binding_pattern a, 0 [symbolic = %a.patt.1 (constants.%a.patt.1)]
=======
// CHECK:STDOUT: generic class @Foo(%a.loc7_11.1: %C) {
// CHECK:STDOUT:   %a.loc7_11.2: %C = bind_symbolic_name a, 0 [symbolic = %a.loc7_11.2 (constants.%a)]
>>>>>>> 77facdd7
// CHECK:STDOUT:
// CHECK:STDOUT:   class;
// CHECK:STDOUT: }
// CHECK:STDOUT:
<<<<<<< HEAD
// CHECK:STDOUT: generic class @.1(%a.loc15: %C) {
// CHECK:STDOUT:   %a.1: %C = bind_symbolic_name a, 0 [symbolic = %a.1 (constants.%a)]
// CHECK:STDOUT:   %a.patt.1: %C = symbolic_binding_pattern a, 0 [symbolic = %a.patt.1 (constants.%a.patt.2)]
=======
// CHECK:STDOUT: generic class @.1(%a.loc15_11.1: %C) {
// CHECK:STDOUT:   %a.loc15_11.2: %C = bind_symbolic_name a, 0 [symbolic = %a.loc15_11.2 (constants.%a)]
>>>>>>> 77facdd7
// CHECK:STDOUT:
// CHECK:STDOUT: !definition:
// CHECK:STDOUT:
// CHECK:STDOUT:   class {
// CHECK:STDOUT:     %.loc15: <witness> = complete_type_witness %.1 [template = constants.%.2]
// CHECK:STDOUT:
// CHECK:STDOUT:   !members:
// CHECK:STDOUT:     .Self = constants.%.5
// CHECK:STDOUT:   }
// CHECK:STDOUT: }
// CHECK:STDOUT:
// CHECK:STDOUT: specific @Foo(constants.%a) {
<<<<<<< HEAD
// CHECK:STDOUT:   %a.1 => constants.%a
// CHECK:STDOUT:   %a.patt.1 => constants.%a
// CHECK:STDOUT: }
// CHECK:STDOUT:
// CHECK:STDOUT: specific @.1(constants.%a) {
// CHECK:STDOUT:   %a.1 => constants.%a
// CHECK:STDOUT:   %a.patt.1 => constants.%a
=======
// CHECK:STDOUT:   %a.loc7_11.2 => constants.%a
// CHECK:STDOUT: }
// CHECK:STDOUT:
// CHECK:STDOUT: specific @.1(constants.%a) {
// CHECK:STDOUT:   %a.loc15_11.2 => constants.%a
>>>>>>> 77facdd7
// CHECK:STDOUT: }
// CHECK:STDOUT:
// CHECK:STDOUT: --- alias_two_file.carbon
// CHECK:STDOUT:
// CHECK:STDOUT: constants {
// CHECK:STDOUT:   %C: type = class_type @C [template]
// CHECK:STDOUT:   %.1: type = struct_type {} [template]
// CHECK:STDOUT:   %.2: <witness> = complete_type_witness %.1 [template]
// CHECK:STDOUT:   %a: %C = bind_symbolic_name a, 0 [symbolic]
// CHECK:STDOUT:   %a.patt: %C = symbolic_binding_pattern a, 0 [symbolic]
// CHECK:STDOUT:   %Foo.type: type = generic_class_type @Foo [template]
// CHECK:STDOUT:   %.3: type = tuple_type () [template]
// CHECK:STDOUT:   %Foo.1: %Foo.type = struct_value () [template]
// CHECK:STDOUT:   %Foo.2: type = class_type @Foo, @Foo(%a) [symbolic]
// CHECK:STDOUT: }
// CHECK:STDOUT:
// CHECK:STDOUT: file {
// CHECK:STDOUT:   package: <namespace> = namespace [template] {
// CHECK:STDOUT:     .C = %C.decl
// CHECK:STDOUT:     .Foo = %Foo.decl
// CHECK:STDOUT:   }
// CHECK:STDOUT:   %C.decl: type = class_decl @C [template = constants.%C] {} {}
// CHECK:STDOUT:   %Foo.decl: %Foo.type = class_decl @Foo [template = constants.%Foo.1] {
// CHECK:STDOUT:     %a.patt.loc6: %C = symbolic_binding_pattern a, 0 [symbolic = %a.patt.1 (constants.%a.patt)]
// CHECK:STDOUT:     %a.param_patt: %C = param_pattern %a.patt.loc6, runtime_param<invalid> [symbolic = %a.patt.1 (constants.%a.patt)]
// CHECK:STDOUT:   } {
// CHECK:STDOUT:     %C.ref: type = name_ref C, file.%C.decl [template = constants.%C]
<<<<<<< HEAD
// CHECK:STDOUT:     %param: %C = param runtime_param<invalid>
// CHECK:STDOUT:     %a.loc6: %C = bind_symbolic_name a, 0, %param [symbolic = %a.1 (constants.%a)]
=======
// CHECK:STDOUT:     %a.param: %C = param a, runtime_param<invalid>
// CHECK:STDOUT:     %a.loc6_11.1: %C = bind_symbolic_name a, 0, %a.param [symbolic = %a.loc6_11.2 (constants.%a)]
>>>>>>> 77facdd7
// CHECK:STDOUT:   }
// CHECK:STDOUT: }
// CHECK:STDOUT:
// CHECK:STDOUT: class @C {
// CHECK:STDOUT:   %.loc4: <witness> = complete_type_witness %.1 [template = constants.%.2]
// CHECK:STDOUT:
// CHECK:STDOUT: !members:
// CHECK:STDOUT:   .Self = constants.%C
// CHECK:STDOUT: }
// CHECK:STDOUT:
<<<<<<< HEAD
// CHECK:STDOUT: generic class @Foo(%a.loc6: %C) {
// CHECK:STDOUT:   %a.1: %C = bind_symbolic_name a, 0 [symbolic = %a.1 (constants.%a)]
// CHECK:STDOUT:   %a.patt.1: %C = symbolic_binding_pattern a, 0 [symbolic = %a.patt.1 (constants.%a.patt)]
=======
// CHECK:STDOUT: generic class @Foo(%a.loc6_11.1: %C) {
// CHECK:STDOUT:   %a.loc6_11.2: %C = bind_symbolic_name a, 0 [symbolic = %a.loc6_11.2 (constants.%a)]
>>>>>>> 77facdd7
// CHECK:STDOUT:
// CHECK:STDOUT:   class;
// CHECK:STDOUT: }
// CHECK:STDOUT:
// CHECK:STDOUT: specific @Foo(constants.%a) {
<<<<<<< HEAD
// CHECK:STDOUT:   %a.1 => constants.%a
// CHECK:STDOUT:   %a.patt.1 => constants.%a
=======
// CHECK:STDOUT:   %a.loc6_11.2 => constants.%a
>>>>>>> 77facdd7
// CHECK:STDOUT: }
// CHECK:STDOUT:
// CHECK:STDOUT: --- todo_fail_alias_two_file.impl.carbon
// CHECK:STDOUT:
// CHECK:STDOUT: constants {
// CHECK:STDOUT:   %C: type = class_type @C [template]
// CHECK:STDOUT:   %.1: type = struct_type {} [template]
// CHECK:STDOUT:   %.2: <witness> = complete_type_witness %.1 [template]
// CHECK:STDOUT:   %a: %C = bind_symbolic_name a, 0 [symbolic]
// CHECK:STDOUT:   %a.patt.1: %C = symbolic_binding_pattern a, 0 [symbolic]
// CHECK:STDOUT:   %Foo.type: type = generic_class_type @Foo [template]
// CHECK:STDOUT:   %.3: type = tuple_type () [template]
// CHECK:STDOUT:   %Foo.1: %Foo.type = struct_value () [template]
// CHECK:STDOUT:   %Foo.2: type = class_type @Foo, @Foo(%a) [symbolic]
// CHECK:STDOUT:   %a.patt.2: %C = symbolic_binding_pattern a, 0 [symbolic]
// CHECK:STDOUT: }
// CHECK:STDOUT:
// CHECK:STDOUT: imports {
// CHECK:STDOUT:   %import_ref.1: type = import_ref Main//alias_two_file, inst+1, loaded [template = constants.%C]
// CHECK:STDOUT:   %import_ref.2: %Foo.type = import_ref Main//alias_two_file, inst+13, loaded [template = constants.%Foo.1]
// CHECK:STDOUT:   %import_ref.3 = import_ref Main//alias_two_file, inst+2, unloaded
// CHECK:STDOUT: }
// CHECK:STDOUT:
// CHECK:STDOUT: file {
// CHECK:STDOUT:   package: <namespace> = namespace [template] {
// CHECK:STDOUT:     .C = imports.%import_ref.1
// CHECK:STDOUT:     .Foo = %Foo.decl
// CHECK:STDOUT:     .D = %D
// CHECK:STDOUT:   }
// CHECK:STDOUT:   %default.import.loc2_6.1 = import <invalid>
// CHECK:STDOUT:   %default.import.loc2_6.2 = import <invalid>
// CHECK:STDOUT:   %C.ref: type = name_ref C, imports.%import_ref.1 [template = constants.%C]
// CHECK:STDOUT:   %D: type = bind_alias D, imports.%import_ref.1 [template = constants.%C]
// CHECK:STDOUT:   %Foo.decl: %Foo.type = class_decl @Foo [template = constants.%Foo.1] {
// CHECK:STDOUT:     %a.patt.loc6: %C = symbolic_binding_pattern a, 0 [symbolic = constants.%a.patt.1]
// CHECK:STDOUT:     %a.param_patt: %C = param_pattern %a.patt.loc6, runtime_param<invalid> [symbolic = constants.%a.patt.1]
// CHECK:STDOUT:   } {
// CHECK:STDOUT:     %D.ref: type = name_ref D, file.%D [template = constants.%C]
// CHECK:STDOUT:     %param: %C = param runtime_param<invalid>
// CHECK:STDOUT:     %a.loc6: %C = bind_symbolic_name a, 0, %param [symbolic = constants.%a]
// CHECK:STDOUT:   }
// CHECK:STDOUT: }
// CHECK:STDOUT:
// CHECK:STDOUT: class @C {
// CHECK:STDOUT: !members:
// CHECK:STDOUT:   .Self = imports.%import_ref.3
// CHECK:STDOUT: }
// CHECK:STDOUT:
// CHECK:STDOUT: generic class @Foo(constants.%a: %C) {
// CHECK:STDOUT:   %a.1: %C = bind_symbolic_name a, 0 [symbolic = %a.1 (constants.%a)]
// CHECK:STDOUT:   %a.patt.1: %C = symbolic_binding_pattern a, 0 [symbolic = %a.patt.1 (constants.%a.patt.2)]
// CHECK:STDOUT:
// CHECK:STDOUT: !definition:
// CHECK:STDOUT:
// CHECK:STDOUT:   class {
// CHECK:STDOUT:     %.loc6: <witness> = complete_type_witness %.1 [template = constants.%.2]
// CHECK:STDOUT:
// CHECK:STDOUT:   !members:
// CHECK:STDOUT:     .Self = constants.%Foo.2
// CHECK:STDOUT:   }
// CHECK:STDOUT: }
// CHECK:STDOUT:
// CHECK:STDOUT: specific @Foo(constants.%a) {
// CHECK:STDOUT:   %a.1 => constants.%a
// CHECK:STDOUT:   %a.patt.1 => constants.%a
// CHECK:STDOUT: }
// CHECK:STDOUT:
// CHECK:STDOUT: --- fail_repeat_const.carbon
// CHECK:STDOUT:
// CHECK:STDOUT: constants {
// CHECK:STDOUT:   %C: type = class_type @C [template]
// CHECK:STDOUT:   %.1: type = struct_type {} [template]
// CHECK:STDOUT:   %.2: <witness> = complete_type_witness %.1 [template]
// CHECK:STDOUT:   %.3: type = const_type %C [template]
// CHECK:STDOUT:   %a: %.3 = bind_symbolic_name a, 0 [symbolic]
// CHECK:STDOUT:   %a.patt.1: %.3 = symbolic_binding_pattern a, 0 [symbolic]
// CHECK:STDOUT:   %Foo.type: type = generic_class_type @Foo [template]
// CHECK:STDOUT:   %.4: type = tuple_type () [template]
// CHECK:STDOUT:   %Foo.1: %Foo.type = struct_value () [template]
// CHECK:STDOUT:   %Foo.2: type = class_type @Foo, @Foo(%a) [symbolic]
// CHECK:STDOUT:   %a.patt.2: %.3 = symbolic_binding_pattern a, 0 [symbolic]
// CHECK:STDOUT:   %.type: type = generic_class_type @.1 [template]
// CHECK:STDOUT:   %.5: %.type = struct_value () [template]
// CHECK:STDOUT:   %.6: type = class_type @.1, @.1(%a) [symbolic]
// CHECK:STDOUT: }
// CHECK:STDOUT:
// CHECK:STDOUT: file {
// CHECK:STDOUT:   package: <namespace> = namespace [template] {
// CHECK:STDOUT:     .C = %C.decl
// CHECK:STDOUT:     .Foo = %Foo.decl
// CHECK:STDOUT:   }
// CHECK:STDOUT:   %C.decl: type = class_decl @C [template = constants.%C] {} {}
// CHECK:STDOUT:   %Foo.decl: %Foo.type = class_decl @Foo [template = constants.%Foo.1] {
// CHECK:STDOUT:     %a.patt.loc6: %.3 = symbolic_binding_pattern a, 0 [symbolic = %a.patt.1 (constants.%a.patt.1)]
// CHECK:STDOUT:     %a.param_patt: %.3 = param_pattern %a.patt.loc6, runtime_param<invalid> [symbolic = %a.patt.1 (constants.%a.patt.1)]
// CHECK:STDOUT:   } {
// CHECK:STDOUT:     %C.ref: type = name_ref C, file.%C.decl [template = constants.%C]
// CHECK:STDOUT:     %.loc6: type = const_type %C [template = constants.%.3]
<<<<<<< HEAD
// CHECK:STDOUT:     %param: %.3 = param runtime_param<invalid>
// CHECK:STDOUT:     %a.loc6: %.3 = bind_symbolic_name a, 0, %param [symbolic = %a.1 (constants.%a)]
=======
// CHECK:STDOUT:     %a.param: %.3 = param a, runtime_param<invalid>
// CHECK:STDOUT:     %a.loc6_11.1: %.3 = bind_symbolic_name a, 0, %a.param [symbolic = %a.loc6_11.2 (constants.%a)]
>>>>>>> 77facdd7
// CHECK:STDOUT:   }
// CHECK:STDOUT:   %.decl: %.type = class_decl @.1 [template = constants.%.5] {
// CHECK:STDOUT:     %a.patt.loc18: %.3 = symbolic_binding_pattern a, 0 [symbolic = %a.patt.1 (constants.%a.patt.2)]
// CHECK:STDOUT:     %a.param_patt: %.3 = param_pattern %a.patt.loc18, runtime_param<invalid> [symbolic = %a.patt.1 (constants.%a.patt.2)]
// CHECK:STDOUT:   } {
// CHECK:STDOUT:     %C.ref: type = name_ref C, file.%C.decl [template = constants.%C]
// CHECK:STDOUT:     %.loc18_22: type = const_type %C [template = constants.%.3]
// CHECK:STDOUT:     %.loc18_15: type = const_type %.3 [template = constants.%.3]
<<<<<<< HEAD
// CHECK:STDOUT:     %param: %.3 = param runtime_param<invalid>
// CHECK:STDOUT:     %a.loc18: %.3 = bind_symbolic_name a, 0, %param [symbolic = %a.1 (constants.%a)]
=======
// CHECK:STDOUT:     %a.param: %.3 = param a, runtime_param<invalid>
// CHECK:STDOUT:     %a.loc18_11.1: %.3 = bind_symbolic_name a, 0, %a.param [symbolic = %a.loc18_11.2 (constants.%a)]
>>>>>>> 77facdd7
// CHECK:STDOUT:   }
// CHECK:STDOUT: }
// CHECK:STDOUT:
// CHECK:STDOUT: class @C {
// CHECK:STDOUT:   %.loc4: <witness> = complete_type_witness %.1 [template = constants.%.2]
// CHECK:STDOUT:
// CHECK:STDOUT: !members:
// CHECK:STDOUT:   .Self = constants.%C
// CHECK:STDOUT: }
// CHECK:STDOUT:
<<<<<<< HEAD
// CHECK:STDOUT: generic class @Foo(%a.loc6: %.3) {
// CHECK:STDOUT:   %a.1: %.3 = bind_symbolic_name a, 0 [symbolic = %a.1 (constants.%a)]
// CHECK:STDOUT:   %a.patt.1: %.3 = symbolic_binding_pattern a, 0 [symbolic = %a.patt.1 (constants.%a.patt.1)]
=======
// CHECK:STDOUT: generic class @Foo(%a.loc6_11.1: %.3) {
// CHECK:STDOUT:   %a.loc6_11.2: %.3 = bind_symbolic_name a, 0 [symbolic = %a.loc6_11.2 (constants.%a)]
>>>>>>> 77facdd7
// CHECK:STDOUT:
// CHECK:STDOUT:   class;
// CHECK:STDOUT: }
// CHECK:STDOUT:
<<<<<<< HEAD
// CHECK:STDOUT: generic class @.1(%a.loc18: %.3) {
// CHECK:STDOUT:   %a.1: %.3 = bind_symbolic_name a, 0 [symbolic = %a.1 (constants.%a)]
// CHECK:STDOUT:   %a.patt.1: %.3 = symbolic_binding_pattern a, 0 [symbolic = %a.patt.1 (constants.%a.patt.2)]
=======
// CHECK:STDOUT: generic class @.1(%a.loc18_11.1: %.3) {
// CHECK:STDOUT:   %a.loc18_11.2: %.3 = bind_symbolic_name a, 0 [symbolic = %a.loc18_11.2 (constants.%a)]
>>>>>>> 77facdd7
// CHECK:STDOUT:
// CHECK:STDOUT: !definition:
// CHECK:STDOUT:
// CHECK:STDOUT:   class {
// CHECK:STDOUT:     %.loc18_33: <witness> = complete_type_witness %.1 [template = constants.%.2]
// CHECK:STDOUT:
// CHECK:STDOUT:   !members:
// CHECK:STDOUT:     .Self = constants.%.6
// CHECK:STDOUT:   }
// CHECK:STDOUT: }
// CHECK:STDOUT:
// CHECK:STDOUT: specific @Foo(constants.%a) {
<<<<<<< HEAD
// CHECK:STDOUT:   %a.1 => constants.%a
// CHECK:STDOUT:   %a.patt.1 => constants.%a
// CHECK:STDOUT: }
// CHECK:STDOUT:
// CHECK:STDOUT: specific @.1(constants.%a) {
// CHECK:STDOUT:   %a.1 => constants.%a
// CHECK:STDOUT:   %a.patt.1 => constants.%a
=======
// CHECK:STDOUT:   %a.loc6_11.2 => constants.%a
// CHECK:STDOUT: }
// CHECK:STDOUT:
// CHECK:STDOUT: specific @.1(constants.%a) {
// CHECK:STDOUT:   %a.loc18_11.2 => constants.%a
>>>>>>> 77facdd7
// CHECK:STDOUT: }
// CHECK:STDOUT:
// CHECK:STDOUT: --- fail_self_type.carbon
// CHECK:STDOUT:
// CHECK:STDOUT: constants {
// CHECK:STDOUT:   %Base: type = class_type @Base [template]
// CHECK:STDOUT:   %.1: type = tuple_type () [template]
// CHECK:STDOUT:   %.2: type = unbound_element_type %Base, %.1 [template]
// CHECK:STDOUT:   %.3: type = ptr_type %Base [template]
// CHECK:STDOUT:   %F.type: type = fn_type @F [template]
// CHECK:STDOUT:   %F: %F.type = struct_value () [template]
// CHECK:STDOUT:   %.4: type = struct_type {.a: %.1} [template]
// CHECK:STDOUT:   %.5: <witness> = complete_type_witness %.4 [template]
// CHECK:STDOUT:   %.type: type = fn_type @.1 [template]
// CHECK:STDOUT:   %.6: %.type = struct_value () [template]
// CHECK:STDOUT:   %.7: type = ptr_type %.4 [template]
// CHECK:STDOUT:   %tuple: %.1 = tuple_value () [template]
// CHECK:STDOUT: }
// CHECK:STDOUT:
// CHECK:STDOUT: file {
// CHECK:STDOUT:   package: <namespace> = namespace [template] {
// CHECK:STDOUT:     .Base = %Base.decl
// CHECK:STDOUT:   }
// CHECK:STDOUT:   %Base.decl: type = class_decl @Base [template = constants.%Base] {} {}
// CHECK:STDOUT:   %.decl: %.type = fn_decl @.1 [template = constants.%.6] {
// CHECK:STDOUT:     %self.patt: %.3 = binding_pattern self
// CHECK:STDOUT:     %self.param_patt: %.3 = param_pattern %self.patt, runtime_param0
// CHECK:STDOUT:     %.loc16_11: auto = addr_pattern %self.param_patt
// CHECK:STDOUT:   } {
// CHECK:STDOUT:     %Base.ref: type = name_ref Base, file.%Base.decl [template = constants.%Base]
// CHECK:STDOUT:     %.loc16_26: type = ptr_type %Base [template = constants.%.3]
// CHECK:STDOUT:     %param: %.3 = param runtime_param0
// CHECK:STDOUT:     %self: %.3 = bind_name self, %param
// CHECK:STDOUT:   }
// CHECK:STDOUT: }
// CHECK:STDOUT:
// CHECK:STDOUT: class @Base {
// CHECK:STDOUT:   %.loc5_11.1: %.1 = tuple_literal ()
// CHECK:STDOUT:   %.loc5_11.2: type = converted %.loc5_11.1, constants.%.1 [template = constants.%.1]
// CHECK:STDOUT:   %.loc5_8: %.2 = field_decl a, element0 [template]
// CHECK:STDOUT:   %F.decl: %F.type = fn_decl @F [template = constants.%F] {
// CHECK:STDOUT:     %self.patt: %.3 = binding_pattern self
// CHECK:STDOUT:     %self.param_patt: %.3 = param_pattern %self.patt, runtime_param0
// CHECK:STDOUT:     %.loc7_8: auto = addr_pattern %self.param_patt
// CHECK:STDOUT:   } {
// CHECK:STDOUT:     %Self.ref: type = name_ref Self, constants.%Base [template = constants.%Base]
// CHECK:STDOUT:     %.loc7_23: type = ptr_type %Base [template = constants.%.3]
// CHECK:STDOUT:     %param: %.3 = param runtime_param0
// CHECK:STDOUT:     %self: %.3 = bind_name self, %param
// CHECK:STDOUT:   }
// CHECK:STDOUT:   %.loc8: <witness> = complete_type_witness %.4 [template = constants.%.5]
// CHECK:STDOUT:
// CHECK:STDOUT: !members:
// CHECK:STDOUT:   .Self = constants.%Base
// CHECK:STDOUT:   .a = %.loc5_8
// CHECK:STDOUT:   .F = %F.decl
// CHECK:STDOUT: }
// CHECK:STDOUT:
// CHECK:STDOUT: fn @F[addr %self.param_patt: %.3]();
// CHECK:STDOUT:
// CHECK:STDOUT: fn @.1[addr %self.param_patt: %.3]() {
// CHECK:STDOUT: !entry:
// CHECK:STDOUT:   %self.ref: %.3 = name_ref self, %self
// CHECK:STDOUT:   %.loc17_4: ref %Base = deref %self.ref
// CHECK:STDOUT:   %a.ref: %.2 = name_ref a, @Base.%.loc5_8 [template = @Base.%.loc5_8]
// CHECK:STDOUT:   %.loc17_10: ref %.1 = class_element_access %.loc17_4, element0
// CHECK:STDOUT:   %.loc17_16.1: %.1 = tuple_literal ()
// CHECK:STDOUT:   %.loc17_16.2: init %.1 = tuple_init () to %.loc17_10 [template = constants.%tuple]
// CHECK:STDOUT:   %.loc17_13: init %.1 = converted %.loc17_16.1, %.loc17_16.2 [template = constants.%tuple]
// CHECK:STDOUT:   assign %.loc17_10, %.loc17_13
// CHECK:STDOUT:   return
// CHECK:STDOUT: }
// CHECK:STDOUT:<|MERGE_RESOLUTION|>--- conflicted
+++ resolved
@@ -214,13 +214,8 @@
 // CHECK:STDOUT:     %a.param_patt: %C = param_pattern %a.patt.loc8, runtime_param<invalid> [symbolic = constants.%a.patt.2]
 // CHECK:STDOUT:   } {
 // CHECK:STDOUT:     %C.ref.loc7: type = name_ref C, file.%C.decl [template = constants.%C]
-<<<<<<< HEAD
 // CHECK:STDOUT:     %param.loc7: %C = param runtime_param<invalid>
-// CHECK:STDOUT:     %a.loc7: %C = bind_symbolic_name a, 0, %param.loc7 [symbolic = %a.1 (constants.%a)]
-=======
-// CHECK:STDOUT:     %a.param.loc7: %C = param a, runtime_param<invalid>
-// CHECK:STDOUT:     %a.loc7_11.1: %C = bind_symbolic_name a, 0, %a.param.loc7 [symbolic = %a.loc7_11.2 (constants.%a)]
->>>>>>> 77facdd7
+// CHECK:STDOUT:     %a.loc7_11.1: %C = bind_symbolic_name a, 0, %param.loc7 [symbolic = %a.loc7_11.2 (constants.%a)]
 // CHECK:STDOUT:   }
 // CHECK:STDOUT:   %Foo.decl.loc8: %Foo.type = class_decl @Foo [template = constants.%Foo.1] {
 // CHECK:STDOUT:     %a.patt.loc8: %C = symbolic_binding_pattern a, 0 [symbolic = constants.%a.patt.2]
@@ -235,13 +230,8 @@
 // CHECK:STDOUT:     %a.param_patt: %C = param_pattern %a.patt.loc11, runtime_param<invalid> [symbolic = constants.%a.patt.4]
 // CHECK:STDOUT:   } {
 // CHECK:STDOUT:     %D.ref.loc10: type = name_ref D, file.%D [template = constants.%C]
-<<<<<<< HEAD
 // CHECK:STDOUT:     %param.loc10: %C = param runtime_param<invalid>
-// CHECK:STDOUT:     %a.loc10: %C = bind_symbolic_name a, 0, %param.loc10 [symbolic = %a.1 (constants.%a)]
-=======
-// CHECK:STDOUT:     %a.param.loc10: %C = param a, runtime_param<invalid>
-// CHECK:STDOUT:     %a.loc10_11.1: %C = bind_symbolic_name a, 0, %a.param.loc10 [symbolic = %a.loc10_11.2 (constants.%a)]
->>>>>>> 77facdd7
+// CHECK:STDOUT:     %a.loc10_11.1: %C = bind_symbolic_name a, 0, %param.loc10 [symbolic = %a.loc10_11.2 (constants.%a)]
 // CHECK:STDOUT:   }
 // CHECK:STDOUT:   %Bar.decl.loc11: %Bar.type = class_decl @Bar [template = constants.%Bar.1] {
 // CHECK:STDOUT:     %a.patt.loc11: %C = symbolic_binding_pattern a, 0 [symbolic = constants.%a.patt.4]
@@ -260,14 +250,9 @@
 // CHECK:STDOUT:   .Self = constants.%C
 // CHECK:STDOUT: }
 // CHECK:STDOUT:
-<<<<<<< HEAD
-// CHECK:STDOUT: generic class @Foo(%a.loc7: %C) {
-// CHECK:STDOUT:   %a.1: %C = bind_symbolic_name a, 0 [symbolic = %a.1 (constants.%a)]
-// CHECK:STDOUT:   %a.patt.1: %C = symbolic_binding_pattern a, 0 [symbolic = %a.patt.1 (constants.%a.patt.1)]
-=======
 // CHECK:STDOUT: generic class @Foo(%a.loc7_11.1: %C) {
 // CHECK:STDOUT:   %a.loc7_11.2: %C = bind_symbolic_name a, 0 [symbolic = %a.loc7_11.2 (constants.%a)]
->>>>>>> 77facdd7
+// CHECK:STDOUT:   %a.patt.loc7: %C = symbolic_binding_pattern a, 0 [symbolic = %a.patt.loc7 (constants.%a.patt.1)]
 // CHECK:STDOUT:
 // CHECK:STDOUT: !definition:
 // CHECK:STDOUT:
@@ -279,14 +264,9 @@
 // CHECK:STDOUT:   }
 // CHECK:STDOUT: }
 // CHECK:STDOUT:
-<<<<<<< HEAD
-// CHECK:STDOUT: generic class @Bar(%a.loc10: %C) {
-// CHECK:STDOUT:   %a.1: %C = bind_symbolic_name a, 0 [symbolic = %a.1 (constants.%a)]
-// CHECK:STDOUT:   %a.patt.1: %C = symbolic_binding_pattern a, 0 [symbolic = %a.patt.1 (constants.%a.patt.3)]
-=======
 // CHECK:STDOUT: generic class @Bar(%a.loc10_11.1: %C) {
 // CHECK:STDOUT:   %a.loc10_11.2: %C = bind_symbolic_name a, 0 [symbolic = %a.loc10_11.2 (constants.%a)]
->>>>>>> 77facdd7
+// CHECK:STDOUT:   %a.patt.loc10: %C = symbolic_binding_pattern a, 0 [symbolic = %a.patt.loc10 (constants.%a.patt.3)]
 // CHECK:STDOUT:
 // CHECK:STDOUT: !definition:
 // CHECK:STDOUT:
@@ -299,21 +279,13 @@
 // CHECK:STDOUT: }
 // CHECK:STDOUT:
 // CHECK:STDOUT: specific @Foo(constants.%a) {
-<<<<<<< HEAD
-// CHECK:STDOUT:   %a.1 => constants.%a
-// CHECK:STDOUT:   %a.patt.1 => constants.%a
-// CHECK:STDOUT: }
-// CHECK:STDOUT:
-// CHECK:STDOUT: specific @Bar(constants.%a) {
-// CHECK:STDOUT:   %a.1 => constants.%a
-// CHECK:STDOUT:   %a.patt.1 => constants.%a
-=======
 // CHECK:STDOUT:   %a.loc7_11.2 => constants.%a
+// CHECK:STDOUT:   %a.patt.loc7 => constants.%a
 // CHECK:STDOUT: }
 // CHECK:STDOUT:
 // CHECK:STDOUT: specific @Bar(constants.%a) {
 // CHECK:STDOUT:   %a.loc10_11.2 => constants.%a
->>>>>>> 77facdd7
+// CHECK:STDOUT:   %a.patt.loc10 => constants.%a
 // CHECK:STDOUT: }
 // CHECK:STDOUT:
 // CHECK:STDOUT: --- spacing.carbon
@@ -342,13 +314,8 @@
 // CHECK:STDOUT:     %a.param_patt: %C = param_pattern %a.patt.loc7, runtime_param<invalid> [symbolic = constants.%a.patt.2]
 // CHECK:STDOUT:   } {
 // CHECK:STDOUT:     %C.ref.loc6: type = name_ref C, file.%C.decl [template = constants.%C]
-<<<<<<< HEAD
 // CHECK:STDOUT:     %param.loc6: %C = param runtime_param<invalid>
-// CHECK:STDOUT:     %a.loc6: %C = bind_symbolic_name a, 0, %param.loc6 [symbolic = %a.1 (constants.%a)]
-=======
-// CHECK:STDOUT:     %a.param.loc6: %C = param a, runtime_param<invalid>
-// CHECK:STDOUT:     %a.loc6_17.1: %C = bind_symbolic_name a, 0, %a.param.loc6 [symbolic = %a.loc6_17.2 (constants.%a)]
->>>>>>> 77facdd7
+// CHECK:STDOUT:     %a.loc6_17.1: %C = bind_symbolic_name a, 0, %param.loc6 [symbolic = %a.loc6_17.2 (constants.%a)]
 // CHECK:STDOUT:   }
 // CHECK:STDOUT:   %Foo.decl.loc7: %Foo.type = class_decl @Foo [template = constants.%Foo.1] {
 // CHECK:STDOUT:     %a.patt.loc7: %C = symbolic_binding_pattern a, 0 [symbolic = constants.%a.patt.2]
@@ -367,14 +334,9 @@
 // CHECK:STDOUT:   .Self = constants.%C
 // CHECK:STDOUT: }
 // CHECK:STDOUT:
-<<<<<<< HEAD
-// CHECK:STDOUT: generic class @Foo(%a.loc6: %C) {
-// CHECK:STDOUT:   %a.1: %C = bind_symbolic_name a, 0 [symbolic = %a.1 (constants.%a)]
-// CHECK:STDOUT:   %a.patt.1: %C = symbolic_binding_pattern a, 0 [symbolic = %a.patt.1 (constants.%a.patt.1)]
-=======
 // CHECK:STDOUT: generic class @Foo(%a.loc6_17.1: %C) {
 // CHECK:STDOUT:   %a.loc6_17.2: %C = bind_symbolic_name a, 0 [symbolic = %a.loc6_17.2 (constants.%a)]
->>>>>>> 77facdd7
+// CHECK:STDOUT:   %a.patt.loc6: %C = symbolic_binding_pattern a, 0 [symbolic = %a.patt.loc6 (constants.%a.patt.1)]
 // CHECK:STDOUT:
 // CHECK:STDOUT: !definition:
 // CHECK:STDOUT:
@@ -387,12 +349,8 @@
 // CHECK:STDOUT: }
 // CHECK:STDOUT:
 // CHECK:STDOUT: specific @Foo(constants.%a) {
-<<<<<<< HEAD
-// CHECK:STDOUT:   %a.1 => constants.%a
-// CHECK:STDOUT:   %a.patt.1 => constants.%a
-=======
 // CHECK:STDOUT:   %a.loc6_17.2 => constants.%a
->>>>>>> 77facdd7
+// CHECK:STDOUT:   %a.patt.loc6 => constants.%a
 // CHECK:STDOUT: }
 // CHECK:STDOUT:
 // CHECK:STDOUT: --- fail_parens.carbon
@@ -420,30 +378,20 @@
 // CHECK:STDOUT:   }
 // CHECK:STDOUT:   %C.decl: type = class_decl @C [template = constants.%C] {} {}
 // CHECK:STDOUT:   %Foo.decl: %Foo.type = class_decl @Foo [template = constants.%Foo.1] {
-// CHECK:STDOUT:     %a.patt.loc6: %C = symbolic_binding_pattern a, 0 [symbolic = %a.patt.1 (constants.%a.patt.1)]
-// CHECK:STDOUT:     %a.param_patt: %C = param_pattern %a.patt.loc6, runtime_param<invalid> [symbolic = %a.patt.1 (constants.%a.patt.1)]
+// CHECK:STDOUT:     %a.patt.loc6_11.1: %C = symbolic_binding_pattern a, 0 [symbolic = %a.patt.loc6_11.2 (constants.%a.patt.1)]
+// CHECK:STDOUT:     %a.param_patt: %C = param_pattern %a.patt.loc6_11.1, runtime_param<invalid> [symbolic = %a.patt.loc6_11.2 (constants.%a.patt.1)]
 // CHECK:STDOUT:   } {
 // CHECK:STDOUT:     %C.ref: type = name_ref C, file.%C.decl [template = constants.%C]
-<<<<<<< HEAD
-// CHECK:STDOUT:     %param: %C = param runtime_param<invalid>
-// CHECK:STDOUT:     %a.loc6: %C = bind_symbolic_name a, 0, %param [symbolic = %a.1 (constants.%a)]
-=======
-// CHECK:STDOUT:     %a.param: %C = param a, runtime_param<invalid>
-// CHECK:STDOUT:     %a.loc6_11.1: %C = bind_symbolic_name a, 0, %a.param [symbolic = %a.loc6_11.2 (constants.%a)]
->>>>>>> 77facdd7
+// CHECK:STDOUT:     %param: %C = param runtime_param<invalid>
+// CHECK:STDOUT:     %a.loc6_11.1: %C = bind_symbolic_name a, 0, %param [symbolic = %a.loc6_11.2 (constants.%a)]
 // CHECK:STDOUT:   }
 // CHECK:STDOUT:   %.decl: %.type = class_decl @.1 [template = constants.%.4] {
-// CHECK:STDOUT:     %a.patt.loc14: %C = symbolic_binding_pattern a, 0 [symbolic = %a.patt.1 (constants.%a.patt.2)]
-// CHECK:STDOUT:     %a.param_patt: %C = param_pattern %a.patt.loc14, runtime_param<invalid> [symbolic = %a.patt.1 (constants.%a.patt.2)]
+// CHECK:STDOUT:     %a.patt.loc14_11.1: %C = symbolic_binding_pattern a, 0 [symbolic = %a.patt.loc14_11.2 (constants.%a.patt.2)]
+// CHECK:STDOUT:     %a.param_patt: %C = param_pattern %a.patt.loc14_11.1, runtime_param<invalid> [symbolic = %a.patt.loc14_11.2 (constants.%a.patt.2)]
 // CHECK:STDOUT:   } {
 // CHECK:STDOUT:     %C.ref: type = name_ref C, file.%C.decl [template = constants.%C]
-<<<<<<< HEAD
-// CHECK:STDOUT:     %param: %C = param runtime_param<invalid>
-// CHECK:STDOUT:     %a.loc14: %C = bind_symbolic_name a, 0, %param [symbolic = %a.1 (constants.%a)]
-=======
-// CHECK:STDOUT:     %a.param: %C = param a, runtime_param<invalid>
-// CHECK:STDOUT:     %a.loc14_11.1: %C = bind_symbolic_name a, 0, %a.param [symbolic = %a.loc14_11.2 (constants.%a)]
->>>>>>> 77facdd7
+// CHECK:STDOUT:     %param: %C = param runtime_param<invalid>
+// CHECK:STDOUT:     %a.loc14_11.1: %C = bind_symbolic_name a, 0, %param [symbolic = %a.loc14_11.2 (constants.%a)]
 // CHECK:STDOUT:   }
 // CHECK:STDOUT: }
 // CHECK:STDOUT:
@@ -454,26 +402,16 @@
 // CHECK:STDOUT:   .Self = constants.%C
 // CHECK:STDOUT: }
 // CHECK:STDOUT:
-<<<<<<< HEAD
-// CHECK:STDOUT: generic class @Foo(%a.loc6: %C) {
-// CHECK:STDOUT:   %a.1: %C = bind_symbolic_name a, 0 [symbolic = %a.1 (constants.%a)]
-// CHECK:STDOUT:   %a.patt.1: %C = symbolic_binding_pattern a, 0 [symbolic = %a.patt.1 (constants.%a.patt.1)]
-=======
 // CHECK:STDOUT: generic class @Foo(%a.loc6_11.1: %C) {
 // CHECK:STDOUT:   %a.loc6_11.2: %C = bind_symbolic_name a, 0 [symbolic = %a.loc6_11.2 (constants.%a)]
->>>>>>> 77facdd7
+// CHECK:STDOUT:   %a.patt.loc6_11.2: %C = symbolic_binding_pattern a, 0 [symbolic = %a.patt.loc6_11.2 (constants.%a.patt.1)]
 // CHECK:STDOUT:
 // CHECK:STDOUT:   class;
 // CHECK:STDOUT: }
 // CHECK:STDOUT:
-<<<<<<< HEAD
-// CHECK:STDOUT: generic class @.1(%a.loc14: %C) {
-// CHECK:STDOUT:   %a.1: %C = bind_symbolic_name a, 0 [symbolic = %a.1 (constants.%a)]
-// CHECK:STDOUT:   %a.patt.1: %C = symbolic_binding_pattern a, 0 [symbolic = %a.patt.1 (constants.%a.patt.2)]
-=======
 // CHECK:STDOUT: generic class @.1(%a.loc14_11.1: %C) {
 // CHECK:STDOUT:   %a.loc14_11.2: %C = bind_symbolic_name a, 0 [symbolic = %a.loc14_11.2 (constants.%a)]
->>>>>>> 77facdd7
+// CHECK:STDOUT:   %a.patt.loc14_11.2: %C = symbolic_binding_pattern a, 0 [symbolic = %a.patt.loc14_11.2 (constants.%a.patt.2)]
 // CHECK:STDOUT:
 // CHECK:STDOUT: !definition:
 // CHECK:STDOUT:
@@ -486,21 +424,13 @@
 // CHECK:STDOUT: }
 // CHECK:STDOUT:
 // CHECK:STDOUT: specific @Foo(constants.%a) {
-<<<<<<< HEAD
-// CHECK:STDOUT:   %a.1 => constants.%a
-// CHECK:STDOUT:   %a.patt.1 => constants.%a
-// CHECK:STDOUT: }
-// CHECK:STDOUT:
-// CHECK:STDOUT: specific @.1(constants.%a) {
-// CHECK:STDOUT:   %a.1 => constants.%a
-// CHECK:STDOUT:   %a.patt.1 => constants.%a
-=======
 // CHECK:STDOUT:   %a.loc6_11.2 => constants.%a
+// CHECK:STDOUT:   %a.patt.loc6_11.2 => constants.%a
 // CHECK:STDOUT: }
 // CHECK:STDOUT:
 // CHECK:STDOUT: specific @.1(constants.%a) {
 // CHECK:STDOUT:   %a.loc14_11.2 => constants.%a
->>>>>>> 77facdd7
+// CHECK:STDOUT:   %a.patt.loc14_11.2 => constants.%a
 // CHECK:STDOUT: }
 // CHECK:STDOUT:
 // CHECK:STDOUT: --- todo_fail_raw_identifier.carbon
@@ -529,13 +459,8 @@
 // CHECK:STDOUT:     %a.param_patt: %C = param_pattern %a.patt.loc7, runtime_param<invalid> [symbolic = constants.%a.patt.2]
 // CHECK:STDOUT:   } {
 // CHECK:STDOUT:     %C.ref.loc6: type = name_ref C, file.%C.decl [template = constants.%C]
-<<<<<<< HEAD
 // CHECK:STDOUT:     %param.loc6: %C = param runtime_param<invalid>
-// CHECK:STDOUT:     %a.loc6: %C = bind_symbolic_name a, 0, %param.loc6 [symbolic = %a.1 (constants.%a)]
-=======
-// CHECK:STDOUT:     %a.param.loc6: %C = param a, runtime_param<invalid>
-// CHECK:STDOUT:     %a.loc6_11.1: %C = bind_symbolic_name a, 0, %a.param.loc6 [symbolic = %a.loc6_11.2 (constants.%a)]
->>>>>>> 77facdd7
+// CHECK:STDOUT:     %a.loc6_11.1: %C = bind_symbolic_name a, 0, %param.loc6 [symbolic = %a.loc6_11.2 (constants.%a)]
 // CHECK:STDOUT:   }
 // CHECK:STDOUT:   %Foo.decl.loc7: %Foo.type = class_decl @Foo [template = constants.%Foo.1] {
 // CHECK:STDOUT:     %a.patt.loc7: %C = symbolic_binding_pattern a, 0 [symbolic = constants.%a.patt.2]
@@ -554,14 +479,9 @@
 // CHECK:STDOUT:   .Self = constants.%C
 // CHECK:STDOUT: }
 // CHECK:STDOUT:
-<<<<<<< HEAD
-// CHECK:STDOUT: generic class @Foo(%a.loc6: %C) {
-// CHECK:STDOUT:   %a.1: %C = bind_symbolic_name a, 0 [symbolic = %a.1 (constants.%a)]
-// CHECK:STDOUT:   %a.patt.1: %C = symbolic_binding_pattern a, 0 [symbolic = %a.patt.1 (constants.%a.patt.1)]
-=======
 // CHECK:STDOUT: generic class @Foo(%a.loc6_11.1: %C) {
 // CHECK:STDOUT:   %a.loc6_11.2: %C = bind_symbolic_name a, 0 [symbolic = %a.loc6_11.2 (constants.%a)]
->>>>>>> 77facdd7
+// CHECK:STDOUT:   %a.patt.loc6: %C = symbolic_binding_pattern a, 0 [symbolic = %a.patt.loc6 (constants.%a.patt.1)]
 // CHECK:STDOUT:
 // CHECK:STDOUT: !definition:
 // CHECK:STDOUT:
@@ -574,12 +494,8 @@
 // CHECK:STDOUT: }
 // CHECK:STDOUT:
 // CHECK:STDOUT: specific @Foo(constants.%a) {
-<<<<<<< HEAD
-// CHECK:STDOUT:   %a.1 => constants.%a
-// CHECK:STDOUT:   %a.patt.1 => constants.%a
-=======
 // CHECK:STDOUT:   %a.loc6_11.2 => constants.%a
->>>>>>> 77facdd7
+// CHECK:STDOUT:   %a.patt.loc6 => constants.%a
 // CHECK:STDOUT: }
 // CHECK:STDOUT:
 // CHECK:STDOUT: --- two_file.carbon
@@ -611,30 +527,20 @@
 // CHECK:STDOUT:   %C.ref: type = name_ref C, %C.decl [template = constants.%C]
 // CHECK:STDOUT:   %D: type = bind_alias D, %C.decl [template = constants.%C]
 // CHECK:STDOUT:   %Foo.decl: %Foo.type = class_decl @Foo [template = constants.%Foo.1] {
-// CHECK:STDOUT:     %a.patt.loc7: %C = symbolic_binding_pattern a, 0 [symbolic = %a.patt.1 (constants.%a.patt.1)]
-// CHECK:STDOUT:     %a.param_patt: %C = param_pattern %a.patt.loc7, runtime_param<invalid> [symbolic = %a.patt.1 (constants.%a.patt.1)]
+// CHECK:STDOUT:     %a.patt.loc7_11.1: %C = symbolic_binding_pattern a, 0 [symbolic = %a.patt.loc7_11.2 (constants.%a.patt.1)]
+// CHECK:STDOUT:     %a.param_patt: %C = param_pattern %a.patt.loc7_11.1, runtime_param<invalid> [symbolic = %a.patt.loc7_11.2 (constants.%a.patt.1)]
 // CHECK:STDOUT:   } {
 // CHECK:STDOUT:     %C.ref: type = name_ref C, file.%C.decl [template = constants.%C]
-<<<<<<< HEAD
-// CHECK:STDOUT:     %param: %C = param runtime_param<invalid>
-// CHECK:STDOUT:     %a.loc7: %C = bind_symbolic_name a, 0, %param [symbolic = %a.1 (constants.%a)]
-=======
-// CHECK:STDOUT:     %a.param: %C = param a, runtime_param<invalid>
-// CHECK:STDOUT:     %a.loc7_11.1: %C = bind_symbolic_name a, 0, %a.param [symbolic = %a.loc7_11.2 (constants.%a)]
->>>>>>> 77facdd7
+// CHECK:STDOUT:     %param: %C = param runtime_param<invalid>
+// CHECK:STDOUT:     %a.loc7_11.1: %C = bind_symbolic_name a, 0, %param [symbolic = %a.loc7_11.2 (constants.%a)]
 // CHECK:STDOUT:   }
 // CHECK:STDOUT:   %Bar.decl: %Bar.type = class_decl @Bar [template = constants.%Bar.1] {
-// CHECK:STDOUT:     %a.patt.loc8: %C = symbolic_binding_pattern a, 0 [symbolic = %a.patt.1 (constants.%a.patt.2)]
-// CHECK:STDOUT:     %a.param_patt: %C = param_pattern %a.patt.loc8, runtime_param<invalid> [symbolic = %a.patt.1 (constants.%a.patt.2)]
+// CHECK:STDOUT:     %a.patt.loc8_11.1: %C = symbolic_binding_pattern a, 0 [symbolic = %a.patt.loc8_11.2 (constants.%a.patt.2)]
+// CHECK:STDOUT:     %a.param_patt: %C = param_pattern %a.patt.loc8_11.1, runtime_param<invalid> [symbolic = %a.patt.loc8_11.2 (constants.%a.patt.2)]
 // CHECK:STDOUT:   } {
 // CHECK:STDOUT:     %D.ref: type = name_ref D, file.%D [template = constants.%C]
-<<<<<<< HEAD
-// CHECK:STDOUT:     %param: %C = param runtime_param<invalid>
-// CHECK:STDOUT:     %a.loc8: %C = bind_symbolic_name a, 0, %param [symbolic = %a.1 (constants.%a)]
-=======
-// CHECK:STDOUT:     %a.param: %C = param a, runtime_param<invalid>
-// CHECK:STDOUT:     %a.loc8_11.1: %C = bind_symbolic_name a, 0, %a.param [symbolic = %a.loc8_11.2 (constants.%a)]
->>>>>>> 77facdd7
+// CHECK:STDOUT:     %param: %C = param runtime_param<invalid>
+// CHECK:STDOUT:     %a.loc8_11.1: %C = bind_symbolic_name a, 0, %param [symbolic = %a.loc8_11.2 (constants.%a)]
 // CHECK:STDOUT:   }
 // CHECK:STDOUT: }
 // CHECK:STDOUT:
@@ -645,46 +551,28 @@
 // CHECK:STDOUT:   .Self = constants.%C
 // CHECK:STDOUT: }
 // CHECK:STDOUT:
-<<<<<<< HEAD
-// CHECK:STDOUT: generic class @Foo(%a.loc7: %C) {
-// CHECK:STDOUT:   %a.1: %C = bind_symbolic_name a, 0 [symbolic = %a.1 (constants.%a)]
-// CHECK:STDOUT:   %a.patt.1: %C = symbolic_binding_pattern a, 0 [symbolic = %a.patt.1 (constants.%a.patt.1)]
-=======
 // CHECK:STDOUT: generic class @Foo(%a.loc7_11.1: %C) {
 // CHECK:STDOUT:   %a.loc7_11.2: %C = bind_symbolic_name a, 0 [symbolic = %a.loc7_11.2 (constants.%a)]
->>>>>>> 77facdd7
+// CHECK:STDOUT:   %a.patt.loc7_11.2: %C = symbolic_binding_pattern a, 0 [symbolic = %a.patt.loc7_11.2 (constants.%a.patt.1)]
 // CHECK:STDOUT:
 // CHECK:STDOUT:   class;
 // CHECK:STDOUT: }
 // CHECK:STDOUT:
-<<<<<<< HEAD
-// CHECK:STDOUT: generic class @Bar(%a.loc8: %C) {
-// CHECK:STDOUT:   %a.1: %C = bind_symbolic_name a, 0 [symbolic = %a.1 (constants.%a)]
-// CHECK:STDOUT:   %a.patt.1: %C = symbolic_binding_pattern a, 0 [symbolic = %a.patt.1 (constants.%a.patt.2)]
-=======
 // CHECK:STDOUT: generic class @Bar(%a.loc8_11.1: %C) {
 // CHECK:STDOUT:   %a.loc8_11.2: %C = bind_symbolic_name a, 0 [symbolic = %a.loc8_11.2 (constants.%a)]
->>>>>>> 77facdd7
+// CHECK:STDOUT:   %a.patt.loc8_11.2: %C = symbolic_binding_pattern a, 0 [symbolic = %a.patt.loc8_11.2 (constants.%a.patt.2)]
 // CHECK:STDOUT:
 // CHECK:STDOUT:   class;
 // CHECK:STDOUT: }
 // CHECK:STDOUT:
 // CHECK:STDOUT: specific @Foo(constants.%a) {
-<<<<<<< HEAD
-// CHECK:STDOUT:   %a.1 => constants.%a
-// CHECK:STDOUT:   %a.patt.1 => constants.%a
-// CHECK:STDOUT: }
-// CHECK:STDOUT:
-// CHECK:STDOUT: specific @Bar(constants.%a) {
-// CHECK:STDOUT:   %a.1 => constants.%a
-// CHECK:STDOUT:   %a.patt.1 => constants.%a
-=======
 // CHECK:STDOUT:   %a.loc7_11.2 => constants.%a
+// CHECK:STDOUT:   %a.patt.loc7_11.2 => constants.%a
 // CHECK:STDOUT: }
 // CHECK:STDOUT:
 // CHECK:STDOUT: specific @Bar(constants.%a) {
 // CHECK:STDOUT:   %a.loc8_11.2 => constants.%a
->>>>>>> 77facdd7
+// CHECK:STDOUT:   %a.patt.loc8_11.2 => constants.%a
 // CHECK:STDOUT: }
 // CHECK:STDOUT:
 // CHECK:STDOUT: --- two_file.impl.carbon
@@ -813,30 +701,20 @@
 // CHECK:STDOUT:   %C.ref: type = name_ref C, %C.decl [template = constants.%C]
 // CHECK:STDOUT:   %D: type = bind_alias D, %C.decl [template = constants.%C]
 // CHECK:STDOUT:   %Foo.decl: %Foo.type = class_decl @Foo [template = constants.%Foo.1] {
-// CHECK:STDOUT:     %a.patt.loc7: %C = symbolic_binding_pattern a, 0 [symbolic = %a.patt.1 (constants.%a.patt)]
-// CHECK:STDOUT:     %a.param_patt: %C = param_pattern %a.patt.loc7, runtime_param<invalid> [symbolic = %a.patt.1 (constants.%a.patt)]
+// CHECK:STDOUT:     %a.patt.loc7_11.1: %C = symbolic_binding_pattern a, 0 [symbolic = %a.patt.loc7_11.2 (constants.%a.patt)]
+// CHECK:STDOUT:     %a.param_patt: %C = param_pattern %a.patt.loc7_11.1, runtime_param<invalid> [symbolic = %a.patt.loc7_11.2 (constants.%a.patt)]
 // CHECK:STDOUT:   } {
 // CHECK:STDOUT:     %C.ref: type = name_ref C, file.%C.decl [template = constants.%C]
-<<<<<<< HEAD
-// CHECK:STDOUT:     %param: %C = param runtime_param<invalid>
-// CHECK:STDOUT:     %a.loc7: %C = bind_symbolic_name a, 0, %param [symbolic = %a.1 (constants.%a)]
-=======
-// CHECK:STDOUT:     %a.param: %C = param a, runtime_param<invalid>
-// CHECK:STDOUT:     %a.loc7_11.1: %C = bind_symbolic_name a, 0, %a.param [symbolic = %a.loc7_11.2 (constants.%a)]
->>>>>>> 77facdd7
+// CHECK:STDOUT:     %param: %C = param runtime_param<invalid>
+// CHECK:STDOUT:     %a.loc7_11.1: %C = bind_symbolic_name a, 0, %param [symbolic = %a.loc7_11.2 (constants.%a)]
 // CHECK:STDOUT:   }
 // CHECK:STDOUT:   %.decl: %.type = class_decl @.1 [template = constants.%.4] {
-// CHECK:STDOUT:     %b.patt.loc15: %C = symbolic_binding_pattern b, 0 [symbolic = %b.patt.1 (constants.%b.patt)]
-// CHECK:STDOUT:     %b.param_patt: %C = param_pattern %b.patt.loc15, runtime_param<invalid> [symbolic = %b.patt.1 (constants.%b.patt)]
+// CHECK:STDOUT:     %b.patt.loc15_11.1: %C = symbolic_binding_pattern b, 0 [symbolic = %b.patt.loc15_11.2 (constants.%b.patt)]
+// CHECK:STDOUT:     %b.param_patt: %C = param_pattern %b.patt.loc15_11.1, runtime_param<invalid> [symbolic = %b.patt.loc15_11.2 (constants.%b.patt)]
 // CHECK:STDOUT:   } {
 // CHECK:STDOUT:     %D.ref: type = name_ref D, file.%D [template = constants.%C]
-<<<<<<< HEAD
-// CHECK:STDOUT:     %param: %C = param runtime_param<invalid>
-// CHECK:STDOUT:     %b.loc15: %C = bind_symbolic_name b, 0, %param [symbolic = %b.1 (constants.%b)]
-=======
-// CHECK:STDOUT:     %b.param: %C = param b, runtime_param<invalid>
-// CHECK:STDOUT:     %b.loc15_11.1: %C = bind_symbolic_name b, 0, %b.param [symbolic = %b.loc15_11.2 (constants.%b)]
->>>>>>> 77facdd7
+// CHECK:STDOUT:     %param: %C = param runtime_param<invalid>
+// CHECK:STDOUT:     %b.loc15_11.1: %C = bind_symbolic_name b, 0, %param [symbolic = %b.loc15_11.2 (constants.%b)]
 // CHECK:STDOUT:   }
 // CHECK:STDOUT: }
 // CHECK:STDOUT:
@@ -847,26 +725,16 @@
 // CHECK:STDOUT:   .Self = constants.%C
 // CHECK:STDOUT: }
 // CHECK:STDOUT:
-<<<<<<< HEAD
-// CHECK:STDOUT: generic class @Foo(%a.loc7: %C) {
-// CHECK:STDOUT:   %a.1: %C = bind_symbolic_name a, 0 [symbolic = %a.1 (constants.%a)]
-// CHECK:STDOUT:   %a.patt.1: %C = symbolic_binding_pattern a, 0 [symbolic = %a.patt.1 (constants.%a.patt)]
-=======
 // CHECK:STDOUT: generic class @Foo(%a.loc7_11.1: %C) {
 // CHECK:STDOUT:   %a.loc7_11.2: %C = bind_symbolic_name a, 0 [symbolic = %a.loc7_11.2 (constants.%a)]
->>>>>>> 77facdd7
+// CHECK:STDOUT:   %a.patt.loc7_11.2: %C = symbolic_binding_pattern a, 0 [symbolic = %a.patt.loc7_11.2 (constants.%a.patt)]
 // CHECK:STDOUT:
 // CHECK:STDOUT:   class;
 // CHECK:STDOUT: }
 // CHECK:STDOUT:
-<<<<<<< HEAD
-// CHECK:STDOUT: generic class @.1(%b.loc15: %C) {
-// CHECK:STDOUT:   %b.1: %C = bind_symbolic_name b, 0 [symbolic = %b.1 (constants.%b)]
-// CHECK:STDOUT:   %b.patt.1: %C = symbolic_binding_pattern b, 0 [symbolic = %b.patt.1 (constants.%b.patt)]
-=======
 // CHECK:STDOUT: generic class @.1(%b.loc15_11.1: %C) {
 // CHECK:STDOUT:   %b.loc15_11.2: %C = bind_symbolic_name b, 0 [symbolic = %b.loc15_11.2 (constants.%b)]
->>>>>>> 77facdd7
+// CHECK:STDOUT:   %b.patt.loc15_11.2: %C = symbolic_binding_pattern b, 0 [symbolic = %b.patt.loc15_11.2 (constants.%b.patt)]
 // CHECK:STDOUT:
 // CHECK:STDOUT: !definition:
 // CHECK:STDOUT:
@@ -879,21 +747,13 @@
 // CHECK:STDOUT: }
 // CHECK:STDOUT:
 // CHECK:STDOUT: specific @Foo(constants.%a) {
-<<<<<<< HEAD
-// CHECK:STDOUT:   %a.1 => constants.%a
-// CHECK:STDOUT:   %a.patt.1 => constants.%a
-// CHECK:STDOUT: }
-// CHECK:STDOUT:
-// CHECK:STDOUT: specific @.1(constants.%b) {
-// CHECK:STDOUT:   %b.1 => constants.%b
-// CHECK:STDOUT:   %b.patt.1 => constants.%b
-=======
 // CHECK:STDOUT:   %a.loc7_11.2 => constants.%a
+// CHECK:STDOUT:   %a.patt.loc7_11.2 => constants.%a
 // CHECK:STDOUT: }
 // CHECK:STDOUT:
 // CHECK:STDOUT: specific @.1(constants.%b) {
 // CHECK:STDOUT:   %b.loc15_11.2 => constants.%b
->>>>>>> 77facdd7
+// CHECK:STDOUT:   %b.patt.loc15_11.2 => constants.%b
 // CHECK:STDOUT: }
 // CHECK:STDOUT:
 // CHECK:STDOUT: --- fail_alias.carbon
@@ -924,30 +784,20 @@
 // CHECK:STDOUT:   %C.ref: type = name_ref C, %C.decl [template = constants.%C]
 // CHECK:STDOUT:   %D: type = bind_alias D, %C.decl [template = constants.%C]
 // CHECK:STDOUT:   %Foo.decl: %Foo.type = class_decl @Foo [template = constants.%Foo.1] {
-// CHECK:STDOUT:     %a.patt.loc7: %C = symbolic_binding_pattern a, 0 [symbolic = %a.patt.1 (constants.%a.patt.1)]
-// CHECK:STDOUT:     %a.param_patt: %C = param_pattern %a.patt.loc7, runtime_param<invalid> [symbolic = %a.patt.1 (constants.%a.patt.1)]
+// CHECK:STDOUT:     %a.patt.loc7_11.1: %C = symbolic_binding_pattern a, 0 [symbolic = %a.patt.loc7_11.2 (constants.%a.patt.1)]
+// CHECK:STDOUT:     %a.param_patt: %C = param_pattern %a.patt.loc7_11.1, runtime_param<invalid> [symbolic = %a.patt.loc7_11.2 (constants.%a.patt.1)]
 // CHECK:STDOUT:   } {
 // CHECK:STDOUT:     %C.ref: type = name_ref C, file.%C.decl [template = constants.%C]
-<<<<<<< HEAD
-// CHECK:STDOUT:     %param: %C = param runtime_param<invalid>
-// CHECK:STDOUT:     %a.loc7: %C = bind_symbolic_name a, 0, %param [symbolic = %a.1 (constants.%a)]
-=======
-// CHECK:STDOUT:     %a.param: %C = param a, runtime_param<invalid>
-// CHECK:STDOUT:     %a.loc7_11.1: %C = bind_symbolic_name a, 0, %a.param [symbolic = %a.loc7_11.2 (constants.%a)]
->>>>>>> 77facdd7
+// CHECK:STDOUT:     %param: %C = param runtime_param<invalid>
+// CHECK:STDOUT:     %a.loc7_11.1: %C = bind_symbolic_name a, 0, %param [symbolic = %a.loc7_11.2 (constants.%a)]
 // CHECK:STDOUT:   }
 // CHECK:STDOUT:   %.decl: %.type = class_decl @.1 [template = constants.%.4] {
-// CHECK:STDOUT:     %a.patt.loc15: %C = symbolic_binding_pattern a, 0 [symbolic = %a.patt.1 (constants.%a.patt.2)]
-// CHECK:STDOUT:     %a.param_patt: %C = param_pattern %a.patt.loc15, runtime_param<invalid> [symbolic = %a.patt.1 (constants.%a.patt.2)]
+// CHECK:STDOUT:     %a.patt.loc15_11.1: %C = symbolic_binding_pattern a, 0 [symbolic = %a.patt.loc15_11.2 (constants.%a.patt.2)]
+// CHECK:STDOUT:     %a.param_patt: %C = param_pattern %a.patt.loc15_11.1, runtime_param<invalid> [symbolic = %a.patt.loc15_11.2 (constants.%a.patt.2)]
 // CHECK:STDOUT:   } {
 // CHECK:STDOUT:     %D.ref: type = name_ref D, file.%D [template = constants.%C]
-<<<<<<< HEAD
-// CHECK:STDOUT:     %param: %C = param runtime_param<invalid>
-// CHECK:STDOUT:     %a.loc15: %C = bind_symbolic_name a, 0, %param [symbolic = %a.1 (constants.%a)]
-=======
-// CHECK:STDOUT:     %a.param: %C = param a, runtime_param<invalid>
-// CHECK:STDOUT:     %a.loc15_11.1: %C = bind_symbolic_name a, 0, %a.param [symbolic = %a.loc15_11.2 (constants.%a)]
->>>>>>> 77facdd7
+// CHECK:STDOUT:     %param: %C = param runtime_param<invalid>
+// CHECK:STDOUT:     %a.loc15_11.1: %C = bind_symbolic_name a, 0, %param [symbolic = %a.loc15_11.2 (constants.%a)]
 // CHECK:STDOUT:   }
 // CHECK:STDOUT: }
 // CHECK:STDOUT:
@@ -958,26 +808,16 @@
 // CHECK:STDOUT:   .Self = constants.%C
 // CHECK:STDOUT: }
 // CHECK:STDOUT:
-<<<<<<< HEAD
-// CHECK:STDOUT: generic class @Foo(%a.loc7: %C) {
-// CHECK:STDOUT:   %a.1: %C = bind_symbolic_name a, 0 [symbolic = %a.1 (constants.%a)]
-// CHECK:STDOUT:   %a.patt.1: %C = symbolic_binding_pattern a, 0 [symbolic = %a.patt.1 (constants.%a.patt.1)]
-=======
 // CHECK:STDOUT: generic class @Foo(%a.loc7_11.1: %C) {
 // CHECK:STDOUT:   %a.loc7_11.2: %C = bind_symbolic_name a, 0 [symbolic = %a.loc7_11.2 (constants.%a)]
->>>>>>> 77facdd7
+// CHECK:STDOUT:   %a.patt.loc7_11.2: %C = symbolic_binding_pattern a, 0 [symbolic = %a.patt.loc7_11.2 (constants.%a.patt.1)]
 // CHECK:STDOUT:
 // CHECK:STDOUT:   class;
 // CHECK:STDOUT: }
 // CHECK:STDOUT:
-<<<<<<< HEAD
-// CHECK:STDOUT: generic class @.1(%a.loc15: %C) {
-// CHECK:STDOUT:   %a.1: %C = bind_symbolic_name a, 0 [symbolic = %a.1 (constants.%a)]
-// CHECK:STDOUT:   %a.patt.1: %C = symbolic_binding_pattern a, 0 [symbolic = %a.patt.1 (constants.%a.patt.2)]
-=======
 // CHECK:STDOUT: generic class @.1(%a.loc15_11.1: %C) {
 // CHECK:STDOUT:   %a.loc15_11.2: %C = bind_symbolic_name a, 0 [symbolic = %a.loc15_11.2 (constants.%a)]
->>>>>>> 77facdd7
+// CHECK:STDOUT:   %a.patt.loc15_11.2: %C = symbolic_binding_pattern a, 0 [symbolic = %a.patt.loc15_11.2 (constants.%a.patt.2)]
 // CHECK:STDOUT:
 // CHECK:STDOUT: !definition:
 // CHECK:STDOUT:
@@ -990,21 +830,13 @@
 // CHECK:STDOUT: }
 // CHECK:STDOUT:
 // CHECK:STDOUT: specific @Foo(constants.%a) {
-<<<<<<< HEAD
-// CHECK:STDOUT:   %a.1 => constants.%a
-// CHECK:STDOUT:   %a.patt.1 => constants.%a
-// CHECK:STDOUT: }
-// CHECK:STDOUT:
-// CHECK:STDOUT: specific @.1(constants.%a) {
-// CHECK:STDOUT:   %a.1 => constants.%a
-// CHECK:STDOUT:   %a.patt.1 => constants.%a
-=======
 // CHECK:STDOUT:   %a.loc7_11.2 => constants.%a
+// CHECK:STDOUT:   %a.patt.loc7_11.2 => constants.%a
 // CHECK:STDOUT: }
 // CHECK:STDOUT:
 // CHECK:STDOUT: specific @.1(constants.%a) {
 // CHECK:STDOUT:   %a.loc15_11.2 => constants.%a
->>>>>>> 77facdd7
+// CHECK:STDOUT:   %a.patt.loc15_11.2 => constants.%a
 // CHECK:STDOUT: }
 // CHECK:STDOUT:
 // CHECK:STDOUT: --- fail_deduced_alias.carbon
@@ -1035,30 +867,20 @@
 // CHECK:STDOUT:   %C.ref: type = name_ref C, %C.decl [template = constants.%C]
 // CHECK:STDOUT:   %D: type = bind_alias D, %C.decl [template = constants.%C]
 // CHECK:STDOUT:   %Foo.decl: %Foo.type = class_decl @Foo [template = constants.%Foo.1] {
-// CHECK:STDOUT:     %a.patt.loc7: %C = symbolic_binding_pattern a, 0 [symbolic = %a.patt.1 (constants.%a.patt.1)]
-// CHECK:STDOUT:     %a.param_patt: %C = param_pattern %a.patt.loc7, runtime_param<invalid> [symbolic = %a.patt.1 (constants.%a.patt.1)]
+// CHECK:STDOUT:     %a.patt.loc7_11.1: %C = symbolic_binding_pattern a, 0 [symbolic = %a.patt.loc7_11.2 (constants.%a.patt.1)]
+// CHECK:STDOUT:     %a.param_patt: %C = param_pattern %a.patt.loc7_11.1, runtime_param<invalid> [symbolic = %a.patt.loc7_11.2 (constants.%a.patt.1)]
 // CHECK:STDOUT:   } {
 // CHECK:STDOUT:     %C.ref: type = name_ref C, file.%C.decl [template = constants.%C]
-<<<<<<< HEAD
-// CHECK:STDOUT:     %param: %C = param runtime_param<invalid>
-// CHECK:STDOUT:     %a.loc7: %C = bind_symbolic_name a, 0, %param [symbolic = %a.1 (constants.%a)]
-=======
-// CHECK:STDOUT:     %a.param: %C = param a, runtime_param<invalid>
-// CHECK:STDOUT:     %a.loc7_11.1: %C = bind_symbolic_name a, 0, %a.param [symbolic = %a.loc7_11.2 (constants.%a)]
->>>>>>> 77facdd7
+// CHECK:STDOUT:     %param: %C = param runtime_param<invalid>
+// CHECK:STDOUT:     %a.loc7_11.1: %C = bind_symbolic_name a, 0, %param [symbolic = %a.loc7_11.2 (constants.%a)]
 // CHECK:STDOUT:   }
 // CHECK:STDOUT:   %.decl: %.type = class_decl @.1 [template = constants.%.4] {
-// CHECK:STDOUT:     %a.patt.loc15: %C = symbolic_binding_pattern a, 0 [symbolic = %a.patt.1 (constants.%a.patt.2)]
-// CHECK:STDOUT:     %a.param_patt: %C = param_pattern %a.patt.loc15, runtime_param<invalid> [symbolic = %a.patt.1 (constants.%a.patt.2)]
+// CHECK:STDOUT:     %a.patt.loc15_11.1: %C = symbolic_binding_pattern a, 0 [symbolic = %a.patt.loc15_11.2 (constants.%a.patt.2)]
+// CHECK:STDOUT:     %a.param_patt: %C = param_pattern %a.patt.loc15_11.1, runtime_param<invalid> [symbolic = %a.patt.loc15_11.2 (constants.%a.patt.2)]
 // CHECK:STDOUT:   } {
 // CHECK:STDOUT:     %D.ref: type = name_ref D, file.%D [template = constants.%C]
-<<<<<<< HEAD
-// CHECK:STDOUT:     %param: %C = param runtime_param<invalid>
-// CHECK:STDOUT:     %a.loc15: %C = bind_symbolic_name a, 0, %param [symbolic = %a.1 (constants.%a)]
-=======
-// CHECK:STDOUT:     %a.param: %C = param a, runtime_param<invalid>
-// CHECK:STDOUT:     %a.loc15_11.1: %C = bind_symbolic_name a, 0, %a.param [symbolic = %a.loc15_11.2 (constants.%a)]
->>>>>>> 77facdd7
+// CHECK:STDOUT:     %param: %C = param runtime_param<invalid>
+// CHECK:STDOUT:     %a.loc15_11.1: %C = bind_symbolic_name a, 0, %param [symbolic = %a.loc15_11.2 (constants.%a)]
 // CHECK:STDOUT:   }
 // CHECK:STDOUT: }
 // CHECK:STDOUT:
@@ -1069,26 +891,16 @@
 // CHECK:STDOUT:   .Self = constants.%C
 // CHECK:STDOUT: }
 // CHECK:STDOUT:
-<<<<<<< HEAD
-// CHECK:STDOUT: generic class @Foo(%a.loc7: %C) {
-// CHECK:STDOUT:   %a.1: %C = bind_symbolic_name a, 0 [symbolic = %a.1 (constants.%a)]
-// CHECK:STDOUT:   %a.patt.1: %C = symbolic_binding_pattern a, 0 [symbolic = %a.patt.1 (constants.%a.patt.1)]
-=======
 // CHECK:STDOUT: generic class @Foo(%a.loc7_11.1: %C) {
 // CHECK:STDOUT:   %a.loc7_11.2: %C = bind_symbolic_name a, 0 [symbolic = %a.loc7_11.2 (constants.%a)]
->>>>>>> 77facdd7
+// CHECK:STDOUT:   %a.patt.loc7_11.2: %C = symbolic_binding_pattern a, 0 [symbolic = %a.patt.loc7_11.2 (constants.%a.patt.1)]
 // CHECK:STDOUT:
 // CHECK:STDOUT:   class;
 // CHECK:STDOUT: }
 // CHECK:STDOUT:
-<<<<<<< HEAD
-// CHECK:STDOUT: generic class @.1(%a.loc15: %C) {
-// CHECK:STDOUT:   %a.1: %C = bind_symbolic_name a, 0 [symbolic = %a.1 (constants.%a)]
-// CHECK:STDOUT:   %a.patt.1: %C = symbolic_binding_pattern a, 0 [symbolic = %a.patt.1 (constants.%a.patt.2)]
-=======
 // CHECK:STDOUT: generic class @.1(%a.loc15_11.1: %C) {
 // CHECK:STDOUT:   %a.loc15_11.2: %C = bind_symbolic_name a, 0 [symbolic = %a.loc15_11.2 (constants.%a)]
->>>>>>> 77facdd7
+// CHECK:STDOUT:   %a.patt.loc15_11.2: %C = symbolic_binding_pattern a, 0 [symbolic = %a.patt.loc15_11.2 (constants.%a.patt.2)]
 // CHECK:STDOUT:
 // CHECK:STDOUT: !definition:
 // CHECK:STDOUT:
@@ -1101,21 +913,13 @@
 // CHECK:STDOUT: }
 // CHECK:STDOUT:
 // CHECK:STDOUT: specific @Foo(constants.%a) {
-<<<<<<< HEAD
-// CHECK:STDOUT:   %a.1 => constants.%a
-// CHECK:STDOUT:   %a.patt.1 => constants.%a
-// CHECK:STDOUT: }
-// CHECK:STDOUT:
-// CHECK:STDOUT: specific @.1(constants.%a) {
-// CHECK:STDOUT:   %a.1 => constants.%a
-// CHECK:STDOUT:   %a.patt.1 => constants.%a
-=======
 // CHECK:STDOUT:   %a.loc7_11.2 => constants.%a
+// CHECK:STDOUT:   %a.patt.loc7_11.2 => constants.%a
 // CHECK:STDOUT: }
 // CHECK:STDOUT:
 // CHECK:STDOUT: specific @.1(constants.%a) {
 // CHECK:STDOUT:   %a.loc15_11.2 => constants.%a
->>>>>>> 77facdd7
+// CHECK:STDOUT:   %a.patt.loc15_11.2 => constants.%a
 // CHECK:STDOUT: }
 // CHECK:STDOUT:
 // CHECK:STDOUT: --- alias_two_file.carbon
@@ -1139,17 +943,12 @@
 // CHECK:STDOUT:   }
 // CHECK:STDOUT:   %C.decl: type = class_decl @C [template = constants.%C] {} {}
 // CHECK:STDOUT:   %Foo.decl: %Foo.type = class_decl @Foo [template = constants.%Foo.1] {
-// CHECK:STDOUT:     %a.patt.loc6: %C = symbolic_binding_pattern a, 0 [symbolic = %a.patt.1 (constants.%a.patt)]
-// CHECK:STDOUT:     %a.param_patt: %C = param_pattern %a.patt.loc6, runtime_param<invalid> [symbolic = %a.patt.1 (constants.%a.patt)]
+// CHECK:STDOUT:     %a.patt.loc6_11.1: %C = symbolic_binding_pattern a, 0 [symbolic = %a.patt.loc6_11.2 (constants.%a.patt)]
+// CHECK:STDOUT:     %a.param_patt: %C = param_pattern %a.patt.loc6_11.1, runtime_param<invalid> [symbolic = %a.patt.loc6_11.2 (constants.%a.patt)]
 // CHECK:STDOUT:   } {
 // CHECK:STDOUT:     %C.ref: type = name_ref C, file.%C.decl [template = constants.%C]
-<<<<<<< HEAD
-// CHECK:STDOUT:     %param: %C = param runtime_param<invalid>
-// CHECK:STDOUT:     %a.loc6: %C = bind_symbolic_name a, 0, %param [symbolic = %a.1 (constants.%a)]
-=======
-// CHECK:STDOUT:     %a.param: %C = param a, runtime_param<invalid>
-// CHECK:STDOUT:     %a.loc6_11.1: %C = bind_symbolic_name a, 0, %a.param [symbolic = %a.loc6_11.2 (constants.%a)]
->>>>>>> 77facdd7
+// CHECK:STDOUT:     %param: %C = param runtime_param<invalid>
+// CHECK:STDOUT:     %a.loc6_11.1: %C = bind_symbolic_name a, 0, %param [symbolic = %a.loc6_11.2 (constants.%a)]
 // CHECK:STDOUT:   }
 // CHECK:STDOUT: }
 // CHECK:STDOUT:
@@ -1160,25 +959,16 @@
 // CHECK:STDOUT:   .Self = constants.%C
 // CHECK:STDOUT: }
 // CHECK:STDOUT:
-<<<<<<< HEAD
-// CHECK:STDOUT: generic class @Foo(%a.loc6: %C) {
-// CHECK:STDOUT:   %a.1: %C = bind_symbolic_name a, 0 [symbolic = %a.1 (constants.%a)]
-// CHECK:STDOUT:   %a.patt.1: %C = symbolic_binding_pattern a, 0 [symbolic = %a.patt.1 (constants.%a.patt)]
-=======
 // CHECK:STDOUT: generic class @Foo(%a.loc6_11.1: %C) {
 // CHECK:STDOUT:   %a.loc6_11.2: %C = bind_symbolic_name a, 0 [symbolic = %a.loc6_11.2 (constants.%a)]
->>>>>>> 77facdd7
+// CHECK:STDOUT:   %a.patt.loc6_11.2: %C = symbolic_binding_pattern a, 0 [symbolic = %a.patt.loc6_11.2 (constants.%a.patt)]
 // CHECK:STDOUT:
 // CHECK:STDOUT:   class;
 // CHECK:STDOUT: }
 // CHECK:STDOUT:
 // CHECK:STDOUT: specific @Foo(constants.%a) {
-<<<<<<< HEAD
-// CHECK:STDOUT:   %a.1 => constants.%a
-// CHECK:STDOUT:   %a.patt.1 => constants.%a
-=======
 // CHECK:STDOUT:   %a.loc6_11.2 => constants.%a
->>>>>>> 77facdd7
+// CHECK:STDOUT:   %a.patt.loc6_11.2 => constants.%a
 // CHECK:STDOUT: }
 // CHECK:STDOUT:
 // CHECK:STDOUT: --- todo_fail_alias_two_file.impl.carbon
@@ -1272,33 +1062,23 @@
 // CHECK:STDOUT:   }
 // CHECK:STDOUT:   %C.decl: type = class_decl @C [template = constants.%C] {} {}
 // CHECK:STDOUT:   %Foo.decl: %Foo.type = class_decl @Foo [template = constants.%Foo.1] {
-// CHECK:STDOUT:     %a.patt.loc6: %.3 = symbolic_binding_pattern a, 0 [symbolic = %a.patt.1 (constants.%a.patt.1)]
-// CHECK:STDOUT:     %a.param_patt: %.3 = param_pattern %a.patt.loc6, runtime_param<invalid> [symbolic = %a.patt.1 (constants.%a.patt.1)]
+// CHECK:STDOUT:     %a.patt.loc6_11.1: %.3 = symbolic_binding_pattern a, 0 [symbolic = %a.patt.loc6_11.2 (constants.%a.patt.1)]
+// CHECK:STDOUT:     %a.param_patt: %.3 = param_pattern %a.patt.loc6_11.1, runtime_param<invalid> [symbolic = %a.patt.loc6_11.2 (constants.%a.patt.1)]
 // CHECK:STDOUT:   } {
 // CHECK:STDOUT:     %C.ref: type = name_ref C, file.%C.decl [template = constants.%C]
 // CHECK:STDOUT:     %.loc6: type = const_type %C [template = constants.%.3]
-<<<<<<< HEAD
 // CHECK:STDOUT:     %param: %.3 = param runtime_param<invalid>
-// CHECK:STDOUT:     %a.loc6: %.3 = bind_symbolic_name a, 0, %param [symbolic = %a.1 (constants.%a)]
-=======
-// CHECK:STDOUT:     %a.param: %.3 = param a, runtime_param<invalid>
-// CHECK:STDOUT:     %a.loc6_11.1: %.3 = bind_symbolic_name a, 0, %a.param [symbolic = %a.loc6_11.2 (constants.%a)]
->>>>>>> 77facdd7
+// CHECK:STDOUT:     %a.loc6_11.1: %.3 = bind_symbolic_name a, 0, %param [symbolic = %a.loc6_11.2 (constants.%a)]
 // CHECK:STDOUT:   }
 // CHECK:STDOUT:   %.decl: %.type = class_decl @.1 [template = constants.%.5] {
-// CHECK:STDOUT:     %a.patt.loc18: %.3 = symbolic_binding_pattern a, 0 [symbolic = %a.patt.1 (constants.%a.patt.2)]
-// CHECK:STDOUT:     %a.param_patt: %.3 = param_pattern %a.patt.loc18, runtime_param<invalid> [symbolic = %a.patt.1 (constants.%a.patt.2)]
+// CHECK:STDOUT:     %a.patt.loc18_11.1: %.3 = symbolic_binding_pattern a, 0 [symbolic = %a.patt.loc18_11.2 (constants.%a.patt.2)]
+// CHECK:STDOUT:     %a.param_patt: %.3 = param_pattern %a.patt.loc18_11.1, runtime_param<invalid> [symbolic = %a.patt.loc18_11.2 (constants.%a.patt.2)]
 // CHECK:STDOUT:   } {
 // CHECK:STDOUT:     %C.ref: type = name_ref C, file.%C.decl [template = constants.%C]
 // CHECK:STDOUT:     %.loc18_22: type = const_type %C [template = constants.%.3]
 // CHECK:STDOUT:     %.loc18_15: type = const_type %.3 [template = constants.%.3]
-<<<<<<< HEAD
 // CHECK:STDOUT:     %param: %.3 = param runtime_param<invalid>
-// CHECK:STDOUT:     %a.loc18: %.3 = bind_symbolic_name a, 0, %param [symbolic = %a.1 (constants.%a)]
-=======
-// CHECK:STDOUT:     %a.param: %.3 = param a, runtime_param<invalid>
-// CHECK:STDOUT:     %a.loc18_11.1: %.3 = bind_symbolic_name a, 0, %a.param [symbolic = %a.loc18_11.2 (constants.%a)]
->>>>>>> 77facdd7
+// CHECK:STDOUT:     %a.loc18_11.1: %.3 = bind_symbolic_name a, 0, %param [symbolic = %a.loc18_11.2 (constants.%a)]
 // CHECK:STDOUT:   }
 // CHECK:STDOUT: }
 // CHECK:STDOUT:
@@ -1309,26 +1089,16 @@
 // CHECK:STDOUT:   .Self = constants.%C
 // CHECK:STDOUT: }
 // CHECK:STDOUT:
-<<<<<<< HEAD
-// CHECK:STDOUT: generic class @Foo(%a.loc6: %.3) {
-// CHECK:STDOUT:   %a.1: %.3 = bind_symbolic_name a, 0 [symbolic = %a.1 (constants.%a)]
-// CHECK:STDOUT:   %a.patt.1: %.3 = symbolic_binding_pattern a, 0 [symbolic = %a.patt.1 (constants.%a.patt.1)]
-=======
 // CHECK:STDOUT: generic class @Foo(%a.loc6_11.1: %.3) {
 // CHECK:STDOUT:   %a.loc6_11.2: %.3 = bind_symbolic_name a, 0 [symbolic = %a.loc6_11.2 (constants.%a)]
->>>>>>> 77facdd7
+// CHECK:STDOUT:   %a.patt.loc6_11.2: %.3 = symbolic_binding_pattern a, 0 [symbolic = %a.patt.loc6_11.2 (constants.%a.patt.1)]
 // CHECK:STDOUT:
 // CHECK:STDOUT:   class;
 // CHECK:STDOUT: }
 // CHECK:STDOUT:
-<<<<<<< HEAD
-// CHECK:STDOUT: generic class @.1(%a.loc18: %.3) {
-// CHECK:STDOUT:   %a.1: %.3 = bind_symbolic_name a, 0 [symbolic = %a.1 (constants.%a)]
-// CHECK:STDOUT:   %a.patt.1: %.3 = symbolic_binding_pattern a, 0 [symbolic = %a.patt.1 (constants.%a.patt.2)]
-=======
 // CHECK:STDOUT: generic class @.1(%a.loc18_11.1: %.3) {
 // CHECK:STDOUT:   %a.loc18_11.2: %.3 = bind_symbolic_name a, 0 [symbolic = %a.loc18_11.2 (constants.%a)]
->>>>>>> 77facdd7
+// CHECK:STDOUT:   %a.patt.loc18_11.2: %.3 = symbolic_binding_pattern a, 0 [symbolic = %a.patt.loc18_11.2 (constants.%a.patt.2)]
 // CHECK:STDOUT:
 // CHECK:STDOUT: !definition:
 // CHECK:STDOUT:
@@ -1341,21 +1111,13 @@
 // CHECK:STDOUT: }
 // CHECK:STDOUT:
 // CHECK:STDOUT: specific @Foo(constants.%a) {
-<<<<<<< HEAD
-// CHECK:STDOUT:   %a.1 => constants.%a
-// CHECK:STDOUT:   %a.patt.1 => constants.%a
-// CHECK:STDOUT: }
-// CHECK:STDOUT:
-// CHECK:STDOUT: specific @.1(constants.%a) {
-// CHECK:STDOUT:   %a.1 => constants.%a
-// CHECK:STDOUT:   %a.patt.1 => constants.%a
-=======
 // CHECK:STDOUT:   %a.loc6_11.2 => constants.%a
+// CHECK:STDOUT:   %a.patt.loc6_11.2 => constants.%a
 // CHECK:STDOUT: }
 // CHECK:STDOUT:
 // CHECK:STDOUT: specific @.1(constants.%a) {
 // CHECK:STDOUT:   %a.loc18_11.2 => constants.%a
->>>>>>> 77facdd7
+// CHECK:STDOUT:   %a.patt.loc18_11.2 => constants.%a
 // CHECK:STDOUT: }
 // CHECK:STDOUT:
 // CHECK:STDOUT: --- fail_self_type.carbon
