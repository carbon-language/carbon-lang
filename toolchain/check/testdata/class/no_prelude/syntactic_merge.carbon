--- conflicted
+++ resolved
@@ -82,13 +82,8 @@
 class Foo(a:! C);
 // CHECK:STDERR: fail_name_mismatch.carbon:[[@LINE+7]]:11: error: redeclaration differs at parameter 1
 // CHECK:STDERR: class Foo(b:! D) {}
-<<<<<<< HEAD
 // CHECK:STDERR:           ^~~~~
-// CHECK:STDERR: fail_name_mismatch.carbon:[[@LINE-4]]:11: Previous declaration's corresponding parameter here.
-=======
-// CHECK:STDERR:           ^
 // CHECK:STDERR: fail_name_mismatch.carbon:[[@LINE-4]]:11: note: previous declaration's corresponding parameter here
->>>>>>> 7396aede
 // CHECK:STDERR: class Foo(a:! C);
 // CHECK:STDERR:           ^~~~~
 // CHECK:STDERR:
@@ -212,65 +207,36 @@
 // CHECK:STDOUT:   %C.ref: type = name_ref C, %C.decl [template = constants.%C]
 // CHECK:STDOUT:   %D: type = bind_alias D, %C.decl [template = constants.%C]
 // CHECK:STDOUT:   %Foo.decl.loc7: %Foo.type = class_decl @Foo [template = constants.%Foo.1] {
-<<<<<<< HEAD
 // CHECK:STDOUT:     %a.patt.loc8: %C = symbolic_binding_pattern a 0 [symbolic = constants.%a.patt]
-// CHECK:STDOUT:     %.loc8: %C = param_pattern %a.patt.loc8 [symbolic = constants.%a.patt]
+// CHECK:STDOUT:     %.loc8_12: %C = param_pattern %a.patt.loc8, runtime_param<invalid> [symbolic = constants.%a.patt]
 // CHECK:STDOUT:   } {
 // CHECK:STDOUT:     %C.ref.loc7: type = name_ref C, file.%C.decl [template = constants.%C]
-// CHECK:STDOUT:     %param.loc7: %C = param
+// CHECK:STDOUT:     %param.loc7: %C = param runtime_param<invalid>
 // CHECK:STDOUT:     %a.loc7: %C = bind_symbolic_name a 0, %param.loc7 [symbolic = %a.1 (constants.%a)]
 // CHECK:STDOUT:   }
 // CHECK:STDOUT:   %Foo.decl.loc8: %Foo.type = class_decl @Foo [template = constants.%Foo.1] {
 // CHECK:STDOUT:     %a.patt.loc8: %C = symbolic_binding_pattern a 0 [symbolic = constants.%a.patt]
-// CHECK:STDOUT:     %.loc8: %C = param_pattern %a.patt.loc8 [symbolic = constants.%a.patt]
+// CHECK:STDOUT:     %.loc8_12: %C = param_pattern %a.patt.loc8, runtime_param<invalid> [symbolic = constants.%a.patt]
 // CHECK:STDOUT:   } {
 // CHECK:STDOUT:     %C.ref.loc8: type = name_ref C, file.%C.decl [template = constants.%C]
-// CHECK:STDOUT:     %param.loc8: %C = param
+// CHECK:STDOUT:     %param.loc8: %C = param runtime_param<invalid>
 // CHECK:STDOUT:     %a.loc8: %C = bind_symbolic_name a 0, %param.loc8 [symbolic = constants.%a]
 // CHECK:STDOUT:   }
 // CHECK:STDOUT:   %Bar.decl.loc10: %Bar.type = class_decl @Bar [template = constants.%Bar.1] {
 // CHECK:STDOUT:     %a.patt.loc11: %C = symbolic_binding_pattern a 0 [symbolic = constants.%a.patt]
-// CHECK:STDOUT:     %.loc11: %C = param_pattern %a.patt.loc11 [symbolic = constants.%a.patt]
+// CHECK:STDOUT:     %.loc11_12: %C = param_pattern %a.patt.loc11, runtime_param<invalid> [symbolic = constants.%a.patt]
 // CHECK:STDOUT:   } {
 // CHECK:STDOUT:     %D.ref.loc10: type = name_ref D, file.%D [template = constants.%C]
-// CHECK:STDOUT:     %param.loc10: %C = param
+// CHECK:STDOUT:     %param.loc10: %C = param runtime_param<invalid>
 // CHECK:STDOUT:     %a.loc10: %C = bind_symbolic_name a 0, %param.loc10 [symbolic = %a.1 (constants.%a)]
 // CHECK:STDOUT:   }
 // CHECK:STDOUT:   %Bar.decl.loc11: %Bar.type = class_decl @Bar [template = constants.%Bar.1] {
 // CHECK:STDOUT:     %a.patt.loc11: %C = symbolic_binding_pattern a 0 [symbolic = constants.%a.patt]
-// CHECK:STDOUT:     %.loc11: %C = param_pattern %a.patt.loc11 [symbolic = constants.%a.patt]
+// CHECK:STDOUT:     %.loc11_12: %C = param_pattern %a.patt.loc11, runtime_param<invalid> [symbolic = constants.%a.patt]
 // CHECK:STDOUT:   } {
 // CHECK:STDOUT:     %D.ref.loc11: type = name_ref D, file.%D [template = constants.%C]
-// CHECK:STDOUT:     %param.loc11: %C = param
+// CHECK:STDOUT:     %param.loc11: %C = param runtime_param<invalid>
 // CHECK:STDOUT:     %a.loc11: %C = bind_symbolic_name a 0, %param.loc11 [symbolic = constants.%a]
-=======
-// CHECK:STDOUT:     %a.patt: %C = symbolic_binding_pattern a 0
-// CHECK:STDOUT:   } {
-// CHECK:STDOUT:     %C.ref.loc7: type = name_ref C, file.%C.decl [template = constants.%C]
-// CHECK:STDOUT:     %a.param.loc7: %C = param a, runtime_param<invalid>
-// CHECK:STDOUT:     %a.loc7: %C = bind_symbolic_name a 0, %a.param.loc7 [symbolic = %a.1 (constants.%a)]
-// CHECK:STDOUT:   }
-// CHECK:STDOUT:   %Foo.decl.loc8: %Foo.type = class_decl @Foo [template = constants.%Foo.1] {
-// CHECK:STDOUT:     %a.patt: %C = symbolic_binding_pattern a 0
-// CHECK:STDOUT:   } {
-// CHECK:STDOUT:     %C.ref.loc8: type = name_ref C, file.%C.decl [template = constants.%C]
-// CHECK:STDOUT:     %a.param.loc8: %C = param a, runtime_param<invalid>
-// CHECK:STDOUT:     %a.loc8: %C = bind_symbolic_name a 0, %a.param.loc8 [symbolic = constants.%a]
-// CHECK:STDOUT:   }
-// CHECK:STDOUT:   %Bar.decl.loc10: %Bar.type = class_decl @Bar [template = constants.%Bar.1] {
-// CHECK:STDOUT:     %a.patt: %C = symbolic_binding_pattern a 0
-// CHECK:STDOUT:   } {
-// CHECK:STDOUT:     %D.ref.loc10: type = name_ref D, file.%D [template = constants.%C]
-// CHECK:STDOUT:     %a.param.loc10: %C = param a, runtime_param<invalid>
-// CHECK:STDOUT:     %a.loc10: %C = bind_symbolic_name a 0, %a.param.loc10 [symbolic = %a.1 (constants.%a)]
-// CHECK:STDOUT:   }
-// CHECK:STDOUT:   %Bar.decl.loc11: %Bar.type = class_decl @Bar [template = constants.%Bar.1] {
-// CHECK:STDOUT:     %a.patt: %C = symbolic_binding_pattern a 0
-// CHECK:STDOUT:   } {
-// CHECK:STDOUT:     %D.ref.loc11: type = name_ref D, file.%D [template = constants.%C]
-// CHECK:STDOUT:     %a.param.loc11: %C = param a, runtime_param<invalid>
-// CHECK:STDOUT:     %a.loc11: %C = bind_symbolic_name a 0, %a.param.loc11 [symbolic = constants.%a]
->>>>>>> 7396aede
 // CHECK:STDOUT:   }
 // CHECK:STDOUT: }
 // CHECK:STDOUT:
@@ -283,15 +249,12 @@
 // CHECK:STDOUT:
 // CHECK:STDOUT: generic class @Foo(%a.loc7: %C) {
 // CHECK:STDOUT:   %a.1: %C = bind_symbolic_name a 0 [symbolic = %a.1 (constants.%a)]
-<<<<<<< HEAD
-// CHECK:STDOUT:   %a.patt.1: %C = symbolic_binding_pattern a 0 [symbolic = %a.patt.1 (constants.%a.patt)]
-=======
->>>>>>> 7396aede
+// CHECK:STDOUT:   %a.patt.1: %C = symbolic_binding_pattern a 0 [symbolic = %a.patt.1 (constants.%a.patt)]
 // CHECK:STDOUT:
 // CHECK:STDOUT: !definition:
 // CHECK:STDOUT:
 // CHECK:STDOUT:   class {
-// CHECK:STDOUT:     %.loc8: <witness> = complete_type_witness %.1 [template = constants.%.2]
+// CHECK:STDOUT:     %.loc8_19: <witness> = complete_type_witness %.1 [template = constants.%.2]
 // CHECK:STDOUT:
 // CHECK:STDOUT:   !members:
 // CHECK:STDOUT:     .Self = constants.%Foo.2
@@ -300,15 +263,12 @@
 // CHECK:STDOUT:
 // CHECK:STDOUT: generic class @Bar(%a.loc10: %C) {
 // CHECK:STDOUT:   %a.1: %C = bind_symbolic_name a 0 [symbolic = %a.1 (constants.%a)]
-<<<<<<< HEAD
-// CHECK:STDOUT:   %a.patt.1: %C = symbolic_binding_pattern a 0 [symbolic = %a.patt.1 (constants.%a.patt)]
-=======
->>>>>>> 7396aede
+// CHECK:STDOUT:   %a.patt.1: %C = symbolic_binding_pattern a 0 [symbolic = %a.patt.1 (constants.%a.patt)]
 // CHECK:STDOUT:
 // CHECK:STDOUT: !definition:
 // CHECK:STDOUT:
 // CHECK:STDOUT:   class {
-// CHECK:STDOUT:     %.loc11: <witness> = complete_type_witness %.1 [template = constants.%.2]
+// CHECK:STDOUT:     %.loc11_19: <witness> = complete_type_witness %.1 [template = constants.%.2]
 // CHECK:STDOUT:
 // CHECK:STDOUT:   !members:
 // CHECK:STDOUT:     .Self = constants.%Bar.2
@@ -317,18 +277,12 @@
 // CHECK:STDOUT:
 // CHECK:STDOUT: specific @Foo(constants.%a) {
 // CHECK:STDOUT:   %a.1 => constants.%a
-<<<<<<< HEAD
-// CHECK:STDOUT:   %a.patt.1 => constants.%a
-=======
->>>>>>> 7396aede
+// CHECK:STDOUT:   %a.patt.1 => constants.%a
 // CHECK:STDOUT: }
 // CHECK:STDOUT:
 // CHECK:STDOUT: specific @Bar(constants.%a) {
 // CHECK:STDOUT:   %a.1 => constants.%a
-<<<<<<< HEAD
-// CHECK:STDOUT:   %a.patt.1 => constants.%a
-=======
->>>>>>> 7396aede
+// CHECK:STDOUT:   %a.patt.1 => constants.%a
 // CHECK:STDOUT: }
 // CHECK:STDOUT:
 // CHECK:STDOUT: --- spacing.carbon
@@ -352,35 +306,20 @@
 // CHECK:STDOUT:   }
 // CHECK:STDOUT:   %C.decl: type = class_decl @C [template = constants.%C] {} {}
 // CHECK:STDOUT:   %Foo.decl.loc6: %Foo.type = class_decl @Foo [template = constants.%Foo.1] {
-<<<<<<< HEAD
 // CHECK:STDOUT:     %a.patt.loc7: %C = symbolic_binding_pattern a 0 [symbolic = constants.%a.patt]
-// CHECK:STDOUT:     %.loc7: %C = param_pattern %a.patt.loc7 [symbolic = constants.%a.patt]
+// CHECK:STDOUT:     %.loc7_14: %C = param_pattern %a.patt.loc7, runtime_param<invalid> [symbolic = constants.%a.patt]
 // CHECK:STDOUT:   } {
 // CHECK:STDOUT:     %C.ref.loc6: type = name_ref C, file.%C.decl [template = constants.%C]
-// CHECK:STDOUT:     %param.loc6: %C = param
+// CHECK:STDOUT:     %param.loc6: %C = param runtime_param<invalid>
 // CHECK:STDOUT:     %a.loc6: %C = bind_symbolic_name a 0, %param.loc6 [symbolic = %a.1 (constants.%a)]
 // CHECK:STDOUT:   }
 // CHECK:STDOUT:   %Foo.decl.loc7: %Foo.type = class_decl @Foo [template = constants.%Foo.1] {
 // CHECK:STDOUT:     %a.patt.loc7: %C = symbolic_binding_pattern a 0 [symbolic = constants.%a.patt]
-// CHECK:STDOUT:     %.loc7: %C = param_pattern %a.patt.loc7 [symbolic = constants.%a.patt]
+// CHECK:STDOUT:     %.loc7_14: %C = param_pattern %a.patt.loc7, runtime_param<invalid> [symbolic = constants.%a.patt]
 // CHECK:STDOUT:   } {
 // CHECK:STDOUT:     %C.ref.loc7: type = name_ref C, file.%C.decl [template = constants.%C]
-// CHECK:STDOUT:     %param.loc7: %C = param
+// CHECK:STDOUT:     %param.loc7: %C = param runtime_param<invalid>
 // CHECK:STDOUT:     %a.loc7: %C = bind_symbolic_name a 0, %param.loc7 [symbolic = constants.%a]
-=======
-// CHECK:STDOUT:     %a.patt: %C = symbolic_binding_pattern a 0
-// CHECK:STDOUT:   } {
-// CHECK:STDOUT:     %C.ref.loc6: type = name_ref C, file.%C.decl [template = constants.%C]
-// CHECK:STDOUT:     %a.param.loc6: %C = param a, runtime_param<invalid>
-// CHECK:STDOUT:     %a.loc6: %C = bind_symbolic_name a 0, %a.param.loc6 [symbolic = %a.1 (constants.%a)]
-// CHECK:STDOUT:   }
-// CHECK:STDOUT:   %Foo.decl.loc7: %Foo.type = class_decl @Foo [template = constants.%Foo.1] {
-// CHECK:STDOUT:     %a.patt: %C = symbolic_binding_pattern a 0
-// CHECK:STDOUT:   } {
-// CHECK:STDOUT:     %C.ref.loc7: type = name_ref C, file.%C.decl [template = constants.%C]
-// CHECK:STDOUT:     %a.param.loc7: %C = param a, runtime_param<invalid>
-// CHECK:STDOUT:     %a.loc7: %C = bind_symbolic_name a 0, %a.param.loc7 [symbolic = constants.%a]
->>>>>>> 7396aede
 // CHECK:STDOUT:   }
 // CHECK:STDOUT: }
 // CHECK:STDOUT:
@@ -393,15 +332,12 @@
 // CHECK:STDOUT:
 // CHECK:STDOUT: generic class @Foo(%a.loc6: %C) {
 // CHECK:STDOUT:   %a.1: %C = bind_symbolic_name a 0 [symbolic = %a.1 (constants.%a)]
-<<<<<<< HEAD
-// CHECK:STDOUT:   %a.patt.1: %C = symbolic_binding_pattern a 0 [symbolic = %a.patt.1 (constants.%a.patt)]
-=======
->>>>>>> 7396aede
+// CHECK:STDOUT:   %a.patt.1: %C = symbolic_binding_pattern a 0 [symbolic = %a.patt.1 (constants.%a.patt)]
 // CHECK:STDOUT:
 // CHECK:STDOUT: !definition:
 // CHECK:STDOUT:
 // CHECK:STDOUT:   class {
-// CHECK:STDOUT:     %.loc7: <witness> = complete_type_witness %.1 [template = constants.%.2]
+// CHECK:STDOUT:     %.loc7_21: <witness> = complete_type_witness %.1 [template = constants.%.2]
 // CHECK:STDOUT:
 // CHECK:STDOUT:   !members:
 // CHECK:STDOUT:     .Self = constants.%Foo.2
@@ -410,10 +346,7 @@
 // CHECK:STDOUT:
 // CHECK:STDOUT: specific @Foo(constants.%a) {
 // CHECK:STDOUT:   %a.1 => constants.%a
-<<<<<<< HEAD
-// CHECK:STDOUT:   %a.patt.1 => constants.%a
-=======
->>>>>>> 7396aede
+// CHECK:STDOUT:   %a.patt.1 => constants.%a
 // CHECK:STDOUT: }
 // CHECK:STDOUT:
 // CHECK:STDOUT: --- fail_parens.carbon
@@ -440,35 +373,20 @@
 // CHECK:STDOUT:   }
 // CHECK:STDOUT:   %C.decl: type = class_decl @C [template = constants.%C] {} {}
 // CHECK:STDOUT:   %Foo.decl: %Foo.type = class_decl @Foo [template = constants.%Foo.1] {
-<<<<<<< HEAD
 // CHECK:STDOUT:     %a.patt.loc6: %C = symbolic_binding_pattern a 0 [symbolic = %a.patt.1 (constants.%a.patt)]
-// CHECK:STDOUT:     %.loc6: %C = param_pattern %a.patt.loc6 [symbolic = %a.patt.1 (constants.%a.patt)]
+// CHECK:STDOUT:     %.loc6: %C = param_pattern %a.patt.loc6, runtime_param<invalid> [symbolic = %a.patt.1 (constants.%a.patt)]
 // CHECK:STDOUT:   } {
 // CHECK:STDOUT:     %C.ref: type = name_ref C, file.%C.decl [template = constants.%C]
-// CHECK:STDOUT:     %param: %C = param
+// CHECK:STDOUT:     %param: %C = param runtime_param<invalid>
 // CHECK:STDOUT:     %a.loc6: %C = bind_symbolic_name a 0, %param [symbolic = %a.1 (constants.%a)]
 // CHECK:STDOUT:   }
-// CHECK:STDOUT:   %.decl: %.type = class_decl @.1 [template = constants.%.3] {
+// CHECK:STDOUT:   %.decl: %.type = class_decl @.1 [template = constants.%.4] {
 // CHECK:STDOUT:     %a.patt.loc14: %C = symbolic_binding_pattern a 0 [symbolic = %a.patt.1 (constants.%a.patt)]
-// CHECK:STDOUT:     %.loc14: %C = param_pattern %a.patt.loc14 [symbolic = %a.patt.1 (constants.%a.patt)]
+// CHECK:STDOUT:     %.loc14_12: %C = param_pattern %a.patt.loc14, runtime_param<invalid> [symbolic = %a.patt.1 (constants.%a.patt)]
 // CHECK:STDOUT:   } {
 // CHECK:STDOUT:     %C.ref: type = name_ref C, file.%C.decl [template = constants.%C]
-// CHECK:STDOUT:     %param: %C = param
+// CHECK:STDOUT:     %param: %C = param runtime_param<invalid>
 // CHECK:STDOUT:     %a.loc14: %C = bind_symbolic_name a 0, %param [symbolic = %a.1 (constants.%a)]
-=======
-// CHECK:STDOUT:     %a.patt: %C = symbolic_binding_pattern a 0
-// CHECK:STDOUT:   } {
-// CHECK:STDOUT:     %C.ref: type = name_ref C, file.%C.decl [template = constants.%C]
-// CHECK:STDOUT:     %a.param: %C = param a, runtime_param<invalid>
-// CHECK:STDOUT:     %a.loc6: %C = bind_symbolic_name a 0, %a.param [symbolic = %a.1 (constants.%a)]
-// CHECK:STDOUT:   }
-// CHECK:STDOUT:   %.decl: %.type = class_decl @.1 [template = constants.%.4] {
-// CHECK:STDOUT:     %a.patt: %C = symbolic_binding_pattern a 0
-// CHECK:STDOUT:   } {
-// CHECK:STDOUT:     %C.ref: type = name_ref C, file.%C.decl [template = constants.%C]
-// CHECK:STDOUT:     %a.param: %C = param a, runtime_param<invalid>
-// CHECK:STDOUT:     %a.loc14: %C = bind_symbolic_name a 0, %a.param [symbolic = %a.1 (constants.%a)]
->>>>>>> 7396aede
 // CHECK:STDOUT:   }
 // CHECK:STDOUT: }
 // CHECK:STDOUT:
@@ -481,25 +399,19 @@
 // CHECK:STDOUT:
 // CHECK:STDOUT: generic class @Foo(%a.loc6: %C) {
 // CHECK:STDOUT:   %a.1: %C = bind_symbolic_name a 0 [symbolic = %a.1 (constants.%a)]
-<<<<<<< HEAD
-// CHECK:STDOUT:   %a.patt.1: %C = symbolic_binding_pattern a 0 [symbolic = %a.patt.1 (constants.%a.patt)]
-=======
->>>>>>> 7396aede
+// CHECK:STDOUT:   %a.patt.1: %C = symbolic_binding_pattern a 0 [symbolic = %a.patt.1 (constants.%a.patt)]
 // CHECK:STDOUT:
 // CHECK:STDOUT:   class;
 // CHECK:STDOUT: }
 // CHECK:STDOUT:
 // CHECK:STDOUT: generic class @.1(%a.loc14: %C) {
 // CHECK:STDOUT:   %a.1: %C = bind_symbolic_name a 0 [symbolic = %a.1 (constants.%a)]
-<<<<<<< HEAD
-// CHECK:STDOUT:   %a.patt.1: %C = symbolic_binding_pattern a 0 [symbolic = %a.patt.1 (constants.%a.patt)]
-=======
->>>>>>> 7396aede
+// CHECK:STDOUT:   %a.patt.1: %C = symbolic_binding_pattern a 0 [symbolic = %a.patt.1 (constants.%a.patt)]
 // CHECK:STDOUT:
 // CHECK:STDOUT: !definition:
 // CHECK:STDOUT:
 // CHECK:STDOUT:   class {
-// CHECK:STDOUT:     %.loc14: <witness> = complete_type_witness %.1 [template = constants.%.2]
+// CHECK:STDOUT:     %.loc14_21: <witness> = complete_type_witness %.1 [template = constants.%.2]
 // CHECK:STDOUT:
 // CHECK:STDOUT:   !members:
 // CHECK:STDOUT:     .Self = constants.%.5
@@ -508,18 +420,12 @@
 // CHECK:STDOUT:
 // CHECK:STDOUT: specific @Foo(constants.%a) {
 // CHECK:STDOUT:   %a.1 => constants.%a
-<<<<<<< HEAD
-// CHECK:STDOUT:   %a.patt.1 => constants.%a
-=======
->>>>>>> 7396aede
+// CHECK:STDOUT:   %a.patt.1 => constants.%a
 // CHECK:STDOUT: }
 // CHECK:STDOUT:
 // CHECK:STDOUT: specific @.1(constants.%a) {
 // CHECK:STDOUT:   %a.1 => constants.%a
-<<<<<<< HEAD
-// CHECK:STDOUT:   %a.patt.1 => constants.%a
-=======
->>>>>>> 7396aede
+// CHECK:STDOUT:   %a.patt.1 => constants.%a
 // CHECK:STDOUT: }
 // CHECK:STDOUT:
 // CHECK:STDOUT: --- todo_fail_raw_identifier.carbon
@@ -543,35 +449,20 @@
 // CHECK:STDOUT:   }
 // CHECK:STDOUT:   %C.decl: type = class_decl @C [template = constants.%C] {} {}
 // CHECK:STDOUT:   %Foo.decl.loc6: %Foo.type = class_decl @Foo [template = constants.%Foo.1] {
-<<<<<<< HEAD
 // CHECK:STDOUT:     %a.patt.loc7: %C = symbolic_binding_pattern a 0 [symbolic = constants.%a.patt]
-// CHECK:STDOUT:     %.loc7: %C = param_pattern %a.patt.loc7 [symbolic = constants.%a.patt]
+// CHECK:STDOUT:     %.loc7_12: %C = param_pattern %a.patt.loc7, runtime_param<invalid> [symbolic = constants.%a.patt]
 // CHECK:STDOUT:   } {
 // CHECK:STDOUT:     %C.ref.loc6: type = name_ref C, file.%C.decl [template = constants.%C]
-// CHECK:STDOUT:     %param.loc6: %C = param
+// CHECK:STDOUT:     %param.loc6: %C = param runtime_param<invalid>
 // CHECK:STDOUT:     %a.loc6: %C = bind_symbolic_name a 0, %param.loc6 [symbolic = %a.1 (constants.%a)]
 // CHECK:STDOUT:   }
 // CHECK:STDOUT:   %Foo.decl.loc7: %Foo.type = class_decl @Foo [template = constants.%Foo.1] {
 // CHECK:STDOUT:     %a.patt.loc7: %C = symbolic_binding_pattern a 0 [symbolic = constants.%a.patt]
-// CHECK:STDOUT:     %.loc7: %C = param_pattern %a.patt.loc7 [symbolic = constants.%a.patt]
+// CHECK:STDOUT:     %.loc7_12: %C = param_pattern %a.patt.loc7, runtime_param<invalid> [symbolic = constants.%a.patt]
 // CHECK:STDOUT:   } {
 // CHECK:STDOUT:     %C.ref.loc7: type = name_ref C, file.%C.decl [template = constants.%C]
-// CHECK:STDOUT:     %param.loc7: %C = param
+// CHECK:STDOUT:     %param.loc7: %C = param runtime_param<invalid>
 // CHECK:STDOUT:     %a.loc7: %C = bind_symbolic_name a 0, %param.loc7 [symbolic = constants.%a]
-=======
-// CHECK:STDOUT:     %a.patt: %C = symbolic_binding_pattern a 0
-// CHECK:STDOUT:   } {
-// CHECK:STDOUT:     %C.ref.loc6: type = name_ref C, file.%C.decl [template = constants.%C]
-// CHECK:STDOUT:     %a.param.loc6: %C = param a, runtime_param<invalid>
-// CHECK:STDOUT:     %a.loc6: %C = bind_symbolic_name a 0, %a.param.loc6 [symbolic = %a.1 (constants.%a)]
-// CHECK:STDOUT:   }
-// CHECK:STDOUT:   %Foo.decl.loc7: %Foo.type = class_decl @Foo [template = constants.%Foo.1] {
-// CHECK:STDOUT:     %a.patt: %C = symbolic_binding_pattern a 0
-// CHECK:STDOUT:   } {
-// CHECK:STDOUT:     %C.ref.loc7: type = name_ref C, file.%C.decl [template = constants.%C]
-// CHECK:STDOUT:     %a.param.loc7: %C = param a, runtime_param<invalid>
-// CHECK:STDOUT:     %a.loc7: %C = bind_symbolic_name a 0, %a.param.loc7 [symbolic = constants.%a]
->>>>>>> 7396aede
 // CHECK:STDOUT:   }
 // CHECK:STDOUT: }
 // CHECK:STDOUT:
@@ -584,15 +475,12 @@
 // CHECK:STDOUT:
 // CHECK:STDOUT: generic class @Foo(%a.loc6: %C) {
 // CHECK:STDOUT:   %a.1: %C = bind_symbolic_name a 0 [symbolic = %a.1 (constants.%a)]
-<<<<<<< HEAD
-// CHECK:STDOUT:   %a.patt.1: %C = symbolic_binding_pattern a 0 [symbolic = %a.patt.1 (constants.%a.patt)]
-=======
->>>>>>> 7396aede
+// CHECK:STDOUT:   %a.patt.1: %C = symbolic_binding_pattern a 0 [symbolic = %a.patt.1 (constants.%a.patt)]
 // CHECK:STDOUT:
 // CHECK:STDOUT: !definition:
 // CHECK:STDOUT:
 // CHECK:STDOUT:   class {
-// CHECK:STDOUT:     %.loc7: <witness> = complete_type_witness %.1 [template = constants.%.2]
+// CHECK:STDOUT:     %.loc7_21: <witness> = complete_type_witness %.1 [template = constants.%.2]
 // CHECK:STDOUT:
 // CHECK:STDOUT:   !members:
 // CHECK:STDOUT:     .Self = constants.%Foo.2
@@ -601,10 +489,7 @@
 // CHECK:STDOUT:
 // CHECK:STDOUT: specific @Foo(constants.%a) {
 // CHECK:STDOUT:   %a.1 => constants.%a
-<<<<<<< HEAD
-// CHECK:STDOUT:   %a.patt.1 => constants.%a
-=======
->>>>>>> 7396aede
+// CHECK:STDOUT:   %a.patt.1 => constants.%a
 // CHECK:STDOUT: }
 // CHECK:STDOUT:
 // CHECK:STDOUT: --- two_file.carbon
@@ -635,35 +520,20 @@
 // CHECK:STDOUT:   %C.ref: type = name_ref C, %C.decl [template = constants.%C]
 // CHECK:STDOUT:   %D: type = bind_alias D, %C.decl [template = constants.%C]
 // CHECK:STDOUT:   %Foo.decl: %Foo.type = class_decl @Foo [template = constants.%Foo.1] {
-<<<<<<< HEAD
 // CHECK:STDOUT:     %a.patt.loc7: %C = symbolic_binding_pattern a 0 [symbolic = %a.patt.1 (constants.%a.patt)]
-// CHECK:STDOUT:     %.loc7: %C = param_pattern %a.patt.loc7 [symbolic = %a.patt.1 (constants.%a.patt)]
+// CHECK:STDOUT:     %.loc7: %C = param_pattern %a.patt.loc7, runtime_param<invalid> [symbolic = %a.patt.1 (constants.%a.patt)]
 // CHECK:STDOUT:   } {
 // CHECK:STDOUT:     %C.ref: type = name_ref C, file.%C.decl [template = constants.%C]
-// CHECK:STDOUT:     %param: %C = param
+// CHECK:STDOUT:     %param: %C = param runtime_param<invalid>
 // CHECK:STDOUT:     %a.loc7: %C = bind_symbolic_name a 0, %param [symbolic = %a.1 (constants.%a)]
 // CHECK:STDOUT:   }
 // CHECK:STDOUT:   %Bar.decl: %Bar.type = class_decl @Bar [template = constants.%Bar.1] {
 // CHECK:STDOUT:     %a.patt.loc8: %C = symbolic_binding_pattern a 0 [symbolic = %a.patt.1 (constants.%a.patt)]
-// CHECK:STDOUT:     %.loc8: %C = param_pattern %a.patt.loc8 [symbolic = %a.patt.1 (constants.%a.patt)]
+// CHECK:STDOUT:     %.loc8: %C = param_pattern %a.patt.loc8, runtime_param<invalid> [symbolic = %a.patt.1 (constants.%a.patt)]
 // CHECK:STDOUT:   } {
 // CHECK:STDOUT:     %D.ref: type = name_ref D, file.%D [template = constants.%C]
-// CHECK:STDOUT:     %param: %C = param
+// CHECK:STDOUT:     %param: %C = param runtime_param<invalid>
 // CHECK:STDOUT:     %a.loc8: %C = bind_symbolic_name a 0, %param [symbolic = %a.1 (constants.%a)]
-=======
-// CHECK:STDOUT:     %a.patt: %C = symbolic_binding_pattern a 0
-// CHECK:STDOUT:   } {
-// CHECK:STDOUT:     %C.ref: type = name_ref C, file.%C.decl [template = constants.%C]
-// CHECK:STDOUT:     %a.param: %C = param a, runtime_param<invalid>
-// CHECK:STDOUT:     %a.loc7: %C = bind_symbolic_name a 0, %a.param [symbolic = %a.1 (constants.%a)]
-// CHECK:STDOUT:   }
-// CHECK:STDOUT:   %Bar.decl: %Bar.type = class_decl @Bar [template = constants.%Bar.1] {
-// CHECK:STDOUT:     %a.patt: %C = symbolic_binding_pattern a 0
-// CHECK:STDOUT:   } {
-// CHECK:STDOUT:     %D.ref: type = name_ref D, file.%D [template = constants.%C]
-// CHECK:STDOUT:     %a.param: %C = param a, runtime_param<invalid>
-// CHECK:STDOUT:     %a.loc8: %C = bind_symbolic_name a 0, %a.param [symbolic = %a.1 (constants.%a)]
->>>>>>> 7396aede
 // CHECK:STDOUT:   }
 // CHECK:STDOUT: }
 // CHECK:STDOUT:
@@ -676,38 +546,26 @@
 // CHECK:STDOUT:
 // CHECK:STDOUT: generic class @Foo(%a.loc7: %C) {
 // CHECK:STDOUT:   %a.1: %C = bind_symbolic_name a 0 [symbolic = %a.1 (constants.%a)]
-<<<<<<< HEAD
-// CHECK:STDOUT:   %a.patt.1: %C = symbolic_binding_pattern a 0 [symbolic = %a.patt.1 (constants.%a.patt)]
-=======
->>>>>>> 7396aede
+// CHECK:STDOUT:   %a.patt.1: %C = symbolic_binding_pattern a 0 [symbolic = %a.patt.1 (constants.%a.patt)]
 // CHECK:STDOUT:
 // CHECK:STDOUT:   class;
 // CHECK:STDOUT: }
 // CHECK:STDOUT:
 // CHECK:STDOUT: generic class @Bar(%a.loc8: %C) {
 // CHECK:STDOUT:   %a.1: %C = bind_symbolic_name a 0 [symbolic = %a.1 (constants.%a)]
-<<<<<<< HEAD
-// CHECK:STDOUT:   %a.patt.1: %C = symbolic_binding_pattern a 0 [symbolic = %a.patt.1 (constants.%a.patt)]
-=======
->>>>>>> 7396aede
+// CHECK:STDOUT:   %a.patt.1: %C = symbolic_binding_pattern a 0 [symbolic = %a.patt.1 (constants.%a.patt)]
 // CHECK:STDOUT:
 // CHECK:STDOUT:   class;
 // CHECK:STDOUT: }
 // CHECK:STDOUT:
 // CHECK:STDOUT: specific @Foo(constants.%a) {
 // CHECK:STDOUT:   %a.1 => constants.%a
-<<<<<<< HEAD
-// CHECK:STDOUT:   %a.patt.1 => constants.%a
-=======
->>>>>>> 7396aede
+// CHECK:STDOUT:   %a.patt.1 => constants.%a
 // CHECK:STDOUT: }
 // CHECK:STDOUT:
 // CHECK:STDOUT: specific @Bar(constants.%a) {
 // CHECK:STDOUT:   %a.1 => constants.%a
-<<<<<<< HEAD
-// CHECK:STDOUT:   %a.patt.1 => constants.%a
-=======
->>>>>>> 7396aede
+// CHECK:STDOUT:   %a.patt.1 => constants.%a
 // CHECK:STDOUT: }
 // CHECK:STDOUT:
 // CHECK:STDOUT: --- two_file.impl.carbon
@@ -729,15 +587,9 @@
 // CHECK:STDOUT:
 // CHECK:STDOUT: imports {
 // CHECK:STDOUT:   %import_ref.1: type = import_ref Main//two_file, inst+1, loaded [template = constants.%C]
-<<<<<<< HEAD
-// CHECK:STDOUT:   %import_ref.2: type = import_ref Main//two_file, inst+5, loaded [template = constants.%C]
-// CHECK:STDOUT:   %import_ref.3: %Foo.type = import_ref Main//two_file, inst+13, loaded [template = constants.%Foo.1]
-// CHECK:STDOUT:   %import_ref.4: %Bar.type = import_ref Main//two_file, inst+25, loaded [template = constants.%Bar.1]
-=======
 // CHECK:STDOUT:   %import_ref.2: type = import_ref Main//two_file, inst+7, loaded [template = constants.%C]
-// CHECK:STDOUT:   %import_ref.3: %Foo.type = import_ref Main//two_file, inst+13, loaded [template = constants.%Foo.1]
-// CHECK:STDOUT:   %import_ref.4: %Bar.type = import_ref Main//two_file, inst+23, loaded [template = constants.%Bar.1]
->>>>>>> 7396aede
+// CHECK:STDOUT:   %import_ref.3: %Foo.type = import_ref Main//two_file, inst+15, loaded [template = constants.%Foo.1]
+// CHECK:STDOUT:   %import_ref.4: %Bar.type = import_ref Main//two_file, inst+27, loaded [template = constants.%Bar.1]
 // CHECK:STDOUT:   %import_ref.5 = import_ref Main//two_file, inst+2, unloaded
 // CHECK:STDOUT: }
 // CHECK:STDOUT:
@@ -751,35 +603,20 @@
 // CHECK:STDOUT:   %default.import.loc2_6.1 = import <invalid>
 // CHECK:STDOUT:   %default.import.loc2_6.2 = import <invalid>
 // CHECK:STDOUT:   %Foo.decl: %Foo.type = class_decl @Foo [template = constants.%Foo.1] {
-<<<<<<< HEAD
 // CHECK:STDOUT:     %a.patt.loc4: %C = symbolic_binding_pattern a 0 [symbolic = constants.%a.patt]
-// CHECK:STDOUT:     %.loc4: %C = param_pattern %a.patt.loc4 [symbolic = constants.%a.patt]
+// CHECK:STDOUT:     %.loc4_12: %C = param_pattern %a.patt.loc4, runtime_param<invalid> [symbolic = constants.%a.patt]
 // CHECK:STDOUT:   } {
 // CHECK:STDOUT:     %C.ref: type = name_ref C, imports.%import_ref.1 [template = constants.%C]
-// CHECK:STDOUT:     %param: %C = param
+// CHECK:STDOUT:     %param: %C = param runtime_param<invalid>
 // CHECK:STDOUT:     %a.loc4: %C = bind_symbolic_name a 0, %param [symbolic = constants.%a]
 // CHECK:STDOUT:   }
 // CHECK:STDOUT:   %Bar.decl: %Bar.type = class_decl @Bar [template = constants.%Bar.1] {
 // CHECK:STDOUT:     %a.patt.loc5: %C = symbolic_binding_pattern a 0 [symbolic = constants.%a.patt]
-// CHECK:STDOUT:     %.loc5: %C = param_pattern %a.patt.loc5 [symbolic = constants.%a.patt]
+// CHECK:STDOUT:     %.loc5_12: %C = param_pattern %a.patt.loc5, runtime_param<invalid> [symbolic = constants.%a.patt]
 // CHECK:STDOUT:   } {
 // CHECK:STDOUT:     %D.ref: type = name_ref D, imports.%import_ref.2 [template = constants.%C]
-// CHECK:STDOUT:     %param: %C = param
+// CHECK:STDOUT:     %param: %C = param runtime_param<invalid>
 // CHECK:STDOUT:     %a.loc5: %C = bind_symbolic_name a 0, %param [symbolic = constants.%a]
-=======
-// CHECK:STDOUT:     %a.patt: %C = symbolic_binding_pattern a 0
-// CHECK:STDOUT:   } {
-// CHECK:STDOUT:     %C.ref: type = name_ref C, imports.%import_ref.1 [template = constants.%C]
-// CHECK:STDOUT:     %a.param: %C = param a, runtime_param<invalid>
-// CHECK:STDOUT:     %a.loc4: %C = bind_symbolic_name a 0, %a.param [symbolic = constants.%a]
-// CHECK:STDOUT:   }
-// CHECK:STDOUT:   %Bar.decl: %Bar.type = class_decl @Bar [template = constants.%Bar.1] {
-// CHECK:STDOUT:     %a.patt: %C = symbolic_binding_pattern a 0
-// CHECK:STDOUT:   } {
-// CHECK:STDOUT:     %D.ref: type = name_ref D, imports.%import_ref.2 [template = constants.%C]
-// CHECK:STDOUT:     %a.param: %C = param a, runtime_param<invalid>
-// CHECK:STDOUT:     %a.loc5: %C = bind_symbolic_name a 0, %a.param [symbolic = constants.%a]
->>>>>>> 7396aede
 // CHECK:STDOUT:   }
 // CHECK:STDOUT: }
 // CHECK:STDOUT:
@@ -790,15 +627,12 @@
 // CHECK:STDOUT:
 // CHECK:STDOUT: generic class @Foo(constants.%a: %C) {
 // CHECK:STDOUT:   %a.1: %C = bind_symbolic_name a 0 [symbolic = %a.1 (constants.%a)]
-<<<<<<< HEAD
-// CHECK:STDOUT:   %a.patt.1: %C = symbolic_binding_pattern a 0 [symbolic = %a.patt.1 (constants.%a.patt)]
-=======
->>>>>>> 7396aede
+// CHECK:STDOUT:   %a.patt.1: %C = symbolic_binding_pattern a 0 [symbolic = %a.patt.1 (constants.%a.patt)]
 // CHECK:STDOUT:
 // CHECK:STDOUT: !definition:
 // CHECK:STDOUT:
 // CHECK:STDOUT:   class {
-// CHECK:STDOUT:     %.loc4: <witness> = complete_type_witness %.1 [template = constants.%.2]
+// CHECK:STDOUT:     %.loc4_19: <witness> = complete_type_witness %.1 [template = constants.%.2]
 // CHECK:STDOUT:
 // CHECK:STDOUT:   !members:
 // CHECK:STDOUT:     .Self = constants.%Foo.2
@@ -807,15 +641,12 @@
 // CHECK:STDOUT:
 // CHECK:STDOUT: generic class @Bar(constants.%a: %C) {
 // CHECK:STDOUT:   %a.1: %C = bind_symbolic_name a 0 [symbolic = %a.1 (constants.%a)]
-<<<<<<< HEAD
-// CHECK:STDOUT:   %a.patt.1: %C = symbolic_binding_pattern a 0 [symbolic = %a.patt.1 (constants.%a.patt)]
-=======
->>>>>>> 7396aede
+// CHECK:STDOUT:   %a.patt.1: %C = symbolic_binding_pattern a 0 [symbolic = %a.patt.1 (constants.%a.patt)]
 // CHECK:STDOUT:
 // CHECK:STDOUT: !definition:
 // CHECK:STDOUT:
 // CHECK:STDOUT:   class {
-// CHECK:STDOUT:     %.loc5: <witness> = complete_type_witness %.1 [template = constants.%.2]
+// CHECK:STDOUT:     %.loc5_19: <witness> = complete_type_witness %.1 [template = constants.%.2]
 // CHECK:STDOUT:
 // CHECK:STDOUT:   !members:
 // CHECK:STDOUT:     .Self = constants.%Bar.2
@@ -824,18 +655,12 @@
 // CHECK:STDOUT:
 // CHECK:STDOUT: specific @Foo(constants.%a) {
 // CHECK:STDOUT:   %a.1 => constants.%a
-<<<<<<< HEAD
-// CHECK:STDOUT:   %a.patt.1 => constants.%a
-=======
->>>>>>> 7396aede
+// CHECK:STDOUT:   %a.patt.1 => constants.%a
 // CHECK:STDOUT: }
 // CHECK:STDOUT:
 // CHECK:STDOUT: specific @Bar(constants.%a) {
 // CHECK:STDOUT:   %a.1 => constants.%a
-<<<<<<< HEAD
-// CHECK:STDOUT:   %a.patt.1 => constants.%a
-=======
->>>>>>> 7396aede
+// CHECK:STDOUT:   %a.patt.1 => constants.%a
 // CHECK:STDOUT: }
 // CHECK:STDOUT:
 // CHECK:STDOUT: --- fail_name_mismatch.carbon
@@ -868,31 +693,19 @@
 // CHECK:STDOUT:   %D: type = bind_alias D, %C.decl [template = constants.%C]
 // CHECK:STDOUT:   %Foo.decl: %Foo.type = class_decl @Foo [template = constants.%Foo.1] {
 // CHECK:STDOUT:     %a.patt.loc7: %C = symbolic_binding_pattern a 0 [symbolic = %a.patt.1 (constants.%a.patt)]
-// CHECK:STDOUT:     %.loc7: %C = param_pattern %a.patt.loc7 [symbolic = %a.patt.1 (constants.%a.patt)]
+// CHECK:STDOUT:     %.loc7: %C = param_pattern %a.patt.loc7, runtime_param<invalid> [symbolic = %a.patt.1 (constants.%a.patt)]
 // CHECK:STDOUT:   } {
 // CHECK:STDOUT:     %C.ref: type = name_ref C, file.%C.decl [template = constants.%C]
-<<<<<<< HEAD
-// CHECK:STDOUT:     %param: %C = param
+// CHECK:STDOUT:     %param: %C = param runtime_param<invalid>
 // CHECK:STDOUT:     %a.loc7: %C = bind_symbolic_name a 0, %param [symbolic = %a.1 (constants.%a)]
 // CHECK:STDOUT:   }
-// CHECK:STDOUT:   %.decl: %.type = class_decl @.1 [template = constants.%.3] {
+// CHECK:STDOUT:   %.decl: %.type = class_decl @.1 [template = constants.%.4] {
 // CHECK:STDOUT:     %b.patt.loc15: %C = symbolic_binding_pattern b 0 [symbolic = %b.patt.1 (constants.%b.patt)]
-// CHECK:STDOUT:     %.loc15: %C = param_pattern %b.patt.loc15 [symbolic = %b.patt.1 (constants.%b.patt)]
+// CHECK:STDOUT:     %.loc15_12: %C = param_pattern %b.patt.loc15, runtime_param<invalid> [symbolic = %b.patt.1 (constants.%b.patt)]
 // CHECK:STDOUT:   } {
 // CHECK:STDOUT:     %D.ref: type = name_ref D, file.%D [template = constants.%C]
-// CHECK:STDOUT:     %param: %C = param
+// CHECK:STDOUT:     %param: %C = param runtime_param<invalid>
 // CHECK:STDOUT:     %b.loc15: %C = bind_symbolic_name b 0, %param [symbolic = %b.1 (constants.%b)]
-=======
-// CHECK:STDOUT:     %a.param: %C = param a, runtime_param<invalid>
-// CHECK:STDOUT:     %a.loc7: %C = bind_symbolic_name a 0, %a.param [symbolic = %a.1 (constants.%a)]
-// CHECK:STDOUT:   }
-// CHECK:STDOUT:   %.decl: %.type = class_decl @.1 [template = constants.%.4] {
-// CHECK:STDOUT:     %b.patt: %C = symbolic_binding_pattern b 0
-// CHECK:STDOUT:   } {
-// CHECK:STDOUT:     %D.ref: type = name_ref D, file.%D [template = constants.%C]
-// CHECK:STDOUT:     %b.param: %C = param b, runtime_param<invalid>
-// CHECK:STDOUT:     %b.loc15: %C = bind_symbolic_name b 0, %b.param [symbolic = %b.1 (constants.%b)]
->>>>>>> 7396aede
 // CHECK:STDOUT:   }
 // CHECK:STDOUT: }
 // CHECK:STDOUT:
@@ -905,25 +718,19 @@
 // CHECK:STDOUT:
 // CHECK:STDOUT: generic class @Foo(%a.loc7: %C) {
 // CHECK:STDOUT:   %a.1: %C = bind_symbolic_name a 0 [symbolic = %a.1 (constants.%a)]
-<<<<<<< HEAD
-// CHECK:STDOUT:   %a.patt.1: %C = symbolic_binding_pattern a 0 [symbolic = %a.patt.1 (constants.%a.patt)]
-=======
->>>>>>> 7396aede
+// CHECK:STDOUT:   %a.patt.1: %C = symbolic_binding_pattern a 0 [symbolic = %a.patt.1 (constants.%a.patt)]
 // CHECK:STDOUT:
 // CHECK:STDOUT:   class;
 // CHECK:STDOUT: }
 // CHECK:STDOUT:
 // CHECK:STDOUT: generic class @.1(%b.loc15: %C) {
 // CHECK:STDOUT:   %b.1: %C = bind_symbolic_name b 0 [symbolic = %b.1 (constants.%b)]
-<<<<<<< HEAD
 // CHECK:STDOUT:   %b.patt.1: %C = symbolic_binding_pattern b 0 [symbolic = %b.patt.1 (constants.%b.patt)]
-=======
->>>>>>> 7396aede
 // CHECK:STDOUT:
 // CHECK:STDOUT: !definition:
 // CHECK:STDOUT:
 // CHECK:STDOUT:   class {
-// CHECK:STDOUT:     %.loc15: <witness> = complete_type_witness %.1 [template = constants.%.2]
+// CHECK:STDOUT:     %.loc15_19: <witness> = complete_type_witness %.1 [template = constants.%.2]
 // CHECK:STDOUT:
 // CHECK:STDOUT:   !members:
 // CHECK:STDOUT:     .Self = constants.%.5
@@ -932,18 +739,12 @@
 // CHECK:STDOUT:
 // CHECK:STDOUT: specific @Foo(constants.%a) {
 // CHECK:STDOUT:   %a.1 => constants.%a
-<<<<<<< HEAD
-// CHECK:STDOUT:   %a.patt.1 => constants.%a
-=======
->>>>>>> 7396aede
+// CHECK:STDOUT:   %a.patt.1 => constants.%a
 // CHECK:STDOUT: }
 // CHECK:STDOUT:
 // CHECK:STDOUT: specific @.1(constants.%b) {
 // CHECK:STDOUT:   %b.1 => constants.%b
-<<<<<<< HEAD
 // CHECK:STDOUT:   %b.patt.1 => constants.%b
-=======
->>>>>>> 7396aede
 // CHECK:STDOUT: }
 // CHECK:STDOUT:
 // CHECK:STDOUT: --- fail_alias.carbon
@@ -973,35 +774,20 @@
 // CHECK:STDOUT:   %C.ref: type = name_ref C, %C.decl [template = constants.%C]
 // CHECK:STDOUT:   %D: type = bind_alias D, %C.decl [template = constants.%C]
 // CHECK:STDOUT:   %Foo.decl: %Foo.type = class_decl @Foo [template = constants.%Foo.1] {
-<<<<<<< HEAD
 // CHECK:STDOUT:     %a.patt.loc7: %C = symbolic_binding_pattern a 0 [symbolic = %a.patt.1 (constants.%a.patt)]
-// CHECK:STDOUT:     %.loc7: %C = param_pattern %a.patt.loc7 [symbolic = %a.patt.1 (constants.%a.patt)]
+// CHECK:STDOUT:     %.loc7: %C = param_pattern %a.patt.loc7, runtime_param<invalid> [symbolic = %a.patt.1 (constants.%a.patt)]
 // CHECK:STDOUT:   } {
 // CHECK:STDOUT:     %C.ref: type = name_ref C, file.%C.decl [template = constants.%C]
-// CHECK:STDOUT:     %param: %C = param
+// CHECK:STDOUT:     %param: %C = param runtime_param<invalid>
 // CHECK:STDOUT:     %a.loc7: %C = bind_symbolic_name a 0, %param [symbolic = %a.1 (constants.%a)]
 // CHECK:STDOUT:   }
-// CHECK:STDOUT:   %.decl: %.type = class_decl @.1 [template = constants.%.3] {
+// CHECK:STDOUT:   %.decl: %.type = class_decl @.1 [template = constants.%.4] {
 // CHECK:STDOUT:     %a.patt.loc15: %C = symbolic_binding_pattern a 0 [symbolic = %a.patt.1 (constants.%a.patt)]
-// CHECK:STDOUT:     %.loc15: %C = param_pattern %a.patt.loc15 [symbolic = %a.patt.1 (constants.%a.patt)]
+// CHECK:STDOUT:     %.loc15_12: %C = param_pattern %a.patt.loc15, runtime_param<invalid> [symbolic = %a.patt.1 (constants.%a.patt)]
 // CHECK:STDOUT:   } {
 // CHECK:STDOUT:     %D.ref: type = name_ref D, file.%D [template = constants.%C]
-// CHECK:STDOUT:     %param: %C = param
+// CHECK:STDOUT:     %param: %C = param runtime_param<invalid>
 // CHECK:STDOUT:     %a.loc15: %C = bind_symbolic_name a 0, %param [symbolic = %a.1 (constants.%a)]
-=======
-// CHECK:STDOUT:     %a.patt: %C = symbolic_binding_pattern a 0
-// CHECK:STDOUT:   } {
-// CHECK:STDOUT:     %C.ref: type = name_ref C, file.%C.decl [template = constants.%C]
-// CHECK:STDOUT:     %a.param: %C = param a, runtime_param<invalid>
-// CHECK:STDOUT:     %a.loc7: %C = bind_symbolic_name a 0, %a.param [symbolic = %a.1 (constants.%a)]
-// CHECK:STDOUT:   }
-// CHECK:STDOUT:   %.decl: %.type = class_decl @.1 [template = constants.%.4] {
-// CHECK:STDOUT:     %a.patt: %C = symbolic_binding_pattern a 0
-// CHECK:STDOUT:   } {
-// CHECK:STDOUT:     %D.ref: type = name_ref D, file.%D [template = constants.%C]
-// CHECK:STDOUT:     %a.param: %C = param a, runtime_param<invalid>
-// CHECK:STDOUT:     %a.loc15: %C = bind_symbolic_name a 0, %a.param [symbolic = %a.1 (constants.%a)]
->>>>>>> 7396aede
 // CHECK:STDOUT:   }
 // CHECK:STDOUT: }
 // CHECK:STDOUT:
@@ -1014,25 +800,19 @@
 // CHECK:STDOUT:
 // CHECK:STDOUT: generic class @Foo(%a.loc7: %C) {
 // CHECK:STDOUT:   %a.1: %C = bind_symbolic_name a 0 [symbolic = %a.1 (constants.%a)]
-<<<<<<< HEAD
-// CHECK:STDOUT:   %a.patt.1: %C = symbolic_binding_pattern a 0 [symbolic = %a.patt.1 (constants.%a.patt)]
-=======
->>>>>>> 7396aede
+// CHECK:STDOUT:   %a.patt.1: %C = symbolic_binding_pattern a 0 [symbolic = %a.patt.1 (constants.%a.patt)]
 // CHECK:STDOUT:
 // CHECK:STDOUT:   class;
 // CHECK:STDOUT: }
 // CHECK:STDOUT:
 // CHECK:STDOUT: generic class @.1(%a.loc15: %C) {
 // CHECK:STDOUT:   %a.1: %C = bind_symbolic_name a 0 [symbolic = %a.1 (constants.%a)]
-<<<<<<< HEAD
-// CHECK:STDOUT:   %a.patt.1: %C = symbolic_binding_pattern a 0 [symbolic = %a.patt.1 (constants.%a.patt)]
-=======
->>>>>>> 7396aede
+// CHECK:STDOUT:   %a.patt.1: %C = symbolic_binding_pattern a 0 [symbolic = %a.patt.1 (constants.%a.patt)]
 // CHECK:STDOUT:
 // CHECK:STDOUT: !definition:
 // CHECK:STDOUT:
 // CHECK:STDOUT:   class {
-// CHECK:STDOUT:     %.loc15: <witness> = complete_type_witness %.1 [template = constants.%.2]
+// CHECK:STDOUT:     %.loc15_19: <witness> = complete_type_witness %.1 [template = constants.%.2]
 // CHECK:STDOUT:
 // CHECK:STDOUT:   !members:
 // CHECK:STDOUT:     .Self = constants.%.5
@@ -1041,18 +821,12 @@
 // CHECK:STDOUT:
 // CHECK:STDOUT: specific @Foo(constants.%a) {
 // CHECK:STDOUT:   %a.1 => constants.%a
-<<<<<<< HEAD
-// CHECK:STDOUT:   %a.patt.1 => constants.%a
-=======
->>>>>>> 7396aede
+// CHECK:STDOUT:   %a.patt.1 => constants.%a
 // CHECK:STDOUT: }
 // CHECK:STDOUT:
 // CHECK:STDOUT: specific @.1(constants.%a) {
 // CHECK:STDOUT:   %a.1 => constants.%a
-<<<<<<< HEAD
-// CHECK:STDOUT:   %a.patt.1 => constants.%a
-=======
->>>>>>> 7396aede
+// CHECK:STDOUT:   %a.patt.1 => constants.%a
 // CHECK:STDOUT: }
 // CHECK:STDOUT:
 // CHECK:STDOUT: --- fail_deduced_alias.carbon
@@ -1082,35 +856,20 @@
 // CHECK:STDOUT:   %C.ref: type = name_ref C, %C.decl [template = constants.%C]
 // CHECK:STDOUT:   %D: type = bind_alias D, %C.decl [template = constants.%C]
 // CHECK:STDOUT:   %Foo.decl: %Foo.type = class_decl @Foo [template = constants.%Foo.1] {
-<<<<<<< HEAD
 // CHECK:STDOUT:     %a.patt.loc7: %C = symbolic_binding_pattern a 0 [symbolic = %a.patt.1 (constants.%a.patt)]
-// CHECK:STDOUT:     %.loc7: %C = param_pattern %a.patt.loc7 [symbolic = %a.patt.1 (constants.%a.patt)]
+// CHECK:STDOUT:     %.loc7: %C = param_pattern %a.patt.loc7, runtime_param<invalid> [symbolic = %a.patt.1 (constants.%a.patt)]
 // CHECK:STDOUT:   } {
 // CHECK:STDOUT:     %C.ref: type = name_ref C, file.%C.decl [template = constants.%C]
-// CHECK:STDOUT:     %param: %C = param
+// CHECK:STDOUT:     %param: %C = param runtime_param<invalid>
 // CHECK:STDOUT:     %a.loc7: %C = bind_symbolic_name a 0, %param [symbolic = %a.1 (constants.%a)]
 // CHECK:STDOUT:   }
-// CHECK:STDOUT:   %.decl: %.type = class_decl @.1 [template = constants.%.3] {
+// CHECK:STDOUT:   %.decl: %.type = class_decl @.1 [template = constants.%.4] {
 // CHECK:STDOUT:     %a.patt.loc15: %C = symbolic_binding_pattern a 0 [symbolic = %a.patt.1 (constants.%a.patt)]
-// CHECK:STDOUT:     %.loc15: %C = param_pattern %a.patt.loc15 [symbolic = %a.patt.1 (constants.%a.patt)]
+// CHECK:STDOUT:     %.loc15_12: %C = param_pattern %a.patt.loc15, runtime_param<invalid> [symbolic = %a.patt.1 (constants.%a.patt)]
 // CHECK:STDOUT:   } {
 // CHECK:STDOUT:     %D.ref: type = name_ref D, file.%D [template = constants.%C]
-// CHECK:STDOUT:     %param: %C = param
+// CHECK:STDOUT:     %param: %C = param runtime_param<invalid>
 // CHECK:STDOUT:     %a.loc15: %C = bind_symbolic_name a 0, %param [symbolic = %a.1 (constants.%a)]
-=======
-// CHECK:STDOUT:     %a.patt: %C = symbolic_binding_pattern a 0
-// CHECK:STDOUT:   } {
-// CHECK:STDOUT:     %C.ref: type = name_ref C, file.%C.decl [template = constants.%C]
-// CHECK:STDOUT:     %a.param: %C = param a, runtime_param<invalid>
-// CHECK:STDOUT:     %a.loc7: %C = bind_symbolic_name a 0, %a.param [symbolic = %a.1 (constants.%a)]
-// CHECK:STDOUT:   }
-// CHECK:STDOUT:   %.decl: %.type = class_decl @.1 [template = constants.%.4] {
-// CHECK:STDOUT:     %a.patt: %C = symbolic_binding_pattern a 0
-// CHECK:STDOUT:   } {
-// CHECK:STDOUT:     %D.ref: type = name_ref D, file.%D [template = constants.%C]
-// CHECK:STDOUT:     %a.param: %C = param a, runtime_param<invalid>
-// CHECK:STDOUT:     %a.loc15: %C = bind_symbolic_name a 0, %a.param [symbolic = %a.1 (constants.%a)]
->>>>>>> 7396aede
 // CHECK:STDOUT:   }
 // CHECK:STDOUT: }
 // CHECK:STDOUT:
@@ -1123,25 +882,19 @@
 // CHECK:STDOUT:
 // CHECK:STDOUT: generic class @Foo(%a.loc7: %C) {
 // CHECK:STDOUT:   %a.1: %C = bind_symbolic_name a 0 [symbolic = %a.1 (constants.%a)]
-<<<<<<< HEAD
-// CHECK:STDOUT:   %a.patt.1: %C = symbolic_binding_pattern a 0 [symbolic = %a.patt.1 (constants.%a.patt)]
-=======
->>>>>>> 7396aede
+// CHECK:STDOUT:   %a.patt.1: %C = symbolic_binding_pattern a 0 [symbolic = %a.patt.1 (constants.%a.patt)]
 // CHECK:STDOUT:
 // CHECK:STDOUT:   class;
 // CHECK:STDOUT: }
 // CHECK:STDOUT:
 // CHECK:STDOUT: generic class @.1(%a.loc15: %C) {
 // CHECK:STDOUT:   %a.1: %C = bind_symbolic_name a 0 [symbolic = %a.1 (constants.%a)]
-<<<<<<< HEAD
-// CHECK:STDOUT:   %a.patt.1: %C = symbolic_binding_pattern a 0 [symbolic = %a.patt.1 (constants.%a.patt)]
-=======
->>>>>>> 7396aede
+// CHECK:STDOUT:   %a.patt.1: %C = symbolic_binding_pattern a 0 [symbolic = %a.patt.1 (constants.%a.patt)]
 // CHECK:STDOUT:
 // CHECK:STDOUT: !definition:
 // CHECK:STDOUT:
 // CHECK:STDOUT:   class {
-// CHECK:STDOUT:     %.loc15: <witness> = complete_type_witness %.1 [template = constants.%.2]
+// CHECK:STDOUT:     %.loc15_21: <witness> = complete_type_witness %.1 [template = constants.%.2]
 // CHECK:STDOUT:
 // CHECK:STDOUT:   !members:
 // CHECK:STDOUT:     .Self = constants.%.5
@@ -1150,18 +903,12 @@
 // CHECK:STDOUT:
 // CHECK:STDOUT: specific @Foo(constants.%a) {
 // CHECK:STDOUT:   %a.1 => constants.%a
-<<<<<<< HEAD
-// CHECK:STDOUT:   %a.patt.1 => constants.%a
-=======
->>>>>>> 7396aede
+// CHECK:STDOUT:   %a.patt.1 => constants.%a
 // CHECK:STDOUT: }
 // CHECK:STDOUT:
 // CHECK:STDOUT: specific @.1(constants.%a) {
 // CHECK:STDOUT:   %a.1 => constants.%a
-<<<<<<< HEAD
-// CHECK:STDOUT:   %a.patt.1 => constants.%a
-=======
->>>>>>> 7396aede
+// CHECK:STDOUT:   %a.patt.1 => constants.%a
 // CHECK:STDOUT: }
 // CHECK:STDOUT:
 // CHECK:STDOUT: --- alias_two_file.carbon
@@ -1186,16 +933,11 @@
 // CHECK:STDOUT:   %C.decl: type = class_decl @C [template = constants.%C] {} {}
 // CHECK:STDOUT:   %Foo.decl: %Foo.type = class_decl @Foo [template = constants.%Foo.1] {
 // CHECK:STDOUT:     %a.patt.loc6: %C = symbolic_binding_pattern a 0 [symbolic = %a.patt.1 (constants.%a.patt)]
-// CHECK:STDOUT:     %.loc6: %C = param_pattern %a.patt.loc6 [symbolic = %a.patt.1 (constants.%a.patt)]
+// CHECK:STDOUT:     %.loc6: %C = param_pattern %a.patt.loc6, runtime_param<invalid> [symbolic = %a.patt.1 (constants.%a.patt)]
 // CHECK:STDOUT:   } {
 // CHECK:STDOUT:     %C.ref: type = name_ref C, file.%C.decl [template = constants.%C]
-<<<<<<< HEAD
-// CHECK:STDOUT:     %param: %C = param
+// CHECK:STDOUT:     %param: %C = param runtime_param<invalid>
 // CHECK:STDOUT:     %a.loc6: %C = bind_symbolic_name a 0, %param [symbolic = %a.1 (constants.%a)]
-=======
-// CHECK:STDOUT:     %a.param: %C = param a, runtime_param<invalid>
-// CHECK:STDOUT:     %a.loc6: %C = bind_symbolic_name a 0, %a.param [symbolic = %a.1 (constants.%a)]
->>>>>>> 7396aede
 // CHECK:STDOUT:   }
 // CHECK:STDOUT: }
 // CHECK:STDOUT:
@@ -1208,20 +950,14 @@
 // CHECK:STDOUT:
 // CHECK:STDOUT: generic class @Foo(%a.loc6: %C) {
 // CHECK:STDOUT:   %a.1: %C = bind_symbolic_name a 0 [symbolic = %a.1 (constants.%a)]
-<<<<<<< HEAD
-// CHECK:STDOUT:   %a.patt.1: %C = symbolic_binding_pattern a 0 [symbolic = %a.patt.1 (constants.%a.patt)]
-=======
->>>>>>> 7396aede
+// CHECK:STDOUT:   %a.patt.1: %C = symbolic_binding_pattern a 0 [symbolic = %a.patt.1 (constants.%a.patt)]
 // CHECK:STDOUT:
 // CHECK:STDOUT:   class;
 // CHECK:STDOUT: }
 // CHECK:STDOUT:
 // CHECK:STDOUT: specific @Foo(constants.%a) {
 // CHECK:STDOUT:   %a.1 => constants.%a
-<<<<<<< HEAD
-// CHECK:STDOUT:   %a.patt.1 => constants.%a
-=======
->>>>>>> 7396aede
+// CHECK:STDOUT:   %a.patt.1 => constants.%a
 // CHECK:STDOUT: }
 // CHECK:STDOUT:
 // CHECK:STDOUT: --- todo_fail_alias_two_file.impl.carbon
@@ -1240,7 +976,7 @@
 // CHECK:STDOUT:
 // CHECK:STDOUT: imports {
 // CHECK:STDOUT:   %import_ref.1: type = import_ref Main//alias_two_file, inst+1, loaded [template = constants.%C]
-// CHECK:STDOUT:   %import_ref.2: %Foo.type = import_ref Main//alias_two_file, inst+11, loaded [template = constants.%Foo.1]
+// CHECK:STDOUT:   %import_ref.2: %Foo.type = import_ref Main//alias_two_file, inst+13, loaded [template = constants.%Foo.1]
 // CHECK:STDOUT:   %import_ref.3 = import_ref Main//alias_two_file, inst+2, unloaded
 // CHECK:STDOUT: }
 // CHECK:STDOUT:
@@ -1256,16 +992,11 @@
 // CHECK:STDOUT:   %D: type = bind_alias D, imports.%import_ref.1 [template = constants.%C]
 // CHECK:STDOUT:   %Foo.decl: %Foo.type = class_decl @Foo [template = constants.%Foo.1] {
 // CHECK:STDOUT:     %a.patt.loc6: %C = symbolic_binding_pattern a 0 [symbolic = constants.%a.patt]
-// CHECK:STDOUT:     %.loc6: %C = param_pattern %a.patt.loc6 [symbolic = constants.%a.patt]
+// CHECK:STDOUT:     %.loc6_12: %C = param_pattern %a.patt.loc6, runtime_param<invalid> [symbolic = constants.%a.patt]
 // CHECK:STDOUT:   } {
 // CHECK:STDOUT:     %D.ref: type = name_ref D, file.%D [template = constants.%C]
-<<<<<<< HEAD
-// CHECK:STDOUT:     %param: %C = param
+// CHECK:STDOUT:     %param: %C = param runtime_param<invalid>
 // CHECK:STDOUT:     %a.loc6: %C = bind_symbolic_name a 0, %param [symbolic = constants.%a]
-=======
-// CHECK:STDOUT:     %a.param: %C = param a, runtime_param<invalid>
-// CHECK:STDOUT:     %a.loc6: %C = bind_symbolic_name a 0, %a.param [symbolic = constants.%a]
->>>>>>> 7396aede
 // CHECK:STDOUT:   }
 // CHECK:STDOUT: }
 // CHECK:STDOUT:
@@ -1276,15 +1007,12 @@
 // CHECK:STDOUT:
 // CHECK:STDOUT: generic class @Foo(constants.%a: %C) {
 // CHECK:STDOUT:   %a.1: %C = bind_symbolic_name a 0 [symbolic = %a.1 (constants.%a)]
-<<<<<<< HEAD
-// CHECK:STDOUT:   %a.patt.1: %C = symbolic_binding_pattern a 0 [symbolic = %a.patt.1 (constants.%a.patt)]
-=======
->>>>>>> 7396aede
+// CHECK:STDOUT:   %a.patt.1: %C = symbolic_binding_pattern a 0 [symbolic = %a.patt.1 (constants.%a.patt)]
 // CHECK:STDOUT:
 // CHECK:STDOUT: !definition:
 // CHECK:STDOUT:
 // CHECK:STDOUT:   class {
-// CHECK:STDOUT:     %.loc6: <witness> = complete_type_witness %.1 [template = constants.%.2]
+// CHECK:STDOUT:     %.loc6_19: <witness> = complete_type_witness %.1 [template = constants.%.2]
 // CHECK:STDOUT:
 // CHECK:STDOUT:   !members:
 // CHECK:STDOUT:     .Self = constants.%Foo.2
@@ -1293,10 +1021,7 @@
 // CHECK:STDOUT:
 // CHECK:STDOUT: specific @Foo(constants.%a) {
 // CHECK:STDOUT:   %a.1 => constants.%a
-<<<<<<< HEAD
-// CHECK:STDOUT:   %a.patt.1 => constants.%a
-=======
->>>>>>> 7396aede
+// CHECK:STDOUT:   %a.patt.1 => constants.%a
 // CHECK:STDOUT: }
 // CHECK:STDOUT:
 // CHECK:STDOUT: --- fail_repeat_const.carbon
@@ -1304,15 +1029,10 @@
 // CHECK:STDOUT: constants {
 // CHECK:STDOUT:   %C: type = class_type @C [template]
 // CHECK:STDOUT:   %.1: type = struct_type {} [template]
-<<<<<<< HEAD
-// CHECK:STDOUT:   %.2: type = const_type %C [template]
-// CHECK:STDOUT:   %a: %.2 = bind_symbolic_name a 0 [symbolic]
-// CHECK:STDOUT:   %a.patt: %.2 = symbolic_binding_pattern a 0 [symbolic]
-=======
 // CHECK:STDOUT:   %.2: <witness> = complete_type_witness %.1 [template]
 // CHECK:STDOUT:   %.3: type = const_type %C [template]
 // CHECK:STDOUT:   %a: %.3 = bind_symbolic_name a 0 [symbolic]
->>>>>>> 7396aede
+// CHECK:STDOUT:   %a.patt: %.3 = symbolic_binding_pattern a 0 [symbolic]
 // CHECK:STDOUT:   %Foo.type: type = generic_class_type @Foo [template]
 // CHECK:STDOUT:   %.4: type = tuple_type () [template]
 // CHECK:STDOUT:   %Foo.1: %Foo.type = struct_value () [template]
@@ -1329,41 +1049,23 @@
 // CHECK:STDOUT:   }
 // CHECK:STDOUT:   %C.decl: type = class_decl @C [template = constants.%C] {} {}
 // CHECK:STDOUT:   %Foo.decl: %Foo.type = class_decl @Foo [template = constants.%Foo.1] {
-<<<<<<< HEAD
-// CHECK:STDOUT:     %a.patt.loc6: %.2 = symbolic_binding_pattern a 0 [symbolic = %a.patt.1 (constants.%a.patt)]
-// CHECK:STDOUT:     %.loc6_12: %.2 = param_pattern %a.patt.loc6 [symbolic = %a.patt.1 (constants.%a.patt)]
+// CHECK:STDOUT:     %a.patt.loc6: %.3 = symbolic_binding_pattern a 0 [symbolic = %a.patt.1 (constants.%a.patt)]
+// CHECK:STDOUT:     %.loc6_12: %.3 = param_pattern %a.patt.loc6, runtime_param<invalid> [symbolic = %a.patt.1 (constants.%a.patt)]
 // CHECK:STDOUT:   } {
 // CHECK:STDOUT:     %C.ref: type = name_ref C, file.%C.decl [template = constants.%C]
-// CHECK:STDOUT:     %.loc6_15: type = const_type %C [template = constants.%.2]
-// CHECK:STDOUT:     %param: %.2 = param
-// CHECK:STDOUT:     %a.loc6: %.2 = bind_symbolic_name a 0, %param [symbolic = %a.1 (constants.%a)]
-// CHECK:STDOUT:   }
-// CHECK:STDOUT:   %.decl: %.type = class_decl @.1 [template = constants.%.4] {
-// CHECK:STDOUT:     %a.patt.loc18: %.2 = symbolic_binding_pattern a 0 [symbolic = %a.patt.1 (constants.%a.patt)]
-// CHECK:STDOUT:     %.loc18_12: %.2 = param_pattern %a.patt.loc18 [symbolic = %a.patt.1 (constants.%a.patt)]
-// CHECK:STDOUT:   } {
-// CHECK:STDOUT:     %C.ref: type = name_ref C, file.%C.decl [template = constants.%C]
-// CHECK:STDOUT:     %.loc18_22: type = const_type %C [template = constants.%.2]
-// CHECK:STDOUT:     %.loc18_15: type = const_type %.2 [template = constants.%.2]
-// CHECK:STDOUT:     %param: %.2 = param
-// CHECK:STDOUT:     %a.loc18: %.2 = bind_symbolic_name a 0, %param [symbolic = %a.1 (constants.%a)]
-=======
-// CHECK:STDOUT:     %a.patt: %.3 = symbolic_binding_pattern a 0
-// CHECK:STDOUT:   } {
-// CHECK:STDOUT:     %C.ref: type = name_ref C, file.%C.decl [template = constants.%C]
-// CHECK:STDOUT:     %.loc6: type = const_type %C [template = constants.%.3]
-// CHECK:STDOUT:     %a.param: %.3 = param a, runtime_param<invalid>
-// CHECK:STDOUT:     %a.loc6: %.3 = bind_symbolic_name a 0, %a.param [symbolic = %a.1 (constants.%a)]
+// CHECK:STDOUT:     %.loc6_15: type = const_type %C [template = constants.%.3]
+// CHECK:STDOUT:     %param: %.3 = param runtime_param<invalid>
+// CHECK:STDOUT:     %a.loc6: %.3 = bind_symbolic_name a 0, %param [symbolic = %a.1 (constants.%a)]
 // CHECK:STDOUT:   }
 // CHECK:STDOUT:   %.decl: %.type = class_decl @.1 [template = constants.%.5] {
-// CHECK:STDOUT:     %a.patt: %.3 = symbolic_binding_pattern a 0
+// CHECK:STDOUT:     %a.patt.loc18: %.3 = symbolic_binding_pattern a 0 [symbolic = %a.patt.1 (constants.%a.patt)]
+// CHECK:STDOUT:     %.loc18_12: %.3 = param_pattern %a.patt.loc18, runtime_param<invalid> [symbolic = %a.patt.1 (constants.%a.patt)]
 // CHECK:STDOUT:   } {
 // CHECK:STDOUT:     %C.ref: type = name_ref C, file.%C.decl [template = constants.%C]
 // CHECK:STDOUT:     %.loc18_22: type = const_type %C [template = constants.%.3]
 // CHECK:STDOUT:     %.loc18_15: type = const_type %.3 [template = constants.%.3]
-// CHECK:STDOUT:     %a.param: %.3 = param a, runtime_param<invalid>
-// CHECK:STDOUT:     %a.loc18: %.3 = bind_symbolic_name a 0, %a.param [symbolic = %a.1 (constants.%a)]
->>>>>>> 7396aede
+// CHECK:STDOUT:     %param: %.3 = param runtime_param<invalid>
+// CHECK:STDOUT:     %a.loc18: %.3 = bind_symbolic_name a 0, %param [symbolic = %a.1 (constants.%a)]
 // CHECK:STDOUT:   }
 // CHECK:STDOUT: }
 // CHECK:STDOUT:
@@ -1374,26 +1076,16 @@
 // CHECK:STDOUT:   .Self = constants.%C
 // CHECK:STDOUT: }
 // CHECK:STDOUT:
-<<<<<<< HEAD
-// CHECK:STDOUT: generic class @Foo(%a.loc6: %.2) {
-// CHECK:STDOUT:   %a.1: %.2 = bind_symbolic_name a 0 [symbolic = %a.1 (constants.%a)]
-// CHECK:STDOUT:   %a.patt.1: %.2 = symbolic_binding_pattern a 0 [symbolic = %a.patt.1 (constants.%a.patt)]
-=======
 // CHECK:STDOUT: generic class @Foo(%a.loc6: %.3) {
 // CHECK:STDOUT:   %a.1: %.3 = bind_symbolic_name a 0 [symbolic = %a.1 (constants.%a)]
->>>>>>> 7396aede
+// CHECK:STDOUT:   %a.patt.1: %.3 = symbolic_binding_pattern a 0 [symbolic = %a.patt.1 (constants.%a.patt)]
 // CHECK:STDOUT:
 // CHECK:STDOUT:   class;
 // CHECK:STDOUT: }
 // CHECK:STDOUT:
-<<<<<<< HEAD
-// CHECK:STDOUT: generic class @.1(%a.loc18: %.2) {
-// CHECK:STDOUT:   %a.1: %.2 = bind_symbolic_name a 0 [symbolic = %a.1 (constants.%a)]
-// CHECK:STDOUT:   %a.patt.1: %.2 = symbolic_binding_pattern a 0 [symbolic = %a.patt.1 (constants.%a.patt)]
-=======
 // CHECK:STDOUT: generic class @.1(%a.loc18: %.3) {
 // CHECK:STDOUT:   %a.1: %.3 = bind_symbolic_name a 0 [symbolic = %a.1 (constants.%a)]
->>>>>>> 7396aede
+// CHECK:STDOUT:   %a.patt.1: %.3 = symbolic_binding_pattern a 0 [symbolic = %a.patt.1 (constants.%a.patt)]
 // CHECK:STDOUT:
 // CHECK:STDOUT: !definition:
 // CHECK:STDOUT:
@@ -1407,18 +1099,12 @@
 // CHECK:STDOUT:
 // CHECK:STDOUT: specific @Foo(constants.%a) {
 // CHECK:STDOUT:   %a.1 => constants.%a
-<<<<<<< HEAD
-// CHECK:STDOUT:   %a.patt.1 => constants.%a
-=======
->>>>>>> 7396aede
+// CHECK:STDOUT:   %a.patt.1 => constants.%a
 // CHECK:STDOUT: }
 // CHECK:STDOUT:
 // CHECK:STDOUT: specific @.1(constants.%a) {
 // CHECK:STDOUT:   %a.1 => constants.%a
-<<<<<<< HEAD
-// CHECK:STDOUT:   %a.patt.1 => constants.%a
-=======
->>>>>>> 7396aede
+// CHECK:STDOUT:   %a.patt.1 => constants.%a
 // CHECK:STDOUT: }
 // CHECK:STDOUT:
 // CHECK:STDOUT: --- fail_self_type.carbon
@@ -1446,19 +1132,13 @@
 // CHECK:STDOUT:   %.decl: %.type = fn_decl @.1 [template = constants.%.6] {
 // CHECK:STDOUT:     %self.patt: %.3 = binding_pattern self
 // CHECK:STDOUT:     %.loc16_11.1: %.3 = addr_pattern %self.patt
-// CHECK:STDOUT:     %.loc16_11.2: %.3 = param_pattern %.loc16_11.1
+// CHECK:STDOUT:     %.loc16_11.2: %.3 = param_pattern %.loc16_11.1, runtime_param0
 // CHECK:STDOUT:   } {
 // CHECK:STDOUT:     %Base.ref: type = name_ref Base, file.%Base.decl [template = constants.%Base]
 // CHECK:STDOUT:     %.loc16_26: type = ptr_type %Base [template = constants.%.3]
-<<<<<<< HEAD
-// CHECK:STDOUT:     %param: %.3 = param
+// CHECK:STDOUT:     %param: %.3 = param runtime_param0
 // CHECK:STDOUT:     %self: %.3 = bind_name self, %param
 // CHECK:STDOUT:     %.loc16_11.3: %.3 = addr_param %self
-=======
-// CHECK:STDOUT:     %self.param: %.3 = param self, runtime_param0
-// CHECK:STDOUT:     %self: %.3 = bind_name self, %self.param
-// CHECK:STDOUT:     %.loc16_11: %.3 = addr_pattern %self
->>>>>>> 7396aede
 // CHECK:STDOUT:   }
 // CHECK:STDOUT: }
 // CHECK:STDOUT:
@@ -1469,19 +1149,13 @@
 // CHECK:STDOUT:   %F.decl: %F.type = fn_decl @F [template = constants.%F] {
 // CHECK:STDOUT:     %self.patt: %.3 = binding_pattern self
 // CHECK:STDOUT:     %.loc7_8.2: %.3 = addr_pattern %self.patt
-// CHECK:STDOUT:     %.loc7_8.1: %.3 = param_pattern %.loc7_8.2
+// CHECK:STDOUT:     %.loc7_8.1: %.3 = param_pattern %.loc7_8.2, runtime_param0
 // CHECK:STDOUT:   } {
 // CHECK:STDOUT:     %Self.ref: type = name_ref Self, constants.%Base [template = constants.%Base]
 // CHECK:STDOUT:     %.loc7_23: type = ptr_type %Base [template = constants.%.3]
-<<<<<<< HEAD
-// CHECK:STDOUT:     %param: %.3 = param
+// CHECK:STDOUT:     %param: %.3 = param runtime_param0
 // CHECK:STDOUT:     %self: %.3 = bind_name self, %param
 // CHECK:STDOUT:     %.loc7_8.3: %.3 = addr_param %self
-=======
-// CHECK:STDOUT:     %self.param: %.3 = param self, runtime_param0
-// CHECK:STDOUT:     %self: %.3 = bind_name self, %self.param
-// CHECK:STDOUT:     %.loc7_8: %.3 = addr_pattern %self
->>>>>>> 7396aede
 // CHECK:STDOUT:   }
 // CHECK:STDOUT:   %.loc8: <witness> = complete_type_witness %.4 [template = constants.%.5]
 // CHECK:STDOUT:
@@ -1491,11 +1165,7 @@
 // CHECK:STDOUT:   .F = %F.decl
 // CHECK:STDOUT: }
 // CHECK:STDOUT:
-<<<<<<< HEAD
 // CHECK:STDOUT: fn @F[%.loc7_8.1: %.3]();
-=======
-// CHECK:STDOUT: fn @F[addr %self: %.3]();
->>>>>>> 7396aede
 // CHECK:STDOUT:
 // CHECK:STDOUT: fn @.1[%.loc16_11.2: %.3]() {
 // CHECK:STDOUT: !entry:
