// Part of the Carbon Language project, under the Apache License v2.0 with LLVM
// Exceptions. See /LICENSE for license information.
// SPDX-License-Identifier: Apache-2.0 WITH LLVM-exception
//
// AUTOUPDATE
// TIP: To test this file alone, run:
// TIP:   bazel test //toolchain/testing:file_test --test_arg=--file_tests=toolchain/check/testdata/class/no_prelude/generic_vs_params.carbon
// TIP: To dump output, run:
// TIP:   bazel run //toolchain/testing:file_test -- --dump_output --file_tests=toolchain/check/testdata/class/no_prelude/generic_vs_params.carbon

// --- params.carbon

library "[[@TEST_NAME]]";

class NotGenericNoParams {}
class NotGenericButParams() {}
class GenericAndParams(T:! type) {}

class C(T:! type) {
  class GenericNoParams {}
  class GenericAndParams(U:! type) {}
}

class X {}

var a: NotGenericNoParams = {};
var b: NotGenericButParams() = {};
var c: GenericAndParams(X) = {};
var d: C(X).GenericNoParams = {};
var e: C(X).GenericAndParams(X) = {};

// --- fail_non_generic_implicit_params.carbon

library "[[@TEST_NAME]]";

// CHECK:STDERR: fail_non_generic_implicit_params.carbon:[[@LINE+4]]:9: error: parameters of generic types must be constant
// CHECK:STDERR: class A[T: type]() {}
// CHECK:STDERR:         ^
// CHECK:STDERR:
class A[T: type]() {}

// --- fail_non_generic_params.carbon

library "[[@TEST_NAME]]";

// CHECK:STDERR: fail_non_generic_params.carbon:[[@LINE+3]]:9: error: parameters of generic types must be constant
// CHECK:STDERR: class A(T: type) {}
// CHECK:STDERR:         ^
class A(T: type) {}

// This is testing a use of the invalid type.
fn F(T:! type) {
  A(T);
}

// CHECK:STDOUT: --- params.carbon
// CHECK:STDOUT:
// CHECK:STDOUT: constants {
// CHECK:STDOUT:   %NotGenericNoParams: type = class_type @NotGenericNoParams [template]
// CHECK:STDOUT:   %.1: type = struct_type {} [template]
// CHECK:STDOUT:   %.2: <witness> = complete_type_witness %.1 [template]
// CHECK:STDOUT:   %NotGenericButParams.type: type = generic_class_type @NotGenericButParams [template]
// CHECK:STDOUT:   %.3: type = tuple_type () [template]
// CHECK:STDOUT:   %NotGenericButParams.1: %NotGenericButParams.type = struct_value () [template]
// CHECK:STDOUT:   %NotGenericButParams.2: type = class_type @NotGenericButParams [template]
// CHECK:STDOUT:   %T: type = bind_symbolic_name T 0 [symbolic]
// CHECK:STDOUT:   %GenericAndParams.type.1: type = generic_class_type @GenericAndParams.1 [template]
// CHECK:STDOUT:   %GenericAndParams.1: %GenericAndParams.type.1 = struct_value () [template]
// CHECK:STDOUT:   %GenericAndParams.2: type = class_type @GenericAndParams.1, @GenericAndParams.1(%T) [symbolic]
// CHECK:STDOUT:   %C.type: type = generic_class_type @C [template]
// CHECK:STDOUT:   %C.1: %C.type = struct_value () [template]
// CHECK:STDOUT:   %C.2: type = class_type @C, @C(%T) [symbolic]
// CHECK:STDOUT:   %GenericNoParams.1: type = class_type @GenericNoParams [template]
// CHECK:STDOUT:   %GenericNoParams.2: type = class_type @GenericNoParams, @GenericNoParams(%T) [symbolic]
// CHECK:STDOUT:   %U: type = bind_symbolic_name U 1 [symbolic]
// CHECK:STDOUT:   %GenericAndParams.type.2: type = generic_class_type @GenericAndParams.2, @C(%T) [symbolic]
// CHECK:STDOUT:   %GenericAndParams.3: %GenericAndParams.type.2 = struct_value () [symbolic]
// CHECK:STDOUT:   %GenericAndParams.4: type = class_type @GenericAndParams.2, @GenericAndParams.2(%T, %U) [symbolic]
// CHECK:STDOUT:   %X: type = class_type @X [template]
// CHECK:STDOUT:   %.4: type = ptr_type %.1 [template]
// CHECK:STDOUT:   %struct.1: %NotGenericNoParams = struct_value () [template]
// CHECK:STDOUT:   %struct.2: %NotGenericButParams.2 = struct_value () [template]
// CHECK:STDOUT:   %GenericAndParams.5: type = class_type @GenericAndParams.1, @GenericAndParams.1(%X) [template]
// CHECK:STDOUT:   %struct.3: %GenericAndParams.5 = struct_value () [template]
// CHECK:STDOUT:   %C.3: type = class_type @C, @C(%X) [template]
// CHECK:STDOUT:   %GenericAndParams.type.3: type = generic_class_type @GenericAndParams.2, @C(%X) [template]
// CHECK:STDOUT:   %GenericAndParams.6: %GenericAndParams.type.3 = struct_value () [template]
// CHECK:STDOUT:   %struct.4: %GenericNoParams.1 = struct_value () [template]
// CHECK:STDOUT:   %GenericAndParams.7: type = class_type @GenericAndParams.2, @GenericAndParams.2(%X, %X) [template]
// CHECK:STDOUT:   %struct.5: %GenericAndParams.7 = struct_value () [template]
// CHECK:STDOUT: }
// CHECK:STDOUT:
// CHECK:STDOUT: file {
// CHECK:STDOUT:   package: <namespace> = namespace [template] {
// CHECK:STDOUT:     .NotGenericNoParams = %NotGenericNoParams.decl
// CHECK:STDOUT:     .NotGenericButParams = %NotGenericButParams.decl
// CHECK:STDOUT:     .GenericAndParams = %GenericAndParams.decl
// CHECK:STDOUT:     .C = %C.decl
// CHECK:STDOUT:     .X = %X.decl
// CHECK:STDOUT:     .a = %a
// CHECK:STDOUT:     .b = %b
// CHECK:STDOUT:     .c = %c
// CHECK:STDOUT:     .d = %d
// CHECK:STDOUT:     .e = %e
// CHECK:STDOUT:   }
// CHECK:STDOUT:   %NotGenericNoParams.decl: type = class_decl @NotGenericNoParams [template = constants.%NotGenericNoParams] {} {}
// CHECK:STDOUT:   %NotGenericButParams.decl: %NotGenericButParams.type = class_decl @NotGenericButParams [template = constants.%NotGenericButParams.1] {} {}
// CHECK:STDOUT:   %GenericAndParams.decl: %GenericAndParams.type.1 = class_decl @GenericAndParams.1 [template = constants.%GenericAndParams.1] {
<<<<<<< HEAD
// CHECK:STDOUT:     %T.patt.loc6: type = symbolic_binding_pattern T 0
// CHECK:STDOUT:   } {
// CHECK:STDOUT:     %T.loc6_24.1: type = param T
// CHECK:STDOUT:     %T.loc6_24.2: type = bind_symbolic_name T 0, %T.loc6_24.1 [symbolic = @GenericAndParams.1.%T (constants.%T)]
// CHECK:STDOUT:   }
// CHECK:STDOUT:   %C.decl: %C.type = class_decl @C [template = constants.%C.1] {
// CHECK:STDOUT:     %T.patt.loc8: type = symbolic_binding_pattern T 0
// CHECK:STDOUT:   } {
// CHECK:STDOUT:     %T.loc8_9.1: type = param T
// CHECK:STDOUT:     %T.loc8_9.2: type = bind_symbolic_name T 0, %T.loc8_9.1 [symbolic = @C.%T (constants.%T)]
=======
// CHECK:STDOUT:     %T.param: type = param T, runtime_param<invalid>
// CHECK:STDOUT:     %T.loc6: type = bind_symbolic_name T 0, %T.param [symbolic = %T.1 (constants.%T)]
// CHECK:STDOUT:   }
// CHECK:STDOUT:   %C.decl: %C.type = class_decl @C [template = constants.%C.1] {
// CHECK:STDOUT:     %T.param: type = param T, runtime_param<invalid>
// CHECK:STDOUT:     %T.loc8: type = bind_symbolic_name T 0, %T.param [symbolic = %T.1 (constants.%T)]
>>>>>>> 1e34d03e
// CHECK:STDOUT:   }
// CHECK:STDOUT:   %X.decl: type = class_decl @X [template = constants.%X] {} {}
// CHECK:STDOUT:   %NotGenericNoParams.ref: type = name_ref NotGenericNoParams, %NotGenericNoParams.decl [template = constants.%NotGenericNoParams]
// CHECK:STDOUT:   %a.var: ref %NotGenericNoParams = var a
// CHECK:STDOUT:   %a: ref %NotGenericNoParams = bind_name a, %a.var
// CHECK:STDOUT:   %NotGenericButParams.ref: %NotGenericButParams.type = name_ref NotGenericButParams, %NotGenericButParams.decl [template = constants.%NotGenericButParams.1]
// CHECK:STDOUT:   %NotGenericButParams: type = class_type @NotGenericButParams [template = constants.%NotGenericButParams.2]
// CHECK:STDOUT:   %b.var: ref %NotGenericButParams.2 = var b
// CHECK:STDOUT:   %b: ref %NotGenericButParams.2 = bind_name b, %b.var
// CHECK:STDOUT:   %GenericAndParams.ref.loc17: %GenericAndParams.type.1 = name_ref GenericAndParams, %GenericAndParams.decl [template = constants.%GenericAndParams.1]
// CHECK:STDOUT:   %X.ref.loc17: type = name_ref X, %X.decl [template = constants.%X]
// CHECK:STDOUT:   %GenericAndParams.loc17: type = class_type @GenericAndParams.1, @GenericAndParams.1(constants.%X) [template = constants.%GenericAndParams.5]
// CHECK:STDOUT:   %c.var: ref %GenericAndParams.5 = var c
// CHECK:STDOUT:   %c: ref %GenericAndParams.5 = bind_name c, %c.var
// CHECK:STDOUT:   %C.ref.loc18: %C.type = name_ref C, %C.decl [template = constants.%C.1]
// CHECK:STDOUT:   %X.ref.loc18: type = name_ref X, %X.decl [template = constants.%X]
// CHECK:STDOUT:   %C.loc18: type = class_type @C, @C(constants.%X) [template = constants.%C.3]
// CHECK:STDOUT:   %GenericNoParams.ref: type = name_ref GenericNoParams, @C.%GenericNoParams.decl [template = constants.%GenericNoParams.1]
// CHECK:STDOUT:   %d.var: ref %GenericNoParams.1 = var d
// CHECK:STDOUT:   %d: ref %GenericNoParams.1 = bind_name d, %d.var
// CHECK:STDOUT:   %C.ref.loc19: %C.type = name_ref C, %C.decl [template = constants.%C.1]
// CHECK:STDOUT:   %X.ref.loc19_10: type = name_ref X, %X.decl [template = constants.%X]
// CHECK:STDOUT:   %C.loc19: type = class_type @C, @C(constants.%X) [template = constants.%C.3]
// CHECK:STDOUT:   %.loc19: %GenericAndParams.type.3 = specific_constant @C.%GenericAndParams.decl, @C(constants.%X) [template = constants.%GenericAndParams.6]
// CHECK:STDOUT:   %GenericAndParams.ref.loc19: %GenericAndParams.type.3 = name_ref GenericAndParams, %.loc19 [template = constants.%GenericAndParams.6]
// CHECK:STDOUT:   %X.ref.loc19_30: type = name_ref X, %X.decl [template = constants.%X]
// CHECK:STDOUT:   %GenericAndParams.loc19: type = class_type @GenericAndParams.2, @GenericAndParams.2(constants.%X, constants.%X) [template = constants.%GenericAndParams.7]
// CHECK:STDOUT:   %e.var: ref %GenericAndParams.7 = var e
// CHECK:STDOUT:   %e: ref %GenericAndParams.7 = bind_name e, %e.var
// CHECK:STDOUT: }
// CHECK:STDOUT:
// CHECK:STDOUT: class @NotGenericNoParams {
// CHECK:STDOUT:   %.loc4: <witness> = complete_type_witness %.1 [template = constants.%.2]
// CHECK:STDOUT:
// CHECK:STDOUT: !members:
// CHECK:STDOUT:   .Self = constants.%NotGenericNoParams
// CHECK:STDOUT: }
// CHECK:STDOUT:
// CHECK:STDOUT: class @NotGenericButParams {
// CHECK:STDOUT:   %.loc5: <witness> = complete_type_witness %.1 [template = constants.%.2]
// CHECK:STDOUT:
// CHECK:STDOUT: !members:
// CHECK:STDOUT:   .Self = constants.%NotGenericButParams.2
// CHECK:STDOUT: }
// CHECK:STDOUT:
// CHECK:STDOUT: generic class @GenericAndParams.1(%T.loc6: type) {
// CHECK:STDOUT:   %T.1: type = bind_symbolic_name T 0 [symbolic = %T.1 (constants.%T)]
// CHECK:STDOUT:
// CHECK:STDOUT: !definition:
// CHECK:STDOUT:
// CHECK:STDOUT:   class {
// CHECK:STDOUT:     %.loc6: <witness> = complete_type_witness %.1 [template = constants.%.2]
// CHECK:STDOUT:
// CHECK:STDOUT:   !members:
// CHECK:STDOUT:     .Self = constants.%GenericAndParams.2
// CHECK:STDOUT:   }
// CHECK:STDOUT: }
// CHECK:STDOUT:
// CHECK:STDOUT: generic class @C(%T.loc8: type) {
// CHECK:STDOUT:   %T.1: type = bind_symbolic_name T 0 [symbolic = %T.1 (constants.%T)]
// CHECK:STDOUT:
// CHECK:STDOUT: !definition:
// CHECK:STDOUT:   %GenericAndParams.type: type = generic_class_type @GenericAndParams.2, @C(%T.1) [symbolic = %GenericAndParams.type (constants.%GenericAndParams.type.2)]
// CHECK:STDOUT:   %GenericAndParams: @C.%GenericAndParams.type (%GenericAndParams.type.2) = struct_value () [symbolic = %GenericAndParams (constants.%GenericAndParams.3)]
// CHECK:STDOUT:
// CHECK:STDOUT:   class {
<<<<<<< HEAD
// CHECK:STDOUT:     %GenericNoParams.decl: type = class_decl @GenericNoParams [template = constants.%GenericNoParams.1] {} {}
// CHECK:STDOUT:     %GenericAndParams.decl: %GenericAndParams.type.2 = class_decl @GenericAndParams.2 [template = constants.%GenericAndParams.3] {
// CHECK:STDOUT:       %U.patt: type = symbolic_binding_pattern U 1
// CHECK:STDOUT:     } {
// CHECK:STDOUT:       %U.loc10_26.1: type = param U
// CHECK:STDOUT:       %U.loc10_26.2: type = bind_symbolic_name U 1, %U.loc10_26.1 [symbolic = @GenericAndParams.2.%U (constants.%U)]
=======
// CHECK:STDOUT:     %GenericNoParams.decl: type = class_decl @GenericNoParams [template = constants.%GenericNoParams.1] {}
// CHECK:STDOUT:     %GenericAndParams.decl: @C.%GenericAndParams.type (%GenericAndParams.type.2) = class_decl @GenericAndParams.2 [symbolic = @C.%GenericAndParams (constants.%GenericAndParams.3)] {
// CHECK:STDOUT:       %U.param: type = param U, runtime_param<invalid>
// CHECK:STDOUT:       %U.loc10: type = bind_symbolic_name U 1, %U.param [symbolic = %U.1 (constants.%U)]
>>>>>>> 1e34d03e
// CHECK:STDOUT:     }
// CHECK:STDOUT:     %.loc11: <witness> = complete_type_witness %.1 [template = constants.%.2]
// CHECK:STDOUT:
// CHECK:STDOUT:   !members:
// CHECK:STDOUT:     .Self = constants.%C.2
// CHECK:STDOUT:     .GenericNoParams = %GenericNoParams.decl
// CHECK:STDOUT:     .GenericAndParams = %GenericAndParams.decl
// CHECK:STDOUT:   }
// CHECK:STDOUT: }
// CHECK:STDOUT:
// CHECK:STDOUT: generic class @GenericNoParams(@C.%T.loc8: type) {
// CHECK:STDOUT: !definition:
// CHECK:STDOUT:
// CHECK:STDOUT:   class {
// CHECK:STDOUT:     %.loc9: <witness> = complete_type_witness %.1 [template = constants.%.2]
// CHECK:STDOUT:
// CHECK:STDOUT:   !members:
// CHECK:STDOUT:     .Self = constants.%GenericNoParams.2
// CHECK:STDOUT:   }
// CHECK:STDOUT: }
// CHECK:STDOUT:
// CHECK:STDOUT: generic class @GenericAndParams.2(@C.%T.loc8: type, %U.loc10: type) {
// CHECK:STDOUT:   %U.1: type = bind_symbolic_name U 1 [symbolic = %U.1 (constants.%U)]
// CHECK:STDOUT:
// CHECK:STDOUT: !definition:
// CHECK:STDOUT:
// CHECK:STDOUT:   class {
// CHECK:STDOUT:     %.loc10: <witness> = complete_type_witness %.1 [template = constants.%.2]
// CHECK:STDOUT:
// CHECK:STDOUT:   !members:
// CHECK:STDOUT:     .Self = constants.%GenericAndParams.4
// CHECK:STDOUT:   }
// CHECK:STDOUT: }
// CHECK:STDOUT:
// CHECK:STDOUT: class @X {
// CHECK:STDOUT:   %.loc13: <witness> = complete_type_witness %.1 [template = constants.%.2]
// CHECK:STDOUT:
// CHECK:STDOUT: !members:
// CHECK:STDOUT:   .Self = constants.%X
// CHECK:STDOUT: }
// CHECK:STDOUT:
// CHECK:STDOUT: fn @__global_init() {
// CHECK:STDOUT: !entry:
// CHECK:STDOUT:   %.loc15_30.1: %.1 = struct_literal ()
// CHECK:STDOUT:   %.loc15_30.2: init %NotGenericNoParams = class_init (), file.%a.var [template = constants.%struct.1]
// CHECK:STDOUT:   %.loc15_31: init %NotGenericNoParams = converted %.loc15_30.1, %.loc15_30.2 [template = constants.%struct.1]
// CHECK:STDOUT:   assign file.%a.var, %.loc15_31
// CHECK:STDOUT:   %.loc16_33.1: %.1 = struct_literal ()
// CHECK:STDOUT:   %.loc16_33.2: init %NotGenericButParams.2 = class_init (), file.%b.var [template = constants.%struct.2]
// CHECK:STDOUT:   %.loc16_34: init %NotGenericButParams.2 = converted %.loc16_33.1, %.loc16_33.2 [template = constants.%struct.2]
// CHECK:STDOUT:   assign file.%b.var, %.loc16_34
// CHECK:STDOUT:   %.loc17_31.1: %.1 = struct_literal ()
// CHECK:STDOUT:   %.loc17_31.2: init %GenericAndParams.5 = class_init (), file.%c.var [template = constants.%struct.3]
// CHECK:STDOUT:   %.loc17_32: init %GenericAndParams.5 = converted %.loc17_31.1, %.loc17_31.2 [template = constants.%struct.3]
// CHECK:STDOUT:   assign file.%c.var, %.loc17_32
// CHECK:STDOUT:   %.loc18_32.1: %.1 = struct_literal ()
// CHECK:STDOUT:   %.loc18_32.2: init %GenericNoParams.1 = class_init (), file.%d.var [template = constants.%struct.4]
// CHECK:STDOUT:   %.loc18_33: init %GenericNoParams.1 = converted %.loc18_32.1, %.loc18_32.2 [template = constants.%struct.4]
// CHECK:STDOUT:   assign file.%d.var, %.loc18_33
// CHECK:STDOUT:   %.loc19_36.1: %.1 = struct_literal ()
// CHECK:STDOUT:   %.loc19_36.2: init %GenericAndParams.7 = class_init (), file.%e.var [template = constants.%struct.5]
// CHECK:STDOUT:   %.loc19_37: init %GenericAndParams.7 = converted %.loc19_36.1, %.loc19_36.2 [template = constants.%struct.5]
// CHECK:STDOUT:   assign file.%e.var, %.loc19_37
// CHECK:STDOUT:   return
// CHECK:STDOUT: }
// CHECK:STDOUT:
// CHECK:STDOUT: specific @GenericAndParams.1(constants.%T) {
// CHECK:STDOUT:   %T.1 => constants.%T
// CHECK:STDOUT: }
// CHECK:STDOUT:
// CHECK:STDOUT: specific @C(constants.%T) {
// CHECK:STDOUT:   %T.1 => constants.%T
// CHECK:STDOUT: }
// CHECK:STDOUT:
// CHECK:STDOUT: specific @GenericNoParams(constants.%T) {}
// CHECK:STDOUT:
// CHECK:STDOUT: specific @GenericAndParams.2(constants.%T, constants.%U) {
// CHECK:STDOUT:   %U.1 => constants.%U
// CHECK:STDOUT: }
// CHECK:STDOUT:
// CHECK:STDOUT: specific @C(@C.%T.1) {
// CHECK:STDOUT:   %T.1 => constants.%T
// CHECK:STDOUT: }
// CHECK:STDOUT:
// CHECK:STDOUT: specific @GenericAndParams.1(constants.%X) {
// CHECK:STDOUT:   %T.1 => constants.%X
// CHECK:STDOUT:
// CHECK:STDOUT: !definition:
// CHECK:STDOUT: }
// CHECK:STDOUT:
// CHECK:STDOUT: specific @C(constants.%X) {
// CHECK:STDOUT:   %T.1 => constants.%X
// CHECK:STDOUT:
// CHECK:STDOUT: !definition:
// CHECK:STDOUT:   %GenericAndParams.type => constants.%GenericAndParams.type.3
// CHECK:STDOUT:   %GenericAndParams => constants.%GenericAndParams.6
// CHECK:STDOUT: }
// CHECK:STDOUT:
// CHECK:STDOUT: specific @GenericAndParams.2(constants.%X, constants.%X) {
// CHECK:STDOUT:   %U.1 => constants.%X
// CHECK:STDOUT:
// CHECK:STDOUT: !definition:
// CHECK:STDOUT: }
// CHECK:STDOUT:
// CHECK:STDOUT: --- fail_non_generic_implicit_params.carbon
// CHECK:STDOUT:
// CHECK:STDOUT: constants {
// CHECK:STDOUT:   %A.type: type = generic_class_type @A [template]
// CHECK:STDOUT:   %.1: type = tuple_type () [template]
// CHECK:STDOUT:   %A.1: %A.type = struct_value () [template]
// CHECK:STDOUT:   %A.2: type = class_type @A [template]
// CHECK:STDOUT:   %.2: type = struct_type {} [template]
// CHECK:STDOUT:   %.3: <witness> = complete_type_witness %.2 [template]
// CHECK:STDOUT: }
// CHECK:STDOUT:
// CHECK:STDOUT: file {
// CHECK:STDOUT:   package: <namespace> = namespace [template] {
// CHECK:STDOUT:     .A = %A.decl
// CHECK:STDOUT:   }
// CHECK:STDOUT:   %A.decl: %A.type = class_decl @A [template = constants.%A.1] {
<<<<<<< HEAD
// CHECK:STDOUT:     %T.patt: type = binding_pattern T
// CHECK:STDOUT:   } {
// CHECK:STDOUT:     %T.loc8_9.1: type = param T
// CHECK:STDOUT:     %T.loc8_9.2: type = bind_name T, %T.loc8_9.1
=======
// CHECK:STDOUT:     %T.param: type = param T, runtime_param<invalid>
// CHECK:STDOUT:     %T: type = bind_name T, %T.param
>>>>>>> 1e34d03e
// CHECK:STDOUT:   }
// CHECK:STDOUT: }
// CHECK:STDOUT:
// CHECK:STDOUT: class @A {
// CHECK:STDOUT:   %.loc8: <witness> = complete_type_witness %.2 [template = constants.%.3]
// CHECK:STDOUT:
// CHECK:STDOUT: !members:
// CHECK:STDOUT:   .Self = constants.%A.2
// CHECK:STDOUT: }
// CHECK:STDOUT:
// CHECK:STDOUT: --- fail_non_generic_params.carbon
// CHECK:STDOUT:
// CHECK:STDOUT: constants {
// CHECK:STDOUT:   %A.type: type = generic_class_type @A [template]
// CHECK:STDOUT:   %.1: type = tuple_type () [template]
// CHECK:STDOUT:   %A.1: %A.type = struct_value () [template]
// CHECK:STDOUT:   %A.2: type = class_type @A [template]
// CHECK:STDOUT:   %.2: type = struct_type {} [template]
// CHECK:STDOUT:   %.3: <witness> = complete_type_witness %.2 [template]
// CHECK:STDOUT:   %T: type = bind_symbolic_name T 0 [symbolic]
// CHECK:STDOUT:   %F.type: type = fn_type @F [template]
// CHECK:STDOUT:   %F: %F.type = struct_value () [template]
// CHECK:STDOUT: }
// CHECK:STDOUT:
// CHECK:STDOUT: file {
// CHECK:STDOUT:   package: <namespace> = namespace [template] {
// CHECK:STDOUT:     .A = %A.decl
// CHECK:STDOUT:     .F = %F.decl
// CHECK:STDOUT:   }
// CHECK:STDOUT:   %A.decl: %A.type = class_decl @A [template = constants.%A.1] {
<<<<<<< HEAD
// CHECK:STDOUT:     %T.patt.loc7: type = binding_pattern T
// CHECK:STDOUT:   } {
// CHECK:STDOUT:     %T.loc7_9.1: type = param T
// CHECK:STDOUT:     %T.loc7_9.2: type = bind_name T, %T.loc7_9.1
// CHECK:STDOUT:   }
// CHECK:STDOUT:   %F.decl: %F.type = fn_decl @F [template = constants.%F] {
// CHECK:STDOUT:     %T.patt.loc10: type = symbolic_binding_pattern T 0
// CHECK:STDOUT:   } {
// CHECK:STDOUT:     %T.loc10_6.1: type = param T
// CHECK:STDOUT:     @F.%T.loc10: type = bind_symbolic_name T 0, %T.loc10_6.1 [symbolic = @F.%T.1 (constants.%T)]
=======
// CHECK:STDOUT:     %T.param: type = param T, runtime_param<invalid>
// CHECK:STDOUT:     %T: type = bind_name T, %T.param
// CHECK:STDOUT:   }
// CHECK:STDOUT:   %F.decl: %F.type = fn_decl @F [template = constants.%F] {
// CHECK:STDOUT:     %T.param: type = param T, runtime_param<invalid>
// CHECK:STDOUT:     %T.loc10: type = bind_symbolic_name T 0, %T.param [symbolic = %T.1 (constants.%T)]
>>>>>>> 1e34d03e
// CHECK:STDOUT:   }
// CHECK:STDOUT: }
// CHECK:STDOUT:
// CHECK:STDOUT: class @A {
// CHECK:STDOUT:   %.loc7: <witness> = complete_type_witness %.2 [template = constants.%.3]
// CHECK:STDOUT:
// CHECK:STDOUT: !members:
// CHECK:STDOUT:   .Self = constants.%A.2
// CHECK:STDOUT: }
// CHECK:STDOUT:
// CHECK:STDOUT: generic fn @F(%T.loc10: type) {
// CHECK:STDOUT:   %T.1: type = bind_symbolic_name T 0 [symbolic = %T.1 (constants.%T)]
// CHECK:STDOUT:
// CHECK:STDOUT: !definition:
// CHECK:STDOUT:
// CHECK:STDOUT:   fn(%T.loc10: type) {
// CHECK:STDOUT:   !entry:
// CHECK:STDOUT:     %A.ref: %A.type = name_ref A, file.%A.decl [template = constants.%A.1]
// CHECK:STDOUT:     %T.ref: type = name_ref T, %T.loc10 [symbolic = %T.1 (constants.%T)]
// CHECK:STDOUT:     %A: type = class_type @A [template = constants.%A.2]
// CHECK:STDOUT:     return
// CHECK:STDOUT:   }
// CHECK:STDOUT: }
// CHECK:STDOUT:
// CHECK:STDOUT: specific @F(constants.%T) {
// CHECK:STDOUT:   %T.1 => constants.%T
// CHECK:STDOUT: }
// CHECK:STDOUT:<|MERGE_RESOLUTION|>--- conflicted
+++ resolved
@@ -106,25 +106,16 @@
 // CHECK:STDOUT:   %NotGenericNoParams.decl: type = class_decl @NotGenericNoParams [template = constants.%NotGenericNoParams] {} {}
 // CHECK:STDOUT:   %NotGenericButParams.decl: %NotGenericButParams.type = class_decl @NotGenericButParams [template = constants.%NotGenericButParams.1] {} {}
 // CHECK:STDOUT:   %GenericAndParams.decl: %GenericAndParams.type.1 = class_decl @GenericAndParams.1 [template = constants.%GenericAndParams.1] {
-<<<<<<< HEAD
-// CHECK:STDOUT:     %T.patt.loc6: type = symbolic_binding_pattern T 0
-// CHECK:STDOUT:   } {
-// CHECK:STDOUT:     %T.loc6_24.1: type = param T
-// CHECK:STDOUT:     %T.loc6_24.2: type = bind_symbolic_name T 0, %T.loc6_24.1 [symbolic = @GenericAndParams.1.%T (constants.%T)]
+// CHECK:STDOUT:     %T.patt: type = symbolic_binding_pattern T 0
+// CHECK:STDOUT:   } {
+// CHECK:STDOUT:     %T.param: type = param T, runtime_param<invalid>
+// CHECK:STDOUT:     %T.loc6: type = bind_symbolic_name T 0, %T.param [symbolic = %T.1 (constants.%T)]
 // CHECK:STDOUT:   }
 // CHECK:STDOUT:   %C.decl: %C.type = class_decl @C [template = constants.%C.1] {
-// CHECK:STDOUT:     %T.patt.loc8: type = symbolic_binding_pattern T 0
-// CHECK:STDOUT:   } {
-// CHECK:STDOUT:     %T.loc8_9.1: type = param T
-// CHECK:STDOUT:     %T.loc8_9.2: type = bind_symbolic_name T 0, %T.loc8_9.1 [symbolic = @C.%T (constants.%T)]
-=======
-// CHECK:STDOUT:     %T.param: type = param T, runtime_param<invalid>
-// CHECK:STDOUT:     %T.loc6: type = bind_symbolic_name T 0, %T.param [symbolic = %T.1 (constants.%T)]
-// CHECK:STDOUT:   }
-// CHECK:STDOUT:   %C.decl: %C.type = class_decl @C [template = constants.%C.1] {
+// CHECK:STDOUT:     %T.patt: type = symbolic_binding_pattern T 0
+// CHECK:STDOUT:   } {
 // CHECK:STDOUT:     %T.param: type = param T, runtime_param<invalid>
 // CHECK:STDOUT:     %T.loc8: type = bind_symbolic_name T 0, %T.param [symbolic = %T.1 (constants.%T)]
->>>>>>> 1e34d03e
 // CHECK:STDOUT:   }
 // CHECK:STDOUT:   %X.decl: type = class_decl @X [template = constants.%X] {} {}
 // CHECK:STDOUT:   %NotGenericNoParams.ref: type = name_ref NotGenericNoParams, %NotGenericNoParams.decl [template = constants.%NotGenericNoParams]
@@ -191,19 +182,12 @@
 // CHECK:STDOUT:   %GenericAndParams: @C.%GenericAndParams.type (%GenericAndParams.type.2) = struct_value () [symbolic = %GenericAndParams (constants.%GenericAndParams.3)]
 // CHECK:STDOUT:
 // CHECK:STDOUT:   class {
-<<<<<<< HEAD
 // CHECK:STDOUT:     %GenericNoParams.decl: type = class_decl @GenericNoParams [template = constants.%GenericNoParams.1] {} {}
-// CHECK:STDOUT:     %GenericAndParams.decl: %GenericAndParams.type.2 = class_decl @GenericAndParams.2 [template = constants.%GenericAndParams.3] {
+// CHECK:STDOUT:     %GenericAndParams.decl: @C.%GenericAndParams.type (%GenericAndParams.type.2) = class_decl @GenericAndParams.2 [symbolic = @C.%GenericAndParams (constants.%GenericAndParams.3)] {
 // CHECK:STDOUT:       %U.patt: type = symbolic_binding_pattern U 1
 // CHECK:STDOUT:     } {
-// CHECK:STDOUT:       %U.loc10_26.1: type = param U
-// CHECK:STDOUT:       %U.loc10_26.2: type = bind_symbolic_name U 1, %U.loc10_26.1 [symbolic = @GenericAndParams.2.%U (constants.%U)]
-=======
-// CHECK:STDOUT:     %GenericNoParams.decl: type = class_decl @GenericNoParams [template = constants.%GenericNoParams.1] {}
-// CHECK:STDOUT:     %GenericAndParams.decl: @C.%GenericAndParams.type (%GenericAndParams.type.2) = class_decl @GenericAndParams.2 [symbolic = @C.%GenericAndParams (constants.%GenericAndParams.3)] {
 // CHECK:STDOUT:       %U.param: type = param U, runtime_param<invalid>
 // CHECK:STDOUT:       %U.loc10: type = bind_symbolic_name U 1, %U.param [symbolic = %U.1 (constants.%U)]
->>>>>>> 1e34d03e
 // CHECK:STDOUT:     }
 // CHECK:STDOUT:     %.loc11: <witness> = complete_type_witness %.1 [template = constants.%.2]
 // CHECK:STDOUT:
@@ -324,15 +308,10 @@
 // CHECK:STDOUT:     .A = %A.decl
 // CHECK:STDOUT:   }
 // CHECK:STDOUT:   %A.decl: %A.type = class_decl @A [template = constants.%A.1] {
-<<<<<<< HEAD
 // CHECK:STDOUT:     %T.patt: type = binding_pattern T
 // CHECK:STDOUT:   } {
-// CHECK:STDOUT:     %T.loc8_9.1: type = param T
-// CHECK:STDOUT:     %T.loc8_9.2: type = bind_name T, %T.loc8_9.1
-=======
 // CHECK:STDOUT:     %T.param: type = param T, runtime_param<invalid>
 // CHECK:STDOUT:     %T: type = bind_name T, %T.param
->>>>>>> 1e34d03e
 // CHECK:STDOUT:   }
 // CHECK:STDOUT: }
 // CHECK:STDOUT:
@@ -363,25 +342,16 @@
 // CHECK:STDOUT:     .F = %F.decl
 // CHECK:STDOUT:   }
 // CHECK:STDOUT:   %A.decl: %A.type = class_decl @A [template = constants.%A.1] {
-<<<<<<< HEAD
-// CHECK:STDOUT:     %T.patt.loc7: type = binding_pattern T
-// CHECK:STDOUT:   } {
-// CHECK:STDOUT:     %T.loc7_9.1: type = param T
-// CHECK:STDOUT:     %T.loc7_9.2: type = bind_name T, %T.loc7_9.1
+// CHECK:STDOUT:     %T.patt: type = binding_pattern T
+// CHECK:STDOUT:   } {
+// CHECK:STDOUT:     %T.param: type = param T, runtime_param<invalid>
+// CHECK:STDOUT:     %T: type = bind_name T, %T.param
 // CHECK:STDOUT:   }
 // CHECK:STDOUT:   %F.decl: %F.type = fn_decl @F [template = constants.%F] {
-// CHECK:STDOUT:     %T.patt.loc10: type = symbolic_binding_pattern T 0
-// CHECK:STDOUT:   } {
-// CHECK:STDOUT:     %T.loc10_6.1: type = param T
-// CHECK:STDOUT:     @F.%T.loc10: type = bind_symbolic_name T 0, %T.loc10_6.1 [symbolic = @F.%T.1 (constants.%T)]
-=======
-// CHECK:STDOUT:     %T.param: type = param T, runtime_param<invalid>
-// CHECK:STDOUT:     %T: type = bind_name T, %T.param
-// CHECK:STDOUT:   }
-// CHECK:STDOUT:   %F.decl: %F.type = fn_decl @F [template = constants.%F] {
+// CHECK:STDOUT:     %T.patt: type = symbolic_binding_pattern T 0
+// CHECK:STDOUT:   } {
 // CHECK:STDOUT:     %T.param: type = param T, runtime_param<invalid>
 // CHECK:STDOUT:     %T.loc10: type = bind_symbolic_name T 0, %T.param [symbolic = %T.1 (constants.%T)]
->>>>>>> 1e34d03e
 // CHECK:STDOUT:   }
 // CHECK:STDOUT: }
 // CHECK:STDOUT:
