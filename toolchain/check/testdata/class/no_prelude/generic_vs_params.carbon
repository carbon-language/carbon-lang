--- conflicted
+++ resolved
@@ -74,14 +74,9 @@
 // CHECK:STDOUT:   %GenericNoParams.1: type = class_type @GenericNoParams [template]
 // CHECK:STDOUT:   %GenericNoParams.2: type = class_type @GenericNoParams, @GenericNoParams(%T) [symbolic]
 // CHECK:STDOUT:   %U: type = bind_symbolic_name U 1 [symbolic]
-<<<<<<< HEAD
 // CHECK:STDOUT:   %U.patt: type = symbolic_binding_pattern U 1 [symbolic]
-// CHECK:STDOUT:   %GenericAndParams.type.2: type = generic_class_type @GenericAndParams.2 [template]
-// CHECK:STDOUT:   %GenericAndParams.3: %GenericAndParams.type.2 = struct_value () [template]
-=======
 // CHECK:STDOUT:   %GenericAndParams.type.2: type = generic_class_type @GenericAndParams.2, @C(%T) [symbolic]
 // CHECK:STDOUT:   %GenericAndParams.3: %GenericAndParams.type.2 = struct_value () [symbolic]
->>>>>>> 7396aede
 // CHECK:STDOUT:   %GenericAndParams.4: type = class_type @GenericAndParams.2, @GenericAndParams.2(%T, %U) [symbolic]
 // CHECK:STDOUT:   %X: type = class_type @X [template]
 // CHECK:STDOUT:   %.4: type = ptr_type %.1 [template]
@@ -113,31 +108,18 @@
 // CHECK:STDOUT:   %NotGenericNoParams.decl: type = class_decl @NotGenericNoParams [template = constants.%NotGenericNoParams] {} {}
 // CHECK:STDOUT:   %NotGenericButParams.decl: %NotGenericButParams.type = class_decl @NotGenericButParams [template = constants.%NotGenericButParams.1] {} {}
 // CHECK:STDOUT:   %GenericAndParams.decl: %GenericAndParams.type.1 = class_decl @GenericAndParams.1 [template = constants.%GenericAndParams.1] {
-<<<<<<< HEAD
 // CHECK:STDOUT:     %T.patt.loc6: type = symbolic_binding_pattern T 0 [symbolic = %T.patt.1 (constants.%T.patt)]
-// CHECK:STDOUT:     %.loc6: type = param_pattern %T.patt.loc6 [symbolic = %T.patt.1 (constants.%T.patt)]
+// CHECK:STDOUT:     %.loc6_25: type = param_pattern %T.patt.loc6, runtime_param<invalid> [symbolic = %T.patt.1 (constants.%T.patt)]
 // CHECK:STDOUT:   } {
-// CHECK:STDOUT:     %param: type = param
+// CHECK:STDOUT:     %param: type = param runtime_param<invalid>
 // CHECK:STDOUT:     %T.loc6: type = bind_symbolic_name T 0, %param [symbolic = %T.1 (constants.%T)]
 // CHECK:STDOUT:   }
 // CHECK:STDOUT:   %C.decl: %C.type = class_decl @C [template = constants.%C.1] {
 // CHECK:STDOUT:     %T.patt.loc8: type = symbolic_binding_pattern T 0 [symbolic = %T.patt.1 (constants.%T.patt)]
-// CHECK:STDOUT:     %.loc8: type = param_pattern %T.patt.loc8 [symbolic = %T.patt.1 (constants.%T.patt)]
+// CHECK:STDOUT:     %.loc8: type = param_pattern %T.patt.loc8, runtime_param<invalid> [symbolic = %T.patt.1 (constants.%T.patt)]
 // CHECK:STDOUT:   } {
-// CHECK:STDOUT:     %param: type = param
+// CHECK:STDOUT:     %param: type = param runtime_param<invalid>
 // CHECK:STDOUT:     %T.loc8: type = bind_symbolic_name T 0, %param [symbolic = %T.1 (constants.%T)]
-=======
-// CHECK:STDOUT:     %T.patt: type = symbolic_binding_pattern T 0
-// CHECK:STDOUT:   } {
-// CHECK:STDOUT:     %T.param: type = param T, runtime_param<invalid>
-// CHECK:STDOUT:     %T.loc6: type = bind_symbolic_name T 0, %T.param [symbolic = %T.1 (constants.%T)]
-// CHECK:STDOUT:   }
-// CHECK:STDOUT:   %C.decl: %C.type = class_decl @C [template = constants.%C.1] {
-// CHECK:STDOUT:     %T.patt: type = symbolic_binding_pattern T 0
-// CHECK:STDOUT:   } {
-// CHECK:STDOUT:     %T.param: type = param T, runtime_param<invalid>
-// CHECK:STDOUT:     %T.loc8: type = bind_symbolic_name T 0, %T.param [symbolic = %T.1 (constants.%T)]
->>>>>>> 7396aede
 // CHECK:STDOUT:   }
 // CHECK:STDOUT:   %X.decl: type = class_decl @X [template = constants.%X] {} {}
 // CHECK:STDOUT:   %NotGenericNoParams.ref: type = name_ref NotGenericNoParams, %NotGenericNoParams.decl [template = constants.%NotGenericNoParams]
@@ -185,15 +167,12 @@
 // CHECK:STDOUT:
 // CHECK:STDOUT: generic class @GenericAndParams.1(%T.loc6: type) {
 // CHECK:STDOUT:   %T.1: type = bind_symbolic_name T 0 [symbolic = %T.1 (constants.%T)]
-<<<<<<< HEAD
 // CHECK:STDOUT:   %T.patt.1: type = symbolic_binding_pattern T 0 [symbolic = %T.patt.1 (constants.%T.patt)]
-=======
->>>>>>> 7396aede
 // CHECK:STDOUT:
 // CHECK:STDOUT: !definition:
 // CHECK:STDOUT:
 // CHECK:STDOUT:   class {
-// CHECK:STDOUT:     %.loc6: <witness> = complete_type_witness %.1 [template = constants.%.2]
+// CHECK:STDOUT:     %.loc6_35: <witness> = complete_type_witness %.1 [template = constants.%.2]
 // CHECK:STDOUT:
 // CHECK:STDOUT:   !members:
 // CHECK:STDOUT:     .Self = constants.%GenericAndParams.2
@@ -202,10 +181,7 @@
 // CHECK:STDOUT:
 // CHECK:STDOUT: generic class @C(%T.loc8: type) {
 // CHECK:STDOUT:   %T.1: type = bind_symbolic_name T 0 [symbolic = %T.1 (constants.%T)]
-<<<<<<< HEAD
 // CHECK:STDOUT:   %T.patt.1: type = symbolic_binding_pattern T 0 [symbolic = %T.patt.1 (constants.%T.patt)]
-=======
->>>>>>> 7396aede
 // CHECK:STDOUT:
 // CHECK:STDOUT: !definition:
 // CHECK:STDOUT:   %GenericAndParams.type: type = generic_class_type @GenericAndParams.2, @C(%T.1) [symbolic = %GenericAndParams.type (constants.%GenericAndParams.type.2)]
@@ -213,20 +189,12 @@
 // CHECK:STDOUT:
 // CHECK:STDOUT:   class {
 // CHECK:STDOUT:     %GenericNoParams.decl: type = class_decl @GenericNoParams [template = constants.%GenericNoParams.1] {} {}
-<<<<<<< HEAD
-// CHECK:STDOUT:     %GenericAndParams.decl: %GenericAndParams.type.2 = class_decl @GenericAndParams.2 [template = constants.%GenericAndParams.3] {
+// CHECK:STDOUT:     %GenericAndParams.decl: @C.%GenericAndParams.type (%GenericAndParams.type.2) = class_decl @GenericAndParams.2 [symbolic = @C.%GenericAndParams (constants.%GenericAndParams.3)] {
 // CHECK:STDOUT:       %U.patt.loc10: type = symbolic_binding_pattern U 1 [symbolic = %U.patt.1 (constants.%U.patt)]
-// CHECK:STDOUT:       %.loc10: type = param_pattern %U.patt.loc10 [symbolic = %U.patt.1 (constants.%U.patt)]
+// CHECK:STDOUT:       %.loc10_27: type = param_pattern %U.patt.loc10, runtime_param<invalid> [symbolic = %U.patt.1 (constants.%U.patt)]
 // CHECK:STDOUT:     } {
-// CHECK:STDOUT:       %param: type = param
+// CHECK:STDOUT:       %param: type = param runtime_param<invalid>
 // CHECK:STDOUT:       %U.loc10: type = bind_symbolic_name U 1, %param [symbolic = %U.1 (constants.%U)]
-=======
-// CHECK:STDOUT:     %GenericAndParams.decl: @C.%GenericAndParams.type (%GenericAndParams.type.2) = class_decl @GenericAndParams.2 [symbolic = @C.%GenericAndParams (constants.%GenericAndParams.3)] {
-// CHECK:STDOUT:       %U.patt: type = symbolic_binding_pattern U 1
-// CHECK:STDOUT:     } {
-// CHECK:STDOUT:       %U.param: type = param U, runtime_param<invalid>
-// CHECK:STDOUT:       %U.loc10: type = bind_symbolic_name U 1, %U.param [symbolic = %U.1 (constants.%U)]
->>>>>>> 7396aede
 // CHECK:STDOUT:     }
 // CHECK:STDOUT:     %.loc11: <witness> = complete_type_witness %.1 [template = constants.%.2]
 // CHECK:STDOUT:
@@ -250,15 +218,12 @@
 // CHECK:STDOUT:
 // CHECK:STDOUT: generic class @GenericAndParams.2(@C.%T.loc8: type, %U.loc10: type) {
 // CHECK:STDOUT:   %U.1: type = bind_symbolic_name U 1 [symbolic = %U.1 (constants.%U)]
-<<<<<<< HEAD
 // CHECK:STDOUT:   %U.patt.1: type = symbolic_binding_pattern U 1 [symbolic = %U.patt.1 (constants.%U.patt)]
-=======
->>>>>>> 7396aede
 // CHECK:STDOUT:
 // CHECK:STDOUT: !definition:
 // CHECK:STDOUT:
 // CHECK:STDOUT:   class {
-// CHECK:STDOUT:     %.loc10: <witness> = complete_type_witness %.1 [template = constants.%.2]
+// CHECK:STDOUT:     %.loc10_37: <witness> = complete_type_witness %.1 [template = constants.%.2]
 // CHECK:STDOUT:
 // CHECK:STDOUT:   !members:
 // CHECK:STDOUT:     .Self = constants.%GenericAndParams.4
@@ -299,64 +264,45 @@
 // CHECK:STDOUT:
 // CHECK:STDOUT: specific @GenericAndParams.1(constants.%T) {
 // CHECK:STDOUT:   %T.1 => constants.%T
-<<<<<<< HEAD
 // CHECK:STDOUT:   %T.patt.1 => constants.%T
-=======
->>>>>>> 7396aede
 // CHECK:STDOUT: }
 // CHECK:STDOUT:
 // CHECK:STDOUT: specific @C(constants.%T) {
 // CHECK:STDOUT:   %T.1 => constants.%T
-<<<<<<< HEAD
 // CHECK:STDOUT:   %T.patt.1 => constants.%T
-=======
->>>>>>> 7396aede
 // CHECK:STDOUT: }
 // CHECK:STDOUT:
 // CHECK:STDOUT: specific @GenericNoParams(constants.%T) {}
 // CHECK:STDOUT:
 // CHECK:STDOUT: specific @GenericAndParams.2(constants.%T, constants.%U) {
 // CHECK:STDOUT:   %U.1 => constants.%U
-<<<<<<< HEAD
 // CHECK:STDOUT:   %U.patt.1 => constants.%U
-=======
 // CHECK:STDOUT: }
 // CHECK:STDOUT:
 // CHECK:STDOUT: specific @C(@C.%T.1) {
 // CHECK:STDOUT:   %T.1 => constants.%T
->>>>>>> 7396aede
+// CHECK:STDOUT:   %T.patt.1 => constants.%T
 // CHECK:STDOUT: }
 // CHECK:STDOUT:
 // CHECK:STDOUT: specific @GenericAndParams.1(constants.%X) {
 // CHECK:STDOUT:   %T.1 => constants.%X
-<<<<<<< HEAD
 // CHECK:STDOUT:   %T.patt.1 => constants.%X
-=======
->>>>>>> 7396aede
 // CHECK:STDOUT:
 // CHECK:STDOUT: !definition:
 // CHECK:STDOUT: }
 // CHECK:STDOUT:
 // CHECK:STDOUT: specific @C(constants.%X) {
 // CHECK:STDOUT:   %T.1 => constants.%X
-<<<<<<< HEAD
 // CHECK:STDOUT:   %T.patt.1 => constants.%X
-=======
->>>>>>> 7396aede
 // CHECK:STDOUT:
 // CHECK:STDOUT: !definition:
 // CHECK:STDOUT:   %GenericAndParams.type => constants.%GenericAndParams.type.3
 // CHECK:STDOUT:   %GenericAndParams => constants.%GenericAndParams.6
 // CHECK:STDOUT: }
 // CHECK:STDOUT:
-<<<<<<< HEAD
-// CHECK:STDOUT: specific @GenericAndParams.2(constants.%X) {
-// CHECK:STDOUT:   %U.1 => constants.%U
-// CHECK:STDOUT:   %U.patt.1 => constants.%U.patt
-=======
 // CHECK:STDOUT: specific @GenericAndParams.2(constants.%X, constants.%X) {
 // CHECK:STDOUT:   %U.1 => constants.%X
->>>>>>> 7396aede
+// CHECK:STDOUT:   %U.patt.1 => constants.%X
 // CHECK:STDOUT:
 // CHECK:STDOUT: !definition:
 // CHECK:STDOUT: }
@@ -378,20 +324,15 @@
 // CHECK:STDOUT:   }
 // CHECK:STDOUT:   %A.decl: %A.type = class_decl @A [template = constants.%A.1] {
 // CHECK:STDOUT:     %T.patt: type = binding_pattern T
-// CHECK:STDOUT:     %.loc8: type = param_pattern %T.patt
+// CHECK:STDOUT:     %.loc8_10: type = param_pattern %T.patt, runtime_param<invalid>
 // CHECK:STDOUT:   } {
-<<<<<<< HEAD
-// CHECK:STDOUT:     %param: type = param
+// CHECK:STDOUT:     %param: type = param runtime_param<invalid>
 // CHECK:STDOUT:     %T: type = bind_name T, %param
-=======
-// CHECK:STDOUT:     %T.param: type = param T, runtime_param<invalid>
-// CHECK:STDOUT:     %T: type = bind_name T, %T.param
->>>>>>> 7396aede
 // CHECK:STDOUT:   }
 // CHECK:STDOUT: }
 // CHECK:STDOUT:
 // CHECK:STDOUT: class @A {
-// CHECK:STDOUT:   %.loc8: <witness> = complete_type_witness %.2 [template = constants.%.3]
+// CHECK:STDOUT:   %.loc8_21: <witness> = complete_type_witness %.2 [template = constants.%.3]
 // CHECK:STDOUT:
 // CHECK:STDOUT: !members:
 // CHECK:STDOUT:   .Self = constants.%A.2
@@ -419,34 +360,22 @@
 // CHECK:STDOUT:   }
 // CHECK:STDOUT:   %A.decl: %A.type = class_decl @A [template = constants.%A.1] {
 // CHECK:STDOUT:     %T.patt: type = binding_pattern T
-<<<<<<< HEAD
-// CHECK:STDOUT:     %.loc7: type = param_pattern %T.patt
+// CHECK:STDOUT:     %.loc7_10: type = param_pattern %T.patt, runtime_param<invalid>
 // CHECK:STDOUT:   } {
-// CHECK:STDOUT:     %param: type = param
+// CHECK:STDOUT:     %param: type = param runtime_param<invalid>
 // CHECK:STDOUT:     %T: type = bind_name T, %param
 // CHECK:STDOUT:   }
 // CHECK:STDOUT:   %F.decl: %F.type = fn_decl @F [template = constants.%F] {
 // CHECK:STDOUT:     %T.patt.loc10: type = symbolic_binding_pattern T 0 [symbolic = %T.patt.1 (constants.%T.patt)]
-// CHECK:STDOUT:     %.loc10: type = param_pattern %T.patt.loc10 [symbolic = %T.patt.1 (constants.%T.patt)]
+// CHECK:STDOUT:     %.loc10: type = param_pattern %T.patt.loc10, runtime_param<invalid> [symbolic = %T.patt.1 (constants.%T.patt)]
 // CHECK:STDOUT:   } {
-// CHECK:STDOUT:     %param: type = param
+// CHECK:STDOUT:     %param: type = param runtime_param<invalid>
 // CHECK:STDOUT:     %T.loc10: type = bind_symbolic_name T 0, %param [symbolic = %T.1 (constants.%T)]
-=======
-// CHECK:STDOUT:   } {
-// CHECK:STDOUT:     %T.param: type = param T, runtime_param<invalid>
-// CHECK:STDOUT:     %T: type = bind_name T, %T.param
-// CHECK:STDOUT:   }
-// CHECK:STDOUT:   %F.decl: %F.type = fn_decl @F [template = constants.%F] {
-// CHECK:STDOUT:     %T.patt: type = symbolic_binding_pattern T 0
-// CHECK:STDOUT:   } {
-// CHECK:STDOUT:     %T.param: type = param T, runtime_param<invalid>
-// CHECK:STDOUT:     %T.loc10: type = bind_symbolic_name T 0, %T.param [symbolic = %T.1 (constants.%T)]
->>>>>>> 7396aede
 // CHECK:STDOUT:   }
 // CHECK:STDOUT: }
 // CHECK:STDOUT:
 // CHECK:STDOUT: class @A {
-// CHECK:STDOUT:   %.loc7: <witness> = complete_type_witness %.2 [template = constants.%.3]
+// CHECK:STDOUT:   %.loc7_19: <witness> = complete_type_witness %.2 [template = constants.%.3]
 // CHECK:STDOUT:
 // CHECK:STDOUT: !members:
 // CHECK:STDOUT:   .Self = constants.%A.2
