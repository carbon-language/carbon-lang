--- conflicted
+++ resolved
@@ -123,57 +123,8 @@
 // CHECK:STDOUT:   %B.decl: type = class_decl @B [template = constants.%B] {} {}
 // CHECK:STDOUT:   %C.decl: type = class_decl @C [template = constants.%C] {} {}
 // CHECK:STDOUT:   %ConvertCToB.decl: %ConvertCToB.type = fn_decl @ConvertCToB [template = constants.%ConvertCToB] {
-<<<<<<< HEAD
-// CHECK:STDOUT:     %p.patt.loc25: %.14 = binding_pattern p
-// CHECK:STDOUT:   } {
-// CHECK:STDOUT:     %C.ref.loc25: type = name_ref C, %C.decl [template = constants.%C]
-// CHECK:STDOUT:     %.loc25_20: type = ptr_type %C [template = constants.%.14]
-// CHECK:STDOUT:     %p.loc25_16.1: %.14 = param p
-// CHECK:STDOUT:     @ConvertCToB.%p: %.14 = bind_name p, %p.loc25_16.1
-// CHECK:STDOUT:     %B.ref.loc25: type = name_ref B, %B.decl [template = constants.%B]
-// CHECK:STDOUT:     %.loc25_27: type = ptr_type %B [template = constants.%.15]
-// CHECK:STDOUT:     @ConvertCToB.%return: ref %.15 = var <return slot>
-// CHECK:STDOUT:   }
-// CHECK:STDOUT:   %ConvertBToA.decl: %ConvertBToA.type = fn_decl @ConvertBToA [template = constants.%ConvertBToA] {
-// CHECK:STDOUT:     %p.patt.loc26: %.15 = binding_pattern p
-// CHECK:STDOUT:   } {
-// CHECK:STDOUT:     %B.ref.loc26: type = name_ref B, %B.decl [template = constants.%B]
-// CHECK:STDOUT:     %.loc26_20: type = ptr_type %B [template = constants.%.15]
-// CHECK:STDOUT:     %p.loc26_16.1: %.15 = param p
-// CHECK:STDOUT:     @ConvertBToA.%p: %.15 = bind_name p, %p.loc26_16.1
-// CHECK:STDOUT:     %A.ref.loc26: type = name_ref A, %A.decl [template = constants.%A]
-// CHECK:STDOUT:     %.loc26_27: type = ptr_type %A [template = constants.%.19]
-// CHECK:STDOUT:     @ConvertBToA.%return: ref %.19 = var <return slot>
-// CHECK:STDOUT:   }
-// CHECK:STDOUT:   %ConvertCToA.decl: %ConvertCToA.type = fn_decl @ConvertCToA [template = constants.%ConvertCToA] {
-// CHECK:STDOUT:     %p.patt.loc27: %.14 = binding_pattern p
-// CHECK:STDOUT:   } {
-// CHECK:STDOUT:     %C.ref.loc27: type = name_ref C, %C.decl [template = constants.%C]
-// CHECK:STDOUT:     %.loc27_20: type = ptr_type %C [template = constants.%.14]
-// CHECK:STDOUT:     %p.loc27_16.1: %.14 = param p
-// CHECK:STDOUT:     @ConvertCToA.%p: %.14 = bind_name p, %p.loc27_16.1
-// CHECK:STDOUT:     %A.ref.loc27: type = name_ref A, %A.decl [template = constants.%A]
-// CHECK:STDOUT:     %.loc27_27: type = ptr_type %A [template = constants.%.19]
-// CHECK:STDOUT:     @ConvertCToA.%return: ref %.19 = var <return slot>
-// CHECK:STDOUT:   }
-// CHECK:STDOUT:   %ConvertValue.decl: %ConvertValue.type = fn_decl @ConvertValue [template = constants.%ConvertValue] {
-// CHECK:STDOUT:     %c.patt.loc29: %C = binding_pattern c
-// CHECK:STDOUT:   } {
-// CHECK:STDOUT:     %C.ref.loc29: type = name_ref C, %C.decl [template = constants.%C]
-// CHECK:STDOUT:     %c.loc29_17.1: %C = param c
-// CHECK:STDOUT:     @ConvertValue.%c: %C = bind_name c, %c.loc29_17.1
-// CHECK:STDOUT:   }
-// CHECK:STDOUT:   %ConvertRef.decl: %ConvertRef.type = fn_decl @ConvertRef [template = constants.%ConvertRef] {
-// CHECK:STDOUT:     %c.patt.loc33: %.14 = binding_pattern c
-// CHECK:STDOUT:   } {
-// CHECK:STDOUT:     %C.ref.loc33: type = name_ref C, %C.decl [template = constants.%C]
-// CHECK:STDOUT:     %.loc33_19: type = ptr_type %C [template = constants.%.14]
-// CHECK:STDOUT:     %c.loc33_15.1: %.14 = param c
-// CHECK:STDOUT:     @ConvertRef.%c: %.14 = bind_name c, %c.loc33_15.1
-// CHECK:STDOUT:     %A.ref.loc33: type = name_ref A, %A.decl [template = constants.%A]
-// CHECK:STDOUT:     %.loc33_26: type = ptr_type %A [template = constants.%.19]
-// CHECK:STDOUT:     @ConvertRef.%return: ref %.19 = var <return slot>
-=======
+// CHECK:STDOUT:     %p.patt: %.17 = binding_pattern p
+// CHECK:STDOUT:   } {
 // CHECK:STDOUT:     %C.ref: type = name_ref C, file.%C.decl [template = constants.%C]
 // CHECK:STDOUT:     %.loc25_20: type = ptr_type %C [template = constants.%.17]
 // CHECK:STDOUT:     %p.param: %.17 = param p, runtime_param0
@@ -183,6 +134,8 @@
 // CHECK:STDOUT:     %return: ref %.18 = var <return slot>
 // CHECK:STDOUT:   }
 // CHECK:STDOUT:   %ConvertBToA.decl: %ConvertBToA.type = fn_decl @ConvertBToA [template = constants.%ConvertBToA] {
+// CHECK:STDOUT:     %p.patt: %.18 = binding_pattern p
+// CHECK:STDOUT:   } {
 // CHECK:STDOUT:     %B.ref: type = name_ref B, file.%B.decl [template = constants.%B]
 // CHECK:STDOUT:     %.loc26_20: type = ptr_type %B [template = constants.%.18]
 // CHECK:STDOUT:     %p.param: %.18 = param p, runtime_param0
@@ -192,6 +145,8 @@
 // CHECK:STDOUT:     %return: ref %.22 = var <return slot>
 // CHECK:STDOUT:   }
 // CHECK:STDOUT:   %ConvertCToA.decl: %ConvertCToA.type = fn_decl @ConvertCToA [template = constants.%ConvertCToA] {
+// CHECK:STDOUT:     %p.patt: %.17 = binding_pattern p
+// CHECK:STDOUT:   } {
 // CHECK:STDOUT:     %C.ref: type = name_ref C, file.%C.decl [template = constants.%C]
 // CHECK:STDOUT:     %.loc27_20: type = ptr_type %C [template = constants.%.17]
 // CHECK:STDOUT:     %p.param: %.17 = param p, runtime_param0
@@ -201,11 +156,15 @@
 // CHECK:STDOUT:     %return: ref %.22 = var <return slot>
 // CHECK:STDOUT:   }
 // CHECK:STDOUT:   %ConvertValue.decl: %ConvertValue.type = fn_decl @ConvertValue [template = constants.%ConvertValue] {
+// CHECK:STDOUT:     %c.patt: %C = binding_pattern c
+// CHECK:STDOUT:   } {
 // CHECK:STDOUT:     %C.ref: type = name_ref C, file.%C.decl [template = constants.%C]
 // CHECK:STDOUT:     %c.param: %C = param c, runtime_param0
 // CHECK:STDOUT:     %c: %C = bind_name c, %c.param
 // CHECK:STDOUT:   }
 // CHECK:STDOUT:   %ConvertRef.decl: %ConvertRef.type = fn_decl @ConvertRef [template = constants.%ConvertRef] {
+// CHECK:STDOUT:     %c.patt: %.17 = binding_pattern c
+// CHECK:STDOUT:   } {
 // CHECK:STDOUT:     %C.ref: type = name_ref C, file.%C.decl [template = constants.%C]
 // CHECK:STDOUT:     %.loc33_19: type = ptr_type %C [template = constants.%.17]
 // CHECK:STDOUT:     %c.param: %.17 = param c, runtime_param0
@@ -213,7 +172,6 @@
 // CHECK:STDOUT:     %A.ref.loc33: type = name_ref A, file.%A.decl [template = constants.%A]
 // CHECK:STDOUT:     %.loc33_26: type = ptr_type %A [template = constants.%.22]
 // CHECK:STDOUT:     %return: ref %.22 = var <return slot>
->>>>>>> 1e34d03e
 // CHECK:STDOUT:   }
 // CHECK:STDOUT:   %ConvertInit.decl: %ConvertInit.type = fn_decl @ConvertInit [template = constants.%ConvertInit] {} {}
 // CHECK:STDOUT: }
