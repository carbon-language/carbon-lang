--- conflicted
+++ resolved
@@ -123,15 +123,9 @@
 // CHECK:STDOUT:   } {
 // CHECK:STDOUT:     %C.ref: type = name_ref C, file.%C.decl [template = constants.%C]
 // CHECK:STDOUT:     %.loc25_20: type = ptr_type %C [template = constants.%.14]
-<<<<<<< HEAD
-// CHECK:STDOUT:     %param.loc25: %.14 = param
-// CHECK:STDOUT:     @ConvertCToB.%p: %.14 = bind_name p, %param.loc25
-// CHECK:STDOUT:     %B.ref.loc25: type = name_ref B, %B.decl [template = constants.%B]
-=======
-// CHECK:STDOUT:     %p.param: %.14 = param p
-// CHECK:STDOUT:     %p: %.14 = bind_name p, %p.param
+// CHECK:STDOUT:     %param: %.14 = param
+// CHECK:STDOUT:     %p: %.14 = bind_name p, %param
 // CHECK:STDOUT:     %B.ref: type = name_ref B, file.%B.decl [template = constants.%B]
->>>>>>> dcb4ae26
 // CHECK:STDOUT:     %.loc25_27: type = ptr_type %B [template = constants.%.15]
 // CHECK:STDOUT:     %return: ref %.15 = var <return slot>
 // CHECK:STDOUT:   }
@@ -140,15 +134,9 @@
 // CHECK:STDOUT:   } {
 // CHECK:STDOUT:     %B.ref: type = name_ref B, file.%B.decl [template = constants.%B]
 // CHECK:STDOUT:     %.loc26_20: type = ptr_type %B [template = constants.%.15]
-<<<<<<< HEAD
-// CHECK:STDOUT:     %param.loc26: %.15 = param
-// CHECK:STDOUT:     @ConvertBToA.%p: %.15 = bind_name p, %param.loc26
-// CHECK:STDOUT:     %A.ref.loc26: type = name_ref A, %A.decl [template = constants.%A]
-=======
-// CHECK:STDOUT:     %p.param: %.15 = param p
-// CHECK:STDOUT:     %p: %.15 = bind_name p, %p.param
+// CHECK:STDOUT:     %param: %.15 = param
+// CHECK:STDOUT:     %p: %.15 = bind_name p, %param
 // CHECK:STDOUT:     %A.ref: type = name_ref A, file.%A.decl [template = constants.%A]
->>>>>>> dcb4ae26
 // CHECK:STDOUT:     %.loc26_27: type = ptr_type %A [template = constants.%.19]
 // CHECK:STDOUT:     %return: ref %.19 = var <return slot>
 // CHECK:STDOUT:   }
@@ -157,45 +145,27 @@
 // CHECK:STDOUT:   } {
 // CHECK:STDOUT:     %C.ref: type = name_ref C, file.%C.decl [template = constants.%C]
 // CHECK:STDOUT:     %.loc27_20: type = ptr_type %C [template = constants.%.14]
-<<<<<<< HEAD
-// CHECK:STDOUT:     %param.loc27: %.14 = param
-// CHECK:STDOUT:     @ConvertCToA.%p: %.14 = bind_name p, %param.loc27
-// CHECK:STDOUT:     %A.ref.loc27: type = name_ref A, %A.decl [template = constants.%A]
-=======
-// CHECK:STDOUT:     %p.param: %.14 = param p
-// CHECK:STDOUT:     %p: %.14 = bind_name p, %p.param
+// CHECK:STDOUT:     %param: %.14 = param
+// CHECK:STDOUT:     %p: %.14 = bind_name p, %param
 // CHECK:STDOUT:     %A.ref: type = name_ref A, file.%A.decl [template = constants.%A]
->>>>>>> dcb4ae26
 // CHECK:STDOUT:     %.loc27_27: type = ptr_type %A [template = constants.%.19]
 // CHECK:STDOUT:     %return: ref %.19 = var <return slot>
 // CHECK:STDOUT:   }
 // CHECK:STDOUT:   %ConvertValue.decl: %ConvertValue.type = fn_decl @ConvertValue [template = constants.%ConvertValue] {
 // CHECK:STDOUT:     %c.patt: %C = binding_pattern c
 // CHECK:STDOUT:   } {
-<<<<<<< HEAD
-// CHECK:STDOUT:     %C.ref.loc29: type = name_ref C, %C.decl [template = constants.%C]
-// CHECK:STDOUT:     %param.loc29: %C = param
-// CHECK:STDOUT:     @ConvertValue.%c: %C = bind_name c, %param.loc29
-=======
 // CHECK:STDOUT:     %C.ref: type = name_ref C, file.%C.decl [template = constants.%C]
-// CHECK:STDOUT:     %c.param: %C = param c
-// CHECK:STDOUT:     %c: %C = bind_name c, %c.param
->>>>>>> dcb4ae26
+// CHECK:STDOUT:     %param: %C = param
+// CHECK:STDOUT:     %c: %C = bind_name c, %param
 // CHECK:STDOUT:   }
 // CHECK:STDOUT:   %ConvertRef.decl: %ConvertRef.type = fn_decl @ConvertRef [template = constants.%ConvertRef] {
 // CHECK:STDOUT:     %c.patt: %.14 = binding_pattern c
 // CHECK:STDOUT:   } {
 // CHECK:STDOUT:     %C.ref: type = name_ref C, file.%C.decl [template = constants.%C]
 // CHECK:STDOUT:     %.loc33_19: type = ptr_type %C [template = constants.%.14]
-<<<<<<< HEAD
-// CHECK:STDOUT:     %param.loc33: %.14 = param
-// CHECK:STDOUT:     @ConvertRef.%c: %.14 = bind_name c, %param.loc33
-// CHECK:STDOUT:     %A.ref.loc33: type = name_ref A, %A.decl [template = constants.%A]
-=======
-// CHECK:STDOUT:     %c.param: %.14 = param c
-// CHECK:STDOUT:     %c: %.14 = bind_name c, %c.param
+// CHECK:STDOUT:     %param: %.14 = param
+// CHECK:STDOUT:     %c: %.14 = bind_name c, %param
 // CHECK:STDOUT:     %A.ref.loc33: type = name_ref A, file.%A.decl [template = constants.%A]
->>>>>>> dcb4ae26
 // CHECK:STDOUT:     %.loc33_26: type = ptr_type %A [template = constants.%.19]
 // CHECK:STDOUT:     %return: ref %.19 = var <return slot>
 // CHECK:STDOUT:   }
