--- conflicted
+++ resolved
@@ -130,43 +130,23 @@
 // CHECK:STDOUT:   %A2.decl: type = class_decl @A2 [template = constants.%A2] {}
 // CHECK:STDOUT:   %B2.decl: type = class_decl @B2 [template = constants.%B2] {}
 // CHECK:STDOUT:   %ConvertUnrelated.decl: %ConvertUnrelated.type = fn_decl @ConvertUnrelated [template = constants.%ConvertUnrelated] {
-<<<<<<< HEAD
 // CHECK:STDOUT:     %B2.ref: type = name_ref B2, file.%B2.decl [template = constants.%B2]
-// CHECK:STDOUT:     %.loc31_26: type = ptr_type %B2 [template = constants.%.9]
-// CHECK:STDOUT:     %p.param: %.9 = param p, runtime_param0
-// CHECK:STDOUT:     %p: %.9 = bind_name p, %p.param
+// CHECK:STDOUT:     %.loc31_26: type = ptr_type %B2 [template = constants.%.11]
+// CHECK:STDOUT:     %p.param: %.11 = param p, runtime_param0
+// CHECK:STDOUT:     %p: %.11 = bind_name p, %p.param
 // CHECK:STDOUT:     %A1.ref: type = name_ref A1, file.%A1.decl [template = constants.%A1]
-// CHECK:STDOUT:     %.loc31_34: type = ptr_type %A1 [template = constants.%.10]
-// CHECK:STDOUT:     %return: ref %.10 = var <return slot>
+// CHECK:STDOUT:     %.loc31_34: type = ptr_type %A1 [template = constants.%.12]
+// CHECK:STDOUT:     %return: ref %.12 = var <return slot>
 // CHECK:STDOUT:   }
 // CHECK:STDOUT:   %Incomplete.decl: type = class_decl @Incomplete [template = constants.%Incomplete] {}
 // CHECK:STDOUT:   %ConvertIncomplete.decl: %ConvertIncomplete.type = fn_decl @ConvertIncomplete [template = constants.%ConvertIncomplete] {
 // CHECK:STDOUT:     %Incomplete.ref: type = name_ref Incomplete, file.%Incomplete.decl [template = constants.%Incomplete]
-// CHECK:STDOUT:     %.loc41_35: type = ptr_type %Incomplete [template = constants.%.21]
-// CHECK:STDOUT:     %p.param: %.21 = param p, runtime_param0
-// CHECK:STDOUT:     %p: %.21 = bind_name p, %p.param
+// CHECK:STDOUT:     %.loc41_35: type = ptr_type %Incomplete [template = constants.%.23]
+// CHECK:STDOUT:     %p.param: %.23 = param p, runtime_param0
+// CHECK:STDOUT:     %p: %.23 = bind_name p, %p.param
 // CHECK:STDOUT:     %A2.ref: type = name_ref A2, file.%A2.decl [template = constants.%A2]
-// CHECK:STDOUT:     %.loc41_43: type = ptr_type %A2 [template = constants.%.22]
-// CHECK:STDOUT:     %return: ref %.22 = var <return slot>
-=======
-// CHECK:STDOUT:     %B2.ref: type = name_ref B2, %B2.decl [template = constants.%B2]
-// CHECK:STDOUT:     %.loc31_26: type = ptr_type %B2 [template = constants.%.11]
-// CHECK:STDOUT:     %p.loc31_21.1: %.11 = param p, runtime_param0
-// CHECK:STDOUT:     @ConvertUnrelated.%p: %.11 = bind_name p, %p.loc31_21.1
-// CHECK:STDOUT:     %A1.ref: type = name_ref A1, %A1.decl [template = constants.%A1]
-// CHECK:STDOUT:     %.loc31_34: type = ptr_type %A1 [template = constants.%.12]
-// CHECK:STDOUT:     @ConvertUnrelated.%return: ref %.12 = var <return slot>
-// CHECK:STDOUT:   }
-// CHECK:STDOUT:   %Incomplete.decl: type = class_decl @Incomplete [template = constants.%Incomplete] {}
-// CHECK:STDOUT:   %ConvertIncomplete.decl: %ConvertIncomplete.type = fn_decl @ConvertIncomplete [template = constants.%ConvertIncomplete] {
-// CHECK:STDOUT:     %Incomplete.ref: type = name_ref Incomplete, %Incomplete.decl [template = constants.%Incomplete]
-// CHECK:STDOUT:     %.loc41_35: type = ptr_type %Incomplete [template = constants.%.23]
-// CHECK:STDOUT:     %p.loc41_22.1: %.23 = param p, runtime_param0
-// CHECK:STDOUT:     @ConvertIncomplete.%p: %.23 = bind_name p, %p.loc41_22.1
-// CHECK:STDOUT:     %A2.ref: type = name_ref A2, %A2.decl [template = constants.%A2]
 // CHECK:STDOUT:     %.loc41_43: type = ptr_type %A2 [template = constants.%.24]
-// CHECK:STDOUT:     @ConvertIncomplete.%return: ref %.24 = var <return slot>
->>>>>>> 9b0519d2
+// CHECK:STDOUT:     %return: ref %.24 = var <return slot>
 // CHECK:STDOUT:   }
 // CHECK:STDOUT: }
 // CHECK:STDOUT:
