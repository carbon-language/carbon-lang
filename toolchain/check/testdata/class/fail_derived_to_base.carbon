// Part of the Carbon Language project, under the Apache License v2.0 with LLVM
// Exceptions. See /LICENSE for license information.
// SPDX-License-Identifier: Apache-2.0 WITH LLVM-exception
//
// AUTOUPDATE
// TIP: To test this file alone, run:
// TIP:   bazel test //toolchain/testing:file_test --test_arg=--file_tests=toolchain/check/testdata/class/fail_derived_to_base.carbon
// TIP: To dump output, run:
// TIP:   bazel run //toolchain/testing:file_test -- --dump_output --file_tests=toolchain/check/testdata/class/fail_derived_to_base.carbon

base class A1 {
  var a: i32;
}

base class A2 {
  var a: i32;
}

class B2 {
  extend base: A2;
  var b: i32;
}

// CHECK:STDERR: fail_derived_to_base.carbon:[[@LINE+7]]:38: error: cannot implicitly convert from `B2*` to `A1*`
// CHECK:STDERR: fn ConvertUnrelated(p: B2*) -> A1* { return p; }
// CHECK:STDERR:                                      ^~~~~~~~~
// CHECK:STDERR: fail_derived_to_base.carbon:[[@LINE+4]]:38: note: type `B2*` does not implement interface `ImplicitAs`
// CHECK:STDERR: fn ConvertUnrelated(p: B2*) -> A1* { return p; }
// CHECK:STDERR:                                      ^~~~~~~~~
// CHECK:STDERR:
fn ConvertUnrelated(p: B2*) -> A1* { return p; }

class Incomplete;

// CHECK:STDERR: fail_derived_to_base.carbon:[[@LINE+6]]:47: error: cannot implicitly convert from `Incomplete*` to `A2*`
// CHECK:STDERR: fn ConvertIncomplete(p: Incomplete*) -> A2* { return p; }
// CHECK:STDERR:                                               ^~~~~~~~~
// CHECK:STDERR: fail_derived_to_base.carbon:[[@LINE+3]]:47: note: type `Incomplete*` does not implement interface `ImplicitAs`
// CHECK:STDERR: fn ConvertIncomplete(p: Incomplete*) -> A2* { return p; }
// CHECK:STDERR:                                               ^~~~~~~~~
fn ConvertIncomplete(p: Incomplete*) -> A2* { return p; }

// CHECK:STDOUT: --- fail_derived_to_base.carbon
// CHECK:STDOUT:
// CHECK:STDOUT: constants {
// CHECK:STDOUT:   %A1: type = class_type @A1 [template]
// CHECK:STDOUT:   %Int32.type: type = fn_type @Int32 [template]
// CHECK:STDOUT:   %.1: type = tuple_type () [template]
// CHECK:STDOUT:   %Int32: %Int32.type = struct_value () [template]
// CHECK:STDOUT:   %.2: type = unbound_element_type %A1, i32 [template]
// CHECK:STDOUT:   %.3: type = struct_type {.a: i32} [template]
// CHECK:STDOUT:   %.4: <witness> = complete_type_witness %.3 [template]
// CHECK:STDOUT:   %A2: type = class_type @A2 [template]
// CHECK:STDOUT:   %.5: type = unbound_element_type %A2, i32 [template]
// CHECK:STDOUT:   %B2: type = class_type @B2 [template]
// CHECK:STDOUT:   %.6: type = ptr_type %.3 [template]
// CHECK:STDOUT:   %.7: type = unbound_element_type %B2, %A2 [template]
// CHECK:STDOUT:   %.8: type = unbound_element_type %B2, i32 [template]
// CHECK:STDOUT:   %.9: type = struct_type {.base: %A2, .b: i32} [template]
// CHECK:STDOUT:   %.10: <witness> = complete_type_witness %.9 [template]
// CHECK:STDOUT:   %.11: type = ptr_type %B2 [template]
// CHECK:STDOUT:   %.12: type = ptr_type %A1 [template]
// CHECK:STDOUT:   %ConvertUnrelated.type: type = fn_type @ConvertUnrelated [template]
// CHECK:STDOUT:   %ConvertUnrelated: %ConvertUnrelated.type = struct_value () [template]
// CHECK:STDOUT:   %.13: type = struct_type {.base: %.6, .b: i32} [template]
// CHECK:STDOUT:   %.14: type = ptr_type %.13 [template]
// CHECK:STDOUT:   %.15: type = ptr_type %.9 [template]
// CHECK:STDOUT:   %ImplicitAs.type.1: type = generic_interface_type @ImplicitAs [template]
// CHECK:STDOUT:   %ImplicitAs: %ImplicitAs.type.1 = struct_value () [template]
// CHECK:STDOUT:   %Dest: type = bind_symbolic_name Dest, 0 [symbolic]
<<<<<<< HEAD
// CHECK:STDOUT:   %.16: type = interface_type @ImplicitAs, @ImplicitAs(%Dest) [symbolic]
// CHECK:STDOUT:   %Self.1: @ImplicitAs.%.1 (%.16) = bind_symbolic_name Self, 1 [symbolic]
// CHECK:STDOUT:   %Dest.patt: type = symbolic_binding_pattern Dest, 0 [symbolic]
// CHECK:STDOUT:   %Self.2: %.16 = bind_symbolic_name Self, 1 [symbolic]
=======
// CHECK:STDOUT:   %ImplicitAs.type.2: type = interface_type @ImplicitAs, @ImplicitAs(%Dest) [symbolic]
// CHECK:STDOUT:   %Self.1: @ImplicitAs.%ImplicitAs.type (%ImplicitAs.type.2) = bind_symbolic_name Self, 1 [symbolic]
// CHECK:STDOUT:   %Self.2: %ImplicitAs.type.2 = bind_symbolic_name Self, 1 [symbolic]
>>>>>>> b2746222
// CHECK:STDOUT:   %Convert.type.1: type = fn_type @Convert, @ImplicitAs(%Dest) [symbolic]
// CHECK:STDOUT:   %Convert.1: %Convert.type.1 = struct_value () [symbolic]
// CHECK:STDOUT:   %.16: type = assoc_entity_type %ImplicitAs.type.2, %Convert.type.1 [symbolic]
// CHECK:STDOUT:   %.17: %.16 = assoc_entity element0, imports.%import_ref.6 [symbolic]
// CHECK:STDOUT:   %ImplicitAs.type.3: type = interface_type @ImplicitAs, @ImplicitAs(%.12) [template]
// CHECK:STDOUT:   %Convert.type.2: type = fn_type @Convert, @ImplicitAs(%.12) [template]
// CHECK:STDOUT:   %Convert.2: %Convert.type.2 = struct_value () [template]
// CHECK:STDOUT:   %.18: type = assoc_entity_type %ImplicitAs.type.3, %Convert.type.2 [template]
// CHECK:STDOUT:   %.19: %.18 = assoc_entity element0, imports.%import_ref.6 [template]
// CHECK:STDOUT:   %.20: %.16 = assoc_entity element0, imports.%import_ref.7 [symbolic]
// CHECK:STDOUT:   %Incomplete: type = class_type @Incomplete [template]
// CHECK:STDOUT:   %.21: type = ptr_type %Incomplete [template]
// CHECK:STDOUT:   %.22: type = ptr_type %A2 [template]
// CHECK:STDOUT:   %ConvertIncomplete.type: type = fn_type @ConvertIncomplete [template]
// CHECK:STDOUT:   %ConvertIncomplete: %ConvertIncomplete.type = struct_value () [template]
// CHECK:STDOUT:   %ImplicitAs.type.4: type = interface_type @ImplicitAs, @ImplicitAs(%.22) [template]
// CHECK:STDOUT:   %Convert.type.3: type = fn_type @Convert, @ImplicitAs(%.22) [template]
// CHECK:STDOUT:   %Convert.3: %Convert.type.3 = struct_value () [template]
// CHECK:STDOUT:   %.23: type = assoc_entity_type %ImplicitAs.type.4, %Convert.type.3 [template]
// CHECK:STDOUT:   %.24: %.23 = assoc_entity element0, imports.%import_ref.6 [template]
// CHECK:STDOUT: }
// CHECK:STDOUT:
// CHECK:STDOUT: imports {
// CHECK:STDOUT:   %Core: <namespace> = namespace file.%Core.import, [template] {
// CHECK:STDOUT:     .Int32 = %import_ref.1
// CHECK:STDOUT:     .ImplicitAs = %import_ref.2
// CHECK:STDOUT:     import Core//prelude
// CHECK:STDOUT:     import Core//prelude/operators
// CHECK:STDOUT:     import Core//prelude/types
// CHECK:STDOUT:     import Core//prelude/operators/arithmetic
// CHECK:STDOUT:     import Core//prelude/operators/as
// CHECK:STDOUT:     import Core//prelude/operators/bitwise
// CHECK:STDOUT:     import Core//prelude/operators/comparison
// CHECK:STDOUT:     import Core//prelude/types/bool
// CHECK:STDOUT:   }
// CHECK:STDOUT:   %import_ref.1: %Int32.type = import_ref Core//prelude/types, inst+4, loaded [template = constants.%Int32]
<<<<<<< HEAD
// CHECK:STDOUT:   %import_ref.2: %ImplicitAs.type = import_ref Core//prelude/operators/as, inst+46, loaded [template = constants.%ImplicitAs]
// CHECK:STDOUT:   %import_ref.3 = import_ref Core//prelude/operators/as, inst+52, unloaded
// CHECK:STDOUT:   %import_ref.4: @ImplicitAs.%.2 (%.17) = import_ref Core//prelude/operators/as, inst+71, loaded [symbolic = @ImplicitAs.%.3 (constants.%.22)]
// CHECK:STDOUT:   %import_ref.5 = import_ref Core//prelude/operators/as, inst+64, unloaded
// CHECK:STDOUT:   %import_ref.6 = import_ref Core//prelude/operators/as, inst+64, unloaded
// CHECK:STDOUT:   %import_ref.7 = import_ref Core//prelude/operators/as, inst+64, unloaded
=======
// CHECK:STDOUT:   %import_ref.2: %ImplicitAs.type.1 = import_ref Core//prelude/operators/as, inst+40, loaded [template = constants.%ImplicitAs]
// CHECK:STDOUT:   %import_ref.3 = import_ref Core//prelude/operators/as, inst+45, unloaded
// CHECK:STDOUT:   %import_ref.4: @ImplicitAs.%.1 (%.16) = import_ref Core//prelude/operators/as, inst+63, loaded [symbolic = @ImplicitAs.%.2 (constants.%.20)]
// CHECK:STDOUT:   %import_ref.5 = import_ref Core//prelude/operators/as, inst+56, unloaded
// CHECK:STDOUT:   %import_ref.6 = import_ref Core//prelude/operators/as, inst+56, unloaded
// CHECK:STDOUT:   %import_ref.7 = import_ref Core//prelude/operators/as, inst+56, unloaded
>>>>>>> b2746222
// CHECK:STDOUT: }
// CHECK:STDOUT:
// CHECK:STDOUT: file {
// CHECK:STDOUT:   package: <namespace> = namespace [template] {
// CHECK:STDOUT:     .Core = imports.%Core
// CHECK:STDOUT:     .A1 = %A1.decl
// CHECK:STDOUT:     .A2 = %A2.decl
// CHECK:STDOUT:     .B2 = %B2.decl
// CHECK:STDOUT:     .ConvertUnrelated = %ConvertUnrelated.decl
// CHECK:STDOUT:     .Incomplete = %Incomplete.decl
// CHECK:STDOUT:     .ConvertIncomplete = %ConvertIncomplete.decl
// CHECK:STDOUT:   }
// CHECK:STDOUT:   %Core.import = import Core
// CHECK:STDOUT:   %A1.decl: type = class_decl @A1 [template = constants.%A1] {} {}
// CHECK:STDOUT:   %A2.decl: type = class_decl @A2 [template = constants.%A2] {} {}
// CHECK:STDOUT:   %B2.decl: type = class_decl @B2 [template = constants.%B2] {} {}
// CHECK:STDOUT:   %ConvertUnrelated.decl: %ConvertUnrelated.type = fn_decl @ConvertUnrelated [template = constants.%ConvertUnrelated] {
// CHECK:STDOUT:     %p.patt: %.11 = binding_pattern p
// CHECK:STDOUT:     %p.param_patt: %.11 = param_pattern %p.patt, runtime_param0
// CHECK:STDOUT:   } {
// CHECK:STDOUT:     %B2.ref: type = name_ref B2, file.%B2.decl [template = constants.%B2]
// CHECK:STDOUT:     %.loc31_26: type = ptr_type %B2 [template = constants.%.11]
// CHECK:STDOUT:     %A1.ref: type = name_ref A1, file.%A1.decl [template = constants.%A1]
// CHECK:STDOUT:     %.loc31_34: type = ptr_type %A1 [template = constants.%.12]
// CHECK:STDOUT:     %return: ref %.12 = var <return slot>
// CHECK:STDOUT:     %param: %.11 = param runtime_param0
// CHECK:STDOUT:     %p: %.11 = bind_name p, %param
// CHECK:STDOUT:   }
// CHECK:STDOUT:   %Incomplete.decl: type = class_decl @Incomplete [template = constants.%Incomplete] {} {}
// CHECK:STDOUT:   %ConvertIncomplete.decl: %ConvertIncomplete.type = fn_decl @ConvertIncomplete [template = constants.%ConvertIncomplete] {
<<<<<<< HEAD
// CHECK:STDOUT:     %p.patt: %.23 = binding_pattern p
// CHECK:STDOUT:     %p.param_patt: %.23 = param_pattern %p.patt, runtime_param0
// CHECK:STDOUT:   } {
// CHECK:STDOUT:     %Incomplete.ref: type = name_ref Incomplete, file.%Incomplete.decl [template = constants.%Incomplete]
// CHECK:STDOUT:     %.loc41_35: type = ptr_type %Incomplete [template = constants.%.23]
// CHECK:STDOUT:     %A2.ref: type = name_ref A2, file.%A2.decl [template = constants.%A2]
// CHECK:STDOUT:     %.loc41_43: type = ptr_type %A2 [template = constants.%.24]
// CHECK:STDOUT:     %return: ref %.24 = var <return slot>
// CHECK:STDOUT:     %param: %.23 = param runtime_param0
// CHECK:STDOUT:     %p: %.23 = bind_name p, %param
=======
// CHECK:STDOUT:     %p.patt: %.21 = binding_pattern p
// CHECK:STDOUT:   } {
// CHECK:STDOUT:     %Incomplete.ref: type = name_ref Incomplete, file.%Incomplete.decl [template = constants.%Incomplete]
// CHECK:STDOUT:     %.loc41_35: type = ptr_type %Incomplete [template = constants.%.21]
// CHECK:STDOUT:     %p.param: %.21 = param p, runtime_param0
// CHECK:STDOUT:     %p: %.21 = bind_name p, %p.param
// CHECK:STDOUT:     %A2.ref: type = name_ref A2, file.%A2.decl [template = constants.%A2]
// CHECK:STDOUT:     %.loc41_43: type = ptr_type %A2 [template = constants.%.22]
// CHECK:STDOUT:     %return: ref %.22 = var <return slot>
>>>>>>> b2746222
// CHECK:STDOUT:   }
// CHECK:STDOUT: }
// CHECK:STDOUT:
// CHECK:STDOUT: generic interface @ImplicitAs(constants.%Dest: type) {
// CHECK:STDOUT:   %Dest: type = bind_symbolic_name Dest, 0 [symbolic = %Dest (constants.%Dest)]
// CHECK:STDOUT:   %Dest.patt: type = symbolic_binding_pattern Dest, 0 [symbolic = %Dest.patt (constants.%Dest.patt)]
// CHECK:STDOUT:
// CHECK:STDOUT: !definition:
// CHECK:STDOUT:   %ImplicitAs.type: type = interface_type @ImplicitAs, @ImplicitAs(%Dest) [symbolic = %ImplicitAs.type (constants.%ImplicitAs.type.2)]
// CHECK:STDOUT:   %Self: %ImplicitAs.type.2 = bind_symbolic_name Self, 1 [symbolic = %Self (constants.%Self.2)]
// CHECK:STDOUT:   %Convert.type: type = fn_type @Convert, @ImplicitAs(%Dest) [symbolic = %Convert.type (constants.%Convert.type.1)]
// CHECK:STDOUT:   %Convert: @ImplicitAs.%Convert.type (%Convert.type.1) = struct_value () [symbolic = %Convert (constants.%Convert.1)]
// CHECK:STDOUT:   %.1: type = assoc_entity_type @ImplicitAs.%ImplicitAs.type (%ImplicitAs.type.2), @ImplicitAs.%Convert.type (%Convert.type.1) [symbolic = %.1 (constants.%.16)]
// CHECK:STDOUT:   %.2: @ImplicitAs.%.1 (%.16) = assoc_entity element0, imports.%import_ref.6 [symbolic = %.2 (constants.%.17)]
// CHECK:STDOUT:
// CHECK:STDOUT:   interface {
// CHECK:STDOUT:   !members:
// CHECK:STDOUT:     .Self = imports.%import_ref.3
// CHECK:STDOUT:     .Convert = imports.%import_ref.4
// CHECK:STDOUT:     witness = (imports.%import_ref.5)
// CHECK:STDOUT:   }
// CHECK:STDOUT: }
// CHECK:STDOUT:
// CHECK:STDOUT: class @A1 {
// CHECK:STDOUT:   %int.make_type_32: init type = call constants.%Int32() [template = i32]
// CHECK:STDOUT:   %.loc12_10.1: type = value_of_initializer %int.make_type_32 [template = i32]
// CHECK:STDOUT:   %.loc12_10.2: type = converted %int.make_type_32, %.loc12_10.1 [template = i32]
// CHECK:STDOUT:   %.loc12_8: %.2 = field_decl a, element0 [template]
// CHECK:STDOUT:   %.loc13: <witness> = complete_type_witness %.3 [template = constants.%.4]
// CHECK:STDOUT:
// CHECK:STDOUT: !members:
// CHECK:STDOUT:   .Self = constants.%A1
// CHECK:STDOUT:   .a = %.loc12_8
// CHECK:STDOUT: }
// CHECK:STDOUT:
// CHECK:STDOUT: class @A2 {
// CHECK:STDOUT:   %int.make_type_32: init type = call constants.%Int32() [template = i32]
// CHECK:STDOUT:   %.loc16_10.1: type = value_of_initializer %int.make_type_32 [template = i32]
// CHECK:STDOUT:   %.loc16_10.2: type = converted %int.make_type_32, %.loc16_10.1 [template = i32]
// CHECK:STDOUT:   %.loc16_8: %.5 = field_decl a, element0 [template]
// CHECK:STDOUT:   %.loc17: <witness> = complete_type_witness %.3 [template = constants.%.4]
// CHECK:STDOUT:
// CHECK:STDOUT: !members:
// CHECK:STDOUT:   .Self = constants.%A2
// CHECK:STDOUT:   .a = %.loc16_8
// CHECK:STDOUT: }
// CHECK:STDOUT:
// CHECK:STDOUT: class @B2 {
// CHECK:STDOUT:   %A2.ref: type = name_ref A2, file.%A2.decl [template = constants.%A2]
// CHECK:STDOUT:   %.loc20: %.7 = base_decl %A2, element0 [template]
// CHECK:STDOUT:   %int.make_type_32: init type = call constants.%Int32() [template = i32]
// CHECK:STDOUT:   %.loc21_10.1: type = value_of_initializer %int.make_type_32 [template = i32]
// CHECK:STDOUT:   %.loc21_10.2: type = converted %int.make_type_32, %.loc21_10.1 [template = i32]
// CHECK:STDOUT:   %.loc21_8: %.8 = field_decl b, element1 [template]
// CHECK:STDOUT:   %.loc22: <witness> = complete_type_witness %.9 [template = constants.%.10]
// CHECK:STDOUT:
// CHECK:STDOUT: !members:
// CHECK:STDOUT:   .Self = constants.%B2
// CHECK:STDOUT:   .base = %.loc20
// CHECK:STDOUT:   .b = %.loc21_8
// CHECK:STDOUT:   extend name_scope3
// CHECK:STDOUT: }
// CHECK:STDOUT:
// CHECK:STDOUT: class @Incomplete;
// CHECK:STDOUT:
// CHECK:STDOUT: fn @Int32() -> type = "int.make_type_32";
// CHECK:STDOUT:
// CHECK:STDOUT: fn @ConvertUnrelated(%p.param_patt: %.11) -> %.12 {
// CHECK:STDOUT: !entry:
// CHECK:STDOUT:   %p.ref: %.11 = name_ref p, %p
// CHECK:STDOUT:   %ImplicitAs.type: type = interface_type @ImplicitAs, @ImplicitAs(constants.%.12) [template = constants.%ImplicitAs.type.3]
// CHECK:STDOUT:   %.loc31_46.1: %.18 = specific_constant imports.%import_ref.4, @ImplicitAs(constants.%.12) [template = constants.%.19]
// CHECK:STDOUT:   %Convert.ref: %.18 = name_ref Convert, %.loc31_46.1 [template = constants.%.19]
// CHECK:STDOUT:   %.loc31_46.2: %.12 = converted %p.ref, <error> [template = <error>]
// CHECK:STDOUT:   return <error>
// CHECK:STDOUT: }
// CHECK:STDOUT:
// CHECK:STDOUT: generic fn @Convert(constants.%Dest: type, constants.%Self.1: @ImplicitAs.%ImplicitAs.type (%ImplicitAs.type.2)) {
// CHECK:STDOUT:   %Dest: type = bind_symbolic_name Dest, 0 [symbolic = %Dest (constants.%Dest)]
// CHECK:STDOUT:   %ImplicitAs.type: type = interface_type @ImplicitAs, @ImplicitAs(%Dest) [symbolic = %ImplicitAs.type (constants.%ImplicitAs.type.2)]
// CHECK:STDOUT:   %Self: %ImplicitAs.type.2 = bind_symbolic_name Self, 1 [symbolic = %Self (constants.%Self.2)]
// CHECK:STDOUT:
// CHECK:STDOUT:   fn[%self.param_patt: @Convert.%Self (%Self.2)]() -> @Convert.%Dest (%Dest);
// CHECK:STDOUT: }
// CHECK:STDOUT:
<<<<<<< HEAD
// CHECK:STDOUT: fn @ConvertIncomplete(%p.param_patt: %.23) -> %.24 {
=======
// CHECK:STDOUT: fn @ConvertIncomplete(%p: %.21) -> %.22 {
>>>>>>> b2746222
// CHECK:STDOUT: !entry:
// CHECK:STDOUT:   %p.ref: %.21 = name_ref p, %p
// CHECK:STDOUT:   %ImplicitAs.type: type = interface_type @ImplicitAs, @ImplicitAs(constants.%.22) [template = constants.%ImplicitAs.type.4]
// CHECK:STDOUT:   %.loc41_55.1: %.23 = specific_constant imports.%import_ref.4, @ImplicitAs(constants.%.22) [template = constants.%.24]
// CHECK:STDOUT:   %Convert.ref: %.23 = name_ref Convert, %.loc41_55.1 [template = constants.%.24]
// CHECK:STDOUT:   %.loc41_55.2: %.22 = converted %p.ref, <error> [template = <error>]
// CHECK:STDOUT:   return <error>
// CHECK:STDOUT: }
// CHECK:STDOUT:
// CHECK:STDOUT: specific @ImplicitAs(constants.%Dest) {
// CHECK:STDOUT:   %Dest => constants.%Dest
// CHECK:STDOUT:   %Dest.patt => constants.%Dest
// CHECK:STDOUT: }
// CHECK:STDOUT:
// CHECK:STDOUT: specific @ImplicitAs(@ImplicitAs.%Dest) {
// CHECK:STDOUT:   %Dest => constants.%Dest
// CHECK:STDOUT:   %Dest.patt => constants.%Dest
// CHECK:STDOUT: }
// CHECK:STDOUT:
// CHECK:STDOUT: specific @ImplicitAs(@Convert.%Dest) {
// CHECK:STDOUT:   %Dest => constants.%Dest
// CHECK:STDOUT:   %Dest.patt => constants.%Dest
// CHECK:STDOUT: }
// CHECK:STDOUT:
// CHECK:STDOUT: specific @Convert(constants.%Dest, constants.%Self.1) {
// CHECK:STDOUT:   %Dest => constants.%Dest
// CHECK:STDOUT:   %ImplicitAs.type => constants.%ImplicitAs.type.2
// CHECK:STDOUT:   %Self => constants.%Self.1
// CHECK:STDOUT: }
// CHECK:STDOUT:
// CHECK:STDOUT: specific @ImplicitAs(constants.%.12) {
// CHECK:STDOUT:   %Dest => constants.%.12
// CHECK:STDOUT:   %Dest.patt => constants.%.12
// CHECK:STDOUT:
// CHECK:STDOUT: !definition:
// CHECK:STDOUT:   %ImplicitAs.type => constants.%ImplicitAs.type.3
// CHECK:STDOUT:   %Self => constants.%Self.2
// CHECK:STDOUT:   %Convert.type => constants.%Convert.type.2
// CHECK:STDOUT:   %Convert => constants.%Convert.2
// CHECK:STDOUT:   %.1 => constants.%.18
// CHECK:STDOUT:   %.2 => constants.%.19
// CHECK:STDOUT: }
// CHECK:STDOUT:
<<<<<<< HEAD
// CHECK:STDOUT: specific @ImplicitAs(constants.%.24) {
// CHECK:STDOUT:   %Dest => constants.%.24
// CHECK:STDOUT:   %Dest.patt => constants.%.24
=======
// CHECK:STDOUT: specific @ImplicitAs(constants.%.22) {
// CHECK:STDOUT:   %Dest => constants.%.22
>>>>>>> b2746222
// CHECK:STDOUT:
// CHECK:STDOUT: !definition:
// CHECK:STDOUT:   %ImplicitAs.type => constants.%ImplicitAs.type.4
// CHECK:STDOUT:   %Self => constants.%Self.2
// CHECK:STDOUT:   %Convert.type => constants.%Convert.type.3
// CHECK:STDOUT:   %Convert => constants.%Convert.3
// CHECK:STDOUT:   %.1 => constants.%.23
// CHECK:STDOUT:   %.2 => constants.%.24
// CHECK:STDOUT: }
// CHECK:STDOUT:<|MERGE_RESOLUTION|>--- conflicted
+++ resolved
@@ -68,16 +68,10 @@
 // CHECK:STDOUT:   %ImplicitAs.type.1: type = generic_interface_type @ImplicitAs [template]
 // CHECK:STDOUT:   %ImplicitAs: %ImplicitAs.type.1 = struct_value () [template]
 // CHECK:STDOUT:   %Dest: type = bind_symbolic_name Dest, 0 [symbolic]
-<<<<<<< HEAD
-// CHECK:STDOUT:   %.16: type = interface_type @ImplicitAs, @ImplicitAs(%Dest) [symbolic]
-// CHECK:STDOUT:   %Self.1: @ImplicitAs.%.1 (%.16) = bind_symbolic_name Self, 1 [symbolic]
-// CHECK:STDOUT:   %Dest.patt: type = symbolic_binding_pattern Dest, 0 [symbolic]
-// CHECK:STDOUT:   %Self.2: %.16 = bind_symbolic_name Self, 1 [symbolic]
-=======
 // CHECK:STDOUT:   %ImplicitAs.type.2: type = interface_type @ImplicitAs, @ImplicitAs(%Dest) [symbolic]
 // CHECK:STDOUT:   %Self.1: @ImplicitAs.%ImplicitAs.type (%ImplicitAs.type.2) = bind_symbolic_name Self, 1 [symbolic]
+// CHECK:STDOUT:   %Dest.patt: type = symbolic_binding_pattern Dest, 0 [symbolic]
 // CHECK:STDOUT:   %Self.2: %ImplicitAs.type.2 = bind_symbolic_name Self, 1 [symbolic]
->>>>>>> b2746222
 // CHECK:STDOUT:   %Convert.type.1: type = fn_type @Convert, @ImplicitAs(%Dest) [symbolic]
 // CHECK:STDOUT:   %Convert.1: %Convert.type.1 = struct_value () [symbolic]
 // CHECK:STDOUT:   %.16: type = assoc_entity_type %ImplicitAs.type.2, %Convert.type.1 [symbolic]
@@ -114,21 +108,12 @@
 // CHECK:STDOUT:     import Core//prelude/types/bool
 // CHECK:STDOUT:   }
 // CHECK:STDOUT:   %import_ref.1: %Int32.type = import_ref Core//prelude/types, inst+4, loaded [template = constants.%Int32]
-<<<<<<< HEAD
-// CHECK:STDOUT:   %import_ref.2: %ImplicitAs.type = import_ref Core//prelude/operators/as, inst+46, loaded [template = constants.%ImplicitAs]
+// CHECK:STDOUT:   %import_ref.2: %ImplicitAs.type.1 = import_ref Core//prelude/operators/as, inst+46, loaded [template = constants.%ImplicitAs]
 // CHECK:STDOUT:   %import_ref.3 = import_ref Core//prelude/operators/as, inst+52, unloaded
-// CHECK:STDOUT:   %import_ref.4: @ImplicitAs.%.2 (%.17) = import_ref Core//prelude/operators/as, inst+71, loaded [symbolic = @ImplicitAs.%.3 (constants.%.22)]
+// CHECK:STDOUT:   %import_ref.4: @ImplicitAs.%.1 (%.16) = import_ref Core//prelude/operators/as, inst+71, loaded [symbolic = @ImplicitAs.%.2 (constants.%.20)]
 // CHECK:STDOUT:   %import_ref.5 = import_ref Core//prelude/operators/as, inst+64, unloaded
 // CHECK:STDOUT:   %import_ref.6 = import_ref Core//prelude/operators/as, inst+64, unloaded
 // CHECK:STDOUT:   %import_ref.7 = import_ref Core//prelude/operators/as, inst+64, unloaded
-=======
-// CHECK:STDOUT:   %import_ref.2: %ImplicitAs.type.1 = import_ref Core//prelude/operators/as, inst+40, loaded [template = constants.%ImplicitAs]
-// CHECK:STDOUT:   %import_ref.3 = import_ref Core//prelude/operators/as, inst+45, unloaded
-// CHECK:STDOUT:   %import_ref.4: @ImplicitAs.%.1 (%.16) = import_ref Core//prelude/operators/as, inst+63, loaded [symbolic = @ImplicitAs.%.2 (constants.%.20)]
-// CHECK:STDOUT:   %import_ref.5 = import_ref Core//prelude/operators/as, inst+56, unloaded
-// CHECK:STDOUT:   %import_ref.6 = import_ref Core//prelude/operators/as, inst+56, unloaded
-// CHECK:STDOUT:   %import_ref.7 = import_ref Core//prelude/operators/as, inst+56, unloaded
->>>>>>> b2746222
 // CHECK:STDOUT: }
 // CHECK:STDOUT:
 // CHECK:STDOUT: file {
@@ -159,28 +144,16 @@
 // CHECK:STDOUT:   }
 // CHECK:STDOUT:   %Incomplete.decl: type = class_decl @Incomplete [template = constants.%Incomplete] {} {}
 // CHECK:STDOUT:   %ConvertIncomplete.decl: %ConvertIncomplete.type = fn_decl @ConvertIncomplete [template = constants.%ConvertIncomplete] {
-<<<<<<< HEAD
-// CHECK:STDOUT:     %p.patt: %.23 = binding_pattern p
-// CHECK:STDOUT:     %p.param_patt: %.23 = param_pattern %p.patt, runtime_param0
-// CHECK:STDOUT:   } {
-// CHECK:STDOUT:     %Incomplete.ref: type = name_ref Incomplete, file.%Incomplete.decl [template = constants.%Incomplete]
-// CHECK:STDOUT:     %.loc41_35: type = ptr_type %Incomplete [template = constants.%.23]
-// CHECK:STDOUT:     %A2.ref: type = name_ref A2, file.%A2.decl [template = constants.%A2]
-// CHECK:STDOUT:     %.loc41_43: type = ptr_type %A2 [template = constants.%.24]
-// CHECK:STDOUT:     %return: ref %.24 = var <return slot>
-// CHECK:STDOUT:     %param: %.23 = param runtime_param0
-// CHECK:STDOUT:     %p: %.23 = bind_name p, %param
-=======
 // CHECK:STDOUT:     %p.patt: %.21 = binding_pattern p
+// CHECK:STDOUT:     %p.param_patt: %.21 = param_pattern %p.patt, runtime_param0
 // CHECK:STDOUT:   } {
 // CHECK:STDOUT:     %Incomplete.ref: type = name_ref Incomplete, file.%Incomplete.decl [template = constants.%Incomplete]
 // CHECK:STDOUT:     %.loc41_35: type = ptr_type %Incomplete [template = constants.%.21]
-// CHECK:STDOUT:     %p.param: %.21 = param p, runtime_param0
-// CHECK:STDOUT:     %p: %.21 = bind_name p, %p.param
 // CHECK:STDOUT:     %A2.ref: type = name_ref A2, file.%A2.decl [template = constants.%A2]
 // CHECK:STDOUT:     %.loc41_43: type = ptr_type %A2 [template = constants.%.22]
 // CHECK:STDOUT:     %return: ref %.22 = var <return slot>
->>>>>>> b2746222
+// CHECK:STDOUT:     %param: %.21 = param runtime_param0
+// CHECK:STDOUT:     %p: %.21 = bind_name p, %param
 // CHECK:STDOUT:   }
 // CHECK:STDOUT: }
 // CHECK:STDOUT:
@@ -266,11 +239,7 @@
 // CHECK:STDOUT:   fn[%self.param_patt: @Convert.%Self (%Self.2)]() -> @Convert.%Dest (%Dest);
 // CHECK:STDOUT: }
 // CHECK:STDOUT:
-<<<<<<< HEAD
-// CHECK:STDOUT: fn @ConvertIncomplete(%p.param_patt: %.23) -> %.24 {
-=======
-// CHECK:STDOUT: fn @ConvertIncomplete(%p: %.21) -> %.22 {
->>>>>>> b2746222
+// CHECK:STDOUT: fn @ConvertIncomplete(%p.param_patt: %.21) -> %.22 {
 // CHECK:STDOUT: !entry:
 // CHECK:STDOUT:   %p.ref: %.21 = name_ref p, %p
 // CHECK:STDOUT:   %ImplicitAs.type: type = interface_type @ImplicitAs, @ImplicitAs(constants.%.22) [template = constants.%ImplicitAs.type.4]
@@ -314,14 +283,9 @@
 // CHECK:STDOUT:   %.2 => constants.%.19
 // CHECK:STDOUT: }
 // CHECK:STDOUT:
-<<<<<<< HEAD
-// CHECK:STDOUT: specific @ImplicitAs(constants.%.24) {
-// CHECK:STDOUT:   %Dest => constants.%.24
-// CHECK:STDOUT:   %Dest.patt => constants.%.24
-=======
 // CHECK:STDOUT: specific @ImplicitAs(constants.%.22) {
 // CHECK:STDOUT:   %Dest => constants.%.22
->>>>>>> b2746222
+// CHECK:STDOUT:   %Dest.patt => constants.%.22
 // CHECK:STDOUT:
 // CHECK:STDOUT: !definition:
 // CHECK:STDOUT:   %ImplicitAs.type => constants.%ImplicitAs.type.4
