// Part of the Carbon Language project, under the Apache License v2.0 with LLVM
// Exceptions. See /LICENSE for license information.
// SPDX-License-Identifier: Apache-2.0 WITH LLVM-exception
//
// AUTOUPDATE
// TIP: To test this file alone, run:
// TIP:   bazel test //toolchain/testing:file_test --test_arg=--file_tests=toolchain/check/testdata/class/fail_derived_to_base.carbon
// TIP: To dump output, run:
// TIP:   bazel run //toolchain/testing:file_test -- --dump_output --file_tests=toolchain/check/testdata/class/fail_derived_to_base.carbon

base class A1 {
  var a: i32;
}

base class A2 {
  var a: i32;
}

class B2 {
  extend base: A2;
  var b: i32;
}

// CHECK:STDERR: fail_derived_to_base.carbon:[[@LINE+4]]:38: ERROR: Cannot implicitly convert from `B2*` to `A1*`.
// CHECK:STDERR: fn ConvertUnrelated(p: B2*) -> A1* { return p; }
// CHECK:STDERR:                                      ^~~~~~~~~
// CHECK:STDERR:
fn ConvertUnrelated(p: B2*) -> A1* { return p; }

class Incomplete;

// CHECK:STDERR: fail_derived_to_base.carbon:[[@LINE+3]]:47: ERROR: Cannot implicitly convert from `Incomplete*` to `A2*`.
// CHECK:STDERR: fn ConvertIncomplete(p: Incomplete*) -> A2* { return p; }
// CHECK:STDERR:                                               ^~~~~~~~~
fn ConvertIncomplete(p: Incomplete*) -> A2* { return p; }

// CHECK:STDOUT: --- fail_derived_to_base.carbon
// CHECK:STDOUT:
// CHECK:STDOUT: constants {
// CHECK:STDOUT:   %A1: type = class_type @A1 [template]
// CHECK:STDOUT:   %Int32.type: type = fn_type @Int32 [template]
// CHECK:STDOUT:   %.1: type = tuple_type () [template]
// CHECK:STDOUT:   %Int32: %Int32.type = struct_value () [template]
// CHECK:STDOUT:   %.2: type = unbound_element_type %A1, i32 [template]
// CHECK:STDOUT:   %.3: type = struct_type {.a: i32} [template]
// CHECK:STDOUT:   %A2: type = class_type @A2 [template]
// CHECK:STDOUT:   %.4: type = unbound_element_type %A2, i32 [template]
// CHECK:STDOUT:   %B2: type = class_type @B2 [template]
// CHECK:STDOUT:   %.5: type = ptr_type %.3 [template]
// CHECK:STDOUT:   %.6: type = unbound_element_type %B2, %A2 [template]
// CHECK:STDOUT:   %.7: type = unbound_element_type %B2, i32 [template]
// CHECK:STDOUT:   %.8: type = struct_type {.base: %A2, .b: i32} [template]
// CHECK:STDOUT:   %.9: type = ptr_type %B2 [template]
// CHECK:STDOUT:   %.10: type = ptr_type %A1 [template]
// CHECK:STDOUT:   %ConvertUnrelated.type: type = fn_type @ConvertUnrelated [template]
// CHECK:STDOUT:   %ConvertUnrelated: %ConvertUnrelated.type = struct_value () [template]
// CHECK:STDOUT:   %.11: type = struct_type {.base: %.5, .b: i32} [template]
// CHECK:STDOUT:   %.12: type = ptr_type %.11 [template]
// CHECK:STDOUT:   %.13: type = ptr_type %.8 [template]
// CHECK:STDOUT:   %Incomplete: type = class_type @Incomplete [template]
// CHECK:STDOUT:   %.14: type = ptr_type %Incomplete [template]
// CHECK:STDOUT:   %.15: type = ptr_type %A2 [template]
// CHECK:STDOUT:   %ConvertIncomplete.type: type = fn_type @ConvertIncomplete [template]
// CHECK:STDOUT:   %ConvertIncomplete: %ConvertIncomplete.type = struct_value () [template]
// CHECK:STDOUT: }
// CHECK:STDOUT:
// CHECK:STDOUT: imports {
// CHECK:STDOUT:   %Core: <namespace> = namespace file.%Core.import, [template] {
// CHECK:STDOUT:     .Int32 = %import_ref
// CHECK:STDOUT:     import Core//prelude
// CHECK:STDOUT:     import Core//prelude/operators
// CHECK:STDOUT:     import Core//prelude/types
// CHECK:STDOUT:     import Core//prelude/operators/arithmetic
// CHECK:STDOUT:     import Core//prelude/operators/bitwise
// CHECK:STDOUT:     import Core//prelude/operators/comparison
// CHECK:STDOUT:     import Core//prelude/types/bool
// CHECK:STDOUT:   }
// CHECK:STDOUT:   %import_ref: %Int32.type = import_ref Core//prelude/types, inst+4, loaded [template = constants.%Int32]
// CHECK:STDOUT: }
// CHECK:STDOUT:
// CHECK:STDOUT: file {
// CHECK:STDOUT:   package: <namespace> = namespace [template] {
// CHECK:STDOUT:     .Core = imports.%Core
// CHECK:STDOUT:     .A1 = %A1.decl
// CHECK:STDOUT:     .A2 = %A2.decl
// CHECK:STDOUT:     .B2 = %B2.decl
// CHECK:STDOUT:     .ConvertUnrelated = %ConvertUnrelated.decl
// CHECK:STDOUT:     .Incomplete = %Incomplete.decl
// CHECK:STDOUT:     .ConvertIncomplete = %ConvertIncomplete.decl
// CHECK:STDOUT:   }
// CHECK:STDOUT:   %Core.import = import Core
// CHECK:STDOUT:   %A1.decl: type = class_decl @A1 [template = constants.%A1] {} {}
// CHECK:STDOUT:   %A2.decl: type = class_decl @A2 [template = constants.%A2] {} {}
// CHECK:STDOUT:   %B2.decl: type = class_decl @B2 [template = constants.%B2] {} {}
// CHECK:STDOUT:   %ConvertUnrelated.decl: %ConvertUnrelated.type = fn_decl @ConvertUnrelated [template = constants.%ConvertUnrelated] {
// CHECK:STDOUT:     %p.patt: %.9 = binding_pattern p
// CHECK:STDOUT:   } {
// CHECK:STDOUT:     %B2.ref: type = name_ref B2, file.%B2.decl [template = constants.%B2]
// CHECK:STDOUT:     %.loc28_26: type = ptr_type %B2 [template = constants.%.9]
<<<<<<< HEAD
// CHECK:STDOUT:     %param.loc28: %.9 = param
// CHECK:STDOUT:     @ConvertUnrelated.%p: %.9 = bind_name p, %param.loc28
// CHECK:STDOUT:     %A1.ref: type = name_ref A1, %A1.decl [template = constants.%A1]
=======
// CHECK:STDOUT:     %p.param: %.9 = param p
// CHECK:STDOUT:     %p: %.9 = bind_name p, %p.param
// CHECK:STDOUT:     %A1.ref: type = name_ref A1, file.%A1.decl [template = constants.%A1]
>>>>>>> dcb4ae26
// CHECK:STDOUT:     %.loc28_34: type = ptr_type %A1 [template = constants.%.10]
// CHECK:STDOUT:     %return: ref %.10 = var <return slot>
// CHECK:STDOUT:   }
// CHECK:STDOUT:   %Incomplete.decl: type = class_decl @Incomplete [template = constants.%Incomplete] {} {}
// CHECK:STDOUT:   %ConvertIncomplete.decl: %ConvertIncomplete.type = fn_decl @ConvertIncomplete [template = constants.%ConvertIncomplete] {
// CHECK:STDOUT:     %p.patt: %.14 = binding_pattern p
// CHECK:STDOUT:   } {
// CHECK:STDOUT:     %Incomplete.ref: type = name_ref Incomplete, file.%Incomplete.decl [template = constants.%Incomplete]
// CHECK:STDOUT:     %.loc35_35: type = ptr_type %Incomplete [template = constants.%.14]
<<<<<<< HEAD
// CHECK:STDOUT:     %param.loc35: %.14 = param
// CHECK:STDOUT:     @ConvertIncomplete.%p: %.14 = bind_name p, %param.loc35
// CHECK:STDOUT:     %A2.ref: type = name_ref A2, %A2.decl [template = constants.%A2]
=======
// CHECK:STDOUT:     %p.param: %.14 = param p
// CHECK:STDOUT:     %p: %.14 = bind_name p, %p.param
// CHECK:STDOUT:     %A2.ref: type = name_ref A2, file.%A2.decl [template = constants.%A2]
>>>>>>> dcb4ae26
// CHECK:STDOUT:     %.loc35_43: type = ptr_type %A2 [template = constants.%.15]
// CHECK:STDOUT:     %return: ref %.15 = var <return slot>
// CHECK:STDOUT:   }
// CHECK:STDOUT: }
// CHECK:STDOUT:
// CHECK:STDOUT: class @A1 {
// CHECK:STDOUT:   %int.make_type_32: init type = call constants.%Int32() [template = i32]
// CHECK:STDOUT:   %.loc12_10.1: type = value_of_initializer %int.make_type_32 [template = i32]
// CHECK:STDOUT:   %.loc12_10.2: type = converted %int.make_type_32, %.loc12_10.1 [template = i32]
// CHECK:STDOUT:   %.loc12_8: %.2 = field_decl a, element0 [template]
// CHECK:STDOUT:
// CHECK:STDOUT: !members:
// CHECK:STDOUT:   .Self = constants.%A1
// CHECK:STDOUT:   .a = %.loc12_8
// CHECK:STDOUT: }
// CHECK:STDOUT:
// CHECK:STDOUT: class @A2 {
// CHECK:STDOUT:   %int.make_type_32: init type = call constants.%Int32() [template = i32]
// CHECK:STDOUT:   %.loc16_10.1: type = value_of_initializer %int.make_type_32 [template = i32]
// CHECK:STDOUT:   %.loc16_10.2: type = converted %int.make_type_32, %.loc16_10.1 [template = i32]
// CHECK:STDOUT:   %.loc16_8: %.4 = field_decl a, element0 [template]
// CHECK:STDOUT:
// CHECK:STDOUT: !members:
// CHECK:STDOUT:   .Self = constants.%A2
// CHECK:STDOUT:   .a = %.loc16_8
// CHECK:STDOUT: }
// CHECK:STDOUT:
// CHECK:STDOUT: class @B2 {
// CHECK:STDOUT:   %A2.ref: type = name_ref A2, file.%A2.decl [template = constants.%A2]
// CHECK:STDOUT:   %.loc20: %.6 = base_decl %A2, element0 [template]
// CHECK:STDOUT:   %int.make_type_32: init type = call constants.%Int32() [template = i32]
// CHECK:STDOUT:   %.loc21_10.1: type = value_of_initializer %int.make_type_32 [template = i32]
// CHECK:STDOUT:   %.loc21_10.2: type = converted %int.make_type_32, %.loc21_10.1 [template = i32]
// CHECK:STDOUT:   %.loc21_8: %.7 = field_decl b, element1 [template]
// CHECK:STDOUT:
// CHECK:STDOUT: !members:
// CHECK:STDOUT:   .Self = constants.%B2
// CHECK:STDOUT:   .base = %.loc20
// CHECK:STDOUT:   .b = %.loc21_8
// CHECK:STDOUT:   extend name_scope3
// CHECK:STDOUT: }
// CHECK:STDOUT:
// CHECK:STDOUT: class @Incomplete;
// CHECK:STDOUT:
// CHECK:STDOUT: fn @Int32() -> type = "int.make_type_32";
// CHECK:STDOUT:
// CHECK:STDOUT: fn @ConvertUnrelated(%p: %.9) -> %.10 {
// CHECK:STDOUT: !entry:
// CHECK:STDOUT:   %p.ref: %.9 = name_ref p, %p
// CHECK:STDOUT:   return <error>
// CHECK:STDOUT: }
// CHECK:STDOUT:
// CHECK:STDOUT: fn @ConvertIncomplete(%p: %.14) -> %.15 {
// CHECK:STDOUT: !entry:
// CHECK:STDOUT:   %p.ref: %.14 = name_ref p, %p
// CHECK:STDOUT:   return <error>
// CHECK:STDOUT: }
// CHECK:STDOUT:<|MERGE_RESOLUTION|>--- conflicted
+++ resolved
@@ -97,15 +97,9 @@
 // CHECK:STDOUT:   } {
 // CHECK:STDOUT:     %B2.ref: type = name_ref B2, file.%B2.decl [template = constants.%B2]
 // CHECK:STDOUT:     %.loc28_26: type = ptr_type %B2 [template = constants.%.9]
-<<<<<<< HEAD
-// CHECK:STDOUT:     %param.loc28: %.9 = param
-// CHECK:STDOUT:     @ConvertUnrelated.%p: %.9 = bind_name p, %param.loc28
-// CHECK:STDOUT:     %A1.ref: type = name_ref A1, %A1.decl [template = constants.%A1]
-=======
-// CHECK:STDOUT:     %p.param: %.9 = param p
-// CHECK:STDOUT:     %p: %.9 = bind_name p, %p.param
+// CHECK:STDOUT:     %param: %.9 = param
+// CHECK:STDOUT:     %p: %.9 = bind_name p, %param
 // CHECK:STDOUT:     %A1.ref: type = name_ref A1, file.%A1.decl [template = constants.%A1]
->>>>>>> dcb4ae26
 // CHECK:STDOUT:     %.loc28_34: type = ptr_type %A1 [template = constants.%.10]
 // CHECK:STDOUT:     %return: ref %.10 = var <return slot>
 // CHECK:STDOUT:   }
@@ -115,15 +109,9 @@
 // CHECK:STDOUT:   } {
 // CHECK:STDOUT:     %Incomplete.ref: type = name_ref Incomplete, file.%Incomplete.decl [template = constants.%Incomplete]
 // CHECK:STDOUT:     %.loc35_35: type = ptr_type %Incomplete [template = constants.%.14]
-<<<<<<< HEAD
-// CHECK:STDOUT:     %param.loc35: %.14 = param
-// CHECK:STDOUT:     @ConvertIncomplete.%p: %.14 = bind_name p, %param.loc35
-// CHECK:STDOUT:     %A2.ref: type = name_ref A2, %A2.decl [template = constants.%A2]
-=======
-// CHECK:STDOUT:     %p.param: %.14 = param p
-// CHECK:STDOUT:     %p: %.14 = bind_name p, %p.param
+// CHECK:STDOUT:     %param: %.14 = param
+// CHECK:STDOUT:     %p: %.14 = bind_name p, %param
 // CHECK:STDOUT:     %A2.ref: type = name_ref A2, file.%A2.decl [template = constants.%A2]
->>>>>>> dcb4ae26
 // CHECK:STDOUT:     %.loc35_43: type = ptr_type %A2 [template = constants.%.15]
 // CHECK:STDOUT:     %return: ref %.15 = var <return slot>
 // CHECK:STDOUT:   }
