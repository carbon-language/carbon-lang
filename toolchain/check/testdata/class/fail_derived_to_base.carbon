// Part of the Carbon Language project, under the Apache License v2.0 with LLVM
// Exceptions. See /LICENSE for license information.
// SPDX-License-Identifier: Apache-2.0 WITH LLVM-exception
//
// AUTOUPDATE
// TIP: To test this file alone, run:
// TIP:   bazel test //toolchain/testing:file_test --test_arg=--file_tests=toolchain/check/testdata/class/fail_derived_to_base.carbon
// TIP: To dump output, run:
// TIP:   bazel run //toolchain/testing:file_test -- --dump_output --file_tests=toolchain/check/testdata/class/fail_derived_to_base.carbon

base class A1 {
  var a: i32;
}

base class A2 {
  var a: i32;
}

class B2 {
  extend base: A2;
  var b: i32;
}

// CHECK:STDERR: fail_derived_to_base.carbon:[[@LINE+7]]:38: error: cannot implicitly convert from `B2*` to `A1*`
// CHECK:STDERR: fn ConvertUnrelated(p: B2*) -> A1* { return p; }
// CHECK:STDERR:                                      ^~~~~~~~~
// CHECK:STDERR: fail_derived_to_base.carbon:[[@LINE+4]]:38: note: type `B2*` does not implement interface `ImplicitAs`
// CHECK:STDERR: fn ConvertUnrelated(p: B2*) -> A1* { return p; }
// CHECK:STDERR:                                      ^~~~~~~~~
// CHECK:STDERR:
fn ConvertUnrelated(p: B2*) -> A1* { return p; }

class Incomplete;

// CHECK:STDERR: fail_derived_to_base.carbon:[[@LINE+6]]:47: error: cannot implicitly convert from `Incomplete*` to `A2*`
// CHECK:STDERR: fn ConvertIncomplete(p: Incomplete*) -> A2* { return p; }
// CHECK:STDERR:                                               ^~~~~~~~~
// CHECK:STDERR: fail_derived_to_base.carbon:[[@LINE+3]]:47: note: type `Incomplete*` does not implement interface `ImplicitAs`
// CHECK:STDERR: fn ConvertIncomplete(p: Incomplete*) -> A2* { return p; }
// CHECK:STDERR:                                               ^~~~~~~~~
fn ConvertIncomplete(p: Incomplete*) -> A2* { return p; }

// CHECK:STDOUT: --- fail_derived_to_base.carbon
// CHECK:STDOUT:
// CHECK:STDOUT: constants {
// CHECK:STDOUT:   %A1: type = class_type @A1 [template]
// CHECK:STDOUT:   %Int32.type: type = fn_type @Int32 [template]
// CHECK:STDOUT:   %.1: type = tuple_type () [template]
// CHECK:STDOUT:   %Int32: %Int32.type = struct_value () [template]
// CHECK:STDOUT:   %.2: type = unbound_element_type %A1, i32 [template]
// CHECK:STDOUT:   %.3: type = struct_type {.a: i32} [template]
// CHECK:STDOUT:   %.4: <witness> = complete_type_witness %.3 [template]
// CHECK:STDOUT:   %A2: type = class_type @A2 [template]
// CHECK:STDOUT:   %.5: type = unbound_element_type %A2, i32 [template]
// CHECK:STDOUT:   %B2: type = class_type @B2 [template]
// CHECK:STDOUT:   %.6: type = ptr_type %.3 [template]
// CHECK:STDOUT:   %.7: type = unbound_element_type %B2, %A2 [template]
// CHECK:STDOUT:   %.8: type = unbound_element_type %B2, i32 [template]
// CHECK:STDOUT:   %.9: type = struct_type {.base: %A2, .b: i32} [template]
// CHECK:STDOUT:   %.10: <witness> = complete_type_witness %.9 [template]
// CHECK:STDOUT:   %.11: type = ptr_type %B2 [template]
// CHECK:STDOUT:   %.12: type = ptr_type %A1 [template]
// CHECK:STDOUT:   %ConvertUnrelated.type: type = fn_type @ConvertUnrelated [template]
// CHECK:STDOUT:   %ConvertUnrelated: %ConvertUnrelated.type = struct_value () [template]
// CHECK:STDOUT:   %.13: type = struct_type {.base: %.6, .b: i32} [template]
// CHECK:STDOUT:   %.14: type = ptr_type %.13 [template]
// CHECK:STDOUT:   %.15: type = ptr_type %.9 [template]
// CHECK:STDOUT:   %ImplicitAs.type: type = generic_interface_type @ImplicitAs [template]
// CHECK:STDOUT:   %ImplicitAs: %ImplicitAs.type = struct_value () [template]
// CHECK:STDOUT:   %Dest: type = bind_symbolic_name Dest 0 [symbolic]
// CHECK:STDOUT:   %.16: type = interface_type @ImplicitAs, @ImplicitAs(%Dest) [symbolic]
// CHECK:STDOUT:   %Self.1: @ImplicitAs.%.1 (%.16) = bind_symbolic_name Self 1 [symbolic]
// CHECK:STDOUT:   %Self.2: %.16 = bind_symbolic_name Self 1 [symbolic]
// CHECK:STDOUT:   %Convert.type.1: type = fn_type @Convert, @ImplicitAs(%Dest) [symbolic]
// CHECK:STDOUT:   %Convert.1: %Convert.type.1 = struct_value () [symbolic]
// CHECK:STDOUT:   %.17: type = assoc_entity_type %.16, %Convert.type.1 [symbolic]
// CHECK:STDOUT:   %.18: %.17 = assoc_entity element0, imports.%import_ref.6 [symbolic]
// CHECK:STDOUT:   %.19: type = interface_type @ImplicitAs, @ImplicitAs(%.12) [template]
// CHECK:STDOUT:   %Convert.type.2: type = fn_type @Convert, @ImplicitAs(%.12) [template]
// CHECK:STDOUT:   %Convert.2: %Convert.type.2 = struct_value () [template]
// CHECK:STDOUT:   %.20: type = assoc_entity_type %.19, %Convert.type.2 [template]
// CHECK:STDOUT:   %.21: %.20 = assoc_entity element0, imports.%import_ref.6 [template]
// CHECK:STDOUT:   %.22: %.17 = assoc_entity element0, imports.%import_ref.7 [symbolic]
// CHECK:STDOUT:   %Incomplete: type = class_type @Incomplete [template]
// CHECK:STDOUT:   %.23: type = ptr_type %Incomplete [template]
// CHECK:STDOUT:   %.24: type = ptr_type %A2 [template]
// CHECK:STDOUT:   %ConvertIncomplete.type: type = fn_type @ConvertIncomplete [template]
// CHECK:STDOUT:   %ConvertIncomplete: %ConvertIncomplete.type = struct_value () [template]
// CHECK:STDOUT:   %.25: type = interface_type @ImplicitAs, @ImplicitAs(%.24) [template]
// CHECK:STDOUT:   %Convert.type.3: type = fn_type @Convert, @ImplicitAs(%.24) [template]
// CHECK:STDOUT:   %Convert.3: %Convert.type.3 = struct_value () [template]
// CHECK:STDOUT:   %.26: type = assoc_entity_type %.25, %Convert.type.3 [template]
// CHECK:STDOUT:   %.27: %.26 = assoc_entity element0, imports.%import_ref.6 [template]
// CHECK:STDOUT: }
// CHECK:STDOUT:
// CHECK:STDOUT: imports {
// CHECK:STDOUT:   %Core: <namespace> = namespace file.%Core.import, [template] {
// CHECK:STDOUT:     .Int32 = %import_ref.1
// CHECK:STDOUT:     .ImplicitAs = %import_ref.2
// CHECK:STDOUT:     import Core//prelude
// CHECK:STDOUT:     import Core//prelude/operators
// CHECK:STDOUT:     import Core//prelude/types
// CHECK:STDOUT:     import Core//prelude/operators/arithmetic
// CHECK:STDOUT:     import Core//prelude/operators/as
// CHECK:STDOUT:     import Core//prelude/operators/bitwise
// CHECK:STDOUT:     import Core//prelude/operators/comparison
// CHECK:STDOUT:     import Core//prelude/types/bool
// CHECK:STDOUT:   }
// CHECK:STDOUT:   %import_ref.1: %Int32.type = import_ref Core//prelude/types, inst+4, loaded [template = constants.%Int32]
// CHECK:STDOUT:   %import_ref.2: %ImplicitAs.type = import_ref Core//prelude/operators/as, inst+40, loaded [template = constants.%ImplicitAs]
// CHECK:STDOUT:   %import_ref.3 = import_ref Core//prelude/operators/as, inst+45, unloaded
// CHECK:STDOUT:   %import_ref.4: @ImplicitAs.%.2 (%.17) = import_ref Core//prelude/operators/as, inst+63, loaded [symbolic = @ImplicitAs.%.3 (constants.%.22)]
// CHECK:STDOUT:   %import_ref.5 = import_ref Core//prelude/operators/as, inst+56, unloaded
// CHECK:STDOUT:   %import_ref.6 = import_ref Core//prelude/operators/as, inst+56, unloaded
// CHECK:STDOUT:   %import_ref.7 = import_ref Core//prelude/operators/as, inst+56, unloaded
// CHECK:STDOUT: }
// CHECK:STDOUT:
// CHECK:STDOUT: file {
// CHECK:STDOUT:   package: <namespace> = namespace [template] {
// CHECK:STDOUT:     .Core = imports.%Core
// CHECK:STDOUT:     .A1 = %A1.decl
// CHECK:STDOUT:     .A2 = %A2.decl
// CHECK:STDOUT:     .B2 = %B2.decl
// CHECK:STDOUT:     .ConvertUnrelated = %ConvertUnrelated.decl
// CHECK:STDOUT:     .Incomplete = %Incomplete.decl
// CHECK:STDOUT:     .ConvertIncomplete = %ConvertIncomplete.decl
// CHECK:STDOUT:   }
// CHECK:STDOUT:   %Core.import = import Core
// CHECK:STDOUT:   %A1.decl: type = class_decl @A1 [template = constants.%A1] {} {}
// CHECK:STDOUT:   %A2.decl: type = class_decl @A2 [template = constants.%A2] {} {}
// CHECK:STDOUT:   %B2.decl: type = class_decl @B2 [template = constants.%B2] {} {}
// CHECK:STDOUT:   %ConvertUnrelated.decl: %ConvertUnrelated.type = fn_decl @ConvertUnrelated [template = constants.%ConvertUnrelated] {
<<<<<<< HEAD
// CHECK:STDOUT:     %p.patt: %.9 = binding_pattern p
// CHECK:STDOUT:     %.loc28_22: %.9 = param_pattern %p.patt
// CHECK:STDOUT:   } {
// CHECK:STDOUT:     %B2.ref: type = name_ref B2, file.%B2.decl [template = constants.%B2]
// CHECK:STDOUT:     %.loc28_26: type = ptr_type %B2 [template = constants.%.9]
// CHECK:STDOUT:     %param: %.9 = param
// CHECK:STDOUT:     %p: %.9 = bind_name p, %param
// CHECK:STDOUT:     %A1.ref: type = name_ref A1, file.%A1.decl [template = constants.%A1]
// CHECK:STDOUT:     %.loc28_34: type = ptr_type %A1 [template = constants.%.10]
// CHECK:STDOUT:     %return: ref %.10 = var <return slot>
// CHECK:STDOUT:   }
// CHECK:STDOUT:   %Incomplete.decl: type = class_decl @Incomplete [template = constants.%Incomplete] {} {}
// CHECK:STDOUT:   %ConvertIncomplete.decl: %ConvertIncomplete.type = fn_decl @ConvertIncomplete [template = constants.%ConvertIncomplete] {
// CHECK:STDOUT:     %p.patt: %.14 = binding_pattern p
// CHECK:STDOUT:     %.loc35_23: %.14 = param_pattern %p.patt
// CHECK:STDOUT:   } {
// CHECK:STDOUT:     %Incomplete.ref: type = name_ref Incomplete, file.%Incomplete.decl [template = constants.%Incomplete]
// CHECK:STDOUT:     %.loc35_35: type = ptr_type %Incomplete [template = constants.%.14]
// CHECK:STDOUT:     %param: %.14 = param
// CHECK:STDOUT:     %p: %.14 = bind_name p, %param
// CHECK:STDOUT:     %A2.ref: type = name_ref A2, file.%A2.decl [template = constants.%A2]
// CHECK:STDOUT:     %.loc35_43: type = ptr_type %A2 [template = constants.%.15]
// CHECK:STDOUT:     %return: ref %.15 = var <return slot>
=======
// CHECK:STDOUT:     %p.patt: %.11 = binding_pattern p
// CHECK:STDOUT:   } {
// CHECK:STDOUT:     %B2.ref: type = name_ref B2, file.%B2.decl [template = constants.%B2]
// CHECK:STDOUT:     %.loc31_26: type = ptr_type %B2 [template = constants.%.11]
// CHECK:STDOUT:     %p.param: %.11 = param p, runtime_param0
// CHECK:STDOUT:     %p: %.11 = bind_name p, %p.param
// CHECK:STDOUT:     %A1.ref: type = name_ref A1, file.%A1.decl [template = constants.%A1]
// CHECK:STDOUT:     %.loc31_34: type = ptr_type %A1 [template = constants.%.12]
// CHECK:STDOUT:     %return: ref %.12 = var <return slot>
// CHECK:STDOUT:   }
// CHECK:STDOUT:   %Incomplete.decl: type = class_decl @Incomplete [template = constants.%Incomplete] {} {}
// CHECK:STDOUT:   %ConvertIncomplete.decl: %ConvertIncomplete.type = fn_decl @ConvertIncomplete [template = constants.%ConvertIncomplete] {
// CHECK:STDOUT:     %p.patt: %.23 = binding_pattern p
// CHECK:STDOUT:   } {
// CHECK:STDOUT:     %Incomplete.ref: type = name_ref Incomplete, file.%Incomplete.decl [template = constants.%Incomplete]
// CHECK:STDOUT:     %.loc41_35: type = ptr_type %Incomplete [template = constants.%.23]
// CHECK:STDOUT:     %p.param: %.23 = param p, runtime_param0
// CHECK:STDOUT:     %p: %.23 = bind_name p, %p.param
// CHECK:STDOUT:     %A2.ref: type = name_ref A2, file.%A2.decl [template = constants.%A2]
// CHECK:STDOUT:     %.loc41_43: type = ptr_type %A2 [template = constants.%.24]
// CHECK:STDOUT:     %return: ref %.24 = var <return slot>
// CHECK:STDOUT:   }
// CHECK:STDOUT: }
// CHECK:STDOUT:
// CHECK:STDOUT: generic interface @ImplicitAs(constants.%Dest: type) {
// CHECK:STDOUT:   %Dest: type = bind_symbolic_name Dest 0 [symbolic = %Dest (constants.%Dest)]
// CHECK:STDOUT:
// CHECK:STDOUT: !definition:
// CHECK:STDOUT:   %.1: type = interface_type @ImplicitAs, @ImplicitAs(%Dest) [symbolic = %.1 (constants.%.16)]
// CHECK:STDOUT:   %Self: %.16 = bind_symbolic_name Self 1 [symbolic = %Self (constants.%Self.2)]
// CHECK:STDOUT:   %Convert.type: type = fn_type @Convert, @ImplicitAs(%Dest) [symbolic = %Convert.type (constants.%Convert.type.1)]
// CHECK:STDOUT:   %Convert: @ImplicitAs.%Convert.type (%Convert.type.1) = struct_value () [symbolic = %Convert (constants.%Convert.1)]
// CHECK:STDOUT:   %.2: type = assoc_entity_type @ImplicitAs.%.1 (%.16), @ImplicitAs.%Convert.type (%Convert.type.1) [symbolic = %.2 (constants.%.17)]
// CHECK:STDOUT:   %.3: @ImplicitAs.%.2 (%.17) = assoc_entity element0, imports.%import_ref.6 [symbolic = %.3 (constants.%.18)]
// CHECK:STDOUT:
// CHECK:STDOUT:   interface {
// CHECK:STDOUT:   !members:
// CHECK:STDOUT:     .Self = imports.%import_ref.3
// CHECK:STDOUT:     .Convert = imports.%import_ref.4
// CHECK:STDOUT:     witness = (imports.%import_ref.5)
>>>>>>> 7396aede
// CHECK:STDOUT:   }
// CHECK:STDOUT: }
// CHECK:STDOUT:
// CHECK:STDOUT: class @A1 {
// CHECK:STDOUT:   %int.make_type_32: init type = call constants.%Int32() [template = i32]
// CHECK:STDOUT:   %.loc12_10.1: type = value_of_initializer %int.make_type_32 [template = i32]
// CHECK:STDOUT:   %.loc12_10.2: type = converted %int.make_type_32, %.loc12_10.1 [template = i32]
// CHECK:STDOUT:   %.loc12_8: %.2 = field_decl a, element0 [template]
// CHECK:STDOUT:   %.loc13: <witness> = complete_type_witness %.3 [template = constants.%.4]
// CHECK:STDOUT:
// CHECK:STDOUT: !members:
// CHECK:STDOUT:   .Self = constants.%A1
// CHECK:STDOUT:   .a = %.loc12_8
// CHECK:STDOUT: }
// CHECK:STDOUT:
// CHECK:STDOUT: class @A2 {
// CHECK:STDOUT:   %int.make_type_32: init type = call constants.%Int32() [template = i32]
// CHECK:STDOUT:   %.loc16_10.1: type = value_of_initializer %int.make_type_32 [template = i32]
// CHECK:STDOUT:   %.loc16_10.2: type = converted %int.make_type_32, %.loc16_10.1 [template = i32]
// CHECK:STDOUT:   %.loc16_8: %.5 = field_decl a, element0 [template]
// CHECK:STDOUT:   %.loc17: <witness> = complete_type_witness %.3 [template = constants.%.4]
// CHECK:STDOUT:
// CHECK:STDOUT: !members:
// CHECK:STDOUT:   .Self = constants.%A2
// CHECK:STDOUT:   .a = %.loc16_8
// CHECK:STDOUT: }
// CHECK:STDOUT:
// CHECK:STDOUT: class @B2 {
// CHECK:STDOUT:   %A2.ref: type = name_ref A2, file.%A2.decl [template = constants.%A2]
// CHECK:STDOUT:   %.loc20: %.7 = base_decl %A2, element0 [template]
// CHECK:STDOUT:   %int.make_type_32: init type = call constants.%Int32() [template = i32]
// CHECK:STDOUT:   %.loc21_10.1: type = value_of_initializer %int.make_type_32 [template = i32]
// CHECK:STDOUT:   %.loc21_10.2: type = converted %int.make_type_32, %.loc21_10.1 [template = i32]
// CHECK:STDOUT:   %.loc21_8: %.8 = field_decl b, element1 [template]
// CHECK:STDOUT:   %.loc22: <witness> = complete_type_witness %.9 [template = constants.%.10]
// CHECK:STDOUT:
// CHECK:STDOUT: !members:
// CHECK:STDOUT:   .Self = constants.%B2
// CHECK:STDOUT:   .base = %.loc20
// CHECK:STDOUT:   .b = %.loc21_8
// CHECK:STDOUT:   extend name_scope3
// CHECK:STDOUT: }
// CHECK:STDOUT:
// CHECK:STDOUT: class @Incomplete;
// CHECK:STDOUT:
// CHECK:STDOUT: fn @Int32() -> type = "int.make_type_32";
// CHECK:STDOUT:
<<<<<<< HEAD
// CHECK:STDOUT: fn @ConvertUnrelated(%.loc28_22: %.9) -> %.10 {
=======
// CHECK:STDOUT: fn @ConvertUnrelated(%p: %.11) -> %.12 {
>>>>>>> 7396aede
// CHECK:STDOUT: !entry:
// CHECK:STDOUT:   %p.ref: %.11 = name_ref p, %p
// CHECK:STDOUT:   %.loc31_46.1: type = interface_type @ImplicitAs, @ImplicitAs(constants.%.12) [template = constants.%.19]
// CHECK:STDOUT:   %.loc31_46.2: %.20 = specific_constant imports.%import_ref.4, @ImplicitAs(constants.%.12) [template = constants.%.21]
// CHECK:STDOUT:   %Convert.ref: %.20 = name_ref Convert, %.loc31_46.2 [template = constants.%.21]
// CHECK:STDOUT:   %.loc31_46.3: %.12 = converted %p.ref, <error> [template = <error>]
// CHECK:STDOUT:   return <error>
// CHECK:STDOUT: }
// CHECK:STDOUT:
<<<<<<< HEAD
// CHECK:STDOUT: fn @ConvertIncomplete(%.loc35_23: %.14) -> %.15 {
=======
// CHECK:STDOUT: generic fn @Convert(constants.%Dest: type, constants.%Self.1: @ImplicitAs.%.1 (%.16)) {
// CHECK:STDOUT:   %Dest: type = bind_symbolic_name Dest 0 [symbolic = %Dest (constants.%Dest)]
// CHECK:STDOUT:   %.1: type = interface_type @ImplicitAs, @ImplicitAs(%Dest) [symbolic = %.1 (constants.%.16)]
// CHECK:STDOUT:   %Self: %.16 = bind_symbolic_name Self 1 [symbolic = %Self (constants.%Self.2)]
// CHECK:STDOUT:
// CHECK:STDOUT:   fn[%self: @Convert.%Self (%Self.2)]() -> @Convert.%Dest (%Dest);
// CHECK:STDOUT: }
// CHECK:STDOUT:
// CHECK:STDOUT: fn @ConvertIncomplete(%p: %.23) -> %.24 {
>>>>>>> 7396aede
// CHECK:STDOUT: !entry:
// CHECK:STDOUT:   %p.ref: %.23 = name_ref p, %p
// CHECK:STDOUT:   %.loc41_55.1: type = interface_type @ImplicitAs, @ImplicitAs(constants.%.24) [template = constants.%.25]
// CHECK:STDOUT:   %.loc41_55.2: %.26 = specific_constant imports.%import_ref.4, @ImplicitAs(constants.%.24) [template = constants.%.27]
// CHECK:STDOUT:   %Convert.ref: %.26 = name_ref Convert, %.loc41_55.2 [template = constants.%.27]
// CHECK:STDOUT:   %.loc41_55.3: %.24 = converted %p.ref, <error> [template = <error>]
// CHECK:STDOUT:   return <error>
// CHECK:STDOUT: }
// CHECK:STDOUT:
// CHECK:STDOUT: specific @ImplicitAs(constants.%Dest) {
// CHECK:STDOUT:   %Dest => constants.%Dest
// CHECK:STDOUT: }
// CHECK:STDOUT:
// CHECK:STDOUT: specific @ImplicitAs(@ImplicitAs.%Dest) {
// CHECK:STDOUT:   %Dest => constants.%Dest
// CHECK:STDOUT: }
// CHECK:STDOUT:
// CHECK:STDOUT: specific @ImplicitAs(@Convert.%Dest) {
// CHECK:STDOUT:   %Dest => constants.%Dest
// CHECK:STDOUT: }
// CHECK:STDOUT:
// CHECK:STDOUT: specific @Convert(constants.%Dest, constants.%Self.1) {
// CHECK:STDOUT:   %Dest => constants.%Dest
// CHECK:STDOUT:   %.1 => constants.%.16
// CHECK:STDOUT:   %Self => constants.%Self.1
// CHECK:STDOUT: }
// CHECK:STDOUT:
// CHECK:STDOUT: specific @ImplicitAs(constants.%.12) {
// CHECK:STDOUT:   %Dest => constants.%.12
// CHECK:STDOUT:
// CHECK:STDOUT: !definition:
// CHECK:STDOUT:   %.1 => constants.%.19
// CHECK:STDOUT:   %Self => constants.%Self.2
// CHECK:STDOUT:   %Convert.type => constants.%Convert.type.2
// CHECK:STDOUT:   %Convert => constants.%Convert.2
// CHECK:STDOUT:   %.2 => constants.%.20
// CHECK:STDOUT:   %.3 => constants.%.21
// CHECK:STDOUT: }
// CHECK:STDOUT:
// CHECK:STDOUT: specific @ImplicitAs(constants.%.24) {
// CHECK:STDOUT:   %Dest => constants.%.24
// CHECK:STDOUT:
// CHECK:STDOUT: !definition:
// CHECK:STDOUT:   %.1 => constants.%.25
// CHECK:STDOUT:   %Self => constants.%Self.2
// CHECK:STDOUT:   %Convert.type => constants.%Convert.type.3
// CHECK:STDOUT:   %Convert => constants.%Convert.3
// CHECK:STDOUT:   %.2 => constants.%.26
// CHECK:STDOUT:   %.3 => constants.%.27
// CHECK:STDOUT: }
// CHECK:STDOUT:<|MERGE_RESOLUTION|>--- conflicted
+++ resolved
@@ -70,6 +70,7 @@
 // CHECK:STDOUT:   %Dest: type = bind_symbolic_name Dest 0 [symbolic]
 // CHECK:STDOUT:   %.16: type = interface_type @ImplicitAs, @ImplicitAs(%Dest) [symbolic]
 // CHECK:STDOUT:   %Self.1: @ImplicitAs.%.1 (%.16) = bind_symbolic_name Self 1 [symbolic]
+// CHECK:STDOUT:   %Dest.patt: type = symbolic_binding_pattern Dest 0 [symbolic]
 // CHECK:STDOUT:   %Self.2: %.16 = bind_symbolic_name Self 1 [symbolic]
 // CHECK:STDOUT:   %Convert.type.1: type = fn_type @Convert, @ImplicitAs(%Dest) [symbolic]
 // CHECK:STDOUT:   %Convert.1: %Convert.type.1 = struct_value () [symbolic]
@@ -107,12 +108,12 @@
 // CHECK:STDOUT:     import Core//prelude/types/bool
 // CHECK:STDOUT:   }
 // CHECK:STDOUT:   %import_ref.1: %Int32.type = import_ref Core//prelude/types, inst+4, loaded [template = constants.%Int32]
-// CHECK:STDOUT:   %import_ref.2: %ImplicitAs.type = import_ref Core//prelude/operators/as, inst+40, loaded [template = constants.%ImplicitAs]
-// CHECK:STDOUT:   %import_ref.3 = import_ref Core//prelude/operators/as, inst+45, unloaded
-// CHECK:STDOUT:   %import_ref.4: @ImplicitAs.%.2 (%.17) = import_ref Core//prelude/operators/as, inst+63, loaded [symbolic = @ImplicitAs.%.3 (constants.%.22)]
-// CHECK:STDOUT:   %import_ref.5 = import_ref Core//prelude/operators/as, inst+56, unloaded
-// CHECK:STDOUT:   %import_ref.6 = import_ref Core//prelude/operators/as, inst+56, unloaded
-// CHECK:STDOUT:   %import_ref.7 = import_ref Core//prelude/operators/as, inst+56, unloaded
+// CHECK:STDOUT:   %import_ref.2: %ImplicitAs.type = import_ref Core//prelude/operators/as, inst+45, loaded [template = constants.%ImplicitAs]
+// CHECK:STDOUT:   %import_ref.3 = import_ref Core//prelude/operators/as, inst+51, unloaded
+// CHECK:STDOUT:   %import_ref.4: @ImplicitAs.%.2 (%.17) = import_ref Core//prelude/operators/as, inst+70, loaded [symbolic = @ImplicitAs.%.3 (constants.%.22)]
+// CHECK:STDOUT:   %import_ref.5 = import_ref Core//prelude/operators/as, inst+63, unloaded
+// CHECK:STDOUT:   %import_ref.6 = import_ref Core//prelude/operators/as, inst+63, unloaded
+// CHECK:STDOUT:   %import_ref.7 = import_ref Core//prelude/operators/as, inst+63, unloaded
 // CHECK:STDOUT: }
 // CHECK:STDOUT:
 // CHECK:STDOUT: file {
@@ -130,37 +131,13 @@
 // CHECK:STDOUT:   %A2.decl: type = class_decl @A2 [template = constants.%A2] {} {}
 // CHECK:STDOUT:   %B2.decl: type = class_decl @B2 [template = constants.%B2] {} {}
 // CHECK:STDOUT:   %ConvertUnrelated.decl: %ConvertUnrelated.type = fn_decl @ConvertUnrelated [template = constants.%ConvertUnrelated] {
-<<<<<<< HEAD
-// CHECK:STDOUT:     %p.patt: %.9 = binding_pattern p
-// CHECK:STDOUT:     %.loc28_22: %.9 = param_pattern %p.patt
-// CHECK:STDOUT:   } {
-// CHECK:STDOUT:     %B2.ref: type = name_ref B2, file.%B2.decl [template = constants.%B2]
-// CHECK:STDOUT:     %.loc28_26: type = ptr_type %B2 [template = constants.%.9]
-// CHECK:STDOUT:     %param: %.9 = param
-// CHECK:STDOUT:     %p: %.9 = bind_name p, %param
-// CHECK:STDOUT:     %A1.ref: type = name_ref A1, file.%A1.decl [template = constants.%A1]
-// CHECK:STDOUT:     %.loc28_34: type = ptr_type %A1 [template = constants.%.10]
-// CHECK:STDOUT:     %return: ref %.10 = var <return slot>
-// CHECK:STDOUT:   }
-// CHECK:STDOUT:   %Incomplete.decl: type = class_decl @Incomplete [template = constants.%Incomplete] {} {}
-// CHECK:STDOUT:   %ConvertIncomplete.decl: %ConvertIncomplete.type = fn_decl @ConvertIncomplete [template = constants.%ConvertIncomplete] {
-// CHECK:STDOUT:     %p.patt: %.14 = binding_pattern p
-// CHECK:STDOUT:     %.loc35_23: %.14 = param_pattern %p.patt
-// CHECK:STDOUT:   } {
-// CHECK:STDOUT:     %Incomplete.ref: type = name_ref Incomplete, file.%Incomplete.decl [template = constants.%Incomplete]
-// CHECK:STDOUT:     %.loc35_35: type = ptr_type %Incomplete [template = constants.%.14]
-// CHECK:STDOUT:     %param: %.14 = param
-// CHECK:STDOUT:     %p: %.14 = bind_name p, %param
-// CHECK:STDOUT:     %A2.ref: type = name_ref A2, file.%A2.decl [template = constants.%A2]
-// CHECK:STDOUT:     %.loc35_43: type = ptr_type %A2 [template = constants.%.15]
-// CHECK:STDOUT:     %return: ref %.15 = var <return slot>
-=======
 // CHECK:STDOUT:     %p.patt: %.11 = binding_pattern p
+// CHECK:STDOUT:     %.loc31_22: %.11 = param_pattern %p.patt, runtime_param0
 // CHECK:STDOUT:   } {
 // CHECK:STDOUT:     %B2.ref: type = name_ref B2, file.%B2.decl [template = constants.%B2]
 // CHECK:STDOUT:     %.loc31_26: type = ptr_type %B2 [template = constants.%.11]
-// CHECK:STDOUT:     %p.param: %.11 = param p, runtime_param0
-// CHECK:STDOUT:     %p: %.11 = bind_name p, %p.param
+// CHECK:STDOUT:     %param: %.11 = param runtime_param0
+// CHECK:STDOUT:     %p: %.11 = bind_name p, %param
 // CHECK:STDOUT:     %A1.ref: type = name_ref A1, file.%A1.decl [template = constants.%A1]
 // CHECK:STDOUT:     %.loc31_34: type = ptr_type %A1 [template = constants.%.12]
 // CHECK:STDOUT:     %return: ref %.12 = var <return slot>
@@ -168,11 +145,12 @@
 // CHECK:STDOUT:   %Incomplete.decl: type = class_decl @Incomplete [template = constants.%Incomplete] {} {}
 // CHECK:STDOUT:   %ConvertIncomplete.decl: %ConvertIncomplete.type = fn_decl @ConvertIncomplete [template = constants.%ConvertIncomplete] {
 // CHECK:STDOUT:     %p.patt: %.23 = binding_pattern p
+// CHECK:STDOUT:     %.loc41_23: %.23 = param_pattern %p.patt, runtime_param0
 // CHECK:STDOUT:   } {
 // CHECK:STDOUT:     %Incomplete.ref: type = name_ref Incomplete, file.%Incomplete.decl [template = constants.%Incomplete]
 // CHECK:STDOUT:     %.loc41_35: type = ptr_type %Incomplete [template = constants.%.23]
-// CHECK:STDOUT:     %p.param: %.23 = param p, runtime_param0
-// CHECK:STDOUT:     %p: %.23 = bind_name p, %p.param
+// CHECK:STDOUT:     %param: %.23 = param runtime_param0
+// CHECK:STDOUT:     %p: %.23 = bind_name p, %param
 // CHECK:STDOUT:     %A2.ref: type = name_ref A2, file.%A2.decl [template = constants.%A2]
 // CHECK:STDOUT:     %.loc41_43: type = ptr_type %A2 [template = constants.%.24]
 // CHECK:STDOUT:     %return: ref %.24 = var <return slot>
@@ -181,6 +159,7 @@
 // CHECK:STDOUT:
 // CHECK:STDOUT: generic interface @ImplicitAs(constants.%Dest: type) {
 // CHECK:STDOUT:   %Dest: type = bind_symbolic_name Dest 0 [symbolic = %Dest (constants.%Dest)]
+// CHECK:STDOUT:   %Dest.patt: type = symbolic_binding_pattern Dest 0 [symbolic = %Dest.patt (constants.%Dest.patt)]
 // CHECK:STDOUT:
 // CHECK:STDOUT: !definition:
 // CHECK:STDOUT:   %.1: type = interface_type @ImplicitAs, @ImplicitAs(%Dest) [symbolic = %.1 (constants.%.16)]
@@ -195,7 +174,6 @@
 // CHECK:STDOUT:     .Self = imports.%import_ref.3
 // CHECK:STDOUT:     .Convert = imports.%import_ref.4
 // CHECK:STDOUT:     witness = (imports.%import_ref.5)
->>>>>>> 7396aede
 // CHECK:STDOUT:   }
 // CHECK:STDOUT: }
 // CHECK:STDOUT:
@@ -243,11 +221,7 @@
 // CHECK:STDOUT:
 // CHECK:STDOUT: fn @Int32() -> type = "int.make_type_32";
 // CHECK:STDOUT:
-<<<<<<< HEAD
-// CHECK:STDOUT: fn @ConvertUnrelated(%.loc28_22: %.9) -> %.10 {
-=======
-// CHECK:STDOUT: fn @ConvertUnrelated(%p: %.11) -> %.12 {
->>>>>>> 7396aede
+// CHECK:STDOUT: fn @ConvertUnrelated(%.loc31_22: %.11) -> %.12 {
 // CHECK:STDOUT: !entry:
 // CHECK:STDOUT:   %p.ref: %.11 = name_ref p, %p
 // CHECK:STDOUT:   %.loc31_46.1: type = interface_type @ImplicitAs, @ImplicitAs(constants.%.12) [template = constants.%.19]
@@ -257,19 +231,15 @@
 // CHECK:STDOUT:   return <error>
 // CHECK:STDOUT: }
 // CHECK:STDOUT:
-<<<<<<< HEAD
-// CHECK:STDOUT: fn @ConvertIncomplete(%.loc35_23: %.14) -> %.15 {
-=======
 // CHECK:STDOUT: generic fn @Convert(constants.%Dest: type, constants.%Self.1: @ImplicitAs.%.1 (%.16)) {
 // CHECK:STDOUT:   %Dest: type = bind_symbolic_name Dest 0 [symbolic = %Dest (constants.%Dest)]
-// CHECK:STDOUT:   %.1: type = interface_type @ImplicitAs, @ImplicitAs(%Dest) [symbolic = %.1 (constants.%.16)]
+// CHECK:STDOUT:   %.2: type = interface_type @ImplicitAs, @ImplicitAs(%Dest) [symbolic = %.2 (constants.%.16)]
 // CHECK:STDOUT:   %Self: %.16 = bind_symbolic_name Self 1 [symbolic = %Self (constants.%Self.2)]
 // CHECK:STDOUT:
-// CHECK:STDOUT:   fn[%self: @Convert.%Self (%Self.2)]() -> @Convert.%Dest (%Dest);
-// CHECK:STDOUT: }
-// CHECK:STDOUT:
-// CHECK:STDOUT: fn @ConvertIncomplete(%p: %.23) -> %.24 {
->>>>>>> 7396aede
+// CHECK:STDOUT:   fn[%.1: @Convert.%Self (%Self.2)]() -> @Convert.%Dest (%Dest);
+// CHECK:STDOUT: }
+// CHECK:STDOUT:
+// CHECK:STDOUT: fn @ConvertIncomplete(%.loc41_23: %.23) -> %.24 {
 // CHECK:STDOUT: !entry:
 // CHECK:STDOUT:   %p.ref: %.23 = name_ref p, %p
 // CHECK:STDOUT:   %.loc41_55.1: type = interface_type @ImplicitAs, @ImplicitAs(constants.%.24) [template = constants.%.25]
@@ -281,24 +251,28 @@
 // CHECK:STDOUT:
 // CHECK:STDOUT: specific @ImplicitAs(constants.%Dest) {
 // CHECK:STDOUT:   %Dest => constants.%Dest
+// CHECK:STDOUT:   %Dest.patt => constants.%Dest
 // CHECK:STDOUT: }
 // CHECK:STDOUT:
 // CHECK:STDOUT: specific @ImplicitAs(@ImplicitAs.%Dest) {
 // CHECK:STDOUT:   %Dest => constants.%Dest
+// CHECK:STDOUT:   %Dest.patt => constants.%Dest
 // CHECK:STDOUT: }
 // CHECK:STDOUT:
 // CHECK:STDOUT: specific @ImplicitAs(@Convert.%Dest) {
 // CHECK:STDOUT:   %Dest => constants.%Dest
+// CHECK:STDOUT:   %Dest.patt => constants.%Dest
 // CHECK:STDOUT: }
 // CHECK:STDOUT:
 // CHECK:STDOUT: specific @Convert(constants.%Dest, constants.%Self.1) {
 // CHECK:STDOUT:   %Dest => constants.%Dest
-// CHECK:STDOUT:   %.1 => constants.%.16
+// CHECK:STDOUT:   %.2 => constants.%.16
 // CHECK:STDOUT:   %Self => constants.%Self.1
 // CHECK:STDOUT: }
 // CHECK:STDOUT:
 // CHECK:STDOUT: specific @ImplicitAs(constants.%.12) {
 // CHECK:STDOUT:   %Dest => constants.%.12
+// CHECK:STDOUT:   %Dest.patt => constants.%.12
 // CHECK:STDOUT:
 // CHECK:STDOUT: !definition:
 // CHECK:STDOUT:   %.1 => constants.%.19
@@ -311,6 +285,7 @@
 // CHECK:STDOUT:
 // CHECK:STDOUT: specific @ImplicitAs(constants.%.24) {
 // CHECK:STDOUT:   %Dest => constants.%.24
+// CHECK:STDOUT:   %Dest.patt => constants.%.24
 // CHECK:STDOUT:
 // CHECK:STDOUT: !definition:
 // CHECK:STDOUT:   %.1 => constants.%.25
