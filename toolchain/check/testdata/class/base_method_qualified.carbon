// Part of the Carbon Language project, under the Apache License v2.0 with LLVM
// Exceptions. See /LICENSE for license information.
// SPDX-License-Identifier: Apache-2.0 WITH LLVM-exception
//
// AUTOUPDATE
// TIP: To test this file alone, run:
// TIP:   bazel test //toolchain/testing:file_test --test_arg=--file_tests=toolchain/check/testdata/class/base_method_qualified.carbon
// TIP: To dump output, run:
// TIP:   bazel run //toolchain/testing:file_test -- --dump_output --file_tests=toolchain/check/testdata/class/base_method_qualified.carbon

class Derived;

base class Base {
  fn F[self: Self]() -> i32;
  fn G[self: Derived]() -> i32;
}

class Derived {
  extend base: Base;

  fn F[self: Self]();
  fn G[self: Self]();
}

fn Call(a: Derived) -> i32 {
  return a.(Base.F)();
}

fn CallIndirect(p: Derived*) -> i32 {
  return p->(Base.F)();
}

fn PassDerivedToBase(a: Derived) -> i32 {
  return a.(Base.G)();
}

fn PassDerivedToBaseIndirect(p: Derived*) -> i32 {
  return p->(Base.G)();
}

// CHECK:STDOUT: --- base_method_qualified.carbon
// CHECK:STDOUT:
// CHECK:STDOUT: constants {
// CHECK:STDOUT:   %Derived: type = class_type @Derived [template]
// CHECK:STDOUT:   %Base: type = class_type @Base [template]
// CHECK:STDOUT:   %Int32.type: type = fn_type @Int32 [template]
// CHECK:STDOUT:   %.1: type = tuple_type () [template]
// CHECK:STDOUT:   %Int32: %Int32.type = struct_value () [template]
// CHECK:STDOUT:   %F.type.1: type = fn_type @F.1 [template]
// CHECK:STDOUT:   %F.1: %F.type.1 = struct_value () [template]
// CHECK:STDOUT:   %G.type.1: type = fn_type @G.1 [template]
// CHECK:STDOUT:   %G.1: %G.type.1 = struct_value () [template]
// CHECK:STDOUT:   %.2: type = struct_type {} [template]
// CHECK:STDOUT:   %.3: <witness> = complete_type_witness %.2 [template]
// CHECK:STDOUT:   %.4: type = ptr_type %.2 [template]
// CHECK:STDOUT:   %.5: type = unbound_element_type %Derived, %Base [template]
// CHECK:STDOUT:   %F.type.2: type = fn_type @F.2 [template]
// CHECK:STDOUT:   %F.2: %F.type.2 = struct_value () [template]
// CHECK:STDOUT:   %G.type.2: type = fn_type @G.2 [template]
// CHECK:STDOUT:   %G.2: %G.type.2 = struct_value () [template]
// CHECK:STDOUT:   %.6: type = struct_type {.base: %Base} [template]
// CHECK:STDOUT:   %.7: <witness> = complete_type_witness %.6 [template]
// CHECK:STDOUT:   %Call.type: type = fn_type @Call [template]
// CHECK:STDOUT:   %Call: %Call.type = struct_value () [template]
// CHECK:STDOUT:   %.8: type = struct_type {.base: %.4} [template]
// CHECK:STDOUT:   %.9: type = ptr_type %.6 [template]
// CHECK:STDOUT:   %.10: type = ptr_type %Derived [template]
// CHECK:STDOUT:   %CallIndirect.type: type = fn_type @CallIndirect [template]
// CHECK:STDOUT:   %CallIndirect: %CallIndirect.type = struct_value () [template]
// CHECK:STDOUT:   %PassDerivedToBase.type: type = fn_type @PassDerivedToBase [template]
// CHECK:STDOUT:   %PassDerivedToBase: %PassDerivedToBase.type = struct_value () [template]
// CHECK:STDOUT:   %PassDerivedToBaseIndirect.type: type = fn_type @PassDerivedToBaseIndirect [template]
// CHECK:STDOUT:   %PassDerivedToBaseIndirect: %PassDerivedToBaseIndirect.type = struct_value () [template]
// CHECK:STDOUT: }
// CHECK:STDOUT:
// CHECK:STDOUT: imports {
// CHECK:STDOUT:   %Core: <namespace> = namespace file.%Core.import, [template] {
// CHECK:STDOUT:     .Int32 = %import_ref
// CHECK:STDOUT:     import Core//prelude
// CHECK:STDOUT:     import Core//prelude/operators
// CHECK:STDOUT:     import Core//prelude/types
// CHECK:STDOUT:     import Core//prelude/operators/arithmetic
// CHECK:STDOUT:     import Core//prelude/operators/as
// CHECK:STDOUT:     import Core//prelude/operators/bitwise
// CHECK:STDOUT:     import Core//prelude/operators/comparison
// CHECK:STDOUT:     import Core//prelude/types/bool
// CHECK:STDOUT:   }
// CHECK:STDOUT:   %import_ref: %Int32.type = import_ref Core//prelude/types, inst+4, loaded [template = constants.%Int32]
// CHECK:STDOUT: }
// CHECK:STDOUT:
// CHECK:STDOUT: file {
// CHECK:STDOUT:   package: <namespace> = namespace [template] {
// CHECK:STDOUT:     .Core = imports.%Core
// CHECK:STDOUT:     .Derived = %Derived.decl.loc11
// CHECK:STDOUT:     .Base = %Base.decl
// CHECK:STDOUT:     .Call = %Call.decl
// CHECK:STDOUT:     .CallIndirect = %CallIndirect.decl
// CHECK:STDOUT:     .PassDerivedToBase = %PassDerivedToBase.decl
// CHECK:STDOUT:     .PassDerivedToBaseIndirect = %PassDerivedToBaseIndirect.decl
// CHECK:STDOUT:   }
// CHECK:STDOUT:   %Core.import = import Core
// CHECK:STDOUT:   %Derived.decl.loc11: type = class_decl @Derived [template = constants.%Derived] {} {}
// CHECK:STDOUT:   %Base.decl: type = class_decl @Base [template = constants.%Base] {} {}
// CHECK:STDOUT:   %Derived.decl.loc18: type = class_decl @Derived [template = constants.%Derived] {} {}
// CHECK:STDOUT:   %Call.decl: %Call.type = fn_decl @Call [template = constants.%Call] {
<<<<<<< HEAD
// CHECK:STDOUT:     %a.patt.loc25: %Derived = binding_pattern a
// CHECK:STDOUT:   } {
// CHECK:STDOUT:     %Derived.ref.loc25: type = name_ref Derived, %Derived.decl.loc11 [template = constants.%Derived]
// CHECK:STDOUT:     %a.loc25_9.1: %Derived = param a
// CHECK:STDOUT:     @Call.%a: %Derived = bind_name a, %a.loc25_9.1
// CHECK:STDOUT:     %int.make_type_32.loc25: init type = call constants.%Int32() [template = i32]
// CHECK:STDOUT:     %.loc25_24.1: type = value_of_initializer %int.make_type_32.loc25 [template = i32]
// CHECK:STDOUT:     %.loc25_24.2: type = converted %int.make_type_32.loc25, %.loc25_24.1 [template = i32]
// CHECK:STDOUT:     @Call.%return: ref i32 = var <return slot>
// CHECK:STDOUT:   }
// CHECK:STDOUT:   %CallIndirect.decl: %CallIndirect.type = fn_decl @CallIndirect [template = constants.%CallIndirect] {
// CHECK:STDOUT:     %p.patt.loc29: %.8 = binding_pattern p
// CHECK:STDOUT:   } {
// CHECK:STDOUT:     %Derived.ref.loc29: type = name_ref Derived, %Derived.decl.loc11 [template = constants.%Derived]
// CHECK:STDOUT:     %.loc29_27: type = ptr_type %Derived [template = constants.%.8]
// CHECK:STDOUT:     %p.loc29_17.1: %.8 = param p
// CHECK:STDOUT:     @CallIndirect.%p: %.8 = bind_name p, %p.loc29_17.1
// CHECK:STDOUT:     %int.make_type_32.loc29: init type = call constants.%Int32() [template = i32]
// CHECK:STDOUT:     %.loc29_33.1: type = value_of_initializer %int.make_type_32.loc29 [template = i32]
// CHECK:STDOUT:     %.loc29_33.2: type = converted %int.make_type_32.loc29, %.loc29_33.1 [template = i32]
// CHECK:STDOUT:     @CallIndirect.%return: ref i32 = var <return slot>
// CHECK:STDOUT:   }
// CHECK:STDOUT:   %PassDerivedToBase.decl: %PassDerivedToBase.type = fn_decl @PassDerivedToBase [template = constants.%PassDerivedToBase] {
// CHECK:STDOUT:     %a.patt.loc33: %Derived = binding_pattern a
// CHECK:STDOUT:   } {
// CHECK:STDOUT:     %Derived.ref.loc33: type = name_ref Derived, %Derived.decl.loc11 [template = constants.%Derived]
// CHECK:STDOUT:     %a.loc33_22.1: %Derived = param a
// CHECK:STDOUT:     @PassDerivedToBase.%a: %Derived = bind_name a, %a.loc33_22.1
// CHECK:STDOUT:     %int.make_type_32.loc33: init type = call constants.%Int32() [template = i32]
// CHECK:STDOUT:     %.loc33_37.1: type = value_of_initializer %int.make_type_32.loc33 [template = i32]
// CHECK:STDOUT:     %.loc33_37.2: type = converted %int.make_type_32.loc33, %.loc33_37.1 [template = i32]
// CHECK:STDOUT:     @PassDerivedToBase.%return: ref i32 = var <return slot>
// CHECK:STDOUT:   }
// CHECK:STDOUT:   %PassDerivedToBaseIndirect.decl: %PassDerivedToBaseIndirect.type = fn_decl @PassDerivedToBaseIndirect [template = constants.%PassDerivedToBaseIndirect] {
// CHECK:STDOUT:     %p.patt.loc37: %.8 = binding_pattern p
// CHECK:STDOUT:   } {
// CHECK:STDOUT:     %Derived.ref.loc37: type = name_ref Derived, %Derived.decl.loc11 [template = constants.%Derived]
// CHECK:STDOUT:     %.loc37_40: type = ptr_type %Derived [template = constants.%.8]
// CHECK:STDOUT:     %p.loc37_30.1: %.8 = param p
// CHECK:STDOUT:     @PassDerivedToBaseIndirect.%p: %.8 = bind_name p, %p.loc37_30.1
// CHECK:STDOUT:     %int.make_type_32.loc37: init type = call constants.%Int32() [template = i32]
// CHECK:STDOUT:     %.loc37_46.1: type = value_of_initializer %int.make_type_32.loc37 [template = i32]
// CHECK:STDOUT:     %.loc37_46.2: type = converted %int.make_type_32.loc37, %.loc37_46.1 [template = i32]
// CHECK:STDOUT:     @PassDerivedToBaseIndirect.%return: ref i32 = var <return slot>
=======
// CHECK:STDOUT:     %Derived.ref: type = name_ref Derived, file.%Derived.decl.loc11 [template = constants.%Derived]
// CHECK:STDOUT:     %a.param: %Derived = param a, runtime_param0
// CHECK:STDOUT:     %a: %Derived = bind_name a, %a.param
// CHECK:STDOUT:     %int.make_type_32: init type = call constants.%Int32() [template = i32]
// CHECK:STDOUT:     %.loc25_24.1: type = value_of_initializer %int.make_type_32 [template = i32]
// CHECK:STDOUT:     %.loc25_24.2: type = converted %int.make_type_32, %.loc25_24.1 [template = i32]
// CHECK:STDOUT:     %return: ref i32 = var <return slot>
// CHECK:STDOUT:   }
// CHECK:STDOUT:   %CallIndirect.decl: %CallIndirect.type = fn_decl @CallIndirect [template = constants.%CallIndirect] {
// CHECK:STDOUT:     %Derived.ref: type = name_ref Derived, file.%Derived.decl.loc11 [template = constants.%Derived]
// CHECK:STDOUT:     %.loc29_27: type = ptr_type %Derived [template = constants.%.10]
// CHECK:STDOUT:     %p.param: %.10 = param p, runtime_param0
// CHECK:STDOUT:     %p: %.10 = bind_name p, %p.param
// CHECK:STDOUT:     %int.make_type_32: init type = call constants.%Int32() [template = i32]
// CHECK:STDOUT:     %.loc29_33.1: type = value_of_initializer %int.make_type_32 [template = i32]
// CHECK:STDOUT:     %.loc29_33.2: type = converted %int.make_type_32, %.loc29_33.1 [template = i32]
// CHECK:STDOUT:     %return: ref i32 = var <return slot>
// CHECK:STDOUT:   }
// CHECK:STDOUT:   %PassDerivedToBase.decl: %PassDerivedToBase.type = fn_decl @PassDerivedToBase [template = constants.%PassDerivedToBase] {
// CHECK:STDOUT:     %Derived.ref: type = name_ref Derived, file.%Derived.decl.loc11 [template = constants.%Derived]
// CHECK:STDOUT:     %a.param: %Derived = param a, runtime_param0
// CHECK:STDOUT:     %a: %Derived = bind_name a, %a.param
// CHECK:STDOUT:     %int.make_type_32: init type = call constants.%Int32() [template = i32]
// CHECK:STDOUT:     %.loc33_37.1: type = value_of_initializer %int.make_type_32 [template = i32]
// CHECK:STDOUT:     %.loc33_37.2: type = converted %int.make_type_32, %.loc33_37.1 [template = i32]
// CHECK:STDOUT:     %return: ref i32 = var <return slot>
// CHECK:STDOUT:   }
// CHECK:STDOUT:   %PassDerivedToBaseIndirect.decl: %PassDerivedToBaseIndirect.type = fn_decl @PassDerivedToBaseIndirect [template = constants.%PassDerivedToBaseIndirect] {
// CHECK:STDOUT:     %Derived.ref: type = name_ref Derived, file.%Derived.decl.loc11 [template = constants.%Derived]
// CHECK:STDOUT:     %.loc37_40: type = ptr_type %Derived [template = constants.%.10]
// CHECK:STDOUT:     %p.param: %.10 = param p, runtime_param0
// CHECK:STDOUT:     %p: %.10 = bind_name p, %p.param
// CHECK:STDOUT:     %int.make_type_32: init type = call constants.%Int32() [template = i32]
// CHECK:STDOUT:     %.loc37_46.1: type = value_of_initializer %int.make_type_32 [template = i32]
// CHECK:STDOUT:     %.loc37_46.2: type = converted %int.make_type_32, %.loc37_46.1 [template = i32]
// CHECK:STDOUT:     %return: ref i32 = var <return slot>
>>>>>>> 1e34d03e
// CHECK:STDOUT:   }
// CHECK:STDOUT: }
// CHECK:STDOUT:
// CHECK:STDOUT: class @Derived {
// CHECK:STDOUT:   %Base.ref: type = name_ref Base, file.%Base.decl [template = constants.%Base]
// CHECK:STDOUT:   %.loc19: %.5 = base_decl %Base, element0 [template]
// CHECK:STDOUT:   %F.decl: %F.type.2 = fn_decl @F.2 [template = constants.%F.2] {
<<<<<<< HEAD
// CHECK:STDOUT:     %self.patt.loc21: %Derived = binding_pattern self
// CHECK:STDOUT:   } {
// CHECK:STDOUT:     %Self.ref.loc21: type = name_ref Self, constants.%Derived [template = constants.%Derived]
// CHECK:STDOUT:     %self.loc21_8.1: %Derived = param self
// CHECK:STDOUT:     %self.loc21_8.2: %Derived = bind_name self, %self.loc21_8.1
// CHECK:STDOUT:   }
// CHECK:STDOUT:   %G.decl: %G.type.2 = fn_decl @G.2 [template = constants.%G.2] {
// CHECK:STDOUT:     %self.patt.loc22: %Derived = binding_pattern self
// CHECK:STDOUT:   } {
// CHECK:STDOUT:     %Self.ref.loc22: type = name_ref Self, constants.%Derived [template = constants.%Derived]
// CHECK:STDOUT:     %self.loc22_8.1: %Derived = param self
// CHECK:STDOUT:     %self.loc22_8.2: %Derived = bind_name self, %self.loc22_8.1
=======
// CHECK:STDOUT:     %Self.ref: type = name_ref Self, constants.%Derived [template = constants.%Derived]
// CHECK:STDOUT:     %self.param: %Derived = param self, runtime_param0
// CHECK:STDOUT:     %self: %Derived = bind_name self, %self.param
// CHECK:STDOUT:   }
// CHECK:STDOUT:   %G.decl: %G.type.2 = fn_decl @G.2 [template = constants.%G.2] {
// CHECK:STDOUT:     %Self.ref: type = name_ref Self, constants.%Derived [template = constants.%Derived]
// CHECK:STDOUT:     %self.param: %Derived = param self, runtime_param0
// CHECK:STDOUT:     %self: %Derived = bind_name self, %self.param
>>>>>>> 1e34d03e
// CHECK:STDOUT:   }
// CHECK:STDOUT:   %.loc23: <witness> = complete_type_witness %.6 [template = constants.%.7]
// CHECK:STDOUT:
// CHECK:STDOUT: !members:
// CHECK:STDOUT:   .Self = constants.%Derived
// CHECK:STDOUT:   .base = %.loc19
// CHECK:STDOUT:   .F = %F.decl
// CHECK:STDOUT:   .G = %G.decl
// CHECK:STDOUT:   extend name_scope2
// CHECK:STDOUT: }
// CHECK:STDOUT:
// CHECK:STDOUT: class @Base {
// CHECK:STDOUT:   %F.decl: %F.type.1 = fn_decl @F.1 [template = constants.%F.1] {
// CHECK:STDOUT:     %self.patt.loc14: %Base = binding_pattern self
// CHECK:STDOUT:   } {
// CHECK:STDOUT:     %Self.ref: type = name_ref Self, constants.%Base [template = constants.%Base]
// CHECK:STDOUT:     %self.param: %Base = param self, runtime_param0
// CHECK:STDOUT:     %self: %Base = bind_name self, %self.param
// CHECK:STDOUT:     %int.make_type_32: init type = call constants.%Int32() [template = i32]
// CHECK:STDOUT:     %.loc14_25.1: type = value_of_initializer %int.make_type_32 [template = i32]
// CHECK:STDOUT:     %.loc14_25.2: type = converted %int.make_type_32, %.loc14_25.1 [template = i32]
// CHECK:STDOUT:     %return: ref i32 = var <return slot>
// CHECK:STDOUT:   }
// CHECK:STDOUT:   %G.decl: %G.type.1 = fn_decl @G.1 [template = constants.%G.1] {
// CHECK:STDOUT:     %self.patt.loc15: %Derived = binding_pattern self
// CHECK:STDOUT:   } {
// CHECK:STDOUT:     %Derived.ref: type = name_ref Derived, file.%Derived.decl.loc11 [template = constants.%Derived]
// CHECK:STDOUT:     %self.param: %Derived = param self, runtime_param0
// CHECK:STDOUT:     %self: %Derived = bind_name self, %self.param
// CHECK:STDOUT:     %int.make_type_32: init type = call constants.%Int32() [template = i32]
// CHECK:STDOUT:     %.loc15_28.1: type = value_of_initializer %int.make_type_32 [template = i32]
// CHECK:STDOUT:     %.loc15_28.2: type = converted %int.make_type_32, %.loc15_28.1 [template = i32]
// CHECK:STDOUT:     %return: ref i32 = var <return slot>
// CHECK:STDOUT:   }
// CHECK:STDOUT:   %.loc16: <witness> = complete_type_witness %.2 [template = constants.%.3]
// CHECK:STDOUT:
// CHECK:STDOUT: !members:
// CHECK:STDOUT:   .Self = constants.%Base
// CHECK:STDOUT:   .F = %F.decl
// CHECK:STDOUT:   .G = %G.decl
// CHECK:STDOUT: }
// CHECK:STDOUT:
// CHECK:STDOUT: fn @Int32() -> type = "int.make_type_32";
// CHECK:STDOUT:
// CHECK:STDOUT: fn @F.1[%self: %Base]() -> i32;
// CHECK:STDOUT:
// CHECK:STDOUT: fn @G.1[%self: %Derived]() -> i32;
// CHECK:STDOUT:
// CHECK:STDOUT: fn @F.2[%self: %Derived]();
// CHECK:STDOUT:
// CHECK:STDOUT: fn @G.2[%self: %Derived]();
// CHECK:STDOUT:
// CHECK:STDOUT: fn @Call(%a: %Derived) -> i32 {
// CHECK:STDOUT: !entry:
// CHECK:STDOUT:   %a.ref: %Derived = name_ref a, %a
// CHECK:STDOUT:   %Base.ref: type = name_ref Base, file.%Base.decl [template = constants.%Base]
// CHECK:STDOUT:   %F.ref: %F.type.1 = name_ref F, @Base.%F.decl [template = constants.%F.1]
// CHECK:STDOUT:   %.loc26_11: <bound method> = bound_method %a.ref, %F.ref
// CHECK:STDOUT:   %.loc26_20.1: ref %Base = class_element_access %a.ref, element0
// CHECK:STDOUT:   %.loc26_20.2: ref %Base = converted %a.ref, %.loc26_20.1
// CHECK:STDOUT:   %.loc26_20.3: %Base = bind_value %.loc26_20.2
// CHECK:STDOUT:   %F.call: init i32 = call %.loc26_11(%.loc26_20.3)
// CHECK:STDOUT:   %.loc26_22.1: i32 = value_of_initializer %F.call
// CHECK:STDOUT:   %.loc26_22.2: i32 = converted %F.call, %.loc26_22.1
// CHECK:STDOUT:   return %.loc26_22.2
// CHECK:STDOUT: }
// CHECK:STDOUT:
// CHECK:STDOUT: fn @CallIndirect(%p: %.10) -> i32 {
// CHECK:STDOUT: !entry:
// CHECK:STDOUT:   %p.ref: %.10 = name_ref p, %p
// CHECK:STDOUT:   %Base.ref: type = name_ref Base, file.%Base.decl [template = constants.%Base]
// CHECK:STDOUT:   %F.ref: %F.type.1 = name_ref F, @Base.%F.decl [template = constants.%F.1]
// CHECK:STDOUT:   %.loc30_11.1: ref %Derived = deref %p.ref
// CHECK:STDOUT:   %.loc30_11.2: <bound method> = bound_method %.loc30_11.1, %F.ref
// CHECK:STDOUT:   %.loc30_21.1: ref %Base = class_element_access %.loc30_11.1, element0
// CHECK:STDOUT:   %.loc30_21.2: ref %Base = converted %.loc30_11.1, %.loc30_21.1
// CHECK:STDOUT:   %.loc30_21.3: %Base = bind_value %.loc30_21.2
// CHECK:STDOUT:   %F.call: init i32 = call %.loc30_11.2(%.loc30_21.3)
// CHECK:STDOUT:   %.loc30_23.1: i32 = value_of_initializer %F.call
// CHECK:STDOUT:   %.loc30_23.2: i32 = converted %F.call, %.loc30_23.1
// CHECK:STDOUT:   return %.loc30_23.2
// CHECK:STDOUT: }
// CHECK:STDOUT:
// CHECK:STDOUT: fn @PassDerivedToBase(%a: %Derived) -> i32 {
// CHECK:STDOUT: !entry:
// CHECK:STDOUT:   %a.ref: %Derived = name_ref a, %a
// CHECK:STDOUT:   %Base.ref: type = name_ref Base, file.%Base.decl [template = constants.%Base]
// CHECK:STDOUT:   %G.ref: %G.type.1 = name_ref G, @Base.%G.decl [template = constants.%G.1]
// CHECK:STDOUT:   %.loc34_11: <bound method> = bound_method %a.ref, %G.ref
// CHECK:STDOUT:   %G.call: init i32 = call %.loc34_11(%a.ref)
// CHECK:STDOUT:   %.loc34_22.1: i32 = value_of_initializer %G.call
// CHECK:STDOUT:   %.loc34_22.2: i32 = converted %G.call, %.loc34_22.1
// CHECK:STDOUT:   return %.loc34_22.2
// CHECK:STDOUT: }
// CHECK:STDOUT:
// CHECK:STDOUT: fn @PassDerivedToBaseIndirect(%p: %.10) -> i32 {
// CHECK:STDOUT: !entry:
// CHECK:STDOUT:   %p.ref: %.10 = name_ref p, %p
// CHECK:STDOUT:   %Base.ref: type = name_ref Base, file.%Base.decl [template = constants.%Base]
// CHECK:STDOUT:   %G.ref: %G.type.1 = name_ref G, @Base.%G.decl [template = constants.%G.1]
// CHECK:STDOUT:   %.loc38_11.1: ref %Derived = deref %p.ref
// CHECK:STDOUT:   %.loc38_11.2: <bound method> = bound_method %.loc38_11.1, %G.ref
// CHECK:STDOUT:   %.loc38_11.3: %Derived = bind_value %.loc38_11.1
// CHECK:STDOUT:   %G.call: init i32 = call %.loc38_11.2(%.loc38_11.3)
// CHECK:STDOUT:   %.loc38_23.1: i32 = value_of_initializer %G.call
// CHECK:STDOUT:   %.loc38_23.2: i32 = converted %G.call, %.loc38_23.1
// CHECK:STDOUT:   return %.loc38_23.2
// CHECK:STDOUT: }
// CHECK:STDOUT:<|MERGE_RESOLUTION|>--- conflicted
+++ resolved
@@ -103,52 +103,8 @@
 // CHECK:STDOUT:   %Base.decl: type = class_decl @Base [template = constants.%Base] {} {}
 // CHECK:STDOUT:   %Derived.decl.loc18: type = class_decl @Derived [template = constants.%Derived] {} {}
 // CHECK:STDOUT:   %Call.decl: %Call.type = fn_decl @Call [template = constants.%Call] {
-<<<<<<< HEAD
-// CHECK:STDOUT:     %a.patt.loc25: %Derived = binding_pattern a
-// CHECK:STDOUT:   } {
-// CHECK:STDOUT:     %Derived.ref.loc25: type = name_ref Derived, %Derived.decl.loc11 [template = constants.%Derived]
-// CHECK:STDOUT:     %a.loc25_9.1: %Derived = param a
-// CHECK:STDOUT:     @Call.%a: %Derived = bind_name a, %a.loc25_9.1
-// CHECK:STDOUT:     %int.make_type_32.loc25: init type = call constants.%Int32() [template = i32]
-// CHECK:STDOUT:     %.loc25_24.1: type = value_of_initializer %int.make_type_32.loc25 [template = i32]
-// CHECK:STDOUT:     %.loc25_24.2: type = converted %int.make_type_32.loc25, %.loc25_24.1 [template = i32]
-// CHECK:STDOUT:     @Call.%return: ref i32 = var <return slot>
-// CHECK:STDOUT:   }
-// CHECK:STDOUT:   %CallIndirect.decl: %CallIndirect.type = fn_decl @CallIndirect [template = constants.%CallIndirect] {
-// CHECK:STDOUT:     %p.patt.loc29: %.8 = binding_pattern p
-// CHECK:STDOUT:   } {
-// CHECK:STDOUT:     %Derived.ref.loc29: type = name_ref Derived, %Derived.decl.loc11 [template = constants.%Derived]
-// CHECK:STDOUT:     %.loc29_27: type = ptr_type %Derived [template = constants.%.8]
-// CHECK:STDOUT:     %p.loc29_17.1: %.8 = param p
-// CHECK:STDOUT:     @CallIndirect.%p: %.8 = bind_name p, %p.loc29_17.1
-// CHECK:STDOUT:     %int.make_type_32.loc29: init type = call constants.%Int32() [template = i32]
-// CHECK:STDOUT:     %.loc29_33.1: type = value_of_initializer %int.make_type_32.loc29 [template = i32]
-// CHECK:STDOUT:     %.loc29_33.2: type = converted %int.make_type_32.loc29, %.loc29_33.1 [template = i32]
-// CHECK:STDOUT:     @CallIndirect.%return: ref i32 = var <return slot>
-// CHECK:STDOUT:   }
-// CHECK:STDOUT:   %PassDerivedToBase.decl: %PassDerivedToBase.type = fn_decl @PassDerivedToBase [template = constants.%PassDerivedToBase] {
-// CHECK:STDOUT:     %a.patt.loc33: %Derived = binding_pattern a
-// CHECK:STDOUT:   } {
-// CHECK:STDOUT:     %Derived.ref.loc33: type = name_ref Derived, %Derived.decl.loc11 [template = constants.%Derived]
-// CHECK:STDOUT:     %a.loc33_22.1: %Derived = param a
-// CHECK:STDOUT:     @PassDerivedToBase.%a: %Derived = bind_name a, %a.loc33_22.1
-// CHECK:STDOUT:     %int.make_type_32.loc33: init type = call constants.%Int32() [template = i32]
-// CHECK:STDOUT:     %.loc33_37.1: type = value_of_initializer %int.make_type_32.loc33 [template = i32]
-// CHECK:STDOUT:     %.loc33_37.2: type = converted %int.make_type_32.loc33, %.loc33_37.1 [template = i32]
-// CHECK:STDOUT:     @PassDerivedToBase.%return: ref i32 = var <return slot>
-// CHECK:STDOUT:   }
-// CHECK:STDOUT:   %PassDerivedToBaseIndirect.decl: %PassDerivedToBaseIndirect.type = fn_decl @PassDerivedToBaseIndirect [template = constants.%PassDerivedToBaseIndirect] {
-// CHECK:STDOUT:     %p.patt.loc37: %.8 = binding_pattern p
-// CHECK:STDOUT:   } {
-// CHECK:STDOUT:     %Derived.ref.loc37: type = name_ref Derived, %Derived.decl.loc11 [template = constants.%Derived]
-// CHECK:STDOUT:     %.loc37_40: type = ptr_type %Derived [template = constants.%.8]
-// CHECK:STDOUT:     %p.loc37_30.1: %.8 = param p
-// CHECK:STDOUT:     @PassDerivedToBaseIndirect.%p: %.8 = bind_name p, %p.loc37_30.1
-// CHECK:STDOUT:     %int.make_type_32.loc37: init type = call constants.%Int32() [template = i32]
-// CHECK:STDOUT:     %.loc37_46.1: type = value_of_initializer %int.make_type_32.loc37 [template = i32]
-// CHECK:STDOUT:     %.loc37_46.2: type = converted %int.make_type_32.loc37, %.loc37_46.1 [template = i32]
-// CHECK:STDOUT:     @PassDerivedToBaseIndirect.%return: ref i32 = var <return slot>
-=======
+// CHECK:STDOUT:     %a.patt: %Derived = binding_pattern a
+// CHECK:STDOUT:   } {
 // CHECK:STDOUT:     %Derived.ref: type = name_ref Derived, file.%Derived.decl.loc11 [template = constants.%Derived]
 // CHECK:STDOUT:     %a.param: %Derived = param a, runtime_param0
 // CHECK:STDOUT:     %a: %Derived = bind_name a, %a.param
@@ -158,6 +114,8 @@
 // CHECK:STDOUT:     %return: ref i32 = var <return slot>
 // CHECK:STDOUT:   }
 // CHECK:STDOUT:   %CallIndirect.decl: %CallIndirect.type = fn_decl @CallIndirect [template = constants.%CallIndirect] {
+// CHECK:STDOUT:     %p.patt: %.10 = binding_pattern p
+// CHECK:STDOUT:   } {
 // CHECK:STDOUT:     %Derived.ref: type = name_ref Derived, file.%Derived.decl.loc11 [template = constants.%Derived]
 // CHECK:STDOUT:     %.loc29_27: type = ptr_type %Derived [template = constants.%.10]
 // CHECK:STDOUT:     %p.param: %.10 = param p, runtime_param0
@@ -168,6 +126,8 @@
 // CHECK:STDOUT:     %return: ref i32 = var <return slot>
 // CHECK:STDOUT:   }
 // CHECK:STDOUT:   %PassDerivedToBase.decl: %PassDerivedToBase.type = fn_decl @PassDerivedToBase [template = constants.%PassDerivedToBase] {
+// CHECK:STDOUT:     %a.patt: %Derived = binding_pattern a
+// CHECK:STDOUT:   } {
 // CHECK:STDOUT:     %Derived.ref: type = name_ref Derived, file.%Derived.decl.loc11 [template = constants.%Derived]
 // CHECK:STDOUT:     %a.param: %Derived = param a, runtime_param0
 // CHECK:STDOUT:     %a: %Derived = bind_name a, %a.param
@@ -177,6 +137,8 @@
 // CHECK:STDOUT:     %return: ref i32 = var <return slot>
 // CHECK:STDOUT:   }
 // CHECK:STDOUT:   %PassDerivedToBaseIndirect.decl: %PassDerivedToBaseIndirect.type = fn_decl @PassDerivedToBaseIndirect [template = constants.%PassDerivedToBaseIndirect] {
+// CHECK:STDOUT:     %p.patt: %.10 = binding_pattern p
+// CHECK:STDOUT:   } {
 // CHECK:STDOUT:     %Derived.ref: type = name_ref Derived, file.%Derived.decl.loc11 [template = constants.%Derived]
 // CHECK:STDOUT:     %.loc37_40: type = ptr_type %Derived [template = constants.%.10]
 // CHECK:STDOUT:     %p.param: %.10 = param p, runtime_param0
@@ -185,7 +147,6 @@
 // CHECK:STDOUT:     %.loc37_46.1: type = value_of_initializer %int.make_type_32 [template = i32]
 // CHECK:STDOUT:     %.loc37_46.2: type = converted %int.make_type_32, %.loc37_46.1 [template = i32]
 // CHECK:STDOUT:     %return: ref i32 = var <return slot>
->>>>>>> 1e34d03e
 // CHECK:STDOUT:   }
 // CHECK:STDOUT: }
 // CHECK:STDOUT:
@@ -193,29 +154,18 @@
 // CHECK:STDOUT:   %Base.ref: type = name_ref Base, file.%Base.decl [template = constants.%Base]
 // CHECK:STDOUT:   %.loc19: %.5 = base_decl %Base, element0 [template]
 // CHECK:STDOUT:   %F.decl: %F.type.2 = fn_decl @F.2 [template = constants.%F.2] {
-<<<<<<< HEAD
-// CHECK:STDOUT:     %self.patt.loc21: %Derived = binding_pattern self
-// CHECK:STDOUT:   } {
-// CHECK:STDOUT:     %Self.ref.loc21: type = name_ref Self, constants.%Derived [template = constants.%Derived]
-// CHECK:STDOUT:     %self.loc21_8.1: %Derived = param self
-// CHECK:STDOUT:     %self.loc21_8.2: %Derived = bind_name self, %self.loc21_8.1
-// CHECK:STDOUT:   }
-// CHECK:STDOUT:   %G.decl: %G.type.2 = fn_decl @G.2 [template = constants.%G.2] {
-// CHECK:STDOUT:     %self.patt.loc22: %Derived = binding_pattern self
-// CHECK:STDOUT:   } {
-// CHECK:STDOUT:     %Self.ref.loc22: type = name_ref Self, constants.%Derived [template = constants.%Derived]
-// CHECK:STDOUT:     %self.loc22_8.1: %Derived = param self
-// CHECK:STDOUT:     %self.loc22_8.2: %Derived = bind_name self, %self.loc22_8.1
-=======
+// CHECK:STDOUT:     %self.patt: %Derived = binding_pattern self
+// CHECK:STDOUT:   } {
 // CHECK:STDOUT:     %Self.ref: type = name_ref Self, constants.%Derived [template = constants.%Derived]
 // CHECK:STDOUT:     %self.param: %Derived = param self, runtime_param0
 // CHECK:STDOUT:     %self: %Derived = bind_name self, %self.param
 // CHECK:STDOUT:   }
 // CHECK:STDOUT:   %G.decl: %G.type.2 = fn_decl @G.2 [template = constants.%G.2] {
+// CHECK:STDOUT:     %self.patt: %Derived = binding_pattern self
+// CHECK:STDOUT:   } {
 // CHECK:STDOUT:     %Self.ref: type = name_ref Self, constants.%Derived [template = constants.%Derived]
 // CHECK:STDOUT:     %self.param: %Derived = param self, runtime_param0
 // CHECK:STDOUT:     %self: %Derived = bind_name self, %self.param
->>>>>>> 1e34d03e
 // CHECK:STDOUT:   }
 // CHECK:STDOUT:   %.loc23: <witness> = complete_type_witness %.6 [template = constants.%.7]
 // CHECK:STDOUT:
@@ -229,7 +179,7 @@
 // CHECK:STDOUT:
 // CHECK:STDOUT: class @Base {
 // CHECK:STDOUT:   %F.decl: %F.type.1 = fn_decl @F.1 [template = constants.%F.1] {
-// CHECK:STDOUT:     %self.patt.loc14: %Base = binding_pattern self
+// CHECK:STDOUT:     %self.patt: %Base = binding_pattern self
 // CHECK:STDOUT:   } {
 // CHECK:STDOUT:     %Self.ref: type = name_ref Self, constants.%Base [template = constants.%Base]
 // CHECK:STDOUT:     %self.param: %Base = param self, runtime_param0
@@ -240,7 +190,7 @@
 // CHECK:STDOUT:     %return: ref i32 = var <return slot>
 // CHECK:STDOUT:   }
 // CHECK:STDOUT:   %G.decl: %G.type.1 = fn_decl @G.1 [template = constants.%G.1] {
-// CHECK:STDOUT:     %self.patt.loc15: %Derived = binding_pattern self
+// CHECK:STDOUT:     %self.patt: %Derived = binding_pattern self
 // CHECK:STDOUT:   } {
 // CHECK:STDOUT:     %Derived.ref: type = name_ref Derived, file.%Derived.decl.loc11 [template = constants.%Derived]
 // CHECK:STDOUT:     %self.param: %Derived = param self, runtime_param0
