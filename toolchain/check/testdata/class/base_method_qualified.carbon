// Part of the Carbon Language project, under the Apache License v2.0 with LLVM
// Exceptions. See /LICENSE for license information.
// SPDX-License-Identifier: Apache-2.0 WITH LLVM-exception
//
// AUTOUPDATE
// TIP: To test this file alone, run:
// TIP:   bazel test //toolchain/testing:file_test --test_arg=--file_tests=toolchain/check/testdata/class/base_method_qualified.carbon
// TIP: To dump output, run:
// TIP:   bazel run //toolchain/testing:file_test -- --dump_output --file_tests=toolchain/check/testdata/class/base_method_qualified.carbon

class Derived;

base class Base {
  fn F[self: Self]() -> i32;
  fn G[self: Derived]() -> i32;
}

class Derived {
  extend base: Base;

  fn F[self: Self]();
  fn G[self: Self]();
}

fn Call(a: Derived) -> i32 {
  return a.(Base.F)();
}

fn CallIndirect(p: Derived*) -> i32 {
  return p->(Base.F)();
}

fn PassDerivedToBase(a: Derived) -> i32 {
  return a.(Base.G)();
}

fn PassDerivedToBaseIndirect(p: Derived*) -> i32 {
  return p->(Base.G)();
}

// CHECK:STDOUT: --- base_method_qualified.carbon
// CHECK:STDOUT:
// CHECK:STDOUT: constants {
// CHECK:STDOUT:   %Derived: type = class_type @Derived [template]
// CHECK:STDOUT:   %Base: type = class_type @Base [template]
// CHECK:STDOUT:   %Int32.type: type = fn_type @Int32 [template]
// CHECK:STDOUT:   %.1: type = tuple_type () [template]
// CHECK:STDOUT:   %Int32: %Int32.type = struct_value () [template]
// CHECK:STDOUT:   %F.type.1: type = fn_type @F.1 [template]
// CHECK:STDOUT:   %F.1: %F.type.1 = struct_value () [template]
// CHECK:STDOUT:   %G.type.1: type = fn_type @G.1 [template]
// CHECK:STDOUT:   %G.1: %G.type.1 = struct_value () [template]
// CHECK:STDOUT:   %.2: type = struct_type {} [template]
// CHECK:STDOUT:   %.3: <witness> = complete_type_witness %.2 [template]
// CHECK:STDOUT:   %.4: type = ptr_type %.2 [template]
// CHECK:STDOUT:   %.5: type = unbound_element_type %Derived, %Base [template]
// CHECK:STDOUT:   %F.type.2: type = fn_type @F.2 [template]
// CHECK:STDOUT:   %F.2: %F.type.2 = struct_value () [template]
// CHECK:STDOUT:   %G.type.2: type = fn_type @G.2 [template]
// CHECK:STDOUT:   %G.2: %G.type.2 = struct_value () [template]
// CHECK:STDOUT:   %.6: type = struct_type {.base: %Base} [template]
// CHECK:STDOUT:   %.7: <witness> = complete_type_witness %.6 [template]
// CHECK:STDOUT:   %Call.type: type = fn_type @Call [template]
// CHECK:STDOUT:   %Call: %Call.type = struct_value () [template]
// CHECK:STDOUT:   %.8: type = struct_type {.base: %.4} [template]
// CHECK:STDOUT:   %.9: type = ptr_type %.6 [template]
// CHECK:STDOUT:   %.10: type = ptr_type %Derived [template]
// CHECK:STDOUT:   %CallIndirect.type: type = fn_type @CallIndirect [template]
// CHECK:STDOUT:   %CallIndirect: %CallIndirect.type = struct_value () [template]
// CHECK:STDOUT:   %PassDerivedToBase.type: type = fn_type @PassDerivedToBase [template]
// CHECK:STDOUT:   %PassDerivedToBase: %PassDerivedToBase.type = struct_value () [template]
// CHECK:STDOUT:   %PassDerivedToBaseIndirect.type: type = fn_type @PassDerivedToBaseIndirect [template]
// CHECK:STDOUT:   %PassDerivedToBaseIndirect: %PassDerivedToBaseIndirect.type = struct_value () [template]
// CHECK:STDOUT: }
// CHECK:STDOUT:
// CHECK:STDOUT: imports {
// CHECK:STDOUT:   %Core: <namespace> = namespace file.%Core.import, [template] {
// CHECK:STDOUT:     .Int32 = %import_ref
// CHECK:STDOUT:     import Core//prelude
// CHECK:STDOUT:     import Core//prelude/operators
// CHECK:STDOUT:     import Core//prelude/types
// CHECK:STDOUT:     import Core//prelude/operators/arithmetic
// CHECK:STDOUT:     import Core//prelude/operators/as
// CHECK:STDOUT:     import Core//prelude/operators/bitwise
// CHECK:STDOUT:     import Core//prelude/operators/comparison
// CHECK:STDOUT:     import Core//prelude/types/bool
// CHECK:STDOUT:   }
// CHECK:STDOUT:   %import_ref: %Int32.type = import_ref Core//prelude/types, inst+4, loaded [template = constants.%Int32]
// CHECK:STDOUT: }
// CHECK:STDOUT:
// CHECK:STDOUT: file {
// CHECK:STDOUT:   package: <namespace> = namespace [template] {
// CHECK:STDOUT:     .Core = imports.%Core
// CHECK:STDOUT:     .Derived = %Derived.decl.loc11
// CHECK:STDOUT:     .Base = %Base.decl
// CHECK:STDOUT:     .Call = %Call.decl
// CHECK:STDOUT:     .CallIndirect = %CallIndirect.decl
// CHECK:STDOUT:     .PassDerivedToBase = %PassDerivedToBase.decl
// CHECK:STDOUT:     .PassDerivedToBaseIndirect = %PassDerivedToBaseIndirect.decl
// CHECK:STDOUT:   }
// CHECK:STDOUT:   %Core.import = import Core
// CHECK:STDOUT:   %Derived.decl.loc11: type = class_decl @Derived [template = constants.%Derived] {} {}
// CHECK:STDOUT:   %Base.decl: type = class_decl @Base [template = constants.%Base] {} {}
// CHECK:STDOUT:   %Derived.decl.loc18: type = class_decl @Derived [template = constants.%Derived] {} {}
// CHECK:STDOUT:   %Call.decl: %Call.type = fn_decl @Call [template = constants.%Call] {
// CHECK:STDOUT:     %a.patt: %Derived = binding_pattern a
<<<<<<< HEAD
// CHECK:STDOUT:     %.loc25_10: %Derived = param_pattern %a.patt
// CHECK:STDOUT:   } {
// CHECK:STDOUT:     %Derived.ref: type = name_ref Derived, file.%Derived.decl.loc11 [template = constants.%Derived]
// CHECK:STDOUT:     %param: %Derived = param
// CHECK:STDOUT:     %a: %Derived = bind_name a, %param
=======
// CHECK:STDOUT:   } {
// CHECK:STDOUT:     %Derived.ref: type = name_ref Derived, file.%Derived.decl.loc11 [template = constants.%Derived]
// CHECK:STDOUT:     %a.param: %Derived = param a, runtime_param0
// CHECK:STDOUT:     %a: %Derived = bind_name a, %a.param
>>>>>>> 7396aede
// CHECK:STDOUT:     %int.make_type_32: init type = call constants.%Int32() [template = i32]
// CHECK:STDOUT:     %.loc25_24.1: type = value_of_initializer %int.make_type_32 [template = i32]
// CHECK:STDOUT:     %.loc25_24.2: type = converted %int.make_type_32, %.loc25_24.1 [template = i32]
// CHECK:STDOUT:     %return: ref i32 = var <return slot>
// CHECK:STDOUT:   }
// CHECK:STDOUT:   %CallIndirect.decl: %CallIndirect.type = fn_decl @CallIndirect [template = constants.%CallIndirect] {
<<<<<<< HEAD
// CHECK:STDOUT:     %p.patt: %.8 = binding_pattern p
// CHECK:STDOUT:     %.loc29_18: %.8 = param_pattern %p.patt
// CHECK:STDOUT:   } {
// CHECK:STDOUT:     %Derived.ref: type = name_ref Derived, file.%Derived.decl.loc11 [template = constants.%Derived]
// CHECK:STDOUT:     %.loc29_27: type = ptr_type %Derived [template = constants.%.8]
// CHECK:STDOUT:     %param: %.8 = param
// CHECK:STDOUT:     %p: %.8 = bind_name p, %param
=======
// CHECK:STDOUT:     %p.patt: %.10 = binding_pattern p
// CHECK:STDOUT:   } {
// CHECK:STDOUT:     %Derived.ref: type = name_ref Derived, file.%Derived.decl.loc11 [template = constants.%Derived]
// CHECK:STDOUT:     %.loc29_27: type = ptr_type %Derived [template = constants.%.10]
// CHECK:STDOUT:     %p.param: %.10 = param p, runtime_param0
// CHECK:STDOUT:     %p: %.10 = bind_name p, %p.param
>>>>>>> 7396aede
// CHECK:STDOUT:     %int.make_type_32: init type = call constants.%Int32() [template = i32]
// CHECK:STDOUT:     %.loc29_33.1: type = value_of_initializer %int.make_type_32 [template = i32]
// CHECK:STDOUT:     %.loc29_33.2: type = converted %int.make_type_32, %.loc29_33.1 [template = i32]
// CHECK:STDOUT:     %return: ref i32 = var <return slot>
// CHECK:STDOUT:   }
// CHECK:STDOUT:   %PassDerivedToBase.decl: %PassDerivedToBase.type = fn_decl @PassDerivedToBase [template = constants.%PassDerivedToBase] {
// CHECK:STDOUT:     %a.patt: %Derived = binding_pattern a
<<<<<<< HEAD
// CHECK:STDOUT:     %.loc33_23: %Derived = param_pattern %a.patt
// CHECK:STDOUT:   } {
// CHECK:STDOUT:     %Derived.ref: type = name_ref Derived, file.%Derived.decl.loc11 [template = constants.%Derived]
// CHECK:STDOUT:     %param: %Derived = param
// CHECK:STDOUT:     %a: %Derived = bind_name a, %param
=======
// CHECK:STDOUT:   } {
// CHECK:STDOUT:     %Derived.ref: type = name_ref Derived, file.%Derived.decl.loc11 [template = constants.%Derived]
// CHECK:STDOUT:     %a.param: %Derived = param a, runtime_param0
// CHECK:STDOUT:     %a: %Derived = bind_name a, %a.param
>>>>>>> 7396aede
// CHECK:STDOUT:     %int.make_type_32: init type = call constants.%Int32() [template = i32]
// CHECK:STDOUT:     %.loc33_37.1: type = value_of_initializer %int.make_type_32 [template = i32]
// CHECK:STDOUT:     %.loc33_37.2: type = converted %int.make_type_32, %.loc33_37.1 [template = i32]
// CHECK:STDOUT:     %return: ref i32 = var <return slot>
// CHECK:STDOUT:   }
// CHECK:STDOUT:   %PassDerivedToBaseIndirect.decl: %PassDerivedToBaseIndirect.type = fn_decl @PassDerivedToBaseIndirect [template = constants.%PassDerivedToBaseIndirect] {
<<<<<<< HEAD
// CHECK:STDOUT:     %p.patt: %.8 = binding_pattern p
// CHECK:STDOUT:     %.loc37_31: %.8 = param_pattern %p.patt
// CHECK:STDOUT:   } {
// CHECK:STDOUT:     %Derived.ref: type = name_ref Derived, file.%Derived.decl.loc11 [template = constants.%Derived]
// CHECK:STDOUT:     %.loc37_40: type = ptr_type %Derived [template = constants.%.8]
// CHECK:STDOUT:     %param: %.8 = param
// CHECK:STDOUT:     %p: %.8 = bind_name p, %param
=======
// CHECK:STDOUT:     %p.patt: %.10 = binding_pattern p
// CHECK:STDOUT:   } {
// CHECK:STDOUT:     %Derived.ref: type = name_ref Derived, file.%Derived.decl.loc11 [template = constants.%Derived]
// CHECK:STDOUT:     %.loc37_40: type = ptr_type %Derived [template = constants.%.10]
// CHECK:STDOUT:     %p.param: %.10 = param p, runtime_param0
// CHECK:STDOUT:     %p: %.10 = bind_name p, %p.param
>>>>>>> 7396aede
// CHECK:STDOUT:     %int.make_type_32: init type = call constants.%Int32() [template = i32]
// CHECK:STDOUT:     %.loc37_46.1: type = value_of_initializer %int.make_type_32 [template = i32]
// CHECK:STDOUT:     %.loc37_46.2: type = converted %int.make_type_32, %.loc37_46.1 [template = i32]
// CHECK:STDOUT:     %return: ref i32 = var <return slot>
// CHECK:STDOUT:   }
// CHECK:STDOUT: }
// CHECK:STDOUT:
// CHECK:STDOUT: class @Derived {
// CHECK:STDOUT:   %Base.ref: type = name_ref Base, file.%Base.decl [template = constants.%Base]
// CHECK:STDOUT:   %.loc19: %.5 = base_decl %Base, element0 [template]
// CHECK:STDOUT:   %F.decl: %F.type.2 = fn_decl @F.2 [template = constants.%F.2] {
// CHECK:STDOUT:     %self.patt: %Derived = binding_pattern self
<<<<<<< HEAD
// CHECK:STDOUT:     %.loc21: %Derived = param_pattern %self.patt
// CHECK:STDOUT:   } {
// CHECK:STDOUT:     %Self.ref: type = name_ref Self, constants.%Derived [template = constants.%Derived]
// CHECK:STDOUT:     %param: %Derived = param
// CHECK:STDOUT:     %self: %Derived = bind_name self, %param
// CHECK:STDOUT:   }
// CHECK:STDOUT:   %G.decl: %G.type.2 = fn_decl @G.2 [template = constants.%G.2] {
// CHECK:STDOUT:     %self.patt: %Derived = binding_pattern self
// CHECK:STDOUT:     %.loc22: %Derived = param_pattern %self.patt
// CHECK:STDOUT:   } {
// CHECK:STDOUT:     %Self.ref: type = name_ref Self, constants.%Derived [template = constants.%Derived]
// CHECK:STDOUT:     %param: %Derived = param
// CHECK:STDOUT:     %self: %Derived = bind_name self, %param
=======
// CHECK:STDOUT:   } {
// CHECK:STDOUT:     %Self.ref: type = name_ref Self, constants.%Derived [template = constants.%Derived]
// CHECK:STDOUT:     %self.param: %Derived = param self, runtime_param0
// CHECK:STDOUT:     %self: %Derived = bind_name self, %self.param
// CHECK:STDOUT:   }
// CHECK:STDOUT:   %G.decl: %G.type.2 = fn_decl @G.2 [template = constants.%G.2] {
// CHECK:STDOUT:     %self.patt: %Derived = binding_pattern self
// CHECK:STDOUT:   } {
// CHECK:STDOUT:     %Self.ref: type = name_ref Self, constants.%Derived [template = constants.%Derived]
// CHECK:STDOUT:     %self.param: %Derived = param self, runtime_param0
// CHECK:STDOUT:     %self: %Derived = bind_name self, %self.param
>>>>>>> 7396aede
// CHECK:STDOUT:   }
// CHECK:STDOUT:   %.loc23: <witness> = complete_type_witness %.6 [template = constants.%.7]
// CHECK:STDOUT:
// CHECK:STDOUT: !members:
// CHECK:STDOUT:   .Self = constants.%Derived
// CHECK:STDOUT:   .base = %.loc19
// CHECK:STDOUT:   .F = %F.decl
// CHECK:STDOUT:   .G = %G.decl
// CHECK:STDOUT:   extend name_scope2
// CHECK:STDOUT: }
// CHECK:STDOUT:
// CHECK:STDOUT: class @Base {
// CHECK:STDOUT:   %F.decl: %F.type.1 = fn_decl @F.1 [template = constants.%F.1] {
// CHECK:STDOUT:     %self.patt: %Base = binding_pattern self
<<<<<<< HEAD
// CHECK:STDOUT:     %.loc14_12: %Base = param_pattern %self.patt
// CHECK:STDOUT:   } {
// CHECK:STDOUT:     %Self.ref: type = name_ref Self, constants.%Base [template = constants.%Base]
// CHECK:STDOUT:     %param: %Base = param
// CHECK:STDOUT:     %self: %Base = bind_name self, %param
=======
// CHECK:STDOUT:   } {
// CHECK:STDOUT:     %Self.ref: type = name_ref Self, constants.%Base [template = constants.%Base]
// CHECK:STDOUT:     %self.param: %Base = param self, runtime_param0
// CHECK:STDOUT:     %self: %Base = bind_name self, %self.param
>>>>>>> 7396aede
// CHECK:STDOUT:     %int.make_type_32: init type = call constants.%Int32() [template = i32]
// CHECK:STDOUT:     %.loc14_25.1: type = value_of_initializer %int.make_type_32 [template = i32]
// CHECK:STDOUT:     %.loc14_25.2: type = converted %int.make_type_32, %.loc14_25.1 [template = i32]
// CHECK:STDOUT:     %return: ref i32 = var <return slot>
// CHECK:STDOUT:   }
// CHECK:STDOUT:   %G.decl: %G.type.1 = fn_decl @G.1 [template = constants.%G.1] {
// CHECK:STDOUT:     %self.patt: %Derived = binding_pattern self
<<<<<<< HEAD
// CHECK:STDOUT:     %.loc15_12: %Derived = param_pattern %self.patt
// CHECK:STDOUT:   } {
// CHECK:STDOUT:     %Derived.ref: type = name_ref Derived, file.%Derived.decl.loc11 [template = constants.%Derived]
// CHECK:STDOUT:     %param: %Derived = param
// CHECK:STDOUT:     %self: %Derived = bind_name self, %param
=======
// CHECK:STDOUT:   } {
// CHECK:STDOUT:     %Derived.ref: type = name_ref Derived, file.%Derived.decl.loc11 [template = constants.%Derived]
// CHECK:STDOUT:     %self.param: %Derived = param self, runtime_param0
// CHECK:STDOUT:     %self: %Derived = bind_name self, %self.param
>>>>>>> 7396aede
// CHECK:STDOUT:     %int.make_type_32: init type = call constants.%Int32() [template = i32]
// CHECK:STDOUT:     %.loc15_28.1: type = value_of_initializer %int.make_type_32 [template = i32]
// CHECK:STDOUT:     %.loc15_28.2: type = converted %int.make_type_32, %.loc15_28.1 [template = i32]
// CHECK:STDOUT:     %return: ref i32 = var <return slot>
// CHECK:STDOUT:   }
// CHECK:STDOUT:   %.loc16: <witness> = complete_type_witness %.2 [template = constants.%.3]
// CHECK:STDOUT:
// CHECK:STDOUT: !members:
// CHECK:STDOUT:   .Self = constants.%Base
// CHECK:STDOUT:   .F = %F.decl
// CHECK:STDOUT:   .G = %G.decl
// CHECK:STDOUT: }
// CHECK:STDOUT:
// CHECK:STDOUT: fn @Int32() -> type = "int.make_type_32";
// CHECK:STDOUT:
<<<<<<< HEAD
// CHECK:STDOUT: fn @F.1[%.loc14_12: %Base]() -> i32;
// CHECK:STDOUT:
// CHECK:STDOUT: fn @G.1[%.loc15_12: %Derived]() -> i32;
// CHECK:STDOUT:
// CHECK:STDOUT: fn @F.2[%.loc21: %Derived]();
// CHECK:STDOUT:
// CHECK:STDOUT: fn @G.2[%.loc22: %Derived]();
=======
// CHECK:STDOUT: fn @F.1[%self: %Base]() -> i32;
// CHECK:STDOUT:
// CHECK:STDOUT: fn @G.1[%self: %Derived]() -> i32;
// CHECK:STDOUT:
// CHECK:STDOUT: fn @F.2[%self: %Derived]();
// CHECK:STDOUT:
// CHECK:STDOUT: fn @G.2[%self: %Derived]();
>>>>>>> 7396aede
// CHECK:STDOUT:
// CHECK:STDOUT: fn @Call(%.loc25_10: %Derived) -> i32 {
// CHECK:STDOUT: !entry:
// CHECK:STDOUT:   %a.ref: %Derived = name_ref a, %a
// CHECK:STDOUT:   %Base.ref: type = name_ref Base, file.%Base.decl [template = constants.%Base]
// CHECK:STDOUT:   %F.ref: %F.type.1 = name_ref F, @Base.%F.decl [template = constants.%F.1]
// CHECK:STDOUT:   %.loc26_11: <bound method> = bound_method %a.ref, %F.ref
// CHECK:STDOUT:   %.loc26_20.1: ref %Base = class_element_access %a.ref, element0
// CHECK:STDOUT:   %.loc26_20.2: ref %Base = converted %a.ref, %.loc26_20.1
// CHECK:STDOUT:   %.loc26_20.3: %Base = bind_value %.loc26_20.2
// CHECK:STDOUT:   %F.call: init i32 = call %.loc26_11(%.loc26_20.3)
// CHECK:STDOUT:   %.loc26_22.1: i32 = value_of_initializer %F.call
// CHECK:STDOUT:   %.loc26_22.2: i32 = converted %F.call, %.loc26_22.1
// CHECK:STDOUT:   return %.loc26_22.2
// CHECK:STDOUT: }
// CHECK:STDOUT:
<<<<<<< HEAD
// CHECK:STDOUT: fn @CallIndirect(%.loc29_18: %.8) -> i32 {
=======
// CHECK:STDOUT: fn @CallIndirect(%p: %.10) -> i32 {
>>>>>>> 7396aede
// CHECK:STDOUT: !entry:
// CHECK:STDOUT:   %p.ref: %.10 = name_ref p, %p
// CHECK:STDOUT:   %Base.ref: type = name_ref Base, file.%Base.decl [template = constants.%Base]
// CHECK:STDOUT:   %F.ref: %F.type.1 = name_ref F, @Base.%F.decl [template = constants.%F.1]
// CHECK:STDOUT:   %.loc30_11.1: ref %Derived = deref %p.ref
// CHECK:STDOUT:   %.loc30_11.2: <bound method> = bound_method %.loc30_11.1, %F.ref
// CHECK:STDOUT:   %.loc30_21.1: ref %Base = class_element_access %.loc30_11.1, element0
// CHECK:STDOUT:   %.loc30_21.2: ref %Base = converted %.loc30_11.1, %.loc30_21.1
// CHECK:STDOUT:   %.loc30_21.3: %Base = bind_value %.loc30_21.2
// CHECK:STDOUT:   %F.call: init i32 = call %.loc30_11.2(%.loc30_21.3)
// CHECK:STDOUT:   %.loc30_23.1: i32 = value_of_initializer %F.call
// CHECK:STDOUT:   %.loc30_23.2: i32 = converted %F.call, %.loc30_23.1
// CHECK:STDOUT:   return %.loc30_23.2
// CHECK:STDOUT: }
// CHECK:STDOUT:
// CHECK:STDOUT: fn @PassDerivedToBase(%.loc33_23: %Derived) -> i32 {
// CHECK:STDOUT: !entry:
// CHECK:STDOUT:   %a.ref: %Derived = name_ref a, %a
// CHECK:STDOUT:   %Base.ref: type = name_ref Base, file.%Base.decl [template = constants.%Base]
// CHECK:STDOUT:   %G.ref: %G.type.1 = name_ref G, @Base.%G.decl [template = constants.%G.1]
// CHECK:STDOUT:   %.loc34_11: <bound method> = bound_method %a.ref, %G.ref
// CHECK:STDOUT:   %G.call: init i32 = call %.loc34_11(%a.ref)
// CHECK:STDOUT:   %.loc34_22.1: i32 = value_of_initializer %G.call
// CHECK:STDOUT:   %.loc34_22.2: i32 = converted %G.call, %.loc34_22.1
// CHECK:STDOUT:   return %.loc34_22.2
// CHECK:STDOUT: }
// CHECK:STDOUT:
<<<<<<< HEAD
// CHECK:STDOUT: fn @PassDerivedToBaseIndirect(%.loc37_31: %.8) -> i32 {
=======
// CHECK:STDOUT: fn @PassDerivedToBaseIndirect(%p: %.10) -> i32 {
>>>>>>> 7396aede
// CHECK:STDOUT: !entry:
// CHECK:STDOUT:   %p.ref: %.10 = name_ref p, %p
// CHECK:STDOUT:   %Base.ref: type = name_ref Base, file.%Base.decl [template = constants.%Base]
// CHECK:STDOUT:   %G.ref: %G.type.1 = name_ref G, @Base.%G.decl [template = constants.%G.1]
// CHECK:STDOUT:   %.loc38_11.1: ref %Derived = deref %p.ref
// CHECK:STDOUT:   %.loc38_11.2: <bound method> = bound_method %.loc38_11.1, %G.ref
// CHECK:STDOUT:   %.loc38_11.3: %Derived = bind_value %.loc38_11.1
// CHECK:STDOUT:   %G.call: init i32 = call %.loc38_11.2(%.loc38_11.3)
// CHECK:STDOUT:   %.loc38_23.1: i32 = value_of_initializer %G.call
// CHECK:STDOUT:   %.loc38_23.2: i32 = converted %G.call, %.loc38_23.1
// CHECK:STDOUT:   return %.loc38_23.2
// CHECK:STDOUT: }
// CHECK:STDOUT:<|MERGE_RESOLUTION|>--- conflicted
+++ resolved
@@ -104,40 +104,24 @@
 // CHECK:STDOUT:   %Derived.decl.loc18: type = class_decl @Derived [template = constants.%Derived] {} {}
 // CHECK:STDOUT:   %Call.decl: %Call.type = fn_decl @Call [template = constants.%Call] {
 // CHECK:STDOUT:     %a.patt: %Derived = binding_pattern a
-<<<<<<< HEAD
-// CHECK:STDOUT:     %.loc25_10: %Derived = param_pattern %a.patt
-// CHECK:STDOUT:   } {
-// CHECK:STDOUT:     %Derived.ref: type = name_ref Derived, file.%Derived.decl.loc11 [template = constants.%Derived]
-// CHECK:STDOUT:     %param: %Derived = param
+// CHECK:STDOUT:     %.loc25_10: %Derived = param_pattern %a.patt, runtime_param0
+// CHECK:STDOUT:   } {
+// CHECK:STDOUT:     %Derived.ref: type = name_ref Derived, file.%Derived.decl.loc11 [template = constants.%Derived]
+// CHECK:STDOUT:     %param: %Derived = param runtime_param0
 // CHECK:STDOUT:     %a: %Derived = bind_name a, %param
-=======
-// CHECK:STDOUT:   } {
-// CHECK:STDOUT:     %Derived.ref: type = name_ref Derived, file.%Derived.decl.loc11 [template = constants.%Derived]
-// CHECK:STDOUT:     %a.param: %Derived = param a, runtime_param0
-// CHECK:STDOUT:     %a: %Derived = bind_name a, %a.param
->>>>>>> 7396aede
 // CHECK:STDOUT:     %int.make_type_32: init type = call constants.%Int32() [template = i32]
 // CHECK:STDOUT:     %.loc25_24.1: type = value_of_initializer %int.make_type_32 [template = i32]
 // CHECK:STDOUT:     %.loc25_24.2: type = converted %int.make_type_32, %.loc25_24.1 [template = i32]
 // CHECK:STDOUT:     %return: ref i32 = var <return slot>
 // CHECK:STDOUT:   }
 // CHECK:STDOUT:   %CallIndirect.decl: %CallIndirect.type = fn_decl @CallIndirect [template = constants.%CallIndirect] {
-<<<<<<< HEAD
-// CHECK:STDOUT:     %p.patt: %.8 = binding_pattern p
-// CHECK:STDOUT:     %.loc29_18: %.8 = param_pattern %p.patt
-// CHECK:STDOUT:   } {
-// CHECK:STDOUT:     %Derived.ref: type = name_ref Derived, file.%Derived.decl.loc11 [template = constants.%Derived]
-// CHECK:STDOUT:     %.loc29_27: type = ptr_type %Derived [template = constants.%.8]
-// CHECK:STDOUT:     %param: %.8 = param
-// CHECK:STDOUT:     %p: %.8 = bind_name p, %param
-=======
 // CHECK:STDOUT:     %p.patt: %.10 = binding_pattern p
+// CHECK:STDOUT:     %.loc29_18: %.10 = param_pattern %p.patt, runtime_param0
 // CHECK:STDOUT:   } {
 // CHECK:STDOUT:     %Derived.ref: type = name_ref Derived, file.%Derived.decl.loc11 [template = constants.%Derived]
 // CHECK:STDOUT:     %.loc29_27: type = ptr_type %Derived [template = constants.%.10]
-// CHECK:STDOUT:     %p.param: %.10 = param p, runtime_param0
-// CHECK:STDOUT:     %p: %.10 = bind_name p, %p.param
->>>>>>> 7396aede
+// CHECK:STDOUT:     %param: %.10 = param runtime_param0
+// CHECK:STDOUT:     %p: %.10 = bind_name p, %param
 // CHECK:STDOUT:     %int.make_type_32: init type = call constants.%Int32() [template = i32]
 // CHECK:STDOUT:     %.loc29_33.1: type = value_of_initializer %int.make_type_32 [template = i32]
 // CHECK:STDOUT:     %.loc29_33.2: type = converted %int.make_type_32, %.loc29_33.1 [template = i32]
@@ -145,40 +129,24 @@
 // CHECK:STDOUT:   }
 // CHECK:STDOUT:   %PassDerivedToBase.decl: %PassDerivedToBase.type = fn_decl @PassDerivedToBase [template = constants.%PassDerivedToBase] {
 // CHECK:STDOUT:     %a.patt: %Derived = binding_pattern a
-<<<<<<< HEAD
-// CHECK:STDOUT:     %.loc33_23: %Derived = param_pattern %a.patt
-// CHECK:STDOUT:   } {
-// CHECK:STDOUT:     %Derived.ref: type = name_ref Derived, file.%Derived.decl.loc11 [template = constants.%Derived]
-// CHECK:STDOUT:     %param: %Derived = param
+// CHECK:STDOUT:     %.loc33_23: %Derived = param_pattern %a.patt, runtime_param0
+// CHECK:STDOUT:   } {
+// CHECK:STDOUT:     %Derived.ref: type = name_ref Derived, file.%Derived.decl.loc11 [template = constants.%Derived]
+// CHECK:STDOUT:     %param: %Derived = param runtime_param0
 // CHECK:STDOUT:     %a: %Derived = bind_name a, %param
-=======
-// CHECK:STDOUT:   } {
-// CHECK:STDOUT:     %Derived.ref: type = name_ref Derived, file.%Derived.decl.loc11 [template = constants.%Derived]
-// CHECK:STDOUT:     %a.param: %Derived = param a, runtime_param0
-// CHECK:STDOUT:     %a: %Derived = bind_name a, %a.param
->>>>>>> 7396aede
 // CHECK:STDOUT:     %int.make_type_32: init type = call constants.%Int32() [template = i32]
 // CHECK:STDOUT:     %.loc33_37.1: type = value_of_initializer %int.make_type_32 [template = i32]
 // CHECK:STDOUT:     %.loc33_37.2: type = converted %int.make_type_32, %.loc33_37.1 [template = i32]
 // CHECK:STDOUT:     %return: ref i32 = var <return slot>
 // CHECK:STDOUT:   }
 // CHECK:STDOUT:   %PassDerivedToBaseIndirect.decl: %PassDerivedToBaseIndirect.type = fn_decl @PassDerivedToBaseIndirect [template = constants.%PassDerivedToBaseIndirect] {
-<<<<<<< HEAD
-// CHECK:STDOUT:     %p.patt: %.8 = binding_pattern p
-// CHECK:STDOUT:     %.loc37_31: %.8 = param_pattern %p.patt
-// CHECK:STDOUT:   } {
-// CHECK:STDOUT:     %Derived.ref: type = name_ref Derived, file.%Derived.decl.loc11 [template = constants.%Derived]
-// CHECK:STDOUT:     %.loc37_40: type = ptr_type %Derived [template = constants.%.8]
-// CHECK:STDOUT:     %param: %.8 = param
-// CHECK:STDOUT:     %p: %.8 = bind_name p, %param
-=======
 // CHECK:STDOUT:     %p.patt: %.10 = binding_pattern p
+// CHECK:STDOUT:     %.loc37_31: %.10 = param_pattern %p.patt, runtime_param0
 // CHECK:STDOUT:   } {
 // CHECK:STDOUT:     %Derived.ref: type = name_ref Derived, file.%Derived.decl.loc11 [template = constants.%Derived]
 // CHECK:STDOUT:     %.loc37_40: type = ptr_type %Derived [template = constants.%.10]
-// CHECK:STDOUT:     %p.param: %.10 = param p, runtime_param0
-// CHECK:STDOUT:     %p: %.10 = bind_name p, %p.param
->>>>>>> 7396aede
+// CHECK:STDOUT:     %param: %.10 = param runtime_param0
+// CHECK:STDOUT:     %p: %.10 = bind_name p, %param
 // CHECK:STDOUT:     %int.make_type_32: init type = call constants.%Int32() [template = i32]
 // CHECK:STDOUT:     %.loc37_46.1: type = value_of_initializer %int.make_type_32 [template = i32]
 // CHECK:STDOUT:     %.loc37_46.2: type = converted %int.make_type_32, %.loc37_46.1 [template = i32]
@@ -191,33 +159,19 @@
 // CHECK:STDOUT:   %.loc19: %.5 = base_decl %Base, element0 [template]
 // CHECK:STDOUT:   %F.decl: %F.type.2 = fn_decl @F.2 [template = constants.%F.2] {
 // CHECK:STDOUT:     %self.patt: %Derived = binding_pattern self
-<<<<<<< HEAD
-// CHECK:STDOUT:     %.loc21: %Derived = param_pattern %self.patt
+// CHECK:STDOUT:     %.loc21: %Derived = param_pattern %self.patt, runtime_param0
 // CHECK:STDOUT:   } {
 // CHECK:STDOUT:     %Self.ref: type = name_ref Self, constants.%Derived [template = constants.%Derived]
-// CHECK:STDOUT:     %param: %Derived = param
+// CHECK:STDOUT:     %param: %Derived = param runtime_param0
 // CHECK:STDOUT:     %self: %Derived = bind_name self, %param
 // CHECK:STDOUT:   }
 // CHECK:STDOUT:   %G.decl: %G.type.2 = fn_decl @G.2 [template = constants.%G.2] {
 // CHECK:STDOUT:     %self.patt: %Derived = binding_pattern self
-// CHECK:STDOUT:     %.loc22: %Derived = param_pattern %self.patt
+// CHECK:STDOUT:     %.loc22: %Derived = param_pattern %self.patt, runtime_param0
 // CHECK:STDOUT:   } {
 // CHECK:STDOUT:     %Self.ref: type = name_ref Self, constants.%Derived [template = constants.%Derived]
-// CHECK:STDOUT:     %param: %Derived = param
+// CHECK:STDOUT:     %param: %Derived = param runtime_param0
 // CHECK:STDOUT:     %self: %Derived = bind_name self, %param
-=======
-// CHECK:STDOUT:   } {
-// CHECK:STDOUT:     %Self.ref: type = name_ref Self, constants.%Derived [template = constants.%Derived]
-// CHECK:STDOUT:     %self.param: %Derived = param self, runtime_param0
-// CHECK:STDOUT:     %self: %Derived = bind_name self, %self.param
-// CHECK:STDOUT:   }
-// CHECK:STDOUT:   %G.decl: %G.type.2 = fn_decl @G.2 [template = constants.%G.2] {
-// CHECK:STDOUT:     %self.patt: %Derived = binding_pattern self
-// CHECK:STDOUT:   } {
-// CHECK:STDOUT:     %Self.ref: type = name_ref Self, constants.%Derived [template = constants.%Derived]
-// CHECK:STDOUT:     %self.param: %Derived = param self, runtime_param0
-// CHECK:STDOUT:     %self: %Derived = bind_name self, %self.param
->>>>>>> 7396aede
 // CHECK:STDOUT:   }
 // CHECK:STDOUT:   %.loc23: <witness> = complete_type_witness %.6 [template = constants.%.7]
 // CHECK:STDOUT:
@@ -232,18 +186,11 @@
 // CHECK:STDOUT: class @Base {
 // CHECK:STDOUT:   %F.decl: %F.type.1 = fn_decl @F.1 [template = constants.%F.1] {
 // CHECK:STDOUT:     %self.patt: %Base = binding_pattern self
-<<<<<<< HEAD
-// CHECK:STDOUT:     %.loc14_12: %Base = param_pattern %self.patt
+// CHECK:STDOUT:     %.loc14_12: %Base = param_pattern %self.patt, runtime_param0
 // CHECK:STDOUT:   } {
 // CHECK:STDOUT:     %Self.ref: type = name_ref Self, constants.%Base [template = constants.%Base]
-// CHECK:STDOUT:     %param: %Base = param
+// CHECK:STDOUT:     %param: %Base = param runtime_param0
 // CHECK:STDOUT:     %self: %Base = bind_name self, %param
-=======
-// CHECK:STDOUT:   } {
-// CHECK:STDOUT:     %Self.ref: type = name_ref Self, constants.%Base [template = constants.%Base]
-// CHECK:STDOUT:     %self.param: %Base = param self, runtime_param0
-// CHECK:STDOUT:     %self: %Base = bind_name self, %self.param
->>>>>>> 7396aede
 // CHECK:STDOUT:     %int.make_type_32: init type = call constants.%Int32() [template = i32]
 // CHECK:STDOUT:     %.loc14_25.1: type = value_of_initializer %int.make_type_32 [template = i32]
 // CHECK:STDOUT:     %.loc14_25.2: type = converted %int.make_type_32, %.loc14_25.1 [template = i32]
@@ -251,18 +198,11 @@
 // CHECK:STDOUT:   }
 // CHECK:STDOUT:   %G.decl: %G.type.1 = fn_decl @G.1 [template = constants.%G.1] {
 // CHECK:STDOUT:     %self.patt: %Derived = binding_pattern self
-<<<<<<< HEAD
-// CHECK:STDOUT:     %.loc15_12: %Derived = param_pattern %self.patt
-// CHECK:STDOUT:   } {
-// CHECK:STDOUT:     %Derived.ref: type = name_ref Derived, file.%Derived.decl.loc11 [template = constants.%Derived]
-// CHECK:STDOUT:     %param: %Derived = param
+// CHECK:STDOUT:     %.loc15_12: %Derived = param_pattern %self.patt, runtime_param0
+// CHECK:STDOUT:   } {
+// CHECK:STDOUT:     %Derived.ref: type = name_ref Derived, file.%Derived.decl.loc11 [template = constants.%Derived]
+// CHECK:STDOUT:     %param: %Derived = param runtime_param0
 // CHECK:STDOUT:     %self: %Derived = bind_name self, %param
-=======
-// CHECK:STDOUT:   } {
-// CHECK:STDOUT:     %Derived.ref: type = name_ref Derived, file.%Derived.decl.loc11 [template = constants.%Derived]
-// CHECK:STDOUT:     %self.param: %Derived = param self, runtime_param0
-// CHECK:STDOUT:     %self: %Derived = bind_name self, %self.param
->>>>>>> 7396aede
 // CHECK:STDOUT:     %int.make_type_32: init type = call constants.%Int32() [template = i32]
 // CHECK:STDOUT:     %.loc15_28.1: type = value_of_initializer %int.make_type_32 [template = i32]
 // CHECK:STDOUT:     %.loc15_28.2: type = converted %int.make_type_32, %.loc15_28.1 [template = i32]
@@ -278,7 +218,6 @@
 // CHECK:STDOUT:
 // CHECK:STDOUT: fn @Int32() -> type = "int.make_type_32";
 // CHECK:STDOUT:
-<<<<<<< HEAD
 // CHECK:STDOUT: fn @F.1[%.loc14_12: %Base]() -> i32;
 // CHECK:STDOUT:
 // CHECK:STDOUT: fn @G.1[%.loc15_12: %Derived]() -> i32;
@@ -286,15 +225,6 @@
 // CHECK:STDOUT: fn @F.2[%.loc21: %Derived]();
 // CHECK:STDOUT:
 // CHECK:STDOUT: fn @G.2[%.loc22: %Derived]();
-=======
-// CHECK:STDOUT: fn @F.1[%self: %Base]() -> i32;
-// CHECK:STDOUT:
-// CHECK:STDOUT: fn @G.1[%self: %Derived]() -> i32;
-// CHECK:STDOUT:
-// CHECK:STDOUT: fn @F.2[%self: %Derived]();
-// CHECK:STDOUT:
-// CHECK:STDOUT: fn @G.2[%self: %Derived]();
->>>>>>> 7396aede
 // CHECK:STDOUT:
 // CHECK:STDOUT: fn @Call(%.loc25_10: %Derived) -> i32 {
 // CHECK:STDOUT: !entry:
@@ -311,11 +241,7 @@
 // CHECK:STDOUT:   return %.loc26_22.2
 // CHECK:STDOUT: }
 // CHECK:STDOUT:
-<<<<<<< HEAD
-// CHECK:STDOUT: fn @CallIndirect(%.loc29_18: %.8) -> i32 {
-=======
-// CHECK:STDOUT: fn @CallIndirect(%p: %.10) -> i32 {
->>>>>>> 7396aede
+// CHECK:STDOUT: fn @CallIndirect(%.loc29_18: %.10) -> i32 {
 // CHECK:STDOUT: !entry:
 // CHECK:STDOUT:   %p.ref: %.10 = name_ref p, %p
 // CHECK:STDOUT:   %Base.ref: type = name_ref Base, file.%Base.decl [template = constants.%Base]
@@ -343,11 +269,7 @@
 // CHECK:STDOUT:   return %.loc34_22.2
 // CHECK:STDOUT: }
 // CHECK:STDOUT:
-<<<<<<< HEAD
-// CHECK:STDOUT: fn @PassDerivedToBaseIndirect(%.loc37_31: %.8) -> i32 {
-=======
-// CHECK:STDOUT: fn @PassDerivedToBaseIndirect(%p: %.10) -> i32 {
->>>>>>> 7396aede
+// CHECK:STDOUT: fn @PassDerivedToBaseIndirect(%.loc37_31: %.10) -> i32 {
 // CHECK:STDOUT: !entry:
 // CHECK:STDOUT:   %p.ref: %.10 = name_ref p, %p
 // CHECK:STDOUT:   %Base.ref: type = name_ref Base, file.%Base.decl [template = constants.%Base]
