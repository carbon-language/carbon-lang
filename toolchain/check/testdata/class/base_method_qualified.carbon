// Part of the Carbon Language project, under the Apache License v2.0 with LLVM
// Exceptions. See /LICENSE for license information.
// SPDX-License-Identifier: Apache-2.0 WITH LLVM-exception
//
// AUTOUPDATE
// TIP: To test this file alone, run:
// TIP:   bazel test //toolchain/testing:file_test --test_arg=--file_tests=toolchain/check/testdata/class/base_method_qualified.carbon
// TIP: To dump output, run:
// TIP:   bazel run //toolchain/testing:file_test -- --dump_output --file_tests=toolchain/check/testdata/class/base_method_qualified.carbon

class Derived;

base class Base {
  fn F[self: Self]() -> i32;
  fn G[self: Derived]() -> i32;
}

class Derived {
  extend base: Base;

  fn F[self: Self]();
  fn G[self: Self]();
}

fn Call(a: Derived) -> i32 {
  return a.(Base.F)();
}

fn CallIndirect(p: Derived*) -> i32 {
  return p->(Base.F)();
}

fn PassDerivedToBase(a: Derived) -> i32 {
  return a.(Base.G)();
}

fn PassDerivedToBaseIndirect(p: Derived*) -> i32 {
  return p->(Base.G)();
}

// CHECK:STDOUT: --- base_method_qualified.carbon
// CHECK:STDOUT:
// CHECK:STDOUT: constants {
// CHECK:STDOUT:   %Derived: type = class_type @Derived [template]
// CHECK:STDOUT:   %Base: type = class_type @Base [template]
// CHECK:STDOUT:   %Int32.type: type = fn_type @Int32 [template]
// CHECK:STDOUT:   %.1: type = tuple_type () [template]
// CHECK:STDOUT:   %Int32: %Int32.type = struct_value () [template]
// CHECK:STDOUT:   %F.type.1: type = fn_type @F.1 [template]
// CHECK:STDOUT:   %F.1: %F.type.1 = struct_value () [template]
// CHECK:STDOUT:   %G.type.1: type = fn_type @G.1 [template]
// CHECK:STDOUT:   %G.1: %G.type.1 = struct_value () [template]
// CHECK:STDOUT:   %.2: type = struct_type {} [template]
// CHECK:STDOUT:   %.3: type = ptr_type %.2 [template]
// CHECK:STDOUT:   %.4: type = unbound_element_type %Derived, %Base [template]
// CHECK:STDOUT:   %F.type.2: type = fn_type @F.2 [template]
// CHECK:STDOUT:   %F.2: %F.type.2 = struct_value () [template]
// CHECK:STDOUT:   %G.type.2: type = fn_type @G.2 [template]
// CHECK:STDOUT:   %G.2: %G.type.2 = struct_value () [template]
// CHECK:STDOUT:   %.5: type = struct_type {.base: %Base} [template]
// CHECK:STDOUT:   %Call.type: type = fn_type @Call [template]
// CHECK:STDOUT:   %Call: %Call.type = struct_value () [template]
// CHECK:STDOUT:   %.6: type = struct_type {.base: %.3} [template]
// CHECK:STDOUT:   %.7: type = ptr_type %.5 [template]
// CHECK:STDOUT:   %.8: type = ptr_type %Derived [template]
// CHECK:STDOUT:   %CallIndirect.type: type = fn_type @CallIndirect [template]
// CHECK:STDOUT:   %CallIndirect: %CallIndirect.type = struct_value () [template]
// CHECK:STDOUT:   %PassDerivedToBase.type: type = fn_type @PassDerivedToBase [template]
// CHECK:STDOUT:   %PassDerivedToBase: %PassDerivedToBase.type = struct_value () [template]
// CHECK:STDOUT:   %PassDerivedToBaseIndirect.type: type = fn_type @PassDerivedToBaseIndirect [template]
// CHECK:STDOUT:   %PassDerivedToBaseIndirect: %PassDerivedToBaseIndirect.type = struct_value () [template]
// CHECK:STDOUT: }
// CHECK:STDOUT:
// CHECK:STDOUT: imports {
// CHECK:STDOUT:   %Core: <namespace> = namespace file.%Core.import, [template] {
// CHECK:STDOUT:     .Int32 = %import_ref
// CHECK:STDOUT:     import Core//prelude
// CHECK:STDOUT:     import Core//prelude/operators
// CHECK:STDOUT:     import Core//prelude/types
// CHECK:STDOUT:     import Core//prelude/operators/arithmetic
// CHECK:STDOUT:     import Core//prelude/operators/bitwise
// CHECK:STDOUT:     import Core//prelude/operators/comparison
// CHECK:STDOUT:     import Core//prelude/types/bool
// CHECK:STDOUT:   }
// CHECK:STDOUT:   %import_ref: %Int32.type = import_ref Core//prelude/types, inst+4, loaded [template = constants.%Int32]
// CHECK:STDOUT: }
// CHECK:STDOUT:
// CHECK:STDOUT: file {
// CHECK:STDOUT:   package: <namespace> = namespace [template] {
// CHECK:STDOUT:     .Core = imports.%Core
// CHECK:STDOUT:     .Derived = %Derived.decl.loc11
// CHECK:STDOUT:     .Base = %Base.decl
// CHECK:STDOUT:     .Call = %Call.decl
// CHECK:STDOUT:     .CallIndirect = %CallIndirect.decl
// CHECK:STDOUT:     .PassDerivedToBase = %PassDerivedToBase.decl
// CHECK:STDOUT:     .PassDerivedToBaseIndirect = %PassDerivedToBaseIndirect.decl
// CHECK:STDOUT:   }
// CHECK:STDOUT:   %Core.import = import Core
// CHECK:STDOUT:   %Derived.decl.loc11: type = class_decl @Derived [template = constants.%Derived] {} {}
// CHECK:STDOUT:   %Base.decl: type = class_decl @Base [template = constants.%Base] {} {}
// CHECK:STDOUT:   %Derived.decl.loc18: type = class_decl @Derived [template = constants.%Derived] {} {}
// CHECK:STDOUT:   %Call.decl: %Call.type = fn_decl @Call [template = constants.%Call] {
// CHECK:STDOUT:     %a.patt: %Derived = binding_pattern a
// CHECK:STDOUT:   } {
<<<<<<< HEAD
// CHECK:STDOUT:     %Derived.ref.loc25: type = name_ref Derived, %Derived.decl.loc11 [template = constants.%Derived]
// CHECK:STDOUT:     %param.loc25: %Derived = param
// CHECK:STDOUT:     @Call.%a: %Derived = bind_name a, %param.loc25
// CHECK:STDOUT:     %int.make_type_32.loc25: init type = call constants.%Int32() [template = i32]
// CHECK:STDOUT:     %.loc25_24.1: type = value_of_initializer %int.make_type_32.loc25 [template = i32]
// CHECK:STDOUT:     %.loc25_24.2: type = converted %int.make_type_32.loc25, %.loc25_24.1 [template = i32]
// CHECK:STDOUT:     @Call.%return: ref i32 = var <return slot>
=======
// CHECK:STDOUT:     %Derived.ref: type = name_ref Derived, file.%Derived.decl.loc11 [template = constants.%Derived]
// CHECK:STDOUT:     %a.param: %Derived = param a
// CHECK:STDOUT:     %a: %Derived = bind_name a, %a.param
// CHECK:STDOUT:     %int.make_type_32: init type = call constants.%Int32() [template = i32]
// CHECK:STDOUT:     %.loc25_24.1: type = value_of_initializer %int.make_type_32 [template = i32]
// CHECK:STDOUT:     %.loc25_24.2: type = converted %int.make_type_32, %.loc25_24.1 [template = i32]
// CHECK:STDOUT:     %return: ref i32 = var <return slot>
>>>>>>> dcb4ae26
// CHECK:STDOUT:   }
// CHECK:STDOUT:   %CallIndirect.decl: %CallIndirect.type = fn_decl @CallIndirect [template = constants.%CallIndirect] {
// CHECK:STDOUT:     %p.patt: %.8 = binding_pattern p
// CHECK:STDOUT:   } {
// CHECK:STDOUT:     %Derived.ref: type = name_ref Derived, file.%Derived.decl.loc11 [template = constants.%Derived]
// CHECK:STDOUT:     %.loc29_27: type = ptr_type %Derived [template = constants.%.8]
<<<<<<< HEAD
// CHECK:STDOUT:     %param.loc29: %.8 = param
// CHECK:STDOUT:     @CallIndirect.%p: %.8 = bind_name p, %param.loc29
// CHECK:STDOUT:     %int.make_type_32.loc29: init type = call constants.%Int32() [template = i32]
// CHECK:STDOUT:     %.loc29_33.1: type = value_of_initializer %int.make_type_32.loc29 [template = i32]
// CHECK:STDOUT:     %.loc29_33.2: type = converted %int.make_type_32.loc29, %.loc29_33.1 [template = i32]
// CHECK:STDOUT:     @CallIndirect.%return: ref i32 = var <return slot>
=======
// CHECK:STDOUT:     %p.param: %.8 = param p
// CHECK:STDOUT:     %p: %.8 = bind_name p, %p.param
// CHECK:STDOUT:     %int.make_type_32: init type = call constants.%Int32() [template = i32]
// CHECK:STDOUT:     %.loc29_33.1: type = value_of_initializer %int.make_type_32 [template = i32]
// CHECK:STDOUT:     %.loc29_33.2: type = converted %int.make_type_32, %.loc29_33.1 [template = i32]
// CHECK:STDOUT:     %return: ref i32 = var <return slot>
>>>>>>> dcb4ae26
// CHECK:STDOUT:   }
// CHECK:STDOUT:   %PassDerivedToBase.decl: %PassDerivedToBase.type = fn_decl @PassDerivedToBase [template = constants.%PassDerivedToBase] {
// CHECK:STDOUT:     %a.patt: %Derived = binding_pattern a
// CHECK:STDOUT:   } {
<<<<<<< HEAD
// CHECK:STDOUT:     %Derived.ref.loc33: type = name_ref Derived, %Derived.decl.loc11 [template = constants.%Derived]
// CHECK:STDOUT:     %param.loc33: %Derived = param
// CHECK:STDOUT:     @PassDerivedToBase.%a: %Derived = bind_name a, %param.loc33
// CHECK:STDOUT:     %int.make_type_32.loc33: init type = call constants.%Int32() [template = i32]
// CHECK:STDOUT:     %.loc33_37.1: type = value_of_initializer %int.make_type_32.loc33 [template = i32]
// CHECK:STDOUT:     %.loc33_37.2: type = converted %int.make_type_32.loc33, %.loc33_37.1 [template = i32]
// CHECK:STDOUT:     @PassDerivedToBase.%return: ref i32 = var <return slot>
=======
// CHECK:STDOUT:     %Derived.ref: type = name_ref Derived, file.%Derived.decl.loc11 [template = constants.%Derived]
// CHECK:STDOUT:     %a.param: %Derived = param a
// CHECK:STDOUT:     %a: %Derived = bind_name a, %a.param
// CHECK:STDOUT:     %int.make_type_32: init type = call constants.%Int32() [template = i32]
// CHECK:STDOUT:     %.loc33_37.1: type = value_of_initializer %int.make_type_32 [template = i32]
// CHECK:STDOUT:     %.loc33_37.2: type = converted %int.make_type_32, %.loc33_37.1 [template = i32]
// CHECK:STDOUT:     %return: ref i32 = var <return slot>
>>>>>>> dcb4ae26
// CHECK:STDOUT:   }
// CHECK:STDOUT:   %PassDerivedToBaseIndirect.decl: %PassDerivedToBaseIndirect.type = fn_decl @PassDerivedToBaseIndirect [template = constants.%PassDerivedToBaseIndirect] {
// CHECK:STDOUT:     %p.patt: %.8 = binding_pattern p
// CHECK:STDOUT:   } {
// CHECK:STDOUT:     %Derived.ref: type = name_ref Derived, file.%Derived.decl.loc11 [template = constants.%Derived]
// CHECK:STDOUT:     %.loc37_40: type = ptr_type %Derived [template = constants.%.8]
<<<<<<< HEAD
// CHECK:STDOUT:     %param.loc37: %.8 = param
// CHECK:STDOUT:     @PassDerivedToBaseIndirect.%p: %.8 = bind_name p, %param.loc37
// CHECK:STDOUT:     %int.make_type_32.loc37: init type = call constants.%Int32() [template = i32]
// CHECK:STDOUT:     %.loc37_46.1: type = value_of_initializer %int.make_type_32.loc37 [template = i32]
// CHECK:STDOUT:     %.loc37_46.2: type = converted %int.make_type_32.loc37, %.loc37_46.1 [template = i32]
// CHECK:STDOUT:     @PassDerivedToBaseIndirect.%return: ref i32 = var <return slot>
=======
// CHECK:STDOUT:     %p.param: %.8 = param p
// CHECK:STDOUT:     %p: %.8 = bind_name p, %p.param
// CHECK:STDOUT:     %int.make_type_32: init type = call constants.%Int32() [template = i32]
// CHECK:STDOUT:     %.loc37_46.1: type = value_of_initializer %int.make_type_32 [template = i32]
// CHECK:STDOUT:     %.loc37_46.2: type = converted %int.make_type_32, %.loc37_46.1 [template = i32]
// CHECK:STDOUT:     %return: ref i32 = var <return slot>
>>>>>>> dcb4ae26
// CHECK:STDOUT:   }
// CHECK:STDOUT: }
// CHECK:STDOUT:
// CHECK:STDOUT: class @Derived {
// CHECK:STDOUT:   %Base.ref: type = name_ref Base, file.%Base.decl [template = constants.%Base]
// CHECK:STDOUT:   %.loc19: %.4 = base_decl %Base, element0 [template]
// CHECK:STDOUT:   %F.decl: %F.type.2 = fn_decl @F.2 [template = constants.%F.2] {
// CHECK:STDOUT:     %self.patt: %Derived = binding_pattern self
// CHECK:STDOUT:   } {
<<<<<<< HEAD
// CHECK:STDOUT:     %Self.ref.loc21: type = name_ref Self, constants.%Derived [template = constants.%Derived]
// CHECK:STDOUT:     %param.loc21: %Derived = param
// CHECK:STDOUT:     %self.loc21: %Derived = bind_name self, %param.loc21
=======
// CHECK:STDOUT:     %Self.ref: type = name_ref Self, constants.%Derived [template = constants.%Derived]
// CHECK:STDOUT:     %self.param: %Derived = param self
// CHECK:STDOUT:     %self: %Derived = bind_name self, %self.param
>>>>>>> dcb4ae26
// CHECK:STDOUT:   }
// CHECK:STDOUT:   %G.decl: %G.type.2 = fn_decl @G.2 [template = constants.%G.2] {
// CHECK:STDOUT:     %self.patt: %Derived = binding_pattern self
// CHECK:STDOUT:   } {
<<<<<<< HEAD
// CHECK:STDOUT:     %Self.ref.loc22: type = name_ref Self, constants.%Derived [template = constants.%Derived]
// CHECK:STDOUT:     %param.loc22: %Derived = param
// CHECK:STDOUT:     %self.loc22: %Derived = bind_name self, %param.loc22
=======
// CHECK:STDOUT:     %Self.ref: type = name_ref Self, constants.%Derived [template = constants.%Derived]
// CHECK:STDOUT:     %self.param: %Derived = param self
// CHECK:STDOUT:     %self: %Derived = bind_name self, %self.param
>>>>>>> dcb4ae26
// CHECK:STDOUT:   }
// CHECK:STDOUT:
// CHECK:STDOUT: !members:
// CHECK:STDOUT:   .Self = constants.%Derived
// CHECK:STDOUT:   .base = %.loc19
// CHECK:STDOUT:   .F = %F.decl
// CHECK:STDOUT:   .G = %G.decl
// CHECK:STDOUT:   extend name_scope2
// CHECK:STDOUT: }
// CHECK:STDOUT:
// CHECK:STDOUT: class @Base {
// CHECK:STDOUT:   %F.decl: %F.type.1 = fn_decl @F.1 [template = constants.%F.1] {
// CHECK:STDOUT:     %self.patt: %Base = binding_pattern self
// CHECK:STDOUT:   } {
// CHECK:STDOUT:     %Self.ref: type = name_ref Self, constants.%Base [template = constants.%Base]
<<<<<<< HEAD
// CHECK:STDOUT:     %param.loc14: %Base = param
// CHECK:STDOUT:     %self.loc14: %Base = bind_name self, %param.loc14
// CHECK:STDOUT:     %int.make_type_32.loc14: init type = call constants.%Int32() [template = i32]
// CHECK:STDOUT:     %.loc14_25.1: type = value_of_initializer %int.make_type_32.loc14 [template = i32]
// CHECK:STDOUT:     %.loc14_25.2: type = converted %int.make_type_32.loc14, %.loc14_25.1 [template = i32]
// CHECK:STDOUT:     %return.var.loc14: ref i32 = var <return slot>
=======
// CHECK:STDOUT:     %self.param: %Base = param self
// CHECK:STDOUT:     %self: %Base = bind_name self, %self.param
// CHECK:STDOUT:     %int.make_type_32: init type = call constants.%Int32() [template = i32]
// CHECK:STDOUT:     %.loc14_25.1: type = value_of_initializer %int.make_type_32 [template = i32]
// CHECK:STDOUT:     %.loc14_25.2: type = converted %int.make_type_32, %.loc14_25.1 [template = i32]
// CHECK:STDOUT:     %return: ref i32 = var <return slot>
>>>>>>> dcb4ae26
// CHECK:STDOUT:   }
// CHECK:STDOUT:   %G.decl: %G.type.1 = fn_decl @G.1 [template = constants.%G.1] {
// CHECK:STDOUT:     %self.patt: %Derived = binding_pattern self
// CHECK:STDOUT:   } {
// CHECK:STDOUT:     %Derived.ref: type = name_ref Derived, file.%Derived.decl.loc11 [template = constants.%Derived]
<<<<<<< HEAD
// CHECK:STDOUT:     %param.loc15: %Derived = param
// CHECK:STDOUT:     %self.loc15: %Derived = bind_name self, %param.loc15
// CHECK:STDOUT:     %int.make_type_32.loc15: init type = call constants.%Int32() [template = i32]
// CHECK:STDOUT:     %.loc15_28.1: type = value_of_initializer %int.make_type_32.loc15 [template = i32]
// CHECK:STDOUT:     %.loc15_28.2: type = converted %int.make_type_32.loc15, %.loc15_28.1 [template = i32]
// CHECK:STDOUT:     %return.var.loc15: ref i32 = var <return slot>
=======
// CHECK:STDOUT:     %self.param: %Derived = param self
// CHECK:STDOUT:     %self: %Derived = bind_name self, %self.param
// CHECK:STDOUT:     %int.make_type_32: init type = call constants.%Int32() [template = i32]
// CHECK:STDOUT:     %.loc15_28.1: type = value_of_initializer %int.make_type_32 [template = i32]
// CHECK:STDOUT:     %.loc15_28.2: type = converted %int.make_type_32, %.loc15_28.1 [template = i32]
// CHECK:STDOUT:     %return: ref i32 = var <return slot>
>>>>>>> dcb4ae26
// CHECK:STDOUT:   }
// CHECK:STDOUT:
// CHECK:STDOUT: !members:
// CHECK:STDOUT:   .Self = constants.%Base
// CHECK:STDOUT:   .F = %F.decl
// CHECK:STDOUT:   .G = %G.decl
// CHECK:STDOUT: }
// CHECK:STDOUT:
// CHECK:STDOUT: fn @Int32() -> type = "int.make_type_32";
// CHECK:STDOUT:
<<<<<<< HEAD
// CHECK:STDOUT: fn @F.1[@Base.%self.loc14: %Base]() -> i32;
// CHECK:STDOUT:
// CHECK:STDOUT: fn @G.1[@Base.%self.loc15: %Derived]() -> i32;
// CHECK:STDOUT:
// CHECK:STDOUT: fn @F.2[@Derived.%self.loc21: %Derived]();
// CHECK:STDOUT:
// CHECK:STDOUT: fn @G.2[@Derived.%self.loc22: %Derived]();
=======
// CHECK:STDOUT: fn @F.1[%self: %Base]() -> i32;
// CHECK:STDOUT:
// CHECK:STDOUT: fn @G.1[%self: %Derived]() -> i32;
// CHECK:STDOUT:
// CHECK:STDOUT: fn @F.2[%self: %Derived]();
// CHECK:STDOUT:
// CHECK:STDOUT: fn @G.2[%self: %Derived]();
>>>>>>> dcb4ae26
// CHECK:STDOUT:
// CHECK:STDOUT: fn @Call(%a: %Derived) -> i32 {
// CHECK:STDOUT: !entry:
// CHECK:STDOUT:   %a.ref: %Derived = name_ref a, %a
// CHECK:STDOUT:   %Base.ref: type = name_ref Base, file.%Base.decl [template = constants.%Base]
// CHECK:STDOUT:   %F.ref: %F.type.1 = name_ref F, @Base.%F.decl [template = constants.%F.1]
// CHECK:STDOUT:   %.loc26_11: <bound method> = bound_method %a.ref, %F.ref
// CHECK:STDOUT:   %.loc26_20.1: ref %Base = class_element_access %a.ref, element0
// CHECK:STDOUT:   %.loc26_20.2: ref %Base = converted %a.ref, %.loc26_20.1
// CHECK:STDOUT:   %.loc26_20.3: %Base = bind_value %.loc26_20.2
// CHECK:STDOUT:   %F.call: init i32 = call %.loc26_11(%.loc26_20.3)
// CHECK:STDOUT:   %.loc26_22.1: i32 = value_of_initializer %F.call
// CHECK:STDOUT:   %.loc26_22.2: i32 = converted %F.call, %.loc26_22.1
// CHECK:STDOUT:   return %.loc26_22.2
// CHECK:STDOUT: }
// CHECK:STDOUT:
// CHECK:STDOUT: fn @CallIndirect(%p: %.8) -> i32 {
// CHECK:STDOUT: !entry:
// CHECK:STDOUT:   %p.ref: %.8 = name_ref p, %p
// CHECK:STDOUT:   %Base.ref: type = name_ref Base, file.%Base.decl [template = constants.%Base]
// CHECK:STDOUT:   %F.ref: %F.type.1 = name_ref F, @Base.%F.decl [template = constants.%F.1]
// CHECK:STDOUT:   %.loc30_11.1: ref %Derived = deref %p.ref
// CHECK:STDOUT:   %.loc30_11.2: <bound method> = bound_method %.loc30_11.1, %F.ref
// CHECK:STDOUT:   %.loc30_21.1: ref %Base = class_element_access %.loc30_11.1, element0
// CHECK:STDOUT:   %.loc30_21.2: ref %Base = converted %.loc30_11.1, %.loc30_21.1
// CHECK:STDOUT:   %.loc30_21.3: %Base = bind_value %.loc30_21.2
// CHECK:STDOUT:   %F.call: init i32 = call %.loc30_11.2(%.loc30_21.3)
// CHECK:STDOUT:   %.loc30_23.1: i32 = value_of_initializer %F.call
// CHECK:STDOUT:   %.loc30_23.2: i32 = converted %F.call, %.loc30_23.1
// CHECK:STDOUT:   return %.loc30_23.2
// CHECK:STDOUT: }
// CHECK:STDOUT:
// CHECK:STDOUT: fn @PassDerivedToBase(%a: %Derived) -> i32 {
// CHECK:STDOUT: !entry:
// CHECK:STDOUT:   %a.ref: %Derived = name_ref a, %a
// CHECK:STDOUT:   %Base.ref: type = name_ref Base, file.%Base.decl [template = constants.%Base]
// CHECK:STDOUT:   %G.ref: %G.type.1 = name_ref G, @Base.%G.decl [template = constants.%G.1]
// CHECK:STDOUT:   %.loc34_11: <bound method> = bound_method %a.ref, %G.ref
// CHECK:STDOUT:   %G.call: init i32 = call %.loc34_11(%a.ref)
// CHECK:STDOUT:   %.loc34_22.1: i32 = value_of_initializer %G.call
// CHECK:STDOUT:   %.loc34_22.2: i32 = converted %G.call, %.loc34_22.1
// CHECK:STDOUT:   return %.loc34_22.2
// CHECK:STDOUT: }
// CHECK:STDOUT:
// CHECK:STDOUT: fn @PassDerivedToBaseIndirect(%p: %.8) -> i32 {
// CHECK:STDOUT: !entry:
// CHECK:STDOUT:   %p.ref: %.8 = name_ref p, %p
// CHECK:STDOUT:   %Base.ref: type = name_ref Base, file.%Base.decl [template = constants.%Base]
// CHECK:STDOUT:   %G.ref: %G.type.1 = name_ref G, @Base.%G.decl [template = constants.%G.1]
// CHECK:STDOUT:   %.loc38_11.1: ref %Derived = deref %p.ref
// CHECK:STDOUT:   %.loc38_11.2: <bound method> = bound_method %.loc38_11.1, %G.ref
// CHECK:STDOUT:   %.loc38_11.3: %Derived = bind_value %.loc38_11.1
// CHECK:STDOUT:   %G.call: init i32 = call %.loc38_11.2(%.loc38_11.3)
// CHECK:STDOUT:   %.loc38_23.1: i32 = value_of_initializer %G.call
// CHECK:STDOUT:   %.loc38_23.2: i32 = converted %G.call, %.loc38_23.1
// CHECK:STDOUT:   return %.loc38_23.2
// CHECK:STDOUT: }
// CHECK:STDOUT:<|MERGE_RESOLUTION|>--- conflicted
+++ resolved
@@ -102,86 +102,48 @@
 // CHECK:STDOUT:   %Call.decl: %Call.type = fn_decl @Call [template = constants.%Call] {
 // CHECK:STDOUT:     %a.patt: %Derived = binding_pattern a
 // CHECK:STDOUT:   } {
-<<<<<<< HEAD
-// CHECK:STDOUT:     %Derived.ref.loc25: type = name_ref Derived, %Derived.decl.loc11 [template = constants.%Derived]
-// CHECK:STDOUT:     %param.loc25: %Derived = param
-// CHECK:STDOUT:     @Call.%a: %Derived = bind_name a, %param.loc25
-// CHECK:STDOUT:     %int.make_type_32.loc25: init type = call constants.%Int32() [template = i32]
-// CHECK:STDOUT:     %.loc25_24.1: type = value_of_initializer %int.make_type_32.loc25 [template = i32]
-// CHECK:STDOUT:     %.loc25_24.2: type = converted %int.make_type_32.loc25, %.loc25_24.1 [template = i32]
-// CHECK:STDOUT:     @Call.%return: ref i32 = var <return slot>
-=======
-// CHECK:STDOUT:     %Derived.ref: type = name_ref Derived, file.%Derived.decl.loc11 [template = constants.%Derived]
-// CHECK:STDOUT:     %a.param: %Derived = param a
-// CHECK:STDOUT:     %a: %Derived = bind_name a, %a.param
+// CHECK:STDOUT:     %Derived.ref: type = name_ref Derived, file.%Derived.decl.loc11 [template = constants.%Derived]
+// CHECK:STDOUT:     %param: %Derived = param
+// CHECK:STDOUT:     %a: %Derived = bind_name a, %param
 // CHECK:STDOUT:     %int.make_type_32: init type = call constants.%Int32() [template = i32]
 // CHECK:STDOUT:     %.loc25_24.1: type = value_of_initializer %int.make_type_32 [template = i32]
 // CHECK:STDOUT:     %.loc25_24.2: type = converted %int.make_type_32, %.loc25_24.1 [template = i32]
 // CHECK:STDOUT:     %return: ref i32 = var <return slot>
->>>>>>> dcb4ae26
 // CHECK:STDOUT:   }
 // CHECK:STDOUT:   %CallIndirect.decl: %CallIndirect.type = fn_decl @CallIndirect [template = constants.%CallIndirect] {
 // CHECK:STDOUT:     %p.patt: %.8 = binding_pattern p
 // CHECK:STDOUT:   } {
 // CHECK:STDOUT:     %Derived.ref: type = name_ref Derived, file.%Derived.decl.loc11 [template = constants.%Derived]
 // CHECK:STDOUT:     %.loc29_27: type = ptr_type %Derived [template = constants.%.8]
-<<<<<<< HEAD
-// CHECK:STDOUT:     %param.loc29: %.8 = param
-// CHECK:STDOUT:     @CallIndirect.%p: %.8 = bind_name p, %param.loc29
-// CHECK:STDOUT:     %int.make_type_32.loc29: init type = call constants.%Int32() [template = i32]
-// CHECK:STDOUT:     %.loc29_33.1: type = value_of_initializer %int.make_type_32.loc29 [template = i32]
-// CHECK:STDOUT:     %.loc29_33.2: type = converted %int.make_type_32.loc29, %.loc29_33.1 [template = i32]
-// CHECK:STDOUT:     @CallIndirect.%return: ref i32 = var <return slot>
-=======
-// CHECK:STDOUT:     %p.param: %.8 = param p
-// CHECK:STDOUT:     %p: %.8 = bind_name p, %p.param
+// CHECK:STDOUT:     %param: %.8 = param
+// CHECK:STDOUT:     %p: %.8 = bind_name p, %param
 // CHECK:STDOUT:     %int.make_type_32: init type = call constants.%Int32() [template = i32]
 // CHECK:STDOUT:     %.loc29_33.1: type = value_of_initializer %int.make_type_32 [template = i32]
 // CHECK:STDOUT:     %.loc29_33.2: type = converted %int.make_type_32, %.loc29_33.1 [template = i32]
 // CHECK:STDOUT:     %return: ref i32 = var <return slot>
->>>>>>> dcb4ae26
 // CHECK:STDOUT:   }
 // CHECK:STDOUT:   %PassDerivedToBase.decl: %PassDerivedToBase.type = fn_decl @PassDerivedToBase [template = constants.%PassDerivedToBase] {
 // CHECK:STDOUT:     %a.patt: %Derived = binding_pattern a
 // CHECK:STDOUT:   } {
-<<<<<<< HEAD
-// CHECK:STDOUT:     %Derived.ref.loc33: type = name_ref Derived, %Derived.decl.loc11 [template = constants.%Derived]
-// CHECK:STDOUT:     %param.loc33: %Derived = param
-// CHECK:STDOUT:     @PassDerivedToBase.%a: %Derived = bind_name a, %param.loc33
-// CHECK:STDOUT:     %int.make_type_32.loc33: init type = call constants.%Int32() [template = i32]
-// CHECK:STDOUT:     %.loc33_37.1: type = value_of_initializer %int.make_type_32.loc33 [template = i32]
-// CHECK:STDOUT:     %.loc33_37.2: type = converted %int.make_type_32.loc33, %.loc33_37.1 [template = i32]
-// CHECK:STDOUT:     @PassDerivedToBase.%return: ref i32 = var <return slot>
-=======
-// CHECK:STDOUT:     %Derived.ref: type = name_ref Derived, file.%Derived.decl.loc11 [template = constants.%Derived]
-// CHECK:STDOUT:     %a.param: %Derived = param a
-// CHECK:STDOUT:     %a: %Derived = bind_name a, %a.param
+// CHECK:STDOUT:     %Derived.ref: type = name_ref Derived, file.%Derived.decl.loc11 [template = constants.%Derived]
+// CHECK:STDOUT:     %param: %Derived = param
+// CHECK:STDOUT:     %a: %Derived = bind_name a, %param
 // CHECK:STDOUT:     %int.make_type_32: init type = call constants.%Int32() [template = i32]
 // CHECK:STDOUT:     %.loc33_37.1: type = value_of_initializer %int.make_type_32 [template = i32]
 // CHECK:STDOUT:     %.loc33_37.2: type = converted %int.make_type_32, %.loc33_37.1 [template = i32]
 // CHECK:STDOUT:     %return: ref i32 = var <return slot>
->>>>>>> dcb4ae26
 // CHECK:STDOUT:   }
 // CHECK:STDOUT:   %PassDerivedToBaseIndirect.decl: %PassDerivedToBaseIndirect.type = fn_decl @PassDerivedToBaseIndirect [template = constants.%PassDerivedToBaseIndirect] {
 // CHECK:STDOUT:     %p.patt: %.8 = binding_pattern p
 // CHECK:STDOUT:   } {
 // CHECK:STDOUT:     %Derived.ref: type = name_ref Derived, file.%Derived.decl.loc11 [template = constants.%Derived]
 // CHECK:STDOUT:     %.loc37_40: type = ptr_type %Derived [template = constants.%.8]
-<<<<<<< HEAD
-// CHECK:STDOUT:     %param.loc37: %.8 = param
-// CHECK:STDOUT:     @PassDerivedToBaseIndirect.%p: %.8 = bind_name p, %param.loc37
-// CHECK:STDOUT:     %int.make_type_32.loc37: init type = call constants.%Int32() [template = i32]
-// CHECK:STDOUT:     %.loc37_46.1: type = value_of_initializer %int.make_type_32.loc37 [template = i32]
-// CHECK:STDOUT:     %.loc37_46.2: type = converted %int.make_type_32.loc37, %.loc37_46.1 [template = i32]
-// CHECK:STDOUT:     @PassDerivedToBaseIndirect.%return: ref i32 = var <return slot>
-=======
-// CHECK:STDOUT:     %p.param: %.8 = param p
-// CHECK:STDOUT:     %p: %.8 = bind_name p, %p.param
+// CHECK:STDOUT:     %param: %.8 = param
+// CHECK:STDOUT:     %p: %.8 = bind_name p, %param
 // CHECK:STDOUT:     %int.make_type_32: init type = call constants.%Int32() [template = i32]
 // CHECK:STDOUT:     %.loc37_46.1: type = value_of_initializer %int.make_type_32 [template = i32]
 // CHECK:STDOUT:     %.loc37_46.2: type = converted %int.make_type_32, %.loc37_46.1 [template = i32]
 // CHECK:STDOUT:     %return: ref i32 = var <return slot>
->>>>>>> dcb4ae26
 // CHECK:STDOUT:   }
 // CHECK:STDOUT: }
 // CHECK:STDOUT:
@@ -191,28 +153,16 @@
 // CHECK:STDOUT:   %F.decl: %F.type.2 = fn_decl @F.2 [template = constants.%F.2] {
 // CHECK:STDOUT:     %self.patt: %Derived = binding_pattern self
 // CHECK:STDOUT:   } {
-<<<<<<< HEAD
-// CHECK:STDOUT:     %Self.ref.loc21: type = name_ref Self, constants.%Derived [template = constants.%Derived]
-// CHECK:STDOUT:     %param.loc21: %Derived = param
-// CHECK:STDOUT:     %self.loc21: %Derived = bind_name self, %param.loc21
-=======
 // CHECK:STDOUT:     %Self.ref: type = name_ref Self, constants.%Derived [template = constants.%Derived]
-// CHECK:STDOUT:     %self.param: %Derived = param self
-// CHECK:STDOUT:     %self: %Derived = bind_name self, %self.param
->>>>>>> dcb4ae26
+// CHECK:STDOUT:     %param: %Derived = param
+// CHECK:STDOUT:     %self: %Derived = bind_name self, %param
 // CHECK:STDOUT:   }
 // CHECK:STDOUT:   %G.decl: %G.type.2 = fn_decl @G.2 [template = constants.%G.2] {
 // CHECK:STDOUT:     %self.patt: %Derived = binding_pattern self
 // CHECK:STDOUT:   } {
-<<<<<<< HEAD
-// CHECK:STDOUT:     %Self.ref.loc22: type = name_ref Self, constants.%Derived [template = constants.%Derived]
-// CHECK:STDOUT:     %param.loc22: %Derived = param
-// CHECK:STDOUT:     %self.loc22: %Derived = bind_name self, %param.loc22
-=======
 // CHECK:STDOUT:     %Self.ref: type = name_ref Self, constants.%Derived [template = constants.%Derived]
-// CHECK:STDOUT:     %self.param: %Derived = param self
-// CHECK:STDOUT:     %self: %Derived = bind_name self, %self.param
->>>>>>> dcb4ae26
+// CHECK:STDOUT:     %param: %Derived = param
+// CHECK:STDOUT:     %self: %Derived = bind_name self, %param
 // CHECK:STDOUT:   }
 // CHECK:STDOUT:
 // CHECK:STDOUT: !members:
@@ -228,41 +178,23 @@
 // CHECK:STDOUT:     %self.patt: %Base = binding_pattern self
 // CHECK:STDOUT:   } {
 // CHECK:STDOUT:     %Self.ref: type = name_ref Self, constants.%Base [template = constants.%Base]
-<<<<<<< HEAD
-// CHECK:STDOUT:     %param.loc14: %Base = param
-// CHECK:STDOUT:     %self.loc14: %Base = bind_name self, %param.loc14
-// CHECK:STDOUT:     %int.make_type_32.loc14: init type = call constants.%Int32() [template = i32]
-// CHECK:STDOUT:     %.loc14_25.1: type = value_of_initializer %int.make_type_32.loc14 [template = i32]
-// CHECK:STDOUT:     %.loc14_25.2: type = converted %int.make_type_32.loc14, %.loc14_25.1 [template = i32]
-// CHECK:STDOUT:     %return.var.loc14: ref i32 = var <return slot>
-=======
-// CHECK:STDOUT:     %self.param: %Base = param self
-// CHECK:STDOUT:     %self: %Base = bind_name self, %self.param
+// CHECK:STDOUT:     %param: %Base = param
+// CHECK:STDOUT:     %self: %Base = bind_name self, %param
 // CHECK:STDOUT:     %int.make_type_32: init type = call constants.%Int32() [template = i32]
 // CHECK:STDOUT:     %.loc14_25.1: type = value_of_initializer %int.make_type_32 [template = i32]
 // CHECK:STDOUT:     %.loc14_25.2: type = converted %int.make_type_32, %.loc14_25.1 [template = i32]
 // CHECK:STDOUT:     %return: ref i32 = var <return slot>
->>>>>>> dcb4ae26
 // CHECK:STDOUT:   }
 // CHECK:STDOUT:   %G.decl: %G.type.1 = fn_decl @G.1 [template = constants.%G.1] {
 // CHECK:STDOUT:     %self.patt: %Derived = binding_pattern self
 // CHECK:STDOUT:   } {
 // CHECK:STDOUT:     %Derived.ref: type = name_ref Derived, file.%Derived.decl.loc11 [template = constants.%Derived]
-<<<<<<< HEAD
-// CHECK:STDOUT:     %param.loc15: %Derived = param
-// CHECK:STDOUT:     %self.loc15: %Derived = bind_name self, %param.loc15
-// CHECK:STDOUT:     %int.make_type_32.loc15: init type = call constants.%Int32() [template = i32]
-// CHECK:STDOUT:     %.loc15_28.1: type = value_of_initializer %int.make_type_32.loc15 [template = i32]
-// CHECK:STDOUT:     %.loc15_28.2: type = converted %int.make_type_32.loc15, %.loc15_28.1 [template = i32]
-// CHECK:STDOUT:     %return.var.loc15: ref i32 = var <return slot>
-=======
-// CHECK:STDOUT:     %self.param: %Derived = param self
-// CHECK:STDOUT:     %self: %Derived = bind_name self, %self.param
+// CHECK:STDOUT:     %param: %Derived = param
+// CHECK:STDOUT:     %self: %Derived = bind_name self, %param
 // CHECK:STDOUT:     %int.make_type_32: init type = call constants.%Int32() [template = i32]
 // CHECK:STDOUT:     %.loc15_28.1: type = value_of_initializer %int.make_type_32 [template = i32]
 // CHECK:STDOUT:     %.loc15_28.2: type = converted %int.make_type_32, %.loc15_28.1 [template = i32]
 // CHECK:STDOUT:     %return: ref i32 = var <return slot>
->>>>>>> dcb4ae26
 // CHECK:STDOUT:   }
 // CHECK:STDOUT:
 // CHECK:STDOUT: !members:
@@ -273,15 +205,6 @@
 // CHECK:STDOUT:
 // CHECK:STDOUT: fn @Int32() -> type = "int.make_type_32";
 // CHECK:STDOUT:
-<<<<<<< HEAD
-// CHECK:STDOUT: fn @F.1[@Base.%self.loc14: %Base]() -> i32;
-// CHECK:STDOUT:
-// CHECK:STDOUT: fn @G.1[@Base.%self.loc15: %Derived]() -> i32;
-// CHECK:STDOUT:
-// CHECK:STDOUT: fn @F.2[@Derived.%self.loc21: %Derived]();
-// CHECK:STDOUT:
-// CHECK:STDOUT: fn @G.2[@Derived.%self.loc22: %Derived]();
-=======
 // CHECK:STDOUT: fn @F.1[%self: %Base]() -> i32;
 // CHECK:STDOUT:
 // CHECK:STDOUT: fn @G.1[%self: %Derived]() -> i32;
@@ -289,7 +212,6 @@
 // CHECK:STDOUT: fn @F.2[%self: %Derived]();
 // CHECK:STDOUT:
 // CHECK:STDOUT: fn @G.2[%self: %Derived]();
->>>>>>> dcb4ae26
 // CHECK:STDOUT:
 // CHECK:STDOUT: fn @Call(%a: %Derived) -> i32 {
 // CHECK:STDOUT: !entry:
