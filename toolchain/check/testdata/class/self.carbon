// Part of the Carbon Language project, under the Apache License v2.0 with LLVM
// Exceptions. See /LICENSE for license information.
// SPDX-License-Identifier: Apache-2.0 WITH LLVM-exception
//
// AUTOUPDATE
// TIP: To test this file alone, run:
// TIP:   bazel test //toolchain/testing:file_test --test_arg=--file_tests=toolchain/check/testdata/class/self.carbon
// TIP: To dump output, run:
// TIP:   bazel run //toolchain/testing:file_test -- --dump_output --file_tests=toolchain/check/testdata/class/self.carbon

class Class {
  fn F[self: Self]() -> i32;
  fn G[addr self: Self*]() -> i32;

  var n: i32;
}

fn Class.F[self: Self]() -> i32 {
  return self.n;
}

fn Class.G[addr self: Self*]() -> i32 {
  return (*self).n;
}

// CHECK:STDOUT: --- self.carbon
// CHECK:STDOUT:
// CHECK:STDOUT: constants {
// CHECK:STDOUT:   %Class: type = class_type @Class [template]
// CHECK:STDOUT:   %Int32.type: type = fn_type @Int32 [template]
// CHECK:STDOUT:   %.1: type = tuple_type () [template]
// CHECK:STDOUT:   %Int32: %Int32.type = struct_value () [template]
// CHECK:STDOUT:   %F.type: type = fn_type @F [template]
// CHECK:STDOUT:   %F: %F.type = struct_value () [template]
// CHECK:STDOUT:   %.2: type = ptr_type %Class [template]
// CHECK:STDOUT:   %G.type: type = fn_type @G [template]
// CHECK:STDOUT:   %G: %G.type = struct_value () [template]
// CHECK:STDOUT:   %.3: type = unbound_element_type %Class, i32 [template]
// CHECK:STDOUT:   %.4: type = struct_type {.n: i32} [template]
// CHECK:STDOUT:   %.5: type = ptr_type %.4 [template]
// CHECK:STDOUT: }
// CHECK:STDOUT:
// CHECK:STDOUT: imports {
// CHECK:STDOUT:   %Core: <namespace> = namespace file.%Core.import, [template] {
// CHECK:STDOUT:     .Int32 = %import_ref
// CHECK:STDOUT:     import Core//prelude
// CHECK:STDOUT:     import Core//prelude/operators
// CHECK:STDOUT:     import Core//prelude/types
// CHECK:STDOUT:     import Core//prelude/operators/arithmetic
// CHECK:STDOUT:     import Core//prelude/operators/bitwise
// CHECK:STDOUT:     import Core//prelude/operators/comparison
// CHECK:STDOUT:     import Core//prelude/types/bool
// CHECK:STDOUT:   }
// CHECK:STDOUT:   %import_ref: %Int32.type = import_ref Core//prelude/types, inst+4, loaded [template = constants.%Int32]
// CHECK:STDOUT: }
// CHECK:STDOUT:
// CHECK:STDOUT: file {
// CHECK:STDOUT:   package: <namespace> = namespace [template] {
// CHECK:STDOUT:     .Core = imports.%Core
// CHECK:STDOUT:     .Class = %Class.decl
// CHECK:STDOUT:   }
// CHECK:STDOUT:   %Core.import = import Core
// CHECK:STDOUT:   %Class.decl: type = class_decl @Class [template = constants.%Class] {} {}
// CHECK:STDOUT:   %F.decl: %F.type = fn_decl @F [template = constants.%F] {
// CHECK:STDOUT:     @Class.%self.patt.loc18: %Class = binding_pattern self
// CHECK:STDOUT:   } {
// CHECK:STDOUT:     %Self.ref.loc18: type = name_ref Self, constants.%Class [template = constants.%Class]
// CHECK:STDOUT:     %param.loc18: %Class = param
// CHECK:STDOUT:     @F.%self: %Class = bind_name self, %param.loc18
// CHECK:STDOUT:     %int.make_type_32.loc18: init type = call constants.%Int32() [template = i32]
// CHECK:STDOUT:     %.loc18_29.1: type = value_of_initializer %int.make_type_32.loc18 [template = i32]
// CHECK:STDOUT:     %.loc18_29.2: type = converted %int.make_type_32.loc18, %.loc18_29.1 [template = i32]
// CHECK:STDOUT:     @F.%return: ref i32 = var <return slot>
// CHECK:STDOUT:   }
// CHECK:STDOUT:   %G.decl: %G.type = fn_decl @G [template = constants.%G] {
<<<<<<< HEAD
// CHECK:STDOUT:     %.loc22_17: %.2 = binding_pattern self
// CHECK:STDOUT:     %.loc22_12.1: %.2 = addr_pattern %.loc22_17
=======
// CHECK:STDOUT:     @Class.%self.patt.loc22: %.2 = binding_pattern self
>>>>>>> ed374dcd
// CHECK:STDOUT:   } {
// CHECK:STDOUT:     %Self.ref.loc22: type = name_ref Self, constants.%Class [template = constants.%Class]
// CHECK:STDOUT:     %.loc22_27: type = ptr_type %Class [template = constants.%.2]
// CHECK:STDOUT:     %param.loc22: %.2 = param
// CHECK:STDOUT:     @G.%self: %.2 = bind_name self, %param.loc22
// CHECK:STDOUT:     @G.%.loc22: %.2 = addr_param @G.%self
// CHECK:STDOUT:     %int.make_type_32.loc22: init type = call constants.%Int32() [template = i32]
// CHECK:STDOUT:     %.loc22_35.1: type = value_of_initializer %int.make_type_32.loc22 [template = i32]
// CHECK:STDOUT:     %.loc22_35.2: type = converted %int.make_type_32.loc22, %.loc22_35.1 [template = i32]
// CHECK:STDOUT:     @G.%return: ref i32 = var <return slot>
// CHECK:STDOUT:   }
// CHECK:STDOUT: }
// CHECK:STDOUT:
// CHECK:STDOUT: class @Class {
// CHECK:STDOUT:   %F.decl: %F.type = fn_decl @F [template = constants.%F] {
// CHECK:STDOUT:     %self.patt.loc18: %Class = binding_pattern self
// CHECK:STDOUT:   } {
// CHECK:STDOUT:     %Self.ref.loc12: type = name_ref Self, constants.%Class [template = constants.%Class]
// CHECK:STDOUT:     %param.loc12: %Class = param
// CHECK:STDOUT:     %self.loc12: %Class = bind_name self, %param.loc12
// CHECK:STDOUT:     %int.make_type_32.loc12: init type = call constants.%Int32() [template = i32]
// CHECK:STDOUT:     %.loc12_25.1: type = value_of_initializer %int.make_type_32.loc12 [template = i32]
// CHECK:STDOUT:     %.loc12_25.2: type = converted %int.make_type_32.loc12, %.loc12_25.1 [template = i32]
// CHECK:STDOUT:     %return.var.loc12: ref i32 = var <return slot>
// CHECK:STDOUT:   }
// CHECK:STDOUT:   %G.decl: %G.type = fn_decl @G [template = constants.%G] {
<<<<<<< HEAD
// CHECK:STDOUT:     %.loc13_13: %.2 = binding_pattern self
// CHECK:STDOUT:     %.loc13_8.1: %.2 = addr_pattern %.loc13_13
=======
// CHECK:STDOUT:     %self.patt.loc22: %.2 = binding_pattern self
>>>>>>> ed374dcd
// CHECK:STDOUT:   } {
// CHECK:STDOUT:     %Self.ref.loc13: type = name_ref Self, constants.%Class [template = constants.%Class]
// CHECK:STDOUT:     %.loc13_23: type = ptr_type %Class [template = constants.%.2]
// CHECK:STDOUT:     %param.loc13: %.2 = param
// CHECK:STDOUT:     %self.loc13_13.2: %.2 = bind_name self, %param.loc13
// CHECK:STDOUT:     %.loc13_8.2: %.2 = addr_param %self.loc13_13.2
// CHECK:STDOUT:     %int.make_type_32.loc13: init type = call constants.%Int32() [template = i32]
// CHECK:STDOUT:     %.loc13_31.1: type = value_of_initializer %int.make_type_32.loc13 [template = i32]
// CHECK:STDOUT:     %.loc13_31.2: type = converted %int.make_type_32.loc13, %.loc13_31.1 [template = i32]
// CHECK:STDOUT:     %return.var.loc13: ref i32 = var <return slot>
// CHECK:STDOUT:   }
// CHECK:STDOUT:   %int.make_type_32.loc15: init type = call constants.%Int32() [template = i32]
// CHECK:STDOUT:   %.loc15_10.1: type = value_of_initializer %int.make_type_32.loc15 [template = i32]
// CHECK:STDOUT:   %.loc15_10.2: type = converted %int.make_type_32.loc15, %.loc15_10.1 [template = i32]
// CHECK:STDOUT:   %.loc15_8: %.3 = field_decl n, element0 [template]
// CHECK:STDOUT:
// CHECK:STDOUT: !members:
// CHECK:STDOUT:   .Self = constants.%Class
// CHECK:STDOUT:   .F = %F.decl
// CHECK:STDOUT:   .G = %G.decl
// CHECK:STDOUT:   .n = %.loc15_8
// CHECK:STDOUT: }
// CHECK:STDOUT:
// CHECK:STDOUT: fn @Int32() -> type = "int.make_type_32";
// CHECK:STDOUT:
// CHECK:STDOUT: fn @F[%self: %Class]() -> i32 {
// CHECK:STDOUT: !entry:
// CHECK:STDOUT:   %self.ref: %Class = name_ref self, %self
// CHECK:STDOUT:   %n.ref: %.3 = name_ref n, @Class.%.loc15_8 [template = @Class.%.loc15_8]
// CHECK:STDOUT:   %.loc19_14.1: ref i32 = class_element_access %self.ref, element0
// CHECK:STDOUT:   %.loc19_14.2: i32 = bind_value %.loc19_14.1
// CHECK:STDOUT:   return %.loc19_14.2
// CHECK:STDOUT: }
// CHECK:STDOUT:
// CHECK:STDOUT: fn @G[addr %self: %.2]() -> i32 {
// CHECK:STDOUT: !entry:
// CHECK:STDOUT:   %self.ref: %.2 = name_ref self, %self
// CHECK:STDOUT:   %.loc23_11: ref %Class = deref %self.ref
// CHECK:STDOUT:   %n.ref: %.3 = name_ref n, @Class.%.loc15_8 [template = @Class.%.loc15_8]
// CHECK:STDOUT:   %.loc23_17.1: ref i32 = class_element_access %.loc23_11, element0
// CHECK:STDOUT:   %.loc23_17.2: i32 = bind_value %.loc23_17.1
// CHECK:STDOUT:   return %.loc23_17.2
// CHECK:STDOUT: }
// CHECK:STDOUT:<|MERGE_RESOLUTION|>--- conflicted
+++ resolved
@@ -73,12 +73,8 @@
 // CHECK:STDOUT:     @F.%return: ref i32 = var <return slot>
 // CHECK:STDOUT:   }
 // CHECK:STDOUT:   %G.decl: %G.type = fn_decl @G [template = constants.%G] {
-<<<<<<< HEAD
-// CHECK:STDOUT:     %.loc22_17: %.2 = binding_pattern self
-// CHECK:STDOUT:     %.loc22_12.1: %.2 = addr_pattern %.loc22_17
-=======
 // CHECK:STDOUT:     @Class.%self.patt.loc22: %.2 = binding_pattern self
->>>>>>> ed374dcd
+// CHECK:STDOUT:     @Class.%.loc22: %.2 = addr_pattern @Class.%self.patt.loc22
 // CHECK:STDOUT:   } {
 // CHECK:STDOUT:     %Self.ref.loc22: type = name_ref Self, constants.%Class [template = constants.%Class]
 // CHECK:STDOUT:     %.loc22_27: type = ptr_type %Class [template = constants.%.2]
@@ -105,18 +101,14 @@
 // CHECK:STDOUT:     %return.var.loc12: ref i32 = var <return slot>
 // CHECK:STDOUT:   }
 // CHECK:STDOUT:   %G.decl: %G.type = fn_decl @G [template = constants.%G] {
-<<<<<<< HEAD
-// CHECK:STDOUT:     %.loc13_13: %.2 = binding_pattern self
-// CHECK:STDOUT:     %.loc13_8.1: %.2 = addr_pattern %.loc13_13
-=======
 // CHECK:STDOUT:     %self.patt.loc22: %.2 = binding_pattern self
->>>>>>> ed374dcd
+// CHECK:STDOUT:     %.loc22: %.2 = addr_pattern %self.patt.loc22
 // CHECK:STDOUT:   } {
 // CHECK:STDOUT:     %Self.ref.loc13: type = name_ref Self, constants.%Class [template = constants.%Class]
 // CHECK:STDOUT:     %.loc13_23: type = ptr_type %Class [template = constants.%.2]
 // CHECK:STDOUT:     %param.loc13: %.2 = param
 // CHECK:STDOUT:     %self.loc13_13.2: %.2 = bind_name self, %param.loc13
-// CHECK:STDOUT:     %.loc13_8.2: %.2 = addr_param %self.loc13_13.2
+// CHECK:STDOUT:     %.loc13_8: %.2 = addr_param %self.loc13_13.2
 // CHECK:STDOUT:     %int.make_type_32.loc13: init type = call constants.%Int32() [template = i32]
 // CHECK:STDOUT:     %.loc13_31.1: type = value_of_initializer %int.make_type_32.loc13 [template = i32]
 // CHECK:STDOUT:     %.loc13_31.2: type = converted %int.make_type_32.loc13, %.loc13_31.1 [template = i32]
