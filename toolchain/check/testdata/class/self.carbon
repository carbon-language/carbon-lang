// Part of the Carbon Language project, under the Apache License v2.0 with LLVM
// Exceptions. See /LICENSE for license information.
// SPDX-License-Identifier: Apache-2.0 WITH LLVM-exception
//
// AUTOUPDATE

class Class {
  fn F[self: Self]() -> i32;
  fn G[addr self: Self*]() -> i32;

  var n: i32;
}

fn Class.F[self: Self]() -> i32 {
  return self.n;
}

fn Class.G[addr self: Self*]() -> i32 {
  return (*self).n;
}

// CHECK:STDOUT: --- self.carbon
// CHECK:STDOUT:
// CHECK:STDOUT: constants {
// CHECK:STDOUT:   %Class: type = class_type @Class [template]
// CHECK:STDOUT:   %.1: type = ptr_type Class [template]
// CHECK:STDOUT:   %.2: type = unbound_element_type Class, i32 [template]
// CHECK:STDOUT:   %.3: type = struct_type {.n: i32} [template]
// CHECK:STDOUT:   %.4: type = ptr_type {.n: i32} [template]
// CHECK:STDOUT: }
// CHECK:STDOUT:
// CHECK:STDOUT: file {
// CHECK:STDOUT:   package: <namespace> = namespace [template] {
// CHECK:STDOUT:     .Class = %Class.decl
<<<<<<< HEAD
// CHECK:STDOUT:   }
// CHECK:STDOUT:   %Class.decl = class_decl @Class [template = constants.%Class] {}
// CHECK:STDOUT:   %F: <function> = fn_decl @F [template] {
// CHECK:STDOUT:     %Class.ref.loc14: type = name_ref Class, %Class.decl [template = constants.%Class]
// CHECK:STDOUT:     %self.loc14_12.1: Class = param self
// CHECK:STDOUT:     @F.%self: Class = bind_name self, %self.loc14_12.1
// CHECK:STDOUT:     %return.var.loc14: ref i32 = var <return slot>
// CHECK:STDOUT:   }
// CHECK:STDOUT:   %G: <function> = fn_decl @G [template] {
// CHECK:STDOUT:     %Class.ref.loc18: type = name_ref Class, %Class.decl [template = constants.%Class]
// CHECK:STDOUT:     %.loc18_28: type = ptr_type Class [template = constants.%.1]
=======
// CHECK:STDOUT:   } [template]
// CHECK:STDOUT:   %Class.decl = class_decl @Class {} [template = constants.%Class]
// CHECK:STDOUT:   %F: <function> = fn_decl @F {
// CHECK:STDOUT:     %Self.ref.loc14: type = name_ref Self, constants.%Class [template = constants.%Class]
// CHECK:STDOUT:     %self.loc14_12.1: Class = param self
// CHECK:STDOUT:     @F.%self: Class = bind_name self, %self.loc14_12.1
// CHECK:STDOUT:     %return.var.loc14: ref i32 = var <return slot>
// CHECK:STDOUT:   } [template]
// CHECK:STDOUT:   %G: <function> = fn_decl @G {
// CHECK:STDOUT:     %Self.ref.loc18: type = name_ref Self, constants.%Class [template = constants.%Class]
// CHECK:STDOUT:     %.loc18_27: type = ptr_type Class [template = constants.%.1]
>>>>>>> 67d5446b
// CHECK:STDOUT:     %self.loc18_17.1: Class* = param self
// CHECK:STDOUT:     @G.%self: Class* = bind_name self, %self.loc18_17.1
// CHECK:STDOUT:     @G.%.loc18: Class* = addr_pattern @G.%self
// CHECK:STDOUT:     %return.var.loc18: ref i32 = var <return slot>
// CHECK:STDOUT:   }
// CHECK:STDOUT: }
// CHECK:STDOUT:
// CHECK:STDOUT: class @Class {
<<<<<<< HEAD
// CHECK:STDOUT:   %F: <function> = fn_decl @F [template] {
// CHECK:STDOUT:     %Class.ref.loc8: type = name_ref Class, file.%Class.decl [template = constants.%Class]
// CHECK:STDOUT:     %self.loc8_8.1: Class = param self
// CHECK:STDOUT:     %self.loc8_8.2: Class = bind_name self, %self.loc8_8.1
// CHECK:STDOUT:     %return.var.loc8: ref i32 = var <return slot>
// CHECK:STDOUT:   }
// CHECK:STDOUT:   %G: <function> = fn_decl @G [template] {
// CHECK:STDOUT:     %Class.ref.loc9: type = name_ref Class, file.%Class.decl [template = constants.%Class]
// CHECK:STDOUT:     %.loc9_24: type = ptr_type Class [template = constants.%.1]
=======
// CHECK:STDOUT:   %F: <function> = fn_decl @F {
// CHECK:STDOUT:     %Self.ref.loc8: type = name_ref Self, constants.%Class [template = constants.%Class]
// CHECK:STDOUT:     %self.loc8_8.1: Class = param self
// CHECK:STDOUT:     %self.loc8_8.2: Class = bind_name self, %self.loc8_8.1
// CHECK:STDOUT:     %return.var.loc8: ref i32 = var <return slot>
// CHECK:STDOUT:   } [template]
// CHECK:STDOUT:   %G: <function> = fn_decl @G {
// CHECK:STDOUT:     %Self.ref.loc9: type = name_ref Self, constants.%Class [template = constants.%Class]
// CHECK:STDOUT:     %.loc9_23: type = ptr_type Class [template = constants.%.1]
>>>>>>> 67d5446b
// CHECK:STDOUT:     %self.loc9_13.1: Class* = param self
// CHECK:STDOUT:     %self.loc9_13.3: Class* = bind_name self, %self.loc9_13.1
// CHECK:STDOUT:     %.loc9_8: Class* = addr_pattern %self.loc9_13.3
// CHECK:STDOUT:     %return.var.loc9: ref i32 = var <return slot>
// CHECK:STDOUT:   }
// CHECK:STDOUT:   %.loc11: <unbound element of class Class> = field_decl n, element0 [template]
// CHECK:STDOUT:
// CHECK:STDOUT: !members:
// CHECK:STDOUT:   .Self = constants.%Class
// CHECK:STDOUT:   .F = %F
// CHECK:STDOUT:   .G = %G
// CHECK:STDOUT:   .n = %.loc11
// CHECK:STDOUT: }
// CHECK:STDOUT:
// CHECK:STDOUT: fn @F[%self: Class]() -> i32 {
// CHECK:STDOUT: !entry:
// CHECK:STDOUT:   %self.ref: Class = name_ref self, %self
// CHECK:STDOUT:   %.loc15_14.1: ref i32 = class_element_access %self.ref, element0
// CHECK:STDOUT:   %.loc15_14.2: i32 = bind_value %.loc15_14.1
// CHECK:STDOUT:   return %.loc15_14.2
// CHECK:STDOUT: }
// CHECK:STDOUT:
// CHECK:STDOUT: fn @G[addr %self: Class*]() -> i32 {
// CHECK:STDOUT: !entry:
// CHECK:STDOUT:   %self.ref: Class* = name_ref self, %self
// CHECK:STDOUT:   %.loc19_11: ref Class = deref %self.ref
// CHECK:STDOUT:   %.loc19_17.1: ref i32 = class_element_access %.loc19_11, element0
// CHECK:STDOUT:   %.loc19_17.2: i32 = bind_value %.loc19_17.1
// CHECK:STDOUT:   return %.loc19_17.2
// CHECK:STDOUT: }
// CHECK:STDOUT:<|MERGE_RESOLUTION|>--- conflicted
+++ resolved
@@ -32,31 +32,17 @@
 // CHECK:STDOUT: file {
 // CHECK:STDOUT:   package: <namespace> = namespace [template] {
 // CHECK:STDOUT:     .Class = %Class.decl
-<<<<<<< HEAD
 // CHECK:STDOUT:   }
 // CHECK:STDOUT:   %Class.decl = class_decl @Class [template = constants.%Class] {}
 // CHECK:STDOUT:   %F: <function> = fn_decl @F [template] {
-// CHECK:STDOUT:     %Class.ref.loc14: type = name_ref Class, %Class.decl [template = constants.%Class]
+// CHECK:STDOUT:     %Self.ref.loc14: type = name_ref Self, constants.%Class [template = constants.%Class]
 // CHECK:STDOUT:     %self.loc14_12.1: Class = param self
 // CHECK:STDOUT:     @F.%self: Class = bind_name self, %self.loc14_12.1
 // CHECK:STDOUT:     %return.var.loc14: ref i32 = var <return slot>
 // CHECK:STDOUT:   }
 // CHECK:STDOUT:   %G: <function> = fn_decl @G [template] {
-// CHECK:STDOUT:     %Class.ref.loc18: type = name_ref Class, %Class.decl [template = constants.%Class]
-// CHECK:STDOUT:     %.loc18_28: type = ptr_type Class [template = constants.%.1]
-=======
-// CHECK:STDOUT:   } [template]
-// CHECK:STDOUT:   %Class.decl = class_decl @Class {} [template = constants.%Class]
-// CHECK:STDOUT:   %F: <function> = fn_decl @F {
-// CHECK:STDOUT:     %Self.ref.loc14: type = name_ref Self, constants.%Class [template = constants.%Class]
-// CHECK:STDOUT:     %self.loc14_12.1: Class = param self
-// CHECK:STDOUT:     @F.%self: Class = bind_name self, %self.loc14_12.1
-// CHECK:STDOUT:     %return.var.loc14: ref i32 = var <return slot>
-// CHECK:STDOUT:   } [template]
-// CHECK:STDOUT:   %G: <function> = fn_decl @G {
 // CHECK:STDOUT:     %Self.ref.loc18: type = name_ref Self, constants.%Class [template = constants.%Class]
 // CHECK:STDOUT:     %.loc18_27: type = ptr_type Class [template = constants.%.1]
->>>>>>> 67d5446b
 // CHECK:STDOUT:     %self.loc18_17.1: Class* = param self
 // CHECK:STDOUT:     @G.%self: Class* = bind_name self, %self.loc18_17.1
 // CHECK:STDOUT:     @G.%.loc18: Class* = addr_pattern @G.%self
@@ -65,27 +51,15 @@
 // CHECK:STDOUT: }
 // CHECK:STDOUT:
 // CHECK:STDOUT: class @Class {
-<<<<<<< HEAD
 // CHECK:STDOUT:   %F: <function> = fn_decl @F [template] {
-// CHECK:STDOUT:     %Class.ref.loc8: type = name_ref Class, file.%Class.decl [template = constants.%Class]
+// CHECK:STDOUT:     %Self.ref.loc8: type = name_ref Self, constants.%Class [template = constants.%Class]
 // CHECK:STDOUT:     %self.loc8_8.1: Class = param self
 // CHECK:STDOUT:     %self.loc8_8.2: Class = bind_name self, %self.loc8_8.1
 // CHECK:STDOUT:     %return.var.loc8: ref i32 = var <return slot>
 // CHECK:STDOUT:   }
 // CHECK:STDOUT:   %G: <function> = fn_decl @G [template] {
-// CHECK:STDOUT:     %Class.ref.loc9: type = name_ref Class, file.%Class.decl [template = constants.%Class]
-// CHECK:STDOUT:     %.loc9_24: type = ptr_type Class [template = constants.%.1]
-=======
-// CHECK:STDOUT:   %F: <function> = fn_decl @F {
-// CHECK:STDOUT:     %Self.ref.loc8: type = name_ref Self, constants.%Class [template = constants.%Class]
-// CHECK:STDOUT:     %self.loc8_8.1: Class = param self
-// CHECK:STDOUT:     %self.loc8_8.2: Class = bind_name self, %self.loc8_8.1
-// CHECK:STDOUT:     %return.var.loc8: ref i32 = var <return slot>
-// CHECK:STDOUT:   } [template]
-// CHECK:STDOUT:   %G: <function> = fn_decl @G {
 // CHECK:STDOUT:     %Self.ref.loc9: type = name_ref Self, constants.%Class [template = constants.%Class]
 // CHECK:STDOUT:     %.loc9_23: type = ptr_type Class [template = constants.%.1]
->>>>>>> 67d5446b
 // CHECK:STDOUT:     %self.loc9_13.1: Class* = param self
 // CHECK:STDOUT:     %self.loc9_13.3: Class* = bind_name self, %self.loc9_13.1
 // CHECK:STDOUT:     %.loc9_8: Class* = addr_pattern %self.loc9_13.3
