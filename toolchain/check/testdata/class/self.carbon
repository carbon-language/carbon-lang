// Part of the Carbon Language project, under the Apache License v2.0 with LLVM
// Exceptions. See /LICENSE for license information.
// SPDX-License-Identifier: Apache-2.0 WITH LLVM-exception
//
// AUTOUPDATE

class Class {
  fn F[self: Class]() -> i32;
  fn G[addr self: Class*]() -> i32;

  var n: i32;
}

fn Class.F[self: Class]() -> i32 {
  return self.n;
}

fn Class.G[addr self: Class*]() -> i32 {
  return (*self).n;
}

// CHECK:STDOUT: --- self.carbon
// CHECK:STDOUT:
// CHECK:STDOUT: constants {
// CHECK:STDOUT:   %Class: type = class_type @Class [template]
// CHECK:STDOUT:   %.1: type = ptr_type Class [template]
// CHECK:STDOUT:   %.2: type = unbound_element_type Class, i32 [template]
// CHECK:STDOUT:   %.3: type = struct_type {.n: i32} [template]
// CHECK:STDOUT:   %.4: type = ptr_type {.n: i32} [template]
// CHECK:STDOUT: }
// CHECK:STDOUT:
// CHECK:STDOUT: file {
<<<<<<< HEAD
// CHECK:STDOUT:   package: <namespace> = namespace {
// CHECK:STDOUT:     .Class = %Class.decl
// CHECK:STDOUT:   } [template]
// CHECK:STDOUT:   %Class.decl = class_decl @Class, () [template = constants.%Class]
// CHECK:STDOUT:   %F: <function> = fn_decl @F [template]
// CHECK:STDOUT:   %G: <function> = fn_decl @G [template]
=======
// CHECK:STDOUT:   package: <namespace> = namespace {.Class = %Class.decl} [template]
// CHECK:STDOUT:   %Class.decl = class_decl @Class {} [template = constants.%Class]
// CHECK:STDOUT:   %F: <function> = fn_decl @F {
// CHECK:STDOUT:     %Class.ref.loc14: type = name_ref Class, %Class.decl [template = constants.%Class]
// CHECK:STDOUT:     %self.loc14_12.1: Class = param self
// CHECK:STDOUT:     @F.%self: Class = bind_name self, %self.loc14_12.1
// CHECK:STDOUT:     %return.var.loc14: ref i32 = var <return slot>
// CHECK:STDOUT:   } [template]
// CHECK:STDOUT:   %G: <function> = fn_decl @G {
// CHECK:STDOUT:     %Class.ref.loc18: type = name_ref Class, %Class.decl [template = constants.%Class]
// CHECK:STDOUT:     %.loc18_28: type = ptr_type Class [template = constants.%.1]
// CHECK:STDOUT:     %self.loc18_17.1: Class* = param self
// CHECK:STDOUT:     @G.%self: Class* = bind_name self, %self.loc18_17.1
// CHECK:STDOUT:     @G.%.loc18: Class* = addr_pattern @G.%self
// CHECK:STDOUT:     %return.var.loc18: ref i32 = var <return slot>
// CHECK:STDOUT:   } [template]
>>>>>>> 5f4e6c76
// CHECK:STDOUT: }
// CHECK:STDOUT:
// CHECK:STDOUT: class @Class {
// CHECK:STDOUT:   %F: <function> = fn_decl @F {
// CHECK:STDOUT:     %Class.ref.loc8: type = name_ref Class, file.%Class.decl [template = constants.%Class]
// CHECK:STDOUT:     %self.loc8_8.1: Class = param self
// CHECK:STDOUT:     %self.loc8_8.2: Class = bind_name self, %self.loc8_8.1
// CHECK:STDOUT:     %return.var.loc8: ref i32 = var <return slot>
// CHECK:STDOUT:   } [template]
// CHECK:STDOUT:   %G: <function> = fn_decl @G {
// CHECK:STDOUT:     %Class.ref.loc9: type = name_ref Class, file.%Class.decl [template = constants.%Class]
// CHECK:STDOUT:     %.loc9_24: type = ptr_type Class [template = constants.%.1]
// CHECK:STDOUT:     %self.loc9_13.1: Class* = param self
// CHECK:STDOUT:     %self.loc9_13.3: Class* = bind_name self, %self.loc9_13.1
// CHECK:STDOUT:     %.loc9_8: Class* = addr_pattern %self.loc9_13.3
// CHECK:STDOUT:     %return.var.loc9: ref i32 = var <return slot>
// CHECK:STDOUT:   } [template]
// CHECK:STDOUT:   %.loc11: <unbound element of class Class> = field_decl n, element0 [template]
// CHECK:STDOUT:
// CHECK:STDOUT: !members:
// CHECK:STDOUT:   .F = %F
// CHECK:STDOUT:   .G = %G
// CHECK:STDOUT:   .n = %.loc11
// CHECK:STDOUT: }
// CHECK:STDOUT:
// CHECK:STDOUT: fn @F[%self: Class]() -> i32 {
// CHECK:STDOUT: !entry:
// CHECK:STDOUT:   %self.ref: Class = name_ref self, %self
// CHECK:STDOUT:   %.loc15_14.1: ref i32 = class_element_access %self.ref, element0
// CHECK:STDOUT:   %.loc15_14.2: i32 = bind_value %.loc15_14.1
// CHECK:STDOUT:   return %.loc15_14.2
// CHECK:STDOUT: }
// CHECK:STDOUT:
// CHECK:STDOUT: fn @G[addr %self: Class*]() -> i32 {
// CHECK:STDOUT: !entry:
// CHECK:STDOUT:   %self.ref: Class* = name_ref self, %self
// CHECK:STDOUT:   %.loc19_11: ref Class = deref %self.ref
// CHECK:STDOUT:   %.loc19_17.1: ref i32 = class_element_access %.loc19_11, element0
// CHECK:STDOUT:   %.loc19_17.2: i32 = bind_value %.loc19_17.1
// CHECK:STDOUT:   return %.loc19_17.2
// CHECK:STDOUT: }
// CHECK:STDOUT:<|MERGE_RESOLUTION|>--- conflicted
+++ resolved
@@ -30,15 +30,9 @@
 // CHECK:STDOUT: }
 // CHECK:STDOUT:
 // CHECK:STDOUT: file {
-<<<<<<< HEAD
 // CHECK:STDOUT:   package: <namespace> = namespace {
 // CHECK:STDOUT:     .Class = %Class.decl
 // CHECK:STDOUT:   } [template]
-// CHECK:STDOUT:   %Class.decl = class_decl @Class, () [template = constants.%Class]
-// CHECK:STDOUT:   %F: <function> = fn_decl @F [template]
-// CHECK:STDOUT:   %G: <function> = fn_decl @G [template]
-=======
-// CHECK:STDOUT:   package: <namespace> = namespace {.Class = %Class.decl} [template]
 // CHECK:STDOUT:   %Class.decl = class_decl @Class {} [template = constants.%Class]
 // CHECK:STDOUT:   %F: <function> = fn_decl @F {
 // CHECK:STDOUT:     %Class.ref.loc14: type = name_ref Class, %Class.decl [template = constants.%Class]
@@ -54,7 +48,6 @@
 // CHECK:STDOUT:     @G.%.loc18: Class* = addr_pattern @G.%self
 // CHECK:STDOUT:     %return.var.loc18: ref i32 = var <return slot>
 // CHECK:STDOUT:   } [template]
->>>>>>> 5f4e6c76
 // CHECK:STDOUT: }
 // CHECK:STDOUT:
 // CHECK:STDOUT: class @Class {
