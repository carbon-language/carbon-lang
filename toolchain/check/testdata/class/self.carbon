// Part of the Carbon Language project, under the Apache License v2.0 with LLVM
// Exceptions. See /LICENSE for license information.
// SPDX-License-Identifier: Apache-2.0 WITH LLVM-exception
//
// AUTOUPDATE

class Class {
  fn F[self: Class]() -> i32;
  fn G[addr self: Class*]() -> i32;

  var n: i32;
}

fn Class.F[self: Class]() -> i32 {
  return self.n;
}

fn Class.G[addr self: Class*]() -> i32 {
  return (*self).n;
}

// CHECK:STDOUT: constants {
// CHECK:STDOUT:   %.loc12: type = struct_type {.n: i32}
// CHECK:STDOUT:   %.loc7: type = ptr_type {.n: i32}
// CHECK:STDOUT: }
// CHECK:STDOUT:
// CHECK:STDOUT: file "self.carbon" {
// CHECK:STDOUT:   class_declaration @Class, ()
// CHECK:STDOUT:   %Class: type = class_type @Class
// CHECK:STDOUT:   %F: <function> = fn_decl @F
// CHECK:STDOUT:   %G: <function> = fn_decl @G
// CHECK:STDOUT: }
// CHECK:STDOUT:
// CHECK:STDOUT: class @Class {
// CHECK:STDOUT:   %F: <function> = fn_decl @F
// CHECK:STDOUT:   %G: <function> = fn_decl @G
// CHECK:STDOUT:   %.loc11_8.1: type = unbound_field_type Class, i32
// CHECK:STDOUT:   %.loc11_8.2: <unbound field of class Class> = field n, member0
// CHECK:STDOUT:   %n: <unbound field of class Class> = bind_name n, %.loc11_8.2
// CHECK:STDOUT:
// CHECK:STDOUT: !members:
// CHECK:STDOUT:   .F = %F
// CHECK:STDOUT:   .G = %G
// CHECK:STDOUT:   .n = %n
// CHECK:STDOUT: }
// CHECK:STDOUT:
// CHECK:STDOUT: fn @F[%self: Class]() -> i32 {
// CHECK:STDOUT: !entry:
<<<<<<< HEAD
// CHECK:STDOUT:   %self.ref: Class = name_reference "self", %self
=======
// CHECK:STDOUT:   %.loc7: type = ptr_type {.n: i32}
// CHECK:STDOUT:   %self.ref: Class = name_reference self, %self
>>>>>>> fe45b6a9
// CHECK:STDOUT:   %.loc15_14.1: ref i32 = class_field_access %self.ref, member0
// CHECK:STDOUT:   %.loc15_14.2: i32 = bind_value %.loc15_14.1
// CHECK:STDOUT:   return %.loc15_14.2
// CHECK:STDOUT: }
// CHECK:STDOUT:
// CHECK:STDOUT: fn @G[%self.addr: Class*]() -> i32 {
// CHECK:STDOUT: !entry:
// CHECK:STDOUT:   %self.ref: Class* = name_reference self, %self.addr
// CHECK:STDOUT:   %.loc19_11: ref Class = dereference %self.ref
// CHECK:STDOUT:   %.loc19_17.1: ref i32 = class_field_access %.loc19_11, member0
// CHECK:STDOUT:   %.loc19_17.2: i32 = bind_value %.loc19_17.1
// CHECK:STDOUT:   return %.loc19_17.2
// CHECK:STDOUT: }<|MERGE_RESOLUTION|>--- conflicted
+++ resolved
@@ -46,12 +46,7 @@
 // CHECK:STDOUT:
 // CHECK:STDOUT: fn @F[%self: Class]() -> i32 {
 // CHECK:STDOUT: !entry:
-<<<<<<< HEAD
-// CHECK:STDOUT:   %self.ref: Class = name_reference "self", %self
-=======
-// CHECK:STDOUT:   %.loc7: type = ptr_type {.n: i32}
 // CHECK:STDOUT:   %self.ref: Class = name_reference self, %self
->>>>>>> fe45b6a9
 // CHECK:STDOUT:   %.loc15_14.1: ref i32 = class_field_access %self.ref, member0
 // CHECK:STDOUT:   %.loc15_14.2: i32 = bind_value %.loc15_14.1
 // CHECK:STDOUT:   return %.loc15_14.2
