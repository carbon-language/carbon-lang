// Part of the Carbon Language project, under the Apache License v2.0 with LLVM
// Exceptions. See /LICENSE for license information.
// SPDX-License-Identifier: Apache-2.0 WITH LLVM-exception
//
// AUTOUPDATE
// TIP: To test this file alone, run:
// TIP:   bazel test //toolchain/testing:file_test --test_arg=--file_tests=toolchain/check/testdata/class/self.carbon
// TIP: To dump output, run:
// TIP:   bazel run //toolchain/testing:file_test -- --dump_output --file_tests=toolchain/check/testdata/class/self.carbon

class Class {
  fn F[self: Self]() -> i32;
  fn G[addr self: Self*]() -> i32;

  var n: i32;
}

fn Class.F[self: Self]() -> i32 {
  return self.n;
}

fn Class.G[addr self: Self*]() -> i32 {
  return (*self).n;
}

// CHECK:STDOUT: --- self.carbon
// CHECK:STDOUT:
// CHECK:STDOUT: constants {
// CHECK:STDOUT:   %Class: type = class_type @Class [template]
// CHECK:STDOUT:   %Int32.type: type = fn_type @Int32 [template]
// CHECK:STDOUT:   %.1: type = tuple_type () [template]
// CHECK:STDOUT:   %Int32: %Int32.type = struct_value () [template]
// CHECK:STDOUT:   %F.type: type = fn_type @F [template]
// CHECK:STDOUT:   %F: %F.type = struct_value () [template]
// CHECK:STDOUT:   %.2: type = ptr_type %Class [template]
// CHECK:STDOUT:   %G.type: type = fn_type @G [template]
// CHECK:STDOUT:   %G: %G.type = struct_value () [template]
// CHECK:STDOUT:   %.3: type = unbound_element_type %Class, i32 [template]
// CHECK:STDOUT:   %.4: type = struct_type {.n: i32} [template]
// CHECK:STDOUT:   %.5: type = ptr_type %.4 [template]
// CHECK:STDOUT: }
// CHECK:STDOUT:
// CHECK:STDOUT: imports {
// CHECK:STDOUT:   %Core: <namespace> = namespace file.%Core.import, [template] {
// CHECK:STDOUT:     .Int32 = %import_ref
// CHECK:STDOUT:     import Core//prelude
// CHECK:STDOUT:     import Core//prelude/operators
// CHECK:STDOUT:     import Core//prelude/types
// CHECK:STDOUT:     import Core//prelude/operators/arithmetic
// CHECK:STDOUT:     import Core//prelude/operators/bitwise
// CHECK:STDOUT:     import Core//prelude/operators/comparison
// CHECK:STDOUT:     import Core//prelude/types/bool
// CHECK:STDOUT:   }
// CHECK:STDOUT:   %import_ref: %Int32.type = import_ref Core//prelude/types, inst+4, loaded [template = constants.%Int32]
// CHECK:STDOUT: }
// CHECK:STDOUT:
// CHECK:STDOUT: file {
// CHECK:STDOUT:   package: <namespace> = namespace [template] {
// CHECK:STDOUT:     .Core = imports.%Core
// CHECK:STDOUT:     .Class = %Class.decl
// CHECK:STDOUT:   }
// CHECK:STDOUT:   %Core.import = import Core
// CHECK:STDOUT:   %Class.decl: type = class_decl @Class [template = constants.%Class] {} {}
// CHECK:STDOUT:   %F.decl: %F.type = fn_decl @F [template = constants.%F] {
// CHECK:STDOUT:     %self.patt: %Class = binding_pattern self
// CHECK:STDOUT:   } {
// CHECK:STDOUT:     %Self.ref.loc18: type = name_ref Self, constants.%Class [template = constants.%Class]
<<<<<<< HEAD
// CHECK:STDOUT:     %param.loc18: %Class = param
// CHECK:STDOUT:     @F.%self: %Class = bind_name self, %param.loc18
=======
// CHECK:STDOUT:     %self.param.loc18: %Class = param self
// CHECK:STDOUT:     %self.loc18: %Class = bind_name self, %self.param.loc18
>>>>>>> dcb4ae26
// CHECK:STDOUT:     %int.make_type_32.loc18: init type = call constants.%Int32() [template = i32]
// CHECK:STDOUT:     %.loc18_29.1: type = value_of_initializer %int.make_type_32.loc18 [template = i32]
// CHECK:STDOUT:     %.loc18_29.2: type = converted %int.make_type_32.loc18, %.loc18_29.1 [template = i32]
// CHECK:STDOUT:     %return: ref i32 = var <return slot>
// CHECK:STDOUT:   }
// CHECK:STDOUT:   %G.decl: %G.type = fn_decl @G [template = constants.%G] {
<<<<<<< HEAD
// CHECK:STDOUT:     @Class.%self.patt.loc22: %.2 = binding_pattern self
// CHECK:STDOUT:     @Class.%.loc22: %.2 = addr_pattern @Class.%self.patt.loc22
// CHECK:STDOUT:   } {
// CHECK:STDOUT:     %Self.ref.loc22: type = name_ref Self, constants.%Class [template = constants.%Class]
// CHECK:STDOUT:     %.loc22_27: type = ptr_type %Class [template = constants.%.2]
// CHECK:STDOUT:     %param.loc22: %.2 = param
// CHECK:STDOUT:     @G.%self: %.2 = bind_name self, %param.loc22
// CHECK:STDOUT:     @G.%.loc22: %.2 = addr_param @G.%self
=======
// CHECK:STDOUT:     %self.patt: %.2 = binding_pattern self
// CHECK:STDOUT:   } {
// CHECK:STDOUT:     %Self.ref.loc22: type = name_ref Self, constants.%Class [template = constants.%Class]
// CHECK:STDOUT:     %.loc22_27: type = ptr_type %Class [template = constants.%.2]
// CHECK:STDOUT:     %self.param.loc22: %.2 = param self
// CHECK:STDOUT:     %self.loc22: %.2 = bind_name self, %self.param.loc22
// CHECK:STDOUT:     %.loc22_12: %.2 = addr_pattern %self.loc22
>>>>>>> dcb4ae26
// CHECK:STDOUT:     %int.make_type_32.loc22: init type = call constants.%Int32() [template = i32]
// CHECK:STDOUT:     %.loc22_35.1: type = value_of_initializer %int.make_type_32.loc22 [template = i32]
// CHECK:STDOUT:     %.loc22_35.2: type = converted %int.make_type_32.loc22, %.loc22_35.1 [template = i32]
// CHECK:STDOUT:     %return: ref i32 = var <return slot>
// CHECK:STDOUT:   }
// CHECK:STDOUT: }
// CHECK:STDOUT:
// CHECK:STDOUT: class @Class {
// CHECK:STDOUT:   %F.decl: %F.type = fn_decl @F [template = constants.%F] {
// CHECK:STDOUT:     %self.patt: %Class = binding_pattern self
// CHECK:STDOUT:   } {
// CHECK:STDOUT:     %Self.ref.loc12: type = name_ref Self, constants.%Class [template = constants.%Class]
<<<<<<< HEAD
// CHECK:STDOUT:     %param.loc12: %Class = param
// CHECK:STDOUT:     %self.loc12: %Class = bind_name self, %param.loc12
=======
// CHECK:STDOUT:     %self.param.loc12: %Class = param self
// CHECK:STDOUT:     %self.loc12: %Class = bind_name self, %self.param.loc12
>>>>>>> dcb4ae26
// CHECK:STDOUT:     %int.make_type_32.loc12: init type = call constants.%Int32() [template = i32]
// CHECK:STDOUT:     %.loc12_25.1: type = value_of_initializer %int.make_type_32.loc12 [template = i32]
// CHECK:STDOUT:     %.loc12_25.2: type = converted %int.make_type_32.loc12, %.loc12_25.1 [template = i32]
// CHECK:STDOUT:     %return.var.loc12: ref i32 = var <return slot>
// CHECK:STDOUT:   }
// CHECK:STDOUT:   %G.decl: %G.type = fn_decl @G [template = constants.%G] {
<<<<<<< HEAD
// CHECK:STDOUT:     %self.patt.loc22: %.2 = binding_pattern self
// CHECK:STDOUT:     %.loc22: %.2 = addr_pattern %self.patt.loc22
// CHECK:STDOUT:   } {
// CHECK:STDOUT:     %Self.ref.loc13: type = name_ref Self, constants.%Class [template = constants.%Class]
// CHECK:STDOUT:     %.loc13_23: type = ptr_type %Class [template = constants.%.2]
// CHECK:STDOUT:     %param.loc13: %.2 = param
// CHECK:STDOUT:     %self.loc13_13.2: %.2 = bind_name self, %param.loc13
// CHECK:STDOUT:     %.loc13_8: %.2 = addr_param %self.loc13_13.2
=======
// CHECK:STDOUT:     %self.patt: %.2 = binding_pattern self
// CHECK:STDOUT:   } {
// CHECK:STDOUT:     %Self.ref.loc13: type = name_ref Self, constants.%Class [template = constants.%Class]
// CHECK:STDOUT:     %.loc13_23: type = ptr_type %Class [template = constants.%.2]
// CHECK:STDOUT:     %self.param.loc13: %.2 = param self
// CHECK:STDOUT:     %self.loc13: %.2 = bind_name self, %self.param.loc13
// CHECK:STDOUT:     %.loc13_8: %.2 = addr_pattern %self.loc13
>>>>>>> dcb4ae26
// CHECK:STDOUT:     %int.make_type_32.loc13: init type = call constants.%Int32() [template = i32]
// CHECK:STDOUT:     %.loc13_31.1: type = value_of_initializer %int.make_type_32.loc13 [template = i32]
// CHECK:STDOUT:     %.loc13_31.2: type = converted %int.make_type_32.loc13, %.loc13_31.1 [template = i32]
// CHECK:STDOUT:     %return.var.loc13: ref i32 = var <return slot>
// CHECK:STDOUT:   }
// CHECK:STDOUT:   %int.make_type_32: init type = call constants.%Int32() [template = i32]
// CHECK:STDOUT:   %.loc15_10.1: type = value_of_initializer %int.make_type_32 [template = i32]
// CHECK:STDOUT:   %.loc15_10.2: type = converted %int.make_type_32, %.loc15_10.1 [template = i32]
// CHECK:STDOUT:   %.loc15_8: %.3 = field_decl n, element0 [template]
// CHECK:STDOUT:
// CHECK:STDOUT: !members:
// CHECK:STDOUT:   .Self = constants.%Class
// CHECK:STDOUT:   .F = %F.decl
// CHECK:STDOUT:   .G = %G.decl
// CHECK:STDOUT:   .n = %.loc15_8
// CHECK:STDOUT: }
// CHECK:STDOUT:
// CHECK:STDOUT: fn @Int32() -> type = "int.make_type_32";
// CHECK:STDOUT:
// CHECK:STDOUT: fn @F[%self.loc18: %Class]() -> i32 {
// CHECK:STDOUT: !entry:
// CHECK:STDOUT:   %self.ref: %Class = name_ref self, %self.loc18
// CHECK:STDOUT:   %n.ref: %.3 = name_ref n, @Class.%.loc15_8 [template = @Class.%.loc15_8]
// CHECK:STDOUT:   %.loc19_14.1: ref i32 = class_element_access %self.ref, element0
// CHECK:STDOUT:   %.loc19_14.2: i32 = bind_value %.loc19_14.1
// CHECK:STDOUT:   return %.loc19_14.2
// CHECK:STDOUT: }
// CHECK:STDOUT:
// CHECK:STDOUT: fn @G[addr %self.loc22: %.2]() -> i32 {
// CHECK:STDOUT: !entry:
// CHECK:STDOUT:   %self.ref: %.2 = name_ref self, %self.loc22
// CHECK:STDOUT:   %.loc23_11: ref %Class = deref %self.ref
// CHECK:STDOUT:   %n.ref: %.3 = name_ref n, @Class.%.loc15_8 [template = @Class.%.loc15_8]
// CHECK:STDOUT:   %.loc23_17.1: ref i32 = class_element_access %.loc23_11, element0
// CHECK:STDOUT:   %.loc23_17.2: i32 = bind_value %.loc23_17.1
// CHECK:STDOUT:   return %.loc23_17.2
// CHECK:STDOUT: }
// CHECK:STDOUT:<|MERGE_RESOLUTION|>--- conflicted
+++ resolved
@@ -65,37 +65,22 @@
 // CHECK:STDOUT:     %self.patt: %Class = binding_pattern self
 // CHECK:STDOUT:   } {
 // CHECK:STDOUT:     %Self.ref.loc18: type = name_ref Self, constants.%Class [template = constants.%Class]
-<<<<<<< HEAD
 // CHECK:STDOUT:     %param.loc18: %Class = param
-// CHECK:STDOUT:     @F.%self: %Class = bind_name self, %param.loc18
-=======
-// CHECK:STDOUT:     %self.param.loc18: %Class = param self
-// CHECK:STDOUT:     %self.loc18: %Class = bind_name self, %self.param.loc18
->>>>>>> dcb4ae26
+// CHECK:STDOUT:     %self.loc18: %Class = bind_name self, %param.loc18
 // CHECK:STDOUT:     %int.make_type_32.loc18: init type = call constants.%Int32() [template = i32]
 // CHECK:STDOUT:     %.loc18_29.1: type = value_of_initializer %int.make_type_32.loc18 [template = i32]
 // CHECK:STDOUT:     %.loc18_29.2: type = converted %int.make_type_32.loc18, %.loc18_29.1 [template = i32]
 // CHECK:STDOUT:     %return: ref i32 = var <return slot>
 // CHECK:STDOUT:   }
 // CHECK:STDOUT:   %G.decl: %G.type = fn_decl @G [template = constants.%G] {
-<<<<<<< HEAD
-// CHECK:STDOUT:     @Class.%self.patt.loc22: %.2 = binding_pattern self
-// CHECK:STDOUT:     @Class.%.loc22: %.2 = addr_pattern @Class.%self.patt.loc22
+// CHECK:STDOUT:     %self.patt: %.2 = binding_pattern self
+// CHECK:STDOUT:     %.loc22_12.1: %.2 = addr_pattern %self.patt
 // CHECK:STDOUT:   } {
 // CHECK:STDOUT:     %Self.ref.loc22: type = name_ref Self, constants.%Class [template = constants.%Class]
 // CHECK:STDOUT:     %.loc22_27: type = ptr_type %Class [template = constants.%.2]
 // CHECK:STDOUT:     %param.loc22: %.2 = param
-// CHECK:STDOUT:     @G.%self: %.2 = bind_name self, %param.loc22
-// CHECK:STDOUT:     @G.%.loc22: %.2 = addr_param @G.%self
-=======
-// CHECK:STDOUT:     %self.patt: %.2 = binding_pattern self
-// CHECK:STDOUT:   } {
-// CHECK:STDOUT:     %Self.ref.loc22: type = name_ref Self, constants.%Class [template = constants.%Class]
-// CHECK:STDOUT:     %.loc22_27: type = ptr_type %Class [template = constants.%.2]
-// CHECK:STDOUT:     %self.param.loc22: %.2 = param self
-// CHECK:STDOUT:     %self.loc22: %.2 = bind_name self, %self.param.loc22
-// CHECK:STDOUT:     %.loc22_12: %.2 = addr_pattern %self.loc22
->>>>>>> dcb4ae26
+// CHECK:STDOUT:     %self.loc22: %.2 = bind_name self, %param.loc22
+// CHECK:STDOUT:     %.loc22_12.2: %.2 = addr_param %self.loc22
 // CHECK:STDOUT:     %int.make_type_32.loc22: init type = call constants.%Int32() [template = i32]
 // CHECK:STDOUT:     %.loc22_35.1: type = value_of_initializer %int.make_type_32.loc22 [template = i32]
 // CHECK:STDOUT:     %.loc22_35.2: type = converted %int.make_type_32.loc22, %.loc22_35.1 [template = i32]
@@ -108,37 +93,22 @@
 // CHECK:STDOUT:     %self.patt: %Class = binding_pattern self
 // CHECK:STDOUT:   } {
 // CHECK:STDOUT:     %Self.ref.loc12: type = name_ref Self, constants.%Class [template = constants.%Class]
-<<<<<<< HEAD
 // CHECK:STDOUT:     %param.loc12: %Class = param
 // CHECK:STDOUT:     %self.loc12: %Class = bind_name self, %param.loc12
-=======
-// CHECK:STDOUT:     %self.param.loc12: %Class = param self
-// CHECK:STDOUT:     %self.loc12: %Class = bind_name self, %self.param.loc12
->>>>>>> dcb4ae26
 // CHECK:STDOUT:     %int.make_type_32.loc12: init type = call constants.%Int32() [template = i32]
 // CHECK:STDOUT:     %.loc12_25.1: type = value_of_initializer %int.make_type_32.loc12 [template = i32]
 // CHECK:STDOUT:     %.loc12_25.2: type = converted %int.make_type_32.loc12, %.loc12_25.1 [template = i32]
 // CHECK:STDOUT:     %return.var.loc12: ref i32 = var <return slot>
 // CHECK:STDOUT:   }
 // CHECK:STDOUT:   %G.decl: %G.type = fn_decl @G [template = constants.%G] {
-<<<<<<< HEAD
-// CHECK:STDOUT:     %self.patt.loc22: %.2 = binding_pattern self
-// CHECK:STDOUT:     %.loc22: %.2 = addr_pattern %self.patt.loc22
+// CHECK:STDOUT:     %self.patt: %.2 = binding_pattern self
+// CHECK:STDOUT:     %.loc22_12.1: %.2 = addr_pattern %self.patt
 // CHECK:STDOUT:   } {
 // CHECK:STDOUT:     %Self.ref.loc13: type = name_ref Self, constants.%Class [template = constants.%Class]
 // CHECK:STDOUT:     %.loc13_23: type = ptr_type %Class [template = constants.%.2]
 // CHECK:STDOUT:     %param.loc13: %.2 = param
-// CHECK:STDOUT:     %self.loc13_13.2: %.2 = bind_name self, %param.loc13
-// CHECK:STDOUT:     %.loc13_8: %.2 = addr_param %self.loc13_13.2
-=======
-// CHECK:STDOUT:     %self.patt: %.2 = binding_pattern self
-// CHECK:STDOUT:   } {
-// CHECK:STDOUT:     %Self.ref.loc13: type = name_ref Self, constants.%Class [template = constants.%Class]
-// CHECK:STDOUT:     %.loc13_23: type = ptr_type %Class [template = constants.%.2]
-// CHECK:STDOUT:     %self.param.loc13: %.2 = param self
-// CHECK:STDOUT:     %self.loc13: %.2 = bind_name self, %self.param.loc13
-// CHECK:STDOUT:     %.loc13_8: %.2 = addr_pattern %self.loc13
->>>>>>> dcb4ae26
+// CHECK:STDOUT:     %self.loc13: %.2 = bind_name self, %param.loc13
+// CHECK:STDOUT:     %.loc13_8: %.2 = addr_param %self.loc13
 // CHECK:STDOUT:     %int.make_type_32.loc13: init type = call constants.%Int32() [template = i32]
 // CHECK:STDOUT:     %.loc13_31.1: type = value_of_initializer %int.make_type_32.loc13 [template = i32]
 // CHECK:STDOUT:     %.loc13_31.2: type = converted %int.make_type_32.loc13, %.loc13_31.1 [template = i32]
