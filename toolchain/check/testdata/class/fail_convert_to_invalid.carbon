--- conflicted
+++ resolved
@@ -24,21 +24,15 @@
 // CHECK:STDOUT: }
 // CHECK:STDOUT:
 // CHECK:STDOUT: file {
-<<<<<<< HEAD
 // CHECK:STDOUT:   package: <namespace> = namespace {
 // CHECK:STDOUT:     .C = %C.decl
 // CHECK:STDOUT:     .Make = %Make
 // CHECK:STDOUT:   } [template]
-// CHECK:STDOUT:   %C.decl = class_decl @C, () [template = constants.%C]
-// CHECK:STDOUT:   %Make: <function> = fn_decl @Make [template]
-=======
-// CHECK:STDOUT:   package: <namespace> = namespace {.C = %C.decl, .Make = %Make} [template]
 // CHECK:STDOUT:   %C.decl = class_decl @C {} [template = constants.%C]
 // CHECK:STDOUT:   %Make: <function> = fn_decl @Make {
 // CHECK:STDOUT:     %C.ref: type = name_ref C, %C.decl [template = constants.%C]
 // CHECK:STDOUT:     @Make.%return: ref C = var <return slot>
 // CHECK:STDOUT:   } [template]
->>>>>>> 5f4e6c76
 // CHECK:STDOUT: }
 // CHECK:STDOUT:
 // CHECK:STDOUT: class @C {
