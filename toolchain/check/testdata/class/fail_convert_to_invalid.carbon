// Part of the Carbon Language project, under the Apache License v2.0 with LLVM
// Exceptions. See /LICENSE for license information.
// SPDX-License-Identifier: Apache-2.0 WITH LLVM-exception
//
// AUTOUPDATE
// TIP: To test this file alone, run:
// TIP:   bazel test //toolchain/testing:file_test --test_arg=--file_tests=toolchain/check/testdata/class/fail_convert_to_invalid.carbon
// TIP: To dump output, run:
// TIP:   bazel run //toolchain/testing:file_test -- --dump_output --file_tests=toolchain/check/testdata/class/fail_convert_to_invalid.carbon

class C {
  // CHECK:STDERR: fail_convert_to_invalid.carbon:[[@LINE+3]]:10: error: name `NoSuchType` not found
  // CHECK:STDERR:   var a: NoSuchType;
  // CHECK:STDERR:          ^~~~~~~~~~
  var a: NoSuchType;
}

fn Make() -> C {
  return {.a = 123};
}

// CHECK:STDOUT: --- fail_convert_to_invalid.carbon
// CHECK:STDOUT:
// CHECK:STDOUT: constants {
// CHECK:STDOUT:   %C: type = class_type @C [template]
// CHECK:STDOUT:   %Make.type: type = fn_type @Make [template]
// CHECK:STDOUT:   %.1: type = tuple_type () [template]
// CHECK:STDOUT:   %Make: %Make.type = struct_value () [template]
// CHECK:STDOUT:   %.2: i32 = int_literal 123 [template]
// CHECK:STDOUT:   %.3: type = struct_type {.a: i32} [template]
// CHECK:STDOUT: }
// CHECK:STDOUT:
// CHECK:STDOUT: imports {
// CHECK:STDOUT:   %Core: <namespace> = namespace file.%Core.import, [template] {
// CHECK:STDOUT:     import Core//prelude
// CHECK:STDOUT:     import Core//prelude/operators
// CHECK:STDOUT:     import Core//prelude/types
// CHECK:STDOUT:     import Core//prelude/operators/arithmetic
// CHECK:STDOUT:     import Core//prelude/operators/as
// CHECK:STDOUT:     import Core//prelude/operators/bitwise
// CHECK:STDOUT:     import Core//prelude/operators/comparison
// CHECK:STDOUT:     import Core//prelude/types/bool
// CHECK:STDOUT:   }
// CHECK:STDOUT: }
// CHECK:STDOUT:
// CHECK:STDOUT: file {
// CHECK:STDOUT:   package: <namespace> = namespace [template] {
// CHECK:STDOUT:     .Core = imports.%Core
// CHECK:STDOUT:     .C = %C.decl
// CHECK:STDOUT:     .Make = %Make.decl
// CHECK:STDOUT:   }
// CHECK:STDOUT:   %Core.import = import Core
<<<<<<< HEAD
// CHECK:STDOUT:   %C.decl: type = class_decl @C [template = constants.%C] {} {}
// CHECK:STDOUT:   %Make.decl: %Make.type = fn_decl @Make [template = constants.%Make] {} {
// CHECK:STDOUT:     %C.ref: type = name_ref C, %C.decl [template = constants.%C]
// CHECK:STDOUT:     @Make.%return: ref %C = var <return slot>
=======
// CHECK:STDOUT:   %C.decl: type = class_decl @C [template = constants.%C] {}
// CHECK:STDOUT:   %Make.decl: %Make.type = fn_decl @Make [template = constants.%Make] {
// CHECK:STDOUT:     %C.ref: type = name_ref C, file.%C.decl [template = constants.%C]
// CHECK:STDOUT:     %return: ref %C = var <return slot>
>>>>>>> 1e34d03e
// CHECK:STDOUT:   }
// CHECK:STDOUT: }
// CHECK:STDOUT:
// CHECK:STDOUT: class @C {
// CHECK:STDOUT:   %NoSuchType.ref: <error> = name_ref NoSuchType, <error> [template = <error>]
// CHECK:STDOUT:   %.loc15: <error> = field_decl a, element0 [template]
// CHECK:STDOUT:   %.loc16: <witness> = complete_type_witness <error> [template = <error>]
// CHECK:STDOUT:
// CHECK:STDOUT: !members:
// CHECK:STDOUT:   .Self = constants.%C
// CHECK:STDOUT:   .a = %.loc15
// CHECK:STDOUT: }
// CHECK:STDOUT:
// CHECK:STDOUT: fn @Make() -> %return: %C {
// CHECK:STDOUT: !entry:
// CHECK:STDOUT:   %.loc19_16: i32 = int_literal 123 [template = constants.%.2]
// CHECK:STDOUT:   %.loc19_19: %.3 = struct_literal (%.loc19_16)
// CHECK:STDOUT:   return <error> to %return
// CHECK:STDOUT: }
// CHECK:STDOUT:<|MERGE_RESOLUTION|>--- conflicted
+++ resolved
@@ -50,17 +50,10 @@
 // CHECK:STDOUT:     .Make = %Make.decl
 // CHECK:STDOUT:   }
 // CHECK:STDOUT:   %Core.import = import Core
-<<<<<<< HEAD
 // CHECK:STDOUT:   %C.decl: type = class_decl @C [template = constants.%C] {} {}
 // CHECK:STDOUT:   %Make.decl: %Make.type = fn_decl @Make [template = constants.%Make] {} {
-// CHECK:STDOUT:     %C.ref: type = name_ref C, %C.decl [template = constants.%C]
-// CHECK:STDOUT:     @Make.%return: ref %C = var <return slot>
-=======
-// CHECK:STDOUT:   %C.decl: type = class_decl @C [template = constants.%C] {}
-// CHECK:STDOUT:   %Make.decl: %Make.type = fn_decl @Make [template = constants.%Make] {
 // CHECK:STDOUT:     %C.ref: type = name_ref C, file.%C.decl [template = constants.%C]
 // CHECK:STDOUT:     %return: ref %C = var <return slot>
->>>>>>> 1e34d03e
 // CHECK:STDOUT:   }
 // CHECK:STDOUT: }
 // CHECK:STDOUT:
