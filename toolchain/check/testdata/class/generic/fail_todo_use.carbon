--- conflicted
+++ resolved
@@ -54,13 +54,8 @@
 // CHECK:STDOUT:   %Int32.type: type = fn_type @Int32 [template]
 // CHECK:STDOUT:   %Int32: %Int32.type = struct_value () [template]
 // CHECK:STDOUT:   %Run.type: type = fn_type @Run [template]
-<<<<<<< HEAD
-// CHECK:STDOUT:   %Run: <type of Run> = struct_value () [template]
+// CHECK:STDOUT:   %Run: %Run.type = struct_value () [template]
 // CHECK:STDOUT:   %Class.3: type = class_type @Class, (i32) [template]
-=======
-// CHECK:STDOUT:   %Run: %Run.type = struct_value () [template]
-// CHECK:STDOUT:   %Class.3: type = class_type @Class, (@Run.%.loc25_15.2) [template]
->>>>>>> 202aae45
 // CHECK:STDOUT:   %.7: i32 = int_literal 0 [template]
 // CHECK:STDOUT:   %.8: type = struct_type {.k: i32} [template]
 // CHECK:STDOUT:   %.9: type = ptr_type %Class.3 [template]
