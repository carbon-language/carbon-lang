--- conflicted
+++ resolved
@@ -87,19 +87,11 @@
 // CHECK:STDOUT:     %G.decl: @Class.%G.type (%G.type) = fn_decl @G [symbolic = %G (constants.%G)] {
 // CHECK:STDOUT:       %self.patt: @G.%Class (%Class.2) = binding_pattern self
 // CHECK:STDOUT:     } {
-<<<<<<< HEAD
-// CHECK:STDOUT:       %.loc16_14: type = specific_constant constants.%Class.2, @Class(constants.%T) [symbolic = @G.%Class (constants.%Class.2)]
-// CHECK:STDOUT:       %Self.ref: type = name_ref Self, %.loc16_14 [symbolic = @G.%Class (constants.%Class.2)]
+// CHECK:STDOUT:       %.loc16: type = specific_constant constants.%Class.2, @Class(constants.%T) [symbolic = @G.%Class (constants.%Class.2)]
+// CHECK:STDOUT:       %Self.ref: type = name_ref Self, %.loc16 [symbolic = @G.%Class (constants.%Class.2)]
 // CHECK:STDOUT:       %param.loc16: @G.%Class (%Class.2) = param
 // CHECK:STDOUT:       %self: @G.%Class (%Class.2) = bind_name self, %param.loc16
 // CHECK:STDOUT:       %T.ref.loc16: type = name_ref T, file.%T [symbolic = @G.%T (constants.%T)]
-=======
-// CHECK:STDOUT:       %.loc16: type = specific_constant constants.%Class.2, @Class(constants.%T) [symbolic = @G.%Class (constants.%Class.2)]
-// CHECK:STDOUT:       %Self.ref: type = name_ref Self, %.loc16 [symbolic = @G.%Class (constants.%Class.2)]
-// CHECK:STDOUT:       %self.loc16_8.1: @G.%Class (%Class.2) = param self
-// CHECK:STDOUT:       %self.loc16_8.2: @G.%Class (%Class.2) = bind_name self, %self.loc16_8.1
-// CHECK:STDOUT:       %T.ref.loc16: type = name_ref T, file.%T.loc11_13.2 [symbolic = @G.%T (constants.%T)]
->>>>>>> ed374dcd
 // CHECK:STDOUT:       %return.var.loc16: ref @G.%T (%T) = var <return slot>
 // CHECK:STDOUT:     }
 // CHECK:STDOUT:     %T.ref.loc20: type = name_ref T, file.%T [symbolic = %T (constants.%T)]
