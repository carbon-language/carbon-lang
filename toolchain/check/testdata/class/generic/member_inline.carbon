// Part of the Carbon Language project, under the Apache License v2.0 with LLVM
// Exceptions. See /LICENSE for license information.
// SPDX-License-Identifier: Apache-2.0 WITH LLVM-exception
//
// AUTOUPDATE
// TIP: To test this file alone, run:
// TIP:   bazel test //toolchain/testing:file_test --test_arg=--file_tests=toolchain/check/testdata/class/generic/member_inline.carbon
// TIP: To dump output, run:
// TIP:   bazel run //toolchain/testing:file_test -- --dump_output --file_tests=toolchain/check/testdata/class/generic/member_inline.carbon

// --- member_inline.carbon

library "member_inline.carbon";

class Class(T:! type) {
  fn F(n: T) -> T {
    return n;
  }

  fn G[self: Self]() -> T {
    return self.n;
  }

  var n: T;
}

// --- fail_member_inline.carbon

library "fail_member_inline.carbon";

class C(T:! type) {
  fn F() {
    // CHECK:STDERR: fail_member_inline.carbon:[[@LINE+3]]:5: error: expression cannot be used as a value
    // CHECK:STDERR:     data;
    // CHECK:STDERR:     ^~~~
    data;
  }
  var data: {};
}

// CHECK:STDOUT: --- member_inline.carbon
// CHECK:STDOUT:
// CHECK:STDOUT: constants {
// CHECK:STDOUT:   %T: type = bind_symbolic_name T 0 [symbolic]
// CHECK:STDOUT:   %T.patt: type = symbolic_binding_pattern T 0 [symbolic]
// CHECK:STDOUT:   %Class.type: type = generic_class_type @Class [template]
// CHECK:STDOUT:   %.1: type = tuple_type () [template]
// CHECK:STDOUT:   %Class.1: %Class.type = struct_value () [template]
// CHECK:STDOUT:   %Class.2: type = class_type @Class, @Class(%T) [symbolic]
// CHECK:STDOUT:   %F.type: type = fn_type @F, @Class(%T) [symbolic]
// CHECK:STDOUT:   %F: %F.type = struct_value () [symbolic]
// CHECK:STDOUT:   %G.type: type = fn_type @G, @Class(%T) [symbolic]
// CHECK:STDOUT:   %G: %G.type = struct_value () [symbolic]
// CHECK:STDOUT:   %.2: type = unbound_element_type %Class.2, %T [symbolic]
// CHECK:STDOUT:   %.3: type = struct_type {.n: %T} [symbolic]
// CHECK:STDOUT:   %.4: <witness> = complete_type_witness %.3 [symbolic]
// CHECK:STDOUT:   %.5: type = ptr_type %.3 [symbolic]
// CHECK:STDOUT: }
// CHECK:STDOUT:
// CHECK:STDOUT: imports {
// CHECK:STDOUT:   %Core: <namespace> = namespace file.%Core.import, [template] {
// CHECK:STDOUT:     import Core//prelude
// CHECK:STDOUT:     import Core//prelude/operators
// CHECK:STDOUT:     import Core//prelude/types
// CHECK:STDOUT:     import Core//prelude/operators/arithmetic
// CHECK:STDOUT:     import Core//prelude/operators/as
// CHECK:STDOUT:     import Core//prelude/operators/bitwise
// CHECK:STDOUT:     import Core//prelude/operators/comparison
// CHECK:STDOUT:     import Core//prelude/types/bool
// CHECK:STDOUT:   }
// CHECK:STDOUT: }
// CHECK:STDOUT:
// CHECK:STDOUT: file {
// CHECK:STDOUT:   package: <namespace> = namespace [template] {
// CHECK:STDOUT:     .Core = imports.%Core
// CHECK:STDOUT:     .Class = %Class.decl
// CHECK:STDOUT:   }
// CHECK:STDOUT:   %Core.import = import Core
// CHECK:STDOUT:   %Class.decl: %Class.type = class_decl @Class [template = constants.%Class.1] {
// CHECK:STDOUT:     %T.patt.loc11: type = symbolic_binding_pattern T 0 [symbolic = %T.patt.1 (constants.%T.patt)]
// CHECK:STDOUT:     %.loc11: type = param_pattern %T.patt.loc11 [symbolic = %T.patt.1 (constants.%T.patt)]
// CHECK:STDOUT:   } {
<<<<<<< HEAD
// CHECK:STDOUT:     %param: type = param
// CHECK:STDOUT:     %T.loc11: type = bind_symbolic_name T 0, %param [symbolic = %T.1 (constants.%T)]
// CHECK:STDOUT:   }
// CHECK:STDOUT: }
// CHECK:STDOUT:
// CHECK:STDOUT: generic class @Class(%T.loc11: type) {
// CHECK:STDOUT:   %T.1: type = bind_symbolic_name T 0 [symbolic = %T.1 (constants.%T)]
// CHECK:STDOUT:   %T.patt.1: type = symbolic_binding_pattern T 0 [symbolic = %T.patt.1 (constants.%T.patt)]
=======
// CHECK:STDOUT:     %T.param: type = param T, runtime_param<invalid>
// CHECK:STDOUT:     %T.loc4: type = bind_symbolic_name T 0, %T.param [symbolic = %T.1 (constants.%T)]
// CHECK:STDOUT:   }
// CHECK:STDOUT: }
// CHECK:STDOUT:
// CHECK:STDOUT: generic class @Class(%T.loc4: type) {
// CHECK:STDOUT:   %T.1: type = bind_symbolic_name T 0 [symbolic = %T.1 (constants.%T)]
>>>>>>> 7396aede
// CHECK:STDOUT:
// CHECK:STDOUT: !definition:
// CHECK:STDOUT:   %F.type: type = fn_type @F, @Class(%T.1) [symbolic = %F.type (constants.%F.type)]
// CHECK:STDOUT:   %F: @Class.%F.type (%F.type) = struct_value () [symbolic = %F (constants.%F)]
// CHECK:STDOUT:   %G.type: type = fn_type @G, @Class(%T.1) [symbolic = %G.type (constants.%G.type)]
// CHECK:STDOUT:   %G: @Class.%G.type (%G.type) = struct_value () [symbolic = %G (constants.%G)]
// CHECK:STDOUT:   %Class: type = class_type @Class, @Class(%T.1) [symbolic = %Class (constants.%Class.2)]
// CHECK:STDOUT:   %.1: type = unbound_element_type @Class.%Class (%Class.2), @Class.%T.1 (%T) [symbolic = %.1 (constants.%.2)]
<<<<<<< HEAD
=======
// CHECK:STDOUT:   %.2: type = struct_type {.n: @Class.%T.1 (%T)} [symbolic = %.2 (constants.%.3)]
// CHECK:STDOUT:   %.3: <witness> = complete_type_witness @Class.%.2 (%.3) [symbolic = %.3 (constants.%.4)]
>>>>>>> 7396aede
// CHECK:STDOUT:
// CHECK:STDOUT:   class {
// CHECK:STDOUT:     %F.decl: @Class.%F.type (%F.type) = fn_decl @F [symbolic = @Class.%F (constants.%F)] {
// CHECK:STDOUT:       %n.patt: @F.%T (%T) = binding_pattern n
// CHECK:STDOUT:       %.loc12: @F.%T (%T) = param_pattern %n.patt
// CHECK:STDOUT:     } {
<<<<<<< HEAD
// CHECK:STDOUT:       %T.ref.loc12_11: type = name_ref T, @Class.%T.loc11 [symbolic = %T (constants.%T)]
// CHECK:STDOUT:       %param: @F.%T (%T) = param
// CHECK:STDOUT:       %n: @F.%T (%T) = bind_name n, %param
// CHECK:STDOUT:       %T.ref.loc12_17: type = name_ref T, @Class.%T.loc11 [symbolic = %T (constants.%T)]
=======
// CHECK:STDOUT:       %T.ref.loc5_11: type = name_ref T, @Class.%T.loc4 [symbolic = %T (constants.%T)]
// CHECK:STDOUT:       %n.param: @F.%T (%T) = param n, runtime_param0
// CHECK:STDOUT:       %n: @F.%T (%T) = bind_name n, %n.param
// CHECK:STDOUT:       %T.ref.loc5_17: type = name_ref T, @Class.%T.loc4 [symbolic = %T (constants.%T)]
>>>>>>> 7396aede
// CHECK:STDOUT:       %return: ref @F.%T (%T) = var <return slot>
// CHECK:STDOUT:     }
// CHECK:STDOUT:     %G.decl: @Class.%G.type (%G.type) = fn_decl @G [symbolic = @Class.%G (constants.%G)] {
// CHECK:STDOUT:       %self.patt: @G.%Class (%Class.2) = binding_pattern self
// CHECK:STDOUT:       %.loc16_12: @G.%Class (%Class.2) = param_pattern %self.patt
// CHECK:STDOUT:     } {
<<<<<<< HEAD
// CHECK:STDOUT:       %.loc16_14: type = specific_constant constants.%Class.2, @Class(constants.%T) [symbolic = %Class (constants.%Class.2)]
// CHECK:STDOUT:       %Self.ref: type = name_ref Self, %.loc16_14 [symbolic = %Class (constants.%Class.2)]
// CHECK:STDOUT:       %param: @G.%Class (%Class.2) = param
// CHECK:STDOUT:       %self: @G.%Class (%Class.2) = bind_name self, %param
// CHECK:STDOUT:       %T.ref: type = name_ref T, @Class.%T.loc11 [symbolic = %T (constants.%T)]
// CHECK:STDOUT:       %return: ref @G.%T (%T) = var <return slot>
// CHECK:STDOUT:     }
// CHECK:STDOUT:     %T.ref: type = name_ref T, %T.loc11 [symbolic = %T.1 (constants.%T)]
// CHECK:STDOUT:     %.loc20: @Class.%.1 (%.2) = field_decl n, element0 [template]
=======
// CHECK:STDOUT:       %.loc9: type = specific_constant constants.%Class.2, @Class(constants.%T) [symbolic = %Class (constants.%Class.2)]
// CHECK:STDOUT:       %Self.ref: type = name_ref Self, %.loc9 [symbolic = %Class (constants.%Class.2)]
// CHECK:STDOUT:       %self.param: @G.%Class (%Class.2) = param self, runtime_param0
// CHECK:STDOUT:       %self: @G.%Class (%Class.2) = bind_name self, %self.param
// CHECK:STDOUT:       %T.ref: type = name_ref T, @Class.%T.loc4 [symbolic = %T (constants.%T)]
// CHECK:STDOUT:       %return: ref @G.%T (%T) = var <return slot>
// CHECK:STDOUT:     }
// CHECK:STDOUT:     %T.ref: type = name_ref T, %T.loc4 [symbolic = %T.1 (constants.%T)]
// CHECK:STDOUT:     %.loc13: @Class.%.1 (%.2) = field_decl n, element0 [template]
// CHECK:STDOUT:     %.loc14: <witness> = complete_type_witness %.3 [symbolic = %.3 (constants.%.4)]
>>>>>>> 7396aede
// CHECK:STDOUT:
// CHECK:STDOUT:   !members:
// CHECK:STDOUT:     .Self = constants.%Class.2
// CHECK:STDOUT:     .F = %F.decl
// CHECK:STDOUT:     .G = %G.decl
// CHECK:STDOUT:     .n = %.loc13
// CHECK:STDOUT:   }
// CHECK:STDOUT: }
// CHECK:STDOUT:
<<<<<<< HEAD
// CHECK:STDOUT: generic fn @F(@Class.%T.loc11: type) {
=======
// CHECK:STDOUT: generic fn @F(@Class.%T.loc4: type) {
>>>>>>> 7396aede
// CHECK:STDOUT:   %T: type = bind_symbolic_name T 0 [symbolic = %T (constants.%T)]
// CHECK:STDOUT:
// CHECK:STDOUT: !definition:
// CHECK:STDOUT:
<<<<<<< HEAD
// CHECK:STDOUT:   fn(%.loc12: @F.%T (%T)) -> @F.%T (%T) {
=======
// CHECK:STDOUT:   fn(%n: @F.%T (%T)) -> @F.%T (%T) {
>>>>>>> 7396aede
// CHECK:STDOUT:   !entry:
// CHECK:STDOUT:     %n.ref: @F.%T (%T) = name_ref n, %n
// CHECK:STDOUT:     return %n.ref
// CHECK:STDOUT:   }
// CHECK:STDOUT: }
// CHECK:STDOUT:
<<<<<<< HEAD
// CHECK:STDOUT: generic fn @G(@Class.%T.loc11: type) {
=======
// CHECK:STDOUT: generic fn @G(@Class.%T.loc4: type) {
>>>>>>> 7396aede
// CHECK:STDOUT:   %T: type = bind_symbolic_name T 0 [symbolic = %T (constants.%T)]
// CHECK:STDOUT:   %Class: type = class_type @Class, @Class(%T) [symbolic = %Class (constants.%Class.2)]
// CHECK:STDOUT:
// CHECK:STDOUT: !definition:
// CHECK:STDOUT:   %.1: type = unbound_element_type @G.%Class (%Class.2), @G.%T (%T) [symbolic = %.1 (constants.%.2)]
// CHECK:STDOUT:
<<<<<<< HEAD
// CHECK:STDOUT:   fn[%.loc16_12: @G.%Class (%Class.2)]() -> @G.%T (%T) {
// CHECK:STDOUT:   !entry:
// CHECK:STDOUT:     %self.ref: @G.%Class (%Class.2) = name_ref self, %self
// CHECK:STDOUT:     %n.ref: @G.%.1 (%.2) = name_ref n, @Class.%.loc20 [template = @Class.%.loc20]
// CHECK:STDOUT:     %.loc17_16.1: ref @G.%T (%T) = class_element_access %self.ref, element0
// CHECK:STDOUT:     %.loc17_16.2: @G.%T (%T) = bind_value %.loc17_16.1
// CHECK:STDOUT:     return %.loc17_16.2
=======
// CHECK:STDOUT:   fn[%self: @G.%Class (%Class.2)]() -> @G.%T (%T) {
// CHECK:STDOUT:   !entry:
// CHECK:STDOUT:     %self.ref: @G.%Class (%Class.2) = name_ref self, %self
// CHECK:STDOUT:     %n.ref: @G.%.1 (%.2) = name_ref n, @Class.%.loc13 [template = @Class.%.loc13]
// CHECK:STDOUT:     %.loc10_16.1: ref @G.%T (%T) = class_element_access %self.ref, element0
// CHECK:STDOUT:     %.loc10_16.2: @G.%T (%T) = bind_value %.loc10_16.1
// CHECK:STDOUT:     return %.loc10_16.2
>>>>>>> 7396aede
// CHECK:STDOUT:   }
// CHECK:STDOUT: }
// CHECK:STDOUT:
// CHECK:STDOUT: specific @Class(constants.%T) {
// CHECK:STDOUT:   %T.1 => constants.%T
<<<<<<< HEAD
// CHECK:STDOUT:   %T.patt.1 => constants.%T
=======
>>>>>>> 7396aede
// CHECK:STDOUT:
// CHECK:STDOUT: !definition:
// CHECK:STDOUT:   %F.type => constants.%F.type
// CHECK:STDOUT:   %F => constants.%F
// CHECK:STDOUT:   %G.type => constants.%G.type
// CHECK:STDOUT:   %G => constants.%G
// CHECK:STDOUT:   %Class => constants.%Class.2
// CHECK:STDOUT:   %.1 => constants.%.2
// CHECK:STDOUT:   %.2 => constants.%.3
// CHECK:STDOUT:   %.3 => constants.%.4
// CHECK:STDOUT: }
// CHECK:STDOUT:
// CHECK:STDOUT: specific @F(constants.%T) {
// CHECK:STDOUT:   %T => constants.%T
// CHECK:STDOUT: }
// CHECK:STDOUT:
// CHECK:STDOUT: specific @Class(@G.%T) {
// CHECK:STDOUT:   %T.1 => constants.%T
<<<<<<< HEAD
// CHECK:STDOUT:   %T.patt.1 => constants.%T
=======
>>>>>>> 7396aede
// CHECK:STDOUT: }
// CHECK:STDOUT:
// CHECK:STDOUT: specific @G(constants.%T) {
// CHECK:STDOUT:   %T => constants.%T
// CHECK:STDOUT:   %Class => constants.%Class.2
// CHECK:STDOUT: }
// CHECK:STDOUT:
// CHECK:STDOUT: specific @Class(@Class.%T.1) {
// CHECK:STDOUT:   %T.1 => constants.%T
<<<<<<< HEAD
// CHECK:STDOUT:   %T.patt.1 => constants.%T
=======
// CHECK:STDOUT: }
// CHECK:STDOUT:
// CHECK:STDOUT: --- fail_member_inline.carbon
// CHECK:STDOUT:
// CHECK:STDOUT: constants {
// CHECK:STDOUT:   %T: type = bind_symbolic_name T 0 [symbolic]
// CHECK:STDOUT:   %C.type: type = generic_class_type @C [template]
// CHECK:STDOUT:   %.1: type = tuple_type () [template]
// CHECK:STDOUT:   %C.1: %C.type = struct_value () [template]
// CHECK:STDOUT:   %C.2: type = class_type @C, @C(%T) [symbolic]
// CHECK:STDOUT:   %F.type: type = fn_type @F, @C(%T) [symbolic]
// CHECK:STDOUT:   %F: %F.type = struct_value () [symbolic]
// CHECK:STDOUT:   %.2: type = struct_type {} [template]
// CHECK:STDOUT:   %.3: type = unbound_element_type %C.2, %.2 [symbolic]
// CHECK:STDOUT:   %.4: type = struct_type {.data: %.2} [template]
// CHECK:STDOUT:   %.5: <witness> = complete_type_witness %.4 [template]
// CHECK:STDOUT: }
// CHECK:STDOUT:
// CHECK:STDOUT: imports {
// CHECK:STDOUT:   %Core: <namespace> = namespace file.%Core.import, [template] {
// CHECK:STDOUT:     import Core//prelude
// CHECK:STDOUT:     import Core//prelude/operators
// CHECK:STDOUT:     import Core//prelude/types
// CHECK:STDOUT:     import Core//prelude/operators/arithmetic
// CHECK:STDOUT:     import Core//prelude/operators/as
// CHECK:STDOUT:     import Core//prelude/operators/bitwise
// CHECK:STDOUT:     import Core//prelude/operators/comparison
// CHECK:STDOUT:     import Core//prelude/types/bool
// CHECK:STDOUT:   }
// CHECK:STDOUT: }
// CHECK:STDOUT:
// CHECK:STDOUT: file {
// CHECK:STDOUT:   package: <namespace> = namespace [template] {
// CHECK:STDOUT:     .Core = imports.%Core
// CHECK:STDOUT:     .C = %C.decl
// CHECK:STDOUT:   }
// CHECK:STDOUT:   %Core.import = import Core
// CHECK:STDOUT:   %C.decl: %C.type = class_decl @C [template = constants.%C.1] {
// CHECK:STDOUT:     %T.patt: type = symbolic_binding_pattern T 0
// CHECK:STDOUT:   } {
// CHECK:STDOUT:     %T.param: type = param T, runtime_param<invalid>
// CHECK:STDOUT:     %T.loc4: type = bind_symbolic_name T 0, %T.param [symbolic = %T.1 (constants.%T)]
// CHECK:STDOUT:   }
// CHECK:STDOUT: }
// CHECK:STDOUT:
// CHECK:STDOUT: generic class @C(%T.loc4: type) {
// CHECK:STDOUT:   %T.1: type = bind_symbolic_name T 0 [symbolic = %T.1 (constants.%T)]
// CHECK:STDOUT:
// CHECK:STDOUT: !definition:
// CHECK:STDOUT:   %F.type: type = fn_type @F, @C(%T.1) [symbolic = %F.type (constants.%F.type)]
// CHECK:STDOUT:   %F: @C.%F.type (%F.type) = struct_value () [symbolic = %F (constants.%F)]
// CHECK:STDOUT:   %C: type = class_type @C, @C(%T.1) [symbolic = %C (constants.%C.2)]
// CHECK:STDOUT:   %.1: type = unbound_element_type @C.%C (%C.2), %.2 [symbolic = %.1 (constants.%.3)]
// CHECK:STDOUT:
// CHECK:STDOUT:   class {
// CHECK:STDOUT:     %F.decl: @C.%F.type (%F.type) = fn_decl @F [symbolic = @C.%F (constants.%F)] {} {}
// CHECK:STDOUT:     %.loc11_14.1: %.2 = struct_literal ()
// CHECK:STDOUT:     %.loc11_14.2: type = converted %.loc11_14.1, constants.%.2 [template = constants.%.2]
// CHECK:STDOUT:     %.loc11_11: @C.%.1 (%.3) = field_decl data, element0 [template]
// CHECK:STDOUT:     %.loc12: <witness> = complete_type_witness %.4 [template = constants.%.5]
// CHECK:STDOUT:
// CHECK:STDOUT:   !members:
// CHECK:STDOUT:     .Self = constants.%C.2
// CHECK:STDOUT:     .F = %F.decl
// CHECK:STDOUT:     .data = %.loc11_11
// CHECK:STDOUT:   }
// CHECK:STDOUT: }
// CHECK:STDOUT:
// CHECK:STDOUT: generic fn @F(@C.%T.loc4: type) {
// CHECK:STDOUT: !definition:
// CHECK:STDOUT:   %T: type = bind_symbolic_name T 0 [symbolic = %T (constants.%T)]
// CHECK:STDOUT:   %C: type = class_type @C, @C(%T) [symbolic = %C (constants.%C.2)]
// CHECK:STDOUT:   %.1: type = unbound_element_type @F.%C (%C.2), %.2 [symbolic = %.1 (constants.%.3)]
// CHECK:STDOUT:
// CHECK:STDOUT:   fn() {
// CHECK:STDOUT:   !entry:
// CHECK:STDOUT:     %data.ref: @F.%.1 (%.3) = name_ref data, @C.%.loc11_11 [template = @C.%.loc11_11]
// CHECK:STDOUT:     return
// CHECK:STDOUT:   }
// CHECK:STDOUT: }
// CHECK:STDOUT:
// CHECK:STDOUT: specific @C(constants.%T) {
// CHECK:STDOUT:   %T.1 => constants.%T
// CHECK:STDOUT:
// CHECK:STDOUT: !definition:
// CHECK:STDOUT:   %F.type => constants.%F.type
// CHECK:STDOUT:   %F => constants.%F
// CHECK:STDOUT:   %C => constants.%C.2
// CHECK:STDOUT:   %.1 => constants.%.3
// CHECK:STDOUT: }
// CHECK:STDOUT:
// CHECK:STDOUT: specific @F(constants.%T) {}
// CHECK:STDOUT:
// CHECK:STDOUT: specific @C(@C.%T.1) {
// CHECK:STDOUT:   %T.1 => constants.%T
// CHECK:STDOUT: }
// CHECK:STDOUT:
// CHECK:STDOUT: specific @C(@F.%T) {
// CHECK:STDOUT:   %T.1 => constants.%T
>>>>>>> 7396aede
// CHECK:STDOUT: }
// CHECK:STDOUT:<|MERGE_RESOLUTION|>--- conflicted
+++ resolved
@@ -77,27 +77,17 @@
 // CHECK:STDOUT:   }
 // CHECK:STDOUT:   %Core.import = import Core
 // CHECK:STDOUT:   %Class.decl: %Class.type = class_decl @Class [template = constants.%Class.1] {
-// CHECK:STDOUT:     %T.patt.loc11: type = symbolic_binding_pattern T 0 [symbolic = %T.patt.1 (constants.%T.patt)]
-// CHECK:STDOUT:     %.loc11: type = param_pattern %T.patt.loc11 [symbolic = %T.patt.1 (constants.%T.patt)]
+// CHECK:STDOUT:     %T.patt.loc4: type = symbolic_binding_pattern T 0 [symbolic = %T.patt.1 (constants.%T.patt)]
+// CHECK:STDOUT:     %.loc4: type = param_pattern %T.patt.loc4, runtime_param<invalid> [symbolic = %T.patt.1 (constants.%T.patt)]
 // CHECK:STDOUT:   } {
-<<<<<<< HEAD
-// CHECK:STDOUT:     %param: type = param
-// CHECK:STDOUT:     %T.loc11: type = bind_symbolic_name T 0, %param [symbolic = %T.1 (constants.%T)]
-// CHECK:STDOUT:   }
-// CHECK:STDOUT: }
-// CHECK:STDOUT:
-// CHECK:STDOUT: generic class @Class(%T.loc11: type) {
+// CHECK:STDOUT:     %param: type = param runtime_param<invalid>
+// CHECK:STDOUT:     %T.loc4: type = bind_symbolic_name T 0, %param [symbolic = %T.1 (constants.%T)]
+// CHECK:STDOUT:   }
+// CHECK:STDOUT: }
+// CHECK:STDOUT:
+// CHECK:STDOUT: generic class @Class(%T.loc4: type) {
 // CHECK:STDOUT:   %T.1: type = bind_symbolic_name T 0 [symbolic = %T.1 (constants.%T)]
 // CHECK:STDOUT:   %T.patt.1: type = symbolic_binding_pattern T 0 [symbolic = %T.patt.1 (constants.%T.patt)]
-=======
-// CHECK:STDOUT:     %T.param: type = param T, runtime_param<invalid>
-// CHECK:STDOUT:     %T.loc4: type = bind_symbolic_name T 0, %T.param [symbolic = %T.1 (constants.%T)]
-// CHECK:STDOUT:   }
-// CHECK:STDOUT: }
-// CHECK:STDOUT:
-// CHECK:STDOUT: generic class @Class(%T.loc4: type) {
-// CHECK:STDOUT:   %T.1: type = bind_symbolic_name T 0 [symbolic = %T.1 (constants.%T)]
->>>>>>> 7396aede
 // CHECK:STDOUT:
 // CHECK:STDOUT: !definition:
 // CHECK:STDOUT:   %F.type: type = fn_type @F, @Class(%T.1) [symbolic = %F.type (constants.%F.type)]
@@ -106,56 +96,34 @@
 // CHECK:STDOUT:   %G: @Class.%G.type (%G.type) = struct_value () [symbolic = %G (constants.%G)]
 // CHECK:STDOUT:   %Class: type = class_type @Class, @Class(%T.1) [symbolic = %Class (constants.%Class.2)]
 // CHECK:STDOUT:   %.1: type = unbound_element_type @Class.%Class (%Class.2), @Class.%T.1 (%T) [symbolic = %.1 (constants.%.2)]
-<<<<<<< HEAD
-=======
 // CHECK:STDOUT:   %.2: type = struct_type {.n: @Class.%T.1 (%T)} [symbolic = %.2 (constants.%.3)]
 // CHECK:STDOUT:   %.3: <witness> = complete_type_witness @Class.%.2 (%.3) [symbolic = %.3 (constants.%.4)]
->>>>>>> 7396aede
 // CHECK:STDOUT:
 // CHECK:STDOUT:   class {
 // CHECK:STDOUT:     %F.decl: @Class.%F.type (%F.type) = fn_decl @F [symbolic = @Class.%F (constants.%F)] {
 // CHECK:STDOUT:       %n.patt: @F.%T (%T) = binding_pattern n
-// CHECK:STDOUT:       %.loc12: @F.%T (%T) = param_pattern %n.patt
+// CHECK:STDOUT:       %.loc5: @F.%T (%T) = param_pattern %n.patt, runtime_param0
 // CHECK:STDOUT:     } {
-<<<<<<< HEAD
-// CHECK:STDOUT:       %T.ref.loc12_11: type = name_ref T, @Class.%T.loc11 [symbolic = %T (constants.%T)]
-// CHECK:STDOUT:       %param: @F.%T (%T) = param
+// CHECK:STDOUT:       %T.ref.loc5_11: type = name_ref T, @Class.%T.loc4 [symbolic = %T (constants.%T)]
+// CHECK:STDOUT:       %param: @F.%T (%T) = param runtime_param0
 // CHECK:STDOUT:       %n: @F.%T (%T) = bind_name n, %param
-// CHECK:STDOUT:       %T.ref.loc12_17: type = name_ref T, @Class.%T.loc11 [symbolic = %T (constants.%T)]
-=======
-// CHECK:STDOUT:       %T.ref.loc5_11: type = name_ref T, @Class.%T.loc4 [symbolic = %T (constants.%T)]
-// CHECK:STDOUT:       %n.param: @F.%T (%T) = param n, runtime_param0
-// CHECK:STDOUT:       %n: @F.%T (%T) = bind_name n, %n.param
 // CHECK:STDOUT:       %T.ref.loc5_17: type = name_ref T, @Class.%T.loc4 [symbolic = %T (constants.%T)]
->>>>>>> 7396aede
 // CHECK:STDOUT:       %return: ref @F.%T (%T) = var <return slot>
 // CHECK:STDOUT:     }
 // CHECK:STDOUT:     %G.decl: @Class.%G.type (%G.type) = fn_decl @G [symbolic = @Class.%G (constants.%G)] {
 // CHECK:STDOUT:       %self.patt: @G.%Class (%Class.2) = binding_pattern self
-// CHECK:STDOUT:       %.loc16_12: @G.%Class (%Class.2) = param_pattern %self.patt
+// CHECK:STDOUT:       %.loc9_12: @G.%Class (%Class.2) = param_pattern %self.patt, runtime_param0
 // CHECK:STDOUT:     } {
-<<<<<<< HEAD
-// CHECK:STDOUT:       %.loc16_14: type = specific_constant constants.%Class.2, @Class(constants.%T) [symbolic = %Class (constants.%Class.2)]
-// CHECK:STDOUT:       %Self.ref: type = name_ref Self, %.loc16_14 [symbolic = %Class (constants.%Class.2)]
-// CHECK:STDOUT:       %param: @G.%Class (%Class.2) = param
+// CHECK:STDOUT:       %.loc9_14: type = specific_constant constants.%Class.2, @Class(constants.%T) [symbolic = %Class (constants.%Class.2)]
+// CHECK:STDOUT:       %Self.ref: type = name_ref Self, %.loc9_14 [symbolic = %Class (constants.%Class.2)]
+// CHECK:STDOUT:       %param: @G.%Class (%Class.2) = param runtime_param0
 // CHECK:STDOUT:       %self: @G.%Class (%Class.2) = bind_name self, %param
-// CHECK:STDOUT:       %T.ref: type = name_ref T, @Class.%T.loc11 [symbolic = %T (constants.%T)]
-// CHECK:STDOUT:       %return: ref @G.%T (%T) = var <return slot>
-// CHECK:STDOUT:     }
-// CHECK:STDOUT:     %T.ref: type = name_ref T, %T.loc11 [symbolic = %T.1 (constants.%T)]
-// CHECK:STDOUT:     %.loc20: @Class.%.1 (%.2) = field_decl n, element0 [template]
-=======
-// CHECK:STDOUT:       %.loc9: type = specific_constant constants.%Class.2, @Class(constants.%T) [symbolic = %Class (constants.%Class.2)]
-// CHECK:STDOUT:       %Self.ref: type = name_ref Self, %.loc9 [symbolic = %Class (constants.%Class.2)]
-// CHECK:STDOUT:       %self.param: @G.%Class (%Class.2) = param self, runtime_param0
-// CHECK:STDOUT:       %self: @G.%Class (%Class.2) = bind_name self, %self.param
 // CHECK:STDOUT:       %T.ref: type = name_ref T, @Class.%T.loc4 [symbolic = %T (constants.%T)]
 // CHECK:STDOUT:       %return: ref @G.%T (%T) = var <return slot>
 // CHECK:STDOUT:     }
 // CHECK:STDOUT:     %T.ref: type = name_ref T, %T.loc4 [symbolic = %T.1 (constants.%T)]
 // CHECK:STDOUT:     %.loc13: @Class.%.1 (%.2) = field_decl n, element0 [template]
 // CHECK:STDOUT:     %.loc14: <witness> = complete_type_witness %.3 [symbolic = %.3 (constants.%.4)]
->>>>>>> 7396aede
 // CHECK:STDOUT:
 // CHECK:STDOUT:   !members:
 // CHECK:STDOUT:     .Self = constants.%Class.2
@@ -165,63 +133,38 @@
 // CHECK:STDOUT:   }
 // CHECK:STDOUT: }
 // CHECK:STDOUT:
-<<<<<<< HEAD
-// CHECK:STDOUT: generic fn @F(@Class.%T.loc11: type) {
-=======
 // CHECK:STDOUT: generic fn @F(@Class.%T.loc4: type) {
->>>>>>> 7396aede
 // CHECK:STDOUT:   %T: type = bind_symbolic_name T 0 [symbolic = %T (constants.%T)]
 // CHECK:STDOUT:
 // CHECK:STDOUT: !definition:
 // CHECK:STDOUT:
-<<<<<<< HEAD
-// CHECK:STDOUT:   fn(%.loc12: @F.%T (%T)) -> @F.%T (%T) {
-=======
-// CHECK:STDOUT:   fn(%n: @F.%T (%T)) -> @F.%T (%T) {
->>>>>>> 7396aede
+// CHECK:STDOUT:   fn(%.loc5: @F.%T (%T)) -> @F.%T (%T) {
 // CHECK:STDOUT:   !entry:
 // CHECK:STDOUT:     %n.ref: @F.%T (%T) = name_ref n, %n
 // CHECK:STDOUT:     return %n.ref
 // CHECK:STDOUT:   }
 // CHECK:STDOUT: }
 // CHECK:STDOUT:
-<<<<<<< HEAD
-// CHECK:STDOUT: generic fn @G(@Class.%T.loc11: type) {
-=======
 // CHECK:STDOUT: generic fn @G(@Class.%T.loc4: type) {
->>>>>>> 7396aede
 // CHECK:STDOUT:   %T: type = bind_symbolic_name T 0 [symbolic = %T (constants.%T)]
 // CHECK:STDOUT:   %Class: type = class_type @Class, @Class(%T) [symbolic = %Class (constants.%Class.2)]
 // CHECK:STDOUT:
 // CHECK:STDOUT: !definition:
 // CHECK:STDOUT:   %.1: type = unbound_element_type @G.%Class (%Class.2), @G.%T (%T) [symbolic = %.1 (constants.%.2)]
 // CHECK:STDOUT:
-<<<<<<< HEAD
-// CHECK:STDOUT:   fn[%.loc16_12: @G.%Class (%Class.2)]() -> @G.%T (%T) {
-// CHECK:STDOUT:   !entry:
-// CHECK:STDOUT:     %self.ref: @G.%Class (%Class.2) = name_ref self, %self
-// CHECK:STDOUT:     %n.ref: @G.%.1 (%.2) = name_ref n, @Class.%.loc20 [template = @Class.%.loc20]
-// CHECK:STDOUT:     %.loc17_16.1: ref @G.%T (%T) = class_element_access %self.ref, element0
-// CHECK:STDOUT:     %.loc17_16.2: @G.%T (%T) = bind_value %.loc17_16.1
-// CHECK:STDOUT:     return %.loc17_16.2
-=======
-// CHECK:STDOUT:   fn[%self: @G.%Class (%Class.2)]() -> @G.%T (%T) {
+// CHECK:STDOUT:   fn[%.loc9_12: @G.%Class (%Class.2)]() -> @G.%T (%T) {
 // CHECK:STDOUT:   !entry:
 // CHECK:STDOUT:     %self.ref: @G.%Class (%Class.2) = name_ref self, %self
 // CHECK:STDOUT:     %n.ref: @G.%.1 (%.2) = name_ref n, @Class.%.loc13 [template = @Class.%.loc13]
 // CHECK:STDOUT:     %.loc10_16.1: ref @G.%T (%T) = class_element_access %self.ref, element0
 // CHECK:STDOUT:     %.loc10_16.2: @G.%T (%T) = bind_value %.loc10_16.1
 // CHECK:STDOUT:     return %.loc10_16.2
->>>>>>> 7396aede
 // CHECK:STDOUT:   }
 // CHECK:STDOUT: }
 // CHECK:STDOUT:
 // CHECK:STDOUT: specific @Class(constants.%T) {
 // CHECK:STDOUT:   %T.1 => constants.%T
-<<<<<<< HEAD
-// CHECK:STDOUT:   %T.patt.1 => constants.%T
-=======
->>>>>>> 7396aede
+// CHECK:STDOUT:   %T.patt.1 => constants.%T
 // CHECK:STDOUT:
 // CHECK:STDOUT: !definition:
 // CHECK:STDOUT:   %F.type => constants.%F.type
@@ -240,10 +183,7 @@
 // CHECK:STDOUT:
 // CHECK:STDOUT: specific @Class(@G.%T) {
 // CHECK:STDOUT:   %T.1 => constants.%T
-<<<<<<< HEAD
-// CHECK:STDOUT:   %T.patt.1 => constants.%T
-=======
->>>>>>> 7396aede
+// CHECK:STDOUT:   %T.patt.1 => constants.%T
 // CHECK:STDOUT: }
 // CHECK:STDOUT:
 // CHECK:STDOUT: specific @G(constants.%T) {
@@ -253,15 +193,14 @@
 // CHECK:STDOUT:
 // CHECK:STDOUT: specific @Class(@Class.%T.1) {
 // CHECK:STDOUT:   %T.1 => constants.%T
-<<<<<<< HEAD
-// CHECK:STDOUT:   %T.patt.1 => constants.%T
-=======
+// CHECK:STDOUT:   %T.patt.1 => constants.%T
 // CHECK:STDOUT: }
 // CHECK:STDOUT:
 // CHECK:STDOUT: --- fail_member_inline.carbon
 // CHECK:STDOUT:
 // CHECK:STDOUT: constants {
 // CHECK:STDOUT:   %T: type = bind_symbolic_name T 0 [symbolic]
+// CHECK:STDOUT:   %T.patt: type = symbolic_binding_pattern T 0 [symbolic]
 // CHECK:STDOUT:   %C.type: type = generic_class_type @C [template]
 // CHECK:STDOUT:   %.1: type = tuple_type () [template]
 // CHECK:STDOUT:   %C.1: %C.type = struct_value () [template]
@@ -294,15 +233,17 @@
 // CHECK:STDOUT:   }
 // CHECK:STDOUT:   %Core.import = import Core
 // CHECK:STDOUT:   %C.decl: %C.type = class_decl @C [template = constants.%C.1] {
-// CHECK:STDOUT:     %T.patt: type = symbolic_binding_pattern T 0
+// CHECK:STDOUT:     %T.patt.loc4: type = symbolic_binding_pattern T 0 [symbolic = %T.patt.1 (constants.%T.patt)]
+// CHECK:STDOUT:     %.loc4: type = param_pattern %T.patt.loc4, runtime_param<invalid> [symbolic = %T.patt.1 (constants.%T.patt)]
 // CHECK:STDOUT:   } {
-// CHECK:STDOUT:     %T.param: type = param T, runtime_param<invalid>
-// CHECK:STDOUT:     %T.loc4: type = bind_symbolic_name T 0, %T.param [symbolic = %T.1 (constants.%T)]
+// CHECK:STDOUT:     %param: type = param runtime_param<invalid>
+// CHECK:STDOUT:     %T.loc4: type = bind_symbolic_name T 0, %param [symbolic = %T.1 (constants.%T)]
 // CHECK:STDOUT:   }
 // CHECK:STDOUT: }
 // CHECK:STDOUT:
 // CHECK:STDOUT: generic class @C(%T.loc4: type) {
 // CHECK:STDOUT:   %T.1: type = bind_symbolic_name T 0 [symbolic = %T.1 (constants.%T)]
+// CHECK:STDOUT:   %T.patt.1: type = symbolic_binding_pattern T 0 [symbolic = %T.patt.1 (constants.%T.patt)]
 // CHECK:STDOUT:
 // CHECK:STDOUT: !definition:
 // CHECK:STDOUT:   %F.type: type = fn_type @F, @C(%T.1) [symbolic = %F.type (constants.%F.type)]
@@ -339,6 +280,7 @@
 // CHECK:STDOUT:
 // CHECK:STDOUT: specific @C(constants.%T) {
 // CHECK:STDOUT:   %T.1 => constants.%T
+// CHECK:STDOUT:   %T.patt.1 => constants.%T
 // CHECK:STDOUT:
 // CHECK:STDOUT: !definition:
 // CHECK:STDOUT:   %F.type => constants.%F.type
@@ -351,10 +293,11 @@
 // CHECK:STDOUT:
 // CHECK:STDOUT: specific @C(@C.%T.1) {
 // CHECK:STDOUT:   %T.1 => constants.%T
+// CHECK:STDOUT:   %T.patt.1 => constants.%T
 // CHECK:STDOUT: }
 // CHECK:STDOUT:
 // CHECK:STDOUT: specific @C(@F.%T) {
 // CHECK:STDOUT:   %T.1 => constants.%T
->>>>>>> 7396aede
+// CHECK:STDOUT:   %T.patt.1 => constants.%T
 // CHECK:STDOUT: }
 // CHECK:STDOUT: