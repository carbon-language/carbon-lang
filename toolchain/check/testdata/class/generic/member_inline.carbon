--- conflicted
+++ resolved
@@ -77,27 +77,17 @@
 // CHECK:STDOUT:   }
 // CHECK:STDOUT:   %Core.import = import Core
 // CHECK:STDOUT:   %Class.decl: %Class.type = class_decl @Class [template = constants.%Class.1] {
-// CHECK:STDOUT:     %T.patt.loc4: type = symbolic_binding_pattern T, 0 [symbolic = %T.patt.1 (constants.%T.patt)]
-// CHECK:STDOUT:     %T.param_patt: type = param_pattern %T.patt.loc4, runtime_param<invalid> [symbolic = %T.patt.1 (constants.%T.patt)]
+// CHECK:STDOUT:     %T.patt.loc4_13.1: type = symbolic_binding_pattern T, 0 [symbolic = %T.patt.loc4_13.2 (constants.%T.patt)]
+// CHECK:STDOUT:     %T.param_patt: type = param_pattern %T.patt.loc4_13.1, runtime_param<invalid> [symbolic = %T.patt.loc4_13.2 (constants.%T.patt)]
 // CHECK:STDOUT:   } {
-<<<<<<< HEAD
 // CHECK:STDOUT:     %param: type = param runtime_param<invalid>
-// CHECK:STDOUT:     %T.loc4: type = bind_symbolic_name T, 0, %param [symbolic = %T.1 (constants.%T)]
-// CHECK:STDOUT:   }
-// CHECK:STDOUT: }
-// CHECK:STDOUT:
-// CHECK:STDOUT: generic class @Class(%T.loc4: type) {
-// CHECK:STDOUT:   %T.1: type = bind_symbolic_name T, 0 [symbolic = %T.1 (constants.%T)]
-// CHECK:STDOUT:   %T.patt.1: type = symbolic_binding_pattern T, 0 [symbolic = %T.patt.1 (constants.%T.patt)]
-=======
-// CHECK:STDOUT:     %T.param: type = param T, runtime_param<invalid>
-// CHECK:STDOUT:     %T.loc4_13.1: type = bind_symbolic_name T, 0, %T.param [symbolic = %T.loc4_13.2 (constants.%T)]
+// CHECK:STDOUT:     %T.loc4_13.1: type = bind_symbolic_name T, 0, %param [symbolic = %T.loc4_13.2 (constants.%T)]
 // CHECK:STDOUT:   }
 // CHECK:STDOUT: }
 // CHECK:STDOUT:
 // CHECK:STDOUT: generic class @Class(%T.loc4_13.1: type) {
 // CHECK:STDOUT:   %T.loc4_13.2: type = bind_symbolic_name T, 0 [symbolic = %T.loc4_13.2 (constants.%T)]
->>>>>>> 77facdd7
+// CHECK:STDOUT:   %T.patt.loc4_13.2: type = symbolic_binding_pattern T, 0 [symbolic = %T.patt.loc4_13.2 (constants.%T.patt)]
 // CHECK:STDOUT:
 // CHECK:STDOUT: !definition:
 // CHECK:STDOUT:   %F.type: type = fn_type @F, @Class(%T.loc4_13.2) [symbolic = %F.type (constants.%F.type)]
@@ -114,15 +104,8 @@
 // CHECK:STDOUT:       %n.patt: @F.%T (%T) = binding_pattern n
 // CHECK:STDOUT:       %n.param_patt: @F.%T (%T) = param_pattern %n.patt, runtime_param0
 // CHECK:STDOUT:     } {
-<<<<<<< HEAD
-// CHECK:STDOUT:       %T.ref.loc5_11: type = name_ref T, @Class.%T.loc4 [symbolic = %T (constants.%T)]
-// CHECK:STDOUT:       %T.ref.loc5_17: type = name_ref T, @Class.%T.loc4 [symbolic = %T (constants.%T)]
-=======
 // CHECK:STDOUT:       %T.ref.loc5_11: type = name_ref T, @Class.%T.loc4_13.1 [symbolic = %T (constants.%T)]
-// CHECK:STDOUT:       %n.param: @F.%T (%T) = param n, runtime_param0
-// CHECK:STDOUT:       %n: @F.%T (%T) = bind_name n, %n.param
 // CHECK:STDOUT:       %T.ref.loc5_17: type = name_ref T, @Class.%T.loc4_13.1 [symbolic = %T (constants.%T)]
->>>>>>> 77facdd7
 // CHECK:STDOUT:       %return: ref @F.%T (%T) = var <return slot>
 // CHECK:STDOUT:       %param: @F.%T (%T) = param runtime_param0
 // CHECK:STDOUT:       %n: @F.%T (%T) = bind_name n, %param
@@ -133,13 +116,7 @@
 // CHECK:STDOUT:     } {
 // CHECK:STDOUT:       %.loc9: type = specific_constant constants.%Class.2, @Class(constants.%T) [symbolic = %Class (constants.%Class.2)]
 // CHECK:STDOUT:       %Self.ref: type = name_ref Self, %.loc9 [symbolic = %Class (constants.%Class.2)]
-<<<<<<< HEAD
-// CHECK:STDOUT:       %T.ref: type = name_ref T, @Class.%T.loc4 [symbolic = %T (constants.%T)]
-=======
-// CHECK:STDOUT:       %self.param: @G.%Class (%Class.2) = param self, runtime_param0
-// CHECK:STDOUT:       %self: @G.%Class (%Class.2) = bind_name self, %self.param
 // CHECK:STDOUT:       %T.ref: type = name_ref T, @Class.%T.loc4_13.1 [symbolic = %T (constants.%T)]
->>>>>>> 77facdd7
 // CHECK:STDOUT:       %return: ref @G.%T (%T) = var <return slot>
 // CHECK:STDOUT:       %param: @G.%Class (%Class.2) = param runtime_param0
 // CHECK:STDOUT:       %self: @G.%Class (%Class.2) = bind_name self, %param
@@ -186,12 +163,8 @@
 // CHECK:STDOUT: }
 // CHECK:STDOUT:
 // CHECK:STDOUT: specific @Class(constants.%T) {
-<<<<<<< HEAD
-// CHECK:STDOUT:   %T.1 => constants.%T
-// CHECK:STDOUT:   %T.patt.1 => constants.%T
-=======
 // CHECK:STDOUT:   %T.loc4_13.2 => constants.%T
->>>>>>> 77facdd7
+// CHECK:STDOUT:   %T.patt.loc4_13.2 => constants.%T
 // CHECK:STDOUT:
 // CHECK:STDOUT: !definition:
 // CHECK:STDOUT:   %F.type => constants.%F.type
@@ -209,12 +182,8 @@
 // CHECK:STDOUT: }
 // CHECK:STDOUT:
 // CHECK:STDOUT: specific @Class(@G.%T) {
-<<<<<<< HEAD
-// CHECK:STDOUT:   %T.1 => constants.%T
-// CHECK:STDOUT:   %T.patt.1 => constants.%T
-=======
 // CHECK:STDOUT:   %T.loc4_13.2 => constants.%T
->>>>>>> 77facdd7
+// CHECK:STDOUT:   %T.patt.loc4_13.2 => constants.%T
 // CHECK:STDOUT: }
 // CHECK:STDOUT:
 // CHECK:STDOUT: specific @G(constants.%T) {
@@ -222,14 +191,9 @@
 // CHECK:STDOUT:   %Class => constants.%Class.2
 // CHECK:STDOUT: }
 // CHECK:STDOUT:
-<<<<<<< HEAD
-// CHECK:STDOUT: specific @Class(@Class.%T.1) {
-// CHECK:STDOUT:   %T.1 => constants.%T
-// CHECK:STDOUT:   %T.patt.1 => constants.%T
-=======
 // CHECK:STDOUT: specific @Class(@Class.%T.loc4_13.2) {
 // CHECK:STDOUT:   %T.loc4_13.2 => constants.%T
->>>>>>> 77facdd7
+// CHECK:STDOUT:   %T.patt.loc4_13.2 => constants.%T
 // CHECK:STDOUT: }
 // CHECK:STDOUT:
 // CHECK:STDOUT: --- fail_member_inline.carbon
@@ -269,27 +233,17 @@
 // CHECK:STDOUT:   }
 // CHECK:STDOUT:   %Core.import = import Core
 // CHECK:STDOUT:   %C.decl: %C.type = class_decl @C [template = constants.%C.1] {
-// CHECK:STDOUT:     %T.patt.loc4: type = symbolic_binding_pattern T, 0 [symbolic = %T.patt.1 (constants.%T.patt)]
-// CHECK:STDOUT:     %T.param_patt: type = param_pattern %T.patt.loc4, runtime_param<invalid> [symbolic = %T.patt.1 (constants.%T.patt)]
+// CHECK:STDOUT:     %T.patt.loc4_9.1: type = symbolic_binding_pattern T, 0 [symbolic = %T.patt.loc4_9.2 (constants.%T.patt)]
+// CHECK:STDOUT:     %T.param_patt: type = param_pattern %T.patt.loc4_9.1, runtime_param<invalid> [symbolic = %T.patt.loc4_9.2 (constants.%T.patt)]
 // CHECK:STDOUT:   } {
-<<<<<<< HEAD
 // CHECK:STDOUT:     %param: type = param runtime_param<invalid>
-// CHECK:STDOUT:     %T.loc4: type = bind_symbolic_name T, 0, %param [symbolic = %T.1 (constants.%T)]
-// CHECK:STDOUT:   }
-// CHECK:STDOUT: }
-// CHECK:STDOUT:
-// CHECK:STDOUT: generic class @C(%T.loc4: type) {
-// CHECK:STDOUT:   %T.1: type = bind_symbolic_name T, 0 [symbolic = %T.1 (constants.%T)]
-// CHECK:STDOUT:   %T.patt.1: type = symbolic_binding_pattern T, 0 [symbolic = %T.patt.1 (constants.%T.patt)]
-=======
-// CHECK:STDOUT:     %T.param: type = param T, runtime_param<invalid>
-// CHECK:STDOUT:     %T.loc4_9.1: type = bind_symbolic_name T, 0, %T.param [symbolic = %T.loc4_9.2 (constants.%T)]
+// CHECK:STDOUT:     %T.loc4_9.1: type = bind_symbolic_name T, 0, %param [symbolic = %T.loc4_9.2 (constants.%T)]
 // CHECK:STDOUT:   }
 // CHECK:STDOUT: }
 // CHECK:STDOUT:
 // CHECK:STDOUT: generic class @C(%T.loc4_9.1: type) {
 // CHECK:STDOUT:   %T.loc4_9.2: type = bind_symbolic_name T, 0 [symbolic = %T.loc4_9.2 (constants.%T)]
->>>>>>> 77facdd7
+// CHECK:STDOUT:   %T.patt.loc4_9.2: type = symbolic_binding_pattern T, 0 [symbolic = %T.patt.loc4_9.2 (constants.%T.patt)]
 // CHECK:STDOUT:
 // CHECK:STDOUT: !definition:
 // CHECK:STDOUT:   %F.type: type = fn_type @F, @C(%T.loc4_9.2) [symbolic = %F.type (constants.%F.type)]
@@ -325,12 +279,8 @@
 // CHECK:STDOUT: }
 // CHECK:STDOUT:
 // CHECK:STDOUT: specific @C(constants.%T) {
-<<<<<<< HEAD
-// CHECK:STDOUT:   %T.1 => constants.%T
-// CHECK:STDOUT:   %T.patt.1 => constants.%T
-=======
 // CHECK:STDOUT:   %T.loc4_9.2 => constants.%T
->>>>>>> 77facdd7
+// CHECK:STDOUT:   %T.patt.loc4_9.2 => constants.%T
 // CHECK:STDOUT:
 // CHECK:STDOUT: !definition:
 // CHECK:STDOUT:   %F.type => constants.%F.type
@@ -341,22 +291,13 @@
 // CHECK:STDOUT:
 // CHECK:STDOUT: specific @F(constants.%T) {}
 // CHECK:STDOUT:
-<<<<<<< HEAD
-// CHECK:STDOUT: specific @C(@C.%T.1) {
-// CHECK:STDOUT:   %T.1 => constants.%T
-// CHECK:STDOUT:   %T.patt.1 => constants.%T
-// CHECK:STDOUT: }
-// CHECK:STDOUT:
-// CHECK:STDOUT: specific @C(@F.%T) {
-// CHECK:STDOUT:   %T.1 => constants.%T
-// CHECK:STDOUT:   %T.patt.1 => constants.%T
-=======
 // CHECK:STDOUT: specific @C(@C.%T.loc4_9.2) {
 // CHECK:STDOUT:   %T.loc4_9.2 => constants.%T
+// CHECK:STDOUT:   %T.patt.loc4_9.2 => constants.%T
 // CHECK:STDOUT: }
 // CHECK:STDOUT:
 // CHECK:STDOUT: specific @C(@F.%T) {
 // CHECK:STDOUT:   %T.loc4_9.2 => constants.%T
->>>>>>> 77facdd7
+// CHECK:STDOUT:   %T.patt.loc4_9.2 => constants.%T
 // CHECK:STDOUT: }
 // CHECK:STDOUT: