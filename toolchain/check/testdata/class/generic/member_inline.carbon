--- conflicted
+++ resolved
@@ -57,26 +57,16 @@
 // CHECK:STDOUT:   }
 // CHECK:STDOUT:   %Core.import = import Core
 // CHECK:STDOUT:   %Class.decl: %Class.type = class_decl @Class [template = constants.%Class.1] {
-// CHECK:STDOUT:     %T.patt: type = symbolic_binding_pattern T 0 [symbolic = @Class.%T.patt (constants.%T.patt)]
+// CHECK:STDOUT:     %T.patt.loc11: type = symbolic_binding_pattern T 0 [symbolic = %T.patt.1 (constants.%T.patt)]
 // CHECK:STDOUT:   } {
-<<<<<<< HEAD
 // CHECK:STDOUT:     %param: type = param
-// CHECK:STDOUT:     %T: type = bind_symbolic_name T 0, %param [symbolic = @Class.%T (constants.%T)]
-// CHECK:STDOUT:   }
-// CHECK:STDOUT: }
-// CHECK:STDOUT:
-// CHECK:STDOUT: generic class @Class(file.%T: type) {
-// CHECK:STDOUT:   %T: type = bind_symbolic_name T 0 [symbolic = %T (constants.%T)]
-// CHECK:STDOUT:   %T.patt: type = symbolic_binding_pattern T 0 [symbolic = %T.patt (constants.%T.patt)]
-=======
-// CHECK:STDOUT:     %T.param: type = param T
-// CHECK:STDOUT:     %T.loc11: type = bind_symbolic_name T 0, %T.param [symbolic = %T.1 (constants.%T)]
+// CHECK:STDOUT:     %T.loc11: type = bind_symbolic_name T 0, %param [symbolic = %T.1 (constants.%T)]
 // CHECK:STDOUT:   }
 // CHECK:STDOUT: }
 // CHECK:STDOUT:
 // CHECK:STDOUT: generic class @Class(%T.loc11: type) {
 // CHECK:STDOUT:   %T.1: type = bind_symbolic_name T 0 [symbolic = %T.1 (constants.%T)]
->>>>>>> dcb4ae26
+// CHECK:STDOUT:   %T.patt.1: type = symbolic_binding_pattern T 0 [symbolic = %T.patt.1 (constants.%T.patt)]
 // CHECK:STDOUT:
 // CHECK:STDOUT: !definition:
 // CHECK:STDOUT:   %F.type: type = fn_type @F, @Class(%T.1) [symbolic = %F.type (constants.%F.type)]
@@ -90,42 +80,23 @@
 // CHECK:STDOUT:     %F.decl: @Class.%F.type (%F.type) = fn_decl @F [symbolic = @Class.%F (constants.%F)] {
 // CHECK:STDOUT:       %n.patt: @F.%T (%T) = binding_pattern n
 // CHECK:STDOUT:     } {
-<<<<<<< HEAD
-// CHECK:STDOUT:       %T.ref.loc12_11: type = name_ref T, file.%T [symbolic = @F.%T (constants.%T)]
-// CHECK:STDOUT:       %param.loc12: @F.%T (%T) = param
-// CHECK:STDOUT:       %n: @F.%T (%T) = bind_name n, %param.loc12
-// CHECK:STDOUT:       %T.ref.loc12_17: type = name_ref T, file.%T [symbolic = @F.%T (constants.%T)]
-// CHECK:STDOUT:       %return.var.loc12: ref @F.%T (%T) = var <return slot>
-=======
 // CHECK:STDOUT:       %T.ref.loc12_11: type = name_ref T, @Class.%T.loc11 [symbolic = %T (constants.%T)]
-// CHECK:STDOUT:       %n.param: @F.%T (%T) = param n
-// CHECK:STDOUT:       %n: @F.%T (%T) = bind_name n, %n.param
+// CHECK:STDOUT:       %param: @F.%T (%T) = param
+// CHECK:STDOUT:       %n: @F.%T (%T) = bind_name n, %param
 // CHECK:STDOUT:       %T.ref.loc12_17: type = name_ref T, @Class.%T.loc11 [symbolic = %T (constants.%T)]
 // CHECK:STDOUT:       %return: ref @F.%T (%T) = var <return slot>
->>>>>>> dcb4ae26
 // CHECK:STDOUT:     }
 // CHECK:STDOUT:     %G.decl: @Class.%G.type (%G.type) = fn_decl @G [symbolic = @Class.%G (constants.%G)] {
 // CHECK:STDOUT:       %self.patt: @G.%Class (%Class.2) = binding_pattern self
 // CHECK:STDOUT:     } {
-<<<<<<< HEAD
-// CHECK:STDOUT:       %.loc16: type = specific_constant constants.%Class.2, @Class(constants.%T) [symbolic = @G.%Class (constants.%Class.2)]
-// CHECK:STDOUT:       %Self.ref: type = name_ref Self, %.loc16 [symbolic = @G.%Class (constants.%Class.2)]
-// CHECK:STDOUT:       %param.loc16: @G.%Class (%Class.2) = param
-// CHECK:STDOUT:       %self: @G.%Class (%Class.2) = bind_name self, %param.loc16
-// CHECK:STDOUT:       %T.ref.loc16: type = name_ref T, file.%T [symbolic = @G.%T (constants.%T)]
-// CHECK:STDOUT:       %return.var.loc16: ref @G.%T (%T) = var <return slot>
-// CHECK:STDOUT:     }
-// CHECK:STDOUT:     %T.ref.loc20: type = name_ref T, file.%T [symbolic = %T (constants.%T)]
-=======
 // CHECK:STDOUT:       %.loc16: type = specific_constant constants.%Class.2, @Class(constants.%T) [symbolic = %Class (constants.%Class.2)]
 // CHECK:STDOUT:       %Self.ref: type = name_ref Self, %.loc16 [symbolic = %Class (constants.%Class.2)]
-// CHECK:STDOUT:       %self.param: @G.%Class (%Class.2) = param self
-// CHECK:STDOUT:       %self: @G.%Class (%Class.2) = bind_name self, %self.param
+// CHECK:STDOUT:       %param: @G.%Class (%Class.2) = param
+// CHECK:STDOUT:       %self: @G.%Class (%Class.2) = bind_name self, %param
 // CHECK:STDOUT:       %T.ref: type = name_ref T, @Class.%T.loc11 [symbolic = %T (constants.%T)]
 // CHECK:STDOUT:       %return: ref @G.%T (%T) = var <return slot>
 // CHECK:STDOUT:     }
 // CHECK:STDOUT:     %T.ref: type = name_ref T, %T.loc11 [symbolic = %T.1 (constants.%T)]
->>>>>>> dcb4ae26
 // CHECK:STDOUT:     %.loc20: @Class.%.1 (%.2) = field_decl n, element0 [template]
 // CHECK:STDOUT:
 // CHECK:STDOUT:   !members:
@@ -136,48 +107,28 @@
 // CHECK:STDOUT:   }
 // CHECK:STDOUT: }
 // CHECK:STDOUT:
-<<<<<<< HEAD
-// CHECK:STDOUT: generic fn @F(file.%T: type) {
-=======
 // CHECK:STDOUT: generic fn @F(@Class.%T.loc11: type) {
->>>>>>> dcb4ae26
 // CHECK:STDOUT:   %T: type = bind_symbolic_name T 0 [symbolic = %T (constants.%T)]
 // CHECK:STDOUT:
 // CHECK:STDOUT: !definition:
 // CHECK:STDOUT:
-<<<<<<< HEAD
-// CHECK:STDOUT:   fn(@Class.%n: @F.%T (%T)) -> @F.%T (%T) {
-// CHECK:STDOUT:   !entry:
-// CHECK:STDOUT:     %n.ref: @F.%T (%T) = name_ref n, @Class.%n
-=======
 // CHECK:STDOUT:   fn(%n: @F.%T (%T)) -> @F.%T (%T) {
 // CHECK:STDOUT:   !entry:
 // CHECK:STDOUT:     %n.ref: @F.%T (%T) = name_ref n, %n
->>>>>>> dcb4ae26
 // CHECK:STDOUT:     return %n.ref
 // CHECK:STDOUT:   }
 // CHECK:STDOUT: }
 // CHECK:STDOUT:
-<<<<<<< HEAD
-// CHECK:STDOUT: generic fn @G(file.%T: type) {
-=======
 // CHECK:STDOUT: generic fn @G(@Class.%T.loc11: type) {
->>>>>>> dcb4ae26
 // CHECK:STDOUT:   %T: type = bind_symbolic_name T 0 [symbolic = %T (constants.%T)]
 // CHECK:STDOUT:   %Class: type = class_type @Class, @Class(%T) [symbolic = %Class (constants.%Class.2)]
 // CHECK:STDOUT:
 // CHECK:STDOUT: !definition:
 // CHECK:STDOUT:   %.1: type = unbound_element_type @G.%Class (%Class.2), @G.%T (%T) [symbolic = %.1 (constants.%.2)]
 // CHECK:STDOUT:
-<<<<<<< HEAD
-// CHECK:STDOUT:   fn[@Class.%self: @G.%Class (%Class.2)]() -> @G.%T (%T) {
-// CHECK:STDOUT:   !entry:
-// CHECK:STDOUT:     %self.ref: @G.%Class (%Class.2) = name_ref self, @Class.%self
-=======
 // CHECK:STDOUT:   fn[%self: @G.%Class (%Class.2)]() -> @G.%T (%T) {
 // CHECK:STDOUT:   !entry:
 // CHECK:STDOUT:     %self.ref: @G.%Class (%Class.2) = name_ref self, %self
->>>>>>> dcb4ae26
 // CHECK:STDOUT:     %n.ref: @G.%.1 (%.2) = name_ref n, @Class.%.loc20 [template = @Class.%.loc20]
 // CHECK:STDOUT:     %.loc17_16.1: ref @G.%T (%T) = class_element_access %self.ref, element0
 // CHECK:STDOUT:     %.loc17_16.2: @G.%T (%T) = bind_value %.loc17_16.1
@@ -186,12 +137,8 @@
 // CHECK:STDOUT: }
 // CHECK:STDOUT:
 // CHECK:STDOUT: specific @Class(constants.%T) {
-<<<<<<< HEAD
-// CHECK:STDOUT:   %T => constants.%T
-// CHECK:STDOUT:   %T.patt => constants.%T
-=======
 // CHECK:STDOUT:   %T.1 => constants.%T
->>>>>>> dcb4ae26
+// CHECK:STDOUT:   %T.patt.1 => constants.%T
 // CHECK:STDOUT:
 // CHECK:STDOUT: !definition:
 // CHECK:STDOUT:   %F.type => constants.%F.type
@@ -207,12 +154,8 @@
 // CHECK:STDOUT: }
 // CHECK:STDOUT:
 // CHECK:STDOUT: specific @Class(@G.%T) {
-<<<<<<< HEAD
-// CHECK:STDOUT:   %T => constants.%T
-// CHECK:STDOUT:   %T.patt => constants.%T
-=======
 // CHECK:STDOUT:   %T.1 => constants.%T
->>>>>>> dcb4ae26
+// CHECK:STDOUT:   %T.patt.1 => constants.%T
 // CHECK:STDOUT: }
 // CHECK:STDOUT:
 // CHECK:STDOUT: specific @G(constants.%T) {
@@ -220,13 +163,8 @@
 // CHECK:STDOUT:   %Class => constants.%Class.2
 // CHECK:STDOUT: }
 // CHECK:STDOUT:
-<<<<<<< HEAD
-// CHECK:STDOUT: specific @Class(@Class.%T) {
-// CHECK:STDOUT:   %T => constants.%T
-// CHECK:STDOUT:   %T.patt => constants.%T
-=======
 // CHECK:STDOUT: specific @Class(@Class.%T.1) {
 // CHECK:STDOUT:   %T.1 => constants.%T
->>>>>>> dcb4ae26
+// CHECK:STDOUT:   %T.patt.1 => constants.%T
 // CHECK:STDOUT: }
 // CHECK:STDOUT: