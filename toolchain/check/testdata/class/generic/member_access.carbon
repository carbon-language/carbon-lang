// Part of the Carbon Language project, under the Apache License v2.0 with LLVM
// Exceptions. See /LICENSE for license information.
// SPDX-License-Identifier: Apache-2.0 WITH LLVM-exception
//
// AUTOUPDATE
// TIP: To test this file alone, run:
// TIP:   bazel test //toolchain/testing:file_test --test_arg=--file_tests=toolchain/check/testdata/class/generic/member_access.carbon
// TIP: To dump output, run:
// TIP:   bazel run //toolchain/testing:file_test -- --dump_output --file_tests=toolchain/check/testdata/class/generic/member_access.carbon

// --- member_access.carbon

class Class(T:! type) {
  var x: T;

  fn Get[self: Self]() -> T { return self.x; }

  fn GetAddr[addr self: Self*]() -> T* { return &self->x; }
}

fn DirectFieldAccess(x: Class(i32)) -> i32 {
  return x.x;
}

fn MethodCall(x: Class(i32)) -> i32 {
  return x.Get();
}

fn AddrMethodCall(p: Class(i32)*) -> i32 {
  return *p->GetAddr();
}

// --- fail_todo_static_member_fn_call.carbon

library "[[@TEST_NAME]]";

class Class(T:! type) {
  fn Make() -> Class(T) { return {}; }
}

fn StaticMemberFunctionCall(T:! type) -> Class(T) {
  // CHECK:STDERR: fail_todo_static_member_fn_call.carbon:[[@LINE+6]]:3: error: cannot implicitly convert from `Class` to `Class`
  // CHECK:STDERR:   return Class(T).Make();
  // CHECK:STDERR:   ^~~~~~~~~~~~~~~~~~~~~~~
  // CHECK:STDERR: fail_todo_static_member_fn_call.carbon:[[@LINE+3]]:3: note: type `Class` does not implement interface `ImplicitAs`
  // CHECK:STDERR:   return Class(T).Make();
  // CHECK:STDERR:   ^~~~~~~~~~~~~~~~~~~~~~~
  return Class(T).Make();
}

// CHECK:STDOUT: --- member_access.carbon
// CHECK:STDOUT:
// CHECK:STDOUT: constants {
// CHECK:STDOUT:   %T: type = bind_symbolic_name T, 0 [symbolic]
// CHECK:STDOUT:   %T.patt: type = symbolic_binding_pattern T, 0 [symbolic]
// CHECK:STDOUT:   %Class.type: type = generic_class_type @Class [template]
// CHECK:STDOUT:   %.1: type = tuple_type () [template]
// CHECK:STDOUT:   %Class.1: %Class.type = struct_value () [template]
// CHECK:STDOUT:   %Class.2: type = class_type @Class, @Class(%T) [symbolic]
// CHECK:STDOUT:   %.2: type = unbound_element_type %Class.2, %T [symbolic]
// CHECK:STDOUT:   %Get.type.1: type = fn_type @Get, @Class(%T) [symbolic]
// CHECK:STDOUT:   %Get.1: %Get.type.1 = struct_value () [symbolic]
// CHECK:STDOUT:   %.3: type = ptr_type %Class.2 [symbolic]
// CHECK:STDOUT:   %.4: type = ptr_type %T [symbolic]
// CHECK:STDOUT:   %GetAddr.type.1: type = fn_type @GetAddr, @Class(%T) [symbolic]
// CHECK:STDOUT:   %GetAddr.1: %GetAddr.type.1 = struct_value () [symbolic]
// CHECK:STDOUT:   %.5: type = struct_type {.x: %T} [symbolic]
// CHECK:STDOUT:   %.6: <witness> = complete_type_witness %.5 [symbolic]
// CHECK:STDOUT:   %.7: type = ptr_type %.5 [symbolic]
// CHECK:STDOUT:   %Int32.type: type = fn_type @Int32 [template]
// CHECK:STDOUT:   %Int32: %Int32.type = struct_value () [template]
// CHECK:STDOUT:   %Class.3: type = class_type @Class, @Class(i32) [template]
// CHECK:STDOUT:   %DirectFieldAccess.type: type = fn_type @DirectFieldAccess [template]
// CHECK:STDOUT:   %DirectFieldAccess: %DirectFieldAccess.type = struct_value () [template]
// CHECK:STDOUT:   %.8: type = unbound_element_type %Class.3, i32 [template]
// CHECK:STDOUT:   %Get.type.2: type = fn_type @Get, @Class(i32) [template]
// CHECK:STDOUT:   %Get.2: %Get.type.2 = struct_value () [template]
// CHECK:STDOUT:   %GetAddr.type.2: type = fn_type @GetAddr, @Class(i32) [template]
// CHECK:STDOUT:   %GetAddr.2: %GetAddr.type.2 = struct_value () [template]
// CHECK:STDOUT:   %.9: type = struct_type {.x: i32} [template]
// CHECK:STDOUT:   %.10: <witness> = complete_type_witness %.9 [template]
// CHECK:STDOUT:   %.11: type = ptr_type %.9 [template]
// CHECK:STDOUT:   %MethodCall.type: type = fn_type @MethodCall [template]
// CHECK:STDOUT:   %MethodCall: %MethodCall.type = struct_value () [template]
// CHECK:STDOUT:   %.12: type = ptr_type %Class.3 [template]
// CHECK:STDOUT:   %AddrMethodCall.type: type = fn_type @AddrMethodCall [template]
// CHECK:STDOUT:   %AddrMethodCall: %AddrMethodCall.type = struct_value () [template]
// CHECK:STDOUT:   %.13: type = ptr_type i32 [template]
// CHECK:STDOUT: }
// CHECK:STDOUT:
// CHECK:STDOUT: imports {
// CHECK:STDOUT:   %Core: <namespace> = namespace file.%Core.import, [template] {
// CHECK:STDOUT:     .Int32 = %import_ref
// CHECK:STDOUT:     import Core//prelude
// CHECK:STDOUT:     import Core//prelude/operators
// CHECK:STDOUT:     import Core//prelude/types
// CHECK:STDOUT:     import Core//prelude/operators/arithmetic
// CHECK:STDOUT:     import Core//prelude/operators/as
// CHECK:STDOUT:     import Core//prelude/operators/bitwise
// CHECK:STDOUT:     import Core//prelude/operators/comparison
// CHECK:STDOUT:     import Core//prelude/types/bool
// CHECK:STDOUT:   }
// CHECK:STDOUT:   %import_ref: %Int32.type = import_ref Core//prelude/types, inst+4, loaded [template = constants.%Int32]
// CHECK:STDOUT: }
// CHECK:STDOUT:
// CHECK:STDOUT: file {
// CHECK:STDOUT:   package: <namespace> = namespace [template] {
// CHECK:STDOUT:     .Core = imports.%Core
// CHECK:STDOUT:     .Class = %Class.decl
// CHECK:STDOUT:     .DirectFieldAccess = %DirectFieldAccess.decl
// CHECK:STDOUT:     .MethodCall = %MethodCall.decl
// CHECK:STDOUT:     .AddrMethodCall = %AddrMethodCall.decl
// CHECK:STDOUT:   }
// CHECK:STDOUT:   %Core.import = import Core
// CHECK:STDOUT:   %Class.decl: %Class.type = class_decl @Class [template = constants.%Class.1] {
// CHECK:STDOUT:     %T.patt.loc2: type = symbolic_binding_pattern T, 0 [symbolic = %T.patt.1 (constants.%T.patt)]
// CHECK:STDOUT:     %T.param_patt: type = param_pattern %T.patt.loc2, runtime_param<invalid> [symbolic = %T.patt.1 (constants.%T.patt)]
// CHECK:STDOUT:   } {
<<<<<<< HEAD
// CHECK:STDOUT:     %param: type = param runtime_param<invalid>
// CHECK:STDOUT:     %T.loc2: type = bind_symbolic_name T, 0, %param [symbolic = %T.1 (constants.%T)]
=======
// CHECK:STDOUT:     %T.param: type = param T, runtime_param<invalid>
// CHECK:STDOUT:     %T.loc2_13.1: type = bind_symbolic_name T, 0, %T.param [symbolic = %T.loc2_13.2 (constants.%T)]
>>>>>>> 77facdd7
// CHECK:STDOUT:   }
// CHECK:STDOUT:   %DirectFieldAccess.decl: %DirectFieldAccess.type = fn_decl @DirectFieldAccess [template = constants.%DirectFieldAccess] {
// CHECK:STDOUT:     %x.patt: %Class.3 = binding_pattern x
// CHECK:STDOUT:     %x.param_patt: %Class.3 = param_pattern %x.patt, runtime_param0
// CHECK:STDOUT:   } {
// CHECK:STDOUT:     %Class.ref: %Class.type = name_ref Class, file.%Class.decl [template = constants.%Class.1]
// CHECK:STDOUT:     %int.make_type_32.loc10_31: init type = call constants.%Int32() [template = i32]
// CHECK:STDOUT:     %.loc10_30.1: type = value_of_initializer %int.make_type_32.loc10_31 [template = i32]
// CHECK:STDOUT:     %.loc10_30.2: type = converted %int.make_type_32.loc10_31, %.loc10_30.1 [template = i32]
// CHECK:STDOUT:     %Class: type = class_type @Class, @Class(i32) [template = constants.%Class.3]
// CHECK:STDOUT:     %int.make_type_32.loc10_40: init type = call constants.%Int32() [template = i32]
// CHECK:STDOUT:     %.loc10_40.1: type = value_of_initializer %int.make_type_32.loc10_40 [template = i32]
// CHECK:STDOUT:     %.loc10_40.2: type = converted %int.make_type_32.loc10_40, %.loc10_40.1 [template = i32]
// CHECK:STDOUT:     %return: ref i32 = var <return slot>
// CHECK:STDOUT:     %param: %Class.3 = param runtime_param0
// CHECK:STDOUT:     %x: %Class.3 = bind_name x, %param
// CHECK:STDOUT:   }
// CHECK:STDOUT:   %MethodCall.decl: %MethodCall.type = fn_decl @MethodCall [template = constants.%MethodCall] {
// CHECK:STDOUT:     %x.patt: %Class.3 = binding_pattern x
// CHECK:STDOUT:     %x.param_patt: %Class.3 = param_pattern %x.patt, runtime_param0
// CHECK:STDOUT:   } {
// CHECK:STDOUT:     %Class.ref: %Class.type = name_ref Class, file.%Class.decl [template = constants.%Class.1]
// CHECK:STDOUT:     %int.make_type_32.loc14_24: init type = call constants.%Int32() [template = i32]
// CHECK:STDOUT:     %.loc14_23.1: type = value_of_initializer %int.make_type_32.loc14_24 [template = i32]
// CHECK:STDOUT:     %.loc14_23.2: type = converted %int.make_type_32.loc14_24, %.loc14_23.1 [template = i32]
// CHECK:STDOUT:     %Class: type = class_type @Class, @Class(i32) [template = constants.%Class.3]
// CHECK:STDOUT:     %int.make_type_32.loc14_33: init type = call constants.%Int32() [template = i32]
// CHECK:STDOUT:     %.loc14_33.1: type = value_of_initializer %int.make_type_32.loc14_33 [template = i32]
// CHECK:STDOUT:     %.loc14_33.2: type = converted %int.make_type_32.loc14_33, %.loc14_33.1 [template = i32]
// CHECK:STDOUT:     %return: ref i32 = var <return slot>
// CHECK:STDOUT:     %param: %Class.3 = param runtime_param0
// CHECK:STDOUT:     %x: %Class.3 = bind_name x, %param
// CHECK:STDOUT:   }
// CHECK:STDOUT:   %AddrMethodCall.decl: %AddrMethodCall.type = fn_decl @AddrMethodCall [template = constants.%AddrMethodCall] {
// CHECK:STDOUT:     %p.patt: %.12 = binding_pattern p
// CHECK:STDOUT:     %p.param_patt: %.12 = param_pattern %p.patt, runtime_param0
// CHECK:STDOUT:   } {
// CHECK:STDOUT:     %Class.ref: %Class.type = name_ref Class, file.%Class.decl [template = constants.%Class.1]
// CHECK:STDOUT:     %int.make_type_32.loc18_28: init type = call constants.%Int32() [template = i32]
// CHECK:STDOUT:     %.loc18_27.1: type = value_of_initializer %int.make_type_32.loc18_28 [template = i32]
// CHECK:STDOUT:     %.loc18_27.2: type = converted %int.make_type_32.loc18_28, %.loc18_27.1 [template = i32]
// CHECK:STDOUT:     %Class: type = class_type @Class, @Class(i32) [template = constants.%Class.3]
// CHECK:STDOUT:     %.loc18_32: type = ptr_type %Class.3 [template = constants.%.12]
// CHECK:STDOUT:     %int.make_type_32.loc18_38: init type = call constants.%Int32() [template = i32]
// CHECK:STDOUT:     %.loc18_38.1: type = value_of_initializer %int.make_type_32.loc18_38 [template = i32]
// CHECK:STDOUT:     %.loc18_38.2: type = converted %int.make_type_32.loc18_38, %.loc18_38.1 [template = i32]
// CHECK:STDOUT:     %return: ref i32 = var <return slot>
// CHECK:STDOUT:     %param: %.12 = param runtime_param0
// CHECK:STDOUT:     %p: %.12 = bind_name p, %param
// CHECK:STDOUT:   }
// CHECK:STDOUT: }
// CHECK:STDOUT:
<<<<<<< HEAD
// CHECK:STDOUT: generic class @Class(%T.loc2: type) {
// CHECK:STDOUT:   %T.1: type = bind_symbolic_name T, 0 [symbolic = %T.1 (constants.%T)]
// CHECK:STDOUT:   %T.patt.1: type = symbolic_binding_pattern T, 0 [symbolic = %T.patt.1 (constants.%T.patt)]
=======
// CHECK:STDOUT: generic class @Class(%T.loc2_13.1: type) {
// CHECK:STDOUT:   %T.loc2_13.2: type = bind_symbolic_name T, 0 [symbolic = %T.loc2_13.2 (constants.%T)]
>>>>>>> 77facdd7
// CHECK:STDOUT:
// CHECK:STDOUT: !definition:
// CHECK:STDOUT:   %Class: type = class_type @Class, @Class(%T.loc2_13.2) [symbolic = %Class (constants.%Class.2)]
// CHECK:STDOUT:   %.loc3_8.2: type = unbound_element_type @Class.%Class (%Class.2), @Class.%T.loc2_13.2 (%T) [symbolic = %.loc3_8.2 (constants.%.2)]
// CHECK:STDOUT:   %Get.type: type = fn_type @Get, @Class(%T.loc2_13.2) [symbolic = %Get.type (constants.%Get.type.1)]
// CHECK:STDOUT:   %Get: @Class.%Get.type (%Get.type.1) = struct_value () [symbolic = %Get (constants.%Get.1)]
// CHECK:STDOUT:   %GetAddr.type: type = fn_type @GetAddr, @Class(%T.loc2_13.2) [symbolic = %GetAddr.type (constants.%GetAddr.type.1)]
// CHECK:STDOUT:   %GetAddr: @Class.%GetAddr.type (%GetAddr.type.1) = struct_value () [symbolic = %GetAddr (constants.%GetAddr.1)]
// CHECK:STDOUT:   %.loc8_1.2: type = struct_type {.x: @Class.%T.loc2_13.2 (%T)} [symbolic = %.loc8_1.2 (constants.%.5)]
// CHECK:STDOUT:   %.loc8_1.3: <witness> = complete_type_witness @Class.%.loc8_1.2 (%.5) [symbolic = %.loc8_1.3 (constants.%.6)]
// CHECK:STDOUT:
// CHECK:STDOUT:   class {
// CHECK:STDOUT:     %T.ref: type = name_ref T, %T.loc2_13.1 [symbolic = %T.loc2_13.2 (constants.%T)]
// CHECK:STDOUT:     %.loc3_8.1: @Class.%.loc3_8.2 (%.2) = field_decl x, element0 [template]
// CHECK:STDOUT:     %Get.decl: @Class.%Get.type (%Get.type.1) = fn_decl @Get [symbolic = @Class.%Get (constants.%Get.1)] {
// CHECK:STDOUT:       %self.patt: @Get.%Class (%Class.2) = binding_pattern self
// CHECK:STDOUT:       %self.param_patt: @Get.%Class (%Class.2) = param_pattern %self.patt, runtime_param0
// CHECK:STDOUT:     } {
// CHECK:STDOUT:       %.loc5_16: type = specific_constant constants.%Class.2, @Class(constants.%T) [symbolic = %Class (constants.%Class.2)]
// CHECK:STDOUT:       %Self.ref: type = name_ref Self, %.loc5_16 [symbolic = %Class (constants.%Class.2)]
<<<<<<< HEAD
// CHECK:STDOUT:       %T.ref: type = name_ref T, @Class.%T.loc2 [symbolic = %T (constants.%T)]
=======
// CHECK:STDOUT:       %self.param: @Get.%Class (%Class.2) = param self, runtime_param0
// CHECK:STDOUT:       %self: @Get.%Class (%Class.2) = bind_name self, %self.param
// CHECK:STDOUT:       %T.ref: type = name_ref T, @Class.%T.loc2_13.1 [symbolic = %T (constants.%T)]
>>>>>>> 77facdd7
// CHECK:STDOUT:       %return: ref @Get.%T (%T) = var <return slot>
// CHECK:STDOUT:       %param: @Get.%Class (%Class.2) = param runtime_param0
// CHECK:STDOUT:       %self: @Get.%Class (%Class.2) = bind_name self, %param
// CHECK:STDOUT:     }
// CHECK:STDOUT:     %GetAddr.decl: @Class.%GetAddr.type (%GetAddr.type.1) = fn_decl @GetAddr [symbolic = @Class.%GetAddr (constants.%GetAddr.1)] {
<<<<<<< HEAD
// CHECK:STDOUT:       %self.patt: @GetAddr.%.1 (%.3) = binding_pattern self
// CHECK:STDOUT:       %self.param_patt: @GetAddr.%.1 (%.3) = param_pattern %self.patt, runtime_param0
// CHECK:STDOUT:       %.loc7_14: auto = addr_pattern %self.param_patt
// CHECK:STDOUT:     } {
// CHECK:STDOUT:       %.loc7_25: type = specific_constant constants.%Class.2, @Class(constants.%T) [symbolic = %Class (constants.%Class.2)]
// CHECK:STDOUT:       %Self.ref: type = name_ref Self, %.loc7_25 [symbolic = %Class (constants.%Class.2)]
// CHECK:STDOUT:       %.loc7_29: type = ptr_type %Class.2 [symbolic = %.1 (constants.%.3)]
// CHECK:STDOUT:       %T.ref: type = name_ref T, @Class.%T.loc2 [symbolic = %T (constants.%T)]
// CHECK:STDOUT:       %.loc7_38: type = ptr_type %T [symbolic = %.2 (constants.%.4)]
// CHECK:STDOUT:       %return: ref @GetAddr.%.2 (%.4) = var <return slot>
// CHECK:STDOUT:       %param: @GetAddr.%.1 (%.3) = param runtime_param0
// CHECK:STDOUT:       %self: @GetAddr.%.1 (%.3) = bind_name self, %param
=======
// CHECK:STDOUT:       %self.patt: @GetAddr.%.loc7_29.1 (%.3) = binding_pattern self
// CHECK:STDOUT:     } {
// CHECK:STDOUT:       %.loc7_25: type = specific_constant constants.%Class.2, @Class(constants.%T) [symbolic = %Class (constants.%Class.2)]
// CHECK:STDOUT:       %Self.ref: type = name_ref Self, %.loc7_25 [symbolic = %Class (constants.%Class.2)]
// CHECK:STDOUT:       %.loc7_29.2: type = ptr_type %Class.2 [symbolic = %.loc7_29.1 (constants.%.3)]
// CHECK:STDOUT:       %self.param: @GetAddr.%.loc7_29.1 (%.3) = param self, runtime_param0
// CHECK:STDOUT:       %self: @GetAddr.%.loc7_29.1 (%.3) = bind_name self, %self.param
// CHECK:STDOUT:       %.loc7_14: @GetAddr.%.loc7_29.1 (%.3) = addr_pattern %self
// CHECK:STDOUT:       %T.ref: type = name_ref T, @Class.%T.loc2_13.1 [symbolic = %T (constants.%T)]
// CHECK:STDOUT:       %.loc7_38.2: type = ptr_type %T [symbolic = %.loc7_38.1 (constants.%.4)]
// CHECK:STDOUT:       %return: ref @GetAddr.%.loc7_38.1 (%.4) = var <return slot>
>>>>>>> 77facdd7
// CHECK:STDOUT:     }
// CHECK:STDOUT:     %.loc8_1.1: <witness> = complete_type_witness %.5 [symbolic = %.loc8_1.3 (constants.%.6)]
// CHECK:STDOUT:
// CHECK:STDOUT:   !members:
// CHECK:STDOUT:     .Self = constants.%Class.2
// CHECK:STDOUT:     .x = %.loc3_8.1
// CHECK:STDOUT:     .Get = %Get.decl
// CHECK:STDOUT:     .GetAddr = %GetAddr.decl
// CHECK:STDOUT:   }
// CHECK:STDOUT: }
// CHECK:STDOUT:
// CHECK:STDOUT: generic fn @Get(@Class.%T.loc2_13.1: type) {
// CHECK:STDOUT:   %T: type = bind_symbolic_name T, 0 [symbolic = %T (constants.%T)]
// CHECK:STDOUT:   %Class: type = class_type @Class, @Class(%T) [symbolic = %Class (constants.%Class.2)]
// CHECK:STDOUT:
// CHECK:STDOUT: !definition:
// CHECK:STDOUT:   %.loc5_42.3: type = unbound_element_type @Get.%Class (%Class.2), @Get.%T (%T) [symbolic = %.loc5_42.3 (constants.%.2)]
// CHECK:STDOUT:
// CHECK:STDOUT:   fn[%self.param_patt: @Get.%Class (%Class.2)]() -> @Get.%T (%T) {
// CHECK:STDOUT:   !entry:
// CHECK:STDOUT:     %self.ref: @Get.%Class (%Class.2) = name_ref self, %self
// CHECK:STDOUT:     %x.ref: @Get.%.loc5_42.3 (%.2) = name_ref x, @Class.%.loc3_8.1 [template = @Class.%.loc3_8.1]
// CHECK:STDOUT:     %.loc5_42.1: ref @Get.%T (%T) = class_element_access %self.ref, element0
// CHECK:STDOUT:     %.loc5_42.2: @Get.%T (%T) = bind_value %.loc5_42.1
// CHECK:STDOUT:     return %.loc5_42.2
// CHECK:STDOUT:   }
// CHECK:STDOUT: }
// CHECK:STDOUT:
// CHECK:STDOUT: generic fn @GetAddr(@Class.%T.loc2_13.1: type) {
// CHECK:STDOUT:   %T: type = bind_symbolic_name T, 0 [symbolic = %T (constants.%T)]
// CHECK:STDOUT:   %Class: type = class_type @Class, @Class(%T) [symbolic = %Class (constants.%Class.2)]
// CHECK:STDOUT:   %.loc7_29.1: type = ptr_type @GetAddr.%Class (%Class.2) [symbolic = %.loc7_29.1 (constants.%.3)]
// CHECK:STDOUT:   %.loc7_38.1: type = ptr_type @GetAddr.%T (%T) [symbolic = %.loc7_38.1 (constants.%.4)]
// CHECK:STDOUT:
// CHECK:STDOUT: !definition:
// CHECK:STDOUT:   %.loc7_54.3: type = unbound_element_type @GetAddr.%Class (%Class.2), @GetAddr.%T (%T) [symbolic = %.loc7_54.3 (constants.%.2)]
// CHECK:STDOUT:
<<<<<<< HEAD
// CHECK:STDOUT:   fn[addr %self.param_patt: @GetAddr.%.1 (%.3)]() -> @GetAddr.%.2 (%.4) {
=======
// CHECK:STDOUT:   fn[addr %self: @GetAddr.%.loc7_29.1 (%.3)]() -> @GetAddr.%.loc7_38.1 (%.4) {
>>>>>>> 77facdd7
// CHECK:STDOUT:   !entry:
// CHECK:STDOUT:     %self.ref: @GetAddr.%.loc7_29.1 (%.3) = name_ref self, %self
// CHECK:STDOUT:     %.loc7_54.1: ref @GetAddr.%Class (%Class.2) = deref %self.ref
// CHECK:STDOUT:     %x.ref: @GetAddr.%.loc7_54.3 (%.2) = name_ref x, @Class.%.loc3_8.1 [template = @Class.%.loc3_8.1]
// CHECK:STDOUT:     %.loc7_54.2: ref @GetAddr.%T (%T) = class_element_access %.loc7_54.1, element0
// CHECK:STDOUT:     %.loc7_49: @GetAddr.%.loc7_38.1 (%.4) = addr_of %.loc7_54.2
// CHECK:STDOUT:     return %.loc7_49
// CHECK:STDOUT:   }
// CHECK:STDOUT: }
// CHECK:STDOUT:
// CHECK:STDOUT: fn @Int32() -> type = "int.make_type_32";
// CHECK:STDOUT:
// CHECK:STDOUT: fn @DirectFieldAccess(%x.param_patt: %Class.3) -> i32 {
// CHECK:STDOUT: !entry:
// CHECK:STDOUT:   %x.ref.loc11_10: %Class.3 = name_ref x, %x
// CHECK:STDOUT:   %x.ref.loc11_11: %.8 = name_ref x, @Class.%.loc3_8.1 [template = @Class.%.loc3_8.1]
// CHECK:STDOUT:   %.loc11_11.1: ref i32 = class_element_access %x.ref.loc11_10, element0
// CHECK:STDOUT:   %.loc11_11.2: i32 = bind_value %.loc11_11.1
// CHECK:STDOUT:   return %.loc11_11.2
// CHECK:STDOUT: }
// CHECK:STDOUT:
// CHECK:STDOUT: fn @MethodCall(%x.param_patt: %Class.3) -> i32 {
// CHECK:STDOUT: !entry:
// CHECK:STDOUT:   %x.ref: %Class.3 = name_ref x, %x
// CHECK:STDOUT:   %.loc15_11.1: %Get.type.2 = specific_constant @Class.%Get.decl, @Class(i32) [template = constants.%Get.2]
// CHECK:STDOUT:   %Get.ref: %Get.type.2 = name_ref Get, %.loc15_11.1 [template = constants.%Get.2]
// CHECK:STDOUT:   %.loc15_11.2: <bound method> = bound_method %x.ref, %Get.ref
// CHECK:STDOUT:   %.loc15_11.3: <specific function> = specific_function %.loc15_11.2, @Get(i32)
// CHECK:STDOUT:   %Get.call: init i32 = call %.loc15_11.3(%x.ref)
// CHECK:STDOUT:   %.loc15_17.1: i32 = value_of_initializer %Get.call
// CHECK:STDOUT:   %.loc15_17.2: i32 = converted %Get.call, %.loc15_17.1
// CHECK:STDOUT:   return %.loc15_17.2
// CHECK:STDOUT: }
// CHECK:STDOUT:
// CHECK:STDOUT: fn @AddrMethodCall(%p.param_patt: %.12) -> i32 {
// CHECK:STDOUT: !entry:
// CHECK:STDOUT:   %p.ref: %.12 = name_ref p, %p
// CHECK:STDOUT:   %.loc19_12.1: ref %Class.3 = deref %p.ref
// CHECK:STDOUT:   %.loc19_12.2: %GetAddr.type.2 = specific_constant @Class.%GetAddr.decl, @Class(i32) [template = constants.%GetAddr.2]
// CHECK:STDOUT:   %GetAddr.ref: %GetAddr.type.2 = name_ref GetAddr, %.loc19_12.2 [template = constants.%GetAddr.2]
// CHECK:STDOUT:   %.loc19_12.3: <bound method> = bound_method %.loc19_12.1, %GetAddr.ref
// CHECK:STDOUT:   %.loc19_12.4: <specific function> = specific_function %.loc19_12.3, @GetAddr(i32)
// CHECK:STDOUT:   %.loc19_12.5: %.12 = addr_of %.loc19_12.1
// CHECK:STDOUT:   %GetAddr.call: init %.13 = call %.loc19_12.4(%.loc19_12.5)
// CHECK:STDOUT:   %.loc19_21.1: %.13 = value_of_initializer %GetAddr.call
// CHECK:STDOUT:   %.loc19_21.2: %.13 = converted %GetAddr.call, %.loc19_21.1
// CHECK:STDOUT:   %.loc19_10.1: ref i32 = deref %.loc19_21.2
// CHECK:STDOUT:   %.loc19_10.2: i32 = bind_value %.loc19_10.1
// CHECK:STDOUT:   return %.loc19_10.2
// CHECK:STDOUT: }
// CHECK:STDOUT:
// CHECK:STDOUT: specific @Class(constants.%T) {
<<<<<<< HEAD
// CHECK:STDOUT:   %T.1 => constants.%T
// CHECK:STDOUT:   %T.patt.1 => constants.%T
=======
// CHECK:STDOUT:   %T.loc2_13.2 => constants.%T
>>>>>>> 77facdd7
// CHECK:STDOUT:
// CHECK:STDOUT: !definition:
// CHECK:STDOUT:   %Class => constants.%Class.2
// CHECK:STDOUT:   %.loc3_8.2 => constants.%.2
// CHECK:STDOUT:   %Get.type => constants.%Get.type.1
// CHECK:STDOUT:   %Get => constants.%Get.1
// CHECK:STDOUT:   %GetAddr.type => constants.%GetAddr.type.1
// CHECK:STDOUT:   %GetAddr => constants.%GetAddr.1
// CHECK:STDOUT:   %.loc8_1.2 => constants.%.5
// CHECK:STDOUT:   %.loc8_1.3 => constants.%.6
// CHECK:STDOUT: }
// CHECK:STDOUT:
// CHECK:STDOUT: specific @Class(@Get.%T) {
<<<<<<< HEAD
// CHECK:STDOUT:   %T.1 => constants.%T
// CHECK:STDOUT:   %T.patt.1 => constants.%T
=======
// CHECK:STDOUT:   %T.loc2_13.2 => constants.%T
>>>>>>> 77facdd7
// CHECK:STDOUT: }
// CHECK:STDOUT:
// CHECK:STDOUT: specific @Get(constants.%T) {
// CHECK:STDOUT:   %T => constants.%T
// CHECK:STDOUT:   %Class => constants.%Class.2
// CHECK:STDOUT: }
// CHECK:STDOUT:
// CHECK:STDOUT: specific @Class(@GetAddr.%T) {
<<<<<<< HEAD
// CHECK:STDOUT:   %T.1 => constants.%T
// CHECK:STDOUT:   %T.patt.1 => constants.%T
=======
// CHECK:STDOUT:   %T.loc2_13.2 => constants.%T
>>>>>>> 77facdd7
// CHECK:STDOUT: }
// CHECK:STDOUT:
// CHECK:STDOUT: specific @GetAddr(constants.%T) {
// CHECK:STDOUT:   %T => constants.%T
// CHECK:STDOUT:   %Class => constants.%Class.2
// CHECK:STDOUT:   %.loc7_29.1 => constants.%.3
// CHECK:STDOUT:   %.loc7_38.1 => constants.%.4
// CHECK:STDOUT: }
// CHECK:STDOUT:
<<<<<<< HEAD
// CHECK:STDOUT: specific @Class(@Class.%T.1) {
// CHECK:STDOUT:   %T.1 => constants.%T
// CHECK:STDOUT:   %T.patt.1 => constants.%T
// CHECK:STDOUT: }
// CHECK:STDOUT:
// CHECK:STDOUT: specific @Class(i32) {
// CHECK:STDOUT:   %T.1 => i32
// CHECK:STDOUT:   %T.patt.1 => i32
=======
// CHECK:STDOUT: specific @Class(@Class.%T.loc2_13.2) {
// CHECK:STDOUT:   %T.loc2_13.2 => constants.%T
// CHECK:STDOUT: }
// CHECK:STDOUT:
// CHECK:STDOUT: specific @Class(i32) {
// CHECK:STDOUT:   %T.loc2_13.2 => i32
>>>>>>> 77facdd7
// CHECK:STDOUT:
// CHECK:STDOUT: !definition:
// CHECK:STDOUT:   %Class => constants.%Class.3
// CHECK:STDOUT:   %.loc3_8.2 => constants.%.8
// CHECK:STDOUT:   %Get.type => constants.%Get.type.2
// CHECK:STDOUT:   %Get => constants.%Get.2
// CHECK:STDOUT:   %GetAddr.type => constants.%GetAddr.type.2
// CHECK:STDOUT:   %GetAddr => constants.%GetAddr.2
// CHECK:STDOUT:   %.loc8_1.2 => constants.%.9
// CHECK:STDOUT:   %.loc8_1.3 => constants.%.10
// CHECK:STDOUT: }
// CHECK:STDOUT:
// CHECK:STDOUT: specific @Get(i32) {
// CHECK:STDOUT:   %T => i32
// CHECK:STDOUT:   %Class => constants.%Class.3
// CHECK:STDOUT:
// CHECK:STDOUT: !definition:
// CHECK:STDOUT:   %.loc5_42.3 => constants.%.8
// CHECK:STDOUT: }
// CHECK:STDOUT:
// CHECK:STDOUT: specific @GetAddr(i32) {
// CHECK:STDOUT:   %T => i32
// CHECK:STDOUT:   %Class => constants.%Class.3
// CHECK:STDOUT:   %.loc7_29.1 => constants.%.12
// CHECK:STDOUT:   %.loc7_38.1 => constants.%.13
// CHECK:STDOUT:
// CHECK:STDOUT: !definition:
// CHECK:STDOUT:   %.loc7_54.3 => constants.%.8
// CHECK:STDOUT: }
// CHECK:STDOUT:
// CHECK:STDOUT: --- fail_todo_static_member_fn_call.carbon
// CHECK:STDOUT:
// CHECK:STDOUT: constants {
// CHECK:STDOUT:   %T: type = bind_symbolic_name T, 0 [symbolic]
// CHECK:STDOUT:   %T.patt.1: type = symbolic_binding_pattern T, 0 [symbolic]
// CHECK:STDOUT:   %Class.type: type = generic_class_type @Class [template]
// CHECK:STDOUT:   %.1: type = tuple_type () [template]
// CHECK:STDOUT:   %Class.1: %Class.type = struct_value () [template]
// CHECK:STDOUT:   %Class.2: type = class_type @Class, @Class(%T) [symbolic]
// CHECK:STDOUT:   %Make.type: type = fn_type @Make, @Class(%T) [symbolic]
// CHECK:STDOUT:   %Make: %Make.type = struct_value () [symbolic]
// CHECK:STDOUT:   %.2: type = struct_type {} [template]
// CHECK:STDOUT:   %.3: <witness> = complete_type_witness %.2 [template]
// CHECK:STDOUT:   %.4: type = ptr_type %.2 [template]
// CHECK:STDOUT:   %struct: %Class.2 = struct_value () [symbolic]
// CHECK:STDOUT:   %T.patt.2: type = symbolic_binding_pattern T, 0 [symbolic]
// CHECK:STDOUT:   %StaticMemberFunctionCall.type: type = fn_type @StaticMemberFunctionCall [template]
// CHECK:STDOUT:   %StaticMemberFunctionCall: %StaticMemberFunctionCall.type = struct_value () [template]
// CHECK:STDOUT:   %.5: <specific function> = specific_function %Make, @Make(%T) [symbolic]
// CHECK:STDOUT:   %ImplicitAs.type.1: type = generic_interface_type @ImplicitAs [template]
// CHECK:STDOUT:   %ImplicitAs: %ImplicitAs.type.1 = struct_value () [template]
// CHECK:STDOUT:   %Dest: type = bind_symbolic_name Dest, 0 [symbolic]
// CHECK:STDOUT:   %ImplicitAs.type.2: type = interface_type @ImplicitAs, @ImplicitAs(%Dest) [symbolic]
// CHECK:STDOUT:   %Self.1: @ImplicitAs.%ImplicitAs.type (%ImplicitAs.type.2) = bind_symbolic_name Self, 1 [symbolic]
// CHECK:STDOUT:   %Dest.patt: type = symbolic_binding_pattern Dest, 0 [symbolic]
// CHECK:STDOUT:   %Self.2: %ImplicitAs.type.2 = bind_symbolic_name Self, 1 [symbolic]
// CHECK:STDOUT:   %Convert.type.1: type = fn_type @Convert, @ImplicitAs(%Dest) [symbolic]
// CHECK:STDOUT:   %Convert.1: %Convert.type.1 = struct_value () [symbolic]
// CHECK:STDOUT:   %.6: type = assoc_entity_type %ImplicitAs.type.2, %Convert.type.1 [symbolic]
// CHECK:STDOUT:   %.7: %.6 = assoc_entity element0, imports.%import_ref.5 [symbolic]
// CHECK:STDOUT:   %ImplicitAs.type.3: type = interface_type @ImplicitAs, @ImplicitAs(%Class.2) [symbolic]
// CHECK:STDOUT:   %Convert.type.2: type = fn_type @Convert, @ImplicitAs(%Class.2) [symbolic]
// CHECK:STDOUT:   %Convert.2: %Convert.type.2 = struct_value () [symbolic]
// CHECK:STDOUT:   %.8: type = assoc_entity_type %ImplicitAs.type.3, %Convert.type.2 [symbolic]
// CHECK:STDOUT:   %.9: %.8 = assoc_entity element0, imports.%import_ref.5 [symbolic]
// CHECK:STDOUT:   %.10: %.6 = assoc_entity element0, imports.%import_ref.6 [symbolic]
// CHECK:STDOUT: }
// CHECK:STDOUT:
// CHECK:STDOUT: imports {
// CHECK:STDOUT:   %Core: <namespace> = namespace file.%Core.import, [template] {
// CHECK:STDOUT:     .ImplicitAs = %import_ref.1
// CHECK:STDOUT:     import Core//prelude
// CHECK:STDOUT:     import Core//prelude/operators
// CHECK:STDOUT:     import Core//prelude/types
// CHECK:STDOUT:     import Core//prelude/operators/arithmetic
// CHECK:STDOUT:     import Core//prelude/operators/as
// CHECK:STDOUT:     import Core//prelude/operators/bitwise
// CHECK:STDOUT:     import Core//prelude/operators/comparison
// CHECK:STDOUT:     import Core//prelude/types/bool
// CHECK:STDOUT:   }
<<<<<<< HEAD
// CHECK:STDOUT:   %import_ref.1: %ImplicitAs.type.1 = import_ref Core//prelude/operators/as, inst+46, loaded [template = constants.%ImplicitAs]
// CHECK:STDOUT:   %import_ref.2 = import_ref Core//prelude/operators/as, inst+52, unloaded
// CHECK:STDOUT:   %import_ref.3: @ImplicitAs.%.1 (%.5) = import_ref Core//prelude/operators/as, inst+71, loaded [symbolic = @ImplicitAs.%.2 (constants.%.9)]
// CHECK:STDOUT:   %import_ref.4 = import_ref Core//prelude/operators/as, inst+64, unloaded
// CHECK:STDOUT:   %import_ref.5 = import_ref Core//prelude/operators/as, inst+64, unloaded
// CHECK:STDOUT:   %import_ref.6 = import_ref Core//prelude/operators/as, inst+64, unloaded
=======
// CHECK:STDOUT:   %import_ref.1: %ImplicitAs.type.1 = import_ref Core//prelude/operators/as, inst+40, loaded [template = constants.%ImplicitAs]
// CHECK:STDOUT:   %import_ref.2 = import_ref Core//prelude/operators/as, inst+45, unloaded
// CHECK:STDOUT:   %import_ref.3: @ImplicitAs.%.1 (%.6) = import_ref Core//prelude/operators/as, inst+63, loaded [symbolic = @ImplicitAs.%.2 (constants.%.10)]
// CHECK:STDOUT:   %import_ref.4 = import_ref Core//prelude/operators/as, inst+56, unloaded
// CHECK:STDOUT:   %import_ref.5 = import_ref Core//prelude/operators/as, inst+56, unloaded
// CHECK:STDOUT:   %import_ref.6 = import_ref Core//prelude/operators/as, inst+56, unloaded
>>>>>>> 77facdd7
// CHECK:STDOUT: }
// CHECK:STDOUT:
// CHECK:STDOUT: file {
// CHECK:STDOUT:   package: <namespace> = namespace [template] {
// CHECK:STDOUT:     .Core = imports.%Core
// CHECK:STDOUT:     .Class = %Class.decl
// CHECK:STDOUT:     .StaticMemberFunctionCall = %StaticMemberFunctionCall.decl
// CHECK:STDOUT:   }
// CHECK:STDOUT:   %Core.import = import Core
// CHECK:STDOUT:   %Class.decl: %Class.type = class_decl @Class [template = constants.%Class.1] {
// CHECK:STDOUT:     %T.patt.loc4: type = symbolic_binding_pattern T, 0 [symbolic = %T.patt.1 (constants.%T.patt.1)]
// CHECK:STDOUT:     %T.param_patt: type = param_pattern %T.patt.loc4, runtime_param<invalid> [symbolic = %T.patt.1 (constants.%T.patt.1)]
// CHECK:STDOUT:   } {
<<<<<<< HEAD
// CHECK:STDOUT:     %param: type = param runtime_param<invalid>
// CHECK:STDOUT:     %T.loc4: type = bind_symbolic_name T, 0, %param [symbolic = %T.1 (constants.%T)]
=======
// CHECK:STDOUT:     %T.param: type = param T, runtime_param<invalid>
// CHECK:STDOUT:     %T.loc4_13.1: type = bind_symbolic_name T, 0, %T.param [symbolic = %T.loc4_13.2 (constants.%T)]
>>>>>>> 77facdd7
// CHECK:STDOUT:   }
// CHECK:STDOUT:   %StaticMemberFunctionCall.decl: %StaticMemberFunctionCall.type = fn_decl @StaticMemberFunctionCall [template = constants.%StaticMemberFunctionCall] {
// CHECK:STDOUT:     %T.patt.loc8: type = symbolic_binding_pattern T, 0 [symbolic = %T.patt.1 (constants.%T.patt.2)]
// CHECK:STDOUT:     %T.param_patt: type = param_pattern %T.patt.loc8, runtime_param<invalid> [symbolic = %T.patt.1 (constants.%T.patt.2)]
// CHECK:STDOUT:   } {
<<<<<<< HEAD
// CHECK:STDOUT:     %Class.ref.loc8: %Class.type = name_ref Class, file.%Class.decl [template = constants.%Class.1]
// CHECK:STDOUT:     %T.ref.loc8: type = name_ref T, %T.loc8 [symbolic = %T.1 (constants.%T)]
// CHECK:STDOUT:     %Class.loc8: type = class_type @Class, @Class(constants.%T) [symbolic = %Class.1 (constants.%Class.2)]
// CHECK:STDOUT:     %return: ref @StaticMemberFunctionCall.%Class.1 (%Class.2) = var <return slot>
// CHECK:STDOUT:     %param: type = param runtime_param<invalid>
// CHECK:STDOUT:     %T.loc8: type = bind_symbolic_name T, 0, %param [symbolic = %T.1 (constants.%T)]
=======
// CHECK:STDOUT:     %T.param: type = param T, runtime_param<invalid>
// CHECK:STDOUT:     %T.loc8_29.1: type = bind_symbolic_name T, 0, %T.param [symbolic = %T.loc8_29.2 (constants.%T)]
// CHECK:STDOUT:     %Class.ref.loc8: %Class.type = name_ref Class, file.%Class.decl [template = constants.%Class.1]
// CHECK:STDOUT:     %T.ref.loc8: type = name_ref T, %T.loc8_29.1 [symbolic = %T.loc8_29.2 (constants.%T)]
// CHECK:STDOUT:     %Class.loc8_47.1: type = class_type @Class, @Class(constants.%T) [symbolic = %Class.loc8_47.2 (constants.%Class.2)]
// CHECK:STDOUT:     %return: ref @StaticMemberFunctionCall.%Class.loc8_47.2 (%Class.2) = var <return slot>
>>>>>>> 77facdd7
// CHECK:STDOUT:   }
// CHECK:STDOUT: }
// CHECK:STDOUT:
// CHECK:STDOUT: generic interface @ImplicitAs(constants.%Dest: type) {
// CHECK:STDOUT:   %Dest: type = bind_symbolic_name Dest, 0 [symbolic = %Dest (constants.%Dest)]
// CHECK:STDOUT:   %Dest.patt: type = symbolic_binding_pattern Dest, 0 [symbolic = %Dest.patt (constants.%Dest.patt)]
// CHECK:STDOUT:
// CHECK:STDOUT: !definition:
// CHECK:STDOUT:   %ImplicitAs.type: type = interface_type @ImplicitAs, @ImplicitAs(%Dest) [symbolic = %ImplicitAs.type (constants.%ImplicitAs.type.2)]
// CHECK:STDOUT:   %Self: %ImplicitAs.type.2 = bind_symbolic_name Self, 1 [symbolic = %Self (constants.%Self.2)]
// CHECK:STDOUT:   %Convert.type: type = fn_type @Convert, @ImplicitAs(%Dest) [symbolic = %Convert.type (constants.%Convert.type.1)]
// CHECK:STDOUT:   %Convert: @ImplicitAs.%Convert.type (%Convert.type.1) = struct_value () [symbolic = %Convert (constants.%Convert.1)]
// CHECK:STDOUT:   %.1: type = assoc_entity_type @ImplicitAs.%ImplicitAs.type (%ImplicitAs.type.2), @ImplicitAs.%Convert.type (%Convert.type.1) [symbolic = %.1 (constants.%.6)]
// CHECK:STDOUT:   %.2: @ImplicitAs.%.1 (%.6) = assoc_entity element0, imports.%import_ref.5 [symbolic = %.2 (constants.%.7)]
// CHECK:STDOUT:
// CHECK:STDOUT:   interface {
// CHECK:STDOUT:   !members:
// CHECK:STDOUT:     .Self = imports.%import_ref.2
// CHECK:STDOUT:     .Convert = imports.%import_ref.3
// CHECK:STDOUT:     witness = (imports.%import_ref.4)
// CHECK:STDOUT:   }
// CHECK:STDOUT: }
// CHECK:STDOUT:
<<<<<<< HEAD
// CHECK:STDOUT: generic class @Class(%T.loc4: type) {
// CHECK:STDOUT:   %T.1: type = bind_symbolic_name T, 0 [symbolic = %T.1 (constants.%T)]
// CHECK:STDOUT:   %T.patt.1: type = symbolic_binding_pattern T, 0 [symbolic = %T.patt.1 (constants.%T.patt.1)]
=======
// CHECK:STDOUT: generic class @Class(%T.loc4_13.1: type) {
// CHECK:STDOUT:   %T.loc4_13.2: type = bind_symbolic_name T, 0 [symbolic = %T.loc4_13.2 (constants.%T)]
>>>>>>> 77facdd7
// CHECK:STDOUT:
// CHECK:STDOUT: !definition:
// CHECK:STDOUT:   %Make.type: type = fn_type @Make, @Class(%T.loc4_13.2) [symbolic = %Make.type (constants.%Make.type)]
// CHECK:STDOUT:   %Make: @Class.%Make.type (%Make.type) = struct_value () [symbolic = %Make (constants.%Make)]
// CHECK:STDOUT:
// CHECK:STDOUT:   class {
// CHECK:STDOUT:     %Make.decl: @Class.%Make.type (%Make.type) = fn_decl @Make [symbolic = @Class.%Make (constants.%Make)] {} {
// CHECK:STDOUT:       %Class.ref: %Class.type = name_ref Class, file.%Class.decl [template = constants.%Class.1]
// CHECK:STDOUT:       %T.ref: type = name_ref T, @Class.%T.loc4_13.1 [symbolic = %T (constants.%T)]
// CHECK:STDOUT:       %Class.loc5_21.2: type = class_type @Class, @Class(constants.%T) [symbolic = %Class.loc5_21.1 (constants.%Class.2)]
// CHECK:STDOUT:       %return: ref @Make.%Class.loc5_21.1 (%Class.2) = var <return slot>
// CHECK:STDOUT:     }
// CHECK:STDOUT:     %.loc6: <witness> = complete_type_witness %.2 [template = constants.%.3]
// CHECK:STDOUT:
// CHECK:STDOUT:   !members:
// CHECK:STDOUT:     .Self = constants.%Class.2
// CHECK:STDOUT:     .Make = %Make.decl
// CHECK:STDOUT:   }
// CHECK:STDOUT: }
// CHECK:STDOUT:
// CHECK:STDOUT: generic fn @Make(@Class.%T.loc4_13.1: type) {
// CHECK:STDOUT:   %T: type = bind_symbolic_name T, 0 [symbolic = %T (constants.%T)]
// CHECK:STDOUT:   %Class.loc5_21.1: type = class_type @Class, @Class(%T) [symbolic = %Class.loc5_21.1 (constants.%Class.2)]
// CHECK:STDOUT:
// CHECK:STDOUT: !definition:
// CHECK:STDOUT:   %struct: @Make.%Class.loc5_21.1 (%Class.2) = struct_value () [symbolic = %struct (constants.%struct)]
// CHECK:STDOUT:
// CHECK:STDOUT:   fn() -> %return: @Make.%Class.loc5_21.1 (%Class.2) {
// CHECK:STDOUT:   !entry:
// CHECK:STDOUT:     %.loc5_35.1: %.2 = struct_literal ()
// CHECK:STDOUT:     %.loc5_35.2: init @Make.%Class.loc5_21.1 (%Class.2) = class_init (), %return [symbolic = %struct (constants.%struct)]
// CHECK:STDOUT:     %.loc5_36: init @Make.%Class.loc5_21.1 (%Class.2) = converted %.loc5_35.1, %.loc5_35.2 [symbolic = %struct (constants.%struct)]
// CHECK:STDOUT:     return %.loc5_36 to %return
// CHECK:STDOUT:   }
// CHECK:STDOUT: }
// CHECK:STDOUT:
<<<<<<< HEAD
// CHECK:STDOUT: generic fn @StaticMemberFunctionCall(%T.loc8: type) {
// CHECK:STDOUT:   %T.1: type = bind_symbolic_name T, 0 [symbolic = %T.1 (constants.%T)]
// CHECK:STDOUT:   %T.patt.1: type = symbolic_binding_pattern T, 0 [symbolic = %T.patt.1 (constants.%T.patt.2)]
// CHECK:STDOUT:   %Class.1: type = class_type @Class, @Class(%T.1) [symbolic = %Class.1 (constants.%Class.2)]
=======
// CHECK:STDOUT: generic fn @StaticMemberFunctionCall(%T.loc8_29.1: type) {
// CHECK:STDOUT:   %T.loc8_29.2: type = bind_symbolic_name T, 0 [symbolic = %T.loc8_29.2 (constants.%T)]
// CHECK:STDOUT:   %Class.loc8_47.2: type = class_type @Class, @Class(%T.loc8_29.2) [symbolic = %Class.loc8_47.2 (constants.%Class.2)]
>>>>>>> 77facdd7
// CHECK:STDOUT:
// CHECK:STDOUT: !definition:
// CHECK:STDOUT:   %Make.type: type = fn_type @Make, @Class(%T.loc8_29.2) [symbolic = %Make.type (constants.%Make.type)]
// CHECK:STDOUT:   %Make: @StaticMemberFunctionCall.%Make.type (%Make.type) = struct_value () [symbolic = %Make (constants.%Make)]
// CHECK:STDOUT:   %.loc15_18.3: <specific function> = specific_function %Make, @Make(%T.loc8_29.2) [symbolic = %.loc15_18.3 (constants.%.5)]
// CHECK:STDOUT:   %ImplicitAs.type.loc15_25.2: type = interface_type @ImplicitAs, @ImplicitAs(%Class.loc8_47.2) [symbolic = %ImplicitAs.type.loc15_25.2 (constants.%ImplicitAs.type.3)]
// CHECK:STDOUT:   %Convert.type: type = fn_type @Convert, @ImplicitAs(%Class.loc8_47.2) [symbolic = %Convert.type (constants.%Convert.type.2)]
// CHECK:STDOUT:   %.loc15_25.3: type = assoc_entity_type @StaticMemberFunctionCall.%ImplicitAs.type.loc15_25.2 (%ImplicitAs.type.3), @StaticMemberFunctionCall.%Convert.type (%Convert.type.2) [symbolic = %.loc15_25.3 (constants.%.8)]
// CHECK:STDOUT:   %.loc15_25.4: @StaticMemberFunctionCall.%.loc15_25.3 (%.8) = assoc_entity element0, imports.%import_ref.5 [symbolic = %.loc15_25.4 (constants.%.9)]
// CHECK:STDOUT:
<<<<<<< HEAD
// CHECK:STDOUT:   fn(%T.param_patt: type) -> %return: @StaticMemberFunctionCall.%Class.1 (%Class.2) {
=======
// CHECK:STDOUT:   fn(%T.loc8_29.1: type) -> %return: @StaticMemberFunctionCall.%Class.loc8_47.2 (%Class.2) {
>>>>>>> 77facdd7
// CHECK:STDOUT:   !entry:
// CHECK:STDOUT:     %Class.ref.loc15: %Class.type = name_ref Class, file.%Class.decl [template = constants.%Class.1]
// CHECK:STDOUT:     %T.ref.loc15: type = name_ref T, %T.loc8_29.1 [symbolic = %T.loc8_29.2 (constants.%T)]
// CHECK:STDOUT:     %Class.loc15: type = class_type @Class, @Class(constants.%T) [symbolic = %Class.loc8_47.2 (constants.%Class.2)]
// CHECK:STDOUT:     %.loc15_18.1: @StaticMemberFunctionCall.%Make.type (%Make.type) = specific_constant @Class.%Make.decl, @Class(constants.%T) [symbolic = %Make (constants.%Make)]
// CHECK:STDOUT:     %Make.ref: @StaticMemberFunctionCall.%Make.type (%Make.type) = name_ref Make, %.loc15_18.1 [symbolic = %Make (constants.%Make)]
// CHECK:STDOUT:     %.loc15_18.2: <specific function> = specific_function %Make.ref, @Make(constants.%T) [symbolic = %.loc15_18.3 (constants.%.5)]
// CHECK:STDOUT:     %.loc15_23.1: ref @StaticMemberFunctionCall.%Class.loc8_47.2 (%Class.2) = temporary_storage
// CHECK:STDOUT:     %Make.call: init @StaticMemberFunctionCall.%Class.loc8_47.2 (%Class.2) = call %.loc15_18.2() to %.loc15_23.1
// CHECK:STDOUT:     %ImplicitAs.type.loc15_25.1: type = interface_type @ImplicitAs, @ImplicitAs(constants.%Class.2) [symbolic = %ImplicitAs.type.loc15_25.2 (constants.%ImplicitAs.type.3)]
// CHECK:STDOUT:     %.loc15_25.1: @StaticMemberFunctionCall.%.loc15_25.3 (%.8) = specific_constant imports.%import_ref.3, @ImplicitAs(constants.%Class.2) [symbolic = %.loc15_25.4 (constants.%.9)]
// CHECK:STDOUT:     %Convert.ref: @StaticMemberFunctionCall.%.loc15_25.3 (%.8) = name_ref Convert, %.loc15_25.1 [symbolic = %.loc15_25.4 (constants.%.9)]
// CHECK:STDOUT:     %.loc15_23.2: ref @StaticMemberFunctionCall.%Class.loc8_47.2 (%Class.2) = temporary %.loc15_23.1, %Make.call
// CHECK:STDOUT:     %.loc15_25.2: @StaticMemberFunctionCall.%Class.loc8_47.2 (%Class.2) = converted %Make.call, <error> [template = <error>]
// CHECK:STDOUT:     return <error> to %return
// CHECK:STDOUT:   }
// CHECK:STDOUT: }
// CHECK:STDOUT:
// CHECK:STDOUT: generic fn @Convert(constants.%Dest: type, constants.%Self.1: @ImplicitAs.%ImplicitAs.type (%ImplicitAs.type.2)) {
// CHECK:STDOUT:   %Dest: type = bind_symbolic_name Dest, 0 [symbolic = %Dest (constants.%Dest)]
// CHECK:STDOUT:   %ImplicitAs.type: type = interface_type @ImplicitAs, @ImplicitAs(%Dest) [symbolic = %ImplicitAs.type (constants.%ImplicitAs.type.2)]
// CHECK:STDOUT:   %Self: %ImplicitAs.type.2 = bind_symbolic_name Self, 1 [symbolic = %Self (constants.%Self.2)]
// CHECK:STDOUT:
// CHECK:STDOUT:   fn[%self.param_patt: @Convert.%Self (%Self.2)]() -> @Convert.%Dest (%Dest);
// CHECK:STDOUT: }
// CHECK:STDOUT:
// CHECK:STDOUT: specific @Class(constants.%T) {
<<<<<<< HEAD
// CHECK:STDOUT:   %T.1 => constants.%T
// CHECK:STDOUT:   %T.patt.1 => constants.%T
=======
// CHECK:STDOUT:   %T.loc4_13.2 => constants.%T
>>>>>>> 77facdd7
// CHECK:STDOUT:
// CHECK:STDOUT: !definition:
// CHECK:STDOUT:   %Make.type => constants.%Make.type
// CHECK:STDOUT:   %Make => constants.%Make
// CHECK:STDOUT: }
// CHECK:STDOUT:
// CHECK:STDOUT: specific @Class(@Make.%T) {
<<<<<<< HEAD
// CHECK:STDOUT:   %T.1 => constants.%T
// CHECK:STDOUT:   %T.patt.1 => constants.%T
=======
// CHECK:STDOUT:   %T.loc4_13.2 => constants.%T
>>>>>>> 77facdd7
// CHECK:STDOUT: }
// CHECK:STDOUT:
// CHECK:STDOUT: specific @Make(constants.%T) {
// CHECK:STDOUT:   %T => constants.%T
// CHECK:STDOUT:   %Class.loc5_21.1 => constants.%Class.2
// CHECK:STDOUT:
// CHECK:STDOUT: !definition:
// CHECK:STDOUT:   %struct => constants.%struct
// CHECK:STDOUT: }
// CHECK:STDOUT:
<<<<<<< HEAD
// CHECK:STDOUT: specific @Class(@Class.%T.1) {
// CHECK:STDOUT:   %T.1 => constants.%T
// CHECK:STDOUT:   %T.patt.1 => constants.%T
// CHECK:STDOUT: }
// CHECK:STDOUT:
// CHECK:STDOUT: specific @Class(@StaticMemberFunctionCall.%T.1) {
// CHECK:STDOUT:   %T.1 => constants.%T
// CHECK:STDOUT:   %T.patt.1 => constants.%T
// CHECK:STDOUT: }
// CHECK:STDOUT:
// CHECK:STDOUT: specific @StaticMemberFunctionCall(constants.%T) {
// CHECK:STDOUT:   %T.1 => constants.%T
// CHECK:STDOUT:   %T.patt.1 => constants.%T
// CHECK:STDOUT:   %Class.1 => constants.%Class.2
=======
// CHECK:STDOUT: specific @Class(@Class.%T.loc4_13.2) {
// CHECK:STDOUT:   %T.loc4_13.2 => constants.%T
// CHECK:STDOUT: }
// CHECK:STDOUT:
// CHECK:STDOUT: specific @Class(@StaticMemberFunctionCall.%T.loc8_29.2) {
// CHECK:STDOUT:   %T.loc4_13.2 => constants.%T
// CHECK:STDOUT: }
// CHECK:STDOUT:
// CHECK:STDOUT: specific @StaticMemberFunctionCall(constants.%T) {
// CHECK:STDOUT:   %T.loc8_29.2 => constants.%T
// CHECK:STDOUT:   %Class.loc8_47.2 => constants.%Class.2
>>>>>>> 77facdd7
// CHECK:STDOUT: }
// CHECK:STDOUT:
// CHECK:STDOUT: specific @ImplicitAs(constants.%Dest) {
// CHECK:STDOUT:   %Dest => constants.%Dest
// CHECK:STDOUT:   %Dest.patt => constants.%Dest
// CHECK:STDOUT: }
// CHECK:STDOUT:
// CHECK:STDOUT: specific @ImplicitAs(@ImplicitAs.%Dest) {
// CHECK:STDOUT:   %Dest => constants.%Dest
// CHECK:STDOUT:   %Dest.patt => constants.%Dest
// CHECK:STDOUT: }
// CHECK:STDOUT:
// CHECK:STDOUT: specific @ImplicitAs(@Convert.%Dest) {
// CHECK:STDOUT:   %Dest => constants.%Dest
// CHECK:STDOUT:   %Dest.patt => constants.%Dest
// CHECK:STDOUT: }
// CHECK:STDOUT:
// CHECK:STDOUT: specific @Convert(constants.%Dest, constants.%Self.1) {
// CHECK:STDOUT:   %Dest => constants.%Dest
// CHECK:STDOUT:   %ImplicitAs.type => constants.%ImplicitAs.type.2
// CHECK:STDOUT:   %Self => constants.%Self.1
// CHECK:STDOUT: }
// CHECK:STDOUT:
// CHECK:STDOUT: specific @ImplicitAs(constants.%Class.2) {
// CHECK:STDOUT:   %Dest => constants.%Class.2
// CHECK:STDOUT:   %Dest.patt => constants.%Class.2
// CHECK:STDOUT:
// CHECK:STDOUT: !definition:
// CHECK:STDOUT:   %ImplicitAs.type => constants.%ImplicitAs.type.3
// CHECK:STDOUT:   %Self => constants.%Self.2
// CHECK:STDOUT:   %Convert.type => constants.%Convert.type.2
// CHECK:STDOUT:   %Convert => constants.%Convert.2
// CHECK:STDOUT:   %.1 => constants.%.8
// CHECK:STDOUT:   %.2 => constants.%.9
// CHECK:STDOUT: }
// CHECK:STDOUT:
// CHECK:STDOUT: specific @Make(@StaticMemberFunctionCall.%T.loc8_29.2) {
// CHECK:STDOUT:   %T => constants.%T
// CHECK:STDOUT:   %Class.loc5_21.1 => constants.%Class.2
// CHECK:STDOUT: }
// CHECK:STDOUT:
// CHECK:STDOUT: specific @ImplicitAs(@StaticMemberFunctionCall.%Class.loc8_47.2) {
// CHECK:STDOUT:   %Dest => constants.%Class.2
// CHECK:STDOUT:   %Dest.patt => constants.%Class.2
// CHECK:STDOUT: }
// CHECK:STDOUT:<|MERGE_RESOLUTION|>--- conflicted
+++ resolved
@@ -113,16 +113,11 @@
 // CHECK:STDOUT:   }
 // CHECK:STDOUT:   %Core.import = import Core
 // CHECK:STDOUT:   %Class.decl: %Class.type = class_decl @Class [template = constants.%Class.1] {
-// CHECK:STDOUT:     %T.patt.loc2: type = symbolic_binding_pattern T, 0 [symbolic = %T.patt.1 (constants.%T.patt)]
-// CHECK:STDOUT:     %T.param_patt: type = param_pattern %T.patt.loc2, runtime_param<invalid> [symbolic = %T.patt.1 (constants.%T.patt)]
+// CHECK:STDOUT:     %T.patt.loc2_13.1: type = symbolic_binding_pattern T, 0 [symbolic = %T.patt.loc2_13.2 (constants.%T.patt)]
+// CHECK:STDOUT:     %T.param_patt: type = param_pattern %T.patt.loc2_13.1, runtime_param<invalid> [symbolic = %T.patt.loc2_13.2 (constants.%T.patt)]
 // CHECK:STDOUT:   } {
-<<<<<<< HEAD
 // CHECK:STDOUT:     %param: type = param runtime_param<invalid>
-// CHECK:STDOUT:     %T.loc2: type = bind_symbolic_name T, 0, %param [symbolic = %T.1 (constants.%T)]
-=======
-// CHECK:STDOUT:     %T.param: type = param T, runtime_param<invalid>
-// CHECK:STDOUT:     %T.loc2_13.1: type = bind_symbolic_name T, 0, %T.param [symbolic = %T.loc2_13.2 (constants.%T)]
->>>>>>> 77facdd7
+// CHECK:STDOUT:     %T.loc2_13.1: type = bind_symbolic_name T, 0, %param [symbolic = %T.loc2_13.2 (constants.%T)]
 // CHECK:STDOUT:   }
 // CHECK:STDOUT:   %DirectFieldAccess.decl: %DirectFieldAccess.type = fn_decl @DirectFieldAccess [template = constants.%DirectFieldAccess] {
 // CHECK:STDOUT:     %x.patt: %Class.3 = binding_pattern x
@@ -175,14 +170,9 @@
 // CHECK:STDOUT:   }
 // CHECK:STDOUT: }
 // CHECK:STDOUT:
-<<<<<<< HEAD
-// CHECK:STDOUT: generic class @Class(%T.loc2: type) {
-// CHECK:STDOUT:   %T.1: type = bind_symbolic_name T, 0 [symbolic = %T.1 (constants.%T)]
-// CHECK:STDOUT:   %T.patt.1: type = symbolic_binding_pattern T, 0 [symbolic = %T.patt.1 (constants.%T.patt)]
-=======
 // CHECK:STDOUT: generic class @Class(%T.loc2_13.1: type) {
 // CHECK:STDOUT:   %T.loc2_13.2: type = bind_symbolic_name T, 0 [symbolic = %T.loc2_13.2 (constants.%T)]
->>>>>>> 77facdd7
+// CHECK:STDOUT:   %T.patt.loc2_13.2: type = symbolic_binding_pattern T, 0 [symbolic = %T.patt.loc2_13.2 (constants.%T.patt)]
 // CHECK:STDOUT:
 // CHECK:STDOUT: !definition:
 // CHECK:STDOUT:   %Class: type = class_type @Class, @Class(%T.loc2_13.2) [symbolic = %Class (constants.%Class.2)]
@@ -203,44 +193,24 @@
 // CHECK:STDOUT:     } {
 // CHECK:STDOUT:       %.loc5_16: type = specific_constant constants.%Class.2, @Class(constants.%T) [symbolic = %Class (constants.%Class.2)]
 // CHECK:STDOUT:       %Self.ref: type = name_ref Self, %.loc5_16 [symbolic = %Class (constants.%Class.2)]
-<<<<<<< HEAD
-// CHECK:STDOUT:       %T.ref: type = name_ref T, @Class.%T.loc2 [symbolic = %T (constants.%T)]
-=======
-// CHECK:STDOUT:       %self.param: @Get.%Class (%Class.2) = param self, runtime_param0
-// CHECK:STDOUT:       %self: @Get.%Class (%Class.2) = bind_name self, %self.param
 // CHECK:STDOUT:       %T.ref: type = name_ref T, @Class.%T.loc2_13.1 [symbolic = %T (constants.%T)]
->>>>>>> 77facdd7
 // CHECK:STDOUT:       %return: ref @Get.%T (%T) = var <return slot>
 // CHECK:STDOUT:       %param: @Get.%Class (%Class.2) = param runtime_param0
 // CHECK:STDOUT:       %self: @Get.%Class (%Class.2) = bind_name self, %param
 // CHECK:STDOUT:     }
 // CHECK:STDOUT:     %GetAddr.decl: @Class.%GetAddr.type (%GetAddr.type.1) = fn_decl @GetAddr [symbolic = @Class.%GetAddr (constants.%GetAddr.1)] {
-<<<<<<< HEAD
-// CHECK:STDOUT:       %self.patt: @GetAddr.%.1 (%.3) = binding_pattern self
-// CHECK:STDOUT:       %self.param_patt: @GetAddr.%.1 (%.3) = param_pattern %self.patt, runtime_param0
+// CHECK:STDOUT:       %self.patt: @GetAddr.%.loc7_29.1 (%.3) = binding_pattern self
+// CHECK:STDOUT:       %self.param_patt: @GetAddr.%.loc7_29.1 (%.3) = param_pattern %self.patt, runtime_param0
 // CHECK:STDOUT:       %.loc7_14: auto = addr_pattern %self.param_patt
 // CHECK:STDOUT:     } {
 // CHECK:STDOUT:       %.loc7_25: type = specific_constant constants.%Class.2, @Class(constants.%T) [symbolic = %Class (constants.%Class.2)]
 // CHECK:STDOUT:       %Self.ref: type = name_ref Self, %.loc7_25 [symbolic = %Class (constants.%Class.2)]
-// CHECK:STDOUT:       %.loc7_29: type = ptr_type %Class.2 [symbolic = %.1 (constants.%.3)]
-// CHECK:STDOUT:       %T.ref: type = name_ref T, @Class.%T.loc2 [symbolic = %T (constants.%T)]
-// CHECK:STDOUT:       %.loc7_38: type = ptr_type %T [symbolic = %.2 (constants.%.4)]
-// CHECK:STDOUT:       %return: ref @GetAddr.%.2 (%.4) = var <return slot>
-// CHECK:STDOUT:       %param: @GetAddr.%.1 (%.3) = param runtime_param0
-// CHECK:STDOUT:       %self: @GetAddr.%.1 (%.3) = bind_name self, %param
-=======
-// CHECK:STDOUT:       %self.patt: @GetAddr.%.loc7_29.1 (%.3) = binding_pattern self
-// CHECK:STDOUT:     } {
-// CHECK:STDOUT:       %.loc7_25: type = specific_constant constants.%Class.2, @Class(constants.%T) [symbolic = %Class (constants.%Class.2)]
-// CHECK:STDOUT:       %Self.ref: type = name_ref Self, %.loc7_25 [symbolic = %Class (constants.%Class.2)]
 // CHECK:STDOUT:       %.loc7_29.2: type = ptr_type %Class.2 [symbolic = %.loc7_29.1 (constants.%.3)]
-// CHECK:STDOUT:       %self.param: @GetAddr.%.loc7_29.1 (%.3) = param self, runtime_param0
-// CHECK:STDOUT:       %self: @GetAddr.%.loc7_29.1 (%.3) = bind_name self, %self.param
-// CHECK:STDOUT:       %.loc7_14: @GetAddr.%.loc7_29.1 (%.3) = addr_pattern %self
 // CHECK:STDOUT:       %T.ref: type = name_ref T, @Class.%T.loc2_13.1 [symbolic = %T (constants.%T)]
 // CHECK:STDOUT:       %.loc7_38.2: type = ptr_type %T [symbolic = %.loc7_38.1 (constants.%.4)]
 // CHECK:STDOUT:       %return: ref @GetAddr.%.loc7_38.1 (%.4) = var <return slot>
->>>>>>> 77facdd7
+// CHECK:STDOUT:       %param: @GetAddr.%.loc7_29.1 (%.3) = param runtime_param0
+// CHECK:STDOUT:       %self: @GetAddr.%.loc7_29.1 (%.3) = bind_name self, %param
 // CHECK:STDOUT:     }
 // CHECK:STDOUT:     %.loc8_1.1: <witness> = complete_type_witness %.5 [symbolic = %.loc8_1.3 (constants.%.6)]
 // CHECK:STDOUT:
@@ -278,11 +248,7 @@
 // CHECK:STDOUT: !definition:
 // CHECK:STDOUT:   %.loc7_54.3: type = unbound_element_type @GetAddr.%Class (%Class.2), @GetAddr.%T (%T) [symbolic = %.loc7_54.3 (constants.%.2)]
 // CHECK:STDOUT:
-<<<<<<< HEAD
-// CHECK:STDOUT:   fn[addr %self.param_patt: @GetAddr.%.1 (%.3)]() -> @GetAddr.%.2 (%.4) {
-=======
-// CHECK:STDOUT:   fn[addr %self: @GetAddr.%.loc7_29.1 (%.3)]() -> @GetAddr.%.loc7_38.1 (%.4) {
->>>>>>> 77facdd7
+// CHECK:STDOUT:   fn[addr %self.param_patt: @GetAddr.%.loc7_29.1 (%.3)]() -> @GetAddr.%.loc7_38.1 (%.4) {
 // CHECK:STDOUT:   !entry:
 // CHECK:STDOUT:     %self.ref: @GetAddr.%.loc7_29.1 (%.3) = name_ref self, %self
 // CHECK:STDOUT:     %.loc7_54.1: ref @GetAddr.%Class (%Class.2) = deref %self.ref
@@ -335,12 +301,8 @@
 // CHECK:STDOUT: }
 // CHECK:STDOUT:
 // CHECK:STDOUT: specific @Class(constants.%T) {
-<<<<<<< HEAD
-// CHECK:STDOUT:   %T.1 => constants.%T
-// CHECK:STDOUT:   %T.patt.1 => constants.%T
-=======
 // CHECK:STDOUT:   %T.loc2_13.2 => constants.%T
->>>>>>> 77facdd7
+// CHECK:STDOUT:   %T.patt.loc2_13.2 => constants.%T
 // CHECK:STDOUT:
 // CHECK:STDOUT: !definition:
 // CHECK:STDOUT:   %Class => constants.%Class.2
@@ -354,12 +316,8 @@
 // CHECK:STDOUT: }
 // CHECK:STDOUT:
 // CHECK:STDOUT: specific @Class(@Get.%T) {
-<<<<<<< HEAD
-// CHECK:STDOUT:   %T.1 => constants.%T
-// CHECK:STDOUT:   %T.patt.1 => constants.%T
-=======
 // CHECK:STDOUT:   %T.loc2_13.2 => constants.%T
->>>>>>> 77facdd7
+// CHECK:STDOUT:   %T.patt.loc2_13.2 => constants.%T
 // CHECK:STDOUT: }
 // CHECK:STDOUT:
 // CHECK:STDOUT: specific @Get(constants.%T) {
@@ -368,12 +326,8 @@
 // CHECK:STDOUT: }
 // CHECK:STDOUT:
 // CHECK:STDOUT: specific @Class(@GetAddr.%T) {
-<<<<<<< HEAD
-// CHECK:STDOUT:   %T.1 => constants.%T
-// CHECK:STDOUT:   %T.patt.1 => constants.%T
-=======
 // CHECK:STDOUT:   %T.loc2_13.2 => constants.%T
->>>>>>> 77facdd7
+// CHECK:STDOUT:   %T.patt.loc2_13.2 => constants.%T
 // CHECK:STDOUT: }
 // CHECK:STDOUT:
 // CHECK:STDOUT: specific @GetAddr(constants.%T) {
@@ -383,23 +337,14 @@
 // CHECK:STDOUT:   %.loc7_38.1 => constants.%.4
 // CHECK:STDOUT: }
 // CHECK:STDOUT:
-<<<<<<< HEAD
-// CHECK:STDOUT: specific @Class(@Class.%T.1) {
-// CHECK:STDOUT:   %T.1 => constants.%T
-// CHECK:STDOUT:   %T.patt.1 => constants.%T
-// CHECK:STDOUT: }
-// CHECK:STDOUT:
-// CHECK:STDOUT: specific @Class(i32) {
-// CHECK:STDOUT:   %T.1 => i32
-// CHECK:STDOUT:   %T.patt.1 => i32
-=======
 // CHECK:STDOUT: specific @Class(@Class.%T.loc2_13.2) {
 // CHECK:STDOUT:   %T.loc2_13.2 => constants.%T
+// CHECK:STDOUT:   %T.patt.loc2_13.2 => constants.%T
 // CHECK:STDOUT: }
 // CHECK:STDOUT:
 // CHECK:STDOUT: specific @Class(i32) {
 // CHECK:STDOUT:   %T.loc2_13.2 => i32
->>>>>>> 77facdd7
+// CHECK:STDOUT:   %T.patt.loc2_13.2 => i32
 // CHECK:STDOUT:
 // CHECK:STDOUT: !definition:
 // CHECK:STDOUT:   %Class => constants.%Class.3
@@ -480,21 +425,12 @@
 // CHECK:STDOUT:     import Core//prelude/operators/comparison
 // CHECK:STDOUT:     import Core//prelude/types/bool
 // CHECK:STDOUT:   }
-<<<<<<< HEAD
 // CHECK:STDOUT:   %import_ref.1: %ImplicitAs.type.1 = import_ref Core//prelude/operators/as, inst+46, loaded [template = constants.%ImplicitAs]
 // CHECK:STDOUT:   %import_ref.2 = import_ref Core//prelude/operators/as, inst+52, unloaded
-// CHECK:STDOUT:   %import_ref.3: @ImplicitAs.%.1 (%.5) = import_ref Core//prelude/operators/as, inst+71, loaded [symbolic = @ImplicitAs.%.2 (constants.%.9)]
+// CHECK:STDOUT:   %import_ref.3: @ImplicitAs.%.1 (%.6) = import_ref Core//prelude/operators/as, inst+71, loaded [symbolic = @ImplicitAs.%.2 (constants.%.10)]
 // CHECK:STDOUT:   %import_ref.4 = import_ref Core//prelude/operators/as, inst+64, unloaded
 // CHECK:STDOUT:   %import_ref.5 = import_ref Core//prelude/operators/as, inst+64, unloaded
 // CHECK:STDOUT:   %import_ref.6 = import_ref Core//prelude/operators/as, inst+64, unloaded
-=======
-// CHECK:STDOUT:   %import_ref.1: %ImplicitAs.type.1 = import_ref Core//prelude/operators/as, inst+40, loaded [template = constants.%ImplicitAs]
-// CHECK:STDOUT:   %import_ref.2 = import_ref Core//prelude/operators/as, inst+45, unloaded
-// CHECK:STDOUT:   %import_ref.3: @ImplicitAs.%.1 (%.6) = import_ref Core//prelude/operators/as, inst+63, loaded [symbolic = @ImplicitAs.%.2 (constants.%.10)]
-// CHECK:STDOUT:   %import_ref.4 = import_ref Core//prelude/operators/as, inst+56, unloaded
-// CHECK:STDOUT:   %import_ref.5 = import_ref Core//prelude/operators/as, inst+56, unloaded
-// CHECK:STDOUT:   %import_ref.6 = import_ref Core//prelude/operators/as, inst+56, unloaded
->>>>>>> 77facdd7
 // CHECK:STDOUT: }
 // CHECK:STDOUT:
 // CHECK:STDOUT: file {
@@ -505,36 +441,22 @@
 // CHECK:STDOUT:   }
 // CHECK:STDOUT:   %Core.import = import Core
 // CHECK:STDOUT:   %Class.decl: %Class.type = class_decl @Class [template = constants.%Class.1] {
-// CHECK:STDOUT:     %T.patt.loc4: type = symbolic_binding_pattern T, 0 [symbolic = %T.patt.1 (constants.%T.patt.1)]
-// CHECK:STDOUT:     %T.param_patt: type = param_pattern %T.patt.loc4, runtime_param<invalid> [symbolic = %T.patt.1 (constants.%T.patt.1)]
+// CHECK:STDOUT:     %T.patt.loc4_13.1: type = symbolic_binding_pattern T, 0 [symbolic = %T.patt.loc4_13.2 (constants.%T.patt.1)]
+// CHECK:STDOUT:     %T.param_patt: type = param_pattern %T.patt.loc4_13.1, runtime_param<invalid> [symbolic = %T.patt.loc4_13.2 (constants.%T.patt.1)]
 // CHECK:STDOUT:   } {
-<<<<<<< HEAD
 // CHECK:STDOUT:     %param: type = param runtime_param<invalid>
-// CHECK:STDOUT:     %T.loc4: type = bind_symbolic_name T, 0, %param [symbolic = %T.1 (constants.%T)]
-=======
-// CHECK:STDOUT:     %T.param: type = param T, runtime_param<invalid>
-// CHECK:STDOUT:     %T.loc4_13.1: type = bind_symbolic_name T, 0, %T.param [symbolic = %T.loc4_13.2 (constants.%T)]
->>>>>>> 77facdd7
+// CHECK:STDOUT:     %T.loc4_13.1: type = bind_symbolic_name T, 0, %param [symbolic = %T.loc4_13.2 (constants.%T)]
 // CHECK:STDOUT:   }
 // CHECK:STDOUT:   %StaticMemberFunctionCall.decl: %StaticMemberFunctionCall.type = fn_decl @StaticMemberFunctionCall [template = constants.%StaticMemberFunctionCall] {
-// CHECK:STDOUT:     %T.patt.loc8: type = symbolic_binding_pattern T, 0 [symbolic = %T.patt.1 (constants.%T.patt.2)]
-// CHECK:STDOUT:     %T.param_patt: type = param_pattern %T.patt.loc8, runtime_param<invalid> [symbolic = %T.patt.1 (constants.%T.patt.2)]
+// CHECK:STDOUT:     %T.patt.loc8_29.1: type = symbolic_binding_pattern T, 0 [symbolic = %T.patt.loc8_29.2 (constants.%T.patt.2)]
+// CHECK:STDOUT:     %T.param_patt: type = param_pattern %T.patt.loc8_29.1, runtime_param<invalid> [symbolic = %T.patt.loc8_29.2 (constants.%T.patt.2)]
 // CHECK:STDOUT:   } {
-<<<<<<< HEAD
-// CHECK:STDOUT:     %Class.ref.loc8: %Class.type = name_ref Class, file.%Class.decl [template = constants.%Class.1]
-// CHECK:STDOUT:     %T.ref.loc8: type = name_ref T, %T.loc8 [symbolic = %T.1 (constants.%T)]
-// CHECK:STDOUT:     %Class.loc8: type = class_type @Class, @Class(constants.%T) [symbolic = %Class.1 (constants.%Class.2)]
-// CHECK:STDOUT:     %return: ref @StaticMemberFunctionCall.%Class.1 (%Class.2) = var <return slot>
-// CHECK:STDOUT:     %param: type = param runtime_param<invalid>
-// CHECK:STDOUT:     %T.loc8: type = bind_symbolic_name T, 0, %param [symbolic = %T.1 (constants.%T)]
-=======
-// CHECK:STDOUT:     %T.param: type = param T, runtime_param<invalid>
-// CHECK:STDOUT:     %T.loc8_29.1: type = bind_symbolic_name T, 0, %T.param [symbolic = %T.loc8_29.2 (constants.%T)]
 // CHECK:STDOUT:     %Class.ref.loc8: %Class.type = name_ref Class, file.%Class.decl [template = constants.%Class.1]
 // CHECK:STDOUT:     %T.ref.loc8: type = name_ref T, %T.loc8_29.1 [symbolic = %T.loc8_29.2 (constants.%T)]
 // CHECK:STDOUT:     %Class.loc8_47.1: type = class_type @Class, @Class(constants.%T) [symbolic = %Class.loc8_47.2 (constants.%Class.2)]
 // CHECK:STDOUT:     %return: ref @StaticMemberFunctionCall.%Class.loc8_47.2 (%Class.2) = var <return slot>
->>>>>>> 77facdd7
+// CHECK:STDOUT:     %param: type = param runtime_param<invalid>
+// CHECK:STDOUT:     %T.loc8_29.1: type = bind_symbolic_name T, 0, %param [symbolic = %T.loc8_29.2 (constants.%T)]
 // CHECK:STDOUT:   }
 // CHECK:STDOUT: }
 // CHECK:STDOUT:
@@ -558,14 +480,9 @@
 // CHECK:STDOUT:   }
 // CHECK:STDOUT: }
 // CHECK:STDOUT:
-<<<<<<< HEAD
-// CHECK:STDOUT: generic class @Class(%T.loc4: type) {
-// CHECK:STDOUT:   %T.1: type = bind_symbolic_name T, 0 [symbolic = %T.1 (constants.%T)]
-// CHECK:STDOUT:   %T.patt.1: type = symbolic_binding_pattern T, 0 [symbolic = %T.patt.1 (constants.%T.patt.1)]
-=======
 // CHECK:STDOUT: generic class @Class(%T.loc4_13.1: type) {
 // CHECK:STDOUT:   %T.loc4_13.2: type = bind_symbolic_name T, 0 [symbolic = %T.loc4_13.2 (constants.%T)]
->>>>>>> 77facdd7
+// CHECK:STDOUT:   %T.patt.loc4_13.2: type = symbolic_binding_pattern T, 0 [symbolic = %T.patt.loc4_13.2 (constants.%T.patt.1)]
 // CHECK:STDOUT:
 // CHECK:STDOUT: !definition:
 // CHECK:STDOUT:   %Make.type: type = fn_type @Make, @Class(%T.loc4_13.2) [symbolic = %Make.type (constants.%Make.type)]
@@ -602,16 +519,10 @@
 // CHECK:STDOUT:   }
 // CHECK:STDOUT: }
 // CHECK:STDOUT:
-<<<<<<< HEAD
-// CHECK:STDOUT: generic fn @StaticMemberFunctionCall(%T.loc8: type) {
-// CHECK:STDOUT:   %T.1: type = bind_symbolic_name T, 0 [symbolic = %T.1 (constants.%T)]
-// CHECK:STDOUT:   %T.patt.1: type = symbolic_binding_pattern T, 0 [symbolic = %T.patt.1 (constants.%T.patt.2)]
-// CHECK:STDOUT:   %Class.1: type = class_type @Class, @Class(%T.1) [symbolic = %Class.1 (constants.%Class.2)]
-=======
 // CHECK:STDOUT: generic fn @StaticMemberFunctionCall(%T.loc8_29.1: type) {
 // CHECK:STDOUT:   %T.loc8_29.2: type = bind_symbolic_name T, 0 [symbolic = %T.loc8_29.2 (constants.%T)]
+// CHECK:STDOUT:   %T.patt.loc8_29.2: type = symbolic_binding_pattern T, 0 [symbolic = %T.patt.loc8_29.2 (constants.%T.patt.2)]
 // CHECK:STDOUT:   %Class.loc8_47.2: type = class_type @Class, @Class(%T.loc8_29.2) [symbolic = %Class.loc8_47.2 (constants.%Class.2)]
->>>>>>> 77facdd7
 // CHECK:STDOUT:
 // CHECK:STDOUT: !definition:
 // CHECK:STDOUT:   %Make.type: type = fn_type @Make, @Class(%T.loc8_29.2) [symbolic = %Make.type (constants.%Make.type)]
@@ -622,11 +533,7 @@
 // CHECK:STDOUT:   %.loc15_25.3: type = assoc_entity_type @StaticMemberFunctionCall.%ImplicitAs.type.loc15_25.2 (%ImplicitAs.type.3), @StaticMemberFunctionCall.%Convert.type (%Convert.type.2) [symbolic = %.loc15_25.3 (constants.%.8)]
 // CHECK:STDOUT:   %.loc15_25.4: @StaticMemberFunctionCall.%.loc15_25.3 (%.8) = assoc_entity element0, imports.%import_ref.5 [symbolic = %.loc15_25.4 (constants.%.9)]
 // CHECK:STDOUT:
-<<<<<<< HEAD
-// CHECK:STDOUT:   fn(%T.param_patt: type) -> %return: @StaticMemberFunctionCall.%Class.1 (%Class.2) {
-=======
-// CHECK:STDOUT:   fn(%T.loc8_29.1: type) -> %return: @StaticMemberFunctionCall.%Class.loc8_47.2 (%Class.2) {
->>>>>>> 77facdd7
+// CHECK:STDOUT:   fn(%T.param_patt: type) -> %return: @StaticMemberFunctionCall.%Class.loc8_47.2 (%Class.2) {
 // CHECK:STDOUT:   !entry:
 // CHECK:STDOUT:     %Class.ref.loc15: %Class.type = name_ref Class, file.%Class.decl [template = constants.%Class.1]
 // CHECK:STDOUT:     %T.ref.loc15: type = name_ref T, %T.loc8_29.1 [symbolic = %T.loc8_29.2 (constants.%T)]
@@ -654,12 +561,8 @@
 // CHECK:STDOUT: }
 // CHECK:STDOUT:
 // CHECK:STDOUT: specific @Class(constants.%T) {
-<<<<<<< HEAD
-// CHECK:STDOUT:   %T.1 => constants.%T
-// CHECK:STDOUT:   %T.patt.1 => constants.%T
-=======
 // CHECK:STDOUT:   %T.loc4_13.2 => constants.%T
->>>>>>> 77facdd7
+// CHECK:STDOUT:   %T.patt.loc4_13.2 => constants.%T
 // CHECK:STDOUT:
 // CHECK:STDOUT: !definition:
 // CHECK:STDOUT:   %Make.type => constants.%Make.type
@@ -667,12 +570,8 @@
 // CHECK:STDOUT: }
 // CHECK:STDOUT:
 // CHECK:STDOUT: specific @Class(@Make.%T) {
-<<<<<<< HEAD
-// CHECK:STDOUT:   %T.1 => constants.%T
-// CHECK:STDOUT:   %T.patt.1 => constants.%T
-=======
 // CHECK:STDOUT:   %T.loc4_13.2 => constants.%T
->>>>>>> 77facdd7
+// CHECK:STDOUT:   %T.patt.loc4_13.2 => constants.%T
 // CHECK:STDOUT: }
 // CHECK:STDOUT:
 // CHECK:STDOUT: specific @Make(constants.%T) {
@@ -683,34 +582,20 @@
 // CHECK:STDOUT:   %struct => constants.%struct
 // CHECK:STDOUT: }
 // CHECK:STDOUT:
-<<<<<<< HEAD
-// CHECK:STDOUT: specific @Class(@Class.%T.1) {
-// CHECK:STDOUT:   %T.1 => constants.%T
-// CHECK:STDOUT:   %T.patt.1 => constants.%T
-// CHECK:STDOUT: }
-// CHECK:STDOUT:
-// CHECK:STDOUT: specific @Class(@StaticMemberFunctionCall.%T.1) {
-// CHECK:STDOUT:   %T.1 => constants.%T
-// CHECK:STDOUT:   %T.patt.1 => constants.%T
-// CHECK:STDOUT: }
-// CHECK:STDOUT:
-// CHECK:STDOUT: specific @StaticMemberFunctionCall(constants.%T) {
-// CHECK:STDOUT:   %T.1 => constants.%T
-// CHECK:STDOUT:   %T.patt.1 => constants.%T
-// CHECK:STDOUT:   %Class.1 => constants.%Class.2
-=======
 // CHECK:STDOUT: specific @Class(@Class.%T.loc4_13.2) {
 // CHECK:STDOUT:   %T.loc4_13.2 => constants.%T
+// CHECK:STDOUT:   %T.patt.loc4_13.2 => constants.%T
 // CHECK:STDOUT: }
 // CHECK:STDOUT:
 // CHECK:STDOUT: specific @Class(@StaticMemberFunctionCall.%T.loc8_29.2) {
 // CHECK:STDOUT:   %T.loc4_13.2 => constants.%T
+// CHECK:STDOUT:   %T.patt.loc4_13.2 => constants.%T
 // CHECK:STDOUT: }
 // CHECK:STDOUT:
 // CHECK:STDOUT: specific @StaticMemberFunctionCall(constants.%T) {
 // CHECK:STDOUT:   %T.loc8_29.2 => constants.%T
+// CHECK:STDOUT:   %T.patt.loc8_29.2 => constants.%T
 // CHECK:STDOUT:   %Class.loc8_47.2 => constants.%Class.2
->>>>>>> 77facdd7
 // CHECK:STDOUT: }
 // CHECK:STDOUT:
 // CHECK:STDOUT: specific @ImplicitAs(constants.%Dest) {
