// Part of the Carbon Language project, under the Apache License v2.0 with LLVM
// Exceptions. See /LICENSE for license information.
// SPDX-License-Identifier: Apache-2.0 WITH LLVM-exception
//
// AUTOUPDATE
// TIP: To test this file alone, run:
// TIP:   bazel test //toolchain/testing:file_test --test_arg=--file_tests=toolchain/check/testdata/class/generic/member_access.carbon
// TIP: To dump output, run:
// TIP:   bazel run //toolchain/testing:file_test -- --dump_output --file_tests=toolchain/check/testdata/class/generic/member_access.carbon

// --- member_access.carbon

class Class(T:! type) {
  var x: T;

  fn Get[self: Self]() -> T { return self.x; }

  fn GetAddr[addr self: Self*]() -> T* { return &self->x; }
}

fn DirectFieldAccess(x: Class(i32)) -> i32 {
  return x.x;
}

fn MethodCall(x: Class(i32)) -> i32 {
  return x.Get();
}

fn AddrMethodCall(p: Class(i32)*) -> i32 {
  return *p->GetAddr();
}

// --- fail_todo_static_member_fn_call.carbon

library "[[@TEST_NAME]]";

class Class(T:! type) {
  fn Make() -> Class(T) { return {}; }
}

fn StaticMemberFunctionCall(T:! type) -> Class(T) {
  // CHECK:STDERR: fail_todo_static_member_fn_call.carbon:[[@LINE+6]]:3: error: cannot implicitly convert from `Class` to `Class`
  // CHECK:STDERR:   return Class(T).Make();
  // CHECK:STDERR:   ^~~~~~~~~~~~~~~~~~~~~~~
  // CHECK:STDERR: fail_todo_static_member_fn_call.carbon:[[@LINE+3]]:3: note: type `Class` does not implement interface `ImplicitAs`
  // CHECK:STDERR:   return Class(T).Make();
  // CHECK:STDERR:   ^~~~~~~~~~~~~~~~~~~~~~~
  return Class(T).Make();
}

// CHECK:STDOUT: --- member_access.carbon
// CHECK:STDOUT:
// CHECK:STDOUT: constants {
<<<<<<< HEAD
// CHECK:STDOUT:   %T: type = bind_symbolic_name T 0 [symbolic]
// CHECK:STDOUT:   %T.patt: type = symbolic_binding_pattern T 0 [symbolic]
=======
// CHECK:STDOUT:   %T: type = bind_symbolic_name T, 0 [symbolic]
>>>>>>> e617d649
// CHECK:STDOUT:   %Class.type: type = generic_class_type @Class [template]
// CHECK:STDOUT:   %.1: type = tuple_type () [template]
// CHECK:STDOUT:   %Class.1: %Class.type = struct_value () [template]
// CHECK:STDOUT:   %Class.2: type = class_type @Class, @Class(%T) [symbolic]
// CHECK:STDOUT:   %.2: type = unbound_element_type %Class.2, %T [symbolic]
// CHECK:STDOUT:   %Get.type.1: type = fn_type @Get, @Class(%T) [symbolic]
// CHECK:STDOUT:   %Get.1: %Get.type.1 = struct_value () [symbolic]
// CHECK:STDOUT:   %.3: type = ptr_type %Class.2 [symbolic]
// CHECK:STDOUT:   %.4: type = ptr_type %T [symbolic]
// CHECK:STDOUT:   %GetAddr.type.1: type = fn_type @GetAddr, @Class(%T) [symbolic]
// CHECK:STDOUT:   %GetAddr.1: %GetAddr.type.1 = struct_value () [symbolic]
// CHECK:STDOUT:   %.5: type = struct_type {.x: %T} [symbolic]
// CHECK:STDOUT:   %.6: <witness> = complete_type_witness %.5 [symbolic]
// CHECK:STDOUT:   %.7: type = ptr_type %.5 [symbolic]
// CHECK:STDOUT:   %Int32.type: type = fn_type @Int32 [template]
// CHECK:STDOUT:   %Int32: %Int32.type = struct_value () [template]
// CHECK:STDOUT:   %Class.3: type = class_type @Class, @Class(i32) [template]
// CHECK:STDOUT:   %DirectFieldAccess.type: type = fn_type @DirectFieldAccess [template]
// CHECK:STDOUT:   %DirectFieldAccess: %DirectFieldAccess.type = struct_value () [template]
// CHECK:STDOUT:   %.8: type = unbound_element_type %Class.3, i32 [template]
// CHECK:STDOUT:   %Get.type.2: type = fn_type @Get, @Class(i32) [template]
// CHECK:STDOUT:   %Get.2: %Get.type.2 = struct_value () [template]
// CHECK:STDOUT:   %GetAddr.type.2: type = fn_type @GetAddr, @Class(i32) [template]
// CHECK:STDOUT:   %GetAddr.2: %GetAddr.type.2 = struct_value () [template]
// CHECK:STDOUT:   %.9: type = struct_type {.x: i32} [template]
// CHECK:STDOUT:   %.10: <witness> = complete_type_witness %.9 [template]
// CHECK:STDOUT:   %.11: type = ptr_type %.9 [template]
// CHECK:STDOUT:   %MethodCall.type: type = fn_type @MethodCall [template]
// CHECK:STDOUT:   %MethodCall: %MethodCall.type = struct_value () [template]
// CHECK:STDOUT:   %.12: type = ptr_type %Class.3 [template]
// CHECK:STDOUT:   %AddrMethodCall.type: type = fn_type @AddrMethodCall [template]
// CHECK:STDOUT:   %AddrMethodCall: %AddrMethodCall.type = struct_value () [template]
// CHECK:STDOUT:   %.13: type = ptr_type i32 [template]
// CHECK:STDOUT: }
// CHECK:STDOUT:
// CHECK:STDOUT: imports {
// CHECK:STDOUT:   %Core: <namespace> = namespace file.%Core.import, [template] {
// CHECK:STDOUT:     .Int32 = %import_ref
// CHECK:STDOUT:     import Core//prelude
// CHECK:STDOUT:     import Core//prelude/operators
// CHECK:STDOUT:     import Core//prelude/types
// CHECK:STDOUT:     import Core//prelude/operators/arithmetic
// CHECK:STDOUT:     import Core//prelude/operators/as
// CHECK:STDOUT:     import Core//prelude/operators/bitwise
// CHECK:STDOUT:     import Core//prelude/operators/comparison
// CHECK:STDOUT:     import Core//prelude/types/bool
// CHECK:STDOUT:   }
// CHECK:STDOUT:   %import_ref: %Int32.type = import_ref Core//prelude/types, inst+4, loaded [template = constants.%Int32]
// CHECK:STDOUT: }
// CHECK:STDOUT:
// CHECK:STDOUT: file {
// CHECK:STDOUT:   package: <namespace> = namespace [template] {
// CHECK:STDOUT:     .Core = imports.%Core
// CHECK:STDOUT:     .Class = %Class.decl
// CHECK:STDOUT:     .DirectFieldAccess = %DirectFieldAccess.decl
// CHECK:STDOUT:     .MethodCall = %MethodCall.decl
// CHECK:STDOUT:     .AddrMethodCall = %AddrMethodCall.decl
// CHECK:STDOUT:   }
// CHECK:STDOUT:   %Core.import = import Core
// CHECK:STDOUT:   %Class.decl: %Class.type = class_decl @Class [template = constants.%Class.1] {
<<<<<<< HEAD
// CHECK:STDOUT:     %T.patt.loc2: type = symbolic_binding_pattern T 0 [symbolic = %T.patt.1 (constants.%T.patt)]
// CHECK:STDOUT:     %T.param_patt: type = param_pattern %T.patt.loc2, runtime_param<invalid> [symbolic = %T.patt.1 (constants.%T.patt)]
// CHECK:STDOUT:   } {
// CHECK:STDOUT:     %param: type = param runtime_param<invalid>
// CHECK:STDOUT:     %T.loc2: type = bind_symbolic_name T 0, %param [symbolic = %T.1 (constants.%T)]
=======
// CHECK:STDOUT:     %T.patt: type = symbolic_binding_pattern T, 0
// CHECK:STDOUT:   } {
// CHECK:STDOUT:     %T.param: type = param T, runtime_param<invalid>
// CHECK:STDOUT:     %T.loc2: type = bind_symbolic_name T, 0, %T.param [symbolic = %T.1 (constants.%T)]
>>>>>>> e617d649
// CHECK:STDOUT:   }
// CHECK:STDOUT:   %DirectFieldAccess.decl: %DirectFieldAccess.type = fn_decl @DirectFieldAccess [template = constants.%DirectFieldAccess] {
// CHECK:STDOUT:     %x.patt: %Class.3 = binding_pattern x
// CHECK:STDOUT:     %x.param_patt: %Class.3 = param_pattern %x.patt, runtime_param0
// CHECK:STDOUT:   } {
// CHECK:STDOUT:     %Class.ref: %Class.type = name_ref Class, file.%Class.decl [template = constants.%Class.1]
// CHECK:STDOUT:     %int.make_type_32.loc10_31: init type = call constants.%Int32() [template = i32]
// CHECK:STDOUT:     %.loc10_30.1: type = value_of_initializer %int.make_type_32.loc10_31 [template = i32]
// CHECK:STDOUT:     %.loc10_30.2: type = converted %int.make_type_32.loc10_31, %.loc10_30.1 [template = i32]
// CHECK:STDOUT:     %Class: type = class_type @Class, @Class(i32) [template = constants.%Class.3]
// CHECK:STDOUT:     %int.make_type_32.loc10_40: init type = call constants.%Int32() [template = i32]
// CHECK:STDOUT:     %.loc10_40.1: type = value_of_initializer %int.make_type_32.loc10_40 [template = i32]
// CHECK:STDOUT:     %.loc10_40.2: type = converted %int.make_type_32.loc10_40, %.loc10_40.1 [template = i32]
// CHECK:STDOUT:     %return: ref i32 = var <return slot>
// CHECK:STDOUT:     %param: %Class.3 = param runtime_param0
// CHECK:STDOUT:     %x: %Class.3 = bind_name x, %param
// CHECK:STDOUT:   }
// CHECK:STDOUT:   %MethodCall.decl: %MethodCall.type = fn_decl @MethodCall [template = constants.%MethodCall] {
// CHECK:STDOUT:     %x.patt: %Class.3 = binding_pattern x
// CHECK:STDOUT:     %x.param_patt: %Class.3 = param_pattern %x.patt, runtime_param0
// CHECK:STDOUT:   } {
// CHECK:STDOUT:     %Class.ref: %Class.type = name_ref Class, file.%Class.decl [template = constants.%Class.1]
// CHECK:STDOUT:     %int.make_type_32.loc14_24: init type = call constants.%Int32() [template = i32]
// CHECK:STDOUT:     %.loc14_23.1: type = value_of_initializer %int.make_type_32.loc14_24 [template = i32]
// CHECK:STDOUT:     %.loc14_23.2: type = converted %int.make_type_32.loc14_24, %.loc14_23.1 [template = i32]
// CHECK:STDOUT:     %Class: type = class_type @Class, @Class(i32) [template = constants.%Class.3]
// CHECK:STDOUT:     %int.make_type_32.loc14_33: init type = call constants.%Int32() [template = i32]
// CHECK:STDOUT:     %.loc14_33.1: type = value_of_initializer %int.make_type_32.loc14_33 [template = i32]
// CHECK:STDOUT:     %.loc14_33.2: type = converted %int.make_type_32.loc14_33, %.loc14_33.1 [template = i32]
// CHECK:STDOUT:     %return: ref i32 = var <return slot>
// CHECK:STDOUT:     %param: %Class.3 = param runtime_param0
// CHECK:STDOUT:     %x: %Class.3 = bind_name x, %param
// CHECK:STDOUT:   }
// CHECK:STDOUT:   %AddrMethodCall.decl: %AddrMethodCall.type = fn_decl @AddrMethodCall [template = constants.%AddrMethodCall] {
// CHECK:STDOUT:     %p.patt: %.12 = binding_pattern p
// CHECK:STDOUT:     %p.param_patt: %.12 = param_pattern %p.patt, runtime_param0
// CHECK:STDOUT:   } {
// CHECK:STDOUT:     %Class.ref: %Class.type = name_ref Class, file.%Class.decl [template = constants.%Class.1]
// CHECK:STDOUT:     %int.make_type_32.loc18_28: init type = call constants.%Int32() [template = i32]
// CHECK:STDOUT:     %.loc18_27.1: type = value_of_initializer %int.make_type_32.loc18_28 [template = i32]
// CHECK:STDOUT:     %.loc18_27.2: type = converted %int.make_type_32.loc18_28, %.loc18_27.1 [template = i32]
// CHECK:STDOUT:     %Class: type = class_type @Class, @Class(i32) [template = constants.%Class.3]
// CHECK:STDOUT:     %.loc18_32: type = ptr_type %Class.3 [template = constants.%.12]
// CHECK:STDOUT:     %int.make_type_32.loc18_38: init type = call constants.%Int32() [template = i32]
// CHECK:STDOUT:     %.loc18_38.1: type = value_of_initializer %int.make_type_32.loc18_38 [template = i32]
// CHECK:STDOUT:     %.loc18_38.2: type = converted %int.make_type_32.loc18_38, %.loc18_38.1 [template = i32]
// CHECK:STDOUT:     %return: ref i32 = var <return slot>
// CHECK:STDOUT:     %param: %.12 = param runtime_param0
// CHECK:STDOUT:     %p: %.12 = bind_name p, %param
// CHECK:STDOUT:   }
// CHECK:STDOUT: }
// CHECK:STDOUT:
// CHECK:STDOUT: generic class @Class(%T.loc2: type) {
<<<<<<< HEAD
// CHECK:STDOUT:   %T.1: type = bind_symbolic_name T 0 [symbolic = %T.1 (constants.%T)]
// CHECK:STDOUT:   %T.patt.1: type = symbolic_binding_pattern T 0 [symbolic = %T.patt.1 (constants.%T.patt)]
=======
// CHECK:STDOUT:   %T.1: type = bind_symbolic_name T, 0 [symbolic = %T.1 (constants.%T)]
>>>>>>> e617d649
// CHECK:STDOUT:
// CHECK:STDOUT: !definition:
// CHECK:STDOUT:   %Class: type = class_type @Class, @Class(%T.1) [symbolic = %Class (constants.%Class.2)]
// CHECK:STDOUT:   %.1: type = unbound_element_type @Class.%Class (%Class.2), @Class.%T.1 (%T) [symbolic = %.1 (constants.%.2)]
// CHECK:STDOUT:   %Get.type: type = fn_type @Get, @Class(%T.1) [symbolic = %Get.type (constants.%Get.type.1)]
// CHECK:STDOUT:   %Get: @Class.%Get.type (%Get.type.1) = struct_value () [symbolic = %Get (constants.%Get.1)]
// CHECK:STDOUT:   %GetAddr.type: type = fn_type @GetAddr, @Class(%T.1) [symbolic = %GetAddr.type (constants.%GetAddr.type.1)]
// CHECK:STDOUT:   %GetAddr: @Class.%GetAddr.type (%GetAddr.type.1) = struct_value () [symbolic = %GetAddr (constants.%GetAddr.1)]
// CHECK:STDOUT:   %.2: type = struct_type {.x: @Class.%T.1 (%T)} [symbolic = %.2 (constants.%.5)]
// CHECK:STDOUT:   %.3: <witness> = complete_type_witness @Class.%.2 (%.5) [symbolic = %.3 (constants.%.6)]
// CHECK:STDOUT:
// CHECK:STDOUT:   class {
// CHECK:STDOUT:     %T.ref: type = name_ref T, %T.loc2 [symbolic = %T.1 (constants.%T)]
// CHECK:STDOUT:     %.loc3: @Class.%.1 (%.2) = field_decl x, element0 [template]
// CHECK:STDOUT:     %Get.decl: @Class.%Get.type (%Get.type.1) = fn_decl @Get [symbolic = @Class.%Get (constants.%Get.1)] {
// CHECK:STDOUT:       %self.patt: @Get.%Class (%Class.2) = binding_pattern self
// CHECK:STDOUT:       %self.param_patt: @Get.%Class (%Class.2) = param_pattern %self.patt, runtime_param0
// CHECK:STDOUT:     } {
// CHECK:STDOUT:       %.loc5_16: type = specific_constant constants.%Class.2, @Class(constants.%T) [symbolic = %Class (constants.%Class.2)]
// CHECK:STDOUT:       %Self.ref: type = name_ref Self, %.loc5_16 [symbolic = %Class (constants.%Class.2)]
// CHECK:STDOUT:       %T.ref: type = name_ref T, @Class.%T.loc2 [symbolic = %T (constants.%T)]
// CHECK:STDOUT:       %return: ref @Get.%T (%T) = var <return slot>
// CHECK:STDOUT:       %param: @Get.%Class (%Class.2) = param runtime_param0
// CHECK:STDOUT:       %self: @Get.%Class (%Class.2) = bind_name self, %param
// CHECK:STDOUT:     }
// CHECK:STDOUT:     %GetAddr.decl: @Class.%GetAddr.type (%GetAddr.type.1) = fn_decl @GetAddr [symbolic = @Class.%GetAddr (constants.%GetAddr.1)] {
// CHECK:STDOUT:       %self.patt: @GetAddr.%.1 (%.3) = binding_pattern self
// CHECK:STDOUT:       %self.param_patt: @GetAddr.%.1 (%.3) = param_pattern %self.patt, runtime_param0
// CHECK:STDOUT:       %.loc7_14: @GetAddr.%Class (%Class.2) = addr_pattern %self.param_patt
// CHECK:STDOUT:     } {
// CHECK:STDOUT:       %.loc7_25: type = specific_constant constants.%Class.2, @Class(constants.%T) [symbolic = %Class (constants.%Class.2)]
// CHECK:STDOUT:       %Self.ref: type = name_ref Self, %.loc7_25 [symbolic = %Class (constants.%Class.2)]
// CHECK:STDOUT:       %.loc7_29: type = ptr_type %Class.2 [symbolic = %.1 (constants.%.3)]
// CHECK:STDOUT:       %T.ref: type = name_ref T, @Class.%T.loc2 [symbolic = %T (constants.%T)]
// CHECK:STDOUT:       %.loc7_38: type = ptr_type %T [symbolic = %.2 (constants.%.4)]
// CHECK:STDOUT:       %return: ref @GetAddr.%.2 (%.4) = var <return slot>
// CHECK:STDOUT:       %param: @GetAddr.%.1 (%.3) = param runtime_param0
// CHECK:STDOUT:       %self: @GetAddr.%.1 (%.3) = bind_name self, %param
// CHECK:STDOUT:     }
// CHECK:STDOUT:     %.loc8: <witness> = complete_type_witness %.5 [symbolic = %.3 (constants.%.6)]
// CHECK:STDOUT:
// CHECK:STDOUT:   !members:
// CHECK:STDOUT:     .Self = constants.%Class.2
// CHECK:STDOUT:     .x = %.loc3
// CHECK:STDOUT:     .Get = %Get.decl
// CHECK:STDOUT:     .GetAddr = %GetAddr.decl
// CHECK:STDOUT:   }
// CHECK:STDOUT: }
// CHECK:STDOUT:
// CHECK:STDOUT: generic fn @Get(@Class.%T.loc2: type) {
// CHECK:STDOUT:   %T: type = bind_symbolic_name T, 0 [symbolic = %T (constants.%T)]
// CHECK:STDOUT:   %Class: type = class_type @Class, @Class(%T) [symbolic = %Class (constants.%Class.2)]
// CHECK:STDOUT:
// CHECK:STDOUT: !definition:
// CHECK:STDOUT:   %.1: type = unbound_element_type @Get.%Class (%Class.2), @Get.%T (%T) [symbolic = %.1 (constants.%.2)]
// CHECK:STDOUT:
// CHECK:STDOUT:   fn[%self.param_patt: @Get.%Class (%Class.2)]() -> @Get.%T (%T) {
// CHECK:STDOUT:   !entry:
// CHECK:STDOUT:     %self.ref: @Get.%Class (%Class.2) = name_ref self, %self
// CHECK:STDOUT:     %x.ref: @Get.%.1 (%.2) = name_ref x, @Class.%.loc3 [template = @Class.%.loc3]
// CHECK:STDOUT:     %.loc5_42.1: ref @Get.%T (%T) = class_element_access %self.ref, element0
// CHECK:STDOUT:     %.loc5_42.2: @Get.%T (%T) = bind_value %.loc5_42.1
// CHECK:STDOUT:     return %.loc5_42.2
// CHECK:STDOUT:   }
// CHECK:STDOUT: }
// CHECK:STDOUT:
// CHECK:STDOUT: generic fn @GetAddr(@Class.%T.loc2: type) {
// CHECK:STDOUT:   %T: type = bind_symbolic_name T, 0 [symbolic = %T (constants.%T)]
// CHECK:STDOUT:   %Class: type = class_type @Class, @Class(%T) [symbolic = %Class (constants.%Class.2)]
// CHECK:STDOUT:   %.1: type = ptr_type @GetAddr.%Class (%Class.2) [symbolic = %.1 (constants.%.3)]
// CHECK:STDOUT:   %.2: type = ptr_type @GetAddr.%T (%T) [symbolic = %.2 (constants.%.4)]
// CHECK:STDOUT:
// CHECK:STDOUT: !definition:
// CHECK:STDOUT:   %.3: type = unbound_element_type @GetAddr.%Class (%Class.2), @GetAddr.%T (%T) [symbolic = %.3 (constants.%.2)]
// CHECK:STDOUT:
// CHECK:STDOUT:   fn[addr %self.param_patt: @GetAddr.%.1 (%.3)]() -> @GetAddr.%.2 (%.4) {
// CHECK:STDOUT:   !entry:
// CHECK:STDOUT:     %self.ref: @GetAddr.%.1 (%.3) = name_ref self, %self
// CHECK:STDOUT:     %.loc7_54.1: ref @GetAddr.%Class (%Class.2) = deref %self.ref
// CHECK:STDOUT:     %x.ref: @GetAddr.%.3 (%.2) = name_ref x, @Class.%.loc3 [template = @Class.%.loc3]
// CHECK:STDOUT:     %.loc7_54.2: ref @GetAddr.%T (%T) = class_element_access %.loc7_54.1, element0
// CHECK:STDOUT:     %.loc7_49: @GetAddr.%.2 (%.4) = addr_of %.loc7_54.2
// CHECK:STDOUT:     return %.loc7_49
// CHECK:STDOUT:   }
// CHECK:STDOUT: }
// CHECK:STDOUT:
// CHECK:STDOUT: fn @Int32() -> type = "int.make_type_32";
// CHECK:STDOUT:
// CHECK:STDOUT: fn @DirectFieldAccess(%x.param_patt: %Class.3) -> i32 {
// CHECK:STDOUT: !entry:
// CHECK:STDOUT:   %x.ref.loc11_10: %Class.3 = name_ref x, %x
// CHECK:STDOUT:   %x.ref.loc11_11: %.8 = name_ref x, @Class.%.loc3 [template = @Class.%.loc3]
// CHECK:STDOUT:   %.loc11_11.1: ref i32 = class_element_access %x.ref.loc11_10, element0
// CHECK:STDOUT:   %.loc11_11.2: i32 = bind_value %.loc11_11.1
// CHECK:STDOUT:   return %.loc11_11.2
// CHECK:STDOUT: }
// CHECK:STDOUT:
// CHECK:STDOUT: fn @MethodCall(%x.param_patt: %Class.3) -> i32 {
// CHECK:STDOUT: !entry:
// CHECK:STDOUT:   %x.ref: %Class.3 = name_ref x, %x
// CHECK:STDOUT:   %.loc15_11.1: %Get.type.2 = specific_constant @Class.%Get.decl, @Class(i32) [template = constants.%Get.2]
// CHECK:STDOUT:   %Get.ref: %Get.type.2 = name_ref Get, %.loc15_11.1 [template = constants.%Get.2]
// CHECK:STDOUT:   %.loc15_11.2: <bound method> = bound_method %x.ref, %Get.ref
// CHECK:STDOUT:   %Get.call: init i32 = call %.loc15_11.2(%x.ref)
// CHECK:STDOUT:   %.loc15_17.1: i32 = value_of_initializer %Get.call
// CHECK:STDOUT:   %.loc15_17.2: i32 = converted %Get.call, %.loc15_17.1
// CHECK:STDOUT:   return %.loc15_17.2
// CHECK:STDOUT: }
// CHECK:STDOUT:
// CHECK:STDOUT: fn @AddrMethodCall(%p.param_patt: %.12) -> i32 {
// CHECK:STDOUT: !entry:
// CHECK:STDOUT:   %p.ref: %.12 = name_ref p, %p
// CHECK:STDOUT:   %.loc19_12.1: ref %Class.3 = deref %p.ref
// CHECK:STDOUT:   %.loc19_12.2: %GetAddr.type.2 = specific_constant @Class.%GetAddr.decl, @Class(i32) [template = constants.%GetAddr.2]
// CHECK:STDOUT:   %GetAddr.ref: %GetAddr.type.2 = name_ref GetAddr, %.loc19_12.2 [template = constants.%GetAddr.2]
// CHECK:STDOUT:   %.loc19_12.3: <bound method> = bound_method %.loc19_12.1, %GetAddr.ref
// CHECK:STDOUT:   %.loc19_12.4: %.12 = addr_of %.loc19_12.1
// CHECK:STDOUT:   %GetAddr.call: init %.13 = call %.loc19_12.3(%.loc19_12.4)
// CHECK:STDOUT:   %.loc19_21.1: %.13 = value_of_initializer %GetAddr.call
// CHECK:STDOUT:   %.loc19_21.2: %.13 = converted %GetAddr.call, %.loc19_21.1
// CHECK:STDOUT:   %.loc19_10.1: ref i32 = deref %.loc19_21.2
// CHECK:STDOUT:   %.loc19_10.2: i32 = bind_value %.loc19_10.1
// CHECK:STDOUT:   return %.loc19_10.2
// CHECK:STDOUT: }
// CHECK:STDOUT:
// CHECK:STDOUT: specific @Class(constants.%T) {
// CHECK:STDOUT:   %T.1 => constants.%T
// CHECK:STDOUT:   %T.patt.1 => constants.%T
// CHECK:STDOUT:
// CHECK:STDOUT: !definition:
// CHECK:STDOUT:   %Class => constants.%Class.2
// CHECK:STDOUT:   %.1 => constants.%.2
// CHECK:STDOUT:   %Get.type => constants.%Get.type.1
// CHECK:STDOUT:   %Get => constants.%Get.1
// CHECK:STDOUT:   %GetAddr.type => constants.%GetAddr.type.1
// CHECK:STDOUT:   %GetAddr => constants.%GetAddr.1
// CHECK:STDOUT:   %.2 => constants.%.5
// CHECK:STDOUT:   %.3 => constants.%.6
// CHECK:STDOUT: }
// CHECK:STDOUT:
// CHECK:STDOUT: specific @Class(@Get.%T) {
// CHECK:STDOUT:   %T.1 => constants.%T
// CHECK:STDOUT:   %T.patt.1 => constants.%T
// CHECK:STDOUT: }
// CHECK:STDOUT:
// CHECK:STDOUT: specific @Get(constants.%T) {
// CHECK:STDOUT:   %T => constants.%T
// CHECK:STDOUT:   %Class => constants.%Class.2
// CHECK:STDOUT: }
// CHECK:STDOUT:
// CHECK:STDOUT: specific @Class(@GetAddr.%T) {
// CHECK:STDOUT:   %T.1 => constants.%T
// CHECK:STDOUT:   %T.patt.1 => constants.%T
// CHECK:STDOUT: }
// CHECK:STDOUT:
// CHECK:STDOUT: specific @GetAddr(constants.%T) {
// CHECK:STDOUT:   %T => constants.%T
// CHECK:STDOUT:   %Class => constants.%Class.2
// CHECK:STDOUT:   %.1 => constants.%.3
// CHECK:STDOUT:   %.2 => constants.%.4
// CHECK:STDOUT: }
// CHECK:STDOUT:
// CHECK:STDOUT: specific @Class(@Class.%T.1) {
// CHECK:STDOUT:   %T.1 => constants.%T
// CHECK:STDOUT:   %T.patt.1 => constants.%T
// CHECK:STDOUT: }
// CHECK:STDOUT:
// CHECK:STDOUT: specific @Class(i32) {
// CHECK:STDOUT:   %T.1 => i32
// CHECK:STDOUT:   %T.patt.1 => i32
// CHECK:STDOUT:
// CHECK:STDOUT: !definition:
// CHECK:STDOUT:   %Class => constants.%Class.3
// CHECK:STDOUT:   %.1 => constants.%.8
// CHECK:STDOUT:   %Get.type => constants.%Get.type.2
// CHECK:STDOUT:   %Get => constants.%Get.2
// CHECK:STDOUT:   %GetAddr.type => constants.%GetAddr.type.2
// CHECK:STDOUT:   %GetAddr => constants.%GetAddr.2
// CHECK:STDOUT:   %.2 => constants.%.9
// CHECK:STDOUT:   %.3 => constants.%.10
// CHECK:STDOUT: }
// CHECK:STDOUT:
// CHECK:STDOUT: specific @Get(i32) {
// CHECK:STDOUT:   %T => i32
// CHECK:STDOUT:   %Class => constants.%Class.3
// CHECK:STDOUT: }
// CHECK:STDOUT:
// CHECK:STDOUT: specific @GetAddr(i32) {
// CHECK:STDOUT:   %T => i32
// CHECK:STDOUT:   %Class => constants.%Class.3
// CHECK:STDOUT:   %.1 => constants.%.12
// CHECK:STDOUT:   %.2 => constants.%.13
// CHECK:STDOUT: }
// CHECK:STDOUT:
// CHECK:STDOUT: --- fail_todo_static_member_fn_call.carbon
// CHECK:STDOUT:
// CHECK:STDOUT: constants {
<<<<<<< HEAD
// CHECK:STDOUT:   %T: type = bind_symbolic_name T 0 [symbolic]
// CHECK:STDOUT:   %T.patt.1: type = symbolic_binding_pattern T 0 [symbolic]
=======
// CHECK:STDOUT:   %T: type = bind_symbolic_name T, 0 [symbolic]
>>>>>>> e617d649
// CHECK:STDOUT:   %Class.type: type = generic_class_type @Class [template]
// CHECK:STDOUT:   %.1: type = tuple_type () [template]
// CHECK:STDOUT:   %Class.1: %Class.type = struct_value () [template]
// CHECK:STDOUT:   %Class.2: type = class_type @Class, @Class(%T) [symbolic]
// CHECK:STDOUT:   %Make.type: type = fn_type @Make, @Class(%T) [symbolic]
// CHECK:STDOUT:   %Make: %Make.type = struct_value () [symbolic]
// CHECK:STDOUT:   %.2: type = struct_type {} [template]
// CHECK:STDOUT:   %.3: <witness> = complete_type_witness %.2 [template]
// CHECK:STDOUT:   %.4: type = ptr_type %.2 [template]
// CHECK:STDOUT:   %struct: %Class.2 = struct_value () [symbolic]
// CHECK:STDOUT:   %T.patt.2: type = symbolic_binding_pattern T 0 [symbolic]
// CHECK:STDOUT:   %StaticMemberFunctionCall.type: type = fn_type @StaticMemberFunctionCall [template]
// CHECK:STDOUT:   %StaticMemberFunctionCall: %StaticMemberFunctionCall.type = struct_value () [template]
// CHECK:STDOUT:   %ImplicitAs.type: type = generic_interface_type @ImplicitAs [template]
// CHECK:STDOUT:   %ImplicitAs: %ImplicitAs.type = struct_value () [template]
// CHECK:STDOUT:   %Dest: type = bind_symbolic_name Dest, 0 [symbolic]
// CHECK:STDOUT:   %.5: type = interface_type @ImplicitAs, @ImplicitAs(%Dest) [symbolic]
<<<<<<< HEAD
// CHECK:STDOUT:   %Self.1: @ImplicitAs.%.1 (%.5) = bind_symbolic_name Self 1 [symbolic]
// CHECK:STDOUT:   %Dest.patt: type = symbolic_binding_pattern Dest 0 [symbolic]
// CHECK:STDOUT:   %Self.2: %.5 = bind_symbolic_name Self 1 [symbolic]
=======
// CHECK:STDOUT:   %Self.1: @ImplicitAs.%.1 (%.5) = bind_symbolic_name Self, 1 [symbolic]
// CHECK:STDOUT:   %Self.2: %.5 = bind_symbolic_name Self, 1 [symbolic]
>>>>>>> e617d649
// CHECK:STDOUT:   %Convert.type.1: type = fn_type @Convert, @ImplicitAs(%Dest) [symbolic]
// CHECK:STDOUT:   %Convert.1: %Convert.type.1 = struct_value () [symbolic]
// CHECK:STDOUT:   %.6: type = assoc_entity_type %.5, %Convert.type.1 [symbolic]
// CHECK:STDOUT:   %.7: %.6 = assoc_entity element0, imports.%import_ref.5 [symbolic]
// CHECK:STDOUT:   %.8: type = interface_type @ImplicitAs, @ImplicitAs(%Class.2) [symbolic]
// CHECK:STDOUT:   %Convert.type.2: type = fn_type @Convert, @ImplicitAs(%Class.2) [symbolic]
// CHECK:STDOUT:   %Convert.2: %Convert.type.2 = struct_value () [symbolic]
// CHECK:STDOUT:   %.9: type = assoc_entity_type %.8, %Convert.type.2 [symbolic]
// CHECK:STDOUT:   %.10: %.9 = assoc_entity element0, imports.%import_ref.5 [symbolic]
// CHECK:STDOUT:   %.11: %.6 = assoc_entity element0, imports.%import_ref.6 [symbolic]
// CHECK:STDOUT: }
// CHECK:STDOUT:
// CHECK:STDOUT: imports {
// CHECK:STDOUT:   %Core: <namespace> = namespace file.%Core.import, [template] {
// CHECK:STDOUT:     .ImplicitAs = %import_ref.1
// CHECK:STDOUT:     import Core//prelude
// CHECK:STDOUT:     import Core//prelude/operators
// CHECK:STDOUT:     import Core//prelude/types
// CHECK:STDOUT:     import Core//prelude/operators/arithmetic
// CHECK:STDOUT:     import Core//prelude/operators/as
// CHECK:STDOUT:     import Core//prelude/operators/bitwise
// CHECK:STDOUT:     import Core//prelude/operators/comparison
// CHECK:STDOUT:     import Core//prelude/types/bool
// CHECK:STDOUT:   }
// CHECK:STDOUT:   %import_ref.1: %ImplicitAs.type = import_ref Core//prelude/operators/as, inst+46, loaded [template = constants.%ImplicitAs]
// CHECK:STDOUT:   %import_ref.2 = import_ref Core//prelude/operators/as, inst+52, unloaded
// CHECK:STDOUT:   %import_ref.3: @ImplicitAs.%.2 (%.6) = import_ref Core//prelude/operators/as, inst+71, loaded [symbolic = @ImplicitAs.%.3 (constants.%.11)]
// CHECK:STDOUT:   %import_ref.4 = import_ref Core//prelude/operators/as, inst+64, unloaded
// CHECK:STDOUT:   %import_ref.5 = import_ref Core//prelude/operators/as, inst+64, unloaded
// CHECK:STDOUT:   %import_ref.6 = import_ref Core//prelude/operators/as, inst+64, unloaded
// CHECK:STDOUT: }
// CHECK:STDOUT:
// CHECK:STDOUT: file {
// CHECK:STDOUT:   package: <namespace> = namespace [template] {
// CHECK:STDOUT:     .Core = imports.%Core
// CHECK:STDOUT:     .Class = %Class.decl
// CHECK:STDOUT:     .StaticMemberFunctionCall = %StaticMemberFunctionCall.decl
// CHECK:STDOUT:   }
// CHECK:STDOUT:   %Core.import = import Core
// CHECK:STDOUT:   %Class.decl: %Class.type = class_decl @Class [template = constants.%Class.1] {
<<<<<<< HEAD
// CHECK:STDOUT:     %T.patt.loc4: type = symbolic_binding_pattern T 0 [symbolic = %T.patt.1 (constants.%T.patt.1)]
// CHECK:STDOUT:     %T.param_patt: type = param_pattern %T.patt.loc4, runtime_param<invalid> [symbolic = %T.patt.1 (constants.%T.patt.1)]
// CHECK:STDOUT:   } {
// CHECK:STDOUT:     %param: type = param runtime_param<invalid>
// CHECK:STDOUT:     %T.loc4: type = bind_symbolic_name T 0, %param [symbolic = %T.1 (constants.%T)]
// CHECK:STDOUT:   }
// CHECK:STDOUT:   %StaticMemberFunctionCall.decl: %StaticMemberFunctionCall.type = fn_decl @StaticMemberFunctionCall [template = constants.%StaticMemberFunctionCall] {
// CHECK:STDOUT:     %T.patt.loc8: type = symbolic_binding_pattern T 0 [symbolic = %T.patt.1 (constants.%T.patt.2)]
// CHECK:STDOUT:     %T.param_patt: type = param_pattern %T.patt.loc8, runtime_param<invalid> [symbolic = %T.patt.1 (constants.%T.patt.2)]
// CHECK:STDOUT:   } {
=======
// CHECK:STDOUT:     %T.patt: type = symbolic_binding_pattern T, 0
// CHECK:STDOUT:   } {
// CHECK:STDOUT:     %T.param: type = param T, runtime_param<invalid>
// CHECK:STDOUT:     %T.loc4: type = bind_symbolic_name T, 0, %T.param [symbolic = %T.1 (constants.%T)]
// CHECK:STDOUT:   }
// CHECK:STDOUT:   %StaticMemberFunctionCall.decl: %StaticMemberFunctionCall.type = fn_decl @StaticMemberFunctionCall [template = constants.%StaticMemberFunctionCall] {
// CHECK:STDOUT:     %T.patt: type = symbolic_binding_pattern T, 0
// CHECK:STDOUT:   } {
// CHECK:STDOUT:     %T.param: type = param T, runtime_param<invalid>
// CHECK:STDOUT:     %T.loc8: type = bind_symbolic_name T, 0, %T.param [symbolic = %T.1 (constants.%T)]
>>>>>>> e617d649
// CHECK:STDOUT:     %Class.ref.loc8: %Class.type = name_ref Class, file.%Class.decl [template = constants.%Class.1]
// CHECK:STDOUT:     %T.ref.loc8: type = name_ref T, %T.loc8 [symbolic = %T.1 (constants.%T)]
// CHECK:STDOUT:     %Class.loc8: type = class_type @Class, @Class(constants.%T) [symbolic = %Class.1 (constants.%Class.2)]
// CHECK:STDOUT:     %return: ref @StaticMemberFunctionCall.%Class.1 (%Class.2) = var <return slot>
// CHECK:STDOUT:     %param: type = param runtime_param<invalid>
// CHECK:STDOUT:     %T.loc8: type = bind_symbolic_name T 0, %param [symbolic = %T.1 (constants.%T)]
// CHECK:STDOUT:   }
// CHECK:STDOUT: }
// CHECK:STDOUT:
// CHECK:STDOUT: generic interface @ImplicitAs(constants.%Dest: type) {
<<<<<<< HEAD
// CHECK:STDOUT:   %Dest: type = bind_symbolic_name Dest 0 [symbolic = %Dest (constants.%Dest)]
// CHECK:STDOUT:   %Dest.patt: type = symbolic_binding_pattern Dest 0 [symbolic = %Dest.patt (constants.%Dest.patt)]
=======
// CHECK:STDOUT:   %Dest: type = bind_symbolic_name Dest, 0 [symbolic = %Dest (constants.%Dest)]
>>>>>>> e617d649
// CHECK:STDOUT:
// CHECK:STDOUT: !definition:
// CHECK:STDOUT:   %.1: type = interface_type @ImplicitAs, @ImplicitAs(%Dest) [symbolic = %.1 (constants.%.5)]
// CHECK:STDOUT:   %Self: %.5 = bind_symbolic_name Self, 1 [symbolic = %Self (constants.%Self.2)]
// CHECK:STDOUT:   %Convert.type: type = fn_type @Convert, @ImplicitAs(%Dest) [symbolic = %Convert.type (constants.%Convert.type.1)]
// CHECK:STDOUT:   %Convert: @ImplicitAs.%Convert.type (%Convert.type.1) = struct_value () [symbolic = %Convert (constants.%Convert.1)]
// CHECK:STDOUT:   %.2: type = assoc_entity_type @ImplicitAs.%.1 (%.5), @ImplicitAs.%Convert.type (%Convert.type.1) [symbolic = %.2 (constants.%.6)]
// CHECK:STDOUT:   %.3: @ImplicitAs.%.2 (%.6) = assoc_entity element0, imports.%import_ref.5 [symbolic = %.3 (constants.%.7)]
// CHECK:STDOUT:
// CHECK:STDOUT:   interface {
// CHECK:STDOUT:   !members:
// CHECK:STDOUT:     .Self = imports.%import_ref.2
// CHECK:STDOUT:     .Convert = imports.%import_ref.3
// CHECK:STDOUT:     witness = (imports.%import_ref.4)
// CHECK:STDOUT:   }
// CHECK:STDOUT: }
// CHECK:STDOUT:
// CHECK:STDOUT: generic class @Class(%T.loc4: type) {
<<<<<<< HEAD
// CHECK:STDOUT:   %T.1: type = bind_symbolic_name T 0 [symbolic = %T.1 (constants.%T)]
// CHECK:STDOUT:   %T.patt.1: type = symbolic_binding_pattern T 0 [symbolic = %T.patt.1 (constants.%T.patt.1)]
=======
// CHECK:STDOUT:   %T.1: type = bind_symbolic_name T, 0 [symbolic = %T.1 (constants.%T)]
>>>>>>> e617d649
// CHECK:STDOUT:
// CHECK:STDOUT: !definition:
// CHECK:STDOUT:   %Make.type: type = fn_type @Make, @Class(%T.1) [symbolic = %Make.type (constants.%Make.type)]
// CHECK:STDOUT:   %Make: @Class.%Make.type (%Make.type) = struct_value () [symbolic = %Make (constants.%Make)]
// CHECK:STDOUT:
// CHECK:STDOUT:   class {
// CHECK:STDOUT:     %Make.decl: @Class.%Make.type (%Make.type) = fn_decl @Make [symbolic = @Class.%Make (constants.%Make)] {} {
// CHECK:STDOUT:       %Class.ref: %Class.type = name_ref Class, file.%Class.decl [template = constants.%Class.1]
// CHECK:STDOUT:       %T.ref: type = name_ref T, @Class.%T.loc4 [symbolic = %T (constants.%T)]
// CHECK:STDOUT:       %Class.loc5: type = class_type @Class, @Class(constants.%T) [symbolic = %Class.1 (constants.%Class.2)]
// CHECK:STDOUT:       %return: ref @Make.%Class.1 (%Class.2) = var <return slot>
// CHECK:STDOUT:     }
// CHECK:STDOUT:     %.loc6: <witness> = complete_type_witness %.2 [template = constants.%.3]
// CHECK:STDOUT:
// CHECK:STDOUT:   !members:
// CHECK:STDOUT:     .Self = constants.%Class.2
// CHECK:STDOUT:     .Make = %Make.decl
// CHECK:STDOUT:   }
// CHECK:STDOUT: }
// CHECK:STDOUT:
// CHECK:STDOUT: generic fn @Make(@Class.%T.loc4: type) {
// CHECK:STDOUT:   %T: type = bind_symbolic_name T, 0 [symbolic = %T (constants.%T)]
// CHECK:STDOUT:   %Class.1: type = class_type @Class, @Class(%T) [symbolic = %Class.1 (constants.%Class.2)]
// CHECK:STDOUT:
// CHECK:STDOUT: !definition:
// CHECK:STDOUT:   %struct: @Make.%Class.1 (%Class.2) = struct_value () [symbolic = %struct (constants.%struct)]
// CHECK:STDOUT:
// CHECK:STDOUT:   fn() -> %return: @Make.%Class.1 (%Class.2) {
// CHECK:STDOUT:   !entry:
// CHECK:STDOUT:     %.loc5_35.1: %.2 = struct_literal ()
// CHECK:STDOUT:     %.loc5_35.2: init @Make.%Class.1 (%Class.2) = class_init (), %return [symbolic = %struct (constants.%struct)]
// CHECK:STDOUT:     %.loc5_36: init @Make.%Class.1 (%Class.2) = converted %.loc5_35.1, %.loc5_35.2 [symbolic = %struct (constants.%struct)]
// CHECK:STDOUT:     return %.loc5_36 to %return
// CHECK:STDOUT:   }
// CHECK:STDOUT: }
// CHECK:STDOUT:
// CHECK:STDOUT: generic fn @StaticMemberFunctionCall(%T.loc8: type) {
<<<<<<< HEAD
// CHECK:STDOUT:   %T.1: type = bind_symbolic_name T 0 [symbolic = %T.1 (constants.%T)]
// CHECK:STDOUT:   %T.patt.1: type = symbolic_binding_pattern T 0 [symbolic = %T.patt.1 (constants.%T.patt.2)]
=======
// CHECK:STDOUT:   %T.1: type = bind_symbolic_name T, 0 [symbolic = %T.1 (constants.%T)]
>>>>>>> e617d649
// CHECK:STDOUT:   %Class.1: type = class_type @Class, @Class(%T.1) [symbolic = %Class.1 (constants.%Class.2)]
// CHECK:STDOUT:
// CHECK:STDOUT: !definition:
// CHECK:STDOUT:   %Make.type: type = fn_type @Make, @Class(%T.1) [symbolic = %Make.type (constants.%Make.type)]
// CHECK:STDOUT:   %Make: @StaticMemberFunctionCall.%Make.type (%Make.type) = struct_value () [symbolic = %Make (constants.%Make)]
// CHECK:STDOUT:   %.1: type = interface_type @ImplicitAs, @ImplicitAs(%Class.1) [symbolic = %.1 (constants.%.8)]
// CHECK:STDOUT:   %Convert.type: type = fn_type @Convert, @ImplicitAs(%Class.1) [symbolic = %Convert.type (constants.%Convert.type.2)]
// CHECK:STDOUT:   %.2: type = assoc_entity_type @StaticMemberFunctionCall.%.1 (%.8), @StaticMemberFunctionCall.%Convert.type (%Convert.type.2) [symbolic = %.2 (constants.%.9)]
// CHECK:STDOUT:   %.3: @StaticMemberFunctionCall.%.2 (%.9) = assoc_entity element0, imports.%import_ref.5 [symbolic = %.3 (constants.%.10)]
// CHECK:STDOUT:
// CHECK:STDOUT:   fn(%T.param_patt: type) -> %return: @StaticMemberFunctionCall.%Class.1 (%Class.2) {
// CHECK:STDOUT:   !entry:
// CHECK:STDOUT:     %Class.ref.loc15: %Class.type = name_ref Class, file.%Class.decl [template = constants.%Class.1]
// CHECK:STDOUT:     %T.ref.loc15: type = name_ref T, %T.loc8 [symbolic = %T.1 (constants.%T)]
// CHECK:STDOUT:     %Class.loc15: type = class_type @Class, @Class(constants.%T) [symbolic = %Class.1 (constants.%Class.2)]
// CHECK:STDOUT:     %.loc15_18: @StaticMemberFunctionCall.%Make.type (%Make.type) = specific_constant @Class.%Make.decl, @Class(constants.%T) [symbolic = %Make (constants.%Make)]
// CHECK:STDOUT:     %Make.ref: @StaticMemberFunctionCall.%Make.type (%Make.type) = name_ref Make, %.loc15_18 [symbolic = %Make (constants.%Make)]
// CHECK:STDOUT:     %.loc15_23.1: ref @StaticMemberFunctionCall.%Class.1 (%Class.2) = temporary_storage
// CHECK:STDOUT:     %Make.call: init @StaticMemberFunctionCall.%Class.1 (%Class.2) = call %Make.ref() to %.loc15_23.1
// CHECK:STDOUT:     %.loc15_25.1: type = interface_type @ImplicitAs, @ImplicitAs(constants.%Class.2) [symbolic = %.1 (constants.%.8)]
// CHECK:STDOUT:     %.loc15_25.2: @StaticMemberFunctionCall.%.2 (%.9) = specific_constant imports.%import_ref.3, @ImplicitAs(constants.%Class.2) [symbolic = %.3 (constants.%.10)]
// CHECK:STDOUT:     %Convert.ref: @StaticMemberFunctionCall.%.2 (%.9) = name_ref Convert, %.loc15_25.2 [symbolic = %.3 (constants.%.10)]
// CHECK:STDOUT:     %.loc15_23.2: ref @StaticMemberFunctionCall.%Class.1 (%Class.2) = temporary %.loc15_23.1, %Make.call
// CHECK:STDOUT:     %.loc15_25.3: @StaticMemberFunctionCall.%Class.1 (%Class.2) = converted %Make.call, <error> [template = <error>]
// CHECK:STDOUT:     return <error> to %return
// CHECK:STDOUT:   }
// CHECK:STDOUT: }
// CHECK:STDOUT:
// CHECK:STDOUT: generic fn @Convert(constants.%Dest: type, constants.%Self.1: @ImplicitAs.%.1 (%.5)) {
// CHECK:STDOUT:   %Dest: type = bind_symbolic_name Dest, 0 [symbolic = %Dest (constants.%Dest)]
// CHECK:STDOUT:   %.1: type = interface_type @ImplicitAs, @ImplicitAs(%Dest) [symbolic = %.1 (constants.%.5)]
// CHECK:STDOUT:   %Self: %.5 = bind_symbolic_name Self, 1 [symbolic = %Self (constants.%Self.2)]
// CHECK:STDOUT:
// CHECK:STDOUT:   fn[%self.param_patt: @Convert.%Self (%Self.2)]() -> @Convert.%Dest (%Dest);
// CHECK:STDOUT: }
// CHECK:STDOUT:
// CHECK:STDOUT: specific @Class(constants.%T) {
// CHECK:STDOUT:   %T.1 => constants.%T
// CHECK:STDOUT:   %T.patt.1 => constants.%T
// CHECK:STDOUT:
// CHECK:STDOUT: !definition:
// CHECK:STDOUT:   %Make.type => constants.%Make.type
// CHECK:STDOUT:   %Make => constants.%Make
// CHECK:STDOUT: }
// CHECK:STDOUT:
// CHECK:STDOUT: specific @Class(@Make.%T) {
// CHECK:STDOUT:   %T.1 => constants.%T
// CHECK:STDOUT:   %T.patt.1 => constants.%T
// CHECK:STDOUT: }
// CHECK:STDOUT:
// CHECK:STDOUT: specific @Make(constants.%T) {
// CHECK:STDOUT:   %T => constants.%T
// CHECK:STDOUT:   %Class.1 => constants.%Class.2
// CHECK:STDOUT: }
// CHECK:STDOUT:
// CHECK:STDOUT: specific @Class(@Class.%T.1) {
// CHECK:STDOUT:   %T.1 => constants.%T
// CHECK:STDOUT:   %T.patt.1 => constants.%T
// CHECK:STDOUT: }
// CHECK:STDOUT:
// CHECK:STDOUT: specific @Class(@StaticMemberFunctionCall.%T.1) {
// CHECK:STDOUT:   %T.1 => constants.%T
// CHECK:STDOUT:   %T.patt.1 => constants.%T
// CHECK:STDOUT: }
// CHECK:STDOUT:
// CHECK:STDOUT: specific @StaticMemberFunctionCall(constants.%T) {
// CHECK:STDOUT:   %T.1 => constants.%T
// CHECK:STDOUT:   %T.patt.1 => constants.%T
// CHECK:STDOUT:   %Class.1 => constants.%Class.2
// CHECK:STDOUT: }
// CHECK:STDOUT:
// CHECK:STDOUT: specific @ImplicitAs(constants.%Dest) {
// CHECK:STDOUT:   %Dest => constants.%Dest
// CHECK:STDOUT:   %Dest.patt => constants.%Dest
// CHECK:STDOUT: }
// CHECK:STDOUT:
// CHECK:STDOUT: specific @ImplicitAs(@ImplicitAs.%Dest) {
// CHECK:STDOUT:   %Dest => constants.%Dest
// CHECK:STDOUT:   %Dest.patt => constants.%Dest
// CHECK:STDOUT: }
// CHECK:STDOUT:
// CHECK:STDOUT: specific @ImplicitAs(@Convert.%Dest) {
// CHECK:STDOUT:   %Dest => constants.%Dest
// CHECK:STDOUT:   %Dest.patt => constants.%Dest
// CHECK:STDOUT: }
// CHECK:STDOUT:
// CHECK:STDOUT: specific @Convert(constants.%Dest, constants.%Self.1) {
// CHECK:STDOUT:   %Dest => constants.%Dest
// CHECK:STDOUT:   %.1 => constants.%.5
// CHECK:STDOUT:   %Self => constants.%Self.1
// CHECK:STDOUT: }
// CHECK:STDOUT:
// CHECK:STDOUT: specific @ImplicitAs(constants.%Class.2) {
// CHECK:STDOUT:   %Dest => constants.%Class.2
// CHECK:STDOUT:   %Dest.patt => constants.%Class.2
// CHECK:STDOUT:
// CHECK:STDOUT: !definition:
// CHECK:STDOUT:   %.1 => constants.%.8
// CHECK:STDOUT:   %Self => constants.%Self.2
// CHECK:STDOUT:   %Convert.type => constants.%Convert.type.2
// CHECK:STDOUT:   %Convert => constants.%Convert.2
// CHECK:STDOUT:   %.2 => constants.%.9
// CHECK:STDOUT:   %.3 => constants.%.10
// CHECK:STDOUT: }
// CHECK:STDOUT:
// CHECK:STDOUT: specific @ImplicitAs(@StaticMemberFunctionCall.%Class.1) {
// CHECK:STDOUT:   %Dest => constants.%Class.2
// CHECK:STDOUT:   %Dest.patt => constants.%Class.2
// CHECK:STDOUT: }
// CHECK:STDOUT:<|MERGE_RESOLUTION|>--- conflicted
+++ resolved
@@ -51,12 +51,8 @@
 // CHECK:STDOUT: --- member_access.carbon
 // CHECK:STDOUT:
 // CHECK:STDOUT: constants {
-<<<<<<< HEAD
-// CHECK:STDOUT:   %T: type = bind_symbolic_name T 0 [symbolic]
-// CHECK:STDOUT:   %T.patt: type = symbolic_binding_pattern T 0 [symbolic]
-=======
 // CHECK:STDOUT:   %T: type = bind_symbolic_name T, 0 [symbolic]
->>>>>>> e617d649
+// CHECK:STDOUT:   %T.patt: type = symbolic_binding_pattern T, 0 [symbolic]
 // CHECK:STDOUT:   %Class.type: type = generic_class_type @Class [template]
 // CHECK:STDOUT:   %.1: type = tuple_type () [template]
 // CHECK:STDOUT:   %Class.1: %Class.type = struct_value () [template]
@@ -117,18 +113,11 @@
 // CHECK:STDOUT:   }
 // CHECK:STDOUT:   %Core.import = import Core
 // CHECK:STDOUT:   %Class.decl: %Class.type = class_decl @Class [template = constants.%Class.1] {
-<<<<<<< HEAD
-// CHECK:STDOUT:     %T.patt.loc2: type = symbolic_binding_pattern T 0 [symbolic = %T.patt.1 (constants.%T.patt)]
+// CHECK:STDOUT:     %T.patt.loc2: type = symbolic_binding_pattern T, 0 [symbolic = %T.patt.1 (constants.%T.patt)]
 // CHECK:STDOUT:     %T.param_patt: type = param_pattern %T.patt.loc2, runtime_param<invalid> [symbolic = %T.patt.1 (constants.%T.patt)]
 // CHECK:STDOUT:   } {
 // CHECK:STDOUT:     %param: type = param runtime_param<invalid>
-// CHECK:STDOUT:     %T.loc2: type = bind_symbolic_name T 0, %param [symbolic = %T.1 (constants.%T)]
-=======
-// CHECK:STDOUT:     %T.patt: type = symbolic_binding_pattern T, 0
-// CHECK:STDOUT:   } {
-// CHECK:STDOUT:     %T.param: type = param T, runtime_param<invalid>
-// CHECK:STDOUT:     %T.loc2: type = bind_symbolic_name T, 0, %T.param [symbolic = %T.1 (constants.%T)]
->>>>>>> e617d649
+// CHECK:STDOUT:     %T.loc2: type = bind_symbolic_name T, 0, %param [symbolic = %T.1 (constants.%T)]
 // CHECK:STDOUT:   }
 // CHECK:STDOUT:   %DirectFieldAccess.decl: %DirectFieldAccess.type = fn_decl @DirectFieldAccess [template = constants.%DirectFieldAccess] {
 // CHECK:STDOUT:     %x.patt: %Class.3 = binding_pattern x
@@ -182,12 +171,8 @@
 // CHECK:STDOUT: }
 // CHECK:STDOUT:
 // CHECK:STDOUT: generic class @Class(%T.loc2: type) {
-<<<<<<< HEAD
-// CHECK:STDOUT:   %T.1: type = bind_symbolic_name T 0 [symbolic = %T.1 (constants.%T)]
-// CHECK:STDOUT:   %T.patt.1: type = symbolic_binding_pattern T 0 [symbolic = %T.patt.1 (constants.%T.patt)]
-=======
 // CHECK:STDOUT:   %T.1: type = bind_symbolic_name T, 0 [symbolic = %T.1 (constants.%T)]
->>>>>>> e617d649
+// CHECK:STDOUT:   %T.patt.1: type = symbolic_binding_pattern T, 0 [symbolic = %T.patt.1 (constants.%T.patt)]
 // CHECK:STDOUT:
 // CHECK:STDOUT: !definition:
 // CHECK:STDOUT:   %Class: type = class_type @Class, @Class(%T.1) [symbolic = %Class (constants.%Class.2)]
@@ -385,12 +370,8 @@
 // CHECK:STDOUT: --- fail_todo_static_member_fn_call.carbon
 // CHECK:STDOUT:
 // CHECK:STDOUT: constants {
-<<<<<<< HEAD
-// CHECK:STDOUT:   %T: type = bind_symbolic_name T 0 [symbolic]
-// CHECK:STDOUT:   %T.patt.1: type = symbolic_binding_pattern T 0 [symbolic]
-=======
 // CHECK:STDOUT:   %T: type = bind_symbolic_name T, 0 [symbolic]
->>>>>>> e617d649
+// CHECK:STDOUT:   %T.patt.1: type = symbolic_binding_pattern T, 0 [symbolic]
 // CHECK:STDOUT:   %Class.type: type = generic_class_type @Class [template]
 // CHECK:STDOUT:   %.1: type = tuple_type () [template]
 // CHECK:STDOUT:   %Class.1: %Class.type = struct_value () [template]
@@ -401,21 +382,16 @@
 // CHECK:STDOUT:   %.3: <witness> = complete_type_witness %.2 [template]
 // CHECK:STDOUT:   %.4: type = ptr_type %.2 [template]
 // CHECK:STDOUT:   %struct: %Class.2 = struct_value () [symbolic]
-// CHECK:STDOUT:   %T.patt.2: type = symbolic_binding_pattern T 0 [symbolic]
+// CHECK:STDOUT:   %T.patt.2: type = symbolic_binding_pattern T, 0 [symbolic]
 // CHECK:STDOUT:   %StaticMemberFunctionCall.type: type = fn_type @StaticMemberFunctionCall [template]
 // CHECK:STDOUT:   %StaticMemberFunctionCall: %StaticMemberFunctionCall.type = struct_value () [template]
 // CHECK:STDOUT:   %ImplicitAs.type: type = generic_interface_type @ImplicitAs [template]
 // CHECK:STDOUT:   %ImplicitAs: %ImplicitAs.type = struct_value () [template]
 // CHECK:STDOUT:   %Dest: type = bind_symbolic_name Dest, 0 [symbolic]
 // CHECK:STDOUT:   %.5: type = interface_type @ImplicitAs, @ImplicitAs(%Dest) [symbolic]
-<<<<<<< HEAD
-// CHECK:STDOUT:   %Self.1: @ImplicitAs.%.1 (%.5) = bind_symbolic_name Self 1 [symbolic]
-// CHECK:STDOUT:   %Dest.patt: type = symbolic_binding_pattern Dest 0 [symbolic]
-// CHECK:STDOUT:   %Self.2: %.5 = bind_symbolic_name Self 1 [symbolic]
-=======
 // CHECK:STDOUT:   %Self.1: @ImplicitAs.%.1 (%.5) = bind_symbolic_name Self, 1 [symbolic]
+// CHECK:STDOUT:   %Dest.patt: type = symbolic_binding_pattern Dest, 0 [symbolic]
 // CHECK:STDOUT:   %Self.2: %.5 = bind_symbolic_name Self, 1 [symbolic]
->>>>>>> e617d649
 // CHECK:STDOUT:   %Convert.type.1: type = fn_type @Convert, @ImplicitAs(%Dest) [symbolic]
 // CHECK:STDOUT:   %Convert.1: %Convert.type.1 = struct_value () [symbolic]
 // CHECK:STDOUT:   %.6: type = assoc_entity_type %.5, %Convert.type.1 [symbolic]
@@ -456,45 +432,28 @@
 // CHECK:STDOUT:   }
 // CHECK:STDOUT:   %Core.import = import Core
 // CHECK:STDOUT:   %Class.decl: %Class.type = class_decl @Class [template = constants.%Class.1] {
-<<<<<<< HEAD
-// CHECK:STDOUT:     %T.patt.loc4: type = symbolic_binding_pattern T 0 [symbolic = %T.patt.1 (constants.%T.patt.1)]
+// CHECK:STDOUT:     %T.patt.loc4: type = symbolic_binding_pattern T, 0 [symbolic = %T.patt.1 (constants.%T.patt.1)]
 // CHECK:STDOUT:     %T.param_patt: type = param_pattern %T.patt.loc4, runtime_param<invalid> [symbolic = %T.patt.1 (constants.%T.patt.1)]
 // CHECK:STDOUT:   } {
 // CHECK:STDOUT:     %param: type = param runtime_param<invalid>
-// CHECK:STDOUT:     %T.loc4: type = bind_symbolic_name T 0, %param [symbolic = %T.1 (constants.%T)]
+// CHECK:STDOUT:     %T.loc4: type = bind_symbolic_name T, 0, %param [symbolic = %T.1 (constants.%T)]
 // CHECK:STDOUT:   }
 // CHECK:STDOUT:   %StaticMemberFunctionCall.decl: %StaticMemberFunctionCall.type = fn_decl @StaticMemberFunctionCall [template = constants.%StaticMemberFunctionCall] {
-// CHECK:STDOUT:     %T.patt.loc8: type = symbolic_binding_pattern T 0 [symbolic = %T.patt.1 (constants.%T.patt.2)]
+// CHECK:STDOUT:     %T.patt.loc8: type = symbolic_binding_pattern T, 0 [symbolic = %T.patt.1 (constants.%T.patt.2)]
 // CHECK:STDOUT:     %T.param_patt: type = param_pattern %T.patt.loc8, runtime_param<invalid> [symbolic = %T.patt.1 (constants.%T.patt.2)]
 // CHECK:STDOUT:   } {
-=======
-// CHECK:STDOUT:     %T.patt: type = symbolic_binding_pattern T, 0
-// CHECK:STDOUT:   } {
-// CHECK:STDOUT:     %T.param: type = param T, runtime_param<invalid>
-// CHECK:STDOUT:     %T.loc4: type = bind_symbolic_name T, 0, %T.param [symbolic = %T.1 (constants.%T)]
-// CHECK:STDOUT:   }
-// CHECK:STDOUT:   %StaticMemberFunctionCall.decl: %StaticMemberFunctionCall.type = fn_decl @StaticMemberFunctionCall [template = constants.%StaticMemberFunctionCall] {
-// CHECK:STDOUT:     %T.patt: type = symbolic_binding_pattern T, 0
-// CHECK:STDOUT:   } {
-// CHECK:STDOUT:     %T.param: type = param T, runtime_param<invalid>
-// CHECK:STDOUT:     %T.loc8: type = bind_symbolic_name T, 0, %T.param [symbolic = %T.1 (constants.%T)]
->>>>>>> e617d649
 // CHECK:STDOUT:     %Class.ref.loc8: %Class.type = name_ref Class, file.%Class.decl [template = constants.%Class.1]
 // CHECK:STDOUT:     %T.ref.loc8: type = name_ref T, %T.loc8 [symbolic = %T.1 (constants.%T)]
 // CHECK:STDOUT:     %Class.loc8: type = class_type @Class, @Class(constants.%T) [symbolic = %Class.1 (constants.%Class.2)]
 // CHECK:STDOUT:     %return: ref @StaticMemberFunctionCall.%Class.1 (%Class.2) = var <return slot>
 // CHECK:STDOUT:     %param: type = param runtime_param<invalid>
-// CHECK:STDOUT:     %T.loc8: type = bind_symbolic_name T 0, %param [symbolic = %T.1 (constants.%T)]
+// CHECK:STDOUT:     %T.loc8: type = bind_symbolic_name T, 0, %param [symbolic = %T.1 (constants.%T)]
 // CHECK:STDOUT:   }
 // CHECK:STDOUT: }
 // CHECK:STDOUT:
 // CHECK:STDOUT: generic interface @ImplicitAs(constants.%Dest: type) {
-<<<<<<< HEAD
-// CHECK:STDOUT:   %Dest: type = bind_symbolic_name Dest 0 [symbolic = %Dest (constants.%Dest)]
-// CHECK:STDOUT:   %Dest.patt: type = symbolic_binding_pattern Dest 0 [symbolic = %Dest.patt (constants.%Dest.patt)]
-=======
 // CHECK:STDOUT:   %Dest: type = bind_symbolic_name Dest, 0 [symbolic = %Dest (constants.%Dest)]
->>>>>>> e617d649
+// CHECK:STDOUT:   %Dest.patt: type = symbolic_binding_pattern Dest, 0 [symbolic = %Dest.patt (constants.%Dest.patt)]
 // CHECK:STDOUT:
 // CHECK:STDOUT: !definition:
 // CHECK:STDOUT:   %.1: type = interface_type @ImplicitAs, @ImplicitAs(%Dest) [symbolic = %.1 (constants.%.5)]
@@ -513,12 +472,8 @@
 // CHECK:STDOUT: }
 // CHECK:STDOUT:
 // CHECK:STDOUT: generic class @Class(%T.loc4: type) {
-<<<<<<< HEAD
-// CHECK:STDOUT:   %T.1: type = bind_symbolic_name T 0 [symbolic = %T.1 (constants.%T)]
-// CHECK:STDOUT:   %T.patt.1: type = symbolic_binding_pattern T 0 [symbolic = %T.patt.1 (constants.%T.patt.1)]
-=======
 // CHECK:STDOUT:   %T.1: type = bind_symbolic_name T, 0 [symbolic = %T.1 (constants.%T)]
->>>>>>> e617d649
+// CHECK:STDOUT:   %T.patt.1: type = symbolic_binding_pattern T, 0 [symbolic = %T.patt.1 (constants.%T.patt.1)]
 // CHECK:STDOUT:
 // CHECK:STDOUT: !definition:
 // CHECK:STDOUT:   %Make.type: type = fn_type @Make, @Class(%T.1) [symbolic = %Make.type (constants.%Make.type)]
@@ -556,12 +511,8 @@
 // CHECK:STDOUT: }
 // CHECK:STDOUT:
 // CHECK:STDOUT: generic fn @StaticMemberFunctionCall(%T.loc8: type) {
-<<<<<<< HEAD
-// CHECK:STDOUT:   %T.1: type = bind_symbolic_name T 0 [symbolic = %T.1 (constants.%T)]
-// CHECK:STDOUT:   %T.patt.1: type = symbolic_binding_pattern T 0 [symbolic = %T.patt.1 (constants.%T.patt.2)]
-=======
 // CHECK:STDOUT:   %T.1: type = bind_symbolic_name T, 0 [symbolic = %T.1 (constants.%T)]
->>>>>>> e617d649
+// CHECK:STDOUT:   %T.patt.1: type = symbolic_binding_pattern T, 0 [symbolic = %T.patt.1 (constants.%T.patt.2)]
 // CHECK:STDOUT:   %Class.1: type = class_type @Class, @Class(%T.1) [symbolic = %Class.1 (constants.%Class.2)]
 // CHECK:STDOUT:
 // CHECK:STDOUT: !definition:
