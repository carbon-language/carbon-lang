--- conflicted
+++ resolved
@@ -105,15 +105,10 @@
 // CHECK:STDOUT:   }
 // CHECK:STDOUT:   %Core.import = import Core
 // CHECK:STDOUT:   %Class.decl: %Class.type = class_decl @Class [template = constants.%Class.1] {
-// CHECK:STDOUT:     %T.patt: type = symbolic_binding_pattern T 0 [symbolic = @Class.%T.patt (constants.%T.patt)]
+// CHECK:STDOUT:     %T.patt.loc2: type = symbolic_binding_pattern T 0 [symbolic = %T.patt.1 (constants.%T.patt)]
 // CHECK:STDOUT:   } {
-<<<<<<< HEAD
-// CHECK:STDOUT:     %param.loc2: type = param
-// CHECK:STDOUT:     %T: type = bind_symbolic_name T 0, %param.loc2 [symbolic = @Class.%T (constants.%T)]
-=======
-// CHECK:STDOUT:     %T.param: type = param T
-// CHECK:STDOUT:     %T.loc2: type = bind_symbolic_name T 0, %T.param [symbolic = %T.1 (constants.%T)]
->>>>>>> dcb4ae26
+// CHECK:STDOUT:     %param: type = param
+// CHECK:STDOUT:     %T.loc2: type = bind_symbolic_name T 0, %param [symbolic = %T.1 (constants.%T)]
 // CHECK:STDOUT:   }
 // CHECK:STDOUT:   %DirectFieldAccess.decl: %DirectFieldAccess.type = fn_decl @DirectFieldAccess [template = constants.%DirectFieldAccess] {
 // CHECK:STDOUT:     %x.patt: %Class.3 = binding_pattern x
@@ -125,13 +120,8 @@
 // CHECK:STDOUT:     %.loc10_30.3: init type = call %Class.ref(%.loc10_30.2) [template = constants.%Class.3]
 // CHECK:STDOUT:     %.loc10_34.1: type = value_of_initializer %.loc10_30.3 [template = constants.%Class.3]
 // CHECK:STDOUT:     %.loc10_34.2: type = converted %.loc10_30.3, %.loc10_34.1 [template = constants.%Class.3]
-<<<<<<< HEAD
-// CHECK:STDOUT:     %param.loc10: %Class.3 = param
-// CHECK:STDOUT:     @DirectFieldAccess.%x: %Class.3 = bind_name x, %param.loc10
-=======
-// CHECK:STDOUT:     %x.param: %Class.3 = param x
-// CHECK:STDOUT:     %x: %Class.3 = bind_name x, %x.param
->>>>>>> dcb4ae26
+// CHECK:STDOUT:     %param: %Class.3 = param
+// CHECK:STDOUT:     %x: %Class.3 = bind_name x, %param
 // CHECK:STDOUT:     %int.make_type_32.loc10_40: init type = call constants.%Int32() [template = i32]
 // CHECK:STDOUT:     %.loc10_40.1: type = value_of_initializer %int.make_type_32.loc10_40 [template = i32]
 // CHECK:STDOUT:     %.loc10_40.2: type = converted %int.make_type_32.loc10_40, %.loc10_40.1 [template = i32]
@@ -147,13 +137,8 @@
 // CHECK:STDOUT:     %.loc14_23.3: init type = call %Class.ref(%.loc14_23.2) [template = constants.%Class.3]
 // CHECK:STDOUT:     %.loc14_27.1: type = value_of_initializer %.loc14_23.3 [template = constants.%Class.3]
 // CHECK:STDOUT:     %.loc14_27.2: type = converted %.loc14_23.3, %.loc14_27.1 [template = constants.%Class.3]
-<<<<<<< HEAD
-// CHECK:STDOUT:     %param.loc14: %Class.3 = param
-// CHECK:STDOUT:     @MethodCall.%x: %Class.3 = bind_name x, %param.loc14
-=======
-// CHECK:STDOUT:     %x.param: %Class.3 = param x
-// CHECK:STDOUT:     %x: %Class.3 = bind_name x, %x.param
->>>>>>> dcb4ae26
+// CHECK:STDOUT:     %param: %Class.3 = param
+// CHECK:STDOUT:     %x: %Class.3 = bind_name x, %param
 // CHECK:STDOUT:     %int.make_type_32.loc14_33: init type = call constants.%Int32() [template = i32]
 // CHECK:STDOUT:     %.loc14_33.1: type = value_of_initializer %int.make_type_32.loc14_33 [template = i32]
 // CHECK:STDOUT:     %.loc14_33.2: type = converted %int.make_type_32.loc14_33, %.loc14_33.1 [template = i32]
@@ -170,13 +155,8 @@
 // CHECK:STDOUT:     %.loc18_32.1: type = value_of_initializer %.loc18_27.3 [template = constants.%Class.3]
 // CHECK:STDOUT:     %.loc18_32.2: type = converted %.loc18_27.3, %.loc18_32.1 [template = constants.%Class.3]
 // CHECK:STDOUT:     %.loc18_32.3: type = ptr_type %Class.3 [template = constants.%.8]
-<<<<<<< HEAD
-// CHECK:STDOUT:     %param.loc18: %.8 = param
-// CHECK:STDOUT:     @AddrMethodCall.%p: %.8 = bind_name p, %param.loc18
-=======
-// CHECK:STDOUT:     %p.param: %.8 = param p
-// CHECK:STDOUT:     %p: %.8 = bind_name p, %p.param
->>>>>>> dcb4ae26
+// CHECK:STDOUT:     %param: %.8 = param
+// CHECK:STDOUT:     %p: %.8 = bind_name p, %param
 // CHECK:STDOUT:     %int.make_type_32.loc18_38: init type = call constants.%Int32() [template = i32]
 // CHECK:STDOUT:     %.loc18_38.1: type = value_of_initializer %int.make_type_32.loc18_38 [template = i32]
 // CHECK:STDOUT:     %.loc18_38.2: type = converted %int.make_type_32.loc18_38, %.loc18_38.1 [template = i32]
@@ -184,14 +164,9 @@
 // CHECK:STDOUT:   }
 // CHECK:STDOUT: }
 // CHECK:STDOUT:
-<<<<<<< HEAD
-// CHECK:STDOUT: generic class @Class(file.%T: type) {
-// CHECK:STDOUT:   %T: type = bind_symbolic_name T 0 [symbolic = %T (constants.%T)]
-// CHECK:STDOUT:   %T.patt: type = symbolic_binding_pattern T 0 [symbolic = %T.patt (constants.%T.patt)]
-=======
 // CHECK:STDOUT: generic class @Class(%T.loc2: type) {
 // CHECK:STDOUT:   %T.1: type = bind_symbolic_name T 0 [symbolic = %T.1 (constants.%T)]
->>>>>>> dcb4ae26
+// CHECK:STDOUT:   %T.patt.1: type = symbolic_binding_pattern T 0 [symbolic = %T.patt.1 (constants.%T.patt)]
 // CHECK:STDOUT:
 // CHECK:STDOUT: !definition:
 // CHECK:STDOUT:   %Class: type = class_type @Class, @Class(%T.1) [symbolic = %Class (constants.%Class.2)]
@@ -202,57 +177,31 @@
 // CHECK:STDOUT:   %GetAddr: @Class.%GetAddr.type (%GetAddr.type.1) = struct_value () [symbolic = %GetAddr (constants.%GetAddr.1)]
 // CHECK:STDOUT:
 // CHECK:STDOUT:   class {
-<<<<<<< HEAD
-// CHECK:STDOUT:     %T.ref.loc3: type = name_ref T, file.%T [symbolic = %T (constants.%T)]
-=======
 // CHECK:STDOUT:     %T.ref: type = name_ref T, %T.loc2 [symbolic = %T.1 (constants.%T)]
->>>>>>> dcb4ae26
 // CHECK:STDOUT:     %.loc3: @Class.%.1 (%.2) = field_decl x, element0 [template]
 // CHECK:STDOUT:     %Get.decl: @Class.%Get.type (%Get.type.1) = fn_decl @Get [symbolic = @Class.%Get (constants.%Get.1)] {
 // CHECK:STDOUT:       %self.patt: @Get.%Class (%Class.2) = binding_pattern self
 // CHECK:STDOUT:     } {
-<<<<<<< HEAD
-// CHECK:STDOUT:       %.loc5: type = specific_constant constants.%Class.2, @Class(constants.%T) [symbolic = @Get.%Class (constants.%Class.2)]
-// CHECK:STDOUT:       %Self.ref.loc5: type = name_ref Self, %.loc5 [symbolic = @Get.%Class (constants.%Class.2)]
-// CHECK:STDOUT:       %param.loc5: @Get.%Class (%Class.2) = param
-// CHECK:STDOUT:       %self.loc5: @Get.%Class (%Class.2) = bind_name self, %param.loc5
-// CHECK:STDOUT:       %T.ref.loc5: type = name_ref T, file.%T [symbolic = @Get.%T (constants.%T)]
-// CHECK:STDOUT:       %return.var.loc5: ref @Get.%T (%T) = var <return slot>
-// CHECK:STDOUT:     }
-// CHECK:STDOUT:     %GetAddr.decl: @Class.%GetAddr.type (%GetAddr.type.1) = fn_decl @GetAddr [symbolic = %GetAddr (constants.%GetAddr.1)] {
-// CHECK:STDOUT:       %self.patt.loc7: @GetAddr.%.1 (%.3) = binding_pattern self
-// CHECK:STDOUT:       %.loc7_14.1: @GetAddr.%.1 (%.3) = addr_pattern %self.patt.loc7
-// CHECK:STDOUT:     } {
-// CHECK:STDOUT:       %.loc7_25: type = specific_constant constants.%Class.2, @Class(constants.%T) [symbolic = @GetAddr.%Class (constants.%Class.2)]
-// CHECK:STDOUT:       %Self.ref.loc7: type = name_ref Self, %.loc7_25 [symbolic = @GetAddr.%Class (constants.%Class.2)]
-// CHECK:STDOUT:       %.loc7_29: type = ptr_type %Class.2 [symbolic = @GetAddr.%.1 (constants.%.3)]
-// CHECK:STDOUT:       %param.loc7: @GetAddr.%.1 (%.3) = param
-// CHECK:STDOUT:       %self.loc7_19.2: @GetAddr.%.1 (%.3) = bind_name self, %param.loc7
-// CHECK:STDOUT:       %.loc7_14.2: @GetAddr.%.1 (%.3) = addr_param %self.loc7_19.2
-// CHECK:STDOUT:       %T.ref.loc7: type = name_ref T, file.%T [symbolic = @GetAddr.%T (constants.%T)]
-// CHECK:STDOUT:       %.loc7_38: type = ptr_type %T [symbolic = @GetAddr.%.2 (constants.%.4)]
-// CHECK:STDOUT:       %return.var.loc7: ref @GetAddr.%.2 (%.4) = var <return slot>
-=======
 // CHECK:STDOUT:       %.loc5_16: type = specific_constant constants.%Class.2, @Class(constants.%T) [symbolic = %Class (constants.%Class.2)]
 // CHECK:STDOUT:       %Self.ref: type = name_ref Self, %.loc5_16 [symbolic = %Class (constants.%Class.2)]
-// CHECK:STDOUT:       %self.param: @Get.%Class (%Class.2) = param self
-// CHECK:STDOUT:       %self: @Get.%Class (%Class.2) = bind_name self, %self.param
+// CHECK:STDOUT:       %param: @Get.%Class (%Class.2) = param
+// CHECK:STDOUT:       %self: @Get.%Class (%Class.2) = bind_name self, %param
 // CHECK:STDOUT:       %T.ref: type = name_ref T, @Class.%T.loc2 [symbolic = %T (constants.%T)]
 // CHECK:STDOUT:       %return: ref @Get.%T (%T) = var <return slot>
 // CHECK:STDOUT:     }
 // CHECK:STDOUT:     %GetAddr.decl: @Class.%GetAddr.type (%GetAddr.type.1) = fn_decl @GetAddr [symbolic = @Class.%GetAddr (constants.%GetAddr.1)] {
 // CHECK:STDOUT:       %self.patt: @GetAddr.%.1 (%.3) = binding_pattern self
+// CHECK:STDOUT:       %.loc7_14.2: @GetAddr.%.1 (%.3) = addr_pattern %self.patt
 // CHECK:STDOUT:     } {
 // CHECK:STDOUT:       %.loc7_25: type = specific_constant constants.%Class.2, @Class(constants.%T) [symbolic = %Class (constants.%Class.2)]
 // CHECK:STDOUT:       %Self.ref: type = name_ref Self, %.loc7_25 [symbolic = %Class (constants.%Class.2)]
 // CHECK:STDOUT:       %.loc7_29: type = ptr_type %Class.2 [symbolic = %.1 (constants.%.3)]
-// CHECK:STDOUT:       %self.param: @GetAddr.%.1 (%.3) = param self
-// CHECK:STDOUT:       %self: @GetAddr.%.1 (%.3) = bind_name self, %self.param
-// CHECK:STDOUT:       %.loc7_14: @GetAddr.%.1 (%.3) = addr_pattern %self
+// CHECK:STDOUT:       %param: @GetAddr.%.1 (%.3) = param
+// CHECK:STDOUT:       %self: @GetAddr.%.1 (%.3) = bind_name self, %param
+// CHECK:STDOUT:       %.loc7_14.1: @GetAddr.%.1 (%.3) = addr_param %self
 // CHECK:STDOUT:       %T.ref: type = name_ref T, @Class.%T.loc2 [symbolic = %T (constants.%T)]
 // CHECK:STDOUT:       %.loc7_38: type = ptr_type %T [symbolic = %.2 (constants.%.4)]
 // CHECK:STDOUT:       %return: ref @GetAddr.%.2 (%.4) = var <return slot>
->>>>>>> dcb4ae26
 // CHECK:STDOUT:     }
 // CHECK:STDOUT:
 // CHECK:STDOUT:   !members:
@@ -263,26 +212,16 @@
 // CHECK:STDOUT:   }
 // CHECK:STDOUT: }
 // CHECK:STDOUT:
-<<<<<<< HEAD
-// CHECK:STDOUT: generic fn @Get(file.%T: type) {
-=======
 // CHECK:STDOUT: generic fn @Get(@Class.%T.loc2: type) {
->>>>>>> dcb4ae26
 // CHECK:STDOUT:   %T: type = bind_symbolic_name T 0 [symbolic = %T (constants.%T)]
 // CHECK:STDOUT:   %Class: type = class_type @Class, @Class(%T) [symbolic = %Class (constants.%Class.2)]
 // CHECK:STDOUT:
 // CHECK:STDOUT: !definition:
 // CHECK:STDOUT:   %.1: type = unbound_element_type @Get.%Class (%Class.2), @Get.%T (%T) [symbolic = %.1 (constants.%.2)]
 // CHECK:STDOUT:
-<<<<<<< HEAD
-// CHECK:STDOUT:   fn[@Class.%self.loc5: @Get.%Class (%Class.2)]() -> @Get.%T (%T) {
-// CHECK:STDOUT:   !entry:
-// CHECK:STDOUT:     %self.ref: @Get.%Class (%Class.2) = name_ref self, @Class.%self.loc5
-=======
 // CHECK:STDOUT:   fn[%self: @Get.%Class (%Class.2)]() -> @Get.%T (%T) {
 // CHECK:STDOUT:   !entry:
 // CHECK:STDOUT:     %self.ref: @Get.%Class (%Class.2) = name_ref self, %self
->>>>>>> dcb4ae26
 // CHECK:STDOUT:     %x.ref: @Get.%.1 (%.2) = name_ref x, @Class.%.loc3 [template = @Class.%.loc3]
 // CHECK:STDOUT:     %.loc5_42.1: ref @Get.%T (%T) = class_element_access %self.ref, element0
 // CHECK:STDOUT:     %.loc5_42.2: @Get.%T (%T) = bind_value %.loc5_42.1
@@ -290,11 +229,7 @@
 // CHECK:STDOUT:   }
 // CHECK:STDOUT: }
 // CHECK:STDOUT:
-<<<<<<< HEAD
-// CHECK:STDOUT: generic fn @GetAddr(file.%T: type) {
-=======
 // CHECK:STDOUT: generic fn @GetAddr(@Class.%T.loc2: type) {
->>>>>>> dcb4ae26
 // CHECK:STDOUT:   %T: type = bind_symbolic_name T 0 [symbolic = %T (constants.%T)]
 // CHECK:STDOUT:   %Class: type = class_type @Class, @Class(%T) [symbolic = %Class (constants.%Class.2)]
 // CHECK:STDOUT:   %.1: type = ptr_type @GetAddr.%Class (%Class.2) [symbolic = %.1 (constants.%.3)]
@@ -303,15 +238,9 @@
 // CHECK:STDOUT: !definition:
 // CHECK:STDOUT:   %.3: type = unbound_element_type @GetAddr.%Class (%Class.2), @GetAddr.%T (%T) [symbolic = %.3 (constants.%.2)]
 // CHECK:STDOUT:
-<<<<<<< HEAD
-// CHECK:STDOUT:   fn[addr @Class.%self.loc7_19.2: @GetAddr.%.1 (%.3)]() -> @GetAddr.%.2 (%.4) {
-// CHECK:STDOUT:   !entry:
-// CHECK:STDOUT:     %self.ref: @GetAddr.%.1 (%.3) = name_ref self, @Class.%self.loc7_19.2
-=======
 // CHECK:STDOUT:   fn[addr %self: @GetAddr.%.1 (%.3)]() -> @GetAddr.%.2 (%.4) {
 // CHECK:STDOUT:   !entry:
 // CHECK:STDOUT:     %self.ref: @GetAddr.%.1 (%.3) = name_ref self, %self
->>>>>>> dcb4ae26
 // CHECK:STDOUT:     %.loc7_54.1: ref @GetAddr.%Class (%Class.2) = deref %self.ref
 // CHECK:STDOUT:     %x.ref: @GetAddr.%.3 (%.2) = name_ref x, @Class.%.loc3 [template = @Class.%.loc3]
 // CHECK:STDOUT:     %.loc7_54.2: ref @GetAddr.%T (%T) = class_element_access %.loc7_54.1, element0
@@ -360,12 +289,8 @@
 // CHECK:STDOUT: }
 // CHECK:STDOUT:
 // CHECK:STDOUT: specific @Class(constants.%T) {
-<<<<<<< HEAD
-// CHECK:STDOUT:   %T => constants.%T
-// CHECK:STDOUT:   %T.patt => constants.%T
-=======
-// CHECK:STDOUT:   %T.1 => constants.%T
->>>>>>> dcb4ae26
+// CHECK:STDOUT:   %T.1 => constants.%T
+// CHECK:STDOUT:   %T.patt.1 => constants.%T
 // CHECK:STDOUT:
 // CHECK:STDOUT: !definition:
 // CHECK:STDOUT:   %Class => constants.%Class.2
@@ -377,12 +302,8 @@
 // CHECK:STDOUT: }
 // CHECK:STDOUT:
 // CHECK:STDOUT: specific @Class(@Get.%T) {
-<<<<<<< HEAD
-// CHECK:STDOUT:   %T => constants.%T
-// CHECK:STDOUT:   %T.patt => constants.%T
-=======
-// CHECK:STDOUT:   %T.1 => constants.%T
->>>>>>> dcb4ae26
+// CHECK:STDOUT:   %T.1 => constants.%T
+// CHECK:STDOUT:   %T.patt.1 => constants.%T
 // CHECK:STDOUT: }
 // CHECK:STDOUT:
 // CHECK:STDOUT: specific @Get(constants.%T) {
@@ -391,12 +312,8 @@
 // CHECK:STDOUT: }
 // CHECK:STDOUT:
 // CHECK:STDOUT: specific @Class(@GetAddr.%T) {
-<<<<<<< HEAD
-// CHECK:STDOUT:   %T => constants.%T
-// CHECK:STDOUT:   %T.patt => constants.%T
-=======
-// CHECK:STDOUT:   %T.1 => constants.%T
->>>>>>> dcb4ae26
+// CHECK:STDOUT:   %T.1 => constants.%T
+// CHECK:STDOUT:   %T.patt.1 => constants.%T
 // CHECK:STDOUT: }
 // CHECK:STDOUT:
 // CHECK:STDOUT: specific @GetAddr(constants.%T) {
@@ -406,23 +323,14 @@
 // CHECK:STDOUT:   %.2 => constants.%.4
 // CHECK:STDOUT: }
 // CHECK:STDOUT:
-<<<<<<< HEAD
-// CHECK:STDOUT: specific @Class(@Class.%T) {
-// CHECK:STDOUT:   %T => constants.%T
-// CHECK:STDOUT:   %T.patt => constants.%T
-// CHECK:STDOUT: }
-// CHECK:STDOUT:
-// CHECK:STDOUT: specific @Class(i32) {
-// CHECK:STDOUT:   %T => i32
-// CHECK:STDOUT:   %T.patt => i32
-=======
 // CHECK:STDOUT: specific @Class(@Class.%T.1) {
 // CHECK:STDOUT:   %T.1 => constants.%T
+// CHECK:STDOUT:   %T.patt.1 => constants.%T
 // CHECK:STDOUT: }
 // CHECK:STDOUT:
 // CHECK:STDOUT: specific @Class(i32) {
 // CHECK:STDOUT:   %T.1 => i32
->>>>>>> dcb4ae26
+// CHECK:STDOUT:   %T.patt.1 => i32
 // CHECK:STDOUT:
 // CHECK:STDOUT: !definition:
 // CHECK:STDOUT:   %Class => constants.%Class.3
@@ -483,40 +391,16 @@
 // CHECK:STDOUT:   }
 // CHECK:STDOUT:   %Core.import = import Core
 // CHECK:STDOUT:   %Class.decl: %Class.type = class_decl @Class [template = constants.%Class.1] {
-<<<<<<< HEAD
-// CHECK:STDOUT:     %T.patt.loc4: type = symbolic_binding_pattern T 0 [symbolic = @Class.%T.patt (constants.%T.patt)]
+// CHECK:STDOUT:     %T.patt.loc4: type = symbolic_binding_pattern T 0 [symbolic = %T.patt.1 (constants.%T.patt)]
 // CHECK:STDOUT:   } {
-// CHECK:STDOUT:     %param.loc4: type = param
-// CHECK:STDOUT:     %T.loc4: type = bind_symbolic_name T 0, %param.loc4 [symbolic = @Class.%T (constants.%T)]
+// CHECK:STDOUT:     %param: type = param
+// CHECK:STDOUT:     %T.loc4: type = bind_symbolic_name T 0, %param [symbolic = %T.1 (constants.%T)]
 // CHECK:STDOUT:   }
 // CHECK:STDOUT:   %StaticMemberFunctionCall.decl: %StaticMemberFunctionCall.type = fn_decl @StaticMemberFunctionCall [template = constants.%StaticMemberFunctionCall] {
-// CHECK:STDOUT:     %T.patt.loc8: type = symbolic_binding_pattern T 0 [symbolic = @StaticMemberFunctionCall.%T.patt (constants.%T.patt)]
+// CHECK:STDOUT:     %T.patt.loc8: type = symbolic_binding_pattern T 0 [symbolic = %T.patt.1 (constants.%T.patt)]
 // CHECK:STDOUT:   } {
-// CHECK:STDOUT:     %param.loc8: type = param
-// CHECK:STDOUT:     @StaticMemberFunctionCall.%T.loc8: type = bind_symbolic_name T 0, %param.loc8 [symbolic = @StaticMemberFunctionCall.%T.1 (constants.%T)]
-// CHECK:STDOUT:     %Class.ref: %Class.type = name_ref Class, %Class.decl [template = constants.%Class.1]
-// CHECK:STDOUT:     %T.ref: type = name_ref T, @StaticMemberFunctionCall.%T.loc8 [symbolic = @StaticMemberFunctionCall.%T.1 (constants.%T)]
-// CHECK:STDOUT:     %.loc8_47: init type = call %Class.ref(%T.ref) [symbolic = @StaticMemberFunctionCall.%Class (constants.%Class.2)]
-// CHECK:STDOUT:     %.loc8_49.1: type = value_of_initializer %.loc8_47 [symbolic = @StaticMemberFunctionCall.%Class (constants.%Class.2)]
-// CHECK:STDOUT:     %.loc8_49.2: type = converted %.loc8_47, %.loc8_49.1 [symbolic = @StaticMemberFunctionCall.%Class (constants.%Class.2)]
-// CHECK:STDOUT:     @StaticMemberFunctionCall.%return: ref @StaticMemberFunctionCall.%Class (%Class.2) = var <return slot>
-// CHECK:STDOUT:   }
-// CHECK:STDOUT: }
-// CHECK:STDOUT:
-// CHECK:STDOUT: generic class @Class(file.%T.loc4: type) {
-// CHECK:STDOUT:   %T: type = bind_symbolic_name T 0 [symbolic = %T (constants.%T)]
-// CHECK:STDOUT:   %T.patt: type = symbolic_binding_pattern T 0 [symbolic = %T.patt (constants.%T.patt)]
-=======
-// CHECK:STDOUT:     %T.patt: type = symbolic_binding_pattern T 0
-// CHECK:STDOUT:   } {
-// CHECK:STDOUT:     %T.param: type = param T
-// CHECK:STDOUT:     %T.loc4: type = bind_symbolic_name T 0, %T.param [symbolic = %T.1 (constants.%T)]
-// CHECK:STDOUT:   }
-// CHECK:STDOUT:   %StaticMemberFunctionCall.decl: %StaticMemberFunctionCall.type = fn_decl @StaticMemberFunctionCall [template = constants.%StaticMemberFunctionCall] {
-// CHECK:STDOUT:     %T.patt: type = symbolic_binding_pattern T 0
-// CHECK:STDOUT:   } {
-// CHECK:STDOUT:     %T.param: type = param T
-// CHECK:STDOUT:     %T.loc8: type = bind_symbolic_name T 0, %T.param [symbolic = %T.1 (constants.%T)]
+// CHECK:STDOUT:     %param: type = param
+// CHECK:STDOUT:     %T.loc8: type = bind_symbolic_name T 0, %param [symbolic = %T.1 (constants.%T)]
 // CHECK:STDOUT:     %Class.ref.loc8: %Class.type = name_ref Class, file.%Class.decl [template = constants.%Class.1]
 // CHECK:STDOUT:     %T.ref.loc8: type = name_ref T, %T.loc8 [symbolic = %T.1 (constants.%T)]
 // CHECK:STDOUT:     %.loc8_47: init type = call %Class.ref.loc8(%T.ref.loc8) [symbolic = %Class (constants.%Class.2)]
@@ -528,7 +412,7 @@
 // CHECK:STDOUT:
 // CHECK:STDOUT: generic class @Class(%T.loc4: type) {
 // CHECK:STDOUT:   %T.1: type = bind_symbolic_name T 0 [symbolic = %T.1 (constants.%T)]
->>>>>>> dcb4ae26
+// CHECK:STDOUT:   %T.patt.1: type = symbolic_binding_pattern T 0 [symbolic = %T.patt.1 (constants.%T.patt)]
 // CHECK:STDOUT:
 // CHECK:STDOUT: !definition:
 // CHECK:STDOUT:   %Make.type: type = fn_type @Make, @Class(%T.1) [symbolic = %Make.type (constants.%Make.type)]
@@ -537,19 +421,11 @@
 // CHECK:STDOUT:   class {
 // CHECK:STDOUT:     %Make.decl: @Class.%Make.type (%Make.type) = fn_decl @Make [symbolic = @Class.%Make (constants.%Make)] {} {
 // CHECK:STDOUT:       %Class.ref: %Class.type = name_ref Class, file.%Class.decl [template = constants.%Class.1]
-<<<<<<< HEAD
-// CHECK:STDOUT:       %T.ref: type = name_ref T, file.%T.loc4 [symbolic = @Make.%T (constants.%T)]
-// CHECK:STDOUT:       %.loc5_21: init type = call %Class.ref(%T.ref) [symbolic = @Make.%Class (constants.%Class.2)]
-// CHECK:STDOUT:       %.loc5_23.1: type = value_of_initializer %.loc5_21 [symbolic = @Make.%Class (constants.%Class.2)]
-// CHECK:STDOUT:       %.loc5_23.2: type = converted %.loc5_21, %.loc5_23.1 [symbolic = @Make.%Class (constants.%Class.2)]
-// CHECK:STDOUT:       %return.var: ref @Make.%Class (%Class.2) = var <return slot>
-=======
 // CHECK:STDOUT:       %T.ref: type = name_ref T, @Class.%T.loc4 [symbolic = %T (constants.%T)]
 // CHECK:STDOUT:       %.loc5_21: init type = call %Class.ref(%T.ref) [symbolic = %Class (constants.%Class.2)]
 // CHECK:STDOUT:       %.loc5_23.1: type = value_of_initializer %.loc5_21 [symbolic = %Class (constants.%Class.2)]
 // CHECK:STDOUT:       %.loc5_23.2: type = converted %.loc5_21, %.loc5_23.1 [symbolic = %Class (constants.%Class.2)]
 // CHECK:STDOUT:       %return: ref @Make.%Class (%Class.2) = var <return slot>
->>>>>>> dcb4ae26
 // CHECK:STDOUT:     }
 // CHECK:STDOUT:
 // CHECK:STDOUT:   !members:
@@ -558,11 +434,7 @@
 // CHECK:STDOUT:   }
 // CHECK:STDOUT: }
 // CHECK:STDOUT:
-<<<<<<< HEAD
-// CHECK:STDOUT: generic fn @Make(file.%T.loc4: type) {
-=======
 // CHECK:STDOUT: generic fn @Make(@Class.%T.loc4: type) {
->>>>>>> dcb4ae26
 // CHECK:STDOUT:   %T: type = bind_symbolic_name T 0 [symbolic = %T (constants.%T)]
 // CHECK:STDOUT:   %Class: type = class_type @Class, @Class(%T) [symbolic = %Class (constants.%Class.2)]
 // CHECK:STDOUT:
@@ -580,7 +452,7 @@
 // CHECK:STDOUT:
 // CHECK:STDOUT: generic fn @StaticMemberFunctionCall(%T.loc8: type) {
 // CHECK:STDOUT:   %T.1: type = bind_symbolic_name T 0 [symbolic = %T.1 (constants.%T)]
-// CHECK:STDOUT:   %T.patt: type = symbolic_binding_pattern T 0 [symbolic = %T.patt (constants.%T.patt)]
+// CHECK:STDOUT:   %T.patt.1: type = symbolic_binding_pattern T 0 [symbolic = %T.patt.1 (constants.%T.patt)]
 // CHECK:STDOUT:   %Class: type = class_type @Class, @Class(%T.1) [symbolic = %Class (constants.%Class.2)]
 // CHECK:STDOUT:
 // CHECK:STDOUT: !definition:
@@ -601,12 +473,8 @@
 // CHECK:STDOUT: }
 // CHECK:STDOUT:
 // CHECK:STDOUT: specific @Class(constants.%T) {
-<<<<<<< HEAD
-// CHECK:STDOUT:   %T => constants.%T
-// CHECK:STDOUT:   %T.patt => constants.%T
-=======
-// CHECK:STDOUT:   %T.1 => constants.%T
->>>>>>> dcb4ae26
+// CHECK:STDOUT:   %T.1 => constants.%T
+// CHECK:STDOUT:   %T.patt.1 => constants.%T
 // CHECK:STDOUT:
 // CHECK:STDOUT: !definition:
 // CHECK:STDOUT:   %Make.type => constants.%Make.type
@@ -614,12 +482,8 @@
 // CHECK:STDOUT: }
 // CHECK:STDOUT:
 // CHECK:STDOUT: specific @Class(@Make.%T) {
-<<<<<<< HEAD
-// CHECK:STDOUT:   %T => constants.%T
-// CHECK:STDOUT:   %T.patt => constants.%T
-=======
-// CHECK:STDOUT:   %T.1 => constants.%T
->>>>>>> dcb4ae26
+// CHECK:STDOUT:   %T.1 => constants.%T
+// CHECK:STDOUT:   %T.patt.1 => constants.%T
 // CHECK:STDOUT: }
 // CHECK:STDOUT:
 // CHECK:STDOUT: specific @Make(constants.%T) {
@@ -627,28 +491,19 @@
 // CHECK:STDOUT:   %Class => constants.%Class.2
 // CHECK:STDOUT: }
 // CHECK:STDOUT:
-<<<<<<< HEAD
-// CHECK:STDOUT: specific @Class(@Class.%T) {
-// CHECK:STDOUT:   %T => constants.%T
-// CHECK:STDOUT:   %T.patt => constants.%T
+// CHECK:STDOUT: specific @Class(@Class.%T.1) {
+// CHECK:STDOUT:   %T.1 => constants.%T
+// CHECK:STDOUT:   %T.patt.1 => constants.%T
 // CHECK:STDOUT: }
 // CHECK:STDOUT:
 // CHECK:STDOUT: specific @Class(@StaticMemberFunctionCall.%T.1) {
-// CHECK:STDOUT:   %T => constants.%T
-// CHECK:STDOUT:   %T.patt => constants.%T
-=======
-// CHECK:STDOUT: specific @Class(@Class.%T.1) {
-// CHECK:STDOUT:   %T.1 => constants.%T
-// CHECK:STDOUT: }
-// CHECK:STDOUT:
-// CHECK:STDOUT: specific @Class(@StaticMemberFunctionCall.%T.1) {
-// CHECK:STDOUT:   %T.1 => constants.%T
->>>>>>> dcb4ae26
+// CHECK:STDOUT:   %T.1 => constants.%T
+// CHECK:STDOUT:   %T.patt.1 => constants.%T
 // CHECK:STDOUT: }
 // CHECK:STDOUT:
 // CHECK:STDOUT: specific @StaticMemberFunctionCall(constants.%T) {
 // CHECK:STDOUT:   %T.1 => constants.%T
-// CHECK:STDOUT:   %T.patt => constants.%T
+// CHECK:STDOUT:   %T.patt.1 => constants.%T
 // CHECK:STDOUT:   %Class => constants.%Class.2
 // CHECK:STDOUT: }
 // CHECK:STDOUT: