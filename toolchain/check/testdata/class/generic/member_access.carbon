--- conflicted
+++ resolved
@@ -180,28 +180,16 @@
 // CHECK:STDOUT:     %Get.decl: @Class.%Get.type (%Get.type.1) = fn_decl @Get [symbolic = %Get (constants.%Get.1)] {
 // CHECK:STDOUT:       %self.patt.loc5: @Get.%Class (%Class.2) = binding_pattern self
 // CHECK:STDOUT:     } {
-<<<<<<< HEAD
-// CHECK:STDOUT:       %.loc5_16: type = specific_constant constants.%Class.2, @Class(constants.%T) [symbolic = @Get.%Class (constants.%Class.2)]
-// CHECK:STDOUT:       %Self.ref.loc5: type = name_ref Self, %.loc5_16 [symbolic = @Get.%Class (constants.%Class.2)]
+// CHECK:STDOUT:       %.loc5: type = specific_constant constants.%Class.2, @Class(constants.%T) [symbolic = @Get.%Class (constants.%Class.2)]
+// CHECK:STDOUT:       %Self.ref.loc5: type = name_ref Self, %.loc5 [symbolic = @Get.%Class (constants.%Class.2)]
 // CHECK:STDOUT:       %param.loc5: @Get.%Class (%Class.2) = param
 // CHECK:STDOUT:       %self.loc5: @Get.%Class (%Class.2) = bind_name self, %param.loc5
 // CHECK:STDOUT:       %T.ref.loc5: type = name_ref T, file.%T [symbolic = @Get.%T (constants.%T)]
 // CHECK:STDOUT:       %return.var.loc5: ref @Get.%T (%T) = var <return slot>
 // CHECK:STDOUT:     }
 // CHECK:STDOUT:     %GetAddr.decl: @Class.%GetAddr.type (%GetAddr.type.1) = fn_decl @GetAddr [symbolic = %GetAddr (constants.%GetAddr.1)] {
-// CHECK:STDOUT:       %.loc7_19: %.3 = binding_pattern self
-// CHECK:STDOUT:       %.loc7_14.1: %.3 = addr_pattern %.loc7_19
-=======
-// CHECK:STDOUT:       %.loc5: type = specific_constant constants.%Class.2, @Class(constants.%T) [symbolic = @Get.%Class (constants.%Class.2)]
-// CHECK:STDOUT:       %Self.ref.loc5: type = name_ref Self, %.loc5 [symbolic = @Get.%Class (constants.%Class.2)]
-// CHECK:STDOUT:       %self.loc5_10.1: @Get.%Class (%Class.2) = param self
-// CHECK:STDOUT:       %self.loc5_10.2: @Get.%Class (%Class.2) = bind_name self, %self.loc5_10.1
-// CHECK:STDOUT:       %T.ref.loc5: type = name_ref T, file.%T.loc2_13.2 [symbolic = @Get.%T (constants.%T)]
-// CHECK:STDOUT:       %return.var.loc5: ref @Get.%T (%T) = var <return slot>
-// CHECK:STDOUT:     }
-// CHECK:STDOUT:     %GetAddr.decl: @Class.%GetAddr.type (%GetAddr.type.1) = fn_decl @GetAddr [symbolic = %GetAddr (constants.%GetAddr.1)] {
 // CHECK:STDOUT:       %self.patt.loc7: @GetAddr.%.1 (%.3) = binding_pattern self
->>>>>>> ed374dcd
+// CHECK:STDOUT:       %.loc7_14.1: @GetAddr.%.1 (%.3) = addr_pattern %self.patt.loc7
 // CHECK:STDOUT:     } {
 // CHECK:STDOUT:       %.loc7_25: type = specific_constant constants.%Class.2, @Class(constants.%T) [symbolic = @GetAddr.%Class (constants.%Class.2)]
 // CHECK:STDOUT:       %Self.ref.loc7: type = name_ref Self, %.loc7_25 [symbolic = @GetAddr.%Class (constants.%Class.2)]
