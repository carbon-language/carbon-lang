// Part of the Carbon Language project, under the Apache License v2.0 with LLVM
// Exceptions. See /LICENSE for license information.
// SPDX-License-Identifier: Apache-2.0 WITH LLVM-exception
//
// AUTOUPDATE
// TIP: To test this file alone, run:
// TIP:   bazel test //toolchain/testing:file_test --test_arg=--file_tests=toolchain/check/testdata/class/generic/basic.carbon
// TIP: To dump output, run:
// TIP:   bazel run //toolchain/testing:file_test -- --dump_output --file_tests=toolchain/check/testdata/class/generic/basic.carbon

class Class(T:! type) {
  fn GetAddr[addr self: Self*]() -> T* {
    return &self->k;
  }

  // TODO: Should this work? T is not necessarily copyable.
  fn GetValue[self: Self]() -> T {
    return self.k;
  }

  var k: T;
}

class Declaration(T:! type);

// CHECK:STDOUT: --- basic.carbon
// CHECK:STDOUT:
// CHECK:STDOUT: constants {
// CHECK:STDOUT:   %T: type = bind_symbolic_name T 0 [symbolic]
// CHECK:STDOUT:   %T.patt: type = symbolic_binding_pattern T 0 [symbolic]
// CHECK:STDOUT:   %Class.type: type = generic_class_type @Class [template]
// CHECK:STDOUT:   %.1: type = tuple_type () [template]
// CHECK:STDOUT:   %Class.1: %Class.type = struct_value () [template]
// CHECK:STDOUT:   %Class.2: type = class_type @Class, @Class(%T) [symbolic]
// CHECK:STDOUT:   %.2: type = ptr_type %Class.2 [symbolic]
// CHECK:STDOUT:   %.3: type = ptr_type %T [symbolic]
// CHECK:STDOUT:   %GetAddr.type: type = fn_type @GetAddr, @Class(%T) [symbolic]
// CHECK:STDOUT:   %GetAddr: %GetAddr.type = struct_value () [symbolic]
// CHECK:STDOUT:   %GetValue.type: type = fn_type @GetValue, @Class(%T) [symbolic]
// CHECK:STDOUT:   %GetValue: %GetValue.type = struct_value () [symbolic]
// CHECK:STDOUT:   %.4: type = unbound_element_type %Class.2, %T [symbolic]
// CHECK:STDOUT:   %.5: type = struct_type {.k: %T} [symbolic]
// CHECK:STDOUT:   %.6: <witness> = complete_type_witness %.5 [symbolic]
// CHECK:STDOUT:   %.7: type = ptr_type %.5 [symbolic]
// CHECK:STDOUT:   %Declaration.type: type = generic_class_type @Declaration [template]
// CHECK:STDOUT:   %Declaration.1: %Declaration.type = struct_value () [template]
// CHECK:STDOUT:   %Declaration.2: type = class_type @Declaration, @Declaration(%T) [symbolic]
// CHECK:STDOUT: }
// CHECK:STDOUT:
// CHECK:STDOUT: imports {
// CHECK:STDOUT:   %Core: <namespace> = namespace file.%Core.import, [template] {
// CHECK:STDOUT:     import Core//prelude
// CHECK:STDOUT:     import Core//prelude/operators
// CHECK:STDOUT:     import Core//prelude/types
// CHECK:STDOUT:     import Core//prelude/operators/arithmetic
// CHECK:STDOUT:     import Core//prelude/operators/as
// CHECK:STDOUT:     import Core//prelude/operators/bitwise
// CHECK:STDOUT:     import Core//prelude/operators/comparison
// CHECK:STDOUT:     import Core//prelude/types/bool
// CHECK:STDOUT:   }
// CHECK:STDOUT: }
// CHECK:STDOUT:
// CHECK:STDOUT: file {
// CHECK:STDOUT:   package: <namespace> = namespace [template] {
// CHECK:STDOUT:     .Core = imports.%Core
// CHECK:STDOUT:     .Class = %Class.decl
// CHECK:STDOUT:     .Declaration = %Declaration.decl
// CHECK:STDOUT:   }
// CHECK:STDOUT:   %Core.import = import Core
// CHECK:STDOUT:   %Class.decl: %Class.type = class_decl @Class [template = constants.%Class.1] {
<<<<<<< HEAD
// CHECK:STDOUT:     %T.patt.loc11: type = symbolic_binding_pattern T 0 [symbolic = %T.patt.1 (constants.%T.patt)]
// CHECK:STDOUT:     %.loc11: type = param_pattern %T.patt.loc11 [symbolic = %T.patt.1 (constants.%T.patt)]
// CHECK:STDOUT:   } {
// CHECK:STDOUT:     %param: type = param
// CHECK:STDOUT:     %T.loc11: type = bind_symbolic_name T 0, %param [symbolic = %T.1 (constants.%T)]
// CHECK:STDOUT:   }
// CHECK:STDOUT:   %Declaration.decl: %Declaration.type = class_decl @Declaration [template = constants.%Declaration.1] {
// CHECK:STDOUT:     %T.patt.loc24: type = symbolic_binding_pattern T 0 [symbolic = %T.patt.1 (constants.%T.patt)]
// CHECK:STDOUT:     %.loc24: type = param_pattern %T.patt.loc24 [symbolic = %T.patt.1 (constants.%T.patt)]
// CHECK:STDOUT:   } {
// CHECK:STDOUT:     %param: type = param
// CHECK:STDOUT:     %T.loc24: type = bind_symbolic_name T 0, %param [symbolic = %T.1 (constants.%T)]
=======
// CHECK:STDOUT:     %T.patt: type = symbolic_binding_pattern T 0
// CHECK:STDOUT:   } {
// CHECK:STDOUT:     %T.param: type = param T, runtime_param<invalid>
// CHECK:STDOUT:     %T.loc11: type = bind_symbolic_name T 0, %T.param [symbolic = %T.1 (constants.%T)]
// CHECK:STDOUT:   }
// CHECK:STDOUT:   %Declaration.decl: %Declaration.type = class_decl @Declaration [template = constants.%Declaration.1] {
// CHECK:STDOUT:     %T.patt: type = symbolic_binding_pattern T 0
// CHECK:STDOUT:   } {
// CHECK:STDOUT:     %T.param: type = param T, runtime_param<invalid>
// CHECK:STDOUT:     %T.loc24: type = bind_symbolic_name T 0, %T.param [symbolic = %T.1 (constants.%T)]
>>>>>>> 7396aede
// CHECK:STDOUT:   }
// CHECK:STDOUT: }
// CHECK:STDOUT:
// CHECK:STDOUT: generic class @Class(%T.loc11: type) {
// CHECK:STDOUT:   %T.1: type = bind_symbolic_name T 0 [symbolic = %T.1 (constants.%T)]
<<<<<<< HEAD
// CHECK:STDOUT:   %T.patt.1: type = symbolic_binding_pattern T 0 [symbolic = %T.patt.1 (constants.%T.patt)]
=======
>>>>>>> 7396aede
// CHECK:STDOUT:
// CHECK:STDOUT: !definition:
// CHECK:STDOUT:   %GetAddr.type: type = fn_type @GetAddr, @Class(%T.1) [symbolic = %GetAddr.type (constants.%GetAddr.type)]
// CHECK:STDOUT:   %GetAddr: @Class.%GetAddr.type (%GetAddr.type) = struct_value () [symbolic = %GetAddr (constants.%GetAddr)]
// CHECK:STDOUT:   %GetValue.type: type = fn_type @GetValue, @Class(%T.1) [symbolic = %GetValue.type (constants.%GetValue.type)]
// CHECK:STDOUT:   %GetValue: @Class.%GetValue.type (%GetValue.type) = struct_value () [symbolic = %GetValue (constants.%GetValue)]
// CHECK:STDOUT:   %Class: type = class_type @Class, @Class(%T.1) [symbolic = %Class (constants.%Class.2)]
// CHECK:STDOUT:   %.1: type = unbound_element_type @Class.%Class (%Class.2), @Class.%T.1 (%T) [symbolic = %.1 (constants.%.4)]
<<<<<<< HEAD
=======
// CHECK:STDOUT:   %.2: type = struct_type {.k: @Class.%T.1 (%T)} [symbolic = %.2 (constants.%.5)]
// CHECK:STDOUT:   %.3: <witness> = complete_type_witness @Class.%.2 (%.5) [symbolic = %.3 (constants.%.6)]
>>>>>>> 7396aede
// CHECK:STDOUT:
// CHECK:STDOUT:   class {
// CHECK:STDOUT:     %GetAddr.decl: @Class.%GetAddr.type (%GetAddr.type) = fn_decl @GetAddr [symbolic = @Class.%GetAddr (constants.%GetAddr)] {
// CHECK:STDOUT:       %self.patt: @GetAddr.%.1 (%.2) = binding_pattern self
<<<<<<< HEAD
// CHECK:STDOUT:       %.loc12_14.2: @GetAddr.%.1 (%.2) = addr_pattern %self.patt
// CHECK:STDOUT:       %.loc12_14.1: @GetAddr.%.1 (%.2) = param_pattern %.loc12_14.2
=======
>>>>>>> 7396aede
// CHECK:STDOUT:     } {
// CHECK:STDOUT:       %.loc12_25: type = specific_constant constants.%Class.2, @Class(constants.%T) [symbolic = %Class (constants.%Class.2)]
// CHECK:STDOUT:       %Self.ref: type = name_ref Self, %.loc12_25 [symbolic = %Class (constants.%Class.2)]
// CHECK:STDOUT:       %.loc12_29: type = ptr_type %Class.2 [symbolic = %.1 (constants.%.2)]
<<<<<<< HEAD
// CHECK:STDOUT:       %param: @GetAddr.%.1 (%.2) = param
// CHECK:STDOUT:       %self: @GetAddr.%.1 (%.2) = bind_name self, %param
// CHECK:STDOUT:       %.loc12_14.3: @GetAddr.%.1 (%.2) = addr_param %self
=======
// CHECK:STDOUT:       %self.param: @GetAddr.%.1 (%.2) = param self, runtime_param0
// CHECK:STDOUT:       %self: @GetAddr.%.1 (%.2) = bind_name self, %self.param
// CHECK:STDOUT:       %.loc12_14: @GetAddr.%.1 (%.2) = addr_pattern %self
>>>>>>> 7396aede
// CHECK:STDOUT:       %T.ref: type = name_ref T, @Class.%T.loc11 [symbolic = %T (constants.%T)]
// CHECK:STDOUT:       %.loc12_38: type = ptr_type %T [symbolic = %.2 (constants.%.3)]
// CHECK:STDOUT:       %return: ref @GetAddr.%.2 (%.3) = var <return slot>
// CHECK:STDOUT:     }
// CHECK:STDOUT:     %GetValue.decl: @Class.%GetValue.type (%GetValue.type) = fn_decl @GetValue [symbolic = @Class.%GetValue (constants.%GetValue)] {
// CHECK:STDOUT:       %self.patt: @GetValue.%Class (%Class.2) = binding_pattern self
<<<<<<< HEAD
// CHECK:STDOUT:       %.loc17_19: @GetValue.%Class (%Class.2) = param_pattern %self.patt
// CHECK:STDOUT:     } {
// CHECK:STDOUT:       %.loc17_21: type = specific_constant constants.%Class.2, @Class(constants.%T) [symbolic = %Class (constants.%Class.2)]
// CHECK:STDOUT:       %Self.ref: type = name_ref Self, %.loc17_21 [symbolic = %Class (constants.%Class.2)]
// CHECK:STDOUT:       %param: @GetValue.%Class (%Class.2) = param
// CHECK:STDOUT:       %self: @GetValue.%Class (%Class.2) = bind_name self, %param
=======
// CHECK:STDOUT:     } {
// CHECK:STDOUT:       %.loc17: type = specific_constant constants.%Class.2, @Class(constants.%T) [symbolic = %Class (constants.%Class.2)]
// CHECK:STDOUT:       %Self.ref: type = name_ref Self, %.loc17 [symbolic = %Class (constants.%Class.2)]
// CHECK:STDOUT:       %self.param: @GetValue.%Class (%Class.2) = param self, runtime_param0
// CHECK:STDOUT:       %self: @GetValue.%Class (%Class.2) = bind_name self, %self.param
>>>>>>> 7396aede
// CHECK:STDOUT:       %T.ref: type = name_ref T, @Class.%T.loc11 [symbolic = %T (constants.%T)]
// CHECK:STDOUT:       %return: ref @GetValue.%T (%T) = var <return slot>
// CHECK:STDOUT:     }
// CHECK:STDOUT:     %T.ref: type = name_ref T, %T.loc11 [symbolic = %T.1 (constants.%T)]
// CHECK:STDOUT:     %.loc21: @Class.%.1 (%.4) = field_decl k, element0 [template]
// CHECK:STDOUT:     %.loc22: <witness> = complete_type_witness %.5 [symbolic = %.3 (constants.%.6)]
// CHECK:STDOUT:
// CHECK:STDOUT:   !members:
// CHECK:STDOUT:     .Self = constants.%Class.2
// CHECK:STDOUT:     .GetAddr = %GetAddr.decl
// CHECK:STDOUT:     .GetValue = %GetValue.decl
// CHECK:STDOUT:     .k = %.loc21
// CHECK:STDOUT:   }
// CHECK:STDOUT: }
// CHECK:STDOUT:
// CHECK:STDOUT: generic class @Declaration(%T.loc24: type) {
// CHECK:STDOUT:   %T.1: type = bind_symbolic_name T 0 [symbolic = %T.1 (constants.%T)]
<<<<<<< HEAD
// CHECK:STDOUT:   %T.patt.1: type = symbolic_binding_pattern T 0 [symbolic = %T.patt.1 (constants.%T.patt)]
=======
>>>>>>> 7396aede
// CHECK:STDOUT:
// CHECK:STDOUT:   class;
// CHECK:STDOUT: }
// CHECK:STDOUT:
// CHECK:STDOUT: generic fn @GetAddr(@Class.%T.loc11: type) {
// CHECK:STDOUT:   %T: type = bind_symbolic_name T 0 [symbolic = %T (constants.%T)]
// CHECK:STDOUT:   %Class: type = class_type @Class, @Class(%T) [symbolic = %Class (constants.%Class.2)]
// CHECK:STDOUT:   %.1: type = ptr_type @GetAddr.%Class (%Class.2) [symbolic = %.1 (constants.%.2)]
// CHECK:STDOUT:   %.2: type = ptr_type @GetAddr.%T (%T) [symbolic = %.2 (constants.%.3)]
// CHECK:STDOUT:
// CHECK:STDOUT: !definition:
// CHECK:STDOUT:   %.3: type = unbound_element_type @GetAddr.%Class (%Class.2), @GetAddr.%T (%T) [symbolic = %.3 (constants.%.4)]
// CHECK:STDOUT:
<<<<<<< HEAD
// CHECK:STDOUT:   fn[%.loc12_14.1: @GetAddr.%.1 (%.2)]() -> @GetAddr.%.2 (%.3) {
=======
// CHECK:STDOUT:   fn[addr %self: @GetAddr.%.1 (%.2)]() -> @GetAddr.%.2 (%.3) {
>>>>>>> 7396aede
// CHECK:STDOUT:   !entry:
// CHECK:STDOUT:     %self.ref: @GetAddr.%.1 (%.2) = name_ref self, %self
// CHECK:STDOUT:     %.loc13_17.1: ref @GetAddr.%Class (%Class.2) = deref %self.ref
// CHECK:STDOUT:     %k.ref: @GetAddr.%.3 (%.4) = name_ref k, @Class.%.loc21 [template = @Class.%.loc21]
// CHECK:STDOUT:     %.loc13_17.2: ref @GetAddr.%T (%T) = class_element_access %.loc13_17.1, element0
// CHECK:STDOUT:     %.loc13_12: @GetAddr.%.2 (%.3) = addr_of %.loc13_17.2
// CHECK:STDOUT:     return %.loc13_12
// CHECK:STDOUT:   }
// CHECK:STDOUT: }
// CHECK:STDOUT:
// CHECK:STDOUT: generic fn @GetValue(@Class.%T.loc11: type) {
// CHECK:STDOUT:   %T: type = bind_symbolic_name T 0 [symbolic = %T (constants.%T)]
// CHECK:STDOUT:   %Class: type = class_type @Class, @Class(%T) [symbolic = %Class (constants.%Class.2)]
// CHECK:STDOUT:
// CHECK:STDOUT: !definition:
// CHECK:STDOUT:   %.1: type = unbound_element_type @GetValue.%Class (%Class.2), @GetValue.%T (%T) [symbolic = %.1 (constants.%.4)]
// CHECK:STDOUT:
<<<<<<< HEAD
// CHECK:STDOUT:   fn[%.loc17_19: @GetValue.%Class (%Class.2)]() -> @GetValue.%T (%T) {
=======
// CHECK:STDOUT:   fn[%self: @GetValue.%Class (%Class.2)]() -> @GetValue.%T (%T) {
>>>>>>> 7396aede
// CHECK:STDOUT:   !entry:
// CHECK:STDOUT:     %self.ref: @GetValue.%Class (%Class.2) = name_ref self, %self
// CHECK:STDOUT:     %k.ref: @GetValue.%.1 (%.4) = name_ref k, @Class.%.loc21 [template = @Class.%.loc21]
// CHECK:STDOUT:     %.loc18_16.1: ref @GetValue.%T (%T) = class_element_access %self.ref, element0
// CHECK:STDOUT:     %.loc18_16.2: @GetValue.%T (%T) = bind_value %.loc18_16.1
// CHECK:STDOUT:     return %.loc18_16.2
// CHECK:STDOUT:   }
// CHECK:STDOUT: }
// CHECK:STDOUT:
// CHECK:STDOUT: specific @Class(constants.%T) {
// CHECK:STDOUT:   %T.1 => constants.%T
<<<<<<< HEAD
// CHECK:STDOUT:   %T.patt.1 => constants.%T
=======
>>>>>>> 7396aede
// CHECK:STDOUT:
// CHECK:STDOUT: !definition:
// CHECK:STDOUT:   %GetAddr.type => constants.%GetAddr.type
// CHECK:STDOUT:   %GetAddr => constants.%GetAddr
// CHECK:STDOUT:   %GetValue.type => constants.%GetValue.type
// CHECK:STDOUT:   %GetValue => constants.%GetValue
// CHECK:STDOUT:   %Class => constants.%Class.2
// CHECK:STDOUT:   %.1 => constants.%.4
// CHECK:STDOUT:   %.2 => constants.%.5
// CHECK:STDOUT:   %.3 => constants.%.6
// CHECK:STDOUT: }
// CHECK:STDOUT:
// CHECK:STDOUT: specific @Class(@GetAddr.%T) {
// CHECK:STDOUT:   %T.1 => constants.%T
<<<<<<< HEAD
// CHECK:STDOUT:   %T.patt.1 => constants.%T
=======
>>>>>>> 7396aede
// CHECK:STDOUT: }
// CHECK:STDOUT:
// CHECK:STDOUT: specific @GetAddr(constants.%T) {
// CHECK:STDOUT:   %T => constants.%T
// CHECK:STDOUT:   %Class => constants.%Class.2
// CHECK:STDOUT:   %.1 => constants.%.2
// CHECK:STDOUT:   %.2 => constants.%.3
// CHECK:STDOUT: }
// CHECK:STDOUT:
// CHECK:STDOUT: specific @Class(@GetValue.%T) {
// CHECK:STDOUT:   %T.1 => constants.%T
<<<<<<< HEAD
// CHECK:STDOUT:   %T.patt.1 => constants.%T
=======
>>>>>>> 7396aede
// CHECK:STDOUT: }
// CHECK:STDOUT:
// CHECK:STDOUT: specific @GetValue(constants.%T) {
// CHECK:STDOUT:   %T => constants.%T
// CHECK:STDOUT:   %Class => constants.%Class.2
// CHECK:STDOUT: }
// CHECK:STDOUT:
// CHECK:STDOUT: specific @Class(@Class.%T.1) {
// CHECK:STDOUT:   %T.1 => constants.%T
<<<<<<< HEAD
// CHECK:STDOUT:   %T.patt.1 => constants.%T
=======
>>>>>>> 7396aede
// CHECK:STDOUT: }
// CHECK:STDOUT:
// CHECK:STDOUT: specific @Declaration(constants.%T) {
// CHECK:STDOUT:   %T.1 => constants.%T
<<<<<<< HEAD
// CHECK:STDOUT:   %T.patt.1 => constants.%T
=======
>>>>>>> 7396aede
// CHECK:STDOUT: }
// CHECK:STDOUT:<|MERGE_RESOLUTION|>--- conflicted
+++ resolved
@@ -68,40 +68,24 @@
 // CHECK:STDOUT:   }
 // CHECK:STDOUT:   %Core.import = import Core
 // CHECK:STDOUT:   %Class.decl: %Class.type = class_decl @Class [template = constants.%Class.1] {
-<<<<<<< HEAD
 // CHECK:STDOUT:     %T.patt.loc11: type = symbolic_binding_pattern T 0 [symbolic = %T.patt.1 (constants.%T.patt)]
-// CHECK:STDOUT:     %.loc11: type = param_pattern %T.patt.loc11 [symbolic = %T.patt.1 (constants.%T.patt)]
+// CHECK:STDOUT:     %.loc11: type = param_pattern %T.patt.loc11, runtime_param<invalid> [symbolic = %T.patt.1 (constants.%T.patt)]
 // CHECK:STDOUT:   } {
-// CHECK:STDOUT:     %param: type = param
+// CHECK:STDOUT:     %param: type = param runtime_param<invalid>
 // CHECK:STDOUT:     %T.loc11: type = bind_symbolic_name T 0, %param [symbolic = %T.1 (constants.%T)]
 // CHECK:STDOUT:   }
 // CHECK:STDOUT:   %Declaration.decl: %Declaration.type = class_decl @Declaration [template = constants.%Declaration.1] {
 // CHECK:STDOUT:     %T.patt.loc24: type = symbolic_binding_pattern T 0 [symbolic = %T.patt.1 (constants.%T.patt)]
-// CHECK:STDOUT:     %.loc24: type = param_pattern %T.patt.loc24 [symbolic = %T.patt.1 (constants.%T.patt)]
+// CHECK:STDOUT:     %.loc24: type = param_pattern %T.patt.loc24, runtime_param<invalid> [symbolic = %T.patt.1 (constants.%T.patt)]
 // CHECK:STDOUT:   } {
-// CHECK:STDOUT:     %param: type = param
+// CHECK:STDOUT:     %param: type = param runtime_param<invalid>
 // CHECK:STDOUT:     %T.loc24: type = bind_symbolic_name T 0, %param [symbolic = %T.1 (constants.%T)]
-=======
-// CHECK:STDOUT:     %T.patt: type = symbolic_binding_pattern T 0
-// CHECK:STDOUT:   } {
-// CHECK:STDOUT:     %T.param: type = param T, runtime_param<invalid>
-// CHECK:STDOUT:     %T.loc11: type = bind_symbolic_name T 0, %T.param [symbolic = %T.1 (constants.%T)]
-// CHECK:STDOUT:   }
-// CHECK:STDOUT:   %Declaration.decl: %Declaration.type = class_decl @Declaration [template = constants.%Declaration.1] {
-// CHECK:STDOUT:     %T.patt: type = symbolic_binding_pattern T 0
-// CHECK:STDOUT:   } {
-// CHECK:STDOUT:     %T.param: type = param T, runtime_param<invalid>
-// CHECK:STDOUT:     %T.loc24: type = bind_symbolic_name T 0, %T.param [symbolic = %T.1 (constants.%T)]
->>>>>>> 7396aede
 // CHECK:STDOUT:   }
 // CHECK:STDOUT: }
 // CHECK:STDOUT:
 // CHECK:STDOUT: generic class @Class(%T.loc11: type) {
 // CHECK:STDOUT:   %T.1: type = bind_symbolic_name T 0 [symbolic = %T.1 (constants.%T)]
-<<<<<<< HEAD
 // CHECK:STDOUT:   %T.patt.1: type = symbolic_binding_pattern T 0 [symbolic = %T.patt.1 (constants.%T.patt)]
-=======
->>>>>>> 7396aede
 // CHECK:STDOUT:
 // CHECK:STDOUT: !definition:
 // CHECK:STDOUT:   %GetAddr.type: type = fn_type @GetAddr, @Class(%T.1) [symbolic = %GetAddr.type (constants.%GetAddr.type)]
@@ -110,53 +94,33 @@
 // CHECK:STDOUT:   %GetValue: @Class.%GetValue.type (%GetValue.type) = struct_value () [symbolic = %GetValue (constants.%GetValue)]
 // CHECK:STDOUT:   %Class: type = class_type @Class, @Class(%T.1) [symbolic = %Class (constants.%Class.2)]
 // CHECK:STDOUT:   %.1: type = unbound_element_type @Class.%Class (%Class.2), @Class.%T.1 (%T) [symbolic = %.1 (constants.%.4)]
-<<<<<<< HEAD
-=======
 // CHECK:STDOUT:   %.2: type = struct_type {.k: @Class.%T.1 (%T)} [symbolic = %.2 (constants.%.5)]
 // CHECK:STDOUT:   %.3: <witness> = complete_type_witness @Class.%.2 (%.5) [symbolic = %.3 (constants.%.6)]
->>>>>>> 7396aede
 // CHECK:STDOUT:
 // CHECK:STDOUT:   class {
 // CHECK:STDOUT:     %GetAddr.decl: @Class.%GetAddr.type (%GetAddr.type) = fn_decl @GetAddr [symbolic = @Class.%GetAddr (constants.%GetAddr)] {
 // CHECK:STDOUT:       %self.patt: @GetAddr.%.1 (%.2) = binding_pattern self
-<<<<<<< HEAD
 // CHECK:STDOUT:       %.loc12_14.2: @GetAddr.%.1 (%.2) = addr_pattern %self.patt
-// CHECK:STDOUT:       %.loc12_14.1: @GetAddr.%.1 (%.2) = param_pattern %.loc12_14.2
-=======
->>>>>>> 7396aede
+// CHECK:STDOUT:       %.loc12_14.1: @GetAddr.%.1 (%.2) = param_pattern %.loc12_14.2, runtime_param0
 // CHECK:STDOUT:     } {
 // CHECK:STDOUT:       %.loc12_25: type = specific_constant constants.%Class.2, @Class(constants.%T) [symbolic = %Class (constants.%Class.2)]
 // CHECK:STDOUT:       %Self.ref: type = name_ref Self, %.loc12_25 [symbolic = %Class (constants.%Class.2)]
 // CHECK:STDOUT:       %.loc12_29: type = ptr_type %Class.2 [symbolic = %.1 (constants.%.2)]
-<<<<<<< HEAD
-// CHECK:STDOUT:       %param: @GetAddr.%.1 (%.2) = param
+// CHECK:STDOUT:       %param: @GetAddr.%.1 (%.2) = param runtime_param0
 // CHECK:STDOUT:       %self: @GetAddr.%.1 (%.2) = bind_name self, %param
 // CHECK:STDOUT:       %.loc12_14.3: @GetAddr.%.1 (%.2) = addr_param %self
-=======
-// CHECK:STDOUT:       %self.param: @GetAddr.%.1 (%.2) = param self, runtime_param0
-// CHECK:STDOUT:       %self: @GetAddr.%.1 (%.2) = bind_name self, %self.param
-// CHECK:STDOUT:       %.loc12_14: @GetAddr.%.1 (%.2) = addr_pattern %self
->>>>>>> 7396aede
 // CHECK:STDOUT:       %T.ref: type = name_ref T, @Class.%T.loc11 [symbolic = %T (constants.%T)]
 // CHECK:STDOUT:       %.loc12_38: type = ptr_type %T [symbolic = %.2 (constants.%.3)]
 // CHECK:STDOUT:       %return: ref @GetAddr.%.2 (%.3) = var <return slot>
 // CHECK:STDOUT:     }
 // CHECK:STDOUT:     %GetValue.decl: @Class.%GetValue.type (%GetValue.type) = fn_decl @GetValue [symbolic = @Class.%GetValue (constants.%GetValue)] {
 // CHECK:STDOUT:       %self.patt: @GetValue.%Class (%Class.2) = binding_pattern self
-<<<<<<< HEAD
-// CHECK:STDOUT:       %.loc17_19: @GetValue.%Class (%Class.2) = param_pattern %self.patt
+// CHECK:STDOUT:       %.loc17_19: @GetValue.%Class (%Class.2) = param_pattern %self.patt, runtime_param0
 // CHECK:STDOUT:     } {
 // CHECK:STDOUT:       %.loc17_21: type = specific_constant constants.%Class.2, @Class(constants.%T) [symbolic = %Class (constants.%Class.2)]
 // CHECK:STDOUT:       %Self.ref: type = name_ref Self, %.loc17_21 [symbolic = %Class (constants.%Class.2)]
-// CHECK:STDOUT:       %param: @GetValue.%Class (%Class.2) = param
+// CHECK:STDOUT:       %param: @GetValue.%Class (%Class.2) = param runtime_param0
 // CHECK:STDOUT:       %self: @GetValue.%Class (%Class.2) = bind_name self, %param
-=======
-// CHECK:STDOUT:     } {
-// CHECK:STDOUT:       %.loc17: type = specific_constant constants.%Class.2, @Class(constants.%T) [symbolic = %Class (constants.%Class.2)]
-// CHECK:STDOUT:       %Self.ref: type = name_ref Self, %.loc17 [symbolic = %Class (constants.%Class.2)]
-// CHECK:STDOUT:       %self.param: @GetValue.%Class (%Class.2) = param self, runtime_param0
-// CHECK:STDOUT:       %self: @GetValue.%Class (%Class.2) = bind_name self, %self.param
->>>>>>> 7396aede
 // CHECK:STDOUT:       %T.ref: type = name_ref T, @Class.%T.loc11 [symbolic = %T (constants.%T)]
 // CHECK:STDOUT:       %return: ref @GetValue.%T (%T) = var <return slot>
 // CHECK:STDOUT:     }
@@ -174,10 +138,7 @@
 // CHECK:STDOUT:
 // CHECK:STDOUT: generic class @Declaration(%T.loc24: type) {
 // CHECK:STDOUT:   %T.1: type = bind_symbolic_name T 0 [symbolic = %T.1 (constants.%T)]
-<<<<<<< HEAD
 // CHECK:STDOUT:   %T.patt.1: type = symbolic_binding_pattern T 0 [symbolic = %T.patt.1 (constants.%T.patt)]
-=======
->>>>>>> 7396aede
 // CHECK:STDOUT:
 // CHECK:STDOUT:   class;
 // CHECK:STDOUT: }
@@ -191,11 +152,7 @@
 // CHECK:STDOUT: !definition:
 // CHECK:STDOUT:   %.3: type = unbound_element_type @GetAddr.%Class (%Class.2), @GetAddr.%T (%T) [symbolic = %.3 (constants.%.4)]
 // CHECK:STDOUT:
-<<<<<<< HEAD
 // CHECK:STDOUT:   fn[%.loc12_14.1: @GetAddr.%.1 (%.2)]() -> @GetAddr.%.2 (%.3) {
-=======
-// CHECK:STDOUT:   fn[addr %self: @GetAddr.%.1 (%.2)]() -> @GetAddr.%.2 (%.3) {
->>>>>>> 7396aede
 // CHECK:STDOUT:   !entry:
 // CHECK:STDOUT:     %self.ref: @GetAddr.%.1 (%.2) = name_ref self, %self
 // CHECK:STDOUT:     %.loc13_17.1: ref @GetAddr.%Class (%Class.2) = deref %self.ref
@@ -213,11 +170,7 @@
 // CHECK:STDOUT: !definition:
 // CHECK:STDOUT:   %.1: type = unbound_element_type @GetValue.%Class (%Class.2), @GetValue.%T (%T) [symbolic = %.1 (constants.%.4)]
 // CHECK:STDOUT:
-<<<<<<< HEAD
 // CHECK:STDOUT:   fn[%.loc17_19: @GetValue.%Class (%Class.2)]() -> @GetValue.%T (%T) {
-=======
-// CHECK:STDOUT:   fn[%self: @GetValue.%Class (%Class.2)]() -> @GetValue.%T (%T) {
->>>>>>> 7396aede
 // CHECK:STDOUT:   !entry:
 // CHECK:STDOUT:     %self.ref: @GetValue.%Class (%Class.2) = name_ref self, %self
 // CHECK:STDOUT:     %k.ref: @GetValue.%.1 (%.4) = name_ref k, @Class.%.loc21 [template = @Class.%.loc21]
@@ -229,10 +182,7 @@
 // CHECK:STDOUT:
 // CHECK:STDOUT: specific @Class(constants.%T) {
 // CHECK:STDOUT:   %T.1 => constants.%T
-<<<<<<< HEAD
-// CHECK:STDOUT:   %T.patt.1 => constants.%T
-=======
->>>>>>> 7396aede
+// CHECK:STDOUT:   %T.patt.1 => constants.%T
 // CHECK:STDOUT:
 // CHECK:STDOUT: !definition:
 // CHECK:STDOUT:   %GetAddr.type => constants.%GetAddr.type
@@ -247,10 +197,7 @@
 // CHECK:STDOUT:
 // CHECK:STDOUT: specific @Class(@GetAddr.%T) {
 // CHECK:STDOUT:   %T.1 => constants.%T
-<<<<<<< HEAD
-// CHECK:STDOUT:   %T.patt.1 => constants.%T
-=======
->>>>>>> 7396aede
+// CHECK:STDOUT:   %T.patt.1 => constants.%T
 // CHECK:STDOUT: }
 // CHECK:STDOUT:
 // CHECK:STDOUT: specific @GetAddr(constants.%T) {
@@ -262,10 +209,7 @@
 // CHECK:STDOUT:
 // CHECK:STDOUT: specific @Class(@GetValue.%T) {
 // CHECK:STDOUT:   %T.1 => constants.%T
-<<<<<<< HEAD
-// CHECK:STDOUT:   %T.patt.1 => constants.%T
-=======
->>>>>>> 7396aede
+// CHECK:STDOUT:   %T.patt.1 => constants.%T
 // CHECK:STDOUT: }
 // CHECK:STDOUT:
 // CHECK:STDOUT: specific @GetValue(constants.%T) {
@@ -275,17 +219,11 @@
 // CHECK:STDOUT:
 // CHECK:STDOUT: specific @Class(@Class.%T.1) {
 // CHECK:STDOUT:   %T.1 => constants.%T
-<<<<<<< HEAD
-// CHECK:STDOUT:   %T.patt.1 => constants.%T
-=======
->>>>>>> 7396aede
+// CHECK:STDOUT:   %T.patt.1 => constants.%T
 // CHECK:STDOUT: }
 // CHECK:STDOUT:
 // CHECK:STDOUT: specific @Declaration(constants.%T) {
 // CHECK:STDOUT:   %T.1 => constants.%T
-<<<<<<< HEAD
-// CHECK:STDOUT:   %T.patt.1 => constants.%T
-=======
->>>>>>> 7396aede
+// CHECK:STDOUT:   %T.patt.1 => constants.%T
 // CHECK:STDOUT: }
 // CHECK:STDOUT: