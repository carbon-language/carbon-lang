--- conflicted
+++ resolved
@@ -67,25 +67,16 @@
 // CHECK:STDOUT:   }
 // CHECK:STDOUT:   %Core.import = import Core
 // CHECK:STDOUT:   %Class.decl: %Class.type = class_decl @Class [template = constants.%Class.1] {
-<<<<<<< HEAD
-// CHECK:STDOUT:     %T.patt.loc11: type = symbolic_binding_pattern T 0
+// CHECK:STDOUT:     %T.patt: type = symbolic_binding_pattern T 0
 // CHECK:STDOUT:   } {
-// CHECK:STDOUT:     %T.loc11_13.1: type = param T
-// CHECK:STDOUT:     %T.loc11_13.2: type = bind_symbolic_name T 0, %T.loc11_13.1 [symbolic = @Class.%T (constants.%T)]
-// CHECK:STDOUT:   }
-// CHECK:STDOUT:   %Declaration.decl: %Declaration.type = class_decl @Declaration [template = constants.%Declaration.1] {
-// CHECK:STDOUT:     %T.patt.loc24: type = symbolic_binding_pattern T 0
-// CHECK:STDOUT:   } {
-// CHECK:STDOUT:     %T.loc24_19.1: type = param T
-// CHECK:STDOUT:     %T.loc24_19.2: type = bind_symbolic_name T 0, %T.loc24_19.1 [symbolic = @Declaration.%T (constants.%T)]
-=======
 // CHECK:STDOUT:     %T.param: type = param T, runtime_param<invalid>
 // CHECK:STDOUT:     %T.loc11: type = bind_symbolic_name T 0, %T.param [symbolic = %T.1 (constants.%T)]
 // CHECK:STDOUT:   }
 // CHECK:STDOUT:   %Declaration.decl: %Declaration.type = class_decl @Declaration [template = constants.%Declaration.1] {
+// CHECK:STDOUT:     %T.patt: type = symbolic_binding_pattern T 0
+// CHECK:STDOUT:   } {
 // CHECK:STDOUT:     %T.param: type = param T, runtime_param<invalid>
 // CHECK:STDOUT:     %T.loc24: type = bind_symbolic_name T 0, %T.param [symbolic = %T.1 (constants.%T)]
->>>>>>> 1e34d03e
 // CHECK:STDOUT:   }
 // CHECK:STDOUT: }
 // CHECK:STDOUT:
@@ -103,31 +94,9 @@
 // CHECK:STDOUT:   %.3: <witness> = complete_type_witness @Class.%.2 (%.5) [symbolic = %.3 (constants.%.6)]
 // CHECK:STDOUT:
 // CHECK:STDOUT:   class {
-<<<<<<< HEAD
-// CHECK:STDOUT:     %GetAddr.decl: @Class.%GetAddr.type (%GetAddr.type) = fn_decl @GetAddr [symbolic = %GetAddr (constants.%GetAddr)] {
-// CHECK:STDOUT:       %self.patt.loc12: @GetAddr.%.1 (%.2) = binding_pattern self
+// CHECK:STDOUT:     %GetAddr.decl: @Class.%GetAddr.type (%GetAddr.type) = fn_decl @GetAddr [symbolic = @Class.%GetAddr (constants.%GetAddr)] {
+// CHECK:STDOUT:       %self.patt: @GetAddr.%.1 (%.2) = binding_pattern self
 // CHECK:STDOUT:     } {
-// CHECK:STDOUT:       %.loc12_25: type = specific_constant constants.%Class.2, @Class(constants.%T) [symbolic = @GetAddr.%Class (constants.%Class.2)]
-// CHECK:STDOUT:       %Self.ref.loc12: type = name_ref Self, %.loc12_25 [symbolic = @GetAddr.%Class (constants.%Class.2)]
-// CHECK:STDOUT:       %.loc12_29: type = ptr_type %Class.2 [symbolic = @GetAddr.%.1 (constants.%.2)]
-// CHECK:STDOUT:       %self.loc12_19.1: @GetAddr.%.1 (%.2) = param self
-// CHECK:STDOUT:       %self.loc12_19.3: @GetAddr.%.1 (%.2) = bind_name self, %self.loc12_19.1
-// CHECK:STDOUT:       %.loc12_14: @GetAddr.%.1 (%.2) = addr_pattern %self.loc12_19.3
-// CHECK:STDOUT:       %T.ref.loc12: type = name_ref T, file.%T.loc11_13.2 [symbolic = @GetAddr.%T (constants.%T)]
-// CHECK:STDOUT:       %.loc12_38: type = ptr_type %T [symbolic = @GetAddr.%.2 (constants.%.3)]
-// CHECK:STDOUT:       %return.var.loc12: ref @GetAddr.%.2 (%.3) = var <return slot>
-// CHECK:STDOUT:     }
-// CHECK:STDOUT:     %GetValue.decl: @Class.%GetValue.type (%GetValue.type) = fn_decl @GetValue [symbolic = %GetValue (constants.%GetValue)] {
-// CHECK:STDOUT:       %self.patt.loc17: @GetValue.%Class (%Class.2) = binding_pattern self
-// CHECK:STDOUT:     } {
-// CHECK:STDOUT:       %.loc17: type = specific_constant constants.%Class.2, @Class(constants.%T) [symbolic = @GetValue.%Class (constants.%Class.2)]
-// CHECK:STDOUT:       %Self.ref.loc17: type = name_ref Self, %.loc17 [symbolic = @GetValue.%Class (constants.%Class.2)]
-// CHECK:STDOUT:       %self.loc17_15.1: @GetValue.%Class (%Class.2) = param self
-// CHECK:STDOUT:       %self.loc17_15.2: @GetValue.%Class (%Class.2) = bind_name self, %self.loc17_15.1
-// CHECK:STDOUT:       %T.ref.loc17: type = name_ref T, file.%T.loc11_13.2 [symbolic = @GetValue.%T (constants.%T)]
-// CHECK:STDOUT:       %return.var.loc17: ref @GetValue.%T (%T) = var <return slot>
-=======
-// CHECK:STDOUT:     %GetAddr.decl: @Class.%GetAddr.type (%GetAddr.type) = fn_decl @GetAddr [symbolic = @Class.%GetAddr (constants.%GetAddr)] {
 // CHECK:STDOUT:       %.loc12_25: type = specific_constant constants.%Class.2, @Class(constants.%T) [symbolic = %Class (constants.%Class.2)]
 // CHECK:STDOUT:       %Self.ref: type = name_ref Self, %.loc12_25 [symbolic = %Class (constants.%Class.2)]
 // CHECK:STDOUT:       %.loc12_29: type = ptr_type %Class.2 [symbolic = %.1 (constants.%.2)]
@@ -139,13 +108,14 @@
 // CHECK:STDOUT:       %return: ref @GetAddr.%.2 (%.3) = var <return slot>
 // CHECK:STDOUT:     }
 // CHECK:STDOUT:     %GetValue.decl: @Class.%GetValue.type (%GetValue.type) = fn_decl @GetValue [symbolic = @Class.%GetValue (constants.%GetValue)] {
+// CHECK:STDOUT:       %self.patt: @GetValue.%Class (%Class.2) = binding_pattern self
+// CHECK:STDOUT:     } {
 // CHECK:STDOUT:       %.loc17: type = specific_constant constants.%Class.2, @Class(constants.%T) [symbolic = %Class (constants.%Class.2)]
 // CHECK:STDOUT:       %Self.ref: type = name_ref Self, %.loc17 [symbolic = %Class (constants.%Class.2)]
 // CHECK:STDOUT:       %self.param: @GetValue.%Class (%Class.2) = param self, runtime_param0
 // CHECK:STDOUT:       %self: @GetValue.%Class (%Class.2) = bind_name self, %self.param
 // CHECK:STDOUT:       %T.ref: type = name_ref T, @Class.%T.loc11 [symbolic = %T (constants.%T)]
 // CHECK:STDOUT:       %return: ref @GetValue.%T (%T) = var <return slot>
->>>>>>> 1e34d03e
 // CHECK:STDOUT:     }
 // CHECK:STDOUT:     %T.ref: type = name_ref T, %T.loc11 [symbolic = %T.1 (constants.%T)]
 // CHECK:STDOUT:     %.loc21: @Class.%.1 (%.4) = field_decl k, element0 [template]
