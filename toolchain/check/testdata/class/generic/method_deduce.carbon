--- conflicted
+++ resolved
@@ -38,14 +38,9 @@
 // CHECK:STDOUT:   %Class.1: %Class.type = struct_value () [template]
 // CHECK:STDOUT:   %Class.2: type = class_type @Class, @Class(%T) [symbolic]
 // CHECK:STDOUT:   %U: type = bind_symbolic_name U 1 [symbolic]
-<<<<<<< HEAD
 // CHECK:STDOUT:   %U.patt: type = symbolic_binding_pattern U 1 [symbolic]
-// CHECK:STDOUT:   %.3: type = tuple_type (type, type) [template]
-// CHECK:STDOUT:   %.4: type = tuple_type (%T, %U) [symbolic]
-=======
 // CHECK:STDOUT:   %.4: type = tuple_type (type, type) [template]
 // CHECK:STDOUT:   %.5: type = tuple_type (%T, %U) [symbolic]
->>>>>>> 7396aede
 // CHECK:STDOUT:   %Get.type.1: type = fn_type @Get, @Class(%T) [symbolic]
 // CHECK:STDOUT:   %Get.1: %Get.type.1 = struct_value () [symbolic]
 // CHECK:STDOUT:   %GetNoDeduce.type.1: type = fn_type @GetNoDeduce, @Class(%T) [symbolic]
@@ -93,57 +88,20 @@
 // CHECK:STDOUT:   %B.decl: type = class_decl @B [template = constants.%B] {} {}
 // CHECK:STDOUT:   %Class.decl: %Class.type = class_decl @Class [template = constants.%Class.1] {
 // CHECK:STDOUT:     %T.patt.loc14: type = symbolic_binding_pattern T 0 [symbolic = %T.patt.1 (constants.%T.patt)]
-// CHECK:STDOUT:     %.loc14: type = param_pattern %T.patt.loc14 [symbolic = %T.patt.1 (constants.%T.patt)]
+// CHECK:STDOUT:     %.loc14: type = param_pattern %T.patt.loc14, runtime_param<invalid> [symbolic = %T.patt.1 (constants.%T.patt)]
 // CHECK:STDOUT:   } {
-<<<<<<< HEAD
-// CHECK:STDOUT:     %param: type = param
+// CHECK:STDOUT:     %param: type = param runtime_param<invalid>
 // CHECK:STDOUT:     %T.loc14: type = bind_symbolic_name T 0, %param [symbolic = %T.1 (constants.%T)]
 // CHECK:STDOUT:   }
 // CHECK:STDOUT:   %CallGenericMethod.decl: %CallGenericMethod.type = fn_decl @CallGenericMethod [template = constants.%CallGenericMethod] {
 // CHECK:STDOUT:     %c.patt: %Class.3 = binding_pattern c
-// CHECK:STDOUT:     %.loc19_23: %Class.3 = param_pattern %c.patt
-// CHECK:STDOUT:   } {
-// CHECK:STDOUT:     %Class.ref: %Class.type = name_ref Class, file.%Class.decl [template = constants.%Class.1]
-// CHECK:STDOUT:     %A.ref.loc19_31: type = name_ref A, file.%A.decl [template = constants.%A]
-// CHECK:STDOUT:     %.loc19_30: init type = call %Class.ref(%A.ref.loc19_31) [template = constants.%Class.3]
-// CHECK:STDOUT:     %.loc19_32.1: type = value_of_initializer %.loc19_30 [template = constants.%Class.3]
-// CHECK:STDOUT:     %.loc19_32.2: type = converted %.loc19_30, %.loc19_32.1 [template = constants.%Class.3]
-// CHECK:STDOUT:     %param: %Class.3 = param
-// CHECK:STDOUT:     %c: %Class.3 = bind_name c, %param
-// CHECK:STDOUT:     %A.ref.loc19_39: type = name_ref A, file.%A.decl [template = constants.%A]
-// CHECK:STDOUT:     %B.ref.loc19: type = name_ref B, file.%B.decl [template = constants.%B]
-// CHECK:STDOUT:     %.loc19_43.1: %.3 = tuple_literal (%A.ref.loc19_39, %B.ref.loc19)
-// CHECK:STDOUT:     %.loc19_43.2: type = converted %.loc19_43.1, constants.%.5 [template = constants.%.5]
-// CHECK:STDOUT:     %return: ref %.5 = var <return slot>
-// CHECK:STDOUT:   }
-// CHECK:STDOUT:   %CallGenericMethodWithNonDeducedParam.decl: %CallGenericMethodWithNonDeducedParam.type = fn_decl @CallGenericMethodWithNonDeducedParam [template = constants.%CallGenericMethodWithNonDeducedParam] {
-// CHECK:STDOUT:     %c.patt: %Class.3 = binding_pattern c
-// CHECK:STDOUT:     %.loc23_42: %Class.3 = param_pattern %c.patt
-// CHECK:STDOUT:   } {
-// CHECK:STDOUT:     %Class.ref: %Class.type = name_ref Class, file.%Class.decl [template = constants.%Class.1]
-// CHECK:STDOUT:     %A.ref.loc23_50: type = name_ref A, file.%A.decl [template = constants.%A]
-// CHECK:STDOUT:     %.loc23_49: init type = call %Class.ref(%A.ref.loc23_50) [template = constants.%Class.3]
-// CHECK:STDOUT:     %.loc23_51.1: type = value_of_initializer %.loc23_49 [template = constants.%Class.3]
-// CHECK:STDOUT:     %.loc23_51.2: type = converted %.loc23_49, %.loc23_51.1 [template = constants.%Class.3]
-// CHECK:STDOUT:     %param: %Class.3 = param
-// CHECK:STDOUT:     %c: %Class.3 = bind_name c, %param
-// CHECK:STDOUT:     %A.ref.loc23_58: type = name_ref A, file.%A.decl [template = constants.%A]
-// CHECK:STDOUT:     %B.ref.loc23: type = name_ref B, file.%B.decl [template = constants.%B]
-// CHECK:STDOUT:     %.loc23_62.1: %.3 = tuple_literal (%A.ref.loc23_58, %B.ref.loc23)
-// CHECK:STDOUT:     %.loc23_62.2: type = converted %.loc23_62.1, constants.%.5 [template = constants.%.5]
-// CHECK:STDOUT:     %return: ref %.5 = var <return slot>
-=======
-// CHECK:STDOUT:     %T.param: type = param T, runtime_param<invalid>
-// CHECK:STDOUT:     %T.loc14: type = bind_symbolic_name T 0, %T.param [symbolic = %T.1 (constants.%T)]
-// CHECK:STDOUT:   }
-// CHECK:STDOUT:   %CallGenericMethod.decl: %CallGenericMethod.type = fn_decl @CallGenericMethod [template = constants.%CallGenericMethod] {
-// CHECK:STDOUT:     %c.patt: %Class.3 = binding_pattern c
+// CHECK:STDOUT:     %.loc19_23: %Class.3 = param_pattern %c.patt, runtime_param0
 // CHECK:STDOUT:   } {
 // CHECK:STDOUT:     %Class.ref: %Class.type = name_ref Class, file.%Class.decl [template = constants.%Class.1]
 // CHECK:STDOUT:     %A.ref.loc19_31: type = name_ref A, file.%A.decl [template = constants.%A]
 // CHECK:STDOUT:     %Class: type = class_type @Class, @Class(constants.%A) [template = constants.%Class.3]
-// CHECK:STDOUT:     %c.param: %Class.3 = param c, runtime_param0
-// CHECK:STDOUT:     %c: %Class.3 = bind_name c, %c.param
+// CHECK:STDOUT:     %param: %Class.3 = param runtime_param0
+// CHECK:STDOUT:     %c: %Class.3 = bind_name c, %param
 // CHECK:STDOUT:     %A.ref.loc19_39: type = name_ref A, file.%A.decl [template = constants.%A]
 // CHECK:STDOUT:     %B.ref.loc19: type = name_ref B, file.%B.decl [template = constants.%B]
 // CHECK:STDOUT:     %.loc19_43.1: %.4 = tuple_literal (%A.ref.loc19_39, %B.ref.loc19)
@@ -152,18 +110,18 @@
 // CHECK:STDOUT:   }
 // CHECK:STDOUT:   %CallGenericMethodWithNonDeducedParam.decl: %CallGenericMethodWithNonDeducedParam.type = fn_decl @CallGenericMethodWithNonDeducedParam [template = constants.%CallGenericMethodWithNonDeducedParam] {
 // CHECK:STDOUT:     %c.patt: %Class.3 = binding_pattern c
+// CHECK:STDOUT:     %.loc23_42: %Class.3 = param_pattern %c.patt, runtime_param0
 // CHECK:STDOUT:   } {
 // CHECK:STDOUT:     %Class.ref: %Class.type = name_ref Class, file.%Class.decl [template = constants.%Class.1]
 // CHECK:STDOUT:     %A.ref.loc23_50: type = name_ref A, file.%A.decl [template = constants.%A]
 // CHECK:STDOUT:     %Class: type = class_type @Class, @Class(constants.%A) [template = constants.%Class.3]
-// CHECK:STDOUT:     %c.param: %Class.3 = param c, runtime_param0
-// CHECK:STDOUT:     %c: %Class.3 = bind_name c, %c.param
+// CHECK:STDOUT:     %param: %Class.3 = param runtime_param0
+// CHECK:STDOUT:     %c: %Class.3 = bind_name c, %param
 // CHECK:STDOUT:     %A.ref.loc23_58: type = name_ref A, file.%A.decl [template = constants.%A]
 // CHECK:STDOUT:     %B.ref.loc23: type = name_ref B, file.%B.decl [template = constants.%B]
 // CHECK:STDOUT:     %.loc23_62.1: %.4 = tuple_literal (%A.ref.loc23_58, %B.ref.loc23)
 // CHECK:STDOUT:     %.loc23_62.2: type = converted %.loc23_62.1, constants.%.6 [template = constants.%.6]
 // CHECK:STDOUT:     %return: ref %.6 = var <return slot>
->>>>>>> 7396aede
 // CHECK:STDOUT:   }
 // CHECK:STDOUT: }
 // CHECK:STDOUT:
@@ -183,10 +141,7 @@
 // CHECK:STDOUT:
 // CHECK:STDOUT: generic class @Class(%T.loc14: type) {
 // CHECK:STDOUT:   %T.1: type = bind_symbolic_name T 0 [symbolic = %T.1 (constants.%T)]
-<<<<<<< HEAD
 // CHECK:STDOUT:   %T.patt.1: type = symbolic_binding_pattern T 0 [symbolic = %T.patt.1 (constants.%T.patt)]
-=======
->>>>>>> 7396aede
 // CHECK:STDOUT:
 // CHECK:STDOUT: !definition:
 // CHECK:STDOUT:   %Get.type: type = fn_type @Get, @Class(%T.1) [symbolic = %Get.type (constants.%Get.type.1)]
@@ -196,39 +151,11 @@
 // CHECK:STDOUT:
 // CHECK:STDOUT:   class {
 // CHECK:STDOUT:     %Get.decl: @Class.%Get.type (%Get.type.1) = fn_decl @Get [symbolic = @Class.%Get (constants.%Get.1)] {
-<<<<<<< HEAD
 // CHECK:STDOUT:       %U.patt.loc15: type = symbolic_binding_pattern U 1 [symbolic = %U.patt.1 (constants.%U.patt)]
-// CHECK:STDOUT:       %.loc15_11: type = param_pattern %U.patt.loc15 [symbolic = %U.patt.1 (constants.%U.patt)]
+// CHECK:STDOUT:       %.loc15_11: type = param_pattern %U.patt.loc15, runtime_param<invalid> [symbolic = %U.patt.1 (constants.%U.patt)]
 // CHECK:STDOUT:     } {
-// CHECK:STDOUT:       %param: type = param
+// CHECK:STDOUT:       %param: type = param runtime_param<invalid>
 // CHECK:STDOUT:       %U.loc15: type = bind_symbolic_name U 1, %param [symbolic = %U.1 (constants.%U)]
-// CHECK:STDOUT:       %T.ref: type = name_ref T, @Class.%T.loc14 [symbolic = %T (constants.%T)]
-// CHECK:STDOUT:       %U.ref: type = name_ref U, %U.loc15 [symbolic = %U.1 (constants.%U)]
-// CHECK:STDOUT:       %.loc15_28.1: %.3 = tuple_literal (%T.ref, %U.ref)
-// CHECK:STDOUT:       %.loc15_28.2: type = converted %.loc15_28.1, constants.%.4 [symbolic = %.1 (constants.%.4)]
-// CHECK:STDOUT:       %return: ref @Get.%.1 (%.4) = var <return slot>
-// CHECK:STDOUT:     }
-// CHECK:STDOUT:     %GetNoDeduce.decl: @Class.%GetNoDeduce.type (%GetNoDeduce.type.1) = fn_decl @GetNoDeduce [symbolic = @Class.%GetNoDeduce (constants.%GetNoDeduce.1)] {
-// CHECK:STDOUT:       %x.patt: @GetNoDeduce.%T (%T) = binding_pattern x
-// CHECK:STDOUT:       %.loc16_19: @GetNoDeduce.%T (%T) = param_pattern %x.patt
-// CHECK:STDOUT:       %U.patt.loc16: type = symbolic_binding_pattern U 1 [symbolic = %U.patt.1 (constants.%U.patt)]
-// CHECK:STDOUT:       %.loc16_25: type = param_pattern %U.patt.loc16 [symbolic = %U.patt.1 (constants.%U.patt)]
-// CHECK:STDOUT:     } {
-// CHECK:STDOUT:       %T.ref.loc16_21: type = name_ref T, @Class.%T.loc14 [symbolic = %T (constants.%T)]
-// CHECK:STDOUT:       %param.loc16_18: @GetNoDeduce.%T (%T) = param
-// CHECK:STDOUT:       %x: @GetNoDeduce.%T (%T) = bind_name x, %param.loc16_18
-// CHECK:STDOUT:       %param.loc16_24: type = param
-// CHECK:STDOUT:       %U.loc16: type = bind_symbolic_name U 1, %param.loc16_24 [symbolic = %U.1 (constants.%U)]
-// CHECK:STDOUT:       %T.ref.loc16_38: type = name_ref T, @Class.%T.loc14 [symbolic = %T (constants.%T)]
-// CHECK:STDOUT:       %U.ref: type = name_ref U, %U.loc16 [symbolic = %U.1 (constants.%U)]
-// CHECK:STDOUT:       %.loc16_42.1: %.3 = tuple_literal (%T.ref.loc16_38, %U.ref)
-// CHECK:STDOUT:       %.loc16_42.2: type = converted %.loc16_42.1, constants.%.4 [symbolic = %.1 (constants.%.4)]
-// CHECK:STDOUT:       %return: ref @GetNoDeduce.%.1 (%.4) = var <return slot>
-=======
-// CHECK:STDOUT:       %U.patt: type = symbolic_binding_pattern U 1
-// CHECK:STDOUT:     } {
-// CHECK:STDOUT:       %U.param: type = param U, runtime_param<invalid>
-// CHECK:STDOUT:       %U.loc15: type = bind_symbolic_name U 1, %U.param [symbolic = %U.1 (constants.%U)]
 // CHECK:STDOUT:       %T.ref: type = name_ref T, @Class.%T.loc14 [symbolic = %T (constants.%T)]
 // CHECK:STDOUT:       %U.ref: type = name_ref U, %U.loc15 [symbolic = %U.1 (constants.%U)]
 // CHECK:STDOUT:       %.loc15_28.1: %.4 = tuple_literal (%T.ref, %U.ref)
@@ -237,19 +164,20 @@
 // CHECK:STDOUT:     }
 // CHECK:STDOUT:     %GetNoDeduce.decl: @Class.%GetNoDeduce.type (%GetNoDeduce.type.1) = fn_decl @GetNoDeduce [symbolic = @Class.%GetNoDeduce (constants.%GetNoDeduce.1)] {
 // CHECK:STDOUT:       %x.patt: @GetNoDeduce.%T (%T) = binding_pattern x
-// CHECK:STDOUT:       %U.patt: type = symbolic_binding_pattern U 1
+// CHECK:STDOUT:       %.loc16_19: @GetNoDeduce.%T (%T) = param_pattern %x.patt, runtime_param0
+// CHECK:STDOUT:       %U.patt.loc16: type = symbolic_binding_pattern U 1 [symbolic = %U.patt.1 (constants.%U.patt)]
+// CHECK:STDOUT:       %.loc16_25: type = param_pattern %U.patt.loc16, runtime_param<invalid> [symbolic = %U.patt.1 (constants.%U.patt)]
 // CHECK:STDOUT:     } {
 // CHECK:STDOUT:       %T.ref.loc16_21: type = name_ref T, @Class.%T.loc14 [symbolic = %T (constants.%T)]
-// CHECK:STDOUT:       %x.param: @GetNoDeduce.%T (%T) = param x, runtime_param0
-// CHECK:STDOUT:       %x: @GetNoDeduce.%T (%T) = bind_name x, %x.param
-// CHECK:STDOUT:       %U.param: type = param U, runtime_param<invalid>
-// CHECK:STDOUT:       %U.loc16: type = bind_symbolic_name U 1, %U.param [symbolic = %U.1 (constants.%U)]
+// CHECK:STDOUT:       %param.loc16_18: @GetNoDeduce.%T (%T) = param runtime_param0
+// CHECK:STDOUT:       %x: @GetNoDeduce.%T (%T) = bind_name x, %param.loc16_18
+// CHECK:STDOUT:       %param.loc16_24: type = param runtime_param<invalid>
+// CHECK:STDOUT:       %U.loc16: type = bind_symbolic_name U 1, %param.loc16_24 [symbolic = %U.1 (constants.%U)]
 // CHECK:STDOUT:       %T.ref.loc16_38: type = name_ref T, @Class.%T.loc14 [symbolic = %T (constants.%T)]
 // CHECK:STDOUT:       %U.ref: type = name_ref U, %U.loc16 [symbolic = %U.1 (constants.%U)]
 // CHECK:STDOUT:       %.loc16_42.1: %.4 = tuple_literal (%T.ref.loc16_38, %U.ref)
 // CHECK:STDOUT:       %.loc16_42.2: type = converted %.loc16_42.1, constants.%.5 [symbolic = %.1 (constants.%.5)]
 // CHECK:STDOUT:       %return: ref @GetNoDeduce.%.1 (%.5) = var <return slot>
->>>>>>> 7396aede
 // CHECK:STDOUT:     }
 // CHECK:STDOUT:     %.loc17: <witness> = complete_type_witness %.1 [template = constants.%.2]
 // CHECK:STDOUT:
@@ -266,82 +194,49 @@
 // CHECK:STDOUT:   %T: type = bind_symbolic_name T 0 [symbolic = %T (constants.%T)]
 // CHECK:STDOUT:   %.1: type = tuple_type (@Get.%T (%T), @Get.%U.1 (%U)) [symbolic = %.1 (constants.%.5)]
 // CHECK:STDOUT:
-<<<<<<< HEAD
-// CHECK:STDOUT:   fn(%.loc15_11: type) -> @Get.%.1 (%.4);
-=======
-// CHECK:STDOUT:   fn(%U.loc15: type) -> @Get.%.1 (%.5);
->>>>>>> 7396aede
+// CHECK:STDOUT:   fn(%.loc15_11: type) -> @Get.%.1 (%.5);
 // CHECK:STDOUT: }
 // CHECK:STDOUT:
 // CHECK:STDOUT: generic fn @GetNoDeduce(@Class.%T.loc14: type, %U.loc16: type) {
 // CHECK:STDOUT:   %T: type = bind_symbolic_name T 0 [symbolic = %T (constants.%T)]
 // CHECK:STDOUT:   %U.1: type = bind_symbolic_name U 1 [symbolic = %U.1 (constants.%U)]
-<<<<<<< HEAD
 // CHECK:STDOUT:   %U.patt.1: type = symbolic_binding_pattern U 1 [symbolic = %U.patt.1 (constants.%U.patt)]
-// CHECK:STDOUT:   %.1: type = tuple_type (@GetNoDeduce.%T (%T), @GetNoDeduce.%U.1 (%U)) [symbolic = %.1 (constants.%.4)]
-// CHECK:STDOUT:
-// CHECK:STDOUT:   fn(%.loc16_19: @GetNoDeduce.%T (%T), %.loc16_25: type) -> @GetNoDeduce.%.1 (%.4);
-// CHECK:STDOUT: }
-// CHECK:STDOUT:
-// CHECK:STDOUT: fn @CallGenericMethod(%.loc19_23: %Class.3) -> %return: %.5 {
-=======
 // CHECK:STDOUT:   %.1: type = tuple_type (@GetNoDeduce.%T (%T), @GetNoDeduce.%U.1 (%U)) [symbolic = %.1 (constants.%.5)]
 // CHECK:STDOUT:
-// CHECK:STDOUT:   fn(%x: @GetNoDeduce.%T (%T), %U.loc16: type) -> @GetNoDeduce.%.1 (%.5);
-// CHECK:STDOUT: }
-// CHECK:STDOUT:
-// CHECK:STDOUT: fn @CallGenericMethod(%c: %Class.3) -> %return: %.6 {
->>>>>>> 7396aede
+// CHECK:STDOUT:   fn(%.loc16_19: @GetNoDeduce.%T (%T), %.loc16_25: type) -> @GetNoDeduce.%.1 (%.5);
+// CHECK:STDOUT: }
+// CHECK:STDOUT:
+// CHECK:STDOUT: fn @CallGenericMethod(%.loc19_23: %Class.3) -> %return: %.6 {
 // CHECK:STDOUT: !entry:
 // CHECK:STDOUT:   %c.ref: %Class.3 = name_ref c, %c
 // CHECK:STDOUT:   %.loc20: %Get.type.2 = specific_constant @Class.%Get.decl, @Class(constants.%A) [template = constants.%Get.2]
 // CHECK:STDOUT:   %Get.ref: %Get.type.2 = name_ref Get, %.loc20 [template = constants.%Get.2]
 // CHECK:STDOUT:   %B.ref.loc20: type = name_ref B, file.%B.decl [template = constants.%B]
-<<<<<<< HEAD
-// CHECK:STDOUT:   %.loc19_35: ref %.5 = splice_block %return {}
-// CHECK:STDOUT:   %Get.call: init %.5 = call %Get.ref(%B.ref.loc20) to %.loc19_35
-// CHECK:STDOUT:   return %Get.call to %return
-// CHECK:STDOUT: }
-// CHECK:STDOUT:
-// CHECK:STDOUT: fn @CallGenericMethodWithNonDeducedParam(%.loc23_42: %Class.3) -> %return: %.5 {
-=======
 // CHECK:STDOUT:   %.loc19_35: ref %.6 = splice_block %return {}
 // CHECK:STDOUT:   %Get.call: init %.6 = call %Get.ref() to %.loc19_35
 // CHECK:STDOUT:   return %Get.call to %return
 // CHECK:STDOUT: }
 // CHECK:STDOUT:
-// CHECK:STDOUT: fn @CallGenericMethodWithNonDeducedParam(%c: %Class.3) -> %return: %.6 {
->>>>>>> 7396aede
+// CHECK:STDOUT: fn @CallGenericMethodWithNonDeducedParam(%.loc23_42: %Class.3) -> %return: %.6 {
 // CHECK:STDOUT: !entry:
 // CHECK:STDOUT:   %c.ref: %Class.3 = name_ref c, %c
 // CHECK:STDOUT:   %.loc24_11: %GetNoDeduce.type.2 = specific_constant @Class.%GetNoDeduce.decl, @Class(constants.%A) [template = constants.%GetNoDeduce.2]
 // CHECK:STDOUT:   %GetNoDeduce.ref: %GetNoDeduce.type.2 = name_ref GetNoDeduce, %.loc24_11 [template = constants.%GetNoDeduce.2]
 // CHECK:STDOUT:   %.loc24_25.1: %.1 = struct_literal ()
 // CHECK:STDOUT:   %B.ref.loc24: type = name_ref B, file.%B.decl [template = constants.%B]
-<<<<<<< HEAD
-// CHECK:STDOUT:   %.loc23_54: ref %.5 = splice_block %return {}
-=======
 // CHECK:STDOUT:   %.loc23_54: ref %.6 = splice_block %return {}
->>>>>>> 7396aede
 // CHECK:STDOUT:   %.loc24_25.2: ref %A = temporary_storage
 // CHECK:STDOUT:   %.loc24_25.3: init %A = class_init (), %.loc24_25.2 [template = constants.%struct]
 // CHECK:STDOUT:   %.loc24_25.4: ref %A = temporary %.loc24_25.2, %.loc24_25.3
 // CHECK:STDOUT:   %.loc24_23.1: ref %A = converted %.loc24_25.1, %.loc24_25.4
 // CHECK:STDOUT:   %.loc24_23.2: %A = bind_value %.loc24_23.1
-<<<<<<< HEAD
-// CHECK:STDOUT:   %GetNoDeduce.call: init %.5 = call %GetNoDeduce.ref(%.loc24_23.2, %B.ref.loc24) to %.loc23_54
-=======
 // CHECK:STDOUT:   %GetNoDeduce.call: init %.6 = call %GetNoDeduce.ref(%.loc24_23.2) to %.loc23_54
->>>>>>> 7396aede
 // CHECK:STDOUT:   return %GetNoDeduce.call to %return
 // CHECK:STDOUT: }
 // CHECK:STDOUT:
 // CHECK:STDOUT: specific @Class(constants.%T) {
 // CHECK:STDOUT:   %T.1 => constants.%T
-<<<<<<< HEAD
 // CHECK:STDOUT:   %T.patt.1 => constants.%T
-=======
->>>>>>> 7396aede
 // CHECK:STDOUT: }
 // CHECK:STDOUT:
 // CHECK:STDOUT: specific @Get(constants.%T, constants.%U) {
@@ -354,28 +249,18 @@
 // CHECK:STDOUT: specific @GetNoDeduce(constants.%T, constants.%U) {
 // CHECK:STDOUT:   %T => constants.%T
 // CHECK:STDOUT:   %U.1 => constants.%U
-<<<<<<< HEAD
 // CHECK:STDOUT:   %U.patt.1 => constants.%U
-// CHECK:STDOUT:   %.1 => constants.%.4
-=======
 // CHECK:STDOUT:   %.1 => constants.%.5
->>>>>>> 7396aede
 // CHECK:STDOUT: }
 // CHECK:STDOUT:
 // CHECK:STDOUT: specific @Class(@Class.%T.1) {
 // CHECK:STDOUT:   %T.1 => constants.%T
-<<<<<<< HEAD
 // CHECK:STDOUT:   %T.patt.1 => constants.%T
-=======
->>>>>>> 7396aede
 // CHECK:STDOUT: }
 // CHECK:STDOUT:
 // CHECK:STDOUT: specific @Class(constants.%A) {
 // CHECK:STDOUT:   %T.1 => constants.%A
-<<<<<<< HEAD
 // CHECK:STDOUT:   %T.patt.1 => constants.%A
-=======
->>>>>>> 7396aede
 // CHECK:STDOUT:
 // CHECK:STDOUT: !definition:
 // CHECK:STDOUT:   %Get.type => constants.%Get.type.2
@@ -394,11 +279,7 @@
 // CHECK:STDOUT: specific @GetNoDeduce(constants.%A, constants.%B) {
 // CHECK:STDOUT:   %T => constants.%A
 // CHECK:STDOUT:   %U.1 => constants.%B
-<<<<<<< HEAD
 // CHECK:STDOUT:   %U.patt.1 => constants.%B
-// CHECK:STDOUT:   %.1 => constants.%.5
-=======
 // CHECK:STDOUT:   %.1 => constants.%.6
->>>>>>> 7396aede
 // CHECK:STDOUT: }
 // CHECK:STDOUT: