// Part of the Carbon Language project, under the Apache License v2.0 with LLVM
// Exceptions. See /LICENSE for license information.
// SPDX-License-Identifier: Apache-2.0 WITH LLVM-exception
//
// AUTOUPDATE
// TIP: To test this file alone, run:
// TIP:   bazel test //toolchain/testing:file_test --test_arg=--file_tests=toolchain/check/testdata/class/generic/method_deduce.carbon
// TIP: To dump output, run:
// TIP:   bazel run //toolchain/testing:file_test -- --dump_output --file_tests=toolchain/check/testdata/class/generic/method_deduce.carbon

class A {}
class B {}

class Class(T:! type) {
  fn Get(U:! type) -> (T, U);
  fn GetNoDeduce(x: T, U:! type) -> (T, U);
}

fn CallGenericMethod(c: Class(A)) -> (A, B) {
  return c.Get(B);
}

fn CallGenericMethodWithNonDeducedParam(c: Class(A)) -> (A, B) {
  return c.GetNoDeduce({}, B);
}

// CHECK:STDOUT: --- method_deduce.carbon
// CHECK:STDOUT:
// CHECK:STDOUT: constants {
// CHECK:STDOUT:   %A: type = class_type @A [template]
// CHECK:STDOUT:   %.1: type = struct_type {} [template]
// CHECK:STDOUT:   %B: type = class_type @B [template]
// CHECK:STDOUT:   %T: type = bind_symbolic_name T 0 [symbolic]
// CHECK:STDOUT:   %T.patt: type = symbolic_binding_pattern T 0 [symbolic]
// CHECK:STDOUT:   %Class.type: type = generic_class_type @Class [template]
// CHECK:STDOUT:   %.2: type = tuple_type () [template]
// CHECK:STDOUT:   %Class.1: %Class.type = struct_value () [template]
// CHECK:STDOUT:   %Class.2: type = class_type @Class, @Class(%T) [symbolic]
// CHECK:STDOUT:   %U: type = bind_symbolic_name U 1 [symbolic]
// CHECK:STDOUT:   %U.patt: type = symbolic_binding_pattern U 1 [symbolic]
// CHECK:STDOUT:   %.3: type = tuple_type (type, type) [template]
// CHECK:STDOUT:   %.4: type = tuple_type (%T, %U) [symbolic]
// CHECK:STDOUT:   %Get.type.1: type = fn_type @Get, @Class(%T) [symbolic]
// CHECK:STDOUT:   %Get.1: %Get.type.1 = struct_value () [symbolic]
// CHECK:STDOUT:   %GetNoDeduce.type.1: type = fn_type @GetNoDeduce, @Class(%T) [symbolic]
// CHECK:STDOUT:   %GetNoDeduce.1: %GetNoDeduce.type.1 = struct_value () [symbolic]
// CHECK:STDOUT:   %Class.3: type = class_type @Class, @Class(%A) [template]
// CHECK:STDOUT:   %.5: type = tuple_type (%A, %B) [template]
// CHECK:STDOUT:   %CallGenericMethod.type: type = fn_type @CallGenericMethod [template]
// CHECK:STDOUT:   %CallGenericMethod: %CallGenericMethod.type = struct_value () [template]
// CHECK:STDOUT:   %.6: type = ptr_type %.1 [template]
// CHECK:STDOUT:   %.7: type = tuple_type (%.6, %.6) [template]
// CHECK:STDOUT:   %.8: type = ptr_type %.7 [template]
// CHECK:STDOUT:   %Get.type.2: type = fn_type @Get, @Class(%A) [template]
// CHECK:STDOUT:   %Get.2: %Get.type.2 = struct_value () [template]
// CHECK:STDOUT:   %GetNoDeduce.type.2: type = fn_type @GetNoDeduce, @Class(%A) [template]
// CHECK:STDOUT:   %GetNoDeduce.2: %GetNoDeduce.type.2 = struct_value () [template]
// CHECK:STDOUT:   %CallGenericMethodWithNonDeducedParam.type: type = fn_type @CallGenericMethodWithNonDeducedParam [template]
// CHECK:STDOUT:   %CallGenericMethodWithNonDeducedParam: %CallGenericMethodWithNonDeducedParam.type = struct_value () [template]
// CHECK:STDOUT:   %struct: %A = struct_value () [template]
// CHECK:STDOUT: }
// CHECK:STDOUT:
// CHECK:STDOUT: imports {
// CHECK:STDOUT:   %Core: <namespace> = namespace file.%Core.import, [template] {
// CHECK:STDOUT:     import Core//prelude
// CHECK:STDOUT:     import Core//prelude/operators
// CHECK:STDOUT:     import Core//prelude/types
// CHECK:STDOUT:     import Core//prelude/operators/arithmetic
// CHECK:STDOUT:     import Core//prelude/operators/bitwise
// CHECK:STDOUT:     import Core//prelude/operators/comparison
// CHECK:STDOUT:     import Core//prelude/types/bool
// CHECK:STDOUT:   }
// CHECK:STDOUT: }
// CHECK:STDOUT:
// CHECK:STDOUT: file {
// CHECK:STDOUT:   package: <namespace> = namespace [template] {
// CHECK:STDOUT:     .Core = imports.%Core
// CHECK:STDOUT:     .A = %A.decl
// CHECK:STDOUT:     .B = %B.decl
// CHECK:STDOUT:     .Class = %Class.decl
// CHECK:STDOUT:     .CallGenericMethod = %CallGenericMethod.decl
// CHECK:STDOUT:     .CallGenericMethodWithNonDeducedParam = %CallGenericMethodWithNonDeducedParam.decl
// CHECK:STDOUT:   }
// CHECK:STDOUT:   %Core.import = import Core
// CHECK:STDOUT:   %A.decl: type = class_decl @A [template = constants.%A] {} {}
// CHECK:STDOUT:   %B.decl: type = class_decl @B [template = constants.%B] {} {}
// CHECK:STDOUT:   %Class.decl: %Class.type = class_decl @Class [template = constants.%Class.1] {
// CHECK:STDOUT:     %T.patt: type = symbolic_binding_pattern T 0 [symbolic = @Class.%T.patt (constants.%T.patt)]
// CHECK:STDOUT:   } {
<<<<<<< HEAD
// CHECK:STDOUT:     %param.loc14: type = param
// CHECK:STDOUT:     %T: type = bind_symbolic_name T 0, %param.loc14 [symbolic = @Class.%T (constants.%T)]
=======
// CHECK:STDOUT:     %T.param: type = param T
// CHECK:STDOUT:     %T.loc14: type = bind_symbolic_name T 0, %T.param [symbolic = %T.1 (constants.%T)]
>>>>>>> dcb4ae26
// CHECK:STDOUT:   }
// CHECK:STDOUT:   %CallGenericMethod.decl: %CallGenericMethod.type = fn_decl @CallGenericMethod [template = constants.%CallGenericMethod] {
// CHECK:STDOUT:     %c.patt: %Class.3 = binding_pattern c
// CHECK:STDOUT:   } {
// CHECK:STDOUT:     %Class.ref: %Class.type = name_ref Class, file.%Class.decl [template = constants.%Class.1]
// CHECK:STDOUT:     %A.ref.loc19_31: type = name_ref A, file.%A.decl [template = constants.%A]
// CHECK:STDOUT:     %.loc19_30: init type = call %Class.ref(%A.ref.loc19_31) [template = constants.%Class.3]
// CHECK:STDOUT:     %.loc19_32.1: type = value_of_initializer %.loc19_30 [template = constants.%Class.3]
// CHECK:STDOUT:     %.loc19_32.2: type = converted %.loc19_30, %.loc19_32.1 [template = constants.%Class.3]
<<<<<<< HEAD
// CHECK:STDOUT:     %param.loc19: %Class.3 = param
// CHECK:STDOUT:     @CallGenericMethod.%c: %Class.3 = bind_name c, %param.loc19
// CHECK:STDOUT:     %A.ref.loc19_39: type = name_ref A, %A.decl [template = constants.%A]
// CHECK:STDOUT:     %B.ref.loc19: type = name_ref B, %B.decl [template = constants.%B]
=======
// CHECK:STDOUT:     %c.param: %Class.3 = param c
// CHECK:STDOUT:     %c: %Class.3 = bind_name c, %c.param
// CHECK:STDOUT:     %A.ref.loc19_39: type = name_ref A, file.%A.decl [template = constants.%A]
// CHECK:STDOUT:     %B.ref.loc19: type = name_ref B, file.%B.decl [template = constants.%B]
>>>>>>> dcb4ae26
// CHECK:STDOUT:     %.loc19_43.1: %.3 = tuple_literal (%A.ref.loc19_39, %B.ref.loc19)
// CHECK:STDOUT:     %.loc19_43.2: type = converted %.loc19_43.1, constants.%.5 [template = constants.%.5]
// CHECK:STDOUT:     %return: ref %.5 = var <return slot>
// CHECK:STDOUT:   }
// CHECK:STDOUT:   %CallGenericMethodWithNonDeducedParam.decl: %CallGenericMethodWithNonDeducedParam.type = fn_decl @CallGenericMethodWithNonDeducedParam [template = constants.%CallGenericMethodWithNonDeducedParam] {
// CHECK:STDOUT:     %c.patt: %Class.3 = binding_pattern c
// CHECK:STDOUT:   } {
// CHECK:STDOUT:     %Class.ref: %Class.type = name_ref Class, file.%Class.decl [template = constants.%Class.1]
// CHECK:STDOUT:     %A.ref.loc23_50: type = name_ref A, file.%A.decl [template = constants.%A]
// CHECK:STDOUT:     %.loc23_49: init type = call %Class.ref(%A.ref.loc23_50) [template = constants.%Class.3]
// CHECK:STDOUT:     %.loc23_51.1: type = value_of_initializer %.loc23_49 [template = constants.%Class.3]
// CHECK:STDOUT:     %.loc23_51.2: type = converted %.loc23_49, %.loc23_51.1 [template = constants.%Class.3]
<<<<<<< HEAD
// CHECK:STDOUT:     %param.loc23: %Class.3 = param
// CHECK:STDOUT:     @CallGenericMethodWithNonDeducedParam.%c: %Class.3 = bind_name c, %param.loc23
// CHECK:STDOUT:     %A.ref.loc23_58: type = name_ref A, %A.decl [template = constants.%A]
// CHECK:STDOUT:     %B.ref.loc23: type = name_ref B, %B.decl [template = constants.%B]
=======
// CHECK:STDOUT:     %c.param: %Class.3 = param c
// CHECK:STDOUT:     %c: %Class.3 = bind_name c, %c.param
// CHECK:STDOUT:     %A.ref.loc23_58: type = name_ref A, file.%A.decl [template = constants.%A]
// CHECK:STDOUT:     %B.ref.loc23: type = name_ref B, file.%B.decl [template = constants.%B]
>>>>>>> dcb4ae26
// CHECK:STDOUT:     %.loc23_62.1: %.3 = tuple_literal (%A.ref.loc23_58, %B.ref.loc23)
// CHECK:STDOUT:     %.loc23_62.2: type = converted %.loc23_62.1, constants.%.5 [template = constants.%.5]
// CHECK:STDOUT:     %return: ref %.5 = var <return slot>
// CHECK:STDOUT:   }
// CHECK:STDOUT: }
// CHECK:STDOUT:
// CHECK:STDOUT: class @A {
// CHECK:STDOUT: !members:
// CHECK:STDOUT:   .Self = constants.%A
// CHECK:STDOUT: }
// CHECK:STDOUT:
// CHECK:STDOUT: class @B {
// CHECK:STDOUT: !members:
// CHECK:STDOUT:   .Self = constants.%B
// CHECK:STDOUT: }
// CHECK:STDOUT:
<<<<<<< HEAD
// CHECK:STDOUT: generic class @Class(file.%T: type) {
// CHECK:STDOUT:   %T: type = bind_symbolic_name T 0 [symbolic = %T (constants.%T)]
// CHECK:STDOUT:   %T.patt: type = symbolic_binding_pattern T 0 [symbolic = %T.patt (constants.%T.patt)]
=======
// CHECK:STDOUT: generic class @Class(%T.loc14: type) {
// CHECK:STDOUT:   %T.1: type = bind_symbolic_name T 0 [symbolic = %T.1 (constants.%T)]
>>>>>>> dcb4ae26
// CHECK:STDOUT:
// CHECK:STDOUT: !definition:
// CHECK:STDOUT:   %Get.type: type = fn_type @Get, @Class(%T.1) [symbolic = %Get.type (constants.%Get.type.1)]
// CHECK:STDOUT:   %Get: @Class.%Get.type (%Get.type.1) = struct_value () [symbolic = %Get (constants.%Get.1)]
// CHECK:STDOUT:   %GetNoDeduce.type: type = fn_type @GetNoDeduce, @Class(%T.1) [symbolic = %GetNoDeduce.type (constants.%GetNoDeduce.type.1)]
// CHECK:STDOUT:   %GetNoDeduce: @Class.%GetNoDeduce.type (%GetNoDeduce.type.1) = struct_value () [symbolic = %GetNoDeduce (constants.%GetNoDeduce.1)]
// CHECK:STDOUT:
// CHECK:STDOUT:   class {
<<<<<<< HEAD
// CHECK:STDOUT:     %Get.decl: @Class.%Get.type (%Get.type.1) = fn_decl @Get [symbolic = %Get (constants.%Get.1)] {
// CHECK:STDOUT:       %U.patt.loc15: type = symbolic_binding_pattern U 1 [symbolic = @Get.%U.patt (constants.%U.patt)]
// CHECK:STDOUT:     } {
// CHECK:STDOUT:       %param.loc15: type = param
// CHECK:STDOUT:       %U.loc15: type = bind_symbolic_name U 1, %param.loc15 [symbolic = @Get.%U.1 (constants.%U)]
// CHECK:STDOUT:       %T.ref.loc15: type = name_ref T, file.%T [symbolic = @Get.%T (constants.%T)]
// CHECK:STDOUT:       %U.ref.loc15: type = name_ref U, %U.loc15 [symbolic = @Get.%U.1 (constants.%U)]
// CHECK:STDOUT:       %.loc15_28.1: %.3 = tuple_literal (%T.ref.loc15, %U.ref.loc15)
// CHECK:STDOUT:       %.loc15_28.2: type = converted %.loc15_28.1, constants.%.4 [symbolic = @Get.%.1 (constants.%.4)]
// CHECK:STDOUT:       %return.var.loc15: ref @Get.%.1 (%.4) = var <return slot>
=======
// CHECK:STDOUT:     %Get.decl: @Class.%Get.type (%Get.type.1) = fn_decl @Get [symbolic = @Class.%Get (constants.%Get.1)] {
// CHECK:STDOUT:       %U.patt: type = symbolic_binding_pattern U 1
// CHECK:STDOUT:     } {
// CHECK:STDOUT:       %U.param: type = param U
// CHECK:STDOUT:       %U.loc15: type = bind_symbolic_name U 1, %U.param [symbolic = %U.1 (constants.%U)]
// CHECK:STDOUT:       %T.ref: type = name_ref T, @Class.%T.loc14 [symbolic = %T (constants.%T)]
// CHECK:STDOUT:       %U.ref: type = name_ref U, %U.loc15 [symbolic = %U.1 (constants.%U)]
// CHECK:STDOUT:       %.loc15_28.1: %.3 = tuple_literal (%T.ref, %U.ref)
// CHECK:STDOUT:       %.loc15_28.2: type = converted %.loc15_28.1, constants.%.4 [symbolic = %.1 (constants.%.4)]
// CHECK:STDOUT:       %return: ref @Get.%.1 (%.4) = var <return slot>
>>>>>>> dcb4ae26
// CHECK:STDOUT:     }
// CHECK:STDOUT:     %GetNoDeduce.decl: @Class.%GetNoDeduce.type (%GetNoDeduce.type.1) = fn_decl @GetNoDeduce [symbolic = @Class.%GetNoDeduce (constants.%GetNoDeduce.1)] {
// CHECK:STDOUT:       %x.patt: @GetNoDeduce.%T (%T) = binding_pattern x
<<<<<<< HEAD
// CHECK:STDOUT:       %U.patt.loc16: type = symbolic_binding_pattern U 1 [symbolic = @GetNoDeduce.%U.patt (constants.%U.patt)]
// CHECK:STDOUT:     } {
// CHECK:STDOUT:       %T.ref.loc16_21: type = name_ref T, file.%T [symbolic = @GetNoDeduce.%T (constants.%T)]
// CHECK:STDOUT:       %param.loc16_18: @GetNoDeduce.%T (%T) = param
// CHECK:STDOUT:       %x: @GetNoDeduce.%T (%T) = bind_name x, %param.loc16_18
// CHECK:STDOUT:       %param.loc16_24: type = param
// CHECK:STDOUT:       %U.loc16: type = bind_symbolic_name U 1, %param.loc16_24 [symbolic = @GetNoDeduce.%U.1 (constants.%U)]
// CHECK:STDOUT:       %T.ref.loc16_38: type = name_ref T, file.%T [symbolic = @GetNoDeduce.%T (constants.%T)]
// CHECK:STDOUT:       %U.ref.loc16: type = name_ref U, %U.loc16 [symbolic = @GetNoDeduce.%U.1 (constants.%U)]
// CHECK:STDOUT:       %.loc16_42.1: %.3 = tuple_literal (%T.ref.loc16_38, %U.ref.loc16)
// CHECK:STDOUT:       %.loc16_42.2: type = converted %.loc16_42.1, constants.%.4 [symbolic = @GetNoDeduce.%.1 (constants.%.4)]
// CHECK:STDOUT:       %return.var.loc16: ref @GetNoDeduce.%.1 (%.4) = var <return slot>
=======
// CHECK:STDOUT:       %U.patt: type = symbolic_binding_pattern U 1
// CHECK:STDOUT:     } {
// CHECK:STDOUT:       %T.ref.loc16_21: type = name_ref T, @Class.%T.loc14 [symbolic = %T (constants.%T)]
// CHECK:STDOUT:       %x.param: @GetNoDeduce.%T (%T) = param x
// CHECK:STDOUT:       %x: @GetNoDeduce.%T (%T) = bind_name x, %x.param
// CHECK:STDOUT:       %U.param: type = param U
// CHECK:STDOUT:       %U.loc16: type = bind_symbolic_name U 1, %U.param [symbolic = %U.1 (constants.%U)]
// CHECK:STDOUT:       %T.ref.loc16_38: type = name_ref T, @Class.%T.loc14 [symbolic = %T (constants.%T)]
// CHECK:STDOUT:       %U.ref: type = name_ref U, %U.loc16 [symbolic = %U.1 (constants.%U)]
// CHECK:STDOUT:       %.loc16_42.1: %.3 = tuple_literal (%T.ref.loc16_38, %U.ref)
// CHECK:STDOUT:       %.loc16_42.2: type = converted %.loc16_42.1, constants.%.4 [symbolic = %.1 (constants.%.4)]
// CHECK:STDOUT:       %return: ref @GetNoDeduce.%.1 (%.4) = var <return slot>
>>>>>>> dcb4ae26
// CHECK:STDOUT:     }
// CHECK:STDOUT:
// CHECK:STDOUT:   !members:
// CHECK:STDOUT:     .Self = constants.%Class.2
// CHECK:STDOUT:     .Get = %Get.decl
// CHECK:STDOUT:     .GetNoDeduce = %GetNoDeduce.decl
// CHECK:STDOUT:   }
// CHECK:STDOUT: }
// CHECK:STDOUT:
<<<<<<< HEAD
// CHECK:STDOUT: generic fn @Get(file.%T: type, @Class.%U.loc15: type) {
=======
// CHECK:STDOUT: generic fn @Get(@Class.%T.loc14: type, %U.loc15: type) {
>>>>>>> dcb4ae26
// CHECK:STDOUT:   %U.1: type = bind_symbolic_name U 1 [symbolic = %U.1 (constants.%U)]
// CHECK:STDOUT:   %U.patt: type = symbolic_binding_pattern U 1 [symbolic = %U.patt (constants.%U.patt)]
// CHECK:STDOUT:   %T: type = bind_symbolic_name T 0 [symbolic = %T (constants.%T)]
// CHECK:STDOUT:   %.1: type = tuple_type (@Get.%T (%T), @Get.%U.1 (%U)) [symbolic = %.1 (constants.%.4)]
// CHECK:STDOUT:
<<<<<<< HEAD
// CHECK:STDOUT:   fn(@Class.%U.loc15: type) -> @Get.%.1 (%.4);
// CHECK:STDOUT: }
// CHECK:STDOUT:
// CHECK:STDOUT: generic fn @GetNoDeduce(file.%T: type, @Class.%U.loc16: type) {
=======
// CHECK:STDOUT:   fn(%U.loc15: type) -> @Get.%.1 (%.4);
// CHECK:STDOUT: }
// CHECK:STDOUT:
// CHECK:STDOUT: generic fn @GetNoDeduce(@Class.%T.loc14: type, %U.loc16: type) {
>>>>>>> dcb4ae26
// CHECK:STDOUT:   %T: type = bind_symbolic_name T 0 [symbolic = %T (constants.%T)]
// CHECK:STDOUT:   %U.1: type = bind_symbolic_name U 1 [symbolic = %U.1 (constants.%U)]
// CHECK:STDOUT:   %U.patt: type = symbolic_binding_pattern U 1 [symbolic = %U.patt (constants.%U.patt)]
// CHECK:STDOUT:   %.1: type = tuple_type (@GetNoDeduce.%T (%T), @GetNoDeduce.%U.1 (%U)) [symbolic = %.1 (constants.%.4)]
// CHECK:STDOUT:
<<<<<<< HEAD
// CHECK:STDOUT:   fn(@Class.%x: @GetNoDeduce.%T (%T), @Class.%U.loc16: type) -> @GetNoDeduce.%.1 (%.4);
=======
// CHECK:STDOUT:   fn(%x: @GetNoDeduce.%T (%T), %U.loc16: type) -> @GetNoDeduce.%.1 (%.4);
>>>>>>> dcb4ae26
// CHECK:STDOUT: }
// CHECK:STDOUT:
// CHECK:STDOUT: fn @CallGenericMethod(%c: %Class.3) -> %return: %.5 {
// CHECK:STDOUT: !entry:
// CHECK:STDOUT:   %c.ref: %Class.3 = name_ref c, %c
// CHECK:STDOUT:   %.loc20: %Get.type.2 = specific_constant @Class.%Get.decl, @Class(constants.%A) [template = constants.%Get.2]
// CHECK:STDOUT:   %Get.ref: %Get.type.2 = name_ref Get, %.loc20 [template = constants.%Get.2]
// CHECK:STDOUT:   %B.ref.loc20: type = name_ref B, file.%B.decl [template = constants.%B]
// CHECK:STDOUT:   %.loc19_35: ref %.5 = splice_block %return {}
// CHECK:STDOUT:   %Get.call: init %.5 = call %Get.ref(%B.ref.loc20) to %.loc19_35
// CHECK:STDOUT:   return %Get.call to %return
// CHECK:STDOUT: }
// CHECK:STDOUT:
// CHECK:STDOUT: fn @CallGenericMethodWithNonDeducedParam(%c: %Class.3) -> %return: %.5 {
// CHECK:STDOUT: !entry:
// CHECK:STDOUT:   %c.ref: %Class.3 = name_ref c, %c
// CHECK:STDOUT:   %.loc24_11: %GetNoDeduce.type.2 = specific_constant @Class.%GetNoDeduce.decl, @Class(constants.%A) [template = constants.%GetNoDeduce.2]
// CHECK:STDOUT:   %GetNoDeduce.ref: %GetNoDeduce.type.2 = name_ref GetNoDeduce, %.loc24_11 [template = constants.%GetNoDeduce.2]
// CHECK:STDOUT:   %.loc24_25.1: %.1 = struct_literal ()
// CHECK:STDOUT:   %B.ref.loc24: type = name_ref B, file.%B.decl [template = constants.%B]
// CHECK:STDOUT:   %.loc23_54: ref %.5 = splice_block %return {}
// CHECK:STDOUT:   %.loc24_25.2: ref %A = temporary_storage
// CHECK:STDOUT:   %.loc24_25.3: init %A = class_init (), %.loc24_25.2 [template = constants.%struct]
// CHECK:STDOUT:   %.loc24_25.4: ref %A = temporary %.loc24_25.2, %.loc24_25.3
// CHECK:STDOUT:   %.loc24_23.1: ref %A = converted %.loc24_25.1, %.loc24_25.4
// CHECK:STDOUT:   %.loc24_23.2: %A = bind_value %.loc24_23.1
// CHECK:STDOUT:   %GetNoDeduce.call: init %.5 = call %GetNoDeduce.ref(%.loc24_23.2, %B.ref.loc24) to %.loc23_54
// CHECK:STDOUT:   return %GetNoDeduce.call to %return
// CHECK:STDOUT: }
// CHECK:STDOUT:
// CHECK:STDOUT: specific @Class(constants.%T) {
<<<<<<< HEAD
// CHECK:STDOUT:   %T => constants.%T
// CHECK:STDOUT:   %T.patt => constants.%T
=======
// CHECK:STDOUT:   %T.1 => constants.%T
>>>>>>> dcb4ae26
// CHECK:STDOUT: }
// CHECK:STDOUT:
// CHECK:STDOUT: specific @Get(constants.%T, constants.%U) {
// CHECK:STDOUT:   %U.1 => constants.%U
// CHECK:STDOUT:   %U.patt => constants.%U
// CHECK:STDOUT:   %T => constants.%T
// CHECK:STDOUT:   %.1 => constants.%.4
// CHECK:STDOUT: }
// CHECK:STDOUT:
// CHECK:STDOUT: specific @GetNoDeduce(constants.%T, constants.%U) {
// CHECK:STDOUT:   %T => constants.%T
// CHECK:STDOUT:   %U.1 => constants.%U
// CHECK:STDOUT:   %U.patt => constants.%U
// CHECK:STDOUT:   %.1 => constants.%.4
// CHECK:STDOUT: }
// CHECK:STDOUT:
<<<<<<< HEAD
// CHECK:STDOUT: specific @Class(@Class.%T) {
// CHECK:STDOUT:   %T => constants.%T
// CHECK:STDOUT:   %T.patt => constants.%T
// CHECK:STDOUT: }
// CHECK:STDOUT:
// CHECK:STDOUT: specific @Class(constants.%A) {
// CHECK:STDOUT:   %T => constants.%A
// CHECK:STDOUT:   %T.patt => constants.%A
=======
// CHECK:STDOUT: specific @Class(@Class.%T.1) {
// CHECK:STDOUT:   %T.1 => constants.%T
// CHECK:STDOUT: }
// CHECK:STDOUT:
// CHECK:STDOUT: specific @Class(constants.%A) {
// CHECK:STDOUT:   %T.1 => constants.%A
>>>>>>> dcb4ae26
// CHECK:STDOUT:
// CHECK:STDOUT: !definition:
// CHECK:STDOUT:   %Get.type => constants.%Get.type.2
// CHECK:STDOUT:   %Get => constants.%Get.2
// CHECK:STDOUT:   %GetNoDeduce.type => constants.%GetNoDeduce.type.2
// CHECK:STDOUT:   %GetNoDeduce => constants.%GetNoDeduce.2
// CHECK:STDOUT: }
// CHECK:STDOUT:
// CHECK:STDOUT: specific @Get(constants.%A, constants.%B) {
// CHECK:STDOUT:   %U.1 => constants.%B
// CHECK:STDOUT:   %U.patt => constants.%B
// CHECK:STDOUT:   %T => constants.%A
// CHECK:STDOUT:   %.1 => constants.%.5
// CHECK:STDOUT: }
// CHECK:STDOUT:
// CHECK:STDOUT: specific @GetNoDeduce(constants.%A, constants.%B) {
// CHECK:STDOUT:   %T => constants.%A
// CHECK:STDOUT:   %U.1 => constants.%B
// CHECK:STDOUT:   %U.patt => constants.%B
// CHECK:STDOUT:   %.1 => constants.%.5
// CHECK:STDOUT: }
// CHECK:STDOUT:<|MERGE_RESOLUTION|>--- conflicted
+++ resolved
@@ -85,15 +85,10 @@
 // CHECK:STDOUT:   %A.decl: type = class_decl @A [template = constants.%A] {} {}
 // CHECK:STDOUT:   %B.decl: type = class_decl @B [template = constants.%B] {} {}
 // CHECK:STDOUT:   %Class.decl: %Class.type = class_decl @Class [template = constants.%Class.1] {
-// CHECK:STDOUT:     %T.patt: type = symbolic_binding_pattern T 0 [symbolic = @Class.%T.patt (constants.%T.patt)]
+// CHECK:STDOUT:     %T.patt.loc14: type = symbolic_binding_pattern T 0 [symbolic = %T.patt.1 (constants.%T.patt)]
 // CHECK:STDOUT:   } {
-<<<<<<< HEAD
-// CHECK:STDOUT:     %param.loc14: type = param
-// CHECK:STDOUT:     %T: type = bind_symbolic_name T 0, %param.loc14 [symbolic = @Class.%T (constants.%T)]
-=======
-// CHECK:STDOUT:     %T.param: type = param T
-// CHECK:STDOUT:     %T.loc14: type = bind_symbolic_name T 0, %T.param [symbolic = %T.1 (constants.%T)]
->>>>>>> dcb4ae26
+// CHECK:STDOUT:     %param: type = param
+// CHECK:STDOUT:     %T.loc14: type = bind_symbolic_name T 0, %param [symbolic = %T.1 (constants.%T)]
 // CHECK:STDOUT:   }
 // CHECK:STDOUT:   %CallGenericMethod.decl: %CallGenericMethod.type = fn_decl @CallGenericMethod [template = constants.%CallGenericMethod] {
 // CHECK:STDOUT:     %c.patt: %Class.3 = binding_pattern c
@@ -103,17 +98,10 @@
 // CHECK:STDOUT:     %.loc19_30: init type = call %Class.ref(%A.ref.loc19_31) [template = constants.%Class.3]
 // CHECK:STDOUT:     %.loc19_32.1: type = value_of_initializer %.loc19_30 [template = constants.%Class.3]
 // CHECK:STDOUT:     %.loc19_32.2: type = converted %.loc19_30, %.loc19_32.1 [template = constants.%Class.3]
-<<<<<<< HEAD
-// CHECK:STDOUT:     %param.loc19: %Class.3 = param
-// CHECK:STDOUT:     @CallGenericMethod.%c: %Class.3 = bind_name c, %param.loc19
-// CHECK:STDOUT:     %A.ref.loc19_39: type = name_ref A, %A.decl [template = constants.%A]
-// CHECK:STDOUT:     %B.ref.loc19: type = name_ref B, %B.decl [template = constants.%B]
-=======
-// CHECK:STDOUT:     %c.param: %Class.3 = param c
-// CHECK:STDOUT:     %c: %Class.3 = bind_name c, %c.param
+// CHECK:STDOUT:     %param: %Class.3 = param
+// CHECK:STDOUT:     %c: %Class.3 = bind_name c, %param
 // CHECK:STDOUT:     %A.ref.loc19_39: type = name_ref A, file.%A.decl [template = constants.%A]
 // CHECK:STDOUT:     %B.ref.loc19: type = name_ref B, file.%B.decl [template = constants.%B]
->>>>>>> dcb4ae26
 // CHECK:STDOUT:     %.loc19_43.1: %.3 = tuple_literal (%A.ref.loc19_39, %B.ref.loc19)
 // CHECK:STDOUT:     %.loc19_43.2: type = converted %.loc19_43.1, constants.%.5 [template = constants.%.5]
 // CHECK:STDOUT:     %return: ref %.5 = var <return slot>
@@ -126,17 +114,10 @@
 // CHECK:STDOUT:     %.loc23_49: init type = call %Class.ref(%A.ref.loc23_50) [template = constants.%Class.3]
 // CHECK:STDOUT:     %.loc23_51.1: type = value_of_initializer %.loc23_49 [template = constants.%Class.3]
 // CHECK:STDOUT:     %.loc23_51.2: type = converted %.loc23_49, %.loc23_51.1 [template = constants.%Class.3]
-<<<<<<< HEAD
-// CHECK:STDOUT:     %param.loc23: %Class.3 = param
-// CHECK:STDOUT:     @CallGenericMethodWithNonDeducedParam.%c: %Class.3 = bind_name c, %param.loc23
-// CHECK:STDOUT:     %A.ref.loc23_58: type = name_ref A, %A.decl [template = constants.%A]
-// CHECK:STDOUT:     %B.ref.loc23: type = name_ref B, %B.decl [template = constants.%B]
-=======
-// CHECK:STDOUT:     %c.param: %Class.3 = param c
-// CHECK:STDOUT:     %c: %Class.3 = bind_name c, %c.param
+// CHECK:STDOUT:     %param: %Class.3 = param
+// CHECK:STDOUT:     %c: %Class.3 = bind_name c, %param
 // CHECK:STDOUT:     %A.ref.loc23_58: type = name_ref A, file.%A.decl [template = constants.%A]
 // CHECK:STDOUT:     %B.ref.loc23: type = name_ref B, file.%B.decl [template = constants.%B]
->>>>>>> dcb4ae26
 // CHECK:STDOUT:     %.loc23_62.1: %.3 = tuple_literal (%A.ref.loc23_58, %B.ref.loc23)
 // CHECK:STDOUT:     %.loc23_62.2: type = converted %.loc23_62.1, constants.%.5 [template = constants.%.5]
 // CHECK:STDOUT:     %return: ref %.5 = var <return slot>
@@ -153,14 +134,9 @@
 // CHECK:STDOUT:   .Self = constants.%B
 // CHECK:STDOUT: }
 // CHECK:STDOUT:
-<<<<<<< HEAD
-// CHECK:STDOUT: generic class @Class(file.%T: type) {
-// CHECK:STDOUT:   %T: type = bind_symbolic_name T 0 [symbolic = %T (constants.%T)]
-// CHECK:STDOUT:   %T.patt: type = symbolic_binding_pattern T 0 [symbolic = %T.patt (constants.%T.patt)]
-=======
 // CHECK:STDOUT: generic class @Class(%T.loc14: type) {
 // CHECK:STDOUT:   %T.1: type = bind_symbolic_name T 0 [symbolic = %T.1 (constants.%T)]
->>>>>>> dcb4ae26
+// CHECK:STDOUT:   %T.patt.1: type = symbolic_binding_pattern T 0 [symbolic = %T.patt.1 (constants.%T.patt)]
 // CHECK:STDOUT:
 // CHECK:STDOUT: !definition:
 // CHECK:STDOUT:   %Get.type: type = fn_type @Get, @Class(%T.1) [symbolic = %Get.type (constants.%Get.type.1)]
@@ -169,59 +145,31 @@
 // CHECK:STDOUT:   %GetNoDeduce: @Class.%GetNoDeduce.type (%GetNoDeduce.type.1) = struct_value () [symbolic = %GetNoDeduce (constants.%GetNoDeduce.1)]
 // CHECK:STDOUT:
 // CHECK:STDOUT:   class {
-<<<<<<< HEAD
-// CHECK:STDOUT:     %Get.decl: @Class.%Get.type (%Get.type.1) = fn_decl @Get [symbolic = %Get (constants.%Get.1)] {
-// CHECK:STDOUT:       %U.patt.loc15: type = symbolic_binding_pattern U 1 [symbolic = @Get.%U.patt (constants.%U.patt)]
+// CHECK:STDOUT:     %Get.decl: @Class.%Get.type (%Get.type.1) = fn_decl @Get [symbolic = @Class.%Get (constants.%Get.1)] {
+// CHECK:STDOUT:       %U.patt.loc15: type = symbolic_binding_pattern U 1 [symbolic = %U.patt.1 (constants.%U.patt)]
 // CHECK:STDOUT:     } {
-// CHECK:STDOUT:       %param.loc15: type = param
-// CHECK:STDOUT:       %U.loc15: type = bind_symbolic_name U 1, %param.loc15 [symbolic = @Get.%U.1 (constants.%U)]
-// CHECK:STDOUT:       %T.ref.loc15: type = name_ref T, file.%T [symbolic = @Get.%T (constants.%T)]
-// CHECK:STDOUT:       %U.ref.loc15: type = name_ref U, %U.loc15 [symbolic = @Get.%U.1 (constants.%U)]
-// CHECK:STDOUT:       %.loc15_28.1: %.3 = tuple_literal (%T.ref.loc15, %U.ref.loc15)
-// CHECK:STDOUT:       %.loc15_28.2: type = converted %.loc15_28.1, constants.%.4 [symbolic = @Get.%.1 (constants.%.4)]
-// CHECK:STDOUT:       %return.var.loc15: ref @Get.%.1 (%.4) = var <return slot>
-=======
-// CHECK:STDOUT:     %Get.decl: @Class.%Get.type (%Get.type.1) = fn_decl @Get [symbolic = @Class.%Get (constants.%Get.1)] {
-// CHECK:STDOUT:       %U.patt: type = symbolic_binding_pattern U 1
-// CHECK:STDOUT:     } {
-// CHECK:STDOUT:       %U.param: type = param U
-// CHECK:STDOUT:       %U.loc15: type = bind_symbolic_name U 1, %U.param [symbolic = %U.1 (constants.%U)]
+// CHECK:STDOUT:       %param: type = param
+// CHECK:STDOUT:       %U.loc15: type = bind_symbolic_name U 1, %param [symbolic = %U.1 (constants.%U)]
 // CHECK:STDOUT:       %T.ref: type = name_ref T, @Class.%T.loc14 [symbolic = %T (constants.%T)]
 // CHECK:STDOUT:       %U.ref: type = name_ref U, %U.loc15 [symbolic = %U.1 (constants.%U)]
 // CHECK:STDOUT:       %.loc15_28.1: %.3 = tuple_literal (%T.ref, %U.ref)
 // CHECK:STDOUT:       %.loc15_28.2: type = converted %.loc15_28.1, constants.%.4 [symbolic = %.1 (constants.%.4)]
 // CHECK:STDOUT:       %return: ref @Get.%.1 (%.4) = var <return slot>
->>>>>>> dcb4ae26
 // CHECK:STDOUT:     }
 // CHECK:STDOUT:     %GetNoDeduce.decl: @Class.%GetNoDeduce.type (%GetNoDeduce.type.1) = fn_decl @GetNoDeduce [symbolic = @Class.%GetNoDeduce (constants.%GetNoDeduce.1)] {
 // CHECK:STDOUT:       %x.patt: @GetNoDeduce.%T (%T) = binding_pattern x
-<<<<<<< HEAD
-// CHECK:STDOUT:       %U.patt.loc16: type = symbolic_binding_pattern U 1 [symbolic = @GetNoDeduce.%U.patt (constants.%U.patt)]
+// CHECK:STDOUT:       %U.patt.loc16: type = symbolic_binding_pattern U 1 [symbolic = %U.patt.1 (constants.%U.patt)]
 // CHECK:STDOUT:     } {
-// CHECK:STDOUT:       %T.ref.loc16_21: type = name_ref T, file.%T [symbolic = @GetNoDeduce.%T (constants.%T)]
+// CHECK:STDOUT:       %T.ref.loc16_21: type = name_ref T, @Class.%T.loc14 [symbolic = %T (constants.%T)]
 // CHECK:STDOUT:       %param.loc16_18: @GetNoDeduce.%T (%T) = param
 // CHECK:STDOUT:       %x: @GetNoDeduce.%T (%T) = bind_name x, %param.loc16_18
 // CHECK:STDOUT:       %param.loc16_24: type = param
-// CHECK:STDOUT:       %U.loc16: type = bind_symbolic_name U 1, %param.loc16_24 [symbolic = @GetNoDeduce.%U.1 (constants.%U)]
-// CHECK:STDOUT:       %T.ref.loc16_38: type = name_ref T, file.%T [symbolic = @GetNoDeduce.%T (constants.%T)]
-// CHECK:STDOUT:       %U.ref.loc16: type = name_ref U, %U.loc16 [symbolic = @GetNoDeduce.%U.1 (constants.%U)]
-// CHECK:STDOUT:       %.loc16_42.1: %.3 = tuple_literal (%T.ref.loc16_38, %U.ref.loc16)
-// CHECK:STDOUT:       %.loc16_42.2: type = converted %.loc16_42.1, constants.%.4 [symbolic = @GetNoDeduce.%.1 (constants.%.4)]
-// CHECK:STDOUT:       %return.var.loc16: ref @GetNoDeduce.%.1 (%.4) = var <return slot>
-=======
-// CHECK:STDOUT:       %U.patt: type = symbolic_binding_pattern U 1
-// CHECK:STDOUT:     } {
-// CHECK:STDOUT:       %T.ref.loc16_21: type = name_ref T, @Class.%T.loc14 [symbolic = %T (constants.%T)]
-// CHECK:STDOUT:       %x.param: @GetNoDeduce.%T (%T) = param x
-// CHECK:STDOUT:       %x: @GetNoDeduce.%T (%T) = bind_name x, %x.param
-// CHECK:STDOUT:       %U.param: type = param U
-// CHECK:STDOUT:       %U.loc16: type = bind_symbolic_name U 1, %U.param [symbolic = %U.1 (constants.%U)]
+// CHECK:STDOUT:       %U.loc16: type = bind_symbolic_name U 1, %param.loc16_24 [symbolic = %U.1 (constants.%U)]
 // CHECK:STDOUT:       %T.ref.loc16_38: type = name_ref T, @Class.%T.loc14 [symbolic = %T (constants.%T)]
 // CHECK:STDOUT:       %U.ref: type = name_ref U, %U.loc16 [symbolic = %U.1 (constants.%U)]
 // CHECK:STDOUT:       %.loc16_42.1: %.3 = tuple_literal (%T.ref.loc16_38, %U.ref)
 // CHECK:STDOUT:       %.loc16_42.2: type = converted %.loc16_42.1, constants.%.4 [symbolic = %.1 (constants.%.4)]
 // CHECK:STDOUT:       %return: ref @GetNoDeduce.%.1 (%.4) = var <return slot>
->>>>>>> dcb4ae26
 // CHECK:STDOUT:     }
 // CHECK:STDOUT:
 // CHECK:STDOUT:   !members:
@@ -231,37 +179,22 @@
 // CHECK:STDOUT:   }
 // CHECK:STDOUT: }
 // CHECK:STDOUT:
-<<<<<<< HEAD
-// CHECK:STDOUT: generic fn @Get(file.%T: type, @Class.%U.loc15: type) {
-=======
 // CHECK:STDOUT: generic fn @Get(@Class.%T.loc14: type, %U.loc15: type) {
->>>>>>> dcb4ae26
 // CHECK:STDOUT:   %U.1: type = bind_symbolic_name U 1 [symbolic = %U.1 (constants.%U)]
-// CHECK:STDOUT:   %U.patt: type = symbolic_binding_pattern U 1 [symbolic = %U.patt (constants.%U.patt)]
+// CHECK:STDOUT:   %U.patt.1: type = symbolic_binding_pattern U 1 [symbolic = %U.patt.1 (constants.%U.patt)]
 // CHECK:STDOUT:   %T: type = bind_symbolic_name T 0 [symbolic = %T (constants.%T)]
 // CHECK:STDOUT:   %.1: type = tuple_type (@Get.%T (%T), @Get.%U.1 (%U)) [symbolic = %.1 (constants.%.4)]
 // CHECK:STDOUT:
-<<<<<<< HEAD
-// CHECK:STDOUT:   fn(@Class.%U.loc15: type) -> @Get.%.1 (%.4);
-// CHECK:STDOUT: }
-// CHECK:STDOUT:
-// CHECK:STDOUT: generic fn @GetNoDeduce(file.%T: type, @Class.%U.loc16: type) {
-=======
 // CHECK:STDOUT:   fn(%U.loc15: type) -> @Get.%.1 (%.4);
 // CHECK:STDOUT: }
 // CHECK:STDOUT:
 // CHECK:STDOUT: generic fn @GetNoDeduce(@Class.%T.loc14: type, %U.loc16: type) {
->>>>>>> dcb4ae26
 // CHECK:STDOUT:   %T: type = bind_symbolic_name T 0 [symbolic = %T (constants.%T)]
 // CHECK:STDOUT:   %U.1: type = bind_symbolic_name U 1 [symbolic = %U.1 (constants.%U)]
-// CHECK:STDOUT:   %U.patt: type = symbolic_binding_pattern U 1 [symbolic = %U.patt (constants.%U.patt)]
+// CHECK:STDOUT:   %U.patt.1: type = symbolic_binding_pattern U 1 [symbolic = %U.patt.1 (constants.%U.patt)]
 // CHECK:STDOUT:   %.1: type = tuple_type (@GetNoDeduce.%T (%T), @GetNoDeduce.%U.1 (%U)) [symbolic = %.1 (constants.%.4)]
 // CHECK:STDOUT:
-<<<<<<< HEAD
-// CHECK:STDOUT:   fn(@Class.%x: @GetNoDeduce.%T (%T), @Class.%U.loc16: type) -> @GetNoDeduce.%.1 (%.4);
-=======
 // CHECK:STDOUT:   fn(%x: @GetNoDeduce.%T (%T), %U.loc16: type) -> @GetNoDeduce.%.1 (%.4);
->>>>>>> dcb4ae26
 // CHECK:STDOUT: }
 // CHECK:STDOUT:
 // CHECK:STDOUT: fn @CallGenericMethod(%c: %Class.3) -> %return: %.5 {
@@ -293,17 +226,13 @@
 // CHECK:STDOUT: }
 // CHECK:STDOUT:
 // CHECK:STDOUT: specific @Class(constants.%T) {
-<<<<<<< HEAD
-// CHECK:STDOUT:   %T => constants.%T
-// CHECK:STDOUT:   %T.patt => constants.%T
-=======
 // CHECK:STDOUT:   %T.1 => constants.%T
->>>>>>> dcb4ae26
+// CHECK:STDOUT:   %T.patt.1 => constants.%T
 // CHECK:STDOUT: }
 // CHECK:STDOUT:
 // CHECK:STDOUT: specific @Get(constants.%T, constants.%U) {
 // CHECK:STDOUT:   %U.1 => constants.%U
-// CHECK:STDOUT:   %U.patt => constants.%U
+// CHECK:STDOUT:   %U.patt.1 => constants.%U
 // CHECK:STDOUT:   %T => constants.%T
 // CHECK:STDOUT:   %.1 => constants.%.4
 // CHECK:STDOUT: }
@@ -311,27 +240,18 @@
 // CHECK:STDOUT: specific @GetNoDeduce(constants.%T, constants.%U) {
 // CHECK:STDOUT:   %T => constants.%T
 // CHECK:STDOUT:   %U.1 => constants.%U
-// CHECK:STDOUT:   %U.patt => constants.%U
+// CHECK:STDOUT:   %U.patt.1 => constants.%U
 // CHECK:STDOUT:   %.1 => constants.%.4
 // CHECK:STDOUT: }
 // CHECK:STDOUT:
-<<<<<<< HEAD
-// CHECK:STDOUT: specific @Class(@Class.%T) {
-// CHECK:STDOUT:   %T => constants.%T
-// CHECK:STDOUT:   %T.patt => constants.%T
-// CHECK:STDOUT: }
-// CHECK:STDOUT:
-// CHECK:STDOUT: specific @Class(constants.%A) {
-// CHECK:STDOUT:   %T => constants.%A
-// CHECK:STDOUT:   %T.patt => constants.%A
-=======
 // CHECK:STDOUT: specific @Class(@Class.%T.1) {
 // CHECK:STDOUT:   %T.1 => constants.%T
+// CHECK:STDOUT:   %T.patt.1 => constants.%T
 // CHECK:STDOUT: }
 // CHECK:STDOUT:
 // CHECK:STDOUT: specific @Class(constants.%A) {
 // CHECK:STDOUT:   %T.1 => constants.%A
->>>>>>> dcb4ae26
+// CHECK:STDOUT:   %T.patt.1 => constants.%A
 // CHECK:STDOUT:
 // CHECK:STDOUT: !definition:
 // CHECK:STDOUT:   %Get.type => constants.%Get.type.2
@@ -342,7 +262,7 @@
 // CHECK:STDOUT:
 // CHECK:STDOUT: specific @Get(constants.%A, constants.%B) {
 // CHECK:STDOUT:   %U.1 => constants.%B
-// CHECK:STDOUT:   %U.patt => constants.%B
+// CHECK:STDOUT:   %U.patt.1 => constants.%B
 // CHECK:STDOUT:   %T => constants.%A
 // CHECK:STDOUT:   %.1 => constants.%.5
 // CHECK:STDOUT: }
@@ -350,7 +270,7 @@
 // CHECK:STDOUT: specific @GetNoDeduce(constants.%A, constants.%B) {
 // CHECK:STDOUT:   %T => constants.%A
 // CHECK:STDOUT:   %U.1 => constants.%B
-// CHECK:STDOUT:   %U.patt => constants.%B
+// CHECK:STDOUT:   %U.patt.1 => constants.%B
 // CHECK:STDOUT:   %.1 => constants.%.5
 // CHECK:STDOUT: }
 // CHECK:STDOUT: