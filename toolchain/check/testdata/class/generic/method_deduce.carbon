--- conflicted
+++ resolved
@@ -31,27 +31,19 @@
 // CHECK:STDOUT:   %.1: type = struct_type {} [template]
 // CHECK:STDOUT:   %.2: <witness> = complete_type_witness %.1 [template]
 // CHECK:STDOUT:   %B: type = class_type @B [template]
-<<<<<<< HEAD
-// CHECK:STDOUT:   %T: type = bind_symbolic_name T 0 [symbolic]
-// CHECK:STDOUT:   %T.patt: type = symbolic_binding_pattern T 0 [symbolic]
-=======
 // CHECK:STDOUT:   %T: type = bind_symbolic_name T, 0 [symbolic]
->>>>>>> e617d649
+// CHECK:STDOUT:   %T.patt: type = symbolic_binding_pattern T, 0 [symbolic]
 // CHECK:STDOUT:   %Class.type: type = generic_class_type @Class [template]
 // CHECK:STDOUT:   %.3: type = tuple_type () [template]
 // CHECK:STDOUT:   %Class.1: %Class.type = struct_value () [template]
 // CHECK:STDOUT:   %Class.2: type = class_type @Class, @Class(%T) [symbolic]
-<<<<<<< HEAD
-// CHECK:STDOUT:   %U: type = bind_symbolic_name U 1 [symbolic]
-// CHECK:STDOUT:   %U.patt.1: type = symbolic_binding_pattern U 1 [symbolic]
-=======
 // CHECK:STDOUT:   %U: type = bind_symbolic_name U, 1 [symbolic]
->>>>>>> e617d649
+// CHECK:STDOUT:   %U.patt.1: type = symbolic_binding_pattern U, 1 [symbolic]
 // CHECK:STDOUT:   %.4: type = tuple_type (type, type) [template]
 // CHECK:STDOUT:   %.5: type = tuple_type (%T, %U) [symbolic]
 // CHECK:STDOUT:   %Get.type.1: type = fn_type @Get, @Class(%T) [symbolic]
 // CHECK:STDOUT:   %Get.1: %Get.type.1 = struct_value () [symbolic]
-// CHECK:STDOUT:   %U.patt.2: type = symbolic_binding_pattern U 1 [symbolic]
+// CHECK:STDOUT:   %U.patt.2: type = symbolic_binding_pattern U, 1 [symbolic]
 // CHECK:STDOUT:   %GetNoDeduce.type.1: type = fn_type @GetNoDeduce, @Class(%T) [symbolic]
 // CHECK:STDOUT:   %GetNoDeduce.1: %GetNoDeduce.type.1 = struct_value () [symbolic]
 // CHECK:STDOUT:   %Class.3: type = class_type @Class, @Class(%A) [template]
@@ -96,18 +88,11 @@
 // CHECK:STDOUT:   %A.decl: type = class_decl @A [template = constants.%A] {} {}
 // CHECK:STDOUT:   %B.decl: type = class_decl @B [template = constants.%B] {} {}
 // CHECK:STDOUT:   %Class.decl: %Class.type = class_decl @Class [template = constants.%Class.1] {
-<<<<<<< HEAD
-// CHECK:STDOUT:     %T.patt.loc14: type = symbolic_binding_pattern T 0 [symbolic = %T.patt.1 (constants.%T.patt)]
+// CHECK:STDOUT:     %T.patt.loc14: type = symbolic_binding_pattern T, 0 [symbolic = %T.patt.1 (constants.%T.patt)]
 // CHECK:STDOUT:     %T.param_patt: type = param_pattern %T.patt.loc14, runtime_param<invalid> [symbolic = %T.patt.1 (constants.%T.patt)]
 // CHECK:STDOUT:   } {
 // CHECK:STDOUT:     %param: type = param runtime_param<invalid>
-// CHECK:STDOUT:     %T.loc14: type = bind_symbolic_name T 0, %param [symbolic = %T.1 (constants.%T)]
-=======
-// CHECK:STDOUT:     %T.patt: type = symbolic_binding_pattern T, 0
-// CHECK:STDOUT:   } {
-// CHECK:STDOUT:     %T.param: type = param T, runtime_param<invalid>
-// CHECK:STDOUT:     %T.loc14: type = bind_symbolic_name T, 0, %T.param [symbolic = %T.1 (constants.%T)]
->>>>>>> e617d649
+// CHECK:STDOUT:     %T.loc14: type = bind_symbolic_name T, 0, %param [symbolic = %T.1 (constants.%T)]
 // CHECK:STDOUT:   }
 // CHECK:STDOUT:   %CallGenericMethod.decl: %CallGenericMethod.type = fn_decl @CallGenericMethod [template = constants.%CallGenericMethod] {
 // CHECK:STDOUT:     %c.patt: %Class.3 = binding_pattern c
@@ -156,12 +141,8 @@
 // CHECK:STDOUT: }
 // CHECK:STDOUT:
 // CHECK:STDOUT: generic class @Class(%T.loc14: type) {
-<<<<<<< HEAD
-// CHECK:STDOUT:   %T.1: type = bind_symbolic_name T 0 [symbolic = %T.1 (constants.%T)]
-// CHECK:STDOUT:   %T.patt.1: type = symbolic_binding_pattern T 0 [symbolic = %T.patt.1 (constants.%T.patt)]
-=======
 // CHECK:STDOUT:   %T.1: type = bind_symbolic_name T, 0 [symbolic = %T.1 (constants.%T)]
->>>>>>> e617d649
+// CHECK:STDOUT:   %T.patt.1: type = symbolic_binding_pattern T, 0 [symbolic = %T.patt.1 (constants.%T.patt)]
 // CHECK:STDOUT:
 // CHECK:STDOUT: !definition:
 // CHECK:STDOUT:   %Get.type: type = fn_type @Get, @Class(%T.1) [symbolic = %Get.type (constants.%Get.type.1)]
@@ -171,41 +152,24 @@
 // CHECK:STDOUT:
 // CHECK:STDOUT:   class {
 // CHECK:STDOUT:     %Get.decl: @Class.%Get.type (%Get.type.1) = fn_decl @Get [symbolic = @Class.%Get (constants.%Get.1)] {
-<<<<<<< HEAD
-// CHECK:STDOUT:       %U.patt.loc15: type = symbolic_binding_pattern U 1 [symbolic = %U.patt.1 (constants.%U.patt.1)]
+// CHECK:STDOUT:       %U.patt.loc15: type = symbolic_binding_pattern U, 1 [symbolic = %U.patt.1 (constants.%U.patt.1)]
 // CHECK:STDOUT:       %U.param_patt: type = param_pattern %U.patt.loc15, runtime_param<invalid> [symbolic = %U.patt.1 (constants.%U.patt.1)]
 // CHECK:STDOUT:     } {
-=======
-// CHECK:STDOUT:       %U.patt: type = symbolic_binding_pattern U, 1
-// CHECK:STDOUT:     } {
-// CHECK:STDOUT:       %U.param: type = param U, runtime_param<invalid>
-// CHECK:STDOUT:       %U.loc15: type = bind_symbolic_name U, 1, %U.param [symbolic = %U.1 (constants.%U)]
->>>>>>> e617d649
 // CHECK:STDOUT:       %T.ref: type = name_ref T, @Class.%T.loc14 [symbolic = %T (constants.%T)]
 // CHECK:STDOUT:       %U.ref: type = name_ref U, %U.loc15 [symbolic = %U.1 (constants.%U)]
 // CHECK:STDOUT:       %.loc15_28.1: %.4 = tuple_literal (%T.ref, %U.ref)
 // CHECK:STDOUT:       %.loc15_28.2: type = converted %.loc15_28.1, constants.%.5 [symbolic = %.1 (constants.%.5)]
 // CHECK:STDOUT:       %return: ref @Get.%.1 (%.5) = var <return slot>
 // CHECK:STDOUT:       %param: type = param runtime_param<invalid>
-// CHECK:STDOUT:       %U.loc15: type = bind_symbolic_name U 1, %param [symbolic = %U.1 (constants.%U)]
+// CHECK:STDOUT:       %U.loc15: type = bind_symbolic_name U, 1, %param [symbolic = %U.1 (constants.%U)]
 // CHECK:STDOUT:     }
 // CHECK:STDOUT:     %GetNoDeduce.decl: @Class.%GetNoDeduce.type (%GetNoDeduce.type.1) = fn_decl @GetNoDeduce [symbolic = @Class.%GetNoDeduce (constants.%GetNoDeduce.1)] {
 // CHECK:STDOUT:       %x.patt: @GetNoDeduce.%T (%T) = binding_pattern x
-<<<<<<< HEAD
 // CHECK:STDOUT:       %x.param_patt: @GetNoDeduce.%T (%T) = param_pattern %x.patt, runtime_param0
-// CHECK:STDOUT:       %U.patt.loc16: type = symbolic_binding_pattern U 1 [symbolic = %U.patt.1 (constants.%U.patt.2)]
+// CHECK:STDOUT:       %U.patt.loc16: type = symbolic_binding_pattern U, 1 [symbolic = %U.patt.1 (constants.%U.patt.2)]
 // CHECK:STDOUT:       %U.param_patt: type = param_pattern %U.patt.loc16, runtime_param<invalid> [symbolic = %U.patt.1 (constants.%U.patt.2)]
 // CHECK:STDOUT:     } {
 // CHECK:STDOUT:       %T.ref.loc16_21: type = name_ref T, @Class.%T.loc14 [symbolic = %T (constants.%T)]
-=======
-// CHECK:STDOUT:       %U.patt: type = symbolic_binding_pattern U, 1
-// CHECK:STDOUT:     } {
-// CHECK:STDOUT:       %T.ref.loc16_21: type = name_ref T, @Class.%T.loc14 [symbolic = %T (constants.%T)]
-// CHECK:STDOUT:       %x.param: @GetNoDeduce.%T (%T) = param x, runtime_param0
-// CHECK:STDOUT:       %x: @GetNoDeduce.%T (%T) = bind_name x, %x.param
-// CHECK:STDOUT:       %U.param: type = param U, runtime_param<invalid>
-// CHECK:STDOUT:       %U.loc16: type = bind_symbolic_name U, 1, %U.param [symbolic = %U.1 (constants.%U)]
->>>>>>> e617d649
 // CHECK:STDOUT:       %T.ref.loc16_38: type = name_ref T, @Class.%T.loc14 [symbolic = %T (constants.%T)]
 // CHECK:STDOUT:       %U.ref: type = name_ref U, %U.loc16 [symbolic = %U.1 (constants.%U)]
 // CHECK:STDOUT:       %.loc16_42.1: %.4 = tuple_literal (%T.ref.loc16_38, %U.ref)
@@ -214,7 +178,7 @@
 // CHECK:STDOUT:       %param.loc16_18: @GetNoDeduce.%T (%T) = param runtime_param0
 // CHECK:STDOUT:       %x: @GetNoDeduce.%T (%T) = bind_name x, %param.loc16_18
 // CHECK:STDOUT:       %param.loc16_24: type = param runtime_param<invalid>
-// CHECK:STDOUT:       %U.loc16: type = bind_symbolic_name U 1, %param.loc16_24 [symbolic = %U.1 (constants.%U)]
+// CHECK:STDOUT:       %U.loc16: type = bind_symbolic_name U, 1, %param.loc16_24 [symbolic = %U.1 (constants.%U)]
 // CHECK:STDOUT:     }
 // CHECK:STDOUT:     %.loc17: <witness> = complete_type_witness %.1 [template = constants.%.2]
 // CHECK:STDOUT:
@@ -226,28 +190,18 @@
 // CHECK:STDOUT: }
 // CHECK:STDOUT:
 // CHECK:STDOUT: generic fn @Get(@Class.%T.loc14: type, %U.loc15: type) {
-<<<<<<< HEAD
-// CHECK:STDOUT:   %U.1: type = bind_symbolic_name U 1 [symbolic = %U.1 (constants.%U)]
-// CHECK:STDOUT:   %U.patt.1: type = symbolic_binding_pattern U 1 [symbolic = %U.patt.1 (constants.%U.patt.1)]
-// CHECK:STDOUT:   %T: type = bind_symbolic_name T 0 [symbolic = %T (constants.%T)]
-=======
 // CHECK:STDOUT:   %U.1: type = bind_symbolic_name U, 1 [symbolic = %U.1 (constants.%U)]
+// CHECK:STDOUT:   %U.patt.1: type = symbolic_binding_pattern U, 1 [symbolic = %U.patt.1 (constants.%U.patt.1)]
 // CHECK:STDOUT:   %T: type = bind_symbolic_name T, 0 [symbolic = %T (constants.%T)]
->>>>>>> e617d649
 // CHECK:STDOUT:   %.1: type = tuple_type (@Get.%T (%T), @Get.%U.1 (%U)) [symbolic = %.1 (constants.%.5)]
 // CHECK:STDOUT:
 // CHECK:STDOUT:   fn(%U.param_patt: type) -> @Get.%.1 (%.5);
 // CHECK:STDOUT: }
 // CHECK:STDOUT:
 // CHECK:STDOUT: generic fn @GetNoDeduce(@Class.%T.loc14: type, %U.loc16: type) {
-<<<<<<< HEAD
-// CHECK:STDOUT:   %T: type = bind_symbolic_name T 0 [symbolic = %T (constants.%T)]
-// CHECK:STDOUT:   %U.1: type = bind_symbolic_name U 1 [symbolic = %U.1 (constants.%U)]
-// CHECK:STDOUT:   %U.patt.1: type = symbolic_binding_pattern U 1 [symbolic = %U.patt.1 (constants.%U.patt.2)]
-=======
 // CHECK:STDOUT:   %T: type = bind_symbolic_name T, 0 [symbolic = %T (constants.%T)]
 // CHECK:STDOUT:   %U.1: type = bind_symbolic_name U, 1 [symbolic = %U.1 (constants.%U)]
->>>>>>> e617d649
+// CHECK:STDOUT:   %U.patt.1: type = symbolic_binding_pattern U, 1 [symbolic = %U.patt.1 (constants.%U.patt.2)]
 // CHECK:STDOUT:   %.1: type = tuple_type (@GetNoDeduce.%T (%T), @GetNoDeduce.%U.1 (%U)) [symbolic = %.1 (constants.%.5)]
 // CHECK:STDOUT:
 // CHECK:STDOUT:   fn(%x.param_patt: @GetNoDeduce.%T (%T), %U.param_patt: type) -> @GetNoDeduce.%.1 (%.5);
