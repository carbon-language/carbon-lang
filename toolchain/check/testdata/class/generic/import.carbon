// Part of the Carbon Language project, under the Apache License v2.0 with LLVM
// Exceptions. See /LICENSE for license information.
// SPDX-License-Identifier: Apache-2.0 WITH LLVM-exception
//
// AUTOUPDATE
// TIP: To test this file alone, run:
// TIP:   bazel test //toolchain/testing:file_test --test_arg=--file_tests=toolchain/check/testdata/class/generic/import.carbon
// TIP: To dump output, run:
// TIP:   bazel run //toolchain/testing:file_test -- --dump_output --file_tests=toolchain/check/testdata/class/generic/import.carbon

// --- foo.carbon

library "[[@TEST_NAME]]";

class Class(T:! type);

class CompleteClass(T:! type) {
  var n: i32;
  fn F() -> i32 { return 0; }
}

fn F() -> CompleteClass(i32);

// --- foo.impl.carbon

impl library "[[@TEST_NAME]]";

class Class(T:! type) {
  var x: T;
}

fn F() -> CompleteClass(i32) {
  return {.n = 1};
}

// --- use_foo.carbon

library "[[@TEST_NAME]]";
import library "foo";

fn UseMethod() -> i32 {
  var v: CompleteClass(i32) = F();
  return v.F();
}

fn UseField() -> i32 {
  var v: CompleteClass(i32) = F();
  return v.n;
}

// --- fail_generic_arg_mismatch.carbon

library "[[@TEST_NAME]]";
import library "foo";

fn Use() {
  // TODO: Include the generic arguments in the formatted type name.
  // CHECK:STDERR: fail_generic_arg_mismatch.carbon:[[@LINE+7]]:3: error: cannot implicitly convert from `CompleteClass` to `CompleteClass`
  // CHECK:STDERR:   var v: CompleteClass(i32*) = F();
  // CHECK:STDERR:   ^~~~~~~~~~~~~~~~~~~~~~~~~~~~~~~~~
  // CHECK:STDERR: fail_generic_arg_mismatch.carbon:[[@LINE+4]]:3: note: type `CompleteClass` does not implement interface `ImplicitAs`
  // CHECK:STDERR:   var v: CompleteClass(i32*) = F();
  // CHECK:STDERR:   ^~~~~~~~~~~~~~~~~~~~~~~~~~~~~~~~~
  // CHECK:STDERR:
  var v: CompleteClass(i32*) = F();
}

// --- fail_foo.impl.carbon

impl library "[[@TEST_NAME]]";

// CHECK:STDERR: fail_foo.impl.carbon:[[@LINE+8]]:13: error: redeclaration differs at parameter 1
// CHECK:STDERR: class Class(U:! type) {
// CHECK:STDERR:             ^
// CHECK:STDERR: fail_foo.impl.carbon:[[@LINE-5]]:6: in import
// CHECK:STDERR: foo.carbon:4:13: note: previous declaration's corresponding parameter here
// CHECK:STDERR: class Class(T:! type);
// CHECK:STDERR:             ^
// CHECK:STDERR:
class Class(U:! type) {
  // CHECK:STDERR: fail_foo.impl.carbon:[[@LINE+3]]:10: error: name `T` not found
  // CHECK:STDERR:   var x: T;
  // CHECK:STDERR:          ^
  var x: T;
}

// CHECK:STDOUT: --- foo.carbon
// CHECK:STDOUT:
// CHECK:STDOUT: constants {
// CHECK:STDOUT:   %T: type = bind_symbolic_name T 0 [symbolic]
// CHECK:STDOUT:   %Class.type: type = generic_class_type @Class [template]
// CHECK:STDOUT:   %.1: type = tuple_type () [template]
// CHECK:STDOUT:   %Class.1: %Class.type = struct_value () [template]
// CHECK:STDOUT:   %Class.2: type = class_type @Class, @Class(%T) [symbolic]
// CHECK:STDOUT:   %CompleteClass.type: type = generic_class_type @CompleteClass [template]
// CHECK:STDOUT:   %CompleteClass.1: %CompleteClass.type = struct_value () [template]
// CHECK:STDOUT:   %CompleteClass.2: type = class_type @CompleteClass, @CompleteClass(%T) [symbolic]
// CHECK:STDOUT:   %Int32.type: type = fn_type @Int32 [template]
// CHECK:STDOUT:   %Int32: %Int32.type = struct_value () [template]
// CHECK:STDOUT:   %.2: type = unbound_element_type %CompleteClass.2, i32 [symbolic]
// CHECK:STDOUT:   %F.type.1: type = fn_type @F.1, @CompleteClass(%T) [symbolic]
// CHECK:STDOUT:   %F.1: %F.type.1 = struct_value () [symbolic]
// CHECK:STDOUT:   %.3: type = struct_type {.n: i32} [template]
// CHECK:STDOUT:   %.4: <witness> = complete_type_witness %.3 [template]
// CHECK:STDOUT:   %.5: i32 = int_literal 0 [template]
// CHECK:STDOUT:   %CompleteClass.3: type = class_type @CompleteClass, @CompleteClass(i32) [template]
// CHECK:STDOUT:   %F.type.2: type = fn_type @F.2 [template]
// CHECK:STDOUT:   %F.2: %F.type.2 = struct_value () [template]
// CHECK:STDOUT: }
// CHECK:STDOUT:
// CHECK:STDOUT: imports {
// CHECK:STDOUT:   %Core: <namespace> = namespace file.%Core.import, [template] {
// CHECK:STDOUT:     .Int32 = %import_ref
// CHECK:STDOUT:     import Core//prelude
// CHECK:STDOUT:     import Core//prelude/operators
// CHECK:STDOUT:     import Core//prelude/types
// CHECK:STDOUT:     import Core//prelude/operators/arithmetic
// CHECK:STDOUT:     import Core//prelude/operators/as
// CHECK:STDOUT:     import Core//prelude/operators/bitwise
// CHECK:STDOUT:     import Core//prelude/operators/comparison
// CHECK:STDOUT:     import Core//prelude/types/bool
// CHECK:STDOUT:   }
// CHECK:STDOUT:   %import_ref: %Int32.type = import_ref Core//prelude/types, inst+4, loaded [template = constants.%Int32]
// CHECK:STDOUT: }
// CHECK:STDOUT:
// CHECK:STDOUT: file {
// CHECK:STDOUT:   package: <namespace> = namespace [template] {
// CHECK:STDOUT:     .Core = imports.%Core
// CHECK:STDOUT:     .Class = %Class.decl
// CHECK:STDOUT:     .CompleteClass = %CompleteClass.decl
// CHECK:STDOUT:     .F = %F.decl
// CHECK:STDOUT:   }
// CHECK:STDOUT:   %Core.import = import Core
// CHECK:STDOUT:   %Class.decl: %Class.type = class_decl @Class [template = constants.%Class.1] {
// CHECK:STDOUT:     %T.param: type = param T, runtime_param<invalid>
// CHECK:STDOUT:     %T.loc4: type = bind_symbolic_name T 0, %T.param [symbolic = %T.1 (constants.%T)]
// CHECK:STDOUT:   }
// CHECK:STDOUT:   %CompleteClass.decl: %CompleteClass.type = class_decl @CompleteClass [template = constants.%CompleteClass.1] {
// CHECK:STDOUT:     %T.param: type = param T, runtime_param<invalid>
// CHECK:STDOUT:     %T.loc6: type = bind_symbolic_name T 0, %T.param [symbolic = %T.1 (constants.%T)]
// CHECK:STDOUT:   }
// CHECK:STDOUT:   %F.decl: %F.type.2 = fn_decl @F.2 [template = constants.%F.2] {
// CHECK:STDOUT:     %CompleteClass.ref: %CompleteClass.type = name_ref CompleteClass, file.%CompleteClass.decl [template = constants.%CompleteClass.1]
// CHECK:STDOUT:     %int.make_type_32: init type = call constants.%Int32() [template = i32]
// CHECK:STDOUT:     %.loc11_24.1: type = value_of_initializer %int.make_type_32 [template = i32]
// CHECK:STDOUT:     %.loc11_24.2: type = converted %int.make_type_32, %.loc11_24.1 [template = i32]
// CHECK:STDOUT:     %CompleteClass: type = class_type @CompleteClass, @CompleteClass(i32) [template = constants.%CompleteClass.3]
// CHECK:STDOUT:     %return: ref %CompleteClass.3 = var <return slot>
// CHECK:STDOUT:   }
// CHECK:STDOUT: }
// CHECK:STDOUT:
// CHECK:STDOUT: generic class @Class(%T.loc4: type) {
// CHECK:STDOUT:   %T.1: type = bind_symbolic_name T 0 [symbolic = %T.1 (constants.%T)]
// CHECK:STDOUT:
// CHECK:STDOUT:   class;
// CHECK:STDOUT: }
// CHECK:STDOUT:
// CHECK:STDOUT: generic class @CompleteClass(%T.loc6: type) {
// CHECK:STDOUT:   %T.1: type = bind_symbolic_name T 0 [symbolic = %T.1 (constants.%T)]
// CHECK:STDOUT:
// CHECK:STDOUT: !definition:
// CHECK:STDOUT:   %CompleteClass: type = class_type @CompleteClass, @CompleteClass(%T.1) [symbolic = %CompleteClass (constants.%CompleteClass.2)]
// CHECK:STDOUT:   %.1: type = unbound_element_type @CompleteClass.%CompleteClass (%CompleteClass.2), i32 [symbolic = %.1 (constants.%.2)]
// CHECK:STDOUT:   %F.type: type = fn_type @F.1, @CompleteClass(%T.1) [symbolic = %F.type (constants.%F.type.1)]
// CHECK:STDOUT:   %F: @CompleteClass.%F.type (%F.type.1) = struct_value () [symbolic = %F (constants.%F.1)]
// CHECK:STDOUT:
// CHECK:STDOUT:   class {
// CHECK:STDOUT:     %int.make_type_32: init type = call constants.%Int32() [template = i32]
// CHECK:STDOUT:     %.loc7_10.1: type = value_of_initializer %int.make_type_32 [template = i32]
// CHECK:STDOUT:     %.loc7_10.2: type = converted %int.make_type_32, %.loc7_10.1 [template = i32]
// CHECK:STDOUT:     %.loc7_8: @CompleteClass.%.1 (%.2) = field_decl n, element0 [template]
// CHECK:STDOUT:     %F.decl: @CompleteClass.%F.type (%F.type.1) = fn_decl @F.1 [symbolic = @CompleteClass.%F (constants.%F.1)] {
// CHECK:STDOUT:       %int.make_type_32: init type = call constants.%Int32() [template = i32]
// CHECK:STDOUT:       %.loc8_13.1: type = value_of_initializer %int.make_type_32 [template = i32]
// CHECK:STDOUT:       %.loc8_13.2: type = converted %int.make_type_32, %.loc8_13.1 [template = i32]
// CHECK:STDOUT:       %return: ref i32 = var <return slot>
// CHECK:STDOUT:     }
// CHECK:STDOUT:     %.loc9: <witness> = complete_type_witness %.3 [template = constants.%.4]
// CHECK:STDOUT:
// CHECK:STDOUT:   !members:
// CHECK:STDOUT:     .Self = constants.%CompleteClass.2
// CHECK:STDOUT:     .n = %.loc7_8
// CHECK:STDOUT:     .F = %F.decl
// CHECK:STDOUT:   }
// CHECK:STDOUT: }
// CHECK:STDOUT:
// CHECK:STDOUT: fn @Int32() -> type = "int.make_type_32";
// CHECK:STDOUT:
// CHECK:STDOUT: generic fn @F.1(@CompleteClass.%T.loc6: type) {
// CHECK:STDOUT: !definition:
// CHECK:STDOUT:
// CHECK:STDOUT:   fn() -> i32 {
// CHECK:STDOUT:   !entry:
// CHECK:STDOUT:     %.loc8_26: i32 = int_literal 0 [template = constants.%.5]
// CHECK:STDOUT:     return %.loc8_26
// CHECK:STDOUT:   }
// CHECK:STDOUT: }
// CHECK:STDOUT:
// CHECK:STDOUT: fn @F.2() -> %CompleteClass.3;
// CHECK:STDOUT:
// CHECK:STDOUT: specific @Class(constants.%T) {
// CHECK:STDOUT:   %T.1 => constants.%T
// CHECK:STDOUT: }
// CHECK:STDOUT:
// CHECK:STDOUT: specific @CompleteClass(constants.%T) {
// CHECK:STDOUT:   %T.1 => constants.%T
// CHECK:STDOUT:
// CHECK:STDOUT: !definition:
// CHECK:STDOUT:   %CompleteClass => constants.%CompleteClass.2
// CHECK:STDOUT:   %.1 => constants.%.2
// CHECK:STDOUT:   %F.type => constants.%F.type.1
// CHECK:STDOUT:   %F => constants.%F.1
// CHECK:STDOUT: }
// CHECK:STDOUT:
// CHECK:STDOUT: specific @F.1(constants.%T) {}
// CHECK:STDOUT:
// CHECK:STDOUT: specific @CompleteClass(@CompleteClass.%T.1) {
// CHECK:STDOUT:   %T.1 => constants.%T
// CHECK:STDOUT: }
// CHECK:STDOUT:
// CHECK:STDOUT: specific @CompleteClass(i32) {
// CHECK:STDOUT:   %T.1 => i32
// CHECK:STDOUT: }
// CHECK:STDOUT:
// CHECK:STDOUT: --- foo.impl.carbon
// CHECK:STDOUT:
// CHECK:STDOUT: constants {
// CHECK:STDOUT:   %T: type = bind_symbolic_name T 0 [symbolic]
// CHECK:STDOUT:   %Class.type: type = generic_class_type @Class [template]
// CHECK:STDOUT:   %.1: type = tuple_type () [template]
// CHECK:STDOUT:   %Class.1: %Class.type = struct_value () [template]
// CHECK:STDOUT:   %Class.2: type = class_type @Class, @Class(%T) [symbolic]
// CHECK:STDOUT:   %.2: type = unbound_element_type %Class.2, %T [symbolic]
// CHECK:STDOUT:   %.3: type = struct_type {.x: %T} [symbolic]
// CHECK:STDOUT:   %.4: <witness> = complete_type_witness %.3 [symbolic]
// CHECK:STDOUT:   %CompleteClass.type: type = generic_class_type @CompleteClass [template]
// CHECK:STDOUT:   %CompleteClass.1: %CompleteClass.type = struct_value () [template]
// CHECK:STDOUT:   %.5: type = struct_type {.n: i32} [template]
// CHECK:STDOUT:   %.6: <witness> = complete_type_witness %.5 [template]
// CHECK:STDOUT:   %CompleteClass.2: type = class_type @CompleteClass, @CompleteClass(%T) [symbolic]
// CHECK:STDOUT:   %.7: type = unbound_element_type %CompleteClass.2, i32 [symbolic]
// CHECK:STDOUT:   %F.type.1: type = fn_type @F.1, @CompleteClass(%T) [symbolic]
// CHECK:STDOUT:   %F.1: %F.type.1 = struct_value () [symbolic]
// CHECK:STDOUT:   %Int32.type: type = fn_type @Int32 [template]
// CHECK:STDOUT:   %Int32: %Int32.type = struct_value () [template]
// CHECK:STDOUT:   %CompleteClass.3: type = class_type @CompleteClass, @CompleteClass(i32) [template]
// CHECK:STDOUT:   %F.type.2: type = fn_type @F.2 [template]
// CHECK:STDOUT:   %F.2: %F.type.2 = struct_value () [template]
// CHECK:STDOUT:   %.8: type = unbound_element_type %CompleteClass.3, i32 [template]
// CHECK:STDOUT:   %F.type.3: type = fn_type @F.1, @CompleteClass(i32) [template]
// CHECK:STDOUT:   %F.3: %F.type.3 = struct_value () [template]
// CHECK:STDOUT:   %.9: type = ptr_type %.5 [template]
// CHECK:STDOUT:   %.10: i32 = int_literal 1 [template]
// CHECK:STDOUT:   %struct: %CompleteClass.3 = struct_value (%.10) [template]
// CHECK:STDOUT: }
// CHECK:STDOUT:
// CHECK:STDOUT: imports {
// CHECK:STDOUT:   %import_ref.1: %Class.type = import_ref Main//foo, inst+6, loaded [template = constants.%Class.1]
// CHECK:STDOUT:   %import_ref.2: %CompleteClass.type = import_ref Main//foo, inst+14, loaded [template = constants.%CompleteClass.1]
// CHECK:STDOUT:   %import_ref.3: %F.type.2 = import_ref Main//foo, inst+55, loaded [template = constants.%F.2]
// CHECK:STDOUT:   %Core: <namespace> = namespace file.%Core.import, [template] {
// CHECK:STDOUT:     .Int32 = %import_ref.7
// CHECK:STDOUT:     import Core//prelude
// CHECK:STDOUT:     import Core//prelude/operators
// CHECK:STDOUT:     import Core//prelude/types
// CHECK:STDOUT:     import Core//prelude/operators/arithmetic
// CHECK:STDOUT:     import Core//prelude/operators/as
// CHECK:STDOUT:     import Core//prelude/operators/bitwise
// CHECK:STDOUT:     import Core//prelude/operators/comparison
// CHECK:STDOUT:     import Core//prelude/types/bool
// CHECK:STDOUT:   }
// CHECK:STDOUT:   %import_ref.4 = import_ref Main//foo, inst+18, unloaded
// CHECK:STDOUT:   %import_ref.5 = import_ref Main//foo, inst+28, unloaded
// CHECK:STDOUT:   %import_ref.6 = import_ref Main//foo, inst+35, unloaded
// CHECK:STDOUT:   %import_ref.7: %Int32.type = import_ref Core//prelude/types, inst+4, loaded [template = constants.%Int32]
// CHECK:STDOUT: }
// CHECK:STDOUT:
// CHECK:STDOUT: file {
// CHECK:STDOUT:   package: <namespace> = namespace [template] {
// CHECK:STDOUT:     .Class = %Class.decl
// CHECK:STDOUT:     .CompleteClass = imports.%import_ref.2
// CHECK:STDOUT:     .F = %F.decl
// CHECK:STDOUT:     .Core = imports.%Core
// CHECK:STDOUT:   }
// CHECK:STDOUT:   %default.import.loc2_6.1 = import <invalid>
// CHECK:STDOUT:   %default.import.loc2_6.2 = import <invalid>
// CHECK:STDOUT:   %Core.import = import Core
// CHECK:STDOUT:   %Class.decl: %Class.type = class_decl @Class [template = constants.%Class.1] {
// CHECK:STDOUT:     %T.param: type = param T, runtime_param<invalid>
// CHECK:STDOUT:     %T.loc4: type = bind_symbolic_name T 0, %T.param [symbolic = constants.%T]
// CHECK:STDOUT:   }
// CHECK:STDOUT:   %F.decl: %F.type.2 = fn_decl @F.2 [template = constants.%F.2] {
// CHECK:STDOUT:     %CompleteClass.ref: %CompleteClass.type = name_ref CompleteClass, imports.%import_ref.2 [template = constants.%CompleteClass.1]
// CHECK:STDOUT:     %int.make_type_32: init type = call constants.%Int32() [template = i32]
// CHECK:STDOUT:     %.loc8_24.1: type = value_of_initializer %int.make_type_32 [template = i32]
// CHECK:STDOUT:     %.loc8_24.2: type = converted %int.make_type_32, %.loc8_24.1 [template = i32]
// CHECK:STDOUT:     %CompleteClass: type = class_type @CompleteClass, @CompleteClass(i32) [template = constants.%CompleteClass.3]
// CHECK:STDOUT:     %return: ref %CompleteClass.3 = var <return slot>
// CHECK:STDOUT:   }
// CHECK:STDOUT: }
// CHECK:STDOUT:
// CHECK:STDOUT: generic class @Class(constants.%T: type) {
// CHECK:STDOUT:   %T.1: type = bind_symbolic_name T 0 [symbolic = %T.1 (constants.%T)]
// CHECK:STDOUT:
// CHECK:STDOUT: !definition:
// CHECK:STDOUT:   %Class: type = class_type @Class, @Class(%T.1) [symbolic = %Class (constants.%Class.2)]
// CHECK:STDOUT:   %.1: type = unbound_element_type @Class.%Class (%Class.2), @Class.%T.1 (%T) [symbolic = %.1 (constants.%.2)]
// CHECK:STDOUT:   %.2: type = struct_type {.x: @Class.%T.1 (%T)} [symbolic = %.2 (constants.%.3)]
// CHECK:STDOUT:   %.3: <witness> = complete_type_witness @Class.%.2 (%.3) [symbolic = %.3 (constants.%.4)]
// CHECK:STDOUT:
// CHECK:STDOUT:   class {
// CHECK:STDOUT:     %T.ref: type = name_ref T, %T.loc4 [symbolic = %T.1 (constants.%T)]
// CHECK:STDOUT:     %.loc5: @Class.%.1 (%.2) = field_decl x, element0 [template]
// CHECK:STDOUT:     %.loc6: <witness> = complete_type_witness %.3 [symbolic = %.3 (constants.%.4)]
// CHECK:STDOUT:
// CHECK:STDOUT:   !members:
// CHECK:STDOUT:     .Self = constants.%Class.2
// CHECK:STDOUT:     .x = %.loc5
// CHECK:STDOUT:   }
// CHECK:STDOUT: }
// CHECK:STDOUT:
// CHECK:STDOUT: generic class @CompleteClass(constants.%T: type) {
// CHECK:STDOUT:   %T: type = bind_symbolic_name T 0 [symbolic = %T (constants.%T)]
// CHECK:STDOUT:
// CHECK:STDOUT: !definition:
// CHECK:STDOUT:   %CompleteClass: type = class_type @CompleteClass, @CompleteClass(%T) [symbolic = %CompleteClass (constants.%CompleteClass.2)]
// CHECK:STDOUT:   %.1: type = unbound_element_type @CompleteClass.%CompleteClass (%CompleteClass.2), i32 [symbolic = %.1 (constants.%.7)]
// CHECK:STDOUT:   %F.type: type = fn_type @F.1, @CompleteClass(%T) [symbolic = %F.type (constants.%F.type.1)]
// CHECK:STDOUT:   %F: @CompleteClass.%F.type (%F.type.1) = struct_value () [symbolic = %F (constants.%F.1)]
// CHECK:STDOUT:
// CHECK:STDOUT:   class {
// CHECK:STDOUT:   !members:
// CHECK:STDOUT:     .Self = imports.%import_ref.4
// CHECK:STDOUT:     .n = imports.%import_ref.5
// CHECK:STDOUT:     .F = imports.%import_ref.6
// CHECK:STDOUT:   }
// CHECK:STDOUT: }
// CHECK:STDOUT:
// CHECK:STDOUT: generic fn @F.1(constants.%T: type) {
// CHECK:STDOUT: !definition:
// CHECK:STDOUT:
// CHECK:STDOUT:   fn() -> i32;
// CHECK:STDOUT: }
// CHECK:STDOUT:
// CHECK:STDOUT: fn @Int32() -> type = "int.make_type_32";
// CHECK:STDOUT:
// CHECK:STDOUT: fn @F.2() -> %return: %CompleteClass.3 {
// CHECK:STDOUT: !entry:
// CHECK:STDOUT:   %.loc9_16: i32 = int_literal 1 [template = constants.%.10]
// CHECK:STDOUT:   %.loc9_17.1: %.5 = struct_literal (%.loc9_16)
// CHECK:STDOUT:   %.loc9_17.2: ref i32 = class_element_access %return, element0
// CHECK:STDOUT:   %.loc9_17.3: init i32 = initialize_from %.loc9_16 to %.loc9_17.2 [template = constants.%.10]
// CHECK:STDOUT:   %.loc9_17.4: init %CompleteClass.3 = class_init (%.loc9_17.3), %return [template = constants.%struct]
// CHECK:STDOUT:   %.loc9_18: init %CompleteClass.3 = converted %.loc9_17.1, %.loc9_17.4 [template = constants.%struct]
// CHECK:STDOUT:   return %.loc9_18 to %return
// CHECK:STDOUT: }
// CHECK:STDOUT:
// CHECK:STDOUT: specific @Class(constants.%T) {
// CHECK:STDOUT:   %T.1 => constants.%T
// CHECK:STDOUT: }
// CHECK:STDOUT:
// CHECK:STDOUT: specific @Class(@Class.%T.1) {
// CHECK:STDOUT:   %T.1 => constants.%T
// CHECK:STDOUT: }
// CHECK:STDOUT:
// CHECK:STDOUT: specific @CompleteClass(constants.%T) {
// CHECK:STDOUT:   %T => constants.%T
// CHECK:STDOUT:
// CHECK:STDOUT: !definition:
// CHECK:STDOUT:   %CompleteClass => constants.%CompleteClass.2
// CHECK:STDOUT:   %.1 => constants.%.7
// CHECK:STDOUT:   %F.type => constants.%F.type.1
// CHECK:STDOUT:   %F => constants.%F.1
// CHECK:STDOUT: }
// CHECK:STDOUT:
// CHECK:STDOUT: specific @CompleteClass(@CompleteClass.%T) {
// CHECK:STDOUT:   %T => constants.%T
// CHECK:STDOUT: }
// CHECK:STDOUT:
// CHECK:STDOUT: specific @F.1(constants.%T) {}
// CHECK:STDOUT:
// CHECK:STDOUT: specific @CompleteClass(i32) {
// CHECK:STDOUT:   %T => i32
// CHECK:STDOUT:
// CHECK:STDOUT: !definition:
// CHECK:STDOUT:   %CompleteClass => constants.%CompleteClass.3
// CHECK:STDOUT:   %.1 => constants.%.8
// CHECK:STDOUT:   %F.type => constants.%F.type.3
// CHECK:STDOUT:   %F => constants.%F.3
// CHECK:STDOUT: }
// CHECK:STDOUT:
// CHECK:STDOUT: --- use_foo.carbon
// CHECK:STDOUT:
// CHECK:STDOUT: constants {
// CHECK:STDOUT:   %Int32.type: type = fn_type @Int32 [template]
// CHECK:STDOUT:   %.1: type = tuple_type () [template]
// CHECK:STDOUT:   %Int32: %Int32.type = struct_value () [template]
// CHECK:STDOUT:   %UseMethod.type: type = fn_type @UseMethod [template]
// CHECK:STDOUT:   %UseMethod: %UseMethod.type = struct_value () [template]
// CHECK:STDOUT:   %CompleteClass.type: type = generic_class_type @CompleteClass [template]
// CHECK:STDOUT:   %CompleteClass.1: %CompleteClass.type = struct_value () [template]
// CHECK:STDOUT:   %.2: type = struct_type {.n: i32} [template]
// CHECK:STDOUT:   %.3: <witness> = complete_type_witness %.2 [template]
// CHECK:STDOUT:   %T: type = bind_symbolic_name T 0 [symbolic]
// CHECK:STDOUT:   %CompleteClass.2: type = class_type @CompleteClass, @CompleteClass(%T) [symbolic]
// CHECK:STDOUT:   %.4: type = unbound_element_type %CompleteClass.2, i32 [symbolic]
// CHECK:STDOUT:   %F.type.1: type = fn_type @F.1, @CompleteClass(%T) [symbolic]
// CHECK:STDOUT:   %F.1: %F.type.1 = struct_value () [symbolic]
// CHECK:STDOUT:   %CompleteClass.3: type = class_type @CompleteClass, @CompleteClass(i32) [template]
// CHECK:STDOUT:   %.5: type = unbound_element_type %CompleteClass.3, i32 [template]
// CHECK:STDOUT:   %F.type.2: type = fn_type @F.1, @CompleteClass(i32) [template]
// CHECK:STDOUT:   %F.2: %F.type.2 = struct_value () [template]
// CHECK:STDOUT:   %.6: type = ptr_type %.2 [template]
// CHECK:STDOUT:   %F.type.3: type = fn_type @F.2 [template]
// CHECK:STDOUT:   %F.3: %F.type.3 = struct_value () [template]
// CHECK:STDOUT:   %UseField.type: type = fn_type @UseField [template]
// CHECK:STDOUT:   %UseField: %UseField.type = struct_value () [template]
// CHECK:STDOUT: }
// CHECK:STDOUT:
// CHECK:STDOUT: imports {
// CHECK:STDOUT:   %import_ref.1 = import_ref Main//foo, inst+6, unloaded
// CHECK:STDOUT:   %import_ref.2: %CompleteClass.type = import_ref Main//foo, inst+14, loaded [template = constants.%CompleteClass.1]
// CHECK:STDOUT:   %import_ref.3: %F.type.3 = import_ref Main//foo, inst+55, loaded [template = constants.%F.3]
// CHECK:STDOUT:   %Core: <namespace> = namespace file.%Core.import, [template] {
// CHECK:STDOUT:     .Int32 = %import_ref.4
// CHECK:STDOUT:     import Core//prelude
// CHECK:STDOUT:     import Core//prelude/operators
// CHECK:STDOUT:     import Core//prelude/types
// CHECK:STDOUT:     import Core//prelude/operators/arithmetic
// CHECK:STDOUT:     import Core//prelude/operators/as
// CHECK:STDOUT:     import Core//prelude/operators/bitwise
// CHECK:STDOUT:     import Core//prelude/operators/comparison
// CHECK:STDOUT:     import Core//prelude/types/bool
// CHECK:STDOUT:   }
// CHECK:STDOUT:   %import_ref.4: %Int32.type = import_ref Core//prelude/types, inst+4, loaded [template = constants.%Int32]
// CHECK:STDOUT:   %import_ref.5 = import_ref Main//foo, inst+18, unloaded
// CHECK:STDOUT:   %import_ref.6: @CompleteClass.%.1 (%.4) = import_ref Main//foo, inst+28, loaded [template = %.1]
// CHECK:STDOUT:   %import_ref.7: @CompleteClass.%F.type (%F.type.1) = import_ref Main//foo, inst+35, loaded [symbolic = @CompleteClass.%F (constants.%F.1)]
// CHECK:STDOUT: }
// CHECK:STDOUT:
// CHECK:STDOUT: file {
// CHECK:STDOUT:   package: <namespace> = namespace [template] {
// CHECK:STDOUT:     .Class = imports.%import_ref.1
// CHECK:STDOUT:     .CompleteClass = imports.%import_ref.2
// CHECK:STDOUT:     .F = imports.%import_ref.3
// CHECK:STDOUT:     .Core = imports.%Core
// CHECK:STDOUT:     .UseMethod = %UseMethod.decl
// CHECK:STDOUT:     .UseField = %UseField.decl
// CHECK:STDOUT:   }
// CHECK:STDOUT:   %Core.import = import Core
// CHECK:STDOUT:   %default.import = import <invalid>
// CHECK:STDOUT:   %UseMethod.decl: %UseMethod.type = fn_decl @UseMethod [template = constants.%UseMethod] {
// CHECK:STDOUT:     %int.make_type_32.loc5: init type = call constants.%Int32() [template = i32]
// CHECK:STDOUT:     %.loc5_19.1: type = value_of_initializer %int.make_type_32.loc5 [template = i32]
// CHECK:STDOUT:     %.loc5_19.2: type = converted %int.make_type_32.loc5, %.loc5_19.1 [template = i32]
// CHECK:STDOUT:     %return: ref i32 = var <return slot>
// CHECK:STDOUT:   }
// CHECK:STDOUT:   %UseField.decl: %UseField.type = fn_decl @UseField [template = constants.%UseField] {
// CHECK:STDOUT:     %int.make_type_32.loc10: init type = call constants.%Int32() [template = i32]
// CHECK:STDOUT:     %.loc10_18.1: type = value_of_initializer %int.make_type_32.loc10 [template = i32]
// CHECK:STDOUT:     %.loc10_18.2: type = converted %int.make_type_32.loc10, %.loc10_18.1 [template = i32]
// CHECK:STDOUT:     %return: ref i32 = var <return slot>
// CHECK:STDOUT:   }
// CHECK:STDOUT: }
// CHECK:STDOUT:
// CHECK:STDOUT: generic class @CompleteClass(constants.%T: type) {
// CHECK:STDOUT:   %T: type = bind_symbolic_name T 0 [symbolic = %T (constants.%T)]
// CHECK:STDOUT:
// CHECK:STDOUT: !definition:
// CHECK:STDOUT:   %CompleteClass: type = class_type @CompleteClass, @CompleteClass(%T) [symbolic = %CompleteClass (constants.%CompleteClass.2)]
// CHECK:STDOUT:   %.1: type = unbound_element_type @CompleteClass.%CompleteClass (%CompleteClass.2), i32 [symbolic = %.1 (constants.%.4)]
// CHECK:STDOUT:   %F.type: type = fn_type @F.1, @CompleteClass(%T) [symbolic = %F.type (constants.%F.type.1)]
// CHECK:STDOUT:   %F: @CompleteClass.%F.type (%F.type.1) = struct_value () [symbolic = %F (constants.%F.1)]
// CHECK:STDOUT:
// CHECK:STDOUT:   class {
// CHECK:STDOUT:   !members:
// CHECK:STDOUT:     .Self = imports.%import_ref.5
// CHECK:STDOUT:     .n = imports.%import_ref.6
// CHECK:STDOUT:     .F = imports.%import_ref.7
// CHECK:STDOUT:   }
// CHECK:STDOUT: }
// CHECK:STDOUT:
// CHECK:STDOUT: fn @Int32() -> type = "int.make_type_32";
// CHECK:STDOUT:
// CHECK:STDOUT: fn @UseMethod() -> i32 {
// CHECK:STDOUT: !entry:
// CHECK:STDOUT:   %CompleteClass.ref: %CompleteClass.type = name_ref CompleteClass, imports.%import_ref.2 [template = constants.%CompleteClass.1]
// CHECK:STDOUT:   %int.make_type_32.loc6: init type = call constants.%Int32() [template = i32]
// CHECK:STDOUT:   %.loc6_23.1: type = value_of_initializer %int.make_type_32.loc6 [template = i32]
// CHECK:STDOUT:   %.loc6_23.2: type = converted %int.make_type_32.loc6, %.loc6_23.1 [template = i32]
// CHECK:STDOUT:   %CompleteClass: type = class_type @CompleteClass, @CompleteClass(i32) [template = constants.%CompleteClass.3]
// CHECK:STDOUT:   %v.var: ref %CompleteClass.3 = var v
// CHECK:STDOUT:   %v: ref %CompleteClass.3 = bind_name v, %v.var
// CHECK:STDOUT:   %F.ref.loc6: %F.type.3 = name_ref F, imports.%import_ref.3 [template = constants.%F.3]
// CHECK:STDOUT:   %.loc6_7: ref %CompleteClass.3 = splice_block %v.var {}
// CHECK:STDOUT:   %F.call.loc6: init %CompleteClass.3 = call %F.ref.loc6() to %.loc6_7
// CHECK:STDOUT:   assign %v.var, %F.call.loc6
// CHECK:STDOUT:   %v.ref: ref %CompleteClass.3 = name_ref v, %v
// CHECK:STDOUT:   %.loc7_11: %F.type.2 = specific_constant imports.%import_ref.7, @CompleteClass(i32) [template = constants.%F.2]
// CHECK:STDOUT:   %F.ref.loc7: %F.type.2 = name_ref F, %.loc7_11 [template = constants.%F.2]
// CHECK:STDOUT:   %F.call.loc7: init i32 = call %F.ref.loc7()
// CHECK:STDOUT:   %.loc7_15.1: i32 = value_of_initializer %F.call.loc7
// CHECK:STDOUT:   %.loc7_15.2: i32 = converted %F.call.loc7, %.loc7_15.1
// CHECK:STDOUT:   return %.loc7_15.2
// CHECK:STDOUT: }
// CHECK:STDOUT:
// CHECK:STDOUT: generic fn @F.1(constants.%T: type) {
// CHECK:STDOUT: !definition:
// CHECK:STDOUT:
// CHECK:STDOUT:   fn() -> i32;
// CHECK:STDOUT: }
// CHECK:STDOUT:
// CHECK:STDOUT: fn @F.2() -> %CompleteClass.3;
// CHECK:STDOUT:
// CHECK:STDOUT: fn @UseField() -> i32 {
// CHECK:STDOUT: !entry:
// CHECK:STDOUT:   %CompleteClass.ref: %CompleteClass.type = name_ref CompleteClass, imports.%import_ref.2 [template = constants.%CompleteClass.1]
// CHECK:STDOUT:   %int.make_type_32.loc11: init type = call constants.%Int32() [template = i32]
// CHECK:STDOUT:   %.loc11_23.1: type = value_of_initializer %int.make_type_32.loc11 [template = i32]
// CHECK:STDOUT:   %.loc11_23.2: type = converted %int.make_type_32.loc11, %.loc11_23.1 [template = i32]
// CHECK:STDOUT:   %CompleteClass: type = class_type @CompleteClass, @CompleteClass(i32) [template = constants.%CompleteClass.3]
// CHECK:STDOUT:   %v.var: ref %CompleteClass.3 = var v
// CHECK:STDOUT:   %v: ref %CompleteClass.3 = bind_name v, %v.var
// CHECK:STDOUT:   %F.ref: %F.type.3 = name_ref F, imports.%import_ref.3 [template = constants.%F.3]
// CHECK:STDOUT:   %.loc11_7: ref %CompleteClass.3 = splice_block %v.var {}
// CHECK:STDOUT:   %F.call: init %CompleteClass.3 = call %F.ref() to %.loc11_7
// CHECK:STDOUT:   assign %v.var, %F.call
// CHECK:STDOUT:   %v.ref: ref %CompleteClass.3 = name_ref v, %v
// CHECK:STDOUT:   %n.ref: %.5 = name_ref n, imports.%import_ref.6 [template = imports.%.1]
// CHECK:STDOUT:   %.loc12_11.1: ref i32 = class_element_access %v.ref, element0
// CHECK:STDOUT:   %.loc12_11.2: i32 = bind_value %.loc12_11.1
// CHECK:STDOUT:   return %.loc12_11.2
// CHECK:STDOUT: }
// CHECK:STDOUT:
// CHECK:STDOUT: specific @CompleteClass(constants.%T) {
// CHECK:STDOUT:   %T => constants.%T
// CHECK:STDOUT:
// CHECK:STDOUT: !definition:
// CHECK:STDOUT:   %CompleteClass => constants.%CompleteClass.2
// CHECK:STDOUT:   %.1 => constants.%.4
// CHECK:STDOUT:   %F.type => constants.%F.type.1
// CHECK:STDOUT:   %F => constants.%F.1
// CHECK:STDOUT: }
// CHECK:STDOUT:
// CHECK:STDOUT: specific @CompleteClass(@CompleteClass.%T) {
// CHECK:STDOUT:   %T => constants.%T
// CHECK:STDOUT: }
// CHECK:STDOUT:
// CHECK:STDOUT: specific @F.1(constants.%T) {}
// CHECK:STDOUT:
// CHECK:STDOUT: specific @CompleteClass(i32) {
// CHECK:STDOUT:   %T => i32
// CHECK:STDOUT:
// CHECK:STDOUT: !definition:
// CHECK:STDOUT:   %CompleteClass => constants.%CompleteClass.3
// CHECK:STDOUT:   %.1 => constants.%.5
// CHECK:STDOUT:   %F.type => constants.%F.type.2
// CHECK:STDOUT:   %F => constants.%F.2
// CHECK:STDOUT: }
// CHECK:STDOUT:
// CHECK:STDOUT: specific @F.1(i32) {}
// CHECK:STDOUT:
// CHECK:STDOUT: --- fail_generic_arg_mismatch.carbon
// CHECK:STDOUT:
// CHECK:STDOUT: constants {
// CHECK:STDOUT:   %Use.type: type = fn_type @Use [template]
// CHECK:STDOUT:   %.1: type = tuple_type () [template]
// CHECK:STDOUT:   %Use: %Use.type = struct_value () [template]
// CHECK:STDOUT:   %CompleteClass.type: type = generic_class_type @CompleteClass [template]
// CHECK:STDOUT:   %CompleteClass.1: %CompleteClass.type = struct_value () [template]
// CHECK:STDOUT:   %.2: type = struct_type {.n: i32} [template]
// CHECK:STDOUT:   %.3: <witness> = complete_type_witness %.2 [template]
// CHECK:STDOUT:   %T: type = bind_symbolic_name T 0 [symbolic]
// CHECK:STDOUT:   %CompleteClass.2: type = class_type @CompleteClass, @CompleteClass(%T) [symbolic]
// CHECK:STDOUT:   %.4: type = unbound_element_type %CompleteClass.2, i32 [symbolic]
// CHECK:STDOUT:   %F.type.1: type = fn_type @F.1, @CompleteClass(%T) [symbolic]
// CHECK:STDOUT:   %F.1: %F.type.1 = struct_value () [symbolic]
// CHECK:STDOUT:   %Int32.type: type = fn_type @Int32 [template]
// CHECK:STDOUT:   %Int32: %Int32.type = struct_value () [template]
// CHECK:STDOUT:   %.5: type = ptr_type i32 [template]
// CHECK:STDOUT:   %CompleteClass.3: type = class_type @CompleteClass, @CompleteClass(%.5) [template]
// CHECK:STDOUT:   %.6: type = unbound_element_type %CompleteClass.3, i32 [template]
// CHECK:STDOUT:   %F.type.2: type = fn_type @F.1, @CompleteClass(%.5) [template]
// CHECK:STDOUT:   %F.2: %F.type.2 = struct_value () [template]
// CHECK:STDOUT:   %.7: type = ptr_type %.2 [template]
// CHECK:STDOUT:   %F.type.3: type = fn_type @F.2 [template]
// CHECK:STDOUT:   %F.3: %F.type.3 = struct_value () [template]
// CHECK:STDOUT:   %CompleteClass.4: type = class_type @CompleteClass, @CompleteClass(i32) [template]
// CHECK:STDOUT:   %.8: type = unbound_element_type %CompleteClass.4, i32 [template]
// CHECK:STDOUT:   %F.type.4: type = fn_type @F.1, @CompleteClass(i32) [template]
// CHECK:STDOUT:   %F.4: %F.type.4 = struct_value () [template]
// CHECK:STDOUT:   %ImplicitAs.type: type = generic_interface_type @ImplicitAs [template]
// CHECK:STDOUT:   %ImplicitAs: %ImplicitAs.type = struct_value () [template]
// CHECK:STDOUT:   %Dest: type = bind_symbolic_name Dest 0 [symbolic]
// CHECK:STDOUT:   %.9: type = interface_type @ImplicitAs, @ImplicitAs(%Dest) [symbolic]
// CHECK:STDOUT:   %Self.1: @ImplicitAs.%.1 (%.9) = bind_symbolic_name Self 1 [symbolic]
// CHECK:STDOUT:   %Self.2: %.9 = bind_symbolic_name Self 1 [symbolic]
// CHECK:STDOUT:   %Convert.type.1: type = fn_type @Convert, @ImplicitAs(%Dest) [symbolic]
// CHECK:STDOUT:   %Convert.1: %Convert.type.1 = struct_value () [symbolic]
// CHECK:STDOUT:   %.10: type = assoc_entity_type %.9, %Convert.type.1 [symbolic]
// CHECK:STDOUT:   %.11: %.10 = assoc_entity element0, imports.%import_ref.12 [symbolic]
// CHECK:STDOUT:   %.12: type = interface_type @ImplicitAs, @ImplicitAs(%CompleteClass.3) [template]
// CHECK:STDOUT:   %Convert.type.2: type = fn_type @Convert, @ImplicitAs(%CompleteClass.3) [template]
// CHECK:STDOUT:   %Convert.2: %Convert.type.2 = struct_value () [template]
// CHECK:STDOUT:   %.13: type = assoc_entity_type %.12, %Convert.type.2 [template]
// CHECK:STDOUT:   %.14: %.13 = assoc_entity element0, imports.%import_ref.12 [template]
// CHECK:STDOUT:   %.15: %.10 = assoc_entity element0, imports.%import_ref.13 [symbolic]
// CHECK:STDOUT: }
// CHECK:STDOUT:
// CHECK:STDOUT: imports {
// CHECK:STDOUT:   %import_ref.1 = import_ref Main//foo, inst+6, unloaded
// CHECK:STDOUT:   %import_ref.2: %CompleteClass.type = import_ref Main//foo, inst+14, loaded [template = constants.%CompleteClass.1]
// CHECK:STDOUT:   %import_ref.3: %F.type.3 = import_ref Main//foo, inst+55, loaded [template = constants.%F.3]
// CHECK:STDOUT:   %Core: <namespace> = namespace file.%Core.import, [template] {
// CHECK:STDOUT:     .Int32 = %import_ref.7
// CHECK:STDOUT:     .ImplicitAs = %import_ref.8
// CHECK:STDOUT:     import Core//prelude
// CHECK:STDOUT:     import Core//prelude/operators
// CHECK:STDOUT:     import Core//prelude/types
// CHECK:STDOUT:     import Core//prelude/operators/arithmetic
// CHECK:STDOUT:     import Core//prelude/operators/as
// CHECK:STDOUT:     import Core//prelude/operators/bitwise
// CHECK:STDOUT:     import Core//prelude/operators/comparison
// CHECK:STDOUT:     import Core//prelude/types/bool
// CHECK:STDOUT:   }
// CHECK:STDOUT:   %import_ref.4 = import_ref Main//foo, inst+18, unloaded
// CHECK:STDOUT:   %import_ref.5 = import_ref Main//foo, inst+28, unloaded
// CHECK:STDOUT:   %import_ref.6 = import_ref Main//foo, inst+35, unloaded
// CHECK:STDOUT:   %import_ref.7: %Int32.type = import_ref Core//prelude/types, inst+4, loaded [template = constants.%Int32]
// CHECK:STDOUT:   %import_ref.8: %ImplicitAs.type = import_ref Core//prelude/operators/as, inst+37, loaded [template = constants.%ImplicitAs]
// CHECK:STDOUT:   %import_ref.9 = import_ref Core//prelude/operators/as, inst+42, unloaded
// CHECK:STDOUT:   %import_ref.10: @ImplicitAs.%.2 (%.10) = import_ref Core//prelude/operators/as, inst+59, loaded [symbolic = @ImplicitAs.%.3 (constants.%.15)]
// CHECK:STDOUT:   %import_ref.11 = import_ref Core//prelude/operators/as, inst+52, unloaded
// CHECK:STDOUT:   %import_ref.12 = import_ref Core//prelude/operators/as, inst+52, unloaded
// CHECK:STDOUT:   %import_ref.13 = import_ref Core//prelude/operators/as, inst+52, unloaded
// CHECK:STDOUT: }
// CHECK:STDOUT:
// CHECK:STDOUT: file {
// CHECK:STDOUT:   package: <namespace> = namespace [template] {
// CHECK:STDOUT:     .Class = imports.%import_ref.1
// CHECK:STDOUT:     .CompleteClass = imports.%import_ref.2
// CHECK:STDOUT:     .F = imports.%import_ref.3
// CHECK:STDOUT:     .Core = imports.%Core
// CHECK:STDOUT:     .Use = %Use.decl
// CHECK:STDOUT:   }
// CHECK:STDOUT:   %Core.import = import Core
// CHECK:STDOUT:   %default.import = import <invalid>
// CHECK:STDOUT:   %Use.decl: %Use.type = fn_decl @Use [template = constants.%Use] {}
// CHECK:STDOUT: }
// CHECK:STDOUT:
// CHECK:STDOUT: generic interface @ImplicitAs(constants.%Dest: type) {
// CHECK:STDOUT:   %Dest: type = bind_symbolic_name Dest 0 [symbolic = %Dest (constants.%Dest)]
// CHECK:STDOUT:
// CHECK:STDOUT: !definition:
// CHECK:STDOUT:   %.1: type = interface_type @ImplicitAs, @ImplicitAs(%Dest) [symbolic = %.1 (constants.%.9)]
// CHECK:STDOUT:   %Self: %.9 = bind_symbolic_name Self 1 [symbolic = %Self (constants.%Self.2)]
// CHECK:STDOUT:   %Convert.type: type = fn_type @Convert, @ImplicitAs(%Dest) [symbolic = %Convert.type (constants.%Convert.type.1)]
// CHECK:STDOUT:   %Convert: @ImplicitAs.%Convert.type (%Convert.type.1) = struct_value () [symbolic = %Convert (constants.%Convert.1)]
// CHECK:STDOUT:   %.2: type = assoc_entity_type @ImplicitAs.%.1 (%.9), @ImplicitAs.%Convert.type (%Convert.type.1) [symbolic = %.2 (constants.%.10)]
// CHECK:STDOUT:   %.3: @ImplicitAs.%.2 (%.10) = assoc_entity element0, imports.%import_ref.12 [symbolic = %.3 (constants.%.11)]
// CHECK:STDOUT:
// CHECK:STDOUT:   interface {
// CHECK:STDOUT:   !members:
// CHECK:STDOUT:     .Self = imports.%import_ref.9
// CHECK:STDOUT:     .Convert = imports.%import_ref.10
// CHECK:STDOUT:     witness = (imports.%import_ref.11)
// CHECK:STDOUT:   }
// CHECK:STDOUT: }
// CHECK:STDOUT:
// CHECK:STDOUT: generic class @CompleteClass(constants.%T: type) {
// CHECK:STDOUT:   %T: type = bind_symbolic_name T 0 [symbolic = %T (constants.%T)]
// CHECK:STDOUT:
// CHECK:STDOUT: !definition:
// CHECK:STDOUT:   %CompleteClass: type = class_type @CompleteClass, @CompleteClass(%T) [symbolic = %CompleteClass (constants.%CompleteClass.2)]
// CHECK:STDOUT:   %.1: type = unbound_element_type @CompleteClass.%CompleteClass (%CompleteClass.2), i32 [symbolic = %.1 (constants.%.4)]
// CHECK:STDOUT:   %F.type: type = fn_type @F.1, @CompleteClass(%T) [symbolic = %F.type (constants.%F.type.1)]
// CHECK:STDOUT:   %F: @CompleteClass.%F.type (%F.type.1) = struct_value () [symbolic = %F (constants.%F.1)]
// CHECK:STDOUT:
// CHECK:STDOUT:   class {
// CHECK:STDOUT:   !members:
// CHECK:STDOUT:     .Self = imports.%import_ref.4
// CHECK:STDOUT:     .n = imports.%import_ref.5
// CHECK:STDOUT:     .F = imports.%import_ref.6
// CHECK:STDOUT:   }
// CHECK:STDOUT: }
// CHECK:STDOUT:
// CHECK:STDOUT: fn @Use() {
// CHECK:STDOUT: !entry:
// CHECK:STDOUT:   %CompleteClass.ref: %CompleteClass.type = name_ref CompleteClass, imports.%import_ref.2 [template = constants.%CompleteClass.1]
// CHECK:STDOUT:   %int.make_type_32: init type = call constants.%Int32() [template = i32]
// CHECK:STDOUT:   %.loc14_27.1: type = value_of_initializer %int.make_type_32 [template = i32]
// CHECK:STDOUT:   %.loc14_27.2: type = converted %int.make_type_32, %.loc14_27.1 [template = i32]
// CHECK:STDOUT:   %.loc14_27.3: type = ptr_type i32 [template = constants.%.5]
// CHECK:STDOUT:   %CompleteClass: type = class_type @CompleteClass, @CompleteClass(constants.%.5) [template = constants.%CompleteClass.3]
// CHECK:STDOUT:   %v.var: ref %CompleteClass.3 = var v
// CHECK:STDOUT:   %v: ref %CompleteClass.3 = bind_name v, %v.var
// CHECK:STDOUT:   %F.ref: %F.type.3 = name_ref F, imports.%import_ref.3 [template = constants.%F.3]
// CHECK:STDOUT:   %.loc14_33.1: ref %CompleteClass.4 = temporary_storage
// CHECK:STDOUT:   %F.call: init %CompleteClass.4 = call %F.ref() to %.loc14_33.1
// CHECK:STDOUT:   %.loc14_35.1: type = interface_type @ImplicitAs, @ImplicitAs(constants.%CompleteClass.3) [template = constants.%.12]
// CHECK:STDOUT:   %.loc14_35.2: %.13 = specific_constant imports.%import_ref.10, @ImplicitAs(constants.%CompleteClass.3) [template = constants.%.14]
// CHECK:STDOUT:   %Convert.ref: %.13 = name_ref Convert, %.loc14_35.2 [template = constants.%.14]
// CHECK:STDOUT:   %.loc14_33.2: ref %CompleteClass.4 = temporary %.loc14_33.1, %F.call
// CHECK:STDOUT:   %.loc14_35.3: %CompleteClass.3 = converted %F.call, <error> [template = <error>]
// CHECK:STDOUT:   assign %v.var, <error>
// CHECK:STDOUT:   return
// CHECK:STDOUT: }
// CHECK:STDOUT:
// CHECK:STDOUT: generic fn @F.1(constants.%T: type) {
// CHECK:STDOUT: !definition:
// CHECK:STDOUT:
// CHECK:STDOUT:   fn() -> i32;
// CHECK:STDOUT: }
// CHECK:STDOUT:
// CHECK:STDOUT: fn @Int32() -> type = "int.make_type_32";
// CHECK:STDOUT:
// CHECK:STDOUT: fn @F.2() -> %CompleteClass.4;
// CHECK:STDOUT:
// CHECK:STDOUT: generic fn @Convert(constants.%Dest: type, constants.%Self.1: @ImplicitAs.%.1 (%.9)) {
// CHECK:STDOUT:   %Dest: type = bind_symbolic_name Dest 0 [symbolic = %Dest (constants.%Dest)]
// CHECK:STDOUT:   %.1: type = interface_type @ImplicitAs, @ImplicitAs(%Dest) [symbolic = %.1 (constants.%.9)]
// CHECK:STDOUT:   %Self: %.9 = bind_symbolic_name Self 1 [symbolic = %Self (constants.%Self.2)]
// CHECK:STDOUT:
// CHECK:STDOUT:   fn[%self: @Convert.%Self (%Self.2)]() -> @Convert.%Dest (%Dest);
// CHECK:STDOUT: }
// CHECK:STDOUT:
// CHECK:STDOUT: specific @CompleteClass(constants.%T) {
// CHECK:STDOUT:   %T => constants.%T
// CHECK:STDOUT:
// CHECK:STDOUT: !definition:
// CHECK:STDOUT:   %CompleteClass => constants.%CompleteClass.2
// CHECK:STDOUT:   %.1 => constants.%.4
// CHECK:STDOUT:   %F.type => constants.%F.type.1
// CHECK:STDOUT:   %F => constants.%F.1
// CHECK:STDOUT: }
// CHECK:STDOUT:
// CHECK:STDOUT: specific @CompleteClass(@CompleteClass.%T) {
// CHECK:STDOUT:   %T => constants.%T
// CHECK:STDOUT: }
// CHECK:STDOUT:
// CHECK:STDOUT: specific @F.1(constants.%T) {}
// CHECK:STDOUT:
// CHECK:STDOUT: specific @CompleteClass(constants.%.5) {
// CHECK:STDOUT:   %T => constants.%.5
// CHECK:STDOUT:
// CHECK:STDOUT: !definition:
// CHECK:STDOUT:   %CompleteClass => constants.%CompleteClass.3
// CHECK:STDOUT:   %.1 => constants.%.6
// CHECK:STDOUT:   %F.type => constants.%F.type.2
// CHECK:STDOUT:   %F => constants.%F.2
// CHECK:STDOUT: }
// CHECK:STDOUT:
// CHECK:STDOUT: specific @CompleteClass(i32) {
// CHECK:STDOUT:   %T => i32
// CHECK:STDOUT:
// CHECK:STDOUT: !definition:
// CHECK:STDOUT:   %CompleteClass => constants.%CompleteClass.4
// CHECK:STDOUT:   %.1 => constants.%.8
// CHECK:STDOUT:   %F.type => constants.%F.type.4
// CHECK:STDOUT:   %F => constants.%F.4
// CHECK:STDOUT: }
// CHECK:STDOUT:
// CHECK:STDOUT: specific @ImplicitAs(constants.%Dest) {
// CHECK:STDOUT:   %Dest => constants.%Dest
// CHECK:STDOUT: }
// CHECK:STDOUT:
// CHECK:STDOUT: specific @ImplicitAs(@ImplicitAs.%Dest) {
// CHECK:STDOUT:   %Dest => constants.%Dest
// CHECK:STDOUT: }
// CHECK:STDOUT:
// CHECK:STDOUT: specific @ImplicitAs(@Convert.%Dest) {
// CHECK:STDOUT:   %Dest => constants.%Dest
// CHECK:STDOUT: }
// CHECK:STDOUT:
// CHECK:STDOUT: specific @Convert(constants.%Dest, constants.%Self.1) {
// CHECK:STDOUT:   %Dest => constants.%Dest
// CHECK:STDOUT:   %.1 => constants.%.9
// CHECK:STDOUT:   %Self => constants.%Self.1
// CHECK:STDOUT: }
// CHECK:STDOUT:
// CHECK:STDOUT: specific @ImplicitAs(constants.%CompleteClass.3) {
// CHECK:STDOUT:   %Dest => constants.%CompleteClass.3
// CHECK:STDOUT:
// CHECK:STDOUT: !definition:
// CHECK:STDOUT:   %.1 => constants.%.12
// CHECK:STDOUT:   %Self => constants.%Self.2
// CHECK:STDOUT:   %Convert.type => constants.%Convert.type.2
// CHECK:STDOUT:   %Convert => constants.%Convert.2
// CHECK:STDOUT:   %.2 => constants.%.13
// CHECK:STDOUT:   %.3 => constants.%.14
// CHECK:STDOUT: }
// CHECK:STDOUT:
// CHECK:STDOUT: --- fail_foo.impl.carbon
// CHECK:STDOUT:
// CHECK:STDOUT: constants {
// CHECK:STDOUT:   %U: type = bind_symbolic_name U 0 [symbolic]
// CHECK:STDOUT:   %Class.type: type = generic_class_type @Class [template]
// CHECK:STDOUT:   %.1: type = tuple_type () [template]
// CHECK:STDOUT:   %Class.1: %Class.type = struct_value () [template]
// CHECK:STDOUT:   %T: type = bind_symbolic_name T 0 [symbolic]
// CHECK:STDOUT:   %Class.2: type = class_type @Class, @Class(%T) [symbolic]
// CHECK:STDOUT:   %.type: type = generic_class_type @.1 [template]
// CHECK:STDOUT:   %.2: %.type = struct_value () [template]
// CHECK:STDOUT:   %.3: type = class_type @.1, @.1(%U) [symbolic]
// CHECK:STDOUT: }
// CHECK:STDOUT:
// CHECK:STDOUT: imports {
// CHECK:STDOUT:   %import_ref.1: %Class.type = import_ref Main//foo, inst+6, loaded [template = constants.%Class.1]
// CHECK:STDOUT:   %import_ref.2 = import_ref Main//foo, inst+14, unloaded
// CHECK:STDOUT:   %import_ref.3 = import_ref Main//foo, inst+55, unloaded
// CHECK:STDOUT:   %Core: <namespace> = namespace file.%Core.import, [template] {
// CHECK:STDOUT:     import Core//prelude
// CHECK:STDOUT:     import Core//prelude/operators
// CHECK:STDOUT:     import Core//prelude/types
// CHECK:STDOUT:     import Core//prelude/operators/arithmetic
// CHECK:STDOUT:     import Core//prelude/operators/as
// CHECK:STDOUT:     import Core//prelude/operators/bitwise
// CHECK:STDOUT:     import Core//prelude/operators/comparison
// CHECK:STDOUT:     import Core//prelude/types/bool
// CHECK:STDOUT:   }
// CHECK:STDOUT: }
// CHECK:STDOUT:
// CHECK:STDOUT: file {
// CHECK:STDOUT:   package: <namespace> = namespace [template] {
// CHECK:STDOUT:     .Class = imports.%import_ref.1
// CHECK:STDOUT:     .CompleteClass = imports.%import_ref.2
// CHECK:STDOUT:     .F = imports.%import_ref.3
// CHECK:STDOUT:     .Core = imports.%Core
// CHECK:STDOUT:   }
// CHECK:STDOUT:   %default.import.loc2_6.1 = import <invalid>
// CHECK:STDOUT:   %default.import.loc2_6.2 = import <invalid>
// CHECK:STDOUT:   %Core.import = import Core
// CHECK:STDOUT:   %.decl: %.type = class_decl @.1 [template = constants.%.2] {
<<<<<<< HEAD
// CHECK:STDOUT:     %U.param: type = param U, runtime_param<invalid>
// CHECK:STDOUT:     %U.loc14: type = bind_symbolic_name U 0, %U.param [symbolic = %U.1 (constants.%U)]
=======
// CHECK:STDOUT:     %U.loc12_13.1: type = param U, runtime_param<invalid>
// CHECK:STDOUT:     %U.loc12_13.2: type = bind_symbolic_name U 0, %U.loc12_13.1 [symbolic = @.1.%U (constants.%U)]
>>>>>>> 87678cc3
// CHECK:STDOUT:   }
// CHECK:STDOUT: }
// CHECK:STDOUT:
// CHECK:STDOUT: generic class @Class(constants.%T: type) {
// CHECK:STDOUT:   %T: type = bind_symbolic_name T 0 [symbolic = %T (constants.%T)]
// CHECK:STDOUT:
// CHECK:STDOUT:   class;
// CHECK:STDOUT: }
// CHECK:STDOUT:
<<<<<<< HEAD
// CHECK:STDOUT: generic class @.1(%U.loc14: type) {
// CHECK:STDOUT:   %U.1: type = bind_symbolic_name U 0 [symbolic = %U.1 (constants.%U)]
=======
// CHECK:STDOUT: generic class @.1(file.%U.loc12_13.2: type) {
// CHECK:STDOUT:   %U: type = bind_symbolic_name U 0 [symbolic = %U (constants.%U)]
>>>>>>> 87678cc3
// CHECK:STDOUT:
// CHECK:STDOUT: !definition:
// CHECK:STDOUT:
// CHECK:STDOUT:   class {
// CHECK:STDOUT:     %T.ref: <error> = name_ref T, <error> [template = <error>]
// CHECK:STDOUT:     %.loc16: <error> = field_decl x, element0 [template]
// CHECK:STDOUT:     %.loc17: <witness> = complete_type_witness <error> [template = <error>]
// CHECK:STDOUT:
// CHECK:STDOUT:   !members:
// CHECK:STDOUT:     .Self = constants.%.3
// CHECK:STDOUT:     .x = %.loc16
// CHECK:STDOUT:   }
// CHECK:STDOUT: }
// CHECK:STDOUT:
// CHECK:STDOUT: specific @Class(constants.%T) {
// CHECK:STDOUT:   %T => constants.%T
// CHECK:STDOUT: }
// CHECK:STDOUT:
// CHECK:STDOUT: specific @.1(constants.%U) {
// CHECK:STDOUT:   %U.1 => constants.%U
// CHECK:STDOUT: }
// CHECK:STDOUT:<|MERGE_RESOLUTION|>--- conflicted
+++ resolved
@@ -831,13 +831,8 @@
 // CHECK:STDOUT:   %default.import.loc2_6.2 = import <invalid>
 // CHECK:STDOUT:   %Core.import = import Core
 // CHECK:STDOUT:   %.decl: %.type = class_decl @.1 [template = constants.%.2] {
-<<<<<<< HEAD
 // CHECK:STDOUT:     %U.param: type = param U, runtime_param<invalid>
-// CHECK:STDOUT:     %U.loc14: type = bind_symbolic_name U 0, %U.param [symbolic = %U.1 (constants.%U)]
-=======
-// CHECK:STDOUT:     %U.loc12_13.1: type = param U, runtime_param<invalid>
-// CHECK:STDOUT:     %U.loc12_13.2: type = bind_symbolic_name U 0, %U.loc12_13.1 [symbolic = @.1.%U (constants.%U)]
->>>>>>> 87678cc3
+// CHECK:STDOUT:     %U.loc12: type = bind_symbolic_name U 0, %U.param [symbolic = %U.1 (constants.%U)]
 // CHECK:STDOUT:   }
 // CHECK:STDOUT: }
 // CHECK:STDOUT:
@@ -847,13 +842,8 @@
 // CHECK:STDOUT:   class;
 // CHECK:STDOUT: }
 // CHECK:STDOUT:
-<<<<<<< HEAD
-// CHECK:STDOUT: generic class @.1(%U.loc14: type) {
+// CHECK:STDOUT: generic class @.1(%U.loc12: type) {
 // CHECK:STDOUT:   %U.1: type = bind_symbolic_name U 0 [symbolic = %U.1 (constants.%U)]
-=======
-// CHECK:STDOUT: generic class @.1(file.%U.loc12_13.2: type) {
-// CHECK:STDOUT:   %U: type = bind_symbolic_name U 0 [symbolic = %U (constants.%U)]
->>>>>>> 87678cc3
 // CHECK:STDOUT:
 // CHECK:STDOUT: !definition:
 // CHECK:STDOUT:
