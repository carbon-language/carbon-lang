// Part of the Carbon Language project, under the Apache License v2.0 with LLVM
// Exceptions. See /LICENSE for license information.
// SPDX-License-Identifier: Apache-2.0 WITH LLVM-exception
//
// AUTOUPDATE
// TIP: To test this file alone, run:
// TIP:   bazel test //toolchain/testing:file_test --test_arg=--file_tests=toolchain/check/testdata/class/generic/import.carbon
// TIP: To dump output, run:
// TIP:   bazel run //toolchain/testing:file_test -- --dump_output --file_tests=toolchain/check/testdata/class/generic/import.carbon

// --- foo.carbon

library "foo";

class Class(T:! type);

class CompleteClass(T:! type) {
  var n: i32;
  fn F() -> i32 { return 0; }
}

fn F() -> CompleteClass(i32);

// --- foo.impl.carbon

impl library "foo";

class Class(T:! type) {
  var x: T;
}

fn F() -> CompleteClass(i32) {
  return {.n = 1};
}

// --- use_foo.carbon

library "use_foo";
import library "foo";

fn Use() -> i32 {
  var v: CompleteClass(i32) = F();
  return v.F();
}

// --- fail_todo_use_foo.carbon

library "fail_todo_use_foo";
import library "foo";

fn Use() -> i32 {
  var v: CompleteClass(i32) = F();
  // TODO: This should be accepted.
  // CHECK:STDERR: fail_todo_use_foo.carbon:[[@LINE+4]]:10: ERROR: Cannot implicitly convert from `CompleteClass` to `CompleteClass`.
  // CHECK:STDERR:   return v.n;
  // CHECK:STDERR:          ^~~
  // CHECK:STDERR:
  return v.n;
}

// --- fail_generic_arg_mismatch.carbon

library "fail_generic_arg_mismatch";
import library "foo";

fn Use() {
  // TODO: Include the generic arguments in the formatted type name.
  // CHECK:STDERR: fail_generic_arg_mismatch.carbon:[[@LINE+4]]:3: ERROR: Cannot implicitly convert from `CompleteClass` to `CompleteClass`.
  // CHECK:STDERR:   var v: CompleteClass(i32*) = F();
  // CHECK:STDERR:   ^~~~~~~~~~~~~~~~~~~~~~~~~~~~~~~~~
  // CHECK:STDERR:
  var v: CompleteClass(i32*) = F();
}

// --- fail_bad_foo.impl.carbon

impl library "foo";

// CHECK:STDERR: fail_bad_foo.impl.carbon:[[@LINE+5]]:13: ERROR: Redeclaration differs at parameter 1.
// CHECK:STDERR: class Class(U:! type) {
// CHECK:STDERR:             ^
// CHECK:STDERR: fail_bad_foo.impl.carbon: Previous declaration's corresponding parameter here.
// CHECK:STDERR:
class Class(U:! type) {
  // CHECK:STDERR: fail_bad_foo.impl.carbon:[[@LINE+3]]:10: ERROR: Name `T` not found.
  // CHECK:STDERR:   var x: T;
  // CHECK:STDERR:          ^
  var x: T;
}

// CHECK:STDOUT: --- foo.carbon
// CHECK:STDOUT:
// CHECK:STDOUT: constants {
// CHECK:STDOUT:   %T: type = bind_symbolic_name T 0 [symbolic]
// CHECK:STDOUT:   %Class.type: type = generic_class_type @Class [template]
// CHECK:STDOUT:   %.1: type = tuple_type () [template]
// CHECK:STDOUT:   %Class.1: %Class.type = struct_value () [template]
// CHECK:STDOUT:   %Class.2: type = class_type @Class, @Class(%T) [symbolic]
// CHECK:STDOUT:   %CompleteClass.type: type = generic_class_type @CompleteClass [template]
// CHECK:STDOUT:   %CompleteClass.1: %CompleteClass.type = struct_value () [template]
// CHECK:STDOUT:   %CompleteClass.2: type = class_type @CompleteClass, @CompleteClass(%T) [symbolic]
// CHECK:STDOUT:   %Int32.type: type = fn_type @Int32 [template]
// CHECK:STDOUT:   %Int32: %Int32.type = struct_value () [template]
// CHECK:STDOUT:   %.2: type = unbound_element_type %CompleteClass.2, i32 [symbolic]
// CHECK:STDOUT:   %F.type.1: type = fn_type @F.1, @CompleteClass(%T) [symbolic]
// CHECK:STDOUT:   %F.1: %F.type.1 = struct_value () [symbolic]
// CHECK:STDOUT:   %.3: type = struct_type {.n: i32} [template]
// CHECK:STDOUT:   %.4: i32 = int_literal 0 [template]
// CHECK:STDOUT:   %CompleteClass.3: type = class_type @CompleteClass, @CompleteClass(i32) [template]
// CHECK:STDOUT:   %F.type.2: type = fn_type @F.2 [template]
// CHECK:STDOUT:   %F.2: %F.type.2 = struct_value () [template]
// CHECK:STDOUT: }
// CHECK:STDOUT:
// CHECK:STDOUT: imports {
// CHECK:STDOUT:   %Core: <namespace> = namespace file.%Core.import, [template] {
// CHECK:STDOUT:     .Int32 = %import_ref
// CHECK:STDOUT:     import Core//prelude
// CHECK:STDOUT:     import Core//prelude/operators
// CHECK:STDOUT:     import Core//prelude/types
// CHECK:STDOUT:     import Core//prelude/operators/arithmetic
// CHECK:STDOUT:     import Core//prelude/operators/bitwise
// CHECK:STDOUT:     import Core//prelude/operators/comparison
// CHECK:STDOUT:     import Core//prelude/types/bool
// CHECK:STDOUT:   }
// CHECK:STDOUT:   %import_ref: %Int32.type = import_ref Core//prelude/types, inst+4, loaded [template = constants.%Int32]
// CHECK:STDOUT: }
// CHECK:STDOUT:
// CHECK:STDOUT: file {
// CHECK:STDOUT:   package: <namespace> = namespace [template] {
// CHECK:STDOUT:     .Core = imports.%Core
// CHECK:STDOUT:     .Class = %Class.decl
// CHECK:STDOUT:     .CompleteClass = %CompleteClass.decl
// CHECK:STDOUT:     .F = %F.decl
// CHECK:STDOUT:   }
// CHECK:STDOUT:   %Core.import = import Core
// CHECK:STDOUT:   %Class.decl: %Class.type = class_decl @Class [template = constants.%Class.1] {
// CHECK:STDOUT:     %T.loc4_13.1: type = param T
// CHECK:STDOUT:     %T.loc4_13.2: type = bind_symbolic_name T 0, %T.loc4_13.1 [symbolic = @Class.%T (constants.%T)]
// CHECK:STDOUT:   }
// CHECK:STDOUT:   %CompleteClass.decl: %CompleteClass.type = class_decl @CompleteClass [template = constants.%CompleteClass.1] {
// CHECK:STDOUT:     %T.loc6_21.1: type = param T
// CHECK:STDOUT:     %T.loc6_21.2: type = bind_symbolic_name T 0, %T.loc6_21.1 [symbolic = @CompleteClass.%T (constants.%T)]
// CHECK:STDOUT:   }
// CHECK:STDOUT:   %F.decl: %F.type.2 = fn_decl @F.2 [template = constants.%F.2] {
// CHECK:STDOUT:     %CompleteClass.ref: %CompleteClass.type = name_ref CompleteClass, %CompleteClass.decl [template = constants.%CompleteClass.1]
// CHECK:STDOUT:     %int.make_type_32: init type = call constants.%Int32() [template = i32]
// CHECK:STDOUT:     %.loc11_24.1: type = value_of_initializer %int.make_type_32 [template = i32]
// CHECK:STDOUT:     %.loc11_24.2: type = converted %int.make_type_32, %.loc11_24.1 [template = i32]
// CHECK:STDOUT:     %.loc11_24.3: init type = call %CompleteClass.ref(%.loc11_24.2) [template = constants.%CompleteClass.3]
// CHECK:STDOUT:     %.loc11_28.1: type = value_of_initializer %.loc11_24.3 [template = constants.%CompleteClass.3]
// CHECK:STDOUT:     %.loc11_28.2: type = converted %.loc11_24.3, %.loc11_28.1 [template = constants.%CompleteClass.3]
// CHECK:STDOUT:     @F.2.%return: ref %CompleteClass.3 = var <return slot>
// CHECK:STDOUT:   }
// CHECK:STDOUT: }
// CHECK:STDOUT:
// CHECK:STDOUT: generic class @Class(file.%T.loc4_13.2: type) {
// CHECK:STDOUT:   %T: type = bind_symbolic_name T 0 [symbolic = %T (constants.%T)]
// CHECK:STDOUT:
// CHECK:STDOUT:   class;
// CHECK:STDOUT: }
// CHECK:STDOUT:
// CHECK:STDOUT: generic class @CompleteClass(file.%T.loc6_21.2: type) {
// CHECK:STDOUT:   %T: type = bind_symbolic_name T 0 [symbolic = %T (constants.%T)]
// CHECK:STDOUT:
// CHECK:STDOUT: !definition:
// CHECK:STDOUT:   %CompleteClass: type = class_type @CompleteClass, @CompleteClass(%T) [symbolic = %CompleteClass (constants.%CompleteClass.2)]
// CHECK:STDOUT:   %.1: type = unbound_element_type @CompleteClass.%CompleteClass (%CompleteClass.2), i32 [symbolic = %.1 (constants.%.2)]
// CHECK:STDOUT:   %F.type: type = fn_type @F.1, @CompleteClass(%T) [symbolic = %F.type (constants.%F.type.1)]
// CHECK:STDOUT:   %F: @CompleteClass.%F.type (%F.type.1) = struct_value () [symbolic = %F (constants.%F.1)]
// CHECK:STDOUT:
// CHECK:STDOUT:   class {
// CHECK:STDOUT:     %int.make_type_32.loc7: init type = call constants.%Int32() [template = i32]
// CHECK:STDOUT:     %.loc7_10.1: type = value_of_initializer %int.make_type_32.loc7 [template = i32]
// CHECK:STDOUT:     %.loc7_10.2: type = converted %int.make_type_32.loc7, %.loc7_10.1 [template = i32]
// CHECK:STDOUT:     %.loc7_8: @CompleteClass.%.1 (%.2) = field_decl n, element0 [template]
// CHECK:STDOUT:     %F.decl: @CompleteClass.%F.type (%F.type.1) = fn_decl @F.1 [symbolic = %F (constants.%F.1)] {
// CHECK:STDOUT:       %int.make_type_32.loc8: init type = call constants.%Int32() [template = i32]
// CHECK:STDOUT:       %.loc8_13.1: type = value_of_initializer %int.make_type_32.loc8 [template = i32]
// CHECK:STDOUT:       %.loc8_13.2: type = converted %int.make_type_32.loc8, %.loc8_13.1 [template = i32]
// CHECK:STDOUT:       %return.var: ref i32 = var <return slot>
// CHECK:STDOUT:     }
// CHECK:STDOUT:
// CHECK:STDOUT:   !members:
// CHECK:STDOUT:     .Self = constants.%CompleteClass.2
// CHECK:STDOUT:     .n = %.loc7_8
// CHECK:STDOUT:     .F = %F.decl
// CHECK:STDOUT:   }
// CHECK:STDOUT: }
// CHECK:STDOUT:
// CHECK:STDOUT: fn @Int32() -> type = "int.make_type_32";
// CHECK:STDOUT:
// CHECK:STDOUT: generic fn @F.1(file.%T.loc6_21.2: type) {
// CHECK:STDOUT: !definition:
// CHECK:STDOUT:
// CHECK:STDOUT:   fn() -> i32 {
// CHECK:STDOUT:   !entry:
// CHECK:STDOUT:     %.loc8: i32 = int_literal 0 [template = constants.%.4]
// CHECK:STDOUT:     return %.loc8
// CHECK:STDOUT:   }
// CHECK:STDOUT: }
// CHECK:STDOUT:
// CHECK:STDOUT: fn @F.2() -> %CompleteClass.3;
// CHECK:STDOUT:
// CHECK:STDOUT: specific @Class(constants.%T) {
// CHECK:STDOUT:   %T => constants.%T
// CHECK:STDOUT: }
// CHECK:STDOUT:
// CHECK:STDOUT: specific @CompleteClass(constants.%T) {
// CHECK:STDOUT:   %T => constants.%T
// CHECK:STDOUT: }
// CHECK:STDOUT:
// CHECK:STDOUT: specific @F.1(constants.%T) {}
// CHECK:STDOUT:
// CHECK:STDOUT: specific @CompleteClass(@CompleteClass.%T) {
// CHECK:STDOUT:   %T => constants.%T
// CHECK:STDOUT: }
// CHECK:STDOUT:
// CHECK:STDOUT: specific @CompleteClass(i32) {
// CHECK:STDOUT:   %T => i32
// CHECK:STDOUT: }
// CHECK:STDOUT:
// CHECK:STDOUT: --- foo.impl.carbon
// CHECK:STDOUT:
// CHECK:STDOUT: constants {
// CHECK:STDOUT:   %T: type = bind_symbolic_name T 0, <unexpected>.inst+31 [symbolic]
// CHECK:STDOUT:   %Class.type: type = generic_class_type @Class [template]
// CHECK:STDOUT:   %.1: type = tuple_type () [template]
// CHECK:STDOUT:   %Class.1: %Class.type = struct_value () [template]
// CHECK:STDOUT:   %Class.2: type = class_type @Class, invalid(%T) [symbolic]
// CHECK:STDOUT:   %.2: type = unbound_element_type %Class.2, %T [symbolic]
// CHECK:STDOUT:   %.3: type = struct_type {.x: %T} [symbolic]
// CHECK:STDOUT:   %CompleteClass.type: type = generic_class_type @CompleteClass [template]
// CHECK:STDOUT:   %CompleteClass.1: %CompleteClass.type = struct_value () [template]
// CHECK:STDOUT:   %.4: type = struct_type {.n: i32} [template]
// CHECK:STDOUT:   %CompleteClass.2: type = class_type @CompleteClass, invalid(%T) [symbolic]
// CHECK:STDOUT:   %Int32.type: type = fn_type @Int32 [template]
// CHECK:STDOUT:   %Int32: %Int32.type = struct_value () [template]
// CHECK:STDOUT:   %CompleteClass.3: type = class_type @CompleteClass, invalid(i32) [template]
// CHECK:STDOUT:   %F.type: type = fn_type @F [template]
// CHECK:STDOUT:   %F: %F.type = struct_value () [template]
// CHECK:STDOUT:   %.5: type = ptr_type %.4 [template]
// CHECK:STDOUT:   %.6: i32 = int_literal 1 [template]
// CHECK:STDOUT:   %struct: %CompleteClass.3 = struct_value (%.6) [template]
// CHECK:STDOUT: }
// CHECK:STDOUT:
// CHECK:STDOUT: imports {
// CHECK:STDOUT:   %import_ref.1: %Class.type = import_ref Main//foo, inst+6, loaded [template = constants.%Class.1]
// CHECK:STDOUT:   %import_ref.2: %CompleteClass.type = import_ref Main//foo, inst+14, loaded [template = constants.%CompleteClass.1]
<<<<<<< HEAD
// CHECK:STDOUT:   %import_ref.3: %F.type = import_ref Main//foo, inst+57, loaded [template = constants.%F]
=======
// CHECK:STDOUT:   %import_ref.3: %F.type = import_ref Main//foo, inst+53, loaded [template = constants.%F]
// CHECK:STDOUT:   %Core: <namespace> = namespace file.%Core.import, [template] {
// CHECK:STDOUT:     .Int32 = %import_ref.7
// CHECK:STDOUT:     import Core//prelude
// CHECK:STDOUT:     import Core//prelude/operators
// CHECK:STDOUT:     import Core//prelude/types
// CHECK:STDOUT:     import Core//prelude/operators/arithmetic
// CHECK:STDOUT:     import Core//prelude/operators/bitwise
// CHECK:STDOUT:     import Core//prelude/operators/comparison
// CHECK:STDOUT:     import Core//prelude/types/bool
// CHECK:STDOUT:   }
>>>>>>> 7ded56ef
// CHECK:STDOUT:   %import_ref.4 = import_ref Main//foo, inst+18, unloaded
// CHECK:STDOUT:   %import_ref.5 = import_ref Main//foo, inst+28, unloaded
// CHECK:STDOUT:   %import_ref.6 = import_ref Main//foo, inst+35, unloaded
// CHECK:STDOUT:   %import_ref.7: %Int32.type = import_ref Core//prelude/types, inst+4, loaded [template = constants.%Int32]
// CHECK:STDOUT: }
// CHECK:STDOUT:
// CHECK:STDOUT: file {
// CHECK:STDOUT:   package: <namespace> = namespace [template] {
// CHECK:STDOUT:     .Class = %Class.decl
// CHECK:STDOUT:     .CompleteClass = imports.%import_ref.2
// CHECK:STDOUT:     .F = %F.decl
// CHECK:STDOUT:     .Core = imports.%Core
// CHECK:STDOUT:   }
// CHECK:STDOUT:   %default.import.loc2_6.1 = import <invalid>
// CHECK:STDOUT:   %default.import.loc2_6.2 = import <invalid>
// CHECK:STDOUT:   %Core.import = import Core
// CHECK:STDOUT:   %Class.decl: %Class.type = class_decl @Class [template = constants.%Class.1] {
// CHECK:STDOUT:     %T.loc4_13.1: type = param T
// CHECK:STDOUT:     %T.loc4_13.2: type = bind_symbolic_name T 0, %T.loc4_13.1 [symbolic = constants.%T]
// CHECK:STDOUT:   }
// CHECK:STDOUT:   %F.decl: %F.type = fn_decl @F [template = constants.%F] {
// CHECK:STDOUT:     %CompleteClass.ref: %CompleteClass.type = name_ref CompleteClass, imports.%import_ref.2 [template = constants.%CompleteClass.1]
// CHECK:STDOUT:     %int.make_type_32: init type = call constants.%Int32() [template = i32]
// CHECK:STDOUT:     %.loc8_24.1: type = value_of_initializer %int.make_type_32 [template = i32]
// CHECK:STDOUT:     %.loc8_24.2: type = converted %int.make_type_32, %.loc8_24.1 [template = i32]
// CHECK:STDOUT:     %.loc8_24.3: init type = call %CompleteClass.ref(%.loc8_24.2) [template = constants.%CompleteClass.3]
// CHECK:STDOUT:     %.loc8_28.1: type = value_of_initializer %.loc8_24.3 [template = constants.%CompleteClass.3]
// CHECK:STDOUT:     %.loc8_28.2: type = converted %.loc8_24.3, %.loc8_28.1 [template = constants.%CompleteClass.3]
// CHECK:STDOUT:     @F.%return: ref %CompleteClass.3 = var <return slot>
// CHECK:STDOUT:   }
// CHECK:STDOUT: }
// CHECK:STDOUT:
// CHECK:STDOUT: class @Class {
// CHECK:STDOUT:   %T.ref: type = name_ref T, file.%T.loc4_13.2 [symbolic = constants.%T]
// CHECK:STDOUT:   %.loc5: %.2 = field_decl x, element0 [template]
// CHECK:STDOUT:
// CHECK:STDOUT: !members:
// CHECK:STDOUT:   .Self = constants.%Class.2
// CHECK:STDOUT:   .x = %.loc5
// CHECK:STDOUT: }
// CHECK:STDOUT:
// CHECK:STDOUT: class @CompleteClass {
// CHECK:STDOUT: !members:
// CHECK:STDOUT:   .Self = imports.%import_ref.4
// CHECK:STDOUT:   .n = imports.%import_ref.5
// CHECK:STDOUT:   .F = imports.%import_ref.6
// CHECK:STDOUT: }
// CHECK:STDOUT:
// CHECK:STDOUT: fn @Int32() -> type = "int.make_type_32";
// CHECK:STDOUT:
// CHECK:STDOUT: fn @F() -> %return: %CompleteClass.3 {
// CHECK:STDOUT: !entry:
// CHECK:STDOUT:   %.loc9_16: i32 = int_literal 1 [template = constants.%.6]
// CHECK:STDOUT:   %.loc9_17.1: %.4 = struct_literal (%.loc9_16)
// CHECK:STDOUT:   %.loc9_17.2: ref i32 = class_element_access %return, element0
// CHECK:STDOUT:   %.loc9_17.3: init i32 = initialize_from %.loc9_16 to %.loc9_17.2 [template = constants.%.6]
// CHECK:STDOUT:   %.loc9_17.4: init %CompleteClass.3 = class_init (%.loc9_17.3), %return [template = constants.%struct]
// CHECK:STDOUT:   %.loc9_18: init %CompleteClass.3 = converted %.loc9_17.1, %.loc9_17.4 [template = constants.%struct]
// CHECK:STDOUT:   return %.loc9_18 to %return
// CHECK:STDOUT: }
// CHECK:STDOUT:
// CHECK:STDOUT: specific invalid(constants.%T);
// CHECK:STDOUT:
// CHECK:STDOUT: specific invalid(i32);
// CHECK:STDOUT:
// CHECK:STDOUT: --- use_foo.carbon
// CHECK:STDOUT:
// CHECK:STDOUT: constants {
// CHECK:STDOUT:   %Int32.type: type = fn_type @Int32 [template]
// CHECK:STDOUT:   %.1: type = tuple_type () [template]
// CHECK:STDOUT:   %Int32: %Int32.type = struct_value () [template]
// CHECK:STDOUT:   %Use.type: type = fn_type @Use [template]
// CHECK:STDOUT:   %Use: %Use.type = struct_value () [template]
// CHECK:STDOUT:   %CompleteClass.type: type = generic_class_type @CompleteClass [template]
// CHECK:STDOUT:   %CompleteClass.1: %CompleteClass.type = struct_value () [template]
// CHECK:STDOUT:   %.2: type = struct_type {.n: i32} [template]
// CHECK:STDOUT:   %T: type = bind_symbolic_name T 0, <unexpected>.inst+28 [symbolic]
// CHECK:STDOUT:   %CompleteClass.2: type = class_type @CompleteClass, invalid(%T) [symbolic]
// CHECK:STDOUT:   %CompleteClass.3: type = class_type @CompleteClass, invalid(i32) [template]
// CHECK:STDOUT:   %.3: type = ptr_type %.2 [template]
// CHECK:STDOUT:   %F.type.1: type = fn_type @F.1 [template]
// CHECK:STDOUT:   %F.1: %F.type.1 = struct_value () [template]
// CHECK:STDOUT:   %F.type.2: type = fn_type @F.2 [template]
// CHECK:STDOUT:   %F.2: %F.type.2 = struct_value () [template]
// CHECK:STDOUT: }
// CHECK:STDOUT:
// CHECK:STDOUT: imports {
// CHECK:STDOUT:   %import_ref.1 = import_ref Main//foo, inst+6, unloaded
// CHECK:STDOUT:   %import_ref.2: %CompleteClass.type = import_ref Main//foo, inst+14, loaded [template = constants.%CompleteClass.1]
<<<<<<< HEAD
// CHECK:STDOUT:   %import_ref.3: %F.type.1 = import_ref Main//foo, inst+57, loaded [template = constants.%F.1]
=======
// CHECK:STDOUT:   %import_ref.3: %F.type.1 = import_ref Main//foo, inst+53, loaded [template = constants.%F.1]
// CHECK:STDOUT:   %Core: <namespace> = namespace file.%Core.import, [template] {
// CHECK:STDOUT:     .Int32 = %import_ref.4
// CHECK:STDOUT:     import Core//prelude
// CHECK:STDOUT:     import Core//prelude/operators
// CHECK:STDOUT:     import Core//prelude/types
// CHECK:STDOUT:     import Core//prelude/operators/arithmetic
// CHECK:STDOUT:     import Core//prelude/operators/bitwise
// CHECK:STDOUT:     import Core//prelude/operators/comparison
// CHECK:STDOUT:     import Core//prelude/types/bool
// CHECK:STDOUT:   }
>>>>>>> 7ded56ef
// CHECK:STDOUT:   %import_ref.4: %Int32.type = import_ref Core//prelude/types, inst+4, loaded [template = constants.%Int32]
// CHECK:STDOUT:   %import_ref.5 = import_ref Main//foo, inst+18, unloaded
// CHECK:STDOUT:   %import_ref.6 = import_ref Main//foo, inst+28, unloaded
// CHECK:STDOUT:   %import_ref.7: %F.type.2 = import_ref Main//foo, inst+35, loaded [template = constants.%F.2]
// CHECK:STDOUT: }
// CHECK:STDOUT:
// CHECK:STDOUT: file {
// CHECK:STDOUT:   package: <namespace> = namespace [template] {
// CHECK:STDOUT:     .Class = imports.%import_ref.1
// CHECK:STDOUT:     .CompleteClass = imports.%import_ref.2
// CHECK:STDOUT:     .F = imports.%import_ref.3
// CHECK:STDOUT:     .Core = imports.%Core
// CHECK:STDOUT:     .Use = %Use.decl
// CHECK:STDOUT:   }
// CHECK:STDOUT:   %Core.import = import Core
// CHECK:STDOUT:   %default.import = import <invalid>
// CHECK:STDOUT:   %Use.decl: %Use.type = fn_decl @Use [template = constants.%Use] {
// CHECK:STDOUT:     %int.make_type_32: init type = call constants.%Int32() [template = i32]
// CHECK:STDOUT:     %.loc5_13.1: type = value_of_initializer %int.make_type_32 [template = i32]
// CHECK:STDOUT:     %.loc5_13.2: type = converted %int.make_type_32, %.loc5_13.1 [template = i32]
// CHECK:STDOUT:     @Use.%return: ref i32 = var <return slot>
// CHECK:STDOUT:   }
// CHECK:STDOUT: }
// CHECK:STDOUT:
// CHECK:STDOUT: class @CompleteClass {
// CHECK:STDOUT: !members:
// CHECK:STDOUT:   .Self = imports.%import_ref.5
// CHECK:STDOUT:   .n = imports.%import_ref.6
// CHECK:STDOUT:   .F = imports.%import_ref.7
// CHECK:STDOUT: }
// CHECK:STDOUT:
// CHECK:STDOUT: fn @Int32() -> type = "int.make_type_32";
// CHECK:STDOUT:
// CHECK:STDOUT: fn @Use() -> i32 {
// CHECK:STDOUT: !entry:
// CHECK:STDOUT:   %CompleteClass.ref: %CompleteClass.type = name_ref CompleteClass, imports.%import_ref.2 [template = constants.%CompleteClass.1]
// CHECK:STDOUT:   %int.make_type_32: init type = call constants.%Int32() [template = i32]
// CHECK:STDOUT:   %.loc6_23.1: type = value_of_initializer %int.make_type_32 [template = i32]
// CHECK:STDOUT:   %.loc6_23.2: type = converted %int.make_type_32, %.loc6_23.1 [template = i32]
// CHECK:STDOUT:   %.loc6_23.3: init type = call %CompleteClass.ref(%.loc6_23.2) [template = constants.%CompleteClass.3]
// CHECK:STDOUT:   %.loc6_27.1: type = value_of_initializer %.loc6_23.3 [template = constants.%CompleteClass.3]
// CHECK:STDOUT:   %.loc6_27.2: type = converted %.loc6_23.3, %.loc6_27.1 [template = constants.%CompleteClass.3]
// CHECK:STDOUT:   %v.var: ref %CompleteClass.3 = var v
// CHECK:STDOUT:   %v: ref %CompleteClass.3 = bind_name v, %v.var
// CHECK:STDOUT:   %F.ref.loc6: %F.type.1 = name_ref F, imports.%import_ref.3 [template = constants.%F.1]
// CHECK:STDOUT:   %.loc6_7: ref %CompleteClass.3 = splice_block %v.var {}
// CHECK:STDOUT:   %F.call.loc6: init %CompleteClass.3 = call %F.ref.loc6() to %.loc6_7
// CHECK:STDOUT:   assign %v.var, %F.call.loc6
// CHECK:STDOUT:   %v.ref: ref %CompleteClass.3 = name_ref v, %v
// CHECK:STDOUT:   %F.ref.loc7: %F.type.2 = name_ref F, imports.%import_ref.7 [template = constants.%F.2]
// CHECK:STDOUT:   %F.call.loc7: init i32 = call %F.ref.loc7()
// CHECK:STDOUT:   %.loc7_15.1: i32 = value_of_initializer %F.call.loc7
// CHECK:STDOUT:   %.loc7_15.2: i32 = converted %F.call.loc7, %.loc7_15.1
// CHECK:STDOUT:   return %.loc7_15.2
// CHECK:STDOUT: }
// CHECK:STDOUT:
// CHECK:STDOUT: fn @F.1() -> %CompleteClass.3;
// CHECK:STDOUT:
// CHECK:STDOUT: fn @F.2() -> i32;
// CHECK:STDOUT:
// CHECK:STDOUT: specific invalid(constants.%T);
// CHECK:STDOUT:
// CHECK:STDOUT: specific invalid(i32);
// CHECK:STDOUT:
// CHECK:STDOUT: --- fail_todo_use_foo.carbon
// CHECK:STDOUT:
// CHECK:STDOUT: constants {
// CHECK:STDOUT:   %Int32.type: type = fn_type @Int32 [template]
// CHECK:STDOUT:   %.1: type = tuple_type () [template]
// CHECK:STDOUT:   %Int32: %Int32.type = struct_value () [template]
// CHECK:STDOUT:   %Use.type: type = fn_type @Use [template]
// CHECK:STDOUT:   %Use: %Use.type = struct_value () [template]
// CHECK:STDOUT:   %CompleteClass.type: type = generic_class_type @CompleteClass [template]
// CHECK:STDOUT:   %CompleteClass.1: %CompleteClass.type = struct_value () [template]
// CHECK:STDOUT:   %.2: type = struct_type {.n: i32} [template]
// CHECK:STDOUT:   %T: type = bind_symbolic_name T 0, <unexpected>.inst+28 [symbolic]
// CHECK:STDOUT:   %CompleteClass.2: type = class_type @CompleteClass, invalid(%T) [symbolic]
// CHECK:STDOUT:   %CompleteClass.3: type = class_type @CompleteClass, invalid(i32) [template]
// CHECK:STDOUT:   %.3: type = ptr_type %.2 [template]
// CHECK:STDOUT:   %F.type: type = fn_type @F [template]
// CHECK:STDOUT:   %F: %F.type = struct_value () [template]
// CHECK:STDOUT:   %.4: type = unbound_element_type %CompleteClass.2, i32 [symbolic]
// CHECK:STDOUT: }
// CHECK:STDOUT:
// CHECK:STDOUT: imports {
// CHECK:STDOUT:   %import_ref.1 = import_ref Main//foo, inst+6, unloaded
// CHECK:STDOUT:   %import_ref.2: %CompleteClass.type = import_ref Main//foo, inst+14, loaded [template = constants.%CompleteClass.1]
<<<<<<< HEAD
// CHECK:STDOUT:   %import_ref.3: %F.type = import_ref Main//foo, inst+57, loaded [template = constants.%F]
=======
// CHECK:STDOUT:   %import_ref.3: %F.type = import_ref Main//foo, inst+53, loaded [template = constants.%F]
// CHECK:STDOUT:   %Core: <namespace> = namespace file.%Core.import, [template] {
// CHECK:STDOUT:     .Int32 = %import_ref.4
// CHECK:STDOUT:     import Core//prelude
// CHECK:STDOUT:     import Core//prelude/operators
// CHECK:STDOUT:     import Core//prelude/types
// CHECK:STDOUT:     import Core//prelude/operators/arithmetic
// CHECK:STDOUT:     import Core//prelude/operators/bitwise
// CHECK:STDOUT:     import Core//prelude/operators/comparison
// CHECK:STDOUT:     import Core//prelude/types/bool
// CHECK:STDOUT:   }
>>>>>>> 7ded56ef
// CHECK:STDOUT:   %import_ref.4: %Int32.type = import_ref Core//prelude/types, inst+4, loaded [template = constants.%Int32]
// CHECK:STDOUT:   %import_ref.5 = import_ref Main//foo, inst+18, unloaded
// CHECK:STDOUT:   %import_ref.6: %.4 = import_ref Main//foo, inst+28, loaded [template = %.1]
// CHECK:STDOUT:   %import_ref.7 = import_ref Main//foo, inst+35, unloaded
// CHECK:STDOUT: }
// CHECK:STDOUT:
// CHECK:STDOUT: file {
// CHECK:STDOUT:   package: <namespace> = namespace [template] {
// CHECK:STDOUT:     .Class = imports.%import_ref.1
// CHECK:STDOUT:     .CompleteClass = imports.%import_ref.2
// CHECK:STDOUT:     .F = imports.%import_ref.3
// CHECK:STDOUT:     .Core = imports.%Core
// CHECK:STDOUT:     .Use = %Use.decl
// CHECK:STDOUT:   }
// CHECK:STDOUT:   %Core.import = import Core
// CHECK:STDOUT:   %default.import = import <invalid>
// CHECK:STDOUT:   %Use.decl: %Use.type = fn_decl @Use [template = constants.%Use] {
// CHECK:STDOUT:     %int.make_type_32: init type = call constants.%Int32() [template = i32]
// CHECK:STDOUT:     %.loc5_13.1: type = value_of_initializer %int.make_type_32 [template = i32]
// CHECK:STDOUT:     %.loc5_13.2: type = converted %int.make_type_32, %.loc5_13.1 [template = i32]
// CHECK:STDOUT:     @Use.%return: ref i32 = var <return slot>
// CHECK:STDOUT:   }
// CHECK:STDOUT: }
// CHECK:STDOUT:
// CHECK:STDOUT: class @CompleteClass {
// CHECK:STDOUT: !members:
// CHECK:STDOUT:   .Self = imports.%import_ref.5
// CHECK:STDOUT:   .n = imports.%import_ref.6
// CHECK:STDOUT:   .F = imports.%import_ref.7
// CHECK:STDOUT: }
// CHECK:STDOUT:
// CHECK:STDOUT: fn @Int32() -> type = "int.make_type_32";
// CHECK:STDOUT:
// CHECK:STDOUT: fn @Use() -> i32 {
// CHECK:STDOUT: !entry:
// CHECK:STDOUT:   %CompleteClass.ref: %CompleteClass.type = name_ref CompleteClass, imports.%import_ref.2 [template = constants.%CompleteClass.1]
// CHECK:STDOUT:   %int.make_type_32: init type = call constants.%Int32() [template = i32]
// CHECK:STDOUT:   %.loc6_23.1: type = value_of_initializer %int.make_type_32 [template = i32]
// CHECK:STDOUT:   %.loc6_23.2: type = converted %int.make_type_32, %.loc6_23.1 [template = i32]
// CHECK:STDOUT:   %.loc6_23.3: init type = call %CompleteClass.ref(%.loc6_23.2) [template = constants.%CompleteClass.3]
// CHECK:STDOUT:   %.loc6_27.1: type = value_of_initializer %.loc6_23.3 [template = constants.%CompleteClass.3]
// CHECK:STDOUT:   %.loc6_27.2: type = converted %.loc6_23.3, %.loc6_27.1 [template = constants.%CompleteClass.3]
// CHECK:STDOUT:   %v.var: ref %CompleteClass.3 = var v
// CHECK:STDOUT:   %v: ref %CompleteClass.3 = bind_name v, %v.var
// CHECK:STDOUT:   %F.ref: %F.type = name_ref F, imports.%import_ref.3 [template = constants.%F]
// CHECK:STDOUT:   %.loc6_7: ref %CompleteClass.3 = splice_block %v.var {}
// CHECK:STDOUT:   %F.call: init %CompleteClass.3 = call %F.ref() to %.loc6_7
// CHECK:STDOUT:   assign %v.var, %F.call
// CHECK:STDOUT:   %v.ref: ref %CompleteClass.3 = name_ref v, %v
// CHECK:STDOUT:   %n.ref: %.4 = name_ref n, imports.%import_ref.6 [template = imports.%.1]
// CHECK:STDOUT:   %.loc12: i32 = class_element_access <error>, element0 [template = <error>]
// CHECK:STDOUT:   return <error>
// CHECK:STDOUT: }
// CHECK:STDOUT:
// CHECK:STDOUT: fn @F() -> %CompleteClass.3;
// CHECK:STDOUT:
// CHECK:STDOUT: specific invalid(constants.%T);
// CHECK:STDOUT:
// CHECK:STDOUT: specific invalid(i32);
// CHECK:STDOUT:
// CHECK:STDOUT: --- fail_generic_arg_mismatch.carbon
// CHECK:STDOUT:
// CHECK:STDOUT: constants {
// CHECK:STDOUT:   %Use.type: type = fn_type @Use [template]
// CHECK:STDOUT:   %.1: type = tuple_type () [template]
// CHECK:STDOUT:   %Use: %Use.type = struct_value () [template]
// CHECK:STDOUT:   %CompleteClass.type: type = generic_class_type @CompleteClass [template]
// CHECK:STDOUT:   %CompleteClass.1: %CompleteClass.type = struct_value () [template]
// CHECK:STDOUT:   %.2: type = struct_type {.n: i32} [template]
// CHECK:STDOUT:   %T: type = bind_symbolic_name T 0, <unexpected>.inst+19 [symbolic]
// CHECK:STDOUT:   %CompleteClass.2: type = class_type @CompleteClass, invalid(%T) [symbolic]
// CHECK:STDOUT:   %Int32.type: type = fn_type @Int32 [template]
// CHECK:STDOUT:   %Int32: %Int32.type = struct_value () [template]
// CHECK:STDOUT:   %.3: type = ptr_type i32 [template]
// CHECK:STDOUT:   %CompleteClass.3: type = class_type @CompleteClass, invalid(%.3) [template]
// CHECK:STDOUT:   %.4: type = ptr_type %.2 [template]
// CHECK:STDOUT:   %CompleteClass.4: type = class_type @CompleteClass, invalid(i32) [template]
// CHECK:STDOUT:   %F.type: type = fn_type @F [template]
// CHECK:STDOUT:   %F: %F.type = struct_value () [template]
// CHECK:STDOUT: }
// CHECK:STDOUT:
// CHECK:STDOUT: imports {
// CHECK:STDOUT:   %import_ref.1 = import_ref Main//foo, inst+6, unloaded
// CHECK:STDOUT:   %import_ref.2: %CompleteClass.type = import_ref Main//foo, inst+14, loaded [template = constants.%CompleteClass.1]
<<<<<<< HEAD
// CHECK:STDOUT:   %import_ref.3: %F.type = import_ref Main//foo, inst+57, loaded [template = constants.%F]
=======
// CHECK:STDOUT:   %import_ref.3: %F.type = import_ref Main//foo, inst+53, loaded [template = constants.%F]
// CHECK:STDOUT:   %Core: <namespace> = namespace file.%Core.import, [template] {
// CHECK:STDOUT:     .Int32 = %import_ref.7
// CHECK:STDOUT:     import Core//prelude
// CHECK:STDOUT:     import Core//prelude/operators
// CHECK:STDOUT:     import Core//prelude/types
// CHECK:STDOUT:     import Core//prelude/operators/arithmetic
// CHECK:STDOUT:     import Core//prelude/operators/bitwise
// CHECK:STDOUT:     import Core//prelude/operators/comparison
// CHECK:STDOUT:     import Core//prelude/types/bool
// CHECK:STDOUT:   }
>>>>>>> 7ded56ef
// CHECK:STDOUT:   %import_ref.4 = import_ref Main//foo, inst+18, unloaded
// CHECK:STDOUT:   %import_ref.5 = import_ref Main//foo, inst+28, unloaded
// CHECK:STDOUT:   %import_ref.6 = import_ref Main//foo, inst+35, unloaded
// CHECK:STDOUT:   %import_ref.7: %Int32.type = import_ref Core//prelude/types, inst+4, loaded [template = constants.%Int32]
// CHECK:STDOUT: }
// CHECK:STDOUT:
// CHECK:STDOUT: file {
// CHECK:STDOUT:   package: <namespace> = namespace [template] {
// CHECK:STDOUT:     .Class = imports.%import_ref.1
// CHECK:STDOUT:     .CompleteClass = imports.%import_ref.2
// CHECK:STDOUT:     .F = imports.%import_ref.3
// CHECK:STDOUT:     .Core = imports.%Core
// CHECK:STDOUT:     .Use = %Use.decl
// CHECK:STDOUT:   }
// CHECK:STDOUT:   %Core.import = import Core
// CHECK:STDOUT:   %default.import = import <invalid>
// CHECK:STDOUT:   %Use.decl: %Use.type = fn_decl @Use [template = constants.%Use] {}
// CHECK:STDOUT: }
// CHECK:STDOUT:
// CHECK:STDOUT: class @CompleteClass {
// CHECK:STDOUT: !members:
// CHECK:STDOUT:   .Self = imports.%import_ref.4
// CHECK:STDOUT:   .n = imports.%import_ref.5
// CHECK:STDOUT:   .F = imports.%import_ref.6
// CHECK:STDOUT: }
// CHECK:STDOUT:
// CHECK:STDOUT: fn @Use() {
// CHECK:STDOUT: !entry:
// CHECK:STDOUT:   %CompleteClass.ref: %CompleteClass.type = name_ref CompleteClass, imports.%import_ref.2 [template = constants.%CompleteClass.1]
// CHECK:STDOUT:   %int.make_type_32: init type = call constants.%Int32() [template = i32]
// CHECK:STDOUT:   %.loc11_27.1: type = value_of_initializer %int.make_type_32 [template = i32]
// CHECK:STDOUT:   %.loc11_27.2: type = converted %int.make_type_32, %.loc11_27.1 [template = i32]
// CHECK:STDOUT:   %.loc11_27.3: type = ptr_type i32 [template = constants.%.3]
// CHECK:STDOUT:   %.loc11_23: init type = call %CompleteClass.ref(%.loc11_27.3) [template = constants.%CompleteClass.3]
// CHECK:STDOUT:   %.loc11_28.1: type = value_of_initializer %.loc11_23 [template = constants.%CompleteClass.3]
// CHECK:STDOUT:   %.loc11_28.2: type = converted %.loc11_23, %.loc11_28.1 [template = constants.%CompleteClass.3]
// CHECK:STDOUT:   %v.var: ref %CompleteClass.3 = var v
// CHECK:STDOUT:   %v: ref %CompleteClass.3 = bind_name v, %v.var
// CHECK:STDOUT:   %F.ref: %F.type = name_ref F, imports.%import_ref.3 [template = constants.%F]
// CHECK:STDOUT:   %.loc11_33: ref %CompleteClass.4 = temporary_storage
// CHECK:STDOUT:   %F.call: init %CompleteClass.4 = call %F.ref() to %.loc11_33
// CHECK:STDOUT:   assign %v.var, <error>
// CHECK:STDOUT:   return
// CHECK:STDOUT: }
// CHECK:STDOUT:
// CHECK:STDOUT: fn @Int32() -> type = "int.make_type_32";
// CHECK:STDOUT:
// CHECK:STDOUT: fn @F() -> %CompleteClass.4;
// CHECK:STDOUT:
// CHECK:STDOUT: specific invalid(constants.%T);
// CHECK:STDOUT:
// CHECK:STDOUT: specific invalid(constants.%.3);
// CHECK:STDOUT:
// CHECK:STDOUT: specific invalid(i32);
// CHECK:STDOUT:
// CHECK:STDOUT: --- fail_bad_foo.impl.carbon
// CHECK:STDOUT:
// CHECK:STDOUT: constants {
// CHECK:STDOUT:   %U: type = bind_symbolic_name U 0 [symbolic]
// CHECK:STDOUT:   %Class.type: type = generic_class_type @Class [template]
// CHECK:STDOUT:   %.1: type = tuple_type () [template]
// CHECK:STDOUT:   %Class.1: %Class.type = struct_value () [template]
// CHECK:STDOUT:   %T: type = bind_symbolic_name T 0, <unexpected>.inst+17 [symbolic]
// CHECK:STDOUT:   %Class.2: type = class_type @Class, invalid(%T) [symbolic]
// CHECK:STDOUT:   %.type: type = generic_class_type @.1 [template]
// CHECK:STDOUT:   %.2: %.type = struct_value () [template]
// CHECK:STDOUT:   %.3: type = class_type @.1, @.1(%U) [symbolic]
// CHECK:STDOUT: }
// CHECK:STDOUT:
// CHECK:STDOUT: imports {
// CHECK:STDOUT:   %import_ref.1: %Class.type = import_ref Main//foo, inst+6, loaded [template = constants.%Class.1]
// CHECK:STDOUT:   %import_ref.2 = import_ref Main//foo, inst+14, unloaded
<<<<<<< HEAD
// CHECK:STDOUT:   %import_ref.3 = import_ref Main//foo, inst+57, unloaded
=======
// CHECK:STDOUT:   %import_ref.3 = import_ref Main//foo, inst+53, unloaded
// CHECK:STDOUT:   %Core: <namespace> = namespace file.%Core.import, [template] {
// CHECK:STDOUT:     import Core//prelude
// CHECK:STDOUT:     import Core//prelude/operators
// CHECK:STDOUT:     import Core//prelude/types
// CHECK:STDOUT:     import Core//prelude/operators/arithmetic
// CHECK:STDOUT:     import Core//prelude/operators/bitwise
// CHECK:STDOUT:     import Core//prelude/operators/comparison
// CHECK:STDOUT:     import Core//prelude/types/bool
// CHECK:STDOUT:   }
>>>>>>> 7ded56ef
// CHECK:STDOUT: }
// CHECK:STDOUT:
// CHECK:STDOUT: file {
// CHECK:STDOUT:   package: <namespace> = namespace [template] {
// CHECK:STDOUT:     .Class = imports.%import_ref.1
// CHECK:STDOUT:     .CompleteClass = imports.%import_ref.2
// CHECK:STDOUT:     .F = imports.%import_ref.3
// CHECK:STDOUT:     .Core = imports.%Core
// CHECK:STDOUT:   }
// CHECK:STDOUT:   %default.import.loc2_6.1 = import <invalid>
// CHECK:STDOUT:   %default.import.loc2_6.2 = import <invalid>
// CHECK:STDOUT:   %Core.import = import Core
// CHECK:STDOUT:   %.decl: %.type = class_decl @.1 [template = constants.%.2] {
// CHECK:STDOUT:     %U.loc9_13.1: type = param U
// CHECK:STDOUT:     %U.loc9_13.2: type = bind_symbolic_name U 0, %U.loc9_13.1 [symbolic = @.1.%U (constants.%U)]
// CHECK:STDOUT:   }
// CHECK:STDOUT: }
// CHECK:STDOUT:
// CHECK:STDOUT: class @Class;
// CHECK:STDOUT:
// CHECK:STDOUT: generic class @.1(file.%U.loc9_13.2: type) {
// CHECK:STDOUT:   %U: type = bind_symbolic_name U 0 [symbolic = %U (constants.%U)]
// CHECK:STDOUT:
// CHECK:STDOUT: !definition:
// CHECK:STDOUT:
// CHECK:STDOUT:   class {
// CHECK:STDOUT:     %T.ref: <error> = name_ref T, <error> [template = <error>]
// CHECK:STDOUT:     %.loc13: <error> = field_decl x, element0 [template]
// CHECK:STDOUT:
// CHECK:STDOUT:   !members:
// CHECK:STDOUT:     .Self = constants.%.3
// CHECK:STDOUT:     .x = %.loc13
// CHECK:STDOUT:   }
// CHECK:STDOUT: }
// CHECK:STDOUT:
// CHECK:STDOUT: specific invalid(constants.%T);
// CHECK:STDOUT:
// CHECK:STDOUT: specific @.1(constants.%U) {
// CHECK:STDOUT:   %U => constants.%U
// CHECK:STDOUT: }
// CHECK:STDOUT:<|MERGE_RESOLUTION|>--- conflicted
+++ resolved
@@ -246,10 +246,7 @@
 // CHECK:STDOUT: imports {
 // CHECK:STDOUT:   %import_ref.1: %Class.type = import_ref Main//foo, inst+6, loaded [template = constants.%Class.1]
 // CHECK:STDOUT:   %import_ref.2: %CompleteClass.type = import_ref Main//foo, inst+14, loaded [template = constants.%CompleteClass.1]
-<<<<<<< HEAD
-// CHECK:STDOUT:   %import_ref.3: %F.type = import_ref Main//foo, inst+57, loaded [template = constants.%F]
-=======
-// CHECK:STDOUT:   %import_ref.3: %F.type = import_ref Main//foo, inst+53, loaded [template = constants.%F]
+// CHECK:STDOUT:   %import_ref.3: %F.type = import_ref Main//foo, inst+55, loaded [template = constants.%F]
 // CHECK:STDOUT:   %Core: <namespace> = namespace file.%Core.import, [template] {
 // CHECK:STDOUT:     .Int32 = %import_ref.7
 // CHECK:STDOUT:     import Core//prelude
@@ -260,7 +257,6 @@
 // CHECK:STDOUT:     import Core//prelude/operators/comparison
 // CHECK:STDOUT:     import Core//prelude/types/bool
 // CHECK:STDOUT:   }
->>>>>>> 7ded56ef
 // CHECK:STDOUT:   %import_ref.4 = import_ref Main//foo, inst+18, unloaded
 // CHECK:STDOUT:   %import_ref.5 = import_ref Main//foo, inst+28, unloaded
 // CHECK:STDOUT:   %import_ref.6 = import_ref Main//foo, inst+35, unloaded
@@ -350,10 +346,7 @@
 // CHECK:STDOUT: imports {
 // CHECK:STDOUT:   %import_ref.1 = import_ref Main//foo, inst+6, unloaded
 // CHECK:STDOUT:   %import_ref.2: %CompleteClass.type = import_ref Main//foo, inst+14, loaded [template = constants.%CompleteClass.1]
-<<<<<<< HEAD
-// CHECK:STDOUT:   %import_ref.3: %F.type.1 = import_ref Main//foo, inst+57, loaded [template = constants.%F.1]
-=======
-// CHECK:STDOUT:   %import_ref.3: %F.type.1 = import_ref Main//foo, inst+53, loaded [template = constants.%F.1]
+// CHECK:STDOUT:   %import_ref.3: %F.type.1 = import_ref Main//foo, inst+55, loaded [template = constants.%F.1]
 // CHECK:STDOUT:   %Core: <namespace> = namespace file.%Core.import, [template] {
 // CHECK:STDOUT:     .Int32 = %import_ref.4
 // CHECK:STDOUT:     import Core//prelude
@@ -364,7 +357,6 @@
 // CHECK:STDOUT:     import Core//prelude/operators/comparison
 // CHECK:STDOUT:     import Core//prelude/types/bool
 // CHECK:STDOUT:   }
->>>>>>> 7ded56ef
 // CHECK:STDOUT:   %import_ref.4: %Int32.type = import_ref Core//prelude/types, inst+4, loaded [template = constants.%Int32]
 // CHECK:STDOUT:   %import_ref.5 = import_ref Main//foo, inst+18, unloaded
 // CHECK:STDOUT:   %import_ref.6 = import_ref Main//foo, inst+28, unloaded
@@ -452,10 +444,7 @@
 // CHECK:STDOUT: imports {
 // CHECK:STDOUT:   %import_ref.1 = import_ref Main//foo, inst+6, unloaded
 // CHECK:STDOUT:   %import_ref.2: %CompleteClass.type = import_ref Main//foo, inst+14, loaded [template = constants.%CompleteClass.1]
-<<<<<<< HEAD
-// CHECK:STDOUT:   %import_ref.3: %F.type = import_ref Main//foo, inst+57, loaded [template = constants.%F]
-=======
-// CHECK:STDOUT:   %import_ref.3: %F.type = import_ref Main//foo, inst+53, loaded [template = constants.%F]
+// CHECK:STDOUT:   %import_ref.3: %F.type = import_ref Main//foo, inst+55, loaded [template = constants.%F]
 // CHECK:STDOUT:   %Core: <namespace> = namespace file.%Core.import, [template] {
 // CHECK:STDOUT:     .Int32 = %import_ref.4
 // CHECK:STDOUT:     import Core//prelude
@@ -466,7 +455,6 @@
 // CHECK:STDOUT:     import Core//prelude/operators/comparison
 // CHECK:STDOUT:     import Core//prelude/types/bool
 // CHECK:STDOUT:   }
->>>>>>> 7ded56ef
 // CHECK:STDOUT:   %import_ref.4: %Int32.type = import_ref Core//prelude/types, inst+4, loaded [template = constants.%Int32]
 // CHECK:STDOUT:   %import_ref.5 = import_ref Main//foo, inst+18, unloaded
 // CHECK:STDOUT:   %import_ref.6: %.4 = import_ref Main//foo, inst+28, loaded [template = %.1]
@@ -551,10 +539,7 @@
 // CHECK:STDOUT: imports {
 // CHECK:STDOUT:   %import_ref.1 = import_ref Main//foo, inst+6, unloaded
 // CHECK:STDOUT:   %import_ref.2: %CompleteClass.type = import_ref Main//foo, inst+14, loaded [template = constants.%CompleteClass.1]
-<<<<<<< HEAD
-// CHECK:STDOUT:   %import_ref.3: %F.type = import_ref Main//foo, inst+57, loaded [template = constants.%F]
-=======
-// CHECK:STDOUT:   %import_ref.3: %F.type = import_ref Main//foo, inst+53, loaded [template = constants.%F]
+// CHECK:STDOUT:   %import_ref.3: %F.type = import_ref Main//foo, inst+55, loaded [template = constants.%F]
 // CHECK:STDOUT:   %Core: <namespace> = namespace file.%Core.import, [template] {
 // CHECK:STDOUT:     .Int32 = %import_ref.7
 // CHECK:STDOUT:     import Core//prelude
@@ -565,7 +550,6 @@
 // CHECK:STDOUT:     import Core//prelude/operators/comparison
 // CHECK:STDOUT:     import Core//prelude/types/bool
 // CHECK:STDOUT:   }
->>>>>>> 7ded56ef
 // CHECK:STDOUT:   %import_ref.4 = import_ref Main//foo, inst+18, unloaded
 // CHECK:STDOUT:   %import_ref.5 = import_ref Main//foo, inst+28, unloaded
 // CHECK:STDOUT:   %import_ref.6 = import_ref Main//foo, inst+35, unloaded
@@ -638,10 +622,7 @@
 // CHECK:STDOUT: imports {
 // CHECK:STDOUT:   %import_ref.1: %Class.type = import_ref Main//foo, inst+6, loaded [template = constants.%Class.1]
 // CHECK:STDOUT:   %import_ref.2 = import_ref Main//foo, inst+14, unloaded
-<<<<<<< HEAD
-// CHECK:STDOUT:   %import_ref.3 = import_ref Main//foo, inst+57, unloaded
-=======
-// CHECK:STDOUT:   %import_ref.3 = import_ref Main//foo, inst+53, unloaded
+// CHECK:STDOUT:   %import_ref.3 = import_ref Main//foo, inst+55, unloaded
 // CHECK:STDOUT:   %Core: <namespace> = namespace file.%Core.import, [template] {
 // CHECK:STDOUT:     import Core//prelude
 // CHECK:STDOUT:     import Core//prelude/operators
@@ -651,7 +632,6 @@
 // CHECK:STDOUT:     import Core//prelude/operators/comparison
 // CHECK:STDOUT:     import Core//prelude/types/bool
 // CHECK:STDOUT:   }
->>>>>>> 7ded56ef
 // CHECK:STDOUT: }
 // CHECK:STDOUT:
 // CHECK:STDOUT: file {
