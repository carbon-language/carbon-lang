// Part of the Carbon Language project, under the Apache License v2.0 with LLVM
// Exceptions. See /LICENSE for license information.
// SPDX-License-Identifier: Apache-2.0 WITH LLVM-exception
//
// AUTOUPDATE
// TIP: To test this file alone, run:
// TIP:   bazel test //toolchain/testing:file_test --test_arg=--file_tests=toolchain/check/testdata/class/generic/import.carbon
// TIP: To dump output, run:
// TIP:   bazel run //toolchain/testing:file_test -- --dump_output --file_tests=toolchain/check/testdata/class/generic/import.carbon

// --- foo.carbon

library "[[@TEST_NAME]]";

class Class(T:! type);

class CompleteClass(T:! type) {
  var n: i32;
  fn F() -> i32 { return 0; }
}

fn F() -> CompleteClass(i32);

// --- foo.impl.carbon

impl library "[[@TEST_NAME]]";

class Class(T:! type) {
  var x: T;
}

fn F() -> CompleteClass(i32) {
  return {.n = 1};
}

// --- use_foo.carbon

library "[[@TEST_NAME]]";
import library "foo";

fn UseMethod() -> i32 {
  var v: CompleteClass(i32) = F();
  return v.F();
}

fn UseField() -> i32 {
  var v: CompleteClass(i32) = F();
  return v.n;
}

// --- fail_generic_arg_mismatch.carbon

library "[[@TEST_NAME]]";
import library "foo";

fn Use() {
  // TODO: Include the generic arguments in the formatted type name.
  // CHECK:STDERR: fail_generic_arg_mismatch.carbon:[[@LINE+7]]:3: error: cannot implicitly convert from `CompleteClass` to `CompleteClass`
  // CHECK:STDERR:   var v: CompleteClass(i32*) = F();
  // CHECK:STDERR:   ^~~~~~~~~~~~~~~~~~~~~~~~~~~~~~~~~
  // CHECK:STDERR: fail_generic_arg_mismatch.carbon:[[@LINE+4]]:3: note: type `CompleteClass` does not implement interface `ImplicitAs`
  // CHECK:STDERR:   var v: CompleteClass(i32*) = F();
  // CHECK:STDERR:   ^~~~~~~~~~~~~~~~~~~~~~~~~~~~~~~~~
  // CHECK:STDERR:
  var v: CompleteClass(i32*) = F();
}

// --- fail_foo.impl.carbon

impl library "[[@TEST_NAME]]";

// CHECK:STDERR: fail_foo.impl.carbon:[[@LINE+8]]:13: error: redeclaration differs at parameter 1
// CHECK:STDERR: class Class(U:! type) {
// CHECK:STDERR:             ^~~~~~~~
// CHECK:STDERR: fail_foo.impl.carbon:[[@LINE-5]]:6: in import
// CHECK:STDERR: foo.carbon:4:13: note: previous declaration's corresponding parameter here
// CHECK:STDERR: class Class(T:! type);
// CHECK:STDERR:             ^~~~~~~~
// CHECK:STDERR:
class Class(U:! type) {
  // CHECK:STDERR: fail_foo.impl.carbon:[[@LINE+3]]:10: error: name `T` not found
  // CHECK:STDERR:   var x: T;
  // CHECK:STDERR:          ^
  var x: T;
}

// CHECK:STDOUT: --- foo.carbon
// CHECK:STDOUT:
// CHECK:STDOUT: constants {
// CHECK:STDOUT:   %T: type = bind_symbolic_name T, 0 [symbolic]
// CHECK:STDOUT:   %T.patt.1: type = symbolic_binding_pattern T, 0 [symbolic]
// CHECK:STDOUT:   %Class.type: type = generic_class_type @Class [template]
// CHECK:STDOUT:   %.1: type = tuple_type () [template]
// CHECK:STDOUT:   %Class.1: %Class.type = struct_value () [template]
// CHECK:STDOUT:   %Class.2: type = class_type @Class, @Class(%T) [symbolic]
// CHECK:STDOUT:   %T.patt.2: type = symbolic_binding_pattern T, 0 [symbolic]
// CHECK:STDOUT:   %CompleteClass.type: type = generic_class_type @CompleteClass [template]
// CHECK:STDOUT:   %CompleteClass.1: %CompleteClass.type = struct_value () [template]
// CHECK:STDOUT:   %CompleteClass.2: type = class_type @CompleteClass, @CompleteClass(%T) [symbolic]
// CHECK:STDOUT:   %Int32.type: type = fn_type @Int32 [template]
// CHECK:STDOUT:   %Int32: %Int32.type = struct_value () [template]
// CHECK:STDOUT:   %.2: type = unbound_element_type %CompleteClass.2, i32 [symbolic]
// CHECK:STDOUT:   %F.type.1: type = fn_type @F.1, @CompleteClass(%T) [symbolic]
// CHECK:STDOUT:   %F.1: %F.type.1 = struct_value () [symbolic]
// CHECK:STDOUT:   %.3: type = struct_type {.n: i32} [template]
// CHECK:STDOUT:   %.4: <witness> = complete_type_witness %.3 [template]
// CHECK:STDOUT:   %.5: i32 = int_literal 0 [template]
// CHECK:STDOUT:   %CompleteClass.3: type = class_type @CompleteClass, @CompleteClass(i32) [template]
// CHECK:STDOUT:   %F.type.2: type = fn_type @F.2 [template]
// CHECK:STDOUT:   %F.2: %F.type.2 = struct_value () [template]
// CHECK:STDOUT: }
// CHECK:STDOUT:
// CHECK:STDOUT: imports {
// CHECK:STDOUT:   %Core: <namespace> = namespace file.%Core.import, [template] {
// CHECK:STDOUT:     .Int32 = %import_ref
// CHECK:STDOUT:     import Core//prelude
// CHECK:STDOUT:     import Core//prelude/operators
// CHECK:STDOUT:     import Core//prelude/types
// CHECK:STDOUT:     import Core//prelude/operators/arithmetic
// CHECK:STDOUT:     import Core//prelude/operators/as
// CHECK:STDOUT:     import Core//prelude/operators/bitwise
// CHECK:STDOUT:     import Core//prelude/operators/comparison
// CHECK:STDOUT:     import Core//prelude/types/bool
// CHECK:STDOUT:   }
// CHECK:STDOUT:   %import_ref: %Int32.type = import_ref Core//prelude/types, inst+4, loaded [template = constants.%Int32]
// CHECK:STDOUT: }
// CHECK:STDOUT:
// CHECK:STDOUT: file {
// CHECK:STDOUT:   package: <namespace> = namespace [template] {
// CHECK:STDOUT:     .Core = imports.%Core
// CHECK:STDOUT:     .Class = %Class.decl
// CHECK:STDOUT:     .CompleteClass = %CompleteClass.decl
// CHECK:STDOUT:     .F = %F.decl
// CHECK:STDOUT:   }
// CHECK:STDOUT:   %Core.import = import Core
// CHECK:STDOUT:   %Class.decl: %Class.type = class_decl @Class [template = constants.%Class.1] {
// CHECK:STDOUT:     %T.patt.loc4: type = symbolic_binding_pattern T, 0 [symbolic = %T.patt.1 (constants.%T.patt.1)]
// CHECK:STDOUT:     %T.param_patt: type = param_pattern %T.patt.loc4, runtime_param<invalid> [symbolic = %T.patt.1 (constants.%T.patt.1)]
// CHECK:STDOUT:   } {
<<<<<<< HEAD
// CHECK:STDOUT:     %param: type = param runtime_param<invalid>
// CHECK:STDOUT:     %T.loc4: type = bind_symbolic_name T, 0, %param [symbolic = %T.1 (constants.%T)]
=======
// CHECK:STDOUT:     %T.param: type = param T, runtime_param<invalid>
// CHECK:STDOUT:     %T.loc4_13.1: type = bind_symbolic_name T, 0, %T.param [symbolic = %T.loc4_13.2 (constants.%T)]
>>>>>>> 77facdd7
// CHECK:STDOUT:   }
// CHECK:STDOUT:   %CompleteClass.decl: %CompleteClass.type = class_decl @CompleteClass [template = constants.%CompleteClass.1] {
// CHECK:STDOUT:     %T.patt.loc6: type = symbolic_binding_pattern T, 0 [symbolic = %T.patt.1 (constants.%T.patt.2)]
// CHECK:STDOUT:     %T.param_patt: type = param_pattern %T.patt.loc6, runtime_param<invalid> [symbolic = %T.patt.1 (constants.%T.patt.2)]
// CHECK:STDOUT:   } {
<<<<<<< HEAD
// CHECK:STDOUT:     %param: type = param runtime_param<invalid>
// CHECK:STDOUT:     %T.loc6: type = bind_symbolic_name T, 0, %param [symbolic = %T.1 (constants.%T)]
=======
// CHECK:STDOUT:     %T.param: type = param T, runtime_param<invalid>
// CHECK:STDOUT:     %T.loc6_21.1: type = bind_symbolic_name T, 0, %T.param [symbolic = %T.loc6_21.2 (constants.%T)]
>>>>>>> 77facdd7
// CHECK:STDOUT:   }
// CHECK:STDOUT:   %F.decl: %F.type.2 = fn_decl @F.2 [template = constants.%F.2] {} {
// CHECK:STDOUT:     %CompleteClass.ref: %CompleteClass.type = name_ref CompleteClass, file.%CompleteClass.decl [template = constants.%CompleteClass.1]
// CHECK:STDOUT:     %int.make_type_32: init type = call constants.%Int32() [template = i32]
// CHECK:STDOUT:     %.loc11_24.1: type = value_of_initializer %int.make_type_32 [template = i32]
// CHECK:STDOUT:     %.loc11_24.2: type = converted %int.make_type_32, %.loc11_24.1 [template = i32]
// CHECK:STDOUT:     %CompleteClass: type = class_type @CompleteClass, @CompleteClass(i32) [template = constants.%CompleteClass.3]
// CHECK:STDOUT:     %return: ref %CompleteClass.3 = var <return slot>
// CHECK:STDOUT:   }
// CHECK:STDOUT: }
// CHECK:STDOUT:
<<<<<<< HEAD
// CHECK:STDOUT: generic class @Class(%T.loc4: type) {
// CHECK:STDOUT:   %T.1: type = bind_symbolic_name T, 0 [symbolic = %T.1 (constants.%T)]
// CHECK:STDOUT:   %T.patt.1: type = symbolic_binding_pattern T, 0 [symbolic = %T.patt.1 (constants.%T.patt.1)]
=======
// CHECK:STDOUT: generic class @Class(%T.loc4_13.1: type) {
// CHECK:STDOUT:   %T.loc4_13.2: type = bind_symbolic_name T, 0 [symbolic = %T.loc4_13.2 (constants.%T)]
>>>>>>> 77facdd7
// CHECK:STDOUT:
// CHECK:STDOUT:   class;
// CHECK:STDOUT: }
// CHECK:STDOUT:
<<<<<<< HEAD
// CHECK:STDOUT: generic class @CompleteClass(%T.loc6: type) {
// CHECK:STDOUT:   %T.1: type = bind_symbolic_name T, 0 [symbolic = %T.1 (constants.%T)]
// CHECK:STDOUT:   %T.patt.1: type = symbolic_binding_pattern T, 0 [symbolic = %T.patt.1 (constants.%T.patt.2)]
=======
// CHECK:STDOUT: generic class @CompleteClass(%T.loc6_21.1: type) {
// CHECK:STDOUT:   %T.loc6_21.2: type = bind_symbolic_name T, 0 [symbolic = %T.loc6_21.2 (constants.%T)]
>>>>>>> 77facdd7
// CHECK:STDOUT:
// CHECK:STDOUT: !definition:
// CHECK:STDOUT:   %CompleteClass: type = class_type @CompleteClass, @CompleteClass(%T.loc6_21.2) [symbolic = %CompleteClass (constants.%CompleteClass.2)]
// CHECK:STDOUT:   %.loc7_8.2: type = unbound_element_type @CompleteClass.%CompleteClass (%CompleteClass.2), i32 [symbolic = %.loc7_8.2 (constants.%.2)]
// CHECK:STDOUT:   %F.type: type = fn_type @F.1, @CompleteClass(%T.loc6_21.2) [symbolic = %F.type (constants.%F.type.1)]
// CHECK:STDOUT:   %F: @CompleteClass.%F.type (%F.type.1) = struct_value () [symbolic = %F (constants.%F.1)]
// CHECK:STDOUT:
// CHECK:STDOUT:   class {
// CHECK:STDOUT:     %int.make_type_32: init type = call constants.%Int32() [template = i32]
// CHECK:STDOUT:     %.loc7_10.1: type = value_of_initializer %int.make_type_32 [template = i32]
// CHECK:STDOUT:     %.loc7_10.2: type = converted %int.make_type_32, %.loc7_10.1 [template = i32]
// CHECK:STDOUT:     %.loc7_8.1: @CompleteClass.%.loc7_8.2 (%.2) = field_decl n, element0 [template]
// CHECK:STDOUT:     %F.decl: @CompleteClass.%F.type (%F.type.1) = fn_decl @F.1 [symbolic = @CompleteClass.%F (constants.%F.1)] {} {
// CHECK:STDOUT:       %int.make_type_32: init type = call constants.%Int32() [template = i32]
// CHECK:STDOUT:       %.loc8_13.1: type = value_of_initializer %int.make_type_32 [template = i32]
// CHECK:STDOUT:       %.loc8_13.2: type = converted %int.make_type_32, %.loc8_13.1 [template = i32]
// CHECK:STDOUT:       %return: ref i32 = var <return slot>
// CHECK:STDOUT:     }
// CHECK:STDOUT:     %.loc9: <witness> = complete_type_witness %.3 [template = constants.%.4]
// CHECK:STDOUT:
// CHECK:STDOUT:   !members:
// CHECK:STDOUT:     .Self = constants.%CompleteClass.2
// CHECK:STDOUT:     .n = %.loc7_8.1
// CHECK:STDOUT:     .F = %F.decl
// CHECK:STDOUT:   }
// CHECK:STDOUT: }
// CHECK:STDOUT:
// CHECK:STDOUT: fn @Int32() -> type = "int.make_type_32";
// CHECK:STDOUT:
// CHECK:STDOUT: generic fn @F.1(@CompleteClass.%T.loc6_21.1: type) {
// CHECK:STDOUT: !definition:
// CHECK:STDOUT:
// CHECK:STDOUT:   fn() -> i32 {
// CHECK:STDOUT:   !entry:
// CHECK:STDOUT:     %.loc8_26: i32 = int_literal 0 [template = constants.%.5]
// CHECK:STDOUT:     return %.loc8_26
// CHECK:STDOUT:   }
// CHECK:STDOUT: }
// CHECK:STDOUT:
// CHECK:STDOUT: fn @F.2() -> %CompleteClass.3;
// CHECK:STDOUT:
// CHECK:STDOUT: specific @Class(constants.%T) {
<<<<<<< HEAD
// CHECK:STDOUT:   %T.1 => constants.%T
// CHECK:STDOUT:   %T.patt.1 => constants.%T
// CHECK:STDOUT: }
// CHECK:STDOUT:
// CHECK:STDOUT: specific @CompleteClass(constants.%T) {
// CHECK:STDOUT:   %T.1 => constants.%T
// CHECK:STDOUT:   %T.patt.1 => constants.%T
=======
// CHECK:STDOUT:   %T.loc4_13.2 => constants.%T
// CHECK:STDOUT: }
// CHECK:STDOUT:
// CHECK:STDOUT: specific @CompleteClass(constants.%T) {
// CHECK:STDOUT:   %T.loc6_21.2 => constants.%T
>>>>>>> 77facdd7
// CHECK:STDOUT:
// CHECK:STDOUT: !definition:
// CHECK:STDOUT:   %CompleteClass => constants.%CompleteClass.2
// CHECK:STDOUT:   %.loc7_8.2 => constants.%.2
// CHECK:STDOUT:   %F.type => constants.%F.type.1
// CHECK:STDOUT:   %F => constants.%F.1
// CHECK:STDOUT: }
// CHECK:STDOUT:
// CHECK:STDOUT: specific @F.1(constants.%T) {}
// CHECK:STDOUT:
<<<<<<< HEAD
// CHECK:STDOUT: specific @CompleteClass(@CompleteClass.%T.1) {
// CHECK:STDOUT:   %T.1 => constants.%T
// CHECK:STDOUT:   %T.patt.1 => constants.%T
// CHECK:STDOUT: }
// CHECK:STDOUT:
// CHECK:STDOUT: specific @CompleteClass(i32) {
// CHECK:STDOUT:   %T.1 => i32
// CHECK:STDOUT:   %T.patt.1 => i32
=======
// CHECK:STDOUT: specific @CompleteClass(@CompleteClass.%T.loc6_21.2) {
// CHECK:STDOUT:   %T.loc6_21.2 => constants.%T
// CHECK:STDOUT: }
// CHECK:STDOUT:
// CHECK:STDOUT: specific @CompleteClass(i32) {
// CHECK:STDOUT:   %T.loc6_21.2 => i32
>>>>>>> 77facdd7
// CHECK:STDOUT: }
// CHECK:STDOUT:
// CHECK:STDOUT: --- foo.impl.carbon
// CHECK:STDOUT:
// CHECK:STDOUT: constants {
// CHECK:STDOUT:   %T: type = bind_symbolic_name T, 0 [symbolic]
// CHECK:STDOUT:   %T.patt.1: type = symbolic_binding_pattern T, 0 [symbolic]
// CHECK:STDOUT:   %Class.type: type = generic_class_type @Class [template]
// CHECK:STDOUT:   %.1: type = tuple_type () [template]
// CHECK:STDOUT:   %Class.1: %Class.type = struct_value () [template]
// CHECK:STDOUT:   %Class.2: type = class_type @Class, @Class(%T) [symbolic]
// CHECK:STDOUT:   %T.patt.2: type = symbolic_binding_pattern T, 0 [symbolic]
// CHECK:STDOUT:   %.2: type = unbound_element_type %Class.2, %T [symbolic]
// CHECK:STDOUT:   %.3: type = struct_type {.x: %T} [symbolic]
// CHECK:STDOUT:   %.4: <witness> = complete_type_witness %.3 [symbolic]
// CHECK:STDOUT:   %CompleteClass.type: type = generic_class_type @CompleteClass [template]
// CHECK:STDOUT:   %CompleteClass.1: %CompleteClass.type = struct_value () [template]
// CHECK:STDOUT:   %.5: type = struct_type {.n: i32} [template]
// CHECK:STDOUT:   %.6: <witness> = complete_type_witness %.5 [template]
// CHECK:STDOUT:   %CompleteClass.2: type = class_type @CompleteClass, @CompleteClass(%T) [symbolic]
// CHECK:STDOUT:   %.7: type = unbound_element_type %CompleteClass.2, i32 [symbolic]
// CHECK:STDOUT:   %F.type.1: type = fn_type @F.1, @CompleteClass(%T) [symbolic]
// CHECK:STDOUT:   %F.1: %F.type.1 = struct_value () [symbolic]
// CHECK:STDOUT:   %Int32.type: type = fn_type @Int32 [template]
// CHECK:STDOUT:   %Int32: %Int32.type = struct_value () [template]
// CHECK:STDOUT:   %CompleteClass.3: type = class_type @CompleteClass, @CompleteClass(i32) [template]
// CHECK:STDOUT:   %F.type.2: type = fn_type @F.2 [template]
// CHECK:STDOUT:   %F.2: %F.type.2 = struct_value () [template]
// CHECK:STDOUT:   %.8: type = unbound_element_type %CompleteClass.3, i32 [template]
// CHECK:STDOUT:   %F.type.3: type = fn_type @F.1, @CompleteClass(i32) [template]
// CHECK:STDOUT:   %F.3: %F.type.3 = struct_value () [template]
// CHECK:STDOUT:   %.9: type = ptr_type %.5 [template]
// CHECK:STDOUT:   %.10: i32 = int_literal 1 [template]
// CHECK:STDOUT:   %struct: %CompleteClass.3 = struct_value (%.10) [template]
// CHECK:STDOUT: }
// CHECK:STDOUT:
// CHECK:STDOUT: imports {
// CHECK:STDOUT:   %import_ref.1: %Class.type = import_ref Main//foo, inst+9, loaded [template = constants.%Class.1]
// CHECK:STDOUT:   %import_ref.2: %CompleteClass.type = import_ref Main//foo, inst+21, loaded [template = constants.%CompleteClass.1]
// CHECK:STDOUT:   %import_ref.3: %F.type.2 = import_ref Main//foo, inst+63, loaded [template = constants.%F.2]
// CHECK:STDOUT:   %Core: <namespace> = namespace file.%Core.import, [template] {
// CHECK:STDOUT:     .Int32 = %import_ref.7
// CHECK:STDOUT:     import Core//prelude
// CHECK:STDOUT:     import Core//prelude/operators
// CHECK:STDOUT:     import Core//prelude/types
// CHECK:STDOUT:     import Core//prelude/operators/arithmetic
// CHECK:STDOUT:     import Core//prelude/operators/as
// CHECK:STDOUT:     import Core//prelude/operators/bitwise
// CHECK:STDOUT:     import Core//prelude/operators/comparison
// CHECK:STDOUT:     import Core//prelude/types/bool
// CHECK:STDOUT:   }
// CHECK:STDOUT:   %import_ref.4 = import_ref Main//foo, inst+26, unloaded
// CHECK:STDOUT:   %import_ref.5 = import_ref Main//foo, inst+36, unloaded
// CHECK:STDOUT:   %import_ref.6 = import_ref Main//foo, inst+43, unloaded
// CHECK:STDOUT:   %import_ref.7: %Int32.type = import_ref Core//prelude/types, inst+4, loaded [template = constants.%Int32]
// CHECK:STDOUT: }
// CHECK:STDOUT:
// CHECK:STDOUT: file {
// CHECK:STDOUT:   package: <namespace> = namespace [template] {
// CHECK:STDOUT:     .Class = %Class.decl
// CHECK:STDOUT:     .CompleteClass = imports.%import_ref.2
// CHECK:STDOUT:     .F = %F.decl
// CHECK:STDOUT:     .Core = imports.%Core
// CHECK:STDOUT:   }
// CHECK:STDOUT:   %default.import.loc2_6.1 = import <invalid>
// CHECK:STDOUT:   %default.import.loc2_6.2 = import <invalid>
// CHECK:STDOUT:   %Core.import = import Core
// CHECK:STDOUT:   %Class.decl: %Class.type = class_decl @Class [template = constants.%Class.1] {
// CHECK:STDOUT:     %T.patt.loc4: type = symbolic_binding_pattern T, 0 [symbolic = constants.%T.patt.1]
// CHECK:STDOUT:     %T.param_patt: type = param_pattern %T.patt.loc4, runtime_param<invalid> [symbolic = constants.%T.patt.1]
// CHECK:STDOUT:   } {
// CHECK:STDOUT:     %param: type = param runtime_param<invalid>
// CHECK:STDOUT:     %T.loc4: type = bind_symbolic_name T, 0, %param [symbolic = constants.%T]
// CHECK:STDOUT:   }
// CHECK:STDOUT:   %F.decl: %F.type.2 = fn_decl @F.2 [template = constants.%F.2] {} {
// CHECK:STDOUT:     %CompleteClass.ref: %CompleteClass.type = name_ref CompleteClass, imports.%import_ref.2 [template = constants.%CompleteClass.1]
// CHECK:STDOUT:     %int.make_type_32: init type = call constants.%Int32() [template = i32]
// CHECK:STDOUT:     %.loc8_24.1: type = value_of_initializer %int.make_type_32 [template = i32]
// CHECK:STDOUT:     %.loc8_24.2: type = converted %int.make_type_32, %.loc8_24.1 [template = i32]
// CHECK:STDOUT:     %CompleteClass: type = class_type @CompleteClass, @CompleteClass(i32) [template = constants.%CompleteClass.3]
// CHECK:STDOUT:     %return: ref %CompleteClass.3 = var <return slot>
// CHECK:STDOUT:   }
// CHECK:STDOUT: }
// CHECK:STDOUT:
// CHECK:STDOUT: generic class @Class(constants.%T: type) {
// CHECK:STDOUT:   %T.1: type = bind_symbolic_name T, 0 [symbolic = %T.1 (constants.%T)]
// CHECK:STDOUT:   %T.patt.1: type = symbolic_binding_pattern T, 0 [symbolic = %T.patt.1 (constants.%T.patt.2)]
// CHECK:STDOUT:
// CHECK:STDOUT: !definition:
// CHECK:STDOUT:   %Class: type = class_type @Class, @Class(%T.1) [symbolic = %Class (constants.%Class.2)]
// CHECK:STDOUT:   %.loc5_8.2: type = unbound_element_type @Class.%Class (%Class.2), @Class.%T.1 (%T) [symbolic = %.loc5_8.2 (constants.%.2)]
// CHECK:STDOUT:   %.loc6_1.2: type = struct_type {.x: @Class.%T.1 (%T)} [symbolic = %.loc6_1.2 (constants.%.3)]
// CHECK:STDOUT:   %.loc6_1.3: <witness> = complete_type_witness @Class.%.loc6_1.2 (%.3) [symbolic = %.loc6_1.3 (constants.%.4)]
// CHECK:STDOUT:
// CHECK:STDOUT:   class {
// CHECK:STDOUT:     %T.ref: type = name_ref T, %T.loc4 [symbolic = %T.1 (constants.%T)]
// CHECK:STDOUT:     %.loc5_8.1: @Class.%.loc5_8.2 (%.2) = field_decl x, element0 [template]
// CHECK:STDOUT:     %.loc6_1.1: <witness> = complete_type_witness %.3 [symbolic = %.loc6_1.3 (constants.%.4)]
// CHECK:STDOUT:
// CHECK:STDOUT:   !members:
// CHECK:STDOUT:     .Self = constants.%Class.2
// CHECK:STDOUT:     .x = %.loc5_8.1
// CHECK:STDOUT:   }
// CHECK:STDOUT: }
// CHECK:STDOUT:
// CHECK:STDOUT: generic class @CompleteClass(constants.%T: type) {
// CHECK:STDOUT:   %T: type = bind_symbolic_name T, 0 [symbolic = %T (constants.%T)]
// CHECK:STDOUT:   %T.patt: type = symbolic_binding_pattern T, 0 [symbolic = %T.patt (constants.%T.patt.2)]
// CHECK:STDOUT:
// CHECK:STDOUT: !definition:
// CHECK:STDOUT:   %CompleteClass: type = class_type @CompleteClass, @CompleteClass(%T) [symbolic = %CompleteClass (constants.%CompleteClass.2)]
// CHECK:STDOUT:   %.1: type = unbound_element_type @CompleteClass.%CompleteClass (%CompleteClass.2), i32 [symbolic = %.1 (constants.%.7)]
// CHECK:STDOUT:   %F.type: type = fn_type @F.1, @CompleteClass(%T) [symbolic = %F.type (constants.%F.type.1)]
// CHECK:STDOUT:   %F: @CompleteClass.%F.type (%F.type.1) = struct_value () [symbolic = %F (constants.%F.1)]
// CHECK:STDOUT:
// CHECK:STDOUT:   class {
// CHECK:STDOUT:   !members:
// CHECK:STDOUT:     .Self = imports.%import_ref.4
// CHECK:STDOUT:     .n = imports.%import_ref.5
// CHECK:STDOUT:     .F = imports.%import_ref.6
// CHECK:STDOUT:   }
// CHECK:STDOUT: }
// CHECK:STDOUT:
// CHECK:STDOUT: generic fn @F.1(constants.%T: type) {
// CHECK:STDOUT: !definition:
// CHECK:STDOUT:
// CHECK:STDOUT:   fn() -> i32;
// CHECK:STDOUT: }
// CHECK:STDOUT:
// CHECK:STDOUT: fn @Int32() -> type = "int.make_type_32";
// CHECK:STDOUT:
// CHECK:STDOUT: fn @F.2() -> %return: %CompleteClass.3 {
// CHECK:STDOUT: !entry:
// CHECK:STDOUT:   %.loc9_16: i32 = int_literal 1 [template = constants.%.10]
// CHECK:STDOUT:   %.loc9_17.1: %.5 = struct_literal (%.loc9_16)
// CHECK:STDOUT:   %.loc9_17.2: ref i32 = class_element_access %return, element0
// CHECK:STDOUT:   %.loc9_17.3: init i32 = initialize_from %.loc9_16 to %.loc9_17.2 [template = constants.%.10]
// CHECK:STDOUT:   %.loc9_17.4: init %CompleteClass.3 = class_init (%.loc9_17.3), %return [template = constants.%struct]
// CHECK:STDOUT:   %.loc9_18: init %CompleteClass.3 = converted %.loc9_17.1, %.loc9_17.4 [template = constants.%struct]
// CHECK:STDOUT:   return %.loc9_18 to %return
// CHECK:STDOUT: }
// CHECK:STDOUT:
// CHECK:STDOUT: specific @Class(constants.%T) {
// CHECK:STDOUT:   %T.1 => constants.%T
// CHECK:STDOUT:   %T.patt.1 => constants.%T
// CHECK:STDOUT: }
// CHECK:STDOUT:
// CHECK:STDOUT: specific @Class(@Class.%T.1) {
// CHECK:STDOUT:   %T.1 => constants.%T
// CHECK:STDOUT:   %T.patt.1 => constants.%T
// CHECK:STDOUT: }
// CHECK:STDOUT:
// CHECK:STDOUT: specific @CompleteClass(constants.%T) {
// CHECK:STDOUT:   %T => constants.%T
// CHECK:STDOUT:   %T.patt => constants.%T
// CHECK:STDOUT:
// CHECK:STDOUT: !definition:
// CHECK:STDOUT:   %CompleteClass => constants.%CompleteClass.2
// CHECK:STDOUT:   %.1 => constants.%.7
// CHECK:STDOUT:   %F.type => constants.%F.type.1
// CHECK:STDOUT:   %F => constants.%F.1
// CHECK:STDOUT: }
// CHECK:STDOUT:
// CHECK:STDOUT: specific @CompleteClass(@CompleteClass.%T) {
// CHECK:STDOUT:   %T => constants.%T
// CHECK:STDOUT:   %T.patt => constants.%T
// CHECK:STDOUT: }
// CHECK:STDOUT:
// CHECK:STDOUT: specific @F.1(constants.%T) {}
// CHECK:STDOUT:
// CHECK:STDOUT: specific @CompleteClass(i32) {
// CHECK:STDOUT:   %T => i32
// CHECK:STDOUT:   %T.patt => i32
// CHECK:STDOUT:
// CHECK:STDOUT: !definition:
// CHECK:STDOUT:   %CompleteClass => constants.%CompleteClass.3
// CHECK:STDOUT:   %.1 => constants.%.8
// CHECK:STDOUT:   %F.type => constants.%F.type.3
// CHECK:STDOUT:   %F => constants.%F.3
// CHECK:STDOUT: }
// CHECK:STDOUT:
// CHECK:STDOUT: --- use_foo.carbon
// CHECK:STDOUT:
// CHECK:STDOUT: constants {
// CHECK:STDOUT:   %Int32.type: type = fn_type @Int32 [template]
// CHECK:STDOUT:   %.1: type = tuple_type () [template]
// CHECK:STDOUT:   %Int32: %Int32.type = struct_value () [template]
// CHECK:STDOUT:   %UseMethod.type: type = fn_type @UseMethod [template]
// CHECK:STDOUT:   %UseMethod: %UseMethod.type = struct_value () [template]
// CHECK:STDOUT:   %CompleteClass.type: type = generic_class_type @CompleteClass [template]
// CHECK:STDOUT:   %CompleteClass.1: %CompleteClass.type = struct_value () [template]
// CHECK:STDOUT:   %.2: type = struct_type {.n: i32} [template]
// CHECK:STDOUT:   %.3: <witness> = complete_type_witness %.2 [template]
// CHECK:STDOUT:   %T: type = bind_symbolic_name T, 0 [symbolic]
// CHECK:STDOUT:   %CompleteClass.2: type = class_type @CompleteClass, @CompleteClass(%T) [symbolic]
// CHECK:STDOUT:   %T.patt: type = symbolic_binding_pattern T, 0 [symbolic]
// CHECK:STDOUT:   %.4: type = unbound_element_type %CompleteClass.2, i32 [symbolic]
// CHECK:STDOUT:   %F.type.1: type = fn_type @F.1, @CompleteClass(%T) [symbolic]
// CHECK:STDOUT:   %F.1: %F.type.1 = struct_value () [symbolic]
// CHECK:STDOUT:   %CompleteClass.3: type = class_type @CompleteClass, @CompleteClass(i32) [template]
// CHECK:STDOUT:   %.5: type = unbound_element_type %CompleteClass.3, i32 [template]
// CHECK:STDOUT:   %F.type.2: type = fn_type @F.1, @CompleteClass(i32) [template]
// CHECK:STDOUT:   %F.2: %F.type.2 = struct_value () [template]
// CHECK:STDOUT:   %.6: type = ptr_type %.2 [template]
// CHECK:STDOUT:   %F.type.3: type = fn_type @F.2 [template]
// CHECK:STDOUT:   %F.3: %F.type.3 = struct_value () [template]
// CHECK:STDOUT:   %.7: <specific function> = specific_function %F.2, @F.1(i32) [template]
// CHECK:STDOUT:   %UseField.type: type = fn_type @UseField [template]
// CHECK:STDOUT:   %UseField: %UseField.type = struct_value () [template]
// CHECK:STDOUT: }
// CHECK:STDOUT:
// CHECK:STDOUT: imports {
// CHECK:STDOUT:   %import_ref.1 = import_ref Main//foo, inst+9, unloaded
// CHECK:STDOUT:   %import_ref.2: %CompleteClass.type = import_ref Main//foo, inst+21, loaded [template = constants.%CompleteClass.1]
// CHECK:STDOUT:   %import_ref.3: %F.type.3 = import_ref Main//foo, inst+63, loaded [template = constants.%F.3]
// CHECK:STDOUT:   %Core: <namespace> = namespace file.%Core.import, [template] {
// CHECK:STDOUT:     .Int32 = %import_ref.4
// CHECK:STDOUT:     import Core//prelude
// CHECK:STDOUT:     import Core//prelude/operators
// CHECK:STDOUT:     import Core//prelude/types
// CHECK:STDOUT:     import Core//prelude/operators/arithmetic
// CHECK:STDOUT:     import Core//prelude/operators/as
// CHECK:STDOUT:     import Core//prelude/operators/bitwise
// CHECK:STDOUT:     import Core//prelude/operators/comparison
// CHECK:STDOUT:     import Core//prelude/types/bool
// CHECK:STDOUT:   }
// CHECK:STDOUT:   %import_ref.4: %Int32.type = import_ref Core//prelude/types, inst+4, loaded [template = constants.%Int32]
// CHECK:STDOUT:   %import_ref.5 = import_ref Main//foo, inst+26, unloaded
// CHECK:STDOUT:   %import_ref.6: @CompleteClass.%.1 (%.4) = import_ref Main//foo, inst+36, loaded [template = %.1]
// CHECK:STDOUT:   %import_ref.7: @CompleteClass.%F.type (%F.type.1) = import_ref Main//foo, inst+43, loaded [symbolic = @CompleteClass.%F (constants.%F.1)]
// CHECK:STDOUT: }
// CHECK:STDOUT:
// CHECK:STDOUT: file {
// CHECK:STDOUT:   package: <namespace> = namespace [template] {
// CHECK:STDOUT:     .Class = imports.%import_ref.1
// CHECK:STDOUT:     .CompleteClass = imports.%import_ref.2
// CHECK:STDOUT:     .F = imports.%import_ref.3
// CHECK:STDOUT:     .Core = imports.%Core
// CHECK:STDOUT:     .UseMethod = %UseMethod.decl
// CHECK:STDOUT:     .UseField = %UseField.decl
// CHECK:STDOUT:   }
// CHECK:STDOUT:   %Core.import = import Core
// CHECK:STDOUT:   %default.import = import <invalid>
// CHECK:STDOUT:   %UseMethod.decl: %UseMethod.type = fn_decl @UseMethod [template = constants.%UseMethod] {} {
// CHECK:STDOUT:     %int.make_type_32.loc5: init type = call constants.%Int32() [template = i32]
// CHECK:STDOUT:     %.loc5_19.1: type = value_of_initializer %int.make_type_32.loc5 [template = i32]
// CHECK:STDOUT:     %.loc5_19.2: type = converted %int.make_type_32.loc5, %.loc5_19.1 [template = i32]
// CHECK:STDOUT:     %return: ref i32 = var <return slot>
// CHECK:STDOUT:   }
// CHECK:STDOUT:   %UseField.decl: %UseField.type = fn_decl @UseField [template = constants.%UseField] {} {
// CHECK:STDOUT:     %int.make_type_32.loc10: init type = call constants.%Int32() [template = i32]
// CHECK:STDOUT:     %.loc10_18.1: type = value_of_initializer %int.make_type_32.loc10 [template = i32]
// CHECK:STDOUT:     %.loc10_18.2: type = converted %int.make_type_32.loc10, %.loc10_18.1 [template = i32]
// CHECK:STDOUT:     %return: ref i32 = var <return slot>
// CHECK:STDOUT:   }
// CHECK:STDOUT: }
// CHECK:STDOUT:
// CHECK:STDOUT: generic class @CompleteClass(constants.%T: type) {
// CHECK:STDOUT:   %T: type = bind_symbolic_name T, 0 [symbolic = %T (constants.%T)]
// CHECK:STDOUT:   %T.patt: type = symbolic_binding_pattern T, 0 [symbolic = %T.patt (constants.%T.patt)]
// CHECK:STDOUT:
// CHECK:STDOUT: !definition:
// CHECK:STDOUT:   %CompleteClass: type = class_type @CompleteClass, @CompleteClass(%T) [symbolic = %CompleteClass (constants.%CompleteClass.2)]
// CHECK:STDOUT:   %.1: type = unbound_element_type @CompleteClass.%CompleteClass (%CompleteClass.2), i32 [symbolic = %.1 (constants.%.4)]
// CHECK:STDOUT:   %F.type: type = fn_type @F.1, @CompleteClass(%T) [symbolic = %F.type (constants.%F.type.1)]
// CHECK:STDOUT:   %F: @CompleteClass.%F.type (%F.type.1) = struct_value () [symbolic = %F (constants.%F.1)]
// CHECK:STDOUT:
// CHECK:STDOUT:   class {
// CHECK:STDOUT:   !members:
// CHECK:STDOUT:     .Self = imports.%import_ref.5
// CHECK:STDOUT:     .n = imports.%import_ref.6
// CHECK:STDOUT:     .F = imports.%import_ref.7
// CHECK:STDOUT:   }
// CHECK:STDOUT: }
// CHECK:STDOUT:
// CHECK:STDOUT: fn @Int32() -> type = "int.make_type_32";
// CHECK:STDOUT:
// CHECK:STDOUT: fn @UseMethod() -> i32 {
// CHECK:STDOUT: !entry:
// CHECK:STDOUT:   %CompleteClass.ref: %CompleteClass.type = name_ref CompleteClass, imports.%import_ref.2 [template = constants.%CompleteClass.1]
// CHECK:STDOUT:   %int.make_type_32.loc6: init type = call constants.%Int32() [template = i32]
// CHECK:STDOUT:   %.loc6_23.1: type = value_of_initializer %int.make_type_32.loc6 [template = i32]
// CHECK:STDOUT:   %.loc6_23.2: type = converted %int.make_type_32.loc6, %.loc6_23.1 [template = i32]
// CHECK:STDOUT:   %CompleteClass: type = class_type @CompleteClass, @CompleteClass(i32) [template = constants.%CompleteClass.3]
// CHECK:STDOUT:   %v.var: ref %CompleteClass.3 = var v
// CHECK:STDOUT:   %v: ref %CompleteClass.3 = bind_name v, %v.var
// CHECK:STDOUT:   %F.ref.loc6: %F.type.3 = name_ref F, imports.%import_ref.3 [template = constants.%F.3]
// CHECK:STDOUT:   %.loc6_7: ref %CompleteClass.3 = splice_block %v.var {}
// CHECK:STDOUT:   %F.call.loc6: init %CompleteClass.3 = call %F.ref.loc6() to %.loc6_7
// CHECK:STDOUT:   assign %v.var, %F.call.loc6
// CHECK:STDOUT:   %v.ref: ref %CompleteClass.3 = name_ref v, %v
// CHECK:STDOUT:   %.loc7_11.1: %F.type.2 = specific_constant imports.%import_ref.7, @CompleteClass(i32) [template = constants.%F.2]
// CHECK:STDOUT:   %F.ref.loc7: %F.type.2 = name_ref F, %.loc7_11.1 [template = constants.%F.2]
// CHECK:STDOUT:   %.loc7_11.2: <specific function> = specific_function %F.ref.loc7, @F.1(i32) [template = constants.%.7]
// CHECK:STDOUT:   %F.call.loc7: init i32 = call %.loc7_11.2()
// CHECK:STDOUT:   %.loc7_15.1: i32 = value_of_initializer %F.call.loc7
// CHECK:STDOUT:   %.loc7_15.2: i32 = converted %F.call.loc7, %.loc7_15.1
// CHECK:STDOUT:   return %.loc7_15.2
// CHECK:STDOUT: }
// CHECK:STDOUT:
// CHECK:STDOUT: generic fn @F.1(constants.%T: type) {
// CHECK:STDOUT: !definition:
// CHECK:STDOUT:
// CHECK:STDOUT:   fn() -> i32;
// CHECK:STDOUT: }
// CHECK:STDOUT:
// CHECK:STDOUT: fn @F.2() -> %CompleteClass.3;
// CHECK:STDOUT:
// CHECK:STDOUT: fn @UseField() -> i32 {
// CHECK:STDOUT: !entry:
// CHECK:STDOUT:   %CompleteClass.ref: %CompleteClass.type = name_ref CompleteClass, imports.%import_ref.2 [template = constants.%CompleteClass.1]
// CHECK:STDOUT:   %int.make_type_32.loc11: init type = call constants.%Int32() [template = i32]
// CHECK:STDOUT:   %.loc11_23.1: type = value_of_initializer %int.make_type_32.loc11 [template = i32]
// CHECK:STDOUT:   %.loc11_23.2: type = converted %int.make_type_32.loc11, %.loc11_23.1 [template = i32]
// CHECK:STDOUT:   %CompleteClass: type = class_type @CompleteClass, @CompleteClass(i32) [template = constants.%CompleteClass.3]
// CHECK:STDOUT:   %v.var: ref %CompleteClass.3 = var v
// CHECK:STDOUT:   %v: ref %CompleteClass.3 = bind_name v, %v.var
// CHECK:STDOUT:   %F.ref: %F.type.3 = name_ref F, imports.%import_ref.3 [template = constants.%F.3]
// CHECK:STDOUT:   %.loc11_7: ref %CompleteClass.3 = splice_block %v.var {}
// CHECK:STDOUT:   %F.call: init %CompleteClass.3 = call %F.ref() to %.loc11_7
// CHECK:STDOUT:   assign %v.var, %F.call
// CHECK:STDOUT:   %v.ref: ref %CompleteClass.3 = name_ref v, %v
// CHECK:STDOUT:   %n.ref: %.5 = name_ref n, imports.%import_ref.6 [template = imports.%.1]
// CHECK:STDOUT:   %.loc12_11.1: ref i32 = class_element_access %v.ref, element0
// CHECK:STDOUT:   %.loc12_11.2: i32 = bind_value %.loc12_11.1
// CHECK:STDOUT:   return %.loc12_11.2
// CHECK:STDOUT: }
// CHECK:STDOUT:
// CHECK:STDOUT: specific @CompleteClass(constants.%T) {
// CHECK:STDOUT:   %T => constants.%T
// CHECK:STDOUT:   %T.patt => constants.%T
// CHECK:STDOUT:
// CHECK:STDOUT: !definition:
// CHECK:STDOUT:   %CompleteClass => constants.%CompleteClass.2
// CHECK:STDOUT:   %.1 => constants.%.4
// CHECK:STDOUT:   %F.type => constants.%F.type.1
// CHECK:STDOUT:   %F => constants.%F.1
// CHECK:STDOUT: }
// CHECK:STDOUT:
// CHECK:STDOUT: specific @CompleteClass(@CompleteClass.%T) {
// CHECK:STDOUT:   %T => constants.%T
// CHECK:STDOUT:   %T.patt => constants.%T
// CHECK:STDOUT: }
// CHECK:STDOUT:
// CHECK:STDOUT: specific @F.1(constants.%T) {}
// CHECK:STDOUT:
// CHECK:STDOUT: specific @CompleteClass(i32) {
// CHECK:STDOUT:   %T => i32
// CHECK:STDOUT:   %T.patt => i32
// CHECK:STDOUT:
// CHECK:STDOUT: !definition:
// CHECK:STDOUT:   %CompleteClass => constants.%CompleteClass.3
// CHECK:STDOUT:   %.1 => constants.%.5
// CHECK:STDOUT:   %F.type => constants.%F.type.2
// CHECK:STDOUT:   %F => constants.%F.2
// CHECK:STDOUT: }
// CHECK:STDOUT:
// CHECK:STDOUT: specific @F.1(i32) {
// CHECK:STDOUT: !definition:
// CHECK:STDOUT: }
// CHECK:STDOUT:
// CHECK:STDOUT: --- fail_generic_arg_mismatch.carbon
// CHECK:STDOUT:
// CHECK:STDOUT: constants {
// CHECK:STDOUT:   %Use.type: type = fn_type @Use [template]
// CHECK:STDOUT:   %.1: type = tuple_type () [template]
// CHECK:STDOUT:   %Use: %Use.type = struct_value () [template]
// CHECK:STDOUT:   %CompleteClass.type: type = generic_class_type @CompleteClass [template]
// CHECK:STDOUT:   %CompleteClass.1: %CompleteClass.type = struct_value () [template]
// CHECK:STDOUT:   %.2: type = struct_type {.n: i32} [template]
// CHECK:STDOUT:   %.3: <witness> = complete_type_witness %.2 [template]
// CHECK:STDOUT:   %T: type = bind_symbolic_name T, 0 [symbolic]
// CHECK:STDOUT:   %CompleteClass.2: type = class_type @CompleteClass, @CompleteClass(%T) [symbolic]
// CHECK:STDOUT:   %T.patt: type = symbolic_binding_pattern T, 0 [symbolic]
// CHECK:STDOUT:   %.4: type = unbound_element_type %CompleteClass.2, i32 [symbolic]
// CHECK:STDOUT:   %F.type.1: type = fn_type @F.1, @CompleteClass(%T) [symbolic]
// CHECK:STDOUT:   %F.1: %F.type.1 = struct_value () [symbolic]
// CHECK:STDOUT:   %Int32.type: type = fn_type @Int32 [template]
// CHECK:STDOUT:   %Int32: %Int32.type = struct_value () [template]
// CHECK:STDOUT:   %.5: type = ptr_type i32 [template]
// CHECK:STDOUT:   %CompleteClass.3: type = class_type @CompleteClass, @CompleteClass(%.5) [template]
// CHECK:STDOUT:   %.6: type = unbound_element_type %CompleteClass.3, i32 [template]
// CHECK:STDOUT:   %F.type.2: type = fn_type @F.1, @CompleteClass(%.5) [template]
// CHECK:STDOUT:   %F.2: %F.type.2 = struct_value () [template]
// CHECK:STDOUT:   %.7: type = ptr_type %.2 [template]
// CHECK:STDOUT:   %F.type.3: type = fn_type @F.2 [template]
// CHECK:STDOUT:   %F.3: %F.type.3 = struct_value () [template]
// CHECK:STDOUT:   %CompleteClass.4: type = class_type @CompleteClass, @CompleteClass(i32) [template]
// CHECK:STDOUT:   %.8: type = unbound_element_type %CompleteClass.4, i32 [template]
// CHECK:STDOUT:   %F.type.4: type = fn_type @F.1, @CompleteClass(i32) [template]
// CHECK:STDOUT:   %F.4: %F.type.4 = struct_value () [template]
// CHECK:STDOUT:   %ImplicitAs.type.1: type = generic_interface_type @ImplicitAs [template]
// CHECK:STDOUT:   %ImplicitAs: %ImplicitAs.type.1 = struct_value () [template]
// CHECK:STDOUT:   %Dest: type = bind_symbolic_name Dest, 0 [symbolic]
// CHECK:STDOUT:   %ImplicitAs.type.2: type = interface_type @ImplicitAs, @ImplicitAs(%Dest) [symbolic]
// CHECK:STDOUT:   %Self.1: @ImplicitAs.%ImplicitAs.type (%ImplicitAs.type.2) = bind_symbolic_name Self, 1 [symbolic]
// CHECK:STDOUT:   %Dest.patt: type = symbolic_binding_pattern Dest, 0 [symbolic]
// CHECK:STDOUT:   %Self.2: %ImplicitAs.type.2 = bind_symbolic_name Self, 1 [symbolic]
// CHECK:STDOUT:   %Convert.type.1: type = fn_type @Convert, @ImplicitAs(%Dest) [symbolic]
// CHECK:STDOUT:   %Convert.1: %Convert.type.1 = struct_value () [symbolic]
// CHECK:STDOUT:   %.9: type = assoc_entity_type %ImplicitAs.type.2, %Convert.type.1 [symbolic]
// CHECK:STDOUT:   %.10: %.9 = assoc_entity element0, imports.%import_ref.12 [symbolic]
// CHECK:STDOUT:   %ImplicitAs.type.3: type = interface_type @ImplicitAs, @ImplicitAs(%CompleteClass.3) [template]
// CHECK:STDOUT:   %Convert.type.2: type = fn_type @Convert, @ImplicitAs(%CompleteClass.3) [template]
// CHECK:STDOUT:   %Convert.2: %Convert.type.2 = struct_value () [template]
// CHECK:STDOUT:   %.11: type = assoc_entity_type %ImplicitAs.type.3, %Convert.type.2 [template]
// CHECK:STDOUT:   %.12: %.11 = assoc_entity element0, imports.%import_ref.12 [template]
// CHECK:STDOUT:   %.13: %.9 = assoc_entity element0, imports.%import_ref.13 [symbolic]
// CHECK:STDOUT: }
// CHECK:STDOUT:
// CHECK:STDOUT: imports {
// CHECK:STDOUT:   %import_ref.1 = import_ref Main//foo, inst+9, unloaded
// CHECK:STDOUT:   %import_ref.2: %CompleteClass.type = import_ref Main//foo, inst+21, loaded [template = constants.%CompleteClass.1]
// CHECK:STDOUT:   %import_ref.3: %F.type.3 = import_ref Main//foo, inst+63, loaded [template = constants.%F.3]
// CHECK:STDOUT:   %Core: <namespace> = namespace file.%Core.import, [template] {
// CHECK:STDOUT:     .Int32 = %import_ref.7
// CHECK:STDOUT:     .ImplicitAs = %import_ref.8
// CHECK:STDOUT:     import Core//prelude
// CHECK:STDOUT:     import Core//prelude/operators
// CHECK:STDOUT:     import Core//prelude/types
// CHECK:STDOUT:     import Core//prelude/operators/arithmetic
// CHECK:STDOUT:     import Core//prelude/operators/as
// CHECK:STDOUT:     import Core//prelude/operators/bitwise
// CHECK:STDOUT:     import Core//prelude/operators/comparison
// CHECK:STDOUT:     import Core//prelude/types/bool
// CHECK:STDOUT:   }
// CHECK:STDOUT:   %import_ref.4 = import_ref Main//foo, inst+26, unloaded
// CHECK:STDOUT:   %import_ref.5 = import_ref Main//foo, inst+36, unloaded
// CHECK:STDOUT:   %import_ref.6 = import_ref Main//foo, inst+43, unloaded
// CHECK:STDOUT:   %import_ref.7: %Int32.type = import_ref Core//prelude/types, inst+4, loaded [template = constants.%Int32]
// CHECK:STDOUT:   %import_ref.8: %ImplicitAs.type.1 = import_ref Core//prelude/operators/as, inst+46, loaded [template = constants.%ImplicitAs]
// CHECK:STDOUT:   %import_ref.9 = import_ref Core//prelude/operators/as, inst+52, unloaded
// CHECK:STDOUT:   %import_ref.10: @ImplicitAs.%.1 (%.9) = import_ref Core//prelude/operators/as, inst+71, loaded [symbolic = @ImplicitAs.%.2 (constants.%.13)]
// CHECK:STDOUT:   %import_ref.11 = import_ref Core//prelude/operators/as, inst+64, unloaded
// CHECK:STDOUT:   %import_ref.12 = import_ref Core//prelude/operators/as, inst+64, unloaded
// CHECK:STDOUT:   %import_ref.13 = import_ref Core//prelude/operators/as, inst+64, unloaded
// CHECK:STDOUT: }
// CHECK:STDOUT:
// CHECK:STDOUT: file {
// CHECK:STDOUT:   package: <namespace> = namespace [template] {
// CHECK:STDOUT:     .Class = imports.%import_ref.1
// CHECK:STDOUT:     .CompleteClass = imports.%import_ref.2
// CHECK:STDOUT:     .F = imports.%import_ref.3
// CHECK:STDOUT:     .Core = imports.%Core
// CHECK:STDOUT:     .Use = %Use.decl
// CHECK:STDOUT:   }
// CHECK:STDOUT:   %Core.import = import Core
// CHECK:STDOUT:   %default.import = import <invalid>
// CHECK:STDOUT:   %Use.decl: %Use.type = fn_decl @Use [template = constants.%Use] {} {}
// CHECK:STDOUT: }
// CHECK:STDOUT:
// CHECK:STDOUT: generic interface @ImplicitAs(constants.%Dest: type) {
// CHECK:STDOUT:   %Dest: type = bind_symbolic_name Dest, 0 [symbolic = %Dest (constants.%Dest)]
// CHECK:STDOUT:   %Dest.patt: type = symbolic_binding_pattern Dest, 0 [symbolic = %Dest.patt (constants.%Dest.patt)]
// CHECK:STDOUT:
// CHECK:STDOUT: !definition:
// CHECK:STDOUT:   %ImplicitAs.type: type = interface_type @ImplicitAs, @ImplicitAs(%Dest) [symbolic = %ImplicitAs.type (constants.%ImplicitAs.type.2)]
// CHECK:STDOUT:   %Self: %ImplicitAs.type.2 = bind_symbolic_name Self, 1 [symbolic = %Self (constants.%Self.2)]
// CHECK:STDOUT:   %Convert.type: type = fn_type @Convert, @ImplicitAs(%Dest) [symbolic = %Convert.type (constants.%Convert.type.1)]
// CHECK:STDOUT:   %Convert: @ImplicitAs.%Convert.type (%Convert.type.1) = struct_value () [symbolic = %Convert (constants.%Convert.1)]
// CHECK:STDOUT:   %.1: type = assoc_entity_type @ImplicitAs.%ImplicitAs.type (%ImplicitAs.type.2), @ImplicitAs.%Convert.type (%Convert.type.1) [symbolic = %.1 (constants.%.9)]
// CHECK:STDOUT:   %.2: @ImplicitAs.%.1 (%.9) = assoc_entity element0, imports.%import_ref.12 [symbolic = %.2 (constants.%.10)]
// CHECK:STDOUT:
// CHECK:STDOUT:   interface {
// CHECK:STDOUT:   !members:
// CHECK:STDOUT:     .Self = imports.%import_ref.9
// CHECK:STDOUT:     .Convert = imports.%import_ref.10
// CHECK:STDOUT:     witness = (imports.%import_ref.11)
// CHECK:STDOUT:   }
// CHECK:STDOUT: }
// CHECK:STDOUT:
// CHECK:STDOUT: generic class @CompleteClass(constants.%T: type) {
// CHECK:STDOUT:   %T: type = bind_symbolic_name T, 0 [symbolic = %T (constants.%T)]
// CHECK:STDOUT:   %T.patt: type = symbolic_binding_pattern T, 0 [symbolic = %T.patt (constants.%T.patt)]
// CHECK:STDOUT:
// CHECK:STDOUT: !definition:
// CHECK:STDOUT:   %CompleteClass: type = class_type @CompleteClass, @CompleteClass(%T) [symbolic = %CompleteClass (constants.%CompleteClass.2)]
// CHECK:STDOUT:   %.1: type = unbound_element_type @CompleteClass.%CompleteClass (%CompleteClass.2), i32 [symbolic = %.1 (constants.%.4)]
// CHECK:STDOUT:   %F.type: type = fn_type @F.1, @CompleteClass(%T) [symbolic = %F.type (constants.%F.type.1)]
// CHECK:STDOUT:   %F: @CompleteClass.%F.type (%F.type.1) = struct_value () [symbolic = %F (constants.%F.1)]
// CHECK:STDOUT:
// CHECK:STDOUT:   class {
// CHECK:STDOUT:   !members:
// CHECK:STDOUT:     .Self = imports.%import_ref.4
// CHECK:STDOUT:     .n = imports.%import_ref.5
// CHECK:STDOUT:     .F = imports.%import_ref.6
// CHECK:STDOUT:   }
// CHECK:STDOUT: }
// CHECK:STDOUT:
// CHECK:STDOUT: fn @Use() {
// CHECK:STDOUT: !entry:
// CHECK:STDOUT:   %CompleteClass.ref: %CompleteClass.type = name_ref CompleteClass, imports.%import_ref.2 [template = constants.%CompleteClass.1]
// CHECK:STDOUT:   %int.make_type_32: init type = call constants.%Int32() [template = i32]
// CHECK:STDOUT:   %.loc14_27.1: type = value_of_initializer %int.make_type_32 [template = i32]
// CHECK:STDOUT:   %.loc14_27.2: type = converted %int.make_type_32, %.loc14_27.1 [template = i32]
// CHECK:STDOUT:   %.loc14_27.3: type = ptr_type i32 [template = constants.%.5]
// CHECK:STDOUT:   %CompleteClass: type = class_type @CompleteClass, @CompleteClass(constants.%.5) [template = constants.%CompleteClass.3]
// CHECK:STDOUT:   %v.var: ref %CompleteClass.3 = var v
// CHECK:STDOUT:   %v: ref %CompleteClass.3 = bind_name v, %v.var
// CHECK:STDOUT:   %F.ref: %F.type.3 = name_ref F, imports.%import_ref.3 [template = constants.%F.3]
// CHECK:STDOUT:   %.loc14_33.1: ref %CompleteClass.4 = temporary_storage
// CHECK:STDOUT:   %F.call: init %CompleteClass.4 = call %F.ref() to %.loc14_33.1
// CHECK:STDOUT:   %ImplicitAs.type: type = interface_type @ImplicitAs, @ImplicitAs(constants.%CompleteClass.3) [template = constants.%ImplicitAs.type.3]
// CHECK:STDOUT:   %.loc14_35.1: %.11 = specific_constant imports.%import_ref.10, @ImplicitAs(constants.%CompleteClass.3) [template = constants.%.12]
// CHECK:STDOUT:   %Convert.ref: %.11 = name_ref Convert, %.loc14_35.1 [template = constants.%.12]
// CHECK:STDOUT:   %.loc14_33.2: ref %CompleteClass.4 = temporary %.loc14_33.1, %F.call
// CHECK:STDOUT:   %.loc14_35.2: %CompleteClass.3 = converted %F.call, <error> [template = <error>]
// CHECK:STDOUT:   assign %v.var, <error>
// CHECK:STDOUT:   return
// CHECK:STDOUT: }
// CHECK:STDOUT:
// CHECK:STDOUT: generic fn @F.1(constants.%T: type) {
// CHECK:STDOUT: !definition:
// CHECK:STDOUT:
// CHECK:STDOUT:   fn() -> i32;
// CHECK:STDOUT: }
// CHECK:STDOUT:
// CHECK:STDOUT: fn @Int32() -> type = "int.make_type_32";
// CHECK:STDOUT:
// CHECK:STDOUT: fn @F.2() -> %CompleteClass.4;
// CHECK:STDOUT:
// CHECK:STDOUT: generic fn @Convert(constants.%Dest: type, constants.%Self.1: @ImplicitAs.%ImplicitAs.type (%ImplicitAs.type.2)) {
// CHECK:STDOUT:   %Dest: type = bind_symbolic_name Dest, 0 [symbolic = %Dest (constants.%Dest)]
// CHECK:STDOUT:   %ImplicitAs.type: type = interface_type @ImplicitAs, @ImplicitAs(%Dest) [symbolic = %ImplicitAs.type (constants.%ImplicitAs.type.2)]
// CHECK:STDOUT:   %Self: %ImplicitAs.type.2 = bind_symbolic_name Self, 1 [symbolic = %Self (constants.%Self.2)]
// CHECK:STDOUT:
// CHECK:STDOUT:   fn[%self.param_patt: @Convert.%Self (%Self.2)]() -> @Convert.%Dest (%Dest);
// CHECK:STDOUT: }
// CHECK:STDOUT:
// CHECK:STDOUT: specific @CompleteClass(constants.%T) {
// CHECK:STDOUT:   %T => constants.%T
// CHECK:STDOUT:   %T.patt => constants.%T
// CHECK:STDOUT:
// CHECK:STDOUT: !definition:
// CHECK:STDOUT:   %CompleteClass => constants.%CompleteClass.2
// CHECK:STDOUT:   %.1 => constants.%.4
// CHECK:STDOUT:   %F.type => constants.%F.type.1
// CHECK:STDOUT:   %F => constants.%F.1
// CHECK:STDOUT: }
// CHECK:STDOUT:
// CHECK:STDOUT: specific @CompleteClass(@CompleteClass.%T) {
// CHECK:STDOUT:   %T => constants.%T
// CHECK:STDOUT:   %T.patt => constants.%T
// CHECK:STDOUT: }
// CHECK:STDOUT:
// CHECK:STDOUT: specific @F.1(constants.%T) {}
// CHECK:STDOUT:
// CHECK:STDOUT: specific @CompleteClass(constants.%.5) {
// CHECK:STDOUT:   %T => constants.%.5
// CHECK:STDOUT:   %T.patt => constants.%.5
// CHECK:STDOUT:
// CHECK:STDOUT: !definition:
// CHECK:STDOUT:   %CompleteClass => constants.%CompleteClass.3
// CHECK:STDOUT:   %.1 => constants.%.6
// CHECK:STDOUT:   %F.type => constants.%F.type.2
// CHECK:STDOUT:   %F => constants.%F.2
// CHECK:STDOUT: }
// CHECK:STDOUT:
// CHECK:STDOUT: specific @CompleteClass(i32) {
// CHECK:STDOUT:   %T => i32
// CHECK:STDOUT:   %T.patt => i32
// CHECK:STDOUT:
// CHECK:STDOUT: !definition:
// CHECK:STDOUT:   %CompleteClass => constants.%CompleteClass.4
// CHECK:STDOUT:   %.1 => constants.%.8
// CHECK:STDOUT:   %F.type => constants.%F.type.4
// CHECK:STDOUT:   %F => constants.%F.4
// CHECK:STDOUT: }
// CHECK:STDOUT:
// CHECK:STDOUT: specific @ImplicitAs(constants.%Dest) {
// CHECK:STDOUT:   %Dest => constants.%Dest
// CHECK:STDOUT:   %Dest.patt => constants.%Dest
// CHECK:STDOUT: }
// CHECK:STDOUT:
// CHECK:STDOUT: specific @ImplicitAs(@ImplicitAs.%Dest) {
// CHECK:STDOUT:   %Dest => constants.%Dest
// CHECK:STDOUT:   %Dest.patt => constants.%Dest
// CHECK:STDOUT: }
// CHECK:STDOUT:
// CHECK:STDOUT: specific @ImplicitAs(@Convert.%Dest) {
// CHECK:STDOUT:   %Dest => constants.%Dest
// CHECK:STDOUT:   %Dest.patt => constants.%Dest
// CHECK:STDOUT: }
// CHECK:STDOUT:
// CHECK:STDOUT: specific @Convert(constants.%Dest, constants.%Self.1) {
// CHECK:STDOUT:   %Dest => constants.%Dest
// CHECK:STDOUT:   %ImplicitAs.type => constants.%ImplicitAs.type.2
// CHECK:STDOUT:   %Self => constants.%Self.1
// CHECK:STDOUT: }
// CHECK:STDOUT:
// CHECK:STDOUT: specific @ImplicitAs(constants.%CompleteClass.3) {
// CHECK:STDOUT:   %Dest => constants.%CompleteClass.3
// CHECK:STDOUT:   %Dest.patt => constants.%CompleteClass.3
// CHECK:STDOUT:
// CHECK:STDOUT: !definition:
// CHECK:STDOUT:   %ImplicitAs.type => constants.%ImplicitAs.type.3
// CHECK:STDOUT:   %Self => constants.%Self.2
// CHECK:STDOUT:   %Convert.type => constants.%Convert.type.2
// CHECK:STDOUT:   %Convert => constants.%Convert.2
// CHECK:STDOUT:   %.1 => constants.%.11
// CHECK:STDOUT:   %.2 => constants.%.12
// CHECK:STDOUT: }
// CHECK:STDOUT:
// CHECK:STDOUT: --- fail_foo.impl.carbon
// CHECK:STDOUT:
// CHECK:STDOUT: constants {
// CHECK:STDOUT:   %U: type = bind_symbolic_name U, 0 [symbolic]
// CHECK:STDOUT:   %U.patt: type = symbolic_binding_pattern U, 0 [symbolic]
// CHECK:STDOUT:   %Class.type: type = generic_class_type @Class [template]
// CHECK:STDOUT:   %.1: type = tuple_type () [template]
// CHECK:STDOUT:   %Class.1: %Class.type = struct_value () [template]
// CHECK:STDOUT:   %T: type = bind_symbolic_name T, 0 [symbolic]
// CHECK:STDOUT:   %Class.2: type = class_type @Class, @Class(%T) [symbolic]
// CHECK:STDOUT:   %T.patt: type = symbolic_binding_pattern T, 0 [symbolic]
// CHECK:STDOUT:   %.type: type = generic_class_type @.1 [template]
// CHECK:STDOUT:   %.2: %.type = struct_value () [template]
// CHECK:STDOUT:   %.3: type = class_type @.1, @.1(%U) [symbolic]
// CHECK:STDOUT: }
// CHECK:STDOUT:
// CHECK:STDOUT: imports {
// CHECK:STDOUT:   %import_ref.1: %Class.type = import_ref Main//foo, inst+9, loaded [template = constants.%Class.1]
// CHECK:STDOUT:   %import_ref.2 = import_ref Main//foo, inst+21, unloaded
// CHECK:STDOUT:   %import_ref.3 = import_ref Main//foo, inst+63, unloaded
// CHECK:STDOUT:   %Core: <namespace> = namespace file.%Core.import, [template] {
// CHECK:STDOUT:     import Core//prelude
// CHECK:STDOUT:     import Core//prelude/operators
// CHECK:STDOUT:     import Core//prelude/types
// CHECK:STDOUT:     import Core//prelude/operators/arithmetic
// CHECK:STDOUT:     import Core//prelude/operators/as
// CHECK:STDOUT:     import Core//prelude/operators/bitwise
// CHECK:STDOUT:     import Core//prelude/operators/comparison
// CHECK:STDOUT:     import Core//prelude/types/bool
// CHECK:STDOUT:   }
// CHECK:STDOUT: }
// CHECK:STDOUT:
// CHECK:STDOUT: file {
// CHECK:STDOUT:   package: <namespace> = namespace [template] {
// CHECK:STDOUT:     .Class = imports.%import_ref.1
// CHECK:STDOUT:     .CompleteClass = imports.%import_ref.2
// CHECK:STDOUT:     .F = imports.%import_ref.3
// CHECK:STDOUT:     .Core = imports.%Core
// CHECK:STDOUT:   }
// CHECK:STDOUT:   %default.import.loc2_6.1 = import <invalid>
// CHECK:STDOUT:   %default.import.loc2_6.2 = import <invalid>
// CHECK:STDOUT:   %Core.import = import Core
// CHECK:STDOUT:   %.decl: %.type = class_decl @.1 [template = constants.%.2] {
// CHECK:STDOUT:     %U.patt.loc12: type = symbolic_binding_pattern U, 0 [symbolic = %U.patt.1 (constants.%U.patt)]
// CHECK:STDOUT:     %U.param_patt: type = param_pattern %U.patt.loc12, runtime_param<invalid> [symbolic = %U.patt.1 (constants.%U.patt)]
// CHECK:STDOUT:   } {
<<<<<<< HEAD
// CHECK:STDOUT:     %param: type = param runtime_param<invalid>
// CHECK:STDOUT:     %U.loc12: type = bind_symbolic_name U, 0, %param [symbolic = %U.1 (constants.%U)]
=======
// CHECK:STDOUT:     %U.param: type = param U, runtime_param<invalid>
// CHECK:STDOUT:     %U.loc12_13.1: type = bind_symbolic_name U, 0, %U.param [symbolic = %U.loc12_13.2 (constants.%U)]
>>>>>>> 77facdd7
// CHECK:STDOUT:   }
// CHECK:STDOUT: }
// CHECK:STDOUT:
// CHECK:STDOUT: generic class @Class(constants.%T: type) {
// CHECK:STDOUT:   %T: type = bind_symbolic_name T, 0 [symbolic = %T (constants.%T)]
// CHECK:STDOUT:   %T.patt: type = symbolic_binding_pattern T, 0 [symbolic = %T.patt (constants.%T.patt)]
// CHECK:STDOUT:
// CHECK:STDOUT:   class;
// CHECK:STDOUT: }
// CHECK:STDOUT:
<<<<<<< HEAD
// CHECK:STDOUT: generic class @.1(%U.loc12: type) {
// CHECK:STDOUT:   %U.1: type = bind_symbolic_name U, 0 [symbolic = %U.1 (constants.%U)]
// CHECK:STDOUT:   %U.patt.1: type = symbolic_binding_pattern U, 0 [symbolic = %U.patt.1 (constants.%U.patt)]
=======
// CHECK:STDOUT: generic class @.1(%U.loc12_13.1: type) {
// CHECK:STDOUT:   %U.loc12_13.2: type = bind_symbolic_name U, 0 [symbolic = %U.loc12_13.2 (constants.%U)]
>>>>>>> 77facdd7
// CHECK:STDOUT:
// CHECK:STDOUT: !definition:
// CHECK:STDOUT:
// CHECK:STDOUT:   class {
// CHECK:STDOUT:     %T.ref: <error> = name_ref T, <error> [template = <error>]
// CHECK:STDOUT:     %.loc16: <error> = field_decl x, element0 [template]
// CHECK:STDOUT:     %.loc17: <witness> = complete_type_witness <error> [template = <error>]
// CHECK:STDOUT:
// CHECK:STDOUT:   !members:
// CHECK:STDOUT:     .Self = constants.%.3
// CHECK:STDOUT:     .x = %.loc16
// CHECK:STDOUT:   }
// CHECK:STDOUT: }
// CHECK:STDOUT:
// CHECK:STDOUT: specific @Class(constants.%T) {
// CHECK:STDOUT:   %T => constants.%T
// CHECK:STDOUT:   %T.patt => constants.%T
// CHECK:STDOUT: }
// CHECK:STDOUT:
// CHECK:STDOUT: specific @.1(constants.%U) {
<<<<<<< HEAD
// CHECK:STDOUT:   %U.1 => constants.%U
// CHECK:STDOUT:   %U.patt.1 => constants.%U
=======
// CHECK:STDOUT:   %U.loc12_13.2 => constants.%U
>>>>>>> 77facdd7
// CHECK:STDOUT: }
// CHECK:STDOUT:<|MERGE_RESOLUTION|>--- conflicted
+++ resolved
@@ -134,28 +134,18 @@
 // CHECK:STDOUT:   }
 // CHECK:STDOUT:   %Core.import = import Core
 // CHECK:STDOUT:   %Class.decl: %Class.type = class_decl @Class [template = constants.%Class.1] {
-// CHECK:STDOUT:     %T.patt.loc4: type = symbolic_binding_pattern T, 0 [symbolic = %T.patt.1 (constants.%T.patt.1)]
-// CHECK:STDOUT:     %T.param_patt: type = param_pattern %T.patt.loc4, runtime_param<invalid> [symbolic = %T.patt.1 (constants.%T.patt.1)]
+// CHECK:STDOUT:     %T.patt.loc4_13.1: type = symbolic_binding_pattern T, 0 [symbolic = %T.patt.loc4_13.2 (constants.%T.patt.1)]
+// CHECK:STDOUT:     %T.param_patt: type = param_pattern %T.patt.loc4_13.1, runtime_param<invalid> [symbolic = %T.patt.loc4_13.2 (constants.%T.patt.1)]
 // CHECK:STDOUT:   } {
-<<<<<<< HEAD
 // CHECK:STDOUT:     %param: type = param runtime_param<invalid>
-// CHECK:STDOUT:     %T.loc4: type = bind_symbolic_name T, 0, %param [symbolic = %T.1 (constants.%T)]
-=======
-// CHECK:STDOUT:     %T.param: type = param T, runtime_param<invalid>
-// CHECK:STDOUT:     %T.loc4_13.1: type = bind_symbolic_name T, 0, %T.param [symbolic = %T.loc4_13.2 (constants.%T)]
->>>>>>> 77facdd7
+// CHECK:STDOUT:     %T.loc4_13.1: type = bind_symbolic_name T, 0, %param [symbolic = %T.loc4_13.2 (constants.%T)]
 // CHECK:STDOUT:   }
 // CHECK:STDOUT:   %CompleteClass.decl: %CompleteClass.type = class_decl @CompleteClass [template = constants.%CompleteClass.1] {
-// CHECK:STDOUT:     %T.patt.loc6: type = symbolic_binding_pattern T, 0 [symbolic = %T.patt.1 (constants.%T.patt.2)]
-// CHECK:STDOUT:     %T.param_patt: type = param_pattern %T.patt.loc6, runtime_param<invalid> [symbolic = %T.patt.1 (constants.%T.patt.2)]
+// CHECK:STDOUT:     %T.patt.loc6_21.1: type = symbolic_binding_pattern T, 0 [symbolic = %T.patt.loc6_21.2 (constants.%T.patt.2)]
+// CHECK:STDOUT:     %T.param_patt: type = param_pattern %T.patt.loc6_21.1, runtime_param<invalid> [symbolic = %T.patt.loc6_21.2 (constants.%T.patt.2)]
 // CHECK:STDOUT:   } {
-<<<<<<< HEAD
 // CHECK:STDOUT:     %param: type = param runtime_param<invalid>
-// CHECK:STDOUT:     %T.loc6: type = bind_symbolic_name T, 0, %param [symbolic = %T.1 (constants.%T)]
-=======
-// CHECK:STDOUT:     %T.param: type = param T, runtime_param<invalid>
-// CHECK:STDOUT:     %T.loc6_21.1: type = bind_symbolic_name T, 0, %T.param [symbolic = %T.loc6_21.2 (constants.%T)]
->>>>>>> 77facdd7
+// CHECK:STDOUT:     %T.loc6_21.1: type = bind_symbolic_name T, 0, %param [symbolic = %T.loc6_21.2 (constants.%T)]
 // CHECK:STDOUT:   }
 // CHECK:STDOUT:   %F.decl: %F.type.2 = fn_decl @F.2 [template = constants.%F.2] {} {
 // CHECK:STDOUT:     %CompleteClass.ref: %CompleteClass.type = name_ref CompleteClass, file.%CompleteClass.decl [template = constants.%CompleteClass.1]
@@ -167,26 +157,16 @@
 // CHECK:STDOUT:   }
 // CHECK:STDOUT: }
 // CHECK:STDOUT:
-<<<<<<< HEAD
-// CHECK:STDOUT: generic class @Class(%T.loc4: type) {
-// CHECK:STDOUT:   %T.1: type = bind_symbolic_name T, 0 [symbolic = %T.1 (constants.%T)]
-// CHECK:STDOUT:   %T.patt.1: type = symbolic_binding_pattern T, 0 [symbolic = %T.patt.1 (constants.%T.patt.1)]
-=======
 // CHECK:STDOUT: generic class @Class(%T.loc4_13.1: type) {
 // CHECK:STDOUT:   %T.loc4_13.2: type = bind_symbolic_name T, 0 [symbolic = %T.loc4_13.2 (constants.%T)]
->>>>>>> 77facdd7
+// CHECK:STDOUT:   %T.patt.loc4_13.2: type = symbolic_binding_pattern T, 0 [symbolic = %T.patt.loc4_13.2 (constants.%T.patt.1)]
 // CHECK:STDOUT:
 // CHECK:STDOUT:   class;
 // CHECK:STDOUT: }
 // CHECK:STDOUT:
-<<<<<<< HEAD
-// CHECK:STDOUT: generic class @CompleteClass(%T.loc6: type) {
-// CHECK:STDOUT:   %T.1: type = bind_symbolic_name T, 0 [symbolic = %T.1 (constants.%T)]
-// CHECK:STDOUT:   %T.patt.1: type = symbolic_binding_pattern T, 0 [symbolic = %T.patt.1 (constants.%T.patt.2)]
-=======
 // CHECK:STDOUT: generic class @CompleteClass(%T.loc6_21.1: type) {
 // CHECK:STDOUT:   %T.loc6_21.2: type = bind_symbolic_name T, 0 [symbolic = %T.loc6_21.2 (constants.%T)]
->>>>>>> 77facdd7
+// CHECK:STDOUT:   %T.patt.loc6_21.2: type = symbolic_binding_pattern T, 0 [symbolic = %T.patt.loc6_21.2 (constants.%T.patt.2)]
 // CHECK:STDOUT:
 // CHECK:STDOUT: !definition:
 // CHECK:STDOUT:   %CompleteClass: type = class_type @CompleteClass, @CompleteClass(%T.loc6_21.2) [symbolic = %CompleteClass (constants.%CompleteClass.2)]
@@ -229,21 +209,13 @@
 // CHECK:STDOUT: fn @F.2() -> %CompleteClass.3;
 // CHECK:STDOUT:
 // CHECK:STDOUT: specific @Class(constants.%T) {
-<<<<<<< HEAD
-// CHECK:STDOUT:   %T.1 => constants.%T
-// CHECK:STDOUT:   %T.patt.1 => constants.%T
-// CHECK:STDOUT: }
-// CHECK:STDOUT:
-// CHECK:STDOUT: specific @CompleteClass(constants.%T) {
-// CHECK:STDOUT:   %T.1 => constants.%T
-// CHECK:STDOUT:   %T.patt.1 => constants.%T
-=======
 // CHECK:STDOUT:   %T.loc4_13.2 => constants.%T
+// CHECK:STDOUT:   %T.patt.loc4_13.2 => constants.%T
 // CHECK:STDOUT: }
 // CHECK:STDOUT:
 // CHECK:STDOUT: specific @CompleteClass(constants.%T) {
 // CHECK:STDOUT:   %T.loc6_21.2 => constants.%T
->>>>>>> 77facdd7
+// CHECK:STDOUT:   %T.patt.loc6_21.2 => constants.%T
 // CHECK:STDOUT:
 // CHECK:STDOUT: !definition:
 // CHECK:STDOUT:   %CompleteClass => constants.%CompleteClass.2
@@ -254,23 +226,14 @@
 // CHECK:STDOUT:
 // CHECK:STDOUT: specific @F.1(constants.%T) {}
 // CHECK:STDOUT:
-<<<<<<< HEAD
-// CHECK:STDOUT: specific @CompleteClass(@CompleteClass.%T.1) {
-// CHECK:STDOUT:   %T.1 => constants.%T
-// CHECK:STDOUT:   %T.patt.1 => constants.%T
-// CHECK:STDOUT: }
-// CHECK:STDOUT:
-// CHECK:STDOUT: specific @CompleteClass(i32) {
-// CHECK:STDOUT:   %T.1 => i32
-// CHECK:STDOUT:   %T.patt.1 => i32
-=======
 // CHECK:STDOUT: specific @CompleteClass(@CompleteClass.%T.loc6_21.2) {
 // CHECK:STDOUT:   %T.loc6_21.2 => constants.%T
+// CHECK:STDOUT:   %T.patt.loc6_21.2 => constants.%T
 // CHECK:STDOUT: }
 // CHECK:STDOUT:
 // CHECK:STDOUT: specific @CompleteClass(i32) {
 // CHECK:STDOUT:   %T.loc6_21.2 => i32
->>>>>>> 77facdd7
+// CHECK:STDOUT:   %T.patt.loc6_21.2 => i32
 // CHECK:STDOUT: }
 // CHECK:STDOUT:
 // CHECK:STDOUT: --- foo.impl.carbon
@@ -917,16 +880,11 @@
 // CHECK:STDOUT:   %default.import.loc2_6.2 = import <invalid>
 // CHECK:STDOUT:   %Core.import = import Core
 // CHECK:STDOUT:   %.decl: %.type = class_decl @.1 [template = constants.%.2] {
-// CHECK:STDOUT:     %U.patt.loc12: type = symbolic_binding_pattern U, 0 [symbolic = %U.patt.1 (constants.%U.patt)]
-// CHECK:STDOUT:     %U.param_patt: type = param_pattern %U.patt.loc12, runtime_param<invalid> [symbolic = %U.patt.1 (constants.%U.patt)]
+// CHECK:STDOUT:     %U.patt.loc12_13.1: type = symbolic_binding_pattern U, 0 [symbolic = %U.patt.loc12_13.2 (constants.%U.patt)]
+// CHECK:STDOUT:     %U.param_patt: type = param_pattern %U.patt.loc12_13.1, runtime_param<invalid> [symbolic = %U.patt.loc12_13.2 (constants.%U.patt)]
 // CHECK:STDOUT:   } {
-<<<<<<< HEAD
 // CHECK:STDOUT:     %param: type = param runtime_param<invalid>
-// CHECK:STDOUT:     %U.loc12: type = bind_symbolic_name U, 0, %param [symbolic = %U.1 (constants.%U)]
-=======
-// CHECK:STDOUT:     %U.param: type = param U, runtime_param<invalid>
-// CHECK:STDOUT:     %U.loc12_13.1: type = bind_symbolic_name U, 0, %U.param [symbolic = %U.loc12_13.2 (constants.%U)]
->>>>>>> 77facdd7
+// CHECK:STDOUT:     %U.loc12_13.1: type = bind_symbolic_name U, 0, %param [symbolic = %U.loc12_13.2 (constants.%U)]
 // CHECK:STDOUT:   }
 // CHECK:STDOUT: }
 // CHECK:STDOUT:
@@ -937,14 +895,9 @@
 // CHECK:STDOUT:   class;
 // CHECK:STDOUT: }
 // CHECK:STDOUT:
-<<<<<<< HEAD
-// CHECK:STDOUT: generic class @.1(%U.loc12: type) {
-// CHECK:STDOUT:   %U.1: type = bind_symbolic_name U, 0 [symbolic = %U.1 (constants.%U)]
-// CHECK:STDOUT:   %U.patt.1: type = symbolic_binding_pattern U, 0 [symbolic = %U.patt.1 (constants.%U.patt)]
-=======
 // CHECK:STDOUT: generic class @.1(%U.loc12_13.1: type) {
 // CHECK:STDOUT:   %U.loc12_13.2: type = bind_symbolic_name U, 0 [symbolic = %U.loc12_13.2 (constants.%U)]
->>>>>>> 77facdd7
+// CHECK:STDOUT:   %U.patt.loc12_13.2: type = symbolic_binding_pattern U, 0 [symbolic = %U.patt.loc12_13.2 (constants.%U.patt)]
 // CHECK:STDOUT:
 // CHECK:STDOUT: !definition:
 // CHECK:STDOUT:
@@ -965,11 +918,7 @@
 // CHECK:STDOUT: }
 // CHECK:STDOUT:
 // CHECK:STDOUT: specific @.1(constants.%U) {
-<<<<<<< HEAD
-// CHECK:STDOUT:   %U.1 => constants.%U
-// CHECK:STDOUT:   %U.patt.1 => constants.%U
-=======
 // CHECK:STDOUT:   %U.loc12_13.2 => constants.%U
->>>>>>> 77facdd7
+// CHECK:STDOUT:   %U.patt.loc12_13.2 => constants.%U
 // CHECK:STDOUT: }
 // CHECK:STDOUT: