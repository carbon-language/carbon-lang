--- conflicted
+++ resolved
@@ -71,17 +71,9 @@
 
 // CHECK:STDERR: fail_foo.impl.carbon:[[@LINE+8]]:13: error: redeclaration differs at parameter 1
 // CHECK:STDERR: class Class(U:! type) {
-<<<<<<< HEAD
 // CHECK:STDERR:             ^~~~~~~~
-// CHECK:STDERR: fail_bad_foo.impl.carbon:[[@LINE-5]]:6: In import.
-// CHECK:STDERR: impl library "foo";
-// CHECK:STDERR:      ^~~~~~~
-// CHECK:STDERR: foo.carbon:4:13: Previous declaration's corresponding parameter here.
-=======
-// CHECK:STDERR:             ^
 // CHECK:STDERR: fail_foo.impl.carbon:[[@LINE-5]]:6: in import
 // CHECK:STDERR: foo.carbon:4:13: note: previous declaration's corresponding parameter here
->>>>>>> 7396aede
 // CHECK:STDERR: class Class(T:! type);
 // CHECK:STDERR:             ^~~~~~~~
 // CHECK:STDERR:
@@ -141,64 +133,39 @@
 // CHECK:STDOUT:   }
 // CHECK:STDOUT:   %Core.import = import Core
 // CHECK:STDOUT:   %Class.decl: %Class.type = class_decl @Class [template = constants.%Class.1] {
-<<<<<<< HEAD
 // CHECK:STDOUT:     %T.patt.loc4: type = symbolic_binding_pattern T 0 [symbolic = %T.patt.1 (constants.%T.patt)]
-// CHECK:STDOUT:     %.loc4: type = param_pattern %T.patt.loc4 [symbolic = %T.patt.1 (constants.%T.patt)]
+// CHECK:STDOUT:     %.loc4: type = param_pattern %T.patt.loc4, runtime_param<invalid> [symbolic = %T.patt.1 (constants.%T.patt)]
 // CHECK:STDOUT:   } {
-// CHECK:STDOUT:     %param: type = param
+// CHECK:STDOUT:     %param: type = param runtime_param<invalid>
 // CHECK:STDOUT:     %T.loc4: type = bind_symbolic_name T 0, %param [symbolic = %T.1 (constants.%T)]
 // CHECK:STDOUT:   }
 // CHECK:STDOUT:   %CompleteClass.decl: %CompleteClass.type = class_decl @CompleteClass [template = constants.%CompleteClass.1] {
 // CHECK:STDOUT:     %T.patt.loc6: type = symbolic_binding_pattern T 0 [symbolic = %T.patt.1 (constants.%T.patt)]
-// CHECK:STDOUT:     %.loc6: type = param_pattern %T.patt.loc6 [symbolic = %T.patt.1 (constants.%T.patt)]
+// CHECK:STDOUT:     %.loc6: type = param_pattern %T.patt.loc6, runtime_param<invalid> [symbolic = %T.patt.1 (constants.%T.patt)]
 // CHECK:STDOUT:   } {
-// CHECK:STDOUT:     %param: type = param
+// CHECK:STDOUT:     %param: type = param runtime_param<invalid>
 // CHECK:STDOUT:     %T.loc6: type = bind_symbolic_name T 0, %param [symbolic = %T.1 (constants.%T)]
-=======
-// CHECK:STDOUT:     %T.patt: type = symbolic_binding_pattern T 0
-// CHECK:STDOUT:   } {
-// CHECK:STDOUT:     %T.param: type = param T, runtime_param<invalid>
-// CHECK:STDOUT:     %T.loc4: type = bind_symbolic_name T 0, %T.param [symbolic = %T.1 (constants.%T)]
-// CHECK:STDOUT:   }
-// CHECK:STDOUT:   %CompleteClass.decl: %CompleteClass.type = class_decl @CompleteClass [template = constants.%CompleteClass.1] {
-// CHECK:STDOUT:     %T.patt: type = symbolic_binding_pattern T 0
-// CHECK:STDOUT:   } {
-// CHECK:STDOUT:     %T.param: type = param T, runtime_param<invalid>
-// CHECK:STDOUT:     %T.loc6: type = bind_symbolic_name T 0, %T.param [symbolic = %T.1 (constants.%T)]
->>>>>>> 7396aede
 // CHECK:STDOUT:   }
 // CHECK:STDOUT:   %F.decl: %F.type.2 = fn_decl @F.2 [template = constants.%F.2] {} {
 // CHECK:STDOUT:     %CompleteClass.ref: %CompleteClass.type = name_ref CompleteClass, file.%CompleteClass.decl [template = constants.%CompleteClass.1]
 // CHECK:STDOUT:     %int.make_type_32: init type = call constants.%Int32() [template = i32]
 // CHECK:STDOUT:     %.loc11_24.1: type = value_of_initializer %int.make_type_32 [template = i32]
 // CHECK:STDOUT:     %.loc11_24.2: type = converted %int.make_type_32, %.loc11_24.1 [template = i32]
-<<<<<<< HEAD
-// CHECK:STDOUT:     %.loc11_24.3: init type = call %CompleteClass.ref(%.loc11_24.2) [template = constants.%CompleteClass.3]
-// CHECK:STDOUT:     %.loc11_28.1: type = value_of_initializer %.loc11_24.3 [template = constants.%CompleteClass.3]
-// CHECK:STDOUT:     %.loc11_28.2: type = converted %.loc11_24.3, %.loc11_28.1 [template = constants.%CompleteClass.3]
-=======
 // CHECK:STDOUT:     %CompleteClass: type = class_type @CompleteClass, @CompleteClass(i32) [template = constants.%CompleteClass.3]
->>>>>>> 7396aede
 // CHECK:STDOUT:     %return: ref %CompleteClass.3 = var <return slot>
 // CHECK:STDOUT:   }
 // CHECK:STDOUT: }
 // CHECK:STDOUT:
 // CHECK:STDOUT: generic class @Class(%T.loc4: type) {
 // CHECK:STDOUT:   %T.1: type = bind_symbolic_name T 0 [symbolic = %T.1 (constants.%T)]
-<<<<<<< HEAD
 // CHECK:STDOUT:   %T.patt.1: type = symbolic_binding_pattern T 0 [symbolic = %T.patt.1 (constants.%T.patt)]
-=======
->>>>>>> 7396aede
 // CHECK:STDOUT:
 // CHECK:STDOUT:   class;
 // CHECK:STDOUT: }
 // CHECK:STDOUT:
 // CHECK:STDOUT: generic class @CompleteClass(%T.loc6: type) {
 // CHECK:STDOUT:   %T.1: type = bind_symbolic_name T 0 [symbolic = %T.1 (constants.%T)]
-<<<<<<< HEAD
 // CHECK:STDOUT:   %T.patt.1: type = symbolic_binding_pattern T 0 [symbolic = %T.patt.1 (constants.%T.patt)]
-=======
->>>>>>> 7396aede
 // CHECK:STDOUT:
 // CHECK:STDOUT: !definition:
 // CHECK:STDOUT:   %CompleteClass: type = class_type @CompleteClass, @CompleteClass(%T.1) [symbolic = %CompleteClass (constants.%CompleteClass.2)]
@@ -233,11 +200,7 @@
 // CHECK:STDOUT:
 // CHECK:STDOUT:   fn() -> i32 {
 // CHECK:STDOUT:   !entry:
-<<<<<<< HEAD
-// CHECK:STDOUT:     %.loc8_26: i32 = int_literal 0 [template = constants.%.4]
-=======
 // CHECK:STDOUT:     %.loc8_26: i32 = int_literal 0 [template = constants.%.5]
->>>>>>> 7396aede
 // CHECK:STDOUT:     return %.loc8_26
 // CHECK:STDOUT:   }
 // CHECK:STDOUT: }
@@ -246,42 +209,30 @@
 // CHECK:STDOUT:
 // CHECK:STDOUT: specific @Class(constants.%T) {
 // CHECK:STDOUT:   %T.1 => constants.%T
-<<<<<<< HEAD
 // CHECK:STDOUT:   %T.patt.1 => constants.%T
-=======
->>>>>>> 7396aede
 // CHECK:STDOUT: }
 // CHECK:STDOUT:
 // CHECK:STDOUT: specific @CompleteClass(constants.%T) {
 // CHECK:STDOUT:   %T.1 => constants.%T
-<<<<<<< HEAD
 // CHECK:STDOUT:   %T.patt.1 => constants.%T
-=======
 // CHECK:STDOUT:
 // CHECK:STDOUT: !definition:
 // CHECK:STDOUT:   %CompleteClass => constants.%CompleteClass.2
 // CHECK:STDOUT:   %.1 => constants.%.2
 // CHECK:STDOUT:   %F.type => constants.%F.type.1
 // CHECK:STDOUT:   %F => constants.%F.1
->>>>>>> 7396aede
 // CHECK:STDOUT: }
 // CHECK:STDOUT:
 // CHECK:STDOUT: specific @F.1(constants.%T) {}
 // CHECK:STDOUT:
 // CHECK:STDOUT: specific @CompleteClass(@CompleteClass.%T.1) {
 // CHECK:STDOUT:   %T.1 => constants.%T
-<<<<<<< HEAD
 // CHECK:STDOUT:   %T.patt.1 => constants.%T
-=======
->>>>>>> 7396aede
 // CHECK:STDOUT: }
 // CHECK:STDOUT:
 // CHECK:STDOUT: specific @CompleteClass(i32) {
 // CHECK:STDOUT:   %T.1 => i32
-<<<<<<< HEAD
 // CHECK:STDOUT:   %T.patt.1 => i32
-=======
->>>>>>> 7396aede
 // CHECK:STDOUT: }
 // CHECK:STDOUT:
 // CHECK:STDOUT: --- foo.impl.carbon
@@ -350,47 +301,30 @@
 // CHECK:STDOUT:   %Core.import = import Core
 // CHECK:STDOUT:   %Class.decl: %Class.type = class_decl @Class [template = constants.%Class.1] {
 // CHECK:STDOUT:     %T.patt.loc4: type = symbolic_binding_pattern T 0 [symbolic = constants.%T.patt]
-// CHECK:STDOUT:     %.loc4: type = param_pattern %T.patt.loc4 [symbolic = constants.%T.patt]
+// CHECK:STDOUT:     %.loc4: type = param_pattern %T.patt.loc4, runtime_param<invalid> [symbolic = constants.%T.patt]
 // CHECK:STDOUT:   } {
-<<<<<<< HEAD
-// CHECK:STDOUT:     %param: type = param
+// CHECK:STDOUT:     %param: type = param runtime_param<invalid>
 // CHECK:STDOUT:     %T.loc4: type = bind_symbolic_name T 0, %param [symbolic = constants.%T]
-=======
-// CHECK:STDOUT:     %T.param: type = param T, runtime_param<invalid>
-// CHECK:STDOUT:     %T.loc4: type = bind_symbolic_name T 0, %T.param [symbolic = constants.%T]
->>>>>>> 7396aede
 // CHECK:STDOUT:   }
 // CHECK:STDOUT:   %F.decl: %F.type.2 = fn_decl @F.2 [template = constants.%F.2] {} {
 // CHECK:STDOUT:     %CompleteClass.ref: %CompleteClass.type = name_ref CompleteClass, imports.%import_ref.2 [template = constants.%CompleteClass.1]
 // CHECK:STDOUT:     %int.make_type_32: init type = call constants.%Int32() [template = i32]
 // CHECK:STDOUT:     %.loc8_24.1: type = value_of_initializer %int.make_type_32 [template = i32]
 // CHECK:STDOUT:     %.loc8_24.2: type = converted %int.make_type_32, %.loc8_24.1 [template = i32]
-<<<<<<< HEAD
-// CHECK:STDOUT:     %.loc8_24.3: init type = call %CompleteClass.ref(%.loc8_24.2) [template = constants.%CompleteClass.3]
-// CHECK:STDOUT:     %.loc8_28.1: type = value_of_initializer %.loc8_24.3 [template = constants.%CompleteClass.3]
-// CHECK:STDOUT:     %.loc8_28.2: type = converted %.loc8_24.3, %.loc8_28.1 [template = constants.%CompleteClass.3]
-=======
 // CHECK:STDOUT:     %CompleteClass: type = class_type @CompleteClass, @CompleteClass(i32) [template = constants.%CompleteClass.3]
->>>>>>> 7396aede
 // CHECK:STDOUT:     %return: ref %CompleteClass.3 = var <return slot>
 // CHECK:STDOUT:   }
 // CHECK:STDOUT: }
 // CHECK:STDOUT:
 // CHECK:STDOUT: generic class @Class(constants.%T: type) {
 // CHECK:STDOUT:   %T.1: type = bind_symbolic_name T 0 [symbolic = %T.1 (constants.%T)]
-<<<<<<< HEAD
 // CHECK:STDOUT:   %T.patt.1: type = symbolic_binding_pattern T 0 [symbolic = %T.patt.1 (constants.%T.patt)]
-=======
->>>>>>> 7396aede
 // CHECK:STDOUT:
 // CHECK:STDOUT: !definition:
 // CHECK:STDOUT:   %Class: type = class_type @Class, @Class(%T.1) [symbolic = %Class (constants.%Class.2)]
 // CHECK:STDOUT:   %.1: type = unbound_element_type @Class.%Class (%Class.2), @Class.%T.1 (%T) [symbolic = %.1 (constants.%.2)]
-<<<<<<< HEAD
-=======
 // CHECK:STDOUT:   %.2: type = struct_type {.x: @Class.%T.1 (%T)} [symbolic = %.2 (constants.%.3)]
 // CHECK:STDOUT:   %.3: <witness> = complete_type_witness @Class.%.2 (%.3) [symbolic = %.3 (constants.%.4)]
->>>>>>> 7396aede
 // CHECK:STDOUT:
 // CHECK:STDOUT:   class {
 // CHECK:STDOUT:     %T.ref: type = name_ref T, %T.loc4 [symbolic = %T.1 (constants.%T)]
@@ -442,32 +376,23 @@
 // CHECK:STDOUT:
 // CHECK:STDOUT: specific @Class(constants.%T) {
 // CHECK:STDOUT:   %T.1 => constants.%T
-<<<<<<< HEAD
 // CHECK:STDOUT:   %T.patt.1 => constants.%T
-=======
->>>>>>> 7396aede
 // CHECK:STDOUT: }
 // CHECK:STDOUT:
 // CHECK:STDOUT: specific @Class(@Class.%T.1) {
 // CHECK:STDOUT:   %T.1 => constants.%T
-<<<<<<< HEAD
 // CHECK:STDOUT:   %T.patt.1 => constants.%T
-=======
->>>>>>> 7396aede
 // CHECK:STDOUT: }
 // CHECK:STDOUT:
 // CHECK:STDOUT: specific @CompleteClass(constants.%T) {
 // CHECK:STDOUT:   %T => constants.%T
-<<<<<<< HEAD
 // CHECK:STDOUT:   %T.patt => constants.%T
-=======
 // CHECK:STDOUT:
 // CHECK:STDOUT: !definition:
 // CHECK:STDOUT:   %CompleteClass => constants.%CompleteClass.2
 // CHECK:STDOUT:   %.1 => constants.%.7
 // CHECK:STDOUT:   %F.type => constants.%F.type.1
 // CHECK:STDOUT:   %F => constants.%F.1
->>>>>>> 7396aede
 // CHECK:STDOUT: }
 // CHECK:STDOUT:
 // CHECK:STDOUT: specific @CompleteClass(@CompleteClass.%T) {
@@ -502,12 +427,8 @@
 // CHECK:STDOUT:   %.3: <witness> = complete_type_witness %.2 [template]
 // CHECK:STDOUT:   %T: type = bind_symbolic_name T 0 [symbolic]
 // CHECK:STDOUT:   %CompleteClass.2: type = class_type @CompleteClass, @CompleteClass(%T) [symbolic]
-<<<<<<< HEAD
 // CHECK:STDOUT:   %T.patt: type = symbolic_binding_pattern T 0 [symbolic]
-// CHECK:STDOUT:   %.3: type = unbound_element_type %CompleteClass.2, i32 [symbolic]
-=======
 // CHECK:STDOUT:   %.4: type = unbound_element_type %CompleteClass.2, i32 [symbolic]
->>>>>>> 7396aede
 // CHECK:STDOUT:   %F.type.1: type = fn_type @F.1, @CompleteClass(%T) [symbolic]
 // CHECK:STDOUT:   %F.1: %F.type.1 = struct_value () [symbolic]
 // CHECK:STDOUT:   %CompleteClass.3: type = class_type @CompleteClass, @CompleteClass(i32) [template]
@@ -537,15 +458,9 @@
 // CHECK:STDOUT:     import Core//prelude/types/bool
 // CHECK:STDOUT:   }
 // CHECK:STDOUT:   %import_ref.4: %Int32.type = import_ref Core//prelude/types, inst+4, loaded [template = constants.%Int32]
-<<<<<<< HEAD
 // CHECK:STDOUT:   %import_ref.5 = import_ref Main//foo, inst+25, unloaded
-// CHECK:STDOUT:   %import_ref.6: @CompleteClass.%.1 (%.3) = import_ref Main//foo, inst+35, loaded [template = %.1]
+// CHECK:STDOUT:   %import_ref.6: @CompleteClass.%.1 (%.4) = import_ref Main//foo, inst+35, loaded [template = %.1]
 // CHECK:STDOUT:   %import_ref.7: @CompleteClass.%F.type (%F.type.1) = import_ref Main//foo, inst+42, loaded [symbolic = @CompleteClass.%F (constants.%F.1)]
-=======
-// CHECK:STDOUT:   %import_ref.5 = import_ref Main//foo, inst+20, unloaded
-// CHECK:STDOUT:   %import_ref.6: @CompleteClass.%.1 (%.4) = import_ref Main//foo, inst+30, loaded [template = %.1]
-// CHECK:STDOUT:   %import_ref.7: @CompleteClass.%F.type (%F.type.1) = import_ref Main//foo, inst+37, loaded [symbolic = @CompleteClass.%F (constants.%F.1)]
->>>>>>> 7396aede
 // CHECK:STDOUT: }
 // CHECK:STDOUT:
 // CHECK:STDOUT: file {
@@ -599,13 +514,7 @@
 // CHECK:STDOUT:   %int.make_type_32.loc6: init type = call constants.%Int32() [template = i32]
 // CHECK:STDOUT:   %.loc6_23.1: type = value_of_initializer %int.make_type_32.loc6 [template = i32]
 // CHECK:STDOUT:   %.loc6_23.2: type = converted %int.make_type_32.loc6, %.loc6_23.1 [template = i32]
-<<<<<<< HEAD
-// CHECK:STDOUT:   %.loc6_23.3: init type = call %CompleteClass.ref(%.loc6_23.2) [template = constants.%CompleteClass.3]
-// CHECK:STDOUT:   %.loc6_27.1: type = value_of_initializer %.loc6_23.3 [template = constants.%CompleteClass.3]
-// CHECK:STDOUT:   %.loc6_27.2: type = converted %.loc6_23.3, %.loc6_27.1 [template = constants.%CompleteClass.3]
-=======
 // CHECK:STDOUT:   %CompleteClass: type = class_type @CompleteClass, @CompleteClass(i32) [template = constants.%CompleteClass.3]
->>>>>>> 7396aede
 // CHECK:STDOUT:   %v.var: ref %CompleteClass.3 = var v
 // CHECK:STDOUT:   %v: ref %CompleteClass.3 = bind_name v, %v.var
 // CHECK:STDOUT:   %F.ref.loc6: %F.type.3 = name_ref F, imports.%import_ref.3 [template = constants.%F.3]
@@ -635,13 +544,7 @@
 // CHECK:STDOUT:   %int.make_type_32.loc11: init type = call constants.%Int32() [template = i32]
 // CHECK:STDOUT:   %.loc11_23.1: type = value_of_initializer %int.make_type_32.loc11 [template = i32]
 // CHECK:STDOUT:   %.loc11_23.2: type = converted %int.make_type_32.loc11, %.loc11_23.1 [template = i32]
-<<<<<<< HEAD
-// CHECK:STDOUT:   %.loc11_23.3: init type = call %CompleteClass.ref(%.loc11_23.2) [template = constants.%CompleteClass.3]
-// CHECK:STDOUT:   %.loc11_27.1: type = value_of_initializer %.loc11_23.3 [template = constants.%CompleteClass.3]
-// CHECK:STDOUT:   %.loc11_27.2: type = converted %.loc11_23.3, %.loc11_27.1 [template = constants.%CompleteClass.3]
-=======
 // CHECK:STDOUT:   %CompleteClass: type = class_type @CompleteClass, @CompleteClass(i32) [template = constants.%CompleteClass.3]
->>>>>>> 7396aede
 // CHECK:STDOUT:   %v.var: ref %CompleteClass.3 = var v
 // CHECK:STDOUT:   %v: ref %CompleteClass.3 = bind_name v, %v.var
 // CHECK:STDOUT:   %F.ref: %F.type.3 = name_ref F, imports.%import_ref.3 [template = constants.%F.3]
@@ -657,16 +560,13 @@
 // CHECK:STDOUT:
 // CHECK:STDOUT: specific @CompleteClass(constants.%T) {
 // CHECK:STDOUT:   %T => constants.%T
-<<<<<<< HEAD
 // CHECK:STDOUT:   %T.patt => constants.%T
-=======
 // CHECK:STDOUT:
 // CHECK:STDOUT: !definition:
 // CHECK:STDOUT:   %CompleteClass => constants.%CompleteClass.2
 // CHECK:STDOUT:   %.1 => constants.%.4
 // CHECK:STDOUT:   %F.type => constants.%F.type.1
 // CHECK:STDOUT:   %F => constants.%F.1
->>>>>>> 7396aede
 // CHECK:STDOUT: }
 // CHECK:STDOUT:
 // CHECK:STDOUT: specific @CompleteClass(@CompleteClass.%T) {
@@ -701,12 +601,8 @@
 // CHECK:STDOUT:   %.3: <witness> = complete_type_witness %.2 [template]
 // CHECK:STDOUT:   %T: type = bind_symbolic_name T 0 [symbolic]
 // CHECK:STDOUT:   %CompleteClass.2: type = class_type @CompleteClass, @CompleteClass(%T) [symbolic]
-<<<<<<< HEAD
 // CHECK:STDOUT:   %T.patt: type = symbolic_binding_pattern T 0 [symbolic]
-// CHECK:STDOUT:   %.3: type = unbound_element_type %CompleteClass.2, i32 [symbolic]
-=======
 // CHECK:STDOUT:   %.4: type = unbound_element_type %CompleteClass.2, i32 [symbolic]
->>>>>>> 7396aede
 // CHECK:STDOUT:   %F.type.1: type = fn_type @F.1, @CompleteClass(%T) [symbolic]
 // CHECK:STDOUT:   %F.1: %F.type.1 = struct_value () [symbolic]
 // CHECK:STDOUT:   %Int32.type: type = fn_type @Int32 [template]
@@ -728,6 +624,7 @@
 // CHECK:STDOUT:   %Dest: type = bind_symbolic_name Dest 0 [symbolic]
 // CHECK:STDOUT:   %.9: type = interface_type @ImplicitAs, @ImplicitAs(%Dest) [symbolic]
 // CHECK:STDOUT:   %Self.1: @ImplicitAs.%.1 (%.9) = bind_symbolic_name Self 1 [symbolic]
+// CHECK:STDOUT:   %Dest.patt: type = symbolic_binding_pattern Dest 0 [symbolic]
 // CHECK:STDOUT:   %Self.2: %.9 = bind_symbolic_name Self 1 [symbolic]
 // CHECK:STDOUT:   %Convert.type.1: type = fn_type @Convert, @ImplicitAs(%Dest) [symbolic]
 // CHECK:STDOUT:   %Convert.1: %Convert.type.1 = struct_value () [symbolic]
@@ -761,12 +658,12 @@
 // CHECK:STDOUT:   %import_ref.5 = import_ref Main//foo, inst+35, unloaded
 // CHECK:STDOUT:   %import_ref.6 = import_ref Main//foo, inst+42, unloaded
 // CHECK:STDOUT:   %import_ref.7: %Int32.type = import_ref Core//prelude/types, inst+4, loaded [template = constants.%Int32]
-// CHECK:STDOUT:   %import_ref.8: %ImplicitAs.type = import_ref Core//prelude/operators/as, inst+40, loaded [template = constants.%ImplicitAs]
-// CHECK:STDOUT:   %import_ref.9 = import_ref Core//prelude/operators/as, inst+45, unloaded
-// CHECK:STDOUT:   %import_ref.10: @ImplicitAs.%.2 (%.10) = import_ref Core//prelude/operators/as, inst+63, loaded [symbolic = @ImplicitAs.%.3 (constants.%.15)]
-// CHECK:STDOUT:   %import_ref.11 = import_ref Core//prelude/operators/as, inst+56, unloaded
-// CHECK:STDOUT:   %import_ref.12 = import_ref Core//prelude/operators/as, inst+56, unloaded
-// CHECK:STDOUT:   %import_ref.13 = import_ref Core//prelude/operators/as, inst+56, unloaded
+// CHECK:STDOUT:   %import_ref.8: %ImplicitAs.type = import_ref Core//prelude/operators/as, inst+45, loaded [template = constants.%ImplicitAs]
+// CHECK:STDOUT:   %import_ref.9 = import_ref Core//prelude/operators/as, inst+51, unloaded
+// CHECK:STDOUT:   %import_ref.10: @ImplicitAs.%.2 (%.10) = import_ref Core//prelude/operators/as, inst+70, loaded [symbolic = @ImplicitAs.%.3 (constants.%.15)]
+// CHECK:STDOUT:   %import_ref.11 = import_ref Core//prelude/operators/as, inst+63, unloaded
+// CHECK:STDOUT:   %import_ref.12 = import_ref Core//prelude/operators/as, inst+63, unloaded
+// CHECK:STDOUT:   %import_ref.13 = import_ref Core//prelude/operators/as, inst+63, unloaded
 // CHECK:STDOUT: }
 // CHECK:STDOUT:
 // CHECK:STDOUT: file {
@@ -784,6 +681,7 @@
 // CHECK:STDOUT:
 // CHECK:STDOUT: generic interface @ImplicitAs(constants.%Dest: type) {
 // CHECK:STDOUT:   %Dest: type = bind_symbolic_name Dest 0 [symbolic = %Dest (constants.%Dest)]
+// CHECK:STDOUT:   %Dest.patt: type = symbolic_binding_pattern Dest 0 [symbolic = %Dest.patt (constants.%Dest.patt)]
 // CHECK:STDOUT:
 // CHECK:STDOUT: !definition:
 // CHECK:STDOUT:   %.1: type = interface_type @ImplicitAs, @ImplicitAs(%Dest) [symbolic = %.1 (constants.%.9)]
@@ -853,24 +751,21 @@
 // CHECK:STDOUT:
 // CHECK:STDOUT: generic fn @Convert(constants.%Dest: type, constants.%Self.1: @ImplicitAs.%.1 (%.9)) {
 // CHECK:STDOUT:   %Dest: type = bind_symbolic_name Dest 0 [symbolic = %Dest (constants.%Dest)]
-// CHECK:STDOUT:   %.1: type = interface_type @ImplicitAs, @ImplicitAs(%Dest) [symbolic = %.1 (constants.%.9)]
+// CHECK:STDOUT:   %.2: type = interface_type @ImplicitAs, @ImplicitAs(%Dest) [symbolic = %.2 (constants.%.9)]
 // CHECK:STDOUT:   %Self: %.9 = bind_symbolic_name Self 1 [symbolic = %Self (constants.%Self.2)]
 // CHECK:STDOUT:
-// CHECK:STDOUT:   fn[%self: @Convert.%Self (%Self.2)]() -> @Convert.%Dest (%Dest);
+// CHECK:STDOUT:   fn[%.1: @Convert.%Self (%Self.2)]() -> @Convert.%Dest (%Dest);
 // CHECK:STDOUT: }
 // CHECK:STDOUT:
 // CHECK:STDOUT: specific @CompleteClass(constants.%T) {
 // CHECK:STDOUT:   %T => constants.%T
-<<<<<<< HEAD
 // CHECK:STDOUT:   %T.patt => constants.%T
-=======
 // CHECK:STDOUT:
 // CHECK:STDOUT: !definition:
 // CHECK:STDOUT:   %CompleteClass => constants.%CompleteClass.2
 // CHECK:STDOUT:   %.1 => constants.%.4
 // CHECK:STDOUT:   %F.type => constants.%F.type.1
 // CHECK:STDOUT:   %F => constants.%F.1
->>>>>>> 7396aede
 // CHECK:STDOUT: }
 // CHECK:STDOUT:
 // CHECK:STDOUT: specific @CompleteClass(@CompleteClass.%T) {
@@ -880,14 +775,9 @@
 // CHECK:STDOUT:
 // CHECK:STDOUT: specific @F.1(constants.%T) {}
 // CHECK:STDOUT:
-<<<<<<< HEAD
-// CHECK:STDOUT: specific @CompleteClass(constants.%.4) {
-// CHECK:STDOUT:   %T => constants.%.4
-// CHECK:STDOUT:   %T.patt => constants.%.4
-=======
 // CHECK:STDOUT: specific @CompleteClass(constants.%.5) {
 // CHECK:STDOUT:   %T => constants.%.5
->>>>>>> 7396aede
+// CHECK:STDOUT:   %T.patt => constants.%.5
 // CHECK:STDOUT:
 // CHECK:STDOUT: !definition:
 // CHECK:STDOUT:   %CompleteClass => constants.%CompleteClass.3
@@ -909,24 +799,28 @@
 // CHECK:STDOUT:
 // CHECK:STDOUT: specific @ImplicitAs(constants.%Dest) {
 // CHECK:STDOUT:   %Dest => constants.%Dest
+// CHECK:STDOUT:   %Dest.patt => constants.%Dest
 // CHECK:STDOUT: }
 // CHECK:STDOUT:
 // CHECK:STDOUT: specific @ImplicitAs(@ImplicitAs.%Dest) {
 // CHECK:STDOUT:   %Dest => constants.%Dest
+// CHECK:STDOUT:   %Dest.patt => constants.%Dest
 // CHECK:STDOUT: }
 // CHECK:STDOUT:
 // CHECK:STDOUT: specific @ImplicitAs(@Convert.%Dest) {
 // CHECK:STDOUT:   %Dest => constants.%Dest
+// CHECK:STDOUT:   %Dest.patt => constants.%Dest
 // CHECK:STDOUT: }
 // CHECK:STDOUT:
 // CHECK:STDOUT: specific @Convert(constants.%Dest, constants.%Self.1) {
 // CHECK:STDOUT:   %Dest => constants.%Dest
-// CHECK:STDOUT:   %.1 => constants.%.9
+// CHECK:STDOUT:   %.2 => constants.%.9
 // CHECK:STDOUT:   %Self => constants.%Self.1
 // CHECK:STDOUT: }
 // CHECK:STDOUT:
 // CHECK:STDOUT: specific @ImplicitAs(constants.%CompleteClass.3) {
 // CHECK:STDOUT:   %Dest => constants.%CompleteClass.3
+// CHECK:STDOUT:   %Dest.patt => constants.%CompleteClass.3
 // CHECK:STDOUT:
 // CHECK:STDOUT: !definition:
 // CHECK:STDOUT:   %.1 => constants.%.12
@@ -980,16 +874,11 @@
 // CHECK:STDOUT:   %default.import.loc2_6.2 = import <invalid>
 // CHECK:STDOUT:   %Core.import = import Core
 // CHECK:STDOUT:   %.decl: %.type = class_decl @.1 [template = constants.%.2] {
-// CHECK:STDOUT:     %U.patt.loc14: type = symbolic_binding_pattern U 0 [symbolic = %U.patt.1 (constants.%U.patt)]
-// CHECK:STDOUT:     %.loc14: type = param_pattern %U.patt.loc14 [symbolic = %U.patt.1 (constants.%U.patt)]
+// CHECK:STDOUT:     %U.patt.loc12: type = symbolic_binding_pattern U 0 [symbolic = %U.patt.1 (constants.%U.patt)]
+// CHECK:STDOUT:     %.loc12: type = param_pattern %U.patt.loc12, runtime_param<invalid> [symbolic = %U.patt.1 (constants.%U.patt)]
 // CHECK:STDOUT:   } {
-<<<<<<< HEAD
-// CHECK:STDOUT:     %param: type = param
-// CHECK:STDOUT:     %U.loc14: type = bind_symbolic_name U 0, %param [symbolic = %U.1 (constants.%U)]
-=======
-// CHECK:STDOUT:     %U.param: type = param U, runtime_param<invalid>
-// CHECK:STDOUT:     %U.loc12: type = bind_symbolic_name U 0, %U.param [symbolic = %U.1 (constants.%U)]
->>>>>>> 7396aede
+// CHECK:STDOUT:     %param: type = param runtime_param<invalid>
+// CHECK:STDOUT:     %U.loc12: type = bind_symbolic_name U 0, %param [symbolic = %U.1 (constants.%U)]
 // CHECK:STDOUT:   }
 // CHECK:STDOUT: }
 // CHECK:STDOUT:
@@ -1000,14 +889,9 @@
 // CHECK:STDOUT:   class;
 // CHECK:STDOUT: }
 // CHECK:STDOUT:
-<<<<<<< HEAD
-// CHECK:STDOUT: generic class @.1(%U.loc14: type) {
+// CHECK:STDOUT: generic class @.1(%U.loc12: type) {
 // CHECK:STDOUT:   %U.1: type = bind_symbolic_name U 0 [symbolic = %U.1 (constants.%U)]
 // CHECK:STDOUT:   %U.patt.1: type = symbolic_binding_pattern U 0 [symbolic = %U.patt.1 (constants.%U.patt)]
-=======
-// CHECK:STDOUT: generic class @.1(%U.loc12: type) {
-// CHECK:STDOUT:   %U.1: type = bind_symbolic_name U 0 [symbolic = %U.1 (constants.%U)]
->>>>>>> 7396aede
 // CHECK:STDOUT:
 // CHECK:STDOUT: !definition:
 // CHECK:STDOUT:
@@ -1029,9 +913,6 @@
 // CHECK:STDOUT:
 // CHECK:STDOUT: specific @.1(constants.%U) {
 // CHECK:STDOUT:   %U.1 => constants.%U
-<<<<<<< HEAD
 // CHECK:STDOUT:   %U.patt.1 => constants.%U
-=======
->>>>>>> 7396aede
 // CHECK:STDOUT: }
 // CHECK:STDOUT: