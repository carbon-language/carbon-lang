--- conflicted
+++ resolved
@@ -146,16 +146,11 @@
 // CHECK:STDOUT:   }
 // CHECK:STDOUT:   %Core.import = import Core
 // CHECK:STDOUT:   %Class.decl: %Class.type = class_decl @Class [template = constants.%Class.1] {
-// CHECK:STDOUT:     %T.patt.loc4: type = symbolic_binding_pattern T, 0 [symbolic = %T.patt.1 (constants.%T.patt.1)]
-// CHECK:STDOUT:     %T.param_patt: type = param_pattern %T.patt.loc4, runtime_param<invalid> [symbolic = %T.patt.1 (constants.%T.patt.1)]
+// CHECK:STDOUT:     %T.patt.loc4_13.1: type = symbolic_binding_pattern T, 0 [symbolic = %T.patt.loc4_13.2 (constants.%T.patt.1)]
+// CHECK:STDOUT:     %T.param_patt: type = param_pattern %T.patt.loc4_13.1, runtime_param<invalid> [symbolic = %T.patt.loc4_13.2 (constants.%T.patt.1)]
 // CHECK:STDOUT:   } {
-<<<<<<< HEAD
 // CHECK:STDOUT:     %param: type = param runtime_param<invalid>
-// CHECK:STDOUT:     %T.loc4: type = bind_symbolic_name T, 0, %param [symbolic = %T.1 (constants.%T)]
-=======
-// CHECK:STDOUT:     %T.param: type = param T, runtime_param<invalid>
-// CHECK:STDOUT:     %T.loc4_13.1: type = bind_symbolic_name T, 0, %T.param [symbolic = %T.loc4_13.2 (constants.%T)]
->>>>>>> 77facdd7
+// CHECK:STDOUT:     %T.loc4_13.1: type = bind_symbolic_name T, 0, %param [symbolic = %T.loc4_13.2 (constants.%T)]
 // CHECK:STDOUT:   }
 // CHECK:STDOUT:   %F.decl: %F.type = fn_decl @F [symbolic = constants.%F] {
 // CHECK:STDOUT:     %n.patt: %T = binding_pattern n
@@ -184,14 +179,9 @@
 // CHECK:STDOUT:   }
 // CHECK:STDOUT: }
 // CHECK:STDOUT:
-<<<<<<< HEAD
-// CHECK:STDOUT: generic class @Class(%T.loc4: type) {
-// CHECK:STDOUT:   %T.1: type = bind_symbolic_name T, 0 [symbolic = %T.1 (constants.%T)]
-// CHECK:STDOUT:   %T.patt.1: type = symbolic_binding_pattern T, 0 [symbolic = %T.patt.1 (constants.%T.patt.1)]
-=======
 // CHECK:STDOUT: generic class @Class(%T.loc4_13.1: type) {
 // CHECK:STDOUT:   %T.loc4_13.2: type = bind_symbolic_name T, 0 [symbolic = %T.loc4_13.2 (constants.%T)]
->>>>>>> 77facdd7
+// CHECK:STDOUT:   %T.patt.loc4_13.2: type = symbolic_binding_pattern T, 0 [symbolic = %T.patt.loc4_13.2 (constants.%T.patt.1)]
 // CHECK:STDOUT:
 // CHECK:STDOUT: !definition:
 // CHECK:STDOUT:   %F.type: type = fn_type @F, @Class(%T.loc4_13.2) [symbolic = %F.type (constants.%F.type)]
@@ -208,19 +198,11 @@
 // CHECK:STDOUT:       %n.patt: %T = binding_pattern n
 // CHECK:STDOUT:       %n.param_patt: %T = param_pattern %n.patt, runtime_param0
 // CHECK:STDOUT:     } {
-<<<<<<< HEAD
-// CHECK:STDOUT:       %T.ref.loc5_11: type = name_ref T, @Class.%T.loc4 [symbolic = %T.1 (constants.%T)]
-// CHECK:STDOUT:       %T.ref.loc5_17: type = name_ref T, @Class.%T.loc4 [symbolic = %T.1 (constants.%T)]
-// CHECK:STDOUT:       %return.var.loc5: ref @F.%T.1 (%T) = var <return slot>
-// CHECK:STDOUT:       %param.loc5: @F.%T.1 (%T) = param runtime_param0
-// CHECK:STDOUT:       %n.loc5: @F.%T.1 (%T) = bind_name n, %param.loc5
-=======
 // CHECK:STDOUT:       %T.ref.loc5_11: type = name_ref T, @Class.%T.loc4_13.1 [symbolic = %T.loc5 (constants.%T)]
-// CHECK:STDOUT:       %n.param.loc5: @F.%T.loc5 (%T) = param n, runtime_param0
-// CHECK:STDOUT:       %n.loc5: @F.%T.loc5 (%T) = bind_name n, %n.param.loc5
 // CHECK:STDOUT:       %T.ref.loc5_17: type = name_ref T, @Class.%T.loc4_13.1 [symbolic = %T.loc5 (constants.%T)]
 // CHECK:STDOUT:       %return.var.loc5: ref @F.%T.loc5 (%T) = var <return slot>
->>>>>>> 77facdd7
+// CHECK:STDOUT:       %param.loc5: @F.%T.loc5 (%T) = param runtime_param0
+// CHECK:STDOUT:       %n.loc5: @F.%T.loc5 (%T) = bind_name n, %param.loc5
 // CHECK:STDOUT:     }
 // CHECK:STDOUT:     %G.decl: @Class.%G.type (%G.type) = fn_decl @G [symbolic = @Class.%G (constants.%G)] {
 // CHECK:STDOUT:       %self.patt: %Class.2 = binding_pattern self
@@ -228,17 +210,10 @@
 // CHECK:STDOUT:     } {
 // CHECK:STDOUT:       %.loc6: type = specific_constant constants.%Class.2, @Class(constants.%T) [symbolic = %Class (constants.%Class.2)]
 // CHECK:STDOUT:       %Self.ref.loc6: type = name_ref Self, %.loc6 [symbolic = %Class (constants.%Class.2)]
-<<<<<<< HEAD
-// CHECK:STDOUT:       %T.ref.loc6: type = name_ref T, @Class.%T.loc4 [symbolic = %T.1 (constants.%T)]
-// CHECK:STDOUT:       %return.var.loc6: ref @G.%T.1 (%T) = var <return slot>
+// CHECK:STDOUT:       %T.ref.loc6: type = name_ref T, @Class.%T.loc4_13.1 [symbolic = %T.loc6 (constants.%T)]
+// CHECK:STDOUT:       %return.var.loc6: ref @G.%T.loc6 (%T) = var <return slot>
 // CHECK:STDOUT:       %param.loc6: @G.%Class (%Class.2) = param runtime_param0
 // CHECK:STDOUT:       %self.loc6: @G.%Class (%Class.2) = bind_name self, %param.loc6
-=======
-// CHECK:STDOUT:       %self.param.loc6: @G.%Class (%Class.2) = param self, runtime_param0
-// CHECK:STDOUT:       %self.loc6: @G.%Class (%Class.2) = bind_name self, %self.param.loc6
-// CHECK:STDOUT:       %T.ref.loc6: type = name_ref T, @Class.%T.loc4_13.1 [symbolic = %T.loc6 (constants.%T)]
-// CHECK:STDOUT:       %return.var.loc6: ref @G.%T.loc6 (%T) = var <return slot>
->>>>>>> 77facdd7
 // CHECK:STDOUT:     }
 // CHECK:STDOUT:     %T.ref: type = name_ref T, %T.loc4_13.1 [symbolic = %T.loc4_13.2 (constants.%T)]
 // CHECK:STDOUT:     %.loc7_8.1: @Class.%.loc7_8.2 (%.2) = field_decl n, element0 [template]
@@ -282,12 +257,8 @@
 // CHECK:STDOUT: }
 // CHECK:STDOUT:
 // CHECK:STDOUT: specific @Class(constants.%T) {
-<<<<<<< HEAD
-// CHECK:STDOUT:   %T.1 => constants.%T
-// CHECK:STDOUT:   %T.patt.1 => constants.%T
-=======
 // CHECK:STDOUT:   %T.loc4_13.2 => constants.%T
->>>>>>> 77facdd7
+// CHECK:STDOUT:   %T.patt.loc4_13.2 => constants.%T
 // CHECK:STDOUT:
 // CHECK:STDOUT: !definition:
 // CHECK:STDOUT:   %F.type => constants.%F.type
@@ -304,14 +275,9 @@
 // CHECK:STDOUT:   %T.loc5 => constants.%T
 // CHECK:STDOUT: }
 // CHECK:STDOUT:
-<<<<<<< HEAD
-// CHECK:STDOUT: specific @Class(@G.%T.1) {
-// CHECK:STDOUT:   %T.1 => constants.%T
-// CHECK:STDOUT:   %T.patt.1 => constants.%T
-=======
 // CHECK:STDOUT: specific @Class(@G.%T.loc6) {
 // CHECK:STDOUT:   %T.loc4_13.2 => constants.%T
->>>>>>> 77facdd7
+// CHECK:STDOUT:   %T.patt.loc4_13.2 => constants.%T
 // CHECK:STDOUT: }
 // CHECK:STDOUT:
 // CHECK:STDOUT: specific @G(constants.%T) {
@@ -319,14 +285,9 @@
 // CHECK:STDOUT:   %Class => constants.%Class.2
 // CHECK:STDOUT: }
 // CHECK:STDOUT:
-<<<<<<< HEAD
-// CHECK:STDOUT: specific @Class(@Class.%T.1) {
-// CHECK:STDOUT:   %T.1 => constants.%T
-// CHECK:STDOUT:   %T.patt.1 => constants.%T
-=======
 // CHECK:STDOUT: specific @Class(@Class.%T.loc4_13.2) {
 // CHECK:STDOUT:   %T.loc4_13.2 => constants.%T
->>>>>>> 77facdd7
+// CHECK:STDOUT:   %T.patt.loc4_13.2 => constants.%T
 // CHECK:STDOUT: }
 // CHECK:STDOUT:
 // CHECK:STDOUT: --- nested.carbon
@@ -372,16 +333,11 @@
 // CHECK:STDOUT:   }
 // CHECK:STDOUT:   %Core.import = import Core
 // CHECK:STDOUT:   %A.decl: %A.type = class_decl @A [template = constants.%A.1] {
-// CHECK:STDOUT:     %T.patt.loc4: type = symbolic_binding_pattern T, 0 [symbolic = %T.patt.1 (constants.%T.patt.1)]
-// CHECK:STDOUT:     %T.param_patt: type = param_pattern %T.patt.loc4, runtime_param<invalid> [symbolic = %T.patt.1 (constants.%T.patt.1)]
+// CHECK:STDOUT:     %T.patt.loc4_9.1: type = symbolic_binding_pattern T, 0 [symbolic = %T.patt.loc4_9.2 (constants.%T.patt.1)]
+// CHECK:STDOUT:     %T.param_patt: type = param_pattern %T.patt.loc4_9.1, runtime_param<invalid> [symbolic = %T.patt.loc4_9.2 (constants.%T.patt.1)]
 // CHECK:STDOUT:   } {
-<<<<<<< HEAD
 // CHECK:STDOUT:     %param: type = param runtime_param<invalid>
-// CHECK:STDOUT:     %T.loc4: type = bind_symbolic_name T, 0, %param [symbolic = %T.1 (constants.%T)]
-=======
-// CHECK:STDOUT:     %T.param: type = param T, runtime_param<invalid>
-// CHECK:STDOUT:     %T.loc4_9.1: type = bind_symbolic_name T, 0, %T.param [symbolic = %T.loc4_9.2 (constants.%T)]
->>>>>>> 77facdd7
+// CHECK:STDOUT:     %T.loc4_9.1: type = bind_symbolic_name T, 0, %param [symbolic = %T.loc4_9.2 (constants.%T)]
 // CHECK:STDOUT:   }
 // CHECK:STDOUT:   %F.decl: %F.type = fn_decl @F [symbolic = constants.%F] {
 // CHECK:STDOUT:     %self.patt: %B.2 = binding_pattern self
@@ -404,14 +360,9 @@
 // CHECK:STDOUT:   }
 // CHECK:STDOUT: }
 // CHECK:STDOUT:
-<<<<<<< HEAD
-// CHECK:STDOUT: generic class @A(%T.loc4: type) {
-// CHECK:STDOUT:   %T.1: type = bind_symbolic_name T, 0 [symbolic = %T.1 (constants.%T)]
-// CHECK:STDOUT:   %T.patt.1: type = symbolic_binding_pattern T, 0 [symbolic = %T.patt.1 (constants.%T.patt.1)]
-=======
 // CHECK:STDOUT: generic class @A(%T.loc4_9.1: type) {
 // CHECK:STDOUT:   %T.loc4_9.2: type = bind_symbolic_name T, 0 [symbolic = %T.loc4_9.2 (constants.%T)]
->>>>>>> 77facdd7
+// CHECK:STDOUT:   %T.patt.loc4_9.2: type = symbolic_binding_pattern T, 0 [symbolic = %T.patt.loc4_9.2 (constants.%T.patt.1)]
 // CHECK:STDOUT:
 // CHECK:STDOUT: !definition:
 // CHECK:STDOUT:   %B.type: type = generic_class_type @B, @A(%T.loc4_9.2) [symbolic = %B.type (constants.%B.type)]
@@ -419,18 +370,12 @@
 // CHECK:STDOUT:
 // CHECK:STDOUT:   class {
 // CHECK:STDOUT:     %B.decl: @A.%B.type (%B.type) = class_decl @B [symbolic = @A.%B (constants.%B.1)] {
-// CHECK:STDOUT:       %N.patt.loc5: @B.%T (%T) = symbolic_binding_pattern N, 1 [symbolic = %N.patt.1 (constants.%N.patt.1)]
-// CHECK:STDOUT:       %N.param_patt: @B.%T (%T) = param_pattern %N.patt.loc5, runtime_param<invalid> [symbolic = %N.patt.1 (constants.%N.patt.1)]
+// CHECK:STDOUT:       %N.patt.loc5_11.1: @B.%T (%T) = symbolic_binding_pattern N, 1 [symbolic = %N.patt.loc5_11.2 (constants.%N.patt.1)]
+// CHECK:STDOUT:       %N.param_patt: @B.%T (%T) = param_pattern %N.patt.loc5_11.1, runtime_param<invalid> [symbolic = %N.patt.loc5_11.2 (constants.%N.patt.1)]
 // CHECK:STDOUT:     } {
-<<<<<<< HEAD
-// CHECK:STDOUT:       %T.ref: type = name_ref T, @A.%T.loc4 [symbolic = %T (constants.%T)]
+// CHECK:STDOUT:       %T.ref: type = name_ref T, @A.%T.loc4_9.1 [symbolic = %T (constants.%T)]
 // CHECK:STDOUT:       %param: @B.%T (%T) = param runtime_param<invalid>
-// CHECK:STDOUT:       %N.loc5: @B.%T (%T) = bind_symbolic_name N, 1, %param [symbolic = %N.1 (constants.%N)]
-=======
-// CHECK:STDOUT:       %T.ref: type = name_ref T, @A.%T.loc4_9.1 [symbolic = %T (constants.%T)]
-// CHECK:STDOUT:       %N.param: @B.%T (%T) = param N, runtime_param<invalid>
-// CHECK:STDOUT:       %N.loc5_11.1: @B.%T (%T) = bind_symbolic_name N, 1, %N.param [symbolic = %N.loc5_11.2 (constants.%N)]
->>>>>>> 77facdd7
+// CHECK:STDOUT:       %N.loc5_11.1: @B.%T (%T) = bind_symbolic_name N, 1, %param [symbolic = %N.loc5_11.2 (constants.%N)]
 // CHECK:STDOUT:     }
 // CHECK:STDOUT:     %.loc8: <witness> = complete_type_witness %.2 [template = constants.%.3]
 // CHECK:STDOUT:
@@ -442,12 +387,8 @@
 // CHECK:STDOUT:
 // CHECK:STDOUT: generic class @B(@A.%T.loc4_9.1: type, %N.loc5_11.1: @B.%T (%T)) {
 // CHECK:STDOUT:   %T: type = bind_symbolic_name T, 0 [symbolic = %T (constants.%T)]
-<<<<<<< HEAD
-// CHECK:STDOUT:   %N.1: %T = bind_symbolic_name N, 1 [symbolic = %N.1 (constants.%N)]
-// CHECK:STDOUT:   %N.patt.1: %T = symbolic_binding_pattern N, 1 [symbolic = %N.patt.1 (constants.%N.patt.1)]
-=======
 // CHECK:STDOUT:   %N.loc5_11.2: %T = bind_symbolic_name N, 1 [symbolic = %N.loc5_11.2 (constants.%N)]
->>>>>>> 77facdd7
+// CHECK:STDOUT:   %N.patt.loc5_11.2: %T = symbolic_binding_pattern N, 1 [symbolic = %N.patt.loc5_11.2 (constants.%N.patt.1)]
 // CHECK:STDOUT:
 // CHECK:STDOUT: !definition:
 // CHECK:STDOUT:   %F.type: type = fn_type @F, @B(%T, %N.loc5_11.2) [symbolic = %F.type (constants.%F.type)]
@@ -462,19 +403,11 @@
 // CHECK:STDOUT:     } {
 // CHECK:STDOUT:       %.loc6: type = specific_constant constants.%B.2, @B(constants.%T, constants.%N) [symbolic = %B (constants.%B.2)]
 // CHECK:STDOUT:       %Self.ref.loc6: type = name_ref Self, %.loc6 [symbolic = %B (constants.%B.2)]
-<<<<<<< HEAD
-// CHECK:STDOUT:       %T.ref.loc6: type = name_ref T, @A.%T.loc4 [symbolic = %T.1 (constants.%T)]
+// CHECK:STDOUT:       %T.ref.loc6: type = name_ref T, @A.%T.loc4_9.1 [symbolic = %T.loc6 (constants.%T)]
 // CHECK:STDOUT:       %param.loc6_10: @F.%B (%B.2) = param runtime_param0
 // CHECK:STDOUT:       %self.loc6: @F.%B (%B.2) = bind_name self, %param.loc6_10
-// CHECK:STDOUT:       %param.loc6_22: @F.%T.1 (%T) = param runtime_param1
-// CHECK:STDOUT:       %a.loc6: @F.%T.1 (%T) = bind_name a, %param.loc6_22
-=======
-// CHECK:STDOUT:       %self.param.loc6: @F.%B (%B.2) = param self, runtime_param0
-// CHECK:STDOUT:       %self.loc6: @F.%B (%B.2) = bind_name self, %self.param.loc6
-// CHECK:STDOUT:       %T.ref.loc6: type = name_ref T, @A.%T.loc4_9.1 [symbolic = %T.loc6 (constants.%T)]
-// CHECK:STDOUT:       %a.param.loc6: @F.%T.loc6 (%T) = param a, runtime_param1
-// CHECK:STDOUT:       %a.loc6: @F.%T.loc6 (%T) = bind_name a, %a.param.loc6
->>>>>>> 77facdd7
+// CHECK:STDOUT:       %param.loc6_22: @F.%T.loc6 (%T) = param runtime_param1
+// CHECK:STDOUT:       %a.loc6: @F.%T.loc6 (%T) = bind_name a, %param.loc6_22
 // CHECK:STDOUT:     }
 // CHECK:STDOUT:     %.loc7: <witness> = complete_type_witness %.2 [template = constants.%.3]
 // CHECK:STDOUT:
@@ -498,12 +431,8 @@
 // CHECK:STDOUT: }
 // CHECK:STDOUT:
 // CHECK:STDOUT: specific @A(constants.%T) {
-<<<<<<< HEAD
-// CHECK:STDOUT:   %T.1 => constants.%T
-// CHECK:STDOUT:   %T.patt.1 => constants.%T
-=======
 // CHECK:STDOUT:   %T.loc4_9.2 => constants.%T
->>>>>>> 77facdd7
+// CHECK:STDOUT:   %T.patt.loc4_9.2 => constants.%T
 // CHECK:STDOUT:
 // CHECK:STDOUT: !definition:
 // CHECK:STDOUT:   %B.type => constants.%B.type
@@ -512,12 +441,8 @@
 // CHECK:STDOUT:
 // CHECK:STDOUT: specific @B(constants.%T, constants.%N) {
 // CHECK:STDOUT:   %T => constants.%T
-<<<<<<< HEAD
-// CHECK:STDOUT:   %N.1 => constants.%N
-// CHECK:STDOUT:   %N.patt.1 => constants.%N
-=======
 // CHECK:STDOUT:   %N.loc5_11.2 => constants.%N
->>>>>>> 77facdd7
+// CHECK:STDOUT:   %N.patt.loc5_11.2 => constants.%N
 // CHECK:STDOUT:
 // CHECK:STDOUT: !definition:
 // CHECK:STDOUT:   %F.type => constants.%F.type
@@ -526,12 +451,8 @@
 // CHECK:STDOUT:
 // CHECK:STDOUT: specific @B(@F.%T.loc6, @F.%N.loc6) {
 // CHECK:STDOUT:   %T => constants.%T
-<<<<<<< HEAD
-// CHECK:STDOUT:   %N.1 => constants.%N
-// CHECK:STDOUT:   %N.patt.1 => constants.%N
-=======
 // CHECK:STDOUT:   %N.loc5_11.2 => constants.%N
->>>>>>> 77facdd7
+// CHECK:STDOUT:   %N.patt.loc5_11.2 => constants.%N
 // CHECK:STDOUT: }
 // CHECK:STDOUT:
 // CHECK:STDOUT: specific @F(constants.%T, constants.%N) {
@@ -542,21 +463,13 @@
 // CHECK:STDOUT:
 // CHECK:STDOUT: specific @B(@B.%T, @B.%N.loc5_11.2) {
 // CHECK:STDOUT:   %T => constants.%T
-<<<<<<< HEAD
-// CHECK:STDOUT:   %N.1 => constants.%N
-// CHECK:STDOUT:   %N.patt.1 => constants.%N
-// CHECK:STDOUT: }
-// CHECK:STDOUT:
-// CHECK:STDOUT: specific @A(@A.%T.1) {
-// CHECK:STDOUT:   %T.1 => constants.%T
-// CHECK:STDOUT:   %T.patt.1 => constants.%T
-=======
 // CHECK:STDOUT:   %N.loc5_11.2 => constants.%N
+// CHECK:STDOUT:   %N.patt.loc5_11.2 => constants.%N
 // CHECK:STDOUT: }
 // CHECK:STDOUT:
 // CHECK:STDOUT: specific @A(@A.%T.loc4_9.2) {
 // CHECK:STDOUT:   %T.loc4_9.2 => constants.%T
->>>>>>> 77facdd7
+// CHECK:STDOUT:   %T.patt.loc4_9.2 => constants.%T
 // CHECK:STDOUT: }
 // CHECK:STDOUT:
 // CHECK:STDOUT: --- fail_mismatched_not_generic_vs_generic.carbon
@@ -595,13 +508,8 @@
 // CHECK:STDOUT:   %Core.import = import Core
 // CHECK:STDOUT:   %NotGeneric.decl: type = class_decl @NotGeneric [template = constants.%NotGeneric] {} {}
 // CHECK:STDOUT:   %.decl: %.type = fn_decl @.1 [template = constants.%.4] {} {
-<<<<<<< HEAD
 // CHECK:STDOUT:     %param: type = param runtime_param<invalid>
-// CHECK:STDOUT:     %T.loc15: type = bind_symbolic_name T, 0, %param [symbolic = %T.1 (constants.%T)]
-=======
-// CHECK:STDOUT:     %T.param: type = param T, runtime_param<invalid>
-// CHECK:STDOUT:     %T.loc15_15.1: type = bind_symbolic_name T, 0, %T.param [symbolic = %T.loc15_15.2 (constants.%T)]
->>>>>>> 77facdd7
+// CHECK:STDOUT:     %T.loc15_15.1: type = bind_symbolic_name T, 0, %param [symbolic = %T.loc15_15.2 (constants.%T)]
 // CHECK:STDOUT:   }
 // CHECK:STDOUT: }
 // CHECK:STDOUT:
@@ -616,14 +524,9 @@
 // CHECK:STDOUT:
 // CHECK:STDOUT: fn @F();
 // CHECK:STDOUT:
-<<<<<<< HEAD
-// CHECK:STDOUT: generic fn @.1(%T.loc15: type) {
-// CHECK:STDOUT:   %T.1: type = bind_symbolic_name T, 0 [symbolic = %T.1 (constants.%T)]
-// CHECK:STDOUT:   %T.patt: type = symbolic_binding_pattern T, 0 [symbolic = %T.patt (constants.%T.patt)]
-=======
 // CHECK:STDOUT: generic fn @.1(%T.loc15_15.1: type) {
 // CHECK:STDOUT:   %T.loc15_15.2: type = bind_symbolic_name T, 0 [symbolic = %T.loc15_15.2 (constants.%T)]
->>>>>>> 77facdd7
+// CHECK:STDOUT:   %T.patt: type = symbolic_binding_pattern T, 0 [symbolic = %T.patt (constants.%T.patt)]
 // CHECK:STDOUT:
 // CHECK:STDOUT: !definition:
 // CHECK:STDOUT:
@@ -634,12 +537,8 @@
 // CHECK:STDOUT: }
 // CHECK:STDOUT:
 // CHECK:STDOUT: specific @.1(constants.%T) {
-<<<<<<< HEAD
-// CHECK:STDOUT:   %T.1 => constants.%T
+// CHECK:STDOUT:   %T.loc15_15.2 => constants.%T
 // CHECK:STDOUT:   %T.patt => constants.%T
-=======
-// CHECK:STDOUT:   %T.loc15_15.2 => constants.%T
->>>>>>> 77facdd7
 // CHECK:STDOUT: }
 // CHECK:STDOUT:
 // CHECK:STDOUT: --- fail_mismatched_too_few_args.carbon
@@ -679,28 +578,18 @@
 // CHECK:STDOUT:   }
 // CHECK:STDOUT:   %Core.import = import Core
 // CHECK:STDOUT:   %Generic.decl: %Generic.type = class_decl @Generic [template = constants.%Generic.1] {
-// CHECK:STDOUT:     %T.patt.loc4: type = symbolic_binding_pattern T, 0 [symbolic = %T.patt.1 (constants.%T.patt)]
-// CHECK:STDOUT:     %T.param_patt: type = param_pattern %T.patt.loc4, runtime_param<invalid> [symbolic = %T.patt.1 (constants.%T.patt)]
+// CHECK:STDOUT:     %T.patt.loc4_15.1: type = symbolic_binding_pattern T, 0 [symbolic = %T.patt.loc4_15.2 (constants.%T.patt)]
+// CHECK:STDOUT:     %T.param_patt: type = param_pattern %T.patt.loc4_15.1, runtime_param<invalid> [symbolic = %T.patt.loc4_15.2 (constants.%T.patt)]
 // CHECK:STDOUT:   } {
-<<<<<<< HEAD
 // CHECK:STDOUT:     %param: type = param runtime_param<invalid>
-// CHECK:STDOUT:     %T.loc4: type = bind_symbolic_name T, 0, %param [symbolic = %T.1 (constants.%T)]
-=======
-// CHECK:STDOUT:     %T.param: type = param T, runtime_param<invalid>
-// CHECK:STDOUT:     %T.loc4_15.1: type = bind_symbolic_name T, 0, %T.param [symbolic = %T.loc4_15.2 (constants.%T)]
->>>>>>> 77facdd7
+// CHECK:STDOUT:     %T.loc4_15.1: type = bind_symbolic_name T, 0, %param [symbolic = %T.loc4_15.2 (constants.%T)]
 // CHECK:STDOUT:   }
 // CHECK:STDOUT:   %.decl: %.type = fn_decl @.1 [template = constants.%.4] {} {}
 // CHECK:STDOUT: }
 // CHECK:STDOUT:
-<<<<<<< HEAD
-// CHECK:STDOUT: generic class @Generic(%T.loc4: type) {
-// CHECK:STDOUT:   %T.1: type = bind_symbolic_name T, 0 [symbolic = %T.1 (constants.%T)]
-// CHECK:STDOUT:   %T.patt.1: type = symbolic_binding_pattern T, 0 [symbolic = %T.patt.1 (constants.%T.patt)]
-=======
 // CHECK:STDOUT: generic class @Generic(%T.loc4_15.1: type) {
 // CHECK:STDOUT:   %T.loc4_15.2: type = bind_symbolic_name T, 0 [symbolic = %T.loc4_15.2 (constants.%T)]
->>>>>>> 77facdd7
+// CHECK:STDOUT:   %T.patt.loc4_15.2: type = symbolic_binding_pattern T, 0 [symbolic = %T.patt.loc4_15.2 (constants.%T.patt)]
 // CHECK:STDOUT:
 // CHECK:STDOUT: !definition:
 // CHECK:STDOUT:   %TooFew.type: type = fn_type @TooFew, @Generic(%T.loc4_15.2) [symbolic = %TooFew.type (constants.%TooFew.type)]
@@ -727,24 +616,15 @@
 // CHECK:STDOUT: }
 // CHECK:STDOUT:
 // CHECK:STDOUT: specific @Generic(constants.%T) {
-<<<<<<< HEAD
-// CHECK:STDOUT:   %T.1 => constants.%T
-// CHECK:STDOUT:   %T.patt.1 => constants.%T
-=======
 // CHECK:STDOUT:   %T.loc4_15.2 => constants.%T
->>>>>>> 77facdd7
+// CHECK:STDOUT:   %T.patt.loc4_15.2 => constants.%T
 // CHECK:STDOUT: }
 // CHECK:STDOUT:
 // CHECK:STDOUT: specific @TooFew(constants.%T) {}
 // CHECK:STDOUT:
-<<<<<<< HEAD
-// CHECK:STDOUT: specific @Generic(@Generic.%T.1) {
-// CHECK:STDOUT:   %T.1 => constants.%T
-// CHECK:STDOUT:   %T.patt.1 => constants.%T
-=======
 // CHECK:STDOUT: specific @Generic(@Generic.%T.loc4_15.2) {
 // CHECK:STDOUT:   %T.loc4_15.2 => constants.%T
->>>>>>> 77facdd7
+// CHECK:STDOUT:   %T.patt.loc4_15.2 => constants.%T
 // CHECK:STDOUT: }
 // CHECK:STDOUT:
 // CHECK:STDOUT: --- fail_mismatched_too_many_args.carbon
@@ -787,39 +667,23 @@
 // CHECK:STDOUT:   }
 // CHECK:STDOUT:   %Core.import = import Core
 // CHECK:STDOUT:   %Generic.decl: %Generic.type = class_decl @Generic [template = constants.%Generic.1] {
-// CHECK:STDOUT:     %T.patt.loc4: type = symbolic_binding_pattern T, 0 [symbolic = %T.patt.1 (constants.%T.patt.1)]
-// CHECK:STDOUT:     %T.param_patt: type = param_pattern %T.patt.loc4, runtime_param<invalid> [symbolic = %T.patt.1 (constants.%T.patt.1)]
+// CHECK:STDOUT:     %T.patt.loc4_15.1: type = symbolic_binding_pattern T, 0 [symbolic = %T.patt.loc4_15.2 (constants.%T.patt.1)]
+// CHECK:STDOUT:     %T.param_patt: type = param_pattern %T.patt.loc4_15.1, runtime_param<invalid> [symbolic = %T.patt.loc4_15.2 (constants.%T.patt.1)]
 // CHECK:STDOUT:   } {
-<<<<<<< HEAD
 // CHECK:STDOUT:     %param: type = param runtime_param<invalid>
-// CHECK:STDOUT:     %T.loc4: type = bind_symbolic_name T, 0, %param [symbolic = %T.1 (constants.%T)]
+// CHECK:STDOUT:     %T.loc4_15.1: type = bind_symbolic_name T, 0, %param [symbolic = %T.loc4_15.2 (constants.%T)]
 // CHECK:STDOUT:   }
 // CHECK:STDOUT:   %.decl: %.type = fn_decl @.1 [template = constants.%.4] {} {
 // CHECK:STDOUT:     %param.loc15_12: type = param runtime_param<invalid>
-// CHECK:STDOUT:     %T.loc15: type = bind_symbolic_name T, 0, %param.loc15_12 [symbolic = %T.1 (constants.%T)]
+// CHECK:STDOUT:     %T.loc15_12.1: type = bind_symbolic_name T, 0, %param.loc15_12 [symbolic = %T.loc15_12.2 (constants.%T)]
 // CHECK:STDOUT:     %param.loc15_22: type = param runtime_param<invalid>
-// CHECK:STDOUT:     %U.loc15: type = bind_symbolic_name U, 1, %param.loc15_22 [symbolic = %U.1 (constants.%U)]
-// CHECK:STDOUT:   }
-// CHECK:STDOUT: }
-// CHECK:STDOUT:
-// CHECK:STDOUT: generic class @Generic(%T.loc4: type) {
-// CHECK:STDOUT:   %T.1: type = bind_symbolic_name T, 0 [symbolic = %T.1 (constants.%T)]
-// CHECK:STDOUT:   %T.patt.1: type = symbolic_binding_pattern T, 0 [symbolic = %T.patt.1 (constants.%T.patt.1)]
-=======
-// CHECK:STDOUT:     %T.param: type = param T, runtime_param<invalid>
-// CHECK:STDOUT:     %T.loc4_15.1: type = bind_symbolic_name T, 0, %T.param [symbolic = %T.loc4_15.2 (constants.%T)]
-// CHECK:STDOUT:   }
-// CHECK:STDOUT:   %.decl: %.type = fn_decl @.1 [template = constants.%.4] {} {
-// CHECK:STDOUT:     %T.param: type = param T, runtime_param<invalid>
-// CHECK:STDOUT:     %T.loc15_12.1: type = bind_symbolic_name T, 0, %T.param [symbolic = %T.loc15_12.2 (constants.%T)]
-// CHECK:STDOUT:     %U.param: type = param U, runtime_param<invalid>
-// CHECK:STDOUT:     %U.loc15_22.1: type = bind_symbolic_name U, 1, %U.param [symbolic = %U.loc15_22.2 (constants.%U)]
+// CHECK:STDOUT:     %U.loc15_22.1: type = bind_symbolic_name U, 1, %param.loc15_22 [symbolic = %U.loc15_22.2 (constants.%U)]
 // CHECK:STDOUT:   }
 // CHECK:STDOUT: }
 // CHECK:STDOUT:
 // CHECK:STDOUT: generic class @Generic(%T.loc4_15.1: type) {
 // CHECK:STDOUT:   %T.loc4_15.2: type = bind_symbolic_name T, 0 [symbolic = %T.loc4_15.2 (constants.%T)]
->>>>>>> 77facdd7
+// CHECK:STDOUT:   %T.patt.loc4_15.2: type = symbolic_binding_pattern T, 0 [symbolic = %T.patt.loc4_15.2 (constants.%T.patt.1)]
 // CHECK:STDOUT:
 // CHECK:STDOUT: !definition:
 // CHECK:STDOUT:   %TooMany.type: type = fn_type @TooMany, @Generic(%T.loc4_15.2) [symbolic = %TooMany.type (constants.%TooMany.type)]
@@ -840,17 +704,11 @@
 // CHECK:STDOUT:   fn();
 // CHECK:STDOUT: }
 // CHECK:STDOUT:
-<<<<<<< HEAD
-// CHECK:STDOUT: generic fn @.1(%T.loc15: type, %U.loc15: type) {
-// CHECK:STDOUT:   %T.1: type = bind_symbolic_name T, 0 [symbolic = %T.1 (constants.%T)]
-// CHECK:STDOUT:   %T.patt: type = symbolic_binding_pattern T, 0 [symbolic = %T.patt (constants.%T.patt.2)]
-// CHECK:STDOUT:   %U.1: type = bind_symbolic_name U, 1 [symbolic = %U.1 (constants.%U)]
-// CHECK:STDOUT:   %U.patt: type = symbolic_binding_pattern U, 1 [symbolic = %U.patt (constants.%U.patt)]
-=======
 // CHECK:STDOUT: generic fn @.1(%T.loc15_12.1: type, %U.loc15_22.1: type) {
 // CHECK:STDOUT:   %T.loc15_12.2: type = bind_symbolic_name T, 0 [symbolic = %T.loc15_12.2 (constants.%T)]
+// CHECK:STDOUT:   %T.patt: type = symbolic_binding_pattern T, 0 [symbolic = %T.patt (constants.%T.patt.2)]
 // CHECK:STDOUT:   %U.loc15_22.2: type = bind_symbolic_name U, 1 [symbolic = %U.loc15_22.2 (constants.%U)]
->>>>>>> 77facdd7
+// CHECK:STDOUT:   %U.patt: type = symbolic_binding_pattern U, 1 [symbolic = %U.patt (constants.%U.patt)]
 // CHECK:STDOUT:
 // CHECK:STDOUT: !definition:
 // CHECK:STDOUT:
@@ -861,36 +719,22 @@
 // CHECK:STDOUT: }
 // CHECK:STDOUT:
 // CHECK:STDOUT: specific @Generic(constants.%T) {
-<<<<<<< HEAD
-// CHECK:STDOUT:   %T.1 => constants.%T
-// CHECK:STDOUT:   %T.patt.1 => constants.%T
-=======
 // CHECK:STDOUT:   %T.loc4_15.2 => constants.%T
->>>>>>> 77facdd7
+// CHECK:STDOUT:   %T.patt.loc4_15.2 => constants.%T
 // CHECK:STDOUT: }
 // CHECK:STDOUT:
 // CHECK:STDOUT: specific @TooMany(constants.%T) {}
 // CHECK:STDOUT:
-<<<<<<< HEAD
-// CHECK:STDOUT: specific @Generic(@Generic.%T.1) {
-// CHECK:STDOUT:   %T.1 => constants.%T
-// CHECK:STDOUT:   %T.patt.1 => constants.%T
-// CHECK:STDOUT: }
-// CHECK:STDOUT:
-// CHECK:STDOUT: specific @.1(constants.%T, constants.%U) {
-// CHECK:STDOUT:   %T.1 => constants.%T
-// CHECK:STDOUT:   %T.patt => constants.%T
-// CHECK:STDOUT:   %U.1 => constants.%U
-// CHECK:STDOUT:   %U.patt => constants.%U
-=======
 // CHECK:STDOUT: specific @Generic(@Generic.%T.loc4_15.2) {
 // CHECK:STDOUT:   %T.loc4_15.2 => constants.%T
+// CHECK:STDOUT:   %T.patt.loc4_15.2 => constants.%T
 // CHECK:STDOUT: }
 // CHECK:STDOUT:
 // CHECK:STDOUT: specific @.1(constants.%T, constants.%U) {
 // CHECK:STDOUT:   %T.loc15_12.2 => constants.%T
+// CHECK:STDOUT:   %T.patt => constants.%T
 // CHECK:STDOUT:   %U.loc15_22.2 => constants.%U
->>>>>>> 77facdd7
+// CHECK:STDOUT:   %U.patt => constants.%U
 // CHECK:STDOUT: }
 // CHECK:STDOUT:
 // CHECK:STDOUT: --- fail_mismatched_wrong_arg_type.carbon
@@ -932,38 +776,23 @@
 // CHECK:STDOUT:   }
 // CHECK:STDOUT:   %Core.import = import Core
 // CHECK:STDOUT:   %Generic.decl: %Generic.type = class_decl @Generic [template = constants.%Generic.1] {
-// CHECK:STDOUT:     %T.patt.loc4: type = symbolic_binding_pattern T, 0 [symbolic = %T.patt.1 (constants.%T.patt.1)]
-// CHECK:STDOUT:     %T.param_patt: type = param_pattern %T.patt.loc4, runtime_param<invalid> [symbolic = %T.patt.1 (constants.%T.patt.1)]
+// CHECK:STDOUT:     %T.patt.loc4_15.1: type = symbolic_binding_pattern T, 0 [symbolic = %T.patt.loc4_15.2 (constants.%T.patt.1)]
+// CHECK:STDOUT:     %T.param_patt: type = param_pattern %T.patt.loc4_15.1, runtime_param<invalid> [symbolic = %T.patt.loc4_15.2 (constants.%T.patt.1)]
 // CHECK:STDOUT:   } {
-<<<<<<< HEAD
 // CHECK:STDOUT:     %param: type = param runtime_param<invalid>
-// CHECK:STDOUT:     %T.loc4: type = bind_symbolic_name T, 0, %param [symbolic = %T.1 (constants.%T.1)]
-=======
-// CHECK:STDOUT:     %T.param: type = param T, runtime_param<invalid>
-// CHECK:STDOUT:     %T.loc4_15.1: type = bind_symbolic_name T, 0, %T.param [symbolic = %T.loc4_15.2 (constants.%T.1)]
->>>>>>> 77facdd7
+// CHECK:STDOUT:     %T.loc4_15.1: type = bind_symbolic_name T, 0, %param [symbolic = %T.loc4_15.2 (constants.%T.1)]
 // CHECK:STDOUT:   }
 // CHECK:STDOUT:   %.decl: %.type = fn_decl @.1 [template = constants.%.4] {} {
 // CHECK:STDOUT:     %.loc14_17.1: %.1 = tuple_literal ()
 // CHECK:STDOUT:     %.loc14_17.2: type = converted %.loc14_17.1, constants.%.1 [template = constants.%.1]
-<<<<<<< HEAD
 // CHECK:STDOUT:     %param: %.1 = param runtime_param<invalid>
-// CHECK:STDOUT:     %T.loc14: %.1 = bind_symbolic_name T, 0, %param [symbolic = %T.1 (constants.%T.2)]
-// CHECK:STDOUT:   }
-// CHECK:STDOUT: }
-// CHECK:STDOUT:
-// CHECK:STDOUT: generic class @Generic(%T.loc4: type) {
-// CHECK:STDOUT:   %T.1: type = bind_symbolic_name T, 0 [symbolic = %T.1 (constants.%T.1)]
-// CHECK:STDOUT:   %T.patt.1: type = symbolic_binding_pattern T, 0 [symbolic = %T.patt.1 (constants.%T.patt.1)]
-=======
-// CHECK:STDOUT:     %T.param: %.1 = param T, runtime_param<invalid>
-// CHECK:STDOUT:     %T.loc14_12.1: %.1 = bind_symbolic_name T, 0, %T.param [symbolic = %T.loc14_12.2 (constants.%T.2)]
+// CHECK:STDOUT:     %T.loc14_12.1: %.1 = bind_symbolic_name T, 0, %param [symbolic = %T.loc14_12.2 (constants.%T.2)]
 // CHECK:STDOUT:   }
 // CHECK:STDOUT: }
 // CHECK:STDOUT:
 // CHECK:STDOUT: generic class @Generic(%T.loc4_15.1: type) {
 // CHECK:STDOUT:   %T.loc4_15.2: type = bind_symbolic_name T, 0 [symbolic = %T.loc4_15.2 (constants.%T.1)]
->>>>>>> 77facdd7
+// CHECK:STDOUT:   %T.patt.loc4_15.2: type = symbolic_binding_pattern T, 0 [symbolic = %T.patt.loc4_15.2 (constants.%T.patt.1)]
 // CHECK:STDOUT:
 // CHECK:STDOUT: !definition:
 // CHECK:STDOUT:   %WrongType.type: type = fn_type @WrongType, @Generic(%T.loc4_15.2) [symbolic = %WrongType.type (constants.%WrongType.type)]
@@ -984,14 +813,9 @@
 // CHECK:STDOUT:   fn();
 // CHECK:STDOUT: }
 // CHECK:STDOUT:
-<<<<<<< HEAD
-// CHECK:STDOUT: generic fn @.1(%T.loc14: %.1) {
-// CHECK:STDOUT:   %T.1: %.1 = bind_symbolic_name T, 0 [symbolic = %T.1 (constants.%T.2)]
-// CHECK:STDOUT:   %T.patt: %.1 = symbolic_binding_pattern T, 0 [symbolic = %T.patt (constants.%T.patt.2)]
-=======
 // CHECK:STDOUT: generic fn @.1(%T.loc14_12.1: %.1) {
 // CHECK:STDOUT:   %T.loc14_12.2: %.1 = bind_symbolic_name T, 0 [symbolic = %T.loc14_12.2 (constants.%T.2)]
->>>>>>> 77facdd7
+// CHECK:STDOUT:   %T.patt: %.1 = symbolic_binding_pattern T, 0 [symbolic = %T.patt (constants.%T.patt.2)]
 // CHECK:STDOUT:
 // CHECK:STDOUT: !definition:
 // CHECK:STDOUT:
@@ -1002,32 +826,19 @@
 // CHECK:STDOUT: }
 // CHECK:STDOUT:
 // CHECK:STDOUT: specific @Generic(constants.%T.1) {
-<<<<<<< HEAD
-// CHECK:STDOUT:   %T.1 => constants.%T.1
-// CHECK:STDOUT:   %T.patt.1 => constants.%T.1
-=======
 // CHECK:STDOUT:   %T.loc4_15.2 => constants.%T.1
->>>>>>> 77facdd7
+// CHECK:STDOUT:   %T.patt.loc4_15.2 => constants.%T.1
 // CHECK:STDOUT: }
 // CHECK:STDOUT:
 // CHECK:STDOUT: specific @WrongType(constants.%T.1) {}
 // CHECK:STDOUT:
-<<<<<<< HEAD
-// CHECK:STDOUT: specific @Generic(@Generic.%T.1) {
-// CHECK:STDOUT:   %T.1 => constants.%T.1
-// CHECK:STDOUT:   %T.patt.1 => constants.%T.1
-// CHECK:STDOUT: }
-// CHECK:STDOUT:
-// CHECK:STDOUT: specific @.1(constants.%T.2) {
-// CHECK:STDOUT:   %T.1 => constants.%T.2
-// CHECK:STDOUT:   %T.patt => constants.%T.2
-=======
 // CHECK:STDOUT: specific @Generic(@Generic.%T.loc4_15.2) {
 // CHECK:STDOUT:   %T.loc4_15.2 => constants.%T.1
+// CHECK:STDOUT:   %T.patt.loc4_15.2 => constants.%T.1
 // CHECK:STDOUT: }
 // CHECK:STDOUT:
 // CHECK:STDOUT: specific @.1(constants.%T.2) {
 // CHECK:STDOUT:   %T.loc14_12.2 => constants.%T.2
->>>>>>> 77facdd7
+// CHECK:STDOUT:   %T.patt => constants.%T.2
 // CHECK:STDOUT: }
 // CHECK:STDOUT: