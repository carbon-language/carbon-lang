// Part of the Carbon Language project, under the Apache License v2.0 with LLVM
// Exceptions. See /LICENSE for license information.
// SPDX-License-Identifier: Apache-2.0 WITH LLVM-exception
//
// AUTOUPDATE
// TIP: To test this file alone, run:
// TIP:   bazel test //toolchain/testing:file_test --test_arg=--file_tests=toolchain/check/testdata/class/generic/member_out_of_line.carbon
// TIP: To dump output, run:
// TIP:   bazel run //toolchain/testing:file_test -- --dump_output --file_tests=toolchain/check/testdata/class/generic/member_out_of_line.carbon

// --- basic.carbon

library "[[@TEST_NAME]]";

class Class(T:! type) {
  fn F(n: T) -> T;
  fn G[self: Self]() -> T;
  var n: T;
}

fn Class(T:! type).F(n: T) -> T {
  return n;
}

fn Class(T:! type).G[self: Self]() -> T {
  return self.n;
}

// --- nested.carbon

library "[[@TEST_NAME]]";

class A(T:! type) {
  class B(N:! T) {
    fn F[self: Self](a: T);
  }
}

fn A(T:! type).B(N:! T).F[self: Self](a: T) {}

// --- fail_mismatched_not_generic_vs_generic.carbon

library "[[@TEST_NAME]]";

class NotGeneric {
  fn F();
}

// CHECK:STDERR: fail_mismatched_not_generic_vs_generic.carbon:[[@LINE+7]]:4: error: redeclaration differs because of parameter list
// CHECK:STDERR: fn NotGeneric(T:! type).F() {}
// CHECK:STDERR:    ^~~~~~~~~~
// CHECK:STDERR: fail_mismatched_not_generic_vs_generic.carbon:[[@LINE-7]]:1: previously declared without parameter list
// CHECK:STDERR: class NotGeneric {
// CHECK:STDERR: ^~~~~~~~~~~~~~~~~~
// CHECK:STDERR:
fn NotGeneric(T:! type).F() {}

// --- fail_mismatched_too_few_args.carbon

library "[[@TEST_NAME]]";

class Generic(T:! type) {
  fn TooFew();
}

// CHECK:STDERR: fail_mismatched_too_few_args.carbon:[[@LINE+7]]:4: error: redeclaration differs because of parameter count of 0
// CHECK:STDERR: fn Generic().TooFew() {}
// CHECK:STDERR:    ^~~~~~~
// CHECK:STDERR: fail_mismatched_too_few_args.carbon:[[@LINE-7]]:1: previously declared with parameter count of 1
// CHECK:STDERR: class Generic(T:! type) {
// CHECK:STDERR: ^~~~~~~~~~~~~~~~~~~~~~~~~
// CHECK:STDERR:
fn Generic().TooFew() {}

// --- fail_mismatched_too_many_args.carbon

library "[[@TEST_NAME]]";

class Generic(T:! type) {
  fn TooMany();
}

// CHECK:STDERR: fail_mismatched_too_many_args.carbon:[[@LINE+7]]:4: error: redeclaration differs because of parameter count of 2
// CHECK:STDERR: fn Generic(T:! type, U:! type).TooMany() {}
// CHECK:STDERR:    ^~~~~~~
// CHECK:STDERR: fail_mismatched_too_many_args.carbon:[[@LINE-7]]:1: previously declared with parameter count of 1
// CHECK:STDERR: class Generic(T:! type) {
// CHECK:STDERR: ^~~~~~~~~~~~~~~~~~~~~~~~~
// CHECK:STDERR:
fn Generic(T:! type, U:! type).TooMany() {}

// --- fail_mismatched_wrong_arg_type.carbon

library "[[@TEST_NAME]]";

class Generic(T:! type) {
  fn WrongType();
}

// CHECK:STDERR: fail_mismatched_wrong_arg_type.carbon:[[@LINE+6]]:12: error: redeclaration differs at parameter 1
// CHECK:STDERR: fn Generic(T:! ()).WrongType() {}
// CHECK:STDERR:            ^
// CHECK:STDERR: fail_mismatched_wrong_arg_type.carbon:[[@LINE-7]]:15: previous declaration's corresponding parameter here
// CHECK:STDERR: class Generic(T:! type) {
// CHECK:STDERR:               ^
fn Generic(T:! ()).WrongType() {}

// CHECK:STDOUT: --- basic.carbon
// CHECK:STDOUT:
// CHECK:STDOUT: constants {
// CHECK:STDOUT:   %T: type = bind_symbolic_name T 0 [symbolic]
// CHECK:STDOUT:   %Class.type: type = generic_class_type @Class [template]
// CHECK:STDOUT:   %.1: type = tuple_type () [template]
// CHECK:STDOUT:   %Class.1: %Class.type = struct_value () [template]
// CHECK:STDOUT:   %Class.2: type = class_type @Class, @Class(%T) [symbolic]
// CHECK:STDOUT:   %F.type: type = fn_type @F, @Class(%T) [symbolic]
// CHECK:STDOUT:   %F: %F.type = struct_value () [symbolic]
// CHECK:STDOUT:   %G.type: type = fn_type @G, @Class(%T) [symbolic]
// CHECK:STDOUT:   %G: %G.type = struct_value () [symbolic]
// CHECK:STDOUT:   %.2: type = unbound_element_type %Class.2, %T [symbolic]
// CHECK:STDOUT:   %.3: type = struct_type {.n: %T} [symbolic]
// CHECK:STDOUT:   %.4: <witness> = complete_type_witness %.3 [symbolic]
// CHECK:STDOUT:   %.5: type = ptr_type %.3 [symbolic]
// CHECK:STDOUT: }
// CHECK:STDOUT:
// CHECK:STDOUT: imports {
// CHECK:STDOUT:   %Core: <namespace> = namespace file.%Core.import, [template] {
// CHECK:STDOUT:     import Core//prelude
// CHECK:STDOUT:     import Core//prelude/operators
// CHECK:STDOUT:     import Core//prelude/types
// CHECK:STDOUT:     import Core//prelude/operators/arithmetic
// CHECK:STDOUT:     import Core//prelude/operators/as
// CHECK:STDOUT:     import Core//prelude/operators/bitwise
// CHECK:STDOUT:     import Core//prelude/operators/comparison
// CHECK:STDOUT:     import Core//prelude/types/bool
// CHECK:STDOUT:   }
// CHECK:STDOUT: }
// CHECK:STDOUT:
// CHECK:STDOUT: file {
// CHECK:STDOUT:   package: <namespace> = namespace [template] {
// CHECK:STDOUT:     .Core = imports.%Core
// CHECK:STDOUT:     .Class = %Class.decl
// CHECK:STDOUT:   }
// CHECK:STDOUT:   %Core.import = import Core
// CHECK:STDOUT:   %Class.decl: %Class.type = class_decl @Class [template = constants.%Class.1] {
// CHECK:STDOUT:     %T.param: type = param T, runtime_param<invalid>
// CHECK:STDOUT:     %T.loc4: type = bind_symbolic_name T 0, %T.param [symbolic = %T.1 (constants.%T)]
// CHECK:STDOUT:   }
// CHECK:STDOUT:   %F.decl: %F.type = fn_decl @F [symbolic = constants.%F] {
// CHECK:STDOUT:     %T.param: type = param T, runtime_param<invalid>
// CHECK:STDOUT:     %T.loc10: type = bind_symbolic_name T 0, %T.param [symbolic = constants.%T]
// CHECK:STDOUT:     %T.ref.loc10_25: type = name_ref T, %T.loc10 [symbolic = constants.%T]
// CHECK:STDOUT:     %n.param.loc10: %T = param n, runtime_param0
// CHECK:STDOUT:     %n.loc10: %T = bind_name n, %n.param.loc10
// CHECK:STDOUT:     %T.ref.loc10_31: type = name_ref T, %T.loc10 [symbolic = constants.%T]
// CHECK:STDOUT:     %return: ref %T = var <return slot>
// CHECK:STDOUT:   }
// CHECK:STDOUT:   %G.decl: %G.type = fn_decl @G [symbolic = constants.%G] {
// CHECK:STDOUT:     %T.param: type = param T, runtime_param<invalid>
// CHECK:STDOUT:     %T.loc14: type = bind_symbolic_name T 0, %T.param [symbolic = constants.%T]
// CHECK:STDOUT:     %.loc14: type = specific_constant constants.%Class.2, @Class(constants.%T) [symbolic = constants.%Class.2]
// CHECK:STDOUT:     %Self.ref.loc14: type = name_ref Self, %.loc14 [symbolic = constants.%Class.2]
// CHECK:STDOUT:     %self.param.loc14: %Class.2 = param self, runtime_param0
// CHECK:STDOUT:     %self.loc14: %Class.2 = bind_name self, %self.param.loc14
// CHECK:STDOUT:     %T.ref.loc14: type = name_ref T, %T.loc14 [symbolic = constants.%T]
// CHECK:STDOUT:     %return: ref %T = var <return slot>
// CHECK:STDOUT:   }
// CHECK:STDOUT: }
// CHECK:STDOUT:
// CHECK:STDOUT: generic class @Class(%T.loc4: type) {
// CHECK:STDOUT:   %T.1: type = bind_symbolic_name T 0 [symbolic = %T.1 (constants.%T)]
// CHECK:STDOUT:
// CHECK:STDOUT: !definition:
// CHECK:STDOUT:   %F.type: type = fn_type @F, @Class(%T.1) [symbolic = %F.type (constants.%F.type)]
// CHECK:STDOUT:   %F: @Class.%F.type (%F.type) = struct_value () [symbolic = %F (constants.%F)]
// CHECK:STDOUT:   %G.type: type = fn_type @G, @Class(%T.1) [symbolic = %G.type (constants.%G.type)]
// CHECK:STDOUT:   %G: @Class.%G.type (%G.type) = struct_value () [symbolic = %G (constants.%G)]
<<<<<<< HEAD
// CHECK:STDOUT:   %Class: type = class_type @Class, @Class(%T.1) [symbolic = %Class (constants.%Class.2)]
// CHECK:STDOUT:   %.1: type = unbound_element_type @Class.%Class (%Class.2), @Class.%T.1 (%T) [symbolic = %.1 (constants.%.2)]
=======
// CHECK:STDOUT:   %Class: type = class_type @Class, @Class(%T) [symbolic = %Class (constants.%Class.2)]
// CHECK:STDOUT:   %.1: type = unbound_element_type @Class.%Class (%Class.2), @Class.%T (%T) [symbolic = %.1 (constants.%.2)]
// CHECK:STDOUT:   %.2: type = struct_type {.n: @Class.%T (%T)} [symbolic = %.2 (constants.%.3)]
// CHECK:STDOUT:   %.3: <witness> = complete_type_witness @Class.%.2 (%.3) [symbolic = %.3 (constants.%.4)]
>>>>>>> 9b0519d2
// CHECK:STDOUT:
// CHECK:STDOUT:   class {
// CHECK:STDOUT:     %F.decl: @Class.%F.type (%F.type) = fn_decl @F [symbolic = @Class.%F (constants.%F)] {
// CHECK:STDOUT:       %T.ref.loc5_11: type = name_ref T, @Class.%T.loc4 [symbolic = %T.1 (constants.%T)]
// CHECK:STDOUT:       %n.param.loc5: @F.%T.1 (%T) = param n, runtime_param0
// CHECK:STDOUT:       %n.loc5: @F.%T.1 (%T) = bind_name n, %n.param.loc5
// CHECK:STDOUT:       %T.ref.loc5_17: type = name_ref T, @Class.%T.loc4 [symbolic = %T.1 (constants.%T)]
// CHECK:STDOUT:       %return.var.loc5: ref @F.%T.1 (%T) = var <return slot>
// CHECK:STDOUT:     }
// CHECK:STDOUT:     %G.decl: @Class.%G.type (%G.type) = fn_decl @G [symbolic = @Class.%G (constants.%G)] {
// CHECK:STDOUT:       %.loc6: type = specific_constant constants.%Class.2, @Class(constants.%T) [symbolic = %Class (constants.%Class.2)]
// CHECK:STDOUT:       %Self.ref.loc6: type = name_ref Self, %.loc6 [symbolic = %Class (constants.%Class.2)]
// CHECK:STDOUT:       %self.param.loc6: @G.%Class (%Class.2) = param self, runtime_param0
// CHECK:STDOUT:       %self.loc6: @G.%Class (%Class.2) = bind_name self, %self.param.loc6
// CHECK:STDOUT:       %T.ref.loc6: type = name_ref T, @Class.%T.loc4 [symbolic = %T.1 (constants.%T)]
// CHECK:STDOUT:       %return.var.loc6: ref @G.%T.1 (%T) = var <return slot>
// CHECK:STDOUT:     }
// CHECK:STDOUT:     %T.ref: type = name_ref T, %T.loc4 [symbolic = %T.1 (constants.%T)]
// CHECK:STDOUT:     %.loc7: @Class.%.1 (%.2) = field_decl n, element0 [template]
// CHECK:STDOUT:     %.loc8: <witness> = complete_type_witness %.3 [symbolic = %.3 (constants.%.4)]
// CHECK:STDOUT:
// CHECK:STDOUT:   !members:
// CHECK:STDOUT:     .Self = constants.%Class.2
// CHECK:STDOUT:     .F = %F.decl
// CHECK:STDOUT:     .G = %G.decl
// CHECK:STDOUT:     .n = %.loc7
// CHECK:STDOUT:   }
// CHECK:STDOUT: }
// CHECK:STDOUT:
// CHECK:STDOUT: generic fn @F(@Class.%T.loc4: type) {
// CHECK:STDOUT:   %T.1: type = bind_symbolic_name T 0 [symbolic = %T.1 (constants.%T)]
// CHECK:STDOUT:
// CHECK:STDOUT: !definition:
// CHECK:STDOUT:
// CHECK:STDOUT:   fn(%n.loc10: %T) -> %T {
// CHECK:STDOUT:   !entry:
// CHECK:STDOUT:     %n.ref: @F.%T.1 (%T) = name_ref n, %n.loc10
// CHECK:STDOUT:     return %n.ref
// CHECK:STDOUT:   }
// CHECK:STDOUT: }
// CHECK:STDOUT:
// CHECK:STDOUT: generic fn @G(@Class.%T.loc4: type) {
// CHECK:STDOUT:   %T.1: type = bind_symbolic_name T 0 [symbolic = %T.1 (constants.%T)]
// CHECK:STDOUT:   %Class: type = class_type @Class, @Class(%T.1) [symbolic = %Class (constants.%Class.2)]
// CHECK:STDOUT:
// CHECK:STDOUT: !definition:
// CHECK:STDOUT:   %.1: type = unbound_element_type @G.%Class (%Class.2), @G.%T.1 (%T) [symbolic = %.1 (constants.%.2)]
// CHECK:STDOUT:
// CHECK:STDOUT:   fn[%self.loc14: %Class.2]() -> %T {
// CHECK:STDOUT:   !entry:
// CHECK:STDOUT:     %self.ref: @G.%Class (%Class.2) = name_ref self, %self.loc14
// CHECK:STDOUT:     %n.ref: @G.%.1 (%.2) = name_ref n, @Class.%.loc7 [template = @Class.%.loc7]
// CHECK:STDOUT:     %.loc15_14.1: ref @G.%T.1 (%T) = class_element_access %self.ref, element0
// CHECK:STDOUT:     %.loc15_14.2: @G.%T.1 (%T) = bind_value %.loc15_14.1
// CHECK:STDOUT:     return %.loc15_14.2
// CHECK:STDOUT:   }
// CHECK:STDOUT: }
// CHECK:STDOUT:
// CHECK:STDOUT: specific @Class(constants.%T) {
// CHECK:STDOUT:   %T.1 => constants.%T
// CHECK:STDOUT:
// CHECK:STDOUT: !definition:
// CHECK:STDOUT:   %F.type => constants.%F.type
// CHECK:STDOUT:   %F => constants.%F
// CHECK:STDOUT:   %G.type => constants.%G.type
// CHECK:STDOUT:   %G => constants.%G
// CHECK:STDOUT:   %Class => constants.%Class.2
// CHECK:STDOUT:   %.1 => constants.%.2
// CHECK:STDOUT:   %.2 => constants.%.3
// CHECK:STDOUT:   %.3 => constants.%.4
// CHECK:STDOUT: }
// CHECK:STDOUT:
// CHECK:STDOUT: specific @F(constants.%T) {
// CHECK:STDOUT:   %T.1 => constants.%T
// CHECK:STDOUT: }
// CHECK:STDOUT:
// CHECK:STDOUT: specific @Class(@G.%T.1) {
// CHECK:STDOUT:   %T.1 => constants.%T
// CHECK:STDOUT: }
// CHECK:STDOUT:
// CHECK:STDOUT: specific @G(constants.%T) {
// CHECK:STDOUT:   %T.1 => constants.%T
// CHECK:STDOUT:   %Class => constants.%Class.2
// CHECK:STDOUT: }
// CHECK:STDOUT:
// CHECK:STDOUT: specific @Class(@Class.%T.1) {
// CHECK:STDOUT:   %T.1 => constants.%T
// CHECK:STDOUT: }
// CHECK:STDOUT:
// CHECK:STDOUT: --- nested.carbon
// CHECK:STDOUT:
// CHECK:STDOUT: constants {
// CHECK:STDOUT:   %T: type = bind_symbolic_name T 0 [symbolic]
// CHECK:STDOUT:   %A.type: type = generic_class_type @A [template]
// CHECK:STDOUT:   %.1: type = tuple_type () [template]
// CHECK:STDOUT:   %A.1: %A.type = struct_value () [template]
// CHECK:STDOUT:   %A.2: type = class_type @A, @A(%T) [symbolic]
// CHECK:STDOUT:   %N: %T = bind_symbolic_name N 1 [symbolic]
// CHECK:STDOUT:   %B.type: type = generic_class_type @B, @A(%T) [symbolic]
// CHECK:STDOUT:   %B.1: %B.type = struct_value () [symbolic]
// CHECK:STDOUT:   %B.2: type = class_type @B, @B(%T, %N) [symbolic]
// CHECK:STDOUT:   %F.type: type = fn_type @F, @B(%T, %N) [symbolic]
// CHECK:STDOUT:   %F: %F.type = struct_value () [symbolic]
// CHECK:STDOUT:   %.2: type = struct_type {} [template]
// CHECK:STDOUT:   %.3: <witness> = complete_type_witness %.2 [template]
// CHECK:STDOUT:   %.4: type = ptr_type %.2 [template]
// CHECK:STDOUT: }
// CHECK:STDOUT:
// CHECK:STDOUT: imports {
// CHECK:STDOUT:   %Core: <namespace> = namespace file.%Core.import, [template] {
// CHECK:STDOUT:     import Core//prelude
// CHECK:STDOUT:     import Core//prelude/operators
// CHECK:STDOUT:     import Core//prelude/types
// CHECK:STDOUT:     import Core//prelude/operators/arithmetic
// CHECK:STDOUT:     import Core//prelude/operators/as
// CHECK:STDOUT:     import Core//prelude/operators/bitwise
// CHECK:STDOUT:     import Core//prelude/operators/comparison
// CHECK:STDOUT:     import Core//prelude/types/bool
// CHECK:STDOUT:   }
// CHECK:STDOUT: }
// CHECK:STDOUT:
// CHECK:STDOUT: file {
// CHECK:STDOUT:   package: <namespace> = namespace [template] {
// CHECK:STDOUT:     .Core = imports.%Core
// CHECK:STDOUT:     .A = %A.decl
// CHECK:STDOUT:   }
// CHECK:STDOUT:   %Core.import = import Core
// CHECK:STDOUT:   %A.decl: %A.type = class_decl @A [template = constants.%A.1] {
// CHECK:STDOUT:     %T.param: type = param T, runtime_param<invalid>
// CHECK:STDOUT:     %T.loc4: type = bind_symbolic_name T 0, %T.param [symbolic = %T.1 (constants.%T)]
// CHECK:STDOUT:   }
// CHECK:STDOUT:   %F.decl: %F.type = fn_decl @F [symbolic = constants.%F] {
// CHECK:STDOUT:     %T.param: type = param T, runtime_param<invalid>
// CHECK:STDOUT:     %T.loc10: type = bind_symbolic_name T 0, %T.param [symbolic = constants.%T]
// CHECK:STDOUT:     %T.ref.loc10_22: type = name_ref T, %T.loc10 [symbolic = constants.%T]
// CHECK:STDOUT:     %N.param: %T = param N, runtime_param<invalid>
// CHECK:STDOUT:     %N.loc10: %T = bind_symbolic_name N 1, %N.param [symbolic = constants.%N]
// CHECK:STDOUT:     %.loc10: type = specific_constant constants.%B.2, @B(constants.%T, constants.%N) [symbolic = constants.%B.2]
// CHECK:STDOUT:     %Self.ref.loc10: type = name_ref Self, %.loc10 [symbolic = constants.%B.2]
// CHECK:STDOUT:     %self.param.loc10: %B.2 = param self, runtime_param0
// CHECK:STDOUT:     %self.loc10: %B.2 = bind_name self, %self.param.loc10
// CHECK:STDOUT:     %T.ref.loc10_42: type = name_ref T, %T.loc10 [symbolic = constants.%T]
// CHECK:STDOUT:     %a.param.loc10: %T = param a, runtime_param1
// CHECK:STDOUT:     %a.loc10: %T = bind_name a, %a.param.loc10
// CHECK:STDOUT:   }
// CHECK:STDOUT: }
// CHECK:STDOUT:
// CHECK:STDOUT: generic class @A(%T.loc4: type) {
// CHECK:STDOUT:   %T.1: type = bind_symbolic_name T 0 [symbolic = %T.1 (constants.%T)]
// CHECK:STDOUT:
// CHECK:STDOUT: !definition:
// CHECK:STDOUT:   %B.type: type = generic_class_type @B, @A(%T.1) [symbolic = %B.type (constants.%B.type)]
// CHECK:STDOUT:   %B: @A.%B.type (%B.type) = struct_value () [symbolic = %B (constants.%B.1)]
// CHECK:STDOUT:
// CHECK:STDOUT:   class {
// CHECK:STDOUT:     %B.decl: @A.%B.type (%B.type) = class_decl @B [symbolic = @A.%B (constants.%B.1)] {
// CHECK:STDOUT:       %T.ref: type = name_ref T, @A.%T.loc4 [symbolic = %T (constants.%T)]
// CHECK:STDOUT:       %N.param: @B.%T (%T) = param N, runtime_param<invalid>
// CHECK:STDOUT:       %N.loc5: @B.%T (%T) = bind_symbolic_name N 1, %N.param [symbolic = %N.1 (constants.%N)]
// CHECK:STDOUT:     }
// CHECK:STDOUT:     %.loc8: <witness> = complete_type_witness %.2 [template = constants.%.3]
// CHECK:STDOUT:
// CHECK:STDOUT:   !members:
// CHECK:STDOUT:     .Self = constants.%A.2
// CHECK:STDOUT:     .B = %B.decl
// CHECK:STDOUT:   }
// CHECK:STDOUT: }
// CHECK:STDOUT:
// CHECK:STDOUT: generic class @B(@A.%T.loc4: type, %N.loc5: @B.%T (%T)) {
// CHECK:STDOUT:   %T: type = bind_symbolic_name T 0 [symbolic = %T (constants.%T)]
// CHECK:STDOUT:   %N.1: %T = bind_symbolic_name N 1 [symbolic = %N.1 (constants.%N)]
// CHECK:STDOUT:
// CHECK:STDOUT: !definition:
// CHECK:STDOUT:   %F.type: type = fn_type @F, @B(%T, %N.1) [symbolic = %F.type (constants.%F.type)]
// CHECK:STDOUT:   %F: @B.%F.type (%F.type) = struct_value () [symbolic = %F (constants.%F)]
// CHECK:STDOUT:
// CHECK:STDOUT:   class {
// CHECK:STDOUT:     %F.decl: @B.%F.type (%F.type) = fn_decl @F [symbolic = @B.%F (constants.%F)] {
// CHECK:STDOUT:       %.loc6: type = specific_constant constants.%B.2, @B(constants.%T, constants.%N) [symbolic = %B (constants.%B.2)]
// CHECK:STDOUT:       %Self.ref.loc6: type = name_ref Self, %.loc6 [symbolic = %B (constants.%B.2)]
// CHECK:STDOUT:       %self.param.loc6: @F.%B (%B.2) = param self, runtime_param0
// CHECK:STDOUT:       %self.loc6: @F.%B (%B.2) = bind_name self, %self.param.loc6
// CHECK:STDOUT:       %T.ref.loc6: type = name_ref T, @A.%T.loc4 [symbolic = %T.1 (constants.%T)]
// CHECK:STDOUT:       %a.param.loc6: @F.%T.1 (%T) = param a, runtime_param1
// CHECK:STDOUT:       %a.loc6: @F.%T.1 (%T) = bind_name a, %a.param.loc6
// CHECK:STDOUT:     }
// CHECK:STDOUT:     %.loc7: <witness> = complete_type_witness %.2 [template = constants.%.3]
// CHECK:STDOUT:
// CHECK:STDOUT:   !members:
// CHECK:STDOUT:     .Self = constants.%B.2
// CHECK:STDOUT:     .F = %F.decl
// CHECK:STDOUT:   }
// CHECK:STDOUT: }
// CHECK:STDOUT:
// CHECK:STDOUT: generic fn @F(@A.%T.loc4: type, @B.%N.loc5: @B.%T (%T)) {
// CHECK:STDOUT:   %T.1: type = bind_symbolic_name T 0 [symbolic = %T.1 (constants.%T)]
// CHECK:STDOUT:   %N.1: %T = bind_symbolic_name N 1 [symbolic = %N.1 (constants.%N)]
// CHECK:STDOUT:   %B: type = class_type @B, @B(%T.1, %N.1) [symbolic = %B (constants.%B.2)]
// CHECK:STDOUT:
// CHECK:STDOUT: !definition:
// CHECK:STDOUT:
// CHECK:STDOUT:   fn[%self.loc10: %B.2](%a.loc10: %T) {
// CHECK:STDOUT:   !entry:
// CHECK:STDOUT:     return
// CHECK:STDOUT:   }
// CHECK:STDOUT: }
// CHECK:STDOUT:
// CHECK:STDOUT: specific @A(constants.%T) {
// CHECK:STDOUT:   %T.1 => constants.%T
// CHECK:STDOUT:
// CHECK:STDOUT: !definition:
// CHECK:STDOUT:   %B.type => constants.%B.type
// CHECK:STDOUT:   %B => constants.%B.1
// CHECK:STDOUT: }
// CHECK:STDOUT:
// CHECK:STDOUT: specific @B(constants.%T, constants.%N) {
// CHECK:STDOUT:   %T => constants.%T
// CHECK:STDOUT:   %N.1 => constants.%N
// CHECK:STDOUT:
// CHECK:STDOUT: !definition:
// CHECK:STDOUT:   %F.type => constants.%F.type
// CHECK:STDOUT:   %F => constants.%F
// CHECK:STDOUT: }
// CHECK:STDOUT:
// CHECK:STDOUT: specific @B(@F.%T.1, @F.%N.1) {
// CHECK:STDOUT:   %T => constants.%T
// CHECK:STDOUT:   %N.1 => constants.%N
// CHECK:STDOUT: }
// CHECK:STDOUT:
// CHECK:STDOUT: specific @F(constants.%T, constants.%N) {
// CHECK:STDOUT:   %T.1 => constants.%T
// CHECK:STDOUT:   %N.1 => constants.%N
// CHECK:STDOUT:   %B => constants.%B.2
// CHECK:STDOUT: }
// CHECK:STDOUT:
// CHECK:STDOUT: specific @B(@B.%T, @B.%N.1) {
// CHECK:STDOUT:   %T => constants.%T
// CHECK:STDOUT:   %N.1 => constants.%N
// CHECK:STDOUT: }
// CHECK:STDOUT:
// CHECK:STDOUT: specific @A(@A.%T.1) {
// CHECK:STDOUT:   %T.1 => constants.%T
// CHECK:STDOUT: }
// CHECK:STDOUT:
// CHECK:STDOUT: --- fail_mismatched_not_generic_vs_generic.carbon
// CHECK:STDOUT:
// CHECK:STDOUT: constants {
// CHECK:STDOUT:   %NotGeneric: type = class_type @NotGeneric [template]
// CHECK:STDOUT:   %F.type: type = fn_type @F [template]
// CHECK:STDOUT:   %.1: type = tuple_type () [template]
// CHECK:STDOUT:   %F: %F.type = struct_value () [template]
// CHECK:STDOUT:   %.2: type = struct_type {} [template]
// CHECK:STDOUT:   %.3: <witness> = complete_type_witness %.2 [template]
// CHECK:STDOUT:   %T: type = bind_symbolic_name T 0 [symbolic]
// CHECK:STDOUT:   %.type: type = fn_type @.1 [template]
// CHECK:STDOUT:   %.4: %.type = struct_value () [template]
// CHECK:STDOUT: }
// CHECK:STDOUT:
// CHECK:STDOUT: imports {
// CHECK:STDOUT:   %Core: <namespace> = namespace file.%Core.import, [template] {
// CHECK:STDOUT:     import Core//prelude
// CHECK:STDOUT:     import Core//prelude/operators
// CHECK:STDOUT:     import Core//prelude/types
// CHECK:STDOUT:     import Core//prelude/operators/arithmetic
// CHECK:STDOUT:     import Core//prelude/operators/as
// CHECK:STDOUT:     import Core//prelude/operators/bitwise
// CHECK:STDOUT:     import Core//prelude/operators/comparison
// CHECK:STDOUT:     import Core//prelude/types/bool
// CHECK:STDOUT:   }
// CHECK:STDOUT: }
// CHECK:STDOUT:
// CHECK:STDOUT: file {
// CHECK:STDOUT:   package: <namespace> = namespace [template] {
// CHECK:STDOUT:     .Core = imports.%Core
// CHECK:STDOUT:     .NotGeneric = %NotGeneric.decl
// CHECK:STDOUT:   }
// CHECK:STDOUT:   %Core.import = import Core
// CHECK:STDOUT:   %NotGeneric.decl: type = class_decl @NotGeneric [template = constants.%NotGeneric] {}
<<<<<<< HEAD
// CHECK:STDOUT:   %.decl: %.type = fn_decl @.1 [template = constants.%.3] {
// CHECK:STDOUT:     %T.param: type = param T, runtime_param<invalid>
// CHECK:STDOUT:     %T.loc15: type = bind_symbolic_name T 0, %T.param [symbolic = %T.1 (constants.%T)]
=======
// CHECK:STDOUT:   %.decl: %.type = fn_decl @.1 [template = constants.%.4] {
// CHECK:STDOUT:     %T.loc15_15.1: type = param T, runtime_param<invalid>
// CHECK:STDOUT:     %T.loc15_15.2: type = bind_symbolic_name T 0, %T.loc15_15.1 [symbolic = @.1.%T (constants.%T)]
>>>>>>> 9b0519d2
// CHECK:STDOUT:   }
// CHECK:STDOUT: }
// CHECK:STDOUT:
// CHECK:STDOUT: class @NotGeneric {
// CHECK:STDOUT:   %F.decl: %F.type = fn_decl @F [template = constants.%F] {}
// CHECK:STDOUT:   %.loc6: <witness> = complete_type_witness %.2 [template = constants.%.3]
// CHECK:STDOUT:
// CHECK:STDOUT: !members:
// CHECK:STDOUT:   .Self = constants.%NotGeneric
// CHECK:STDOUT:   .F = %F.decl
// CHECK:STDOUT: }
// CHECK:STDOUT:
// CHECK:STDOUT: fn @F();
// CHECK:STDOUT:
// CHECK:STDOUT: generic fn @.1(%T.loc15: type) {
// CHECK:STDOUT:   %T.1: type = bind_symbolic_name T 0 [symbolic = %T.1 (constants.%T)]
// CHECK:STDOUT:
// CHECK:STDOUT: !definition:
// CHECK:STDOUT:
// CHECK:STDOUT:   fn() {
// CHECK:STDOUT:   !entry:
// CHECK:STDOUT:     return
// CHECK:STDOUT:   }
// CHECK:STDOUT: }
// CHECK:STDOUT:
// CHECK:STDOUT: specific @.1(constants.%T) {
// CHECK:STDOUT:   %T.1 => constants.%T
// CHECK:STDOUT: }
// CHECK:STDOUT:
// CHECK:STDOUT: --- fail_mismatched_too_few_args.carbon
// CHECK:STDOUT:
// CHECK:STDOUT: constants {
// CHECK:STDOUT:   %T: type = bind_symbolic_name T 0 [symbolic]
// CHECK:STDOUT:   %Generic.type: type = generic_class_type @Generic [template]
// CHECK:STDOUT:   %.1: type = tuple_type () [template]
// CHECK:STDOUT:   %Generic.1: %Generic.type = struct_value () [template]
// CHECK:STDOUT:   %Generic.2: type = class_type @Generic, @Generic(%T) [symbolic]
// CHECK:STDOUT:   %TooFew.type: type = fn_type @TooFew, @Generic(%T) [symbolic]
// CHECK:STDOUT:   %TooFew: %TooFew.type = struct_value () [symbolic]
// CHECK:STDOUT:   %.2: type = struct_type {} [template]
// CHECK:STDOUT:   %.3: <witness> = complete_type_witness %.2 [template]
// CHECK:STDOUT:   %.type: type = fn_type @.1 [template]
// CHECK:STDOUT:   %.4: %.type = struct_value () [template]
// CHECK:STDOUT: }
// CHECK:STDOUT:
// CHECK:STDOUT: imports {
// CHECK:STDOUT:   %Core: <namespace> = namespace file.%Core.import, [template] {
// CHECK:STDOUT:     import Core//prelude
// CHECK:STDOUT:     import Core//prelude/operators
// CHECK:STDOUT:     import Core//prelude/types
// CHECK:STDOUT:     import Core//prelude/operators/arithmetic
// CHECK:STDOUT:     import Core//prelude/operators/as
// CHECK:STDOUT:     import Core//prelude/operators/bitwise
// CHECK:STDOUT:     import Core//prelude/operators/comparison
// CHECK:STDOUT:     import Core//prelude/types/bool
// CHECK:STDOUT:   }
// CHECK:STDOUT: }
// CHECK:STDOUT:
// CHECK:STDOUT: file {
// CHECK:STDOUT:   package: <namespace> = namespace [template] {
// CHECK:STDOUT:     .Core = imports.%Core
// CHECK:STDOUT:     .Generic = %Generic.decl
// CHECK:STDOUT:   }
// CHECK:STDOUT:   %Core.import = import Core
// CHECK:STDOUT:   %Generic.decl: %Generic.type = class_decl @Generic [template = constants.%Generic.1] {
// CHECK:STDOUT:     %T.param: type = param T, runtime_param<invalid>
// CHECK:STDOUT:     %T.loc4: type = bind_symbolic_name T 0, %T.param [symbolic = %T.1 (constants.%T)]
// CHECK:STDOUT:   }
// CHECK:STDOUT:   %.decl: %.type = fn_decl @.1 [template = constants.%.4] {}
// CHECK:STDOUT: }
// CHECK:STDOUT:
// CHECK:STDOUT: generic class @Generic(%T.loc4: type) {
// CHECK:STDOUT:   %T.1: type = bind_symbolic_name T 0 [symbolic = %T.1 (constants.%T)]
// CHECK:STDOUT:
// CHECK:STDOUT: !definition:
// CHECK:STDOUT:   %TooFew.type: type = fn_type @TooFew, @Generic(%T.1) [symbolic = %TooFew.type (constants.%TooFew.type)]
// CHECK:STDOUT:   %TooFew: @Generic.%TooFew.type (%TooFew.type) = struct_value () [symbolic = %TooFew (constants.%TooFew)]
// CHECK:STDOUT:
// CHECK:STDOUT:   class {
<<<<<<< HEAD
// CHECK:STDOUT:     %TooFew.decl: @Generic.%TooFew.type (%TooFew.type) = fn_decl @TooFew [symbolic = @Generic.%TooFew (constants.%TooFew)] {}
=======
// CHECK:STDOUT:     %TooFew.decl: @Generic.%TooFew.type (%TooFew.type) = fn_decl @TooFew [symbolic = %TooFew (constants.%TooFew)] {}
// CHECK:STDOUT:     %.loc6: <witness> = complete_type_witness %.2 [template = constants.%.3]
>>>>>>> 9b0519d2
// CHECK:STDOUT:
// CHECK:STDOUT:   !members:
// CHECK:STDOUT:     .Self = constants.%Generic.2
// CHECK:STDOUT:     .TooFew = %TooFew.decl
// CHECK:STDOUT:   }
// CHECK:STDOUT: }
// CHECK:STDOUT:
// CHECK:STDOUT: generic fn @TooFew(@Generic.%T.loc4: type) {
// CHECK:STDOUT:
// CHECK:STDOUT:   fn();
// CHECK:STDOUT: }
// CHECK:STDOUT:
// CHECK:STDOUT: fn @.1() {
// CHECK:STDOUT: !entry:
// CHECK:STDOUT:   return
// CHECK:STDOUT: }
// CHECK:STDOUT:
// CHECK:STDOUT: specific @Generic(constants.%T) {
// CHECK:STDOUT:   %T.1 => constants.%T
// CHECK:STDOUT: }
// CHECK:STDOUT:
// CHECK:STDOUT: specific @TooFew(constants.%T) {}
// CHECK:STDOUT:
// CHECK:STDOUT: specific @Generic(@Generic.%T.1) {
// CHECK:STDOUT:   %T.1 => constants.%T
// CHECK:STDOUT: }
// CHECK:STDOUT:
// CHECK:STDOUT: --- fail_mismatched_too_many_args.carbon
// CHECK:STDOUT:
// CHECK:STDOUT: constants {
// CHECK:STDOUT:   %T: type = bind_symbolic_name T 0 [symbolic]
// CHECK:STDOUT:   %Generic.type: type = generic_class_type @Generic [template]
// CHECK:STDOUT:   %.1: type = tuple_type () [template]
// CHECK:STDOUT:   %Generic.1: %Generic.type = struct_value () [template]
// CHECK:STDOUT:   %Generic.2: type = class_type @Generic, @Generic(%T) [symbolic]
// CHECK:STDOUT:   %TooMany.type: type = fn_type @TooMany, @Generic(%T) [symbolic]
// CHECK:STDOUT:   %TooMany: %TooMany.type = struct_value () [symbolic]
// CHECK:STDOUT:   %.2: type = struct_type {} [template]
// CHECK:STDOUT:   %.3: <witness> = complete_type_witness %.2 [template]
// CHECK:STDOUT:   %U: type = bind_symbolic_name U 1 [symbolic]
// CHECK:STDOUT:   %.type: type = fn_type @.1 [template]
// CHECK:STDOUT:   %.4: %.type = struct_value () [template]
// CHECK:STDOUT: }
// CHECK:STDOUT:
// CHECK:STDOUT: imports {
// CHECK:STDOUT:   %Core: <namespace> = namespace file.%Core.import, [template] {
// CHECK:STDOUT:     import Core//prelude
// CHECK:STDOUT:     import Core//prelude/operators
// CHECK:STDOUT:     import Core//prelude/types
// CHECK:STDOUT:     import Core//prelude/operators/arithmetic
// CHECK:STDOUT:     import Core//prelude/operators/as
// CHECK:STDOUT:     import Core//prelude/operators/bitwise
// CHECK:STDOUT:     import Core//prelude/operators/comparison
// CHECK:STDOUT:     import Core//prelude/types/bool
// CHECK:STDOUT:   }
// CHECK:STDOUT: }
// CHECK:STDOUT:
// CHECK:STDOUT: file {
// CHECK:STDOUT:   package: <namespace> = namespace [template] {
// CHECK:STDOUT:     .Core = imports.%Core
// CHECK:STDOUT:     .Generic = %Generic.decl
// CHECK:STDOUT:   }
// CHECK:STDOUT:   %Core.import = import Core
// CHECK:STDOUT:   %Generic.decl: %Generic.type = class_decl @Generic [template = constants.%Generic.1] {
// CHECK:STDOUT:     %T.param: type = param T, runtime_param<invalid>
// CHECK:STDOUT:     %T.loc4: type = bind_symbolic_name T 0, %T.param [symbolic = %T.1 (constants.%T)]
// CHECK:STDOUT:   }
<<<<<<< HEAD
// CHECK:STDOUT:   %.decl: %.type = fn_decl @.1 [template = constants.%.3] {
// CHECK:STDOUT:     %T.param: type = param T, runtime_param<invalid>
// CHECK:STDOUT:     %T.loc15: type = bind_symbolic_name T 0, %T.param [symbolic = %T.1 (constants.%T)]
// CHECK:STDOUT:     %U.param: type = param U, runtime_param<invalid>
// CHECK:STDOUT:     %U.loc15: type = bind_symbolic_name U 1, %U.param [symbolic = %U.1 (constants.%U)]
=======
// CHECK:STDOUT:   %.decl: %.type = fn_decl @.1 [template = constants.%.4] {
// CHECK:STDOUT:     %T.loc15_12.1: type = param T, runtime_param<invalid>
// CHECK:STDOUT:     %T.loc15_12.2: type = bind_symbolic_name T 0, %T.loc15_12.1 [symbolic = @.1.%T (constants.%T)]
// CHECK:STDOUT:     %U.loc15_22.1: type = param U, runtime_param<invalid>
// CHECK:STDOUT:     %U.loc15_22.2: type = bind_symbolic_name U 1, %U.loc15_22.1 [symbolic = @.1.%U (constants.%U)]
>>>>>>> 9b0519d2
// CHECK:STDOUT:   }
// CHECK:STDOUT: }
// CHECK:STDOUT:
// CHECK:STDOUT: generic class @Generic(%T.loc4: type) {
// CHECK:STDOUT:   %T.1: type = bind_symbolic_name T 0 [symbolic = %T.1 (constants.%T)]
// CHECK:STDOUT:
// CHECK:STDOUT: !definition:
// CHECK:STDOUT:   %TooMany.type: type = fn_type @TooMany, @Generic(%T.1) [symbolic = %TooMany.type (constants.%TooMany.type)]
// CHECK:STDOUT:   %TooMany: @Generic.%TooMany.type (%TooMany.type) = struct_value () [symbolic = %TooMany (constants.%TooMany)]
// CHECK:STDOUT:
// CHECK:STDOUT:   class {
<<<<<<< HEAD
// CHECK:STDOUT:     %TooMany.decl: @Generic.%TooMany.type (%TooMany.type) = fn_decl @TooMany [symbolic = @Generic.%TooMany (constants.%TooMany)] {}
=======
// CHECK:STDOUT:     %TooMany.decl: @Generic.%TooMany.type (%TooMany.type) = fn_decl @TooMany [symbolic = %TooMany (constants.%TooMany)] {}
// CHECK:STDOUT:     %.loc6: <witness> = complete_type_witness %.2 [template = constants.%.3]
>>>>>>> 9b0519d2
// CHECK:STDOUT:
// CHECK:STDOUT:   !members:
// CHECK:STDOUT:     .Self = constants.%Generic.2
// CHECK:STDOUT:     .TooMany = %TooMany.decl
// CHECK:STDOUT:   }
// CHECK:STDOUT: }
// CHECK:STDOUT:
// CHECK:STDOUT: generic fn @TooMany(@Generic.%T.loc4: type) {
// CHECK:STDOUT:
// CHECK:STDOUT:   fn();
// CHECK:STDOUT: }
// CHECK:STDOUT:
// CHECK:STDOUT: generic fn @.1(%T.loc15: type, %U.loc15: type) {
// CHECK:STDOUT:   %T.1: type = bind_symbolic_name T 0 [symbolic = %T.1 (constants.%T)]
// CHECK:STDOUT:   %U.1: type = bind_symbolic_name U 1 [symbolic = %U.1 (constants.%U)]
// CHECK:STDOUT:
// CHECK:STDOUT: !definition:
// CHECK:STDOUT:
// CHECK:STDOUT:   fn() {
// CHECK:STDOUT:   !entry:
// CHECK:STDOUT:     return
// CHECK:STDOUT:   }
// CHECK:STDOUT: }
// CHECK:STDOUT:
// CHECK:STDOUT: specific @Generic(constants.%T) {
// CHECK:STDOUT:   %T.1 => constants.%T
// CHECK:STDOUT: }
// CHECK:STDOUT:
// CHECK:STDOUT: specific @TooMany(constants.%T) {}
// CHECK:STDOUT:
// CHECK:STDOUT: specific @Generic(@Generic.%T.1) {
// CHECK:STDOUT:   %T.1 => constants.%T
// CHECK:STDOUT: }
// CHECK:STDOUT:
// CHECK:STDOUT: specific @.1(constants.%T, constants.%U) {
// CHECK:STDOUT:   %T.1 => constants.%T
// CHECK:STDOUT:   %U.1 => constants.%U
// CHECK:STDOUT: }
// CHECK:STDOUT:
// CHECK:STDOUT: --- fail_mismatched_wrong_arg_type.carbon
// CHECK:STDOUT:
// CHECK:STDOUT: constants {
// CHECK:STDOUT:   %T.1: type = bind_symbolic_name T 0 [symbolic]
// CHECK:STDOUT:   %Generic.type: type = generic_class_type @Generic [template]
// CHECK:STDOUT:   %.1: type = tuple_type () [template]
// CHECK:STDOUT:   %Generic.1: %Generic.type = struct_value () [template]
// CHECK:STDOUT:   %Generic.2: type = class_type @Generic, @Generic(%T.1) [symbolic]
// CHECK:STDOUT:   %WrongType.type: type = fn_type @WrongType, @Generic(%T.1) [symbolic]
// CHECK:STDOUT:   %WrongType: %WrongType.type = struct_value () [symbolic]
// CHECK:STDOUT:   %.2: type = struct_type {} [template]
// CHECK:STDOUT:   %.3: <witness> = complete_type_witness %.2 [template]
// CHECK:STDOUT:   %T.2: %.1 = bind_symbolic_name T 0 [symbolic]
// CHECK:STDOUT:   %.type: type = fn_type @.1 [template]
// CHECK:STDOUT:   %.4: %.type = struct_value () [template]
// CHECK:STDOUT: }
// CHECK:STDOUT:
// CHECK:STDOUT: imports {
// CHECK:STDOUT:   %Core: <namespace> = namespace file.%Core.import, [template] {
// CHECK:STDOUT:     import Core//prelude
// CHECK:STDOUT:     import Core//prelude/operators
// CHECK:STDOUT:     import Core//prelude/types
// CHECK:STDOUT:     import Core//prelude/operators/arithmetic
// CHECK:STDOUT:     import Core//prelude/operators/as
// CHECK:STDOUT:     import Core//prelude/operators/bitwise
// CHECK:STDOUT:     import Core//prelude/operators/comparison
// CHECK:STDOUT:     import Core//prelude/types/bool
// CHECK:STDOUT:   }
// CHECK:STDOUT: }
// CHECK:STDOUT:
// CHECK:STDOUT: file {
// CHECK:STDOUT:   package: <namespace> = namespace [template] {
// CHECK:STDOUT:     .Core = imports.%Core
// CHECK:STDOUT:     .Generic = %Generic.decl
// CHECK:STDOUT:   }
// CHECK:STDOUT:   %Core.import = import Core
// CHECK:STDOUT:   %Generic.decl: %Generic.type = class_decl @Generic [template = constants.%Generic.1] {
// CHECK:STDOUT:     %T.param: type = param T, runtime_param<invalid>
// CHECK:STDOUT:     %T.loc4: type = bind_symbolic_name T 0, %T.param [symbolic = %T.1 (constants.%T.1)]
// CHECK:STDOUT:   }
// CHECK:STDOUT:   %.decl: %.type = fn_decl @.1 [template = constants.%.4] {
// CHECK:STDOUT:     %.loc14_17.1: %.1 = tuple_literal ()
// CHECK:STDOUT:     %.loc14_17.2: type = converted %.loc14_17.1, constants.%.1 [template = constants.%.1]
// CHECK:STDOUT:     %T.param: %.1 = param T, runtime_param<invalid>
// CHECK:STDOUT:     %T.loc14: %.1 = bind_symbolic_name T 0, %T.param [symbolic = %T.1 (constants.%T.2)]
// CHECK:STDOUT:   }
// CHECK:STDOUT: }
// CHECK:STDOUT:
// CHECK:STDOUT: generic class @Generic(%T.loc4: type) {
// CHECK:STDOUT:   %T.1: type = bind_symbolic_name T 0 [symbolic = %T.1 (constants.%T.1)]
// CHECK:STDOUT:
// CHECK:STDOUT: !definition:
// CHECK:STDOUT:   %WrongType.type: type = fn_type @WrongType, @Generic(%T.1) [symbolic = %WrongType.type (constants.%WrongType.type)]
// CHECK:STDOUT:   %WrongType: @Generic.%WrongType.type (%WrongType.type) = struct_value () [symbolic = %WrongType (constants.%WrongType)]
// CHECK:STDOUT:
// CHECK:STDOUT:   class {
<<<<<<< HEAD
// CHECK:STDOUT:     %WrongType.decl: @Generic.%WrongType.type (%WrongType.type) = fn_decl @WrongType [symbolic = @Generic.%WrongType (constants.%WrongType)] {}
=======
// CHECK:STDOUT:     %WrongType.decl: @Generic.%WrongType.type (%WrongType.type) = fn_decl @WrongType [symbolic = %WrongType (constants.%WrongType)] {}
// CHECK:STDOUT:     %.loc6: <witness> = complete_type_witness %.2 [template = constants.%.3]
>>>>>>> 9b0519d2
// CHECK:STDOUT:
// CHECK:STDOUT:   !members:
// CHECK:STDOUT:     .Self = constants.%Generic.2
// CHECK:STDOUT:     .WrongType = %WrongType.decl
// CHECK:STDOUT:   }
// CHECK:STDOUT: }
// CHECK:STDOUT:
// CHECK:STDOUT: generic fn @WrongType(@Generic.%T.loc4: type) {
// CHECK:STDOUT:
// CHECK:STDOUT:   fn();
// CHECK:STDOUT: }
// CHECK:STDOUT:
// CHECK:STDOUT: generic fn @.1(%T.loc14: %.1) {
// CHECK:STDOUT:   %T.1: %.1 = bind_symbolic_name T 0 [symbolic = %T.1 (constants.%T.2)]
// CHECK:STDOUT:
// CHECK:STDOUT: !definition:
// CHECK:STDOUT:
// CHECK:STDOUT:   fn() {
// CHECK:STDOUT:   !entry:
// CHECK:STDOUT:     return
// CHECK:STDOUT:   }
// CHECK:STDOUT: }
// CHECK:STDOUT:
// CHECK:STDOUT: specific @Generic(constants.%T.1) {
// CHECK:STDOUT:   %T.1 => constants.%T.1
// CHECK:STDOUT: }
// CHECK:STDOUT:
// CHECK:STDOUT: specific @WrongType(constants.%T.1) {}
// CHECK:STDOUT:
// CHECK:STDOUT: specific @Generic(@Generic.%T.1) {
// CHECK:STDOUT:   %T.1 => constants.%T.1
// CHECK:STDOUT: }
// CHECK:STDOUT:
// CHECK:STDOUT: specific @.1(constants.%T.2) {
// CHECK:STDOUT:   %T.1 => constants.%T.2
// CHECK:STDOUT: }
// CHECK:STDOUT:<|MERGE_RESOLUTION|>--- conflicted
+++ resolved
@@ -175,15 +175,10 @@
 // CHECK:STDOUT:   %F: @Class.%F.type (%F.type) = struct_value () [symbolic = %F (constants.%F)]
 // CHECK:STDOUT:   %G.type: type = fn_type @G, @Class(%T.1) [symbolic = %G.type (constants.%G.type)]
 // CHECK:STDOUT:   %G: @Class.%G.type (%G.type) = struct_value () [symbolic = %G (constants.%G)]
-<<<<<<< HEAD
 // CHECK:STDOUT:   %Class: type = class_type @Class, @Class(%T.1) [symbolic = %Class (constants.%Class.2)]
 // CHECK:STDOUT:   %.1: type = unbound_element_type @Class.%Class (%Class.2), @Class.%T.1 (%T) [symbolic = %.1 (constants.%.2)]
-=======
-// CHECK:STDOUT:   %Class: type = class_type @Class, @Class(%T) [symbolic = %Class (constants.%Class.2)]
-// CHECK:STDOUT:   %.1: type = unbound_element_type @Class.%Class (%Class.2), @Class.%T (%T) [symbolic = %.1 (constants.%.2)]
-// CHECK:STDOUT:   %.2: type = struct_type {.n: @Class.%T (%T)} [symbolic = %.2 (constants.%.3)]
+// CHECK:STDOUT:   %.2: type = struct_type {.n: @Class.%T.1 (%T)} [symbolic = %.2 (constants.%.3)]
 // CHECK:STDOUT:   %.3: <witness> = complete_type_witness @Class.%.2 (%.3) [symbolic = %.3 (constants.%.4)]
->>>>>>> 9b0519d2
 // CHECK:STDOUT:
 // CHECK:STDOUT:   class {
 // CHECK:STDOUT:     %F.decl: @Class.%F.type (%F.type) = fn_decl @F [symbolic = @Class.%F (constants.%F)] {
@@ -462,15 +457,9 @@
 // CHECK:STDOUT:   }
 // CHECK:STDOUT:   %Core.import = import Core
 // CHECK:STDOUT:   %NotGeneric.decl: type = class_decl @NotGeneric [template = constants.%NotGeneric] {}
-<<<<<<< HEAD
-// CHECK:STDOUT:   %.decl: %.type = fn_decl @.1 [template = constants.%.3] {
+// CHECK:STDOUT:   %.decl: %.type = fn_decl @.1 [template = constants.%.4] {
 // CHECK:STDOUT:     %T.param: type = param T, runtime_param<invalid>
 // CHECK:STDOUT:     %T.loc15: type = bind_symbolic_name T 0, %T.param [symbolic = %T.1 (constants.%T)]
-=======
-// CHECK:STDOUT:   %.decl: %.type = fn_decl @.1 [template = constants.%.4] {
-// CHECK:STDOUT:     %T.loc15_15.1: type = param T, runtime_param<invalid>
-// CHECK:STDOUT:     %T.loc15_15.2: type = bind_symbolic_name T 0, %T.loc15_15.1 [symbolic = @.1.%T (constants.%T)]
->>>>>>> 9b0519d2
 // CHECK:STDOUT:   }
 // CHECK:STDOUT: }
 // CHECK:STDOUT:
@@ -550,12 +539,8 @@
 // CHECK:STDOUT:   %TooFew: @Generic.%TooFew.type (%TooFew.type) = struct_value () [symbolic = %TooFew (constants.%TooFew)]
 // CHECK:STDOUT:
 // CHECK:STDOUT:   class {
-<<<<<<< HEAD
 // CHECK:STDOUT:     %TooFew.decl: @Generic.%TooFew.type (%TooFew.type) = fn_decl @TooFew [symbolic = @Generic.%TooFew (constants.%TooFew)] {}
-=======
-// CHECK:STDOUT:     %TooFew.decl: @Generic.%TooFew.type (%TooFew.type) = fn_decl @TooFew [symbolic = %TooFew (constants.%TooFew)] {}
 // CHECK:STDOUT:     %.loc6: <witness> = complete_type_witness %.2 [template = constants.%.3]
->>>>>>> 9b0519d2
 // CHECK:STDOUT:
 // CHECK:STDOUT:   !members:
 // CHECK:STDOUT:     .Self = constants.%Generic.2
@@ -623,19 +608,11 @@
 // CHECK:STDOUT:     %T.param: type = param T, runtime_param<invalid>
 // CHECK:STDOUT:     %T.loc4: type = bind_symbolic_name T 0, %T.param [symbolic = %T.1 (constants.%T)]
 // CHECK:STDOUT:   }
-<<<<<<< HEAD
-// CHECK:STDOUT:   %.decl: %.type = fn_decl @.1 [template = constants.%.3] {
+// CHECK:STDOUT:   %.decl: %.type = fn_decl @.1 [template = constants.%.4] {
 // CHECK:STDOUT:     %T.param: type = param T, runtime_param<invalid>
 // CHECK:STDOUT:     %T.loc15: type = bind_symbolic_name T 0, %T.param [symbolic = %T.1 (constants.%T)]
 // CHECK:STDOUT:     %U.param: type = param U, runtime_param<invalid>
 // CHECK:STDOUT:     %U.loc15: type = bind_symbolic_name U 1, %U.param [symbolic = %U.1 (constants.%U)]
-=======
-// CHECK:STDOUT:   %.decl: %.type = fn_decl @.1 [template = constants.%.4] {
-// CHECK:STDOUT:     %T.loc15_12.1: type = param T, runtime_param<invalid>
-// CHECK:STDOUT:     %T.loc15_12.2: type = bind_symbolic_name T 0, %T.loc15_12.1 [symbolic = @.1.%T (constants.%T)]
-// CHECK:STDOUT:     %U.loc15_22.1: type = param U, runtime_param<invalid>
-// CHECK:STDOUT:     %U.loc15_22.2: type = bind_symbolic_name U 1, %U.loc15_22.1 [symbolic = @.1.%U (constants.%U)]
->>>>>>> 9b0519d2
 // CHECK:STDOUT:   }
 // CHECK:STDOUT: }
 // CHECK:STDOUT:
@@ -647,12 +624,8 @@
 // CHECK:STDOUT:   %TooMany: @Generic.%TooMany.type (%TooMany.type) = struct_value () [symbolic = %TooMany (constants.%TooMany)]
 // CHECK:STDOUT:
 // CHECK:STDOUT:   class {
-<<<<<<< HEAD
 // CHECK:STDOUT:     %TooMany.decl: @Generic.%TooMany.type (%TooMany.type) = fn_decl @TooMany [symbolic = @Generic.%TooMany (constants.%TooMany)] {}
-=======
-// CHECK:STDOUT:     %TooMany.decl: @Generic.%TooMany.type (%TooMany.type) = fn_decl @TooMany [symbolic = %TooMany (constants.%TooMany)] {}
 // CHECK:STDOUT:     %.loc6: <witness> = complete_type_witness %.2 [template = constants.%.3]
->>>>>>> 9b0519d2
 // CHECK:STDOUT:
 // CHECK:STDOUT:   !members:
 // CHECK:STDOUT:     .Self = constants.%Generic.2
@@ -748,12 +721,8 @@
 // CHECK:STDOUT:   %WrongType: @Generic.%WrongType.type (%WrongType.type) = struct_value () [symbolic = %WrongType (constants.%WrongType)]
 // CHECK:STDOUT:
 // CHECK:STDOUT:   class {
-<<<<<<< HEAD
 // CHECK:STDOUT:     %WrongType.decl: @Generic.%WrongType.type (%WrongType.type) = fn_decl @WrongType [symbolic = @Generic.%WrongType (constants.%WrongType)] {}
-=======
-// CHECK:STDOUT:     %WrongType.decl: @Generic.%WrongType.type (%WrongType.type) = fn_decl @WrongType [symbolic = %WrongType (constants.%WrongType)] {}
 // CHECK:STDOUT:     %.loc6: <witness> = complete_type_witness %.2 [template = constants.%.3]
->>>>>>> 9b0519d2
 // CHECK:STDOUT:
 // CHECK:STDOUT:   !members:
 // CHECK:STDOUT:     .Self = constants.%Generic.2
