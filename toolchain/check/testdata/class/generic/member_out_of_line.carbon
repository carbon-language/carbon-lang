// Part of the Carbon Language project, under the Apache License v2.0 with LLVM
// Exceptions. See /LICENSE for license information.
// SPDX-License-Identifier: Apache-2.0 WITH LLVM-exception
//
// AUTOUPDATE
// TIP: To test this file alone, run:
// TIP:   bazel test //toolchain/testing:file_test --test_arg=--file_tests=toolchain/check/testdata/class/generic/member_out_of_line.carbon
// TIP: To dump output, run:
// TIP:   bazel run //toolchain/testing:file_test -- --dump_output --file_tests=toolchain/check/testdata/class/generic/member_out_of_line.carbon

// --- basic.carbon

library "[[@TEST_NAME]]";

class Class(T:! type) {
  fn F(n: T) -> T;
  fn G[self: Self]() -> T;
  var n: T;
}

fn Class(T:! type).F(n: T) -> T {
  return n;
}

fn Class(T:! type).G[self: Self]() -> T {
  return self.n;
}

// --- nested.carbon

library "[[@TEST_NAME]]";

class A(T:! type) {
  class B(N:! T) {
    fn F[self: Self](a: T);
  }
}

fn A(T:! type).B(N:! T).F[self: Self](a: T) {}

// --- fail_mismatched_not_generic_vs_generic.carbon

library "[[@TEST_NAME]]";

class NotGeneric {
  fn F();
}

// CHECK:STDERR: fail_mismatched_not_generic_vs_generic.carbon:[[@LINE+7]]:4: error: redeclaration differs because of parameter list
// CHECK:STDERR: fn NotGeneric(T:! type).F() {}
// CHECK:STDERR:    ^~~~~~~~~~
// CHECK:STDERR: fail_mismatched_not_generic_vs_generic.carbon:[[@LINE-7]]:1: note: previously declared without parameter list
// CHECK:STDERR: class NotGeneric {
// CHECK:STDERR: ^~~~~~~~~~~~~~~~~~
// CHECK:STDERR:
fn NotGeneric(T:! type).F() {}

// --- fail_mismatched_too_few_args.carbon

library "[[@TEST_NAME]]";

class Generic(T:! type) {
  fn TooFew();
}

// CHECK:STDERR: fail_mismatched_too_few_args.carbon:[[@LINE+7]]:4: error: redeclaration differs because of parameter count of 0
// CHECK:STDERR: fn Generic().TooFew() {}
// CHECK:STDERR:    ^~~~~~~
// CHECK:STDERR: fail_mismatched_too_few_args.carbon:[[@LINE-7]]:1: note: previously declared with parameter count of 1
// CHECK:STDERR: class Generic(T:! type) {
// CHECK:STDERR: ^~~~~~~~~~~~~~~~~~~~~~~~~
// CHECK:STDERR:
fn Generic().TooFew() {}

// --- fail_mismatched_too_many_args.carbon

library "[[@TEST_NAME]]";

class Generic(T:! type) {
  fn TooMany();
}

// CHECK:STDERR: fail_mismatched_too_many_args.carbon:[[@LINE+7]]:4: error: redeclaration differs because of parameter count of 2
// CHECK:STDERR: fn Generic(T:! type, U:! type).TooMany() {}
// CHECK:STDERR:    ^~~~~~~
// CHECK:STDERR: fail_mismatched_too_many_args.carbon:[[@LINE-7]]:1: note: previously declared with parameter count of 1
// CHECK:STDERR: class Generic(T:! type) {
// CHECK:STDERR: ^~~~~~~~~~~~~~~~~~~~~~~~~
// CHECK:STDERR:
fn Generic(T:! type, U:! type).TooMany() {}

// --- fail_mismatched_wrong_arg_type.carbon

library "[[@TEST_NAME]]";

class Generic(T:! type) {
  fn WrongType();
}

// CHECK:STDERR: fail_mismatched_wrong_arg_type.carbon:[[@LINE+6]]:12: error: redeclaration differs at parameter 1
// CHECK:STDERR: fn Generic(T:! ()).WrongType() {}
// CHECK:STDERR:            ^~~~~~
// CHECK:STDERR: fail_mismatched_wrong_arg_type.carbon:[[@LINE-7]]:15: note: previous declaration's corresponding parameter here
// CHECK:STDERR: class Generic(T:! type) {
// CHECK:STDERR:               ^~~~~~~~
fn Generic(T:! ()).WrongType() {}

// CHECK:STDOUT: --- basic.carbon
// CHECK:STDOUT:
// CHECK:STDOUT: constants {
<<<<<<< HEAD
// CHECK:STDOUT:   %T: type = bind_symbolic_name T 0 [symbolic]
// CHECK:STDOUT:   %T.patt.1: type = symbolic_binding_pattern T 0 [symbolic]
=======
// CHECK:STDOUT:   %T: type = bind_symbolic_name T, 0 [symbolic]
>>>>>>> e617d649
// CHECK:STDOUT:   %Class.type: type = generic_class_type @Class [template]
// CHECK:STDOUT:   %.1: type = tuple_type () [template]
// CHECK:STDOUT:   %Class.1: %Class.type = struct_value () [template]
// CHECK:STDOUT:   %Class.2: type = class_type @Class, @Class(%T) [symbolic]
// CHECK:STDOUT:   %F.type: type = fn_type @F, @Class(%T) [symbolic]
// CHECK:STDOUT:   %F: %F.type = struct_value () [symbolic]
// CHECK:STDOUT:   %G.type: type = fn_type @G, @Class(%T) [symbolic]
// CHECK:STDOUT:   %G: %G.type = struct_value () [symbolic]
// CHECK:STDOUT:   %.2: type = unbound_element_type %Class.2, %T [symbolic]
// CHECK:STDOUT:   %.3: type = struct_type {.n: %T} [symbolic]
// CHECK:STDOUT:   %.4: <witness> = complete_type_witness %.3 [symbolic]
// CHECK:STDOUT:   %T.patt.2: type = symbolic_binding_pattern T 0 [symbolic]
// CHECK:STDOUT:   %T.patt.3: type = symbolic_binding_pattern T 0 [symbolic]
// CHECK:STDOUT:   %.5: type = ptr_type %.3 [symbolic]
// CHECK:STDOUT: }
// CHECK:STDOUT:
// CHECK:STDOUT: imports {
// CHECK:STDOUT:   %Core: <namespace> = namespace file.%Core.import, [template] {
// CHECK:STDOUT:     import Core//prelude
// CHECK:STDOUT:     import Core//prelude/operators
// CHECK:STDOUT:     import Core//prelude/types
// CHECK:STDOUT:     import Core//prelude/operators/arithmetic
// CHECK:STDOUT:     import Core//prelude/operators/as
// CHECK:STDOUT:     import Core//prelude/operators/bitwise
// CHECK:STDOUT:     import Core//prelude/operators/comparison
// CHECK:STDOUT:     import Core//prelude/types/bool
// CHECK:STDOUT:   }
// CHECK:STDOUT: }
// CHECK:STDOUT:
// CHECK:STDOUT: file {
// CHECK:STDOUT:   package: <namespace> = namespace [template] {
// CHECK:STDOUT:     .Core = imports.%Core
// CHECK:STDOUT:     .Class = %Class.decl
// CHECK:STDOUT:   }
// CHECK:STDOUT:   %Core.import = import Core
// CHECK:STDOUT:   %Class.decl: %Class.type = class_decl @Class [template = constants.%Class.1] {
<<<<<<< HEAD
// CHECK:STDOUT:     %T.patt.loc4: type = symbolic_binding_pattern T 0 [symbolic = %T.patt.1 (constants.%T.patt.1)]
// CHECK:STDOUT:     %T.param_patt: type = param_pattern %T.patt.loc4, runtime_param<invalid> [symbolic = %T.patt.1 (constants.%T.patt.1)]
// CHECK:STDOUT:   } {
// CHECK:STDOUT:     %param: type = param runtime_param<invalid>
// CHECK:STDOUT:     %T.loc4: type = bind_symbolic_name T 0, %param [symbolic = %T.1 (constants.%T)]
=======
// CHECK:STDOUT:     %T.patt: type = symbolic_binding_pattern T, 0
// CHECK:STDOUT:   } {
// CHECK:STDOUT:     %T.param: type = param T, runtime_param<invalid>
// CHECK:STDOUT:     %T.loc4: type = bind_symbolic_name T, 0, %T.param [symbolic = %T.1 (constants.%T)]
>>>>>>> e617d649
// CHECK:STDOUT:   }
// CHECK:STDOUT:   %F.decl: %F.type = fn_decl @F [symbolic = constants.%F] {
// CHECK:STDOUT:     %n.patt: %T = binding_pattern n
// CHECK:STDOUT:     %n.param_patt: %T = param_pattern %n.patt, runtime_param0
// CHECK:STDOUT:   } {
<<<<<<< HEAD
// CHECK:STDOUT:     %param.loc10_10: type = param runtime_param<invalid>
// CHECK:STDOUT:     %T.loc10: type = bind_symbolic_name T 0, %param.loc10_10 [symbolic = constants.%T]
=======
// CHECK:STDOUT:     %T.param: type = param T, runtime_param<invalid>
// CHECK:STDOUT:     %T.loc10: type = bind_symbolic_name T, 0, %T.param [symbolic = constants.%T]
>>>>>>> e617d649
// CHECK:STDOUT:     %T.ref.loc10_25: type = name_ref T, %T.loc10 [symbolic = constants.%T]
// CHECK:STDOUT:     %T.ref.loc10_31: type = name_ref T, %T.loc10 [symbolic = constants.%T]
// CHECK:STDOUT:     %return: ref %T = var <return slot>
// CHECK:STDOUT:     %param.loc10_22: %T = param runtime_param0
// CHECK:STDOUT:     %n.loc10: %T = bind_name n, %param.loc10_22
// CHECK:STDOUT:   }
// CHECK:STDOUT:   %G.decl: %G.type = fn_decl @G [symbolic = constants.%G] {
// CHECK:STDOUT:     %self.patt: %Class.2 = binding_pattern self
// CHECK:STDOUT:     %self.param_patt: %Class.2 = param_pattern %self.patt, runtime_param0
// CHECK:STDOUT:   } {
<<<<<<< HEAD
// CHECK:STDOUT:     %param.loc14_10: type = param runtime_param<invalid>
// CHECK:STDOUT:     %T.loc14: type = bind_symbolic_name T 0, %param.loc14_10 [symbolic = constants.%T]
=======
// CHECK:STDOUT:     %T.param: type = param T, runtime_param<invalid>
// CHECK:STDOUT:     %T.loc14: type = bind_symbolic_name T, 0, %T.param [symbolic = constants.%T]
>>>>>>> e617d649
// CHECK:STDOUT:     %.loc14: type = specific_constant constants.%Class.2, @Class(constants.%T) [symbolic = constants.%Class.2]
// CHECK:STDOUT:     %Self.ref.loc14: type = name_ref Self, %.loc14 [symbolic = constants.%Class.2]
// CHECK:STDOUT:     %T.ref.loc14: type = name_ref T, %T.loc14 [symbolic = constants.%T]
// CHECK:STDOUT:     %return: ref %T = var <return slot>
// CHECK:STDOUT:     %param.loc14_22: %Class.2 = param runtime_param0
// CHECK:STDOUT:     %self.loc14: %Class.2 = bind_name self, %param.loc14_22
// CHECK:STDOUT:   }
// CHECK:STDOUT: }
// CHECK:STDOUT:
// CHECK:STDOUT: generic class @Class(%T.loc4: type) {
<<<<<<< HEAD
// CHECK:STDOUT:   %T.1: type = bind_symbolic_name T 0 [symbolic = %T.1 (constants.%T)]
// CHECK:STDOUT:   %T.patt.1: type = symbolic_binding_pattern T 0 [symbolic = %T.patt.1 (constants.%T.patt.1)]
=======
// CHECK:STDOUT:   %T.1: type = bind_symbolic_name T, 0 [symbolic = %T.1 (constants.%T)]
>>>>>>> e617d649
// CHECK:STDOUT:
// CHECK:STDOUT: !definition:
// CHECK:STDOUT:   %F.type: type = fn_type @F, @Class(%T.1) [symbolic = %F.type (constants.%F.type)]
// CHECK:STDOUT:   %F: @Class.%F.type (%F.type) = struct_value () [symbolic = %F (constants.%F)]
// CHECK:STDOUT:   %G.type: type = fn_type @G, @Class(%T.1) [symbolic = %G.type (constants.%G.type)]
// CHECK:STDOUT:   %G: @Class.%G.type (%G.type) = struct_value () [symbolic = %G (constants.%G)]
// CHECK:STDOUT:   %Class: type = class_type @Class, @Class(%T.1) [symbolic = %Class (constants.%Class.2)]
// CHECK:STDOUT:   %.1: type = unbound_element_type @Class.%Class (%Class.2), @Class.%T.1 (%T) [symbolic = %.1 (constants.%.2)]
// CHECK:STDOUT:   %.2: type = struct_type {.n: @Class.%T.1 (%T)} [symbolic = %.2 (constants.%.3)]
// CHECK:STDOUT:   %.3: <witness> = complete_type_witness @Class.%.2 (%.3) [symbolic = %.3 (constants.%.4)]
// CHECK:STDOUT:
// CHECK:STDOUT:   class {
// CHECK:STDOUT:     %F.decl: @Class.%F.type (%F.type) = fn_decl @F [symbolic = @Class.%F (constants.%F)] {
// CHECK:STDOUT:       %n.patt: %T = binding_pattern n
// CHECK:STDOUT:       %n.param_patt: %T = param_pattern %n.patt, runtime_param0
// CHECK:STDOUT:     } {
// CHECK:STDOUT:       %T.ref.loc5_11: type = name_ref T, @Class.%T.loc4 [symbolic = %T.1 (constants.%T)]
// CHECK:STDOUT:       %T.ref.loc5_17: type = name_ref T, @Class.%T.loc4 [symbolic = %T.1 (constants.%T)]
// CHECK:STDOUT:       %return.var.loc5: ref @F.%T.1 (%T) = var <return slot>
// CHECK:STDOUT:       %param.loc5: @F.%T.1 (%T) = param runtime_param0
// CHECK:STDOUT:       %n.loc5: @F.%T.1 (%T) = bind_name n, %param.loc5
// CHECK:STDOUT:     }
// CHECK:STDOUT:     %G.decl: @Class.%G.type (%G.type) = fn_decl @G [symbolic = @Class.%G (constants.%G)] {
// CHECK:STDOUT:       %self.patt: %Class.2 = binding_pattern self
// CHECK:STDOUT:       %self.param_patt: %Class.2 = param_pattern %self.patt, runtime_param0
// CHECK:STDOUT:     } {
// CHECK:STDOUT:       %.loc6: type = specific_constant constants.%Class.2, @Class(constants.%T) [symbolic = %Class (constants.%Class.2)]
// CHECK:STDOUT:       %Self.ref.loc6: type = name_ref Self, %.loc6 [symbolic = %Class (constants.%Class.2)]
// CHECK:STDOUT:       %T.ref.loc6: type = name_ref T, @Class.%T.loc4 [symbolic = %T.1 (constants.%T)]
// CHECK:STDOUT:       %return.var.loc6: ref @G.%T.1 (%T) = var <return slot>
// CHECK:STDOUT:       %param.loc6: @G.%Class (%Class.2) = param runtime_param0
// CHECK:STDOUT:       %self.loc6: @G.%Class (%Class.2) = bind_name self, %param.loc6
// CHECK:STDOUT:     }
// CHECK:STDOUT:     %T.ref: type = name_ref T, %T.loc4 [symbolic = %T.1 (constants.%T)]
// CHECK:STDOUT:     %.loc7: @Class.%.1 (%.2) = field_decl n, element0 [template]
// CHECK:STDOUT:     %.loc8: <witness> = complete_type_witness %.3 [symbolic = %.3 (constants.%.4)]
// CHECK:STDOUT:
// CHECK:STDOUT:   !members:
// CHECK:STDOUT:     .Self = constants.%Class.2
// CHECK:STDOUT:     .F = %F.decl
// CHECK:STDOUT:     .G = %G.decl
// CHECK:STDOUT:     .n = %.loc7
// CHECK:STDOUT:   }
// CHECK:STDOUT: }
// CHECK:STDOUT:
// CHECK:STDOUT: generic fn @F(@Class.%T.loc4: type) {
// CHECK:STDOUT:   %T.1: type = bind_symbolic_name T, 0 [symbolic = %T.1 (constants.%T)]
// CHECK:STDOUT:
// CHECK:STDOUT: !definition:
// CHECK:STDOUT:
// CHECK:STDOUT:   fn(%n.param_patt: %T) -> %T {
// CHECK:STDOUT:   !entry:
// CHECK:STDOUT:     %n.ref: @F.%T.1 (%T) = name_ref n, %n.loc10
// CHECK:STDOUT:     return %n.ref
// CHECK:STDOUT:   }
// CHECK:STDOUT: }
// CHECK:STDOUT:
// CHECK:STDOUT: generic fn @G(@Class.%T.loc4: type) {
// CHECK:STDOUT:   %T.1: type = bind_symbolic_name T, 0 [symbolic = %T.1 (constants.%T)]
// CHECK:STDOUT:   %Class: type = class_type @Class, @Class(%T.1) [symbolic = %Class (constants.%Class.2)]
// CHECK:STDOUT:
// CHECK:STDOUT: !definition:
// CHECK:STDOUT:   %.1: type = unbound_element_type @G.%Class (%Class.2), @G.%T.1 (%T) [symbolic = %.1 (constants.%.2)]
// CHECK:STDOUT:
// CHECK:STDOUT:   fn[%self.param_patt: %Class.2]() -> %T {
// CHECK:STDOUT:   !entry:
// CHECK:STDOUT:     %self.ref: @G.%Class (%Class.2) = name_ref self, %self.loc14
// CHECK:STDOUT:     %n.ref: @G.%.1 (%.2) = name_ref n, @Class.%.loc7 [template = @Class.%.loc7]
// CHECK:STDOUT:     %.loc15_14.1: ref @G.%T.1 (%T) = class_element_access %self.ref, element0
// CHECK:STDOUT:     %.loc15_14.2: @G.%T.1 (%T) = bind_value %.loc15_14.1
// CHECK:STDOUT:     return %.loc15_14.2
// CHECK:STDOUT:   }
// CHECK:STDOUT: }
// CHECK:STDOUT:
// CHECK:STDOUT: specific @Class(constants.%T) {
// CHECK:STDOUT:   %T.1 => constants.%T
// CHECK:STDOUT:   %T.patt.1 => constants.%T
// CHECK:STDOUT:
// CHECK:STDOUT: !definition:
// CHECK:STDOUT:   %F.type => constants.%F.type
// CHECK:STDOUT:   %F => constants.%F
// CHECK:STDOUT:   %G.type => constants.%G.type
// CHECK:STDOUT:   %G => constants.%G
// CHECK:STDOUT:   %Class => constants.%Class.2
// CHECK:STDOUT:   %.1 => constants.%.2
// CHECK:STDOUT:   %.2 => constants.%.3
// CHECK:STDOUT:   %.3 => constants.%.4
// CHECK:STDOUT: }
// CHECK:STDOUT:
// CHECK:STDOUT: specific @F(constants.%T) {
// CHECK:STDOUT:   %T.1 => constants.%T
// CHECK:STDOUT: }
// CHECK:STDOUT:
// CHECK:STDOUT: specific @Class(@G.%T.1) {
// CHECK:STDOUT:   %T.1 => constants.%T
// CHECK:STDOUT:   %T.patt.1 => constants.%T
// CHECK:STDOUT: }
// CHECK:STDOUT:
// CHECK:STDOUT: specific @G(constants.%T) {
// CHECK:STDOUT:   %T.1 => constants.%T
// CHECK:STDOUT:   %Class => constants.%Class.2
// CHECK:STDOUT: }
// CHECK:STDOUT:
// CHECK:STDOUT: specific @Class(@Class.%T.1) {
// CHECK:STDOUT:   %T.1 => constants.%T
// CHECK:STDOUT:   %T.patt.1 => constants.%T
// CHECK:STDOUT: }
// CHECK:STDOUT:
// CHECK:STDOUT: --- nested.carbon
// CHECK:STDOUT:
// CHECK:STDOUT: constants {
<<<<<<< HEAD
// CHECK:STDOUT:   %T: type = bind_symbolic_name T 0 [symbolic]
// CHECK:STDOUT:   %T.patt.1: type = symbolic_binding_pattern T 0 [symbolic]
=======
// CHECK:STDOUT:   %T: type = bind_symbolic_name T, 0 [symbolic]
>>>>>>> e617d649
// CHECK:STDOUT:   %A.type: type = generic_class_type @A [template]
// CHECK:STDOUT:   %.1: type = tuple_type () [template]
// CHECK:STDOUT:   %A.1: %A.type = struct_value () [template]
// CHECK:STDOUT:   %A.2: type = class_type @A, @A(%T) [symbolic]
<<<<<<< HEAD
// CHECK:STDOUT:   %N: %T = bind_symbolic_name N 1 [symbolic]
// CHECK:STDOUT:   %N.patt.1: %T = symbolic_binding_pattern N 1 [symbolic]
=======
// CHECK:STDOUT:   %N: %T = bind_symbolic_name N, 1 [symbolic]
>>>>>>> e617d649
// CHECK:STDOUT:   %B.type: type = generic_class_type @B, @A(%T) [symbolic]
// CHECK:STDOUT:   %B.1: %B.type = struct_value () [symbolic]
// CHECK:STDOUT:   %B.2: type = class_type @B, @B(%T, %N) [symbolic]
// CHECK:STDOUT:   %F.type: type = fn_type @F, @B(%T, %N) [symbolic]
// CHECK:STDOUT:   %F: %F.type = struct_value () [symbolic]
// CHECK:STDOUT:   %.2: type = struct_type {} [template]
// CHECK:STDOUT:   %.3: <witness> = complete_type_witness %.2 [template]
// CHECK:STDOUT:   %T.patt.2: type = symbolic_binding_pattern T 0 [symbolic]
// CHECK:STDOUT:   %N.patt.2: %T = symbolic_binding_pattern N 1 [symbolic]
// CHECK:STDOUT:   %.4: type = ptr_type %.2 [template]
// CHECK:STDOUT: }
// CHECK:STDOUT:
// CHECK:STDOUT: imports {
// CHECK:STDOUT:   %Core: <namespace> = namespace file.%Core.import, [template] {
// CHECK:STDOUT:     import Core//prelude
// CHECK:STDOUT:     import Core//prelude/operators
// CHECK:STDOUT:     import Core//prelude/types
// CHECK:STDOUT:     import Core//prelude/operators/arithmetic
// CHECK:STDOUT:     import Core//prelude/operators/as
// CHECK:STDOUT:     import Core//prelude/operators/bitwise
// CHECK:STDOUT:     import Core//prelude/operators/comparison
// CHECK:STDOUT:     import Core//prelude/types/bool
// CHECK:STDOUT:   }
// CHECK:STDOUT: }
// CHECK:STDOUT:
// CHECK:STDOUT: file {
// CHECK:STDOUT:   package: <namespace> = namespace [template] {
// CHECK:STDOUT:     .Core = imports.%Core
// CHECK:STDOUT:     .A = %A.decl
// CHECK:STDOUT:   }
// CHECK:STDOUT:   %Core.import = import Core
// CHECK:STDOUT:   %A.decl: %A.type = class_decl @A [template = constants.%A.1] {
<<<<<<< HEAD
// CHECK:STDOUT:     %T.patt.loc4: type = symbolic_binding_pattern T 0 [symbolic = %T.patt.1 (constants.%T.patt.1)]
// CHECK:STDOUT:     %T.param_patt: type = param_pattern %T.patt.loc4, runtime_param<invalid> [symbolic = %T.patt.1 (constants.%T.patt.1)]
// CHECK:STDOUT:   } {
// CHECK:STDOUT:     %param: type = param runtime_param<invalid>
// CHECK:STDOUT:     %T.loc4: type = bind_symbolic_name T 0, %param [symbolic = %T.1 (constants.%T)]
=======
// CHECK:STDOUT:     %T.patt: type = symbolic_binding_pattern T, 0
// CHECK:STDOUT:   } {
// CHECK:STDOUT:     %T.param: type = param T, runtime_param<invalid>
// CHECK:STDOUT:     %T.loc4: type = bind_symbolic_name T, 0, %T.param [symbolic = %T.1 (constants.%T)]
>>>>>>> e617d649
// CHECK:STDOUT:   }
// CHECK:STDOUT:   %F.decl: %F.type = fn_decl @F [symbolic = constants.%F] {
// CHECK:STDOUT:     %self.patt: %B.2 = binding_pattern self
// CHECK:STDOUT:     %self.param_patt: %B.2 = param_pattern %self.patt, runtime_param0
// CHECK:STDOUT:     %a.patt: %T = binding_pattern a
// CHECK:STDOUT:     %a.param_patt: %T = param_pattern %a.patt, runtime_param1
// CHECK:STDOUT:   } {
<<<<<<< HEAD
// CHECK:STDOUT:     %param.loc10_6: type = param runtime_param<invalid>
// CHECK:STDOUT:     %T.loc10: type = bind_symbolic_name T 0, %param.loc10_6 [symbolic = constants.%T]
// CHECK:STDOUT:     %T.ref.loc10_22: type = name_ref T, %T.loc10 [symbolic = constants.%T]
// CHECK:STDOUT:     %param.loc10_18: %T = param runtime_param<invalid>
// CHECK:STDOUT:     %N.loc10: %T = bind_symbolic_name N 1, %param.loc10_18 [symbolic = constants.%N]
=======
// CHECK:STDOUT:     %T.param: type = param T, runtime_param<invalid>
// CHECK:STDOUT:     %T.loc10: type = bind_symbolic_name T, 0, %T.param [symbolic = constants.%T]
// CHECK:STDOUT:     %T.ref.loc10_22: type = name_ref T, %T.loc10 [symbolic = constants.%T]
// CHECK:STDOUT:     %N.param: %T = param N, runtime_param<invalid>
// CHECK:STDOUT:     %N.loc10: %T = bind_symbolic_name N, 1, %N.param [symbolic = constants.%N]
>>>>>>> e617d649
// CHECK:STDOUT:     %.loc10: type = specific_constant constants.%B.2, @B(constants.%T, constants.%N) [symbolic = constants.%B.2]
// CHECK:STDOUT:     %Self.ref.loc10: type = name_ref Self, %.loc10 [symbolic = constants.%B.2]
// CHECK:STDOUT:     %T.ref.loc10_42: type = name_ref T, %T.loc10 [symbolic = constants.%T]
// CHECK:STDOUT:     %param.loc10_27: %B.2 = param runtime_param0
// CHECK:STDOUT:     %self.loc10: %B.2 = bind_name self, %param.loc10_27
// CHECK:STDOUT:     %param.loc10_39: %T = param runtime_param1
// CHECK:STDOUT:     %a.loc10: %T = bind_name a, %param.loc10_39
// CHECK:STDOUT:   }
// CHECK:STDOUT: }
// CHECK:STDOUT:
// CHECK:STDOUT: generic class @A(%T.loc4: type) {
<<<<<<< HEAD
// CHECK:STDOUT:   %T.1: type = bind_symbolic_name T 0 [symbolic = %T.1 (constants.%T)]
// CHECK:STDOUT:   %T.patt.1: type = symbolic_binding_pattern T 0 [symbolic = %T.patt.1 (constants.%T.patt.1)]
=======
// CHECK:STDOUT:   %T.1: type = bind_symbolic_name T, 0 [symbolic = %T.1 (constants.%T)]
>>>>>>> e617d649
// CHECK:STDOUT:
// CHECK:STDOUT: !definition:
// CHECK:STDOUT:   %B.type: type = generic_class_type @B, @A(%T.1) [symbolic = %B.type (constants.%B.type)]
// CHECK:STDOUT:   %B: @A.%B.type (%B.type) = struct_value () [symbolic = %B (constants.%B.1)]
// CHECK:STDOUT:
// CHECK:STDOUT:   class {
// CHECK:STDOUT:     %B.decl: @A.%B.type (%B.type) = class_decl @B [symbolic = @A.%B (constants.%B.1)] {
<<<<<<< HEAD
// CHECK:STDOUT:       %N.patt.loc5: @B.%T (%T) = symbolic_binding_pattern N 1 [symbolic = %N.patt.1 (constants.%N.patt.1)]
// CHECK:STDOUT:       %N.param_patt: @B.%T (%T) = param_pattern %N.patt.loc5, runtime_param<invalid> [symbolic = %N.patt.1 (constants.%N.patt.1)]
// CHECK:STDOUT:     } {
// CHECK:STDOUT:       %T.ref: type = name_ref T, @A.%T.loc4 [symbolic = %T (constants.%T)]
// CHECK:STDOUT:       %param: @B.%T (%T) = param runtime_param<invalid>
// CHECK:STDOUT:       %N.loc5: @B.%T (%T) = bind_symbolic_name N 1, %param [symbolic = %N.1 (constants.%N)]
=======
// CHECK:STDOUT:       %N.patt: @B.%T (%T) = symbolic_binding_pattern N, 1
// CHECK:STDOUT:     } {
// CHECK:STDOUT:       %T.ref: type = name_ref T, @A.%T.loc4 [symbolic = %T (constants.%T)]
// CHECK:STDOUT:       %N.param: @B.%T (%T) = param N, runtime_param<invalid>
// CHECK:STDOUT:       %N.loc5: @B.%T (%T) = bind_symbolic_name N, 1, %N.param [symbolic = %N.1 (constants.%N)]
>>>>>>> e617d649
// CHECK:STDOUT:     }
// CHECK:STDOUT:     %.loc8: <witness> = complete_type_witness %.2 [template = constants.%.3]
// CHECK:STDOUT:
// CHECK:STDOUT:   !members:
// CHECK:STDOUT:     .Self = constants.%A.2
// CHECK:STDOUT:     .B = %B.decl
// CHECK:STDOUT:   }
// CHECK:STDOUT: }
// CHECK:STDOUT:
// CHECK:STDOUT: generic class @B(@A.%T.loc4: type, %N.loc5: @B.%T (%T)) {
<<<<<<< HEAD
// CHECK:STDOUT:   %T: type = bind_symbolic_name T 0 [symbolic = %T (constants.%T)]
// CHECK:STDOUT:   %N.1: %T = bind_symbolic_name N 1 [symbolic = %N.1 (constants.%N)]
// CHECK:STDOUT:   %N.patt.1: %T = symbolic_binding_pattern N 1 [symbolic = %N.patt.1 (constants.%N.patt.1)]
=======
// CHECK:STDOUT:   %T: type = bind_symbolic_name T, 0 [symbolic = %T (constants.%T)]
// CHECK:STDOUT:   %N.1: %T = bind_symbolic_name N, 1 [symbolic = %N.1 (constants.%N)]
>>>>>>> e617d649
// CHECK:STDOUT:
// CHECK:STDOUT: !definition:
// CHECK:STDOUT:   %F.type: type = fn_type @F, @B(%T, %N.1) [symbolic = %F.type (constants.%F.type)]
// CHECK:STDOUT:   %F: @B.%F.type (%F.type) = struct_value () [symbolic = %F (constants.%F)]
// CHECK:STDOUT:
// CHECK:STDOUT:   class {
// CHECK:STDOUT:     %F.decl: @B.%F.type (%F.type) = fn_decl @F [symbolic = @B.%F (constants.%F)] {
// CHECK:STDOUT:       %self.patt: %B.2 = binding_pattern self
// CHECK:STDOUT:       %self.param_patt: %B.2 = param_pattern %self.patt, runtime_param0
// CHECK:STDOUT:       %a.patt: %T = binding_pattern a
// CHECK:STDOUT:       %a.param_patt: %T = param_pattern %a.patt, runtime_param1
// CHECK:STDOUT:     } {
// CHECK:STDOUT:       %.loc6: type = specific_constant constants.%B.2, @B(constants.%T, constants.%N) [symbolic = %B (constants.%B.2)]
// CHECK:STDOUT:       %Self.ref.loc6: type = name_ref Self, %.loc6 [symbolic = %B (constants.%B.2)]
// CHECK:STDOUT:       %T.ref.loc6: type = name_ref T, @A.%T.loc4 [symbolic = %T.1 (constants.%T)]
// CHECK:STDOUT:       %param.loc6_10: @F.%B (%B.2) = param runtime_param0
// CHECK:STDOUT:       %self.loc6: @F.%B (%B.2) = bind_name self, %param.loc6_10
// CHECK:STDOUT:       %param.loc6_22: @F.%T.1 (%T) = param runtime_param1
// CHECK:STDOUT:       %a.loc6: @F.%T.1 (%T) = bind_name a, %param.loc6_22
// CHECK:STDOUT:     }
// CHECK:STDOUT:     %.loc7: <witness> = complete_type_witness %.2 [template = constants.%.3]
// CHECK:STDOUT:
// CHECK:STDOUT:   !members:
// CHECK:STDOUT:     .Self = constants.%B.2
// CHECK:STDOUT:     .F = %F.decl
// CHECK:STDOUT:   }
// CHECK:STDOUT: }
// CHECK:STDOUT:
// CHECK:STDOUT: generic fn @F(@A.%T.loc4: type, @B.%N.loc5: @B.%T (%T)) {
// CHECK:STDOUT:   %T.1: type = bind_symbolic_name T, 0 [symbolic = %T.1 (constants.%T)]
// CHECK:STDOUT:   %N.1: %T = bind_symbolic_name N, 1 [symbolic = %N.1 (constants.%N)]
// CHECK:STDOUT:   %B: type = class_type @B, @B(%T.1, %N.1) [symbolic = %B (constants.%B.2)]
// CHECK:STDOUT:
// CHECK:STDOUT: !definition:
// CHECK:STDOUT:
// CHECK:STDOUT:   fn[%self.param_patt: %B.2](%a.param_patt: %T) {
// CHECK:STDOUT:   !entry:
// CHECK:STDOUT:     return
// CHECK:STDOUT:   }
// CHECK:STDOUT: }
// CHECK:STDOUT:
// CHECK:STDOUT: specific @A(constants.%T) {
// CHECK:STDOUT:   %T.1 => constants.%T
// CHECK:STDOUT:   %T.patt.1 => constants.%T
// CHECK:STDOUT:
// CHECK:STDOUT: !definition:
// CHECK:STDOUT:   %B.type => constants.%B.type
// CHECK:STDOUT:   %B => constants.%B.1
// CHECK:STDOUT: }
// CHECK:STDOUT:
// CHECK:STDOUT: specific @B(constants.%T, constants.%N) {
// CHECK:STDOUT:   %T => constants.%T
// CHECK:STDOUT:   %N.1 => constants.%N
// CHECK:STDOUT:   %N.patt.1 => constants.%N
// CHECK:STDOUT:
// CHECK:STDOUT: !definition:
// CHECK:STDOUT:   %F.type => constants.%F.type
// CHECK:STDOUT:   %F => constants.%F
// CHECK:STDOUT: }
// CHECK:STDOUT:
// CHECK:STDOUT: specific @B(@F.%T.1, @F.%N.1) {
// CHECK:STDOUT:   %T => constants.%T
// CHECK:STDOUT:   %N.1 => constants.%N
// CHECK:STDOUT:   %N.patt.1 => constants.%N
// CHECK:STDOUT: }
// CHECK:STDOUT:
// CHECK:STDOUT: specific @F(constants.%T, constants.%N) {
// CHECK:STDOUT:   %T.1 => constants.%T
// CHECK:STDOUT:   %N.1 => constants.%N
// CHECK:STDOUT:   %B => constants.%B.2
// CHECK:STDOUT: }
// CHECK:STDOUT:
// CHECK:STDOUT: specific @B(@B.%T, @B.%N.1) {
// CHECK:STDOUT:   %T => constants.%T
// CHECK:STDOUT:   %N.1 => constants.%N
// CHECK:STDOUT:   %N.patt.1 => constants.%N
// CHECK:STDOUT: }
// CHECK:STDOUT:
// CHECK:STDOUT: specific @A(@A.%T.1) {
// CHECK:STDOUT:   %T.1 => constants.%T
// CHECK:STDOUT:   %T.patt.1 => constants.%T
// CHECK:STDOUT: }
// CHECK:STDOUT:
// CHECK:STDOUT: --- fail_mismatched_not_generic_vs_generic.carbon
// CHECK:STDOUT:
// CHECK:STDOUT: constants {
// CHECK:STDOUT:   %NotGeneric: type = class_type @NotGeneric [template]
// CHECK:STDOUT:   %F.type: type = fn_type @F [template]
// CHECK:STDOUT:   %.1: type = tuple_type () [template]
// CHECK:STDOUT:   %F: %F.type = struct_value () [template]
// CHECK:STDOUT:   %.2: type = struct_type {} [template]
// CHECK:STDOUT:   %.3: <witness> = complete_type_witness %.2 [template]
<<<<<<< HEAD
// CHECK:STDOUT:   %T: type = bind_symbolic_name T 0 [symbolic]
// CHECK:STDOUT:   %T.patt: type = symbolic_binding_pattern T 0 [symbolic]
=======
// CHECK:STDOUT:   %T: type = bind_symbolic_name T, 0 [symbolic]
>>>>>>> e617d649
// CHECK:STDOUT:   %.type: type = fn_type @.1 [template]
// CHECK:STDOUT:   %.4: %.type = struct_value () [template]
// CHECK:STDOUT: }
// CHECK:STDOUT:
// CHECK:STDOUT: imports {
// CHECK:STDOUT:   %Core: <namespace> = namespace file.%Core.import, [template] {
// CHECK:STDOUT:     import Core//prelude
// CHECK:STDOUT:     import Core//prelude/operators
// CHECK:STDOUT:     import Core//prelude/types
// CHECK:STDOUT:     import Core//prelude/operators/arithmetic
// CHECK:STDOUT:     import Core//prelude/operators/as
// CHECK:STDOUT:     import Core//prelude/operators/bitwise
// CHECK:STDOUT:     import Core//prelude/operators/comparison
// CHECK:STDOUT:     import Core//prelude/types/bool
// CHECK:STDOUT:   }
// CHECK:STDOUT: }
// CHECK:STDOUT:
// CHECK:STDOUT: file {
// CHECK:STDOUT:   package: <namespace> = namespace [template] {
// CHECK:STDOUT:     .Core = imports.%Core
// CHECK:STDOUT:     .NotGeneric = %NotGeneric.decl
// CHECK:STDOUT:   }
// CHECK:STDOUT:   %Core.import = import Core
// CHECK:STDOUT:   %NotGeneric.decl: type = class_decl @NotGeneric [template = constants.%NotGeneric] {} {}
// CHECK:STDOUT:   %.decl: %.type = fn_decl @.1 [template = constants.%.4] {} {
<<<<<<< HEAD
// CHECK:STDOUT:     %param: type = param runtime_param<invalid>
// CHECK:STDOUT:     %T.loc15: type = bind_symbolic_name T 0, %param [symbolic = %T.1 (constants.%T)]
=======
// CHECK:STDOUT:     %T.param: type = param T, runtime_param<invalid>
// CHECK:STDOUT:     %T.loc15: type = bind_symbolic_name T, 0, %T.param [symbolic = %T.1 (constants.%T)]
>>>>>>> e617d649
// CHECK:STDOUT:   }
// CHECK:STDOUT: }
// CHECK:STDOUT:
// CHECK:STDOUT: class @NotGeneric {
// CHECK:STDOUT:   %F.decl: %F.type = fn_decl @F [template = constants.%F] {} {}
// CHECK:STDOUT:   %.loc6: <witness> = complete_type_witness %.2 [template = constants.%.3]
// CHECK:STDOUT:
// CHECK:STDOUT: !members:
// CHECK:STDOUT:   .Self = constants.%NotGeneric
// CHECK:STDOUT:   .F = %F.decl
// CHECK:STDOUT: }
// CHECK:STDOUT:
// CHECK:STDOUT: fn @F();
// CHECK:STDOUT:
// CHECK:STDOUT: generic fn @.1(%T.loc15: type) {
<<<<<<< HEAD
// CHECK:STDOUT:   %T.1: type = bind_symbolic_name T 0 [symbolic = %T.1 (constants.%T)]
// CHECK:STDOUT:   %T.patt: type = symbolic_binding_pattern T 0 [symbolic = %T.patt (constants.%T.patt)]
=======
// CHECK:STDOUT:   %T.1: type = bind_symbolic_name T, 0 [symbolic = %T.1 (constants.%T)]
>>>>>>> e617d649
// CHECK:STDOUT:
// CHECK:STDOUT: !definition:
// CHECK:STDOUT:
// CHECK:STDOUT:   fn() {
// CHECK:STDOUT:   !entry:
// CHECK:STDOUT:     return
// CHECK:STDOUT:   }
// CHECK:STDOUT: }
// CHECK:STDOUT:
// CHECK:STDOUT: specific @.1(constants.%T) {
// CHECK:STDOUT:   %T.1 => constants.%T
// CHECK:STDOUT:   %T.patt => constants.%T
// CHECK:STDOUT: }
// CHECK:STDOUT:
// CHECK:STDOUT: --- fail_mismatched_too_few_args.carbon
// CHECK:STDOUT:
// CHECK:STDOUT: constants {
<<<<<<< HEAD
// CHECK:STDOUT:   %T: type = bind_symbolic_name T 0 [symbolic]
// CHECK:STDOUT:   %T.patt: type = symbolic_binding_pattern T 0 [symbolic]
=======
// CHECK:STDOUT:   %T: type = bind_symbolic_name T, 0 [symbolic]
>>>>>>> e617d649
// CHECK:STDOUT:   %Generic.type: type = generic_class_type @Generic [template]
// CHECK:STDOUT:   %.1: type = tuple_type () [template]
// CHECK:STDOUT:   %Generic.1: %Generic.type = struct_value () [template]
// CHECK:STDOUT:   %Generic.2: type = class_type @Generic, @Generic(%T) [symbolic]
// CHECK:STDOUT:   %TooFew.type: type = fn_type @TooFew, @Generic(%T) [symbolic]
// CHECK:STDOUT:   %TooFew: %TooFew.type = struct_value () [symbolic]
// CHECK:STDOUT:   %.2: type = struct_type {} [template]
// CHECK:STDOUT:   %.3: <witness> = complete_type_witness %.2 [template]
// CHECK:STDOUT:   %.type: type = fn_type @.1 [template]
// CHECK:STDOUT:   %.4: %.type = struct_value () [template]
// CHECK:STDOUT: }
// CHECK:STDOUT:
// CHECK:STDOUT: imports {
// CHECK:STDOUT:   %Core: <namespace> = namespace file.%Core.import, [template] {
// CHECK:STDOUT:     import Core//prelude
// CHECK:STDOUT:     import Core//prelude/operators
// CHECK:STDOUT:     import Core//prelude/types
// CHECK:STDOUT:     import Core//prelude/operators/arithmetic
// CHECK:STDOUT:     import Core//prelude/operators/as
// CHECK:STDOUT:     import Core//prelude/operators/bitwise
// CHECK:STDOUT:     import Core//prelude/operators/comparison
// CHECK:STDOUT:     import Core//prelude/types/bool
// CHECK:STDOUT:   }
// CHECK:STDOUT: }
// CHECK:STDOUT:
// CHECK:STDOUT: file {
// CHECK:STDOUT:   package: <namespace> = namespace [template] {
// CHECK:STDOUT:     .Core = imports.%Core
// CHECK:STDOUT:     .Generic = %Generic.decl
// CHECK:STDOUT:   }
// CHECK:STDOUT:   %Core.import = import Core
// CHECK:STDOUT:   %Generic.decl: %Generic.type = class_decl @Generic [template = constants.%Generic.1] {
<<<<<<< HEAD
// CHECK:STDOUT:     %T.patt.loc4: type = symbolic_binding_pattern T 0 [symbolic = %T.patt.1 (constants.%T.patt)]
// CHECK:STDOUT:     %T.param_patt: type = param_pattern %T.patt.loc4, runtime_param<invalid> [symbolic = %T.patt.1 (constants.%T.patt)]
// CHECK:STDOUT:   } {
// CHECK:STDOUT:     %param: type = param runtime_param<invalid>
// CHECK:STDOUT:     %T.loc4: type = bind_symbolic_name T 0, %param [symbolic = %T.1 (constants.%T)]
=======
// CHECK:STDOUT:     %T.patt: type = symbolic_binding_pattern T, 0
// CHECK:STDOUT:   } {
// CHECK:STDOUT:     %T.param: type = param T, runtime_param<invalid>
// CHECK:STDOUT:     %T.loc4: type = bind_symbolic_name T, 0, %T.param [symbolic = %T.1 (constants.%T)]
>>>>>>> e617d649
// CHECK:STDOUT:   }
// CHECK:STDOUT:   %.decl: %.type = fn_decl @.1 [template = constants.%.4] {} {}
// CHECK:STDOUT: }
// CHECK:STDOUT:
// CHECK:STDOUT: generic class @Generic(%T.loc4: type) {
<<<<<<< HEAD
// CHECK:STDOUT:   %T.1: type = bind_symbolic_name T 0 [symbolic = %T.1 (constants.%T)]
// CHECK:STDOUT:   %T.patt.1: type = symbolic_binding_pattern T 0 [symbolic = %T.patt.1 (constants.%T.patt)]
=======
// CHECK:STDOUT:   %T.1: type = bind_symbolic_name T, 0 [symbolic = %T.1 (constants.%T)]
>>>>>>> e617d649
// CHECK:STDOUT:
// CHECK:STDOUT: !definition:
// CHECK:STDOUT:   %TooFew.type: type = fn_type @TooFew, @Generic(%T.1) [symbolic = %TooFew.type (constants.%TooFew.type)]
// CHECK:STDOUT:   %TooFew: @Generic.%TooFew.type (%TooFew.type) = struct_value () [symbolic = %TooFew (constants.%TooFew)]
// CHECK:STDOUT:
// CHECK:STDOUT:   class {
// CHECK:STDOUT:     %TooFew.decl: @Generic.%TooFew.type (%TooFew.type) = fn_decl @TooFew [symbolic = @Generic.%TooFew (constants.%TooFew)] {} {}
// CHECK:STDOUT:     %.loc6: <witness> = complete_type_witness %.2 [template = constants.%.3]
// CHECK:STDOUT:
// CHECK:STDOUT:   !members:
// CHECK:STDOUT:     .Self = constants.%Generic.2
// CHECK:STDOUT:     .TooFew = %TooFew.decl
// CHECK:STDOUT:   }
// CHECK:STDOUT: }
// CHECK:STDOUT:
// CHECK:STDOUT: generic fn @TooFew(@Generic.%T.loc4: type) {
// CHECK:STDOUT:
// CHECK:STDOUT:   fn();
// CHECK:STDOUT: }
// CHECK:STDOUT:
// CHECK:STDOUT: fn @.1() {
// CHECK:STDOUT: !entry:
// CHECK:STDOUT:   return
// CHECK:STDOUT: }
// CHECK:STDOUT:
// CHECK:STDOUT: specific @Generic(constants.%T) {
// CHECK:STDOUT:   %T.1 => constants.%T
// CHECK:STDOUT:   %T.patt.1 => constants.%T
// CHECK:STDOUT: }
// CHECK:STDOUT:
// CHECK:STDOUT: specific @TooFew(constants.%T) {}
// CHECK:STDOUT:
// CHECK:STDOUT: specific @Generic(@Generic.%T.1) {
// CHECK:STDOUT:   %T.1 => constants.%T
// CHECK:STDOUT:   %T.patt.1 => constants.%T
// CHECK:STDOUT: }
// CHECK:STDOUT:
// CHECK:STDOUT: --- fail_mismatched_too_many_args.carbon
// CHECK:STDOUT:
// CHECK:STDOUT: constants {
<<<<<<< HEAD
// CHECK:STDOUT:   %T: type = bind_symbolic_name T 0 [symbolic]
// CHECK:STDOUT:   %T.patt.1: type = symbolic_binding_pattern T 0 [symbolic]
=======
// CHECK:STDOUT:   %T: type = bind_symbolic_name T, 0 [symbolic]
>>>>>>> e617d649
// CHECK:STDOUT:   %Generic.type: type = generic_class_type @Generic [template]
// CHECK:STDOUT:   %.1: type = tuple_type () [template]
// CHECK:STDOUT:   %Generic.1: %Generic.type = struct_value () [template]
// CHECK:STDOUT:   %Generic.2: type = class_type @Generic, @Generic(%T) [symbolic]
// CHECK:STDOUT:   %TooMany.type: type = fn_type @TooMany, @Generic(%T) [symbolic]
// CHECK:STDOUT:   %TooMany: %TooMany.type = struct_value () [symbolic]
// CHECK:STDOUT:   %.2: type = struct_type {} [template]
// CHECK:STDOUT:   %.3: <witness> = complete_type_witness %.2 [template]
<<<<<<< HEAD
// CHECK:STDOUT:   %T.patt.2: type = symbolic_binding_pattern T 0 [symbolic]
// CHECK:STDOUT:   %U: type = bind_symbolic_name U 1 [symbolic]
// CHECK:STDOUT:   %U.patt: type = symbolic_binding_pattern U 1 [symbolic]
=======
// CHECK:STDOUT:   %U: type = bind_symbolic_name U, 1 [symbolic]
>>>>>>> e617d649
// CHECK:STDOUT:   %.type: type = fn_type @.1 [template]
// CHECK:STDOUT:   %.4: %.type = struct_value () [template]
// CHECK:STDOUT: }
// CHECK:STDOUT:
// CHECK:STDOUT: imports {
// CHECK:STDOUT:   %Core: <namespace> = namespace file.%Core.import, [template] {
// CHECK:STDOUT:     import Core//prelude
// CHECK:STDOUT:     import Core//prelude/operators
// CHECK:STDOUT:     import Core//prelude/types
// CHECK:STDOUT:     import Core//prelude/operators/arithmetic
// CHECK:STDOUT:     import Core//prelude/operators/as
// CHECK:STDOUT:     import Core//prelude/operators/bitwise
// CHECK:STDOUT:     import Core//prelude/operators/comparison
// CHECK:STDOUT:     import Core//prelude/types/bool
// CHECK:STDOUT:   }
// CHECK:STDOUT: }
// CHECK:STDOUT:
// CHECK:STDOUT: file {
// CHECK:STDOUT:   package: <namespace> = namespace [template] {
// CHECK:STDOUT:     .Core = imports.%Core
// CHECK:STDOUT:     .Generic = %Generic.decl
// CHECK:STDOUT:   }
// CHECK:STDOUT:   %Core.import = import Core
// CHECK:STDOUT:   %Generic.decl: %Generic.type = class_decl @Generic [template = constants.%Generic.1] {
<<<<<<< HEAD
// CHECK:STDOUT:     %T.patt.loc4: type = symbolic_binding_pattern T 0 [symbolic = %T.patt.1 (constants.%T.patt.1)]
// CHECK:STDOUT:     %T.param_patt: type = param_pattern %T.patt.loc4, runtime_param<invalid> [symbolic = %T.patt.1 (constants.%T.patt.1)]
// CHECK:STDOUT:   } {
// CHECK:STDOUT:     %param: type = param runtime_param<invalid>
// CHECK:STDOUT:     %T.loc4: type = bind_symbolic_name T 0, %param [symbolic = %T.1 (constants.%T)]
// CHECK:STDOUT:   }
// CHECK:STDOUT:   %.decl: %.type = fn_decl @.1 [template = constants.%.4] {} {
// CHECK:STDOUT:     %param.loc15_12: type = param runtime_param<invalid>
// CHECK:STDOUT:     %T.loc15: type = bind_symbolic_name T 0, %param.loc15_12 [symbolic = %T.1 (constants.%T)]
// CHECK:STDOUT:     %param.loc15_22: type = param runtime_param<invalid>
// CHECK:STDOUT:     %U.loc15: type = bind_symbolic_name U 1, %param.loc15_22 [symbolic = %U.1 (constants.%U)]
=======
// CHECK:STDOUT:     %T.patt: type = symbolic_binding_pattern T, 0
// CHECK:STDOUT:   } {
// CHECK:STDOUT:     %T.param: type = param T, runtime_param<invalid>
// CHECK:STDOUT:     %T.loc4: type = bind_symbolic_name T, 0, %T.param [symbolic = %T.1 (constants.%T)]
// CHECK:STDOUT:   }
// CHECK:STDOUT:   %.decl: %.type = fn_decl @.1 [template = constants.%.4] {} {
// CHECK:STDOUT:     %T.param: type = param T, runtime_param<invalid>
// CHECK:STDOUT:     %T.loc15: type = bind_symbolic_name T, 0, %T.param [symbolic = %T.1 (constants.%T)]
// CHECK:STDOUT:     %U.param: type = param U, runtime_param<invalid>
// CHECK:STDOUT:     %U.loc15: type = bind_symbolic_name U, 1, %U.param [symbolic = %U.1 (constants.%U)]
>>>>>>> e617d649
// CHECK:STDOUT:   }
// CHECK:STDOUT: }
// CHECK:STDOUT:
// CHECK:STDOUT: generic class @Generic(%T.loc4: type) {
<<<<<<< HEAD
// CHECK:STDOUT:   %T.1: type = bind_symbolic_name T 0 [symbolic = %T.1 (constants.%T)]
// CHECK:STDOUT:   %T.patt.1: type = symbolic_binding_pattern T 0 [symbolic = %T.patt.1 (constants.%T.patt.1)]
=======
// CHECK:STDOUT:   %T.1: type = bind_symbolic_name T, 0 [symbolic = %T.1 (constants.%T)]
>>>>>>> e617d649
// CHECK:STDOUT:
// CHECK:STDOUT: !definition:
// CHECK:STDOUT:   %TooMany.type: type = fn_type @TooMany, @Generic(%T.1) [symbolic = %TooMany.type (constants.%TooMany.type)]
// CHECK:STDOUT:   %TooMany: @Generic.%TooMany.type (%TooMany.type) = struct_value () [symbolic = %TooMany (constants.%TooMany)]
// CHECK:STDOUT:
// CHECK:STDOUT:   class {
// CHECK:STDOUT:     %TooMany.decl: @Generic.%TooMany.type (%TooMany.type) = fn_decl @TooMany [symbolic = @Generic.%TooMany (constants.%TooMany)] {} {}
// CHECK:STDOUT:     %.loc6: <witness> = complete_type_witness %.2 [template = constants.%.3]
// CHECK:STDOUT:
// CHECK:STDOUT:   !members:
// CHECK:STDOUT:     .Self = constants.%Generic.2
// CHECK:STDOUT:     .TooMany = %TooMany.decl
// CHECK:STDOUT:   }
// CHECK:STDOUT: }
// CHECK:STDOUT:
// CHECK:STDOUT: generic fn @TooMany(@Generic.%T.loc4: type) {
// CHECK:STDOUT:
// CHECK:STDOUT:   fn();
// CHECK:STDOUT: }
// CHECK:STDOUT:
// CHECK:STDOUT: generic fn @.1(%T.loc15: type, %U.loc15: type) {
<<<<<<< HEAD
// CHECK:STDOUT:   %T.1: type = bind_symbolic_name T 0 [symbolic = %T.1 (constants.%T)]
// CHECK:STDOUT:   %T.patt: type = symbolic_binding_pattern T 0 [symbolic = %T.patt (constants.%T.patt.2)]
// CHECK:STDOUT:   %U.1: type = bind_symbolic_name U 1 [symbolic = %U.1 (constants.%U)]
// CHECK:STDOUT:   %U.patt: type = symbolic_binding_pattern U 1 [symbolic = %U.patt (constants.%U.patt)]
=======
// CHECK:STDOUT:   %T.1: type = bind_symbolic_name T, 0 [symbolic = %T.1 (constants.%T)]
// CHECK:STDOUT:   %U.1: type = bind_symbolic_name U, 1 [symbolic = %U.1 (constants.%U)]
>>>>>>> e617d649
// CHECK:STDOUT:
// CHECK:STDOUT: !definition:
// CHECK:STDOUT:
// CHECK:STDOUT:   fn() {
// CHECK:STDOUT:   !entry:
// CHECK:STDOUT:     return
// CHECK:STDOUT:   }
// CHECK:STDOUT: }
// CHECK:STDOUT:
// CHECK:STDOUT: specific @Generic(constants.%T) {
// CHECK:STDOUT:   %T.1 => constants.%T
// CHECK:STDOUT:   %T.patt.1 => constants.%T
// CHECK:STDOUT: }
// CHECK:STDOUT:
// CHECK:STDOUT: specific @TooMany(constants.%T) {}
// CHECK:STDOUT:
// CHECK:STDOUT: specific @Generic(@Generic.%T.1) {
// CHECK:STDOUT:   %T.1 => constants.%T
// CHECK:STDOUT:   %T.patt.1 => constants.%T
// CHECK:STDOUT: }
// CHECK:STDOUT:
// CHECK:STDOUT: specific @.1(constants.%T, constants.%U) {
// CHECK:STDOUT:   %T.1 => constants.%T
// CHECK:STDOUT:   %T.patt => constants.%T
// CHECK:STDOUT:   %U.1 => constants.%U
// CHECK:STDOUT:   %U.patt => constants.%U
// CHECK:STDOUT: }
// CHECK:STDOUT:
// CHECK:STDOUT: --- fail_mismatched_wrong_arg_type.carbon
// CHECK:STDOUT:
// CHECK:STDOUT: constants {
<<<<<<< HEAD
// CHECK:STDOUT:   %T.1: type = bind_symbolic_name T 0 [symbolic]
// CHECK:STDOUT:   %T.patt.1: type = symbolic_binding_pattern T 0 [symbolic]
=======
// CHECK:STDOUT:   %T.1: type = bind_symbolic_name T, 0 [symbolic]
>>>>>>> e617d649
// CHECK:STDOUT:   %Generic.type: type = generic_class_type @Generic [template]
// CHECK:STDOUT:   %.1: type = tuple_type () [template]
// CHECK:STDOUT:   %Generic.1: %Generic.type = struct_value () [template]
// CHECK:STDOUT:   %Generic.2: type = class_type @Generic, @Generic(%T.1) [symbolic]
// CHECK:STDOUT:   %WrongType.type: type = fn_type @WrongType, @Generic(%T.1) [symbolic]
// CHECK:STDOUT:   %WrongType: %WrongType.type = struct_value () [symbolic]
// CHECK:STDOUT:   %.2: type = struct_type {} [template]
// CHECK:STDOUT:   %.3: <witness> = complete_type_witness %.2 [template]
<<<<<<< HEAD
// CHECK:STDOUT:   %T.2: %.1 = bind_symbolic_name T 0 [symbolic]
// CHECK:STDOUT:   %T.patt.2: %.1 = symbolic_binding_pattern T 0 [symbolic]
=======
// CHECK:STDOUT:   %T.2: %.1 = bind_symbolic_name T, 0 [symbolic]
>>>>>>> e617d649
// CHECK:STDOUT:   %.type: type = fn_type @.1 [template]
// CHECK:STDOUT:   %.4: %.type = struct_value () [template]
// CHECK:STDOUT: }
// CHECK:STDOUT:
// CHECK:STDOUT: imports {
// CHECK:STDOUT:   %Core: <namespace> = namespace file.%Core.import, [template] {
// CHECK:STDOUT:     import Core//prelude
// CHECK:STDOUT:     import Core//prelude/operators
// CHECK:STDOUT:     import Core//prelude/types
// CHECK:STDOUT:     import Core//prelude/operators/arithmetic
// CHECK:STDOUT:     import Core//prelude/operators/as
// CHECK:STDOUT:     import Core//prelude/operators/bitwise
// CHECK:STDOUT:     import Core//prelude/operators/comparison
// CHECK:STDOUT:     import Core//prelude/types/bool
// CHECK:STDOUT:   }
// CHECK:STDOUT: }
// CHECK:STDOUT:
// CHECK:STDOUT: file {
// CHECK:STDOUT:   package: <namespace> = namespace [template] {
// CHECK:STDOUT:     .Core = imports.%Core
// CHECK:STDOUT:     .Generic = %Generic.decl
// CHECK:STDOUT:   }
// CHECK:STDOUT:   %Core.import = import Core
// CHECK:STDOUT:   %Generic.decl: %Generic.type = class_decl @Generic [template = constants.%Generic.1] {
<<<<<<< HEAD
// CHECK:STDOUT:     %T.patt.loc4: type = symbolic_binding_pattern T 0 [symbolic = %T.patt.1 (constants.%T.patt.1)]
// CHECK:STDOUT:     %T.param_patt: type = param_pattern %T.patt.loc4, runtime_param<invalid> [symbolic = %T.patt.1 (constants.%T.patt.1)]
// CHECK:STDOUT:   } {
// CHECK:STDOUT:     %param: type = param runtime_param<invalid>
// CHECK:STDOUT:     %T.loc4: type = bind_symbolic_name T 0, %param [symbolic = %T.1 (constants.%T.1)]
=======
// CHECK:STDOUT:     %T.patt: type = symbolic_binding_pattern T, 0
// CHECK:STDOUT:   } {
// CHECK:STDOUT:     %T.param: type = param T, runtime_param<invalid>
// CHECK:STDOUT:     %T.loc4: type = bind_symbolic_name T, 0, %T.param [symbolic = %T.1 (constants.%T.1)]
>>>>>>> e617d649
// CHECK:STDOUT:   }
// CHECK:STDOUT:   %.decl: %.type = fn_decl @.1 [template = constants.%.4] {} {
// CHECK:STDOUT:     %.loc14_17.1: %.1 = tuple_literal ()
// CHECK:STDOUT:     %.loc14_17.2: type = converted %.loc14_17.1, constants.%.1 [template = constants.%.1]
<<<<<<< HEAD
// CHECK:STDOUT:     %param: %.1 = param runtime_param<invalid>
// CHECK:STDOUT:     %T.loc14: %.1 = bind_symbolic_name T 0, %param [symbolic = %T.1 (constants.%T.2)]
=======
// CHECK:STDOUT:     %T.param: %.1 = param T, runtime_param<invalid>
// CHECK:STDOUT:     %T.loc14: %.1 = bind_symbolic_name T, 0, %T.param [symbolic = %T.1 (constants.%T.2)]
>>>>>>> e617d649
// CHECK:STDOUT:   }
// CHECK:STDOUT: }
// CHECK:STDOUT:
// CHECK:STDOUT: generic class @Generic(%T.loc4: type) {
<<<<<<< HEAD
// CHECK:STDOUT:   %T.1: type = bind_symbolic_name T 0 [symbolic = %T.1 (constants.%T.1)]
// CHECK:STDOUT:   %T.patt.1: type = symbolic_binding_pattern T 0 [symbolic = %T.patt.1 (constants.%T.patt.1)]
=======
// CHECK:STDOUT:   %T.1: type = bind_symbolic_name T, 0 [symbolic = %T.1 (constants.%T.1)]
>>>>>>> e617d649
// CHECK:STDOUT:
// CHECK:STDOUT: !definition:
// CHECK:STDOUT:   %WrongType.type: type = fn_type @WrongType, @Generic(%T.1) [symbolic = %WrongType.type (constants.%WrongType.type)]
// CHECK:STDOUT:   %WrongType: @Generic.%WrongType.type (%WrongType.type) = struct_value () [symbolic = %WrongType (constants.%WrongType)]
// CHECK:STDOUT:
// CHECK:STDOUT:   class {
// CHECK:STDOUT:     %WrongType.decl: @Generic.%WrongType.type (%WrongType.type) = fn_decl @WrongType [symbolic = @Generic.%WrongType (constants.%WrongType)] {} {}
// CHECK:STDOUT:     %.loc6: <witness> = complete_type_witness %.2 [template = constants.%.3]
// CHECK:STDOUT:
// CHECK:STDOUT:   !members:
// CHECK:STDOUT:     .Self = constants.%Generic.2
// CHECK:STDOUT:     .WrongType = %WrongType.decl
// CHECK:STDOUT:   }
// CHECK:STDOUT: }
// CHECK:STDOUT:
// CHECK:STDOUT: generic fn @WrongType(@Generic.%T.loc4: type) {
// CHECK:STDOUT:
// CHECK:STDOUT:   fn();
// CHECK:STDOUT: }
// CHECK:STDOUT:
// CHECK:STDOUT: generic fn @.1(%T.loc14: %.1) {
<<<<<<< HEAD
// CHECK:STDOUT:   %T.1: %.1 = bind_symbolic_name T 0 [symbolic = %T.1 (constants.%T.2)]
// CHECK:STDOUT:   %T.patt: %.1 = symbolic_binding_pattern T 0 [symbolic = %T.patt (constants.%T.patt.2)]
=======
// CHECK:STDOUT:   %T.1: %.1 = bind_symbolic_name T, 0 [symbolic = %T.1 (constants.%T.2)]
>>>>>>> e617d649
// CHECK:STDOUT:
// CHECK:STDOUT: !definition:
// CHECK:STDOUT:
// CHECK:STDOUT:   fn() {
// CHECK:STDOUT:   !entry:
// CHECK:STDOUT:     return
// CHECK:STDOUT:   }
// CHECK:STDOUT: }
// CHECK:STDOUT:
// CHECK:STDOUT: specific @Generic(constants.%T.1) {
// CHECK:STDOUT:   %T.1 => constants.%T.1
// CHECK:STDOUT:   %T.patt.1 => constants.%T.1
// CHECK:STDOUT: }
// CHECK:STDOUT:
// CHECK:STDOUT: specific @WrongType(constants.%T.1) {}
// CHECK:STDOUT:
// CHECK:STDOUT: specific @Generic(@Generic.%T.1) {
// CHECK:STDOUT:   %T.1 => constants.%T.1
// CHECK:STDOUT:   %T.patt.1 => constants.%T.1
// CHECK:STDOUT: }
// CHECK:STDOUT:
// CHECK:STDOUT: specific @.1(constants.%T.2) {
// CHECK:STDOUT:   %T.1 => constants.%T.2
// CHECK:STDOUT:   %T.patt => constants.%T.2
// CHECK:STDOUT: }
// CHECK:STDOUT:<|MERGE_RESOLUTION|>--- conflicted
+++ resolved
@@ -108,12 +108,8 @@
 // CHECK:STDOUT: --- basic.carbon
 // CHECK:STDOUT:
 // CHECK:STDOUT: constants {
-<<<<<<< HEAD
-// CHECK:STDOUT:   %T: type = bind_symbolic_name T 0 [symbolic]
-// CHECK:STDOUT:   %T.patt.1: type = symbolic_binding_pattern T 0 [symbolic]
-=======
 // CHECK:STDOUT:   %T: type = bind_symbolic_name T, 0 [symbolic]
->>>>>>> e617d649
+// CHECK:STDOUT:   %T.patt.1: type = symbolic_binding_pattern T, 0 [symbolic]
 // CHECK:STDOUT:   %Class.type: type = generic_class_type @Class [template]
 // CHECK:STDOUT:   %.1: type = tuple_type () [template]
 // CHECK:STDOUT:   %Class.1: %Class.type = struct_value () [template]
@@ -125,8 +121,8 @@
 // CHECK:STDOUT:   %.2: type = unbound_element_type %Class.2, %T [symbolic]
 // CHECK:STDOUT:   %.3: type = struct_type {.n: %T} [symbolic]
 // CHECK:STDOUT:   %.4: <witness> = complete_type_witness %.3 [symbolic]
-// CHECK:STDOUT:   %T.patt.2: type = symbolic_binding_pattern T 0 [symbolic]
-// CHECK:STDOUT:   %T.patt.3: type = symbolic_binding_pattern T 0 [symbolic]
+// CHECK:STDOUT:   %T.patt.2: type = symbolic_binding_pattern T, 0 [symbolic]
+// CHECK:STDOUT:   %T.patt.3: type = symbolic_binding_pattern T, 0 [symbolic]
 // CHECK:STDOUT:   %.5: type = ptr_type %.3 [symbolic]
 // CHECK:STDOUT: }
 // CHECK:STDOUT:
@@ -150,30 +146,18 @@
 // CHECK:STDOUT:   }
 // CHECK:STDOUT:   %Core.import = import Core
 // CHECK:STDOUT:   %Class.decl: %Class.type = class_decl @Class [template = constants.%Class.1] {
-<<<<<<< HEAD
-// CHECK:STDOUT:     %T.patt.loc4: type = symbolic_binding_pattern T 0 [symbolic = %T.patt.1 (constants.%T.patt.1)]
+// CHECK:STDOUT:     %T.patt.loc4: type = symbolic_binding_pattern T, 0 [symbolic = %T.patt.1 (constants.%T.patt.1)]
 // CHECK:STDOUT:     %T.param_patt: type = param_pattern %T.patt.loc4, runtime_param<invalid> [symbolic = %T.patt.1 (constants.%T.patt.1)]
 // CHECK:STDOUT:   } {
 // CHECK:STDOUT:     %param: type = param runtime_param<invalid>
-// CHECK:STDOUT:     %T.loc4: type = bind_symbolic_name T 0, %param [symbolic = %T.1 (constants.%T)]
-=======
-// CHECK:STDOUT:     %T.patt: type = symbolic_binding_pattern T, 0
-// CHECK:STDOUT:   } {
-// CHECK:STDOUT:     %T.param: type = param T, runtime_param<invalid>
-// CHECK:STDOUT:     %T.loc4: type = bind_symbolic_name T, 0, %T.param [symbolic = %T.1 (constants.%T)]
->>>>>>> e617d649
+// CHECK:STDOUT:     %T.loc4: type = bind_symbolic_name T, 0, %param [symbolic = %T.1 (constants.%T)]
 // CHECK:STDOUT:   }
 // CHECK:STDOUT:   %F.decl: %F.type = fn_decl @F [symbolic = constants.%F] {
 // CHECK:STDOUT:     %n.patt: %T = binding_pattern n
 // CHECK:STDOUT:     %n.param_patt: %T = param_pattern %n.patt, runtime_param0
 // CHECK:STDOUT:   } {
-<<<<<<< HEAD
 // CHECK:STDOUT:     %param.loc10_10: type = param runtime_param<invalid>
-// CHECK:STDOUT:     %T.loc10: type = bind_symbolic_name T 0, %param.loc10_10 [symbolic = constants.%T]
-=======
-// CHECK:STDOUT:     %T.param: type = param T, runtime_param<invalid>
-// CHECK:STDOUT:     %T.loc10: type = bind_symbolic_name T, 0, %T.param [symbolic = constants.%T]
->>>>>>> e617d649
+// CHECK:STDOUT:     %T.loc10: type = bind_symbolic_name T, 0, %param.loc10_10 [symbolic = constants.%T]
 // CHECK:STDOUT:     %T.ref.loc10_25: type = name_ref T, %T.loc10 [symbolic = constants.%T]
 // CHECK:STDOUT:     %T.ref.loc10_31: type = name_ref T, %T.loc10 [symbolic = constants.%T]
 // CHECK:STDOUT:     %return: ref %T = var <return slot>
@@ -184,13 +168,8 @@
 // CHECK:STDOUT:     %self.patt: %Class.2 = binding_pattern self
 // CHECK:STDOUT:     %self.param_patt: %Class.2 = param_pattern %self.patt, runtime_param0
 // CHECK:STDOUT:   } {
-<<<<<<< HEAD
 // CHECK:STDOUT:     %param.loc14_10: type = param runtime_param<invalid>
-// CHECK:STDOUT:     %T.loc14: type = bind_symbolic_name T 0, %param.loc14_10 [symbolic = constants.%T]
-=======
-// CHECK:STDOUT:     %T.param: type = param T, runtime_param<invalid>
-// CHECK:STDOUT:     %T.loc14: type = bind_symbolic_name T, 0, %T.param [symbolic = constants.%T]
->>>>>>> e617d649
+// CHECK:STDOUT:     %T.loc14: type = bind_symbolic_name T, 0, %param.loc14_10 [symbolic = constants.%T]
 // CHECK:STDOUT:     %.loc14: type = specific_constant constants.%Class.2, @Class(constants.%T) [symbolic = constants.%Class.2]
 // CHECK:STDOUT:     %Self.ref.loc14: type = name_ref Self, %.loc14 [symbolic = constants.%Class.2]
 // CHECK:STDOUT:     %T.ref.loc14: type = name_ref T, %T.loc14 [symbolic = constants.%T]
@@ -201,12 +180,8 @@
 // CHECK:STDOUT: }
 // CHECK:STDOUT:
 // CHECK:STDOUT: generic class @Class(%T.loc4: type) {
-<<<<<<< HEAD
-// CHECK:STDOUT:   %T.1: type = bind_symbolic_name T 0 [symbolic = %T.1 (constants.%T)]
-// CHECK:STDOUT:   %T.patt.1: type = symbolic_binding_pattern T 0 [symbolic = %T.patt.1 (constants.%T.patt.1)]
-=======
 // CHECK:STDOUT:   %T.1: type = bind_symbolic_name T, 0 [symbolic = %T.1 (constants.%T)]
->>>>>>> e617d649
+// CHECK:STDOUT:   %T.patt.1: type = symbolic_binding_pattern T, 0 [symbolic = %T.patt.1 (constants.%T.patt.1)]
 // CHECK:STDOUT:
 // CHECK:STDOUT: !definition:
 // CHECK:STDOUT:   %F.type: type = fn_type @F, @Class(%T.1) [symbolic = %F.type (constants.%F.type)]
@@ -318,22 +293,14 @@
 // CHECK:STDOUT: --- nested.carbon
 // CHECK:STDOUT:
 // CHECK:STDOUT: constants {
-<<<<<<< HEAD
-// CHECK:STDOUT:   %T: type = bind_symbolic_name T 0 [symbolic]
-// CHECK:STDOUT:   %T.patt.1: type = symbolic_binding_pattern T 0 [symbolic]
-=======
 // CHECK:STDOUT:   %T: type = bind_symbolic_name T, 0 [symbolic]
->>>>>>> e617d649
+// CHECK:STDOUT:   %T.patt.1: type = symbolic_binding_pattern T, 0 [symbolic]
 // CHECK:STDOUT:   %A.type: type = generic_class_type @A [template]
 // CHECK:STDOUT:   %.1: type = tuple_type () [template]
 // CHECK:STDOUT:   %A.1: %A.type = struct_value () [template]
 // CHECK:STDOUT:   %A.2: type = class_type @A, @A(%T) [symbolic]
-<<<<<<< HEAD
-// CHECK:STDOUT:   %N: %T = bind_symbolic_name N 1 [symbolic]
-// CHECK:STDOUT:   %N.patt.1: %T = symbolic_binding_pattern N 1 [symbolic]
-=======
 // CHECK:STDOUT:   %N: %T = bind_symbolic_name N, 1 [symbolic]
->>>>>>> e617d649
+// CHECK:STDOUT:   %N.patt.1: %T = symbolic_binding_pattern N, 1 [symbolic]
 // CHECK:STDOUT:   %B.type: type = generic_class_type @B, @A(%T) [symbolic]
 // CHECK:STDOUT:   %B.1: %B.type = struct_value () [symbolic]
 // CHECK:STDOUT:   %B.2: type = class_type @B, @B(%T, %N) [symbolic]
@@ -341,8 +308,8 @@
 // CHECK:STDOUT:   %F: %F.type = struct_value () [symbolic]
 // CHECK:STDOUT:   %.2: type = struct_type {} [template]
 // CHECK:STDOUT:   %.3: <witness> = complete_type_witness %.2 [template]
-// CHECK:STDOUT:   %T.patt.2: type = symbolic_binding_pattern T 0 [symbolic]
-// CHECK:STDOUT:   %N.patt.2: %T = symbolic_binding_pattern N 1 [symbolic]
+// CHECK:STDOUT:   %T.patt.2: type = symbolic_binding_pattern T, 0 [symbolic]
+// CHECK:STDOUT:   %N.patt.2: %T = symbolic_binding_pattern N, 1 [symbolic]
 // CHECK:STDOUT:   %.4: type = ptr_type %.2 [template]
 // CHECK:STDOUT: }
 // CHECK:STDOUT:
@@ -366,18 +333,11 @@
 // CHECK:STDOUT:   }
 // CHECK:STDOUT:   %Core.import = import Core
 // CHECK:STDOUT:   %A.decl: %A.type = class_decl @A [template = constants.%A.1] {
-<<<<<<< HEAD
-// CHECK:STDOUT:     %T.patt.loc4: type = symbolic_binding_pattern T 0 [symbolic = %T.patt.1 (constants.%T.patt.1)]
+// CHECK:STDOUT:     %T.patt.loc4: type = symbolic_binding_pattern T, 0 [symbolic = %T.patt.1 (constants.%T.patt.1)]
 // CHECK:STDOUT:     %T.param_patt: type = param_pattern %T.patt.loc4, runtime_param<invalid> [symbolic = %T.patt.1 (constants.%T.patt.1)]
 // CHECK:STDOUT:   } {
 // CHECK:STDOUT:     %param: type = param runtime_param<invalid>
-// CHECK:STDOUT:     %T.loc4: type = bind_symbolic_name T 0, %param [symbolic = %T.1 (constants.%T)]
-=======
-// CHECK:STDOUT:     %T.patt: type = symbolic_binding_pattern T, 0
-// CHECK:STDOUT:   } {
-// CHECK:STDOUT:     %T.param: type = param T, runtime_param<invalid>
-// CHECK:STDOUT:     %T.loc4: type = bind_symbolic_name T, 0, %T.param [symbolic = %T.1 (constants.%T)]
->>>>>>> e617d649
+// CHECK:STDOUT:     %T.loc4: type = bind_symbolic_name T, 0, %param [symbolic = %T.1 (constants.%T)]
 // CHECK:STDOUT:   }
 // CHECK:STDOUT:   %F.decl: %F.type = fn_decl @F [symbolic = constants.%F] {
 // CHECK:STDOUT:     %self.patt: %B.2 = binding_pattern self
@@ -385,19 +345,11 @@
 // CHECK:STDOUT:     %a.patt: %T = binding_pattern a
 // CHECK:STDOUT:     %a.param_patt: %T = param_pattern %a.patt, runtime_param1
 // CHECK:STDOUT:   } {
-<<<<<<< HEAD
 // CHECK:STDOUT:     %param.loc10_6: type = param runtime_param<invalid>
-// CHECK:STDOUT:     %T.loc10: type = bind_symbolic_name T 0, %param.loc10_6 [symbolic = constants.%T]
+// CHECK:STDOUT:     %T.loc10: type = bind_symbolic_name T, 0, %param.loc10_6 [symbolic = constants.%T]
 // CHECK:STDOUT:     %T.ref.loc10_22: type = name_ref T, %T.loc10 [symbolic = constants.%T]
 // CHECK:STDOUT:     %param.loc10_18: %T = param runtime_param<invalid>
-// CHECK:STDOUT:     %N.loc10: %T = bind_symbolic_name N 1, %param.loc10_18 [symbolic = constants.%N]
-=======
-// CHECK:STDOUT:     %T.param: type = param T, runtime_param<invalid>
-// CHECK:STDOUT:     %T.loc10: type = bind_symbolic_name T, 0, %T.param [symbolic = constants.%T]
-// CHECK:STDOUT:     %T.ref.loc10_22: type = name_ref T, %T.loc10 [symbolic = constants.%T]
-// CHECK:STDOUT:     %N.param: %T = param N, runtime_param<invalid>
-// CHECK:STDOUT:     %N.loc10: %T = bind_symbolic_name N, 1, %N.param [symbolic = constants.%N]
->>>>>>> e617d649
+// CHECK:STDOUT:     %N.loc10: %T = bind_symbolic_name N, 1, %param.loc10_18 [symbolic = constants.%N]
 // CHECK:STDOUT:     %.loc10: type = specific_constant constants.%B.2, @B(constants.%T, constants.%N) [symbolic = constants.%B.2]
 // CHECK:STDOUT:     %Self.ref.loc10: type = name_ref Self, %.loc10 [symbolic = constants.%B.2]
 // CHECK:STDOUT:     %T.ref.loc10_42: type = name_ref T, %T.loc10 [symbolic = constants.%T]
@@ -409,12 +361,8 @@
 // CHECK:STDOUT: }
 // CHECK:STDOUT:
 // CHECK:STDOUT: generic class @A(%T.loc4: type) {
-<<<<<<< HEAD
-// CHECK:STDOUT:   %T.1: type = bind_symbolic_name T 0 [symbolic = %T.1 (constants.%T)]
-// CHECK:STDOUT:   %T.patt.1: type = symbolic_binding_pattern T 0 [symbolic = %T.patt.1 (constants.%T.patt.1)]
-=======
 // CHECK:STDOUT:   %T.1: type = bind_symbolic_name T, 0 [symbolic = %T.1 (constants.%T)]
->>>>>>> e617d649
+// CHECK:STDOUT:   %T.patt.1: type = symbolic_binding_pattern T, 0 [symbolic = %T.patt.1 (constants.%T.patt.1)]
 // CHECK:STDOUT:
 // CHECK:STDOUT: !definition:
 // CHECK:STDOUT:   %B.type: type = generic_class_type @B, @A(%T.1) [symbolic = %B.type (constants.%B.type)]
@@ -422,20 +370,12 @@
 // CHECK:STDOUT:
 // CHECK:STDOUT:   class {
 // CHECK:STDOUT:     %B.decl: @A.%B.type (%B.type) = class_decl @B [symbolic = @A.%B (constants.%B.1)] {
-<<<<<<< HEAD
-// CHECK:STDOUT:       %N.patt.loc5: @B.%T (%T) = symbolic_binding_pattern N 1 [symbolic = %N.patt.1 (constants.%N.patt.1)]
+// CHECK:STDOUT:       %N.patt.loc5: @B.%T (%T) = symbolic_binding_pattern N, 1 [symbolic = %N.patt.1 (constants.%N.patt.1)]
 // CHECK:STDOUT:       %N.param_patt: @B.%T (%T) = param_pattern %N.patt.loc5, runtime_param<invalid> [symbolic = %N.patt.1 (constants.%N.patt.1)]
 // CHECK:STDOUT:     } {
 // CHECK:STDOUT:       %T.ref: type = name_ref T, @A.%T.loc4 [symbolic = %T (constants.%T)]
 // CHECK:STDOUT:       %param: @B.%T (%T) = param runtime_param<invalid>
-// CHECK:STDOUT:       %N.loc5: @B.%T (%T) = bind_symbolic_name N 1, %param [symbolic = %N.1 (constants.%N)]
-=======
-// CHECK:STDOUT:       %N.patt: @B.%T (%T) = symbolic_binding_pattern N, 1
-// CHECK:STDOUT:     } {
-// CHECK:STDOUT:       %T.ref: type = name_ref T, @A.%T.loc4 [symbolic = %T (constants.%T)]
-// CHECK:STDOUT:       %N.param: @B.%T (%T) = param N, runtime_param<invalid>
-// CHECK:STDOUT:       %N.loc5: @B.%T (%T) = bind_symbolic_name N, 1, %N.param [symbolic = %N.1 (constants.%N)]
->>>>>>> e617d649
+// CHECK:STDOUT:       %N.loc5: @B.%T (%T) = bind_symbolic_name N, 1, %param [symbolic = %N.1 (constants.%N)]
 // CHECK:STDOUT:     }
 // CHECK:STDOUT:     %.loc8: <witness> = complete_type_witness %.2 [template = constants.%.3]
 // CHECK:STDOUT:
@@ -446,14 +386,9 @@
 // CHECK:STDOUT: }
 // CHECK:STDOUT:
 // CHECK:STDOUT: generic class @B(@A.%T.loc4: type, %N.loc5: @B.%T (%T)) {
-<<<<<<< HEAD
-// CHECK:STDOUT:   %T: type = bind_symbolic_name T 0 [symbolic = %T (constants.%T)]
-// CHECK:STDOUT:   %N.1: %T = bind_symbolic_name N 1 [symbolic = %N.1 (constants.%N)]
-// CHECK:STDOUT:   %N.patt.1: %T = symbolic_binding_pattern N 1 [symbolic = %N.patt.1 (constants.%N.patt.1)]
-=======
 // CHECK:STDOUT:   %T: type = bind_symbolic_name T, 0 [symbolic = %T (constants.%T)]
 // CHECK:STDOUT:   %N.1: %T = bind_symbolic_name N, 1 [symbolic = %N.1 (constants.%N)]
->>>>>>> e617d649
+// CHECK:STDOUT:   %N.patt.1: %T = symbolic_binding_pattern N, 1 [symbolic = %N.patt.1 (constants.%N.patt.1)]
 // CHECK:STDOUT:
 // CHECK:STDOUT: !definition:
 // CHECK:STDOUT:   %F.type: type = fn_type @F, @B(%T, %N.1) [symbolic = %F.type (constants.%F.type)]
@@ -546,12 +481,8 @@
 // CHECK:STDOUT:   %F: %F.type = struct_value () [template]
 // CHECK:STDOUT:   %.2: type = struct_type {} [template]
 // CHECK:STDOUT:   %.3: <witness> = complete_type_witness %.2 [template]
-<<<<<<< HEAD
-// CHECK:STDOUT:   %T: type = bind_symbolic_name T 0 [symbolic]
-// CHECK:STDOUT:   %T.patt: type = symbolic_binding_pattern T 0 [symbolic]
-=======
 // CHECK:STDOUT:   %T: type = bind_symbolic_name T, 0 [symbolic]
->>>>>>> e617d649
+// CHECK:STDOUT:   %T.patt: type = symbolic_binding_pattern T, 0 [symbolic]
 // CHECK:STDOUT:   %.type: type = fn_type @.1 [template]
 // CHECK:STDOUT:   %.4: %.type = struct_value () [template]
 // CHECK:STDOUT: }
@@ -577,13 +508,8 @@
 // CHECK:STDOUT:   %Core.import = import Core
 // CHECK:STDOUT:   %NotGeneric.decl: type = class_decl @NotGeneric [template = constants.%NotGeneric] {} {}
 // CHECK:STDOUT:   %.decl: %.type = fn_decl @.1 [template = constants.%.4] {} {
-<<<<<<< HEAD
 // CHECK:STDOUT:     %param: type = param runtime_param<invalid>
-// CHECK:STDOUT:     %T.loc15: type = bind_symbolic_name T 0, %param [symbolic = %T.1 (constants.%T)]
-=======
-// CHECK:STDOUT:     %T.param: type = param T, runtime_param<invalid>
-// CHECK:STDOUT:     %T.loc15: type = bind_symbolic_name T, 0, %T.param [symbolic = %T.1 (constants.%T)]
->>>>>>> e617d649
+// CHECK:STDOUT:     %T.loc15: type = bind_symbolic_name T, 0, %param [symbolic = %T.1 (constants.%T)]
 // CHECK:STDOUT:   }
 // CHECK:STDOUT: }
 // CHECK:STDOUT:
@@ -599,12 +525,8 @@
 // CHECK:STDOUT: fn @F();
 // CHECK:STDOUT:
 // CHECK:STDOUT: generic fn @.1(%T.loc15: type) {
-<<<<<<< HEAD
-// CHECK:STDOUT:   %T.1: type = bind_symbolic_name T 0 [symbolic = %T.1 (constants.%T)]
-// CHECK:STDOUT:   %T.patt: type = symbolic_binding_pattern T 0 [symbolic = %T.patt (constants.%T.patt)]
-=======
 // CHECK:STDOUT:   %T.1: type = bind_symbolic_name T, 0 [symbolic = %T.1 (constants.%T)]
->>>>>>> e617d649
+// CHECK:STDOUT:   %T.patt: type = symbolic_binding_pattern T, 0 [symbolic = %T.patt (constants.%T.patt)]
 // CHECK:STDOUT:
 // CHECK:STDOUT: !definition:
 // CHECK:STDOUT:
@@ -622,12 +544,8 @@
 // CHECK:STDOUT: --- fail_mismatched_too_few_args.carbon
 // CHECK:STDOUT:
 // CHECK:STDOUT: constants {
-<<<<<<< HEAD
-// CHECK:STDOUT:   %T: type = bind_symbolic_name T 0 [symbolic]
-// CHECK:STDOUT:   %T.patt: type = symbolic_binding_pattern T 0 [symbolic]
-=======
 // CHECK:STDOUT:   %T: type = bind_symbolic_name T, 0 [symbolic]
->>>>>>> e617d649
+// CHECK:STDOUT:   %T.patt: type = symbolic_binding_pattern T, 0 [symbolic]
 // CHECK:STDOUT:   %Generic.type: type = generic_class_type @Generic [template]
 // CHECK:STDOUT:   %.1: type = tuple_type () [template]
 // CHECK:STDOUT:   %Generic.1: %Generic.type = struct_value () [template]
@@ -660,29 +578,18 @@
 // CHECK:STDOUT:   }
 // CHECK:STDOUT:   %Core.import = import Core
 // CHECK:STDOUT:   %Generic.decl: %Generic.type = class_decl @Generic [template = constants.%Generic.1] {
-<<<<<<< HEAD
-// CHECK:STDOUT:     %T.patt.loc4: type = symbolic_binding_pattern T 0 [symbolic = %T.patt.1 (constants.%T.patt)]
+// CHECK:STDOUT:     %T.patt.loc4: type = symbolic_binding_pattern T, 0 [symbolic = %T.patt.1 (constants.%T.patt)]
 // CHECK:STDOUT:     %T.param_patt: type = param_pattern %T.patt.loc4, runtime_param<invalid> [symbolic = %T.patt.1 (constants.%T.patt)]
 // CHECK:STDOUT:   } {
 // CHECK:STDOUT:     %param: type = param runtime_param<invalid>
-// CHECK:STDOUT:     %T.loc4: type = bind_symbolic_name T 0, %param [symbolic = %T.1 (constants.%T)]
-=======
-// CHECK:STDOUT:     %T.patt: type = symbolic_binding_pattern T, 0
-// CHECK:STDOUT:   } {
-// CHECK:STDOUT:     %T.param: type = param T, runtime_param<invalid>
-// CHECK:STDOUT:     %T.loc4: type = bind_symbolic_name T, 0, %T.param [symbolic = %T.1 (constants.%T)]
->>>>>>> e617d649
+// CHECK:STDOUT:     %T.loc4: type = bind_symbolic_name T, 0, %param [symbolic = %T.1 (constants.%T)]
 // CHECK:STDOUT:   }
 // CHECK:STDOUT:   %.decl: %.type = fn_decl @.1 [template = constants.%.4] {} {}
 // CHECK:STDOUT: }
 // CHECK:STDOUT:
 // CHECK:STDOUT: generic class @Generic(%T.loc4: type) {
-<<<<<<< HEAD
-// CHECK:STDOUT:   %T.1: type = bind_symbolic_name T 0 [symbolic = %T.1 (constants.%T)]
-// CHECK:STDOUT:   %T.patt.1: type = symbolic_binding_pattern T 0 [symbolic = %T.patt.1 (constants.%T.patt)]
-=======
 // CHECK:STDOUT:   %T.1: type = bind_symbolic_name T, 0 [symbolic = %T.1 (constants.%T)]
->>>>>>> e617d649
+// CHECK:STDOUT:   %T.patt.1: type = symbolic_binding_pattern T, 0 [symbolic = %T.patt.1 (constants.%T.patt)]
 // CHECK:STDOUT:
 // CHECK:STDOUT: !definition:
 // CHECK:STDOUT:   %TooFew.type: type = fn_type @TooFew, @Generic(%T.1) [symbolic = %TooFew.type (constants.%TooFew.type)]
@@ -723,12 +630,8 @@
 // CHECK:STDOUT: --- fail_mismatched_too_many_args.carbon
 // CHECK:STDOUT:
 // CHECK:STDOUT: constants {
-<<<<<<< HEAD
-// CHECK:STDOUT:   %T: type = bind_symbolic_name T 0 [symbolic]
-// CHECK:STDOUT:   %T.patt.1: type = symbolic_binding_pattern T 0 [symbolic]
-=======
 // CHECK:STDOUT:   %T: type = bind_symbolic_name T, 0 [symbolic]
->>>>>>> e617d649
+// CHECK:STDOUT:   %T.patt.1: type = symbolic_binding_pattern T, 0 [symbolic]
 // CHECK:STDOUT:   %Generic.type: type = generic_class_type @Generic [template]
 // CHECK:STDOUT:   %.1: type = tuple_type () [template]
 // CHECK:STDOUT:   %Generic.1: %Generic.type = struct_value () [template]
@@ -737,13 +640,9 @@
 // CHECK:STDOUT:   %TooMany: %TooMany.type = struct_value () [symbolic]
 // CHECK:STDOUT:   %.2: type = struct_type {} [template]
 // CHECK:STDOUT:   %.3: <witness> = complete_type_witness %.2 [template]
-<<<<<<< HEAD
-// CHECK:STDOUT:   %T.patt.2: type = symbolic_binding_pattern T 0 [symbolic]
-// CHECK:STDOUT:   %U: type = bind_symbolic_name U 1 [symbolic]
-// CHECK:STDOUT:   %U.patt: type = symbolic_binding_pattern U 1 [symbolic]
-=======
+// CHECK:STDOUT:   %T.patt.2: type = symbolic_binding_pattern T, 0 [symbolic]
 // CHECK:STDOUT:   %U: type = bind_symbolic_name U, 1 [symbolic]
->>>>>>> e617d649
+// CHECK:STDOUT:   %U.patt: type = symbolic_binding_pattern U, 1 [symbolic]
 // CHECK:STDOUT:   %.type: type = fn_type @.1 [template]
 // CHECK:STDOUT:   %.4: %.type = struct_value () [template]
 // CHECK:STDOUT: }
@@ -768,40 +667,23 @@
 // CHECK:STDOUT:   }
 // CHECK:STDOUT:   %Core.import = import Core
 // CHECK:STDOUT:   %Generic.decl: %Generic.type = class_decl @Generic [template = constants.%Generic.1] {
-<<<<<<< HEAD
-// CHECK:STDOUT:     %T.patt.loc4: type = symbolic_binding_pattern T 0 [symbolic = %T.patt.1 (constants.%T.patt.1)]
+// CHECK:STDOUT:     %T.patt.loc4: type = symbolic_binding_pattern T, 0 [symbolic = %T.patt.1 (constants.%T.patt.1)]
 // CHECK:STDOUT:     %T.param_patt: type = param_pattern %T.patt.loc4, runtime_param<invalid> [symbolic = %T.patt.1 (constants.%T.patt.1)]
 // CHECK:STDOUT:   } {
 // CHECK:STDOUT:     %param: type = param runtime_param<invalid>
-// CHECK:STDOUT:     %T.loc4: type = bind_symbolic_name T 0, %param [symbolic = %T.1 (constants.%T)]
+// CHECK:STDOUT:     %T.loc4: type = bind_symbolic_name T, 0, %param [symbolic = %T.1 (constants.%T)]
 // CHECK:STDOUT:   }
 // CHECK:STDOUT:   %.decl: %.type = fn_decl @.1 [template = constants.%.4] {} {
 // CHECK:STDOUT:     %param.loc15_12: type = param runtime_param<invalid>
-// CHECK:STDOUT:     %T.loc15: type = bind_symbolic_name T 0, %param.loc15_12 [symbolic = %T.1 (constants.%T)]
+// CHECK:STDOUT:     %T.loc15: type = bind_symbolic_name T, 0, %param.loc15_12 [symbolic = %T.1 (constants.%T)]
 // CHECK:STDOUT:     %param.loc15_22: type = param runtime_param<invalid>
-// CHECK:STDOUT:     %U.loc15: type = bind_symbolic_name U 1, %param.loc15_22 [symbolic = %U.1 (constants.%U)]
-=======
-// CHECK:STDOUT:     %T.patt: type = symbolic_binding_pattern T, 0
-// CHECK:STDOUT:   } {
-// CHECK:STDOUT:     %T.param: type = param T, runtime_param<invalid>
-// CHECK:STDOUT:     %T.loc4: type = bind_symbolic_name T, 0, %T.param [symbolic = %T.1 (constants.%T)]
-// CHECK:STDOUT:   }
-// CHECK:STDOUT:   %.decl: %.type = fn_decl @.1 [template = constants.%.4] {} {
-// CHECK:STDOUT:     %T.param: type = param T, runtime_param<invalid>
-// CHECK:STDOUT:     %T.loc15: type = bind_symbolic_name T, 0, %T.param [symbolic = %T.1 (constants.%T)]
-// CHECK:STDOUT:     %U.param: type = param U, runtime_param<invalid>
-// CHECK:STDOUT:     %U.loc15: type = bind_symbolic_name U, 1, %U.param [symbolic = %U.1 (constants.%U)]
->>>>>>> e617d649
+// CHECK:STDOUT:     %U.loc15: type = bind_symbolic_name U, 1, %param.loc15_22 [symbolic = %U.1 (constants.%U)]
 // CHECK:STDOUT:   }
 // CHECK:STDOUT: }
 // CHECK:STDOUT:
 // CHECK:STDOUT: generic class @Generic(%T.loc4: type) {
-<<<<<<< HEAD
-// CHECK:STDOUT:   %T.1: type = bind_symbolic_name T 0 [symbolic = %T.1 (constants.%T)]
-// CHECK:STDOUT:   %T.patt.1: type = symbolic_binding_pattern T 0 [symbolic = %T.patt.1 (constants.%T.patt.1)]
-=======
 // CHECK:STDOUT:   %T.1: type = bind_symbolic_name T, 0 [symbolic = %T.1 (constants.%T)]
->>>>>>> e617d649
+// CHECK:STDOUT:   %T.patt.1: type = symbolic_binding_pattern T, 0 [symbolic = %T.patt.1 (constants.%T.patt.1)]
 // CHECK:STDOUT:
 // CHECK:STDOUT: !definition:
 // CHECK:STDOUT:   %TooMany.type: type = fn_type @TooMany, @Generic(%T.1) [symbolic = %TooMany.type (constants.%TooMany.type)]
@@ -823,15 +705,10 @@
 // CHECK:STDOUT: }
 // CHECK:STDOUT:
 // CHECK:STDOUT: generic fn @.1(%T.loc15: type, %U.loc15: type) {
-<<<<<<< HEAD
-// CHECK:STDOUT:   %T.1: type = bind_symbolic_name T 0 [symbolic = %T.1 (constants.%T)]
-// CHECK:STDOUT:   %T.patt: type = symbolic_binding_pattern T 0 [symbolic = %T.patt (constants.%T.patt.2)]
-// CHECK:STDOUT:   %U.1: type = bind_symbolic_name U 1 [symbolic = %U.1 (constants.%U)]
-// CHECK:STDOUT:   %U.patt: type = symbolic_binding_pattern U 1 [symbolic = %U.patt (constants.%U.patt)]
-=======
 // CHECK:STDOUT:   %T.1: type = bind_symbolic_name T, 0 [symbolic = %T.1 (constants.%T)]
+// CHECK:STDOUT:   %T.patt: type = symbolic_binding_pattern T, 0 [symbolic = %T.patt (constants.%T.patt.2)]
 // CHECK:STDOUT:   %U.1: type = bind_symbolic_name U, 1 [symbolic = %U.1 (constants.%U)]
->>>>>>> e617d649
+// CHECK:STDOUT:   %U.patt: type = symbolic_binding_pattern U, 1 [symbolic = %U.patt (constants.%U.patt)]
 // CHECK:STDOUT:
 // CHECK:STDOUT: !definition:
 // CHECK:STDOUT:
@@ -863,12 +740,8 @@
 // CHECK:STDOUT: --- fail_mismatched_wrong_arg_type.carbon
 // CHECK:STDOUT:
 // CHECK:STDOUT: constants {
-<<<<<<< HEAD
-// CHECK:STDOUT:   %T.1: type = bind_symbolic_name T 0 [symbolic]
-// CHECK:STDOUT:   %T.patt.1: type = symbolic_binding_pattern T 0 [symbolic]
-=======
 // CHECK:STDOUT:   %T.1: type = bind_symbolic_name T, 0 [symbolic]
->>>>>>> e617d649
+// CHECK:STDOUT:   %T.patt.1: type = symbolic_binding_pattern T, 0 [symbolic]
 // CHECK:STDOUT:   %Generic.type: type = generic_class_type @Generic [template]
 // CHECK:STDOUT:   %.1: type = tuple_type () [template]
 // CHECK:STDOUT:   %Generic.1: %Generic.type = struct_value () [template]
@@ -877,12 +750,8 @@
 // CHECK:STDOUT:   %WrongType: %WrongType.type = struct_value () [symbolic]
 // CHECK:STDOUT:   %.2: type = struct_type {} [template]
 // CHECK:STDOUT:   %.3: <witness> = complete_type_witness %.2 [template]
-<<<<<<< HEAD
-// CHECK:STDOUT:   %T.2: %.1 = bind_symbolic_name T 0 [symbolic]
-// CHECK:STDOUT:   %T.patt.2: %.1 = symbolic_binding_pattern T 0 [symbolic]
-=======
 // CHECK:STDOUT:   %T.2: %.1 = bind_symbolic_name T, 0 [symbolic]
->>>>>>> e617d649
+// CHECK:STDOUT:   %T.patt.2: %.1 = symbolic_binding_pattern T, 0 [symbolic]
 // CHECK:STDOUT:   %.type: type = fn_type @.1 [template]
 // CHECK:STDOUT:   %.4: %.type = struct_value () [template]
 // CHECK:STDOUT: }
@@ -907,39 +776,23 @@
 // CHECK:STDOUT:   }
 // CHECK:STDOUT:   %Core.import = import Core
 // CHECK:STDOUT:   %Generic.decl: %Generic.type = class_decl @Generic [template = constants.%Generic.1] {
-<<<<<<< HEAD
-// CHECK:STDOUT:     %T.patt.loc4: type = symbolic_binding_pattern T 0 [symbolic = %T.patt.1 (constants.%T.patt.1)]
+// CHECK:STDOUT:     %T.patt.loc4: type = symbolic_binding_pattern T, 0 [symbolic = %T.patt.1 (constants.%T.patt.1)]
 // CHECK:STDOUT:     %T.param_patt: type = param_pattern %T.patt.loc4, runtime_param<invalid> [symbolic = %T.patt.1 (constants.%T.patt.1)]
 // CHECK:STDOUT:   } {
 // CHECK:STDOUT:     %param: type = param runtime_param<invalid>
-// CHECK:STDOUT:     %T.loc4: type = bind_symbolic_name T 0, %param [symbolic = %T.1 (constants.%T.1)]
-=======
-// CHECK:STDOUT:     %T.patt: type = symbolic_binding_pattern T, 0
-// CHECK:STDOUT:   } {
-// CHECK:STDOUT:     %T.param: type = param T, runtime_param<invalid>
-// CHECK:STDOUT:     %T.loc4: type = bind_symbolic_name T, 0, %T.param [symbolic = %T.1 (constants.%T.1)]
->>>>>>> e617d649
+// CHECK:STDOUT:     %T.loc4: type = bind_symbolic_name T, 0, %param [symbolic = %T.1 (constants.%T.1)]
 // CHECK:STDOUT:   }
 // CHECK:STDOUT:   %.decl: %.type = fn_decl @.1 [template = constants.%.4] {} {
 // CHECK:STDOUT:     %.loc14_17.1: %.1 = tuple_literal ()
 // CHECK:STDOUT:     %.loc14_17.2: type = converted %.loc14_17.1, constants.%.1 [template = constants.%.1]
-<<<<<<< HEAD
 // CHECK:STDOUT:     %param: %.1 = param runtime_param<invalid>
-// CHECK:STDOUT:     %T.loc14: %.1 = bind_symbolic_name T 0, %param [symbolic = %T.1 (constants.%T.2)]
-=======
-// CHECK:STDOUT:     %T.param: %.1 = param T, runtime_param<invalid>
-// CHECK:STDOUT:     %T.loc14: %.1 = bind_symbolic_name T, 0, %T.param [symbolic = %T.1 (constants.%T.2)]
->>>>>>> e617d649
+// CHECK:STDOUT:     %T.loc14: %.1 = bind_symbolic_name T, 0, %param [symbolic = %T.1 (constants.%T.2)]
 // CHECK:STDOUT:   }
 // CHECK:STDOUT: }
 // CHECK:STDOUT:
 // CHECK:STDOUT: generic class @Generic(%T.loc4: type) {
-<<<<<<< HEAD
-// CHECK:STDOUT:   %T.1: type = bind_symbolic_name T 0 [symbolic = %T.1 (constants.%T.1)]
-// CHECK:STDOUT:   %T.patt.1: type = symbolic_binding_pattern T 0 [symbolic = %T.patt.1 (constants.%T.patt.1)]
-=======
 // CHECK:STDOUT:   %T.1: type = bind_symbolic_name T, 0 [symbolic = %T.1 (constants.%T.1)]
->>>>>>> e617d649
+// CHECK:STDOUT:   %T.patt.1: type = symbolic_binding_pattern T, 0 [symbolic = %T.patt.1 (constants.%T.patt.1)]
 // CHECK:STDOUT:
 // CHECK:STDOUT: !definition:
 // CHECK:STDOUT:   %WrongType.type: type = fn_type @WrongType, @Generic(%T.1) [symbolic = %WrongType.type (constants.%WrongType.type)]
@@ -961,12 +814,8 @@
 // CHECK:STDOUT: }
 // CHECK:STDOUT:
 // CHECK:STDOUT: generic fn @.1(%T.loc14: %.1) {
-<<<<<<< HEAD
-// CHECK:STDOUT:   %T.1: %.1 = bind_symbolic_name T 0 [symbolic = %T.1 (constants.%T.2)]
-// CHECK:STDOUT:   %T.patt: %.1 = symbolic_binding_pattern T 0 [symbolic = %T.patt (constants.%T.patt.2)]
-=======
 // CHECK:STDOUT:   %T.1: %.1 = bind_symbolic_name T, 0 [symbolic = %T.1 (constants.%T.2)]
->>>>>>> e617d649
+// CHECK:STDOUT:   %T.patt: %.1 = symbolic_binding_pattern T, 0 [symbolic = %T.patt (constants.%T.patt.2)]
 // CHECK:STDOUT:
 // CHECK:STDOUT: !definition:
 // CHECK:STDOUT:
