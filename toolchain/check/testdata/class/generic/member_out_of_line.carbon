--- conflicted
+++ resolved
@@ -160,23 +160,13 @@
 // CHECK:STDOUT:   %G.decl: %G.type = fn_decl @G [symbolic = constants.%G] {
 // CHECK:STDOUT:     @Class.%self.patt: %Class.2 = binding_pattern self
 // CHECK:STDOUT:   } {
-<<<<<<< HEAD
 // CHECK:STDOUT:     %param.loc14_10: type = param
 // CHECK:STDOUT:     %T.loc14: type = bind_symbolic_name T 0, %param.loc14_10 [symbolic = constants.%T]
-// CHECK:STDOUT:     %.loc14_28: type = specific_constant constants.%Class.2, @Class(constants.%T) [symbolic = constants.%Class.2]
-// CHECK:STDOUT:     %Self.ref: type = name_ref Self, %.loc14_28 [symbolic = constants.%Class.2]
+// CHECK:STDOUT:     %.loc14: type = specific_constant constants.%Class.2, @Class(constants.%T) [symbolic = constants.%Class.2]
+// CHECK:STDOUT:     %Self.ref: type = name_ref Self, %.loc14 [symbolic = constants.%Class.2]
 // CHECK:STDOUT:     %param.loc14_22: %Class.2 = param
 // CHECK:STDOUT:     @G.%self: %Class.2 = bind_name self, %param.loc14_22
 // CHECK:STDOUT:     %T.ref.loc14: type = name_ref T, %T.loc14 [symbolic = constants.%T]
-=======
-// CHECK:STDOUT:     %T.loc14_10.1: type = param T
-// CHECK:STDOUT:     %T.loc14_10.2: type = bind_symbolic_name T 0, %T.loc14_10.1 [symbolic = constants.%T]
-// CHECK:STDOUT:     %.loc14: type = specific_constant constants.%Class.2, @Class(constants.%T) [symbolic = constants.%Class.2]
-// CHECK:STDOUT:     %Self.ref: type = name_ref Self, %.loc14 [symbolic = constants.%Class.2]
-// CHECK:STDOUT:     %self.loc14_22.1: %Class.2 = param self
-// CHECK:STDOUT:     @G.%self: %Class.2 = bind_name self, %self.loc14_22.1
-// CHECK:STDOUT:     %T.ref.loc14: type = name_ref T, %T.loc14_10.2 [symbolic = constants.%T]
->>>>>>> ed374dcd
 // CHECK:STDOUT:     @G.%return: ref %T = var <return slot>
 // CHECK:STDOUT:   }
 // CHECK:STDOUT: }
@@ -205,19 +195,11 @@
 // CHECK:STDOUT:     %G.decl: @Class.%G.type (%G.type) = fn_decl @G [symbolic = %G (constants.%G)] {
 // CHECK:STDOUT:       %self.patt: %Class.2 = binding_pattern self
 // CHECK:STDOUT:     } {
-<<<<<<< HEAD
-// CHECK:STDOUT:       %.loc6_14: type = specific_constant constants.%Class.2, @Class(constants.%T) [symbolic = @G.%Class (constants.%Class.2)]
-// CHECK:STDOUT:       %Self.ref: type = name_ref Self, %.loc6_14 [symbolic = @G.%Class (constants.%Class.2)]
+// CHECK:STDOUT:       %.loc6: type = specific_constant constants.%Class.2, @Class(constants.%T) [symbolic = @G.%Class (constants.%Class.2)]
+// CHECK:STDOUT:       %Self.ref: type = name_ref Self, %.loc6 [symbolic = @G.%Class (constants.%Class.2)]
 // CHECK:STDOUT:       %param.loc6: @G.%Class (%Class.2) = param
 // CHECK:STDOUT:       %self: @G.%Class (%Class.2) = bind_name self, %param.loc6
 // CHECK:STDOUT:       %T.ref.loc6: type = name_ref T, file.%T.loc4 [symbolic = @G.%T (constants.%T)]
-=======
-// CHECK:STDOUT:       %.loc6: type = specific_constant constants.%Class.2, @Class(constants.%T) [symbolic = @G.%Class (constants.%Class.2)]
-// CHECK:STDOUT:       %Self.ref: type = name_ref Self, %.loc6 [symbolic = @G.%Class (constants.%Class.2)]
-// CHECK:STDOUT:       %self.loc6_8.1: @G.%Class (%Class.2) = param self
-// CHECK:STDOUT:       %self.loc6_8.2: @G.%Class (%Class.2) = bind_name self, %self.loc6_8.1
-// CHECK:STDOUT:       %T.ref.loc6: type = name_ref T, file.%T.loc4_13.2 [symbolic = @G.%T (constants.%T)]
->>>>>>> ed374dcd
 // CHECK:STDOUT:       %return.var.loc6: ref @G.%T (%T) = var <return slot>
 // CHECK:STDOUT:     }
 // CHECK:STDOUT:     %T.ref.loc7: type = name_ref T, file.%T.loc4 [symbolic = %T (constants.%T)]
@@ -335,33 +317,18 @@
 // CHECK:STDOUT:     @B.%self.patt: %B.2 = binding_pattern self
 // CHECK:STDOUT:     @B.%a.patt: %T = binding_pattern a
 // CHECK:STDOUT:   } {
-<<<<<<< HEAD
 // CHECK:STDOUT:     %param.loc10_6: type = param
 // CHECK:STDOUT:     %T.loc10: type = bind_symbolic_name T 0, %param.loc10_6 [symbolic = constants.%T]
 // CHECK:STDOUT:     %T.ref.loc10_22: type = name_ref T, %T.loc10 [symbolic = constants.%T]
 // CHECK:STDOUT:     %param.loc10_18: %T = param
 // CHECK:STDOUT:     %N: %T = bind_symbolic_name N 1, %param.loc10_18 [symbolic = constants.%N]
-// CHECK:STDOUT:     %.loc10_33: type = specific_constant constants.%B.2, @B(constants.%T, constants.%N) [symbolic = constants.%B.2]
-// CHECK:STDOUT:     %Self.ref: type = name_ref Self, %.loc10_33 [symbolic = constants.%B.2]
+// CHECK:STDOUT:     %.loc10: type = specific_constant constants.%B.2, @B(constants.%T, constants.%N) [symbolic = constants.%B.2]
+// CHECK:STDOUT:     %Self.ref: type = name_ref Self, %.loc10 [symbolic = constants.%B.2]
 // CHECK:STDOUT:     %param.loc10_27: %B.2 = param
 // CHECK:STDOUT:     @F.%self: %B.2 = bind_name self, %param.loc10_27
 // CHECK:STDOUT:     %T.ref.loc10_42: type = name_ref T, %T.loc10 [symbolic = constants.%T]
 // CHECK:STDOUT:     %param.loc10_39: %T = param
 // CHECK:STDOUT:     @F.%a: %T = bind_name a, %param.loc10_39
-=======
-// CHECK:STDOUT:     %T.loc10_6.1: type = param T
-// CHECK:STDOUT:     %T.loc10_6.2: type = bind_symbolic_name T 0, %T.loc10_6.1 [symbolic = constants.%T]
-// CHECK:STDOUT:     %T.ref.loc10_22: type = name_ref T, %T.loc10_6.2 [symbolic = constants.%T]
-// CHECK:STDOUT:     %N.loc10_18.1: %T = param N
-// CHECK:STDOUT:     %N.loc10_18.2: %T = bind_symbolic_name N 1, %N.loc10_18.1 [symbolic = constants.%N]
-// CHECK:STDOUT:     %.loc10: type = specific_constant constants.%B.2, @B(constants.%T, constants.%N) [symbolic = constants.%B.2]
-// CHECK:STDOUT:     %Self.ref: type = name_ref Self, %.loc10 [symbolic = constants.%B.2]
-// CHECK:STDOUT:     %self.loc10_27.1: %B.2 = param self
-// CHECK:STDOUT:     @F.%self: %B.2 = bind_name self, %self.loc10_27.1
-// CHECK:STDOUT:     %T.ref.loc10_42: type = name_ref T, %T.loc10_6.2 [symbolic = constants.%T]
-// CHECK:STDOUT:     %a.loc10_39.1: %T = param a
-// CHECK:STDOUT:     @F.%a: %T = bind_name a, %a.loc10_39.1
->>>>>>> ed374dcd
 // CHECK:STDOUT:   }
 // CHECK:STDOUT: }
 // CHECK:STDOUT:
@@ -398,23 +365,13 @@
 // CHECK:STDOUT:       %self.patt: %B.2 = binding_pattern self
 // CHECK:STDOUT:       %a.patt: %T = binding_pattern a
 // CHECK:STDOUT:     } {
-<<<<<<< HEAD
-// CHECK:STDOUT:       %.loc6_16: type = specific_constant constants.%B.2, @B(constants.%T, constants.%N) [symbolic = @F.%B (constants.%B.2)]
-// CHECK:STDOUT:       %Self.ref: type = name_ref Self, %.loc6_16 [symbolic = @F.%B (constants.%B.2)]
+// CHECK:STDOUT:       %.loc6: type = specific_constant constants.%B.2, @B(constants.%T, constants.%N) [symbolic = @F.%B (constants.%B.2)]
+// CHECK:STDOUT:       %Self.ref: type = name_ref Self, %.loc6 [symbolic = @F.%B (constants.%B.2)]
 // CHECK:STDOUT:       %param.loc6_10: @F.%B (%B.2) = param
 // CHECK:STDOUT:       %self: @F.%B (%B.2) = bind_name self, %param.loc6_10
 // CHECK:STDOUT:       %T.ref: type = name_ref T, file.%T.loc4 [symbolic = @F.%T (constants.%T)]
 // CHECK:STDOUT:       %param.loc6_22: @F.%T (%T) = param
 // CHECK:STDOUT:       %a: @F.%T (%T) = bind_name a, %param.loc6_22
-=======
-// CHECK:STDOUT:       %.loc6: type = specific_constant constants.%B.2, @B(constants.%T, constants.%N) [symbolic = @F.%B (constants.%B.2)]
-// CHECK:STDOUT:       %Self.ref: type = name_ref Self, %.loc6 [symbolic = @F.%B (constants.%B.2)]
-// CHECK:STDOUT:       %self.loc6_10.1: @F.%B (%B.2) = param self
-// CHECK:STDOUT:       %self.loc6_10.2: @F.%B (%B.2) = bind_name self, %self.loc6_10.1
-// CHECK:STDOUT:       %T.ref: type = name_ref T, file.%T.loc4_9.2 [symbolic = @F.%T (constants.%T)]
-// CHECK:STDOUT:       %a.loc6_22.1: @F.%T (%T) = param a
-// CHECK:STDOUT:       %a.loc6_22.2: @F.%T (%T) = bind_name a, %a.loc6_22.1
->>>>>>> ed374dcd
 // CHECK:STDOUT:     }
 // CHECK:STDOUT:
 // CHECK:STDOUT:   !members:
@@ -499,17 +456,9 @@
 // CHECK:STDOUT:   }
 // CHECK:STDOUT:   %Core.import = import Core
 // CHECK:STDOUT:   %NotGeneric.decl: type = class_decl @NotGeneric [template = constants.%NotGeneric] {} {}
-<<<<<<< HEAD
-// CHECK:STDOUT:   %.decl: %.type = fn_decl @.1 [template = constants.%.3] {
-// CHECK:STDOUT:     %.loc15: type = symbolic_binding_pattern T 0
-// CHECK:STDOUT:   } {
+// CHECK:STDOUT:   %.decl: %.type = fn_decl @.1 [template = constants.%.3] {} {
 // CHECK:STDOUT:     %param: type = param
 // CHECK:STDOUT:     %T: type = bind_symbolic_name T 0, %param [symbolic = @.1.%T (constants.%T)]
-=======
-// CHECK:STDOUT:   %.decl: %.type = fn_decl @.1 [template = constants.%.3] {} {
-// CHECK:STDOUT:     %T.loc15_15.1: type = param T
-// CHECK:STDOUT:     %T.loc15_15.2: type = bind_symbolic_name T 0, %T.loc15_15.1 [symbolic = @.1.%T (constants.%T)]
->>>>>>> ed374dcd
 // CHECK:STDOUT:   }
 // CHECK:STDOUT: }
 // CHECK:STDOUT:
@@ -656,22 +605,11 @@
 // CHECK:STDOUT:     %param.loc4: type = param
 // CHECK:STDOUT:     %T.loc4: type = bind_symbolic_name T 0, %param.loc4 [symbolic = @Generic.%T (constants.%T)]
 // CHECK:STDOUT:   }
-<<<<<<< HEAD
-// CHECK:STDOUT:   %.decl: %.type = fn_decl @.1 [template = constants.%.3] {
-// CHECK:STDOUT:     %.loc15_12: type = symbolic_binding_pattern T 0
-// CHECK:STDOUT:     %.loc15_22: type = symbolic_binding_pattern U 1
-// CHECK:STDOUT:   } {
+// CHECK:STDOUT:   %.decl: %.type = fn_decl @.1 [template = constants.%.3] {} {
 // CHECK:STDOUT:     %param.loc15_12: type = param
 // CHECK:STDOUT:     %T.loc15: type = bind_symbolic_name T 0, %param.loc15_12 [symbolic = @.1.%T (constants.%T)]
 // CHECK:STDOUT:     %param.loc15_22: type = param
 // CHECK:STDOUT:     %U: type = bind_symbolic_name U 1, %param.loc15_22 [symbolic = @.1.%U (constants.%U)]
-=======
-// CHECK:STDOUT:   %.decl: %.type = fn_decl @.1 [template = constants.%.3] {} {
-// CHECK:STDOUT:     %T.loc15_12.1: type = param T
-// CHECK:STDOUT:     %T.loc15_12.2: type = bind_symbolic_name T 0, %T.loc15_12.1 [symbolic = @.1.%T (constants.%T)]
-// CHECK:STDOUT:     %U.loc15_22.1: type = param U
-// CHECK:STDOUT:     %U.loc15_22.2: type = bind_symbolic_name U 1, %U.loc15_22.1 [symbolic = @.1.%U (constants.%U)]
->>>>>>> ed374dcd
 // CHECK:STDOUT:   }
 // CHECK:STDOUT: }
 // CHECK:STDOUT:
