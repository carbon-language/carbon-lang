--- conflicted
+++ resolved
@@ -91,71 +91,44 @@
 // CHECK:STDOUT:   }
 // CHECK:STDOUT:   %Core.import = import Core
 // CHECK:STDOUT:   %Class.decl: %Class.type = class_decl @Class [template = constants.%Class.1] {
-<<<<<<< HEAD
 // CHECK:STDOUT:     %T.param: type = param T, runtime_param<invalid>
-// CHECK:STDOUT:     %T.loc2: type = bind_symbolic_name T 0, %T.param [symbolic = %T.1 (constants.%T)]
+// CHECK:STDOUT:     %T.loc4: type = bind_symbolic_name T 0, %T.param [symbolic = %T.1 (constants.%T)]
 // CHECK:STDOUT:   }
 // CHECK:STDOUT:   %InitFromStructGeneric.decl: %InitFromStructGeneric.type = fn_decl @InitFromStructGeneric [template = constants.%InitFromStructGeneric] {
 // CHECK:STDOUT:     %T.param: type = param T, runtime_param<invalid>
-// CHECK:STDOUT:     %T.loc6: type = bind_symbolic_name T 0, %T.param [symbolic = %T.1 (constants.%T)]
-// CHECK:STDOUT:     %T.ref.loc6_39: type = name_ref T, %T.loc6 [symbolic = %T.1 (constants.%T)]
+// CHECK:STDOUT:     %T.loc8: type = bind_symbolic_name T 0, %T.param [symbolic = %T.1 (constants.%T)]
+// CHECK:STDOUT:     %T.ref.loc8_39: type = name_ref T, %T.loc8 [symbolic = %T.1 (constants.%T)]
 // CHECK:STDOUT:     %x.param: @InitFromStructGeneric.%T.1 (%T) = param x, runtime_param0
 // CHECK:STDOUT:     %x: @InitFromStructGeneric.%T.1 (%T) = bind_name x, %x.param
-// CHECK:STDOUT:     %T.ref.loc6_45: type = name_ref T, %T.loc6 [symbolic = %T.1 (constants.%T)]
+// CHECK:STDOUT:     %T.ref.loc8_45: type = name_ref T, %T.loc8 [symbolic = %T.1 (constants.%T)]
 // CHECK:STDOUT:     %return: ref @InitFromStructGeneric.%T.1 (%T) = var <return slot>
-=======
-// CHECK:STDOUT:     %T.loc4_13.1: type = param T, runtime_param<invalid>
-// CHECK:STDOUT:     %T.loc4_13.2: type = bind_symbolic_name T 0, %T.loc4_13.1 [symbolic = @Class.%T (constants.%T)]
-// CHECK:STDOUT:   }
-// CHECK:STDOUT:   %InitFromStructGeneric.decl: %InitFromStructGeneric.type = fn_decl @InitFromStructGeneric [template = constants.%InitFromStructGeneric] {
-// CHECK:STDOUT:     %T.loc8_26.1: type = param T, runtime_param<invalid>
-// CHECK:STDOUT:     @InitFromStructGeneric.%T.loc8: type = bind_symbolic_name T 0, %T.loc8_26.1 [symbolic = @InitFromStructGeneric.%T.1 (constants.%T)]
-// CHECK:STDOUT:     %T.ref.loc8_39: type = name_ref T, @InitFromStructGeneric.%T.loc8 [symbolic = @InitFromStructGeneric.%T.1 (constants.%T)]
-// CHECK:STDOUT:     %x.loc8_36.1: @InitFromStructGeneric.%T.1 (%T) = param x, runtime_param0
-// CHECK:STDOUT:     @InitFromStructGeneric.%x: @InitFromStructGeneric.%T.1 (%T) = bind_name x, %x.loc8_36.1
-// CHECK:STDOUT:     %T.ref.loc8_45: type = name_ref T, @InitFromStructGeneric.%T.loc8 [symbolic = @InitFromStructGeneric.%T.1 (constants.%T)]
-// CHECK:STDOUT:     @InitFromStructGeneric.%return: ref @InitFromStructGeneric.%T.1 (%T) = var <return slot>
->>>>>>> 9b0519d2
 // CHECK:STDOUT:   }
 // CHECK:STDOUT:   %InitFromStructSpecific.decl: %InitFromStructSpecific.type = fn_decl @InitFromStructSpecific [template = constants.%InitFromStructSpecific] {
 // CHECK:STDOUT:     %int.make_type_32.loc13_30: init type = call constants.%Int32() [template = i32]
 // CHECK:STDOUT:     %.loc13_30.1: type = value_of_initializer %int.make_type_32.loc13_30 [template = i32]
 // CHECK:STDOUT:     %.loc13_30.2: type = converted %int.make_type_32.loc13_30, %.loc13_30.1 [template = i32]
-// CHECK:STDOUT:     %x.loc13_27.1: i32 = param x, runtime_param0
-// CHECK:STDOUT:     @InitFromStructSpecific.%x: i32 = bind_name x, %x.loc13_27.1
+// CHECK:STDOUT:     %x.param: i32 = param x, runtime_param0
+// CHECK:STDOUT:     %x: i32 = bind_name x, %x.param
 // CHECK:STDOUT:     %int.make_type_32.loc13_38: init type = call constants.%Int32() [template = i32]
 // CHECK:STDOUT:     %.loc13_38.1: type = value_of_initializer %int.make_type_32.loc13_38 [template = i32]
 // CHECK:STDOUT:     %.loc13_38.2: type = converted %int.make_type_32.loc13_38, %.loc13_38.1 [template = i32]
-// CHECK:STDOUT:     @InitFromStructSpecific.%return: ref i32 = var <return slot>
-// CHECK:STDOUT:   }
-// CHECK:STDOUT: }
-// CHECK:STDOUT:
-<<<<<<< HEAD
-// CHECK:STDOUT: generic class @Class(%T.loc2: type) {
+// CHECK:STDOUT:     %return: ref i32 = var <return slot>
+// CHECK:STDOUT:   }
+// CHECK:STDOUT: }
+// CHECK:STDOUT:
+// CHECK:STDOUT: generic class @Class(%T.loc4: type) {
 // CHECK:STDOUT:   %T.1: type = bind_symbolic_name T 0 [symbolic = %T.1 (constants.%T)]
 // CHECK:STDOUT:
 // CHECK:STDOUT: !definition:
 // CHECK:STDOUT:   %Class: type = class_type @Class, @Class(%T.1) [symbolic = %Class (constants.%Class.2)]
 // CHECK:STDOUT:   %.1: type = unbound_element_type @Class.%Class (%Class.2), @Class.%T.1 (%T) [symbolic = %.1 (constants.%.2)]
+// CHECK:STDOUT:   %.2: type = struct_type {.k: @Class.%T.1 (%T)} [symbolic = %.2 (constants.%.3)]
+// CHECK:STDOUT:   %.3: <witness> = complete_type_witness @Class.%.2 (%.3) [symbolic = %.3 (constants.%.4)]
 // CHECK:STDOUT:
 // CHECK:STDOUT:   class {
-// CHECK:STDOUT:     %T.ref: type = name_ref T, %T.loc2 [symbolic = %T.1 (constants.%T)]
-// CHECK:STDOUT:     %.loc3: @Class.%.1 (%.2) = field_decl k, element0 [template]
-=======
-// CHECK:STDOUT: generic class @Class(file.%T.loc4_13.2: type) {
-// CHECK:STDOUT:   %T: type = bind_symbolic_name T 0 [symbolic = %T (constants.%T)]
-// CHECK:STDOUT:
-// CHECK:STDOUT: !definition:
-// CHECK:STDOUT:   %Class: type = class_type @Class, @Class(%T) [symbolic = %Class (constants.%Class.2)]
-// CHECK:STDOUT:   %.1: type = unbound_element_type @Class.%Class (%Class.2), @Class.%T (%T) [symbolic = %.1 (constants.%.2)]
-// CHECK:STDOUT:   %.2: type = struct_type {.k: @Class.%T (%T)} [symbolic = %.2 (constants.%.3)]
-// CHECK:STDOUT:   %.3: <witness> = complete_type_witness @Class.%.2 (%.3) [symbolic = %.3 (constants.%.4)]
-// CHECK:STDOUT:
-// CHECK:STDOUT:   class {
-// CHECK:STDOUT:     %T.ref: type = name_ref T, file.%T.loc4_13.2 [symbolic = %T (constants.%T)]
+// CHECK:STDOUT:     %T.ref: type = name_ref T, %T.loc4 [symbolic = %T.1 (constants.%T)]
 // CHECK:STDOUT:     %.loc5: @Class.%.1 (%.2) = field_decl k, element0 [template]
 // CHECK:STDOUT:     %.loc6: <witness> = complete_type_witness %.3 [symbolic = %.3 (constants.%.4)]
->>>>>>> 9b0519d2
 // CHECK:STDOUT:
 // CHECK:STDOUT:   !members:
 // CHECK:STDOUT:     .Self = constants.%Class.2
@@ -174,13 +147,8 @@
 // CHECK:STDOUT:   fn(%T.loc8: type, %x: @InitFromStructGeneric.%T.1 (%T)) -> @InitFromStructGeneric.%T.1 (%T) {
 // CHECK:STDOUT:   !entry:
 // CHECK:STDOUT:     %Class.ref: %Class.type = name_ref Class, file.%Class.decl [template = constants.%Class.1]
-<<<<<<< HEAD
-// CHECK:STDOUT:     %T.ref.loc7: type = name_ref T, %T.loc6 [symbolic = %T.1 (constants.%T)]
-// CHECK:STDOUT:     %Class.loc7: type = class_type @Class, @Class(constants.%T) [symbolic = %Class.1 (constants.%Class.2)]
-=======
-// CHECK:STDOUT:     %T.ref: type = name_ref T, %T.loc8 [symbolic = %T.1 (constants.%T)]
+// CHECK:STDOUT:     %T.ref.loc9: type = name_ref T, %T.loc8 [symbolic = %T.1 (constants.%T)]
 // CHECK:STDOUT:     %Class.loc9: type = class_type @Class, @Class(constants.%T) [symbolic = %Class.1 (constants.%Class.2)]
->>>>>>> 9b0519d2
 // CHECK:STDOUT:     %v.var: ref @InitFromStructGeneric.%Class.1 (%Class.2) = var v
 // CHECK:STDOUT:     %v: ref @InitFromStructGeneric.%Class.1 (%Class.2) = bind_name v, %v.var
 // CHECK:STDOUT:     %x.ref: @InitFromStructGeneric.%T.1 (%T) = name_ref x, %x
@@ -203,9 +171,9 @@
 // CHECK:STDOUT: fn @InitFromStructSpecific(%x: i32) -> i32 {
 // CHECK:STDOUT: !entry:
 // CHECK:STDOUT:   %Class.ref: %Class.type = name_ref Class, file.%Class.decl [template = constants.%Class.1]
-// CHECK:STDOUT:   %int.make_type_32: init type = call constants.%Int32() [template = i32]
-// CHECK:STDOUT:   %.loc14_15.1: type = value_of_initializer %int.make_type_32 [template = i32]
-// CHECK:STDOUT:   %.loc14_15.2: type = converted %int.make_type_32, %.loc14_15.1 [template = i32]
+// CHECK:STDOUT:   %int.make_type_32.loc14: init type = call constants.%Int32() [template = i32]
+// CHECK:STDOUT:   %.loc14_15.1: type = value_of_initializer %int.make_type_32.loc14 [template = i32]
+// CHECK:STDOUT:   %.loc14_15.2: type = converted %int.make_type_32.loc14, %.loc14_15.1 [template = i32]
 // CHECK:STDOUT:   %Class: type = class_type @Class, @Class(i32) [template = constants.%Class.3]
 // CHECK:STDOUT:   %v.var: ref %Class.3 = var v
 // CHECK:STDOUT:   %v: ref %Class.3 = bind_name v, %v.var
@@ -246,7 +214,7 @@
 // CHECK:STDOUT: }
 // CHECK:STDOUT:
 // CHECK:STDOUT: specific @Class(i32) {
-// CHECK:STDOUT:   %T => i32
+// CHECK:STDOUT:   %T.1 => i32
 // CHECK:STDOUT:
 // CHECK:STDOUT: !definition:
 // CHECK:STDOUT:   %Class => constants.%Class.3
@@ -297,102 +265,50 @@
 // CHECK:STDOUT:     .InitFromAdaptedSpecific = %InitFromAdaptedSpecific.decl
 // CHECK:STDOUT:   }
 // CHECK:STDOUT:   %Core.import = import Core
-<<<<<<< HEAD
-// CHECK:STDOUT:   %Class.decl: %Class.type = class_decl @Class [template = constants.%Class.1] {
+// CHECK:STDOUT:   %Adapt.decl: %Adapt.type = class_decl @Adapt [template = constants.%Adapt.1] {
 // CHECK:STDOUT:     %T.param: type = param T, runtime_param<invalid>
 // CHECK:STDOUT:     %T.loc4: type = bind_symbolic_name T 0, %T.param [symbolic = %T.1 (constants.%T)]
 // CHECK:STDOUT:   }
-// CHECK:STDOUT:   %InitFromStructSpecific.decl: %InitFromStructSpecific.type = fn_decl @InitFromStructSpecific [template = constants.%InitFromStructSpecific] {
-// CHECK:STDOUT:     %int.make_type_32.loc9: init type = call constants.%Int32() [template = i32]
-// CHECK:STDOUT:     %.loc9_32.1: type = value_of_initializer %int.make_type_32.loc9 [template = i32]
-// CHECK:STDOUT:     %.loc9_32.2: type = converted %int.make_type_32.loc9, %.loc9_32.1 [template = i32]
-// CHECK:STDOUT:     %return: ref i32 = var <return slot>
-=======
-// CHECK:STDOUT:   %Adapt.decl: %Adapt.type = class_decl @Adapt [template = constants.%Adapt.1] {
-// CHECK:STDOUT:     %T.loc4_13.1: type = param T, runtime_param<invalid>
-// CHECK:STDOUT:     %T.loc4_13.2: type = bind_symbolic_name T 0, %T.loc4_13.1 [symbolic = @Adapt.%T (constants.%T)]
-// CHECK:STDOUT:   }
 // CHECK:STDOUT:   %InitFromAdaptedGeneric.decl: %InitFromAdaptedGeneric.type = fn_decl @InitFromAdaptedGeneric [template = constants.%InitFromAdaptedGeneric] {
-// CHECK:STDOUT:     %T.loc8_27.1: type = param T, runtime_param<invalid>
-// CHECK:STDOUT:     @InitFromAdaptedGeneric.%T.loc8: type = bind_symbolic_name T 0, %T.loc8_27.1 [symbolic = @InitFromAdaptedGeneric.%T.1 (constants.%T)]
-// CHECK:STDOUT:     %T.ref.loc8_40: type = name_ref T, @InitFromAdaptedGeneric.%T.loc8 [symbolic = @InitFromAdaptedGeneric.%T.1 (constants.%T)]
-// CHECK:STDOUT:     %x.loc8_37.1: @InitFromAdaptedGeneric.%T.1 (%T) = param x, runtime_param0
-// CHECK:STDOUT:     @InitFromAdaptedGeneric.%x: @InitFromAdaptedGeneric.%T.1 (%T) = bind_name x, %x.loc8_37.1
-// CHECK:STDOUT:     %T.ref.loc8_46: type = name_ref T, @InitFromAdaptedGeneric.%T.loc8 [symbolic = @InitFromAdaptedGeneric.%T.1 (constants.%T)]
-// CHECK:STDOUT:     @InitFromAdaptedGeneric.%return: ref @InitFromAdaptedGeneric.%T.1 (%T) = var <return slot>
->>>>>>> 9b0519d2
+// CHECK:STDOUT:     %T.param: type = param T, runtime_param<invalid>
+// CHECK:STDOUT:     %T.loc8: type = bind_symbolic_name T 0, %T.param [symbolic = %T.1 (constants.%T)]
+// CHECK:STDOUT:     %T.ref.loc8_40: type = name_ref T, %T.loc8 [symbolic = %T.1 (constants.%T)]
+// CHECK:STDOUT:     %x.param: @InitFromAdaptedGeneric.%T.1 (%T) = param x, runtime_param0
+// CHECK:STDOUT:     %x: @InitFromAdaptedGeneric.%T.1 (%T) = bind_name x, %x.param
+// CHECK:STDOUT:     %T.ref.loc8_46: type = name_ref T, %T.loc8 [symbolic = %T.1 (constants.%T)]
+// CHECK:STDOUT:     %return: ref @InitFromAdaptedGeneric.%T.1 (%T) = var <return slot>
 // CHECK:STDOUT:   }
 // CHECK:STDOUT:   %InitFromAdaptedSpecific.decl: %InitFromAdaptedSpecific.type = fn_decl @InitFromAdaptedSpecific [template = constants.%InitFromAdaptedSpecific] {
 // CHECK:STDOUT:     %int.make_type_32.loc12_31: init type = call constants.%Int32() [template = i32]
 // CHECK:STDOUT:     %.loc12_31.1: type = value_of_initializer %int.make_type_32.loc12_31 [template = i32]
 // CHECK:STDOUT:     %.loc12_31.2: type = converted %int.make_type_32.loc12_31, %.loc12_31.1 [template = i32]
-// CHECK:STDOUT:     %x.loc12_28.1: i32 = param x, runtime_param0
-// CHECK:STDOUT:     @InitFromAdaptedSpecific.%x: i32 = bind_name x, %x.loc12_28.1
+// CHECK:STDOUT:     %x.param: i32 = param x, runtime_param0
+// CHECK:STDOUT:     %x: i32 = bind_name x, %x.param
 // CHECK:STDOUT:     %int.make_type_32.loc12_39: init type = call constants.%Int32() [template = i32]
 // CHECK:STDOUT:     %.loc12_39.1: type = value_of_initializer %int.make_type_32.loc12_39 [template = i32]
 // CHECK:STDOUT:     %.loc12_39.2: type = converted %int.make_type_32.loc12_39, %.loc12_39.1 [template = i32]
-// CHECK:STDOUT:     @InitFromAdaptedSpecific.%return: ref i32 = var <return slot>
-// CHECK:STDOUT:   }
-// CHECK:STDOUT: }
-// CHECK:STDOUT:
-<<<<<<< HEAD
-// CHECK:STDOUT: generic class @Class(%T.loc4: type) {
+// CHECK:STDOUT:     %return: ref i32 = var <return slot>
+// CHECK:STDOUT:   }
+// CHECK:STDOUT: }
+// CHECK:STDOUT:
+// CHECK:STDOUT: generic class @Adapt(%T.loc4: type) {
 // CHECK:STDOUT:   %T.1: type = bind_symbolic_name T 0 [symbolic = %T.1 (constants.%T)]
 // CHECK:STDOUT:
 // CHECK:STDOUT: !definition:
-// CHECK:STDOUT:   %Class: type = class_type @Class, @Class(%T.1) [symbolic = %Class (constants.%Class.2)]
-// CHECK:STDOUT:   %.1: type = unbound_element_type @Class.%Class (%Class.2), @Class.%T.1 (%T) [symbolic = %.1 (constants.%.2)]
+// CHECK:STDOUT:   %.1: <witness> = complete_type_witness @Adapt.%T.1 (%T) [symbolic = %.1 (constants.%.2)]
 // CHECK:STDOUT:
 // CHECK:STDOUT:   class {
 // CHECK:STDOUT:     %T.ref: type = name_ref T, %T.loc4 [symbolic = %T.1 (constants.%T)]
-// CHECK:STDOUT:     %.loc5: @Class.%.1 (%.2) = field_decl k, element0 [template]
-=======
-// CHECK:STDOUT: generic class @Adapt(file.%T.loc4_13.2: type) {
-// CHECK:STDOUT:   %T: type = bind_symbolic_name T 0 [symbolic = %T (constants.%T)]
-// CHECK:STDOUT:
-// CHECK:STDOUT: !definition:
-// CHECK:STDOUT:   %.1: <witness> = complete_type_witness @Adapt.%T (%T) [symbolic = %.1 (constants.%.2)]
-// CHECK:STDOUT:
-// CHECK:STDOUT:   class {
-// CHECK:STDOUT:     %T.ref: type = name_ref T, file.%T.loc4_13.2 [symbolic = %T (constants.%T)]
 // CHECK:STDOUT:     adapt_decl %T
 // CHECK:STDOUT:     %.loc6: <witness> = complete_type_witness %T [symbolic = %.1 (constants.%.2)]
->>>>>>> 9b0519d2
 // CHECK:STDOUT:
 // CHECK:STDOUT:   !members:
 // CHECK:STDOUT:     .Self = constants.%Adapt.2
 // CHECK:STDOUT:   }
 // CHECK:STDOUT: }
 // CHECK:STDOUT:
-<<<<<<< HEAD
-// CHECK:STDOUT: fn @Int32() -> type = "int.make_type_32";
-// CHECK:STDOUT:
-// CHECK:STDOUT: fn @InitFromStructSpecific() -> i32 {
-// CHECK:STDOUT: !entry:
-// CHECK:STDOUT:   %Class.ref: %Class.type = name_ref Class, file.%Class.decl [template = constants.%Class.1]
-// CHECK:STDOUT:   %int.make_type_32.loc16: init type = call constants.%Int32() [template = i32]
-// CHECK:STDOUT:   %.loc16_15.1: type = value_of_initializer %int.make_type_32.loc16 [template = i32]
-// CHECK:STDOUT:   %.loc16_15.2: type = converted %int.make_type_32.loc16, %.loc16_15.1 [template = i32]
-// CHECK:STDOUT:   %Class: type = class_type @Class, @Class(i32) [template = constants.%Class.3]
-// CHECK:STDOUT:   %v.var: ref %Class.3 = var v
-// CHECK:STDOUT:   %v: ref %Class.3 = bind_name v, %v.var
-// CHECK:STDOUT:   %.loc16_29: i32 = int_literal 0 [template = constants.%.6]
-// CHECK:STDOUT:   %.loc16_30.1: %.7 = struct_literal (%.loc16_29)
-// CHECK:STDOUT:   %.loc16_30.2: type = interface_type @ImplicitAs, @ImplicitAs(constants.%T) [symbolic = constants.%.11]
-// CHECK:STDOUT:   %.loc16_30.3: %.12 = specific_constant imports.%import_ref.4, @ImplicitAs(constants.%T) [symbolic = constants.%.13]
-// CHECK:STDOUT:   %Convert.ref: %.12 = name_ref Convert, %.loc16_30.3 [symbolic = constants.%.13]
-// CHECK:STDOUT:   %.loc16_30.4: %T = converted %.loc16_29, <error> [template = <error>]
-// CHECK:STDOUT:   assign %v.var, <error>
-// CHECK:STDOUT:   %v.ref: ref %Class.3 = name_ref v, %v
-// CHECK:STDOUT:   %k.ref: %.4 = name_ref k, @Class.%.loc5 [template = @Class.%.loc5]
-// CHECK:STDOUT:   %.loc17_11.1: ref i32 = class_element_access %v.ref, element0
-// CHECK:STDOUT:   %.loc17_11.2: i32 = bind_value %.loc17_11.1
-// CHECK:STDOUT:   return %.loc17_11.2
-// CHECK:STDOUT: }
-=======
 // CHECK:STDOUT: generic fn @InitFromAdaptedGeneric(%T.loc8: type) {
 // CHECK:STDOUT:   %T.1: type = bind_symbolic_name T 0 [symbolic = %T.1 (constants.%T)]
->>>>>>> 9b0519d2
 // CHECK:STDOUT:
 // CHECK:STDOUT: !definition:
 // CHECK:STDOUT:   %Adapt.1: type = class_type @Adapt, @Adapt(%T.1) [symbolic = %Adapt.1 (constants.%Adapt.2)]
@@ -412,18 +328,6 @@
 // CHECK:STDOUT:   }
 // CHECK:STDOUT: }
 // CHECK:STDOUT:
-<<<<<<< HEAD
-// CHECK:STDOUT: specific @Class(constants.%T) {
-// CHECK:STDOUT:   %T.1 => constants.%T
-// CHECK:STDOUT: }
-// CHECK:STDOUT:
-// CHECK:STDOUT: specific @Class(@Class.%T.1) {
-// CHECK:STDOUT:   %T.1 => constants.%T
-// CHECK:STDOUT: }
-// CHECK:STDOUT:
-// CHECK:STDOUT: specific @Class(i32) {
-// CHECK:STDOUT:   %T.1 => i32
-=======
 // CHECK:STDOUT: fn @Int32() -> type = "int.make_type_32";
 // CHECK:STDOUT:
 // CHECK:STDOUT: fn @InitFromAdaptedSpecific(%x: i32) -> i32 {
@@ -445,8 +349,7 @@
 // CHECK:STDOUT: }
 // CHECK:STDOUT:
 // CHECK:STDOUT: specific @Adapt(constants.%T) {
-// CHECK:STDOUT:   %T => constants.%T
->>>>>>> 9b0519d2
+// CHECK:STDOUT:   %T.1 => constants.%T
 // CHECK:STDOUT:
 // CHECK:STDOUT: !definition:
 // CHECK:STDOUT:   %.1 => constants.%.2
@@ -457,11 +360,11 @@
 // CHECK:STDOUT: }
 // CHECK:STDOUT:
 // CHECK:STDOUT: specific @Adapt(@InitFromAdaptedGeneric.%T.1) {
-// CHECK:STDOUT:   %T => constants.%T
+// CHECK:STDOUT:   %T.1 => constants.%T
 // CHECK:STDOUT: }
 // CHECK:STDOUT:
 // CHECK:STDOUT: specific @Adapt(i32) {
-// CHECK:STDOUT:   %T => i32
+// CHECK:STDOUT:   %T.1 => i32
 // CHECK:STDOUT:
 // CHECK:STDOUT: !definition:
 // CHECK:STDOUT:   %.1 => constants.%.3
