// Part of the Carbon Language project, under the Apache License v2.0 with LLVM
// Exceptions. See /LICENSE for license information.
// SPDX-License-Identifier: Apache-2.0 WITH LLVM-exception
//
// AUTOUPDATE
// TIP: To test this file alone, run:
// TIP:   bazel test //toolchain/testing:file_test --test_arg=--file_tests=toolchain/check/testdata/class/generic/init.carbon
// TIP: To dump output, run:
// TIP:   bazel run //toolchain/testing:file_test -- --dump_output --file_tests=toolchain/check/testdata/class/generic/init.carbon

// --- from_struct.carbon

library "[[@TEST_NAME]]";

class Class(T:! type) {
  var k: T;
}

fn InitFromStructGeneric(T:! type, x: T) -> T {
  var v: Class(T) = {.k = x};
  return v.k;
}

fn InitFromStructSpecific(x: i32) -> i32 {
  var v: Class(i32) = {.k = x};
  return v.k;
}

// --- adapt.carbon

library "[[@TEST_NAME]]";

class Adapt(T:! type) {
  adapt T;
}

fn InitFromAdaptedGeneric(T:! type, x: T) -> T {
  return (x as Adapt(T)) as T;
}

fn InitFromAdaptedSpecific(x: i32) -> i32 {
  return (x as Adapt(i32)) as i32;
}

// CHECK:STDOUT: --- from_struct.carbon
// CHECK:STDOUT:
// CHECK:STDOUT: constants {
// CHECK:STDOUT:   %T: type = bind_symbolic_name T 0 [symbolic]
// CHECK:STDOUT:   %Class.type: type = generic_class_type @Class [template]
// CHECK:STDOUT:   %.1: type = tuple_type () [template]
// CHECK:STDOUT:   %Class.1: %Class.type = struct_value () [template]
// CHECK:STDOUT:   %Class.2: type = class_type @Class, @Class(%T) [symbolic]
// CHECK:STDOUT:   %.2: type = unbound_element_type %Class.2, %T [symbolic]
// CHECK:STDOUT:   %.3: type = struct_type {.k: %T} [symbolic]
// CHECK:STDOUT:   %.4: <witness> = complete_type_witness %.3 [symbolic]
// CHECK:STDOUT:   %InitFromStructGeneric.type: type = fn_type @InitFromStructGeneric [template]
// CHECK:STDOUT:   %InitFromStructGeneric: %InitFromStructGeneric.type = struct_value () [template]
// CHECK:STDOUT:   %.5: type = ptr_type %.3 [symbolic]
// CHECK:STDOUT:   %Int32.type: type = fn_type @Int32 [template]
// CHECK:STDOUT:   %Int32: %Int32.type = struct_value () [template]
// CHECK:STDOUT:   %InitFromStructSpecific.type: type = fn_type @InitFromStructSpecific [template]
// CHECK:STDOUT:   %InitFromStructSpecific: %InitFromStructSpecific.type = struct_value () [template]
// CHECK:STDOUT:   %Class.3: type = class_type @Class, @Class(i32) [template]
// CHECK:STDOUT:   %.6: type = unbound_element_type %Class.3, i32 [template]
// CHECK:STDOUT:   %.7: type = struct_type {.k: i32} [template]
// CHECK:STDOUT:   %.8: <witness> = complete_type_witness %.7 [template]
// CHECK:STDOUT:   %.9: type = ptr_type %.7 [template]
// CHECK:STDOUT: }
// CHECK:STDOUT:
// CHECK:STDOUT: imports {
// CHECK:STDOUT:   %Core: <namespace> = namespace file.%Core.import, [template] {
// CHECK:STDOUT:     .Int32 = %import_ref
// CHECK:STDOUT:     import Core//prelude
// CHECK:STDOUT:     import Core//prelude/operators
// CHECK:STDOUT:     import Core//prelude/types
// CHECK:STDOUT:     import Core//prelude/operators/arithmetic
// CHECK:STDOUT:     import Core//prelude/operators/as
// CHECK:STDOUT:     import Core//prelude/operators/bitwise
// CHECK:STDOUT:     import Core//prelude/operators/comparison
// CHECK:STDOUT:     import Core//prelude/types/bool
// CHECK:STDOUT:   }
// CHECK:STDOUT:   %import_ref: %Int32.type = import_ref Core//prelude/types, inst+4, loaded [template = constants.%Int32]
// CHECK:STDOUT: }
// CHECK:STDOUT:
// CHECK:STDOUT: file {
// CHECK:STDOUT:   package: <namespace> = namespace [template] {
// CHECK:STDOUT:     .Core = imports.%Core
// CHECK:STDOUT:     .Class = %Class.decl
// CHECK:STDOUT:     .InitFromStructGeneric = %InitFromStructGeneric.decl
// CHECK:STDOUT:     .InitFromStructSpecific = %InitFromStructSpecific.decl
// CHECK:STDOUT:   }
// CHECK:STDOUT:   %Core.import = import Core
// CHECK:STDOUT:   %Class.decl: %Class.type = class_decl @Class [template = constants.%Class.1] {
<<<<<<< HEAD
// CHECK:STDOUT:     %T.patt.loc2: type = symbolic_binding_pattern T 0
// CHECK:STDOUT:   } {
// CHECK:STDOUT:     %T.loc2_13.1: type = param T
// CHECK:STDOUT:     %T.loc2_13.2: type = bind_symbolic_name T 0, %T.loc2_13.1 [symbolic = @Class.%T (constants.%T)]
// CHECK:STDOUT:   }
// CHECK:STDOUT:   %InitFromStructGeneric.decl: %InitFromStructGeneric.type = fn_decl @InitFromStructGeneric [template = constants.%InitFromStructGeneric] {
// CHECK:STDOUT:     %T.patt.loc6: type = symbolic_binding_pattern T 0
// CHECK:STDOUT:     %x.patt: @InitFromStructGeneric.%T.1 (%T) = binding_pattern x
// CHECK:STDOUT:   } {
// CHECK:STDOUT:     %T.loc6_26.1: type = param T
// CHECK:STDOUT:     @InitFromStructGeneric.%T.loc6: type = bind_symbolic_name T 0, %T.loc6_26.1 [symbolic = @InitFromStructGeneric.%T.1 (constants.%T)]
// CHECK:STDOUT:     %T.ref.loc6_39: type = name_ref T, @InitFromStructGeneric.%T.loc6 [symbolic = @InitFromStructGeneric.%T.1 (constants.%T)]
// CHECK:STDOUT:     %x.loc6_36.1: @InitFromStructGeneric.%T.1 (%T) = param x
// CHECK:STDOUT:     @InitFromStructGeneric.%x: @InitFromStructGeneric.%T.1 (%T) = bind_name x, %x.loc6_36.1
// CHECK:STDOUT:     %T.ref.loc6_45: type = name_ref T, @InitFromStructGeneric.%T.loc6 [symbolic = @InitFromStructGeneric.%T.1 (constants.%T)]
// CHECK:STDOUT:     @InitFromStructGeneric.%return: ref @InitFromStructGeneric.%T.1 (%T) = var <return slot>
=======
// CHECK:STDOUT:     %T.param: type = param T, runtime_param<invalid>
// CHECK:STDOUT:     %T.loc4: type = bind_symbolic_name T 0, %T.param [symbolic = %T.1 (constants.%T)]
// CHECK:STDOUT:   }
// CHECK:STDOUT:   %InitFromStructGeneric.decl: %InitFromStructGeneric.type = fn_decl @InitFromStructGeneric [template = constants.%InitFromStructGeneric] {
// CHECK:STDOUT:     %T.param: type = param T, runtime_param<invalid>
// CHECK:STDOUT:     %T.loc8: type = bind_symbolic_name T 0, %T.param [symbolic = %T.1 (constants.%T)]
// CHECK:STDOUT:     %T.ref.loc8_39: type = name_ref T, %T.loc8 [symbolic = %T.1 (constants.%T)]
// CHECK:STDOUT:     %x.param: @InitFromStructGeneric.%T.1 (%T) = param x, runtime_param0
// CHECK:STDOUT:     %x: @InitFromStructGeneric.%T.1 (%T) = bind_name x, %x.param
// CHECK:STDOUT:     %T.ref.loc8_45: type = name_ref T, %T.loc8 [symbolic = %T.1 (constants.%T)]
// CHECK:STDOUT:     %return: ref @InitFromStructGeneric.%T.1 (%T) = var <return slot>
// CHECK:STDOUT:   }
// CHECK:STDOUT:   %InitFromStructSpecific.decl: %InitFromStructSpecific.type = fn_decl @InitFromStructSpecific [template = constants.%InitFromStructSpecific] {
// CHECK:STDOUT:     %int.make_type_32.loc13_30: init type = call constants.%Int32() [template = i32]
// CHECK:STDOUT:     %.loc13_30.1: type = value_of_initializer %int.make_type_32.loc13_30 [template = i32]
// CHECK:STDOUT:     %.loc13_30.2: type = converted %int.make_type_32.loc13_30, %.loc13_30.1 [template = i32]
// CHECK:STDOUT:     %x.param: i32 = param x, runtime_param0
// CHECK:STDOUT:     %x: i32 = bind_name x, %x.param
// CHECK:STDOUT:     %int.make_type_32.loc13_38: init type = call constants.%Int32() [template = i32]
// CHECK:STDOUT:     %.loc13_38.1: type = value_of_initializer %int.make_type_32.loc13_38 [template = i32]
// CHECK:STDOUT:     %.loc13_38.2: type = converted %int.make_type_32.loc13_38, %.loc13_38.1 [template = i32]
// CHECK:STDOUT:     %return: ref i32 = var <return slot>
>>>>>>> 1e34d03e
// CHECK:STDOUT:   }
// CHECK:STDOUT: }
// CHECK:STDOUT:
// CHECK:STDOUT: generic class @Class(%T.loc4: type) {
// CHECK:STDOUT:   %T.1: type = bind_symbolic_name T 0 [symbolic = %T.1 (constants.%T)]
// CHECK:STDOUT:
// CHECK:STDOUT: !definition:
// CHECK:STDOUT:   %Class: type = class_type @Class, @Class(%T.1) [symbolic = %Class (constants.%Class.2)]
// CHECK:STDOUT:   %.1: type = unbound_element_type @Class.%Class (%Class.2), @Class.%T.1 (%T) [symbolic = %.1 (constants.%.2)]
// CHECK:STDOUT:   %.2: type = struct_type {.k: @Class.%T.1 (%T)} [symbolic = %.2 (constants.%.3)]
// CHECK:STDOUT:   %.3: <witness> = complete_type_witness @Class.%.2 (%.3) [symbolic = %.3 (constants.%.4)]
// CHECK:STDOUT:
// CHECK:STDOUT:   class {
// CHECK:STDOUT:     %T.ref: type = name_ref T, %T.loc4 [symbolic = %T.1 (constants.%T)]
// CHECK:STDOUT:     %.loc5: @Class.%.1 (%.2) = field_decl k, element0 [template]
// CHECK:STDOUT:     %.loc6: <witness> = complete_type_witness %.3 [symbolic = %.3 (constants.%.4)]
// CHECK:STDOUT:
// CHECK:STDOUT:   !members:
// CHECK:STDOUT:     .Self = constants.%Class.2
// CHECK:STDOUT:     .k = %.loc5
// CHECK:STDOUT:   }
// CHECK:STDOUT: }
// CHECK:STDOUT:
// CHECK:STDOUT: generic fn @InitFromStructGeneric(%T.loc8: type) {
// CHECK:STDOUT:   %T.1: type = bind_symbolic_name T 0 [symbolic = %T.1 (constants.%T)]
// CHECK:STDOUT:
// CHECK:STDOUT: !definition:
// CHECK:STDOUT:   %Class.1: type = class_type @Class, @Class(%T.1) [symbolic = %Class.1 (constants.%Class.2)]
// CHECK:STDOUT:   %.1: type = struct_type {.k: @InitFromStructGeneric.%T.1 (%T)} [symbolic = %.1 (constants.%.3)]
// CHECK:STDOUT:   %.2: type = unbound_element_type @InitFromStructGeneric.%Class.1 (%Class.2), @InitFromStructGeneric.%T.1 (%T) [symbolic = %.2 (constants.%.2)]
// CHECK:STDOUT:
// CHECK:STDOUT:   fn(%T.loc8: type, %x: @InitFromStructGeneric.%T.1 (%T)) -> @InitFromStructGeneric.%T.1 (%T) {
// CHECK:STDOUT:   !entry:
// CHECK:STDOUT:     %Class.ref: %Class.type = name_ref Class, file.%Class.decl [template = constants.%Class.1]
// CHECK:STDOUT:     %T.ref.loc9: type = name_ref T, %T.loc8 [symbolic = %T.1 (constants.%T)]
// CHECK:STDOUT:     %Class.loc9: type = class_type @Class, @Class(constants.%T) [symbolic = %Class.1 (constants.%Class.2)]
// CHECK:STDOUT:     %v.var: ref @InitFromStructGeneric.%Class.1 (%Class.2) = var v
// CHECK:STDOUT:     %v: ref @InitFromStructGeneric.%Class.1 (%Class.2) = bind_name v, %v.var
// CHECK:STDOUT:     %x.ref: @InitFromStructGeneric.%T.1 (%T) = name_ref x, %x
// CHECK:STDOUT:     %.loc9_28.1: @InitFromStructGeneric.%.1 (%.3) = struct_literal (%x.ref)
// CHECK:STDOUT:     %.loc9_28.2: ref @InitFromStructGeneric.%T.1 (%T) = class_element_access %v.var, element0
// CHECK:STDOUT:     %.loc9_28.3: init @InitFromStructGeneric.%T.1 (%T) = initialize_from %x.ref to %.loc9_28.2
// CHECK:STDOUT:     %.loc9_28.4: init @InitFromStructGeneric.%Class.1 (%Class.2) = class_init (%.loc9_28.3), %v.var
// CHECK:STDOUT:     %.loc9_29: init @InitFromStructGeneric.%Class.1 (%Class.2) = converted %.loc9_28.1, %.loc9_28.4
// CHECK:STDOUT:     assign %v.var, %.loc9_29
// CHECK:STDOUT:     %v.ref: ref @InitFromStructGeneric.%Class.1 (%Class.2) = name_ref v, %v
// CHECK:STDOUT:     %k.ref: @InitFromStructGeneric.%.2 (%.2) = name_ref k, @Class.%.loc5 [template = @Class.%.loc5]
// CHECK:STDOUT:     %.loc10_11.1: ref @InitFromStructGeneric.%T.1 (%T) = class_element_access %v.ref, element0
// CHECK:STDOUT:     %.loc10_11.2: @InitFromStructGeneric.%T.1 (%T) = bind_value %.loc10_11.1
// CHECK:STDOUT:     return %.loc10_11.2
// CHECK:STDOUT:   }
// CHECK:STDOUT: }
// CHECK:STDOUT:
// CHECK:STDOUT: fn @Int32() -> type = "int.make_type_32";
// CHECK:STDOUT:
// CHECK:STDOUT: fn @InitFromStructSpecific(%x: i32) -> i32 {
// CHECK:STDOUT: !entry:
// CHECK:STDOUT:   %Class.ref: %Class.type = name_ref Class, file.%Class.decl [template = constants.%Class.1]
// CHECK:STDOUT:   %int.make_type_32.loc14: init type = call constants.%Int32() [template = i32]
// CHECK:STDOUT:   %.loc14_15.1: type = value_of_initializer %int.make_type_32.loc14 [template = i32]
// CHECK:STDOUT:   %.loc14_15.2: type = converted %int.make_type_32.loc14, %.loc14_15.1 [template = i32]
// CHECK:STDOUT:   %Class: type = class_type @Class, @Class(i32) [template = constants.%Class.3]
// CHECK:STDOUT:   %v.var: ref %Class.3 = var v
// CHECK:STDOUT:   %v: ref %Class.3 = bind_name v, %v.var
// CHECK:STDOUT:   %x.ref: i32 = name_ref x, %x
// CHECK:STDOUT:   %.loc14_30.1: %.7 = struct_literal (%x.ref)
// CHECK:STDOUT:   %.loc14_30.2: ref i32 = class_element_access %v.var, element0
// CHECK:STDOUT:   %.loc14_30.3: init i32 = initialize_from %x.ref to %.loc14_30.2
// CHECK:STDOUT:   %.loc14_30.4: init %Class.3 = class_init (%.loc14_30.3), %v.var
// CHECK:STDOUT:   %.loc14_31: init %Class.3 = converted %.loc14_30.1, %.loc14_30.4
// CHECK:STDOUT:   assign %v.var, %.loc14_31
// CHECK:STDOUT:   %v.ref: ref %Class.3 = name_ref v, %v
// CHECK:STDOUT:   %k.ref: %.6 = name_ref k, @Class.%.loc5 [template = @Class.%.loc5]
// CHECK:STDOUT:   %.loc15_11.1: ref i32 = class_element_access %v.ref, element0
// CHECK:STDOUT:   %.loc15_11.2: i32 = bind_value %.loc15_11.1
// CHECK:STDOUT:   return %.loc15_11.2
// CHECK:STDOUT: }
// CHECK:STDOUT:
// CHECK:STDOUT: specific @Class(constants.%T) {
// CHECK:STDOUT:   %T.1 => constants.%T
// CHECK:STDOUT:
// CHECK:STDOUT: !definition:
// CHECK:STDOUT:   %Class => constants.%Class.2
// CHECK:STDOUT:   %.1 => constants.%.2
// CHECK:STDOUT:   %.2 => constants.%.3
// CHECK:STDOUT:   %.3 => constants.%.4
// CHECK:STDOUT: }
// CHECK:STDOUT:
// CHECK:STDOUT: specific @Class(@Class.%T.1) {
// CHECK:STDOUT:   %T.1 => constants.%T
// CHECK:STDOUT: }
// CHECK:STDOUT:
// CHECK:STDOUT: specific @InitFromStructGeneric(constants.%T) {
// CHECK:STDOUT:   %T.1 => constants.%T
// CHECK:STDOUT: }
// CHECK:STDOUT:
// CHECK:STDOUT: specific @Class(@InitFromStructGeneric.%T.1) {
// CHECK:STDOUT:   %T.1 => constants.%T
// CHECK:STDOUT: }
// CHECK:STDOUT:
// CHECK:STDOUT: specific @Class(i32) {
// CHECK:STDOUT:   %T.1 => i32
// CHECK:STDOUT:
// CHECK:STDOUT: !definition:
// CHECK:STDOUT:   %Class => constants.%Class.3
// CHECK:STDOUT:   %.1 => constants.%.6
// CHECK:STDOUT:   %.2 => constants.%.7
// CHECK:STDOUT:   %.3 => constants.%.8
// CHECK:STDOUT: }
// CHECK:STDOUT:
// CHECK:STDOUT: --- adapt.carbon
// CHECK:STDOUT:
// CHECK:STDOUT: constants {
// CHECK:STDOUT:   %T: type = bind_symbolic_name T 0 [symbolic]
// CHECK:STDOUT:   %Adapt.type: type = generic_class_type @Adapt [template]
// CHECK:STDOUT:   %.1: type = tuple_type () [template]
// CHECK:STDOUT:   %Adapt.1: %Adapt.type = struct_value () [template]
// CHECK:STDOUT:   %Adapt.2: type = class_type @Adapt, @Adapt(%T) [symbolic]
// CHECK:STDOUT:   %.2: <witness> = complete_type_witness %T [symbolic]
// CHECK:STDOUT:   %InitFromAdaptedGeneric.type: type = fn_type @InitFromAdaptedGeneric [template]
// CHECK:STDOUT:   %InitFromAdaptedGeneric: %InitFromAdaptedGeneric.type = struct_value () [template]
// CHECK:STDOUT:   %Int32.type: type = fn_type @Int32 [template]
// CHECK:STDOUT:   %Int32: %Int32.type = struct_value () [template]
// CHECK:STDOUT:   %InitFromAdaptedSpecific.type: type = fn_type @InitFromAdaptedSpecific [template]
// CHECK:STDOUT:   %InitFromAdaptedSpecific: %InitFromAdaptedSpecific.type = struct_value () [template]
// CHECK:STDOUT:   %Adapt.3: type = class_type @Adapt, @Adapt(i32) [template]
// CHECK:STDOUT:   %.3: <witness> = complete_type_witness i32 [template]
// CHECK:STDOUT: }
// CHECK:STDOUT:
// CHECK:STDOUT: imports {
// CHECK:STDOUT:   %Core: <namespace> = namespace file.%Core.import, [template] {
// CHECK:STDOUT:     .Int32 = %import_ref
// CHECK:STDOUT:     import Core//prelude
// CHECK:STDOUT:     import Core//prelude/operators
// CHECK:STDOUT:     import Core//prelude/types
// CHECK:STDOUT:     import Core//prelude/operators/arithmetic
// CHECK:STDOUT:     import Core//prelude/operators/as
// CHECK:STDOUT:     import Core//prelude/operators/bitwise
// CHECK:STDOUT:     import Core//prelude/operators/comparison
// CHECK:STDOUT:     import Core//prelude/types/bool
// CHECK:STDOUT:   }
// CHECK:STDOUT:   %import_ref: %Int32.type = import_ref Core//prelude/types, inst+4, loaded [template = constants.%Int32]
// CHECK:STDOUT: }
// CHECK:STDOUT:
// CHECK:STDOUT: file {
// CHECK:STDOUT:   package: <namespace> = namespace [template] {
// CHECK:STDOUT:     .Core = imports.%Core
// CHECK:STDOUT:     .Adapt = %Adapt.decl
// CHECK:STDOUT:     .InitFromAdaptedGeneric = %InitFromAdaptedGeneric.decl
// CHECK:STDOUT:     .InitFromAdaptedSpecific = %InitFromAdaptedSpecific.decl
// CHECK:STDOUT:   }
// CHECK:STDOUT:   %Core.import = import Core
<<<<<<< HEAD
// CHECK:STDOUT:   %Class.decl: %Class.type = class_decl @Class [template = constants.%Class.1] {
// CHECK:STDOUT:     %T.patt: type = symbolic_binding_pattern T 0
// CHECK:STDOUT:   } {
// CHECK:STDOUT:     %T.loc4_13.1: type = param T
// CHECK:STDOUT:     %T.loc4_13.2: type = bind_symbolic_name T 0, %T.loc4_13.1 [symbolic = @Class.%T (constants.%T)]
// CHECK:STDOUT:   }
// CHECK:STDOUT:   %InitFromStructSpecific.decl: %InitFromStructSpecific.type = fn_decl @InitFromStructSpecific [template = constants.%InitFromStructSpecific] {} {
// CHECK:STDOUT:     %int.make_type_32: init type = call constants.%Int32() [template = i32]
// CHECK:STDOUT:     %.loc9_32.1: type = value_of_initializer %int.make_type_32 [template = i32]
// CHECK:STDOUT:     %.loc9_32.2: type = converted %int.make_type_32, %.loc9_32.1 [template = i32]
// CHECK:STDOUT:     @InitFromStructSpecific.%return: ref i32 = var <return slot>
=======
// CHECK:STDOUT:   %Adapt.decl: %Adapt.type = class_decl @Adapt [template = constants.%Adapt.1] {
// CHECK:STDOUT:     %T.param: type = param T, runtime_param<invalid>
// CHECK:STDOUT:     %T.loc4: type = bind_symbolic_name T 0, %T.param [symbolic = %T.1 (constants.%T)]
// CHECK:STDOUT:   }
// CHECK:STDOUT:   %InitFromAdaptedGeneric.decl: %InitFromAdaptedGeneric.type = fn_decl @InitFromAdaptedGeneric [template = constants.%InitFromAdaptedGeneric] {
// CHECK:STDOUT:     %T.param: type = param T, runtime_param<invalid>
// CHECK:STDOUT:     %T.loc8: type = bind_symbolic_name T 0, %T.param [symbolic = %T.1 (constants.%T)]
// CHECK:STDOUT:     %T.ref.loc8_40: type = name_ref T, %T.loc8 [symbolic = %T.1 (constants.%T)]
// CHECK:STDOUT:     %x.param: @InitFromAdaptedGeneric.%T.1 (%T) = param x, runtime_param0
// CHECK:STDOUT:     %x: @InitFromAdaptedGeneric.%T.1 (%T) = bind_name x, %x.param
// CHECK:STDOUT:     %T.ref.loc8_46: type = name_ref T, %T.loc8 [symbolic = %T.1 (constants.%T)]
// CHECK:STDOUT:     %return: ref @InitFromAdaptedGeneric.%T.1 (%T) = var <return slot>
// CHECK:STDOUT:   }
// CHECK:STDOUT:   %InitFromAdaptedSpecific.decl: %InitFromAdaptedSpecific.type = fn_decl @InitFromAdaptedSpecific [template = constants.%InitFromAdaptedSpecific] {
// CHECK:STDOUT:     %int.make_type_32.loc12_31: init type = call constants.%Int32() [template = i32]
// CHECK:STDOUT:     %.loc12_31.1: type = value_of_initializer %int.make_type_32.loc12_31 [template = i32]
// CHECK:STDOUT:     %.loc12_31.2: type = converted %int.make_type_32.loc12_31, %.loc12_31.1 [template = i32]
// CHECK:STDOUT:     %x.param: i32 = param x, runtime_param0
// CHECK:STDOUT:     %x: i32 = bind_name x, %x.param
// CHECK:STDOUT:     %int.make_type_32.loc12_39: init type = call constants.%Int32() [template = i32]
// CHECK:STDOUT:     %.loc12_39.1: type = value_of_initializer %int.make_type_32.loc12_39 [template = i32]
// CHECK:STDOUT:     %.loc12_39.2: type = converted %int.make_type_32.loc12_39, %.loc12_39.1 [template = i32]
// CHECK:STDOUT:     %return: ref i32 = var <return slot>
>>>>>>> 1e34d03e
// CHECK:STDOUT:   }
// CHECK:STDOUT: }
// CHECK:STDOUT:
// CHECK:STDOUT: generic class @Adapt(%T.loc4: type) {
// CHECK:STDOUT:   %T.1: type = bind_symbolic_name T 0 [symbolic = %T.1 (constants.%T)]
// CHECK:STDOUT:
// CHECK:STDOUT: !definition:
// CHECK:STDOUT:   %.1: <witness> = complete_type_witness @Adapt.%T.1 (%T) [symbolic = %.1 (constants.%.2)]
// CHECK:STDOUT:
// CHECK:STDOUT:   class {
// CHECK:STDOUT:     %T.ref: type = name_ref T, %T.loc4 [symbolic = %T.1 (constants.%T)]
// CHECK:STDOUT:     adapt_decl %T
// CHECK:STDOUT:     %.loc6: <witness> = complete_type_witness %T [symbolic = %.1 (constants.%.2)]
// CHECK:STDOUT:
// CHECK:STDOUT:   !members:
// CHECK:STDOUT:     .Self = constants.%Adapt.2
// CHECK:STDOUT:   }
// CHECK:STDOUT: }
// CHECK:STDOUT:
// CHECK:STDOUT: generic fn @InitFromAdaptedGeneric(%T.loc8: type) {
// CHECK:STDOUT:   %T.1: type = bind_symbolic_name T 0 [symbolic = %T.1 (constants.%T)]
// CHECK:STDOUT:
// CHECK:STDOUT: !definition:
// CHECK:STDOUT:   %Adapt.1: type = class_type @Adapt, @Adapt(%T.1) [symbolic = %Adapt.1 (constants.%Adapt.2)]
// CHECK:STDOUT:
// CHECK:STDOUT:   fn(%T.loc8: type, %x: @InitFromAdaptedGeneric.%T.1 (%T)) -> @InitFromAdaptedGeneric.%T.1 (%T) {
// CHECK:STDOUT:   !entry:
// CHECK:STDOUT:     %x.ref: @InitFromAdaptedGeneric.%T.1 (%T) = name_ref x, %x
// CHECK:STDOUT:     %Adapt.ref: %Adapt.type = name_ref Adapt, file.%Adapt.decl [template = constants.%Adapt.1]
// CHECK:STDOUT:     %T.ref.loc9_22: type = name_ref T, %T.loc8 [symbolic = %T.1 (constants.%T)]
// CHECK:STDOUT:     %Adapt.loc9: type = class_type @Adapt, @Adapt(constants.%T) [symbolic = %Adapt.1 (constants.%Adapt.2)]
// CHECK:STDOUT:     %.loc9_13.1: @InitFromAdaptedGeneric.%Adapt.1 (%Adapt.2) = as_compatible %x.ref
// CHECK:STDOUT:     %.loc9_13.2: @InitFromAdaptedGeneric.%Adapt.1 (%Adapt.2) = converted %x.ref, %.loc9_13.1
// CHECK:STDOUT:     %T.ref.loc9_29: type = name_ref T, %T.loc8 [symbolic = %T.1 (constants.%T)]
// CHECK:STDOUT:     %.loc9_26.1: @InitFromAdaptedGeneric.%T.1 (%T) = as_compatible %.loc9_13.2
// CHECK:STDOUT:     %.loc9_26.2: @InitFromAdaptedGeneric.%T.1 (%T) = converted %.loc9_13.2, %.loc9_26.1
// CHECK:STDOUT:     return %.loc9_26.2
// CHECK:STDOUT:   }
// CHECK:STDOUT: }
// CHECK:STDOUT:
// CHECK:STDOUT: fn @Int32() -> type = "int.make_type_32";
// CHECK:STDOUT:
// CHECK:STDOUT: fn @InitFromAdaptedSpecific(%x: i32) -> i32 {
// CHECK:STDOUT: !entry:
// CHECK:STDOUT:   %x.ref: i32 = name_ref x, %x
// CHECK:STDOUT:   %Adapt.ref: %Adapt.type = name_ref Adapt, file.%Adapt.decl [template = constants.%Adapt.1]
// CHECK:STDOUT:   %int.make_type_32.loc13_22: init type = call constants.%Int32() [template = i32]
// CHECK:STDOUT:   %.loc13_21.1: type = value_of_initializer %int.make_type_32.loc13_22 [template = i32]
// CHECK:STDOUT:   %.loc13_21.2: type = converted %int.make_type_32.loc13_22, %.loc13_21.1 [template = i32]
// CHECK:STDOUT:   %Adapt: type = class_type @Adapt, @Adapt(i32) [template = constants.%Adapt.3]
// CHECK:STDOUT:   %.loc13_13.1: %Adapt.3 = as_compatible %x.ref
// CHECK:STDOUT:   %.loc13_13.2: %Adapt.3 = converted %x.ref, %.loc13_13.1
// CHECK:STDOUT:   %int.make_type_32.loc13_31: init type = call constants.%Int32() [template = i32]
// CHECK:STDOUT:   %.loc13_31.1: type = value_of_initializer %int.make_type_32.loc13_31 [template = i32]
// CHECK:STDOUT:   %.loc13_31.2: type = converted %int.make_type_32.loc13_31, %.loc13_31.1 [template = i32]
// CHECK:STDOUT:   %.loc13_28.1: i32 = as_compatible %.loc13_13.2
// CHECK:STDOUT:   %.loc13_28.2: i32 = converted %.loc13_13.2, %.loc13_28.1
// CHECK:STDOUT:   return %.loc13_28.2
// CHECK:STDOUT: }
// CHECK:STDOUT:
// CHECK:STDOUT: specific @Adapt(constants.%T) {
// CHECK:STDOUT:   %T.1 => constants.%T
// CHECK:STDOUT:
// CHECK:STDOUT: !definition:
// CHECK:STDOUT:   %.1 => constants.%.2
// CHECK:STDOUT: }
// CHECK:STDOUT:
// CHECK:STDOUT: specific @InitFromAdaptedGeneric(constants.%T) {
// CHECK:STDOUT:   %T.1 => constants.%T
// CHECK:STDOUT: }
// CHECK:STDOUT:
// CHECK:STDOUT: specific @Adapt(@InitFromAdaptedGeneric.%T.1) {
// CHECK:STDOUT:   %T.1 => constants.%T
// CHECK:STDOUT: }
// CHECK:STDOUT:
// CHECK:STDOUT: specific @Adapt(i32) {
// CHECK:STDOUT:   %T.1 => i32
// CHECK:STDOUT:
// CHECK:STDOUT: !definition:
// CHECK:STDOUT:   %.1 => constants.%.3
// CHECK:STDOUT: }
// CHECK:STDOUT:<|MERGE_RESOLUTION|>--- conflicted
+++ resolved
@@ -91,28 +91,15 @@
 // CHECK:STDOUT:   }
 // CHECK:STDOUT:   %Core.import = import Core
 // CHECK:STDOUT:   %Class.decl: %Class.type = class_decl @Class [template = constants.%Class.1] {
-<<<<<<< HEAD
-// CHECK:STDOUT:     %T.patt.loc2: type = symbolic_binding_pattern T 0
-// CHECK:STDOUT:   } {
-// CHECK:STDOUT:     %T.loc2_13.1: type = param T
-// CHECK:STDOUT:     %T.loc2_13.2: type = bind_symbolic_name T 0, %T.loc2_13.1 [symbolic = @Class.%T (constants.%T)]
-// CHECK:STDOUT:   }
-// CHECK:STDOUT:   %InitFromStructGeneric.decl: %InitFromStructGeneric.type = fn_decl @InitFromStructGeneric [template = constants.%InitFromStructGeneric] {
-// CHECK:STDOUT:     %T.patt.loc6: type = symbolic_binding_pattern T 0
-// CHECK:STDOUT:     %x.patt: @InitFromStructGeneric.%T.1 (%T) = binding_pattern x
-// CHECK:STDOUT:   } {
-// CHECK:STDOUT:     %T.loc6_26.1: type = param T
-// CHECK:STDOUT:     @InitFromStructGeneric.%T.loc6: type = bind_symbolic_name T 0, %T.loc6_26.1 [symbolic = @InitFromStructGeneric.%T.1 (constants.%T)]
-// CHECK:STDOUT:     %T.ref.loc6_39: type = name_ref T, @InitFromStructGeneric.%T.loc6 [symbolic = @InitFromStructGeneric.%T.1 (constants.%T)]
-// CHECK:STDOUT:     %x.loc6_36.1: @InitFromStructGeneric.%T.1 (%T) = param x
-// CHECK:STDOUT:     @InitFromStructGeneric.%x: @InitFromStructGeneric.%T.1 (%T) = bind_name x, %x.loc6_36.1
-// CHECK:STDOUT:     %T.ref.loc6_45: type = name_ref T, @InitFromStructGeneric.%T.loc6 [symbolic = @InitFromStructGeneric.%T.1 (constants.%T)]
-// CHECK:STDOUT:     @InitFromStructGeneric.%return: ref @InitFromStructGeneric.%T.1 (%T) = var <return slot>
-=======
+// CHECK:STDOUT:     %T.patt: type = symbolic_binding_pattern T 0
+// CHECK:STDOUT:   } {
 // CHECK:STDOUT:     %T.param: type = param T, runtime_param<invalid>
 // CHECK:STDOUT:     %T.loc4: type = bind_symbolic_name T 0, %T.param [symbolic = %T.1 (constants.%T)]
 // CHECK:STDOUT:   }
 // CHECK:STDOUT:   %InitFromStructGeneric.decl: %InitFromStructGeneric.type = fn_decl @InitFromStructGeneric [template = constants.%InitFromStructGeneric] {
+// CHECK:STDOUT:     %T.patt: type = symbolic_binding_pattern T 0
+// CHECK:STDOUT:     %x.patt: @InitFromStructGeneric.%T.1 (%T) = binding_pattern x
+// CHECK:STDOUT:   } {
 // CHECK:STDOUT:     %T.param: type = param T, runtime_param<invalid>
 // CHECK:STDOUT:     %T.loc8: type = bind_symbolic_name T 0, %T.param [symbolic = %T.1 (constants.%T)]
 // CHECK:STDOUT:     %T.ref.loc8_39: type = name_ref T, %T.loc8 [symbolic = %T.1 (constants.%T)]
@@ -122,6 +109,8 @@
 // CHECK:STDOUT:     %return: ref @InitFromStructGeneric.%T.1 (%T) = var <return slot>
 // CHECK:STDOUT:   }
 // CHECK:STDOUT:   %InitFromStructSpecific.decl: %InitFromStructSpecific.type = fn_decl @InitFromStructSpecific [template = constants.%InitFromStructSpecific] {
+// CHECK:STDOUT:     %x.patt: i32 = binding_pattern x
+// CHECK:STDOUT:   } {
 // CHECK:STDOUT:     %int.make_type_32.loc13_30: init type = call constants.%Int32() [template = i32]
 // CHECK:STDOUT:     %.loc13_30.1: type = value_of_initializer %int.make_type_32.loc13_30 [template = i32]
 // CHECK:STDOUT:     %.loc13_30.2: type = converted %int.make_type_32.loc13_30, %.loc13_30.1 [template = i32]
@@ -131,7 +120,6 @@
 // CHECK:STDOUT:     %.loc13_38.1: type = value_of_initializer %int.make_type_32.loc13_38 [template = i32]
 // CHECK:STDOUT:     %.loc13_38.2: type = converted %int.make_type_32.loc13_38, %.loc13_38.1 [template = i32]
 // CHECK:STDOUT:     %return: ref i32 = var <return slot>
->>>>>>> 1e34d03e
 // CHECK:STDOUT:   }
 // CHECK:STDOUT: }
 // CHECK:STDOUT:
@@ -284,24 +272,16 @@
 // CHECK:STDOUT:     .InitFromAdaptedSpecific = %InitFromAdaptedSpecific.decl
 // CHECK:STDOUT:   }
 // CHECK:STDOUT:   %Core.import = import Core
-<<<<<<< HEAD
-// CHECK:STDOUT:   %Class.decl: %Class.type = class_decl @Class [template = constants.%Class.1] {
+// CHECK:STDOUT:   %Adapt.decl: %Adapt.type = class_decl @Adapt [template = constants.%Adapt.1] {
 // CHECK:STDOUT:     %T.patt: type = symbolic_binding_pattern T 0
 // CHECK:STDOUT:   } {
-// CHECK:STDOUT:     %T.loc4_13.1: type = param T
-// CHECK:STDOUT:     %T.loc4_13.2: type = bind_symbolic_name T 0, %T.loc4_13.1 [symbolic = @Class.%T (constants.%T)]
-// CHECK:STDOUT:   }
-// CHECK:STDOUT:   %InitFromStructSpecific.decl: %InitFromStructSpecific.type = fn_decl @InitFromStructSpecific [template = constants.%InitFromStructSpecific] {} {
-// CHECK:STDOUT:     %int.make_type_32: init type = call constants.%Int32() [template = i32]
-// CHECK:STDOUT:     %.loc9_32.1: type = value_of_initializer %int.make_type_32 [template = i32]
-// CHECK:STDOUT:     %.loc9_32.2: type = converted %int.make_type_32, %.loc9_32.1 [template = i32]
-// CHECK:STDOUT:     @InitFromStructSpecific.%return: ref i32 = var <return slot>
-=======
-// CHECK:STDOUT:   %Adapt.decl: %Adapt.type = class_decl @Adapt [template = constants.%Adapt.1] {
 // CHECK:STDOUT:     %T.param: type = param T, runtime_param<invalid>
 // CHECK:STDOUT:     %T.loc4: type = bind_symbolic_name T 0, %T.param [symbolic = %T.1 (constants.%T)]
 // CHECK:STDOUT:   }
 // CHECK:STDOUT:   %InitFromAdaptedGeneric.decl: %InitFromAdaptedGeneric.type = fn_decl @InitFromAdaptedGeneric [template = constants.%InitFromAdaptedGeneric] {
+// CHECK:STDOUT:     %T.patt: type = symbolic_binding_pattern T 0
+// CHECK:STDOUT:     %x.patt: @InitFromAdaptedGeneric.%T.1 (%T) = binding_pattern x
+// CHECK:STDOUT:   } {
 // CHECK:STDOUT:     %T.param: type = param T, runtime_param<invalid>
 // CHECK:STDOUT:     %T.loc8: type = bind_symbolic_name T 0, %T.param [symbolic = %T.1 (constants.%T)]
 // CHECK:STDOUT:     %T.ref.loc8_40: type = name_ref T, %T.loc8 [symbolic = %T.1 (constants.%T)]
@@ -311,6 +291,8 @@
 // CHECK:STDOUT:     %return: ref @InitFromAdaptedGeneric.%T.1 (%T) = var <return slot>
 // CHECK:STDOUT:   }
 // CHECK:STDOUT:   %InitFromAdaptedSpecific.decl: %InitFromAdaptedSpecific.type = fn_decl @InitFromAdaptedSpecific [template = constants.%InitFromAdaptedSpecific] {
+// CHECK:STDOUT:     %x.patt: i32 = binding_pattern x
+// CHECK:STDOUT:   } {
 // CHECK:STDOUT:     %int.make_type_32.loc12_31: init type = call constants.%Int32() [template = i32]
 // CHECK:STDOUT:     %.loc12_31.1: type = value_of_initializer %int.make_type_32.loc12_31 [template = i32]
 // CHECK:STDOUT:     %.loc12_31.2: type = converted %int.make_type_32.loc12_31, %.loc12_31.1 [template = i32]
@@ -320,7 +302,6 @@
 // CHECK:STDOUT:     %.loc12_39.1: type = value_of_initializer %int.make_type_32.loc12_39 [template = i32]
 // CHECK:STDOUT:     %.loc12_39.2: type = converted %int.make_type_32.loc12_39, %.loc12_39.1 [template = i32]
 // CHECK:STDOUT:     %return: ref i32 = var <return slot>
->>>>>>> 1e34d03e
 // CHECK:STDOUT:   }
 // CHECK:STDOUT: }
 // CHECK:STDOUT:
