// Part of the Carbon Language project, under the Apache License v2.0 with LLVM
// Exceptions. See /LICENSE for license information.
// SPDX-License-Identifier: Apache-2.0 WITH LLVM-exception
//
// AUTOUPDATE
// TIP: To test this file alone, run:
// TIP:   bazel test //toolchain/testing:file_test --test_arg=--file_tests=toolchain/check/testdata/class/generic/init.carbon
// TIP: To dump output, run:
// TIP:   bazel run //toolchain/testing:file_test -- --dump_output --file_tests=toolchain/check/testdata/class/generic/init.carbon

// --- from_struct.carbon

library "[[@TEST_NAME]]";

class Class(T:! type) {
  var k: T;
}

fn InitFromStructGeneric(T:! type, x: T) -> T {
  var v: Class(T) = {.k = x};
  return v.k;
}

fn InitFromStructSpecific(x: i32) -> i32 {
  var v: Class(i32) = {.k = x};
  return v.k;
}

// --- adapt.carbon

library "[[@TEST_NAME]]";

class Adapt(T:! type) {
  adapt T;
}

fn InitFromAdaptedGeneric(T:! type, x: T) -> T {
  return (x as Adapt(T)) as T;
}

fn InitFromAdaptedSpecific(x: i32) -> i32 {
  return (x as Adapt(i32)) as i32;
}

// CHECK:STDOUT: --- from_struct.carbon
// CHECK:STDOUT:
// CHECK:STDOUT: constants {
// CHECK:STDOUT:   %T: type = bind_symbolic_name T 0 [symbolic]
// CHECK:STDOUT:   %T.patt: type = symbolic_binding_pattern T 0 [symbolic]
// CHECK:STDOUT:   %Class.type: type = generic_class_type @Class [template]
// CHECK:STDOUT:   %.1: type = tuple_type () [template]
// CHECK:STDOUT:   %Class.1: %Class.type = struct_value () [template]
// CHECK:STDOUT:   %Class.2: type = class_type @Class, @Class(%T) [symbolic]
// CHECK:STDOUT:   %.2: type = unbound_element_type %Class.2, %T [symbolic]
// CHECK:STDOUT:   %.3: type = struct_type {.k: %T} [symbolic]
// CHECK:STDOUT:   %.4: <witness> = complete_type_witness %.3 [symbolic]
// CHECK:STDOUT:   %InitFromStructGeneric.type: type = fn_type @InitFromStructGeneric [template]
// CHECK:STDOUT:   %InitFromStructGeneric: %InitFromStructGeneric.type = struct_value () [template]
// CHECK:STDOUT:   %.5: type = ptr_type %.3 [symbolic]
// CHECK:STDOUT:   %Int32.type: type = fn_type @Int32 [template]
// CHECK:STDOUT:   %Int32: %Int32.type = struct_value () [template]
// CHECK:STDOUT:   %InitFromStructSpecific.type: type = fn_type @InitFromStructSpecific [template]
// CHECK:STDOUT:   %InitFromStructSpecific: %InitFromStructSpecific.type = struct_value () [template]
// CHECK:STDOUT:   %Class.3: type = class_type @Class, @Class(i32) [template]
// CHECK:STDOUT:   %.6: type = unbound_element_type %Class.3, i32 [template]
// CHECK:STDOUT:   %.7: type = struct_type {.k: i32} [template]
// CHECK:STDOUT:   %.8: <witness> = complete_type_witness %.7 [template]
// CHECK:STDOUT:   %.9: type = ptr_type %.7 [template]
// CHECK:STDOUT: }
// CHECK:STDOUT:
// CHECK:STDOUT: imports {
// CHECK:STDOUT:   %Core: <namespace> = namespace file.%Core.import, [template] {
// CHECK:STDOUT:     .Int32 = %import_ref
// CHECK:STDOUT:     import Core//prelude
// CHECK:STDOUT:     import Core//prelude/operators
// CHECK:STDOUT:     import Core//prelude/types
// CHECK:STDOUT:     import Core//prelude/operators/arithmetic
// CHECK:STDOUT:     import Core//prelude/operators/as
// CHECK:STDOUT:     import Core//prelude/operators/bitwise
// CHECK:STDOUT:     import Core//prelude/operators/comparison
// CHECK:STDOUT:     import Core//prelude/types/bool
// CHECK:STDOUT:   }
// CHECK:STDOUT:   %import_ref: %Int32.type = import_ref Core//prelude/types, inst+4, loaded [template = constants.%Int32]
// CHECK:STDOUT: }
// CHECK:STDOUT:
// CHECK:STDOUT: file {
// CHECK:STDOUT:   package: <namespace> = namespace [template] {
// CHECK:STDOUT:     .Core = imports.%Core
// CHECK:STDOUT:     .Class = %Class.decl
// CHECK:STDOUT:     .InitFromStructGeneric = %InitFromStructGeneric.decl
// CHECK:STDOUT:     .InitFromStructSpecific = %InitFromStructSpecific.decl
// CHECK:STDOUT:   }
// CHECK:STDOUT:   %Core.import = import Core
// CHECK:STDOUT:   %Class.decl: %Class.type = class_decl @Class [template = constants.%Class.1] {
<<<<<<< HEAD
// CHECK:STDOUT:     %T.patt.loc2: type = symbolic_binding_pattern T 0 [symbolic = %T.patt.1 (constants.%T.patt)]
// CHECK:STDOUT:     %.loc2: type = param_pattern %T.patt.loc2 [symbolic = %T.patt.1 (constants.%T.patt)]
// CHECK:STDOUT:   } {
// CHECK:STDOUT:     %param: type = param
// CHECK:STDOUT:     %T.loc2: type = bind_symbolic_name T 0, %param [symbolic = %T.1 (constants.%T)]
// CHECK:STDOUT:   }
// CHECK:STDOUT:   %InitFromStructGeneric.decl: %InitFromStructGeneric.type = fn_decl @InitFromStructGeneric [template = constants.%InitFromStructGeneric] {
// CHECK:STDOUT:     %T.patt.loc6: type = symbolic_binding_pattern T 0 [symbolic = %T.patt.1 (constants.%T.patt)]
// CHECK:STDOUT:     %.loc6_27: type = param_pattern %T.patt.loc6 [symbolic = %T.patt.1 (constants.%T.patt)]
=======
// CHECK:STDOUT:     %T.patt: type = symbolic_binding_pattern T 0
// CHECK:STDOUT:   } {
// CHECK:STDOUT:     %T.param: type = param T, runtime_param<invalid>
// CHECK:STDOUT:     %T.loc4: type = bind_symbolic_name T 0, %T.param [symbolic = %T.1 (constants.%T)]
// CHECK:STDOUT:   }
// CHECK:STDOUT:   %InitFromStructGeneric.decl: %InitFromStructGeneric.type = fn_decl @InitFromStructGeneric [template = constants.%InitFromStructGeneric] {
// CHECK:STDOUT:     %T.patt: type = symbolic_binding_pattern T 0
>>>>>>> 7396aede
// CHECK:STDOUT:     %x.patt: @InitFromStructGeneric.%T.1 (%T) = binding_pattern x
// CHECK:STDOUT:     %.loc6_37: @InitFromStructGeneric.%T.1 (%T) = param_pattern %x.patt
// CHECK:STDOUT:   } {
<<<<<<< HEAD
// CHECK:STDOUT:     %param.loc6_26: type = param
// CHECK:STDOUT:     %T.loc6: type = bind_symbolic_name T 0, %param.loc6_26 [symbolic = %T.1 (constants.%T)]
// CHECK:STDOUT:     %T.ref.loc6_39: type = name_ref T, %T.loc6 [symbolic = %T.1 (constants.%T)]
// CHECK:STDOUT:     %param.loc6_36: @InitFromStructGeneric.%T.1 (%T) = param
// CHECK:STDOUT:     %x: @InitFromStructGeneric.%T.1 (%T) = bind_name x, %param.loc6_36
// CHECK:STDOUT:     %T.ref.loc6_45: type = name_ref T, %T.loc6 [symbolic = %T.1 (constants.%T)]
// CHECK:STDOUT:     %return: ref @InitFromStructGeneric.%T.1 (%T) = var <return slot>
// CHECK:STDOUT:   }
// CHECK:STDOUT: }
// CHECK:STDOUT:
// CHECK:STDOUT: generic class @Class(%T.loc2: type) {
// CHECK:STDOUT:   %T.1: type = bind_symbolic_name T 0 [symbolic = %T.1 (constants.%T)]
// CHECK:STDOUT:   %T.patt.1: type = symbolic_binding_pattern T 0 [symbolic = %T.patt.1 (constants.%T.patt)]
=======
// CHECK:STDOUT:     %T.param: type = param T, runtime_param<invalid>
// CHECK:STDOUT:     %T.loc8: type = bind_symbolic_name T 0, %T.param [symbolic = %T.1 (constants.%T)]
// CHECK:STDOUT:     %T.ref.loc8_39: type = name_ref T, %T.loc8 [symbolic = %T.1 (constants.%T)]
// CHECK:STDOUT:     %x.param: @InitFromStructGeneric.%T.1 (%T) = param x, runtime_param0
// CHECK:STDOUT:     %x: @InitFromStructGeneric.%T.1 (%T) = bind_name x, %x.param
// CHECK:STDOUT:     %T.ref.loc8_45: type = name_ref T, %T.loc8 [symbolic = %T.1 (constants.%T)]
// CHECK:STDOUT:     %return: ref @InitFromStructGeneric.%T.1 (%T) = var <return slot>
// CHECK:STDOUT:   }
// CHECK:STDOUT:   %InitFromStructSpecific.decl: %InitFromStructSpecific.type = fn_decl @InitFromStructSpecific [template = constants.%InitFromStructSpecific] {
// CHECK:STDOUT:     %x.patt: i32 = binding_pattern x
// CHECK:STDOUT:   } {
// CHECK:STDOUT:     %int.make_type_32.loc13_30: init type = call constants.%Int32() [template = i32]
// CHECK:STDOUT:     %.loc13_30.1: type = value_of_initializer %int.make_type_32.loc13_30 [template = i32]
// CHECK:STDOUT:     %.loc13_30.2: type = converted %int.make_type_32.loc13_30, %.loc13_30.1 [template = i32]
// CHECK:STDOUT:     %x.param: i32 = param x, runtime_param0
// CHECK:STDOUT:     %x: i32 = bind_name x, %x.param
// CHECK:STDOUT:     %int.make_type_32.loc13_38: init type = call constants.%Int32() [template = i32]
// CHECK:STDOUT:     %.loc13_38.1: type = value_of_initializer %int.make_type_32.loc13_38 [template = i32]
// CHECK:STDOUT:     %.loc13_38.2: type = converted %int.make_type_32.loc13_38, %.loc13_38.1 [template = i32]
// CHECK:STDOUT:     %return: ref i32 = var <return slot>
// CHECK:STDOUT:   }
// CHECK:STDOUT: }
// CHECK:STDOUT:
// CHECK:STDOUT: generic class @Class(%T.loc4: type) {
// CHECK:STDOUT:   %T.1: type = bind_symbolic_name T 0 [symbolic = %T.1 (constants.%T)]
>>>>>>> 7396aede
// CHECK:STDOUT:
// CHECK:STDOUT: !definition:
// CHECK:STDOUT:   %Class: type = class_type @Class, @Class(%T.1) [symbolic = %Class (constants.%Class.2)]
// CHECK:STDOUT:   %.1: type = unbound_element_type @Class.%Class (%Class.2), @Class.%T.1 (%T) [symbolic = %.1 (constants.%.2)]
<<<<<<< HEAD
// CHECK:STDOUT:
// CHECK:STDOUT:   class {
// CHECK:STDOUT:     %T.ref: type = name_ref T, %T.loc2 [symbolic = %T.1 (constants.%T)]
// CHECK:STDOUT:     %.loc3: @Class.%.1 (%.2) = field_decl k, element0 [template]
=======
// CHECK:STDOUT:   %.2: type = struct_type {.k: @Class.%T.1 (%T)} [symbolic = %.2 (constants.%.3)]
// CHECK:STDOUT:   %.3: <witness> = complete_type_witness @Class.%.2 (%.3) [symbolic = %.3 (constants.%.4)]
// CHECK:STDOUT:
// CHECK:STDOUT:   class {
// CHECK:STDOUT:     %T.ref: type = name_ref T, %T.loc4 [symbolic = %T.1 (constants.%T)]
// CHECK:STDOUT:     %.loc5: @Class.%.1 (%.2) = field_decl k, element0 [template]
// CHECK:STDOUT:     %.loc6: <witness> = complete_type_witness %.3 [symbolic = %.3 (constants.%.4)]
>>>>>>> 7396aede
// CHECK:STDOUT:
// CHECK:STDOUT:   !members:
// CHECK:STDOUT:     .Self = constants.%Class.2
// CHECK:STDOUT:     .k = %.loc5
// CHECK:STDOUT:   }
// CHECK:STDOUT: }
// CHECK:STDOUT:
// CHECK:STDOUT: generic fn @InitFromStructGeneric(%T.loc8: type) {
// CHECK:STDOUT:   %T.1: type = bind_symbolic_name T 0 [symbolic = %T.1 (constants.%T)]
// CHECK:STDOUT:   %T.patt.1: type = symbolic_binding_pattern T 0 [symbolic = %T.patt.1 (constants.%T.patt)]
// CHECK:STDOUT:
// CHECK:STDOUT: !definition:
// CHECK:STDOUT:   %Class.1: type = class_type @Class, @Class(%T.1) [symbolic = %Class.1 (constants.%Class.2)]
// CHECK:STDOUT:   %.1: type = struct_type {.k: @InitFromStructGeneric.%T.1 (%T)} [symbolic = %.1 (constants.%.3)]
// CHECK:STDOUT:   %.2: type = unbound_element_type @InitFromStructGeneric.%Class.1 (%Class.2), @InitFromStructGeneric.%T.1 (%T) [symbolic = %.2 (constants.%.2)]
// CHECK:STDOUT:
<<<<<<< HEAD
// CHECK:STDOUT:   fn(%.loc6_27: type, %.loc6_37: @InitFromStructGeneric.%T.1 (%T)) -> @InitFromStructGeneric.%T.1 (%T) {
// CHECK:STDOUT:   !entry:
// CHECK:STDOUT:     %Class.ref: %Class.type = name_ref Class, file.%Class.decl [template = constants.%Class.1]
// CHECK:STDOUT:     %T.ref.loc7: type = name_ref T, %T.loc6 [symbolic = %T.1 (constants.%T)]
// CHECK:STDOUT:     %.loc7_15: init type = call %Class.ref(%T.ref.loc7) [symbolic = %Class (constants.%Class.2)]
// CHECK:STDOUT:     %.loc7_17.1: type = value_of_initializer %.loc7_15 [symbolic = %Class (constants.%Class.2)]
// CHECK:STDOUT:     %.loc7_17.2: type = converted %.loc7_15, %.loc7_17.1 [symbolic = %Class (constants.%Class.2)]
// CHECK:STDOUT:     %v.var: ref @InitFromStructGeneric.%Class (%Class.2) = var v
// CHECK:STDOUT:     %v: ref @InitFromStructGeneric.%Class (%Class.2) = bind_name v, %v.var
=======
// CHECK:STDOUT:   fn(%T.loc8: type, %x: @InitFromStructGeneric.%T.1 (%T)) -> @InitFromStructGeneric.%T.1 (%T) {
// CHECK:STDOUT:   !entry:
// CHECK:STDOUT:     %Class.ref: %Class.type = name_ref Class, file.%Class.decl [template = constants.%Class.1]
// CHECK:STDOUT:     %T.ref.loc9: type = name_ref T, %T.loc8 [symbolic = %T.1 (constants.%T)]
// CHECK:STDOUT:     %Class.loc9: type = class_type @Class, @Class(constants.%T) [symbolic = %Class.1 (constants.%Class.2)]
// CHECK:STDOUT:     %v.var: ref @InitFromStructGeneric.%Class.1 (%Class.2) = var v
// CHECK:STDOUT:     %v: ref @InitFromStructGeneric.%Class.1 (%Class.2) = bind_name v, %v.var
>>>>>>> 7396aede
// CHECK:STDOUT:     %x.ref: @InitFromStructGeneric.%T.1 (%T) = name_ref x, %x
// CHECK:STDOUT:     %.loc9_28.1: @InitFromStructGeneric.%.1 (%.3) = struct_literal (%x.ref)
// CHECK:STDOUT:     %.loc9_28.2: ref @InitFromStructGeneric.%T.1 (%T) = class_element_access %v.var, element0
// CHECK:STDOUT:     %.loc9_28.3: init @InitFromStructGeneric.%T.1 (%T) = initialize_from %x.ref to %.loc9_28.2
// CHECK:STDOUT:     %.loc9_28.4: init @InitFromStructGeneric.%Class.1 (%Class.2) = class_init (%.loc9_28.3), %v.var
// CHECK:STDOUT:     %.loc9_29: init @InitFromStructGeneric.%Class.1 (%Class.2) = converted %.loc9_28.1, %.loc9_28.4
// CHECK:STDOUT:     assign %v.var, %.loc9_29
// CHECK:STDOUT:     %v.ref: ref @InitFromStructGeneric.%Class.1 (%Class.2) = name_ref v, %v
// CHECK:STDOUT:     %k.ref: @InitFromStructGeneric.%.2 (%.2) = name_ref k, @Class.%.loc5 [template = @Class.%.loc5]
// CHECK:STDOUT:     %.loc10_11.1: ref @InitFromStructGeneric.%T.1 (%T) = class_element_access %v.ref, element0
// CHECK:STDOUT:     %.loc10_11.2: @InitFromStructGeneric.%T.1 (%T) = bind_value %.loc10_11.1
// CHECK:STDOUT:     return %.loc10_11.2
// CHECK:STDOUT:   }
// CHECK:STDOUT: }
// CHECK:STDOUT:
// CHECK:STDOUT: fn @Int32() -> type = "int.make_type_32";
// CHECK:STDOUT:
// CHECK:STDOUT: fn @InitFromStructSpecific(%x: i32) -> i32 {
// CHECK:STDOUT: !entry:
// CHECK:STDOUT:   %Class.ref: %Class.type = name_ref Class, file.%Class.decl [template = constants.%Class.1]
// CHECK:STDOUT:   %int.make_type_32.loc14: init type = call constants.%Int32() [template = i32]
// CHECK:STDOUT:   %.loc14_15.1: type = value_of_initializer %int.make_type_32.loc14 [template = i32]
// CHECK:STDOUT:   %.loc14_15.2: type = converted %int.make_type_32.loc14, %.loc14_15.1 [template = i32]
// CHECK:STDOUT:   %Class: type = class_type @Class, @Class(i32) [template = constants.%Class.3]
// CHECK:STDOUT:   %v.var: ref %Class.3 = var v
// CHECK:STDOUT:   %v: ref %Class.3 = bind_name v, %v.var
// CHECK:STDOUT:   %x.ref: i32 = name_ref x, %x
// CHECK:STDOUT:   %.loc14_30.1: %.7 = struct_literal (%x.ref)
// CHECK:STDOUT:   %.loc14_30.2: ref i32 = class_element_access %v.var, element0
// CHECK:STDOUT:   %.loc14_30.3: init i32 = initialize_from %x.ref to %.loc14_30.2
// CHECK:STDOUT:   %.loc14_30.4: init %Class.3 = class_init (%.loc14_30.3), %v.var
// CHECK:STDOUT:   %.loc14_31: init %Class.3 = converted %.loc14_30.1, %.loc14_30.4
// CHECK:STDOUT:   assign %v.var, %.loc14_31
// CHECK:STDOUT:   %v.ref: ref %Class.3 = name_ref v, %v
// CHECK:STDOUT:   %k.ref: %.6 = name_ref k, @Class.%.loc5 [template = @Class.%.loc5]
// CHECK:STDOUT:   %.loc15_11.1: ref i32 = class_element_access %v.ref, element0
// CHECK:STDOUT:   %.loc15_11.2: i32 = bind_value %.loc15_11.1
// CHECK:STDOUT:   return %.loc15_11.2
// CHECK:STDOUT: }
// CHECK:STDOUT:
// CHECK:STDOUT: specific @Class(constants.%T) {
// CHECK:STDOUT:   %T.1 => constants.%T
<<<<<<< HEAD
// CHECK:STDOUT:   %T.patt.1 => constants.%T
=======
>>>>>>> 7396aede
// CHECK:STDOUT:
// CHECK:STDOUT: !definition:
// CHECK:STDOUT:   %Class => constants.%Class.2
// CHECK:STDOUT:   %.1 => constants.%.2
// CHECK:STDOUT:   %.2 => constants.%.3
// CHECK:STDOUT:   %.3 => constants.%.4
// CHECK:STDOUT: }
// CHECK:STDOUT:
// CHECK:STDOUT: specific @Class(@Class.%T.1) {
// CHECK:STDOUT:   %T.1 => constants.%T
<<<<<<< HEAD
// CHECK:STDOUT:   %T.patt.1 => constants.%T
=======
>>>>>>> 7396aede
// CHECK:STDOUT: }
// CHECK:STDOUT:
// CHECK:STDOUT: specific @InitFromStructGeneric(constants.%T) {
// CHECK:STDOUT:   %T.1 => constants.%T
// CHECK:STDOUT:   %T.patt.1 => constants.%T
// CHECK:STDOUT: }
// CHECK:STDOUT:
// CHECK:STDOUT: specific @Class(@InitFromStructGeneric.%T.1) {
// CHECK:STDOUT:   %T.1 => constants.%T
<<<<<<< HEAD
// CHECK:STDOUT:   %T.patt.1 => constants.%T
=======
// CHECK:STDOUT: }
// CHECK:STDOUT:
// CHECK:STDOUT: specific @Class(i32) {
// CHECK:STDOUT:   %T.1 => i32
// CHECK:STDOUT:
// CHECK:STDOUT: !definition:
// CHECK:STDOUT:   %Class => constants.%Class.3
// CHECK:STDOUT:   %.1 => constants.%.6
// CHECK:STDOUT:   %.2 => constants.%.7
// CHECK:STDOUT:   %.3 => constants.%.8
>>>>>>> 7396aede
// CHECK:STDOUT: }
// CHECK:STDOUT:
// CHECK:STDOUT: --- adapt.carbon
// CHECK:STDOUT:
// CHECK:STDOUT: constants {
// CHECK:STDOUT:   %T: type = bind_symbolic_name T 0 [symbolic]
<<<<<<< HEAD
// CHECK:STDOUT:   %T.patt: type = symbolic_binding_pattern T 0 [symbolic]
// CHECK:STDOUT:   %Class.type: type = generic_class_type @Class [template]
=======
// CHECK:STDOUT:   %Adapt.type: type = generic_class_type @Adapt [template]
>>>>>>> 7396aede
// CHECK:STDOUT:   %.1: type = tuple_type () [template]
// CHECK:STDOUT:   %Adapt.1: %Adapt.type = struct_value () [template]
// CHECK:STDOUT:   %Adapt.2: type = class_type @Adapt, @Adapt(%T) [symbolic]
// CHECK:STDOUT:   %.2: <witness> = complete_type_witness %T [symbolic]
// CHECK:STDOUT:   %InitFromAdaptedGeneric.type: type = fn_type @InitFromAdaptedGeneric [template]
// CHECK:STDOUT:   %InitFromAdaptedGeneric: %InitFromAdaptedGeneric.type = struct_value () [template]
// CHECK:STDOUT:   %Int32.type: type = fn_type @Int32 [template]
// CHECK:STDOUT:   %Int32: %Int32.type = struct_value () [template]
// CHECK:STDOUT:   %InitFromAdaptedSpecific.type: type = fn_type @InitFromAdaptedSpecific [template]
// CHECK:STDOUT:   %InitFromAdaptedSpecific: %InitFromAdaptedSpecific.type = struct_value () [template]
// CHECK:STDOUT:   %Adapt.3: type = class_type @Adapt, @Adapt(i32) [template]
// CHECK:STDOUT:   %.3: <witness> = complete_type_witness i32 [template]
// CHECK:STDOUT: }
// CHECK:STDOUT:
// CHECK:STDOUT: imports {
// CHECK:STDOUT:   %Core: <namespace> = namespace file.%Core.import, [template] {
// CHECK:STDOUT:     .Int32 = %import_ref
// CHECK:STDOUT:     import Core//prelude
// CHECK:STDOUT:     import Core//prelude/operators
// CHECK:STDOUT:     import Core//prelude/types
// CHECK:STDOUT:     import Core//prelude/operators/arithmetic
// CHECK:STDOUT:     import Core//prelude/operators/as
// CHECK:STDOUT:     import Core//prelude/operators/bitwise
// CHECK:STDOUT:     import Core//prelude/operators/comparison
// CHECK:STDOUT:     import Core//prelude/types/bool
// CHECK:STDOUT:   }
// CHECK:STDOUT:   %import_ref: %Int32.type = import_ref Core//prelude/types, inst+4, loaded [template = constants.%Int32]
// CHECK:STDOUT: }
// CHECK:STDOUT:
// CHECK:STDOUT: file {
// CHECK:STDOUT:   package: <namespace> = namespace [template] {
// CHECK:STDOUT:     .Core = imports.%Core
// CHECK:STDOUT:     .Adapt = %Adapt.decl
// CHECK:STDOUT:     .InitFromAdaptedGeneric = %InitFromAdaptedGeneric.decl
// CHECK:STDOUT:     .InitFromAdaptedSpecific = %InitFromAdaptedSpecific.decl
// CHECK:STDOUT:   }
// CHECK:STDOUT:   %Core.import = import Core
<<<<<<< HEAD
// CHECK:STDOUT:   %Class.decl: %Class.type = class_decl @Class [template = constants.%Class.1] {
// CHECK:STDOUT:     %T.patt.loc4: type = symbolic_binding_pattern T 0 [symbolic = %T.patt.1 (constants.%T.patt)]
// CHECK:STDOUT:     %.loc4: type = param_pattern %T.patt.loc4 [symbolic = %T.patt.1 (constants.%T.patt)]
// CHECK:STDOUT:   } {
// CHECK:STDOUT:     %param: type = param
// CHECK:STDOUT:     %T.loc4: type = bind_symbolic_name T 0, %param [symbolic = %T.1 (constants.%T)]
// CHECK:STDOUT:   }
// CHECK:STDOUT:   %InitFromStructSpecific.decl: %InitFromStructSpecific.type = fn_decl @InitFromStructSpecific [template = constants.%InitFromStructSpecific] {} {
// CHECK:STDOUT:     %int.make_type_32.loc9: init type = call constants.%Int32() [template = i32]
// CHECK:STDOUT:     %.loc9_32.1: type = value_of_initializer %int.make_type_32.loc9 [template = i32]
// CHECK:STDOUT:     %.loc9_32.2: type = converted %int.make_type_32.loc9, %.loc9_32.1 [template = i32]
=======
// CHECK:STDOUT:   %Adapt.decl: %Adapt.type = class_decl @Adapt [template = constants.%Adapt.1] {
// CHECK:STDOUT:     %T.patt: type = symbolic_binding_pattern T 0
// CHECK:STDOUT:   } {
// CHECK:STDOUT:     %T.param: type = param T, runtime_param<invalid>
// CHECK:STDOUT:     %T.loc4: type = bind_symbolic_name T 0, %T.param [symbolic = %T.1 (constants.%T)]
// CHECK:STDOUT:   }
// CHECK:STDOUT:   %InitFromAdaptedGeneric.decl: %InitFromAdaptedGeneric.type = fn_decl @InitFromAdaptedGeneric [template = constants.%InitFromAdaptedGeneric] {
// CHECK:STDOUT:     %T.patt: type = symbolic_binding_pattern T 0
// CHECK:STDOUT:     %x.patt: @InitFromAdaptedGeneric.%T.1 (%T) = binding_pattern x
// CHECK:STDOUT:   } {
// CHECK:STDOUT:     %T.param: type = param T, runtime_param<invalid>
// CHECK:STDOUT:     %T.loc8: type = bind_symbolic_name T 0, %T.param [symbolic = %T.1 (constants.%T)]
// CHECK:STDOUT:     %T.ref.loc8_40: type = name_ref T, %T.loc8 [symbolic = %T.1 (constants.%T)]
// CHECK:STDOUT:     %x.param: @InitFromAdaptedGeneric.%T.1 (%T) = param x, runtime_param0
// CHECK:STDOUT:     %x: @InitFromAdaptedGeneric.%T.1 (%T) = bind_name x, %x.param
// CHECK:STDOUT:     %T.ref.loc8_46: type = name_ref T, %T.loc8 [symbolic = %T.1 (constants.%T)]
// CHECK:STDOUT:     %return: ref @InitFromAdaptedGeneric.%T.1 (%T) = var <return slot>
// CHECK:STDOUT:   }
// CHECK:STDOUT:   %InitFromAdaptedSpecific.decl: %InitFromAdaptedSpecific.type = fn_decl @InitFromAdaptedSpecific [template = constants.%InitFromAdaptedSpecific] {
// CHECK:STDOUT:     %x.patt: i32 = binding_pattern x
// CHECK:STDOUT:   } {
// CHECK:STDOUT:     %int.make_type_32.loc12_31: init type = call constants.%Int32() [template = i32]
// CHECK:STDOUT:     %.loc12_31.1: type = value_of_initializer %int.make_type_32.loc12_31 [template = i32]
// CHECK:STDOUT:     %.loc12_31.2: type = converted %int.make_type_32.loc12_31, %.loc12_31.1 [template = i32]
// CHECK:STDOUT:     %x.param: i32 = param x, runtime_param0
// CHECK:STDOUT:     %x: i32 = bind_name x, %x.param
// CHECK:STDOUT:     %int.make_type_32.loc12_39: init type = call constants.%Int32() [template = i32]
// CHECK:STDOUT:     %.loc12_39.1: type = value_of_initializer %int.make_type_32.loc12_39 [template = i32]
// CHECK:STDOUT:     %.loc12_39.2: type = converted %int.make_type_32.loc12_39, %.loc12_39.1 [template = i32]
>>>>>>> 7396aede
// CHECK:STDOUT:     %return: ref i32 = var <return slot>
// CHECK:STDOUT:   }
// CHECK:STDOUT: }
// CHECK:STDOUT:
<<<<<<< HEAD
// CHECK:STDOUT: generic class @Class(%T.loc4: type) {
// CHECK:STDOUT:   %T.1: type = bind_symbolic_name T 0 [symbolic = %T.1 (constants.%T)]
// CHECK:STDOUT:   %T.patt.1: type = symbolic_binding_pattern T 0 [symbolic = %T.patt.1 (constants.%T.patt)]
// CHECK:STDOUT:
// CHECK:STDOUT: !definition:
// CHECK:STDOUT:   %Class: type = class_type @Class, @Class(%T.1) [symbolic = %Class (constants.%Class.2)]
// CHECK:STDOUT:   %.1: type = unbound_element_type @Class.%Class (%Class.2), @Class.%T.1 (%T) [symbolic = %.1 (constants.%.2)]
// CHECK:STDOUT:
// CHECK:STDOUT:   class {
// CHECK:STDOUT:     %T.ref: type = name_ref T, %T.loc4 [symbolic = %T.1 (constants.%T)]
// CHECK:STDOUT:     %.loc5: @Class.%.1 (%.2) = field_decl k, element0 [template]
=======
// CHECK:STDOUT: generic class @Adapt(%T.loc4: type) {
// CHECK:STDOUT:   %T.1: type = bind_symbolic_name T 0 [symbolic = %T.1 (constants.%T)]
// CHECK:STDOUT:
// CHECK:STDOUT: !definition:
// CHECK:STDOUT:   %.1: <witness> = complete_type_witness @Adapt.%T.1 (%T) [symbolic = %.1 (constants.%.2)]
// CHECK:STDOUT:
// CHECK:STDOUT:   class {
// CHECK:STDOUT:     %T.ref: type = name_ref T, %T.loc4 [symbolic = %T.1 (constants.%T)]
// CHECK:STDOUT:     adapt_decl %T
// CHECK:STDOUT:     %.loc6: <witness> = complete_type_witness %T [symbolic = %.1 (constants.%.2)]
>>>>>>> 7396aede
// CHECK:STDOUT:
// CHECK:STDOUT:   !members:
// CHECK:STDOUT:     .Self = constants.%Adapt.2
// CHECK:STDOUT:   }
// CHECK:STDOUT: }
// CHECK:STDOUT:
// CHECK:STDOUT: generic fn @InitFromAdaptedGeneric(%T.loc8: type) {
// CHECK:STDOUT:   %T.1: type = bind_symbolic_name T 0 [symbolic = %T.1 (constants.%T)]
// CHECK:STDOUT:
// CHECK:STDOUT: !definition:
// CHECK:STDOUT:   %Adapt.1: type = class_type @Adapt, @Adapt(%T.1) [symbolic = %Adapt.1 (constants.%Adapt.2)]
// CHECK:STDOUT:
// CHECK:STDOUT:   fn(%T.loc8: type, %x: @InitFromAdaptedGeneric.%T.1 (%T)) -> @InitFromAdaptedGeneric.%T.1 (%T) {
// CHECK:STDOUT:   !entry:
// CHECK:STDOUT:     %x.ref: @InitFromAdaptedGeneric.%T.1 (%T) = name_ref x, %x
// CHECK:STDOUT:     %Adapt.ref: %Adapt.type = name_ref Adapt, file.%Adapt.decl [template = constants.%Adapt.1]
// CHECK:STDOUT:     %T.ref.loc9_22: type = name_ref T, %T.loc8 [symbolic = %T.1 (constants.%T)]
// CHECK:STDOUT:     %Adapt.loc9: type = class_type @Adapt, @Adapt(constants.%T) [symbolic = %Adapt.1 (constants.%Adapt.2)]
// CHECK:STDOUT:     %.loc9_13.1: @InitFromAdaptedGeneric.%Adapt.1 (%Adapt.2) = as_compatible %x.ref
// CHECK:STDOUT:     %.loc9_13.2: @InitFromAdaptedGeneric.%Adapt.1 (%Adapt.2) = converted %x.ref, %.loc9_13.1
// CHECK:STDOUT:     %T.ref.loc9_29: type = name_ref T, %T.loc8 [symbolic = %T.1 (constants.%T)]
// CHECK:STDOUT:     %.loc9_26.1: @InitFromAdaptedGeneric.%T.1 (%T) = as_compatible %.loc9_13.2
// CHECK:STDOUT:     %.loc9_26.2: @InitFromAdaptedGeneric.%T.1 (%T) = converted %.loc9_13.2, %.loc9_26.1
// CHECK:STDOUT:     return %.loc9_26.2
// CHECK:STDOUT:   }
// CHECK:STDOUT: }
// CHECK:STDOUT:
// CHECK:STDOUT: fn @Int32() -> type = "int.make_type_32";
// CHECK:STDOUT:
// CHECK:STDOUT: fn @InitFromAdaptedSpecific(%x: i32) -> i32 {
// CHECK:STDOUT: !entry:
<<<<<<< HEAD
// CHECK:STDOUT:   %Class.ref: %Class.type = name_ref Class, file.%Class.decl [template = constants.%Class.1]
// CHECK:STDOUT:   %int.make_type_32.loc13: init type = call constants.%Int32() [template = i32]
// CHECK:STDOUT:   %.loc13_15.1: type = value_of_initializer %int.make_type_32.loc13 [template = i32]
// CHECK:STDOUT:   %.loc13_15.2: type = converted %int.make_type_32.loc13, %.loc13_15.1 [template = i32]
// CHECK:STDOUT:   %.loc13_15.3: init type = call %Class.ref(%.loc13_15.2) [template = constants.%Class.3]
// CHECK:STDOUT:   %.loc13_19.1: type = value_of_initializer %.loc13_15.3 [template = constants.%Class.3]
// CHECK:STDOUT:   %.loc13_19.2: type = converted %.loc13_15.3, %.loc13_19.1 [template = constants.%Class.3]
// CHECK:STDOUT:   %v.var: ref %Class.3 = var v
// CHECK:STDOUT:   %v: ref %Class.3 = bind_name v, %v.var
// CHECK:STDOUT:   %.loc13_29: i32 = int_literal 0 [template = constants.%.6]
// CHECK:STDOUT:   %.loc13_30: %.7 = struct_literal (%.loc13_29)
// CHECK:STDOUT:   assign %v.var, <error>
// CHECK:STDOUT:   %v.ref: ref %Class.3 = name_ref v, %v
// CHECK:STDOUT:   %k.ref: %.4 = name_ref k, @Class.%.loc5 [template = @Class.%.loc5]
// CHECK:STDOUT:   %.loc14_11.1: ref i32 = class_element_access %v.ref, element0
// CHECK:STDOUT:   %.loc14_11.2: i32 = bind_value %.loc14_11.1
// CHECK:STDOUT:   return %.loc14_11.2
// CHECK:STDOUT: }
// CHECK:STDOUT:
// CHECK:STDOUT: specific @Class(constants.%T) {
// CHECK:STDOUT:   %T.1 => constants.%T
// CHECK:STDOUT:   %T.patt.1 => constants.%T
// CHECK:STDOUT: }
// CHECK:STDOUT:
// CHECK:STDOUT: specific @Class(@Class.%T.1) {
// CHECK:STDOUT:   %T.1 => constants.%T
// CHECK:STDOUT:   %T.patt.1 => constants.%T
// CHECK:STDOUT: }
// CHECK:STDOUT:
// CHECK:STDOUT: specific @Class(i32) {
// CHECK:STDOUT:   %T.1 => i32
// CHECK:STDOUT:   %T.patt.1 => i32
=======
// CHECK:STDOUT:   %x.ref: i32 = name_ref x, %x
// CHECK:STDOUT:   %Adapt.ref: %Adapt.type = name_ref Adapt, file.%Adapt.decl [template = constants.%Adapt.1]
// CHECK:STDOUT:   %int.make_type_32.loc13_22: init type = call constants.%Int32() [template = i32]
// CHECK:STDOUT:   %.loc13_21.1: type = value_of_initializer %int.make_type_32.loc13_22 [template = i32]
// CHECK:STDOUT:   %.loc13_21.2: type = converted %int.make_type_32.loc13_22, %.loc13_21.1 [template = i32]
// CHECK:STDOUT:   %Adapt: type = class_type @Adapt, @Adapt(i32) [template = constants.%Adapt.3]
// CHECK:STDOUT:   %.loc13_13.1: %Adapt.3 = as_compatible %x.ref
// CHECK:STDOUT:   %.loc13_13.2: %Adapt.3 = converted %x.ref, %.loc13_13.1
// CHECK:STDOUT:   %int.make_type_32.loc13_31: init type = call constants.%Int32() [template = i32]
// CHECK:STDOUT:   %.loc13_31.1: type = value_of_initializer %int.make_type_32.loc13_31 [template = i32]
// CHECK:STDOUT:   %.loc13_31.2: type = converted %int.make_type_32.loc13_31, %.loc13_31.1 [template = i32]
// CHECK:STDOUT:   %.loc13_28.1: i32 = as_compatible %.loc13_13.2
// CHECK:STDOUT:   %.loc13_28.2: i32 = converted %.loc13_13.2, %.loc13_28.1
// CHECK:STDOUT:   return %.loc13_28.2
// CHECK:STDOUT: }
// CHECK:STDOUT:
// CHECK:STDOUT: specific @Adapt(constants.%T) {
// CHECK:STDOUT:   %T.1 => constants.%T
// CHECK:STDOUT:
// CHECK:STDOUT: !definition:
// CHECK:STDOUT:   %.1 => constants.%.2
// CHECK:STDOUT: }
// CHECK:STDOUT:
// CHECK:STDOUT: specific @InitFromAdaptedGeneric(constants.%T) {
// CHECK:STDOUT:   %T.1 => constants.%T
// CHECK:STDOUT: }
// CHECK:STDOUT:
// CHECK:STDOUT: specific @Adapt(@InitFromAdaptedGeneric.%T.1) {
// CHECK:STDOUT:   %T.1 => constants.%T
// CHECK:STDOUT: }
// CHECK:STDOUT:
// CHECK:STDOUT: specific @Adapt(i32) {
// CHECK:STDOUT:   %T.1 => i32
>>>>>>> 7396aede
// CHECK:STDOUT:
// CHECK:STDOUT: !definition:
// CHECK:STDOUT:   %.1 => constants.%.3
// CHECK:STDOUT: }
// CHECK:STDOUT:<|MERGE_RESOLUTION|>--- conflicted
+++ resolved
@@ -92,59 +92,35 @@
 // CHECK:STDOUT:   }
 // CHECK:STDOUT:   %Core.import = import Core
 // CHECK:STDOUT:   %Class.decl: %Class.type = class_decl @Class [template = constants.%Class.1] {
-<<<<<<< HEAD
-// CHECK:STDOUT:     %T.patt.loc2: type = symbolic_binding_pattern T 0 [symbolic = %T.patt.1 (constants.%T.patt)]
-// CHECK:STDOUT:     %.loc2: type = param_pattern %T.patt.loc2 [symbolic = %T.patt.1 (constants.%T.patt)]
-// CHECK:STDOUT:   } {
-// CHECK:STDOUT:     %param: type = param
-// CHECK:STDOUT:     %T.loc2: type = bind_symbolic_name T 0, %param [symbolic = %T.1 (constants.%T)]
+// CHECK:STDOUT:     %T.patt.loc4: type = symbolic_binding_pattern T 0 [symbolic = %T.patt.1 (constants.%T.patt)]
+// CHECK:STDOUT:     %.loc4: type = param_pattern %T.patt.loc4, runtime_param<invalid> [symbolic = %T.patt.1 (constants.%T.patt)]
+// CHECK:STDOUT:   } {
+// CHECK:STDOUT:     %param: type = param runtime_param<invalid>
+// CHECK:STDOUT:     %T.loc4: type = bind_symbolic_name T 0, %param [symbolic = %T.1 (constants.%T)]
 // CHECK:STDOUT:   }
 // CHECK:STDOUT:   %InitFromStructGeneric.decl: %InitFromStructGeneric.type = fn_decl @InitFromStructGeneric [template = constants.%InitFromStructGeneric] {
-// CHECK:STDOUT:     %T.patt.loc6: type = symbolic_binding_pattern T 0 [symbolic = %T.patt.1 (constants.%T.patt)]
-// CHECK:STDOUT:     %.loc6_27: type = param_pattern %T.patt.loc6 [symbolic = %T.patt.1 (constants.%T.patt)]
-=======
-// CHECK:STDOUT:     %T.patt: type = symbolic_binding_pattern T 0
-// CHECK:STDOUT:   } {
-// CHECK:STDOUT:     %T.param: type = param T, runtime_param<invalid>
-// CHECK:STDOUT:     %T.loc4: type = bind_symbolic_name T 0, %T.param [symbolic = %T.1 (constants.%T)]
-// CHECK:STDOUT:   }
-// CHECK:STDOUT:   %InitFromStructGeneric.decl: %InitFromStructGeneric.type = fn_decl @InitFromStructGeneric [template = constants.%InitFromStructGeneric] {
-// CHECK:STDOUT:     %T.patt: type = symbolic_binding_pattern T 0
->>>>>>> 7396aede
+// CHECK:STDOUT:     %T.patt.loc8: type = symbolic_binding_pattern T 0 [symbolic = %T.patt.1 (constants.%T.patt)]
+// CHECK:STDOUT:     %.loc8_27: type = param_pattern %T.patt.loc8, runtime_param<invalid> [symbolic = %T.patt.1 (constants.%T.patt)]
 // CHECK:STDOUT:     %x.patt: @InitFromStructGeneric.%T.1 (%T) = binding_pattern x
-// CHECK:STDOUT:     %.loc6_37: @InitFromStructGeneric.%T.1 (%T) = param_pattern %x.patt
-// CHECK:STDOUT:   } {
-<<<<<<< HEAD
-// CHECK:STDOUT:     %param.loc6_26: type = param
-// CHECK:STDOUT:     %T.loc6: type = bind_symbolic_name T 0, %param.loc6_26 [symbolic = %T.1 (constants.%T)]
-// CHECK:STDOUT:     %T.ref.loc6_39: type = name_ref T, %T.loc6 [symbolic = %T.1 (constants.%T)]
-// CHECK:STDOUT:     %param.loc6_36: @InitFromStructGeneric.%T.1 (%T) = param
-// CHECK:STDOUT:     %x: @InitFromStructGeneric.%T.1 (%T) = bind_name x, %param.loc6_36
-// CHECK:STDOUT:     %T.ref.loc6_45: type = name_ref T, %T.loc6 [symbolic = %T.1 (constants.%T)]
-// CHECK:STDOUT:     %return: ref @InitFromStructGeneric.%T.1 (%T) = var <return slot>
-// CHECK:STDOUT:   }
-// CHECK:STDOUT: }
-// CHECK:STDOUT:
-// CHECK:STDOUT: generic class @Class(%T.loc2: type) {
-// CHECK:STDOUT:   %T.1: type = bind_symbolic_name T 0 [symbolic = %T.1 (constants.%T)]
-// CHECK:STDOUT:   %T.patt.1: type = symbolic_binding_pattern T 0 [symbolic = %T.patt.1 (constants.%T.patt)]
-=======
-// CHECK:STDOUT:     %T.param: type = param T, runtime_param<invalid>
-// CHECK:STDOUT:     %T.loc8: type = bind_symbolic_name T 0, %T.param [symbolic = %T.1 (constants.%T)]
+// CHECK:STDOUT:     %.loc8_37: @InitFromStructGeneric.%T.1 (%T) = param_pattern %x.patt, runtime_param0
+// CHECK:STDOUT:   } {
+// CHECK:STDOUT:     %param.loc8_26: type = param runtime_param<invalid>
+// CHECK:STDOUT:     %T.loc8: type = bind_symbolic_name T 0, %param.loc8_26 [symbolic = %T.1 (constants.%T)]
 // CHECK:STDOUT:     %T.ref.loc8_39: type = name_ref T, %T.loc8 [symbolic = %T.1 (constants.%T)]
-// CHECK:STDOUT:     %x.param: @InitFromStructGeneric.%T.1 (%T) = param x, runtime_param0
-// CHECK:STDOUT:     %x: @InitFromStructGeneric.%T.1 (%T) = bind_name x, %x.param
+// CHECK:STDOUT:     %param.loc8_36: @InitFromStructGeneric.%T.1 (%T) = param runtime_param0
+// CHECK:STDOUT:     %x: @InitFromStructGeneric.%T.1 (%T) = bind_name x, %param.loc8_36
 // CHECK:STDOUT:     %T.ref.loc8_45: type = name_ref T, %T.loc8 [symbolic = %T.1 (constants.%T)]
 // CHECK:STDOUT:     %return: ref @InitFromStructGeneric.%T.1 (%T) = var <return slot>
 // CHECK:STDOUT:   }
 // CHECK:STDOUT:   %InitFromStructSpecific.decl: %InitFromStructSpecific.type = fn_decl @InitFromStructSpecific [template = constants.%InitFromStructSpecific] {
 // CHECK:STDOUT:     %x.patt: i32 = binding_pattern x
+// CHECK:STDOUT:     %.loc13_28: i32 = param_pattern %x.patt, runtime_param0
 // CHECK:STDOUT:   } {
 // CHECK:STDOUT:     %int.make_type_32.loc13_30: init type = call constants.%Int32() [template = i32]
 // CHECK:STDOUT:     %.loc13_30.1: type = value_of_initializer %int.make_type_32.loc13_30 [template = i32]
 // CHECK:STDOUT:     %.loc13_30.2: type = converted %int.make_type_32.loc13_30, %.loc13_30.1 [template = i32]
-// CHECK:STDOUT:     %x.param: i32 = param x, runtime_param0
-// CHECK:STDOUT:     %x: i32 = bind_name x, %x.param
+// CHECK:STDOUT:     %param: i32 = param runtime_param0
+// CHECK:STDOUT:     %x: i32 = bind_name x, %param
 // CHECK:STDOUT:     %int.make_type_32.loc13_38: init type = call constants.%Int32() [template = i32]
 // CHECK:STDOUT:     %.loc13_38.1: type = value_of_initializer %int.make_type_32.loc13_38 [template = i32]
 // CHECK:STDOUT:     %.loc13_38.2: type = converted %int.make_type_32.loc13_38, %.loc13_38.1 [template = i32]
@@ -154,17 +130,11 @@
 // CHECK:STDOUT:
 // CHECK:STDOUT: generic class @Class(%T.loc4: type) {
 // CHECK:STDOUT:   %T.1: type = bind_symbolic_name T 0 [symbolic = %T.1 (constants.%T)]
->>>>>>> 7396aede
+// CHECK:STDOUT:   %T.patt.1: type = symbolic_binding_pattern T 0 [symbolic = %T.patt.1 (constants.%T.patt)]
 // CHECK:STDOUT:
 // CHECK:STDOUT: !definition:
 // CHECK:STDOUT:   %Class: type = class_type @Class, @Class(%T.1) [symbolic = %Class (constants.%Class.2)]
 // CHECK:STDOUT:   %.1: type = unbound_element_type @Class.%Class (%Class.2), @Class.%T.1 (%T) [symbolic = %.1 (constants.%.2)]
-<<<<<<< HEAD
-// CHECK:STDOUT:
-// CHECK:STDOUT:   class {
-// CHECK:STDOUT:     %T.ref: type = name_ref T, %T.loc2 [symbolic = %T.1 (constants.%T)]
-// CHECK:STDOUT:     %.loc3: @Class.%.1 (%.2) = field_decl k, element0 [template]
-=======
 // CHECK:STDOUT:   %.2: type = struct_type {.k: @Class.%T.1 (%T)} [symbolic = %.2 (constants.%.3)]
 // CHECK:STDOUT:   %.3: <witness> = complete_type_witness @Class.%.2 (%.3) [symbolic = %.3 (constants.%.4)]
 // CHECK:STDOUT:
@@ -172,7 +142,6 @@
 // CHECK:STDOUT:     %T.ref: type = name_ref T, %T.loc4 [symbolic = %T.1 (constants.%T)]
 // CHECK:STDOUT:     %.loc5: @Class.%.1 (%.2) = field_decl k, element0 [template]
 // CHECK:STDOUT:     %.loc6: <witness> = complete_type_witness %.3 [symbolic = %.3 (constants.%.4)]
->>>>>>> 7396aede
 // CHECK:STDOUT:
 // CHECK:STDOUT:   !members:
 // CHECK:STDOUT:     .Self = constants.%Class.2
@@ -189,25 +158,13 @@
 // CHECK:STDOUT:   %.1: type = struct_type {.k: @InitFromStructGeneric.%T.1 (%T)} [symbolic = %.1 (constants.%.3)]
 // CHECK:STDOUT:   %.2: type = unbound_element_type @InitFromStructGeneric.%Class.1 (%Class.2), @InitFromStructGeneric.%T.1 (%T) [symbolic = %.2 (constants.%.2)]
 // CHECK:STDOUT:
-<<<<<<< HEAD
-// CHECK:STDOUT:   fn(%.loc6_27: type, %.loc6_37: @InitFromStructGeneric.%T.1 (%T)) -> @InitFromStructGeneric.%T.1 (%T) {
-// CHECK:STDOUT:   !entry:
-// CHECK:STDOUT:     %Class.ref: %Class.type = name_ref Class, file.%Class.decl [template = constants.%Class.1]
-// CHECK:STDOUT:     %T.ref.loc7: type = name_ref T, %T.loc6 [symbolic = %T.1 (constants.%T)]
-// CHECK:STDOUT:     %.loc7_15: init type = call %Class.ref(%T.ref.loc7) [symbolic = %Class (constants.%Class.2)]
-// CHECK:STDOUT:     %.loc7_17.1: type = value_of_initializer %.loc7_15 [symbolic = %Class (constants.%Class.2)]
-// CHECK:STDOUT:     %.loc7_17.2: type = converted %.loc7_15, %.loc7_17.1 [symbolic = %Class (constants.%Class.2)]
-// CHECK:STDOUT:     %v.var: ref @InitFromStructGeneric.%Class (%Class.2) = var v
-// CHECK:STDOUT:     %v: ref @InitFromStructGeneric.%Class (%Class.2) = bind_name v, %v.var
-=======
-// CHECK:STDOUT:   fn(%T.loc8: type, %x: @InitFromStructGeneric.%T.1 (%T)) -> @InitFromStructGeneric.%T.1 (%T) {
+// CHECK:STDOUT:   fn(%.loc8_27: type, %.loc8_37: @InitFromStructGeneric.%T.1 (%T)) -> @InitFromStructGeneric.%T.1 (%T) {
 // CHECK:STDOUT:   !entry:
 // CHECK:STDOUT:     %Class.ref: %Class.type = name_ref Class, file.%Class.decl [template = constants.%Class.1]
 // CHECK:STDOUT:     %T.ref.loc9: type = name_ref T, %T.loc8 [symbolic = %T.1 (constants.%T)]
 // CHECK:STDOUT:     %Class.loc9: type = class_type @Class, @Class(constants.%T) [symbolic = %Class.1 (constants.%Class.2)]
 // CHECK:STDOUT:     %v.var: ref @InitFromStructGeneric.%Class.1 (%Class.2) = var v
 // CHECK:STDOUT:     %v: ref @InitFromStructGeneric.%Class.1 (%Class.2) = bind_name v, %v.var
->>>>>>> 7396aede
 // CHECK:STDOUT:     %x.ref: @InitFromStructGeneric.%T.1 (%T) = name_ref x, %x
 // CHECK:STDOUT:     %.loc9_28.1: @InitFromStructGeneric.%.1 (%.3) = struct_literal (%x.ref)
 // CHECK:STDOUT:     %.loc9_28.2: ref @InitFromStructGeneric.%T.1 (%T) = class_element_access %v.var, element0
@@ -225,7 +182,7 @@
 // CHECK:STDOUT:
 // CHECK:STDOUT: fn @Int32() -> type = "int.make_type_32";
 // CHECK:STDOUT:
-// CHECK:STDOUT: fn @InitFromStructSpecific(%x: i32) -> i32 {
+// CHECK:STDOUT: fn @InitFromStructSpecific(%.loc13_28: i32) -> i32 {
 // CHECK:STDOUT: !entry:
 // CHECK:STDOUT:   %Class.ref: %Class.type = name_ref Class, file.%Class.decl [template = constants.%Class.1]
 // CHECK:STDOUT:   %int.make_type_32.loc14: init type = call constants.%Int32() [template = i32]
@@ -250,10 +207,7 @@
 // CHECK:STDOUT:
 // CHECK:STDOUT: specific @Class(constants.%T) {
 // CHECK:STDOUT:   %T.1 => constants.%T
-<<<<<<< HEAD
-// CHECK:STDOUT:   %T.patt.1 => constants.%T
-=======
->>>>>>> 7396aede
+// CHECK:STDOUT:   %T.patt.1 => constants.%T
 // CHECK:STDOUT:
 // CHECK:STDOUT: !definition:
 // CHECK:STDOUT:   %Class => constants.%Class.2
@@ -264,10 +218,7 @@
 // CHECK:STDOUT:
 // CHECK:STDOUT: specific @Class(@Class.%T.1) {
 // CHECK:STDOUT:   %T.1 => constants.%T
-<<<<<<< HEAD
-// CHECK:STDOUT:   %T.patt.1 => constants.%T
-=======
->>>>>>> 7396aede
+// CHECK:STDOUT:   %T.patt.1 => constants.%T
 // CHECK:STDOUT: }
 // CHECK:STDOUT:
 // CHECK:STDOUT: specific @InitFromStructGeneric(constants.%T) {
@@ -277,32 +228,26 @@
 // CHECK:STDOUT:
 // CHECK:STDOUT: specific @Class(@InitFromStructGeneric.%T.1) {
 // CHECK:STDOUT:   %T.1 => constants.%T
-<<<<<<< HEAD
-// CHECK:STDOUT:   %T.patt.1 => constants.%T
-=======
+// CHECK:STDOUT:   %T.patt.1 => constants.%T
 // CHECK:STDOUT: }
 // CHECK:STDOUT:
 // CHECK:STDOUT: specific @Class(i32) {
 // CHECK:STDOUT:   %T.1 => i32
+// CHECK:STDOUT:   %T.patt.1 => i32
 // CHECK:STDOUT:
 // CHECK:STDOUT: !definition:
 // CHECK:STDOUT:   %Class => constants.%Class.3
 // CHECK:STDOUT:   %.1 => constants.%.6
 // CHECK:STDOUT:   %.2 => constants.%.7
 // CHECK:STDOUT:   %.3 => constants.%.8
->>>>>>> 7396aede
 // CHECK:STDOUT: }
 // CHECK:STDOUT:
 // CHECK:STDOUT: --- adapt.carbon
 // CHECK:STDOUT:
 // CHECK:STDOUT: constants {
 // CHECK:STDOUT:   %T: type = bind_symbolic_name T 0 [symbolic]
-<<<<<<< HEAD
 // CHECK:STDOUT:   %T.patt: type = symbolic_binding_pattern T 0 [symbolic]
-// CHECK:STDOUT:   %Class.type: type = generic_class_type @Class [template]
-=======
 // CHECK:STDOUT:   %Adapt.type: type = generic_class_type @Adapt [template]
->>>>>>> 7396aede
 // CHECK:STDOUT:   %.1: type = tuple_type () [template]
 // CHECK:STDOUT:   %Adapt.1: %Adapt.type = struct_value () [template]
 // CHECK:STDOUT:   %Adapt.2: type = class_type @Adapt, @Adapt(%T) [symbolic]
@@ -340,68 +285,46 @@
 // CHECK:STDOUT:     .InitFromAdaptedSpecific = %InitFromAdaptedSpecific.decl
 // CHECK:STDOUT:   }
 // CHECK:STDOUT:   %Core.import = import Core
-<<<<<<< HEAD
-// CHECK:STDOUT:   %Class.decl: %Class.type = class_decl @Class [template = constants.%Class.1] {
+// CHECK:STDOUT:   %Adapt.decl: %Adapt.type = class_decl @Adapt [template = constants.%Adapt.1] {
 // CHECK:STDOUT:     %T.patt.loc4: type = symbolic_binding_pattern T 0 [symbolic = %T.patt.1 (constants.%T.patt)]
-// CHECK:STDOUT:     %.loc4: type = param_pattern %T.patt.loc4 [symbolic = %T.patt.1 (constants.%T.patt)]
-// CHECK:STDOUT:   } {
-// CHECK:STDOUT:     %param: type = param
+// CHECK:STDOUT:     %.loc4: type = param_pattern %T.patt.loc4, runtime_param<invalid> [symbolic = %T.patt.1 (constants.%T.patt)]
+// CHECK:STDOUT:   } {
+// CHECK:STDOUT:     %param: type = param runtime_param<invalid>
 // CHECK:STDOUT:     %T.loc4: type = bind_symbolic_name T 0, %param [symbolic = %T.1 (constants.%T)]
 // CHECK:STDOUT:   }
-// CHECK:STDOUT:   %InitFromStructSpecific.decl: %InitFromStructSpecific.type = fn_decl @InitFromStructSpecific [template = constants.%InitFromStructSpecific] {} {
-// CHECK:STDOUT:     %int.make_type_32.loc9: init type = call constants.%Int32() [template = i32]
-// CHECK:STDOUT:     %.loc9_32.1: type = value_of_initializer %int.make_type_32.loc9 [template = i32]
-// CHECK:STDOUT:     %.loc9_32.2: type = converted %int.make_type_32.loc9, %.loc9_32.1 [template = i32]
-=======
-// CHECK:STDOUT:   %Adapt.decl: %Adapt.type = class_decl @Adapt [template = constants.%Adapt.1] {
-// CHECK:STDOUT:     %T.patt: type = symbolic_binding_pattern T 0
-// CHECK:STDOUT:   } {
-// CHECK:STDOUT:     %T.param: type = param T, runtime_param<invalid>
-// CHECK:STDOUT:     %T.loc4: type = bind_symbolic_name T 0, %T.param [symbolic = %T.1 (constants.%T)]
-// CHECK:STDOUT:   }
 // CHECK:STDOUT:   %InitFromAdaptedGeneric.decl: %InitFromAdaptedGeneric.type = fn_decl @InitFromAdaptedGeneric [template = constants.%InitFromAdaptedGeneric] {
-// CHECK:STDOUT:     %T.patt: type = symbolic_binding_pattern T 0
+// CHECK:STDOUT:     %T.patt.loc8: type = symbolic_binding_pattern T 0 [symbolic = %T.patt.1 (constants.%T.patt)]
+// CHECK:STDOUT:     %.loc8_28: type = param_pattern %T.patt.loc8, runtime_param<invalid> [symbolic = %T.patt.1 (constants.%T.patt)]
 // CHECK:STDOUT:     %x.patt: @InitFromAdaptedGeneric.%T.1 (%T) = binding_pattern x
-// CHECK:STDOUT:   } {
-// CHECK:STDOUT:     %T.param: type = param T, runtime_param<invalid>
-// CHECK:STDOUT:     %T.loc8: type = bind_symbolic_name T 0, %T.param [symbolic = %T.1 (constants.%T)]
+// CHECK:STDOUT:     %.loc8_38: @InitFromAdaptedGeneric.%T.1 (%T) = param_pattern %x.patt, runtime_param0
+// CHECK:STDOUT:   } {
+// CHECK:STDOUT:     %param.loc8_27: type = param runtime_param<invalid>
+// CHECK:STDOUT:     %T.loc8: type = bind_symbolic_name T 0, %param.loc8_27 [symbolic = %T.1 (constants.%T)]
 // CHECK:STDOUT:     %T.ref.loc8_40: type = name_ref T, %T.loc8 [symbolic = %T.1 (constants.%T)]
-// CHECK:STDOUT:     %x.param: @InitFromAdaptedGeneric.%T.1 (%T) = param x, runtime_param0
-// CHECK:STDOUT:     %x: @InitFromAdaptedGeneric.%T.1 (%T) = bind_name x, %x.param
+// CHECK:STDOUT:     %param.loc8_37: @InitFromAdaptedGeneric.%T.1 (%T) = param runtime_param0
+// CHECK:STDOUT:     %x: @InitFromAdaptedGeneric.%T.1 (%T) = bind_name x, %param.loc8_37
 // CHECK:STDOUT:     %T.ref.loc8_46: type = name_ref T, %T.loc8 [symbolic = %T.1 (constants.%T)]
 // CHECK:STDOUT:     %return: ref @InitFromAdaptedGeneric.%T.1 (%T) = var <return slot>
 // CHECK:STDOUT:   }
 // CHECK:STDOUT:   %InitFromAdaptedSpecific.decl: %InitFromAdaptedSpecific.type = fn_decl @InitFromAdaptedSpecific [template = constants.%InitFromAdaptedSpecific] {
 // CHECK:STDOUT:     %x.patt: i32 = binding_pattern x
+// CHECK:STDOUT:     %.loc12_29: i32 = param_pattern %x.patt, runtime_param0
 // CHECK:STDOUT:   } {
 // CHECK:STDOUT:     %int.make_type_32.loc12_31: init type = call constants.%Int32() [template = i32]
 // CHECK:STDOUT:     %.loc12_31.1: type = value_of_initializer %int.make_type_32.loc12_31 [template = i32]
 // CHECK:STDOUT:     %.loc12_31.2: type = converted %int.make_type_32.loc12_31, %.loc12_31.1 [template = i32]
-// CHECK:STDOUT:     %x.param: i32 = param x, runtime_param0
-// CHECK:STDOUT:     %x: i32 = bind_name x, %x.param
+// CHECK:STDOUT:     %param: i32 = param runtime_param0
+// CHECK:STDOUT:     %x: i32 = bind_name x, %param
 // CHECK:STDOUT:     %int.make_type_32.loc12_39: init type = call constants.%Int32() [template = i32]
 // CHECK:STDOUT:     %.loc12_39.1: type = value_of_initializer %int.make_type_32.loc12_39 [template = i32]
 // CHECK:STDOUT:     %.loc12_39.2: type = converted %int.make_type_32.loc12_39, %.loc12_39.1 [template = i32]
->>>>>>> 7396aede
 // CHECK:STDOUT:     %return: ref i32 = var <return slot>
 // CHECK:STDOUT:   }
 // CHECK:STDOUT: }
 // CHECK:STDOUT:
-<<<<<<< HEAD
-// CHECK:STDOUT: generic class @Class(%T.loc4: type) {
+// CHECK:STDOUT: generic class @Adapt(%T.loc4: type) {
 // CHECK:STDOUT:   %T.1: type = bind_symbolic_name T 0 [symbolic = %T.1 (constants.%T)]
 // CHECK:STDOUT:   %T.patt.1: type = symbolic_binding_pattern T 0 [symbolic = %T.patt.1 (constants.%T.patt)]
-// CHECK:STDOUT:
-// CHECK:STDOUT: !definition:
-// CHECK:STDOUT:   %Class: type = class_type @Class, @Class(%T.1) [symbolic = %Class (constants.%Class.2)]
-// CHECK:STDOUT:   %.1: type = unbound_element_type @Class.%Class (%Class.2), @Class.%T.1 (%T) [symbolic = %.1 (constants.%.2)]
-// CHECK:STDOUT:
-// CHECK:STDOUT:   class {
-// CHECK:STDOUT:     %T.ref: type = name_ref T, %T.loc4 [symbolic = %T.1 (constants.%T)]
-// CHECK:STDOUT:     %.loc5: @Class.%.1 (%.2) = field_decl k, element0 [template]
-=======
-// CHECK:STDOUT: generic class @Adapt(%T.loc4: type) {
-// CHECK:STDOUT:   %T.1: type = bind_symbolic_name T 0 [symbolic = %T.1 (constants.%T)]
 // CHECK:STDOUT:
 // CHECK:STDOUT: !definition:
 // CHECK:STDOUT:   %.1: <witness> = complete_type_witness @Adapt.%T.1 (%T) [symbolic = %.1 (constants.%.2)]
@@ -410,7 +333,6 @@
 // CHECK:STDOUT:     %T.ref: type = name_ref T, %T.loc4 [symbolic = %T.1 (constants.%T)]
 // CHECK:STDOUT:     adapt_decl %T
 // CHECK:STDOUT:     %.loc6: <witness> = complete_type_witness %T [symbolic = %.1 (constants.%.2)]
->>>>>>> 7396aede
 // CHECK:STDOUT:
 // CHECK:STDOUT:   !members:
 // CHECK:STDOUT:     .Self = constants.%Adapt.2
@@ -419,11 +341,12 @@
 // CHECK:STDOUT:
 // CHECK:STDOUT: generic fn @InitFromAdaptedGeneric(%T.loc8: type) {
 // CHECK:STDOUT:   %T.1: type = bind_symbolic_name T 0 [symbolic = %T.1 (constants.%T)]
+// CHECK:STDOUT:   %T.patt.1: type = symbolic_binding_pattern T 0 [symbolic = %T.patt.1 (constants.%T.patt)]
 // CHECK:STDOUT:
 // CHECK:STDOUT: !definition:
 // CHECK:STDOUT:   %Adapt.1: type = class_type @Adapt, @Adapt(%T.1) [symbolic = %Adapt.1 (constants.%Adapt.2)]
 // CHECK:STDOUT:
-// CHECK:STDOUT:   fn(%T.loc8: type, %x: @InitFromAdaptedGeneric.%T.1 (%T)) -> @InitFromAdaptedGeneric.%T.1 (%T) {
+// CHECK:STDOUT:   fn(%.loc8_28: type, %.loc8_38: @InitFromAdaptedGeneric.%T.1 (%T)) -> @InitFromAdaptedGeneric.%T.1 (%T) {
 // CHECK:STDOUT:   !entry:
 // CHECK:STDOUT:     %x.ref: @InitFromAdaptedGeneric.%T.1 (%T) = name_ref x, %x
 // CHECK:STDOUT:     %Adapt.ref: %Adapt.type = name_ref Adapt, file.%Adapt.decl [template = constants.%Adapt.1]
@@ -440,42 +363,8 @@
 // CHECK:STDOUT:
 // CHECK:STDOUT: fn @Int32() -> type = "int.make_type_32";
 // CHECK:STDOUT:
-// CHECK:STDOUT: fn @InitFromAdaptedSpecific(%x: i32) -> i32 {
+// CHECK:STDOUT: fn @InitFromAdaptedSpecific(%.loc12_29: i32) -> i32 {
 // CHECK:STDOUT: !entry:
-<<<<<<< HEAD
-// CHECK:STDOUT:   %Class.ref: %Class.type = name_ref Class, file.%Class.decl [template = constants.%Class.1]
-// CHECK:STDOUT:   %int.make_type_32.loc13: init type = call constants.%Int32() [template = i32]
-// CHECK:STDOUT:   %.loc13_15.1: type = value_of_initializer %int.make_type_32.loc13 [template = i32]
-// CHECK:STDOUT:   %.loc13_15.2: type = converted %int.make_type_32.loc13, %.loc13_15.1 [template = i32]
-// CHECK:STDOUT:   %.loc13_15.3: init type = call %Class.ref(%.loc13_15.2) [template = constants.%Class.3]
-// CHECK:STDOUT:   %.loc13_19.1: type = value_of_initializer %.loc13_15.3 [template = constants.%Class.3]
-// CHECK:STDOUT:   %.loc13_19.2: type = converted %.loc13_15.3, %.loc13_19.1 [template = constants.%Class.3]
-// CHECK:STDOUT:   %v.var: ref %Class.3 = var v
-// CHECK:STDOUT:   %v: ref %Class.3 = bind_name v, %v.var
-// CHECK:STDOUT:   %.loc13_29: i32 = int_literal 0 [template = constants.%.6]
-// CHECK:STDOUT:   %.loc13_30: %.7 = struct_literal (%.loc13_29)
-// CHECK:STDOUT:   assign %v.var, <error>
-// CHECK:STDOUT:   %v.ref: ref %Class.3 = name_ref v, %v
-// CHECK:STDOUT:   %k.ref: %.4 = name_ref k, @Class.%.loc5 [template = @Class.%.loc5]
-// CHECK:STDOUT:   %.loc14_11.1: ref i32 = class_element_access %v.ref, element0
-// CHECK:STDOUT:   %.loc14_11.2: i32 = bind_value %.loc14_11.1
-// CHECK:STDOUT:   return %.loc14_11.2
-// CHECK:STDOUT: }
-// CHECK:STDOUT:
-// CHECK:STDOUT: specific @Class(constants.%T) {
-// CHECK:STDOUT:   %T.1 => constants.%T
-// CHECK:STDOUT:   %T.patt.1 => constants.%T
-// CHECK:STDOUT: }
-// CHECK:STDOUT:
-// CHECK:STDOUT: specific @Class(@Class.%T.1) {
-// CHECK:STDOUT:   %T.1 => constants.%T
-// CHECK:STDOUT:   %T.patt.1 => constants.%T
-// CHECK:STDOUT: }
-// CHECK:STDOUT:
-// CHECK:STDOUT: specific @Class(i32) {
-// CHECK:STDOUT:   %T.1 => i32
-// CHECK:STDOUT:   %T.patt.1 => i32
-=======
 // CHECK:STDOUT:   %x.ref: i32 = name_ref x, %x
 // CHECK:STDOUT:   %Adapt.ref: %Adapt.type = name_ref Adapt, file.%Adapt.decl [template = constants.%Adapt.1]
 // CHECK:STDOUT:   %int.make_type_32.loc13_22: init type = call constants.%Int32() [template = i32]
@@ -494,6 +383,7 @@
 // CHECK:STDOUT:
 // CHECK:STDOUT: specific @Adapt(constants.%T) {
 // CHECK:STDOUT:   %T.1 => constants.%T
+// CHECK:STDOUT:   %T.patt.1 => constants.%T
 // CHECK:STDOUT:
 // CHECK:STDOUT: !definition:
 // CHECK:STDOUT:   %.1 => constants.%.2
@@ -501,15 +391,17 @@
 // CHECK:STDOUT:
 // CHECK:STDOUT: specific @InitFromAdaptedGeneric(constants.%T) {
 // CHECK:STDOUT:   %T.1 => constants.%T
+// CHECK:STDOUT:   %T.patt.1 => constants.%T
 // CHECK:STDOUT: }
 // CHECK:STDOUT:
 // CHECK:STDOUT: specific @Adapt(@InitFromAdaptedGeneric.%T.1) {
 // CHECK:STDOUT:   %T.1 => constants.%T
+// CHECK:STDOUT:   %T.patt.1 => constants.%T
 // CHECK:STDOUT: }
 // CHECK:STDOUT:
 // CHECK:STDOUT: specific @Adapt(i32) {
 // CHECK:STDOUT:   %T.1 => i32
->>>>>>> 7396aede
+// CHECK:STDOUT:   %T.patt.1 => i32
 // CHECK:STDOUT:
 // CHECK:STDOUT: !definition:
 // CHECK:STDOUT:   %.1 => constants.%.3
