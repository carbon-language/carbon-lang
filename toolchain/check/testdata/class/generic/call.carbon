// Part of the Carbon Language project, under the Apache License v2.0 with LLVM
// Exceptions. See /LICENSE for license information.
// SPDX-License-Identifier: Apache-2.0 WITH LLVM-exception
//
// AUTOUPDATE
// TIP: To test this file alone, run:
// TIP:   bazel test //toolchain/testing:file_test --test_arg=--file_tests=toolchain/check/testdata/class/generic/call.carbon
// TIP: To dump output, run:
// TIP:   bazel run //toolchain/testing:file_test -- --dump_output --file_tests=toolchain/check/testdata/class/generic/call.carbon

// --- call.carbon

library "[[@TEST_NAME]]";

class Class(T:! type, N:! i32) {}

var a: Class(i32*, 5);

// Requires an implicit conversion to type `type`.
var b: Class((), 0);

// --- fail_too_few.carbon

library "[[@TEST_NAME]]";

class Class(T:! type, N:! i32) {}

// CHECK:STDERR: fail_too_few.carbon:[[@LINE+7]]:8: error: 1 argument(s) passed to generic class expecting 2 argument(s).
// CHECK:STDERR: var a: Class(i32*);
// CHECK:STDERR:        ^~~~~~
// CHECK:STDERR: fail_too_few.carbon:[[@LINE-5]]:1: note: calling generic class declared here
// CHECK:STDERR: class Class(T:! type, N:! i32) {}
// CHECK:STDERR: ^~~~~~~~~~~~~~~~~~~~~~~~~~~~~~~~
// CHECK:STDERR:
var a: Class(i32*);

// --- fail_too_many.carbon

library "[[@TEST_NAME]]";

class Class(T:! type, N:! i32) {}

// CHECK:STDERR: fail_too_many.carbon:[[@LINE+7]]:8: error: 3 argument(s) passed to generic class expecting 2 argument(s).
// CHECK:STDERR: var a: Class(i32*, 1, 2);
// CHECK:STDERR:        ^~~~~~
// CHECK:STDERR: fail_too_many.carbon:[[@LINE-5]]:1: note: calling generic class declared here
// CHECK:STDERR: class Class(T:! type, N:! i32) {}
// CHECK:STDERR: ^~~~~~~~~~~~~~~~~~~~~~~~~~~~~~~~
// CHECK:STDERR:
var a: Class(i32*, 1, 2);

// --- fail_no_conversion.carbon

library "[[@TEST_NAME]]";

class Class(T:! type, N:! i32) {}

// CHECK:STDERR: fail_no_conversion.carbon:[[@LINE+6]]:8: error: cannot implicitly convert from `i32` to `type`
// CHECK:STDERR: var a: Class(5, i32*);
// CHECK:STDERR:        ^~~~~~
// CHECK:STDERR: fail_no_conversion.carbon:[[@LINE+3]]:8: note: type `i32` does not implement interface `ImplicitAs`
// CHECK:STDERR: var a: Class(5, i32*);
// CHECK:STDERR:        ^~~~~~
var a: Class(5, i32*);

// --- call_in_nested_return_type.carbon

class Outer(T:! type) {
  class Inner(U:! type) {
    fn A() -> Outer(T) {
      return {};
    }
    fn B() -> Outer(U) {
      return {};
    }
    fn C() -> Inner(T) {
      return {};
    }
    fn D() -> Inner(U) {
      return {};
    }
  }
}

// CHECK:STDOUT: --- call.carbon
// CHECK:STDOUT:
// CHECK:STDOUT: constants {
<<<<<<< HEAD
// CHECK:STDOUT:   %T: type = bind_symbolic_name T 0 [symbolic]
// CHECK:STDOUT:   %T.patt: type = symbolic_binding_pattern T 0 [symbolic]
// CHECK:STDOUT:   %Int32.type: type = fn_type @Int32 [template]
// CHECK:STDOUT:   %.1: type = tuple_type () [template]
// CHECK:STDOUT:   %Int32: %Int32.type = struct_value () [template]
// CHECK:STDOUT:   %N: i32 = bind_symbolic_name N 1 [symbolic]
// CHECK:STDOUT:   %N.patt: i32 = symbolic_binding_pattern N 1 [symbolic]
=======
// CHECK:STDOUT:   %T: type = bind_symbolic_name T, 0 [symbolic]
// CHECK:STDOUT:   %Int32.type: type = fn_type @Int32 [template]
// CHECK:STDOUT:   %.1: type = tuple_type () [template]
// CHECK:STDOUT:   %Int32: %Int32.type = struct_value () [template]
// CHECK:STDOUT:   %N: i32 = bind_symbolic_name N, 1 [symbolic]
>>>>>>> e617d649
// CHECK:STDOUT:   %Class.type: type = generic_class_type @Class [template]
// CHECK:STDOUT:   %Class.1: %Class.type = struct_value () [template]
// CHECK:STDOUT:   %Class.2: type = class_type @Class, @Class(%T, %N) [symbolic]
// CHECK:STDOUT:   %.2: type = struct_type {} [template]
// CHECK:STDOUT:   %.3: <witness> = complete_type_witness %.2 [template]
// CHECK:STDOUT:   %.4: type = ptr_type i32 [template]
// CHECK:STDOUT:   %.5: i32 = int_literal 5 [template]
// CHECK:STDOUT:   %Class.3: type = class_type @Class, @Class(%.4, %.5) [template]
// CHECK:STDOUT:   %.6: type = ptr_type %.2 [template]
// CHECK:STDOUT:   %.7: i32 = int_literal 0 [template]
// CHECK:STDOUT:   %Class.4: type = class_type @Class, @Class(%.1, %.7) [template]
// CHECK:STDOUT: }
// CHECK:STDOUT:
// CHECK:STDOUT: imports {
// CHECK:STDOUT:   %Core: <namespace> = namespace file.%Core.import, [template] {
// CHECK:STDOUT:     .Int32 = %import_ref
// CHECK:STDOUT:     import Core//prelude
// CHECK:STDOUT:     import Core//prelude/operators
// CHECK:STDOUT:     import Core//prelude/types
// CHECK:STDOUT:     import Core//prelude/operators/arithmetic
// CHECK:STDOUT:     import Core//prelude/operators/as
// CHECK:STDOUT:     import Core//prelude/operators/bitwise
// CHECK:STDOUT:     import Core//prelude/operators/comparison
// CHECK:STDOUT:     import Core//prelude/types/bool
// CHECK:STDOUT:   }
// CHECK:STDOUT:   %import_ref: %Int32.type = import_ref Core//prelude/types, inst+4, loaded [template = constants.%Int32]
// CHECK:STDOUT: }
// CHECK:STDOUT:
// CHECK:STDOUT: file {
// CHECK:STDOUT:   package: <namespace> = namespace [template] {
// CHECK:STDOUT:     .Core = imports.%Core
// CHECK:STDOUT:     .Class = %Class.decl
// CHECK:STDOUT:     .a = %a
// CHECK:STDOUT:     .b = %b
// CHECK:STDOUT:   }
// CHECK:STDOUT:   %Core.import = import Core
// CHECK:STDOUT:   %Class.decl: %Class.type = class_decl @Class [template = constants.%Class.1] {
<<<<<<< HEAD
// CHECK:STDOUT:     %T.patt.loc4: type = symbolic_binding_pattern T 0 [symbolic = %T.patt.1 (constants.%T.patt)]
// CHECK:STDOUT:     %T.param_patt: type = param_pattern %T.patt.loc4, runtime_param<invalid> [symbolic = %T.patt.1 (constants.%T.patt)]
// CHECK:STDOUT:     %N.patt.loc4: i32 = symbolic_binding_pattern N 1 [symbolic = %N.patt.1 (constants.%N.patt)]
// CHECK:STDOUT:     %N.param_patt: i32 = param_pattern %N.patt.loc4, runtime_param<invalid> [symbolic = %N.patt.1 (constants.%N.patt)]
// CHECK:STDOUT:   } {
// CHECK:STDOUT:     %int.make_type_32: init type = call constants.%Int32() [template = i32]
// CHECK:STDOUT:     %.loc4_27.1: type = value_of_initializer %int.make_type_32 [template = i32]
// CHECK:STDOUT:     %.loc4_27.2: type = converted %int.make_type_32, %.loc4_27.1 [template = i32]
// CHECK:STDOUT:     %param.loc4_13: type = param runtime_param<invalid>
// CHECK:STDOUT:     %T.loc4: type = bind_symbolic_name T 0, %param.loc4_13 [symbolic = %T.1 (constants.%T)]
// CHECK:STDOUT:     %param.loc4_23: i32 = param runtime_param<invalid>
// CHECK:STDOUT:     %N.loc4: i32 = bind_symbolic_name N 1, %param.loc4_23 [symbolic = %N.1 (constants.%N)]
=======
// CHECK:STDOUT:     %T.patt: type = symbolic_binding_pattern T, 0
// CHECK:STDOUT:     %N.patt: i32 = symbolic_binding_pattern N, 1
// CHECK:STDOUT:   } {
// CHECK:STDOUT:     %T.param: type = param T, runtime_param<invalid>
// CHECK:STDOUT:     %T.loc4: type = bind_symbolic_name T, 0, %T.param [symbolic = %T.1 (constants.%T)]
// CHECK:STDOUT:     %int.make_type_32: init type = call constants.%Int32() [template = i32]
// CHECK:STDOUT:     %.loc4_27.1: type = value_of_initializer %int.make_type_32 [template = i32]
// CHECK:STDOUT:     %.loc4_27.2: type = converted %int.make_type_32, %.loc4_27.1 [template = i32]
// CHECK:STDOUT:     %N.param: i32 = param N, runtime_param<invalid>
// CHECK:STDOUT:     %N.loc4: i32 = bind_symbolic_name N, 1, %N.param [symbolic = %N.1 (constants.%N)]
>>>>>>> e617d649
// CHECK:STDOUT:   }
// CHECK:STDOUT:   %Class.ref.loc6: %Class.type = name_ref Class, %Class.decl [template = constants.%Class.1]
// CHECK:STDOUT:   %int.make_type_32: init type = call constants.%Int32() [template = i32]
// CHECK:STDOUT:   %.loc6_17.1: type = value_of_initializer %int.make_type_32 [template = i32]
// CHECK:STDOUT:   %.loc6_17.2: type = converted %int.make_type_32, %.loc6_17.1 [template = i32]
// CHECK:STDOUT:   %.loc6_17.3: type = ptr_type i32 [template = constants.%.4]
// CHECK:STDOUT:   %.loc6_20: i32 = int_literal 5 [template = constants.%.5]
// CHECK:STDOUT:   %Class.loc6: type = class_type @Class, @Class(constants.%.4, constants.%.5) [template = constants.%Class.3]
// CHECK:STDOUT:   %a.var: ref %Class.3 = var a
// CHECK:STDOUT:   %a: ref %Class.3 = bind_name a, %a.var
// CHECK:STDOUT:   %Class.ref.loc9: %Class.type = name_ref Class, %Class.decl [template = constants.%Class.1]
// CHECK:STDOUT:   %.loc9_15: %.1 = tuple_literal ()
// CHECK:STDOUT:   %.loc9_18: i32 = int_literal 0 [template = constants.%.7]
// CHECK:STDOUT:   %.loc9_13: type = converted %.loc9_15, constants.%.1 [template = constants.%.1]
// CHECK:STDOUT:   %Class.loc9: type = class_type @Class, @Class(constants.%.1, constants.%.7) [template = constants.%Class.4]
// CHECK:STDOUT:   %b.var: ref %Class.4 = var b
// CHECK:STDOUT:   %b: ref %Class.4 = bind_name b, %b.var
// CHECK:STDOUT: }
// CHECK:STDOUT:
// CHECK:STDOUT: generic class @Class(%T.loc4: type, %N.loc4: i32) {
<<<<<<< HEAD
// CHECK:STDOUT:   %T.1: type = bind_symbolic_name T 0 [symbolic = %T.1 (constants.%T)]
// CHECK:STDOUT:   %T.patt.1: type = symbolic_binding_pattern T 0 [symbolic = %T.patt.1 (constants.%T.patt)]
// CHECK:STDOUT:   %N.1: i32 = bind_symbolic_name N 1 [symbolic = %N.1 (constants.%N)]
// CHECK:STDOUT:   %N.patt.1: i32 = symbolic_binding_pattern N 1 [symbolic = %N.patt.1 (constants.%N.patt)]
=======
// CHECK:STDOUT:   %T.1: type = bind_symbolic_name T, 0 [symbolic = %T.1 (constants.%T)]
// CHECK:STDOUT:   %N.1: i32 = bind_symbolic_name N, 1 [symbolic = %N.1 (constants.%N)]
>>>>>>> e617d649
// CHECK:STDOUT:
// CHECK:STDOUT: !definition:
// CHECK:STDOUT:
// CHECK:STDOUT:   class {
// CHECK:STDOUT:     %.loc4_33: <witness> = complete_type_witness %.2 [template = constants.%.3]
// CHECK:STDOUT:
// CHECK:STDOUT:   !members:
// CHECK:STDOUT:     .Self = constants.%Class.2
// CHECK:STDOUT:   }
// CHECK:STDOUT: }
// CHECK:STDOUT:
// CHECK:STDOUT: fn @Int32() -> type = "int.make_type_32";
// CHECK:STDOUT:
// CHECK:STDOUT: specific @Class(constants.%T, constants.%N) {
// CHECK:STDOUT:   %T.1 => constants.%T
// CHECK:STDOUT:   %T.patt.1 => constants.%T
// CHECK:STDOUT:   %N.1 => constants.%N
// CHECK:STDOUT:   %N.patt.1 => constants.%N
// CHECK:STDOUT: }
// CHECK:STDOUT:
// CHECK:STDOUT: specific @Class(constants.%.4, constants.%.5) {
// CHECK:STDOUT:   %T.1 => constants.%.4
// CHECK:STDOUT:   %T.patt.1 => constants.%.4
// CHECK:STDOUT:   %N.1 => constants.%.5
// CHECK:STDOUT:   %N.patt.1 => constants.%.5
// CHECK:STDOUT:
// CHECK:STDOUT: !definition:
// CHECK:STDOUT: }
// CHECK:STDOUT:
// CHECK:STDOUT: specific @Class(constants.%.1, constants.%.7) {
// CHECK:STDOUT:   %T.1 => constants.%.1
// CHECK:STDOUT:   %T.patt.1 => constants.%.1
// CHECK:STDOUT:   %N.1 => constants.%.7
// CHECK:STDOUT:   %N.patt.1 => constants.%.7
// CHECK:STDOUT:
// CHECK:STDOUT: !definition:
// CHECK:STDOUT: }
// CHECK:STDOUT:
// CHECK:STDOUT: --- fail_too_few.carbon
// CHECK:STDOUT:
// CHECK:STDOUT: constants {
<<<<<<< HEAD
// CHECK:STDOUT:   %T: type = bind_symbolic_name T 0 [symbolic]
// CHECK:STDOUT:   %T.patt: type = symbolic_binding_pattern T 0 [symbolic]
// CHECK:STDOUT:   %Int32.type: type = fn_type @Int32 [template]
// CHECK:STDOUT:   %.1: type = tuple_type () [template]
// CHECK:STDOUT:   %Int32: %Int32.type = struct_value () [template]
// CHECK:STDOUT:   %N: i32 = bind_symbolic_name N 1 [symbolic]
// CHECK:STDOUT:   %N.patt: i32 = symbolic_binding_pattern N 1 [symbolic]
=======
// CHECK:STDOUT:   %T: type = bind_symbolic_name T, 0 [symbolic]
// CHECK:STDOUT:   %Int32.type: type = fn_type @Int32 [template]
// CHECK:STDOUT:   %.1: type = tuple_type () [template]
// CHECK:STDOUT:   %Int32: %Int32.type = struct_value () [template]
// CHECK:STDOUT:   %N: i32 = bind_symbolic_name N, 1 [symbolic]
>>>>>>> e617d649
// CHECK:STDOUT:   %Class.type: type = generic_class_type @Class [template]
// CHECK:STDOUT:   %Class.1: %Class.type = struct_value () [template]
// CHECK:STDOUT:   %Class.2: type = class_type @Class, @Class(%T, %N) [symbolic]
// CHECK:STDOUT:   %.2: type = struct_type {} [template]
// CHECK:STDOUT:   %.3: <witness> = complete_type_witness %.2 [template]
// CHECK:STDOUT:   %.4: type = ptr_type i32 [template]
// CHECK:STDOUT: }
// CHECK:STDOUT:
// CHECK:STDOUT: imports {
// CHECK:STDOUT:   %Core: <namespace> = namespace file.%Core.import, [template] {
// CHECK:STDOUT:     .Int32 = %import_ref
// CHECK:STDOUT:     import Core//prelude
// CHECK:STDOUT:     import Core//prelude/operators
// CHECK:STDOUT:     import Core//prelude/types
// CHECK:STDOUT:     import Core//prelude/operators/arithmetic
// CHECK:STDOUT:     import Core//prelude/operators/as
// CHECK:STDOUT:     import Core//prelude/operators/bitwise
// CHECK:STDOUT:     import Core//prelude/operators/comparison
// CHECK:STDOUT:     import Core//prelude/types/bool
// CHECK:STDOUT:   }
// CHECK:STDOUT:   %import_ref: %Int32.type = import_ref Core//prelude/types, inst+4, loaded [template = constants.%Int32]
// CHECK:STDOUT: }
// CHECK:STDOUT:
// CHECK:STDOUT: file {
// CHECK:STDOUT:   package: <namespace> = namespace [template] {
// CHECK:STDOUT:     .Core = imports.%Core
// CHECK:STDOUT:     .Class = %Class.decl
// CHECK:STDOUT:     .a = %a
// CHECK:STDOUT:   }
// CHECK:STDOUT:   %Core.import = import Core
// CHECK:STDOUT:   %Class.decl: %Class.type = class_decl @Class [template = constants.%Class.1] {
<<<<<<< HEAD
// CHECK:STDOUT:     %T.patt.loc4: type = symbolic_binding_pattern T 0 [symbolic = %T.patt.1 (constants.%T.patt)]
// CHECK:STDOUT:     %T.param_patt: type = param_pattern %T.patt.loc4, runtime_param<invalid> [symbolic = %T.patt.1 (constants.%T.patt)]
// CHECK:STDOUT:     %N.patt.loc4: i32 = symbolic_binding_pattern N 1 [symbolic = %N.patt.1 (constants.%N.patt)]
// CHECK:STDOUT:     %N.param_patt: i32 = param_pattern %N.patt.loc4, runtime_param<invalid> [symbolic = %N.patt.1 (constants.%N.patt)]
// CHECK:STDOUT:   } {
// CHECK:STDOUT:     %int.make_type_32: init type = call constants.%Int32() [template = i32]
// CHECK:STDOUT:     %.loc4_27.1: type = value_of_initializer %int.make_type_32 [template = i32]
// CHECK:STDOUT:     %.loc4_27.2: type = converted %int.make_type_32, %.loc4_27.1 [template = i32]
// CHECK:STDOUT:     %param.loc4_13: type = param runtime_param<invalid>
// CHECK:STDOUT:     %T.loc4: type = bind_symbolic_name T 0, %param.loc4_13 [symbolic = %T.1 (constants.%T)]
// CHECK:STDOUT:     %param.loc4_23: i32 = param runtime_param<invalid>
// CHECK:STDOUT:     %N.loc4: i32 = bind_symbolic_name N 1, %param.loc4_23 [symbolic = %N.1 (constants.%N)]
=======
// CHECK:STDOUT:     %T.patt: type = symbolic_binding_pattern T, 0
// CHECK:STDOUT:     %N.patt: i32 = symbolic_binding_pattern N, 1
// CHECK:STDOUT:   } {
// CHECK:STDOUT:     %T.param: type = param T, runtime_param<invalid>
// CHECK:STDOUT:     %T.loc4: type = bind_symbolic_name T, 0, %T.param [symbolic = %T.1 (constants.%T)]
// CHECK:STDOUT:     %int.make_type_32: init type = call constants.%Int32() [template = i32]
// CHECK:STDOUT:     %.loc4_27.1: type = value_of_initializer %int.make_type_32 [template = i32]
// CHECK:STDOUT:     %.loc4_27.2: type = converted %int.make_type_32, %.loc4_27.1 [template = i32]
// CHECK:STDOUT:     %N.param: i32 = param N, runtime_param<invalid>
// CHECK:STDOUT:     %N.loc4: i32 = bind_symbolic_name N, 1, %N.param [symbolic = %N.1 (constants.%N)]
>>>>>>> e617d649
// CHECK:STDOUT:   }
// CHECK:STDOUT:   %Class.ref: %Class.type = name_ref Class, %Class.decl [template = constants.%Class.1]
// CHECK:STDOUT:   %int.make_type_32: init type = call constants.%Int32() [template = i32]
// CHECK:STDOUT:   %.loc13_17.1: type = value_of_initializer %int.make_type_32 [template = i32]
// CHECK:STDOUT:   %.loc13_17.2: type = converted %int.make_type_32, %.loc13_17.1 [template = i32]
// CHECK:STDOUT:   %.loc13_17.3: type = ptr_type i32 [template = constants.%.4]
// CHECK:STDOUT:   %a.var: ref <error> = var a
// CHECK:STDOUT:   %a: ref <error> = bind_name a, %a.var
// CHECK:STDOUT: }
// CHECK:STDOUT:
// CHECK:STDOUT: generic class @Class(%T.loc4: type, %N.loc4: i32) {
<<<<<<< HEAD
// CHECK:STDOUT:   %T.1: type = bind_symbolic_name T 0 [symbolic = %T.1 (constants.%T)]
// CHECK:STDOUT:   %T.patt.1: type = symbolic_binding_pattern T 0 [symbolic = %T.patt.1 (constants.%T.patt)]
// CHECK:STDOUT:   %N.1: i32 = bind_symbolic_name N 1 [symbolic = %N.1 (constants.%N)]
// CHECK:STDOUT:   %N.patt.1: i32 = symbolic_binding_pattern N 1 [symbolic = %N.patt.1 (constants.%N.patt)]
=======
// CHECK:STDOUT:   %T.1: type = bind_symbolic_name T, 0 [symbolic = %T.1 (constants.%T)]
// CHECK:STDOUT:   %N.1: i32 = bind_symbolic_name N, 1 [symbolic = %N.1 (constants.%N)]
>>>>>>> e617d649
// CHECK:STDOUT:
// CHECK:STDOUT: !definition:
// CHECK:STDOUT:
// CHECK:STDOUT:   class {
// CHECK:STDOUT:     %.loc4_33: <witness> = complete_type_witness %.2 [template = constants.%.3]
// CHECK:STDOUT:
// CHECK:STDOUT:   !members:
// CHECK:STDOUT:     .Self = constants.%Class.2
// CHECK:STDOUT:   }
// CHECK:STDOUT: }
// CHECK:STDOUT:
// CHECK:STDOUT: fn @Int32() -> type = "int.make_type_32";
// CHECK:STDOUT:
// CHECK:STDOUT: specific @Class(constants.%T, constants.%N) {
// CHECK:STDOUT:   %T.1 => constants.%T
// CHECK:STDOUT:   %T.patt.1 => constants.%T
// CHECK:STDOUT:   %N.1 => constants.%N
// CHECK:STDOUT:   %N.patt.1 => constants.%N
// CHECK:STDOUT: }
// CHECK:STDOUT:
// CHECK:STDOUT: --- fail_too_many.carbon
// CHECK:STDOUT:
// CHECK:STDOUT: constants {
<<<<<<< HEAD
// CHECK:STDOUT:   %T: type = bind_symbolic_name T 0 [symbolic]
// CHECK:STDOUT:   %T.patt: type = symbolic_binding_pattern T 0 [symbolic]
// CHECK:STDOUT:   %Int32.type: type = fn_type @Int32 [template]
// CHECK:STDOUT:   %.1: type = tuple_type () [template]
// CHECK:STDOUT:   %Int32: %Int32.type = struct_value () [template]
// CHECK:STDOUT:   %N: i32 = bind_symbolic_name N 1 [symbolic]
// CHECK:STDOUT:   %N.patt: i32 = symbolic_binding_pattern N 1 [symbolic]
=======
// CHECK:STDOUT:   %T: type = bind_symbolic_name T, 0 [symbolic]
// CHECK:STDOUT:   %Int32.type: type = fn_type @Int32 [template]
// CHECK:STDOUT:   %.1: type = tuple_type () [template]
// CHECK:STDOUT:   %Int32: %Int32.type = struct_value () [template]
// CHECK:STDOUT:   %N: i32 = bind_symbolic_name N, 1 [symbolic]
>>>>>>> e617d649
// CHECK:STDOUT:   %Class.type: type = generic_class_type @Class [template]
// CHECK:STDOUT:   %Class.1: %Class.type = struct_value () [template]
// CHECK:STDOUT:   %Class.2: type = class_type @Class, @Class(%T, %N) [symbolic]
// CHECK:STDOUT:   %.2: type = struct_type {} [template]
// CHECK:STDOUT:   %.3: <witness> = complete_type_witness %.2 [template]
// CHECK:STDOUT:   %.4: type = ptr_type i32 [template]
// CHECK:STDOUT:   %.5: i32 = int_literal 1 [template]
// CHECK:STDOUT:   %.6: i32 = int_literal 2 [template]
// CHECK:STDOUT: }
// CHECK:STDOUT:
// CHECK:STDOUT: imports {
// CHECK:STDOUT:   %Core: <namespace> = namespace file.%Core.import, [template] {
// CHECK:STDOUT:     .Int32 = %import_ref
// CHECK:STDOUT:     import Core//prelude
// CHECK:STDOUT:     import Core//prelude/operators
// CHECK:STDOUT:     import Core//prelude/types
// CHECK:STDOUT:     import Core//prelude/operators/arithmetic
// CHECK:STDOUT:     import Core//prelude/operators/as
// CHECK:STDOUT:     import Core//prelude/operators/bitwise
// CHECK:STDOUT:     import Core//prelude/operators/comparison
// CHECK:STDOUT:     import Core//prelude/types/bool
// CHECK:STDOUT:   }
// CHECK:STDOUT:   %import_ref: %Int32.type = import_ref Core//prelude/types, inst+4, loaded [template = constants.%Int32]
// CHECK:STDOUT: }
// CHECK:STDOUT:
// CHECK:STDOUT: file {
// CHECK:STDOUT:   package: <namespace> = namespace [template] {
// CHECK:STDOUT:     .Core = imports.%Core
// CHECK:STDOUT:     .Class = %Class.decl
// CHECK:STDOUT:     .a = %a
// CHECK:STDOUT:   }
// CHECK:STDOUT:   %Core.import = import Core
// CHECK:STDOUT:   %Class.decl: %Class.type = class_decl @Class [template = constants.%Class.1] {
<<<<<<< HEAD
// CHECK:STDOUT:     %T.patt.loc4: type = symbolic_binding_pattern T 0 [symbolic = %T.patt.1 (constants.%T.patt)]
// CHECK:STDOUT:     %T.param_patt: type = param_pattern %T.patt.loc4, runtime_param<invalid> [symbolic = %T.patt.1 (constants.%T.patt)]
// CHECK:STDOUT:     %N.patt.loc4: i32 = symbolic_binding_pattern N 1 [symbolic = %N.patt.1 (constants.%N.patt)]
// CHECK:STDOUT:     %N.param_patt: i32 = param_pattern %N.patt.loc4, runtime_param<invalid> [symbolic = %N.patt.1 (constants.%N.patt)]
// CHECK:STDOUT:   } {
// CHECK:STDOUT:     %int.make_type_32: init type = call constants.%Int32() [template = i32]
// CHECK:STDOUT:     %.loc4_27.1: type = value_of_initializer %int.make_type_32 [template = i32]
// CHECK:STDOUT:     %.loc4_27.2: type = converted %int.make_type_32, %.loc4_27.1 [template = i32]
// CHECK:STDOUT:     %param.loc4_13: type = param runtime_param<invalid>
// CHECK:STDOUT:     %T.loc4: type = bind_symbolic_name T 0, %param.loc4_13 [symbolic = %T.1 (constants.%T)]
// CHECK:STDOUT:     %param.loc4_23: i32 = param runtime_param<invalid>
// CHECK:STDOUT:     %N.loc4: i32 = bind_symbolic_name N 1, %param.loc4_23 [symbolic = %N.1 (constants.%N)]
=======
// CHECK:STDOUT:     %T.patt: type = symbolic_binding_pattern T, 0
// CHECK:STDOUT:     %N.patt: i32 = symbolic_binding_pattern N, 1
// CHECK:STDOUT:   } {
// CHECK:STDOUT:     %T.param: type = param T, runtime_param<invalid>
// CHECK:STDOUT:     %T.loc4: type = bind_symbolic_name T, 0, %T.param [symbolic = %T.1 (constants.%T)]
// CHECK:STDOUT:     %int.make_type_32: init type = call constants.%Int32() [template = i32]
// CHECK:STDOUT:     %.loc4_27.1: type = value_of_initializer %int.make_type_32 [template = i32]
// CHECK:STDOUT:     %.loc4_27.2: type = converted %int.make_type_32, %.loc4_27.1 [template = i32]
// CHECK:STDOUT:     %N.param: i32 = param N, runtime_param<invalid>
// CHECK:STDOUT:     %N.loc4: i32 = bind_symbolic_name N, 1, %N.param [symbolic = %N.1 (constants.%N)]
>>>>>>> e617d649
// CHECK:STDOUT:   }
// CHECK:STDOUT:   %Class.ref: %Class.type = name_ref Class, %Class.decl [template = constants.%Class.1]
// CHECK:STDOUT:   %int.make_type_32: init type = call constants.%Int32() [template = i32]
// CHECK:STDOUT:   %.loc13_17.1: type = value_of_initializer %int.make_type_32 [template = i32]
// CHECK:STDOUT:   %.loc13_17.2: type = converted %int.make_type_32, %.loc13_17.1 [template = i32]
// CHECK:STDOUT:   %.loc13_17.3: type = ptr_type i32 [template = constants.%.4]
// CHECK:STDOUT:   %.loc13_20: i32 = int_literal 1 [template = constants.%.5]
// CHECK:STDOUT:   %.loc13_23: i32 = int_literal 2 [template = constants.%.6]
// CHECK:STDOUT:   %a.var: ref <error> = var a
// CHECK:STDOUT:   %a: ref <error> = bind_name a, %a.var
// CHECK:STDOUT: }
// CHECK:STDOUT:
// CHECK:STDOUT: generic class @Class(%T.loc4: type, %N.loc4: i32) {
<<<<<<< HEAD
// CHECK:STDOUT:   %T.1: type = bind_symbolic_name T 0 [symbolic = %T.1 (constants.%T)]
// CHECK:STDOUT:   %T.patt.1: type = symbolic_binding_pattern T 0 [symbolic = %T.patt.1 (constants.%T.patt)]
// CHECK:STDOUT:   %N.1: i32 = bind_symbolic_name N 1 [symbolic = %N.1 (constants.%N)]
// CHECK:STDOUT:   %N.patt.1: i32 = symbolic_binding_pattern N 1 [symbolic = %N.patt.1 (constants.%N.patt)]
=======
// CHECK:STDOUT:   %T.1: type = bind_symbolic_name T, 0 [symbolic = %T.1 (constants.%T)]
// CHECK:STDOUT:   %N.1: i32 = bind_symbolic_name N, 1 [symbolic = %N.1 (constants.%N)]
>>>>>>> e617d649
// CHECK:STDOUT:
// CHECK:STDOUT: !definition:
// CHECK:STDOUT:
// CHECK:STDOUT:   class {
// CHECK:STDOUT:     %.loc4_33: <witness> = complete_type_witness %.2 [template = constants.%.3]
// CHECK:STDOUT:
// CHECK:STDOUT:   !members:
// CHECK:STDOUT:     .Self = constants.%Class.2
// CHECK:STDOUT:   }
// CHECK:STDOUT: }
// CHECK:STDOUT:
// CHECK:STDOUT: fn @Int32() -> type = "int.make_type_32";
// CHECK:STDOUT:
// CHECK:STDOUT: specific @Class(constants.%T, constants.%N) {
// CHECK:STDOUT:   %T.1 => constants.%T
// CHECK:STDOUT:   %T.patt.1 => constants.%T
// CHECK:STDOUT:   %N.1 => constants.%N
// CHECK:STDOUT:   %N.patt.1 => constants.%N
// CHECK:STDOUT: }
// CHECK:STDOUT:
// CHECK:STDOUT: --- fail_no_conversion.carbon
// CHECK:STDOUT:
// CHECK:STDOUT: constants {
<<<<<<< HEAD
// CHECK:STDOUT:   %T: type = bind_symbolic_name T 0 [symbolic]
// CHECK:STDOUT:   %T.patt: type = symbolic_binding_pattern T 0 [symbolic]
// CHECK:STDOUT:   %Int32.type: type = fn_type @Int32 [template]
// CHECK:STDOUT:   %.1: type = tuple_type () [template]
// CHECK:STDOUT:   %Int32: %Int32.type = struct_value () [template]
// CHECK:STDOUT:   %N: i32 = bind_symbolic_name N 1 [symbolic]
// CHECK:STDOUT:   %N.patt: i32 = symbolic_binding_pattern N 1 [symbolic]
=======
// CHECK:STDOUT:   %T: type = bind_symbolic_name T, 0 [symbolic]
// CHECK:STDOUT:   %Int32.type: type = fn_type @Int32 [template]
// CHECK:STDOUT:   %.1: type = tuple_type () [template]
// CHECK:STDOUT:   %Int32: %Int32.type = struct_value () [template]
// CHECK:STDOUT:   %N: i32 = bind_symbolic_name N, 1 [symbolic]
>>>>>>> e617d649
// CHECK:STDOUT:   %Class.type: type = generic_class_type @Class [template]
// CHECK:STDOUT:   %Class.1: %Class.type = struct_value () [template]
// CHECK:STDOUT:   %Class.2: type = class_type @Class, @Class(%T, %N) [symbolic]
// CHECK:STDOUT:   %.2: type = struct_type {} [template]
// CHECK:STDOUT:   %.3: <witness> = complete_type_witness %.2 [template]
// CHECK:STDOUT:   %.4: i32 = int_literal 5 [template]
// CHECK:STDOUT:   %.5: type = ptr_type i32 [template]
// CHECK:STDOUT:   %ImplicitAs.type: type = generic_interface_type @ImplicitAs [template]
// CHECK:STDOUT:   %ImplicitAs: %ImplicitAs.type = struct_value () [template]
// CHECK:STDOUT:   %Dest: type = bind_symbolic_name Dest, 0 [symbolic]
// CHECK:STDOUT:   %.6: type = interface_type @ImplicitAs, @ImplicitAs(%Dest) [symbolic]
<<<<<<< HEAD
// CHECK:STDOUT:   %Self.1: @ImplicitAs.%.1 (%.6) = bind_symbolic_name Self 1 [symbolic]
// CHECK:STDOUT:   %Dest.patt: type = symbolic_binding_pattern Dest 0 [symbolic]
// CHECK:STDOUT:   %Self.2: %.6 = bind_symbolic_name Self 1 [symbolic]
=======
// CHECK:STDOUT:   %Self.1: @ImplicitAs.%.1 (%.6) = bind_symbolic_name Self, 1 [symbolic]
// CHECK:STDOUT:   %Self.2: %.6 = bind_symbolic_name Self, 1 [symbolic]
>>>>>>> e617d649
// CHECK:STDOUT:   %Convert.type.1: type = fn_type @Convert, @ImplicitAs(%Dest) [symbolic]
// CHECK:STDOUT:   %Convert.1: %Convert.type.1 = struct_value () [symbolic]
// CHECK:STDOUT:   %.7: type = assoc_entity_type %.6, %Convert.type.1 [symbolic]
// CHECK:STDOUT:   %.8: %.7 = assoc_entity element0, imports.%import_ref.6 [symbolic]
// CHECK:STDOUT:   %.9: type = interface_type @ImplicitAs, @ImplicitAs(type) [template]
// CHECK:STDOUT:   %Convert.type.2: type = fn_type @Convert, @ImplicitAs(type) [template]
// CHECK:STDOUT:   %Convert.2: %Convert.type.2 = struct_value () [template]
// CHECK:STDOUT:   %.10: type = assoc_entity_type %.9, %Convert.type.2 [template]
// CHECK:STDOUT:   %.11: %.10 = assoc_entity element0, imports.%import_ref.6 [template]
// CHECK:STDOUT:   %.12: %.7 = assoc_entity element0, imports.%import_ref.7 [symbolic]
// CHECK:STDOUT: }
// CHECK:STDOUT:
// CHECK:STDOUT: imports {
// CHECK:STDOUT:   %Core: <namespace> = namespace file.%Core.import, [template] {
// CHECK:STDOUT:     .Int32 = %import_ref.1
// CHECK:STDOUT:     .ImplicitAs = %import_ref.2
// CHECK:STDOUT:     import Core//prelude
// CHECK:STDOUT:     import Core//prelude/operators
// CHECK:STDOUT:     import Core//prelude/types
// CHECK:STDOUT:     import Core//prelude/operators/arithmetic
// CHECK:STDOUT:     import Core//prelude/operators/as
// CHECK:STDOUT:     import Core//prelude/operators/bitwise
// CHECK:STDOUT:     import Core//prelude/operators/comparison
// CHECK:STDOUT:     import Core//prelude/types/bool
// CHECK:STDOUT:   }
// CHECK:STDOUT:   %import_ref.1: %Int32.type = import_ref Core//prelude/types, inst+4, loaded [template = constants.%Int32]
// CHECK:STDOUT:   %import_ref.2: %ImplicitAs.type = import_ref Core//prelude/operators/as, inst+46, loaded [template = constants.%ImplicitAs]
// CHECK:STDOUT:   %import_ref.3 = import_ref Core//prelude/operators/as, inst+52, unloaded
// CHECK:STDOUT:   %import_ref.4: @ImplicitAs.%.2 (%.7) = import_ref Core//prelude/operators/as, inst+71, loaded [symbolic = @ImplicitAs.%.3 (constants.%.12)]
// CHECK:STDOUT:   %import_ref.5 = import_ref Core//prelude/operators/as, inst+64, unloaded
// CHECK:STDOUT:   %import_ref.6 = import_ref Core//prelude/operators/as, inst+64, unloaded
// CHECK:STDOUT:   %import_ref.7 = import_ref Core//prelude/operators/as, inst+64, unloaded
// CHECK:STDOUT: }
// CHECK:STDOUT:
// CHECK:STDOUT: file {
// CHECK:STDOUT:   package: <namespace> = namespace [template] {
// CHECK:STDOUT:     .Core = imports.%Core
// CHECK:STDOUT:     .Class = %Class.decl
// CHECK:STDOUT:     .a = %a
// CHECK:STDOUT:   }
// CHECK:STDOUT:   %Core.import = import Core
// CHECK:STDOUT:   %Class.decl: %Class.type = class_decl @Class [template = constants.%Class.1] {
<<<<<<< HEAD
// CHECK:STDOUT:     %T.patt.loc4: type = symbolic_binding_pattern T 0 [symbolic = %T.patt.1 (constants.%T.patt)]
// CHECK:STDOUT:     %T.param_patt: type = param_pattern %T.patt.loc4, runtime_param<invalid> [symbolic = %T.patt.1 (constants.%T.patt)]
// CHECK:STDOUT:     %N.patt.loc4: i32 = symbolic_binding_pattern N 1 [symbolic = %N.patt.1 (constants.%N.patt)]
// CHECK:STDOUT:     %N.param_patt: i32 = param_pattern %N.patt.loc4, runtime_param<invalid> [symbolic = %N.patt.1 (constants.%N.patt)]
// CHECK:STDOUT:   } {
// CHECK:STDOUT:     %int.make_type_32: init type = call constants.%Int32() [template = i32]
// CHECK:STDOUT:     %.loc4_27.1: type = value_of_initializer %int.make_type_32 [template = i32]
// CHECK:STDOUT:     %.loc4_27.2: type = converted %int.make_type_32, %.loc4_27.1 [template = i32]
// CHECK:STDOUT:     %param.loc4_13: type = param runtime_param<invalid>
// CHECK:STDOUT:     %T.loc4: type = bind_symbolic_name T 0, %param.loc4_13 [symbolic = %T.1 (constants.%T)]
// CHECK:STDOUT:     %param.loc4_23: i32 = param runtime_param<invalid>
// CHECK:STDOUT:     %N.loc4: i32 = bind_symbolic_name N 1, %param.loc4_23 [symbolic = %N.1 (constants.%N)]
=======
// CHECK:STDOUT:     %T.patt: type = symbolic_binding_pattern T, 0
// CHECK:STDOUT:     %N.patt: i32 = symbolic_binding_pattern N, 1
// CHECK:STDOUT:   } {
// CHECK:STDOUT:     %T.param: type = param T, runtime_param<invalid>
// CHECK:STDOUT:     %T.loc4: type = bind_symbolic_name T, 0, %T.param [symbolic = %T.1 (constants.%T)]
// CHECK:STDOUT:     %int.make_type_32: init type = call constants.%Int32() [template = i32]
// CHECK:STDOUT:     %.loc4_27.1: type = value_of_initializer %int.make_type_32 [template = i32]
// CHECK:STDOUT:     %.loc4_27.2: type = converted %int.make_type_32, %.loc4_27.1 [template = i32]
// CHECK:STDOUT:     %N.param: i32 = param N, runtime_param<invalid>
// CHECK:STDOUT:     %N.loc4: i32 = bind_symbolic_name N, 1, %N.param [symbolic = %N.1 (constants.%N)]
>>>>>>> e617d649
// CHECK:STDOUT:   }
// CHECK:STDOUT:   %Class.ref: %Class.type = name_ref Class, %Class.decl [template = constants.%Class.1]
// CHECK:STDOUT:   %.loc12_14: i32 = int_literal 5 [template = constants.%.4]
// CHECK:STDOUT:   %int.make_type_32: init type = call constants.%Int32() [template = i32]
// CHECK:STDOUT:   %.loc12_20.1: type = value_of_initializer %int.make_type_32 [template = i32]
// CHECK:STDOUT:   %.loc12_20.2: type = converted %int.make_type_32, %.loc12_20.1 [template = i32]
// CHECK:STDOUT:   %.loc12_20.3: type = ptr_type i32 [template = constants.%.5]
// CHECK:STDOUT:   %.loc12_13.1: type = interface_type @ImplicitAs, @ImplicitAs(type) [template = constants.%.9]
// CHECK:STDOUT:   %.loc12_13.2: %.10 = specific_constant imports.%import_ref.4, @ImplicitAs(type) [template = constants.%.11]
// CHECK:STDOUT:   %Convert.ref: %.10 = name_ref Convert, %.loc12_13.2 [template = constants.%.11]
// CHECK:STDOUT:   %.loc12_13.3: type = converted %.loc12_14, <error> [template = <error>]
// CHECK:STDOUT:   %a.var: ref <error> = var a
// CHECK:STDOUT:   %a: ref <error> = bind_name a, %a.var
// CHECK:STDOUT: }
// CHECK:STDOUT:
// CHECK:STDOUT: generic interface @ImplicitAs(constants.%Dest: type) {
<<<<<<< HEAD
// CHECK:STDOUT:   %Dest: type = bind_symbolic_name Dest 0 [symbolic = %Dest (constants.%Dest)]
// CHECK:STDOUT:   %Dest.patt: type = symbolic_binding_pattern Dest 0 [symbolic = %Dest.patt (constants.%Dest.patt)]
=======
// CHECK:STDOUT:   %Dest: type = bind_symbolic_name Dest, 0 [symbolic = %Dest (constants.%Dest)]
>>>>>>> e617d649
// CHECK:STDOUT:
// CHECK:STDOUT: !definition:
// CHECK:STDOUT:   %.1: type = interface_type @ImplicitAs, @ImplicitAs(%Dest) [symbolic = %.1 (constants.%.6)]
// CHECK:STDOUT:   %Self: %.6 = bind_symbolic_name Self, 1 [symbolic = %Self (constants.%Self.2)]
// CHECK:STDOUT:   %Convert.type: type = fn_type @Convert, @ImplicitAs(%Dest) [symbolic = %Convert.type (constants.%Convert.type.1)]
// CHECK:STDOUT:   %Convert: @ImplicitAs.%Convert.type (%Convert.type.1) = struct_value () [symbolic = %Convert (constants.%Convert.1)]
// CHECK:STDOUT:   %.2: type = assoc_entity_type @ImplicitAs.%.1 (%.6), @ImplicitAs.%Convert.type (%Convert.type.1) [symbolic = %.2 (constants.%.7)]
// CHECK:STDOUT:   %.3: @ImplicitAs.%.2 (%.7) = assoc_entity element0, imports.%import_ref.6 [symbolic = %.3 (constants.%.8)]
// CHECK:STDOUT:
// CHECK:STDOUT:   interface {
// CHECK:STDOUT:   !members:
// CHECK:STDOUT:     .Self = imports.%import_ref.3
// CHECK:STDOUT:     .Convert = imports.%import_ref.4
// CHECK:STDOUT:     witness = (imports.%import_ref.5)
// CHECK:STDOUT:   }
// CHECK:STDOUT: }
// CHECK:STDOUT:
// CHECK:STDOUT: generic class @Class(%T.loc4: type, %N.loc4: i32) {
<<<<<<< HEAD
// CHECK:STDOUT:   %T.1: type = bind_symbolic_name T 0 [symbolic = %T.1 (constants.%T)]
// CHECK:STDOUT:   %T.patt.1: type = symbolic_binding_pattern T 0 [symbolic = %T.patt.1 (constants.%T.patt)]
// CHECK:STDOUT:   %N.1: i32 = bind_symbolic_name N 1 [symbolic = %N.1 (constants.%N)]
// CHECK:STDOUT:   %N.patt.1: i32 = symbolic_binding_pattern N 1 [symbolic = %N.patt.1 (constants.%N.patt)]
=======
// CHECK:STDOUT:   %T.1: type = bind_symbolic_name T, 0 [symbolic = %T.1 (constants.%T)]
// CHECK:STDOUT:   %N.1: i32 = bind_symbolic_name N, 1 [symbolic = %N.1 (constants.%N)]
>>>>>>> e617d649
// CHECK:STDOUT:
// CHECK:STDOUT: !definition:
// CHECK:STDOUT:
// CHECK:STDOUT:   class {
// CHECK:STDOUT:     %.loc4_33: <witness> = complete_type_witness %.2 [template = constants.%.3]
// CHECK:STDOUT:
// CHECK:STDOUT:   !members:
// CHECK:STDOUT:     .Self = constants.%Class.2
// CHECK:STDOUT:   }
// CHECK:STDOUT: }
// CHECK:STDOUT:
// CHECK:STDOUT: fn @Int32() -> type = "int.make_type_32";
// CHECK:STDOUT:
// CHECK:STDOUT: generic fn @Convert(constants.%Dest: type, constants.%Self.1: @ImplicitAs.%.1 (%.6)) {
// CHECK:STDOUT:   %Dest: type = bind_symbolic_name Dest, 0 [symbolic = %Dest (constants.%Dest)]
// CHECK:STDOUT:   %.1: type = interface_type @ImplicitAs, @ImplicitAs(%Dest) [symbolic = %.1 (constants.%.6)]
// CHECK:STDOUT:   %Self: %.6 = bind_symbolic_name Self, 1 [symbolic = %Self (constants.%Self.2)]
// CHECK:STDOUT:
// CHECK:STDOUT:   fn[%self.param_patt: @Convert.%Self (%Self.2)]() -> @Convert.%Dest (%Dest);
// CHECK:STDOUT: }
// CHECK:STDOUT:
// CHECK:STDOUT: specific @Class(constants.%T, constants.%N) {
// CHECK:STDOUT:   %T.1 => constants.%T
// CHECK:STDOUT:   %T.patt.1 => constants.%T
// CHECK:STDOUT:   %N.1 => constants.%N
// CHECK:STDOUT:   %N.patt.1 => constants.%N
// CHECK:STDOUT: }
// CHECK:STDOUT:
// CHECK:STDOUT: specific @ImplicitAs(constants.%Dest) {
// CHECK:STDOUT:   %Dest => constants.%Dest
// CHECK:STDOUT:   %Dest.patt => constants.%Dest
// CHECK:STDOUT: }
// CHECK:STDOUT:
// CHECK:STDOUT: specific @ImplicitAs(@ImplicitAs.%Dest) {
// CHECK:STDOUT:   %Dest => constants.%Dest
// CHECK:STDOUT:   %Dest.patt => constants.%Dest
// CHECK:STDOUT: }
// CHECK:STDOUT:
// CHECK:STDOUT: specific @ImplicitAs(@Convert.%Dest) {
// CHECK:STDOUT:   %Dest => constants.%Dest
// CHECK:STDOUT:   %Dest.patt => constants.%Dest
// CHECK:STDOUT: }
// CHECK:STDOUT:
// CHECK:STDOUT: specific @Convert(constants.%Dest, constants.%Self.1) {
// CHECK:STDOUT:   %Dest => constants.%Dest
// CHECK:STDOUT:   %.1 => constants.%.6
// CHECK:STDOUT:   %Self => constants.%Self.1
// CHECK:STDOUT: }
// CHECK:STDOUT:
// CHECK:STDOUT: specific @ImplicitAs(type) {
// CHECK:STDOUT:   %Dest => type
// CHECK:STDOUT:   %Dest.patt => type
// CHECK:STDOUT:
// CHECK:STDOUT: !definition:
// CHECK:STDOUT:   %.1 => constants.%.9
// CHECK:STDOUT:   %Self => constants.%Self.2
// CHECK:STDOUT:   %Convert.type => constants.%Convert.type.2
// CHECK:STDOUT:   %Convert => constants.%Convert.2
// CHECK:STDOUT:   %.2 => constants.%.10
// CHECK:STDOUT:   %.3 => constants.%.11
// CHECK:STDOUT: }
// CHECK:STDOUT:
// CHECK:STDOUT: --- call_in_nested_return_type.carbon
// CHECK:STDOUT:
// CHECK:STDOUT: constants {
<<<<<<< HEAD
// CHECK:STDOUT:   %T: type = bind_symbolic_name T 0 [symbolic]
// CHECK:STDOUT:   %T.patt: type = symbolic_binding_pattern T 0 [symbolic]
=======
// CHECK:STDOUT:   %T: type = bind_symbolic_name T, 0 [symbolic]
>>>>>>> e617d649
// CHECK:STDOUT:   %Outer.type: type = generic_class_type @Outer [template]
// CHECK:STDOUT:   %.1: type = tuple_type () [template]
// CHECK:STDOUT:   %Outer.1: %Outer.type = struct_value () [template]
// CHECK:STDOUT:   %Outer.2: type = class_type @Outer, @Outer(%T) [symbolic]
<<<<<<< HEAD
// CHECK:STDOUT:   %U: type = bind_symbolic_name U 1 [symbolic]
// CHECK:STDOUT:   %U.patt: type = symbolic_binding_pattern U 1 [symbolic]
=======
// CHECK:STDOUT:   %U: type = bind_symbolic_name U, 1 [symbolic]
>>>>>>> e617d649
// CHECK:STDOUT:   %Inner.type.1: type = generic_class_type @Inner, @Outer(%T) [symbolic]
// CHECK:STDOUT:   %Inner.1: %Inner.type.1 = struct_value () [symbolic]
// CHECK:STDOUT:   %Inner.2: type = class_type @Inner, @Inner(%T, %U) [symbolic]
// CHECK:STDOUT:   %A.type.1: type = fn_type @A, @Inner(%T, %U) [symbolic]
// CHECK:STDOUT:   %A.1: %A.type.1 = struct_value () [symbolic]
// CHECK:STDOUT:   %Outer.3: type = class_type @Outer, @Outer(%U) [symbolic]
// CHECK:STDOUT:   %B.type.1: type = fn_type @B, @Inner(%T, %U) [symbolic]
// CHECK:STDOUT:   %B.1: %B.type.1 = struct_value () [symbolic]
// CHECK:STDOUT:   %Inner.3: type = class_type @Inner, @Inner(%T, %T) [symbolic]
// CHECK:STDOUT:   %C.type.1: type = fn_type @C, @Inner(%T, %U) [symbolic]
// CHECK:STDOUT:   %C.1: %C.type.1 = struct_value () [symbolic]
// CHECK:STDOUT:   %D.type.1: type = fn_type @D, @Inner(%T, %U) [symbolic]
// CHECK:STDOUT:   %D.1: %D.type.1 = struct_value () [symbolic]
// CHECK:STDOUT:   %.2: type = struct_type {} [template]
// CHECK:STDOUT:   %.3: <witness> = complete_type_witness %.2 [template]
// CHECK:STDOUT:   %.4: type = ptr_type %.2 [template]
// CHECK:STDOUT:   %struct.1: %Outer.2 = struct_value () [symbolic]
// CHECK:STDOUT:   %Inner.type.2: type = generic_class_type @Inner, @Outer(%U) [symbolic]
// CHECK:STDOUT:   %Inner.4: %Inner.type.2 = struct_value () [symbolic]
// CHECK:STDOUT:   %struct.2: %Outer.3 = struct_value () [symbolic]
// CHECK:STDOUT:   %A.type.2: type = fn_type @A, @Inner(%T, %T) [symbolic]
// CHECK:STDOUT:   %A.2: %A.type.2 = struct_value () [symbolic]
// CHECK:STDOUT:   %B.type.2: type = fn_type @B, @Inner(%T, %T) [symbolic]
// CHECK:STDOUT:   %B.2: %B.type.2 = struct_value () [symbolic]
// CHECK:STDOUT:   %C.type.2: type = fn_type @C, @Inner(%T, %T) [symbolic]
// CHECK:STDOUT:   %C.2: %C.type.2 = struct_value () [symbolic]
// CHECK:STDOUT:   %D.type.2: type = fn_type @D, @Inner(%T, %T) [symbolic]
// CHECK:STDOUT:   %D.2: %D.type.2 = struct_value () [symbolic]
// CHECK:STDOUT:   %struct.3: %Inner.3 = struct_value () [symbolic]
// CHECK:STDOUT:   %struct.4: %Inner.2 = struct_value () [symbolic]
// CHECK:STDOUT: }
// CHECK:STDOUT:
// CHECK:STDOUT: imports {
// CHECK:STDOUT:   %Core: <namespace> = namespace file.%Core.import, [template] {
// CHECK:STDOUT:     import Core//prelude
// CHECK:STDOUT:     import Core//prelude/operators
// CHECK:STDOUT:     import Core//prelude/types
// CHECK:STDOUT:     import Core//prelude/operators/arithmetic
// CHECK:STDOUT:     import Core//prelude/operators/as
// CHECK:STDOUT:     import Core//prelude/operators/bitwise
// CHECK:STDOUT:     import Core//prelude/operators/comparison
// CHECK:STDOUT:     import Core//prelude/types/bool
// CHECK:STDOUT:   }
// CHECK:STDOUT: }
// CHECK:STDOUT:
// CHECK:STDOUT: file {
// CHECK:STDOUT:   package: <namespace> = namespace [template] {
// CHECK:STDOUT:     .Core = imports.%Core
// CHECK:STDOUT:     .Outer = %Outer.decl
// CHECK:STDOUT:   }
// CHECK:STDOUT:   %Core.import = import Core
// CHECK:STDOUT:   %Outer.decl: %Outer.type = class_decl @Outer [template = constants.%Outer.1] {
<<<<<<< HEAD
// CHECK:STDOUT:     %T.patt.loc2: type = symbolic_binding_pattern T 0 [symbolic = %T.patt.1 (constants.%T.patt)]
// CHECK:STDOUT:     %T.param_patt: type = param_pattern %T.patt.loc2, runtime_param<invalid> [symbolic = %T.patt.1 (constants.%T.patt)]
// CHECK:STDOUT:   } {
// CHECK:STDOUT:     %param: type = param runtime_param<invalid>
// CHECK:STDOUT:     %T.loc2: type = bind_symbolic_name T 0, %param [symbolic = %T.1 (constants.%T)]
=======
// CHECK:STDOUT:     %T.patt: type = symbolic_binding_pattern T, 0
// CHECK:STDOUT:   } {
// CHECK:STDOUT:     %T.param: type = param T, runtime_param<invalid>
// CHECK:STDOUT:     %T.loc2: type = bind_symbolic_name T, 0, %T.param [symbolic = %T.1 (constants.%T)]
>>>>>>> e617d649
// CHECK:STDOUT:   }
// CHECK:STDOUT: }
// CHECK:STDOUT:
// CHECK:STDOUT: generic class @Outer(%T.loc2: type) {
<<<<<<< HEAD
// CHECK:STDOUT:   %T.1: type = bind_symbolic_name T 0 [symbolic = %T.1 (constants.%T)]
// CHECK:STDOUT:   %T.patt.1: type = symbolic_binding_pattern T 0 [symbolic = %T.patt.1 (constants.%T.patt)]
=======
// CHECK:STDOUT:   %T.1: type = bind_symbolic_name T, 0 [symbolic = %T.1 (constants.%T)]
>>>>>>> e617d649
// CHECK:STDOUT:
// CHECK:STDOUT: !definition:
// CHECK:STDOUT:   %Inner.type: type = generic_class_type @Inner, @Outer(%T.1) [symbolic = %Inner.type (constants.%Inner.type.1)]
// CHECK:STDOUT:   %Inner: @Outer.%Inner.type (%Inner.type.1) = struct_value () [symbolic = %Inner (constants.%Inner.1)]
// CHECK:STDOUT:
// CHECK:STDOUT:   class {
// CHECK:STDOUT:     %Inner.decl: @Outer.%Inner.type (%Inner.type.1) = class_decl @Inner [symbolic = @Outer.%Inner (constants.%Inner.1)] {
<<<<<<< HEAD
// CHECK:STDOUT:       %U.patt.loc3: type = symbolic_binding_pattern U 1 [symbolic = %U.patt.1 (constants.%U.patt)]
// CHECK:STDOUT:       %U.param_patt: type = param_pattern %U.patt.loc3, runtime_param<invalid> [symbolic = %U.patt.1 (constants.%U.patt)]
// CHECK:STDOUT:     } {
// CHECK:STDOUT:       %param: type = param runtime_param<invalid>
// CHECK:STDOUT:       %U.loc3: type = bind_symbolic_name U 1, %param [symbolic = %U.1 (constants.%U)]
=======
// CHECK:STDOUT:       %U.patt: type = symbolic_binding_pattern U, 1
// CHECK:STDOUT:     } {
// CHECK:STDOUT:       %U.param: type = param U, runtime_param<invalid>
// CHECK:STDOUT:       %U.loc3: type = bind_symbolic_name U, 1, %U.param [symbolic = %U.1 (constants.%U)]
>>>>>>> e617d649
// CHECK:STDOUT:     }
// CHECK:STDOUT:     %.loc17: <witness> = complete_type_witness %.2 [template = constants.%.3]
// CHECK:STDOUT:
// CHECK:STDOUT:   !members:
// CHECK:STDOUT:     .Self = constants.%Outer.2
// CHECK:STDOUT:     .Inner = %Inner.decl
// CHECK:STDOUT:   }
// CHECK:STDOUT: }
// CHECK:STDOUT:
// CHECK:STDOUT: generic class @Inner(@Outer.%T.loc2: type, %U.loc3: type) {
<<<<<<< HEAD
// CHECK:STDOUT:   %U.1: type = bind_symbolic_name U 1 [symbolic = %U.1 (constants.%U)]
// CHECK:STDOUT:   %U.patt.1: type = symbolic_binding_pattern U 1 [symbolic = %U.patt.1 (constants.%U.patt)]
=======
// CHECK:STDOUT:   %U.1: type = bind_symbolic_name U, 1 [symbolic = %U.1 (constants.%U)]
>>>>>>> e617d649
// CHECK:STDOUT:
// CHECK:STDOUT: !definition:
// CHECK:STDOUT:   %T: type = bind_symbolic_name T, 0 [symbolic = %T (constants.%T)]
// CHECK:STDOUT:   %A.type: type = fn_type @A, @Inner(%T, %U.1) [symbolic = %A.type (constants.%A.type.1)]
// CHECK:STDOUT:   %A: @Inner.%A.type (%A.type.1) = struct_value () [symbolic = %A (constants.%A.1)]
// CHECK:STDOUT:   %B.type: type = fn_type @B, @Inner(%T, %U.1) [symbolic = %B.type (constants.%B.type.1)]
// CHECK:STDOUT:   %B: @Inner.%B.type (%B.type.1) = struct_value () [symbolic = %B (constants.%B.1)]
// CHECK:STDOUT:   %C.type: type = fn_type @C, @Inner(%T, %U.1) [symbolic = %C.type (constants.%C.type.1)]
// CHECK:STDOUT:   %C: @Inner.%C.type (%C.type.1) = struct_value () [symbolic = %C (constants.%C.1)]
// CHECK:STDOUT:   %D.type: type = fn_type @D, @Inner(%T, %U.1) [symbolic = %D.type (constants.%D.type.1)]
// CHECK:STDOUT:   %D: @Inner.%D.type (%D.type.1) = struct_value () [symbolic = %D (constants.%D.1)]
// CHECK:STDOUT:
// CHECK:STDOUT:   class {
// CHECK:STDOUT:     %A.decl: @Inner.%A.type (%A.type.1) = fn_decl @A [symbolic = @Inner.%A (constants.%A.1)] {} {
// CHECK:STDOUT:       %Outer.ref: %Outer.type = name_ref Outer, file.%Outer.decl [template = constants.%Outer.1]
// CHECK:STDOUT:       %T.ref: type = name_ref T, @Outer.%T.loc2 [symbolic = %T (constants.%T)]
// CHECK:STDOUT:       %Outer.loc4: type = class_type @Outer, @Outer(constants.%T) [symbolic = %Outer.1 (constants.%Outer.2)]
// CHECK:STDOUT:       %return: ref @A.%Outer.1 (%Outer.2) = var <return slot>
// CHECK:STDOUT:     }
// CHECK:STDOUT:     %B.decl: @Inner.%B.type (%B.type.1) = fn_decl @B [symbolic = @Inner.%B (constants.%B.1)] {} {
// CHECK:STDOUT:       %Outer.ref: %Outer.type = name_ref Outer, file.%Outer.decl [template = constants.%Outer.1]
// CHECK:STDOUT:       %U.ref: type = name_ref U, @Inner.%U.loc3 [symbolic = %U (constants.%U)]
// CHECK:STDOUT:       %Outer.loc7: type = class_type @Outer, @Outer(constants.%U) [symbolic = %Outer.1 (constants.%Outer.3)]
// CHECK:STDOUT:       %return: ref @B.%Outer.1 (%Outer.3) = var <return slot>
// CHECK:STDOUT:     }
// CHECK:STDOUT:     %C.decl: @Inner.%C.type (%C.type.1) = fn_decl @C [symbolic = @Inner.%C (constants.%C.1)] {} {
// CHECK:STDOUT:       %.loc10: @C.%Inner.type (%Inner.type.1) = specific_constant @Outer.%Inner.decl, @Outer(constants.%T) [symbolic = %Inner.1 (constants.%Inner.1)]
// CHECK:STDOUT:       %Inner.ref: @C.%Inner.type (%Inner.type.1) = name_ref Inner, %.loc10 [symbolic = %Inner.1 (constants.%Inner.1)]
// CHECK:STDOUT:       %T.ref: type = name_ref T, @Outer.%T.loc2 [symbolic = %T (constants.%T)]
// CHECK:STDOUT:       %Inner.loc10: type = class_type @Inner, @Inner(constants.%T, constants.%T) [symbolic = %Inner.2 (constants.%Inner.3)]
// CHECK:STDOUT:       %return: ref @C.%Inner.2 (%Inner.3) = var <return slot>
// CHECK:STDOUT:     }
// CHECK:STDOUT:     %D.decl: @Inner.%D.type (%D.type.1) = fn_decl @D [symbolic = @Inner.%D (constants.%D.1)] {} {
// CHECK:STDOUT:       %.loc13: @D.%Inner.type (%Inner.type.1) = specific_constant @Outer.%Inner.decl, @Outer(constants.%T) [symbolic = %Inner.1 (constants.%Inner.1)]
// CHECK:STDOUT:       %Inner.ref: @D.%Inner.type (%Inner.type.1) = name_ref Inner, %.loc13 [symbolic = %Inner.1 (constants.%Inner.1)]
// CHECK:STDOUT:       %U.ref: type = name_ref U, @Inner.%U.loc3 [symbolic = %U (constants.%U)]
// CHECK:STDOUT:       %Inner.loc13: type = class_type @Inner, @Inner(constants.%T, constants.%U) [symbolic = %Inner.2 (constants.%Inner.2)]
// CHECK:STDOUT:       %return: ref @D.%Inner.2 (%Inner.2) = var <return slot>
// CHECK:STDOUT:     }
// CHECK:STDOUT:     %.loc16: <witness> = complete_type_witness %.2 [template = constants.%.3]
// CHECK:STDOUT:
// CHECK:STDOUT:   !members:
// CHECK:STDOUT:     .Self = constants.%Inner.2
// CHECK:STDOUT:     .A = %A.decl
// CHECK:STDOUT:     .B = %B.decl
// CHECK:STDOUT:     .C = %C.decl
// CHECK:STDOUT:     .D = %D.decl
// CHECK:STDOUT:   }
// CHECK:STDOUT: }
// CHECK:STDOUT:
// CHECK:STDOUT: generic fn @A(@Outer.%T.loc2: type, @Inner.%U.loc3: type) {
// CHECK:STDOUT:   %T: type = bind_symbolic_name T, 0 [symbolic = %T (constants.%T)]
// CHECK:STDOUT:   %Outer.1: type = class_type @Outer, @Outer(%T) [symbolic = %Outer.1 (constants.%Outer.2)]
// CHECK:STDOUT:
// CHECK:STDOUT: !definition:
// CHECK:STDOUT:   %struct: @A.%Outer.1 (%Outer.2) = struct_value () [symbolic = %struct (constants.%struct.1)]
// CHECK:STDOUT:
// CHECK:STDOUT:   fn() -> %return: @A.%Outer.1 (%Outer.2) {
// CHECK:STDOUT:   !entry:
// CHECK:STDOUT:     %.loc5_15.1: %.2 = struct_literal ()
// CHECK:STDOUT:     %.loc5_15.2: init @A.%Outer.1 (%Outer.2) = class_init (), %return [symbolic = %struct (constants.%struct.1)]
// CHECK:STDOUT:     %.loc5_16: init @A.%Outer.1 (%Outer.2) = converted %.loc5_15.1, %.loc5_15.2 [symbolic = %struct (constants.%struct.1)]
// CHECK:STDOUT:     return %.loc5_16 to %return
// CHECK:STDOUT:   }
// CHECK:STDOUT: }
// CHECK:STDOUT:
// CHECK:STDOUT: generic fn @B(@Outer.%T.loc2: type, @Inner.%U.loc3: type) {
// CHECK:STDOUT:   %U: type = bind_symbolic_name U, 1 [symbolic = %U (constants.%U)]
// CHECK:STDOUT:   %Outer.1: type = class_type @Outer, @Outer(%U) [symbolic = %Outer.1 (constants.%Outer.3)]
// CHECK:STDOUT:
// CHECK:STDOUT: !definition:
// CHECK:STDOUT:   %struct: @B.%Outer.1 (%Outer.3) = struct_value () [symbolic = %struct (constants.%struct.2)]
// CHECK:STDOUT:
// CHECK:STDOUT:   fn() -> %return: @B.%Outer.1 (%Outer.3) {
// CHECK:STDOUT:   !entry:
// CHECK:STDOUT:     %.loc8_15.1: %.2 = struct_literal ()
// CHECK:STDOUT:     %.loc8_15.2: init @B.%Outer.1 (%Outer.3) = class_init (), %return [symbolic = %struct (constants.%struct.2)]
// CHECK:STDOUT:     %.loc8_16: init @B.%Outer.1 (%Outer.3) = converted %.loc8_15.1, %.loc8_15.2 [symbolic = %struct (constants.%struct.2)]
// CHECK:STDOUT:     return %.loc8_16 to %return
// CHECK:STDOUT:   }
// CHECK:STDOUT: }
// CHECK:STDOUT:
// CHECK:STDOUT: generic fn @C(@Outer.%T.loc2: type, @Inner.%U.loc3: type) {
// CHECK:STDOUT:   %T: type = bind_symbolic_name T, 0 [symbolic = %T (constants.%T)]
// CHECK:STDOUT:   %Inner.type: type = generic_class_type @Inner, @Outer(%T) [symbolic = %Inner.type (constants.%Inner.type.1)]
// CHECK:STDOUT:   %Inner.1: @C.%Inner.type (%Inner.type.1) = struct_value () [symbolic = %Inner.1 (constants.%Inner.1)]
// CHECK:STDOUT:   %Inner.2: type = class_type @Inner, @Inner(%T, %T) [symbolic = %Inner.2 (constants.%Inner.3)]
// CHECK:STDOUT:
// CHECK:STDOUT: !definition:
// CHECK:STDOUT:   %struct: @C.%Inner.2 (%Inner.3) = struct_value () [symbolic = %struct (constants.%struct.3)]
// CHECK:STDOUT:
// CHECK:STDOUT:   fn() -> %return: @C.%Inner.2 (%Inner.3) {
// CHECK:STDOUT:   !entry:
// CHECK:STDOUT:     %.loc11_15.1: %.2 = struct_literal ()
// CHECK:STDOUT:     %.loc11_15.2: init @C.%Inner.2 (%Inner.3) = class_init (), %return [symbolic = %struct (constants.%struct.3)]
// CHECK:STDOUT:     %.loc11_16: init @C.%Inner.2 (%Inner.3) = converted %.loc11_15.1, %.loc11_15.2 [symbolic = %struct (constants.%struct.3)]
// CHECK:STDOUT:     return %.loc11_16 to %return
// CHECK:STDOUT:   }
// CHECK:STDOUT: }
// CHECK:STDOUT:
// CHECK:STDOUT: generic fn @D(@Outer.%T.loc2: type, @Inner.%U.loc3: type) {
// CHECK:STDOUT:   %T: type = bind_symbolic_name T, 0 [symbolic = %T (constants.%T)]
// CHECK:STDOUT:   %Inner.type: type = generic_class_type @Inner, @Outer(%T) [symbolic = %Inner.type (constants.%Inner.type.1)]
// CHECK:STDOUT:   %Inner.1: @D.%Inner.type (%Inner.type.1) = struct_value () [symbolic = %Inner.1 (constants.%Inner.1)]
// CHECK:STDOUT:   %U: type = bind_symbolic_name U, 1 [symbolic = %U (constants.%U)]
// CHECK:STDOUT:   %Inner.2: type = class_type @Inner, @Inner(%T, %U) [symbolic = %Inner.2 (constants.%Inner.2)]
// CHECK:STDOUT:
// CHECK:STDOUT: !definition:
// CHECK:STDOUT:   %struct: @D.%Inner.2 (%Inner.2) = struct_value () [symbolic = %struct (constants.%struct.4)]
// CHECK:STDOUT:
// CHECK:STDOUT:   fn() -> %return: @D.%Inner.2 (%Inner.2) {
// CHECK:STDOUT:   !entry:
// CHECK:STDOUT:     %.loc14_15.1: %.2 = struct_literal ()
// CHECK:STDOUT:     %.loc14_15.2: init @D.%Inner.2 (%Inner.2) = class_init (), %return [symbolic = %struct (constants.%struct.4)]
// CHECK:STDOUT:     %.loc14_16: init @D.%Inner.2 (%Inner.2) = converted %.loc14_15.1, %.loc14_15.2 [symbolic = %struct (constants.%struct.4)]
// CHECK:STDOUT:     return %.loc14_16 to %return
// CHECK:STDOUT:   }
// CHECK:STDOUT: }
// CHECK:STDOUT:
// CHECK:STDOUT: specific @Outer(constants.%T) {
// CHECK:STDOUT:   %T.1 => constants.%T
// CHECK:STDOUT:   %T.patt.1 => constants.%T
// CHECK:STDOUT:
// CHECK:STDOUT: !definition:
// CHECK:STDOUT:   %Inner.type => constants.%Inner.type.1
// CHECK:STDOUT:   %Inner => constants.%Inner.1
// CHECK:STDOUT: }
// CHECK:STDOUT:
// CHECK:STDOUT: specific @Inner(constants.%T, constants.%U) {
// CHECK:STDOUT:   %U.1 => constants.%U
// CHECK:STDOUT:   %U.patt.1 => constants.%U
// CHECK:STDOUT:
// CHECK:STDOUT: !definition:
// CHECK:STDOUT:   %T => constants.%T
// CHECK:STDOUT:   %A.type => constants.%A.type.1
// CHECK:STDOUT:   %A => constants.%A.1
// CHECK:STDOUT:   %B.type => constants.%B.type.1
// CHECK:STDOUT:   %B => constants.%B.1
// CHECK:STDOUT:   %C.type => constants.%C.type.1
// CHECK:STDOUT:   %C => constants.%C.1
// CHECK:STDOUT:   %D.type => constants.%D.type.1
// CHECK:STDOUT:   %D => constants.%D.1
// CHECK:STDOUT: }
// CHECK:STDOUT:
// CHECK:STDOUT: specific @Outer(@A.%T) {
// CHECK:STDOUT:   %T.1 => constants.%T
// CHECK:STDOUT:   %T.patt.1 => constants.%T
// CHECK:STDOUT: }
// CHECK:STDOUT:
// CHECK:STDOUT: specific @A(constants.%T, constants.%U) {
// CHECK:STDOUT:   %T => constants.%T
// CHECK:STDOUT:   %Outer.1 => constants.%Outer.2
// CHECK:STDOUT: }
// CHECK:STDOUT:
// CHECK:STDOUT: specific @Outer(constants.%U) {
// CHECK:STDOUT:   %T.1 => constants.%U
// CHECK:STDOUT:   %T.patt.1 => constants.%U
// CHECK:STDOUT:
// CHECK:STDOUT: !definition:
// CHECK:STDOUT:   %Inner.type => constants.%Inner.type.2
// CHECK:STDOUT:   %Inner => constants.%Inner.4
// CHECK:STDOUT: }
// CHECK:STDOUT:
// CHECK:STDOUT: specific @Outer(@B.%U) {
// CHECK:STDOUT:   %T.1 => constants.%U
// CHECK:STDOUT:   %T.patt.1 => constants.%U
// CHECK:STDOUT: }
// CHECK:STDOUT:
// CHECK:STDOUT: specific @B(constants.%T, constants.%U) {
// CHECK:STDOUT:   %U => constants.%U
// CHECK:STDOUT:   %Outer.1 => constants.%Outer.3
// CHECK:STDOUT: }
// CHECK:STDOUT:
// CHECK:STDOUT: specific @Inner(constants.%T, constants.%T) {
// CHECK:STDOUT:   %U.1 => constants.%T
// CHECK:STDOUT:   %U.patt.1 => constants.%T
// CHECK:STDOUT:
// CHECK:STDOUT: !definition:
// CHECK:STDOUT:   %T => constants.%T
// CHECK:STDOUT:   %A.type => constants.%A.type.2
// CHECK:STDOUT:   %A => constants.%A.2
// CHECK:STDOUT:   %B.type => constants.%B.type.2
// CHECK:STDOUT:   %B => constants.%B.2
// CHECK:STDOUT:   %C.type => constants.%C.type.2
// CHECK:STDOUT:   %C => constants.%C.2
// CHECK:STDOUT:   %D.type => constants.%D.type.2
// CHECK:STDOUT:   %D => constants.%D.2
// CHECK:STDOUT: }
// CHECK:STDOUT:
// CHECK:STDOUT: specific @Outer(@C.%T) {
// CHECK:STDOUT:   %T.1 => constants.%T
// CHECK:STDOUT:   %T.patt.1 => constants.%T
// CHECK:STDOUT: }
// CHECK:STDOUT:
// CHECK:STDOUT: specific @Inner(@C.%T, @C.%T) {
// CHECK:STDOUT:   %U.1 => constants.%T
// CHECK:STDOUT:   %U.patt.1 => constants.%T
// CHECK:STDOUT: }
// CHECK:STDOUT:
// CHECK:STDOUT: specific @C(constants.%T, constants.%U) {
// CHECK:STDOUT:   %T => constants.%T
// CHECK:STDOUT:   %Inner.type => constants.%Inner.type.1
// CHECK:STDOUT:   %Inner.1 => constants.%Inner.1
// CHECK:STDOUT:   %Inner.2 => constants.%Inner.3
// CHECK:STDOUT: }
// CHECK:STDOUT:
// CHECK:STDOUT: specific @Outer(@D.%T) {
// CHECK:STDOUT:   %T.1 => constants.%T
// CHECK:STDOUT:   %T.patt.1 => constants.%T
// CHECK:STDOUT: }
// CHECK:STDOUT:
// CHECK:STDOUT: specific @Inner(@D.%T, @D.%U) {
// CHECK:STDOUT:   %U.1 => constants.%U
// CHECK:STDOUT:   %U.patt.1 => constants.%U
// CHECK:STDOUT: }
// CHECK:STDOUT:
// CHECK:STDOUT: specific @D(constants.%T, constants.%U) {
// CHECK:STDOUT:   %T => constants.%T
// CHECK:STDOUT:   %Inner.type => constants.%Inner.type.1
// CHECK:STDOUT:   %Inner.1 => constants.%Inner.1
// CHECK:STDOUT:   %U => constants.%U
// CHECK:STDOUT:   %Inner.2 => constants.%Inner.2
// CHECK:STDOUT: }
// CHECK:STDOUT:
// CHECK:STDOUT: specific @Inner(@Inner.%T, @Inner.%U.1) {
// CHECK:STDOUT:   %U.1 => constants.%U
// CHECK:STDOUT:   %U.patt.1 => constants.%U
// CHECK:STDOUT: }
// CHECK:STDOUT:
// CHECK:STDOUT: specific @Outer(@Outer.%T.1) {
// CHECK:STDOUT:   %T.1 => constants.%T
// CHECK:STDOUT:   %T.patt.1 => constants.%T
// CHECK:STDOUT: }
// CHECK:STDOUT:<|MERGE_RESOLUTION|>--- conflicted
+++ resolved
@@ -85,21 +85,13 @@
 // CHECK:STDOUT: --- call.carbon
 // CHECK:STDOUT:
 // CHECK:STDOUT: constants {
-<<<<<<< HEAD
-// CHECK:STDOUT:   %T: type = bind_symbolic_name T 0 [symbolic]
-// CHECK:STDOUT:   %T.patt: type = symbolic_binding_pattern T 0 [symbolic]
-// CHECK:STDOUT:   %Int32.type: type = fn_type @Int32 [template]
-// CHECK:STDOUT:   %.1: type = tuple_type () [template]
-// CHECK:STDOUT:   %Int32: %Int32.type = struct_value () [template]
-// CHECK:STDOUT:   %N: i32 = bind_symbolic_name N 1 [symbolic]
-// CHECK:STDOUT:   %N.patt: i32 = symbolic_binding_pattern N 1 [symbolic]
-=======
 // CHECK:STDOUT:   %T: type = bind_symbolic_name T, 0 [symbolic]
+// CHECK:STDOUT:   %T.patt: type = symbolic_binding_pattern T, 0 [symbolic]
 // CHECK:STDOUT:   %Int32.type: type = fn_type @Int32 [template]
 // CHECK:STDOUT:   %.1: type = tuple_type () [template]
 // CHECK:STDOUT:   %Int32: %Int32.type = struct_value () [template]
 // CHECK:STDOUT:   %N: i32 = bind_symbolic_name N, 1 [symbolic]
->>>>>>> e617d649
+// CHECK:STDOUT:   %N.patt: i32 = symbolic_binding_pattern N, 1 [symbolic]
 // CHECK:STDOUT:   %Class.type: type = generic_class_type @Class [template]
 // CHECK:STDOUT:   %Class.1: %Class.type = struct_value () [template]
 // CHECK:STDOUT:   %Class.2: type = class_type @Class, @Class(%T, %N) [symbolic]
@@ -137,31 +129,18 @@
 // CHECK:STDOUT:   }
 // CHECK:STDOUT:   %Core.import = import Core
 // CHECK:STDOUT:   %Class.decl: %Class.type = class_decl @Class [template = constants.%Class.1] {
-<<<<<<< HEAD
-// CHECK:STDOUT:     %T.patt.loc4: type = symbolic_binding_pattern T 0 [symbolic = %T.patt.1 (constants.%T.patt)]
+// CHECK:STDOUT:     %T.patt.loc4: type = symbolic_binding_pattern T, 0 [symbolic = %T.patt.1 (constants.%T.patt)]
 // CHECK:STDOUT:     %T.param_patt: type = param_pattern %T.patt.loc4, runtime_param<invalid> [symbolic = %T.patt.1 (constants.%T.patt)]
-// CHECK:STDOUT:     %N.patt.loc4: i32 = symbolic_binding_pattern N 1 [symbolic = %N.patt.1 (constants.%N.patt)]
+// CHECK:STDOUT:     %N.patt.loc4: i32 = symbolic_binding_pattern N, 1 [symbolic = %N.patt.1 (constants.%N.patt)]
 // CHECK:STDOUT:     %N.param_patt: i32 = param_pattern %N.patt.loc4, runtime_param<invalid> [symbolic = %N.patt.1 (constants.%N.patt)]
 // CHECK:STDOUT:   } {
 // CHECK:STDOUT:     %int.make_type_32: init type = call constants.%Int32() [template = i32]
 // CHECK:STDOUT:     %.loc4_27.1: type = value_of_initializer %int.make_type_32 [template = i32]
 // CHECK:STDOUT:     %.loc4_27.2: type = converted %int.make_type_32, %.loc4_27.1 [template = i32]
 // CHECK:STDOUT:     %param.loc4_13: type = param runtime_param<invalid>
-// CHECK:STDOUT:     %T.loc4: type = bind_symbolic_name T 0, %param.loc4_13 [symbolic = %T.1 (constants.%T)]
+// CHECK:STDOUT:     %T.loc4: type = bind_symbolic_name T, 0, %param.loc4_13 [symbolic = %T.1 (constants.%T)]
 // CHECK:STDOUT:     %param.loc4_23: i32 = param runtime_param<invalid>
-// CHECK:STDOUT:     %N.loc4: i32 = bind_symbolic_name N 1, %param.loc4_23 [symbolic = %N.1 (constants.%N)]
-=======
-// CHECK:STDOUT:     %T.patt: type = symbolic_binding_pattern T, 0
-// CHECK:STDOUT:     %N.patt: i32 = symbolic_binding_pattern N, 1
-// CHECK:STDOUT:   } {
-// CHECK:STDOUT:     %T.param: type = param T, runtime_param<invalid>
-// CHECK:STDOUT:     %T.loc4: type = bind_symbolic_name T, 0, %T.param [symbolic = %T.1 (constants.%T)]
-// CHECK:STDOUT:     %int.make_type_32: init type = call constants.%Int32() [template = i32]
-// CHECK:STDOUT:     %.loc4_27.1: type = value_of_initializer %int.make_type_32 [template = i32]
-// CHECK:STDOUT:     %.loc4_27.2: type = converted %int.make_type_32, %.loc4_27.1 [template = i32]
-// CHECK:STDOUT:     %N.param: i32 = param N, runtime_param<invalid>
-// CHECK:STDOUT:     %N.loc4: i32 = bind_symbolic_name N, 1, %N.param [symbolic = %N.1 (constants.%N)]
->>>>>>> e617d649
+// CHECK:STDOUT:     %N.loc4: i32 = bind_symbolic_name N, 1, %param.loc4_23 [symbolic = %N.1 (constants.%N)]
 // CHECK:STDOUT:   }
 // CHECK:STDOUT:   %Class.ref.loc6: %Class.type = name_ref Class, %Class.decl [template = constants.%Class.1]
 // CHECK:STDOUT:   %int.make_type_32: init type = call constants.%Int32() [template = i32]
@@ -182,15 +161,10 @@
 // CHECK:STDOUT: }
 // CHECK:STDOUT:
 // CHECK:STDOUT: generic class @Class(%T.loc4: type, %N.loc4: i32) {
-<<<<<<< HEAD
-// CHECK:STDOUT:   %T.1: type = bind_symbolic_name T 0 [symbolic = %T.1 (constants.%T)]
-// CHECK:STDOUT:   %T.patt.1: type = symbolic_binding_pattern T 0 [symbolic = %T.patt.1 (constants.%T.patt)]
-// CHECK:STDOUT:   %N.1: i32 = bind_symbolic_name N 1 [symbolic = %N.1 (constants.%N)]
-// CHECK:STDOUT:   %N.patt.1: i32 = symbolic_binding_pattern N 1 [symbolic = %N.patt.1 (constants.%N.patt)]
-=======
 // CHECK:STDOUT:   %T.1: type = bind_symbolic_name T, 0 [symbolic = %T.1 (constants.%T)]
+// CHECK:STDOUT:   %T.patt.1: type = symbolic_binding_pattern T, 0 [symbolic = %T.patt.1 (constants.%T.patt)]
 // CHECK:STDOUT:   %N.1: i32 = bind_symbolic_name N, 1 [symbolic = %N.1 (constants.%N)]
->>>>>>> e617d649
+// CHECK:STDOUT:   %N.patt.1: i32 = symbolic_binding_pattern N, 1 [symbolic = %N.patt.1 (constants.%N.patt)]
 // CHECK:STDOUT:
 // CHECK:STDOUT: !definition:
 // CHECK:STDOUT:
@@ -232,21 +206,13 @@
 // CHECK:STDOUT: --- fail_too_few.carbon
 // CHECK:STDOUT:
 // CHECK:STDOUT: constants {
-<<<<<<< HEAD
-// CHECK:STDOUT:   %T: type = bind_symbolic_name T 0 [symbolic]
-// CHECK:STDOUT:   %T.patt: type = symbolic_binding_pattern T 0 [symbolic]
-// CHECK:STDOUT:   %Int32.type: type = fn_type @Int32 [template]
-// CHECK:STDOUT:   %.1: type = tuple_type () [template]
-// CHECK:STDOUT:   %Int32: %Int32.type = struct_value () [template]
-// CHECK:STDOUT:   %N: i32 = bind_symbolic_name N 1 [symbolic]
-// CHECK:STDOUT:   %N.patt: i32 = symbolic_binding_pattern N 1 [symbolic]
-=======
 // CHECK:STDOUT:   %T: type = bind_symbolic_name T, 0 [symbolic]
+// CHECK:STDOUT:   %T.patt: type = symbolic_binding_pattern T, 0 [symbolic]
 // CHECK:STDOUT:   %Int32.type: type = fn_type @Int32 [template]
 // CHECK:STDOUT:   %.1: type = tuple_type () [template]
 // CHECK:STDOUT:   %Int32: %Int32.type = struct_value () [template]
 // CHECK:STDOUT:   %N: i32 = bind_symbolic_name N, 1 [symbolic]
->>>>>>> e617d649
+// CHECK:STDOUT:   %N.patt: i32 = symbolic_binding_pattern N, 1 [symbolic]
 // CHECK:STDOUT:   %Class.type: type = generic_class_type @Class [template]
 // CHECK:STDOUT:   %Class.1: %Class.type = struct_value () [template]
 // CHECK:STDOUT:   %Class.2: type = class_type @Class, @Class(%T, %N) [symbolic]
@@ -278,31 +244,18 @@
 // CHECK:STDOUT:   }
 // CHECK:STDOUT:   %Core.import = import Core
 // CHECK:STDOUT:   %Class.decl: %Class.type = class_decl @Class [template = constants.%Class.1] {
-<<<<<<< HEAD
-// CHECK:STDOUT:     %T.patt.loc4: type = symbolic_binding_pattern T 0 [symbolic = %T.patt.1 (constants.%T.patt)]
+// CHECK:STDOUT:     %T.patt.loc4: type = symbolic_binding_pattern T, 0 [symbolic = %T.patt.1 (constants.%T.patt)]
 // CHECK:STDOUT:     %T.param_patt: type = param_pattern %T.patt.loc4, runtime_param<invalid> [symbolic = %T.patt.1 (constants.%T.patt)]
-// CHECK:STDOUT:     %N.patt.loc4: i32 = symbolic_binding_pattern N 1 [symbolic = %N.patt.1 (constants.%N.patt)]
+// CHECK:STDOUT:     %N.patt.loc4: i32 = symbolic_binding_pattern N, 1 [symbolic = %N.patt.1 (constants.%N.patt)]
 // CHECK:STDOUT:     %N.param_patt: i32 = param_pattern %N.patt.loc4, runtime_param<invalid> [symbolic = %N.patt.1 (constants.%N.patt)]
 // CHECK:STDOUT:   } {
 // CHECK:STDOUT:     %int.make_type_32: init type = call constants.%Int32() [template = i32]
 // CHECK:STDOUT:     %.loc4_27.1: type = value_of_initializer %int.make_type_32 [template = i32]
 // CHECK:STDOUT:     %.loc4_27.2: type = converted %int.make_type_32, %.loc4_27.1 [template = i32]
 // CHECK:STDOUT:     %param.loc4_13: type = param runtime_param<invalid>
-// CHECK:STDOUT:     %T.loc4: type = bind_symbolic_name T 0, %param.loc4_13 [symbolic = %T.1 (constants.%T)]
+// CHECK:STDOUT:     %T.loc4: type = bind_symbolic_name T, 0, %param.loc4_13 [symbolic = %T.1 (constants.%T)]
 // CHECK:STDOUT:     %param.loc4_23: i32 = param runtime_param<invalid>
-// CHECK:STDOUT:     %N.loc4: i32 = bind_symbolic_name N 1, %param.loc4_23 [symbolic = %N.1 (constants.%N)]
-=======
-// CHECK:STDOUT:     %T.patt: type = symbolic_binding_pattern T, 0
-// CHECK:STDOUT:     %N.patt: i32 = symbolic_binding_pattern N, 1
-// CHECK:STDOUT:   } {
-// CHECK:STDOUT:     %T.param: type = param T, runtime_param<invalid>
-// CHECK:STDOUT:     %T.loc4: type = bind_symbolic_name T, 0, %T.param [symbolic = %T.1 (constants.%T)]
-// CHECK:STDOUT:     %int.make_type_32: init type = call constants.%Int32() [template = i32]
-// CHECK:STDOUT:     %.loc4_27.1: type = value_of_initializer %int.make_type_32 [template = i32]
-// CHECK:STDOUT:     %.loc4_27.2: type = converted %int.make_type_32, %.loc4_27.1 [template = i32]
-// CHECK:STDOUT:     %N.param: i32 = param N, runtime_param<invalid>
-// CHECK:STDOUT:     %N.loc4: i32 = bind_symbolic_name N, 1, %N.param [symbolic = %N.1 (constants.%N)]
->>>>>>> e617d649
+// CHECK:STDOUT:     %N.loc4: i32 = bind_symbolic_name N, 1, %param.loc4_23 [symbolic = %N.1 (constants.%N)]
 // CHECK:STDOUT:   }
 // CHECK:STDOUT:   %Class.ref: %Class.type = name_ref Class, %Class.decl [template = constants.%Class.1]
 // CHECK:STDOUT:   %int.make_type_32: init type = call constants.%Int32() [template = i32]
@@ -314,15 +267,10 @@
 // CHECK:STDOUT: }
 // CHECK:STDOUT:
 // CHECK:STDOUT: generic class @Class(%T.loc4: type, %N.loc4: i32) {
-<<<<<<< HEAD
-// CHECK:STDOUT:   %T.1: type = bind_symbolic_name T 0 [symbolic = %T.1 (constants.%T)]
-// CHECK:STDOUT:   %T.patt.1: type = symbolic_binding_pattern T 0 [symbolic = %T.patt.1 (constants.%T.patt)]
-// CHECK:STDOUT:   %N.1: i32 = bind_symbolic_name N 1 [symbolic = %N.1 (constants.%N)]
-// CHECK:STDOUT:   %N.patt.1: i32 = symbolic_binding_pattern N 1 [symbolic = %N.patt.1 (constants.%N.patt)]
-=======
 // CHECK:STDOUT:   %T.1: type = bind_symbolic_name T, 0 [symbolic = %T.1 (constants.%T)]
+// CHECK:STDOUT:   %T.patt.1: type = symbolic_binding_pattern T, 0 [symbolic = %T.patt.1 (constants.%T.patt)]
 // CHECK:STDOUT:   %N.1: i32 = bind_symbolic_name N, 1 [symbolic = %N.1 (constants.%N)]
->>>>>>> e617d649
+// CHECK:STDOUT:   %N.patt.1: i32 = symbolic_binding_pattern N, 1 [symbolic = %N.patt.1 (constants.%N.patt)]
 // CHECK:STDOUT:
 // CHECK:STDOUT: !definition:
 // CHECK:STDOUT:
@@ -346,21 +294,13 @@
 // CHECK:STDOUT: --- fail_too_many.carbon
 // CHECK:STDOUT:
 // CHECK:STDOUT: constants {
-<<<<<<< HEAD
-// CHECK:STDOUT:   %T: type = bind_symbolic_name T 0 [symbolic]
-// CHECK:STDOUT:   %T.patt: type = symbolic_binding_pattern T 0 [symbolic]
-// CHECK:STDOUT:   %Int32.type: type = fn_type @Int32 [template]
-// CHECK:STDOUT:   %.1: type = tuple_type () [template]
-// CHECK:STDOUT:   %Int32: %Int32.type = struct_value () [template]
-// CHECK:STDOUT:   %N: i32 = bind_symbolic_name N 1 [symbolic]
-// CHECK:STDOUT:   %N.patt: i32 = symbolic_binding_pattern N 1 [symbolic]
-=======
 // CHECK:STDOUT:   %T: type = bind_symbolic_name T, 0 [symbolic]
+// CHECK:STDOUT:   %T.patt: type = symbolic_binding_pattern T, 0 [symbolic]
 // CHECK:STDOUT:   %Int32.type: type = fn_type @Int32 [template]
 // CHECK:STDOUT:   %.1: type = tuple_type () [template]
 // CHECK:STDOUT:   %Int32: %Int32.type = struct_value () [template]
 // CHECK:STDOUT:   %N: i32 = bind_symbolic_name N, 1 [symbolic]
->>>>>>> e617d649
+// CHECK:STDOUT:   %N.patt: i32 = symbolic_binding_pattern N, 1 [symbolic]
 // CHECK:STDOUT:   %Class.type: type = generic_class_type @Class [template]
 // CHECK:STDOUT:   %Class.1: %Class.type = struct_value () [template]
 // CHECK:STDOUT:   %Class.2: type = class_type @Class, @Class(%T, %N) [symbolic]
@@ -394,31 +334,18 @@
 // CHECK:STDOUT:   }
 // CHECK:STDOUT:   %Core.import = import Core
 // CHECK:STDOUT:   %Class.decl: %Class.type = class_decl @Class [template = constants.%Class.1] {
-<<<<<<< HEAD
-// CHECK:STDOUT:     %T.patt.loc4: type = symbolic_binding_pattern T 0 [symbolic = %T.patt.1 (constants.%T.patt)]
+// CHECK:STDOUT:     %T.patt.loc4: type = symbolic_binding_pattern T, 0 [symbolic = %T.patt.1 (constants.%T.patt)]
 // CHECK:STDOUT:     %T.param_patt: type = param_pattern %T.patt.loc4, runtime_param<invalid> [symbolic = %T.patt.1 (constants.%T.patt)]
-// CHECK:STDOUT:     %N.patt.loc4: i32 = symbolic_binding_pattern N 1 [symbolic = %N.patt.1 (constants.%N.patt)]
+// CHECK:STDOUT:     %N.patt.loc4: i32 = symbolic_binding_pattern N, 1 [symbolic = %N.patt.1 (constants.%N.patt)]
 // CHECK:STDOUT:     %N.param_patt: i32 = param_pattern %N.patt.loc4, runtime_param<invalid> [symbolic = %N.patt.1 (constants.%N.patt)]
 // CHECK:STDOUT:   } {
 // CHECK:STDOUT:     %int.make_type_32: init type = call constants.%Int32() [template = i32]
 // CHECK:STDOUT:     %.loc4_27.1: type = value_of_initializer %int.make_type_32 [template = i32]
 // CHECK:STDOUT:     %.loc4_27.2: type = converted %int.make_type_32, %.loc4_27.1 [template = i32]
 // CHECK:STDOUT:     %param.loc4_13: type = param runtime_param<invalid>
-// CHECK:STDOUT:     %T.loc4: type = bind_symbolic_name T 0, %param.loc4_13 [symbolic = %T.1 (constants.%T)]
+// CHECK:STDOUT:     %T.loc4: type = bind_symbolic_name T, 0, %param.loc4_13 [symbolic = %T.1 (constants.%T)]
 // CHECK:STDOUT:     %param.loc4_23: i32 = param runtime_param<invalid>
-// CHECK:STDOUT:     %N.loc4: i32 = bind_symbolic_name N 1, %param.loc4_23 [symbolic = %N.1 (constants.%N)]
-=======
-// CHECK:STDOUT:     %T.patt: type = symbolic_binding_pattern T, 0
-// CHECK:STDOUT:     %N.patt: i32 = symbolic_binding_pattern N, 1
-// CHECK:STDOUT:   } {
-// CHECK:STDOUT:     %T.param: type = param T, runtime_param<invalid>
-// CHECK:STDOUT:     %T.loc4: type = bind_symbolic_name T, 0, %T.param [symbolic = %T.1 (constants.%T)]
-// CHECK:STDOUT:     %int.make_type_32: init type = call constants.%Int32() [template = i32]
-// CHECK:STDOUT:     %.loc4_27.1: type = value_of_initializer %int.make_type_32 [template = i32]
-// CHECK:STDOUT:     %.loc4_27.2: type = converted %int.make_type_32, %.loc4_27.1 [template = i32]
-// CHECK:STDOUT:     %N.param: i32 = param N, runtime_param<invalid>
-// CHECK:STDOUT:     %N.loc4: i32 = bind_symbolic_name N, 1, %N.param [symbolic = %N.1 (constants.%N)]
->>>>>>> e617d649
+// CHECK:STDOUT:     %N.loc4: i32 = bind_symbolic_name N, 1, %param.loc4_23 [symbolic = %N.1 (constants.%N)]
 // CHECK:STDOUT:   }
 // CHECK:STDOUT:   %Class.ref: %Class.type = name_ref Class, %Class.decl [template = constants.%Class.1]
 // CHECK:STDOUT:   %int.make_type_32: init type = call constants.%Int32() [template = i32]
@@ -432,15 +359,10 @@
 // CHECK:STDOUT: }
 // CHECK:STDOUT:
 // CHECK:STDOUT: generic class @Class(%T.loc4: type, %N.loc4: i32) {
-<<<<<<< HEAD
-// CHECK:STDOUT:   %T.1: type = bind_symbolic_name T 0 [symbolic = %T.1 (constants.%T)]
-// CHECK:STDOUT:   %T.patt.1: type = symbolic_binding_pattern T 0 [symbolic = %T.patt.1 (constants.%T.patt)]
-// CHECK:STDOUT:   %N.1: i32 = bind_symbolic_name N 1 [symbolic = %N.1 (constants.%N)]
-// CHECK:STDOUT:   %N.patt.1: i32 = symbolic_binding_pattern N 1 [symbolic = %N.patt.1 (constants.%N.patt)]
-=======
 // CHECK:STDOUT:   %T.1: type = bind_symbolic_name T, 0 [symbolic = %T.1 (constants.%T)]
+// CHECK:STDOUT:   %T.patt.1: type = symbolic_binding_pattern T, 0 [symbolic = %T.patt.1 (constants.%T.patt)]
 // CHECK:STDOUT:   %N.1: i32 = bind_symbolic_name N, 1 [symbolic = %N.1 (constants.%N)]
->>>>>>> e617d649
+// CHECK:STDOUT:   %N.patt.1: i32 = symbolic_binding_pattern N, 1 [symbolic = %N.patt.1 (constants.%N.patt)]
 // CHECK:STDOUT:
 // CHECK:STDOUT: !definition:
 // CHECK:STDOUT:
@@ -464,21 +386,13 @@
 // CHECK:STDOUT: --- fail_no_conversion.carbon
 // CHECK:STDOUT:
 // CHECK:STDOUT: constants {
-<<<<<<< HEAD
-// CHECK:STDOUT:   %T: type = bind_symbolic_name T 0 [symbolic]
-// CHECK:STDOUT:   %T.patt: type = symbolic_binding_pattern T 0 [symbolic]
-// CHECK:STDOUT:   %Int32.type: type = fn_type @Int32 [template]
-// CHECK:STDOUT:   %.1: type = tuple_type () [template]
-// CHECK:STDOUT:   %Int32: %Int32.type = struct_value () [template]
-// CHECK:STDOUT:   %N: i32 = bind_symbolic_name N 1 [symbolic]
-// CHECK:STDOUT:   %N.patt: i32 = symbolic_binding_pattern N 1 [symbolic]
-=======
 // CHECK:STDOUT:   %T: type = bind_symbolic_name T, 0 [symbolic]
+// CHECK:STDOUT:   %T.patt: type = symbolic_binding_pattern T, 0 [symbolic]
 // CHECK:STDOUT:   %Int32.type: type = fn_type @Int32 [template]
 // CHECK:STDOUT:   %.1: type = tuple_type () [template]
 // CHECK:STDOUT:   %Int32: %Int32.type = struct_value () [template]
 // CHECK:STDOUT:   %N: i32 = bind_symbolic_name N, 1 [symbolic]
->>>>>>> e617d649
+// CHECK:STDOUT:   %N.patt: i32 = symbolic_binding_pattern N, 1 [symbolic]
 // CHECK:STDOUT:   %Class.type: type = generic_class_type @Class [template]
 // CHECK:STDOUT:   %Class.1: %Class.type = struct_value () [template]
 // CHECK:STDOUT:   %Class.2: type = class_type @Class, @Class(%T, %N) [symbolic]
@@ -490,14 +404,9 @@
 // CHECK:STDOUT:   %ImplicitAs: %ImplicitAs.type = struct_value () [template]
 // CHECK:STDOUT:   %Dest: type = bind_symbolic_name Dest, 0 [symbolic]
 // CHECK:STDOUT:   %.6: type = interface_type @ImplicitAs, @ImplicitAs(%Dest) [symbolic]
-<<<<<<< HEAD
-// CHECK:STDOUT:   %Self.1: @ImplicitAs.%.1 (%.6) = bind_symbolic_name Self 1 [symbolic]
-// CHECK:STDOUT:   %Dest.patt: type = symbolic_binding_pattern Dest 0 [symbolic]
-// CHECK:STDOUT:   %Self.2: %.6 = bind_symbolic_name Self 1 [symbolic]
-=======
 // CHECK:STDOUT:   %Self.1: @ImplicitAs.%.1 (%.6) = bind_symbolic_name Self, 1 [symbolic]
+// CHECK:STDOUT:   %Dest.patt: type = symbolic_binding_pattern Dest, 0 [symbolic]
 // CHECK:STDOUT:   %Self.2: %.6 = bind_symbolic_name Self, 1 [symbolic]
->>>>>>> e617d649
 // CHECK:STDOUT:   %Convert.type.1: type = fn_type @Convert, @ImplicitAs(%Dest) [symbolic]
 // CHECK:STDOUT:   %Convert.1: %Convert.type.1 = struct_value () [symbolic]
 // CHECK:STDOUT:   %.7: type = assoc_entity_type %.6, %Convert.type.1 [symbolic]
@@ -540,31 +449,18 @@
 // CHECK:STDOUT:   }
 // CHECK:STDOUT:   %Core.import = import Core
 // CHECK:STDOUT:   %Class.decl: %Class.type = class_decl @Class [template = constants.%Class.1] {
-<<<<<<< HEAD
-// CHECK:STDOUT:     %T.patt.loc4: type = symbolic_binding_pattern T 0 [symbolic = %T.patt.1 (constants.%T.patt)]
+// CHECK:STDOUT:     %T.patt.loc4: type = symbolic_binding_pattern T, 0 [symbolic = %T.patt.1 (constants.%T.patt)]
 // CHECK:STDOUT:     %T.param_patt: type = param_pattern %T.patt.loc4, runtime_param<invalid> [symbolic = %T.patt.1 (constants.%T.patt)]
-// CHECK:STDOUT:     %N.patt.loc4: i32 = symbolic_binding_pattern N 1 [symbolic = %N.patt.1 (constants.%N.patt)]
+// CHECK:STDOUT:     %N.patt.loc4: i32 = symbolic_binding_pattern N, 1 [symbolic = %N.patt.1 (constants.%N.patt)]
 // CHECK:STDOUT:     %N.param_patt: i32 = param_pattern %N.patt.loc4, runtime_param<invalid> [symbolic = %N.patt.1 (constants.%N.patt)]
 // CHECK:STDOUT:   } {
 // CHECK:STDOUT:     %int.make_type_32: init type = call constants.%Int32() [template = i32]
 // CHECK:STDOUT:     %.loc4_27.1: type = value_of_initializer %int.make_type_32 [template = i32]
 // CHECK:STDOUT:     %.loc4_27.2: type = converted %int.make_type_32, %.loc4_27.1 [template = i32]
 // CHECK:STDOUT:     %param.loc4_13: type = param runtime_param<invalid>
-// CHECK:STDOUT:     %T.loc4: type = bind_symbolic_name T 0, %param.loc4_13 [symbolic = %T.1 (constants.%T)]
+// CHECK:STDOUT:     %T.loc4: type = bind_symbolic_name T, 0, %param.loc4_13 [symbolic = %T.1 (constants.%T)]
 // CHECK:STDOUT:     %param.loc4_23: i32 = param runtime_param<invalid>
-// CHECK:STDOUT:     %N.loc4: i32 = bind_symbolic_name N 1, %param.loc4_23 [symbolic = %N.1 (constants.%N)]
-=======
-// CHECK:STDOUT:     %T.patt: type = symbolic_binding_pattern T, 0
-// CHECK:STDOUT:     %N.patt: i32 = symbolic_binding_pattern N, 1
-// CHECK:STDOUT:   } {
-// CHECK:STDOUT:     %T.param: type = param T, runtime_param<invalid>
-// CHECK:STDOUT:     %T.loc4: type = bind_symbolic_name T, 0, %T.param [symbolic = %T.1 (constants.%T)]
-// CHECK:STDOUT:     %int.make_type_32: init type = call constants.%Int32() [template = i32]
-// CHECK:STDOUT:     %.loc4_27.1: type = value_of_initializer %int.make_type_32 [template = i32]
-// CHECK:STDOUT:     %.loc4_27.2: type = converted %int.make_type_32, %.loc4_27.1 [template = i32]
-// CHECK:STDOUT:     %N.param: i32 = param N, runtime_param<invalid>
-// CHECK:STDOUT:     %N.loc4: i32 = bind_symbolic_name N, 1, %N.param [symbolic = %N.1 (constants.%N)]
->>>>>>> e617d649
+// CHECK:STDOUT:     %N.loc4: i32 = bind_symbolic_name N, 1, %param.loc4_23 [symbolic = %N.1 (constants.%N)]
 // CHECK:STDOUT:   }
 // CHECK:STDOUT:   %Class.ref: %Class.type = name_ref Class, %Class.decl [template = constants.%Class.1]
 // CHECK:STDOUT:   %.loc12_14: i32 = int_literal 5 [template = constants.%.4]
@@ -581,12 +477,8 @@
 // CHECK:STDOUT: }
 // CHECK:STDOUT:
 // CHECK:STDOUT: generic interface @ImplicitAs(constants.%Dest: type) {
-<<<<<<< HEAD
-// CHECK:STDOUT:   %Dest: type = bind_symbolic_name Dest 0 [symbolic = %Dest (constants.%Dest)]
-// CHECK:STDOUT:   %Dest.patt: type = symbolic_binding_pattern Dest 0 [symbolic = %Dest.patt (constants.%Dest.patt)]
-=======
 // CHECK:STDOUT:   %Dest: type = bind_symbolic_name Dest, 0 [symbolic = %Dest (constants.%Dest)]
->>>>>>> e617d649
+// CHECK:STDOUT:   %Dest.patt: type = symbolic_binding_pattern Dest, 0 [symbolic = %Dest.patt (constants.%Dest.patt)]
 // CHECK:STDOUT:
 // CHECK:STDOUT: !definition:
 // CHECK:STDOUT:   %.1: type = interface_type @ImplicitAs, @ImplicitAs(%Dest) [symbolic = %.1 (constants.%.6)]
@@ -605,15 +497,10 @@
 // CHECK:STDOUT: }
 // CHECK:STDOUT:
 // CHECK:STDOUT: generic class @Class(%T.loc4: type, %N.loc4: i32) {
-<<<<<<< HEAD
-// CHECK:STDOUT:   %T.1: type = bind_symbolic_name T 0 [symbolic = %T.1 (constants.%T)]
-// CHECK:STDOUT:   %T.patt.1: type = symbolic_binding_pattern T 0 [symbolic = %T.patt.1 (constants.%T.patt)]
-// CHECK:STDOUT:   %N.1: i32 = bind_symbolic_name N 1 [symbolic = %N.1 (constants.%N)]
-// CHECK:STDOUT:   %N.patt.1: i32 = symbolic_binding_pattern N 1 [symbolic = %N.patt.1 (constants.%N.patt)]
-=======
 // CHECK:STDOUT:   %T.1: type = bind_symbolic_name T, 0 [symbolic = %T.1 (constants.%T)]
+// CHECK:STDOUT:   %T.patt.1: type = symbolic_binding_pattern T, 0 [symbolic = %T.patt.1 (constants.%T.patt)]
 // CHECK:STDOUT:   %N.1: i32 = bind_symbolic_name N, 1 [symbolic = %N.1 (constants.%N)]
->>>>>>> e617d649
+// CHECK:STDOUT:   %N.patt.1: i32 = symbolic_binding_pattern N, 1 [symbolic = %N.patt.1 (constants.%N.patt)]
 // CHECK:STDOUT:
 // CHECK:STDOUT: !definition:
 // CHECK:STDOUT:
@@ -679,22 +566,14 @@
 // CHECK:STDOUT: --- call_in_nested_return_type.carbon
 // CHECK:STDOUT:
 // CHECK:STDOUT: constants {
-<<<<<<< HEAD
-// CHECK:STDOUT:   %T: type = bind_symbolic_name T 0 [symbolic]
-// CHECK:STDOUT:   %T.patt: type = symbolic_binding_pattern T 0 [symbolic]
-=======
 // CHECK:STDOUT:   %T: type = bind_symbolic_name T, 0 [symbolic]
->>>>>>> e617d649
+// CHECK:STDOUT:   %T.patt: type = symbolic_binding_pattern T, 0 [symbolic]
 // CHECK:STDOUT:   %Outer.type: type = generic_class_type @Outer [template]
 // CHECK:STDOUT:   %.1: type = tuple_type () [template]
 // CHECK:STDOUT:   %Outer.1: %Outer.type = struct_value () [template]
 // CHECK:STDOUT:   %Outer.2: type = class_type @Outer, @Outer(%T) [symbolic]
-<<<<<<< HEAD
-// CHECK:STDOUT:   %U: type = bind_symbolic_name U 1 [symbolic]
-// CHECK:STDOUT:   %U.patt: type = symbolic_binding_pattern U 1 [symbolic]
-=======
 // CHECK:STDOUT:   %U: type = bind_symbolic_name U, 1 [symbolic]
->>>>>>> e617d649
+// CHECK:STDOUT:   %U.patt: type = symbolic_binding_pattern U, 1 [symbolic]
 // CHECK:STDOUT:   %Inner.type.1: type = generic_class_type @Inner, @Outer(%T) [symbolic]
 // CHECK:STDOUT:   %Inner.1: %Inner.type.1 = struct_value () [symbolic]
 // CHECK:STDOUT:   %Inner.2: type = class_type @Inner, @Inner(%T, %U) [symbolic]
@@ -747,28 +626,17 @@
 // CHECK:STDOUT:   }
 // CHECK:STDOUT:   %Core.import = import Core
 // CHECK:STDOUT:   %Outer.decl: %Outer.type = class_decl @Outer [template = constants.%Outer.1] {
-<<<<<<< HEAD
-// CHECK:STDOUT:     %T.patt.loc2: type = symbolic_binding_pattern T 0 [symbolic = %T.patt.1 (constants.%T.patt)]
+// CHECK:STDOUT:     %T.patt.loc2: type = symbolic_binding_pattern T, 0 [symbolic = %T.patt.1 (constants.%T.patt)]
 // CHECK:STDOUT:     %T.param_patt: type = param_pattern %T.patt.loc2, runtime_param<invalid> [symbolic = %T.patt.1 (constants.%T.patt)]
 // CHECK:STDOUT:   } {
 // CHECK:STDOUT:     %param: type = param runtime_param<invalid>
-// CHECK:STDOUT:     %T.loc2: type = bind_symbolic_name T 0, %param [symbolic = %T.1 (constants.%T)]
-=======
-// CHECK:STDOUT:     %T.patt: type = symbolic_binding_pattern T, 0
-// CHECK:STDOUT:   } {
-// CHECK:STDOUT:     %T.param: type = param T, runtime_param<invalid>
-// CHECK:STDOUT:     %T.loc2: type = bind_symbolic_name T, 0, %T.param [symbolic = %T.1 (constants.%T)]
->>>>>>> e617d649
+// CHECK:STDOUT:     %T.loc2: type = bind_symbolic_name T, 0, %param [symbolic = %T.1 (constants.%T)]
 // CHECK:STDOUT:   }
 // CHECK:STDOUT: }
 // CHECK:STDOUT:
 // CHECK:STDOUT: generic class @Outer(%T.loc2: type) {
-<<<<<<< HEAD
-// CHECK:STDOUT:   %T.1: type = bind_symbolic_name T 0 [symbolic = %T.1 (constants.%T)]
-// CHECK:STDOUT:   %T.patt.1: type = symbolic_binding_pattern T 0 [symbolic = %T.patt.1 (constants.%T.patt)]
-=======
 // CHECK:STDOUT:   %T.1: type = bind_symbolic_name T, 0 [symbolic = %T.1 (constants.%T)]
->>>>>>> e617d649
+// CHECK:STDOUT:   %T.patt.1: type = symbolic_binding_pattern T, 0 [symbolic = %T.patt.1 (constants.%T.patt)]
 // CHECK:STDOUT:
 // CHECK:STDOUT: !definition:
 // CHECK:STDOUT:   %Inner.type: type = generic_class_type @Inner, @Outer(%T.1) [symbolic = %Inner.type (constants.%Inner.type.1)]
@@ -776,18 +644,11 @@
 // CHECK:STDOUT:
 // CHECK:STDOUT:   class {
 // CHECK:STDOUT:     %Inner.decl: @Outer.%Inner.type (%Inner.type.1) = class_decl @Inner [symbolic = @Outer.%Inner (constants.%Inner.1)] {
-<<<<<<< HEAD
-// CHECK:STDOUT:       %U.patt.loc3: type = symbolic_binding_pattern U 1 [symbolic = %U.patt.1 (constants.%U.patt)]
+// CHECK:STDOUT:       %U.patt.loc3: type = symbolic_binding_pattern U, 1 [symbolic = %U.patt.1 (constants.%U.patt)]
 // CHECK:STDOUT:       %U.param_patt: type = param_pattern %U.patt.loc3, runtime_param<invalid> [symbolic = %U.patt.1 (constants.%U.patt)]
 // CHECK:STDOUT:     } {
 // CHECK:STDOUT:       %param: type = param runtime_param<invalid>
-// CHECK:STDOUT:       %U.loc3: type = bind_symbolic_name U 1, %param [symbolic = %U.1 (constants.%U)]
-=======
-// CHECK:STDOUT:       %U.patt: type = symbolic_binding_pattern U, 1
-// CHECK:STDOUT:     } {
-// CHECK:STDOUT:       %U.param: type = param U, runtime_param<invalid>
-// CHECK:STDOUT:       %U.loc3: type = bind_symbolic_name U, 1, %U.param [symbolic = %U.1 (constants.%U)]
->>>>>>> e617d649
+// CHECK:STDOUT:       %U.loc3: type = bind_symbolic_name U, 1, %param [symbolic = %U.1 (constants.%U)]
 // CHECK:STDOUT:     }
 // CHECK:STDOUT:     %.loc17: <witness> = complete_type_witness %.2 [template = constants.%.3]
 // CHECK:STDOUT:
@@ -798,12 +659,8 @@
 // CHECK:STDOUT: }
 // CHECK:STDOUT:
 // CHECK:STDOUT: generic class @Inner(@Outer.%T.loc2: type, %U.loc3: type) {
-<<<<<<< HEAD
-// CHECK:STDOUT:   %U.1: type = bind_symbolic_name U 1 [symbolic = %U.1 (constants.%U)]
-// CHECK:STDOUT:   %U.patt.1: type = symbolic_binding_pattern U 1 [symbolic = %U.patt.1 (constants.%U.patt)]
-=======
 // CHECK:STDOUT:   %U.1: type = bind_symbolic_name U, 1 [symbolic = %U.1 (constants.%U)]
->>>>>>> e617d649
+// CHECK:STDOUT:   %U.patt.1: type = symbolic_binding_pattern U, 1 [symbolic = %U.patt.1 (constants.%U.patt)]
 // CHECK:STDOUT:
 // CHECK:STDOUT: !definition:
 // CHECK:STDOUT:   %T: type = bind_symbolic_name T, 0 [symbolic = %T (constants.%T)]
