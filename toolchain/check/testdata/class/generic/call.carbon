// Part of the Carbon Language project, under the Apache License v2.0 with LLVM
// Exceptions. See /LICENSE for license information.
// SPDX-License-Identifier: Apache-2.0 WITH LLVM-exception
//
// AUTOUPDATE
// TIP: To test this file alone, run:
// TIP:   bazel test //toolchain/testing:file_test --test_arg=--file_tests=toolchain/check/testdata/class/generic/call.carbon
// TIP: To dump output, run:
// TIP:   bazel run //toolchain/testing:file_test -- --dump_output --file_tests=toolchain/check/testdata/class/generic/call.carbon

// --- call.carbon

library "call";

class Class(T:! type, N:! i32) {}

var a: Class(i32*, 5);

// Requires an implicit conversion to type `type`.
var b: Class((), 0);

// --- fail_too_few.carbon

library "too_few";

class Class(T:! type, N:! i32) {}

// CHECK:STDERR: fail_too_few.carbon:[[@LINE+7]]:8: ERROR: 1 argument(s) passed to function expecting 2 argument(s).
// CHECK:STDERR: var a: Class(i32*);
// CHECK:STDERR:        ^~~~~~
// CHECK:STDERR: fail_too_few.carbon:[[@LINE-5]]:1: Calling function declared here.
// CHECK:STDERR: class Class(T:! type, N:! i32) {}
// CHECK:STDERR: ^~~~~~~~~~~~~~~~~~~~~~~~~~~~~~~~
// CHECK:STDERR:
var a: Class(i32*);

// --- fail_too_many.carbon

library "too_many";

class Class(T:! type, N:! i32) {}

// CHECK:STDERR: fail_too_many.carbon:[[@LINE+7]]:8: ERROR: 3 argument(s) passed to function expecting 2 argument(s).
// CHECK:STDERR: var a: Class(i32*, 1, 2);
// CHECK:STDERR:        ^~~~~~
// CHECK:STDERR: fail_too_many.carbon:[[@LINE-5]]:1: Calling function declared here.
// CHECK:STDERR: class Class(T:! type, N:! i32) {}
// CHECK:STDERR: ^~~~~~~~~~~~~~~~~~~~~~~~~~~~~~~~
// CHECK:STDERR:
var a: Class(i32*, 1, 2);

// --- fail_no_conversion.carbon

library "no_conversion";

class Class(T:! type, N:! i32) {}

// CHECK:STDERR: fail_no_conversion.carbon:[[@LINE+6]]:8: ERROR: Cannot implicitly convert from `i32` to `type`.
// CHECK:STDERR: var a: Class(5, i32*);
// CHECK:STDERR:        ^~~~~~
// CHECK:STDERR: fail_no_conversion.carbon:[[@LINE-5]]:1: Initializing parameter 1 of function declared here.
// CHECK:STDERR: class Class(T:! type, N:! i32) {}
// CHECK:STDERR: ^~~~~~~~~~~~~~~~~~~~~~~~~~~~~~~~
var a: Class(5, i32*);

// CHECK:STDOUT: --- call.carbon
// CHECK:STDOUT:
// CHECK:STDOUT: constants {
// CHECK:STDOUT:   %T: type = bind_symbolic_name T 0 [symbolic]
// CHECK:STDOUT:   %Int32.type: type = fn_type @Int32 [template]
// CHECK:STDOUT:   %.1: type = tuple_type () [template]
// CHECK:STDOUT:   %Int32: %Int32.type = struct_value () [template]
// CHECK:STDOUT:   %N: i32 = bind_symbolic_name N 1 [symbolic]
// CHECK:STDOUT:   %Class.type: type = generic_class_type @Class [template]
// CHECK:STDOUT:   %Class.1: %Class.type = struct_value () [template]
// CHECK:STDOUT:   %Class.2: type = class_type @Class [template]
// CHECK:STDOUT:   %.2: type = struct_type {} [template]
// CHECK:STDOUT:   %.3: type = ptr_type i32 [template]
// CHECK:STDOUT:   %.4: i32 = int_literal 5 [template]
<<<<<<< HEAD
// CHECK:STDOUT:   %Class.3: type = class_type @Class, (%.3, %.4) [template]
// CHECK:STDOUT:   %.5: type = ptr_type {} [template]
=======
// CHECK:STDOUT:   %Class.3: type = class_type @Class, (file.%.loc6_17.3, file.%.loc6_20) [template]
// CHECK:STDOUT:   %.5: type = ptr_type %.2 [template]
>>>>>>> 202aae45
// CHECK:STDOUT:   %.6: i32 = int_literal 0 [template]
// CHECK:STDOUT:   %Class.4: type = class_type @Class, (%.1, %.6) [template]
// CHECK:STDOUT: }
// CHECK:STDOUT:
// CHECK:STDOUT: file {
// CHECK:STDOUT:   package: <namespace> = namespace [template] {
// CHECK:STDOUT:     .Core = %Core
// CHECK:STDOUT:     .Class = %Class.decl
// CHECK:STDOUT:     .a = %a
// CHECK:STDOUT:     .b = %b
// CHECK:STDOUT:   }
// CHECK:STDOUT:   %Core: <namespace> = namespace [template] {}
// CHECK:STDOUT:   %import_ref.1: %Int32.type = import_ref ir3, inst+3, loaded [template = constants.%Int32]
// CHECK:STDOUT:   %Class.decl: %Class.type = class_decl @Class [template = constants.%Class.1] {
// CHECK:STDOUT:     %T.loc4_13.1: type = param T
// CHECK:STDOUT:     %T.loc4_13.2: type = bind_symbolic_name T 0, %T.loc4_13.1 [symbolic = constants.%T]
// CHECK:STDOUT:     %int.make_type_32.loc4: init type = call constants.%Int32() [template = i32]
// CHECK:STDOUT:     %.loc4_27.1: type = value_of_initializer %int.make_type_32.loc4 [template = i32]
// CHECK:STDOUT:     %.loc4_27.2: type = converted %int.make_type_32.loc4, %.loc4_27.1 [template = i32]
// CHECK:STDOUT:     %N.loc4_23.1: i32 = param N
// CHECK:STDOUT:     %N.loc4_23.2: i32 = bind_symbolic_name N 1, %N.loc4_23.1 [symbolic = constants.%N]
// CHECK:STDOUT:   }
// CHECK:STDOUT:   %Class.ref.loc6: %Class.type = name_ref Class, %Class.decl [template = constants.%Class.1]
// CHECK:STDOUT:   %import_ref.2: %Int32.type = import_ref ir3, inst+3, loaded [template = constants.%Int32]
// CHECK:STDOUT:   %int.make_type_32.loc6: init type = call constants.%Int32() [template = i32]
// CHECK:STDOUT:   %.loc6_17.1: type = value_of_initializer %int.make_type_32.loc6 [template = i32]
// CHECK:STDOUT:   %.loc6_17.2: type = converted %int.make_type_32.loc6, %.loc6_17.1 [template = i32]
// CHECK:STDOUT:   %.loc6_17.3: type = ptr_type i32 [template = constants.%.3]
// CHECK:STDOUT:   %.loc6_20: i32 = int_literal 5 [template = constants.%.4]
// CHECK:STDOUT:   %Class.loc6: type = class_type @Class, (%.loc6_17.3, %.loc6_20) [template = constants.%Class.3]
// CHECK:STDOUT:   %a.var: ref %Class.3 = var a
// CHECK:STDOUT:   %a: ref %Class.3 = bind_name a, %a.var
// CHECK:STDOUT:   %Class.ref.loc9: %Class.type = name_ref Class, %Class.decl [template = constants.%Class.1]
// CHECK:STDOUT:   %.loc9_15: %.1 = tuple_literal ()
// CHECK:STDOUT:   %.loc9_18: i32 = int_literal 0 [template = constants.%.6]
// CHECK:STDOUT:   %.loc9_13: type = converted %.loc9_15, constants.%.1 [template = constants.%.1]
// CHECK:STDOUT:   %Class.loc9: type = class_type @Class, (%.loc9_13, %.loc9_18) [template = constants.%Class.4]
// CHECK:STDOUT:   %b.var: ref %Class.4 = var b
// CHECK:STDOUT:   %b: ref %Class.4 = bind_name b, %b.var
// CHECK:STDOUT: }
// CHECK:STDOUT:
// CHECK:STDOUT: class @Class {
// CHECK:STDOUT: !members:
// CHECK:STDOUT:   .Self = constants.%Class.2
// CHECK:STDOUT: }
// CHECK:STDOUT:
// CHECK:STDOUT: fn @Int32() -> type = "int.make_type_32";
// CHECK:STDOUT:
// CHECK:STDOUT: --- fail_too_few.carbon
// CHECK:STDOUT:
// CHECK:STDOUT: constants {
// CHECK:STDOUT:   %T: type = bind_symbolic_name T 0 [symbolic]
// CHECK:STDOUT:   %Int32.type: type = fn_type @Int32 [template]
// CHECK:STDOUT:   %.1: type = tuple_type () [template]
// CHECK:STDOUT:   %Int32: %Int32.type = struct_value () [template]
// CHECK:STDOUT:   %N: i32 = bind_symbolic_name N 1 [symbolic]
// CHECK:STDOUT:   %Class.type: type = generic_class_type @Class [template]
// CHECK:STDOUT:   %Class.1: %Class.type = struct_value () [template]
// CHECK:STDOUT:   %Class.2: type = class_type @Class [template]
// CHECK:STDOUT:   %.2: type = struct_type {} [template]
// CHECK:STDOUT:   %.3: type = ptr_type i32 [template]
// CHECK:STDOUT:   %.4: type = ptr_type %.2 [template]
// CHECK:STDOUT: }
// CHECK:STDOUT:
// CHECK:STDOUT: file {
// CHECK:STDOUT:   package: <namespace> = namespace [template] {
// CHECK:STDOUT:     .Core = %Core
// CHECK:STDOUT:     .Class = %Class.decl
// CHECK:STDOUT:     .a = %a
// CHECK:STDOUT:   }
// CHECK:STDOUT:   %Core: <namespace> = namespace [template] {}
// CHECK:STDOUT:   %import_ref.1: %Int32.type = import_ref ir3, inst+3, loaded [template = constants.%Int32]
// CHECK:STDOUT:   %Class.decl: %Class.type = class_decl @Class [template = constants.%Class.1] {
// CHECK:STDOUT:     %T.loc4_13.1: type = param T
// CHECK:STDOUT:     %T.loc4_13.2: type = bind_symbolic_name T 0, %T.loc4_13.1 [symbolic = constants.%T]
// CHECK:STDOUT:     %int.make_type_32.loc4: init type = call constants.%Int32() [template = i32]
// CHECK:STDOUT:     %.loc4_27.1: type = value_of_initializer %int.make_type_32.loc4 [template = i32]
// CHECK:STDOUT:     %.loc4_27.2: type = converted %int.make_type_32.loc4, %.loc4_27.1 [template = i32]
// CHECK:STDOUT:     %N.loc4_23.1: i32 = param N
// CHECK:STDOUT:     %N.loc4_23.2: i32 = bind_symbolic_name N 1, %N.loc4_23.1 [symbolic = constants.%N]
// CHECK:STDOUT:   }
// CHECK:STDOUT:   %Class.ref: %Class.type = name_ref Class, %Class.decl [template = constants.%Class.1]
// CHECK:STDOUT:   %import_ref.2: %Int32.type = import_ref ir3, inst+3, loaded [template = constants.%Int32]
// CHECK:STDOUT:   %int.make_type_32.loc13: init type = call constants.%Int32() [template = i32]
// CHECK:STDOUT:   %.loc13_17.1: type = value_of_initializer %int.make_type_32.loc13 [template = i32]
// CHECK:STDOUT:   %.loc13_17.2: type = converted %int.make_type_32.loc13, %.loc13_17.1 [template = i32]
// CHECK:STDOUT:   %.loc13_17.3: type = ptr_type i32 [template = constants.%.3]
// CHECK:STDOUT:   %Class: type = class_type @Class [template = constants.%Class.2]
// CHECK:STDOUT:   %a.var: ref %Class.2 = var a
// CHECK:STDOUT:   %a: ref %Class.2 = bind_name a, %a.var
// CHECK:STDOUT: }
// CHECK:STDOUT:
// CHECK:STDOUT: class @Class {
// CHECK:STDOUT: !members:
// CHECK:STDOUT:   .Self = constants.%Class.2
// CHECK:STDOUT: }
// CHECK:STDOUT:
// CHECK:STDOUT: fn @Int32() -> type = "int.make_type_32";
// CHECK:STDOUT:
// CHECK:STDOUT: --- fail_too_many.carbon
// CHECK:STDOUT:
// CHECK:STDOUT: constants {
// CHECK:STDOUT:   %T: type = bind_symbolic_name T 0 [symbolic]
// CHECK:STDOUT:   %Int32.type: type = fn_type @Int32 [template]
// CHECK:STDOUT:   %.1: type = tuple_type () [template]
// CHECK:STDOUT:   %Int32: %Int32.type = struct_value () [template]
// CHECK:STDOUT:   %N: i32 = bind_symbolic_name N 1 [symbolic]
// CHECK:STDOUT:   %Class.type: type = generic_class_type @Class [template]
// CHECK:STDOUT:   %Class.1: %Class.type = struct_value () [template]
// CHECK:STDOUT:   %Class.2: type = class_type @Class [template]
// CHECK:STDOUT:   %.2: type = struct_type {} [template]
// CHECK:STDOUT:   %.3: type = ptr_type i32 [template]
// CHECK:STDOUT:   %.4: i32 = int_literal 1 [template]
// CHECK:STDOUT:   %.5: i32 = int_literal 2 [template]
// CHECK:STDOUT:   %.6: type = ptr_type %.2 [template]
// CHECK:STDOUT: }
// CHECK:STDOUT:
// CHECK:STDOUT: file {
// CHECK:STDOUT:   package: <namespace> = namespace [template] {
// CHECK:STDOUT:     .Core = %Core
// CHECK:STDOUT:     .Class = %Class.decl
// CHECK:STDOUT:     .a = %a
// CHECK:STDOUT:   }
// CHECK:STDOUT:   %Core: <namespace> = namespace [template] {}
// CHECK:STDOUT:   %import_ref.1: %Int32.type = import_ref ir3, inst+3, loaded [template = constants.%Int32]
// CHECK:STDOUT:   %Class.decl: %Class.type = class_decl @Class [template = constants.%Class.1] {
// CHECK:STDOUT:     %T.loc4_13.1: type = param T
// CHECK:STDOUT:     %T.loc4_13.2: type = bind_symbolic_name T 0, %T.loc4_13.1 [symbolic = constants.%T]
// CHECK:STDOUT:     %int.make_type_32.loc4: init type = call constants.%Int32() [template = i32]
// CHECK:STDOUT:     %.loc4_27.1: type = value_of_initializer %int.make_type_32.loc4 [template = i32]
// CHECK:STDOUT:     %.loc4_27.2: type = converted %int.make_type_32.loc4, %.loc4_27.1 [template = i32]
// CHECK:STDOUT:     %N.loc4_23.1: i32 = param N
// CHECK:STDOUT:     %N.loc4_23.2: i32 = bind_symbolic_name N 1, %N.loc4_23.1 [symbolic = constants.%N]
// CHECK:STDOUT:   }
// CHECK:STDOUT:   %Class.ref: %Class.type = name_ref Class, %Class.decl [template = constants.%Class.1]
// CHECK:STDOUT:   %import_ref.2: %Int32.type = import_ref ir3, inst+3, loaded [template = constants.%Int32]
// CHECK:STDOUT:   %int.make_type_32.loc13: init type = call constants.%Int32() [template = i32]
// CHECK:STDOUT:   %.loc13_17.1: type = value_of_initializer %int.make_type_32.loc13 [template = i32]
// CHECK:STDOUT:   %.loc13_17.2: type = converted %int.make_type_32.loc13, %.loc13_17.1 [template = i32]
// CHECK:STDOUT:   %.loc13_17.3: type = ptr_type i32 [template = constants.%.3]
// CHECK:STDOUT:   %.loc13_20: i32 = int_literal 1 [template = constants.%.4]
// CHECK:STDOUT:   %.loc13_23: i32 = int_literal 2 [template = constants.%.5]
// CHECK:STDOUT:   %Class: type = class_type @Class [template = constants.%Class.2]
// CHECK:STDOUT:   %a.var: ref %Class.2 = var a
// CHECK:STDOUT:   %a: ref %Class.2 = bind_name a, %a.var
// CHECK:STDOUT: }
// CHECK:STDOUT:
// CHECK:STDOUT: class @Class {
// CHECK:STDOUT: !members:
// CHECK:STDOUT:   .Self = constants.%Class.2
// CHECK:STDOUT: }
// CHECK:STDOUT:
// CHECK:STDOUT: fn @Int32() -> type = "int.make_type_32";
// CHECK:STDOUT:
// CHECK:STDOUT: --- fail_no_conversion.carbon
// CHECK:STDOUT:
// CHECK:STDOUT: constants {
// CHECK:STDOUT:   %T: type = bind_symbolic_name T 0 [symbolic]
// CHECK:STDOUT:   %Int32.type: type = fn_type @Int32 [template]
// CHECK:STDOUT:   %.1: type = tuple_type () [template]
// CHECK:STDOUT:   %Int32: %Int32.type = struct_value () [template]
// CHECK:STDOUT:   %N: i32 = bind_symbolic_name N 1 [symbolic]
// CHECK:STDOUT:   %Class.type: type = generic_class_type @Class [template]
// CHECK:STDOUT:   %Class.1: %Class.type = struct_value () [template]
// CHECK:STDOUT:   %Class.2: type = class_type @Class [template]
// CHECK:STDOUT:   %.2: type = struct_type {} [template]
// CHECK:STDOUT:   %.3: i32 = int_literal 5 [template]
// CHECK:STDOUT:   %.4: type = ptr_type i32 [template]
// CHECK:STDOUT:   %.5: type = ptr_type %.2 [template]
// CHECK:STDOUT: }
// CHECK:STDOUT:
// CHECK:STDOUT: file {
// CHECK:STDOUT:   package: <namespace> = namespace [template] {
// CHECK:STDOUT:     .Core = %Core
// CHECK:STDOUT:     .Class = %Class.decl
// CHECK:STDOUT:     .a = %a
// CHECK:STDOUT:   }
// CHECK:STDOUT:   %Core: <namespace> = namespace [template] {}
// CHECK:STDOUT:   %import_ref.1: %Int32.type = import_ref ir3, inst+3, loaded [template = constants.%Int32]
// CHECK:STDOUT:   %Class.decl: %Class.type = class_decl @Class [template = constants.%Class.1] {
// CHECK:STDOUT:     %T.loc4_13.1: type = param T
// CHECK:STDOUT:     %T.loc4_13.2: type = bind_symbolic_name T 0, %T.loc4_13.1 [symbolic = constants.%T]
// CHECK:STDOUT:     %int.make_type_32.loc4: init type = call constants.%Int32() [template = i32]
// CHECK:STDOUT:     %.loc4_27.1: type = value_of_initializer %int.make_type_32.loc4 [template = i32]
// CHECK:STDOUT:     %.loc4_27.2: type = converted %int.make_type_32.loc4, %.loc4_27.1 [template = i32]
// CHECK:STDOUT:     %N.loc4_23.1: i32 = param N
// CHECK:STDOUT:     %N.loc4_23.2: i32 = bind_symbolic_name N 1, %N.loc4_23.1 [symbolic = constants.%N]
// CHECK:STDOUT:   }
// CHECK:STDOUT:   %Class.ref: %Class.type = name_ref Class, %Class.decl [template = constants.%Class.1]
// CHECK:STDOUT:   %.loc12_14: i32 = int_literal 5 [template = constants.%.3]
// CHECK:STDOUT:   %import_ref.2: %Int32.type = import_ref ir3, inst+3, loaded [template = constants.%Int32]
// CHECK:STDOUT:   %int.make_type_32.loc12: init type = call constants.%Int32() [template = i32]
// CHECK:STDOUT:   %.loc12_20.1: type = value_of_initializer %int.make_type_32.loc12 [template = i32]
// CHECK:STDOUT:   %.loc12_20.2: type = converted %int.make_type_32.loc12, %.loc12_20.1 [template = i32]
// CHECK:STDOUT:   %.loc12_20.3: type = ptr_type i32 [template = constants.%.4]
// CHECK:STDOUT:   %Class: type = class_type @Class [template = constants.%Class.2]
// CHECK:STDOUT:   %a.var: ref %Class.2 = var a
// CHECK:STDOUT:   %a: ref %Class.2 = bind_name a, %a.var
// CHECK:STDOUT: }
// CHECK:STDOUT:
// CHECK:STDOUT: class @Class {
// CHECK:STDOUT: !members:
// CHECK:STDOUT:   .Self = constants.%Class.2
// CHECK:STDOUT: }
// CHECK:STDOUT:
// CHECK:STDOUT: fn @Int32() -> type = "int.make_type_32";
// CHECK:STDOUT:<|MERGE_RESOLUTION|>--- conflicted
+++ resolved
@@ -77,13 +77,8 @@
 // CHECK:STDOUT:   %.2: type = struct_type {} [template]
 // CHECK:STDOUT:   %.3: type = ptr_type i32 [template]
 // CHECK:STDOUT:   %.4: i32 = int_literal 5 [template]
-<<<<<<< HEAD
 // CHECK:STDOUT:   %Class.3: type = class_type @Class, (%.3, %.4) [template]
-// CHECK:STDOUT:   %.5: type = ptr_type {} [template]
-=======
-// CHECK:STDOUT:   %Class.3: type = class_type @Class, (file.%.loc6_17.3, file.%.loc6_20) [template]
 // CHECK:STDOUT:   %.5: type = ptr_type %.2 [template]
->>>>>>> 202aae45
 // CHECK:STDOUT:   %.6: i32 = int_literal 0 [template]
 // CHECK:STDOUT:   %Class.4: type = class_type @Class, (%.1, %.6) [template]
 // CHECK:STDOUT: }
