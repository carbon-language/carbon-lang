--- conflicted
+++ resolved
@@ -129,28 +129,18 @@
 // CHECK:STDOUT:   }
 // CHECK:STDOUT:   %Core.import = import Core
 // CHECK:STDOUT:   %Class.decl: %Class.type = class_decl @Class [template = constants.%Class.1] {
-// CHECK:STDOUT:     %T.patt.loc4: type = symbolic_binding_pattern T, 0 [symbolic = %T.patt.1 (constants.%T.patt)]
-// CHECK:STDOUT:     %T.param_patt: type = param_pattern %T.patt.loc4, runtime_param<invalid> [symbolic = %T.patt.1 (constants.%T.patt)]
-// CHECK:STDOUT:     %N.patt.loc4: i32 = symbolic_binding_pattern N, 1 [symbolic = %N.patt.1 (constants.%N.patt)]
-// CHECK:STDOUT:     %N.param_patt: i32 = param_pattern %N.patt.loc4, runtime_param<invalid> [symbolic = %N.patt.1 (constants.%N.patt)]
+// CHECK:STDOUT:     %T.patt.loc4_13.1: type = symbolic_binding_pattern T, 0 [symbolic = %T.patt.loc4_13.2 (constants.%T.patt)]
+// CHECK:STDOUT:     %T.param_patt: type = param_pattern %T.patt.loc4_13.1, runtime_param<invalid> [symbolic = %T.patt.loc4_13.2 (constants.%T.patt)]
+// CHECK:STDOUT:     %N.patt.loc4_23.1: i32 = symbolic_binding_pattern N, 1 [symbolic = %N.patt.loc4_23.2 (constants.%N.patt)]
+// CHECK:STDOUT:     %N.param_patt: i32 = param_pattern %N.patt.loc4_23.1, runtime_param<invalid> [symbolic = %N.patt.loc4_23.2 (constants.%N.patt)]
 // CHECK:STDOUT:   } {
-<<<<<<< HEAD
 // CHECK:STDOUT:     %int.make_type_32: init type = call constants.%Int32() [template = i32]
 // CHECK:STDOUT:     %.loc4_27.1: type = value_of_initializer %int.make_type_32 [template = i32]
 // CHECK:STDOUT:     %.loc4_27.2: type = converted %int.make_type_32, %.loc4_27.1 [template = i32]
 // CHECK:STDOUT:     %param.loc4_13: type = param runtime_param<invalid>
-// CHECK:STDOUT:     %T.loc4: type = bind_symbolic_name T, 0, %param.loc4_13 [symbolic = %T.1 (constants.%T)]
+// CHECK:STDOUT:     %T.loc4_13.1: type = bind_symbolic_name T, 0, %param.loc4_13 [symbolic = %T.loc4_13.2 (constants.%T)]
 // CHECK:STDOUT:     %param.loc4_23: i32 = param runtime_param<invalid>
-// CHECK:STDOUT:     %N.loc4: i32 = bind_symbolic_name N, 1, %param.loc4_23 [symbolic = %N.1 (constants.%N)]
-=======
-// CHECK:STDOUT:     %T.param: type = param T, runtime_param<invalid>
-// CHECK:STDOUT:     %T.loc4_13.1: type = bind_symbolic_name T, 0, %T.param [symbolic = %T.loc4_13.2 (constants.%T)]
-// CHECK:STDOUT:     %int.make_type_32: init type = call constants.%Int32() [template = i32]
-// CHECK:STDOUT:     %.loc4_27.1: type = value_of_initializer %int.make_type_32 [template = i32]
-// CHECK:STDOUT:     %.loc4_27.2: type = converted %int.make_type_32, %.loc4_27.1 [template = i32]
-// CHECK:STDOUT:     %N.param: i32 = param N, runtime_param<invalid>
-// CHECK:STDOUT:     %N.loc4_23.1: i32 = bind_symbolic_name N, 1, %N.param [symbolic = %N.loc4_23.2 (constants.%N)]
->>>>>>> 77facdd7
+// CHECK:STDOUT:     %N.loc4_23.1: i32 = bind_symbolic_name N, 1, %param.loc4_23 [symbolic = %N.loc4_23.2 (constants.%N)]
 // CHECK:STDOUT:   }
 // CHECK:STDOUT:   %Class.ref.loc6: %Class.type = name_ref Class, %Class.decl [template = constants.%Class.1]
 // CHECK:STDOUT:   %int.make_type_32: init type = call constants.%Int32() [template = i32]
@@ -170,17 +160,11 @@
 // CHECK:STDOUT:   %b: ref %Class.4 = bind_name b, %b.var
 // CHECK:STDOUT: }
 // CHECK:STDOUT:
-<<<<<<< HEAD
-// CHECK:STDOUT: generic class @Class(%T.loc4: type, %N.loc4: i32) {
-// CHECK:STDOUT:   %T.1: type = bind_symbolic_name T, 0 [symbolic = %T.1 (constants.%T)]
-// CHECK:STDOUT:   %T.patt.1: type = symbolic_binding_pattern T, 0 [symbolic = %T.patt.1 (constants.%T.patt)]
-// CHECK:STDOUT:   %N.1: i32 = bind_symbolic_name N, 1 [symbolic = %N.1 (constants.%N)]
-// CHECK:STDOUT:   %N.patt.1: i32 = symbolic_binding_pattern N, 1 [symbolic = %N.patt.1 (constants.%N.patt)]
-=======
 // CHECK:STDOUT: generic class @Class(%T.loc4_13.1: type, %N.loc4_23.1: i32) {
 // CHECK:STDOUT:   %T.loc4_13.2: type = bind_symbolic_name T, 0 [symbolic = %T.loc4_13.2 (constants.%T)]
+// CHECK:STDOUT:   %T.patt.loc4_13.2: type = symbolic_binding_pattern T, 0 [symbolic = %T.patt.loc4_13.2 (constants.%T.patt)]
 // CHECK:STDOUT:   %N.loc4_23.2: i32 = bind_symbolic_name N, 1 [symbolic = %N.loc4_23.2 (constants.%N)]
->>>>>>> 77facdd7
+// CHECK:STDOUT:   %N.patt.loc4_23.2: i32 = symbolic_binding_pattern N, 1 [symbolic = %N.patt.loc4_23.2 (constants.%N.patt)]
 // CHECK:STDOUT:
 // CHECK:STDOUT: !definition:
 // CHECK:STDOUT:
@@ -195,41 +179,26 @@
 // CHECK:STDOUT: fn @Int32() -> type = "int.make_type_32";
 // CHECK:STDOUT:
 // CHECK:STDOUT: specific @Class(constants.%T, constants.%N) {
-<<<<<<< HEAD
-// CHECK:STDOUT:   %T.1 => constants.%T
-// CHECK:STDOUT:   %T.patt.1 => constants.%T
-// CHECK:STDOUT:   %N.1 => constants.%N
-// CHECK:STDOUT:   %N.patt.1 => constants.%N
-// CHECK:STDOUT: }
-// CHECK:STDOUT:
-// CHECK:STDOUT: specific @Class(constants.%.4, constants.%.5) {
-// CHECK:STDOUT:   %T.1 => constants.%.4
-// CHECK:STDOUT:   %T.patt.1 => constants.%.4
-// CHECK:STDOUT:   %N.1 => constants.%.5
-// CHECK:STDOUT:   %N.patt.1 => constants.%.5
-=======
 // CHECK:STDOUT:   %T.loc4_13.2 => constants.%T
+// CHECK:STDOUT:   %T.patt.loc4_13.2 => constants.%T
 // CHECK:STDOUT:   %N.loc4_23.2 => constants.%N
+// CHECK:STDOUT:   %N.patt.loc4_23.2 => constants.%N
 // CHECK:STDOUT: }
 // CHECK:STDOUT:
 // CHECK:STDOUT: specific @Class(constants.%.4, constants.%.5) {
 // CHECK:STDOUT:   %T.loc4_13.2 => constants.%.4
+// CHECK:STDOUT:   %T.patt.loc4_13.2 => constants.%.4
 // CHECK:STDOUT:   %N.loc4_23.2 => constants.%.5
->>>>>>> 77facdd7
+// CHECK:STDOUT:   %N.patt.loc4_23.2 => constants.%.5
 // CHECK:STDOUT:
 // CHECK:STDOUT: !definition:
 // CHECK:STDOUT: }
 // CHECK:STDOUT:
 // CHECK:STDOUT: specific @Class(constants.%.1, constants.%.7) {
-<<<<<<< HEAD
-// CHECK:STDOUT:   %T.1 => constants.%.1
-// CHECK:STDOUT:   %T.patt.1 => constants.%.1
-// CHECK:STDOUT:   %N.1 => constants.%.7
-// CHECK:STDOUT:   %N.patt.1 => constants.%.7
-=======
 // CHECK:STDOUT:   %T.loc4_13.2 => constants.%.1
+// CHECK:STDOUT:   %T.patt.loc4_13.2 => constants.%.1
 // CHECK:STDOUT:   %N.loc4_23.2 => constants.%.7
->>>>>>> 77facdd7
+// CHECK:STDOUT:   %N.patt.loc4_23.2 => constants.%.7
 // CHECK:STDOUT:
 // CHECK:STDOUT: !definition:
 // CHECK:STDOUT: }
@@ -275,28 +244,18 @@
 // CHECK:STDOUT:   }
 // CHECK:STDOUT:   %Core.import = import Core
 // CHECK:STDOUT:   %Class.decl: %Class.type = class_decl @Class [template = constants.%Class.1] {
-// CHECK:STDOUT:     %T.patt.loc4: type = symbolic_binding_pattern T, 0 [symbolic = %T.patt.1 (constants.%T.patt)]
-// CHECK:STDOUT:     %T.param_patt: type = param_pattern %T.patt.loc4, runtime_param<invalid> [symbolic = %T.patt.1 (constants.%T.patt)]
-// CHECK:STDOUT:     %N.patt.loc4: i32 = symbolic_binding_pattern N, 1 [symbolic = %N.patt.1 (constants.%N.patt)]
-// CHECK:STDOUT:     %N.param_patt: i32 = param_pattern %N.patt.loc4, runtime_param<invalid> [symbolic = %N.patt.1 (constants.%N.patt)]
+// CHECK:STDOUT:     %T.patt.loc4_13.1: type = symbolic_binding_pattern T, 0 [symbolic = %T.patt.loc4_13.2 (constants.%T.patt)]
+// CHECK:STDOUT:     %T.param_patt: type = param_pattern %T.patt.loc4_13.1, runtime_param<invalid> [symbolic = %T.patt.loc4_13.2 (constants.%T.patt)]
+// CHECK:STDOUT:     %N.patt.loc4_23.1: i32 = symbolic_binding_pattern N, 1 [symbolic = %N.patt.loc4_23.2 (constants.%N.patt)]
+// CHECK:STDOUT:     %N.param_patt: i32 = param_pattern %N.patt.loc4_23.1, runtime_param<invalid> [symbolic = %N.patt.loc4_23.2 (constants.%N.patt)]
 // CHECK:STDOUT:   } {
-<<<<<<< HEAD
 // CHECK:STDOUT:     %int.make_type_32: init type = call constants.%Int32() [template = i32]
 // CHECK:STDOUT:     %.loc4_27.1: type = value_of_initializer %int.make_type_32 [template = i32]
 // CHECK:STDOUT:     %.loc4_27.2: type = converted %int.make_type_32, %.loc4_27.1 [template = i32]
 // CHECK:STDOUT:     %param.loc4_13: type = param runtime_param<invalid>
-// CHECK:STDOUT:     %T.loc4: type = bind_symbolic_name T, 0, %param.loc4_13 [symbolic = %T.1 (constants.%T)]
+// CHECK:STDOUT:     %T.loc4_13.1: type = bind_symbolic_name T, 0, %param.loc4_13 [symbolic = %T.loc4_13.2 (constants.%T)]
 // CHECK:STDOUT:     %param.loc4_23: i32 = param runtime_param<invalid>
-// CHECK:STDOUT:     %N.loc4: i32 = bind_symbolic_name N, 1, %param.loc4_23 [symbolic = %N.1 (constants.%N)]
-=======
-// CHECK:STDOUT:     %T.param: type = param T, runtime_param<invalid>
-// CHECK:STDOUT:     %T.loc4_13.1: type = bind_symbolic_name T, 0, %T.param [symbolic = %T.loc4_13.2 (constants.%T)]
-// CHECK:STDOUT:     %int.make_type_32: init type = call constants.%Int32() [template = i32]
-// CHECK:STDOUT:     %.loc4_27.1: type = value_of_initializer %int.make_type_32 [template = i32]
-// CHECK:STDOUT:     %.loc4_27.2: type = converted %int.make_type_32, %.loc4_27.1 [template = i32]
-// CHECK:STDOUT:     %N.param: i32 = param N, runtime_param<invalid>
-// CHECK:STDOUT:     %N.loc4_23.1: i32 = bind_symbolic_name N, 1, %N.param [symbolic = %N.loc4_23.2 (constants.%N)]
->>>>>>> 77facdd7
+// CHECK:STDOUT:     %N.loc4_23.1: i32 = bind_symbolic_name N, 1, %param.loc4_23 [symbolic = %N.loc4_23.2 (constants.%N)]
 // CHECK:STDOUT:   }
 // CHECK:STDOUT:   %Class.ref: %Class.type = name_ref Class, %Class.decl [template = constants.%Class.1]
 // CHECK:STDOUT:   %int.make_type_32: init type = call constants.%Int32() [template = i32]
@@ -307,17 +266,11 @@
 // CHECK:STDOUT:   %a: ref <error> = bind_name a, %a.var
 // CHECK:STDOUT: }
 // CHECK:STDOUT:
-<<<<<<< HEAD
-// CHECK:STDOUT: generic class @Class(%T.loc4: type, %N.loc4: i32) {
-// CHECK:STDOUT:   %T.1: type = bind_symbolic_name T, 0 [symbolic = %T.1 (constants.%T)]
-// CHECK:STDOUT:   %T.patt.1: type = symbolic_binding_pattern T, 0 [symbolic = %T.patt.1 (constants.%T.patt)]
-// CHECK:STDOUT:   %N.1: i32 = bind_symbolic_name N, 1 [symbolic = %N.1 (constants.%N)]
-// CHECK:STDOUT:   %N.patt.1: i32 = symbolic_binding_pattern N, 1 [symbolic = %N.patt.1 (constants.%N.patt)]
-=======
 // CHECK:STDOUT: generic class @Class(%T.loc4_13.1: type, %N.loc4_23.1: i32) {
 // CHECK:STDOUT:   %T.loc4_13.2: type = bind_symbolic_name T, 0 [symbolic = %T.loc4_13.2 (constants.%T)]
+// CHECK:STDOUT:   %T.patt.loc4_13.2: type = symbolic_binding_pattern T, 0 [symbolic = %T.patt.loc4_13.2 (constants.%T.patt)]
 // CHECK:STDOUT:   %N.loc4_23.2: i32 = bind_symbolic_name N, 1 [symbolic = %N.loc4_23.2 (constants.%N)]
->>>>>>> 77facdd7
+// CHECK:STDOUT:   %N.patt.loc4_23.2: i32 = symbolic_binding_pattern N, 1 [symbolic = %N.patt.loc4_23.2 (constants.%N.patt)]
 // CHECK:STDOUT:
 // CHECK:STDOUT: !definition:
 // CHECK:STDOUT:
@@ -332,15 +285,10 @@
 // CHECK:STDOUT: fn @Int32() -> type = "int.make_type_32";
 // CHECK:STDOUT:
 // CHECK:STDOUT: specific @Class(constants.%T, constants.%N) {
-<<<<<<< HEAD
-// CHECK:STDOUT:   %T.1 => constants.%T
-// CHECK:STDOUT:   %T.patt.1 => constants.%T
-// CHECK:STDOUT:   %N.1 => constants.%N
-// CHECK:STDOUT:   %N.patt.1 => constants.%N
-=======
 // CHECK:STDOUT:   %T.loc4_13.2 => constants.%T
+// CHECK:STDOUT:   %T.patt.loc4_13.2 => constants.%T
 // CHECK:STDOUT:   %N.loc4_23.2 => constants.%N
->>>>>>> 77facdd7
+// CHECK:STDOUT:   %N.patt.loc4_23.2 => constants.%N
 // CHECK:STDOUT: }
 // CHECK:STDOUT:
 // CHECK:STDOUT: --- fail_too_many.carbon
@@ -386,28 +334,18 @@
 // CHECK:STDOUT:   }
 // CHECK:STDOUT:   %Core.import = import Core
 // CHECK:STDOUT:   %Class.decl: %Class.type = class_decl @Class [template = constants.%Class.1] {
-// CHECK:STDOUT:     %T.patt.loc4: type = symbolic_binding_pattern T, 0 [symbolic = %T.patt.1 (constants.%T.patt)]
-// CHECK:STDOUT:     %T.param_patt: type = param_pattern %T.patt.loc4, runtime_param<invalid> [symbolic = %T.patt.1 (constants.%T.patt)]
-// CHECK:STDOUT:     %N.patt.loc4: i32 = symbolic_binding_pattern N, 1 [symbolic = %N.patt.1 (constants.%N.patt)]
-// CHECK:STDOUT:     %N.param_patt: i32 = param_pattern %N.patt.loc4, runtime_param<invalid> [symbolic = %N.patt.1 (constants.%N.patt)]
+// CHECK:STDOUT:     %T.patt.loc4_13.1: type = symbolic_binding_pattern T, 0 [symbolic = %T.patt.loc4_13.2 (constants.%T.patt)]
+// CHECK:STDOUT:     %T.param_patt: type = param_pattern %T.patt.loc4_13.1, runtime_param<invalid> [symbolic = %T.patt.loc4_13.2 (constants.%T.patt)]
+// CHECK:STDOUT:     %N.patt.loc4_23.1: i32 = symbolic_binding_pattern N, 1 [symbolic = %N.patt.loc4_23.2 (constants.%N.patt)]
+// CHECK:STDOUT:     %N.param_patt: i32 = param_pattern %N.patt.loc4_23.1, runtime_param<invalid> [symbolic = %N.patt.loc4_23.2 (constants.%N.patt)]
 // CHECK:STDOUT:   } {
-<<<<<<< HEAD
 // CHECK:STDOUT:     %int.make_type_32: init type = call constants.%Int32() [template = i32]
 // CHECK:STDOUT:     %.loc4_27.1: type = value_of_initializer %int.make_type_32 [template = i32]
 // CHECK:STDOUT:     %.loc4_27.2: type = converted %int.make_type_32, %.loc4_27.1 [template = i32]
 // CHECK:STDOUT:     %param.loc4_13: type = param runtime_param<invalid>
-// CHECK:STDOUT:     %T.loc4: type = bind_symbolic_name T, 0, %param.loc4_13 [symbolic = %T.1 (constants.%T)]
+// CHECK:STDOUT:     %T.loc4_13.1: type = bind_symbolic_name T, 0, %param.loc4_13 [symbolic = %T.loc4_13.2 (constants.%T)]
 // CHECK:STDOUT:     %param.loc4_23: i32 = param runtime_param<invalid>
-// CHECK:STDOUT:     %N.loc4: i32 = bind_symbolic_name N, 1, %param.loc4_23 [symbolic = %N.1 (constants.%N)]
-=======
-// CHECK:STDOUT:     %T.param: type = param T, runtime_param<invalid>
-// CHECK:STDOUT:     %T.loc4_13.1: type = bind_symbolic_name T, 0, %T.param [symbolic = %T.loc4_13.2 (constants.%T)]
-// CHECK:STDOUT:     %int.make_type_32: init type = call constants.%Int32() [template = i32]
-// CHECK:STDOUT:     %.loc4_27.1: type = value_of_initializer %int.make_type_32 [template = i32]
-// CHECK:STDOUT:     %.loc4_27.2: type = converted %int.make_type_32, %.loc4_27.1 [template = i32]
-// CHECK:STDOUT:     %N.param: i32 = param N, runtime_param<invalid>
-// CHECK:STDOUT:     %N.loc4_23.1: i32 = bind_symbolic_name N, 1, %N.param [symbolic = %N.loc4_23.2 (constants.%N)]
->>>>>>> 77facdd7
+// CHECK:STDOUT:     %N.loc4_23.1: i32 = bind_symbolic_name N, 1, %param.loc4_23 [symbolic = %N.loc4_23.2 (constants.%N)]
 // CHECK:STDOUT:   }
 // CHECK:STDOUT:   %Class.ref: %Class.type = name_ref Class, %Class.decl [template = constants.%Class.1]
 // CHECK:STDOUT:   %int.make_type_32: init type = call constants.%Int32() [template = i32]
@@ -420,17 +358,11 @@
 // CHECK:STDOUT:   %a: ref <error> = bind_name a, %a.var
 // CHECK:STDOUT: }
 // CHECK:STDOUT:
-<<<<<<< HEAD
-// CHECK:STDOUT: generic class @Class(%T.loc4: type, %N.loc4: i32) {
-// CHECK:STDOUT:   %T.1: type = bind_symbolic_name T, 0 [symbolic = %T.1 (constants.%T)]
-// CHECK:STDOUT:   %T.patt.1: type = symbolic_binding_pattern T, 0 [symbolic = %T.patt.1 (constants.%T.patt)]
-// CHECK:STDOUT:   %N.1: i32 = bind_symbolic_name N, 1 [symbolic = %N.1 (constants.%N)]
-// CHECK:STDOUT:   %N.patt.1: i32 = symbolic_binding_pattern N, 1 [symbolic = %N.patt.1 (constants.%N.patt)]
-=======
 // CHECK:STDOUT: generic class @Class(%T.loc4_13.1: type, %N.loc4_23.1: i32) {
 // CHECK:STDOUT:   %T.loc4_13.2: type = bind_symbolic_name T, 0 [symbolic = %T.loc4_13.2 (constants.%T)]
+// CHECK:STDOUT:   %T.patt.loc4_13.2: type = symbolic_binding_pattern T, 0 [symbolic = %T.patt.loc4_13.2 (constants.%T.patt)]
 // CHECK:STDOUT:   %N.loc4_23.2: i32 = bind_symbolic_name N, 1 [symbolic = %N.loc4_23.2 (constants.%N)]
->>>>>>> 77facdd7
+// CHECK:STDOUT:   %N.patt.loc4_23.2: i32 = symbolic_binding_pattern N, 1 [symbolic = %N.patt.loc4_23.2 (constants.%N.patt)]
 // CHECK:STDOUT:
 // CHECK:STDOUT: !definition:
 // CHECK:STDOUT:
@@ -445,15 +377,10 @@
 // CHECK:STDOUT: fn @Int32() -> type = "int.make_type_32";
 // CHECK:STDOUT:
 // CHECK:STDOUT: specific @Class(constants.%T, constants.%N) {
-<<<<<<< HEAD
-// CHECK:STDOUT:   %T.1 => constants.%T
-// CHECK:STDOUT:   %T.patt.1 => constants.%T
-// CHECK:STDOUT:   %N.1 => constants.%N
-// CHECK:STDOUT:   %N.patt.1 => constants.%N
-=======
 // CHECK:STDOUT:   %T.loc4_13.2 => constants.%T
+// CHECK:STDOUT:   %T.patt.loc4_13.2 => constants.%T
 // CHECK:STDOUT:   %N.loc4_23.2 => constants.%N
->>>>>>> 77facdd7
+// CHECK:STDOUT:   %N.patt.loc4_23.2 => constants.%N
 // CHECK:STDOUT: }
 // CHECK:STDOUT:
 // CHECK:STDOUT: --- fail_no_conversion.carbon
@@ -522,28 +449,18 @@
 // CHECK:STDOUT:   }
 // CHECK:STDOUT:   %Core.import = import Core
 // CHECK:STDOUT:   %Class.decl: %Class.type = class_decl @Class [template = constants.%Class.1] {
-// CHECK:STDOUT:     %T.patt.loc4: type = symbolic_binding_pattern T, 0 [symbolic = %T.patt.1 (constants.%T.patt)]
-// CHECK:STDOUT:     %T.param_patt: type = param_pattern %T.patt.loc4, runtime_param<invalid> [symbolic = %T.patt.1 (constants.%T.patt)]
-// CHECK:STDOUT:     %N.patt.loc4: i32 = symbolic_binding_pattern N, 1 [symbolic = %N.patt.1 (constants.%N.patt)]
-// CHECK:STDOUT:     %N.param_patt: i32 = param_pattern %N.patt.loc4, runtime_param<invalid> [symbolic = %N.patt.1 (constants.%N.patt)]
+// CHECK:STDOUT:     %T.patt.loc4_13.1: type = symbolic_binding_pattern T, 0 [symbolic = %T.patt.loc4_13.2 (constants.%T.patt)]
+// CHECK:STDOUT:     %T.param_patt: type = param_pattern %T.patt.loc4_13.1, runtime_param<invalid> [symbolic = %T.patt.loc4_13.2 (constants.%T.patt)]
+// CHECK:STDOUT:     %N.patt.loc4_23.1: i32 = symbolic_binding_pattern N, 1 [symbolic = %N.patt.loc4_23.2 (constants.%N.patt)]
+// CHECK:STDOUT:     %N.param_patt: i32 = param_pattern %N.patt.loc4_23.1, runtime_param<invalid> [symbolic = %N.patt.loc4_23.2 (constants.%N.patt)]
 // CHECK:STDOUT:   } {
-<<<<<<< HEAD
 // CHECK:STDOUT:     %int.make_type_32: init type = call constants.%Int32() [template = i32]
 // CHECK:STDOUT:     %.loc4_27.1: type = value_of_initializer %int.make_type_32 [template = i32]
 // CHECK:STDOUT:     %.loc4_27.2: type = converted %int.make_type_32, %.loc4_27.1 [template = i32]
 // CHECK:STDOUT:     %param.loc4_13: type = param runtime_param<invalid>
-// CHECK:STDOUT:     %T.loc4: type = bind_symbolic_name T, 0, %param.loc4_13 [symbolic = %T.1 (constants.%T)]
+// CHECK:STDOUT:     %T.loc4_13.1: type = bind_symbolic_name T, 0, %param.loc4_13 [symbolic = %T.loc4_13.2 (constants.%T)]
 // CHECK:STDOUT:     %param.loc4_23: i32 = param runtime_param<invalid>
-// CHECK:STDOUT:     %N.loc4: i32 = bind_symbolic_name N, 1, %param.loc4_23 [symbolic = %N.1 (constants.%N)]
-=======
-// CHECK:STDOUT:     %T.param: type = param T, runtime_param<invalid>
-// CHECK:STDOUT:     %T.loc4_13.1: type = bind_symbolic_name T, 0, %T.param [symbolic = %T.loc4_13.2 (constants.%T)]
-// CHECK:STDOUT:     %int.make_type_32: init type = call constants.%Int32() [template = i32]
-// CHECK:STDOUT:     %.loc4_27.1: type = value_of_initializer %int.make_type_32 [template = i32]
-// CHECK:STDOUT:     %.loc4_27.2: type = converted %int.make_type_32, %.loc4_27.1 [template = i32]
-// CHECK:STDOUT:     %N.param: i32 = param N, runtime_param<invalid>
-// CHECK:STDOUT:     %N.loc4_23.1: i32 = bind_symbolic_name N, 1, %N.param [symbolic = %N.loc4_23.2 (constants.%N)]
->>>>>>> 77facdd7
+// CHECK:STDOUT:     %N.loc4_23.1: i32 = bind_symbolic_name N, 1, %param.loc4_23 [symbolic = %N.loc4_23.2 (constants.%N)]
 // CHECK:STDOUT:   }
 // CHECK:STDOUT:   %Class.ref: %Class.type = name_ref Class, %Class.decl [template = constants.%Class.1]
 // CHECK:STDOUT:   %.loc12_14: i32 = int_literal 5 [template = constants.%.4]
@@ -579,17 +496,11 @@
 // CHECK:STDOUT:   }
 // CHECK:STDOUT: }
 // CHECK:STDOUT:
-<<<<<<< HEAD
-// CHECK:STDOUT: generic class @Class(%T.loc4: type, %N.loc4: i32) {
-// CHECK:STDOUT:   %T.1: type = bind_symbolic_name T, 0 [symbolic = %T.1 (constants.%T)]
-// CHECK:STDOUT:   %T.patt.1: type = symbolic_binding_pattern T, 0 [symbolic = %T.patt.1 (constants.%T.patt)]
-// CHECK:STDOUT:   %N.1: i32 = bind_symbolic_name N, 1 [symbolic = %N.1 (constants.%N)]
-// CHECK:STDOUT:   %N.patt.1: i32 = symbolic_binding_pattern N, 1 [symbolic = %N.patt.1 (constants.%N.patt)]
-=======
 // CHECK:STDOUT: generic class @Class(%T.loc4_13.1: type, %N.loc4_23.1: i32) {
 // CHECK:STDOUT:   %T.loc4_13.2: type = bind_symbolic_name T, 0 [symbolic = %T.loc4_13.2 (constants.%T)]
+// CHECK:STDOUT:   %T.patt.loc4_13.2: type = symbolic_binding_pattern T, 0 [symbolic = %T.patt.loc4_13.2 (constants.%T.patt)]
 // CHECK:STDOUT:   %N.loc4_23.2: i32 = bind_symbolic_name N, 1 [symbolic = %N.loc4_23.2 (constants.%N)]
->>>>>>> 77facdd7
+// CHECK:STDOUT:   %N.patt.loc4_23.2: i32 = symbolic_binding_pattern N, 1 [symbolic = %N.patt.loc4_23.2 (constants.%N.patt)]
 // CHECK:STDOUT:
 // CHECK:STDOUT: !definition:
 // CHECK:STDOUT:
@@ -612,15 +523,10 @@
 // CHECK:STDOUT: }
 // CHECK:STDOUT:
 // CHECK:STDOUT: specific @Class(constants.%T, constants.%N) {
-<<<<<<< HEAD
-// CHECK:STDOUT:   %T.1 => constants.%T
-// CHECK:STDOUT:   %T.patt.1 => constants.%T
-// CHECK:STDOUT:   %N.1 => constants.%N
-// CHECK:STDOUT:   %N.patt.1 => constants.%N
-=======
 // CHECK:STDOUT:   %T.loc4_13.2 => constants.%T
+// CHECK:STDOUT:   %T.patt.loc4_13.2 => constants.%T
 // CHECK:STDOUT:   %N.loc4_23.2 => constants.%N
->>>>>>> 77facdd7
+// CHECK:STDOUT:   %N.patt.loc4_23.2 => constants.%N
 // CHECK:STDOUT: }
 // CHECK:STDOUT:
 // CHECK:STDOUT: specific @ImplicitAs(constants.%Dest) {
@@ -720,27 +626,17 @@
 // CHECK:STDOUT:   }
 // CHECK:STDOUT:   %Core.import = import Core
 // CHECK:STDOUT:   %Outer.decl: %Outer.type = class_decl @Outer [template = constants.%Outer.1] {
-// CHECK:STDOUT:     %T.patt.loc2: type = symbolic_binding_pattern T, 0 [symbolic = %T.patt.1 (constants.%T.patt)]
-// CHECK:STDOUT:     %T.param_patt: type = param_pattern %T.patt.loc2, runtime_param<invalid> [symbolic = %T.patt.1 (constants.%T.patt)]
+// CHECK:STDOUT:     %T.patt.loc2_13.1: type = symbolic_binding_pattern T, 0 [symbolic = %T.patt.loc2_13.2 (constants.%T.patt)]
+// CHECK:STDOUT:     %T.param_patt: type = param_pattern %T.patt.loc2_13.1, runtime_param<invalid> [symbolic = %T.patt.loc2_13.2 (constants.%T.patt)]
 // CHECK:STDOUT:   } {
-<<<<<<< HEAD
 // CHECK:STDOUT:     %param: type = param runtime_param<invalid>
-// CHECK:STDOUT:     %T.loc2: type = bind_symbolic_name T, 0, %param [symbolic = %T.1 (constants.%T)]
-// CHECK:STDOUT:   }
-// CHECK:STDOUT: }
-// CHECK:STDOUT:
-// CHECK:STDOUT: generic class @Outer(%T.loc2: type) {
-// CHECK:STDOUT:   %T.1: type = bind_symbolic_name T, 0 [symbolic = %T.1 (constants.%T)]
-// CHECK:STDOUT:   %T.patt.1: type = symbolic_binding_pattern T, 0 [symbolic = %T.patt.1 (constants.%T.patt)]
-=======
-// CHECK:STDOUT:     %T.param: type = param T, runtime_param<invalid>
-// CHECK:STDOUT:     %T.loc2_13.1: type = bind_symbolic_name T, 0, %T.param [symbolic = %T.loc2_13.2 (constants.%T)]
+// CHECK:STDOUT:     %T.loc2_13.1: type = bind_symbolic_name T, 0, %param [symbolic = %T.loc2_13.2 (constants.%T)]
 // CHECK:STDOUT:   }
 // CHECK:STDOUT: }
 // CHECK:STDOUT:
 // CHECK:STDOUT: generic class @Outer(%T.loc2_13.1: type) {
 // CHECK:STDOUT:   %T.loc2_13.2: type = bind_symbolic_name T, 0 [symbolic = %T.loc2_13.2 (constants.%T)]
->>>>>>> 77facdd7
+// CHECK:STDOUT:   %T.patt.loc2_13.2: type = symbolic_binding_pattern T, 0 [symbolic = %T.patt.loc2_13.2 (constants.%T.patt)]
 // CHECK:STDOUT:
 // CHECK:STDOUT: !definition:
 // CHECK:STDOUT:   %Inner.type: type = generic_class_type @Inner, @Outer(%T.loc2_13.2) [symbolic = %Inner.type (constants.%Inner.type.1)]
@@ -748,16 +644,11 @@
 // CHECK:STDOUT:
 // CHECK:STDOUT:   class {
 // CHECK:STDOUT:     %Inner.decl: @Outer.%Inner.type (%Inner.type.1) = class_decl @Inner [symbolic = @Outer.%Inner (constants.%Inner.1)] {
-// CHECK:STDOUT:       %U.patt.loc3: type = symbolic_binding_pattern U, 1 [symbolic = %U.patt.1 (constants.%U.patt)]
-// CHECK:STDOUT:       %U.param_patt: type = param_pattern %U.patt.loc3, runtime_param<invalid> [symbolic = %U.patt.1 (constants.%U.patt)]
+// CHECK:STDOUT:       %U.patt.loc3_15.1: type = symbolic_binding_pattern U, 1 [symbolic = %U.patt.loc3_15.2 (constants.%U.patt)]
+// CHECK:STDOUT:       %U.param_patt: type = param_pattern %U.patt.loc3_15.1, runtime_param<invalid> [symbolic = %U.patt.loc3_15.2 (constants.%U.patt)]
 // CHECK:STDOUT:     } {
-<<<<<<< HEAD
 // CHECK:STDOUT:       %param: type = param runtime_param<invalid>
-// CHECK:STDOUT:       %U.loc3: type = bind_symbolic_name U, 1, %param [symbolic = %U.1 (constants.%U)]
-=======
-// CHECK:STDOUT:       %U.param: type = param U, runtime_param<invalid>
-// CHECK:STDOUT:       %U.loc3_15.1: type = bind_symbolic_name U, 1, %U.param [symbolic = %U.loc3_15.2 (constants.%U)]
->>>>>>> 77facdd7
+// CHECK:STDOUT:       %U.loc3_15.1: type = bind_symbolic_name U, 1, %param [symbolic = %U.loc3_15.2 (constants.%U)]
 // CHECK:STDOUT:     }
 // CHECK:STDOUT:     %.loc17: <witness> = complete_type_witness %.2 [template = constants.%.3]
 // CHECK:STDOUT:
@@ -767,14 +658,9 @@
 // CHECK:STDOUT:   }
 // CHECK:STDOUT: }
 // CHECK:STDOUT:
-<<<<<<< HEAD
-// CHECK:STDOUT: generic class @Inner(@Outer.%T.loc2: type, %U.loc3: type) {
-// CHECK:STDOUT:   %U.1: type = bind_symbolic_name U, 1 [symbolic = %U.1 (constants.%U)]
-// CHECK:STDOUT:   %U.patt.1: type = symbolic_binding_pattern U, 1 [symbolic = %U.patt.1 (constants.%U.patt)]
-=======
 // CHECK:STDOUT: generic class @Inner(@Outer.%T.loc2_13.1: type, %U.loc3_15.1: type) {
 // CHECK:STDOUT:   %U.loc3_15.2: type = bind_symbolic_name U, 1 [symbolic = %U.loc3_15.2 (constants.%U)]
->>>>>>> 77facdd7
+// CHECK:STDOUT:   %U.patt.loc3_15.2: type = symbolic_binding_pattern U, 1 [symbolic = %U.patt.loc3_15.2 (constants.%U.patt)]
 // CHECK:STDOUT:
 // CHECK:STDOUT: !definition:
 // CHECK:STDOUT:   %T: type = bind_symbolic_name T, 0 [symbolic = %T (constants.%T)]
@@ -895,12 +781,8 @@
 // CHECK:STDOUT: }
 // CHECK:STDOUT:
 // CHECK:STDOUT: specific @Outer(constants.%T) {
-<<<<<<< HEAD
-// CHECK:STDOUT:   %T.1 => constants.%T
-// CHECK:STDOUT:   %T.patt.1 => constants.%T
-=======
 // CHECK:STDOUT:   %T.loc2_13.2 => constants.%T
->>>>>>> 77facdd7
+// CHECK:STDOUT:   %T.patt.loc2_13.2 => constants.%T
 // CHECK:STDOUT:
 // CHECK:STDOUT: !definition:
 // CHECK:STDOUT:   %Inner.type => constants.%Inner.type.1
@@ -908,12 +790,8 @@
 // CHECK:STDOUT: }
 // CHECK:STDOUT:
 // CHECK:STDOUT: specific @Inner(constants.%T, constants.%U) {
-<<<<<<< HEAD
-// CHECK:STDOUT:   %U.1 => constants.%U
-// CHECK:STDOUT:   %U.patt.1 => constants.%U
-=======
 // CHECK:STDOUT:   %U.loc3_15.2 => constants.%U
->>>>>>> 77facdd7
+// CHECK:STDOUT:   %U.patt.loc3_15.2 => constants.%U
 // CHECK:STDOUT:
 // CHECK:STDOUT: !definition:
 // CHECK:STDOUT:   %T => constants.%T
@@ -928,12 +806,8 @@
 // CHECK:STDOUT: }
 // CHECK:STDOUT:
 // CHECK:STDOUT: specific @Outer(@A.%T) {
-<<<<<<< HEAD
-// CHECK:STDOUT:   %T.1 => constants.%T
-// CHECK:STDOUT:   %T.patt.1 => constants.%T
-=======
 // CHECK:STDOUT:   %T.loc2_13.2 => constants.%T
->>>>>>> 77facdd7
+// CHECK:STDOUT:   %T.patt.loc2_13.2 => constants.%T
 // CHECK:STDOUT: }
 // CHECK:STDOUT:
 // CHECK:STDOUT: specific @A(constants.%T, constants.%U) {
@@ -942,12 +816,8 @@
 // CHECK:STDOUT: }
 // CHECK:STDOUT:
 // CHECK:STDOUT: specific @Outer(constants.%U) {
-<<<<<<< HEAD
-// CHECK:STDOUT:   %T.1 => constants.%U
-// CHECK:STDOUT:   %T.patt.1 => constants.%U
-=======
 // CHECK:STDOUT:   %T.loc2_13.2 => constants.%U
->>>>>>> 77facdd7
+// CHECK:STDOUT:   %T.patt.loc2_13.2 => constants.%U
 // CHECK:STDOUT:
 // CHECK:STDOUT: !definition:
 // CHECK:STDOUT:   %Inner.type => constants.%Inner.type.2
@@ -955,12 +825,8 @@
 // CHECK:STDOUT: }
 // CHECK:STDOUT:
 // CHECK:STDOUT: specific @Outer(@B.%U) {
-<<<<<<< HEAD
-// CHECK:STDOUT:   %T.1 => constants.%U
-// CHECK:STDOUT:   %T.patt.1 => constants.%U
-=======
 // CHECK:STDOUT:   %T.loc2_13.2 => constants.%U
->>>>>>> 77facdd7
+// CHECK:STDOUT:   %T.patt.loc2_13.2 => constants.%U
 // CHECK:STDOUT: }
 // CHECK:STDOUT:
 // CHECK:STDOUT: specific @B(constants.%T, constants.%U) {
@@ -969,12 +835,8 @@
 // CHECK:STDOUT: }
 // CHECK:STDOUT:
 // CHECK:STDOUT: specific @Inner(constants.%T, constants.%T) {
-<<<<<<< HEAD
-// CHECK:STDOUT:   %U.1 => constants.%T
-// CHECK:STDOUT:   %U.patt.1 => constants.%T
-=======
 // CHECK:STDOUT:   %U.loc3_15.2 => constants.%T
->>>>>>> 77facdd7
+// CHECK:STDOUT:   %U.patt.loc3_15.2 => constants.%T
 // CHECK:STDOUT:
 // CHECK:STDOUT: !definition:
 // CHECK:STDOUT:   %T => constants.%T
@@ -989,21 +851,13 @@
 // CHECK:STDOUT: }
 // CHECK:STDOUT:
 // CHECK:STDOUT: specific @Outer(@C.%T) {
-<<<<<<< HEAD
-// CHECK:STDOUT:   %T.1 => constants.%T
-// CHECK:STDOUT:   %T.patt.1 => constants.%T
-// CHECK:STDOUT: }
-// CHECK:STDOUT:
-// CHECK:STDOUT: specific @Inner(@C.%T, @C.%T) {
-// CHECK:STDOUT:   %U.1 => constants.%T
-// CHECK:STDOUT:   %U.patt.1 => constants.%T
-=======
 // CHECK:STDOUT:   %T.loc2_13.2 => constants.%T
+// CHECK:STDOUT:   %T.patt.loc2_13.2 => constants.%T
 // CHECK:STDOUT: }
 // CHECK:STDOUT:
 // CHECK:STDOUT: specific @Inner(@C.%T, @C.%T) {
 // CHECK:STDOUT:   %U.loc3_15.2 => constants.%T
->>>>>>> 77facdd7
+// CHECK:STDOUT:   %U.patt.loc3_15.2 => constants.%T
 // CHECK:STDOUT: }
 // CHECK:STDOUT:
 // CHECK:STDOUT: specific @C(constants.%T, constants.%U) {
@@ -1014,21 +868,13 @@
 // CHECK:STDOUT: }
 // CHECK:STDOUT:
 // CHECK:STDOUT: specific @Outer(@D.%T) {
-<<<<<<< HEAD
-// CHECK:STDOUT:   %T.1 => constants.%T
-// CHECK:STDOUT:   %T.patt.1 => constants.%T
-// CHECK:STDOUT: }
-// CHECK:STDOUT:
-// CHECK:STDOUT: specific @Inner(@D.%T, @D.%U) {
-// CHECK:STDOUT:   %U.1 => constants.%U
-// CHECK:STDOUT:   %U.patt.1 => constants.%U
-=======
 // CHECK:STDOUT:   %T.loc2_13.2 => constants.%T
+// CHECK:STDOUT:   %T.patt.loc2_13.2 => constants.%T
 // CHECK:STDOUT: }
 // CHECK:STDOUT:
 // CHECK:STDOUT: specific @Inner(@D.%T, @D.%U) {
 // CHECK:STDOUT:   %U.loc3_15.2 => constants.%U
->>>>>>> 77facdd7
+// CHECK:STDOUT:   %U.patt.loc3_15.2 => constants.%U
 // CHECK:STDOUT: }
 // CHECK:STDOUT:
 // CHECK:STDOUT: specific @D(constants.%T, constants.%U) {
@@ -1039,22 +885,13 @@
 // CHECK:STDOUT:   %Inner.loc13_20.1 => constants.%Inner.2
 // CHECK:STDOUT: }
 // CHECK:STDOUT:
-<<<<<<< HEAD
-// CHECK:STDOUT: specific @Inner(@Inner.%T, @Inner.%U.1) {
-// CHECK:STDOUT:   %U.1 => constants.%U
-// CHECK:STDOUT:   %U.patt.1 => constants.%U
-// CHECK:STDOUT: }
-// CHECK:STDOUT:
-// CHECK:STDOUT: specific @Outer(@Outer.%T.1) {
-// CHECK:STDOUT:   %T.1 => constants.%T
-// CHECK:STDOUT:   %T.patt.1 => constants.%T
-=======
 // CHECK:STDOUT: specific @Inner(@Inner.%T, @Inner.%U.loc3_15.2) {
 // CHECK:STDOUT:   %U.loc3_15.2 => constants.%U
+// CHECK:STDOUT:   %U.patt.loc3_15.2 => constants.%U
 // CHECK:STDOUT: }
 // CHECK:STDOUT:
 // CHECK:STDOUT: specific @Outer(@Outer.%T.loc2_13.2) {
 // CHECK:STDOUT:   %T.loc2_13.2 => constants.%T
->>>>>>> 77facdd7
+// CHECK:STDOUT:   %T.patt.loc2_13.2 => constants.%T
 // CHECK:STDOUT: }
 // CHECK:STDOUT: