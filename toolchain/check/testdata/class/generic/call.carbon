// Part of the Carbon Language project, under the Apache License v2.0 with LLVM
// Exceptions. See /LICENSE for license information.
// SPDX-License-Identifier: Apache-2.0 WITH LLVM-exception
//
// AUTOUPDATE
// TIP: To test this file alone, run:
// TIP:   bazel test //toolchain/testing:file_test --test_arg=--file_tests=toolchain/check/testdata/class/generic/call.carbon
// TIP: To dump output, run:
// TIP:   bazel run //toolchain/testing:file_test -- --dump_output --file_tests=toolchain/check/testdata/class/generic/call.carbon

// --- call.carbon

library "[[@TEST_NAME]]";

class Class(T:! type, N:! i32) {}

var a: Class(i32*, 5);

// Requires an implicit conversion to type `type`.
var b: Class((), 0);

// --- fail_too_few.carbon

library "[[@TEST_NAME]]";

class Class(T:! type, N:! i32) {}

// CHECK:STDERR: fail_too_few.carbon:[[@LINE+7]]:8: error: 1 argument(s) passed to generic class expecting 2 argument(s).
// CHECK:STDERR: var a: Class(i32*);
// CHECK:STDERR:        ^~~~~~
// CHECK:STDERR: fail_too_few.carbon:[[@LINE-5]]:1: note: calling generic class declared here
// CHECK:STDERR: class Class(T:! type, N:! i32) {}
// CHECK:STDERR: ^~~~~~~~~~~~~~~~~~~~~~~~~~~~~~~~
// CHECK:STDERR:
var a: Class(i32*);

// --- fail_too_many.carbon

library "[[@TEST_NAME]]";

class Class(T:! type, N:! i32) {}

// CHECK:STDERR: fail_too_many.carbon:[[@LINE+7]]:8: error: 3 argument(s) passed to generic class expecting 2 argument(s).
// CHECK:STDERR: var a: Class(i32*, 1, 2);
// CHECK:STDERR:        ^~~~~~
// CHECK:STDERR: fail_too_many.carbon:[[@LINE-5]]:1: note: calling generic class declared here
// CHECK:STDERR: class Class(T:! type, N:! i32) {}
// CHECK:STDERR: ^~~~~~~~~~~~~~~~~~~~~~~~~~~~~~~~
// CHECK:STDERR:
var a: Class(i32*, 1, 2);

// --- fail_no_conversion.carbon

library "[[@TEST_NAME]]";

class Class(T:! type, N:! i32) {}

// CHECK:STDERR: fail_no_conversion.carbon:[[@LINE+9]]:8: error: cannot implicitly convert from `i32` to `type`
// CHECK:STDERR: var a: Class(5, i32*);
// CHECK:STDERR:        ^~~~~~
// CHECK:STDERR: fail_no_conversion.carbon:[[@LINE+6]]:8: note: type `i32` does not implement interface `ImplicitAs`
// CHECK:STDERR: var a: Class(5, i32*);
// CHECK:STDERR:        ^~~~~~
// CHECK:STDERR: fail_no_conversion.carbon:[[@LINE-8]]:13: note: initializing generic parameter `T` declared here
// CHECK:STDERR: class Class(T:! type, N:! i32) {}
// CHECK:STDERR:             ^
var a: Class(5, i32*);

// --- call_in_nested_return_type.carbon

class Outer(T:! type) {
  class Inner(U:! type) {
    fn A() -> Outer(T) {
      return {};
    }
    fn B() -> Outer(U) {
      return {};
    }
    fn C() -> Inner(T) {
      return {};
    }
    fn D() -> Inner(U) {
      return {};
    }
  }
}

// CHECK:STDOUT: --- call.carbon
// CHECK:STDOUT:
// CHECK:STDOUT: constants {
// CHECK:STDOUT:   %T: type = bind_symbolic_name T 0 [symbolic]
// CHECK:STDOUT:   %Int32.type: type = fn_type @Int32 [template]
// CHECK:STDOUT:   %.1: type = tuple_type () [template]
// CHECK:STDOUT:   %Int32: %Int32.type = struct_value () [template]
// CHECK:STDOUT:   %N: i32 = bind_symbolic_name N 1 [symbolic]
// CHECK:STDOUT:   %Class.type: type = generic_class_type @Class [template]
// CHECK:STDOUT:   %Class.1: %Class.type = struct_value () [template]
// CHECK:STDOUT:   %Class.2: type = class_type @Class, @Class(%T, %N) [symbolic]
// CHECK:STDOUT:   %.2: type = struct_type {} [template]
// CHECK:STDOUT:   %.3: <witness> = complete_type_witness %.2 [template]
// CHECK:STDOUT:   %.4: type = ptr_type i32 [template]
// CHECK:STDOUT:   %.5: i32 = int_literal 5 [template]
// CHECK:STDOUT:   %Class.3: type = class_type @Class, @Class(%.4, %.5) [template]
// CHECK:STDOUT:   %.6: type = ptr_type %.2 [template]
// CHECK:STDOUT:   %.7: i32 = int_literal 0 [template]
// CHECK:STDOUT:   %Class.4: type = class_type @Class, @Class(%.1, %.7) [template]
// CHECK:STDOUT: }
// CHECK:STDOUT:
// CHECK:STDOUT: imports {
// CHECK:STDOUT:   %Core: <namespace> = namespace file.%Core.import, [template] {
// CHECK:STDOUT:     .Int32 = %import_ref
// CHECK:STDOUT:     import Core//prelude
// CHECK:STDOUT:     import Core//prelude/operators
// CHECK:STDOUT:     import Core//prelude/types
// CHECK:STDOUT:     import Core//prelude/operators/arithmetic
// CHECK:STDOUT:     import Core//prelude/operators/as
// CHECK:STDOUT:     import Core//prelude/operators/bitwise
// CHECK:STDOUT:     import Core//prelude/operators/comparison
// CHECK:STDOUT:     import Core//prelude/types/bool
// CHECK:STDOUT:   }
// CHECK:STDOUT:   %import_ref: %Int32.type = import_ref Core//prelude/types, inst+4, loaded [template = constants.%Int32]
// CHECK:STDOUT: }
// CHECK:STDOUT:
// CHECK:STDOUT: file {
// CHECK:STDOUT:   package: <namespace> = namespace [template] {
// CHECK:STDOUT:     .Core = imports.%Core
// CHECK:STDOUT:     .Class = %Class.decl
// CHECK:STDOUT:     .a = %a
// CHECK:STDOUT:     .b = %b
// CHECK:STDOUT:   }
// CHECK:STDOUT:   %Core.import = import Core
// CHECK:STDOUT:   %Class.decl: %Class.type = class_decl @Class [template = constants.%Class.1] {
<<<<<<< HEAD
// CHECK:STDOUT:     %T.patt: type = symbolic_binding_pattern T 0
// CHECK:STDOUT:     %N.patt: i32 = symbolic_binding_pattern N 1
// CHECK:STDOUT:   } {
// CHECK:STDOUT:     %T.loc4_13.1: type = param T
// CHECK:STDOUT:     %T.loc4_13.2: type = bind_symbolic_name T 0, %T.loc4_13.1 [symbolic = @Class.%T (constants.%T)]
// CHECK:STDOUT:     %int.make_type_32.loc4: init type = call constants.%Int32() [template = i32]
// CHECK:STDOUT:     %.loc4_27.1: type = value_of_initializer %int.make_type_32.loc4 [template = i32]
// CHECK:STDOUT:     %.loc4_27.2: type = converted %int.make_type_32.loc4, %.loc4_27.1 [template = i32]
// CHECK:STDOUT:     %N.loc4_23.1: i32 = param N
// CHECK:STDOUT:     %N.loc4_23.2: i32 = bind_symbolic_name N 1, %N.loc4_23.1 [symbolic = @Class.%N (constants.%N)]
=======
// CHECK:STDOUT:     %T.param: type = param T, runtime_param<invalid>
// CHECK:STDOUT:     %T.loc4: type = bind_symbolic_name T 0, %T.param [symbolic = %T.1 (constants.%T)]
// CHECK:STDOUT:     %int.make_type_32: init type = call constants.%Int32() [template = i32]
// CHECK:STDOUT:     %.loc4_27.1: type = value_of_initializer %int.make_type_32 [template = i32]
// CHECK:STDOUT:     %.loc4_27.2: type = converted %int.make_type_32, %.loc4_27.1 [template = i32]
// CHECK:STDOUT:     %N.param: i32 = param N, runtime_param<invalid>
// CHECK:STDOUT:     %N.loc4: i32 = bind_symbolic_name N 1, %N.param [symbolic = %N.1 (constants.%N)]
>>>>>>> 1e34d03e
// CHECK:STDOUT:   }
// CHECK:STDOUT:   %Class.ref.loc6: %Class.type = name_ref Class, %Class.decl [template = constants.%Class.1]
// CHECK:STDOUT:   %int.make_type_32: init type = call constants.%Int32() [template = i32]
// CHECK:STDOUT:   %.loc6_17.1: type = value_of_initializer %int.make_type_32 [template = i32]
// CHECK:STDOUT:   %.loc6_17.2: type = converted %int.make_type_32, %.loc6_17.1 [template = i32]
// CHECK:STDOUT:   %.loc6_17.3: type = ptr_type i32 [template = constants.%.4]
// CHECK:STDOUT:   %.loc6_20: i32 = int_literal 5 [template = constants.%.5]
// CHECK:STDOUT:   %Class.loc6: type = class_type @Class, @Class(constants.%.4, constants.%.5) [template = constants.%Class.3]
// CHECK:STDOUT:   %a.var: ref %Class.3 = var a
// CHECK:STDOUT:   %a: ref %Class.3 = bind_name a, %a.var
// CHECK:STDOUT:   %Class.ref.loc9: %Class.type = name_ref Class, %Class.decl [template = constants.%Class.1]
// CHECK:STDOUT:   %.loc9_15: %.1 = tuple_literal ()
// CHECK:STDOUT:   %.loc9_18: i32 = int_literal 0 [template = constants.%.7]
// CHECK:STDOUT:   %.loc9_13: type = converted %.loc9_15, constants.%.1 [template = constants.%.1]
// CHECK:STDOUT:   %Class.loc9: type = class_type @Class, @Class(constants.%.1, constants.%.7) [template = constants.%Class.4]
// CHECK:STDOUT:   %b.var: ref %Class.4 = var b
// CHECK:STDOUT:   %b: ref %Class.4 = bind_name b, %b.var
// CHECK:STDOUT: }
// CHECK:STDOUT:
// CHECK:STDOUT: generic class @Class(%T.loc4: type, %N.loc4: i32) {
// CHECK:STDOUT:   %T.1: type = bind_symbolic_name T 0 [symbolic = %T.1 (constants.%T)]
// CHECK:STDOUT:   %N.1: i32 = bind_symbolic_name N 1 [symbolic = %N.1 (constants.%N)]
// CHECK:STDOUT:
// CHECK:STDOUT: !definition:
// CHECK:STDOUT:
// CHECK:STDOUT:   class {
// CHECK:STDOUT:     %.loc4_33: <witness> = complete_type_witness %.2 [template = constants.%.3]
// CHECK:STDOUT:
// CHECK:STDOUT:   !members:
// CHECK:STDOUT:     .Self = constants.%Class.2
// CHECK:STDOUT:   }
// CHECK:STDOUT: }
// CHECK:STDOUT:
// CHECK:STDOUT: fn @Int32() -> type = "int.make_type_32";
// CHECK:STDOUT:
// CHECK:STDOUT: specific @Class(constants.%T, constants.%N) {
// CHECK:STDOUT:   %T.1 => constants.%T
// CHECK:STDOUT:   %N.1 => constants.%N
// CHECK:STDOUT: }
// CHECK:STDOUT:
// CHECK:STDOUT: specific @Class(constants.%.4, constants.%.5) {
// CHECK:STDOUT:   %T.1 => constants.%.4
// CHECK:STDOUT:   %N.1 => constants.%.5
// CHECK:STDOUT:
// CHECK:STDOUT: !definition:
// CHECK:STDOUT: }
// CHECK:STDOUT:
// CHECK:STDOUT: specific @Class(constants.%.1, constants.%.7) {
// CHECK:STDOUT:   %T.1 => constants.%.1
// CHECK:STDOUT:   %N.1 => constants.%.7
// CHECK:STDOUT:
// CHECK:STDOUT: !definition:
// CHECK:STDOUT: }
// CHECK:STDOUT:
// CHECK:STDOUT: --- fail_too_few.carbon
// CHECK:STDOUT:
// CHECK:STDOUT: constants {
// CHECK:STDOUT:   %T: type = bind_symbolic_name T 0 [symbolic]
// CHECK:STDOUT:   %Int32.type: type = fn_type @Int32 [template]
// CHECK:STDOUT:   %.1: type = tuple_type () [template]
// CHECK:STDOUT:   %Int32: %Int32.type = struct_value () [template]
// CHECK:STDOUT:   %N: i32 = bind_symbolic_name N 1 [symbolic]
// CHECK:STDOUT:   %Class.type: type = generic_class_type @Class [template]
// CHECK:STDOUT:   %Class.1: %Class.type = struct_value () [template]
// CHECK:STDOUT:   %Class.2: type = class_type @Class, @Class(%T, %N) [symbolic]
// CHECK:STDOUT:   %.2: type = struct_type {} [template]
// CHECK:STDOUT:   %.3: <witness> = complete_type_witness %.2 [template]
// CHECK:STDOUT:   %.4: type = ptr_type i32 [template]
// CHECK:STDOUT: }
// CHECK:STDOUT:
// CHECK:STDOUT: imports {
// CHECK:STDOUT:   %Core: <namespace> = namespace file.%Core.import, [template] {
// CHECK:STDOUT:     .Int32 = %import_ref
// CHECK:STDOUT:     import Core//prelude
// CHECK:STDOUT:     import Core//prelude/operators
// CHECK:STDOUT:     import Core//prelude/types
// CHECK:STDOUT:     import Core//prelude/operators/arithmetic
// CHECK:STDOUT:     import Core//prelude/operators/as
// CHECK:STDOUT:     import Core//prelude/operators/bitwise
// CHECK:STDOUT:     import Core//prelude/operators/comparison
// CHECK:STDOUT:     import Core//prelude/types/bool
// CHECK:STDOUT:   }
// CHECK:STDOUT:   %import_ref: %Int32.type = import_ref Core//prelude/types, inst+4, loaded [template = constants.%Int32]
// CHECK:STDOUT: }
// CHECK:STDOUT:
// CHECK:STDOUT: file {
// CHECK:STDOUT:   package: <namespace> = namespace [template] {
// CHECK:STDOUT:     .Core = imports.%Core
// CHECK:STDOUT:     .Class = %Class.decl
// CHECK:STDOUT:     .a = %a
// CHECK:STDOUT:   }
// CHECK:STDOUT:   %Core.import = import Core
// CHECK:STDOUT:   %Class.decl: %Class.type = class_decl @Class [template = constants.%Class.1] {
<<<<<<< HEAD
// CHECK:STDOUT:     %T.patt: type = symbolic_binding_pattern T 0
// CHECK:STDOUT:     %N.patt: i32 = symbolic_binding_pattern N 1
// CHECK:STDOUT:   } {
// CHECK:STDOUT:     %T.loc4_13.1: type = param T
// CHECK:STDOUT:     %T.loc4_13.2: type = bind_symbolic_name T 0, %T.loc4_13.1 [symbolic = @Class.%T (constants.%T)]
// CHECK:STDOUT:     %int.make_type_32.loc4: init type = call constants.%Int32() [template = i32]
// CHECK:STDOUT:     %.loc4_27.1: type = value_of_initializer %int.make_type_32.loc4 [template = i32]
// CHECK:STDOUT:     %.loc4_27.2: type = converted %int.make_type_32.loc4, %.loc4_27.1 [template = i32]
// CHECK:STDOUT:     %N.loc4_23.1: i32 = param N
// CHECK:STDOUT:     %N.loc4_23.2: i32 = bind_symbolic_name N 1, %N.loc4_23.1 [symbolic = @Class.%N (constants.%N)]
=======
// CHECK:STDOUT:     %T.param: type = param T, runtime_param<invalid>
// CHECK:STDOUT:     %T.loc4: type = bind_symbolic_name T 0, %T.param [symbolic = %T.1 (constants.%T)]
// CHECK:STDOUT:     %int.make_type_32: init type = call constants.%Int32() [template = i32]
// CHECK:STDOUT:     %.loc4_27.1: type = value_of_initializer %int.make_type_32 [template = i32]
// CHECK:STDOUT:     %.loc4_27.2: type = converted %int.make_type_32, %.loc4_27.1 [template = i32]
// CHECK:STDOUT:     %N.param: i32 = param N, runtime_param<invalid>
// CHECK:STDOUT:     %N.loc4: i32 = bind_symbolic_name N 1, %N.param [symbolic = %N.1 (constants.%N)]
>>>>>>> 1e34d03e
// CHECK:STDOUT:   }
// CHECK:STDOUT:   %Class.ref: %Class.type = name_ref Class, %Class.decl [template = constants.%Class.1]
// CHECK:STDOUT:   %int.make_type_32: init type = call constants.%Int32() [template = i32]
// CHECK:STDOUT:   %.loc13_17.1: type = value_of_initializer %int.make_type_32 [template = i32]
// CHECK:STDOUT:   %.loc13_17.2: type = converted %int.make_type_32, %.loc13_17.1 [template = i32]
// CHECK:STDOUT:   %.loc13_17.3: type = ptr_type i32 [template = constants.%.4]
// CHECK:STDOUT:   %a.var: ref <error> = var a
// CHECK:STDOUT:   %a: ref <error> = bind_name a, %a.var
// CHECK:STDOUT: }
// CHECK:STDOUT:
// CHECK:STDOUT: generic class @Class(%T.loc4: type, %N.loc4: i32) {
// CHECK:STDOUT:   %T.1: type = bind_symbolic_name T 0 [symbolic = %T.1 (constants.%T)]
// CHECK:STDOUT:   %N.1: i32 = bind_symbolic_name N 1 [symbolic = %N.1 (constants.%N)]
// CHECK:STDOUT:
// CHECK:STDOUT: !definition:
// CHECK:STDOUT:
// CHECK:STDOUT:   class {
// CHECK:STDOUT:     %.loc4_33: <witness> = complete_type_witness %.2 [template = constants.%.3]
// CHECK:STDOUT:
// CHECK:STDOUT:   !members:
// CHECK:STDOUT:     .Self = constants.%Class.2
// CHECK:STDOUT:   }
// CHECK:STDOUT: }
// CHECK:STDOUT:
// CHECK:STDOUT: fn @Int32() -> type = "int.make_type_32";
// CHECK:STDOUT:
// CHECK:STDOUT: specific @Class(constants.%T, constants.%N) {
// CHECK:STDOUT:   %T.1 => constants.%T
// CHECK:STDOUT:   %N.1 => constants.%N
// CHECK:STDOUT: }
// CHECK:STDOUT:
// CHECK:STDOUT: --- fail_too_many.carbon
// CHECK:STDOUT:
// CHECK:STDOUT: constants {
// CHECK:STDOUT:   %T: type = bind_symbolic_name T 0 [symbolic]
// CHECK:STDOUT:   %Int32.type: type = fn_type @Int32 [template]
// CHECK:STDOUT:   %.1: type = tuple_type () [template]
// CHECK:STDOUT:   %Int32: %Int32.type = struct_value () [template]
// CHECK:STDOUT:   %N: i32 = bind_symbolic_name N 1 [symbolic]
// CHECK:STDOUT:   %Class.type: type = generic_class_type @Class [template]
// CHECK:STDOUT:   %Class.1: %Class.type = struct_value () [template]
// CHECK:STDOUT:   %Class.2: type = class_type @Class, @Class(%T, %N) [symbolic]
// CHECK:STDOUT:   %.2: type = struct_type {} [template]
// CHECK:STDOUT:   %.3: <witness> = complete_type_witness %.2 [template]
// CHECK:STDOUT:   %.4: type = ptr_type i32 [template]
// CHECK:STDOUT:   %.5: i32 = int_literal 1 [template]
// CHECK:STDOUT:   %.6: i32 = int_literal 2 [template]
// CHECK:STDOUT: }
// CHECK:STDOUT:
// CHECK:STDOUT: imports {
// CHECK:STDOUT:   %Core: <namespace> = namespace file.%Core.import, [template] {
// CHECK:STDOUT:     .Int32 = %import_ref
// CHECK:STDOUT:     import Core//prelude
// CHECK:STDOUT:     import Core//prelude/operators
// CHECK:STDOUT:     import Core//prelude/types
// CHECK:STDOUT:     import Core//prelude/operators/arithmetic
// CHECK:STDOUT:     import Core//prelude/operators/as
// CHECK:STDOUT:     import Core//prelude/operators/bitwise
// CHECK:STDOUT:     import Core//prelude/operators/comparison
// CHECK:STDOUT:     import Core//prelude/types/bool
// CHECK:STDOUT:   }
// CHECK:STDOUT:   %import_ref: %Int32.type = import_ref Core//prelude/types, inst+4, loaded [template = constants.%Int32]
// CHECK:STDOUT: }
// CHECK:STDOUT:
// CHECK:STDOUT: file {
// CHECK:STDOUT:   package: <namespace> = namespace [template] {
// CHECK:STDOUT:     .Core = imports.%Core
// CHECK:STDOUT:     .Class = %Class.decl
// CHECK:STDOUT:     .a = %a
// CHECK:STDOUT:   }
// CHECK:STDOUT:   %Core.import = import Core
// CHECK:STDOUT:   %Class.decl: %Class.type = class_decl @Class [template = constants.%Class.1] {
<<<<<<< HEAD
// CHECK:STDOUT:     %T.patt: type = symbolic_binding_pattern T 0
// CHECK:STDOUT:     %N.patt: i32 = symbolic_binding_pattern N 1
// CHECK:STDOUT:   } {
// CHECK:STDOUT:     %T.loc4_13.1: type = param T
// CHECK:STDOUT:     %T.loc4_13.2: type = bind_symbolic_name T 0, %T.loc4_13.1 [symbolic = @Class.%T (constants.%T)]
// CHECK:STDOUT:     %int.make_type_32.loc4: init type = call constants.%Int32() [template = i32]
// CHECK:STDOUT:     %.loc4_27.1: type = value_of_initializer %int.make_type_32.loc4 [template = i32]
// CHECK:STDOUT:     %.loc4_27.2: type = converted %int.make_type_32.loc4, %.loc4_27.1 [template = i32]
// CHECK:STDOUT:     %N.loc4_23.1: i32 = param N
// CHECK:STDOUT:     %N.loc4_23.2: i32 = bind_symbolic_name N 1, %N.loc4_23.1 [symbolic = @Class.%N (constants.%N)]
=======
// CHECK:STDOUT:     %T.param: type = param T, runtime_param<invalid>
// CHECK:STDOUT:     %T.loc4: type = bind_symbolic_name T 0, %T.param [symbolic = %T.1 (constants.%T)]
// CHECK:STDOUT:     %int.make_type_32: init type = call constants.%Int32() [template = i32]
// CHECK:STDOUT:     %.loc4_27.1: type = value_of_initializer %int.make_type_32 [template = i32]
// CHECK:STDOUT:     %.loc4_27.2: type = converted %int.make_type_32, %.loc4_27.1 [template = i32]
// CHECK:STDOUT:     %N.param: i32 = param N, runtime_param<invalid>
// CHECK:STDOUT:     %N.loc4: i32 = bind_symbolic_name N 1, %N.param [symbolic = %N.1 (constants.%N)]
>>>>>>> 1e34d03e
// CHECK:STDOUT:   }
// CHECK:STDOUT:   %Class.ref: %Class.type = name_ref Class, %Class.decl [template = constants.%Class.1]
// CHECK:STDOUT:   %int.make_type_32: init type = call constants.%Int32() [template = i32]
// CHECK:STDOUT:   %.loc13_17.1: type = value_of_initializer %int.make_type_32 [template = i32]
// CHECK:STDOUT:   %.loc13_17.2: type = converted %int.make_type_32, %.loc13_17.1 [template = i32]
// CHECK:STDOUT:   %.loc13_17.3: type = ptr_type i32 [template = constants.%.4]
// CHECK:STDOUT:   %.loc13_20: i32 = int_literal 1 [template = constants.%.5]
// CHECK:STDOUT:   %.loc13_23: i32 = int_literal 2 [template = constants.%.6]
// CHECK:STDOUT:   %a.var: ref <error> = var a
// CHECK:STDOUT:   %a: ref <error> = bind_name a, %a.var
// CHECK:STDOUT: }
// CHECK:STDOUT:
// CHECK:STDOUT: generic class @Class(%T.loc4: type, %N.loc4: i32) {
// CHECK:STDOUT:   %T.1: type = bind_symbolic_name T 0 [symbolic = %T.1 (constants.%T)]
// CHECK:STDOUT:   %N.1: i32 = bind_symbolic_name N 1 [symbolic = %N.1 (constants.%N)]
// CHECK:STDOUT:
// CHECK:STDOUT: !definition:
// CHECK:STDOUT:
// CHECK:STDOUT:   class {
// CHECK:STDOUT:     %.loc4_33: <witness> = complete_type_witness %.2 [template = constants.%.3]
// CHECK:STDOUT:
// CHECK:STDOUT:   !members:
// CHECK:STDOUT:     .Self = constants.%Class.2
// CHECK:STDOUT:   }
// CHECK:STDOUT: }
// CHECK:STDOUT:
// CHECK:STDOUT: fn @Int32() -> type = "int.make_type_32";
// CHECK:STDOUT:
// CHECK:STDOUT: specific @Class(constants.%T, constants.%N) {
// CHECK:STDOUT:   %T.1 => constants.%T
// CHECK:STDOUT:   %N.1 => constants.%N
// CHECK:STDOUT: }
// CHECK:STDOUT:
// CHECK:STDOUT: --- fail_no_conversion.carbon
// CHECK:STDOUT:
// CHECK:STDOUT: constants {
// CHECK:STDOUT:   %T: type = bind_symbolic_name T 0 [symbolic]
// CHECK:STDOUT:   %Int32.type: type = fn_type @Int32 [template]
// CHECK:STDOUT:   %.1: type = tuple_type () [template]
// CHECK:STDOUT:   %Int32: %Int32.type = struct_value () [template]
// CHECK:STDOUT:   %N: i32 = bind_symbolic_name N 1 [symbolic]
// CHECK:STDOUT:   %Class.type: type = generic_class_type @Class [template]
// CHECK:STDOUT:   %Class.1: %Class.type = struct_value () [template]
// CHECK:STDOUT:   %Class.2: type = class_type @Class, @Class(%T, %N) [symbolic]
// CHECK:STDOUT:   %.2: type = struct_type {} [template]
// CHECK:STDOUT:   %.3: <witness> = complete_type_witness %.2 [template]
// CHECK:STDOUT:   %.4: i32 = int_literal 5 [template]
// CHECK:STDOUT:   %.5: type = ptr_type i32 [template]
// CHECK:STDOUT:   %ImplicitAs.type: type = generic_interface_type @ImplicitAs [template]
// CHECK:STDOUT:   %ImplicitAs: %ImplicitAs.type = struct_value () [template]
// CHECK:STDOUT:   %Dest: type = bind_symbolic_name Dest 0 [symbolic]
// CHECK:STDOUT:   %.6: type = interface_type @ImplicitAs, @ImplicitAs(%Dest) [symbolic]
// CHECK:STDOUT:   %Self.1: @ImplicitAs.%.1 (%.6) = bind_symbolic_name Self 1 [symbolic]
// CHECK:STDOUT:   %Self.2: %.6 = bind_symbolic_name Self 1 [symbolic]
// CHECK:STDOUT:   %Convert.type.1: type = fn_type @Convert, @ImplicitAs(%Dest) [symbolic]
// CHECK:STDOUT:   %Convert.1: %Convert.type.1 = struct_value () [symbolic]
// CHECK:STDOUT:   %.7: type = assoc_entity_type %.6, %Convert.type.1 [symbolic]
// CHECK:STDOUT:   %.8: %.7 = assoc_entity element0, imports.%import_ref.6 [symbolic]
// CHECK:STDOUT:   %.9: type = interface_type @ImplicitAs, @ImplicitAs(type) [template]
// CHECK:STDOUT:   %Convert.type.2: type = fn_type @Convert, @ImplicitAs(type) [template]
// CHECK:STDOUT:   %Convert.2: %Convert.type.2 = struct_value () [template]
// CHECK:STDOUT:   %.10: type = assoc_entity_type %.9, %Convert.type.2 [template]
// CHECK:STDOUT:   %.11: %.10 = assoc_entity element0, imports.%import_ref.6 [template]
// CHECK:STDOUT:   %.12: %.7 = assoc_entity element0, imports.%import_ref.7 [symbolic]
// CHECK:STDOUT: }
// CHECK:STDOUT:
// CHECK:STDOUT: imports {
// CHECK:STDOUT:   %Core: <namespace> = namespace file.%Core.import, [template] {
// CHECK:STDOUT:     .Int32 = %import_ref.1
// CHECK:STDOUT:     .ImplicitAs = %import_ref.2
// CHECK:STDOUT:     import Core//prelude
// CHECK:STDOUT:     import Core//prelude/operators
// CHECK:STDOUT:     import Core//prelude/types
// CHECK:STDOUT:     import Core//prelude/operators/arithmetic
// CHECK:STDOUT:     import Core//prelude/operators/as
// CHECK:STDOUT:     import Core//prelude/operators/bitwise
// CHECK:STDOUT:     import Core//prelude/operators/comparison
// CHECK:STDOUT:     import Core//prelude/types/bool
// CHECK:STDOUT:   }
// CHECK:STDOUT:   %import_ref.1: %Int32.type = import_ref Core//prelude/types, inst+4, loaded [template = constants.%Int32]
// CHECK:STDOUT:   %import_ref.2: %ImplicitAs.type = import_ref Core//prelude/operators/as, inst+37, loaded [template = constants.%ImplicitAs]
// CHECK:STDOUT:   %import_ref.3 = import_ref Core//prelude/operators/as, inst+42, unloaded
// CHECK:STDOUT:   %import_ref.4: @ImplicitAs.%.2 (%.7) = import_ref Core//prelude/operators/as, inst+59, loaded [symbolic = @ImplicitAs.%.3 (constants.%.12)]
// CHECK:STDOUT:   %import_ref.5 = import_ref Core//prelude/operators/as, inst+52, unloaded
// CHECK:STDOUT:   %import_ref.6 = import_ref Core//prelude/operators/as, inst+52, unloaded
// CHECK:STDOUT:   %import_ref.7 = import_ref Core//prelude/operators/as, inst+52, unloaded
// CHECK:STDOUT: }
// CHECK:STDOUT:
// CHECK:STDOUT: file {
// CHECK:STDOUT:   package: <namespace> = namespace [template] {
// CHECK:STDOUT:     .Core = imports.%Core
// CHECK:STDOUT:     .Class = %Class.decl
// CHECK:STDOUT:     .a = %a
// CHECK:STDOUT:   }
// CHECK:STDOUT:   %Core.import = import Core
// CHECK:STDOUT:   %Class.decl: %Class.type = class_decl @Class [template = constants.%Class.1] {
<<<<<<< HEAD
// CHECK:STDOUT:     %T.patt: type = symbolic_binding_pattern T 0
// CHECK:STDOUT:     %N.patt: i32 = symbolic_binding_pattern N 1
// CHECK:STDOUT:   } {
// CHECK:STDOUT:     %T.loc4_13.1: type = param T
// CHECK:STDOUT:     %T.loc4_13.2: type = bind_symbolic_name T 0, %T.loc4_13.1 [symbolic = @Class.%T (constants.%T)]
// CHECK:STDOUT:     %int.make_type_32.loc4: init type = call constants.%Int32() [template = i32]
// CHECK:STDOUT:     %.loc4_27.1: type = value_of_initializer %int.make_type_32.loc4 [template = i32]
// CHECK:STDOUT:     %.loc4_27.2: type = converted %int.make_type_32.loc4, %.loc4_27.1 [template = i32]
// CHECK:STDOUT:     %N.loc4_23.1: i32 = param N
// CHECK:STDOUT:     %N.loc4_23.2: i32 = bind_symbolic_name N 1, %N.loc4_23.1 [symbolic = @Class.%N (constants.%N)]
=======
// CHECK:STDOUT:     %T.param: type = param T, runtime_param<invalid>
// CHECK:STDOUT:     %T.loc4: type = bind_symbolic_name T 0, %T.param [symbolic = %T.1 (constants.%T)]
// CHECK:STDOUT:     %int.make_type_32: init type = call constants.%Int32() [template = i32]
// CHECK:STDOUT:     %.loc4_27.1: type = value_of_initializer %int.make_type_32 [template = i32]
// CHECK:STDOUT:     %.loc4_27.2: type = converted %int.make_type_32, %.loc4_27.1 [template = i32]
// CHECK:STDOUT:     %N.param: i32 = param N, runtime_param<invalid>
// CHECK:STDOUT:     %N.loc4: i32 = bind_symbolic_name N 1, %N.param [symbolic = %N.1 (constants.%N)]
>>>>>>> 1e34d03e
// CHECK:STDOUT:   }
// CHECK:STDOUT:   %Class.ref: %Class.type = name_ref Class, %Class.decl [template = constants.%Class.1]
// CHECK:STDOUT:   %.loc15_14: i32 = int_literal 5 [template = constants.%.4]
// CHECK:STDOUT:   %int.make_type_32: init type = call constants.%Int32() [template = i32]
// CHECK:STDOUT:   %.loc15_20.1: type = value_of_initializer %int.make_type_32 [template = i32]
// CHECK:STDOUT:   %.loc15_20.2: type = converted %int.make_type_32, %.loc15_20.1 [template = i32]
// CHECK:STDOUT:   %.loc15_20.3: type = ptr_type i32 [template = constants.%.5]
// CHECK:STDOUT:   %.loc15_13.1: type = interface_type @ImplicitAs, @ImplicitAs(type) [template = constants.%.9]
// CHECK:STDOUT:   %.loc15_13.2: %.10 = specific_constant imports.%import_ref.4, @ImplicitAs(type) [template = constants.%.11]
// CHECK:STDOUT:   %Convert.ref: %.10 = name_ref Convert, %.loc15_13.2 [template = constants.%.11]
// CHECK:STDOUT:   %.loc15_13.3: type = converted %.loc15_14, <error> [template = <error>]
// CHECK:STDOUT:   %a.var: ref <error> = var a
// CHECK:STDOUT:   %a: ref <error> = bind_name a, %a.var
// CHECK:STDOUT: }
// CHECK:STDOUT:
// CHECK:STDOUT: generic interface @ImplicitAs(constants.%Dest: type) {
// CHECK:STDOUT:   %Dest: type = bind_symbolic_name Dest 0 [symbolic = %Dest (constants.%Dest)]
// CHECK:STDOUT:
// CHECK:STDOUT: !definition:
// CHECK:STDOUT:   %.1: type = interface_type @ImplicitAs, @ImplicitAs(%Dest) [symbolic = %.1 (constants.%.6)]
// CHECK:STDOUT:   %Self: %.6 = bind_symbolic_name Self 1 [symbolic = %Self (constants.%Self.2)]
// CHECK:STDOUT:   %Convert.type: type = fn_type @Convert, @ImplicitAs(%Dest) [symbolic = %Convert.type (constants.%Convert.type.1)]
// CHECK:STDOUT:   %Convert: @ImplicitAs.%Convert.type (%Convert.type.1) = struct_value () [symbolic = %Convert (constants.%Convert.1)]
// CHECK:STDOUT:   %.2: type = assoc_entity_type @ImplicitAs.%.1 (%.6), @ImplicitAs.%Convert.type (%Convert.type.1) [symbolic = %.2 (constants.%.7)]
// CHECK:STDOUT:   %.3: @ImplicitAs.%.2 (%.7) = assoc_entity element0, imports.%import_ref.6 [symbolic = %.3 (constants.%.8)]
// CHECK:STDOUT:
// CHECK:STDOUT:   interface {
// CHECK:STDOUT:   !members:
// CHECK:STDOUT:     .Self = imports.%import_ref.3
// CHECK:STDOUT:     .Convert = imports.%import_ref.4
// CHECK:STDOUT:     witness = (imports.%import_ref.5)
// CHECK:STDOUT:   }
// CHECK:STDOUT: }
// CHECK:STDOUT:
// CHECK:STDOUT: generic class @Class(%T.loc4: type, %N.loc4: i32) {
// CHECK:STDOUT:   %T.1: type = bind_symbolic_name T 0 [symbolic = %T.1 (constants.%T)]
// CHECK:STDOUT:   %N.1: i32 = bind_symbolic_name N 1 [symbolic = %N.1 (constants.%N)]
// CHECK:STDOUT:
// CHECK:STDOUT: !definition:
// CHECK:STDOUT:
// CHECK:STDOUT:   class {
// CHECK:STDOUT:     %.loc4_33: <witness> = complete_type_witness %.2 [template = constants.%.3]
// CHECK:STDOUT:
// CHECK:STDOUT:   !members:
// CHECK:STDOUT:     .Self = constants.%Class.2
// CHECK:STDOUT:   }
// CHECK:STDOUT: }
// CHECK:STDOUT:
// CHECK:STDOUT: fn @Int32() -> type = "int.make_type_32";
// CHECK:STDOUT:
// CHECK:STDOUT: generic fn @Convert(constants.%Dest: type, constants.%Self.1: @ImplicitAs.%.1 (%.6)) {
// CHECK:STDOUT:   %Dest: type = bind_symbolic_name Dest 0 [symbolic = %Dest (constants.%Dest)]
// CHECK:STDOUT:   %.1: type = interface_type @ImplicitAs, @ImplicitAs(%Dest) [symbolic = %.1 (constants.%.6)]
// CHECK:STDOUT:   %Self: %.6 = bind_symbolic_name Self 1 [symbolic = %Self (constants.%Self.2)]
// CHECK:STDOUT:
// CHECK:STDOUT:   fn[%self: @Convert.%Self (%Self.2)]() -> @Convert.%Dest (%Dest);
// CHECK:STDOUT: }
// CHECK:STDOUT:
// CHECK:STDOUT: specific @Class(constants.%T, constants.%N) {
// CHECK:STDOUT:   %T.1 => constants.%T
// CHECK:STDOUT:   %N.1 => constants.%N
// CHECK:STDOUT: }
// CHECK:STDOUT:
// CHECK:STDOUT: specific @ImplicitAs(constants.%Dest) {
// CHECK:STDOUT:   %Dest => constants.%Dest
// CHECK:STDOUT: }
// CHECK:STDOUT:
// CHECK:STDOUT: specific @ImplicitAs(@ImplicitAs.%Dest) {
// CHECK:STDOUT:   %Dest => constants.%Dest
// CHECK:STDOUT: }
// CHECK:STDOUT:
// CHECK:STDOUT: specific @ImplicitAs(@Convert.%Dest) {
// CHECK:STDOUT:   %Dest => constants.%Dest
// CHECK:STDOUT: }
// CHECK:STDOUT:
// CHECK:STDOUT: specific @Convert(constants.%Dest, constants.%Self.1) {
// CHECK:STDOUT:   %Dest => constants.%Dest
// CHECK:STDOUT:   %.1 => constants.%.6
// CHECK:STDOUT:   %Self => constants.%Self.1
// CHECK:STDOUT: }
// CHECK:STDOUT:
// CHECK:STDOUT: specific @ImplicitAs(type) {
// CHECK:STDOUT:   %Dest => type
// CHECK:STDOUT:
// CHECK:STDOUT: !definition:
// CHECK:STDOUT:   %.1 => constants.%.9
// CHECK:STDOUT:   %Self => constants.%Self.2
// CHECK:STDOUT:   %Convert.type => constants.%Convert.type.2
// CHECK:STDOUT:   %Convert => constants.%Convert.2
// CHECK:STDOUT:   %.2 => constants.%.10
// CHECK:STDOUT:   %.3 => constants.%.11
// CHECK:STDOUT: }
// CHECK:STDOUT:
// CHECK:STDOUT: --- call_in_nested_return_type.carbon
// CHECK:STDOUT:
// CHECK:STDOUT: constants {
// CHECK:STDOUT:   %T: type = bind_symbolic_name T 0 [symbolic]
// CHECK:STDOUT:   %Outer.type: type = generic_class_type @Outer [template]
// CHECK:STDOUT:   %.1: type = tuple_type () [template]
// CHECK:STDOUT:   %Outer.1: %Outer.type = struct_value () [template]
// CHECK:STDOUT:   %Outer.2: type = class_type @Outer, @Outer(%T) [symbolic]
// CHECK:STDOUT:   %U: type = bind_symbolic_name U 1 [symbolic]
// CHECK:STDOUT:   %Inner.type.1: type = generic_class_type @Inner, @Outer(%T) [symbolic]
// CHECK:STDOUT:   %Inner.1: %Inner.type.1 = struct_value () [symbolic]
// CHECK:STDOUT:   %Inner.2: type = class_type @Inner, @Inner(%T, %U) [symbolic]
// CHECK:STDOUT:   %A.type.1: type = fn_type @A, @Inner(%T, %U) [symbolic]
// CHECK:STDOUT:   %A.1: %A.type.1 = struct_value () [symbolic]
// CHECK:STDOUT:   %Outer.3: type = class_type @Outer, @Outer(%U) [symbolic]
// CHECK:STDOUT:   %B.type.1: type = fn_type @B, @Inner(%T, %U) [symbolic]
// CHECK:STDOUT:   %B.1: %B.type.1 = struct_value () [symbolic]
// CHECK:STDOUT:   %Inner.3: type = class_type @Inner, @Inner(%T, %T) [symbolic]
// CHECK:STDOUT:   %C.type.1: type = fn_type @C, @Inner(%T, %U) [symbolic]
// CHECK:STDOUT:   %C.1: %C.type.1 = struct_value () [symbolic]
// CHECK:STDOUT:   %D.type.1: type = fn_type @D, @Inner(%T, %U) [symbolic]
// CHECK:STDOUT:   %D.1: %D.type.1 = struct_value () [symbolic]
// CHECK:STDOUT:   %.2: type = struct_type {} [template]
// CHECK:STDOUT:   %.3: <witness> = complete_type_witness %.2 [template]
// CHECK:STDOUT:   %.4: type = ptr_type %.2 [template]
// CHECK:STDOUT:   %struct.1: %Outer.2 = struct_value () [symbolic]
// CHECK:STDOUT:   %Inner.type.2: type = generic_class_type @Inner, @Outer(%U) [symbolic]
// CHECK:STDOUT:   %Inner.4: %Inner.type.2 = struct_value () [symbolic]
// CHECK:STDOUT:   %struct.2: %Outer.3 = struct_value () [symbolic]
// CHECK:STDOUT:   %A.type.2: type = fn_type @A, @Inner(%T, %T) [symbolic]
// CHECK:STDOUT:   %A.2: %A.type.2 = struct_value () [symbolic]
// CHECK:STDOUT:   %B.type.2: type = fn_type @B, @Inner(%T, %T) [symbolic]
// CHECK:STDOUT:   %B.2: %B.type.2 = struct_value () [symbolic]
// CHECK:STDOUT:   %C.type.2: type = fn_type @C, @Inner(%T, %T) [symbolic]
// CHECK:STDOUT:   %C.2: %C.type.2 = struct_value () [symbolic]
// CHECK:STDOUT:   %D.type.2: type = fn_type @D, @Inner(%T, %T) [symbolic]
// CHECK:STDOUT:   %D.2: %D.type.2 = struct_value () [symbolic]
// CHECK:STDOUT:   %struct.3: %Inner.3 = struct_value () [symbolic]
// CHECK:STDOUT:   %struct.4: %Inner.2 = struct_value () [symbolic]
// CHECK:STDOUT: }
// CHECK:STDOUT:
// CHECK:STDOUT: imports {
// CHECK:STDOUT:   %Core: <namespace> = namespace file.%Core.import, [template] {
// CHECK:STDOUT:     import Core//prelude
// CHECK:STDOUT:     import Core//prelude/operators
// CHECK:STDOUT:     import Core//prelude/types
// CHECK:STDOUT:     import Core//prelude/operators/arithmetic
// CHECK:STDOUT:     import Core//prelude/operators/as
// CHECK:STDOUT:     import Core//prelude/operators/bitwise
// CHECK:STDOUT:     import Core//prelude/operators/comparison
// CHECK:STDOUT:     import Core//prelude/types/bool
// CHECK:STDOUT:   }
// CHECK:STDOUT: }
// CHECK:STDOUT:
// CHECK:STDOUT: file {
// CHECK:STDOUT:   package: <namespace> = namespace [template] {
// CHECK:STDOUT:     .Core = imports.%Core
// CHECK:STDOUT:     .Outer = %Outer.decl
// CHECK:STDOUT:   }
// CHECK:STDOUT:   %Core.import = import Core
// CHECK:STDOUT:   %Outer.decl: %Outer.type = class_decl @Outer [template = constants.%Outer.1] {
<<<<<<< HEAD
// CHECK:STDOUT:     %T.patt: type = symbolic_binding_pattern T 0
// CHECK:STDOUT:   } {
// CHECK:STDOUT:     %T.loc2_13.1: type = param T
// CHECK:STDOUT:     %T.loc2_13.2: type = bind_symbolic_name T 0, %T.loc2_13.1 [symbolic = @Outer.%T (constants.%T)]
=======
// CHECK:STDOUT:     %T.param: type = param T, runtime_param<invalid>
// CHECK:STDOUT:     %T.loc2: type = bind_symbolic_name T 0, %T.param [symbolic = %T.1 (constants.%T)]
>>>>>>> 1e34d03e
// CHECK:STDOUT:   }
// CHECK:STDOUT: }
// CHECK:STDOUT:
// CHECK:STDOUT: generic class @Outer(%T.loc2: type) {
// CHECK:STDOUT:   %T.1: type = bind_symbolic_name T 0 [symbolic = %T.1 (constants.%T)]
// CHECK:STDOUT:
// CHECK:STDOUT: !definition:
// CHECK:STDOUT:   %Inner.type: type = generic_class_type @Inner, @Outer(%T.1) [symbolic = %Inner.type (constants.%Inner.type.1)]
// CHECK:STDOUT:   %Inner: @Outer.%Inner.type (%Inner.type.1) = struct_value () [symbolic = %Inner (constants.%Inner.1)]
// CHECK:STDOUT:
// CHECK:STDOUT:   class {
<<<<<<< HEAD
// CHECK:STDOUT:     %Inner.decl: %Inner.type = class_decl @Inner [template = constants.%Inner.1] {
// CHECK:STDOUT:       %U.patt: type = symbolic_binding_pattern U 1
// CHECK:STDOUT:     } {
// CHECK:STDOUT:       %U.loc3_15.1: type = param U
// CHECK:STDOUT:       %U.loc3_15.2: type = bind_symbolic_name U 1, %U.loc3_15.1 [symbolic = @Inner.%U (constants.%U)]
=======
// CHECK:STDOUT:     %Inner.decl: @Outer.%Inner.type (%Inner.type.1) = class_decl @Inner [symbolic = @Outer.%Inner (constants.%Inner.1)] {
// CHECK:STDOUT:       %U.param: type = param U, runtime_param<invalid>
// CHECK:STDOUT:       %U.loc3: type = bind_symbolic_name U 1, %U.param [symbolic = %U.1 (constants.%U)]
>>>>>>> 1e34d03e
// CHECK:STDOUT:     }
// CHECK:STDOUT:     %.loc17: <witness> = complete_type_witness %.2 [template = constants.%.3]
// CHECK:STDOUT:
// CHECK:STDOUT:   !members:
// CHECK:STDOUT:     .Self = constants.%Outer.2
// CHECK:STDOUT:     .Inner = %Inner.decl
// CHECK:STDOUT:   }
// CHECK:STDOUT: }
// CHECK:STDOUT:
// CHECK:STDOUT: generic class @Inner(@Outer.%T.loc2: type, %U.loc3: type) {
// CHECK:STDOUT:   %U.1: type = bind_symbolic_name U 1 [symbolic = %U.1 (constants.%U)]
// CHECK:STDOUT:
// CHECK:STDOUT: !definition:
// CHECK:STDOUT:   %T: type = bind_symbolic_name T 0 [symbolic = %T (constants.%T)]
// CHECK:STDOUT:   %A.type: type = fn_type @A, @Inner(%T, %U.1) [symbolic = %A.type (constants.%A.type.1)]
// CHECK:STDOUT:   %A: @Inner.%A.type (%A.type.1) = struct_value () [symbolic = %A (constants.%A.1)]
// CHECK:STDOUT:   %B.type: type = fn_type @B, @Inner(%T, %U.1) [symbolic = %B.type (constants.%B.type.1)]
// CHECK:STDOUT:   %B: @Inner.%B.type (%B.type.1) = struct_value () [symbolic = %B (constants.%B.1)]
// CHECK:STDOUT:   %C.type: type = fn_type @C, @Inner(%T, %U.1) [symbolic = %C.type (constants.%C.type.1)]
// CHECK:STDOUT:   %C: @Inner.%C.type (%C.type.1) = struct_value () [symbolic = %C (constants.%C.1)]
// CHECK:STDOUT:   %D.type: type = fn_type @D, @Inner(%T, %U.1) [symbolic = %D.type (constants.%D.type.1)]
// CHECK:STDOUT:   %D: @Inner.%D.type (%D.type.1) = struct_value () [symbolic = %D (constants.%D.1)]
// CHECK:STDOUT:
// CHECK:STDOUT:   class {
<<<<<<< HEAD
// CHECK:STDOUT:     %A.decl: @Inner.%A.type (%A.type.1) = fn_decl @A [symbolic = %A (constants.%A.1)] {} {
// CHECK:STDOUT:       %Outer.ref.loc4: %Outer.type = name_ref Outer, file.%Outer.decl [template = constants.%Outer.1]
// CHECK:STDOUT:       %T.ref.loc4: type = name_ref T, file.%T.loc2_13.2 [symbolic = @A.%T (constants.%T)]
// CHECK:STDOUT:       %.loc4_20: init type = call %Outer.ref.loc4(%T.ref.loc4) [symbolic = @A.%Outer (constants.%Outer.2)]
// CHECK:STDOUT:       %.loc4_22.1: type = value_of_initializer %.loc4_20 [symbolic = @A.%Outer (constants.%Outer.2)]
// CHECK:STDOUT:       %.loc4_22.2: type = converted %.loc4_20, %.loc4_22.1 [symbolic = @A.%Outer (constants.%Outer.2)]
// CHECK:STDOUT:       %return.var.loc4: ref @A.%Outer (%Outer.2) = var <return slot>
// CHECK:STDOUT:     }
// CHECK:STDOUT:     %B.decl: @Inner.%B.type (%B.type.1) = fn_decl @B [symbolic = %B (constants.%B.1)] {} {
// CHECK:STDOUT:       %Outer.ref.loc7: %Outer.type = name_ref Outer, file.%Outer.decl [template = constants.%Outer.1]
// CHECK:STDOUT:       %U.ref.loc7: type = name_ref U, @Outer.%U.loc3_15.2 [symbolic = @B.%U (constants.%U)]
// CHECK:STDOUT:       %.loc7_20: init type = call %Outer.ref.loc7(%U.ref.loc7) [symbolic = @B.%Outer (constants.%Outer.3)]
// CHECK:STDOUT:       %.loc7_22.1: type = value_of_initializer %.loc7_20 [symbolic = @B.%Outer (constants.%Outer.3)]
// CHECK:STDOUT:       %.loc7_22.2: type = converted %.loc7_20, %.loc7_22.1 [symbolic = @B.%Outer (constants.%Outer.3)]
// CHECK:STDOUT:       %return.var.loc7: ref @B.%Outer (%Outer.3) = var <return slot>
// CHECK:STDOUT:     }
// CHECK:STDOUT:     %C.decl: @Inner.%C.type (%C.type.1) = fn_decl @C [symbolic = %C (constants.%C.1)] {} {
// CHECK:STDOUT:       %Inner.ref.loc10: %Inner.type = name_ref Inner, @Outer.%Inner.decl [template = constants.%Inner.1]
// CHECK:STDOUT:       %T.ref.loc10: type = name_ref T, file.%T.loc2_13.2 [symbolic = @C.%T (constants.%T)]
// CHECK:STDOUT:       %.loc10_20: init type = call %Inner.ref.loc10(%T.ref.loc10) [symbolic = @C.%Inner (constants.%Inner.3)]
// CHECK:STDOUT:       %.loc10_22.1: type = value_of_initializer %.loc10_20 [symbolic = @C.%Inner (constants.%Inner.3)]
// CHECK:STDOUT:       %.loc10_22.2: type = converted %.loc10_20, %.loc10_22.1 [symbolic = @C.%Inner (constants.%Inner.3)]
// CHECK:STDOUT:       %return.var.loc10: ref @C.%Inner (%Inner.3) = var <return slot>
// CHECK:STDOUT:     }
// CHECK:STDOUT:     %D.decl: @Inner.%D.type (%D.type.1) = fn_decl @D [symbolic = %D (constants.%D.1)] {} {
// CHECK:STDOUT:       %Inner.ref.loc13: %Inner.type = name_ref Inner, @Outer.%Inner.decl [template = constants.%Inner.1]
// CHECK:STDOUT:       %U.ref.loc13: type = name_ref U, @Outer.%U.loc3_15.2 [symbolic = @D.%U (constants.%U)]
// CHECK:STDOUT:       %.loc13_20: init type = call %Inner.ref.loc13(%U.ref.loc13) [symbolic = @D.%Inner (constants.%Inner.4)]
// CHECK:STDOUT:       %.loc13_22.1: type = value_of_initializer %.loc13_20 [symbolic = @D.%Inner (constants.%Inner.4)]
// CHECK:STDOUT:       %.loc13_22.2: type = converted %.loc13_20, %.loc13_22.1 [symbolic = @D.%Inner (constants.%Inner.4)]
// CHECK:STDOUT:       %return.var.loc13: ref @D.%Inner (%Inner.4) = var <return slot>
=======
// CHECK:STDOUT:     %A.decl: @Inner.%A.type (%A.type.1) = fn_decl @A [symbolic = @Inner.%A (constants.%A.1)] {
// CHECK:STDOUT:       %Outer.ref: %Outer.type = name_ref Outer, file.%Outer.decl [template = constants.%Outer.1]
// CHECK:STDOUT:       %T.ref: type = name_ref T, @Outer.%T.loc2 [symbolic = %T (constants.%T)]
// CHECK:STDOUT:       %Outer.loc4: type = class_type @Outer, @Outer(constants.%T) [symbolic = %Outer.1 (constants.%Outer.2)]
// CHECK:STDOUT:       %return: ref @A.%Outer.1 (%Outer.2) = var <return slot>
// CHECK:STDOUT:     }
// CHECK:STDOUT:     %B.decl: @Inner.%B.type (%B.type.1) = fn_decl @B [symbolic = @Inner.%B (constants.%B.1)] {
// CHECK:STDOUT:       %Outer.ref: %Outer.type = name_ref Outer, file.%Outer.decl [template = constants.%Outer.1]
// CHECK:STDOUT:       %U.ref: type = name_ref U, @Inner.%U.loc3 [symbolic = %U (constants.%U)]
// CHECK:STDOUT:       %Outer.loc7: type = class_type @Outer, @Outer(constants.%U) [symbolic = %Outer.1 (constants.%Outer.3)]
// CHECK:STDOUT:       %return: ref @B.%Outer.1 (%Outer.3) = var <return slot>
// CHECK:STDOUT:     }
// CHECK:STDOUT:     %C.decl: @Inner.%C.type (%C.type.1) = fn_decl @C [symbolic = @Inner.%C (constants.%C.1)] {
// CHECK:STDOUT:       %.loc10: @C.%Inner.type (%Inner.type.1) = specific_constant @Outer.%Inner.decl, @Outer(constants.%T) [symbolic = %Inner.1 (constants.%Inner.1)]
// CHECK:STDOUT:       %Inner.ref: @C.%Inner.type (%Inner.type.1) = name_ref Inner, %.loc10 [symbolic = %Inner.1 (constants.%Inner.1)]
// CHECK:STDOUT:       %T.ref: type = name_ref T, @Outer.%T.loc2 [symbolic = %T (constants.%T)]
// CHECK:STDOUT:       %Inner.loc10: type = class_type @Inner, @Inner(constants.%T, constants.%T) [symbolic = %Inner.2 (constants.%Inner.3)]
// CHECK:STDOUT:       %return: ref @C.%Inner.2 (%Inner.3) = var <return slot>
// CHECK:STDOUT:     }
// CHECK:STDOUT:     %D.decl: @Inner.%D.type (%D.type.1) = fn_decl @D [symbolic = @Inner.%D (constants.%D.1)] {
// CHECK:STDOUT:       %.loc13: @D.%Inner.type (%Inner.type.1) = specific_constant @Outer.%Inner.decl, @Outer(constants.%T) [symbolic = %Inner.1 (constants.%Inner.1)]
// CHECK:STDOUT:       %Inner.ref: @D.%Inner.type (%Inner.type.1) = name_ref Inner, %.loc13 [symbolic = %Inner.1 (constants.%Inner.1)]
// CHECK:STDOUT:       %U.ref: type = name_ref U, @Inner.%U.loc3 [symbolic = %U (constants.%U)]
// CHECK:STDOUT:       %Inner.loc13: type = class_type @Inner, @Inner(constants.%T, constants.%U) [symbolic = %Inner.2 (constants.%Inner.2)]
// CHECK:STDOUT:       %return: ref @D.%Inner.2 (%Inner.2) = var <return slot>
>>>>>>> 1e34d03e
// CHECK:STDOUT:     }
// CHECK:STDOUT:     %.loc16: <witness> = complete_type_witness %.2 [template = constants.%.3]
// CHECK:STDOUT:
// CHECK:STDOUT:   !members:
// CHECK:STDOUT:     .Self = constants.%Inner.2
// CHECK:STDOUT:     .A = %A.decl
// CHECK:STDOUT:     .B = %B.decl
// CHECK:STDOUT:     .C = %C.decl
// CHECK:STDOUT:     .D = %D.decl
// CHECK:STDOUT:   }
// CHECK:STDOUT: }
// CHECK:STDOUT:
// CHECK:STDOUT: generic fn @A(@Outer.%T.loc2: type, @Inner.%U.loc3: type) {
// CHECK:STDOUT:   %T: type = bind_symbolic_name T 0 [symbolic = %T (constants.%T)]
// CHECK:STDOUT:   %Outer.1: type = class_type @Outer, @Outer(%T) [symbolic = %Outer.1 (constants.%Outer.2)]
// CHECK:STDOUT:
// CHECK:STDOUT: !definition:
// CHECK:STDOUT:   %struct: @A.%Outer.1 (%Outer.2) = struct_value () [symbolic = %struct (constants.%struct.1)]
// CHECK:STDOUT:
// CHECK:STDOUT:   fn() -> %return: @A.%Outer.1 (%Outer.2) {
// CHECK:STDOUT:   !entry:
// CHECK:STDOUT:     %.loc5_15.1: %.2 = struct_literal ()
// CHECK:STDOUT:     %.loc5_15.2: init @A.%Outer.1 (%Outer.2) = class_init (), %return [symbolic = %struct (constants.%struct.1)]
// CHECK:STDOUT:     %.loc5_16: init @A.%Outer.1 (%Outer.2) = converted %.loc5_15.1, %.loc5_15.2 [symbolic = %struct (constants.%struct.1)]
// CHECK:STDOUT:     return %.loc5_16 to %return
// CHECK:STDOUT:   }
// CHECK:STDOUT: }
// CHECK:STDOUT:
// CHECK:STDOUT: generic fn @B(@Outer.%T.loc2: type, @Inner.%U.loc3: type) {
// CHECK:STDOUT:   %U: type = bind_symbolic_name U 1 [symbolic = %U (constants.%U)]
// CHECK:STDOUT:   %Outer.1: type = class_type @Outer, @Outer(%U) [symbolic = %Outer.1 (constants.%Outer.3)]
// CHECK:STDOUT:
// CHECK:STDOUT: !definition:
// CHECK:STDOUT:   %struct: @B.%Outer.1 (%Outer.3) = struct_value () [symbolic = %struct (constants.%struct.2)]
// CHECK:STDOUT:
// CHECK:STDOUT:   fn() -> %return: @B.%Outer.1 (%Outer.3) {
// CHECK:STDOUT:   !entry:
// CHECK:STDOUT:     %.loc8_15.1: %.2 = struct_literal ()
// CHECK:STDOUT:     %.loc8_15.2: init @B.%Outer.1 (%Outer.3) = class_init (), %return [symbolic = %struct (constants.%struct.2)]
// CHECK:STDOUT:     %.loc8_16: init @B.%Outer.1 (%Outer.3) = converted %.loc8_15.1, %.loc8_15.2 [symbolic = %struct (constants.%struct.2)]
// CHECK:STDOUT:     return %.loc8_16 to %return
// CHECK:STDOUT:   }
// CHECK:STDOUT: }
// CHECK:STDOUT:
// CHECK:STDOUT: generic fn @C(@Outer.%T.loc2: type, @Inner.%U.loc3: type) {
// CHECK:STDOUT:   %T: type = bind_symbolic_name T 0 [symbolic = %T (constants.%T)]
// CHECK:STDOUT:   %Inner.type: type = generic_class_type @Inner, @Outer(%T) [symbolic = %Inner.type (constants.%Inner.type.1)]
// CHECK:STDOUT:   %Inner.1: @C.%Inner.type (%Inner.type.1) = struct_value () [symbolic = %Inner.1 (constants.%Inner.1)]
// CHECK:STDOUT:   %Inner.2: type = class_type @Inner, @Inner(%T, %T) [symbolic = %Inner.2 (constants.%Inner.3)]
// CHECK:STDOUT:
// CHECK:STDOUT: !definition:
// CHECK:STDOUT:   %struct: @C.%Inner.2 (%Inner.3) = struct_value () [symbolic = %struct (constants.%struct.3)]
// CHECK:STDOUT:
// CHECK:STDOUT:   fn() -> %return: @C.%Inner.2 (%Inner.3) {
// CHECK:STDOUT:   !entry:
// CHECK:STDOUT:     %.loc11_15.1: %.2 = struct_literal ()
// CHECK:STDOUT:     %.loc11_15.2: init @C.%Inner.2 (%Inner.3) = class_init (), %return [symbolic = %struct (constants.%struct.3)]
// CHECK:STDOUT:     %.loc11_16: init @C.%Inner.2 (%Inner.3) = converted %.loc11_15.1, %.loc11_15.2 [symbolic = %struct (constants.%struct.3)]
// CHECK:STDOUT:     return %.loc11_16 to %return
// CHECK:STDOUT:   }
// CHECK:STDOUT: }
// CHECK:STDOUT:
// CHECK:STDOUT: generic fn @D(@Outer.%T.loc2: type, @Inner.%U.loc3: type) {
// CHECK:STDOUT:   %T: type = bind_symbolic_name T 0 [symbolic = %T (constants.%T)]
// CHECK:STDOUT:   %Inner.type: type = generic_class_type @Inner, @Outer(%T) [symbolic = %Inner.type (constants.%Inner.type.1)]
// CHECK:STDOUT:   %Inner.1: @D.%Inner.type (%Inner.type.1) = struct_value () [symbolic = %Inner.1 (constants.%Inner.1)]
// CHECK:STDOUT:   %U: type = bind_symbolic_name U 1 [symbolic = %U (constants.%U)]
// CHECK:STDOUT:   %Inner.2: type = class_type @Inner, @Inner(%T, %U) [symbolic = %Inner.2 (constants.%Inner.2)]
// CHECK:STDOUT:
// CHECK:STDOUT: !definition:
// CHECK:STDOUT:   %struct: @D.%Inner.2 (%Inner.2) = struct_value () [symbolic = %struct (constants.%struct.4)]
// CHECK:STDOUT:
// CHECK:STDOUT:   fn() -> %return: @D.%Inner.2 (%Inner.2) {
// CHECK:STDOUT:   !entry:
// CHECK:STDOUT:     %.loc14_15.1: %.2 = struct_literal ()
// CHECK:STDOUT:     %.loc14_15.2: init @D.%Inner.2 (%Inner.2) = class_init (), %return [symbolic = %struct (constants.%struct.4)]
// CHECK:STDOUT:     %.loc14_16: init @D.%Inner.2 (%Inner.2) = converted %.loc14_15.1, %.loc14_15.2 [symbolic = %struct (constants.%struct.4)]
// CHECK:STDOUT:     return %.loc14_16 to %return
// CHECK:STDOUT:   }
// CHECK:STDOUT: }
// CHECK:STDOUT:
// CHECK:STDOUT: specific @Outer(constants.%T) {
// CHECK:STDOUT:   %T.1 => constants.%T
// CHECK:STDOUT:
// CHECK:STDOUT: !definition:
// CHECK:STDOUT:   %Inner.type => constants.%Inner.type.1
// CHECK:STDOUT:   %Inner => constants.%Inner.1
// CHECK:STDOUT: }
// CHECK:STDOUT:
// CHECK:STDOUT: specific @Inner(constants.%T, constants.%U) {
// CHECK:STDOUT:   %U.1 => constants.%U
// CHECK:STDOUT:
// CHECK:STDOUT: !definition:
// CHECK:STDOUT:   %T => constants.%T
// CHECK:STDOUT:   %A.type => constants.%A.type.1
// CHECK:STDOUT:   %A => constants.%A.1
// CHECK:STDOUT:   %B.type => constants.%B.type.1
// CHECK:STDOUT:   %B => constants.%B.1
// CHECK:STDOUT:   %C.type => constants.%C.type.1
// CHECK:STDOUT:   %C => constants.%C.1
// CHECK:STDOUT:   %D.type => constants.%D.type.1
// CHECK:STDOUT:   %D => constants.%D.1
// CHECK:STDOUT: }
// CHECK:STDOUT:
// CHECK:STDOUT: specific @Outer(@A.%T) {
// CHECK:STDOUT:   %T.1 => constants.%T
// CHECK:STDOUT: }
// CHECK:STDOUT:
// CHECK:STDOUT: specific @A(constants.%T, constants.%U) {
// CHECK:STDOUT:   %T => constants.%T
// CHECK:STDOUT:   %Outer.1 => constants.%Outer.2
// CHECK:STDOUT: }
// CHECK:STDOUT:
// CHECK:STDOUT: specific @Outer(constants.%U) {
// CHECK:STDOUT:   %T.1 => constants.%U
// CHECK:STDOUT:
// CHECK:STDOUT: !definition:
// CHECK:STDOUT:   %Inner.type => constants.%Inner.type.2
// CHECK:STDOUT:   %Inner => constants.%Inner.4
// CHECK:STDOUT: }
// CHECK:STDOUT:
// CHECK:STDOUT: specific @Outer(@B.%U) {
// CHECK:STDOUT:   %T.1 => constants.%U
// CHECK:STDOUT: }
// CHECK:STDOUT:
// CHECK:STDOUT: specific @B(constants.%T, constants.%U) {
// CHECK:STDOUT:   %U => constants.%U
// CHECK:STDOUT:   %Outer.1 => constants.%Outer.3
// CHECK:STDOUT: }
// CHECK:STDOUT:
// CHECK:STDOUT: specific @Inner(constants.%T, constants.%T) {
// CHECK:STDOUT:   %U.1 => constants.%T
// CHECK:STDOUT:
// CHECK:STDOUT: !definition:
// CHECK:STDOUT:   %T => constants.%T
// CHECK:STDOUT:   %A.type => constants.%A.type.2
// CHECK:STDOUT:   %A => constants.%A.2
// CHECK:STDOUT:   %B.type => constants.%B.type.2
// CHECK:STDOUT:   %B => constants.%B.2
// CHECK:STDOUT:   %C.type => constants.%C.type.2
// CHECK:STDOUT:   %C => constants.%C.2
// CHECK:STDOUT:   %D.type => constants.%D.type.2
// CHECK:STDOUT:   %D => constants.%D.2
// CHECK:STDOUT: }
// CHECK:STDOUT:
// CHECK:STDOUT: specific @Outer(@C.%T) {
// CHECK:STDOUT:   %T.1 => constants.%T
// CHECK:STDOUT: }
// CHECK:STDOUT:
// CHECK:STDOUT: specific @Inner(@C.%T, @C.%T) {
// CHECK:STDOUT:   %U.1 => constants.%T
// CHECK:STDOUT: }
// CHECK:STDOUT:
// CHECK:STDOUT: specific @C(constants.%T, constants.%U) {
// CHECK:STDOUT:   %T => constants.%T
// CHECK:STDOUT:   %Inner.type => constants.%Inner.type.1
// CHECK:STDOUT:   %Inner.1 => constants.%Inner.1
// CHECK:STDOUT:   %Inner.2 => constants.%Inner.3
// CHECK:STDOUT: }
// CHECK:STDOUT:
// CHECK:STDOUT: specific @Outer(@D.%T) {
// CHECK:STDOUT:   %T.1 => constants.%T
// CHECK:STDOUT: }
// CHECK:STDOUT:
// CHECK:STDOUT: specific @Inner(@D.%T, @D.%U) {
// CHECK:STDOUT:   %U.1 => constants.%U
// CHECK:STDOUT: }
// CHECK:STDOUT:
// CHECK:STDOUT: specific @D(constants.%T, constants.%U) {
// CHECK:STDOUT:   %T => constants.%T
// CHECK:STDOUT:   %Inner.type => constants.%Inner.type.1
// CHECK:STDOUT:   %Inner.1 => constants.%Inner.1
// CHECK:STDOUT:   %U => constants.%U
// CHECK:STDOUT:   %Inner.2 => constants.%Inner.2
// CHECK:STDOUT: }
// CHECK:STDOUT:
// CHECK:STDOUT: specific @Inner(@Inner.%T, @Inner.%U.1) {
// CHECK:STDOUT:   %U.1 => constants.%U
// CHECK:STDOUT: }
// CHECK:STDOUT:
// CHECK:STDOUT: specific @Outer(@Outer.%T.1) {
// CHECK:STDOUT:   %T.1 => constants.%T
// CHECK:STDOUT: }
// CHECK:STDOUT:<|MERGE_RESOLUTION|>--- conflicted
+++ resolved
@@ -130,18 +130,9 @@
 // CHECK:STDOUT:   }
 // CHECK:STDOUT:   %Core.import = import Core
 // CHECK:STDOUT:   %Class.decl: %Class.type = class_decl @Class [template = constants.%Class.1] {
-<<<<<<< HEAD
 // CHECK:STDOUT:     %T.patt: type = symbolic_binding_pattern T 0
 // CHECK:STDOUT:     %N.patt: i32 = symbolic_binding_pattern N 1
 // CHECK:STDOUT:   } {
-// CHECK:STDOUT:     %T.loc4_13.1: type = param T
-// CHECK:STDOUT:     %T.loc4_13.2: type = bind_symbolic_name T 0, %T.loc4_13.1 [symbolic = @Class.%T (constants.%T)]
-// CHECK:STDOUT:     %int.make_type_32.loc4: init type = call constants.%Int32() [template = i32]
-// CHECK:STDOUT:     %.loc4_27.1: type = value_of_initializer %int.make_type_32.loc4 [template = i32]
-// CHECK:STDOUT:     %.loc4_27.2: type = converted %int.make_type_32.loc4, %.loc4_27.1 [template = i32]
-// CHECK:STDOUT:     %N.loc4_23.1: i32 = param N
-// CHECK:STDOUT:     %N.loc4_23.2: i32 = bind_symbolic_name N 1, %N.loc4_23.1 [symbolic = @Class.%N (constants.%N)]
-=======
 // CHECK:STDOUT:     %T.param: type = param T, runtime_param<invalid>
 // CHECK:STDOUT:     %T.loc4: type = bind_symbolic_name T 0, %T.param [symbolic = %T.1 (constants.%T)]
 // CHECK:STDOUT:     %int.make_type_32: init type = call constants.%Int32() [template = i32]
@@ -149,7 +140,6 @@
 // CHECK:STDOUT:     %.loc4_27.2: type = converted %int.make_type_32, %.loc4_27.1 [template = i32]
 // CHECK:STDOUT:     %N.param: i32 = param N, runtime_param<invalid>
 // CHECK:STDOUT:     %N.loc4: i32 = bind_symbolic_name N 1, %N.param [symbolic = %N.1 (constants.%N)]
->>>>>>> 1e34d03e
 // CHECK:STDOUT:   }
 // CHECK:STDOUT:   %Class.ref.loc6: %Class.type = name_ref Class, %Class.decl [template = constants.%Class.1]
 // CHECK:STDOUT:   %int.make_type_32: init type = call constants.%Int32() [template = i32]
@@ -243,18 +233,9 @@
 // CHECK:STDOUT:   }
 // CHECK:STDOUT:   %Core.import = import Core
 // CHECK:STDOUT:   %Class.decl: %Class.type = class_decl @Class [template = constants.%Class.1] {
-<<<<<<< HEAD
 // CHECK:STDOUT:     %T.patt: type = symbolic_binding_pattern T 0
 // CHECK:STDOUT:     %N.patt: i32 = symbolic_binding_pattern N 1
 // CHECK:STDOUT:   } {
-// CHECK:STDOUT:     %T.loc4_13.1: type = param T
-// CHECK:STDOUT:     %T.loc4_13.2: type = bind_symbolic_name T 0, %T.loc4_13.1 [symbolic = @Class.%T (constants.%T)]
-// CHECK:STDOUT:     %int.make_type_32.loc4: init type = call constants.%Int32() [template = i32]
-// CHECK:STDOUT:     %.loc4_27.1: type = value_of_initializer %int.make_type_32.loc4 [template = i32]
-// CHECK:STDOUT:     %.loc4_27.2: type = converted %int.make_type_32.loc4, %.loc4_27.1 [template = i32]
-// CHECK:STDOUT:     %N.loc4_23.1: i32 = param N
-// CHECK:STDOUT:     %N.loc4_23.2: i32 = bind_symbolic_name N 1, %N.loc4_23.1 [symbolic = @Class.%N (constants.%N)]
-=======
 // CHECK:STDOUT:     %T.param: type = param T, runtime_param<invalid>
 // CHECK:STDOUT:     %T.loc4: type = bind_symbolic_name T 0, %T.param [symbolic = %T.1 (constants.%T)]
 // CHECK:STDOUT:     %int.make_type_32: init type = call constants.%Int32() [template = i32]
@@ -262,7 +243,6 @@
 // CHECK:STDOUT:     %.loc4_27.2: type = converted %int.make_type_32, %.loc4_27.1 [template = i32]
 // CHECK:STDOUT:     %N.param: i32 = param N, runtime_param<invalid>
 // CHECK:STDOUT:     %N.loc4: i32 = bind_symbolic_name N 1, %N.param [symbolic = %N.1 (constants.%N)]
->>>>>>> 1e34d03e
 // CHECK:STDOUT:   }
 // CHECK:STDOUT:   %Class.ref: %Class.type = name_ref Class, %Class.decl [template = constants.%Class.1]
 // CHECK:STDOUT:   %int.make_type_32: init type = call constants.%Int32() [template = i32]
@@ -335,18 +315,9 @@
 // CHECK:STDOUT:   }
 // CHECK:STDOUT:   %Core.import = import Core
 // CHECK:STDOUT:   %Class.decl: %Class.type = class_decl @Class [template = constants.%Class.1] {
-<<<<<<< HEAD
 // CHECK:STDOUT:     %T.patt: type = symbolic_binding_pattern T 0
 // CHECK:STDOUT:     %N.patt: i32 = symbolic_binding_pattern N 1
 // CHECK:STDOUT:   } {
-// CHECK:STDOUT:     %T.loc4_13.1: type = param T
-// CHECK:STDOUT:     %T.loc4_13.2: type = bind_symbolic_name T 0, %T.loc4_13.1 [symbolic = @Class.%T (constants.%T)]
-// CHECK:STDOUT:     %int.make_type_32.loc4: init type = call constants.%Int32() [template = i32]
-// CHECK:STDOUT:     %.loc4_27.1: type = value_of_initializer %int.make_type_32.loc4 [template = i32]
-// CHECK:STDOUT:     %.loc4_27.2: type = converted %int.make_type_32.loc4, %.loc4_27.1 [template = i32]
-// CHECK:STDOUT:     %N.loc4_23.1: i32 = param N
-// CHECK:STDOUT:     %N.loc4_23.2: i32 = bind_symbolic_name N 1, %N.loc4_23.1 [symbolic = @Class.%N (constants.%N)]
-=======
 // CHECK:STDOUT:     %T.param: type = param T, runtime_param<invalid>
 // CHECK:STDOUT:     %T.loc4: type = bind_symbolic_name T 0, %T.param [symbolic = %T.1 (constants.%T)]
 // CHECK:STDOUT:     %int.make_type_32: init type = call constants.%Int32() [template = i32]
@@ -354,7 +325,6 @@
 // CHECK:STDOUT:     %.loc4_27.2: type = converted %int.make_type_32, %.loc4_27.1 [template = i32]
 // CHECK:STDOUT:     %N.param: i32 = param N, runtime_param<invalid>
 // CHECK:STDOUT:     %N.loc4: i32 = bind_symbolic_name N 1, %N.param [symbolic = %N.1 (constants.%N)]
->>>>>>> 1e34d03e
 // CHECK:STDOUT:   }
 // CHECK:STDOUT:   %Class.ref: %Class.type = name_ref Class, %Class.decl [template = constants.%Class.1]
 // CHECK:STDOUT:   %int.make_type_32: init type = call constants.%Int32() [template = i32]
@@ -435,12 +405,12 @@
 // CHECK:STDOUT:     import Core//prelude/types/bool
 // CHECK:STDOUT:   }
 // CHECK:STDOUT:   %import_ref.1: %Int32.type = import_ref Core//prelude/types, inst+4, loaded [template = constants.%Int32]
-// CHECK:STDOUT:   %import_ref.2: %ImplicitAs.type = import_ref Core//prelude/operators/as, inst+37, loaded [template = constants.%ImplicitAs]
-// CHECK:STDOUT:   %import_ref.3 = import_ref Core//prelude/operators/as, inst+42, unloaded
-// CHECK:STDOUT:   %import_ref.4: @ImplicitAs.%.2 (%.7) = import_ref Core//prelude/operators/as, inst+59, loaded [symbolic = @ImplicitAs.%.3 (constants.%.12)]
-// CHECK:STDOUT:   %import_ref.5 = import_ref Core//prelude/operators/as, inst+52, unloaded
-// CHECK:STDOUT:   %import_ref.6 = import_ref Core//prelude/operators/as, inst+52, unloaded
-// CHECK:STDOUT:   %import_ref.7 = import_ref Core//prelude/operators/as, inst+52, unloaded
+// CHECK:STDOUT:   %import_ref.2: %ImplicitAs.type = import_ref Core//prelude/operators/as, inst+40, loaded [template = constants.%ImplicitAs]
+// CHECK:STDOUT:   %import_ref.3 = import_ref Core//prelude/operators/as, inst+45, unloaded
+// CHECK:STDOUT:   %import_ref.4: @ImplicitAs.%.2 (%.7) = import_ref Core//prelude/operators/as, inst+63, loaded [symbolic = @ImplicitAs.%.3 (constants.%.12)]
+// CHECK:STDOUT:   %import_ref.5 = import_ref Core//prelude/operators/as, inst+56, unloaded
+// CHECK:STDOUT:   %import_ref.6 = import_ref Core//prelude/operators/as, inst+56, unloaded
+// CHECK:STDOUT:   %import_ref.7 = import_ref Core//prelude/operators/as, inst+56, unloaded
 // CHECK:STDOUT: }
 // CHECK:STDOUT:
 // CHECK:STDOUT: file {
@@ -451,18 +421,9 @@
 // CHECK:STDOUT:   }
 // CHECK:STDOUT:   %Core.import = import Core
 // CHECK:STDOUT:   %Class.decl: %Class.type = class_decl @Class [template = constants.%Class.1] {
-<<<<<<< HEAD
 // CHECK:STDOUT:     %T.patt: type = symbolic_binding_pattern T 0
 // CHECK:STDOUT:     %N.patt: i32 = symbolic_binding_pattern N 1
 // CHECK:STDOUT:   } {
-// CHECK:STDOUT:     %T.loc4_13.1: type = param T
-// CHECK:STDOUT:     %T.loc4_13.2: type = bind_symbolic_name T 0, %T.loc4_13.1 [symbolic = @Class.%T (constants.%T)]
-// CHECK:STDOUT:     %int.make_type_32.loc4: init type = call constants.%Int32() [template = i32]
-// CHECK:STDOUT:     %.loc4_27.1: type = value_of_initializer %int.make_type_32.loc4 [template = i32]
-// CHECK:STDOUT:     %.loc4_27.2: type = converted %int.make_type_32.loc4, %.loc4_27.1 [template = i32]
-// CHECK:STDOUT:     %N.loc4_23.1: i32 = param N
-// CHECK:STDOUT:     %N.loc4_23.2: i32 = bind_symbolic_name N 1, %N.loc4_23.1 [symbolic = @Class.%N (constants.%N)]
-=======
 // CHECK:STDOUT:     %T.param: type = param T, runtime_param<invalid>
 // CHECK:STDOUT:     %T.loc4: type = bind_symbolic_name T 0, %T.param [symbolic = %T.1 (constants.%T)]
 // CHECK:STDOUT:     %int.make_type_32: init type = call constants.%Int32() [template = i32]
@@ -470,7 +431,6 @@
 // CHECK:STDOUT:     %.loc4_27.2: type = converted %int.make_type_32, %.loc4_27.1 [template = i32]
 // CHECK:STDOUT:     %N.param: i32 = param N, runtime_param<invalid>
 // CHECK:STDOUT:     %N.loc4: i32 = bind_symbolic_name N 1, %N.param [symbolic = %N.1 (constants.%N)]
->>>>>>> 1e34d03e
 // CHECK:STDOUT:   }
 // CHECK:STDOUT:   %Class.ref: %Class.type = name_ref Class, %Class.decl [template = constants.%Class.1]
 // CHECK:STDOUT:   %.loc15_14: i32 = int_literal 5 [template = constants.%.4]
@@ -625,15 +585,10 @@
 // CHECK:STDOUT:   }
 // CHECK:STDOUT:   %Core.import = import Core
 // CHECK:STDOUT:   %Outer.decl: %Outer.type = class_decl @Outer [template = constants.%Outer.1] {
-<<<<<<< HEAD
 // CHECK:STDOUT:     %T.patt: type = symbolic_binding_pattern T 0
 // CHECK:STDOUT:   } {
-// CHECK:STDOUT:     %T.loc2_13.1: type = param T
-// CHECK:STDOUT:     %T.loc2_13.2: type = bind_symbolic_name T 0, %T.loc2_13.1 [symbolic = @Outer.%T (constants.%T)]
-=======
 // CHECK:STDOUT:     %T.param: type = param T, runtime_param<invalid>
 // CHECK:STDOUT:     %T.loc2: type = bind_symbolic_name T 0, %T.param [symbolic = %T.1 (constants.%T)]
->>>>>>> 1e34d03e
 // CHECK:STDOUT:   }
 // CHECK:STDOUT: }
 // CHECK:STDOUT:
@@ -645,17 +600,11 @@
 // CHECK:STDOUT:   %Inner: @Outer.%Inner.type (%Inner.type.1) = struct_value () [symbolic = %Inner (constants.%Inner.1)]
 // CHECK:STDOUT:
 // CHECK:STDOUT:   class {
-<<<<<<< HEAD
-// CHECK:STDOUT:     %Inner.decl: %Inner.type = class_decl @Inner [template = constants.%Inner.1] {
+// CHECK:STDOUT:     %Inner.decl: @Outer.%Inner.type (%Inner.type.1) = class_decl @Inner [symbolic = @Outer.%Inner (constants.%Inner.1)] {
 // CHECK:STDOUT:       %U.patt: type = symbolic_binding_pattern U 1
 // CHECK:STDOUT:     } {
-// CHECK:STDOUT:       %U.loc3_15.1: type = param U
-// CHECK:STDOUT:       %U.loc3_15.2: type = bind_symbolic_name U 1, %U.loc3_15.1 [symbolic = @Inner.%U (constants.%U)]
-=======
-// CHECK:STDOUT:     %Inner.decl: @Outer.%Inner.type (%Inner.type.1) = class_decl @Inner [symbolic = @Outer.%Inner (constants.%Inner.1)] {
 // CHECK:STDOUT:       %U.param: type = param U, runtime_param<invalid>
 // CHECK:STDOUT:       %U.loc3: type = bind_symbolic_name U 1, %U.param [symbolic = %U.1 (constants.%U)]
->>>>>>> 1e34d03e
 // CHECK:STDOUT:     }
 // CHECK:STDOUT:     %.loc17: <witness> = complete_type_witness %.2 [template = constants.%.3]
 // CHECK:STDOUT:
@@ -680,65 +629,31 @@
 // CHECK:STDOUT:   %D: @Inner.%D.type (%D.type.1) = struct_value () [symbolic = %D (constants.%D.1)]
 // CHECK:STDOUT:
 // CHECK:STDOUT:   class {
-<<<<<<< HEAD
-// CHECK:STDOUT:     %A.decl: @Inner.%A.type (%A.type.1) = fn_decl @A [symbolic = %A (constants.%A.1)] {} {
-// CHECK:STDOUT:       %Outer.ref.loc4: %Outer.type = name_ref Outer, file.%Outer.decl [template = constants.%Outer.1]
-// CHECK:STDOUT:       %T.ref.loc4: type = name_ref T, file.%T.loc2_13.2 [symbolic = @A.%T (constants.%T)]
-// CHECK:STDOUT:       %.loc4_20: init type = call %Outer.ref.loc4(%T.ref.loc4) [symbolic = @A.%Outer (constants.%Outer.2)]
-// CHECK:STDOUT:       %.loc4_22.1: type = value_of_initializer %.loc4_20 [symbolic = @A.%Outer (constants.%Outer.2)]
-// CHECK:STDOUT:       %.loc4_22.2: type = converted %.loc4_20, %.loc4_22.1 [symbolic = @A.%Outer (constants.%Outer.2)]
-// CHECK:STDOUT:       %return.var.loc4: ref @A.%Outer (%Outer.2) = var <return slot>
-// CHECK:STDOUT:     }
-// CHECK:STDOUT:     %B.decl: @Inner.%B.type (%B.type.1) = fn_decl @B [symbolic = %B (constants.%B.1)] {} {
-// CHECK:STDOUT:       %Outer.ref.loc7: %Outer.type = name_ref Outer, file.%Outer.decl [template = constants.%Outer.1]
-// CHECK:STDOUT:       %U.ref.loc7: type = name_ref U, @Outer.%U.loc3_15.2 [symbolic = @B.%U (constants.%U)]
-// CHECK:STDOUT:       %.loc7_20: init type = call %Outer.ref.loc7(%U.ref.loc7) [symbolic = @B.%Outer (constants.%Outer.3)]
-// CHECK:STDOUT:       %.loc7_22.1: type = value_of_initializer %.loc7_20 [symbolic = @B.%Outer (constants.%Outer.3)]
-// CHECK:STDOUT:       %.loc7_22.2: type = converted %.loc7_20, %.loc7_22.1 [symbolic = @B.%Outer (constants.%Outer.3)]
-// CHECK:STDOUT:       %return.var.loc7: ref @B.%Outer (%Outer.3) = var <return slot>
-// CHECK:STDOUT:     }
-// CHECK:STDOUT:     %C.decl: @Inner.%C.type (%C.type.1) = fn_decl @C [symbolic = %C (constants.%C.1)] {} {
-// CHECK:STDOUT:       %Inner.ref.loc10: %Inner.type = name_ref Inner, @Outer.%Inner.decl [template = constants.%Inner.1]
-// CHECK:STDOUT:       %T.ref.loc10: type = name_ref T, file.%T.loc2_13.2 [symbolic = @C.%T (constants.%T)]
-// CHECK:STDOUT:       %.loc10_20: init type = call %Inner.ref.loc10(%T.ref.loc10) [symbolic = @C.%Inner (constants.%Inner.3)]
-// CHECK:STDOUT:       %.loc10_22.1: type = value_of_initializer %.loc10_20 [symbolic = @C.%Inner (constants.%Inner.3)]
-// CHECK:STDOUT:       %.loc10_22.2: type = converted %.loc10_20, %.loc10_22.1 [symbolic = @C.%Inner (constants.%Inner.3)]
-// CHECK:STDOUT:       %return.var.loc10: ref @C.%Inner (%Inner.3) = var <return slot>
-// CHECK:STDOUT:     }
-// CHECK:STDOUT:     %D.decl: @Inner.%D.type (%D.type.1) = fn_decl @D [symbolic = %D (constants.%D.1)] {} {
-// CHECK:STDOUT:       %Inner.ref.loc13: %Inner.type = name_ref Inner, @Outer.%Inner.decl [template = constants.%Inner.1]
-// CHECK:STDOUT:       %U.ref.loc13: type = name_ref U, @Outer.%U.loc3_15.2 [symbolic = @D.%U (constants.%U)]
-// CHECK:STDOUT:       %.loc13_20: init type = call %Inner.ref.loc13(%U.ref.loc13) [symbolic = @D.%Inner (constants.%Inner.4)]
-// CHECK:STDOUT:       %.loc13_22.1: type = value_of_initializer %.loc13_20 [symbolic = @D.%Inner (constants.%Inner.4)]
-// CHECK:STDOUT:       %.loc13_22.2: type = converted %.loc13_20, %.loc13_22.1 [symbolic = @D.%Inner (constants.%Inner.4)]
-// CHECK:STDOUT:       %return.var.loc13: ref @D.%Inner (%Inner.4) = var <return slot>
-=======
-// CHECK:STDOUT:     %A.decl: @Inner.%A.type (%A.type.1) = fn_decl @A [symbolic = @Inner.%A (constants.%A.1)] {
+// CHECK:STDOUT:     %A.decl: @Inner.%A.type (%A.type.1) = fn_decl @A [symbolic = @Inner.%A (constants.%A.1)] {} {
 // CHECK:STDOUT:       %Outer.ref: %Outer.type = name_ref Outer, file.%Outer.decl [template = constants.%Outer.1]
 // CHECK:STDOUT:       %T.ref: type = name_ref T, @Outer.%T.loc2 [symbolic = %T (constants.%T)]
 // CHECK:STDOUT:       %Outer.loc4: type = class_type @Outer, @Outer(constants.%T) [symbolic = %Outer.1 (constants.%Outer.2)]
 // CHECK:STDOUT:       %return: ref @A.%Outer.1 (%Outer.2) = var <return slot>
 // CHECK:STDOUT:     }
-// CHECK:STDOUT:     %B.decl: @Inner.%B.type (%B.type.1) = fn_decl @B [symbolic = @Inner.%B (constants.%B.1)] {
+// CHECK:STDOUT:     %B.decl: @Inner.%B.type (%B.type.1) = fn_decl @B [symbolic = @Inner.%B (constants.%B.1)] {} {
 // CHECK:STDOUT:       %Outer.ref: %Outer.type = name_ref Outer, file.%Outer.decl [template = constants.%Outer.1]
 // CHECK:STDOUT:       %U.ref: type = name_ref U, @Inner.%U.loc3 [symbolic = %U (constants.%U)]
 // CHECK:STDOUT:       %Outer.loc7: type = class_type @Outer, @Outer(constants.%U) [symbolic = %Outer.1 (constants.%Outer.3)]
 // CHECK:STDOUT:       %return: ref @B.%Outer.1 (%Outer.3) = var <return slot>
 // CHECK:STDOUT:     }
-// CHECK:STDOUT:     %C.decl: @Inner.%C.type (%C.type.1) = fn_decl @C [symbolic = @Inner.%C (constants.%C.1)] {
+// CHECK:STDOUT:     %C.decl: @Inner.%C.type (%C.type.1) = fn_decl @C [symbolic = @Inner.%C (constants.%C.1)] {} {
 // CHECK:STDOUT:       %.loc10: @C.%Inner.type (%Inner.type.1) = specific_constant @Outer.%Inner.decl, @Outer(constants.%T) [symbolic = %Inner.1 (constants.%Inner.1)]
 // CHECK:STDOUT:       %Inner.ref: @C.%Inner.type (%Inner.type.1) = name_ref Inner, %.loc10 [symbolic = %Inner.1 (constants.%Inner.1)]
 // CHECK:STDOUT:       %T.ref: type = name_ref T, @Outer.%T.loc2 [symbolic = %T (constants.%T)]
 // CHECK:STDOUT:       %Inner.loc10: type = class_type @Inner, @Inner(constants.%T, constants.%T) [symbolic = %Inner.2 (constants.%Inner.3)]
 // CHECK:STDOUT:       %return: ref @C.%Inner.2 (%Inner.3) = var <return slot>
 // CHECK:STDOUT:     }
-// CHECK:STDOUT:     %D.decl: @Inner.%D.type (%D.type.1) = fn_decl @D [symbolic = @Inner.%D (constants.%D.1)] {
+// CHECK:STDOUT:     %D.decl: @Inner.%D.type (%D.type.1) = fn_decl @D [symbolic = @Inner.%D (constants.%D.1)] {} {
 // CHECK:STDOUT:       %.loc13: @D.%Inner.type (%Inner.type.1) = specific_constant @Outer.%Inner.decl, @Outer(constants.%T) [symbolic = %Inner.1 (constants.%Inner.1)]
 // CHECK:STDOUT:       %Inner.ref: @D.%Inner.type (%Inner.type.1) = name_ref Inner, %.loc13 [symbolic = %Inner.1 (constants.%Inner.1)]
 // CHECK:STDOUT:       %U.ref: type = name_ref U, @Inner.%U.loc3 [symbolic = %U (constants.%U)]
 // CHECK:STDOUT:       %Inner.loc13: type = class_type @Inner, @Inner(constants.%T, constants.%U) [symbolic = %Inner.2 (constants.%Inner.2)]
 // CHECK:STDOUT:       %return: ref @D.%Inner.2 (%Inner.2) = var <return slot>
->>>>>>> 1e34d03e
 // CHECK:STDOUT:     }
 // CHECK:STDOUT:     %.loc16: <witness> = complete_type_witness %.2 [template = constants.%.3]
 // CHECK:STDOUT:
