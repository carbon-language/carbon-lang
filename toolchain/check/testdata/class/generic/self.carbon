// Part of the Carbon Language project, under the Apache License v2.0 with LLVM
// Exceptions. See /LICENSE for license information.
// SPDX-License-Identifier: Apache-2.0 WITH LLVM-exception
//
// AUTOUPDATE
// TIP: To test this file alone, run:
// TIP:   bazel test //toolchain/testing:file_test --test_arg=--file_tests=toolchain/check/testdata/class/generic/self.carbon
// TIP: To dump output, run:
// TIP:   bazel run //toolchain/testing:file_test -- --dump_output --file_tests=toolchain/check/testdata/class/generic/self.carbon

class Class(T:! type) {
  // `Self` is the same as `Class(T)` here.
  // TODO: Find a better way to test two types are the same.
  fn MakeSelf() -> Self;
  fn MakeClass() -> Class(T);
  fn F() {
    var c: Class(T) = MakeSelf();
    var s: Self = MakeClass();
  }
}

// CHECK:STDOUT: --- self.carbon
// CHECK:STDOUT:
// CHECK:STDOUT: constants {
// CHECK:STDOUT:   %T: type = bind_symbolic_name T 0 [symbolic]
// CHECK:STDOUT:   %T.patt: type = symbolic_binding_pattern T 0 [symbolic]
// CHECK:STDOUT:   %Class.type: type = generic_class_type @Class [template]
// CHECK:STDOUT:   %.1: type = tuple_type () [template]
// CHECK:STDOUT:   %Class.1: %Class.type = struct_value () [template]
// CHECK:STDOUT:   %Class.2: type = class_type @Class, @Class(%T) [symbolic]
// CHECK:STDOUT:   %MakeSelf.type: type = fn_type @MakeSelf, @Class(%T) [symbolic]
// CHECK:STDOUT:   %MakeSelf: %MakeSelf.type = struct_value () [symbolic]
// CHECK:STDOUT:   %MakeClass.type: type = fn_type @MakeClass, @Class(%T) [symbolic]
// CHECK:STDOUT:   %MakeClass: %MakeClass.type = struct_value () [symbolic]
// CHECK:STDOUT:   %F.type: type = fn_type @F, @Class(%T) [symbolic]
// CHECK:STDOUT:   %F: %F.type = struct_value () [symbolic]
// CHECK:STDOUT:   %.2: type = struct_type {} [template]
// CHECK:STDOUT:   %.3: <witness> = complete_type_witness %.2 [template]
// CHECK:STDOUT:   %.4: type = ptr_type %.2 [template]
// CHECK:STDOUT: }
// CHECK:STDOUT:
// CHECK:STDOUT: imports {
// CHECK:STDOUT:   %Core: <namespace> = namespace file.%Core.import, [template] {
// CHECK:STDOUT:     import Core//prelude
// CHECK:STDOUT:     import Core//prelude/operators
// CHECK:STDOUT:     import Core//prelude/types
// CHECK:STDOUT:     import Core//prelude/operators/arithmetic
// CHECK:STDOUT:     import Core//prelude/operators/as
// CHECK:STDOUT:     import Core//prelude/operators/bitwise
// CHECK:STDOUT:     import Core//prelude/operators/comparison
// CHECK:STDOUT:     import Core//prelude/types/bool
// CHECK:STDOUT:   }
// CHECK:STDOUT: }
// CHECK:STDOUT:
// CHECK:STDOUT: file {
// CHECK:STDOUT:   package: <namespace> = namespace [template] {
// CHECK:STDOUT:     .Core = imports.%Core
// CHECK:STDOUT:     .Class = %Class.decl
// CHECK:STDOUT:   }
// CHECK:STDOUT:   %Core.import = import Core
// CHECK:STDOUT:   %Class.decl: %Class.type = class_decl @Class [template = constants.%Class.1] {
// CHECK:STDOUT:     %T.patt.loc11: type = symbolic_binding_pattern T 0 [symbolic = %T.patt.1 (constants.%T.patt)]
// CHECK:STDOUT:     %.loc11: type = param_pattern %T.patt.loc11 [symbolic = %T.patt.1 (constants.%T.patt)]
// CHECK:STDOUT:   } {
<<<<<<< HEAD
// CHECK:STDOUT:     %param: type = param
// CHECK:STDOUT:     %T.loc11: type = bind_symbolic_name T 0, %param [symbolic = %T.1 (constants.%T)]
=======
// CHECK:STDOUT:     %T.param: type = param T, runtime_param<invalid>
// CHECK:STDOUT:     %T.loc11: type = bind_symbolic_name T 0, %T.param [symbolic = %T.1 (constants.%T)]
>>>>>>> 7396aede
// CHECK:STDOUT:   }
// CHECK:STDOUT: }
// CHECK:STDOUT:
// CHECK:STDOUT: generic class @Class(%T.loc11: type) {
// CHECK:STDOUT:   %T.1: type = bind_symbolic_name T 0 [symbolic = %T.1 (constants.%T)]
<<<<<<< HEAD
// CHECK:STDOUT:   %T.patt.1: type = symbolic_binding_pattern T 0 [symbolic = %T.patt.1 (constants.%T.patt)]
=======
>>>>>>> 7396aede
// CHECK:STDOUT:
// CHECK:STDOUT: !definition:
// CHECK:STDOUT:   %MakeSelf.type: type = fn_type @MakeSelf, @Class(%T.1) [symbolic = %MakeSelf.type (constants.%MakeSelf.type)]
// CHECK:STDOUT:   %MakeSelf: @Class.%MakeSelf.type (%MakeSelf.type) = struct_value () [symbolic = %MakeSelf (constants.%MakeSelf)]
// CHECK:STDOUT:   %MakeClass.type: type = fn_type @MakeClass, @Class(%T.1) [symbolic = %MakeClass.type (constants.%MakeClass.type)]
// CHECK:STDOUT:   %MakeClass: @Class.%MakeClass.type (%MakeClass.type) = struct_value () [symbolic = %MakeClass (constants.%MakeClass)]
// CHECK:STDOUT:   %F.type: type = fn_type @F, @Class(%T.1) [symbolic = %F.type (constants.%F.type)]
// CHECK:STDOUT:   %F: @Class.%F.type (%F.type) = struct_value () [symbolic = %F (constants.%F)]
// CHECK:STDOUT:
// CHECK:STDOUT:   class {
// CHECK:STDOUT:     %MakeSelf.decl: @Class.%MakeSelf.type (%MakeSelf.type) = fn_decl @MakeSelf [symbolic = @Class.%MakeSelf (constants.%MakeSelf)] {} {
// CHECK:STDOUT:       %.loc14: type = specific_constant constants.%Class.2, @Class(constants.%T) [symbolic = %Class (constants.%Class.2)]
// CHECK:STDOUT:       %Self.ref: type = name_ref Self, %.loc14 [symbolic = %Class (constants.%Class.2)]
// CHECK:STDOUT:       %return: ref @MakeSelf.%Class (%Class.2) = var <return slot>
// CHECK:STDOUT:     }
// CHECK:STDOUT:     %MakeClass.decl: @Class.%MakeClass.type (%MakeClass.type) = fn_decl @MakeClass [symbolic = @Class.%MakeClass (constants.%MakeClass)] {} {
// CHECK:STDOUT:       %Class.ref: %Class.type = name_ref Class, file.%Class.decl [template = constants.%Class.1]
// CHECK:STDOUT:       %T.ref: type = name_ref T, @Class.%T.loc11 [symbolic = %T (constants.%T)]
<<<<<<< HEAD
// CHECK:STDOUT:       %.loc15_26: init type = call %Class.ref(%T.ref) [symbolic = %Class (constants.%Class.2)]
// CHECK:STDOUT:       %.loc15_28.1: type = value_of_initializer %.loc15_26 [symbolic = %Class (constants.%Class.2)]
// CHECK:STDOUT:       %.loc15_28.2: type = converted %.loc15_26, %.loc15_28.1 [symbolic = %Class (constants.%Class.2)]
// CHECK:STDOUT:       %return: ref @MakeClass.%Class (%Class.2) = var <return slot>
// CHECK:STDOUT:     }
// CHECK:STDOUT:     %F.decl: @Class.%F.type (%F.type) = fn_decl @F [symbolic = @Class.%F (constants.%F)] {} {}
=======
// CHECK:STDOUT:       %Class.loc15: type = class_type @Class, @Class(constants.%T) [symbolic = %Class.1 (constants.%Class.2)]
// CHECK:STDOUT:       %return: ref @MakeClass.%Class.1 (%Class.2) = var <return slot>
// CHECK:STDOUT:     }
// CHECK:STDOUT:     %F.decl: @Class.%F.type (%F.type) = fn_decl @F [symbolic = @Class.%F (constants.%F)] {} {}
// CHECK:STDOUT:     %.loc20: <witness> = complete_type_witness %.2 [template = constants.%.3]
>>>>>>> 7396aede
// CHECK:STDOUT:
// CHECK:STDOUT:   !members:
// CHECK:STDOUT:     .Self = constants.%Class.2
// CHECK:STDOUT:     .MakeSelf = %MakeSelf.decl
// CHECK:STDOUT:     .MakeClass = %MakeClass.decl
// CHECK:STDOUT:     .F = %F.decl
// CHECK:STDOUT:   }
// CHECK:STDOUT: }
// CHECK:STDOUT:
// CHECK:STDOUT: generic fn @MakeSelf(@Class.%T.loc11: type) {
// CHECK:STDOUT:   %T: type = bind_symbolic_name T 0 [symbolic = %T (constants.%T)]
// CHECK:STDOUT:   %Class: type = class_type @Class, @Class(%T) [symbolic = %Class (constants.%Class.2)]
// CHECK:STDOUT:
// CHECK:STDOUT:   fn() -> @MakeSelf.%Class (%Class.2);
// CHECK:STDOUT: }
// CHECK:STDOUT:
// CHECK:STDOUT: generic fn @MakeClass(@Class.%T.loc11: type) {
// CHECK:STDOUT:   %T: type = bind_symbolic_name T 0 [symbolic = %T (constants.%T)]
// CHECK:STDOUT:   %Class.1: type = class_type @Class, @Class(%T) [symbolic = %Class.1 (constants.%Class.2)]
// CHECK:STDOUT:
// CHECK:STDOUT:   fn() -> @MakeClass.%Class.1 (%Class.2);
// CHECK:STDOUT: }
// CHECK:STDOUT:
// CHECK:STDOUT: generic fn @F(@Class.%T.loc11: type) {
// CHECK:STDOUT: !definition:
// CHECK:STDOUT:   %T: type = bind_symbolic_name T 0 [symbolic = %T (constants.%T)]
// CHECK:STDOUT:   %Class.1: type = class_type @Class, @Class(%T) [symbolic = %Class.1 (constants.%Class.2)]
// CHECK:STDOUT:   %MakeSelf.type: type = fn_type @MakeSelf, @Class(%T) [symbolic = %MakeSelf.type (constants.%MakeSelf.type)]
// CHECK:STDOUT:   %MakeSelf: @F.%MakeSelf.type (%MakeSelf.type) = struct_value () [symbolic = %MakeSelf (constants.%MakeSelf)]
// CHECK:STDOUT:   %MakeClass.type: type = fn_type @MakeClass, @Class(%T) [symbolic = %MakeClass.type (constants.%MakeClass.type)]
// CHECK:STDOUT:   %MakeClass: @F.%MakeClass.type (%MakeClass.type) = struct_value () [symbolic = %MakeClass (constants.%MakeClass)]
// CHECK:STDOUT:
// CHECK:STDOUT:   fn() {
// CHECK:STDOUT:   !entry:
// CHECK:STDOUT:     %Class.ref: %Class.type = name_ref Class, file.%Class.decl [template = constants.%Class.1]
// CHECK:STDOUT:     %T.ref: type = name_ref T, @Class.%T.loc11 [symbolic = %T (constants.%T)]
<<<<<<< HEAD
// CHECK:STDOUT:     %.loc17_17: init type = call %Class.ref(%T.ref) [symbolic = %Class (constants.%Class.2)]
// CHECK:STDOUT:     %.loc17_19.1: type = value_of_initializer %.loc17_17 [symbolic = %Class (constants.%Class.2)]
// CHECK:STDOUT:     %.loc17_19.2: type = converted %.loc17_17, %.loc17_19.1 [symbolic = %Class (constants.%Class.2)]
// CHECK:STDOUT:     %c.var: ref @F.%Class (%Class.2) = var c
// CHECK:STDOUT:     %c: ref @F.%Class (%Class.2) = bind_name c, %c.var
=======
// CHECK:STDOUT:     %Class.loc17: type = class_type @Class, @Class(constants.%T) [symbolic = %Class.1 (constants.%Class.2)]
// CHECK:STDOUT:     %c.var: ref @F.%Class.1 (%Class.2) = var c
// CHECK:STDOUT:     %c: ref @F.%Class.1 (%Class.2) = bind_name c, %c.var
>>>>>>> 7396aede
// CHECK:STDOUT:     %.loc17_23: @F.%MakeSelf.type (%MakeSelf.type) = specific_constant @Class.%MakeSelf.decl, @Class(constants.%T) [symbolic = %MakeSelf (constants.%MakeSelf)]
// CHECK:STDOUT:     %MakeSelf.ref: @F.%MakeSelf.type (%MakeSelf.type) = name_ref MakeSelf, %.loc17_23 [symbolic = %MakeSelf (constants.%MakeSelf)]
// CHECK:STDOUT:     %.loc17_9: ref @F.%Class.1 (%Class.2) = splice_block %c.var {}
// CHECK:STDOUT:     %MakeSelf.call: init @F.%Class.1 (%Class.2) = call %MakeSelf.ref() to %.loc17_9
// CHECK:STDOUT:     assign %c.var, %MakeSelf.call
// CHECK:STDOUT:     %.loc18_12: type = specific_constant constants.%Class.2, @Class(constants.%T) [symbolic = %Class.1 (constants.%Class.2)]
// CHECK:STDOUT:     %Self.ref: type = name_ref Self, %.loc18_12 [symbolic = %Class.1 (constants.%Class.2)]
// CHECK:STDOUT:     %s.var: ref @F.%Class.1 (%Class.2) = var s
// CHECK:STDOUT:     %s: ref @F.%Class.1 (%Class.2) = bind_name s, %s.var
// CHECK:STDOUT:     %.loc18_19: @F.%MakeClass.type (%MakeClass.type) = specific_constant @Class.%MakeClass.decl, @Class(constants.%T) [symbolic = %MakeClass (constants.%MakeClass)]
// CHECK:STDOUT:     %MakeClass.ref: @F.%MakeClass.type (%MakeClass.type) = name_ref MakeClass, %.loc18_19 [symbolic = %MakeClass (constants.%MakeClass)]
// CHECK:STDOUT:     %.loc18_9: ref @F.%Class.1 (%Class.2) = splice_block %s.var {}
// CHECK:STDOUT:     %MakeClass.call: init @F.%Class.1 (%Class.2) = call %MakeClass.ref() to %.loc18_9
// CHECK:STDOUT:     assign %s.var, %MakeClass.call
// CHECK:STDOUT:     return
// CHECK:STDOUT:   }
// CHECK:STDOUT: }
// CHECK:STDOUT:
// CHECK:STDOUT: specific @Class(constants.%T) {
// CHECK:STDOUT:   %T.1 => constants.%T
<<<<<<< HEAD
// CHECK:STDOUT:   %T.patt.1 => constants.%T
=======
>>>>>>> 7396aede
// CHECK:STDOUT:
// CHECK:STDOUT: !definition:
// CHECK:STDOUT:   %MakeSelf.type => constants.%MakeSelf.type
// CHECK:STDOUT:   %MakeSelf => constants.%MakeSelf
// CHECK:STDOUT:   %MakeClass.type => constants.%MakeClass.type
// CHECK:STDOUT:   %MakeClass => constants.%MakeClass
// CHECK:STDOUT:   %F.type => constants.%F.type
// CHECK:STDOUT:   %F => constants.%F
// CHECK:STDOUT: }
// CHECK:STDOUT:
// CHECK:STDOUT: specific @Class(@MakeSelf.%T) {
// CHECK:STDOUT:   %T.1 => constants.%T
<<<<<<< HEAD
// CHECK:STDOUT:   %T.patt.1 => constants.%T
=======
>>>>>>> 7396aede
// CHECK:STDOUT: }
// CHECK:STDOUT:
// CHECK:STDOUT: specific @MakeSelf(constants.%T) {
// CHECK:STDOUT:   %T => constants.%T
// CHECK:STDOUT:   %Class => constants.%Class.2
// CHECK:STDOUT: }
// CHECK:STDOUT:
// CHECK:STDOUT: specific @Class(@MakeClass.%T) {
// CHECK:STDOUT:   %T.1 => constants.%T
<<<<<<< HEAD
// CHECK:STDOUT:   %T.patt.1 => constants.%T
=======
>>>>>>> 7396aede
// CHECK:STDOUT: }
// CHECK:STDOUT:
// CHECK:STDOUT: specific @MakeClass(constants.%T) {
// CHECK:STDOUT:   %T => constants.%T
// CHECK:STDOUT:   %Class.1 => constants.%Class.2
// CHECK:STDOUT: }
// CHECK:STDOUT:
// CHECK:STDOUT: specific @F(constants.%T) {}
// CHECK:STDOUT:
// CHECK:STDOUT: specific @Class(@Class.%T.1) {
// CHECK:STDOUT:   %T.1 => constants.%T
<<<<<<< HEAD
// CHECK:STDOUT:   %T.patt.1 => constants.%T
=======
>>>>>>> 7396aede
// CHECK:STDOUT: }
// CHECK:STDOUT:
// CHECK:STDOUT: specific @Class(@F.%T) {
// CHECK:STDOUT:   %T.1 => constants.%T
<<<<<<< HEAD
// CHECK:STDOUT:   %T.patt.1 => constants.%T
=======
>>>>>>> 7396aede
// CHECK:STDOUT: }
// CHECK:STDOUT:<|MERGE_RESOLUTION|>--- conflicted
+++ resolved
@@ -60,24 +60,16 @@
 // CHECK:STDOUT:   %Core.import = import Core
 // CHECK:STDOUT:   %Class.decl: %Class.type = class_decl @Class [template = constants.%Class.1] {
 // CHECK:STDOUT:     %T.patt.loc11: type = symbolic_binding_pattern T 0 [symbolic = %T.patt.1 (constants.%T.patt)]
-// CHECK:STDOUT:     %.loc11: type = param_pattern %T.patt.loc11 [symbolic = %T.patt.1 (constants.%T.patt)]
+// CHECK:STDOUT:     %.loc11: type = param_pattern %T.patt.loc11, runtime_param<invalid> [symbolic = %T.patt.1 (constants.%T.patt)]
 // CHECK:STDOUT:   } {
-<<<<<<< HEAD
-// CHECK:STDOUT:     %param: type = param
+// CHECK:STDOUT:     %param: type = param runtime_param<invalid>
 // CHECK:STDOUT:     %T.loc11: type = bind_symbolic_name T 0, %param [symbolic = %T.1 (constants.%T)]
-=======
-// CHECK:STDOUT:     %T.param: type = param T, runtime_param<invalid>
-// CHECK:STDOUT:     %T.loc11: type = bind_symbolic_name T 0, %T.param [symbolic = %T.1 (constants.%T)]
->>>>>>> 7396aede
 // CHECK:STDOUT:   }
 // CHECK:STDOUT: }
 // CHECK:STDOUT:
 // CHECK:STDOUT: generic class @Class(%T.loc11: type) {
 // CHECK:STDOUT:   %T.1: type = bind_symbolic_name T 0 [symbolic = %T.1 (constants.%T)]
-<<<<<<< HEAD
 // CHECK:STDOUT:   %T.patt.1: type = symbolic_binding_pattern T 0 [symbolic = %T.patt.1 (constants.%T.patt)]
-=======
->>>>>>> 7396aede
 // CHECK:STDOUT:
 // CHECK:STDOUT: !definition:
 // CHECK:STDOUT:   %MakeSelf.type: type = fn_type @MakeSelf, @Class(%T.1) [symbolic = %MakeSelf.type (constants.%MakeSelf.type)]
@@ -96,20 +88,11 @@
 // CHECK:STDOUT:     %MakeClass.decl: @Class.%MakeClass.type (%MakeClass.type) = fn_decl @MakeClass [symbolic = @Class.%MakeClass (constants.%MakeClass)] {} {
 // CHECK:STDOUT:       %Class.ref: %Class.type = name_ref Class, file.%Class.decl [template = constants.%Class.1]
 // CHECK:STDOUT:       %T.ref: type = name_ref T, @Class.%T.loc11 [symbolic = %T (constants.%T)]
-<<<<<<< HEAD
-// CHECK:STDOUT:       %.loc15_26: init type = call %Class.ref(%T.ref) [symbolic = %Class (constants.%Class.2)]
-// CHECK:STDOUT:       %.loc15_28.1: type = value_of_initializer %.loc15_26 [symbolic = %Class (constants.%Class.2)]
-// CHECK:STDOUT:       %.loc15_28.2: type = converted %.loc15_26, %.loc15_28.1 [symbolic = %Class (constants.%Class.2)]
-// CHECK:STDOUT:       %return: ref @MakeClass.%Class (%Class.2) = var <return slot>
-// CHECK:STDOUT:     }
-// CHECK:STDOUT:     %F.decl: @Class.%F.type (%F.type) = fn_decl @F [symbolic = @Class.%F (constants.%F)] {} {}
-=======
 // CHECK:STDOUT:       %Class.loc15: type = class_type @Class, @Class(constants.%T) [symbolic = %Class.1 (constants.%Class.2)]
 // CHECK:STDOUT:       %return: ref @MakeClass.%Class.1 (%Class.2) = var <return slot>
 // CHECK:STDOUT:     }
 // CHECK:STDOUT:     %F.decl: @Class.%F.type (%F.type) = fn_decl @F [symbolic = @Class.%F (constants.%F)] {} {}
 // CHECK:STDOUT:     %.loc20: <witness> = complete_type_witness %.2 [template = constants.%.3]
->>>>>>> 7396aede
 // CHECK:STDOUT:
 // CHECK:STDOUT:   !members:
 // CHECK:STDOUT:     .Self = constants.%Class.2
@@ -146,17 +129,9 @@
 // CHECK:STDOUT:   !entry:
 // CHECK:STDOUT:     %Class.ref: %Class.type = name_ref Class, file.%Class.decl [template = constants.%Class.1]
 // CHECK:STDOUT:     %T.ref: type = name_ref T, @Class.%T.loc11 [symbolic = %T (constants.%T)]
-<<<<<<< HEAD
-// CHECK:STDOUT:     %.loc17_17: init type = call %Class.ref(%T.ref) [symbolic = %Class (constants.%Class.2)]
-// CHECK:STDOUT:     %.loc17_19.1: type = value_of_initializer %.loc17_17 [symbolic = %Class (constants.%Class.2)]
-// CHECK:STDOUT:     %.loc17_19.2: type = converted %.loc17_17, %.loc17_19.1 [symbolic = %Class (constants.%Class.2)]
-// CHECK:STDOUT:     %c.var: ref @F.%Class (%Class.2) = var c
-// CHECK:STDOUT:     %c: ref @F.%Class (%Class.2) = bind_name c, %c.var
-=======
 // CHECK:STDOUT:     %Class.loc17: type = class_type @Class, @Class(constants.%T) [symbolic = %Class.1 (constants.%Class.2)]
 // CHECK:STDOUT:     %c.var: ref @F.%Class.1 (%Class.2) = var c
 // CHECK:STDOUT:     %c: ref @F.%Class.1 (%Class.2) = bind_name c, %c.var
->>>>>>> 7396aede
 // CHECK:STDOUT:     %.loc17_23: @F.%MakeSelf.type (%MakeSelf.type) = specific_constant @Class.%MakeSelf.decl, @Class(constants.%T) [symbolic = %MakeSelf (constants.%MakeSelf)]
 // CHECK:STDOUT:     %MakeSelf.ref: @F.%MakeSelf.type (%MakeSelf.type) = name_ref MakeSelf, %.loc17_23 [symbolic = %MakeSelf (constants.%MakeSelf)]
 // CHECK:STDOUT:     %.loc17_9: ref @F.%Class.1 (%Class.2) = splice_block %c.var {}
@@ -177,10 +152,7 @@
 // CHECK:STDOUT:
 // CHECK:STDOUT: specific @Class(constants.%T) {
 // CHECK:STDOUT:   %T.1 => constants.%T
-<<<<<<< HEAD
 // CHECK:STDOUT:   %T.patt.1 => constants.%T
-=======
->>>>>>> 7396aede
 // CHECK:STDOUT:
 // CHECK:STDOUT: !definition:
 // CHECK:STDOUT:   %MakeSelf.type => constants.%MakeSelf.type
@@ -193,10 +165,7 @@
 // CHECK:STDOUT:
 // CHECK:STDOUT: specific @Class(@MakeSelf.%T) {
 // CHECK:STDOUT:   %T.1 => constants.%T
-<<<<<<< HEAD
 // CHECK:STDOUT:   %T.patt.1 => constants.%T
-=======
->>>>>>> 7396aede
 // CHECK:STDOUT: }
 // CHECK:STDOUT:
 // CHECK:STDOUT: specific @MakeSelf(constants.%T) {
@@ -206,10 +175,7 @@
 // CHECK:STDOUT:
 // CHECK:STDOUT: specific @Class(@MakeClass.%T) {
 // CHECK:STDOUT:   %T.1 => constants.%T
-<<<<<<< HEAD
 // CHECK:STDOUT:   %T.patt.1 => constants.%T
-=======
->>>>>>> 7396aede
 // CHECK:STDOUT: }
 // CHECK:STDOUT:
 // CHECK:STDOUT: specific @MakeClass(constants.%T) {
@@ -221,17 +187,11 @@
 // CHECK:STDOUT:
 // CHECK:STDOUT: specific @Class(@Class.%T.1) {
 // CHECK:STDOUT:   %T.1 => constants.%T
-<<<<<<< HEAD
 // CHECK:STDOUT:   %T.patt.1 => constants.%T
-=======
->>>>>>> 7396aede
 // CHECK:STDOUT: }
 // CHECK:STDOUT:
 // CHECK:STDOUT: specific @Class(@F.%T) {
 // CHECK:STDOUT:   %T.1 => constants.%T
-<<<<<<< HEAD
 // CHECK:STDOUT:   %T.patt.1 => constants.%T
-=======
->>>>>>> 7396aede
 // CHECK:STDOUT: }
 // CHECK:STDOUT: