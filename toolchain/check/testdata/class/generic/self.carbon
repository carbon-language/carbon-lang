// Part of the Carbon Language project, under the Apache License v2.0 with LLVM
// Exceptions. See /LICENSE for license information.
// SPDX-License-Identifier: Apache-2.0 WITH LLVM-exception
//
// AUTOUPDATE
// TIP: To test this file alone, run:
// TIP:   bazel test //toolchain/testing:file_test --test_arg=--file_tests=toolchain/check/testdata/class/generic/self.carbon
// TIP: To dump output, run:
// TIP:   bazel run //toolchain/testing:file_test -- --dump_output --file_tests=toolchain/check/testdata/class/generic/self.carbon

class Class(T:! type) {
  // `Self` is the same as `Class(T)` here.
  // TODO: Find a better way to test two types are the same.
  fn MakeSelf() -> Self { return {}; }
  fn MakeClass() -> Class(T) { return {}; }
  fn F() {
    var c: Class(T) = MakeSelf();
    var s: Self = MakeClass();
  }
}

// CHECK:STDOUT: --- self.carbon
// CHECK:STDOUT:
// CHECK:STDOUT: constants {
// CHECK:STDOUT:   %T: type = bind_symbolic_name T, 0 [symbolic]
// CHECK:STDOUT:   %T.patt: type = symbolic_binding_pattern T, 0 [symbolic]
// CHECK:STDOUT:   %Class.type: type = generic_class_type @Class [template]
// CHECK:STDOUT:   %.1: type = tuple_type () [template]
// CHECK:STDOUT:   %Class.1: %Class.type = struct_value () [template]
// CHECK:STDOUT:   %Class.2: type = class_type @Class, @Class(%T) [symbolic]
// CHECK:STDOUT:   %MakeSelf.type: type = fn_type @MakeSelf, @Class(%T) [symbolic]
// CHECK:STDOUT:   %MakeSelf: %MakeSelf.type = struct_value () [symbolic]
// CHECK:STDOUT:   %MakeClass.type: type = fn_type @MakeClass, @Class(%T) [symbolic]
// CHECK:STDOUT:   %MakeClass: %MakeClass.type = struct_value () [symbolic]
// CHECK:STDOUT:   %F.type: type = fn_type @F, @Class(%T) [symbolic]
// CHECK:STDOUT:   %F: %F.type = struct_value () [symbolic]
// CHECK:STDOUT:   %.2: type = struct_type {} [template]
// CHECK:STDOUT:   %.3: <witness> = complete_type_witness %.2 [template]
// CHECK:STDOUT:   %.4: type = ptr_type %.2 [template]
// CHECK:STDOUT:   %struct: %Class.2 = struct_value () [symbolic]
// CHECK:STDOUT:   %.5: <specific function> = specific_function %MakeSelf, @MakeSelf(%T) [symbolic]
// CHECK:STDOUT:   %.6: <specific function> = specific_function %MakeClass, @MakeClass(%T) [symbolic]
// CHECK:STDOUT: }
// CHECK:STDOUT:
// CHECK:STDOUT: imports {
// CHECK:STDOUT:   %Core: <namespace> = namespace file.%Core.import, [template] {
// CHECK:STDOUT:     import Core//prelude
// CHECK:STDOUT:     import Core//prelude/operators
// CHECK:STDOUT:     import Core//prelude/types
// CHECK:STDOUT:     import Core//prelude/operators/arithmetic
// CHECK:STDOUT:     import Core//prelude/operators/as
// CHECK:STDOUT:     import Core//prelude/operators/bitwise
// CHECK:STDOUT:     import Core//prelude/operators/comparison
// CHECK:STDOUT:     import Core//prelude/types/bool
// CHECK:STDOUT:   }
// CHECK:STDOUT: }
// CHECK:STDOUT:
// CHECK:STDOUT: file {
// CHECK:STDOUT:   package: <namespace> = namespace [template] {
// CHECK:STDOUT:     .Core = imports.%Core
// CHECK:STDOUT:     .Class = %Class.decl
// CHECK:STDOUT:   }
// CHECK:STDOUT:   %Core.import = import Core
// CHECK:STDOUT:   %Class.decl: %Class.type = class_decl @Class [template = constants.%Class.1] {
// CHECK:STDOUT:     %T.patt.loc11: type = symbolic_binding_pattern T, 0 [symbolic = %T.patt.1 (constants.%T.patt)]
// CHECK:STDOUT:     %T.param_patt: type = param_pattern %T.patt.loc11, runtime_param<invalid> [symbolic = %T.patt.1 (constants.%T.patt)]
// CHECK:STDOUT:   } {
<<<<<<< HEAD
// CHECK:STDOUT:     %param: type = param runtime_param<invalid>
// CHECK:STDOUT:     %T.loc11: type = bind_symbolic_name T, 0, %param [symbolic = %T.1 (constants.%T)]
// CHECK:STDOUT:   }
// CHECK:STDOUT: }
// CHECK:STDOUT:
// CHECK:STDOUT: generic class @Class(%T.loc11: type) {
// CHECK:STDOUT:   %T.1: type = bind_symbolic_name T, 0 [symbolic = %T.1 (constants.%T)]
// CHECK:STDOUT:   %T.patt.1: type = symbolic_binding_pattern T, 0 [symbolic = %T.patt.1 (constants.%T.patt)]
=======
// CHECK:STDOUT:     %T.param: type = param T, runtime_param<invalid>
// CHECK:STDOUT:     %T.loc11_13.1: type = bind_symbolic_name T, 0, %T.param [symbolic = %T.loc11_13.2 (constants.%T)]
// CHECK:STDOUT:   }
// CHECK:STDOUT: }
// CHECK:STDOUT:
// CHECK:STDOUT: generic class @Class(%T.loc11_13.1: type) {
// CHECK:STDOUT:   %T.loc11_13.2: type = bind_symbolic_name T, 0 [symbolic = %T.loc11_13.2 (constants.%T)]
>>>>>>> 77facdd7
// CHECK:STDOUT:
// CHECK:STDOUT: !definition:
// CHECK:STDOUT:   %MakeSelf.type: type = fn_type @MakeSelf, @Class(%T.loc11_13.2) [symbolic = %MakeSelf.type (constants.%MakeSelf.type)]
// CHECK:STDOUT:   %MakeSelf: @Class.%MakeSelf.type (%MakeSelf.type) = struct_value () [symbolic = %MakeSelf (constants.%MakeSelf)]
// CHECK:STDOUT:   %MakeClass.type: type = fn_type @MakeClass, @Class(%T.loc11_13.2) [symbolic = %MakeClass.type (constants.%MakeClass.type)]
// CHECK:STDOUT:   %MakeClass: @Class.%MakeClass.type (%MakeClass.type) = struct_value () [symbolic = %MakeClass (constants.%MakeClass)]
// CHECK:STDOUT:   %F.type: type = fn_type @F, @Class(%T.loc11_13.2) [symbolic = %F.type (constants.%F.type)]
// CHECK:STDOUT:   %F: @Class.%F.type (%F.type) = struct_value () [symbolic = %F (constants.%F)]
// CHECK:STDOUT:
// CHECK:STDOUT:   class {
// CHECK:STDOUT:     %MakeSelf.decl: @Class.%MakeSelf.type (%MakeSelf.type) = fn_decl @MakeSelf [symbolic = @Class.%MakeSelf (constants.%MakeSelf)] {} {
// CHECK:STDOUT:       %.loc14_20: type = specific_constant constants.%Class.2, @Class(constants.%T) [symbolic = %Class (constants.%Class.2)]
// CHECK:STDOUT:       %Self.ref: type = name_ref Self, %.loc14_20 [symbolic = %Class (constants.%Class.2)]
// CHECK:STDOUT:       %return: ref @MakeSelf.%Class (%Class.2) = var <return slot>
// CHECK:STDOUT:     }
// CHECK:STDOUT:     %MakeClass.decl: @Class.%MakeClass.type (%MakeClass.type) = fn_decl @MakeClass [symbolic = @Class.%MakeClass (constants.%MakeClass)] {} {
// CHECK:STDOUT:       %Class.ref: %Class.type = name_ref Class, file.%Class.decl [template = constants.%Class.1]
// CHECK:STDOUT:       %T.ref: type = name_ref T, @Class.%T.loc11_13.1 [symbolic = %T (constants.%T)]
// CHECK:STDOUT:       %Class.loc15_26.2: type = class_type @Class, @Class(constants.%T) [symbolic = %Class.loc15_26.1 (constants.%Class.2)]
// CHECK:STDOUT:       %return: ref @MakeClass.%Class.loc15_26.1 (%Class.2) = var <return slot>
// CHECK:STDOUT:     }
// CHECK:STDOUT:     %F.decl: @Class.%F.type (%F.type) = fn_decl @F [symbolic = @Class.%F (constants.%F)] {} {}
// CHECK:STDOUT:     %.loc20: <witness> = complete_type_witness %.2 [template = constants.%.3]
// CHECK:STDOUT:
// CHECK:STDOUT:   !members:
// CHECK:STDOUT:     .Self = constants.%Class.2
// CHECK:STDOUT:     .MakeSelf = %MakeSelf.decl
// CHECK:STDOUT:     .MakeClass = %MakeClass.decl
// CHECK:STDOUT:     .F = %F.decl
// CHECK:STDOUT:   }
// CHECK:STDOUT: }
// CHECK:STDOUT:
// CHECK:STDOUT: generic fn @MakeSelf(@Class.%T.loc11_13.1: type) {
// CHECK:STDOUT:   %T: type = bind_symbolic_name T, 0 [symbolic = %T (constants.%T)]
// CHECK:STDOUT:   %Class: type = class_type @Class, @Class(%T) [symbolic = %Class (constants.%Class.2)]
// CHECK:STDOUT:
// CHECK:STDOUT: !definition:
// CHECK:STDOUT:   %struct: @MakeSelf.%Class (%Class.2) = struct_value () [symbolic = %struct (constants.%struct)]
// CHECK:STDOUT:
// CHECK:STDOUT:   fn() -> %return: @MakeSelf.%Class (%Class.2) {
// CHECK:STDOUT:   !entry:
// CHECK:STDOUT:     %.loc14_35.1: %.2 = struct_literal ()
// CHECK:STDOUT:     %.loc14_35.2: init @MakeSelf.%Class (%Class.2) = class_init (), %return [symbolic = %struct (constants.%struct)]
// CHECK:STDOUT:     %.loc14_36: init @MakeSelf.%Class (%Class.2) = converted %.loc14_35.1, %.loc14_35.2 [symbolic = %struct (constants.%struct)]
// CHECK:STDOUT:     return %.loc14_36 to %return
// CHECK:STDOUT:   }
// CHECK:STDOUT: }
// CHECK:STDOUT:
// CHECK:STDOUT: generic fn @MakeClass(@Class.%T.loc11_13.1: type) {
// CHECK:STDOUT:   %T: type = bind_symbolic_name T, 0 [symbolic = %T (constants.%T)]
// CHECK:STDOUT:   %Class.loc15_26.1: type = class_type @Class, @Class(%T) [symbolic = %Class.loc15_26.1 (constants.%Class.2)]
// CHECK:STDOUT:
// CHECK:STDOUT: !definition:
// CHECK:STDOUT:   %struct: @MakeClass.%Class.loc15_26.1 (%Class.2) = struct_value () [symbolic = %struct (constants.%struct)]
// CHECK:STDOUT:
// CHECK:STDOUT:   fn() -> %return: @MakeClass.%Class.loc15_26.1 (%Class.2) {
// CHECK:STDOUT:   !entry:
// CHECK:STDOUT:     %.loc15_40.1: %.2 = struct_literal ()
// CHECK:STDOUT:     %.loc15_40.2: init @MakeClass.%Class.loc15_26.1 (%Class.2) = class_init (), %return [symbolic = %struct (constants.%struct)]
// CHECK:STDOUT:     %.loc15_41: init @MakeClass.%Class.loc15_26.1 (%Class.2) = converted %.loc15_40.1, %.loc15_40.2 [symbolic = %struct (constants.%struct)]
// CHECK:STDOUT:     return %.loc15_41 to %return
// CHECK:STDOUT:   }
// CHECK:STDOUT: }
// CHECK:STDOUT:
// CHECK:STDOUT: generic fn @F(@Class.%T.loc11_13.1: type) {
// CHECK:STDOUT: !definition:
// CHECK:STDOUT:   %T: type = bind_symbolic_name T, 0 [symbolic = %T (constants.%T)]
// CHECK:STDOUT:   %Class.loc17_17.2: type = class_type @Class, @Class(%T) [symbolic = %Class.loc17_17.2 (constants.%Class.2)]
// CHECK:STDOUT:   %MakeSelf.type: type = fn_type @MakeSelf, @Class(%T) [symbolic = %MakeSelf.type (constants.%MakeSelf.type)]
// CHECK:STDOUT:   %MakeSelf: @F.%MakeSelf.type (%MakeSelf.type) = struct_value () [symbolic = %MakeSelf (constants.%MakeSelf)]
// CHECK:STDOUT:   %.loc17_23.3: <specific function> = specific_function %MakeSelf, @MakeSelf(%T) [symbolic = %.loc17_23.3 (constants.%.5)]
// CHECK:STDOUT:   %MakeClass.type: type = fn_type @MakeClass, @Class(%T) [symbolic = %MakeClass.type (constants.%MakeClass.type)]
// CHECK:STDOUT:   %MakeClass: @F.%MakeClass.type (%MakeClass.type) = struct_value () [symbolic = %MakeClass (constants.%MakeClass)]
// CHECK:STDOUT:   %.loc18_19.3: <specific function> = specific_function %MakeClass, @MakeClass(%T) [symbolic = %.loc18_19.3 (constants.%.6)]
// CHECK:STDOUT:
// CHECK:STDOUT:   fn() {
// CHECK:STDOUT:   !entry:
// CHECK:STDOUT:     %Class.ref: %Class.type = name_ref Class, file.%Class.decl [template = constants.%Class.1]
// CHECK:STDOUT:     %T.ref: type = name_ref T, @Class.%T.loc11_13.1 [symbolic = %T (constants.%T)]
// CHECK:STDOUT:     %Class.loc17_17.1: type = class_type @Class, @Class(constants.%T) [symbolic = %Class.loc17_17.2 (constants.%Class.2)]
// CHECK:STDOUT:     %c.var: ref @F.%Class.loc17_17.2 (%Class.2) = var c
// CHECK:STDOUT:     %c: ref @F.%Class.loc17_17.2 (%Class.2) = bind_name c, %c.var
// CHECK:STDOUT:     %.loc17_23.1: @F.%MakeSelf.type (%MakeSelf.type) = specific_constant @Class.%MakeSelf.decl, @Class(constants.%T) [symbolic = %MakeSelf (constants.%MakeSelf)]
// CHECK:STDOUT:     %MakeSelf.ref: @F.%MakeSelf.type (%MakeSelf.type) = name_ref MakeSelf, %.loc17_23.1 [symbolic = %MakeSelf (constants.%MakeSelf)]
// CHECK:STDOUT:     %.loc17_23.2: <specific function> = specific_function %MakeSelf.ref, @MakeSelf(constants.%T) [symbolic = %.loc17_23.3 (constants.%.5)]
// CHECK:STDOUT:     %.loc17_9: ref @F.%Class.loc17_17.2 (%Class.2) = splice_block %c.var {}
// CHECK:STDOUT:     %MakeSelf.call: init @F.%Class.loc17_17.2 (%Class.2) = call %.loc17_23.2() to %.loc17_9
// CHECK:STDOUT:     assign %c.var, %MakeSelf.call
// CHECK:STDOUT:     %.loc18_12: type = specific_constant constants.%Class.2, @Class(constants.%T) [symbolic = %Class.loc17_17.2 (constants.%Class.2)]
// CHECK:STDOUT:     %Self.ref: type = name_ref Self, %.loc18_12 [symbolic = %Class.loc17_17.2 (constants.%Class.2)]
// CHECK:STDOUT:     %s.var: ref @F.%Class.loc17_17.2 (%Class.2) = var s
// CHECK:STDOUT:     %s: ref @F.%Class.loc17_17.2 (%Class.2) = bind_name s, %s.var
// CHECK:STDOUT:     %.loc18_19.1: @F.%MakeClass.type (%MakeClass.type) = specific_constant @Class.%MakeClass.decl, @Class(constants.%T) [symbolic = %MakeClass (constants.%MakeClass)]
// CHECK:STDOUT:     %MakeClass.ref: @F.%MakeClass.type (%MakeClass.type) = name_ref MakeClass, %.loc18_19.1 [symbolic = %MakeClass (constants.%MakeClass)]
// CHECK:STDOUT:     %.loc18_19.2: <specific function> = specific_function %MakeClass.ref, @MakeClass(constants.%T) [symbolic = %.loc18_19.3 (constants.%.6)]
// CHECK:STDOUT:     %.loc18_9: ref @F.%Class.loc17_17.2 (%Class.2) = splice_block %s.var {}
// CHECK:STDOUT:     %MakeClass.call: init @F.%Class.loc17_17.2 (%Class.2) = call %.loc18_19.2() to %.loc18_9
// CHECK:STDOUT:     assign %s.var, %MakeClass.call
// CHECK:STDOUT:     return
// CHECK:STDOUT:   }
// CHECK:STDOUT: }
// CHECK:STDOUT:
// CHECK:STDOUT: specific @Class(constants.%T) {
<<<<<<< HEAD
// CHECK:STDOUT:   %T.1 => constants.%T
// CHECK:STDOUT:   %T.patt.1 => constants.%T
=======
// CHECK:STDOUT:   %T.loc11_13.2 => constants.%T
>>>>>>> 77facdd7
// CHECK:STDOUT:
// CHECK:STDOUT: !definition:
// CHECK:STDOUT:   %MakeSelf.type => constants.%MakeSelf.type
// CHECK:STDOUT:   %MakeSelf => constants.%MakeSelf
// CHECK:STDOUT:   %MakeClass.type => constants.%MakeClass.type
// CHECK:STDOUT:   %MakeClass => constants.%MakeClass
// CHECK:STDOUT:   %F.type => constants.%F.type
// CHECK:STDOUT:   %F => constants.%F
// CHECK:STDOUT: }
// CHECK:STDOUT:
// CHECK:STDOUT: specific @Class(@MakeSelf.%T) {
<<<<<<< HEAD
// CHECK:STDOUT:   %T.1 => constants.%T
// CHECK:STDOUT:   %T.patt.1 => constants.%T
=======
// CHECK:STDOUT:   %T.loc11_13.2 => constants.%T
>>>>>>> 77facdd7
// CHECK:STDOUT: }
// CHECK:STDOUT:
// CHECK:STDOUT: specific @MakeSelf(constants.%T) {
// CHECK:STDOUT:   %T => constants.%T
// CHECK:STDOUT:   %Class => constants.%Class.2
// CHECK:STDOUT:
// CHECK:STDOUT: !definition:
// CHECK:STDOUT:   %struct => constants.%struct
// CHECK:STDOUT: }
// CHECK:STDOUT:
// CHECK:STDOUT: specific @Class(@MakeClass.%T) {
<<<<<<< HEAD
// CHECK:STDOUT:   %T.1 => constants.%T
// CHECK:STDOUT:   %T.patt.1 => constants.%T
=======
// CHECK:STDOUT:   %T.loc11_13.2 => constants.%T
>>>>>>> 77facdd7
// CHECK:STDOUT: }
// CHECK:STDOUT:
// CHECK:STDOUT: specific @MakeClass(constants.%T) {
// CHECK:STDOUT:   %T => constants.%T
// CHECK:STDOUT:   %Class.loc15_26.1 => constants.%Class.2
// CHECK:STDOUT:
// CHECK:STDOUT: !definition:
// CHECK:STDOUT:   %struct => constants.%struct
// CHECK:STDOUT: }
// CHECK:STDOUT:
// CHECK:STDOUT: specific @F(constants.%T) {}
// CHECK:STDOUT:
<<<<<<< HEAD
// CHECK:STDOUT: specific @Class(@Class.%T.1) {
// CHECK:STDOUT:   %T.1 => constants.%T
// CHECK:STDOUT:   %T.patt.1 => constants.%T
// CHECK:STDOUT: }
// CHECK:STDOUT:
// CHECK:STDOUT: specific @Class(@F.%T) {
// CHECK:STDOUT:   %T.1 => constants.%T
// CHECK:STDOUT:   %T.patt.1 => constants.%T
=======
// CHECK:STDOUT: specific @Class(@Class.%T.loc11_13.2) {
// CHECK:STDOUT:   %T.loc11_13.2 => constants.%T
// CHECK:STDOUT: }
// CHECK:STDOUT:
// CHECK:STDOUT: specific @Class(@F.%T) {
// CHECK:STDOUT:   %T.loc11_13.2 => constants.%T
// CHECK:STDOUT: }
// CHECK:STDOUT:
// CHECK:STDOUT: specific @MakeSelf(@F.%T) {
// CHECK:STDOUT:   %T => constants.%T
// CHECK:STDOUT:   %Class => constants.%Class.2
// CHECK:STDOUT: }
// CHECK:STDOUT:
// CHECK:STDOUT: specific @MakeClass(@F.%T) {
// CHECK:STDOUT:   %T => constants.%T
// CHECK:STDOUT:   %Class.loc15_26.1 => constants.%Class.2
>>>>>>> 77facdd7
// CHECK:STDOUT: }
// CHECK:STDOUT:<|MERGE_RESOLUTION|>--- conflicted
+++ resolved
@@ -62,27 +62,17 @@
 // CHECK:STDOUT:   }
 // CHECK:STDOUT:   %Core.import = import Core
 // CHECK:STDOUT:   %Class.decl: %Class.type = class_decl @Class [template = constants.%Class.1] {
-// CHECK:STDOUT:     %T.patt.loc11: type = symbolic_binding_pattern T, 0 [symbolic = %T.patt.1 (constants.%T.patt)]
-// CHECK:STDOUT:     %T.param_patt: type = param_pattern %T.patt.loc11, runtime_param<invalid> [symbolic = %T.patt.1 (constants.%T.patt)]
+// CHECK:STDOUT:     %T.patt.loc11_13.1: type = symbolic_binding_pattern T, 0 [symbolic = %T.patt.loc11_13.2 (constants.%T.patt)]
+// CHECK:STDOUT:     %T.param_patt: type = param_pattern %T.patt.loc11_13.1, runtime_param<invalid> [symbolic = %T.patt.loc11_13.2 (constants.%T.patt)]
 // CHECK:STDOUT:   } {
-<<<<<<< HEAD
 // CHECK:STDOUT:     %param: type = param runtime_param<invalid>
-// CHECK:STDOUT:     %T.loc11: type = bind_symbolic_name T, 0, %param [symbolic = %T.1 (constants.%T)]
-// CHECK:STDOUT:   }
-// CHECK:STDOUT: }
-// CHECK:STDOUT:
-// CHECK:STDOUT: generic class @Class(%T.loc11: type) {
-// CHECK:STDOUT:   %T.1: type = bind_symbolic_name T, 0 [symbolic = %T.1 (constants.%T)]
-// CHECK:STDOUT:   %T.patt.1: type = symbolic_binding_pattern T, 0 [symbolic = %T.patt.1 (constants.%T.patt)]
-=======
-// CHECK:STDOUT:     %T.param: type = param T, runtime_param<invalid>
-// CHECK:STDOUT:     %T.loc11_13.1: type = bind_symbolic_name T, 0, %T.param [symbolic = %T.loc11_13.2 (constants.%T)]
+// CHECK:STDOUT:     %T.loc11_13.1: type = bind_symbolic_name T, 0, %param [symbolic = %T.loc11_13.2 (constants.%T)]
 // CHECK:STDOUT:   }
 // CHECK:STDOUT: }
 // CHECK:STDOUT:
 // CHECK:STDOUT: generic class @Class(%T.loc11_13.1: type) {
 // CHECK:STDOUT:   %T.loc11_13.2: type = bind_symbolic_name T, 0 [symbolic = %T.loc11_13.2 (constants.%T)]
->>>>>>> 77facdd7
+// CHECK:STDOUT:   %T.patt.loc11_13.2: type = symbolic_binding_pattern T, 0 [symbolic = %T.patt.loc11_13.2 (constants.%T.patt)]
 // CHECK:STDOUT:
 // CHECK:STDOUT: !definition:
 // CHECK:STDOUT:   %MakeSelf.type: type = fn_type @MakeSelf, @Class(%T.loc11_13.2) [symbolic = %MakeSelf.type (constants.%MakeSelf.type)]
@@ -186,12 +176,8 @@
 // CHECK:STDOUT: }
 // CHECK:STDOUT:
 // CHECK:STDOUT: specific @Class(constants.%T) {
-<<<<<<< HEAD
-// CHECK:STDOUT:   %T.1 => constants.%T
-// CHECK:STDOUT:   %T.patt.1 => constants.%T
-=======
-// CHECK:STDOUT:   %T.loc11_13.2 => constants.%T
->>>>>>> 77facdd7
+// CHECK:STDOUT:   %T.loc11_13.2 => constants.%T
+// CHECK:STDOUT:   %T.patt.loc11_13.2 => constants.%T
 // CHECK:STDOUT:
 // CHECK:STDOUT: !definition:
 // CHECK:STDOUT:   %MakeSelf.type => constants.%MakeSelf.type
@@ -203,12 +189,8 @@
 // CHECK:STDOUT: }
 // CHECK:STDOUT:
 // CHECK:STDOUT: specific @Class(@MakeSelf.%T) {
-<<<<<<< HEAD
-// CHECK:STDOUT:   %T.1 => constants.%T
-// CHECK:STDOUT:   %T.patt.1 => constants.%T
-=======
-// CHECK:STDOUT:   %T.loc11_13.2 => constants.%T
->>>>>>> 77facdd7
+// CHECK:STDOUT:   %T.loc11_13.2 => constants.%T
+// CHECK:STDOUT:   %T.patt.loc11_13.2 => constants.%T
 // CHECK:STDOUT: }
 // CHECK:STDOUT:
 // CHECK:STDOUT: specific @MakeSelf(constants.%T) {
@@ -220,12 +202,8 @@
 // CHECK:STDOUT: }
 // CHECK:STDOUT:
 // CHECK:STDOUT: specific @Class(@MakeClass.%T) {
-<<<<<<< HEAD
-// CHECK:STDOUT:   %T.1 => constants.%T
-// CHECK:STDOUT:   %T.patt.1 => constants.%T
-=======
-// CHECK:STDOUT:   %T.loc11_13.2 => constants.%T
->>>>>>> 77facdd7
+// CHECK:STDOUT:   %T.loc11_13.2 => constants.%T
+// CHECK:STDOUT:   %T.patt.loc11_13.2 => constants.%T
 // CHECK:STDOUT: }
 // CHECK:STDOUT:
 // CHECK:STDOUT: specific @MakeClass(constants.%T) {
@@ -238,22 +216,14 @@
 // CHECK:STDOUT:
 // CHECK:STDOUT: specific @F(constants.%T) {}
 // CHECK:STDOUT:
-<<<<<<< HEAD
-// CHECK:STDOUT: specific @Class(@Class.%T.1) {
-// CHECK:STDOUT:   %T.1 => constants.%T
-// CHECK:STDOUT:   %T.patt.1 => constants.%T
+// CHECK:STDOUT: specific @Class(@Class.%T.loc11_13.2) {
+// CHECK:STDOUT:   %T.loc11_13.2 => constants.%T
+// CHECK:STDOUT:   %T.patt.loc11_13.2 => constants.%T
 // CHECK:STDOUT: }
 // CHECK:STDOUT:
 // CHECK:STDOUT: specific @Class(@F.%T) {
-// CHECK:STDOUT:   %T.1 => constants.%T
-// CHECK:STDOUT:   %T.patt.1 => constants.%T
-=======
-// CHECK:STDOUT: specific @Class(@Class.%T.loc11_13.2) {
-// CHECK:STDOUT:   %T.loc11_13.2 => constants.%T
-// CHECK:STDOUT: }
-// CHECK:STDOUT:
-// CHECK:STDOUT: specific @Class(@F.%T) {
-// CHECK:STDOUT:   %T.loc11_13.2 => constants.%T
+// CHECK:STDOUT:   %T.loc11_13.2 => constants.%T
+// CHECK:STDOUT:   %T.patt.loc11_13.2 => constants.%T
 // CHECK:STDOUT: }
 // CHECK:STDOUT:
 // CHECK:STDOUT: specific @MakeSelf(@F.%T) {
@@ -264,6 +234,5 @@
 // CHECK:STDOUT: specific @MakeClass(@F.%T) {
 // CHECK:STDOUT:   %T => constants.%T
 // CHECK:STDOUT:   %Class.loc15_26.1 => constants.%Class.2
->>>>>>> 77facdd7
 // CHECK:STDOUT: }
 // CHECK:STDOUT: