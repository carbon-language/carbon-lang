--- conflicted
+++ resolved
@@ -76,17 +76,10 @@
 // CHECK:STDOUT:   }
 // CHECK:STDOUT:   %Core.import = import Core
 // CHECK:STDOUT:   %Class.decl: %Class.type = class_decl @Class [template = constants.%Class.1] {
-<<<<<<< HEAD
-// CHECK:STDOUT:     %T.patt.loc11: type = symbolic_binding_pattern T 0 [symbolic = @Class.%T.patt (constants.%T.patt)]
-// CHECK:STDOUT:   } {
-// CHECK:STDOUT:     %param.loc11: type = param
-// CHECK:STDOUT:     %T.loc11: type = bind_symbolic_name T 0, %param.loc11 [symbolic = @Class.%T (constants.%T)]
-=======
-// CHECK:STDOUT:     %T.patt: type = symbolic_binding_pattern T 0
-// CHECK:STDOUT:   } {
-// CHECK:STDOUT:     %T.param: type = param T
-// CHECK:STDOUT:     %T.loc11: type = bind_symbolic_name T 0, %T.param [symbolic = %T.1 (constants.%T)]
->>>>>>> dcb4ae26
+// CHECK:STDOUT:     %T.patt.loc11: type = symbolic_binding_pattern T 0 [symbolic = %T.patt.1 (constants.%T.patt)]
+// CHECK:STDOUT:   } {
+// CHECK:STDOUT:     %param: type = param
+// CHECK:STDOUT:     %T.loc11: type = bind_symbolic_name T 0, %param [symbolic = %T.1 (constants.%T)]
 // CHECK:STDOUT:   }
 // CHECK:STDOUT:   %F.decl: %F.type = fn_decl @F [template = constants.%F] {
 // CHECK:STDOUT:     %c.patt: %Class.3 = binding_pattern c
@@ -98,85 +91,42 @@
 // CHECK:STDOUT:     %.loc15_14.3: init type = call %Class.ref(%.loc15_14.2) [template = constants.%Class.3]
 // CHECK:STDOUT:     %.loc15_18.1: type = value_of_initializer %.loc15_14.3 [template = constants.%Class.3]
 // CHECK:STDOUT:     %.loc15_18.2: type = converted %.loc15_14.3, %.loc15_18.1 [template = constants.%Class.3]
-<<<<<<< HEAD
-// CHECK:STDOUT:     %param.loc15: %Class.3 = param
-// CHECK:STDOUT:     @F.%c: %Class.3 = bind_name c, %param.loc15
-=======
-// CHECK:STDOUT:     %c.param: %Class.3 = param c
-// CHECK:STDOUT:     %c: %Class.3 = bind_name c, %c.param
->>>>>>> dcb4ae26
+// CHECK:STDOUT:     %param: %Class.3 = param
+// CHECK:STDOUT:     %c: %Class.3 = bind_name c, %param
 // CHECK:STDOUT:     %int.make_type_32.loc15_24: init type = call constants.%Int32() [template = i32]
 // CHECK:STDOUT:     %.loc15_24.1: type = value_of_initializer %int.make_type_32.loc15_24 [template = i32]
 // CHECK:STDOUT:     %.loc15_24.2: type = converted %int.make_type_32.loc15_24, %.loc15_24.1 [template = i32]
 // CHECK:STDOUT:     %return: ref i32 = var <return slot>
 // CHECK:STDOUT:   }
 // CHECK:STDOUT:   %G.decl: %G.type = fn_decl @G [template = constants.%G] {
-<<<<<<< HEAD
-// CHECK:STDOUT:     %T.patt.loc19: type = symbolic_binding_pattern T 0 [symbolic = @G.%T.patt (constants.%T.patt)]
-// CHECK:STDOUT:     %c.patt.loc19: @G.%Class (%Class.2) = binding_pattern c
+// CHECK:STDOUT:     %T.patt.loc19: type = symbolic_binding_pattern T 0 [symbolic = %T.patt.1 (constants.%T.patt)]
+// CHECK:STDOUT:     %c.patt: @G.%Class (%Class.2) = binding_pattern c
 // CHECK:STDOUT:   } {
 // CHECK:STDOUT:     %param.loc19_6: type = param
-// CHECK:STDOUT:     @G.%T.loc19: type = bind_symbolic_name T 0, %param.loc19_6 [symbolic = @G.%T.1 (constants.%T)]
-// CHECK:STDOUT:     %Class.ref.loc19: %Class.type = name_ref Class, %Class.decl [template = constants.%Class.1]
-// CHECK:STDOUT:     %T.ref.loc19_25: type = name_ref T, @G.%T.loc19 [symbolic = @G.%T.1 (constants.%T)]
-// CHECK:STDOUT:     %.loc19_24: init type = call %Class.ref.loc19(%T.ref.loc19_25) [symbolic = @G.%Class (constants.%Class.2)]
-// CHECK:STDOUT:     %.loc19_26.1: type = value_of_initializer %.loc19_24 [symbolic = @G.%Class (constants.%Class.2)]
-// CHECK:STDOUT:     %.loc19_26.2: type = converted %.loc19_24, %.loc19_26.1 [symbolic = @G.%Class (constants.%Class.2)]
-// CHECK:STDOUT:     %param.loc19_16: @G.%Class (%Class.2) = param
-// CHECK:STDOUT:     @G.%c: @G.%Class (%Class.2) = bind_name c, %param.loc19_16
-// CHECK:STDOUT:     %T.ref.loc19_32: type = name_ref T, @G.%T.loc19 [symbolic = @G.%T.1 (constants.%T)]
-// CHECK:STDOUT:     @G.%return: ref @G.%T.1 (%T) = var <return slot>
-// CHECK:STDOUT:   }
-// CHECK:STDOUT:   %H.decl: %H.type = fn_decl @H [template = constants.%H] {
-// CHECK:STDOUT:     %U.patt: type = symbolic_binding_pattern U 0 [symbolic = @H.%U.patt (constants.%U.patt)]
-// CHECK:STDOUT:     %c.patt.loc23: @H.%Class (%Class.4) = binding_pattern c
-// CHECK:STDOUT:   } {
-// CHECK:STDOUT:     %param.loc23_6: type = param
-// CHECK:STDOUT:     @H.%U.loc23: type = bind_symbolic_name U 0, %param.loc23_6 [symbolic = @H.%U.1 (constants.%U)]
-// CHECK:STDOUT:     %Class.ref.loc23: %Class.type = name_ref Class, %Class.decl [template = constants.%Class.1]
-// CHECK:STDOUT:     %U.ref.loc23_25: type = name_ref U, @H.%U.loc23 [symbolic = @H.%U.1 (constants.%U)]
-// CHECK:STDOUT:     %.loc23_24: init type = call %Class.ref.loc23(%U.ref.loc23_25) [symbolic = @H.%Class (constants.%Class.4)]
-// CHECK:STDOUT:     %.loc23_26.1: type = value_of_initializer %.loc23_24 [symbolic = @H.%Class (constants.%Class.4)]
-// CHECK:STDOUT:     %.loc23_26.2: type = converted %.loc23_24, %.loc23_26.1 [symbolic = @H.%Class (constants.%Class.4)]
-// CHECK:STDOUT:     %param.loc23_16: @H.%Class (%Class.4) = param
-// CHECK:STDOUT:     @H.%c: @H.%Class (%Class.4) = bind_name c, %param.loc23_16
-// CHECK:STDOUT:     %U.ref.loc23_32: type = name_ref U, @H.%U.loc23 [symbolic = @H.%U.1 (constants.%U)]
-// CHECK:STDOUT:     @H.%return: ref @H.%U.1 (%U) = var <return slot>
-// CHECK:STDOUT:   }
-// CHECK:STDOUT: }
-// CHECK:STDOUT:
-// CHECK:STDOUT: generic class @Class(file.%T.loc11: type) {
-// CHECK:STDOUT:   %T: type = bind_symbolic_name T 0 [symbolic = %T (constants.%T)]
-// CHECK:STDOUT:   %T.patt: type = symbolic_binding_pattern T 0 [symbolic = %T.patt (constants.%T.patt)]
-=======
-// CHECK:STDOUT:     %T.patt: type = symbolic_binding_pattern T 0
-// CHECK:STDOUT:     %c.patt: @G.%Class (%Class.2) = binding_pattern c
-// CHECK:STDOUT:   } {
-// CHECK:STDOUT:     %T.param: type = param T
-// CHECK:STDOUT:     %T.loc19: type = bind_symbolic_name T 0, %T.param [symbolic = %T.1 (constants.%T)]
+// CHECK:STDOUT:     %T.loc19: type = bind_symbolic_name T 0, %param.loc19_6 [symbolic = %T.1 (constants.%T)]
 // CHECK:STDOUT:     %Class.ref: %Class.type = name_ref Class, file.%Class.decl [template = constants.%Class.1]
 // CHECK:STDOUT:     %T.ref.loc19_25: type = name_ref T, %T.loc19 [symbolic = %T.1 (constants.%T)]
 // CHECK:STDOUT:     %.loc19_24: init type = call %Class.ref(%T.ref.loc19_25) [symbolic = %Class (constants.%Class.2)]
 // CHECK:STDOUT:     %.loc19_26.1: type = value_of_initializer %.loc19_24 [symbolic = %Class (constants.%Class.2)]
 // CHECK:STDOUT:     %.loc19_26.2: type = converted %.loc19_24, %.loc19_26.1 [symbolic = %Class (constants.%Class.2)]
-// CHECK:STDOUT:     %c.param: @G.%Class (%Class.2) = param c
-// CHECK:STDOUT:     %c: @G.%Class (%Class.2) = bind_name c, %c.param
+// CHECK:STDOUT:     %param.loc19_16: @G.%Class (%Class.2) = param
+// CHECK:STDOUT:     %c: @G.%Class (%Class.2) = bind_name c, %param.loc19_16
 // CHECK:STDOUT:     %T.ref.loc19_32: type = name_ref T, %T.loc19 [symbolic = %T.1 (constants.%T)]
 // CHECK:STDOUT:     %return: ref @G.%T.1 (%T) = var <return slot>
 // CHECK:STDOUT:   }
 // CHECK:STDOUT:   %H.decl: %H.type = fn_decl @H [template = constants.%H] {
-// CHECK:STDOUT:     %U.patt: type = symbolic_binding_pattern U 0
+// CHECK:STDOUT:     %U.patt.loc23: type = symbolic_binding_pattern U 0 [symbolic = %U.patt.1 (constants.%U.patt)]
 // CHECK:STDOUT:     %c.patt: @H.%Class (%Class.4) = binding_pattern c
 // CHECK:STDOUT:   } {
-// CHECK:STDOUT:     %U.param: type = param U
-// CHECK:STDOUT:     %U.loc23: type = bind_symbolic_name U 0, %U.param [symbolic = %U.1 (constants.%U)]
+// CHECK:STDOUT:     %param.loc23_6: type = param
+// CHECK:STDOUT:     %U.loc23: type = bind_symbolic_name U 0, %param.loc23_6 [symbolic = %U.1 (constants.%U)]
 // CHECK:STDOUT:     %Class.ref: %Class.type = name_ref Class, file.%Class.decl [template = constants.%Class.1]
 // CHECK:STDOUT:     %U.ref.loc23_25: type = name_ref U, %U.loc23 [symbolic = %U.1 (constants.%U)]
 // CHECK:STDOUT:     %.loc23_24: init type = call %Class.ref(%U.ref.loc23_25) [symbolic = %Class (constants.%Class.4)]
 // CHECK:STDOUT:     %.loc23_26.1: type = value_of_initializer %.loc23_24 [symbolic = %Class (constants.%Class.4)]
 // CHECK:STDOUT:     %.loc23_26.2: type = converted %.loc23_24, %.loc23_26.1 [symbolic = %Class (constants.%Class.4)]
-// CHECK:STDOUT:     %c.param: @H.%Class (%Class.4) = param c
-// CHECK:STDOUT:     %c: @H.%Class (%Class.4) = bind_name c, %c.param
+// CHECK:STDOUT:     %param.loc23_16: @H.%Class (%Class.4) = param
+// CHECK:STDOUT:     %c: @H.%Class (%Class.4) = bind_name c, %param.loc23_16
 // CHECK:STDOUT:     %U.ref.loc23_32: type = name_ref U, %U.loc23 [symbolic = %U.1 (constants.%U)]
 // CHECK:STDOUT:     %return: ref @H.%U.1 (%U) = var <return slot>
 // CHECK:STDOUT:   }
@@ -184,18 +134,14 @@
 // CHECK:STDOUT:
 // CHECK:STDOUT: generic class @Class(%T.loc11: type) {
 // CHECK:STDOUT:   %T.1: type = bind_symbolic_name T 0 [symbolic = %T.1 (constants.%T)]
->>>>>>> dcb4ae26
+// CHECK:STDOUT:   %T.patt.1: type = symbolic_binding_pattern T 0 [symbolic = %T.patt.1 (constants.%T.patt)]
 // CHECK:STDOUT:
 // CHECK:STDOUT: !definition:
 // CHECK:STDOUT:   %Class: type = class_type @Class, @Class(%T.1) [symbolic = %Class (constants.%Class.2)]
 // CHECK:STDOUT:   %.1: type = unbound_element_type @Class.%Class (%Class.2), @Class.%T.1 (%T) [symbolic = %.1 (constants.%.2)]
 // CHECK:STDOUT:
 // CHECK:STDOUT:   class {
-<<<<<<< HEAD
-// CHECK:STDOUT:     %T.ref: type = name_ref T, file.%T.loc11 [symbolic = %T (constants.%T)]
-=======
 // CHECK:STDOUT:     %T.ref: type = name_ref T, %T.loc11 [symbolic = %T.1 (constants.%T)]
->>>>>>> dcb4ae26
 // CHECK:STDOUT:     %.loc12: @Class.%.1 (%.2) = field_decl x, element0 [template]
 // CHECK:STDOUT:
 // CHECK:STDOUT:   !members:
@@ -217,7 +163,7 @@
 // CHECK:STDOUT:
 // CHECK:STDOUT: generic fn @G(%T.loc19: type) {
 // CHECK:STDOUT:   %T.1: type = bind_symbolic_name T 0 [symbolic = %T.1 (constants.%T)]
-// CHECK:STDOUT:   %T.patt: type = symbolic_binding_pattern T 0 [symbolic = %T.patt (constants.%T.patt)]
+// CHECK:STDOUT:   %T.patt.1: type = symbolic_binding_pattern T 0 [symbolic = %T.patt.1 (constants.%T.patt)]
 // CHECK:STDOUT:   %Class: type = class_type @Class, @Class(%T.1) [symbolic = %Class (constants.%Class.2)]
 // CHECK:STDOUT:
 // CHECK:STDOUT: !definition:
@@ -235,7 +181,7 @@
 // CHECK:STDOUT:
 // CHECK:STDOUT: generic fn @H(%U.loc23: type) {
 // CHECK:STDOUT:   %U.1: type = bind_symbolic_name U 0 [symbolic = %U.1 (constants.%U)]
-// CHECK:STDOUT:   %U.patt: type = symbolic_binding_pattern U 0 [symbolic = %U.patt (constants.%U.patt)]
+// CHECK:STDOUT:   %U.patt.1: type = symbolic_binding_pattern U 0 [symbolic = %U.patt.1 (constants.%U.patt)]
 // CHECK:STDOUT:   %Class: type = class_type @Class, @Class(%U.1) [symbolic = %Class (constants.%Class.4)]
 // CHECK:STDOUT:
 // CHECK:STDOUT: !definition:
@@ -252,35 +198,22 @@
 // CHECK:STDOUT: }
 // CHECK:STDOUT:
 // CHECK:STDOUT: specific @Class(constants.%T) {
-<<<<<<< HEAD
-// CHECK:STDOUT:   %T => constants.%T
-// CHECK:STDOUT:   %T.patt => constants.%T
-=======
-// CHECK:STDOUT:   %T.1 => constants.%T
->>>>>>> dcb4ae26
+// CHECK:STDOUT:   %T.1 => constants.%T
+// CHECK:STDOUT:   %T.patt.1 => constants.%T
 // CHECK:STDOUT:
 // CHECK:STDOUT: !definition:
 // CHECK:STDOUT:   %Class => constants.%Class.2
 // CHECK:STDOUT:   %.1 => constants.%.2
 // CHECK:STDOUT: }
 // CHECK:STDOUT:
-<<<<<<< HEAD
-// CHECK:STDOUT: specific @Class(@Class.%T) {
-// CHECK:STDOUT:   %T => constants.%T
-// CHECK:STDOUT:   %T.patt => constants.%T
-// CHECK:STDOUT: }
-// CHECK:STDOUT:
-// CHECK:STDOUT: specific @Class(i32) {
-// CHECK:STDOUT:   %T => i32
-// CHECK:STDOUT:   %T.patt => i32
-=======
 // CHECK:STDOUT: specific @Class(@Class.%T.1) {
 // CHECK:STDOUT:   %T.1 => constants.%T
+// CHECK:STDOUT:   %T.patt.1 => constants.%T
 // CHECK:STDOUT: }
 // CHECK:STDOUT:
 // CHECK:STDOUT: specific @Class(i32) {
 // CHECK:STDOUT:   %T.1 => i32
->>>>>>> dcb4ae26
+// CHECK:STDOUT:   %T.patt.1 => i32
 // CHECK:STDOUT:
 // CHECK:STDOUT: !definition:
 // CHECK:STDOUT:   %Class => constants.%Class.3
@@ -288,27 +221,19 @@
 // CHECK:STDOUT: }
 // CHECK:STDOUT:
 // CHECK:STDOUT: specific @Class(@G.%T.1) {
-<<<<<<< HEAD
-// CHECK:STDOUT:   %T => constants.%T
-// CHECK:STDOUT:   %T.patt => constants.%T
-=======
-// CHECK:STDOUT:   %T.1 => constants.%T
->>>>>>> dcb4ae26
+// CHECK:STDOUT:   %T.1 => constants.%T
+// CHECK:STDOUT:   %T.patt.1 => constants.%T
 // CHECK:STDOUT: }
 // CHECK:STDOUT:
 // CHECK:STDOUT: specific @G(constants.%T) {
 // CHECK:STDOUT:   %T.1 => constants.%T
-// CHECK:STDOUT:   %T.patt => constants.%T
+// CHECK:STDOUT:   %T.patt.1 => constants.%T
 // CHECK:STDOUT:   %Class => constants.%Class.2
 // CHECK:STDOUT: }
 // CHECK:STDOUT:
 // CHECK:STDOUT: specific @Class(constants.%U) {
-<<<<<<< HEAD
-// CHECK:STDOUT:   %T => constants.%U
-// CHECK:STDOUT:   %T.patt => constants.%U
-=======
 // CHECK:STDOUT:   %T.1 => constants.%U
->>>>>>> dcb4ae26
+// CHECK:STDOUT:   %T.patt.1 => constants.%U
 // CHECK:STDOUT:
 // CHECK:STDOUT: !definition:
 // CHECK:STDOUT:   %Class => constants.%Class.4
@@ -316,17 +241,13 @@
 // CHECK:STDOUT: }
 // CHECK:STDOUT:
 // CHECK:STDOUT: specific @Class(@H.%U.1) {
-<<<<<<< HEAD
-// CHECK:STDOUT:   %T => constants.%U
-// CHECK:STDOUT:   %T.patt => constants.%U
-=======
 // CHECK:STDOUT:   %T.1 => constants.%U
->>>>>>> dcb4ae26
+// CHECK:STDOUT:   %T.patt.1 => constants.%U
 // CHECK:STDOUT: }
 // CHECK:STDOUT:
 // CHECK:STDOUT: specific @H(constants.%U) {
 // CHECK:STDOUT:   %U.1 => constants.%U
-// CHECK:STDOUT:   %U.patt => constants.%U
+// CHECK:STDOUT:   %U.patt.1 => constants.%U
 // CHECK:STDOUT:   %Class => constants.%Class.4
 // CHECK:STDOUT: }
 // CHECK:STDOUT: