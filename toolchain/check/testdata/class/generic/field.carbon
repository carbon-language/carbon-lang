// Part of the Carbon Language project, under the Apache License v2.0 with LLVM
// Exceptions. See /LICENSE for license information.
// SPDX-License-Identifier: Apache-2.0 WITH LLVM-exception
//
// AUTOUPDATE
// TIP: To test this file alone, run:
// TIP:   bazel test //toolchain/testing:file_test --test_arg=--file_tests=toolchain/check/testdata/class/generic/field.carbon
// TIP: To dump output, run:
// TIP:   bazel run //toolchain/testing:file_test -- --dump_output --file_tests=toolchain/check/testdata/class/generic/field.carbon

class Class(T:! type) {
  var x: T;
}

fn F(c: Class(i32)) -> i32 {
  return c.x;
}

fn G(T:! type, c: Class(T)) -> T {
  return c.x;
}

fn H(U:! type, c: Class(U)) -> U {
  return c.x;
}

// CHECK:STDOUT: --- field.carbon
// CHECK:STDOUT:
// CHECK:STDOUT: constants {
// CHECK:STDOUT:   %T: type = bind_symbolic_name T 0 [symbolic]
// CHECK:STDOUT:   %Class.type: type = generic_class_type @Class [template]
// CHECK:STDOUT:   %.1: type = tuple_type () [template]
// CHECK:STDOUT:   %Class.1: %Class.type = struct_value () [template]
// CHECK:STDOUT:   %Class.2: type = class_type @Class, @Class(%T) [symbolic]
// CHECK:STDOUT:   %.2: type = unbound_element_type %Class.2, %T [symbolic]
// CHECK:STDOUT:   %.3: type = struct_type {.x: %T} [symbolic]
// CHECK:STDOUT:   %.4: <witness> = complete_type_witness %.3 [symbolic]
// CHECK:STDOUT:   %Int32.type: type = fn_type @Int32 [template]
// CHECK:STDOUT:   %Int32: %Int32.type = struct_value () [template]
// CHECK:STDOUT:   %Class.3: type = class_type @Class, @Class(i32) [template]
// CHECK:STDOUT:   %F.type: type = fn_type @F [template]
// CHECK:STDOUT:   %F: %F.type = struct_value () [template]
// CHECK:STDOUT:   %.5: type = unbound_element_type %Class.3, i32 [template]
// CHECK:STDOUT:   %.6: type = struct_type {.x: i32} [template]
// CHECK:STDOUT:   %.7: <witness> = complete_type_witness %.6 [template]
// CHECK:STDOUT:   %.8: type = ptr_type %.6 [template]
// CHECK:STDOUT:   %G.type: type = fn_type @G [template]
// CHECK:STDOUT:   %G: %G.type = struct_value () [template]
// CHECK:STDOUT:   %.9: type = ptr_type %.3 [symbolic]
// CHECK:STDOUT:   %U: type = bind_symbolic_name U 0 [symbolic]
// CHECK:STDOUT:   %Class.4: type = class_type @Class, @Class(%U) [symbolic]
// CHECK:STDOUT:   %H.type: type = fn_type @H [template]
// CHECK:STDOUT:   %H: %H.type = struct_value () [template]
// CHECK:STDOUT:   %.10: type = unbound_element_type %Class.4, %U [symbolic]
// CHECK:STDOUT:   %.11: type = struct_type {.x: %U} [symbolic]
// CHECK:STDOUT:   %.12: <witness> = complete_type_witness %.11 [symbolic]
// CHECK:STDOUT:   %.13: type = ptr_type %.11 [symbolic]
// CHECK:STDOUT: }
// CHECK:STDOUT:
// CHECK:STDOUT: imports {
// CHECK:STDOUT:   %Core: <namespace> = namespace file.%Core.import, [template] {
// CHECK:STDOUT:     .Int32 = %import_ref
// CHECK:STDOUT:     import Core//prelude
// CHECK:STDOUT:     import Core//prelude/operators
// CHECK:STDOUT:     import Core//prelude/types
// CHECK:STDOUT:     import Core//prelude/operators/arithmetic
// CHECK:STDOUT:     import Core//prelude/operators/as
// CHECK:STDOUT:     import Core//prelude/operators/bitwise
// CHECK:STDOUT:     import Core//prelude/operators/comparison
// CHECK:STDOUT:     import Core//prelude/types/bool
// CHECK:STDOUT:   }
// CHECK:STDOUT:   %import_ref: %Int32.type = import_ref Core//prelude/types, inst+4, loaded [template = constants.%Int32]
// CHECK:STDOUT: }
// CHECK:STDOUT:
// CHECK:STDOUT: file {
// CHECK:STDOUT:   package: <namespace> = namespace [template] {
// CHECK:STDOUT:     .Core = imports.%Core
// CHECK:STDOUT:     .Class = %Class.decl
// CHECK:STDOUT:     .F = %F.decl
// CHECK:STDOUT:     .G = %G.decl
// CHECK:STDOUT:     .H = %H.decl
// CHECK:STDOUT:   }
// CHECK:STDOUT:   %Core.import = import Core
// CHECK:STDOUT:   %Class.decl: %Class.type = class_decl @Class [template = constants.%Class.1] {
// CHECK:STDOUT:     %T.param: type = param T, runtime_param<invalid>
// CHECK:STDOUT:     %T.loc11: type = bind_symbolic_name T 0, %T.param [symbolic = %T.1 (constants.%T)]
// CHECK:STDOUT:   }
// CHECK:STDOUT:   %F.decl: %F.type = fn_decl @F [template = constants.%F] {
// CHECK:STDOUT:     %Class.ref: %Class.type = name_ref Class, file.%Class.decl [template = constants.%Class.1]
// CHECK:STDOUT:     %int.make_type_32.loc15_15: init type = call constants.%Int32() [template = i32]
// CHECK:STDOUT:     %.loc15_14.1: type = value_of_initializer %int.make_type_32.loc15_15 [template = i32]
// CHECK:STDOUT:     %.loc15_14.2: type = converted %int.make_type_32.loc15_15, %.loc15_14.1 [template = i32]
// CHECK:STDOUT:     %Class: type = class_type @Class, @Class(i32) [template = constants.%Class.3]
// CHECK:STDOUT:     %c.param: %Class.3 = param c, runtime_param0
// CHECK:STDOUT:     %c: %Class.3 = bind_name c, %c.param
// CHECK:STDOUT:     %int.make_type_32.loc15_24: init type = call constants.%Int32() [template = i32]
// CHECK:STDOUT:     %.loc15_24.1: type = value_of_initializer %int.make_type_32.loc15_24 [template = i32]
// CHECK:STDOUT:     %.loc15_24.2: type = converted %int.make_type_32.loc15_24, %.loc15_24.1 [template = i32]
// CHECK:STDOUT:     %return: ref i32 = var <return slot>
// CHECK:STDOUT:   }
// CHECK:STDOUT:   %G.decl: %G.type = fn_decl @G [template = constants.%G] {
// CHECK:STDOUT:     %T.param: type = param T, runtime_param<invalid>
// CHECK:STDOUT:     %T.loc19: type = bind_symbolic_name T 0, %T.param [symbolic = %T.1 (constants.%T)]
// CHECK:STDOUT:     %Class.ref: %Class.type = name_ref Class, file.%Class.decl [template = constants.%Class.1]
// CHECK:STDOUT:     %T.ref.loc19_25: type = name_ref T, %T.loc19 [symbolic = %T.1 (constants.%T)]
// CHECK:STDOUT:     %Class.loc19: type = class_type @Class, @Class(constants.%T) [symbolic = %Class.1 (constants.%Class.2)]
// CHECK:STDOUT:     %c.param: @G.%Class.1 (%Class.2) = param c, runtime_param0
// CHECK:STDOUT:     %c: @G.%Class.1 (%Class.2) = bind_name c, %c.param
// CHECK:STDOUT:     %T.ref.loc19_32: type = name_ref T, %T.loc19 [symbolic = %T.1 (constants.%T)]
// CHECK:STDOUT:     %return: ref @G.%T.1 (%T) = var <return slot>
// CHECK:STDOUT:   }
// CHECK:STDOUT:   %H.decl: %H.type = fn_decl @H [template = constants.%H] {
// CHECK:STDOUT:     %U.param: type = param U, runtime_param<invalid>
// CHECK:STDOUT:     %U.loc23: type = bind_symbolic_name U 0, %U.param [symbolic = %U.1 (constants.%U)]
// CHECK:STDOUT:     %Class.ref: %Class.type = name_ref Class, file.%Class.decl [template = constants.%Class.1]
// CHECK:STDOUT:     %U.ref.loc23_25: type = name_ref U, %U.loc23 [symbolic = %U.1 (constants.%U)]
// CHECK:STDOUT:     %Class.loc23: type = class_type @Class, @Class(constants.%U) [symbolic = %Class.1 (constants.%Class.4)]
// CHECK:STDOUT:     %c.param: @H.%Class.1 (%Class.4) = param c, runtime_param0
// CHECK:STDOUT:     %c: @H.%Class.1 (%Class.4) = bind_name c, %c.param
// CHECK:STDOUT:     %U.ref.loc23_32: type = name_ref U, %U.loc23 [symbolic = %U.1 (constants.%U)]
// CHECK:STDOUT:     %return: ref @H.%U.1 (%U) = var <return slot>
// CHECK:STDOUT:   }
// CHECK:STDOUT: }
// CHECK:STDOUT:
// CHECK:STDOUT: generic class @Class(%T.loc11: type) {
// CHECK:STDOUT:   %T.1: type = bind_symbolic_name T 0 [symbolic = %T.1 (constants.%T)]
// CHECK:STDOUT:
// CHECK:STDOUT: !definition:
<<<<<<< HEAD
// CHECK:STDOUT:   %Class: type = class_type @Class, @Class(%T.1) [symbolic = %Class (constants.%Class.2)]
// CHECK:STDOUT:   %.1: type = unbound_element_type @Class.%Class (%Class.2), @Class.%T.1 (%T) [symbolic = %.1 (constants.%.2)]
=======
// CHECK:STDOUT:   %Class: type = class_type @Class, @Class(%T) [symbolic = %Class (constants.%Class.2)]
// CHECK:STDOUT:   %.1: type = unbound_element_type @Class.%Class (%Class.2), @Class.%T (%T) [symbolic = %.1 (constants.%.2)]
// CHECK:STDOUT:   %.2: type = struct_type {.x: @Class.%T (%T)} [symbolic = %.2 (constants.%.3)]
// CHECK:STDOUT:   %.3: <witness> = complete_type_witness @Class.%.2 (%.3) [symbolic = %.3 (constants.%.4)]
>>>>>>> 9b0519d2
// CHECK:STDOUT:
// CHECK:STDOUT:   class {
// CHECK:STDOUT:     %T.ref: type = name_ref T, %T.loc11 [symbolic = %T.1 (constants.%T)]
// CHECK:STDOUT:     %.loc12: @Class.%.1 (%.2) = field_decl x, element0 [template]
// CHECK:STDOUT:     %.loc13: <witness> = complete_type_witness %.3 [symbolic = %.3 (constants.%.4)]
// CHECK:STDOUT:
// CHECK:STDOUT:   !members:
// CHECK:STDOUT:     .Self = constants.%Class.2
// CHECK:STDOUT:     .x = %.loc12
// CHECK:STDOUT:   }
// CHECK:STDOUT: }
// CHECK:STDOUT:
// CHECK:STDOUT: fn @Int32() -> type = "int.make_type_32";
// CHECK:STDOUT:
// CHECK:STDOUT: fn @F(%c: %Class.3) -> i32 {
// CHECK:STDOUT: !entry:
// CHECK:STDOUT:   %c.ref: %Class.3 = name_ref c, %c
// CHECK:STDOUT:   %x.ref: %.5 = name_ref x, @Class.%.loc12 [template = @Class.%.loc12]
// CHECK:STDOUT:   %.loc16_11.1: ref i32 = class_element_access %c.ref, element0
// CHECK:STDOUT:   %.loc16_11.2: i32 = bind_value %.loc16_11.1
// CHECK:STDOUT:   return %.loc16_11.2
// CHECK:STDOUT: }
// CHECK:STDOUT:
// CHECK:STDOUT: generic fn @G(%T.loc19: type) {
// CHECK:STDOUT:   %T.1: type = bind_symbolic_name T 0 [symbolic = %T.1 (constants.%T)]
// CHECK:STDOUT:   %Class.1: type = class_type @Class, @Class(%T.1) [symbolic = %Class.1 (constants.%Class.2)]
// CHECK:STDOUT:
// CHECK:STDOUT: !definition:
// CHECK:STDOUT:   %.1: type = unbound_element_type @G.%Class.1 (%Class.2), @G.%T.1 (%T) [symbolic = %.1 (constants.%.2)]
// CHECK:STDOUT:
// CHECK:STDOUT:   fn(%T.loc19: type, %c: @G.%Class.1 (%Class.2)) -> @G.%T.1 (%T) {
// CHECK:STDOUT:   !entry:
// CHECK:STDOUT:     %c.ref: @G.%Class.1 (%Class.2) = name_ref c, %c
// CHECK:STDOUT:     %x.ref: @G.%.1 (%.2) = name_ref x, @Class.%.loc12 [template = @Class.%.loc12]
// CHECK:STDOUT:     %.loc20_11.1: ref @G.%T.1 (%T) = class_element_access %c.ref, element0
// CHECK:STDOUT:     %.loc20_11.2: @G.%T.1 (%T) = bind_value %.loc20_11.1
// CHECK:STDOUT:     return %.loc20_11.2
// CHECK:STDOUT:   }
// CHECK:STDOUT: }
// CHECK:STDOUT:
// CHECK:STDOUT: generic fn @H(%U.loc23: type) {
// CHECK:STDOUT:   %U.1: type = bind_symbolic_name U 0 [symbolic = %U.1 (constants.%U)]
// CHECK:STDOUT:   %Class.1: type = class_type @Class, @Class(%U.1) [symbolic = %Class.1 (constants.%Class.4)]
// CHECK:STDOUT:
// CHECK:STDOUT: !definition:
<<<<<<< HEAD
// CHECK:STDOUT:   %.1: type = unbound_element_type @H.%Class.1 (%Class.4), @H.%U.1 (%U) [symbolic = %.1 (constants.%.6)]
=======
// CHECK:STDOUT:   %.1: type = unbound_element_type @H.%Class (%Class.4), @H.%U.1 (%U) [symbolic = %.1 (constants.%.10)]
>>>>>>> 9b0519d2
// CHECK:STDOUT:
// CHECK:STDOUT:   fn(%U.loc23: type, %c: @H.%Class.1 (%Class.4)) -> @H.%U.1 (%U) {
// CHECK:STDOUT:   !entry:
<<<<<<< HEAD
// CHECK:STDOUT:     %c.ref: @H.%Class.1 (%Class.4) = name_ref c, %c
// CHECK:STDOUT:     %x.ref: @H.%.1 (%.6) = name_ref x, @Class.%.loc12 [template = @Class.%.loc12]
=======
// CHECK:STDOUT:     %c.ref: @H.%Class (%Class.4) = name_ref c, %c
// CHECK:STDOUT:     %x.ref: @H.%.1 (%.10) = name_ref x, @Class.%.loc12 [template = @Class.%.loc12]
>>>>>>> 9b0519d2
// CHECK:STDOUT:     %.loc24_11.1: ref @H.%U.1 (%U) = class_element_access %c.ref, element0
// CHECK:STDOUT:     %.loc24_11.2: @H.%U.1 (%U) = bind_value %.loc24_11.1
// CHECK:STDOUT:     return %.loc24_11.2
// CHECK:STDOUT:   }
// CHECK:STDOUT: }
// CHECK:STDOUT:
// CHECK:STDOUT: specific @Class(constants.%T) {
// CHECK:STDOUT:   %T.1 => constants.%T
// CHECK:STDOUT:
// CHECK:STDOUT: !definition:
// CHECK:STDOUT:   %Class => constants.%Class.2
// CHECK:STDOUT:   %.1 => constants.%.2
// CHECK:STDOUT:   %.2 => constants.%.3
// CHECK:STDOUT:   %.3 => constants.%.4
// CHECK:STDOUT: }
// CHECK:STDOUT:
// CHECK:STDOUT: specific @Class(@Class.%T.1) {
// CHECK:STDOUT:   %T.1 => constants.%T
// CHECK:STDOUT: }
// CHECK:STDOUT:
// CHECK:STDOUT: specific @Class(i32) {
// CHECK:STDOUT:   %T.1 => i32
// CHECK:STDOUT:
// CHECK:STDOUT: !definition:
// CHECK:STDOUT:   %Class => constants.%Class.3
// CHECK:STDOUT:   %.1 => constants.%.5
// CHECK:STDOUT:   %.2 => constants.%.6
// CHECK:STDOUT:   %.3 => constants.%.7
// CHECK:STDOUT: }
// CHECK:STDOUT:
// CHECK:STDOUT: specific @Class(@G.%T.1) {
// CHECK:STDOUT:   %T.1 => constants.%T
// CHECK:STDOUT: }
// CHECK:STDOUT:
// CHECK:STDOUT: specific @G(constants.%T) {
// CHECK:STDOUT:   %T.1 => constants.%T
// CHECK:STDOUT:   %Class.1 => constants.%Class.2
// CHECK:STDOUT: }
// CHECK:STDOUT:
// CHECK:STDOUT: specific @Class(constants.%U) {
// CHECK:STDOUT:   %T.1 => constants.%U
// CHECK:STDOUT:
// CHECK:STDOUT: !definition:
// CHECK:STDOUT:   %Class => constants.%Class.4
// CHECK:STDOUT:   %.1 => constants.%.10
// CHECK:STDOUT:   %.2 => constants.%.11
// CHECK:STDOUT:   %.3 => constants.%.12
// CHECK:STDOUT: }
// CHECK:STDOUT:
// CHECK:STDOUT: specific @Class(@H.%U.1) {
// CHECK:STDOUT:   %T.1 => constants.%U
// CHECK:STDOUT: }
// CHECK:STDOUT:
// CHECK:STDOUT: specific @H(constants.%U) {
// CHECK:STDOUT:   %U.1 => constants.%U
// CHECK:STDOUT:   %Class.1 => constants.%Class.4
// CHECK:STDOUT: }
// CHECK:STDOUT:<|MERGE_RESOLUTION|>--- conflicted
+++ resolved
@@ -126,15 +126,10 @@
 // CHECK:STDOUT:   %T.1: type = bind_symbolic_name T 0 [symbolic = %T.1 (constants.%T)]
 // CHECK:STDOUT:
 // CHECK:STDOUT: !definition:
-<<<<<<< HEAD
 // CHECK:STDOUT:   %Class: type = class_type @Class, @Class(%T.1) [symbolic = %Class (constants.%Class.2)]
 // CHECK:STDOUT:   %.1: type = unbound_element_type @Class.%Class (%Class.2), @Class.%T.1 (%T) [symbolic = %.1 (constants.%.2)]
-=======
-// CHECK:STDOUT:   %Class: type = class_type @Class, @Class(%T) [symbolic = %Class (constants.%Class.2)]
-// CHECK:STDOUT:   %.1: type = unbound_element_type @Class.%Class (%Class.2), @Class.%T (%T) [symbolic = %.1 (constants.%.2)]
-// CHECK:STDOUT:   %.2: type = struct_type {.x: @Class.%T (%T)} [symbolic = %.2 (constants.%.3)]
+// CHECK:STDOUT:   %.2: type = struct_type {.x: @Class.%T.1 (%T)} [symbolic = %.2 (constants.%.3)]
 // CHECK:STDOUT:   %.3: <witness> = complete_type_witness @Class.%.2 (%.3) [symbolic = %.3 (constants.%.4)]
->>>>>>> 9b0519d2
 // CHECK:STDOUT:
 // CHECK:STDOUT:   class {
 // CHECK:STDOUT:     %T.ref: type = name_ref T, %T.loc11 [symbolic = %T.1 (constants.%T)]
@@ -180,21 +175,12 @@
 // CHECK:STDOUT:   %Class.1: type = class_type @Class, @Class(%U.1) [symbolic = %Class.1 (constants.%Class.4)]
 // CHECK:STDOUT:
 // CHECK:STDOUT: !definition:
-<<<<<<< HEAD
-// CHECK:STDOUT:   %.1: type = unbound_element_type @H.%Class.1 (%Class.4), @H.%U.1 (%U) [symbolic = %.1 (constants.%.6)]
-=======
-// CHECK:STDOUT:   %.1: type = unbound_element_type @H.%Class (%Class.4), @H.%U.1 (%U) [symbolic = %.1 (constants.%.10)]
->>>>>>> 9b0519d2
+// CHECK:STDOUT:   %.1: type = unbound_element_type @H.%Class.1 (%Class.4), @H.%U.1 (%U) [symbolic = %.1 (constants.%.10)]
 // CHECK:STDOUT:
 // CHECK:STDOUT:   fn(%U.loc23: type, %c: @H.%Class.1 (%Class.4)) -> @H.%U.1 (%U) {
 // CHECK:STDOUT:   !entry:
-<<<<<<< HEAD
 // CHECK:STDOUT:     %c.ref: @H.%Class.1 (%Class.4) = name_ref c, %c
-// CHECK:STDOUT:     %x.ref: @H.%.1 (%.6) = name_ref x, @Class.%.loc12 [template = @Class.%.loc12]
-=======
-// CHECK:STDOUT:     %c.ref: @H.%Class (%Class.4) = name_ref c, %c
 // CHECK:STDOUT:     %x.ref: @H.%.1 (%.10) = name_ref x, @Class.%.loc12 [template = @Class.%.loc12]
->>>>>>> 9b0519d2
 // CHECK:STDOUT:     %.loc24_11.1: ref @H.%U.1 (%U) = class_element_access %c.ref, element0
 // CHECK:STDOUT:     %.loc24_11.2: @H.%U.1 (%U) = bind_value %.loc24_11.1
 // CHECK:STDOUT:     return %.loc24_11.2
