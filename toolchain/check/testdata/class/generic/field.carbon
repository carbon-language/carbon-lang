// Part of the Carbon Language project, under the Apache License v2.0 with LLVM
// Exceptions. See /LICENSE for license information.
// SPDX-License-Identifier: Apache-2.0 WITH LLVM-exception
//
// AUTOUPDATE
// TIP: To test this file alone, run:
// TIP:   bazel test //toolchain/testing:file_test --test_arg=--file_tests=toolchain/check/testdata/class/generic/field.carbon
// TIP: To dump output, run:
// TIP:   bazel run //toolchain/testing:file_test -- --dump_output --file_tests=toolchain/check/testdata/class/generic/field.carbon

class Class(T:! type) {
  var x: T;
}

fn F(c: Class(i32)) -> i32 {
  return c.x;
}

fn G(T:! type, c: Class(T)) -> T {
  return c.x;
}

fn H(U:! type, c: Class(U)) -> U {
  return c.x;
}

// CHECK:STDOUT: --- field.carbon
// CHECK:STDOUT:
// CHECK:STDOUT: constants {
// CHECK:STDOUT:   %T: type = bind_symbolic_name T 0 [symbolic]
// CHECK:STDOUT:   %Class.type: type = generic_class_type @Class [template]
// CHECK:STDOUT:   %.1: type = tuple_type () [template]
// CHECK:STDOUT:   %Class.1: %Class.type = struct_value () [template]
// CHECK:STDOUT:   %Class.2: type = class_type @Class, @Class(%T) [symbolic]
// CHECK:STDOUT:   %.2: type = unbound_element_type %Class.2, %T [symbolic]
// CHECK:STDOUT:   %.3: type = struct_type {.x: %T} [symbolic]
// CHECK:STDOUT:   %.4: <witness> = complete_type_witness %.3 [symbolic]
// CHECK:STDOUT:   %Int32.type: type = fn_type @Int32 [template]
// CHECK:STDOUT:   %Int32: %Int32.type = struct_value () [template]
// CHECK:STDOUT:   %Class.3: type = class_type @Class, @Class(i32) [template]
// CHECK:STDOUT:   %F.type: type = fn_type @F [template]
// CHECK:STDOUT:   %F: %F.type = struct_value () [template]
// CHECK:STDOUT:   %.5: type = unbound_element_type %Class.3, i32 [template]
// CHECK:STDOUT:   %.6: type = struct_type {.x: i32} [template]
// CHECK:STDOUT:   %.7: <witness> = complete_type_witness %.6 [template]
// CHECK:STDOUT:   %.8: type = ptr_type %.6 [template]
// CHECK:STDOUT:   %G.type: type = fn_type @G [template]
// CHECK:STDOUT:   %G: %G.type = struct_value () [template]
// CHECK:STDOUT:   %.9: type = ptr_type %.3 [symbolic]
// CHECK:STDOUT:   %U: type = bind_symbolic_name U 0 [symbolic]
// CHECK:STDOUT:   %Class.4: type = class_type @Class, @Class(%U) [symbolic]
// CHECK:STDOUT:   %H.type: type = fn_type @H [template]
// CHECK:STDOUT:   %H: %H.type = struct_value () [template]
// CHECK:STDOUT:   %.10: type = unbound_element_type %Class.4, %U [symbolic]
// CHECK:STDOUT:   %.11: type = struct_type {.x: %U} [symbolic]
// CHECK:STDOUT:   %.12: <witness> = complete_type_witness %.11 [symbolic]
// CHECK:STDOUT:   %.13: type = ptr_type %.11 [symbolic]
// CHECK:STDOUT: }
// CHECK:STDOUT:
// CHECK:STDOUT: imports {
// CHECK:STDOUT:   %Core: <namespace> = namespace file.%Core.import, [template] {
// CHECK:STDOUT:     .Int32 = %import_ref
// CHECK:STDOUT:     import Core//prelude
// CHECK:STDOUT:     import Core//prelude/operators
// CHECK:STDOUT:     import Core//prelude/types
// CHECK:STDOUT:     import Core//prelude/operators/arithmetic
// CHECK:STDOUT:     import Core//prelude/operators/as
// CHECK:STDOUT:     import Core//prelude/operators/bitwise
// CHECK:STDOUT:     import Core//prelude/operators/comparison
// CHECK:STDOUT:     import Core//prelude/types/bool
// CHECK:STDOUT:   }
// CHECK:STDOUT:   %import_ref: %Int32.type = import_ref Core//prelude/types, inst+4, loaded [template = constants.%Int32]
// CHECK:STDOUT: }
// CHECK:STDOUT:
// CHECK:STDOUT: file {
// CHECK:STDOUT:   package: <namespace> = namespace [template] {
// CHECK:STDOUT:     .Core = imports.%Core
// CHECK:STDOUT:     .Class = %Class.decl
// CHECK:STDOUT:     .F = %F.decl
// CHECK:STDOUT:     .G = %G.decl
// CHECK:STDOUT:     .H = %H.decl
// CHECK:STDOUT:   }
// CHECK:STDOUT:   %Core.import = import Core
// CHECK:STDOUT:   %Class.decl: %Class.type = class_decl @Class [template = constants.%Class.1] {
<<<<<<< HEAD
// CHECK:STDOUT:     %T.patt.loc11: type = symbolic_binding_pattern T 0
// CHECK:STDOUT:   } {
// CHECK:STDOUT:     %T.loc11_13.1: type = param T
// CHECK:STDOUT:     %T.loc11_13.2: type = bind_symbolic_name T 0, %T.loc11_13.1 [symbolic = @Class.%T (constants.%T)]
// CHECK:STDOUT:   }
// CHECK:STDOUT:   %F.decl: %F.type = fn_decl @F [template = constants.%F] {
// CHECK:STDOUT:     %c.patt.loc15: %Class.3 = binding_pattern c
// CHECK:STDOUT:   } {
// CHECK:STDOUT:     %Class.ref.loc15: %Class.type = name_ref Class, %Class.decl [template = constants.%Class.1]
=======
// CHECK:STDOUT:     %T.param: type = param T, runtime_param<invalid>
// CHECK:STDOUT:     %T.loc11: type = bind_symbolic_name T 0, %T.param [symbolic = %T.1 (constants.%T)]
// CHECK:STDOUT:   }
// CHECK:STDOUT:   %F.decl: %F.type = fn_decl @F [template = constants.%F] {
// CHECK:STDOUT:     %Class.ref: %Class.type = name_ref Class, file.%Class.decl [template = constants.%Class.1]
>>>>>>> 1e34d03e
// CHECK:STDOUT:     %int.make_type_32.loc15_15: init type = call constants.%Int32() [template = i32]
// CHECK:STDOUT:     %.loc15_14.1: type = value_of_initializer %int.make_type_32.loc15_15 [template = i32]
// CHECK:STDOUT:     %.loc15_14.2: type = converted %int.make_type_32.loc15_15, %.loc15_14.1 [template = i32]
// CHECK:STDOUT:     %Class: type = class_type @Class, @Class(i32) [template = constants.%Class.3]
// CHECK:STDOUT:     %c.param: %Class.3 = param c, runtime_param0
// CHECK:STDOUT:     %c: %Class.3 = bind_name c, %c.param
// CHECK:STDOUT:     %int.make_type_32.loc15_24: init type = call constants.%Int32() [template = i32]
// CHECK:STDOUT:     %.loc15_24.1: type = value_of_initializer %int.make_type_32.loc15_24 [template = i32]
// CHECK:STDOUT:     %.loc15_24.2: type = converted %int.make_type_32.loc15_24, %.loc15_24.1 [template = i32]
// CHECK:STDOUT:     %return: ref i32 = var <return slot>
// CHECK:STDOUT:   }
// CHECK:STDOUT:   %G.decl: %G.type = fn_decl @G [template = constants.%G] {
<<<<<<< HEAD
// CHECK:STDOUT:     %T.patt.loc19: type = symbolic_binding_pattern T 0
// CHECK:STDOUT:     %c.patt.loc19: @G.%Class (%Class.2) = binding_pattern c
// CHECK:STDOUT:   } {
// CHECK:STDOUT:     %T.loc19_6.1: type = param T
// CHECK:STDOUT:     @G.%T.loc19: type = bind_symbolic_name T 0, %T.loc19_6.1 [symbolic = @G.%T.1 (constants.%T)]
// CHECK:STDOUT:     %Class.ref.loc19: %Class.type = name_ref Class, %Class.decl [template = constants.%Class.1]
// CHECK:STDOUT:     %T.ref.loc19_25: type = name_ref T, @G.%T.loc19 [symbolic = @G.%T.1 (constants.%T)]
// CHECK:STDOUT:     %.loc19_24: init type = call %Class.ref.loc19(%T.ref.loc19_25) [symbolic = @G.%Class (constants.%Class.2)]
// CHECK:STDOUT:     %.loc19_26.1: type = value_of_initializer %.loc19_24 [symbolic = @G.%Class (constants.%Class.2)]
// CHECK:STDOUT:     %.loc19_26.2: type = converted %.loc19_24, %.loc19_26.1 [symbolic = @G.%Class (constants.%Class.2)]
// CHECK:STDOUT:     %c.loc19_16.1: @G.%Class (%Class.2) = param c
// CHECK:STDOUT:     @G.%c: @G.%Class (%Class.2) = bind_name c, %c.loc19_16.1
// CHECK:STDOUT:     %T.ref.loc19_32: type = name_ref T, @G.%T.loc19 [symbolic = @G.%T.1 (constants.%T)]
// CHECK:STDOUT:     @G.%return: ref @G.%T.1 (%T) = var <return slot>
// CHECK:STDOUT:   }
// CHECK:STDOUT:   %H.decl: %H.type = fn_decl @H [template = constants.%H] {
// CHECK:STDOUT:     %U.patt: type = symbolic_binding_pattern U 0
// CHECK:STDOUT:     %c.patt.loc23: @H.%Class (%Class.4) = binding_pattern c
// CHECK:STDOUT:   } {
// CHECK:STDOUT:     %U.loc23_6.1: type = param U
// CHECK:STDOUT:     @H.%U.loc23: type = bind_symbolic_name U 0, %U.loc23_6.1 [symbolic = @H.%U.1 (constants.%U)]
// CHECK:STDOUT:     %Class.ref.loc23: %Class.type = name_ref Class, %Class.decl [template = constants.%Class.1]
// CHECK:STDOUT:     %U.ref.loc23_25: type = name_ref U, @H.%U.loc23 [symbolic = @H.%U.1 (constants.%U)]
// CHECK:STDOUT:     %.loc23_24: init type = call %Class.ref.loc23(%U.ref.loc23_25) [symbolic = @H.%Class (constants.%Class.4)]
// CHECK:STDOUT:     %.loc23_26.1: type = value_of_initializer %.loc23_24 [symbolic = @H.%Class (constants.%Class.4)]
// CHECK:STDOUT:     %.loc23_26.2: type = converted %.loc23_24, %.loc23_26.1 [symbolic = @H.%Class (constants.%Class.4)]
// CHECK:STDOUT:     %c.loc23_16.1: @H.%Class (%Class.4) = param c
// CHECK:STDOUT:     @H.%c: @H.%Class (%Class.4) = bind_name c, %c.loc23_16.1
// CHECK:STDOUT:     %U.ref.loc23_32: type = name_ref U, @H.%U.loc23 [symbolic = @H.%U.1 (constants.%U)]
// CHECK:STDOUT:     @H.%return: ref @H.%U.1 (%U) = var <return slot>
=======
// CHECK:STDOUT:     %T.param: type = param T, runtime_param<invalid>
// CHECK:STDOUT:     %T.loc19: type = bind_symbolic_name T 0, %T.param [symbolic = %T.1 (constants.%T)]
// CHECK:STDOUT:     %Class.ref: %Class.type = name_ref Class, file.%Class.decl [template = constants.%Class.1]
// CHECK:STDOUT:     %T.ref.loc19_25: type = name_ref T, %T.loc19 [symbolic = %T.1 (constants.%T)]
// CHECK:STDOUT:     %Class.loc19: type = class_type @Class, @Class(constants.%T) [symbolic = %Class.1 (constants.%Class.2)]
// CHECK:STDOUT:     %c.param: @G.%Class.1 (%Class.2) = param c, runtime_param0
// CHECK:STDOUT:     %c: @G.%Class.1 (%Class.2) = bind_name c, %c.param
// CHECK:STDOUT:     %T.ref.loc19_32: type = name_ref T, %T.loc19 [symbolic = %T.1 (constants.%T)]
// CHECK:STDOUT:     %return: ref @G.%T.1 (%T) = var <return slot>
// CHECK:STDOUT:   }
// CHECK:STDOUT:   %H.decl: %H.type = fn_decl @H [template = constants.%H] {
// CHECK:STDOUT:     %U.param: type = param U, runtime_param<invalid>
// CHECK:STDOUT:     %U.loc23: type = bind_symbolic_name U 0, %U.param [symbolic = %U.1 (constants.%U)]
// CHECK:STDOUT:     %Class.ref: %Class.type = name_ref Class, file.%Class.decl [template = constants.%Class.1]
// CHECK:STDOUT:     %U.ref.loc23_25: type = name_ref U, %U.loc23 [symbolic = %U.1 (constants.%U)]
// CHECK:STDOUT:     %Class.loc23: type = class_type @Class, @Class(constants.%U) [symbolic = %Class.1 (constants.%Class.4)]
// CHECK:STDOUT:     %c.param: @H.%Class.1 (%Class.4) = param c, runtime_param0
// CHECK:STDOUT:     %c: @H.%Class.1 (%Class.4) = bind_name c, %c.param
// CHECK:STDOUT:     %U.ref.loc23_32: type = name_ref U, %U.loc23 [symbolic = %U.1 (constants.%U)]
// CHECK:STDOUT:     %return: ref @H.%U.1 (%U) = var <return slot>
>>>>>>> 1e34d03e
// CHECK:STDOUT:   }
// CHECK:STDOUT: }
// CHECK:STDOUT:
// CHECK:STDOUT: generic class @Class(%T.loc11: type) {
// CHECK:STDOUT:   %T.1: type = bind_symbolic_name T 0 [symbolic = %T.1 (constants.%T)]
// CHECK:STDOUT:
// CHECK:STDOUT: !definition:
// CHECK:STDOUT:   %Class: type = class_type @Class, @Class(%T.1) [symbolic = %Class (constants.%Class.2)]
// CHECK:STDOUT:   %.1: type = unbound_element_type @Class.%Class (%Class.2), @Class.%T.1 (%T) [symbolic = %.1 (constants.%.2)]
// CHECK:STDOUT:   %.2: type = struct_type {.x: @Class.%T.1 (%T)} [symbolic = %.2 (constants.%.3)]
// CHECK:STDOUT:   %.3: <witness> = complete_type_witness @Class.%.2 (%.3) [symbolic = %.3 (constants.%.4)]
// CHECK:STDOUT:
// CHECK:STDOUT:   class {
// CHECK:STDOUT:     %T.ref: type = name_ref T, %T.loc11 [symbolic = %T.1 (constants.%T)]
// CHECK:STDOUT:     %.loc12: @Class.%.1 (%.2) = field_decl x, element0 [template]
// CHECK:STDOUT:     %.loc13: <witness> = complete_type_witness %.3 [symbolic = %.3 (constants.%.4)]
// CHECK:STDOUT:
// CHECK:STDOUT:   !members:
// CHECK:STDOUT:     .Self = constants.%Class.2
// CHECK:STDOUT:     .x = %.loc12
// CHECK:STDOUT:   }
// CHECK:STDOUT: }
// CHECK:STDOUT:
// CHECK:STDOUT: fn @Int32() -> type = "int.make_type_32";
// CHECK:STDOUT:
// CHECK:STDOUT: fn @F(%c: %Class.3) -> i32 {
// CHECK:STDOUT: !entry:
// CHECK:STDOUT:   %c.ref: %Class.3 = name_ref c, %c
// CHECK:STDOUT:   %x.ref: %.5 = name_ref x, @Class.%.loc12 [template = @Class.%.loc12]
// CHECK:STDOUT:   %.loc16_11.1: ref i32 = class_element_access %c.ref, element0
// CHECK:STDOUT:   %.loc16_11.2: i32 = bind_value %.loc16_11.1
// CHECK:STDOUT:   return %.loc16_11.2
// CHECK:STDOUT: }
// CHECK:STDOUT:
// CHECK:STDOUT: generic fn @G(%T.loc19: type) {
// CHECK:STDOUT:   %T.1: type = bind_symbolic_name T 0 [symbolic = %T.1 (constants.%T)]
// CHECK:STDOUT:   %Class.1: type = class_type @Class, @Class(%T.1) [symbolic = %Class.1 (constants.%Class.2)]
// CHECK:STDOUT:
// CHECK:STDOUT: !definition:
// CHECK:STDOUT:   %.1: type = unbound_element_type @G.%Class.1 (%Class.2), @G.%T.1 (%T) [symbolic = %.1 (constants.%.2)]
// CHECK:STDOUT:
// CHECK:STDOUT:   fn(%T.loc19: type, %c: @G.%Class.1 (%Class.2)) -> @G.%T.1 (%T) {
// CHECK:STDOUT:   !entry:
// CHECK:STDOUT:     %c.ref: @G.%Class.1 (%Class.2) = name_ref c, %c
// CHECK:STDOUT:     %x.ref: @G.%.1 (%.2) = name_ref x, @Class.%.loc12 [template = @Class.%.loc12]
// CHECK:STDOUT:     %.loc20_11.1: ref @G.%T.1 (%T) = class_element_access %c.ref, element0
// CHECK:STDOUT:     %.loc20_11.2: @G.%T.1 (%T) = bind_value %.loc20_11.1
// CHECK:STDOUT:     return %.loc20_11.2
// CHECK:STDOUT:   }
// CHECK:STDOUT: }
// CHECK:STDOUT:
// CHECK:STDOUT: generic fn @H(%U.loc23: type) {
// CHECK:STDOUT:   %U.1: type = bind_symbolic_name U 0 [symbolic = %U.1 (constants.%U)]
// CHECK:STDOUT:   %Class.1: type = class_type @Class, @Class(%U.1) [symbolic = %Class.1 (constants.%Class.4)]
// CHECK:STDOUT:
// CHECK:STDOUT: !definition:
// CHECK:STDOUT:   %.1: type = unbound_element_type @H.%Class.1 (%Class.4), @H.%U.1 (%U) [symbolic = %.1 (constants.%.10)]
// CHECK:STDOUT:
// CHECK:STDOUT:   fn(%U.loc23: type, %c: @H.%Class.1 (%Class.4)) -> @H.%U.1 (%U) {
// CHECK:STDOUT:   !entry:
// CHECK:STDOUT:     %c.ref: @H.%Class.1 (%Class.4) = name_ref c, %c
// CHECK:STDOUT:     %x.ref: @H.%.1 (%.10) = name_ref x, @Class.%.loc12 [template = @Class.%.loc12]
// CHECK:STDOUT:     %.loc24_11.1: ref @H.%U.1 (%U) = class_element_access %c.ref, element0
// CHECK:STDOUT:     %.loc24_11.2: @H.%U.1 (%U) = bind_value %.loc24_11.1
// CHECK:STDOUT:     return %.loc24_11.2
// CHECK:STDOUT:   }
// CHECK:STDOUT: }
// CHECK:STDOUT:
// CHECK:STDOUT: specific @Class(constants.%T) {
// CHECK:STDOUT:   %T.1 => constants.%T
// CHECK:STDOUT:
// CHECK:STDOUT: !definition:
// CHECK:STDOUT:   %Class => constants.%Class.2
// CHECK:STDOUT:   %.1 => constants.%.2
// CHECK:STDOUT:   %.2 => constants.%.3
// CHECK:STDOUT:   %.3 => constants.%.4
// CHECK:STDOUT: }
// CHECK:STDOUT:
// CHECK:STDOUT: specific @Class(@Class.%T.1) {
// CHECK:STDOUT:   %T.1 => constants.%T
// CHECK:STDOUT: }
// CHECK:STDOUT:
// CHECK:STDOUT: specific @Class(i32) {
// CHECK:STDOUT:   %T.1 => i32
// CHECK:STDOUT:
// CHECK:STDOUT: !definition:
// CHECK:STDOUT:   %Class => constants.%Class.3
// CHECK:STDOUT:   %.1 => constants.%.5
// CHECK:STDOUT:   %.2 => constants.%.6
// CHECK:STDOUT:   %.3 => constants.%.7
// CHECK:STDOUT: }
// CHECK:STDOUT:
// CHECK:STDOUT: specific @Class(@G.%T.1) {
// CHECK:STDOUT:   %T.1 => constants.%T
// CHECK:STDOUT: }
// CHECK:STDOUT:
// CHECK:STDOUT: specific @G(constants.%T) {
// CHECK:STDOUT:   %T.1 => constants.%T
// CHECK:STDOUT:   %Class.1 => constants.%Class.2
// CHECK:STDOUT: }
// CHECK:STDOUT:
// CHECK:STDOUT: specific @Class(constants.%U) {
// CHECK:STDOUT:   %T.1 => constants.%U
// CHECK:STDOUT:
// CHECK:STDOUT: !definition:
// CHECK:STDOUT:   %Class => constants.%Class.4
// CHECK:STDOUT:   %.1 => constants.%.10
// CHECK:STDOUT:   %.2 => constants.%.11
// CHECK:STDOUT:   %.3 => constants.%.12
// CHECK:STDOUT: }
// CHECK:STDOUT:
// CHECK:STDOUT: specific @Class(@H.%U.1) {
// CHECK:STDOUT:   %T.1 => constants.%U
// CHECK:STDOUT: }
// CHECK:STDOUT:
// CHECK:STDOUT: specific @H(constants.%U) {
// CHECK:STDOUT:   %U.1 => constants.%U
// CHECK:STDOUT:   %Class.1 => constants.%Class.4
// CHECK:STDOUT: }
// CHECK:STDOUT:<|MERGE_RESOLUTION|>--- conflicted
+++ resolved
@@ -82,23 +82,15 @@
 // CHECK:STDOUT:   }
 // CHECK:STDOUT:   %Core.import = import Core
 // CHECK:STDOUT:   %Class.decl: %Class.type = class_decl @Class [template = constants.%Class.1] {
-<<<<<<< HEAD
-// CHECK:STDOUT:     %T.patt.loc11: type = symbolic_binding_pattern T 0
-// CHECK:STDOUT:   } {
-// CHECK:STDOUT:     %T.loc11_13.1: type = param T
-// CHECK:STDOUT:     %T.loc11_13.2: type = bind_symbolic_name T 0, %T.loc11_13.1 [symbolic = @Class.%T (constants.%T)]
-// CHECK:STDOUT:   }
-// CHECK:STDOUT:   %F.decl: %F.type = fn_decl @F [template = constants.%F] {
-// CHECK:STDOUT:     %c.patt.loc15: %Class.3 = binding_pattern c
-// CHECK:STDOUT:   } {
-// CHECK:STDOUT:     %Class.ref.loc15: %Class.type = name_ref Class, %Class.decl [template = constants.%Class.1]
-=======
+// CHECK:STDOUT:     %T.patt: type = symbolic_binding_pattern T 0
+// CHECK:STDOUT:   } {
 // CHECK:STDOUT:     %T.param: type = param T, runtime_param<invalid>
 // CHECK:STDOUT:     %T.loc11: type = bind_symbolic_name T 0, %T.param [symbolic = %T.1 (constants.%T)]
 // CHECK:STDOUT:   }
 // CHECK:STDOUT:   %F.decl: %F.type = fn_decl @F [template = constants.%F] {
+// CHECK:STDOUT:     %c.patt: %Class.3 = binding_pattern c
+// CHECK:STDOUT:   } {
 // CHECK:STDOUT:     %Class.ref: %Class.type = name_ref Class, file.%Class.decl [template = constants.%Class.1]
->>>>>>> 1e34d03e
 // CHECK:STDOUT:     %int.make_type_32.loc15_15: init type = call constants.%Int32() [template = i32]
 // CHECK:STDOUT:     %.loc15_14.1: type = value_of_initializer %int.make_type_32.loc15_15 [template = i32]
 // CHECK:STDOUT:     %.loc15_14.2: type = converted %int.make_type_32.loc15_15, %.loc15_14.1 [template = i32]
@@ -111,38 +103,9 @@
 // CHECK:STDOUT:     %return: ref i32 = var <return slot>
 // CHECK:STDOUT:   }
 // CHECK:STDOUT:   %G.decl: %G.type = fn_decl @G [template = constants.%G] {
-<<<<<<< HEAD
-// CHECK:STDOUT:     %T.patt.loc19: type = symbolic_binding_pattern T 0
-// CHECK:STDOUT:     %c.patt.loc19: @G.%Class (%Class.2) = binding_pattern c
-// CHECK:STDOUT:   } {
-// CHECK:STDOUT:     %T.loc19_6.1: type = param T
-// CHECK:STDOUT:     @G.%T.loc19: type = bind_symbolic_name T 0, %T.loc19_6.1 [symbolic = @G.%T.1 (constants.%T)]
-// CHECK:STDOUT:     %Class.ref.loc19: %Class.type = name_ref Class, %Class.decl [template = constants.%Class.1]
-// CHECK:STDOUT:     %T.ref.loc19_25: type = name_ref T, @G.%T.loc19 [symbolic = @G.%T.1 (constants.%T)]
-// CHECK:STDOUT:     %.loc19_24: init type = call %Class.ref.loc19(%T.ref.loc19_25) [symbolic = @G.%Class (constants.%Class.2)]
-// CHECK:STDOUT:     %.loc19_26.1: type = value_of_initializer %.loc19_24 [symbolic = @G.%Class (constants.%Class.2)]
-// CHECK:STDOUT:     %.loc19_26.2: type = converted %.loc19_24, %.loc19_26.1 [symbolic = @G.%Class (constants.%Class.2)]
-// CHECK:STDOUT:     %c.loc19_16.1: @G.%Class (%Class.2) = param c
-// CHECK:STDOUT:     @G.%c: @G.%Class (%Class.2) = bind_name c, %c.loc19_16.1
-// CHECK:STDOUT:     %T.ref.loc19_32: type = name_ref T, @G.%T.loc19 [symbolic = @G.%T.1 (constants.%T)]
-// CHECK:STDOUT:     @G.%return: ref @G.%T.1 (%T) = var <return slot>
-// CHECK:STDOUT:   }
-// CHECK:STDOUT:   %H.decl: %H.type = fn_decl @H [template = constants.%H] {
-// CHECK:STDOUT:     %U.patt: type = symbolic_binding_pattern U 0
-// CHECK:STDOUT:     %c.patt.loc23: @H.%Class (%Class.4) = binding_pattern c
-// CHECK:STDOUT:   } {
-// CHECK:STDOUT:     %U.loc23_6.1: type = param U
-// CHECK:STDOUT:     @H.%U.loc23: type = bind_symbolic_name U 0, %U.loc23_6.1 [symbolic = @H.%U.1 (constants.%U)]
-// CHECK:STDOUT:     %Class.ref.loc23: %Class.type = name_ref Class, %Class.decl [template = constants.%Class.1]
-// CHECK:STDOUT:     %U.ref.loc23_25: type = name_ref U, @H.%U.loc23 [symbolic = @H.%U.1 (constants.%U)]
-// CHECK:STDOUT:     %.loc23_24: init type = call %Class.ref.loc23(%U.ref.loc23_25) [symbolic = @H.%Class (constants.%Class.4)]
-// CHECK:STDOUT:     %.loc23_26.1: type = value_of_initializer %.loc23_24 [symbolic = @H.%Class (constants.%Class.4)]
-// CHECK:STDOUT:     %.loc23_26.2: type = converted %.loc23_24, %.loc23_26.1 [symbolic = @H.%Class (constants.%Class.4)]
-// CHECK:STDOUT:     %c.loc23_16.1: @H.%Class (%Class.4) = param c
-// CHECK:STDOUT:     @H.%c: @H.%Class (%Class.4) = bind_name c, %c.loc23_16.1
-// CHECK:STDOUT:     %U.ref.loc23_32: type = name_ref U, @H.%U.loc23 [symbolic = @H.%U.1 (constants.%U)]
-// CHECK:STDOUT:     @H.%return: ref @H.%U.1 (%U) = var <return slot>
-=======
+// CHECK:STDOUT:     %T.patt: type = symbolic_binding_pattern T 0
+// CHECK:STDOUT:     %c.patt: @G.%Class.1 (%Class.2) = binding_pattern c
+// CHECK:STDOUT:   } {
 // CHECK:STDOUT:     %T.param: type = param T, runtime_param<invalid>
 // CHECK:STDOUT:     %T.loc19: type = bind_symbolic_name T 0, %T.param [symbolic = %T.1 (constants.%T)]
 // CHECK:STDOUT:     %Class.ref: %Class.type = name_ref Class, file.%Class.decl [template = constants.%Class.1]
@@ -154,6 +117,9 @@
 // CHECK:STDOUT:     %return: ref @G.%T.1 (%T) = var <return slot>
 // CHECK:STDOUT:   }
 // CHECK:STDOUT:   %H.decl: %H.type = fn_decl @H [template = constants.%H] {
+// CHECK:STDOUT:     %U.patt: type = symbolic_binding_pattern U 0
+// CHECK:STDOUT:     %c.patt: @H.%Class.1 (%Class.4) = binding_pattern c
+// CHECK:STDOUT:   } {
 // CHECK:STDOUT:     %U.param: type = param U, runtime_param<invalid>
 // CHECK:STDOUT:     %U.loc23: type = bind_symbolic_name U 0, %U.param [symbolic = %U.1 (constants.%U)]
 // CHECK:STDOUT:     %Class.ref: %Class.type = name_ref Class, file.%Class.decl [template = constants.%Class.1]
@@ -163,7 +129,6 @@
 // CHECK:STDOUT:     %c: @H.%Class.1 (%Class.4) = bind_name c, %c.param
 // CHECK:STDOUT:     %U.ref.loc23_32: type = name_ref U, %U.loc23 [symbolic = %U.1 (constants.%U)]
 // CHECK:STDOUT:     %return: ref @H.%U.1 (%U) = var <return slot>
->>>>>>> 1e34d03e
 // CHECK:STDOUT:   }
 // CHECK:STDOUT: }
 // CHECK:STDOUT:
