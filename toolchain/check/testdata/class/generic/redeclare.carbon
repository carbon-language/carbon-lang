// Part of the Carbon Language project, under the Apache License v2.0 with LLVM
// Exceptions. See /LICENSE for license information.
// SPDX-License-Identifier: Apache-2.0 WITH LLVM-exception
//
// AUTOUPDATE
// TIP: To test this file alone, run:
// TIP:   bazel test //toolchain/testing:file_test --test_arg=--file_tests=toolchain/check/testdata/class/generic/redeclare.carbon
// TIP: To dump output, run:
// TIP:   bazel run //toolchain/testing:file_test -- --dump_output --file_tests=toolchain/check/testdata/class/generic/redeclare.carbon

// --- valid.carbon

library "[[@TEST_NAME]]";

class Generic(T:! type);

class Generic(T:! type) {
}

// --- fail_mismatch_param_list.carbon

library "[[@TEST_NAME]]";

class A;
// CHECK:STDERR: fail_mismatch_param_list.carbon:[[@LINE+7]]:1: error: redeclaration differs because of parameter list
// CHECK:STDERR: class A(T:! type) {}
// CHECK:STDERR: ^~~~~~~~~~~~~~~~~~~
// CHECK:STDERR: fail_mismatch_param_list.carbon:[[@LINE-4]]:1: note: previously declared without parameter list
// CHECK:STDERR: class A;
// CHECK:STDERR: ^~~~~~~~
// CHECK:STDERR:
class A(T:! type) {}

// --- fail_mismatch_implicit_param_list.carbon

library "[[@TEST_NAME]]";

class B(N:! i32);
// CHECK:STDERR: fail_mismatch_implicit_param_list.carbon:[[@LINE+7]]:1: error: redeclaration differs because of implicit parameter list
// CHECK:STDERR: class B[T:! type](N:! T) {}
// CHECK:STDERR: ^~~~~~~~~~~~~~~~~~~~~~~~~~
// CHECK:STDERR: fail_mismatch_implicit_param_list.carbon:[[@LINE-4]]:1: note: previously declared without implicit parameter list
// CHECK:STDERR: class B(N:! i32);
// CHECK:STDERR: ^~~~~~~~~~~~~~~~~
// CHECK:STDERR:
class B[T:! type](N:! T) {}

// --- fail_mismatch_param_count.carbon

library "[[@TEST_NAME]]";

class C(T:! type);
// CHECK:STDERR: fail_mismatch_param_count.carbon:[[@LINE+7]]:1: error: redeclaration differs because of parameter count of 2
// CHECK:STDERR: class C(T:! type, U:! i32) {}
// CHECK:STDERR: ^~~~~~~~~~~~~~~~~~~~~~~~~~~~
// CHECK:STDERR: fail_mismatch_param_count.carbon:[[@LINE-4]]:1: note: previously declared with parameter count of 1
// CHECK:STDERR: class C(T:! type);
// CHECK:STDERR: ^~~~~~~~~~~~~~~~~~
// CHECK:STDERR:
class C(T:! type, U:! i32) {}

// --- fail_mismatch_param_type.carbon

library "[[@TEST_NAME]]";

class D(T:! type);
// CHECK:STDERR: fail_mismatch_param_type.carbon:[[@LINE+7]]:9: error: redeclaration differs at parameter 1
// CHECK:STDERR: class D(T:! i32) {}
<<<<<<< HEAD
// CHECK:STDERR:         ^~~~~~~
// CHECK:STDERR: fail_mismatch_param_type.carbon:[[@LINE-4]]:9: Previous declaration's corresponding parameter here.
=======
// CHECK:STDERR:         ^
// CHECK:STDERR: fail_mismatch_param_type.carbon:[[@LINE-4]]:9: note: previous declaration's corresponding parameter here
>>>>>>> 7396aede
// CHECK:STDERR: class D(T:! type);
// CHECK:STDERR:         ^~~~~~~~
// CHECK:STDERR:
class D(T:! i32) {}

// --- fail_mismatch_param_name.carbon

library "[[@TEST_NAME]]";

class E(T:! type);
// CHECK:STDERR: fail_mismatch_param_name.carbon:[[@LINE+6]]:9: error: redeclaration differs at parameter 1
// CHECK:STDERR: class E(U:! type) {}
<<<<<<< HEAD
// CHECK:STDERR:         ^~~~~~~~
// CHECK:STDERR: fail_mismatch_param_name.carbon:[[@LINE-4]]:9: Previous declaration's corresponding parameter here.
=======
// CHECK:STDERR:         ^
// CHECK:STDERR: fail_mismatch_param_name.carbon:[[@LINE-4]]:9: note: previous declaration's corresponding parameter here
>>>>>>> 7396aede
// CHECK:STDERR: class E(T:! type);
// CHECK:STDERR:         ^~~~~~~~
class E(U:! type) {}

// CHECK:STDOUT: --- valid.carbon
// CHECK:STDOUT:
// CHECK:STDOUT: constants {
// CHECK:STDOUT:   %T: type = bind_symbolic_name T 0 [symbolic]
// CHECK:STDOUT:   %T.patt: type = symbolic_binding_pattern T 0 [symbolic]
// CHECK:STDOUT:   %Generic.type: type = generic_class_type @Generic [template]
// CHECK:STDOUT:   %.1: type = tuple_type () [template]
// CHECK:STDOUT:   %Generic.1: %Generic.type = struct_value () [template]
// CHECK:STDOUT:   %Generic.2: type = class_type @Generic, @Generic(%T) [symbolic]
// CHECK:STDOUT:   %.2: type = struct_type {} [template]
// CHECK:STDOUT:   %.3: <witness> = complete_type_witness %.2 [template]
// CHECK:STDOUT: }
// CHECK:STDOUT:
// CHECK:STDOUT: imports {
// CHECK:STDOUT:   %Core: <namespace> = namespace file.%Core.import, [template] {
// CHECK:STDOUT:     import Core//prelude
// CHECK:STDOUT:     import Core//prelude/operators
// CHECK:STDOUT:     import Core//prelude/types
// CHECK:STDOUT:     import Core//prelude/operators/arithmetic
// CHECK:STDOUT:     import Core//prelude/operators/as
// CHECK:STDOUT:     import Core//prelude/operators/bitwise
// CHECK:STDOUT:     import Core//prelude/operators/comparison
// CHECK:STDOUT:     import Core//prelude/types/bool
// CHECK:STDOUT:   }
// CHECK:STDOUT: }
// CHECK:STDOUT:
// CHECK:STDOUT: file {
// CHECK:STDOUT:   package: <namespace> = namespace [template] {
// CHECK:STDOUT:     .Core = imports.%Core
// CHECK:STDOUT:     .Generic = %Generic.decl.loc4
// CHECK:STDOUT:   }
// CHECK:STDOUT:   %Core.import = import Core
// CHECK:STDOUT:   %Generic.decl.loc4: %Generic.type = class_decl @Generic [template = constants.%Generic.1] {
<<<<<<< HEAD
// CHECK:STDOUT:     %T.patt.loc6: type = symbolic_binding_pattern T 0 [symbolic = constants.%T.patt]
// CHECK:STDOUT:     %.loc6: type = param_pattern %T.patt.loc6 [symbolic = constants.%T.patt]
// CHECK:STDOUT:   } {
// CHECK:STDOUT:     %param.loc4: type = param
// CHECK:STDOUT:     %T.loc4: type = bind_symbolic_name T 0, %param.loc4 [symbolic = %T.1 (constants.%T)]
// CHECK:STDOUT:   }
// CHECK:STDOUT:   %Generic.decl.loc6: %Generic.type = class_decl @Generic [template = constants.%Generic.1] {
// CHECK:STDOUT:     %T.patt.loc6: type = symbolic_binding_pattern T 0 [symbolic = constants.%T.patt]
// CHECK:STDOUT:     %.loc6: type = param_pattern %T.patt.loc6 [symbolic = constants.%T.patt]
// CHECK:STDOUT:   } {
// CHECK:STDOUT:     %param.loc6: type = param
// CHECK:STDOUT:     %T.loc6: type = bind_symbolic_name T 0, %param.loc6 [symbolic = constants.%T]
=======
// CHECK:STDOUT:     %T.patt: type = symbolic_binding_pattern T 0
// CHECK:STDOUT:   } {
// CHECK:STDOUT:     %T.param.loc4: type = param T, runtime_param<invalid>
// CHECK:STDOUT:     %T.loc4: type = bind_symbolic_name T 0, %T.param.loc4 [symbolic = %T.1 (constants.%T)]
// CHECK:STDOUT:   }
// CHECK:STDOUT:   %Generic.decl.loc6: %Generic.type = class_decl @Generic [template = constants.%Generic.1] {
// CHECK:STDOUT:     %T.patt: type = symbolic_binding_pattern T 0
// CHECK:STDOUT:   } {
// CHECK:STDOUT:     %T.param.loc6: type = param T, runtime_param<invalid>
// CHECK:STDOUT:     %T.loc6: type = bind_symbolic_name T 0, %T.param.loc6 [symbolic = constants.%T]
>>>>>>> 7396aede
// CHECK:STDOUT:   }
// CHECK:STDOUT: }
// CHECK:STDOUT:
// CHECK:STDOUT: generic class @Generic(%T.loc4: type) {
// CHECK:STDOUT:   %T.1: type = bind_symbolic_name T 0 [symbolic = %T.1 (constants.%T)]
<<<<<<< HEAD
// CHECK:STDOUT:   %T.patt.1: type = symbolic_binding_pattern T 0 [symbolic = %T.patt.1 (constants.%T.patt)]
=======
>>>>>>> 7396aede
// CHECK:STDOUT:
// CHECK:STDOUT: !definition:
// CHECK:STDOUT:
// CHECK:STDOUT:   class {
// CHECK:STDOUT:     %.loc7: <witness> = complete_type_witness %.2 [template = constants.%.3]
// CHECK:STDOUT:
// CHECK:STDOUT:   !members:
// CHECK:STDOUT:     .Self = constants.%Generic.2
// CHECK:STDOUT:   }
// CHECK:STDOUT: }
// CHECK:STDOUT:
// CHECK:STDOUT: specific @Generic(constants.%T) {
// CHECK:STDOUT:   %T.1 => constants.%T
<<<<<<< HEAD
// CHECK:STDOUT:   %T.patt.1 => constants.%T
=======
>>>>>>> 7396aede
// CHECK:STDOUT: }
// CHECK:STDOUT:
// CHECK:STDOUT: --- fail_mismatch_param_list.carbon
// CHECK:STDOUT:
// CHECK:STDOUT: constants {
// CHECK:STDOUT:   %A: type = class_type @A [template]
// CHECK:STDOUT:   %T: type = bind_symbolic_name T 0 [symbolic]
// CHECK:STDOUT:   %T.patt: type = symbolic_binding_pattern T 0 [symbolic]
// CHECK:STDOUT:   %.type: type = generic_class_type @.1 [template]
// CHECK:STDOUT:   %.1: type = tuple_type () [template]
// CHECK:STDOUT:   %.2: %.type = struct_value () [template]
// CHECK:STDOUT:   %.3: type = class_type @.1, @.1(%T) [symbolic]
// CHECK:STDOUT:   %.4: type = struct_type {} [template]
// CHECK:STDOUT:   %.5: <witness> = complete_type_witness %.4 [template]
// CHECK:STDOUT: }
// CHECK:STDOUT:
// CHECK:STDOUT: imports {
// CHECK:STDOUT:   %Core: <namespace> = namespace file.%Core.import, [template] {
// CHECK:STDOUT:     import Core//prelude
// CHECK:STDOUT:     import Core//prelude/operators
// CHECK:STDOUT:     import Core//prelude/types
// CHECK:STDOUT:     import Core//prelude/operators/arithmetic
// CHECK:STDOUT:     import Core//prelude/operators/as
// CHECK:STDOUT:     import Core//prelude/operators/bitwise
// CHECK:STDOUT:     import Core//prelude/operators/comparison
// CHECK:STDOUT:     import Core//prelude/types/bool
// CHECK:STDOUT:   }
// CHECK:STDOUT: }
// CHECK:STDOUT:
// CHECK:STDOUT: file {
// CHECK:STDOUT:   package: <namespace> = namespace [template] {
// CHECK:STDOUT:     .Core = imports.%Core
// CHECK:STDOUT:     .A = %A.decl
// CHECK:STDOUT:   }
// CHECK:STDOUT:   %Core.import = import Core
// CHECK:STDOUT:   %A.decl: type = class_decl @A [template = constants.%A] {} {}
// CHECK:STDOUT:   %.decl: %.type = class_decl @.1 [template = constants.%.2] {
// CHECK:STDOUT:     %T.patt.loc12: type = symbolic_binding_pattern T 0 [symbolic = %T.patt.1 (constants.%T.patt)]
// CHECK:STDOUT:     %.loc12: type = param_pattern %T.patt.loc12 [symbolic = %T.patt.1 (constants.%T.patt)]
// CHECK:STDOUT:   } {
<<<<<<< HEAD
// CHECK:STDOUT:     %param: type = param
// CHECK:STDOUT:     %T.loc12: type = bind_symbolic_name T 0, %param [symbolic = %T.1 (constants.%T)]
=======
// CHECK:STDOUT:     %T.param: type = param T, runtime_param<invalid>
// CHECK:STDOUT:     %T.loc12: type = bind_symbolic_name T 0, %T.param [symbolic = %T.1 (constants.%T)]
>>>>>>> 7396aede
// CHECK:STDOUT:   }
// CHECK:STDOUT: }
// CHECK:STDOUT:
// CHECK:STDOUT: class @A;
// CHECK:STDOUT:
// CHECK:STDOUT: generic class @.1(%T.loc12: type) {
// CHECK:STDOUT:   %T.1: type = bind_symbolic_name T 0 [symbolic = %T.1 (constants.%T)]
<<<<<<< HEAD
// CHECK:STDOUT:   %T.patt.1: type = symbolic_binding_pattern T 0 [symbolic = %T.patt.1 (constants.%T.patt)]
=======
>>>>>>> 7396aede
// CHECK:STDOUT:
// CHECK:STDOUT: !definition:
// CHECK:STDOUT:
// CHECK:STDOUT:   class {
// CHECK:STDOUT:     %.loc12: <witness> = complete_type_witness %.4 [template = constants.%.5]
// CHECK:STDOUT:
// CHECK:STDOUT:   !members:
// CHECK:STDOUT:     .Self = constants.%.3
// CHECK:STDOUT:   }
// CHECK:STDOUT: }
// CHECK:STDOUT:
// CHECK:STDOUT: specific @.1(constants.%T) {
// CHECK:STDOUT:   %T.1 => constants.%T
<<<<<<< HEAD
// CHECK:STDOUT:   %T.patt.1 => constants.%T
=======
>>>>>>> 7396aede
// CHECK:STDOUT: }
// CHECK:STDOUT:
// CHECK:STDOUT: --- fail_mismatch_implicit_param_list.carbon
// CHECK:STDOUT:
// CHECK:STDOUT: constants {
// CHECK:STDOUT:   %Int32.type: type = fn_type @Int32 [template]
// CHECK:STDOUT:   %.1: type = tuple_type () [template]
// CHECK:STDOUT:   %Int32: %Int32.type = struct_value () [template]
// CHECK:STDOUT:   %N.1: i32 = bind_symbolic_name N 0 [symbolic]
// CHECK:STDOUT:   %N.patt.1: i32 = symbolic_binding_pattern N 0 [symbolic]
// CHECK:STDOUT:   %B.type: type = generic_class_type @B [template]
// CHECK:STDOUT:   %B.1: %B.type = struct_value () [template]
// CHECK:STDOUT:   %B.2: type = class_type @B, @B(%N.1) [symbolic]
// CHECK:STDOUT:   %T: type = bind_symbolic_name T 0 [symbolic]
// CHECK:STDOUT:   %T.patt: type = symbolic_binding_pattern T 0 [symbolic]
// CHECK:STDOUT:   %N.2: %T = bind_symbolic_name N 1 [symbolic]
// CHECK:STDOUT:   %N.patt.2: %T = symbolic_binding_pattern N 1 [symbolic]
// CHECK:STDOUT:   %.type: type = generic_class_type @.1 [template]
// CHECK:STDOUT:   %.2: %.type = struct_value () [template]
// CHECK:STDOUT:   %.3: type = class_type @.1, @.1(%T, %N.2) [symbolic]
// CHECK:STDOUT:   %.4: type = struct_type {} [template]
// CHECK:STDOUT:   %.5: <witness> = complete_type_witness %.4 [template]
// CHECK:STDOUT: }
// CHECK:STDOUT:
// CHECK:STDOUT: imports {
// CHECK:STDOUT:   %Core: <namespace> = namespace file.%Core.import, [template] {
// CHECK:STDOUT:     .Int32 = %import_ref
// CHECK:STDOUT:     import Core//prelude
// CHECK:STDOUT:     import Core//prelude/operators
// CHECK:STDOUT:     import Core//prelude/types
// CHECK:STDOUT:     import Core//prelude/operators/arithmetic
// CHECK:STDOUT:     import Core//prelude/operators/as
// CHECK:STDOUT:     import Core//prelude/operators/bitwise
// CHECK:STDOUT:     import Core//prelude/operators/comparison
// CHECK:STDOUT:     import Core//prelude/types/bool
// CHECK:STDOUT:   }
// CHECK:STDOUT:   %import_ref: %Int32.type = import_ref Core//prelude/types, inst+4, loaded [template = constants.%Int32]
// CHECK:STDOUT: }
// CHECK:STDOUT:
// CHECK:STDOUT: file {
// CHECK:STDOUT:   package: <namespace> = namespace [template] {
// CHECK:STDOUT:     .Core = imports.%Core
// CHECK:STDOUT:     .B = %B.decl
// CHECK:STDOUT:   }
// CHECK:STDOUT:   %Core.import = import Core
// CHECK:STDOUT:   %B.decl: %B.type = class_decl @B [template = constants.%B.1] {
<<<<<<< HEAD
// CHECK:STDOUT:     %N.patt.loc4: i32 = symbolic_binding_pattern N 0 [symbolic = %N.patt.1 (constants.%N.patt.1)]
// CHECK:STDOUT:     %.loc4_10: i32 = param_pattern %N.patt.loc4 [symbolic = %N.patt.1 (constants.%N.patt.1)]
=======
// CHECK:STDOUT:     %N.patt: i32 = symbolic_binding_pattern N 0
>>>>>>> 7396aede
// CHECK:STDOUT:   } {
// CHECK:STDOUT:     %int.make_type_32: init type = call constants.%Int32() [template = i32]
// CHECK:STDOUT:     %.loc4_13.1: type = value_of_initializer %int.make_type_32 [template = i32]
// CHECK:STDOUT:     %.loc4_13.2: type = converted %int.make_type_32, %.loc4_13.1 [template = i32]
<<<<<<< HEAD
// CHECK:STDOUT:     %param: i32 = param
// CHECK:STDOUT:     %N.loc4: i32 = bind_symbolic_name N 0, %param [symbolic = %N.1 (constants.%N.1)]
// CHECK:STDOUT:   }
// CHECK:STDOUT:   %.decl: %.type = class_decl @.1 [template = constants.%.2] {
// CHECK:STDOUT:     %T.patt.loc12: type = symbolic_binding_pattern T 0 [symbolic = %T.patt.1 (constants.%T.patt)]
// CHECK:STDOUT:     %.loc12_10: type = param_pattern %T.patt.loc12 [symbolic = %T.patt.1 (constants.%T.patt)]
// CHECK:STDOUT:     %N.patt.loc12: @.1.%T.1 (%T) = symbolic_binding_pattern N 1 [symbolic = %N.patt.1 (constants.%N.patt.2)]
// CHECK:STDOUT:     %.loc12_20: @.1.%T.1 (%T) = param_pattern %N.patt.loc12 [symbolic = %N.patt.1 (constants.%N.patt.2)]
// CHECK:STDOUT:   } {
// CHECK:STDOUT:     %param.loc12_9: type = param
// CHECK:STDOUT:     %T.loc12: type = bind_symbolic_name T 0, %param.loc12_9 [symbolic = %T.1 (constants.%T)]
// CHECK:STDOUT:     %T.ref: type = name_ref T, %T.loc12 [symbolic = %T.1 (constants.%T)]
// CHECK:STDOUT:     %param.loc12_19: @.1.%T.1 (%T) = param
// CHECK:STDOUT:     %N.loc12: @.1.%T.1 (%T) = bind_symbolic_name N 1, %param.loc12_19 [symbolic = %N.1 (constants.%N.2)]
=======
// CHECK:STDOUT:     %N.param: i32 = param N, runtime_param<invalid>
// CHECK:STDOUT:     %N.loc4: i32 = bind_symbolic_name N 0, %N.param [symbolic = %N.1 (constants.%N.1)]
// CHECK:STDOUT:   }
// CHECK:STDOUT:   %.decl: %.type = class_decl @.1 [template = constants.%.2] {
// CHECK:STDOUT:     %T.patt: type = symbolic_binding_pattern T 0
// CHECK:STDOUT:     %N.patt: @.1.%T.1 (%T) = symbolic_binding_pattern N 1
// CHECK:STDOUT:   } {
// CHECK:STDOUT:     %T.param: type = param T, runtime_param<invalid>
// CHECK:STDOUT:     %T.loc12: type = bind_symbolic_name T 0, %T.param [symbolic = %T.1 (constants.%T)]
// CHECK:STDOUT:     %T.ref: type = name_ref T, %T.loc12 [symbolic = %T.1 (constants.%T)]
// CHECK:STDOUT:     %N.param: @.1.%T.1 (%T) = param N, runtime_param<invalid>
// CHECK:STDOUT:     %N.loc12: @.1.%T.1 (%T) = bind_symbolic_name N 1, %N.param [symbolic = %N.1 (constants.%N.2)]
>>>>>>> 7396aede
// CHECK:STDOUT:   }
// CHECK:STDOUT: }
// CHECK:STDOUT:
// CHECK:STDOUT: generic class @B(%N.loc4: i32) {
// CHECK:STDOUT:   %N.1: i32 = bind_symbolic_name N 0 [symbolic = %N.1 (constants.%N.1)]
<<<<<<< HEAD
// CHECK:STDOUT:   %N.patt.1: i32 = symbolic_binding_pattern N 0 [symbolic = %N.patt.1 (constants.%N.patt.1)]
=======
>>>>>>> 7396aede
// CHECK:STDOUT:
// CHECK:STDOUT:   class;
// CHECK:STDOUT: }
// CHECK:STDOUT:
// CHECK:STDOUT: generic class @.1(%T.loc12: type, %N.loc12: @.1.%T.1 (%T)) {
// CHECK:STDOUT:   %T.1: type = bind_symbolic_name T 0 [symbolic = %T.1 (constants.%T)]
<<<<<<< HEAD
// CHECK:STDOUT:   %T.patt.1: type = symbolic_binding_pattern T 0 [symbolic = %T.patt.1 (constants.%T.patt)]
// CHECK:STDOUT:   %N.1: %T = bind_symbolic_name N 1 [symbolic = %N.1 (constants.%N.2)]
// CHECK:STDOUT:   %N.patt.1: %T = symbolic_binding_pattern N 1 [symbolic = %N.patt.1 (constants.%N.patt.2)]
=======
// CHECK:STDOUT:   %N.1: %T = bind_symbolic_name N 1 [symbolic = %N.1 (constants.%N.2)]
>>>>>>> 7396aede
// CHECK:STDOUT:
// CHECK:STDOUT: !definition:
// CHECK:STDOUT:
// CHECK:STDOUT:   class {
// CHECK:STDOUT:     %.loc12: <witness> = complete_type_witness %.4 [template = constants.%.5]
// CHECK:STDOUT:
// CHECK:STDOUT:   !members:
// CHECK:STDOUT:     .Self = constants.%.3
// CHECK:STDOUT:   }
// CHECK:STDOUT: }
// CHECK:STDOUT:
// CHECK:STDOUT: fn @Int32() -> type = "int.make_type_32";
// CHECK:STDOUT:
// CHECK:STDOUT: specific @B(constants.%N.1) {
// CHECK:STDOUT:   %N.1 => constants.%N.1
<<<<<<< HEAD
// CHECK:STDOUT:   %N.patt.1 => constants.%N.1
=======
>>>>>>> 7396aede
// CHECK:STDOUT: }
// CHECK:STDOUT:
// CHECK:STDOUT: specific @.1(constants.%T, constants.%N.2) {
// CHECK:STDOUT:   %T.1 => constants.%T
<<<<<<< HEAD
// CHECK:STDOUT:   %T.patt.1 => constants.%T
// CHECK:STDOUT:   %N.1 => constants.%N.2
// CHECK:STDOUT:   %N.patt.1 => constants.%N.2
=======
// CHECK:STDOUT:   %N.1 => constants.%N.2
>>>>>>> 7396aede
// CHECK:STDOUT: }
// CHECK:STDOUT:
// CHECK:STDOUT: --- fail_mismatch_param_count.carbon
// CHECK:STDOUT:
// CHECK:STDOUT: constants {
// CHECK:STDOUT:   %T: type = bind_symbolic_name T 0 [symbolic]
// CHECK:STDOUT:   %T.patt: type = symbolic_binding_pattern T 0 [symbolic]
// CHECK:STDOUT:   %C.type: type = generic_class_type @C [template]
// CHECK:STDOUT:   %.1: type = tuple_type () [template]
// CHECK:STDOUT:   %C.1: %C.type = struct_value () [template]
// CHECK:STDOUT:   %C.2: type = class_type @C, @C(%T) [symbolic]
// CHECK:STDOUT:   %Int32.type: type = fn_type @Int32 [template]
// CHECK:STDOUT:   %Int32: %Int32.type = struct_value () [template]
// CHECK:STDOUT:   %U: i32 = bind_symbolic_name U 1 [symbolic]
// CHECK:STDOUT:   %U.patt: i32 = symbolic_binding_pattern U 1 [symbolic]
// CHECK:STDOUT:   %.type: type = generic_class_type @.1 [template]
// CHECK:STDOUT:   %.2: %.type = struct_value () [template]
// CHECK:STDOUT:   %.3: type = class_type @.1, @.1(%T, %U) [symbolic]
// CHECK:STDOUT:   %.4: type = struct_type {} [template]
// CHECK:STDOUT:   %.5: <witness> = complete_type_witness %.4 [template]
// CHECK:STDOUT: }
// CHECK:STDOUT:
// CHECK:STDOUT: imports {
// CHECK:STDOUT:   %Core: <namespace> = namespace file.%Core.import, [template] {
// CHECK:STDOUT:     .Int32 = %import_ref
// CHECK:STDOUT:     import Core//prelude
// CHECK:STDOUT:     import Core//prelude/operators
// CHECK:STDOUT:     import Core//prelude/types
// CHECK:STDOUT:     import Core//prelude/operators/arithmetic
// CHECK:STDOUT:     import Core//prelude/operators/as
// CHECK:STDOUT:     import Core//prelude/operators/bitwise
// CHECK:STDOUT:     import Core//prelude/operators/comparison
// CHECK:STDOUT:     import Core//prelude/types/bool
// CHECK:STDOUT:   }
// CHECK:STDOUT:   %import_ref: %Int32.type = import_ref Core//prelude/types, inst+4, loaded [template = constants.%Int32]
// CHECK:STDOUT: }
// CHECK:STDOUT:
// CHECK:STDOUT: file {
// CHECK:STDOUT:   package: <namespace> = namespace [template] {
// CHECK:STDOUT:     .Core = imports.%Core
// CHECK:STDOUT:     .C = %C.decl
// CHECK:STDOUT:   }
// CHECK:STDOUT:   %Core.import = import Core
// CHECK:STDOUT:   %C.decl: %C.type = class_decl @C [template = constants.%C.1] {
<<<<<<< HEAD
// CHECK:STDOUT:     %T.patt.loc4: type = symbolic_binding_pattern T 0 [symbolic = %T.patt.1 (constants.%T.patt)]
// CHECK:STDOUT:     %.loc4: type = param_pattern %T.patt.loc4 [symbolic = %T.patt.1 (constants.%T.patt)]
// CHECK:STDOUT:   } {
// CHECK:STDOUT:     %param: type = param
// CHECK:STDOUT:     %T.loc4: type = bind_symbolic_name T 0, %param [symbolic = %T.1 (constants.%T)]
// CHECK:STDOUT:   }
// CHECK:STDOUT:   %.decl: %.type = class_decl @.1 [template = constants.%.2] {
// CHECK:STDOUT:     %T.patt.loc12: type = symbolic_binding_pattern T 0 [symbolic = %T.patt.1 (constants.%T.patt)]
// CHECK:STDOUT:     %.loc12_10: type = param_pattern %T.patt.loc12 [symbolic = %T.patt.1 (constants.%T.patt)]
// CHECK:STDOUT:     %U.patt.loc12: i32 = symbolic_binding_pattern U 1 [symbolic = %U.patt.1 (constants.%U.patt)]
// CHECK:STDOUT:     %.loc12_20: i32 = param_pattern %U.patt.loc12 [symbolic = %U.patt.1 (constants.%U.patt)]
// CHECK:STDOUT:   } {
// CHECK:STDOUT:     %param.loc12_9: type = param
// CHECK:STDOUT:     %T.loc12: type = bind_symbolic_name T 0, %param.loc12_9 [symbolic = %T.1 (constants.%T)]
// CHECK:STDOUT:     %int.make_type_32: init type = call constants.%Int32() [template = i32]
// CHECK:STDOUT:     %.loc12_23.1: type = value_of_initializer %int.make_type_32 [template = i32]
// CHECK:STDOUT:     %.loc12_23.2: type = converted %int.make_type_32, %.loc12_23.1 [template = i32]
// CHECK:STDOUT:     %param.loc12_19: i32 = param
// CHECK:STDOUT:     %U.loc12: i32 = bind_symbolic_name U 1, %param.loc12_19 [symbolic = %U.1 (constants.%U)]
=======
// CHECK:STDOUT:     %T.patt: type = symbolic_binding_pattern T 0
// CHECK:STDOUT:   } {
// CHECK:STDOUT:     %T.param: type = param T, runtime_param<invalid>
// CHECK:STDOUT:     %T.loc4: type = bind_symbolic_name T 0, %T.param [symbolic = %T.1 (constants.%T)]
// CHECK:STDOUT:   }
// CHECK:STDOUT:   %.decl: %.type = class_decl @.1 [template = constants.%.2] {
// CHECK:STDOUT:     %T.patt: type = symbolic_binding_pattern T 0
// CHECK:STDOUT:     %U.patt: i32 = symbolic_binding_pattern U 1
// CHECK:STDOUT:   } {
// CHECK:STDOUT:     %T.param: type = param T, runtime_param<invalid>
// CHECK:STDOUT:     %T.loc12: type = bind_symbolic_name T 0, %T.param [symbolic = %T.1 (constants.%T)]
// CHECK:STDOUT:     %int.make_type_32: init type = call constants.%Int32() [template = i32]
// CHECK:STDOUT:     %.loc12_23.1: type = value_of_initializer %int.make_type_32 [template = i32]
// CHECK:STDOUT:     %.loc12_23.2: type = converted %int.make_type_32, %.loc12_23.1 [template = i32]
// CHECK:STDOUT:     %U.param: i32 = param U, runtime_param<invalid>
// CHECK:STDOUT:     %U.loc12: i32 = bind_symbolic_name U 1, %U.param [symbolic = %U.1 (constants.%U)]
>>>>>>> 7396aede
// CHECK:STDOUT:   }
// CHECK:STDOUT: }
// CHECK:STDOUT:
// CHECK:STDOUT: generic class @C(%T.loc4: type) {
// CHECK:STDOUT:   %T.1: type = bind_symbolic_name T 0 [symbolic = %T.1 (constants.%T)]
<<<<<<< HEAD
// CHECK:STDOUT:   %T.patt.1: type = symbolic_binding_pattern T 0 [symbolic = %T.patt.1 (constants.%T.patt)]
=======
>>>>>>> 7396aede
// CHECK:STDOUT:
// CHECK:STDOUT:   class;
// CHECK:STDOUT: }
// CHECK:STDOUT:
// CHECK:STDOUT: generic class @.1(%T.loc12: type, %U.loc12: i32) {
// CHECK:STDOUT:   %T.1: type = bind_symbolic_name T 0 [symbolic = %T.1 (constants.%T)]
<<<<<<< HEAD
// CHECK:STDOUT:   %T.patt.1: type = symbolic_binding_pattern T 0 [symbolic = %T.patt.1 (constants.%T.patt)]
// CHECK:STDOUT:   %U.1: i32 = bind_symbolic_name U 1 [symbolic = %U.1 (constants.%U)]
// CHECK:STDOUT:   %U.patt.1: i32 = symbolic_binding_pattern U 1 [symbolic = %U.patt.1 (constants.%U.patt)]
=======
// CHECK:STDOUT:   %U.1: i32 = bind_symbolic_name U 1 [symbolic = %U.1 (constants.%U)]
>>>>>>> 7396aede
// CHECK:STDOUT:
// CHECK:STDOUT: !definition:
// CHECK:STDOUT:
// CHECK:STDOUT:   class {
// CHECK:STDOUT:     %.loc12_29: <witness> = complete_type_witness %.4 [template = constants.%.5]
// CHECK:STDOUT:
// CHECK:STDOUT:   !members:
// CHECK:STDOUT:     .Self = constants.%.3
// CHECK:STDOUT:   }
// CHECK:STDOUT: }
// CHECK:STDOUT:
// CHECK:STDOUT: fn @Int32() -> type = "int.make_type_32";
// CHECK:STDOUT:
// CHECK:STDOUT: specific @C(constants.%T) {
// CHECK:STDOUT:   %T.1 => constants.%T
<<<<<<< HEAD
// CHECK:STDOUT:   %T.patt.1 => constants.%T
=======
>>>>>>> 7396aede
// CHECK:STDOUT: }
// CHECK:STDOUT:
// CHECK:STDOUT: specific @.1(constants.%T, constants.%U) {
// CHECK:STDOUT:   %T.1 => constants.%T
<<<<<<< HEAD
// CHECK:STDOUT:   %T.patt.1 => constants.%T
// CHECK:STDOUT:   %U.1 => constants.%U
// CHECK:STDOUT:   %U.patt.1 => constants.%U
=======
// CHECK:STDOUT:   %U.1 => constants.%U
>>>>>>> 7396aede
// CHECK:STDOUT: }
// CHECK:STDOUT:
// CHECK:STDOUT: --- fail_mismatch_param_type.carbon
// CHECK:STDOUT:
// CHECK:STDOUT: constants {
// CHECK:STDOUT:   %T.1: type = bind_symbolic_name T 0 [symbolic]
// CHECK:STDOUT:   %T.patt.1: type = symbolic_binding_pattern T 0 [symbolic]
// CHECK:STDOUT:   %D.type: type = generic_class_type @D [template]
// CHECK:STDOUT:   %.1: type = tuple_type () [template]
// CHECK:STDOUT:   %D.1: %D.type = struct_value () [template]
// CHECK:STDOUT:   %D.2: type = class_type @D, @D(%T.1) [symbolic]
// CHECK:STDOUT:   %Int32.type: type = fn_type @Int32 [template]
// CHECK:STDOUT:   %Int32: %Int32.type = struct_value () [template]
// CHECK:STDOUT:   %T.2: i32 = bind_symbolic_name T 0 [symbolic]
// CHECK:STDOUT:   %T.patt.2: i32 = symbolic_binding_pattern T 0 [symbolic]
// CHECK:STDOUT:   %.type: type = generic_class_type @.1 [template]
// CHECK:STDOUT:   %.2: %.type = struct_value () [template]
// CHECK:STDOUT:   %.3: type = class_type @.1, @.1(%T.2) [symbolic]
// CHECK:STDOUT:   %.4: type = struct_type {} [template]
// CHECK:STDOUT:   %.5: <witness> = complete_type_witness %.4 [template]
// CHECK:STDOUT: }
// CHECK:STDOUT:
// CHECK:STDOUT: imports {
// CHECK:STDOUT:   %Core: <namespace> = namespace file.%Core.import, [template] {
// CHECK:STDOUT:     .Int32 = %import_ref
// CHECK:STDOUT:     import Core//prelude
// CHECK:STDOUT:     import Core//prelude/operators
// CHECK:STDOUT:     import Core//prelude/types
// CHECK:STDOUT:     import Core//prelude/operators/arithmetic
// CHECK:STDOUT:     import Core//prelude/operators/as
// CHECK:STDOUT:     import Core//prelude/operators/bitwise
// CHECK:STDOUT:     import Core//prelude/operators/comparison
// CHECK:STDOUT:     import Core//prelude/types/bool
// CHECK:STDOUT:   }
// CHECK:STDOUT:   %import_ref: %Int32.type = import_ref Core//prelude/types, inst+4, loaded [template = constants.%Int32]
// CHECK:STDOUT: }
// CHECK:STDOUT:
// CHECK:STDOUT: file {
// CHECK:STDOUT:   package: <namespace> = namespace [template] {
// CHECK:STDOUT:     .Core = imports.%Core
// CHECK:STDOUT:     .D = %D.decl
// CHECK:STDOUT:   }
// CHECK:STDOUT:   %Core.import = import Core
// CHECK:STDOUT:   %D.decl: %D.type = class_decl @D [template = constants.%D.1] {
<<<<<<< HEAD
// CHECK:STDOUT:     %T.patt.loc4: type = symbolic_binding_pattern T 0 [symbolic = %T.patt.1 (constants.%T.patt.1)]
// CHECK:STDOUT:     %.loc4: type = param_pattern %T.patt.loc4 [symbolic = %T.patt.1 (constants.%T.patt.1)]
// CHECK:STDOUT:   } {
// CHECK:STDOUT:     %param: type = param
// CHECK:STDOUT:     %T.loc4: type = bind_symbolic_name T 0, %param [symbolic = %T.1 (constants.%T.1)]
// CHECK:STDOUT:   }
// CHECK:STDOUT:   %.decl: %.type = class_decl @.1 [template = constants.%.2] {
// CHECK:STDOUT:     %T.patt.loc12: i32 = symbolic_binding_pattern T 0 [symbolic = %T.patt.1 (constants.%T.patt.2)]
// CHECK:STDOUT:     %.loc12_10: i32 = param_pattern %T.patt.loc12 [symbolic = %T.patt.1 (constants.%T.patt.2)]
=======
// CHECK:STDOUT:     %T.patt: type = symbolic_binding_pattern T 0
// CHECK:STDOUT:   } {
// CHECK:STDOUT:     %T.param: type = param T, runtime_param<invalid>
// CHECK:STDOUT:     %T.loc4: type = bind_symbolic_name T 0, %T.param [symbolic = %T.1 (constants.%T.1)]
// CHECK:STDOUT:   }
// CHECK:STDOUT:   %.decl: %.type = class_decl @.1 [template = constants.%.2] {
// CHECK:STDOUT:     %T.patt: i32 = symbolic_binding_pattern T 0
>>>>>>> 7396aede
// CHECK:STDOUT:   } {
// CHECK:STDOUT:     %int.make_type_32: init type = call constants.%Int32() [template = i32]
// CHECK:STDOUT:     %.loc12_13.1: type = value_of_initializer %int.make_type_32 [template = i32]
// CHECK:STDOUT:     %.loc12_13.2: type = converted %int.make_type_32, %.loc12_13.1 [template = i32]
<<<<<<< HEAD
// CHECK:STDOUT:     %param: i32 = param
// CHECK:STDOUT:     %T.loc12: i32 = bind_symbolic_name T 0, %param [symbolic = %T.1 (constants.%T.2)]
=======
// CHECK:STDOUT:     %T.param: i32 = param T, runtime_param<invalid>
// CHECK:STDOUT:     %T.loc12: i32 = bind_symbolic_name T 0, %T.param [symbolic = %T.1 (constants.%T.2)]
>>>>>>> 7396aede
// CHECK:STDOUT:   }
// CHECK:STDOUT: }
// CHECK:STDOUT:
// CHECK:STDOUT: generic class @D(%T.loc4: type) {
// CHECK:STDOUT:   %T.1: type = bind_symbolic_name T 0 [symbolic = %T.1 (constants.%T.1)]
<<<<<<< HEAD
// CHECK:STDOUT:   %T.patt.1: type = symbolic_binding_pattern T 0 [symbolic = %T.patt.1 (constants.%T.patt.1)]
=======
>>>>>>> 7396aede
// CHECK:STDOUT:
// CHECK:STDOUT:   class;
// CHECK:STDOUT: }
// CHECK:STDOUT:
// CHECK:STDOUT: generic class @.1(%T.loc12: i32) {
// CHECK:STDOUT:   %T.1: i32 = bind_symbolic_name T 0 [symbolic = %T.1 (constants.%T.2)]
<<<<<<< HEAD
// CHECK:STDOUT:   %T.patt.1: i32 = symbolic_binding_pattern T 0 [symbolic = %T.patt.1 (constants.%T.patt.2)]
=======
>>>>>>> 7396aede
// CHECK:STDOUT:
// CHECK:STDOUT: !definition:
// CHECK:STDOUT:
// CHECK:STDOUT:   class {
// CHECK:STDOUT:     %.loc12_19: <witness> = complete_type_witness %.4 [template = constants.%.5]
// CHECK:STDOUT:
// CHECK:STDOUT:   !members:
// CHECK:STDOUT:     .Self = constants.%.3
// CHECK:STDOUT:   }
// CHECK:STDOUT: }
// CHECK:STDOUT:
// CHECK:STDOUT: fn @Int32() -> type = "int.make_type_32";
// CHECK:STDOUT:
// CHECK:STDOUT: specific @D(constants.%T.1) {
// CHECK:STDOUT:   %T.1 => constants.%T.1
<<<<<<< HEAD
// CHECK:STDOUT:   %T.patt.1 => constants.%T.1
=======
>>>>>>> 7396aede
// CHECK:STDOUT: }
// CHECK:STDOUT:
// CHECK:STDOUT: specific @.1(constants.%T.2) {
// CHECK:STDOUT:   %T.1 => constants.%T.2
<<<<<<< HEAD
// CHECK:STDOUT:   %T.patt.1 => constants.%T.2
=======
>>>>>>> 7396aede
// CHECK:STDOUT: }
// CHECK:STDOUT:
// CHECK:STDOUT: --- fail_mismatch_param_name.carbon
// CHECK:STDOUT:
// CHECK:STDOUT: constants {
// CHECK:STDOUT:   %T: type = bind_symbolic_name T 0 [symbolic]
// CHECK:STDOUT:   %T.patt: type = symbolic_binding_pattern T 0 [symbolic]
// CHECK:STDOUT:   %E.type: type = generic_class_type @E [template]
// CHECK:STDOUT:   %.1: type = tuple_type () [template]
// CHECK:STDOUT:   %E.1: %E.type = struct_value () [template]
// CHECK:STDOUT:   %E.2: type = class_type @E, @E(%T) [symbolic]
// CHECK:STDOUT:   %U: type = bind_symbolic_name U 0 [symbolic]
// CHECK:STDOUT:   %U.patt: type = symbolic_binding_pattern U 0 [symbolic]
// CHECK:STDOUT:   %.type: type = generic_class_type @.1 [template]
// CHECK:STDOUT:   %.2: %.type = struct_value () [template]
// CHECK:STDOUT:   %.3: type = class_type @.1, @.1(%U) [symbolic]
// CHECK:STDOUT:   %.4: type = struct_type {} [template]
// CHECK:STDOUT:   %.5: <witness> = complete_type_witness %.4 [template]
// CHECK:STDOUT: }
// CHECK:STDOUT:
// CHECK:STDOUT: imports {
// CHECK:STDOUT:   %Core: <namespace> = namespace file.%Core.import, [template] {
// CHECK:STDOUT:     import Core//prelude
// CHECK:STDOUT:     import Core//prelude/operators
// CHECK:STDOUT:     import Core//prelude/types
// CHECK:STDOUT:     import Core//prelude/operators/arithmetic
// CHECK:STDOUT:     import Core//prelude/operators/as
// CHECK:STDOUT:     import Core//prelude/operators/bitwise
// CHECK:STDOUT:     import Core//prelude/operators/comparison
// CHECK:STDOUT:     import Core//prelude/types/bool
// CHECK:STDOUT:   }
// CHECK:STDOUT: }
// CHECK:STDOUT:
// CHECK:STDOUT: file {
// CHECK:STDOUT:   package: <namespace> = namespace [template] {
// CHECK:STDOUT:     .Core = imports.%Core
// CHECK:STDOUT:     .E = %E.decl
// CHECK:STDOUT:   }
// CHECK:STDOUT:   %Core.import = import Core
// CHECK:STDOUT:   %E.decl: %E.type = class_decl @E [template = constants.%E.1] {
// CHECK:STDOUT:     %T.patt.loc4: type = symbolic_binding_pattern T 0 [symbolic = %T.patt.1 (constants.%T.patt)]
// CHECK:STDOUT:     %.loc4: type = param_pattern %T.patt.loc4 [symbolic = %T.patt.1 (constants.%T.patt)]
// CHECK:STDOUT:   } {
<<<<<<< HEAD
// CHECK:STDOUT:     %param: type = param
// CHECK:STDOUT:     %T.loc4: type = bind_symbolic_name T 0, %param [symbolic = %T.1 (constants.%T)]
=======
// CHECK:STDOUT:     %T.param: type = param T, runtime_param<invalid>
// CHECK:STDOUT:     %T.loc4: type = bind_symbolic_name T 0, %T.param [symbolic = %T.1 (constants.%T)]
>>>>>>> 7396aede
// CHECK:STDOUT:   }
// CHECK:STDOUT:   %.decl: %.type = class_decl @.1 [template = constants.%.2] {
// CHECK:STDOUT:     %U.patt.loc11: type = symbolic_binding_pattern U 0 [symbolic = %U.patt.1 (constants.%U.patt)]
// CHECK:STDOUT:     %.loc11: type = param_pattern %U.patt.loc11 [symbolic = %U.patt.1 (constants.%U.patt)]
// CHECK:STDOUT:   } {
<<<<<<< HEAD
// CHECK:STDOUT:     %param: type = param
// CHECK:STDOUT:     %U.loc11: type = bind_symbolic_name U 0, %param [symbolic = %U.1 (constants.%U)]
=======
// CHECK:STDOUT:     %U.param: type = param U, runtime_param<invalid>
// CHECK:STDOUT:     %U.loc11: type = bind_symbolic_name U 0, %U.param [symbolic = %U.1 (constants.%U)]
>>>>>>> 7396aede
// CHECK:STDOUT:   }
// CHECK:STDOUT: }
// CHECK:STDOUT:
// CHECK:STDOUT: generic class @E(%T.loc4: type) {
// CHECK:STDOUT:   %T.1: type = bind_symbolic_name T 0 [symbolic = %T.1 (constants.%T)]
<<<<<<< HEAD
// CHECK:STDOUT:   %T.patt.1: type = symbolic_binding_pattern T 0 [symbolic = %T.patt.1 (constants.%T.patt)]
=======
>>>>>>> 7396aede
// CHECK:STDOUT:
// CHECK:STDOUT:   class;
// CHECK:STDOUT: }
// CHECK:STDOUT:
// CHECK:STDOUT: generic class @.1(%U.loc11: type) {
// CHECK:STDOUT:   %U.1: type = bind_symbolic_name U 0 [symbolic = %U.1 (constants.%U)]
<<<<<<< HEAD
// CHECK:STDOUT:   %U.patt.1: type = symbolic_binding_pattern U 0 [symbolic = %U.patt.1 (constants.%U.patt)]
=======
>>>>>>> 7396aede
// CHECK:STDOUT:
// CHECK:STDOUT: !definition:
// CHECK:STDOUT:
// CHECK:STDOUT:   class {
// CHECK:STDOUT:     %.loc11: <witness> = complete_type_witness %.4 [template = constants.%.5]
// CHECK:STDOUT:
// CHECK:STDOUT:   !members:
// CHECK:STDOUT:     .Self = constants.%.3
// CHECK:STDOUT:   }
// CHECK:STDOUT: }
// CHECK:STDOUT:
// CHECK:STDOUT: specific @E(constants.%T) {
// CHECK:STDOUT:   %T.1 => constants.%T
<<<<<<< HEAD
// CHECK:STDOUT:   %T.patt.1 => constants.%T
=======
>>>>>>> 7396aede
// CHECK:STDOUT: }
// CHECK:STDOUT:
// CHECK:STDOUT: specific @.1(constants.%U) {
// CHECK:STDOUT:   %U.1 => constants.%U
<<<<<<< HEAD
// CHECK:STDOUT:   %U.patt.1 => constants.%U
=======
>>>>>>> 7396aede
// CHECK:STDOUT: }
// CHECK:STDOUT:<|MERGE_RESOLUTION|>--- conflicted
+++ resolved
@@ -66,13 +66,8 @@
 class D(T:! type);
 // CHECK:STDERR: fail_mismatch_param_type.carbon:[[@LINE+7]]:9: error: redeclaration differs at parameter 1
 // CHECK:STDERR: class D(T:! i32) {}
-<<<<<<< HEAD
 // CHECK:STDERR:         ^~~~~~~
-// CHECK:STDERR: fail_mismatch_param_type.carbon:[[@LINE-4]]:9: Previous declaration's corresponding parameter here.
-=======
-// CHECK:STDERR:         ^
 // CHECK:STDERR: fail_mismatch_param_type.carbon:[[@LINE-4]]:9: note: previous declaration's corresponding parameter here
->>>>>>> 7396aede
 // CHECK:STDERR: class D(T:! type);
 // CHECK:STDERR:         ^~~~~~~~
 // CHECK:STDERR:
@@ -85,13 +80,8 @@
 class E(T:! type);
 // CHECK:STDERR: fail_mismatch_param_name.carbon:[[@LINE+6]]:9: error: redeclaration differs at parameter 1
 // CHECK:STDERR: class E(U:! type) {}
-<<<<<<< HEAD
 // CHECK:STDERR:         ^~~~~~~~
-// CHECK:STDERR: fail_mismatch_param_name.carbon:[[@LINE-4]]:9: Previous declaration's corresponding parameter here.
-=======
-// CHECK:STDERR:         ^
 // CHECK:STDERR: fail_mismatch_param_name.carbon:[[@LINE-4]]:9: note: previous declaration's corresponding parameter here
->>>>>>> 7396aede
 // CHECK:STDERR: class E(T:! type);
 // CHECK:STDERR:         ^~~~~~~~
 class E(U:! type) {}
@@ -129,40 +119,24 @@
 // CHECK:STDOUT:   }
 // CHECK:STDOUT:   %Core.import = import Core
 // CHECK:STDOUT:   %Generic.decl.loc4: %Generic.type = class_decl @Generic [template = constants.%Generic.1] {
-<<<<<<< HEAD
 // CHECK:STDOUT:     %T.patt.loc6: type = symbolic_binding_pattern T 0 [symbolic = constants.%T.patt]
-// CHECK:STDOUT:     %.loc6: type = param_pattern %T.patt.loc6 [symbolic = constants.%T.patt]
-// CHECK:STDOUT:   } {
-// CHECK:STDOUT:     %param.loc4: type = param
+// CHECK:STDOUT:     %.loc6: type = param_pattern %T.patt.loc6, runtime_param<invalid> [symbolic = constants.%T.patt]
+// CHECK:STDOUT:   } {
+// CHECK:STDOUT:     %param.loc4: type = param runtime_param<invalid>
 // CHECK:STDOUT:     %T.loc4: type = bind_symbolic_name T 0, %param.loc4 [symbolic = %T.1 (constants.%T)]
 // CHECK:STDOUT:   }
 // CHECK:STDOUT:   %Generic.decl.loc6: %Generic.type = class_decl @Generic [template = constants.%Generic.1] {
 // CHECK:STDOUT:     %T.patt.loc6: type = symbolic_binding_pattern T 0 [symbolic = constants.%T.patt]
-// CHECK:STDOUT:     %.loc6: type = param_pattern %T.patt.loc6 [symbolic = constants.%T.patt]
-// CHECK:STDOUT:   } {
-// CHECK:STDOUT:     %param.loc6: type = param
+// CHECK:STDOUT:     %.loc6: type = param_pattern %T.patt.loc6, runtime_param<invalid> [symbolic = constants.%T.patt]
+// CHECK:STDOUT:   } {
+// CHECK:STDOUT:     %param.loc6: type = param runtime_param<invalid>
 // CHECK:STDOUT:     %T.loc6: type = bind_symbolic_name T 0, %param.loc6 [symbolic = constants.%T]
-=======
-// CHECK:STDOUT:     %T.patt: type = symbolic_binding_pattern T 0
-// CHECK:STDOUT:   } {
-// CHECK:STDOUT:     %T.param.loc4: type = param T, runtime_param<invalid>
-// CHECK:STDOUT:     %T.loc4: type = bind_symbolic_name T 0, %T.param.loc4 [symbolic = %T.1 (constants.%T)]
-// CHECK:STDOUT:   }
-// CHECK:STDOUT:   %Generic.decl.loc6: %Generic.type = class_decl @Generic [template = constants.%Generic.1] {
-// CHECK:STDOUT:     %T.patt: type = symbolic_binding_pattern T 0
-// CHECK:STDOUT:   } {
-// CHECK:STDOUT:     %T.param.loc6: type = param T, runtime_param<invalid>
-// CHECK:STDOUT:     %T.loc6: type = bind_symbolic_name T 0, %T.param.loc6 [symbolic = constants.%T]
->>>>>>> 7396aede
 // CHECK:STDOUT:   }
 // CHECK:STDOUT: }
 // CHECK:STDOUT:
 // CHECK:STDOUT: generic class @Generic(%T.loc4: type) {
 // CHECK:STDOUT:   %T.1: type = bind_symbolic_name T 0 [symbolic = %T.1 (constants.%T)]
-<<<<<<< HEAD
 // CHECK:STDOUT:   %T.patt.1: type = symbolic_binding_pattern T 0 [symbolic = %T.patt.1 (constants.%T.patt)]
-=======
->>>>>>> 7396aede
 // CHECK:STDOUT:
 // CHECK:STDOUT: !definition:
 // CHECK:STDOUT:
@@ -176,10 +150,7 @@
 // CHECK:STDOUT:
 // CHECK:STDOUT: specific @Generic(constants.%T) {
 // CHECK:STDOUT:   %T.1 => constants.%T
-<<<<<<< HEAD
 // CHECK:STDOUT:   %T.patt.1 => constants.%T
-=======
->>>>>>> 7396aede
 // CHECK:STDOUT: }
 // CHECK:STDOUT:
 // CHECK:STDOUT: --- fail_mismatch_param_list.carbon
@@ -218,15 +189,10 @@
 // CHECK:STDOUT:   %A.decl: type = class_decl @A [template = constants.%A] {} {}
 // CHECK:STDOUT:   %.decl: %.type = class_decl @.1 [template = constants.%.2] {
 // CHECK:STDOUT:     %T.patt.loc12: type = symbolic_binding_pattern T 0 [symbolic = %T.patt.1 (constants.%T.patt)]
-// CHECK:STDOUT:     %.loc12: type = param_pattern %T.patt.loc12 [symbolic = %T.patt.1 (constants.%T.patt)]
-// CHECK:STDOUT:   } {
-<<<<<<< HEAD
-// CHECK:STDOUT:     %param: type = param
+// CHECK:STDOUT:     %.loc12_10: type = param_pattern %T.patt.loc12, runtime_param<invalid> [symbolic = %T.patt.1 (constants.%T.patt)]
+// CHECK:STDOUT:   } {
+// CHECK:STDOUT:     %param: type = param runtime_param<invalid>
 // CHECK:STDOUT:     %T.loc12: type = bind_symbolic_name T 0, %param [symbolic = %T.1 (constants.%T)]
-=======
-// CHECK:STDOUT:     %T.param: type = param T, runtime_param<invalid>
-// CHECK:STDOUT:     %T.loc12: type = bind_symbolic_name T 0, %T.param [symbolic = %T.1 (constants.%T)]
->>>>>>> 7396aede
 // CHECK:STDOUT:   }
 // CHECK:STDOUT: }
 // CHECK:STDOUT:
@@ -234,15 +200,12 @@
 // CHECK:STDOUT:
 // CHECK:STDOUT: generic class @.1(%T.loc12: type) {
 // CHECK:STDOUT:   %T.1: type = bind_symbolic_name T 0 [symbolic = %T.1 (constants.%T)]
-<<<<<<< HEAD
 // CHECK:STDOUT:   %T.patt.1: type = symbolic_binding_pattern T 0 [symbolic = %T.patt.1 (constants.%T.patt)]
-=======
->>>>>>> 7396aede
 // CHECK:STDOUT:
 // CHECK:STDOUT: !definition:
 // CHECK:STDOUT:
 // CHECK:STDOUT:   class {
-// CHECK:STDOUT:     %.loc12: <witness> = complete_type_witness %.4 [template = constants.%.5]
+// CHECK:STDOUT:     %.loc12_20: <witness> = complete_type_witness %.4 [template = constants.%.5]
 // CHECK:STDOUT:
 // CHECK:STDOUT:   !members:
 // CHECK:STDOUT:     .Self = constants.%.3
@@ -251,10 +214,7 @@
 // CHECK:STDOUT:
 // CHECK:STDOUT: specific @.1(constants.%T) {
 // CHECK:STDOUT:   %T.1 => constants.%T
-<<<<<<< HEAD
 // CHECK:STDOUT:   %T.patt.1 => constants.%T
-=======
->>>>>>> 7396aede
 // CHECK:STDOUT: }
 // CHECK:STDOUT:
 // CHECK:STDOUT: --- fail_mismatch_implicit_param_list.carbon
@@ -301,72 +261,46 @@
 // CHECK:STDOUT:   }
 // CHECK:STDOUT:   %Core.import = import Core
 // CHECK:STDOUT:   %B.decl: %B.type = class_decl @B [template = constants.%B.1] {
-<<<<<<< HEAD
 // CHECK:STDOUT:     %N.patt.loc4: i32 = symbolic_binding_pattern N 0 [symbolic = %N.patt.1 (constants.%N.patt.1)]
-// CHECK:STDOUT:     %.loc4_10: i32 = param_pattern %N.patt.loc4 [symbolic = %N.patt.1 (constants.%N.patt.1)]
-=======
-// CHECK:STDOUT:     %N.patt: i32 = symbolic_binding_pattern N 0
->>>>>>> 7396aede
+// CHECK:STDOUT:     %.loc4_10: i32 = param_pattern %N.patt.loc4, runtime_param<invalid> [symbolic = %N.patt.1 (constants.%N.patt.1)]
 // CHECK:STDOUT:   } {
 // CHECK:STDOUT:     %int.make_type_32: init type = call constants.%Int32() [template = i32]
 // CHECK:STDOUT:     %.loc4_13.1: type = value_of_initializer %int.make_type_32 [template = i32]
 // CHECK:STDOUT:     %.loc4_13.2: type = converted %int.make_type_32, %.loc4_13.1 [template = i32]
-<<<<<<< HEAD
-// CHECK:STDOUT:     %param: i32 = param
+// CHECK:STDOUT:     %param: i32 = param runtime_param<invalid>
 // CHECK:STDOUT:     %N.loc4: i32 = bind_symbolic_name N 0, %param [symbolic = %N.1 (constants.%N.1)]
 // CHECK:STDOUT:   }
 // CHECK:STDOUT:   %.decl: %.type = class_decl @.1 [template = constants.%.2] {
 // CHECK:STDOUT:     %T.patt.loc12: type = symbolic_binding_pattern T 0 [symbolic = %T.patt.1 (constants.%T.patt)]
-// CHECK:STDOUT:     %.loc12_10: type = param_pattern %T.patt.loc12 [symbolic = %T.patt.1 (constants.%T.patt)]
+// CHECK:STDOUT:     %.loc12_10: type = param_pattern %T.patt.loc12, runtime_param<invalid> [symbolic = %T.patt.1 (constants.%T.patt)]
 // CHECK:STDOUT:     %N.patt.loc12: @.1.%T.1 (%T) = symbolic_binding_pattern N 1 [symbolic = %N.patt.1 (constants.%N.patt.2)]
-// CHECK:STDOUT:     %.loc12_20: @.1.%T.1 (%T) = param_pattern %N.patt.loc12 [symbolic = %N.patt.1 (constants.%N.patt.2)]
-// CHECK:STDOUT:   } {
-// CHECK:STDOUT:     %param.loc12_9: type = param
+// CHECK:STDOUT:     %.loc12_20: @.1.%T.1 (%T) = param_pattern %N.patt.loc12, runtime_param<invalid> [symbolic = %N.patt.1 (constants.%N.patt.2)]
+// CHECK:STDOUT:   } {
+// CHECK:STDOUT:     %param.loc12_9: type = param runtime_param<invalid>
 // CHECK:STDOUT:     %T.loc12: type = bind_symbolic_name T 0, %param.loc12_9 [symbolic = %T.1 (constants.%T)]
 // CHECK:STDOUT:     %T.ref: type = name_ref T, %T.loc12 [symbolic = %T.1 (constants.%T)]
-// CHECK:STDOUT:     %param.loc12_19: @.1.%T.1 (%T) = param
+// CHECK:STDOUT:     %param.loc12_19: @.1.%T.1 (%T) = param runtime_param<invalid>
 // CHECK:STDOUT:     %N.loc12: @.1.%T.1 (%T) = bind_symbolic_name N 1, %param.loc12_19 [symbolic = %N.1 (constants.%N.2)]
-=======
-// CHECK:STDOUT:     %N.param: i32 = param N, runtime_param<invalid>
-// CHECK:STDOUT:     %N.loc4: i32 = bind_symbolic_name N 0, %N.param [symbolic = %N.1 (constants.%N.1)]
-// CHECK:STDOUT:   }
-// CHECK:STDOUT:   %.decl: %.type = class_decl @.1 [template = constants.%.2] {
-// CHECK:STDOUT:     %T.patt: type = symbolic_binding_pattern T 0
-// CHECK:STDOUT:     %N.patt: @.1.%T.1 (%T) = symbolic_binding_pattern N 1
-// CHECK:STDOUT:   } {
-// CHECK:STDOUT:     %T.param: type = param T, runtime_param<invalid>
-// CHECK:STDOUT:     %T.loc12: type = bind_symbolic_name T 0, %T.param [symbolic = %T.1 (constants.%T)]
-// CHECK:STDOUT:     %T.ref: type = name_ref T, %T.loc12 [symbolic = %T.1 (constants.%T)]
-// CHECK:STDOUT:     %N.param: @.1.%T.1 (%T) = param N, runtime_param<invalid>
-// CHECK:STDOUT:     %N.loc12: @.1.%T.1 (%T) = bind_symbolic_name N 1, %N.param [symbolic = %N.1 (constants.%N.2)]
->>>>>>> 7396aede
 // CHECK:STDOUT:   }
 // CHECK:STDOUT: }
 // CHECK:STDOUT:
 // CHECK:STDOUT: generic class @B(%N.loc4: i32) {
 // CHECK:STDOUT:   %N.1: i32 = bind_symbolic_name N 0 [symbolic = %N.1 (constants.%N.1)]
-<<<<<<< HEAD
 // CHECK:STDOUT:   %N.patt.1: i32 = symbolic_binding_pattern N 0 [symbolic = %N.patt.1 (constants.%N.patt.1)]
-=======
->>>>>>> 7396aede
 // CHECK:STDOUT:
 // CHECK:STDOUT:   class;
 // CHECK:STDOUT: }
 // CHECK:STDOUT:
 // CHECK:STDOUT: generic class @.1(%T.loc12: type, %N.loc12: @.1.%T.1 (%T)) {
 // CHECK:STDOUT:   %T.1: type = bind_symbolic_name T 0 [symbolic = %T.1 (constants.%T)]
-<<<<<<< HEAD
 // CHECK:STDOUT:   %T.patt.1: type = symbolic_binding_pattern T 0 [symbolic = %T.patt.1 (constants.%T.patt)]
 // CHECK:STDOUT:   %N.1: %T = bind_symbolic_name N 1 [symbolic = %N.1 (constants.%N.2)]
 // CHECK:STDOUT:   %N.patt.1: %T = symbolic_binding_pattern N 1 [symbolic = %N.patt.1 (constants.%N.patt.2)]
-=======
-// CHECK:STDOUT:   %N.1: %T = bind_symbolic_name N 1 [symbolic = %N.1 (constants.%N.2)]
->>>>>>> 7396aede
 // CHECK:STDOUT:
 // CHECK:STDOUT: !definition:
 // CHECK:STDOUT:
 // CHECK:STDOUT:   class {
-// CHECK:STDOUT:     %.loc12: <witness> = complete_type_witness %.4 [template = constants.%.5]
+// CHECK:STDOUT:     %.loc12_27: <witness> = complete_type_witness %.4 [template = constants.%.5]
 // CHECK:STDOUT:
 // CHECK:STDOUT:   !members:
 // CHECK:STDOUT:     .Self = constants.%.3
@@ -377,21 +311,14 @@
 // CHECK:STDOUT:
 // CHECK:STDOUT: specific @B(constants.%N.1) {
 // CHECK:STDOUT:   %N.1 => constants.%N.1
-<<<<<<< HEAD
 // CHECK:STDOUT:   %N.patt.1 => constants.%N.1
-=======
->>>>>>> 7396aede
 // CHECK:STDOUT: }
 // CHECK:STDOUT:
 // CHECK:STDOUT: specific @.1(constants.%T, constants.%N.2) {
 // CHECK:STDOUT:   %T.1 => constants.%T
-<<<<<<< HEAD
 // CHECK:STDOUT:   %T.patt.1 => constants.%T
 // CHECK:STDOUT:   %N.1 => constants.%N.2
 // CHECK:STDOUT:   %N.patt.1 => constants.%N.2
-=======
-// CHECK:STDOUT:   %N.1 => constants.%N.2
->>>>>>> 7396aede
 // CHECK:STDOUT: }
 // CHECK:STDOUT:
 // CHECK:STDOUT: --- fail_mismatch_param_count.carbon
@@ -436,66 +363,40 @@
 // CHECK:STDOUT:   }
 // CHECK:STDOUT:   %Core.import = import Core
 // CHECK:STDOUT:   %C.decl: %C.type = class_decl @C [template = constants.%C.1] {
-<<<<<<< HEAD
 // CHECK:STDOUT:     %T.patt.loc4: type = symbolic_binding_pattern T 0 [symbolic = %T.patt.1 (constants.%T.patt)]
-// CHECK:STDOUT:     %.loc4: type = param_pattern %T.patt.loc4 [symbolic = %T.patt.1 (constants.%T.patt)]
-// CHECK:STDOUT:   } {
-// CHECK:STDOUT:     %param: type = param
+// CHECK:STDOUT:     %.loc4: type = param_pattern %T.patt.loc4, runtime_param<invalid> [symbolic = %T.patt.1 (constants.%T.patt)]
+// CHECK:STDOUT:   } {
+// CHECK:STDOUT:     %param: type = param runtime_param<invalid>
 // CHECK:STDOUT:     %T.loc4: type = bind_symbolic_name T 0, %param [symbolic = %T.1 (constants.%T)]
 // CHECK:STDOUT:   }
 // CHECK:STDOUT:   %.decl: %.type = class_decl @.1 [template = constants.%.2] {
 // CHECK:STDOUT:     %T.patt.loc12: type = symbolic_binding_pattern T 0 [symbolic = %T.patt.1 (constants.%T.patt)]
-// CHECK:STDOUT:     %.loc12_10: type = param_pattern %T.patt.loc12 [symbolic = %T.patt.1 (constants.%T.patt)]
+// CHECK:STDOUT:     %.loc12_10: type = param_pattern %T.patt.loc12, runtime_param<invalid> [symbolic = %T.patt.1 (constants.%T.patt)]
 // CHECK:STDOUT:     %U.patt.loc12: i32 = symbolic_binding_pattern U 1 [symbolic = %U.patt.1 (constants.%U.patt)]
-// CHECK:STDOUT:     %.loc12_20: i32 = param_pattern %U.patt.loc12 [symbolic = %U.patt.1 (constants.%U.patt)]
-// CHECK:STDOUT:   } {
-// CHECK:STDOUT:     %param.loc12_9: type = param
+// CHECK:STDOUT:     %.loc12_20: i32 = param_pattern %U.patt.loc12, runtime_param<invalid> [symbolic = %U.patt.1 (constants.%U.patt)]
+// CHECK:STDOUT:   } {
+// CHECK:STDOUT:     %param.loc12_9: type = param runtime_param<invalid>
 // CHECK:STDOUT:     %T.loc12: type = bind_symbolic_name T 0, %param.loc12_9 [symbolic = %T.1 (constants.%T)]
 // CHECK:STDOUT:     %int.make_type_32: init type = call constants.%Int32() [template = i32]
 // CHECK:STDOUT:     %.loc12_23.1: type = value_of_initializer %int.make_type_32 [template = i32]
 // CHECK:STDOUT:     %.loc12_23.2: type = converted %int.make_type_32, %.loc12_23.1 [template = i32]
-// CHECK:STDOUT:     %param.loc12_19: i32 = param
+// CHECK:STDOUT:     %param.loc12_19: i32 = param runtime_param<invalid>
 // CHECK:STDOUT:     %U.loc12: i32 = bind_symbolic_name U 1, %param.loc12_19 [symbolic = %U.1 (constants.%U)]
-=======
-// CHECK:STDOUT:     %T.patt: type = symbolic_binding_pattern T 0
-// CHECK:STDOUT:   } {
-// CHECK:STDOUT:     %T.param: type = param T, runtime_param<invalid>
-// CHECK:STDOUT:     %T.loc4: type = bind_symbolic_name T 0, %T.param [symbolic = %T.1 (constants.%T)]
-// CHECK:STDOUT:   }
-// CHECK:STDOUT:   %.decl: %.type = class_decl @.1 [template = constants.%.2] {
-// CHECK:STDOUT:     %T.patt: type = symbolic_binding_pattern T 0
-// CHECK:STDOUT:     %U.patt: i32 = symbolic_binding_pattern U 1
-// CHECK:STDOUT:   } {
-// CHECK:STDOUT:     %T.param: type = param T, runtime_param<invalid>
-// CHECK:STDOUT:     %T.loc12: type = bind_symbolic_name T 0, %T.param [symbolic = %T.1 (constants.%T)]
-// CHECK:STDOUT:     %int.make_type_32: init type = call constants.%Int32() [template = i32]
-// CHECK:STDOUT:     %.loc12_23.1: type = value_of_initializer %int.make_type_32 [template = i32]
-// CHECK:STDOUT:     %.loc12_23.2: type = converted %int.make_type_32, %.loc12_23.1 [template = i32]
-// CHECK:STDOUT:     %U.param: i32 = param U, runtime_param<invalid>
-// CHECK:STDOUT:     %U.loc12: i32 = bind_symbolic_name U 1, %U.param [symbolic = %U.1 (constants.%U)]
->>>>>>> 7396aede
 // CHECK:STDOUT:   }
 // CHECK:STDOUT: }
 // CHECK:STDOUT:
 // CHECK:STDOUT: generic class @C(%T.loc4: type) {
 // CHECK:STDOUT:   %T.1: type = bind_symbolic_name T 0 [symbolic = %T.1 (constants.%T)]
-<<<<<<< HEAD
 // CHECK:STDOUT:   %T.patt.1: type = symbolic_binding_pattern T 0 [symbolic = %T.patt.1 (constants.%T.patt)]
-=======
->>>>>>> 7396aede
 // CHECK:STDOUT:
 // CHECK:STDOUT:   class;
 // CHECK:STDOUT: }
 // CHECK:STDOUT:
 // CHECK:STDOUT: generic class @.1(%T.loc12: type, %U.loc12: i32) {
 // CHECK:STDOUT:   %T.1: type = bind_symbolic_name T 0 [symbolic = %T.1 (constants.%T)]
-<<<<<<< HEAD
 // CHECK:STDOUT:   %T.patt.1: type = symbolic_binding_pattern T 0 [symbolic = %T.patt.1 (constants.%T.patt)]
 // CHECK:STDOUT:   %U.1: i32 = bind_symbolic_name U 1 [symbolic = %U.1 (constants.%U)]
 // CHECK:STDOUT:   %U.patt.1: i32 = symbolic_binding_pattern U 1 [symbolic = %U.patt.1 (constants.%U.patt)]
-=======
-// CHECK:STDOUT:   %U.1: i32 = bind_symbolic_name U 1 [symbolic = %U.1 (constants.%U)]
->>>>>>> 7396aede
 // CHECK:STDOUT:
 // CHECK:STDOUT: !definition:
 // CHECK:STDOUT:
@@ -511,21 +412,14 @@
 // CHECK:STDOUT:
 // CHECK:STDOUT: specific @C(constants.%T) {
 // CHECK:STDOUT:   %T.1 => constants.%T
-<<<<<<< HEAD
 // CHECK:STDOUT:   %T.patt.1 => constants.%T
-=======
->>>>>>> 7396aede
 // CHECK:STDOUT: }
 // CHECK:STDOUT:
 // CHECK:STDOUT: specific @.1(constants.%T, constants.%U) {
 // CHECK:STDOUT:   %T.1 => constants.%T
-<<<<<<< HEAD
 // CHECK:STDOUT:   %T.patt.1 => constants.%T
 // CHECK:STDOUT:   %U.1 => constants.%U
 // CHECK:STDOUT:   %U.patt.1 => constants.%U
-=======
-// CHECK:STDOUT:   %U.1 => constants.%U
->>>>>>> 7396aede
 // CHECK:STDOUT: }
 // CHECK:STDOUT:
 // CHECK:STDOUT: --- fail_mismatch_param_type.carbon
@@ -570,55 +464,34 @@
 // CHECK:STDOUT:   }
 // CHECK:STDOUT:   %Core.import = import Core
 // CHECK:STDOUT:   %D.decl: %D.type = class_decl @D [template = constants.%D.1] {
-<<<<<<< HEAD
 // CHECK:STDOUT:     %T.patt.loc4: type = symbolic_binding_pattern T 0 [symbolic = %T.patt.1 (constants.%T.patt.1)]
-// CHECK:STDOUT:     %.loc4: type = param_pattern %T.patt.loc4 [symbolic = %T.patt.1 (constants.%T.patt.1)]
-// CHECK:STDOUT:   } {
-// CHECK:STDOUT:     %param: type = param
+// CHECK:STDOUT:     %.loc4: type = param_pattern %T.patt.loc4, runtime_param<invalid> [symbolic = %T.patt.1 (constants.%T.patt.1)]
+// CHECK:STDOUT:   } {
+// CHECK:STDOUT:     %param: type = param runtime_param<invalid>
 // CHECK:STDOUT:     %T.loc4: type = bind_symbolic_name T 0, %param [symbolic = %T.1 (constants.%T.1)]
 // CHECK:STDOUT:   }
 // CHECK:STDOUT:   %.decl: %.type = class_decl @.1 [template = constants.%.2] {
 // CHECK:STDOUT:     %T.patt.loc12: i32 = symbolic_binding_pattern T 0 [symbolic = %T.patt.1 (constants.%T.patt.2)]
-// CHECK:STDOUT:     %.loc12_10: i32 = param_pattern %T.patt.loc12 [symbolic = %T.patt.1 (constants.%T.patt.2)]
-=======
-// CHECK:STDOUT:     %T.patt: type = symbolic_binding_pattern T 0
-// CHECK:STDOUT:   } {
-// CHECK:STDOUT:     %T.param: type = param T, runtime_param<invalid>
-// CHECK:STDOUT:     %T.loc4: type = bind_symbolic_name T 0, %T.param [symbolic = %T.1 (constants.%T.1)]
-// CHECK:STDOUT:   }
-// CHECK:STDOUT:   %.decl: %.type = class_decl @.1 [template = constants.%.2] {
-// CHECK:STDOUT:     %T.patt: i32 = symbolic_binding_pattern T 0
->>>>>>> 7396aede
+// CHECK:STDOUT:     %.loc12_10: i32 = param_pattern %T.patt.loc12, runtime_param<invalid> [symbolic = %T.patt.1 (constants.%T.patt.2)]
 // CHECK:STDOUT:   } {
 // CHECK:STDOUT:     %int.make_type_32: init type = call constants.%Int32() [template = i32]
 // CHECK:STDOUT:     %.loc12_13.1: type = value_of_initializer %int.make_type_32 [template = i32]
 // CHECK:STDOUT:     %.loc12_13.2: type = converted %int.make_type_32, %.loc12_13.1 [template = i32]
-<<<<<<< HEAD
-// CHECK:STDOUT:     %param: i32 = param
+// CHECK:STDOUT:     %param: i32 = param runtime_param<invalid>
 // CHECK:STDOUT:     %T.loc12: i32 = bind_symbolic_name T 0, %param [symbolic = %T.1 (constants.%T.2)]
-=======
-// CHECK:STDOUT:     %T.param: i32 = param T, runtime_param<invalid>
-// CHECK:STDOUT:     %T.loc12: i32 = bind_symbolic_name T 0, %T.param [symbolic = %T.1 (constants.%T.2)]
->>>>>>> 7396aede
 // CHECK:STDOUT:   }
 // CHECK:STDOUT: }
 // CHECK:STDOUT:
 // CHECK:STDOUT: generic class @D(%T.loc4: type) {
 // CHECK:STDOUT:   %T.1: type = bind_symbolic_name T 0 [symbolic = %T.1 (constants.%T.1)]
-<<<<<<< HEAD
 // CHECK:STDOUT:   %T.patt.1: type = symbolic_binding_pattern T 0 [symbolic = %T.patt.1 (constants.%T.patt.1)]
-=======
->>>>>>> 7396aede
 // CHECK:STDOUT:
 // CHECK:STDOUT:   class;
 // CHECK:STDOUT: }
 // CHECK:STDOUT:
 // CHECK:STDOUT: generic class @.1(%T.loc12: i32) {
 // CHECK:STDOUT:   %T.1: i32 = bind_symbolic_name T 0 [symbolic = %T.1 (constants.%T.2)]
-<<<<<<< HEAD
 // CHECK:STDOUT:   %T.patt.1: i32 = symbolic_binding_pattern T 0 [symbolic = %T.patt.1 (constants.%T.patt.2)]
-=======
->>>>>>> 7396aede
 // CHECK:STDOUT:
 // CHECK:STDOUT: !definition:
 // CHECK:STDOUT:
@@ -634,18 +507,12 @@
 // CHECK:STDOUT:
 // CHECK:STDOUT: specific @D(constants.%T.1) {
 // CHECK:STDOUT:   %T.1 => constants.%T.1
-<<<<<<< HEAD
 // CHECK:STDOUT:   %T.patt.1 => constants.%T.1
-=======
->>>>>>> 7396aede
 // CHECK:STDOUT: }
 // CHECK:STDOUT:
 // CHECK:STDOUT: specific @.1(constants.%T.2) {
 // CHECK:STDOUT:   %T.1 => constants.%T.2
-<<<<<<< HEAD
 // CHECK:STDOUT:   %T.patt.1 => constants.%T.2
-=======
->>>>>>> 7396aede
 // CHECK:STDOUT: }
 // CHECK:STDOUT:
 // CHECK:STDOUT: --- fail_mismatch_param_name.carbon
@@ -687,51 +554,35 @@
 // CHECK:STDOUT:   %Core.import = import Core
 // CHECK:STDOUT:   %E.decl: %E.type = class_decl @E [template = constants.%E.1] {
 // CHECK:STDOUT:     %T.patt.loc4: type = symbolic_binding_pattern T 0 [symbolic = %T.patt.1 (constants.%T.patt)]
-// CHECK:STDOUT:     %.loc4: type = param_pattern %T.patt.loc4 [symbolic = %T.patt.1 (constants.%T.patt)]
-// CHECK:STDOUT:   } {
-<<<<<<< HEAD
-// CHECK:STDOUT:     %param: type = param
+// CHECK:STDOUT:     %.loc4: type = param_pattern %T.patt.loc4, runtime_param<invalid> [symbolic = %T.patt.1 (constants.%T.patt)]
+// CHECK:STDOUT:   } {
+// CHECK:STDOUT:     %param: type = param runtime_param<invalid>
 // CHECK:STDOUT:     %T.loc4: type = bind_symbolic_name T 0, %param [symbolic = %T.1 (constants.%T)]
-=======
-// CHECK:STDOUT:     %T.param: type = param T, runtime_param<invalid>
-// CHECK:STDOUT:     %T.loc4: type = bind_symbolic_name T 0, %T.param [symbolic = %T.1 (constants.%T)]
->>>>>>> 7396aede
 // CHECK:STDOUT:   }
 // CHECK:STDOUT:   %.decl: %.type = class_decl @.1 [template = constants.%.2] {
 // CHECK:STDOUT:     %U.patt.loc11: type = symbolic_binding_pattern U 0 [symbolic = %U.patt.1 (constants.%U.patt)]
-// CHECK:STDOUT:     %.loc11: type = param_pattern %U.patt.loc11 [symbolic = %U.patt.1 (constants.%U.patt)]
-// CHECK:STDOUT:   } {
-<<<<<<< HEAD
-// CHECK:STDOUT:     %param: type = param
+// CHECK:STDOUT:     %.loc11_10: type = param_pattern %U.patt.loc11, runtime_param<invalid> [symbolic = %U.patt.1 (constants.%U.patt)]
+// CHECK:STDOUT:   } {
+// CHECK:STDOUT:     %param: type = param runtime_param<invalid>
 // CHECK:STDOUT:     %U.loc11: type = bind_symbolic_name U 0, %param [symbolic = %U.1 (constants.%U)]
-=======
-// CHECK:STDOUT:     %U.param: type = param U, runtime_param<invalid>
-// CHECK:STDOUT:     %U.loc11: type = bind_symbolic_name U 0, %U.param [symbolic = %U.1 (constants.%U)]
->>>>>>> 7396aede
 // CHECK:STDOUT:   }
 // CHECK:STDOUT: }
 // CHECK:STDOUT:
 // CHECK:STDOUT: generic class @E(%T.loc4: type) {
 // CHECK:STDOUT:   %T.1: type = bind_symbolic_name T 0 [symbolic = %T.1 (constants.%T)]
-<<<<<<< HEAD
 // CHECK:STDOUT:   %T.patt.1: type = symbolic_binding_pattern T 0 [symbolic = %T.patt.1 (constants.%T.patt)]
-=======
->>>>>>> 7396aede
 // CHECK:STDOUT:
 // CHECK:STDOUT:   class;
 // CHECK:STDOUT: }
 // CHECK:STDOUT:
 // CHECK:STDOUT: generic class @.1(%U.loc11: type) {
 // CHECK:STDOUT:   %U.1: type = bind_symbolic_name U 0 [symbolic = %U.1 (constants.%U)]
-<<<<<<< HEAD
 // CHECK:STDOUT:   %U.patt.1: type = symbolic_binding_pattern U 0 [symbolic = %U.patt.1 (constants.%U.patt)]
-=======
->>>>>>> 7396aede
 // CHECK:STDOUT:
 // CHECK:STDOUT: !definition:
 // CHECK:STDOUT:
 // CHECK:STDOUT:   class {
-// CHECK:STDOUT:     %.loc11: <witness> = complete_type_witness %.4 [template = constants.%.5]
+// CHECK:STDOUT:     %.loc11_20: <witness> = complete_type_witness %.4 [template = constants.%.5]
 // CHECK:STDOUT:
 // CHECK:STDOUT:   !members:
 // CHECK:STDOUT:     .Self = constants.%.3
@@ -740,17 +591,11 @@
 // CHECK:STDOUT:
 // CHECK:STDOUT: specific @E(constants.%T) {
 // CHECK:STDOUT:   %T.1 => constants.%T
-<<<<<<< HEAD
 // CHECK:STDOUT:   %T.patt.1 => constants.%T
-=======
->>>>>>> 7396aede
 // CHECK:STDOUT: }
 // CHECK:STDOUT:
 // CHECK:STDOUT: specific @.1(constants.%U) {
 // CHECK:STDOUT:   %U.1 => constants.%U
-<<<<<<< HEAD
 // CHECK:STDOUT:   %U.patt.1 => constants.%U
-=======
->>>>>>> 7396aede
 // CHECK:STDOUT: }
 // CHECK:STDOUT: