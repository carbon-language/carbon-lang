--- conflicted
+++ resolved
@@ -123,13 +123,8 @@
 // CHECK:STDOUT:     %T.patt.loc6: type = symbolic_binding_pattern T, 0 [symbolic = constants.%T.patt.2]
 // CHECK:STDOUT:     %T.param_patt: type = param_pattern %T.patt.loc6, runtime_param<invalid> [symbolic = constants.%T.patt.2]
 // CHECK:STDOUT:   } {
-<<<<<<< HEAD
 // CHECK:STDOUT:     %param.loc4: type = param runtime_param<invalid>
-// CHECK:STDOUT:     %T.loc4: type = bind_symbolic_name T, 0, %param.loc4 [symbolic = %T.1 (constants.%T)]
-=======
-// CHECK:STDOUT:     %T.param.loc4: type = param T, runtime_param<invalid>
-// CHECK:STDOUT:     %T.loc4_15.1: type = bind_symbolic_name T, 0, %T.param.loc4 [symbolic = %T.loc4_15.2 (constants.%T)]
->>>>>>> 77facdd7
+// CHECK:STDOUT:     %T.loc4_15.1: type = bind_symbolic_name T, 0, %param.loc4 [symbolic = %T.loc4_15.2 (constants.%T)]
 // CHECK:STDOUT:   }
 // CHECK:STDOUT:   %Generic.decl.loc6: %Generic.type = class_decl @Generic [template = constants.%Generic.1] {
 // CHECK:STDOUT:     %T.patt.loc6: type = symbolic_binding_pattern T, 0 [symbolic = constants.%T.patt.2]
@@ -140,14 +135,9 @@
 // CHECK:STDOUT:   }
 // CHECK:STDOUT: }
 // CHECK:STDOUT:
-<<<<<<< HEAD
-// CHECK:STDOUT: generic class @Generic(%T.loc4: type) {
-// CHECK:STDOUT:   %T.1: type = bind_symbolic_name T, 0 [symbolic = %T.1 (constants.%T)]
-// CHECK:STDOUT:   %T.patt.1: type = symbolic_binding_pattern T, 0 [symbolic = %T.patt.1 (constants.%T.patt.1)]
-=======
 // CHECK:STDOUT: generic class @Generic(%T.loc4_15.1: type) {
 // CHECK:STDOUT:   %T.loc4_15.2: type = bind_symbolic_name T, 0 [symbolic = %T.loc4_15.2 (constants.%T)]
->>>>>>> 77facdd7
+// CHECK:STDOUT:   %T.patt.loc4: type = symbolic_binding_pattern T, 0 [symbolic = %T.patt.loc4 (constants.%T.patt.1)]
 // CHECK:STDOUT:
 // CHECK:STDOUT: !definition:
 // CHECK:STDOUT:
@@ -160,12 +150,8 @@
 // CHECK:STDOUT: }
 // CHECK:STDOUT:
 // CHECK:STDOUT: specific @Generic(constants.%T) {
-<<<<<<< HEAD
-// CHECK:STDOUT:   %T.1 => constants.%T
-// CHECK:STDOUT:   %T.patt.1 => constants.%T
-=======
 // CHECK:STDOUT:   %T.loc4_15.2 => constants.%T
->>>>>>> 77facdd7
+// CHECK:STDOUT:   %T.patt.loc4 => constants.%T
 // CHECK:STDOUT: }
 // CHECK:STDOUT:
 // CHECK:STDOUT: --- fail_mismatch_param_list.carbon
@@ -203,29 +189,19 @@
 // CHECK:STDOUT:   %Core.import = import Core
 // CHECK:STDOUT:   %A.decl: type = class_decl @A [template = constants.%A] {} {}
 // CHECK:STDOUT:   %.decl: %.type = class_decl @.1 [template = constants.%.2] {
-// CHECK:STDOUT:     %T.patt.loc12: type = symbolic_binding_pattern T, 0 [symbolic = %T.patt.1 (constants.%T.patt)]
-// CHECK:STDOUT:     %T.param_patt: type = param_pattern %T.patt.loc12, runtime_param<invalid> [symbolic = %T.patt.1 (constants.%T.patt)]
-// CHECK:STDOUT:   } {
-<<<<<<< HEAD
+// CHECK:STDOUT:     %T.patt.loc12_9.1: type = symbolic_binding_pattern T, 0 [symbolic = %T.patt.loc12_9.2 (constants.%T.patt)]
+// CHECK:STDOUT:     %T.param_patt: type = param_pattern %T.patt.loc12_9.1, runtime_param<invalid> [symbolic = %T.patt.loc12_9.2 (constants.%T.patt)]
+// CHECK:STDOUT:   } {
 // CHECK:STDOUT:     %param: type = param runtime_param<invalid>
-// CHECK:STDOUT:     %T.loc12: type = bind_symbolic_name T, 0, %param [symbolic = %T.1 (constants.%T)]
-=======
-// CHECK:STDOUT:     %T.param: type = param T, runtime_param<invalid>
-// CHECK:STDOUT:     %T.loc12_9.1: type = bind_symbolic_name T, 0, %T.param [symbolic = %T.loc12_9.2 (constants.%T)]
->>>>>>> 77facdd7
+// CHECK:STDOUT:     %T.loc12_9.1: type = bind_symbolic_name T, 0, %param [symbolic = %T.loc12_9.2 (constants.%T)]
 // CHECK:STDOUT:   }
 // CHECK:STDOUT: }
 // CHECK:STDOUT:
 // CHECK:STDOUT: class @A;
 // CHECK:STDOUT:
-<<<<<<< HEAD
-// CHECK:STDOUT: generic class @.1(%T.loc12: type) {
-// CHECK:STDOUT:   %T.1: type = bind_symbolic_name T, 0 [symbolic = %T.1 (constants.%T)]
-// CHECK:STDOUT:   %T.patt.1: type = symbolic_binding_pattern T, 0 [symbolic = %T.patt.1 (constants.%T.patt)]
-=======
 // CHECK:STDOUT: generic class @.1(%T.loc12_9.1: type) {
 // CHECK:STDOUT:   %T.loc12_9.2: type = bind_symbolic_name T, 0 [symbolic = %T.loc12_9.2 (constants.%T)]
->>>>>>> 77facdd7
+// CHECK:STDOUT:   %T.patt.loc12_9.2: type = symbolic_binding_pattern T, 0 [symbolic = %T.patt.loc12_9.2 (constants.%T.patt)]
 // CHECK:STDOUT:
 // CHECK:STDOUT: !definition:
 // CHECK:STDOUT:
@@ -238,12 +214,8 @@
 // CHECK:STDOUT: }
 // CHECK:STDOUT:
 // CHECK:STDOUT: specific @.1(constants.%T) {
-<<<<<<< HEAD
-// CHECK:STDOUT:   %T.1 => constants.%T
-// CHECK:STDOUT:   %T.patt.1 => constants.%T
-=======
 // CHECK:STDOUT:   %T.loc12_9.2 => constants.%T
->>>>>>> 77facdd7
+// CHECK:STDOUT:   %T.patt.loc12_9.2 => constants.%T
 // CHECK:STDOUT: }
 // CHECK:STDOUT:
 // CHECK:STDOUT: --- fail_mismatch_implicit_param_list.carbon
@@ -290,67 +262,41 @@
 // CHECK:STDOUT:   }
 // CHECK:STDOUT:   %Core.import = import Core
 // CHECK:STDOUT:   %B.decl: %B.type = class_decl @B [template = constants.%B.1] {
-// CHECK:STDOUT:     %N.patt.loc4: i32 = symbolic_binding_pattern N, 0 [symbolic = %N.patt.1 (constants.%N.patt.1)]
-// CHECK:STDOUT:     %N.param_patt: i32 = param_pattern %N.patt.loc4, runtime_param<invalid> [symbolic = %N.patt.1 (constants.%N.patt.1)]
+// CHECK:STDOUT:     %N.patt.loc4_9.1: i32 = symbolic_binding_pattern N, 0 [symbolic = %N.patt.loc4_9.2 (constants.%N.patt.1)]
+// CHECK:STDOUT:     %N.param_patt: i32 = param_pattern %N.patt.loc4_9.1, runtime_param<invalid> [symbolic = %N.patt.loc4_9.2 (constants.%N.patt.1)]
 // CHECK:STDOUT:   } {
 // CHECK:STDOUT:     %int.make_type_32: init type = call constants.%Int32() [template = i32]
 // CHECK:STDOUT:     %.loc4_13.1: type = value_of_initializer %int.make_type_32 [template = i32]
 // CHECK:STDOUT:     %.loc4_13.2: type = converted %int.make_type_32, %.loc4_13.1 [template = i32]
-<<<<<<< HEAD
 // CHECK:STDOUT:     %param: i32 = param runtime_param<invalid>
-// CHECK:STDOUT:     %N.loc4: i32 = bind_symbolic_name N, 0, %param [symbolic = %N.1 (constants.%N.1)]
+// CHECK:STDOUT:     %N.loc4_9.1: i32 = bind_symbolic_name N, 0, %param [symbolic = %N.loc4_9.2 (constants.%N.1)]
 // CHECK:STDOUT:   }
 // CHECK:STDOUT:   %.decl: %.type = class_decl @.1 [template = constants.%.2] {
-// CHECK:STDOUT:     %T.patt.loc12: type = symbolic_binding_pattern T, 0 [symbolic = %T.patt.1 (constants.%T.patt)]
-// CHECK:STDOUT:     %T.param_patt: type = param_pattern %T.patt.loc12, runtime_param<invalid> [symbolic = %T.patt.1 (constants.%T.patt)]
-// CHECK:STDOUT:     %N.patt.loc12: @.1.%T.1 (%T) = symbolic_binding_pattern N, 1 [symbolic = %N.patt.1 (constants.%N.patt.2)]
-// CHECK:STDOUT:     %N.param_patt: @.1.%T.1 (%T) = param_pattern %N.patt.loc12, runtime_param<invalid> [symbolic = %N.patt.1 (constants.%N.patt.2)]
-// CHECK:STDOUT:   } {
-// CHECK:STDOUT:     %T.ref: type = name_ref T, %T.loc12 [symbolic = %T.1 (constants.%T)]
+// CHECK:STDOUT:     %T.patt.loc12_9.1: type = symbolic_binding_pattern T, 0 [symbolic = %T.patt.loc12_9.2 (constants.%T.patt)]
+// CHECK:STDOUT:     %T.param_patt: type = param_pattern %T.patt.loc12_9.1, runtime_param<invalid> [symbolic = %T.patt.loc12_9.2 (constants.%T.patt)]
+// CHECK:STDOUT:     %N.patt.loc12_19.1: @.1.%T.loc12_9.2 (%T) = symbolic_binding_pattern N, 1 [symbolic = %N.patt.loc12_19.2 (constants.%N.patt.2)]
+// CHECK:STDOUT:     %N.param_patt: @.1.%T.loc12_9.2 (%T) = param_pattern %N.patt.loc12_19.1, runtime_param<invalid> [symbolic = %N.patt.loc12_19.2 (constants.%N.patt.2)]
+// CHECK:STDOUT:   } {
+// CHECK:STDOUT:     %T.ref: type = name_ref T, %T.loc12_9.1 [symbolic = %T.loc12_9.2 (constants.%T)]
 // CHECK:STDOUT:     %param.loc12_9: type = param runtime_param<invalid>
-// CHECK:STDOUT:     %T.loc12: type = bind_symbolic_name T, 0, %param.loc12_9 [symbolic = %T.1 (constants.%T)]
-// CHECK:STDOUT:     %param.loc12_19: @.1.%T.1 (%T) = param runtime_param<invalid>
-// CHECK:STDOUT:     %N.loc12: @.1.%T.1 (%T) = bind_symbolic_name N, 1, %param.loc12_19 [symbolic = %N.1 (constants.%N.2)]
-// CHECK:STDOUT:   }
-// CHECK:STDOUT: }
-// CHECK:STDOUT:
-// CHECK:STDOUT: generic class @B(%N.loc4: i32) {
-// CHECK:STDOUT:   %N.1: i32 = bind_symbolic_name N, 0 [symbolic = %N.1 (constants.%N.1)]
-// CHECK:STDOUT:   %N.patt.1: i32 = symbolic_binding_pattern N, 0 [symbolic = %N.patt.1 (constants.%N.patt.1)]
-=======
-// CHECK:STDOUT:     %N.param: i32 = param N, runtime_param<invalid>
-// CHECK:STDOUT:     %N.loc4_9.1: i32 = bind_symbolic_name N, 0, %N.param [symbolic = %N.loc4_9.2 (constants.%N.1)]
-// CHECK:STDOUT:   }
-// CHECK:STDOUT:   %.decl: %.type = class_decl @.1 [template = constants.%.2] {
-// CHECK:STDOUT:     %T.patt: type = symbolic_binding_pattern T, 0
-// CHECK:STDOUT:     %N.patt: @.1.%T.loc12_9.2 (%T) = symbolic_binding_pattern N, 1
-// CHECK:STDOUT:   } {
-// CHECK:STDOUT:     %T.param: type = param T, runtime_param<invalid>
-// CHECK:STDOUT:     %T.loc12_9.1: type = bind_symbolic_name T, 0, %T.param [symbolic = %T.loc12_9.2 (constants.%T)]
-// CHECK:STDOUT:     %T.ref: type = name_ref T, %T.loc12_9.1 [symbolic = %T.loc12_9.2 (constants.%T)]
-// CHECK:STDOUT:     %N.param: @.1.%T.loc12_9.2 (%T) = param N, runtime_param<invalid>
-// CHECK:STDOUT:     %N.loc12_19.1: @.1.%T.loc12_9.2 (%T) = bind_symbolic_name N, 1, %N.param [symbolic = %N.loc12_19.2 (constants.%N.2)]
+// CHECK:STDOUT:     %T.loc12_9.1: type = bind_symbolic_name T, 0, %param.loc12_9 [symbolic = %T.loc12_9.2 (constants.%T)]
+// CHECK:STDOUT:     %param.loc12_19: @.1.%T.loc12_9.2 (%T) = param runtime_param<invalid>
+// CHECK:STDOUT:     %N.loc12_19.1: @.1.%T.loc12_9.2 (%T) = bind_symbolic_name N, 1, %param.loc12_19 [symbolic = %N.loc12_19.2 (constants.%N.2)]
 // CHECK:STDOUT:   }
 // CHECK:STDOUT: }
 // CHECK:STDOUT:
 // CHECK:STDOUT: generic class @B(%N.loc4_9.1: i32) {
 // CHECK:STDOUT:   %N.loc4_9.2: i32 = bind_symbolic_name N, 0 [symbolic = %N.loc4_9.2 (constants.%N.1)]
->>>>>>> 77facdd7
+// CHECK:STDOUT:   %N.patt.loc4_9.2: i32 = symbolic_binding_pattern N, 0 [symbolic = %N.patt.loc4_9.2 (constants.%N.patt.1)]
 // CHECK:STDOUT:
 // CHECK:STDOUT:   class;
 // CHECK:STDOUT: }
 // CHECK:STDOUT:
-<<<<<<< HEAD
-// CHECK:STDOUT: generic class @.1(%T.loc12: type, %N.loc12: @.1.%T.1 (%T)) {
-// CHECK:STDOUT:   %T.1: type = bind_symbolic_name T, 0 [symbolic = %T.1 (constants.%T)]
-// CHECK:STDOUT:   %T.patt.1: type = symbolic_binding_pattern T, 0 [symbolic = %T.patt.1 (constants.%T.patt)]
-// CHECK:STDOUT:   %N.1: %T = bind_symbolic_name N, 1 [symbolic = %N.1 (constants.%N.2)]
-// CHECK:STDOUT:   %N.patt.1: %T = symbolic_binding_pattern N, 1 [symbolic = %N.patt.1 (constants.%N.patt.2)]
-=======
 // CHECK:STDOUT: generic class @.1(%T.loc12_9.1: type, %N.loc12_19.1: @.1.%T.loc12_9.2 (%T)) {
 // CHECK:STDOUT:   %T.loc12_9.2: type = bind_symbolic_name T, 0 [symbolic = %T.loc12_9.2 (constants.%T)]
+// CHECK:STDOUT:   %T.patt.loc12_9.2: type = symbolic_binding_pattern T, 0 [symbolic = %T.patt.loc12_9.2 (constants.%T.patt)]
 // CHECK:STDOUT:   %N.loc12_19.2: %T = bind_symbolic_name N, 1 [symbolic = %N.loc12_19.2 (constants.%N.2)]
->>>>>>> 77facdd7
+// CHECK:STDOUT:   %N.patt.loc12_19.2: %T = symbolic_binding_pattern N, 1 [symbolic = %N.patt.loc12_19.2 (constants.%N.patt.2)]
 // CHECK:STDOUT:
 // CHECK:STDOUT: !definition:
 // CHECK:STDOUT:
@@ -365,24 +311,15 @@
 // CHECK:STDOUT: fn @Int32() -> type = "int.make_type_32";
 // CHECK:STDOUT:
 // CHECK:STDOUT: specific @B(constants.%N.1) {
-<<<<<<< HEAD
-// CHECK:STDOUT:   %N.1 => constants.%N.1
-// CHECK:STDOUT:   %N.patt.1 => constants.%N.1
-// CHECK:STDOUT: }
-// CHECK:STDOUT:
-// CHECK:STDOUT: specific @.1(constants.%T, constants.%N.2) {
-// CHECK:STDOUT:   %T.1 => constants.%T
-// CHECK:STDOUT:   %T.patt.1 => constants.%T
-// CHECK:STDOUT:   %N.1 => constants.%N.2
-// CHECK:STDOUT:   %N.patt.1 => constants.%N.2
-=======
 // CHECK:STDOUT:   %N.loc4_9.2 => constants.%N.1
+// CHECK:STDOUT:   %N.patt.loc4_9.2 => constants.%N.1
 // CHECK:STDOUT: }
 // CHECK:STDOUT:
 // CHECK:STDOUT: specific @.1(constants.%T, constants.%N.2) {
 // CHECK:STDOUT:   %T.loc12_9.2 => constants.%T
+// CHECK:STDOUT:   %T.patt.loc12_9.2 => constants.%T
 // CHECK:STDOUT:   %N.loc12_19.2 => constants.%N.2
->>>>>>> 77facdd7
+// CHECK:STDOUT:   %N.patt.loc12_19.2 => constants.%N.2
 // CHECK:STDOUT: }
 // CHECK:STDOUT:
 // CHECK:STDOUT: --- fail_mismatch_param_count.carbon
@@ -428,66 +365,40 @@
 // CHECK:STDOUT:   }
 // CHECK:STDOUT:   %Core.import = import Core
 // CHECK:STDOUT:   %C.decl: %C.type = class_decl @C [template = constants.%C.1] {
-// CHECK:STDOUT:     %T.patt.loc4: type = symbolic_binding_pattern T, 0 [symbolic = %T.patt.1 (constants.%T.patt.1)]
-// CHECK:STDOUT:     %T.param_patt: type = param_pattern %T.patt.loc4, runtime_param<invalid> [symbolic = %T.patt.1 (constants.%T.patt.1)]
-// CHECK:STDOUT:   } {
-<<<<<<< HEAD
+// CHECK:STDOUT:     %T.patt.loc4_9.1: type = symbolic_binding_pattern T, 0 [symbolic = %T.patt.loc4_9.2 (constants.%T.patt.1)]
+// CHECK:STDOUT:     %T.param_patt: type = param_pattern %T.patt.loc4_9.1, runtime_param<invalid> [symbolic = %T.patt.loc4_9.2 (constants.%T.patt.1)]
+// CHECK:STDOUT:   } {
 // CHECK:STDOUT:     %param: type = param runtime_param<invalid>
-// CHECK:STDOUT:     %T.loc4: type = bind_symbolic_name T, 0, %param [symbolic = %T.1 (constants.%T)]
-=======
-// CHECK:STDOUT:     %T.param: type = param T, runtime_param<invalid>
-// CHECK:STDOUT:     %T.loc4_9.1: type = bind_symbolic_name T, 0, %T.param [symbolic = %T.loc4_9.2 (constants.%T)]
->>>>>>> 77facdd7
+// CHECK:STDOUT:     %T.loc4_9.1: type = bind_symbolic_name T, 0, %param [symbolic = %T.loc4_9.2 (constants.%T)]
 // CHECK:STDOUT:   }
 // CHECK:STDOUT:   %.decl: %.type = class_decl @.1 [template = constants.%.2] {
-// CHECK:STDOUT:     %T.patt.loc12: type = symbolic_binding_pattern T, 0 [symbolic = %T.patt.1 (constants.%T.patt.2)]
-// CHECK:STDOUT:     %T.param_patt: type = param_pattern %T.patt.loc12, runtime_param<invalid> [symbolic = %T.patt.1 (constants.%T.patt.2)]
-// CHECK:STDOUT:     %U.patt.loc12: i32 = symbolic_binding_pattern U, 1 [symbolic = %U.patt.1 (constants.%U.patt)]
-// CHECK:STDOUT:     %U.param_patt: i32 = param_pattern %U.patt.loc12, runtime_param<invalid> [symbolic = %U.patt.1 (constants.%U.patt)]
-// CHECK:STDOUT:   } {
-<<<<<<< HEAD
+// CHECK:STDOUT:     %T.patt.loc12_9.1: type = symbolic_binding_pattern T, 0 [symbolic = %T.patt.loc12_9.2 (constants.%T.patt.2)]
+// CHECK:STDOUT:     %T.param_patt: type = param_pattern %T.patt.loc12_9.1, runtime_param<invalid> [symbolic = %T.patt.loc12_9.2 (constants.%T.patt.2)]
+// CHECK:STDOUT:     %U.patt.loc12_19.1: i32 = symbolic_binding_pattern U, 1 [symbolic = %U.patt.loc12_19.2 (constants.%U.patt)]
+// CHECK:STDOUT:     %U.param_patt: i32 = param_pattern %U.patt.loc12_19.1, runtime_param<invalid> [symbolic = %U.patt.loc12_19.2 (constants.%U.patt)]
+// CHECK:STDOUT:   } {
 // CHECK:STDOUT:     %int.make_type_32: init type = call constants.%Int32() [template = i32]
 // CHECK:STDOUT:     %.loc12_23.1: type = value_of_initializer %int.make_type_32 [template = i32]
 // CHECK:STDOUT:     %.loc12_23.2: type = converted %int.make_type_32, %.loc12_23.1 [template = i32]
 // CHECK:STDOUT:     %param.loc12_9: type = param runtime_param<invalid>
-// CHECK:STDOUT:     %T.loc12: type = bind_symbolic_name T, 0, %param.loc12_9 [symbolic = %T.1 (constants.%T)]
+// CHECK:STDOUT:     %T.loc12_9.1: type = bind_symbolic_name T, 0, %param.loc12_9 [symbolic = %T.loc12_9.2 (constants.%T)]
 // CHECK:STDOUT:     %param.loc12_19: i32 = param runtime_param<invalid>
-// CHECK:STDOUT:     %U.loc12: i32 = bind_symbolic_name U, 1, %param.loc12_19 [symbolic = %U.1 (constants.%U)]
-// CHECK:STDOUT:   }
-// CHECK:STDOUT: }
-// CHECK:STDOUT:
-// CHECK:STDOUT: generic class @C(%T.loc4: type) {
-// CHECK:STDOUT:   %T.1: type = bind_symbolic_name T, 0 [symbolic = %T.1 (constants.%T)]
-// CHECK:STDOUT:   %T.patt.1: type = symbolic_binding_pattern T, 0 [symbolic = %T.patt.1 (constants.%T.patt.1)]
-=======
-// CHECK:STDOUT:     %T.param: type = param T, runtime_param<invalid>
-// CHECK:STDOUT:     %T.loc12_9.1: type = bind_symbolic_name T, 0, %T.param [symbolic = %T.loc12_9.2 (constants.%T)]
-// CHECK:STDOUT:     %int.make_type_32: init type = call constants.%Int32() [template = i32]
-// CHECK:STDOUT:     %.loc12_23.1: type = value_of_initializer %int.make_type_32 [template = i32]
-// CHECK:STDOUT:     %.loc12_23.2: type = converted %int.make_type_32, %.loc12_23.1 [template = i32]
-// CHECK:STDOUT:     %U.param: i32 = param U, runtime_param<invalid>
-// CHECK:STDOUT:     %U.loc12_19.1: i32 = bind_symbolic_name U, 1, %U.param [symbolic = %U.loc12_19.2 (constants.%U)]
+// CHECK:STDOUT:     %U.loc12_19.1: i32 = bind_symbolic_name U, 1, %param.loc12_19 [symbolic = %U.loc12_19.2 (constants.%U)]
 // CHECK:STDOUT:   }
 // CHECK:STDOUT: }
 // CHECK:STDOUT:
 // CHECK:STDOUT: generic class @C(%T.loc4_9.1: type) {
 // CHECK:STDOUT:   %T.loc4_9.2: type = bind_symbolic_name T, 0 [symbolic = %T.loc4_9.2 (constants.%T)]
->>>>>>> 77facdd7
+// CHECK:STDOUT:   %T.patt.loc4_9.2: type = symbolic_binding_pattern T, 0 [symbolic = %T.patt.loc4_9.2 (constants.%T.patt.1)]
 // CHECK:STDOUT:
 // CHECK:STDOUT:   class;
 // CHECK:STDOUT: }
 // CHECK:STDOUT:
-<<<<<<< HEAD
-// CHECK:STDOUT: generic class @.1(%T.loc12: type, %U.loc12: i32) {
-// CHECK:STDOUT:   %T.1: type = bind_symbolic_name T, 0 [symbolic = %T.1 (constants.%T)]
-// CHECK:STDOUT:   %T.patt.1: type = symbolic_binding_pattern T, 0 [symbolic = %T.patt.1 (constants.%T.patt.2)]
-// CHECK:STDOUT:   %U.1: i32 = bind_symbolic_name U, 1 [symbolic = %U.1 (constants.%U)]
-// CHECK:STDOUT:   %U.patt.1: i32 = symbolic_binding_pattern U, 1 [symbolic = %U.patt.1 (constants.%U.patt)]
-=======
 // CHECK:STDOUT: generic class @.1(%T.loc12_9.1: type, %U.loc12_19.1: i32) {
 // CHECK:STDOUT:   %T.loc12_9.2: type = bind_symbolic_name T, 0 [symbolic = %T.loc12_9.2 (constants.%T)]
+// CHECK:STDOUT:   %T.patt.loc12_9.2: type = symbolic_binding_pattern T, 0 [symbolic = %T.patt.loc12_9.2 (constants.%T.patt.2)]
 // CHECK:STDOUT:   %U.loc12_19.2: i32 = bind_symbolic_name U, 1 [symbolic = %U.loc12_19.2 (constants.%U)]
->>>>>>> 77facdd7
+// CHECK:STDOUT:   %U.patt.loc12_19.2: i32 = symbolic_binding_pattern U, 1 [symbolic = %U.patt.loc12_19.2 (constants.%U.patt)]
 // CHECK:STDOUT:
 // CHECK:STDOUT: !definition:
 // CHECK:STDOUT:
@@ -502,24 +413,15 @@
 // CHECK:STDOUT: fn @Int32() -> type = "int.make_type_32";
 // CHECK:STDOUT:
 // CHECK:STDOUT: specific @C(constants.%T) {
-<<<<<<< HEAD
-// CHECK:STDOUT:   %T.1 => constants.%T
-// CHECK:STDOUT:   %T.patt.1 => constants.%T
-// CHECK:STDOUT: }
-// CHECK:STDOUT:
-// CHECK:STDOUT: specific @.1(constants.%T, constants.%U) {
-// CHECK:STDOUT:   %T.1 => constants.%T
-// CHECK:STDOUT:   %T.patt.1 => constants.%T
-// CHECK:STDOUT:   %U.1 => constants.%U
-// CHECK:STDOUT:   %U.patt.1 => constants.%U
-=======
 // CHECK:STDOUT:   %T.loc4_9.2 => constants.%T
+// CHECK:STDOUT:   %T.patt.loc4_9.2 => constants.%T
 // CHECK:STDOUT: }
 // CHECK:STDOUT:
 // CHECK:STDOUT: specific @.1(constants.%T, constants.%U) {
 // CHECK:STDOUT:   %T.loc12_9.2 => constants.%T
+// CHECK:STDOUT:   %T.patt.loc12_9.2 => constants.%T
 // CHECK:STDOUT:   %U.loc12_19.2 => constants.%U
->>>>>>> 77facdd7
+// CHECK:STDOUT:   %U.patt.loc12_19.2 => constants.%U
 // CHECK:STDOUT: }
 // CHECK:STDOUT:
 // CHECK:STDOUT: --- fail_mismatch_param_type.carbon
@@ -564,54 +466,34 @@
 // CHECK:STDOUT:   }
 // CHECK:STDOUT:   %Core.import = import Core
 // CHECK:STDOUT:   %D.decl: %D.type = class_decl @D [template = constants.%D.1] {
-// CHECK:STDOUT:     %T.patt.loc4: type = symbolic_binding_pattern T, 0 [symbolic = %T.patt.1 (constants.%T.patt.1)]
-// CHECK:STDOUT:     %T.param_patt: type = param_pattern %T.patt.loc4, runtime_param<invalid> [symbolic = %T.patt.1 (constants.%T.patt.1)]
-// CHECK:STDOUT:   } {
-<<<<<<< HEAD
+// CHECK:STDOUT:     %T.patt.loc4_9.1: type = symbolic_binding_pattern T, 0 [symbolic = %T.patt.loc4_9.2 (constants.%T.patt.1)]
+// CHECK:STDOUT:     %T.param_patt: type = param_pattern %T.patt.loc4_9.1, runtime_param<invalid> [symbolic = %T.patt.loc4_9.2 (constants.%T.patt.1)]
+// CHECK:STDOUT:   } {
 // CHECK:STDOUT:     %param: type = param runtime_param<invalid>
-// CHECK:STDOUT:     %T.loc4: type = bind_symbolic_name T, 0, %param [symbolic = %T.1 (constants.%T.1)]
-=======
-// CHECK:STDOUT:     %T.param: type = param T, runtime_param<invalid>
-// CHECK:STDOUT:     %T.loc4_9.1: type = bind_symbolic_name T, 0, %T.param [symbolic = %T.loc4_9.2 (constants.%T.1)]
->>>>>>> 77facdd7
+// CHECK:STDOUT:     %T.loc4_9.1: type = bind_symbolic_name T, 0, %param [symbolic = %T.loc4_9.2 (constants.%T.1)]
 // CHECK:STDOUT:   }
 // CHECK:STDOUT:   %.decl: %.type = class_decl @.1 [template = constants.%.2] {
-// CHECK:STDOUT:     %T.patt.loc12: i32 = symbolic_binding_pattern T, 0 [symbolic = %T.patt.1 (constants.%T.patt.2)]
-// CHECK:STDOUT:     %T.param_patt: i32 = param_pattern %T.patt.loc12, runtime_param<invalid> [symbolic = %T.patt.1 (constants.%T.patt.2)]
+// CHECK:STDOUT:     %T.patt.loc12_9.1: i32 = symbolic_binding_pattern T, 0 [symbolic = %T.patt.loc12_9.2 (constants.%T.patt.2)]
+// CHECK:STDOUT:     %T.param_patt: i32 = param_pattern %T.patt.loc12_9.1, runtime_param<invalid> [symbolic = %T.patt.loc12_9.2 (constants.%T.patt.2)]
 // CHECK:STDOUT:   } {
 // CHECK:STDOUT:     %int.make_type_32: init type = call constants.%Int32() [template = i32]
 // CHECK:STDOUT:     %.loc12_13.1: type = value_of_initializer %int.make_type_32 [template = i32]
 // CHECK:STDOUT:     %.loc12_13.2: type = converted %int.make_type_32, %.loc12_13.1 [template = i32]
-<<<<<<< HEAD
 // CHECK:STDOUT:     %param: i32 = param runtime_param<invalid>
-// CHECK:STDOUT:     %T.loc12: i32 = bind_symbolic_name T, 0, %param [symbolic = %T.1 (constants.%T.2)]
-// CHECK:STDOUT:   }
-// CHECK:STDOUT: }
-// CHECK:STDOUT:
-// CHECK:STDOUT: generic class @D(%T.loc4: type) {
-// CHECK:STDOUT:   %T.1: type = bind_symbolic_name T, 0 [symbolic = %T.1 (constants.%T.1)]
-// CHECK:STDOUT:   %T.patt.1: type = symbolic_binding_pattern T, 0 [symbolic = %T.patt.1 (constants.%T.patt.1)]
-=======
-// CHECK:STDOUT:     %T.param: i32 = param T, runtime_param<invalid>
-// CHECK:STDOUT:     %T.loc12_9.1: i32 = bind_symbolic_name T, 0, %T.param [symbolic = %T.loc12_9.2 (constants.%T.2)]
+// CHECK:STDOUT:     %T.loc12_9.1: i32 = bind_symbolic_name T, 0, %param [symbolic = %T.loc12_9.2 (constants.%T.2)]
 // CHECK:STDOUT:   }
 // CHECK:STDOUT: }
 // CHECK:STDOUT:
 // CHECK:STDOUT: generic class @D(%T.loc4_9.1: type) {
 // CHECK:STDOUT:   %T.loc4_9.2: type = bind_symbolic_name T, 0 [symbolic = %T.loc4_9.2 (constants.%T.1)]
->>>>>>> 77facdd7
+// CHECK:STDOUT:   %T.patt.loc4_9.2: type = symbolic_binding_pattern T, 0 [symbolic = %T.patt.loc4_9.2 (constants.%T.patt.1)]
 // CHECK:STDOUT:
 // CHECK:STDOUT:   class;
 // CHECK:STDOUT: }
 // CHECK:STDOUT:
-<<<<<<< HEAD
-// CHECK:STDOUT: generic class @.1(%T.loc12: i32) {
-// CHECK:STDOUT:   %T.1: i32 = bind_symbolic_name T, 0 [symbolic = %T.1 (constants.%T.2)]
-// CHECK:STDOUT:   %T.patt.1: i32 = symbolic_binding_pattern T, 0 [symbolic = %T.patt.1 (constants.%T.patt.2)]
-=======
 // CHECK:STDOUT: generic class @.1(%T.loc12_9.1: i32) {
 // CHECK:STDOUT:   %T.loc12_9.2: i32 = bind_symbolic_name T, 0 [symbolic = %T.loc12_9.2 (constants.%T.2)]
->>>>>>> 77facdd7
+// CHECK:STDOUT:   %T.patt.loc12_9.2: i32 = symbolic_binding_pattern T, 0 [symbolic = %T.patt.loc12_9.2 (constants.%T.patt.2)]
 // CHECK:STDOUT:
 // CHECK:STDOUT: !definition:
 // CHECK:STDOUT:
@@ -626,21 +508,13 @@
 // CHECK:STDOUT: fn @Int32() -> type = "int.make_type_32";
 // CHECK:STDOUT:
 // CHECK:STDOUT: specific @D(constants.%T.1) {
-<<<<<<< HEAD
-// CHECK:STDOUT:   %T.1 => constants.%T.1
-// CHECK:STDOUT:   %T.patt.1 => constants.%T.1
-// CHECK:STDOUT: }
-// CHECK:STDOUT:
-// CHECK:STDOUT: specific @.1(constants.%T.2) {
-// CHECK:STDOUT:   %T.1 => constants.%T.2
-// CHECK:STDOUT:   %T.patt.1 => constants.%T.2
-=======
 // CHECK:STDOUT:   %T.loc4_9.2 => constants.%T.1
+// CHECK:STDOUT:   %T.patt.loc4_9.2 => constants.%T.1
 // CHECK:STDOUT: }
 // CHECK:STDOUT:
 // CHECK:STDOUT: specific @.1(constants.%T.2) {
 // CHECK:STDOUT:   %T.loc12_9.2 => constants.%T.2
->>>>>>> 77facdd7
+// CHECK:STDOUT:   %T.patt.loc12_9.2 => constants.%T.2
 // CHECK:STDOUT: }
 // CHECK:STDOUT:
 // CHECK:STDOUT: --- fail_mismatch_param_name.carbon
@@ -681,51 +555,31 @@
 // CHECK:STDOUT:   }
 // CHECK:STDOUT:   %Core.import = import Core
 // CHECK:STDOUT:   %E.decl: %E.type = class_decl @E [template = constants.%E.1] {
-// CHECK:STDOUT:     %T.patt.loc4: type = symbolic_binding_pattern T, 0 [symbolic = %T.patt.1 (constants.%T.patt)]
-// CHECK:STDOUT:     %T.param_patt: type = param_pattern %T.patt.loc4, runtime_param<invalid> [symbolic = %T.patt.1 (constants.%T.patt)]
-// CHECK:STDOUT:   } {
-<<<<<<< HEAD
+// CHECK:STDOUT:     %T.patt.loc4_9.1: type = symbolic_binding_pattern T, 0 [symbolic = %T.patt.loc4_9.2 (constants.%T.patt)]
+// CHECK:STDOUT:     %T.param_patt: type = param_pattern %T.patt.loc4_9.1, runtime_param<invalid> [symbolic = %T.patt.loc4_9.2 (constants.%T.patt)]
+// CHECK:STDOUT:   } {
 // CHECK:STDOUT:     %param: type = param runtime_param<invalid>
-// CHECK:STDOUT:     %T.loc4: type = bind_symbolic_name T, 0, %param [symbolic = %T.1 (constants.%T)]
-=======
-// CHECK:STDOUT:     %T.param: type = param T, runtime_param<invalid>
-// CHECK:STDOUT:     %T.loc4_9.1: type = bind_symbolic_name T, 0, %T.param [symbolic = %T.loc4_9.2 (constants.%T)]
->>>>>>> 77facdd7
+// CHECK:STDOUT:     %T.loc4_9.1: type = bind_symbolic_name T, 0, %param [symbolic = %T.loc4_9.2 (constants.%T)]
 // CHECK:STDOUT:   }
 // CHECK:STDOUT:   %.decl: %.type = class_decl @.1 [template = constants.%.2] {
-// CHECK:STDOUT:     %U.patt.loc11: type = symbolic_binding_pattern U, 0 [symbolic = %U.patt.1 (constants.%U.patt)]
-// CHECK:STDOUT:     %U.param_patt: type = param_pattern %U.patt.loc11, runtime_param<invalid> [symbolic = %U.patt.1 (constants.%U.patt)]
-// CHECK:STDOUT:   } {
-<<<<<<< HEAD
+// CHECK:STDOUT:     %U.patt.loc11_9.1: type = symbolic_binding_pattern U, 0 [symbolic = %U.patt.loc11_9.2 (constants.%U.patt)]
+// CHECK:STDOUT:     %U.param_patt: type = param_pattern %U.patt.loc11_9.1, runtime_param<invalid> [symbolic = %U.patt.loc11_9.2 (constants.%U.patt)]
+// CHECK:STDOUT:   } {
 // CHECK:STDOUT:     %param: type = param runtime_param<invalid>
-// CHECK:STDOUT:     %U.loc11: type = bind_symbolic_name U, 0, %param [symbolic = %U.1 (constants.%U)]
-// CHECK:STDOUT:   }
-// CHECK:STDOUT: }
-// CHECK:STDOUT:
-// CHECK:STDOUT: generic class @E(%T.loc4: type) {
-// CHECK:STDOUT:   %T.1: type = bind_symbolic_name T, 0 [symbolic = %T.1 (constants.%T)]
-// CHECK:STDOUT:   %T.patt.1: type = symbolic_binding_pattern T, 0 [symbolic = %T.patt.1 (constants.%T.patt)]
-=======
-// CHECK:STDOUT:     %U.param: type = param U, runtime_param<invalid>
-// CHECK:STDOUT:     %U.loc11_9.1: type = bind_symbolic_name U, 0, %U.param [symbolic = %U.loc11_9.2 (constants.%U)]
+// CHECK:STDOUT:     %U.loc11_9.1: type = bind_symbolic_name U, 0, %param [symbolic = %U.loc11_9.2 (constants.%U)]
 // CHECK:STDOUT:   }
 // CHECK:STDOUT: }
 // CHECK:STDOUT:
 // CHECK:STDOUT: generic class @E(%T.loc4_9.1: type) {
 // CHECK:STDOUT:   %T.loc4_9.2: type = bind_symbolic_name T, 0 [symbolic = %T.loc4_9.2 (constants.%T)]
->>>>>>> 77facdd7
+// CHECK:STDOUT:   %T.patt.loc4_9.2: type = symbolic_binding_pattern T, 0 [symbolic = %T.patt.loc4_9.2 (constants.%T.patt)]
 // CHECK:STDOUT:
 // CHECK:STDOUT:   class;
 // CHECK:STDOUT: }
 // CHECK:STDOUT:
-<<<<<<< HEAD
-// CHECK:STDOUT: generic class @.1(%U.loc11: type) {
-// CHECK:STDOUT:   %U.1: type = bind_symbolic_name U, 0 [symbolic = %U.1 (constants.%U)]
-// CHECK:STDOUT:   %U.patt.1: type = symbolic_binding_pattern U, 0 [symbolic = %U.patt.1 (constants.%U.patt)]
-=======
 // CHECK:STDOUT: generic class @.1(%U.loc11_9.1: type) {
 // CHECK:STDOUT:   %U.loc11_9.2: type = bind_symbolic_name U, 0 [symbolic = %U.loc11_9.2 (constants.%U)]
->>>>>>> 77facdd7
+// CHECK:STDOUT:   %U.patt.loc11_9.2: type = symbolic_binding_pattern U, 0 [symbolic = %U.patt.loc11_9.2 (constants.%U.patt)]
 // CHECK:STDOUT:
 // CHECK:STDOUT: !definition:
 // CHECK:STDOUT:
@@ -738,20 +592,12 @@
 // CHECK:STDOUT: }
 // CHECK:STDOUT:
 // CHECK:STDOUT: specific @E(constants.%T) {
-<<<<<<< HEAD
-// CHECK:STDOUT:   %T.1 => constants.%T
-// CHECK:STDOUT:   %T.patt.1 => constants.%T
-// CHECK:STDOUT: }
-// CHECK:STDOUT:
-// CHECK:STDOUT: specific @.1(constants.%U) {
-// CHECK:STDOUT:   %U.1 => constants.%U
-// CHECK:STDOUT:   %U.patt.1 => constants.%U
-=======
 // CHECK:STDOUT:   %T.loc4_9.2 => constants.%T
+// CHECK:STDOUT:   %T.patt.loc4_9.2 => constants.%T
 // CHECK:STDOUT: }
 // CHECK:STDOUT:
 // CHECK:STDOUT: specific @.1(constants.%U) {
 // CHECK:STDOUT:   %U.loc11_9.2 => constants.%U
->>>>>>> 77facdd7
+// CHECK:STDOUT:   %U.patt.loc11_9.2 => constants.%U
 // CHECK:STDOUT: }
 // CHECK:STDOUT: