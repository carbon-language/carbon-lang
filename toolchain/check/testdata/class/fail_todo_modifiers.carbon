--- conflicted
+++ resolved
@@ -98,29 +98,16 @@
 // CHECK:STDOUT: }
 // CHECK:STDOUT:
 // CHECK:STDOUT: class @Access {
-<<<<<<< HEAD
 // CHECK:STDOUT:   %F.decl: <type of F> = fn_decl @F [template = constants.%F] {}
 // CHECK:STDOUT:   %G.decl: <type of G> = fn_decl @G [template = constants.%G] {}
-// CHECK:STDOUT:   %int.make_type_32.loc29: init type = call constants.%Int32() [template = i32]
-// CHECK:STDOUT:   %.loc29_18.1: type = value_of_initializer %int.make_type_32.loc29 [template = i32]
-// CHECK:STDOUT:   %.loc29_18.2: type = converted %int.make_type_32.loc29, %.loc29_18.1 [template = i32]
-// CHECK:STDOUT:   %.loc29_16: <unbound element of class Access> = field_decl k, element0 [template]
-// CHECK:STDOUT:   %int.make_type_32.loc35: init type = call constants.%Int32() [template = i32]
-// CHECK:STDOUT:   %.loc35_20.1: type = value_of_initializer %int.make_type_32.loc35 [template = i32]
-// CHECK:STDOUT:   %.loc35_20.2: type = converted %int.make_type_32.loc35, %.loc35_20.1 [template = i32]
-// CHECK:STDOUT:   %.loc35_18: <unbound element of class Access> = field_decl l, element1 [template]
-=======
-// CHECK:STDOUT:   %F.decl: F = fn_decl @F [template = constants.%struct.1] {}
-// CHECK:STDOUT:   %G.decl: G = fn_decl @G [template = constants.%struct.2] {}
-// CHECK:STDOUT:   %int.make_type_32.loc17: init type = call constants.%struct.3() [template = i32]
+// CHECK:STDOUT:   %int.make_type_32.loc17: init type = call constants.%Int32() [template = i32]
 // CHECK:STDOUT:   %.loc17_18.1: type = value_of_initializer %int.make_type_32.loc17 [template = i32]
 // CHECK:STDOUT:   %.loc17_18.2: type = converted %int.make_type_32.loc17, %.loc17_18.1 [template = i32]
 // CHECK:STDOUT:   %.loc17_16: <unbound element of class Access> = field_decl k, element0 [template]
-// CHECK:STDOUT:   %int.make_type_32.loc19: init type = call constants.%struct.3() [template = i32]
+// CHECK:STDOUT:   %int.make_type_32.loc19: init type = call constants.%Int32() [template = i32]
 // CHECK:STDOUT:   %.loc19_20.1: type = value_of_initializer %int.make_type_32.loc19 [template = i32]
 // CHECK:STDOUT:   %.loc19_20.2: type = converted %int.make_type_32.loc19, %.loc19_20.1 [template = i32]
 // CHECK:STDOUT:   %.loc19_18: <unbound element of class Access> = field_decl l, element1 [template]
->>>>>>> 807a3f13
 // CHECK:STDOUT:
 // CHECK:STDOUT: !members:
 // CHECK:STDOUT:   .Self = constants.%Access
