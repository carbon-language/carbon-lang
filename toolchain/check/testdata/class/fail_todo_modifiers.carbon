// Part of the Carbon Language project, under the Apache License v2.0 with LLVM
// Exceptions. See /LICENSE for license information.
// SPDX-License-Identifier: Apache-2.0 WITH LLVM-exception
//
// AUTOUPDATE

class Access {

  // CHECK:STDERR: fail_todo_modifiers.carbon:[[@LINE+3]]:3: ERROR: Semantics TODO: `access modifier`.
  // CHECK:STDERR:   private fn F();
  // CHECK:STDERR:   ^~~~~~~
  private fn F();

  // CHECK:STDERR: fail_todo_modifiers.carbon:[[@LINE+3]]:3: ERROR: Semantics TODO: `access modifier`.
  // CHECK:STDERR:   protected fn G();
  // CHECK:STDERR:   ^~~~~~~~~
  protected fn G();

  // CHECK:STDERR: fail_todo_modifiers.carbon:[[@LINE+3]]:3: ERROR: Semantics TODO: `access modifier`.
  // CHECK:STDERR:   private var k: i32;
  // CHECK:STDERR:   ^~~~~~~
  private var k: i32;

  // CHECK:STDERR: fail_todo_modifiers.carbon:[[@LINE+3]]:3: ERROR: Semantics TODO: `access modifier`.
  // CHECK:STDERR:   protected var l: i32;
  // CHECK:STDERR:   ^~~~~~~~~
  protected var l: i32;
}

base class Base {

  // CHECK:STDERR: fail_todo_modifiers.carbon:[[@LINE+3]]:3: ERROR: Semantics TODO: `method modifier`.
  // CHECK:STDERR:   virtual fn H();
  // CHECK:STDERR:   ^~~~~~~
  virtual fn H();

  // CHECK:STDERR: fail_todo_modifiers.carbon:[[@LINE+3]]:3: ERROR: Semantics TODO: `method modifier`.
  // CHECK:STDERR:   impl fn I();
  // CHECK:STDERR:   ^~~~
  impl fn I();
}

abstract class Abstract {

  // CHECK:STDERR: fail_todo_modifiers.carbon:[[@LINE+3]]:3: ERROR: Semantics TODO: `method modifier`.
  // CHECK:STDERR:   abstract fn J();
  // CHECK:STDERR:   ^~~~~~~~
  abstract fn J();

  // CHECK:STDERR: fail_todo_modifiers.carbon:[[@LINE+3]]:3: ERROR: Semantics TODO: `method modifier`.
  // CHECK:STDERR:   virtual fn K();
  // CHECK:STDERR:   ^~~~~~~
  virtual fn K();

  // CHECK:STDERR: fail_todo_modifiers.carbon:[[@LINE+3]]:3: ERROR: Semantics TODO: `method modifier`.
  // CHECK:STDERR:   impl fn L();
  // CHECK:STDERR:   ^~~~
  impl fn L();
}

// CHECK:STDOUT: --- fail_todo_modifiers.carbon
// CHECK:STDOUT:
// CHECK:STDOUT: constants {
// CHECK:STDOUT:   %Access: type = class_type @Access [template]
// CHECK:STDOUT:   %.1: type = unbound_element_type Access, i32 [template]
// CHECK:STDOUT:   %.2: type = struct_type {.k: i32, .l: i32} [template]
// CHECK:STDOUT:   %Base: type = class_type @Base [template]
// CHECK:STDOUT:   %.3: type = struct_type {} [template]
// CHECK:STDOUT:   %Abstract: type = class_type @Abstract [template]
// CHECK:STDOUT: }
// CHECK:STDOUT:
// CHECK:STDOUT: file {
<<<<<<< HEAD
// CHECK:STDOUT:   package: <namespace> = namespace {
// CHECK:STDOUT:     .Access = %Access.decl
// CHECK:STDOUT:     .Base = %Base.decl
// CHECK:STDOUT:     .Abstract = %Abstract.decl
// CHECK:STDOUT:   } [template]
// CHECK:STDOUT:   %Access.decl = class_decl @Access, () [template = constants.%Access]
// CHECK:STDOUT:   %Base.decl = class_decl @Base, () [template = constants.%Base]
// CHECK:STDOUT:   %Abstract.decl = class_decl @Abstract, () [template = constants.%Abstract]
=======
// CHECK:STDOUT:   package: <namespace> = namespace {.Access = %Access.decl, .Base = %Base.decl, .Abstract = %Abstract.decl} [template]
// CHECK:STDOUT:   %Access.decl = class_decl @Access {} [template = constants.%Access]
// CHECK:STDOUT:   %Base.decl = class_decl @Base {} [template = constants.%Base]
// CHECK:STDOUT:   %Abstract.decl = class_decl @Abstract {} [template = constants.%Abstract]
>>>>>>> 5f4e6c76
// CHECK:STDOUT: }
// CHECK:STDOUT:
// CHECK:STDOUT: class @Access {
// CHECK:STDOUT:   %F: <function> = fn_decl @F {} [template]
// CHECK:STDOUT:   %G: <function> = fn_decl @G {} [template]
// CHECK:STDOUT:   %.loc22: <unbound element of class Access> = field_decl k, element0 [template]
// CHECK:STDOUT:   %.loc27: <unbound element of class Access> = field_decl l, element1 [template]
// CHECK:STDOUT:
// CHECK:STDOUT: !members:
// CHECK:STDOUT:   .F = %F
// CHECK:STDOUT:   .G = %G
// CHECK:STDOUT:   .k = %.loc22
// CHECK:STDOUT:   .l = %.loc27
// CHECK:STDOUT: }
// CHECK:STDOUT:
// CHECK:STDOUT: class @Base {
// CHECK:STDOUT:   %H: <function> = fn_decl @H {} [template]
// CHECK:STDOUT:   %I: <function> = fn_decl @I {} [template]
// CHECK:STDOUT:
// CHECK:STDOUT: !members:
// CHECK:STDOUT:   .H = %H
// CHECK:STDOUT:   .I = %I
// CHECK:STDOUT: }
// CHECK:STDOUT:
// CHECK:STDOUT: class @Abstract {
// CHECK:STDOUT:   %J: <function> = fn_decl @J {} [template]
// CHECK:STDOUT:   %K: <function> = fn_decl @K {} [template]
// CHECK:STDOUT:   %L: <function> = fn_decl @L {} [template]
// CHECK:STDOUT:
// CHECK:STDOUT: !members:
// CHECK:STDOUT:   .J = %J
// CHECK:STDOUT:   .K = %K
// CHECK:STDOUT:   .L = %L
// CHECK:STDOUT: }
// CHECK:STDOUT:
// CHECK:STDOUT: fn @F();
// CHECK:STDOUT:
// CHECK:STDOUT: fn @G();
// CHECK:STDOUT:
// CHECK:STDOUT: fn @H();
// CHECK:STDOUT:
// CHECK:STDOUT: fn @I();
// CHECK:STDOUT:
// CHECK:STDOUT: fn @J();
// CHECK:STDOUT:
// CHECK:STDOUT: fn @K();
// CHECK:STDOUT:
// CHECK:STDOUT: fn @L();
// CHECK:STDOUT:<|MERGE_RESOLUTION|>--- conflicted
+++ resolved
@@ -70,21 +70,14 @@
 // CHECK:STDOUT: }
 // CHECK:STDOUT:
 // CHECK:STDOUT: file {
-<<<<<<< HEAD
 // CHECK:STDOUT:   package: <namespace> = namespace {
 // CHECK:STDOUT:     .Access = %Access.decl
 // CHECK:STDOUT:     .Base = %Base.decl
 // CHECK:STDOUT:     .Abstract = %Abstract.decl
 // CHECK:STDOUT:   } [template]
-// CHECK:STDOUT:   %Access.decl = class_decl @Access, () [template = constants.%Access]
-// CHECK:STDOUT:   %Base.decl = class_decl @Base, () [template = constants.%Base]
-// CHECK:STDOUT:   %Abstract.decl = class_decl @Abstract, () [template = constants.%Abstract]
-=======
-// CHECK:STDOUT:   package: <namespace> = namespace {.Access = %Access.decl, .Base = %Base.decl, .Abstract = %Abstract.decl} [template]
 // CHECK:STDOUT:   %Access.decl = class_decl @Access {} [template = constants.%Access]
 // CHECK:STDOUT:   %Base.decl = class_decl @Base {} [template = constants.%Base]
 // CHECK:STDOUT:   %Abstract.decl = class_decl @Abstract {} [template = constants.%Abstract]
->>>>>>> 5f4e6c76
 // CHECK:STDOUT: }
 // CHECK:STDOUT:
 // CHECK:STDOUT: class @Access {
