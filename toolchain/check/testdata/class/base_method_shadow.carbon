// Part of the Carbon Language project, under the Apache License v2.0 with LLVM
// Exceptions. See /LICENSE for license information.
// SPDX-License-Identifier: Apache-2.0 WITH LLVM-exception
//
// AUTOUPDATE
// TIP: To test this file alone, run:
// TIP:   bazel test //toolchain/testing:file_test --test_arg=--file_tests=toolchain/check/testdata/class/base_method_shadow.carbon
// TIP: To dump output, run:
// TIP:   bazel run //toolchain/testing:file_test -- --dump_output --file_tests=toolchain/check/testdata/class/base_method_shadow.carbon

base class A {
  fn F[addr self: Self*]();
}

base class B {
  extend base: A;
  fn F[addr self: Self*]();
}

class C {
  extend base: B;
  fn F[addr self: Self*]();
}

class D {
  extend base: B;
}

fn Call(a: A*, b: B*, c: C*, d: D*) {
  (*a).F();
  (*b).F();
  (*c).F();
  (*d).F();
}

// CHECK:STDOUT: --- base_method_shadow.carbon
// CHECK:STDOUT:
// CHECK:STDOUT: constants {
// CHECK:STDOUT:   %A: type = class_type @A [template]
// CHECK:STDOUT:   %.1: type = ptr_type %A [template]
// CHECK:STDOUT:   %F.type.1: type = fn_type @F.1 [template]
// CHECK:STDOUT:   %.2: type = tuple_type () [template]
// CHECK:STDOUT:   %F.1: %F.type.1 = struct_value () [template]
// CHECK:STDOUT:   %.3: type = struct_type {} [template]
// CHECK:STDOUT:   %.4: <witness> = complete_type_witness %.3 [template]
// CHECK:STDOUT:   %B: type = class_type @B [template]
// CHECK:STDOUT:   %.5: type = ptr_type %.3 [template]
// CHECK:STDOUT:   %.6: type = unbound_element_type %B, %A [template]
// CHECK:STDOUT:   %.7: type = ptr_type %B [template]
// CHECK:STDOUT:   %F.type.2: type = fn_type @F.2 [template]
// CHECK:STDOUT:   %F.2: %F.type.2 = struct_value () [template]
// CHECK:STDOUT:   %.8: type = struct_type {.base: %A} [template]
// CHECK:STDOUT:   %.9: <witness> = complete_type_witness %.8 [template]
// CHECK:STDOUT:   %C: type = class_type @C [template]
// CHECK:STDOUT:   %.10: type = struct_type {.base: %.5} [template]
// CHECK:STDOUT:   %.11: type = ptr_type %.8 [template]
// CHECK:STDOUT:   %.12: type = unbound_element_type %C, %B [template]
// CHECK:STDOUT:   %.13: type = ptr_type %C [template]
// CHECK:STDOUT:   %F.type.3: type = fn_type @F.3 [template]
// CHECK:STDOUT:   %F.3: %F.type.3 = struct_value () [template]
// CHECK:STDOUT:   %.14: type = struct_type {.base: %B} [template]
// CHECK:STDOUT:   %.15: <witness> = complete_type_witness %.14 [template]
// CHECK:STDOUT:   %D: type = class_type @D [template]
// CHECK:STDOUT:   %.16: type = unbound_element_type %D, %B [template]
// CHECK:STDOUT:   %.17: type = ptr_type %D [template]
// CHECK:STDOUT:   %Call.type: type = fn_type @Call [template]
// CHECK:STDOUT:   %Call: %Call.type = struct_value () [template]
// CHECK:STDOUT:   %.18: type = struct_type {.base: %.11} [template]
// CHECK:STDOUT:   %.19: type = ptr_type %.14 [template]
// CHECK:STDOUT: }
// CHECK:STDOUT:
// CHECK:STDOUT: imports {
// CHECK:STDOUT:   %Core: <namespace> = namespace file.%Core.import, [template] {
// CHECK:STDOUT:     import Core//prelude
// CHECK:STDOUT:     import Core//prelude/operators
// CHECK:STDOUT:     import Core//prelude/types
// CHECK:STDOUT:     import Core//prelude/operators/arithmetic
// CHECK:STDOUT:     import Core//prelude/operators/as
// CHECK:STDOUT:     import Core//prelude/operators/bitwise
// CHECK:STDOUT:     import Core//prelude/operators/comparison
// CHECK:STDOUT:     import Core//prelude/types/bool
// CHECK:STDOUT:   }
// CHECK:STDOUT: }
// CHECK:STDOUT:
// CHECK:STDOUT: file {
// CHECK:STDOUT:   package: <namespace> = namespace [template] {
// CHECK:STDOUT:     .Core = imports.%Core
// CHECK:STDOUT:     .A = %A.decl
// CHECK:STDOUT:     .B = %B.decl
// CHECK:STDOUT:     .C = %C.decl
// CHECK:STDOUT:     .D = %D.decl
// CHECK:STDOUT:     .Call = %Call.decl
// CHECK:STDOUT:   }
// CHECK:STDOUT:   %Core.import = import Core
// CHECK:STDOUT:   %A.decl: type = class_decl @A [template = constants.%A] {} {}
// CHECK:STDOUT:   %B.decl: type = class_decl @B [template = constants.%B] {} {}
// CHECK:STDOUT:   %C.decl: type = class_decl @C [template = constants.%C] {} {}
// CHECK:STDOUT:   %D.decl: type = class_decl @D [template = constants.%D] {} {}
// CHECK:STDOUT:   %Call.decl: %Call.type = fn_decl @Call [template = constants.%Call] {
// CHECK:STDOUT:     %a.patt: %.1 = binding_pattern a
<<<<<<< HEAD
// CHECK:STDOUT:     %.loc29_10: %.1 = param_pattern %a.patt
// CHECK:STDOUT:     %b.patt: %.6 = binding_pattern b
// CHECK:STDOUT:     %.loc29_17: %.6 = param_pattern %b.patt
// CHECK:STDOUT:     %c.patt: %.11 = binding_pattern c
// CHECK:STDOUT:     %.loc29_24: %.11 = param_pattern %c.patt
// CHECK:STDOUT:     %d.patt: %.14 = binding_pattern d
// CHECK:STDOUT:     %.loc29_31: %.14 = param_pattern %d.patt
// CHECK:STDOUT:   } {
// CHECK:STDOUT:     %A.ref: type = name_ref A, file.%A.decl [template = constants.%A]
// CHECK:STDOUT:     %.loc29_13: type = ptr_type %A [template = constants.%.1]
// CHECK:STDOUT:     %param.loc29_9: %.1 = param
// CHECK:STDOUT:     %a: %.1 = bind_name a, %param.loc29_9
// CHECK:STDOUT:     %B.ref: type = name_ref B, file.%B.decl [template = constants.%B]
// CHECK:STDOUT:     %.loc29_20: type = ptr_type %B [template = constants.%.6]
// CHECK:STDOUT:     %param.loc29_16: %.6 = param
// CHECK:STDOUT:     %b: %.6 = bind_name b, %param.loc29_16
// CHECK:STDOUT:     %C.ref: type = name_ref C, file.%C.decl [template = constants.%C]
// CHECK:STDOUT:     %.loc29_27: type = ptr_type %C [template = constants.%.11]
// CHECK:STDOUT:     %param.loc29_23: %.11 = param
// CHECK:STDOUT:     %c: %.11 = bind_name c, %param.loc29_23
// CHECK:STDOUT:     %D.ref: type = name_ref D, file.%D.decl [template = constants.%D]
// CHECK:STDOUT:     %.loc29_34: type = ptr_type %D [template = constants.%.14]
// CHECK:STDOUT:     %param.loc29_30: %.14 = param
// CHECK:STDOUT:     %d: %.14 = bind_name d, %param.loc29_30
=======
// CHECK:STDOUT:     %b.patt: %.7 = binding_pattern b
// CHECK:STDOUT:     %c.patt: %.13 = binding_pattern c
// CHECK:STDOUT:     %d.patt: %.17 = binding_pattern d
// CHECK:STDOUT:   } {
// CHECK:STDOUT:     %A.ref: type = name_ref A, file.%A.decl [template = constants.%A]
// CHECK:STDOUT:     %.loc29_13: type = ptr_type %A [template = constants.%.1]
// CHECK:STDOUT:     %a.param: %.1 = param a, runtime_param0
// CHECK:STDOUT:     %a: %.1 = bind_name a, %a.param
// CHECK:STDOUT:     %B.ref: type = name_ref B, file.%B.decl [template = constants.%B]
// CHECK:STDOUT:     %.loc29_20: type = ptr_type %B [template = constants.%.7]
// CHECK:STDOUT:     %b.param: %.7 = param b, runtime_param1
// CHECK:STDOUT:     %b: %.7 = bind_name b, %b.param
// CHECK:STDOUT:     %C.ref: type = name_ref C, file.%C.decl [template = constants.%C]
// CHECK:STDOUT:     %.loc29_27: type = ptr_type %C [template = constants.%.13]
// CHECK:STDOUT:     %c.param: %.13 = param c, runtime_param2
// CHECK:STDOUT:     %c: %.13 = bind_name c, %c.param
// CHECK:STDOUT:     %D.ref: type = name_ref D, file.%D.decl [template = constants.%D]
// CHECK:STDOUT:     %.loc29_34: type = ptr_type %D [template = constants.%.17]
// CHECK:STDOUT:     %d.param: %.17 = param d, runtime_param3
// CHECK:STDOUT:     %d: %.17 = bind_name d, %d.param
>>>>>>> 7396aede
// CHECK:STDOUT:   }
// CHECK:STDOUT: }
// CHECK:STDOUT:
// CHECK:STDOUT: class @A {
// CHECK:STDOUT:   %F.decl: %F.type.1 = fn_decl @F.1 [template = constants.%F.1] {
// CHECK:STDOUT:     %self.patt: %.1 = binding_pattern self
// CHECK:STDOUT:     %.loc12_8.2: %.1 = addr_pattern %self.patt
// CHECK:STDOUT:     %.loc12_8.1: %.1 = param_pattern %.loc12_8.2
// CHECK:STDOUT:   } {
// CHECK:STDOUT:     %Self.ref: type = name_ref Self, constants.%A [template = constants.%A]
// CHECK:STDOUT:     %.loc12_23: type = ptr_type %A [template = constants.%.1]
<<<<<<< HEAD
// CHECK:STDOUT:     %param: %.1 = param
// CHECK:STDOUT:     %self: %.1 = bind_name self, %param
// CHECK:STDOUT:     %.loc12_8.3: %.1 = addr_param %self
=======
// CHECK:STDOUT:     %self.param: %.1 = param self, runtime_param0
// CHECK:STDOUT:     %self: %.1 = bind_name self, %self.param
// CHECK:STDOUT:     %.loc12_8: %.1 = addr_pattern %self
>>>>>>> 7396aede
// CHECK:STDOUT:   }
// CHECK:STDOUT:   %.loc13: <witness> = complete_type_witness %.3 [template = constants.%.4]
// CHECK:STDOUT:
// CHECK:STDOUT: !members:
// CHECK:STDOUT:   .Self = constants.%A
// CHECK:STDOUT:   .F = %F.decl
// CHECK:STDOUT: }
// CHECK:STDOUT:
// CHECK:STDOUT: class @B {
// CHECK:STDOUT:   %A.ref: type = name_ref A, file.%A.decl [template = constants.%A]
// CHECK:STDOUT:   %.loc16: %.6 = base_decl %A, element0 [template]
// CHECK:STDOUT:   %F.decl: %F.type.2 = fn_decl @F.2 [template = constants.%F.2] {
<<<<<<< HEAD
// CHECK:STDOUT:     %self.patt: %.6 = binding_pattern self
// CHECK:STDOUT:     %.loc17_8.2: %.6 = addr_pattern %self.patt
// CHECK:STDOUT:     %.loc17_8.1: %.6 = param_pattern %.loc17_8.2
// CHECK:STDOUT:   } {
// CHECK:STDOUT:     %Self.ref: type = name_ref Self, constants.%B [template = constants.%B]
// CHECK:STDOUT:     %.loc17_23: type = ptr_type %B [template = constants.%.6]
// CHECK:STDOUT:     %param: %.6 = param
// CHECK:STDOUT:     %self: %.6 = bind_name self, %param
// CHECK:STDOUT:     %.loc17_8.3: %.6 = addr_param %self
=======
// CHECK:STDOUT:     %self.patt: %.7 = binding_pattern self
// CHECK:STDOUT:   } {
// CHECK:STDOUT:     %Self.ref: type = name_ref Self, constants.%B [template = constants.%B]
// CHECK:STDOUT:     %.loc17_23: type = ptr_type %B [template = constants.%.7]
// CHECK:STDOUT:     %self.param: %.7 = param self, runtime_param0
// CHECK:STDOUT:     %self: %.7 = bind_name self, %self.param
// CHECK:STDOUT:     %.loc17_8: %.7 = addr_pattern %self
>>>>>>> 7396aede
// CHECK:STDOUT:   }
// CHECK:STDOUT:   %.loc18: <witness> = complete_type_witness %.8 [template = constants.%.9]
// CHECK:STDOUT:
// CHECK:STDOUT: !members:
// CHECK:STDOUT:   .Self = constants.%B
// CHECK:STDOUT:   .base = %.loc16
// CHECK:STDOUT:   .F = %F.decl
// CHECK:STDOUT:   extend name_scope2
// CHECK:STDOUT: }
// CHECK:STDOUT:
// CHECK:STDOUT: class @C {
// CHECK:STDOUT:   %B.ref: type = name_ref B, file.%B.decl [template = constants.%B]
// CHECK:STDOUT:   %.loc21: %.12 = base_decl %B, element0 [template]
// CHECK:STDOUT:   %F.decl: %F.type.3 = fn_decl @F.3 [template = constants.%F.3] {
<<<<<<< HEAD
// CHECK:STDOUT:     %self.patt: %.11 = binding_pattern self
// CHECK:STDOUT:     %.loc22_8.2: %.11 = addr_pattern %self.patt
// CHECK:STDOUT:     %.loc22_8.1: %.11 = param_pattern %.loc22_8.2
// CHECK:STDOUT:   } {
// CHECK:STDOUT:     %Self.ref: type = name_ref Self, constants.%C [template = constants.%C]
// CHECK:STDOUT:     %.loc22_23: type = ptr_type %C [template = constants.%.11]
// CHECK:STDOUT:     %param: %.11 = param
// CHECK:STDOUT:     %self: %.11 = bind_name self, %param
// CHECK:STDOUT:     %.loc22_8.3: %.11 = addr_param %self
=======
// CHECK:STDOUT:     %self.patt: %.13 = binding_pattern self
// CHECK:STDOUT:   } {
// CHECK:STDOUT:     %Self.ref: type = name_ref Self, constants.%C [template = constants.%C]
// CHECK:STDOUT:     %.loc22_23: type = ptr_type %C [template = constants.%.13]
// CHECK:STDOUT:     %self.param: %.13 = param self, runtime_param0
// CHECK:STDOUT:     %self: %.13 = bind_name self, %self.param
// CHECK:STDOUT:     %.loc22_8: %.13 = addr_pattern %self
>>>>>>> 7396aede
// CHECK:STDOUT:   }
// CHECK:STDOUT:   %.loc23: <witness> = complete_type_witness %.14 [template = constants.%.15]
// CHECK:STDOUT:
// CHECK:STDOUT: !members:
// CHECK:STDOUT:   .Self = constants.%C
// CHECK:STDOUT:   .base = %.loc21
// CHECK:STDOUT:   .F = %F.decl
// CHECK:STDOUT:   extend name_scope3
// CHECK:STDOUT: }
// CHECK:STDOUT:
// CHECK:STDOUT: class @D {
// CHECK:STDOUT:   %B.ref: type = name_ref B, file.%B.decl [template = constants.%B]
// CHECK:STDOUT:   %.loc26: %.16 = base_decl %B, element0 [template]
// CHECK:STDOUT:   %.loc27: <witness> = complete_type_witness %.14 [template = constants.%.15]
// CHECK:STDOUT:
// CHECK:STDOUT: !members:
// CHECK:STDOUT:   .Self = constants.%D
// CHECK:STDOUT:   .base = %.loc26
// CHECK:STDOUT:   extend name_scope3
// CHECK:STDOUT: }
// CHECK:STDOUT:
<<<<<<< HEAD
// CHECK:STDOUT: fn @F.1[%.loc12_8.1: %.1]();
// CHECK:STDOUT:
// CHECK:STDOUT: fn @F.2[%.loc17_8.1: %.6]();
// CHECK:STDOUT:
// CHECK:STDOUT: fn @F.3[%.loc22_8.1: %.11]();
// CHECK:STDOUT:
// CHECK:STDOUT: fn @Call(%.loc29_10: %.1, %.loc29_17: %.6, %.loc29_24: %.11, %.loc29_31: %.14) {
=======
// CHECK:STDOUT: fn @F.1[addr %self: %.1]();
// CHECK:STDOUT:
// CHECK:STDOUT: fn @F.2[addr %self: %.7]();
// CHECK:STDOUT:
// CHECK:STDOUT: fn @F.3[addr %self: %.13]();
// CHECK:STDOUT:
// CHECK:STDOUT: fn @Call(%a: %.1, %b: %.7, %c: %.13, %d: %.17) {
>>>>>>> 7396aede
// CHECK:STDOUT: !entry:
// CHECK:STDOUT:   %a.ref: %.1 = name_ref a, %a
// CHECK:STDOUT:   %.loc30_4.1: ref %A = deref %a.ref
// CHECK:STDOUT:   %F.ref.loc30: %F.type.1 = name_ref F, @A.%F.decl [template = constants.%F.1]
// CHECK:STDOUT:   %.loc30_7: <bound method> = bound_method %.loc30_4.1, %F.ref.loc30
// CHECK:STDOUT:   %.loc30_4.2: %.1 = addr_of %.loc30_4.1
// CHECK:STDOUT:   %F.call.loc30: init %.2 = call %.loc30_7(%.loc30_4.2)
// CHECK:STDOUT:   %b.ref: %.7 = name_ref b, %b
// CHECK:STDOUT:   %.loc31_4.1: ref %B = deref %b.ref
// CHECK:STDOUT:   %F.ref.loc31: %F.type.2 = name_ref F, @B.%F.decl [template = constants.%F.2]
// CHECK:STDOUT:   %.loc31_7: <bound method> = bound_method %.loc31_4.1, %F.ref.loc31
// CHECK:STDOUT:   %.loc31_4.2: %.7 = addr_of %.loc31_4.1
// CHECK:STDOUT:   %F.call.loc31: init %.2 = call %.loc31_7(%.loc31_4.2)
// CHECK:STDOUT:   %c.ref: %.13 = name_ref c, %c
// CHECK:STDOUT:   %.loc32_4.1: ref %C = deref %c.ref
// CHECK:STDOUT:   %F.ref.loc32: %F.type.3 = name_ref F, @C.%F.decl [template = constants.%F.3]
// CHECK:STDOUT:   %.loc32_7: <bound method> = bound_method %.loc32_4.1, %F.ref.loc32
// CHECK:STDOUT:   %.loc32_4.2: %.13 = addr_of %.loc32_4.1
// CHECK:STDOUT:   %F.call.loc32: init %.2 = call %.loc32_7(%.loc32_4.2)
// CHECK:STDOUT:   %d.ref: %.17 = name_ref d, %d
// CHECK:STDOUT:   %.loc33_4.1: ref %D = deref %d.ref
// CHECK:STDOUT:   %F.ref.loc33: %F.type.2 = name_ref F, @B.%F.decl [template = constants.%F.2]
// CHECK:STDOUT:   %.loc33_7: <bound method> = bound_method %.loc33_4.1, %F.ref.loc33
// CHECK:STDOUT:   %.loc33_4.2: %.17 = addr_of %.loc33_4.1
// CHECK:STDOUT:   %.loc33_9.1: ref %D = deref %.loc33_4.2
// CHECK:STDOUT:   %.loc33_9.2: ref %B = class_element_access %.loc33_9.1, element0
// CHECK:STDOUT:   %.loc33_9.3: %.7 = addr_of %.loc33_9.2
// CHECK:STDOUT:   %.loc33_9.4: %.7 = converted %.loc33_4.2, %.loc33_9.3
// CHECK:STDOUT:   %F.call.loc33: init %.2 = call %.loc33_7(%.loc33_9.4)
// CHECK:STDOUT:   return
// CHECK:STDOUT: }
// CHECK:STDOUT:<|MERGE_RESOLUTION|>--- conflicted
+++ resolved
@@ -98,53 +98,30 @@
 // CHECK:STDOUT:   %D.decl: type = class_decl @D [template = constants.%D] {} {}
 // CHECK:STDOUT:   %Call.decl: %Call.type = fn_decl @Call [template = constants.%Call] {
 // CHECK:STDOUT:     %a.patt: %.1 = binding_pattern a
-<<<<<<< HEAD
-// CHECK:STDOUT:     %.loc29_10: %.1 = param_pattern %a.patt
-// CHECK:STDOUT:     %b.patt: %.6 = binding_pattern b
-// CHECK:STDOUT:     %.loc29_17: %.6 = param_pattern %b.patt
-// CHECK:STDOUT:     %c.patt: %.11 = binding_pattern c
-// CHECK:STDOUT:     %.loc29_24: %.11 = param_pattern %c.patt
-// CHECK:STDOUT:     %d.patt: %.14 = binding_pattern d
-// CHECK:STDOUT:     %.loc29_31: %.14 = param_pattern %d.patt
+// CHECK:STDOUT:     %.loc29_10: %.1 = param_pattern %a.patt, runtime_param0
+// CHECK:STDOUT:     %b.patt: %.7 = binding_pattern b
+// CHECK:STDOUT:     %.loc29_17: %.7 = param_pattern %b.patt, runtime_param1
+// CHECK:STDOUT:     %c.patt: %.13 = binding_pattern c
+// CHECK:STDOUT:     %.loc29_24: %.13 = param_pattern %c.patt, runtime_param2
+// CHECK:STDOUT:     %d.patt: %.17 = binding_pattern d
+// CHECK:STDOUT:     %.loc29_31: %.17 = param_pattern %d.patt, runtime_param3
 // CHECK:STDOUT:   } {
 // CHECK:STDOUT:     %A.ref: type = name_ref A, file.%A.decl [template = constants.%A]
 // CHECK:STDOUT:     %.loc29_13: type = ptr_type %A [template = constants.%.1]
-// CHECK:STDOUT:     %param.loc29_9: %.1 = param
+// CHECK:STDOUT:     %param.loc29_9: %.1 = param runtime_param0
 // CHECK:STDOUT:     %a: %.1 = bind_name a, %param.loc29_9
 // CHECK:STDOUT:     %B.ref: type = name_ref B, file.%B.decl [template = constants.%B]
-// CHECK:STDOUT:     %.loc29_20: type = ptr_type %B [template = constants.%.6]
-// CHECK:STDOUT:     %param.loc29_16: %.6 = param
-// CHECK:STDOUT:     %b: %.6 = bind_name b, %param.loc29_16
-// CHECK:STDOUT:     %C.ref: type = name_ref C, file.%C.decl [template = constants.%C]
-// CHECK:STDOUT:     %.loc29_27: type = ptr_type %C [template = constants.%.11]
-// CHECK:STDOUT:     %param.loc29_23: %.11 = param
-// CHECK:STDOUT:     %c: %.11 = bind_name c, %param.loc29_23
-// CHECK:STDOUT:     %D.ref: type = name_ref D, file.%D.decl [template = constants.%D]
-// CHECK:STDOUT:     %.loc29_34: type = ptr_type %D [template = constants.%.14]
-// CHECK:STDOUT:     %param.loc29_30: %.14 = param
-// CHECK:STDOUT:     %d: %.14 = bind_name d, %param.loc29_30
-=======
-// CHECK:STDOUT:     %b.patt: %.7 = binding_pattern b
-// CHECK:STDOUT:     %c.patt: %.13 = binding_pattern c
-// CHECK:STDOUT:     %d.patt: %.17 = binding_pattern d
-// CHECK:STDOUT:   } {
-// CHECK:STDOUT:     %A.ref: type = name_ref A, file.%A.decl [template = constants.%A]
-// CHECK:STDOUT:     %.loc29_13: type = ptr_type %A [template = constants.%.1]
-// CHECK:STDOUT:     %a.param: %.1 = param a, runtime_param0
-// CHECK:STDOUT:     %a: %.1 = bind_name a, %a.param
-// CHECK:STDOUT:     %B.ref: type = name_ref B, file.%B.decl [template = constants.%B]
 // CHECK:STDOUT:     %.loc29_20: type = ptr_type %B [template = constants.%.7]
-// CHECK:STDOUT:     %b.param: %.7 = param b, runtime_param1
-// CHECK:STDOUT:     %b: %.7 = bind_name b, %b.param
+// CHECK:STDOUT:     %param.loc29_16: %.7 = param runtime_param1
+// CHECK:STDOUT:     %b: %.7 = bind_name b, %param.loc29_16
 // CHECK:STDOUT:     %C.ref: type = name_ref C, file.%C.decl [template = constants.%C]
 // CHECK:STDOUT:     %.loc29_27: type = ptr_type %C [template = constants.%.13]
-// CHECK:STDOUT:     %c.param: %.13 = param c, runtime_param2
-// CHECK:STDOUT:     %c: %.13 = bind_name c, %c.param
+// CHECK:STDOUT:     %param.loc29_23: %.13 = param runtime_param2
+// CHECK:STDOUT:     %c: %.13 = bind_name c, %param.loc29_23
 // CHECK:STDOUT:     %D.ref: type = name_ref D, file.%D.decl [template = constants.%D]
 // CHECK:STDOUT:     %.loc29_34: type = ptr_type %D [template = constants.%.17]
-// CHECK:STDOUT:     %d.param: %.17 = param d, runtime_param3
-// CHECK:STDOUT:     %d: %.17 = bind_name d, %d.param
->>>>>>> 7396aede
+// CHECK:STDOUT:     %param.loc29_30: %.17 = param runtime_param3
+// CHECK:STDOUT:     %d: %.17 = bind_name d, %param.loc29_30
 // CHECK:STDOUT:   }
 // CHECK:STDOUT: }
 // CHECK:STDOUT:
@@ -152,19 +129,13 @@
 // CHECK:STDOUT:   %F.decl: %F.type.1 = fn_decl @F.1 [template = constants.%F.1] {
 // CHECK:STDOUT:     %self.patt: %.1 = binding_pattern self
 // CHECK:STDOUT:     %.loc12_8.2: %.1 = addr_pattern %self.patt
-// CHECK:STDOUT:     %.loc12_8.1: %.1 = param_pattern %.loc12_8.2
+// CHECK:STDOUT:     %.loc12_8.1: %.1 = param_pattern %.loc12_8.2, runtime_param0
 // CHECK:STDOUT:   } {
 // CHECK:STDOUT:     %Self.ref: type = name_ref Self, constants.%A [template = constants.%A]
 // CHECK:STDOUT:     %.loc12_23: type = ptr_type %A [template = constants.%.1]
-<<<<<<< HEAD
-// CHECK:STDOUT:     %param: %.1 = param
+// CHECK:STDOUT:     %param: %.1 = param runtime_param0
 // CHECK:STDOUT:     %self: %.1 = bind_name self, %param
 // CHECK:STDOUT:     %.loc12_8.3: %.1 = addr_param %self
-=======
-// CHECK:STDOUT:     %self.param: %.1 = param self, runtime_param0
-// CHECK:STDOUT:     %self: %.1 = bind_name self, %self.param
-// CHECK:STDOUT:     %.loc12_8: %.1 = addr_pattern %self
->>>>>>> 7396aede
 // CHECK:STDOUT:   }
 // CHECK:STDOUT:   %.loc13: <witness> = complete_type_witness %.3 [template = constants.%.4]
 // CHECK:STDOUT:
@@ -177,25 +148,15 @@
 // CHECK:STDOUT:   %A.ref: type = name_ref A, file.%A.decl [template = constants.%A]
 // CHECK:STDOUT:   %.loc16: %.6 = base_decl %A, element0 [template]
 // CHECK:STDOUT:   %F.decl: %F.type.2 = fn_decl @F.2 [template = constants.%F.2] {
-<<<<<<< HEAD
-// CHECK:STDOUT:     %self.patt: %.6 = binding_pattern self
-// CHECK:STDOUT:     %.loc17_8.2: %.6 = addr_pattern %self.patt
-// CHECK:STDOUT:     %.loc17_8.1: %.6 = param_pattern %.loc17_8.2
-// CHECK:STDOUT:   } {
-// CHECK:STDOUT:     %Self.ref: type = name_ref Self, constants.%B [template = constants.%B]
-// CHECK:STDOUT:     %.loc17_23: type = ptr_type %B [template = constants.%.6]
-// CHECK:STDOUT:     %param: %.6 = param
-// CHECK:STDOUT:     %self: %.6 = bind_name self, %param
-// CHECK:STDOUT:     %.loc17_8.3: %.6 = addr_param %self
-=======
 // CHECK:STDOUT:     %self.patt: %.7 = binding_pattern self
+// CHECK:STDOUT:     %.loc17_8.2: %.7 = addr_pattern %self.patt
+// CHECK:STDOUT:     %.loc17_8.1: %.7 = param_pattern %.loc17_8.2, runtime_param0
 // CHECK:STDOUT:   } {
 // CHECK:STDOUT:     %Self.ref: type = name_ref Self, constants.%B [template = constants.%B]
 // CHECK:STDOUT:     %.loc17_23: type = ptr_type %B [template = constants.%.7]
-// CHECK:STDOUT:     %self.param: %.7 = param self, runtime_param0
-// CHECK:STDOUT:     %self: %.7 = bind_name self, %self.param
-// CHECK:STDOUT:     %.loc17_8: %.7 = addr_pattern %self
->>>>>>> 7396aede
+// CHECK:STDOUT:     %param: %.7 = param runtime_param0
+// CHECK:STDOUT:     %self: %.7 = bind_name self, %param
+// CHECK:STDOUT:     %.loc17_8.3: %.7 = addr_param %self
 // CHECK:STDOUT:   }
 // CHECK:STDOUT:   %.loc18: <witness> = complete_type_witness %.8 [template = constants.%.9]
 // CHECK:STDOUT:
@@ -210,25 +171,15 @@
 // CHECK:STDOUT:   %B.ref: type = name_ref B, file.%B.decl [template = constants.%B]
 // CHECK:STDOUT:   %.loc21: %.12 = base_decl %B, element0 [template]
 // CHECK:STDOUT:   %F.decl: %F.type.3 = fn_decl @F.3 [template = constants.%F.3] {
-<<<<<<< HEAD
-// CHECK:STDOUT:     %self.patt: %.11 = binding_pattern self
-// CHECK:STDOUT:     %.loc22_8.2: %.11 = addr_pattern %self.patt
-// CHECK:STDOUT:     %.loc22_8.1: %.11 = param_pattern %.loc22_8.2
-// CHECK:STDOUT:   } {
-// CHECK:STDOUT:     %Self.ref: type = name_ref Self, constants.%C [template = constants.%C]
-// CHECK:STDOUT:     %.loc22_23: type = ptr_type %C [template = constants.%.11]
-// CHECK:STDOUT:     %param: %.11 = param
-// CHECK:STDOUT:     %self: %.11 = bind_name self, %param
-// CHECK:STDOUT:     %.loc22_8.3: %.11 = addr_param %self
-=======
 // CHECK:STDOUT:     %self.patt: %.13 = binding_pattern self
+// CHECK:STDOUT:     %.loc22_8.2: %.13 = addr_pattern %self.patt
+// CHECK:STDOUT:     %.loc22_8.1: %.13 = param_pattern %.loc22_8.2, runtime_param0
 // CHECK:STDOUT:   } {
 // CHECK:STDOUT:     %Self.ref: type = name_ref Self, constants.%C [template = constants.%C]
 // CHECK:STDOUT:     %.loc22_23: type = ptr_type %C [template = constants.%.13]
-// CHECK:STDOUT:     %self.param: %.13 = param self, runtime_param0
-// CHECK:STDOUT:     %self: %.13 = bind_name self, %self.param
-// CHECK:STDOUT:     %.loc22_8: %.13 = addr_pattern %self
->>>>>>> 7396aede
+// CHECK:STDOUT:     %param: %.13 = param runtime_param0
+// CHECK:STDOUT:     %self: %.13 = bind_name self, %param
+// CHECK:STDOUT:     %.loc22_8.3: %.13 = addr_param %self
 // CHECK:STDOUT:   }
 // CHECK:STDOUT:   %.loc23: <witness> = complete_type_witness %.14 [template = constants.%.15]
 // CHECK:STDOUT:
@@ -250,23 +201,13 @@
 // CHECK:STDOUT:   extend name_scope3
 // CHECK:STDOUT: }
 // CHECK:STDOUT:
-<<<<<<< HEAD
 // CHECK:STDOUT: fn @F.1[%.loc12_8.1: %.1]();
 // CHECK:STDOUT:
-// CHECK:STDOUT: fn @F.2[%.loc17_8.1: %.6]();
-// CHECK:STDOUT:
-// CHECK:STDOUT: fn @F.3[%.loc22_8.1: %.11]();
-// CHECK:STDOUT:
-// CHECK:STDOUT: fn @Call(%.loc29_10: %.1, %.loc29_17: %.6, %.loc29_24: %.11, %.loc29_31: %.14) {
-=======
-// CHECK:STDOUT: fn @F.1[addr %self: %.1]();
-// CHECK:STDOUT:
-// CHECK:STDOUT: fn @F.2[addr %self: %.7]();
-// CHECK:STDOUT:
-// CHECK:STDOUT: fn @F.3[addr %self: %.13]();
-// CHECK:STDOUT:
-// CHECK:STDOUT: fn @Call(%a: %.1, %b: %.7, %c: %.13, %d: %.17) {
->>>>>>> 7396aede
+// CHECK:STDOUT: fn @F.2[%.loc17_8.1: %.7]();
+// CHECK:STDOUT:
+// CHECK:STDOUT: fn @F.3[%.loc22_8.1: %.13]();
+// CHECK:STDOUT:
+// CHECK:STDOUT: fn @Call(%.loc29_10: %.1, %.loc29_17: %.7, %.loc29_24: %.13, %.loc29_31: %.17) {
 // CHECK:STDOUT: !entry:
 // CHECK:STDOUT:   %a.ref: %.1 = name_ref a, %a
 // CHECK:STDOUT:   %.loc30_4.1: ref %A = deref %a.ref
