// Part of the Carbon Language project, under the Apache License v2.0 with LLVM
// Exceptions. See /LICENSE for license information.
// SPDX-License-Identifier: Apache-2.0 WITH LLVM-exception
//
// AUTOUPDATE
// TIP: To test this file alone, run:
// TIP:   bazel test //toolchain/testing:file_test --test_arg=--file_tests=toolchain/check/testdata/class/base_method_shadow.carbon
// TIP: To dump output, run:
// TIP:   bazel run //toolchain/testing:file_test -- --dump_output --file_tests=toolchain/check/testdata/class/base_method_shadow.carbon

base class A {
  fn F[addr self: Self*]();
}

base class B {
  extend base: A;
  fn F[addr self: Self*]();
}

class C {
  extend base: B;
  fn F[addr self: Self*]();
}

class D {
  extend base: B;
}

fn Call(a: A*, b: B*, c: C*, d: D*) {
  (*a).F();
  (*b).F();
  (*c).F();
  (*d).F();
}

// CHECK:STDOUT: --- base_method_shadow.carbon
// CHECK:STDOUT:
// CHECK:STDOUT: constants {
// CHECK:STDOUT:   %A: type = class_type @A [template]
// CHECK:STDOUT:   %.1: type = ptr_type %A [template]
// CHECK:STDOUT:   %F.type.1: type = fn_type @F.1 [template]
// CHECK:STDOUT:   %.2: type = tuple_type () [template]
// CHECK:STDOUT:   %F.1: %F.type.1 = struct_value () [template]
// CHECK:STDOUT:   %.3: type = struct_type {} [template]
// CHECK:STDOUT:   %.4: <witness> = complete_type_witness %.3 [template]
// CHECK:STDOUT:   %B: type = class_type @B [template]
// CHECK:STDOUT:   %.5: type = ptr_type %.3 [template]
// CHECK:STDOUT:   %.6: type = unbound_element_type %B, %A [template]
// CHECK:STDOUT:   %.7: type = ptr_type %B [template]
// CHECK:STDOUT:   %F.type.2: type = fn_type @F.2 [template]
// CHECK:STDOUT:   %F.2: %F.type.2 = struct_value () [template]
// CHECK:STDOUT:   %.8: type = struct_type {.base: %A} [template]
// CHECK:STDOUT:   %.9: <witness> = complete_type_witness %.8 [template]
// CHECK:STDOUT:   %C: type = class_type @C [template]
// CHECK:STDOUT:   %.10: type = struct_type {.base: %.5} [template]
// CHECK:STDOUT:   %.11: type = ptr_type %.8 [template]
// CHECK:STDOUT:   %.12: type = unbound_element_type %C, %B [template]
// CHECK:STDOUT:   %.13: type = ptr_type %C [template]
// CHECK:STDOUT:   %F.type.3: type = fn_type @F.3 [template]
// CHECK:STDOUT:   %F.3: %F.type.3 = struct_value () [template]
// CHECK:STDOUT:   %.14: type = struct_type {.base: %B} [template]
// CHECK:STDOUT:   %.15: <witness> = complete_type_witness %.14 [template]
// CHECK:STDOUT:   %D: type = class_type @D [template]
// CHECK:STDOUT:   %.16: type = unbound_element_type %D, %B [template]
// CHECK:STDOUT:   %.17: type = ptr_type %D [template]
// CHECK:STDOUT:   %Call.type: type = fn_type @Call [template]
// CHECK:STDOUT:   %Call: %Call.type = struct_value () [template]
// CHECK:STDOUT:   %.18: type = struct_type {.base: %.11} [template]
// CHECK:STDOUT:   %.19: type = ptr_type %.14 [template]
// CHECK:STDOUT: }
// CHECK:STDOUT:
// CHECK:STDOUT: imports {
// CHECK:STDOUT:   %Core: <namespace> = namespace file.%Core.import, [template] {
// CHECK:STDOUT:     import Core//prelude
// CHECK:STDOUT:     import Core//prelude/operators
// CHECK:STDOUT:     import Core//prelude/types
// CHECK:STDOUT:     import Core//prelude/operators/arithmetic
// CHECK:STDOUT:     import Core//prelude/operators/as
// CHECK:STDOUT:     import Core//prelude/operators/bitwise
// CHECK:STDOUT:     import Core//prelude/operators/comparison
// CHECK:STDOUT:     import Core//prelude/types/bool
// CHECK:STDOUT:   }
// CHECK:STDOUT: }
// CHECK:STDOUT:
// CHECK:STDOUT: file {
// CHECK:STDOUT:   package: <namespace> = namespace [template] {
// CHECK:STDOUT:     .Core = imports.%Core
// CHECK:STDOUT:     .A = %A.decl
// CHECK:STDOUT:     .B = %B.decl
// CHECK:STDOUT:     .C = %C.decl
// CHECK:STDOUT:     .D = %D.decl
// CHECK:STDOUT:     .Call = %Call.decl
// CHECK:STDOUT:   }
// CHECK:STDOUT:   %Core.import = import Core
// CHECK:STDOUT:   %A.decl: type = class_decl @A [template = constants.%A] {} {}
// CHECK:STDOUT:   %B.decl: type = class_decl @B [template = constants.%B] {} {}
// CHECK:STDOUT:   %C.decl: type = class_decl @C [template = constants.%C] {} {}
// CHECK:STDOUT:   %D.decl: type = class_decl @D [template = constants.%D] {} {}
// CHECK:STDOUT:   %Call.decl: %Call.type = fn_decl @Call [template = constants.%Call] {
<<<<<<< HEAD
// CHECK:STDOUT:     %a.patt: %.1 = binding_pattern a
// CHECK:STDOUT:     %b.patt: %.6 = binding_pattern b
// CHECK:STDOUT:     %c.patt: %.11 = binding_pattern c
// CHECK:STDOUT:     %d.patt: %.14 = binding_pattern d
// CHECK:STDOUT:   } {
// CHECK:STDOUT:     %A.ref: type = name_ref A, %A.decl [template = constants.%A]
=======
// CHECK:STDOUT:     %A.ref: type = name_ref A, file.%A.decl [template = constants.%A]
>>>>>>> 1e34d03e
// CHECK:STDOUT:     %.loc29_13: type = ptr_type %A [template = constants.%.1]
// CHECK:STDOUT:     %a.param: %.1 = param a, runtime_param0
// CHECK:STDOUT:     %a: %.1 = bind_name a, %a.param
// CHECK:STDOUT:     %B.ref: type = name_ref B, file.%B.decl [template = constants.%B]
// CHECK:STDOUT:     %.loc29_20: type = ptr_type %B [template = constants.%.7]
// CHECK:STDOUT:     %b.param: %.7 = param b, runtime_param1
// CHECK:STDOUT:     %b: %.7 = bind_name b, %b.param
// CHECK:STDOUT:     %C.ref: type = name_ref C, file.%C.decl [template = constants.%C]
// CHECK:STDOUT:     %.loc29_27: type = ptr_type %C [template = constants.%.13]
// CHECK:STDOUT:     %c.param: %.13 = param c, runtime_param2
// CHECK:STDOUT:     %c: %.13 = bind_name c, %c.param
// CHECK:STDOUT:     %D.ref: type = name_ref D, file.%D.decl [template = constants.%D]
// CHECK:STDOUT:     %.loc29_34: type = ptr_type %D [template = constants.%.17]
// CHECK:STDOUT:     %d.param: %.17 = param d, runtime_param3
// CHECK:STDOUT:     %d: %.17 = bind_name d, %d.param
// CHECK:STDOUT:   }
// CHECK:STDOUT: }
// CHECK:STDOUT:
// CHECK:STDOUT: class @A {
// CHECK:STDOUT:   %F.decl: %F.type.1 = fn_decl @F.1 [template = constants.%F.1] {
// CHECK:STDOUT:     %self.patt: %.1 = binding_pattern self
// CHECK:STDOUT:   } {
// CHECK:STDOUT:     %Self.ref: type = name_ref Self, constants.%A [template = constants.%A]
// CHECK:STDOUT:     %.loc12_23: type = ptr_type %A [template = constants.%.1]
// CHECK:STDOUT:     %self.param: %.1 = param self, runtime_param0
// CHECK:STDOUT:     %self: %.1 = bind_name self, %self.param
// CHECK:STDOUT:     %.loc12_8: %.1 = addr_pattern %self
// CHECK:STDOUT:   }
// CHECK:STDOUT:   %.loc13: <witness> = complete_type_witness %.3 [template = constants.%.4]
// CHECK:STDOUT:
// CHECK:STDOUT: !members:
// CHECK:STDOUT:   .Self = constants.%A
// CHECK:STDOUT:   .F = %F.decl
// CHECK:STDOUT: }
// CHECK:STDOUT:
// CHECK:STDOUT: class @B {
// CHECK:STDOUT:   %A.ref: type = name_ref A, file.%A.decl [template = constants.%A]
// CHECK:STDOUT:   %.loc16: %.6 = base_decl %A, element0 [template]
// CHECK:STDOUT:   %F.decl: %F.type.2 = fn_decl @F.2 [template = constants.%F.2] {
// CHECK:STDOUT:     %self.patt: %.6 = binding_pattern self
// CHECK:STDOUT:   } {
// CHECK:STDOUT:     %Self.ref: type = name_ref Self, constants.%B [template = constants.%B]
// CHECK:STDOUT:     %.loc17_23: type = ptr_type %B [template = constants.%.7]
// CHECK:STDOUT:     %self.param: %.7 = param self, runtime_param0
// CHECK:STDOUT:     %self: %.7 = bind_name self, %self.param
// CHECK:STDOUT:     %.loc17_8: %.7 = addr_pattern %self
// CHECK:STDOUT:   }
// CHECK:STDOUT:   %.loc18: <witness> = complete_type_witness %.8 [template = constants.%.9]
// CHECK:STDOUT:
// CHECK:STDOUT: !members:
// CHECK:STDOUT:   .Self = constants.%B
// CHECK:STDOUT:   .base = %.loc16
// CHECK:STDOUT:   .F = %F.decl
// CHECK:STDOUT:   extend name_scope2
// CHECK:STDOUT: }
// CHECK:STDOUT:
// CHECK:STDOUT: class @C {
// CHECK:STDOUT:   %B.ref: type = name_ref B, file.%B.decl [template = constants.%B]
// CHECK:STDOUT:   %.loc21: %.12 = base_decl %B, element0 [template]
// CHECK:STDOUT:   %F.decl: %F.type.3 = fn_decl @F.3 [template = constants.%F.3] {
// CHECK:STDOUT:     %self.patt: %.11 = binding_pattern self
// CHECK:STDOUT:   } {
// CHECK:STDOUT:     %Self.ref: type = name_ref Self, constants.%C [template = constants.%C]
// CHECK:STDOUT:     %.loc22_23: type = ptr_type %C [template = constants.%.13]
// CHECK:STDOUT:     %self.param: %.13 = param self, runtime_param0
// CHECK:STDOUT:     %self: %.13 = bind_name self, %self.param
// CHECK:STDOUT:     %.loc22_8: %.13 = addr_pattern %self
// CHECK:STDOUT:   }
// CHECK:STDOUT:   %.loc23: <witness> = complete_type_witness %.14 [template = constants.%.15]
// CHECK:STDOUT:
// CHECK:STDOUT: !members:
// CHECK:STDOUT:   .Self = constants.%C
// CHECK:STDOUT:   .base = %.loc21
// CHECK:STDOUT:   .F = %F.decl
// CHECK:STDOUT:   extend name_scope3
// CHECK:STDOUT: }
// CHECK:STDOUT:
// CHECK:STDOUT: class @D {
// CHECK:STDOUT:   %B.ref: type = name_ref B, file.%B.decl [template = constants.%B]
// CHECK:STDOUT:   %.loc26: %.16 = base_decl %B, element0 [template]
// CHECK:STDOUT:   %.loc27: <witness> = complete_type_witness %.14 [template = constants.%.15]
// CHECK:STDOUT:
// CHECK:STDOUT: !members:
// CHECK:STDOUT:   .Self = constants.%D
// CHECK:STDOUT:   .base = %.loc26
// CHECK:STDOUT:   extend name_scope3
// CHECK:STDOUT: }
// CHECK:STDOUT:
// CHECK:STDOUT: fn @F.1[addr %self: %.1]();
// CHECK:STDOUT:
// CHECK:STDOUT: fn @F.2[addr %self: %.7]();
// CHECK:STDOUT:
// CHECK:STDOUT: fn @F.3[addr %self: %.13]();
// CHECK:STDOUT:
// CHECK:STDOUT: fn @Call(%a: %.1, %b: %.7, %c: %.13, %d: %.17) {
// CHECK:STDOUT: !entry:
// CHECK:STDOUT:   %a.ref: %.1 = name_ref a, %a
// CHECK:STDOUT:   %.loc30_4.1: ref %A = deref %a.ref
// CHECK:STDOUT:   %F.ref.loc30: %F.type.1 = name_ref F, @A.%F.decl [template = constants.%F.1]
// CHECK:STDOUT:   %.loc30_7: <bound method> = bound_method %.loc30_4.1, %F.ref.loc30
// CHECK:STDOUT:   %.loc30_4.2: %.1 = addr_of %.loc30_4.1
// CHECK:STDOUT:   %F.call.loc30: init %.2 = call %.loc30_7(%.loc30_4.2)
// CHECK:STDOUT:   %b.ref: %.7 = name_ref b, %b
// CHECK:STDOUT:   %.loc31_4.1: ref %B = deref %b.ref
// CHECK:STDOUT:   %F.ref.loc31: %F.type.2 = name_ref F, @B.%F.decl [template = constants.%F.2]
// CHECK:STDOUT:   %.loc31_7: <bound method> = bound_method %.loc31_4.1, %F.ref.loc31
// CHECK:STDOUT:   %.loc31_4.2: %.7 = addr_of %.loc31_4.1
// CHECK:STDOUT:   %F.call.loc31: init %.2 = call %.loc31_7(%.loc31_4.2)
// CHECK:STDOUT:   %c.ref: %.13 = name_ref c, %c
// CHECK:STDOUT:   %.loc32_4.1: ref %C = deref %c.ref
// CHECK:STDOUT:   %F.ref.loc32: %F.type.3 = name_ref F, @C.%F.decl [template = constants.%F.3]
// CHECK:STDOUT:   %.loc32_7: <bound method> = bound_method %.loc32_4.1, %F.ref.loc32
// CHECK:STDOUT:   %.loc32_4.2: %.13 = addr_of %.loc32_4.1
// CHECK:STDOUT:   %F.call.loc32: init %.2 = call %.loc32_7(%.loc32_4.2)
// CHECK:STDOUT:   %d.ref: %.17 = name_ref d, %d
// CHECK:STDOUT:   %.loc33_4.1: ref %D = deref %d.ref
// CHECK:STDOUT:   %F.ref.loc33: %F.type.2 = name_ref F, @B.%F.decl [template = constants.%F.2]
// CHECK:STDOUT:   %.loc33_7: <bound method> = bound_method %.loc33_4.1, %F.ref.loc33
// CHECK:STDOUT:   %.loc33_4.2: %.17 = addr_of %.loc33_4.1
// CHECK:STDOUT:   %.loc33_9.1: ref %D = deref %.loc33_4.2
// CHECK:STDOUT:   %.loc33_9.2: ref %B = class_element_access %.loc33_9.1, element0
// CHECK:STDOUT:   %.loc33_9.3: %.7 = addr_of %.loc33_9.2
// CHECK:STDOUT:   %.loc33_9.4: %.7 = converted %.loc33_4.2, %.loc33_9.3
// CHECK:STDOUT:   %F.call.loc33: init %.2 = call %.loc33_7(%.loc33_9.4)
// CHECK:STDOUT:   return
// CHECK:STDOUT: }
// CHECK:STDOUT:<|MERGE_RESOLUTION|>--- conflicted
+++ resolved
@@ -97,16 +97,12 @@
 // CHECK:STDOUT:   %C.decl: type = class_decl @C [template = constants.%C] {} {}
 // CHECK:STDOUT:   %D.decl: type = class_decl @D [template = constants.%D] {} {}
 // CHECK:STDOUT:   %Call.decl: %Call.type = fn_decl @Call [template = constants.%Call] {
-<<<<<<< HEAD
 // CHECK:STDOUT:     %a.patt: %.1 = binding_pattern a
-// CHECK:STDOUT:     %b.patt: %.6 = binding_pattern b
-// CHECK:STDOUT:     %c.patt: %.11 = binding_pattern c
-// CHECK:STDOUT:     %d.patt: %.14 = binding_pattern d
-// CHECK:STDOUT:   } {
-// CHECK:STDOUT:     %A.ref: type = name_ref A, %A.decl [template = constants.%A]
-=======
+// CHECK:STDOUT:     %b.patt: %.7 = binding_pattern b
+// CHECK:STDOUT:     %c.patt: %.13 = binding_pattern c
+// CHECK:STDOUT:     %d.patt: %.17 = binding_pattern d
+// CHECK:STDOUT:   } {
 // CHECK:STDOUT:     %A.ref: type = name_ref A, file.%A.decl [template = constants.%A]
->>>>>>> 1e34d03e
 // CHECK:STDOUT:     %.loc29_13: type = ptr_type %A [template = constants.%.1]
 // CHECK:STDOUT:     %a.param: %.1 = param a, runtime_param0
 // CHECK:STDOUT:     %a: %.1 = bind_name a, %a.param
@@ -146,7 +142,7 @@
 // CHECK:STDOUT:   %A.ref: type = name_ref A, file.%A.decl [template = constants.%A]
 // CHECK:STDOUT:   %.loc16: %.6 = base_decl %A, element0 [template]
 // CHECK:STDOUT:   %F.decl: %F.type.2 = fn_decl @F.2 [template = constants.%F.2] {
-// CHECK:STDOUT:     %self.patt: %.6 = binding_pattern self
+// CHECK:STDOUT:     %self.patt: %.7 = binding_pattern self
 // CHECK:STDOUT:   } {
 // CHECK:STDOUT:     %Self.ref: type = name_ref Self, constants.%B [template = constants.%B]
 // CHECK:STDOUT:     %.loc17_23: type = ptr_type %B [template = constants.%.7]
@@ -167,7 +163,7 @@
 // CHECK:STDOUT:   %B.ref: type = name_ref B, file.%B.decl [template = constants.%B]
 // CHECK:STDOUT:   %.loc21: %.12 = base_decl %B, element0 [template]
 // CHECK:STDOUT:   %F.decl: %F.type.3 = fn_decl @F.3 [template = constants.%F.3] {
-// CHECK:STDOUT:     %self.patt: %.11 = binding_pattern self
+// CHECK:STDOUT:     %self.patt: %.13 = binding_pattern self
 // CHECK:STDOUT:   } {
 // CHECK:STDOUT:     %Self.ref: type = name_ref Self, constants.%C [template = constants.%C]
 // CHECK:STDOUT:     %.loc22_23: type = ptr_type %C [template = constants.%.13]
