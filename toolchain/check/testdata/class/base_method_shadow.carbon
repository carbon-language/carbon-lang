// Part of the Carbon Language project, under the Apache License v2.0 with LLVM
// Exceptions. See /LICENSE for license information.
// SPDX-License-Identifier: Apache-2.0 WITH LLVM-exception
//
// AUTOUPDATE
// TIP: To test this file alone, run:
// TIP:   bazel test //toolchain/testing:file_test --test_arg=--file_tests=toolchain/check/testdata/class/base_method_shadow.carbon
// TIP: To dump output, run:
// TIP:   bazel run //toolchain/testing:file_test -- --dump_output --file_tests=toolchain/check/testdata/class/base_method_shadow.carbon

base class A {
  fn F[addr self: Self*]();
}

base class B {
  extend base: A;
  fn F[addr self: Self*]();
}

class C {
  extend base: B;
  fn F[addr self: Self*]();
}

class D {
  extend base: B;
}

fn Call(a: A*, b: B*, c: C*, d: D*) {
  (*a).F();
  (*b).F();
  (*c).F();
  (*d).F();
}

// CHECK:STDOUT: --- base_method_shadow.carbon
// CHECK:STDOUT:
// CHECK:STDOUT: constants {
// CHECK:STDOUT:   %A: type = class_type @A [template]
// CHECK:STDOUT:   %.1: type = ptr_type %A [template]
// CHECK:STDOUT:   %F.type.1: type = fn_type @F.1 [template]
// CHECK:STDOUT:   %.2: type = tuple_type () [template]
// CHECK:STDOUT:   %F.1: %F.type.1 = struct_value () [template]
// CHECK:STDOUT:   %.3: type = struct_type {} [template]
// CHECK:STDOUT:   %.4: <witness> = complete_type_witness %.3 [template]
// CHECK:STDOUT:   %B: type = class_type @B [template]
// CHECK:STDOUT:   %.5: type = ptr_type %.3 [template]
// CHECK:STDOUT:   %.6: type = unbound_element_type %B, %A [template]
// CHECK:STDOUT:   %.7: type = ptr_type %B [template]
// CHECK:STDOUT:   %F.type.2: type = fn_type @F.2 [template]
// CHECK:STDOUT:   %F.2: %F.type.2 = struct_value () [template]
// CHECK:STDOUT:   %.8: type = struct_type {.base: %A} [template]
// CHECK:STDOUT:   %.9: <witness> = complete_type_witness %.8 [template]
// CHECK:STDOUT:   %C: type = class_type @C [template]
// CHECK:STDOUT:   %.10: type = struct_type {.base: %.5} [template]
// CHECK:STDOUT:   %.11: type = ptr_type %.8 [template]
// CHECK:STDOUT:   %.12: type = unbound_element_type %C, %B [template]
// CHECK:STDOUT:   %.13: type = ptr_type %C [template]
// CHECK:STDOUT:   %F.type.3: type = fn_type @F.3 [template]
// CHECK:STDOUT:   %F.3: %F.type.3 = struct_value () [template]
// CHECK:STDOUT:   %.14: type = struct_type {.base: %B} [template]
// CHECK:STDOUT:   %.15: <witness> = complete_type_witness %.14 [template]
// CHECK:STDOUT:   %D: type = class_type @D [template]
// CHECK:STDOUT:   %.16: type = unbound_element_type %D, %B [template]
// CHECK:STDOUT:   %.17: type = ptr_type %D [template]
// CHECK:STDOUT:   %Call.type: type = fn_type @Call [template]
// CHECK:STDOUT:   %Call: %Call.type = struct_value () [template]
// CHECK:STDOUT:   %.18: type = struct_type {.base: %.11} [template]
// CHECK:STDOUT:   %.19: type = ptr_type %.14 [template]
// CHECK:STDOUT: }
// CHECK:STDOUT:
// CHECK:STDOUT: imports {
// CHECK:STDOUT:   %Core: <namespace> = namespace file.%Core.import, [template] {
// CHECK:STDOUT:     import Core//prelude
// CHECK:STDOUT:     import Core//prelude/operators
// CHECK:STDOUT:     import Core//prelude/types
// CHECK:STDOUT:     import Core//prelude/operators/arithmetic
// CHECK:STDOUT:     import Core//prelude/operators/as
// CHECK:STDOUT:     import Core//prelude/operators/bitwise
// CHECK:STDOUT:     import Core//prelude/operators/comparison
// CHECK:STDOUT:     import Core//prelude/types/bool
// CHECK:STDOUT:   }
// CHECK:STDOUT: }
// CHECK:STDOUT:
// CHECK:STDOUT: file {
// CHECK:STDOUT:   package: <namespace> = namespace [template] {
// CHECK:STDOUT:     .Core = imports.%Core
// CHECK:STDOUT:     .A = %A.decl
// CHECK:STDOUT:     .B = %B.decl
// CHECK:STDOUT:     .C = %C.decl
// CHECK:STDOUT:     .D = %D.decl
// CHECK:STDOUT:     .Call = %Call.decl
// CHECK:STDOUT:   }
// CHECK:STDOUT:   %Core.import = import Core
// CHECK:STDOUT:   %A.decl: type = class_decl @A [template = constants.%A] {}
// CHECK:STDOUT:   %B.decl: type = class_decl @B [template = constants.%B] {}
// CHECK:STDOUT:   %C.decl: type = class_decl @C [template = constants.%C] {}
// CHECK:STDOUT:   %D.decl: type = class_decl @D [template = constants.%D] {}
// CHECK:STDOUT:   %Call.decl: %Call.type = fn_decl @Call [template = constants.%Call] {
// CHECK:STDOUT:     %A.ref: type = name_ref A, file.%A.decl [template = constants.%A]
// CHECK:STDOUT:     %.loc29_13: type = ptr_type %A [template = constants.%.1]
<<<<<<< HEAD
// CHECK:STDOUT:     %a.param: %.1 = param a, runtime_param0
// CHECK:STDOUT:     %a: %.1 = bind_name a, %a.param
// CHECK:STDOUT:     %B.ref: type = name_ref B, file.%B.decl [template = constants.%B]
// CHECK:STDOUT:     %.loc29_20: type = ptr_type %B [template = constants.%.6]
// CHECK:STDOUT:     %b.param: %.6 = param b, runtime_param1
// CHECK:STDOUT:     %b: %.6 = bind_name b, %b.param
// CHECK:STDOUT:     %C.ref: type = name_ref C, file.%C.decl [template = constants.%C]
// CHECK:STDOUT:     %.loc29_27: type = ptr_type %C [template = constants.%.11]
// CHECK:STDOUT:     %c.param: %.11 = param c, runtime_param2
// CHECK:STDOUT:     %c: %.11 = bind_name c, %c.param
// CHECK:STDOUT:     %D.ref: type = name_ref D, file.%D.decl [template = constants.%D]
// CHECK:STDOUT:     %.loc29_34: type = ptr_type %D [template = constants.%.14]
// CHECK:STDOUT:     %d.param: %.14 = param d, runtime_param3
// CHECK:STDOUT:     %d: %.14 = bind_name d, %d.param
=======
// CHECK:STDOUT:     %a.loc29_9.1: %.1 = param a, runtime_param0
// CHECK:STDOUT:     @Call.%a: %.1 = bind_name a, %a.loc29_9.1
// CHECK:STDOUT:     %B.ref: type = name_ref B, %B.decl [template = constants.%B]
// CHECK:STDOUT:     %.loc29_20: type = ptr_type %B [template = constants.%.7]
// CHECK:STDOUT:     %b.loc29_16.1: %.7 = param b, runtime_param1
// CHECK:STDOUT:     @Call.%b: %.7 = bind_name b, %b.loc29_16.1
// CHECK:STDOUT:     %C.ref: type = name_ref C, %C.decl [template = constants.%C]
// CHECK:STDOUT:     %.loc29_27: type = ptr_type %C [template = constants.%.13]
// CHECK:STDOUT:     %c.loc29_23.1: %.13 = param c, runtime_param2
// CHECK:STDOUT:     @Call.%c: %.13 = bind_name c, %c.loc29_23.1
// CHECK:STDOUT:     %D.ref: type = name_ref D, %D.decl [template = constants.%D]
// CHECK:STDOUT:     %.loc29_34: type = ptr_type %D [template = constants.%.17]
// CHECK:STDOUT:     %d.loc29_30.1: %.17 = param d, runtime_param3
// CHECK:STDOUT:     @Call.%d: %.17 = bind_name d, %d.loc29_30.1
>>>>>>> 9b0519d2
// CHECK:STDOUT:   }
// CHECK:STDOUT: }
// CHECK:STDOUT:
// CHECK:STDOUT: class @A {
// CHECK:STDOUT:   %F.decl: %F.type.1 = fn_decl @F.1 [template = constants.%F.1] {
// CHECK:STDOUT:     %Self.ref: type = name_ref Self, constants.%A [template = constants.%A]
// CHECK:STDOUT:     %.loc12_23: type = ptr_type %A [template = constants.%.1]
// CHECK:STDOUT:     %self.param: %.1 = param self, runtime_param0
// CHECK:STDOUT:     %self: %.1 = bind_name self, %self.param
// CHECK:STDOUT:     %.loc12_8: %.1 = addr_pattern %self
// CHECK:STDOUT:   }
// CHECK:STDOUT:   %.loc13: <witness> = complete_type_witness %.3 [template = constants.%.4]
// CHECK:STDOUT:
// CHECK:STDOUT: !members:
// CHECK:STDOUT:   .Self = constants.%A
// CHECK:STDOUT:   .F = %F.decl
// CHECK:STDOUT: }
// CHECK:STDOUT:
// CHECK:STDOUT: class @B {
// CHECK:STDOUT:   %A.ref: type = name_ref A, file.%A.decl [template = constants.%A]
// CHECK:STDOUT:   %.loc16: %.6 = base_decl %A, element0 [template]
// CHECK:STDOUT:   %F.decl: %F.type.2 = fn_decl @F.2 [template = constants.%F.2] {
// CHECK:STDOUT:     %Self.ref: type = name_ref Self, constants.%B [template = constants.%B]
<<<<<<< HEAD
// CHECK:STDOUT:     %.loc17_23: type = ptr_type %B [template = constants.%.6]
// CHECK:STDOUT:     %self.param: %.6 = param self, runtime_param0
// CHECK:STDOUT:     %self: %.6 = bind_name self, %self.param
// CHECK:STDOUT:     %.loc17_8: %.6 = addr_pattern %self
=======
// CHECK:STDOUT:     %.loc17_23: type = ptr_type %B [template = constants.%.7]
// CHECK:STDOUT:     %self.loc17_13.1: %.7 = param self, runtime_param0
// CHECK:STDOUT:     %self.loc17_13.3: %.7 = bind_name self, %self.loc17_13.1
// CHECK:STDOUT:     %.loc17_8: %.7 = addr_pattern %self.loc17_13.3
>>>>>>> 9b0519d2
// CHECK:STDOUT:   }
// CHECK:STDOUT:   %.loc18: <witness> = complete_type_witness %.8 [template = constants.%.9]
// CHECK:STDOUT:
// CHECK:STDOUT: !members:
// CHECK:STDOUT:   .Self = constants.%B
// CHECK:STDOUT:   .base = %.loc16
// CHECK:STDOUT:   .F = %F.decl
// CHECK:STDOUT:   extend name_scope2
// CHECK:STDOUT: }
// CHECK:STDOUT:
// CHECK:STDOUT: class @C {
// CHECK:STDOUT:   %B.ref: type = name_ref B, file.%B.decl [template = constants.%B]
// CHECK:STDOUT:   %.loc21: %.12 = base_decl %B, element0 [template]
// CHECK:STDOUT:   %F.decl: %F.type.3 = fn_decl @F.3 [template = constants.%F.3] {
// CHECK:STDOUT:     %Self.ref: type = name_ref Self, constants.%C [template = constants.%C]
<<<<<<< HEAD
// CHECK:STDOUT:     %.loc22_23: type = ptr_type %C [template = constants.%.11]
// CHECK:STDOUT:     %self.param: %.11 = param self, runtime_param0
// CHECK:STDOUT:     %self: %.11 = bind_name self, %self.param
// CHECK:STDOUT:     %.loc22_8: %.11 = addr_pattern %self
=======
// CHECK:STDOUT:     %.loc22_23: type = ptr_type %C [template = constants.%.13]
// CHECK:STDOUT:     %self.loc22_13.1: %.13 = param self, runtime_param0
// CHECK:STDOUT:     %self.loc22_13.3: %.13 = bind_name self, %self.loc22_13.1
// CHECK:STDOUT:     %.loc22_8: %.13 = addr_pattern %self.loc22_13.3
>>>>>>> 9b0519d2
// CHECK:STDOUT:   }
// CHECK:STDOUT:   %.loc23: <witness> = complete_type_witness %.14 [template = constants.%.15]
// CHECK:STDOUT:
// CHECK:STDOUT: !members:
// CHECK:STDOUT:   .Self = constants.%C
// CHECK:STDOUT:   .base = %.loc21
// CHECK:STDOUT:   .F = %F.decl
// CHECK:STDOUT:   extend name_scope3
// CHECK:STDOUT: }
// CHECK:STDOUT:
// CHECK:STDOUT: class @D {
// CHECK:STDOUT:   %B.ref: type = name_ref B, file.%B.decl [template = constants.%B]
// CHECK:STDOUT:   %.loc26: %.16 = base_decl %B, element0 [template]
// CHECK:STDOUT:   %.loc27: <witness> = complete_type_witness %.14 [template = constants.%.15]
// CHECK:STDOUT:
// CHECK:STDOUT: !members:
// CHECK:STDOUT:   .Self = constants.%D
// CHECK:STDOUT:   .base = %.loc26
// CHECK:STDOUT:   extend name_scope3
// CHECK:STDOUT: }
// CHECK:STDOUT:
// CHECK:STDOUT: fn @F.1[addr %self: %.1]();
// CHECK:STDOUT:
<<<<<<< HEAD
// CHECK:STDOUT: fn @F.2[addr %self: %.6]();
// CHECK:STDOUT:
// CHECK:STDOUT: fn @F.3[addr %self: %.11]();
=======
// CHECK:STDOUT: fn @F.2[addr @B.%self.loc17_13.3: %.7]();
// CHECK:STDOUT:
// CHECK:STDOUT: fn @F.3[addr @C.%self.loc22_13.3: %.13]();
>>>>>>> 9b0519d2
// CHECK:STDOUT:
// CHECK:STDOUT: fn @Call(%a: %.1, %b: %.7, %c: %.13, %d: %.17) {
// CHECK:STDOUT: !entry:
// CHECK:STDOUT:   %a.ref: %.1 = name_ref a, %a
// CHECK:STDOUT:   %.loc30_4.1: ref %A = deref %a.ref
// CHECK:STDOUT:   %F.ref.loc30: %F.type.1 = name_ref F, @A.%F.decl [template = constants.%F.1]
// CHECK:STDOUT:   %.loc30_7: <bound method> = bound_method %.loc30_4.1, %F.ref.loc30
// CHECK:STDOUT:   %.loc30_4.2: %.1 = addr_of %.loc30_4.1
// CHECK:STDOUT:   %F.call.loc30: init %.2 = call %.loc30_7(%.loc30_4.2)
// CHECK:STDOUT:   %b.ref: %.7 = name_ref b, %b
// CHECK:STDOUT:   %.loc31_4.1: ref %B = deref %b.ref
// CHECK:STDOUT:   %F.ref.loc31: %F.type.2 = name_ref F, @B.%F.decl [template = constants.%F.2]
// CHECK:STDOUT:   %.loc31_7: <bound method> = bound_method %.loc31_4.1, %F.ref.loc31
// CHECK:STDOUT:   %.loc31_4.2: %.7 = addr_of %.loc31_4.1
// CHECK:STDOUT:   %F.call.loc31: init %.2 = call %.loc31_7(%.loc31_4.2)
// CHECK:STDOUT:   %c.ref: %.13 = name_ref c, %c
// CHECK:STDOUT:   %.loc32_4.1: ref %C = deref %c.ref
// CHECK:STDOUT:   %F.ref.loc32: %F.type.3 = name_ref F, @C.%F.decl [template = constants.%F.3]
// CHECK:STDOUT:   %.loc32_7: <bound method> = bound_method %.loc32_4.1, %F.ref.loc32
// CHECK:STDOUT:   %.loc32_4.2: %.13 = addr_of %.loc32_4.1
// CHECK:STDOUT:   %F.call.loc32: init %.2 = call %.loc32_7(%.loc32_4.2)
// CHECK:STDOUT:   %d.ref: %.17 = name_ref d, %d
// CHECK:STDOUT:   %.loc33_4.1: ref %D = deref %d.ref
// CHECK:STDOUT:   %F.ref.loc33: %F.type.2 = name_ref F, @B.%F.decl [template = constants.%F.2]
// CHECK:STDOUT:   %.loc33_7: <bound method> = bound_method %.loc33_4.1, %F.ref.loc33
// CHECK:STDOUT:   %.loc33_4.2: %.17 = addr_of %.loc33_4.1
// CHECK:STDOUT:   %.loc33_9.1: ref %D = deref %.loc33_4.2
// CHECK:STDOUT:   %.loc33_9.2: ref %B = class_element_access %.loc33_9.1, element0
// CHECK:STDOUT:   %.loc33_9.3: %.7 = addr_of %.loc33_9.2
// CHECK:STDOUT:   %.loc33_9.4: %.7 = converted %.loc33_4.2, %.loc33_9.3
// CHECK:STDOUT:   %F.call.loc33: init %.2 = call %.loc33_7(%.loc33_9.4)
// CHECK:STDOUT:   return
// CHECK:STDOUT: }
// CHECK:STDOUT:<|MERGE_RESOLUTION|>--- conflicted
+++ resolved
@@ -99,37 +99,20 @@
 // CHECK:STDOUT:   %Call.decl: %Call.type = fn_decl @Call [template = constants.%Call] {
 // CHECK:STDOUT:     %A.ref: type = name_ref A, file.%A.decl [template = constants.%A]
 // CHECK:STDOUT:     %.loc29_13: type = ptr_type %A [template = constants.%.1]
-<<<<<<< HEAD
 // CHECK:STDOUT:     %a.param: %.1 = param a, runtime_param0
 // CHECK:STDOUT:     %a: %.1 = bind_name a, %a.param
 // CHECK:STDOUT:     %B.ref: type = name_ref B, file.%B.decl [template = constants.%B]
-// CHECK:STDOUT:     %.loc29_20: type = ptr_type %B [template = constants.%.6]
-// CHECK:STDOUT:     %b.param: %.6 = param b, runtime_param1
-// CHECK:STDOUT:     %b: %.6 = bind_name b, %b.param
+// CHECK:STDOUT:     %.loc29_20: type = ptr_type %B [template = constants.%.7]
+// CHECK:STDOUT:     %b.param: %.7 = param b, runtime_param1
+// CHECK:STDOUT:     %b: %.7 = bind_name b, %b.param
 // CHECK:STDOUT:     %C.ref: type = name_ref C, file.%C.decl [template = constants.%C]
-// CHECK:STDOUT:     %.loc29_27: type = ptr_type %C [template = constants.%.11]
-// CHECK:STDOUT:     %c.param: %.11 = param c, runtime_param2
-// CHECK:STDOUT:     %c: %.11 = bind_name c, %c.param
+// CHECK:STDOUT:     %.loc29_27: type = ptr_type %C [template = constants.%.13]
+// CHECK:STDOUT:     %c.param: %.13 = param c, runtime_param2
+// CHECK:STDOUT:     %c: %.13 = bind_name c, %c.param
 // CHECK:STDOUT:     %D.ref: type = name_ref D, file.%D.decl [template = constants.%D]
-// CHECK:STDOUT:     %.loc29_34: type = ptr_type %D [template = constants.%.14]
-// CHECK:STDOUT:     %d.param: %.14 = param d, runtime_param3
-// CHECK:STDOUT:     %d: %.14 = bind_name d, %d.param
-=======
-// CHECK:STDOUT:     %a.loc29_9.1: %.1 = param a, runtime_param0
-// CHECK:STDOUT:     @Call.%a: %.1 = bind_name a, %a.loc29_9.1
-// CHECK:STDOUT:     %B.ref: type = name_ref B, %B.decl [template = constants.%B]
-// CHECK:STDOUT:     %.loc29_20: type = ptr_type %B [template = constants.%.7]
-// CHECK:STDOUT:     %b.loc29_16.1: %.7 = param b, runtime_param1
-// CHECK:STDOUT:     @Call.%b: %.7 = bind_name b, %b.loc29_16.1
-// CHECK:STDOUT:     %C.ref: type = name_ref C, %C.decl [template = constants.%C]
-// CHECK:STDOUT:     %.loc29_27: type = ptr_type %C [template = constants.%.13]
-// CHECK:STDOUT:     %c.loc29_23.1: %.13 = param c, runtime_param2
-// CHECK:STDOUT:     @Call.%c: %.13 = bind_name c, %c.loc29_23.1
-// CHECK:STDOUT:     %D.ref: type = name_ref D, %D.decl [template = constants.%D]
 // CHECK:STDOUT:     %.loc29_34: type = ptr_type %D [template = constants.%.17]
-// CHECK:STDOUT:     %d.loc29_30.1: %.17 = param d, runtime_param3
-// CHECK:STDOUT:     @Call.%d: %.17 = bind_name d, %d.loc29_30.1
->>>>>>> 9b0519d2
+// CHECK:STDOUT:     %d.param: %.17 = param d, runtime_param3
+// CHECK:STDOUT:     %d: %.17 = bind_name d, %d.param
 // CHECK:STDOUT:   }
 // CHECK:STDOUT: }
 // CHECK:STDOUT:
@@ -153,17 +136,10 @@
 // CHECK:STDOUT:   %.loc16: %.6 = base_decl %A, element0 [template]
 // CHECK:STDOUT:   %F.decl: %F.type.2 = fn_decl @F.2 [template = constants.%F.2] {
 // CHECK:STDOUT:     %Self.ref: type = name_ref Self, constants.%B [template = constants.%B]
-<<<<<<< HEAD
-// CHECK:STDOUT:     %.loc17_23: type = ptr_type %B [template = constants.%.6]
-// CHECK:STDOUT:     %self.param: %.6 = param self, runtime_param0
-// CHECK:STDOUT:     %self: %.6 = bind_name self, %self.param
-// CHECK:STDOUT:     %.loc17_8: %.6 = addr_pattern %self
-=======
 // CHECK:STDOUT:     %.loc17_23: type = ptr_type %B [template = constants.%.7]
-// CHECK:STDOUT:     %self.loc17_13.1: %.7 = param self, runtime_param0
-// CHECK:STDOUT:     %self.loc17_13.3: %.7 = bind_name self, %self.loc17_13.1
-// CHECK:STDOUT:     %.loc17_8: %.7 = addr_pattern %self.loc17_13.3
->>>>>>> 9b0519d2
+// CHECK:STDOUT:     %self.param: %.7 = param self, runtime_param0
+// CHECK:STDOUT:     %self: %.7 = bind_name self, %self.param
+// CHECK:STDOUT:     %.loc17_8: %.7 = addr_pattern %self
 // CHECK:STDOUT:   }
 // CHECK:STDOUT:   %.loc18: <witness> = complete_type_witness %.8 [template = constants.%.9]
 // CHECK:STDOUT:
@@ -179,17 +155,10 @@
 // CHECK:STDOUT:   %.loc21: %.12 = base_decl %B, element0 [template]
 // CHECK:STDOUT:   %F.decl: %F.type.3 = fn_decl @F.3 [template = constants.%F.3] {
 // CHECK:STDOUT:     %Self.ref: type = name_ref Self, constants.%C [template = constants.%C]
-<<<<<<< HEAD
-// CHECK:STDOUT:     %.loc22_23: type = ptr_type %C [template = constants.%.11]
-// CHECK:STDOUT:     %self.param: %.11 = param self, runtime_param0
-// CHECK:STDOUT:     %self: %.11 = bind_name self, %self.param
-// CHECK:STDOUT:     %.loc22_8: %.11 = addr_pattern %self
-=======
 // CHECK:STDOUT:     %.loc22_23: type = ptr_type %C [template = constants.%.13]
-// CHECK:STDOUT:     %self.loc22_13.1: %.13 = param self, runtime_param0
-// CHECK:STDOUT:     %self.loc22_13.3: %.13 = bind_name self, %self.loc22_13.1
-// CHECK:STDOUT:     %.loc22_8: %.13 = addr_pattern %self.loc22_13.3
->>>>>>> 9b0519d2
+// CHECK:STDOUT:     %self.param: %.13 = param self, runtime_param0
+// CHECK:STDOUT:     %self: %.13 = bind_name self, %self.param
+// CHECK:STDOUT:     %.loc22_8: %.13 = addr_pattern %self
 // CHECK:STDOUT:   }
 // CHECK:STDOUT:   %.loc23: <witness> = complete_type_witness %.14 [template = constants.%.15]
 // CHECK:STDOUT:
@@ -213,15 +182,9 @@
 // CHECK:STDOUT:
 // CHECK:STDOUT: fn @F.1[addr %self: %.1]();
 // CHECK:STDOUT:
-<<<<<<< HEAD
-// CHECK:STDOUT: fn @F.2[addr %self: %.6]();
-// CHECK:STDOUT:
-// CHECK:STDOUT: fn @F.3[addr %self: %.11]();
-=======
-// CHECK:STDOUT: fn @F.2[addr @B.%self.loc17_13.3: %.7]();
-// CHECK:STDOUT:
-// CHECK:STDOUT: fn @F.3[addr @C.%self.loc22_13.3: %.13]();
->>>>>>> 9b0519d2
+// CHECK:STDOUT: fn @F.2[addr %self: %.7]();
+// CHECK:STDOUT:
+// CHECK:STDOUT: fn @F.3[addr %self: %.13]();
 // CHECK:STDOUT:
 // CHECK:STDOUT: fn @Call(%a: %.1, %b: %.7, %c: %.13, %d: %.17) {
 // CHECK:STDOUT: !entry:
