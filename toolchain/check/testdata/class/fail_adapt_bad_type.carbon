--- conflicted
+++ resolved
@@ -15,11 +15,7 @@
 class Incomplete;
 
 class AdaptIncomplete {
-<<<<<<< HEAD
-  // CHECK:STDERR: fail_incomplete_type.carbon:[[@LINE+6]]:3: ERROR: adapted type `Incomplete` is an incomplete type
-=======
-  // CHECK:STDERR: fail_incomplete_type.carbon:[[@LINE+6]]:3: error: Adapted type `Incomplete` is an incomplete type.
->>>>>>> e7aebbe5
+  // CHECK:STDERR: fail_incomplete_type.carbon:[[@LINE+6]]:3: error: adapted type `Incomplete` is an incomplete type
   // CHECK:STDERR:   adapt Incomplete;
   // CHECK:STDERR:   ^~~~~~~~~~~~~~~~~
   // CHECK:STDERR: fail_incomplete_type.carbon:[[@LINE-6]]:1: class was forward declared here
