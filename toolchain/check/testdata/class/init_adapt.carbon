// Part of the Carbon Language project, under the Apache License v2.0 with LLVM
// Exceptions. See /LICENSE for license information.
// SPDX-License-Identifier: Apache-2.0 WITH LLVM-exception
//
// AUTOUPDATE
// TIP: To test this file alone, run:
// TIP:   bazel test //toolchain/testing:file_test --test_arg=--file_tests=toolchain/check/testdata/class/init_adapt.carbon
// TIP: To dump output, run:
// TIP:   bazel run //toolchain/testing:file_test -- --dump_output --file_tests=toolchain/check/testdata/class/init_adapt.carbon

// --- init_adapt.carbon

library "[[@TEST_NAME]]";

class C {
  var a: i32;
  var b: i32;
}

class AdaptC {
  adapt C;
}

let a: C = {.a = 1, .b = 2};

let b: AdaptC = a as AdaptC;

let c: C = b as C;

fn MakeC() -> C;

fn MakeAdaptC() -> AdaptC;

var d: AdaptC = MakeC() as AdaptC;

var e: C = MakeAdaptC() as C;

// --- fail_not_implicit.carbon

library "[[@TEST_NAME]]";

class C {
  var a: i32;
  var b: i32;
}

class AdaptC {
  adapt C;
}

let a: C = {.a = 1, .b = 2};

// Cannot implicitly convert between a type and an adapter for the type.

// CHECK:STDERR: fail_not_implicit.carbon:[[@LINE+7]]:1: error: cannot implicitly convert from `C` to `AdaptC`
// CHECK:STDERR: let b: AdaptC = a;
// CHECK:STDERR: ^~~~~~~~~~~~~~~~~~
// CHECK:STDERR: fail_not_implicit.carbon:[[@LINE+4]]:1: note: type `C` does not implement interface `ImplicitAs`
// CHECK:STDERR: let b: AdaptC = a;
// CHECK:STDERR: ^~~~~~~~~~~~~~~~~~
// CHECK:STDERR:
let b: AdaptC = a;

// CHECK:STDERR: fail_not_implicit.carbon:[[@LINE+7]]:1: error: cannot implicitly convert from `AdaptC` to `C`
// CHECK:STDERR: let c: C = b;
// CHECK:STDERR: ^~~~~~~~~~~~~
// CHECK:STDERR: fail_not_implicit.carbon:[[@LINE+4]]:1: note: type `<error>` does not implement interface `ImplicitAs`
// CHECK:STDERR: let c: C = b;
// CHECK:STDERR: ^~~~~~~~~~~~~
// CHECK:STDERR:
let c: C = b;

fn MakeC() -> C;

fn MakeAdaptC() -> AdaptC;

// CHECK:STDERR: fail_not_implicit.carbon:[[@LINE+7]]:1: error: cannot implicitly convert from `C` to `AdaptC`
// CHECK:STDERR: var d: AdaptC = MakeC();
// CHECK:STDERR: ^~~~~~~~~~~~~~~~~~~~~~~~
// CHECK:STDERR: fail_not_implicit.carbon:[[@LINE+4]]:1: note: type `C` does not implement interface `ImplicitAs`
// CHECK:STDERR: var d: AdaptC = MakeC();
// CHECK:STDERR: ^~~~~~~~~~~~~~~~~~~~~~~~
// CHECK:STDERR:
var d: AdaptC = MakeC();

// CHECK:STDERR: fail_not_implicit.carbon:[[@LINE+6]]:1: error: cannot implicitly convert from `AdaptC` to `C`
// CHECK:STDERR: var e: C = MakeAdaptC();
// CHECK:STDERR: ^~~~~~~~~~~~~~~~~~~~~~~~
// CHECK:STDERR: fail_not_implicit.carbon:[[@LINE+3]]:1: note: type `AdaptC` does not implement interface `ImplicitAs`
// CHECK:STDERR: var e: C = MakeAdaptC();
// CHECK:STDERR: ^~~~~~~~~~~~~~~~~~~~~~~~
var e: C = MakeAdaptC();

// CHECK:STDOUT: --- init_adapt.carbon
// CHECK:STDOUT:
// CHECK:STDOUT: constants {
// CHECK:STDOUT:   %C: type = class_type @C [template]
// CHECK:STDOUT:   %Int32.type: type = fn_type @Int32 [template]
// CHECK:STDOUT:   %.1: type = tuple_type () [template]
// CHECK:STDOUT:   %Int32: %Int32.type = struct_value () [template]
// CHECK:STDOUT:   %.2: type = unbound_element_type %C, i32 [template]
// CHECK:STDOUT:   %.3: type = struct_type {.a: i32, .b: i32} [template]
// CHECK:STDOUT:   %.4: <witness> = complete_type_witness %.3 [template]
// CHECK:STDOUT:   %AdaptC: type = class_type @AdaptC [template]
// CHECK:STDOUT:   %.5: type = ptr_type %.3 [template]
// CHECK:STDOUT:   %.6: <witness> = complete_type_witness %C [template]
// CHECK:STDOUT:   %.7: i32 = int_literal 1 [template]
// CHECK:STDOUT:   %.8: i32 = int_literal 2 [template]
// CHECK:STDOUT:   %struct: %C = struct_value (%.7, %.8) [template]
// CHECK:STDOUT:   %MakeC.type: type = fn_type @MakeC [template]
// CHECK:STDOUT:   %MakeC: %MakeC.type = struct_value () [template]
// CHECK:STDOUT:   %MakeAdaptC.type: type = fn_type @MakeAdaptC [template]
// CHECK:STDOUT:   %MakeAdaptC: %MakeAdaptC.type = struct_value () [template]
// CHECK:STDOUT: }
// CHECK:STDOUT:
// CHECK:STDOUT: imports {
// CHECK:STDOUT:   %Core: <namespace> = namespace file.%Core.import, [template] {
// CHECK:STDOUT:     .Int32 = %import_ref
// CHECK:STDOUT:     import Core//prelude
// CHECK:STDOUT:     import Core//prelude/operators
// CHECK:STDOUT:     import Core//prelude/types
// CHECK:STDOUT:     import Core//prelude/operators/arithmetic
// CHECK:STDOUT:     import Core//prelude/operators/as
// CHECK:STDOUT:     import Core//prelude/operators/bitwise
// CHECK:STDOUT:     import Core//prelude/operators/comparison
// CHECK:STDOUT:     import Core//prelude/types/bool
// CHECK:STDOUT:   }
// CHECK:STDOUT:   %import_ref: %Int32.type = import_ref Core//prelude/types, inst+4, loaded [template = constants.%Int32]
// CHECK:STDOUT: }
// CHECK:STDOUT:
// CHECK:STDOUT: file {
// CHECK:STDOUT:   package: <namespace> = namespace [template] {
// CHECK:STDOUT:     .Core = imports.%Core
// CHECK:STDOUT:     .C = %C.decl
// CHECK:STDOUT:     .AdaptC = %AdaptC.decl
// CHECK:STDOUT:     .a = @__global_init.%a
// CHECK:STDOUT:     .b = @__global_init.%b
// CHECK:STDOUT:     .c = @__global_init.%c
// CHECK:STDOUT:     .MakeC = %MakeC.decl
// CHECK:STDOUT:     .MakeAdaptC = %MakeAdaptC.decl
// CHECK:STDOUT:     .d = %d
// CHECK:STDOUT:     .e = %e
// CHECK:STDOUT:   }
// CHECK:STDOUT:   %Core.import = import Core
// CHECK:STDOUT:   %C.decl: type = class_decl @C [template = constants.%C] {} {}
// CHECK:STDOUT:   %AdaptC.decl: type = class_decl @AdaptC [template = constants.%AdaptC] {} {}
// CHECK:STDOUT:   %C.ref.loc13: type = name_ref C, %C.decl [template = constants.%C]
// CHECK:STDOUT:   %AdaptC.ref.loc15: type = name_ref AdaptC, %AdaptC.decl [template = constants.%AdaptC]
// CHECK:STDOUT:   %C.ref.loc17: type = name_ref C, %C.decl [template = constants.%C]
<<<<<<< HEAD
// CHECK:STDOUT:   %MakeC.decl: %MakeC.type = fn_decl @MakeC [template = constants.%MakeC] {} {
// CHECK:STDOUT:     %C.ref.loc19: type = name_ref C, %C.decl [template = constants.%C]
// CHECK:STDOUT:     @MakeC.%return: ref %C = var <return slot>
// CHECK:STDOUT:   }
// CHECK:STDOUT:   %MakeAdaptC.decl: %MakeAdaptC.type = fn_decl @MakeAdaptC [template = constants.%MakeAdaptC] {} {
// CHECK:STDOUT:     %AdaptC.ref.loc21: type = name_ref AdaptC, %AdaptC.decl [template = constants.%AdaptC]
// CHECK:STDOUT:     @MakeAdaptC.%return: ref %AdaptC = var <return slot>
=======
// CHECK:STDOUT:   %MakeC.decl: %MakeC.type = fn_decl @MakeC [template = constants.%MakeC] {
// CHECK:STDOUT:     %C.ref: type = name_ref C, file.%C.decl [template = constants.%C]
// CHECK:STDOUT:     %return: ref %C = var <return slot>
// CHECK:STDOUT:   }
// CHECK:STDOUT:   %MakeAdaptC.decl: %MakeAdaptC.type = fn_decl @MakeAdaptC [template = constants.%MakeAdaptC] {
// CHECK:STDOUT:     %AdaptC.ref: type = name_ref AdaptC, file.%AdaptC.decl [template = constants.%AdaptC]
// CHECK:STDOUT:     %return: ref %AdaptC = var <return slot>
>>>>>>> 1e34d03e
// CHECK:STDOUT:   }
// CHECK:STDOUT:   %AdaptC.ref.loc23: type = name_ref AdaptC, %AdaptC.decl [template = constants.%AdaptC]
// CHECK:STDOUT:   %d.var: ref %AdaptC = var d
// CHECK:STDOUT:   %d: ref %AdaptC = bind_name d, %d.var
// CHECK:STDOUT:   %C.ref.loc25: type = name_ref C, %C.decl [template = constants.%C]
// CHECK:STDOUT:   %e.var: ref %C = var e
// CHECK:STDOUT:   %e: ref %C = bind_name e, %e.var
// CHECK:STDOUT: }
// CHECK:STDOUT:
// CHECK:STDOUT: class @C {
// CHECK:STDOUT:   %int.make_type_32.loc5: init type = call constants.%Int32() [template = i32]
// CHECK:STDOUT:   %.loc5_10.1: type = value_of_initializer %int.make_type_32.loc5 [template = i32]
// CHECK:STDOUT:   %.loc5_10.2: type = converted %int.make_type_32.loc5, %.loc5_10.1 [template = i32]
// CHECK:STDOUT:   %.loc5_8: %.2 = field_decl a, element0 [template]
// CHECK:STDOUT:   %int.make_type_32.loc6: init type = call constants.%Int32() [template = i32]
// CHECK:STDOUT:   %.loc6_10.1: type = value_of_initializer %int.make_type_32.loc6 [template = i32]
// CHECK:STDOUT:   %.loc6_10.2: type = converted %int.make_type_32.loc6, %.loc6_10.1 [template = i32]
// CHECK:STDOUT:   %.loc6_8: %.2 = field_decl b, element1 [template]
// CHECK:STDOUT:   %.loc7: <witness> = complete_type_witness %.3 [template = constants.%.4]
// CHECK:STDOUT:
// CHECK:STDOUT: !members:
// CHECK:STDOUT:   .Self = constants.%C
// CHECK:STDOUT:   .a = %.loc5_8
// CHECK:STDOUT:   .b = %.loc6_8
// CHECK:STDOUT: }
// CHECK:STDOUT:
// CHECK:STDOUT: class @AdaptC {
// CHECK:STDOUT:   %C.ref: type = name_ref C, file.%C.decl [template = constants.%C]
// CHECK:STDOUT:   adapt_decl %C
// CHECK:STDOUT:   %.loc11: <witness> = complete_type_witness %C [template = constants.%.6]
// CHECK:STDOUT:
// CHECK:STDOUT: !members:
// CHECK:STDOUT:   .Self = constants.%AdaptC
// CHECK:STDOUT: }
// CHECK:STDOUT:
// CHECK:STDOUT: fn @Int32() -> type = "int.make_type_32";
// CHECK:STDOUT:
// CHECK:STDOUT: fn @MakeC() -> %C;
// CHECK:STDOUT:
// CHECK:STDOUT: fn @MakeAdaptC() -> %AdaptC;
// CHECK:STDOUT:
// CHECK:STDOUT: fn @__global_init() {
// CHECK:STDOUT: !entry:
// CHECK:STDOUT:   %.loc13_18: i32 = int_literal 1 [template = constants.%.7]
// CHECK:STDOUT:   %.loc13_26: i32 = int_literal 2 [template = constants.%.8]
// CHECK:STDOUT:   %.loc13_27.1: %.3 = struct_literal (%.loc13_18, %.loc13_26)
// CHECK:STDOUT:   %.loc13_27.2: ref %C = temporary_storage
// CHECK:STDOUT:   %.loc13_27.3: ref i32 = class_element_access %.loc13_27.2, element0
// CHECK:STDOUT:   %.loc13_27.4: init i32 = initialize_from %.loc13_18 to %.loc13_27.3 [template = constants.%.7]
// CHECK:STDOUT:   %.loc13_27.5: ref i32 = class_element_access %.loc13_27.2, element1
// CHECK:STDOUT:   %.loc13_27.6: init i32 = initialize_from %.loc13_26 to %.loc13_27.5 [template = constants.%.8]
// CHECK:STDOUT:   %.loc13_27.7: init %C = class_init (%.loc13_27.4, %.loc13_27.6), %.loc13_27.2 [template = constants.%struct]
// CHECK:STDOUT:   %.loc13_27.8: ref %C = temporary %.loc13_27.2, %.loc13_27.7
// CHECK:STDOUT:   %.loc13_28.1: ref %C = converted %.loc13_27.1, %.loc13_27.8
// CHECK:STDOUT:   %.loc13_28.2: %C = bind_value %.loc13_28.1
// CHECK:STDOUT:   %a: %C = bind_name a, %.loc13_28.2
// CHECK:STDOUT:   %a.ref: %C = name_ref a, %a
// CHECK:STDOUT:   %AdaptC.ref.loc15: type = name_ref AdaptC, file.%AdaptC.decl [template = constants.%AdaptC]
// CHECK:STDOUT:   %.loc15_19.1: %AdaptC = as_compatible %a.ref
// CHECK:STDOUT:   %.loc15_19.2: %AdaptC = converted %a.ref, %.loc15_19.1
// CHECK:STDOUT:   %b: %AdaptC = bind_name b, %.loc15_19.2
// CHECK:STDOUT:   %b.ref: %AdaptC = name_ref b, %b
// CHECK:STDOUT:   %C.ref.loc17: type = name_ref C, file.%C.decl [template = constants.%C]
// CHECK:STDOUT:   %.loc17_14.1: %C = as_compatible %b.ref
// CHECK:STDOUT:   %.loc17_14.2: %C = converted %b.ref, %.loc17_14.1
// CHECK:STDOUT:   %c: %C = bind_name c, %.loc17_14.2
// CHECK:STDOUT:   %MakeC.ref: %MakeC.type = name_ref MakeC, file.%MakeC.decl [template = constants.%MakeC]
// CHECK:STDOUT:   %.loc23_5: ref %AdaptC = splice_block file.%d.var {}
// CHECK:STDOUT:   %MakeC.call: init %C = call %MakeC.ref() to %.loc23_5
// CHECK:STDOUT:   %AdaptC.ref.loc23: type = name_ref AdaptC, file.%AdaptC.decl [template = constants.%AdaptC]
// CHECK:STDOUT:   %.loc23_25.1: init %AdaptC = as_compatible %MakeC.call
// CHECK:STDOUT:   %.loc23_25.2: init %AdaptC = converted %MakeC.call, %.loc23_25.1
// CHECK:STDOUT:   assign file.%d.var, %.loc23_25.2
// CHECK:STDOUT:   %MakeAdaptC.ref: %MakeAdaptC.type = name_ref MakeAdaptC, file.%MakeAdaptC.decl [template = constants.%MakeAdaptC]
// CHECK:STDOUT:   %.loc25_5: ref %C = splice_block file.%e.var {}
// CHECK:STDOUT:   %MakeAdaptC.call: init %AdaptC = call %MakeAdaptC.ref() to %.loc25_5
// CHECK:STDOUT:   %C.ref.loc25: type = name_ref C, file.%C.decl [template = constants.%C]
// CHECK:STDOUT:   %.loc25_25.1: init %C = as_compatible %MakeAdaptC.call
// CHECK:STDOUT:   %.loc25_25.2: init %C = converted %MakeAdaptC.call, %.loc25_25.1
// CHECK:STDOUT:   assign file.%e.var, %.loc25_25.2
// CHECK:STDOUT:   return
// CHECK:STDOUT: }
// CHECK:STDOUT:
// CHECK:STDOUT: --- fail_not_implicit.carbon
// CHECK:STDOUT:
// CHECK:STDOUT: constants {
// CHECK:STDOUT:   %C: type = class_type @C [template]
// CHECK:STDOUT:   %Int32.type: type = fn_type @Int32 [template]
// CHECK:STDOUT:   %.1: type = tuple_type () [template]
// CHECK:STDOUT:   %Int32: %Int32.type = struct_value () [template]
// CHECK:STDOUT:   %.2: type = unbound_element_type %C, i32 [template]
// CHECK:STDOUT:   %.3: type = struct_type {.a: i32, .b: i32} [template]
// CHECK:STDOUT:   %.4: <witness> = complete_type_witness %.3 [template]
// CHECK:STDOUT:   %AdaptC: type = class_type @AdaptC [template]
// CHECK:STDOUT:   %.5: type = ptr_type %.3 [template]
// CHECK:STDOUT:   %.6: <witness> = complete_type_witness %C [template]
// CHECK:STDOUT:   %.7: i32 = int_literal 1 [template]
// CHECK:STDOUT:   %.8: i32 = int_literal 2 [template]
// CHECK:STDOUT:   %struct: %C = struct_value (%.7, %.8) [template]
// CHECK:STDOUT:   %ImplicitAs.type: type = generic_interface_type @ImplicitAs [template]
// CHECK:STDOUT:   %ImplicitAs: %ImplicitAs.type = struct_value () [template]
// CHECK:STDOUT:   %Dest: type = bind_symbolic_name Dest 0 [symbolic]
// CHECK:STDOUT:   %.9: type = interface_type @ImplicitAs, @ImplicitAs(%Dest) [symbolic]
// CHECK:STDOUT:   %Self.1: @ImplicitAs.%.1 (%.9) = bind_symbolic_name Self 1 [symbolic]
// CHECK:STDOUT:   %Self.2: %.9 = bind_symbolic_name Self 1 [symbolic]
// CHECK:STDOUT:   %Convert.type.1: type = fn_type @Convert, @ImplicitAs(%Dest) [symbolic]
// CHECK:STDOUT:   %Convert.1: %Convert.type.1 = struct_value () [symbolic]
// CHECK:STDOUT:   %.10: type = assoc_entity_type %.9, %Convert.type.1 [symbolic]
// CHECK:STDOUT:   %.11: %.10 = assoc_entity element0, imports.%import_ref.6 [symbolic]
// CHECK:STDOUT:   %.12: type = interface_type @ImplicitAs, @ImplicitAs(%AdaptC) [template]
// CHECK:STDOUT:   %Convert.type.2: type = fn_type @Convert, @ImplicitAs(%AdaptC) [template]
// CHECK:STDOUT:   %Convert.2: %Convert.type.2 = struct_value () [template]
// CHECK:STDOUT:   %.13: type = assoc_entity_type %.12, %Convert.type.2 [template]
// CHECK:STDOUT:   %.14: %.13 = assoc_entity element0, imports.%import_ref.6 [template]
// CHECK:STDOUT:   %.15: %.10 = assoc_entity element0, imports.%import_ref.7 [symbolic]
// CHECK:STDOUT:   %.16: type = interface_type @ImplicitAs, @ImplicitAs(%C) [template]
// CHECK:STDOUT:   %Convert.type.3: type = fn_type @Convert, @ImplicitAs(%C) [template]
// CHECK:STDOUT:   %Convert.3: %Convert.type.3 = struct_value () [template]
// CHECK:STDOUT:   %.17: type = assoc_entity_type %.16, %Convert.type.3 [template]
// CHECK:STDOUT:   %.18: %.17 = assoc_entity element0, imports.%import_ref.6 [template]
// CHECK:STDOUT:   %MakeC.type: type = fn_type @MakeC [template]
// CHECK:STDOUT:   %MakeC: %MakeC.type = struct_value () [template]
// CHECK:STDOUT:   %MakeAdaptC.type: type = fn_type @MakeAdaptC [template]
// CHECK:STDOUT:   %MakeAdaptC: %MakeAdaptC.type = struct_value () [template]
// CHECK:STDOUT: }
// CHECK:STDOUT:
// CHECK:STDOUT: imports {
// CHECK:STDOUT:   %Core: <namespace> = namespace file.%Core.import, [template] {
// CHECK:STDOUT:     .Int32 = %import_ref.1
// CHECK:STDOUT:     .ImplicitAs = %import_ref.2
// CHECK:STDOUT:     import Core//prelude
// CHECK:STDOUT:     import Core//prelude/operators
// CHECK:STDOUT:     import Core//prelude/types
// CHECK:STDOUT:     import Core//prelude/operators/arithmetic
// CHECK:STDOUT:     import Core//prelude/operators/as
// CHECK:STDOUT:     import Core//prelude/operators/bitwise
// CHECK:STDOUT:     import Core//prelude/operators/comparison
// CHECK:STDOUT:     import Core//prelude/types/bool
// CHECK:STDOUT:   }
// CHECK:STDOUT:   %import_ref.1: %Int32.type = import_ref Core//prelude/types, inst+4, loaded [template = constants.%Int32]
// CHECK:STDOUT:   %import_ref.2: %ImplicitAs.type = import_ref Core//prelude/operators/as, inst+37, loaded [template = constants.%ImplicitAs]
// CHECK:STDOUT:   %import_ref.3 = import_ref Core//prelude/operators/as, inst+42, unloaded
// CHECK:STDOUT:   %import_ref.4: @ImplicitAs.%.2 (%.10) = import_ref Core//prelude/operators/as, inst+59, loaded [symbolic = @ImplicitAs.%.3 (constants.%.15)]
// CHECK:STDOUT:   %import_ref.5 = import_ref Core//prelude/operators/as, inst+52, unloaded
// CHECK:STDOUT:   %import_ref.6 = import_ref Core//prelude/operators/as, inst+52, unloaded
// CHECK:STDOUT:   %import_ref.7 = import_ref Core//prelude/operators/as, inst+52, unloaded
// CHECK:STDOUT: }
// CHECK:STDOUT:
// CHECK:STDOUT: file {
// CHECK:STDOUT:   package: <namespace> = namespace [template] {
// CHECK:STDOUT:     .Core = imports.%Core
// CHECK:STDOUT:     .C = %C.decl
// CHECK:STDOUT:     .AdaptC = %AdaptC.decl
// CHECK:STDOUT:     .a = @__global_init.%a
// CHECK:STDOUT:     .b = @__global_init.%b
// CHECK:STDOUT:     .c = @__global_init.%c
// CHECK:STDOUT:     .MakeC = %MakeC.decl
// CHECK:STDOUT:     .MakeAdaptC = %MakeAdaptC.decl
// CHECK:STDOUT:     .d = %d
// CHECK:STDOUT:     .e = %e
// CHECK:STDOUT:   }
// CHECK:STDOUT:   %Core.import = import Core
// CHECK:STDOUT:   %C.decl: type = class_decl @C [template = constants.%C] {} {}
// CHECK:STDOUT:   %AdaptC.decl: type = class_decl @AdaptC [template = constants.%AdaptC] {} {}
// CHECK:STDOUT:   %C.ref.loc13: type = name_ref C, %C.decl [template = constants.%C]
<<<<<<< HEAD
// CHECK:STDOUT:   %AdaptC.ref.loc21: type = name_ref AdaptC, %AdaptC.decl [template = constants.%AdaptC]
// CHECK:STDOUT:   %C.ref.loc27: type = name_ref C, %C.decl [template = constants.%C]
// CHECK:STDOUT:   %MakeC.decl: %MakeC.type = fn_decl @MakeC [template = constants.%MakeC] {} {
// CHECK:STDOUT:     %C.ref.loc29: type = name_ref C, %C.decl [template = constants.%C]
// CHECK:STDOUT:     @MakeC.%return: ref %C = var <return slot>
// CHECK:STDOUT:   }
// CHECK:STDOUT:   %MakeAdaptC.decl: %MakeAdaptC.type = fn_decl @MakeAdaptC [template = constants.%MakeAdaptC] {} {
// CHECK:STDOUT:     %AdaptC.ref.loc31: type = name_ref AdaptC, %AdaptC.decl [template = constants.%AdaptC]
// CHECK:STDOUT:     @MakeAdaptC.%return: ref %AdaptC = var <return slot>
=======
// CHECK:STDOUT:   %AdaptC.ref.loc24: type = name_ref AdaptC, %AdaptC.decl [template = constants.%AdaptC]
// CHECK:STDOUT:   %C.ref.loc33: type = name_ref C, %C.decl [template = constants.%C]
// CHECK:STDOUT:   %MakeC.decl: %MakeC.type = fn_decl @MakeC [template = constants.%MakeC] {
// CHECK:STDOUT:     %C.ref: type = name_ref C, file.%C.decl [template = constants.%C]
// CHECK:STDOUT:     %return: ref %C = var <return slot>
// CHECK:STDOUT:   }
// CHECK:STDOUT:   %MakeAdaptC.decl: %MakeAdaptC.type = fn_decl @MakeAdaptC [template = constants.%MakeAdaptC] {
// CHECK:STDOUT:     %AdaptC.ref: type = name_ref AdaptC, file.%AdaptC.decl [template = constants.%AdaptC]
// CHECK:STDOUT:     %return: ref %AdaptC = var <return slot>
>>>>>>> 1e34d03e
// CHECK:STDOUT:   }
// CHECK:STDOUT:   %AdaptC.ref.loc46: type = name_ref AdaptC, %AdaptC.decl [template = constants.%AdaptC]
// CHECK:STDOUT:   %d.var: ref %AdaptC = var d
// CHECK:STDOUT:   %d: ref %AdaptC = bind_name d, %d.var
// CHECK:STDOUT:   %C.ref.loc54: type = name_ref C, %C.decl [template = constants.%C]
// CHECK:STDOUT:   %e.var: ref %C = var e
// CHECK:STDOUT:   %e: ref %C = bind_name e, %e.var
// CHECK:STDOUT: }
// CHECK:STDOUT:
// CHECK:STDOUT: generic interface @ImplicitAs(constants.%Dest: type) {
// CHECK:STDOUT:   %Dest: type = bind_symbolic_name Dest 0 [symbolic = %Dest (constants.%Dest)]
// CHECK:STDOUT:
// CHECK:STDOUT: !definition:
// CHECK:STDOUT:   %.1: type = interface_type @ImplicitAs, @ImplicitAs(%Dest) [symbolic = %.1 (constants.%.9)]
// CHECK:STDOUT:   %Self: %.9 = bind_symbolic_name Self 1 [symbolic = %Self (constants.%Self.2)]
// CHECK:STDOUT:   %Convert.type: type = fn_type @Convert, @ImplicitAs(%Dest) [symbolic = %Convert.type (constants.%Convert.type.1)]
// CHECK:STDOUT:   %Convert: @ImplicitAs.%Convert.type (%Convert.type.1) = struct_value () [symbolic = %Convert (constants.%Convert.1)]
// CHECK:STDOUT:   %.2: type = assoc_entity_type @ImplicitAs.%.1 (%.9), @ImplicitAs.%Convert.type (%Convert.type.1) [symbolic = %.2 (constants.%.10)]
// CHECK:STDOUT:   %.3: @ImplicitAs.%.2 (%.10) = assoc_entity element0, imports.%import_ref.6 [symbolic = %.3 (constants.%.11)]
// CHECK:STDOUT:
// CHECK:STDOUT:   interface {
// CHECK:STDOUT:   !members:
// CHECK:STDOUT:     .Self = imports.%import_ref.3
// CHECK:STDOUT:     .Convert = imports.%import_ref.4
// CHECK:STDOUT:     witness = (imports.%import_ref.5)
// CHECK:STDOUT:   }
// CHECK:STDOUT: }
// CHECK:STDOUT:
// CHECK:STDOUT: class @C {
// CHECK:STDOUT:   %int.make_type_32.loc5: init type = call constants.%Int32() [template = i32]
// CHECK:STDOUT:   %.loc5_10.1: type = value_of_initializer %int.make_type_32.loc5 [template = i32]
// CHECK:STDOUT:   %.loc5_10.2: type = converted %int.make_type_32.loc5, %.loc5_10.1 [template = i32]
// CHECK:STDOUT:   %.loc5_8: %.2 = field_decl a, element0 [template]
// CHECK:STDOUT:   %int.make_type_32.loc6: init type = call constants.%Int32() [template = i32]
// CHECK:STDOUT:   %.loc6_10.1: type = value_of_initializer %int.make_type_32.loc6 [template = i32]
// CHECK:STDOUT:   %.loc6_10.2: type = converted %int.make_type_32.loc6, %.loc6_10.1 [template = i32]
// CHECK:STDOUT:   %.loc6_8: %.2 = field_decl b, element1 [template]
// CHECK:STDOUT:   %.loc7: <witness> = complete_type_witness %.3 [template = constants.%.4]
// CHECK:STDOUT:
// CHECK:STDOUT: !members:
// CHECK:STDOUT:   .Self = constants.%C
// CHECK:STDOUT:   .a = %.loc5_8
// CHECK:STDOUT:   .b = %.loc6_8
// CHECK:STDOUT: }
// CHECK:STDOUT:
// CHECK:STDOUT: class @AdaptC {
// CHECK:STDOUT:   %C.ref: type = name_ref C, file.%C.decl [template = constants.%C]
// CHECK:STDOUT:   adapt_decl %C
// CHECK:STDOUT:   %.loc11: <witness> = complete_type_witness %C [template = constants.%.6]
// CHECK:STDOUT:
// CHECK:STDOUT: !members:
// CHECK:STDOUT:   .Self = constants.%AdaptC
// CHECK:STDOUT: }
// CHECK:STDOUT:
// CHECK:STDOUT: fn @Int32() -> type = "int.make_type_32";
// CHECK:STDOUT:
// CHECK:STDOUT: generic fn @Convert(constants.%Dest: type, constants.%Self.1: @ImplicitAs.%.1 (%.9)) {
// CHECK:STDOUT:   %Dest: type = bind_symbolic_name Dest 0 [symbolic = %Dest (constants.%Dest)]
// CHECK:STDOUT:   %.1: type = interface_type @ImplicitAs, @ImplicitAs(%Dest) [symbolic = %.1 (constants.%.9)]
// CHECK:STDOUT:   %Self: %.9 = bind_symbolic_name Self 1 [symbolic = %Self (constants.%Self.2)]
// CHECK:STDOUT:
// CHECK:STDOUT:   fn[%self: @Convert.%Self (%Self.2)]() -> @Convert.%Dest (%Dest);
// CHECK:STDOUT: }
// CHECK:STDOUT:
// CHECK:STDOUT: fn @MakeC() -> %C;
// CHECK:STDOUT:
// CHECK:STDOUT: fn @MakeAdaptC() -> %AdaptC;
// CHECK:STDOUT:
// CHECK:STDOUT: fn @__global_init() {
// CHECK:STDOUT: !entry:
// CHECK:STDOUT:   %.loc13_18: i32 = int_literal 1 [template = constants.%.7]
// CHECK:STDOUT:   %.loc13_26: i32 = int_literal 2 [template = constants.%.8]
// CHECK:STDOUT:   %.loc13_27.1: %.3 = struct_literal (%.loc13_18, %.loc13_26)
// CHECK:STDOUT:   %.loc13_27.2: ref %C = temporary_storage
// CHECK:STDOUT:   %.loc13_27.3: ref i32 = class_element_access %.loc13_27.2, element0
// CHECK:STDOUT:   %.loc13_27.4: init i32 = initialize_from %.loc13_18 to %.loc13_27.3 [template = constants.%.7]
// CHECK:STDOUT:   %.loc13_27.5: ref i32 = class_element_access %.loc13_27.2, element1
// CHECK:STDOUT:   %.loc13_27.6: init i32 = initialize_from %.loc13_26 to %.loc13_27.5 [template = constants.%.8]
// CHECK:STDOUT:   %.loc13_27.7: init %C = class_init (%.loc13_27.4, %.loc13_27.6), %.loc13_27.2 [template = constants.%struct]
// CHECK:STDOUT:   %.loc13_27.8: ref %C = temporary %.loc13_27.2, %.loc13_27.7
// CHECK:STDOUT:   %.loc13_28.1: ref %C = converted %.loc13_27.1, %.loc13_27.8
// CHECK:STDOUT:   %.loc13_28.2: %C = bind_value %.loc13_28.1
// CHECK:STDOUT:   %a: %C = bind_name a, %.loc13_28.2
// CHECK:STDOUT:   %a.ref: %C = name_ref a, %a
// CHECK:STDOUT:   %.loc24_18.1: type = interface_type @ImplicitAs, @ImplicitAs(constants.%AdaptC) [template = constants.%.12]
// CHECK:STDOUT:   %.loc24_18.2: %.13 = specific_constant imports.%import_ref.4, @ImplicitAs(constants.%AdaptC) [template = constants.%.14]
// CHECK:STDOUT:   %Convert.ref.loc24: %.13 = name_ref Convert, %.loc24_18.2 [template = constants.%.14]
// CHECK:STDOUT:   %.loc24_18.3: %AdaptC = converted %a.ref, <error> [template = <error>]
// CHECK:STDOUT:   %b: %AdaptC = bind_name b, <error>
// CHECK:STDOUT:   %b.ref: %AdaptC = name_ref b, %b
// CHECK:STDOUT:   %.loc33_13.1: type = interface_type @ImplicitAs, @ImplicitAs(constants.%C) [template = constants.%.16]
// CHECK:STDOUT:   %.loc33_13.2: %.17 = specific_constant imports.%import_ref.4, @ImplicitAs(constants.%C) [template = constants.%.18]
// CHECK:STDOUT:   %Convert.ref.loc33: %.17 = name_ref Convert, %.loc33_13.2 [template = constants.%.18]
// CHECK:STDOUT:   %.loc33_13.3: %C = converted %b.ref, <error> [template = <error>]
// CHECK:STDOUT:   %c: %C = bind_name c, <error>
// CHECK:STDOUT:   %MakeC.ref: %MakeC.type = name_ref MakeC, file.%MakeC.decl [template = constants.%MakeC]
// CHECK:STDOUT:   %.loc46_22.1: ref %C = temporary_storage
// CHECK:STDOUT:   %MakeC.call: init %C = call %MakeC.ref() to %.loc46_22.1
// CHECK:STDOUT:   %.loc46_24.1: type = interface_type @ImplicitAs, @ImplicitAs(constants.%AdaptC) [template = constants.%.12]
// CHECK:STDOUT:   %.loc46_24.2: %.13 = specific_constant imports.%import_ref.4, @ImplicitAs(constants.%AdaptC) [template = constants.%.14]
// CHECK:STDOUT:   %Convert.ref.loc46: %.13 = name_ref Convert, %.loc46_24.2 [template = constants.%.14]
// CHECK:STDOUT:   %.loc46_22.2: ref %C = temporary %.loc46_22.1, %MakeC.call
// CHECK:STDOUT:   %.loc46_24.3: %AdaptC = converted %MakeC.call, <error> [template = <error>]
// CHECK:STDOUT:   assign file.%d.var, <error>
// CHECK:STDOUT:   %MakeAdaptC.ref: %MakeAdaptC.type = name_ref MakeAdaptC, file.%MakeAdaptC.decl [template = constants.%MakeAdaptC]
// CHECK:STDOUT:   %.loc54_22.1: ref %AdaptC = temporary_storage
// CHECK:STDOUT:   %MakeAdaptC.call: init %AdaptC = call %MakeAdaptC.ref() to %.loc54_22.1
// CHECK:STDOUT:   %.loc54_24.1: type = interface_type @ImplicitAs, @ImplicitAs(constants.%C) [template = constants.%.16]
// CHECK:STDOUT:   %.loc54_24.2: %.17 = specific_constant imports.%import_ref.4, @ImplicitAs(constants.%C) [template = constants.%.18]
// CHECK:STDOUT:   %Convert.ref.loc54: %.17 = name_ref Convert, %.loc54_24.2 [template = constants.%.18]
// CHECK:STDOUT:   %.loc54_22.2: ref %AdaptC = temporary %.loc54_22.1, %MakeAdaptC.call
// CHECK:STDOUT:   %.loc54_24.3: %C = converted %MakeAdaptC.call, <error> [template = <error>]
// CHECK:STDOUT:   assign file.%e.var, <error>
// CHECK:STDOUT:   return
// CHECK:STDOUT: }
// CHECK:STDOUT:
// CHECK:STDOUT: specific @ImplicitAs(constants.%Dest) {
// CHECK:STDOUT:   %Dest => constants.%Dest
// CHECK:STDOUT: }
// CHECK:STDOUT:
// CHECK:STDOUT: specific @ImplicitAs(@ImplicitAs.%Dest) {
// CHECK:STDOUT:   %Dest => constants.%Dest
// CHECK:STDOUT: }
// CHECK:STDOUT:
// CHECK:STDOUT: specific @ImplicitAs(@Convert.%Dest) {
// CHECK:STDOUT:   %Dest => constants.%Dest
// CHECK:STDOUT: }
// CHECK:STDOUT:
// CHECK:STDOUT: specific @Convert(constants.%Dest, constants.%Self.1) {
// CHECK:STDOUT:   %Dest => constants.%Dest
// CHECK:STDOUT:   %.1 => constants.%.9
// CHECK:STDOUT:   %Self => constants.%Self.1
// CHECK:STDOUT: }
// CHECK:STDOUT:
// CHECK:STDOUT: specific @ImplicitAs(constants.%AdaptC) {
// CHECK:STDOUT:   %Dest => constants.%AdaptC
// CHECK:STDOUT:
// CHECK:STDOUT: !definition:
// CHECK:STDOUT:   %.1 => constants.%.12
// CHECK:STDOUT:   %Self => constants.%Self.2
// CHECK:STDOUT:   %Convert.type => constants.%Convert.type.2
// CHECK:STDOUT:   %Convert => constants.%Convert.2
// CHECK:STDOUT:   %.2 => constants.%.13
// CHECK:STDOUT:   %.3 => constants.%.14
// CHECK:STDOUT: }
// CHECK:STDOUT:
// CHECK:STDOUT: specific @ImplicitAs(constants.%C) {
// CHECK:STDOUT:   %Dest => constants.%C
// CHECK:STDOUT:
// CHECK:STDOUT: !definition:
// CHECK:STDOUT:   %.1 => constants.%.16
// CHECK:STDOUT:   %Self => constants.%Self.2
// CHECK:STDOUT:   %Convert.type => constants.%Convert.type.3
// CHECK:STDOUT:   %Convert => constants.%Convert.3
// CHECK:STDOUT:   %.2 => constants.%.17
// CHECK:STDOUT:   %.3 => constants.%.18
// CHECK:STDOUT: }
// CHECK:STDOUT:<|MERGE_RESOLUTION|>--- conflicted
+++ resolved
@@ -147,23 +147,13 @@
 // CHECK:STDOUT:   %C.ref.loc13: type = name_ref C, %C.decl [template = constants.%C]
 // CHECK:STDOUT:   %AdaptC.ref.loc15: type = name_ref AdaptC, %AdaptC.decl [template = constants.%AdaptC]
 // CHECK:STDOUT:   %C.ref.loc17: type = name_ref C, %C.decl [template = constants.%C]
-<<<<<<< HEAD
 // CHECK:STDOUT:   %MakeC.decl: %MakeC.type = fn_decl @MakeC [template = constants.%MakeC] {} {
-// CHECK:STDOUT:     %C.ref.loc19: type = name_ref C, %C.decl [template = constants.%C]
-// CHECK:STDOUT:     @MakeC.%return: ref %C = var <return slot>
-// CHECK:STDOUT:   }
-// CHECK:STDOUT:   %MakeAdaptC.decl: %MakeAdaptC.type = fn_decl @MakeAdaptC [template = constants.%MakeAdaptC] {} {
-// CHECK:STDOUT:     %AdaptC.ref.loc21: type = name_ref AdaptC, %AdaptC.decl [template = constants.%AdaptC]
-// CHECK:STDOUT:     @MakeAdaptC.%return: ref %AdaptC = var <return slot>
-=======
-// CHECK:STDOUT:   %MakeC.decl: %MakeC.type = fn_decl @MakeC [template = constants.%MakeC] {
 // CHECK:STDOUT:     %C.ref: type = name_ref C, file.%C.decl [template = constants.%C]
 // CHECK:STDOUT:     %return: ref %C = var <return slot>
 // CHECK:STDOUT:   }
-// CHECK:STDOUT:   %MakeAdaptC.decl: %MakeAdaptC.type = fn_decl @MakeAdaptC [template = constants.%MakeAdaptC] {
+// CHECK:STDOUT:   %MakeAdaptC.decl: %MakeAdaptC.type = fn_decl @MakeAdaptC [template = constants.%MakeAdaptC] {} {
 // CHECK:STDOUT:     %AdaptC.ref: type = name_ref AdaptC, file.%AdaptC.decl [template = constants.%AdaptC]
 // CHECK:STDOUT:     %return: ref %AdaptC = var <return slot>
->>>>>>> 1e34d03e
 // CHECK:STDOUT:   }
 // CHECK:STDOUT:   %AdaptC.ref.loc23: type = name_ref AdaptC, %AdaptC.decl [template = constants.%AdaptC]
 // CHECK:STDOUT:   %d.var: ref %AdaptC = var d
@@ -304,12 +294,12 @@
 // CHECK:STDOUT:     import Core//prelude/types/bool
 // CHECK:STDOUT:   }
 // CHECK:STDOUT:   %import_ref.1: %Int32.type = import_ref Core//prelude/types, inst+4, loaded [template = constants.%Int32]
-// CHECK:STDOUT:   %import_ref.2: %ImplicitAs.type = import_ref Core//prelude/operators/as, inst+37, loaded [template = constants.%ImplicitAs]
-// CHECK:STDOUT:   %import_ref.3 = import_ref Core//prelude/operators/as, inst+42, unloaded
-// CHECK:STDOUT:   %import_ref.4: @ImplicitAs.%.2 (%.10) = import_ref Core//prelude/operators/as, inst+59, loaded [symbolic = @ImplicitAs.%.3 (constants.%.15)]
-// CHECK:STDOUT:   %import_ref.5 = import_ref Core//prelude/operators/as, inst+52, unloaded
-// CHECK:STDOUT:   %import_ref.6 = import_ref Core//prelude/operators/as, inst+52, unloaded
-// CHECK:STDOUT:   %import_ref.7 = import_ref Core//prelude/operators/as, inst+52, unloaded
+// CHECK:STDOUT:   %import_ref.2: %ImplicitAs.type = import_ref Core//prelude/operators/as, inst+40, loaded [template = constants.%ImplicitAs]
+// CHECK:STDOUT:   %import_ref.3 = import_ref Core//prelude/operators/as, inst+45, unloaded
+// CHECK:STDOUT:   %import_ref.4: @ImplicitAs.%.2 (%.10) = import_ref Core//prelude/operators/as, inst+63, loaded [symbolic = @ImplicitAs.%.3 (constants.%.15)]
+// CHECK:STDOUT:   %import_ref.5 = import_ref Core//prelude/operators/as, inst+56, unloaded
+// CHECK:STDOUT:   %import_ref.6 = import_ref Core//prelude/operators/as, inst+56, unloaded
+// CHECK:STDOUT:   %import_ref.7 = import_ref Core//prelude/operators/as, inst+56, unloaded
 // CHECK:STDOUT: }
 // CHECK:STDOUT:
 // CHECK:STDOUT: file {
@@ -329,27 +319,15 @@
 // CHECK:STDOUT:   %C.decl: type = class_decl @C [template = constants.%C] {} {}
 // CHECK:STDOUT:   %AdaptC.decl: type = class_decl @AdaptC [template = constants.%AdaptC] {} {}
 // CHECK:STDOUT:   %C.ref.loc13: type = name_ref C, %C.decl [template = constants.%C]
-<<<<<<< HEAD
-// CHECK:STDOUT:   %AdaptC.ref.loc21: type = name_ref AdaptC, %AdaptC.decl [template = constants.%AdaptC]
-// CHECK:STDOUT:   %C.ref.loc27: type = name_ref C, %C.decl [template = constants.%C]
-// CHECK:STDOUT:   %MakeC.decl: %MakeC.type = fn_decl @MakeC [template = constants.%MakeC] {} {
-// CHECK:STDOUT:     %C.ref.loc29: type = name_ref C, %C.decl [template = constants.%C]
-// CHECK:STDOUT:     @MakeC.%return: ref %C = var <return slot>
-// CHECK:STDOUT:   }
-// CHECK:STDOUT:   %MakeAdaptC.decl: %MakeAdaptC.type = fn_decl @MakeAdaptC [template = constants.%MakeAdaptC] {} {
-// CHECK:STDOUT:     %AdaptC.ref.loc31: type = name_ref AdaptC, %AdaptC.decl [template = constants.%AdaptC]
-// CHECK:STDOUT:     @MakeAdaptC.%return: ref %AdaptC = var <return slot>
-=======
 // CHECK:STDOUT:   %AdaptC.ref.loc24: type = name_ref AdaptC, %AdaptC.decl [template = constants.%AdaptC]
 // CHECK:STDOUT:   %C.ref.loc33: type = name_ref C, %C.decl [template = constants.%C]
-// CHECK:STDOUT:   %MakeC.decl: %MakeC.type = fn_decl @MakeC [template = constants.%MakeC] {
+// CHECK:STDOUT:   %MakeC.decl: %MakeC.type = fn_decl @MakeC [template = constants.%MakeC] {} {
 // CHECK:STDOUT:     %C.ref: type = name_ref C, file.%C.decl [template = constants.%C]
 // CHECK:STDOUT:     %return: ref %C = var <return slot>
 // CHECK:STDOUT:   }
-// CHECK:STDOUT:   %MakeAdaptC.decl: %MakeAdaptC.type = fn_decl @MakeAdaptC [template = constants.%MakeAdaptC] {
+// CHECK:STDOUT:   %MakeAdaptC.decl: %MakeAdaptC.type = fn_decl @MakeAdaptC [template = constants.%MakeAdaptC] {} {
 // CHECK:STDOUT:     %AdaptC.ref: type = name_ref AdaptC, file.%AdaptC.decl [template = constants.%AdaptC]
 // CHECK:STDOUT:     %return: ref %AdaptC = var <return slot>
->>>>>>> 1e34d03e
 // CHECK:STDOUT:   }
 // CHECK:STDOUT:   %AdaptC.ref.loc46: type = name_ref AdaptC, %AdaptC.decl [template = constants.%AdaptC]
 // CHECK:STDOUT:   %d.var: ref %AdaptC = var d
