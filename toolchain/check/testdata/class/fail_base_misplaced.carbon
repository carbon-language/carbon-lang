// Part of the Carbon Language project, under the Apache License v2.0 with LLVM
// Exceptions. See /LICENSE for license information.
// SPDX-License-Identifier: Apache-2.0 WITH LLVM-exception
//
// AUTOUPDATE
// TIP: To test this file alone, run:
// TIP:   bazel test //toolchain/testing:file_test --test_arg=--file_tests=toolchain/check/testdata/class/fail_base_misplaced.carbon
// TIP: To dump output, run:
// TIP:   bazel run //toolchain/testing:file_test -- --dump_output --file_tests=toolchain/check/testdata/class/fail_base_misplaced.carbon

base class B {}

<<<<<<< HEAD
// CHECK:STDERR: fail_base_misplaced.carbon:[[@LINE+4]]:1: ERROR: `base` declaration outside class
=======
// CHECK:STDERR: fail_base_misplaced.carbon:[[@LINE+4]]:1: error: `base` declaration can only be used in a class.
>>>>>>> e7aebbe5
// CHECK:STDERR: extend base: B;
// CHECK:STDERR: ^~~~~~~~~~~~~~~
// CHECK:STDERR:
extend base: B;

fn F() {
  // CHECK:STDERR: fail_base_misplaced.carbon:[[@LINE+7]]:3: error: expected expression
  // CHECK:STDERR:   extend base: B;
  // CHECK:STDERR:   ^~~~~~
  // CHECK:STDERR:
  // CHECK:STDERR: fail_base_misplaced.carbon:[[@LINE+3]]:3: error: semantics TODO: `HandleInvalidParse`
  // CHECK:STDERR:   extend base: B;
  // CHECK:STDERR:   ^~~~~~
  extend base: B;
}

// CHECK:STDOUT: --- fail_base_misplaced.carbon
// CHECK:STDOUT:
// CHECK:STDOUT: constants {
// CHECK:STDOUT:   %B: type = class_type @B [template]
// CHECK:STDOUT:   %.1: type = struct_type {} [template]
// CHECK:STDOUT:   %.2: <witness> = complete_type_witness %.1 [template]
// CHECK:STDOUT:   %F.type: type = fn_type @F [template]
// CHECK:STDOUT:   %.3: type = tuple_type () [template]
// CHECK:STDOUT:   %F: %F.type = struct_value () [template]
// CHECK:STDOUT: }
// CHECK:STDOUT:
// CHECK:STDOUT: file {}
// CHECK:STDOUT:
// CHECK:STDOUT: class @B {
// CHECK:STDOUT:   %.loc11: <witness> = complete_type_witness %.1 [template = constants.%.2]
// CHECK:STDOUT:
// CHECK:STDOUT: !members:
// CHECK:STDOUT:   .Self = constants.%B
// CHECK:STDOUT: }
// CHECK:STDOUT:
// CHECK:STDOUT: fn @F() {
// CHECK:STDOUT: !entry:
// CHECK:STDOUT: }
// CHECK:STDOUT:<|MERGE_RESOLUTION|>--- conflicted
+++ resolved
@@ -10,11 +10,7 @@
 
 base class B {}
 
-<<<<<<< HEAD
-// CHECK:STDERR: fail_base_misplaced.carbon:[[@LINE+4]]:1: ERROR: `base` declaration outside class
-=======
-// CHECK:STDERR: fail_base_misplaced.carbon:[[@LINE+4]]:1: error: `base` declaration can only be used in a class.
->>>>>>> e7aebbe5
+// CHECK:STDERR: fail_base_misplaced.carbon:[[@LINE+4]]:1: error: `base` declaration outside class
 // CHECK:STDERR: extend base: B;
 // CHECK:STDERR: ^~~~~~~~~~~~~~~
 // CHECK:STDERR:
