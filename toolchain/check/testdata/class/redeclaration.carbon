--- conflicted
+++ resolved
@@ -54,19 +54,9 @@
 // CHECK:STDOUT:   %Class.decl.loc11: type = class_decl @Class [template = constants.%Class] {} {}
 // CHECK:STDOUT:   %Class.decl.loc13: type = class_decl @Class [template = constants.%Class] {} {}
 // CHECK:STDOUT:   %F.decl: %F.type = fn_decl @F [template = constants.%F] {
-<<<<<<< HEAD
-// CHECK:STDOUT:     @Class.%self.patt: %Class = binding_pattern self
-// CHECK:STDOUT:     @Class.%b.patt: bool = binding_pattern b
+// CHECK:STDOUT:     %self.patt: %Class = binding_pattern self
+// CHECK:STDOUT:     %b.patt: bool = binding_pattern b
 // CHECK:STDOUT:   } {
-// CHECK:STDOUT:     %Self.ref: type = name_ref Self, constants.%Class [template = constants.%Class]
-// CHECK:STDOUT:     %self.loc17_12.1: %Class = param self
-// CHECK:STDOUT:     @F.%self: %Class = bind_name self, %self.loc17_12.1
-// CHECK:STDOUT:     %bool.make_type: init type = call constants.%Bool() [template = bool]
-// CHECK:STDOUT:     %.loc17_27.1: type = value_of_initializer %bool.make_type [template = bool]
-// CHECK:STDOUT:     %.loc17_27.2: type = converted %bool.make_type, %.loc17_27.1 [template = bool]
-// CHECK:STDOUT:     %b.loc17_24.1: bool = param b
-// CHECK:STDOUT:     @F.%b: bool = bind_name b, %b.loc17_24.1
-=======
 // CHECK:STDOUT:     %Self.ref.loc17: type = name_ref Self, constants.%Class [template = constants.%Class]
 // CHECK:STDOUT:     %self.param.loc17: %Class = param self, runtime_param0
 // CHECK:STDOUT:     %self.loc17: %Class = bind_name self, %self.param.loc17
@@ -75,25 +65,14 @@
 // CHECK:STDOUT:     %.loc17_27.2: type = converted %bool.make_type.loc17, %.loc17_27.1 [template = bool]
 // CHECK:STDOUT:     %b.param.loc17: bool = param b, runtime_param1
 // CHECK:STDOUT:     %b.loc17: bool = bind_name b, %b.param.loc17
->>>>>>> 1e34d03e
 // CHECK:STDOUT:   }
 // CHECK:STDOUT: }
 // CHECK:STDOUT:
 // CHECK:STDOUT: class @Class {
 // CHECK:STDOUT:   %F.decl: %F.type = fn_decl @F [template = constants.%F] {
-<<<<<<< HEAD
 // CHECK:STDOUT:     %self.patt: %Class = binding_pattern self
 // CHECK:STDOUT:     %b.patt: bool = binding_pattern b
 // CHECK:STDOUT:   } {
-// CHECK:STDOUT:     %Self.ref: type = name_ref Self, constants.%Class [template = constants.%Class]
-// CHECK:STDOUT:     %self.loc14_8.1: %Class = param self
-// CHECK:STDOUT:     %self.loc14_8.2: %Class = bind_name self, %self.loc14_8.1
-// CHECK:STDOUT:     %bool.make_type: init type = call constants.%Bool() [template = bool]
-// CHECK:STDOUT:     %.loc14_23.1: type = value_of_initializer %bool.make_type [template = bool]
-// CHECK:STDOUT:     %.loc14_23.2: type = converted %bool.make_type, %.loc14_23.1 [template = bool]
-// CHECK:STDOUT:     %b.loc14_20.1: bool = param b
-// CHECK:STDOUT:     %b.loc14_20.2: bool = bind_name b, %b.loc14_20.1
-=======
 // CHECK:STDOUT:     %Self.ref.loc14: type = name_ref Self, constants.%Class [template = constants.%Class]
 // CHECK:STDOUT:     %self.param.loc14: %Class = param self, runtime_param0
 // CHECK:STDOUT:     %self.loc14: %Class = bind_name self, %self.param.loc14
@@ -102,7 +81,6 @@
 // CHECK:STDOUT:     %.loc14_23.2: type = converted %bool.make_type.loc14, %.loc14_23.1 [template = bool]
 // CHECK:STDOUT:     %b.param.loc14: bool = param b, runtime_param1
 // CHECK:STDOUT:     %b.loc14: bool = bind_name b, %b.param.loc14
->>>>>>> 1e34d03e
 // CHECK:STDOUT:   }
 // CHECK:STDOUT:   %.loc15: <witness> = complete_type_witness %.2 [template = constants.%.3]
 // CHECK:STDOUT:
