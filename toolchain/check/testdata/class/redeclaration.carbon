// Part of the Carbon Language project, under the Apache License v2.0 with LLVM
// Exceptions. See /LICENSE for license information.
// SPDX-License-Identifier: Apache-2.0 WITH LLVM-exception
//
// AUTOUPDATE

class Class;

class Class {
  fn F[self: Self](b: bool);
}

fn Class.F[self: Self](b: bool) {}

// CHECK:STDOUT: --- redeclaration.carbon
// CHECK:STDOUT:
// CHECK:STDOUT: constants {
// CHECK:STDOUT:   %Class: type = class_type @Class [template]
// CHECK:STDOUT:   %.1: type = struct_type {} [template]
// CHECK:STDOUT:   %.2: type = tuple_type () [template]
// CHECK:STDOUT:   %.3: type = ptr_type {} [template]
// CHECK:STDOUT: }
// CHECK:STDOUT:
// CHECK:STDOUT: file {
// CHECK:STDOUT:   package: <namespace> = namespace [template] {
// CHECK:STDOUT:     .Class = %Class.decl.loc7
<<<<<<< HEAD
// CHECK:STDOUT:   }
// CHECK:STDOUT:   %Class.decl.loc7 = class_decl @Class [template = constants.%Class] {}
// CHECK:STDOUT:   %Class.decl.loc9 = class_decl @Class [template = constants.%Class] {}
// CHECK:STDOUT:   %F: <function> = fn_decl @F [template] {}
// CHECK:STDOUT: }
// CHECK:STDOUT:
// CHECK:STDOUT: class @Class {
// CHECK:STDOUT:   %F: <function> = fn_decl @F [template] {}
=======
// CHECK:STDOUT:   } [template]
// CHECK:STDOUT:   %Class.decl.loc7 = class_decl @Class {} [template = constants.%Class]
// CHECK:STDOUT:   %Class.decl.loc9 = class_decl @Class {} [template = constants.%Class]
// CHECK:STDOUT:   %F: <function> = fn_decl @F {
// CHECK:STDOUT:     %Self.ref: type = name_ref Self, constants.%Class [template = constants.%Class]
// CHECK:STDOUT:     %self.loc13_12.1: Class = param self
// CHECK:STDOUT:     @F.%self: Class = bind_name self, %self.loc13_12.1
// CHECK:STDOUT:     %b.loc13_24.1: bool = param b
// CHECK:STDOUT:     @F.%b: bool = bind_name b, %b.loc13_24.1
// CHECK:STDOUT:   } [template]
// CHECK:STDOUT: }
// CHECK:STDOUT:
// CHECK:STDOUT: class @Class {
// CHECK:STDOUT:   %F: <function> = fn_decl @F {
// CHECK:STDOUT:     %Self.ref: type = name_ref Self, constants.%Class [template = constants.%Class]
// CHECK:STDOUT:     %self.loc10_8.1: Class = param self
// CHECK:STDOUT:     %self.loc10_8.2: Class = bind_name self, %self.loc10_8.1
// CHECK:STDOUT:     %b.loc10_20.1: bool = param b
// CHECK:STDOUT:     %b.loc10_20.2: bool = bind_name b, %b.loc10_20.1
// CHECK:STDOUT:   } [template]
>>>>>>> 67d5446b
// CHECK:STDOUT:
// CHECK:STDOUT: !members:
// CHECK:STDOUT:   .Self = constants.%Class
// CHECK:STDOUT:   .F = %F
// CHECK:STDOUT: }
// CHECK:STDOUT:
// CHECK:STDOUT: fn @F[%self: Class](%b: bool) {
// CHECK:STDOUT: !entry:
// CHECK:STDOUT:   return
// CHECK:STDOUT: }
// CHECK:STDOUT:<|MERGE_RESOLUTION|>--- conflicted
+++ resolved
@@ -24,37 +24,26 @@
 // CHECK:STDOUT: file {
 // CHECK:STDOUT:   package: <namespace> = namespace [template] {
 // CHECK:STDOUT:     .Class = %Class.decl.loc7
-<<<<<<< HEAD
 // CHECK:STDOUT:   }
 // CHECK:STDOUT:   %Class.decl.loc7 = class_decl @Class [template = constants.%Class] {}
 // CHECK:STDOUT:   %Class.decl.loc9 = class_decl @Class [template = constants.%Class] {}
-// CHECK:STDOUT:   %F: <function> = fn_decl @F [template] {}
-// CHECK:STDOUT: }
-// CHECK:STDOUT:
-// CHECK:STDOUT: class @Class {
-// CHECK:STDOUT:   %F: <function> = fn_decl @F [template] {}
-=======
-// CHECK:STDOUT:   } [template]
-// CHECK:STDOUT:   %Class.decl.loc7 = class_decl @Class {} [template = constants.%Class]
-// CHECK:STDOUT:   %Class.decl.loc9 = class_decl @Class {} [template = constants.%Class]
-// CHECK:STDOUT:   %F: <function> = fn_decl @F {
+// CHECK:STDOUT:   %F: <function> = fn_decl @F [template] {
 // CHECK:STDOUT:     %Self.ref: type = name_ref Self, constants.%Class [template = constants.%Class]
 // CHECK:STDOUT:     %self.loc13_12.1: Class = param self
 // CHECK:STDOUT:     @F.%self: Class = bind_name self, %self.loc13_12.1
 // CHECK:STDOUT:     %b.loc13_24.1: bool = param b
 // CHECK:STDOUT:     @F.%b: bool = bind_name b, %b.loc13_24.1
-// CHECK:STDOUT:   } [template]
+// CHECK:STDOUT:   }
 // CHECK:STDOUT: }
 // CHECK:STDOUT:
 // CHECK:STDOUT: class @Class {
-// CHECK:STDOUT:   %F: <function> = fn_decl @F {
+// CHECK:STDOUT:   %F: <function> = fn_decl @F [template] {
 // CHECK:STDOUT:     %Self.ref: type = name_ref Self, constants.%Class [template = constants.%Class]
 // CHECK:STDOUT:     %self.loc10_8.1: Class = param self
 // CHECK:STDOUT:     %self.loc10_8.2: Class = bind_name self, %self.loc10_8.1
 // CHECK:STDOUT:     %b.loc10_20.1: bool = param b
 // CHECK:STDOUT:     %b.loc10_20.2: bool = bind_name b, %b.loc10_20.1
-// CHECK:STDOUT:   } [template]
->>>>>>> 67d5446b
+// CHECK:STDOUT:   }
 // CHECK:STDOUT:
 // CHECK:STDOUT: !members:
 // CHECK:STDOUT:   .Self = constants.%Class
