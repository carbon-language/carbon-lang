// Part of the Carbon Language project, under the Apache License v2.0 with LLVM
// Exceptions. See /LICENSE for license information.
// SPDX-License-Identifier: Apache-2.0 WITH LLVM-exception
//
// AUTOUPDATE
// TIP: To test this file alone, run:
// TIP:   bazel test //toolchain/testing:file_test --test_arg=--file_tests=toolchain/check/testdata/class/redeclaration.carbon
// TIP: To dump output, run:
// TIP:   bazel run //toolchain/testing:file_test -- --dump_output --file_tests=toolchain/check/testdata/class/redeclaration.carbon

class Class;

class Class {
  fn F[self: Self](b: bool);
}

fn Class.F[self: Self](b: bool) {}

// CHECK:STDOUT: --- redeclaration.carbon
// CHECK:STDOUT:
// CHECK:STDOUT: constants {
// CHECK:STDOUT:   %Class: type = class_type @Class [template]
// CHECK:STDOUT:   %Bool.type: type = fn_type @Bool [template]
// CHECK:STDOUT:   %.1: type = tuple_type () [template]
// CHECK:STDOUT:   %Bool: %Bool.type = struct_value () [template]
// CHECK:STDOUT:   %F.type: type = fn_type @F [template]
// CHECK:STDOUT:   %F: %F.type = struct_value () [template]
// CHECK:STDOUT:   %.2: type = struct_type {} [template]
// CHECK:STDOUT:   %.3: type = ptr_type %.2 [template]
// CHECK:STDOUT: }
// CHECK:STDOUT:
// CHECK:STDOUT: imports {
// CHECK:STDOUT:   %Core: <namespace> = namespace file.%Core.import, [template] {
// CHECK:STDOUT:     .Bool = %import_ref
// CHECK:STDOUT:     import Core//prelude
// CHECK:STDOUT:     import Core//prelude/operators
// CHECK:STDOUT:     import Core//prelude/types
// CHECK:STDOUT:     import Core//prelude/operators/arithmetic
// CHECK:STDOUT:     import Core//prelude/operators/bitwise
// CHECK:STDOUT:     import Core//prelude/operators/comparison
// CHECK:STDOUT:     import Core//prelude/types/bool
// CHECK:STDOUT:   }
// CHECK:STDOUT:   %import_ref: %Bool.type = import_ref Core//prelude/types/bool, inst+2, loaded [template = constants.%Bool]
// CHECK:STDOUT: }
// CHECK:STDOUT:
// CHECK:STDOUT: file {
// CHECK:STDOUT:   package: <namespace> = namespace [template] {
// CHECK:STDOUT:     .Core = imports.%Core
// CHECK:STDOUT:     .Class = %Class.decl.loc11
// CHECK:STDOUT:   }
// CHECK:STDOUT:   %Core.import = import Core
// CHECK:STDOUT:   %Class.decl.loc11: type = class_decl @Class [template = constants.%Class] {} {}
// CHECK:STDOUT:   %Class.decl.loc13: type = class_decl @Class [template = constants.%Class] {} {}
// CHECK:STDOUT:   %F.decl: %F.type = fn_decl @F [template = constants.%F] {
// CHECK:STDOUT:     %self.patt: %Class = binding_pattern self
// CHECK:STDOUT:     %b.patt: bool = binding_pattern b
// CHECK:STDOUT:   } {
<<<<<<< HEAD
// CHECK:STDOUT:     %Self.ref: type = name_ref Self, constants.%Class [template = constants.%Class]
// CHECK:STDOUT:     %param.loc17_12: %Class = param
// CHECK:STDOUT:     @F.%self: %Class = bind_name self, %param.loc17_12
// CHECK:STDOUT:     %bool.make_type: init type = call constants.%Bool() [template = bool]
// CHECK:STDOUT:     %.loc17_27.1: type = value_of_initializer %bool.make_type [template = bool]
// CHECK:STDOUT:     %.loc17_27.2: type = converted %bool.make_type, %.loc17_27.1 [template = bool]
// CHECK:STDOUT:     %param.loc17_24: bool = param
// CHECK:STDOUT:     @F.%b: bool = bind_name b, %param.loc17_24
=======
// CHECK:STDOUT:     %Self.ref.loc17: type = name_ref Self, constants.%Class [template = constants.%Class]
// CHECK:STDOUT:     %self.param.loc17: %Class = param self
// CHECK:STDOUT:     %self.loc17: %Class = bind_name self, %self.param.loc17
// CHECK:STDOUT:     %bool.make_type.loc17: init type = call constants.%Bool() [template = bool]
// CHECK:STDOUT:     %.loc17_27.1: type = value_of_initializer %bool.make_type.loc17 [template = bool]
// CHECK:STDOUT:     %.loc17_27.2: type = converted %bool.make_type.loc17, %.loc17_27.1 [template = bool]
// CHECK:STDOUT:     %b.param.loc17: bool = param b
// CHECK:STDOUT:     %b.loc17: bool = bind_name b, %b.param.loc17
>>>>>>> dcb4ae26
// CHECK:STDOUT:   }
// CHECK:STDOUT: }
// CHECK:STDOUT:
// CHECK:STDOUT: class @Class {
// CHECK:STDOUT:   %F.decl: %F.type = fn_decl @F [template = constants.%F] {
// CHECK:STDOUT:     %self.patt: %Class = binding_pattern self
// CHECK:STDOUT:     %b.patt: bool = binding_pattern b
// CHECK:STDOUT:   } {
<<<<<<< HEAD
// CHECK:STDOUT:     %Self.ref: type = name_ref Self, constants.%Class [template = constants.%Class]
// CHECK:STDOUT:     %param.loc14_8: %Class = param
// CHECK:STDOUT:     %self: %Class = bind_name self, %param.loc14_8
// CHECK:STDOUT:     %bool.make_type: init type = call constants.%Bool() [template = bool]
// CHECK:STDOUT:     %.loc14_23.1: type = value_of_initializer %bool.make_type [template = bool]
// CHECK:STDOUT:     %.loc14_23.2: type = converted %bool.make_type, %.loc14_23.1 [template = bool]
// CHECK:STDOUT:     %param.loc14_20: bool = param
// CHECK:STDOUT:     %b: bool = bind_name b, %param.loc14_20
=======
// CHECK:STDOUT:     %Self.ref.loc14: type = name_ref Self, constants.%Class [template = constants.%Class]
// CHECK:STDOUT:     %self.param.loc14: %Class = param self
// CHECK:STDOUT:     %self.loc14: %Class = bind_name self, %self.param.loc14
// CHECK:STDOUT:     %bool.make_type.loc14: init type = call constants.%Bool() [template = bool]
// CHECK:STDOUT:     %.loc14_23.1: type = value_of_initializer %bool.make_type.loc14 [template = bool]
// CHECK:STDOUT:     %.loc14_23.2: type = converted %bool.make_type.loc14, %.loc14_23.1 [template = bool]
// CHECK:STDOUT:     %b.param.loc14: bool = param b
// CHECK:STDOUT:     %b.loc14: bool = bind_name b, %b.param.loc14
>>>>>>> dcb4ae26
// CHECK:STDOUT:   }
// CHECK:STDOUT:
// CHECK:STDOUT: !members:
// CHECK:STDOUT:   .Self = constants.%Class
// CHECK:STDOUT:   .F = %F.decl
// CHECK:STDOUT: }
// CHECK:STDOUT:
// CHECK:STDOUT: fn @Bool() -> type = "bool.make_type";
// CHECK:STDOUT:
// CHECK:STDOUT: fn @F[%self.loc17: %Class](%b.loc17: bool) {
// CHECK:STDOUT: !entry:
// CHECK:STDOUT:   return
// CHECK:STDOUT: }
// CHECK:STDOUT:<|MERGE_RESOLUTION|>--- conflicted
+++ resolved
@@ -55,25 +55,14 @@
 // CHECK:STDOUT:     %self.patt: %Class = binding_pattern self
 // CHECK:STDOUT:     %b.patt: bool = binding_pattern b
 // CHECK:STDOUT:   } {
-<<<<<<< HEAD
-// CHECK:STDOUT:     %Self.ref: type = name_ref Self, constants.%Class [template = constants.%Class]
+// CHECK:STDOUT:     %Self.ref.loc17: type = name_ref Self, constants.%Class [template = constants.%Class]
 // CHECK:STDOUT:     %param.loc17_12: %Class = param
-// CHECK:STDOUT:     @F.%self: %Class = bind_name self, %param.loc17_12
-// CHECK:STDOUT:     %bool.make_type: init type = call constants.%Bool() [template = bool]
-// CHECK:STDOUT:     %.loc17_27.1: type = value_of_initializer %bool.make_type [template = bool]
-// CHECK:STDOUT:     %.loc17_27.2: type = converted %bool.make_type, %.loc17_27.1 [template = bool]
-// CHECK:STDOUT:     %param.loc17_24: bool = param
-// CHECK:STDOUT:     @F.%b: bool = bind_name b, %param.loc17_24
-=======
-// CHECK:STDOUT:     %Self.ref.loc17: type = name_ref Self, constants.%Class [template = constants.%Class]
-// CHECK:STDOUT:     %self.param.loc17: %Class = param self
-// CHECK:STDOUT:     %self.loc17: %Class = bind_name self, %self.param.loc17
+// CHECK:STDOUT:     %self.loc17: %Class = bind_name self, %param.loc17_12
 // CHECK:STDOUT:     %bool.make_type.loc17: init type = call constants.%Bool() [template = bool]
 // CHECK:STDOUT:     %.loc17_27.1: type = value_of_initializer %bool.make_type.loc17 [template = bool]
 // CHECK:STDOUT:     %.loc17_27.2: type = converted %bool.make_type.loc17, %.loc17_27.1 [template = bool]
-// CHECK:STDOUT:     %b.param.loc17: bool = param b
-// CHECK:STDOUT:     %b.loc17: bool = bind_name b, %b.param.loc17
->>>>>>> dcb4ae26
+// CHECK:STDOUT:     %param.loc17_24: bool = param
+// CHECK:STDOUT:     %b.loc17: bool = bind_name b, %param.loc17_24
 // CHECK:STDOUT:   }
 // CHECK:STDOUT: }
 // CHECK:STDOUT:
@@ -82,25 +71,14 @@
 // CHECK:STDOUT:     %self.patt: %Class = binding_pattern self
 // CHECK:STDOUT:     %b.patt: bool = binding_pattern b
 // CHECK:STDOUT:   } {
-<<<<<<< HEAD
-// CHECK:STDOUT:     %Self.ref: type = name_ref Self, constants.%Class [template = constants.%Class]
+// CHECK:STDOUT:     %Self.ref.loc14: type = name_ref Self, constants.%Class [template = constants.%Class]
 // CHECK:STDOUT:     %param.loc14_8: %Class = param
-// CHECK:STDOUT:     %self: %Class = bind_name self, %param.loc14_8
-// CHECK:STDOUT:     %bool.make_type: init type = call constants.%Bool() [template = bool]
-// CHECK:STDOUT:     %.loc14_23.1: type = value_of_initializer %bool.make_type [template = bool]
-// CHECK:STDOUT:     %.loc14_23.2: type = converted %bool.make_type, %.loc14_23.1 [template = bool]
-// CHECK:STDOUT:     %param.loc14_20: bool = param
-// CHECK:STDOUT:     %b: bool = bind_name b, %param.loc14_20
-=======
-// CHECK:STDOUT:     %Self.ref.loc14: type = name_ref Self, constants.%Class [template = constants.%Class]
-// CHECK:STDOUT:     %self.param.loc14: %Class = param self
-// CHECK:STDOUT:     %self.loc14: %Class = bind_name self, %self.param.loc14
+// CHECK:STDOUT:     %self.loc14: %Class = bind_name self, %param.loc14_8
 // CHECK:STDOUT:     %bool.make_type.loc14: init type = call constants.%Bool() [template = bool]
 // CHECK:STDOUT:     %.loc14_23.1: type = value_of_initializer %bool.make_type.loc14 [template = bool]
 // CHECK:STDOUT:     %.loc14_23.2: type = converted %bool.make_type.loc14, %.loc14_23.1 [template = bool]
-// CHECK:STDOUT:     %b.param.loc14: bool = param b
-// CHECK:STDOUT:     %b.loc14: bool = bind_name b, %b.param.loc14
->>>>>>> dcb4ae26
+// CHECK:STDOUT:     %param.loc14_20: bool = param
+// CHECK:STDOUT:     %b.loc14: bool = bind_name b, %param.loc14_20
 // CHECK:STDOUT:   }
 // CHECK:STDOUT:
 // CHECK:STDOUT: !members:
