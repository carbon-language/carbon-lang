// Part of the Carbon Language project, under the Apache License v2.0 with LLVM
// Exceptions. See /LICENSE for license information.
// SPDX-License-Identifier: Apache-2.0 WITH LLVM-exception
//
// AUTOUPDATE

// --- a.carbon

library "a" api;

class Cycle;

var a: {.b: Cycle*};

class Cycle {
  // The type here is equivalent to the `a` above, but on import can be resolved first.
  var c: {.b: Cycle*};
}

// --- b.carbon

library "b" api;

import library "a";

fn Run() {
  a.b = (*a.b).c.b;
}

// CHECK:STDOUT: --- a.carbon
// CHECK:STDOUT:
// CHECK:STDOUT: constants {
// CHECK:STDOUT:   %Cycle: type = class_type @Cycle [template]
// CHECK:STDOUT:   %.1: type = ptr_type Cycle [template]
// CHECK:STDOUT:   %.2: type = struct_type {.b: Cycle*} [template]
// CHECK:STDOUT:   %.3: type = unbound_element_type Cycle, {.b: Cycle*} [template]
// CHECK:STDOUT:   %.4: type = struct_type {.c: {.b: Cycle*}} [template]
// CHECK:STDOUT: }
// CHECK:STDOUT:
// CHECK:STDOUT: file {
<<<<<<< HEAD
// CHECK:STDOUT:   package: <namespace> = namespace {
// CHECK:STDOUT:     .Cycle = %Cycle.decl.loc4
// CHECK:STDOUT:     .a = %a
// CHECK:STDOUT:   } [template]
// CHECK:STDOUT:   %Cycle.decl.loc4 = class_decl @Cycle, () [template = constants.%Cycle]
=======
// CHECK:STDOUT:   package: <namespace> = namespace {.Cycle = %Cycle.decl.loc4, .a = %a} [template]
// CHECK:STDOUT:   %Cycle.decl.loc4 = class_decl @Cycle {} [template = constants.%Cycle]
>>>>>>> 5f4e6c76
// CHECK:STDOUT:   %Cycle.ref: type = name_ref Cycle, %Cycle.decl.loc4 [template = constants.%Cycle]
// CHECK:STDOUT:   %.loc6_18: type = ptr_type Cycle [template = constants.%.1]
// CHECK:STDOUT:   %.loc6_19: type = struct_type {.b: Cycle*} [template = constants.%.2]
// CHECK:STDOUT:   %a.var: ref {.b: Cycle*} = var a
// CHECK:STDOUT:   %a: ref {.b: Cycle*} = bind_name a, %a.var
// CHECK:STDOUT:   %Cycle.decl.loc8 = class_decl @Cycle {} [template = constants.%Cycle]
// CHECK:STDOUT: }
// CHECK:STDOUT:
// CHECK:STDOUT: class @Cycle {
// CHECK:STDOUT:   %Cycle.ref: type = name_ref Cycle, file.%Cycle.decl.loc4 [template = constants.%Cycle]
// CHECK:STDOUT:   %.loc10_20: type = ptr_type Cycle [template = constants.%.1]
// CHECK:STDOUT:   %.loc10_21: type = struct_type {.b: Cycle*} [template = constants.%.2]
// CHECK:STDOUT:   %.loc10_8: <unbound element of class Cycle> = field_decl c, element0 [template]
// CHECK:STDOUT:
// CHECK:STDOUT: !members:
// CHECK:STDOUT:   .c = %.loc10_8
// CHECK:STDOUT: }
// CHECK:STDOUT:
// CHECK:STDOUT: --- b.carbon
// CHECK:STDOUT:
// CHECK:STDOUT: constants {
// CHECK:STDOUT:   %Cycle: type = class_type @Cycle [template]
// CHECK:STDOUT:   %.1: type = ptr_type Cycle [template]
// CHECK:STDOUT:   %.2: type = struct_type {.b: Cycle*} [template]
// CHECK:STDOUT:   %.3: type = struct_type {.c: {.b: Cycle*}} [template]
// CHECK:STDOUT:   %.4: type = ptr_type {.c: {.b: Cycle*}} [template]
// CHECK:STDOUT:   %.5: type = unbound_element_type Cycle, {.b: Cycle*} [template]
// CHECK:STDOUT: }
// CHECK:STDOUT:
// CHECK:STDOUT: file {
// CHECK:STDOUT:   package: <namespace> = namespace {
// CHECK:STDOUT:     .Cycle = %import_ref.1
// CHECK:STDOUT:     .a = %import_ref.2
// CHECK:STDOUT:     .Run = %Run
// CHECK:STDOUT:   } [template]
// CHECK:STDOUT:   %import_ref.1 = import_ref ir1, inst+1, unused
// CHECK:STDOUT:   %import_ref.2: ref {.b: Cycle*} = import_ref ir1, inst+11, used
// CHECK:STDOUT:   %Run: <function> = fn_decl @Run {} [template]
// CHECK:STDOUT: }
// CHECK:STDOUT:
// CHECK:STDOUT: class @Cycle {
// CHECK:STDOUT:   %import_ref: <unbound element of class Cycle> = import_ref ir1, inst+18, used [template = imports.%.1]
// CHECK:STDOUT:
// CHECK:STDOUT: !members:
// CHECK:STDOUT:   .c = %import_ref
// CHECK:STDOUT: }
// CHECK:STDOUT:
// CHECK:STDOUT: fn @Run() {
// CHECK:STDOUT: !entry:
// CHECK:STDOUT:   %Cycle.decl = class_decl @Cycle {} [template = constants.%Cycle]
// CHECK:STDOUT:   %a.ref.loc7_3: ref {.b: Cycle*} = name_ref a, file.%import_ref.2
// CHECK:STDOUT:   %.loc7_4: ref Cycle* = struct_access %a.ref.loc7_3, element0
// CHECK:STDOUT:   %a.ref.loc7_11: ref {.b: Cycle*} = name_ref a, file.%import_ref.2
// CHECK:STDOUT:   %.loc7_12.1: ref Cycle* = struct_access %a.ref.loc7_11, element0
// CHECK:STDOUT:   %.loc7_12.2: Cycle* = bind_value %.loc7_12.1
// CHECK:STDOUT:   %.loc7_10: ref Cycle = deref %.loc7_12.2
// CHECK:STDOUT:   %.loc7_15: ref {.b: Cycle*} = class_element_access %.loc7_10, element0
// CHECK:STDOUT:   %.loc7_17.1: ref Cycle* = struct_access %.loc7_15, element0
// CHECK:STDOUT:   %.loc7_17.2: Cycle* = bind_value %.loc7_17.1
// CHECK:STDOUT:   assign %.loc7_4, %.loc7_17.2
// CHECK:STDOUT:   return
// CHECK:STDOUT: }
// CHECK:STDOUT:<|MERGE_RESOLUTION|>--- conflicted
+++ resolved
@@ -38,16 +38,11 @@
 // CHECK:STDOUT: }
 // CHECK:STDOUT:
 // CHECK:STDOUT: file {
-<<<<<<< HEAD
 // CHECK:STDOUT:   package: <namespace> = namespace {
 // CHECK:STDOUT:     .Cycle = %Cycle.decl.loc4
 // CHECK:STDOUT:     .a = %a
 // CHECK:STDOUT:   } [template]
-// CHECK:STDOUT:   %Cycle.decl.loc4 = class_decl @Cycle, () [template = constants.%Cycle]
-=======
-// CHECK:STDOUT:   package: <namespace> = namespace {.Cycle = %Cycle.decl.loc4, .a = %a} [template]
 // CHECK:STDOUT:   %Cycle.decl.loc4 = class_decl @Cycle {} [template = constants.%Cycle]
->>>>>>> 5f4e6c76
 // CHECK:STDOUT:   %Cycle.ref: type = name_ref Cycle, %Cycle.decl.loc4 [template = constants.%Cycle]
 // CHECK:STDOUT:   %.loc6_18: type = ptr_type Cycle [template = constants.%.1]
 // CHECK:STDOUT:   %.loc6_19: type = struct_type {.b: Cycle*} [template = constants.%.2]
