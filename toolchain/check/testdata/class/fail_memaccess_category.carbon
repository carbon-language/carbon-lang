--- conflicted
+++ resolved
@@ -83,23 +83,13 @@
 // CHECK:STDOUT:   %A.decl: type = class_decl @A [template = constants.%A] {}
 // CHECK:STDOUT:   %B.decl: type = class_decl @B [template = constants.%B] {}
 // CHECK:STDOUT:   %F.decl: %F.type.2 = fn_decl @F.2 [template = constants.%F.2] {
-<<<<<<< HEAD
 // CHECK:STDOUT:     %A.ref: type = name_ref A, file.%A.decl [template = constants.%A]
-// CHECK:STDOUT:     %.loc19: type = struct_type {.a: %A} [template = constants.%.6]
-// CHECK:STDOUT:     %s.param: %.6 = param s, runtime_param0
-// CHECK:STDOUT:     %s: %.6 = bind_name s, %s.param
+// CHECK:STDOUT:     %.loc19: type = struct_type {.a: %A} [template = constants.%.7]
+// CHECK:STDOUT:     %s.param: %.7 = param s, runtime_param0
+// CHECK:STDOUT:     %s: %.7 = bind_name s, %s.param
 // CHECK:STDOUT:     %B.ref: type = name_ref B, file.%B.decl [template = constants.%B]
 // CHECK:STDOUT:     %b.param: %B = param b, runtime_param1
 // CHECK:STDOUT:     %b: %B = bind_name b, %b.param
-=======
-// CHECK:STDOUT:     %A.ref: type = name_ref A, %A.decl [template = constants.%A]
-// CHECK:STDOUT:     %.loc19: type = struct_type {.a: %A} [template = constants.%.7]
-// CHECK:STDOUT:     %s.loc19_6.1: %.7 = param s, runtime_param0
-// CHECK:STDOUT:     @F.2.%s: %.7 = bind_name s, %s.loc19_6.1
-// CHECK:STDOUT:     %B.ref: type = name_ref B, %B.decl [template = constants.%B]
-// CHECK:STDOUT:     %b.loc19_18.1: %B = param b, runtime_param1
-// CHECK:STDOUT:     @F.2.%b: %B = bind_name b, %b.loc19_18.1
->>>>>>> 9b0519d2
 // CHECK:STDOUT:   }
 // CHECK:STDOUT: }
 // CHECK:STDOUT:
