// Part of the Carbon Language project, under the Apache License v2.0 with LLVM
// Exceptions. See /LICENSE for license information.
// SPDX-License-Identifier: Apache-2.0 WITH LLVM-exception
//
// AUTOUPDATE
// TIP: To test this file alone, run:
// TIP:   bazel test //toolchain/testing:file_test --test_arg=--file_tests=toolchain/check/testdata/class/fail_memaccess_category.carbon
// TIP: To dump output, run:
// TIP:   bazel run //toolchain/testing:file_test -- --dump_output --file_tests=toolchain/check/testdata/class/fail_memaccess_category.carbon

class A {
  fn F[addr self: A*]();
}

class B {
  var a: A;
}

fn F(s: {.a: A}, b: B) {
  // `s` has only a value representation, so this must be invalid.
  // CHECK:STDERR: fail_memaccess_category.carbon:[[@LINE+7]]:8: ERROR: `addr self` method cannot be invoked on a value.
  // CHECK:STDERR:   s.a.F();
  // CHECK:STDERR:        ^
  // CHECK:STDERR: fail_memaccess_category.carbon:[[@LINE-12]]:8: Initializing `addr self` parameter of method declared here.
  // CHECK:STDERR:   fn F[addr self: A*]();
  // CHECK:STDERR:        ^~~~~~~~~~~~~
  // CHECK:STDERR:
  s.a.F();

  // `b` has an object representation for `A`, but this is still invalid for
  // consistency.
  // CHECK:STDERR: fail_memaccess_category.carbon:[[@LINE+6]]:8: ERROR: `addr self` method cannot be invoked on a value.
  // CHECK:STDERR:   b.a.F();
  // CHECK:STDERR:        ^
  // CHECK:STDERR: fail_memaccess_category.carbon:[[@LINE-23]]:8: Initializing `addr self` parameter of method declared here.
  // CHECK:STDERR:   fn F[addr self: A*]();
  // CHECK:STDERR:        ^~~~~~~~~~~~~
  b.a.F();
}

// CHECK:STDOUT: --- fail_memaccess_category.carbon
// CHECK:STDOUT:
// CHECK:STDOUT: constants {
// CHECK:STDOUT:   %A: type = class_type @A [template]
// CHECK:STDOUT:   %.1: type = ptr_type %A [template]
// CHECK:STDOUT:   %F.type.1: type = fn_type @F.1 [template]
// CHECK:STDOUT:   %.2: type = tuple_type () [template]
// CHECK:STDOUT:   %F.1: %F.type.1 = struct_value () [template]
// CHECK:STDOUT:   %.3: type = struct_type {} [template]
// CHECK:STDOUT:   %B: type = class_type @B [template]
// CHECK:STDOUT:   %.4: type = ptr_type %.3 [template]
// CHECK:STDOUT:   %.5: type = unbound_element_type %B, %A [template]
// CHECK:STDOUT:   %.6: type = struct_type {.a: %A} [template]
// CHECK:STDOUT:   %F.type.2: type = fn_type @F.2 [template]
// CHECK:STDOUT:   %F.2: %F.type.2 = struct_value () [template]
// CHECK:STDOUT:   %.7: type = struct_type {.a: %.4} [template]
// CHECK:STDOUT:   %.8: type = ptr_type %.6 [template]
// CHECK:STDOUT: }
// CHECK:STDOUT:
// CHECK:STDOUT: imports {
// CHECK:STDOUT:   %Core: <namespace> = namespace file.%Core.import, [template] {
// CHECK:STDOUT:     import Core//prelude
// CHECK:STDOUT:     import Core//prelude/operators
// CHECK:STDOUT:     import Core//prelude/types
// CHECK:STDOUT:     import Core//prelude/operators/arithmetic
// CHECK:STDOUT:     import Core//prelude/operators/bitwise
// CHECK:STDOUT:     import Core//prelude/operators/comparison
// CHECK:STDOUT:     import Core//prelude/types/bool
// CHECK:STDOUT:   }
// CHECK:STDOUT: }
// CHECK:STDOUT:
// CHECK:STDOUT: file {
// CHECK:STDOUT:   package: <namespace> = namespace [template] {
// CHECK:STDOUT:     .Core = imports.%Core
// CHECK:STDOUT:     .A = %A.decl
// CHECK:STDOUT:     .B = %B.decl
// CHECK:STDOUT:     .F = %F.decl
// CHECK:STDOUT:   }
// CHECK:STDOUT:   %Core.import = import Core
// CHECK:STDOUT:   %A.decl: type = class_decl @A [template = constants.%A] {} {}
// CHECK:STDOUT:   %B.decl: type = class_decl @B [template = constants.%B] {} {}
// CHECK:STDOUT:   %F.decl: %F.type.2 = fn_decl @F.2 [template = constants.%F.2] {
// CHECK:STDOUT:     %s.patt: %.6 = binding_pattern s
// CHECK:STDOUT:     %b.patt: %B = binding_pattern b
// CHECK:STDOUT:   } {
// CHECK:STDOUT:     %A.ref: type = name_ref A, %A.decl [template = constants.%A]
<<<<<<< HEAD
// CHECK:STDOUT:     %.loc19_15: type = struct_type {.a: %A} [template = constants.%.6]
// CHECK:STDOUT:     %param.loc19_6: %.6 = param
// CHECK:STDOUT:     @F.2.%s: %.6 = bind_name s, %param.loc19_6
=======
// CHECK:STDOUT:     %.loc19: type = struct_type {.a: %A} [template = constants.%.6]
// CHECK:STDOUT:     %s.loc19_6.1: %.6 = param s
// CHECK:STDOUT:     @F.2.%s: %.6 = bind_name s, %s.loc19_6.1
>>>>>>> ed374dcd
// CHECK:STDOUT:     %B.ref: type = name_ref B, %B.decl [template = constants.%B]
// CHECK:STDOUT:     %param.loc19_18: %B = param
// CHECK:STDOUT:     @F.2.%b: %B = bind_name b, %param.loc19_18
// CHECK:STDOUT:   }
// CHECK:STDOUT: }
// CHECK:STDOUT:
// CHECK:STDOUT: class @A {
// CHECK:STDOUT:   %F.decl: %F.type.1 = fn_decl @F.1 [template = constants.%F.1] {
<<<<<<< HEAD
// CHECK:STDOUT:     %.loc12_13: %.1 = binding_pattern self
// CHECK:STDOUT:     %.loc12_8.1: %.1 = addr_pattern %.loc12_13
=======
// CHECK:STDOUT:     %self.patt: %.1 = binding_pattern self
>>>>>>> ed374dcd
// CHECK:STDOUT:   } {
// CHECK:STDOUT:     %A.ref: type = name_ref A, file.%A.decl [template = constants.%A]
// CHECK:STDOUT:     %.loc12_20: type = ptr_type %A [template = constants.%.1]
// CHECK:STDOUT:     %param: %.1 = param
// CHECK:STDOUT:     %self.loc12_13.2: %.1 = bind_name self, %param
// CHECK:STDOUT:     %.loc12_8.2: %.1 = addr_param %self.loc12_13.2
// CHECK:STDOUT:   }
// CHECK:STDOUT:
// CHECK:STDOUT: !members:
// CHECK:STDOUT:   .Self = constants.%A
// CHECK:STDOUT:   .F = %F.decl
// CHECK:STDOUT: }
// CHECK:STDOUT:
// CHECK:STDOUT: class @B {
// CHECK:STDOUT:   %A.ref: type = name_ref A, file.%A.decl [template = constants.%A]
// CHECK:STDOUT:   %.loc16: %.5 = field_decl a, element0 [template]
// CHECK:STDOUT:
// CHECK:STDOUT: !members:
// CHECK:STDOUT:   .Self = constants.%B
// CHECK:STDOUT:   .a = %.loc16
// CHECK:STDOUT: }
// CHECK:STDOUT:
// CHECK:STDOUT: fn @F.1[addr @A.%self.loc12_13.2: %.1]();
// CHECK:STDOUT:
// CHECK:STDOUT: fn @F.2(%s: %.6, %b: %B) {
// CHECK:STDOUT: !entry:
// CHECK:STDOUT:   %s.ref: %.6 = name_ref s, %s
// CHECK:STDOUT:   %.loc28_4: %A = struct_access %s.ref, element0
// CHECK:STDOUT:   %F.ref.loc28: %F.type.1 = name_ref F, @A.%F.decl [template = constants.%F.1]
// CHECK:STDOUT:   %.loc28_6: <bound method> = bound_method %.loc28_4, %F.ref.loc28
// CHECK:STDOUT:   %F.call.loc28: init %.2 = call %.loc28_6(<invalid>) [template = <error>]
// CHECK:STDOUT:   %b.ref: %B = name_ref b, %b
// CHECK:STDOUT:   %a.ref: %.5 = name_ref a, @B.%.loc16 [template = @B.%.loc16]
// CHECK:STDOUT:   %.loc38_4.1: ref %A = class_element_access %b.ref, element0
// CHECK:STDOUT:   %.loc38_4.2: %A = bind_value %.loc38_4.1
// CHECK:STDOUT:   %F.ref.loc38: %F.type.1 = name_ref F, @A.%F.decl [template = constants.%F.1]
// CHECK:STDOUT:   %.loc38_6: <bound method> = bound_method %.loc38_4.2, %F.ref.loc38
// CHECK:STDOUT:   %F.call.loc38: init %.2 = call %.loc38_6(<invalid>) [template = <error>]
// CHECK:STDOUT:   return
// CHECK:STDOUT: }
// CHECK:STDOUT:<|MERGE_RESOLUTION|>--- conflicted
+++ resolved
@@ -84,15 +84,9 @@
 // CHECK:STDOUT:     %b.patt: %B = binding_pattern b
 // CHECK:STDOUT:   } {
 // CHECK:STDOUT:     %A.ref: type = name_ref A, %A.decl [template = constants.%A]
-<<<<<<< HEAD
-// CHECK:STDOUT:     %.loc19_15: type = struct_type {.a: %A} [template = constants.%.6]
+// CHECK:STDOUT:     %.loc19: type = struct_type {.a: %A} [template = constants.%.6]
 // CHECK:STDOUT:     %param.loc19_6: %.6 = param
 // CHECK:STDOUT:     @F.2.%s: %.6 = bind_name s, %param.loc19_6
-=======
-// CHECK:STDOUT:     %.loc19: type = struct_type {.a: %A} [template = constants.%.6]
-// CHECK:STDOUT:     %s.loc19_6.1: %.6 = param s
-// CHECK:STDOUT:     @F.2.%s: %.6 = bind_name s, %s.loc19_6.1
->>>>>>> ed374dcd
 // CHECK:STDOUT:     %B.ref: type = name_ref B, %B.decl [template = constants.%B]
 // CHECK:STDOUT:     %param.loc19_18: %B = param
 // CHECK:STDOUT:     @F.2.%b: %B = bind_name b, %param.loc19_18
@@ -101,12 +95,8 @@
 // CHECK:STDOUT:
 // CHECK:STDOUT: class @A {
 // CHECK:STDOUT:   %F.decl: %F.type.1 = fn_decl @F.1 [template = constants.%F.1] {
-<<<<<<< HEAD
-// CHECK:STDOUT:     %.loc12_13: %.1 = binding_pattern self
-// CHECK:STDOUT:     %.loc12_8.1: %.1 = addr_pattern %.loc12_13
-=======
 // CHECK:STDOUT:     %self.patt: %.1 = binding_pattern self
->>>>>>> ed374dcd
+// CHECK:STDOUT:     %.loc12_8.1: %.1 = addr_pattern %self.patt
 // CHECK:STDOUT:   } {
 // CHECK:STDOUT:     %A.ref: type = name_ref A, file.%A.decl [template = constants.%A]
 // CHECK:STDOUT:     %.loc12_20: type = ptr_type %A [template = constants.%.1]
