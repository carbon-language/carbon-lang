--- conflicted
+++ resolved
@@ -85,38 +85,24 @@
 // CHECK:STDOUT:   } {
 // CHECK:STDOUT:     %A.ref: type = name_ref A, file.%A.decl [template = constants.%A]
 // CHECK:STDOUT:     %.loc19: type = struct_type {.a: %A} [template = constants.%.6]
-<<<<<<< HEAD
 // CHECK:STDOUT:     %param.loc19_6: %.6 = param
-// CHECK:STDOUT:     @F.2.%s: %.6 = bind_name s, %param.loc19_6
-// CHECK:STDOUT:     %B.ref: type = name_ref B, %B.decl [template = constants.%B]
+// CHECK:STDOUT:     %s: %.6 = bind_name s, %param.loc19_6
+// CHECK:STDOUT:     %B.ref: type = name_ref B, file.%B.decl [template = constants.%B]
 // CHECK:STDOUT:     %param.loc19_18: %B = param
-// CHECK:STDOUT:     @F.2.%b: %B = bind_name b, %param.loc19_18
-=======
-// CHECK:STDOUT:     %s.param: %.6 = param s
-// CHECK:STDOUT:     %s: %.6 = bind_name s, %s.param
-// CHECK:STDOUT:     %B.ref: type = name_ref B, file.%B.decl [template = constants.%B]
-// CHECK:STDOUT:     %b.param: %B = param b
-// CHECK:STDOUT:     %b: %B = bind_name b, %b.param
->>>>>>> dcb4ae26
+// CHECK:STDOUT:     %b: %B = bind_name b, %param.loc19_18
 // CHECK:STDOUT:   }
 // CHECK:STDOUT: }
 // CHECK:STDOUT:
 // CHECK:STDOUT: class @A {
 // CHECK:STDOUT:   %F.decl: %F.type.1 = fn_decl @F.1 [template = constants.%F.1] {
 // CHECK:STDOUT:     %self.patt: %.1 = binding_pattern self
-// CHECK:STDOUT:     %.loc12_8.1: %.1 = addr_pattern %self.patt
+// CHECK:STDOUT:     %.loc12_8.2: %.1 = addr_pattern %self.patt
 // CHECK:STDOUT:   } {
 // CHECK:STDOUT:     %A.ref: type = name_ref A, file.%A.decl [template = constants.%A]
 // CHECK:STDOUT:     %.loc12_20: type = ptr_type %A [template = constants.%.1]
-<<<<<<< HEAD
 // CHECK:STDOUT:     %param: %.1 = param
-// CHECK:STDOUT:     %self.loc12_13.2: %.1 = bind_name self, %param
-// CHECK:STDOUT:     %.loc12_8.2: %.1 = addr_param %self.loc12_13.2
-=======
-// CHECK:STDOUT:     %self.param: %.1 = param self
-// CHECK:STDOUT:     %self: %.1 = bind_name self, %self.param
-// CHECK:STDOUT:     %.loc12_8: %.1 = addr_pattern %self
->>>>>>> dcb4ae26
+// CHECK:STDOUT:     %self: %.1 = bind_name self, %param
+// CHECK:STDOUT:     %.loc12_8.1: %.1 = addr_param %self
 // CHECK:STDOUT:   }
 // CHECK:STDOUT:
 // CHECK:STDOUT: !members:
@@ -133,11 +119,7 @@
 // CHECK:STDOUT:   .a = %.loc16
 // CHECK:STDOUT: }
 // CHECK:STDOUT:
-<<<<<<< HEAD
-// CHECK:STDOUT: fn @F.1[addr @A.%self.loc12_13.2: %.1]();
-=======
 // CHECK:STDOUT: fn @F.1[addr %self: %.1]();
->>>>>>> dcb4ae26
 // CHECK:STDOUT:
 // CHECK:STDOUT: fn @F.2(%s: %.6, %b: %B) {
 // CHECK:STDOUT: !entry:
