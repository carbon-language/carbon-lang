// Part of the Carbon Language project, under the Apache License v2.0 with LLVM
// Exceptions. See /LICENSE for license information.
// SPDX-License-Identifier: Apache-2.0 WITH LLVM-exception
//
// AUTOUPDATE
// TIP: To test this file alone, run:
// TIP:   bazel test //toolchain/testing:file_test --test_arg=--file_tests=toolchain/check/testdata/class/fail_memaccess_category.carbon
// TIP: To dump output, run:
// TIP:   bazel run //toolchain/testing:file_test -- --dump_output --file_tests=toolchain/check/testdata/class/fail_memaccess_category.carbon

class A {
  fn F[addr self: A*]();
}

class B {
  var a: A;
}

fn F(s: {.a: A}, b: B) {
  // `s` has only a value representation, so this must be invalid.
  // CHECK:STDERR: fail_memaccess_category.carbon:[[@LINE+7]]:8: error: `addr self` method cannot be invoked on a value
  // CHECK:STDERR:   s.a.F();
  // CHECK:STDERR:        ^
<<<<<<< HEAD
  // CHECK:STDERR: fail_memaccess_category.carbon:[[@LINE-12]]:8: Initializing `addr self` parameter of method declared here.
=======
  // CHECK:STDERR: fail_memaccess_category.carbon:[[@LINE-12]]:13: note: initializing `addr self` parameter of method declared here
>>>>>>> 7396aede
  // CHECK:STDERR:   fn F[addr self: A*]();
  // CHECK:STDERR:        ^~~~~~~~~~~~~
  // CHECK:STDERR:
  s.a.F();

  // `b` has an object representation for `A`, but this is still invalid for
  // consistency.
  // CHECK:STDERR: fail_memaccess_category.carbon:[[@LINE+6]]:8: error: `addr self` method cannot be invoked on a value
  // CHECK:STDERR:   b.a.F();
  // CHECK:STDERR:        ^
<<<<<<< HEAD
  // CHECK:STDERR: fail_memaccess_category.carbon:[[@LINE-23]]:8: Initializing `addr self` parameter of method declared here.
=======
  // CHECK:STDERR: fail_memaccess_category.carbon:[[@LINE-23]]:13: note: initializing `addr self` parameter of method declared here
>>>>>>> 7396aede
  // CHECK:STDERR:   fn F[addr self: A*]();
  // CHECK:STDERR:        ^~~~~~~~~~~~~
  b.a.F();
}

// CHECK:STDOUT: --- fail_memaccess_category.carbon
// CHECK:STDOUT:
// CHECK:STDOUT: constants {
// CHECK:STDOUT:   %A: type = class_type @A [template]
// CHECK:STDOUT:   %.1: type = ptr_type %A [template]
// CHECK:STDOUT:   %F.type.1: type = fn_type @F.1 [template]
// CHECK:STDOUT:   %.2: type = tuple_type () [template]
// CHECK:STDOUT:   %F.1: %F.type.1 = struct_value () [template]
// CHECK:STDOUT:   %.3: type = struct_type {} [template]
// CHECK:STDOUT:   %.4: <witness> = complete_type_witness %.3 [template]
// CHECK:STDOUT:   %B: type = class_type @B [template]
// CHECK:STDOUT:   %.5: type = ptr_type %.3 [template]
// CHECK:STDOUT:   %.6: type = unbound_element_type %B, %A [template]
// CHECK:STDOUT:   %.7: type = struct_type {.a: %A} [template]
// CHECK:STDOUT:   %.8: <witness> = complete_type_witness %.7 [template]
// CHECK:STDOUT:   %F.type.2: type = fn_type @F.2 [template]
// CHECK:STDOUT:   %F.2: %F.type.2 = struct_value () [template]
// CHECK:STDOUT:   %.9: type = struct_type {.a: %.5} [template]
// CHECK:STDOUT:   %.10: type = ptr_type %.7 [template]
// CHECK:STDOUT: }
// CHECK:STDOUT:
// CHECK:STDOUT: imports {
// CHECK:STDOUT:   %Core: <namespace> = namespace file.%Core.import, [template] {
// CHECK:STDOUT:     import Core//prelude
// CHECK:STDOUT:     import Core//prelude/operators
// CHECK:STDOUT:     import Core//prelude/types
// CHECK:STDOUT:     import Core//prelude/operators/arithmetic
// CHECK:STDOUT:     import Core//prelude/operators/as
// CHECK:STDOUT:     import Core//prelude/operators/bitwise
// CHECK:STDOUT:     import Core//prelude/operators/comparison
// CHECK:STDOUT:     import Core//prelude/types/bool
// CHECK:STDOUT:   }
// CHECK:STDOUT: }
// CHECK:STDOUT:
// CHECK:STDOUT: file {
// CHECK:STDOUT:   package: <namespace> = namespace [template] {
// CHECK:STDOUT:     .Core = imports.%Core
// CHECK:STDOUT:     .A = %A.decl
// CHECK:STDOUT:     .B = %B.decl
// CHECK:STDOUT:     .F = %F.decl
// CHECK:STDOUT:   }
// CHECK:STDOUT:   %Core.import = import Core
// CHECK:STDOUT:   %A.decl: type = class_decl @A [template = constants.%A] {} {}
// CHECK:STDOUT:   %B.decl: type = class_decl @B [template = constants.%B] {} {}
// CHECK:STDOUT:   %F.decl: %F.type.2 = fn_decl @F.2 [template = constants.%F.2] {
<<<<<<< HEAD
// CHECK:STDOUT:     %s.patt: %.6 = binding_pattern s
// CHECK:STDOUT:     %.loc19_7: %.6 = param_pattern %s.patt
=======
// CHECK:STDOUT:     %s.patt: %.7 = binding_pattern s
>>>>>>> 7396aede
// CHECK:STDOUT:     %b.patt: %B = binding_pattern b
// CHECK:STDOUT:     %.loc19_19: %B = param_pattern %b.patt
// CHECK:STDOUT:   } {
// CHECK:STDOUT:     %A.ref: type = name_ref A, file.%A.decl [template = constants.%A]
<<<<<<< HEAD
// CHECK:STDOUT:     %.loc19_15: type = struct_type {.a: %A} [template = constants.%.6]
// CHECK:STDOUT:     %param.loc19_6: %.6 = param
// CHECK:STDOUT:     %s: %.6 = bind_name s, %param.loc19_6
// CHECK:STDOUT:     %B.ref: type = name_ref B, file.%B.decl [template = constants.%B]
// CHECK:STDOUT:     %param.loc19_18: %B = param
// CHECK:STDOUT:     %b: %B = bind_name b, %param.loc19_18
=======
// CHECK:STDOUT:     %.loc19: type = struct_type {.a: %A} [template = constants.%.7]
// CHECK:STDOUT:     %s.param: %.7 = param s, runtime_param0
// CHECK:STDOUT:     %s: %.7 = bind_name s, %s.param
// CHECK:STDOUT:     %B.ref: type = name_ref B, file.%B.decl [template = constants.%B]
// CHECK:STDOUT:     %b.param: %B = param b, runtime_param1
// CHECK:STDOUT:     %b: %B = bind_name b, %b.param
>>>>>>> 7396aede
// CHECK:STDOUT:   }
// CHECK:STDOUT: }
// CHECK:STDOUT:
// CHECK:STDOUT: class @A {
// CHECK:STDOUT:   %F.decl: %F.type.1 = fn_decl @F.1 [template = constants.%F.1] {
// CHECK:STDOUT:     %self.patt: %.1 = binding_pattern self
// CHECK:STDOUT:     %.loc12_8.2: %.1 = addr_pattern %self.patt
// CHECK:STDOUT:     %.loc12_8.1: %.1 = param_pattern %.loc12_8.2
// CHECK:STDOUT:   } {
// CHECK:STDOUT:     %A.ref: type = name_ref A, file.%A.decl [template = constants.%A]
// CHECK:STDOUT:     %.loc12_20: type = ptr_type %A [template = constants.%.1]
<<<<<<< HEAD
// CHECK:STDOUT:     %param: %.1 = param
// CHECK:STDOUT:     %self: %.1 = bind_name self, %param
// CHECK:STDOUT:     %.loc12_8.3: %.1 = addr_param %self
=======
// CHECK:STDOUT:     %self.param: %.1 = param self, runtime_param0
// CHECK:STDOUT:     %self: %.1 = bind_name self, %self.param
// CHECK:STDOUT:     %.loc12_8: %.1 = addr_pattern %self
>>>>>>> 7396aede
// CHECK:STDOUT:   }
// CHECK:STDOUT:   %.loc13: <witness> = complete_type_witness %.3 [template = constants.%.4]
// CHECK:STDOUT:
// CHECK:STDOUT: !members:
// CHECK:STDOUT:   .Self = constants.%A
// CHECK:STDOUT:   .F = %F.decl
// CHECK:STDOUT: }
// CHECK:STDOUT:
// CHECK:STDOUT: class @B {
// CHECK:STDOUT:   %A.ref: type = name_ref A, file.%A.decl [template = constants.%A]
// CHECK:STDOUT:   %.loc16: %.6 = field_decl a, element0 [template]
// CHECK:STDOUT:   %.loc17: <witness> = complete_type_witness %.7 [template = constants.%.8]
// CHECK:STDOUT:
// CHECK:STDOUT: !members:
// CHECK:STDOUT:   .Self = constants.%B
// CHECK:STDOUT:   .a = %.loc16
// CHECK:STDOUT: }
// CHECK:STDOUT:
<<<<<<< HEAD
// CHECK:STDOUT: fn @F.1[%.loc12_8.1: %.1]();
// CHECK:STDOUT:
// CHECK:STDOUT: fn @F.2(%.loc19_7: %.6, %.loc19_19: %B) {
=======
// CHECK:STDOUT: fn @F.1[addr %self: %.1]();
// CHECK:STDOUT:
// CHECK:STDOUT: fn @F.2(%s: %.7, %b: %B) {
>>>>>>> 7396aede
// CHECK:STDOUT: !entry:
// CHECK:STDOUT:   %s.ref: %.7 = name_ref s, %s
// CHECK:STDOUT:   %.loc28_4: %A = struct_access %s.ref, element0
// CHECK:STDOUT:   %F.ref.loc28: %F.type.1 = name_ref F, @A.%F.decl [template = constants.%F.1]
// CHECK:STDOUT:   %.loc28_6: <bound method> = bound_method %.loc28_4, %F.ref.loc28
// CHECK:STDOUT:   %F.call.loc28: init %.2 = call %.loc28_6(<invalid>) [template = <error>]
// CHECK:STDOUT:   %b.ref: %B = name_ref b, %b
// CHECK:STDOUT:   %a.ref: %.6 = name_ref a, @B.%.loc16 [template = @B.%.loc16]
// CHECK:STDOUT:   %.loc38_4.1: ref %A = class_element_access %b.ref, element0
// CHECK:STDOUT:   %.loc38_4.2: %A = bind_value %.loc38_4.1
// CHECK:STDOUT:   %F.ref.loc38: %F.type.1 = name_ref F, @A.%F.decl [template = constants.%F.1]
// CHECK:STDOUT:   %.loc38_6: <bound method> = bound_method %.loc38_4.2, %F.ref.loc38
// CHECK:STDOUT:   %F.call.loc38: init %.2 = call %.loc38_6(<invalid>) [template = <error>]
// CHECK:STDOUT:   return
// CHECK:STDOUT: }
// CHECK:STDOUT:<|MERGE_RESOLUTION|>--- conflicted
+++ resolved
@@ -21,11 +21,7 @@
   // CHECK:STDERR: fail_memaccess_category.carbon:[[@LINE+7]]:8: error: `addr self` method cannot be invoked on a value
   // CHECK:STDERR:   s.a.F();
   // CHECK:STDERR:        ^
-<<<<<<< HEAD
-  // CHECK:STDERR: fail_memaccess_category.carbon:[[@LINE-12]]:8: Initializing `addr self` parameter of method declared here.
-=======
-  // CHECK:STDERR: fail_memaccess_category.carbon:[[@LINE-12]]:13: note: initializing `addr self` parameter of method declared here
->>>>>>> 7396aede
+  // CHECK:STDERR: fail_memaccess_category.carbon:[[@LINE-12]]:8: note: initializing `addr self` parameter of method declared here
   // CHECK:STDERR:   fn F[addr self: A*]();
   // CHECK:STDERR:        ^~~~~~~~~~~~~
   // CHECK:STDERR:
@@ -36,11 +32,7 @@
   // CHECK:STDERR: fail_memaccess_category.carbon:[[@LINE+6]]:8: error: `addr self` method cannot be invoked on a value
   // CHECK:STDERR:   b.a.F();
   // CHECK:STDERR:        ^
-<<<<<<< HEAD
-  // CHECK:STDERR: fail_memaccess_category.carbon:[[@LINE-23]]:8: Initializing `addr self` parameter of method declared here.
-=======
-  // CHECK:STDERR: fail_memaccess_category.carbon:[[@LINE-23]]:13: note: initializing `addr self` parameter of method declared here
->>>>>>> 7396aede
+  // CHECK:STDERR: fail_memaccess_category.carbon:[[@LINE-23]]:8: note: initializing `addr self` parameter of method declared here
   // CHECK:STDERR:   fn F[addr self: A*]();
   // CHECK:STDERR:        ^~~~~~~~~~~~~
   b.a.F();
@@ -91,31 +83,18 @@
 // CHECK:STDOUT:   %A.decl: type = class_decl @A [template = constants.%A] {} {}
 // CHECK:STDOUT:   %B.decl: type = class_decl @B [template = constants.%B] {} {}
 // CHECK:STDOUT:   %F.decl: %F.type.2 = fn_decl @F.2 [template = constants.%F.2] {
-<<<<<<< HEAD
-// CHECK:STDOUT:     %s.patt: %.6 = binding_pattern s
-// CHECK:STDOUT:     %.loc19_7: %.6 = param_pattern %s.patt
-=======
 // CHECK:STDOUT:     %s.patt: %.7 = binding_pattern s
->>>>>>> 7396aede
+// CHECK:STDOUT:     %.loc19_7: %.7 = param_pattern %s.patt, runtime_param0
 // CHECK:STDOUT:     %b.patt: %B = binding_pattern b
-// CHECK:STDOUT:     %.loc19_19: %B = param_pattern %b.patt
+// CHECK:STDOUT:     %.loc19_19: %B = param_pattern %b.patt, runtime_param1
 // CHECK:STDOUT:   } {
 // CHECK:STDOUT:     %A.ref: type = name_ref A, file.%A.decl [template = constants.%A]
-<<<<<<< HEAD
-// CHECK:STDOUT:     %.loc19_15: type = struct_type {.a: %A} [template = constants.%.6]
-// CHECK:STDOUT:     %param.loc19_6: %.6 = param
-// CHECK:STDOUT:     %s: %.6 = bind_name s, %param.loc19_6
+// CHECK:STDOUT:     %.loc19_15: type = struct_type {.a: %A} [template = constants.%.7]
+// CHECK:STDOUT:     %param.loc19_6: %.7 = param runtime_param0
+// CHECK:STDOUT:     %s: %.7 = bind_name s, %param.loc19_6
 // CHECK:STDOUT:     %B.ref: type = name_ref B, file.%B.decl [template = constants.%B]
-// CHECK:STDOUT:     %param.loc19_18: %B = param
+// CHECK:STDOUT:     %param.loc19_18: %B = param runtime_param1
 // CHECK:STDOUT:     %b: %B = bind_name b, %param.loc19_18
-=======
-// CHECK:STDOUT:     %.loc19: type = struct_type {.a: %A} [template = constants.%.7]
-// CHECK:STDOUT:     %s.param: %.7 = param s, runtime_param0
-// CHECK:STDOUT:     %s: %.7 = bind_name s, %s.param
-// CHECK:STDOUT:     %B.ref: type = name_ref B, file.%B.decl [template = constants.%B]
-// CHECK:STDOUT:     %b.param: %B = param b, runtime_param1
-// CHECK:STDOUT:     %b: %B = bind_name b, %b.param
->>>>>>> 7396aede
 // CHECK:STDOUT:   }
 // CHECK:STDOUT: }
 // CHECK:STDOUT:
@@ -123,19 +102,13 @@
 // CHECK:STDOUT:   %F.decl: %F.type.1 = fn_decl @F.1 [template = constants.%F.1] {
 // CHECK:STDOUT:     %self.patt: %.1 = binding_pattern self
 // CHECK:STDOUT:     %.loc12_8.2: %.1 = addr_pattern %self.patt
-// CHECK:STDOUT:     %.loc12_8.1: %.1 = param_pattern %.loc12_8.2
+// CHECK:STDOUT:     %.loc12_8.1: %.1 = param_pattern %.loc12_8.2, runtime_param0
 // CHECK:STDOUT:   } {
 // CHECK:STDOUT:     %A.ref: type = name_ref A, file.%A.decl [template = constants.%A]
 // CHECK:STDOUT:     %.loc12_20: type = ptr_type %A [template = constants.%.1]
-<<<<<<< HEAD
-// CHECK:STDOUT:     %param: %.1 = param
+// CHECK:STDOUT:     %param: %.1 = param runtime_param0
 // CHECK:STDOUT:     %self: %.1 = bind_name self, %param
 // CHECK:STDOUT:     %.loc12_8.3: %.1 = addr_param %self
-=======
-// CHECK:STDOUT:     %self.param: %.1 = param self, runtime_param0
-// CHECK:STDOUT:     %self: %.1 = bind_name self, %self.param
-// CHECK:STDOUT:     %.loc12_8: %.1 = addr_pattern %self
->>>>>>> 7396aede
 // CHECK:STDOUT:   }
 // CHECK:STDOUT:   %.loc13: <witness> = complete_type_witness %.3 [template = constants.%.4]
 // CHECK:STDOUT:
@@ -154,15 +127,9 @@
 // CHECK:STDOUT:   .a = %.loc16
 // CHECK:STDOUT: }
 // CHECK:STDOUT:
-<<<<<<< HEAD
 // CHECK:STDOUT: fn @F.1[%.loc12_8.1: %.1]();
 // CHECK:STDOUT:
-// CHECK:STDOUT: fn @F.2(%.loc19_7: %.6, %.loc19_19: %B) {
-=======
-// CHECK:STDOUT: fn @F.1[addr %self: %.1]();
-// CHECK:STDOUT:
-// CHECK:STDOUT: fn @F.2(%s: %.7, %b: %B) {
->>>>>>> 7396aede
+// CHECK:STDOUT: fn @F.2(%.loc19_7: %.7, %.loc19_19: %B) {
 // CHECK:STDOUT: !entry:
 // CHECK:STDOUT:   %s.ref: %.7 = name_ref s, %s
 // CHECK:STDOUT:   %.loc28_4: %A = struct_access %s.ref, element0
