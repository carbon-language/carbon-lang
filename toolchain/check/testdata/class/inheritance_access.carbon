--- conflicted
+++ resolved
@@ -307,13 +307,8 @@
 // CHECK:STDOUT:     %.loc12_44.3: type = converted %int.make_type_32.loc12_36, %.loc12_44.2 [template = i32]
 // CHECK:STDOUT:     %.loc12_44.4: type = value_of_initializer %int.make_type_32.loc12_41 [template = i32]
 // CHECK:STDOUT:     %.loc12_44.5: type = converted %int.make_type_32.loc12_41, %.loc12_44.4 [template = i32]
-<<<<<<< HEAD
-// CHECK:STDOUT:     %.loc12_44.6: type = converted %.loc12_44.1, constants.%.7 [template = constants.%.7]
-// CHECK:STDOUT:     %return: ref %.7 = var <return slot>
-=======
 // CHECK:STDOUT:     %.loc12_44.6: type = converted %.loc12_44.1, constants.%.8 [template = constants.%.8]
-// CHECK:STDOUT:     %return.var: ref %.8 = var <return slot>
->>>>>>> 9b0519d2
+// CHECK:STDOUT:     %return: ref %.8 = var <return slot>
 // CHECK:STDOUT:   }
 // CHECK:STDOUT:   %.loc15: <witness> = complete_type_witness %.9 [template = constants.%.10]
 // CHECK:STDOUT:
@@ -326,11 +321,7 @@
 // CHECK:STDOUT:
 // CHECK:STDOUT: fn @Int32() -> type = "int.make_type_32";
 // CHECK:STDOUT:
-<<<<<<< HEAD
-// CHECK:STDOUT: fn @GetPosition[%self: %Circle]() -> %return: %.7 {
-=======
-// CHECK:STDOUT: fn @GetPosition[@Circle.%self.loc12_18.2: %Circle]() -> @Circle.%return.var: %.8 {
->>>>>>> 9b0519d2
+// CHECK:STDOUT: fn @GetPosition[%self: %Circle]() -> %return: %.8 {
 // CHECK:STDOUT: !entry:
 // CHECK:STDOUT:   %self.ref.loc13_13: %Circle = name_ref self, %self
 // CHECK:STDOUT:   %x.ref: %.2 = name_ref x, @Shape.%.loc5_18 [template = @Shape.%.loc5_18]
@@ -349,15 +340,9 @@
 // CHECK:STDOUT:   %.loc13_25.4: i32 = bind_value %.loc13_25.3
 // CHECK:STDOUT:   %.loc13_27.4: ref i32 = tuple_access %return, element1
 // CHECK:STDOUT:   %.loc13_27.5: init i32 = initialize_from %.loc13_25.4 to %.loc13_27.4
-<<<<<<< HEAD
-// CHECK:STDOUT:   %.loc13_27.6: init %.7 = tuple_init (%.loc13_27.3, %.loc13_27.5) to %return
-// CHECK:STDOUT:   %.loc13_28: init %.7 = converted %.loc13_27.1, %.loc13_27.6
+// CHECK:STDOUT:   %.loc13_27.6: init %.8 = tuple_init (%.loc13_27.3, %.loc13_27.5) to %return
+// CHECK:STDOUT:   %.loc13_28: init %.8 = converted %.loc13_27.1, %.loc13_27.6
 // CHECK:STDOUT:   return %.loc13_28 to %return
-=======
-// CHECK:STDOUT:   %.loc13_27.6: init %.8 = tuple_init (%.loc13_27.3, %.loc13_27.5) to @Circle.%return.var
-// CHECK:STDOUT:   %.loc13_28: init %.8 = converted %.loc13_27.1, %.loc13_27.6
-// CHECK:STDOUT:   return %.loc13_28 to @Circle.%return.var
->>>>>>> 9b0519d2
 // CHECK:STDOUT: }
 // CHECK:STDOUT:
 // CHECK:STDOUT: --- shadowing_access.carbon
@@ -1093,13 +1078,8 @@
 // CHECK:STDOUT:
 // CHECK:STDOUT: fn @SomeFunc[%self: %B]() -> i32 {
 // CHECK:STDOUT: !entry:
-<<<<<<< HEAD
 // CHECK:STDOUT:   %self.ref: %B = name_ref self, %self
-// CHECK:STDOUT:   %internal.ref: %.5 = name_ref internal, @B.%.loc14 [template = @B.%.loc14]
-=======
-// CHECK:STDOUT:   %self.ref: %B = name_ref self, @B.%self.loc36_15.2
 // CHECK:STDOUT:   %internal.ref: %.6 = name_ref internal, @B.%.loc14 [template = @B.%.loc14]
->>>>>>> 9b0519d2
 // CHECK:STDOUT:   %.loc44_16.1: ref %Internal = class_element_access %self.ref, element0
 // CHECK:STDOUT:   %.loc44_16.2: %Internal = bind_value %.loc44_16.1
 // CHECK:STDOUT:   %INTERNAL_CONSTANT.ref: <error> = name_ref INTERNAL_CONSTANT, <error> [template = <error>]
