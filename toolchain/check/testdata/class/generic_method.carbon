// Part of the Carbon Language project, under the Apache License v2.0 with LLVM
// Exceptions. See /LICENSE for license information.
// SPDX-License-Identifier: Apache-2.0 WITH LLVM-exception
//
// AUTOUPDATE
// TIP: To test this file alone, run:
// TIP:   bazel test //toolchain/testing:file_test --test_arg=--file_tests=toolchain/check/testdata/class/generic_method.carbon
// TIP: To dump output, run:
// TIP:   bazel run //toolchain/testing:file_test -- --dump_output --file_tests=toolchain/check/testdata/class/generic_method.carbon

class Class(T:! type) {
  var a: T;
  fn F[self: Self](n: T);
}

fn Class(T:! type).F[self: Self](n: T) {}

// CHECK:STDOUT: --- generic_method.carbon
// CHECK:STDOUT:
// CHECK:STDOUT: constants {
// CHECK:STDOUT:   %T: type = bind_symbolic_name T 0 [symbolic]
// CHECK:STDOUT:   %T.patt: type = symbolic_binding_pattern T 0 [symbolic]
// CHECK:STDOUT:   %Class.type: type = generic_class_type @Class [template]
// CHECK:STDOUT:   %.1: type = tuple_type () [template]
// CHECK:STDOUT:   %Class.1: %Class.type = struct_value () [template]
// CHECK:STDOUT:   %Class.2: type = class_type @Class, @Class(%T) [symbolic]
// CHECK:STDOUT:   %.2: type = unbound_element_type %Class.2, %T [symbolic]
// CHECK:STDOUT:   %F.type: type = fn_type @F, @Class(%T) [symbolic]
// CHECK:STDOUT:   %F: %F.type = struct_value () [symbolic]
// CHECK:STDOUT:   %.3: type = struct_type {.a: %T} [symbolic]
// CHECK:STDOUT:   %.4: <witness> = complete_type_witness %.3 [symbolic]
// CHECK:STDOUT:   %.5: type = ptr_type %.3 [symbolic]
// CHECK:STDOUT: }
// CHECK:STDOUT:
// CHECK:STDOUT: imports {
// CHECK:STDOUT:   %Core: <namespace> = namespace file.%Core.import, [template] {
// CHECK:STDOUT:     import Core//prelude
// CHECK:STDOUT:     import Core//prelude/operators
// CHECK:STDOUT:     import Core//prelude/types
// CHECK:STDOUT:     import Core//prelude/operators/arithmetic
// CHECK:STDOUT:     import Core//prelude/operators/as
// CHECK:STDOUT:     import Core//prelude/operators/bitwise
// CHECK:STDOUT:     import Core//prelude/operators/comparison
// CHECK:STDOUT:     import Core//prelude/types/bool
// CHECK:STDOUT:   }
// CHECK:STDOUT: }
// CHECK:STDOUT:
// CHECK:STDOUT: file {
// CHECK:STDOUT:   package: <namespace> = namespace [template] {
// CHECK:STDOUT:     .Core = imports.%Core
// CHECK:STDOUT:     .Class = %Class.decl
// CHECK:STDOUT:   }
// CHECK:STDOUT:   %Core.import = import Core
// CHECK:STDOUT:   %Class.decl: %Class.type = class_decl @Class [template = constants.%Class.1] {
// CHECK:STDOUT:     %T.patt.loc11: type = symbolic_binding_pattern T 0 [symbolic = %T.patt.1 (constants.%T.patt)]
// CHECK:STDOUT:     %.loc11: type = param_pattern %T.patt.loc11 [symbolic = %T.patt.1 (constants.%T.patt)]
// CHECK:STDOUT:   } {
<<<<<<< HEAD
// CHECK:STDOUT:     %param: type = param
// CHECK:STDOUT:     %T.loc11: type = bind_symbolic_name T 0, %param [symbolic = %T.1 (constants.%T)]
// CHECK:STDOUT:   }
// CHECK:STDOUT:   %F.decl: %F.type = fn_decl @F [symbolic = constants.%F] {
// CHECK:STDOUT:     %self.patt: %Class.2 = binding_pattern self
// CHECK:STDOUT:     %.loc16_26: %Class.2 = param_pattern %self.patt
// CHECK:STDOUT:     %n.patt: %T = binding_pattern n
// CHECK:STDOUT:     %.loc16_35: %T = param_pattern %n.patt
// CHECK:STDOUT:   } {
// CHECK:STDOUT:     %param.loc16_10: type = param
// CHECK:STDOUT:     %T.loc16: type = bind_symbolic_name T 0, %param.loc16_10 [symbolic = constants.%T]
// CHECK:STDOUT:     %.loc16_28: type = specific_constant constants.%Class.2, @Class(constants.%T) [symbolic = constants.%Class.2]
// CHECK:STDOUT:     %Self.ref.loc16: type = name_ref Self, %.loc16_28 [symbolic = constants.%Class.2]
// CHECK:STDOUT:     %param.loc16_22: %Class.2 = param
// CHECK:STDOUT:     %self.loc16: %Class.2 = bind_name self, %param.loc16_22
// CHECK:STDOUT:     %T.ref.loc16: type = name_ref T, %T.loc16 [symbolic = constants.%T]
// CHECK:STDOUT:     %param.loc16_34: %T = param
// CHECK:STDOUT:     %n.loc16: %T = bind_name n, %param.loc16_34
=======
// CHECK:STDOUT:     %T.param: type = param T, runtime_param<invalid>
// CHECK:STDOUT:     %T.loc11: type = bind_symbolic_name T 0, %T.param [symbolic = %T.1 (constants.%T)]
// CHECK:STDOUT:   }
// CHECK:STDOUT:   %F.decl: %F.type = fn_decl @F [symbolic = constants.%F] {
// CHECK:STDOUT:     %self.patt: %Class.2 = binding_pattern self
// CHECK:STDOUT:     %n.patt: %T = binding_pattern n
// CHECK:STDOUT:   } {
// CHECK:STDOUT:     %T.param: type = param T, runtime_param<invalid>
// CHECK:STDOUT:     %T.loc16: type = bind_symbolic_name T 0, %T.param [symbolic = constants.%T]
// CHECK:STDOUT:     %.loc16: type = specific_constant constants.%Class.2, @Class(constants.%T) [symbolic = constants.%Class.2]
// CHECK:STDOUT:     %Self.ref.loc16: type = name_ref Self, %.loc16 [symbolic = constants.%Class.2]
// CHECK:STDOUT:     %self.param.loc16: %Class.2 = param self, runtime_param0
// CHECK:STDOUT:     %self.loc16: %Class.2 = bind_name self, %self.param.loc16
// CHECK:STDOUT:     %T.ref.loc16: type = name_ref T, %T.loc16 [symbolic = constants.%T]
// CHECK:STDOUT:     %n.param.loc16: %T = param n, runtime_param1
// CHECK:STDOUT:     %n.loc16: %T = bind_name n, %n.param.loc16
>>>>>>> 7396aede
// CHECK:STDOUT:   }
// CHECK:STDOUT: }
// CHECK:STDOUT:
// CHECK:STDOUT: generic class @Class(%T.loc11: type) {
// CHECK:STDOUT:   %T.1: type = bind_symbolic_name T 0 [symbolic = %T.1 (constants.%T)]
<<<<<<< HEAD
// CHECK:STDOUT:   %T.patt.1: type = symbolic_binding_pattern T 0 [symbolic = %T.patt.1 (constants.%T.patt)]
=======
>>>>>>> 7396aede
// CHECK:STDOUT:
// CHECK:STDOUT: !definition:
// CHECK:STDOUT:   %Class: type = class_type @Class, @Class(%T.1) [symbolic = %Class (constants.%Class.2)]
// CHECK:STDOUT:   %.1: type = unbound_element_type @Class.%Class (%Class.2), @Class.%T.1 (%T) [symbolic = %.1 (constants.%.2)]
// CHECK:STDOUT:   %F.type: type = fn_type @F, @Class(%T.1) [symbolic = %F.type (constants.%F.type)]
// CHECK:STDOUT:   %F: @Class.%F.type (%F.type) = struct_value () [symbolic = %F (constants.%F)]
// CHECK:STDOUT:   %.2: type = struct_type {.a: @Class.%T.1 (%T)} [symbolic = %.2 (constants.%.3)]
// CHECK:STDOUT:   %.3: <witness> = complete_type_witness @Class.%.2 (%.3) [symbolic = %.3 (constants.%.4)]
// CHECK:STDOUT:
// CHECK:STDOUT:   class {
// CHECK:STDOUT:     %T.ref: type = name_ref T, %T.loc11 [symbolic = %T.1 (constants.%T)]
// CHECK:STDOUT:     %.loc12: @Class.%.1 (%.2) = field_decl a, element0 [template]
// CHECK:STDOUT:     %F.decl: @Class.%F.type (%F.type) = fn_decl @F [symbolic = @Class.%F (constants.%F)] {
// CHECK:STDOUT:       %self.patt: %Class.2 = binding_pattern self
// CHECK:STDOUT:       %.loc16_26: %Class.2 = param_pattern %self.patt
// CHECK:STDOUT:       %n.patt: %T = binding_pattern n
// CHECK:STDOUT:       %.loc16_35: %T = param_pattern %n.patt
// CHECK:STDOUT:     } {
// CHECK:STDOUT:       %.loc13: type = specific_constant constants.%Class.2, @Class(constants.%T) [symbolic = %Class (constants.%Class.2)]
// CHECK:STDOUT:       %Self.ref.loc13: type = name_ref Self, %.loc13 [symbolic = %Class (constants.%Class.2)]
<<<<<<< HEAD
// CHECK:STDOUT:       %param.loc13_8: @F.%Class (%Class.2) = param
// CHECK:STDOUT:       %self.loc13: @F.%Class (%Class.2) = bind_name self, %param.loc13_8
// CHECK:STDOUT:       %T.ref.loc13: type = name_ref T, @Class.%T.loc11 [symbolic = %T.1 (constants.%T)]
// CHECK:STDOUT:       %param.loc13_20: @F.%T.1 (%T) = param
// CHECK:STDOUT:       %n.loc13: @F.%T.1 (%T) = bind_name n, %param.loc13_20
=======
// CHECK:STDOUT:       %self.param.loc13: @F.%Class (%Class.2) = param self, runtime_param0
// CHECK:STDOUT:       %self.loc13: @F.%Class (%Class.2) = bind_name self, %self.param.loc13
// CHECK:STDOUT:       %T.ref.loc13: type = name_ref T, @Class.%T.loc11 [symbolic = %T.1 (constants.%T)]
// CHECK:STDOUT:       %n.param.loc13: @F.%T.1 (%T) = param n, runtime_param1
// CHECK:STDOUT:       %n.loc13: @F.%T.1 (%T) = bind_name n, %n.param.loc13
>>>>>>> 7396aede
// CHECK:STDOUT:     }
// CHECK:STDOUT:     %.loc14: <witness> = complete_type_witness %.3 [symbolic = %.3 (constants.%.4)]
// CHECK:STDOUT:
// CHECK:STDOUT:   !members:
// CHECK:STDOUT:     .Self = constants.%Class.2
// CHECK:STDOUT:     .a = %.loc12
// CHECK:STDOUT:     .F = %F.decl
// CHECK:STDOUT:   }
// CHECK:STDOUT: }
// CHECK:STDOUT:
// CHECK:STDOUT: generic fn @F(@Class.%T.loc11: type) {
// CHECK:STDOUT:   %T.1: type = bind_symbolic_name T 0 [symbolic = %T.1 (constants.%T)]
// CHECK:STDOUT:   %Class: type = class_type @Class, @Class(%T.1) [symbolic = %Class (constants.%Class.2)]
// CHECK:STDOUT:
// CHECK:STDOUT: !definition:
// CHECK:STDOUT:
<<<<<<< HEAD
// CHECK:STDOUT:   fn[%.loc16_26: %Class.2](%.loc16_35: %T) {
=======
// CHECK:STDOUT:   fn[%self.loc16: %Class.2](%n.loc16: %T) {
>>>>>>> 7396aede
// CHECK:STDOUT:   !entry:
// CHECK:STDOUT:     return
// CHECK:STDOUT:   }
// CHECK:STDOUT: }
// CHECK:STDOUT:
// CHECK:STDOUT: specific @Class(constants.%T) {
// CHECK:STDOUT:   %T.1 => constants.%T
<<<<<<< HEAD
// CHECK:STDOUT:   %T.patt.1 => constants.%T
=======
>>>>>>> 7396aede
// CHECK:STDOUT:
// CHECK:STDOUT: !definition:
// CHECK:STDOUT:   %Class => constants.%Class.2
// CHECK:STDOUT:   %.1 => constants.%.2
// CHECK:STDOUT:   %F.type => constants.%F.type
// CHECK:STDOUT:   %F => constants.%F
// CHECK:STDOUT:   %.2 => constants.%.3
// CHECK:STDOUT:   %.3 => constants.%.4
// CHECK:STDOUT: }
// CHECK:STDOUT:
// CHECK:STDOUT: specific @Class(@F.%T.1) {
// CHECK:STDOUT:   %T.1 => constants.%T
<<<<<<< HEAD
// CHECK:STDOUT:   %T.patt.1 => constants.%T
=======
>>>>>>> 7396aede
// CHECK:STDOUT: }
// CHECK:STDOUT:
// CHECK:STDOUT: specific @F(constants.%T) {
// CHECK:STDOUT:   %T.1 => constants.%T
// CHECK:STDOUT:   %Class => constants.%Class.2
// CHECK:STDOUT: }
// CHECK:STDOUT:
// CHECK:STDOUT: specific @Class(@Class.%T.1) {
// CHECK:STDOUT:   %T.1 => constants.%T
<<<<<<< HEAD
// CHECK:STDOUT:   %T.patt.1 => constants.%T
=======
>>>>>>> 7396aede
// CHECK:STDOUT: }
// CHECK:STDOUT:<|MERGE_RESOLUTION|>--- conflicted
+++ resolved
@@ -53,54 +53,32 @@
 // CHECK:STDOUT:   %Core.import = import Core
 // CHECK:STDOUT:   %Class.decl: %Class.type = class_decl @Class [template = constants.%Class.1] {
 // CHECK:STDOUT:     %T.patt.loc11: type = symbolic_binding_pattern T 0 [symbolic = %T.patt.1 (constants.%T.patt)]
-// CHECK:STDOUT:     %.loc11: type = param_pattern %T.patt.loc11 [symbolic = %T.patt.1 (constants.%T.patt)]
+// CHECK:STDOUT:     %.loc11: type = param_pattern %T.patt.loc11, runtime_param<invalid> [symbolic = %T.patt.1 (constants.%T.patt)]
 // CHECK:STDOUT:   } {
-<<<<<<< HEAD
-// CHECK:STDOUT:     %param: type = param
+// CHECK:STDOUT:     %param: type = param runtime_param<invalid>
 // CHECK:STDOUT:     %T.loc11: type = bind_symbolic_name T 0, %param [symbolic = %T.1 (constants.%T)]
 // CHECK:STDOUT:   }
 // CHECK:STDOUT:   %F.decl: %F.type = fn_decl @F [symbolic = constants.%F] {
 // CHECK:STDOUT:     %self.patt: %Class.2 = binding_pattern self
-// CHECK:STDOUT:     %.loc16_26: %Class.2 = param_pattern %self.patt
+// CHECK:STDOUT:     %.loc16_26: %Class.2 = param_pattern %self.patt, runtime_param0
 // CHECK:STDOUT:     %n.patt: %T = binding_pattern n
-// CHECK:STDOUT:     %.loc16_35: %T = param_pattern %n.patt
+// CHECK:STDOUT:     %.loc16_35: %T = param_pattern %n.patt, runtime_param1
 // CHECK:STDOUT:   } {
-// CHECK:STDOUT:     %param.loc16_10: type = param
+// CHECK:STDOUT:     %param.loc16_10: type = param runtime_param<invalid>
 // CHECK:STDOUT:     %T.loc16: type = bind_symbolic_name T 0, %param.loc16_10 [symbolic = constants.%T]
 // CHECK:STDOUT:     %.loc16_28: type = specific_constant constants.%Class.2, @Class(constants.%T) [symbolic = constants.%Class.2]
 // CHECK:STDOUT:     %Self.ref.loc16: type = name_ref Self, %.loc16_28 [symbolic = constants.%Class.2]
-// CHECK:STDOUT:     %param.loc16_22: %Class.2 = param
+// CHECK:STDOUT:     %param.loc16_22: %Class.2 = param runtime_param0
 // CHECK:STDOUT:     %self.loc16: %Class.2 = bind_name self, %param.loc16_22
 // CHECK:STDOUT:     %T.ref.loc16: type = name_ref T, %T.loc16 [symbolic = constants.%T]
-// CHECK:STDOUT:     %param.loc16_34: %T = param
+// CHECK:STDOUT:     %param.loc16_34: %T = param runtime_param1
 // CHECK:STDOUT:     %n.loc16: %T = bind_name n, %param.loc16_34
-=======
-// CHECK:STDOUT:     %T.param: type = param T, runtime_param<invalid>
-// CHECK:STDOUT:     %T.loc11: type = bind_symbolic_name T 0, %T.param [symbolic = %T.1 (constants.%T)]
-// CHECK:STDOUT:   }
-// CHECK:STDOUT:   %F.decl: %F.type = fn_decl @F [symbolic = constants.%F] {
-// CHECK:STDOUT:     %self.patt: %Class.2 = binding_pattern self
-// CHECK:STDOUT:     %n.patt: %T = binding_pattern n
-// CHECK:STDOUT:   } {
-// CHECK:STDOUT:     %T.param: type = param T, runtime_param<invalid>
-// CHECK:STDOUT:     %T.loc16: type = bind_symbolic_name T 0, %T.param [symbolic = constants.%T]
-// CHECK:STDOUT:     %.loc16: type = specific_constant constants.%Class.2, @Class(constants.%T) [symbolic = constants.%Class.2]
-// CHECK:STDOUT:     %Self.ref.loc16: type = name_ref Self, %.loc16 [symbolic = constants.%Class.2]
-// CHECK:STDOUT:     %self.param.loc16: %Class.2 = param self, runtime_param0
-// CHECK:STDOUT:     %self.loc16: %Class.2 = bind_name self, %self.param.loc16
-// CHECK:STDOUT:     %T.ref.loc16: type = name_ref T, %T.loc16 [symbolic = constants.%T]
-// CHECK:STDOUT:     %n.param.loc16: %T = param n, runtime_param1
-// CHECK:STDOUT:     %n.loc16: %T = bind_name n, %n.param.loc16
->>>>>>> 7396aede
 // CHECK:STDOUT:   }
 // CHECK:STDOUT: }
 // CHECK:STDOUT:
 // CHECK:STDOUT: generic class @Class(%T.loc11: type) {
 // CHECK:STDOUT:   %T.1: type = bind_symbolic_name T 0 [symbolic = %T.1 (constants.%T)]
-<<<<<<< HEAD
 // CHECK:STDOUT:   %T.patt.1: type = symbolic_binding_pattern T 0 [symbolic = %T.patt.1 (constants.%T.patt)]
-=======
->>>>>>> 7396aede
 // CHECK:STDOUT:
 // CHECK:STDOUT: !definition:
 // CHECK:STDOUT:   %Class: type = class_type @Class, @Class(%T.1) [symbolic = %Class (constants.%Class.2)]
@@ -115,25 +93,17 @@
 // CHECK:STDOUT:     %.loc12: @Class.%.1 (%.2) = field_decl a, element0 [template]
 // CHECK:STDOUT:     %F.decl: @Class.%F.type (%F.type) = fn_decl @F [symbolic = @Class.%F (constants.%F)] {
 // CHECK:STDOUT:       %self.patt: %Class.2 = binding_pattern self
-// CHECK:STDOUT:       %.loc16_26: %Class.2 = param_pattern %self.patt
+// CHECK:STDOUT:       %.loc16_26: %Class.2 = param_pattern %self.patt, runtime_param0
 // CHECK:STDOUT:       %n.patt: %T = binding_pattern n
-// CHECK:STDOUT:       %.loc16_35: %T = param_pattern %n.patt
+// CHECK:STDOUT:       %.loc16_35: %T = param_pattern %n.patt, runtime_param1
 // CHECK:STDOUT:     } {
 // CHECK:STDOUT:       %.loc13: type = specific_constant constants.%Class.2, @Class(constants.%T) [symbolic = %Class (constants.%Class.2)]
 // CHECK:STDOUT:       %Self.ref.loc13: type = name_ref Self, %.loc13 [symbolic = %Class (constants.%Class.2)]
-<<<<<<< HEAD
-// CHECK:STDOUT:       %param.loc13_8: @F.%Class (%Class.2) = param
+// CHECK:STDOUT:       %param.loc13_8: @F.%Class (%Class.2) = param runtime_param0
 // CHECK:STDOUT:       %self.loc13: @F.%Class (%Class.2) = bind_name self, %param.loc13_8
 // CHECK:STDOUT:       %T.ref.loc13: type = name_ref T, @Class.%T.loc11 [symbolic = %T.1 (constants.%T)]
-// CHECK:STDOUT:       %param.loc13_20: @F.%T.1 (%T) = param
+// CHECK:STDOUT:       %param.loc13_20: @F.%T.1 (%T) = param runtime_param1
 // CHECK:STDOUT:       %n.loc13: @F.%T.1 (%T) = bind_name n, %param.loc13_20
-=======
-// CHECK:STDOUT:       %self.param.loc13: @F.%Class (%Class.2) = param self, runtime_param0
-// CHECK:STDOUT:       %self.loc13: @F.%Class (%Class.2) = bind_name self, %self.param.loc13
-// CHECK:STDOUT:       %T.ref.loc13: type = name_ref T, @Class.%T.loc11 [symbolic = %T.1 (constants.%T)]
-// CHECK:STDOUT:       %n.param.loc13: @F.%T.1 (%T) = param n, runtime_param1
-// CHECK:STDOUT:       %n.loc13: @F.%T.1 (%T) = bind_name n, %n.param.loc13
->>>>>>> 7396aede
 // CHECK:STDOUT:     }
 // CHECK:STDOUT:     %.loc14: <witness> = complete_type_witness %.3 [symbolic = %.3 (constants.%.4)]
 // CHECK:STDOUT:
@@ -150,11 +120,7 @@
 // CHECK:STDOUT:
 // CHECK:STDOUT: !definition:
 // CHECK:STDOUT:
-<<<<<<< HEAD
 // CHECK:STDOUT:   fn[%.loc16_26: %Class.2](%.loc16_35: %T) {
-=======
-// CHECK:STDOUT:   fn[%self.loc16: %Class.2](%n.loc16: %T) {
->>>>>>> 7396aede
 // CHECK:STDOUT:   !entry:
 // CHECK:STDOUT:     return
 // CHECK:STDOUT:   }
@@ -162,10 +128,7 @@
 // CHECK:STDOUT:
 // CHECK:STDOUT: specific @Class(constants.%T) {
 // CHECK:STDOUT:   %T.1 => constants.%T
-<<<<<<< HEAD
 // CHECK:STDOUT:   %T.patt.1 => constants.%T
-=======
->>>>>>> 7396aede
 // CHECK:STDOUT:
 // CHECK:STDOUT: !definition:
 // CHECK:STDOUT:   %Class => constants.%Class.2
@@ -178,10 +141,7 @@
 // CHECK:STDOUT:
 // CHECK:STDOUT: specific @Class(@F.%T.1) {
 // CHECK:STDOUT:   %T.1 => constants.%T
-<<<<<<< HEAD
 // CHECK:STDOUT:   %T.patt.1 => constants.%T
-=======
->>>>>>> 7396aede
 // CHECK:STDOUT: }
 // CHECK:STDOUT:
 // CHECK:STDOUT: specific @F(constants.%T) {
@@ -191,9 +151,6 @@
 // CHECK:STDOUT:
 // CHECK:STDOUT: specific @Class(@Class.%T.1) {
 // CHECK:STDOUT:   %T.1 => constants.%T
-<<<<<<< HEAD
 // CHECK:STDOUT:   %T.patt.1 => constants.%T
-=======
->>>>>>> 7396aede
 // CHECK:STDOUT: }
 // CHECK:STDOUT: