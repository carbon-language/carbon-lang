// Part of the Carbon Language project, under the Apache License v2.0 with LLVM
// Exceptions. See /LICENSE for license information.
// SPDX-License-Identifier: Apache-2.0 WITH LLVM-exception
//
// AUTOUPDATE
// TIP: To test this file alone, run:
// TIP:   bazel test //toolchain/testing:file_test --test_arg=--file_tests=toolchain/check/testdata/class/generic_method.carbon
// TIP: To dump output, run:
// TIP:   bazel run //toolchain/testing:file_test -- --dump_output --file_tests=toolchain/check/testdata/class/generic_method.carbon

class Class(T:! type) {
  var a: T;
  fn F[self: Self](n: T);
}

fn Class(T:! type).F[self: Self](n: T) {}

// CHECK:STDOUT: --- generic_method.carbon
// CHECK:STDOUT:
// CHECK:STDOUT: constants {
// CHECK:STDOUT:   %T: type = bind_symbolic_name T 0 [symbolic]
// CHECK:STDOUT:   %Class.type: type = generic_class_type @Class [template]
// CHECK:STDOUT:   %.1: type = tuple_type () [template]
// CHECK:STDOUT:   %Class.1: %Class.type = struct_value () [template]
// CHECK:STDOUT:   %Class.2: type = class_type @Class, @Class(%T) [symbolic]
// CHECK:STDOUT:   %.2: type = unbound_element_type %Class.2, %T [symbolic]
// CHECK:STDOUT:   %F.type: type = fn_type @F, @Class(%T) [symbolic]
// CHECK:STDOUT:   %F: %F.type = struct_value () [symbolic]
// CHECK:STDOUT:   %.3: type = struct_type {.a: %T} [symbolic]
// CHECK:STDOUT:   %.4: type = ptr_type %.3 [symbolic]
// CHECK:STDOUT: }
// CHECK:STDOUT:
// CHECK:STDOUT: imports {
// CHECK:STDOUT:   %Core: <namespace> = namespace file.%Core.import, [template] {
// CHECK:STDOUT:     import Core//prelude
// CHECK:STDOUT:     import Core//prelude/operators
// CHECK:STDOUT:     import Core//prelude/types
// CHECK:STDOUT:     import Core//prelude/operators/arithmetic
// CHECK:STDOUT:     import Core//prelude/operators/bitwise
// CHECK:STDOUT:     import Core//prelude/operators/comparison
// CHECK:STDOUT:     import Core//prelude/types/bool
// CHECK:STDOUT:   }
// CHECK:STDOUT: }
// CHECK:STDOUT:
// CHECK:STDOUT: file {
// CHECK:STDOUT:   package: <namespace> = namespace [template] {
// CHECK:STDOUT:     .Core = imports.%Core
// CHECK:STDOUT:     .Class = %Class.decl
// CHECK:STDOUT:   }
// CHECK:STDOUT:   %Core.import = import Core
// CHECK:STDOUT:   %Class.decl: %Class.type = class_decl @Class [template = constants.%Class.1] {
// CHECK:STDOUT:     %T.patt: type = symbolic_binding_pattern T 0
// CHECK:STDOUT:   } {
// CHECK:STDOUT:     %param.loc11: type = param
// CHECK:STDOUT:     %T.loc11: type = bind_symbolic_name T 0, %param.loc11 [symbolic = @Class.%T (constants.%T)]
// CHECK:STDOUT:   }
// CHECK:STDOUT:   %F.decl: %F.type = fn_decl @F [symbolic = constants.%F] {
// CHECK:STDOUT:     @Class.%self.patt: %Class.2 = binding_pattern self
// CHECK:STDOUT:     @Class.%n.patt: %T = binding_pattern n
// CHECK:STDOUT:   } {
<<<<<<< HEAD
// CHECK:STDOUT:     %param.loc16_10: type = param
// CHECK:STDOUT:     %T.loc16: type = bind_symbolic_name T 0, %param.loc16_10 [symbolic = constants.%T]
// CHECK:STDOUT:     %.loc16_28: type = specific_constant constants.%Class.2, @Class(constants.%T) [symbolic = constants.%Class.2]
// CHECK:STDOUT:     %Self.ref: type = name_ref Self, %.loc16_28 [symbolic = constants.%Class.2]
// CHECK:STDOUT:     %param.loc16_22: %Class.2 = param
// CHECK:STDOUT:     @F.%self: %Class.2 = bind_name self, %param.loc16_22
// CHECK:STDOUT:     %T.ref: type = name_ref T, %T.loc16 [symbolic = constants.%T]
// CHECK:STDOUT:     %param.loc16_34: %T = param
// CHECK:STDOUT:     @F.%n: %T = bind_name n, %param.loc16_34
=======
// CHECK:STDOUT:     %T.loc16_10.1: type = param T
// CHECK:STDOUT:     %T.loc16_10.2: type = bind_symbolic_name T 0, %T.loc16_10.1 [symbolic = constants.%T]
// CHECK:STDOUT:     %.loc16: type = specific_constant constants.%Class.2, @Class(constants.%T) [symbolic = constants.%Class.2]
// CHECK:STDOUT:     %Self.ref: type = name_ref Self, %.loc16 [symbolic = constants.%Class.2]
// CHECK:STDOUT:     %self.loc16_22.1: %Class.2 = param self
// CHECK:STDOUT:     @F.%self: %Class.2 = bind_name self, %self.loc16_22.1
// CHECK:STDOUT:     %T.ref: type = name_ref T, %T.loc16_10.2 [symbolic = constants.%T]
// CHECK:STDOUT:     %n.loc16_34.1: %T = param n
// CHECK:STDOUT:     @F.%n: %T = bind_name n, %n.loc16_34.1
>>>>>>> ed374dcd
// CHECK:STDOUT:   }
// CHECK:STDOUT: }
// CHECK:STDOUT:
// CHECK:STDOUT: generic class @Class(file.%T.loc11: type) {
// CHECK:STDOUT:   %T: type = bind_symbolic_name T 0 [symbolic = %T (constants.%T)]
// CHECK:STDOUT:
// CHECK:STDOUT: !definition:
// CHECK:STDOUT:   %Class: type = class_type @Class, @Class(%T) [symbolic = %Class (constants.%Class.2)]
// CHECK:STDOUT:   %.1: type = unbound_element_type @Class.%Class (%Class.2), @Class.%T (%T) [symbolic = %.1 (constants.%.2)]
// CHECK:STDOUT:   %F.type: type = fn_type @F, @Class(%T) [symbolic = %F.type (constants.%F.type)]
// CHECK:STDOUT:   %F: @Class.%F.type (%F.type) = struct_value () [symbolic = %F (constants.%F)]
// CHECK:STDOUT:
// CHECK:STDOUT:   class {
// CHECK:STDOUT:     %T.ref.loc12: type = name_ref T, file.%T.loc11 [symbolic = %T (constants.%T)]
// CHECK:STDOUT:     %.loc12: @Class.%.1 (%.2) = field_decl a, element0 [template]
// CHECK:STDOUT:     %F.decl: @Class.%F.type (%F.type) = fn_decl @F [symbolic = %F (constants.%F)] {
// CHECK:STDOUT:       %self.patt: %Class.2 = binding_pattern self
// CHECK:STDOUT:       %n.patt: %T = binding_pattern n
// CHECK:STDOUT:     } {
<<<<<<< HEAD
// CHECK:STDOUT:       %.loc13_14: type = specific_constant constants.%Class.2, @Class(constants.%T) [symbolic = @F.%Class (constants.%Class.2)]
// CHECK:STDOUT:       %Self.ref: type = name_ref Self, %.loc13_14 [symbolic = @F.%Class (constants.%Class.2)]
// CHECK:STDOUT:       %param.loc13_8: @F.%Class (%Class.2) = param
// CHECK:STDOUT:       %self: @F.%Class (%Class.2) = bind_name self, %param.loc13_8
// CHECK:STDOUT:       %T.ref.loc13: type = name_ref T, file.%T.loc11 [symbolic = @F.%T (constants.%T)]
// CHECK:STDOUT:       %param.loc13_20: @F.%T (%T) = param
// CHECK:STDOUT:       %n: @F.%T (%T) = bind_name n, %param.loc13_20
=======
// CHECK:STDOUT:       %.loc13: type = specific_constant constants.%Class.2, @Class(constants.%T) [symbolic = @F.%Class (constants.%Class.2)]
// CHECK:STDOUT:       %Self.ref: type = name_ref Self, %.loc13 [symbolic = @F.%Class (constants.%Class.2)]
// CHECK:STDOUT:       %self.loc13_8.1: @F.%Class (%Class.2) = param self
// CHECK:STDOUT:       %self.loc13_8.2: @F.%Class (%Class.2) = bind_name self, %self.loc13_8.1
// CHECK:STDOUT:       %T.ref.loc13: type = name_ref T, file.%T.loc11_13.2 [symbolic = @F.%T (constants.%T)]
// CHECK:STDOUT:       %n.loc13_20.1: @F.%T (%T) = param n
// CHECK:STDOUT:       %n.loc13_20.2: @F.%T (%T) = bind_name n, %n.loc13_20.1
>>>>>>> ed374dcd
// CHECK:STDOUT:     }
// CHECK:STDOUT:
// CHECK:STDOUT:   !members:
// CHECK:STDOUT:     .Self = constants.%Class.2
// CHECK:STDOUT:     .a = %.loc12
// CHECK:STDOUT:     .F = %F.decl
// CHECK:STDOUT:   }
// CHECK:STDOUT: }
// CHECK:STDOUT:
// CHECK:STDOUT: generic fn @F(file.%T.loc11: type) {
// CHECK:STDOUT:   %T: type = bind_symbolic_name T 0 [symbolic = %T (constants.%T)]
// CHECK:STDOUT:   %Class: type = class_type @Class, @Class(%T) [symbolic = %Class (constants.%Class.2)]
// CHECK:STDOUT:
// CHECK:STDOUT: !definition:
// CHECK:STDOUT:
// CHECK:STDOUT:   fn[%self: %Class.2](%n: %T) {
// CHECK:STDOUT:   !entry:
// CHECK:STDOUT:     return
// CHECK:STDOUT:   }
// CHECK:STDOUT: }
// CHECK:STDOUT:
// CHECK:STDOUT: specific @Class(constants.%T) {
// CHECK:STDOUT:   %T => constants.%T
// CHECK:STDOUT:
// CHECK:STDOUT: !definition:
// CHECK:STDOUT:   %Class => constants.%Class.2
// CHECK:STDOUT:   %.1 => constants.%.2
// CHECK:STDOUT:   %F.type => constants.%F.type
// CHECK:STDOUT:   %F => constants.%F
// CHECK:STDOUT: }
// CHECK:STDOUT:
// CHECK:STDOUT: specific @Class(@F.%T) {
// CHECK:STDOUT:   %T => constants.%T
// CHECK:STDOUT: }
// CHECK:STDOUT:
// CHECK:STDOUT: specific @F(constants.%T) {
// CHECK:STDOUT:   %T => constants.%T
// CHECK:STDOUT:   %Class => constants.%Class.2
// CHECK:STDOUT: }
// CHECK:STDOUT:
// CHECK:STDOUT: specific @Class(@Class.%T) {
// CHECK:STDOUT:   %T => constants.%T
// CHECK:STDOUT: }
// CHECK:STDOUT:<|MERGE_RESOLUTION|>--- conflicted
+++ resolved
@@ -58,27 +58,15 @@
 // CHECK:STDOUT:     @Class.%self.patt: %Class.2 = binding_pattern self
 // CHECK:STDOUT:     @Class.%n.patt: %T = binding_pattern n
 // CHECK:STDOUT:   } {
-<<<<<<< HEAD
 // CHECK:STDOUT:     %param.loc16_10: type = param
 // CHECK:STDOUT:     %T.loc16: type = bind_symbolic_name T 0, %param.loc16_10 [symbolic = constants.%T]
-// CHECK:STDOUT:     %.loc16_28: type = specific_constant constants.%Class.2, @Class(constants.%T) [symbolic = constants.%Class.2]
-// CHECK:STDOUT:     %Self.ref: type = name_ref Self, %.loc16_28 [symbolic = constants.%Class.2]
+// CHECK:STDOUT:     %.loc16: type = specific_constant constants.%Class.2, @Class(constants.%T) [symbolic = constants.%Class.2]
+// CHECK:STDOUT:     %Self.ref: type = name_ref Self, %.loc16 [symbolic = constants.%Class.2]
 // CHECK:STDOUT:     %param.loc16_22: %Class.2 = param
 // CHECK:STDOUT:     @F.%self: %Class.2 = bind_name self, %param.loc16_22
 // CHECK:STDOUT:     %T.ref: type = name_ref T, %T.loc16 [symbolic = constants.%T]
 // CHECK:STDOUT:     %param.loc16_34: %T = param
 // CHECK:STDOUT:     @F.%n: %T = bind_name n, %param.loc16_34
-=======
-// CHECK:STDOUT:     %T.loc16_10.1: type = param T
-// CHECK:STDOUT:     %T.loc16_10.2: type = bind_symbolic_name T 0, %T.loc16_10.1 [symbolic = constants.%T]
-// CHECK:STDOUT:     %.loc16: type = specific_constant constants.%Class.2, @Class(constants.%T) [symbolic = constants.%Class.2]
-// CHECK:STDOUT:     %Self.ref: type = name_ref Self, %.loc16 [symbolic = constants.%Class.2]
-// CHECK:STDOUT:     %self.loc16_22.1: %Class.2 = param self
-// CHECK:STDOUT:     @F.%self: %Class.2 = bind_name self, %self.loc16_22.1
-// CHECK:STDOUT:     %T.ref: type = name_ref T, %T.loc16_10.2 [symbolic = constants.%T]
-// CHECK:STDOUT:     %n.loc16_34.1: %T = param n
-// CHECK:STDOUT:     @F.%n: %T = bind_name n, %n.loc16_34.1
->>>>>>> ed374dcd
 // CHECK:STDOUT:   }
 // CHECK:STDOUT: }
 // CHECK:STDOUT:
@@ -98,23 +86,13 @@
 // CHECK:STDOUT:       %self.patt: %Class.2 = binding_pattern self
 // CHECK:STDOUT:       %n.patt: %T = binding_pattern n
 // CHECK:STDOUT:     } {
-<<<<<<< HEAD
-// CHECK:STDOUT:       %.loc13_14: type = specific_constant constants.%Class.2, @Class(constants.%T) [symbolic = @F.%Class (constants.%Class.2)]
-// CHECK:STDOUT:       %Self.ref: type = name_ref Self, %.loc13_14 [symbolic = @F.%Class (constants.%Class.2)]
+// CHECK:STDOUT:       %.loc13: type = specific_constant constants.%Class.2, @Class(constants.%T) [symbolic = @F.%Class (constants.%Class.2)]
+// CHECK:STDOUT:       %Self.ref: type = name_ref Self, %.loc13 [symbolic = @F.%Class (constants.%Class.2)]
 // CHECK:STDOUT:       %param.loc13_8: @F.%Class (%Class.2) = param
 // CHECK:STDOUT:       %self: @F.%Class (%Class.2) = bind_name self, %param.loc13_8
 // CHECK:STDOUT:       %T.ref.loc13: type = name_ref T, file.%T.loc11 [symbolic = @F.%T (constants.%T)]
 // CHECK:STDOUT:       %param.loc13_20: @F.%T (%T) = param
 // CHECK:STDOUT:       %n: @F.%T (%T) = bind_name n, %param.loc13_20
-=======
-// CHECK:STDOUT:       %.loc13: type = specific_constant constants.%Class.2, @Class(constants.%T) [symbolic = @F.%Class (constants.%Class.2)]
-// CHECK:STDOUT:       %Self.ref: type = name_ref Self, %.loc13 [symbolic = @F.%Class (constants.%Class.2)]
-// CHECK:STDOUT:       %self.loc13_8.1: @F.%Class (%Class.2) = param self
-// CHECK:STDOUT:       %self.loc13_8.2: @F.%Class (%Class.2) = bind_name self, %self.loc13_8.1
-// CHECK:STDOUT:       %T.ref.loc13: type = name_ref T, file.%T.loc11_13.2 [symbolic = @F.%T (constants.%T)]
-// CHECK:STDOUT:       %n.loc13_20.1: @F.%T (%T) = param n
-// CHECK:STDOUT:       %n.loc13_20.2: @F.%T (%T) = bind_name n, %n.loc13_20.1
->>>>>>> ed374dcd
 // CHECK:STDOUT:     }
 // CHECK:STDOUT:
 // CHECK:STDOUT:   !members:
