--- conflicted
+++ resolved
@@ -50,52 +50,30 @@
 // CHECK:STDOUT:   }
 // CHECK:STDOUT:   %Core.import = import Core
 // CHECK:STDOUT:   %Class.decl: %Class.type = class_decl @Class [template = constants.%Class.1] {
-// CHECK:STDOUT:     %T.patt: type = symbolic_binding_pattern T 0 [symbolic = @Class.%T.patt (constants.%T.patt)]
+// CHECK:STDOUT:     %T.patt.loc11: type = symbolic_binding_pattern T 0 [symbolic = %T.patt.1 (constants.%T.patt)]
 // CHECK:STDOUT:   } {
-<<<<<<< HEAD
-// CHECK:STDOUT:     %param.loc11: type = param
-// CHECK:STDOUT:     %T.loc11: type = bind_symbolic_name T 0, %param.loc11 [symbolic = @Class.%T (constants.%T)]
-=======
-// CHECK:STDOUT:     %T.param: type = param T
-// CHECK:STDOUT:     %T.loc11: type = bind_symbolic_name T 0, %T.param [symbolic = %T.1 (constants.%T)]
->>>>>>> dcb4ae26
+// CHECK:STDOUT:     %param: type = param
+// CHECK:STDOUT:     %T.loc11: type = bind_symbolic_name T 0, %param [symbolic = %T.1 (constants.%T)]
 // CHECK:STDOUT:   }
 // CHECK:STDOUT:   %F.decl: %F.type = fn_decl @F [symbolic = constants.%F] {
 // CHECK:STDOUT:     %self.patt: %Class.2 = binding_pattern self
 // CHECK:STDOUT:     %n.patt: %T = binding_pattern n
 // CHECK:STDOUT:   } {
-<<<<<<< HEAD
 // CHECK:STDOUT:     %param.loc16_10: type = param
 // CHECK:STDOUT:     %T.loc16: type = bind_symbolic_name T 0, %param.loc16_10 [symbolic = constants.%T]
 // CHECK:STDOUT:     %.loc16: type = specific_constant constants.%Class.2, @Class(constants.%T) [symbolic = constants.%Class.2]
-// CHECK:STDOUT:     %Self.ref: type = name_ref Self, %.loc16 [symbolic = constants.%Class.2]
+// CHECK:STDOUT:     %Self.ref.loc16: type = name_ref Self, %.loc16 [symbolic = constants.%Class.2]
 // CHECK:STDOUT:     %param.loc16_22: %Class.2 = param
-// CHECK:STDOUT:     @F.%self: %Class.2 = bind_name self, %param.loc16_22
-// CHECK:STDOUT:     %T.ref: type = name_ref T, %T.loc16 [symbolic = constants.%T]
+// CHECK:STDOUT:     %self.loc16: %Class.2 = bind_name self, %param.loc16_22
+// CHECK:STDOUT:     %T.ref.loc16: type = name_ref T, %T.loc16 [symbolic = constants.%T]
 // CHECK:STDOUT:     %param.loc16_34: %T = param
-// CHECK:STDOUT:     @F.%n: %T = bind_name n, %param.loc16_34
-// CHECK:STDOUT:   }
-// CHECK:STDOUT: }
-// CHECK:STDOUT:
-// CHECK:STDOUT: generic class @Class(file.%T.loc11: type) {
-// CHECK:STDOUT:   %T: type = bind_symbolic_name T 0 [symbolic = %T (constants.%T)]
-// CHECK:STDOUT:   %T.patt: type = symbolic_binding_pattern T 0 [symbolic = %T.patt (constants.%T.patt)]
-=======
-// CHECK:STDOUT:     %T.param: type = param T
-// CHECK:STDOUT:     %T.loc16: type = bind_symbolic_name T 0, %T.param [symbolic = constants.%T]
-// CHECK:STDOUT:     %.loc16: type = specific_constant constants.%Class.2, @Class(constants.%T) [symbolic = constants.%Class.2]
-// CHECK:STDOUT:     %Self.ref.loc16: type = name_ref Self, %.loc16 [symbolic = constants.%Class.2]
-// CHECK:STDOUT:     %self.param.loc16: %Class.2 = param self
-// CHECK:STDOUT:     %self.loc16: %Class.2 = bind_name self, %self.param.loc16
-// CHECK:STDOUT:     %T.ref.loc16: type = name_ref T, %T.loc16 [symbolic = constants.%T]
-// CHECK:STDOUT:     %n.param.loc16: %T = param n
-// CHECK:STDOUT:     %n.loc16: %T = bind_name n, %n.param.loc16
+// CHECK:STDOUT:     %n.loc16: %T = bind_name n, %param.loc16_34
 // CHECK:STDOUT:   }
 // CHECK:STDOUT: }
 // CHECK:STDOUT:
 // CHECK:STDOUT: generic class @Class(%T.loc11: type) {
 // CHECK:STDOUT:   %T.1: type = bind_symbolic_name T 0 [symbolic = %T.1 (constants.%T)]
->>>>>>> dcb4ae26
+// CHECK:STDOUT:   %T.patt.1: type = symbolic_binding_pattern T 0 [symbolic = %T.patt.1 (constants.%T.patt)]
 // CHECK:STDOUT:
 // CHECK:STDOUT: !definition:
 // CHECK:STDOUT:   %Class: type = class_type @Class, @Class(%T.1) [symbolic = %Class (constants.%Class.2)]
@@ -104,33 +82,19 @@
 // CHECK:STDOUT:   %F: @Class.%F.type (%F.type) = struct_value () [symbolic = %F (constants.%F)]
 // CHECK:STDOUT:
 // CHECK:STDOUT:   class {
-<<<<<<< HEAD
-// CHECK:STDOUT:     %T.ref.loc12: type = name_ref T, file.%T.loc11 [symbolic = %T (constants.%T)]
-=======
 // CHECK:STDOUT:     %T.ref: type = name_ref T, %T.loc11 [symbolic = %T.1 (constants.%T)]
->>>>>>> dcb4ae26
 // CHECK:STDOUT:     %.loc12: @Class.%.1 (%.2) = field_decl a, element0 [template]
 // CHECK:STDOUT:     %F.decl: @Class.%F.type (%F.type) = fn_decl @F [symbolic = @Class.%F (constants.%F)] {
 // CHECK:STDOUT:       %self.patt: %Class.2 = binding_pattern self
 // CHECK:STDOUT:       %n.patt: %T = binding_pattern n
 // CHECK:STDOUT:     } {
-<<<<<<< HEAD
-// CHECK:STDOUT:       %.loc13: type = specific_constant constants.%Class.2, @Class(constants.%T) [symbolic = @F.%Class (constants.%Class.2)]
-// CHECK:STDOUT:       %Self.ref: type = name_ref Self, %.loc13 [symbolic = @F.%Class (constants.%Class.2)]
-// CHECK:STDOUT:       %param.loc13_8: @F.%Class (%Class.2) = param
-// CHECK:STDOUT:       %self: @F.%Class (%Class.2) = bind_name self, %param.loc13_8
-// CHECK:STDOUT:       %T.ref.loc13: type = name_ref T, file.%T.loc11 [symbolic = @F.%T (constants.%T)]
-// CHECK:STDOUT:       %param.loc13_20: @F.%T (%T) = param
-// CHECK:STDOUT:       %n: @F.%T (%T) = bind_name n, %param.loc13_20
-=======
 // CHECK:STDOUT:       %.loc13: type = specific_constant constants.%Class.2, @Class(constants.%T) [symbolic = %Class (constants.%Class.2)]
 // CHECK:STDOUT:       %Self.ref.loc13: type = name_ref Self, %.loc13 [symbolic = %Class (constants.%Class.2)]
-// CHECK:STDOUT:       %self.param.loc13: @F.%Class (%Class.2) = param self
-// CHECK:STDOUT:       %self.loc13: @F.%Class (%Class.2) = bind_name self, %self.param.loc13
+// CHECK:STDOUT:       %param.loc13_8: @F.%Class (%Class.2) = param
+// CHECK:STDOUT:       %self.loc13: @F.%Class (%Class.2) = bind_name self, %param.loc13_8
 // CHECK:STDOUT:       %T.ref.loc13: type = name_ref T, @Class.%T.loc11 [symbolic = %T.1 (constants.%T)]
-// CHECK:STDOUT:       %n.param.loc13: @F.%T.1 (%T) = param n
-// CHECK:STDOUT:       %n.loc13: @F.%T.1 (%T) = bind_name n, %n.param.loc13
->>>>>>> dcb4ae26
+// CHECK:STDOUT:       %param.loc13_20: @F.%T.1 (%T) = param
+// CHECK:STDOUT:       %n.loc13: @F.%T.1 (%T) = bind_name n, %param.loc13_20
 // CHECK:STDOUT:     }
 // CHECK:STDOUT:
 // CHECK:STDOUT:   !members:
@@ -140,15 +104,9 @@
 // CHECK:STDOUT:   }
 // CHECK:STDOUT: }
 // CHECK:STDOUT:
-<<<<<<< HEAD
-// CHECK:STDOUT: generic fn @F(file.%T.loc11: type) {
-// CHECK:STDOUT:   %T: type = bind_symbolic_name T 0 [symbolic = %T (constants.%T)]
-// CHECK:STDOUT:   %Class: type = class_type @Class, @Class(%T) [symbolic = %Class (constants.%Class.2)]
-=======
 // CHECK:STDOUT: generic fn @F(@Class.%T.loc11: type) {
 // CHECK:STDOUT:   %T.1: type = bind_symbolic_name T 0 [symbolic = %T.1 (constants.%T)]
 // CHECK:STDOUT:   %Class: type = class_type @Class, @Class(%T.1) [symbolic = %Class (constants.%Class.2)]
->>>>>>> dcb4ae26
 // CHECK:STDOUT:
 // CHECK:STDOUT: !definition:
 // CHECK:STDOUT:
@@ -159,12 +117,8 @@
 // CHECK:STDOUT: }
 // CHECK:STDOUT:
 // CHECK:STDOUT: specific @Class(constants.%T) {
-<<<<<<< HEAD
-// CHECK:STDOUT:   %T => constants.%T
-// CHECK:STDOUT:   %T.patt => constants.%T
-=======
 // CHECK:STDOUT:   %T.1 => constants.%T
->>>>>>> dcb4ae26
+// CHECK:STDOUT:   %T.patt.1 => constants.%T
 // CHECK:STDOUT:
 // CHECK:STDOUT: !definition:
 // CHECK:STDOUT:   %Class => constants.%Class.2
@@ -173,14 +127,9 @@
 // CHECK:STDOUT:   %F => constants.%F
 // CHECK:STDOUT: }
 // CHECK:STDOUT:
-<<<<<<< HEAD
-// CHECK:STDOUT: specific @Class(@F.%T) {
-// CHECK:STDOUT:   %T => constants.%T
-// CHECK:STDOUT:   %T.patt => constants.%T
-=======
 // CHECK:STDOUT: specific @Class(@F.%T.1) {
 // CHECK:STDOUT:   %T.1 => constants.%T
->>>>>>> dcb4ae26
+// CHECK:STDOUT:   %T.patt.1 => constants.%T
 // CHECK:STDOUT: }
 // CHECK:STDOUT:
 // CHECK:STDOUT: specific @F(constants.%T) {
@@ -188,13 +137,8 @@
 // CHECK:STDOUT:   %Class => constants.%Class.2
 // CHECK:STDOUT: }
 // CHECK:STDOUT:
-<<<<<<< HEAD
-// CHECK:STDOUT: specific @Class(@Class.%T) {
-// CHECK:STDOUT:   %T => constants.%T
-// CHECK:STDOUT:   %T.patt => constants.%T
-=======
 // CHECK:STDOUT: specific @Class(@Class.%T.1) {
 // CHECK:STDOUT:   %T.1 => constants.%T
->>>>>>> dcb4ae26
+// CHECK:STDOUT:   %T.patt.1 => constants.%T
 // CHECK:STDOUT: }
 // CHECK:STDOUT: