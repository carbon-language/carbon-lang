// Part of the Carbon Language project, under the Apache License v2.0 with LLVM
// Exceptions. See /LICENSE for license information.
// SPDX-License-Identifier: Apache-2.0 WITH LLVM-exception
//
// AUTOUPDATE
// TIP: To test this file alone, run:
// TIP:   bazel test //toolchain/testing:file_test --test_arg=--file_tests=toolchain/check/testdata/class/fail_abstract.carbon
// TIP: To dump output, run:
// TIP:   bazel run //toolchain/testing:file_test -- --dump_output --file_tests=toolchain/check/testdata/class/fail_abstract.carbon

abstract class Abstract {
  var a: i32;
}

class Derived {
  extend base: Abstract;

  var d: i32;
}

fn Make() -> Derived {
  // TODO: This should be valid, and should construct an instance of `partial Abstract` as the base.
  // CHECK:STDERR: fail_abstract.carbon:[[@LINE+3]]:19: error: cannot construct instance of abstract class; consider using `partial Abstract` instead
  // CHECK:STDERR:   return {.base = {.a = 1}, .d = 7};
  // CHECK:STDERR:                   ^~~~~~~~
  return {.base = {.a = 1}, .d = 7};
}

fn Access(d: Derived) -> (i32, i32) {
  return (d.d, d.base.a);
}

// CHECK:STDOUT: --- fail_abstract.carbon
// CHECK:STDOUT:
// CHECK:STDOUT: constants {
// CHECK:STDOUT:   %Abstract: type = class_type @Abstract [template]
// CHECK:STDOUT:   %Int32.type: type = fn_type @Int32 [template]
// CHECK:STDOUT:   %.1: type = tuple_type () [template]
// CHECK:STDOUT:   %Int32: %Int32.type = struct_value () [template]
// CHECK:STDOUT:   %.2: type = unbound_element_type %Abstract, i32 [template]
// CHECK:STDOUT:   %.3: type = struct_type {.a: i32} [template]
// CHECK:STDOUT:   %.4: <witness> = complete_type_witness %.3 [template]
// CHECK:STDOUT:   %Derived: type = class_type @Derived [template]
// CHECK:STDOUT:   %.5: type = ptr_type %.3 [template]
// CHECK:STDOUT:   %.6: type = unbound_element_type %Derived, %Abstract [template]
// CHECK:STDOUT:   %.7: type = unbound_element_type %Derived, i32 [template]
// CHECK:STDOUT:   %.8: type = struct_type {.base: %Abstract, .d: i32} [template]
// CHECK:STDOUT:   %.9: <witness> = complete_type_witness %.8 [template]
// CHECK:STDOUT:   %Make.type: type = fn_type @Make [template]
// CHECK:STDOUT:   %Make: %Make.type = struct_value () [template]
// CHECK:STDOUT:   %.10: type = struct_type {.base: %.5, .d: i32} [template]
// CHECK:STDOUT:   %.11: type = ptr_type %.10 [template]
// CHECK:STDOUT:   %.12: type = ptr_type %.8 [template]
// CHECK:STDOUT:   %.13: i32 = int_literal 1 [template]
// CHECK:STDOUT:   %.14: i32 = int_literal 7 [template]
// CHECK:STDOUT:   %.15: type = struct_type {.base: %.3, .d: i32} [template]
// CHECK:STDOUT:   %.16: type = tuple_type (type, type) [template]
// CHECK:STDOUT:   %.17: type = tuple_type (i32, i32) [template]
// CHECK:STDOUT:   %Access.type: type = fn_type @Access [template]
// CHECK:STDOUT:   %Access: %Access.type = struct_value () [template]
// CHECK:STDOUT:   %.18: type = ptr_type %.17 [template]
// CHECK:STDOUT: }
// CHECK:STDOUT:
// CHECK:STDOUT: imports {
// CHECK:STDOUT:   %Core: <namespace> = namespace file.%Core.import, [template] {
// CHECK:STDOUT:     .Int32 = %import_ref
// CHECK:STDOUT:     import Core//prelude
// CHECK:STDOUT:     import Core//prelude/operators
// CHECK:STDOUT:     import Core//prelude/types
// CHECK:STDOUT:     import Core//prelude/operators/arithmetic
// CHECK:STDOUT:     import Core//prelude/operators/as
// CHECK:STDOUT:     import Core//prelude/operators/bitwise
// CHECK:STDOUT:     import Core//prelude/operators/comparison
// CHECK:STDOUT:     import Core//prelude/types/bool
// CHECK:STDOUT:   }
// CHECK:STDOUT:   %import_ref: %Int32.type = import_ref Core//prelude/types, inst+4, loaded [template = constants.%Int32]
// CHECK:STDOUT: }
// CHECK:STDOUT:
// CHECK:STDOUT: file {
// CHECK:STDOUT:   package: <namespace> = namespace [template] {
// CHECK:STDOUT:     .Core = imports.%Core
// CHECK:STDOUT:     .Abstract = %Abstract.decl
// CHECK:STDOUT:     .Derived = %Derived.decl
// CHECK:STDOUT:     .Make = %Make.decl
// CHECK:STDOUT:     .Access = %Access.decl
// CHECK:STDOUT:   }
// CHECK:STDOUT:   %Core.import = import Core
// CHECK:STDOUT:   %Abstract.decl: type = class_decl @Abstract [template = constants.%Abstract] {}
// CHECK:STDOUT:   %Derived.decl: type = class_decl @Derived [template = constants.%Derived] {}
// CHECK:STDOUT:   %Make.decl: %Make.type = fn_decl @Make [template = constants.%Make] {
// CHECK:STDOUT:     %Derived.ref: type = name_ref Derived, file.%Derived.decl [template = constants.%Derived]
// CHECK:STDOUT:     %return: ref %Derived = var <return slot>
// CHECK:STDOUT:   }
// CHECK:STDOUT:   %Access.decl: %Access.type = fn_decl @Access [template = constants.%Access] {
// CHECK:STDOUT:     %Derived.ref: type = name_ref Derived, file.%Derived.decl [template = constants.%Derived]
// CHECK:STDOUT:     %d.param: %Derived = param d, runtime_param0
// CHECK:STDOUT:     %d: %Derived = bind_name d, %d.param
// CHECK:STDOUT:     %int.make_type_32.loc29_27: init type = call constants.%Int32() [template = i32]
// CHECK:STDOUT:     %int.make_type_32.loc29_32: init type = call constants.%Int32() [template = i32]
// CHECK:STDOUT:     %.loc29_35.1: %.16 = tuple_literal (%int.make_type_32.loc29_27, %int.make_type_32.loc29_32)
// CHECK:STDOUT:     %.loc29_35.2: type = value_of_initializer %int.make_type_32.loc29_27 [template = i32]
// CHECK:STDOUT:     %.loc29_35.3: type = converted %int.make_type_32.loc29_27, %.loc29_35.2 [template = i32]
// CHECK:STDOUT:     %.loc29_35.4: type = value_of_initializer %int.make_type_32.loc29_32 [template = i32]
// CHECK:STDOUT:     %.loc29_35.5: type = converted %int.make_type_32.loc29_32, %.loc29_35.4 [template = i32]
<<<<<<< HEAD
// CHECK:STDOUT:     %.loc29_35.6: type = converted %.loc29_35.1, constants.%.15 [template = constants.%.15]
// CHECK:STDOUT:     %return: ref %.15 = var <return slot>
=======
// CHECK:STDOUT:     %.loc29_35.6: type = converted %.loc29_35.1, constants.%.17 [template = constants.%.17]
// CHECK:STDOUT:     @Access.%return: ref %.17 = var <return slot>
>>>>>>> 9b0519d2
// CHECK:STDOUT:   }
// CHECK:STDOUT: }
// CHECK:STDOUT:
// CHECK:STDOUT: class @Abstract {
// CHECK:STDOUT:   %int.make_type_32: init type = call constants.%Int32() [template = i32]
// CHECK:STDOUT:   %.loc12_10.1: type = value_of_initializer %int.make_type_32 [template = i32]
// CHECK:STDOUT:   %.loc12_10.2: type = converted %int.make_type_32, %.loc12_10.1 [template = i32]
// CHECK:STDOUT:   %.loc12_8: %.2 = field_decl a, element0 [template]
// CHECK:STDOUT:   %.loc13: <witness> = complete_type_witness %.3 [template = constants.%.4]
// CHECK:STDOUT:
// CHECK:STDOUT: !members:
// CHECK:STDOUT:   .Self = constants.%Abstract
// CHECK:STDOUT:   .a = %.loc12_8
// CHECK:STDOUT: }
// CHECK:STDOUT:
// CHECK:STDOUT: class @Derived {
// CHECK:STDOUT:   %Abstract.ref: type = name_ref Abstract, file.%Abstract.decl [template = constants.%Abstract]
// CHECK:STDOUT:   %.loc16: %.6 = base_decl %Abstract, element0 [template]
// CHECK:STDOUT:   %int.make_type_32: init type = call constants.%Int32() [template = i32]
// CHECK:STDOUT:   %.loc18_10.1: type = value_of_initializer %int.make_type_32 [template = i32]
// CHECK:STDOUT:   %.loc18_10.2: type = converted %int.make_type_32, %.loc18_10.1 [template = i32]
// CHECK:STDOUT:   %.loc18_8: %.7 = field_decl d, element1 [template]
// CHECK:STDOUT:   %.loc19: <witness> = complete_type_witness %.8 [template = constants.%.9]
// CHECK:STDOUT:
// CHECK:STDOUT: !members:
// CHECK:STDOUT:   .Self = constants.%Derived
// CHECK:STDOUT:   .base = %.loc16
// CHECK:STDOUT:   .d = %.loc18_8
// CHECK:STDOUT:   extend name_scope2
// CHECK:STDOUT: }
// CHECK:STDOUT:
// CHECK:STDOUT: fn @Int32() -> type = "int.make_type_32";
// CHECK:STDOUT:
// CHECK:STDOUT: fn @Make() -> %return: %Derived {
// CHECK:STDOUT: !entry:
// CHECK:STDOUT:   %.loc26_25: i32 = int_literal 1 [template = constants.%.13]
// CHECK:STDOUT:   %.loc26_26: %.3 = struct_literal (%.loc26_25)
// CHECK:STDOUT:   %.loc26_34: i32 = int_literal 7 [template = constants.%.14]
// CHECK:STDOUT:   %.loc26_35: %.15 = struct_literal (%.loc26_26, %.loc26_34)
// CHECK:STDOUT:   return <error> to %return
// CHECK:STDOUT: }
// CHECK:STDOUT:
// CHECK:STDOUT: fn @Access(%d: %Derived) -> %return: %.17 {
// CHECK:STDOUT: !entry:
// CHECK:STDOUT:   %d.ref.loc30_11: %Derived = name_ref d, %d
// CHECK:STDOUT:   %d.ref.loc30_12: %.7 = name_ref d, @Derived.%.loc18_8 [template = @Derived.%.loc18_8]
// CHECK:STDOUT:   %.loc30_12.1: ref i32 = class_element_access %d.ref.loc30_11, element1
// CHECK:STDOUT:   %.loc30_12.2: i32 = bind_value %.loc30_12.1
// CHECK:STDOUT:   %d.ref.loc30_16: %Derived = name_ref d, %d
// CHECK:STDOUT:   %base.ref: %.6 = name_ref base, @Derived.%.loc16 [template = @Derived.%.loc16]
// CHECK:STDOUT:   %.loc30_17.1: ref %Abstract = class_element_access %d.ref.loc30_16, element0
// CHECK:STDOUT:   %.loc30_17.2: %Abstract = bind_value %.loc30_17.1
// CHECK:STDOUT:   %a.ref: %.2 = name_ref a, @Abstract.%.loc12_8 [template = @Abstract.%.loc12_8]
// CHECK:STDOUT:   %.loc30_22.1: ref i32 = class_element_access %.loc30_17.2, element0
// CHECK:STDOUT:   %.loc30_22.2: i32 = bind_value %.loc30_22.1
// CHECK:STDOUT:   %.loc30_24.1: %.17 = tuple_literal (%.loc30_12.2, %.loc30_22.2)
// CHECK:STDOUT:   %.loc30_24.2: ref i32 = tuple_access %return, element0
// CHECK:STDOUT:   %.loc30_24.3: init i32 = initialize_from %.loc30_12.2 to %.loc30_24.2
// CHECK:STDOUT:   %.loc30_24.4: ref i32 = tuple_access %return, element1
// CHECK:STDOUT:   %.loc30_24.5: init i32 = initialize_from %.loc30_22.2 to %.loc30_24.4
// CHECK:STDOUT:   %.loc30_24.6: init %.17 = tuple_init (%.loc30_24.3, %.loc30_24.5) to %return
// CHECK:STDOUT:   %.loc30_25: init %.17 = converted %.loc30_24.1, %.loc30_24.6
// CHECK:STDOUT:   return %.loc30_25 to %return
// CHECK:STDOUT: }
// CHECK:STDOUT:<|MERGE_RESOLUTION|>--- conflicted
+++ resolved
@@ -102,13 +102,8 @@
 // CHECK:STDOUT:     %.loc29_35.3: type = converted %int.make_type_32.loc29_27, %.loc29_35.2 [template = i32]
 // CHECK:STDOUT:     %.loc29_35.4: type = value_of_initializer %int.make_type_32.loc29_32 [template = i32]
 // CHECK:STDOUT:     %.loc29_35.5: type = converted %int.make_type_32.loc29_32, %.loc29_35.4 [template = i32]
-<<<<<<< HEAD
-// CHECK:STDOUT:     %.loc29_35.6: type = converted %.loc29_35.1, constants.%.15 [template = constants.%.15]
-// CHECK:STDOUT:     %return: ref %.15 = var <return slot>
-=======
 // CHECK:STDOUT:     %.loc29_35.6: type = converted %.loc29_35.1, constants.%.17 [template = constants.%.17]
-// CHECK:STDOUT:     @Access.%return: ref %.17 = var <return slot>
->>>>>>> 9b0519d2
+// CHECK:STDOUT:     %return: ref %.17 = var <return slot>
 // CHECK:STDOUT:   }
 // CHECK:STDOUT: }
 // CHECK:STDOUT:
