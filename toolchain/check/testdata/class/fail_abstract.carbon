--- conflicted
+++ resolved
@@ -326,10 +326,11 @@
 // CHECK:STDOUT:   %Abstract.decl: type = class_decl @Abstract [template = constants.%Abstract] {} {}
 // CHECK:STDOUT:   %F.decl: %F.type = fn_decl @F [template = constants.%F] {
 // CHECK:STDOUT:     %a.patt: %Abstract = binding_pattern a
+// CHECK:STDOUT:     %a.param_patt: %Abstract = param_pattern %a.patt, runtime_param0
 // CHECK:STDOUT:   } {
 // CHECK:STDOUT:     %Abstract.ref.loc7: type = name_ref Abstract, file.%Abstract.decl [template = constants.%Abstract]
-// CHECK:STDOUT:     %a.param: %Abstract = param a, runtime_param0
-// CHECK:STDOUT:     %a: %Abstract = bind_name a, %a.param
+// CHECK:STDOUT:     %param: %Abstract = param runtime_param0
+// CHECK:STDOUT:     %a: %Abstract = bind_name a, %param
 // CHECK:STDOUT:   }
 // CHECK:STDOUT: }
 // CHECK:STDOUT:
@@ -340,7 +341,7 @@
 // CHECK:STDOUT:   .Self = constants.%Abstract
 // CHECK:STDOUT: }
 // CHECK:STDOUT:
-// CHECK:STDOUT: fn @F(%a: %Abstract) {
+// CHECK:STDOUT: fn @F(%a.param_patt: %Abstract) {
 // CHECK:STDOUT: !entry:
 // CHECK:STDOUT:   %Abstract.ref.loc8: type = name_ref Abstract, file.%Abstract.decl [template = constants.%Abstract]
 // CHECK:STDOUT:   %a.ref: %Abstract = name_ref a, %a
@@ -437,17 +438,19 @@
 // CHECK:STDOUT:   %Abstract.decl: type = class_decl @Abstract [template = constants.%Abstract] {} {}
 // CHECK:STDOUT:   %Param.decl: %Param.type = fn_decl @Param [template = constants.%Param] {
 // CHECK:STDOUT:     %a.patt: %Abstract = binding_pattern a
+// CHECK:STDOUT:     %a.param_patt: %Abstract = param_pattern %a.patt, runtime_param0
 // CHECK:STDOUT:   } {
 // CHECK:STDOUT:     %Abstract.ref: type = name_ref Abstract, file.%Abstract.decl [template = constants.%Abstract]
-// CHECK:STDOUT:     %a.param: %Abstract = param a, runtime_param0
-// CHECK:STDOUT:     %a: %Abstract = bind_name a, %a.param
+// CHECK:STDOUT:     %param: %Abstract = param runtime_param0
+// CHECK:STDOUT:     %a: %Abstract = bind_name a, %param
 // CHECK:STDOUT:   }
 // CHECK:STDOUT:   %Call.decl: %Call.type = fn_decl @Call [template = constants.%Call] {
 // CHECK:STDOUT:     %p.patt: %Abstract = binding_pattern p
+// CHECK:STDOUT:     %p.param_patt: %Abstract = param_pattern %p.patt, runtime_param0
 // CHECK:STDOUT:   } {
 // CHECK:STDOUT:     %Abstract.ref: type = name_ref Abstract, file.%Abstract.decl [template = constants.%Abstract]
-// CHECK:STDOUT:     %p.param: %Abstract = param p, runtime_param0
-// CHECK:STDOUT:     %p: %Abstract = bind_name p, %p.param
+// CHECK:STDOUT:     %param: %Abstract = param runtime_param0
+// CHECK:STDOUT:     %p: %Abstract = bind_name p, %param
 // CHECK:STDOUT:   }
 // CHECK:STDOUT: }
 // CHECK:STDOUT:
@@ -458,9 +461,9 @@
 // CHECK:STDOUT:   .Self = constants.%Abstract
 // CHECK:STDOUT: }
 // CHECK:STDOUT:
-// CHECK:STDOUT: fn @Param(%a: %Abstract);
-// CHECK:STDOUT:
-// CHECK:STDOUT: fn @Call(%p: %Abstract) {
+// CHECK:STDOUT: fn @Param(%a.param_patt: %Abstract);
+// CHECK:STDOUT:
+// CHECK:STDOUT: fn @Call(%p.param_patt: %Abstract) {
 // CHECK:STDOUT: !entry:
 // CHECK:STDOUT:   %Param.ref: %Param.type = name_ref Param, file.%Param.decl [template = constants.%Param]
 // CHECK:STDOUT:   %p.ref: %Abstract = name_ref p, %p
@@ -605,12 +608,13 @@
 // CHECK:STDOUT:   %Derived.decl: type = class_decl @Derived [template = constants.%Derived] {} {}
 // CHECK:STDOUT:   %Return.decl: %Return.type = fn_decl @Return [template = constants.%Return] {
 // CHECK:STDOUT:     %a.patt: %Abstract = binding_pattern a
+// CHECK:STDOUT:     %a.param_patt: %Abstract = param_pattern %a.patt, runtime_param0
 // CHECK:STDOUT:   } {
 // CHECK:STDOUT:     %Abstract.ref.loc13_14: type = name_ref Abstract, file.%Abstract.decl [template = constants.%Abstract]
-// CHECK:STDOUT:     %a.param: %Abstract = param a, runtime_param0
-// CHECK:STDOUT:     %a: %Abstract = bind_name a, %a.param
 // CHECK:STDOUT:     %Abstract.ref.loc13_27: type = name_ref Abstract, file.%Abstract.decl [template = constants.%Abstract]
 // CHECK:STDOUT:     %return: ref %Abstract = var <return slot>
+// CHECK:STDOUT:     %param: %Abstract = param runtime_param0
+// CHECK:STDOUT:     %a: %Abstract = bind_name a, %param
 // CHECK:STDOUT:   }
 // CHECK:STDOUT: }
 // CHECK:STDOUT:
@@ -639,7 +643,7 @@
 // CHECK:STDOUT:
 // CHECK:STDOUT: fn @Int32() -> type = "int.make_type_32";
 // CHECK:STDOUT:
-// CHECK:STDOUT: fn @Return(%a: %Abstract) -> %return: %Abstract {
+// CHECK:STDOUT: fn @Return(%a.param_patt: %Abstract) -> %return: %Abstract {
 // CHECK:STDOUT: !entry:
 // CHECK:STDOUT:   %a.ref: %Abstract = name_ref a, %a
 // CHECK:STDOUT:   return <error> to %return
@@ -698,26 +702,12 @@
 // CHECK:STDOUT:     %d.param_patt: %Derived = param_pattern %d.patt, runtime_param0
 // CHECK:STDOUT:   } {
 // CHECK:STDOUT:     %Derived.ref: type = name_ref Derived, file.%Derived.decl [template = constants.%Derived]
-<<<<<<< HEAD
-// CHECK:STDOUT:     %int.make_type_32.loc29_27: init type = call constants.%Int32() [template = i32]
-// CHECK:STDOUT:     %int.make_type_32.loc29_32: init type = call constants.%Int32() [template = i32]
-// CHECK:STDOUT:     %.loc29_35.1: %.16 = tuple_literal (%int.make_type_32.loc29_27, %int.make_type_32.loc29_32)
-// CHECK:STDOUT:     %.loc29_35.2: type = value_of_initializer %int.make_type_32.loc29_27 [template = i32]
-// CHECK:STDOUT:     %.loc29_35.3: type = converted %int.make_type_32.loc29_27, %.loc29_35.2 [template = i32]
-// CHECK:STDOUT:     %.loc29_35.4: type = value_of_initializer %int.make_type_32.loc29_32 [template = i32]
-// CHECK:STDOUT:     %.loc29_35.5: type = converted %int.make_type_32.loc29_32, %.loc29_35.4 [template = i32]
-// CHECK:STDOUT:     %.loc29_35.6: type = converted %.loc29_35.1, constants.%.17 [template = constants.%.17]
-// CHECK:STDOUT:     %return: ref %.17 = var <return slot>
-// CHECK:STDOUT:     %param: %Derived = param runtime_param0
-// CHECK:STDOUT:     %d: %Derived = bind_name d, %param
-=======
-// CHECK:STDOUT:     %d.param: %Derived = param d, runtime_param0
-// CHECK:STDOUT:     %d: %Derived = bind_name d, %d.param
 // CHECK:STDOUT:     %int.make_type_32: init type = call constants.%Int32() [template = i32]
 // CHECK:STDOUT:     %.loc14_26.1: type = value_of_initializer %int.make_type_32 [template = i32]
 // CHECK:STDOUT:     %.loc14_26.2: type = converted %int.make_type_32, %.loc14_26.1 [template = i32]
 // CHECK:STDOUT:     %return: ref i32 = var <return slot>
->>>>>>> 77facdd7
+// CHECK:STDOUT:     %param: %Derived = param runtime_param0
+// CHECK:STDOUT:     %d: %Derived = bind_name d, %param
 // CHECK:STDOUT:   }
 // CHECK:STDOUT: }
 // CHECK:STDOUT:
@@ -751,7 +741,7 @@
 // CHECK:STDOUT:
 // CHECK:STDOUT: fn @Int32() -> type = "int.make_type_32";
 // CHECK:STDOUT:
-// CHECK:STDOUT: fn @Access(%d: %Derived) -> i32 {
+// CHECK:STDOUT: fn @Access(%d.param_patt: %Derived) -> i32 {
 // CHECK:STDOUT: !entry:
 // CHECK:STDOUT:   %d.ref: %Derived = name_ref d, %d
 // CHECK:STDOUT:   %base.ref: %.6 = name_ref base, @Derived.%.loc9 [template = @Derived.%.loc9]
@@ -771,9 +761,6 @@
 // CHECK:STDOUT:   %.4: type = ptr_type %.1 [template]
 // CHECK:STDOUT: }
 // CHECK:STDOUT:
-<<<<<<< HEAD
-// CHECK:STDOUT: fn @Access(%d.param_patt: %Derived) -> %return: %.17 {
-=======
 // CHECK:STDOUT: imports {
 // CHECK:STDOUT:   %Core: <namespace> = namespace file.%Core.import, [template] {
 // CHECK:STDOUT:     import Core//prelude
@@ -866,7 +853,6 @@
 // CHECK:STDOUT: fn @ReturnAbstract() -> %Abstract;
 // CHECK:STDOUT:
 // CHECK:STDOUT: fn @CallReturnAbstract() {
->>>>>>> 77facdd7
 // CHECK:STDOUT: !entry:
 // CHECK:STDOUT:   %ReturnAbstract.ref: %ReturnAbstract.type = name_ref ReturnAbstract, file.%ReturnAbstract.decl [template = constants.%ReturnAbstract]
 // CHECK:STDOUT:   %ReturnAbstract.call: init <error> = call %ReturnAbstract.ref()
