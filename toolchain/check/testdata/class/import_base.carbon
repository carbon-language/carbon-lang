// Part of the Carbon Language project, under the Apache License v2.0 with LLVM
// Exceptions. See /LICENSE for license information.
// SPDX-License-Identifier: Apache-2.0 WITH LLVM-exception
//
// AUTOUPDATE
// TIP: To test this file alone, run:
// TIP:   bazel test //toolchain/testing:file_test --test_arg=--file_tests=toolchain/check/testdata/class/import_base.carbon
// TIP: To dump output, run:
// TIP:   bazel run //toolchain/testing:file_test -- --dump_output --file_tests=toolchain/check/testdata/class/import_base.carbon

// --- a.carbon

library "[[@TEST_NAME]]";

base class Base {
  fn F[self: Self]();
  fn Unused[self: Self]();

  var x: i32;
  var unused: i32;
}

class Child {
  extend base: Base;
}

// --- b.carbon

library "[[@TEST_NAME]]";

import library "a";

fn Run() {
  var a: Child = {.base = {.x = 0, .unused = 1}};
  a.x = 2;
  a.F();
}

// CHECK:STDOUT: --- a.carbon
// CHECK:STDOUT:
// CHECK:STDOUT: constants {
// CHECK:STDOUT:   %Base: type = class_type @Base [template]
// CHECK:STDOUT:   %F.type: type = fn_type @F [template]
// CHECK:STDOUT:   %.1: type = tuple_type () [template]
// CHECK:STDOUT:   %F: %F.type = struct_value () [template]
// CHECK:STDOUT:   %Unused.type: type = fn_type @Unused [template]
// CHECK:STDOUT:   %Unused: %Unused.type = struct_value () [template]
// CHECK:STDOUT:   %Int32.type: type = fn_type @Int32 [template]
// CHECK:STDOUT:   %Int32: %Int32.type = struct_value () [template]
// CHECK:STDOUT:   %.2: type = unbound_element_type %Base, i32 [template]
// CHECK:STDOUT:   %.3: type = struct_type {.x: i32, .unused: i32} [template]
// CHECK:STDOUT:   %.4: <witness> = complete_type_witness %.3 [template]
// CHECK:STDOUT:   %Child: type = class_type @Child [template]
// CHECK:STDOUT:   %.5: type = ptr_type %.3 [template]
// CHECK:STDOUT:   %.6: type = unbound_element_type %Child, %Base [template]
// CHECK:STDOUT:   %.7: type = struct_type {.base: %Base} [template]
// CHECK:STDOUT:   %.8: <witness> = complete_type_witness %.7 [template]
// CHECK:STDOUT: }
// CHECK:STDOUT:
// CHECK:STDOUT: imports {
// CHECK:STDOUT:   %Core: <namespace> = namespace file.%Core.import, [template] {
// CHECK:STDOUT:     .Int32 = %import_ref
// CHECK:STDOUT:     import Core//prelude
// CHECK:STDOUT:     import Core//prelude/operators
// CHECK:STDOUT:     import Core//prelude/types
// CHECK:STDOUT:     import Core//prelude/operators/arithmetic
// CHECK:STDOUT:     import Core//prelude/operators/as
// CHECK:STDOUT:     import Core//prelude/operators/bitwise
// CHECK:STDOUT:     import Core//prelude/operators/comparison
// CHECK:STDOUT:     import Core//prelude/types/bool
// CHECK:STDOUT:   }
// CHECK:STDOUT:   %import_ref: %Int32.type = import_ref Core//prelude/types, inst+4, loaded [template = constants.%Int32]
// CHECK:STDOUT: }
// CHECK:STDOUT:
// CHECK:STDOUT: file {
// CHECK:STDOUT:   package: <namespace> = namespace [template] {
// CHECK:STDOUT:     .Core = imports.%Core
// CHECK:STDOUT:     .Base = %Base.decl
// CHECK:STDOUT:     .Child = %Child.decl
// CHECK:STDOUT:   }
// CHECK:STDOUT:   %Core.import = import Core
// CHECK:STDOUT:   %Base.decl: type = class_decl @Base [template = constants.%Base] {} {}
// CHECK:STDOUT:   %Child.decl: type = class_decl @Child [template = constants.%Child] {} {}
// CHECK:STDOUT: }
// CHECK:STDOUT:
// CHECK:STDOUT: class @Base {
// CHECK:STDOUT:   %F.decl: %F.type = fn_decl @F [template = constants.%F] {
<<<<<<< HEAD
// CHECK:STDOUT:     %self.patt.loc5: %Base = binding_pattern self
// CHECK:STDOUT:   } {
// CHECK:STDOUT:     %Self.ref.loc5: type = name_ref Self, constants.%Base [template = constants.%Base]
// CHECK:STDOUT:     %self.loc5_8.1: %Base = param self
// CHECK:STDOUT:     %self.loc5_8.2: %Base = bind_name self, %self.loc5_8.1
// CHECK:STDOUT:   }
// CHECK:STDOUT:   %Unused.decl: %Unused.type = fn_decl @Unused [template = constants.%Unused] {
// CHECK:STDOUT:     %self.patt.loc6: %Base = binding_pattern self
// CHECK:STDOUT:   } {
// CHECK:STDOUT:     %Self.ref.loc6: type = name_ref Self, constants.%Base [template = constants.%Base]
// CHECK:STDOUT:     %self.loc6_13.1: %Base = param self
// CHECK:STDOUT:     %self.loc6_13.2: %Base = bind_name self, %self.loc6_13.1
=======
// CHECK:STDOUT:     %Self.ref: type = name_ref Self, constants.%Base [template = constants.%Base]
// CHECK:STDOUT:     %self.param: %Base = param self, runtime_param0
// CHECK:STDOUT:     %self: %Base = bind_name self, %self.param
// CHECK:STDOUT:   }
// CHECK:STDOUT:   %Unused.decl: %Unused.type = fn_decl @Unused [template = constants.%Unused] {
// CHECK:STDOUT:     %Self.ref: type = name_ref Self, constants.%Base [template = constants.%Base]
// CHECK:STDOUT:     %self.param: %Base = param self, runtime_param0
// CHECK:STDOUT:     %self: %Base = bind_name self, %self.param
>>>>>>> 1e34d03e
// CHECK:STDOUT:   }
// CHECK:STDOUT:   %int.make_type_32.loc8: init type = call constants.%Int32() [template = i32]
// CHECK:STDOUT:   %.loc8_10.1: type = value_of_initializer %int.make_type_32.loc8 [template = i32]
// CHECK:STDOUT:   %.loc8_10.2: type = converted %int.make_type_32.loc8, %.loc8_10.1 [template = i32]
// CHECK:STDOUT:   %.loc8_8: %.2 = field_decl x, element0 [template]
// CHECK:STDOUT:   %int.make_type_32.loc9: init type = call constants.%Int32() [template = i32]
// CHECK:STDOUT:   %.loc9_15.1: type = value_of_initializer %int.make_type_32.loc9 [template = i32]
// CHECK:STDOUT:   %.loc9_15.2: type = converted %int.make_type_32.loc9, %.loc9_15.1 [template = i32]
// CHECK:STDOUT:   %.loc9_13: %.2 = field_decl unused, element1 [template]
// CHECK:STDOUT:   %.loc10: <witness> = complete_type_witness %.3 [template = constants.%.4]
// CHECK:STDOUT:
// CHECK:STDOUT: !members:
// CHECK:STDOUT:   .Self = constants.%Base
// CHECK:STDOUT:   .F = %F.decl
// CHECK:STDOUT:   .Unused = %Unused.decl
// CHECK:STDOUT:   .x = %.loc8_8
// CHECK:STDOUT:   .unused = %.loc9_13
// CHECK:STDOUT: }
// CHECK:STDOUT:
// CHECK:STDOUT: class @Child {
// CHECK:STDOUT:   %Base.ref: type = name_ref Base, file.%Base.decl [template = constants.%Base]
// CHECK:STDOUT:   %.loc13: %.6 = base_decl %Base, element0 [template]
// CHECK:STDOUT:   %.loc14: <witness> = complete_type_witness %.7 [template = constants.%.8]
// CHECK:STDOUT:
// CHECK:STDOUT: !members:
// CHECK:STDOUT:   .Self = constants.%Child
// CHECK:STDOUT:   .base = %.loc13
// CHECK:STDOUT:   extend name_scope2
// CHECK:STDOUT: }
// CHECK:STDOUT:
// CHECK:STDOUT: fn @F[%self: %Base]();
// CHECK:STDOUT:
// CHECK:STDOUT: fn @Unused[%self: %Base]();
// CHECK:STDOUT:
// CHECK:STDOUT: fn @Int32() -> type = "int.make_type_32";
// CHECK:STDOUT:
// CHECK:STDOUT: --- b.carbon
// CHECK:STDOUT:
// CHECK:STDOUT: constants {
// CHECK:STDOUT:   %Run.type: type = fn_type @Run [template]
// CHECK:STDOUT:   %.1: type = tuple_type () [template]
// CHECK:STDOUT:   %Run: %Run.type = struct_value () [template]
// CHECK:STDOUT:   %Child: type = class_type @Child [template]
// CHECK:STDOUT:   %Base: type = class_type @Base [template]
// CHECK:STDOUT:   %.2: type = struct_type {.x: i32, .unused: i32} [template]
// CHECK:STDOUT:   %.3: <witness> = complete_type_witness %.2 [template]
// CHECK:STDOUT:   %.4: type = unbound_element_type %Child, %Base [template]
// CHECK:STDOUT:   %.5: type = struct_type {.base: %Base} [template]
// CHECK:STDOUT:   %.6: <witness> = complete_type_witness %.5 [template]
// CHECK:STDOUT:   %.7: type = ptr_type %.2 [template]
// CHECK:STDOUT:   %.8: type = struct_type {.base: %.7} [template]
// CHECK:STDOUT:   %.9: type = ptr_type %.5 [template]
// CHECK:STDOUT:   %.10: i32 = int_literal 0 [template]
// CHECK:STDOUT:   %.11: i32 = int_literal 1 [template]
// CHECK:STDOUT:   %.12: type = struct_type {.base: %.2} [template]
// CHECK:STDOUT:   %struct.1: %Base = struct_value (%.10, %.11) [template]
// CHECK:STDOUT:   %struct.2: %Child = struct_value (%struct.1) [template]
// CHECK:STDOUT:   %.13: type = unbound_element_type %Base, i32 [template]
// CHECK:STDOUT:   %.14: i32 = int_literal 2 [template]
// CHECK:STDOUT:   %F.type: type = fn_type @F [template]
// CHECK:STDOUT:   %F: %F.type = struct_value () [template]
// CHECK:STDOUT: }
// CHECK:STDOUT:
// CHECK:STDOUT: imports {
// CHECK:STDOUT:   %import_ref.1 = import_ref Main//a, inst+3, unloaded
// CHECK:STDOUT:   %import_ref.2: type = import_ref Main//a, inst+39, loaded [template = constants.%Child]
// CHECK:STDOUT:   %Core: <namespace> = namespace file.%Core.import, [template] {
// CHECK:STDOUT:     import Core//prelude
// CHECK:STDOUT:     import Core//prelude/operators
// CHECK:STDOUT:     import Core//prelude/types
// CHECK:STDOUT:     import Core//prelude/operators/arithmetic
// CHECK:STDOUT:     import Core//prelude/operators/as
// CHECK:STDOUT:     import Core//prelude/operators/bitwise
// CHECK:STDOUT:     import Core//prelude/operators/comparison
// CHECK:STDOUT:     import Core//prelude/types/bool
// CHECK:STDOUT:   }
// CHECK:STDOUT:   %import_ref.3 = import_ref Main//a, inst+4, unloaded
<<<<<<< HEAD
// CHECK:STDOUT:   %import_ref.4: %F.type = import_ref Main//a, inst+9, loaded [template = constants.%F]
// CHECK:STDOUT:   %import_ref.5 = import_ref Main//a, inst+17, unloaded
// CHECK:STDOUT:   %import_ref.6: %.11 = import_ref Main//a, inst+29, loaded [template = %.1]
// CHECK:STDOUT:   %import_ref.7 = import_ref Main//a, inst+35, unloaded
=======
// CHECK:STDOUT:   %import_ref.4: %F.type = import_ref Main//a, inst+8, loaded [template = constants.%F]
// CHECK:STDOUT:   %import_ref.5 = import_ref Main//a, inst+15, unloaded
// CHECK:STDOUT:   %import_ref.6: %.13 = import_ref Main//a, inst+27, loaded [template = %.1]
// CHECK:STDOUT:   %import_ref.7 = import_ref Main//a, inst+33, unloaded
>>>>>>> 1e34d03e
// CHECK:STDOUT:   %import_ref.8 = import_ref Main//a, inst+40, unloaded
// CHECK:STDOUT:   %import_ref.9 = import_ref Main//a, inst+44, unloaded
// CHECK:STDOUT: }
// CHECK:STDOUT:
// CHECK:STDOUT: file {
// CHECK:STDOUT:   package: <namespace> = namespace [template] {
// CHECK:STDOUT:     .Base = imports.%import_ref.1
// CHECK:STDOUT:     .Child = imports.%import_ref.2
// CHECK:STDOUT:     .Core = imports.%Core
// CHECK:STDOUT:     .Run = %Run.decl
// CHECK:STDOUT:   }
// CHECK:STDOUT:   %Core.import = import Core
// CHECK:STDOUT:   %default.import = import <invalid>
// CHECK:STDOUT:   %Run.decl: %Run.type = fn_decl @Run [template = constants.%Run] {} {}
// CHECK:STDOUT: }
// CHECK:STDOUT:
// CHECK:STDOUT: class @Child {
// CHECK:STDOUT: !members:
// CHECK:STDOUT:   .Self = imports.%import_ref.8
// CHECK:STDOUT:   .base = imports.%import_ref.9
// CHECK:STDOUT:   extend name_scope2
// CHECK:STDOUT: }
// CHECK:STDOUT:
// CHECK:STDOUT: class @Base {
// CHECK:STDOUT: !members:
// CHECK:STDOUT:   .Self = imports.%import_ref.3
// CHECK:STDOUT:   .F = imports.%import_ref.4
// CHECK:STDOUT:   .Unused = imports.%import_ref.5
// CHECK:STDOUT:   .x = imports.%import_ref.6
// CHECK:STDOUT:   .unused = imports.%import_ref.7
// CHECK:STDOUT: }
// CHECK:STDOUT:
// CHECK:STDOUT: fn @Run() {
// CHECK:STDOUT: !entry:
// CHECK:STDOUT:   %Child.ref: type = name_ref Child, imports.%import_ref.2 [template = constants.%Child]
// CHECK:STDOUT:   %a.var: ref %Child = var a
// CHECK:STDOUT:   %a: ref %Child = bind_name a, %a.var
// CHECK:STDOUT:   %.loc7_33: i32 = int_literal 0 [template = constants.%.10]
// CHECK:STDOUT:   %.loc7_46: i32 = int_literal 1 [template = constants.%.11]
// CHECK:STDOUT:   %.loc7_47.1: %.2 = struct_literal (%.loc7_33, %.loc7_46)
// CHECK:STDOUT:   %.loc7_48.1: %.12 = struct_literal (%.loc7_47.1)
// CHECK:STDOUT:   %.loc7_48.2: ref %Base = class_element_access %a.var, element0
// CHECK:STDOUT:   %.loc7_47.2: ref i32 = class_element_access %.loc7_48.2, element0
// CHECK:STDOUT:   %.loc7_47.3: init i32 = initialize_from %.loc7_33 to %.loc7_47.2 [template = constants.%.10]
// CHECK:STDOUT:   %.loc7_47.4: ref i32 = class_element_access %.loc7_48.2, element1
// CHECK:STDOUT:   %.loc7_47.5: init i32 = initialize_from %.loc7_46 to %.loc7_47.4 [template = constants.%.11]
// CHECK:STDOUT:   %.loc7_47.6: init %Base = class_init (%.loc7_47.3, %.loc7_47.5), %.loc7_48.2 [template = constants.%struct.1]
// CHECK:STDOUT:   %.loc7_48.3: init %Base = converted %.loc7_47.1, %.loc7_47.6 [template = constants.%struct.1]
// CHECK:STDOUT:   %.loc7_48.4: init %Child = class_init (%.loc7_48.3), %a.var [template = constants.%struct.2]
// CHECK:STDOUT:   %.loc7_49: init %Child = converted %.loc7_48.1, %.loc7_48.4 [template = constants.%struct.2]
// CHECK:STDOUT:   assign %a.var, %.loc7_49
// CHECK:STDOUT:   %a.ref.loc8: ref %Child = name_ref a, %a
// CHECK:STDOUT:   %x.ref: %.13 = name_ref x, imports.%import_ref.6 [template = imports.%.1]
// CHECK:STDOUT:   %.loc8_4.1: ref %Base = class_element_access %a.ref.loc8, element0
// CHECK:STDOUT:   %.loc8_4.2: ref %Base = converted %a.ref.loc8, %.loc8_4.1
// CHECK:STDOUT:   %.loc8_4.3: ref i32 = class_element_access %.loc8_4.2, element0
// CHECK:STDOUT:   %.loc8_9: i32 = int_literal 2 [template = constants.%.14]
// CHECK:STDOUT:   assign %.loc8_4.3, %.loc8_9
// CHECK:STDOUT:   %a.ref.loc9: ref %Child = name_ref a, %a
// CHECK:STDOUT:   %F.ref: %F.type = name_ref F, imports.%import_ref.4 [template = constants.%F]
// CHECK:STDOUT:   %.loc9_4: <bound method> = bound_method %a.ref.loc9, %F.ref
// CHECK:STDOUT:   %.loc9_6.1: ref %Base = class_element_access %a.ref.loc9, element0
// CHECK:STDOUT:   %.loc9_6.2: ref %Base = converted %a.ref.loc9, %.loc9_6.1
// CHECK:STDOUT:   %.loc9_6.3: %Base = bind_value %.loc9_6.2
// CHECK:STDOUT:   %F.call: init %.1 = call %.loc9_4(%.loc9_6.3)
// CHECK:STDOUT:   return
// CHECK:STDOUT: }
// CHECK:STDOUT:
// CHECK:STDOUT: fn @F[%self: %Base]();
// CHECK:STDOUT:<|MERGE_RESOLUTION|>--- conflicted
+++ resolved
@@ -85,29 +85,18 @@
 // CHECK:STDOUT:
 // CHECK:STDOUT: class @Base {
 // CHECK:STDOUT:   %F.decl: %F.type = fn_decl @F [template = constants.%F] {
-<<<<<<< HEAD
-// CHECK:STDOUT:     %self.patt.loc5: %Base = binding_pattern self
+// CHECK:STDOUT:     %self.patt: %Base = binding_pattern self
 // CHECK:STDOUT:   } {
-// CHECK:STDOUT:     %Self.ref.loc5: type = name_ref Self, constants.%Base [template = constants.%Base]
-// CHECK:STDOUT:     %self.loc5_8.1: %Base = param self
-// CHECK:STDOUT:     %self.loc5_8.2: %Base = bind_name self, %self.loc5_8.1
-// CHECK:STDOUT:   }
-// CHECK:STDOUT:   %Unused.decl: %Unused.type = fn_decl @Unused [template = constants.%Unused] {
-// CHECK:STDOUT:     %self.patt.loc6: %Base = binding_pattern self
-// CHECK:STDOUT:   } {
-// CHECK:STDOUT:     %Self.ref.loc6: type = name_ref Self, constants.%Base [template = constants.%Base]
-// CHECK:STDOUT:     %self.loc6_13.1: %Base = param self
-// CHECK:STDOUT:     %self.loc6_13.2: %Base = bind_name self, %self.loc6_13.1
-=======
 // CHECK:STDOUT:     %Self.ref: type = name_ref Self, constants.%Base [template = constants.%Base]
 // CHECK:STDOUT:     %self.param: %Base = param self, runtime_param0
 // CHECK:STDOUT:     %self: %Base = bind_name self, %self.param
 // CHECK:STDOUT:   }
 // CHECK:STDOUT:   %Unused.decl: %Unused.type = fn_decl @Unused [template = constants.%Unused] {
+// CHECK:STDOUT:     %self.patt: %Base = binding_pattern self
+// CHECK:STDOUT:   } {
 // CHECK:STDOUT:     %Self.ref: type = name_ref Self, constants.%Base [template = constants.%Base]
 // CHECK:STDOUT:     %self.param: %Base = param self, runtime_param0
 // CHECK:STDOUT:     %self: %Base = bind_name self, %self.param
->>>>>>> 1e34d03e
 // CHECK:STDOUT:   }
 // CHECK:STDOUT:   %int.make_type_32.loc8: init type = call constants.%Int32() [template = i32]
 // CHECK:STDOUT:   %.loc8_10.1: type = value_of_initializer %int.make_type_32.loc8 [template = i32]
@@ -173,7 +162,7 @@
 // CHECK:STDOUT:
 // CHECK:STDOUT: imports {
 // CHECK:STDOUT:   %import_ref.1 = import_ref Main//a, inst+3, unloaded
-// CHECK:STDOUT:   %import_ref.2: type = import_ref Main//a, inst+39, loaded [template = constants.%Child]
+// CHECK:STDOUT:   %import_ref.2: type = import_ref Main//a, inst+41, loaded [template = constants.%Child]
 // CHECK:STDOUT:   %Core: <namespace> = namespace file.%Core.import, [template] {
 // CHECK:STDOUT:     import Core//prelude
 // CHECK:STDOUT:     import Core//prelude/operators
@@ -185,19 +174,12 @@
 // CHECK:STDOUT:     import Core//prelude/types/bool
 // CHECK:STDOUT:   }
 // CHECK:STDOUT:   %import_ref.3 = import_ref Main//a, inst+4, unloaded
-<<<<<<< HEAD
 // CHECK:STDOUT:   %import_ref.4: %F.type = import_ref Main//a, inst+9, loaded [template = constants.%F]
 // CHECK:STDOUT:   %import_ref.5 = import_ref Main//a, inst+17, unloaded
-// CHECK:STDOUT:   %import_ref.6: %.11 = import_ref Main//a, inst+29, loaded [template = %.1]
+// CHECK:STDOUT:   %import_ref.6: %.13 = import_ref Main//a, inst+29, loaded [template = %.1]
 // CHECK:STDOUT:   %import_ref.7 = import_ref Main//a, inst+35, unloaded
-=======
-// CHECK:STDOUT:   %import_ref.4: %F.type = import_ref Main//a, inst+8, loaded [template = constants.%F]
-// CHECK:STDOUT:   %import_ref.5 = import_ref Main//a, inst+15, unloaded
-// CHECK:STDOUT:   %import_ref.6: %.13 = import_ref Main//a, inst+27, loaded [template = %.1]
-// CHECK:STDOUT:   %import_ref.7 = import_ref Main//a, inst+33, unloaded
->>>>>>> 1e34d03e
-// CHECK:STDOUT:   %import_ref.8 = import_ref Main//a, inst+40, unloaded
-// CHECK:STDOUT:   %import_ref.9 = import_ref Main//a, inst+44, unloaded
+// CHECK:STDOUT:   %import_ref.8 = import_ref Main//a, inst+42, unloaded
+// CHECK:STDOUT:   %import_ref.9 = import_ref Main//a, inst+46, unloaded
 // CHECK:STDOUT: }
 // CHECK:STDOUT:
 // CHECK:STDOUT: file {
