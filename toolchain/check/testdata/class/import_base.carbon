// Part of the Carbon Language project, under the Apache License v2.0 with LLVM
// Exceptions. See /LICENSE for license information.
// SPDX-License-Identifier: Apache-2.0 WITH LLVM-exception
//
// AUTOUPDATE

// --- a.carbon

library "a" api;

base class Base {
  fn F[self: Self]();
  fn Unused[self: Self]();

  var x: i32;
  var unused: i32;
}

class Child {
  extend base: Base;
}

// --- b.carbon

library "b" api;

import library "a";

fn Run() {
  var a: Child = {.base = {.x = 0, .unused = 1}};
  a.x = 2;
  a.F();
}

// CHECK:STDOUT: --- a.carbon
// CHECK:STDOUT:
// CHECK:STDOUT: constants {
// CHECK:STDOUT:   %Base: type = class_type @Base [template]
// CHECK:STDOUT:   %.1: type = unbound_element_type Base, i32 [template]
// CHECK:STDOUT:   %.2: type = struct_type {.x: i32, .unused: i32} [template]
// CHECK:STDOUT:   %Child: type = class_type @Child [template]
// CHECK:STDOUT:   %.3: type = ptr_type {.x: i32, .unused: i32} [template]
// CHECK:STDOUT:   %.4: type = unbound_element_type Child, Base [template]
// CHECK:STDOUT:   %.5: type = struct_type {.base: Base} [template]
// CHECK:STDOUT: }
// CHECK:STDOUT:
// CHECK:STDOUT: file {
<<<<<<< HEAD
// CHECK:STDOUT:   package: <namespace> = namespace {
// CHECK:STDOUT:     .Base = %Base.decl
// CHECK:STDOUT:     .Child = %Child.decl
// CHECK:STDOUT:   } [template]
// CHECK:STDOUT:   %Base.decl = class_decl @Base, () [template = constants.%Base]
// CHECK:STDOUT:   %Child.decl = class_decl @Child, () [template = constants.%Child]
=======
// CHECK:STDOUT:   package: <namespace> = namespace {.Base = %Base.decl, .Child = %Child.decl} [template]
// CHECK:STDOUT:   %Base.decl = class_decl @Base {} [template = constants.%Base]
// CHECK:STDOUT:   %Child.decl = class_decl @Child {} [template = constants.%Child]
>>>>>>> 5f4e6c76
// CHECK:STDOUT: }
// CHECK:STDOUT:
// CHECK:STDOUT: class @Base {
// CHECK:STDOUT:   %F: <function> = fn_decl @F {
// CHECK:STDOUT:     %Self.ref.loc5: type = name_ref Self, constants.%Base [template = constants.%Base]
// CHECK:STDOUT:     %self.loc5_8.1: Base = param self
// CHECK:STDOUT:     %self.loc5_8.2: Base = bind_name self, %self.loc5_8.1
// CHECK:STDOUT:   } [template]
// CHECK:STDOUT:   %Unused: <function> = fn_decl @Unused {
// CHECK:STDOUT:     %Self.ref.loc6: type = name_ref Self, constants.%Base [template = constants.%Base]
// CHECK:STDOUT:     %self.loc6_13.1: Base = param self
// CHECK:STDOUT:     %self.loc6_13.2: Base = bind_name self, %self.loc6_13.1
// CHECK:STDOUT:   } [template]
// CHECK:STDOUT:   %.loc8: <unbound element of class Base> = field_decl x, element0 [template]
// CHECK:STDOUT:   %.loc9: <unbound element of class Base> = field_decl unused, element1 [template]
// CHECK:STDOUT:
// CHECK:STDOUT: !members:
// CHECK:STDOUT:   .F = %F
// CHECK:STDOUT:   .Unused = %Unused
// CHECK:STDOUT:   .x = %.loc8
// CHECK:STDOUT:   .unused = %.loc9
// CHECK:STDOUT: }
// CHECK:STDOUT:
// CHECK:STDOUT: class @Child {
// CHECK:STDOUT:   %Base.ref: type = name_ref Base, file.%Base.decl [template = constants.%Base]
// CHECK:STDOUT:   %.loc13: <unbound element of class Child> = base_decl Base, element0 [template]
// CHECK:STDOUT:
// CHECK:STDOUT: !members:
// CHECK:STDOUT:   .base = %.loc13
// CHECK:STDOUT:   extend name_scope1
// CHECK:STDOUT: }
// CHECK:STDOUT:
// CHECK:STDOUT: fn @F[@Base.%self.loc5_8.2: Base]();
// CHECK:STDOUT:
// CHECK:STDOUT: fn @Unused[@Base.%self.loc6_13.2: Base]();
// CHECK:STDOUT:
// CHECK:STDOUT: --- b.carbon
// CHECK:STDOUT:
// CHECK:STDOUT: constants {
// CHECK:STDOUT:   %Child: type = class_type @Child [template]
// CHECK:STDOUT:   %Base: type = class_type @Base [template]
// CHECK:STDOUT:   %.1: type = struct_type {.x: i32, .unused: i32} [template]
// CHECK:STDOUT:   %.2: type = unbound_element_type Child, Base [template]
// CHECK:STDOUT:   %.3: type = struct_type {.base: Base} [template]
// CHECK:STDOUT:   %.4: type = ptr_type {.x: i32, .unused: i32} [template]
// CHECK:STDOUT:   %.5: type = struct_type {.base: {.x: i32, .unused: i32}*} [template]
// CHECK:STDOUT:   %.6: type = ptr_type {.base: Base} [template]
// CHECK:STDOUT:   %.7: i32 = int_literal 0 [template]
// CHECK:STDOUT:   %.8: i32 = int_literal 1 [template]
// CHECK:STDOUT:   %.9: type = struct_type {.base: {.x: i32, .unused: i32}} [template]
// CHECK:STDOUT:   %.10: Base = struct_value (%.7, %.8) [template]
// CHECK:STDOUT:   %.11: Child = struct_value (%.10) [template]
// CHECK:STDOUT:   %.12: type = unbound_element_type Base, i32 [template]
// CHECK:STDOUT:   %.13: i32 = int_literal 2 [template]
// CHECK:STDOUT:   %.14: type = tuple_type () [template]
// CHECK:STDOUT: }
// CHECK:STDOUT:
// CHECK:STDOUT: file {
// CHECK:STDOUT:   package: <namespace> = namespace {
// CHECK:STDOUT:     .Base = %import_ref.1
// CHECK:STDOUT:     .Child = %import_ref.2
// CHECK:STDOUT:     .Run = %Run
// CHECK:STDOUT:   } [template]
// CHECK:STDOUT:   %import_ref.1 = import_ref ir1, inst+1, unused
// CHECK:STDOUT:   %import_ref.2: type = import_ref ir1, inst+19, used [template = constants.%Child]
// CHECK:STDOUT:   %Run: <function> = fn_decl @Run {} [template]
// CHECK:STDOUT: }
// CHECK:STDOUT:
// CHECK:STDOUT: class @Child {
// CHECK:STDOUT:   %import_ref = import_ref ir1, inst+24, unused
// CHECK:STDOUT:
// CHECK:STDOUT: !members:
// CHECK:STDOUT:   .base = %import_ref
// CHECK:STDOUT:   extend name_scope1
// CHECK:STDOUT: }
// CHECK:STDOUT:
// CHECK:STDOUT: class @Base {
// CHECK:STDOUT:   %import_ref.1: <function> = import_ref ir1, inst+6, used [template = imports.%F]
// CHECK:STDOUT:   %import_ref.2: <unbound element of class Base> = import_ref ir1, inst+12, used [template = imports.%.1]
// CHECK:STDOUT:   %import_ref.3 = import_ref ir1, inst+10, unused
// CHECK:STDOUT:   %import_ref.4 = import_ref ir1, inst+15, unused
// CHECK:STDOUT:
// CHECK:STDOUT: !members:
// CHECK:STDOUT:   .F = %import_ref.1
// CHECK:STDOUT:   .x = %import_ref.2
// CHECK:STDOUT:   .Unused = %import_ref.3
// CHECK:STDOUT:   .unused = %import_ref.4
// CHECK:STDOUT: }
// CHECK:STDOUT:
// CHECK:STDOUT: fn @Run() {
// CHECK:STDOUT: !entry:
// CHECK:STDOUT:   %Child.decl = class_decl @Child {} [template = constants.%Child]
// CHECK:STDOUT:   %Base.decl = class_decl @Base {} [template = constants.%Base]
// CHECK:STDOUT:   %Child.ref: type = name_ref Child, file.%import_ref.2 [template = constants.%Child]
// CHECK:STDOUT:   %a.var: ref Child = var a
// CHECK:STDOUT:   %a: ref Child = bind_name a, %a.var
// CHECK:STDOUT:   %.loc7_33: i32 = int_literal 0 [template = constants.%.7]
// CHECK:STDOUT:   %.loc7_46: i32 = int_literal 1 [template = constants.%.8]
// CHECK:STDOUT:   %.loc7_47.1: {.x: i32, .unused: i32} = struct_literal (%.loc7_33, %.loc7_46)
// CHECK:STDOUT:   %.loc7_48.1: {.base: {.x: i32, .unused: i32}} = struct_literal (%.loc7_47.1)
// CHECK:STDOUT:   %.loc7_48.2: ref Base = class_element_access %a.var, element0
// CHECK:STDOUT:   %.loc7_47.2: ref i32 = class_element_access %.loc7_48.2, element0
// CHECK:STDOUT:   %.loc7_47.3: init i32 = initialize_from %.loc7_33 to %.loc7_47.2 [template = constants.%.7]
// CHECK:STDOUT:   %.loc7_47.4: ref i32 = class_element_access %.loc7_48.2, element1
// CHECK:STDOUT:   %.loc7_47.5: init i32 = initialize_from %.loc7_46 to %.loc7_47.4 [template = constants.%.8]
// CHECK:STDOUT:   %.loc7_47.6: init Base = class_init (%.loc7_47.3, %.loc7_47.5), %.loc7_48.2 [template = constants.%.10]
// CHECK:STDOUT:   %.loc7_47.7: init Base = converted %.loc7_47.1, %.loc7_47.6 [template = constants.%.10]
// CHECK:STDOUT:   %.loc7_48.3: init Child = class_init (%.loc7_47.7), %a.var [template = constants.%.11]
// CHECK:STDOUT:   %.loc7_48.4: init Child = converted %.loc7_48.1, %.loc7_48.3 [template = constants.%.11]
// CHECK:STDOUT:   assign %a.var, %.loc7_48.4
// CHECK:STDOUT:   %a.ref.loc8: ref Child = name_ref a, %a
// CHECK:STDOUT:   %.loc8_4.1: ref Base = class_element_access %a.ref.loc8, element0
// CHECK:STDOUT:   %.loc8_3: ref Base = converted %a.ref.loc8, %.loc8_4.1
// CHECK:STDOUT:   %.loc8_4.2: ref i32 = class_element_access %.loc8_3, element0
// CHECK:STDOUT:   %.loc8_9: i32 = int_literal 2 [template = constants.%.13]
// CHECK:STDOUT:   assign %.loc8_4.2, %.loc8_9
// CHECK:STDOUT:   %a.ref.loc9: ref Child = name_ref a, %a
// CHECK:STDOUT:   %.loc9_4: <bound method> = bound_method %a.ref.loc9, @Base.%import_ref.1
// CHECK:STDOUT:   %.loc9_6.1: ref Base = class_element_access %a.ref.loc9, element0
// CHECK:STDOUT:   %.loc9_3.1: ref Base = converted %a.ref.loc9, %.loc9_6.1
// CHECK:STDOUT:   %.loc9_3.2: Base = bind_value %.loc9_3.1
// CHECK:STDOUT:   %.loc9_6.2: init () = call %.loc9_4(%.loc9_3.2)
// CHECK:STDOUT:   return
// CHECK:STDOUT: }
// CHECK:STDOUT:
// CHECK:STDOUT: fn @F[%self: Base]();
// CHECK:STDOUT:<|MERGE_RESOLUTION|>--- conflicted
+++ resolved
@@ -45,18 +45,12 @@
 // CHECK:STDOUT: }
 // CHECK:STDOUT:
 // CHECK:STDOUT: file {
-<<<<<<< HEAD
 // CHECK:STDOUT:   package: <namespace> = namespace {
 // CHECK:STDOUT:     .Base = %Base.decl
 // CHECK:STDOUT:     .Child = %Child.decl
 // CHECK:STDOUT:   } [template]
-// CHECK:STDOUT:   %Base.decl = class_decl @Base, () [template = constants.%Base]
-// CHECK:STDOUT:   %Child.decl = class_decl @Child, () [template = constants.%Child]
-=======
-// CHECK:STDOUT:   package: <namespace> = namespace {.Base = %Base.decl, .Child = %Child.decl} [template]
 // CHECK:STDOUT:   %Base.decl = class_decl @Base {} [template = constants.%Base]
 // CHECK:STDOUT:   %Child.decl = class_decl @Child {} [template = constants.%Child]
->>>>>>> 5f4e6c76
 // CHECK:STDOUT: }
 // CHECK:STDOUT:
 // CHECK:STDOUT: class @Base {
