// Part of the Carbon Language project, under the Apache License v2.0 with LLVM
// Exceptions. See /LICENSE for license information.
// SPDX-License-Identifier: Apache-2.0 WITH LLVM-exception
//
// AUTOUPDATE
// TIP: To test this file alone, run:
// TIP:   bazel test //toolchain/testing:file_test --test_arg=--file_tests=toolchain/check/testdata/class/import_base.carbon
// TIP: To dump output, run:
// TIP:   bazel run //toolchain/testing:file_test -- --dump_output --file_tests=toolchain/check/testdata/class/import_base.carbon

// --- a.carbon

library "a";

base class Base {
  fn F[self: Self]();
  fn Unused[self: Self]();

  var x: i32;
  var unused: i32;
}

class Child {
  extend base: Base;
}

// --- b.carbon

library "b";

import library "a";

fn Run() {
  var a: Child = {.base = {.x = 0, .unused = 1}};
  a.x = 2;
  a.F();
}

// CHECK:STDOUT: --- a.carbon
// CHECK:STDOUT:
// CHECK:STDOUT: constants {
// CHECK:STDOUT:   %Base: type = class_type @Base [template]
// CHECK:STDOUT:   %F.type: type = fn_type @F [template]
// CHECK:STDOUT:   %.1: type = tuple_type () [template]
// CHECK:STDOUT:   %F: %F.type = struct_value () [template]
// CHECK:STDOUT:   %Unused.type: type = fn_type @Unused [template]
// CHECK:STDOUT:   %Unused: %Unused.type = struct_value () [template]
// CHECK:STDOUT:   %Int32.type: type = fn_type @Int32 [template]
// CHECK:STDOUT:   %Int32: %Int32.type = struct_value () [template]
// CHECK:STDOUT:   %.2: type = unbound_element_type %Base, i32 [template]
// CHECK:STDOUT:   %.3: type = struct_type {.x: i32, .unused: i32} [template]
// CHECK:STDOUT:   %Child: type = class_type @Child [template]
// CHECK:STDOUT:   %.4: type = ptr_type %.3 [template]
// CHECK:STDOUT:   %.5: type = unbound_element_type %Child, %Base [template]
// CHECK:STDOUT:   %.6: type = struct_type {.base: %Base} [template]
// CHECK:STDOUT: }
// CHECK:STDOUT:
// CHECK:STDOUT: imports {
// CHECK:STDOUT:   %Core: <namespace> = namespace file.%Core.import, [template] {
// CHECK:STDOUT:     .Int32 = %import_ref
// CHECK:STDOUT:     import Core//prelude
// CHECK:STDOUT:     import Core//prelude/operators
// CHECK:STDOUT:     import Core//prelude/types
// CHECK:STDOUT:     import Core//prelude/operators/arithmetic
// CHECK:STDOUT:     import Core//prelude/operators/bitwise
// CHECK:STDOUT:     import Core//prelude/operators/comparison
// CHECK:STDOUT:     import Core//prelude/types/bool
// CHECK:STDOUT:   }
// CHECK:STDOUT:   %import_ref: %Int32.type = import_ref Core//prelude/types, inst+4, loaded [template = constants.%Int32]
// CHECK:STDOUT: }
// CHECK:STDOUT:
// CHECK:STDOUT: file {
// CHECK:STDOUT:   package: <namespace> = namespace [template] {
// CHECK:STDOUT:     .Core = imports.%Core
// CHECK:STDOUT:     .Base = %Base.decl
// CHECK:STDOUT:     .Child = %Child.decl
// CHECK:STDOUT:   }
// CHECK:STDOUT:   %Core.import = import Core
// CHECK:STDOUT:   %Base.decl: type = class_decl @Base [template = constants.%Base] {} {}
// CHECK:STDOUT:   %Child.decl: type = class_decl @Child [template = constants.%Child] {} {}
// CHECK:STDOUT: }
// CHECK:STDOUT:
// CHECK:STDOUT: class @Base {
// CHECK:STDOUT:   %F.decl: %F.type = fn_decl @F [template = constants.%F] {
// CHECK:STDOUT:     %self.patt: %Base = binding_pattern self
// CHECK:STDOUT:   } {
<<<<<<< HEAD
// CHECK:STDOUT:     %Self.ref.loc5: type = name_ref Self, constants.%Base [template = constants.%Base]
// CHECK:STDOUT:     %param.loc5: %Base = param
// CHECK:STDOUT:     %self.loc5: %Base = bind_name self, %param.loc5
=======
// CHECK:STDOUT:     %Self.ref: type = name_ref Self, constants.%Base [template = constants.%Base]
// CHECK:STDOUT:     %self.param: %Base = param self
// CHECK:STDOUT:     %self: %Base = bind_name self, %self.param
>>>>>>> dcb4ae26
// CHECK:STDOUT:   }
// CHECK:STDOUT:   %Unused.decl: %Unused.type = fn_decl @Unused [template = constants.%Unused] {
// CHECK:STDOUT:     %self.patt: %Base = binding_pattern self
// CHECK:STDOUT:   } {
<<<<<<< HEAD
// CHECK:STDOUT:     %Self.ref.loc6: type = name_ref Self, constants.%Base [template = constants.%Base]
// CHECK:STDOUT:     %param.loc6: %Base = param
// CHECK:STDOUT:     %self.loc6: %Base = bind_name self, %param.loc6
=======
// CHECK:STDOUT:     %Self.ref: type = name_ref Self, constants.%Base [template = constants.%Base]
// CHECK:STDOUT:     %self.param: %Base = param self
// CHECK:STDOUT:     %self: %Base = bind_name self, %self.param
>>>>>>> dcb4ae26
// CHECK:STDOUT:   }
// CHECK:STDOUT:   %int.make_type_32.loc8: init type = call constants.%Int32() [template = i32]
// CHECK:STDOUT:   %.loc8_10.1: type = value_of_initializer %int.make_type_32.loc8 [template = i32]
// CHECK:STDOUT:   %.loc8_10.2: type = converted %int.make_type_32.loc8, %.loc8_10.1 [template = i32]
// CHECK:STDOUT:   %.loc8_8: %.2 = field_decl x, element0 [template]
// CHECK:STDOUT:   %int.make_type_32.loc9: init type = call constants.%Int32() [template = i32]
// CHECK:STDOUT:   %.loc9_15.1: type = value_of_initializer %int.make_type_32.loc9 [template = i32]
// CHECK:STDOUT:   %.loc9_15.2: type = converted %int.make_type_32.loc9, %.loc9_15.1 [template = i32]
// CHECK:STDOUT:   %.loc9_13: %.2 = field_decl unused, element1 [template]
// CHECK:STDOUT:
// CHECK:STDOUT: !members:
// CHECK:STDOUT:   .Self = constants.%Base
// CHECK:STDOUT:   .F = %F.decl
// CHECK:STDOUT:   .Unused = %Unused.decl
// CHECK:STDOUT:   .x = %.loc8_8
// CHECK:STDOUT:   .unused = %.loc9_13
// CHECK:STDOUT: }
// CHECK:STDOUT:
// CHECK:STDOUT: class @Child {
// CHECK:STDOUT:   %Base.ref: type = name_ref Base, file.%Base.decl [template = constants.%Base]
// CHECK:STDOUT:   %.loc13: %.5 = base_decl %Base, element0 [template]
// CHECK:STDOUT:
// CHECK:STDOUT: !members:
// CHECK:STDOUT:   .Self = constants.%Child
// CHECK:STDOUT:   .base = %.loc13
// CHECK:STDOUT:   extend name_scope2
// CHECK:STDOUT: }
// CHECK:STDOUT:
<<<<<<< HEAD
// CHECK:STDOUT: fn @F[@Base.%self.loc5: %Base]();
// CHECK:STDOUT:
// CHECK:STDOUT: fn @Unused[@Base.%self.loc6: %Base]();
=======
// CHECK:STDOUT: fn @F[%self: %Base]();
// CHECK:STDOUT:
// CHECK:STDOUT: fn @Unused[%self: %Base]();
>>>>>>> dcb4ae26
// CHECK:STDOUT:
// CHECK:STDOUT: fn @Int32() -> type = "int.make_type_32";
// CHECK:STDOUT:
// CHECK:STDOUT: --- b.carbon
// CHECK:STDOUT:
// CHECK:STDOUT: constants {
// CHECK:STDOUT:   %Run.type: type = fn_type @Run [template]
// CHECK:STDOUT:   %.1: type = tuple_type () [template]
// CHECK:STDOUT:   %Run: %Run.type = struct_value () [template]
// CHECK:STDOUT:   %Child: type = class_type @Child [template]
// CHECK:STDOUT:   %Base: type = class_type @Base [template]
// CHECK:STDOUT:   %.2: type = struct_type {.x: i32, .unused: i32} [template]
// CHECK:STDOUT:   %.3: type = unbound_element_type %Child, %Base [template]
// CHECK:STDOUT:   %.4: type = struct_type {.base: %Base} [template]
// CHECK:STDOUT:   %.5: type = ptr_type %.2 [template]
// CHECK:STDOUT:   %.6: type = struct_type {.base: %.5} [template]
// CHECK:STDOUT:   %.7: type = ptr_type %.4 [template]
// CHECK:STDOUT:   %.8: i32 = int_literal 0 [template]
// CHECK:STDOUT:   %.9: i32 = int_literal 1 [template]
// CHECK:STDOUT:   %.10: type = struct_type {.base: %.2} [template]
// CHECK:STDOUT:   %struct.1: %Base = struct_value (%.8, %.9) [template]
// CHECK:STDOUT:   %struct.2: %Child = struct_value (%struct.1) [template]
// CHECK:STDOUT:   %.11: type = unbound_element_type %Base, i32 [template]
// CHECK:STDOUT:   %.12: i32 = int_literal 2 [template]
// CHECK:STDOUT:   %F.type: type = fn_type @F [template]
// CHECK:STDOUT:   %F: %F.type = struct_value () [template]
// CHECK:STDOUT: }
// CHECK:STDOUT:
// CHECK:STDOUT: imports {
// CHECK:STDOUT:   %import_ref.1 = import_ref Main//a, inst+3, unloaded
// CHECK:STDOUT:   %import_ref.2: type = import_ref Main//a, inst+39, loaded [template = constants.%Child]
// CHECK:STDOUT:   %Core: <namespace> = namespace file.%Core.import, [template] {
// CHECK:STDOUT:     import Core//prelude
// CHECK:STDOUT:     import Core//prelude/operators
// CHECK:STDOUT:     import Core//prelude/types
// CHECK:STDOUT:     import Core//prelude/operators/arithmetic
// CHECK:STDOUT:     import Core//prelude/operators/bitwise
// CHECK:STDOUT:     import Core//prelude/operators/comparison
// CHECK:STDOUT:     import Core//prelude/types/bool
// CHECK:STDOUT:   }
// CHECK:STDOUT:   %import_ref.3 = import_ref Main//a, inst+4, unloaded
// CHECK:STDOUT:   %import_ref.4: %F.type = import_ref Main//a, inst+9, loaded [template = constants.%F]
// CHECK:STDOUT:   %import_ref.5 = import_ref Main//a, inst+17, unloaded
// CHECK:STDOUT:   %import_ref.6: %.11 = import_ref Main//a, inst+29, loaded [template = %.1]
// CHECK:STDOUT:   %import_ref.7 = import_ref Main//a, inst+35, unloaded
// CHECK:STDOUT:   %import_ref.8 = import_ref Main//a, inst+40, unloaded
// CHECK:STDOUT:   %import_ref.9 = import_ref Main//a, inst+44, unloaded
// CHECK:STDOUT: }
// CHECK:STDOUT:
// CHECK:STDOUT: file {
// CHECK:STDOUT:   package: <namespace> = namespace [template] {
// CHECK:STDOUT:     .Base = imports.%import_ref.1
// CHECK:STDOUT:     .Child = imports.%import_ref.2
// CHECK:STDOUT:     .Core = imports.%Core
// CHECK:STDOUT:     .Run = %Run.decl
// CHECK:STDOUT:   }
// CHECK:STDOUT:   %Core.import = import Core
// CHECK:STDOUT:   %default.import = import <invalid>
// CHECK:STDOUT:   %Run.decl: %Run.type = fn_decl @Run [template = constants.%Run] {} {}
// CHECK:STDOUT: }
// CHECK:STDOUT:
// CHECK:STDOUT: class @Child {
// CHECK:STDOUT: !members:
// CHECK:STDOUT:   .Self = imports.%import_ref.8
// CHECK:STDOUT:   .base = imports.%import_ref.9
// CHECK:STDOUT:   extend name_scope2
// CHECK:STDOUT: }
// CHECK:STDOUT:
// CHECK:STDOUT: class @Base {
// CHECK:STDOUT: !members:
// CHECK:STDOUT:   .Self = imports.%import_ref.3
// CHECK:STDOUT:   .F = imports.%import_ref.4
// CHECK:STDOUT:   .Unused = imports.%import_ref.5
// CHECK:STDOUT:   .x = imports.%import_ref.6
// CHECK:STDOUT:   .unused = imports.%import_ref.7
// CHECK:STDOUT: }
// CHECK:STDOUT:
// CHECK:STDOUT: fn @Run() {
// CHECK:STDOUT: !entry:
// CHECK:STDOUT:   %Child.ref: type = name_ref Child, imports.%import_ref.2 [template = constants.%Child]
// CHECK:STDOUT:   %a.var: ref %Child = var a
// CHECK:STDOUT:   %a: ref %Child = bind_name a, %a.var
// CHECK:STDOUT:   %.loc7_33: i32 = int_literal 0 [template = constants.%.8]
// CHECK:STDOUT:   %.loc7_46: i32 = int_literal 1 [template = constants.%.9]
// CHECK:STDOUT:   %.loc7_47.1: %.2 = struct_literal (%.loc7_33, %.loc7_46)
// CHECK:STDOUT:   %.loc7_48.1: %.10 = struct_literal (%.loc7_47.1)
// CHECK:STDOUT:   %.loc7_48.2: ref %Base = class_element_access %a.var, element0
// CHECK:STDOUT:   %.loc7_47.2: ref i32 = class_element_access %.loc7_48.2, element0
// CHECK:STDOUT:   %.loc7_47.3: init i32 = initialize_from %.loc7_33 to %.loc7_47.2 [template = constants.%.8]
// CHECK:STDOUT:   %.loc7_47.4: ref i32 = class_element_access %.loc7_48.2, element1
// CHECK:STDOUT:   %.loc7_47.5: init i32 = initialize_from %.loc7_46 to %.loc7_47.4 [template = constants.%.9]
// CHECK:STDOUT:   %.loc7_47.6: init %Base = class_init (%.loc7_47.3, %.loc7_47.5), %.loc7_48.2 [template = constants.%struct.1]
// CHECK:STDOUT:   %.loc7_48.3: init %Base = converted %.loc7_47.1, %.loc7_47.6 [template = constants.%struct.1]
// CHECK:STDOUT:   %.loc7_48.4: init %Child = class_init (%.loc7_48.3), %a.var [template = constants.%struct.2]
// CHECK:STDOUT:   %.loc7_49: init %Child = converted %.loc7_48.1, %.loc7_48.4 [template = constants.%struct.2]
// CHECK:STDOUT:   assign %a.var, %.loc7_49
// CHECK:STDOUT:   %a.ref.loc8: ref %Child = name_ref a, %a
// CHECK:STDOUT:   %x.ref: %.11 = name_ref x, imports.%import_ref.6 [template = imports.%.1]
// CHECK:STDOUT:   %.loc8_4.1: ref %Base = class_element_access %a.ref.loc8, element0
// CHECK:STDOUT:   %.loc8_4.2: ref %Base = converted %a.ref.loc8, %.loc8_4.1
// CHECK:STDOUT:   %.loc8_4.3: ref i32 = class_element_access %.loc8_4.2, element0
// CHECK:STDOUT:   %.loc8_9: i32 = int_literal 2 [template = constants.%.12]
// CHECK:STDOUT:   assign %.loc8_4.3, %.loc8_9
// CHECK:STDOUT:   %a.ref.loc9: ref %Child = name_ref a, %a
// CHECK:STDOUT:   %F.ref: %F.type = name_ref F, imports.%import_ref.4 [template = constants.%F]
// CHECK:STDOUT:   %.loc9_4: <bound method> = bound_method %a.ref.loc9, %F.ref
// CHECK:STDOUT:   %.loc9_6.1: ref %Base = class_element_access %a.ref.loc9, element0
// CHECK:STDOUT:   %.loc9_6.2: ref %Base = converted %a.ref.loc9, %.loc9_6.1
// CHECK:STDOUT:   %.loc9_6.3: %Base = bind_value %.loc9_6.2
// CHECK:STDOUT:   %F.call: init %.1 = call %.loc9_4(%.loc9_6.3)
// CHECK:STDOUT:   return
// CHECK:STDOUT: }
// CHECK:STDOUT:
// CHECK:STDOUT: fn @F[%self: %Base]();
// CHECK:STDOUT:<|MERGE_RESOLUTION|>--- conflicted
+++ resolved
@@ -84,28 +84,16 @@
 // CHECK:STDOUT:   %F.decl: %F.type = fn_decl @F [template = constants.%F] {
 // CHECK:STDOUT:     %self.patt: %Base = binding_pattern self
 // CHECK:STDOUT:   } {
-<<<<<<< HEAD
-// CHECK:STDOUT:     %Self.ref.loc5: type = name_ref Self, constants.%Base [template = constants.%Base]
-// CHECK:STDOUT:     %param.loc5: %Base = param
-// CHECK:STDOUT:     %self.loc5: %Base = bind_name self, %param.loc5
-=======
 // CHECK:STDOUT:     %Self.ref: type = name_ref Self, constants.%Base [template = constants.%Base]
-// CHECK:STDOUT:     %self.param: %Base = param self
-// CHECK:STDOUT:     %self: %Base = bind_name self, %self.param
->>>>>>> dcb4ae26
+// CHECK:STDOUT:     %param: %Base = param
+// CHECK:STDOUT:     %self: %Base = bind_name self, %param
 // CHECK:STDOUT:   }
 // CHECK:STDOUT:   %Unused.decl: %Unused.type = fn_decl @Unused [template = constants.%Unused] {
 // CHECK:STDOUT:     %self.patt: %Base = binding_pattern self
 // CHECK:STDOUT:   } {
-<<<<<<< HEAD
-// CHECK:STDOUT:     %Self.ref.loc6: type = name_ref Self, constants.%Base [template = constants.%Base]
-// CHECK:STDOUT:     %param.loc6: %Base = param
-// CHECK:STDOUT:     %self.loc6: %Base = bind_name self, %param.loc6
-=======
 // CHECK:STDOUT:     %Self.ref: type = name_ref Self, constants.%Base [template = constants.%Base]
-// CHECK:STDOUT:     %self.param: %Base = param self
-// CHECK:STDOUT:     %self: %Base = bind_name self, %self.param
->>>>>>> dcb4ae26
+// CHECK:STDOUT:     %param: %Base = param
+// CHECK:STDOUT:     %self: %Base = bind_name self, %param
 // CHECK:STDOUT:   }
 // CHECK:STDOUT:   %int.make_type_32.loc8: init type = call constants.%Int32() [template = i32]
 // CHECK:STDOUT:   %.loc8_10.1: type = value_of_initializer %int.make_type_32.loc8 [template = i32]
@@ -134,15 +122,9 @@
 // CHECK:STDOUT:   extend name_scope2
 // CHECK:STDOUT: }
 // CHECK:STDOUT:
-<<<<<<< HEAD
-// CHECK:STDOUT: fn @F[@Base.%self.loc5: %Base]();
-// CHECK:STDOUT:
-// CHECK:STDOUT: fn @Unused[@Base.%self.loc6: %Base]();
-=======
 // CHECK:STDOUT: fn @F[%self: %Base]();
 // CHECK:STDOUT:
 // CHECK:STDOUT: fn @Unused[%self: %Base]();
->>>>>>> dcb4ae26
 // CHECK:STDOUT:
 // CHECK:STDOUT: fn @Int32() -> type = "int.make_type_32";
 // CHECK:STDOUT:
