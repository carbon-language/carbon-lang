// Part of the Carbon Language project, under the Apache License v2.0 with LLVM
// Exceptions. See /LICENSE for license information.
// SPDX-License-Identifier: Apache-2.0 WITH LLVM-exception
//
// AUTOUPDATE
// TIP: To test this file alone, run:
// TIP:   bazel test //toolchain/testing:file_test --test_arg=--file_tests=toolchain/check/testdata/const/import.carbon
// TIP: To dump output, run:
// TIP:   bazel run //toolchain/testing:file_test -- --dump_output --file_tests=toolchain/check/testdata/const/import.carbon

// --- implicit.carbon

package Implicit;

fn F() -> const i32;

var a_ref: const i32 = F();
var a_ptr_ref: const i32* = &a_ref;

// --- implicit.impl.carbon

impl package Implicit;

// Take a reference to avoid unsupported copy logic. This still validates the
// `const` is handled.
var a: const i32* = &a_ref;
var a_ptr: const i32* = a_ptr_ref;

// CHECK:STDOUT: --- implicit.carbon
// CHECK:STDOUT:
// CHECK:STDOUT: constants {
// CHECK:STDOUT:   %Int32.type: type = fn_type @Int32 [template]
// CHECK:STDOUT:   %.1: type = tuple_type () [template]
// CHECK:STDOUT:   %Int32: %Int32.type = struct_value () [template]
// CHECK:STDOUT:   %.2: type = const_type i32 [template]
// CHECK:STDOUT:   %F.type: type = fn_type @F [template]
// CHECK:STDOUT:   %F: %F.type = struct_value () [template]
// CHECK:STDOUT:   %.3: type = ptr_type %.2 [template]
// CHECK:STDOUT: }
// CHECK:STDOUT:
// CHECK:STDOUT: imports {
// CHECK:STDOUT:   %Core: <namespace> = namespace file.%Core.import, [template] {
// CHECK:STDOUT:     .Int32 = %import_ref
// CHECK:STDOUT:     import Core//prelude
// CHECK:STDOUT:     import Core//prelude/operators
// CHECK:STDOUT:     import Core//prelude/types
// CHECK:STDOUT:     import Core//prelude/operators/arithmetic
// CHECK:STDOUT:     import Core//prelude/operators/as
// CHECK:STDOUT:     import Core//prelude/operators/bitwise
// CHECK:STDOUT:     import Core//prelude/operators/comparison
// CHECK:STDOUT:     import Core//prelude/types/bool
// CHECK:STDOUT:   }
// CHECK:STDOUT:   %import_ref: %Int32.type = import_ref Core//prelude/types, inst+4, loaded [template = constants.%Int32]
// CHECK:STDOUT: }
// CHECK:STDOUT:
// CHECK:STDOUT: file {
// CHECK:STDOUT:   package: <namespace> = namespace [template] {
// CHECK:STDOUT:     .Core = imports.%Core
// CHECK:STDOUT:     .F = %F.decl
// CHECK:STDOUT:     .a_ref = %a_ref
// CHECK:STDOUT:     .a_ptr_ref = %a_ptr_ref
// CHECK:STDOUT:   }
// CHECK:STDOUT:   %Core.import = import Core
<<<<<<< HEAD
// CHECK:STDOUT:   %F.decl: %F.type = fn_decl @F [template = constants.%F] {} {
// CHECK:STDOUT:     %int.make_type_32.loc4: init type = call constants.%Int32() [template = i32]
// CHECK:STDOUT:     %.loc4_11.1: type = value_of_initializer %int.make_type_32.loc4 [template = i32]
// CHECK:STDOUT:     %.loc4_11.2: type = converted %int.make_type_32.loc4, %.loc4_11.1 [template = i32]
=======
// CHECK:STDOUT:   %F.decl: %F.type = fn_decl @F [template = constants.%F] {
// CHECK:STDOUT:     %int.make_type_32: init type = call constants.%Int32() [template = i32]
// CHECK:STDOUT:     %.loc4_11.1: type = value_of_initializer %int.make_type_32 [template = i32]
// CHECK:STDOUT:     %.loc4_11.2: type = converted %int.make_type_32, %.loc4_11.1 [template = i32]
>>>>>>> 1e34d03e
// CHECK:STDOUT:     %.loc4_11.3: type = const_type i32 [template = constants.%.2]
// CHECK:STDOUT:     %return: ref %.2 = var <return slot>
// CHECK:STDOUT:   }
// CHECK:STDOUT:   %int.make_type_32.loc6: init type = call constants.%Int32() [template = i32]
// CHECK:STDOUT:   %.loc6_12.1: type = value_of_initializer %int.make_type_32.loc6 [template = i32]
// CHECK:STDOUT:   %.loc6_12.2: type = converted %int.make_type_32.loc6, %.loc6_12.1 [template = i32]
// CHECK:STDOUT:   %.loc6_12.3: type = const_type i32 [template = constants.%.2]
// CHECK:STDOUT:   %a_ref.var: ref %.2 = var a_ref
// CHECK:STDOUT:   %a_ref: ref %.2 = bind_name a_ref, %a_ref.var
// CHECK:STDOUT:   %int.make_type_32.loc7: init type = call constants.%Int32() [template = i32]
// CHECK:STDOUT:   %.loc7_16.1: type = value_of_initializer %int.make_type_32.loc7 [template = i32]
// CHECK:STDOUT:   %.loc7_16.2: type = converted %int.make_type_32.loc7, %.loc7_16.1 [template = i32]
// CHECK:STDOUT:   %.loc7_16.3: type = const_type i32 [template = constants.%.2]
// CHECK:STDOUT:   %.loc7_25: type = ptr_type %.2 [template = constants.%.3]
// CHECK:STDOUT:   %a_ptr_ref.var: ref %.3 = var a_ptr_ref
// CHECK:STDOUT:   %a_ptr_ref: ref %.3 = bind_name a_ptr_ref, %a_ptr_ref.var
// CHECK:STDOUT: }
// CHECK:STDOUT:
// CHECK:STDOUT: fn @Int32() -> type = "int.make_type_32";
// CHECK:STDOUT:
// CHECK:STDOUT: fn @F() -> %.2;
// CHECK:STDOUT:
// CHECK:STDOUT: fn @__global_init() {
// CHECK:STDOUT: !entry:
// CHECK:STDOUT:   %F.ref: %F.type = name_ref F, file.%F.decl [template = constants.%F]
// CHECK:STDOUT:   %F.call: init %.2 = call %F.ref()
// CHECK:STDOUT:   assign file.%a_ref.var, %F.call
// CHECK:STDOUT:   %a_ref.ref: ref %.2 = name_ref a_ref, file.%a_ref
// CHECK:STDOUT:   %.loc7: %.3 = addr_of %a_ref.ref
// CHECK:STDOUT:   assign file.%a_ptr_ref.var, %.loc7
// CHECK:STDOUT:   return
// CHECK:STDOUT: }
// CHECK:STDOUT:
// CHECK:STDOUT: --- implicit.impl.carbon
// CHECK:STDOUT:
// CHECK:STDOUT: constants {
// CHECK:STDOUT:   %Int32.type: type = fn_type @Int32 [template]
// CHECK:STDOUT:   %.1: type = tuple_type () [template]
// CHECK:STDOUT:   %Int32: %Int32.type = struct_value () [template]
// CHECK:STDOUT:   %.2: type = const_type i32 [template]
// CHECK:STDOUT:   %.3: type = ptr_type %.2 [template]
// CHECK:STDOUT: }
// CHECK:STDOUT:
// CHECK:STDOUT: imports {
// CHECK:STDOUT:   %import_ref.1 = import_ref Implicit//default, inst+15, unloaded
// CHECK:STDOUT:   %import_ref.2: ref %.2 = import_ref Implicit//default, inst+23, loaded
// CHECK:STDOUT:   %import_ref.3: ref %.3 = import_ref Implicit//default, inst+34, loaded
// CHECK:STDOUT:   %Core: <namespace> = namespace file.%Core.import, [template] {
// CHECK:STDOUT:     .Int32 = %import_ref.4
// CHECK:STDOUT:     import Core//prelude
// CHECK:STDOUT:     import Core//prelude/operators
// CHECK:STDOUT:     import Core//prelude/types
// CHECK:STDOUT:     import Core//prelude/operators/arithmetic
// CHECK:STDOUT:     import Core//prelude/operators/as
// CHECK:STDOUT:     import Core//prelude/operators/bitwise
// CHECK:STDOUT:     import Core//prelude/operators/comparison
// CHECK:STDOUT:     import Core//prelude/types/bool
// CHECK:STDOUT:   }
// CHECK:STDOUT:   %import_ref.4: %Int32.type = import_ref Core//prelude/types, inst+4, loaded [template = constants.%Int32]
// CHECK:STDOUT: }
// CHECK:STDOUT:
// CHECK:STDOUT: file {
// CHECK:STDOUT:   package: <namespace> = namespace [template] {
// CHECK:STDOUT:     .F = imports.%import_ref.1
// CHECK:STDOUT:     .a_ref = imports.%import_ref.2
// CHECK:STDOUT:     .a_ptr_ref = imports.%import_ref.3
// CHECK:STDOUT:     .Core = imports.%Core
// CHECK:STDOUT:     .a = %a
// CHECK:STDOUT:     .a_ptr = %a_ptr
// CHECK:STDOUT:   }
// CHECK:STDOUT:   %Implicit.import = import Implicit
// CHECK:STDOUT:   %default.import = import <invalid>
// CHECK:STDOUT:   %Core.import = import Core
// CHECK:STDOUT:   %int.make_type_32.loc6: init type = call constants.%Int32() [template = i32]
// CHECK:STDOUT:   %.loc6_8.1: type = value_of_initializer %int.make_type_32.loc6 [template = i32]
// CHECK:STDOUT:   %.loc6_8.2: type = converted %int.make_type_32.loc6, %.loc6_8.1 [template = i32]
// CHECK:STDOUT:   %.loc6_8.3: type = const_type i32 [template = constants.%.2]
// CHECK:STDOUT:   %.loc6_17: type = ptr_type %.2 [template = constants.%.3]
// CHECK:STDOUT:   %a.var: ref %.3 = var a
// CHECK:STDOUT:   %a: ref %.3 = bind_name a, %a.var
// CHECK:STDOUT:   %int.make_type_32.loc7: init type = call constants.%Int32() [template = i32]
// CHECK:STDOUT:   %.loc7_12.1: type = value_of_initializer %int.make_type_32.loc7 [template = i32]
// CHECK:STDOUT:   %.loc7_12.2: type = converted %int.make_type_32.loc7, %.loc7_12.1 [template = i32]
// CHECK:STDOUT:   %.loc7_12.3: type = const_type i32 [template = constants.%.2]
// CHECK:STDOUT:   %.loc7_21: type = ptr_type %.2 [template = constants.%.3]
// CHECK:STDOUT:   %a_ptr.var: ref %.3 = var a_ptr
// CHECK:STDOUT:   %a_ptr: ref %.3 = bind_name a_ptr, %a_ptr.var
// CHECK:STDOUT: }
// CHECK:STDOUT:
// CHECK:STDOUT: fn @Int32() -> type = "int.make_type_32";
// CHECK:STDOUT:
// CHECK:STDOUT: fn @__global_init() {
// CHECK:STDOUT: !entry:
// CHECK:STDOUT:   %a_ref.ref: ref %.2 = name_ref a_ref, imports.%import_ref.2
// CHECK:STDOUT:   %.loc6: %.3 = addr_of %a_ref.ref
// CHECK:STDOUT:   assign file.%a.var, %.loc6
// CHECK:STDOUT:   %a_ptr_ref.ref: ref %.3 = name_ref a_ptr_ref, imports.%import_ref.3
// CHECK:STDOUT:   %.loc7: %.3 = bind_value %a_ptr_ref.ref
// CHECK:STDOUT:   assign file.%a_ptr.var, %.loc7
// CHECK:STDOUT:   return
// CHECK:STDOUT: }
// CHECK:STDOUT:<|MERGE_RESOLUTION|>--- conflicted
+++ resolved
@@ -61,17 +61,10 @@
 // CHECK:STDOUT:     .a_ptr_ref = %a_ptr_ref
 // CHECK:STDOUT:   }
 // CHECK:STDOUT:   %Core.import = import Core
-<<<<<<< HEAD
 // CHECK:STDOUT:   %F.decl: %F.type = fn_decl @F [template = constants.%F] {} {
-// CHECK:STDOUT:     %int.make_type_32.loc4: init type = call constants.%Int32() [template = i32]
-// CHECK:STDOUT:     %.loc4_11.1: type = value_of_initializer %int.make_type_32.loc4 [template = i32]
-// CHECK:STDOUT:     %.loc4_11.2: type = converted %int.make_type_32.loc4, %.loc4_11.1 [template = i32]
-=======
-// CHECK:STDOUT:   %F.decl: %F.type = fn_decl @F [template = constants.%F] {
 // CHECK:STDOUT:     %int.make_type_32: init type = call constants.%Int32() [template = i32]
 // CHECK:STDOUT:     %.loc4_11.1: type = value_of_initializer %int.make_type_32 [template = i32]
 // CHECK:STDOUT:     %.loc4_11.2: type = converted %int.make_type_32, %.loc4_11.1 [template = i32]
->>>>>>> 1e34d03e
 // CHECK:STDOUT:     %.loc4_11.3: type = const_type i32 [template = constants.%.2]
 // CHECK:STDOUT:     %return: ref %.2 = var <return slot>
 // CHECK:STDOUT:   }
