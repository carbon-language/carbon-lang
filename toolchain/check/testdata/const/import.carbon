// Part of the Carbon Language project, under the Apache License v2.0 with LLVM
// Exceptions. See /LICENSE for license information.
// SPDX-License-Identifier: Apache-2.0 WITH LLVM-exception
//
// AUTOUPDATE

// --- implicit.carbon

package Implicit api;

fn F() -> const i32;

var a_ref: const i32 = F();
var a_ptr_ref: const i32* = &a_ref;

// --- implicit.impl.carbon

package Implicit impl;

// Take a reference to avoid unsupported copy logic. This still validates the
// `const` is handled.
var a: const i32* = &a_ref;
var a_ptr: const i32* = a_ptr_ref;

// CHECK:STDOUT: --- implicit.carbon
// CHECK:STDOUT:
// CHECK:STDOUT: constants {
// CHECK:STDOUT:   %.1: type = const_type i32 [template]
// CHECK:STDOUT:   %.2: type = ptr_type const i32 [template]
// CHECK:STDOUT: }
// CHECK:STDOUT:
// CHECK:STDOUT: file {
<<<<<<< HEAD
// CHECK:STDOUT:   package: <namespace> = namespace {
// CHECK:STDOUT:     .F = %F
// CHECK:STDOUT:     .a_ref = %a_ref
// CHECK:STDOUT:     .a_ptr_ref = %a_ptr_ref
// CHECK:STDOUT:   } [template]
// CHECK:STDOUT:   %F: <function> = fn_decl @F [template]
=======
// CHECK:STDOUT:   package: <namespace> = namespace {.F = %F, .a_ref = %a_ref, .a_ptr_ref = %a_ptr_ref} [template]
// CHECK:STDOUT:   %F: <function> = fn_decl @F {
// CHECK:STDOUT:     %.loc4: type = const_type i32 [template = constants.%.1]
// CHECK:STDOUT:     %return.var: ref const i32 = var <return slot>
// CHECK:STDOUT:   } [template]
>>>>>>> 5f4e6c76
// CHECK:STDOUT:   %.loc6: type = const_type i32 [template = constants.%.1]
// CHECK:STDOUT:   %a_ref.var: ref const i32 = var a_ref
// CHECK:STDOUT:   %a_ref: ref const i32 = bind_name a_ref, %a_ref.var
// CHECK:STDOUT:   %.loc7_16: type = const_type i32 [template = constants.%.1]
// CHECK:STDOUT:   %.loc7_25: type = ptr_type const i32 [template = constants.%.2]
// CHECK:STDOUT:   %a_ptr_ref.var: ref const i32* = var a_ptr_ref
// CHECK:STDOUT:   %a_ptr_ref: ref const i32* = bind_name a_ptr_ref, %a_ptr_ref.var
// CHECK:STDOUT: }
// CHECK:STDOUT:
// CHECK:STDOUT: fn @F() -> const i32;
// CHECK:STDOUT:
// CHECK:STDOUT: fn @__global_init() {
// CHECK:STDOUT: !entry:
// CHECK:STDOUT:   %F.ref: <function> = name_ref F, file.%F [template = file.%F]
// CHECK:STDOUT:   %.loc6: init const i32 = call %F.ref()
// CHECK:STDOUT:   assign file.%a_ref.var, %.loc6
// CHECK:STDOUT:   %a_ref.ref: ref const i32 = name_ref a_ref, file.%a_ref
// CHECK:STDOUT:   %.loc7: const i32* = addr_of %a_ref.ref
// CHECK:STDOUT:   assign file.%a_ptr_ref.var, %.loc7
// CHECK:STDOUT:   return
// CHECK:STDOUT: }
// CHECK:STDOUT:
// CHECK:STDOUT: --- implicit.impl.carbon
// CHECK:STDOUT:
// CHECK:STDOUT: constants {
// CHECK:STDOUT:   %.1: type = const_type i32 [template]
// CHECK:STDOUT:   %.2: type = ptr_type const i32 [template]
// CHECK:STDOUT: }
// CHECK:STDOUT:
// CHECK:STDOUT: file {
// CHECK:STDOUT:   package: <namespace> = namespace {
// CHECK:STDOUT:     .F = %import_ref.1
// CHECK:STDOUT:     .a_ref = %import_ref.2
// CHECK:STDOUT:     .a_ptr_ref = %import_ref.3
// CHECK:STDOUT:     .a = %a
// CHECK:STDOUT:     .a_ptr = %a_ptr
// CHECK:STDOUT:   } [template]
// CHECK:STDOUT:   %import_ref.1 = import_ref ir1, inst+4, unused
// CHECK:STDOUT:   %import_ref.2: ref const i32 = import_ref ir1, inst+7, used
// CHECK:STDOUT:   %import_ref.3: ref const i32* = import_ref ir1, inst+15, used
// CHECK:STDOUT:   %.loc6_8: type = const_type i32 [template = constants.%.1]
// CHECK:STDOUT:   %.loc6_17: type = ptr_type const i32 [template = constants.%.2]
// CHECK:STDOUT:   %a.var: ref const i32* = var a
// CHECK:STDOUT:   %a: ref const i32* = bind_name a, %a.var
// CHECK:STDOUT:   %.loc7_12: type = const_type i32 [template = constants.%.1]
// CHECK:STDOUT:   %.loc7_21: type = ptr_type const i32 [template = constants.%.2]
// CHECK:STDOUT:   %a_ptr.var: ref const i32* = var a_ptr
// CHECK:STDOUT:   %a_ptr: ref const i32* = bind_name a_ptr, %a_ptr.var
// CHECK:STDOUT: }
// CHECK:STDOUT:
// CHECK:STDOUT: fn @__global_init() {
// CHECK:STDOUT: !entry:
// CHECK:STDOUT:   %a_ref.ref: ref const i32 = name_ref a_ref, file.%import_ref.2
// CHECK:STDOUT:   %.loc6: const i32* = addr_of %a_ref.ref
// CHECK:STDOUT:   assign file.%a.var, %.loc6
// CHECK:STDOUT:   %a_ptr_ref.ref: ref const i32* = name_ref a_ptr_ref, file.%import_ref.3
// CHECK:STDOUT:   %.loc7: const i32* = bind_value %a_ptr_ref.ref
// CHECK:STDOUT:   assign file.%a_ptr.var, %.loc7
// CHECK:STDOUT:   return
// CHECK:STDOUT: }
// CHECK:STDOUT:<|MERGE_RESOLUTION|>--- conflicted
+++ resolved
@@ -30,20 +30,15 @@
 // CHECK:STDOUT: }
 // CHECK:STDOUT:
 // CHECK:STDOUT: file {
-<<<<<<< HEAD
 // CHECK:STDOUT:   package: <namespace> = namespace {
 // CHECK:STDOUT:     .F = %F
 // CHECK:STDOUT:     .a_ref = %a_ref
 // CHECK:STDOUT:     .a_ptr_ref = %a_ptr_ref
 // CHECK:STDOUT:   } [template]
-// CHECK:STDOUT:   %F: <function> = fn_decl @F [template]
-=======
-// CHECK:STDOUT:   package: <namespace> = namespace {.F = %F, .a_ref = %a_ref, .a_ptr_ref = %a_ptr_ref} [template]
 // CHECK:STDOUT:   %F: <function> = fn_decl @F {
 // CHECK:STDOUT:     %.loc4: type = const_type i32 [template = constants.%.1]
 // CHECK:STDOUT:     %return.var: ref const i32 = var <return slot>
 // CHECK:STDOUT:   } [template]
->>>>>>> 5f4e6c76
 // CHECK:STDOUT:   %.loc6: type = const_type i32 [template = constants.%.1]
 // CHECK:STDOUT:   %a_ref.var: ref const i32 = var a_ref
 // CHECK:STDOUT:   %a_ref: ref const i32 = bind_name a_ref, %a_ref.var
