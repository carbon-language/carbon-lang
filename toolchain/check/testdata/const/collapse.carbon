// Part of the Carbon Language project, under the Apache License v2.0 with LLVM
// Exceptions. See /LICENSE for license information.
// SPDX-License-Identifier: Apache-2.0 WITH LLVM-exception
//
// AUTOUPDATE
// TIP: To test this file alone, run:
// TIP:   bazel test //toolchain/testing:file_test --test_arg=--file_tests=toolchain/check/testdata/const/collapse.carbon
// TIP: To dump output, run:
// TIP:   bazel run //toolchain/testing:file_test -- --dump_output --file_tests=toolchain/check/testdata/const/collapse.carbon

// OK, `const (const i32)` is the same type as `const i32`.
// CHECK:STDERR: collapse.carbon:[[@LINE+3]]:25: WARNING: `const` applied repeatedly to the same type has no additional effect.
// CHECK:STDERR: fn F(p: const i32**) -> const (const i32)** {
// CHECK:STDERR:                         ^~~~~~~~~~~~~~~~~
fn F(p: const i32**) -> const (const i32)** {
  return p;
}

// CHECK:STDOUT: --- collapse.carbon
// CHECK:STDOUT:
// CHECK:STDOUT: constants {
// CHECK:STDOUT:   %Int32.type: type = fn_type @Int32 [template]
// CHECK:STDOUT:   %.1: type = tuple_type () [template]
// CHECK:STDOUT:   %Int32: %Int32.type = struct_value () [template]
// CHECK:STDOUT:   %.2: type = const_type i32 [template]
// CHECK:STDOUT:   %.3: type = ptr_type %.2 [template]
// CHECK:STDOUT:   %.4: type = ptr_type %.3 [template]
// CHECK:STDOUT:   %F.type: type = fn_type @F [template]
// CHECK:STDOUT:   %F: %F.type = struct_value () [template]
// CHECK:STDOUT: }
// CHECK:STDOUT:
// CHECK:STDOUT: imports {
// CHECK:STDOUT:   %Core: <namespace> = namespace file.%Core.import, [template] {
// CHECK:STDOUT:     .Int32 = %import_ref
// CHECK:STDOUT:     import Core//prelude
// CHECK:STDOUT:     import Core//prelude/operators
// CHECK:STDOUT:     import Core//prelude/types
// CHECK:STDOUT:     import Core//prelude/operators/arithmetic
// CHECK:STDOUT:     import Core//prelude/operators/bitwise
// CHECK:STDOUT:     import Core//prelude/operators/comparison
// CHECK:STDOUT:     import Core//prelude/types/bool
// CHECK:STDOUT:   }
// CHECK:STDOUT:   %import_ref: %Int32.type = import_ref Core//prelude/types, inst+4, loaded [template = constants.%Int32]
// CHECK:STDOUT: }
// CHECK:STDOUT:
// CHECK:STDOUT: file {
// CHECK:STDOUT:   package: <namespace> = namespace [template] {
// CHECK:STDOUT:     .Core = imports.%Core
// CHECK:STDOUT:     .F = %F.decl
// CHECK:STDOUT:   }
// CHECK:STDOUT:   %Core.import = import Core
// CHECK:STDOUT:   %F.decl: %F.type = fn_decl @F [template = constants.%F] {
// CHECK:STDOUT:     %p.patt: %.4 = binding_pattern p
// CHECK:STDOUT:   } {
// CHECK:STDOUT:     %int.make_type_32.loc15_15: init type = call constants.%Int32() [template = i32]
// CHECK:STDOUT:     %.loc15_9.1: type = value_of_initializer %int.make_type_32.loc15_15 [template = i32]
// CHECK:STDOUT:     %.loc15_9.2: type = converted %int.make_type_32.loc15_15, %.loc15_9.1 [template = i32]
// CHECK:STDOUT:     %.loc15_9.3: type = const_type i32 [template = constants.%.2]
// CHECK:STDOUT:     %.loc15_18: type = ptr_type %.2 [template = constants.%.3]
// CHECK:STDOUT:     %.loc15_19: type = ptr_type %.3 [template = constants.%.4]
<<<<<<< HEAD
// CHECK:STDOUT:     %param: %.4 = param
// CHECK:STDOUT:     @F.%p: %.4 = bind_name p, %param
=======
// CHECK:STDOUT:     %p.param: %.4 = param p
// CHECK:STDOUT:     %p: %.4 = bind_name p, %p.param
>>>>>>> dcb4ae26
// CHECK:STDOUT:     %int.make_type_32.loc15_38: init type = call constants.%Int32() [template = i32]
// CHECK:STDOUT:     %.loc15_32.1: type = value_of_initializer %int.make_type_32.loc15_38 [template = i32]
// CHECK:STDOUT:     %.loc15_32.2: type = converted %int.make_type_32.loc15_38, %.loc15_32.1 [template = i32]
// CHECK:STDOUT:     %.loc15_32.3: type = const_type i32 [template = constants.%.2]
// CHECK:STDOUT:     %.loc15_25: type = const_type %.2 [template = constants.%.2]
// CHECK:STDOUT:     %.loc15_42: type = ptr_type %.2 [template = constants.%.3]
// CHECK:STDOUT:     %.loc15_43: type = ptr_type %.3 [template = constants.%.4]
// CHECK:STDOUT:     %return: ref %.4 = var <return slot>
// CHECK:STDOUT:   }
// CHECK:STDOUT: }
// CHECK:STDOUT:
// CHECK:STDOUT: fn @Int32() -> type = "int.make_type_32";
// CHECK:STDOUT:
// CHECK:STDOUT: fn @F(%p: %.4) -> %.4 {
// CHECK:STDOUT: !entry:
// CHECK:STDOUT:   %p.ref: %.4 = name_ref p, %p
// CHECK:STDOUT:   return %p.ref
// CHECK:STDOUT: }
// CHECK:STDOUT:<|MERGE_RESOLUTION|>--- conflicted
+++ resolved
@@ -58,13 +58,8 @@
 // CHECK:STDOUT:     %.loc15_9.3: type = const_type i32 [template = constants.%.2]
 // CHECK:STDOUT:     %.loc15_18: type = ptr_type %.2 [template = constants.%.3]
 // CHECK:STDOUT:     %.loc15_19: type = ptr_type %.3 [template = constants.%.4]
-<<<<<<< HEAD
 // CHECK:STDOUT:     %param: %.4 = param
-// CHECK:STDOUT:     @F.%p: %.4 = bind_name p, %param
-=======
-// CHECK:STDOUT:     %p.param: %.4 = param p
-// CHECK:STDOUT:     %p: %.4 = bind_name p, %p.param
->>>>>>> dcb4ae26
+// CHECK:STDOUT:     %p: %.4 = bind_name p, %param
 // CHECK:STDOUT:     %int.make_type_32.loc15_38: init type = call constants.%Int32() [template = i32]
 // CHECK:STDOUT:     %.loc15_32.1: type = value_of_initializer %int.make_type_32.loc15_38 [template = i32]
 // CHECK:STDOUT:     %.loc15_32.2: type = converted %int.make_type_32.loc15_38, %.loc15_32.1 [template = i32]
