// Part of the Carbon Language project, under the Apache License v2.0 with LLVM
// Exceptions. See /LICENSE for license information.
// SPDX-License-Identifier: Apache-2.0 WITH LLVM-exception
//
// AUTOUPDATE

// CHECK:STDERR: fail_collapse.carbon:[[@LINE+3]]:9: `const` applied repeatedly to the same type has no additional effect.
// CHECK:STDERR: fn G(p: const (const i32)**) -> i32** {
// CHECK:STDERR:         ^~~~~~~~~~~~~~~~~
fn G(p: const (const i32)**) -> i32** {
  // CHECK:STDERR: fail_collapse.carbon:[[@LINE+3]]:3: ERROR: Cannot implicitly convert from `const i32**` to `i32**`.
  // CHECK:STDERR:   return p;
  // CHECK:STDERR:   ^~~~~~~~~
  return p;
}

// CHECK:STDOUT: --- fail_collapse.carbon
// CHECK:STDOUT:
// CHECK:STDOUT: file {
<<<<<<< HEAD
// CHECK:STDOUT:   package: <namespace> = namespace {.G = %G}
// CHECK:STDOUT:   %G: <function> = fn_decl @G, const
=======
// CHECK:STDOUT:   package: <namespace> = namespace package, {.G = %G}
// CHECK:STDOUT:   %G: <function> = fn_decl @G
>>>>>>> dc75295a
// CHECK:STDOUT: }
// CHECK:STDOUT:
// CHECK:STDOUT: fn @G(%p: const i32**) -> i32** {
// CHECK:STDOUT: !entry:
// CHECK:STDOUT:   %p.ref: const i32** = name_ref p, %p
// CHECK:STDOUT:   return <error>
// CHECK:STDOUT: }
// CHECK:STDOUT:<|MERGE_RESOLUTION|>--- conflicted
+++ resolved
@@ -17,13 +17,8 @@
 // CHECK:STDOUT: --- fail_collapse.carbon
 // CHECK:STDOUT:
 // CHECK:STDOUT: file {
-<<<<<<< HEAD
-// CHECK:STDOUT:   package: <namespace> = namespace {.G = %G}
+// CHECK:STDOUT:   package: <namespace> = namespace package, {.G = %G}
 // CHECK:STDOUT:   %G: <function> = fn_decl @G, const
-=======
-// CHECK:STDOUT:   package: <namespace> = namespace package, {.G = %G}
-// CHECK:STDOUT:   %G: <function> = fn_decl @G
->>>>>>> dc75295a
 // CHECK:STDOUT: }
 // CHECK:STDOUT:
 // CHECK:STDOUT: fn @G(%p: const i32**) -> i32** {
