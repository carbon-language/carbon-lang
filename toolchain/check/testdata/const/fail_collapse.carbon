// Part of the Carbon Language project, under the Apache License v2.0 with LLVM
// Exceptions. See /LICENSE for license information.
// SPDX-License-Identifier: Apache-2.0 WITH LLVM-exception
//
// AUTOUPDATE
// TIP: To test this file alone, run:
// TIP:   bazel test //toolchain/testing:file_test --test_arg=--file_tests=toolchain/check/testdata/const/fail_collapse.carbon
// TIP: To dump output, run:
// TIP:   bazel run //toolchain/testing:file_test -- --dump_output --file_tests=toolchain/check/testdata/const/fail_collapse.carbon

// CHECK:STDERR: fail_collapse.carbon:[[@LINE+4]]:9: WARNING: `const` applied repeatedly to the same type has no additional effect.
// CHECK:STDERR: fn G(p: const (const i32)**) -> i32** {
// CHECK:STDERR:         ^~~~~~~~~~~~~~~~~
// CHECK:STDERR:
fn G(p: const (const i32)**) -> i32** {
  // CHECK:STDERR: fail_collapse.carbon:[[@LINE+3]]:3: ERROR: Cannot implicitly convert from `const i32**` to `i32**`.
  // CHECK:STDERR:   return p;
  // CHECK:STDERR:   ^~~~~~~~~
  return p;
}

// CHECK:STDOUT: --- fail_collapse.carbon
// CHECK:STDOUT:
// CHECK:STDOUT: constants {
// CHECK:STDOUT:   %Int32.type: type = fn_type @Int32 [template]
// CHECK:STDOUT:   %.1: type = tuple_type () [template]
// CHECK:STDOUT:   %Int32: %Int32.type = struct_value () [template]
// CHECK:STDOUT:   %.2: type = const_type i32 [template]
// CHECK:STDOUT:   %.3: type = ptr_type %.2 [template]
// CHECK:STDOUT:   %.4: type = ptr_type %.3 [template]
// CHECK:STDOUT:   %.5: type = ptr_type i32 [template]
// CHECK:STDOUT:   %.6: type = ptr_type %.5 [template]
// CHECK:STDOUT:   %G.type: type = fn_type @G [template]
// CHECK:STDOUT:   %G: %G.type = struct_value () [template]
// CHECK:STDOUT: }
// CHECK:STDOUT:
// CHECK:STDOUT: imports {
// CHECK:STDOUT:   %Core: <namespace> = namespace file.%Core.import, [template] {
// CHECK:STDOUT:     .Int32 = %import_ref
// CHECK:STDOUT:     import Core//prelude
// CHECK:STDOUT:     import Core//prelude/operators
// CHECK:STDOUT:     import Core//prelude/types
// CHECK:STDOUT:     import Core//prelude/operators/arithmetic
// CHECK:STDOUT:     import Core//prelude/operators/bitwise
// CHECK:STDOUT:     import Core//prelude/operators/comparison
// CHECK:STDOUT:     import Core//prelude/types/bool
// CHECK:STDOUT:   }
// CHECK:STDOUT:   %import_ref: %Int32.type = import_ref Core//prelude/types, inst+4, loaded [template = constants.%Int32]
// CHECK:STDOUT: }
// CHECK:STDOUT:
// CHECK:STDOUT: file {
// CHECK:STDOUT:   package: <namespace> = namespace [template] {
// CHECK:STDOUT:     .Core = imports.%Core
// CHECK:STDOUT:     .G = %G.decl
// CHECK:STDOUT:   }
// CHECK:STDOUT:   %Core.import = import Core
// CHECK:STDOUT:   %G.decl: %G.type = fn_decl @G [template = constants.%G] {
// CHECK:STDOUT:     %p.patt: %.4 = binding_pattern p
// CHECK:STDOUT:   } {
// CHECK:STDOUT:     %int.make_type_32.loc15_22: init type = call constants.%Int32() [template = i32]
// CHECK:STDOUT:     %.loc15_16.1: type = value_of_initializer %int.make_type_32.loc15_22 [template = i32]
// CHECK:STDOUT:     %.loc15_16.2: type = converted %int.make_type_32.loc15_22, %.loc15_16.1 [template = i32]
// CHECK:STDOUT:     %.loc15_16.3: type = const_type i32 [template = constants.%.2]
// CHECK:STDOUT:     %.loc15_9: type = const_type %.2 [template = constants.%.2]
// CHECK:STDOUT:     %.loc15_26: type = ptr_type %.2 [template = constants.%.3]
// CHECK:STDOUT:     %.loc15_27: type = ptr_type %.3 [template = constants.%.4]
<<<<<<< HEAD
// CHECK:STDOUT:     %param: %.4 = param
// CHECK:STDOUT:     @G.%p: %.4 = bind_name p, %param
=======
// CHECK:STDOUT:     %p.param: %.4 = param p
// CHECK:STDOUT:     %p: %.4 = bind_name p, %p.param
>>>>>>> dcb4ae26
// CHECK:STDOUT:     %int.make_type_32.loc15_33: init type = call constants.%Int32() [template = i32]
// CHECK:STDOUT:     %.loc15_36.1: type = value_of_initializer %int.make_type_32.loc15_33 [template = i32]
// CHECK:STDOUT:     %.loc15_36.2: type = converted %int.make_type_32.loc15_33, %.loc15_36.1 [template = i32]
// CHECK:STDOUT:     %.loc15_36.3: type = ptr_type i32 [template = constants.%.5]
// CHECK:STDOUT:     %.loc15_37: type = ptr_type %.5 [template = constants.%.6]
// CHECK:STDOUT:     %return: ref %.6 = var <return slot>
// CHECK:STDOUT:   }
// CHECK:STDOUT: }
// CHECK:STDOUT:
// CHECK:STDOUT: fn @Int32() -> type = "int.make_type_32";
// CHECK:STDOUT:
// CHECK:STDOUT: fn @G(%p: %.4) -> %.6 {
// CHECK:STDOUT: !entry:
// CHECK:STDOUT:   %p.ref: %.4 = name_ref p, %p
// CHECK:STDOUT:   return <error>
// CHECK:STDOUT: }
// CHECK:STDOUT:<|MERGE_RESOLUTION|>--- conflicted
+++ resolved
@@ -64,13 +64,8 @@
 // CHECK:STDOUT:     %.loc15_9: type = const_type %.2 [template = constants.%.2]
 // CHECK:STDOUT:     %.loc15_26: type = ptr_type %.2 [template = constants.%.3]
 // CHECK:STDOUT:     %.loc15_27: type = ptr_type %.3 [template = constants.%.4]
-<<<<<<< HEAD
 // CHECK:STDOUT:     %param: %.4 = param
-// CHECK:STDOUT:     @G.%p: %.4 = bind_name p, %param
-=======
-// CHECK:STDOUT:     %p.param: %.4 = param p
-// CHECK:STDOUT:     %p: %.4 = bind_name p, %p.param
->>>>>>> dcb4ae26
+// CHECK:STDOUT:     %p: %.4 = bind_name p, %param
 // CHECK:STDOUT:     %int.make_type_32.loc15_33: init type = call constants.%Int32() [template = i32]
 // CHECK:STDOUT:     %.loc15_36.1: type = value_of_initializer %int.make_type_32.loc15_33 [template = i32]
 // CHECK:STDOUT:     %.loc15_36.2: type = converted %int.make_type_32.loc15_33, %.loc15_36.1 [template = i32]
