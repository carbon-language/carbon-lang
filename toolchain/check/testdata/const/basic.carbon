// Part of the Carbon Language project, under the Apache License v2.0 with LLVM
// Exceptions. See /LICENSE for license information.
// SPDX-License-Identifier: Apache-2.0 WITH LLVM-exception
//
// AUTOUPDATE

fn A(p: const i32**) -> const i32** {
  return p;
}

fn B(p: const (i32*)) -> const (i32*) {
  return p;
}

// CHECK:STDOUT: --- basic.carbon
// CHECK:STDOUT:
// CHECK:STDOUT: constants {
// CHECK:STDOUT:   %.1: type = const_type i32 [template]
// CHECK:STDOUT:   %.2: type = ptr_type const i32 [template]
// CHECK:STDOUT:   %.3: type = ptr_type const i32* [template]
// CHECK:STDOUT:   %.4: type = ptr_type i32 [template]
// CHECK:STDOUT:   %.5: type = const_type i32* [template]
// CHECK:STDOUT: }
// CHECK:STDOUT:
// CHECK:STDOUT: file {
<<<<<<< HEAD
// CHECK:STDOUT:   package: <namespace> = namespace {
// CHECK:STDOUT:     .A = %A
// CHECK:STDOUT:     .B = %B
// CHECK:STDOUT:   } [template]
// CHECK:STDOUT:   %A: <function> = fn_decl @A [template]
// CHECK:STDOUT:   %B: <function> = fn_decl @B [template]
=======
// CHECK:STDOUT:   package: <namespace> = namespace {.A = %A, .B = %B} [template]
// CHECK:STDOUT:   %A: <function> = fn_decl @A {
// CHECK:STDOUT:     %.loc7_9: type = const_type i32 [template = constants.%.1]
// CHECK:STDOUT:     %.loc7_18: type = ptr_type const i32 [template = constants.%.2]
// CHECK:STDOUT:     %.loc7_19: type = ptr_type const i32* [template = constants.%.3]
// CHECK:STDOUT:     %p.loc7_6.1: const i32** = param p
// CHECK:STDOUT:     @A.%p: const i32** = bind_name p, %p.loc7_6.1
// CHECK:STDOUT:     %.loc7_25: type = const_type i32 [template = constants.%.1]
// CHECK:STDOUT:     %.loc7_34: type = ptr_type const i32 [template = constants.%.2]
// CHECK:STDOUT:     %.loc7_35: type = ptr_type const i32* [template = constants.%.3]
// CHECK:STDOUT:     %return.var.loc7: ref const i32** = var <return slot>
// CHECK:STDOUT:   } [template]
// CHECK:STDOUT:   %B: <function> = fn_decl @B {
// CHECK:STDOUT:     %.loc11_19: type = ptr_type i32 [template = constants.%.4]
// CHECK:STDOUT:     %.loc11_9: type = const_type i32* [template = constants.%.5]
// CHECK:STDOUT:     %p.loc11_6.1: const (i32*) = param p
// CHECK:STDOUT:     @B.%p: const (i32*) = bind_name p, %p.loc11_6.1
// CHECK:STDOUT:     %.loc11_36: type = ptr_type i32 [template = constants.%.4]
// CHECK:STDOUT:     %.loc11_26: type = const_type i32* [template = constants.%.5]
// CHECK:STDOUT:     %return.var.loc11: ref const (i32*) = var <return slot>
// CHECK:STDOUT:   } [template]
>>>>>>> 5f4e6c76
// CHECK:STDOUT: }
// CHECK:STDOUT:
// CHECK:STDOUT: fn @A(%p: const i32**) -> const i32** {
// CHECK:STDOUT: !entry:
// CHECK:STDOUT:   %p.ref: const i32** = name_ref p, %p
// CHECK:STDOUT:   return %p.ref
// CHECK:STDOUT: }
// CHECK:STDOUT:
// CHECK:STDOUT: fn @B(%p: const (i32*)) -> const (i32*) {
// CHECK:STDOUT: !entry:
// CHECK:STDOUT:   %p.ref: const (i32*) = name_ref p, %p
// CHECK:STDOUT:   return %p.ref
// CHECK:STDOUT: }
// CHECK:STDOUT:<|MERGE_RESOLUTION|>--- conflicted
+++ resolved
@@ -23,15 +23,10 @@
 // CHECK:STDOUT: }
 // CHECK:STDOUT:
 // CHECK:STDOUT: file {
-<<<<<<< HEAD
 // CHECK:STDOUT:   package: <namespace> = namespace {
 // CHECK:STDOUT:     .A = %A
 // CHECK:STDOUT:     .B = %B
 // CHECK:STDOUT:   } [template]
-// CHECK:STDOUT:   %A: <function> = fn_decl @A [template]
-// CHECK:STDOUT:   %B: <function> = fn_decl @B [template]
-=======
-// CHECK:STDOUT:   package: <namespace> = namespace {.A = %A, .B = %B} [template]
 // CHECK:STDOUT:   %A: <function> = fn_decl @A {
 // CHECK:STDOUT:     %.loc7_9: type = const_type i32 [template = constants.%.1]
 // CHECK:STDOUT:     %.loc7_18: type = ptr_type const i32 [template = constants.%.2]
@@ -52,7 +47,6 @@
 // CHECK:STDOUT:     %.loc11_26: type = const_type i32* [template = constants.%.5]
 // CHECK:STDOUT:     %return.var.loc11: ref const (i32*) = var <return slot>
 // CHECK:STDOUT:   } [template]
->>>>>>> 5f4e6c76
 // CHECK:STDOUT: }
 // CHECK:STDOUT:
 // CHECK:STDOUT: fn @A(%p: const i32**) -> const i32** {
