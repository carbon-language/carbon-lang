--- conflicted
+++ resolved
@@ -16,13 +16,8 @@
 // CHECK:STDOUT: }
 // CHECK:STDOUT:
 // CHECK:STDOUT: file {
-<<<<<<< HEAD
-// CHECK:STDOUT:   package: <namespace> = namespace {.A = %A}
+// CHECK:STDOUT:   package: <namespace> = namespace package, {.A = %A}
 // CHECK:STDOUT:   %A: <function> = fn_decl @A, const
-=======
-// CHECK:STDOUT:   package: <namespace> = namespace package, {.A = %A}
-// CHECK:STDOUT:   %A: <function> = fn_decl @A
->>>>>>> dc75295a
 // CHECK:STDOUT: }
 // CHECK:STDOUT:
 // CHECK:STDOUT: fn @A() {
