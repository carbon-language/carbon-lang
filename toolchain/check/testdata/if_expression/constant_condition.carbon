// Part of the Carbon Language project, under the Apache License v2.0 with LLVM
// Exceptions. See /LICENSE for license information.
// SPDX-License-Identifier: Apache-2.0 WITH LLVM-exception
//
// AUTOUPDATE

fn A() -> i32 { return 1; }
fn B() -> i32 { return 2; }

fn F() -> i32 {
  return if true then A() else B();
}

fn G() -> i32 {
  return if false then A() else B();
}

// CHECK:STDOUT: file "constant_condition.carbon" {
// CHECK:STDOUT:   %A: <function> = fn_decl @A
// CHECK:STDOUT:   %B: <function> = fn_decl @B
// CHECK:STDOUT:   %F: <function> = fn_decl @F
// CHECK:STDOUT:   %G: <function> = fn_decl @G
// CHECK:STDOUT: }
// CHECK:STDOUT:
// CHECK:STDOUT: fn @A() -> i32 {
// CHECK:STDOUT: !entry:
// CHECK:STDOUT:   %.loc7: i32 = int_literal 1
// CHECK:STDOUT:   return %.loc7
// CHECK:STDOUT: }
// CHECK:STDOUT:
// CHECK:STDOUT: fn @B() -> i32 {
// CHECK:STDOUT: !entry:
// CHECK:STDOUT:   %.loc8: i32 = int_literal 2
// CHECK:STDOUT:   return %.loc8
// CHECK:STDOUT: }
// CHECK:STDOUT:
// CHECK:STDOUT: fn @F() -> i32 {
// CHECK:STDOUT: !entry:
// CHECK:STDOUT:   %.loc11_13: bool = bool_literal true
// CHECK:STDOUT:   if %.loc11_13 br !if.expr.then else br !if.expr.else
// CHECK:STDOUT:
// CHECK:STDOUT: !if.expr.then:
// CHECK:STDOUT:   %A.ref: <function> = name_reference "A", file.%A
// CHECK:STDOUT:   %.loc11_24.1: init i32 = call %A.ref()
// CHECK:STDOUT:   %.loc11_24.2: i32 = value_of_initializer %.loc11_24.1
// CHECK:STDOUT:   br !if.expr.result(%.loc11_24.2)
// CHECK:STDOUT:
// CHECK:STDOUT: !if.expr.else:
<<<<<<< HEAD
// CHECK:STDOUT:   %B.ref: <function> = name_reference "B", package.%B
// CHECK:STDOUT:   %.loc11_33: init i32 = call %B.ref()
// CHECK:STDOUT:   %.loc11_27: i32 = value_of_initializer %.loc11_33
// CHECK:STDOUT:   br !if.expr.result(%.loc11_27)
=======
// CHECK:STDOUT:   %B.ref: <function> = name_reference "B", file.%B
// CHECK:STDOUT:   %.loc11_33.1: init i32 = call %B.ref()
// CHECK:STDOUT:   %.loc11_33.2: ref i32 = temporary_storage
// CHECK:STDOUT:   %.loc11_33.3: ref i32 = temporary %.loc11_33.2, %.loc11_33.1
// CHECK:STDOUT:   %.loc11_33.4: i32 = bind_value %.loc11_33.3
// CHECK:STDOUT:   br !if.expr.result(%.loc11_33.4)
>>>>>>> 3ea3cc38
// CHECK:STDOUT:
// CHECK:STDOUT: !if.expr.result:
// CHECK:STDOUT:   %.loc11_10: i32 = block_arg !if.expr.result
// CHECK:STDOUT:   return %.loc11_10
// CHECK:STDOUT: }
// CHECK:STDOUT:
// CHECK:STDOUT: fn @G() -> i32 {
// CHECK:STDOUT: !entry:
// CHECK:STDOUT:   %.loc15_13: bool = bool_literal false
// CHECK:STDOUT:   if %.loc15_13 br !if.expr.then else br !if.expr.else
// CHECK:STDOUT:
// CHECK:STDOUT: !if.expr.then:
// CHECK:STDOUT:   %A.ref: <function> = name_reference "A", file.%A
// CHECK:STDOUT:   %.loc15_25.1: init i32 = call %A.ref()
// CHECK:STDOUT:   %.loc15_25.2: i32 = value_of_initializer %.loc15_25.1
// CHECK:STDOUT:   br !if.expr.result(%.loc15_25.2)
// CHECK:STDOUT:
// CHECK:STDOUT: !if.expr.else:
<<<<<<< HEAD
// CHECK:STDOUT:   %B.ref: <function> = name_reference "B", package.%B
// CHECK:STDOUT:   %.loc15_34: init i32 = call %B.ref()
// CHECK:STDOUT:   %.loc15_28: i32 = value_of_initializer %.loc15_34
// CHECK:STDOUT:   br !if.expr.result(%.loc15_28)
=======
// CHECK:STDOUT:   %B.ref: <function> = name_reference "B", file.%B
// CHECK:STDOUT:   %.loc15_34.1: init i32 = call %B.ref()
// CHECK:STDOUT:   %.loc15_34.2: ref i32 = temporary_storage
// CHECK:STDOUT:   %.loc15_34.3: ref i32 = temporary %.loc15_34.2, %.loc15_34.1
// CHECK:STDOUT:   %.loc15_34.4: i32 = bind_value %.loc15_34.3
// CHECK:STDOUT:   br !if.expr.result(%.loc15_34.4)
>>>>>>> 3ea3cc38
// CHECK:STDOUT:
// CHECK:STDOUT: !if.expr.result:
// CHECK:STDOUT:   %.loc15_10: i32 = block_arg !if.expr.result
// CHECK:STDOUT:   return %.loc15_10
// CHECK:STDOUT: }<|MERGE_RESOLUTION|>--- conflicted
+++ resolved
@@ -46,19 +46,10 @@
 // CHECK:STDOUT:   br !if.expr.result(%.loc11_24.2)
 // CHECK:STDOUT:
 // CHECK:STDOUT: !if.expr.else:
-<<<<<<< HEAD
-// CHECK:STDOUT:   %B.ref: <function> = name_reference "B", package.%B
+// CHECK:STDOUT:   %B.ref: <function> = name_reference "B", file.%B
 // CHECK:STDOUT:   %.loc11_33: init i32 = call %B.ref()
 // CHECK:STDOUT:   %.loc11_27: i32 = value_of_initializer %.loc11_33
 // CHECK:STDOUT:   br !if.expr.result(%.loc11_27)
-=======
-// CHECK:STDOUT:   %B.ref: <function> = name_reference "B", file.%B
-// CHECK:STDOUT:   %.loc11_33.1: init i32 = call %B.ref()
-// CHECK:STDOUT:   %.loc11_33.2: ref i32 = temporary_storage
-// CHECK:STDOUT:   %.loc11_33.3: ref i32 = temporary %.loc11_33.2, %.loc11_33.1
-// CHECK:STDOUT:   %.loc11_33.4: i32 = bind_value %.loc11_33.3
-// CHECK:STDOUT:   br !if.expr.result(%.loc11_33.4)
->>>>>>> 3ea3cc38
 // CHECK:STDOUT:
 // CHECK:STDOUT: !if.expr.result:
 // CHECK:STDOUT:   %.loc11_10: i32 = block_arg !if.expr.result
@@ -77,19 +68,10 @@
 // CHECK:STDOUT:   br !if.expr.result(%.loc15_25.2)
 // CHECK:STDOUT:
 // CHECK:STDOUT: !if.expr.else:
-<<<<<<< HEAD
-// CHECK:STDOUT:   %B.ref: <function> = name_reference "B", package.%B
+// CHECK:STDOUT:   %B.ref: <function> = name_reference "B", file.%B
 // CHECK:STDOUT:   %.loc15_34: init i32 = call %B.ref()
 // CHECK:STDOUT:   %.loc15_28: i32 = value_of_initializer %.loc15_34
 // CHECK:STDOUT:   br !if.expr.result(%.loc15_28)
-=======
-// CHECK:STDOUT:   %B.ref: <function> = name_reference "B", file.%B
-// CHECK:STDOUT:   %.loc15_34.1: init i32 = call %B.ref()
-// CHECK:STDOUT:   %.loc15_34.2: ref i32 = temporary_storage
-// CHECK:STDOUT:   %.loc15_34.3: ref i32 = temporary %.loc15_34.2, %.loc15_34.1
-// CHECK:STDOUT:   %.loc15_34.4: i32 = bind_value %.loc15_34.3
-// CHECK:STDOUT:   br !if.expr.result(%.loc15_34.4)
->>>>>>> 3ea3cc38
 // CHECK:STDOUT:
 // CHECK:STDOUT: !if.expr.result:
 // CHECK:STDOUT:   %.loc15_10: i32 = block_arg !if.expr.result
