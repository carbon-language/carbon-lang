// Part of the Carbon Language project, under the Apache License v2.0 with LLVM
// Exceptions. See /LICENSE for license information.
// SPDX-License-Identifier: Apache-2.0 WITH LLVM-exception
//
// AUTOUPDATE

fn G(s: {.a: i32, .b: i32});

fn F(cond: bool) {
  var a: {.a: i32, .b: i32} = {.a = 1, .b = 2};
  G(if cond then a else a);
}

// CHECK:STDOUT: constants {
// CHECK:STDOUT:   %.loc7: type = ptr_type {.a: i32, .b: i32}
// CHECK:STDOUT:   %.loc11: type = tuple_type ()
// CHECK:STDOUT: }
// CHECK:STDOUT:
// CHECK:STDOUT: file "struct.carbon" {
// CHECK:STDOUT:   %G: <function> = fn_decl @G
// CHECK:STDOUT:   %F: <function> = fn_decl @F
// CHECK:STDOUT: }
// CHECK:STDOUT:
// CHECK:STDOUT: fn @G(%s: {.a: i32, .b: i32});
// CHECK:STDOUT:
// CHECK:STDOUT: fn @F(%cond: bool) {
// CHECK:STDOUT: !entry:
// CHECK:STDOUT:   %.loc10_27: type = struct_type {.a: i32, .b: i32}
// CHECK:STDOUT:   %a.var: ref {.a: i32, .b: i32} = var a
// CHECK:STDOUT:   %a: ref {.a: i32, .b: i32} = bind_name a, %a.var
// CHECK:STDOUT:   %.loc10_37: i32 = int_literal 1
// CHECK:STDOUT:   %.loc10_45: i32 = int_literal 2
// CHECK:STDOUT:   %.loc10_46.1: {.a: i32, .b: i32} = struct_literal (%.loc10_37, %.loc10_45)
// CHECK:STDOUT:   %.loc10_46.2: ref i32 = struct_access %a.var, member0
// CHECK:STDOUT:   %.loc10_46.3: init i32 = initialize_from %.loc10_37 to %.loc10_46.2
// CHECK:STDOUT:   %.loc10_46.4: ref i32 = struct_access %a.var, member1
// CHECK:STDOUT:   %.loc10_46.5: init i32 = initialize_from %.loc10_45 to %.loc10_46.4
<<<<<<< HEAD
// CHECK:STDOUT:   %.loc10_46.6: init {.a: i32, .b: i32} = struct_init (%.loc10_46.3, %.loc10_46.5) to %a.var
// CHECK:STDOUT:   %.loc10_46.7: init {.a: i32, .b: i32} = converted %.loc10_46.1, %.loc10_46.6
// CHECK:STDOUT:   assign %a.var, %.loc10_46.7
// CHECK:STDOUT:   %G.ref: <function> = name_reference "G", file.%G
// CHECK:STDOUT:   %cond.ref: bool = name_reference "cond", %cond
=======
// CHECK:STDOUT:   %.loc10_46.6: init {.a: i32, .b: i32} = struct_init %.loc10_46.1, (%.loc10_46.3, %.loc10_46.5)
// CHECK:STDOUT:   assign %a.var, %.loc10_46.6
// CHECK:STDOUT:   %G.ref: <function> = name_reference G, file.%G
// CHECK:STDOUT:   %cond.ref: bool = name_reference cond, %cond
>>>>>>> 681fbf9d
// CHECK:STDOUT:   if %cond.ref br !if.expr.then else br !if.expr.else
// CHECK:STDOUT:
// CHECK:STDOUT: !if.expr.then:
// CHECK:STDOUT:   %a.ref.loc11_18: ref {.a: i32, .b: i32} = name_reference a, %a
// CHECK:STDOUT:   %.loc11_18.1: ref i32 = struct_access %a.ref.loc11_18, member0
// CHECK:STDOUT:   %.loc11_18.2: i32 = bind_value %.loc11_18.1
// CHECK:STDOUT:   %.loc11_18.3: ref i32 = struct_access %a.ref.loc11_18, member1
// CHECK:STDOUT:   %.loc11_18.4: i32 = bind_value %.loc11_18.3
// CHECK:STDOUT:   %.loc11_18.5: {.a: i32, .b: i32} = struct_value (%.loc11_18.2, %.loc11_18.4)
// CHECK:STDOUT:   %.loc11_18.6: {.a: i32, .b: i32} = converted %a.ref.loc11_18, %.loc11_18.5
// CHECK:STDOUT:   br !if.expr.result(%.loc11_18.6)
// CHECK:STDOUT:
// CHECK:STDOUT: !if.expr.else:
// CHECK:STDOUT:   %a.ref.loc11_25: ref {.a: i32, .b: i32} = name_reference a, %a
// CHECK:STDOUT:   %.loc11_25.1: ref i32 = struct_access %a.ref.loc11_25, member0
// CHECK:STDOUT:   %.loc11_25.2: i32 = bind_value %.loc11_25.1
// CHECK:STDOUT:   %.loc11_25.3: ref i32 = struct_access %a.ref.loc11_25, member1
// CHECK:STDOUT:   %.loc11_25.4: i32 = bind_value %.loc11_25.3
// CHECK:STDOUT:   %.loc11_25.5: {.a: i32, .b: i32} = struct_value (%.loc11_25.2, %.loc11_25.4)
// CHECK:STDOUT:   %.loc11_25.6: {.a: i32, .b: i32} = converted %a.ref.loc11_25, %.loc11_25.5
// CHECK:STDOUT:   br !if.expr.result(%.loc11_25.6)
// CHECK:STDOUT:
// CHECK:STDOUT: !if.expr.result:
// CHECK:STDOUT:   %.loc11_5: {.a: i32, .b: i32} = block_arg !if.expr.result
// CHECK:STDOUT:   %.loc11_4: init () = call %G.ref(%.loc11_5)
// CHECK:STDOUT:   return
// CHECK:STDOUT: }<|MERGE_RESOLUTION|>--- conflicted
+++ resolved
@@ -35,18 +35,11 @@
 // CHECK:STDOUT:   %.loc10_46.3: init i32 = initialize_from %.loc10_37 to %.loc10_46.2
 // CHECK:STDOUT:   %.loc10_46.4: ref i32 = struct_access %a.var, member1
 // CHECK:STDOUT:   %.loc10_46.5: init i32 = initialize_from %.loc10_45 to %.loc10_46.4
-<<<<<<< HEAD
 // CHECK:STDOUT:   %.loc10_46.6: init {.a: i32, .b: i32} = struct_init (%.loc10_46.3, %.loc10_46.5) to %a.var
 // CHECK:STDOUT:   %.loc10_46.7: init {.a: i32, .b: i32} = converted %.loc10_46.1, %.loc10_46.6
 // CHECK:STDOUT:   assign %a.var, %.loc10_46.7
-// CHECK:STDOUT:   %G.ref: <function> = name_reference "G", file.%G
-// CHECK:STDOUT:   %cond.ref: bool = name_reference "cond", %cond
-=======
-// CHECK:STDOUT:   %.loc10_46.6: init {.a: i32, .b: i32} = struct_init %.loc10_46.1, (%.loc10_46.3, %.loc10_46.5)
-// CHECK:STDOUT:   assign %a.var, %.loc10_46.6
 // CHECK:STDOUT:   %G.ref: <function> = name_reference G, file.%G
 // CHECK:STDOUT:   %cond.ref: bool = name_reference cond, %cond
->>>>>>> 681fbf9d
 // CHECK:STDOUT:   if %cond.ref br !if.expr.then else br !if.expr.else
 // CHECK:STDOUT:
 // CHECK:STDOUT: !if.expr.then:
