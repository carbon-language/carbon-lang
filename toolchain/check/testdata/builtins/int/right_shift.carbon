--- conflicted
+++ resolved
@@ -107,34 +107,20 @@
 // CHECK:STDOUT:   %Core.import = import Core
 // CHECK:STDOUT:   %RightShift.decl: %RightShift.type = fn_decl @RightShift [template = constants.%RightShift] {
 // CHECK:STDOUT:     %a.patt: i32 = binding_pattern a
-<<<<<<< HEAD
-// CHECK:STDOUT:     %.loc2_16: i32 = param_pattern %a.patt
+// CHECK:STDOUT:     %.loc2_16: i32 = param_pattern %a.patt, runtime_param0
 // CHECK:STDOUT:     %b.patt: i32 = binding_pattern b
-// CHECK:STDOUT:     %.loc2_24: i32 = param_pattern %b.patt
-=======
-// CHECK:STDOUT:     %b.patt: i32 = binding_pattern b
->>>>>>> 7396aede
+// CHECK:STDOUT:     %.loc2_24: i32 = param_pattern %b.patt, runtime_param1
 // CHECK:STDOUT:   } {
 // CHECK:STDOUT:     %int.make_type_32.loc2_18: init type = call constants.%Int32() [template = i32]
 // CHECK:STDOUT:     %.loc2_18.1: type = value_of_initializer %int.make_type_32.loc2_18 [template = i32]
 // CHECK:STDOUT:     %.loc2_18.2: type = converted %int.make_type_32.loc2_18, %.loc2_18.1 [template = i32]
-<<<<<<< HEAD
-// CHECK:STDOUT:     %param.loc2_15: i32 = param
+// CHECK:STDOUT:     %param.loc2_15: i32 = param runtime_param0
 // CHECK:STDOUT:     %a: i32 = bind_name a, %param.loc2_15
 // CHECK:STDOUT:     %int.make_type_32.loc2_26: init type = call constants.%Int32() [template = i32]
 // CHECK:STDOUT:     %.loc2_26.1: type = value_of_initializer %int.make_type_32.loc2_26 [template = i32]
 // CHECK:STDOUT:     %.loc2_26.2: type = converted %int.make_type_32.loc2_26, %.loc2_26.1 [template = i32]
-// CHECK:STDOUT:     %param.loc2_23: i32 = param
+// CHECK:STDOUT:     %param.loc2_23: i32 = param runtime_param1
 // CHECK:STDOUT:     %b: i32 = bind_name b, %param.loc2_23
-=======
-// CHECK:STDOUT:     %a.param: i32 = param a, runtime_param0
-// CHECK:STDOUT:     %a: i32 = bind_name a, %a.param
-// CHECK:STDOUT:     %int.make_type_32.loc2_26: init type = call constants.%Int32() [template = i32]
-// CHECK:STDOUT:     %.loc2_26.1: type = value_of_initializer %int.make_type_32.loc2_26 [template = i32]
-// CHECK:STDOUT:     %.loc2_26.2: type = converted %int.make_type_32.loc2_26, %.loc2_26.1 [template = i32]
-// CHECK:STDOUT:     %b.param: i32 = param b, runtime_param1
-// CHECK:STDOUT:     %b: i32 = bind_name b, %b.param
->>>>>>> 7396aede
 // CHECK:STDOUT:     %int.make_type_32.loc2_34: init type = call constants.%Int32() [template = i32]
 // CHECK:STDOUT:     %.loc2_34.1: type = value_of_initializer %int.make_type_32.loc2_34 [template = i32]
 // CHECK:STDOUT:     %.loc2_34.2: type = converted %int.make_type_32.loc2_34, %.loc2_34.1 [template = i32]
@@ -158,34 +144,20 @@
 // CHECK:STDOUT:   %.loc5_20: type = ptr_type %.5 [template = constants.%.6]
 // CHECK:STDOUT:   %RuntimeCall.decl: %RuntimeCall.type = fn_decl @RuntimeCall [template = constants.%RuntimeCall] {
 // CHECK:STDOUT:     %a.patt: i32 = binding_pattern a
-<<<<<<< HEAD
-// CHECK:STDOUT:     %.loc7_17: i32 = param_pattern %a.patt
+// CHECK:STDOUT:     %.loc7_17: i32 = param_pattern %a.patt, runtime_param0
 // CHECK:STDOUT:     %b.patt: i32 = binding_pattern b
-// CHECK:STDOUT:     %.loc7_25: i32 = param_pattern %b.patt
-=======
-// CHECK:STDOUT:     %b.patt: i32 = binding_pattern b
->>>>>>> 7396aede
+// CHECK:STDOUT:     %.loc7_25: i32 = param_pattern %b.patt, runtime_param1
 // CHECK:STDOUT:   } {
 // CHECK:STDOUT:     %int.make_type_32.loc7_19: init type = call constants.%Int32() [template = i32]
 // CHECK:STDOUT:     %.loc7_19.1: type = value_of_initializer %int.make_type_32.loc7_19 [template = i32]
 // CHECK:STDOUT:     %.loc7_19.2: type = converted %int.make_type_32.loc7_19, %.loc7_19.1 [template = i32]
-<<<<<<< HEAD
-// CHECK:STDOUT:     %param.loc7_16: i32 = param
+// CHECK:STDOUT:     %param.loc7_16: i32 = param runtime_param0
 // CHECK:STDOUT:     %a: i32 = bind_name a, %param.loc7_16
 // CHECK:STDOUT:     %int.make_type_32.loc7_27: init type = call constants.%Int32() [template = i32]
 // CHECK:STDOUT:     %.loc7_27.1: type = value_of_initializer %int.make_type_32.loc7_27 [template = i32]
 // CHECK:STDOUT:     %.loc7_27.2: type = converted %int.make_type_32.loc7_27, %.loc7_27.1 [template = i32]
-// CHECK:STDOUT:     %param.loc7_24: i32 = param
+// CHECK:STDOUT:     %param.loc7_24: i32 = param runtime_param1
 // CHECK:STDOUT:     %b: i32 = bind_name b, %param.loc7_24
-=======
-// CHECK:STDOUT:     %a.param: i32 = param a, runtime_param0
-// CHECK:STDOUT:     %a: i32 = bind_name a, %a.param
-// CHECK:STDOUT:     %int.make_type_32.loc7_27: init type = call constants.%Int32() [template = i32]
-// CHECK:STDOUT:     %.loc7_27.1: type = value_of_initializer %int.make_type_32.loc7_27 [template = i32]
-// CHECK:STDOUT:     %.loc7_27.2: type = converted %int.make_type_32.loc7_27, %.loc7_27.1 [template = i32]
-// CHECK:STDOUT:     %b.param: i32 = param b, runtime_param1
-// CHECK:STDOUT:     %b: i32 = bind_name b, %b.param
->>>>>>> 7396aede
 // CHECK:STDOUT:     %int.make_type_32.loc7_35: init type = call constants.%Int32() [template = i32]
 // CHECK:STDOUT:     %.loc7_35.1: type = value_of_initializer %int.make_type_32.loc7_35 [template = i32]
 // CHECK:STDOUT:     %.loc7_35.2: type = converted %int.make_type_32.loc7_35, %.loc7_35.1 [template = i32]
@@ -267,33 +239,20 @@
 // CHECK:STDOUT:   %Core.import = import Core
 // CHECK:STDOUT:   %RightShift.decl: %RightShift.type = fn_decl @RightShift [template = constants.%RightShift] {
 // CHECK:STDOUT:     %a.patt: i32 = binding_pattern a
-<<<<<<< HEAD
-// CHECK:STDOUT:     %.loc6_16: i32 = param_pattern %a.patt
-=======
->>>>>>> 7396aede
+// CHECK:STDOUT:     %.loc6_16: i32 = param_pattern %a.patt, runtime_param0
 // CHECK:STDOUT:     %b.patt: i32 = binding_pattern b
-// CHECK:STDOUT:     %.loc6_24: i32 = param_pattern %b.patt
+// CHECK:STDOUT:     %.loc6_24: i32 = param_pattern %b.patt, runtime_param1
 // CHECK:STDOUT:   } {
 // CHECK:STDOUT:     %int.make_type_32.loc6_18: init type = call constants.%Int32() [template = i32]
 // CHECK:STDOUT:     %.loc6_18.1: type = value_of_initializer %int.make_type_32.loc6_18 [template = i32]
 // CHECK:STDOUT:     %.loc6_18.2: type = converted %int.make_type_32.loc6_18, %.loc6_18.1 [template = i32]
-<<<<<<< HEAD
-// CHECK:STDOUT:     %param.loc6_15: i32 = param
+// CHECK:STDOUT:     %param.loc6_15: i32 = param runtime_param0
 // CHECK:STDOUT:     %a: i32 = bind_name a, %param.loc6_15
 // CHECK:STDOUT:     %int.make_type_32.loc6_26: init type = call constants.%Int32() [template = i32]
 // CHECK:STDOUT:     %.loc6_26.1: type = value_of_initializer %int.make_type_32.loc6_26 [template = i32]
 // CHECK:STDOUT:     %.loc6_26.2: type = converted %int.make_type_32.loc6_26, %.loc6_26.1 [template = i32]
-// CHECK:STDOUT:     %param.loc6_23: i32 = param
+// CHECK:STDOUT:     %param.loc6_23: i32 = param runtime_param1
 // CHECK:STDOUT:     %b: i32 = bind_name b, %param.loc6_23
-=======
-// CHECK:STDOUT:     %a.param: i32 = param a, runtime_param0
-// CHECK:STDOUT:     %a: i32 = bind_name a, %a.param
-// CHECK:STDOUT:     %int.make_type_32.loc6_26: init type = call constants.%Int32() [template = i32]
-// CHECK:STDOUT:     %.loc6_26.1: type = value_of_initializer %int.make_type_32.loc6_26 [template = i32]
-// CHECK:STDOUT:     %.loc6_26.2: type = converted %int.make_type_32.loc6_26, %.loc6_26.1 [template = i32]
-// CHECK:STDOUT:     %b.param: i32 = param b, runtime_param1
-// CHECK:STDOUT:     %b: i32 = bind_name b, %b.param
->>>>>>> 7396aede
 // CHECK:STDOUT:     %int.make_type_32.loc6_34: init type = call constants.%Int32() [template = i32]
 // CHECK:STDOUT:     %.loc6_34.1: type = value_of_initializer %int.make_type_32.loc6_34 [template = i32]
 // CHECK:STDOUT:     %.loc6_34.2: type = converted %int.make_type_32.loc6_34, %.loc6_34.1 [template = i32]
@@ -301,21 +260,13 @@
 // CHECK:STDOUT:   }
 // CHECK:STDOUT:   %Negate.decl: %Negate.type = fn_decl @Negate [template = constants.%Negate] {
 // CHECK:STDOUT:     %a.patt: i32 = binding_pattern a
-<<<<<<< HEAD
-// CHECK:STDOUT:     %.loc7_12: i32 = param_pattern %a.patt
-=======
->>>>>>> 7396aede
+// CHECK:STDOUT:     %.loc7_12: i32 = param_pattern %a.patt, runtime_param0
 // CHECK:STDOUT:   } {
 // CHECK:STDOUT:     %int.make_type_32.loc7_14: init type = call constants.%Int32() [template = i32]
 // CHECK:STDOUT:     %.loc7_14.1: type = value_of_initializer %int.make_type_32.loc7_14 [template = i32]
 // CHECK:STDOUT:     %.loc7_14.2: type = converted %int.make_type_32.loc7_14, %.loc7_14.1 [template = i32]
-<<<<<<< HEAD
-// CHECK:STDOUT:     %param: i32 = param
+// CHECK:STDOUT:     %param: i32 = param runtime_param0
 // CHECK:STDOUT:     %a: i32 = bind_name a, %param
-=======
-// CHECK:STDOUT:     %a.param: i32 = param a, runtime_param0
-// CHECK:STDOUT:     %a: i32 = bind_name a, %a.param
->>>>>>> 7396aede
 // CHECK:STDOUT:     %int.make_type_32.loc7_22: init type = call constants.%Int32() [template = i32]
 // CHECK:STDOUT:     %.loc7_22.1: type = value_of_initializer %int.make_type_32.loc7_22 [template = i32]
 // CHECK:STDOUT:     %.loc7_22.2: type = converted %int.make_type_32.loc7_22, %.loc7_22.1 [template = i32]
@@ -434,33 +385,20 @@
 // CHECK:STDOUT:   %Core.import = import Core
 // CHECK:STDOUT:   %RightShift.decl: %RightShift.type = fn_decl @RightShift [template = constants.%RightShift] {
 // CHECK:STDOUT:     %a.patt: i32 = binding_pattern a
-<<<<<<< HEAD
-// CHECK:STDOUT:     %.loc4_16: i32 = param_pattern %a.patt
-=======
->>>>>>> 7396aede
+// CHECK:STDOUT:     %.loc4_16: i32 = param_pattern %a.patt, runtime_param0
 // CHECK:STDOUT:     %b.patt: i32 = binding_pattern b
-// CHECK:STDOUT:     %.loc4_24: i32 = param_pattern %b.patt
+// CHECK:STDOUT:     %.loc4_24: i32 = param_pattern %b.patt, runtime_param1
 // CHECK:STDOUT:   } {
 // CHECK:STDOUT:     %int.make_type_32.loc4_18: init type = call constants.%Int32() [template = i32]
 // CHECK:STDOUT:     %.loc4_18.1: type = value_of_initializer %int.make_type_32.loc4_18 [template = i32]
 // CHECK:STDOUT:     %.loc4_18.2: type = converted %int.make_type_32.loc4_18, %.loc4_18.1 [template = i32]
-<<<<<<< HEAD
-// CHECK:STDOUT:     %param.loc4_15: i32 = param
+// CHECK:STDOUT:     %param.loc4_15: i32 = param runtime_param0
 // CHECK:STDOUT:     %a: i32 = bind_name a, %param.loc4_15
 // CHECK:STDOUT:     %int.make_type_32.loc4_26: init type = call constants.%Int32() [template = i32]
 // CHECK:STDOUT:     %.loc4_26.1: type = value_of_initializer %int.make_type_32.loc4_26 [template = i32]
 // CHECK:STDOUT:     %.loc4_26.2: type = converted %int.make_type_32.loc4_26, %.loc4_26.1 [template = i32]
-// CHECK:STDOUT:     %param.loc4_23: i32 = param
+// CHECK:STDOUT:     %param.loc4_23: i32 = param runtime_param1
 // CHECK:STDOUT:     %b: i32 = bind_name b, %param.loc4_23
-=======
-// CHECK:STDOUT:     %a.param: i32 = param a, runtime_param0
-// CHECK:STDOUT:     %a: i32 = bind_name a, %a.param
-// CHECK:STDOUT:     %int.make_type_32.loc4_26: init type = call constants.%Int32() [template = i32]
-// CHECK:STDOUT:     %.loc4_26.1: type = value_of_initializer %int.make_type_32.loc4_26 [template = i32]
-// CHECK:STDOUT:     %.loc4_26.2: type = converted %int.make_type_32.loc4_26, %.loc4_26.1 [template = i32]
-// CHECK:STDOUT:     %b.param: i32 = param b, runtime_param1
-// CHECK:STDOUT:     %b: i32 = bind_name b, %b.param
->>>>>>> 7396aede
 // CHECK:STDOUT:     %int.make_type_32.loc4_34: init type = call constants.%Int32() [template = i32]
 // CHECK:STDOUT:     %.loc4_34.1: type = value_of_initializer %int.make_type_32.loc4_34 [template = i32]
 // CHECK:STDOUT:     %.loc4_34.2: type = converted %int.make_type_32.loc4_34, %.loc4_34.1 [template = i32]
@@ -468,21 +406,13 @@
 // CHECK:STDOUT:   }
 // CHECK:STDOUT:   %Negate.decl: %Negate.type = fn_decl @Negate [template = constants.%Negate] {
 // CHECK:STDOUT:     %a.patt: i32 = binding_pattern a
-<<<<<<< HEAD
-// CHECK:STDOUT:     %.loc5_12: i32 = param_pattern %a.patt
-=======
->>>>>>> 7396aede
+// CHECK:STDOUT:     %.loc5_12: i32 = param_pattern %a.patt, runtime_param0
 // CHECK:STDOUT:   } {
 // CHECK:STDOUT:     %int.make_type_32.loc5_14: init type = call constants.%Int32() [template = i32]
 // CHECK:STDOUT:     %.loc5_14.1: type = value_of_initializer %int.make_type_32.loc5_14 [template = i32]
 // CHECK:STDOUT:     %.loc5_14.2: type = converted %int.make_type_32.loc5_14, %.loc5_14.1 [template = i32]
-<<<<<<< HEAD
-// CHECK:STDOUT:     %param: i32 = param
+// CHECK:STDOUT:     %param: i32 = param runtime_param0
 // CHECK:STDOUT:     %a: i32 = bind_name a, %param
-=======
-// CHECK:STDOUT:     %a.param: i32 = param a, runtime_param0
-// CHECK:STDOUT:     %a: i32 = bind_name a, %a.param
->>>>>>> 7396aede
 // CHECK:STDOUT:     %int.make_type_32.loc5_22: init type = call constants.%Int32() [template = i32]
 // CHECK:STDOUT:     %.loc5_22.1: type = value_of_initializer %int.make_type_32.loc5_22 [template = i32]
 // CHECK:STDOUT:     %.loc5_22.2: type = converted %int.make_type_32.loc5_22, %.loc5_22.1 [template = i32]
