--- conflicted
+++ resolved
@@ -177,35 +177,19 @@
 // CHECK:STDOUT:     %.loc14_17.1: type = value_of_initializer %int.make_type_32 [template = i32]
 // CHECK:STDOUT:     %.loc14_17.2: type = converted %int.make_type_32, %.loc14_17.1 [template = i32]
 // CHECK:STDOUT:     %N.loc14_13.1: i32 = param N
-<<<<<<< HEAD
 // CHECK:STDOUT:     @Symbolic.%N: i32 = bind_symbolic_name N 0, %N.loc14_13.1 [symbolic = @Symbolic.%N (constants.%N)]
-// CHECK:STDOUT:     %UInt.ref.loc14_25: %UInt.type = name_ref UInt, %import_ref.1 [template = constants.%UInt]
+// CHECK:STDOUT:     %UInt.ref.loc14_25: %UInt.type = name_ref UInt, imports.%import_ref.1 [template = constants.%UInt]
 // CHECK:STDOUT:     %N.ref.loc14_30: i32 = name_ref N, @Symbolic.%N [symbolic = @Symbolic.%N (constants.%N)]
 // CHECK:STDOUT:     %int.make_type_unsigned.loc14_29: init type = call %UInt.ref.loc14_25(%N.ref.loc14_30) [symbolic = %int.make_type_unsigned.loc14_29 (constants.%.6)]
 // CHECK:STDOUT:     %.loc14_31.1: type = value_of_initializer %int.make_type_unsigned.loc14_29 [symbolic = %int.make_type_unsigned.loc14_29 (constants.%.6)]
 // CHECK:STDOUT:     %.loc14_31.2: type = converted %int.make_type_unsigned.loc14_29, %.loc14_31.1 [symbolic = %int.make_type_unsigned.loc14_29 (constants.%.6)]
 // CHECK:STDOUT:     %x.loc14_22.1: file.%int.make_type_unsigned.loc14_29 (%.6) = param x
 // CHECK:STDOUT:     @Symbolic.%x: file.%int.make_type_unsigned.loc14_29 (%.6) = bind_name x, %x.loc14_22.1
-// CHECK:STDOUT:     %UInt.ref.loc14_37: %UInt.type = name_ref UInt, %import_ref.1 [template = constants.%UInt]
+// CHECK:STDOUT:     %UInt.ref.loc14_37: %UInt.type = name_ref UInt, imports.%import_ref.1 [template = constants.%UInt]
 // CHECK:STDOUT:     %N.ref.loc14_42: i32 = name_ref N, @Symbolic.%N [symbolic = @Symbolic.%N (constants.%N)]
 // CHECK:STDOUT:     %int.make_type_unsigned.loc14_41: init type = call %UInt.ref.loc14_37(%N.ref.loc14_42) [symbolic = %int.make_type_unsigned.loc14_29 (constants.%.6)]
 // CHECK:STDOUT:     %.loc14_43.1: type = value_of_initializer %int.make_type_unsigned.loc14_41 [symbolic = %int.make_type_unsigned.loc14_29 (constants.%.6)]
 // CHECK:STDOUT:     %.loc14_43.2: type = converted %int.make_type_unsigned.loc14_41, %.loc14_43.1 [symbolic = %int.make_type_unsigned.loc14_29 (constants.%.6)]
-=======
-// CHECK:STDOUT:     @Symbolic.%N: i32 = bind_symbolic_name N 0, %N.loc14_13.1 [symbolic = constants.%N]
-// CHECK:STDOUT:     %UInt.ref.loc14_25: %UInt.type = name_ref UInt, imports.%import_ref.1 [template = constants.%UInt]
-// CHECK:STDOUT:     %N.ref.loc14_30: i32 = name_ref N, @Symbolic.%N [symbolic = constants.%N]
-// CHECK:STDOUT:     %int.make_type_unsigned.loc14_29: init type = call %UInt.ref.loc14_25(%N.ref.loc14_30) [symbolic = constants.%.6]
-// CHECK:STDOUT:     %.loc14_31.1: type = value_of_initializer %int.make_type_unsigned.loc14_29 [symbolic = constants.%.6]
-// CHECK:STDOUT:     %.loc14_31.2: type = converted %int.make_type_unsigned.loc14_29, %.loc14_31.1 [symbolic = constants.%.6]
-// CHECK:STDOUT:     %x.loc14_22.1: %.6 = param x
-// CHECK:STDOUT:     @Symbolic.%x: %.6 = bind_name x, %x.loc14_22.1
-// CHECK:STDOUT:     %UInt.ref.loc14_37: %UInt.type = name_ref UInt, imports.%import_ref.1 [template = constants.%UInt]
-// CHECK:STDOUT:     %N.ref.loc14_42: i32 = name_ref N, @Symbolic.%N [symbolic = constants.%N]
-// CHECK:STDOUT:     %int.make_type_unsigned.loc14_41: init type = call %UInt.ref.loc14_37(%N.ref.loc14_42) [symbolic = constants.%.6]
-// CHECK:STDOUT:     %.loc14_43.1: type = value_of_initializer %int.make_type_unsigned.loc14_41 [symbolic = constants.%.6]
-// CHECK:STDOUT:     %.loc14_43.2: type = converted %int.make_type_unsigned.loc14_41, %.loc14_43.1 [symbolic = constants.%.6]
->>>>>>> efa158d4
 // CHECK:STDOUT:     @Symbolic.%return: ref %.6 = var <return slot>
 // CHECK:STDOUT:   }
 // CHECK:STDOUT: }
