--- conflicted
+++ resolved
@@ -133,12 +133,8 @@
 // CHECK:STDOUT:   %G: %G.type = struct_value () [template]
 // CHECK:STDOUT:   %Int32.type: type = fn_type @Int32 [template]
 // CHECK:STDOUT:   %Int32: %Int32.type = struct_value () [template]
-<<<<<<< HEAD
-// CHECK:STDOUT:   %N: i32 = bind_symbolic_name N 0 [symbolic]
-// CHECK:STDOUT:   %N.patt: i32 = symbolic_binding_pattern N 0 [symbolic]
-=======
 // CHECK:STDOUT:   %N: i32 = bind_symbolic_name N, 0 [symbolic]
->>>>>>> e617d649
+// CHECK:STDOUT:   %N.patt: i32 = symbolic_binding_pattern N, 0 [symbolic]
 // CHECK:STDOUT:   %.6: type = int_type signed, %N [symbolic]
 // CHECK:STDOUT:   %Symbolic.type: type = fn_type @Symbolic [template]
 // CHECK:STDOUT:   %Symbolic: %Symbolic.type = struct_value () [template]
@@ -207,23 +203,14 @@
 // CHECK:STDOUT:     %n: %.5 = bind_name n, %param
 // CHECK:STDOUT:   }
 // CHECK:STDOUT:   %Symbolic.decl: %Symbolic.type = fn_decl @Symbolic [template = constants.%Symbolic] {
-<<<<<<< HEAD
-// CHECK:STDOUT:     %N.patt.loc14: i32 = symbolic_binding_pattern N 0 [symbolic = %N.patt.1 (constants.%N.patt)]
+// CHECK:STDOUT:     %N.patt.loc14: i32 = symbolic_binding_pattern N, 0 [symbolic = %N.patt.1 (constants.%N.patt)]
 // CHECK:STDOUT:     %N.param_patt: i32 = param_pattern %N.patt.loc14, runtime_param<invalid> [symbolic = %N.patt.1 (constants.%N.patt)]
-=======
-// CHECK:STDOUT:     %N.patt: i32 = symbolic_binding_pattern N, 0
->>>>>>> e617d649
 // CHECK:STDOUT:     %x.patt: @Symbolic.%.1 (%.6) = binding_pattern x
 // CHECK:STDOUT:     %x.param_patt: @Symbolic.%.1 (%.6) = param_pattern %x.patt, runtime_param0
 // CHECK:STDOUT:   } {
 // CHECK:STDOUT:     %int.make_type_32: init type = call constants.%Int32() [template = i32]
 // CHECK:STDOUT:     %.loc14_17.1: type = value_of_initializer %int.make_type_32 [template = i32]
 // CHECK:STDOUT:     %.loc14_17.2: type = converted %int.make_type_32, %.loc14_17.1 [template = i32]
-<<<<<<< HEAD
-=======
-// CHECK:STDOUT:     %N.param: i32 = param N, runtime_param<invalid>
-// CHECK:STDOUT:     %N.loc14: i32 = bind_symbolic_name N, 0, %N.param [symbolic = %N.1 (constants.%N)]
->>>>>>> e617d649
 // CHECK:STDOUT:     %Int.ref.loc14_25: %Int.type = name_ref Int, imports.%import_ref.1 [template = constants.%Int]
 // CHECK:STDOUT:     %N.ref.loc14_29: i32 = name_ref N, %N.loc14 [symbolic = %N.1 (constants.%N)]
 // CHECK:STDOUT:     %int.make_type_signed.loc14_28: init type = call %Int.ref.loc14_25(%N.ref.loc14_29) [symbolic = %.1 (constants.%.6)]
@@ -236,7 +223,7 @@
 // CHECK:STDOUT:     %.loc14_41.2: type = converted %int.make_type_signed.loc14_39, %.loc14_41.1 [symbolic = %.1 (constants.%.6)]
 // CHECK:STDOUT:     %return: ref @Symbolic.%.1 (%.6) = var <return slot>
 // CHECK:STDOUT:     %param.loc14_13: i32 = param runtime_param<invalid>
-// CHECK:STDOUT:     %N.loc14: i32 = bind_symbolic_name N 0, %param.loc14_13 [symbolic = %N.1 (constants.%N)]
+// CHECK:STDOUT:     %N.loc14: i32 = bind_symbolic_name N, 0, %param.loc14_13 [symbolic = %N.1 (constants.%N)]
 // CHECK:STDOUT:     %param.loc14_22: @Symbolic.%.1 (%.6) = param runtime_param0
 // CHECK:STDOUT:     %x: @Symbolic.%.1 (%.6) = bind_name x, %param.loc14_22
 // CHECK:STDOUT:   }
@@ -259,12 +246,8 @@
 // CHECK:STDOUT: fn @Int32() -> type = "int.make_type_32";
 // CHECK:STDOUT:
 // CHECK:STDOUT: generic fn @Symbolic(%N.loc14: i32) {
-<<<<<<< HEAD
-// CHECK:STDOUT:   %N.1: i32 = bind_symbolic_name N 0 [symbolic = %N.1 (constants.%N)]
-// CHECK:STDOUT:   %N.patt.1: i32 = symbolic_binding_pattern N 0 [symbolic = %N.patt.1 (constants.%N.patt)]
-=======
 // CHECK:STDOUT:   %N.1: i32 = bind_symbolic_name N, 0 [symbolic = %N.1 (constants.%N)]
->>>>>>> e617d649
+// CHECK:STDOUT:   %N.patt.1: i32 = symbolic_binding_pattern N, 0 [symbolic = %N.patt.1 (constants.%N.patt)]
 // CHECK:STDOUT:   %.1: type = int_type signed, %N.1 [symbolic = %.1 (constants.%.6)]
 // CHECK:STDOUT:
 // CHECK:STDOUT: !definition:
