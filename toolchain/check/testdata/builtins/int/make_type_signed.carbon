--- conflicted
+++ resolved
@@ -177,35 +177,19 @@
 // CHECK:STDOUT:     %.loc14_17.1: type = value_of_initializer %int.make_type_32 [template = i32]
 // CHECK:STDOUT:     %.loc14_17.2: type = converted %int.make_type_32, %.loc14_17.1 [template = i32]
 // CHECK:STDOUT:     %N.loc14_13.1: i32 = param N
-<<<<<<< HEAD
 // CHECK:STDOUT:     @Symbolic.%N: i32 = bind_symbolic_name N 0, %N.loc14_13.1 [symbolic = @Symbolic.%N (constants.%N)]
-// CHECK:STDOUT:     %Int.ref.loc14_25: %Int.type = name_ref Int, %import_ref.1 [template = constants.%Int]
+// CHECK:STDOUT:     %Int.ref.loc14_25: %Int.type = name_ref Int, imports.%import_ref.1 [template = constants.%Int]
 // CHECK:STDOUT:     %N.ref.loc14_29: i32 = name_ref N, @Symbolic.%N [symbolic = @Symbolic.%N (constants.%N)]
 // CHECK:STDOUT:     %int.make_type_signed.loc14_28: init type = call %Int.ref.loc14_25(%N.ref.loc14_29) [symbolic = %int.make_type_signed.loc14_28 (constants.%.6)]
 // CHECK:STDOUT:     %.loc14_30.1: type = value_of_initializer %int.make_type_signed.loc14_28 [symbolic = %int.make_type_signed.loc14_28 (constants.%.6)]
 // CHECK:STDOUT:     %.loc14_30.2: type = converted %int.make_type_signed.loc14_28, %.loc14_30.1 [symbolic = %int.make_type_signed.loc14_28 (constants.%.6)]
 // CHECK:STDOUT:     %x.loc14_22.1: file.%int.make_type_signed.loc14_28 (%.6) = param x
 // CHECK:STDOUT:     @Symbolic.%x: file.%int.make_type_signed.loc14_28 (%.6) = bind_name x, %x.loc14_22.1
-// CHECK:STDOUT:     %Int.ref.loc14_36: %Int.type = name_ref Int, %import_ref.1 [template = constants.%Int]
+// CHECK:STDOUT:     %Int.ref.loc14_36: %Int.type = name_ref Int, imports.%import_ref.1 [template = constants.%Int]
 // CHECK:STDOUT:     %N.ref.loc14_40: i32 = name_ref N, @Symbolic.%N [symbolic = @Symbolic.%N (constants.%N)]
 // CHECK:STDOUT:     %int.make_type_signed.loc14_39: init type = call %Int.ref.loc14_36(%N.ref.loc14_40) [symbolic = %int.make_type_signed.loc14_28 (constants.%.6)]
 // CHECK:STDOUT:     %.loc14_41.1: type = value_of_initializer %int.make_type_signed.loc14_39 [symbolic = %int.make_type_signed.loc14_28 (constants.%.6)]
 // CHECK:STDOUT:     %.loc14_41.2: type = converted %int.make_type_signed.loc14_39, %.loc14_41.1 [symbolic = %int.make_type_signed.loc14_28 (constants.%.6)]
-=======
-// CHECK:STDOUT:     @Symbolic.%N: i32 = bind_symbolic_name N 0, %N.loc14_13.1 [symbolic = constants.%N]
-// CHECK:STDOUT:     %Int.ref.loc14_25: %Int.type = name_ref Int, imports.%import_ref.1 [template = constants.%Int]
-// CHECK:STDOUT:     %N.ref.loc14_29: i32 = name_ref N, @Symbolic.%N [symbolic = constants.%N]
-// CHECK:STDOUT:     %int.make_type_signed.loc14_28: init type = call %Int.ref.loc14_25(%N.ref.loc14_29) [symbolic = constants.%.6]
-// CHECK:STDOUT:     %.loc14_30.1: type = value_of_initializer %int.make_type_signed.loc14_28 [symbolic = constants.%.6]
-// CHECK:STDOUT:     %.loc14_30.2: type = converted %int.make_type_signed.loc14_28, %.loc14_30.1 [symbolic = constants.%.6]
-// CHECK:STDOUT:     %x.loc14_22.1: %.6 = param x
-// CHECK:STDOUT:     @Symbolic.%x: %.6 = bind_name x, %x.loc14_22.1
-// CHECK:STDOUT:     %Int.ref.loc14_36: %Int.type = name_ref Int, imports.%import_ref.1 [template = constants.%Int]
-// CHECK:STDOUT:     %N.ref.loc14_40: i32 = name_ref N, @Symbolic.%N [symbolic = constants.%N]
-// CHECK:STDOUT:     %int.make_type_signed.loc14_39: init type = call %Int.ref.loc14_36(%N.ref.loc14_40) [symbolic = constants.%.6]
-// CHECK:STDOUT:     %.loc14_41.1: type = value_of_initializer %int.make_type_signed.loc14_39 [symbolic = constants.%.6]
-// CHECK:STDOUT:     %.loc14_41.2: type = converted %int.make_type_signed.loc14_39, %.loc14_41.1 [symbolic = constants.%.6]
->>>>>>> efa158d4
 // CHECK:STDOUT:     @Symbolic.%return: ref %.6 = var <return slot>
 // CHECK:STDOUT:   }
 // CHECK:STDOUT: }
