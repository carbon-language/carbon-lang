// Part of the Carbon Language project, under the Apache License v2.0 with LLVM
// Exceptions. See /LICENSE for license information.
// SPDX-License-Identifier: Apache-2.0 WITH LLVM-exception
//
// AUTOUPDATE
// TIP: To test this file alone, run:
// TIP:   bazel test //toolchain/testing:file_test --test_arg=--file_tests=toolchain/check/testdata/builtins/int/make_type_signed.carbon
// TIP: To dump output, run:
// TIP:   bazel run //toolchain/testing:file_test -- --dump_output --file_tests=toolchain/check/testdata/builtins/int/make_type_signed.carbon

// --- types.carbon

library "types";

fn Int(n: i32) -> type = "int.make_type_signed";

// --- use_types.carbon

library "uses_types";

import library "types";

fn F(n: Int(64)) -> Int(64) {
  return n;
}

fn G(n: Int(13)) -> Int(13) {
  return n;
}

fn Symbolic(N:! i32, x: Int(N)) -> Int(N) {
  return x;
}

// --- fail_zero_size.carbon

library "fail_zero_size";

import library "types";

// CHECK:STDERR: fail_zero_size.carbon:[[@LINE+4]]:8: ERROR: Integer type width of 0 is not positive.
// CHECK:STDERR: var n: Int(0);
// CHECK:STDERR:        ^~~~
// CHECK:STDERR:
var n: Int(0);

// --- fail_negative_size.carbon

library "fail_negative_size";

import library "types";

fn Negate(n: i32) -> i32 = "int.snegate";

// CHECK:STDERR: fail_negative_size.carbon:[[@LINE+4]]:8: ERROR: Integer type width of -1 is not positive.
// CHECK:STDERR: var n: Int(Negate(1));
// CHECK:STDERR:        ^~~~
// CHECK:STDERR:
var n: Int(Negate(1));

// --- fail_oversized.carbon

library "fail_oversized";

import library "types";

// CHECK:STDERR: fail_oversized.carbon:[[@LINE+3]]:8: ERROR: Integer type width of 1000000000 is greater than the maximum supported width of 8388608.
// CHECK:STDERR: var m: Int(1000000000);
// CHECK:STDERR:        ^~~~
var m: Int(1000000000);

// CHECK:STDOUT: --- types.carbon
// CHECK:STDOUT:
// CHECK:STDOUT: constants {
// CHECK:STDOUT:   %Int32.type: type = fn_type @Int32 [template]
// CHECK:STDOUT:   %.1: type = tuple_type () [template]
// CHECK:STDOUT:   %Int32: %Int32.type = struct_value () [template]
// CHECK:STDOUT:   %Int.type: type = fn_type @Int [template]
// CHECK:STDOUT:   %Int: %Int.type = struct_value () [template]
// CHECK:STDOUT: }
// CHECK:STDOUT:
// CHECK:STDOUT: imports {
// CHECK:STDOUT:   %Core: <namespace> = namespace file.%Core.import, [template] {
// CHECK:STDOUT:     .Int32 = %import_ref
// CHECK:STDOUT:     import Core//prelude
// CHECK:STDOUT:     import Core//prelude/operators
// CHECK:STDOUT:     import Core//prelude/types
// CHECK:STDOUT:     import Core//prelude/operators/arithmetic
// CHECK:STDOUT:     import Core//prelude/operators/bitwise
// CHECK:STDOUT:     import Core//prelude/operators/comparison
// CHECK:STDOUT:     import Core//prelude/types/bool
// CHECK:STDOUT:   }
// CHECK:STDOUT:   %import_ref: %Int32.type = import_ref Core//prelude/types, inst+4, loaded [template = constants.%Int32]
// CHECK:STDOUT: }
// CHECK:STDOUT:
// CHECK:STDOUT: file {
// CHECK:STDOUT:   package: <namespace> = namespace [template] {
// CHECK:STDOUT:     .Core = imports.%Core
// CHECK:STDOUT:     .Int = %Int.decl
// CHECK:STDOUT:   }
// CHECK:STDOUT:   %Core.import = import Core
// CHECK:STDOUT:   %Int.decl: %Int.type = fn_decl @Int [template = constants.%Int] {
// CHECK:STDOUT:     %n.patt: i32 = binding_pattern n
// CHECK:STDOUT:   } {
// CHECK:STDOUT:     %int.make_type_32: init type = call constants.%Int32() [template = i32]
// CHECK:STDOUT:     %.loc4_11.1: type = value_of_initializer %int.make_type_32 [template = i32]
// CHECK:STDOUT:     %.loc4_11.2: type = converted %int.make_type_32, %.loc4_11.1 [template = i32]
<<<<<<< HEAD
// CHECK:STDOUT:     %param: i32 = param
// CHECK:STDOUT:     @Int.%n: i32 = bind_name n, %param
// CHECK:STDOUT:     @Int.%return: ref type = var <return slot>
=======
// CHECK:STDOUT:     %n.param: i32 = param n
// CHECK:STDOUT:     %n: i32 = bind_name n, %n.param
// CHECK:STDOUT:     %return: ref type = var <return slot>
>>>>>>> dcb4ae26
// CHECK:STDOUT:   }
// CHECK:STDOUT: }
// CHECK:STDOUT:
// CHECK:STDOUT: fn @Int32() -> type = "int.make_type_32";
// CHECK:STDOUT:
// CHECK:STDOUT: fn @Int(%n: i32) -> type = "int.make_type_signed";
// CHECK:STDOUT:
// CHECK:STDOUT: --- use_types.carbon
// CHECK:STDOUT:
// CHECK:STDOUT: constants {
// CHECK:STDOUT:   %Int.type: type = fn_type @Int [template]
// CHECK:STDOUT:   %.1: type = tuple_type () [template]
// CHECK:STDOUT:   %Int: %Int.type = struct_value () [template]
// CHECK:STDOUT:   %.2: i32 = int_literal 64 [template]
// CHECK:STDOUT:   %.3: type = int_type signed, %.2 [template]
// CHECK:STDOUT:   %F.type: type = fn_type @F [template]
// CHECK:STDOUT:   %F: %F.type = struct_value () [template]
// CHECK:STDOUT:   %.4: i32 = int_literal 13 [template]
// CHECK:STDOUT:   %.5: type = int_type signed, %.4 [template]
// CHECK:STDOUT:   %G.type: type = fn_type @G [template]
// CHECK:STDOUT:   %G: %G.type = struct_value () [template]
// CHECK:STDOUT:   %Int32.type: type = fn_type @Int32 [template]
// CHECK:STDOUT:   %Int32: %Int32.type = struct_value () [template]
// CHECK:STDOUT:   %N: i32 = bind_symbolic_name N 0 [symbolic]
// CHECK:STDOUT:   %N.patt: i32 = symbolic_binding_pattern N 0 [symbolic]
// CHECK:STDOUT:   %.6: type = int_type signed, %N [symbolic]
// CHECK:STDOUT:   %Symbolic.type: type = fn_type @Symbolic [template]
// CHECK:STDOUT:   %Symbolic: %Symbolic.type = struct_value () [template]
// CHECK:STDOUT: }
// CHECK:STDOUT:
// CHECK:STDOUT: imports {
// CHECK:STDOUT:   %import_ref.1: %Int.type = import_ref Main//types, inst+16, loaded [template = constants.%Int]
// CHECK:STDOUT:   %Core: <namespace> = namespace file.%Core.import, [template] {
// CHECK:STDOUT:     .Int32 = %import_ref.2
// CHECK:STDOUT:     import Core//prelude
// CHECK:STDOUT:     import Core//prelude/operators
// CHECK:STDOUT:     import Core//prelude/types
// CHECK:STDOUT:     import Core//prelude/operators/arithmetic
// CHECK:STDOUT:     import Core//prelude/operators/bitwise
// CHECK:STDOUT:     import Core//prelude/operators/comparison
// CHECK:STDOUT:     import Core//prelude/types/bool
// CHECK:STDOUT:   }
// CHECK:STDOUT:   %import_ref.2: %Int32.type = import_ref Core//prelude/types, inst+4, loaded [template = constants.%Int32]
// CHECK:STDOUT: }
// CHECK:STDOUT:
// CHECK:STDOUT: file {
// CHECK:STDOUT:   package: <namespace> = namespace [template] {
// CHECK:STDOUT:     .Int = imports.%import_ref.1
// CHECK:STDOUT:     .Core = imports.%Core
// CHECK:STDOUT:     .F = %F.decl
// CHECK:STDOUT:     .G = %G.decl
// CHECK:STDOUT:     .Symbolic = %Symbolic.decl
// CHECK:STDOUT:   }
// CHECK:STDOUT:   %Core.import = import Core
// CHECK:STDOUT:   %default.import = import <invalid>
// CHECK:STDOUT:   %F.decl: %F.type = fn_decl @F [template = constants.%F] {
// CHECK:STDOUT:     %n.patt: %.3 = binding_pattern n
// CHECK:STDOUT:   } {
// CHECK:STDOUT:     %Int.ref.loc6_9: %Int.type = name_ref Int, imports.%import_ref.1 [template = constants.%Int]
// CHECK:STDOUT:     %.loc6_13: i32 = int_literal 64 [template = constants.%.2]
// CHECK:STDOUT:     %int.make_type_signed.loc6_12: init type = call %Int.ref.loc6_9(%.loc6_13) [template = constants.%.3]
// CHECK:STDOUT:     %.loc6_15.1: type = value_of_initializer %int.make_type_signed.loc6_12 [template = constants.%.3]
// CHECK:STDOUT:     %.loc6_15.2: type = converted %int.make_type_signed.loc6_12, %.loc6_15.1 [template = constants.%.3]
<<<<<<< HEAD
// CHECK:STDOUT:     %param.loc6: %.3 = param
// CHECK:STDOUT:     @F.%n: %.3 = bind_name n, %param.loc6
=======
// CHECK:STDOUT:     %n.param: %.3 = param n
// CHECK:STDOUT:     %n: %.3 = bind_name n, %n.param
>>>>>>> dcb4ae26
// CHECK:STDOUT:     %Int.ref.loc6_21: %Int.type = name_ref Int, imports.%import_ref.1 [template = constants.%Int]
// CHECK:STDOUT:     %.loc6_25: i32 = int_literal 64 [template = constants.%.2]
// CHECK:STDOUT:     %int.make_type_signed.loc6_24: init type = call %Int.ref.loc6_21(%.loc6_25) [template = constants.%.3]
// CHECK:STDOUT:     %.loc6_27.1: type = value_of_initializer %int.make_type_signed.loc6_24 [template = constants.%.3]
// CHECK:STDOUT:     %.loc6_27.2: type = converted %int.make_type_signed.loc6_24, %.loc6_27.1 [template = constants.%.3]
// CHECK:STDOUT:     %return: ref %.3 = var <return slot>
// CHECK:STDOUT:   }
// CHECK:STDOUT:   %G.decl: %G.type = fn_decl @G [template = constants.%G] {
// CHECK:STDOUT:     %n.patt: %.5 = binding_pattern n
// CHECK:STDOUT:   } {
// CHECK:STDOUT:     %Int.ref.loc10_9: %Int.type = name_ref Int, imports.%import_ref.1 [template = constants.%Int]
// CHECK:STDOUT:     %.loc10_13: i32 = int_literal 13 [template = constants.%.4]
// CHECK:STDOUT:     %int.make_type_signed.loc10_12: init type = call %Int.ref.loc10_9(%.loc10_13) [template = constants.%.5]
// CHECK:STDOUT:     %.loc10_15.1: type = value_of_initializer %int.make_type_signed.loc10_12 [template = constants.%.5]
// CHECK:STDOUT:     %.loc10_15.2: type = converted %int.make_type_signed.loc10_12, %.loc10_15.1 [template = constants.%.5]
<<<<<<< HEAD
// CHECK:STDOUT:     %param.loc10: %.5 = param
// CHECK:STDOUT:     @G.%n: %.5 = bind_name n, %param.loc10
=======
// CHECK:STDOUT:     %n.param: %.5 = param n
// CHECK:STDOUT:     %n: %.5 = bind_name n, %n.param
>>>>>>> dcb4ae26
// CHECK:STDOUT:     %Int.ref.loc10_21: %Int.type = name_ref Int, imports.%import_ref.1 [template = constants.%Int]
// CHECK:STDOUT:     %.loc10_25: i32 = int_literal 13 [template = constants.%.4]
// CHECK:STDOUT:     %int.make_type_signed.loc10_24: init type = call %Int.ref.loc10_21(%.loc10_25) [template = constants.%.5]
// CHECK:STDOUT:     %.loc10_27.1: type = value_of_initializer %int.make_type_signed.loc10_24 [template = constants.%.5]
// CHECK:STDOUT:     %.loc10_27.2: type = converted %int.make_type_signed.loc10_24, %.loc10_27.1 [template = constants.%.5]
// CHECK:STDOUT:     %return: ref %.5 = var <return slot>
// CHECK:STDOUT:   }
// CHECK:STDOUT:   %Symbolic.decl: %Symbolic.type = fn_decl @Symbolic [template = constants.%Symbolic] {
// CHECK:STDOUT:     %N.patt: i32 = symbolic_binding_pattern N 0 [symbolic = @Symbolic.%N.patt (constants.%N.patt)]
// CHECK:STDOUT:     %x.patt: @Symbolic.%.1 (%.6) = binding_pattern x
// CHECK:STDOUT:   } {
// CHECK:STDOUT:     %int.make_type_32: init type = call constants.%Int32() [template = i32]
// CHECK:STDOUT:     %.loc14_17.1: type = value_of_initializer %int.make_type_32 [template = i32]
// CHECK:STDOUT:     %.loc14_17.2: type = converted %int.make_type_32, %.loc14_17.1 [template = i32]
<<<<<<< HEAD
// CHECK:STDOUT:     %param.loc14_13: i32 = param
// CHECK:STDOUT:     @Symbolic.%N.loc14: i32 = bind_symbolic_name N 0, %param.loc14_13 [symbolic = @Symbolic.%N.1 (constants.%N)]
// CHECK:STDOUT:     %Int.ref.loc14_25: %Int.type = name_ref Int, imports.%import_ref.1 [template = constants.%Int]
// CHECK:STDOUT:     %N.ref.loc14_29: i32 = name_ref N, @Symbolic.%N.loc14 [symbolic = @Symbolic.%N.1 (constants.%N)]
// CHECK:STDOUT:     %int.make_type_signed.loc14_28: init type = call %Int.ref.loc14_25(%N.ref.loc14_29) [symbolic = @Symbolic.%.1 (constants.%.6)]
// CHECK:STDOUT:     %.loc14_30.1: type = value_of_initializer %int.make_type_signed.loc14_28 [symbolic = @Symbolic.%.1 (constants.%.6)]
// CHECK:STDOUT:     %.loc14_30.2: type = converted %int.make_type_signed.loc14_28, %.loc14_30.1 [symbolic = @Symbolic.%.1 (constants.%.6)]
// CHECK:STDOUT:     %param.loc14_22: @Symbolic.%.1 (%.6) = param
// CHECK:STDOUT:     @Symbolic.%x: @Symbolic.%.1 (%.6) = bind_name x, %param.loc14_22
=======
// CHECK:STDOUT:     %N.param: i32 = param N
// CHECK:STDOUT:     %N.loc14: i32 = bind_symbolic_name N 0, %N.param [symbolic = %N.1 (constants.%N)]
// CHECK:STDOUT:     %Int.ref.loc14_25: %Int.type = name_ref Int, imports.%import_ref.1 [template = constants.%Int]
// CHECK:STDOUT:     %N.ref.loc14_29: i32 = name_ref N, %N.loc14 [symbolic = %N.1 (constants.%N)]
// CHECK:STDOUT:     %int.make_type_signed.loc14_28: init type = call %Int.ref.loc14_25(%N.ref.loc14_29) [symbolic = %.1 (constants.%.6)]
// CHECK:STDOUT:     %.loc14_30.1: type = value_of_initializer %int.make_type_signed.loc14_28 [symbolic = %.1 (constants.%.6)]
// CHECK:STDOUT:     %.loc14_30.2: type = converted %int.make_type_signed.loc14_28, %.loc14_30.1 [symbolic = %.1 (constants.%.6)]
// CHECK:STDOUT:     %x.param: @Symbolic.%.1 (%.6) = param x
// CHECK:STDOUT:     %x: @Symbolic.%.1 (%.6) = bind_name x, %x.param
>>>>>>> dcb4ae26
// CHECK:STDOUT:     %Int.ref.loc14_36: %Int.type = name_ref Int, imports.%import_ref.1 [template = constants.%Int]
// CHECK:STDOUT:     %N.ref.loc14_40: i32 = name_ref N, %N.loc14 [symbolic = %N.1 (constants.%N)]
// CHECK:STDOUT:     %int.make_type_signed.loc14_39: init type = call %Int.ref.loc14_36(%N.ref.loc14_40) [symbolic = %.1 (constants.%.6)]
// CHECK:STDOUT:     %.loc14_41.1: type = value_of_initializer %int.make_type_signed.loc14_39 [symbolic = %.1 (constants.%.6)]
// CHECK:STDOUT:     %.loc14_41.2: type = converted %int.make_type_signed.loc14_39, %.loc14_41.1 [symbolic = %.1 (constants.%.6)]
// CHECK:STDOUT:     %return: ref @Symbolic.%.1 (%.6) = var <return slot>
// CHECK:STDOUT:   }
// CHECK:STDOUT: }
// CHECK:STDOUT:
// CHECK:STDOUT: fn @Int(%n: i32) -> type = "int.make_type_signed";
// CHECK:STDOUT:
// CHECK:STDOUT: fn @F(%n: %.3) -> %.3 {
// CHECK:STDOUT: !entry:
// CHECK:STDOUT:   %n.ref: %.3 = name_ref n, %n
// CHECK:STDOUT:   return %n.ref
// CHECK:STDOUT: }
// CHECK:STDOUT:
// CHECK:STDOUT: fn @G(%n: %.5) -> %.5 {
// CHECK:STDOUT: !entry:
// CHECK:STDOUT:   %n.ref: %.5 = name_ref n, %n
// CHECK:STDOUT:   return %n.ref
// CHECK:STDOUT: }
// CHECK:STDOUT:
// CHECK:STDOUT: fn @Int32() -> type = "int.make_type_32";
// CHECK:STDOUT:
// CHECK:STDOUT: generic fn @Symbolic(%N.loc14: i32) {
// CHECK:STDOUT:   %N.1: i32 = bind_symbolic_name N 0 [symbolic = %N.1 (constants.%N)]
// CHECK:STDOUT:   %N.patt: i32 = symbolic_binding_pattern N 0 [symbolic = %N.patt (constants.%N.patt)]
// CHECK:STDOUT:   %.1: type = int_type signed, %N.1 [symbolic = %.1 (constants.%.6)]
// CHECK:STDOUT:
// CHECK:STDOUT: !definition:
// CHECK:STDOUT:
// CHECK:STDOUT:   fn(%N.loc14: i32, %x: @Symbolic.%.1 (%.6)) -> @Symbolic.%.1 (%.6) {
// CHECK:STDOUT:   !entry:
// CHECK:STDOUT:     %x.ref: @Symbolic.%.1 (%.6) = name_ref x, %x
// CHECK:STDOUT:     return %x.ref
// CHECK:STDOUT:   }
// CHECK:STDOUT: }
// CHECK:STDOUT:
// CHECK:STDOUT: specific @Symbolic(constants.%N) {
// CHECK:STDOUT:   %N.1 => constants.%N
// CHECK:STDOUT:   %N.patt => constants.%N
// CHECK:STDOUT:   %.1 => constants.%.6
// CHECK:STDOUT: }
// CHECK:STDOUT:
// CHECK:STDOUT: --- fail_zero_size.carbon
// CHECK:STDOUT:
// CHECK:STDOUT: constants {
// CHECK:STDOUT:   %Int.type: type = fn_type @Int [template]
// CHECK:STDOUT:   %.1: type = tuple_type () [template]
// CHECK:STDOUT:   %Int: %Int.type = struct_value () [template]
// CHECK:STDOUT:   %.2: i32 = int_literal 0 [template]
// CHECK:STDOUT: }
// CHECK:STDOUT:
// CHECK:STDOUT: imports {
// CHECK:STDOUT:   %import_ref: %Int.type = import_ref Main//types, inst+16, loaded [template = constants.%Int]
// CHECK:STDOUT:   %Core: <namespace> = namespace file.%Core.import, [template] {
// CHECK:STDOUT:     import Core//prelude
// CHECK:STDOUT:     import Core//prelude/operators
// CHECK:STDOUT:     import Core//prelude/types
// CHECK:STDOUT:     import Core//prelude/operators/arithmetic
// CHECK:STDOUT:     import Core//prelude/operators/bitwise
// CHECK:STDOUT:     import Core//prelude/operators/comparison
// CHECK:STDOUT:     import Core//prelude/types/bool
// CHECK:STDOUT:   }
// CHECK:STDOUT: }
// CHECK:STDOUT:
// CHECK:STDOUT: file {
// CHECK:STDOUT:   package: <namespace> = namespace [template] {
// CHECK:STDOUT:     .Int = imports.%import_ref
// CHECK:STDOUT:     .Core = imports.%Core
// CHECK:STDOUT:     .n = %n
// CHECK:STDOUT:   }
// CHECK:STDOUT:   %Core.import = import Core
// CHECK:STDOUT:   %default.import = import <invalid>
// CHECK:STDOUT:   %Int.ref: %Int.type = name_ref Int, imports.%import_ref [template = constants.%Int]
// CHECK:STDOUT:   %.loc10_12: i32 = int_literal 0 [template = constants.%.2]
// CHECK:STDOUT:   %int.make_type_signed: init type = call %Int.ref(%.loc10_12) [template = <error>]
// CHECK:STDOUT:   %.loc10_13.1: type = value_of_initializer %int.make_type_signed [template = <error>]
// CHECK:STDOUT:   %.loc10_13.2: type = converted %int.make_type_signed, %.loc10_13.1 [template = <error>]
// CHECK:STDOUT:   %n.var: ref <error> = var n
// CHECK:STDOUT:   %n: ref <error> = bind_name n, %n.var
// CHECK:STDOUT: }
// CHECK:STDOUT:
// CHECK:STDOUT: fn @Int(%n: i32) -> type = "int.make_type_signed";
// CHECK:STDOUT:
// CHECK:STDOUT: --- fail_negative_size.carbon
// CHECK:STDOUT:
// CHECK:STDOUT: constants {
// CHECK:STDOUT:   %Int32.type: type = fn_type @Int32 [template]
// CHECK:STDOUT:   %.1: type = tuple_type () [template]
// CHECK:STDOUT:   %Int32: %Int32.type = struct_value () [template]
// CHECK:STDOUT:   %Negate.type: type = fn_type @Negate [template]
// CHECK:STDOUT:   %Negate: %Negate.type = struct_value () [template]
// CHECK:STDOUT:   %Int.type: type = fn_type @Int [template]
// CHECK:STDOUT:   %Int: %Int.type = struct_value () [template]
// CHECK:STDOUT:   %.2: i32 = int_literal 1 [template]
// CHECK:STDOUT:   %.3: i32 = int_literal -1 [template]
// CHECK:STDOUT: }
// CHECK:STDOUT:
// CHECK:STDOUT: imports {
// CHECK:STDOUT:   %import_ref.1: %Int.type = import_ref Main//types, inst+16, loaded [template = constants.%Int]
// CHECK:STDOUT:   %Core: <namespace> = namespace file.%Core.import, [template] {
// CHECK:STDOUT:     .Int32 = %import_ref.2
// CHECK:STDOUT:     import Core//prelude
// CHECK:STDOUT:     import Core//prelude/operators
// CHECK:STDOUT:     import Core//prelude/types
// CHECK:STDOUT:     import Core//prelude/operators/arithmetic
// CHECK:STDOUT:     import Core//prelude/operators/bitwise
// CHECK:STDOUT:     import Core//prelude/operators/comparison
// CHECK:STDOUT:     import Core//prelude/types/bool
// CHECK:STDOUT:   }
// CHECK:STDOUT:   %import_ref.2: %Int32.type = import_ref Core//prelude/types, inst+4, loaded [template = constants.%Int32]
// CHECK:STDOUT: }
// CHECK:STDOUT:
// CHECK:STDOUT: file {
// CHECK:STDOUT:   package: <namespace> = namespace [template] {
// CHECK:STDOUT:     .Int = imports.%import_ref.1
// CHECK:STDOUT:     .Core = imports.%Core
// CHECK:STDOUT:     .Negate = %Negate.decl
// CHECK:STDOUT:     .n = %n
// CHECK:STDOUT:   }
// CHECK:STDOUT:   %Core.import = import Core
// CHECK:STDOUT:   %default.import = import <invalid>
// CHECK:STDOUT:   %Negate.decl: %Negate.type = fn_decl @Negate [template = constants.%Negate] {
// CHECK:STDOUT:     %n.patt: i32 = binding_pattern n
// CHECK:STDOUT:   } {
// CHECK:STDOUT:     %int.make_type_32.loc6_14: init type = call constants.%Int32() [template = i32]
// CHECK:STDOUT:     %.loc6_14.1: type = value_of_initializer %int.make_type_32.loc6_14 [template = i32]
// CHECK:STDOUT:     %.loc6_14.2: type = converted %int.make_type_32.loc6_14, %.loc6_14.1 [template = i32]
<<<<<<< HEAD
// CHECK:STDOUT:     %param: i32 = param
// CHECK:STDOUT:     @Negate.%n: i32 = bind_name n, %param
=======
// CHECK:STDOUT:     %n.param: i32 = param n
// CHECK:STDOUT:     %n: i32 = bind_name n, %n.param
>>>>>>> dcb4ae26
// CHECK:STDOUT:     %int.make_type_32.loc6_22: init type = call constants.%Int32() [template = i32]
// CHECK:STDOUT:     %.loc6_22.1: type = value_of_initializer %int.make_type_32.loc6_22 [template = i32]
// CHECK:STDOUT:     %.loc6_22.2: type = converted %int.make_type_32.loc6_22, %.loc6_22.1 [template = i32]
// CHECK:STDOUT:     %return: ref i32 = var <return slot>
// CHECK:STDOUT:   }
// CHECK:STDOUT:   %Int.ref: %Int.type = name_ref Int, imports.%import_ref.1 [template = constants.%Int]
// CHECK:STDOUT:   %Negate.ref: %Negate.type = name_ref Negate, %Negate.decl [template = constants.%Negate]
// CHECK:STDOUT:   %.loc12_19: i32 = int_literal 1 [template = constants.%.2]
// CHECK:STDOUT:   %int.snegate: init i32 = call %Negate.ref(%.loc12_19) [template = constants.%.3]
// CHECK:STDOUT:   %.loc12_11.1: i32 = value_of_initializer %int.snegate [template = constants.%.3]
// CHECK:STDOUT:   %.loc12_11.2: i32 = converted %int.snegate, %.loc12_11.1 [template = constants.%.3]
// CHECK:STDOUT:   %int.make_type_signed: init type = call %Int.ref(%.loc12_11.2) [template = <error>]
// CHECK:STDOUT:   %.loc12_21.1: type = value_of_initializer %int.make_type_signed [template = <error>]
// CHECK:STDOUT:   %.loc12_21.2: type = converted %int.make_type_signed, %.loc12_21.1 [template = <error>]
// CHECK:STDOUT:   %n.var: ref <error> = var n
// CHECK:STDOUT:   %n: ref <error> = bind_name n, %n.var
// CHECK:STDOUT: }
// CHECK:STDOUT:
// CHECK:STDOUT: fn @Int32() -> type = "int.make_type_32";
// CHECK:STDOUT:
// CHECK:STDOUT: fn @Negate(%n: i32) -> i32 = "int.snegate";
// CHECK:STDOUT:
// CHECK:STDOUT: fn @Int(%n: i32) -> type = "int.make_type_signed";
// CHECK:STDOUT:
// CHECK:STDOUT: --- fail_oversized.carbon
// CHECK:STDOUT:
// CHECK:STDOUT: constants {
// CHECK:STDOUT:   %Int.type: type = fn_type @Int [template]
// CHECK:STDOUT:   %.1: type = tuple_type () [template]
// CHECK:STDOUT:   %Int: %Int.type = struct_value () [template]
// CHECK:STDOUT:   %.2: i32 = int_literal 1000000000 [template]
// CHECK:STDOUT: }
// CHECK:STDOUT:
// CHECK:STDOUT: imports {
// CHECK:STDOUT:   %import_ref: %Int.type = import_ref Main//types, inst+16, loaded [template = constants.%Int]
// CHECK:STDOUT:   %Core: <namespace> = namespace file.%Core.import, [template] {
// CHECK:STDOUT:     import Core//prelude
// CHECK:STDOUT:     import Core//prelude/operators
// CHECK:STDOUT:     import Core//prelude/types
// CHECK:STDOUT:     import Core//prelude/operators/arithmetic
// CHECK:STDOUT:     import Core//prelude/operators/bitwise
// CHECK:STDOUT:     import Core//prelude/operators/comparison
// CHECK:STDOUT:     import Core//prelude/types/bool
// CHECK:STDOUT:   }
// CHECK:STDOUT: }
// CHECK:STDOUT:
// CHECK:STDOUT: file {
// CHECK:STDOUT:   package: <namespace> = namespace [template] {
// CHECK:STDOUT:     .Int = imports.%import_ref
// CHECK:STDOUT:     .Core = imports.%Core
// CHECK:STDOUT:     .m = %m
// CHECK:STDOUT:   }
// CHECK:STDOUT:   %Core.import = import Core
// CHECK:STDOUT:   %default.import = import <invalid>
// CHECK:STDOUT:   %Int.ref: %Int.type = name_ref Int, imports.%import_ref [template = constants.%Int]
// CHECK:STDOUT:   %.loc9_12: i32 = int_literal 1000000000 [template = constants.%.2]
// CHECK:STDOUT:   %int.make_type_signed: init type = call %Int.ref(%.loc9_12) [template = <error>]
// CHECK:STDOUT:   %.loc9_22.1: type = value_of_initializer %int.make_type_signed [template = <error>]
// CHECK:STDOUT:   %.loc9_22.2: type = converted %int.make_type_signed, %.loc9_22.1 [template = <error>]
// CHECK:STDOUT:   %m.var: ref <error> = var m
// CHECK:STDOUT:   %m: ref <error> = bind_name m, %m.var
// CHECK:STDOUT: }
// CHECK:STDOUT:
// CHECK:STDOUT: fn @Int(%n: i32) -> type = "int.make_type_signed";
// CHECK:STDOUT:<|MERGE_RESOLUTION|>--- conflicted
+++ resolved
@@ -105,15 +105,9 @@
 // CHECK:STDOUT:     %int.make_type_32: init type = call constants.%Int32() [template = i32]
 // CHECK:STDOUT:     %.loc4_11.1: type = value_of_initializer %int.make_type_32 [template = i32]
 // CHECK:STDOUT:     %.loc4_11.2: type = converted %int.make_type_32, %.loc4_11.1 [template = i32]
-<<<<<<< HEAD
 // CHECK:STDOUT:     %param: i32 = param
-// CHECK:STDOUT:     @Int.%n: i32 = bind_name n, %param
-// CHECK:STDOUT:     @Int.%return: ref type = var <return slot>
-=======
-// CHECK:STDOUT:     %n.param: i32 = param n
-// CHECK:STDOUT:     %n: i32 = bind_name n, %n.param
+// CHECK:STDOUT:     %n: i32 = bind_name n, %param
 // CHECK:STDOUT:     %return: ref type = var <return slot>
->>>>>>> dcb4ae26
 // CHECK:STDOUT:   }
 // CHECK:STDOUT: }
 // CHECK:STDOUT:
@@ -177,13 +171,8 @@
 // CHECK:STDOUT:     %int.make_type_signed.loc6_12: init type = call %Int.ref.loc6_9(%.loc6_13) [template = constants.%.3]
 // CHECK:STDOUT:     %.loc6_15.1: type = value_of_initializer %int.make_type_signed.loc6_12 [template = constants.%.3]
 // CHECK:STDOUT:     %.loc6_15.2: type = converted %int.make_type_signed.loc6_12, %.loc6_15.1 [template = constants.%.3]
-<<<<<<< HEAD
-// CHECK:STDOUT:     %param.loc6: %.3 = param
-// CHECK:STDOUT:     @F.%n: %.3 = bind_name n, %param.loc6
-=======
-// CHECK:STDOUT:     %n.param: %.3 = param n
-// CHECK:STDOUT:     %n: %.3 = bind_name n, %n.param
->>>>>>> dcb4ae26
+// CHECK:STDOUT:     %param: %.3 = param
+// CHECK:STDOUT:     %n: %.3 = bind_name n, %param
 // CHECK:STDOUT:     %Int.ref.loc6_21: %Int.type = name_ref Int, imports.%import_ref.1 [template = constants.%Int]
 // CHECK:STDOUT:     %.loc6_25: i32 = int_literal 64 [template = constants.%.2]
 // CHECK:STDOUT:     %int.make_type_signed.loc6_24: init type = call %Int.ref.loc6_21(%.loc6_25) [template = constants.%.3]
@@ -199,13 +188,8 @@
 // CHECK:STDOUT:     %int.make_type_signed.loc10_12: init type = call %Int.ref.loc10_9(%.loc10_13) [template = constants.%.5]
 // CHECK:STDOUT:     %.loc10_15.1: type = value_of_initializer %int.make_type_signed.loc10_12 [template = constants.%.5]
 // CHECK:STDOUT:     %.loc10_15.2: type = converted %int.make_type_signed.loc10_12, %.loc10_15.1 [template = constants.%.5]
-<<<<<<< HEAD
-// CHECK:STDOUT:     %param.loc10: %.5 = param
-// CHECK:STDOUT:     @G.%n: %.5 = bind_name n, %param.loc10
-=======
-// CHECK:STDOUT:     %n.param: %.5 = param n
-// CHECK:STDOUT:     %n: %.5 = bind_name n, %n.param
->>>>>>> dcb4ae26
+// CHECK:STDOUT:     %param: %.5 = param
+// CHECK:STDOUT:     %n: %.5 = bind_name n, %param
 // CHECK:STDOUT:     %Int.ref.loc10_21: %Int.type = name_ref Int, imports.%import_ref.1 [template = constants.%Int]
 // CHECK:STDOUT:     %.loc10_25: i32 = int_literal 13 [template = constants.%.4]
 // CHECK:STDOUT:     %int.make_type_signed.loc10_24: init type = call %Int.ref.loc10_21(%.loc10_25) [template = constants.%.5]
@@ -214,33 +198,21 @@
 // CHECK:STDOUT:     %return: ref %.5 = var <return slot>
 // CHECK:STDOUT:   }
 // CHECK:STDOUT:   %Symbolic.decl: %Symbolic.type = fn_decl @Symbolic [template = constants.%Symbolic] {
-// CHECK:STDOUT:     %N.patt: i32 = symbolic_binding_pattern N 0 [symbolic = @Symbolic.%N.patt (constants.%N.patt)]
+// CHECK:STDOUT:     %N.patt.loc14: i32 = symbolic_binding_pattern N 0 [symbolic = %N.patt.1 (constants.%N.patt)]
 // CHECK:STDOUT:     %x.patt: @Symbolic.%.1 (%.6) = binding_pattern x
 // CHECK:STDOUT:   } {
 // CHECK:STDOUT:     %int.make_type_32: init type = call constants.%Int32() [template = i32]
 // CHECK:STDOUT:     %.loc14_17.1: type = value_of_initializer %int.make_type_32 [template = i32]
 // CHECK:STDOUT:     %.loc14_17.2: type = converted %int.make_type_32, %.loc14_17.1 [template = i32]
-<<<<<<< HEAD
 // CHECK:STDOUT:     %param.loc14_13: i32 = param
-// CHECK:STDOUT:     @Symbolic.%N.loc14: i32 = bind_symbolic_name N 0, %param.loc14_13 [symbolic = @Symbolic.%N.1 (constants.%N)]
-// CHECK:STDOUT:     %Int.ref.loc14_25: %Int.type = name_ref Int, imports.%import_ref.1 [template = constants.%Int]
-// CHECK:STDOUT:     %N.ref.loc14_29: i32 = name_ref N, @Symbolic.%N.loc14 [symbolic = @Symbolic.%N.1 (constants.%N)]
-// CHECK:STDOUT:     %int.make_type_signed.loc14_28: init type = call %Int.ref.loc14_25(%N.ref.loc14_29) [symbolic = @Symbolic.%.1 (constants.%.6)]
-// CHECK:STDOUT:     %.loc14_30.1: type = value_of_initializer %int.make_type_signed.loc14_28 [symbolic = @Symbolic.%.1 (constants.%.6)]
-// CHECK:STDOUT:     %.loc14_30.2: type = converted %int.make_type_signed.loc14_28, %.loc14_30.1 [symbolic = @Symbolic.%.1 (constants.%.6)]
-// CHECK:STDOUT:     %param.loc14_22: @Symbolic.%.1 (%.6) = param
-// CHECK:STDOUT:     @Symbolic.%x: @Symbolic.%.1 (%.6) = bind_name x, %param.loc14_22
-=======
-// CHECK:STDOUT:     %N.param: i32 = param N
-// CHECK:STDOUT:     %N.loc14: i32 = bind_symbolic_name N 0, %N.param [symbolic = %N.1 (constants.%N)]
+// CHECK:STDOUT:     %N.loc14: i32 = bind_symbolic_name N 0, %param.loc14_13 [symbolic = %N.1 (constants.%N)]
 // CHECK:STDOUT:     %Int.ref.loc14_25: %Int.type = name_ref Int, imports.%import_ref.1 [template = constants.%Int]
 // CHECK:STDOUT:     %N.ref.loc14_29: i32 = name_ref N, %N.loc14 [symbolic = %N.1 (constants.%N)]
 // CHECK:STDOUT:     %int.make_type_signed.loc14_28: init type = call %Int.ref.loc14_25(%N.ref.loc14_29) [symbolic = %.1 (constants.%.6)]
 // CHECK:STDOUT:     %.loc14_30.1: type = value_of_initializer %int.make_type_signed.loc14_28 [symbolic = %.1 (constants.%.6)]
 // CHECK:STDOUT:     %.loc14_30.2: type = converted %int.make_type_signed.loc14_28, %.loc14_30.1 [symbolic = %.1 (constants.%.6)]
-// CHECK:STDOUT:     %x.param: @Symbolic.%.1 (%.6) = param x
-// CHECK:STDOUT:     %x: @Symbolic.%.1 (%.6) = bind_name x, %x.param
->>>>>>> dcb4ae26
+// CHECK:STDOUT:     %param.loc14_22: @Symbolic.%.1 (%.6) = param
+// CHECK:STDOUT:     %x: @Symbolic.%.1 (%.6) = bind_name x, %param.loc14_22
 // CHECK:STDOUT:     %Int.ref.loc14_36: %Int.type = name_ref Int, imports.%import_ref.1 [template = constants.%Int]
 // CHECK:STDOUT:     %N.ref.loc14_40: i32 = name_ref N, %N.loc14 [symbolic = %N.1 (constants.%N)]
 // CHECK:STDOUT:     %int.make_type_signed.loc14_39: init type = call %Int.ref.loc14_36(%N.ref.loc14_40) [symbolic = %.1 (constants.%.6)]
@@ -268,7 +240,7 @@
 // CHECK:STDOUT:
 // CHECK:STDOUT: generic fn @Symbolic(%N.loc14: i32) {
 // CHECK:STDOUT:   %N.1: i32 = bind_symbolic_name N 0 [symbolic = %N.1 (constants.%N)]
-// CHECK:STDOUT:   %N.patt: i32 = symbolic_binding_pattern N 0 [symbolic = %N.patt (constants.%N.patt)]
+// CHECK:STDOUT:   %N.patt.1: i32 = symbolic_binding_pattern N 0 [symbolic = %N.patt.1 (constants.%N.patt)]
 // CHECK:STDOUT:   %.1: type = int_type signed, %N.1 [symbolic = %.1 (constants.%.6)]
 // CHECK:STDOUT:
 // CHECK:STDOUT: !definition:
@@ -282,7 +254,7 @@
 // CHECK:STDOUT:
 // CHECK:STDOUT: specific @Symbolic(constants.%N) {
 // CHECK:STDOUT:   %N.1 => constants.%N
-// CHECK:STDOUT:   %N.patt => constants.%N
+// CHECK:STDOUT:   %N.patt.1 => constants.%N
 // CHECK:STDOUT:   %.1 => constants.%.6
 // CHECK:STDOUT: }
 // CHECK:STDOUT:
@@ -371,13 +343,8 @@
 // CHECK:STDOUT:     %int.make_type_32.loc6_14: init type = call constants.%Int32() [template = i32]
 // CHECK:STDOUT:     %.loc6_14.1: type = value_of_initializer %int.make_type_32.loc6_14 [template = i32]
 // CHECK:STDOUT:     %.loc6_14.2: type = converted %int.make_type_32.loc6_14, %.loc6_14.1 [template = i32]
-<<<<<<< HEAD
 // CHECK:STDOUT:     %param: i32 = param
-// CHECK:STDOUT:     @Negate.%n: i32 = bind_name n, %param
-=======
-// CHECK:STDOUT:     %n.param: i32 = param n
-// CHECK:STDOUT:     %n: i32 = bind_name n, %n.param
->>>>>>> dcb4ae26
+// CHECK:STDOUT:     %n: i32 = bind_name n, %param
 // CHECK:STDOUT:     %int.make_type_32.loc6_22: init type = call constants.%Int32() [template = i32]
 // CHECK:STDOUT:     %.loc6_22.1: type = value_of_initializer %int.make_type_32.loc6_22 [template = i32]
 // CHECK:STDOUT:     %.loc6_22.2: type = converted %int.make_type_32.loc6_22, %.loc6_22.1 [template = i32]
