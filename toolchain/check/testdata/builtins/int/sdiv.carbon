--- conflicted
+++ resolved
@@ -100,34 +100,20 @@
 // CHECK:STDOUT:   %Core.import = import Core
 // CHECK:STDOUT:   %Div.decl: %Div.type = fn_decl @Div [template = constants.%Div] {
 // CHECK:STDOUT:     %a.patt: i32 = binding_pattern a
-<<<<<<< HEAD
-// CHECK:STDOUT:     %.loc2_9: i32 = param_pattern %a.patt
+// CHECK:STDOUT:     %.loc2_9: i32 = param_pattern %a.patt, runtime_param0
 // CHECK:STDOUT:     %b.patt: i32 = binding_pattern b
-// CHECK:STDOUT:     %.loc2_17: i32 = param_pattern %b.patt
-=======
-// CHECK:STDOUT:     %b.patt: i32 = binding_pattern b
->>>>>>> 7396aede
+// CHECK:STDOUT:     %.loc2_17: i32 = param_pattern %b.patt, runtime_param1
 // CHECK:STDOUT:   } {
 // CHECK:STDOUT:     %int.make_type_32.loc2_11: init type = call constants.%Int32() [template = i32]
 // CHECK:STDOUT:     %.loc2_11.1: type = value_of_initializer %int.make_type_32.loc2_11 [template = i32]
 // CHECK:STDOUT:     %.loc2_11.2: type = converted %int.make_type_32.loc2_11, %.loc2_11.1 [template = i32]
-<<<<<<< HEAD
-// CHECK:STDOUT:     %param.loc2_8: i32 = param
+// CHECK:STDOUT:     %param.loc2_8: i32 = param runtime_param0
 // CHECK:STDOUT:     %a: i32 = bind_name a, %param.loc2_8
 // CHECK:STDOUT:     %int.make_type_32.loc2_19: init type = call constants.%Int32() [template = i32]
 // CHECK:STDOUT:     %.loc2_19.1: type = value_of_initializer %int.make_type_32.loc2_19 [template = i32]
 // CHECK:STDOUT:     %.loc2_19.2: type = converted %int.make_type_32.loc2_19, %.loc2_19.1 [template = i32]
-// CHECK:STDOUT:     %param.loc2_16: i32 = param
+// CHECK:STDOUT:     %param.loc2_16: i32 = param runtime_param1
 // CHECK:STDOUT:     %b: i32 = bind_name b, %param.loc2_16
-=======
-// CHECK:STDOUT:     %a.param: i32 = param a, runtime_param0
-// CHECK:STDOUT:     %a: i32 = bind_name a, %a.param
-// CHECK:STDOUT:     %int.make_type_32.loc2_19: init type = call constants.%Int32() [template = i32]
-// CHECK:STDOUT:     %.loc2_19.1: type = value_of_initializer %int.make_type_32.loc2_19 [template = i32]
-// CHECK:STDOUT:     %.loc2_19.2: type = converted %int.make_type_32.loc2_19, %.loc2_19.1 [template = i32]
-// CHECK:STDOUT:     %b.param: i32 = param b, runtime_param1
-// CHECK:STDOUT:     %b: i32 = bind_name b, %b.param
->>>>>>> 7396aede
 // CHECK:STDOUT:     %int.make_type_32.loc2_27: init type = call constants.%Int32() [template = i32]
 // CHECK:STDOUT:     %.loc2_27.1: type = value_of_initializer %int.make_type_32.loc2_27 [template = i32]
 // CHECK:STDOUT:     %.loc2_27.2: type = converted %int.make_type_32.loc2_27, %.loc2_27.1 [template = i32]
@@ -151,34 +137,20 @@
 // CHECK:STDOUT:   %.loc5_20: type = ptr_type %.5 [template = constants.%.6]
 // CHECK:STDOUT:   %RuntimeCall.decl: %RuntimeCall.type = fn_decl @RuntimeCall [template = constants.%RuntimeCall] {
 // CHECK:STDOUT:     %a.patt: i32 = binding_pattern a
-<<<<<<< HEAD
-// CHECK:STDOUT:     %.loc7_17: i32 = param_pattern %a.patt
+// CHECK:STDOUT:     %.loc7_17: i32 = param_pattern %a.patt, runtime_param0
 // CHECK:STDOUT:     %b.patt: i32 = binding_pattern b
-// CHECK:STDOUT:     %.loc7_25: i32 = param_pattern %b.patt
-=======
-// CHECK:STDOUT:     %b.patt: i32 = binding_pattern b
->>>>>>> 7396aede
+// CHECK:STDOUT:     %.loc7_25: i32 = param_pattern %b.patt, runtime_param1
 // CHECK:STDOUT:   } {
 // CHECK:STDOUT:     %int.make_type_32.loc7_19: init type = call constants.%Int32() [template = i32]
 // CHECK:STDOUT:     %.loc7_19.1: type = value_of_initializer %int.make_type_32.loc7_19 [template = i32]
 // CHECK:STDOUT:     %.loc7_19.2: type = converted %int.make_type_32.loc7_19, %.loc7_19.1 [template = i32]
-<<<<<<< HEAD
-// CHECK:STDOUT:     %param.loc7_16: i32 = param
+// CHECK:STDOUT:     %param.loc7_16: i32 = param runtime_param0
 // CHECK:STDOUT:     %a: i32 = bind_name a, %param.loc7_16
 // CHECK:STDOUT:     %int.make_type_32.loc7_27: init type = call constants.%Int32() [template = i32]
 // CHECK:STDOUT:     %.loc7_27.1: type = value_of_initializer %int.make_type_32.loc7_27 [template = i32]
 // CHECK:STDOUT:     %.loc7_27.2: type = converted %int.make_type_32.loc7_27, %.loc7_27.1 [template = i32]
-// CHECK:STDOUT:     %param.loc7_24: i32 = param
+// CHECK:STDOUT:     %param.loc7_24: i32 = param runtime_param1
 // CHECK:STDOUT:     %b: i32 = bind_name b, %param.loc7_24
-=======
-// CHECK:STDOUT:     %a.param: i32 = param a, runtime_param0
-// CHECK:STDOUT:     %a: i32 = bind_name a, %a.param
-// CHECK:STDOUT:     %int.make_type_32.loc7_27: init type = call constants.%Int32() [template = i32]
-// CHECK:STDOUT:     %.loc7_27.1: type = value_of_initializer %int.make_type_32.loc7_27 [template = i32]
-// CHECK:STDOUT:     %.loc7_27.2: type = converted %int.make_type_32.loc7_27, %.loc7_27.1 [template = i32]
-// CHECK:STDOUT:     %b.param: i32 = param b, runtime_param1
-// CHECK:STDOUT:     %b: i32 = bind_name b, %b.param
->>>>>>> 7396aede
 // CHECK:STDOUT:     %int.make_type_32.loc7_35: init type = call constants.%Int32() [template = i32]
 // CHECK:STDOUT:     %.loc7_35.1: type = value_of_initializer %int.make_type_32.loc7_35 [template = i32]
 // CHECK:STDOUT:     %.loc7_35.2: type = converted %int.make_type_32.loc7_35, %.loc7_35.1 [template = i32]
@@ -256,34 +228,20 @@
 // CHECK:STDOUT:   %Core.import = import Core
 // CHECK:STDOUT:   %Div.decl: %Div.type = fn_decl @Div [template = constants.%Div] {
 // CHECK:STDOUT:     %a.patt: i32 = binding_pattern a
-<<<<<<< HEAD
-// CHECK:STDOUT:     %.loc4_9: i32 = param_pattern %a.patt
+// CHECK:STDOUT:     %.loc4_9: i32 = param_pattern %a.patt, runtime_param0
 // CHECK:STDOUT:     %b.patt: i32 = binding_pattern b
-// CHECK:STDOUT:     %.loc4_17: i32 = param_pattern %b.patt
-=======
-// CHECK:STDOUT:     %b.patt: i32 = binding_pattern b
->>>>>>> 7396aede
+// CHECK:STDOUT:     %.loc4_17: i32 = param_pattern %b.patt, runtime_param1
 // CHECK:STDOUT:   } {
 // CHECK:STDOUT:     %int.make_type_32.loc4_11: init type = call constants.%Int32() [template = i32]
 // CHECK:STDOUT:     %.loc4_11.1: type = value_of_initializer %int.make_type_32.loc4_11 [template = i32]
 // CHECK:STDOUT:     %.loc4_11.2: type = converted %int.make_type_32.loc4_11, %.loc4_11.1 [template = i32]
-<<<<<<< HEAD
-// CHECK:STDOUT:     %param.loc4_8: i32 = param
+// CHECK:STDOUT:     %param.loc4_8: i32 = param runtime_param0
 // CHECK:STDOUT:     %a: i32 = bind_name a, %param.loc4_8
 // CHECK:STDOUT:     %int.make_type_32.loc4_19: init type = call constants.%Int32() [template = i32]
 // CHECK:STDOUT:     %.loc4_19.1: type = value_of_initializer %int.make_type_32.loc4_19 [template = i32]
 // CHECK:STDOUT:     %.loc4_19.2: type = converted %int.make_type_32.loc4_19, %.loc4_19.1 [template = i32]
-// CHECK:STDOUT:     %param.loc4_16: i32 = param
+// CHECK:STDOUT:     %param.loc4_16: i32 = param runtime_param1
 // CHECK:STDOUT:     %b: i32 = bind_name b, %param.loc4_16
-=======
-// CHECK:STDOUT:     %a.param: i32 = param a, runtime_param0
-// CHECK:STDOUT:     %a: i32 = bind_name a, %a.param
-// CHECK:STDOUT:     %int.make_type_32.loc4_19: init type = call constants.%Int32() [template = i32]
-// CHECK:STDOUT:     %.loc4_19.1: type = value_of_initializer %int.make_type_32.loc4_19 [template = i32]
-// CHECK:STDOUT:     %.loc4_19.2: type = converted %int.make_type_32.loc4_19, %.loc4_19.1 [template = i32]
-// CHECK:STDOUT:     %b.param: i32 = param b, runtime_param1
-// CHECK:STDOUT:     %b: i32 = bind_name b, %b.param
->>>>>>> 7396aede
 // CHECK:STDOUT:     %int.make_type_32.loc4_27: init type = call constants.%Int32() [template = i32]
 // CHECK:STDOUT:     %.loc4_27.1: type = value_of_initializer %int.make_type_32.loc4_27 [template = i32]
 // CHECK:STDOUT:     %.loc4_27.2: type = converted %int.make_type_32.loc4_27, %.loc4_27.1 [template = i32]
@@ -291,34 +249,20 @@
 // CHECK:STDOUT:   }
 // CHECK:STDOUT:   %Sub.decl: %Sub.type = fn_decl @Sub [template = constants.%Sub] {
 // CHECK:STDOUT:     %a.patt: i32 = binding_pattern a
-<<<<<<< HEAD
-// CHECK:STDOUT:     %.loc5_9: i32 = param_pattern %a.patt
+// CHECK:STDOUT:     %.loc5_9: i32 = param_pattern %a.patt, runtime_param0
 // CHECK:STDOUT:     %b.patt: i32 = binding_pattern b
-// CHECK:STDOUT:     %.loc5_17: i32 = param_pattern %b.patt
-=======
-// CHECK:STDOUT:     %b.patt: i32 = binding_pattern b
->>>>>>> 7396aede
+// CHECK:STDOUT:     %.loc5_17: i32 = param_pattern %b.patt, runtime_param1
 // CHECK:STDOUT:   } {
 // CHECK:STDOUT:     %int.make_type_32.loc5_11: init type = call constants.%Int32() [template = i32]
 // CHECK:STDOUT:     %.loc5_11.1: type = value_of_initializer %int.make_type_32.loc5_11 [template = i32]
 // CHECK:STDOUT:     %.loc5_11.2: type = converted %int.make_type_32.loc5_11, %.loc5_11.1 [template = i32]
-<<<<<<< HEAD
-// CHECK:STDOUT:     %param.loc5_8: i32 = param
+// CHECK:STDOUT:     %param.loc5_8: i32 = param runtime_param0
 // CHECK:STDOUT:     %a: i32 = bind_name a, %param.loc5_8
 // CHECK:STDOUT:     %int.make_type_32.loc5_19: init type = call constants.%Int32() [template = i32]
 // CHECK:STDOUT:     %.loc5_19.1: type = value_of_initializer %int.make_type_32.loc5_19 [template = i32]
 // CHECK:STDOUT:     %.loc5_19.2: type = converted %int.make_type_32.loc5_19, %.loc5_19.1 [template = i32]
-// CHECK:STDOUT:     %param.loc5_16: i32 = param
+// CHECK:STDOUT:     %param.loc5_16: i32 = param runtime_param1
 // CHECK:STDOUT:     %b: i32 = bind_name b, %param.loc5_16
-=======
-// CHECK:STDOUT:     %a.param: i32 = param a, runtime_param0
-// CHECK:STDOUT:     %a: i32 = bind_name a, %a.param
-// CHECK:STDOUT:     %int.make_type_32.loc5_19: init type = call constants.%Int32() [template = i32]
-// CHECK:STDOUT:     %.loc5_19.1: type = value_of_initializer %int.make_type_32.loc5_19 [template = i32]
-// CHECK:STDOUT:     %.loc5_19.2: type = converted %int.make_type_32.loc5_19, %.loc5_19.1 [template = i32]
-// CHECK:STDOUT:     %b.param: i32 = param b, runtime_param1
-// CHECK:STDOUT:     %b: i32 = bind_name b, %b.param
->>>>>>> 7396aede
 // CHECK:STDOUT:     %int.make_type_32.loc5_27: init type = call constants.%Int32() [template = i32]
 // CHECK:STDOUT:     %.loc5_27.1: type = value_of_initializer %int.make_type_32.loc5_27 [template = i32]
 // CHECK:STDOUT:     %.loc5_27.2: type = converted %int.make_type_32.loc5_27, %.loc5_27.1 [template = i32]
@@ -326,21 +270,13 @@
 // CHECK:STDOUT:   }
 // CHECK:STDOUT:   %Negate.decl: %Negate.type = fn_decl @Negate [template = constants.%Negate] {
 // CHECK:STDOUT:     %a.patt: i32 = binding_pattern a
-<<<<<<< HEAD
-// CHECK:STDOUT:     %.loc6_12: i32 = param_pattern %a.patt
-=======
->>>>>>> 7396aede
+// CHECK:STDOUT:     %.loc6_12: i32 = param_pattern %a.patt, runtime_param0
 // CHECK:STDOUT:   } {
 // CHECK:STDOUT:     %int.make_type_32.loc6_14: init type = call constants.%Int32() [template = i32]
 // CHECK:STDOUT:     %.loc6_14.1: type = value_of_initializer %int.make_type_32.loc6_14 [template = i32]
 // CHECK:STDOUT:     %.loc6_14.2: type = converted %int.make_type_32.loc6_14, %.loc6_14.1 [template = i32]
-<<<<<<< HEAD
-// CHECK:STDOUT:     %param: i32 = param
+// CHECK:STDOUT:     %param: i32 = param runtime_param0
 // CHECK:STDOUT:     %a: i32 = bind_name a, %param
-=======
-// CHECK:STDOUT:     %a.param: i32 = param a, runtime_param0
-// CHECK:STDOUT:     %a: i32 = bind_name a, %a.param
->>>>>>> 7396aede
 // CHECK:STDOUT:     %int.make_type_32.loc6_22: init type = call constants.%Int32() [template = i32]
 // CHECK:STDOUT:     %.loc6_22.1: type = value_of_initializer %int.make_type_32.loc6_22 [template = i32]
 // CHECK:STDOUT:     %.loc6_22.2: type = converted %int.make_type_32.loc6_22, %.loc6_22.1 [template = i32]
@@ -458,30 +394,20 @@
 // CHECK:STDOUT:   %Core.import = import Core
 // CHECK:STDOUT:   %Div.decl: %Div.type = fn_decl @Div [template = constants.%Div] {
 // CHECK:STDOUT:     %a.patt: i32 = binding_pattern a
-// CHECK:STDOUT:     %.loc4_9: i32 = param_pattern %a.patt
+// CHECK:STDOUT:     %.loc4_9: i32 = param_pattern %a.patt, runtime_param0
 // CHECK:STDOUT:     %b.patt: i32 = binding_pattern b
-// CHECK:STDOUT:     %.loc4_17: i32 = param_pattern %b.patt
+// CHECK:STDOUT:     %.loc4_17: i32 = param_pattern %b.patt, runtime_param1
 // CHECK:STDOUT:   } {
 // CHECK:STDOUT:     %int.make_type_32.loc4_11: init type = call constants.%Int32() [template = i32]
 // CHECK:STDOUT:     %.loc4_11.1: type = value_of_initializer %int.make_type_32.loc4_11 [template = i32]
 // CHECK:STDOUT:     %.loc4_11.2: type = converted %int.make_type_32.loc4_11, %.loc4_11.1 [template = i32]
-<<<<<<< HEAD
-// CHECK:STDOUT:     %param.loc4_8: i32 = param
+// CHECK:STDOUT:     %param.loc4_8: i32 = param runtime_param0
 // CHECK:STDOUT:     %a: i32 = bind_name a, %param.loc4_8
 // CHECK:STDOUT:     %int.make_type_32.loc4_19: init type = call constants.%Int32() [template = i32]
 // CHECK:STDOUT:     %.loc4_19.1: type = value_of_initializer %int.make_type_32.loc4_19 [template = i32]
 // CHECK:STDOUT:     %.loc4_19.2: type = converted %int.make_type_32.loc4_19, %.loc4_19.1 [template = i32]
-// CHECK:STDOUT:     %param.loc4_16: i32 = param
+// CHECK:STDOUT:     %param.loc4_16: i32 = param runtime_param1
 // CHECK:STDOUT:     %b: i32 = bind_name b, %param.loc4_16
-=======
-// CHECK:STDOUT:     %a.param: i32 = param a, runtime_param0
-// CHECK:STDOUT:     %a: i32 = bind_name a, %a.param
-// CHECK:STDOUT:     %int.make_type_32.loc4_19: init type = call constants.%Int32() [template = i32]
-// CHECK:STDOUT:     %.loc4_19.1: type = value_of_initializer %int.make_type_32.loc4_19 [template = i32]
-// CHECK:STDOUT:     %.loc4_19.2: type = converted %int.make_type_32.loc4_19, %.loc4_19.1 [template = i32]
-// CHECK:STDOUT:     %b.param: i32 = param b, runtime_param1
-// CHECK:STDOUT:     %b: i32 = bind_name b, %b.param
->>>>>>> 7396aede
 // CHECK:STDOUT:     %int.make_type_32.loc4_27: init type = call constants.%Int32() [template = i32]
 // CHECK:STDOUT:     %.loc4_27.1: type = value_of_initializer %int.make_type_32.loc4_27 [template = i32]
 // CHECK:STDOUT:     %.loc4_27.2: type = converted %int.make_type_32.loc4_27, %.loc4_27.1 [template = i32]
