--- conflicted
+++ resolved
@@ -136,23 +136,13 @@
 // CHECK:STDOUT:     %int.make_type_32.loc2_11: init type = call constants.%Int32() [template = i32]
 // CHECK:STDOUT:     %.loc2_11.1: type = value_of_initializer %int.make_type_32.loc2_11 [template = i32]
 // CHECK:STDOUT:     %.loc2_11.2: type = converted %int.make_type_32.loc2_11, %.loc2_11.1 [template = i32]
-<<<<<<< HEAD
 // CHECK:STDOUT:     %param.loc2_8: i32 = param
-// CHECK:STDOUT:     @Add.%a: i32 = bind_name a, %param.loc2_8
+// CHECK:STDOUT:     %a: i32 = bind_name a, %param.loc2_8
 // CHECK:STDOUT:     %int.make_type_32.loc2_19: init type = call constants.%Int32() [template = i32]
 // CHECK:STDOUT:     %.loc2_19.1: type = value_of_initializer %int.make_type_32.loc2_19 [template = i32]
 // CHECK:STDOUT:     %.loc2_19.2: type = converted %int.make_type_32.loc2_19, %.loc2_19.1 [template = i32]
 // CHECK:STDOUT:     %param.loc2_16: i32 = param
-// CHECK:STDOUT:     @Add.%b: i32 = bind_name b, %param.loc2_16
-=======
-// CHECK:STDOUT:     %a.param: i32 = param a
-// CHECK:STDOUT:     %a: i32 = bind_name a, %a.param
-// CHECK:STDOUT:     %int.make_type_32.loc2_19: init type = call constants.%Int32() [template = i32]
-// CHECK:STDOUT:     %.loc2_19.1: type = value_of_initializer %int.make_type_32.loc2_19 [template = i32]
-// CHECK:STDOUT:     %.loc2_19.2: type = converted %int.make_type_32.loc2_19, %.loc2_19.1 [template = i32]
-// CHECK:STDOUT:     %b.param: i32 = param b
-// CHECK:STDOUT:     %b: i32 = bind_name b, %b.param
->>>>>>> dcb4ae26
+// CHECK:STDOUT:     %b: i32 = bind_name b, %param.loc2_16
 // CHECK:STDOUT:     %int.make_type_32.loc2_27: init type = call constants.%Int32() [template = i32]
 // CHECK:STDOUT:     %.loc2_27.1: type = value_of_initializer %int.make_type_32.loc2_27 [template = i32]
 // CHECK:STDOUT:     %.loc2_27.2: type = converted %int.make_type_32.loc2_27, %.loc2_27.1 [template = i32]
@@ -181,23 +171,13 @@
 // CHECK:STDOUT:     %int.make_type_32.loc7_19: init type = call constants.%Int32() [template = i32]
 // CHECK:STDOUT:     %.loc7_19.1: type = value_of_initializer %int.make_type_32.loc7_19 [template = i32]
 // CHECK:STDOUT:     %.loc7_19.2: type = converted %int.make_type_32.loc7_19, %.loc7_19.1 [template = i32]
-<<<<<<< HEAD
 // CHECK:STDOUT:     %param.loc7_16: i32 = param
-// CHECK:STDOUT:     @RuntimeCall.%a: i32 = bind_name a, %param.loc7_16
+// CHECK:STDOUT:     %a: i32 = bind_name a, %param.loc7_16
 // CHECK:STDOUT:     %int.make_type_32.loc7_27: init type = call constants.%Int32() [template = i32]
 // CHECK:STDOUT:     %.loc7_27.1: type = value_of_initializer %int.make_type_32.loc7_27 [template = i32]
 // CHECK:STDOUT:     %.loc7_27.2: type = converted %int.make_type_32.loc7_27, %.loc7_27.1 [template = i32]
 // CHECK:STDOUT:     %param.loc7_24: i32 = param
-// CHECK:STDOUT:     @RuntimeCall.%b: i32 = bind_name b, %param.loc7_24
-=======
-// CHECK:STDOUT:     %a.param: i32 = param a
-// CHECK:STDOUT:     %a: i32 = bind_name a, %a.param
-// CHECK:STDOUT:     %int.make_type_32.loc7_27: init type = call constants.%Int32() [template = i32]
-// CHECK:STDOUT:     %.loc7_27.1: type = value_of_initializer %int.make_type_32.loc7_27 [template = i32]
-// CHECK:STDOUT:     %.loc7_27.2: type = converted %int.make_type_32.loc7_27, %.loc7_27.1 [template = i32]
-// CHECK:STDOUT:     %b.param: i32 = param b
-// CHECK:STDOUT:     %b: i32 = bind_name b, %b.param
->>>>>>> dcb4ae26
+// CHECK:STDOUT:     %b: i32 = bind_name b, %param.loc7_24
 // CHECK:STDOUT:     %int.make_type_32.loc7_35: init type = call constants.%Int32() [template = i32]
 // CHECK:STDOUT:     %.loc7_35.1: type = value_of_initializer %int.make_type_32.loc7_35 [template = i32]
 // CHECK:STDOUT:     %.loc7_35.2: type = converted %int.make_type_32.loc7_35, %.loc7_35.1 [template = i32]
@@ -293,13 +273,8 @@
 // CHECK:STDOUT:     %int.make_type_32.loc8_14: init type = call constants.%Int32() [template = i32]
 // CHECK:STDOUT:     %.loc8_14.1: type = value_of_initializer %int.make_type_32.loc8_14 [template = i32]
 // CHECK:STDOUT:     %.loc8_14.2: type = converted %int.make_type_32.loc8_14, %.loc8_14.1 [template = i32]
-<<<<<<< HEAD
-// CHECK:STDOUT:     %param.loc8: i32 = param
-// CHECK:STDOUT:     @TooFew.%a: i32 = bind_name a, %param.loc8
-=======
-// CHECK:STDOUT:     %a.param: i32 = param a
-// CHECK:STDOUT:     %a: i32 = bind_name a, %a.param
->>>>>>> dcb4ae26
+// CHECK:STDOUT:     %param: i32 = param
+// CHECK:STDOUT:     %a: i32 = bind_name a, %param
 // CHECK:STDOUT:     %int.make_type_32.loc8_22: init type = call constants.%Int32() [template = i32]
 // CHECK:STDOUT:     %.loc8_22.1: type = value_of_initializer %int.make_type_32.loc8_22 [template = i32]
 // CHECK:STDOUT:     %.loc8_22.2: type = converted %int.make_type_32.loc8_22, %.loc8_22.1 [template = i32]
@@ -313,33 +288,18 @@
 // CHECK:STDOUT:     %int.make_type_32.loc13_15: init type = call constants.%Int32() [template = i32]
 // CHECK:STDOUT:     %.loc13_15.1: type = value_of_initializer %int.make_type_32.loc13_15 [template = i32]
 // CHECK:STDOUT:     %.loc13_15.2: type = converted %int.make_type_32.loc13_15, %.loc13_15.1 [template = i32]
-<<<<<<< HEAD
 // CHECK:STDOUT:     %param.loc13_12: i32 = param
-// CHECK:STDOUT:     @TooMany.%a: i32 = bind_name a, %param.loc13_12
+// CHECK:STDOUT:     %a: i32 = bind_name a, %param.loc13_12
 // CHECK:STDOUT:     %int.make_type_32.loc13_23: init type = call constants.%Int32() [template = i32]
 // CHECK:STDOUT:     %.loc13_23.1: type = value_of_initializer %int.make_type_32.loc13_23 [template = i32]
 // CHECK:STDOUT:     %.loc13_23.2: type = converted %int.make_type_32.loc13_23, %.loc13_23.1 [template = i32]
 // CHECK:STDOUT:     %param.loc13_20: i32 = param
-// CHECK:STDOUT:     @TooMany.%b: i32 = bind_name b, %param.loc13_20
+// CHECK:STDOUT:     %b: i32 = bind_name b, %param.loc13_20
 // CHECK:STDOUT:     %int.make_type_32.loc13_31: init type = call constants.%Int32() [template = i32]
 // CHECK:STDOUT:     %.loc13_31.1: type = value_of_initializer %int.make_type_32.loc13_31 [template = i32]
 // CHECK:STDOUT:     %.loc13_31.2: type = converted %int.make_type_32.loc13_31, %.loc13_31.1 [template = i32]
 // CHECK:STDOUT:     %param.loc13_28: i32 = param
-// CHECK:STDOUT:     @TooMany.%c: i32 = bind_name c, %param.loc13_28
-=======
-// CHECK:STDOUT:     %a.param: i32 = param a
-// CHECK:STDOUT:     %a: i32 = bind_name a, %a.param
-// CHECK:STDOUT:     %int.make_type_32.loc13_23: init type = call constants.%Int32() [template = i32]
-// CHECK:STDOUT:     %.loc13_23.1: type = value_of_initializer %int.make_type_32.loc13_23 [template = i32]
-// CHECK:STDOUT:     %.loc13_23.2: type = converted %int.make_type_32.loc13_23, %.loc13_23.1 [template = i32]
-// CHECK:STDOUT:     %b.param: i32 = param b
-// CHECK:STDOUT:     %b: i32 = bind_name b, %b.param
-// CHECK:STDOUT:     %int.make_type_32.loc13_31: init type = call constants.%Int32() [template = i32]
-// CHECK:STDOUT:     %.loc13_31.1: type = value_of_initializer %int.make_type_32.loc13_31 [template = i32]
-// CHECK:STDOUT:     %.loc13_31.2: type = converted %int.make_type_32.loc13_31, %.loc13_31.1 [template = i32]
-// CHECK:STDOUT:     %c.param: i32 = param c
-// CHECK:STDOUT:     %c: i32 = bind_name c, %c.param
->>>>>>> dcb4ae26
+// CHECK:STDOUT:     %c: i32 = bind_name c, %param.loc13_28
 // CHECK:STDOUT:     %int.make_type_32.loc13_39: init type = call constants.%Int32() [template = i32]
 // CHECK:STDOUT:     %.loc13_39.1: type = value_of_initializer %int.make_type_32.loc13_39 [template = i32]
 // CHECK:STDOUT:     %.loc13_39.2: type = converted %int.make_type_32.loc13_39, %.loc13_39.1 [template = i32]
@@ -352,31 +312,17 @@
 // CHECK:STDOUT:     %int.make_type_32.loc18_21: init type = call constants.%Int32() [template = i32]
 // CHECK:STDOUT:     %.loc18_21.1: type = value_of_initializer %int.make_type_32.loc18_21 [template = i32]
 // CHECK:STDOUT:     %.loc18_21.2: type = converted %int.make_type_32.loc18_21, %.loc18_21.1 [template = i32]
-<<<<<<< HEAD
 // CHECK:STDOUT:     %param.loc18_18: i32 = param
-// CHECK:STDOUT:     @BadReturnType.%a: i32 = bind_name a, %param.loc18_18
+// CHECK:STDOUT:     %a: i32 = bind_name a, %param.loc18_18
 // CHECK:STDOUT:     %int.make_type_32.loc18_29: init type = call constants.%Int32() [template = i32]
 // CHECK:STDOUT:     %.loc18_29.1: type = value_of_initializer %int.make_type_32.loc18_29 [template = i32]
 // CHECK:STDOUT:     %.loc18_29.2: type = converted %int.make_type_32.loc18_29, %.loc18_29.1 [template = i32]
 // CHECK:STDOUT:     %param.loc18_26: i32 = param
-// CHECK:STDOUT:     @BadReturnType.%b: i32 = bind_name b, %param.loc18_26
-// CHECK:STDOUT:     %bool.make_type.loc18: init type = call constants.%Bool() [template = bool]
-// CHECK:STDOUT:     %.loc18_37.1: type = value_of_initializer %bool.make_type.loc18 [template = bool]
-// CHECK:STDOUT:     %.loc18_37.2: type = converted %bool.make_type.loc18, %.loc18_37.1 [template = bool]
-// CHECK:STDOUT:     @BadReturnType.%return: ref bool = var <return slot>
-=======
-// CHECK:STDOUT:     %a.param: i32 = param a
-// CHECK:STDOUT:     %a: i32 = bind_name a, %a.param
-// CHECK:STDOUT:     %int.make_type_32.loc18_29: init type = call constants.%Int32() [template = i32]
-// CHECK:STDOUT:     %.loc18_29.1: type = value_of_initializer %int.make_type_32.loc18_29 [template = i32]
-// CHECK:STDOUT:     %.loc18_29.2: type = converted %int.make_type_32.loc18_29, %.loc18_29.1 [template = i32]
-// CHECK:STDOUT:     %b.param: i32 = param b
-// CHECK:STDOUT:     %b: i32 = bind_name b, %b.param
+// CHECK:STDOUT:     %b: i32 = bind_name b, %param.loc18_26
 // CHECK:STDOUT:     %bool.make_type: init type = call constants.%Bool() [template = bool]
 // CHECK:STDOUT:     %.loc18_37.1: type = value_of_initializer %bool.make_type [template = bool]
 // CHECK:STDOUT:     %.loc18_37.2: type = converted %bool.make_type, %.loc18_37.1 [template = bool]
 // CHECK:STDOUT:     %return: ref bool = var <return slot>
->>>>>>> dcb4ae26
 // CHECK:STDOUT:   }
 // CHECK:STDOUT:   %JustRight.decl: %JustRight.type = fn_decl @JustRight [template = constants.%JustRight] {
 // CHECK:STDOUT:     %a.patt: i32 = binding_pattern a
@@ -385,23 +331,13 @@
 // CHECK:STDOUT:     %int.make_type_32.loc19_17: init type = call constants.%Int32() [template = i32]
 // CHECK:STDOUT:     %.loc19_17.1: type = value_of_initializer %int.make_type_32.loc19_17 [template = i32]
 // CHECK:STDOUT:     %.loc19_17.2: type = converted %int.make_type_32.loc19_17, %.loc19_17.1 [template = i32]
-<<<<<<< HEAD
 // CHECK:STDOUT:     %param.loc19_14: i32 = param
-// CHECK:STDOUT:     @JustRight.%a: i32 = bind_name a, %param.loc19_14
+// CHECK:STDOUT:     %a: i32 = bind_name a, %param.loc19_14
 // CHECK:STDOUT:     %int.make_type_32.loc19_25: init type = call constants.%Int32() [template = i32]
 // CHECK:STDOUT:     %.loc19_25.1: type = value_of_initializer %int.make_type_32.loc19_25 [template = i32]
 // CHECK:STDOUT:     %.loc19_25.2: type = converted %int.make_type_32.loc19_25, %.loc19_25.1 [template = i32]
 // CHECK:STDOUT:     %param.loc19_22: i32 = param
-// CHECK:STDOUT:     @JustRight.%b: i32 = bind_name b, %param.loc19_22
-=======
-// CHECK:STDOUT:     %a.param: i32 = param a
-// CHECK:STDOUT:     %a: i32 = bind_name a, %a.param
-// CHECK:STDOUT:     %int.make_type_32.loc19_25: init type = call constants.%Int32() [template = i32]
-// CHECK:STDOUT:     %.loc19_25.1: type = value_of_initializer %int.make_type_32.loc19_25 [template = i32]
-// CHECK:STDOUT:     %.loc19_25.2: type = converted %int.make_type_32.loc19_25, %.loc19_25.1 [template = i32]
-// CHECK:STDOUT:     %b.param: i32 = param b
-// CHECK:STDOUT:     %b: i32 = bind_name b, %b.param
->>>>>>> dcb4ae26
+// CHECK:STDOUT:     %b: i32 = bind_name b, %param.loc19_22
 // CHECK:STDOUT:     %int.make_type_32.loc19_33: init type = call constants.%Int32() [template = i32]
 // CHECK:STDOUT:     %.loc19_33.1: type = value_of_initializer %int.make_type_32.loc19_33 [template = i32]
 // CHECK:STDOUT:     %.loc19_33.2: type = converted %int.make_type_32.loc19_33, %.loc19_33.1 [template = i32]
@@ -445,13 +381,8 @@
 // CHECK:STDOUT:     %int.make_type_32.loc46_25: init type = call constants.%Int32() [template = i32]
 // CHECK:STDOUT:     %.loc46_25.1: type = value_of_initializer %int.make_type_32.loc46_25 [template = i32]
 // CHECK:STDOUT:     %.loc46_25.2: type = converted %int.make_type_32.loc46_25, %.loc46_25.1 [template = i32]
-<<<<<<< HEAD
-// CHECK:STDOUT:     %param.loc46: i32 = param
-// CHECK:STDOUT:     @RuntimeCallTooFew.%a: i32 = bind_name a, %param.loc46
-=======
-// CHECK:STDOUT:     %a.param: i32 = param a
-// CHECK:STDOUT:     %a: i32 = bind_name a, %a.param
->>>>>>> dcb4ae26
+// CHECK:STDOUT:     %param: i32 = param
+// CHECK:STDOUT:     %a: i32 = bind_name a, %param
 // CHECK:STDOUT:     %int.make_type_32.loc46_33: init type = call constants.%Int32() [template = i32]
 // CHECK:STDOUT:     %.loc46_33.1: type = value_of_initializer %int.make_type_32.loc46_33 [template = i32]
 // CHECK:STDOUT:     %.loc46_33.2: type = converted %int.make_type_32.loc46_33, %.loc46_33.1 [template = i32]
@@ -465,33 +396,18 @@
 // CHECK:STDOUT:     %int.make_type_32.loc50_26: init type = call constants.%Int32() [template = i32]
 // CHECK:STDOUT:     %.loc50_26.1: type = value_of_initializer %int.make_type_32.loc50_26 [template = i32]
 // CHECK:STDOUT:     %.loc50_26.2: type = converted %int.make_type_32.loc50_26, %.loc50_26.1 [template = i32]
-<<<<<<< HEAD
 // CHECK:STDOUT:     %param.loc50_23: i32 = param
-// CHECK:STDOUT:     @RuntimeCallTooMany.%a: i32 = bind_name a, %param.loc50_23
+// CHECK:STDOUT:     %a: i32 = bind_name a, %param.loc50_23
 // CHECK:STDOUT:     %int.make_type_32.loc50_34: init type = call constants.%Int32() [template = i32]
 // CHECK:STDOUT:     %.loc50_34.1: type = value_of_initializer %int.make_type_32.loc50_34 [template = i32]
 // CHECK:STDOUT:     %.loc50_34.2: type = converted %int.make_type_32.loc50_34, %.loc50_34.1 [template = i32]
 // CHECK:STDOUT:     %param.loc50_31: i32 = param
-// CHECK:STDOUT:     @RuntimeCallTooMany.%b: i32 = bind_name b, %param.loc50_31
+// CHECK:STDOUT:     %b: i32 = bind_name b, %param.loc50_31
 // CHECK:STDOUT:     %int.make_type_32.loc50_42: init type = call constants.%Int32() [template = i32]
 // CHECK:STDOUT:     %.loc50_42.1: type = value_of_initializer %int.make_type_32.loc50_42 [template = i32]
 // CHECK:STDOUT:     %.loc50_42.2: type = converted %int.make_type_32.loc50_42, %.loc50_42.1 [template = i32]
 // CHECK:STDOUT:     %param.loc50_39: i32 = param
-// CHECK:STDOUT:     @RuntimeCallTooMany.%c: i32 = bind_name c, %param.loc50_39
-=======
-// CHECK:STDOUT:     %a.param: i32 = param a
-// CHECK:STDOUT:     %a: i32 = bind_name a, %a.param
-// CHECK:STDOUT:     %int.make_type_32.loc50_34: init type = call constants.%Int32() [template = i32]
-// CHECK:STDOUT:     %.loc50_34.1: type = value_of_initializer %int.make_type_32.loc50_34 [template = i32]
-// CHECK:STDOUT:     %.loc50_34.2: type = converted %int.make_type_32.loc50_34, %.loc50_34.1 [template = i32]
-// CHECK:STDOUT:     %b.param: i32 = param b
-// CHECK:STDOUT:     %b: i32 = bind_name b, %b.param
-// CHECK:STDOUT:     %int.make_type_32.loc50_42: init type = call constants.%Int32() [template = i32]
-// CHECK:STDOUT:     %.loc50_42.1: type = value_of_initializer %int.make_type_32.loc50_42 [template = i32]
-// CHECK:STDOUT:     %.loc50_42.2: type = converted %int.make_type_32.loc50_42, %.loc50_42.1 [template = i32]
-// CHECK:STDOUT:     %c.param: i32 = param c
-// CHECK:STDOUT:     %c: i32 = bind_name c, %c.param
->>>>>>> dcb4ae26
+// CHECK:STDOUT:     %c: i32 = bind_name c, %param.loc50_39
 // CHECK:STDOUT:     %int.make_type_32.loc50_50: init type = call constants.%Int32() [template = i32]
 // CHECK:STDOUT:     %.loc50_50.1: type = value_of_initializer %int.make_type_32.loc50_50 [template = i32]
 // CHECK:STDOUT:     %.loc50_50.2: type = converted %int.make_type_32.loc50_50, %.loc50_50.1 [template = i32]
@@ -504,31 +420,17 @@
 // CHECK:STDOUT:     %int.make_type_32.loc54_32: init type = call constants.%Int32() [template = i32]
 // CHECK:STDOUT:     %.loc54_32.1: type = value_of_initializer %int.make_type_32.loc54_32 [template = i32]
 // CHECK:STDOUT:     %.loc54_32.2: type = converted %int.make_type_32.loc54_32, %.loc54_32.1 [template = i32]
-<<<<<<< HEAD
 // CHECK:STDOUT:     %param.loc54_29: i32 = param
-// CHECK:STDOUT:     @RuntimeCallBadReturnType.%a: i32 = bind_name a, %param.loc54_29
+// CHECK:STDOUT:     %a: i32 = bind_name a, %param.loc54_29
 // CHECK:STDOUT:     %int.make_type_32.loc54_40: init type = call constants.%Int32() [template = i32]
 // CHECK:STDOUT:     %.loc54_40.1: type = value_of_initializer %int.make_type_32.loc54_40 [template = i32]
 // CHECK:STDOUT:     %.loc54_40.2: type = converted %int.make_type_32.loc54_40, %.loc54_40.1 [template = i32]
 // CHECK:STDOUT:     %param.loc54_37: i32 = param
-// CHECK:STDOUT:     @RuntimeCallBadReturnType.%b: i32 = bind_name b, %param.loc54_37
-// CHECK:STDOUT:     %bool.make_type.loc54: init type = call constants.%Bool() [template = bool]
-// CHECK:STDOUT:     %.loc54_48.1: type = value_of_initializer %bool.make_type.loc54 [template = bool]
-// CHECK:STDOUT:     %.loc54_48.2: type = converted %bool.make_type.loc54, %.loc54_48.1 [template = bool]
-// CHECK:STDOUT:     @RuntimeCallBadReturnType.%return: ref bool = var <return slot>
-=======
-// CHECK:STDOUT:     %a.param: i32 = param a
-// CHECK:STDOUT:     %a: i32 = bind_name a, %a.param
-// CHECK:STDOUT:     %int.make_type_32.loc54_40: init type = call constants.%Int32() [template = i32]
-// CHECK:STDOUT:     %.loc54_40.1: type = value_of_initializer %int.make_type_32.loc54_40 [template = i32]
-// CHECK:STDOUT:     %.loc54_40.2: type = converted %int.make_type_32.loc54_40, %.loc54_40.1 [template = i32]
-// CHECK:STDOUT:     %b.param: i32 = param b
-// CHECK:STDOUT:     %b: i32 = bind_name b, %b.param
+// CHECK:STDOUT:     %b: i32 = bind_name b, %param.loc54_37
 // CHECK:STDOUT:     %bool.make_type: init type = call constants.%Bool() [template = bool]
 // CHECK:STDOUT:     %.loc54_48.1: type = value_of_initializer %bool.make_type [template = bool]
 // CHECK:STDOUT:     %.loc54_48.2: type = converted %bool.make_type, %.loc54_48.1 [template = bool]
 // CHECK:STDOUT:     %return: ref bool = var <return slot>
->>>>>>> dcb4ae26
 // CHECK:STDOUT:   }
 // CHECK:STDOUT: }
 // CHECK:STDOUT:
@@ -620,23 +522,13 @@
 // CHECK:STDOUT:     %int.make_type_32.loc4_11: init type = call constants.%Int32() [template = i32]
 // CHECK:STDOUT:     %.loc4_11.1: type = value_of_initializer %int.make_type_32.loc4_11 [template = i32]
 // CHECK:STDOUT:     %.loc4_11.2: type = converted %int.make_type_32.loc4_11, %.loc4_11.1 [template = i32]
-<<<<<<< HEAD
 // CHECK:STDOUT:     %param.loc4_8: i32 = param
-// CHECK:STDOUT:     @Add.%a: i32 = bind_name a, %param.loc4_8
+// CHECK:STDOUT:     %a: i32 = bind_name a, %param.loc4_8
 // CHECK:STDOUT:     %int.make_type_32.loc4_19: init type = call constants.%Int32() [template = i32]
 // CHECK:STDOUT:     %.loc4_19.1: type = value_of_initializer %int.make_type_32.loc4_19 [template = i32]
 // CHECK:STDOUT:     %.loc4_19.2: type = converted %int.make_type_32.loc4_19, %.loc4_19.1 [template = i32]
 // CHECK:STDOUT:     %param.loc4_16: i32 = param
-// CHECK:STDOUT:     @Add.%b: i32 = bind_name b, %param.loc4_16
-=======
-// CHECK:STDOUT:     %a.param: i32 = param a
-// CHECK:STDOUT:     %a: i32 = bind_name a, %a.param
-// CHECK:STDOUT:     %int.make_type_32.loc4_19: init type = call constants.%Int32() [template = i32]
-// CHECK:STDOUT:     %.loc4_19.1: type = value_of_initializer %int.make_type_32.loc4_19 [template = i32]
-// CHECK:STDOUT:     %.loc4_19.2: type = converted %int.make_type_32.loc4_19, %.loc4_19.1 [template = i32]
-// CHECK:STDOUT:     %b.param: i32 = param b
-// CHECK:STDOUT:     %b: i32 = bind_name b, %b.param
->>>>>>> dcb4ae26
+// CHECK:STDOUT:     %b: i32 = bind_name b, %param.loc4_16
 // CHECK:STDOUT:     %int.make_type_32.loc4_27: init type = call constants.%Int32() [template = i32]
 // CHECK:STDOUT:     %.loc4_27.1: type = value_of_initializer %int.make_type_32.loc4_27 [template = i32]
 // CHECK:STDOUT:     %.loc4_27.2: type = converted %int.make_type_32.loc4_27, %.loc4_27.1 [template = i32]
