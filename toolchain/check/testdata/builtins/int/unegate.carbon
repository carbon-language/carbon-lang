--- conflicted
+++ resolved
@@ -156,7 +156,7 @@
 // CHECK:STDOUT:   }
 // CHECK:STDOUT:   %Core.import = import Core
 // CHECK:STDOUT:   %Negate.decl: %Negate.type = fn_decl @Negate [template = constants.%Negate] {
-// CHECK:STDOUT:     %a.patt.loc2: i32 = binding_pattern a
+// CHECK:STDOUT:     %a.patt: i32 = binding_pattern a
 // CHECK:STDOUT:   } {
 // CHECK:STDOUT:     %int.make_type_32.loc2_14: init type = call constants.%Int32() [template = i32]
 // CHECK:STDOUT:     %.loc2_14.1: type = value_of_initializer %int.make_type_32.loc2_14 [template = i32]
@@ -191,7 +191,7 @@
 // CHECK:STDOUT:   %.loc7_8.1: type = value_of_initializer %int.make_type_32.loc7 [template = i32]
 // CHECK:STDOUT:   %.loc7_8.2: type = converted %int.make_type_32.loc7, %.loc7_8.1 [template = i32]
 // CHECK:STDOUT:   %RuntimeCall.decl: %RuntimeCall.type = fn_decl @RuntimeCall [template = constants.%RuntimeCall] {
-// CHECK:STDOUT:     %a.patt.loc9: i32 = binding_pattern a
+// CHECK:STDOUT:     %a.patt: i32 = binding_pattern a
 // CHECK:STDOUT:     %b.patt: i32 = binding_pattern b
 // CHECK:STDOUT:   } {
 // CHECK:STDOUT:     %int.make_type_32.loc9_19: init type = call constants.%Int32() [template = i32]
@@ -298,23 +298,15 @@
 // CHECK:STDOUT:     .RuntimeCallBadReturnType = %RuntimeCallBadReturnType.decl
 // CHECK:STDOUT:   }
 // CHECK:STDOUT:   %Core.import = import Core
-<<<<<<< HEAD
 // CHECK:STDOUT:   %TooFew.decl: %TooFew.type = fn_decl @TooFew [template = constants.%TooFew] {} {
-// CHECK:STDOUT:     %int.make_type_32.loc8: init type = call constants.%Int32() [template = i32]
-// CHECK:STDOUT:     %.loc8_16.1: type = value_of_initializer %int.make_type_32.loc8 [template = i32]
-// CHECK:STDOUT:     %.loc8_16.2: type = converted %int.make_type_32.loc8, %.loc8_16.1 [template = i32]
-// CHECK:STDOUT:     @TooFew.%return: ref i32 = var <return slot>
-=======
-// CHECK:STDOUT:   %TooFew.decl: %TooFew.type = fn_decl @TooFew [template = constants.%TooFew] {
 // CHECK:STDOUT:     %int.make_type_32: init type = call constants.%Int32() [template = i32]
 // CHECK:STDOUT:     %.loc8_16.1: type = value_of_initializer %int.make_type_32 [template = i32]
 // CHECK:STDOUT:     %.loc8_16.2: type = converted %int.make_type_32, %.loc8_16.1 [template = i32]
 // CHECK:STDOUT:     %return: ref i32 = var <return slot>
->>>>>>> 1e34d03e
 // CHECK:STDOUT:   }
 // CHECK:STDOUT:   %TooMany.decl: %TooMany.type = fn_decl @TooMany [template = constants.%TooMany] {
-// CHECK:STDOUT:     %a.patt.loc13: i32 = binding_pattern a
-// CHECK:STDOUT:     %b.patt.loc13: i32 = binding_pattern b
+// CHECK:STDOUT:     %a.patt: i32 = binding_pattern a
+// CHECK:STDOUT:     %b.patt: i32 = binding_pattern b
 // CHECK:STDOUT:   } {
 // CHECK:STDOUT:     %int.make_type_32.loc13_15: init type = call constants.%Int32() [template = i32]
 // CHECK:STDOUT:     %.loc13_15.1: type = value_of_initializer %int.make_type_32.loc13_15 [template = i32]
@@ -332,19 +324,8 @@
 // CHECK:STDOUT:     %return: ref i32 = var <return slot>
 // CHECK:STDOUT:   }
 // CHECK:STDOUT:   %BadReturnType.decl: %BadReturnType.type = fn_decl @BadReturnType [template = constants.%BadReturnType] {
-<<<<<<< HEAD
-// CHECK:STDOUT:     %a.patt.loc18: i32 = binding_pattern a
-// CHECK:STDOUT:   } {
-// CHECK:STDOUT:     %int.make_type_32.loc18: init type = call constants.%Int32() [template = i32]
-// CHECK:STDOUT:     %.loc18_21.1: type = value_of_initializer %int.make_type_32.loc18 [template = i32]
-// CHECK:STDOUT:     %.loc18_21.2: type = converted %int.make_type_32.loc18, %.loc18_21.1 [template = i32]
-// CHECK:STDOUT:     %a.loc18_18.1: i32 = param a
-// CHECK:STDOUT:     @BadReturnType.%a: i32 = bind_name a, %a.loc18_18.1
-// CHECK:STDOUT:     %bool.make_type.loc18: init type = call constants.%Bool() [template = bool]
-// CHECK:STDOUT:     %.loc18_29.1: type = value_of_initializer %bool.make_type.loc18 [template = bool]
-// CHECK:STDOUT:     %.loc18_29.2: type = converted %bool.make_type.loc18, %.loc18_29.1 [template = bool]
-// CHECK:STDOUT:     @BadReturnType.%return: ref bool = var <return slot>
-=======
+// CHECK:STDOUT:     %a.patt: i32 = binding_pattern a
+// CHECK:STDOUT:   } {
 // CHECK:STDOUT:     %int.make_type_32: init type = call constants.%Int32() [template = i32]
 // CHECK:STDOUT:     %.loc18_21.1: type = value_of_initializer %int.make_type_32 [template = i32]
 // CHECK:STDOUT:     %.loc18_21.2: type = converted %int.make_type_32, %.loc18_21.1 [template = i32]
@@ -354,10 +335,9 @@
 // CHECK:STDOUT:     %.loc18_29.1: type = value_of_initializer %bool.make_type [template = bool]
 // CHECK:STDOUT:     %.loc18_29.2: type = converted %bool.make_type, %.loc18_29.1 [template = bool]
 // CHECK:STDOUT:     %return: ref bool = var <return slot>
->>>>>>> 1e34d03e
 // CHECK:STDOUT:   }
 // CHECK:STDOUT:   %JustRight.decl: %JustRight.type = fn_decl @JustRight [template = constants.%JustRight] {
-// CHECK:STDOUT:     %a.patt.loc19: i32 = binding_pattern a
+// CHECK:STDOUT:     %a.patt: i32 = binding_pattern a
 // CHECK:STDOUT:   } {
 // CHECK:STDOUT:     %int.make_type_32.loc19_17: init type = call constants.%Int32() [template = i32]
 // CHECK:STDOUT:     %.loc19_17.1: type = value_of_initializer %int.make_type_32.loc19_17 [template = i32]
@@ -397,7 +377,7 @@
 // CHECK:STDOUT:   %bad_call.var: ref <error> = var bad_call
 // CHECK:STDOUT:   %bad_call: ref <error> = bind_name bad_call, %bad_call.var
 // CHECK:STDOUT:   %RuntimeCallTooFew.decl: %RuntimeCallTooFew.type = fn_decl @RuntimeCallTooFew [template = constants.%RuntimeCallTooFew] {
-// CHECK:STDOUT:     %a.patt.loc46: i32 = binding_pattern a
+// CHECK:STDOUT:     %a.patt: i32 = binding_pattern a
 // CHECK:STDOUT:   } {
 // CHECK:STDOUT:     %int.make_type_32.loc46_25: init type = call constants.%Int32() [template = i32]
 // CHECK:STDOUT:     %.loc46_25.1: type = value_of_initializer %int.make_type_32.loc46_25 [template = i32]
@@ -410,8 +390,8 @@
 // CHECK:STDOUT:     %return: ref i32 = var <return slot>
 // CHECK:STDOUT:   }
 // CHECK:STDOUT:   %RuntimeCallTooMany.decl: %RuntimeCallTooMany.type = fn_decl @RuntimeCallTooMany [template = constants.%RuntimeCallTooMany] {
-// CHECK:STDOUT:     %a.patt.loc57: i32 = binding_pattern a
-// CHECK:STDOUT:     %b.patt.loc57: i32 = binding_pattern b
+// CHECK:STDOUT:     %a.patt: i32 = binding_pattern a
+// CHECK:STDOUT:     %b.patt: i32 = binding_pattern b
 // CHECK:STDOUT:     %c.patt: i32 = binding_pattern c
 // CHECK:STDOUT:   } {
 // CHECK:STDOUT:     %int.make_type_32.loc57_26: init type = call constants.%Int32() [template = i32]
@@ -435,8 +415,8 @@
 // CHECK:STDOUT:     %return: ref i32 = var <return slot>
 // CHECK:STDOUT:   }
 // CHECK:STDOUT:   %RuntimeCallBadReturnType.decl: %RuntimeCallBadReturnType.type = fn_decl @RuntimeCallBadReturnType [template = constants.%RuntimeCallBadReturnType] {
-// CHECK:STDOUT:     %a.patt.loc68: i32 = binding_pattern a
-// CHECK:STDOUT:     %b.patt.loc68: i32 = binding_pattern b
+// CHECK:STDOUT:     %a.patt: i32 = binding_pattern a
+// CHECK:STDOUT:     %b.patt: i32 = binding_pattern b
 // CHECK:STDOUT:   } {
 // CHECK:STDOUT:     %int.make_type_32.loc68_32: init type = call constants.%Int32() [template = i32]
 // CHECK:STDOUT:     %.loc68_32.1: type = value_of_initializer %int.make_type_32.loc68_32 [template = i32]
@@ -532,7 +512,7 @@
 // CHECK:STDOUT:   }
 // CHECK:STDOUT:   %Core.import = import Core
 // CHECK:STDOUT:   %Negate.decl: %Negate.type = fn_decl @Negate [template = constants.%Negate] {
-// CHECK:STDOUT:     %a.patt.loc4: i32 = binding_pattern a
+// CHECK:STDOUT:     %a.patt: i32 = binding_pattern a
 // CHECK:STDOUT:   } {
 // CHECK:STDOUT:     %int.make_type_32.loc4_14: init type = call constants.%Int32() [template = i32]
 // CHECK:STDOUT:     %.loc4_14.1: type = value_of_initializer %int.make_type_32.loc4_14 [template = i32]
@@ -545,7 +525,7 @@
 // CHECK:STDOUT:     %return: ref i32 = var <return slot>
 // CHECK:STDOUT:   }
 // CHECK:STDOUT:   %Sub.decl: %Sub.type = fn_decl @Sub [template = constants.%Sub] {
-// CHECK:STDOUT:     %a.patt.loc5: i32 = binding_pattern a
+// CHECK:STDOUT:     %a.patt: i32 = binding_pattern a
 // CHECK:STDOUT:     %b.patt: i32 = binding_pattern b
 // CHECK:STDOUT:   } {
 // CHECK:STDOUT:     %int.make_type_32.loc5_11: init type = call constants.%Int32() [template = i32]
