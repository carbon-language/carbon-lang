// Part of the Carbon Language project, under the Apache License v2.0 with LLVM
// Exceptions. See /LICENSE for license information.
// SPDX-License-Identifier: Apache-2.0 WITH LLVM-exception
//
// AUTOUPDATE
// TIP: To test this file alone, run:
// TIP:   bazel test //toolchain/testing:file_test --test_arg=--file_tests=toolchain/check/testdata/builtins/int/unegate.carbon
// TIP: To dump output, run:
// TIP:   bazel run //toolchain/testing:file_test -- --dump_output --file_tests=toolchain/check/testdata/builtins/int/unegate.carbon

// --- int_negate.carbon

fn Negate(a: i32) -> i32 = "int.unegate";

var arr: [i32; Negate(Negate(123))];
let arr_p: [i32; 123]* = &arr;

let n: i32 = Negate(1);

fn RuntimeCall(a: i32, b: i32) -> i32 {
  return Negate(a);
}

// --- fail_bad_decl.carbon

package FailBadDecl;

// CHECK:STDERR: fail_bad_decl.carbon:[[@LINE+4]]:1: ERROR: Invalid signature for builtin function "int.unegate".
// CHECK:STDERR: fn TooFew() -> i32 = "int.unegate";
// CHECK:STDERR: ^~~~~~~~~~~~~~~~~~~~
// CHECK:STDERR:
fn TooFew() -> i32 = "int.unegate";
// CHECK:STDERR: fail_bad_decl.carbon:[[@LINE+4]]:1: ERROR: Invalid signature for builtin function "int.unegate".
// CHECK:STDERR: fn TooMany(a: i32, b: i32) -> i32 = "int.unegate";
// CHECK:STDERR: ^~~~~~~~~~~~~~~~~~~~~~~~~~~~~~~~~~~
// CHECK:STDERR:
fn TooMany(a: i32, b: i32) -> i32 = "int.unegate";
// CHECK:STDERR: fail_bad_decl.carbon:[[@LINE+4]]:1: ERROR: Invalid signature for builtin function "int.unegate".
// CHECK:STDERR: fn BadReturnType(a: i32) -> bool = "int.unegate";
// CHECK:STDERR: ^~~~~~~~~~~~~~~~~~~~~~~~~~~~~~~~~~
// CHECK:STDERR:
fn BadReturnType(a: i32) -> bool = "int.unegate";
fn JustRight(a: i32) -> i32 = "int.unegate";

// CHECK:STDERR: fail_bad_decl.carbon:[[@LINE+4]]:20: ERROR: Array bound is not a constant.
// CHECK:STDERR: var too_few: [i32; TooFew()];
// CHECK:STDERR:                    ^~~~~~~
// CHECK:STDERR:
var too_few: [i32; TooFew()];
// CHECK:STDERR: fail_bad_decl.carbon:[[@LINE+4]]:21: ERROR: Array bound is not a constant.
// CHECK:STDERR: var too_many: [i32; TooMany(1, 2)];
// CHECK:STDERR:                     ^~~~~~~~
// CHECK:STDERR:
var too_many: [i32; TooMany(1, 2)];
// CHECK:STDERR: fail_bad_decl.carbon:[[@LINE+4]]:28: ERROR: Array bound is not a constant.
// CHECK:STDERR: var bad_return_type: [i32; BadReturnType(1)];
// CHECK:STDERR:                            ^~~~~~~~~~~~~~
// CHECK:STDERR:
var bad_return_type: [i32; BadReturnType(1)];

// CHECK:STDERR: fail_bad_decl.carbon:[[@LINE+7]]:21: ERROR: 2 argument(s) passed to function expecting 1 argument(s).
// CHECK:STDERR: var bad_call: [i32; JustRight(1, 2)];
// CHECK:STDERR:                     ^~~~~~~~~~
// CHECK:STDERR: fail_bad_decl.carbon:[[@LINE-21]]:1: Calling function declared here.
// CHECK:STDERR: fn JustRight(a: i32) -> i32 = "int.unegate";
// CHECK:STDERR: ^~~~~~~~~~~~~~~~~~~~~~~~~~~~~
// CHECK:STDERR:
var bad_call: [i32; JustRight(1, 2)];

fn RuntimeCallTooFew(a: i32) -> i32 {
  // CHECK:STDERR: fail_bad_decl.carbon:[[@LINE+7]]:10: ERROR: 1 argument(s) passed to function expecting 0 argument(s).
  // CHECK:STDERR:   return TooFew(a);
  // CHECK:STDERR:          ^~~~~~~
  // CHECK:STDERR: fail_bad_decl.carbon:[[@LINE-42]]:1: Calling function declared here.
  // CHECK:STDERR: fn TooFew() -> i32 = "int.unegate";
  // CHECK:STDERR: ^~~~~~~~~~~~~~~~~~~~
  // CHECK:STDERR:
  return TooFew(a);
}

fn RuntimeCallTooMany(a: i32, b: i32, c: i32) -> i32 {
  // CHECK:STDERR: fail_bad_decl.carbon:[[@LINE+7]]:10: ERROR: 3 argument(s) passed to function expecting 2 argument(s).
  // CHECK:STDERR:   return TooMany(a, b, c);
  // CHECK:STDERR:          ^~~~~~~~
  // CHECK:STDERR: fail_bad_decl.carbon:[[@LINE-48]]:1: Calling function declared here.
  // CHECK:STDERR: fn TooMany(a: i32, b: i32) -> i32 = "int.unegate";
  // CHECK:STDERR: ^~~~~~~~~~~~~~~~~~~~~~~~~~~~~~~~~~~
  // CHECK:STDERR:
  return TooMany(a, b, c);
}

fn RuntimeCallBadReturnType(a: i32, b: i32) -> bool {
  // CHECK:STDERR: fail_bad_decl.carbon:[[@LINE+6]]:10: ERROR: 2 argument(s) passed to function expecting 1 argument(s).
  // CHECK:STDERR:   return BadReturnType(a, b);
  // CHECK:STDERR:          ^~~~~~~~~~~~~~
  // CHECK:STDERR: fail_bad_decl.carbon:[[@LINE-54]]:1: Calling function declared here.
  // CHECK:STDERR: fn BadReturnType(a: i32) -> bool = "int.unegate";
  // CHECK:STDERR: ^~~~~~~~~~~~~~~~~~~~~~~~~~~~~~~~~~
  return BadReturnType(a, b);
}

// --- overflow.carbon

package Overflow;

fn Negate(a: i32) -> i32 = "int.unegate";
fn Sub(a: i32, b: i32) -> i32 = "int.usub";

// -(-INT_MAX) is INT_MAX.
let a: i32 = Negate(Negate(0x7FFFFFFF));

// -(-INT_MAX - 1) wraps around to INT_MIN.
let b: i32 = Negate(Sub(Negate(0x7FFFFFFF), 1));

// CHECK:STDOUT: --- int_negate.carbon
// CHECK:STDOUT:
// CHECK:STDOUT: constants {
// CHECK:STDOUT:   %Int32.type: type = fn_type @Int32 [template]
// CHECK:STDOUT:   %.1: type = tuple_type () [template]
// CHECK:STDOUT:   %Int32: %Int32.type = struct_value () [template]
// CHECK:STDOUT:   %Negate.type: type = fn_type @Negate [template]
// CHECK:STDOUT:   %Negate: %Negate.type = struct_value () [template]
// CHECK:STDOUT:   %.2: i32 = int_literal 123 [template]
// CHECK:STDOUT:   %.3: i32 = int_literal -123 [template]
// CHECK:STDOUT:   %.4: type = array_type %.2, i32 [template]
// CHECK:STDOUT:   %.5: type = ptr_type %.4 [template]
// CHECK:STDOUT:   %.6: i32 = int_literal 1 [template]
// CHECK:STDOUT:   %.7: i32 = int_literal -1 [template]
// CHECK:STDOUT:   %RuntimeCall.type: type = fn_type @RuntimeCall [template]
// CHECK:STDOUT:   %RuntimeCall: %RuntimeCall.type = struct_value () [template]
// CHECK:STDOUT: }
// CHECK:STDOUT:
// CHECK:STDOUT: imports {
// CHECK:STDOUT:   %Core: <namespace> = namespace file.%Core.import, [template] {
// CHECK:STDOUT:     .Int32 = %import_ref
// CHECK:STDOUT:     import Core//prelude
// CHECK:STDOUT:     import Core//prelude/operators
// CHECK:STDOUT:     import Core//prelude/types
// CHECK:STDOUT:     import Core//prelude/operators/arithmetic
// CHECK:STDOUT:     import Core//prelude/operators/bitwise
// CHECK:STDOUT:     import Core//prelude/operators/comparison
// CHECK:STDOUT:     import Core//prelude/types/bool
// CHECK:STDOUT:   }
// CHECK:STDOUT:   %import_ref: %Int32.type = import_ref Core//prelude/types, inst+4, loaded [template = constants.%Int32]
// CHECK:STDOUT: }
// CHECK:STDOUT:
// CHECK:STDOUT: file {
// CHECK:STDOUT:   package: <namespace> = namespace [template] {
// CHECK:STDOUT:     .Core = imports.%Core
// CHECK:STDOUT:     .Negate = %Negate.decl
// CHECK:STDOUT:     .arr = %arr
// CHECK:STDOUT:     .arr_p = @__global_init.%arr_p
// CHECK:STDOUT:     .n = @__global_init.%n
// CHECK:STDOUT:     .RuntimeCall = %RuntimeCall.decl
// CHECK:STDOUT:   }
// CHECK:STDOUT:   %Core.import = import Core
// CHECK:STDOUT:   %Negate.decl: %Negate.type = fn_decl @Negate [template = constants.%Negate] {
// CHECK:STDOUT:     %a.patt: i32 = binding_pattern a
// CHECK:STDOUT:   } {
// CHECK:STDOUT:     %int.make_type_32.loc2_14: init type = call constants.%Int32() [template = i32]
// CHECK:STDOUT:     %.loc2_14.1: type = value_of_initializer %int.make_type_32.loc2_14 [template = i32]
// CHECK:STDOUT:     %.loc2_14.2: type = converted %int.make_type_32.loc2_14, %.loc2_14.1 [template = i32]
<<<<<<< HEAD
// CHECK:STDOUT:     %param.loc2: i32 = param
// CHECK:STDOUT:     @Negate.%a: i32 = bind_name a, %param.loc2
=======
// CHECK:STDOUT:     %a.param: i32 = param a
// CHECK:STDOUT:     %a: i32 = bind_name a, %a.param
>>>>>>> dcb4ae26
// CHECK:STDOUT:     %int.make_type_32.loc2_22: init type = call constants.%Int32() [template = i32]
// CHECK:STDOUT:     %.loc2_22.1: type = value_of_initializer %int.make_type_32.loc2_22 [template = i32]
// CHECK:STDOUT:     %.loc2_22.2: type = converted %int.make_type_32.loc2_22, %.loc2_22.1 [template = i32]
// CHECK:STDOUT:     %return: ref i32 = var <return slot>
// CHECK:STDOUT:   }
// CHECK:STDOUT:   %int.make_type_32.loc4: init type = call constants.%Int32() [template = i32]
// CHECK:STDOUT:   %Negate.ref.loc4_16: %Negate.type = name_ref Negate, %Negate.decl [template = constants.%Negate]
// CHECK:STDOUT:   %Negate.ref.loc4_23: %Negate.type = name_ref Negate, %Negate.decl [template = constants.%Negate]
// CHECK:STDOUT:   %.loc4_30: i32 = int_literal 123 [template = constants.%.2]
// CHECK:STDOUT:   %int.unegate.loc4_29: init i32 = call %Negate.ref.loc4_23(%.loc4_30) [template = constants.%.3]
// CHECK:STDOUT:   %.loc4_22.1: i32 = value_of_initializer %int.unegate.loc4_29 [template = constants.%.3]
// CHECK:STDOUT:   %.loc4_22.2: i32 = converted %int.unegate.loc4_29, %.loc4_22.1 [template = constants.%.3]
// CHECK:STDOUT:   %int.unegate.loc4_22: init i32 = call %Negate.ref.loc4_16(%.loc4_22.2) [template = constants.%.2]
// CHECK:STDOUT:   %.loc4_11.1: type = value_of_initializer %int.make_type_32.loc4 [template = i32]
// CHECK:STDOUT:   %.loc4_11.2: type = converted %int.make_type_32.loc4, %.loc4_11.1 [template = i32]
// CHECK:STDOUT:   %.loc4_35: type = array_type %int.unegate.loc4_22, i32 [template = constants.%.4]
// CHECK:STDOUT:   %arr.var: ref %.4 = var arr
// CHECK:STDOUT:   %arr: ref %.4 = bind_name arr, %arr.var
// CHECK:STDOUT:   %int.make_type_32.loc5: init type = call constants.%Int32() [template = i32]
// CHECK:STDOUT:   %.loc5_18: i32 = int_literal 123 [template = constants.%.2]
// CHECK:STDOUT:   %.loc5_13.1: type = value_of_initializer %int.make_type_32.loc5 [template = i32]
// CHECK:STDOUT:   %.loc5_13.2: type = converted %int.make_type_32.loc5, %.loc5_13.1 [template = i32]
// CHECK:STDOUT:   %.loc5_21: type = array_type %.loc5_18, i32 [template = constants.%.4]
// CHECK:STDOUT:   %.loc5_22: type = ptr_type %.4 [template = constants.%.5]
// CHECK:STDOUT:   %int.make_type_32.loc7: init type = call constants.%Int32() [template = i32]
// CHECK:STDOUT:   %.loc7_8.1: type = value_of_initializer %int.make_type_32.loc7 [template = i32]
// CHECK:STDOUT:   %.loc7_8.2: type = converted %int.make_type_32.loc7, %.loc7_8.1 [template = i32]
// CHECK:STDOUT:   %RuntimeCall.decl: %RuntimeCall.type = fn_decl @RuntimeCall [template = constants.%RuntimeCall] {
// CHECK:STDOUT:     %a.patt: i32 = binding_pattern a
// CHECK:STDOUT:     %b.patt: i32 = binding_pattern b
// CHECK:STDOUT:   } {
// CHECK:STDOUT:     %int.make_type_32.loc9_19: init type = call constants.%Int32() [template = i32]
// CHECK:STDOUT:     %.loc9_19.1: type = value_of_initializer %int.make_type_32.loc9_19 [template = i32]
// CHECK:STDOUT:     %.loc9_19.2: type = converted %int.make_type_32.loc9_19, %.loc9_19.1 [template = i32]
<<<<<<< HEAD
// CHECK:STDOUT:     %param.loc9_16: i32 = param
// CHECK:STDOUT:     @RuntimeCall.%a: i32 = bind_name a, %param.loc9_16
// CHECK:STDOUT:     %int.make_type_32.loc9_27: init type = call constants.%Int32() [template = i32]
// CHECK:STDOUT:     %.loc9_27.1: type = value_of_initializer %int.make_type_32.loc9_27 [template = i32]
// CHECK:STDOUT:     %.loc9_27.2: type = converted %int.make_type_32.loc9_27, %.loc9_27.1 [template = i32]
// CHECK:STDOUT:     %param.loc9_24: i32 = param
// CHECK:STDOUT:     @RuntimeCall.%b: i32 = bind_name b, %param.loc9_24
=======
// CHECK:STDOUT:     %a.param: i32 = param a
// CHECK:STDOUT:     %a: i32 = bind_name a, %a.param
// CHECK:STDOUT:     %int.make_type_32.loc9_27: init type = call constants.%Int32() [template = i32]
// CHECK:STDOUT:     %.loc9_27.1: type = value_of_initializer %int.make_type_32.loc9_27 [template = i32]
// CHECK:STDOUT:     %.loc9_27.2: type = converted %int.make_type_32.loc9_27, %.loc9_27.1 [template = i32]
// CHECK:STDOUT:     %b.param: i32 = param b
// CHECK:STDOUT:     %b: i32 = bind_name b, %b.param
>>>>>>> dcb4ae26
// CHECK:STDOUT:     %int.make_type_32.loc9_35: init type = call constants.%Int32() [template = i32]
// CHECK:STDOUT:     %.loc9_35.1: type = value_of_initializer %int.make_type_32.loc9_35 [template = i32]
// CHECK:STDOUT:     %.loc9_35.2: type = converted %int.make_type_32.loc9_35, %.loc9_35.1 [template = i32]
// CHECK:STDOUT:     %return: ref i32 = var <return slot>
// CHECK:STDOUT:   }
// CHECK:STDOUT: }
// CHECK:STDOUT:
// CHECK:STDOUT: fn @Int32() -> type = "int.make_type_32";
// CHECK:STDOUT:
// CHECK:STDOUT: fn @Negate(%a: i32) -> i32 = "int.unegate";
// CHECK:STDOUT:
// CHECK:STDOUT: fn @RuntimeCall(%a: i32, %b: i32) -> i32 {
// CHECK:STDOUT: !entry:
// CHECK:STDOUT:   %Negate.ref: %Negate.type = name_ref Negate, file.%Negate.decl [template = constants.%Negate]
// CHECK:STDOUT:   %a.ref: i32 = name_ref a, %a
// CHECK:STDOUT:   %int.unegate: init i32 = call %Negate.ref(%a.ref)
// CHECK:STDOUT:   %.loc10_19.1: i32 = value_of_initializer %int.unegate
// CHECK:STDOUT:   %.loc10_19.2: i32 = converted %int.unegate, %.loc10_19.1
// CHECK:STDOUT:   return %.loc10_19.2
// CHECK:STDOUT: }
// CHECK:STDOUT:
// CHECK:STDOUT: fn @__global_init() {
// CHECK:STDOUT: !entry:
// CHECK:STDOUT:   %arr.ref: ref %.4 = name_ref arr, file.%arr
// CHECK:STDOUT:   %.loc5: %.5 = addr_of %arr.ref
// CHECK:STDOUT:   %arr_p: %.5 = bind_name arr_p, %.loc5
// CHECK:STDOUT:   %Negate.ref: %Negate.type = name_ref Negate, file.%Negate.decl [template = constants.%Negate]
// CHECK:STDOUT:   %.loc7_21: i32 = int_literal 1 [template = constants.%.6]
// CHECK:STDOUT:   %int.unegate: init i32 = call %Negate.ref(%.loc7_21) [template = constants.%.7]
// CHECK:STDOUT:   %.loc7_23.1: i32 = value_of_initializer %int.unegate [template = constants.%.7]
// CHECK:STDOUT:   %.loc7_23.2: i32 = converted %int.unegate, %.loc7_23.1 [template = constants.%.7]
// CHECK:STDOUT:   %n: i32 = bind_name n, %.loc7_23.2
// CHECK:STDOUT:   return
// CHECK:STDOUT: }
// CHECK:STDOUT:
// CHECK:STDOUT: --- fail_bad_decl.carbon
// CHECK:STDOUT:
// CHECK:STDOUT: constants {
// CHECK:STDOUT:   %Int32.type: type = fn_type @Int32 [template]
// CHECK:STDOUT:   %.1: type = tuple_type () [template]
// CHECK:STDOUT:   %Int32: %Int32.type = struct_value () [template]
// CHECK:STDOUT:   %TooFew.type: type = fn_type @TooFew [template]
// CHECK:STDOUT:   %TooFew: %TooFew.type = struct_value () [template]
// CHECK:STDOUT:   %TooMany.type: type = fn_type @TooMany [template]
// CHECK:STDOUT:   %TooMany: %TooMany.type = struct_value () [template]
// CHECK:STDOUT:   %Bool.type: type = fn_type @Bool [template]
// CHECK:STDOUT:   %Bool: %Bool.type = struct_value () [template]
// CHECK:STDOUT:   %BadReturnType.type: type = fn_type @BadReturnType [template]
// CHECK:STDOUT:   %BadReturnType: %BadReturnType.type = struct_value () [template]
// CHECK:STDOUT:   %JustRight.type: type = fn_type @JustRight [template]
// CHECK:STDOUT:   %JustRight: %JustRight.type = struct_value () [template]
// CHECK:STDOUT:   %.2: i32 = int_literal 1 [template]
// CHECK:STDOUT:   %.3: i32 = int_literal 2 [template]
// CHECK:STDOUT:   %RuntimeCallTooFew.type: type = fn_type @RuntimeCallTooFew [template]
// CHECK:STDOUT:   %RuntimeCallTooFew: %RuntimeCallTooFew.type = struct_value () [template]
// CHECK:STDOUT:   %RuntimeCallTooMany.type: type = fn_type @RuntimeCallTooMany [template]
// CHECK:STDOUT:   %RuntimeCallTooMany: %RuntimeCallTooMany.type = struct_value () [template]
// CHECK:STDOUT:   %RuntimeCallBadReturnType.type: type = fn_type @RuntimeCallBadReturnType [template]
// CHECK:STDOUT:   %RuntimeCallBadReturnType: %RuntimeCallBadReturnType.type = struct_value () [template]
// CHECK:STDOUT: }
// CHECK:STDOUT:
// CHECK:STDOUT: imports {
// CHECK:STDOUT:   %Core: <namespace> = namespace file.%Core.import, [template] {
// CHECK:STDOUT:     .Int32 = %import_ref.1
// CHECK:STDOUT:     .Bool = %import_ref.2
// CHECK:STDOUT:     import Core//prelude
// CHECK:STDOUT:     import Core//prelude/operators
// CHECK:STDOUT:     import Core//prelude/types
// CHECK:STDOUT:     import Core//prelude/operators/arithmetic
// CHECK:STDOUT:     import Core//prelude/operators/bitwise
// CHECK:STDOUT:     import Core//prelude/operators/comparison
// CHECK:STDOUT:     import Core//prelude/types/bool
// CHECK:STDOUT:   }
// CHECK:STDOUT:   %import_ref.1: %Int32.type = import_ref Core//prelude/types, inst+4, loaded [template = constants.%Int32]
// CHECK:STDOUT:   %import_ref.2: %Bool.type = import_ref Core//prelude/types/bool, inst+2, loaded [template = constants.%Bool]
// CHECK:STDOUT: }
// CHECK:STDOUT:
// CHECK:STDOUT: file {
// CHECK:STDOUT:   package: <namespace> = namespace [template] {
// CHECK:STDOUT:     .Core = imports.%Core
// CHECK:STDOUT:     .TooFew = %TooFew.decl
// CHECK:STDOUT:     .TooMany = %TooMany.decl
// CHECK:STDOUT:     .BadReturnType = %BadReturnType.decl
// CHECK:STDOUT:     .JustRight = %JustRight.decl
// CHECK:STDOUT:     .too_few = %too_few
// CHECK:STDOUT:     .too_many = %too_many
// CHECK:STDOUT:     .bad_return_type = %bad_return_type
// CHECK:STDOUT:     .bad_call = %bad_call
// CHECK:STDOUT:     .RuntimeCallTooFew = %RuntimeCallTooFew.decl
// CHECK:STDOUT:     .RuntimeCallTooMany = %RuntimeCallTooMany.decl
// CHECK:STDOUT:     .RuntimeCallBadReturnType = %RuntimeCallBadReturnType.decl
// CHECK:STDOUT:   }
// CHECK:STDOUT:   %Core.import = import Core
// CHECK:STDOUT:   %TooFew.decl: %TooFew.type = fn_decl @TooFew [template = constants.%TooFew] {} {
// CHECK:STDOUT:     %int.make_type_32: init type = call constants.%Int32() [template = i32]
// CHECK:STDOUT:     %.loc8_16.1: type = value_of_initializer %int.make_type_32 [template = i32]
// CHECK:STDOUT:     %.loc8_16.2: type = converted %int.make_type_32, %.loc8_16.1 [template = i32]
// CHECK:STDOUT:     %return: ref i32 = var <return slot>
// CHECK:STDOUT:   }
// CHECK:STDOUT:   %TooMany.decl: %TooMany.type = fn_decl @TooMany [template = constants.%TooMany] {
// CHECK:STDOUT:     %a.patt: i32 = binding_pattern a
// CHECK:STDOUT:     %b.patt: i32 = binding_pattern b
// CHECK:STDOUT:   } {
// CHECK:STDOUT:     %int.make_type_32.loc13_15: init type = call constants.%Int32() [template = i32]
// CHECK:STDOUT:     %.loc13_15.1: type = value_of_initializer %int.make_type_32.loc13_15 [template = i32]
// CHECK:STDOUT:     %.loc13_15.2: type = converted %int.make_type_32.loc13_15, %.loc13_15.1 [template = i32]
<<<<<<< HEAD
// CHECK:STDOUT:     %param.loc13_12: i32 = param
// CHECK:STDOUT:     @TooMany.%a: i32 = bind_name a, %param.loc13_12
// CHECK:STDOUT:     %int.make_type_32.loc13_23: init type = call constants.%Int32() [template = i32]
// CHECK:STDOUT:     %.loc13_23.1: type = value_of_initializer %int.make_type_32.loc13_23 [template = i32]
// CHECK:STDOUT:     %.loc13_23.2: type = converted %int.make_type_32.loc13_23, %.loc13_23.1 [template = i32]
// CHECK:STDOUT:     %param.loc13_20: i32 = param
// CHECK:STDOUT:     @TooMany.%b: i32 = bind_name b, %param.loc13_20
=======
// CHECK:STDOUT:     %a.param: i32 = param a
// CHECK:STDOUT:     %a: i32 = bind_name a, %a.param
// CHECK:STDOUT:     %int.make_type_32.loc13_23: init type = call constants.%Int32() [template = i32]
// CHECK:STDOUT:     %.loc13_23.1: type = value_of_initializer %int.make_type_32.loc13_23 [template = i32]
// CHECK:STDOUT:     %.loc13_23.2: type = converted %int.make_type_32.loc13_23, %.loc13_23.1 [template = i32]
// CHECK:STDOUT:     %b.param: i32 = param b
// CHECK:STDOUT:     %b: i32 = bind_name b, %b.param
>>>>>>> dcb4ae26
// CHECK:STDOUT:     %int.make_type_32.loc13_31: init type = call constants.%Int32() [template = i32]
// CHECK:STDOUT:     %.loc13_31.1: type = value_of_initializer %int.make_type_32.loc13_31 [template = i32]
// CHECK:STDOUT:     %.loc13_31.2: type = converted %int.make_type_32.loc13_31, %.loc13_31.1 [template = i32]
// CHECK:STDOUT:     %return: ref i32 = var <return slot>
// CHECK:STDOUT:   }
// CHECK:STDOUT:   %BadReturnType.decl: %BadReturnType.type = fn_decl @BadReturnType [template = constants.%BadReturnType] {
// CHECK:STDOUT:     %a.patt: i32 = binding_pattern a
// CHECK:STDOUT:   } {
<<<<<<< HEAD
// CHECK:STDOUT:     %int.make_type_32.loc18: init type = call constants.%Int32() [template = i32]
// CHECK:STDOUT:     %.loc18_21.1: type = value_of_initializer %int.make_type_32.loc18 [template = i32]
// CHECK:STDOUT:     %.loc18_21.2: type = converted %int.make_type_32.loc18, %.loc18_21.1 [template = i32]
// CHECK:STDOUT:     %param.loc18: i32 = param
// CHECK:STDOUT:     @BadReturnType.%a: i32 = bind_name a, %param.loc18
// CHECK:STDOUT:     %bool.make_type.loc18: init type = call constants.%Bool() [template = bool]
// CHECK:STDOUT:     %.loc18_29.1: type = value_of_initializer %bool.make_type.loc18 [template = bool]
// CHECK:STDOUT:     %.loc18_29.2: type = converted %bool.make_type.loc18, %.loc18_29.1 [template = bool]
// CHECK:STDOUT:     @BadReturnType.%return: ref bool = var <return slot>
=======
// CHECK:STDOUT:     %int.make_type_32: init type = call constants.%Int32() [template = i32]
// CHECK:STDOUT:     %.loc18_21.1: type = value_of_initializer %int.make_type_32 [template = i32]
// CHECK:STDOUT:     %.loc18_21.2: type = converted %int.make_type_32, %.loc18_21.1 [template = i32]
// CHECK:STDOUT:     %a.param: i32 = param a
// CHECK:STDOUT:     %a: i32 = bind_name a, %a.param
// CHECK:STDOUT:     %bool.make_type: init type = call constants.%Bool() [template = bool]
// CHECK:STDOUT:     %.loc18_29.1: type = value_of_initializer %bool.make_type [template = bool]
// CHECK:STDOUT:     %.loc18_29.2: type = converted %bool.make_type, %.loc18_29.1 [template = bool]
// CHECK:STDOUT:     %return: ref bool = var <return slot>
>>>>>>> dcb4ae26
// CHECK:STDOUT:   }
// CHECK:STDOUT:   %JustRight.decl: %JustRight.type = fn_decl @JustRight [template = constants.%JustRight] {
// CHECK:STDOUT:     %a.patt: i32 = binding_pattern a
// CHECK:STDOUT:   } {
// CHECK:STDOUT:     %int.make_type_32.loc19_17: init type = call constants.%Int32() [template = i32]
// CHECK:STDOUT:     %.loc19_17.1: type = value_of_initializer %int.make_type_32.loc19_17 [template = i32]
// CHECK:STDOUT:     %.loc19_17.2: type = converted %int.make_type_32.loc19_17, %.loc19_17.1 [template = i32]
<<<<<<< HEAD
// CHECK:STDOUT:     %param.loc19: i32 = param
// CHECK:STDOUT:     @JustRight.%a: i32 = bind_name a, %param.loc19
=======
// CHECK:STDOUT:     %a.param: i32 = param a
// CHECK:STDOUT:     %a: i32 = bind_name a, %a.param
>>>>>>> dcb4ae26
// CHECK:STDOUT:     %int.make_type_32.loc19_25: init type = call constants.%Int32() [template = i32]
// CHECK:STDOUT:     %.loc19_25.1: type = value_of_initializer %int.make_type_32.loc19_25 [template = i32]
// CHECK:STDOUT:     %.loc19_25.2: type = converted %int.make_type_32.loc19_25, %.loc19_25.1 [template = i32]
// CHECK:STDOUT:     %return: ref i32 = var <return slot>
// CHECK:STDOUT:   }
// CHECK:STDOUT:   %int.make_type_32.loc25: init type = call constants.%Int32() [template = i32]
// CHECK:STDOUT:   %TooFew.ref: %TooFew.type = name_ref TooFew, %TooFew.decl [template = constants.%TooFew]
// CHECK:STDOUT:   %TooFew.call: init i32 = call %TooFew.ref()
// CHECK:STDOUT:   %too_few.var: ref <error> = var too_few
// CHECK:STDOUT:   %too_few: ref <error> = bind_name too_few, %too_few.var
// CHECK:STDOUT:   %int.make_type_32.loc30: init type = call constants.%Int32() [template = i32]
// CHECK:STDOUT:   %TooMany.ref: %TooMany.type = name_ref TooMany, %TooMany.decl [template = constants.%TooMany]
// CHECK:STDOUT:   %.loc30_29: i32 = int_literal 1 [template = constants.%.2]
// CHECK:STDOUT:   %.loc30_32: i32 = int_literal 2 [template = constants.%.3]
// CHECK:STDOUT:   %TooMany.call: init i32 = call %TooMany.ref(%.loc30_29, %.loc30_32)
// CHECK:STDOUT:   %too_many.var: ref <error> = var too_many
// CHECK:STDOUT:   %too_many: ref <error> = bind_name too_many, %too_many.var
// CHECK:STDOUT:   %int.make_type_32.loc35: init type = call constants.%Int32() [template = i32]
// CHECK:STDOUT:   %BadReturnType.ref: %BadReturnType.type = name_ref BadReturnType, %BadReturnType.decl [template = constants.%BadReturnType]
// CHECK:STDOUT:   %.loc35: i32 = int_literal 1 [template = constants.%.2]
// CHECK:STDOUT:   %BadReturnType.call: init bool = call %BadReturnType.ref(%.loc35)
// CHECK:STDOUT:   %bad_return_type.var: ref <error> = var bad_return_type
// CHECK:STDOUT:   %bad_return_type: ref <error> = bind_name bad_return_type, %bad_return_type.var
// CHECK:STDOUT:   %int.make_type_32.loc44: init type = call constants.%Int32() [template = i32]
// CHECK:STDOUT:   %JustRight.ref: %JustRight.type = name_ref JustRight, %JustRight.decl [template = constants.%JustRight]
// CHECK:STDOUT:   %.loc44_31: i32 = int_literal 1 [template = constants.%.2]
// CHECK:STDOUT:   %.loc44_34: i32 = int_literal 2 [template = constants.%.3]
// CHECK:STDOUT:   %int.unegate: init i32 = call %JustRight.ref(<invalid>) [template = <error>]
// CHECK:STDOUT:   %.loc44_16.1: type = value_of_initializer %int.make_type_32.loc44 [template = i32]
// CHECK:STDOUT:   %.loc44_16.2: type = converted %int.make_type_32.loc44, %.loc44_16.1 [template = i32]
// CHECK:STDOUT:   %.loc44_36: type = array_type %int.unegate, i32 [template = <error>]
// CHECK:STDOUT:   %bad_call.var: ref <error> = var bad_call
// CHECK:STDOUT:   %bad_call: ref <error> = bind_name bad_call, %bad_call.var
// CHECK:STDOUT:   %RuntimeCallTooFew.decl: %RuntimeCallTooFew.type = fn_decl @RuntimeCallTooFew [template = constants.%RuntimeCallTooFew] {
// CHECK:STDOUT:     %a.patt: i32 = binding_pattern a
// CHECK:STDOUT:   } {
// CHECK:STDOUT:     %int.make_type_32.loc46_25: init type = call constants.%Int32() [template = i32]
// CHECK:STDOUT:     %.loc46_25.1: type = value_of_initializer %int.make_type_32.loc46_25 [template = i32]
// CHECK:STDOUT:     %.loc46_25.2: type = converted %int.make_type_32.loc46_25, %.loc46_25.1 [template = i32]
<<<<<<< HEAD
// CHECK:STDOUT:     %param.loc46: i32 = param
// CHECK:STDOUT:     @RuntimeCallTooFew.%a: i32 = bind_name a, %param.loc46
=======
// CHECK:STDOUT:     %a.param: i32 = param a
// CHECK:STDOUT:     %a: i32 = bind_name a, %a.param
>>>>>>> dcb4ae26
// CHECK:STDOUT:     %int.make_type_32.loc46_33: init type = call constants.%Int32() [template = i32]
// CHECK:STDOUT:     %.loc46_33.1: type = value_of_initializer %int.make_type_32.loc46_33 [template = i32]
// CHECK:STDOUT:     %.loc46_33.2: type = converted %int.make_type_32.loc46_33, %.loc46_33.1 [template = i32]
// CHECK:STDOUT:     %return: ref i32 = var <return slot>
// CHECK:STDOUT:   }
// CHECK:STDOUT:   %RuntimeCallTooMany.decl: %RuntimeCallTooMany.type = fn_decl @RuntimeCallTooMany [template = constants.%RuntimeCallTooMany] {
// CHECK:STDOUT:     %a.patt: i32 = binding_pattern a
// CHECK:STDOUT:     %b.patt: i32 = binding_pattern b
// CHECK:STDOUT:     %c.patt: i32 = binding_pattern c
// CHECK:STDOUT:   } {
// CHECK:STDOUT:     %int.make_type_32.loc57_26: init type = call constants.%Int32() [template = i32]
// CHECK:STDOUT:     %.loc57_26.1: type = value_of_initializer %int.make_type_32.loc57_26 [template = i32]
// CHECK:STDOUT:     %.loc57_26.2: type = converted %int.make_type_32.loc57_26, %.loc57_26.1 [template = i32]
<<<<<<< HEAD
// CHECK:STDOUT:     %param.loc57_23: i32 = param
// CHECK:STDOUT:     @RuntimeCallTooMany.%a: i32 = bind_name a, %param.loc57_23
// CHECK:STDOUT:     %int.make_type_32.loc57_34: init type = call constants.%Int32() [template = i32]
// CHECK:STDOUT:     %.loc57_34.1: type = value_of_initializer %int.make_type_32.loc57_34 [template = i32]
// CHECK:STDOUT:     %.loc57_34.2: type = converted %int.make_type_32.loc57_34, %.loc57_34.1 [template = i32]
// CHECK:STDOUT:     %param.loc57_31: i32 = param
// CHECK:STDOUT:     @RuntimeCallTooMany.%b: i32 = bind_name b, %param.loc57_31
// CHECK:STDOUT:     %int.make_type_32.loc57_42: init type = call constants.%Int32() [template = i32]
// CHECK:STDOUT:     %.loc57_42.1: type = value_of_initializer %int.make_type_32.loc57_42 [template = i32]
// CHECK:STDOUT:     %.loc57_42.2: type = converted %int.make_type_32.loc57_42, %.loc57_42.1 [template = i32]
// CHECK:STDOUT:     %param.loc57_39: i32 = param
// CHECK:STDOUT:     @RuntimeCallTooMany.%c: i32 = bind_name c, %param.loc57_39
=======
// CHECK:STDOUT:     %a.param: i32 = param a
// CHECK:STDOUT:     %a: i32 = bind_name a, %a.param
// CHECK:STDOUT:     %int.make_type_32.loc57_34: init type = call constants.%Int32() [template = i32]
// CHECK:STDOUT:     %.loc57_34.1: type = value_of_initializer %int.make_type_32.loc57_34 [template = i32]
// CHECK:STDOUT:     %.loc57_34.2: type = converted %int.make_type_32.loc57_34, %.loc57_34.1 [template = i32]
// CHECK:STDOUT:     %b.param: i32 = param b
// CHECK:STDOUT:     %b: i32 = bind_name b, %b.param
// CHECK:STDOUT:     %int.make_type_32.loc57_42: init type = call constants.%Int32() [template = i32]
// CHECK:STDOUT:     %.loc57_42.1: type = value_of_initializer %int.make_type_32.loc57_42 [template = i32]
// CHECK:STDOUT:     %.loc57_42.2: type = converted %int.make_type_32.loc57_42, %.loc57_42.1 [template = i32]
// CHECK:STDOUT:     %c.param: i32 = param c
// CHECK:STDOUT:     %c: i32 = bind_name c, %c.param
>>>>>>> dcb4ae26
// CHECK:STDOUT:     %int.make_type_32.loc57_50: init type = call constants.%Int32() [template = i32]
// CHECK:STDOUT:     %.loc57_50.1: type = value_of_initializer %int.make_type_32.loc57_50 [template = i32]
// CHECK:STDOUT:     %.loc57_50.2: type = converted %int.make_type_32.loc57_50, %.loc57_50.1 [template = i32]
// CHECK:STDOUT:     %return: ref i32 = var <return slot>
// CHECK:STDOUT:   }
// CHECK:STDOUT:   %RuntimeCallBadReturnType.decl: %RuntimeCallBadReturnType.type = fn_decl @RuntimeCallBadReturnType [template = constants.%RuntimeCallBadReturnType] {
// CHECK:STDOUT:     %a.patt: i32 = binding_pattern a
// CHECK:STDOUT:     %b.patt: i32 = binding_pattern b
// CHECK:STDOUT:   } {
// CHECK:STDOUT:     %int.make_type_32.loc68_32: init type = call constants.%Int32() [template = i32]
// CHECK:STDOUT:     %.loc68_32.1: type = value_of_initializer %int.make_type_32.loc68_32 [template = i32]
// CHECK:STDOUT:     %.loc68_32.2: type = converted %int.make_type_32.loc68_32, %.loc68_32.1 [template = i32]
<<<<<<< HEAD
// CHECK:STDOUT:     %param.loc68_29: i32 = param
// CHECK:STDOUT:     @RuntimeCallBadReturnType.%a: i32 = bind_name a, %param.loc68_29
// CHECK:STDOUT:     %int.make_type_32.loc68_40: init type = call constants.%Int32() [template = i32]
// CHECK:STDOUT:     %.loc68_40.1: type = value_of_initializer %int.make_type_32.loc68_40 [template = i32]
// CHECK:STDOUT:     %.loc68_40.2: type = converted %int.make_type_32.loc68_40, %.loc68_40.1 [template = i32]
// CHECK:STDOUT:     %param.loc68_37: i32 = param
// CHECK:STDOUT:     @RuntimeCallBadReturnType.%b: i32 = bind_name b, %param.loc68_37
// CHECK:STDOUT:     %bool.make_type.loc68: init type = call constants.%Bool() [template = bool]
// CHECK:STDOUT:     %.loc68_48.1: type = value_of_initializer %bool.make_type.loc68 [template = bool]
// CHECK:STDOUT:     %.loc68_48.2: type = converted %bool.make_type.loc68, %.loc68_48.1 [template = bool]
// CHECK:STDOUT:     @RuntimeCallBadReturnType.%return: ref bool = var <return slot>
=======
// CHECK:STDOUT:     %a.param: i32 = param a
// CHECK:STDOUT:     %a: i32 = bind_name a, %a.param
// CHECK:STDOUT:     %int.make_type_32.loc68_40: init type = call constants.%Int32() [template = i32]
// CHECK:STDOUT:     %.loc68_40.1: type = value_of_initializer %int.make_type_32.loc68_40 [template = i32]
// CHECK:STDOUT:     %.loc68_40.2: type = converted %int.make_type_32.loc68_40, %.loc68_40.1 [template = i32]
// CHECK:STDOUT:     %b.param: i32 = param b
// CHECK:STDOUT:     %b: i32 = bind_name b, %b.param
// CHECK:STDOUT:     %bool.make_type: init type = call constants.%Bool() [template = bool]
// CHECK:STDOUT:     %.loc68_48.1: type = value_of_initializer %bool.make_type [template = bool]
// CHECK:STDOUT:     %.loc68_48.2: type = converted %bool.make_type, %.loc68_48.1 [template = bool]
// CHECK:STDOUT:     %return: ref bool = var <return slot>
>>>>>>> dcb4ae26
// CHECK:STDOUT:   }
// CHECK:STDOUT: }
// CHECK:STDOUT:
// CHECK:STDOUT: fn @Int32() -> type = "int.make_type_32";
// CHECK:STDOUT:
// CHECK:STDOUT: fn @TooFew() -> i32;
// CHECK:STDOUT:
// CHECK:STDOUT: fn @TooMany(%a: i32, %b: i32) -> i32;
// CHECK:STDOUT:
// CHECK:STDOUT: fn @Bool() -> type = "bool.make_type";
// CHECK:STDOUT:
// CHECK:STDOUT: fn @BadReturnType(%a: i32) -> bool;
// CHECK:STDOUT:
// CHECK:STDOUT: fn @JustRight(%a: i32) -> i32 = "int.unegate";
// CHECK:STDOUT:
// CHECK:STDOUT: fn @RuntimeCallTooFew(%a: i32) -> i32 {
// CHECK:STDOUT: !entry:
// CHECK:STDOUT:   %TooFew.ref: %TooFew.type = name_ref TooFew, file.%TooFew.decl [template = constants.%TooFew]
// CHECK:STDOUT:   %a.ref: i32 = name_ref a, %a
// CHECK:STDOUT:   %TooFew.call: init i32 = call %TooFew.ref(<invalid>) [template = <error>]
// CHECK:STDOUT:   %.loc54_19.1: i32 = value_of_initializer %TooFew.call [template = <error>]
// CHECK:STDOUT:   %.loc54_19.2: i32 = converted %TooFew.call, %.loc54_19.1 [template = <error>]
// CHECK:STDOUT:   return %.loc54_19.2
// CHECK:STDOUT: }
// CHECK:STDOUT:
// CHECK:STDOUT: fn @RuntimeCallTooMany(%a: i32, %b: i32, %c: i32) -> i32 {
// CHECK:STDOUT: !entry:
// CHECK:STDOUT:   %TooMany.ref: %TooMany.type = name_ref TooMany, file.%TooMany.decl [template = constants.%TooMany]
// CHECK:STDOUT:   %a.ref: i32 = name_ref a, %a
// CHECK:STDOUT:   %b.ref: i32 = name_ref b, %b
// CHECK:STDOUT:   %c.ref: i32 = name_ref c, %c
// CHECK:STDOUT:   %TooMany.call: init i32 = call %TooMany.ref(<invalid>) [template = <error>]
// CHECK:STDOUT:   %.loc65_26.1: i32 = value_of_initializer %TooMany.call [template = <error>]
// CHECK:STDOUT:   %.loc65_26.2: i32 = converted %TooMany.call, %.loc65_26.1 [template = <error>]
// CHECK:STDOUT:   return %.loc65_26.2
// CHECK:STDOUT: }
// CHECK:STDOUT:
// CHECK:STDOUT: fn @RuntimeCallBadReturnType(%a: i32, %b: i32) -> bool {
// CHECK:STDOUT: !entry:
// CHECK:STDOUT:   %BadReturnType.ref: %BadReturnType.type = name_ref BadReturnType, file.%BadReturnType.decl [template = constants.%BadReturnType]
// CHECK:STDOUT:   %a.ref: i32 = name_ref a, %a
// CHECK:STDOUT:   %b.ref: i32 = name_ref b, %b
// CHECK:STDOUT:   %BadReturnType.call: init bool = call %BadReturnType.ref(<invalid>) [template = <error>]
// CHECK:STDOUT:   %.loc75_29.1: bool = value_of_initializer %BadReturnType.call [template = <error>]
// CHECK:STDOUT:   %.loc75_29.2: bool = converted %BadReturnType.call, %.loc75_29.1 [template = <error>]
// CHECK:STDOUT:   return %.loc75_29.2
// CHECK:STDOUT: }
// CHECK:STDOUT:
// CHECK:STDOUT: --- overflow.carbon
// CHECK:STDOUT:
// CHECK:STDOUT: constants {
// CHECK:STDOUT:   %Int32.type: type = fn_type @Int32 [template]
// CHECK:STDOUT:   %.1: type = tuple_type () [template]
// CHECK:STDOUT:   %Int32: %Int32.type = struct_value () [template]
// CHECK:STDOUT:   %Negate.type: type = fn_type @Negate [template]
// CHECK:STDOUT:   %Negate: %Negate.type = struct_value () [template]
// CHECK:STDOUT:   %Sub.type: type = fn_type @Sub [template]
// CHECK:STDOUT:   %Sub: %Sub.type = struct_value () [template]
// CHECK:STDOUT:   %.2: i32 = int_literal 2147483647 [template]
// CHECK:STDOUT:   %.3: i32 = int_literal -2147483647 [template]
// CHECK:STDOUT:   %.4: i32 = int_literal 1 [template]
// CHECK:STDOUT:   %.5: i32 = int_literal -2147483648 [template]
// CHECK:STDOUT: }
// CHECK:STDOUT:
// CHECK:STDOUT: imports {
// CHECK:STDOUT:   %Core: <namespace> = namespace file.%Core.import, [template] {
// CHECK:STDOUT:     .Int32 = %import_ref
// CHECK:STDOUT:     import Core//prelude
// CHECK:STDOUT:     import Core//prelude/operators
// CHECK:STDOUT:     import Core//prelude/types
// CHECK:STDOUT:     import Core//prelude/operators/arithmetic
// CHECK:STDOUT:     import Core//prelude/operators/bitwise
// CHECK:STDOUT:     import Core//prelude/operators/comparison
// CHECK:STDOUT:     import Core//prelude/types/bool
// CHECK:STDOUT:   }
// CHECK:STDOUT:   %import_ref: %Int32.type = import_ref Core//prelude/types, inst+4, loaded [template = constants.%Int32]
// CHECK:STDOUT: }
// CHECK:STDOUT:
// CHECK:STDOUT: file {
// CHECK:STDOUT:   package: <namespace> = namespace [template] {
// CHECK:STDOUT:     .Core = imports.%Core
// CHECK:STDOUT:     .Negate = %Negate.decl
// CHECK:STDOUT:     .Sub = %Sub.decl
// CHECK:STDOUT:     .a = @__global_init.%a
// CHECK:STDOUT:     .b = @__global_init.%b
// CHECK:STDOUT:   }
// CHECK:STDOUT:   %Core.import = import Core
// CHECK:STDOUT:   %Negate.decl: %Negate.type = fn_decl @Negate [template = constants.%Negate] {
// CHECK:STDOUT:     %a.patt: i32 = binding_pattern a
// CHECK:STDOUT:   } {
// CHECK:STDOUT:     %int.make_type_32.loc4_14: init type = call constants.%Int32() [template = i32]
// CHECK:STDOUT:     %.loc4_14.1: type = value_of_initializer %int.make_type_32.loc4_14 [template = i32]
// CHECK:STDOUT:     %.loc4_14.2: type = converted %int.make_type_32.loc4_14, %.loc4_14.1 [template = i32]
<<<<<<< HEAD
// CHECK:STDOUT:     %param.loc4: i32 = param
// CHECK:STDOUT:     @Negate.%a: i32 = bind_name a, %param.loc4
=======
// CHECK:STDOUT:     %a.param: i32 = param a
// CHECK:STDOUT:     %a: i32 = bind_name a, %a.param
>>>>>>> dcb4ae26
// CHECK:STDOUT:     %int.make_type_32.loc4_22: init type = call constants.%Int32() [template = i32]
// CHECK:STDOUT:     %.loc4_22.1: type = value_of_initializer %int.make_type_32.loc4_22 [template = i32]
// CHECK:STDOUT:     %.loc4_22.2: type = converted %int.make_type_32.loc4_22, %.loc4_22.1 [template = i32]
// CHECK:STDOUT:     %return: ref i32 = var <return slot>
// CHECK:STDOUT:   }
// CHECK:STDOUT:   %Sub.decl: %Sub.type = fn_decl @Sub [template = constants.%Sub] {
// CHECK:STDOUT:     %a.patt: i32 = binding_pattern a
// CHECK:STDOUT:     %b.patt: i32 = binding_pattern b
// CHECK:STDOUT:   } {
// CHECK:STDOUT:     %int.make_type_32.loc5_11: init type = call constants.%Int32() [template = i32]
// CHECK:STDOUT:     %.loc5_11.1: type = value_of_initializer %int.make_type_32.loc5_11 [template = i32]
// CHECK:STDOUT:     %.loc5_11.2: type = converted %int.make_type_32.loc5_11, %.loc5_11.1 [template = i32]
<<<<<<< HEAD
// CHECK:STDOUT:     %param.loc5_8: i32 = param
// CHECK:STDOUT:     @Sub.%a: i32 = bind_name a, %param.loc5_8
// CHECK:STDOUT:     %int.make_type_32.loc5_19: init type = call constants.%Int32() [template = i32]
// CHECK:STDOUT:     %.loc5_19.1: type = value_of_initializer %int.make_type_32.loc5_19 [template = i32]
// CHECK:STDOUT:     %.loc5_19.2: type = converted %int.make_type_32.loc5_19, %.loc5_19.1 [template = i32]
// CHECK:STDOUT:     %param.loc5_16: i32 = param
// CHECK:STDOUT:     @Sub.%b: i32 = bind_name b, %param.loc5_16
=======
// CHECK:STDOUT:     %a.param: i32 = param a
// CHECK:STDOUT:     %a: i32 = bind_name a, %a.param
// CHECK:STDOUT:     %int.make_type_32.loc5_19: init type = call constants.%Int32() [template = i32]
// CHECK:STDOUT:     %.loc5_19.1: type = value_of_initializer %int.make_type_32.loc5_19 [template = i32]
// CHECK:STDOUT:     %.loc5_19.2: type = converted %int.make_type_32.loc5_19, %.loc5_19.1 [template = i32]
// CHECK:STDOUT:     %b.param: i32 = param b
// CHECK:STDOUT:     %b: i32 = bind_name b, %b.param
>>>>>>> dcb4ae26
// CHECK:STDOUT:     %int.make_type_32.loc5_27: init type = call constants.%Int32() [template = i32]
// CHECK:STDOUT:     %.loc5_27.1: type = value_of_initializer %int.make_type_32.loc5_27 [template = i32]
// CHECK:STDOUT:     %.loc5_27.2: type = converted %int.make_type_32.loc5_27, %.loc5_27.1 [template = i32]
// CHECK:STDOUT:     %return: ref i32 = var <return slot>
// CHECK:STDOUT:   }
// CHECK:STDOUT:   %int.make_type_32.loc8: init type = call constants.%Int32() [template = i32]
// CHECK:STDOUT:   %.loc8_8.1: type = value_of_initializer %int.make_type_32.loc8 [template = i32]
// CHECK:STDOUT:   %.loc8_8.2: type = converted %int.make_type_32.loc8, %.loc8_8.1 [template = i32]
// CHECK:STDOUT:   %int.make_type_32.loc11: init type = call constants.%Int32() [template = i32]
// CHECK:STDOUT:   %.loc11_8.1: type = value_of_initializer %int.make_type_32.loc11 [template = i32]
// CHECK:STDOUT:   %.loc11_8.2: type = converted %int.make_type_32.loc11, %.loc11_8.1 [template = i32]
// CHECK:STDOUT: }
// CHECK:STDOUT:
// CHECK:STDOUT: fn @Int32() -> type = "int.make_type_32";
// CHECK:STDOUT:
// CHECK:STDOUT: fn @Negate(%a: i32) -> i32 = "int.unegate";
// CHECK:STDOUT:
// CHECK:STDOUT: fn @Sub(%a: i32, %b: i32) -> i32 = "int.usub";
// CHECK:STDOUT:
// CHECK:STDOUT: fn @__global_init() {
// CHECK:STDOUT: !entry:
// CHECK:STDOUT:   %Negate.ref.loc8_14: %Negate.type = name_ref Negate, file.%Negate.decl [template = constants.%Negate]
// CHECK:STDOUT:   %Negate.ref.loc8_21: %Negate.type = name_ref Negate, file.%Negate.decl [template = constants.%Negate]
// CHECK:STDOUT:   %.loc8_28: i32 = int_literal 2147483647 [template = constants.%.2]
// CHECK:STDOUT:   %int.unegate.loc8_27: init i32 = call %Negate.ref.loc8_21(%.loc8_28) [template = constants.%.3]
// CHECK:STDOUT:   %.loc8_20.1: i32 = value_of_initializer %int.unegate.loc8_27 [template = constants.%.3]
// CHECK:STDOUT:   %.loc8_20.2: i32 = converted %int.unegate.loc8_27, %.loc8_20.1 [template = constants.%.3]
// CHECK:STDOUT:   %int.unegate.loc8_20: init i32 = call %Negate.ref.loc8_14(%.loc8_20.2) [template = constants.%.2]
// CHECK:STDOUT:   %.loc8_40.1: i32 = value_of_initializer %int.unegate.loc8_20 [template = constants.%.2]
// CHECK:STDOUT:   %.loc8_40.2: i32 = converted %int.unegate.loc8_20, %.loc8_40.1 [template = constants.%.2]
// CHECK:STDOUT:   %a: i32 = bind_name a, %.loc8_40.2
// CHECK:STDOUT:   %Negate.ref.loc11_14: %Negate.type = name_ref Negate, file.%Negate.decl [template = constants.%Negate]
// CHECK:STDOUT:   %Sub.ref: %Sub.type = name_ref Sub, file.%Sub.decl [template = constants.%Sub]
// CHECK:STDOUT:   %Negate.ref.loc11_25: %Negate.type = name_ref Negate, file.%Negate.decl [template = constants.%Negate]
// CHECK:STDOUT:   %.loc11_32: i32 = int_literal 2147483647 [template = constants.%.2]
// CHECK:STDOUT:   %int.unegate.loc11_31: init i32 = call %Negate.ref.loc11_25(%.loc11_32) [template = constants.%.3]
// CHECK:STDOUT:   %.loc11_45: i32 = int_literal 1 [template = constants.%.4]
// CHECK:STDOUT:   %.loc11_24.1: i32 = value_of_initializer %int.unegate.loc11_31 [template = constants.%.3]
// CHECK:STDOUT:   %.loc11_24.2: i32 = converted %int.unegate.loc11_31, %.loc11_24.1 [template = constants.%.3]
// CHECK:STDOUT:   %int.usub: init i32 = call %Sub.ref(%.loc11_24.2, %.loc11_45) [template = constants.%.5]
// CHECK:STDOUT:   %.loc11_20.1: i32 = value_of_initializer %int.usub [template = constants.%.5]
// CHECK:STDOUT:   %.loc11_20.2: i32 = converted %int.usub, %.loc11_20.1 [template = constants.%.5]
// CHECK:STDOUT:   %int.unegate.loc11_20: init i32 = call %Negate.ref.loc11_14(%.loc11_20.2) [template = constants.%.5]
// CHECK:STDOUT:   %.loc11_48.1: i32 = value_of_initializer %int.unegate.loc11_20 [template = constants.%.5]
// CHECK:STDOUT:   %.loc11_48.2: i32 = converted %int.unegate.loc11_20, %.loc11_48.1 [template = constants.%.5]
// CHECK:STDOUT:   %b: i32 = bind_name b, %.loc11_48.2
// CHECK:STDOUT:   return
// CHECK:STDOUT: }
// CHECK:STDOUT:<|MERGE_RESOLUTION|>--- conflicted
+++ resolved
@@ -160,13 +160,8 @@
 // CHECK:STDOUT:     %int.make_type_32.loc2_14: init type = call constants.%Int32() [template = i32]
 // CHECK:STDOUT:     %.loc2_14.1: type = value_of_initializer %int.make_type_32.loc2_14 [template = i32]
 // CHECK:STDOUT:     %.loc2_14.2: type = converted %int.make_type_32.loc2_14, %.loc2_14.1 [template = i32]
-<<<<<<< HEAD
-// CHECK:STDOUT:     %param.loc2: i32 = param
-// CHECK:STDOUT:     @Negate.%a: i32 = bind_name a, %param.loc2
-=======
-// CHECK:STDOUT:     %a.param: i32 = param a
-// CHECK:STDOUT:     %a: i32 = bind_name a, %a.param
->>>>>>> dcb4ae26
+// CHECK:STDOUT:     %param: i32 = param
+// CHECK:STDOUT:     %a: i32 = bind_name a, %param
 // CHECK:STDOUT:     %int.make_type_32.loc2_22: init type = call constants.%Int32() [template = i32]
 // CHECK:STDOUT:     %.loc2_22.1: type = value_of_initializer %int.make_type_32.loc2_22 [template = i32]
 // CHECK:STDOUT:     %.loc2_22.2: type = converted %int.make_type_32.loc2_22, %.loc2_22.1 [template = i32]
@@ -201,23 +196,13 @@
 // CHECK:STDOUT:     %int.make_type_32.loc9_19: init type = call constants.%Int32() [template = i32]
 // CHECK:STDOUT:     %.loc9_19.1: type = value_of_initializer %int.make_type_32.loc9_19 [template = i32]
 // CHECK:STDOUT:     %.loc9_19.2: type = converted %int.make_type_32.loc9_19, %.loc9_19.1 [template = i32]
-<<<<<<< HEAD
 // CHECK:STDOUT:     %param.loc9_16: i32 = param
-// CHECK:STDOUT:     @RuntimeCall.%a: i32 = bind_name a, %param.loc9_16
+// CHECK:STDOUT:     %a: i32 = bind_name a, %param.loc9_16
 // CHECK:STDOUT:     %int.make_type_32.loc9_27: init type = call constants.%Int32() [template = i32]
 // CHECK:STDOUT:     %.loc9_27.1: type = value_of_initializer %int.make_type_32.loc9_27 [template = i32]
 // CHECK:STDOUT:     %.loc9_27.2: type = converted %int.make_type_32.loc9_27, %.loc9_27.1 [template = i32]
 // CHECK:STDOUT:     %param.loc9_24: i32 = param
-// CHECK:STDOUT:     @RuntimeCall.%b: i32 = bind_name b, %param.loc9_24
-=======
-// CHECK:STDOUT:     %a.param: i32 = param a
-// CHECK:STDOUT:     %a: i32 = bind_name a, %a.param
-// CHECK:STDOUT:     %int.make_type_32.loc9_27: init type = call constants.%Int32() [template = i32]
-// CHECK:STDOUT:     %.loc9_27.1: type = value_of_initializer %int.make_type_32.loc9_27 [template = i32]
-// CHECK:STDOUT:     %.loc9_27.2: type = converted %int.make_type_32.loc9_27, %.loc9_27.1 [template = i32]
-// CHECK:STDOUT:     %b.param: i32 = param b
-// CHECK:STDOUT:     %b: i32 = bind_name b, %b.param
->>>>>>> dcb4ae26
+// CHECK:STDOUT:     %b: i32 = bind_name b, %param.loc9_24
 // CHECK:STDOUT:     %int.make_type_32.loc9_35: init type = call constants.%Int32() [template = i32]
 // CHECK:STDOUT:     %.loc9_35.1: type = value_of_initializer %int.make_type_32.loc9_35 [template = i32]
 // CHECK:STDOUT:     %.loc9_35.2: type = converted %int.make_type_32.loc9_35, %.loc9_35.1 [template = i32]
@@ -324,23 +309,13 @@
 // CHECK:STDOUT:     %int.make_type_32.loc13_15: init type = call constants.%Int32() [template = i32]
 // CHECK:STDOUT:     %.loc13_15.1: type = value_of_initializer %int.make_type_32.loc13_15 [template = i32]
 // CHECK:STDOUT:     %.loc13_15.2: type = converted %int.make_type_32.loc13_15, %.loc13_15.1 [template = i32]
-<<<<<<< HEAD
 // CHECK:STDOUT:     %param.loc13_12: i32 = param
-// CHECK:STDOUT:     @TooMany.%a: i32 = bind_name a, %param.loc13_12
+// CHECK:STDOUT:     %a: i32 = bind_name a, %param.loc13_12
 // CHECK:STDOUT:     %int.make_type_32.loc13_23: init type = call constants.%Int32() [template = i32]
 // CHECK:STDOUT:     %.loc13_23.1: type = value_of_initializer %int.make_type_32.loc13_23 [template = i32]
 // CHECK:STDOUT:     %.loc13_23.2: type = converted %int.make_type_32.loc13_23, %.loc13_23.1 [template = i32]
 // CHECK:STDOUT:     %param.loc13_20: i32 = param
-// CHECK:STDOUT:     @TooMany.%b: i32 = bind_name b, %param.loc13_20
-=======
-// CHECK:STDOUT:     %a.param: i32 = param a
-// CHECK:STDOUT:     %a: i32 = bind_name a, %a.param
-// CHECK:STDOUT:     %int.make_type_32.loc13_23: init type = call constants.%Int32() [template = i32]
-// CHECK:STDOUT:     %.loc13_23.1: type = value_of_initializer %int.make_type_32.loc13_23 [template = i32]
-// CHECK:STDOUT:     %.loc13_23.2: type = converted %int.make_type_32.loc13_23, %.loc13_23.1 [template = i32]
-// CHECK:STDOUT:     %b.param: i32 = param b
-// CHECK:STDOUT:     %b: i32 = bind_name b, %b.param
->>>>>>> dcb4ae26
+// CHECK:STDOUT:     %b: i32 = bind_name b, %param.loc13_20
 // CHECK:STDOUT:     %int.make_type_32.loc13_31: init type = call constants.%Int32() [template = i32]
 // CHECK:STDOUT:     %.loc13_31.1: type = value_of_initializer %int.make_type_32.loc13_31 [template = i32]
 // CHECK:STDOUT:     %.loc13_31.2: type = converted %int.make_type_32.loc13_31, %.loc13_31.1 [template = i32]
@@ -349,27 +324,15 @@
 // CHECK:STDOUT:   %BadReturnType.decl: %BadReturnType.type = fn_decl @BadReturnType [template = constants.%BadReturnType] {
 // CHECK:STDOUT:     %a.patt: i32 = binding_pattern a
 // CHECK:STDOUT:   } {
-<<<<<<< HEAD
-// CHECK:STDOUT:     %int.make_type_32.loc18: init type = call constants.%Int32() [template = i32]
-// CHECK:STDOUT:     %.loc18_21.1: type = value_of_initializer %int.make_type_32.loc18 [template = i32]
-// CHECK:STDOUT:     %.loc18_21.2: type = converted %int.make_type_32.loc18, %.loc18_21.1 [template = i32]
-// CHECK:STDOUT:     %param.loc18: i32 = param
-// CHECK:STDOUT:     @BadReturnType.%a: i32 = bind_name a, %param.loc18
-// CHECK:STDOUT:     %bool.make_type.loc18: init type = call constants.%Bool() [template = bool]
-// CHECK:STDOUT:     %.loc18_29.1: type = value_of_initializer %bool.make_type.loc18 [template = bool]
-// CHECK:STDOUT:     %.loc18_29.2: type = converted %bool.make_type.loc18, %.loc18_29.1 [template = bool]
-// CHECK:STDOUT:     @BadReturnType.%return: ref bool = var <return slot>
-=======
 // CHECK:STDOUT:     %int.make_type_32: init type = call constants.%Int32() [template = i32]
 // CHECK:STDOUT:     %.loc18_21.1: type = value_of_initializer %int.make_type_32 [template = i32]
 // CHECK:STDOUT:     %.loc18_21.2: type = converted %int.make_type_32, %.loc18_21.1 [template = i32]
-// CHECK:STDOUT:     %a.param: i32 = param a
-// CHECK:STDOUT:     %a: i32 = bind_name a, %a.param
+// CHECK:STDOUT:     %param: i32 = param
+// CHECK:STDOUT:     %a: i32 = bind_name a, %param
 // CHECK:STDOUT:     %bool.make_type: init type = call constants.%Bool() [template = bool]
 // CHECK:STDOUT:     %.loc18_29.1: type = value_of_initializer %bool.make_type [template = bool]
 // CHECK:STDOUT:     %.loc18_29.2: type = converted %bool.make_type, %.loc18_29.1 [template = bool]
 // CHECK:STDOUT:     %return: ref bool = var <return slot>
->>>>>>> dcb4ae26
 // CHECK:STDOUT:   }
 // CHECK:STDOUT:   %JustRight.decl: %JustRight.type = fn_decl @JustRight [template = constants.%JustRight] {
 // CHECK:STDOUT:     %a.patt: i32 = binding_pattern a
@@ -377,13 +340,8 @@
 // CHECK:STDOUT:     %int.make_type_32.loc19_17: init type = call constants.%Int32() [template = i32]
 // CHECK:STDOUT:     %.loc19_17.1: type = value_of_initializer %int.make_type_32.loc19_17 [template = i32]
 // CHECK:STDOUT:     %.loc19_17.2: type = converted %int.make_type_32.loc19_17, %.loc19_17.1 [template = i32]
-<<<<<<< HEAD
-// CHECK:STDOUT:     %param.loc19: i32 = param
-// CHECK:STDOUT:     @JustRight.%a: i32 = bind_name a, %param.loc19
-=======
-// CHECK:STDOUT:     %a.param: i32 = param a
-// CHECK:STDOUT:     %a: i32 = bind_name a, %a.param
->>>>>>> dcb4ae26
+// CHECK:STDOUT:     %param: i32 = param
+// CHECK:STDOUT:     %a: i32 = bind_name a, %param
 // CHECK:STDOUT:     %int.make_type_32.loc19_25: init type = call constants.%Int32() [template = i32]
 // CHECK:STDOUT:     %.loc19_25.1: type = value_of_initializer %int.make_type_32.loc19_25 [template = i32]
 // CHECK:STDOUT:     %.loc19_25.2: type = converted %int.make_type_32.loc19_25, %.loc19_25.1 [template = i32]
@@ -423,13 +381,8 @@
 // CHECK:STDOUT:     %int.make_type_32.loc46_25: init type = call constants.%Int32() [template = i32]
 // CHECK:STDOUT:     %.loc46_25.1: type = value_of_initializer %int.make_type_32.loc46_25 [template = i32]
 // CHECK:STDOUT:     %.loc46_25.2: type = converted %int.make_type_32.loc46_25, %.loc46_25.1 [template = i32]
-<<<<<<< HEAD
-// CHECK:STDOUT:     %param.loc46: i32 = param
-// CHECK:STDOUT:     @RuntimeCallTooFew.%a: i32 = bind_name a, %param.loc46
-=======
-// CHECK:STDOUT:     %a.param: i32 = param a
-// CHECK:STDOUT:     %a: i32 = bind_name a, %a.param
->>>>>>> dcb4ae26
+// CHECK:STDOUT:     %param: i32 = param
+// CHECK:STDOUT:     %a: i32 = bind_name a, %param
 // CHECK:STDOUT:     %int.make_type_32.loc46_33: init type = call constants.%Int32() [template = i32]
 // CHECK:STDOUT:     %.loc46_33.1: type = value_of_initializer %int.make_type_32.loc46_33 [template = i32]
 // CHECK:STDOUT:     %.loc46_33.2: type = converted %int.make_type_32.loc46_33, %.loc46_33.1 [template = i32]
@@ -443,33 +396,18 @@
 // CHECK:STDOUT:     %int.make_type_32.loc57_26: init type = call constants.%Int32() [template = i32]
 // CHECK:STDOUT:     %.loc57_26.1: type = value_of_initializer %int.make_type_32.loc57_26 [template = i32]
 // CHECK:STDOUT:     %.loc57_26.2: type = converted %int.make_type_32.loc57_26, %.loc57_26.1 [template = i32]
-<<<<<<< HEAD
 // CHECK:STDOUT:     %param.loc57_23: i32 = param
-// CHECK:STDOUT:     @RuntimeCallTooMany.%a: i32 = bind_name a, %param.loc57_23
+// CHECK:STDOUT:     %a: i32 = bind_name a, %param.loc57_23
 // CHECK:STDOUT:     %int.make_type_32.loc57_34: init type = call constants.%Int32() [template = i32]
 // CHECK:STDOUT:     %.loc57_34.1: type = value_of_initializer %int.make_type_32.loc57_34 [template = i32]
 // CHECK:STDOUT:     %.loc57_34.2: type = converted %int.make_type_32.loc57_34, %.loc57_34.1 [template = i32]
 // CHECK:STDOUT:     %param.loc57_31: i32 = param
-// CHECK:STDOUT:     @RuntimeCallTooMany.%b: i32 = bind_name b, %param.loc57_31
+// CHECK:STDOUT:     %b: i32 = bind_name b, %param.loc57_31
 // CHECK:STDOUT:     %int.make_type_32.loc57_42: init type = call constants.%Int32() [template = i32]
 // CHECK:STDOUT:     %.loc57_42.1: type = value_of_initializer %int.make_type_32.loc57_42 [template = i32]
 // CHECK:STDOUT:     %.loc57_42.2: type = converted %int.make_type_32.loc57_42, %.loc57_42.1 [template = i32]
 // CHECK:STDOUT:     %param.loc57_39: i32 = param
-// CHECK:STDOUT:     @RuntimeCallTooMany.%c: i32 = bind_name c, %param.loc57_39
-=======
-// CHECK:STDOUT:     %a.param: i32 = param a
-// CHECK:STDOUT:     %a: i32 = bind_name a, %a.param
-// CHECK:STDOUT:     %int.make_type_32.loc57_34: init type = call constants.%Int32() [template = i32]
-// CHECK:STDOUT:     %.loc57_34.1: type = value_of_initializer %int.make_type_32.loc57_34 [template = i32]
-// CHECK:STDOUT:     %.loc57_34.2: type = converted %int.make_type_32.loc57_34, %.loc57_34.1 [template = i32]
-// CHECK:STDOUT:     %b.param: i32 = param b
-// CHECK:STDOUT:     %b: i32 = bind_name b, %b.param
-// CHECK:STDOUT:     %int.make_type_32.loc57_42: init type = call constants.%Int32() [template = i32]
-// CHECK:STDOUT:     %.loc57_42.1: type = value_of_initializer %int.make_type_32.loc57_42 [template = i32]
-// CHECK:STDOUT:     %.loc57_42.2: type = converted %int.make_type_32.loc57_42, %.loc57_42.1 [template = i32]
-// CHECK:STDOUT:     %c.param: i32 = param c
-// CHECK:STDOUT:     %c: i32 = bind_name c, %c.param
->>>>>>> dcb4ae26
+// CHECK:STDOUT:     %c: i32 = bind_name c, %param.loc57_39
 // CHECK:STDOUT:     %int.make_type_32.loc57_50: init type = call constants.%Int32() [template = i32]
 // CHECK:STDOUT:     %.loc57_50.1: type = value_of_initializer %int.make_type_32.loc57_50 [template = i32]
 // CHECK:STDOUT:     %.loc57_50.2: type = converted %int.make_type_32.loc57_50, %.loc57_50.1 [template = i32]
@@ -482,31 +420,17 @@
 // CHECK:STDOUT:     %int.make_type_32.loc68_32: init type = call constants.%Int32() [template = i32]
 // CHECK:STDOUT:     %.loc68_32.1: type = value_of_initializer %int.make_type_32.loc68_32 [template = i32]
 // CHECK:STDOUT:     %.loc68_32.2: type = converted %int.make_type_32.loc68_32, %.loc68_32.1 [template = i32]
-<<<<<<< HEAD
 // CHECK:STDOUT:     %param.loc68_29: i32 = param
-// CHECK:STDOUT:     @RuntimeCallBadReturnType.%a: i32 = bind_name a, %param.loc68_29
+// CHECK:STDOUT:     %a: i32 = bind_name a, %param.loc68_29
 // CHECK:STDOUT:     %int.make_type_32.loc68_40: init type = call constants.%Int32() [template = i32]
 // CHECK:STDOUT:     %.loc68_40.1: type = value_of_initializer %int.make_type_32.loc68_40 [template = i32]
 // CHECK:STDOUT:     %.loc68_40.2: type = converted %int.make_type_32.loc68_40, %.loc68_40.1 [template = i32]
 // CHECK:STDOUT:     %param.loc68_37: i32 = param
-// CHECK:STDOUT:     @RuntimeCallBadReturnType.%b: i32 = bind_name b, %param.loc68_37
-// CHECK:STDOUT:     %bool.make_type.loc68: init type = call constants.%Bool() [template = bool]
-// CHECK:STDOUT:     %.loc68_48.1: type = value_of_initializer %bool.make_type.loc68 [template = bool]
-// CHECK:STDOUT:     %.loc68_48.2: type = converted %bool.make_type.loc68, %.loc68_48.1 [template = bool]
-// CHECK:STDOUT:     @RuntimeCallBadReturnType.%return: ref bool = var <return slot>
-=======
-// CHECK:STDOUT:     %a.param: i32 = param a
-// CHECK:STDOUT:     %a: i32 = bind_name a, %a.param
-// CHECK:STDOUT:     %int.make_type_32.loc68_40: init type = call constants.%Int32() [template = i32]
-// CHECK:STDOUT:     %.loc68_40.1: type = value_of_initializer %int.make_type_32.loc68_40 [template = i32]
-// CHECK:STDOUT:     %.loc68_40.2: type = converted %int.make_type_32.loc68_40, %.loc68_40.1 [template = i32]
-// CHECK:STDOUT:     %b.param: i32 = param b
-// CHECK:STDOUT:     %b: i32 = bind_name b, %b.param
+// CHECK:STDOUT:     %b: i32 = bind_name b, %param.loc68_37
 // CHECK:STDOUT:     %bool.make_type: init type = call constants.%Bool() [template = bool]
 // CHECK:STDOUT:     %.loc68_48.1: type = value_of_initializer %bool.make_type [template = bool]
 // CHECK:STDOUT:     %.loc68_48.2: type = converted %bool.make_type, %.loc68_48.1 [template = bool]
 // CHECK:STDOUT:     %return: ref bool = var <return slot>
->>>>>>> dcb4ae26
 // CHECK:STDOUT:   }
 // CHECK:STDOUT: }
 // CHECK:STDOUT:
@@ -600,13 +524,8 @@
 // CHECK:STDOUT:     %int.make_type_32.loc4_14: init type = call constants.%Int32() [template = i32]
 // CHECK:STDOUT:     %.loc4_14.1: type = value_of_initializer %int.make_type_32.loc4_14 [template = i32]
 // CHECK:STDOUT:     %.loc4_14.2: type = converted %int.make_type_32.loc4_14, %.loc4_14.1 [template = i32]
-<<<<<<< HEAD
-// CHECK:STDOUT:     %param.loc4: i32 = param
-// CHECK:STDOUT:     @Negate.%a: i32 = bind_name a, %param.loc4
-=======
-// CHECK:STDOUT:     %a.param: i32 = param a
-// CHECK:STDOUT:     %a: i32 = bind_name a, %a.param
->>>>>>> dcb4ae26
+// CHECK:STDOUT:     %param: i32 = param
+// CHECK:STDOUT:     %a: i32 = bind_name a, %param
 // CHECK:STDOUT:     %int.make_type_32.loc4_22: init type = call constants.%Int32() [template = i32]
 // CHECK:STDOUT:     %.loc4_22.1: type = value_of_initializer %int.make_type_32.loc4_22 [template = i32]
 // CHECK:STDOUT:     %.loc4_22.2: type = converted %int.make_type_32.loc4_22, %.loc4_22.1 [template = i32]
@@ -619,23 +538,13 @@
 // CHECK:STDOUT:     %int.make_type_32.loc5_11: init type = call constants.%Int32() [template = i32]
 // CHECK:STDOUT:     %.loc5_11.1: type = value_of_initializer %int.make_type_32.loc5_11 [template = i32]
 // CHECK:STDOUT:     %.loc5_11.2: type = converted %int.make_type_32.loc5_11, %.loc5_11.1 [template = i32]
-<<<<<<< HEAD
 // CHECK:STDOUT:     %param.loc5_8: i32 = param
-// CHECK:STDOUT:     @Sub.%a: i32 = bind_name a, %param.loc5_8
+// CHECK:STDOUT:     %a: i32 = bind_name a, %param.loc5_8
 // CHECK:STDOUT:     %int.make_type_32.loc5_19: init type = call constants.%Int32() [template = i32]
 // CHECK:STDOUT:     %.loc5_19.1: type = value_of_initializer %int.make_type_32.loc5_19 [template = i32]
 // CHECK:STDOUT:     %.loc5_19.2: type = converted %int.make_type_32.loc5_19, %.loc5_19.1 [template = i32]
 // CHECK:STDOUT:     %param.loc5_16: i32 = param
-// CHECK:STDOUT:     @Sub.%b: i32 = bind_name b, %param.loc5_16
-=======
-// CHECK:STDOUT:     %a.param: i32 = param a
-// CHECK:STDOUT:     %a: i32 = bind_name a, %a.param
-// CHECK:STDOUT:     %int.make_type_32.loc5_19: init type = call constants.%Int32() [template = i32]
-// CHECK:STDOUT:     %.loc5_19.1: type = value_of_initializer %int.make_type_32.loc5_19 [template = i32]
-// CHECK:STDOUT:     %.loc5_19.2: type = converted %int.make_type_32.loc5_19, %.loc5_19.1 [template = i32]
-// CHECK:STDOUT:     %b.param: i32 = param b
-// CHECK:STDOUT:     %b: i32 = bind_name b, %b.param
->>>>>>> dcb4ae26
+// CHECK:STDOUT:     %b: i32 = bind_name b, %param.loc5_16
 // CHECK:STDOUT:     %int.make_type_32.loc5_27: init type = call constants.%Int32() [template = i32]
 // CHECK:STDOUT:     %.loc5_27.1: type = value_of_initializer %int.make_type_32.loc5_27 [template = i32]
 // CHECK:STDOUT:     %.loc5_27.2: type = converted %int.make_type_32.loc5_27, %.loc5_27.1 [template = i32]
