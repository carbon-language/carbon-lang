--- conflicted
+++ resolved
@@ -87,8 +87,8 @@
 // CHECK:STDOUT:   }
 // CHECK:STDOUT:   %Core.import = import Core
 // CHECK:STDOUT:   %Neq.decl: %Neq.type = fn_decl @Neq [template = constants.%Neq] {
-// CHECK:STDOUT:     %a.patt.loc2: f64 = binding_pattern a
-// CHECK:STDOUT:     %b.patt.loc2: f64 = binding_pattern b
+// CHECK:STDOUT:     %a.patt: f64 = binding_pattern a
+// CHECK:STDOUT:     %b.patt: f64 = binding_pattern b
 // CHECK:STDOUT:   } {
 // CHECK:STDOUT:     %.loc2_11.1: i32 = int_literal 64 [template = constants.%.1]
 // CHECK:STDOUT:     %float.make_type.loc2_11: init type = call constants.%Float(%.loc2_11.1) [template = f64]
@@ -110,28 +110,19 @@
 // CHECK:STDOUT:   %True.decl: type = class_decl @True [template = constants.%True] {} {}
 // CHECK:STDOUT:   %False.decl: type = class_decl @False [template = constants.%False] {} {}
 // CHECK:STDOUT:   %F.decl: %F.type = fn_decl @F [template = constants.%F] {
-<<<<<<< HEAD
 // CHECK:STDOUT:     %true_.patt: %True = binding_pattern true_
 // CHECK:STDOUT:     %false_.patt: %False = binding_pattern false_
 // CHECK:STDOUT:   } {
-// CHECK:STDOUT:     %True.ref: type = name_ref True, %True.decl [template = constants.%True]
-// CHECK:STDOUT:     %true_.loc7_6.1: %True = param true_
-// CHECK:STDOUT:     @F.%true_: %True = bind_name true_, %true_.loc7_6.1
-// CHECK:STDOUT:     %False.ref: type = name_ref False, %False.decl [template = constants.%False]
-// CHECK:STDOUT:     %false_.loc7_19.1: %False = param false_
-// CHECK:STDOUT:     @F.%false_: %False = bind_name false_, %false_.loc7_19.1
-=======
 // CHECK:STDOUT:     %True.ref.loc7: type = name_ref True, file.%True.decl [template = constants.%True]
 // CHECK:STDOUT:     %true_.param: %True = param true_, runtime_param0
 // CHECK:STDOUT:     %true_: %True = bind_name true_, %true_.param
 // CHECK:STDOUT:     %False.ref.loc7: type = name_ref False, file.%False.decl [template = constants.%False]
 // CHECK:STDOUT:     %false_.param: %False = param false_, runtime_param1
 // CHECK:STDOUT:     %false_: %False = bind_name false_, %false_.param
->>>>>>> 1e34d03e
 // CHECK:STDOUT:   }
 // CHECK:STDOUT:   %RuntimeCall.decl: %RuntimeCall.type = fn_decl @RuntimeCall [template = constants.%RuntimeCall] {
-// CHECK:STDOUT:     %a.patt.loc12: f64 = binding_pattern a
-// CHECK:STDOUT:     %b.patt.loc12: f64 = binding_pattern b
+// CHECK:STDOUT:     %a.patt: f64 = binding_pattern a
+// CHECK:STDOUT:     %b.patt: f64 = binding_pattern b
 // CHECK:STDOUT:   } {
 // CHECK:STDOUT:     %.loc12_19.1: i32 = int_literal 64 [template = constants.%.1]
 // CHECK:STDOUT:     %float.make_type.loc12_19: init type = call constants.%Float(%.loc12_19.1) [template = f64]
