--- conflicted
+++ resolved
@@ -77,18 +77,13 @@
 // CHECK:STDOUT:   %Core.import = import Core
 // CHECK:STDOUT:   %Float.decl: %Float.type = fn_decl @Float [template = constants.%Float] {
 // CHECK:STDOUT:     %size.patt: i32 = binding_pattern size
-// CHECK:STDOUT:     %.loc4_14: i32 = param_pattern %size.patt
+// CHECK:STDOUT:     %.loc4_14: i32 = param_pattern %size.patt, runtime_param0
 // CHECK:STDOUT:   } {
 // CHECK:STDOUT:     %int.make_type_32: init type = call constants.%Int32() [template = i32]
 // CHECK:STDOUT:     %.loc4_16.1: type = value_of_initializer %int.make_type_32 [template = i32]
 // CHECK:STDOUT:     %.loc4_16.2: type = converted %int.make_type_32, %.loc4_16.1 [template = i32]
-<<<<<<< HEAD
-// CHECK:STDOUT:     %param: i32 = param
+// CHECK:STDOUT:     %param: i32 = param runtime_param0
 // CHECK:STDOUT:     %size: i32 = bind_name size, %param
-=======
-// CHECK:STDOUT:     %size.param: i32 = param size, runtime_param0
-// CHECK:STDOUT:     %size: i32 = bind_name size, %size.param
->>>>>>> 7396aede
 // CHECK:STDOUT:     %return: ref type = var <return slot>
 // CHECK:STDOUT:   }
 // CHECK:STDOUT: }
@@ -145,18 +140,13 @@
 // CHECK:STDOUT:   %f: ref f64 = bind_name f, %f.var
 // CHECK:STDOUT:   %GetFloat.decl: %GetFloat.type = fn_decl @GetFloat [template = constants.%GetFloat] {
 // CHECK:STDOUT:     %dyn_size.patt: i32 = binding_pattern dyn_size
-// CHECK:STDOUT:     %.loc8_21: i32 = param_pattern %dyn_size.patt
+// CHECK:STDOUT:     %.loc8_21: i32 = param_pattern %dyn_size.patt, runtime_param0
 // CHECK:STDOUT:   } {
 // CHECK:STDOUT:     %int.make_type_32: init type = call constants.%Int32() [template = i32]
 // CHECK:STDOUT:     %.loc8_23.1: type = value_of_initializer %int.make_type_32 [template = i32]
 // CHECK:STDOUT:     %.loc8_23.2: type = converted %int.make_type_32, %.loc8_23.1 [template = i32]
-<<<<<<< HEAD
-// CHECK:STDOUT:     %param: i32 = param
+// CHECK:STDOUT:     %param: i32 = param runtime_param0
 // CHECK:STDOUT:     %dyn_size: i32 = bind_name dyn_size, %param
-=======
-// CHECK:STDOUT:     %dyn_size.param: i32 = param dyn_size, runtime_param0
-// CHECK:STDOUT:     %dyn_size: i32 = bind_name dyn_size, %dyn_size.param
->>>>>>> 7396aede
 // CHECK:STDOUT:     %return: ref type = var <return slot>
 // CHECK:STDOUT:   }
 // CHECK:STDOUT: }
