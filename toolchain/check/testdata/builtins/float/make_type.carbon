// Part of the Carbon Language project, under the Apache License v2.0 with LLVM
// Exceptions. See /LICENSE for license information.
// SPDX-License-Identifier: Apache-2.0 WITH LLVM-exception
//
// AUTOUPDATE
// TIP: To test this file alone, run:
// TIP:   bazel test //toolchain/testing:file_test --test_arg=--file_tests=toolchain/check/testdata/builtins/float/make_type.carbon
// TIP: To dump output, run:
// TIP:   bazel run //toolchain/testing:file_test -- --dump_output --file_tests=toolchain/check/testdata/builtins/float/make_type.carbon

// --- types.carbon

library "types";

fn Float(size: i32) -> type = "float.make_type";

// --- use_types.carbon

library "uses_types";

import library "types";

var f: Float(64) = 0.0;

fn GetFloat(dyn_size: i32) -> type {
  return Float(dyn_size);
}

// --- fail_invalid_size.carbon

library "invalid_size";

import library "types";

// CHECK:STDERR: fail_invalid_size.carbon:[[@LINE+4]]:20: ERROR: Bit width must be 64.
// CHECK:STDERR: var invalid_float: Float(32);
// CHECK:STDERR:                    ^~~~~~
// CHECK:STDERR:
var invalid_float: Float(32);

var dyn_size: i32 = 64;
// CHECK:STDERR: fail_invalid_size.carbon:[[@LINE+3]]:10: ERROR: Cannot evaluate type expression.
// CHECK:STDERR: var dyn: Float(dyn_size);
// CHECK:STDERR:          ^~~~~~~~~~~~~~~
var dyn: Float(dyn_size);

// CHECK:STDOUT: --- types.carbon
// CHECK:STDOUT:
// CHECK:STDOUT: constants {
// CHECK:STDOUT:   %Int32.type: type = fn_type @Int32 [template]
// CHECK:STDOUT:   %.1: type = tuple_type () [template]
// CHECK:STDOUT:   %Int32: %Int32.type = struct_value () [template]
// CHECK:STDOUT:   %Float.type: type = fn_type @Float [template]
// CHECK:STDOUT:   %Float: %Float.type = struct_value () [template]
// CHECK:STDOUT: }
// CHECK:STDOUT:
// CHECK:STDOUT: imports {
// CHECK:STDOUT:   %Core: <namespace> = namespace file.%Core.import, [template] {
// CHECK:STDOUT:     .Int32 = %import_ref
// CHECK:STDOUT:     import Core//prelude
// CHECK:STDOUT:     import Core//prelude/operators
// CHECK:STDOUT:     import Core//prelude/types
// CHECK:STDOUT:     import Core//prelude/operators/arithmetic
// CHECK:STDOUT:     import Core//prelude/operators/bitwise
// CHECK:STDOUT:     import Core//prelude/operators/comparison
// CHECK:STDOUT:     import Core//prelude/types/bool
// CHECK:STDOUT:   }
// CHECK:STDOUT:   %import_ref: %Int32.type = import_ref Core//prelude/types, inst+4, loaded [template = constants.%Int32]
// CHECK:STDOUT: }
// CHECK:STDOUT:
// CHECK:STDOUT: file {
// CHECK:STDOUT:   package: <namespace> = namespace [template] {
// CHECK:STDOUT:     .Core = imports.%Core
// CHECK:STDOUT:     .Float = %Float.decl
// CHECK:STDOUT:   }
// CHECK:STDOUT:   %Core.import = import Core
// CHECK:STDOUT:   %Float.decl: %Float.type = fn_decl @Float [template = constants.%Float] {
// CHECK:STDOUT:     %size.patt: i32 = binding_pattern size
// CHECK:STDOUT:   } {
// CHECK:STDOUT:     %int.make_type_32: init type = call constants.%Int32() [template = i32]
// CHECK:STDOUT:     %.loc4_16.1: type = value_of_initializer %int.make_type_32 [template = i32]
// CHECK:STDOUT:     %.loc4_16.2: type = converted %int.make_type_32, %.loc4_16.1 [template = i32]
<<<<<<< HEAD
// CHECK:STDOUT:     %param: i32 = param
// CHECK:STDOUT:     @Float.%size: i32 = bind_name size, %param
// CHECK:STDOUT:     @Float.%return: ref type = var <return slot>
=======
// CHECK:STDOUT:     %size.param: i32 = param size
// CHECK:STDOUT:     %size: i32 = bind_name size, %size.param
// CHECK:STDOUT:     %return: ref type = var <return slot>
>>>>>>> dcb4ae26
// CHECK:STDOUT:   }
// CHECK:STDOUT: }
// CHECK:STDOUT:
// CHECK:STDOUT: fn @Int32() -> type = "int.make_type_32";
// CHECK:STDOUT:
// CHECK:STDOUT: fn @Float(%size: i32) -> type = "float.make_type";
// CHECK:STDOUT:
// CHECK:STDOUT: --- use_types.carbon
// CHECK:STDOUT:
// CHECK:STDOUT: constants {
// CHECK:STDOUT:   %Float.type: type = fn_type @Float [template]
// CHECK:STDOUT:   %.1: type = tuple_type () [template]
// CHECK:STDOUT:   %Float: %Float.type = struct_value () [template]
// CHECK:STDOUT:   %.2: i32 = int_literal 64 [template]
// CHECK:STDOUT:   %.3: f64 = float_literal 0 [template]
// CHECK:STDOUT:   %Int32.type: type = fn_type @Int32 [template]
// CHECK:STDOUT:   %Int32: %Int32.type = struct_value () [template]
// CHECK:STDOUT:   %GetFloat.type: type = fn_type @GetFloat [template]
// CHECK:STDOUT:   %GetFloat: %GetFloat.type = struct_value () [template]
// CHECK:STDOUT: }
// CHECK:STDOUT:
// CHECK:STDOUT: imports {
// CHECK:STDOUT:   %import_ref.1: %Float.type = import_ref Main//types, inst+16, loaded [template = constants.%Float]
// CHECK:STDOUT:   %Core: <namespace> = namespace file.%Core.import, [template] {
// CHECK:STDOUT:     .Int32 = %import_ref.2
// CHECK:STDOUT:     import Core//prelude
// CHECK:STDOUT:     import Core//prelude/operators
// CHECK:STDOUT:     import Core//prelude/types
// CHECK:STDOUT:     import Core//prelude/operators/arithmetic
// CHECK:STDOUT:     import Core//prelude/operators/bitwise
// CHECK:STDOUT:     import Core//prelude/operators/comparison
// CHECK:STDOUT:     import Core//prelude/types/bool
// CHECK:STDOUT:   }
// CHECK:STDOUT:   %import_ref.2: %Int32.type = import_ref Core//prelude/types, inst+4, loaded [template = constants.%Int32]
// CHECK:STDOUT: }
// CHECK:STDOUT:
// CHECK:STDOUT: file {
// CHECK:STDOUT:   package: <namespace> = namespace [template] {
// CHECK:STDOUT:     .Float = imports.%import_ref.1
// CHECK:STDOUT:     .Core = imports.%Core
// CHECK:STDOUT:     .f = %f
// CHECK:STDOUT:     .GetFloat = %GetFloat.decl
// CHECK:STDOUT:   }
// CHECK:STDOUT:   %Core.import = import Core
// CHECK:STDOUT:   %default.import = import <invalid>
// CHECK:STDOUT:   %Float.ref: %Float.type = name_ref Float, imports.%import_ref.1 [template = constants.%Float]
// CHECK:STDOUT:   %.loc6_14: i32 = int_literal 64 [template = constants.%.2]
// CHECK:STDOUT:   %float.make_type: init type = call %Float.ref(%.loc6_14) [template = f64]
// CHECK:STDOUT:   %.loc6_16.1: type = value_of_initializer %float.make_type [template = f64]
// CHECK:STDOUT:   %.loc6_16.2: type = converted %float.make_type, %.loc6_16.1 [template = f64]
// CHECK:STDOUT:   %f.var: ref f64 = var f
// CHECK:STDOUT:   %f: ref f64 = bind_name f, %f.var
// CHECK:STDOUT:   %GetFloat.decl: %GetFloat.type = fn_decl @GetFloat [template = constants.%GetFloat] {
// CHECK:STDOUT:     %dyn_size.patt: i32 = binding_pattern dyn_size
// CHECK:STDOUT:   } {
// CHECK:STDOUT:     %int.make_type_32: init type = call constants.%Int32() [template = i32]
// CHECK:STDOUT:     %.loc8_23.1: type = value_of_initializer %int.make_type_32 [template = i32]
// CHECK:STDOUT:     %.loc8_23.2: type = converted %int.make_type_32, %.loc8_23.1 [template = i32]
<<<<<<< HEAD
// CHECK:STDOUT:     %param: i32 = param
// CHECK:STDOUT:     @GetFloat.%dyn_size: i32 = bind_name dyn_size, %param
// CHECK:STDOUT:     @GetFloat.%return: ref type = var <return slot>
=======
// CHECK:STDOUT:     %dyn_size.param: i32 = param dyn_size
// CHECK:STDOUT:     %dyn_size: i32 = bind_name dyn_size, %dyn_size.param
// CHECK:STDOUT:     %return: ref type = var <return slot>
>>>>>>> dcb4ae26
// CHECK:STDOUT:   }
// CHECK:STDOUT: }
// CHECK:STDOUT:
// CHECK:STDOUT: fn @Float(%size: i32) -> type = "float.make_type";
// CHECK:STDOUT:
// CHECK:STDOUT: fn @Int32() -> type = "int.make_type_32";
// CHECK:STDOUT:
// CHECK:STDOUT: fn @GetFloat(%dyn_size: i32) -> type {
// CHECK:STDOUT: !entry:
// CHECK:STDOUT:   %Float.ref: %Float.type = name_ref Float, imports.%import_ref.1 [template = constants.%Float]
// CHECK:STDOUT:   %dyn_size.ref: i32 = name_ref dyn_size, %dyn_size
// CHECK:STDOUT:   %float.make_type: init type = call %Float.ref(%dyn_size.ref)
// CHECK:STDOUT:   %.loc9_25.1: type = value_of_initializer %float.make_type
// CHECK:STDOUT:   %.loc9_25.2: type = converted %float.make_type, %.loc9_25.1
// CHECK:STDOUT:   return %.loc9_25.2
// CHECK:STDOUT: }
// CHECK:STDOUT:
// CHECK:STDOUT: fn @__global_init() {
// CHECK:STDOUT: !entry:
// CHECK:STDOUT:   %.loc6: f64 = float_literal 0 [template = constants.%.3]
// CHECK:STDOUT:   assign file.%f.var, %.loc6
// CHECK:STDOUT:   return
// CHECK:STDOUT: }
// CHECK:STDOUT:
// CHECK:STDOUT: --- fail_invalid_size.carbon
// CHECK:STDOUT:
// CHECK:STDOUT: constants {
// CHECK:STDOUT:   %Float.type: type = fn_type @Float [template]
// CHECK:STDOUT:   %.1: type = tuple_type () [template]
// CHECK:STDOUT:   %Float: %Float.type = struct_value () [template]
// CHECK:STDOUT:   %.2: i32 = int_literal 32 [template]
// CHECK:STDOUT:   %Int32.type: type = fn_type @Int32 [template]
// CHECK:STDOUT:   %Int32: %Int32.type = struct_value () [template]
// CHECK:STDOUT:   %.3: i32 = int_literal 64 [template]
// CHECK:STDOUT: }
// CHECK:STDOUT:
// CHECK:STDOUT: imports {
// CHECK:STDOUT:   %import_ref.1: %Float.type = import_ref Main//types, inst+16, loaded [template = constants.%Float]
// CHECK:STDOUT:   %Core: <namespace> = namespace file.%Core.import, [template] {
// CHECK:STDOUT:     .Int32 = %import_ref.2
// CHECK:STDOUT:     import Core//prelude
// CHECK:STDOUT:     import Core//prelude/operators
// CHECK:STDOUT:     import Core//prelude/types
// CHECK:STDOUT:     import Core//prelude/operators/arithmetic
// CHECK:STDOUT:     import Core//prelude/operators/bitwise
// CHECK:STDOUT:     import Core//prelude/operators/comparison
// CHECK:STDOUT:     import Core//prelude/types/bool
// CHECK:STDOUT:   }
// CHECK:STDOUT:   %import_ref.2: %Int32.type = import_ref Core//prelude/types, inst+4, loaded [template = constants.%Int32]
// CHECK:STDOUT: }
// CHECK:STDOUT:
// CHECK:STDOUT: file {
// CHECK:STDOUT:   package: <namespace> = namespace [template] {
// CHECK:STDOUT:     .Float = imports.%import_ref.1
// CHECK:STDOUT:     .Core = imports.%Core
// CHECK:STDOUT:     .invalid_float = %invalid_float
// CHECK:STDOUT:     .dyn_size = %dyn_size
// CHECK:STDOUT:     .dyn = %dyn
// CHECK:STDOUT:   }
// CHECK:STDOUT:   %Core.import = import Core
// CHECK:STDOUT:   %default.import = import <invalid>
// CHECK:STDOUT:   %Float.ref.loc10: %Float.type = name_ref Float, imports.%import_ref.1 [template = constants.%Float]
// CHECK:STDOUT:   %.loc10_26: i32 = int_literal 32 [template = constants.%.2]
// CHECK:STDOUT:   %float.make_type.loc10: init type = call %Float.ref.loc10(%.loc10_26) [template = <error>]
// CHECK:STDOUT:   %.loc10_28.1: type = value_of_initializer %float.make_type.loc10 [template = <error>]
// CHECK:STDOUT:   %.loc10_28.2: type = converted %float.make_type.loc10, %.loc10_28.1 [template = <error>]
// CHECK:STDOUT:   %invalid_float.var: ref <error> = var invalid_float
// CHECK:STDOUT:   %invalid_float: ref <error> = bind_name invalid_float, %invalid_float.var
// CHECK:STDOUT:   %int.make_type_32: init type = call constants.%Int32() [template = i32]
// CHECK:STDOUT:   %.loc12_15.1: type = value_of_initializer %int.make_type_32 [template = i32]
// CHECK:STDOUT:   %.loc12_15.2: type = converted %int.make_type_32, %.loc12_15.1 [template = i32]
// CHECK:STDOUT:   %dyn_size.var: ref i32 = var dyn_size
// CHECK:STDOUT:   %dyn_size: ref i32 = bind_name dyn_size, %dyn_size.var
// CHECK:STDOUT:   %Float.ref.loc16: %Float.type = name_ref Float, imports.%import_ref.1 [template = constants.%Float]
// CHECK:STDOUT:   %dyn_size.ref: ref i32 = name_ref dyn_size, %dyn_size
// CHECK:STDOUT:   %.loc16_16: i32 = bind_value %dyn_size.ref
// CHECK:STDOUT:   %float.make_type.loc16: init type = call %Float.ref.loc16(%.loc16_16)
// CHECK:STDOUT:   %.loc16_24.1: type = value_of_initializer %float.make_type.loc16
// CHECK:STDOUT:   %.loc16_24.2: type = converted %float.make_type.loc16, %.loc16_24.1
// CHECK:STDOUT:   %dyn.var: ref <error> = var dyn
// CHECK:STDOUT:   %dyn: ref <error> = bind_name dyn, %dyn.var
// CHECK:STDOUT: }
// CHECK:STDOUT:
// CHECK:STDOUT: fn @Float(%size: i32) -> type = "float.make_type";
// CHECK:STDOUT:
// CHECK:STDOUT: fn @Int32() -> type = "int.make_type_32";
// CHECK:STDOUT:
// CHECK:STDOUT: fn @__global_init() {
// CHECK:STDOUT: !entry:
// CHECK:STDOUT:   %.loc12: i32 = int_literal 64 [template = constants.%.3]
// CHECK:STDOUT:   assign file.%dyn_size.var, %.loc12
// CHECK:STDOUT:   return
// CHECK:STDOUT: }
// CHECK:STDOUT:<|MERGE_RESOLUTION|>--- conflicted
+++ resolved
@@ -80,15 +80,9 @@
 // CHECK:STDOUT:     %int.make_type_32: init type = call constants.%Int32() [template = i32]
 // CHECK:STDOUT:     %.loc4_16.1: type = value_of_initializer %int.make_type_32 [template = i32]
 // CHECK:STDOUT:     %.loc4_16.2: type = converted %int.make_type_32, %.loc4_16.1 [template = i32]
-<<<<<<< HEAD
 // CHECK:STDOUT:     %param: i32 = param
-// CHECK:STDOUT:     @Float.%size: i32 = bind_name size, %param
-// CHECK:STDOUT:     @Float.%return: ref type = var <return slot>
-=======
-// CHECK:STDOUT:     %size.param: i32 = param size
-// CHECK:STDOUT:     %size: i32 = bind_name size, %size.param
+// CHECK:STDOUT:     %size: i32 = bind_name size, %param
 // CHECK:STDOUT:     %return: ref type = var <return slot>
->>>>>>> dcb4ae26
 // CHECK:STDOUT:   }
 // CHECK:STDOUT: }
 // CHECK:STDOUT:
@@ -147,15 +141,9 @@
 // CHECK:STDOUT:     %int.make_type_32: init type = call constants.%Int32() [template = i32]
 // CHECK:STDOUT:     %.loc8_23.1: type = value_of_initializer %int.make_type_32 [template = i32]
 // CHECK:STDOUT:     %.loc8_23.2: type = converted %int.make_type_32, %.loc8_23.1 [template = i32]
-<<<<<<< HEAD
 // CHECK:STDOUT:     %param: i32 = param
-// CHECK:STDOUT:     @GetFloat.%dyn_size: i32 = bind_name dyn_size, %param
-// CHECK:STDOUT:     @GetFloat.%return: ref type = var <return slot>
-=======
-// CHECK:STDOUT:     %dyn_size.param: i32 = param dyn_size
-// CHECK:STDOUT:     %dyn_size: i32 = bind_name dyn_size, %dyn_size.param
+// CHECK:STDOUT:     %dyn_size: i32 = bind_name dyn_size, %param
 // CHECK:STDOUT:     %return: ref type = var <return slot>
->>>>>>> dcb4ae26
 // CHECK:STDOUT:   }
 // CHECK:STDOUT: }
 // CHECK:STDOUT:
