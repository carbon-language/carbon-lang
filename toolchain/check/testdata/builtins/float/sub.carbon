// Part of the Carbon Language project, under the Apache License v2.0 with LLVM
// Exceptions. See /LICENSE for license information.
// SPDX-License-Identifier: Apache-2.0 WITH LLVM-exception
//
// AUTOUPDATE
// TIP: To test this file alone, run:
// TIP:   bazel test //toolchain/testing:file_test --test_arg=--file_tests=toolchain/check/testdata/builtins/float/sub.carbon
// TIP: To dump output, run:
// TIP:   bazel run //toolchain/testing:file_test -- --dump_output --file_tests=toolchain/check/testdata/builtins/float/sub.carbon

// --- float_sub.carbon

fn Sub(a: f64, b: f64) -> f64 = "float.sub";

fn RuntimeCall(a: f64, b: f64) -> f64 {
  return Sub(a, b);
}

var x: f64 = Sub(2.0, 0.5);

// --- fail_bad_decl.carbon

package FailBadDecl;

// CHECK:STDERR: fail_bad_decl.carbon:[[@LINE+4]]:1: error: invalid signature for builtin function "float.sub"
// CHECK:STDERR: fn TooFew(a: f64) -> f64 = "float.sub";
// CHECK:STDERR: ^~~~~~~~~~~~~~~~~~~~~~~~~~
// CHECK:STDERR:
fn TooFew(a: f64) -> f64 = "float.sub";
// CHECK:STDERR: fail_bad_decl.carbon:[[@LINE+4]]:1: error: invalid signature for builtin function "float.sub"
// CHECK:STDERR: fn TooMany(a: f64, b: f64, c: f64) -> f64 = "float.sub";
// CHECK:STDERR: ^~~~~~~~~~~~~~~~~~~~~~~~~~~~~~~~~~~~~~~~~~~
// CHECK:STDERR:
fn TooMany(a: f64, b: f64, c: f64) -> f64 = "float.sub";
// CHECK:STDERR: fail_bad_decl.carbon:[[@LINE+3]]:1: error: invalid signature for builtin function "float.sub"
// CHECK:STDERR: fn BadReturnType(a: f64, b: f64) -> bool = "float.sub";
// CHECK:STDERR: ^~~~~~~~~~~~~~~~~~~~~~~~~~~~~~~~~~~~~~~~~~
fn BadReturnType(a: f64, b: f64) -> bool = "float.sub";
fn JustRight(a: f64, b: f64) -> f64 = "float.sub";

fn RuntimeCallTooFew(a: f64) -> f64 {
  return TooFew(a);
}

fn RuntimeCallTooMany(a: f64, b: f64, c: f64) -> f64 {
  return TooMany(a, b, c);
}

fn RuntimeCallBadReturnType(a: f64, b: f64) -> bool {
  return BadReturnType(a, b);
}

// CHECK:STDOUT: --- float_sub.carbon
// CHECK:STDOUT:
// CHECK:STDOUT: constants {
// CHECK:STDOUT:   %.1: i32 = int_literal 64 [template]
// CHECK:STDOUT:   %Float.type: type = fn_type @Float [template]
// CHECK:STDOUT:   %.2: type = tuple_type () [template]
// CHECK:STDOUT:   %Float: %Float.type = struct_value () [template]
// CHECK:STDOUT:   %Sub.type: type = fn_type @Sub [template]
// CHECK:STDOUT:   %Sub: %Sub.type = struct_value () [template]
// CHECK:STDOUT:   %RuntimeCall.type: type = fn_type @RuntimeCall [template]
// CHECK:STDOUT:   %RuntimeCall: %RuntimeCall.type = struct_value () [template]
// CHECK:STDOUT:   %.3: f64 = float_literal 2 [template]
// CHECK:STDOUT:   %.4: f64 = float_literal 0.5 [template]
// CHECK:STDOUT:   %.5: f64 = float_literal 1.5 [template]
// CHECK:STDOUT: }
// CHECK:STDOUT:
// CHECK:STDOUT: imports {
// CHECK:STDOUT:   %Core: <namespace> = namespace file.%Core.import, [template] {
// CHECK:STDOUT:     .Float = %import_ref
// CHECK:STDOUT:     import Core//prelude
// CHECK:STDOUT:     import Core//prelude/operators
// CHECK:STDOUT:     import Core//prelude/types
// CHECK:STDOUT:     import Core//prelude/operators/arithmetic
// CHECK:STDOUT:     import Core//prelude/operators/as
// CHECK:STDOUT:     import Core//prelude/operators/bitwise
// CHECK:STDOUT:     import Core//prelude/operators/comparison
// CHECK:STDOUT:     import Core//prelude/types/bool
// CHECK:STDOUT:   }
<<<<<<< HEAD
// CHECK:STDOUT:   %import_ref: %Float.type = import_ref Core//prelude/types, inst+39, loaded [template = constants.%Float]
=======
// CHECK:STDOUT:   %import_ref: %Float.type = import_ref Core//prelude/types, inst+38, loaded [template = constants.%Float]
>>>>>>> 3c58fb7e
// CHECK:STDOUT: }
// CHECK:STDOUT:
// CHECK:STDOUT: file {
// CHECK:STDOUT:   package: <namespace> = namespace [template] {
// CHECK:STDOUT:     .Core = imports.%Core
// CHECK:STDOUT:     .Sub = %Sub.decl
// CHECK:STDOUT:     .RuntimeCall = %RuntimeCall.decl
// CHECK:STDOUT:     .x = %x
// CHECK:STDOUT:   }
// CHECK:STDOUT:   %Core.import = import Core
// CHECK:STDOUT:   %Sub.decl: %Sub.type = fn_decl @Sub [template = constants.%Sub] {
// CHECK:STDOUT:     %a.patt: f64 = binding_pattern a
// CHECK:STDOUT:     %a.param_patt: f64 = param_pattern %a.patt, runtime_param0
// CHECK:STDOUT:     %b.patt: f64 = binding_pattern b
// CHECK:STDOUT:     %b.param_patt: f64 = param_pattern %b.patt, runtime_param1
// CHECK:STDOUT:   } {
// CHECK:STDOUT:     %.loc2_11.1: i32 = int_literal 64 [template = constants.%.1]
// CHECK:STDOUT:     %float.make_type.loc2_11: init type = call constants.%Float(%.loc2_11.1) [template = f64]
// CHECK:STDOUT:     %.loc2_11.2: type = value_of_initializer %float.make_type.loc2_11 [template = f64]
// CHECK:STDOUT:     %.loc2_11.3: type = converted %float.make_type.loc2_11, %.loc2_11.2 [template = f64]
// CHECK:STDOUT:     %.loc2_19.1: i32 = int_literal 64 [template = constants.%.1]
// CHECK:STDOUT:     %float.make_type.loc2_19: init type = call constants.%Float(%.loc2_19.1) [template = f64]
// CHECK:STDOUT:     %.loc2_19.2: type = value_of_initializer %float.make_type.loc2_19 [template = f64]
// CHECK:STDOUT:     %.loc2_19.3: type = converted %float.make_type.loc2_19, %.loc2_19.2 [template = f64]
// CHECK:STDOUT:     %.loc2_27.1: i32 = int_literal 64 [template = constants.%.1]
// CHECK:STDOUT:     %float.make_type.loc2_27: init type = call constants.%Float(%.loc2_27.1) [template = f64]
// CHECK:STDOUT:     %.loc2_27.2: type = value_of_initializer %float.make_type.loc2_27 [template = f64]
// CHECK:STDOUT:     %.loc2_27.3: type = converted %float.make_type.loc2_27, %.loc2_27.2 [template = f64]
// CHECK:STDOUT:     %return: ref f64 = var <return slot>
// CHECK:STDOUT:     %param.loc2_8: f64 = param runtime_param0
// CHECK:STDOUT:     %a: f64 = bind_name a, %param.loc2_8
// CHECK:STDOUT:     %param.loc2_16: f64 = param runtime_param1
// CHECK:STDOUT:     %b: f64 = bind_name b, %param.loc2_16
// CHECK:STDOUT:   }
// CHECK:STDOUT:   %RuntimeCall.decl: %RuntimeCall.type = fn_decl @RuntimeCall [template = constants.%RuntimeCall] {
// CHECK:STDOUT:     %a.patt: f64 = binding_pattern a
// CHECK:STDOUT:     %a.param_patt: f64 = param_pattern %a.patt, runtime_param0
// CHECK:STDOUT:     %b.patt: f64 = binding_pattern b
// CHECK:STDOUT:     %b.param_patt: f64 = param_pattern %b.patt, runtime_param1
// CHECK:STDOUT:   } {
// CHECK:STDOUT:     %.loc4_19.1: i32 = int_literal 64 [template = constants.%.1]
// CHECK:STDOUT:     %float.make_type.loc4_19: init type = call constants.%Float(%.loc4_19.1) [template = f64]
// CHECK:STDOUT:     %.loc4_19.2: type = value_of_initializer %float.make_type.loc4_19 [template = f64]
// CHECK:STDOUT:     %.loc4_19.3: type = converted %float.make_type.loc4_19, %.loc4_19.2 [template = f64]
// CHECK:STDOUT:     %.loc4_27.1: i32 = int_literal 64 [template = constants.%.1]
// CHECK:STDOUT:     %float.make_type.loc4_27: init type = call constants.%Float(%.loc4_27.1) [template = f64]
// CHECK:STDOUT:     %.loc4_27.2: type = value_of_initializer %float.make_type.loc4_27 [template = f64]
// CHECK:STDOUT:     %.loc4_27.3: type = converted %float.make_type.loc4_27, %.loc4_27.2 [template = f64]
// CHECK:STDOUT:     %.loc4_35.1: i32 = int_literal 64 [template = constants.%.1]
// CHECK:STDOUT:     %float.make_type.loc4_35: init type = call constants.%Float(%.loc4_35.1) [template = f64]
// CHECK:STDOUT:     %.loc4_35.2: type = value_of_initializer %float.make_type.loc4_35 [template = f64]
// CHECK:STDOUT:     %.loc4_35.3: type = converted %float.make_type.loc4_35, %.loc4_35.2 [template = f64]
// CHECK:STDOUT:     %return: ref f64 = var <return slot>
// CHECK:STDOUT:     %param.loc4_16: f64 = param runtime_param0
// CHECK:STDOUT:     %a: f64 = bind_name a, %param.loc4_16
// CHECK:STDOUT:     %param.loc4_24: f64 = param runtime_param1
// CHECK:STDOUT:     %b: f64 = bind_name b, %param.loc4_24
// CHECK:STDOUT:   }
// CHECK:STDOUT:   %.loc8_8.1: i32 = int_literal 64 [template = constants.%.1]
// CHECK:STDOUT:   %float.make_type: init type = call constants.%Float(%.loc8_8.1) [template = f64]
// CHECK:STDOUT:   %.loc8_8.2: type = value_of_initializer %float.make_type [template = f64]
// CHECK:STDOUT:   %.loc8_8.3: type = converted %float.make_type, %.loc8_8.2 [template = f64]
// CHECK:STDOUT:   %x.var: ref f64 = var x
// CHECK:STDOUT:   %x: ref f64 = bind_name x, %x.var
// CHECK:STDOUT: }
// CHECK:STDOUT:
// CHECK:STDOUT: fn @Float(%size.param_patt: i32) -> type = "float.make_type";
// CHECK:STDOUT:
// CHECK:STDOUT: fn @Sub(%a.param_patt: f64, %b.param_patt: f64) -> f64 = "float.sub";
// CHECK:STDOUT:
// CHECK:STDOUT: fn @RuntimeCall(%a.param_patt: f64, %b.param_patt: f64) -> f64 {
// CHECK:STDOUT: !entry:
// CHECK:STDOUT:   %Sub.ref: %Sub.type = name_ref Sub, file.%Sub.decl [template = constants.%Sub]
// CHECK:STDOUT:   %a.ref: f64 = name_ref a, %a
// CHECK:STDOUT:   %b.ref: f64 = name_ref b, %b
// CHECK:STDOUT:   %float.sub: init f64 = call %Sub.ref(%a.ref, %b.ref)
// CHECK:STDOUT:   %.loc5_19.1: f64 = value_of_initializer %float.sub
// CHECK:STDOUT:   %.loc5_19.2: f64 = converted %float.sub, %.loc5_19.1
// CHECK:STDOUT:   return %.loc5_19.2
// CHECK:STDOUT: }
// CHECK:STDOUT:
// CHECK:STDOUT: fn @__global_init() {
// CHECK:STDOUT: !entry:
// CHECK:STDOUT:   %Sub.ref: %Sub.type = name_ref Sub, file.%Sub.decl [template = constants.%Sub]
// CHECK:STDOUT:   %.loc8_18: f64 = float_literal 2 [template = constants.%.3]
// CHECK:STDOUT:   %.loc8_23: f64 = float_literal 0.5 [template = constants.%.4]
// CHECK:STDOUT:   %float.sub: init f64 = call %Sub.ref(%.loc8_18, %.loc8_23) [template = constants.%.5]
// CHECK:STDOUT:   assign file.%x.var, %float.sub
// CHECK:STDOUT:   return
// CHECK:STDOUT: }
// CHECK:STDOUT:
// CHECK:STDOUT: --- fail_bad_decl.carbon
// CHECK:STDOUT:
// CHECK:STDOUT: constants {
// CHECK:STDOUT:   %.1: i32 = int_literal 64 [template]
// CHECK:STDOUT:   %Float.type: type = fn_type @Float [template]
// CHECK:STDOUT:   %.2: type = tuple_type () [template]
// CHECK:STDOUT:   %Float: %Float.type = struct_value () [template]
// CHECK:STDOUT:   %TooFew.type: type = fn_type @TooFew [template]
// CHECK:STDOUT:   %TooFew: %TooFew.type = struct_value () [template]
// CHECK:STDOUT:   %TooMany.type: type = fn_type @TooMany [template]
// CHECK:STDOUT:   %TooMany: %TooMany.type = struct_value () [template]
// CHECK:STDOUT:   %Bool.type: type = fn_type @Bool [template]
// CHECK:STDOUT:   %Bool: %Bool.type = struct_value () [template]
// CHECK:STDOUT:   %BadReturnType.type: type = fn_type @BadReturnType [template]
// CHECK:STDOUT:   %BadReturnType: %BadReturnType.type = struct_value () [template]
// CHECK:STDOUT:   %JustRight.type: type = fn_type @JustRight [template]
// CHECK:STDOUT:   %JustRight: %JustRight.type = struct_value () [template]
// CHECK:STDOUT:   %RuntimeCallTooFew.type: type = fn_type @RuntimeCallTooFew [template]
// CHECK:STDOUT:   %RuntimeCallTooFew: %RuntimeCallTooFew.type = struct_value () [template]
// CHECK:STDOUT:   %RuntimeCallTooMany.type: type = fn_type @RuntimeCallTooMany [template]
// CHECK:STDOUT:   %RuntimeCallTooMany: %RuntimeCallTooMany.type = struct_value () [template]
// CHECK:STDOUT:   %RuntimeCallBadReturnType.type: type = fn_type @RuntimeCallBadReturnType [template]
// CHECK:STDOUT:   %RuntimeCallBadReturnType: %RuntimeCallBadReturnType.type = struct_value () [template]
// CHECK:STDOUT: }
// CHECK:STDOUT:
// CHECK:STDOUT: imports {
// CHECK:STDOUT:   %Core: <namespace> = namespace file.%Core.import, [template] {
// CHECK:STDOUT:     .Float = %import_ref.1
// CHECK:STDOUT:     .Bool = %import_ref.2
// CHECK:STDOUT:     import Core//prelude
// CHECK:STDOUT:     import Core//prelude/operators
// CHECK:STDOUT:     import Core//prelude/types
// CHECK:STDOUT:     import Core//prelude/operators/arithmetic
// CHECK:STDOUT:     import Core//prelude/operators/as
// CHECK:STDOUT:     import Core//prelude/operators/bitwise
// CHECK:STDOUT:     import Core//prelude/operators/comparison
// CHECK:STDOUT:     import Core//prelude/types/bool
// CHECK:STDOUT:   }
<<<<<<< HEAD
// CHECK:STDOUT:   %import_ref.1: %Float.type = import_ref Core//prelude/types, inst+39, loaded [template = constants.%Float]
=======
// CHECK:STDOUT:   %import_ref.1: %Float.type = import_ref Core//prelude/types, inst+38, loaded [template = constants.%Float]
>>>>>>> 3c58fb7e
// CHECK:STDOUT:   %import_ref.2: %Bool.type = import_ref Core//prelude/types/bool, inst+2, loaded [template = constants.%Bool]
// CHECK:STDOUT: }
// CHECK:STDOUT:
// CHECK:STDOUT: file {
// CHECK:STDOUT:   package: <namespace> = namespace [template] {
// CHECK:STDOUT:     .Core = imports.%Core
// CHECK:STDOUT:     .TooFew = %TooFew.decl
// CHECK:STDOUT:     .TooMany = %TooMany.decl
// CHECK:STDOUT:     .BadReturnType = %BadReturnType.decl
// CHECK:STDOUT:     .JustRight = %JustRight.decl
// CHECK:STDOUT:     .RuntimeCallTooFew = %RuntimeCallTooFew.decl
// CHECK:STDOUT:     .RuntimeCallTooMany = %RuntimeCallTooMany.decl
// CHECK:STDOUT:     .RuntimeCallBadReturnType = %RuntimeCallBadReturnType.decl
// CHECK:STDOUT:   }
// CHECK:STDOUT:   %Core.import = import Core
// CHECK:STDOUT:   %TooFew.decl: %TooFew.type = fn_decl @TooFew [template = constants.%TooFew] {
// CHECK:STDOUT:     %a.patt: f64 = binding_pattern a
// CHECK:STDOUT:     %a.param_patt: f64 = param_pattern %a.patt, runtime_param0
// CHECK:STDOUT:   } {
// CHECK:STDOUT:     %.loc8_14.1: i32 = int_literal 64 [template = constants.%.1]
// CHECK:STDOUT:     %float.make_type.loc8_14: init type = call constants.%Float(%.loc8_14.1) [template = f64]
// CHECK:STDOUT:     %.loc8_14.2: type = value_of_initializer %float.make_type.loc8_14 [template = f64]
// CHECK:STDOUT:     %.loc8_14.3: type = converted %float.make_type.loc8_14, %.loc8_14.2 [template = f64]
// CHECK:STDOUT:     %.loc8_22.1: i32 = int_literal 64 [template = constants.%.1]
// CHECK:STDOUT:     %float.make_type.loc8_22: init type = call constants.%Float(%.loc8_22.1) [template = f64]
// CHECK:STDOUT:     %.loc8_22.2: type = value_of_initializer %float.make_type.loc8_22 [template = f64]
// CHECK:STDOUT:     %.loc8_22.3: type = converted %float.make_type.loc8_22, %.loc8_22.2 [template = f64]
// CHECK:STDOUT:     %return: ref f64 = var <return slot>
// CHECK:STDOUT:     %param: f64 = param runtime_param0
// CHECK:STDOUT:     %a: f64 = bind_name a, %param
// CHECK:STDOUT:   }
// CHECK:STDOUT:   %TooMany.decl: %TooMany.type = fn_decl @TooMany [template = constants.%TooMany] {
// CHECK:STDOUT:     %a.patt: f64 = binding_pattern a
// CHECK:STDOUT:     %a.param_patt: f64 = param_pattern %a.patt, runtime_param0
// CHECK:STDOUT:     %b.patt: f64 = binding_pattern b
// CHECK:STDOUT:     %b.param_patt: f64 = param_pattern %b.patt, runtime_param1
// CHECK:STDOUT:     %c.patt: f64 = binding_pattern c
// CHECK:STDOUT:     %c.param_patt: f64 = param_pattern %c.patt, runtime_param2
// CHECK:STDOUT:   } {
// CHECK:STDOUT:     %.loc13_15.1: i32 = int_literal 64 [template = constants.%.1]
// CHECK:STDOUT:     %float.make_type.loc13_15: init type = call constants.%Float(%.loc13_15.1) [template = f64]
// CHECK:STDOUT:     %.loc13_15.2: type = value_of_initializer %float.make_type.loc13_15 [template = f64]
// CHECK:STDOUT:     %.loc13_15.3: type = converted %float.make_type.loc13_15, %.loc13_15.2 [template = f64]
// CHECK:STDOUT:     %.loc13_23.1: i32 = int_literal 64 [template = constants.%.1]
// CHECK:STDOUT:     %float.make_type.loc13_23: init type = call constants.%Float(%.loc13_23.1) [template = f64]
// CHECK:STDOUT:     %.loc13_23.2: type = value_of_initializer %float.make_type.loc13_23 [template = f64]
// CHECK:STDOUT:     %.loc13_23.3: type = converted %float.make_type.loc13_23, %.loc13_23.2 [template = f64]
// CHECK:STDOUT:     %.loc13_31.1: i32 = int_literal 64 [template = constants.%.1]
// CHECK:STDOUT:     %float.make_type.loc13_31: init type = call constants.%Float(%.loc13_31.1) [template = f64]
// CHECK:STDOUT:     %.loc13_31.2: type = value_of_initializer %float.make_type.loc13_31 [template = f64]
// CHECK:STDOUT:     %.loc13_31.3: type = converted %float.make_type.loc13_31, %.loc13_31.2 [template = f64]
// CHECK:STDOUT:     %.loc13_39.1: i32 = int_literal 64 [template = constants.%.1]
// CHECK:STDOUT:     %float.make_type.loc13_39: init type = call constants.%Float(%.loc13_39.1) [template = f64]
// CHECK:STDOUT:     %.loc13_39.2: type = value_of_initializer %float.make_type.loc13_39 [template = f64]
// CHECK:STDOUT:     %.loc13_39.3: type = converted %float.make_type.loc13_39, %.loc13_39.2 [template = f64]
// CHECK:STDOUT:     %return: ref f64 = var <return slot>
// CHECK:STDOUT:     %param.loc13_12: f64 = param runtime_param0
// CHECK:STDOUT:     %a: f64 = bind_name a, %param.loc13_12
// CHECK:STDOUT:     %param.loc13_20: f64 = param runtime_param1
// CHECK:STDOUT:     %b: f64 = bind_name b, %param.loc13_20
// CHECK:STDOUT:     %param.loc13_28: f64 = param runtime_param2
// CHECK:STDOUT:     %c: f64 = bind_name c, %param.loc13_28
// CHECK:STDOUT:   }
// CHECK:STDOUT:   %BadReturnType.decl: %BadReturnType.type = fn_decl @BadReturnType [template = constants.%BadReturnType] {
// CHECK:STDOUT:     %a.patt: f64 = binding_pattern a
// CHECK:STDOUT:     %a.param_patt: f64 = param_pattern %a.patt, runtime_param0
// CHECK:STDOUT:     %b.patt: f64 = binding_pattern b
// CHECK:STDOUT:     %b.param_patt: f64 = param_pattern %b.patt, runtime_param1
// CHECK:STDOUT:   } {
// CHECK:STDOUT:     %.loc17_21.1: i32 = int_literal 64 [template = constants.%.1]
// CHECK:STDOUT:     %float.make_type.loc17_21: init type = call constants.%Float(%.loc17_21.1) [template = f64]
// CHECK:STDOUT:     %.loc17_21.2: type = value_of_initializer %float.make_type.loc17_21 [template = f64]
// CHECK:STDOUT:     %.loc17_21.3: type = converted %float.make_type.loc17_21, %.loc17_21.2 [template = f64]
// CHECK:STDOUT:     %.loc17_29.1: i32 = int_literal 64 [template = constants.%.1]
// CHECK:STDOUT:     %float.make_type.loc17_29: init type = call constants.%Float(%.loc17_29.1) [template = f64]
// CHECK:STDOUT:     %.loc17_29.2: type = value_of_initializer %float.make_type.loc17_29 [template = f64]
// CHECK:STDOUT:     %.loc17_29.3: type = converted %float.make_type.loc17_29, %.loc17_29.2 [template = f64]
// CHECK:STDOUT:     %bool.make_type: init type = call constants.%Bool() [template = bool]
// CHECK:STDOUT:     %.loc17_37.1: type = value_of_initializer %bool.make_type [template = bool]
// CHECK:STDOUT:     %.loc17_37.2: type = converted %bool.make_type, %.loc17_37.1 [template = bool]
// CHECK:STDOUT:     %return: ref bool = var <return slot>
// CHECK:STDOUT:     %param.loc17_18: f64 = param runtime_param0
// CHECK:STDOUT:     %a: f64 = bind_name a, %param.loc17_18
// CHECK:STDOUT:     %param.loc17_26: f64 = param runtime_param1
// CHECK:STDOUT:     %b: f64 = bind_name b, %param.loc17_26
// CHECK:STDOUT:   }
// CHECK:STDOUT:   %JustRight.decl: %JustRight.type = fn_decl @JustRight [template = constants.%JustRight] {
// CHECK:STDOUT:     %a.patt: f64 = binding_pattern a
// CHECK:STDOUT:     %a.param_patt: f64 = param_pattern %a.patt, runtime_param0
// CHECK:STDOUT:     %b.patt: f64 = binding_pattern b
// CHECK:STDOUT:     %b.param_patt: f64 = param_pattern %b.patt, runtime_param1
// CHECK:STDOUT:   } {
// CHECK:STDOUT:     %.loc18_17.1: i32 = int_literal 64 [template = constants.%.1]
// CHECK:STDOUT:     %float.make_type.loc18_17: init type = call constants.%Float(%.loc18_17.1) [template = f64]
// CHECK:STDOUT:     %.loc18_17.2: type = value_of_initializer %float.make_type.loc18_17 [template = f64]
// CHECK:STDOUT:     %.loc18_17.3: type = converted %float.make_type.loc18_17, %.loc18_17.2 [template = f64]
// CHECK:STDOUT:     %.loc18_25.1: i32 = int_literal 64 [template = constants.%.1]
// CHECK:STDOUT:     %float.make_type.loc18_25: init type = call constants.%Float(%.loc18_25.1) [template = f64]
// CHECK:STDOUT:     %.loc18_25.2: type = value_of_initializer %float.make_type.loc18_25 [template = f64]
// CHECK:STDOUT:     %.loc18_25.3: type = converted %float.make_type.loc18_25, %.loc18_25.2 [template = f64]
// CHECK:STDOUT:     %.loc18_33.1: i32 = int_literal 64 [template = constants.%.1]
// CHECK:STDOUT:     %float.make_type.loc18_33: init type = call constants.%Float(%.loc18_33.1) [template = f64]
// CHECK:STDOUT:     %.loc18_33.2: type = value_of_initializer %float.make_type.loc18_33 [template = f64]
// CHECK:STDOUT:     %.loc18_33.3: type = converted %float.make_type.loc18_33, %.loc18_33.2 [template = f64]
// CHECK:STDOUT:     %return: ref f64 = var <return slot>
// CHECK:STDOUT:     %param.loc18_14: f64 = param runtime_param0
// CHECK:STDOUT:     %a: f64 = bind_name a, %param.loc18_14
// CHECK:STDOUT:     %param.loc18_22: f64 = param runtime_param1
// CHECK:STDOUT:     %b: f64 = bind_name b, %param.loc18_22
// CHECK:STDOUT:   }
// CHECK:STDOUT:   %RuntimeCallTooFew.decl: %RuntimeCallTooFew.type = fn_decl @RuntimeCallTooFew [template = constants.%RuntimeCallTooFew] {
// CHECK:STDOUT:     %a.patt: f64 = binding_pattern a
// CHECK:STDOUT:     %a.param_patt: f64 = param_pattern %a.patt, runtime_param0
// CHECK:STDOUT:   } {
// CHECK:STDOUT:     %.loc20_25.1: i32 = int_literal 64 [template = constants.%.1]
// CHECK:STDOUT:     %float.make_type.loc20_25: init type = call constants.%Float(%.loc20_25.1) [template = f64]
// CHECK:STDOUT:     %.loc20_25.2: type = value_of_initializer %float.make_type.loc20_25 [template = f64]
// CHECK:STDOUT:     %.loc20_25.3: type = converted %float.make_type.loc20_25, %.loc20_25.2 [template = f64]
// CHECK:STDOUT:     %.loc20_33.1: i32 = int_literal 64 [template = constants.%.1]
// CHECK:STDOUT:     %float.make_type.loc20_33: init type = call constants.%Float(%.loc20_33.1) [template = f64]
// CHECK:STDOUT:     %.loc20_33.2: type = value_of_initializer %float.make_type.loc20_33 [template = f64]
// CHECK:STDOUT:     %.loc20_33.3: type = converted %float.make_type.loc20_33, %.loc20_33.2 [template = f64]
// CHECK:STDOUT:     %return: ref f64 = var <return slot>
// CHECK:STDOUT:     %param: f64 = param runtime_param0
// CHECK:STDOUT:     %a: f64 = bind_name a, %param
// CHECK:STDOUT:   }
// CHECK:STDOUT:   %RuntimeCallTooMany.decl: %RuntimeCallTooMany.type = fn_decl @RuntimeCallTooMany [template = constants.%RuntimeCallTooMany] {
// CHECK:STDOUT:     %a.patt: f64 = binding_pattern a
// CHECK:STDOUT:     %a.param_patt: f64 = param_pattern %a.patt, runtime_param0
// CHECK:STDOUT:     %b.patt: f64 = binding_pattern b
// CHECK:STDOUT:     %b.param_patt: f64 = param_pattern %b.patt, runtime_param1
// CHECK:STDOUT:     %c.patt: f64 = binding_pattern c
// CHECK:STDOUT:     %c.param_patt: f64 = param_pattern %c.patt, runtime_param2
// CHECK:STDOUT:   } {
// CHECK:STDOUT:     %.loc24_26.1: i32 = int_literal 64 [template = constants.%.1]
// CHECK:STDOUT:     %float.make_type.loc24_26: init type = call constants.%Float(%.loc24_26.1) [template = f64]
// CHECK:STDOUT:     %.loc24_26.2: type = value_of_initializer %float.make_type.loc24_26 [template = f64]
// CHECK:STDOUT:     %.loc24_26.3: type = converted %float.make_type.loc24_26, %.loc24_26.2 [template = f64]
// CHECK:STDOUT:     %.loc24_34.1: i32 = int_literal 64 [template = constants.%.1]
// CHECK:STDOUT:     %float.make_type.loc24_34: init type = call constants.%Float(%.loc24_34.1) [template = f64]
// CHECK:STDOUT:     %.loc24_34.2: type = value_of_initializer %float.make_type.loc24_34 [template = f64]
// CHECK:STDOUT:     %.loc24_34.3: type = converted %float.make_type.loc24_34, %.loc24_34.2 [template = f64]
// CHECK:STDOUT:     %.loc24_42.1: i32 = int_literal 64 [template = constants.%.1]
// CHECK:STDOUT:     %float.make_type.loc24_42: init type = call constants.%Float(%.loc24_42.1) [template = f64]
// CHECK:STDOUT:     %.loc24_42.2: type = value_of_initializer %float.make_type.loc24_42 [template = f64]
// CHECK:STDOUT:     %.loc24_42.3: type = converted %float.make_type.loc24_42, %.loc24_42.2 [template = f64]
// CHECK:STDOUT:     %.loc24_50.1: i32 = int_literal 64 [template = constants.%.1]
// CHECK:STDOUT:     %float.make_type.loc24_50: init type = call constants.%Float(%.loc24_50.1) [template = f64]
// CHECK:STDOUT:     %.loc24_50.2: type = value_of_initializer %float.make_type.loc24_50 [template = f64]
// CHECK:STDOUT:     %.loc24_50.3: type = converted %float.make_type.loc24_50, %.loc24_50.2 [template = f64]
// CHECK:STDOUT:     %return: ref f64 = var <return slot>
// CHECK:STDOUT:     %param.loc24_23: f64 = param runtime_param0
// CHECK:STDOUT:     %a: f64 = bind_name a, %param.loc24_23
// CHECK:STDOUT:     %param.loc24_31: f64 = param runtime_param1
// CHECK:STDOUT:     %b: f64 = bind_name b, %param.loc24_31
// CHECK:STDOUT:     %param.loc24_39: f64 = param runtime_param2
// CHECK:STDOUT:     %c: f64 = bind_name c, %param.loc24_39
// CHECK:STDOUT:   }
// CHECK:STDOUT:   %RuntimeCallBadReturnType.decl: %RuntimeCallBadReturnType.type = fn_decl @RuntimeCallBadReturnType [template = constants.%RuntimeCallBadReturnType] {
// CHECK:STDOUT:     %a.patt: f64 = binding_pattern a
// CHECK:STDOUT:     %a.param_patt: f64 = param_pattern %a.patt, runtime_param0
// CHECK:STDOUT:     %b.patt: f64 = binding_pattern b
// CHECK:STDOUT:     %b.param_patt: f64 = param_pattern %b.patt, runtime_param1
// CHECK:STDOUT:   } {
// CHECK:STDOUT:     %.loc28_32.1: i32 = int_literal 64 [template = constants.%.1]
// CHECK:STDOUT:     %float.make_type.loc28_32: init type = call constants.%Float(%.loc28_32.1) [template = f64]
// CHECK:STDOUT:     %.loc28_32.2: type = value_of_initializer %float.make_type.loc28_32 [template = f64]
// CHECK:STDOUT:     %.loc28_32.3: type = converted %float.make_type.loc28_32, %.loc28_32.2 [template = f64]
// CHECK:STDOUT:     %.loc28_40.1: i32 = int_literal 64 [template = constants.%.1]
// CHECK:STDOUT:     %float.make_type.loc28_40: init type = call constants.%Float(%.loc28_40.1) [template = f64]
// CHECK:STDOUT:     %.loc28_40.2: type = value_of_initializer %float.make_type.loc28_40 [template = f64]
// CHECK:STDOUT:     %.loc28_40.3: type = converted %float.make_type.loc28_40, %.loc28_40.2 [template = f64]
// CHECK:STDOUT:     %bool.make_type: init type = call constants.%Bool() [template = bool]
// CHECK:STDOUT:     %.loc28_48.1: type = value_of_initializer %bool.make_type [template = bool]
// CHECK:STDOUT:     %.loc28_48.2: type = converted %bool.make_type, %.loc28_48.1 [template = bool]
// CHECK:STDOUT:     %return: ref bool = var <return slot>
// CHECK:STDOUT:     %param.loc28_29: f64 = param runtime_param0
// CHECK:STDOUT:     %a: f64 = bind_name a, %param.loc28_29
// CHECK:STDOUT:     %param.loc28_37: f64 = param runtime_param1
// CHECK:STDOUT:     %b: f64 = bind_name b, %param.loc28_37
// CHECK:STDOUT:   }
// CHECK:STDOUT: }
// CHECK:STDOUT:
// CHECK:STDOUT: fn @Float(%size.param_patt: i32) -> type = "float.make_type";
// CHECK:STDOUT:
// CHECK:STDOUT: fn @TooFew(%a.param_patt: f64) -> f64;
// CHECK:STDOUT:
// CHECK:STDOUT: fn @TooMany(%a.param_patt: f64, %b.param_patt: f64, %c.param_patt: f64) -> f64;
// CHECK:STDOUT:
// CHECK:STDOUT: fn @Bool() -> type = "bool.make_type";
// CHECK:STDOUT:
// CHECK:STDOUT: fn @BadReturnType(%a.param_patt: f64, %b.param_patt: f64) -> bool;
// CHECK:STDOUT:
// CHECK:STDOUT: fn @JustRight(%a.param_patt: f64, %b.param_patt: f64) -> f64 = "float.sub";
// CHECK:STDOUT:
// CHECK:STDOUT: fn @RuntimeCallTooFew(%a.param_patt: f64) -> f64 {
// CHECK:STDOUT: !entry:
// CHECK:STDOUT:   %TooFew.ref: %TooFew.type = name_ref TooFew, file.%TooFew.decl [template = constants.%TooFew]
// CHECK:STDOUT:   %a.ref: f64 = name_ref a, %a
// CHECK:STDOUT:   %TooFew.call: init f64 = call %TooFew.ref(%a.ref)
// CHECK:STDOUT:   %.loc21_19.1: f64 = value_of_initializer %TooFew.call
// CHECK:STDOUT:   %.loc21_19.2: f64 = converted %TooFew.call, %.loc21_19.1
// CHECK:STDOUT:   return %.loc21_19.2
// CHECK:STDOUT: }
// CHECK:STDOUT:
// CHECK:STDOUT: fn @RuntimeCallTooMany(%a.param_patt: f64, %b.param_patt: f64, %c.param_patt: f64) -> f64 {
// CHECK:STDOUT: !entry:
// CHECK:STDOUT:   %TooMany.ref: %TooMany.type = name_ref TooMany, file.%TooMany.decl [template = constants.%TooMany]
// CHECK:STDOUT:   %a.ref: f64 = name_ref a, %a
// CHECK:STDOUT:   %b.ref: f64 = name_ref b, %b
// CHECK:STDOUT:   %c.ref: f64 = name_ref c, %c
// CHECK:STDOUT:   %TooMany.call: init f64 = call %TooMany.ref(%a.ref, %b.ref, %c.ref)
// CHECK:STDOUT:   %.loc25_26.1: f64 = value_of_initializer %TooMany.call
// CHECK:STDOUT:   %.loc25_26.2: f64 = converted %TooMany.call, %.loc25_26.1
// CHECK:STDOUT:   return %.loc25_26.2
// CHECK:STDOUT: }
// CHECK:STDOUT:
// CHECK:STDOUT: fn @RuntimeCallBadReturnType(%a.param_patt: f64, %b.param_patt: f64) -> bool {
// CHECK:STDOUT: !entry:
// CHECK:STDOUT:   %BadReturnType.ref: %BadReturnType.type = name_ref BadReturnType, file.%BadReturnType.decl [template = constants.%BadReturnType]
// CHECK:STDOUT:   %a.ref: f64 = name_ref a, %a
// CHECK:STDOUT:   %b.ref: f64 = name_ref b, %b
// CHECK:STDOUT:   %BadReturnType.call: init bool = call %BadReturnType.ref(%a.ref, %b.ref)
// CHECK:STDOUT:   %.loc29_29.1: bool = value_of_initializer %BadReturnType.call
// CHECK:STDOUT:   %.loc29_29.2: bool = converted %BadReturnType.call, %.loc29_29.1
// CHECK:STDOUT:   return %.loc29_29.2
// CHECK:STDOUT: }
// CHECK:STDOUT:<|MERGE_RESOLUTION|>--- conflicted
+++ resolved
@@ -78,11 +78,7 @@
 // CHECK:STDOUT:     import Core//prelude/operators/comparison
 // CHECK:STDOUT:     import Core//prelude/types/bool
 // CHECK:STDOUT:   }
-<<<<<<< HEAD
-// CHECK:STDOUT:   %import_ref: %Float.type = import_ref Core//prelude/types, inst+39, loaded [template = constants.%Float]
-=======
-// CHECK:STDOUT:   %import_ref: %Float.type = import_ref Core//prelude/types, inst+38, loaded [template = constants.%Float]
->>>>>>> 3c58fb7e
+// CHECK:STDOUT:   %import_ref: %Float.type = import_ref Core//prelude/types, inst+42, loaded [template = constants.%Float]
 // CHECK:STDOUT: }
 // CHECK:STDOUT:
 // CHECK:STDOUT: file {
@@ -212,11 +208,7 @@
 // CHECK:STDOUT:     import Core//prelude/operators/comparison
 // CHECK:STDOUT:     import Core//prelude/types/bool
 // CHECK:STDOUT:   }
-<<<<<<< HEAD
-// CHECK:STDOUT:   %import_ref.1: %Float.type = import_ref Core//prelude/types, inst+39, loaded [template = constants.%Float]
-=======
-// CHECK:STDOUT:   %import_ref.1: %Float.type = import_ref Core//prelude/types, inst+38, loaded [template = constants.%Float]
->>>>>>> 3c58fb7e
+// CHECK:STDOUT:   %import_ref.1: %Float.type = import_ref Core//prelude/types, inst+42, loaded [template = constants.%Float]
 // CHECK:STDOUT:   %import_ref.2: %Bool.type = import_ref Core//prelude/types/bool, inst+2, loaded [template = constants.%Bool]
 // CHECK:STDOUT: }
 // CHECK:STDOUT:
