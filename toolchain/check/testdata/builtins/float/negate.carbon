// Part of the Carbon Language project, under the Apache License v2.0 with LLVM
// Exceptions. See /LICENSE for license information.
// SPDX-License-Identifier: Apache-2.0 WITH LLVM-exception
//
// AUTOUPDATE
// TIP: To test this file alone, run:
// TIP:   bazel test //toolchain/testing:file_test --test_arg=--file_tests=toolchain/check/testdata/builtins/float/negate.carbon
// TIP: To dump output, run:
// TIP:   bazel run //toolchain/testing:file_test -- --dump_output --file_tests=toolchain/check/testdata/builtins/float/negate.carbon

// --- float_negate.carbon

fn Negate(a: f64) -> f64 = "float.negate";

fn RuntimeCall(a: f64, b: f64) -> f64 {
  return Negate(a);
}

let a: f64 = Negate(1.5);

// --- fail_bad_decl.carbon

package FailBadDecl;

// CHECK:STDERR: fail_bad_decl.carbon:[[@LINE+4]]:1: ERROR: Invalid signature for builtin function "float.negate".
// CHECK:STDERR: fn TooFew() -> f64 = "float.negate";
// CHECK:STDERR: ^~~~~~~~~~~~~~~~~~~~
// CHECK:STDERR:
fn TooFew() -> f64 = "float.negate";
// CHECK:STDERR: fail_bad_decl.carbon:[[@LINE+4]]:1: ERROR: Invalid signature for builtin function "float.negate".
// CHECK:STDERR: fn TooMany(a: f64, b: f64) -> f64 = "float.negate";
// CHECK:STDERR: ^~~~~~~~~~~~~~~~~~~~~~~~~~~~~~~~~~~
// CHECK:STDERR:
fn TooMany(a: f64, b: f64) -> f64 = "float.negate";
// CHECK:STDERR: fail_bad_decl.carbon:[[@LINE+4]]:1: ERROR: Invalid signature for builtin function "float.negate".
// CHECK:STDERR: fn BadReturnType(a: f64) -> bool = "float.negate";
// CHECK:STDERR: ^~~~~~~~~~~~~~~~~~~~~~~~~~~~~~~~~~
// CHECK:STDERR:
fn BadReturnType(a: f64) -> bool = "float.negate";
fn JustRight(a: f64) -> f64 = "float.negate";

fn RuntimeCallTooFew(a: f64) -> f64 {
  // CHECK:STDERR: fail_bad_decl.carbon:[[@LINE+7]]:10: ERROR: 1 argument(s) passed to function expecting 0 argument(s).
  // CHECK:STDERR:   return TooFew(a);
  // CHECK:STDERR:          ^~~~~~~
  // CHECK:STDERR: fail_bad_decl.carbon:[[@LINE-17]]:1: Calling function declared here.
  // CHECK:STDERR: fn TooFew() -> f64 = "float.negate";
  // CHECK:STDERR: ^~~~~~~~~~~~~~~~~~~~
  // CHECK:STDERR:
  return TooFew(a);
}

fn RuntimeCallTooMany(a: f64, b: f64, c: f64) -> f64 {
  // CHECK:STDERR: fail_bad_decl.carbon:[[@LINE+7]]:10: ERROR: 3 argument(s) passed to function expecting 2 argument(s).
  // CHECK:STDERR:   return TooMany(a, b, c);
  // CHECK:STDERR:          ^~~~~~~~
  // CHECK:STDERR: fail_bad_decl.carbon:[[@LINE-23]]:1: Calling function declared here.
  // CHECK:STDERR: fn TooMany(a: f64, b: f64) -> f64 = "float.negate";
  // CHECK:STDERR: ^~~~~~~~~~~~~~~~~~~~~~~~~~~~~~~~~~~
  // CHECK:STDERR:
  return TooMany(a, b, c);
}

fn RuntimeCallBadReturnType(a: f64, b: f64) -> bool {
  // CHECK:STDERR: fail_bad_decl.carbon:[[@LINE+6]]:10: ERROR: 2 argument(s) passed to function expecting 1 argument(s).
  // CHECK:STDERR:   return BadReturnType(a, b);
  // CHECK:STDERR:          ^~~~~~~~~~~~~~
  // CHECK:STDERR: fail_bad_decl.carbon:[[@LINE-29]]:1: Calling function declared here.
  // CHECK:STDERR: fn BadReturnType(a: f64) -> bool = "float.negate";
  // CHECK:STDERR: ^~~~~~~~~~~~~~~~~~~~~~~~~~~~~~~~~~
  return BadReturnType(a, b);
}

// CHECK:STDOUT: --- float_negate.carbon
// CHECK:STDOUT:
// CHECK:STDOUT: constants {
// CHECK:STDOUT:   %.1: i32 = int_literal 64 [template]
// CHECK:STDOUT:   %Float.type: type = fn_type @Float [template]
// CHECK:STDOUT:   %.2: type = tuple_type () [template]
// CHECK:STDOUT:   %Float: %Float.type = struct_value () [template]
// CHECK:STDOUT:   %Negate.type: type = fn_type @Negate [template]
// CHECK:STDOUT:   %Negate: %Negate.type = struct_value () [template]
// CHECK:STDOUT:   %RuntimeCall.type: type = fn_type @RuntimeCall [template]
// CHECK:STDOUT:   %RuntimeCall: %RuntimeCall.type = struct_value () [template]
// CHECK:STDOUT:   %.3: f64 = float_literal 1.5 [template]
// CHECK:STDOUT:   %.4: f64 = float_literal -1.5 [template]
// CHECK:STDOUT: }
// CHECK:STDOUT:
// CHECK:STDOUT: imports {
// CHECK:STDOUT:   %Core: <namespace> = namespace file.%Core.import, [template] {
// CHECK:STDOUT:     .Float = %import_ref
// CHECK:STDOUT:     import Core//prelude
// CHECK:STDOUT:     import Core//prelude/operators
// CHECK:STDOUT:     import Core//prelude/types
// CHECK:STDOUT:     import Core//prelude/operators/arithmetic
// CHECK:STDOUT:     import Core//prelude/operators/bitwise
// CHECK:STDOUT:     import Core//prelude/operators/comparison
// CHECK:STDOUT:     import Core//prelude/types/bool
// CHECK:STDOUT:   }
// CHECK:STDOUT:   %import_ref: %Float.type = import_ref Core//prelude/types, inst+35, loaded [template = constants.%Float]
// CHECK:STDOUT: }
// CHECK:STDOUT:
// CHECK:STDOUT: file {
// CHECK:STDOUT:   package: <namespace> = namespace [template] {
// CHECK:STDOUT:     .Core = imports.%Core
// CHECK:STDOUT:     .Negate = %Negate.decl
// CHECK:STDOUT:     .RuntimeCall = %RuntimeCall.decl
// CHECK:STDOUT:     .a = @__global_init.%a
// CHECK:STDOUT:   }
// CHECK:STDOUT:   %Core.import = import Core
// CHECK:STDOUT:   %Negate.decl: %Negate.type = fn_decl @Negate [template = constants.%Negate] {
// CHECK:STDOUT:     %a.patt: f64 = binding_pattern a
// CHECK:STDOUT:   } {
// CHECK:STDOUT:     %.loc2_14.1: i32 = int_literal 64 [template = constants.%.1]
// CHECK:STDOUT:     %float.make_type.loc2_14: init type = call constants.%Float(%.loc2_14.1) [template = f64]
// CHECK:STDOUT:     %.loc2_14.2: type = value_of_initializer %float.make_type.loc2_14 [template = f64]
// CHECK:STDOUT:     %.loc2_14.3: type = converted %float.make_type.loc2_14, %.loc2_14.2 [template = f64]
<<<<<<< HEAD
// CHECK:STDOUT:     %param.loc2: f64 = param
// CHECK:STDOUT:     @Negate.%a: f64 = bind_name a, %param.loc2
=======
// CHECK:STDOUT:     %a.param: f64 = param a
// CHECK:STDOUT:     %a: f64 = bind_name a, %a.param
>>>>>>> dcb4ae26
// CHECK:STDOUT:     %.loc2_22.1: i32 = int_literal 64 [template = constants.%.1]
// CHECK:STDOUT:     %float.make_type.loc2_22: init type = call constants.%Float(%.loc2_22.1) [template = f64]
// CHECK:STDOUT:     %.loc2_22.2: type = value_of_initializer %float.make_type.loc2_22 [template = f64]
// CHECK:STDOUT:     %.loc2_22.3: type = converted %float.make_type.loc2_22, %.loc2_22.2 [template = f64]
// CHECK:STDOUT:     %return: ref f64 = var <return slot>
// CHECK:STDOUT:   }
// CHECK:STDOUT:   %RuntimeCall.decl: %RuntimeCall.type = fn_decl @RuntimeCall [template = constants.%RuntimeCall] {
// CHECK:STDOUT:     %a.patt: f64 = binding_pattern a
// CHECK:STDOUT:     %b.patt: f64 = binding_pattern b
// CHECK:STDOUT:   } {
// CHECK:STDOUT:     %.loc4_19.1: i32 = int_literal 64 [template = constants.%.1]
// CHECK:STDOUT:     %float.make_type.loc4_19: init type = call constants.%Float(%.loc4_19.1) [template = f64]
// CHECK:STDOUT:     %.loc4_19.2: type = value_of_initializer %float.make_type.loc4_19 [template = f64]
// CHECK:STDOUT:     %.loc4_19.3: type = converted %float.make_type.loc4_19, %.loc4_19.2 [template = f64]
<<<<<<< HEAD
// CHECK:STDOUT:     %param.loc4_16: f64 = param
// CHECK:STDOUT:     @RuntimeCall.%a: f64 = bind_name a, %param.loc4_16
=======
// CHECK:STDOUT:     %a.param: f64 = param a
// CHECK:STDOUT:     %a: f64 = bind_name a, %a.param
>>>>>>> dcb4ae26
// CHECK:STDOUT:     %.loc4_27.1: i32 = int_literal 64 [template = constants.%.1]
// CHECK:STDOUT:     %float.make_type.loc4_27: init type = call constants.%Float(%.loc4_27.1) [template = f64]
// CHECK:STDOUT:     %.loc4_27.2: type = value_of_initializer %float.make_type.loc4_27 [template = f64]
// CHECK:STDOUT:     %.loc4_27.3: type = converted %float.make_type.loc4_27, %.loc4_27.2 [template = f64]
<<<<<<< HEAD
// CHECK:STDOUT:     %param.loc4_24: f64 = param
// CHECK:STDOUT:     @RuntimeCall.%b: f64 = bind_name b, %param.loc4_24
=======
// CHECK:STDOUT:     %b.param: f64 = param b
// CHECK:STDOUT:     %b: f64 = bind_name b, %b.param
>>>>>>> dcb4ae26
// CHECK:STDOUT:     %.loc4_35.1: i32 = int_literal 64 [template = constants.%.1]
// CHECK:STDOUT:     %float.make_type.loc4_35: init type = call constants.%Float(%.loc4_35.1) [template = f64]
// CHECK:STDOUT:     %.loc4_35.2: type = value_of_initializer %float.make_type.loc4_35 [template = f64]
// CHECK:STDOUT:     %.loc4_35.3: type = converted %float.make_type.loc4_35, %.loc4_35.2 [template = f64]
// CHECK:STDOUT:     %return: ref f64 = var <return slot>
// CHECK:STDOUT:   }
// CHECK:STDOUT:   %.loc8_8.1: i32 = int_literal 64 [template = constants.%.1]
// CHECK:STDOUT:   %float.make_type: init type = call constants.%Float(%.loc8_8.1) [template = f64]
// CHECK:STDOUT:   %.loc8_8.2: type = value_of_initializer %float.make_type [template = f64]
// CHECK:STDOUT:   %.loc8_8.3: type = converted %float.make_type, %.loc8_8.2 [template = f64]
// CHECK:STDOUT: }
// CHECK:STDOUT:
// CHECK:STDOUT: fn @Float(%size: i32) -> type = "float.make_type";
// CHECK:STDOUT:
// CHECK:STDOUT: fn @Negate(%a: f64) -> f64 = "float.negate";
// CHECK:STDOUT:
// CHECK:STDOUT: fn @RuntimeCall(%a: f64, %b: f64) -> f64 {
// CHECK:STDOUT: !entry:
// CHECK:STDOUT:   %Negate.ref: %Negate.type = name_ref Negate, file.%Negate.decl [template = constants.%Negate]
// CHECK:STDOUT:   %a.ref: f64 = name_ref a, %a
// CHECK:STDOUT:   %float.negate: init f64 = call %Negate.ref(%a.ref)
// CHECK:STDOUT:   %.loc5_19.1: f64 = value_of_initializer %float.negate
// CHECK:STDOUT:   %.loc5_19.2: f64 = converted %float.negate, %.loc5_19.1
// CHECK:STDOUT:   return %.loc5_19.2
// CHECK:STDOUT: }
// CHECK:STDOUT:
// CHECK:STDOUT: fn @__global_init() {
// CHECK:STDOUT: !entry:
// CHECK:STDOUT:   %Negate.ref: %Negate.type = name_ref Negate, file.%Negate.decl [template = constants.%Negate]
// CHECK:STDOUT:   %.loc8_21: f64 = float_literal 1.5 [template = constants.%.3]
// CHECK:STDOUT:   %float.negate: init f64 = call %Negate.ref(%.loc8_21) [template = constants.%.4]
// CHECK:STDOUT:   %.loc8_25.1: f64 = value_of_initializer %float.negate [template = constants.%.4]
// CHECK:STDOUT:   %.loc8_25.2: f64 = converted %float.negate, %.loc8_25.1 [template = constants.%.4]
// CHECK:STDOUT:   %a: f64 = bind_name a, %.loc8_25.2
// CHECK:STDOUT:   return
// CHECK:STDOUT: }
// CHECK:STDOUT:
// CHECK:STDOUT: --- fail_bad_decl.carbon
// CHECK:STDOUT:
// CHECK:STDOUT: constants {
// CHECK:STDOUT:   %.1: i32 = int_literal 64 [template]
// CHECK:STDOUT:   %Float.type: type = fn_type @Float [template]
// CHECK:STDOUT:   %.2: type = tuple_type () [template]
// CHECK:STDOUT:   %Float: %Float.type = struct_value () [template]
// CHECK:STDOUT:   %TooFew.type: type = fn_type @TooFew [template]
// CHECK:STDOUT:   %TooFew: %TooFew.type = struct_value () [template]
// CHECK:STDOUT:   %TooMany.type: type = fn_type @TooMany [template]
// CHECK:STDOUT:   %TooMany: %TooMany.type = struct_value () [template]
// CHECK:STDOUT:   %Bool.type: type = fn_type @Bool [template]
// CHECK:STDOUT:   %Bool: %Bool.type = struct_value () [template]
// CHECK:STDOUT:   %BadReturnType.type: type = fn_type @BadReturnType [template]
// CHECK:STDOUT:   %BadReturnType: %BadReturnType.type = struct_value () [template]
// CHECK:STDOUT:   %JustRight.type: type = fn_type @JustRight [template]
// CHECK:STDOUT:   %JustRight: %JustRight.type = struct_value () [template]
// CHECK:STDOUT:   %RuntimeCallTooFew.type: type = fn_type @RuntimeCallTooFew [template]
// CHECK:STDOUT:   %RuntimeCallTooFew: %RuntimeCallTooFew.type = struct_value () [template]
// CHECK:STDOUT:   %RuntimeCallTooMany.type: type = fn_type @RuntimeCallTooMany [template]
// CHECK:STDOUT:   %RuntimeCallTooMany: %RuntimeCallTooMany.type = struct_value () [template]
// CHECK:STDOUT:   %RuntimeCallBadReturnType.type: type = fn_type @RuntimeCallBadReturnType [template]
// CHECK:STDOUT:   %RuntimeCallBadReturnType: %RuntimeCallBadReturnType.type = struct_value () [template]
// CHECK:STDOUT: }
// CHECK:STDOUT:
// CHECK:STDOUT: imports {
// CHECK:STDOUT:   %Core: <namespace> = namespace file.%Core.import, [template] {
// CHECK:STDOUT:     .Float = %import_ref.1
// CHECK:STDOUT:     .Bool = %import_ref.2
// CHECK:STDOUT:     import Core//prelude
// CHECK:STDOUT:     import Core//prelude/operators
// CHECK:STDOUT:     import Core//prelude/types
// CHECK:STDOUT:     import Core//prelude/operators/arithmetic
// CHECK:STDOUT:     import Core//prelude/operators/bitwise
// CHECK:STDOUT:     import Core//prelude/operators/comparison
// CHECK:STDOUT:     import Core//prelude/types/bool
// CHECK:STDOUT:   }
// CHECK:STDOUT:   %import_ref.1: %Float.type = import_ref Core//prelude/types, inst+35, loaded [template = constants.%Float]
// CHECK:STDOUT:   %import_ref.2: %Bool.type = import_ref Core//prelude/types/bool, inst+2, loaded [template = constants.%Bool]
// CHECK:STDOUT: }
// CHECK:STDOUT:
// CHECK:STDOUT: file {
// CHECK:STDOUT:   package: <namespace> = namespace [template] {
// CHECK:STDOUT:     .Core = imports.%Core
// CHECK:STDOUT:     .TooFew = %TooFew.decl
// CHECK:STDOUT:     .TooMany = %TooMany.decl
// CHECK:STDOUT:     .BadReturnType = %BadReturnType.decl
// CHECK:STDOUT:     .JustRight = %JustRight.decl
// CHECK:STDOUT:     .RuntimeCallTooFew = %RuntimeCallTooFew.decl
// CHECK:STDOUT:     .RuntimeCallTooMany = %RuntimeCallTooMany.decl
// CHECK:STDOUT:     .RuntimeCallBadReturnType = %RuntimeCallBadReturnType.decl
// CHECK:STDOUT:   }
// CHECK:STDOUT:   %Core.import = import Core
// CHECK:STDOUT:   %TooFew.decl: %TooFew.type = fn_decl @TooFew [template = constants.%TooFew] {} {
// CHECK:STDOUT:     %.loc8_16.1: i32 = int_literal 64 [template = constants.%.1]
// CHECK:STDOUT:     %float.make_type: init type = call constants.%Float(%.loc8_16.1) [template = f64]
// CHECK:STDOUT:     %.loc8_16.2: type = value_of_initializer %float.make_type [template = f64]
// CHECK:STDOUT:     %.loc8_16.3: type = converted %float.make_type, %.loc8_16.2 [template = f64]
// CHECK:STDOUT:     %return: ref f64 = var <return slot>
// CHECK:STDOUT:   }
// CHECK:STDOUT:   %TooMany.decl: %TooMany.type = fn_decl @TooMany [template = constants.%TooMany] {
// CHECK:STDOUT:     %a.patt: f64 = binding_pattern a
// CHECK:STDOUT:     %b.patt: f64 = binding_pattern b
// CHECK:STDOUT:   } {
// CHECK:STDOUT:     %.loc13_15.1: i32 = int_literal 64 [template = constants.%.1]
// CHECK:STDOUT:     %float.make_type.loc13_15: init type = call constants.%Float(%.loc13_15.1) [template = f64]
// CHECK:STDOUT:     %.loc13_15.2: type = value_of_initializer %float.make_type.loc13_15 [template = f64]
// CHECK:STDOUT:     %.loc13_15.3: type = converted %float.make_type.loc13_15, %.loc13_15.2 [template = f64]
<<<<<<< HEAD
// CHECK:STDOUT:     %param.loc13_12: f64 = param
// CHECK:STDOUT:     @TooMany.%a: f64 = bind_name a, %param.loc13_12
=======
// CHECK:STDOUT:     %a.param: f64 = param a
// CHECK:STDOUT:     %a: f64 = bind_name a, %a.param
>>>>>>> dcb4ae26
// CHECK:STDOUT:     %.loc13_23.1: i32 = int_literal 64 [template = constants.%.1]
// CHECK:STDOUT:     %float.make_type.loc13_23: init type = call constants.%Float(%.loc13_23.1) [template = f64]
// CHECK:STDOUT:     %.loc13_23.2: type = value_of_initializer %float.make_type.loc13_23 [template = f64]
// CHECK:STDOUT:     %.loc13_23.3: type = converted %float.make_type.loc13_23, %.loc13_23.2 [template = f64]
<<<<<<< HEAD
// CHECK:STDOUT:     %param.loc13_20: f64 = param
// CHECK:STDOUT:     @TooMany.%b: f64 = bind_name b, %param.loc13_20
=======
// CHECK:STDOUT:     %b.param: f64 = param b
// CHECK:STDOUT:     %b: f64 = bind_name b, %b.param
>>>>>>> dcb4ae26
// CHECK:STDOUT:     %.loc13_31.1: i32 = int_literal 64 [template = constants.%.1]
// CHECK:STDOUT:     %float.make_type.loc13_31: init type = call constants.%Float(%.loc13_31.1) [template = f64]
// CHECK:STDOUT:     %.loc13_31.2: type = value_of_initializer %float.make_type.loc13_31 [template = f64]
// CHECK:STDOUT:     %.loc13_31.3: type = converted %float.make_type.loc13_31, %.loc13_31.2 [template = f64]
// CHECK:STDOUT:     %return: ref f64 = var <return slot>
// CHECK:STDOUT:   }
// CHECK:STDOUT:   %BadReturnType.decl: %BadReturnType.type = fn_decl @BadReturnType [template = constants.%BadReturnType] {
// CHECK:STDOUT:     %a.patt: f64 = binding_pattern a
// CHECK:STDOUT:   } {
// CHECK:STDOUT:     %.loc18_21.1: i32 = int_literal 64 [template = constants.%.1]
<<<<<<< HEAD
// CHECK:STDOUT:     %float.make_type.loc18: init type = call constants.%Float(%.loc18_21.1) [template = f64]
// CHECK:STDOUT:     %.loc18_21.2: type = value_of_initializer %float.make_type.loc18 [template = f64]
// CHECK:STDOUT:     %.loc18_21.3: type = converted %float.make_type.loc18, %.loc18_21.2 [template = f64]
// CHECK:STDOUT:     %param.loc18: f64 = param
// CHECK:STDOUT:     @BadReturnType.%a: f64 = bind_name a, %param.loc18
// CHECK:STDOUT:     %bool.make_type.loc18: init type = call constants.%Bool() [template = bool]
// CHECK:STDOUT:     %.loc18_29.1: type = value_of_initializer %bool.make_type.loc18 [template = bool]
// CHECK:STDOUT:     %.loc18_29.2: type = converted %bool.make_type.loc18, %.loc18_29.1 [template = bool]
// CHECK:STDOUT:     @BadReturnType.%return: ref bool = var <return slot>
=======
// CHECK:STDOUT:     %float.make_type: init type = call constants.%Float(%.loc18_21.1) [template = f64]
// CHECK:STDOUT:     %.loc18_21.2: type = value_of_initializer %float.make_type [template = f64]
// CHECK:STDOUT:     %.loc18_21.3: type = converted %float.make_type, %.loc18_21.2 [template = f64]
// CHECK:STDOUT:     %a.param: f64 = param a
// CHECK:STDOUT:     %a: f64 = bind_name a, %a.param
// CHECK:STDOUT:     %bool.make_type: init type = call constants.%Bool() [template = bool]
// CHECK:STDOUT:     %.loc18_29.1: type = value_of_initializer %bool.make_type [template = bool]
// CHECK:STDOUT:     %.loc18_29.2: type = converted %bool.make_type, %.loc18_29.1 [template = bool]
// CHECK:STDOUT:     %return: ref bool = var <return slot>
>>>>>>> dcb4ae26
// CHECK:STDOUT:   }
// CHECK:STDOUT:   %JustRight.decl: %JustRight.type = fn_decl @JustRight [template = constants.%JustRight] {
// CHECK:STDOUT:     %a.patt: f64 = binding_pattern a
// CHECK:STDOUT:   } {
// CHECK:STDOUT:     %.loc19_17.1: i32 = int_literal 64 [template = constants.%.1]
// CHECK:STDOUT:     %float.make_type.loc19_17: init type = call constants.%Float(%.loc19_17.1) [template = f64]
// CHECK:STDOUT:     %.loc19_17.2: type = value_of_initializer %float.make_type.loc19_17 [template = f64]
// CHECK:STDOUT:     %.loc19_17.3: type = converted %float.make_type.loc19_17, %.loc19_17.2 [template = f64]
<<<<<<< HEAD
// CHECK:STDOUT:     %param.loc19: f64 = param
// CHECK:STDOUT:     @JustRight.%a: f64 = bind_name a, %param.loc19
=======
// CHECK:STDOUT:     %a.param: f64 = param a
// CHECK:STDOUT:     %a: f64 = bind_name a, %a.param
>>>>>>> dcb4ae26
// CHECK:STDOUT:     %.loc19_25.1: i32 = int_literal 64 [template = constants.%.1]
// CHECK:STDOUT:     %float.make_type.loc19_25: init type = call constants.%Float(%.loc19_25.1) [template = f64]
// CHECK:STDOUT:     %.loc19_25.2: type = value_of_initializer %float.make_type.loc19_25 [template = f64]
// CHECK:STDOUT:     %.loc19_25.3: type = converted %float.make_type.loc19_25, %.loc19_25.2 [template = f64]
// CHECK:STDOUT:     %return: ref f64 = var <return slot>
// CHECK:STDOUT:   }
// CHECK:STDOUT:   %RuntimeCallTooFew.decl: %RuntimeCallTooFew.type = fn_decl @RuntimeCallTooFew [template = constants.%RuntimeCallTooFew] {
// CHECK:STDOUT:     %a.patt: f64 = binding_pattern a
// CHECK:STDOUT:   } {
// CHECK:STDOUT:     %.loc21_25.1: i32 = int_literal 64 [template = constants.%.1]
// CHECK:STDOUT:     %float.make_type.loc21_25: init type = call constants.%Float(%.loc21_25.1) [template = f64]
// CHECK:STDOUT:     %.loc21_25.2: type = value_of_initializer %float.make_type.loc21_25 [template = f64]
// CHECK:STDOUT:     %.loc21_25.3: type = converted %float.make_type.loc21_25, %.loc21_25.2 [template = f64]
<<<<<<< HEAD
// CHECK:STDOUT:     %param.loc21: f64 = param
// CHECK:STDOUT:     @RuntimeCallTooFew.%a: f64 = bind_name a, %param.loc21
=======
// CHECK:STDOUT:     %a.param: f64 = param a
// CHECK:STDOUT:     %a: f64 = bind_name a, %a.param
>>>>>>> dcb4ae26
// CHECK:STDOUT:     %.loc21_33.1: i32 = int_literal 64 [template = constants.%.1]
// CHECK:STDOUT:     %float.make_type.loc21_33: init type = call constants.%Float(%.loc21_33.1) [template = f64]
// CHECK:STDOUT:     %.loc21_33.2: type = value_of_initializer %float.make_type.loc21_33 [template = f64]
// CHECK:STDOUT:     %.loc21_33.3: type = converted %float.make_type.loc21_33, %.loc21_33.2 [template = f64]
// CHECK:STDOUT:     %return: ref f64 = var <return slot>
// CHECK:STDOUT:   }
// CHECK:STDOUT:   %RuntimeCallTooMany.decl: %RuntimeCallTooMany.type = fn_decl @RuntimeCallTooMany [template = constants.%RuntimeCallTooMany] {
// CHECK:STDOUT:     %a.patt: f64 = binding_pattern a
// CHECK:STDOUT:     %b.patt: f64 = binding_pattern b
// CHECK:STDOUT:     %c.patt: f64 = binding_pattern c
// CHECK:STDOUT:   } {
// CHECK:STDOUT:     %.loc32_26.1: i32 = int_literal 64 [template = constants.%.1]
// CHECK:STDOUT:     %float.make_type.loc32_26: init type = call constants.%Float(%.loc32_26.1) [template = f64]
// CHECK:STDOUT:     %.loc32_26.2: type = value_of_initializer %float.make_type.loc32_26 [template = f64]
// CHECK:STDOUT:     %.loc32_26.3: type = converted %float.make_type.loc32_26, %.loc32_26.2 [template = f64]
<<<<<<< HEAD
// CHECK:STDOUT:     %param.loc32_23: f64 = param
// CHECK:STDOUT:     @RuntimeCallTooMany.%a: f64 = bind_name a, %param.loc32_23
=======
// CHECK:STDOUT:     %a.param: f64 = param a
// CHECK:STDOUT:     %a: f64 = bind_name a, %a.param
>>>>>>> dcb4ae26
// CHECK:STDOUT:     %.loc32_34.1: i32 = int_literal 64 [template = constants.%.1]
// CHECK:STDOUT:     %float.make_type.loc32_34: init type = call constants.%Float(%.loc32_34.1) [template = f64]
// CHECK:STDOUT:     %.loc32_34.2: type = value_of_initializer %float.make_type.loc32_34 [template = f64]
// CHECK:STDOUT:     %.loc32_34.3: type = converted %float.make_type.loc32_34, %.loc32_34.2 [template = f64]
<<<<<<< HEAD
// CHECK:STDOUT:     %param.loc32_31: f64 = param
// CHECK:STDOUT:     @RuntimeCallTooMany.%b: f64 = bind_name b, %param.loc32_31
=======
// CHECK:STDOUT:     %b.param: f64 = param b
// CHECK:STDOUT:     %b: f64 = bind_name b, %b.param
>>>>>>> dcb4ae26
// CHECK:STDOUT:     %.loc32_42.1: i32 = int_literal 64 [template = constants.%.1]
// CHECK:STDOUT:     %float.make_type.loc32_42: init type = call constants.%Float(%.loc32_42.1) [template = f64]
// CHECK:STDOUT:     %.loc32_42.2: type = value_of_initializer %float.make_type.loc32_42 [template = f64]
// CHECK:STDOUT:     %.loc32_42.3: type = converted %float.make_type.loc32_42, %.loc32_42.2 [template = f64]
<<<<<<< HEAD
// CHECK:STDOUT:     %param.loc32_39: f64 = param
// CHECK:STDOUT:     @RuntimeCallTooMany.%c: f64 = bind_name c, %param.loc32_39
=======
// CHECK:STDOUT:     %c.param: f64 = param c
// CHECK:STDOUT:     %c: f64 = bind_name c, %c.param
>>>>>>> dcb4ae26
// CHECK:STDOUT:     %.loc32_50.1: i32 = int_literal 64 [template = constants.%.1]
// CHECK:STDOUT:     %float.make_type.loc32_50: init type = call constants.%Float(%.loc32_50.1) [template = f64]
// CHECK:STDOUT:     %.loc32_50.2: type = value_of_initializer %float.make_type.loc32_50 [template = f64]
// CHECK:STDOUT:     %.loc32_50.3: type = converted %float.make_type.loc32_50, %.loc32_50.2 [template = f64]
// CHECK:STDOUT:     %return: ref f64 = var <return slot>
// CHECK:STDOUT:   }
// CHECK:STDOUT:   %RuntimeCallBadReturnType.decl: %RuntimeCallBadReturnType.type = fn_decl @RuntimeCallBadReturnType [template = constants.%RuntimeCallBadReturnType] {
// CHECK:STDOUT:     %a.patt: f64 = binding_pattern a
// CHECK:STDOUT:     %b.patt: f64 = binding_pattern b
// CHECK:STDOUT:   } {
// CHECK:STDOUT:     %.loc43_32.1: i32 = int_literal 64 [template = constants.%.1]
// CHECK:STDOUT:     %float.make_type.loc43_32: init type = call constants.%Float(%.loc43_32.1) [template = f64]
// CHECK:STDOUT:     %.loc43_32.2: type = value_of_initializer %float.make_type.loc43_32 [template = f64]
// CHECK:STDOUT:     %.loc43_32.3: type = converted %float.make_type.loc43_32, %.loc43_32.2 [template = f64]
<<<<<<< HEAD
// CHECK:STDOUT:     %param.loc43_29: f64 = param
// CHECK:STDOUT:     @RuntimeCallBadReturnType.%a: f64 = bind_name a, %param.loc43_29
=======
// CHECK:STDOUT:     %a.param: f64 = param a
// CHECK:STDOUT:     %a: f64 = bind_name a, %a.param
>>>>>>> dcb4ae26
// CHECK:STDOUT:     %.loc43_40.1: i32 = int_literal 64 [template = constants.%.1]
// CHECK:STDOUT:     %float.make_type.loc43_40: init type = call constants.%Float(%.loc43_40.1) [template = f64]
// CHECK:STDOUT:     %.loc43_40.2: type = value_of_initializer %float.make_type.loc43_40 [template = f64]
// CHECK:STDOUT:     %.loc43_40.3: type = converted %float.make_type.loc43_40, %.loc43_40.2 [template = f64]
<<<<<<< HEAD
// CHECK:STDOUT:     %param.loc43_37: f64 = param
// CHECK:STDOUT:     @RuntimeCallBadReturnType.%b: f64 = bind_name b, %param.loc43_37
// CHECK:STDOUT:     %bool.make_type.loc43: init type = call constants.%Bool() [template = bool]
// CHECK:STDOUT:     %.loc43_48.1: type = value_of_initializer %bool.make_type.loc43 [template = bool]
// CHECK:STDOUT:     %.loc43_48.2: type = converted %bool.make_type.loc43, %.loc43_48.1 [template = bool]
// CHECK:STDOUT:     @RuntimeCallBadReturnType.%return: ref bool = var <return slot>
=======
// CHECK:STDOUT:     %b.param: f64 = param b
// CHECK:STDOUT:     %b: f64 = bind_name b, %b.param
// CHECK:STDOUT:     %bool.make_type: init type = call constants.%Bool() [template = bool]
// CHECK:STDOUT:     %.loc43_48.1: type = value_of_initializer %bool.make_type [template = bool]
// CHECK:STDOUT:     %.loc43_48.2: type = converted %bool.make_type, %.loc43_48.1 [template = bool]
// CHECK:STDOUT:     %return: ref bool = var <return slot>
>>>>>>> dcb4ae26
// CHECK:STDOUT:   }
// CHECK:STDOUT: }
// CHECK:STDOUT:
// CHECK:STDOUT: fn @Float(%size: i32) -> type = "float.make_type";
// CHECK:STDOUT:
// CHECK:STDOUT: fn @TooFew() -> f64;
// CHECK:STDOUT:
// CHECK:STDOUT: fn @TooMany(%a: f64, %b: f64) -> f64;
// CHECK:STDOUT:
// CHECK:STDOUT: fn @Bool() -> type = "bool.make_type";
// CHECK:STDOUT:
// CHECK:STDOUT: fn @BadReturnType(%a: f64) -> bool;
// CHECK:STDOUT:
// CHECK:STDOUT: fn @JustRight(%a: f64) -> f64 = "float.negate";
// CHECK:STDOUT:
// CHECK:STDOUT: fn @RuntimeCallTooFew(%a: f64) -> f64 {
// CHECK:STDOUT: !entry:
// CHECK:STDOUT:   %TooFew.ref: %TooFew.type = name_ref TooFew, file.%TooFew.decl [template = constants.%TooFew]
// CHECK:STDOUT:   %a.ref: f64 = name_ref a, %a
// CHECK:STDOUT:   %TooFew.call: init f64 = call %TooFew.ref(<invalid>) [template = <error>]
// CHECK:STDOUT:   %.loc29_19.1: f64 = value_of_initializer %TooFew.call [template = <error>]
// CHECK:STDOUT:   %.loc29_19.2: f64 = converted %TooFew.call, %.loc29_19.1 [template = <error>]
// CHECK:STDOUT:   return %.loc29_19.2
// CHECK:STDOUT: }
// CHECK:STDOUT:
// CHECK:STDOUT: fn @RuntimeCallTooMany(%a: f64, %b: f64, %c: f64) -> f64 {
// CHECK:STDOUT: !entry:
// CHECK:STDOUT:   %TooMany.ref: %TooMany.type = name_ref TooMany, file.%TooMany.decl [template = constants.%TooMany]
// CHECK:STDOUT:   %a.ref: f64 = name_ref a, %a
// CHECK:STDOUT:   %b.ref: f64 = name_ref b, %b
// CHECK:STDOUT:   %c.ref: f64 = name_ref c, %c
// CHECK:STDOUT:   %TooMany.call: init f64 = call %TooMany.ref(<invalid>) [template = <error>]
// CHECK:STDOUT:   %.loc40_26.1: f64 = value_of_initializer %TooMany.call [template = <error>]
// CHECK:STDOUT:   %.loc40_26.2: f64 = converted %TooMany.call, %.loc40_26.1 [template = <error>]
// CHECK:STDOUT:   return %.loc40_26.2
// CHECK:STDOUT: }
// CHECK:STDOUT:
// CHECK:STDOUT: fn @RuntimeCallBadReturnType(%a: f64, %b: f64) -> bool {
// CHECK:STDOUT: !entry:
// CHECK:STDOUT:   %BadReturnType.ref: %BadReturnType.type = name_ref BadReturnType, file.%BadReturnType.decl [template = constants.%BadReturnType]
// CHECK:STDOUT:   %a.ref: f64 = name_ref a, %a
// CHECK:STDOUT:   %b.ref: f64 = name_ref b, %b
// CHECK:STDOUT:   %BadReturnType.call: init bool = call %BadReturnType.ref(<invalid>) [template = <error>]
// CHECK:STDOUT:   %.loc50_29.1: bool = value_of_initializer %BadReturnType.call [template = <error>]
// CHECK:STDOUT:   %.loc50_29.2: bool = converted %BadReturnType.call, %.loc50_29.1 [template = <error>]
// CHECK:STDOUT:   return %.loc50_29.2
// CHECK:STDOUT: }
// CHECK:STDOUT:<|MERGE_RESOLUTION|>--- conflicted
+++ resolved
@@ -115,13 +115,8 @@
 // CHECK:STDOUT:     %float.make_type.loc2_14: init type = call constants.%Float(%.loc2_14.1) [template = f64]
 // CHECK:STDOUT:     %.loc2_14.2: type = value_of_initializer %float.make_type.loc2_14 [template = f64]
 // CHECK:STDOUT:     %.loc2_14.3: type = converted %float.make_type.loc2_14, %.loc2_14.2 [template = f64]
-<<<<<<< HEAD
-// CHECK:STDOUT:     %param.loc2: f64 = param
-// CHECK:STDOUT:     @Negate.%a: f64 = bind_name a, %param.loc2
-=======
-// CHECK:STDOUT:     %a.param: f64 = param a
-// CHECK:STDOUT:     %a: f64 = bind_name a, %a.param
->>>>>>> dcb4ae26
+// CHECK:STDOUT:     %param: f64 = param
+// CHECK:STDOUT:     %a: f64 = bind_name a, %param
 // CHECK:STDOUT:     %.loc2_22.1: i32 = int_literal 64 [template = constants.%.1]
 // CHECK:STDOUT:     %float.make_type.loc2_22: init type = call constants.%Float(%.loc2_22.1) [template = f64]
 // CHECK:STDOUT:     %.loc2_22.2: type = value_of_initializer %float.make_type.loc2_22 [template = f64]
@@ -136,24 +131,14 @@
 // CHECK:STDOUT:     %float.make_type.loc4_19: init type = call constants.%Float(%.loc4_19.1) [template = f64]
 // CHECK:STDOUT:     %.loc4_19.2: type = value_of_initializer %float.make_type.loc4_19 [template = f64]
 // CHECK:STDOUT:     %.loc4_19.3: type = converted %float.make_type.loc4_19, %.loc4_19.2 [template = f64]
-<<<<<<< HEAD
 // CHECK:STDOUT:     %param.loc4_16: f64 = param
-// CHECK:STDOUT:     @RuntimeCall.%a: f64 = bind_name a, %param.loc4_16
-=======
-// CHECK:STDOUT:     %a.param: f64 = param a
-// CHECK:STDOUT:     %a: f64 = bind_name a, %a.param
->>>>>>> dcb4ae26
+// CHECK:STDOUT:     %a: f64 = bind_name a, %param.loc4_16
 // CHECK:STDOUT:     %.loc4_27.1: i32 = int_literal 64 [template = constants.%.1]
 // CHECK:STDOUT:     %float.make_type.loc4_27: init type = call constants.%Float(%.loc4_27.1) [template = f64]
 // CHECK:STDOUT:     %.loc4_27.2: type = value_of_initializer %float.make_type.loc4_27 [template = f64]
 // CHECK:STDOUT:     %.loc4_27.3: type = converted %float.make_type.loc4_27, %.loc4_27.2 [template = f64]
-<<<<<<< HEAD
 // CHECK:STDOUT:     %param.loc4_24: f64 = param
-// CHECK:STDOUT:     @RuntimeCall.%b: f64 = bind_name b, %param.loc4_24
-=======
-// CHECK:STDOUT:     %b.param: f64 = param b
-// CHECK:STDOUT:     %b: f64 = bind_name b, %b.param
->>>>>>> dcb4ae26
+// CHECK:STDOUT:     %b: f64 = bind_name b, %param.loc4_24
 // CHECK:STDOUT:     %.loc4_35.1: i32 = int_literal 64 [template = constants.%.1]
 // CHECK:STDOUT:     %float.make_type.loc4_35: init type = call constants.%Float(%.loc4_35.1) [template = f64]
 // CHECK:STDOUT:     %.loc4_35.2: type = value_of_initializer %float.make_type.loc4_35 [template = f64]
@@ -259,24 +244,14 @@
 // CHECK:STDOUT:     %float.make_type.loc13_15: init type = call constants.%Float(%.loc13_15.1) [template = f64]
 // CHECK:STDOUT:     %.loc13_15.2: type = value_of_initializer %float.make_type.loc13_15 [template = f64]
 // CHECK:STDOUT:     %.loc13_15.3: type = converted %float.make_type.loc13_15, %.loc13_15.2 [template = f64]
-<<<<<<< HEAD
 // CHECK:STDOUT:     %param.loc13_12: f64 = param
-// CHECK:STDOUT:     @TooMany.%a: f64 = bind_name a, %param.loc13_12
-=======
-// CHECK:STDOUT:     %a.param: f64 = param a
-// CHECK:STDOUT:     %a: f64 = bind_name a, %a.param
->>>>>>> dcb4ae26
+// CHECK:STDOUT:     %a: f64 = bind_name a, %param.loc13_12
 // CHECK:STDOUT:     %.loc13_23.1: i32 = int_literal 64 [template = constants.%.1]
 // CHECK:STDOUT:     %float.make_type.loc13_23: init type = call constants.%Float(%.loc13_23.1) [template = f64]
 // CHECK:STDOUT:     %.loc13_23.2: type = value_of_initializer %float.make_type.loc13_23 [template = f64]
 // CHECK:STDOUT:     %.loc13_23.3: type = converted %float.make_type.loc13_23, %.loc13_23.2 [template = f64]
-<<<<<<< HEAD
 // CHECK:STDOUT:     %param.loc13_20: f64 = param
-// CHECK:STDOUT:     @TooMany.%b: f64 = bind_name b, %param.loc13_20
-=======
-// CHECK:STDOUT:     %b.param: f64 = param b
-// CHECK:STDOUT:     %b: f64 = bind_name b, %b.param
->>>>>>> dcb4ae26
+// CHECK:STDOUT:     %b: f64 = bind_name b, %param.loc13_20
 // CHECK:STDOUT:     %.loc13_31.1: i32 = int_literal 64 [template = constants.%.1]
 // CHECK:STDOUT:     %float.make_type.loc13_31: init type = call constants.%Float(%.loc13_31.1) [template = f64]
 // CHECK:STDOUT:     %.loc13_31.2: type = value_of_initializer %float.make_type.loc13_31 [template = f64]
@@ -287,27 +262,15 @@
 // CHECK:STDOUT:     %a.patt: f64 = binding_pattern a
 // CHECK:STDOUT:   } {
 // CHECK:STDOUT:     %.loc18_21.1: i32 = int_literal 64 [template = constants.%.1]
-<<<<<<< HEAD
-// CHECK:STDOUT:     %float.make_type.loc18: init type = call constants.%Float(%.loc18_21.1) [template = f64]
-// CHECK:STDOUT:     %.loc18_21.2: type = value_of_initializer %float.make_type.loc18 [template = f64]
-// CHECK:STDOUT:     %.loc18_21.3: type = converted %float.make_type.loc18, %.loc18_21.2 [template = f64]
-// CHECK:STDOUT:     %param.loc18: f64 = param
-// CHECK:STDOUT:     @BadReturnType.%a: f64 = bind_name a, %param.loc18
-// CHECK:STDOUT:     %bool.make_type.loc18: init type = call constants.%Bool() [template = bool]
-// CHECK:STDOUT:     %.loc18_29.1: type = value_of_initializer %bool.make_type.loc18 [template = bool]
-// CHECK:STDOUT:     %.loc18_29.2: type = converted %bool.make_type.loc18, %.loc18_29.1 [template = bool]
-// CHECK:STDOUT:     @BadReturnType.%return: ref bool = var <return slot>
-=======
 // CHECK:STDOUT:     %float.make_type: init type = call constants.%Float(%.loc18_21.1) [template = f64]
 // CHECK:STDOUT:     %.loc18_21.2: type = value_of_initializer %float.make_type [template = f64]
 // CHECK:STDOUT:     %.loc18_21.3: type = converted %float.make_type, %.loc18_21.2 [template = f64]
-// CHECK:STDOUT:     %a.param: f64 = param a
-// CHECK:STDOUT:     %a: f64 = bind_name a, %a.param
+// CHECK:STDOUT:     %param: f64 = param
+// CHECK:STDOUT:     %a: f64 = bind_name a, %param
 // CHECK:STDOUT:     %bool.make_type: init type = call constants.%Bool() [template = bool]
 // CHECK:STDOUT:     %.loc18_29.1: type = value_of_initializer %bool.make_type [template = bool]
 // CHECK:STDOUT:     %.loc18_29.2: type = converted %bool.make_type, %.loc18_29.1 [template = bool]
 // CHECK:STDOUT:     %return: ref bool = var <return slot>
->>>>>>> dcb4ae26
 // CHECK:STDOUT:   }
 // CHECK:STDOUT:   %JustRight.decl: %JustRight.type = fn_decl @JustRight [template = constants.%JustRight] {
 // CHECK:STDOUT:     %a.patt: f64 = binding_pattern a
@@ -316,13 +279,8 @@
 // CHECK:STDOUT:     %float.make_type.loc19_17: init type = call constants.%Float(%.loc19_17.1) [template = f64]
 // CHECK:STDOUT:     %.loc19_17.2: type = value_of_initializer %float.make_type.loc19_17 [template = f64]
 // CHECK:STDOUT:     %.loc19_17.3: type = converted %float.make_type.loc19_17, %.loc19_17.2 [template = f64]
-<<<<<<< HEAD
-// CHECK:STDOUT:     %param.loc19: f64 = param
-// CHECK:STDOUT:     @JustRight.%a: f64 = bind_name a, %param.loc19
-=======
-// CHECK:STDOUT:     %a.param: f64 = param a
-// CHECK:STDOUT:     %a: f64 = bind_name a, %a.param
->>>>>>> dcb4ae26
+// CHECK:STDOUT:     %param: f64 = param
+// CHECK:STDOUT:     %a: f64 = bind_name a, %param
 // CHECK:STDOUT:     %.loc19_25.1: i32 = int_literal 64 [template = constants.%.1]
 // CHECK:STDOUT:     %float.make_type.loc19_25: init type = call constants.%Float(%.loc19_25.1) [template = f64]
 // CHECK:STDOUT:     %.loc19_25.2: type = value_of_initializer %float.make_type.loc19_25 [template = f64]
@@ -336,13 +294,8 @@
 // CHECK:STDOUT:     %float.make_type.loc21_25: init type = call constants.%Float(%.loc21_25.1) [template = f64]
 // CHECK:STDOUT:     %.loc21_25.2: type = value_of_initializer %float.make_type.loc21_25 [template = f64]
 // CHECK:STDOUT:     %.loc21_25.3: type = converted %float.make_type.loc21_25, %.loc21_25.2 [template = f64]
-<<<<<<< HEAD
-// CHECK:STDOUT:     %param.loc21: f64 = param
-// CHECK:STDOUT:     @RuntimeCallTooFew.%a: f64 = bind_name a, %param.loc21
-=======
-// CHECK:STDOUT:     %a.param: f64 = param a
-// CHECK:STDOUT:     %a: f64 = bind_name a, %a.param
->>>>>>> dcb4ae26
+// CHECK:STDOUT:     %param: f64 = param
+// CHECK:STDOUT:     %a: f64 = bind_name a, %param
 // CHECK:STDOUT:     %.loc21_33.1: i32 = int_literal 64 [template = constants.%.1]
 // CHECK:STDOUT:     %float.make_type.loc21_33: init type = call constants.%Float(%.loc21_33.1) [template = f64]
 // CHECK:STDOUT:     %.loc21_33.2: type = value_of_initializer %float.make_type.loc21_33 [template = f64]
@@ -358,35 +311,20 @@
 // CHECK:STDOUT:     %float.make_type.loc32_26: init type = call constants.%Float(%.loc32_26.1) [template = f64]
 // CHECK:STDOUT:     %.loc32_26.2: type = value_of_initializer %float.make_type.loc32_26 [template = f64]
 // CHECK:STDOUT:     %.loc32_26.3: type = converted %float.make_type.loc32_26, %.loc32_26.2 [template = f64]
-<<<<<<< HEAD
 // CHECK:STDOUT:     %param.loc32_23: f64 = param
-// CHECK:STDOUT:     @RuntimeCallTooMany.%a: f64 = bind_name a, %param.loc32_23
-=======
-// CHECK:STDOUT:     %a.param: f64 = param a
-// CHECK:STDOUT:     %a: f64 = bind_name a, %a.param
->>>>>>> dcb4ae26
+// CHECK:STDOUT:     %a: f64 = bind_name a, %param.loc32_23
 // CHECK:STDOUT:     %.loc32_34.1: i32 = int_literal 64 [template = constants.%.1]
 // CHECK:STDOUT:     %float.make_type.loc32_34: init type = call constants.%Float(%.loc32_34.1) [template = f64]
 // CHECK:STDOUT:     %.loc32_34.2: type = value_of_initializer %float.make_type.loc32_34 [template = f64]
 // CHECK:STDOUT:     %.loc32_34.3: type = converted %float.make_type.loc32_34, %.loc32_34.2 [template = f64]
-<<<<<<< HEAD
 // CHECK:STDOUT:     %param.loc32_31: f64 = param
-// CHECK:STDOUT:     @RuntimeCallTooMany.%b: f64 = bind_name b, %param.loc32_31
-=======
-// CHECK:STDOUT:     %b.param: f64 = param b
-// CHECK:STDOUT:     %b: f64 = bind_name b, %b.param
->>>>>>> dcb4ae26
+// CHECK:STDOUT:     %b: f64 = bind_name b, %param.loc32_31
 // CHECK:STDOUT:     %.loc32_42.1: i32 = int_literal 64 [template = constants.%.1]
 // CHECK:STDOUT:     %float.make_type.loc32_42: init type = call constants.%Float(%.loc32_42.1) [template = f64]
 // CHECK:STDOUT:     %.loc32_42.2: type = value_of_initializer %float.make_type.loc32_42 [template = f64]
 // CHECK:STDOUT:     %.loc32_42.3: type = converted %float.make_type.loc32_42, %.loc32_42.2 [template = f64]
-<<<<<<< HEAD
 // CHECK:STDOUT:     %param.loc32_39: f64 = param
-// CHECK:STDOUT:     @RuntimeCallTooMany.%c: f64 = bind_name c, %param.loc32_39
-=======
-// CHECK:STDOUT:     %c.param: f64 = param c
-// CHECK:STDOUT:     %c: f64 = bind_name c, %c.param
->>>>>>> dcb4ae26
+// CHECK:STDOUT:     %c: f64 = bind_name c, %param.loc32_39
 // CHECK:STDOUT:     %.loc32_50.1: i32 = int_literal 64 [template = constants.%.1]
 // CHECK:STDOUT:     %float.make_type.loc32_50: init type = call constants.%Float(%.loc32_50.1) [template = f64]
 // CHECK:STDOUT:     %.loc32_50.2: type = value_of_initializer %float.make_type.loc32_50 [template = f64]
@@ -401,32 +339,18 @@
 // CHECK:STDOUT:     %float.make_type.loc43_32: init type = call constants.%Float(%.loc43_32.1) [template = f64]
 // CHECK:STDOUT:     %.loc43_32.2: type = value_of_initializer %float.make_type.loc43_32 [template = f64]
 // CHECK:STDOUT:     %.loc43_32.3: type = converted %float.make_type.loc43_32, %.loc43_32.2 [template = f64]
-<<<<<<< HEAD
 // CHECK:STDOUT:     %param.loc43_29: f64 = param
-// CHECK:STDOUT:     @RuntimeCallBadReturnType.%a: f64 = bind_name a, %param.loc43_29
-=======
-// CHECK:STDOUT:     %a.param: f64 = param a
-// CHECK:STDOUT:     %a: f64 = bind_name a, %a.param
->>>>>>> dcb4ae26
+// CHECK:STDOUT:     %a: f64 = bind_name a, %param.loc43_29
 // CHECK:STDOUT:     %.loc43_40.1: i32 = int_literal 64 [template = constants.%.1]
 // CHECK:STDOUT:     %float.make_type.loc43_40: init type = call constants.%Float(%.loc43_40.1) [template = f64]
 // CHECK:STDOUT:     %.loc43_40.2: type = value_of_initializer %float.make_type.loc43_40 [template = f64]
 // CHECK:STDOUT:     %.loc43_40.3: type = converted %float.make_type.loc43_40, %.loc43_40.2 [template = f64]
-<<<<<<< HEAD
 // CHECK:STDOUT:     %param.loc43_37: f64 = param
-// CHECK:STDOUT:     @RuntimeCallBadReturnType.%b: f64 = bind_name b, %param.loc43_37
-// CHECK:STDOUT:     %bool.make_type.loc43: init type = call constants.%Bool() [template = bool]
-// CHECK:STDOUT:     %.loc43_48.1: type = value_of_initializer %bool.make_type.loc43 [template = bool]
-// CHECK:STDOUT:     %.loc43_48.2: type = converted %bool.make_type.loc43, %.loc43_48.1 [template = bool]
-// CHECK:STDOUT:     @RuntimeCallBadReturnType.%return: ref bool = var <return slot>
-=======
-// CHECK:STDOUT:     %b.param: f64 = param b
-// CHECK:STDOUT:     %b: f64 = bind_name b, %b.param
+// CHECK:STDOUT:     %b: f64 = bind_name b, %param.loc43_37
 // CHECK:STDOUT:     %bool.make_type: init type = call constants.%Bool() [template = bool]
 // CHECK:STDOUT:     %.loc43_48.1: type = value_of_initializer %bool.make_type [template = bool]
 // CHECK:STDOUT:     %.loc43_48.2: type = converted %bool.make_type, %.loc43_48.1 [template = bool]
 // CHECK:STDOUT:     %return: ref bool = var <return slot>
->>>>>>> dcb4ae26
 // CHECK:STDOUT:   }
 // CHECK:STDOUT: }
 // CHECK:STDOUT:
