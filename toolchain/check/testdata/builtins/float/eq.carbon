// Part of the Carbon Language project, under the Apache License v2.0 with LLVM
// Exceptions. See /LICENSE for license information.
// SPDX-License-Identifier: Apache-2.0 WITH LLVM-exception
//
// AUTOUPDATE
// TIP: To test this file alone, run:
// TIP:   bazel test //toolchain/testing:file_test --test_arg=--file_tests=toolchain/check/testdata/builtins/float/eq.carbon
// TIP: To dump output, run:
// TIP:   bazel run //toolchain/testing:file_test -- --dump_output --file_tests=toolchain/check/testdata/builtins/float/eq.carbon

// --- float_eq.carbon

fn Eq(a: f64, b: f64) -> bool = "float.eq";

class True {}
class False {}

fn F(true_: True, false_: False) {
  true_ as (if Eq(1.0, 1.0) then True else False);
  false_ as (if Eq(1.0, 2.0) then True else False);
}

fn RuntimeCall(a: f64, b: f64) -> bool {
  return Eq(a, b);
}

// --- fail_bad_decl.carbon

package FailBadDecl;

// CHECK:STDERR: fail_bad_decl.carbon:[[@LINE+3]]:1: ERROR: Invalid signature for builtin function "float.eq".
// CHECK:STDERR: fn WrongResult(a: f64, b: f64) -> f64 = "float.eq";
// CHECK:STDERR: ^~~~~~~~~~~~~~~~~~~~~~~~~~~~~~~~~~~~~~~
fn WrongResult(a: f64, b: f64) -> f64 = "float.eq";

// CHECK:STDOUT: --- float_eq.carbon
// CHECK:STDOUT:
// CHECK:STDOUT: constants {
// CHECK:STDOUT:   %.1: i32 = int_literal 64 [template]
// CHECK:STDOUT:   %Float.type: type = fn_type @Float [template]
// CHECK:STDOUT:   %.2: type = tuple_type () [template]
// CHECK:STDOUT:   %Float: %Float.type = struct_value () [template]
// CHECK:STDOUT:   %Bool.type: type = fn_type @Bool [template]
// CHECK:STDOUT:   %Bool: %Bool.type = struct_value () [template]
// CHECK:STDOUT:   %Eq.type: type = fn_type @Eq [template]
// CHECK:STDOUT:   %Eq: %Eq.type = struct_value () [template]
// CHECK:STDOUT:   %True: type = class_type @True [template]
// CHECK:STDOUT:   %.3: type = struct_type {} [template]
// CHECK:STDOUT:   %False: type = class_type @False [template]
// CHECK:STDOUT:   %F.type: type = fn_type @F [template]
// CHECK:STDOUT:   %F: %F.type = struct_value () [template]
// CHECK:STDOUT:   %.4: type = ptr_type %.3 [template]
// CHECK:STDOUT:   %.5: f64 = float_literal 1 [template]
// CHECK:STDOUT:   %.6: bool = bool_literal true [template]
// CHECK:STDOUT:   %.7: f64 = float_literal 2 [template]
// CHECK:STDOUT:   %.8: bool = bool_literal false [template]
// CHECK:STDOUT:   %RuntimeCall.type: type = fn_type @RuntimeCall [template]
// CHECK:STDOUT:   %RuntimeCall: %RuntimeCall.type = struct_value () [template]
// CHECK:STDOUT: }
// CHECK:STDOUT:
// CHECK:STDOUT: imports {
// CHECK:STDOUT:   %Core: <namespace> = namespace file.%Core.import, [template] {
// CHECK:STDOUT:     .Float = %import_ref.1
// CHECK:STDOUT:     .Bool = %import_ref.2
// CHECK:STDOUT:     import Core//prelude
// CHECK:STDOUT:     import Core//prelude/operators
// CHECK:STDOUT:     import Core//prelude/types
// CHECK:STDOUT:     import Core//prelude/operators/arithmetic
// CHECK:STDOUT:     import Core//prelude/operators/bitwise
// CHECK:STDOUT:     import Core//prelude/operators/comparison
// CHECK:STDOUT:     import Core//prelude/types/bool
// CHECK:STDOUT:   }
// CHECK:STDOUT:   %import_ref.1: %Float.type = import_ref Core//prelude/types, inst+35, loaded [template = constants.%Float]
// CHECK:STDOUT:   %import_ref.2: %Bool.type = import_ref Core//prelude/types/bool, inst+2, loaded [template = constants.%Bool]
// CHECK:STDOUT: }
// CHECK:STDOUT:
// CHECK:STDOUT: file {
// CHECK:STDOUT:   package: <namespace> = namespace [template] {
// CHECK:STDOUT:     .Core = imports.%Core
// CHECK:STDOUT:     .Eq = %Eq.decl
// CHECK:STDOUT:     .True = %True.decl
// CHECK:STDOUT:     .False = %False.decl
// CHECK:STDOUT:     .F = %F.decl
// CHECK:STDOUT:     .RuntimeCall = %RuntimeCall.decl
// CHECK:STDOUT:   }
// CHECK:STDOUT:   %Core.import = import Core
// CHECK:STDOUT:   %Eq.decl: %Eq.type = fn_decl @Eq [template = constants.%Eq] {
// CHECK:STDOUT:     %a.patt: f64 = binding_pattern a
// CHECK:STDOUT:     %b.patt: f64 = binding_pattern b
// CHECK:STDOUT:   } {
// CHECK:STDOUT:     %.loc2_10.1: i32 = int_literal 64 [template = constants.%.1]
// CHECK:STDOUT:     %float.make_type.loc2_10: init type = call constants.%Float(%.loc2_10.1) [template = f64]
// CHECK:STDOUT:     %.loc2_10.2: type = value_of_initializer %float.make_type.loc2_10 [template = f64]
// CHECK:STDOUT:     %.loc2_10.3: type = converted %float.make_type.loc2_10, %.loc2_10.2 [template = f64]
<<<<<<< HEAD
// CHECK:STDOUT:     %param.loc2_7: f64 = param
// CHECK:STDOUT:     @Eq.%a: f64 = bind_name a, %param.loc2_7
=======
// CHECK:STDOUT:     %a.param: f64 = param a
// CHECK:STDOUT:     %a: f64 = bind_name a, %a.param
>>>>>>> dcb4ae26
// CHECK:STDOUT:     %.loc2_18.1: i32 = int_literal 64 [template = constants.%.1]
// CHECK:STDOUT:     %float.make_type.loc2_18: init type = call constants.%Float(%.loc2_18.1) [template = f64]
// CHECK:STDOUT:     %.loc2_18.2: type = value_of_initializer %float.make_type.loc2_18 [template = f64]
// CHECK:STDOUT:     %.loc2_18.3: type = converted %float.make_type.loc2_18, %.loc2_18.2 [template = f64]
<<<<<<< HEAD
// CHECK:STDOUT:     %param.loc2_15: f64 = param
// CHECK:STDOUT:     @Eq.%b: f64 = bind_name b, %param.loc2_15
// CHECK:STDOUT:     %bool.make_type.loc2: init type = call constants.%Bool() [template = bool]
// CHECK:STDOUT:     %.loc2_26.1: type = value_of_initializer %bool.make_type.loc2 [template = bool]
// CHECK:STDOUT:     %.loc2_26.2: type = converted %bool.make_type.loc2, %.loc2_26.1 [template = bool]
// CHECK:STDOUT:     @Eq.%return: ref bool = var <return slot>
=======
// CHECK:STDOUT:     %b.param: f64 = param b
// CHECK:STDOUT:     %b: f64 = bind_name b, %b.param
// CHECK:STDOUT:     %bool.make_type: init type = call constants.%Bool() [template = bool]
// CHECK:STDOUT:     %.loc2_26.1: type = value_of_initializer %bool.make_type [template = bool]
// CHECK:STDOUT:     %.loc2_26.2: type = converted %bool.make_type, %.loc2_26.1 [template = bool]
// CHECK:STDOUT:     %return: ref bool = var <return slot>
>>>>>>> dcb4ae26
// CHECK:STDOUT:   }
// CHECK:STDOUT:   %True.decl: type = class_decl @True [template = constants.%True] {} {}
// CHECK:STDOUT:   %False.decl: type = class_decl @False [template = constants.%False] {} {}
// CHECK:STDOUT:   %F.decl: %F.type = fn_decl @F [template = constants.%F] {
// CHECK:STDOUT:     %true_.patt: %True = binding_pattern true_
// CHECK:STDOUT:     %false_.patt: %False = binding_pattern false_
// CHECK:STDOUT:   } {
<<<<<<< HEAD
// CHECK:STDOUT:     %True.ref: type = name_ref True, %True.decl [template = constants.%True]
// CHECK:STDOUT:     %param.loc7_6: %True = param
// CHECK:STDOUT:     @F.%true_: %True = bind_name true_, %param.loc7_6
// CHECK:STDOUT:     %False.ref: type = name_ref False, %False.decl [template = constants.%False]
// CHECK:STDOUT:     %param.loc7_19: %False = param
// CHECK:STDOUT:     @F.%false_: %False = bind_name false_, %param.loc7_19
=======
// CHECK:STDOUT:     %True.ref.loc7: type = name_ref True, file.%True.decl [template = constants.%True]
// CHECK:STDOUT:     %true_.param: %True = param true_
// CHECK:STDOUT:     %true_: %True = bind_name true_, %true_.param
// CHECK:STDOUT:     %False.ref.loc7: type = name_ref False, file.%False.decl [template = constants.%False]
// CHECK:STDOUT:     %false_.param: %False = param false_
// CHECK:STDOUT:     %false_: %False = bind_name false_, %false_.param
>>>>>>> dcb4ae26
// CHECK:STDOUT:   }
// CHECK:STDOUT:   %RuntimeCall.decl: %RuntimeCall.type = fn_decl @RuntimeCall [template = constants.%RuntimeCall] {
// CHECK:STDOUT:     %a.patt: f64 = binding_pattern a
// CHECK:STDOUT:     %b.patt: f64 = binding_pattern b
// CHECK:STDOUT:   } {
// CHECK:STDOUT:     %.loc12_19.1: i32 = int_literal 64 [template = constants.%.1]
// CHECK:STDOUT:     %float.make_type.loc12_19: init type = call constants.%Float(%.loc12_19.1) [template = f64]
// CHECK:STDOUT:     %.loc12_19.2: type = value_of_initializer %float.make_type.loc12_19 [template = f64]
// CHECK:STDOUT:     %.loc12_19.3: type = converted %float.make_type.loc12_19, %.loc12_19.2 [template = f64]
<<<<<<< HEAD
// CHECK:STDOUT:     %param.loc12_16: f64 = param
// CHECK:STDOUT:     @RuntimeCall.%a: f64 = bind_name a, %param.loc12_16
=======
// CHECK:STDOUT:     %a.param: f64 = param a
// CHECK:STDOUT:     %a: f64 = bind_name a, %a.param
>>>>>>> dcb4ae26
// CHECK:STDOUT:     %.loc12_27.1: i32 = int_literal 64 [template = constants.%.1]
// CHECK:STDOUT:     %float.make_type.loc12_27: init type = call constants.%Float(%.loc12_27.1) [template = f64]
// CHECK:STDOUT:     %.loc12_27.2: type = value_of_initializer %float.make_type.loc12_27 [template = f64]
// CHECK:STDOUT:     %.loc12_27.3: type = converted %float.make_type.loc12_27, %.loc12_27.2 [template = f64]
<<<<<<< HEAD
// CHECK:STDOUT:     %param.loc12_24: f64 = param
// CHECK:STDOUT:     @RuntimeCall.%b: f64 = bind_name b, %param.loc12_24
// CHECK:STDOUT:     %bool.make_type.loc12: init type = call constants.%Bool() [template = bool]
// CHECK:STDOUT:     %.loc12_35.1: type = value_of_initializer %bool.make_type.loc12 [template = bool]
// CHECK:STDOUT:     %.loc12_35.2: type = converted %bool.make_type.loc12, %.loc12_35.1 [template = bool]
// CHECK:STDOUT:     @RuntimeCall.%return: ref bool = var <return slot>
=======
// CHECK:STDOUT:     %b.param: f64 = param b
// CHECK:STDOUT:     %b: f64 = bind_name b, %b.param
// CHECK:STDOUT:     %bool.make_type: init type = call constants.%Bool() [template = bool]
// CHECK:STDOUT:     %.loc12_35.1: type = value_of_initializer %bool.make_type [template = bool]
// CHECK:STDOUT:     %.loc12_35.2: type = converted %bool.make_type, %.loc12_35.1 [template = bool]
// CHECK:STDOUT:     %return: ref bool = var <return slot>
>>>>>>> dcb4ae26
// CHECK:STDOUT:   }
// CHECK:STDOUT: }
// CHECK:STDOUT:
// CHECK:STDOUT: class @True {
// CHECK:STDOUT: !members:
// CHECK:STDOUT:   .Self = constants.%True
// CHECK:STDOUT: }
// CHECK:STDOUT:
// CHECK:STDOUT: class @False {
// CHECK:STDOUT: !members:
// CHECK:STDOUT:   .Self = constants.%False
// CHECK:STDOUT: }
// CHECK:STDOUT:
// CHECK:STDOUT: fn @Float(%size: i32) -> type = "float.make_type";
// CHECK:STDOUT:
// CHECK:STDOUT: fn @Bool() -> type = "bool.make_type";
// CHECK:STDOUT:
// CHECK:STDOUT: fn @Eq(%a: f64, %b: f64) -> bool = "float.eq";
// CHECK:STDOUT:
// CHECK:STDOUT: fn @F(%true_: %True, %false_: %False) {
// CHECK:STDOUT: !entry:
// CHECK:STDOUT:   %true_.ref: %True = name_ref true_, %true_
// CHECK:STDOUT:   %Eq.ref.loc8: %Eq.type = name_ref Eq, file.%Eq.decl [template = constants.%Eq]
// CHECK:STDOUT:   %.loc8_19: f64 = float_literal 1 [template = constants.%.5]
// CHECK:STDOUT:   %.loc8_24: f64 = float_literal 1 [template = constants.%.5]
// CHECK:STDOUT:   %float.eq.loc8: init bool = call %Eq.ref.loc8(%.loc8_19, %.loc8_24) [template = constants.%.6]
// CHECK:STDOUT:   %.loc8_13.1: bool = value_of_initializer %float.eq.loc8 [template = constants.%.6]
// CHECK:STDOUT:   %.loc8_13.2: bool = converted %float.eq.loc8, %.loc8_13.1 [template = constants.%.6]
// CHECK:STDOUT:   if %.loc8_13.2 br !if.expr.then.loc8 else br !if.expr.else.loc8
// CHECK:STDOUT:
// CHECK:STDOUT: !if.expr.then.loc8:
// CHECK:STDOUT:   %True.ref.loc8: type = name_ref True, file.%True.decl [template = constants.%True]
// CHECK:STDOUT:   br !if.expr.result.loc8(%True.ref.loc8)
// CHECK:STDOUT:
// CHECK:STDOUT: !if.expr.else.loc8:
// CHECK:STDOUT:   %False.ref.loc8: type = name_ref False, file.%False.decl [template = constants.%False]
// CHECK:STDOUT:   br !if.expr.result.loc8(%False.ref.loc8)
// CHECK:STDOUT:
// CHECK:STDOUT: !if.expr.result.loc8:
// CHECK:STDOUT:   %.loc8_13.3: type = block_arg !if.expr.result.loc8 [template = constants.%True]
// CHECK:STDOUT:   %false_.ref: %False = name_ref false_, %false_
// CHECK:STDOUT:   %Eq.ref.loc9: %Eq.type = name_ref Eq, file.%Eq.decl [template = constants.%Eq]
// CHECK:STDOUT:   %.loc9_20: f64 = float_literal 1 [template = constants.%.5]
// CHECK:STDOUT:   %.loc9_25: f64 = float_literal 2 [template = constants.%.7]
// CHECK:STDOUT:   %float.eq.loc9: init bool = call %Eq.ref.loc9(%.loc9_20, %.loc9_25) [template = constants.%.8]
// CHECK:STDOUT:   %.loc9_14.1: bool = value_of_initializer %float.eq.loc9 [template = constants.%.8]
// CHECK:STDOUT:   %.loc9_14.2: bool = converted %float.eq.loc9, %.loc9_14.1 [template = constants.%.8]
// CHECK:STDOUT:   if %.loc9_14.2 br !if.expr.then.loc9 else br !if.expr.else.loc9
// CHECK:STDOUT:
// CHECK:STDOUT: !if.expr.then.loc9:
// CHECK:STDOUT:   %True.ref.loc9: type = name_ref True, file.%True.decl [template = constants.%True]
// CHECK:STDOUT:   br !if.expr.result.loc9(%True.ref.loc9)
// CHECK:STDOUT:
// CHECK:STDOUT: !if.expr.else.loc9:
// CHECK:STDOUT:   %False.ref.loc9: type = name_ref False, file.%False.decl [template = constants.%False]
// CHECK:STDOUT:   br !if.expr.result.loc9(%False.ref.loc9)
// CHECK:STDOUT:
// CHECK:STDOUT: !if.expr.result.loc9:
// CHECK:STDOUT:   %.loc9_14.3: type = block_arg !if.expr.result.loc9 [template = constants.%False]
// CHECK:STDOUT:   return
// CHECK:STDOUT: }
// CHECK:STDOUT:
// CHECK:STDOUT: fn @RuntimeCall(%a: f64, %b: f64) -> bool {
// CHECK:STDOUT: !entry:
// CHECK:STDOUT:   %Eq.ref: %Eq.type = name_ref Eq, file.%Eq.decl [template = constants.%Eq]
// CHECK:STDOUT:   %a.ref: f64 = name_ref a, %a
// CHECK:STDOUT:   %b.ref: f64 = name_ref b, %b
// CHECK:STDOUT:   %float.eq: init bool = call %Eq.ref(%a.ref, %b.ref)
// CHECK:STDOUT:   %.loc13_18.1: bool = value_of_initializer %float.eq
// CHECK:STDOUT:   %.loc13_18.2: bool = converted %float.eq, %.loc13_18.1
// CHECK:STDOUT:   return %.loc13_18.2
// CHECK:STDOUT: }
// CHECK:STDOUT:
// CHECK:STDOUT: --- fail_bad_decl.carbon
// CHECK:STDOUT:
// CHECK:STDOUT: constants {
// CHECK:STDOUT:   %.1: i32 = int_literal 64 [template]
// CHECK:STDOUT:   %Float.type: type = fn_type @Float [template]
// CHECK:STDOUT:   %.2: type = tuple_type () [template]
// CHECK:STDOUT:   %Float: %Float.type = struct_value () [template]
// CHECK:STDOUT:   %WrongResult.type: type = fn_type @WrongResult [template]
// CHECK:STDOUT:   %WrongResult: %WrongResult.type = struct_value () [template]
// CHECK:STDOUT: }
// CHECK:STDOUT:
// CHECK:STDOUT: imports {
// CHECK:STDOUT:   %Core: <namespace> = namespace file.%Core.import, [template] {
// CHECK:STDOUT:     .Float = %import_ref
// CHECK:STDOUT:     import Core//prelude
// CHECK:STDOUT:     import Core//prelude/operators
// CHECK:STDOUT:     import Core//prelude/types
// CHECK:STDOUT:     import Core//prelude/operators/arithmetic
// CHECK:STDOUT:     import Core//prelude/operators/bitwise
// CHECK:STDOUT:     import Core//prelude/operators/comparison
// CHECK:STDOUT:     import Core//prelude/types/bool
// CHECK:STDOUT:   }
// CHECK:STDOUT:   %import_ref: %Float.type = import_ref Core//prelude/types, inst+35, loaded [template = constants.%Float]
// CHECK:STDOUT: }
// CHECK:STDOUT:
// CHECK:STDOUT: file {
// CHECK:STDOUT:   package: <namespace> = namespace [template] {
// CHECK:STDOUT:     .Core = imports.%Core
// CHECK:STDOUT:     .WrongResult = %WrongResult.decl
// CHECK:STDOUT:   }
// CHECK:STDOUT:   %Core.import = import Core
// CHECK:STDOUT:   %WrongResult.decl: %WrongResult.type = fn_decl @WrongResult [template = constants.%WrongResult] {
// CHECK:STDOUT:     %a.patt: f64 = binding_pattern a
// CHECK:STDOUT:     %b.patt: f64 = binding_pattern b
// CHECK:STDOUT:   } {
// CHECK:STDOUT:     %.loc7_19.1: i32 = int_literal 64 [template = constants.%.1]
// CHECK:STDOUT:     %float.make_type.loc7_19: init type = call constants.%Float(%.loc7_19.1) [template = f64]
// CHECK:STDOUT:     %.loc7_19.2: type = value_of_initializer %float.make_type.loc7_19 [template = f64]
// CHECK:STDOUT:     %.loc7_19.3: type = converted %float.make_type.loc7_19, %.loc7_19.2 [template = f64]
<<<<<<< HEAD
// CHECK:STDOUT:     %param.loc7_16: f64 = param
// CHECK:STDOUT:     @WrongResult.%a: f64 = bind_name a, %param.loc7_16
=======
// CHECK:STDOUT:     %a.param: f64 = param a
// CHECK:STDOUT:     %a: f64 = bind_name a, %a.param
>>>>>>> dcb4ae26
// CHECK:STDOUT:     %.loc7_27.1: i32 = int_literal 64 [template = constants.%.1]
// CHECK:STDOUT:     %float.make_type.loc7_27: init type = call constants.%Float(%.loc7_27.1) [template = f64]
// CHECK:STDOUT:     %.loc7_27.2: type = value_of_initializer %float.make_type.loc7_27 [template = f64]
// CHECK:STDOUT:     %.loc7_27.3: type = converted %float.make_type.loc7_27, %.loc7_27.2 [template = f64]
<<<<<<< HEAD
// CHECK:STDOUT:     %param.loc7_24: f64 = param
// CHECK:STDOUT:     @WrongResult.%b: f64 = bind_name b, %param.loc7_24
=======
// CHECK:STDOUT:     %b.param: f64 = param b
// CHECK:STDOUT:     %b: f64 = bind_name b, %b.param
>>>>>>> dcb4ae26
// CHECK:STDOUT:     %.loc7_35.1: i32 = int_literal 64 [template = constants.%.1]
// CHECK:STDOUT:     %float.make_type.loc7_35: init type = call constants.%Float(%.loc7_35.1) [template = f64]
// CHECK:STDOUT:     %.loc7_35.2: type = value_of_initializer %float.make_type.loc7_35 [template = f64]
// CHECK:STDOUT:     %.loc7_35.3: type = converted %float.make_type.loc7_35, %.loc7_35.2 [template = f64]
// CHECK:STDOUT:     %return: ref f64 = var <return slot>
// CHECK:STDOUT:   }
// CHECK:STDOUT: }
// CHECK:STDOUT:
// CHECK:STDOUT: fn @Float(%size: i32) -> type = "float.make_type";
// CHECK:STDOUT:
// CHECK:STDOUT: fn @WrongResult(%a: f64, %b: f64) -> f64;
// CHECK:STDOUT:<|MERGE_RESOLUTION|>--- conflicted
+++ resolved
@@ -92,32 +92,18 @@
 // CHECK:STDOUT:     %float.make_type.loc2_10: init type = call constants.%Float(%.loc2_10.1) [template = f64]
 // CHECK:STDOUT:     %.loc2_10.2: type = value_of_initializer %float.make_type.loc2_10 [template = f64]
 // CHECK:STDOUT:     %.loc2_10.3: type = converted %float.make_type.loc2_10, %.loc2_10.2 [template = f64]
-<<<<<<< HEAD
 // CHECK:STDOUT:     %param.loc2_7: f64 = param
-// CHECK:STDOUT:     @Eq.%a: f64 = bind_name a, %param.loc2_7
-=======
-// CHECK:STDOUT:     %a.param: f64 = param a
-// CHECK:STDOUT:     %a: f64 = bind_name a, %a.param
->>>>>>> dcb4ae26
+// CHECK:STDOUT:     %a: f64 = bind_name a, %param.loc2_7
 // CHECK:STDOUT:     %.loc2_18.1: i32 = int_literal 64 [template = constants.%.1]
 // CHECK:STDOUT:     %float.make_type.loc2_18: init type = call constants.%Float(%.loc2_18.1) [template = f64]
 // CHECK:STDOUT:     %.loc2_18.2: type = value_of_initializer %float.make_type.loc2_18 [template = f64]
 // CHECK:STDOUT:     %.loc2_18.3: type = converted %float.make_type.loc2_18, %.loc2_18.2 [template = f64]
-<<<<<<< HEAD
 // CHECK:STDOUT:     %param.loc2_15: f64 = param
-// CHECK:STDOUT:     @Eq.%b: f64 = bind_name b, %param.loc2_15
-// CHECK:STDOUT:     %bool.make_type.loc2: init type = call constants.%Bool() [template = bool]
-// CHECK:STDOUT:     %.loc2_26.1: type = value_of_initializer %bool.make_type.loc2 [template = bool]
-// CHECK:STDOUT:     %.loc2_26.2: type = converted %bool.make_type.loc2, %.loc2_26.1 [template = bool]
-// CHECK:STDOUT:     @Eq.%return: ref bool = var <return slot>
-=======
-// CHECK:STDOUT:     %b.param: f64 = param b
-// CHECK:STDOUT:     %b: f64 = bind_name b, %b.param
+// CHECK:STDOUT:     %b: f64 = bind_name b, %param.loc2_15
 // CHECK:STDOUT:     %bool.make_type: init type = call constants.%Bool() [template = bool]
 // CHECK:STDOUT:     %.loc2_26.1: type = value_of_initializer %bool.make_type [template = bool]
 // CHECK:STDOUT:     %.loc2_26.2: type = converted %bool.make_type, %.loc2_26.1 [template = bool]
 // CHECK:STDOUT:     %return: ref bool = var <return slot>
->>>>>>> dcb4ae26
 // CHECK:STDOUT:   }
 // CHECK:STDOUT:   %True.decl: type = class_decl @True [template = constants.%True] {} {}
 // CHECK:STDOUT:   %False.decl: type = class_decl @False [template = constants.%False] {} {}
@@ -125,21 +111,12 @@
 // CHECK:STDOUT:     %true_.patt: %True = binding_pattern true_
 // CHECK:STDOUT:     %false_.patt: %False = binding_pattern false_
 // CHECK:STDOUT:   } {
-<<<<<<< HEAD
-// CHECK:STDOUT:     %True.ref: type = name_ref True, %True.decl [template = constants.%True]
+// CHECK:STDOUT:     %True.ref.loc7: type = name_ref True, file.%True.decl [template = constants.%True]
 // CHECK:STDOUT:     %param.loc7_6: %True = param
-// CHECK:STDOUT:     @F.%true_: %True = bind_name true_, %param.loc7_6
-// CHECK:STDOUT:     %False.ref: type = name_ref False, %False.decl [template = constants.%False]
+// CHECK:STDOUT:     %true_: %True = bind_name true_, %param.loc7_6
+// CHECK:STDOUT:     %False.ref.loc7: type = name_ref False, file.%False.decl [template = constants.%False]
 // CHECK:STDOUT:     %param.loc7_19: %False = param
-// CHECK:STDOUT:     @F.%false_: %False = bind_name false_, %param.loc7_19
-=======
-// CHECK:STDOUT:     %True.ref.loc7: type = name_ref True, file.%True.decl [template = constants.%True]
-// CHECK:STDOUT:     %true_.param: %True = param true_
-// CHECK:STDOUT:     %true_: %True = bind_name true_, %true_.param
-// CHECK:STDOUT:     %False.ref.loc7: type = name_ref False, file.%False.decl [template = constants.%False]
-// CHECK:STDOUT:     %false_.param: %False = param false_
-// CHECK:STDOUT:     %false_: %False = bind_name false_, %false_.param
->>>>>>> dcb4ae26
+// CHECK:STDOUT:     %false_: %False = bind_name false_, %param.loc7_19
 // CHECK:STDOUT:   }
 // CHECK:STDOUT:   %RuntimeCall.decl: %RuntimeCall.type = fn_decl @RuntimeCall [template = constants.%RuntimeCall] {
 // CHECK:STDOUT:     %a.patt: f64 = binding_pattern a
@@ -149,32 +126,18 @@
 // CHECK:STDOUT:     %float.make_type.loc12_19: init type = call constants.%Float(%.loc12_19.1) [template = f64]
 // CHECK:STDOUT:     %.loc12_19.2: type = value_of_initializer %float.make_type.loc12_19 [template = f64]
 // CHECK:STDOUT:     %.loc12_19.3: type = converted %float.make_type.loc12_19, %.loc12_19.2 [template = f64]
-<<<<<<< HEAD
 // CHECK:STDOUT:     %param.loc12_16: f64 = param
-// CHECK:STDOUT:     @RuntimeCall.%a: f64 = bind_name a, %param.loc12_16
-=======
-// CHECK:STDOUT:     %a.param: f64 = param a
-// CHECK:STDOUT:     %a: f64 = bind_name a, %a.param
->>>>>>> dcb4ae26
+// CHECK:STDOUT:     %a: f64 = bind_name a, %param.loc12_16
 // CHECK:STDOUT:     %.loc12_27.1: i32 = int_literal 64 [template = constants.%.1]
 // CHECK:STDOUT:     %float.make_type.loc12_27: init type = call constants.%Float(%.loc12_27.1) [template = f64]
 // CHECK:STDOUT:     %.loc12_27.2: type = value_of_initializer %float.make_type.loc12_27 [template = f64]
 // CHECK:STDOUT:     %.loc12_27.3: type = converted %float.make_type.loc12_27, %.loc12_27.2 [template = f64]
-<<<<<<< HEAD
 // CHECK:STDOUT:     %param.loc12_24: f64 = param
-// CHECK:STDOUT:     @RuntimeCall.%b: f64 = bind_name b, %param.loc12_24
-// CHECK:STDOUT:     %bool.make_type.loc12: init type = call constants.%Bool() [template = bool]
-// CHECK:STDOUT:     %.loc12_35.1: type = value_of_initializer %bool.make_type.loc12 [template = bool]
-// CHECK:STDOUT:     %.loc12_35.2: type = converted %bool.make_type.loc12, %.loc12_35.1 [template = bool]
-// CHECK:STDOUT:     @RuntimeCall.%return: ref bool = var <return slot>
-=======
-// CHECK:STDOUT:     %b.param: f64 = param b
-// CHECK:STDOUT:     %b: f64 = bind_name b, %b.param
+// CHECK:STDOUT:     %b: f64 = bind_name b, %param.loc12_24
 // CHECK:STDOUT:     %bool.make_type: init type = call constants.%Bool() [template = bool]
 // CHECK:STDOUT:     %.loc12_35.1: type = value_of_initializer %bool.make_type [template = bool]
 // CHECK:STDOUT:     %.loc12_35.2: type = converted %bool.make_type, %.loc12_35.1 [template = bool]
 // CHECK:STDOUT:     %return: ref bool = var <return slot>
->>>>>>> dcb4ae26
 // CHECK:STDOUT:   }
 // CHECK:STDOUT: }
 // CHECK:STDOUT:
@@ -287,24 +250,14 @@
 // CHECK:STDOUT:     %float.make_type.loc7_19: init type = call constants.%Float(%.loc7_19.1) [template = f64]
 // CHECK:STDOUT:     %.loc7_19.2: type = value_of_initializer %float.make_type.loc7_19 [template = f64]
 // CHECK:STDOUT:     %.loc7_19.3: type = converted %float.make_type.loc7_19, %.loc7_19.2 [template = f64]
-<<<<<<< HEAD
 // CHECK:STDOUT:     %param.loc7_16: f64 = param
-// CHECK:STDOUT:     @WrongResult.%a: f64 = bind_name a, %param.loc7_16
-=======
-// CHECK:STDOUT:     %a.param: f64 = param a
-// CHECK:STDOUT:     %a: f64 = bind_name a, %a.param
->>>>>>> dcb4ae26
+// CHECK:STDOUT:     %a: f64 = bind_name a, %param.loc7_16
 // CHECK:STDOUT:     %.loc7_27.1: i32 = int_literal 64 [template = constants.%.1]
 // CHECK:STDOUT:     %float.make_type.loc7_27: init type = call constants.%Float(%.loc7_27.1) [template = f64]
 // CHECK:STDOUT:     %.loc7_27.2: type = value_of_initializer %float.make_type.loc7_27 [template = f64]
 // CHECK:STDOUT:     %.loc7_27.3: type = converted %float.make_type.loc7_27, %.loc7_27.2 [template = f64]
-<<<<<<< HEAD
 // CHECK:STDOUT:     %param.loc7_24: f64 = param
-// CHECK:STDOUT:     @WrongResult.%b: f64 = bind_name b, %param.loc7_24
-=======
-// CHECK:STDOUT:     %b.param: f64 = param b
-// CHECK:STDOUT:     %b: f64 = bind_name b, %b.param
->>>>>>> dcb4ae26
+// CHECK:STDOUT:     %b: f64 = bind_name b, %param.loc7_24
 // CHECK:STDOUT:     %.loc7_35.1: i32 = int_literal 64 [template = constants.%.1]
 // CHECK:STDOUT:     %float.make_type.loc7_35: init type = call constants.%Float(%.loc7_35.1) [template = f64]
 // CHECK:STDOUT:     %.loc7_35.2: type = value_of_initializer %float.make_type.loc7_35 [template = f64]
