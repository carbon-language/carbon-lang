--- conflicted
+++ resolved
@@ -49,13 +49,8 @@
 // CHECK:STDOUT:     .Bool = %Bool.decl
 // CHECK:STDOUT:   }
 // CHECK:STDOUT:   %Core.import = import Core
-<<<<<<< HEAD
 // CHECK:STDOUT:   %Bool.decl: %Bool.type = fn_decl @Bool [template = constants.%Bool] {} {
-// CHECK:STDOUT:     @Bool.%return: ref type = var <return slot>
-=======
-// CHECK:STDOUT:   %Bool.decl: %Bool.type = fn_decl @Bool [template = constants.%Bool] {
 // CHECK:STDOUT:     %return: ref type = var <return slot>
->>>>>>> 1e34d03e
 // CHECK:STDOUT:   }
 // CHECK:STDOUT: }
 // CHECK:STDOUT:
