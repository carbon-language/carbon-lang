--- conflicted
+++ resolved
@@ -46,11 +46,7 @@
 // CHECK:STDOUT:     import Core//prelude/types/bool
 // CHECK:STDOUT:   }
 // CHECK:STDOUT:   %import_ref.1: %Int32.type = import_ref Core//prelude/types, inst+4, loaded [template = constants.%Int32]
-<<<<<<< HEAD
-// CHECK:STDOUT:   %import_ref.2: %Print.type.2 = import_ref Core//prelude, inst+44, loaded [template = constants.%Print.2]
-=======
-// CHECK:STDOUT:   %import_ref.2: %Print.type.2 = import_ref Core//prelude, inst+45, loaded [template = constants.%Print.2]
->>>>>>> 1e34d03e
+// CHECK:STDOUT:   %import_ref.2: %Print.type.2 = import_ref Core//prelude, inst+46, loaded [template = constants.%Print.2]
 // CHECK:STDOUT: }
 // CHECK:STDOUT:
 // CHECK:STDOUT: file {
