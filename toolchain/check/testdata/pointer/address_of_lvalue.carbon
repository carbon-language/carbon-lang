// Part of the Carbon Language project, under the Apache License v2.0 with LLVM
// Exceptions. See /LICENSE for license information.
// SPDX-License-Identifier: Apache-2.0 WITH LLVM-exception
//
// AUTOUPDATE

fn F() {
  var s: {.a: i32, .b: i32} = {.a = 1, .b = 2};

  var p: {.a: i32, .b: i32}* = &s;
  var q: i32* = &s.a;
  var r: i32* = &s.b;

  var t: (i32, i32) = (1, 2);
  var t0: i32* = &t[0];
  var t1: i32* = &t[1];
}

// CHECK:STDOUT: constants {
// CHECK:STDOUT:   %.loc8: type = ptr_type {.a: i32, .b: i32}
// CHECK:STDOUT:   %.loc14_19.1: type = tuple_type (type, type)
// CHECK:STDOUT:   %.loc14_19.2: type = tuple_type (i32, i32)
// CHECK:STDOUT:   %.loc14_19.3: type = ptr_type (i32, i32)
// CHECK:STDOUT: }
// CHECK:STDOUT:
// CHECK:STDOUT: file "address_of_lvalue.carbon" {
// CHECK:STDOUT:   %F: <function> = fn_decl @F
// CHECK:STDOUT: }
// CHECK:STDOUT:
// CHECK:STDOUT: fn @F() {
// CHECK:STDOUT: !entry:
<<<<<<< HEAD
// CHECK:STDOUT:   %.loc8_27: type = struct_type {.a: i32, .b: i32}
// CHECK:STDOUT:   %s.var: ref {.a: i32, .b: i32} = var "s"
// CHECK:STDOUT:   %s: ref {.a: i32, .b: i32} = bind_name "s", %s.var
=======
// CHECK:STDOUT:   %.loc8_27.1: type = struct_type {.a: i32, .b: i32}
// CHECK:STDOUT:   %.loc8_27.2: type = ptr_type {.a: i32, .b: i32}
// CHECK:STDOUT:   %s.var: ref {.a: i32, .b: i32} = var s
// CHECK:STDOUT:   %s: ref {.a: i32, .b: i32} = bind_name s, %s.var
>>>>>>> fe45b6a9
// CHECK:STDOUT:   %.loc8_37: i32 = int_literal 1
// CHECK:STDOUT:   %.loc8_45: i32 = int_literal 2
// CHECK:STDOUT:   %.loc8_46.1: {.a: i32, .b: i32} = struct_literal (%.loc8_37, %.loc8_45)
// CHECK:STDOUT:   %.loc8_46.2: ref i32 = struct_access %s.var, member0
// CHECK:STDOUT:   %.loc8_46.3: init i32 = initialize_from %.loc8_37 to %.loc8_46.2
// CHECK:STDOUT:   %.loc8_46.4: ref i32 = struct_access %s.var, member1
// CHECK:STDOUT:   %.loc8_46.5: init i32 = initialize_from %.loc8_45 to %.loc8_46.4
// CHECK:STDOUT:   %.loc8_46.6: init {.a: i32, .b: i32} = struct_init %.loc8_46.1, (%.loc8_46.3, %.loc8_46.5)
// CHECK:STDOUT:   assign %s.var, %.loc8_46.6
// CHECK:STDOUT:   %.loc10_27: type = struct_type {.a: i32, .b: i32}
// CHECK:STDOUT:   %.loc10_28: type = ptr_type {.a: i32, .b: i32}
// CHECK:STDOUT:   %p.var: ref {.a: i32, .b: i32}* = var p
// CHECK:STDOUT:   %p: ref {.a: i32, .b: i32}* = bind_name p, %p.var
// CHECK:STDOUT:   %s.ref.loc10: ref {.a: i32, .b: i32} = name_reference s, %s
// CHECK:STDOUT:   %.loc10_32: {.a: i32, .b: i32}* = address_of %s.ref.loc10
// CHECK:STDOUT:   assign %p.var, %.loc10_32
// CHECK:STDOUT:   %.loc11_13: type = ptr_type i32
// CHECK:STDOUT:   %q.var: ref i32* = var q
// CHECK:STDOUT:   %q: ref i32* = bind_name q, %q.var
// CHECK:STDOUT:   %s.ref.loc11: ref {.a: i32, .b: i32} = name_reference s, %s
// CHECK:STDOUT:   %.loc11_19: ref i32 = struct_access %s.ref.loc11, member0
// CHECK:STDOUT:   %.loc11_17: i32* = address_of %.loc11_19
// CHECK:STDOUT:   assign %q.var, %.loc11_17
// CHECK:STDOUT:   %.loc12_13: type = ptr_type i32
// CHECK:STDOUT:   %r.var: ref i32* = var r
// CHECK:STDOUT:   %r: ref i32* = bind_name r, %r.var
// CHECK:STDOUT:   %s.ref.loc12: ref {.a: i32, .b: i32} = name_reference s, %s
// CHECK:STDOUT:   %.loc12_19: ref i32 = struct_access %s.ref.loc12, member1
// CHECK:STDOUT:   %.loc12_17: i32* = address_of %.loc12_19
// CHECK:STDOUT:   assign %r.var, %.loc12_17
<<<<<<< HEAD
// CHECK:STDOUT:   %.loc14_19: (type, type) = tuple_literal (i32, i32)
// CHECK:STDOUT:   %t.var: ref (i32, i32) = var "t"
// CHECK:STDOUT:   %t: ref (i32, i32) = bind_name "t", %t.var
=======
// CHECK:STDOUT:   %.loc14_19.1: type = tuple_type (type, type)
// CHECK:STDOUT:   %.loc14_19.2: (type, type) = tuple_literal (i32, i32)
// CHECK:STDOUT:   %.loc14_19.3: type = tuple_type (i32, i32)
// CHECK:STDOUT:   %.loc14_19.4: type = ptr_type (i32, i32)
// CHECK:STDOUT:   %t.var: ref (i32, i32) = var t
// CHECK:STDOUT:   %t: ref (i32, i32) = bind_name t, %t.var
>>>>>>> fe45b6a9
// CHECK:STDOUT:   %.loc14_24: i32 = int_literal 1
// CHECK:STDOUT:   %.loc14_27: i32 = int_literal 2
// CHECK:STDOUT:   %.loc14_28.1: (i32, i32) = tuple_literal (%.loc14_24, %.loc14_27)
// CHECK:STDOUT:   %.loc14_28.2: ref i32 = tuple_access %t.var, member0
// CHECK:STDOUT:   %.loc14_28.3: init i32 = initialize_from %.loc14_24 to %.loc14_28.2
// CHECK:STDOUT:   %.loc14_28.4: ref i32 = tuple_access %t.var, member1
// CHECK:STDOUT:   %.loc14_28.5: init i32 = initialize_from %.loc14_27 to %.loc14_28.4
// CHECK:STDOUT:   %.loc14_28.6: init (i32, i32) = tuple_init %.loc14_28.1, (%.loc14_28.3, %.loc14_28.5)
// CHECK:STDOUT:   assign %t.var, %.loc14_28.6
// CHECK:STDOUT:   %.loc15_14: type = ptr_type i32
// CHECK:STDOUT:   %t0.var: ref i32* = var t0
// CHECK:STDOUT:   %t0: ref i32* = bind_name t0, %t0.var
// CHECK:STDOUT:   %t.ref.loc15: ref (i32, i32) = name_reference t, %t
// CHECK:STDOUT:   %.loc15_21: i32 = int_literal 0
// CHECK:STDOUT:   %.loc15_22: ref i32 = tuple_index %t.ref.loc15, %.loc15_21
// CHECK:STDOUT:   %.loc15_18: i32* = address_of %.loc15_22
// CHECK:STDOUT:   assign %t0.var, %.loc15_18
// CHECK:STDOUT:   %.loc16_14: type = ptr_type i32
// CHECK:STDOUT:   %t1.var: ref i32* = var t1
// CHECK:STDOUT:   %t1: ref i32* = bind_name t1, %t1.var
// CHECK:STDOUT:   %t.ref.loc16: ref (i32, i32) = name_reference t, %t
// CHECK:STDOUT:   %.loc16_21: i32 = int_literal 1
// CHECK:STDOUT:   %.loc16_22: ref i32 = tuple_index %t.ref.loc16, %.loc16_21
// CHECK:STDOUT:   %.loc16_18: i32* = address_of %.loc16_22
// CHECK:STDOUT:   assign %t1.var, %.loc16_18
// CHECK:STDOUT:   return
// CHECK:STDOUT: }<|MERGE_RESOLUTION|>--- conflicted
+++ resolved
@@ -29,16 +29,9 @@
 // CHECK:STDOUT:
 // CHECK:STDOUT: fn @F() {
 // CHECK:STDOUT: !entry:
-<<<<<<< HEAD
 // CHECK:STDOUT:   %.loc8_27: type = struct_type {.a: i32, .b: i32}
-// CHECK:STDOUT:   %s.var: ref {.a: i32, .b: i32} = var "s"
-// CHECK:STDOUT:   %s: ref {.a: i32, .b: i32} = bind_name "s", %s.var
-=======
-// CHECK:STDOUT:   %.loc8_27.1: type = struct_type {.a: i32, .b: i32}
-// CHECK:STDOUT:   %.loc8_27.2: type = ptr_type {.a: i32, .b: i32}
 // CHECK:STDOUT:   %s.var: ref {.a: i32, .b: i32} = var s
 // CHECK:STDOUT:   %s: ref {.a: i32, .b: i32} = bind_name s, %s.var
->>>>>>> fe45b6a9
 // CHECK:STDOUT:   %.loc8_37: i32 = int_literal 1
 // CHECK:STDOUT:   %.loc8_45: i32 = int_literal 2
 // CHECK:STDOUT:   %.loc8_46.1: {.a: i32, .b: i32} = struct_literal (%.loc8_37, %.loc8_45)
@@ -69,18 +62,9 @@
 // CHECK:STDOUT:   %.loc12_19: ref i32 = struct_access %s.ref.loc12, member1
 // CHECK:STDOUT:   %.loc12_17: i32* = address_of %.loc12_19
 // CHECK:STDOUT:   assign %r.var, %.loc12_17
-<<<<<<< HEAD
 // CHECK:STDOUT:   %.loc14_19: (type, type) = tuple_literal (i32, i32)
-// CHECK:STDOUT:   %t.var: ref (i32, i32) = var "t"
-// CHECK:STDOUT:   %t: ref (i32, i32) = bind_name "t", %t.var
-=======
-// CHECK:STDOUT:   %.loc14_19.1: type = tuple_type (type, type)
-// CHECK:STDOUT:   %.loc14_19.2: (type, type) = tuple_literal (i32, i32)
-// CHECK:STDOUT:   %.loc14_19.3: type = tuple_type (i32, i32)
-// CHECK:STDOUT:   %.loc14_19.4: type = ptr_type (i32, i32)
 // CHECK:STDOUT:   %t.var: ref (i32, i32) = var t
 // CHECK:STDOUT:   %t: ref (i32, i32) = bind_name t, %t.var
->>>>>>> fe45b6a9
 // CHECK:STDOUT:   %.loc14_24: i32 = int_literal 1
 // CHECK:STDOUT:   %.loc14_27: i32 = int_literal 2
 // CHECK:STDOUT:   %.loc14_28.1: (i32, i32) = tuple_literal (%.loc14_24, %.loc14_27)
