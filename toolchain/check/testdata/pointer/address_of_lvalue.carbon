// Part of the Carbon Language project, under the Apache License v2.0 with LLVM
// Exceptions. See /LICENSE for license information.
// SPDX-License-Identifier: Apache-2.0 WITH LLVM-exception
//
// AUTOUPDATE

fn F() {
  var s: {.a: i32, .b: i32} = {.a = 1, .b = 2};

  var p: {.a: i32, .b: i32}* = &s;
  var q: i32* = &s.a;
  var r: i32* = &s.b;

  var t: (i32, i32) = (1, 2);
  var t0: i32* = &t[0];
  var t1: i32* = &t[1];
}

// CHECK:STDOUT: constants {
// CHECK:STDOUT:   %.loc8: type = ptr_type {.a: i32, .b: i32}
// CHECK:STDOUT:   %.loc14_19.1: type = tuple_type (type, type)
// CHECK:STDOUT:   %.loc14_19.2: type = tuple_type (i32, i32)
// CHECK:STDOUT:   %.loc14_19.3: type = ptr_type (i32, i32)
// CHECK:STDOUT: }
// CHECK:STDOUT:
// CHECK:STDOUT: file "address_of_lvalue.carbon" {
// CHECK:STDOUT:   %F: <function> = fn_decl @F
// CHECK:STDOUT: }
// CHECK:STDOUT:
// CHECK:STDOUT: fn @F() {
// CHECK:STDOUT: !entry:
// CHECK:STDOUT:   %.loc8_27: type = struct_type {.a: i32, .b: i32}
// CHECK:STDOUT:   %s.var: ref {.a: i32, .b: i32} = var s
// CHECK:STDOUT:   %s: ref {.a: i32, .b: i32} = bind_name s, %s.var
// CHECK:STDOUT:   %.loc8_37: i32 = int_literal 1
// CHECK:STDOUT:   %.loc8_45: i32 = int_literal 2
// CHECK:STDOUT:   %.loc8_46.1: {.a: i32, .b: i32} = struct_literal (%.loc8_37, %.loc8_45)
// CHECK:STDOUT:   %.loc8_46.2: ref i32 = struct_access %s.var, member0
// CHECK:STDOUT:   %.loc8_46.3: init i32 = initialize_from %.loc8_37 to %.loc8_46.2
// CHECK:STDOUT:   %.loc8_46.4: ref i32 = struct_access %s.var, member1
// CHECK:STDOUT:   %.loc8_46.5: init i32 = initialize_from %.loc8_45 to %.loc8_46.4
// CHECK:STDOUT:   %.loc8_46.6: init {.a: i32, .b: i32} = struct_init (%.loc8_46.3, %.loc8_46.5) to %s.var
// CHECK:STDOUT:   %.loc8_46.7: init {.a: i32, .b: i32} = converted %.loc8_46.1, %.loc8_46.6
// CHECK:STDOUT:   assign %s.var, %.loc8_46.7
// CHECK:STDOUT:   %.loc10_27: type = struct_type {.a: i32, .b: i32}
// CHECK:STDOUT:   %.loc10_28: type = ptr_type {.a: i32, .b: i32}
// CHECK:STDOUT:   %p.var: ref {.a: i32, .b: i32}* = var p
// CHECK:STDOUT:   %p: ref {.a: i32, .b: i32}* = bind_name p, %p.var
// CHECK:STDOUT:   %s.ref.loc10: ref {.a: i32, .b: i32} = name_reference s, %s
// CHECK:STDOUT:   %.loc10_32: {.a: i32, .b: i32}* = address_of %s.ref.loc10
// CHECK:STDOUT:   assign %p.var, %.loc10_32
// CHECK:STDOUT:   %.loc11_13: type = ptr_type i32
// CHECK:STDOUT:   %q.var: ref i32* = var q
// CHECK:STDOUT:   %q: ref i32* = bind_name q, %q.var
// CHECK:STDOUT:   %s.ref.loc11: ref {.a: i32, .b: i32} = name_reference s, %s
// CHECK:STDOUT:   %.loc11_19: ref i32 = struct_access %s.ref.loc11, member0
// CHECK:STDOUT:   %.loc11_17: i32* = address_of %.loc11_19
// CHECK:STDOUT:   assign %q.var, %.loc11_17
// CHECK:STDOUT:   %.loc12_13: type = ptr_type i32
// CHECK:STDOUT:   %r.var: ref i32* = var r
// CHECK:STDOUT:   %r: ref i32* = bind_name r, %r.var
// CHECK:STDOUT:   %s.ref.loc12: ref {.a: i32, .b: i32} = name_reference s, %s
// CHECK:STDOUT:   %.loc12_19: ref i32 = struct_access %s.ref.loc12, member1
// CHECK:STDOUT:   %.loc12_17: i32* = address_of %.loc12_19
// CHECK:STDOUT:   assign %r.var, %.loc12_17
<<<<<<< HEAD
// CHECK:STDOUT:   %.loc14_19.1: (type, type) = tuple_literal (i32, i32)
// CHECK:STDOUT:   %.loc14_19.2: type = converted %.loc14_19.1, constants.%.loc14_19.2
// CHECK:STDOUT:   %t.var: ref (i32, i32) = var "t"
// CHECK:STDOUT:   %t: ref (i32, i32) = bind_name "t", %t.var
=======
// CHECK:STDOUT:   %.loc14_19: (type, type) = tuple_literal (i32, i32)
// CHECK:STDOUT:   %t.var: ref (i32, i32) = var t
// CHECK:STDOUT:   %t: ref (i32, i32) = bind_name t, %t.var
>>>>>>> 681fbf9d
// CHECK:STDOUT:   %.loc14_24: i32 = int_literal 1
// CHECK:STDOUT:   %.loc14_27: i32 = int_literal 2
// CHECK:STDOUT:   %.loc14_28.1: (i32, i32) = tuple_literal (%.loc14_24, %.loc14_27)
// CHECK:STDOUT:   %.loc14_28.2: ref i32 = tuple_access %t.var, member0
// CHECK:STDOUT:   %.loc14_28.3: init i32 = initialize_from %.loc14_24 to %.loc14_28.2
// CHECK:STDOUT:   %.loc14_28.4: ref i32 = tuple_access %t.var, member1
// CHECK:STDOUT:   %.loc14_28.5: init i32 = initialize_from %.loc14_27 to %.loc14_28.4
// CHECK:STDOUT:   %.loc14_28.6: init (i32, i32) = tuple_init (%.loc14_28.3, %.loc14_28.5) to %t.var
// CHECK:STDOUT:   %.loc14_28.7: init (i32, i32) = converted %.loc14_28.1, %.loc14_28.6
// CHECK:STDOUT:   assign %t.var, %.loc14_28.7
// CHECK:STDOUT:   %.loc15_14: type = ptr_type i32
// CHECK:STDOUT:   %t0.var: ref i32* = var t0
// CHECK:STDOUT:   %t0: ref i32* = bind_name t0, %t0.var
// CHECK:STDOUT:   %t.ref.loc15: ref (i32, i32) = name_reference t, %t
// CHECK:STDOUT:   %.loc15_21: i32 = int_literal 0
// CHECK:STDOUT:   %.loc15_22: ref i32 = tuple_index %t.ref.loc15, %.loc15_21
// CHECK:STDOUT:   %.loc15_18: i32* = address_of %.loc15_22
// CHECK:STDOUT:   assign %t0.var, %.loc15_18
// CHECK:STDOUT:   %.loc16_14: type = ptr_type i32
// CHECK:STDOUT:   %t1.var: ref i32* = var t1
// CHECK:STDOUT:   %t1: ref i32* = bind_name t1, %t1.var
// CHECK:STDOUT:   %t.ref.loc16: ref (i32, i32) = name_reference t, %t
// CHECK:STDOUT:   %.loc16_21: i32 = int_literal 1
// CHECK:STDOUT:   %.loc16_22: ref i32 = tuple_index %t.ref.loc16, %.loc16_21
// CHECK:STDOUT:   %.loc16_18: i32* = address_of %.loc16_22
// CHECK:STDOUT:   assign %t1.var, %.loc16_18
// CHECK:STDOUT:   return
// CHECK:STDOUT: }<|MERGE_RESOLUTION|>--- conflicted
+++ resolved
@@ -63,16 +63,10 @@
 // CHECK:STDOUT:   %.loc12_19: ref i32 = struct_access %s.ref.loc12, member1
 // CHECK:STDOUT:   %.loc12_17: i32* = address_of %.loc12_19
 // CHECK:STDOUT:   assign %r.var, %.loc12_17
-<<<<<<< HEAD
 // CHECK:STDOUT:   %.loc14_19.1: (type, type) = tuple_literal (i32, i32)
 // CHECK:STDOUT:   %.loc14_19.2: type = converted %.loc14_19.1, constants.%.loc14_19.2
-// CHECK:STDOUT:   %t.var: ref (i32, i32) = var "t"
-// CHECK:STDOUT:   %t: ref (i32, i32) = bind_name "t", %t.var
-=======
-// CHECK:STDOUT:   %.loc14_19: (type, type) = tuple_literal (i32, i32)
 // CHECK:STDOUT:   %t.var: ref (i32, i32) = var t
 // CHECK:STDOUT:   %t: ref (i32, i32) = bind_name t, %t.var
->>>>>>> 681fbf9d
 // CHECK:STDOUT:   %.loc14_24: i32 = int_literal 1
 // CHECK:STDOUT:   %.loc14_27: i32 = int_literal 2
 // CHECK:STDOUT:   %.loc14_28.1: (i32, i32) = tuple_literal (%.loc14_24, %.loc14_27)
