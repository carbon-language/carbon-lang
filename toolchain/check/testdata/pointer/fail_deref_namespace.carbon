// Part of the Carbon Language project, under the Apache License v2.0 with LLVM
// Exceptions. See /LICENSE for license information.
// SPDX-License-Identifier: Apache-2.0 WITH LLVM-exception
//
// AUTOUPDATE

namespace A;

fn F() {
  // CHECK:STDERR: fail_deref_namespace.carbon:[[@LINE+3]]:4: ERROR: Expression cannot be used as a value.
  // CHECK:STDERR:   *A;
  // CHECK:STDERR:    ^
  *A;
}

// CHECK:STDOUT: --- fail_deref_namespace.carbon
// CHECK:STDOUT:
// CHECK:STDOUT: file {
<<<<<<< HEAD
// CHECK:STDOUT:   package: <namespace> = namespace {.A = %.loc7, .F = %F}
// CHECK:STDOUT:   %.loc7: <namespace> = namespace {}
// CHECK:STDOUT:   %F: <function> = fn_decl @F, const
=======
// CHECK:STDOUT:   package: <namespace> = namespace package, {.A = %.loc7, .F = %F}
// CHECK:STDOUT:   %.loc7: <namespace> = namespace A, {}
// CHECK:STDOUT:   %F: <function> = fn_decl @F
>>>>>>> dc75295a
// CHECK:STDOUT: }
// CHECK:STDOUT:
// CHECK:STDOUT: fn @F() {
// CHECK:STDOUT: !entry:
// CHECK:STDOUT:   %A.ref: <namespace> = name_ref A, file.%.loc7
// CHECK:STDOUT:   %.loc13: ref <error> = deref <error>
// CHECK:STDOUT:   return
// CHECK:STDOUT: }
// CHECK:STDOUT:<|MERGE_RESOLUTION|>--- conflicted
+++ resolved
@@ -16,15 +16,9 @@
 // CHECK:STDOUT: --- fail_deref_namespace.carbon
 // CHECK:STDOUT:
 // CHECK:STDOUT: file {
-<<<<<<< HEAD
-// CHECK:STDOUT:   package: <namespace> = namespace {.A = %.loc7, .F = %F}
-// CHECK:STDOUT:   %.loc7: <namespace> = namespace {}
-// CHECK:STDOUT:   %F: <function> = fn_decl @F, const
-=======
 // CHECK:STDOUT:   package: <namespace> = namespace package, {.A = %.loc7, .F = %F}
 // CHECK:STDOUT:   %.loc7: <namespace> = namespace A, {}
-// CHECK:STDOUT:   %F: <function> = fn_decl @F
->>>>>>> dc75295a
+// CHECK:STDOUT:   %F: <function> = fn_decl @F, const
 // CHECK:STDOUT: }
 // CHECK:STDOUT:
 // CHECK:STDOUT: fn @F() {
