--- conflicted
+++ resolved
@@ -16,19 +16,13 @@
 // CHECK:STDOUT: --- fail_deref_namespace.carbon
 // CHECK:STDOUT:
 // CHECK:STDOUT: file {
-<<<<<<< HEAD
 // CHECK:STDOUT:   package: <namespace> = namespace {
 // CHECK:STDOUT:     .A = %.loc7
 // CHECK:STDOUT:     .F = %F
 // CHECK:STDOUT:   } [template]
 // CHECK:STDOUT:   %.loc7: <namespace> = namespace {
 // CHECK:STDOUT:   } [template]
-// CHECK:STDOUT:   %F: <function> = fn_decl @F [template]
-=======
-// CHECK:STDOUT:   package: <namespace> = namespace {.A = %.loc7, .F = %F} [template]
-// CHECK:STDOUT:   %.loc7: <namespace> = namespace {} [template]
 // CHECK:STDOUT:   %F: <function> = fn_decl @F {} [template]
->>>>>>> 5f4e6c76
 // CHECK:STDOUT: }
 // CHECK:STDOUT:
 // CHECK:STDOUT: fn @F() {
