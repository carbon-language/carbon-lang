// Part of the Carbon Language project, under the Apache License v2.0 with LLVM
// Exceptions. See /LICENSE for license information.
// SPDX-License-Identifier: Apache-2.0 WITH LLVM-exception
//
// AUTOUPDATE

// TODO: The `const` in the return type should not be necessary.
fn F(p: const (const (const i32*)*)) -> const i32 {
  return **p;
}

// CHECK:STDOUT: --- nested_const.carbon
// CHECK:STDOUT:
// CHECK:STDOUT: constants {
// CHECK:STDOUT:   %.1: type = const_type i32 [template]
// CHECK:STDOUT:   %.2: type = ptr_type const i32 [template]
// CHECK:STDOUT:   %.3: type = const_type const i32* [template]
// CHECK:STDOUT:   %.4: type = ptr_type const (const i32*) [template]
// CHECK:STDOUT:   %.5: type = const_type const (const i32*)* [template]
// CHECK:STDOUT: }
// CHECK:STDOUT:
// CHECK:STDOUT: file {
<<<<<<< HEAD
// CHECK:STDOUT:   package: <namespace> = namespace {
// CHECK:STDOUT:     .F = %F
// CHECK:STDOUT:   } [template]
// CHECK:STDOUT:   %F: <function> = fn_decl @F [template]
=======
// CHECK:STDOUT:   package: <namespace> = namespace {.F = %F} [template]
// CHECK:STDOUT:   %F: <function> = fn_decl @F {
// CHECK:STDOUT:     %.loc8_23: type = const_type i32 [template = constants.%.1]
// CHECK:STDOUT:     %.loc8_32: type = ptr_type const i32 [template = constants.%.2]
// CHECK:STDOUT:     %.loc8_16: type = const_type const i32* [template = constants.%.3]
// CHECK:STDOUT:     %.loc8_34: type = ptr_type const (const i32*) [template = constants.%.4]
// CHECK:STDOUT:     %.loc8_9: type = const_type const (const i32*)* [template = constants.%.5]
// CHECK:STDOUT:     %p.loc8_6.1: const (const (const i32*)*) = param p
// CHECK:STDOUT:     @F.%p: const (const (const i32*)*) = bind_name p, %p.loc8_6.1
// CHECK:STDOUT:     %.loc8_41: type = const_type i32 [template = constants.%.1]
// CHECK:STDOUT:     %return.var: ref const i32 = var <return slot>
// CHECK:STDOUT:   } [template]
>>>>>>> 5f4e6c76
// CHECK:STDOUT: }
// CHECK:STDOUT:
// CHECK:STDOUT: fn @F(%p: const (const (const i32*)*)) -> const i32 {
// CHECK:STDOUT: !entry:
// CHECK:STDOUT:   %p.ref: const (const (const i32*)*) = name_ref p, %p
// CHECK:STDOUT:   %.loc9_11.1: ref const (const i32*) = deref %p.ref
// CHECK:STDOUT:   %.loc9_11.2: const (const i32*) = bind_value %.loc9_11.1
// CHECK:STDOUT:   %.loc9_10.1: ref const i32 = deref %.loc9_11.2
// CHECK:STDOUT:   %.loc9_10.2: const i32 = bind_value %.loc9_10.1
// CHECK:STDOUT:   return %.loc9_10.2
// CHECK:STDOUT: }
// CHECK:STDOUT:<|MERGE_RESOLUTION|>--- conflicted
+++ resolved
@@ -20,13 +20,9 @@
 // CHECK:STDOUT: }
 // CHECK:STDOUT:
 // CHECK:STDOUT: file {
-<<<<<<< HEAD
 // CHECK:STDOUT:   package: <namespace> = namespace {
 // CHECK:STDOUT:     .F = %F
 // CHECK:STDOUT:   } [template]
-// CHECK:STDOUT:   %F: <function> = fn_decl @F [template]
-=======
-// CHECK:STDOUT:   package: <namespace> = namespace {.F = %F} [template]
 // CHECK:STDOUT:   %F: <function> = fn_decl @F {
 // CHECK:STDOUT:     %.loc8_23: type = const_type i32 [template = constants.%.1]
 // CHECK:STDOUT:     %.loc8_32: type = ptr_type const i32 [template = constants.%.2]
@@ -38,7 +34,6 @@
 // CHECK:STDOUT:     %.loc8_41: type = const_type i32 [template = constants.%.1]
 // CHECK:STDOUT:     %return.var: ref const i32 = var <return slot>
 // CHECK:STDOUT:   } [template]
->>>>>>> 5f4e6c76
 // CHECK:STDOUT: }
 // CHECK:STDOUT:
 // CHECK:STDOUT: fn @F(%p: const (const (const i32*)*)) -> const i32 {
