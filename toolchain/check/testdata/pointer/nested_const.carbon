// Part of the Carbon Language project, under the Apache License v2.0 with LLVM
// Exceptions. See /LICENSE for license information.
// SPDX-License-Identifier: Apache-2.0 WITH LLVM-exception
//
// AUTOUPDATE
// TIP: To test this file alone, run:
// TIP:   bazel test //toolchain/testing:file_test --test_arg=--file_tests=toolchain/check/testdata/pointer/nested_const.carbon
// TIP: To dump output, run:
// TIP:   bazel run //toolchain/testing:file_test -- --dump_output --file_tests=toolchain/check/testdata/pointer/nested_const.carbon

// TODO: The `const` in the return type should not be necessary.
fn F(p: const (const (const i32*)*)) -> const i32 {
  return **p;
}

// CHECK:STDOUT: --- nested_const.carbon
// CHECK:STDOUT:
// CHECK:STDOUT: constants {
// CHECK:STDOUT:   %Int32.type: type = fn_type @Int32 [template]
// CHECK:STDOUT:   %.1: type = tuple_type () [template]
// CHECK:STDOUT:   %Int32: %Int32.type = struct_value () [template]
// CHECK:STDOUT:   %.2: type = const_type i32 [template]
// CHECK:STDOUT:   %.3: type = ptr_type %.2 [template]
// CHECK:STDOUT:   %.4: type = const_type %.3 [template]
// CHECK:STDOUT:   %.5: type = ptr_type %.4 [template]
// CHECK:STDOUT:   %.6: type = const_type %.5 [template]
// CHECK:STDOUT:   %F.type: type = fn_type @F [template]
// CHECK:STDOUT:   %F: %F.type = struct_value () [template]
// CHECK:STDOUT: }
// CHECK:STDOUT:
// CHECK:STDOUT: imports {
// CHECK:STDOUT:   %Core: <namespace> = namespace file.%Core.import, [template] {
// CHECK:STDOUT:     .Int32 = %import_ref
// CHECK:STDOUT:     import Core//prelude
// CHECK:STDOUT:     import Core//prelude/operators
// CHECK:STDOUT:     import Core//prelude/types
// CHECK:STDOUT:     import Core//prelude/operators/arithmetic
// CHECK:STDOUT:     import Core//prelude/operators/bitwise
// CHECK:STDOUT:     import Core//prelude/operators/comparison
// CHECK:STDOUT:     import Core//prelude/types/bool
// CHECK:STDOUT:   }
// CHECK:STDOUT:   %import_ref: %Int32.type = import_ref Core//prelude/types, inst+4, loaded [template = constants.%Int32]
// CHECK:STDOUT: }
// CHECK:STDOUT:
// CHECK:STDOUT: file {
// CHECK:STDOUT:   package: <namespace> = namespace [template] {
// CHECK:STDOUT:     .Core = imports.%Core
// CHECK:STDOUT:     .F = %F.decl
// CHECK:STDOUT:   }
// CHECK:STDOUT:   %Core.import = import Core
// CHECK:STDOUT:   %F.decl: %F.type = fn_decl @F [template = constants.%F] {
// CHECK:STDOUT:     %p.patt: %.6 = binding_pattern p
// CHECK:STDOUT:   } {
// CHECK:STDOUT:     %int.make_type_32.loc12_29: init type = call constants.%Int32() [template = i32]
// CHECK:STDOUT:     %.loc12_23.1: type = value_of_initializer %int.make_type_32.loc12_29 [template = i32]
// CHECK:STDOUT:     %.loc12_23.2: type = converted %int.make_type_32.loc12_29, %.loc12_23.1 [template = i32]
// CHECK:STDOUT:     %.loc12_23.3: type = const_type i32 [template = constants.%.2]
// CHECK:STDOUT:     %.loc12_32: type = ptr_type %.2 [template = constants.%.3]
// CHECK:STDOUT:     %.loc12_16: type = const_type %.3 [template = constants.%.4]
// CHECK:STDOUT:     %.loc12_34: type = ptr_type %.4 [template = constants.%.5]
// CHECK:STDOUT:     %.loc12_9: type = const_type %.5 [template = constants.%.6]
<<<<<<< HEAD
// CHECK:STDOUT:     %param: %.6 = param
// CHECK:STDOUT:     @F.%p: %.6 = bind_name p, %param
=======
// CHECK:STDOUT:     %p.param: %.6 = param p
// CHECK:STDOUT:     %p: %.6 = bind_name p, %p.param
>>>>>>> dcb4ae26
// CHECK:STDOUT:     %int.make_type_32.loc12_47: init type = call constants.%Int32() [template = i32]
// CHECK:STDOUT:     %.loc12_41.1: type = value_of_initializer %int.make_type_32.loc12_47 [template = i32]
// CHECK:STDOUT:     %.loc12_41.2: type = converted %int.make_type_32.loc12_47, %.loc12_41.1 [template = i32]
// CHECK:STDOUT:     %.loc12_41.3: type = const_type i32 [template = constants.%.2]
// CHECK:STDOUT:     %return: ref %.2 = var <return slot>
// CHECK:STDOUT:   }
// CHECK:STDOUT: }
// CHECK:STDOUT:
// CHECK:STDOUT: fn @Int32() -> type = "int.make_type_32";
// CHECK:STDOUT:
// CHECK:STDOUT: fn @F(%p: %.6) -> %.2 {
// CHECK:STDOUT: !entry:
// CHECK:STDOUT:   %p.ref: %.6 = name_ref p, %p
// CHECK:STDOUT:   %.loc13_11.1: ref %.4 = deref %p.ref
// CHECK:STDOUT:   %.loc13_11.2: %.4 = bind_value %.loc13_11.1
// CHECK:STDOUT:   %.loc13_10.1: ref %.2 = deref %.loc13_11.2
// CHECK:STDOUT:   %.loc13_10.2: %.2 = bind_value %.loc13_10.1
// CHECK:STDOUT:   return %.loc13_10.2
// CHECK:STDOUT: }
// CHECK:STDOUT:<|MERGE_RESOLUTION|>--- conflicted
+++ resolved
@@ -59,13 +59,8 @@
 // CHECK:STDOUT:     %.loc12_16: type = const_type %.3 [template = constants.%.4]
 // CHECK:STDOUT:     %.loc12_34: type = ptr_type %.4 [template = constants.%.5]
 // CHECK:STDOUT:     %.loc12_9: type = const_type %.5 [template = constants.%.6]
-<<<<<<< HEAD
 // CHECK:STDOUT:     %param: %.6 = param
-// CHECK:STDOUT:     @F.%p: %.6 = bind_name p, %param
-=======
-// CHECK:STDOUT:     %p.param: %.6 = param p
-// CHECK:STDOUT:     %p: %.6 = bind_name p, %p.param
->>>>>>> dcb4ae26
+// CHECK:STDOUT:     %p: %.6 = bind_name p, %param
 // CHECK:STDOUT:     %int.make_type_32.loc12_47: init type = call constants.%Int32() [template = i32]
 // CHECK:STDOUT:     %.loc12_41.1: type = value_of_initializer %int.make_type_32.loc12_47 [template = i32]
 // CHECK:STDOUT:     %.loc12_41.2: type = converted %int.make_type_32.loc12_47, %.loc12_41.1 [template = i32]
