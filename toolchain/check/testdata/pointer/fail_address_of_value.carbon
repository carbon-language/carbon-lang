--- conflicted
+++ resolved
@@ -108,7 +108,6 @@
 // CHECK:STDOUT: }
 // CHECK:STDOUT:
 // CHECK:STDOUT: file {
-<<<<<<< HEAD
 // CHECK:STDOUT:   package: <namespace> = namespace {
 // CHECK:STDOUT:     .G = %G
 // CHECK:STDOUT:     .H = %H
@@ -119,16 +118,6 @@
 // CHECK:STDOUT:     .AddressOfTupleElementValue = %AddressOfTupleElementValue
 // CHECK:STDOUT:     .AddressOfParam = %AddressOfParam
 // CHECK:STDOUT:   } [template]
-// CHECK:STDOUT:   %G: <function> = fn_decl @G [template]
-// CHECK:STDOUT:   %H: <function> = fn_decl @H [template]
-// CHECK:STDOUT:   %AddressOfLiteral: <function> = fn_decl @AddressOfLiteral [template]
-// CHECK:STDOUT:   %AddressOfOperator: <function> = fn_decl @AddressOfOperator [template]
-// CHECK:STDOUT:   %AddressOfCall: <function> = fn_decl @AddressOfCall [template]
-// CHECK:STDOUT:   %AddressOfType: <function> = fn_decl @AddressOfType [template]
-// CHECK:STDOUT:   %AddressOfTupleElementValue: <function> = fn_decl @AddressOfTupleElementValue [template]
-// CHECK:STDOUT:   %AddressOfParam: <function> = fn_decl @AddressOfParam [template]
-=======
-// CHECK:STDOUT:   package: <namespace> = namespace {.G = %G, .H = %H, .AddressOfLiteral = %AddressOfLiteral, .AddressOfOperator = %AddressOfOperator, .AddressOfCall = %AddressOfCall, .AddressOfType = %AddressOfType, .AddressOfTupleElementValue = %AddressOfTupleElementValue, .AddressOfParam = %AddressOfParam} [template]
 // CHECK:STDOUT:   %G: <function> = fn_decl @G {
 // CHECK:STDOUT:     %return.var.loc7: ref i32 = var <return slot>
 // CHECK:STDOUT:   } [template]
@@ -145,7 +134,6 @@
 // CHECK:STDOUT:     %param.loc78_19.1: i32 = param param
 // CHECK:STDOUT:     @AddressOfParam.%param: i32 = bind_name param, %param.loc78_19.1
 // CHECK:STDOUT:   } [template]
->>>>>>> 5f4e6c76
 // CHECK:STDOUT: }
 // CHECK:STDOUT:
 // CHECK:STDOUT: fn @G() -> i32;
