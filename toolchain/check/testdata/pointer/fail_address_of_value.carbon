// Part of the Carbon Language project, under the Apache License v2.0 with LLVM
// Exceptions. See /LICENSE for license information.
// SPDX-License-Identifier: Apache-2.0 WITH LLVM-exception
//
// AUTOUPDATE
// TIP: To test this file alone, run:
// TIP:   bazel test //toolchain/testing:file_test --test_arg=--file_tests=toolchain/check/testdata/pointer/fail_address_of_value.carbon
// TIP: To dump output, run:
// TIP:   bazel run //toolchain/testing:file_test -- --dump_output --file_tests=toolchain/check/testdata/pointer/fail_address_of_value.carbon

fn G() -> i32;

fn H() -> {.a: i32};

fn AddressOfLiteral() {
  // CHECK:STDERR: fail_address_of_value.carbon:[[@LINE+4]]:3: error: cannot take the address of non-reference expression
  // CHECK:STDERR:   &0;
  // CHECK:STDERR:   ^
  // CHECK:STDERR:
  &0;
  // CHECK:STDERR: fail_address_of_value.carbon:[[@LINE+4]]:3: error: cannot take the address of non-reference expression
  // CHECK:STDERR:   &true;
  // CHECK:STDERR:   ^
  // CHECK:STDERR:
  &true;
  // CHECK:STDERR: fail_address_of_value.carbon:[[@LINE+4]]:3: error: cannot take the address of non-reference expression
  // CHECK:STDERR:   &1.0;
  // CHECK:STDERR:   ^
  // CHECK:STDERR:
  &1.0;
  // CHECK:STDERR: fail_address_of_value.carbon:[[@LINE+4]]:3: error: cannot take the address of non-reference expression
  // CHECK:STDERR:   &"Hello";
  // CHECK:STDERR:   ^
  // CHECK:STDERR:
  &"Hello";
  // CHECK:STDERR: fail_address_of_value.carbon:[[@LINE+4]]:3: error: cannot take the address of non-reference expression
  // CHECK:STDERR:   &(1, 2);
  // CHECK:STDERR:   ^
  // CHECK:STDERR:
  &(1, 2);
  // CHECK:STDERR: fail_address_of_value.carbon:[[@LINE+4]]:3: error: cannot take the address of non-reference expression
  // CHECK:STDERR:   &{.a = 5};
  // CHECK:STDERR:   ^
  // CHECK:STDERR:
  &{.a = 5};
}

fn AddressOfOperator() {
  // CHECK:STDERR: fail_address_of_value.carbon:[[@LINE+4]]:3: error: cannot take the address of non-reference expression
  // CHECK:STDERR:   &(true and false);
  // CHECK:STDERR:   ^
  // CHECK:STDERR:
  &(true and false);
  // CHECK:STDERR: fail_address_of_value.carbon:[[@LINE+4]]:3: error: cannot take the address of a temporary object
  // CHECK:STDERR:   &H().a;
  // CHECK:STDERR:   ^
  // CHECK:STDERR:
  &H().a;
  // CHECK:STDERR: fail_address_of_value.carbon:[[@LINE+4]]:3: error: cannot take the address of non-reference expression
  // CHECK:STDERR:   &(not true);
  // CHECK:STDERR:   ^
  // CHECK:STDERR:
  &(not true);
}

fn AddressOfCall() {
  // CHECK:STDERR: fail_address_of_value.carbon:[[@LINE+4]]:3: error: cannot take the address of non-reference expression
  // CHECK:STDERR:   &G();
  // CHECK:STDERR:   ^
  // CHECK:STDERR:
  &G();
}

fn AddressOfType() {
  // CHECK:STDERR: fail_address_of_value.carbon:[[@LINE+4]]:3: error: cannot take the address of non-reference expression
  // CHECK:STDERR:   &i32;
  // CHECK:STDERR:   ^
  // CHECK:STDERR:
  &i32;
  // CHECK:STDERR: fail_address_of_value.carbon:[[@LINE+4]]:3: error: cannot take the address of non-reference expression
  // CHECK:STDERR:   &(const i32*);
  // CHECK:STDERR:   ^
  // CHECK:STDERR:
  &(const i32*);
}

fn AddressOfTupleElementValue() {
  // CHECK:STDERR: fail_address_of_value.carbon:[[@LINE+4]]:3: error: cannot take the address of non-reference expression
  // CHECK:STDERR:   &((1, 2).0);
  // CHECK:STDERR:   ^
  // CHECK:STDERR:
  &((1, 2).0);
}

fn AddressOfParam(param: i32) {
  // CHECK:STDERR: fail_address_of_value.carbon:[[@LINE+3]]:26: error: cannot take the address of non-reference expression
  // CHECK:STDERR:   var param_addr: i32* = &param;
  // CHECK:STDERR:                          ^
  var param_addr: i32* = &param;
}

// CHECK:STDOUT: --- fail_address_of_value.carbon
// CHECK:STDOUT:
// CHECK:STDOUT: constants {
// CHECK:STDOUT:   %Int32.type: type = fn_type @Int32 [template]
// CHECK:STDOUT:   %.1: type = tuple_type () [template]
// CHECK:STDOUT:   %Int32: %Int32.type = struct_value () [template]
// CHECK:STDOUT:   %G.type: type = fn_type @G [template]
// CHECK:STDOUT:   %G: %G.type = struct_value () [template]
// CHECK:STDOUT:   %.2: type = struct_type {.a: i32} [template]
// CHECK:STDOUT:   %H.type: type = fn_type @H [template]
// CHECK:STDOUT:   %H: %H.type = struct_value () [template]
// CHECK:STDOUT:   %AddressOfLiteral.type: type = fn_type @AddressOfLiteral [template]
// CHECK:STDOUT:   %AddressOfLiteral: %AddressOfLiteral.type = struct_value () [template]
// CHECK:STDOUT:   %.3: i32 = int_literal 0 [template]
// CHECK:STDOUT:   %.4: type = ptr_type i32 [template]
// CHECK:STDOUT:   %.5: bool = bool_literal true [template]
// CHECK:STDOUT:   %.6: type = ptr_type bool [template]
// CHECK:STDOUT:   %.7: f64 = float_literal 1 [template]
// CHECK:STDOUT:   %.8: type = ptr_type f64 [template]
// CHECK:STDOUT:   %.9: type = ptr_type String [template]
// CHECK:STDOUT:   %.10: String = string_literal "Hello" [template]
// CHECK:STDOUT:   %.11: i32 = int_literal 1 [template]
// CHECK:STDOUT:   %.12: i32 = int_literal 2 [template]
// CHECK:STDOUT:   %.13: type = tuple_type (i32, i32) [template]
// CHECK:STDOUT:   %.14: type = ptr_type %.13 [template]
// CHECK:STDOUT:   %.15: i32 = int_literal 5 [template]
// CHECK:STDOUT:   %.16: type = ptr_type %.2 [template]
// CHECK:STDOUT:   %AddressOfOperator.type: type = fn_type @AddressOfOperator [template]
// CHECK:STDOUT:   %AddressOfOperator: %AddressOfOperator.type = struct_value () [template]
// CHECK:STDOUT:   %.17: bool = bool_literal false [template]
// CHECK:STDOUT:   %AddressOfCall.type: type = fn_type @AddressOfCall [template]
// CHECK:STDOUT:   %AddressOfCall: %AddressOfCall.type = struct_value () [template]
// CHECK:STDOUT:   %AddressOfType.type: type = fn_type @AddressOfType [template]
// CHECK:STDOUT:   %AddressOfType: %AddressOfType.type = struct_value () [template]
// CHECK:STDOUT:   %.18: type = ptr_type type [template]
// CHECK:STDOUT:   %.19: type = const_type i32 [template]
// CHECK:STDOUT:   %.20: type = ptr_type %.19 [template]
// CHECK:STDOUT:   %AddressOfTupleElementValue.type: type = fn_type @AddressOfTupleElementValue [template]
// CHECK:STDOUT:   %AddressOfTupleElementValue: %AddressOfTupleElementValue.type = struct_value () [template]
// CHECK:STDOUT:   %tuple: %.13 = tuple_value (%.11, %.12) [template]
// CHECK:STDOUT:   %AddressOfParam.type: type = fn_type @AddressOfParam [template]
// CHECK:STDOUT:   %AddressOfParam: %AddressOfParam.type = struct_value () [template]
// CHECK:STDOUT: }
// CHECK:STDOUT:
// CHECK:STDOUT: imports {
// CHECK:STDOUT:   %Core: <namespace> = namespace file.%Core.import, [template] {
// CHECK:STDOUT:     .Int32 = %import_ref
// CHECK:STDOUT:     import Core//prelude
// CHECK:STDOUT:     import Core//prelude/operators
// CHECK:STDOUT:     import Core//prelude/types
// CHECK:STDOUT:     import Core//prelude/operators/arithmetic
// CHECK:STDOUT:     import Core//prelude/operators/as
// CHECK:STDOUT:     import Core//prelude/operators/bitwise
// CHECK:STDOUT:     import Core//prelude/operators/comparison
// CHECK:STDOUT:     import Core//prelude/types/bool
// CHECK:STDOUT:   }
// CHECK:STDOUT:   %import_ref: %Int32.type = import_ref Core//prelude/types, inst+4, loaded [template = constants.%Int32]
// CHECK:STDOUT: }
// CHECK:STDOUT:
// CHECK:STDOUT: file {
// CHECK:STDOUT:   package: <namespace> = namespace [template] {
// CHECK:STDOUT:     .Core = imports.%Core
// CHECK:STDOUT:     .G = %G.decl
// CHECK:STDOUT:     .H = %H.decl
// CHECK:STDOUT:     .AddressOfLiteral = %AddressOfLiteral.decl
// CHECK:STDOUT:     .AddressOfOperator = %AddressOfOperator.decl
// CHECK:STDOUT:     .AddressOfCall = %AddressOfCall.decl
// CHECK:STDOUT:     .AddressOfType = %AddressOfType.decl
// CHECK:STDOUT:     .AddressOfTupleElementValue = %AddressOfTupleElementValue.decl
// CHECK:STDOUT:     .AddressOfParam = %AddressOfParam.decl
// CHECK:STDOUT:   }
// CHECK:STDOUT:   %Core.import = import Core
// CHECK:STDOUT:   %G.decl: %G.type = fn_decl @G [template = constants.%G] {} {
// CHECK:STDOUT:     %int.make_type_32: init type = call constants.%Int32() [template = i32]
// CHECK:STDOUT:     %.loc11_11.1: type = value_of_initializer %int.make_type_32 [template = i32]
// CHECK:STDOUT:     %.loc11_11.2: type = converted %int.make_type_32, %.loc11_11.1 [template = i32]
// CHECK:STDOUT:     %return: ref i32 = var <return slot>
// CHECK:STDOUT:   }
// CHECK:STDOUT:   %H.decl: %H.type = fn_decl @H [template = constants.%H] {} {
// CHECK:STDOUT:     %int.make_type_32: init type = call constants.%Int32() [template = i32]
// CHECK:STDOUT:     %.loc13_16.1: type = value_of_initializer %int.make_type_32 [template = i32]
// CHECK:STDOUT:     %.loc13_16.2: type = converted %int.make_type_32, %.loc13_16.1 [template = i32]
// CHECK:STDOUT:     %.loc13_19: type = struct_type {.a: i32} [template = constants.%.2]
// CHECK:STDOUT:     %return: ref %.2 = var <return slot>
// CHECK:STDOUT:   }
// CHECK:STDOUT:   %AddressOfLiteral.decl: %AddressOfLiteral.type = fn_decl @AddressOfLiteral [template = constants.%AddressOfLiteral] {} {}
// CHECK:STDOUT:   %AddressOfOperator.decl: %AddressOfOperator.type = fn_decl @AddressOfOperator [template = constants.%AddressOfOperator] {} {}
// CHECK:STDOUT:   %AddressOfCall.decl: %AddressOfCall.type = fn_decl @AddressOfCall [template = constants.%AddressOfCall] {} {}
// CHECK:STDOUT:   %AddressOfType.decl: %AddressOfType.type = fn_decl @AddressOfType [template = constants.%AddressOfType] {} {}
// CHECK:STDOUT:   %AddressOfTupleElementValue.decl: %AddressOfTupleElementValue.type = fn_decl @AddressOfTupleElementValue [template = constants.%AddressOfTupleElementValue] {} {}
// CHECK:STDOUT:   %AddressOfParam.decl: %AddressOfParam.type = fn_decl @AddressOfParam [template = constants.%AddressOfParam] {
// CHECK:STDOUT:     %param.patt: i32 = binding_pattern param
// CHECK:STDOUT:     %.loc95_24: i32 = param_pattern %param.patt
// CHECK:STDOUT:   } {
// CHECK:STDOUT:     %int.make_type_32.loc95: init type = call constants.%Int32() [template = i32]
// CHECK:STDOUT:     %.loc95_26.1: type = value_of_initializer %int.make_type_32.loc95 [template = i32]
// CHECK:STDOUT:     %.loc95_26.2: type = converted %int.make_type_32.loc95, %.loc95_26.1 [template = i32]
<<<<<<< HEAD
// CHECK:STDOUT:     %param.loc95_19.1: i32 = param
// CHECK:STDOUT:     %param.loc95_19.2: i32 = bind_name param, %param.loc95_19.1
=======
// CHECK:STDOUT:     %param.param: i32 = param param, runtime_param0
// CHECK:STDOUT:     %param: i32 = bind_name param, %param.param
>>>>>>> 7396aede
// CHECK:STDOUT:   }
// CHECK:STDOUT: }
// CHECK:STDOUT:
// CHECK:STDOUT: fn @Int32() -> type = "int.make_type_32";
// CHECK:STDOUT:
// CHECK:STDOUT: fn @G() -> i32;
// CHECK:STDOUT:
// CHECK:STDOUT: fn @H() -> %.2;
// CHECK:STDOUT:
// CHECK:STDOUT: fn @AddressOfLiteral() {
// CHECK:STDOUT: !entry:
// CHECK:STDOUT:   %.loc20_4: i32 = int_literal 0 [template = constants.%.3]
// CHECK:STDOUT:   %.loc20_3: %.4 = addr_of <error> [template = <error>]
// CHECK:STDOUT:   %.loc25_4: bool = bool_literal true [template = constants.%.5]
// CHECK:STDOUT:   %.loc25_3: %.6 = addr_of <error> [template = <error>]
// CHECK:STDOUT:   %.loc30_4: f64 = float_literal 1 [template = constants.%.7]
// CHECK:STDOUT:   %.loc30_3: %.8 = addr_of <error> [template = <error>]
// CHECK:STDOUT:   %.loc35_4: String = string_literal "Hello" [template = constants.%.10]
// CHECK:STDOUT:   %.loc35_3: %.9 = addr_of <error> [template = <error>]
// CHECK:STDOUT:   %.loc40_5: i32 = int_literal 1 [template = constants.%.11]
// CHECK:STDOUT:   %.loc40_8: i32 = int_literal 2 [template = constants.%.12]
// CHECK:STDOUT:   %.loc40_9: %.13 = tuple_literal (%.loc40_5, %.loc40_8)
// CHECK:STDOUT:   %.loc40_3: %.14 = addr_of <error> [template = <error>]
// CHECK:STDOUT:   %.loc45_10: i32 = int_literal 5 [template = constants.%.15]
// CHECK:STDOUT:   %.loc45_11: %.2 = struct_literal (%.loc45_10)
// CHECK:STDOUT:   %.loc45_3: %.16 = addr_of <error> [template = <error>]
// CHECK:STDOUT:   return
// CHECK:STDOUT: }
// CHECK:STDOUT:
// CHECK:STDOUT: fn @AddressOfOperator() {
// CHECK:STDOUT: !entry:
// CHECK:STDOUT:   %.loc53_5: bool = bool_literal true [template = constants.%.5]
// CHECK:STDOUT:   %.loc53_10.1: bool = bool_literal false [template = constants.%.17]
// CHECK:STDOUT:   if %.loc53_5 br !and.rhs else br !and.result(%.loc53_10.1)
// CHECK:STDOUT:
// CHECK:STDOUT: !and.rhs:
// CHECK:STDOUT:   %.loc53_14: bool = bool_literal false [template = constants.%.17]
// CHECK:STDOUT:   br !and.result(%.loc53_14)
// CHECK:STDOUT:
// CHECK:STDOUT: !and.result:
// CHECK:STDOUT:   %.loc53_10.2: bool = block_arg !and.result [template = constants.%.17]
// CHECK:STDOUT:   %.loc53_3: %.6 = addr_of <error> [template = <error>]
// CHECK:STDOUT:   %H.ref: %H.type = name_ref H, file.%H.decl [template = constants.%H]
// CHECK:STDOUT:   %H.call: init %.2 = call %H.ref()
// CHECK:STDOUT:   %.loc58_5.1: ref %.2 = temporary_storage
// CHECK:STDOUT:   %.loc58_5.2: ref %.2 = temporary %.loc58_5.1, %H.call
// CHECK:STDOUT:   %.loc58_7: ref i32 = struct_access %.loc58_5.2, element0
// CHECK:STDOUT:   %.loc58_3: %.4 = addr_of <error> [template = <error>]
// CHECK:STDOUT:   %.loc63_9: bool = bool_literal true [template = constants.%.5]
// CHECK:STDOUT:   %.loc63_5: bool = not %.loc63_9 [template = constants.%.17]
// CHECK:STDOUT:   %.loc63_3: %.6 = addr_of <error> [template = <error>]
// CHECK:STDOUT:   return
// CHECK:STDOUT: }
// CHECK:STDOUT:
// CHECK:STDOUT: fn @AddressOfCall() {
// CHECK:STDOUT: !entry:
// CHECK:STDOUT:   %G.ref: %G.type = name_ref G, file.%G.decl [template = constants.%G]
// CHECK:STDOUT:   %G.call: init i32 = call %G.ref()
// CHECK:STDOUT:   %.loc71: %.4 = addr_of <error> [template = <error>]
// CHECK:STDOUT:   return
// CHECK:STDOUT: }
// CHECK:STDOUT:
// CHECK:STDOUT: fn @AddressOfType() {
// CHECK:STDOUT: !entry:
// CHECK:STDOUT:   %int.make_type_32.loc79: init type = call constants.%Int32() [template = i32]
// CHECK:STDOUT:   %.loc79: %.18 = addr_of <error> [template = <error>]
// CHECK:STDOUT:   %int.make_type_32.loc84: init type = call constants.%Int32() [template = i32]
// CHECK:STDOUT:   %.loc84_5.1: type = value_of_initializer %int.make_type_32.loc84 [template = i32]
// CHECK:STDOUT:   %.loc84_5.2: type = converted %int.make_type_32.loc84, %.loc84_5.1 [template = i32]
// CHECK:STDOUT:   %.loc84_5.3: type = const_type i32 [template = constants.%.19]
// CHECK:STDOUT:   %.loc84_14: type = ptr_type %.19 [template = constants.%.20]
// CHECK:STDOUT:   %.loc84_3: %.18 = addr_of <error> [template = <error>]
// CHECK:STDOUT:   return
// CHECK:STDOUT: }
// CHECK:STDOUT:
// CHECK:STDOUT: fn @AddressOfTupleElementValue() {
// CHECK:STDOUT: !entry:
// CHECK:STDOUT:   %.loc92_6: i32 = int_literal 1 [template = constants.%.11]
// CHECK:STDOUT:   %.loc92_9: i32 = int_literal 2 [template = constants.%.12]
// CHECK:STDOUT:   %.loc92_10.1: %.13 = tuple_literal (%.loc92_6, %.loc92_9)
// CHECK:STDOUT:   %.loc92_12: i32 = int_literal 0 [template = constants.%.3]
// CHECK:STDOUT:   %tuple: %.13 = tuple_value (%.loc92_6, %.loc92_9) [template = constants.%tuple]
// CHECK:STDOUT:   %.loc92_10.2: %.13 = converted %.loc92_10.1, %tuple [template = constants.%tuple]
// CHECK:STDOUT:   %.loc92_11: i32 = tuple_access %.loc92_10.2, element0 [template = constants.%.11]
// CHECK:STDOUT:   %.loc92_3: %.4 = addr_of <error> [template = <error>]
// CHECK:STDOUT:   return
// CHECK:STDOUT: }
// CHECK:STDOUT:
// CHECK:STDOUT: fn @AddressOfParam(%.loc95_24: i32) {
// CHECK:STDOUT: !entry:
// CHECK:STDOUT:   %int.make_type_32.loc99: init type = call constants.%Int32() [template = i32]
// CHECK:STDOUT:   %.loc99_22.1: type = value_of_initializer %int.make_type_32.loc99 [template = i32]
// CHECK:STDOUT:   %.loc99_22.2: type = converted %int.make_type_32.loc99, %.loc99_22.1 [template = i32]
// CHECK:STDOUT:   %.loc99_22.3: type = ptr_type i32 [template = constants.%.4]
// CHECK:STDOUT:   %param_addr.var: ref %.4 = var param_addr
// CHECK:STDOUT:   %param_addr: ref %.4 = bind_name param_addr, %param_addr.var
// CHECK:STDOUT:   %param.ref: i32 = name_ref param, %param.loc95_19.2
// CHECK:STDOUT:   %.loc99_26: %.4 = addr_of <error> [template = <error>]
// CHECK:STDOUT:   assign %param_addr.var, %.loc99_26
// CHECK:STDOUT:   return
// CHECK:STDOUT: }
// CHECK:STDOUT:<|MERGE_RESOLUTION|>--- conflicted
+++ resolved
@@ -191,18 +191,13 @@
 // CHECK:STDOUT:   %AddressOfTupleElementValue.decl: %AddressOfTupleElementValue.type = fn_decl @AddressOfTupleElementValue [template = constants.%AddressOfTupleElementValue] {} {}
 // CHECK:STDOUT:   %AddressOfParam.decl: %AddressOfParam.type = fn_decl @AddressOfParam [template = constants.%AddressOfParam] {
 // CHECK:STDOUT:     %param.patt: i32 = binding_pattern param
-// CHECK:STDOUT:     %.loc95_24: i32 = param_pattern %param.patt
+// CHECK:STDOUT:     %.loc95_24: i32 = param_pattern %param.patt, runtime_param0
 // CHECK:STDOUT:   } {
 // CHECK:STDOUT:     %int.make_type_32.loc95: init type = call constants.%Int32() [template = i32]
 // CHECK:STDOUT:     %.loc95_26.1: type = value_of_initializer %int.make_type_32.loc95 [template = i32]
 // CHECK:STDOUT:     %.loc95_26.2: type = converted %int.make_type_32.loc95, %.loc95_26.1 [template = i32]
-<<<<<<< HEAD
-// CHECK:STDOUT:     %param.loc95_19.1: i32 = param
+// CHECK:STDOUT:     %param.loc95_19.1: i32 = param runtime_param0
 // CHECK:STDOUT:     %param.loc95_19.2: i32 = bind_name param, %param.loc95_19.1
-=======
-// CHECK:STDOUT:     %param.param: i32 = param param, runtime_param0
-// CHECK:STDOUT:     %param: i32 = bind_name param, %param.param
->>>>>>> 7396aede
 // CHECK:STDOUT:   }
 // CHECK:STDOUT: }
 // CHECK:STDOUT:
