--- conflicted
+++ resolved
@@ -61,13 +61,9 @@
 // CHECK:STDOUT:   %Core.import = import Core
 // CHECK:STDOUT:   %C.decl: type = class_decl @C [template = constants.%C] {} {}
 // CHECK:STDOUT:   %Foo.decl: %Foo.type = fn_decl @Foo [template = constants.%Foo] {
-<<<<<<< HEAD
 // CHECK:STDOUT:     %ptr.patt: %.2 = binding_pattern ptr
 // CHECK:STDOUT:   } {
-// CHECK:STDOUT:     %C.ref: type = name_ref C, %C.decl [template = constants.%C]
-=======
 // CHECK:STDOUT:     %C.ref: type = name_ref C, file.%C.decl [template = constants.%C]
->>>>>>> 1e34d03e
 // CHECK:STDOUT:     %.loc16: type = ptr_type %C [template = constants.%.2]
 // CHECK:STDOUT:     %ptr.param: %.2 = param ptr, runtime_param0
 // CHECK:STDOUT:     %ptr: %.2 = bind_name ptr, %ptr.param
