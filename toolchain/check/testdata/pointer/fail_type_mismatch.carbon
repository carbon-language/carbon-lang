--- conflicted
+++ resolved
@@ -18,13 +18,8 @@
 // CHECK:STDOUT: }
 // CHECK:STDOUT:
 // CHECK:STDOUT: file {
-<<<<<<< HEAD
-// CHECK:STDOUT:   package: <namespace> = namespace {.ConstMismatch = %ConstMismatch}
+// CHECK:STDOUT:   package: <namespace> = namespace package, {.ConstMismatch = %ConstMismatch}
 // CHECK:STDOUT:   %ConstMismatch: <function> = fn_decl @ConstMismatch, const
-=======
-// CHECK:STDOUT:   package: <namespace> = namespace package, {.ConstMismatch = %ConstMismatch}
-// CHECK:STDOUT:   %ConstMismatch: <function> = fn_decl @ConstMismatch
->>>>>>> dc75295a
 // CHECK:STDOUT: }
 // CHECK:STDOUT:
 // CHECK:STDOUT: fn @ConstMismatch(%p: const {}*) -> const ({}*) {
