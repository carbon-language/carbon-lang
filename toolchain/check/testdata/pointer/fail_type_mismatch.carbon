// Part of the Carbon Language project, under the Apache License v2.0 with LLVM
// Exceptions. See /LICENSE for license information.
// SPDX-License-Identifier: Apache-2.0 WITH LLVM-exception
//
// AUTOUPDATE
// TIP: To test this file alone, run:
// TIP:   bazel test //toolchain/testing:file_test --test_arg=--file_tests=toolchain/check/testdata/pointer/fail_type_mismatch.carbon
// TIP: To dump output, run:
// TIP:   bazel run //toolchain/testing:file_test -- --dump_output --file_tests=toolchain/check/testdata/pointer/fail_type_mismatch.carbon

fn ConstMismatch(p: const {}*) -> const ({}*) {
  // CHECK:STDERR: fail_type_mismatch.carbon:[[@LINE+6]]:3: error: cannot implicitly convert from `const {}*` to `const ({}*)`
  // CHECK:STDERR:   return p;
  // CHECK:STDERR:   ^~~~~~~~~
  // CHECK:STDERR: fail_type_mismatch.carbon:[[@LINE+3]]:3: note: type `const {}*` does not implement interface `ImplicitAs`
  // CHECK:STDERR:   return p;
  // CHECK:STDERR:   ^~~~~~~~~
  return p;
}

// CHECK:STDOUT: --- fail_type_mismatch.carbon
// CHECK:STDOUT:
// CHECK:STDOUT: constants {
// CHECK:STDOUT:   %.1: type = struct_type {} [template]
// CHECK:STDOUT:   %.2: type = const_type %.1 [template]
// CHECK:STDOUT:   %.3: type = ptr_type %.2 [template]
// CHECK:STDOUT:   %.4: type = ptr_type %.1 [template]
// CHECK:STDOUT:   %.5: type = const_type %.4 [template]
// CHECK:STDOUT:   %ConstMismatch.type: type = fn_type @ConstMismatch [template]
// CHECK:STDOUT:   %.6: type = tuple_type () [template]
// CHECK:STDOUT:   %ConstMismatch: %ConstMismatch.type = struct_value () [template]
// CHECK:STDOUT:   %ImplicitAs.type: type = generic_interface_type @ImplicitAs [template]
// CHECK:STDOUT:   %ImplicitAs: %ImplicitAs.type = struct_value () [template]
// CHECK:STDOUT:   %Dest: type = bind_symbolic_name Dest 0 [symbolic]
// CHECK:STDOUT:   %.7: type = interface_type @ImplicitAs, @ImplicitAs(%Dest) [symbolic]
// CHECK:STDOUT:   %Self.1: @ImplicitAs.%.1 (%.7) = bind_symbolic_name Self 1 [symbolic]
// CHECK:STDOUT:   %Self.2: %.7 = bind_symbolic_name Self 1 [symbolic]
// CHECK:STDOUT:   %Convert.type.1: type = fn_type @Convert, @ImplicitAs(%Dest) [symbolic]
// CHECK:STDOUT:   %Convert.1: %Convert.type.1 = struct_value () [symbolic]
// CHECK:STDOUT:   %.8: type = assoc_entity_type %.7, %Convert.type.1 [symbolic]
// CHECK:STDOUT:   %.9: %.8 = assoc_entity element0, imports.%import_ref.5 [symbolic]
// CHECK:STDOUT:   %.10: type = interface_type @ImplicitAs, @ImplicitAs(%.5) [template]
// CHECK:STDOUT:   %Convert.type.2: type = fn_type @Convert, @ImplicitAs(%.5) [template]
// CHECK:STDOUT:   %Convert.2: %Convert.type.2 = struct_value () [template]
// CHECK:STDOUT:   %.11: type = assoc_entity_type %.10, %Convert.type.2 [template]
// CHECK:STDOUT:   %.12: %.11 = assoc_entity element0, imports.%import_ref.5 [template]
// CHECK:STDOUT:   %.13: %.8 = assoc_entity element0, imports.%import_ref.6 [symbolic]
// CHECK:STDOUT: }
// CHECK:STDOUT:
// CHECK:STDOUT: imports {
// CHECK:STDOUT:   %Core: <namespace> = namespace file.%Core.import, [template] {
// CHECK:STDOUT:     .ImplicitAs = %import_ref.1
// CHECK:STDOUT:     import Core//prelude
// CHECK:STDOUT:     import Core//prelude/operators
// CHECK:STDOUT:     import Core//prelude/types
// CHECK:STDOUT:     import Core//prelude/operators/arithmetic
// CHECK:STDOUT:     import Core//prelude/operators/as
// CHECK:STDOUT:     import Core//prelude/operators/bitwise
// CHECK:STDOUT:     import Core//prelude/operators/comparison
// CHECK:STDOUT:     import Core//prelude/types/bool
// CHECK:STDOUT:   }
// CHECK:STDOUT:   %import_ref.1: %ImplicitAs.type = import_ref Core//prelude/operators/as, inst+40, loaded [template = constants.%ImplicitAs]
// CHECK:STDOUT:   %import_ref.2 = import_ref Core//prelude/operators/as, inst+45, unloaded
// CHECK:STDOUT:   %import_ref.3: @ImplicitAs.%.2 (%.8) = import_ref Core//prelude/operators/as, inst+63, loaded [symbolic = @ImplicitAs.%.3 (constants.%.13)]
// CHECK:STDOUT:   %import_ref.4 = import_ref Core//prelude/operators/as, inst+56, unloaded
// CHECK:STDOUT:   %import_ref.5 = import_ref Core//prelude/operators/as, inst+56, unloaded
// CHECK:STDOUT:   %import_ref.6 = import_ref Core//prelude/operators/as, inst+56, unloaded
// CHECK:STDOUT: }
// CHECK:STDOUT:
// CHECK:STDOUT: file {
// CHECK:STDOUT:   package: <namespace> = namespace [template] {
// CHECK:STDOUT:     .Core = imports.%Core
// CHECK:STDOUT:     .ConstMismatch = %ConstMismatch.decl
// CHECK:STDOUT:   }
// CHECK:STDOUT:   %Core.import = import Core
// CHECK:STDOUT:   %ConstMismatch.decl: %ConstMismatch.type = fn_decl @ConstMismatch [template = constants.%ConstMismatch] {
// CHECK:STDOUT:     %p.patt: %.3 = binding_pattern p
// CHECK:STDOUT:     %.loc11_19: %.3 = param_pattern %p.patt
// CHECK:STDOUT:   } {
// CHECK:STDOUT:     %.loc11_28: %.1 = struct_literal ()
// CHECK:STDOUT:     %.loc11_21.1: type = converted %.loc11_28, constants.%.1 [template = constants.%.1]
// CHECK:STDOUT:     %.loc11_21.2: type = const_type %.1 [template = constants.%.2]
// CHECK:STDOUT:     %.loc11_29: type = ptr_type %.2 [template = constants.%.3]
<<<<<<< HEAD
// CHECK:STDOUT:     %param: %.3 = param
// CHECK:STDOUT:     %p: %.3 = bind_name p, %param
=======
// CHECK:STDOUT:     %p.param: %.3 = param p, runtime_param0
// CHECK:STDOUT:     %p: %.3 = bind_name p, %p.param
>>>>>>> 7396aede
// CHECK:STDOUT:     %.loc11_43: %.1 = struct_literal ()
// CHECK:STDOUT:     %.loc11_44.1: type = converted %.loc11_43, constants.%.1 [template = constants.%.1]
// CHECK:STDOUT:     %.loc11_44.2: type = ptr_type %.1 [template = constants.%.4]
// CHECK:STDOUT:     %.loc11_35: type = const_type %.4 [template = constants.%.5]
// CHECK:STDOUT:     %return: ref %.5 = var <return slot>
<<<<<<< HEAD
=======
// CHECK:STDOUT:   }
// CHECK:STDOUT: }
// CHECK:STDOUT:
// CHECK:STDOUT: generic interface @ImplicitAs(constants.%Dest: type) {
// CHECK:STDOUT:   %Dest: type = bind_symbolic_name Dest 0 [symbolic = %Dest (constants.%Dest)]
// CHECK:STDOUT:
// CHECK:STDOUT: !definition:
// CHECK:STDOUT:   %.1: type = interface_type @ImplicitAs, @ImplicitAs(%Dest) [symbolic = %.1 (constants.%.7)]
// CHECK:STDOUT:   %Self: %.7 = bind_symbolic_name Self 1 [symbolic = %Self (constants.%Self.2)]
// CHECK:STDOUT:   %Convert.type: type = fn_type @Convert, @ImplicitAs(%Dest) [symbolic = %Convert.type (constants.%Convert.type.1)]
// CHECK:STDOUT:   %Convert: @ImplicitAs.%Convert.type (%Convert.type.1) = struct_value () [symbolic = %Convert (constants.%Convert.1)]
// CHECK:STDOUT:   %.2: type = assoc_entity_type @ImplicitAs.%.1 (%.7), @ImplicitAs.%Convert.type (%Convert.type.1) [symbolic = %.2 (constants.%.8)]
// CHECK:STDOUT:   %.3: @ImplicitAs.%.2 (%.8) = assoc_entity element0, imports.%import_ref.5 [symbolic = %.3 (constants.%.9)]
// CHECK:STDOUT:
// CHECK:STDOUT:   interface {
// CHECK:STDOUT:   !members:
// CHECK:STDOUT:     .Self = imports.%import_ref.2
// CHECK:STDOUT:     .Convert = imports.%import_ref.3
// CHECK:STDOUT:     witness = (imports.%import_ref.4)
>>>>>>> 7396aede
// CHECK:STDOUT:   }
// CHECK:STDOUT: }
// CHECK:STDOUT:
// CHECK:STDOUT: fn @ConstMismatch(%.loc11_19: %.3) -> %.5 {
// CHECK:STDOUT: !entry:
// CHECK:STDOUT:   %p.ref: %.3 = name_ref p, %p
// CHECK:STDOUT:   %.loc18_11.1: type = interface_type @ImplicitAs, @ImplicitAs(constants.%.5) [template = constants.%.10]
// CHECK:STDOUT:   %.loc18_11.2: %.11 = specific_constant imports.%import_ref.3, @ImplicitAs(constants.%.5) [template = constants.%.12]
// CHECK:STDOUT:   %Convert.ref: %.11 = name_ref Convert, %.loc18_11.2 [template = constants.%.12]
// CHECK:STDOUT:   %.loc18_11.3: %.5 = converted %p.ref, <error> [template = <error>]
// CHECK:STDOUT:   return <error>
// CHECK:STDOUT: }
// CHECK:STDOUT:
// CHECK:STDOUT: generic fn @Convert(constants.%Dest: type, constants.%Self.1: @ImplicitAs.%.1 (%.7)) {
// CHECK:STDOUT:   %Dest: type = bind_symbolic_name Dest 0 [symbolic = %Dest (constants.%Dest)]
// CHECK:STDOUT:   %.1: type = interface_type @ImplicitAs, @ImplicitAs(%Dest) [symbolic = %.1 (constants.%.7)]
// CHECK:STDOUT:   %Self: %.7 = bind_symbolic_name Self 1 [symbolic = %Self (constants.%Self.2)]
// CHECK:STDOUT:
// CHECK:STDOUT:   fn[%self: @Convert.%Self (%Self.2)]() -> @Convert.%Dest (%Dest);
// CHECK:STDOUT: }
// CHECK:STDOUT:
// CHECK:STDOUT: specific @ImplicitAs(constants.%Dest) {
// CHECK:STDOUT:   %Dest => constants.%Dest
// CHECK:STDOUT: }
// CHECK:STDOUT:
// CHECK:STDOUT: specific @ImplicitAs(@ImplicitAs.%Dest) {
// CHECK:STDOUT:   %Dest => constants.%Dest
// CHECK:STDOUT: }
// CHECK:STDOUT:
// CHECK:STDOUT: specific @ImplicitAs(@Convert.%Dest) {
// CHECK:STDOUT:   %Dest => constants.%Dest
// CHECK:STDOUT: }
// CHECK:STDOUT:
// CHECK:STDOUT: specific @Convert(constants.%Dest, constants.%Self.1) {
// CHECK:STDOUT:   %Dest => constants.%Dest
// CHECK:STDOUT:   %.1 => constants.%.7
// CHECK:STDOUT:   %Self => constants.%Self.1
// CHECK:STDOUT: }
// CHECK:STDOUT:
// CHECK:STDOUT: specific @ImplicitAs(constants.%.5) {
// CHECK:STDOUT:   %Dest => constants.%.5
// CHECK:STDOUT:
// CHECK:STDOUT: !definition:
// CHECK:STDOUT:   %.1 => constants.%.10
// CHECK:STDOUT:   %Self => constants.%Self.2
// CHECK:STDOUT:   %Convert.type => constants.%Convert.type.2
// CHECK:STDOUT:   %Convert => constants.%Convert.2
// CHECK:STDOUT:   %.2 => constants.%.11
// CHECK:STDOUT:   %.3 => constants.%.12
// CHECK:STDOUT: }
// CHECK:STDOUT:<|MERGE_RESOLUTION|>--- conflicted
+++ resolved
@@ -34,6 +34,7 @@
 // CHECK:STDOUT:   %Dest: type = bind_symbolic_name Dest 0 [symbolic]
 // CHECK:STDOUT:   %.7: type = interface_type @ImplicitAs, @ImplicitAs(%Dest) [symbolic]
 // CHECK:STDOUT:   %Self.1: @ImplicitAs.%.1 (%.7) = bind_symbolic_name Self 1 [symbolic]
+// CHECK:STDOUT:   %Dest.patt: type = symbolic_binding_pattern Dest 0 [symbolic]
 // CHECK:STDOUT:   %Self.2: %.7 = bind_symbolic_name Self 1 [symbolic]
 // CHECK:STDOUT:   %Convert.type.1: type = fn_type @Convert, @ImplicitAs(%Dest) [symbolic]
 // CHECK:STDOUT:   %Convert.1: %Convert.type.1 = struct_value () [symbolic]
@@ -59,12 +60,12 @@
 // CHECK:STDOUT:     import Core//prelude/operators/comparison
 // CHECK:STDOUT:     import Core//prelude/types/bool
 // CHECK:STDOUT:   }
-// CHECK:STDOUT:   %import_ref.1: %ImplicitAs.type = import_ref Core//prelude/operators/as, inst+40, loaded [template = constants.%ImplicitAs]
-// CHECK:STDOUT:   %import_ref.2 = import_ref Core//prelude/operators/as, inst+45, unloaded
-// CHECK:STDOUT:   %import_ref.3: @ImplicitAs.%.2 (%.8) = import_ref Core//prelude/operators/as, inst+63, loaded [symbolic = @ImplicitAs.%.3 (constants.%.13)]
-// CHECK:STDOUT:   %import_ref.4 = import_ref Core//prelude/operators/as, inst+56, unloaded
-// CHECK:STDOUT:   %import_ref.5 = import_ref Core//prelude/operators/as, inst+56, unloaded
-// CHECK:STDOUT:   %import_ref.6 = import_ref Core//prelude/operators/as, inst+56, unloaded
+// CHECK:STDOUT:   %import_ref.1: %ImplicitAs.type = import_ref Core//prelude/operators/as, inst+45, loaded [template = constants.%ImplicitAs]
+// CHECK:STDOUT:   %import_ref.2 = import_ref Core//prelude/operators/as, inst+51, unloaded
+// CHECK:STDOUT:   %import_ref.3: @ImplicitAs.%.2 (%.8) = import_ref Core//prelude/operators/as, inst+70, loaded [symbolic = @ImplicitAs.%.3 (constants.%.13)]
+// CHECK:STDOUT:   %import_ref.4 = import_ref Core//prelude/operators/as, inst+63, unloaded
+// CHECK:STDOUT:   %import_ref.5 = import_ref Core//prelude/operators/as, inst+63, unloaded
+// CHECK:STDOUT:   %import_ref.6 = import_ref Core//prelude/operators/as, inst+63, unloaded
 // CHECK:STDOUT: }
 // CHECK:STDOUT:
 // CHECK:STDOUT: file {
@@ -75,31 +76,25 @@
 // CHECK:STDOUT:   %Core.import = import Core
 // CHECK:STDOUT:   %ConstMismatch.decl: %ConstMismatch.type = fn_decl @ConstMismatch [template = constants.%ConstMismatch] {
 // CHECK:STDOUT:     %p.patt: %.3 = binding_pattern p
-// CHECK:STDOUT:     %.loc11_19: %.3 = param_pattern %p.patt
+// CHECK:STDOUT:     %.loc11_19: %.3 = param_pattern %p.patt, runtime_param0
 // CHECK:STDOUT:   } {
 // CHECK:STDOUT:     %.loc11_28: %.1 = struct_literal ()
 // CHECK:STDOUT:     %.loc11_21.1: type = converted %.loc11_28, constants.%.1 [template = constants.%.1]
 // CHECK:STDOUT:     %.loc11_21.2: type = const_type %.1 [template = constants.%.2]
 // CHECK:STDOUT:     %.loc11_29: type = ptr_type %.2 [template = constants.%.3]
-<<<<<<< HEAD
-// CHECK:STDOUT:     %param: %.3 = param
+// CHECK:STDOUT:     %param: %.3 = param runtime_param0
 // CHECK:STDOUT:     %p: %.3 = bind_name p, %param
-=======
-// CHECK:STDOUT:     %p.param: %.3 = param p, runtime_param0
-// CHECK:STDOUT:     %p: %.3 = bind_name p, %p.param
->>>>>>> 7396aede
 // CHECK:STDOUT:     %.loc11_43: %.1 = struct_literal ()
 // CHECK:STDOUT:     %.loc11_44.1: type = converted %.loc11_43, constants.%.1 [template = constants.%.1]
 // CHECK:STDOUT:     %.loc11_44.2: type = ptr_type %.1 [template = constants.%.4]
 // CHECK:STDOUT:     %.loc11_35: type = const_type %.4 [template = constants.%.5]
 // CHECK:STDOUT:     %return: ref %.5 = var <return slot>
-<<<<<<< HEAD
-=======
 // CHECK:STDOUT:   }
 // CHECK:STDOUT: }
 // CHECK:STDOUT:
 // CHECK:STDOUT: generic interface @ImplicitAs(constants.%Dest: type) {
 // CHECK:STDOUT:   %Dest: type = bind_symbolic_name Dest 0 [symbolic = %Dest (constants.%Dest)]
+// CHECK:STDOUT:   %Dest.patt: type = symbolic_binding_pattern Dest 0 [symbolic = %Dest.patt (constants.%Dest.patt)]
 // CHECK:STDOUT:
 // CHECK:STDOUT: !definition:
 // CHECK:STDOUT:   %.1: type = interface_type @ImplicitAs, @ImplicitAs(%Dest) [symbolic = %.1 (constants.%.7)]
@@ -114,7 +109,6 @@
 // CHECK:STDOUT:     .Self = imports.%import_ref.2
 // CHECK:STDOUT:     .Convert = imports.%import_ref.3
 // CHECK:STDOUT:     witness = (imports.%import_ref.4)
->>>>>>> 7396aede
 // CHECK:STDOUT:   }
 // CHECK:STDOUT: }
 // CHECK:STDOUT:
@@ -130,32 +124,36 @@
 // CHECK:STDOUT:
 // CHECK:STDOUT: generic fn @Convert(constants.%Dest: type, constants.%Self.1: @ImplicitAs.%.1 (%.7)) {
 // CHECK:STDOUT:   %Dest: type = bind_symbolic_name Dest 0 [symbolic = %Dest (constants.%Dest)]
-// CHECK:STDOUT:   %.1: type = interface_type @ImplicitAs, @ImplicitAs(%Dest) [symbolic = %.1 (constants.%.7)]
+// CHECK:STDOUT:   %.2: type = interface_type @ImplicitAs, @ImplicitAs(%Dest) [symbolic = %.2 (constants.%.7)]
 // CHECK:STDOUT:   %Self: %.7 = bind_symbolic_name Self 1 [symbolic = %Self (constants.%Self.2)]
 // CHECK:STDOUT:
-// CHECK:STDOUT:   fn[%self: @Convert.%Self (%Self.2)]() -> @Convert.%Dest (%Dest);
+// CHECK:STDOUT:   fn[%.1: @Convert.%Self (%Self.2)]() -> @Convert.%Dest (%Dest);
 // CHECK:STDOUT: }
 // CHECK:STDOUT:
 // CHECK:STDOUT: specific @ImplicitAs(constants.%Dest) {
 // CHECK:STDOUT:   %Dest => constants.%Dest
+// CHECK:STDOUT:   %Dest.patt => constants.%Dest
 // CHECK:STDOUT: }
 // CHECK:STDOUT:
 // CHECK:STDOUT: specific @ImplicitAs(@ImplicitAs.%Dest) {
 // CHECK:STDOUT:   %Dest => constants.%Dest
+// CHECK:STDOUT:   %Dest.patt => constants.%Dest
 // CHECK:STDOUT: }
 // CHECK:STDOUT:
 // CHECK:STDOUT: specific @ImplicitAs(@Convert.%Dest) {
 // CHECK:STDOUT:   %Dest => constants.%Dest
+// CHECK:STDOUT:   %Dest.patt => constants.%Dest
 // CHECK:STDOUT: }
 // CHECK:STDOUT:
 // CHECK:STDOUT: specific @Convert(constants.%Dest, constants.%Self.1) {
 // CHECK:STDOUT:   %Dest => constants.%Dest
-// CHECK:STDOUT:   %.1 => constants.%.7
+// CHECK:STDOUT:   %.2 => constants.%.7
 // CHECK:STDOUT:   %Self => constants.%Self.1
 // CHECK:STDOUT: }
 // CHECK:STDOUT:
 // CHECK:STDOUT: specific @ImplicitAs(constants.%.5) {
 // CHECK:STDOUT:   %Dest => constants.%.5
+// CHECK:STDOUT:   %Dest.patt => constants.%.5
 // CHECK:STDOUT:
 // CHECK:STDOUT: !definition:
 // CHECK:STDOUT:   %.1 => constants.%.10
