// Part of the Carbon Language project, under the Apache License v2.0 with LLVM
// Exceptions. See /LICENSE for license information.
// SPDX-License-Identifier: Apache-2.0 WITH LLVM-exception
//
// AUTOUPDATE
// TIP: To test this file alone, run:
// TIP:   bazel test //toolchain/testing:file_test --test_arg=--file_tests=toolchain/check/testdata/pointer/types.carbon
// TIP: To dump output, run:
// TIP:   bazel run //toolchain/testing:file_test -- --dump_output --file_tests=toolchain/check/testdata/pointer/types.carbon

fn Ptr(p: i32*) -> i32* {
  return p;
}

fn ConstPtr(p: const i32*) -> (const i32)* {
  return p;
}

// CHECK:STDOUT: --- types.carbon
// CHECK:STDOUT:
// CHECK:STDOUT: constants {
// CHECK:STDOUT:   %Int32.type: type = fn_type @Int32 [template]
// CHECK:STDOUT:   %.1: type = tuple_type () [template]
// CHECK:STDOUT:   %Int32: %Int32.type = struct_value () [template]
// CHECK:STDOUT:   %.2: type = ptr_type i32 [template]
// CHECK:STDOUT:   %Ptr.type: type = fn_type @Ptr [template]
// CHECK:STDOUT:   %Ptr: %Ptr.type = struct_value () [template]
// CHECK:STDOUT:   %.3: type = const_type i32 [template]
// CHECK:STDOUT:   %.4: type = ptr_type %.3 [template]
// CHECK:STDOUT:   %ConstPtr.type: type = fn_type @ConstPtr [template]
// CHECK:STDOUT:   %ConstPtr: %ConstPtr.type = struct_value () [template]
// CHECK:STDOUT: }
// CHECK:STDOUT:
// CHECK:STDOUT: imports {
// CHECK:STDOUT:   %Core: <namespace> = namespace file.%Core.import, [template] {
// CHECK:STDOUT:     .Int32 = %import_ref
// CHECK:STDOUT:     import Core//prelude
// CHECK:STDOUT:     import Core//prelude/operators
// CHECK:STDOUT:     import Core//prelude/types
// CHECK:STDOUT:     import Core//prelude/operators/arithmetic
// CHECK:STDOUT:     import Core//prelude/operators/as
// CHECK:STDOUT:     import Core//prelude/operators/bitwise
// CHECK:STDOUT:     import Core//prelude/operators/comparison
// CHECK:STDOUT:     import Core//prelude/types/bool
// CHECK:STDOUT:   }
// CHECK:STDOUT:   %import_ref: %Int32.type = import_ref Core//prelude/types, inst+4, loaded [template = constants.%Int32]
// CHECK:STDOUT: }
// CHECK:STDOUT:
// CHECK:STDOUT: file {
// CHECK:STDOUT:   package: <namespace> = namespace [template] {
// CHECK:STDOUT:     .Core = imports.%Core
// CHECK:STDOUT:     .Ptr = %Ptr.decl
// CHECK:STDOUT:     .ConstPtr = %ConstPtr.decl
// CHECK:STDOUT:   }
// CHECK:STDOUT:   %Core.import = import Core
// CHECK:STDOUT:   %Ptr.decl: %Ptr.type = fn_decl @Ptr [template = constants.%Ptr] {
// CHECK:STDOUT:     %p.patt: %.2 = binding_pattern p
<<<<<<< HEAD
// CHECK:STDOUT:     %.loc11_9: %.2 = param_pattern %p.patt
=======
>>>>>>> 7396aede
// CHECK:STDOUT:   } {
// CHECK:STDOUT:     %int.make_type_32.loc11_11: init type = call constants.%Int32() [template = i32]
// CHECK:STDOUT:     %.loc11_14.1: type = value_of_initializer %int.make_type_32.loc11_11 [template = i32]
// CHECK:STDOUT:     %.loc11_14.2: type = converted %int.make_type_32.loc11_11, %.loc11_14.1 [template = i32]
// CHECK:STDOUT:     %.loc11_14.3: type = ptr_type i32 [template = constants.%.2]
<<<<<<< HEAD
// CHECK:STDOUT:     %param: %.2 = param
// CHECK:STDOUT:     %p: %.2 = bind_name p, %param
=======
// CHECK:STDOUT:     %p.param: %.2 = param p, runtime_param0
// CHECK:STDOUT:     %p: %.2 = bind_name p, %p.param
>>>>>>> 7396aede
// CHECK:STDOUT:     %int.make_type_32.loc11_20: init type = call constants.%Int32() [template = i32]
// CHECK:STDOUT:     %.loc11_23.1: type = value_of_initializer %int.make_type_32.loc11_20 [template = i32]
// CHECK:STDOUT:     %.loc11_23.2: type = converted %int.make_type_32.loc11_20, %.loc11_23.1 [template = i32]
// CHECK:STDOUT:     %.loc11_23.3: type = ptr_type i32 [template = constants.%.2]
// CHECK:STDOUT:     %return: ref %.2 = var <return slot>
// CHECK:STDOUT:   }
// CHECK:STDOUT:   %ConstPtr.decl: %ConstPtr.type = fn_decl @ConstPtr [template = constants.%ConstPtr] {
// CHECK:STDOUT:     %p.patt: %.4 = binding_pattern p
<<<<<<< HEAD
// CHECK:STDOUT:     %.loc15_14: %.4 = param_pattern %p.patt
=======
>>>>>>> 7396aede
// CHECK:STDOUT:   } {
// CHECK:STDOUT:     %int.make_type_32.loc15_22: init type = call constants.%Int32() [template = i32]
// CHECK:STDOUT:     %.loc15_16.1: type = value_of_initializer %int.make_type_32.loc15_22 [template = i32]
// CHECK:STDOUT:     %.loc15_16.2: type = converted %int.make_type_32.loc15_22, %.loc15_16.1 [template = i32]
// CHECK:STDOUT:     %.loc15_16.3: type = const_type i32 [template = constants.%.3]
// CHECK:STDOUT:     %.loc15_25: type = ptr_type %.3 [template = constants.%.4]
<<<<<<< HEAD
// CHECK:STDOUT:     %param: %.4 = param
// CHECK:STDOUT:     %p: %.4 = bind_name p, %param
=======
// CHECK:STDOUT:     %p.param: %.4 = param p, runtime_param0
// CHECK:STDOUT:     %p: %.4 = bind_name p, %p.param
>>>>>>> 7396aede
// CHECK:STDOUT:     %int.make_type_32.loc15_38: init type = call constants.%Int32() [template = i32]
// CHECK:STDOUT:     %.loc15_32.1: type = value_of_initializer %int.make_type_32.loc15_38 [template = i32]
// CHECK:STDOUT:     %.loc15_32.2: type = converted %int.make_type_32.loc15_38, %.loc15_32.1 [template = i32]
// CHECK:STDOUT:     %.loc15_32.3: type = const_type i32 [template = constants.%.3]
// CHECK:STDOUT:     %.loc15_42: type = ptr_type %.3 [template = constants.%.4]
// CHECK:STDOUT:     %return: ref %.4 = var <return slot>
// CHECK:STDOUT:   }
// CHECK:STDOUT: }
// CHECK:STDOUT:
// CHECK:STDOUT: fn @Int32() -> type = "int.make_type_32";
// CHECK:STDOUT:
// CHECK:STDOUT: fn @Ptr(%.loc11_9: %.2) -> %.2 {
// CHECK:STDOUT: !entry:
// CHECK:STDOUT:   %p.ref: %.2 = name_ref p, %p
// CHECK:STDOUT:   return %p.ref
// CHECK:STDOUT: }
// CHECK:STDOUT:
// CHECK:STDOUT: fn @ConstPtr(%.loc15_14: %.4) -> %.4 {
// CHECK:STDOUT: !entry:
// CHECK:STDOUT:   %p.ref: %.4 = name_ref p, %p
// CHECK:STDOUT:   return %p.ref
// CHECK:STDOUT: }
// CHECK:STDOUT:<|MERGE_RESOLUTION|>--- conflicted
+++ resolved
@@ -55,22 +55,14 @@
 // CHECK:STDOUT:   %Core.import = import Core
 // CHECK:STDOUT:   %Ptr.decl: %Ptr.type = fn_decl @Ptr [template = constants.%Ptr] {
 // CHECK:STDOUT:     %p.patt: %.2 = binding_pattern p
-<<<<<<< HEAD
-// CHECK:STDOUT:     %.loc11_9: %.2 = param_pattern %p.patt
-=======
->>>>>>> 7396aede
+// CHECK:STDOUT:     %.loc11_9: %.2 = param_pattern %p.patt, runtime_param0
 // CHECK:STDOUT:   } {
 // CHECK:STDOUT:     %int.make_type_32.loc11_11: init type = call constants.%Int32() [template = i32]
 // CHECK:STDOUT:     %.loc11_14.1: type = value_of_initializer %int.make_type_32.loc11_11 [template = i32]
 // CHECK:STDOUT:     %.loc11_14.2: type = converted %int.make_type_32.loc11_11, %.loc11_14.1 [template = i32]
 // CHECK:STDOUT:     %.loc11_14.3: type = ptr_type i32 [template = constants.%.2]
-<<<<<<< HEAD
-// CHECK:STDOUT:     %param: %.2 = param
+// CHECK:STDOUT:     %param: %.2 = param runtime_param0
 // CHECK:STDOUT:     %p: %.2 = bind_name p, %param
-=======
-// CHECK:STDOUT:     %p.param: %.2 = param p, runtime_param0
-// CHECK:STDOUT:     %p: %.2 = bind_name p, %p.param
->>>>>>> 7396aede
 // CHECK:STDOUT:     %int.make_type_32.loc11_20: init type = call constants.%Int32() [template = i32]
 // CHECK:STDOUT:     %.loc11_23.1: type = value_of_initializer %int.make_type_32.loc11_20 [template = i32]
 // CHECK:STDOUT:     %.loc11_23.2: type = converted %int.make_type_32.loc11_20, %.loc11_23.1 [template = i32]
@@ -79,23 +71,15 @@
 // CHECK:STDOUT:   }
 // CHECK:STDOUT:   %ConstPtr.decl: %ConstPtr.type = fn_decl @ConstPtr [template = constants.%ConstPtr] {
 // CHECK:STDOUT:     %p.patt: %.4 = binding_pattern p
-<<<<<<< HEAD
-// CHECK:STDOUT:     %.loc15_14: %.4 = param_pattern %p.patt
-=======
->>>>>>> 7396aede
+// CHECK:STDOUT:     %.loc15_14: %.4 = param_pattern %p.patt, runtime_param0
 // CHECK:STDOUT:   } {
 // CHECK:STDOUT:     %int.make_type_32.loc15_22: init type = call constants.%Int32() [template = i32]
 // CHECK:STDOUT:     %.loc15_16.1: type = value_of_initializer %int.make_type_32.loc15_22 [template = i32]
 // CHECK:STDOUT:     %.loc15_16.2: type = converted %int.make_type_32.loc15_22, %.loc15_16.1 [template = i32]
 // CHECK:STDOUT:     %.loc15_16.3: type = const_type i32 [template = constants.%.3]
 // CHECK:STDOUT:     %.loc15_25: type = ptr_type %.3 [template = constants.%.4]
-<<<<<<< HEAD
-// CHECK:STDOUT:     %param: %.4 = param
+// CHECK:STDOUT:     %param: %.4 = param runtime_param0
 // CHECK:STDOUT:     %p: %.4 = bind_name p, %param
-=======
-// CHECK:STDOUT:     %p.param: %.4 = param p, runtime_param0
-// CHECK:STDOUT:     %p: %.4 = bind_name p, %p.param
->>>>>>> 7396aede
 // CHECK:STDOUT:     %int.make_type_32.loc15_38: init type = call constants.%Int32() [template = i32]
 // CHECK:STDOUT:     %.loc15_32.1: type = value_of_initializer %int.make_type_32.loc15_38 [template = i32]
 // CHECK:STDOUT:     %.loc15_32.2: type = converted %int.make_type_32.loc15_38, %.loc15_32.1 [template = i32]
