--- conflicted
+++ resolved
@@ -21,15 +21,10 @@
 // CHECK:STDOUT: }
 // CHECK:STDOUT:
 // CHECK:STDOUT: file {
-<<<<<<< HEAD
 // CHECK:STDOUT:   package: <namespace> = namespace {
 // CHECK:STDOUT:     .Ptr = %Ptr
 // CHECK:STDOUT:     .ConstPtr = %ConstPtr
 // CHECK:STDOUT:   } [template]
-// CHECK:STDOUT:   %Ptr: <function> = fn_decl @Ptr [template]
-// CHECK:STDOUT:   %ConstPtr: <function> = fn_decl @ConstPtr [template]
-=======
-// CHECK:STDOUT:   package: <namespace> = namespace {.Ptr = %Ptr, .ConstPtr = %ConstPtr} [template]
 // CHECK:STDOUT:   %Ptr: <function> = fn_decl @Ptr {
 // CHECK:STDOUT:     %.loc7_14: type = ptr_type i32 [template = constants.%.1]
 // CHECK:STDOUT:     %p.loc7_8.1: i32* = param p
@@ -46,7 +41,6 @@
 // CHECK:STDOUT:     %.loc11_42: type = ptr_type const i32 [template = constants.%.3]
 // CHECK:STDOUT:     %return.var.loc11: ref const i32* = var <return slot>
 // CHECK:STDOUT:   } [template]
->>>>>>> 5f4e6c76
 // CHECK:STDOUT: }
 // CHECK:STDOUT:
 // CHECK:STDOUT: fn @Ptr(%p: i32*) -> i32* {
