// Part of the Carbon Language project, under the Apache License v2.0 with LLVM
// Exceptions. See /LICENSE for license information.
// SPDX-License-Identifier: Apache-2.0 WITH LLVM-exception
//
// AUTOUPDATE

fn Ptr(p: i32*) -> i32* {
  return p;
}

fn ConstPtr(p: const i32*) -> (const i32)* {
  return p;
}

// CHECK:STDOUT: --- types.carbon
// CHECK:STDOUT:
// CHECK:STDOUT: file {
<<<<<<< HEAD
// CHECK:STDOUT:   package: <namespace> = namespace {.Ptr = %Ptr, .ConstPtr = %ConstPtr}
// CHECK:STDOUT:   %Ptr: <function> = fn_decl @Ptr, const
// CHECK:STDOUT:   %ConstPtr: <function> = fn_decl @ConstPtr, const
=======
// CHECK:STDOUT:   package: <namespace> = namespace package, {.Ptr = %Ptr, .ConstPtr = %ConstPtr}
// CHECK:STDOUT:   %Ptr: <function> = fn_decl @Ptr
// CHECK:STDOUT:   %ConstPtr: <function> = fn_decl @ConstPtr
>>>>>>> dc75295a
// CHECK:STDOUT: }
// CHECK:STDOUT:
// CHECK:STDOUT: fn @Ptr(%p: i32*) -> i32* {
// CHECK:STDOUT: !entry:
// CHECK:STDOUT:   %p.ref: i32* = name_ref p, %p
// CHECK:STDOUT:   return %p.ref
// CHECK:STDOUT: }
// CHECK:STDOUT:
// CHECK:STDOUT: fn @ConstPtr(%p: const i32*) -> const i32* {
// CHECK:STDOUT: !entry:
// CHECK:STDOUT:   %p.ref: const i32* = name_ref p, %p
// CHECK:STDOUT:   return %p.ref
// CHECK:STDOUT: }
// CHECK:STDOUT:<|MERGE_RESOLUTION|>--- conflicted
+++ resolved
@@ -15,15 +15,9 @@
 // CHECK:STDOUT: --- types.carbon
 // CHECK:STDOUT:
 // CHECK:STDOUT: file {
-<<<<<<< HEAD
-// CHECK:STDOUT:   package: <namespace> = namespace {.Ptr = %Ptr, .ConstPtr = %ConstPtr}
+// CHECK:STDOUT:   package: <namespace> = namespace package, {.Ptr = %Ptr, .ConstPtr = %ConstPtr}
 // CHECK:STDOUT:   %Ptr: <function> = fn_decl @Ptr, const
 // CHECK:STDOUT:   %ConstPtr: <function> = fn_decl @ConstPtr, const
-=======
-// CHECK:STDOUT:   package: <namespace> = namespace package, {.Ptr = %Ptr, .ConstPtr = %ConstPtr}
-// CHECK:STDOUT:   %Ptr: <function> = fn_decl @Ptr
-// CHECK:STDOUT:   %ConstPtr: <function> = fn_decl @ConstPtr
->>>>>>> dc75295a
 // CHECK:STDOUT: }
 // CHECK:STDOUT:
 // CHECK:STDOUT: fn @Ptr(%p: i32*) -> i32* {
