--- conflicted
+++ resolved
@@ -23,16 +23,9 @@
 // CHECK:STDOUT:   %n: ref i32 = bind_name n, %n.var
 // CHECK:STDOUT:   %.loc8: i32 = int_literal 0
 // CHECK:STDOUT:   assign %n.var, %.loc8
-<<<<<<< HEAD
-// CHECK:STDOUT:   %n.ref: ref i32 = name_reference "n", %n
+// CHECK:STDOUT:   %n.ref: ref i32 = name_reference n, %n
 // CHECK:STDOUT:   %.loc9_13: i32* = address_of %n.ref
 // CHECK:STDOUT:   %.loc9_12: ref i32 = dereference %.loc9_13
-=======
-// CHECK:STDOUT:   %n.ref: ref i32 = name_reference n, %n
-// CHECK:STDOUT:   %.loc9_13.1: type = ptr_type i32
-// CHECK:STDOUT:   %.loc9_13.2: i32* = address_of %n.ref
-// CHECK:STDOUT:   %.loc9_12: ref i32 = dereference %.loc9_13.2
->>>>>>> fe45b6a9
 // CHECK:STDOUT:   %.loc9_11: i32* = address_of %.loc9_12
 // CHECK:STDOUT:   %.loc9_10.1: ref i32 = dereference %.loc9_11
 // CHECK:STDOUT:   %.loc9_10.2: i32 = bind_value %.loc9_10.1
