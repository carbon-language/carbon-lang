--- conflicted
+++ resolved
@@ -29,16 +29,9 @@
 // CHECK:STDOUT:
 // CHECK:STDOUT: fn @Test() {
 // CHECK:STDOUT: !entry:
-<<<<<<< HEAD
-// CHECK:STDOUT:   %undeclared.ref.loc11: <error> = name_reference "undeclared", <error>
+// CHECK:STDOUT:   %undeclared.ref.loc11: <error> = name_reference undeclared, <error>
 // CHECK:STDOUT:   %.loc11: <error>* = address_of %undeclared.ref.loc11
-// CHECK:STDOUT:   %undeclared.ref.loc18: <error> = name_reference "undeclared", <error>
-=======
-// CHECK:STDOUT:   %undeclared.ref.loc11: <error> = name_reference undeclared, <error>
-// CHECK:STDOUT:   %.loc11_3.1: type = ptr_type <error>
-// CHECK:STDOUT:   %.loc11_3.2: <error>* = address_of %undeclared.ref.loc11
 // CHECK:STDOUT:   %undeclared.ref.loc18: <error> = name_reference undeclared, <error>
->>>>>>> fe45b6a9
 // CHECK:STDOUT:   %.loc18_5: <error>* = address_of %undeclared.ref.loc18
 // CHECK:STDOUT:   %.loc18_3: <error>** = address_of %.loc18_5
 // CHECK:STDOUT:   return
