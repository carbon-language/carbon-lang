--- conflicted
+++ resolved
@@ -272,13 +272,8 @@
 // CHECK:STDOUT:   } {
 // CHECK:STDOUT:     %.loc4_10.1: %.1 = tuple_literal ()
 // CHECK:STDOUT:     %.loc4_10.2: type = converted %.loc4_10.1, constants.%.1 [template = constants.%.1]
-<<<<<<< HEAD
 // CHECK:STDOUT:     %param: %.1 = param
-// CHECK:STDOUT:     @F.%x: %.1 = bind_name x, %param
-=======
-// CHECK:STDOUT:     %x.param: %.1 = param x
-// CHECK:STDOUT:     %x: %.1 = bind_name x, %x.param
->>>>>>> dcb4ae26
+// CHECK:STDOUT:     %x: %.1 = bind_name x, %param
 // CHECK:STDOUT:   }
 // CHECK:STDOUT: }
 // CHECK:STDOUT:
