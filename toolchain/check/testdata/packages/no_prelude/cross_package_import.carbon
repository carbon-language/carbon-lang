--- conflicted
+++ resolved
@@ -257,17 +257,12 @@
 // CHECK:STDOUT:   }
 // CHECK:STDOUT:   %F.decl: %F.type = fn_decl @F [template = constants.%F] {
 // CHECK:STDOUT:     %x.patt: %.1 = binding_pattern x
-// CHECK:STDOUT:     %.loc4_7: %.1 = param_pattern %x.patt
+// CHECK:STDOUT:     %.loc4_7: %.1 = param_pattern %x.patt, runtime_param0
 // CHECK:STDOUT:   } {
 // CHECK:STDOUT:     %.loc4_10.1: %.1 = tuple_literal ()
 // CHECK:STDOUT:     %.loc4_10.2: type = converted %.loc4_10.1, constants.%.1 [template = constants.%.1]
-<<<<<<< HEAD
-// CHECK:STDOUT:     %param: %.1 = param
+// CHECK:STDOUT:     %param: %.1 = param runtime_param0
 // CHECK:STDOUT:     %x: %.1 = bind_name x, %param
-=======
-// CHECK:STDOUT:     %x.param: %.1 = param x, runtime_param0
-// CHECK:STDOUT:     %x: %.1 = bind_name x, %x.param
->>>>>>> 7396aede
 // CHECK:STDOUT:   }
 // CHECK:STDOUT: }
 // CHECK:STDOUT:
@@ -455,13 +450,8 @@
 // CHECK:STDOUT:     import Other//other_fn
 // CHECK:STDOUT:     import Other//other_fn_conflict
 // CHECK:STDOUT:   }
-<<<<<<< HEAD
-// CHECK:STDOUT:   %import_ref.1: %F.type = import_ref Other//fn, inst+1, loaded [template = constants.%F]
-// CHECK:STDOUT:   %import_ref.2 = import_ref Other//fn_conflict, inst+8, unloaded
-=======
 // CHECK:STDOUT:   %import_ref.1: %F.type = import_ref Other//other_fn, inst+1, loaded [template = constants.%F]
-// CHECK:STDOUT:   %import_ref.2 = import_ref Other//other_fn_conflict, inst+7, unloaded
->>>>>>> 7396aede
+// CHECK:STDOUT:   %import_ref.2 = import_ref Other//other_fn_conflict, inst+8, unloaded
 // CHECK:STDOUT: }
 // CHECK:STDOUT:
 // CHECK:STDOUT: file {
