--- conflicted
+++ resolved
@@ -48,72 +48,41 @@
 // CHECK:STDOUT:     .C2 = %C2.decl
 // CHECK:STDOUT:   }
 // CHECK:STDOUT:   %C1.decl: %C1.type = class_decl @C1 [template = constants.%C1.1] {
-<<<<<<< HEAD
-// CHECK:STDOUT:     %T.patt.loc4: type = symbolic_binding_pattern T 0 [symbolic = @C1.%T.patt (constants.%T.patt)]
+// CHECK:STDOUT:     %T.patt.loc4: type = symbolic_binding_pattern T 0 [symbolic = %T.patt.1 (constants.%T.patt)]
 // CHECK:STDOUT:   } {
-// CHECK:STDOUT:     %param.loc4: type = param
-// CHECK:STDOUT:     %T.loc4: type = bind_symbolic_name T 0, %param.loc4 [symbolic = @C1.%T (constants.%T)]
+// CHECK:STDOUT:     %param: type = param
+// CHECK:STDOUT:     %T.loc4: type = bind_symbolic_name T 0, %param [symbolic = %T.1 (constants.%T)]
 // CHECK:STDOUT:   }
 // CHECK:STDOUT:   %C2.decl: %C2.type = class_decl @C2 [template = constants.%C2.1] {
-// CHECK:STDOUT:     %T.patt.loc5: type = symbolic_binding_pattern T 0 [symbolic = @C2.%T.patt (constants.%T.patt)]
+// CHECK:STDOUT:     %T.patt.loc5: type = symbolic_binding_pattern T 0 [symbolic = %T.patt.1 (constants.%T.patt)]
 // CHECK:STDOUT:   } {
-// CHECK:STDOUT:     %param.loc5: type = param
-// CHECK:STDOUT:     %T.loc5: type = bind_symbolic_name T 0, %param.loc5 [symbolic = @C2.%T (constants.%T)]
-// CHECK:STDOUT:   }
-// CHECK:STDOUT: }
-// CHECK:STDOUT:
-// CHECK:STDOUT: generic class @C1(file.%T.loc4: type) {
-// CHECK:STDOUT:   %T: type = bind_symbolic_name T 0 [symbolic = %T (constants.%T)]
-// CHECK:STDOUT:   %T.patt: type = symbolic_binding_pattern T 0 [symbolic = %T.patt (constants.%T.patt)]
-=======
-// CHECK:STDOUT:     %T.patt: type = symbolic_binding_pattern T 0
-// CHECK:STDOUT:   } {
-// CHECK:STDOUT:     %T.param: type = param T
-// CHECK:STDOUT:     %T.loc4: type = bind_symbolic_name T 0, %T.param [symbolic = %T.1 (constants.%T)]
-// CHECK:STDOUT:   }
-// CHECK:STDOUT:   %C2.decl: %C2.type = class_decl @C2 [template = constants.%C2.1] {
-// CHECK:STDOUT:     %T.patt: type = symbolic_binding_pattern T 0
-// CHECK:STDOUT:   } {
-// CHECK:STDOUT:     %T.param: type = param T
-// CHECK:STDOUT:     %T.loc5: type = bind_symbolic_name T 0, %T.param [symbolic = %T.1 (constants.%T)]
+// CHECK:STDOUT:     %param: type = param
+// CHECK:STDOUT:     %T.loc5: type = bind_symbolic_name T 0, %param [symbolic = %T.1 (constants.%T)]
 // CHECK:STDOUT:   }
 // CHECK:STDOUT: }
 // CHECK:STDOUT:
 // CHECK:STDOUT: generic class @C1(%T.loc4: type) {
 // CHECK:STDOUT:   %T.1: type = bind_symbolic_name T 0 [symbolic = %T.1 (constants.%T)]
->>>>>>> dcb4ae26
+// CHECK:STDOUT:   %T.patt.1: type = symbolic_binding_pattern T 0 [symbolic = %T.patt.1 (constants.%T.patt)]
 // CHECK:STDOUT:
 // CHECK:STDOUT:   class;
 // CHECK:STDOUT: }
 // CHECK:STDOUT:
-<<<<<<< HEAD
-// CHECK:STDOUT: generic class @C2(file.%T.loc5: type) {
-// CHECK:STDOUT:   %T: type = bind_symbolic_name T 0 [symbolic = %T (constants.%T)]
-// CHECK:STDOUT:   %T.patt: type = symbolic_binding_pattern T 0 [symbolic = %T.patt (constants.%T.patt)]
-=======
 // CHECK:STDOUT: generic class @C2(%T.loc5: type) {
 // CHECK:STDOUT:   %T.1: type = bind_symbolic_name T 0 [symbolic = %T.1 (constants.%T)]
->>>>>>> dcb4ae26
+// CHECK:STDOUT:   %T.patt.1: type = symbolic_binding_pattern T 0 [symbolic = %T.patt.1 (constants.%T.patt)]
 // CHECK:STDOUT:
 // CHECK:STDOUT:   class;
 // CHECK:STDOUT: }
 // CHECK:STDOUT:
 // CHECK:STDOUT: specific @C1(constants.%T) {
-<<<<<<< HEAD
-// CHECK:STDOUT:   %T => constants.%T
-// CHECK:STDOUT:   %T.patt => constants.%T
-// CHECK:STDOUT: }
-// CHECK:STDOUT:
-// CHECK:STDOUT: specific @C2(constants.%T) {
-// CHECK:STDOUT:   %T => constants.%T
-// CHECK:STDOUT:   %T.patt => constants.%T
-=======
 // CHECK:STDOUT:   %T.1 => constants.%T
+// CHECK:STDOUT:   %T.patt.1 => constants.%T
 // CHECK:STDOUT: }
 // CHECK:STDOUT:
 // CHECK:STDOUT: specific @C2(constants.%T) {
 // CHECK:STDOUT:   %T.1 => constants.%T
->>>>>>> dcb4ae26
+// CHECK:STDOUT:   %T.patt.1 => constants.%T
 // CHECK:STDOUT: }
 // CHECK:STDOUT:
 // CHECK:STDOUT: --- fail_b.carbon
@@ -142,13 +111,8 @@
 // CHECK:STDOUT:   }
 // CHECK:STDOUT:   %default.import = import <invalid>
 // CHECK:STDOUT:   %C1: %C1.type = export C1, imports.%import_ref.1 [template = constants.%C1.1]
-<<<<<<< HEAD
 // CHECK:STDOUT:   %param: type = param
 // CHECK:STDOUT:   %T: type = bind_symbolic_name T 0, %param [symbolic = constants.%T]
-=======
-// CHECK:STDOUT:   %T.param: type = param T
-// CHECK:STDOUT:   %T: type = bind_symbolic_name T 0, %T.param [symbolic = constants.%T]
->>>>>>> dcb4ae26
 // CHECK:STDOUT:   %C2: %C2.type = export C2, imports.%import_ref.2 [template = constants.%C2.1]
 // CHECK:STDOUT: }
 // CHECK:STDOUT:
