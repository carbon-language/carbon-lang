// Part of the Carbon Language project, under the Apache License v2.0 with LLVM
// Exceptions. See /LICENSE for license information.
// SPDX-License-Identifier: Apache-2.0 WITH LLVM-exception
//
// AUTOUPDATE
// TIP: To test this file alone, run:
// TIP:   bazel test //toolchain/testing:file_test --test_arg=--file_tests=toolchain/check/testdata/packages/no_prelude/fail_export_name_params.carbon
// TIP: To dump output, run:
// TIP:   bazel run //toolchain/testing:file_test -- --dump_output --file_tests=toolchain/check/testdata/packages/no_prelude/fail_export_name_params.carbon

// --- a.carbon

package Foo library "a";

class C1(T:! type);
class C2(T:! type);

// --- fail_b.carbon

package Foo library "b";

import library "a";

export C1;

// CHECK:STDERR: fail_b.carbon:[[@LINE+3]]:10: ERROR: `export` declaration cannot have parameters.
// CHECK:STDERR: export C2(T:! type);
// CHECK:STDERR:          ^~~~~~~~~~
export C2(T:! type);

// CHECK:STDOUT: --- a.carbon
// CHECK:STDOUT:
// CHECK:STDOUT: constants {
// CHECK:STDOUT:   %T: type = bind_symbolic_name T 0 [symbolic]
// CHECK:STDOUT:   %C1.type: type = generic_class_type @C1 [template]
// CHECK:STDOUT:   %.1: type = tuple_type () [template]
// CHECK:STDOUT:   %C1.1: %C1.type = struct_value () [template]
// CHECK:STDOUT:   %C1.2: type = class_type @C1 [template]
// CHECK:STDOUT:   %C2.type: type = generic_class_type @C2 [template]
// CHECK:STDOUT:   %C2.1: %C2.type = struct_value () [template]
// CHECK:STDOUT:   %C2.2: type = class_type @C2 [template]
// CHECK:STDOUT: }
// CHECK:STDOUT:
// CHECK:STDOUT: file {
// CHECK:STDOUT:   package: <namespace> = namespace [template] {
// CHECK:STDOUT:     .C1 = %C1.decl
// CHECK:STDOUT:     .C2 = %C2.decl
// CHECK:STDOUT:   }
// CHECK:STDOUT:   %C1.decl: %C1.type = class_decl @C1 [template = constants.%C1.1] {
// CHECK:STDOUT:     %T.loc4_10.1: type = param T
// CHECK:STDOUT:     %T.loc4_10.2: type = bind_symbolic_name T 0, %T.loc4_10.1 [symbolic = constants.%T]
// CHECK:STDOUT:   }
// CHECK:STDOUT:   %C2.decl: %C2.type = class_decl @C2 [template = constants.%C2.1] {
// CHECK:STDOUT:     %T.loc5_10.1: type = param T
// CHECK:STDOUT:     %T.loc5_10.2: type = bind_symbolic_name T 0, %T.loc5_10.1 [symbolic = constants.%T]
// CHECK:STDOUT:   }
// CHECK:STDOUT: }
// CHECK:STDOUT:
// CHECK:STDOUT: class @C1;
// CHECK:STDOUT:
// CHECK:STDOUT: class @C2;
// CHECK:STDOUT:
// CHECK:STDOUT: --- fail_b.carbon
// CHECK:STDOUT:
// CHECK:STDOUT: constants {
// CHECK:STDOUT:   %C1.type: type = generic_class_type @C1 [template]
// CHECK:STDOUT:   %.1: type = tuple_type () [template]
<<<<<<< HEAD
// CHECK:STDOUT:   %C1.1: <type of C1> = struct_value () [template]
// CHECK:STDOUT:   %C1.2: type = class_type @C1 [template]
// CHECK:STDOUT:   %T: type = bind_symbolic_name T 0, <unexpected instref inst+19> [symbolic]
// CHECK:STDOUT:   %C2.type: type = generic_class_type @C2 [template]
// CHECK:STDOUT:   %C2.1: <type of C2> = struct_value () [template]
// CHECK:STDOUT:   %C2.2: type = class_type @C2 [template]
=======
// CHECK:STDOUT:   %C1: %C1.type = struct_value () [template]
// CHECK:STDOUT:   %T: type = bind_symbolic_name T 0, <unexpected instref inst+17> [symbolic]
// CHECK:STDOUT:   %C2.type: type = generic_class_type @C2 [template]
// CHECK:STDOUT:   %C2: %C2.type = struct_value () [template]
>>>>>>> 202aae45
// CHECK:STDOUT: }
// CHECK:STDOUT:
// CHECK:STDOUT: file {
// CHECK:STDOUT:   package: <namespace> = namespace [template] {
// CHECK:STDOUT:     .C1 = %C1
// CHECK:STDOUT:     .C2 = %C2
// CHECK:STDOUT:   }
<<<<<<< HEAD
// CHECK:STDOUT:   %import_ref.1: <type of C1> = import_ref ir1, inst+4, loaded [template = constants.%C1.1]
// CHECK:STDOUT:   %import_ref.2: <type of C2> = import_ref ir1, inst+11, loaded [template = constants.%C2.1]
// CHECK:STDOUT:   %C1: <type of C1> = export C1, %import_ref.1 [template = constants.%C1.1]
// CHECK:STDOUT:   %T.loc11_11.1: type = param T
// CHECK:STDOUT:   %T.loc11_11.2: type = bind_symbolic_name T 0, %T.loc11_11.1 [symbolic = constants.%T]
// CHECK:STDOUT:   %C2: <type of C2> = export C2, %import_ref.2 [template = constants.%C2.1]
=======
// CHECK:STDOUT:   %import_ref.1: %C1.type = import_ref ir1, inst+4, loaded [template = constants.%C1]
// CHECK:STDOUT:   %import_ref.2: %C2.type = import_ref ir1, inst+11, loaded [template = constants.%C2]
// CHECK:STDOUT:   %C1: %C1.type = export C1, %import_ref.1 [template = constants.%C1]
// CHECK:STDOUT:   %T.loc11_11.1: type = param T
// CHECK:STDOUT:   %T.loc11_11.2: type = bind_symbolic_name T 0, %T.loc11_11.1 [symbolic = constants.%T]
// CHECK:STDOUT:   %C2: %C2.type = export C2, %import_ref.2 [template = constants.%C2]
>>>>>>> 202aae45
// CHECK:STDOUT: }
// CHECK:STDOUT:
// CHECK:STDOUT: class @C1;
// CHECK:STDOUT:
// CHECK:STDOUT: class @C2;
// CHECK:STDOUT:<|MERGE_RESOLUTION|>--- conflicted
+++ resolved
@@ -65,19 +65,12 @@
 // CHECK:STDOUT: constants {
 // CHECK:STDOUT:   %C1.type: type = generic_class_type @C1 [template]
 // CHECK:STDOUT:   %.1: type = tuple_type () [template]
-<<<<<<< HEAD
-// CHECK:STDOUT:   %C1.1: <type of C1> = struct_value () [template]
+// CHECK:STDOUT:   %C1.1: %C1.type = struct_value () [template]
 // CHECK:STDOUT:   %C1.2: type = class_type @C1 [template]
 // CHECK:STDOUT:   %T: type = bind_symbolic_name T 0, <unexpected instref inst+19> [symbolic]
 // CHECK:STDOUT:   %C2.type: type = generic_class_type @C2 [template]
-// CHECK:STDOUT:   %C2.1: <type of C2> = struct_value () [template]
+// CHECK:STDOUT:   %C2.1: %C2.type = struct_value () [template]
 // CHECK:STDOUT:   %C2.2: type = class_type @C2 [template]
-=======
-// CHECK:STDOUT:   %C1: %C1.type = struct_value () [template]
-// CHECK:STDOUT:   %T: type = bind_symbolic_name T 0, <unexpected instref inst+17> [symbolic]
-// CHECK:STDOUT:   %C2.type: type = generic_class_type @C2 [template]
-// CHECK:STDOUT:   %C2: %C2.type = struct_value () [template]
->>>>>>> 202aae45
 // CHECK:STDOUT: }
 // CHECK:STDOUT:
 // CHECK:STDOUT: file {
@@ -85,21 +78,12 @@
 // CHECK:STDOUT:     .C1 = %C1
 // CHECK:STDOUT:     .C2 = %C2
 // CHECK:STDOUT:   }
-<<<<<<< HEAD
-// CHECK:STDOUT:   %import_ref.1: <type of C1> = import_ref ir1, inst+4, loaded [template = constants.%C1.1]
-// CHECK:STDOUT:   %import_ref.2: <type of C2> = import_ref ir1, inst+11, loaded [template = constants.%C2.1]
-// CHECK:STDOUT:   %C1: <type of C1> = export C1, %import_ref.1 [template = constants.%C1.1]
+// CHECK:STDOUT:   %import_ref.1: %C1.type = import_ref ir1, inst+4, loaded [template = constants.%C1.1]
+// CHECK:STDOUT:   %import_ref.2: %C2.type = import_ref ir1, inst+11, loaded [template = constants.%C2.1]
+// CHECK:STDOUT:   %C1: %C1.type = export C1, %import_ref.1 [template = constants.%C1.1]
 // CHECK:STDOUT:   %T.loc11_11.1: type = param T
 // CHECK:STDOUT:   %T.loc11_11.2: type = bind_symbolic_name T 0, %T.loc11_11.1 [symbolic = constants.%T]
-// CHECK:STDOUT:   %C2: <type of C2> = export C2, %import_ref.2 [template = constants.%C2.1]
-=======
-// CHECK:STDOUT:   %import_ref.1: %C1.type = import_ref ir1, inst+4, loaded [template = constants.%C1]
-// CHECK:STDOUT:   %import_ref.2: %C2.type = import_ref ir1, inst+11, loaded [template = constants.%C2]
-// CHECK:STDOUT:   %C1: %C1.type = export C1, %import_ref.1 [template = constants.%C1]
-// CHECK:STDOUT:   %T.loc11_11.1: type = param T
-// CHECK:STDOUT:   %T.loc11_11.2: type = bind_symbolic_name T 0, %T.loc11_11.1 [symbolic = constants.%T]
-// CHECK:STDOUT:   %C2: %C2.type = export C2, %import_ref.2 [template = constants.%C2]
->>>>>>> 202aae45
+// CHECK:STDOUT:   %C2: %C2.type = export C2, %import_ref.2 [template = constants.%C2.1]
 // CHECK:STDOUT: }
 // CHECK:STDOUT:
 // CHECK:STDOUT: class @C1;
