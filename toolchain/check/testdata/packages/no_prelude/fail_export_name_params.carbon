// Part of the Carbon Language project, under the Apache License v2.0 with LLVM
// Exceptions. See /LICENSE for license information.
// SPDX-License-Identifier: Apache-2.0 WITH LLVM-exception
//
// AUTOUPDATE
// TIP: To test this file alone, run:
// TIP:   bazel test //toolchain/testing:file_test --test_arg=--file_tests=toolchain/check/testdata/packages/no_prelude/fail_export_name_params.carbon
// TIP: To dump output, run:
// TIP:   bazel run //toolchain/testing:file_test -- --dump_output --file_tests=toolchain/check/testdata/packages/no_prelude/fail_export_name_params.carbon

// --- a.carbon

package Foo library "[[@TEST_NAME]]";

class C1(T:! type);
class C2(T:! type);

// --- fail_b.carbon

package Foo library "[[@TEST_NAME]]";

import library "a";

export C1;

// CHECK:STDERR: fail_b.carbon:[[@LINE+3]]:10: error: `export` declaration cannot have parameters
// CHECK:STDERR: export C2(T:! type);
// CHECK:STDERR:          ^~~~~~~~~~
export C2(T:! type);

// CHECK:STDOUT: --- a.carbon
// CHECK:STDOUT:
// CHECK:STDOUT: constants {
// CHECK:STDOUT:   %T: type = bind_symbolic_name T 0 [symbolic]
// CHECK:STDOUT:   %C1.type: type = generic_class_type @C1 [template]
// CHECK:STDOUT:   %.1: type = tuple_type () [template]
// CHECK:STDOUT:   %C1.1: %C1.type = struct_value () [template]
// CHECK:STDOUT:   %C1.2: type = class_type @C1, @C1(%T) [symbolic]
// CHECK:STDOUT:   %C2.type: type = generic_class_type @C2 [template]
// CHECK:STDOUT:   %C2.1: %C2.type = struct_value () [template]
// CHECK:STDOUT:   %C2.2: type = class_type @C2, @C2(%T) [symbolic]
// CHECK:STDOUT: }
// CHECK:STDOUT:
// CHECK:STDOUT: file {
// CHECK:STDOUT:   package: <namespace> = namespace [template] {
// CHECK:STDOUT:     .C1 = %C1.decl
// CHECK:STDOUT:     .C2 = %C2.decl
// CHECK:STDOUT:   }
// CHECK:STDOUT:   %C1.decl: %C1.type = class_decl @C1 [template = constants.%C1.1] {
<<<<<<< HEAD
// CHECK:STDOUT:     %T.patt.loc4: type = symbolic_binding_pattern T 0
// CHECK:STDOUT:   } {
// CHECK:STDOUT:     %T.loc4_10.1: type = param T
// CHECK:STDOUT:     %T.loc4_10.2: type = bind_symbolic_name T 0, %T.loc4_10.1 [symbolic = @C1.%T (constants.%T)]
// CHECK:STDOUT:   }
// CHECK:STDOUT:   %C2.decl: %C2.type = class_decl @C2 [template = constants.%C2.1] {
// CHECK:STDOUT:     %T.patt.loc5: type = symbolic_binding_pattern T 0
// CHECK:STDOUT:   } {
// CHECK:STDOUT:     %T.loc5_10.1: type = param T
// CHECK:STDOUT:     %T.loc5_10.2: type = bind_symbolic_name T 0, %T.loc5_10.1 [symbolic = @C2.%T (constants.%T)]
=======
// CHECK:STDOUT:     %T.param: type = param T, runtime_param<invalid>
// CHECK:STDOUT:     %T.loc4: type = bind_symbolic_name T 0, %T.param [symbolic = %T.1 (constants.%T)]
// CHECK:STDOUT:   }
// CHECK:STDOUT:   %C2.decl: %C2.type = class_decl @C2 [template = constants.%C2.1] {
// CHECK:STDOUT:     %T.param: type = param T, runtime_param<invalid>
// CHECK:STDOUT:     %T.loc5: type = bind_symbolic_name T 0, %T.param [symbolic = %T.1 (constants.%T)]
>>>>>>> 1e34d03e
// CHECK:STDOUT:   }
// CHECK:STDOUT: }
// CHECK:STDOUT:
// CHECK:STDOUT: generic class @C1(%T.loc4: type) {
// CHECK:STDOUT:   %T.1: type = bind_symbolic_name T 0 [symbolic = %T.1 (constants.%T)]
// CHECK:STDOUT:
// CHECK:STDOUT:   class;
// CHECK:STDOUT: }
// CHECK:STDOUT:
// CHECK:STDOUT: generic class @C2(%T.loc5: type) {
// CHECK:STDOUT:   %T.1: type = bind_symbolic_name T 0 [symbolic = %T.1 (constants.%T)]
// CHECK:STDOUT:
// CHECK:STDOUT:   class;
// CHECK:STDOUT: }
// CHECK:STDOUT:
// CHECK:STDOUT: specific @C1(constants.%T) {
// CHECK:STDOUT:   %T.1 => constants.%T
// CHECK:STDOUT: }
// CHECK:STDOUT:
// CHECK:STDOUT: specific @C2(constants.%T) {
// CHECK:STDOUT:   %T.1 => constants.%T
// CHECK:STDOUT: }
// CHECK:STDOUT:
// CHECK:STDOUT: --- fail_b.carbon
// CHECK:STDOUT:
// CHECK:STDOUT: constants {
// CHECK:STDOUT:   %C1.type: type = generic_class_type @C1 [template]
// CHECK:STDOUT:   %.1: type = tuple_type () [template]
// CHECK:STDOUT:   %C1.1: %C1.type = struct_value () [template]
// CHECK:STDOUT:   %T: type = bind_symbolic_name T 0 [symbolic]
// CHECK:STDOUT:   %C1.2: type = class_type @C1, @C1(%T) [symbolic]
// CHECK:STDOUT:   %C2.type: type = generic_class_type @C2 [template]
// CHECK:STDOUT:   %C2.1: %C2.type = struct_value () [template]
// CHECK:STDOUT:   %C2.2: type = class_type @C2, @C2(%T) [symbolic]
// CHECK:STDOUT: }
// CHECK:STDOUT:
// CHECK:STDOUT: imports {
// CHECK:STDOUT:   %import_ref.1: %C1.type = import_ref Foo//a, inst+5, loaded [template = constants.%C1.1]
// CHECK:STDOUT:   %import_ref.2: %C2.type = import_ref Foo//a, inst+14, loaded [template = constants.%C2.1]
// CHECK:STDOUT: }
// CHECK:STDOUT:
// CHECK:STDOUT: file {
// CHECK:STDOUT:   package: <namespace> = namespace [template] {
// CHECK:STDOUT:     .C1 = %C1
// CHECK:STDOUT:     .C2 = %C2
// CHECK:STDOUT:   }
// CHECK:STDOUT:   %default.import = import <invalid>
// CHECK:STDOUT:   %C1: %C1.type = export C1, imports.%import_ref.1 [template = constants.%C1.1]
// CHECK:STDOUT:   %T.param: type = param T, runtime_param<invalid>
// CHECK:STDOUT:   %T: type = bind_symbolic_name T 0, %T.param [symbolic = constants.%T]
// CHECK:STDOUT:   %C2: %C2.type = export C2, imports.%import_ref.2 [template = constants.%C2.1]
// CHECK:STDOUT: }
// CHECK:STDOUT:
// CHECK:STDOUT: generic class @C1(constants.%T: type) {
// CHECK:STDOUT:   %T: type = bind_symbolic_name T 0 [symbolic = %T (constants.%T)]
// CHECK:STDOUT:
// CHECK:STDOUT:   class;
// CHECK:STDOUT: }
// CHECK:STDOUT:
// CHECK:STDOUT: generic class @C2(constants.%T: type) {
// CHECK:STDOUT:   %T: type = bind_symbolic_name T 0 [symbolic = %T (constants.%T)]
// CHECK:STDOUT:
// CHECK:STDOUT:   class;
// CHECK:STDOUT: }
// CHECK:STDOUT:
// CHECK:STDOUT: specific @C1(constants.%T) {
// CHECK:STDOUT:   %T => constants.%T
// CHECK:STDOUT: }
// CHECK:STDOUT:
// CHECK:STDOUT: specific @C2(constants.%T) {
// CHECK:STDOUT:   %T => constants.%T
// CHECK:STDOUT: }
// CHECK:STDOUT:<|MERGE_RESOLUTION|>--- conflicted
+++ resolved
@@ -47,25 +47,16 @@
 // CHECK:STDOUT:     .C2 = %C2.decl
 // CHECK:STDOUT:   }
 // CHECK:STDOUT:   %C1.decl: %C1.type = class_decl @C1 [template = constants.%C1.1] {
-<<<<<<< HEAD
-// CHECK:STDOUT:     %T.patt.loc4: type = symbolic_binding_pattern T 0
+// CHECK:STDOUT:     %T.patt: type = symbolic_binding_pattern T 0
 // CHECK:STDOUT:   } {
-// CHECK:STDOUT:     %T.loc4_10.1: type = param T
-// CHECK:STDOUT:     %T.loc4_10.2: type = bind_symbolic_name T 0, %T.loc4_10.1 [symbolic = @C1.%T (constants.%T)]
-// CHECK:STDOUT:   }
-// CHECK:STDOUT:   %C2.decl: %C2.type = class_decl @C2 [template = constants.%C2.1] {
-// CHECK:STDOUT:     %T.patt.loc5: type = symbolic_binding_pattern T 0
-// CHECK:STDOUT:   } {
-// CHECK:STDOUT:     %T.loc5_10.1: type = param T
-// CHECK:STDOUT:     %T.loc5_10.2: type = bind_symbolic_name T 0, %T.loc5_10.1 [symbolic = @C2.%T (constants.%T)]
-=======
 // CHECK:STDOUT:     %T.param: type = param T, runtime_param<invalid>
 // CHECK:STDOUT:     %T.loc4: type = bind_symbolic_name T 0, %T.param [symbolic = %T.1 (constants.%T)]
 // CHECK:STDOUT:   }
 // CHECK:STDOUT:   %C2.decl: %C2.type = class_decl @C2 [template = constants.%C2.1] {
+// CHECK:STDOUT:     %T.patt: type = symbolic_binding_pattern T 0
+// CHECK:STDOUT:   } {
 // CHECK:STDOUT:     %T.param: type = param T, runtime_param<invalid>
 // CHECK:STDOUT:     %T.loc5: type = bind_symbolic_name T 0, %T.param [symbolic = %T.1 (constants.%T)]
->>>>>>> 1e34d03e
 // CHECK:STDOUT:   }
 // CHECK:STDOUT: }
 // CHECK:STDOUT:
