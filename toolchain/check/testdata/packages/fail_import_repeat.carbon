--- conflicted
+++ resolved
@@ -21,13 +21,8 @@
 import Api;
 // CHECK:STDERR: import.carbon:[[@LINE+6]]:1: ERROR: Library imported more than once.
 // CHECK:STDERR: import Api;
-<<<<<<< HEAD
 // CHECK:STDERR: ~~~~~~
-// CHECK:STDERR: import_api.carbon:[[@LINE-4]]:1: First import here.
-=======
-// CHECK:STDERR: ^
 // CHECK:STDERR: import.carbon:[[@LINE-4]]:1: First import here.
->>>>>>> 456d1652
 // CHECK:STDERR: import Api;
 // CHECK:STDERR: ~~~~~~
 import Api;
@@ -35,13 +30,8 @@
 import Api library "lib";
 // CHECK:STDERR: import.carbon:[[@LINE+6]]:1: ERROR: Library imported more than once.
 // CHECK:STDERR: import Api library "lib";
-<<<<<<< HEAD
 // CHECK:STDERR: ~~~~~~
-// CHECK:STDERR: import_api.carbon:[[@LINE-4]]:1: First import here.
-=======
-// CHECK:STDERR: ^
 // CHECK:STDERR: import.carbon:[[@LINE-4]]:1: First import here.
->>>>>>> 456d1652
 // CHECK:STDERR: import Api library "lib";
 // CHECK:STDERR: ~~~~~~
 import Api library "lib";
