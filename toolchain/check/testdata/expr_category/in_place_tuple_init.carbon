// Part of the Carbon Language project, under the Apache License v2.0 with LLVM
// Exceptions. See /LICENSE for license information.
// SPDX-License-Identifier: Apache-2.0 WITH LLVM-exception
//
// AUTOUPDATE
// TIP: To test this file alone, run:
// TIP:   bazel test //toolchain/testing:file_test --test_arg=--file_tests=toolchain/check/testdata/expr_category/in_place_tuple_init.carbon
// TIP: To dump output, run:
// TIP:   bazel run //toolchain/testing:file_test -- --dump_output --file_tests=toolchain/check/testdata/expr_category/in_place_tuple_init.carbon

fn F() -> (i32, i32);

fn G() -> (i32, i32) {
  var v: (i32, i32) = F();
  v = F();
  return F();
}

fn H() -> i32 {
  return G().0;
}

// CHECK:STDOUT: --- in_place_tuple_init.carbon
// CHECK:STDOUT:
// CHECK:STDOUT: constants {
// CHECK:STDOUT:   %Int32.type: type = fn_type @Int32 [template]
// CHECK:STDOUT:   %.1: type = tuple_type () [template]
// CHECK:STDOUT:   %Int32: %Int32.type = struct_value () [template]
// CHECK:STDOUT:   %.2: type = tuple_type (type, type) [template]
// CHECK:STDOUT:   %.3: type = tuple_type (i32, i32) [template]
// CHECK:STDOUT:   %F.type: type = fn_type @F [template]
// CHECK:STDOUT:   %F: %F.type = struct_value () [template]
// CHECK:STDOUT:   %G.type: type = fn_type @G [template]
// CHECK:STDOUT:   %G: %G.type = struct_value () [template]
// CHECK:STDOUT:   %.4: type = ptr_type %.3 [template]
// CHECK:STDOUT:   %H.type: type = fn_type @H [template]
// CHECK:STDOUT:   %H: %H.type = struct_value () [template]
// CHECK:STDOUT:   %.5: i32 = int_literal 0 [template]
// CHECK:STDOUT: }
// CHECK:STDOUT:
// CHECK:STDOUT: imports {
// CHECK:STDOUT:   %Core: <namespace> = namespace file.%Core.import, [template] {
// CHECK:STDOUT:     .Int32 = %import_ref
// CHECK:STDOUT:     import Core//prelude
// CHECK:STDOUT:     import Core//prelude/operators
// CHECK:STDOUT:     import Core//prelude/types
// CHECK:STDOUT:     import Core//prelude/operators/arithmetic
// CHECK:STDOUT:     import Core//prelude/operators/as
// CHECK:STDOUT:     import Core//prelude/operators/bitwise
// CHECK:STDOUT:     import Core//prelude/operators/comparison
// CHECK:STDOUT:     import Core//prelude/types/bool
// CHECK:STDOUT:   }
// CHECK:STDOUT:   %import_ref: %Int32.type = import_ref Core//prelude/types, inst+4, loaded [template = constants.%Int32]
// CHECK:STDOUT: }
// CHECK:STDOUT:
// CHECK:STDOUT: file {
// CHECK:STDOUT:   package: <namespace> = namespace [template] {
// CHECK:STDOUT:     .Core = imports.%Core
// CHECK:STDOUT:     .F = %F.decl
// CHECK:STDOUT:     .G = %G.decl
// CHECK:STDOUT:     .H = %H.decl
// CHECK:STDOUT:   }
// CHECK:STDOUT:   %Core.import = import Core
// CHECK:STDOUT:   %F.decl: %F.type = fn_decl @F [template = constants.%F] {} {
// CHECK:STDOUT:     %int.make_type_32.loc11_12: init type = call constants.%Int32() [template = i32]
// CHECK:STDOUT:     %int.make_type_32.loc11_17: init type = call constants.%Int32() [template = i32]
// CHECK:STDOUT:     %.loc11_20.1: %.2 = tuple_literal (%int.make_type_32.loc11_12, %int.make_type_32.loc11_17)
// CHECK:STDOUT:     %.loc11_20.2: type = value_of_initializer %int.make_type_32.loc11_12 [template = i32]
// CHECK:STDOUT:     %.loc11_20.3: type = converted %int.make_type_32.loc11_12, %.loc11_20.2 [template = i32]
// CHECK:STDOUT:     %.loc11_20.4: type = value_of_initializer %int.make_type_32.loc11_17 [template = i32]
// CHECK:STDOUT:     %.loc11_20.5: type = converted %int.make_type_32.loc11_17, %.loc11_20.4 [template = i32]
// CHECK:STDOUT:     %.loc11_20.6: type = converted %.loc11_20.1, constants.%.3 [template = constants.%.3]
// CHECK:STDOUT:     %return: ref %.3 = var <return slot>
// CHECK:STDOUT:   }
// CHECK:STDOUT:   %G.decl: %G.type = fn_decl @G [template = constants.%G] {} {
// CHECK:STDOUT:     %int.make_type_32.loc13_12: init type = call constants.%Int32() [template = i32]
// CHECK:STDOUT:     %int.make_type_32.loc13_17: init type = call constants.%Int32() [template = i32]
// CHECK:STDOUT:     %.loc13_20.1: %.2 = tuple_literal (%int.make_type_32.loc13_12, %int.make_type_32.loc13_17)
// CHECK:STDOUT:     %.loc13_20.2: type = value_of_initializer %int.make_type_32.loc13_12 [template = i32]
// CHECK:STDOUT:     %.loc13_20.3: type = converted %int.make_type_32.loc13_12, %.loc13_20.2 [template = i32]
// CHECK:STDOUT:     %.loc13_20.4: type = value_of_initializer %int.make_type_32.loc13_17 [template = i32]
// CHECK:STDOUT:     %.loc13_20.5: type = converted %int.make_type_32.loc13_17, %.loc13_20.4 [template = i32]
// CHECK:STDOUT:     %.loc13_20.6: type = converted %.loc13_20.1, constants.%.3 [template = constants.%.3]
// CHECK:STDOUT:     %return: ref %.3 = var <return slot>
// CHECK:STDOUT:   }
<<<<<<< HEAD
// CHECK:STDOUT:   %H.decl: %H.type = fn_decl @H [template = constants.%H] {} {
// CHECK:STDOUT:     %int.make_type_32.loc19: init type = call constants.%Int32() [template = i32]
// CHECK:STDOUT:     %.loc19_11.1: type = value_of_initializer %int.make_type_32.loc19 [template = i32]
// CHECK:STDOUT:     %.loc19_11.2: type = converted %int.make_type_32.loc19, %.loc19_11.1 [template = i32]
// CHECK:STDOUT:     @H.%return: ref i32 = var <return slot>
=======
// CHECK:STDOUT:   %H.decl: %H.type = fn_decl @H [template = constants.%H] {
// CHECK:STDOUT:     %int.make_type_32: init type = call constants.%Int32() [template = i32]
// CHECK:STDOUT:     %.loc19_11.1: type = value_of_initializer %int.make_type_32 [template = i32]
// CHECK:STDOUT:     %.loc19_11.2: type = converted %int.make_type_32, %.loc19_11.1 [template = i32]
// CHECK:STDOUT:     %return: ref i32 = var <return slot>
>>>>>>> 1e34d03e
// CHECK:STDOUT:   }
// CHECK:STDOUT: }
// CHECK:STDOUT:
// CHECK:STDOUT: fn @Int32() -> type = "int.make_type_32";
// CHECK:STDOUT:
// CHECK:STDOUT: fn @F() -> %.3;
// CHECK:STDOUT:
// CHECK:STDOUT: fn @G() -> %return: %.3 {
// CHECK:STDOUT: !entry:
// CHECK:STDOUT:   %int.make_type_32.loc14_11: init type = call constants.%Int32() [template = i32]
// CHECK:STDOUT:   %int.make_type_32.loc14_16: init type = call constants.%Int32() [template = i32]
// CHECK:STDOUT:   %.loc14_19.1: %.2 = tuple_literal (%int.make_type_32.loc14_11, %int.make_type_32.loc14_16)
// CHECK:STDOUT:   %.loc14_19.2: type = value_of_initializer %int.make_type_32.loc14_11 [template = i32]
// CHECK:STDOUT:   %.loc14_19.3: type = converted %int.make_type_32.loc14_11, %.loc14_19.2 [template = i32]
// CHECK:STDOUT:   %.loc14_19.4: type = value_of_initializer %int.make_type_32.loc14_16 [template = i32]
// CHECK:STDOUT:   %.loc14_19.5: type = converted %int.make_type_32.loc14_16, %.loc14_19.4 [template = i32]
// CHECK:STDOUT:   %.loc14_19.6: type = converted %.loc14_19.1, constants.%.3 [template = constants.%.3]
// CHECK:STDOUT:   %v.var: ref %.3 = var v
// CHECK:STDOUT:   %v: ref %.3 = bind_name v, %v.var
// CHECK:STDOUT:   %F.ref.loc14: %F.type = name_ref F, file.%F.decl [template = constants.%F]
// CHECK:STDOUT:   %.loc14_7: ref %.3 = splice_block %v.var {}
// CHECK:STDOUT:   %F.call.loc14: init %.3 = call %F.ref.loc14() to %.loc14_7
// CHECK:STDOUT:   assign %v.var, %F.call.loc14
// CHECK:STDOUT:   %v.ref: ref %.3 = name_ref v, %v
// CHECK:STDOUT:   %F.ref.loc15: %F.type = name_ref F, file.%F.decl [template = constants.%F]
// CHECK:STDOUT:   %.loc15: ref %.3 = splice_block %v.ref {}
// CHECK:STDOUT:   %F.call.loc15: init %.3 = call %F.ref.loc15() to %.loc15
// CHECK:STDOUT:   assign %v.ref, %F.call.loc15
// CHECK:STDOUT:   %F.ref.loc16: %F.type = name_ref F, file.%F.decl [template = constants.%F]
// CHECK:STDOUT:   %.loc13_8: ref %.3 = splice_block %return {}
// CHECK:STDOUT:   %F.call.loc16: init %.3 = call %F.ref.loc16() to %.loc13_8
// CHECK:STDOUT:   return %F.call.loc16 to %return
// CHECK:STDOUT: }
// CHECK:STDOUT:
// CHECK:STDOUT: fn @H() -> i32 {
// CHECK:STDOUT: !entry:
// CHECK:STDOUT:   %G.ref: %G.type = name_ref G, file.%G.decl [template = constants.%G]
// CHECK:STDOUT:   %.loc20_11.1: ref %.3 = temporary_storage
// CHECK:STDOUT:   %G.call: init %.3 = call %G.ref() to %.loc20_11.1
// CHECK:STDOUT:   %.loc20_14: i32 = int_literal 0 [template = constants.%.5]
// CHECK:STDOUT:   %.loc20_11.2: ref %.3 = temporary %.loc20_11.1, %G.call
// CHECK:STDOUT:   %.loc20_13.1: ref i32 = tuple_access %.loc20_11.2, element0
// CHECK:STDOUT:   %.loc20_13.2: i32 = bind_value %.loc20_13.1
// CHECK:STDOUT:   return %.loc20_13.2
// CHECK:STDOUT: }
// CHECK:STDOUT:<|MERGE_RESOLUTION|>--- conflicted
+++ resolved
@@ -83,19 +83,11 @@
 // CHECK:STDOUT:     %.loc13_20.6: type = converted %.loc13_20.1, constants.%.3 [template = constants.%.3]
 // CHECK:STDOUT:     %return: ref %.3 = var <return slot>
 // CHECK:STDOUT:   }
-<<<<<<< HEAD
 // CHECK:STDOUT:   %H.decl: %H.type = fn_decl @H [template = constants.%H] {} {
-// CHECK:STDOUT:     %int.make_type_32.loc19: init type = call constants.%Int32() [template = i32]
-// CHECK:STDOUT:     %.loc19_11.1: type = value_of_initializer %int.make_type_32.loc19 [template = i32]
-// CHECK:STDOUT:     %.loc19_11.2: type = converted %int.make_type_32.loc19, %.loc19_11.1 [template = i32]
-// CHECK:STDOUT:     @H.%return: ref i32 = var <return slot>
-=======
-// CHECK:STDOUT:   %H.decl: %H.type = fn_decl @H [template = constants.%H] {
 // CHECK:STDOUT:     %int.make_type_32: init type = call constants.%Int32() [template = i32]
 // CHECK:STDOUT:     %.loc19_11.1: type = value_of_initializer %int.make_type_32 [template = i32]
 // CHECK:STDOUT:     %.loc19_11.2: type = converted %int.make_type_32, %.loc19_11.1 [template = i32]
 // CHECK:STDOUT:     %return: ref i32 = var <return slot>
->>>>>>> 1e34d03e
 // CHECK:STDOUT:   }
 // CHECK:STDOUT: }
 // CHECK:STDOUT:
