// Part of the Carbon Language project, under the Apache License v2.0 with LLVM
// Exceptions. See /LICENSE for license information.
// SPDX-License-Identifier: Apache-2.0 WITH LLVM-exception
//
// AUTOUPDATE
// TIP: To test this file alone, run:
// TIP:   bazel test //toolchain/testing:file_test --test_arg=--file_tests=toolchain/check/testdata/where_expr/designator.carbon
// TIP: To dump output, run:
// TIP:   bazel run //toolchain/testing:file_test -- --dump_output --file_tests=toolchain/check/testdata/where_expr/designator.carbon

// --- success.carbon

library "[[@TEST_NAME]]";

interface I {
  let Member:! type;
}

fn PeriodSelf(T:! I where .Self == ());

fn PeriodMember(U:! I where .Member == ());

fn TypeSelfImpls(V:! type where .Self impls I);

// --- fail_wrong_member.carbon

library "[[@TEST_NAME]]";

interface J {
  let Member:! type;
}

// CHECK:STDERR: fail_wrong_member.carbon:[[@LINE+4]]:31: error: name `Mismatch` not found
// CHECK:STDERR: fn PeriodMismatch(W:! J where .Mismatch = {});
// CHECK:STDERR:                               ^~~~~~~~~
// CHECK:STDERR:
fn PeriodMismatch(W:! J where .Mismatch = {});

// --- fail_designator_matches_var.carbon

library "[[@TEST_NAME]]";

fn Foo() -> () {
  var x: ();
  // CHECK:STDERR: fail_designator_matches_var.carbon:[[@LINE+5]]:10: error: name `.Self` not found
  // CHECK:STDERR:   return .x;
  // CHECK:STDERR:          ^~
  // CHECK:STDERR: fail_designator_matches_var.carbon: note: designator may only be used when `.Self` is in scope
  // CHECK:STDERR:
  return .x;
}

// --- fail_unknown_designator.carbon

library "[[@TEST_NAME]]";

fn Bar() -> () {
  // CHECK:STDERR: fail_unknown_designator.carbon:[[@LINE+5]]:10: error: name `.Self` not found
  // CHECK:STDERR:   return .undef;
  // CHECK:STDERR:          ^~~~~~
  // CHECK:STDERR: fail_unknown_designator.carbon: note: designator may only be used when `.Self` is in scope
  // CHECK:STDERR:
  return .undef;
}

// --- fail_dot_self_method_return_value.carbon

library "[[@TEST_NAME]]";

class C {
  // CHECK:STDERR: fail_dot_self_method_return_value.carbon:[[@LINE+4]]:27: error: name `.Self` not found
  // CHECK:STDERR:   fn F() -> Self { return .Self; }
  // CHECK:STDERR:                           ^~~~~
  // CHECK:STDERR:
  fn F() -> Self { return .Self; }
}

// --- fail_dot_self_method_return_type.carbon

library "[[@TEST_NAME]]";

class D {
  // CHECK:STDERR: fail_dot_self_method_return_type.carbon:[[@LINE+3]]:13: error: name `.Self` not found
  // CHECK:STDERR:   fn G() -> .Self { return Self; }
  // CHECK:STDERR:             ^~~~~
  fn G() -> .Self { return Self; }
}

// CHECK:STDOUT: --- success.carbon
// CHECK:STDOUT:
// CHECK:STDOUT: constants {
// CHECK:STDOUT:   %I.type: type = interface_type @I [template]
// CHECK:STDOUT:   %Self: %I.type = bind_symbolic_name Self, 0 [symbolic]
// CHECK:STDOUT:   %.1: type = assoc_entity_type %I.type, type [template]
// CHECK:STDOUT:   %.2: %.1 = assoc_entity element0, @I.%Member [template]
// CHECK:STDOUT:   %.Self.1: %I.type = bind_symbolic_name .Self, 0 [symbolic]
// CHECK:STDOUT:   %.3: type = tuple_type () [template]
// CHECK:STDOUT:   %T: %I.type = bind_symbolic_name T, 0 [symbolic]
// CHECK:STDOUT:   %T.patt: %I.type = symbolic_binding_pattern T, 0 [symbolic]
// CHECK:STDOUT:   %PeriodSelf.type: type = fn_type @PeriodSelf [template]
// CHECK:STDOUT:   %PeriodSelf: %PeriodSelf.type = struct_value () [template]
// CHECK:STDOUT:   %U: %I.type = bind_symbolic_name U, 0 [symbolic]
// CHECK:STDOUT:   %U.patt: %I.type = symbolic_binding_pattern U, 0 [symbolic]
// CHECK:STDOUT:   %PeriodMember.type: type = fn_type @PeriodMember [template]
// CHECK:STDOUT:   %PeriodMember: %PeriodMember.type = struct_value () [template]
// CHECK:STDOUT:   %.Self.2: type = bind_symbolic_name .Self, 0 [symbolic]
// CHECK:STDOUT:   %V: type = bind_symbolic_name V, 0 [symbolic]
// CHECK:STDOUT:   %V.patt: type = symbolic_binding_pattern V, 0 [symbolic]
// CHECK:STDOUT:   %TypeSelfImpls.type: type = fn_type @TypeSelfImpls [template]
// CHECK:STDOUT:   %TypeSelfImpls: %TypeSelfImpls.type = struct_value () [template]
// CHECK:STDOUT: }
// CHECK:STDOUT:
// CHECK:STDOUT: imports {
// CHECK:STDOUT:   %Core: <namespace> = namespace file.%Core.import, [template] {
// CHECK:STDOUT:     import Core//prelude
// CHECK:STDOUT:     import Core//prelude/operators
// CHECK:STDOUT:     import Core//prelude/types
// CHECK:STDOUT:     import Core//prelude/operators/arithmetic
// CHECK:STDOUT:     import Core//prelude/operators/as
// CHECK:STDOUT:     import Core//prelude/operators/bitwise
// CHECK:STDOUT:     import Core//prelude/operators/comparison
// CHECK:STDOUT:     import Core//prelude/types/bool
// CHECK:STDOUT:   }
// CHECK:STDOUT: }
// CHECK:STDOUT:
// CHECK:STDOUT: file {
// CHECK:STDOUT:   package: <namespace> = namespace [template] {
// CHECK:STDOUT:     .Core = imports.%Core
// CHECK:STDOUT:     .I = %I.decl
// CHECK:STDOUT:     .PeriodSelf = %PeriodSelf.decl
// CHECK:STDOUT:     .PeriodMember = %PeriodMember.decl
// CHECK:STDOUT:     .TypeSelfImpls = %TypeSelfImpls.decl
// CHECK:STDOUT:   }
// CHECK:STDOUT:   %Core.import = import Core
// CHECK:STDOUT:   %I.decl: type = interface_decl @I [template = constants.%I.type] {} {}
// CHECK:STDOUT:   %PeriodSelf.decl: %PeriodSelf.type = fn_decl @PeriodSelf [template = constants.%PeriodSelf] {
// CHECK:STDOUT:     %T.patt.loc8: %I.type = symbolic_binding_pattern T, 0 [symbolic = %T.patt.1 (constants.%T.patt)]
// CHECK:STDOUT:     %T.param_patt: %I.type = param_pattern %T.patt.loc8, runtime_param<invalid> [symbolic = %T.patt.1 (constants.%T.patt)]
// CHECK:STDOUT:   } {
// CHECK:STDOUT:     %I.ref: type = name_ref I, file.%I.decl [template = constants.%I.type]
// CHECK:STDOUT:     %.Self: %I.type = bind_symbolic_name .Self, 0 [symbolic = constants.%.Self.1]
// CHECK:STDOUT:     %.Self.ref: %I.type = name_ref .Self, %.Self [symbolic = constants.%.Self.1]
// CHECK:STDOUT:     %.loc8_37: %.3 = tuple_literal ()
// CHECK:STDOUT:     %.loc8_21: type = where_expr %.Self [template = constants.%I.type] {
// CHECK:STDOUT:       requirement_equivalent %.Self.ref, %.loc8_37
// CHECK:STDOUT:     }
<<<<<<< HEAD
// CHECK:STDOUT:     %param: %I.type = param runtime_param<invalid>
// CHECK:STDOUT:     %T.loc8: %I.type = bind_symbolic_name T, 0, %param [symbolic = %T.1 (constants.%T)]
=======
// CHECK:STDOUT:     %T.param: %I.type = param T, runtime_param<invalid>
// CHECK:STDOUT:     %T.loc8_15.1: %I.type = bind_symbolic_name T, 0, %T.param [symbolic = %T.loc8_15.2 (constants.%T)]
>>>>>>> 77facdd7
// CHECK:STDOUT:   }
// CHECK:STDOUT:   %PeriodMember.decl: %PeriodMember.type = fn_decl @PeriodMember [template = constants.%PeriodMember] {
// CHECK:STDOUT:     %U.patt.loc10: %I.type = symbolic_binding_pattern U, 0 [symbolic = %U.patt.1 (constants.%U.patt)]
// CHECK:STDOUT:     %U.param_patt: %I.type = param_pattern %U.patt.loc10, runtime_param<invalid> [symbolic = %U.patt.1 (constants.%U.patt)]
// CHECK:STDOUT:   } {
// CHECK:STDOUT:     %I.ref: type = name_ref I, file.%I.decl [template = constants.%I.type]
// CHECK:STDOUT:     %.Self: %I.type = bind_symbolic_name .Self, 0 [symbolic = constants.%.Self.1]
// CHECK:STDOUT:     %.Self.ref: %I.type = name_ref .Self, %.Self [symbolic = constants.%.Self.1]
// CHECK:STDOUT:     %Member.ref: %.1 = name_ref Member, @I.%.loc5 [template = constants.%.2]
// CHECK:STDOUT:     %.loc10_41: %.3 = tuple_literal ()
// CHECK:STDOUT:     %.loc10_23: type = where_expr %.Self [template = constants.%I.type] {
// CHECK:STDOUT:       requirement_equivalent %Member.ref, %.loc10_41
// CHECK:STDOUT:     }
<<<<<<< HEAD
// CHECK:STDOUT:     %param: %I.type = param runtime_param<invalid>
// CHECK:STDOUT:     %U.loc10: %I.type = bind_symbolic_name U, 0, %param [symbolic = %U.1 (constants.%U)]
=======
// CHECK:STDOUT:     %U.param: %I.type = param U, runtime_param<invalid>
// CHECK:STDOUT:     %U.loc10_17.1: %I.type = bind_symbolic_name U, 0, %U.param [symbolic = %U.loc10_17.2 (constants.%U)]
>>>>>>> 77facdd7
// CHECK:STDOUT:   }
// CHECK:STDOUT:   %TypeSelfImpls.decl: %TypeSelfImpls.type = fn_decl @TypeSelfImpls [template = constants.%TypeSelfImpls] {
// CHECK:STDOUT:     %V.patt.loc12: type = symbolic_binding_pattern V, 0 [symbolic = %V.patt.1 (constants.%V.patt)]
// CHECK:STDOUT:     %V.param_patt: type = param_pattern %V.patt.loc12, runtime_param<invalid> [symbolic = %V.patt.1 (constants.%V.patt)]
// CHECK:STDOUT:   } {
// CHECK:STDOUT:     %.Self: type = bind_symbolic_name .Self, 0 [symbolic = constants.%.Self.2]
// CHECK:STDOUT:     %.Self.ref: type = name_ref .Self, %.Self [symbolic = constants.%.Self.2]
// CHECK:STDOUT:     %I.ref: type = name_ref I, file.%I.decl [template = constants.%I.type]
// CHECK:STDOUT:     %.loc12: type = where_expr %.Self [template = type] {
// CHECK:STDOUT:       requirement_impls %.Self.ref, %I.ref
// CHECK:STDOUT:     }
<<<<<<< HEAD
// CHECK:STDOUT:     %param: type = param runtime_param<invalid>
// CHECK:STDOUT:     %V.loc12: type = bind_symbolic_name V, 0, %param [symbolic = %V.1 (constants.%V)]
=======
// CHECK:STDOUT:     %V.param: type = param V, runtime_param<invalid>
// CHECK:STDOUT:     %V.loc12_18.1: type = bind_symbolic_name V, 0, %V.param [symbolic = %V.loc12_18.2 (constants.%V)]
>>>>>>> 77facdd7
// CHECK:STDOUT:   }
// CHECK:STDOUT: }
// CHECK:STDOUT:
// CHECK:STDOUT: interface @I {
// CHECK:STDOUT:   %Self: %I.type = bind_symbolic_name Self, 0 [symbolic = constants.%Self]
// CHECK:STDOUT:   %Member: type = assoc_const_decl Member [template]
// CHECK:STDOUT:   %.loc5: %.1 = assoc_entity element0, %Member [template = constants.%.2]
// CHECK:STDOUT:
// CHECK:STDOUT: !members:
// CHECK:STDOUT:   .Self = %Self
// CHECK:STDOUT:   .Member = %.loc5
// CHECK:STDOUT:   witness = (%Member)
// CHECK:STDOUT: }
// CHECK:STDOUT:
<<<<<<< HEAD
// CHECK:STDOUT: generic fn @PeriodSelf(%T.loc8: %I.type) {
// CHECK:STDOUT:   %T.1: %I.type = bind_symbolic_name T, 0 [symbolic = %T.1 (constants.%T)]
// CHECK:STDOUT:   %T.patt.1: %I.type = symbolic_binding_pattern T, 0 [symbolic = %T.patt.1 (constants.%T.patt)]
// CHECK:STDOUT:
// CHECK:STDOUT:   fn(%T.param_patt: %I.type);
// CHECK:STDOUT: }
// CHECK:STDOUT:
// CHECK:STDOUT: generic fn @PeriodMember(%U.loc10: %I.type) {
// CHECK:STDOUT:   %U.1: %I.type = bind_symbolic_name U, 0 [symbolic = %U.1 (constants.%U)]
// CHECK:STDOUT:   %U.patt.1: %I.type = symbolic_binding_pattern U, 0 [symbolic = %U.patt.1 (constants.%U.patt)]
// CHECK:STDOUT:
// CHECK:STDOUT:   fn(%U.param_patt: %I.type);
// CHECK:STDOUT: }
// CHECK:STDOUT:
// CHECK:STDOUT: generic fn @TypeSelfImpls(%V.loc12: type) {
// CHECK:STDOUT:   %V.1: type = bind_symbolic_name V, 0 [symbolic = %V.1 (constants.%V)]
// CHECK:STDOUT:   %V.patt.1: type = symbolic_binding_pattern V, 0 [symbolic = %V.patt.1 (constants.%V.patt)]
// CHECK:STDOUT:
// CHECK:STDOUT:   fn(%V.param_patt: type);
// CHECK:STDOUT: }
// CHECK:STDOUT:
// CHECK:STDOUT: specific @PeriodSelf(constants.%T) {
// CHECK:STDOUT:   %T.1 => constants.%T
// CHECK:STDOUT:   %T.patt.1 => constants.%T
// CHECK:STDOUT: }
// CHECK:STDOUT:
// CHECK:STDOUT: specific @PeriodMember(constants.%U) {
// CHECK:STDOUT:   %U.1 => constants.%U
// CHECK:STDOUT:   %U.patt.1 => constants.%U
// CHECK:STDOUT: }
// CHECK:STDOUT:
// CHECK:STDOUT: specific @TypeSelfImpls(constants.%V) {
// CHECK:STDOUT:   %V.1 => constants.%V
// CHECK:STDOUT:   %V.patt.1 => constants.%V
=======
// CHECK:STDOUT: generic fn @PeriodSelf(%T.loc8_15.1: %I.type) {
// CHECK:STDOUT:   %T.loc8_15.2: %I.type = bind_symbolic_name T, 0 [symbolic = %T.loc8_15.2 (constants.%T)]
// CHECK:STDOUT:
// CHECK:STDOUT:   fn(%T.loc8_15.1: %I.type);
// CHECK:STDOUT: }
// CHECK:STDOUT:
// CHECK:STDOUT: generic fn @PeriodMember(%U.loc10_17.1: %I.type) {
// CHECK:STDOUT:   %U.loc10_17.2: %I.type = bind_symbolic_name U, 0 [symbolic = %U.loc10_17.2 (constants.%U)]
// CHECK:STDOUT:
// CHECK:STDOUT:   fn(%U.loc10_17.1: %I.type);
// CHECK:STDOUT: }
// CHECK:STDOUT:
// CHECK:STDOUT: generic fn @TypeSelfImpls(%V.loc12_18.1: type) {
// CHECK:STDOUT:   %V.loc12_18.2: type = bind_symbolic_name V, 0 [symbolic = %V.loc12_18.2 (constants.%V)]
// CHECK:STDOUT:
// CHECK:STDOUT:   fn(%V.loc12_18.1: type);
// CHECK:STDOUT: }
// CHECK:STDOUT:
// CHECK:STDOUT: specific @PeriodSelf(constants.%T) {
// CHECK:STDOUT:   %T.loc8_15.2 => constants.%T
// CHECK:STDOUT: }
// CHECK:STDOUT:
// CHECK:STDOUT: specific @PeriodMember(constants.%U) {
// CHECK:STDOUT:   %U.loc10_17.2 => constants.%U
// CHECK:STDOUT: }
// CHECK:STDOUT:
// CHECK:STDOUT: specific @TypeSelfImpls(constants.%V) {
// CHECK:STDOUT:   %V.loc12_18.2 => constants.%V
>>>>>>> 77facdd7
// CHECK:STDOUT: }
// CHECK:STDOUT:
// CHECK:STDOUT: --- fail_wrong_member.carbon
// CHECK:STDOUT:
// CHECK:STDOUT: constants {
// CHECK:STDOUT:   %J.type: type = interface_type @J [template]
// CHECK:STDOUT:   %Self: %J.type = bind_symbolic_name Self, 0 [symbolic]
// CHECK:STDOUT:   %.1: type = assoc_entity_type %J.type, type [template]
// CHECK:STDOUT:   %.2: %.1 = assoc_entity element0, @J.%Member [template]
// CHECK:STDOUT:   %.Self: %J.type = bind_symbolic_name .Self, 0 [symbolic]
// CHECK:STDOUT:   %.3: type = tuple_type () [template]
// CHECK:STDOUT:   %.4: type = struct_type {} [template]
// CHECK:STDOUT:   %W: %J.type = bind_symbolic_name W, 0 [symbolic]
// CHECK:STDOUT:   %W.patt: %J.type = symbolic_binding_pattern W, 0 [symbolic]
// CHECK:STDOUT:   %PeriodMismatch.type: type = fn_type @PeriodMismatch [template]
// CHECK:STDOUT:   %PeriodMismatch: %PeriodMismatch.type = struct_value () [template]
// CHECK:STDOUT: }
// CHECK:STDOUT:
// CHECK:STDOUT: imports {
// CHECK:STDOUT:   %Core: <namespace> = namespace file.%Core.import, [template] {
// CHECK:STDOUT:     import Core//prelude
// CHECK:STDOUT:     import Core//prelude/operators
// CHECK:STDOUT:     import Core//prelude/types
// CHECK:STDOUT:     import Core//prelude/operators/arithmetic
// CHECK:STDOUT:     import Core//prelude/operators/as
// CHECK:STDOUT:     import Core//prelude/operators/bitwise
// CHECK:STDOUT:     import Core//prelude/operators/comparison
// CHECK:STDOUT:     import Core//prelude/types/bool
// CHECK:STDOUT:   }
// CHECK:STDOUT: }
// CHECK:STDOUT:
// CHECK:STDOUT: file {
// CHECK:STDOUT:   package: <namespace> = namespace [template] {
// CHECK:STDOUT:     .Core = imports.%Core
// CHECK:STDOUT:     .J = %J.decl
// CHECK:STDOUT:     .PeriodMismatch = %PeriodMismatch.decl
// CHECK:STDOUT:   }
// CHECK:STDOUT:   %Core.import = import Core
// CHECK:STDOUT:   %J.decl: type = interface_decl @J [template = constants.%J.type] {} {}
// CHECK:STDOUT:   %PeriodMismatch.decl: %PeriodMismatch.type = fn_decl @PeriodMismatch [template = constants.%PeriodMismatch] {
// CHECK:STDOUT:     %W.patt.loc12: %J.type = symbolic_binding_pattern W, 0 [symbolic = %W.patt.1 (constants.%W.patt)]
// CHECK:STDOUT:     %W.param_patt: %J.type = param_pattern %W.patt.loc12, runtime_param<invalid> [symbolic = %W.patt.1 (constants.%W.patt)]
// CHECK:STDOUT:   } {
// CHECK:STDOUT:     %J.ref: type = name_ref J, file.%J.decl [template = constants.%J.type]
// CHECK:STDOUT:     %.Self: %J.type = bind_symbolic_name .Self, 0 [symbolic = constants.%.Self]
// CHECK:STDOUT:     %.Self.ref: %J.type = name_ref .Self, %.Self [symbolic = constants.%.Self]
// CHECK:STDOUT:     %Mismatch.ref: <error> = name_ref Mismatch, <error> [template = <error>]
// CHECK:STDOUT:     %.loc12_44: %.4 = struct_literal ()
// CHECK:STDOUT:     %.loc12_25: type = where_expr %.Self [template = constants.%J.type] {
// CHECK:STDOUT:       requirement_rewrite %Mismatch.ref, <error>
// CHECK:STDOUT:     }
<<<<<<< HEAD
// CHECK:STDOUT:     %param: %J.type = param runtime_param<invalid>
// CHECK:STDOUT:     %W.loc12: %J.type = bind_symbolic_name W, 0, %param [symbolic = %W.1 (constants.%W)]
=======
// CHECK:STDOUT:     %W.param: %J.type = param W, runtime_param<invalid>
// CHECK:STDOUT:     %W.loc12_19.1: %J.type = bind_symbolic_name W, 0, %W.param [symbolic = %W.loc12_19.2 (constants.%W)]
>>>>>>> 77facdd7
// CHECK:STDOUT:   }
// CHECK:STDOUT: }
// CHECK:STDOUT:
// CHECK:STDOUT: interface @J {
// CHECK:STDOUT:   %Self: %J.type = bind_symbolic_name Self, 0 [symbolic = constants.%Self]
// CHECK:STDOUT:   %Member: type = assoc_const_decl Member [template]
// CHECK:STDOUT:   %.loc5: %.1 = assoc_entity element0, %Member [template = constants.%.2]
// CHECK:STDOUT:
// CHECK:STDOUT: !members:
// CHECK:STDOUT:   .Self = %Self
// CHECK:STDOUT:   .Member = %.loc5
// CHECK:STDOUT:   witness = (%Member)
// CHECK:STDOUT: }
// CHECK:STDOUT:
<<<<<<< HEAD
// CHECK:STDOUT: generic fn @PeriodMismatch(%W.loc12: %J.type) {
// CHECK:STDOUT:   %W.1: %J.type = bind_symbolic_name W, 0 [symbolic = %W.1 (constants.%W)]
// CHECK:STDOUT:   %W.patt.1: %J.type = symbolic_binding_pattern W, 0 [symbolic = %W.patt.1 (constants.%W.patt)]
// CHECK:STDOUT:
// CHECK:STDOUT:   fn(%W.param_patt: %J.type);
// CHECK:STDOUT: }
// CHECK:STDOUT:
// CHECK:STDOUT: specific @PeriodMismatch(constants.%W) {
// CHECK:STDOUT:   %W.1 => constants.%W
// CHECK:STDOUT:   %W.patt.1 => constants.%W
=======
// CHECK:STDOUT: generic fn @PeriodMismatch(%W.loc12_19.1: %J.type) {
// CHECK:STDOUT:   %W.loc12_19.2: %J.type = bind_symbolic_name W, 0 [symbolic = %W.loc12_19.2 (constants.%W)]
// CHECK:STDOUT:
// CHECK:STDOUT:   fn(%W.loc12_19.1: %J.type);
// CHECK:STDOUT: }
// CHECK:STDOUT:
// CHECK:STDOUT: specific @PeriodMismatch(constants.%W) {
// CHECK:STDOUT:   %W.loc12_19.2 => constants.%W
>>>>>>> 77facdd7
// CHECK:STDOUT: }
// CHECK:STDOUT:
// CHECK:STDOUT: --- fail_designator_matches_var.carbon
// CHECK:STDOUT:
// CHECK:STDOUT: constants {
// CHECK:STDOUT:   %.1: type = tuple_type () [template]
// CHECK:STDOUT:   %Foo.type: type = fn_type @Foo [template]
// CHECK:STDOUT:   %Foo: %Foo.type = struct_value () [template]
// CHECK:STDOUT: }
// CHECK:STDOUT:
// CHECK:STDOUT: imports {
// CHECK:STDOUT:   %Core: <namespace> = namespace file.%Core.import, [template] {
// CHECK:STDOUT:     import Core//prelude
// CHECK:STDOUT:     import Core//prelude/operators
// CHECK:STDOUT:     import Core//prelude/types
// CHECK:STDOUT:     import Core//prelude/operators/arithmetic
// CHECK:STDOUT:     import Core//prelude/operators/as
// CHECK:STDOUT:     import Core//prelude/operators/bitwise
// CHECK:STDOUT:     import Core//prelude/operators/comparison
// CHECK:STDOUT:     import Core//prelude/types/bool
// CHECK:STDOUT:   }
// CHECK:STDOUT: }
// CHECK:STDOUT:
// CHECK:STDOUT: file {
// CHECK:STDOUT:   package: <namespace> = namespace [template] {
// CHECK:STDOUT:     .Core = imports.%Core
// CHECK:STDOUT:     .Foo = %Foo.decl
// CHECK:STDOUT:   }
// CHECK:STDOUT:   %Core.import = import Core
// CHECK:STDOUT:   %Foo.decl: %Foo.type = fn_decl @Foo [template = constants.%Foo] {} {
// CHECK:STDOUT:     %.loc4_14.1: %.1 = tuple_literal ()
// CHECK:STDOUT:     %.loc4_14.2: type = converted %.loc4_14.1, constants.%.1 [template = constants.%.1]
// CHECK:STDOUT:     %return: ref %.1 = var <return slot>
// CHECK:STDOUT:   }
// CHECK:STDOUT: }
// CHECK:STDOUT:
// CHECK:STDOUT: fn @Foo() -> %.1 {
// CHECK:STDOUT: !entry:
// CHECK:STDOUT:   %.loc5_11.1: %.1 = tuple_literal ()
// CHECK:STDOUT:   %.loc5_11.2: type = converted %.loc5_11.1, constants.%.1 [template = constants.%.1]
// CHECK:STDOUT:   %x.var: ref %.1 = var x
// CHECK:STDOUT:   %x: ref %.1 = bind_name x, %x.var
// CHECK:STDOUT:   %.Self.ref: <error> = name_ref .Self, <error> [template = <error>]
// CHECK:STDOUT:   return <error>
// CHECK:STDOUT: }
// CHECK:STDOUT:
// CHECK:STDOUT: --- fail_unknown_designator.carbon
// CHECK:STDOUT:
// CHECK:STDOUT: constants {
// CHECK:STDOUT:   %.1: type = tuple_type () [template]
// CHECK:STDOUT:   %Bar.type: type = fn_type @Bar [template]
// CHECK:STDOUT:   %Bar: %Bar.type = struct_value () [template]
// CHECK:STDOUT: }
// CHECK:STDOUT:
// CHECK:STDOUT: imports {
// CHECK:STDOUT:   %Core: <namespace> = namespace file.%Core.import, [template] {
// CHECK:STDOUT:     import Core//prelude
// CHECK:STDOUT:     import Core//prelude/operators
// CHECK:STDOUT:     import Core//prelude/types
// CHECK:STDOUT:     import Core//prelude/operators/arithmetic
// CHECK:STDOUT:     import Core//prelude/operators/as
// CHECK:STDOUT:     import Core//prelude/operators/bitwise
// CHECK:STDOUT:     import Core//prelude/operators/comparison
// CHECK:STDOUT:     import Core//prelude/types/bool
// CHECK:STDOUT:   }
// CHECK:STDOUT: }
// CHECK:STDOUT:
// CHECK:STDOUT: file {
// CHECK:STDOUT:   package: <namespace> = namespace [template] {
// CHECK:STDOUT:     .Core = imports.%Core
// CHECK:STDOUT:     .Bar = %Bar.decl
// CHECK:STDOUT:   }
// CHECK:STDOUT:   %Core.import = import Core
// CHECK:STDOUT:   %Bar.decl: %Bar.type = fn_decl @Bar [template = constants.%Bar] {} {
// CHECK:STDOUT:     %.loc4_14.1: %.1 = tuple_literal ()
// CHECK:STDOUT:     %.loc4_14.2: type = converted %.loc4_14.1, constants.%.1 [template = constants.%.1]
// CHECK:STDOUT:     %return: ref %.1 = var <return slot>
// CHECK:STDOUT:   }
// CHECK:STDOUT: }
// CHECK:STDOUT:
// CHECK:STDOUT: fn @Bar() -> %.1 {
// CHECK:STDOUT: !entry:
// CHECK:STDOUT:   %.Self.ref: <error> = name_ref .Self, <error> [template = <error>]
// CHECK:STDOUT:   return <error>
// CHECK:STDOUT: }
// CHECK:STDOUT:
// CHECK:STDOUT: --- fail_dot_self_method_return_value.carbon
// CHECK:STDOUT:
// CHECK:STDOUT: constants {
// CHECK:STDOUT:   %C: type = class_type @C [template]
// CHECK:STDOUT:   %F.type: type = fn_type @F [template]
// CHECK:STDOUT:   %.1: type = tuple_type () [template]
// CHECK:STDOUT:   %F: %F.type = struct_value () [template]
// CHECK:STDOUT:   %.2: type = struct_type {} [template]
// CHECK:STDOUT:   %.3: <witness> = complete_type_witness %.2 [template]
// CHECK:STDOUT:   %.4: type = ptr_type %.2 [template]
// CHECK:STDOUT: }
// CHECK:STDOUT:
// CHECK:STDOUT: imports {
// CHECK:STDOUT:   %Core: <namespace> = namespace file.%Core.import, [template] {
// CHECK:STDOUT:     import Core//prelude
// CHECK:STDOUT:     import Core//prelude/operators
// CHECK:STDOUT:     import Core//prelude/types
// CHECK:STDOUT:     import Core//prelude/operators/arithmetic
// CHECK:STDOUT:     import Core//prelude/operators/as
// CHECK:STDOUT:     import Core//prelude/operators/bitwise
// CHECK:STDOUT:     import Core//prelude/operators/comparison
// CHECK:STDOUT:     import Core//prelude/types/bool
// CHECK:STDOUT:   }
// CHECK:STDOUT: }
// CHECK:STDOUT:
// CHECK:STDOUT: file {
// CHECK:STDOUT:   package: <namespace> = namespace [template] {
// CHECK:STDOUT:     .Core = imports.%Core
// CHECK:STDOUT:     .C = %C.decl
// CHECK:STDOUT:   }
// CHECK:STDOUT:   %Core.import = import Core
// CHECK:STDOUT:   %C.decl: type = class_decl @C [template = constants.%C] {} {}
// CHECK:STDOUT: }
// CHECK:STDOUT:
// CHECK:STDOUT: class @C {
// CHECK:STDOUT:   %F.decl: %F.type = fn_decl @F [template = constants.%F] {} {
// CHECK:STDOUT:     %Self.ref: type = name_ref Self, constants.%C [template = constants.%C]
// CHECK:STDOUT:     %return: ref %C = var <return slot>
// CHECK:STDOUT:   }
// CHECK:STDOUT:   %.loc10: <witness> = complete_type_witness %.2 [template = constants.%.3]
// CHECK:STDOUT:
// CHECK:STDOUT: !members:
// CHECK:STDOUT:   .Self = constants.%C
// CHECK:STDOUT:   .F = %F.decl
// CHECK:STDOUT: }
// CHECK:STDOUT:
// CHECK:STDOUT: fn @F() -> %return: %C {
// CHECK:STDOUT: !entry:
// CHECK:STDOUT:   %.Self.ref: <error> = name_ref .Self, <error> [template = <error>]
// CHECK:STDOUT:   return <error> to %return
// CHECK:STDOUT: }
// CHECK:STDOUT:
// CHECK:STDOUT: --- fail_dot_self_method_return_type.carbon
// CHECK:STDOUT:
// CHECK:STDOUT: constants {
// CHECK:STDOUT:   %D: type = class_type @D [template]
// CHECK:STDOUT:   %G.type: type = fn_type @G [template]
// CHECK:STDOUT:   %.1: type = tuple_type () [template]
// CHECK:STDOUT:   %G: %G.type = struct_value () [template]
// CHECK:STDOUT:   %.2: type = struct_type {} [template]
// CHECK:STDOUT:   %.3: <witness> = complete_type_witness %.2 [template]
// CHECK:STDOUT: }
// CHECK:STDOUT:
// CHECK:STDOUT: imports {
// CHECK:STDOUT:   %Core: <namespace> = namespace file.%Core.import, [template] {
// CHECK:STDOUT:     import Core//prelude
// CHECK:STDOUT:     import Core//prelude/operators
// CHECK:STDOUT:     import Core//prelude/types
// CHECK:STDOUT:     import Core//prelude/operators/arithmetic
// CHECK:STDOUT:     import Core//prelude/operators/as
// CHECK:STDOUT:     import Core//prelude/operators/bitwise
// CHECK:STDOUT:     import Core//prelude/operators/comparison
// CHECK:STDOUT:     import Core//prelude/types/bool
// CHECK:STDOUT:   }
// CHECK:STDOUT: }
// CHECK:STDOUT:
// CHECK:STDOUT: file {
// CHECK:STDOUT:   package: <namespace> = namespace [template] {
// CHECK:STDOUT:     .Core = imports.%Core
// CHECK:STDOUT:     .D = %D.decl
// CHECK:STDOUT:   }
// CHECK:STDOUT:   %Core.import = import Core
// CHECK:STDOUT:   %D.decl: type = class_decl @D [template = constants.%D] {} {}
// CHECK:STDOUT: }
// CHECK:STDOUT:
// CHECK:STDOUT: class @D {
// CHECK:STDOUT:   %G.decl: %G.type = fn_decl @G [template = constants.%G] {} {
// CHECK:STDOUT:     %.Self.ref: <error> = name_ref .Self, <error> [template = <error>]
// CHECK:STDOUT:     %return: ref <error> = var <return slot>
// CHECK:STDOUT:   }
// CHECK:STDOUT:   %.loc9: <witness> = complete_type_witness %.2 [template = constants.%.3]
// CHECK:STDOUT:
// CHECK:STDOUT: !members:
// CHECK:STDOUT:   .Self = constants.%D
// CHECK:STDOUT:   .G = %G.decl
// CHECK:STDOUT: }
// CHECK:STDOUT:
// CHECK:STDOUT: fn @G() -> <error> {
// CHECK:STDOUT: !entry:
// CHECK:STDOUT:   %Self.ref: type = name_ref Self, constants.%D [template = constants.%D]
// CHECK:STDOUT:   return <error>
// CHECK:STDOUT: }
// CHECK:STDOUT:<|MERGE_RESOLUTION|>--- conflicted
+++ resolved
@@ -134,8 +134,8 @@
 // CHECK:STDOUT:   %Core.import = import Core
 // CHECK:STDOUT:   %I.decl: type = interface_decl @I [template = constants.%I.type] {} {}
 // CHECK:STDOUT:   %PeriodSelf.decl: %PeriodSelf.type = fn_decl @PeriodSelf [template = constants.%PeriodSelf] {
-// CHECK:STDOUT:     %T.patt.loc8: %I.type = symbolic_binding_pattern T, 0 [symbolic = %T.patt.1 (constants.%T.patt)]
-// CHECK:STDOUT:     %T.param_patt: %I.type = param_pattern %T.patt.loc8, runtime_param<invalid> [symbolic = %T.patt.1 (constants.%T.patt)]
+// CHECK:STDOUT:     %T.patt.loc8_15.1: %I.type = symbolic_binding_pattern T, 0 [symbolic = %T.patt.loc8_15.2 (constants.%T.patt)]
+// CHECK:STDOUT:     %T.param_patt: %I.type = param_pattern %T.patt.loc8_15.1, runtime_param<invalid> [symbolic = %T.patt.loc8_15.2 (constants.%T.patt)]
 // CHECK:STDOUT:   } {
 // CHECK:STDOUT:     %I.ref: type = name_ref I, file.%I.decl [template = constants.%I.type]
 // CHECK:STDOUT:     %.Self: %I.type = bind_symbolic_name .Self, 0 [symbolic = constants.%.Self.1]
@@ -144,17 +144,12 @@
 // CHECK:STDOUT:     %.loc8_21: type = where_expr %.Self [template = constants.%I.type] {
 // CHECK:STDOUT:       requirement_equivalent %.Self.ref, %.loc8_37
 // CHECK:STDOUT:     }
-<<<<<<< HEAD
 // CHECK:STDOUT:     %param: %I.type = param runtime_param<invalid>
-// CHECK:STDOUT:     %T.loc8: %I.type = bind_symbolic_name T, 0, %param [symbolic = %T.1 (constants.%T)]
-=======
-// CHECK:STDOUT:     %T.param: %I.type = param T, runtime_param<invalid>
-// CHECK:STDOUT:     %T.loc8_15.1: %I.type = bind_symbolic_name T, 0, %T.param [symbolic = %T.loc8_15.2 (constants.%T)]
->>>>>>> 77facdd7
+// CHECK:STDOUT:     %T.loc8_15.1: %I.type = bind_symbolic_name T, 0, %param [symbolic = %T.loc8_15.2 (constants.%T)]
 // CHECK:STDOUT:   }
 // CHECK:STDOUT:   %PeriodMember.decl: %PeriodMember.type = fn_decl @PeriodMember [template = constants.%PeriodMember] {
-// CHECK:STDOUT:     %U.patt.loc10: %I.type = symbolic_binding_pattern U, 0 [symbolic = %U.patt.1 (constants.%U.patt)]
-// CHECK:STDOUT:     %U.param_patt: %I.type = param_pattern %U.patt.loc10, runtime_param<invalid> [symbolic = %U.patt.1 (constants.%U.patt)]
+// CHECK:STDOUT:     %U.patt.loc10_17.1: %I.type = symbolic_binding_pattern U, 0 [symbolic = %U.patt.loc10_17.2 (constants.%U.patt)]
+// CHECK:STDOUT:     %U.param_patt: %I.type = param_pattern %U.patt.loc10_17.1, runtime_param<invalid> [symbolic = %U.patt.loc10_17.2 (constants.%U.patt)]
 // CHECK:STDOUT:   } {
 // CHECK:STDOUT:     %I.ref: type = name_ref I, file.%I.decl [template = constants.%I.type]
 // CHECK:STDOUT:     %.Self: %I.type = bind_symbolic_name .Self, 0 [symbolic = constants.%.Self.1]
@@ -164,17 +159,12 @@
 // CHECK:STDOUT:     %.loc10_23: type = where_expr %.Self [template = constants.%I.type] {
 // CHECK:STDOUT:       requirement_equivalent %Member.ref, %.loc10_41
 // CHECK:STDOUT:     }
-<<<<<<< HEAD
 // CHECK:STDOUT:     %param: %I.type = param runtime_param<invalid>
-// CHECK:STDOUT:     %U.loc10: %I.type = bind_symbolic_name U, 0, %param [symbolic = %U.1 (constants.%U)]
-=======
-// CHECK:STDOUT:     %U.param: %I.type = param U, runtime_param<invalid>
-// CHECK:STDOUT:     %U.loc10_17.1: %I.type = bind_symbolic_name U, 0, %U.param [symbolic = %U.loc10_17.2 (constants.%U)]
->>>>>>> 77facdd7
+// CHECK:STDOUT:     %U.loc10_17.1: %I.type = bind_symbolic_name U, 0, %param [symbolic = %U.loc10_17.2 (constants.%U)]
 // CHECK:STDOUT:   }
 // CHECK:STDOUT:   %TypeSelfImpls.decl: %TypeSelfImpls.type = fn_decl @TypeSelfImpls [template = constants.%TypeSelfImpls] {
-// CHECK:STDOUT:     %V.patt.loc12: type = symbolic_binding_pattern V, 0 [symbolic = %V.patt.1 (constants.%V.patt)]
-// CHECK:STDOUT:     %V.param_patt: type = param_pattern %V.patt.loc12, runtime_param<invalid> [symbolic = %V.patt.1 (constants.%V.patt)]
+// CHECK:STDOUT:     %V.patt.loc12_18.1: type = symbolic_binding_pattern V, 0 [symbolic = %V.patt.loc12_18.2 (constants.%V.patt)]
+// CHECK:STDOUT:     %V.param_patt: type = param_pattern %V.patt.loc12_18.1, runtime_param<invalid> [symbolic = %V.patt.loc12_18.2 (constants.%V.patt)]
 // CHECK:STDOUT:   } {
 // CHECK:STDOUT:     %.Self: type = bind_symbolic_name .Self, 0 [symbolic = constants.%.Self.2]
 // CHECK:STDOUT:     %.Self.ref: type = name_ref .Self, %.Self [symbolic = constants.%.Self.2]
@@ -182,13 +172,8 @@
 // CHECK:STDOUT:     %.loc12: type = where_expr %.Self [template = type] {
 // CHECK:STDOUT:       requirement_impls %.Self.ref, %I.ref
 // CHECK:STDOUT:     }
-<<<<<<< HEAD
 // CHECK:STDOUT:     %param: type = param runtime_param<invalid>
-// CHECK:STDOUT:     %V.loc12: type = bind_symbolic_name V, 0, %param [symbolic = %V.1 (constants.%V)]
-=======
-// CHECK:STDOUT:     %V.param: type = param V, runtime_param<invalid>
-// CHECK:STDOUT:     %V.loc12_18.1: type = bind_symbolic_name V, 0, %V.param [symbolic = %V.loc12_18.2 (constants.%V)]
->>>>>>> 77facdd7
+// CHECK:STDOUT:     %V.loc12_18.1: type = bind_symbolic_name V, 0, %param [symbolic = %V.loc12_18.2 (constants.%V)]
 // CHECK:STDOUT:   }
 // CHECK:STDOUT: }
 // CHECK:STDOUT:
@@ -203,71 +188,40 @@
 // CHECK:STDOUT:   witness = (%Member)
 // CHECK:STDOUT: }
 // CHECK:STDOUT:
-<<<<<<< HEAD
-// CHECK:STDOUT: generic fn @PeriodSelf(%T.loc8: %I.type) {
-// CHECK:STDOUT:   %T.1: %I.type = bind_symbolic_name T, 0 [symbolic = %T.1 (constants.%T)]
-// CHECK:STDOUT:   %T.patt.1: %I.type = symbolic_binding_pattern T, 0 [symbolic = %T.patt.1 (constants.%T.patt)]
-// CHECK:STDOUT:
-// CHECK:STDOUT:   fn(%T.param_patt: %I.type);
-// CHECK:STDOUT: }
-// CHECK:STDOUT:
-// CHECK:STDOUT: generic fn @PeriodMember(%U.loc10: %I.type) {
-// CHECK:STDOUT:   %U.1: %I.type = bind_symbolic_name U, 0 [symbolic = %U.1 (constants.%U)]
-// CHECK:STDOUT:   %U.patt.1: %I.type = symbolic_binding_pattern U, 0 [symbolic = %U.patt.1 (constants.%U.patt)]
-// CHECK:STDOUT:
-// CHECK:STDOUT:   fn(%U.param_patt: %I.type);
-// CHECK:STDOUT: }
-// CHECK:STDOUT:
-// CHECK:STDOUT: generic fn @TypeSelfImpls(%V.loc12: type) {
-// CHECK:STDOUT:   %V.1: type = bind_symbolic_name V, 0 [symbolic = %V.1 (constants.%V)]
-// CHECK:STDOUT:   %V.patt.1: type = symbolic_binding_pattern V, 0 [symbolic = %V.patt.1 (constants.%V.patt)]
-// CHECK:STDOUT:
-// CHECK:STDOUT:   fn(%V.param_patt: type);
-// CHECK:STDOUT: }
-// CHECK:STDOUT:
-// CHECK:STDOUT: specific @PeriodSelf(constants.%T) {
-// CHECK:STDOUT:   %T.1 => constants.%T
-// CHECK:STDOUT:   %T.patt.1 => constants.%T
-// CHECK:STDOUT: }
-// CHECK:STDOUT:
-// CHECK:STDOUT: specific @PeriodMember(constants.%U) {
-// CHECK:STDOUT:   %U.1 => constants.%U
-// CHECK:STDOUT:   %U.patt.1 => constants.%U
-// CHECK:STDOUT: }
-// CHECK:STDOUT:
-// CHECK:STDOUT: specific @TypeSelfImpls(constants.%V) {
-// CHECK:STDOUT:   %V.1 => constants.%V
-// CHECK:STDOUT:   %V.patt.1 => constants.%V
-=======
 // CHECK:STDOUT: generic fn @PeriodSelf(%T.loc8_15.1: %I.type) {
 // CHECK:STDOUT:   %T.loc8_15.2: %I.type = bind_symbolic_name T, 0 [symbolic = %T.loc8_15.2 (constants.%T)]
-// CHECK:STDOUT:
-// CHECK:STDOUT:   fn(%T.loc8_15.1: %I.type);
+// CHECK:STDOUT:   %T.patt.loc8_15.2: %I.type = symbolic_binding_pattern T, 0 [symbolic = %T.patt.loc8_15.2 (constants.%T.patt)]
+// CHECK:STDOUT:
+// CHECK:STDOUT:   fn(%T.param_patt: %I.type);
 // CHECK:STDOUT: }
 // CHECK:STDOUT:
 // CHECK:STDOUT: generic fn @PeriodMember(%U.loc10_17.1: %I.type) {
 // CHECK:STDOUT:   %U.loc10_17.2: %I.type = bind_symbolic_name U, 0 [symbolic = %U.loc10_17.2 (constants.%U)]
-// CHECK:STDOUT:
-// CHECK:STDOUT:   fn(%U.loc10_17.1: %I.type);
+// CHECK:STDOUT:   %U.patt.loc10_17.2: %I.type = symbolic_binding_pattern U, 0 [symbolic = %U.patt.loc10_17.2 (constants.%U.patt)]
+// CHECK:STDOUT:
+// CHECK:STDOUT:   fn(%U.param_patt: %I.type);
 // CHECK:STDOUT: }
 // CHECK:STDOUT:
 // CHECK:STDOUT: generic fn @TypeSelfImpls(%V.loc12_18.1: type) {
 // CHECK:STDOUT:   %V.loc12_18.2: type = bind_symbolic_name V, 0 [symbolic = %V.loc12_18.2 (constants.%V)]
-// CHECK:STDOUT:
-// CHECK:STDOUT:   fn(%V.loc12_18.1: type);
+// CHECK:STDOUT:   %V.patt.loc12_18.2: type = symbolic_binding_pattern V, 0 [symbolic = %V.patt.loc12_18.2 (constants.%V.patt)]
+// CHECK:STDOUT:
+// CHECK:STDOUT:   fn(%V.param_patt: type);
 // CHECK:STDOUT: }
 // CHECK:STDOUT:
 // CHECK:STDOUT: specific @PeriodSelf(constants.%T) {
 // CHECK:STDOUT:   %T.loc8_15.2 => constants.%T
+// CHECK:STDOUT:   %T.patt.loc8_15.2 => constants.%T
 // CHECK:STDOUT: }
 // CHECK:STDOUT:
 // CHECK:STDOUT: specific @PeriodMember(constants.%U) {
 // CHECK:STDOUT:   %U.loc10_17.2 => constants.%U
+// CHECK:STDOUT:   %U.patt.loc10_17.2 => constants.%U
 // CHECK:STDOUT: }
 // CHECK:STDOUT:
 // CHECK:STDOUT: specific @TypeSelfImpls(constants.%V) {
 // CHECK:STDOUT:   %V.loc12_18.2 => constants.%V
->>>>>>> 77facdd7
+// CHECK:STDOUT:   %V.patt.loc12_18.2 => constants.%V
 // CHECK:STDOUT: }
 // CHECK:STDOUT:
 // CHECK:STDOUT: --- fail_wrong_member.carbon
@@ -308,8 +262,8 @@
 // CHECK:STDOUT:   %Core.import = import Core
 // CHECK:STDOUT:   %J.decl: type = interface_decl @J [template = constants.%J.type] {} {}
 // CHECK:STDOUT:   %PeriodMismatch.decl: %PeriodMismatch.type = fn_decl @PeriodMismatch [template = constants.%PeriodMismatch] {
-// CHECK:STDOUT:     %W.patt.loc12: %J.type = symbolic_binding_pattern W, 0 [symbolic = %W.patt.1 (constants.%W.patt)]
-// CHECK:STDOUT:     %W.param_patt: %J.type = param_pattern %W.patt.loc12, runtime_param<invalid> [symbolic = %W.patt.1 (constants.%W.patt)]
+// CHECK:STDOUT:     %W.patt.loc12_19.1: %J.type = symbolic_binding_pattern W, 0 [symbolic = %W.patt.loc12_19.2 (constants.%W.patt)]
+// CHECK:STDOUT:     %W.param_patt: %J.type = param_pattern %W.patt.loc12_19.1, runtime_param<invalid> [symbolic = %W.patt.loc12_19.2 (constants.%W.patt)]
 // CHECK:STDOUT:   } {
 // CHECK:STDOUT:     %J.ref: type = name_ref J, file.%J.decl [template = constants.%J.type]
 // CHECK:STDOUT:     %.Self: %J.type = bind_symbolic_name .Self, 0 [symbolic = constants.%.Self]
@@ -319,13 +273,8 @@
 // CHECK:STDOUT:     %.loc12_25: type = where_expr %.Self [template = constants.%J.type] {
 // CHECK:STDOUT:       requirement_rewrite %Mismatch.ref, <error>
 // CHECK:STDOUT:     }
-<<<<<<< HEAD
 // CHECK:STDOUT:     %param: %J.type = param runtime_param<invalid>
-// CHECK:STDOUT:     %W.loc12: %J.type = bind_symbolic_name W, 0, %param [symbolic = %W.1 (constants.%W)]
-=======
-// CHECK:STDOUT:     %W.param: %J.type = param W, runtime_param<invalid>
-// CHECK:STDOUT:     %W.loc12_19.1: %J.type = bind_symbolic_name W, 0, %W.param [symbolic = %W.loc12_19.2 (constants.%W)]
->>>>>>> 77facdd7
+// CHECK:STDOUT:     %W.loc12_19.1: %J.type = bind_symbolic_name W, 0, %param [symbolic = %W.loc12_19.2 (constants.%W)]
 // CHECK:STDOUT:   }
 // CHECK:STDOUT: }
 // CHECK:STDOUT:
@@ -340,27 +289,16 @@
 // CHECK:STDOUT:   witness = (%Member)
 // CHECK:STDOUT: }
 // CHECK:STDOUT:
-<<<<<<< HEAD
-// CHECK:STDOUT: generic fn @PeriodMismatch(%W.loc12: %J.type) {
-// CHECK:STDOUT:   %W.1: %J.type = bind_symbolic_name W, 0 [symbolic = %W.1 (constants.%W)]
-// CHECK:STDOUT:   %W.patt.1: %J.type = symbolic_binding_pattern W, 0 [symbolic = %W.patt.1 (constants.%W.patt)]
-// CHECK:STDOUT:
-// CHECK:STDOUT:   fn(%W.param_patt: %J.type);
-// CHECK:STDOUT: }
-// CHECK:STDOUT:
-// CHECK:STDOUT: specific @PeriodMismatch(constants.%W) {
-// CHECK:STDOUT:   %W.1 => constants.%W
-// CHECK:STDOUT:   %W.patt.1 => constants.%W
-=======
 // CHECK:STDOUT: generic fn @PeriodMismatch(%W.loc12_19.1: %J.type) {
 // CHECK:STDOUT:   %W.loc12_19.2: %J.type = bind_symbolic_name W, 0 [symbolic = %W.loc12_19.2 (constants.%W)]
-// CHECK:STDOUT:
-// CHECK:STDOUT:   fn(%W.loc12_19.1: %J.type);
+// CHECK:STDOUT:   %W.patt.loc12_19.2: %J.type = symbolic_binding_pattern W, 0 [symbolic = %W.patt.loc12_19.2 (constants.%W.patt)]
+// CHECK:STDOUT:
+// CHECK:STDOUT:   fn(%W.param_patt: %J.type);
 // CHECK:STDOUT: }
 // CHECK:STDOUT:
 // CHECK:STDOUT: specific @PeriodMismatch(constants.%W) {
 // CHECK:STDOUT:   %W.loc12_19.2 => constants.%W
->>>>>>> 77facdd7
+// CHECK:STDOUT:   %W.patt.loc12_19.2 => constants.%W
 // CHECK:STDOUT: }
 // CHECK:STDOUT:
 // CHECK:STDOUT: --- fail_designator_matches_var.carbon
