// Part of the Carbon Language project, under the Apache License v2.0 with LLVM
// Exceptions. See /LICENSE for license information.
// SPDX-License-Identifier: Apache-2.0 WITH LLVM-exception
//
// AUTOUPDATE
// TIP: To test this file alone, run:
// TIP:   bazel test //toolchain/testing:file_test --test_arg=--file_tests=toolchain/check/testdata/where_expr/no_prelude/designator.carbon
// TIP: To dump output, run:
// TIP:   bazel run //toolchain/testing:file_test -- --dump_output --file_tests=toolchain/check/testdata/where_expr/no_prelude/designator.carbon

// --- success.carbon

library "[[@TEST_NAME]]";

interface I {
  let Member:! type;
}

fn PeriodSelf(T:! I where .Self == ());

fn PeriodMember(U:! I where .Member = {});

fn TypeSelfImpls(V:! type where .Self impls I);

// --- fail_wrong_member.carbon

library "[[@TEST_NAME]]";

interface J {
  let Member:! type;
}

// CHECK:STDERR: fail_wrong_member.carbon:[[@LINE+4]]:31: error: name `Mismatch` not found
// CHECK:STDERR: fn PeriodMismatch(W:! J where .Mismatch = {});
// CHECK:STDERR:                               ^~~~~~~~~
// CHECK:STDERR:
fn PeriodMismatch(W:! J where .Mismatch = {});

// --- fail_designator_matches_var.carbon

library "[[@TEST_NAME]]";

fn Foo() -> () {
  var x: ();
  // CHECK:STDERR: fail_designator_matches_var.carbon:[[@LINE+5]]:10: error: name `.Self` not found
  // CHECK:STDERR:   return .x;
  // CHECK:STDERR:          ^~
  // CHECK:STDERR: fail_designator_matches_var.carbon: note: designator may only be used when `.Self` is in scope
  // CHECK:STDERR:
  return .x;
}

// --- fail_unknown_designator.carbon

library "[[@TEST_NAME]]";

fn Bar() -> () {
  // CHECK:STDERR: fail_unknown_designator.carbon:[[@LINE+5]]:10: error: name `.Self` not found
  // CHECK:STDERR:   return .undef;
  // CHECK:STDERR:          ^~~~~~
  // CHECK:STDERR: fail_unknown_designator.carbon: note: designator may only be used when `.Self` is in scope
  // CHECK:STDERR:
  return .undef;
}

// --- fail_dot_self_method_return_value.carbon

library "[[@TEST_NAME]]";

class C {
  // CHECK:STDERR: fail_dot_self_method_return_value.carbon:[[@LINE+4]]:27: error: name `.Self` not found
  // CHECK:STDERR:   fn F() -> Self { return .Self; }
  // CHECK:STDERR:                           ^~~~~
  // CHECK:STDERR:
  fn F() -> Self { return .Self; }
}

// --- fail_dot_self_method_return_type.carbon

library "[[@TEST_NAME]]";

class D {
  // CHECK:STDERR: fail_dot_self_method_return_type.carbon:[[@LINE+3]]:13: error: name `.Self` not found
  // CHECK:STDERR:   fn G() -> .Self { return Self; }
  // CHECK:STDERR:             ^~~~~
  fn G() -> .Self { return Self; }
}

// CHECK:STDOUT: --- success.carbon
// CHECK:STDOUT:
// CHECK:STDOUT: constants {
// CHECK:STDOUT:   %.1: type = interface_type @I [template]
// CHECK:STDOUT:   %Self: %.1 = bind_symbolic_name Self 0 [symbolic]
// CHECK:STDOUT:   %.2: type = assoc_entity_type %.1, type [template]
// CHECK:STDOUT:   %.3: %.2 = assoc_entity element0, @I.%Member [template]
// CHECK:STDOUT:   %.Self.1: %.1 = bind_symbolic_name .Self 0 [symbolic]
// CHECK:STDOUT:   %.4: type = tuple_type () [template]
// CHECK:STDOUT:   %.5: type = where_expr %.1, (<unexpected>.inst+15.loc8_33) [template]
// CHECK:STDOUT:   %T: %.5 = bind_symbolic_name T 0 [symbolic]
// CHECK:STDOUT:   %PeriodSelf.type: type = fn_type @PeriodSelf [template]
// CHECK:STDOUT:   %PeriodSelf: %PeriodSelf.type = struct_value () [template]
// CHECK:STDOUT:   %.6: type = struct_type {} [template]
// CHECK:STDOUT:   %.7: type = where_expr %.1, (<unexpected>.inst+32.loc10_37) [template]
// CHECK:STDOUT:   %U: %.7 = bind_symbolic_name U 0 [symbolic]
// CHECK:STDOUT:   %PeriodMember.type: type = fn_type @PeriodMember [template]
// CHECK:STDOUT:   %PeriodMember: %PeriodMember.type = struct_value () [template]
// CHECK:STDOUT:   %.Self.2: type = bind_symbolic_name .Self 0 [symbolic]
// CHECK:STDOUT:   %.8: type = where_expr type, (<unexpected>.inst+47.loc12_39) [template]
// CHECK:STDOUT:   %V: %.8 = bind_symbolic_name V 0 [symbolic]
// CHECK:STDOUT:   %TypeSelfImpls.type: type = fn_type @TypeSelfImpls [template]
// CHECK:STDOUT:   %TypeSelfImpls: %TypeSelfImpls.type = struct_value () [template]
// CHECK:STDOUT: }
// CHECK:STDOUT:
// CHECK:STDOUT: file {
// CHECK:STDOUT:   package: <namespace> = namespace [template] {
// CHECK:STDOUT:     .I = %I.decl
// CHECK:STDOUT:     .PeriodSelf = %PeriodSelf.decl
// CHECK:STDOUT:     .PeriodMember = %PeriodMember.decl
// CHECK:STDOUT:     .TypeSelfImpls = %TypeSelfImpls.decl
// CHECK:STDOUT:   }
// CHECK:STDOUT:   %I.decl: type = interface_decl @I [template = constants.%.1] {} {}
// CHECK:STDOUT:   %PeriodSelf.decl: %PeriodSelf.type = fn_decl @PeriodSelf [template = constants.%PeriodSelf] {
<<<<<<< HEAD
// CHECK:STDOUT:     %I.ref.loc8: type = name_ref I, %I.decl [template = constants.%.1]
// CHECK:STDOUT:     %.Self.1: %.1 = bind_symbolic_name .Self 0 [symbolic = @PeriodSelf.%.Self (constants.%.Self.1)]
// CHECK:STDOUT:     %.Self.ref.loc8: %.1 = name_ref .Self, %.Self.1 [symbolic = @PeriodSelf.%.Self (constants.%.Self.1)]
// CHECK:STDOUT:     %.loc8_37: %.4 = tuple_literal ()
// CHECK:STDOUT:     %.loc8_21: type = where_expr %.1, (<unexpected>.inst+15.loc8_33) [template = constants.%.5]
// CHECK:STDOUT:     %T.loc8_15.1: %.5 = param T, runtime_param<invalid>
// CHECK:STDOUT:     @PeriodSelf.%T.loc8: %.5 = bind_symbolic_name T 0, %T.loc8_15.1 [symbolic = @PeriodSelf.%T.1 (constants.%T)]
=======
// CHECK:STDOUT:     %T.patt: %.1 = symbolic_binding_pattern T 0
// CHECK:STDOUT:   } {
// CHECK:STDOUT:     %I.ref: type = name_ref I, file.%I.decl [template = constants.%.1]
// CHECK:STDOUT:     %.Self: %.1 = bind_symbolic_name .Self 0 [symbolic = constants.%.Self.1]
// CHECK:STDOUT:     %.Self.ref: %.1 = name_ref .Self, %.Self [symbolic = constants.%.Self.1]
// CHECK:STDOUT:     %.loc8: %.4 = tuple_literal ()
// CHECK:STDOUT:     %T.param: %.1 = param T, runtime_param<invalid>
// CHECK:STDOUT:     %T.loc8: %.1 = bind_symbolic_name T 0, %T.param [symbolic = %T.1 (constants.%T)]
>>>>>>> b1f93d08
// CHECK:STDOUT:   }
// CHECK:STDOUT:   %PeriodMember.decl: %PeriodMember.type = fn_decl @PeriodMember [template = constants.%PeriodMember] {
// CHECK:STDOUT:     %U.patt: %.1 = symbolic_binding_pattern U 0
// CHECK:STDOUT:   } {
// CHECK:STDOUT:     %I.ref: type = name_ref I, file.%I.decl [template = constants.%.1]
// CHECK:STDOUT:     %.Self: %.1 = bind_symbolic_name .Self 0 [symbolic = constants.%.Self.1]
// CHECK:STDOUT:     %.Self.ref: %.1 = name_ref .Self, %.Self [symbolic = constants.%.Self.1]
// CHECK:STDOUT:     %Member.ref: %.2 = name_ref Member, @I.%.loc5 [template = constants.%.3]
<<<<<<< HEAD
// CHECK:STDOUT:     %.loc10_40: %.6 = struct_literal ()
// CHECK:STDOUT:     %.loc10_23: type = where_expr %.1, (<unexpected>.inst+32.loc10_37) [template = constants.%.7]
// CHECK:STDOUT:     %U.loc10_17.1: %.7 = param U, runtime_param<invalid>
// CHECK:STDOUT:     @PeriodMember.%U.loc10: %.7 = bind_symbolic_name U 0, %U.loc10_17.1 [symbolic = @PeriodMember.%U.1 (constants.%U)]
// CHECK:STDOUT:   }
// CHECK:STDOUT:   %TypeSelfImpls.decl: %TypeSelfImpls.type = fn_decl @TypeSelfImpls [template = constants.%TypeSelfImpls] {
// CHECK:STDOUT:     %.Self.3: type = bind_symbolic_name .Self 0 [symbolic = @TypeSelfImpls.%.Self (constants.%.Self.2)]
// CHECK:STDOUT:     %.Self.ref.loc12: type = name_ref .Self, %.Self.3 [symbolic = @TypeSelfImpls.%.Self (constants.%.Self.2)]
// CHECK:STDOUT:     %I.ref.loc12: type = name_ref I, %I.decl [template = constants.%.1]
// CHECK:STDOUT:     %.loc12: type = where_expr type, (<unexpected>.inst+47.loc12_39) [template = constants.%.8]
// CHECK:STDOUT:     %V.loc12_18.1: %.8 = param V, runtime_param<invalid>
// CHECK:STDOUT:     @TypeSelfImpls.%V.loc12: %.8 = bind_symbolic_name V 0, %V.loc12_18.1 [symbolic = @TypeSelfImpls.%V.1 (constants.%V)]
=======
// CHECK:STDOUT:     %.loc10: %.5 = struct_literal ()
// CHECK:STDOUT:     %U.param: %.1 = param U, runtime_param<invalid>
// CHECK:STDOUT:     %U.loc10: %.1 = bind_symbolic_name U 0, %U.param [symbolic = %U.1 (constants.%U)]
// CHECK:STDOUT:   }
// CHECK:STDOUT:   %TypeSelfImpls.decl: %TypeSelfImpls.type = fn_decl @TypeSelfImpls [template = constants.%TypeSelfImpls] {
// CHECK:STDOUT:     %V.patt: type = symbolic_binding_pattern V 0
// CHECK:STDOUT:   } {
// CHECK:STDOUT:     %.Self: type = bind_symbolic_name .Self 0 [symbolic = constants.%.Self.2]
// CHECK:STDOUT:     %.Self.ref: type = name_ref .Self, %.Self [symbolic = constants.%.Self.2]
// CHECK:STDOUT:     %I.ref: type = name_ref I, file.%I.decl [template = constants.%.1]
// CHECK:STDOUT:     %V.param: type = param V, runtime_param<invalid>
// CHECK:STDOUT:     %V.loc12: type = bind_symbolic_name V 0, %V.param [symbolic = %V.1 (constants.%V)]
>>>>>>> b1f93d08
// CHECK:STDOUT:   }
// CHECK:STDOUT: }
// CHECK:STDOUT:
// CHECK:STDOUT: interface @I {
// CHECK:STDOUT:   %Self: %.1 = bind_symbolic_name Self 0 [symbolic = constants.%Self]
// CHECK:STDOUT:   %Member: type = assoc_const_decl Member [template]
// CHECK:STDOUT:   %.loc5: %.2 = assoc_entity element0, %Member [template = constants.%.3]
// CHECK:STDOUT:
// CHECK:STDOUT: !members:
// CHECK:STDOUT:   .Self = %Self
// CHECK:STDOUT:   .Member = %.loc5
// CHECK:STDOUT:   witness = (%Member)
// CHECK:STDOUT: }
// CHECK:STDOUT:
<<<<<<< HEAD
// CHECK:STDOUT: generic fn @PeriodSelf(%T.loc8: %.5) {
// CHECK:STDOUT:   %.Self: %.1 = bind_symbolic_name .Self 0 [symbolic = %.Self (constants.%.Self.1)]
// CHECK:STDOUT:   %T.1: %.5 = bind_symbolic_name T 0 [symbolic = %T.1 (constants.%T)]
=======
// CHECK:STDOUT: generic fn @PeriodSelf(%T.loc8: %.1) {
// CHECK:STDOUT:   %T.1: %.1 = bind_symbolic_name T 0 [symbolic = %T.1 (constants.%T)]
>>>>>>> b1f93d08
// CHECK:STDOUT:
// CHECK:STDOUT:   fn(%T.loc8: %.5);
// CHECK:STDOUT: }
// CHECK:STDOUT:
<<<<<<< HEAD
// CHECK:STDOUT: generic fn @PeriodMember(%U.loc10: %.7) {
// CHECK:STDOUT:   %.Self: %.1 = bind_symbolic_name .Self 0 [symbolic = %.Self (constants.%.Self.1)]
// CHECK:STDOUT:   %U.1: %.7 = bind_symbolic_name U 0 [symbolic = %U.1 (constants.%U)]
=======
// CHECK:STDOUT: generic fn @PeriodMember(%U.loc10: %.1) {
// CHECK:STDOUT:   %U.1: %.1 = bind_symbolic_name U 0 [symbolic = %U.1 (constants.%U)]
>>>>>>> b1f93d08
// CHECK:STDOUT:
// CHECK:STDOUT:   fn(%U.loc10: %.7);
// CHECK:STDOUT: }
// CHECK:STDOUT:
<<<<<<< HEAD
// CHECK:STDOUT: generic fn @TypeSelfImpls(%V.loc12: %.8) {
// CHECK:STDOUT:   %.Self: type = bind_symbolic_name .Self 0 [symbolic = %.Self (constants.%.Self.2)]
// CHECK:STDOUT:   %V.1: %.8 = bind_symbolic_name V 0 [symbolic = %V.1 (constants.%V)]
=======
// CHECK:STDOUT: generic fn @TypeSelfImpls(%V.loc12: type) {
// CHECK:STDOUT:   %V.1: type = bind_symbolic_name V 0 [symbolic = %V.1 (constants.%V)]
>>>>>>> b1f93d08
// CHECK:STDOUT:
// CHECK:STDOUT:   fn(%V.loc12: %.8);
// CHECK:STDOUT: }
// CHECK:STDOUT:
// CHECK:STDOUT: specific @PeriodSelf(constants.%T) {
// CHECK:STDOUT:   %T.1 => constants.%T
// CHECK:STDOUT: }
// CHECK:STDOUT:
// CHECK:STDOUT: specific @PeriodMember(constants.%U) {
// CHECK:STDOUT:   %U.1 => constants.%U
// CHECK:STDOUT: }
// CHECK:STDOUT:
// CHECK:STDOUT: specific @TypeSelfImpls(constants.%V) {
// CHECK:STDOUT:   %V.1 => constants.%V
// CHECK:STDOUT: }
// CHECK:STDOUT:
// CHECK:STDOUT: --- fail_wrong_member.carbon
// CHECK:STDOUT:
// CHECK:STDOUT: constants {
// CHECK:STDOUT:   %.1: type = interface_type @J [template]
// CHECK:STDOUT:   %Self: %.1 = bind_symbolic_name Self 0 [symbolic]
// CHECK:STDOUT:   %.2: type = assoc_entity_type %.1, type [template]
// CHECK:STDOUT:   %.3: %.2 = assoc_entity element0, @J.%Member [template]
// CHECK:STDOUT:   %.Self: %.1 = bind_symbolic_name .Self 0 [symbolic]
// CHECK:STDOUT:   %.4: type = tuple_type () [template]
// CHECK:STDOUT:   %.5: type = struct_type {} [template]
// CHECK:STDOUT:   %.6: type = where_expr %.1, (<unexpected>.inst+17.loc12_41) [template]
// CHECK:STDOUT:   %W: %.6 = bind_symbolic_name W 0 [symbolic]
// CHECK:STDOUT:   %PeriodMismatch.type: type = fn_type @PeriodMismatch [template]
// CHECK:STDOUT:   %PeriodMismatch: %PeriodMismatch.type = struct_value () [template]
// CHECK:STDOUT: }
// CHECK:STDOUT:
// CHECK:STDOUT: file {
// CHECK:STDOUT:   package: <namespace> = namespace [template] {
// CHECK:STDOUT:     .J = %J.decl
// CHECK:STDOUT:     .PeriodMismatch = %PeriodMismatch.decl
// CHECK:STDOUT:   }
// CHECK:STDOUT:   %J.decl: type = interface_decl @J [template = constants.%.1] {} {}
// CHECK:STDOUT:   %PeriodMismatch.decl: %PeriodMismatch.type = fn_decl @PeriodMismatch [template = constants.%PeriodMismatch] {
// CHECK:STDOUT:     %W.patt: %.1 = symbolic_binding_pattern W 0
// CHECK:STDOUT:   } {
// CHECK:STDOUT:     %J.ref: type = name_ref J, file.%J.decl [template = constants.%.1]
// CHECK:STDOUT:     %.Self: %.1 = bind_symbolic_name .Self 0 [symbolic = constants.%.Self]
// CHECK:STDOUT:     %.Self.ref: %.1 = name_ref .Self, %.Self [symbolic = constants.%.Self]
// CHECK:STDOUT:     %Mismatch.ref: <error> = name_ref Mismatch, <error> [template = <error>]
<<<<<<< HEAD
// CHECK:STDOUT:     %.loc12_44: %.5 = struct_literal ()
// CHECK:STDOUT:     %.loc12_25: type = where_expr %.1, (<unexpected>.inst+17.loc12_41) [template = constants.%.6]
// CHECK:STDOUT:     %W.loc12_19.1: %.6 = param W, runtime_param<invalid>
// CHECK:STDOUT:     @PeriodMismatch.%W.loc12: %.6 = bind_symbolic_name W 0, %W.loc12_19.1 [symbolic = @PeriodMismatch.%W.1 (constants.%W)]
=======
// CHECK:STDOUT:     %.loc12: %.5 = struct_literal ()
// CHECK:STDOUT:     %W.param: %.1 = param W, runtime_param<invalid>
// CHECK:STDOUT:     %W.loc12: %.1 = bind_symbolic_name W 0, %W.param [symbolic = %W.1 (constants.%W)]
>>>>>>> b1f93d08
// CHECK:STDOUT:   }
// CHECK:STDOUT: }
// CHECK:STDOUT:
// CHECK:STDOUT: interface @J {
// CHECK:STDOUT:   %Self: %.1 = bind_symbolic_name Self 0 [symbolic = constants.%Self]
// CHECK:STDOUT:   %Member: type = assoc_const_decl Member [template]
// CHECK:STDOUT:   %.loc5: %.2 = assoc_entity element0, %Member [template = constants.%.3]
// CHECK:STDOUT:
// CHECK:STDOUT: !members:
// CHECK:STDOUT:   .Self = %Self
// CHECK:STDOUT:   .Member = %.loc5
// CHECK:STDOUT:   witness = (%Member)
// CHECK:STDOUT: }
// CHECK:STDOUT:
<<<<<<< HEAD
// CHECK:STDOUT: generic fn @PeriodMismatch(%W.loc12: %.6) {
// CHECK:STDOUT:   %.Self: %.1 = bind_symbolic_name .Self 0 [symbolic = %.Self (constants.%.Self)]
// CHECK:STDOUT:   %W.1: %.6 = bind_symbolic_name W 0 [symbolic = %W.1 (constants.%W)]
=======
// CHECK:STDOUT: generic fn @PeriodMismatch(%W.loc12: %.1) {
// CHECK:STDOUT:   %W.1: %.1 = bind_symbolic_name W 0 [symbolic = %W.1 (constants.%W)]
>>>>>>> b1f93d08
// CHECK:STDOUT:
// CHECK:STDOUT:   fn(%W.loc12: %.6);
// CHECK:STDOUT: }
// CHECK:STDOUT:
// CHECK:STDOUT: specific @PeriodMismatch(constants.%W) {
// CHECK:STDOUT:   %W.1 => constants.%W
// CHECK:STDOUT: }
// CHECK:STDOUT:
// CHECK:STDOUT: --- fail_designator_matches_var.carbon
// CHECK:STDOUT:
// CHECK:STDOUT: constants {
// CHECK:STDOUT:   %.1: type = tuple_type () [template]
// CHECK:STDOUT:   %Foo.type: type = fn_type @Foo [template]
// CHECK:STDOUT:   %Foo: %Foo.type = struct_value () [template]
// CHECK:STDOUT: }
// CHECK:STDOUT:
// CHECK:STDOUT: file {
// CHECK:STDOUT:   package: <namespace> = namespace [template] {
// CHECK:STDOUT:     .Foo = %Foo.decl
// CHECK:STDOUT:   }
// CHECK:STDOUT:   %Foo.decl: %Foo.type = fn_decl @Foo [template = constants.%Foo] {} {
// CHECK:STDOUT:     %.loc4_14.1: %.1 = tuple_literal ()
// CHECK:STDOUT:     %.loc4_14.2: type = converted %.loc4_14.1, constants.%.1 [template = constants.%.1]
// CHECK:STDOUT:     %return: ref %.1 = var <return slot>
// CHECK:STDOUT:   }
// CHECK:STDOUT: }
// CHECK:STDOUT:
// CHECK:STDOUT: fn @Foo() -> %.1 {
// CHECK:STDOUT: !entry:
// CHECK:STDOUT:   %.loc5_11.1: %.1 = tuple_literal ()
// CHECK:STDOUT:   %.loc5_11.2: type = converted %.loc5_11.1, constants.%.1 [template = constants.%.1]
// CHECK:STDOUT:   %x.var: ref %.1 = var x
// CHECK:STDOUT:   %x: ref %.1 = bind_name x, %x.var
// CHECK:STDOUT:   %.Self.ref: <error> = name_ref .Self, <error> [template = <error>]
// CHECK:STDOUT:   return <error>
// CHECK:STDOUT: }
// CHECK:STDOUT:
// CHECK:STDOUT: --- fail_unknown_designator.carbon
// CHECK:STDOUT:
// CHECK:STDOUT: constants {
// CHECK:STDOUT:   %.1: type = tuple_type () [template]
// CHECK:STDOUT:   %Bar.type: type = fn_type @Bar [template]
// CHECK:STDOUT:   %Bar: %Bar.type = struct_value () [template]
// CHECK:STDOUT: }
// CHECK:STDOUT:
// CHECK:STDOUT: file {
// CHECK:STDOUT:   package: <namespace> = namespace [template] {
// CHECK:STDOUT:     .Bar = %Bar.decl
// CHECK:STDOUT:   }
// CHECK:STDOUT:   %Bar.decl: %Bar.type = fn_decl @Bar [template = constants.%Bar] {} {
// CHECK:STDOUT:     %.loc4_14.1: %.1 = tuple_literal ()
// CHECK:STDOUT:     %.loc4_14.2: type = converted %.loc4_14.1, constants.%.1 [template = constants.%.1]
// CHECK:STDOUT:     %return: ref %.1 = var <return slot>
// CHECK:STDOUT:   }
// CHECK:STDOUT: }
// CHECK:STDOUT:
// CHECK:STDOUT: fn @Bar() -> %.1 {
// CHECK:STDOUT: !entry:
// CHECK:STDOUT:   %.Self.ref: <error> = name_ref .Self, <error> [template = <error>]
// CHECK:STDOUT:   return <error>
// CHECK:STDOUT: }
// CHECK:STDOUT:
// CHECK:STDOUT: --- fail_dot_self_method_return_value.carbon
// CHECK:STDOUT:
// CHECK:STDOUT: constants {
// CHECK:STDOUT:   %C: type = class_type @C [template]
// CHECK:STDOUT:   %F.type: type = fn_type @F [template]
// CHECK:STDOUT:   %.1: type = tuple_type () [template]
// CHECK:STDOUT:   %F: %F.type = struct_value () [template]
// CHECK:STDOUT:   %.2: type = struct_type {} [template]
// CHECK:STDOUT:   %.3: <witness> = complete_type_witness %.2 [template]
// CHECK:STDOUT:   %.4: type = ptr_type %.2 [template]
// CHECK:STDOUT: }
// CHECK:STDOUT:
// CHECK:STDOUT: file {
// CHECK:STDOUT:   package: <namespace> = namespace [template] {
// CHECK:STDOUT:     .C = %C.decl
// CHECK:STDOUT:   }
// CHECK:STDOUT:   %C.decl: type = class_decl @C [template = constants.%C] {} {}
// CHECK:STDOUT: }
// CHECK:STDOUT:
// CHECK:STDOUT: class @C {
// CHECK:STDOUT:   %F.decl: %F.type = fn_decl @F [template = constants.%F] {} {
// CHECK:STDOUT:     %Self.ref: type = name_ref Self, constants.%C [template = constants.%C]
// CHECK:STDOUT:     %return: ref %C = var <return slot>
// CHECK:STDOUT:   }
// CHECK:STDOUT:   %.loc10: <witness> = complete_type_witness %.2 [template = constants.%.3]
// CHECK:STDOUT:
// CHECK:STDOUT: !members:
// CHECK:STDOUT:   .Self = constants.%C
// CHECK:STDOUT:   .F = %F.decl
// CHECK:STDOUT: }
// CHECK:STDOUT:
// CHECK:STDOUT: fn @F() -> %return: %C {
// CHECK:STDOUT: !entry:
// CHECK:STDOUT:   %.Self.ref: <error> = name_ref .Self, <error> [template = <error>]
// CHECK:STDOUT:   return <error> to %return
// CHECK:STDOUT: }
// CHECK:STDOUT:
// CHECK:STDOUT: --- fail_dot_self_method_return_type.carbon
// CHECK:STDOUT:
// CHECK:STDOUT: constants {
// CHECK:STDOUT:   %D: type = class_type @D [template]
// CHECK:STDOUT:   %G.type: type = fn_type @G [template]
// CHECK:STDOUT:   %.1: type = tuple_type () [template]
// CHECK:STDOUT:   %G: %G.type = struct_value () [template]
// CHECK:STDOUT:   %.2: type = struct_type {} [template]
// CHECK:STDOUT:   %.3: <witness> = complete_type_witness %.2 [template]
// CHECK:STDOUT: }
// CHECK:STDOUT:
// CHECK:STDOUT: file {
// CHECK:STDOUT:   package: <namespace> = namespace [template] {
// CHECK:STDOUT:     .D = %D.decl
// CHECK:STDOUT:   }
// CHECK:STDOUT:   %D.decl: type = class_decl @D [template = constants.%D] {} {}
// CHECK:STDOUT: }
// CHECK:STDOUT:
// CHECK:STDOUT: class @D {
// CHECK:STDOUT:   %G.decl: %G.type = fn_decl @G [template = constants.%G] {} {
// CHECK:STDOUT:     %.Self.ref: <error> = name_ref .Self, <error> [template = <error>]
// CHECK:STDOUT:     %return: ref <error> = var <return slot>
// CHECK:STDOUT:   }
// CHECK:STDOUT:   %.loc9: <witness> = complete_type_witness %.2 [template = constants.%.3]
// CHECK:STDOUT:
// CHECK:STDOUT: !members:
// CHECK:STDOUT:   .Self = constants.%D
// CHECK:STDOUT:   .G = %G.decl
// CHECK:STDOUT: }
// CHECK:STDOUT:
// CHECK:STDOUT: fn @G() -> <error> {
// CHECK:STDOUT: !entry:
// CHECK:STDOUT:   %Self.ref: type = name_ref Self, constants.%D [template = constants.%D]
// CHECK:STDOUT:   return <error>
// CHECK:STDOUT: }
// CHECK:STDOUT:<|MERGE_RESOLUTION|>--- conflicted
+++ resolved
@@ -120,59 +120,37 @@
 // CHECK:STDOUT:   }
 // CHECK:STDOUT:   %I.decl: type = interface_decl @I [template = constants.%.1] {} {}
 // CHECK:STDOUT:   %PeriodSelf.decl: %PeriodSelf.type = fn_decl @PeriodSelf [template = constants.%PeriodSelf] {
-<<<<<<< HEAD
-// CHECK:STDOUT:     %I.ref.loc8: type = name_ref I, %I.decl [template = constants.%.1]
-// CHECK:STDOUT:     %.Self.1: %.1 = bind_symbolic_name .Self 0 [symbolic = @PeriodSelf.%.Self (constants.%.Self.1)]
-// CHECK:STDOUT:     %.Self.ref.loc8: %.1 = name_ref .Self, %.Self.1 [symbolic = @PeriodSelf.%.Self (constants.%.Self.1)]
-// CHECK:STDOUT:     %.loc8_37: %.4 = tuple_literal ()
-// CHECK:STDOUT:     %.loc8_21: type = where_expr %.1, (<unexpected>.inst+15.loc8_33) [template = constants.%.5]
-// CHECK:STDOUT:     %T.loc8_15.1: %.5 = param T, runtime_param<invalid>
-// CHECK:STDOUT:     @PeriodSelf.%T.loc8: %.5 = bind_symbolic_name T 0, %T.loc8_15.1 [symbolic = @PeriodSelf.%T.1 (constants.%T)]
-=======
-// CHECK:STDOUT:     %T.patt: %.1 = symbolic_binding_pattern T 0
+// CHECK:STDOUT:     %T.patt: %.5 = symbolic_binding_pattern T 0
 // CHECK:STDOUT:   } {
 // CHECK:STDOUT:     %I.ref: type = name_ref I, file.%I.decl [template = constants.%.1]
 // CHECK:STDOUT:     %.Self: %.1 = bind_symbolic_name .Self 0 [symbolic = constants.%.Self.1]
 // CHECK:STDOUT:     %.Self.ref: %.1 = name_ref .Self, %.Self [symbolic = constants.%.Self.1]
-// CHECK:STDOUT:     %.loc8: %.4 = tuple_literal ()
-// CHECK:STDOUT:     %T.param: %.1 = param T, runtime_param<invalid>
-// CHECK:STDOUT:     %T.loc8: %.1 = bind_symbolic_name T 0, %T.param [symbolic = %T.1 (constants.%T)]
->>>>>>> b1f93d08
+// CHECK:STDOUT:     %.loc8_37: %.4 = tuple_literal ()
+// CHECK:STDOUT:     %.loc8_21: type = where_expr %.1, (<unexpected>.inst+15.loc8_33) [template = constants.%.5]
+// CHECK:STDOUT:     %T.param: %.5 = param T, runtime_param<invalid>
+// CHECK:STDOUT:     %T.loc8: %.5 = bind_symbolic_name T 0, %T.param [symbolic = %T.1 (constants.%T)]
 // CHECK:STDOUT:   }
 // CHECK:STDOUT:   %PeriodMember.decl: %PeriodMember.type = fn_decl @PeriodMember [template = constants.%PeriodMember] {
-// CHECK:STDOUT:     %U.patt: %.1 = symbolic_binding_pattern U 0
+// CHECK:STDOUT:     %U.patt: %.7 = symbolic_binding_pattern U 0
 // CHECK:STDOUT:   } {
 // CHECK:STDOUT:     %I.ref: type = name_ref I, file.%I.decl [template = constants.%.1]
 // CHECK:STDOUT:     %.Self: %.1 = bind_symbolic_name .Self 0 [symbolic = constants.%.Self.1]
 // CHECK:STDOUT:     %.Self.ref: %.1 = name_ref .Self, %.Self [symbolic = constants.%.Self.1]
 // CHECK:STDOUT:     %Member.ref: %.2 = name_ref Member, @I.%.loc5 [template = constants.%.3]
-<<<<<<< HEAD
 // CHECK:STDOUT:     %.loc10_40: %.6 = struct_literal ()
 // CHECK:STDOUT:     %.loc10_23: type = where_expr %.1, (<unexpected>.inst+32.loc10_37) [template = constants.%.7]
-// CHECK:STDOUT:     %U.loc10_17.1: %.7 = param U, runtime_param<invalid>
-// CHECK:STDOUT:     @PeriodMember.%U.loc10: %.7 = bind_symbolic_name U 0, %U.loc10_17.1 [symbolic = @PeriodMember.%U.1 (constants.%U)]
+// CHECK:STDOUT:     %U.param: %.7 = param U, runtime_param<invalid>
+// CHECK:STDOUT:     %U.loc10: %.7 = bind_symbolic_name U 0, %U.param [symbolic = %U.1 (constants.%U)]
 // CHECK:STDOUT:   }
 // CHECK:STDOUT:   %TypeSelfImpls.decl: %TypeSelfImpls.type = fn_decl @TypeSelfImpls [template = constants.%TypeSelfImpls] {
-// CHECK:STDOUT:     %.Self.3: type = bind_symbolic_name .Self 0 [symbolic = @TypeSelfImpls.%.Self (constants.%.Self.2)]
-// CHECK:STDOUT:     %.Self.ref.loc12: type = name_ref .Self, %.Self.3 [symbolic = @TypeSelfImpls.%.Self (constants.%.Self.2)]
-// CHECK:STDOUT:     %I.ref.loc12: type = name_ref I, %I.decl [template = constants.%.1]
-// CHECK:STDOUT:     %.loc12: type = where_expr type, (<unexpected>.inst+47.loc12_39) [template = constants.%.8]
-// CHECK:STDOUT:     %V.loc12_18.1: %.8 = param V, runtime_param<invalid>
-// CHECK:STDOUT:     @TypeSelfImpls.%V.loc12: %.8 = bind_symbolic_name V 0, %V.loc12_18.1 [symbolic = @TypeSelfImpls.%V.1 (constants.%V)]
-=======
-// CHECK:STDOUT:     %.loc10: %.5 = struct_literal ()
-// CHECK:STDOUT:     %U.param: %.1 = param U, runtime_param<invalid>
-// CHECK:STDOUT:     %U.loc10: %.1 = bind_symbolic_name U 0, %U.param [symbolic = %U.1 (constants.%U)]
-// CHECK:STDOUT:   }
-// CHECK:STDOUT:   %TypeSelfImpls.decl: %TypeSelfImpls.type = fn_decl @TypeSelfImpls [template = constants.%TypeSelfImpls] {
-// CHECK:STDOUT:     %V.patt: type = symbolic_binding_pattern V 0
+// CHECK:STDOUT:     %V.patt: %.8 = symbolic_binding_pattern V 0
 // CHECK:STDOUT:   } {
 // CHECK:STDOUT:     %.Self: type = bind_symbolic_name .Self 0 [symbolic = constants.%.Self.2]
 // CHECK:STDOUT:     %.Self.ref: type = name_ref .Self, %.Self [symbolic = constants.%.Self.2]
 // CHECK:STDOUT:     %I.ref: type = name_ref I, file.%I.decl [template = constants.%.1]
-// CHECK:STDOUT:     %V.param: type = param V, runtime_param<invalid>
-// CHECK:STDOUT:     %V.loc12: type = bind_symbolic_name V 0, %V.param [symbolic = %V.1 (constants.%V)]
->>>>>>> b1f93d08
+// CHECK:STDOUT:     %.loc12: type = where_expr type, (<unexpected>.inst+47.loc12_39) [template = constants.%.8]
+// CHECK:STDOUT:     %V.param: %.8 = param V, runtime_param<invalid>
+// CHECK:STDOUT:     %V.loc12: %.8 = bind_symbolic_name V 0, %V.param [symbolic = %V.1 (constants.%V)]
 // CHECK:STDOUT:   }
 // CHECK:STDOUT: }
 // CHECK:STDOUT:
@@ -187,38 +165,20 @@
 // CHECK:STDOUT:   witness = (%Member)
 // CHECK:STDOUT: }
 // CHECK:STDOUT:
-<<<<<<< HEAD
 // CHECK:STDOUT: generic fn @PeriodSelf(%T.loc8: %.5) {
-// CHECK:STDOUT:   %.Self: %.1 = bind_symbolic_name .Self 0 [symbolic = %.Self (constants.%.Self.1)]
 // CHECK:STDOUT:   %T.1: %.5 = bind_symbolic_name T 0 [symbolic = %T.1 (constants.%T)]
-=======
-// CHECK:STDOUT: generic fn @PeriodSelf(%T.loc8: %.1) {
-// CHECK:STDOUT:   %T.1: %.1 = bind_symbolic_name T 0 [symbolic = %T.1 (constants.%T)]
->>>>>>> b1f93d08
 // CHECK:STDOUT:
 // CHECK:STDOUT:   fn(%T.loc8: %.5);
 // CHECK:STDOUT: }
 // CHECK:STDOUT:
-<<<<<<< HEAD
 // CHECK:STDOUT: generic fn @PeriodMember(%U.loc10: %.7) {
-// CHECK:STDOUT:   %.Self: %.1 = bind_symbolic_name .Self 0 [symbolic = %.Self (constants.%.Self.1)]
 // CHECK:STDOUT:   %U.1: %.7 = bind_symbolic_name U 0 [symbolic = %U.1 (constants.%U)]
-=======
-// CHECK:STDOUT: generic fn @PeriodMember(%U.loc10: %.1) {
-// CHECK:STDOUT:   %U.1: %.1 = bind_symbolic_name U 0 [symbolic = %U.1 (constants.%U)]
->>>>>>> b1f93d08
 // CHECK:STDOUT:
 // CHECK:STDOUT:   fn(%U.loc10: %.7);
 // CHECK:STDOUT: }
 // CHECK:STDOUT:
-<<<<<<< HEAD
 // CHECK:STDOUT: generic fn @TypeSelfImpls(%V.loc12: %.8) {
-// CHECK:STDOUT:   %.Self: type = bind_symbolic_name .Self 0 [symbolic = %.Self (constants.%.Self.2)]
 // CHECK:STDOUT:   %V.1: %.8 = bind_symbolic_name V 0 [symbolic = %V.1 (constants.%V)]
-=======
-// CHECK:STDOUT: generic fn @TypeSelfImpls(%V.loc12: type) {
-// CHECK:STDOUT:   %V.1: type = bind_symbolic_name V 0 [symbolic = %V.1 (constants.%V)]
->>>>>>> b1f93d08
 // CHECK:STDOUT:
 // CHECK:STDOUT:   fn(%V.loc12: %.8);
 // CHECK:STDOUT: }
@@ -258,22 +218,16 @@
 // CHECK:STDOUT:   }
 // CHECK:STDOUT:   %J.decl: type = interface_decl @J [template = constants.%.1] {} {}
 // CHECK:STDOUT:   %PeriodMismatch.decl: %PeriodMismatch.type = fn_decl @PeriodMismatch [template = constants.%PeriodMismatch] {
-// CHECK:STDOUT:     %W.patt: %.1 = symbolic_binding_pattern W 0
+// CHECK:STDOUT:     %W.patt: %.6 = symbolic_binding_pattern W 0
 // CHECK:STDOUT:   } {
 // CHECK:STDOUT:     %J.ref: type = name_ref J, file.%J.decl [template = constants.%.1]
 // CHECK:STDOUT:     %.Self: %.1 = bind_symbolic_name .Self 0 [symbolic = constants.%.Self]
 // CHECK:STDOUT:     %.Self.ref: %.1 = name_ref .Self, %.Self [symbolic = constants.%.Self]
 // CHECK:STDOUT:     %Mismatch.ref: <error> = name_ref Mismatch, <error> [template = <error>]
-<<<<<<< HEAD
 // CHECK:STDOUT:     %.loc12_44: %.5 = struct_literal ()
 // CHECK:STDOUT:     %.loc12_25: type = where_expr %.1, (<unexpected>.inst+17.loc12_41) [template = constants.%.6]
-// CHECK:STDOUT:     %W.loc12_19.1: %.6 = param W, runtime_param<invalid>
-// CHECK:STDOUT:     @PeriodMismatch.%W.loc12: %.6 = bind_symbolic_name W 0, %W.loc12_19.1 [symbolic = @PeriodMismatch.%W.1 (constants.%W)]
-=======
-// CHECK:STDOUT:     %.loc12: %.5 = struct_literal ()
-// CHECK:STDOUT:     %W.param: %.1 = param W, runtime_param<invalid>
-// CHECK:STDOUT:     %W.loc12: %.1 = bind_symbolic_name W 0, %W.param [symbolic = %W.1 (constants.%W)]
->>>>>>> b1f93d08
+// CHECK:STDOUT:     %W.param: %.6 = param W, runtime_param<invalid>
+// CHECK:STDOUT:     %W.loc12: %.6 = bind_symbolic_name W 0, %W.param [symbolic = %W.1 (constants.%W)]
 // CHECK:STDOUT:   }
 // CHECK:STDOUT: }
 // CHECK:STDOUT:
@@ -288,14 +242,8 @@
 // CHECK:STDOUT:   witness = (%Member)
 // CHECK:STDOUT: }
 // CHECK:STDOUT:
-<<<<<<< HEAD
 // CHECK:STDOUT: generic fn @PeriodMismatch(%W.loc12: %.6) {
-// CHECK:STDOUT:   %.Self: %.1 = bind_symbolic_name .Self 0 [symbolic = %.Self (constants.%.Self)]
 // CHECK:STDOUT:   %W.1: %.6 = bind_symbolic_name W 0 [symbolic = %W.1 (constants.%W)]
-=======
-// CHECK:STDOUT: generic fn @PeriodMismatch(%W.loc12: %.1) {
-// CHECK:STDOUT:   %W.1: %.1 = bind_symbolic_name W 0 [symbolic = %W.1 (constants.%W)]
->>>>>>> b1f93d08
 // CHECK:STDOUT:
 // CHECK:STDOUT:   fn(%W.loc12: %.6);
 // CHECK:STDOUT: }
