--- conflicted
+++ resolved
@@ -474,13 +474,8 @@
 // CHECK:STDOUT:   }
 // CHECK:STDOUT: }
 // CHECK:STDOUT:
-<<<<<<< HEAD
-// CHECK:STDOUT: impl @impl: %C as %J.type {
+// CHECK:STDOUT: impl @impl: %C.ref as %J.ref {
 // CHECK:STDOUT:   %.loc8: <witness> = interface_witness () [template = constants.%.4]
-=======
-// CHECK:STDOUT: impl @impl: %C.ref as %J.ref {
-// CHECK:STDOUT:   %.loc8: <witness> = interface_witness () [template = constants.%.5]
->>>>>>> 82937e1a
 // CHECK:STDOUT:
 // CHECK:STDOUT: !members:
 // CHECK:STDOUT:   witness = %.loc8
