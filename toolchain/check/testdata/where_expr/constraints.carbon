// Part of the Carbon Language project, under the Apache License v2.0 with LLVM
// Exceptions. See /LICENSE for license information.
// SPDX-License-Identifier: Apache-2.0 WITH LLVM-exception
//
// AUTOUPDATE
// TIP: To test this file alone, run:
// TIP:   bazel test //toolchain/testing:file_test --test_arg=--file_tests=toolchain/check/testdata/where_expr/constraints.carbon
// TIP: To dump output, run:
// TIP:   bazel run //toolchain/testing:file_test -- --dump_output --file_tests=toolchain/check/testdata/where_expr/constraints.carbon

// --- state_constraints.carbon

library "[[@TEST_NAME]]";

interface J {}

interface I {
  let Member:! type;
  let Second:! J;
}

fn Equal(T:! I where .Member = {});

fn EqualEqual(U:! I where .Self == ());

fn Impls(V:! J where .Self impls I);

fn And(W:! I where .Second impls I and .Member = .Second);

// --- todo_check_constraints.carbon

library "[[@TEST_NAME]]";

import library "state_constraints";

// TODO: Should fail since `2` can't be converted to the type of `I.Member`,
// but constraints are not yet type checked.
fn TypeMismatch(X:! I where .Member = 2);

// --- fail_todo_enforce_constraint.carbon

library "[[@TEST_NAME]]";

// CHECK:STDERR: fail_todo_enforce_constraint.carbon:[[@LINE+3]]:1: in import
// CHECK:STDERR: state_constraints.carbon: error: semantics TODO: `TryResolveInst on WhereExpr`
// CHECK:STDERR:
import library "state_constraints";

// C implements J but not I.
class C {}
impl C as J {}

// TODO: Should report that `C` does not meet the constraint.
fn DoesNotImplI() {
  Impls(C);
}

fn EmptyStruct(Y:! J where .Self == {});

// TODO: Should report that `C` does not meeet the constraint.
fn NotEmptyStruct() {
  // CHECK:STDERR: fail_todo_enforce_constraint.carbon:[[@LINE+9]]:3: error: cannot implicitly convert from `type` to `<where restriction on J>`
  // CHECK:STDERR:   EmptyStruct(C);
  // CHECK:STDERR:   ^~~~~~~~~~~~
  // CHECK:STDERR: fail_todo_enforce_constraint.carbon:[[@LINE+6]]:3: note: type `type` does not implement interface `ImplicitAs`
  // CHECK:STDERR:   EmptyStruct(C);
  // CHECK:STDERR:   ^~~~~~~~~~~~
  // CHECK:STDERR: fail_todo_enforce_constraint.carbon:[[@LINE-10]]:16: note: initializing generic parameter `Y` declared here
  // CHECK:STDERR: fn EmptyStruct(Y:! J where .Self == {});
  // CHECK:STDERR:                ^
  EmptyStruct(C);
}

// CHECK:STDOUT: --- state_constraints.carbon
// CHECK:STDOUT:
// CHECK:STDOUT: constants {
// CHECK:STDOUT:   %.1: type = interface_type @J [template]
// CHECK:STDOUT:   %Self.1: %.1 = bind_symbolic_name Self 0 [symbolic]
// CHECK:STDOUT:   %.2: type = interface_type @I [template]
// CHECK:STDOUT:   %Self.2: %.2 = bind_symbolic_name Self 0 [symbolic]
// CHECK:STDOUT:   %.3: type = assoc_entity_type %.2, type [template]
// CHECK:STDOUT:   %.4: %.3 = assoc_entity element0, @I.%Member [template]
// CHECK:STDOUT:   %.5: type = tuple_type () [template]
// CHECK:STDOUT:   %.6: type = assoc_entity_type %.2, %.1 [template]
// CHECK:STDOUT:   %.7: %.6 = assoc_entity element1, @I.%Second [template]
// CHECK:STDOUT:   %.Self.1: %.2 = bind_symbolic_name .Self 0 [symbolic]
// CHECK:STDOUT:   %.8: type = struct_type {} [template]
// CHECK:STDOUT:   %.9: type = where_expr %.2, (<unexpected>.inst+28.loc11_30) [template]
// CHECK:STDOUT:   %T: %.9 = bind_symbolic_name T 0 [symbolic]
// CHECK:STDOUT:   %Equal.type: type = fn_type @Equal [template]
// CHECK:STDOUT:   %Equal: %Equal.type = struct_value () [template]
// CHECK:STDOUT:   %.10: type = where_expr %.2, (<unexpected>.inst+43.loc13_33) [template]
// CHECK:STDOUT:   %U: %.10 = bind_symbolic_name U 0 [symbolic]
// CHECK:STDOUT:   %EqualEqual.type: type = fn_type @EqualEqual [template]
// CHECK:STDOUT:   %EqualEqual: %EqualEqual.type = struct_value () [template]
// CHECK:STDOUT:   %.Self.2: %.1 = bind_symbolic_name .Self 0 [symbolic]
// CHECK:STDOUT:   %.11: type = where_expr %.1, (<unexpected>.inst+59.loc15_28) [template]
// CHECK:STDOUT:   %V: %.11 = bind_symbolic_name V 0 [symbolic]
// CHECK:STDOUT:   %Impls.type: type = fn_type @Impls [template]
// CHECK:STDOUT:   %Impls: %Impls.type = struct_value () [template]
// CHECK:STDOUT:   %.12: type = where_expr %.2, (<unexpected>.inst+75.loc17_28, <unexpected>.inst+80.loc17_48) [template]
// CHECK:STDOUT:   %W: %.12 = bind_symbolic_name W 0 [symbolic]
// CHECK:STDOUT:   %And.type: type = fn_type @And [template]
// CHECK:STDOUT:   %And: %And.type = struct_value () [template]
// CHECK:STDOUT: }
// CHECK:STDOUT:
// CHECK:STDOUT: imports {
// CHECK:STDOUT:   %Core: <namespace> = namespace file.%Core.import, [template] {
// CHECK:STDOUT:     import Core//prelude
// CHECK:STDOUT:     import Core//prelude/operators
// CHECK:STDOUT:     import Core//prelude/types
// CHECK:STDOUT:     import Core//prelude/operators/arithmetic
// CHECK:STDOUT:     import Core//prelude/operators/as
// CHECK:STDOUT:     import Core//prelude/operators/bitwise
// CHECK:STDOUT:     import Core//prelude/operators/comparison
// CHECK:STDOUT:     import Core//prelude/types/bool
// CHECK:STDOUT:   }
// CHECK:STDOUT: }
// CHECK:STDOUT:
// CHECK:STDOUT: file {
// CHECK:STDOUT:   package: <namespace> = namespace [template] {
// CHECK:STDOUT:     .Core = imports.%Core
// CHECK:STDOUT:     .J = %J.decl
// CHECK:STDOUT:     .I = %I.decl
// CHECK:STDOUT:     .Equal = %Equal.decl
// CHECK:STDOUT:     .EqualEqual = %EqualEqual.decl
// CHECK:STDOUT:     .Impls = %Impls.decl
// CHECK:STDOUT:     .And = %And.decl
// CHECK:STDOUT:   }
// CHECK:STDOUT:   %Core.import = import Core
// CHECK:STDOUT:   %J.decl: type = interface_decl @J [template = constants.%.1] {} {}
// CHECK:STDOUT:   %I.decl: type = interface_decl @I [template = constants.%.2] {} {}
// CHECK:STDOUT:   %Equal.decl: %Equal.type = fn_decl @Equal [template = constants.%Equal] {
<<<<<<< HEAD
// CHECK:STDOUT:     %I.ref.loc11: type = name_ref I, %I.decl [template = constants.%.2]
// CHECK:STDOUT:     %.Self.1: %.2 = bind_symbolic_name .Self 0 [symbolic = @Equal.%.Self (constants.%.Self.1)]
// CHECK:STDOUT:     %.Self.ref.loc11: %.2 = name_ref .Self, %.Self.1 [symbolic = @Equal.%.Self (constants.%.Self.1)]
// CHECK:STDOUT:     %Member.ref.loc11: %.3 = name_ref Member, @I.%.loc7 [template = constants.%.4]
// CHECK:STDOUT:     %.loc11_33: %.8 = struct_literal ()
// CHECK:STDOUT:     %.loc11_16: type = where_expr %.2, (<unexpected>.inst+28.loc11_30) [template = constants.%.9]
// CHECK:STDOUT:     %T.loc11_10.1: %.9 = param T, runtime_param<invalid>
// CHECK:STDOUT:     @Equal.%T.loc11: %.9 = bind_symbolic_name T 0, %T.loc11_10.1 [symbolic = @Equal.%T.1 (constants.%T)]
// CHECK:STDOUT:   }
// CHECK:STDOUT:   %EqualEqual.decl: %EqualEqual.type = fn_decl @EqualEqual [template = constants.%EqualEqual] {
// CHECK:STDOUT:     %I.ref.loc13: type = name_ref I, %I.decl [template = constants.%.2]
// CHECK:STDOUT:     %.Self.2: %.2 = bind_symbolic_name .Self 0 [symbolic = @EqualEqual.%.Self (constants.%.Self.1)]
// CHECK:STDOUT:     %.Self.ref.loc13: %.2 = name_ref .Self, %.Self.2 [symbolic = @EqualEqual.%.Self (constants.%.Self.1)]
// CHECK:STDOUT:     %.loc13_37: %.5 = tuple_literal ()
// CHECK:STDOUT:     %.loc13_21: type = where_expr %.2, (<unexpected>.inst+43.loc13_33) [template = constants.%.10]
// CHECK:STDOUT:     %U.loc13_15.1: %.10 = param U, runtime_param<invalid>
// CHECK:STDOUT:     @EqualEqual.%U.loc13: %.10 = bind_symbolic_name U 0, %U.loc13_15.1 [symbolic = @EqualEqual.%U.1 (constants.%U)]
// CHECK:STDOUT:   }
// CHECK:STDOUT:   %Impls.decl: %Impls.type = fn_decl @Impls [template = constants.%Impls] {
// CHECK:STDOUT:     %J.ref: type = name_ref J, %J.decl [template = constants.%.1]
// CHECK:STDOUT:     %.Self.3: %.1 = bind_symbolic_name .Self 0 [symbolic = @Impls.%.Self (constants.%.Self.2)]
// CHECK:STDOUT:     %.Self.ref.loc15: %.1 = name_ref .Self, %.Self.3 [symbolic = @Impls.%.Self (constants.%.Self.2)]
// CHECK:STDOUT:     %I.ref.loc15: type = name_ref I, %I.decl [template = constants.%.2]
// CHECK:STDOUT:     %.loc15: type = where_expr %.1, (<unexpected>.inst+59.loc15_28) [template = constants.%.11]
// CHECK:STDOUT:     %V.loc15_10.1: %.11 = param V, runtime_param<invalid>
// CHECK:STDOUT:     @Impls.%V.loc15: %.11 = bind_symbolic_name V 0, %V.loc15_10.1 [symbolic = @Impls.%V.1 (constants.%V)]
=======
// CHECK:STDOUT:     %T.patt: %.2 = symbolic_binding_pattern T 0
// CHECK:STDOUT:   } {
// CHECK:STDOUT:     %I.ref: type = name_ref I, file.%I.decl [template = constants.%.2]
// CHECK:STDOUT:     %.Self: %.2 = bind_symbolic_name .Self 0 [symbolic = constants.%.Self.1]
// CHECK:STDOUT:     %.Self.ref: %.2 = name_ref .Self, %.Self [symbolic = constants.%.Self.1]
// CHECK:STDOUT:     %Member.ref: %.3 = name_ref Member, @I.%.loc7 [template = constants.%.4]
// CHECK:STDOUT:     %.loc11: %.8 = struct_literal ()
// CHECK:STDOUT:     %T.param: %.2 = param T, runtime_param<invalid>
// CHECK:STDOUT:     %T.loc11: %.2 = bind_symbolic_name T 0, %T.param [symbolic = %T.1 (constants.%T)]
// CHECK:STDOUT:   }
// CHECK:STDOUT:   %EqualEqual.decl: %EqualEqual.type = fn_decl @EqualEqual [template = constants.%EqualEqual] {
// CHECK:STDOUT:     %U.patt: %.2 = symbolic_binding_pattern U 0
// CHECK:STDOUT:   } {
// CHECK:STDOUT:     %I.ref: type = name_ref I, file.%I.decl [template = constants.%.2]
// CHECK:STDOUT:     %.Self: %.2 = bind_symbolic_name .Self 0 [symbolic = constants.%.Self.1]
// CHECK:STDOUT:     %.Self.ref: %.2 = name_ref .Self, %.Self [symbolic = constants.%.Self.1]
// CHECK:STDOUT:     %.loc13: %.5 = tuple_literal ()
// CHECK:STDOUT:     %U.param: %.2 = param U, runtime_param<invalid>
// CHECK:STDOUT:     %U.loc13: %.2 = bind_symbolic_name U 0, %U.param [symbolic = %U.1 (constants.%U)]
// CHECK:STDOUT:   }
// CHECK:STDOUT:   %Impls.decl: %Impls.type = fn_decl @Impls [template = constants.%Impls] {
// CHECK:STDOUT:     %V.patt: %.1 = symbolic_binding_pattern V 0
// CHECK:STDOUT:   } {
// CHECK:STDOUT:     %J.ref: type = name_ref J, file.%J.decl [template = constants.%.1]
// CHECK:STDOUT:     %.Self: %.1 = bind_symbolic_name .Self 0 [symbolic = constants.%.Self.2]
// CHECK:STDOUT:     %.Self.ref: %.1 = name_ref .Self, %.Self [symbolic = constants.%.Self.2]
// CHECK:STDOUT:     %I.ref: type = name_ref I, file.%I.decl [template = constants.%.2]
// CHECK:STDOUT:     %V.param: %.1 = param V, runtime_param<invalid>
// CHECK:STDOUT:     %V.loc15: %.1 = bind_symbolic_name V 0, %V.param [symbolic = %V.1 (constants.%V)]
>>>>>>> b1f93d08
// CHECK:STDOUT:   }
// CHECK:STDOUT:   %And.decl: %And.type = fn_decl @And [template = constants.%And] {
// CHECK:STDOUT:     %W.patt: %.2 = symbolic_binding_pattern W 0
// CHECK:STDOUT:   } {
// CHECK:STDOUT:     %I.ref.loc17_12: type = name_ref I, file.%I.decl [template = constants.%.2]
// CHECK:STDOUT:     %.Self: %.2 = bind_symbolic_name .Self 0 [symbolic = constants.%.Self.1]
// CHECK:STDOUT:     %.Self.ref.loc17_20: %.2 = name_ref .Self, %.Self [symbolic = constants.%.Self.1]
// CHECK:STDOUT:     %Second.ref.loc17_20: %.6 = name_ref Second, @I.%.loc8 [template = constants.%.7]
// CHECK:STDOUT:     %I.ref.loc17_34: type = name_ref I, file.%I.decl [template = constants.%.2]
// CHECK:STDOUT:     %.Self.ref.loc17_40: %.2 = name_ref .Self, %.Self [symbolic = constants.%.Self.1]
// CHECK:STDOUT:     %Member.ref: %.3 = name_ref Member, @I.%.loc7 [template = constants.%.4]
// CHECK:STDOUT:     %.Self.ref.loc17_50: %.2 = name_ref .Self, %.Self [symbolic = constants.%.Self.1]
// CHECK:STDOUT:     %Second.ref.loc17_50: %.6 = name_ref Second, @I.%.loc8 [template = constants.%.7]
<<<<<<< HEAD
// CHECK:STDOUT:     %.loc17: type = where_expr %.2, (<unexpected>.inst+75.loc17_28, <unexpected>.inst+80.loc17_48) [template = constants.%.12]
// CHECK:STDOUT:     %W.loc17_8.1: %.12 = param W, runtime_param<invalid>
// CHECK:STDOUT:     @And.%W.loc17: %.12 = bind_symbolic_name W 0, %W.loc17_8.1 [symbolic = @And.%W.1 (constants.%W)]
=======
// CHECK:STDOUT:     %W.param: %.2 = param W, runtime_param<invalid>
// CHECK:STDOUT:     %W.loc17: %.2 = bind_symbolic_name W 0, %W.param [symbolic = %W.1 (constants.%W)]
>>>>>>> b1f93d08
// CHECK:STDOUT:   }
// CHECK:STDOUT: }
// CHECK:STDOUT:
// CHECK:STDOUT: interface @J {
// CHECK:STDOUT:   %Self: %.1 = bind_symbolic_name Self 0 [symbolic = constants.%Self.1]
// CHECK:STDOUT:
// CHECK:STDOUT: !members:
// CHECK:STDOUT:   .Self = %Self
// CHECK:STDOUT:   witness = ()
// CHECK:STDOUT: }
// CHECK:STDOUT:
// CHECK:STDOUT: interface @I {
// CHECK:STDOUT:   %Self: %.2 = bind_symbolic_name Self 0 [symbolic = constants.%Self.2]
// CHECK:STDOUT:   %Member: type = assoc_const_decl Member [template]
// CHECK:STDOUT:   %.loc7: %.3 = assoc_entity element0, %Member [template = constants.%.4]
// CHECK:STDOUT:   %J.ref: type = name_ref J, file.%J.decl [template = constants.%.1]
// CHECK:STDOUT:   %Second: %.1 = assoc_const_decl Second [template]
// CHECK:STDOUT:   %.loc8: %.6 = assoc_entity element1, %Second [template = constants.%.7]
// CHECK:STDOUT:
// CHECK:STDOUT: !members:
// CHECK:STDOUT:   .Self = %Self
// CHECK:STDOUT:   .Member = %.loc7
// CHECK:STDOUT:   .Second = %.loc8
// CHECK:STDOUT:   witness = (%Member, %Second)
// CHECK:STDOUT: }
// CHECK:STDOUT:
<<<<<<< HEAD
// CHECK:STDOUT: generic fn @Equal(%T.loc11: %.9) {
// CHECK:STDOUT:   %.Self: %.2 = bind_symbolic_name .Self 0 [symbolic = %.Self (constants.%.Self.1)]
// CHECK:STDOUT:   %T.1: %.9 = bind_symbolic_name T 0 [symbolic = %T.1 (constants.%T)]
=======
// CHECK:STDOUT: generic fn @Equal(%T.loc11: %.2) {
// CHECK:STDOUT:   %T.1: %.2 = bind_symbolic_name T 0 [symbolic = %T.1 (constants.%T)]
>>>>>>> b1f93d08
// CHECK:STDOUT:
// CHECK:STDOUT:   fn(%T.loc11: %.9);
// CHECK:STDOUT: }
// CHECK:STDOUT:
<<<<<<< HEAD
// CHECK:STDOUT: generic fn @EqualEqual(%U.loc13: %.10) {
// CHECK:STDOUT:   %.Self: %.2 = bind_symbolic_name .Self 0 [symbolic = %.Self (constants.%.Self.1)]
// CHECK:STDOUT:   %U.1: %.10 = bind_symbolic_name U 0 [symbolic = %U.1 (constants.%U)]
=======
// CHECK:STDOUT: generic fn @EqualEqual(%U.loc13: %.2) {
// CHECK:STDOUT:   %U.1: %.2 = bind_symbolic_name U 0 [symbolic = %U.1 (constants.%U)]
>>>>>>> b1f93d08
// CHECK:STDOUT:
// CHECK:STDOUT:   fn(%U.loc13: %.10);
// CHECK:STDOUT: }
// CHECK:STDOUT:
<<<<<<< HEAD
// CHECK:STDOUT: generic fn @Impls(%V.loc15: %.11) {
// CHECK:STDOUT:   %.Self: %.1 = bind_symbolic_name .Self 0 [symbolic = %.Self (constants.%.Self.2)]
// CHECK:STDOUT:   %V.1: %.11 = bind_symbolic_name V 0 [symbolic = %V.1 (constants.%V)]
=======
// CHECK:STDOUT: generic fn @Impls(%V.loc15: %.1) {
// CHECK:STDOUT:   %V.1: %.1 = bind_symbolic_name V 0 [symbolic = %V.1 (constants.%V)]
>>>>>>> b1f93d08
// CHECK:STDOUT:
// CHECK:STDOUT:   fn(%V.loc15: %.11);
// CHECK:STDOUT: }
// CHECK:STDOUT:
<<<<<<< HEAD
// CHECK:STDOUT: generic fn @And(%W.loc17: %.12) {
// CHECK:STDOUT:   %.Self: %.2 = bind_symbolic_name .Self 0 [symbolic = %.Self (constants.%.Self.1)]
// CHECK:STDOUT:   %W.1: %.12 = bind_symbolic_name W 0 [symbolic = %W.1 (constants.%W)]
=======
// CHECK:STDOUT: generic fn @And(%W.loc17: %.2) {
// CHECK:STDOUT:   %W.1: %.2 = bind_symbolic_name W 0 [symbolic = %W.1 (constants.%W)]
>>>>>>> b1f93d08
// CHECK:STDOUT:
// CHECK:STDOUT:   fn(%W.loc17: %.12);
// CHECK:STDOUT: }
// CHECK:STDOUT:
// CHECK:STDOUT: specific @Equal(constants.%T) {
// CHECK:STDOUT:   %T.1 => constants.%T
// CHECK:STDOUT: }
// CHECK:STDOUT:
// CHECK:STDOUT: specific @EqualEqual(constants.%U) {
// CHECK:STDOUT:   %U.1 => constants.%U
// CHECK:STDOUT: }
// CHECK:STDOUT:
// CHECK:STDOUT: specific @Impls(constants.%V) {
// CHECK:STDOUT:   %V.1 => constants.%V
// CHECK:STDOUT: }
// CHECK:STDOUT:
// CHECK:STDOUT: specific @And(constants.%W) {
// CHECK:STDOUT:   %W.1 => constants.%W
// CHECK:STDOUT: }
// CHECK:STDOUT:
// CHECK:STDOUT: --- todo_check_constraints.carbon
// CHECK:STDOUT:
// CHECK:STDOUT: constants {
// CHECK:STDOUT:   %.1: type = interface_type @I [template]
// CHECK:STDOUT:   %Self: %.1 = bind_symbolic_name Self 0 [symbolic]
// CHECK:STDOUT:   %.Self: %.1 = bind_symbolic_name .Self 0 [symbolic]
// CHECK:STDOUT:   %.2: type = tuple_type () [template]
// CHECK:STDOUT:   %.3: type = assoc_entity_type %.1, type [template]
// CHECK:STDOUT:   %.4: %.3 = assoc_entity element0, imports.%import_ref.12 [template]
// CHECK:STDOUT:   %.5: i32 = int_literal 2 [template]
// CHECK:STDOUT:   %.6: type = where_expr %.1, (<unexpected>.inst+29.loc8_37) [template]
// CHECK:STDOUT:   %X: %.6 = bind_symbolic_name X 0 [symbolic]
// CHECK:STDOUT:   %TypeMismatch.type: type = fn_type @TypeMismatch [template]
// CHECK:STDOUT:   %TypeMismatch: %TypeMismatch.type = struct_value () [template]
// CHECK:STDOUT: }
// CHECK:STDOUT:
// CHECK:STDOUT: imports {
// CHECK:STDOUT:   %import_ref.1 = import_ref Main//state_constraints, inst+3, unloaded
// CHECK:STDOUT:   %import_ref.2: type = import_ref Main//state_constraints, inst+7, loaded [template = constants.%.1]
<<<<<<< HEAD
// CHECK:STDOUT:   %import_ref.3 = import_ref Main//state_constraints, inst+34, unloaded
// CHECK:STDOUT:   %import_ref.4 = import_ref Main//state_constraints, inst+49, unloaded
// CHECK:STDOUT:   %import_ref.5 = import_ref Main//state_constraints, inst+65, unloaded
// CHECK:STDOUT:   %import_ref.6 = import_ref Main//state_constraints, inst+86, unloaded
=======
// CHECK:STDOUT:   %import_ref.3 = import_ref Main//state_constraints, inst+32, unloaded
// CHECK:STDOUT:   %import_ref.4 = import_ref Main//state_constraints, inst+44, unloaded
// CHECK:STDOUT:   %import_ref.5 = import_ref Main//state_constraints, inst+57, unloaded
// CHECK:STDOUT:   %import_ref.6 = import_ref Main//state_constraints, inst+74, unloaded
>>>>>>> b1f93d08
// CHECK:STDOUT:   %Core: <namespace> = namespace file.%Core.import, [template] {
// CHECK:STDOUT:     import Core//prelude
// CHECK:STDOUT:     import Core//prelude/operators
// CHECK:STDOUT:     import Core//prelude/types
// CHECK:STDOUT:     import Core//prelude/operators/arithmetic
// CHECK:STDOUT:     import Core//prelude/operators/as
// CHECK:STDOUT:     import Core//prelude/operators/bitwise
// CHECK:STDOUT:     import Core//prelude/operators/comparison
// CHECK:STDOUT:     import Core//prelude/types/bool
// CHECK:STDOUT:   }
// CHECK:STDOUT:   %import_ref.7 = import_ref Main//state_constraints, inst+9, unloaded
// CHECK:STDOUT:   %import_ref.8: %.3 = import_ref Main//state_constraints, inst+13, loaded [template = constants.%.4]
// CHECK:STDOUT:   %import_ref.9 = import_ref Main//state_constraints, inst+19, unloaded
// CHECK:STDOUT:   %import_ref.10 = import_ref Main//state_constraints, inst+11, unloaded
// CHECK:STDOUT:   %import_ref.11 = import_ref Main//state_constraints, inst+17, unloaded
// CHECK:STDOUT:   %import_ref.12 = import_ref Main//state_constraints, inst+11, unloaded
// CHECK:STDOUT: }
// CHECK:STDOUT:
// CHECK:STDOUT: file {
// CHECK:STDOUT:   package: <namespace> = namespace [template] {
// CHECK:STDOUT:     .J = imports.%import_ref.1
// CHECK:STDOUT:     .I = imports.%import_ref.2
// CHECK:STDOUT:     .Equal = imports.%import_ref.3
// CHECK:STDOUT:     .EqualEqual = imports.%import_ref.4
// CHECK:STDOUT:     .Impls = imports.%import_ref.5
// CHECK:STDOUT:     .And = imports.%import_ref.6
// CHECK:STDOUT:     .Core = imports.%Core
// CHECK:STDOUT:     .TypeMismatch = %TypeMismatch.decl
// CHECK:STDOUT:   }
// CHECK:STDOUT:   %Core.import = import Core
// CHECK:STDOUT:   %default.import = import <invalid>
// CHECK:STDOUT:   %TypeMismatch.decl: %TypeMismatch.type = fn_decl @TypeMismatch [template = constants.%TypeMismatch] {
// CHECK:STDOUT:     %X.patt: %.1 = symbolic_binding_pattern X 0
// CHECK:STDOUT:   } {
// CHECK:STDOUT:     %I.ref: type = name_ref I, imports.%import_ref.2 [template = constants.%.1]
// CHECK:STDOUT:     %.Self: %.1 = bind_symbolic_name .Self 0 [symbolic = constants.%.Self]
// CHECK:STDOUT:     %.Self.ref: %.1 = name_ref .Self, %.Self [symbolic = constants.%.Self]
// CHECK:STDOUT:     %Member.ref: %.3 = name_ref Member, imports.%import_ref.8 [template = constants.%.4]
<<<<<<< HEAD
// CHECK:STDOUT:     %.loc8_39: i32 = int_literal 2 [template = constants.%.5]
// CHECK:STDOUT:     %.loc8_23: type = where_expr %.1, (<unexpected>.inst+29.loc8_37) [template = constants.%.6]
// CHECK:STDOUT:     %X.loc8_17.1: %.6 = param X, runtime_param<invalid>
// CHECK:STDOUT:     @TypeMismatch.%X.loc8: %.6 = bind_symbolic_name X 0, %X.loc8_17.1 [symbolic = @TypeMismatch.%X.1 (constants.%X)]
=======
// CHECK:STDOUT:     %.loc8: i32 = int_literal 2 [template = constants.%.5]
// CHECK:STDOUT:     %X.param: %.1 = param X, runtime_param<invalid>
// CHECK:STDOUT:     %X.loc8: %.1 = bind_symbolic_name X 0, %X.param [symbolic = %X.1 (constants.%X)]
>>>>>>> b1f93d08
// CHECK:STDOUT:   }
// CHECK:STDOUT: }
// CHECK:STDOUT:
// CHECK:STDOUT: interface @I {
// CHECK:STDOUT: !members:
// CHECK:STDOUT:   .Self = imports.%import_ref.7
// CHECK:STDOUT:   .Member = imports.%import_ref.8
// CHECK:STDOUT:   .Second = imports.%import_ref.9
// CHECK:STDOUT:   witness = (imports.%import_ref.10, imports.%import_ref.11)
// CHECK:STDOUT: }
// CHECK:STDOUT:
<<<<<<< HEAD
// CHECK:STDOUT: generic fn @TypeMismatch(%X.loc8: %.6) {
// CHECK:STDOUT:   %.Self: %.1 = bind_symbolic_name .Self 0 [symbolic = %.Self (constants.%.Self)]
// CHECK:STDOUT:   %X.1: %.6 = bind_symbolic_name X 0 [symbolic = %X.1 (constants.%X)]
=======
// CHECK:STDOUT: generic fn @TypeMismatch(%X.loc8: %.1) {
// CHECK:STDOUT:   %X.1: %.1 = bind_symbolic_name X 0 [symbolic = %X.1 (constants.%X)]
>>>>>>> b1f93d08
// CHECK:STDOUT:
// CHECK:STDOUT:   fn(%X.loc8: %.6);
// CHECK:STDOUT: }
// CHECK:STDOUT:
// CHECK:STDOUT: specific @TypeMismatch(constants.%X) {
// CHECK:STDOUT:   %X.1 => constants.%X
// CHECK:STDOUT: }
// CHECK:STDOUT:
// CHECK:STDOUT: --- fail_todo_enforce_constraint.carbon
// CHECK:STDOUT:
// CHECK:STDOUT: constants {
// CHECK:STDOUT:   %C: type = class_type @C [template]
// CHECK:STDOUT:   %.1: type = struct_type {} [template]
// CHECK:STDOUT:   %.2: <witness> = complete_type_witness %.1 [template]
// CHECK:STDOUT:   %.3: type = interface_type @J [template]
// CHECK:STDOUT:   %Self.1: %.3 = bind_symbolic_name Self 0 [symbolic]
// CHECK:STDOUT:   %.4: type = tuple_type () [template]
// CHECK:STDOUT:   %.5: <witness> = interface_witness () [template]
// CHECK:STDOUT:   %DoesNotImplI.type: type = fn_type @DoesNotImplI [template]
// CHECK:STDOUT:   %DoesNotImplI: %DoesNotImplI.type = struct_value () [template]
// CHECK:STDOUT:   %Impls.type: type = fn_type @Impls [template]
// CHECK:STDOUT:   %Impls: %Impls.type = struct_value () [template]
<<<<<<< HEAD
// CHECK:STDOUT:   %V: <error> = bind_symbolic_name V 0 [symbolic]
// CHECK:STDOUT:   %.Self.1: %.3 = bind_symbolic_name .Self 0 [symbolic]
// CHECK:STDOUT:   %.Self.2: %.3 = bind_symbolic_name .Self 0 [symbolic]
// CHECK:STDOUT:   %.6: type = where_expr %.3, (<unexpected>.inst+45.loc18_34) [template]
// CHECK:STDOUT:   %Y: %.6 = bind_symbolic_name Y 0 [symbolic]
// CHECK:STDOUT:   %EmptyStruct.type: type = fn_type @EmptyStruct [template]
// CHECK:STDOUT:   %EmptyStruct: %EmptyStruct.type = struct_value () [template]
// CHECK:STDOUT:   %NotEmptyStruct.type: type = fn_type @NotEmptyStruct [template]
// CHECK:STDOUT:   %NotEmptyStruct: %NotEmptyStruct.type = struct_value () [template]
=======
// CHECK:STDOUT:   %V: %.3 = bind_symbolic_name V 0 [symbolic]
>>>>>>> b1f93d08
// CHECK:STDOUT:   %ImplicitAs.type: type = generic_interface_type @ImplicitAs [template]
// CHECK:STDOUT:   %ImplicitAs: %ImplicitAs.type = struct_value () [template]
// CHECK:STDOUT:   %Dest: type = bind_symbolic_name Dest 0 [symbolic]
// CHECK:STDOUT:   %.7: type = interface_type @ImplicitAs, @ImplicitAs(%Dest) [symbolic]
// CHECK:STDOUT:   %Self.2: @ImplicitAs.%.1 (%.7) = bind_symbolic_name Self 1 [symbolic]
// CHECK:STDOUT:   %Self.3: %.7 = bind_symbolic_name Self 1 [symbolic]
// CHECK:STDOUT:   %Convert.type.1: type = fn_type @Convert, @ImplicitAs(%Dest) [symbolic]
// CHECK:STDOUT:   %Convert.1: %Convert.type.1 = struct_value () [symbolic]
// CHECK:STDOUT:   %.8: type = assoc_entity_type %.7, %Convert.type.1 [symbolic]
// CHECK:STDOUT:   %.9: %.8 = assoc_entity element0, imports.%import_ref.12 [symbolic]
// CHECK:STDOUT:   %.10: type = interface_type @ImplicitAs, @ImplicitAs(%.6) [template]
// CHECK:STDOUT:   %Convert.type.2: type = fn_type @Convert, @ImplicitAs(%.6) [template]
// CHECK:STDOUT:   %Convert.2: %Convert.type.2 = struct_value () [template]
<<<<<<< HEAD
// CHECK:STDOUT:   %.11: type = assoc_entity_type %.10, %Convert.type.2 [template]
// CHECK:STDOUT:   %.12: %.11 = assoc_entity element0, imports.%import_ref.12 [template]
// CHECK:STDOUT:   %.13: %.8 = assoc_entity element0, imports.%import_ref.13 [symbolic]
=======
// CHECK:STDOUT:   %.10: type = assoc_entity_type %.9, %Convert.type.2 [template]
// CHECK:STDOUT:   %.11: %.10 = assoc_entity element0, imports.%import_ref.12 [template]
// CHECK:STDOUT:   %.12: %.7 = assoc_entity element0, imports.%import_ref.13 [symbolic]
// CHECK:STDOUT:   %.Self: %.3 = bind_symbolic_name .Self 0 [symbolic]
// CHECK:STDOUT:   %Y: %.3 = bind_symbolic_name Y 0 [symbolic]
// CHECK:STDOUT:   %EmptyStruct.type: type = fn_type @EmptyStruct [template]
// CHECK:STDOUT:   %EmptyStruct: %EmptyStruct.type = struct_value () [template]
// CHECK:STDOUT:   %NotEmptyStruct.type: type = fn_type @NotEmptyStruct [template]
// CHECK:STDOUT:   %NotEmptyStruct: %NotEmptyStruct.type = struct_value () [template]
>>>>>>> b1f93d08
// CHECK:STDOUT: }
// CHECK:STDOUT:
// CHECK:STDOUT: imports {
// CHECK:STDOUT:   %import_ref.1: type = import_ref Main//state_constraints, inst+3, loaded [template = constants.%.3]
// CHECK:STDOUT:   %import_ref.2 = import_ref Main//state_constraints, inst+7, unloaded
<<<<<<< HEAD
// CHECK:STDOUT:   %import_ref.3 = import_ref Main//state_constraints, inst+34, unloaded
// CHECK:STDOUT:   %import_ref.4 = import_ref Main//state_constraints, inst+49, unloaded
// CHECK:STDOUT:   %import_ref.5: %Impls.type = import_ref Main//state_constraints, inst+65, loaded [template = constants.%Impls]
// CHECK:STDOUT:   %import_ref.6 = import_ref Main//state_constraints, inst+86, unloaded
=======
// CHECK:STDOUT:   %import_ref.3 = import_ref Main//state_constraints, inst+32, unloaded
// CHECK:STDOUT:   %import_ref.4 = import_ref Main//state_constraints, inst+44, unloaded
// CHECK:STDOUT:   %import_ref.5: %Impls.type = import_ref Main//state_constraints, inst+57, loaded [template = constants.%Impls]
// CHECK:STDOUT:   %import_ref.6 = import_ref Main//state_constraints, inst+74, unloaded
>>>>>>> b1f93d08
// CHECK:STDOUT:   %Core: <namespace> = namespace file.%Core.import, [template] {
// CHECK:STDOUT:     .ImplicitAs = %import_ref.8
// CHECK:STDOUT:     import Core//prelude
// CHECK:STDOUT:     import Core//prelude/operators
// CHECK:STDOUT:     import Core//prelude/types
// CHECK:STDOUT:     import Core//prelude/operators/arithmetic
// CHECK:STDOUT:     import Core//prelude/operators/as
// CHECK:STDOUT:     import Core//prelude/operators/bitwise
// CHECK:STDOUT:     import Core//prelude/operators/comparison
// CHECK:STDOUT:     import Core//prelude/types/bool
// CHECK:STDOUT:   }
// CHECK:STDOUT:   %import_ref.7 = import_ref Main//state_constraints, inst+5, unloaded
<<<<<<< HEAD
// CHECK:STDOUT:   %import_ref.8: %ImplicitAs.type = import_ref Core//prelude/operators/as, inst+37, loaded [template = constants.%ImplicitAs]
// CHECK:STDOUT:   %import_ref.9 = import_ref Core//prelude/operators/as, inst+42, unloaded
// CHECK:STDOUT:   %import_ref.10: @ImplicitAs.%.2 (%.8) = import_ref Core//prelude/operators/as, inst+59, loaded [symbolic = @ImplicitAs.%.3 (constants.%.13)]
// CHECK:STDOUT:   %import_ref.11 = import_ref Core//prelude/operators/as, inst+52, unloaded
// CHECK:STDOUT:   %import_ref.12 = import_ref Core//prelude/operators/as, inst+52, unloaded
// CHECK:STDOUT:   %import_ref.13 = import_ref Core//prelude/operators/as, inst+52, unloaded
=======
// CHECK:STDOUT:   %import_ref.8: %ImplicitAs.type = import_ref Core//prelude/operators/as, inst+40, loaded [template = constants.%ImplicitAs]
// CHECK:STDOUT:   %import_ref.9 = import_ref Core//prelude/operators/as, inst+45, unloaded
// CHECK:STDOUT:   %import_ref.10: @ImplicitAs.%.2 (%.7) = import_ref Core//prelude/operators/as, inst+63, loaded [symbolic = @ImplicitAs.%.3 (constants.%.12)]
// CHECK:STDOUT:   %import_ref.11 = import_ref Core//prelude/operators/as, inst+56, unloaded
// CHECK:STDOUT:   %import_ref.12 = import_ref Core//prelude/operators/as, inst+56, unloaded
// CHECK:STDOUT:   %import_ref.13 = import_ref Core//prelude/operators/as, inst+56, unloaded
>>>>>>> b1f93d08
// CHECK:STDOUT: }
// CHECK:STDOUT:
// CHECK:STDOUT: file {
// CHECK:STDOUT:   package: <namespace> = namespace [template] {
// CHECK:STDOUT:     .J = imports.%import_ref.1
// CHECK:STDOUT:     .I = imports.%import_ref.2
// CHECK:STDOUT:     .Equal = imports.%import_ref.3
// CHECK:STDOUT:     .EqualEqual = imports.%import_ref.4
// CHECK:STDOUT:     .Impls = imports.%import_ref.5
// CHECK:STDOUT:     .And = imports.%import_ref.6
// CHECK:STDOUT:     .Core = imports.%Core
// CHECK:STDOUT:     .C = %C.decl
// CHECK:STDOUT:     .DoesNotImplI = %DoesNotImplI.decl
// CHECK:STDOUT:     .EmptyStruct = %EmptyStruct.decl
// CHECK:STDOUT:     .NotEmptyStruct = %NotEmptyStruct.decl
// CHECK:STDOUT:   }
// CHECK:STDOUT:   %Core.import = import Core
// CHECK:STDOUT:   %default.import = import <invalid>
<<<<<<< HEAD
// CHECK:STDOUT:   %C.decl: type = class_decl @C [template = constants.%C] {}
// CHECK:STDOUT:   impl_decl @impl {
// CHECK:STDOUT:     %C.ref: type = name_ref C, %C.decl [template = constants.%C]
// CHECK:STDOUT:     %J.ref.loc11: type = name_ref J, imports.%import_ref.1 [template = constants.%.3]
=======
// CHECK:STDOUT:   %C.decl: type = class_decl @C [template = constants.%C] {} {}
// CHECK:STDOUT:   impl_decl @impl {} {
// CHECK:STDOUT:     %C.ref: type = name_ref C, file.%C.decl [template = constants.%C]
// CHECK:STDOUT:     %J.ref: type = name_ref J, imports.%import_ref.1 [template = constants.%.3]
>>>>>>> b1f93d08
// CHECK:STDOUT:   }
// CHECK:STDOUT:   %DoesNotImplI.decl: %DoesNotImplI.type = fn_decl @DoesNotImplI [template = constants.%DoesNotImplI] {} {}
// CHECK:STDOUT:   %EmptyStruct.decl: %EmptyStruct.type = fn_decl @EmptyStruct [template = constants.%EmptyStruct] {
<<<<<<< HEAD
// CHECK:STDOUT:     %J.ref.loc18: type = name_ref J, imports.%import_ref.1 [template = constants.%.3]
// CHECK:STDOUT:     %.Self: %.3 = bind_symbolic_name .Self 0 [symbolic = @EmptyStruct.%.Self (constants.%.Self.2)]
// CHECK:STDOUT:     %.Self.ref: %.3 = name_ref .Self, %.Self [symbolic = @EmptyStruct.%.Self (constants.%.Self.2)]
// CHECK:STDOUT:     %.loc18_38: %.1 = struct_literal ()
// CHECK:STDOUT:     %.loc18_22: type = where_expr %.3, (<unexpected>.inst+45.loc18_34) [template = constants.%.6]
// CHECK:STDOUT:     %Y.loc18_16.1: %.6 = param Y, runtime_param<invalid>
// CHECK:STDOUT:     @EmptyStruct.%Y.loc18: %.6 = bind_symbolic_name Y 0, %Y.loc18_16.1 [symbolic = @EmptyStruct.%Y.1 (constants.%Y)]
=======
// CHECK:STDOUT:     %Y.patt: %.3 = symbolic_binding_pattern Y 0
// CHECK:STDOUT:   } {
// CHECK:STDOUT:     %J.ref: type = name_ref J, imports.%import_ref.1 [template = constants.%.3]
// CHECK:STDOUT:     %.Self: %.3 = bind_symbolic_name .Self 0 [symbolic = constants.%.Self]
// CHECK:STDOUT:     %.Self.ref: %.3 = name_ref .Self, %.Self [symbolic = constants.%.Self]
// CHECK:STDOUT:     %.loc26: %.1 = struct_literal ()
// CHECK:STDOUT:     %Y.param: %.3 = param Y, runtime_param<invalid>
// CHECK:STDOUT:     %Y.loc26: %.3 = bind_symbolic_name Y 0, %Y.param [symbolic = %Y.1 (constants.%Y)]
>>>>>>> b1f93d08
// CHECK:STDOUT:   }
// CHECK:STDOUT:   %NotEmptyStruct.decl: %NotEmptyStruct.type = fn_decl @NotEmptyStruct [template = constants.%NotEmptyStruct] {} {}
// CHECK:STDOUT: }
// CHECK:STDOUT:
// CHECK:STDOUT: interface @J {
// CHECK:STDOUT: !members:
// CHECK:STDOUT:   .Self = imports.%import_ref.7
// CHECK:STDOUT:   witness = ()
// CHECK:STDOUT: }
// CHECK:STDOUT:
// CHECK:STDOUT: generic interface @ImplicitAs(constants.%Dest: type) {
// CHECK:STDOUT:   %Dest: type = bind_symbolic_name Dest 0 [symbolic = %Dest (constants.%Dest)]
// CHECK:STDOUT:
// CHECK:STDOUT: !definition:
// CHECK:STDOUT:   %.1: type = interface_type @ImplicitAs, @ImplicitAs(%Dest) [symbolic = %.1 (constants.%.7)]
// CHECK:STDOUT:   %Self: %.7 = bind_symbolic_name Self 1 [symbolic = %Self (constants.%Self.3)]
// CHECK:STDOUT:   %Convert.type: type = fn_type @Convert, @ImplicitAs(%Dest) [symbolic = %Convert.type (constants.%Convert.type.1)]
// CHECK:STDOUT:   %Convert: @ImplicitAs.%Convert.type (%Convert.type.1) = struct_value () [symbolic = %Convert (constants.%Convert.1)]
// CHECK:STDOUT:   %.2: type = assoc_entity_type @ImplicitAs.%.1 (%.7), @ImplicitAs.%Convert.type (%Convert.type.1) [symbolic = %.2 (constants.%.8)]
// CHECK:STDOUT:   %.3: @ImplicitAs.%.2 (%.8) = assoc_entity element0, imports.%import_ref.12 [symbolic = %.3 (constants.%.9)]
// CHECK:STDOUT:
// CHECK:STDOUT:   interface {
// CHECK:STDOUT:   !members:
// CHECK:STDOUT:     .Self = imports.%import_ref.9
// CHECK:STDOUT:     .Convert = imports.%import_ref.10
// CHECK:STDOUT:     witness = (imports.%import_ref.11)
// CHECK:STDOUT:   }
// CHECK:STDOUT: }
// CHECK:STDOUT:
// CHECK:STDOUT: impl @impl: %C as %.3 {
// CHECK:STDOUT:   %.loc11: <witness> = interface_witness () [template = constants.%.5]
// CHECK:STDOUT:
// CHECK:STDOUT: !members:
// CHECK:STDOUT:   witness = %.loc11
// CHECK:STDOUT: }
// CHECK:STDOUT:
// CHECK:STDOUT: class @C {
// CHECK:STDOUT:   %.loc10: <witness> = complete_type_witness %.1 [template = constants.%.2]
// CHECK:STDOUT:
// CHECK:STDOUT: !members:
// CHECK:STDOUT:   .Self = constants.%C
// CHECK:STDOUT: }
// CHECK:STDOUT:
// CHECK:STDOUT: fn @DoesNotImplI() {
// CHECK:STDOUT: !entry:
// CHECK:STDOUT:   %Impls.ref: %Impls.type = name_ref Impls, imports.%import_ref.5 [template = constants.%Impls]
// CHECK:STDOUT:   %C.ref: type = name_ref C, file.%C.decl [template = constants.%C]
// CHECK:STDOUT:   return
// CHECK:STDOUT: }
// CHECK:STDOUT:
<<<<<<< HEAD
// CHECK:STDOUT: generic fn @Impls(constants.%V: <error>) {
// CHECK:STDOUT:   %.Self: %.3 = bind_symbolic_name .Self 0 [symbolic = %.Self (constants.%.Self.1)]
// CHECK:STDOUT:   %V.2: <error> = bind_symbolic_name V 0 [symbolic = %V.2 (constants.%V)]
=======
// CHECK:STDOUT: generic fn @Impls(constants.%V: %.3) {
// CHECK:STDOUT:   %V.2: %.3 = bind_symbolic_name V 0 [symbolic = %V.2 (constants.%V)]
// CHECK:STDOUT:
// CHECK:STDOUT:   fn(%V.1: %.3);
// CHECK:STDOUT: }
>>>>>>> b1f93d08
// CHECK:STDOUT:
// CHECK:STDOUT:   fn(%V.1: <error>);
// CHECK:STDOUT: }
// CHECK:STDOUT:
<<<<<<< HEAD
// CHECK:STDOUT: generic fn @EmptyStruct(%Y.loc18: %.6) {
// CHECK:STDOUT:   %.Self: %.3 = bind_symbolic_name .Self 0 [symbolic = %.Self (constants.%.Self.2)]
// CHECK:STDOUT:   %Y.1: %.6 = bind_symbolic_name Y 0 [symbolic = %Y.1 (constants.%Y)]
=======
// CHECK:STDOUT: generic fn @EmptyStruct(%Y.loc26: %.3) {
// CHECK:STDOUT:   %Y.1: %.3 = bind_symbolic_name Y 0 [symbolic = %Y.1 (constants.%Y)]
>>>>>>> b1f93d08
// CHECK:STDOUT:
// CHECK:STDOUT:   fn(%Y.loc18: %.6);
// CHECK:STDOUT: }
// CHECK:STDOUT:
// CHECK:STDOUT: fn @NotEmptyStruct() {
// CHECK:STDOUT: !entry:
// CHECK:STDOUT:   %EmptyStruct.ref: %EmptyStruct.type = name_ref EmptyStruct, file.%EmptyStruct.decl [template = constants.%EmptyStruct]
// CHECK:STDOUT:   %C.ref: type = name_ref C, file.%C.decl [template = constants.%C]
// CHECK:STDOUT:   %.loc31_14.1: type = interface_type @ImplicitAs, @ImplicitAs(constants.%.6) [template = constants.%.10]
// CHECK:STDOUT:   %.loc31_14.2: %.11 = specific_constant imports.%import_ref.10, @ImplicitAs(constants.%.6) [template = constants.%.12]
// CHECK:STDOUT:   %Convert.ref: %.11 = name_ref Convert, %.loc31_14.2 [template = constants.%.12]
// CHECK:STDOUT:   %.loc31_14.3: %.6 = converted %C.ref, <error> [template = <error>]
// CHECK:STDOUT:   return
// CHECK:STDOUT: }
// CHECK:STDOUT:
// CHECK:STDOUT: generic fn @Convert(constants.%Dest: type, constants.%Self.2: @ImplicitAs.%.1 (%.7)) {
// CHECK:STDOUT:   %Dest: type = bind_symbolic_name Dest 0 [symbolic = %Dest (constants.%Dest)]
// CHECK:STDOUT:   %.1: type = interface_type @ImplicitAs, @ImplicitAs(%Dest) [symbolic = %.1 (constants.%.7)]
// CHECK:STDOUT:   %Self: %.7 = bind_symbolic_name Self 1 [symbolic = %Self (constants.%Self.3)]
// CHECK:STDOUT:
// CHECK:STDOUT:   fn[%self: @Convert.%Self (%Self.3)]() -> @Convert.%Dest (%Dest);
// CHECK:STDOUT: }
// CHECK:STDOUT:
// CHECK:STDOUT: specific @Impls(constants.%V) {
// CHECK:STDOUT:   %V.2 => constants.%V
// CHECK:STDOUT: }
// CHECK:STDOUT:
// CHECK:STDOUT: specific @EmptyStruct(constants.%Y) {
// CHECK:STDOUT:   %.Self => constants.%Y
// CHECK:STDOUT:   %Y.1 => constants.%Y
// CHECK:STDOUT: }
// CHECK:STDOUT:
// CHECK:STDOUT: specific @ImplicitAs(constants.%Dest) {
// CHECK:STDOUT:   %Dest => constants.%Dest
// CHECK:STDOUT: }
// CHECK:STDOUT:
// CHECK:STDOUT: specific @ImplicitAs(@ImplicitAs.%Dest) {
// CHECK:STDOUT:   %Dest => constants.%Dest
// CHECK:STDOUT: }
// CHECK:STDOUT:
// CHECK:STDOUT: specific @ImplicitAs(@Convert.%Dest) {
// CHECK:STDOUT:   %Dest => constants.%Dest
// CHECK:STDOUT: }
// CHECK:STDOUT:
// CHECK:STDOUT: specific @Convert(constants.%Dest, constants.%Self.2) {
// CHECK:STDOUT:   %Dest => constants.%Dest
// CHECK:STDOUT:   %.1 => constants.%.7
// CHECK:STDOUT:   %Self => constants.%Self.2
// CHECK:STDOUT: }
// CHECK:STDOUT:
// CHECK:STDOUT: specific @ImplicitAs(constants.%.6) {
// CHECK:STDOUT:   %Dest => constants.%.6
// CHECK:STDOUT:
// CHECK:STDOUT: !definition:
// CHECK:STDOUT:   %.1 => constants.%.10
// CHECK:STDOUT:   %Self => constants.%Self.3
// CHECK:STDOUT:   %Convert.type => constants.%Convert.type.2
// CHECK:STDOUT:   %Convert => constants.%Convert.2
<<<<<<< HEAD
// CHECK:STDOUT:   %.2 => constants.%.11
// CHECK:STDOUT:   %.3 => constants.%.12
=======
// CHECK:STDOUT:   %.2 => constants.%.10
// CHECK:STDOUT:   %.3 => constants.%.11
// CHECK:STDOUT: }
// CHECK:STDOUT:
// CHECK:STDOUT: specific @EmptyStruct(constants.%Y) {
// CHECK:STDOUT:   %Y.1 => constants.%Y
>>>>>>> b1f93d08
// CHECK:STDOUT: }
// CHECK:STDOUT:<|MERGE_RESOLUTION|>--- conflicted
+++ resolved
@@ -131,67 +131,41 @@
 // CHECK:STDOUT:   %J.decl: type = interface_decl @J [template = constants.%.1] {} {}
 // CHECK:STDOUT:   %I.decl: type = interface_decl @I [template = constants.%.2] {} {}
 // CHECK:STDOUT:   %Equal.decl: %Equal.type = fn_decl @Equal [template = constants.%Equal] {
-<<<<<<< HEAD
-// CHECK:STDOUT:     %I.ref.loc11: type = name_ref I, %I.decl [template = constants.%.2]
-// CHECK:STDOUT:     %.Self.1: %.2 = bind_symbolic_name .Self 0 [symbolic = @Equal.%.Self (constants.%.Self.1)]
-// CHECK:STDOUT:     %.Self.ref.loc11: %.2 = name_ref .Self, %.Self.1 [symbolic = @Equal.%.Self (constants.%.Self.1)]
-// CHECK:STDOUT:     %Member.ref.loc11: %.3 = name_ref Member, @I.%.loc7 [template = constants.%.4]
-// CHECK:STDOUT:     %.loc11_33: %.8 = struct_literal ()
-// CHECK:STDOUT:     %.loc11_16: type = where_expr %.2, (<unexpected>.inst+28.loc11_30) [template = constants.%.9]
-// CHECK:STDOUT:     %T.loc11_10.1: %.9 = param T, runtime_param<invalid>
-// CHECK:STDOUT:     @Equal.%T.loc11: %.9 = bind_symbolic_name T 0, %T.loc11_10.1 [symbolic = @Equal.%T.1 (constants.%T)]
-// CHECK:STDOUT:   }
-// CHECK:STDOUT:   %EqualEqual.decl: %EqualEqual.type = fn_decl @EqualEqual [template = constants.%EqualEqual] {
-// CHECK:STDOUT:     %I.ref.loc13: type = name_ref I, %I.decl [template = constants.%.2]
-// CHECK:STDOUT:     %.Self.2: %.2 = bind_symbolic_name .Self 0 [symbolic = @EqualEqual.%.Self (constants.%.Self.1)]
-// CHECK:STDOUT:     %.Self.ref.loc13: %.2 = name_ref .Self, %.Self.2 [symbolic = @EqualEqual.%.Self (constants.%.Self.1)]
-// CHECK:STDOUT:     %.loc13_37: %.5 = tuple_literal ()
-// CHECK:STDOUT:     %.loc13_21: type = where_expr %.2, (<unexpected>.inst+43.loc13_33) [template = constants.%.10]
-// CHECK:STDOUT:     %U.loc13_15.1: %.10 = param U, runtime_param<invalid>
-// CHECK:STDOUT:     @EqualEqual.%U.loc13: %.10 = bind_symbolic_name U 0, %U.loc13_15.1 [symbolic = @EqualEqual.%U.1 (constants.%U)]
-// CHECK:STDOUT:   }
-// CHECK:STDOUT:   %Impls.decl: %Impls.type = fn_decl @Impls [template = constants.%Impls] {
-// CHECK:STDOUT:     %J.ref: type = name_ref J, %J.decl [template = constants.%.1]
-// CHECK:STDOUT:     %.Self.3: %.1 = bind_symbolic_name .Self 0 [symbolic = @Impls.%.Self (constants.%.Self.2)]
-// CHECK:STDOUT:     %.Self.ref.loc15: %.1 = name_ref .Self, %.Self.3 [symbolic = @Impls.%.Self (constants.%.Self.2)]
-// CHECK:STDOUT:     %I.ref.loc15: type = name_ref I, %I.decl [template = constants.%.2]
-// CHECK:STDOUT:     %.loc15: type = where_expr %.1, (<unexpected>.inst+59.loc15_28) [template = constants.%.11]
-// CHECK:STDOUT:     %V.loc15_10.1: %.11 = param V, runtime_param<invalid>
-// CHECK:STDOUT:     @Impls.%V.loc15: %.11 = bind_symbolic_name V 0, %V.loc15_10.1 [symbolic = @Impls.%V.1 (constants.%V)]
-=======
-// CHECK:STDOUT:     %T.patt: %.2 = symbolic_binding_pattern T 0
+// CHECK:STDOUT:     %T.patt: %.9 = symbolic_binding_pattern T 0
 // CHECK:STDOUT:   } {
 // CHECK:STDOUT:     %I.ref: type = name_ref I, file.%I.decl [template = constants.%.2]
 // CHECK:STDOUT:     %.Self: %.2 = bind_symbolic_name .Self 0 [symbolic = constants.%.Self.1]
 // CHECK:STDOUT:     %.Self.ref: %.2 = name_ref .Self, %.Self [symbolic = constants.%.Self.1]
 // CHECK:STDOUT:     %Member.ref: %.3 = name_ref Member, @I.%.loc7 [template = constants.%.4]
-// CHECK:STDOUT:     %.loc11: %.8 = struct_literal ()
-// CHECK:STDOUT:     %T.param: %.2 = param T, runtime_param<invalid>
-// CHECK:STDOUT:     %T.loc11: %.2 = bind_symbolic_name T 0, %T.param [symbolic = %T.1 (constants.%T)]
+// CHECK:STDOUT:     %.loc11_33: %.8 = struct_literal ()
+// CHECK:STDOUT:     %.loc11_16: type = where_expr %.2, (<unexpected>.inst+28.loc11_30) [template = constants.%.9]
+// CHECK:STDOUT:     %T.param: %.9 = param T, runtime_param<invalid>
+// CHECK:STDOUT:     %T.loc11: %.9 = bind_symbolic_name T 0, %T.param [symbolic = %T.1 (constants.%T)]
 // CHECK:STDOUT:   }
 // CHECK:STDOUT:   %EqualEqual.decl: %EqualEqual.type = fn_decl @EqualEqual [template = constants.%EqualEqual] {
-// CHECK:STDOUT:     %U.patt: %.2 = symbolic_binding_pattern U 0
+// CHECK:STDOUT:     %U.patt: %.10 = symbolic_binding_pattern U 0
 // CHECK:STDOUT:   } {
 // CHECK:STDOUT:     %I.ref: type = name_ref I, file.%I.decl [template = constants.%.2]
 // CHECK:STDOUT:     %.Self: %.2 = bind_symbolic_name .Self 0 [symbolic = constants.%.Self.1]
 // CHECK:STDOUT:     %.Self.ref: %.2 = name_ref .Self, %.Self [symbolic = constants.%.Self.1]
-// CHECK:STDOUT:     %.loc13: %.5 = tuple_literal ()
-// CHECK:STDOUT:     %U.param: %.2 = param U, runtime_param<invalid>
-// CHECK:STDOUT:     %U.loc13: %.2 = bind_symbolic_name U 0, %U.param [symbolic = %U.1 (constants.%U)]
+// CHECK:STDOUT:     %.loc13_37: %.5 = tuple_literal ()
+// CHECK:STDOUT:     %.loc13_21: type = where_expr %.2, (<unexpected>.inst+43.loc13_33) [template = constants.%.10]
+// CHECK:STDOUT:     %U.param: %.10 = param U, runtime_param<invalid>
+// CHECK:STDOUT:     %U.loc13: %.10 = bind_symbolic_name U 0, %U.param [symbolic = %U.1 (constants.%U)]
 // CHECK:STDOUT:   }
 // CHECK:STDOUT:   %Impls.decl: %Impls.type = fn_decl @Impls [template = constants.%Impls] {
-// CHECK:STDOUT:     %V.patt: %.1 = symbolic_binding_pattern V 0
+// CHECK:STDOUT:     %V.patt: %.11 = symbolic_binding_pattern V 0
 // CHECK:STDOUT:   } {
 // CHECK:STDOUT:     %J.ref: type = name_ref J, file.%J.decl [template = constants.%.1]
 // CHECK:STDOUT:     %.Self: %.1 = bind_symbolic_name .Self 0 [symbolic = constants.%.Self.2]
 // CHECK:STDOUT:     %.Self.ref: %.1 = name_ref .Self, %.Self [symbolic = constants.%.Self.2]
 // CHECK:STDOUT:     %I.ref: type = name_ref I, file.%I.decl [template = constants.%.2]
-// CHECK:STDOUT:     %V.param: %.1 = param V, runtime_param<invalid>
-// CHECK:STDOUT:     %V.loc15: %.1 = bind_symbolic_name V 0, %V.param [symbolic = %V.1 (constants.%V)]
->>>>>>> b1f93d08
+// CHECK:STDOUT:     %.loc15: type = where_expr %.1, (<unexpected>.inst+59.loc15_28) [template = constants.%.11]
+// CHECK:STDOUT:     %V.param: %.11 = param V, runtime_param<invalid>
+// CHECK:STDOUT:     %V.loc15: %.11 = bind_symbolic_name V 0, %V.param [symbolic = %V.1 (constants.%V)]
 // CHECK:STDOUT:   }
 // CHECK:STDOUT:   %And.decl: %And.type = fn_decl @And [template = constants.%And] {
-// CHECK:STDOUT:     %W.patt: %.2 = symbolic_binding_pattern W 0
+// CHECK:STDOUT:     %W.patt: %.12 = symbolic_binding_pattern W 0
 // CHECK:STDOUT:   } {
 // CHECK:STDOUT:     %I.ref.loc17_12: type = name_ref I, file.%I.decl [template = constants.%.2]
 // CHECK:STDOUT:     %.Self: %.2 = bind_symbolic_name .Self 0 [symbolic = constants.%.Self.1]
@@ -202,14 +176,9 @@
 // CHECK:STDOUT:     %Member.ref: %.3 = name_ref Member, @I.%.loc7 [template = constants.%.4]
 // CHECK:STDOUT:     %.Self.ref.loc17_50: %.2 = name_ref .Self, %.Self [symbolic = constants.%.Self.1]
 // CHECK:STDOUT:     %Second.ref.loc17_50: %.6 = name_ref Second, @I.%.loc8 [template = constants.%.7]
-<<<<<<< HEAD
 // CHECK:STDOUT:     %.loc17: type = where_expr %.2, (<unexpected>.inst+75.loc17_28, <unexpected>.inst+80.loc17_48) [template = constants.%.12]
-// CHECK:STDOUT:     %W.loc17_8.1: %.12 = param W, runtime_param<invalid>
-// CHECK:STDOUT:     @And.%W.loc17: %.12 = bind_symbolic_name W 0, %W.loc17_8.1 [symbolic = @And.%W.1 (constants.%W)]
-=======
-// CHECK:STDOUT:     %W.param: %.2 = param W, runtime_param<invalid>
-// CHECK:STDOUT:     %W.loc17: %.2 = bind_symbolic_name W 0, %W.param [symbolic = %W.1 (constants.%W)]
->>>>>>> b1f93d08
+// CHECK:STDOUT:     %W.param: %.12 = param W, runtime_param<invalid>
+// CHECK:STDOUT:     %W.loc17: %.12 = bind_symbolic_name W 0, %W.param [symbolic = %W.1 (constants.%W)]
 // CHECK:STDOUT:   }
 // CHECK:STDOUT: }
 // CHECK:STDOUT:
@@ -236,50 +205,26 @@
 // CHECK:STDOUT:   witness = (%Member, %Second)
 // CHECK:STDOUT: }
 // CHECK:STDOUT:
-<<<<<<< HEAD
 // CHECK:STDOUT: generic fn @Equal(%T.loc11: %.9) {
-// CHECK:STDOUT:   %.Self: %.2 = bind_symbolic_name .Self 0 [symbolic = %.Self (constants.%.Self.1)]
 // CHECK:STDOUT:   %T.1: %.9 = bind_symbolic_name T 0 [symbolic = %T.1 (constants.%T)]
-=======
-// CHECK:STDOUT: generic fn @Equal(%T.loc11: %.2) {
-// CHECK:STDOUT:   %T.1: %.2 = bind_symbolic_name T 0 [symbolic = %T.1 (constants.%T)]
->>>>>>> b1f93d08
 // CHECK:STDOUT:
 // CHECK:STDOUT:   fn(%T.loc11: %.9);
 // CHECK:STDOUT: }
 // CHECK:STDOUT:
-<<<<<<< HEAD
 // CHECK:STDOUT: generic fn @EqualEqual(%U.loc13: %.10) {
-// CHECK:STDOUT:   %.Self: %.2 = bind_symbolic_name .Self 0 [symbolic = %.Self (constants.%.Self.1)]
 // CHECK:STDOUT:   %U.1: %.10 = bind_symbolic_name U 0 [symbolic = %U.1 (constants.%U)]
-=======
-// CHECK:STDOUT: generic fn @EqualEqual(%U.loc13: %.2) {
-// CHECK:STDOUT:   %U.1: %.2 = bind_symbolic_name U 0 [symbolic = %U.1 (constants.%U)]
->>>>>>> b1f93d08
 // CHECK:STDOUT:
 // CHECK:STDOUT:   fn(%U.loc13: %.10);
 // CHECK:STDOUT: }
 // CHECK:STDOUT:
-<<<<<<< HEAD
 // CHECK:STDOUT: generic fn @Impls(%V.loc15: %.11) {
-// CHECK:STDOUT:   %.Self: %.1 = bind_symbolic_name .Self 0 [symbolic = %.Self (constants.%.Self.2)]
 // CHECK:STDOUT:   %V.1: %.11 = bind_symbolic_name V 0 [symbolic = %V.1 (constants.%V)]
-=======
-// CHECK:STDOUT: generic fn @Impls(%V.loc15: %.1) {
-// CHECK:STDOUT:   %V.1: %.1 = bind_symbolic_name V 0 [symbolic = %V.1 (constants.%V)]
->>>>>>> b1f93d08
 // CHECK:STDOUT:
 // CHECK:STDOUT:   fn(%V.loc15: %.11);
 // CHECK:STDOUT: }
 // CHECK:STDOUT:
-<<<<<<< HEAD
 // CHECK:STDOUT: generic fn @And(%W.loc17: %.12) {
-// CHECK:STDOUT:   %.Self: %.2 = bind_symbolic_name .Self 0 [symbolic = %.Self (constants.%.Self.1)]
 // CHECK:STDOUT:   %W.1: %.12 = bind_symbolic_name W 0 [symbolic = %W.1 (constants.%W)]
-=======
-// CHECK:STDOUT: generic fn @And(%W.loc17: %.2) {
-// CHECK:STDOUT:   %W.1: %.2 = bind_symbolic_name W 0 [symbolic = %W.1 (constants.%W)]
->>>>>>> b1f93d08
 // CHECK:STDOUT:
 // CHECK:STDOUT:   fn(%W.loc17: %.12);
 // CHECK:STDOUT: }
@@ -319,17 +264,10 @@
 // CHECK:STDOUT: imports {
 // CHECK:STDOUT:   %import_ref.1 = import_ref Main//state_constraints, inst+3, unloaded
 // CHECK:STDOUT:   %import_ref.2: type = import_ref Main//state_constraints, inst+7, loaded [template = constants.%.1]
-<<<<<<< HEAD
-// CHECK:STDOUT:   %import_ref.3 = import_ref Main//state_constraints, inst+34, unloaded
-// CHECK:STDOUT:   %import_ref.4 = import_ref Main//state_constraints, inst+49, unloaded
-// CHECK:STDOUT:   %import_ref.5 = import_ref Main//state_constraints, inst+65, unloaded
-// CHECK:STDOUT:   %import_ref.6 = import_ref Main//state_constraints, inst+86, unloaded
-=======
-// CHECK:STDOUT:   %import_ref.3 = import_ref Main//state_constraints, inst+32, unloaded
-// CHECK:STDOUT:   %import_ref.4 = import_ref Main//state_constraints, inst+44, unloaded
-// CHECK:STDOUT:   %import_ref.5 = import_ref Main//state_constraints, inst+57, unloaded
-// CHECK:STDOUT:   %import_ref.6 = import_ref Main//state_constraints, inst+74, unloaded
->>>>>>> b1f93d08
+// CHECK:STDOUT:   %import_ref.3 = import_ref Main//state_constraints, inst+35, unloaded
+// CHECK:STDOUT:   %import_ref.4 = import_ref Main//state_constraints, inst+50, unloaded
+// CHECK:STDOUT:   %import_ref.5 = import_ref Main//state_constraints, inst+66, unloaded
+// CHECK:STDOUT:   %import_ref.6 = import_ref Main//state_constraints, inst+87, unloaded
 // CHECK:STDOUT:   %Core: <namespace> = namespace file.%Core.import, [template] {
 // CHECK:STDOUT:     import Core//prelude
 // CHECK:STDOUT:     import Core//prelude/operators
@@ -362,22 +300,16 @@
 // CHECK:STDOUT:   %Core.import = import Core
 // CHECK:STDOUT:   %default.import = import <invalid>
 // CHECK:STDOUT:   %TypeMismatch.decl: %TypeMismatch.type = fn_decl @TypeMismatch [template = constants.%TypeMismatch] {
-// CHECK:STDOUT:     %X.patt: %.1 = symbolic_binding_pattern X 0
+// CHECK:STDOUT:     %X.patt: %.6 = symbolic_binding_pattern X 0
 // CHECK:STDOUT:   } {
 // CHECK:STDOUT:     %I.ref: type = name_ref I, imports.%import_ref.2 [template = constants.%.1]
 // CHECK:STDOUT:     %.Self: %.1 = bind_symbolic_name .Self 0 [symbolic = constants.%.Self]
 // CHECK:STDOUT:     %.Self.ref: %.1 = name_ref .Self, %.Self [symbolic = constants.%.Self]
 // CHECK:STDOUT:     %Member.ref: %.3 = name_ref Member, imports.%import_ref.8 [template = constants.%.4]
-<<<<<<< HEAD
 // CHECK:STDOUT:     %.loc8_39: i32 = int_literal 2 [template = constants.%.5]
 // CHECK:STDOUT:     %.loc8_23: type = where_expr %.1, (<unexpected>.inst+29.loc8_37) [template = constants.%.6]
-// CHECK:STDOUT:     %X.loc8_17.1: %.6 = param X, runtime_param<invalid>
-// CHECK:STDOUT:     @TypeMismatch.%X.loc8: %.6 = bind_symbolic_name X 0, %X.loc8_17.1 [symbolic = @TypeMismatch.%X.1 (constants.%X)]
-=======
-// CHECK:STDOUT:     %.loc8: i32 = int_literal 2 [template = constants.%.5]
-// CHECK:STDOUT:     %X.param: %.1 = param X, runtime_param<invalid>
-// CHECK:STDOUT:     %X.loc8: %.1 = bind_symbolic_name X 0, %X.param [symbolic = %X.1 (constants.%X)]
->>>>>>> b1f93d08
+// CHECK:STDOUT:     %X.param: %.6 = param X, runtime_param<invalid>
+// CHECK:STDOUT:     %X.loc8: %.6 = bind_symbolic_name X 0, %X.param [symbolic = %X.1 (constants.%X)]
 // CHECK:STDOUT:   }
 // CHECK:STDOUT: }
 // CHECK:STDOUT:
@@ -389,14 +321,8 @@
 // CHECK:STDOUT:   witness = (imports.%import_ref.10, imports.%import_ref.11)
 // CHECK:STDOUT: }
 // CHECK:STDOUT:
-<<<<<<< HEAD
 // CHECK:STDOUT: generic fn @TypeMismatch(%X.loc8: %.6) {
-// CHECK:STDOUT:   %.Self: %.1 = bind_symbolic_name .Self 0 [symbolic = %.Self (constants.%.Self)]
 // CHECK:STDOUT:   %X.1: %.6 = bind_symbolic_name X 0 [symbolic = %X.1 (constants.%X)]
-=======
-// CHECK:STDOUT: generic fn @TypeMismatch(%X.loc8: %.1) {
-// CHECK:STDOUT:   %X.1: %.1 = bind_symbolic_name X 0 [symbolic = %X.1 (constants.%X)]
->>>>>>> b1f93d08
 // CHECK:STDOUT:
 // CHECK:STDOUT:   fn(%X.loc8: %.6);
 // CHECK:STDOUT: }
@@ -419,19 +345,14 @@
 // CHECK:STDOUT:   %DoesNotImplI: %DoesNotImplI.type = struct_value () [template]
 // CHECK:STDOUT:   %Impls.type: type = fn_type @Impls [template]
 // CHECK:STDOUT:   %Impls: %Impls.type = struct_value () [template]
-<<<<<<< HEAD
 // CHECK:STDOUT:   %V: <error> = bind_symbolic_name V 0 [symbolic]
-// CHECK:STDOUT:   %.Self.1: %.3 = bind_symbolic_name .Self 0 [symbolic]
-// CHECK:STDOUT:   %.Self.2: %.3 = bind_symbolic_name .Self 0 [symbolic]
-// CHECK:STDOUT:   %.6: type = where_expr %.3, (<unexpected>.inst+45.loc18_34) [template]
+// CHECK:STDOUT:   %.Self: %.3 = bind_symbolic_name .Self 0 [symbolic]
+// CHECK:STDOUT:   %.6: type = where_expr %.3, (<unexpected>.inst+43.loc18_34) [template]
 // CHECK:STDOUT:   %Y: %.6 = bind_symbolic_name Y 0 [symbolic]
 // CHECK:STDOUT:   %EmptyStruct.type: type = fn_type @EmptyStruct [template]
 // CHECK:STDOUT:   %EmptyStruct: %EmptyStruct.type = struct_value () [template]
 // CHECK:STDOUT:   %NotEmptyStruct.type: type = fn_type @NotEmptyStruct [template]
 // CHECK:STDOUT:   %NotEmptyStruct: %NotEmptyStruct.type = struct_value () [template]
-=======
-// CHECK:STDOUT:   %V: %.3 = bind_symbolic_name V 0 [symbolic]
->>>>>>> b1f93d08
 // CHECK:STDOUT:   %ImplicitAs.type: type = generic_interface_type @ImplicitAs [template]
 // CHECK:STDOUT:   %ImplicitAs: %ImplicitAs.type = struct_value () [template]
 // CHECK:STDOUT:   %Dest: type = bind_symbolic_name Dest 0 [symbolic]
@@ -445,37 +366,18 @@
 // CHECK:STDOUT:   %.10: type = interface_type @ImplicitAs, @ImplicitAs(%.6) [template]
 // CHECK:STDOUT:   %Convert.type.2: type = fn_type @Convert, @ImplicitAs(%.6) [template]
 // CHECK:STDOUT:   %Convert.2: %Convert.type.2 = struct_value () [template]
-<<<<<<< HEAD
 // CHECK:STDOUT:   %.11: type = assoc_entity_type %.10, %Convert.type.2 [template]
 // CHECK:STDOUT:   %.12: %.11 = assoc_entity element0, imports.%import_ref.12 [template]
 // CHECK:STDOUT:   %.13: %.8 = assoc_entity element0, imports.%import_ref.13 [symbolic]
-=======
-// CHECK:STDOUT:   %.10: type = assoc_entity_type %.9, %Convert.type.2 [template]
-// CHECK:STDOUT:   %.11: %.10 = assoc_entity element0, imports.%import_ref.12 [template]
-// CHECK:STDOUT:   %.12: %.7 = assoc_entity element0, imports.%import_ref.13 [symbolic]
-// CHECK:STDOUT:   %.Self: %.3 = bind_symbolic_name .Self 0 [symbolic]
-// CHECK:STDOUT:   %Y: %.3 = bind_symbolic_name Y 0 [symbolic]
-// CHECK:STDOUT:   %EmptyStruct.type: type = fn_type @EmptyStruct [template]
-// CHECK:STDOUT:   %EmptyStruct: %EmptyStruct.type = struct_value () [template]
-// CHECK:STDOUT:   %NotEmptyStruct.type: type = fn_type @NotEmptyStruct [template]
-// CHECK:STDOUT:   %NotEmptyStruct: %NotEmptyStruct.type = struct_value () [template]
->>>>>>> b1f93d08
 // CHECK:STDOUT: }
 // CHECK:STDOUT:
 // CHECK:STDOUT: imports {
 // CHECK:STDOUT:   %import_ref.1: type = import_ref Main//state_constraints, inst+3, loaded [template = constants.%.3]
 // CHECK:STDOUT:   %import_ref.2 = import_ref Main//state_constraints, inst+7, unloaded
-<<<<<<< HEAD
-// CHECK:STDOUT:   %import_ref.3 = import_ref Main//state_constraints, inst+34, unloaded
-// CHECK:STDOUT:   %import_ref.4 = import_ref Main//state_constraints, inst+49, unloaded
-// CHECK:STDOUT:   %import_ref.5: %Impls.type = import_ref Main//state_constraints, inst+65, loaded [template = constants.%Impls]
-// CHECK:STDOUT:   %import_ref.6 = import_ref Main//state_constraints, inst+86, unloaded
-=======
-// CHECK:STDOUT:   %import_ref.3 = import_ref Main//state_constraints, inst+32, unloaded
-// CHECK:STDOUT:   %import_ref.4 = import_ref Main//state_constraints, inst+44, unloaded
-// CHECK:STDOUT:   %import_ref.5: %Impls.type = import_ref Main//state_constraints, inst+57, loaded [template = constants.%Impls]
-// CHECK:STDOUT:   %import_ref.6 = import_ref Main//state_constraints, inst+74, unloaded
->>>>>>> b1f93d08
+// CHECK:STDOUT:   %import_ref.3 = import_ref Main//state_constraints, inst+35, unloaded
+// CHECK:STDOUT:   %import_ref.4 = import_ref Main//state_constraints, inst+50, unloaded
+// CHECK:STDOUT:   %import_ref.5: %Impls.type = import_ref Main//state_constraints, inst+66, loaded [template = constants.%Impls]
+// CHECK:STDOUT:   %import_ref.6 = import_ref Main//state_constraints, inst+87, unloaded
 // CHECK:STDOUT:   %Core: <namespace> = namespace file.%Core.import, [template] {
 // CHECK:STDOUT:     .ImplicitAs = %import_ref.8
 // CHECK:STDOUT:     import Core//prelude
@@ -488,21 +390,12 @@
 // CHECK:STDOUT:     import Core//prelude/types/bool
 // CHECK:STDOUT:   }
 // CHECK:STDOUT:   %import_ref.7 = import_ref Main//state_constraints, inst+5, unloaded
-<<<<<<< HEAD
-// CHECK:STDOUT:   %import_ref.8: %ImplicitAs.type = import_ref Core//prelude/operators/as, inst+37, loaded [template = constants.%ImplicitAs]
-// CHECK:STDOUT:   %import_ref.9 = import_ref Core//prelude/operators/as, inst+42, unloaded
-// CHECK:STDOUT:   %import_ref.10: @ImplicitAs.%.2 (%.8) = import_ref Core//prelude/operators/as, inst+59, loaded [symbolic = @ImplicitAs.%.3 (constants.%.13)]
-// CHECK:STDOUT:   %import_ref.11 = import_ref Core//prelude/operators/as, inst+52, unloaded
-// CHECK:STDOUT:   %import_ref.12 = import_ref Core//prelude/operators/as, inst+52, unloaded
-// CHECK:STDOUT:   %import_ref.13 = import_ref Core//prelude/operators/as, inst+52, unloaded
-=======
 // CHECK:STDOUT:   %import_ref.8: %ImplicitAs.type = import_ref Core//prelude/operators/as, inst+40, loaded [template = constants.%ImplicitAs]
 // CHECK:STDOUT:   %import_ref.9 = import_ref Core//prelude/operators/as, inst+45, unloaded
-// CHECK:STDOUT:   %import_ref.10: @ImplicitAs.%.2 (%.7) = import_ref Core//prelude/operators/as, inst+63, loaded [symbolic = @ImplicitAs.%.3 (constants.%.12)]
+// CHECK:STDOUT:   %import_ref.10: @ImplicitAs.%.2 (%.8) = import_ref Core//prelude/operators/as, inst+63, loaded [symbolic = @ImplicitAs.%.3 (constants.%.13)]
 // CHECK:STDOUT:   %import_ref.11 = import_ref Core//prelude/operators/as, inst+56, unloaded
 // CHECK:STDOUT:   %import_ref.12 = import_ref Core//prelude/operators/as, inst+56, unloaded
 // CHECK:STDOUT:   %import_ref.13 = import_ref Core//prelude/operators/as, inst+56, unloaded
->>>>>>> b1f93d08
 // CHECK:STDOUT: }
 // CHECK:STDOUT:
 // CHECK:STDOUT: file {
@@ -521,38 +414,22 @@
 // CHECK:STDOUT:   }
 // CHECK:STDOUT:   %Core.import = import Core
 // CHECK:STDOUT:   %default.import = import <invalid>
-<<<<<<< HEAD
-// CHECK:STDOUT:   %C.decl: type = class_decl @C [template = constants.%C] {}
-// CHECK:STDOUT:   impl_decl @impl {
-// CHECK:STDOUT:     %C.ref: type = name_ref C, %C.decl [template = constants.%C]
-// CHECK:STDOUT:     %J.ref.loc11: type = name_ref J, imports.%import_ref.1 [template = constants.%.3]
-=======
 // CHECK:STDOUT:   %C.decl: type = class_decl @C [template = constants.%C] {} {}
 // CHECK:STDOUT:   impl_decl @impl {} {
 // CHECK:STDOUT:     %C.ref: type = name_ref C, file.%C.decl [template = constants.%C]
 // CHECK:STDOUT:     %J.ref: type = name_ref J, imports.%import_ref.1 [template = constants.%.3]
->>>>>>> b1f93d08
 // CHECK:STDOUT:   }
 // CHECK:STDOUT:   %DoesNotImplI.decl: %DoesNotImplI.type = fn_decl @DoesNotImplI [template = constants.%DoesNotImplI] {} {}
 // CHECK:STDOUT:   %EmptyStruct.decl: %EmptyStruct.type = fn_decl @EmptyStruct [template = constants.%EmptyStruct] {
-<<<<<<< HEAD
-// CHECK:STDOUT:     %J.ref.loc18: type = name_ref J, imports.%import_ref.1 [template = constants.%.3]
-// CHECK:STDOUT:     %.Self: %.3 = bind_symbolic_name .Self 0 [symbolic = @EmptyStruct.%.Self (constants.%.Self.2)]
-// CHECK:STDOUT:     %.Self.ref: %.3 = name_ref .Self, %.Self [symbolic = @EmptyStruct.%.Self (constants.%.Self.2)]
-// CHECK:STDOUT:     %.loc18_38: %.1 = struct_literal ()
-// CHECK:STDOUT:     %.loc18_22: type = where_expr %.3, (<unexpected>.inst+45.loc18_34) [template = constants.%.6]
-// CHECK:STDOUT:     %Y.loc18_16.1: %.6 = param Y, runtime_param<invalid>
-// CHECK:STDOUT:     @EmptyStruct.%Y.loc18: %.6 = bind_symbolic_name Y 0, %Y.loc18_16.1 [symbolic = @EmptyStruct.%Y.1 (constants.%Y)]
-=======
-// CHECK:STDOUT:     %Y.patt: %.3 = symbolic_binding_pattern Y 0
+// CHECK:STDOUT:     %Y.patt: %.6 = symbolic_binding_pattern Y 0
 // CHECK:STDOUT:   } {
 // CHECK:STDOUT:     %J.ref: type = name_ref J, imports.%import_ref.1 [template = constants.%.3]
 // CHECK:STDOUT:     %.Self: %.3 = bind_symbolic_name .Self 0 [symbolic = constants.%.Self]
 // CHECK:STDOUT:     %.Self.ref: %.3 = name_ref .Self, %.Self [symbolic = constants.%.Self]
-// CHECK:STDOUT:     %.loc26: %.1 = struct_literal ()
-// CHECK:STDOUT:     %Y.param: %.3 = param Y, runtime_param<invalid>
-// CHECK:STDOUT:     %Y.loc26: %.3 = bind_symbolic_name Y 0, %Y.param [symbolic = %Y.1 (constants.%Y)]
->>>>>>> b1f93d08
+// CHECK:STDOUT:     %.loc18_38: %.1 = struct_literal ()
+// CHECK:STDOUT:     %.loc18_22: type = where_expr %.3, (<unexpected>.inst+43.loc18_34) [template = constants.%.6]
+// CHECK:STDOUT:     %Y.param: %.6 = param Y, runtime_param<invalid>
+// CHECK:STDOUT:     %Y.loc18: %.6 = bind_symbolic_name Y 0, %Y.param [symbolic = %Y.1 (constants.%Y)]
 // CHECK:STDOUT:   }
 // CHECK:STDOUT:   %NotEmptyStruct.decl: %NotEmptyStruct.type = fn_decl @NotEmptyStruct [template = constants.%NotEmptyStruct] {} {}
 // CHECK:STDOUT: }
@@ -603,29 +480,14 @@
 // CHECK:STDOUT:   return
 // CHECK:STDOUT: }
 // CHECK:STDOUT:
-<<<<<<< HEAD
 // CHECK:STDOUT: generic fn @Impls(constants.%V: <error>) {
-// CHECK:STDOUT:   %.Self: %.3 = bind_symbolic_name .Self 0 [symbolic = %.Self (constants.%.Self.1)]
 // CHECK:STDOUT:   %V.2: <error> = bind_symbolic_name V 0 [symbolic = %V.2 (constants.%V)]
-=======
-// CHECK:STDOUT: generic fn @Impls(constants.%V: %.3) {
-// CHECK:STDOUT:   %V.2: %.3 = bind_symbolic_name V 0 [symbolic = %V.2 (constants.%V)]
-// CHECK:STDOUT:
-// CHECK:STDOUT:   fn(%V.1: %.3);
-// CHECK:STDOUT: }
->>>>>>> b1f93d08
 // CHECK:STDOUT:
 // CHECK:STDOUT:   fn(%V.1: <error>);
 // CHECK:STDOUT: }
 // CHECK:STDOUT:
-<<<<<<< HEAD
 // CHECK:STDOUT: generic fn @EmptyStruct(%Y.loc18: %.6) {
-// CHECK:STDOUT:   %.Self: %.3 = bind_symbolic_name .Self 0 [symbolic = %.Self (constants.%.Self.2)]
 // CHECK:STDOUT:   %Y.1: %.6 = bind_symbolic_name Y 0 [symbolic = %Y.1 (constants.%Y)]
-=======
-// CHECK:STDOUT: generic fn @EmptyStruct(%Y.loc26: %.3) {
-// CHECK:STDOUT:   %Y.1: %.3 = bind_symbolic_name Y 0 [symbolic = %Y.1 (constants.%Y)]
->>>>>>> b1f93d08
 // CHECK:STDOUT:
 // CHECK:STDOUT:   fn(%Y.loc18: %.6);
 // CHECK:STDOUT: }
@@ -654,7 +516,6 @@
 // CHECK:STDOUT: }
 // CHECK:STDOUT:
 // CHECK:STDOUT: specific @EmptyStruct(constants.%Y) {
-// CHECK:STDOUT:   %.Self => constants.%Y
 // CHECK:STDOUT:   %Y.1 => constants.%Y
 // CHECK:STDOUT: }
 // CHECK:STDOUT:
@@ -684,16 +545,7 @@
 // CHECK:STDOUT:   %Self => constants.%Self.3
 // CHECK:STDOUT:   %Convert.type => constants.%Convert.type.2
 // CHECK:STDOUT:   %Convert => constants.%Convert.2
-<<<<<<< HEAD
 // CHECK:STDOUT:   %.2 => constants.%.11
 // CHECK:STDOUT:   %.3 => constants.%.12
-=======
-// CHECK:STDOUT:   %.2 => constants.%.10
-// CHECK:STDOUT:   %.3 => constants.%.11
-// CHECK:STDOUT: }
-// CHECK:STDOUT:
-// CHECK:STDOUT: specific @EmptyStruct(constants.%Y) {
-// CHECK:STDOUT:   %Y.1 => constants.%Y
->>>>>>> b1f93d08
 // CHECK:STDOUT: }
 // CHECK:STDOUT: