--- conflicted
+++ resolved
@@ -161,19 +161,6 @@
 // CHECK:STDOUT: --- state_constraints.carbon
 // CHECK:STDOUT:
 // CHECK:STDOUT: constants {
-<<<<<<< HEAD
-// CHECK:STDOUT:   %.1: type = interface_type @J [template]
-// CHECK:STDOUT:   %Self.1: %.1 = bind_symbolic_name Self, 0 [symbolic]
-// CHECK:STDOUT:   %.2: type = interface_type @I [template]
-// CHECK:STDOUT:   %Self.2: %.2 = bind_symbolic_name Self, 0 [symbolic]
-// CHECK:STDOUT:   %.3: type = assoc_entity_type %.2, type [template]
-// CHECK:STDOUT:   %.4: %.3 = assoc_entity element0, @I.%Member [template]
-// CHECK:STDOUT:   %.5: type = tuple_type () [template]
-// CHECK:STDOUT:   %.6: type = assoc_entity_type %.2, %.1 [template]
-// CHECK:STDOUT:   %.7: %.6 = assoc_entity element1, @I.%Second [template]
-// CHECK:STDOUT:   %.Self.1: %.2 = bind_symbolic_name .Self, 0 [symbolic]
-// CHECK:STDOUT:   %U: %.2 = bind_symbolic_name U, 0 [symbolic]
-=======
 // CHECK:STDOUT:   %J.type: type = interface_type @J [template]
 // CHECK:STDOUT:   %Self.1: %J.type = bind_symbolic_name Self, 0 [symbolic]
 // CHECK:STDOUT:   %I.type: type = interface_type @I [template]
@@ -184,12 +171,7 @@
 // CHECK:STDOUT:   %.4: type = assoc_entity_type %I.type, %J.type [template]
 // CHECK:STDOUT:   %.5: %.4 = assoc_entity element1, @I.%Second [template]
 // CHECK:STDOUT:   %.Self.1: %I.type = bind_symbolic_name .Self, 0 [symbolic]
-// CHECK:STDOUT:   %.6: type = struct_type {} [template]
-// CHECK:STDOUT:   %T: %I.type = bind_symbolic_name T, 0 [symbolic]
-// CHECK:STDOUT:   %Equal.type: type = fn_type @Equal [template]
-// CHECK:STDOUT:   %Equal: %Equal.type = struct_value () [template]
 // CHECK:STDOUT:   %U: %I.type = bind_symbolic_name U, 0 [symbolic]
->>>>>>> 17411c5e
 // CHECK:STDOUT:   %EqualEqual.type: type = fn_type @EqualEqual [template]
 // CHECK:STDOUT:   %EqualEqual: %EqualEqual.type = struct_value () [template]
 // CHECK:STDOUT:   %.Self.2: %J.type = bind_symbolic_name .Self, 0 [symbolic]
@@ -224,115 +206,54 @@
 // CHECK:STDOUT:     .And = %And.decl
 // CHECK:STDOUT:   }
 // CHECK:STDOUT:   %Core.import = import Core
-<<<<<<< HEAD
-// CHECK:STDOUT:   %J.decl: type = interface_decl @J [template = constants.%.1] {} {}
-// CHECK:STDOUT:   %I.decl: type = interface_decl @I [template = constants.%.2] {} {}
-=======
 // CHECK:STDOUT:   %J.decl: type = interface_decl @J [template = constants.%J.type] {} {}
 // CHECK:STDOUT:   %I.decl: type = interface_decl @I [template = constants.%I.type] {} {}
-// CHECK:STDOUT:   %Equal.decl: %Equal.type = fn_decl @Equal [template = constants.%Equal] {
-// CHECK:STDOUT:     %T.patt: %I.type = symbolic_binding_pattern T, 0
+// CHECK:STDOUT:   %EqualEqual.decl: %EqualEqual.type = fn_decl @EqualEqual [template = constants.%EqualEqual] {
+// CHECK:STDOUT:     %U.patt: %I.type = symbolic_binding_pattern U, 0
 // CHECK:STDOUT:   } {
 // CHECK:STDOUT:     %I.ref: type = name_ref I, file.%I.decl [template = constants.%I.type]
 // CHECK:STDOUT:     %.Self: %I.type = bind_symbolic_name .Self, 0 [symbolic = constants.%.Self.1]
 // CHECK:STDOUT:     %.Self.ref: %I.type = name_ref .Self, %.Self [symbolic = constants.%.Self.1]
-// CHECK:STDOUT:     %Member.ref: %.1 = name_ref Member, @I.%.loc7 [template = constants.%.2]
-// CHECK:STDOUT:     %.loc11_33: %.6 = struct_literal ()
-// CHECK:STDOUT:     %.loc11_16: type = where_expr %.Self [template = constants.%I.type] {
-// CHECK:STDOUT:       requirement_rewrite %Member.ref, %.loc11_33
-// CHECK:STDOUT:     }
-// CHECK:STDOUT:     %T.param: %I.type = param T, runtime_param<invalid>
-// CHECK:STDOUT:     %T.loc11: %I.type = bind_symbolic_name T, 0, %T.param [symbolic = %T.1 (constants.%T)]
-// CHECK:STDOUT:   }
->>>>>>> 17411c5e
-// CHECK:STDOUT:   %EqualEqual.decl: %EqualEqual.type = fn_decl @EqualEqual [template = constants.%EqualEqual] {
-// CHECK:STDOUT:     %U.patt: %I.type = symbolic_binding_pattern U, 0
-// CHECK:STDOUT:   } {
-<<<<<<< HEAD
-// CHECK:STDOUT:     %I.ref: type = name_ref I, file.%I.decl [template = constants.%.2]
-// CHECK:STDOUT:     %.Self: %.2 = bind_symbolic_name .Self, 0 [symbolic = constants.%.Self.1]
-// CHECK:STDOUT:     %.Self.ref: %.2 = name_ref .Self, %.Self [symbolic = constants.%.Self.1]
-// CHECK:STDOUT:     %.loc11_37: %.5 = tuple_literal ()
-// CHECK:STDOUT:     %.loc11_21: type = where_expr %.Self [template = constants.%.2] {
+// CHECK:STDOUT:     %.loc11_37: %.3 = tuple_literal ()
+// CHECK:STDOUT:     %.loc11_21: type = where_expr %.Self [template = constants.%I.type] {
 // CHECK:STDOUT:       requirement_equivalent %.Self.ref, %.loc11_37
 // CHECK:STDOUT:     }
-// CHECK:STDOUT:     %U.param: %.2 = param U, runtime_param<invalid>
-// CHECK:STDOUT:     %U.loc11: %.2 = bind_symbolic_name U, 0, %U.param [symbolic = %U.1 (constants.%U)]
-=======
-// CHECK:STDOUT:     %I.ref: type = name_ref I, file.%I.decl [template = constants.%I.type]
-// CHECK:STDOUT:     %.Self: %I.type = bind_symbolic_name .Self, 0 [symbolic = constants.%.Self.1]
-// CHECK:STDOUT:     %.Self.ref: %I.type = name_ref .Self, %.Self [symbolic = constants.%.Self.1]
-// CHECK:STDOUT:     %.loc13_37: %.3 = tuple_literal ()
-// CHECK:STDOUT:     %.loc13_21: type = where_expr %.Self [template = constants.%I.type] {
-// CHECK:STDOUT:       requirement_equivalent %.Self.ref, %.loc13_37
-// CHECK:STDOUT:     }
 // CHECK:STDOUT:     %U.param: %I.type = param U, runtime_param<invalid>
-// CHECK:STDOUT:     %U.loc13: %I.type = bind_symbolic_name U, 0, %U.param [symbolic = %U.1 (constants.%U)]
->>>>>>> 17411c5e
+// CHECK:STDOUT:     %U.loc11: %I.type = bind_symbolic_name U, 0, %U.param [symbolic = %U.1 (constants.%U)]
 // CHECK:STDOUT:   }
 // CHECK:STDOUT:   %Impls.decl: %Impls.type = fn_decl @Impls [template = constants.%Impls] {
 // CHECK:STDOUT:     %V.patt: %J.type = symbolic_binding_pattern V, 0
 // CHECK:STDOUT:   } {
-<<<<<<< HEAD
-// CHECK:STDOUT:     %J.ref: type = name_ref J, file.%J.decl [template = constants.%.1]
-// CHECK:STDOUT:     %.Self: %.1 = bind_symbolic_name .Self, 0 [symbolic = constants.%.Self.2]
-// CHECK:STDOUT:     %.Self.ref: %.1 = name_ref .Self, %.Self [symbolic = constants.%.Self.2]
-// CHECK:STDOUT:     %I.ref: type = name_ref I, file.%I.decl [template = constants.%.2]
-// CHECK:STDOUT:     %.loc13_22.1: type = facet_type_access %.Self.ref [symbolic = constants.%.Self.2]
-// CHECK:STDOUT:     %.loc13_22.2: type = converted %.Self.ref, %.loc13_22.1 [symbolic = constants.%.Self.2]
-// CHECK:STDOUT:     %.loc13_16: type = where_expr %.Self [template = constants.%.1] {
-// CHECK:STDOUT:       requirement_impls %.loc13_22.2, %I.ref
-// CHECK:STDOUT:     }
-// CHECK:STDOUT:     %V.param: %.1 = param V, runtime_param<invalid>
-// CHECK:STDOUT:     %V.loc13: %.1 = bind_symbolic_name V, 0, %V.param [symbolic = %V.1 (constants.%V)]
-=======
 // CHECK:STDOUT:     %J.ref: type = name_ref J, file.%J.decl [template = constants.%J.type]
 // CHECK:STDOUT:     %.Self: %J.type = bind_symbolic_name .Self, 0 [symbolic = constants.%.Self.2]
 // CHECK:STDOUT:     %.Self.ref: %J.type = name_ref .Self, %.Self [symbolic = constants.%.Self.2]
 // CHECK:STDOUT:     %I.ref: type = name_ref I, file.%I.decl [template = constants.%I.type]
-// CHECK:STDOUT:     %.loc15: type = where_expr %.Self [template = constants.%J.type] {
-// CHECK:STDOUT:       requirement_impls %.Self.ref, %I.ref
+// CHECK:STDOUT:     %.loc13_22.1: type = facet_type_access %.Self.ref [symbolic = constants.%.Self.2]
+// CHECK:STDOUT:     %.loc13_22.2: type = converted %.Self.ref, %.loc13_22.1 [symbolic = constants.%.Self.2]
+// CHECK:STDOUT:     %.loc13_16: type = where_expr %.Self [template = constants.%J.type] {
+// CHECK:STDOUT:       requirement_impls %.loc13_22.2, %I.ref
 // CHECK:STDOUT:     }
 // CHECK:STDOUT:     %V.param: %J.type = param V, runtime_param<invalid>
-// CHECK:STDOUT:     %V.loc15: %J.type = bind_symbolic_name V, 0, %V.param [symbolic = %V.1 (constants.%V)]
->>>>>>> 17411c5e
+// CHECK:STDOUT:     %V.loc13: %J.type = bind_symbolic_name V, 0, %V.param [symbolic = %V.1 (constants.%V)]
 // CHECK:STDOUT:   }
 // CHECK:STDOUT:   %And.decl: %And.type = fn_decl @And [template = constants.%And] {
 // CHECK:STDOUT:     %W.patt: %I.type = symbolic_binding_pattern W, 0
 // CHECK:STDOUT:   } {
-<<<<<<< HEAD
-// CHECK:STDOUT:     %I.ref: type = name_ref I, file.%I.decl [template = constants.%.2]
-// CHECK:STDOUT:     %.Self: %.2 = bind_symbolic_name .Self, 0 [symbolic = constants.%.Self.1]
-// CHECK:STDOUT:     %.Self.ref.loc15_20: %.2 = name_ref .Self, %.Self [symbolic = constants.%.Self.1]
-// CHECK:STDOUT:     %J.ref: type = name_ref J, file.%J.decl [template = constants.%.1]
+// CHECK:STDOUT:     %I.ref: type = name_ref I, file.%I.decl [template = constants.%I.type]
+// CHECK:STDOUT:     %.Self: %I.type = bind_symbolic_name .Self, 0 [symbolic = constants.%.Self.1]
+// CHECK:STDOUT:     %.Self.ref.loc15_20: %I.type = name_ref .Self, %.Self [symbolic = constants.%.Self.1]
+// CHECK:STDOUT:     %J.ref: type = name_ref J, file.%J.decl [template = constants.%J.type]
 // CHECK:STDOUT:     %.loc15_20.1: type = facet_type_access %.Self.ref.loc15_20 [symbolic = constants.%.Self.1]
 // CHECK:STDOUT:     %.loc15_20.2: type = converted %.Self.ref.loc15_20, %.loc15_20.1 [symbolic = constants.%.Self.1]
-// CHECK:STDOUT:     %.Self.ref.loc15_38: %.2 = name_ref .Self, %.Self [symbolic = constants.%.Self.1]
-// CHECK:STDOUT:     %Member.ref: %.3 = name_ref Member, @I.%.loc7 [template = constants.%.4]
-// CHECK:STDOUT:     %.loc15_50: %.5 = tuple_literal ()
-// CHECK:STDOUT:     %.loc15_14: type = where_expr %.Self [template = constants.%.2] {
+// CHECK:STDOUT:     %.Self.ref.loc15_38: %I.type = name_ref .Self, %.Self [symbolic = constants.%.Self.1]
+// CHECK:STDOUT:     %Member.ref: %.1 = name_ref Member, @I.%.loc7 [template = constants.%.2]
+// CHECK:STDOUT:     %.loc15_50: %.3 = tuple_literal ()
+// CHECK:STDOUT:     %.loc15_14: type = where_expr %.Self [template = constants.%I.type] {
 // CHECK:STDOUT:       requirement_impls %.loc15_20.2, %J.ref
 // CHECK:STDOUT:       requirement_equivalent %Member.ref, %.loc15_50
 // CHECK:STDOUT:     }
-// CHECK:STDOUT:     %W.param: %.2 = param W, runtime_param<invalid>
-// CHECK:STDOUT:     %W.loc15: %.2 = bind_symbolic_name W, 0, %W.param [symbolic = %W.1 (constants.%W)]
-=======
-// CHECK:STDOUT:     %I.ref.loc17_12: type = name_ref I, file.%I.decl [template = constants.%I.type]
-// CHECK:STDOUT:     %.Self: %I.type = bind_symbolic_name .Self, 0 [symbolic = constants.%.Self.1]
-// CHECK:STDOUT:     %.Self.ref.loc17_20: %I.type = name_ref .Self, %.Self [symbolic = constants.%.Self.1]
-// CHECK:STDOUT:     %Second.ref.loc17_20: %.4 = name_ref Second, @I.%.loc8 [template = constants.%.5]
-// CHECK:STDOUT:     %I.ref.loc17_34: type = name_ref I, file.%I.decl [template = constants.%I.type]
-// CHECK:STDOUT:     %.Self.ref.loc17_40: %I.type = name_ref .Self, %.Self [symbolic = constants.%.Self.1]
-// CHECK:STDOUT:     %Member.ref: %.1 = name_ref Member, @I.%.loc7 [template = constants.%.2]
-// CHECK:STDOUT:     %.Self.ref.loc17_50: %I.type = name_ref .Self, %.Self [symbolic = constants.%.Self.1]
-// CHECK:STDOUT:     %Second.ref.loc17_50: %.4 = name_ref Second, @I.%.loc8 [template = constants.%.5]
-// CHECK:STDOUT:     %.loc17: type = where_expr %.Self [template = constants.%I.type] {
-// CHECK:STDOUT:       requirement_impls %Second.ref.loc17_20, %I.ref.loc17_34
-// CHECK:STDOUT:       requirement_rewrite %Member.ref, %Second.ref.loc17_50
-// CHECK:STDOUT:     }
 // CHECK:STDOUT:     %W.param: %I.type = param W, runtime_param<invalid>
-// CHECK:STDOUT:     %W.loc17: %I.type = bind_symbolic_name W, 0, %W.param [symbolic = %W.1 (constants.%W)]
->>>>>>> 17411c5e
+// CHECK:STDOUT:     %W.loc15: %I.type = bind_symbolic_name W, 0, %W.param [symbolic = %W.1 (constants.%W)]
 // CHECK:STDOUT:   }
 // CHECK:STDOUT: }
 // CHECK:STDOUT:
@@ -359,51 +280,22 @@
 // CHECK:STDOUT:   witness = (%Member, %Second)
 // CHECK:STDOUT: }
 // CHECK:STDOUT:
-<<<<<<< HEAD
-// CHECK:STDOUT: generic fn @EqualEqual(%U.loc11: %.2) {
-// CHECK:STDOUT:   %U.1: %.2 = bind_symbolic_name U, 0 [symbolic = %U.1 (constants.%U)]
-// CHECK:STDOUT:
-// CHECK:STDOUT:   fn(%U.loc11: %.2);
-// CHECK:STDOUT: }
-// CHECK:STDOUT:
-// CHECK:STDOUT: generic fn @Impls(%V.loc13: %.1) {
-// CHECK:STDOUT:   %V.1: %.1 = bind_symbolic_name V, 0 [symbolic = %V.1 (constants.%V)]
-// CHECK:STDOUT:
-// CHECK:STDOUT:   fn(%V.loc13: %.1);
-// CHECK:STDOUT: }
-// CHECK:STDOUT:
-// CHECK:STDOUT: generic fn @And(%W.loc15: %.2) {
-// CHECK:STDOUT:   %W.1: %.2 = bind_symbolic_name W, 0 [symbolic = %W.1 (constants.%W)]
-// CHECK:STDOUT:
-// CHECK:STDOUT:   fn(%W.loc15: %.2);
-=======
-// CHECK:STDOUT: generic fn @Equal(%T.loc11: %I.type) {
-// CHECK:STDOUT:   %T.1: %I.type = bind_symbolic_name T, 0 [symbolic = %T.1 (constants.%T)]
-// CHECK:STDOUT:
-// CHECK:STDOUT:   fn(%T.loc11: %I.type);
-// CHECK:STDOUT: }
-// CHECK:STDOUT:
-// CHECK:STDOUT: generic fn @EqualEqual(%U.loc13: %I.type) {
+// CHECK:STDOUT: generic fn @EqualEqual(%U.loc11: %I.type) {
 // CHECK:STDOUT:   %U.1: %I.type = bind_symbolic_name U, 0 [symbolic = %U.1 (constants.%U)]
 // CHECK:STDOUT:
-// CHECK:STDOUT:   fn(%U.loc13: %I.type);
-// CHECK:STDOUT: }
-// CHECK:STDOUT:
-// CHECK:STDOUT: generic fn @Impls(%V.loc15: %J.type) {
+// CHECK:STDOUT:   fn(%U.loc11: %I.type);
+// CHECK:STDOUT: }
+// CHECK:STDOUT:
+// CHECK:STDOUT: generic fn @Impls(%V.loc13: %J.type) {
 // CHECK:STDOUT:   %V.1: %J.type = bind_symbolic_name V, 0 [symbolic = %V.1 (constants.%V)]
 // CHECK:STDOUT:
-// CHECK:STDOUT:   fn(%V.loc15: %J.type);
-// CHECK:STDOUT: }
-// CHECK:STDOUT:
-// CHECK:STDOUT: generic fn @And(%W.loc17: %I.type) {
+// CHECK:STDOUT:   fn(%V.loc13: %J.type);
+// CHECK:STDOUT: }
+// CHECK:STDOUT:
+// CHECK:STDOUT: generic fn @And(%W.loc15: %I.type) {
 // CHECK:STDOUT:   %W.1: %I.type = bind_symbolic_name W, 0 [symbolic = %W.1 (constants.%W)]
 // CHECK:STDOUT:
-// CHECK:STDOUT:   fn(%W.loc17: %I.type);
-// CHECK:STDOUT: }
-// CHECK:STDOUT:
-// CHECK:STDOUT: specific @Equal(constants.%T) {
-// CHECK:STDOUT:   %T.1 => constants.%T
->>>>>>> 17411c5e
+// CHECK:STDOUT:   fn(%W.loc15: %I.type);
 // CHECK:STDOUT: }
 // CHECK:STDOUT:
 // CHECK:STDOUT: specific @EqualEqual(constants.%U) {
@@ -421,250 +313,33 @@
 // CHECK:STDOUT: --- fail_todo_equal_constraint.carbon
 // CHECK:STDOUT:
 // CHECK:STDOUT: constants {
-<<<<<<< HEAD
-// CHECK:STDOUT:   %.1: type = interface_type @N [template]
-// CHECK:STDOUT:   %Self.1: %.1 = bind_symbolic_name Self, 0 [symbolic]
-// CHECK:STDOUT:   %.2: type = assoc_entity_type %.1, type [template]
-// CHECK:STDOUT:   %.3: %.2 = assoc_entity element0, @N.%P [template]
-// CHECK:STDOUT:   %.Self: %.1 = bind_symbolic_name .Self, 0 [symbolic]
-// CHECK:STDOUT:   %.4: type = tuple_type () [template]
-// CHECK:STDOUT:   %.5: type = struct_type {} [template]
-// CHECK:STDOUT:   %ImplicitAs.type: type = generic_interface_type @ImplicitAs [template]
-// CHECK:STDOUT:   %ImplicitAs: %ImplicitAs.type = struct_value () [template]
+// CHECK:STDOUT:   %N.type: type = interface_type @N [template]
+// CHECK:STDOUT:   %Self.1: %N.type = bind_symbolic_name Self, 0 [symbolic]
+// CHECK:STDOUT:   %.1: type = assoc_entity_type %N.type, type [template]
+// CHECK:STDOUT:   %.2: %.1 = assoc_entity element0, @N.%P [template]
+// CHECK:STDOUT:   %.Self: %N.type = bind_symbolic_name .Self, 0 [symbolic]
+// CHECK:STDOUT:   %.3: type = tuple_type () [template]
+// CHECK:STDOUT:   %.4: type = struct_type {} [template]
+// CHECK:STDOUT:   %ImplicitAs.type.1: type = generic_interface_type @ImplicitAs [template]
+// CHECK:STDOUT:   %ImplicitAs: %ImplicitAs.type.1 = struct_value () [template]
 // CHECK:STDOUT:   %Dest: type = bind_symbolic_name Dest, 0 [symbolic]
-// CHECK:STDOUT:   %.6: type = interface_type @ImplicitAs, @ImplicitAs(%Dest) [symbolic]
-// CHECK:STDOUT:   %Self.2: @ImplicitAs.%.1 (%.6) = bind_symbolic_name Self, 1 [symbolic]
-// CHECK:STDOUT:   %Self.3: %.6 = bind_symbolic_name Self, 1 [symbolic]
+// CHECK:STDOUT:   %ImplicitAs.type.2: type = interface_type @ImplicitAs, @ImplicitAs(%Dest) [symbolic]
+// CHECK:STDOUT:   %Self.2: @ImplicitAs.%ImplicitAs.type (%ImplicitAs.type.2) = bind_symbolic_name Self, 1 [symbolic]
+// CHECK:STDOUT:   %Self.3: %ImplicitAs.type.2 = bind_symbolic_name Self, 1 [symbolic]
 // CHECK:STDOUT:   %Convert.type.1: type = fn_type @Convert, @ImplicitAs(%Dest) [symbolic]
 // CHECK:STDOUT:   %Convert.1: %Convert.type.1 = struct_value () [symbolic]
-// CHECK:STDOUT:   %.7: type = assoc_entity_type %.6, %Convert.type.1 [symbolic]
-// CHECK:STDOUT:   %.8: %.7 = assoc_entity element0, imports.%import_ref.5 [symbolic]
-// CHECK:STDOUT:   %.9: type = interface_type @ImplicitAs, @ImplicitAs(%.2) [template]
-// CHECK:STDOUT:   %Convert.type.2: type = fn_type @Convert, @ImplicitAs(%.2) [template]
+// CHECK:STDOUT:   %.5: type = assoc_entity_type %ImplicitAs.type.2, %Convert.type.1 [symbolic]
+// CHECK:STDOUT:   %.6: %.5 = assoc_entity element0, imports.%import_ref.5 [symbolic]
+// CHECK:STDOUT:   %ImplicitAs.type.3: type = interface_type @ImplicitAs, @ImplicitAs(%.1) [template]
+// CHECK:STDOUT:   %Convert.type.2: type = fn_type @Convert, @ImplicitAs(%.1) [template]
 // CHECK:STDOUT:   %Convert.2: %Convert.type.2 = struct_value () [template]
-// CHECK:STDOUT:   %.10: type = assoc_entity_type %.9, %Convert.type.2 [template]
-// CHECK:STDOUT:   %.11: %.10 = assoc_entity element0, imports.%import_ref.5 [template]
-// CHECK:STDOUT:   %.12: %.7 = assoc_entity element0, imports.%import_ref.6 [symbolic]
-// CHECK:STDOUT:   %struct: %.5 = struct_value () [template]
-// CHECK:STDOUT:   %T: %.1 = bind_symbolic_name T, 0 [symbolic]
+// CHECK:STDOUT:   %.7: type = assoc_entity_type %ImplicitAs.type.3, %Convert.type.2 [template]
+// CHECK:STDOUT:   %.8: %.7 = assoc_entity element0, imports.%import_ref.5 [template]
+// CHECK:STDOUT:   %.9: %.5 = assoc_entity element0, imports.%import_ref.6 [symbolic]
+// CHECK:STDOUT:   %struct: %.4 = struct_value () [template]
+// CHECK:STDOUT:   %T: %N.type = bind_symbolic_name T, 0 [symbolic]
 // CHECK:STDOUT:   %Equal.type: type = fn_type @Equal [template]
 // CHECK:STDOUT:   %Equal: %Equal.type = struct_value () [template]
-// CHECK:STDOUT: }
-// CHECK:STDOUT:
-// CHECK:STDOUT: imports {
-=======
-// CHECK:STDOUT:   %I.type: type = interface_type @I [template]
-// CHECK:STDOUT:   %Self: %I.type = bind_symbolic_name Self, 0 [symbolic]
-// CHECK:STDOUT:   %.Self: %I.type = bind_symbolic_name .Self, 0 [symbolic]
-// CHECK:STDOUT:   %.1: type = tuple_type () [template]
-// CHECK:STDOUT:   %.2: type = assoc_entity_type %I.type, type [template]
-// CHECK:STDOUT:   %.3: %.2 = assoc_entity element0, imports.%import_ref.12 [template]
-// CHECK:STDOUT:   %.4: i32 = int_literal 2 [template]
-// CHECK:STDOUT:   %X: %I.type = bind_symbolic_name X, 0 [symbolic]
-// CHECK:STDOUT:   %TypeMismatch.type: type = fn_type @TypeMismatch [template]
-// CHECK:STDOUT:   %TypeMismatch: %TypeMismatch.type = struct_value () [template]
-// CHECK:STDOUT: }
-// CHECK:STDOUT:
-// CHECK:STDOUT: imports {
-// CHECK:STDOUT:   %import_ref.1 = import_ref Main//state_constraints, inst+3, unloaded
-// CHECK:STDOUT:   %import_ref.2: type = import_ref Main//state_constraints, inst+7, loaded [template = constants.%I.type]
-// CHECK:STDOUT:   %import_ref.3 = import_ref Main//state_constraints, inst+34, unloaded
-// CHECK:STDOUT:   %import_ref.4 = import_ref Main//state_constraints, inst+48, unloaded
-// CHECK:STDOUT:   %import_ref.5 = import_ref Main//state_constraints, inst+63, unloaded
-// CHECK:STDOUT:   %import_ref.6 = import_ref Main//state_constraints, inst+83, unloaded
->>>>>>> 17411c5e
-// CHECK:STDOUT:   %Core: <namespace> = namespace file.%Core.import, [template] {
-// CHECK:STDOUT:     .ImplicitAs = %import_ref.1
-// CHECK:STDOUT:     import Core//prelude
-// CHECK:STDOUT:     import Core//prelude/operators
-// CHECK:STDOUT:     import Core//prelude/types
-// CHECK:STDOUT:     import Core//prelude/operators/arithmetic
-// CHECK:STDOUT:     import Core//prelude/operators/as
-// CHECK:STDOUT:     import Core//prelude/operators/bitwise
-// CHECK:STDOUT:     import Core//prelude/operators/comparison
-// CHECK:STDOUT:     import Core//prelude/types/bool
-// CHECK:STDOUT:   }
-<<<<<<< HEAD
-// CHECK:STDOUT:   %import_ref.1: %ImplicitAs.type = import_ref Core//prelude/operators/as, inst+40, loaded [template = constants.%ImplicitAs]
-// CHECK:STDOUT:   %import_ref.2 = import_ref Core//prelude/operators/as, inst+45, unloaded
-// CHECK:STDOUT:   %import_ref.3: @ImplicitAs.%.2 (%.7) = import_ref Core//prelude/operators/as, inst+63, loaded [symbolic = @ImplicitAs.%.3 (constants.%.12)]
-// CHECK:STDOUT:   %import_ref.4 = import_ref Core//prelude/operators/as, inst+56, unloaded
-// CHECK:STDOUT:   %import_ref.5 = import_ref Core//prelude/operators/as, inst+56, unloaded
-// CHECK:STDOUT:   %import_ref.6 = import_ref Core//prelude/operators/as, inst+56, unloaded
-=======
-// CHECK:STDOUT:   %import_ref.7 = import_ref Main//state_constraints, inst+9, unloaded
-// CHECK:STDOUT:   %import_ref.8: %.2 = import_ref Main//state_constraints, inst+13, loaded [template = constants.%.3]
-// CHECK:STDOUT:   %import_ref.9 = import_ref Main//state_constraints, inst+19, unloaded
-// CHECK:STDOUT:   %import_ref.10 = import_ref Main//state_constraints, inst+11, unloaded
-// CHECK:STDOUT:   %import_ref.11 = import_ref Main//state_constraints, inst+17, unloaded
-// CHECK:STDOUT:   %import_ref.12 = import_ref Main//state_constraints, inst+11, unloaded
->>>>>>> 17411c5e
-// CHECK:STDOUT: }
-// CHECK:STDOUT:
-// CHECK:STDOUT: file {
-// CHECK:STDOUT:   package: <namespace> = namespace [template] {
-// CHECK:STDOUT:     .Core = imports.%Core
-// CHECK:STDOUT:     .N = %N.decl
-// CHECK:STDOUT:     .Equal = %Equal.decl
-// CHECK:STDOUT:   }
-// CHECK:STDOUT:   %Core.import = import Core
-<<<<<<< HEAD
-// CHECK:STDOUT:   %N.decl: type = interface_decl @N [template = constants.%.1] {} {}
-// CHECK:STDOUT:   %Equal.decl: %Equal.type = fn_decl @Equal [template = constants.%Equal] {
-// CHECK:STDOUT:     %T.patt: %.1 = symbolic_binding_pattern T, 0
-// CHECK:STDOUT:   } {
-// CHECK:STDOUT:     %N.ref: type = name_ref N, file.%N.decl [template = constants.%.1]
-// CHECK:STDOUT:     %.Self: %.1 = bind_symbolic_name .Self, 0 [symbolic = constants.%.Self]
-// CHECK:STDOUT:     %.Self.ref: %.1 = name_ref .Self, %.Self [symbolic = constants.%.Self]
-// CHECK:STDOUT:     %P.ref: %.2 = name_ref P, @N.%.loc5 [template = constants.%.3]
-// CHECK:STDOUT:     %.loc15_28.1: %.5 = struct_literal ()
-// CHECK:STDOUT:     %.loc15_28.2: type = interface_type @ImplicitAs, @ImplicitAs(constants.%.2) [template = constants.%.9]
-// CHECK:STDOUT:     %.loc15_28.3: %.10 = specific_constant imports.%import_ref.3, @ImplicitAs(constants.%.2) [template = constants.%.11]
-// CHECK:STDOUT:     %Convert.ref: %.10 = name_ref Convert, %.loc15_28.3 [template = constants.%.11]
-// CHECK:STDOUT:     %struct: %.5 = struct_value () [template = constants.%struct]
-// CHECK:STDOUT:     %.loc15_28.4: %.5 = converted %.loc15_28.1, %struct [template = constants.%struct]
-// CHECK:STDOUT:     %.loc15_28.5: %.2 = converted %.loc15_28.1, <error> [template = <error>]
-// CHECK:STDOUT:     %.loc15_16: type = where_expr %.Self [template = constants.%.1] {
-// CHECK:STDOUT:       requirement_rewrite %P.ref, <error>
-// CHECK:STDOUT:     }
-// CHECK:STDOUT:     %T.param: %.1 = param T, runtime_param<invalid>
-// CHECK:STDOUT:     %T.loc15: %.1 = bind_symbolic_name T, 0, %T.param [symbolic = %T.1 (constants.%T)]
-=======
-// CHECK:STDOUT:   %default.import = import <invalid>
-// CHECK:STDOUT:   %TypeMismatch.decl: %TypeMismatch.type = fn_decl @TypeMismatch [template = constants.%TypeMismatch] {
-// CHECK:STDOUT:     %X.patt: %I.type = symbolic_binding_pattern X, 0
-// CHECK:STDOUT:   } {
-// CHECK:STDOUT:     %I.ref: type = name_ref I, imports.%import_ref.2 [template = constants.%I.type]
-// CHECK:STDOUT:     %.Self: %I.type = bind_symbolic_name .Self, 0 [symbolic = constants.%.Self]
-// CHECK:STDOUT:     %.Self.ref: %I.type = name_ref .Self, %.Self [symbolic = constants.%.Self]
-// CHECK:STDOUT:     %Member.ref: %.2 = name_ref Member, imports.%import_ref.8 [template = constants.%.3]
-// CHECK:STDOUT:     %.loc8_39: i32 = int_literal 2 [template = constants.%.4]
-// CHECK:STDOUT:     %.loc8_23: type = where_expr %.Self [template = constants.%I.type] {
-// CHECK:STDOUT:       requirement_rewrite %Member.ref, %.loc8_39
-// CHECK:STDOUT:     }
-// CHECK:STDOUT:     %X.param: %I.type = param X, runtime_param<invalid>
-// CHECK:STDOUT:     %X.loc8: %I.type = bind_symbolic_name X, 0, %X.param [symbolic = %X.1 (constants.%X)]
->>>>>>> 17411c5e
-// CHECK:STDOUT:   }
-// CHECK:STDOUT: }
-// CHECK:STDOUT:
-// CHECK:STDOUT: interface @N {
-// CHECK:STDOUT:   %Self: %.1 = bind_symbolic_name Self, 0 [symbolic = constants.%Self.1]
-// CHECK:STDOUT:   %P: type = assoc_const_decl P [template]
-// CHECK:STDOUT:   %.loc5: %.2 = assoc_entity element0, %P [template = constants.%.3]
-// CHECK:STDOUT:
-// CHECK:STDOUT: !members:
-// CHECK:STDOUT:   .Self = %Self
-// CHECK:STDOUT:   .P = %.loc5
-// CHECK:STDOUT:   witness = (%P)
-// CHECK:STDOUT: }
-// CHECK:STDOUT:
-<<<<<<< HEAD
-// CHECK:STDOUT: generic interface @ImplicitAs(constants.%Dest: type) {
-// CHECK:STDOUT:   %Dest: type = bind_symbolic_name Dest, 0 [symbolic = %Dest (constants.%Dest)]
-// CHECK:STDOUT:
-// CHECK:STDOUT: !definition:
-// CHECK:STDOUT:   %.1: type = interface_type @ImplicitAs, @ImplicitAs(%Dest) [symbolic = %.1 (constants.%.6)]
-// CHECK:STDOUT:   %Self: %.6 = bind_symbolic_name Self, 1 [symbolic = %Self (constants.%Self.3)]
-// CHECK:STDOUT:   %Convert.type: type = fn_type @Convert, @ImplicitAs(%Dest) [symbolic = %Convert.type (constants.%Convert.type.1)]
-// CHECK:STDOUT:   %Convert: @ImplicitAs.%Convert.type (%Convert.type.1) = struct_value () [symbolic = %Convert (constants.%Convert.1)]
-// CHECK:STDOUT:   %.2: type = assoc_entity_type @ImplicitAs.%.1 (%.6), @ImplicitAs.%Convert.type (%Convert.type.1) [symbolic = %.2 (constants.%.7)]
-// CHECK:STDOUT:   %.3: @ImplicitAs.%.2 (%.7) = assoc_entity element0, imports.%import_ref.5 [symbolic = %.3 (constants.%.8)]
-// CHECK:STDOUT:
-// CHECK:STDOUT:   interface {
-// CHECK:STDOUT:   !members:
-// CHECK:STDOUT:     .Self = imports.%import_ref.2
-// CHECK:STDOUT:     .Convert = imports.%import_ref.3
-// CHECK:STDOUT:     witness = (imports.%import_ref.4)
-// CHECK:STDOUT:   }
-=======
-// CHECK:STDOUT: generic fn @TypeMismatch(%X.loc8: %I.type) {
-// CHECK:STDOUT:   %X.1: %I.type = bind_symbolic_name X, 0 [symbolic = %X.1 (constants.%X)]
-// CHECK:STDOUT:
-// CHECK:STDOUT:   fn(%X.loc8: %I.type);
->>>>>>> 17411c5e
-// CHECK:STDOUT: }
-// CHECK:STDOUT:
-// CHECK:STDOUT: generic fn @Convert(constants.%Dest: type, constants.%Self.2: @ImplicitAs.%.1 (%.6)) {
-// CHECK:STDOUT:   %Dest: type = bind_symbolic_name Dest, 0 [symbolic = %Dest (constants.%Dest)]
-// CHECK:STDOUT:   %.1: type = interface_type @ImplicitAs, @ImplicitAs(%Dest) [symbolic = %.1 (constants.%.6)]
-// CHECK:STDOUT:   %Self: %.6 = bind_symbolic_name Self, 1 [symbolic = %Self (constants.%Self.3)]
-// CHECK:STDOUT:
-// CHECK:STDOUT:   fn[%self: @Convert.%Self (%Self.3)]() -> @Convert.%Dest (%Dest);
-// CHECK:STDOUT: }
-// CHECK:STDOUT:
-// CHECK:STDOUT: generic fn @Equal(%T.loc15: %.1) {
-// CHECK:STDOUT:   %T.1: %.1 = bind_symbolic_name T, 0 [symbolic = %T.1 (constants.%T)]
-// CHECK:STDOUT:
-// CHECK:STDOUT:   fn(%T.loc15: %.1);
-// CHECK:STDOUT: }
-// CHECK:STDOUT:
-// CHECK:STDOUT: specific @ImplicitAs(constants.%Dest) {
-// CHECK:STDOUT:   %Dest => constants.%Dest
-// CHECK:STDOUT: }
-// CHECK:STDOUT:
-// CHECK:STDOUT: specific @ImplicitAs(@ImplicitAs.%Dest) {
-// CHECK:STDOUT:   %Dest => constants.%Dest
-// CHECK:STDOUT: }
-// CHECK:STDOUT:
-// CHECK:STDOUT: specific @ImplicitAs(@Convert.%Dest) {
-// CHECK:STDOUT:   %Dest => constants.%Dest
-// CHECK:STDOUT: }
-// CHECK:STDOUT:
-// CHECK:STDOUT: specific @Convert(constants.%Dest, constants.%Self.2) {
-// CHECK:STDOUT:   %Dest => constants.%Dest
-// CHECK:STDOUT:   %.1 => constants.%.6
-// CHECK:STDOUT:   %Self => constants.%Self.2
-// CHECK:STDOUT: }
-// CHECK:STDOUT:
-// CHECK:STDOUT: specific @ImplicitAs(constants.%.2) {
-// CHECK:STDOUT:   %Dest => constants.%.2
-// CHECK:STDOUT:
-// CHECK:STDOUT: !definition:
-// CHECK:STDOUT:   %.1 => constants.%.9
-// CHECK:STDOUT:   %Self => constants.%Self.3
-// CHECK:STDOUT:   %Convert.type => constants.%Convert.type.2
-// CHECK:STDOUT:   %Convert => constants.%Convert.2
-// CHECK:STDOUT:   %.2 => constants.%.10
-// CHECK:STDOUT:   %.3 => constants.%.11
-// CHECK:STDOUT: }
-// CHECK:STDOUT:
-// CHECK:STDOUT: specific @Equal(constants.%T) {
-// CHECK:STDOUT:   %T.1 => constants.%T
-// CHECK:STDOUT: }
-// CHECK:STDOUT:
-// CHECK:STDOUT: --- fail_todo_associated_type_impls.carbon
-// CHECK:STDOUT:
-// CHECK:STDOUT: constants {
-// CHECK:STDOUT:   %.1: type = interface_type @L [template]
-// CHECK:STDOUT:   %Self.1: %.1 = bind_symbolic_name Self, 0 [symbolic]
-// CHECK:STDOUT:   %.2: type = interface_type @M [template]
-// CHECK:STDOUT:   %Self.2: %.2 = bind_symbolic_name Self, 0 [symbolic]
-// CHECK:STDOUT:   %.3: type = interface_type @K [template]
-// CHECK:STDOUT:   %Self.3: %.3 = bind_symbolic_name Self, 0 [symbolic]
-// CHECK:STDOUT:   %.4: type = tuple_type () [template]
-// CHECK:STDOUT:   %.5: type = assoc_entity_type %.3, %.1 [template]
-// CHECK:STDOUT:   %.6: %.5 = assoc_entity element0, @K.%Associated [template]
-// CHECK:STDOUT:   %.Self: %.3 = bind_symbolic_name .Self, 0 [symbolic]
-// CHECK:STDOUT:   %ImplicitAs.type: type = generic_interface_type @ImplicitAs [template]
-// CHECK:STDOUT:   %ImplicitAs: %ImplicitAs.type = struct_value () [template]
-// CHECK:STDOUT:   %Dest: type = bind_symbolic_name Dest, 0 [symbolic]
-// CHECK:STDOUT:   %.7: type = interface_type @ImplicitAs, @ImplicitAs(%Dest) [symbolic]
-// CHECK:STDOUT:   %Self.4: @ImplicitAs.%.1 (%.7) = bind_symbolic_name Self, 1 [symbolic]
-// CHECK:STDOUT:   %Self.5: %.7 = bind_symbolic_name Self, 1 [symbolic]
-// CHECK:STDOUT:   %Convert.type.1: type = fn_type @Convert, @ImplicitAs(%Dest) [symbolic]
-// CHECK:STDOUT:   %Convert.1: %Convert.type.1 = struct_value () [symbolic]
-// CHECK:STDOUT:   %.8: type = assoc_entity_type %.7, %Convert.type.1 [symbolic]
-// CHECK:STDOUT:   %.9: %.8 = assoc_entity element0, imports.%import_ref.5 [symbolic]
-// CHECK:STDOUT:   %.10: type = interface_type @ImplicitAs, @ImplicitAs(type) [template]
-// CHECK:STDOUT:   %Convert.type.2: type = fn_type @Convert, @ImplicitAs(type) [template]
-// CHECK:STDOUT:   %Convert.2: %Convert.type.2 = struct_value () [template]
-// CHECK:STDOUT:   %.11: type = assoc_entity_type %.10, %Convert.type.2 [template]
-// CHECK:STDOUT:   %.12: %.11 = assoc_entity element0, imports.%import_ref.5 [template]
-// CHECK:STDOUT:   %.13: %.8 = assoc_entity element0, imports.%import_ref.6 [symbolic]
-// CHECK:STDOUT:   %W: %.3 = bind_symbolic_name W, 0 [symbolic]
-// CHECK:STDOUT:   %AssociatedTypeImpls.type: type = fn_type @AssociatedTypeImpls [template]
-// CHECK:STDOUT:   %AssociatedTypeImpls: %AssociatedTypeImpls.type = struct_value () [template]
 // CHECK:STDOUT: }
 // CHECK:STDOUT:
 // CHECK:STDOUT: imports {
@@ -679,9 +354,171 @@
 // CHECK:STDOUT:     import Core//prelude/operators/comparison
 // CHECK:STDOUT:     import Core//prelude/types/bool
 // CHECK:STDOUT:   }
-// CHECK:STDOUT:   %import_ref.1: %ImplicitAs.type = import_ref Core//prelude/operators/as, inst+40, loaded [template = constants.%ImplicitAs]
+// CHECK:STDOUT:   %import_ref.1: %ImplicitAs.type.1 = import_ref Core//prelude/operators/as, inst+40, loaded [template = constants.%ImplicitAs]
 // CHECK:STDOUT:   %import_ref.2 = import_ref Core//prelude/operators/as, inst+45, unloaded
-// CHECK:STDOUT:   %import_ref.3: @ImplicitAs.%.2 (%.8) = import_ref Core//prelude/operators/as, inst+63, loaded [symbolic = @ImplicitAs.%.3 (constants.%.13)]
+// CHECK:STDOUT:   %import_ref.3: @ImplicitAs.%.1 (%.5) = import_ref Core//prelude/operators/as, inst+63, loaded [symbolic = @ImplicitAs.%.2 (constants.%.9)]
+// CHECK:STDOUT:   %import_ref.4 = import_ref Core//prelude/operators/as, inst+56, unloaded
+// CHECK:STDOUT:   %import_ref.5 = import_ref Core//prelude/operators/as, inst+56, unloaded
+// CHECK:STDOUT:   %import_ref.6 = import_ref Core//prelude/operators/as, inst+56, unloaded
+// CHECK:STDOUT: }
+// CHECK:STDOUT:
+// CHECK:STDOUT: file {
+// CHECK:STDOUT:   package: <namespace> = namespace [template] {
+// CHECK:STDOUT:     .Core = imports.%Core
+// CHECK:STDOUT:     .N = %N.decl
+// CHECK:STDOUT:     .Equal = %Equal.decl
+// CHECK:STDOUT:   }
+// CHECK:STDOUT:   %Core.import = import Core
+// CHECK:STDOUT:   %N.decl: type = interface_decl @N [template = constants.%N.type] {} {}
+// CHECK:STDOUT:   %Equal.decl: %Equal.type = fn_decl @Equal [template = constants.%Equal] {
+// CHECK:STDOUT:     %T.patt: %N.type = symbolic_binding_pattern T, 0
+// CHECK:STDOUT:   } {
+// CHECK:STDOUT:     %N.ref: type = name_ref N, file.%N.decl [template = constants.%N.type]
+// CHECK:STDOUT:     %.Self: %N.type = bind_symbolic_name .Self, 0 [symbolic = constants.%.Self]
+// CHECK:STDOUT:     %.Self.ref: %N.type = name_ref .Self, %.Self [symbolic = constants.%.Self]
+// CHECK:STDOUT:     %P.ref: %.1 = name_ref P, @N.%.loc5 [template = constants.%.2]
+// CHECK:STDOUT:     %.loc15_28.1: %.4 = struct_literal ()
+// CHECK:STDOUT:     %ImplicitAs.type: type = interface_type @ImplicitAs, @ImplicitAs(constants.%.1) [template = constants.%ImplicitAs.type.3]
+// CHECK:STDOUT:     %.loc15_28.2: %.7 = specific_constant imports.%import_ref.3, @ImplicitAs(constants.%.1) [template = constants.%.8]
+// CHECK:STDOUT:     %Convert.ref: %.7 = name_ref Convert, %.loc15_28.2 [template = constants.%.8]
+// CHECK:STDOUT:     %struct: %.4 = struct_value () [template = constants.%struct]
+// CHECK:STDOUT:     %.loc15_28.3: %.4 = converted %.loc15_28.1, %struct [template = constants.%struct]
+// CHECK:STDOUT:     %.loc15_28.4: %.1 = converted %.loc15_28.1, <error> [template = <error>]
+// CHECK:STDOUT:     %.loc15_16: type = where_expr %.Self [template = constants.%N.type] {
+// CHECK:STDOUT:       requirement_rewrite %P.ref, <error>
+// CHECK:STDOUT:     }
+// CHECK:STDOUT:     %T.param: %N.type = param T, runtime_param<invalid>
+// CHECK:STDOUT:     %T.loc15: %N.type = bind_symbolic_name T, 0, %T.param [symbolic = %T.1 (constants.%T)]
+// CHECK:STDOUT:   }
+// CHECK:STDOUT: }
+// CHECK:STDOUT:
+// CHECK:STDOUT: interface @N {
+// CHECK:STDOUT:   %Self: %N.type = bind_symbolic_name Self, 0 [symbolic = constants.%Self.1]
+// CHECK:STDOUT:   %P: type = assoc_const_decl P [template]
+// CHECK:STDOUT:   %.loc5: %.1 = assoc_entity element0, %P [template = constants.%.2]
+// CHECK:STDOUT:
+// CHECK:STDOUT: !members:
+// CHECK:STDOUT:   .Self = %Self
+// CHECK:STDOUT:   .P = %.loc5
+// CHECK:STDOUT:   witness = (%P)
+// CHECK:STDOUT: }
+// CHECK:STDOUT:
+// CHECK:STDOUT: generic interface @ImplicitAs(constants.%Dest: type) {
+// CHECK:STDOUT:   %Dest: type = bind_symbolic_name Dest, 0 [symbolic = %Dest (constants.%Dest)]
+// CHECK:STDOUT:
+// CHECK:STDOUT: !definition:
+// CHECK:STDOUT:   %ImplicitAs.type: type = interface_type @ImplicitAs, @ImplicitAs(%Dest) [symbolic = %ImplicitAs.type (constants.%ImplicitAs.type.2)]
+// CHECK:STDOUT:   %Self: %ImplicitAs.type.2 = bind_symbolic_name Self, 1 [symbolic = %Self (constants.%Self.3)]
+// CHECK:STDOUT:   %Convert.type: type = fn_type @Convert, @ImplicitAs(%Dest) [symbolic = %Convert.type (constants.%Convert.type.1)]
+// CHECK:STDOUT:   %Convert: @ImplicitAs.%Convert.type (%Convert.type.1) = struct_value () [symbolic = %Convert (constants.%Convert.1)]
+// CHECK:STDOUT:   %.1: type = assoc_entity_type @ImplicitAs.%ImplicitAs.type (%ImplicitAs.type.2), @ImplicitAs.%Convert.type (%Convert.type.1) [symbolic = %.1 (constants.%.5)]
+// CHECK:STDOUT:   %.2: @ImplicitAs.%.1 (%.5) = assoc_entity element0, imports.%import_ref.5 [symbolic = %.2 (constants.%.6)]
+// CHECK:STDOUT:
+// CHECK:STDOUT:   interface {
+// CHECK:STDOUT:   !members:
+// CHECK:STDOUT:     .Self = imports.%import_ref.2
+// CHECK:STDOUT:     .Convert = imports.%import_ref.3
+// CHECK:STDOUT:     witness = (imports.%import_ref.4)
+// CHECK:STDOUT:   }
+// CHECK:STDOUT: }
+// CHECK:STDOUT:
+// CHECK:STDOUT: generic fn @Convert(constants.%Dest: type, constants.%Self.2: @ImplicitAs.%ImplicitAs.type (%ImplicitAs.type.2)) {
+// CHECK:STDOUT:   %Dest: type = bind_symbolic_name Dest, 0 [symbolic = %Dest (constants.%Dest)]
+// CHECK:STDOUT:   %ImplicitAs.type: type = interface_type @ImplicitAs, @ImplicitAs(%Dest) [symbolic = %ImplicitAs.type (constants.%ImplicitAs.type.2)]
+// CHECK:STDOUT:   %Self: %ImplicitAs.type.2 = bind_symbolic_name Self, 1 [symbolic = %Self (constants.%Self.3)]
+// CHECK:STDOUT:
+// CHECK:STDOUT:   fn[%self: @Convert.%Self (%Self.3)]() -> @Convert.%Dest (%Dest);
+// CHECK:STDOUT: }
+// CHECK:STDOUT:
+// CHECK:STDOUT: generic fn @Equal(%T.loc15: %N.type) {
+// CHECK:STDOUT:   %T.1: %N.type = bind_symbolic_name T, 0 [symbolic = %T.1 (constants.%T)]
+// CHECK:STDOUT:
+// CHECK:STDOUT:   fn(%T.loc15: %N.type);
+// CHECK:STDOUT: }
+// CHECK:STDOUT:
+// CHECK:STDOUT: specific @ImplicitAs(constants.%Dest) {
+// CHECK:STDOUT:   %Dest => constants.%Dest
+// CHECK:STDOUT: }
+// CHECK:STDOUT:
+// CHECK:STDOUT: specific @ImplicitAs(@ImplicitAs.%Dest) {
+// CHECK:STDOUT:   %Dest => constants.%Dest
+// CHECK:STDOUT: }
+// CHECK:STDOUT:
+// CHECK:STDOUT: specific @ImplicitAs(@Convert.%Dest) {
+// CHECK:STDOUT:   %Dest => constants.%Dest
+// CHECK:STDOUT: }
+// CHECK:STDOUT:
+// CHECK:STDOUT: specific @Convert(constants.%Dest, constants.%Self.2) {
+// CHECK:STDOUT:   %Dest => constants.%Dest
+// CHECK:STDOUT:   %ImplicitAs.type => constants.%ImplicitAs.type.2
+// CHECK:STDOUT:   %Self => constants.%Self.2
+// CHECK:STDOUT: }
+// CHECK:STDOUT:
+// CHECK:STDOUT: specific @ImplicitAs(constants.%.1) {
+// CHECK:STDOUT:   %Dest => constants.%.1
+// CHECK:STDOUT:
+// CHECK:STDOUT: !definition:
+// CHECK:STDOUT:   %ImplicitAs.type => constants.%ImplicitAs.type.3
+// CHECK:STDOUT:   %Self => constants.%Self.3
+// CHECK:STDOUT:   %Convert.type => constants.%Convert.type.2
+// CHECK:STDOUT:   %Convert => constants.%Convert.2
+// CHECK:STDOUT:   %.1 => constants.%.7
+// CHECK:STDOUT:   %.2 => constants.%.8
+// CHECK:STDOUT: }
+// CHECK:STDOUT:
+// CHECK:STDOUT: specific @Equal(constants.%T) {
+// CHECK:STDOUT:   %T.1 => constants.%T
+// CHECK:STDOUT: }
+// CHECK:STDOUT:
+// CHECK:STDOUT: --- fail_todo_associated_type_impls.carbon
+// CHECK:STDOUT:
+// CHECK:STDOUT: constants {
+// CHECK:STDOUT:   %L.type: type = interface_type @L [template]
+// CHECK:STDOUT:   %Self.1: %L.type = bind_symbolic_name Self, 0 [symbolic]
+// CHECK:STDOUT:   %M.type: type = interface_type @M [template]
+// CHECK:STDOUT:   %Self.2: %M.type = bind_symbolic_name Self, 0 [symbolic]
+// CHECK:STDOUT:   %K.type: type = interface_type @K [template]
+// CHECK:STDOUT:   %Self.3: %K.type = bind_symbolic_name Self, 0 [symbolic]
+// CHECK:STDOUT:   %.1: type = tuple_type () [template]
+// CHECK:STDOUT:   %.2: type = assoc_entity_type %K.type, %L.type [template]
+// CHECK:STDOUT:   %.3: %.2 = assoc_entity element0, @K.%Associated [template]
+// CHECK:STDOUT:   %.Self: %K.type = bind_symbolic_name .Self, 0 [symbolic]
+// CHECK:STDOUT:   %ImplicitAs.type.1: type = generic_interface_type @ImplicitAs [template]
+// CHECK:STDOUT:   %ImplicitAs: %ImplicitAs.type.1 = struct_value () [template]
+// CHECK:STDOUT:   %Dest: type = bind_symbolic_name Dest, 0 [symbolic]
+// CHECK:STDOUT:   %ImplicitAs.type.2: type = interface_type @ImplicitAs, @ImplicitAs(%Dest) [symbolic]
+// CHECK:STDOUT:   %Self.4: @ImplicitAs.%ImplicitAs.type (%ImplicitAs.type.2) = bind_symbolic_name Self, 1 [symbolic]
+// CHECK:STDOUT:   %Self.5: %ImplicitAs.type.2 = bind_symbolic_name Self, 1 [symbolic]
+// CHECK:STDOUT:   %Convert.type.1: type = fn_type @Convert, @ImplicitAs(%Dest) [symbolic]
+// CHECK:STDOUT:   %Convert.1: %Convert.type.1 = struct_value () [symbolic]
+// CHECK:STDOUT:   %.4: type = assoc_entity_type %ImplicitAs.type.2, %Convert.type.1 [symbolic]
+// CHECK:STDOUT:   %.5: %.4 = assoc_entity element0, imports.%import_ref.5 [symbolic]
+// CHECK:STDOUT:   %ImplicitAs.type.3: type = interface_type @ImplicitAs, @ImplicitAs(type) [template]
+// CHECK:STDOUT:   %Convert.type.2: type = fn_type @Convert, @ImplicitAs(type) [template]
+// CHECK:STDOUT:   %Convert.2: %Convert.type.2 = struct_value () [template]
+// CHECK:STDOUT:   %.6: type = assoc_entity_type %ImplicitAs.type.3, %Convert.type.2 [template]
+// CHECK:STDOUT:   %.7: %.6 = assoc_entity element0, imports.%import_ref.5 [template]
+// CHECK:STDOUT:   %.8: %.4 = assoc_entity element0, imports.%import_ref.6 [symbolic]
+// CHECK:STDOUT:   %W: %K.type = bind_symbolic_name W, 0 [symbolic]
+// CHECK:STDOUT:   %AssociatedTypeImpls.type: type = fn_type @AssociatedTypeImpls [template]
+// CHECK:STDOUT:   %AssociatedTypeImpls: %AssociatedTypeImpls.type = struct_value () [template]
+// CHECK:STDOUT: }
+// CHECK:STDOUT:
+// CHECK:STDOUT: imports {
+// CHECK:STDOUT:   %Core: <namespace> = namespace file.%Core.import, [template] {
+// CHECK:STDOUT:     .ImplicitAs = %import_ref.1
+// CHECK:STDOUT:     import Core//prelude
+// CHECK:STDOUT:     import Core//prelude/operators
+// CHECK:STDOUT:     import Core//prelude/types
+// CHECK:STDOUT:     import Core//prelude/operators/arithmetic
+// CHECK:STDOUT:     import Core//prelude/operators/as
+// CHECK:STDOUT:     import Core//prelude/operators/bitwise
+// CHECK:STDOUT:     import Core//prelude/operators/comparison
+// CHECK:STDOUT:     import Core//prelude/types/bool
+// CHECK:STDOUT:   }
+// CHECK:STDOUT:   %import_ref.1: %ImplicitAs.type.1 = import_ref Core//prelude/operators/as, inst+40, loaded [template = constants.%ImplicitAs]
+// CHECK:STDOUT:   %import_ref.2 = import_ref Core//prelude/operators/as, inst+45, unloaded
+// CHECK:STDOUT:   %import_ref.3: @ImplicitAs.%.1 (%.4) = import_ref Core//prelude/operators/as, inst+63, loaded [symbolic = @ImplicitAs.%.2 (constants.%.8)]
 // CHECK:STDOUT:   %import_ref.4 = import_ref Core//prelude/operators/as, inst+56, unloaded
 // CHECK:STDOUT:   %import_ref.5 = import_ref Core//prelude/operators/as, inst+56, unloaded
 // CHECK:STDOUT:   %import_ref.6 = import_ref Core//prelude/operators/as, inst+56, unloaded
@@ -696,31 +533,31 @@
 // CHECK:STDOUT:     .AssociatedTypeImpls = %AssociatedTypeImpls.decl
 // CHECK:STDOUT:   }
 // CHECK:STDOUT:   %Core.import = import Core
-// CHECK:STDOUT:   %L.decl: type = interface_decl @L [template = constants.%.1] {} {}
-// CHECK:STDOUT:   %M.decl: type = interface_decl @M [template = constants.%.2] {} {}
-// CHECK:STDOUT:   %K.decl: type = interface_decl @K [template = constants.%.3] {} {}
+// CHECK:STDOUT:   %L.decl: type = interface_decl @L [template = constants.%L.type] {} {}
+// CHECK:STDOUT:   %M.decl: type = interface_decl @M [template = constants.%M.type] {} {}
+// CHECK:STDOUT:   %K.decl: type = interface_decl @K [template = constants.%K.type] {} {}
 // CHECK:STDOUT:   %AssociatedTypeImpls.decl: %AssociatedTypeImpls.type = fn_decl @AssociatedTypeImpls [template = constants.%AssociatedTypeImpls] {
-// CHECK:STDOUT:     %W.patt: %.3 = symbolic_binding_pattern W, 0
+// CHECK:STDOUT:     %W.patt: %K.type = symbolic_binding_pattern W, 0
 // CHECK:STDOUT:   } {
-// CHECK:STDOUT:     %K.ref: type = name_ref K, file.%K.decl [template = constants.%.3]
-// CHECK:STDOUT:     %.Self: %.3 = bind_symbolic_name .Self, 0 [symbolic = constants.%.Self]
-// CHECK:STDOUT:     %.Self.ref: %.3 = name_ref .Self, %.Self [symbolic = constants.%.Self]
-// CHECK:STDOUT:     %Associated.ref: %.5 = name_ref Associated, @K.%.loc8 [template = constants.%.6]
-// CHECK:STDOUT:     %M.ref: type = name_ref M, file.%M.decl [template = constants.%.2]
-// CHECK:STDOUT:     %.loc18_36.1: type = interface_type @ImplicitAs, @ImplicitAs(type) [template = constants.%.10]
-// CHECK:STDOUT:     %.loc18_36.2: %.11 = specific_constant imports.%import_ref.3, @ImplicitAs(type) [template = constants.%.12]
-// CHECK:STDOUT:     %Convert.ref: %.11 = name_ref Convert, %.loc18_36.2 [template = constants.%.12]
-// CHECK:STDOUT:     %.loc18_36.3: type = converted %Associated.ref, <error> [template = <error>]
-// CHECK:STDOUT:     %.loc18_30: type = where_expr %.Self [template = constants.%.3] {
+// CHECK:STDOUT:     %K.ref: type = name_ref K, file.%K.decl [template = constants.%K.type]
+// CHECK:STDOUT:     %.Self: %K.type = bind_symbolic_name .Self, 0 [symbolic = constants.%.Self]
+// CHECK:STDOUT:     %.Self.ref: %K.type = name_ref .Self, %.Self [symbolic = constants.%.Self]
+// CHECK:STDOUT:     %Associated.ref: %.2 = name_ref Associated, @K.%.loc8 [template = constants.%.3]
+// CHECK:STDOUT:     %M.ref: type = name_ref M, file.%M.decl [template = constants.%M.type]
+// CHECK:STDOUT:     %ImplicitAs.type: type = interface_type @ImplicitAs, @ImplicitAs(type) [template = constants.%ImplicitAs.type.3]
+// CHECK:STDOUT:     %.loc18_36.1: %.6 = specific_constant imports.%import_ref.3, @ImplicitAs(type) [template = constants.%.7]
+// CHECK:STDOUT:     %Convert.ref: %.6 = name_ref Convert, %.loc18_36.1 [template = constants.%.7]
+// CHECK:STDOUT:     %.loc18_36.2: type = converted %Associated.ref, <error> [template = <error>]
+// CHECK:STDOUT:     %.loc18_30: type = where_expr %.Self [template = constants.%K.type] {
 // CHECK:STDOUT:       requirement_impls <error>, %M.ref
 // CHECK:STDOUT:     }
-// CHECK:STDOUT:     %W.param: %.3 = param W, runtime_param<invalid>
-// CHECK:STDOUT:     %W.loc18: %.3 = bind_symbolic_name W, 0, %W.param [symbolic = %W.1 (constants.%W)]
+// CHECK:STDOUT:     %W.param: %K.type = param W, runtime_param<invalid>
+// CHECK:STDOUT:     %W.loc18: %K.type = bind_symbolic_name W, 0, %W.param [symbolic = %W.1 (constants.%W)]
 // CHECK:STDOUT:   }
 // CHECK:STDOUT: }
 // CHECK:STDOUT:
 // CHECK:STDOUT: interface @L {
-// CHECK:STDOUT:   %Self: %.1 = bind_symbolic_name Self, 0 [symbolic = constants.%Self.1]
+// CHECK:STDOUT:   %Self: %L.type = bind_symbolic_name Self, 0 [symbolic = constants.%Self.1]
 // CHECK:STDOUT:
 // CHECK:STDOUT: !members:
 // CHECK:STDOUT:   .Self = %Self
@@ -728,7 +565,7 @@
 // CHECK:STDOUT: }
 // CHECK:STDOUT:
 // CHECK:STDOUT: interface @M {
-// CHECK:STDOUT:   %Self: %.2 = bind_symbolic_name Self, 0 [symbolic = constants.%Self.2]
+// CHECK:STDOUT:   %Self: %M.type = bind_symbolic_name Self, 0 [symbolic = constants.%Self.2]
 // CHECK:STDOUT:
 // CHECK:STDOUT: !members:
 // CHECK:STDOUT:   .Self = %Self
@@ -736,10 +573,10 @@
 // CHECK:STDOUT: }
 // CHECK:STDOUT:
 // CHECK:STDOUT: interface @K {
-// CHECK:STDOUT:   %Self: %.3 = bind_symbolic_name Self, 0 [symbolic = constants.%Self.3]
-// CHECK:STDOUT:   %L.ref: type = name_ref L, file.%L.decl [template = constants.%.1]
-// CHECK:STDOUT:   %Associated: %.1 = assoc_const_decl Associated [template]
-// CHECK:STDOUT:   %.loc8: %.5 = assoc_entity element0, %Associated [template = constants.%.6]
+// CHECK:STDOUT:   %Self: %K.type = bind_symbolic_name Self, 0 [symbolic = constants.%Self.3]
+// CHECK:STDOUT:   %L.ref: type = name_ref L, file.%L.decl [template = constants.%L.type]
+// CHECK:STDOUT:   %Associated: %L.type = assoc_const_decl Associated [template]
+// CHECK:STDOUT:   %.loc8: %.2 = assoc_entity element0, %Associated [template = constants.%.3]
 // CHECK:STDOUT:
 // CHECK:STDOUT: !members:
 // CHECK:STDOUT:   .Self = %Self
@@ -751,12 +588,12 @@
 // CHECK:STDOUT:   %Dest: type = bind_symbolic_name Dest, 0 [symbolic = %Dest (constants.%Dest)]
 // CHECK:STDOUT:
 // CHECK:STDOUT: !definition:
-// CHECK:STDOUT:   %.1: type = interface_type @ImplicitAs, @ImplicitAs(%Dest) [symbolic = %.1 (constants.%.7)]
-// CHECK:STDOUT:   %Self: %.7 = bind_symbolic_name Self, 1 [symbolic = %Self (constants.%Self.5)]
+// CHECK:STDOUT:   %ImplicitAs.type: type = interface_type @ImplicitAs, @ImplicitAs(%Dest) [symbolic = %ImplicitAs.type (constants.%ImplicitAs.type.2)]
+// CHECK:STDOUT:   %Self: %ImplicitAs.type.2 = bind_symbolic_name Self, 1 [symbolic = %Self (constants.%Self.5)]
 // CHECK:STDOUT:   %Convert.type: type = fn_type @Convert, @ImplicitAs(%Dest) [symbolic = %Convert.type (constants.%Convert.type.1)]
 // CHECK:STDOUT:   %Convert: @ImplicitAs.%Convert.type (%Convert.type.1) = struct_value () [symbolic = %Convert (constants.%Convert.1)]
-// CHECK:STDOUT:   %.2: type = assoc_entity_type @ImplicitAs.%.1 (%.7), @ImplicitAs.%Convert.type (%Convert.type.1) [symbolic = %.2 (constants.%.8)]
-// CHECK:STDOUT:   %.3: @ImplicitAs.%.2 (%.8) = assoc_entity element0, imports.%import_ref.5 [symbolic = %.3 (constants.%.9)]
+// CHECK:STDOUT:   %.1: type = assoc_entity_type @ImplicitAs.%ImplicitAs.type (%ImplicitAs.type.2), @ImplicitAs.%Convert.type (%Convert.type.1) [symbolic = %.1 (constants.%.4)]
+// CHECK:STDOUT:   %.2: @ImplicitAs.%.1 (%.4) = assoc_entity element0, imports.%import_ref.5 [symbolic = %.2 (constants.%.5)]
 // CHECK:STDOUT:
 // CHECK:STDOUT:   interface {
 // CHECK:STDOUT:   !members:
@@ -766,18 +603,18 @@
 // CHECK:STDOUT:   }
 // CHECK:STDOUT: }
 // CHECK:STDOUT:
-// CHECK:STDOUT: generic fn @Convert(constants.%Dest: type, constants.%Self.4: @ImplicitAs.%.1 (%.7)) {
+// CHECK:STDOUT: generic fn @Convert(constants.%Dest: type, constants.%Self.4: @ImplicitAs.%ImplicitAs.type (%ImplicitAs.type.2)) {
 // CHECK:STDOUT:   %Dest: type = bind_symbolic_name Dest, 0 [symbolic = %Dest (constants.%Dest)]
-// CHECK:STDOUT:   %.1: type = interface_type @ImplicitAs, @ImplicitAs(%Dest) [symbolic = %.1 (constants.%.7)]
-// CHECK:STDOUT:   %Self: %.7 = bind_symbolic_name Self, 1 [symbolic = %Self (constants.%Self.5)]
+// CHECK:STDOUT:   %ImplicitAs.type: type = interface_type @ImplicitAs, @ImplicitAs(%Dest) [symbolic = %ImplicitAs.type (constants.%ImplicitAs.type.2)]
+// CHECK:STDOUT:   %Self: %ImplicitAs.type.2 = bind_symbolic_name Self, 1 [symbolic = %Self (constants.%Self.5)]
 // CHECK:STDOUT:
 // CHECK:STDOUT:   fn[%self: @Convert.%Self (%Self.5)]() -> @Convert.%Dest (%Dest);
 // CHECK:STDOUT: }
 // CHECK:STDOUT:
-// CHECK:STDOUT: generic fn @AssociatedTypeImpls(%W.loc18: %.3) {
-// CHECK:STDOUT:   %W.1: %.3 = bind_symbolic_name W, 0 [symbolic = %W.1 (constants.%W)]
-// CHECK:STDOUT:
-// CHECK:STDOUT:   fn(%W.loc18: %.3);
+// CHECK:STDOUT: generic fn @AssociatedTypeImpls(%W.loc18: %K.type) {
+// CHECK:STDOUT:   %W.1: %K.type = bind_symbolic_name W, 0 [symbolic = %W.1 (constants.%W)]
+// CHECK:STDOUT:
+// CHECK:STDOUT:   fn(%W.loc18: %K.type);
 // CHECK:STDOUT: }
 // CHECK:STDOUT:
 // CHECK:STDOUT: specific @ImplicitAs(constants.%Dest) {
@@ -794,7 +631,7 @@
 // CHECK:STDOUT:
 // CHECK:STDOUT: specific @Convert(constants.%Dest, constants.%Self.4) {
 // CHECK:STDOUT:   %Dest => constants.%Dest
-// CHECK:STDOUT:   %.1 => constants.%.7
+// CHECK:STDOUT:   %ImplicitAs.type => constants.%ImplicitAs.type.2
 // CHECK:STDOUT:   %Self => constants.%Self.4
 // CHECK:STDOUT: }
 // CHECK:STDOUT:
@@ -802,12 +639,12 @@
 // CHECK:STDOUT:   %Dest => type
 // CHECK:STDOUT:
 // CHECK:STDOUT: !definition:
-// CHECK:STDOUT:   %.1 => constants.%.10
+// CHECK:STDOUT:   %ImplicitAs.type => constants.%ImplicitAs.type.3
 // CHECK:STDOUT:   %Self => constants.%Self.5
 // CHECK:STDOUT:   %Convert.type => constants.%Convert.type.2
 // CHECK:STDOUT:   %Convert => constants.%Convert.2
-// CHECK:STDOUT:   %.2 => constants.%.11
-// CHECK:STDOUT:   %.3 => constants.%.12
+// CHECK:STDOUT:   %.1 => constants.%.6
+// CHECK:STDOUT:   %.2 => constants.%.7
 // CHECK:STDOUT: }
 // CHECK:STDOUT:
 // CHECK:STDOUT: specific @AssociatedTypeImpls(constants.%W) {
@@ -817,37 +654,37 @@
 // CHECK:STDOUT: --- fail_check_rewrite_constraints.carbon
 // CHECK:STDOUT:
 // CHECK:STDOUT: constants {
-// CHECK:STDOUT:   %.1: type = interface_type @I [template]
-// CHECK:STDOUT:   %Self.1: %.1 = bind_symbolic_name Self, 0 [symbolic]
-// CHECK:STDOUT:   %.Self: %.1 = bind_symbolic_name .Self, 0 [symbolic]
-// CHECK:STDOUT:   %.2: type = tuple_type () [template]
-// CHECK:STDOUT:   %.3: type = assoc_entity_type %.1, type [template]
-// CHECK:STDOUT:   %.4: %.3 = assoc_entity element0, imports.%import_ref.11 [template]
-// CHECK:STDOUT:   %.5: i32 = int_literal 2 [template]
-// CHECK:STDOUT:   %ImplicitAs.type: type = generic_interface_type @ImplicitAs [template]
-// CHECK:STDOUT:   %ImplicitAs: %ImplicitAs.type = struct_value () [template]
+// CHECK:STDOUT:   %I.type: type = interface_type @I [template]
+// CHECK:STDOUT:   %Self.1: %I.type = bind_symbolic_name Self, 0 [symbolic]
+// CHECK:STDOUT:   %.Self: %I.type = bind_symbolic_name .Self, 0 [symbolic]
+// CHECK:STDOUT:   %.1: type = tuple_type () [template]
+// CHECK:STDOUT:   %.2: type = assoc_entity_type %I.type, type [template]
+// CHECK:STDOUT:   %.3: %.2 = assoc_entity element0, imports.%import_ref.11 [template]
+// CHECK:STDOUT:   %.4: i32 = int_literal 2 [template]
+// CHECK:STDOUT:   %ImplicitAs.type.1: type = generic_interface_type @ImplicitAs [template]
+// CHECK:STDOUT:   %ImplicitAs: %ImplicitAs.type.1 = struct_value () [template]
 // CHECK:STDOUT:   %Dest: type = bind_symbolic_name Dest, 0 [symbolic]
-// CHECK:STDOUT:   %.6: type = interface_type @ImplicitAs, @ImplicitAs(%Dest) [symbolic]
-// CHECK:STDOUT:   %Self.2: @ImplicitAs.%.1 (%.6) = bind_symbolic_name Self, 1 [symbolic]
-// CHECK:STDOUT:   %Self.3: %.6 = bind_symbolic_name Self, 1 [symbolic]
+// CHECK:STDOUT:   %ImplicitAs.type.2: type = interface_type @ImplicitAs, @ImplicitAs(%Dest) [symbolic]
+// CHECK:STDOUT:   %Self.2: @ImplicitAs.%ImplicitAs.type (%ImplicitAs.type.2) = bind_symbolic_name Self, 1 [symbolic]
+// CHECK:STDOUT:   %Self.3: %ImplicitAs.type.2 = bind_symbolic_name Self, 1 [symbolic]
 // CHECK:STDOUT:   %Convert.type.1: type = fn_type @Convert, @ImplicitAs(%Dest) [symbolic]
 // CHECK:STDOUT:   %Convert.1: %Convert.type.1 = struct_value () [symbolic]
-// CHECK:STDOUT:   %.7: type = assoc_entity_type %.6, %Convert.type.1 [symbolic]
-// CHECK:STDOUT:   %.8: %.7 = assoc_entity element0, imports.%import_ref.16 [symbolic]
-// CHECK:STDOUT:   %.9: type = interface_type @ImplicitAs, @ImplicitAs(%.3) [template]
-// CHECK:STDOUT:   %Convert.type.2: type = fn_type @Convert, @ImplicitAs(%.3) [template]
+// CHECK:STDOUT:   %.5: type = assoc_entity_type %ImplicitAs.type.2, %Convert.type.1 [symbolic]
+// CHECK:STDOUT:   %.6: %.5 = assoc_entity element0, imports.%import_ref.16 [symbolic]
+// CHECK:STDOUT:   %ImplicitAs.type.3: type = interface_type @ImplicitAs, @ImplicitAs(%.2) [template]
+// CHECK:STDOUT:   %Convert.type.2: type = fn_type @Convert, @ImplicitAs(%.2) [template]
 // CHECK:STDOUT:   %Convert.2: %Convert.type.2 = struct_value () [template]
-// CHECK:STDOUT:   %.10: type = assoc_entity_type %.9, %Convert.type.2 [template]
-// CHECK:STDOUT:   %.11: %.10 = assoc_entity element0, imports.%import_ref.16 [template]
-// CHECK:STDOUT:   %.12: %.7 = assoc_entity element0, imports.%import_ref.17 [symbolic]
-// CHECK:STDOUT:   %X: %.1 = bind_symbolic_name X, 0 [symbolic]
+// CHECK:STDOUT:   %.7: type = assoc_entity_type %ImplicitAs.type.3, %Convert.type.2 [template]
+// CHECK:STDOUT:   %.8: %.7 = assoc_entity element0, imports.%import_ref.16 [template]
+// CHECK:STDOUT:   %.9: %.5 = assoc_entity element0, imports.%import_ref.17 [symbolic]
+// CHECK:STDOUT:   %X: %I.type = bind_symbolic_name X, 0 [symbolic]
 // CHECK:STDOUT:   %RewriteTypeMismatch.type: type = fn_type @RewriteTypeMismatch [template]
 // CHECK:STDOUT:   %RewriteTypeMismatch: %RewriteTypeMismatch.type = struct_value () [template]
 // CHECK:STDOUT: }
 // CHECK:STDOUT:
 // CHECK:STDOUT: imports {
 // CHECK:STDOUT:   %import_ref.1 = import_ref Main//state_constraints, inst+3, unloaded
-// CHECK:STDOUT:   %import_ref.2: type = import_ref Main//state_constraints, inst+7, loaded [template = constants.%.1]
+// CHECK:STDOUT:   %import_ref.2: type = import_ref Main//state_constraints, inst+7, loaded [template = constants.%I.type]
 // CHECK:STDOUT:   %import_ref.3 = import_ref Main//state_constraints, inst+32, unloaded
 // CHECK:STDOUT:   %import_ref.4 = import_ref Main//state_constraints, inst+49, unloaded
 // CHECK:STDOUT:   %import_ref.5 = import_ref Main//state_constraints, inst+69, unloaded
@@ -863,14 +700,14 @@
 // CHECK:STDOUT:     import Core//prelude/types/bool
 // CHECK:STDOUT:   }
 // CHECK:STDOUT:   %import_ref.6 = import_ref Main//state_constraints, inst+9, unloaded
-// CHECK:STDOUT:   %import_ref.7: %.3 = import_ref Main//state_constraints, inst+13, loaded [template = constants.%.4]
+// CHECK:STDOUT:   %import_ref.7: %.2 = import_ref Main//state_constraints, inst+13, loaded [template = constants.%.3]
 // CHECK:STDOUT:   %import_ref.8 = import_ref Main//state_constraints, inst+19, unloaded
 // CHECK:STDOUT:   %import_ref.9 = import_ref Main//state_constraints, inst+11, unloaded
 // CHECK:STDOUT:   %import_ref.10 = import_ref Main//state_constraints, inst+17, unloaded
 // CHECK:STDOUT:   %import_ref.11 = import_ref Main//state_constraints, inst+11, unloaded
-// CHECK:STDOUT:   %import_ref.12: %ImplicitAs.type = import_ref Core//prelude/operators/as, inst+40, loaded [template = constants.%ImplicitAs]
+// CHECK:STDOUT:   %import_ref.12: %ImplicitAs.type.1 = import_ref Core//prelude/operators/as, inst+40, loaded [template = constants.%ImplicitAs]
 // CHECK:STDOUT:   %import_ref.13 = import_ref Core//prelude/operators/as, inst+45, unloaded
-// CHECK:STDOUT:   %import_ref.14: @ImplicitAs.%.2 (%.7) = import_ref Core//prelude/operators/as, inst+63, loaded [symbolic = @ImplicitAs.%.3 (constants.%.12)]
+// CHECK:STDOUT:   %import_ref.14: @ImplicitAs.%.1 (%.5) = import_ref Core//prelude/operators/as, inst+63, loaded [symbolic = @ImplicitAs.%.2 (constants.%.9)]
 // CHECK:STDOUT:   %import_ref.15 = import_ref Core//prelude/operators/as, inst+56, unloaded
 // CHECK:STDOUT:   %import_ref.16 = import_ref Core//prelude/operators/as, inst+56, unloaded
 // CHECK:STDOUT:   %import_ref.17 = import_ref Core//prelude/operators/as, inst+56, unloaded
@@ -889,22 +726,22 @@
 // CHECK:STDOUT:   %Core.import = import Core
 // CHECK:STDOUT:   %default.import = import <invalid>
 // CHECK:STDOUT:   %RewriteTypeMismatch.decl: %RewriteTypeMismatch.type = fn_decl @RewriteTypeMismatch [template = constants.%RewriteTypeMismatch] {
-// CHECK:STDOUT:     %X.patt: %.1 = symbolic_binding_pattern X, 0
+// CHECK:STDOUT:     %X.patt: %I.type = symbolic_binding_pattern X, 0
 // CHECK:STDOUT:   } {
-// CHECK:STDOUT:     %I.ref: type = name_ref I, imports.%import_ref.2 [template = constants.%.1]
-// CHECK:STDOUT:     %.Self: %.1 = bind_symbolic_name .Self, 0 [symbolic = constants.%.Self]
-// CHECK:STDOUT:     %.Self.ref: %.1 = name_ref .Self, %.Self [symbolic = constants.%.Self]
-// CHECK:STDOUT:     %Member.ref: %.3 = name_ref Member, imports.%import_ref.7 [template = constants.%.4]
-// CHECK:STDOUT:     %.loc16_46.1: i32 = int_literal 2 [template = constants.%.5]
-// CHECK:STDOUT:     %.loc16_46.2: type = interface_type @ImplicitAs, @ImplicitAs(constants.%.3) [template = constants.%.9]
-// CHECK:STDOUT:     %.loc16_46.3: %.10 = specific_constant imports.%import_ref.14, @ImplicitAs(constants.%.3) [template = constants.%.11]
-// CHECK:STDOUT:     %Convert.ref: %.10 = name_ref Convert, %.loc16_46.3 [template = constants.%.11]
-// CHECK:STDOUT:     %.loc16_46.4: %.3 = converted %.loc16_46.1, <error> [template = <error>]
-// CHECK:STDOUT:     %.loc16_30: type = where_expr %.Self [template = constants.%.1] {
+// CHECK:STDOUT:     %I.ref: type = name_ref I, imports.%import_ref.2 [template = constants.%I.type]
+// CHECK:STDOUT:     %.Self: %I.type = bind_symbolic_name .Self, 0 [symbolic = constants.%.Self]
+// CHECK:STDOUT:     %.Self.ref: %I.type = name_ref .Self, %.Self [symbolic = constants.%.Self]
+// CHECK:STDOUT:     %Member.ref: %.2 = name_ref Member, imports.%import_ref.7 [template = constants.%.3]
+// CHECK:STDOUT:     %.loc16_46.1: i32 = int_literal 2 [template = constants.%.4]
+// CHECK:STDOUT:     %ImplicitAs.type: type = interface_type @ImplicitAs, @ImplicitAs(constants.%.2) [template = constants.%ImplicitAs.type.3]
+// CHECK:STDOUT:     %.loc16_46.2: %.7 = specific_constant imports.%import_ref.14, @ImplicitAs(constants.%.2) [template = constants.%.8]
+// CHECK:STDOUT:     %Convert.ref: %.7 = name_ref Convert, %.loc16_46.2 [template = constants.%.8]
+// CHECK:STDOUT:     %.loc16_46.3: %.2 = converted %.loc16_46.1, <error> [template = <error>]
+// CHECK:STDOUT:     %.loc16_30: type = where_expr %.Self [template = constants.%I.type] {
 // CHECK:STDOUT:       requirement_rewrite %Member.ref, <error>
 // CHECK:STDOUT:     }
-// CHECK:STDOUT:     %X.param: %.1 = param X, runtime_param<invalid>
-// CHECK:STDOUT:     %X.loc16: %.1 = bind_symbolic_name X, 0, %X.param [symbolic = %X.1 (constants.%X)]
+// CHECK:STDOUT:     %X.param: %I.type = param X, runtime_param<invalid>
+// CHECK:STDOUT:     %X.loc16: %I.type = bind_symbolic_name X, 0, %X.param [symbolic = %X.1 (constants.%X)]
 // CHECK:STDOUT:   }
 // CHECK:STDOUT: }
 // CHECK:STDOUT:
@@ -920,12 +757,12 @@
 // CHECK:STDOUT:   %Dest: type = bind_symbolic_name Dest, 0 [symbolic = %Dest (constants.%Dest)]
 // CHECK:STDOUT:
 // CHECK:STDOUT: !definition:
-// CHECK:STDOUT:   %.1: type = interface_type @ImplicitAs, @ImplicitAs(%Dest) [symbolic = %.1 (constants.%.6)]
-// CHECK:STDOUT:   %Self: %.6 = bind_symbolic_name Self, 1 [symbolic = %Self (constants.%Self.3)]
+// CHECK:STDOUT:   %ImplicitAs.type: type = interface_type @ImplicitAs, @ImplicitAs(%Dest) [symbolic = %ImplicitAs.type (constants.%ImplicitAs.type.2)]
+// CHECK:STDOUT:   %Self: %ImplicitAs.type.2 = bind_symbolic_name Self, 1 [symbolic = %Self (constants.%Self.3)]
 // CHECK:STDOUT:   %Convert.type: type = fn_type @Convert, @ImplicitAs(%Dest) [symbolic = %Convert.type (constants.%Convert.type.1)]
 // CHECK:STDOUT:   %Convert: @ImplicitAs.%Convert.type (%Convert.type.1) = struct_value () [symbolic = %Convert (constants.%Convert.1)]
-// CHECK:STDOUT:   %.2: type = assoc_entity_type @ImplicitAs.%.1 (%.6), @ImplicitAs.%Convert.type (%Convert.type.1) [symbolic = %.2 (constants.%.7)]
-// CHECK:STDOUT:   %.3: @ImplicitAs.%.2 (%.7) = assoc_entity element0, imports.%import_ref.16 [symbolic = %.3 (constants.%.8)]
+// CHECK:STDOUT:   %.1: type = assoc_entity_type @ImplicitAs.%ImplicitAs.type (%ImplicitAs.type.2), @ImplicitAs.%Convert.type (%Convert.type.1) [symbolic = %.1 (constants.%.5)]
+// CHECK:STDOUT:   %.2: @ImplicitAs.%.1 (%.5) = assoc_entity element0, imports.%import_ref.16 [symbolic = %.2 (constants.%.6)]
 // CHECK:STDOUT:
 // CHECK:STDOUT:   interface {
 // CHECK:STDOUT:   !members:
@@ -935,18 +772,18 @@
 // CHECK:STDOUT:   }
 // CHECK:STDOUT: }
 // CHECK:STDOUT:
-// CHECK:STDOUT: generic fn @Convert(constants.%Dest: type, constants.%Self.2: @ImplicitAs.%.1 (%.6)) {
+// CHECK:STDOUT: generic fn @Convert(constants.%Dest: type, constants.%Self.2: @ImplicitAs.%ImplicitAs.type (%ImplicitAs.type.2)) {
 // CHECK:STDOUT:   %Dest: type = bind_symbolic_name Dest, 0 [symbolic = %Dest (constants.%Dest)]
-// CHECK:STDOUT:   %.1: type = interface_type @ImplicitAs, @ImplicitAs(%Dest) [symbolic = %.1 (constants.%.6)]
-// CHECK:STDOUT:   %Self: %.6 = bind_symbolic_name Self, 1 [symbolic = %Self (constants.%Self.3)]
+// CHECK:STDOUT:   %ImplicitAs.type: type = interface_type @ImplicitAs, @ImplicitAs(%Dest) [symbolic = %ImplicitAs.type (constants.%ImplicitAs.type.2)]
+// CHECK:STDOUT:   %Self: %ImplicitAs.type.2 = bind_symbolic_name Self, 1 [symbolic = %Self (constants.%Self.3)]
 // CHECK:STDOUT:
 // CHECK:STDOUT:   fn[%self: @Convert.%Self (%Self.3)]() -> @Convert.%Dest (%Dest);
 // CHECK:STDOUT: }
 // CHECK:STDOUT:
-// CHECK:STDOUT: generic fn @RewriteTypeMismatch(%X.loc16: %.1) {
-// CHECK:STDOUT:   %X.1: %.1 = bind_symbolic_name X, 0 [symbolic = %X.1 (constants.%X)]
-// CHECK:STDOUT:
-// CHECK:STDOUT:   fn(%X.loc16: %.1);
+// CHECK:STDOUT: generic fn @RewriteTypeMismatch(%X.loc16: %I.type) {
+// CHECK:STDOUT:   %X.1: %I.type = bind_symbolic_name X, 0 [symbolic = %X.1 (constants.%X)]
+// CHECK:STDOUT:
+// CHECK:STDOUT:   fn(%X.loc16: %I.type);
 // CHECK:STDOUT: }
 // CHECK:STDOUT:
 // CHECK:STDOUT: specific @ImplicitAs(constants.%Dest) {
@@ -963,20 +800,20 @@
 // CHECK:STDOUT:
 // CHECK:STDOUT: specific @Convert(constants.%Dest, constants.%Self.2) {
 // CHECK:STDOUT:   %Dest => constants.%Dest
-// CHECK:STDOUT:   %.1 => constants.%.6
+// CHECK:STDOUT:   %ImplicitAs.type => constants.%ImplicitAs.type.2
 // CHECK:STDOUT:   %Self => constants.%Self.2
 // CHECK:STDOUT: }
 // CHECK:STDOUT:
-// CHECK:STDOUT: specific @ImplicitAs(constants.%.3) {
-// CHECK:STDOUT:   %Dest => constants.%.3
+// CHECK:STDOUT: specific @ImplicitAs(constants.%.2) {
+// CHECK:STDOUT:   %Dest => constants.%.2
 // CHECK:STDOUT:
 // CHECK:STDOUT: !definition:
-// CHECK:STDOUT:   %.1 => constants.%.9
+// CHECK:STDOUT:   %ImplicitAs.type => constants.%ImplicitAs.type.3
 // CHECK:STDOUT:   %Self => constants.%Self.3
 // CHECK:STDOUT:   %Convert.type => constants.%Convert.type.2
 // CHECK:STDOUT:   %Convert => constants.%Convert.2
-// CHECK:STDOUT:   %.2 => constants.%.10
-// CHECK:STDOUT:   %.3 => constants.%.11
+// CHECK:STDOUT:   %.1 => constants.%.7
+// CHECK:STDOUT:   %.2 => constants.%.8
 // CHECK:STDOUT: }
 // CHECK:STDOUT:
 // CHECK:STDOUT: specific @RewriteTypeMismatch(constants.%X) {
@@ -988,23 +825,23 @@
 // CHECK:STDOUT: constants {
 // CHECK:STDOUT:   %.Self: type = bind_symbolic_name .Self, 0 [symbolic]
 // CHECK:STDOUT:   %.1: i32 = int_literal 7 [template]
-// CHECK:STDOUT:   %ImplicitAs.type: type = generic_interface_type @ImplicitAs [template]
+// CHECK:STDOUT:   %ImplicitAs.type.1: type = generic_interface_type @ImplicitAs [template]
 // CHECK:STDOUT:   %.2: type = tuple_type () [template]
-// CHECK:STDOUT:   %ImplicitAs: %ImplicitAs.type = struct_value () [template]
+// CHECK:STDOUT:   %ImplicitAs: %ImplicitAs.type.1 = struct_value () [template]
 // CHECK:STDOUT:   %Dest: type = bind_symbolic_name Dest, 0 [symbolic]
-// CHECK:STDOUT:   %.3: type = interface_type @ImplicitAs, @ImplicitAs(%Dest) [symbolic]
-// CHECK:STDOUT:   %Self.1: @ImplicitAs.%.1 (%.3) = bind_symbolic_name Self, 1 [symbolic]
-// CHECK:STDOUT:   %Self.2: %.3 = bind_symbolic_name Self, 1 [symbolic]
+// CHECK:STDOUT:   %ImplicitAs.type.2: type = interface_type @ImplicitAs, @ImplicitAs(%Dest) [symbolic]
+// CHECK:STDOUT:   %Self.1: @ImplicitAs.%ImplicitAs.type (%ImplicitAs.type.2) = bind_symbolic_name Self, 1 [symbolic]
+// CHECK:STDOUT:   %Self.2: %ImplicitAs.type.2 = bind_symbolic_name Self, 1 [symbolic]
 // CHECK:STDOUT:   %Convert.type.1: type = fn_type @Convert, @ImplicitAs(%Dest) [symbolic]
 // CHECK:STDOUT:   %Convert.1: %Convert.type.1 = struct_value () [symbolic]
-// CHECK:STDOUT:   %.4: type = assoc_entity_type %.3, %Convert.type.1 [symbolic]
-// CHECK:STDOUT:   %.5: %.4 = assoc_entity element0, imports.%import_ref.5 [symbolic]
-// CHECK:STDOUT:   %.6: type = interface_type @ImplicitAs, @ImplicitAs(type) [template]
+// CHECK:STDOUT:   %.3: type = assoc_entity_type %ImplicitAs.type.2, %Convert.type.1 [symbolic]
+// CHECK:STDOUT:   %.4: %.3 = assoc_entity element0, imports.%import_ref.5 [symbolic]
+// CHECK:STDOUT:   %ImplicitAs.type.3: type = interface_type @ImplicitAs, @ImplicitAs(type) [template]
 // CHECK:STDOUT:   %Convert.type.2: type = fn_type @Convert, @ImplicitAs(type) [template]
 // CHECK:STDOUT:   %Convert.2: %Convert.type.2 = struct_value () [template]
-// CHECK:STDOUT:   %.7: type = assoc_entity_type %.6, %Convert.type.2 [template]
-// CHECK:STDOUT:   %.8: %.7 = assoc_entity element0, imports.%import_ref.5 [template]
-// CHECK:STDOUT:   %.9: %.4 = assoc_entity element0, imports.%import_ref.6 [symbolic]
+// CHECK:STDOUT:   %.5: type = assoc_entity_type %ImplicitAs.type.3, %Convert.type.2 [template]
+// CHECK:STDOUT:   %.6: %.5 = assoc_entity element0, imports.%import_ref.5 [template]
+// CHECK:STDOUT:   %.7: %.3 = assoc_entity element0, imports.%import_ref.6 [symbolic]
 // CHECK:STDOUT:   %U: type = bind_symbolic_name U, 0 [symbolic]
 // CHECK:STDOUT:   %NonTypeImpls.type: type = fn_type @NonTypeImpls [template]
 // CHECK:STDOUT:   %NonTypeImpls: %NonTypeImpls.type = struct_value () [template]
@@ -1022,9 +859,9 @@
 // CHECK:STDOUT:     import Core//prelude/operators/comparison
 // CHECK:STDOUT:     import Core//prelude/types/bool
 // CHECK:STDOUT:   }
-// CHECK:STDOUT:   %import_ref.1: %ImplicitAs.type = import_ref Core//prelude/operators/as, inst+40, loaded [template = constants.%ImplicitAs]
+// CHECK:STDOUT:   %import_ref.1: %ImplicitAs.type.1 = import_ref Core//prelude/operators/as, inst+40, loaded [template = constants.%ImplicitAs]
 // CHECK:STDOUT:   %import_ref.2 = import_ref Core//prelude/operators/as, inst+45, unloaded
-// CHECK:STDOUT:   %import_ref.3: @ImplicitAs.%.2 (%.4) = import_ref Core//prelude/operators/as, inst+63, loaded [symbolic = @ImplicitAs.%.3 (constants.%.9)]
+// CHECK:STDOUT:   %import_ref.3: @ImplicitAs.%.1 (%.3) = import_ref Core//prelude/operators/as, inst+63, loaded [symbolic = @ImplicitAs.%.2 (constants.%.7)]
 // CHECK:STDOUT:   %import_ref.4 = import_ref Core//prelude/operators/as, inst+56, unloaded
 // CHECK:STDOUT:   %import_ref.5 = import_ref Core//prelude/operators/as, inst+56, unloaded
 // CHECK:STDOUT:   %import_ref.6 = import_ref Core//prelude/operators/as, inst+56, unloaded
@@ -1041,10 +878,10 @@
 // CHECK:STDOUT:   } {
 // CHECK:STDOUT:     %.Self: type = bind_symbolic_name .Self, 0 [symbolic = constants.%.Self]
 // CHECK:STDOUT:     %.loc11_32.1: i32 = int_literal 7 [template = constants.%.1]
-// CHECK:STDOUT:     %.loc11_32.2: type = interface_type @ImplicitAs, @ImplicitAs(type) [template = constants.%.6]
-// CHECK:STDOUT:     %.loc11_32.3: %.7 = specific_constant imports.%import_ref.3, @ImplicitAs(type) [template = constants.%.8]
-// CHECK:STDOUT:     %Convert.ref: %.7 = name_ref Convert, %.loc11_32.3 [template = constants.%.8]
-// CHECK:STDOUT:     %.loc11_32.4: type = converted %.loc11_32.1, <error> [template = <error>]
+// CHECK:STDOUT:     %ImplicitAs.type: type = interface_type @ImplicitAs, @ImplicitAs(type) [template = constants.%ImplicitAs.type.3]
+// CHECK:STDOUT:     %.loc11_32.2: %.5 = specific_constant imports.%import_ref.3, @ImplicitAs(type) [template = constants.%.6]
+// CHECK:STDOUT:     %Convert.ref: %.5 = name_ref Convert, %.loc11_32.2 [template = constants.%.6]
+// CHECK:STDOUT:     %.loc11_32.3: type = converted %.loc11_32.1, <error> [template = <error>]
 // CHECK:STDOUT:     %.loc11_26: type = where_expr %.Self [template = type] {
 // CHECK:STDOUT:       requirement_impls <error>, type
 // CHECK:STDOUT:     }
@@ -1057,12 +894,12 @@
 // CHECK:STDOUT:   %Dest: type = bind_symbolic_name Dest, 0 [symbolic = %Dest (constants.%Dest)]
 // CHECK:STDOUT:
 // CHECK:STDOUT: !definition:
-// CHECK:STDOUT:   %.1: type = interface_type @ImplicitAs, @ImplicitAs(%Dest) [symbolic = %.1 (constants.%.3)]
-// CHECK:STDOUT:   %Self: %.3 = bind_symbolic_name Self, 1 [symbolic = %Self (constants.%Self.2)]
+// CHECK:STDOUT:   %ImplicitAs.type: type = interface_type @ImplicitAs, @ImplicitAs(%Dest) [symbolic = %ImplicitAs.type (constants.%ImplicitAs.type.2)]
+// CHECK:STDOUT:   %Self: %ImplicitAs.type.2 = bind_symbolic_name Self, 1 [symbolic = %Self (constants.%Self.2)]
 // CHECK:STDOUT:   %Convert.type: type = fn_type @Convert, @ImplicitAs(%Dest) [symbolic = %Convert.type (constants.%Convert.type.1)]
 // CHECK:STDOUT:   %Convert: @ImplicitAs.%Convert.type (%Convert.type.1) = struct_value () [symbolic = %Convert (constants.%Convert.1)]
-// CHECK:STDOUT:   %.2: type = assoc_entity_type @ImplicitAs.%.1 (%.3), @ImplicitAs.%Convert.type (%Convert.type.1) [symbolic = %.2 (constants.%.4)]
-// CHECK:STDOUT:   %.3: @ImplicitAs.%.2 (%.4) = assoc_entity element0, imports.%import_ref.5 [symbolic = %.3 (constants.%.5)]
+// CHECK:STDOUT:   %.1: type = assoc_entity_type @ImplicitAs.%ImplicitAs.type (%ImplicitAs.type.2), @ImplicitAs.%Convert.type (%Convert.type.1) [symbolic = %.1 (constants.%.3)]
+// CHECK:STDOUT:   %.2: @ImplicitAs.%.1 (%.3) = assoc_entity element0, imports.%import_ref.5 [symbolic = %.2 (constants.%.4)]
 // CHECK:STDOUT:
 // CHECK:STDOUT:   interface {
 // CHECK:STDOUT:   !members:
@@ -1072,10 +909,10 @@
 // CHECK:STDOUT:   }
 // CHECK:STDOUT: }
 // CHECK:STDOUT:
-// CHECK:STDOUT: generic fn @Convert(constants.%Dest: type, constants.%Self.1: @ImplicitAs.%.1 (%.3)) {
+// CHECK:STDOUT: generic fn @Convert(constants.%Dest: type, constants.%Self.1: @ImplicitAs.%ImplicitAs.type (%ImplicitAs.type.2)) {
 // CHECK:STDOUT:   %Dest: type = bind_symbolic_name Dest, 0 [symbolic = %Dest (constants.%Dest)]
-// CHECK:STDOUT:   %.1: type = interface_type @ImplicitAs, @ImplicitAs(%Dest) [symbolic = %.1 (constants.%.3)]
-// CHECK:STDOUT:   %Self: %.3 = bind_symbolic_name Self, 1 [symbolic = %Self (constants.%Self.2)]
+// CHECK:STDOUT:   %ImplicitAs.type: type = interface_type @ImplicitAs, @ImplicitAs(%Dest) [symbolic = %ImplicitAs.type (constants.%ImplicitAs.type.2)]
+// CHECK:STDOUT:   %Self: %ImplicitAs.type.2 = bind_symbolic_name Self, 1 [symbolic = %Self (constants.%Self.2)]
 // CHECK:STDOUT:
 // CHECK:STDOUT:   fn[%self: @Convert.%Self (%Self.2)]() -> @Convert.%Dest (%Dest);
 // CHECK:STDOUT: }
@@ -1100,7 +937,7 @@
 // CHECK:STDOUT:
 // CHECK:STDOUT: specific @Convert(constants.%Dest, constants.%Self.1) {
 // CHECK:STDOUT:   %Dest => constants.%Dest
-// CHECK:STDOUT:   %.1 => constants.%.3
+// CHECK:STDOUT:   %ImplicitAs.type => constants.%ImplicitAs.type.2
 // CHECK:STDOUT:   %Self => constants.%Self.1
 // CHECK:STDOUT: }
 // CHECK:STDOUT:
@@ -1108,12 +945,12 @@
 // CHECK:STDOUT:   %Dest => type
 // CHECK:STDOUT:
 // CHECK:STDOUT: !definition:
-// CHECK:STDOUT:   %.1 => constants.%.6
+// CHECK:STDOUT:   %ImplicitAs.type => constants.%ImplicitAs.type.3
 // CHECK:STDOUT:   %Self => constants.%Self.2
 // CHECK:STDOUT:   %Convert.type => constants.%Convert.type.2
 // CHECK:STDOUT:   %Convert => constants.%Convert.2
-// CHECK:STDOUT:   %.2 => constants.%.7
-// CHECK:STDOUT:   %.3 => constants.%.8
+// CHECK:STDOUT:   %.1 => constants.%.5
+// CHECK:STDOUT:   %.2 => constants.%.6
 // CHECK:STDOUT: }
 // CHECK:STDOUT:
 // CHECK:STDOUT: specific @NonTypeImpls(constants.%U) {
@@ -1125,23 +962,23 @@
 // CHECK:STDOUT: constants {
 // CHECK:STDOUT:   %.Self: type = bind_symbolic_name .Self, 0 [symbolic]
 // CHECK:STDOUT:   %.1: i32 = int_literal 7 [template]
-// CHECK:STDOUT:   %ImplicitAs.type: type = generic_interface_type @ImplicitAs [template]
+// CHECK:STDOUT:   %ImplicitAs.type.1: type = generic_interface_type @ImplicitAs [template]
 // CHECK:STDOUT:   %.2: type = tuple_type () [template]
-// CHECK:STDOUT:   %ImplicitAs: %ImplicitAs.type = struct_value () [template]
+// CHECK:STDOUT:   %ImplicitAs: %ImplicitAs.type.1 = struct_value () [template]
 // CHECK:STDOUT:   %Dest: type = bind_symbolic_name Dest, 0 [symbolic]
-// CHECK:STDOUT:   %.3: type = interface_type @ImplicitAs, @ImplicitAs(%Dest) [symbolic]
-// CHECK:STDOUT:   %Self.1: @ImplicitAs.%.1 (%.3) = bind_symbolic_name Self, 1 [symbolic]
-// CHECK:STDOUT:   %Self.2: %.3 = bind_symbolic_name Self, 1 [symbolic]
+// CHECK:STDOUT:   %ImplicitAs.type.2: type = interface_type @ImplicitAs, @ImplicitAs(%Dest) [symbolic]
+// CHECK:STDOUT:   %Self.1: @ImplicitAs.%ImplicitAs.type (%ImplicitAs.type.2) = bind_symbolic_name Self, 1 [symbolic]
+// CHECK:STDOUT:   %Self.2: %ImplicitAs.type.2 = bind_symbolic_name Self, 1 [symbolic]
 // CHECK:STDOUT:   %Convert.type.1: type = fn_type @Convert, @ImplicitAs(%Dest) [symbolic]
 // CHECK:STDOUT:   %Convert.1: %Convert.type.1 = struct_value () [symbolic]
-// CHECK:STDOUT:   %.4: type = assoc_entity_type %.3, %Convert.type.1 [symbolic]
-// CHECK:STDOUT:   %.5: %.4 = assoc_entity element0, imports.%import_ref.5 [symbolic]
-// CHECK:STDOUT:   %.6: type = interface_type @ImplicitAs, @ImplicitAs(type) [template]
+// CHECK:STDOUT:   %.3: type = assoc_entity_type %ImplicitAs.type.2, %Convert.type.1 [symbolic]
+// CHECK:STDOUT:   %.4: %.3 = assoc_entity element0, imports.%import_ref.5 [symbolic]
+// CHECK:STDOUT:   %ImplicitAs.type.3: type = interface_type @ImplicitAs, @ImplicitAs(type) [template]
 // CHECK:STDOUT:   %Convert.type.2: type = fn_type @Convert, @ImplicitAs(type) [template]
 // CHECK:STDOUT:   %Convert.2: %Convert.type.2 = struct_value () [template]
-// CHECK:STDOUT:   %.7: type = assoc_entity_type %.6, %Convert.type.2 [template]
-// CHECK:STDOUT:   %.8: %.7 = assoc_entity element0, imports.%import_ref.5 [template]
-// CHECK:STDOUT:   %.9: %.4 = assoc_entity element0, imports.%import_ref.6 [symbolic]
+// CHECK:STDOUT:   %.5: type = assoc_entity_type %ImplicitAs.type.3, %Convert.type.2 [template]
+// CHECK:STDOUT:   %.6: %.5 = assoc_entity element0, imports.%import_ref.5 [template]
+// CHECK:STDOUT:   %.7: %.3 = assoc_entity element0, imports.%import_ref.6 [symbolic]
 // CHECK:STDOUT:   %U: type = bind_symbolic_name U, 0 [symbolic]
 // CHECK:STDOUT:   %ImplsNonType.type: type = fn_type @ImplsNonType [template]
 // CHECK:STDOUT:   %ImplsNonType: %ImplsNonType.type = struct_value () [template]
@@ -1159,9 +996,9 @@
 // CHECK:STDOUT:     import Core//prelude/operators/comparison
 // CHECK:STDOUT:     import Core//prelude/types/bool
 // CHECK:STDOUT:   }
-// CHECK:STDOUT:   %import_ref.1: %ImplicitAs.type = import_ref Core//prelude/operators/as, inst+40, loaded [template = constants.%ImplicitAs]
+// CHECK:STDOUT:   %import_ref.1: %ImplicitAs.type.1 = import_ref Core//prelude/operators/as, inst+40, loaded [template = constants.%ImplicitAs]
 // CHECK:STDOUT:   %import_ref.2 = import_ref Core//prelude/operators/as, inst+45, unloaded
-// CHECK:STDOUT:   %import_ref.3: @ImplicitAs.%.2 (%.4) = import_ref Core//prelude/operators/as, inst+63, loaded [symbolic = @ImplicitAs.%.3 (constants.%.9)]
+// CHECK:STDOUT:   %import_ref.3: @ImplicitAs.%.1 (%.3) = import_ref Core//prelude/operators/as, inst+63, loaded [symbolic = @ImplicitAs.%.2 (constants.%.7)]
 // CHECK:STDOUT:   %import_ref.4 = import_ref Core//prelude/operators/as, inst+56, unloaded
 // CHECK:STDOUT:   %import_ref.5 = import_ref Core//prelude/operators/as, inst+56, unloaded
 // CHECK:STDOUT:   %import_ref.6 = import_ref Core//prelude/operators/as, inst+56, unloaded
@@ -1179,10 +1016,10 @@
 // CHECK:STDOUT:     %.Self: type = bind_symbolic_name .Self, 0 [symbolic = constants.%.Self]
 // CHECK:STDOUT:     %.Self.ref: type = name_ref .Self, %.Self [symbolic = constants.%.Self]
 // CHECK:STDOUT:     %.loc11_44.1: i32 = int_literal 7 [template = constants.%.1]
-// CHECK:STDOUT:     %.loc11_44.2: type = interface_type @ImplicitAs, @ImplicitAs(type) [template = constants.%.6]
-// CHECK:STDOUT:     %.loc11_44.3: %.7 = specific_constant imports.%import_ref.3, @ImplicitAs(type) [template = constants.%.8]
-// CHECK:STDOUT:     %Convert.ref: %.7 = name_ref Convert, %.loc11_44.3 [template = constants.%.8]
-// CHECK:STDOUT:     %.loc11_44.4: type = converted %.loc11_44.1, <error> [template = <error>]
+// CHECK:STDOUT:     %ImplicitAs.type: type = interface_type @ImplicitAs, @ImplicitAs(type) [template = constants.%ImplicitAs.type.3]
+// CHECK:STDOUT:     %.loc11_44.2: %.5 = specific_constant imports.%import_ref.3, @ImplicitAs(type) [template = constants.%.6]
+// CHECK:STDOUT:     %Convert.ref: %.5 = name_ref Convert, %.loc11_44.2 [template = constants.%.6]
+// CHECK:STDOUT:     %.loc11_44.3: type = converted %.loc11_44.1, <error> [template = <error>]
 // CHECK:STDOUT:     %.loc11_26: type = where_expr %.Self [template = type] {
 // CHECK:STDOUT:       requirement_impls %.Self.ref, <error>
 // CHECK:STDOUT:     }
@@ -1195,12 +1032,12 @@
 // CHECK:STDOUT:   %Dest: type = bind_symbolic_name Dest, 0 [symbolic = %Dest (constants.%Dest)]
 // CHECK:STDOUT:
 // CHECK:STDOUT: !definition:
-// CHECK:STDOUT:   %.1: type = interface_type @ImplicitAs, @ImplicitAs(%Dest) [symbolic = %.1 (constants.%.3)]
-// CHECK:STDOUT:   %Self: %.3 = bind_symbolic_name Self, 1 [symbolic = %Self (constants.%Self.2)]
+// CHECK:STDOUT:   %ImplicitAs.type: type = interface_type @ImplicitAs, @ImplicitAs(%Dest) [symbolic = %ImplicitAs.type (constants.%ImplicitAs.type.2)]
+// CHECK:STDOUT:   %Self: %ImplicitAs.type.2 = bind_symbolic_name Self, 1 [symbolic = %Self (constants.%Self.2)]
 // CHECK:STDOUT:   %Convert.type: type = fn_type @Convert, @ImplicitAs(%Dest) [symbolic = %Convert.type (constants.%Convert.type.1)]
 // CHECK:STDOUT:   %Convert: @ImplicitAs.%Convert.type (%Convert.type.1) = struct_value () [symbolic = %Convert (constants.%Convert.1)]
-// CHECK:STDOUT:   %.2: type = assoc_entity_type @ImplicitAs.%.1 (%.3), @ImplicitAs.%Convert.type (%Convert.type.1) [symbolic = %.2 (constants.%.4)]
-// CHECK:STDOUT:   %.3: @ImplicitAs.%.2 (%.4) = assoc_entity element0, imports.%import_ref.5 [symbolic = %.3 (constants.%.5)]
+// CHECK:STDOUT:   %.1: type = assoc_entity_type @ImplicitAs.%ImplicitAs.type (%ImplicitAs.type.2), @ImplicitAs.%Convert.type (%Convert.type.1) [symbolic = %.1 (constants.%.3)]
+// CHECK:STDOUT:   %.2: @ImplicitAs.%.1 (%.3) = assoc_entity element0, imports.%import_ref.5 [symbolic = %.2 (constants.%.4)]
 // CHECK:STDOUT:
 // CHECK:STDOUT:   interface {
 // CHECK:STDOUT:   !members:
@@ -1210,10 +1047,10 @@
 // CHECK:STDOUT:   }
 // CHECK:STDOUT: }
 // CHECK:STDOUT:
-// CHECK:STDOUT: generic fn @Convert(constants.%Dest: type, constants.%Self.1: @ImplicitAs.%.1 (%.3)) {
+// CHECK:STDOUT: generic fn @Convert(constants.%Dest: type, constants.%Self.1: @ImplicitAs.%ImplicitAs.type (%ImplicitAs.type.2)) {
 // CHECK:STDOUT:   %Dest: type = bind_symbolic_name Dest, 0 [symbolic = %Dest (constants.%Dest)]
-// CHECK:STDOUT:   %.1: type = interface_type @ImplicitAs, @ImplicitAs(%Dest) [symbolic = %.1 (constants.%.3)]
-// CHECK:STDOUT:   %Self: %.3 = bind_symbolic_name Self, 1 [symbolic = %Self (constants.%Self.2)]
+// CHECK:STDOUT:   %ImplicitAs.type: type = interface_type @ImplicitAs, @ImplicitAs(%Dest) [symbolic = %ImplicitAs.type (constants.%ImplicitAs.type.2)]
+// CHECK:STDOUT:   %Self: %ImplicitAs.type.2 = bind_symbolic_name Self, 1 [symbolic = %Self (constants.%Self.2)]
 // CHECK:STDOUT:
 // CHECK:STDOUT:   fn[%self: @Convert.%Self (%Self.2)]() -> @Convert.%Dest (%Dest);
 // CHECK:STDOUT: }
@@ -1238,7 +1075,7 @@
 // CHECK:STDOUT:
 // CHECK:STDOUT: specific @Convert(constants.%Dest, constants.%Self.1) {
 // CHECK:STDOUT:   %Dest => constants.%Dest
-// CHECK:STDOUT:   %.1 => constants.%.3
+// CHECK:STDOUT:   %ImplicitAs.type => constants.%ImplicitAs.type.2
 // CHECK:STDOUT:   %Self => constants.%Self.1
 // CHECK:STDOUT: }
 // CHECK:STDOUT:
@@ -1246,12 +1083,12 @@
 // CHECK:STDOUT:   %Dest => type
 // CHECK:STDOUT:
 // CHECK:STDOUT: !definition:
-// CHECK:STDOUT:   %.1 => constants.%.6
+// CHECK:STDOUT:   %ImplicitAs.type => constants.%ImplicitAs.type.3
 // CHECK:STDOUT:   %Self => constants.%Self.2
 // CHECK:STDOUT:   %Convert.type => constants.%Convert.type.2
 // CHECK:STDOUT:   %Convert => constants.%Convert.2
-// CHECK:STDOUT:   %.2 => constants.%.7
-// CHECK:STDOUT:   %.3 => constants.%.8
+// CHECK:STDOUT:   %.1 => constants.%.5
+// CHECK:STDOUT:   %.2 => constants.%.6
 // CHECK:STDOUT: }
 // CHECK:STDOUT:
 // CHECK:STDOUT: specific @ImplsNonType(constants.%U) {
@@ -1342,29 +1179,16 @@
 // CHECK:STDOUT:   %Self.3: %ImplicitAs.type.2 = bind_symbolic_name Self, 1 [symbolic]
 // CHECK:STDOUT:   %Convert.type.1: type = fn_type @Convert, @ImplicitAs(%Dest) [symbolic]
 // CHECK:STDOUT:   %Convert.1: %Convert.type.1 = struct_value () [symbolic]
-<<<<<<< HEAD
-// CHECK:STDOUT:   %.7: type = assoc_entity_type %.6, %Convert.type.1 [symbolic]
-// CHECK:STDOUT:   %.8: %.7 = assoc_entity element0, imports.%import_ref.11 [symbolic]
-// CHECK:STDOUT:   %.9: type = interface_type @ImplicitAs, @ImplicitAs(%.3) [template]
-// CHECK:STDOUT:   %Convert.type.2: type = fn_type @Convert, @ImplicitAs(%.3) [template]
-// CHECK:STDOUT:   %Convert.2: %Convert.type.2 = struct_value () [template]
-// CHECK:STDOUT:   %.10: type = assoc_entity_type %.9, %Convert.type.2 [template]
-// CHECK:STDOUT:   %.11: %.10 = assoc_entity element0, imports.%import_ref.11 [template]
-// CHECK:STDOUT:   %.12: %.7 = assoc_entity element0, imports.%import_ref.12 [symbolic]
-// CHECK:STDOUT:   %.Self: %.3 = bind_symbolic_name .Self, 0 [symbolic]
-// CHECK:STDOUT:   %Y: %.3 = bind_symbolic_name Y, 0 [symbolic]
-=======
 // CHECK:STDOUT:   %.5: type = assoc_entity_type %ImplicitAs.type.2, %Convert.type.1 [symbolic]
-// CHECK:STDOUT:   %.6: %.5 = assoc_entity element0, imports.%import_ref.12 [symbolic]
+// CHECK:STDOUT:   %.6: %.5 = assoc_entity element0, imports.%import_ref.11 [symbolic]
 // CHECK:STDOUT:   %ImplicitAs.type.3: type = interface_type @ImplicitAs, @ImplicitAs(%J.type) [template]
 // CHECK:STDOUT:   %Convert.type.2: type = fn_type @Convert, @ImplicitAs(%J.type) [template]
 // CHECK:STDOUT:   %Convert.2: %Convert.type.2 = struct_value () [template]
 // CHECK:STDOUT:   %.7: type = assoc_entity_type %ImplicitAs.type.3, %Convert.type.2 [template]
-// CHECK:STDOUT:   %.8: %.7 = assoc_entity element0, imports.%import_ref.12 [template]
-// CHECK:STDOUT:   %.9: %.5 = assoc_entity element0, imports.%import_ref.13 [symbolic]
+// CHECK:STDOUT:   %.8: %.7 = assoc_entity element0, imports.%import_ref.11 [template]
+// CHECK:STDOUT:   %.9: %.5 = assoc_entity element0, imports.%import_ref.12 [symbolic]
 // CHECK:STDOUT:   %.Self: %J.type = bind_symbolic_name .Self, 0 [symbolic]
 // CHECK:STDOUT:   %Y: %J.type = bind_symbolic_name Y, 0 [symbolic]
->>>>>>> 17411c5e
 // CHECK:STDOUT:   %EmptyStruct.type: type = fn_type @EmptyStruct [template]
 // CHECK:STDOUT:   %EmptyStruct: %EmptyStruct.type = struct_value () [template]
 // CHECK:STDOUT:   %NotEmptyStruct.type: type = fn_type @NotEmptyStruct [template]
@@ -1388,18 +1212,11 @@
 // CHECK:STDOUT:     import Core//prelude/operators/comparison
 // CHECK:STDOUT:     import Core//prelude/types/bool
 // CHECK:STDOUT:   }
-<<<<<<< HEAD
 // CHECK:STDOUT:   %import_ref.6 = import_ref Main//state_constraints, inst+5, unloaded
-// CHECK:STDOUT:   %import_ref.7: %ImplicitAs.type = import_ref Core//prelude/operators/as, inst+40, loaded [template = constants.%ImplicitAs]
+// CHECK:STDOUT:   %import_ref.7: %ImplicitAs.type.1 = import_ref Core//prelude/operators/as, inst+40, loaded [template = constants.%ImplicitAs]
 // CHECK:STDOUT:   %import_ref.8 = import_ref Core//prelude/operators/as, inst+45, unloaded
-// CHECK:STDOUT:   %import_ref.9: @ImplicitAs.%.2 (%.7) = import_ref Core//prelude/operators/as, inst+63, loaded [symbolic = @ImplicitAs.%.3 (constants.%.12)]
+// CHECK:STDOUT:   %import_ref.9: @ImplicitAs.%.1 (%.5) = import_ref Core//prelude/operators/as, inst+63, loaded [symbolic = @ImplicitAs.%.2 (constants.%.9)]
 // CHECK:STDOUT:   %import_ref.10 = import_ref Core//prelude/operators/as, inst+56, unloaded
-=======
-// CHECK:STDOUT:   %import_ref.7 = import_ref Main//state_constraints, inst+5, unloaded
-// CHECK:STDOUT:   %import_ref.8: %ImplicitAs.type.1 = import_ref Core//prelude/operators/as, inst+40, loaded [template = constants.%ImplicitAs]
-// CHECK:STDOUT:   %import_ref.9 = import_ref Core//prelude/operators/as, inst+45, unloaded
-// CHECK:STDOUT:   %import_ref.10: @ImplicitAs.%.1 (%.5) = import_ref Core//prelude/operators/as, inst+63, loaded [symbolic = @ImplicitAs.%.2 (constants.%.9)]
->>>>>>> 17411c5e
 // CHECK:STDOUT:   %import_ref.11 = import_ref Core//prelude/operators/as, inst+56, unloaded
 // CHECK:STDOUT:   %import_ref.12 = import_ref Core//prelude/operators/as, inst+56, unloaded
 // CHECK:STDOUT: }
@@ -1455,13 +1272,8 @@
 // CHECK:STDOUT:   %Self: %ImplicitAs.type.2 = bind_symbolic_name Self, 1 [symbolic = %Self (constants.%Self.3)]
 // CHECK:STDOUT:   %Convert.type: type = fn_type @Convert, @ImplicitAs(%Dest) [symbolic = %Convert.type (constants.%Convert.type.1)]
 // CHECK:STDOUT:   %Convert: @ImplicitAs.%Convert.type (%Convert.type.1) = struct_value () [symbolic = %Convert (constants.%Convert.1)]
-<<<<<<< HEAD
-// CHECK:STDOUT:   %.2: type = assoc_entity_type @ImplicitAs.%.1 (%.6), @ImplicitAs.%Convert.type (%Convert.type.1) [symbolic = %.2 (constants.%.7)]
-// CHECK:STDOUT:   %.3: @ImplicitAs.%.2 (%.7) = assoc_entity element0, imports.%import_ref.11 [symbolic = %.3 (constants.%.8)]
-=======
 // CHECK:STDOUT:   %.1: type = assoc_entity_type @ImplicitAs.%ImplicitAs.type (%ImplicitAs.type.2), @ImplicitAs.%Convert.type (%Convert.type.1) [symbolic = %.1 (constants.%.5)]
-// CHECK:STDOUT:   %.2: @ImplicitAs.%.1 (%.5) = assoc_entity element0, imports.%import_ref.12 [symbolic = %.2 (constants.%.6)]
->>>>>>> 17411c5e
+// CHECK:STDOUT:   %.2: @ImplicitAs.%.1 (%.5) = assoc_entity element0, imports.%import_ref.11 [symbolic = %.2 (constants.%.6)]
 // CHECK:STDOUT:
 // CHECK:STDOUT:   interface {
 // CHECK:STDOUT:   !members:
@@ -1489,17 +1301,10 @@
 // CHECK:STDOUT: !entry:
 // CHECK:STDOUT:   %Impls.ref: %Impls.type = name_ref Impls, imports.%import_ref.4 [template = constants.%Impls]
 // CHECK:STDOUT:   %C.ref: type = name_ref C, file.%C.decl [template = constants.%C]
-<<<<<<< HEAD
-// CHECK:STDOUT:   %.loc23_8.1: type = interface_type @ImplicitAs, @ImplicitAs(constants.%.3) [template = constants.%.9]
-// CHECK:STDOUT:   %.loc23_8.2: %.10 = specific_constant imports.%import_ref.9, @ImplicitAs(constants.%.3) [template = constants.%.11]
-// CHECK:STDOUT:   %Convert.ref: %.10 = name_ref Convert, %.loc23_8.2 [template = constants.%.11]
-// CHECK:STDOUT:   %.loc23_8.3: %.3 = converted %C.ref, <error> [template = <error>]
-=======
 // CHECK:STDOUT:   %ImplicitAs.type: type = interface_type @ImplicitAs, @ImplicitAs(constants.%J.type) [template = constants.%ImplicitAs.type.3]
-// CHECK:STDOUT:   %.loc23_8.1: %.7 = specific_constant imports.%import_ref.10, @ImplicitAs(constants.%J.type) [template = constants.%.8]
+// CHECK:STDOUT:   %.loc23_8.1: %.7 = specific_constant imports.%import_ref.9, @ImplicitAs(constants.%J.type) [template = constants.%.8]
 // CHECK:STDOUT:   %Convert.ref: %.7 = name_ref Convert, %.loc23_8.1 [template = constants.%.8]
 // CHECK:STDOUT:   %.loc23_8.2: %J.type = converted %C.ref, <error> [template = <error>]
->>>>>>> 17411c5e
 // CHECK:STDOUT:   return
 // CHECK:STDOUT: }
 // CHECK:STDOUT:
@@ -1527,17 +1332,10 @@
 // CHECK:STDOUT: !entry:
 // CHECK:STDOUT:   %EmptyStruct.ref: %EmptyStruct.type = name_ref EmptyStruct, file.%EmptyStruct.decl [template = constants.%EmptyStruct]
 // CHECK:STDOUT:   %C.ref: type = name_ref C, file.%C.decl [template = constants.%C]
-<<<<<<< HEAD
-// CHECK:STDOUT:   %.loc39_14.1: type = interface_type @ImplicitAs, @ImplicitAs(constants.%.3) [template = constants.%.9]
-// CHECK:STDOUT:   %.loc39_14.2: %.10 = specific_constant imports.%import_ref.9, @ImplicitAs(constants.%.3) [template = constants.%.11]
-// CHECK:STDOUT:   %Convert.ref: %.10 = name_ref Convert, %.loc39_14.2 [template = constants.%.11]
-// CHECK:STDOUT:   %.loc39_14.3: %.3 = converted %C.ref, <error> [template = <error>]
-=======
 // CHECK:STDOUT:   %ImplicitAs.type: type = interface_type @ImplicitAs, @ImplicitAs(constants.%J.type) [template = constants.%ImplicitAs.type.3]
-// CHECK:STDOUT:   %.loc39_14.1: %.7 = specific_constant imports.%import_ref.10, @ImplicitAs(constants.%J.type) [template = constants.%.8]
+// CHECK:STDOUT:   %.loc39_14.1: %.7 = specific_constant imports.%import_ref.9, @ImplicitAs(constants.%J.type) [template = constants.%.8]
 // CHECK:STDOUT:   %Convert.ref: %.7 = name_ref Convert, %.loc39_14.1 [template = constants.%.8]
 // CHECK:STDOUT:   %.loc39_14.2: %J.type = converted %C.ref, <error> [template = <error>]
->>>>>>> 17411c5e
 // CHECK:STDOUT:   return
 // CHECK:STDOUT: }
 // CHECK:STDOUT:
