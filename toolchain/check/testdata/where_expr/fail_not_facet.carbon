// Part of the Carbon Language project, under the Apache License v2.0 with LLVM
// Exceptions. See /LICENSE for license information.
// SPDX-License-Identifier: Apache-2.0 WITH LLVM-exception
//
// AUTOUPDATE
// TIP: To test this file alone, run:
// TIP:   bazel test //toolchain/testing:file_test --test_arg=--file_tests=toolchain/check/testdata/where_expr/fail_not_facet.carbon
// TIP: To dump output, run:
// TIP:   bazel run //toolchain/testing:file_test -- --dump_output --file_tests=toolchain/check/testdata/where_expr/fail_not_facet.carbon

// --- fail_left_where_not_facet.carbon

library "[[@TEST_NAME]]";

// CHECK:STDERR: fail_left_where_not_facet.carbon:[[@LINE+3]]:10: error: left argument of `where` operator must be a facet type
// CHECK:STDERR: fn F(T:! i32 where .Self == bool);
// CHECK:STDERR:          ^~~
fn F(T:! i32 where .Self == bool);

// CHECK:STDOUT: --- fail_left_where_not_facet.carbon
// CHECK:STDOUT:
// CHECK:STDOUT: constants {
// CHECK:STDOUT:   %Int32.type: type = fn_type @Int32 [template]
// CHECK:STDOUT:   %.1: type = tuple_type () [template]
// CHECK:STDOUT:   %Int32: %Int32.type = struct_value () [template]
// CHECK:STDOUT:   %.Self: <error> = bind_symbolic_name .Self, 0 [symbolic]
// CHECK:STDOUT:   %Bool.type: type = fn_type @Bool [template]
// CHECK:STDOUT:   %Bool: %Bool.type = struct_value () [template]
// CHECK:STDOUT:   %T: <error> = bind_symbolic_name T, 0 [symbolic]
// CHECK:STDOUT:   %T.patt: <error> = symbolic_binding_pattern T, 0 [symbolic]
// CHECK:STDOUT:   %F.type: type = fn_type @F [template]
// CHECK:STDOUT:   %F: %F.type = struct_value () [template]
// CHECK:STDOUT: }
// CHECK:STDOUT:
// CHECK:STDOUT: imports {
// CHECK:STDOUT:   %Core: <namespace> = namespace file.%Core.import, [template] {
// CHECK:STDOUT:     .Int32 = %import_ref.1
// CHECK:STDOUT:     .Bool = %import_ref.2
// CHECK:STDOUT:     import Core//prelude
// CHECK:STDOUT:     import Core//prelude/operators
// CHECK:STDOUT:     import Core//prelude/types
// CHECK:STDOUT:     import Core//prelude/operators/arithmetic
// CHECK:STDOUT:     import Core//prelude/operators/as
// CHECK:STDOUT:     import Core//prelude/operators/bitwise
// CHECK:STDOUT:     import Core//prelude/operators/comparison
// CHECK:STDOUT:     import Core//prelude/types/bool
// CHECK:STDOUT:   }
// CHECK:STDOUT:   %import_ref.1: %Int32.type = import_ref Core//prelude/types, inst+4, loaded [template = constants.%Int32]
// CHECK:STDOUT:   %import_ref.2: %Bool.type = import_ref Core//prelude/types/bool, inst+2, loaded [template = constants.%Bool]
// CHECK:STDOUT: }
// CHECK:STDOUT:
// CHECK:STDOUT: file {
// CHECK:STDOUT:   package: <namespace> = namespace [template] {
// CHECK:STDOUT:     .Core = imports.%Core
// CHECK:STDOUT:     .F = %F.decl
// CHECK:STDOUT:   }
// CHECK:STDOUT:   %Core.import = import Core
// CHECK:STDOUT:   %F.decl: %F.type = fn_decl @F [template = constants.%F] {
// CHECK:STDOUT:     %T.patt.loc7: <error> = symbolic_binding_pattern T, 0 [symbolic = %T.patt.1 (constants.%T.patt)]
// CHECK:STDOUT:     %T.param_patt: <error> = param_pattern %T.patt.loc7, runtime_param<invalid> [symbolic = %T.patt.1 (constants.%T.patt)]
// CHECK:STDOUT:   } {
// CHECK:STDOUT:     %int.make_type_32: init type = call constants.%Int32() [template = i32]
// CHECK:STDOUT:     %.loc7_10.1: type = value_of_initializer %int.make_type_32 [template = i32]
// CHECK:STDOUT:     %.loc7_10.2: type = converted %int.make_type_32, %.loc7_10.1 [template = i32]
// CHECK:STDOUT:     %.Self: <error> = bind_symbolic_name .Self, 0 [symbolic = constants.%.Self]
// CHECK:STDOUT:     %.Self.ref: <error> = name_ref .Self, %.Self [symbolic = constants.%.Self]
// CHECK:STDOUT:     %bool.make_type: init type = call constants.%Bool() [template = bool]
// CHECK:STDOUT:     %.loc7_14: type = where_expr %.Self [template = <error>] {
// CHECK:STDOUT:       requirement_equivalent %.Self.ref, %bool.make_type
// CHECK:STDOUT:     }
<<<<<<< HEAD
// CHECK:STDOUT:     %param: <error> = param runtime_param<invalid>
// CHECK:STDOUT:     %T.loc7: <error> = bind_symbolic_name T, 0, %param [symbolic = %T.1 (constants.%T)]
=======
// CHECK:STDOUT:     %T.param: <error> = param T, runtime_param<invalid>
// CHECK:STDOUT:     %T.loc7_6.1: <error> = bind_symbolic_name T, 0, %T.param [symbolic = %T.loc7_6.2 (constants.%T)]
>>>>>>> 77facdd7
// CHECK:STDOUT:   }
// CHECK:STDOUT: }
// CHECK:STDOUT:
// CHECK:STDOUT: fn @Int32() -> type = "int.make_type_32";
// CHECK:STDOUT:
// CHECK:STDOUT: fn @Bool() -> type = "bool.make_type";
// CHECK:STDOUT:
<<<<<<< HEAD
// CHECK:STDOUT: generic fn @F(%T.loc7: <error>) {
// CHECK:STDOUT:   %T.1: <error> = bind_symbolic_name T, 0 [symbolic = %T.1 (constants.%T)]
// CHECK:STDOUT:   %T.patt.1: <error> = symbolic_binding_pattern T, 0 [symbolic = %T.patt.1 (constants.%T.patt)]
// CHECK:STDOUT:
// CHECK:STDOUT:   fn(%T.param_patt: <error>);
// CHECK:STDOUT: }
// CHECK:STDOUT:
// CHECK:STDOUT: specific @F(constants.%T) {
// CHECK:STDOUT:   %T.1 => constants.%T
// CHECK:STDOUT:   %T.patt.1 => constants.%T
=======
// CHECK:STDOUT: generic fn @F(%T.loc7_6.1: <error>) {
// CHECK:STDOUT:   %T.loc7_6.2: <error> = bind_symbolic_name T, 0 [symbolic = %T.loc7_6.2 (constants.%T)]
// CHECK:STDOUT:
// CHECK:STDOUT:   fn(%T.loc7_6.1: <error>);
// CHECK:STDOUT: }
// CHECK:STDOUT:
// CHECK:STDOUT: specific @F(constants.%T) {
// CHECK:STDOUT:   %T.loc7_6.2 => constants.%T
>>>>>>> 77facdd7
// CHECK:STDOUT: }
// CHECK:STDOUT:<|MERGE_RESOLUTION|>--- conflicted
+++ resolved
@@ -56,8 +56,8 @@
 // CHECK:STDOUT:   }
 // CHECK:STDOUT:   %Core.import = import Core
 // CHECK:STDOUT:   %F.decl: %F.type = fn_decl @F [template = constants.%F] {
-// CHECK:STDOUT:     %T.patt.loc7: <error> = symbolic_binding_pattern T, 0 [symbolic = %T.patt.1 (constants.%T.patt)]
-// CHECK:STDOUT:     %T.param_patt: <error> = param_pattern %T.patt.loc7, runtime_param<invalid> [symbolic = %T.patt.1 (constants.%T.patt)]
+// CHECK:STDOUT:     %T.patt.loc7_6.1: <error> = symbolic_binding_pattern T, 0 [symbolic = %T.patt.loc7_6.2 (constants.%T.patt)]
+// CHECK:STDOUT:     %T.param_patt: <error> = param_pattern %T.patt.loc7_6.1, runtime_param<invalid> [symbolic = %T.patt.loc7_6.2 (constants.%T.patt)]
 // CHECK:STDOUT:   } {
 // CHECK:STDOUT:     %int.make_type_32: init type = call constants.%Int32() [template = i32]
 // CHECK:STDOUT:     %.loc7_10.1: type = value_of_initializer %int.make_type_32 [template = i32]
@@ -68,13 +68,8 @@
 // CHECK:STDOUT:     %.loc7_14: type = where_expr %.Self [template = <error>] {
 // CHECK:STDOUT:       requirement_equivalent %.Self.ref, %bool.make_type
 // CHECK:STDOUT:     }
-<<<<<<< HEAD
 // CHECK:STDOUT:     %param: <error> = param runtime_param<invalid>
-// CHECK:STDOUT:     %T.loc7: <error> = bind_symbolic_name T, 0, %param [symbolic = %T.1 (constants.%T)]
-=======
-// CHECK:STDOUT:     %T.param: <error> = param T, runtime_param<invalid>
-// CHECK:STDOUT:     %T.loc7_6.1: <error> = bind_symbolic_name T, 0, %T.param [symbolic = %T.loc7_6.2 (constants.%T)]
->>>>>>> 77facdd7
+// CHECK:STDOUT:     %T.loc7_6.1: <error> = bind_symbolic_name T, 0, %param [symbolic = %T.loc7_6.2 (constants.%T)]
 // CHECK:STDOUT:   }
 // CHECK:STDOUT: }
 // CHECK:STDOUT:
@@ -82,26 +77,15 @@
 // CHECK:STDOUT:
 // CHECK:STDOUT: fn @Bool() -> type = "bool.make_type";
 // CHECK:STDOUT:
-<<<<<<< HEAD
-// CHECK:STDOUT: generic fn @F(%T.loc7: <error>) {
-// CHECK:STDOUT:   %T.1: <error> = bind_symbolic_name T, 0 [symbolic = %T.1 (constants.%T)]
-// CHECK:STDOUT:   %T.patt.1: <error> = symbolic_binding_pattern T, 0 [symbolic = %T.patt.1 (constants.%T.patt)]
+// CHECK:STDOUT: generic fn @F(%T.loc7_6.1: <error>) {
+// CHECK:STDOUT:   %T.loc7_6.2: <error> = bind_symbolic_name T, 0 [symbolic = %T.loc7_6.2 (constants.%T)]
+// CHECK:STDOUT:   %T.patt.loc7_6.2: <error> = symbolic_binding_pattern T, 0 [symbolic = %T.patt.loc7_6.2 (constants.%T.patt)]
 // CHECK:STDOUT:
 // CHECK:STDOUT:   fn(%T.param_patt: <error>);
 // CHECK:STDOUT: }
 // CHECK:STDOUT:
 // CHECK:STDOUT: specific @F(constants.%T) {
-// CHECK:STDOUT:   %T.1 => constants.%T
-// CHECK:STDOUT:   %T.patt.1 => constants.%T
-=======
-// CHECK:STDOUT: generic fn @F(%T.loc7_6.1: <error>) {
-// CHECK:STDOUT:   %T.loc7_6.2: <error> = bind_symbolic_name T, 0 [symbolic = %T.loc7_6.2 (constants.%T)]
-// CHECK:STDOUT:
-// CHECK:STDOUT:   fn(%T.loc7_6.1: <error>);
-// CHECK:STDOUT: }
-// CHECK:STDOUT:
-// CHECK:STDOUT: specific @F(constants.%T) {
 // CHECK:STDOUT:   %T.loc7_6.2 => constants.%T
->>>>>>> 77facdd7
+// CHECK:STDOUT:   %T.patt.loc7_6.2 => constants.%T
 // CHECK:STDOUT: }
 // CHECK:STDOUT: