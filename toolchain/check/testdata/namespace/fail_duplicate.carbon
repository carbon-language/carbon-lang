// Part of the Carbon Language project, under the Apache License v2.0 with LLVM
// Exceptions. See /LICENSE for license information.
// SPDX-License-Identifier: Apache-2.0 WITH LLVM-exception
//
// AUTOUPDATE

namespace Foo;

fn Foo.Baz() {
}

// CHECK:STDERR: fail_duplicate.carbon:[[@LINE+6]]:1: ERROR: Redefinition of function Baz.
// CHECK:STDERR: fn Foo.Baz() {
// CHECK:STDERR: ^~~~~~~~~~~~~~
// CHECK:STDERR: fail_duplicate.carbon:[[@LINE-6]]:1: Previous definition was here.
// CHECK:STDERR: fn Foo.Baz() {
// CHECK:STDERR: ^~~~~~~~~~~~~~
fn Foo.Baz() {
}

// CHECK:STDOUT: --- fail_duplicate.carbon
// CHECK:STDOUT:
// CHECK:STDOUT: file {
<<<<<<< HEAD
// CHECK:STDOUT:   package: <namespace> = namespace {.Foo = %.loc7}
// CHECK:STDOUT:   %.loc7: <namespace> = namespace {.Baz = %Baz.loc9}
// CHECK:STDOUT:   %Baz.loc9: <function> = fn_decl @Baz, const
// CHECK:STDOUT:   %Baz.loc18: <function> = fn_decl @Baz, const
=======
// CHECK:STDOUT:   package: <namespace> = namespace package, {.Foo = %.loc7}
// CHECK:STDOUT:   %.loc7: <namespace> = namespace Foo, {.Baz = %Baz.loc9}
// CHECK:STDOUT:   %Baz.loc9: <function> = fn_decl @Baz
// CHECK:STDOUT:   %Baz.loc18: <function> = fn_decl @Baz
>>>>>>> dc75295a
// CHECK:STDOUT: }
// CHECK:STDOUT:
// CHECK:STDOUT: fn @Baz() {
// CHECK:STDOUT: !entry:
// CHECK:STDOUT:   return
// CHECK:STDOUT:
// CHECK:STDOUT: !.loc19:
// CHECK:STDOUT:   return
// CHECK:STDOUT: }
// CHECK:STDOUT:<|MERGE_RESOLUTION|>--- conflicted
+++ resolved
@@ -21,17 +21,10 @@
 // CHECK:STDOUT: --- fail_duplicate.carbon
 // CHECK:STDOUT:
 // CHECK:STDOUT: file {
-<<<<<<< HEAD
-// CHECK:STDOUT:   package: <namespace> = namespace {.Foo = %.loc7}
-// CHECK:STDOUT:   %.loc7: <namespace> = namespace {.Baz = %Baz.loc9}
+// CHECK:STDOUT:   package: <namespace> = namespace package, {.Foo = %.loc7}
+// CHECK:STDOUT:   %.loc7: <namespace> = namespace Foo, {.Baz = %Baz.loc9}
 // CHECK:STDOUT:   %Baz.loc9: <function> = fn_decl @Baz, const
 // CHECK:STDOUT:   %Baz.loc18: <function> = fn_decl @Baz, const
-=======
-// CHECK:STDOUT:   package: <namespace> = namespace package, {.Foo = %.loc7}
-// CHECK:STDOUT:   %.loc7: <namespace> = namespace Foo, {.Baz = %Baz.loc9}
-// CHECK:STDOUT:   %Baz.loc9: <function> = fn_decl @Baz
-// CHECK:STDOUT:   %Baz.loc18: <function> = fn_decl @Baz
->>>>>>> dc75295a
 // CHECK:STDOUT: }
 // CHECK:STDOUT:
 // CHECK:STDOUT: fn @Baz() {
