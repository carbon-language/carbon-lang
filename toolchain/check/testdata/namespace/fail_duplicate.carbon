--- conflicted
+++ resolved
@@ -21,21 +21,14 @@
 // CHECK:STDOUT: --- fail_duplicate.carbon
 // CHECK:STDOUT:
 // CHECK:STDOUT: file {
-<<<<<<< HEAD
 // CHECK:STDOUT:   package: <namespace> = namespace {
 // CHECK:STDOUT:     .Foo = %.loc7
 // CHECK:STDOUT:   } [template]
 // CHECK:STDOUT:   %.loc7: <namespace> = namespace {
 // CHECK:STDOUT:     .Baz = %Baz.loc9
 // CHECK:STDOUT:   } [template]
-// CHECK:STDOUT:   %Baz.loc9: <function> = fn_decl @Baz [template]
-// CHECK:STDOUT:   %Baz.loc18: <function> = fn_decl @Baz [template]
-=======
-// CHECK:STDOUT:   package: <namespace> = namespace {.Foo = %.loc7} [template]
-// CHECK:STDOUT:   %.loc7: <namespace> = namespace {.Baz = %Baz.loc9} [template]
 // CHECK:STDOUT:   %Baz.loc9: <function> = fn_decl @Baz {} [template]
 // CHECK:STDOUT:   %Baz.loc18: <function> = fn_decl @Baz {} [template]
->>>>>>> 5f4e6c76
 // CHECK:STDOUT: }
 // CHECK:STDOUT:
 // CHECK:STDOUT: fn @Baz() {
