--- conflicted
+++ resolved
@@ -95,15 +95,10 @@
 // CHECK:STDOUT:     .C = %.4
 // CHECK:STDOUT:   } [template]
 // CHECK:STDOUT:   %import_ref.3: <namespace> = import_ref ir1, inst+5, used
-<<<<<<< HEAD
 // CHECK:STDOUT:   %.4: <namespace> = namespace %import_ref.3, {
 // CHECK:STDOUT:     .D = %D
 // CHECK:STDOUT:   } [template]
-// CHECK:STDOUT:   %D: <function> = fn_decl @D [template]
-=======
-// CHECK:STDOUT:   %.4: <namespace> = namespace {.D = %D}, %import_ref.3 [template]
 // CHECK:STDOUT:   %D: <function> = fn_decl @D {} [template]
->>>>>>> 5f4e6c76
 // CHECK:STDOUT: }
 // CHECK:STDOUT:
 // CHECK:STDOUT: fn @D() {
