// Part of the Carbon Language project, under the Apache License v2.0 with LLVM
// Exceptions. See /LICENSE for license information.
// SPDX-License-Identifier: Apache-2.0 WITH LLVM-exception
//
// AUTOUPDATE

fn A();

namespace N;
fn N.A();

namespace N.M;

fn N.M.B() -> i32 {
  // This is N.A, not package.A.
  A();
  if (true) {
    var A: i32 = 0;
    // This is the local A.
    // TODO: Decide if we should warn or error on the shadowing of N.A here.
    return A;
  }
  return 0;
}

// CHECK:STDOUT: --- shadow.carbon
// CHECK:STDOUT:
// CHECK:STDOUT: constants {
// CHECK:STDOUT:   %.1: type = tuple_type () [template]
// CHECK:STDOUT:   %.2: bool = bool_literal true [template]
// CHECK:STDOUT:   %.3: i32 = int_literal 0 [template]
// CHECK:STDOUT: }
// CHECK:STDOUT:
// CHECK:STDOUT: file {
<<<<<<< HEAD
// CHECK:STDOUT:   package: <namespace> = namespace {
// CHECK:STDOUT:     .A = %A.loc7
// CHECK:STDOUT:     .N = %.loc9
// CHECK:STDOUT:   } [template]
// CHECK:STDOUT:   %A.loc7: <function> = fn_decl @A.1 [template]
// CHECK:STDOUT:   %.loc9: <namespace> = namespace {
// CHECK:STDOUT:     .A = %A.loc10
// CHECK:STDOUT:     .M = %.loc12
// CHECK:STDOUT:   } [template]
// CHECK:STDOUT:   %A.loc10: <function> = fn_decl @A.2 [template]
// CHECK:STDOUT:   %.loc12: <namespace> = namespace {
// CHECK:STDOUT:     .B = %B
// CHECK:STDOUT:   } [template]
// CHECK:STDOUT:   %B: <function> = fn_decl @B [template]
=======
// CHECK:STDOUT:   package: <namespace> = namespace {.A = %A.loc7, .N = %.loc9} [template]
// CHECK:STDOUT:   %A.loc7: <function> = fn_decl @A.1 {} [template]
// CHECK:STDOUT:   %.loc9: <namespace> = namespace {.A = %A.loc10, .M = %.loc12} [template]
// CHECK:STDOUT:   %A.loc10: <function> = fn_decl @A.2 {} [template]
// CHECK:STDOUT:   %.loc12: <namespace> = namespace {.B = %B} [template]
// CHECK:STDOUT:   %B: <function> = fn_decl @B {
// CHECK:STDOUT:     %return.var: ref i32 = var <return slot>
// CHECK:STDOUT:   } [template]
>>>>>>> 5f4e6c76
// CHECK:STDOUT: }
// CHECK:STDOUT:
// CHECK:STDOUT: fn @A.1();
// CHECK:STDOUT:
// CHECK:STDOUT: fn @A.2();
// CHECK:STDOUT:
// CHECK:STDOUT: fn @B() -> i32 {
// CHECK:STDOUT: !entry:
// CHECK:STDOUT:   %A.ref.loc16: <function> = name_ref A, file.%A.loc10 [template = file.%A.loc10]
// CHECK:STDOUT:   %.loc16: init () = call %A.ref.loc16()
// CHECK:STDOUT:   %.loc17: bool = bool_literal true [template = constants.%.2]
// CHECK:STDOUT:   if %.loc17 br !if.then else br !if.else
// CHECK:STDOUT:
// CHECK:STDOUT: !if.then:
// CHECK:STDOUT:   %A.var: ref i32 = var A
// CHECK:STDOUT:   %A: ref i32 = bind_name A, %A.var
// CHECK:STDOUT:   %.loc18: i32 = int_literal 0 [template = constants.%.3]
// CHECK:STDOUT:   assign %A.var, %.loc18
// CHECK:STDOUT:   %A.ref.loc21: ref i32 = name_ref A, %A
// CHECK:STDOUT:   %.loc21: i32 = bind_value %A.ref.loc21
// CHECK:STDOUT:   return %.loc21
// CHECK:STDOUT:
// CHECK:STDOUT: !if.else:
// CHECK:STDOUT:   %.loc23: i32 = int_literal 0 [template = constants.%.3]
// CHECK:STDOUT:   return %.loc23
// CHECK:STDOUT: }
// CHECK:STDOUT:<|MERGE_RESOLUTION|>--- conflicted
+++ resolved
@@ -32,31 +32,22 @@
 // CHECK:STDOUT: }
 // CHECK:STDOUT:
 // CHECK:STDOUT: file {
-<<<<<<< HEAD
 // CHECK:STDOUT:   package: <namespace> = namespace {
 // CHECK:STDOUT:     .A = %A.loc7
 // CHECK:STDOUT:     .N = %.loc9
 // CHECK:STDOUT:   } [template]
-// CHECK:STDOUT:   %A.loc7: <function> = fn_decl @A.1 [template]
+// CHECK:STDOUT:   %A.loc7: <function> = fn_decl @A.1 {} [template]
 // CHECK:STDOUT:   %.loc9: <namespace> = namespace {
 // CHECK:STDOUT:     .A = %A.loc10
 // CHECK:STDOUT:     .M = %.loc12
 // CHECK:STDOUT:   } [template]
-// CHECK:STDOUT:   %A.loc10: <function> = fn_decl @A.2 [template]
+// CHECK:STDOUT:   %A.loc10: <function> = fn_decl @A.2 {} [template]
 // CHECK:STDOUT:   %.loc12: <namespace> = namespace {
 // CHECK:STDOUT:     .B = %B
 // CHECK:STDOUT:   } [template]
-// CHECK:STDOUT:   %B: <function> = fn_decl @B [template]
-=======
-// CHECK:STDOUT:   package: <namespace> = namespace {.A = %A.loc7, .N = %.loc9} [template]
-// CHECK:STDOUT:   %A.loc7: <function> = fn_decl @A.1 {} [template]
-// CHECK:STDOUT:   %.loc9: <namespace> = namespace {.A = %A.loc10, .M = %.loc12} [template]
-// CHECK:STDOUT:   %A.loc10: <function> = fn_decl @A.2 {} [template]
-// CHECK:STDOUT:   %.loc12: <namespace> = namespace {.B = %B} [template]
 // CHECK:STDOUT:   %B: <function> = fn_decl @B {
 // CHECK:STDOUT:     %return.var: ref i32 = var <return slot>
 // CHECK:STDOUT:   } [template]
->>>>>>> 5f4e6c76
 // CHECK:STDOUT: }
 // CHECK:STDOUT:
 // CHECK:STDOUT: fn @A.1();
