--- conflicted
+++ resolved
@@ -74,19 +74,11 @@
 // CHECK:STDOUT:   %M: <namespace> = namespace [template] {
 // CHECK:STDOUT:     .B = %B.decl
 // CHECK:STDOUT:   }
-<<<<<<< HEAD
 // CHECK:STDOUT:   %B.decl: %B.type = fn_decl @B [template = constants.%B] {} {
-// CHECK:STDOUT:     %int.make_type_32: init type = call constants.%Int32() [template = i32]
-// CHECK:STDOUT:     %.loc18_15.1: type = value_of_initializer %int.make_type_32 [template = i32]
-// CHECK:STDOUT:     %.loc18_15.2: type = converted %int.make_type_32, %.loc18_15.1 [template = i32]
-// CHECK:STDOUT:     @B.%return: ref i32 = var <return slot>
-=======
-// CHECK:STDOUT:   %B.decl: %B.type = fn_decl @B [template = constants.%B] {
 // CHECK:STDOUT:     %int.make_type_32.loc18: init type = call constants.%Int32() [template = i32]
 // CHECK:STDOUT:     %.loc18_15.1: type = value_of_initializer %int.make_type_32.loc18 [template = i32]
 // CHECK:STDOUT:     %.loc18_15.2: type = converted %int.make_type_32.loc18, %.loc18_15.1 [template = i32]
 // CHECK:STDOUT:     %return: ref i32 = var <return slot>
->>>>>>> 1e34d03e
 // CHECK:STDOUT:   }
 // CHECK:STDOUT: }
 // CHECK:STDOUT:
