// Part of the Carbon Language project, under the Apache License v2.0 with LLVM
// Exceptions. See /LICENSE for license information.
// SPDX-License-Identifier: Apache-2.0 WITH LLVM-exception
//
// AUTOUPDATE

fn A();

namespace N;
fn N.A();

namespace N.M;

fn N.M.B() -> i32 {
  // This is N.A, not package.A.
  A();
  if (true) {
    var A: i32 = 0;
    // This is the local A.
    // TODO: Decide if we should warn or error on the shadowing of N.A here.
    return A;
  }
  return 0;
}

// CHECK:STDOUT: --- shadow.carbon
// CHECK:STDOUT:
// CHECK:STDOUT: constants {
// CHECK:STDOUT:   %.loc16: type = tuple_type (), const
// CHECK:STDOUT:   %.loc17: bool = bool_literal true, const
// CHECK:STDOUT:   %.loc18: i32 = int_literal 0, const
// CHECK:STDOUT:   %.loc23: i32 = int_literal 0, const
// CHECK:STDOUT: }
// CHECK:STDOUT:
// CHECK:STDOUT: file {
<<<<<<< HEAD
// CHECK:STDOUT:   package: <namespace> = namespace {.A = %A.loc7, .N = %.loc9}
// CHECK:STDOUT:   %A.loc7: <function> = fn_decl @A.1, const
// CHECK:STDOUT:   %.loc9: <namespace> = namespace {.A = %A.loc10, .M = %.loc12}
// CHECK:STDOUT:   %A.loc10: <function> = fn_decl @A.2, const
// CHECK:STDOUT:   %.loc12: <namespace> = namespace {.B = %B}
// CHECK:STDOUT:   %B: <function> = fn_decl @B, const
=======
// CHECK:STDOUT:   package: <namespace> = namespace package, {.A = %A.loc7, .N = %.loc9}
// CHECK:STDOUT:   %A.loc7: <function> = fn_decl @A.1
// CHECK:STDOUT:   %.loc9: <namespace> = namespace N, {.A = %A.loc10, .M = %.loc12}
// CHECK:STDOUT:   %A.loc10: <function> = fn_decl @A.2
// CHECK:STDOUT:   %.loc12: <namespace> = namespace M, {.B = %B}
// CHECK:STDOUT:   %B: <function> = fn_decl @B
>>>>>>> dc75295a
// CHECK:STDOUT: }
// CHECK:STDOUT:
// CHECK:STDOUT: fn @A.1();
// CHECK:STDOUT:
// CHECK:STDOUT: fn @A.2();
// CHECK:STDOUT:
// CHECK:STDOUT: fn @B() -> i32 {
// CHECK:STDOUT: !entry:
// CHECK:STDOUT:   %A.ref.loc16: <function> = name_ref A, file.%A.loc10, const = file.%A.loc10
// CHECK:STDOUT:   %.loc16: init () = call %A.ref.loc16()
// CHECK:STDOUT:   %.loc17: bool = bool_literal true, const = constants.%.loc17
// CHECK:STDOUT:   if %.loc17 br !if.then else br !if.else
// CHECK:STDOUT:
// CHECK:STDOUT: !if.then:
// CHECK:STDOUT:   %A.var: ref i32 = var A
// CHECK:STDOUT:   %A: ref i32 = bind_name A, %A.var
// CHECK:STDOUT:   %.loc18: i32 = int_literal 0, const = constants.%.loc18
// CHECK:STDOUT:   assign %A.var, %.loc18
// CHECK:STDOUT:   %A.ref.loc21: ref i32 = name_ref A, %A
// CHECK:STDOUT:   %.loc21: i32 = bind_value %A.ref.loc21
// CHECK:STDOUT:   return %.loc21
// CHECK:STDOUT:
// CHECK:STDOUT: !if.else:
// CHECK:STDOUT:   %.loc23: i32 = int_literal 0, const = constants.%.loc23
// CHECK:STDOUT:   return %.loc23
// CHECK:STDOUT: }
// CHECK:STDOUT:<|MERGE_RESOLUTION|>--- conflicted
+++ resolved
@@ -33,21 +33,12 @@
 // CHECK:STDOUT: }
 // CHECK:STDOUT:
 // CHECK:STDOUT: file {
-<<<<<<< HEAD
-// CHECK:STDOUT:   package: <namespace> = namespace {.A = %A.loc7, .N = %.loc9}
+// CHECK:STDOUT:   package: <namespace> = namespace package, {.A = %A.loc7, .N = %.loc9}
 // CHECK:STDOUT:   %A.loc7: <function> = fn_decl @A.1, const
-// CHECK:STDOUT:   %.loc9: <namespace> = namespace {.A = %A.loc10, .M = %.loc12}
+// CHECK:STDOUT:   %.loc9: <namespace> = namespace N, {.A = %A.loc10, .M = %.loc12}
 // CHECK:STDOUT:   %A.loc10: <function> = fn_decl @A.2, const
-// CHECK:STDOUT:   %.loc12: <namespace> = namespace {.B = %B}
+// CHECK:STDOUT:   %.loc12: <namespace> = namespace M, {.B = %B}
 // CHECK:STDOUT:   %B: <function> = fn_decl @B, const
-=======
-// CHECK:STDOUT:   package: <namespace> = namespace package, {.A = %A.loc7, .N = %.loc9}
-// CHECK:STDOUT:   %A.loc7: <function> = fn_decl @A.1
-// CHECK:STDOUT:   %.loc9: <namespace> = namespace N, {.A = %A.loc10, .M = %.loc12}
-// CHECK:STDOUT:   %A.loc10: <function> = fn_decl @A.2
-// CHECK:STDOUT:   %.loc12: <namespace> = namespace M, {.B = %B}
-// CHECK:STDOUT:   %B: <function> = fn_decl @B
->>>>>>> dc75295a
 // CHECK:STDOUT: }
 // CHECK:STDOUT:
 // CHECK:STDOUT: fn @A.1();
