--- conflicted
+++ resolved
@@ -57,22 +57,14 @@
 // CHECK:STDOUT:     .NS = %.loc8_13.1
 // CHECK:STDOUT:   } [template]
 // CHECK:STDOUT:   %import_ref: <namespace> = import_ref ir1, inst+1, used
-<<<<<<< HEAD
 // CHECK:STDOUT:   %.loc8_13.1: <namespace> = namespace %import_ref, {
 // CHECK:STDOUT:   } [template]
 // CHECK:STDOUT:   %.loc8_13.2: <namespace> = namespace {
 // CHECK:STDOUT:   } [template]
-// CHECK:STDOUT:   %.loc16: <function> = fn_decl @.1 [template]
+// CHECK:STDOUT:   %.loc16: <function> = fn_decl @.1 {} [template]
 // CHECK:STDOUT:   %.loc20: <namespace> = namespace {
 // CHECK:STDOUT:   } [template]
-// CHECK:STDOUT:   %.loc28: <function> = fn_decl @.2 [template]
-=======
-// CHECK:STDOUT:   %.loc8_13.1: <namespace> = namespace {}, %import_ref [template]
-// CHECK:STDOUT:   %.loc8_13.2: <namespace> = namespace {} [template]
-// CHECK:STDOUT:   %.loc16: <function> = fn_decl @.1 {} [template]
-// CHECK:STDOUT:   %.loc20: <namespace> = namespace {} [template]
 // CHECK:STDOUT:   %.loc28: <function> = fn_decl @.2 {} [template]
->>>>>>> 5f4e6c76
 // CHECK:STDOUT: }
 // CHECK:STDOUT:
 // CHECK:STDOUT: fn @.1();
