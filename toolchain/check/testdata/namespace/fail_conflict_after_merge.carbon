// Part of the Carbon Language project, under the Apache License v2.0 with LLVM
// Exceptions. See /LICENSE for license information.
// SPDX-License-Identifier: Apache-2.0 WITH LLVM-exception
//
// AUTOUPDATE
// TIP: To test this file alone, run:
// TIP:   bazel test //toolchain/testing:file_test --test_arg=--file_tests=toolchain/check/testdata/namespace/fail_conflict_after_merge.carbon
// TIP: To dump output, run:
// TIP:   bazel run //toolchain/testing:file_test -- --dump_output --file_tests=toolchain/check/testdata/namespace/fail_conflict_after_merge.carbon

// --- namespace.carbon

package Example library "[[@TEST_NAME]]";

namespace NS;

// --- fail_conflict.carbon

package Example;

import library "namespace";

// The conflict diagnostics should point at this declaration rather than the
// imported declaration.
namespace NS;

// CHECK:STDERR: fail_conflict.carbon:[[@LINE+8]]:1: error: duplicate name being declared in the same scope
// CHECK:STDERR: fn NS();
// CHECK:STDERR: ^~~~~~~~
// CHECK:STDERR: fail_conflict.carbon:[[@LINE-9]]:1: in import
// CHECK:STDERR: namespace.carbon:4:1: note: name is previously declared here
// CHECK:STDERR: namespace NS;
// CHECK:STDERR: ^~~~~~~~~~~~~
// CHECK:STDERR:
fn NS();

// The second conflict diagnostic should still point at the earlier declaration;
// we don't move it.
namespace NS;

// CHECK:STDERR: fail_conflict.carbon:[[@LINE+7]]:1: error: duplicate name being declared in the same scope
// CHECK:STDERR: fn NS();
// CHECK:STDERR: ^~~~~~~~
// CHECK:STDERR: fail_conflict.carbon:[[@LINE-23]]:1: in import
// CHECK:STDERR: namespace.carbon:4:1: note: name is previously declared here
// CHECK:STDERR: namespace NS;
// CHECK:STDERR: ^~~~~~~~~~~~~
fn NS();

// CHECK:STDOUT: --- namespace.carbon
// CHECK:STDOUT:
// CHECK:STDOUT: imports {
// CHECK:STDOUT:   %Core: <namespace> = namespace file.%Core.import, [template] {
// CHECK:STDOUT:     import Core//prelude
// CHECK:STDOUT:     import Core//prelude/operators
// CHECK:STDOUT:     import Core//prelude/types
// CHECK:STDOUT:     import Core//prelude/operators/arithmetic
// CHECK:STDOUT:     import Core//prelude/operators/as
// CHECK:STDOUT:     import Core//prelude/operators/bitwise
// CHECK:STDOUT:     import Core//prelude/operators/comparison
// CHECK:STDOUT:     import Core//prelude/types/bool
// CHECK:STDOUT:   }
// CHECK:STDOUT: }
// CHECK:STDOUT:
// CHECK:STDOUT: file {
// CHECK:STDOUT:   package: <namespace> = namespace [template] {
// CHECK:STDOUT:     .Core = imports.%Core
// CHECK:STDOUT:     .NS = %NS
// CHECK:STDOUT:   }
// CHECK:STDOUT:   %Core.import = import Core
// CHECK:STDOUT:   %NS: <namespace> = namespace [template] {}
// CHECK:STDOUT: }
// CHECK:STDOUT:
// CHECK:STDOUT: --- fail_conflict.carbon
// CHECK:STDOUT:
// CHECK:STDOUT: constants {
// CHECK:STDOUT:   %.type.1: type = fn_type @.1 [template]
// CHECK:STDOUT:   %.1: type = tuple_type () [template]
// CHECK:STDOUT:   %.2: %.type.1 = struct_value () [template]
// CHECK:STDOUT:   %.type.2: type = fn_type @.2 [template]
// CHECK:STDOUT:   %.3: %.type.2 = struct_value () [template]
// CHECK:STDOUT: }
// CHECK:STDOUT:
// CHECK:STDOUT: imports {
// CHECK:STDOUT:   %import_ref: <namespace> = import_ref Example//namespace, inst+3, loaded
// CHECK:STDOUT:   %NS: <namespace> = namespace %import_ref, [template] {}
// CHECK:STDOUT:   %Core: <namespace> = namespace file.%Core.import, [template] {
// CHECK:STDOUT:     import Core//prelude
// CHECK:STDOUT:     import Core//prelude/operators
// CHECK:STDOUT:     import Core//prelude/types
// CHECK:STDOUT:     import Core//prelude/operators/arithmetic
// CHECK:STDOUT:     import Core//prelude/operators/as
// CHECK:STDOUT:     import Core//prelude/operators/bitwise
// CHECK:STDOUT:     import Core//prelude/operators/comparison
// CHECK:STDOUT:     import Core//prelude/types/bool
// CHECK:STDOUT:   }
// CHECK:STDOUT: }
// CHECK:STDOUT:
// CHECK:STDOUT: file {
// CHECK:STDOUT:   package: <namespace> = namespace [template] {
// CHECK:STDOUT:     .NS = imports.%NS
// CHECK:STDOUT:     .Core = imports.%Core
// CHECK:STDOUT:   }
// CHECK:STDOUT:   %Core.import = import Core
// CHECK:STDOUT:   %default.import = import <invalid>
// CHECK:STDOUT:   %NS.loc8: <namespace> = namespace [template] {}
<<<<<<< HEAD
// CHECK:STDOUT:   %.decl.loc20: %.type.1 = fn_decl @.1 [template = constants.%.2] {} {}
// CHECK:STDOUT:   %NS.loc24: <namespace> = namespace [template] {}
// CHECK:STDOUT:   %.decl.loc35: %.type.2 = fn_decl @.2 [template = constants.%.3] {} {}
=======
// CHECK:STDOUT:   %.decl.loc18: %.type.1 = fn_decl @.1 [template = constants.%.2] {}
// CHECK:STDOUT:   %NS.loc22: <namespace> = namespace [template] {}
// CHECK:STDOUT:   %.decl.loc31: %.type.2 = fn_decl @.2 [template = constants.%.3] {}
>>>>>>> 1e34d03e
// CHECK:STDOUT: }
// CHECK:STDOUT:
// CHECK:STDOUT: fn @.1();
// CHECK:STDOUT:
// CHECK:STDOUT: fn @.2();
// CHECK:STDOUT:<|MERGE_RESOLUTION|>--- conflicted
+++ resolved
@@ -104,15 +104,9 @@
 // CHECK:STDOUT:   %Core.import = import Core
 // CHECK:STDOUT:   %default.import = import <invalid>
 // CHECK:STDOUT:   %NS.loc8: <namespace> = namespace [template] {}
-<<<<<<< HEAD
-// CHECK:STDOUT:   %.decl.loc20: %.type.1 = fn_decl @.1 [template = constants.%.2] {} {}
-// CHECK:STDOUT:   %NS.loc24: <namespace> = namespace [template] {}
-// CHECK:STDOUT:   %.decl.loc35: %.type.2 = fn_decl @.2 [template = constants.%.3] {} {}
-=======
-// CHECK:STDOUT:   %.decl.loc18: %.type.1 = fn_decl @.1 [template = constants.%.2] {}
+// CHECK:STDOUT:   %.decl.loc18: %.type.1 = fn_decl @.1 [template = constants.%.2] {} {}
 // CHECK:STDOUT:   %NS.loc22: <namespace> = namespace [template] {}
-// CHECK:STDOUT:   %.decl.loc31: %.type.2 = fn_decl @.2 [template = constants.%.3] {}
->>>>>>> 1e34d03e
+// CHECK:STDOUT:   %.decl.loc31: %.type.2 = fn_decl @.2 [template = constants.%.3] {} {}
 // CHECK:STDOUT: }
 // CHECK:STDOUT:
 // CHECK:STDOUT: fn @.1();
