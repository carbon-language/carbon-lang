// Part of the Carbon Language project, under the Apache License v2.0 with LLVM
// Exceptions. See /LICENSE for license information.
// SPDX-License-Identifier: Apache-2.0 WITH LLVM-exception
//
// AUTOUPDATE

// --- a.carbon

package Example library "a" api;

namespace NS;

fn NS.A() {}

// --- b.carbon

package Example library "b" api;

namespace NS;

fn NS.B1() {}

namespace NS;

fn NS.B2() {}

// --- c.carbon

package Example library "c" api;

import library "a";
import library "b";

namespace NS;

fn NS.C() {}

fn Run() {
  NS.A();
  NS.B1();
  NS.B2();
  NS.C();
}

// CHECK:STDOUT: --- a.carbon
// CHECK:STDOUT:
// CHECK:STDOUT: file {
<<<<<<< HEAD
// CHECK:STDOUT:   package: <namespace> = namespace {
// CHECK:STDOUT:     .NS = %.loc4
// CHECK:STDOUT:   } [template]
// CHECK:STDOUT:   %.loc4: <namespace> = namespace {
// CHECK:STDOUT:     .A = %A
// CHECK:STDOUT:   } [template]
// CHECK:STDOUT:   %A: <function> = fn_decl @A [template]
=======
// CHECK:STDOUT:   package: <namespace> = namespace {.NS = %.loc4} [template]
// CHECK:STDOUT:   %.loc4: <namespace> = namespace {.A = %A} [template]
// CHECK:STDOUT:   %A: <function> = fn_decl @A {} [template]
>>>>>>> 5f4e6c76
// CHECK:STDOUT: }
// CHECK:STDOUT:
// CHECK:STDOUT: fn @A() {
// CHECK:STDOUT: !entry:
// CHECK:STDOUT:   return
// CHECK:STDOUT: }
// CHECK:STDOUT:
// CHECK:STDOUT: --- b.carbon
// CHECK:STDOUT:
// CHECK:STDOUT: file {
<<<<<<< HEAD
// CHECK:STDOUT:   package: <namespace> = namespace {
// CHECK:STDOUT:     .NS = %.loc4
// CHECK:STDOUT:   } [template]
// CHECK:STDOUT:   %.loc4: <namespace> = namespace {
// CHECK:STDOUT:     .B1 = %B1
// CHECK:STDOUT:     .B2 = %B2
// CHECK:STDOUT:   } [template]
// CHECK:STDOUT:   %B1: <function> = fn_decl @B1 [template]
// CHECK:STDOUT:   %.loc8: <namespace> = namespace {
// CHECK:STDOUT:   } [template]
// CHECK:STDOUT:   %B2: <function> = fn_decl @B2 [template]
=======
// CHECK:STDOUT:   package: <namespace> = namespace {.NS = %.loc4} [template]
// CHECK:STDOUT:   %.loc4: <namespace> = namespace {.B1 = %B1, .B2 = %B2} [template]
// CHECK:STDOUT:   %B1: <function> = fn_decl @B1 {} [template]
// CHECK:STDOUT:   %.loc8: <namespace> = namespace {} [template]
// CHECK:STDOUT:   %B2: <function> = fn_decl @B2 {} [template]
>>>>>>> 5f4e6c76
// CHECK:STDOUT: }
// CHECK:STDOUT:
// CHECK:STDOUT: fn @B1() {
// CHECK:STDOUT: !entry:
// CHECK:STDOUT:   return
// CHECK:STDOUT: }
// CHECK:STDOUT:
// CHECK:STDOUT: fn @B2() {
// CHECK:STDOUT: !entry:
// CHECK:STDOUT:   return
// CHECK:STDOUT: }
// CHECK:STDOUT:
// CHECK:STDOUT: --- c.carbon
// CHECK:STDOUT:
// CHECK:STDOUT: constants {
// CHECK:STDOUT:   %.1: type = tuple_type () [template]
// CHECK:STDOUT: }
// CHECK:STDOUT:
// CHECK:STDOUT: file {
// CHECK:STDOUT:   package: <namespace> = namespace {
// CHECK:STDOUT:     .NS = %.loc7_13.1
// CHECK:STDOUT:     .Run = %Run
// CHECK:STDOUT:   } [template]
// CHECK:STDOUT:   %import_ref.1: <namespace> = import_ref ir1, inst+1, used
// CHECK:STDOUT:   %.loc7_13.1: <namespace> = namespace %import_ref.1, {
// CHECK:STDOUT:     .A = %import_ref.2
// CHECK:STDOUT:     .B1 = %import_ref.3
// CHECK:STDOUT:     .B2 = %import_ref.4
// CHECK:STDOUT:     .C = %C
// CHECK:STDOUT:   } [template]
// CHECK:STDOUT:   %import_ref.2: <function> = import_ref ir1, inst+2, used [template = imports.%A]
// CHECK:STDOUT:   %import_ref.3: <function> = import_ref ir2, inst+2, used [template = imports.%B1]
// CHECK:STDOUT:   %import_ref.4: <function> = import_ref ir2, inst+5, used [template = imports.%B2]
<<<<<<< HEAD
// CHECK:STDOUT:   %.loc7_13.2: <namespace> = namespace {
// CHECK:STDOUT:   } [template]
// CHECK:STDOUT:   %C: <function> = fn_decl @C [template]
// CHECK:STDOUT:   %Run: <function> = fn_decl @Run [template]
=======
// CHECK:STDOUT:   %.loc7_13.2: <namespace> = namespace {} [template]
// CHECK:STDOUT:   %C: <function> = fn_decl @C {} [template]
// CHECK:STDOUT:   %Run: <function> = fn_decl @Run {} [template]
>>>>>>> 5f4e6c76
// CHECK:STDOUT: }
// CHECK:STDOUT:
// CHECK:STDOUT: fn @C() {
// CHECK:STDOUT: !entry:
// CHECK:STDOUT:   return
// CHECK:STDOUT: }
// CHECK:STDOUT:
// CHECK:STDOUT: fn @Run() {
// CHECK:STDOUT: !entry:
// CHECK:STDOUT:   %NS.ref.loc12: <namespace> = name_ref NS, file.%.loc7_13.1 [template = file.%.loc7_13.1]
// CHECK:STDOUT:   %A.ref: <function> = name_ref A, file.%import_ref.2 [template = imports.%A]
// CHECK:STDOUT:   %.loc12: init () = call %A.ref()
// CHECK:STDOUT:   %NS.ref.loc13: <namespace> = name_ref NS, file.%.loc7_13.1 [template = file.%.loc7_13.1]
// CHECK:STDOUT:   %B1.ref: <function> = name_ref B1, file.%import_ref.3 [template = imports.%B1]
// CHECK:STDOUT:   %.loc13: init () = call %B1.ref()
// CHECK:STDOUT:   %NS.ref.loc14: <namespace> = name_ref NS, file.%.loc7_13.1 [template = file.%.loc7_13.1]
// CHECK:STDOUT:   %B2.ref: <function> = name_ref B2, file.%import_ref.4 [template = imports.%B2]
// CHECK:STDOUT:   %.loc14: init () = call %B2.ref()
// CHECK:STDOUT:   %NS.ref.loc15: <namespace> = name_ref NS, file.%.loc7_13.1 [template = file.%.loc7_13.1]
// CHECK:STDOUT:   %C.ref: <function> = name_ref C, file.%C [template = file.%C]
// CHECK:STDOUT:   %.loc15: init () = call %C.ref()
// CHECK:STDOUT:   return
// CHECK:STDOUT: }
// CHECK:STDOUT:
// CHECK:STDOUT: fn @A();
// CHECK:STDOUT:
// CHECK:STDOUT: fn @B1();
// CHECK:STDOUT:
// CHECK:STDOUT: fn @B2();
// CHECK:STDOUT:<|MERGE_RESOLUTION|>--- conflicted
+++ resolved
@@ -45,19 +45,13 @@
 // CHECK:STDOUT: --- a.carbon
 // CHECK:STDOUT:
 // CHECK:STDOUT: file {
-<<<<<<< HEAD
 // CHECK:STDOUT:   package: <namespace> = namespace {
 // CHECK:STDOUT:     .NS = %.loc4
 // CHECK:STDOUT:   } [template]
 // CHECK:STDOUT:   %.loc4: <namespace> = namespace {
 // CHECK:STDOUT:     .A = %A
 // CHECK:STDOUT:   } [template]
-// CHECK:STDOUT:   %A: <function> = fn_decl @A [template]
-=======
-// CHECK:STDOUT:   package: <namespace> = namespace {.NS = %.loc4} [template]
-// CHECK:STDOUT:   %.loc4: <namespace> = namespace {.A = %A} [template]
 // CHECK:STDOUT:   %A: <function> = fn_decl @A {} [template]
->>>>>>> 5f4e6c76
 // CHECK:STDOUT: }
 // CHECK:STDOUT:
 // CHECK:STDOUT: fn @A() {
@@ -68,7 +62,6 @@
 // CHECK:STDOUT: --- b.carbon
 // CHECK:STDOUT:
 // CHECK:STDOUT: file {
-<<<<<<< HEAD
 // CHECK:STDOUT:   package: <namespace> = namespace {
 // CHECK:STDOUT:     .NS = %.loc4
 // CHECK:STDOUT:   } [template]
@@ -76,17 +69,10 @@
 // CHECK:STDOUT:     .B1 = %B1
 // CHECK:STDOUT:     .B2 = %B2
 // CHECK:STDOUT:   } [template]
-// CHECK:STDOUT:   %B1: <function> = fn_decl @B1 [template]
+// CHECK:STDOUT:   %B1: <function> = fn_decl @B1 {} [template]
 // CHECK:STDOUT:   %.loc8: <namespace> = namespace {
 // CHECK:STDOUT:   } [template]
-// CHECK:STDOUT:   %B2: <function> = fn_decl @B2 [template]
-=======
-// CHECK:STDOUT:   package: <namespace> = namespace {.NS = %.loc4} [template]
-// CHECK:STDOUT:   %.loc4: <namespace> = namespace {.B1 = %B1, .B2 = %B2} [template]
-// CHECK:STDOUT:   %B1: <function> = fn_decl @B1 {} [template]
-// CHECK:STDOUT:   %.loc8: <namespace> = namespace {} [template]
 // CHECK:STDOUT:   %B2: <function> = fn_decl @B2 {} [template]
->>>>>>> 5f4e6c76
 // CHECK:STDOUT: }
 // CHECK:STDOUT:
 // CHECK:STDOUT: fn @B1() {
@@ -120,16 +106,10 @@
 // CHECK:STDOUT:   %import_ref.2: <function> = import_ref ir1, inst+2, used [template = imports.%A]
 // CHECK:STDOUT:   %import_ref.3: <function> = import_ref ir2, inst+2, used [template = imports.%B1]
 // CHECK:STDOUT:   %import_ref.4: <function> = import_ref ir2, inst+5, used [template = imports.%B2]
-<<<<<<< HEAD
 // CHECK:STDOUT:   %.loc7_13.2: <namespace> = namespace {
 // CHECK:STDOUT:   } [template]
-// CHECK:STDOUT:   %C: <function> = fn_decl @C [template]
-// CHECK:STDOUT:   %Run: <function> = fn_decl @Run [template]
-=======
-// CHECK:STDOUT:   %.loc7_13.2: <namespace> = namespace {} [template]
 // CHECK:STDOUT:   %C: <function> = fn_decl @C {} [template]
 // CHECK:STDOUT:   %Run: <function> = fn_decl @Run {} [template]
->>>>>>> 5f4e6c76
 // CHECK:STDOUT: }
 // CHECK:STDOUT:
 // CHECK:STDOUT: fn @C() {
