// Part of the Carbon Language project, under the Apache License v2.0 with LLVM
// Exceptions. See /LICENSE for license information.
// SPDX-License-Identifier: Apache-2.0 WITH LLVM-exception
//
// AUTOUPDATE

namespace Foo;
namespace Foo.Bar;

fn Foo.Bar.Wiz() {
}

fn Foo.Bar.Baz() {
  Foo.Bar.Wiz();
}

// CHECK:STDOUT: file "nested.carbon" {
// CHECK:STDOUT:   %.loc7 = namespace {.Bar = %.loc8}
<<<<<<< HEAD
// CHECK:STDOUT:   %Foo.ref = name_reference_untyped "Foo", %.loc7
// CHECK:STDOUT:   %.loc8 = namespace {.Wiz = %.loc10, .Baz = %.loc13}
// CHECK:STDOUT:   %.loc10 = fn_decl @Wiz
// CHECK:STDOUT:   %.loc13 = fn_decl @Baz
=======
// CHECK:STDOUT:   %.loc8 = namespace {.Wiz = %Wiz, .Baz = %Baz}
// CHECK:STDOUT:   %Wiz = fn_decl @Wiz
// CHECK:STDOUT:   %Baz = fn_decl @Baz
>>>>>>> e15b24e7
// CHECK:STDOUT: }
// CHECK:STDOUT:
// CHECK:STDOUT: fn @Wiz() {
// CHECK:STDOUT: !entry:
// CHECK:STDOUT:   return
// CHECK:STDOUT: }
// CHECK:STDOUT:
// CHECK:STDOUT: fn @Baz() {
// CHECK:STDOUT: !entry:
// CHECK:STDOUT:   %Foo.ref = name_reference_untyped "Foo", package.%.loc7
// CHECK:STDOUT:   %.loc14_14.1: type = tuple_type ()
// CHECK:STDOUT:   %.loc14_14.2: init () = call @Wiz()
// CHECK:STDOUT:   return
// CHECK:STDOUT: }<|MERGE_RESOLUTION|>--- conflicted
+++ resolved
@@ -16,16 +16,10 @@
 
 // CHECK:STDOUT: file "nested.carbon" {
 // CHECK:STDOUT:   %.loc7 = namespace {.Bar = %.loc8}
-<<<<<<< HEAD
 // CHECK:STDOUT:   %Foo.ref = name_reference_untyped "Foo", %.loc7
-// CHECK:STDOUT:   %.loc8 = namespace {.Wiz = %.loc10, .Baz = %.loc13}
-// CHECK:STDOUT:   %.loc10 = fn_decl @Wiz
-// CHECK:STDOUT:   %.loc13 = fn_decl @Baz
-=======
 // CHECK:STDOUT:   %.loc8 = namespace {.Wiz = %Wiz, .Baz = %Baz}
 // CHECK:STDOUT:   %Wiz = fn_decl @Wiz
 // CHECK:STDOUT:   %Baz = fn_decl @Baz
->>>>>>> e15b24e7
 // CHECK:STDOUT: }
 // CHECK:STDOUT:
 // CHECK:STDOUT: fn @Wiz() {
