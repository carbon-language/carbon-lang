--- conflicted
+++ resolved
@@ -71,24 +71,16 @@
 // CHECK:STDOUT:   %n.loc24_13.1: i32 = param n
 // CHECK:STDOUT:   %n.loc24_13.2: i32 = bind_name n, %n.loc24_13.1
 // CHECK:STDOUT:   %B: <namespace> = namespace [template] {}
-<<<<<<< HEAD
-// CHECK:STDOUT:   %T.loc26_13.1: type = param T
-// CHECK:STDOUT:   %T.loc26_13.2: type = bind_symbolic_name T 0, %T.loc26_13.1 [symbolic = constants.%T]
-// CHECK:STDOUT:   %T.ref: type = name_ref T, %T.loc26_13.2 [symbolic = constants.%T]
-// CHECK:STDOUT:   %x.loc26_23.1: T = param x
-// CHECK:STDOUT:   %x.loc26_23.2: T = bind_name x, %x.loc26_23.1
-=======
-// CHECK:STDOUT:   %T.loc29_13.1: type = param T
-// CHECK:STDOUT:   %T.loc29_13.2: type = bind_symbolic_name T 0, %T.loc29_13.1 [symbolic = constants.%T]
-// CHECK:STDOUT:   %T.ref: type = name_ref T, %T.loc29_13.2 [symbolic = constants.%T]
-// CHECK:STDOUT:   %x.loc29_23.1: T = param x
-// CHECK:STDOUT:   %x.loc29_23.2: T = bind_name x, %x.loc29_23.1
->>>>>>> a910eda0
+// CHECK:STDOUT:   %T.loc30_13.1: type = param T
+// CHECK:STDOUT:   %T.loc30_13.2: type = bind_symbolic_name T 0, %T.loc30_13.1 [symbolic = constants.%T]
+// CHECK:STDOUT:   %T.ref: type = name_ref T, %T.loc30_13.2 [symbolic = constants.%T]
+// CHECK:STDOUT:   %x.loc30_23.1: T = param x
+// CHECK:STDOUT:   %x.loc30_23.2: T = bind_name x, %x.loc30_23.1
 // CHECK:STDOUT:   %C: <namespace> = namespace [template] {}
 // CHECK:STDOUT:   %D: <namespace> = namespace [template] {}
 // CHECK:STDOUT:   %.decl: <invalid> = fn_decl @.1 [template = constants.%struct.3] {
-// CHECK:STDOUT:     %T.loc35_6.1: type = param T
-// CHECK:STDOUT:     %T.loc35_6.2: type = bind_symbolic_name T 0, %T.loc35_6.1 [symbolic = constants.%T]
+// CHECK:STDOUT:     %T.loc39_6.1: type = param T
+// CHECK:STDOUT:     %T.loc39_6.2: type = bind_symbolic_name T 0, %T.loc39_6.1 [symbolic = constants.%T]
 // CHECK:STDOUT:   }
 // CHECK:STDOUT: }
 // CHECK:STDOUT:
