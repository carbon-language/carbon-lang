--- conflicted
+++ resolved
@@ -46,13 +46,9 @@
 // CHECK:STDOUT:   %F: %F.type = struct_value () [template]
 // CHECK:STDOUT:   %Int32.type: type = fn_type @Int32 [template]
 // CHECK:STDOUT:   %Int32: %Int32.type = struct_value () [template]
-<<<<<<< HEAD
-// CHECK:STDOUT:   %T: type = bind_symbolic_name T 0 [symbolic]
-// CHECK:STDOUT:   %T.patt.1: type = symbolic_binding_pattern T 0 [symbolic]
-// CHECK:STDOUT:   %T.patt.2: type = symbolic_binding_pattern T 0 [symbolic]
-=======
 // CHECK:STDOUT:   %T: type = bind_symbolic_name T, 0 [symbolic]
->>>>>>> e617d649
+// CHECK:STDOUT:   %T.patt.1: type = symbolic_binding_pattern T, 0 [symbolic]
+// CHECK:STDOUT:   %T.patt.2: type = symbolic_binding_pattern T, 0 [symbolic]
 // CHECK:STDOUT:   %.type: type = fn_type @.1 [template]
 // CHECK:STDOUT:   %.2: %.type = struct_value () [template]
 // CHECK:STDOUT: }
@@ -91,26 +87,16 @@
 // CHECK:STDOUT:   %param.loc24: i32 = param runtime_param<invalid>
 // CHECK:STDOUT:   %n: i32 = bind_name n, %param.loc24
 // CHECK:STDOUT:   %B: <namespace> = namespace [template] {}
-<<<<<<< HEAD
-=======
-// CHECK:STDOUT:   %T.param: type = param T, runtime_param<invalid>
-// CHECK:STDOUT:   %T: type = bind_symbolic_name T, 0, %T.param [symbolic = constants.%T]
->>>>>>> e617d649
 // CHECK:STDOUT:   %T.ref: type = name_ref T, %T [symbolic = constants.%T]
 // CHECK:STDOUT:   %param.loc30_13: type = param runtime_param<invalid>
-// CHECK:STDOUT:   %T: type = bind_symbolic_name T 0, %param.loc30_13 [symbolic = constants.%T]
+// CHECK:STDOUT:   %T: type = bind_symbolic_name T, 0, %param.loc30_13 [symbolic = constants.%T]
 // CHECK:STDOUT:   %param.loc30_23: %T = param runtime_param<invalid>
 // CHECK:STDOUT:   %x: %T = bind_name x, %param.loc30_23
 // CHECK:STDOUT:   %C: <namespace> = namespace [template] {}
 // CHECK:STDOUT:   %D: <namespace> = namespace [template] {}
 // CHECK:STDOUT:   %.decl: %.type = fn_decl @.1 [template = constants.%.2] {} {
-<<<<<<< HEAD
 // CHECK:STDOUT:     %param: type = param runtime_param<invalid>
-// CHECK:STDOUT:     %T.loc39: type = bind_symbolic_name T 0, %param [symbolic = %T.1 (constants.%T)]
-=======
-// CHECK:STDOUT:     %T.param: type = param T, runtime_param<invalid>
-// CHECK:STDOUT:     %T.loc39: type = bind_symbolic_name T, 0, %T.param [symbolic = %T.1 (constants.%T)]
->>>>>>> e617d649
+// CHECK:STDOUT:     %T.loc39: type = bind_symbolic_name T, 0, %param [symbolic = %T.1 (constants.%T)]
 // CHECK:STDOUT:   }
 // CHECK:STDOUT: }
 // CHECK:STDOUT:
@@ -122,12 +108,8 @@
 // CHECK:STDOUT: fn @Int32() -> type = "int.make_type_32";
 // CHECK:STDOUT:
 // CHECK:STDOUT: generic fn @.1(%T.loc39: type) {
-<<<<<<< HEAD
-// CHECK:STDOUT:   %T.1: type = bind_symbolic_name T 0 [symbolic = %T.1 (constants.%T)]
-// CHECK:STDOUT:   %T.patt: type = symbolic_binding_pattern T 0 [symbolic = %T.patt (constants.%T.patt.2)]
-=======
 // CHECK:STDOUT:   %T.1: type = bind_symbolic_name T, 0 [symbolic = %T.1 (constants.%T)]
->>>>>>> e617d649
+// CHECK:STDOUT:   %T.patt: type = symbolic_binding_pattern T, 0 [symbolic = %T.patt (constants.%T.patt.2)]
 // CHECK:STDOUT:
 // CHECK:STDOUT: !definition:
 // CHECK:STDOUT:
