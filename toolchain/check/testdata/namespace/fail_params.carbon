--- conflicted
+++ resolved
@@ -83,35 +83,19 @@
 // CHECK:STDOUT:   %int.make_type_32: init type = call constants.%Int32() [template = i32]
 // CHECK:STDOUT:   %.loc24_16.1: type = value_of_initializer %int.make_type_32 [template = i32]
 // CHECK:STDOUT:   %.loc24_16.2: type = converted %int.make_type_32, %.loc24_16.1 [template = i32]
-<<<<<<< HEAD
-// CHECK:STDOUT:   %param.loc24: i32 = param
+// CHECK:STDOUT:   %param.loc24: i32 = param runtime_param<invalid>
 // CHECK:STDOUT:   %n: i32 = bind_name n, %param.loc24
 // CHECK:STDOUT:   %B: <namespace> = namespace [template] {}
-// CHECK:STDOUT:   %param.loc30_13: type = param
+// CHECK:STDOUT:   %param.loc30_13: type = param runtime_param<invalid>
 // CHECK:STDOUT:   %T: type = bind_symbolic_name T 0, %param.loc30_13 [symbolic = constants.%T]
 // CHECK:STDOUT:   %T.ref: type = name_ref T, %T [symbolic = constants.%T]
-// CHECK:STDOUT:   %param.loc30_23: %T = param
+// CHECK:STDOUT:   %param.loc30_23: %T = param runtime_param<invalid>
 // CHECK:STDOUT:   %x: %T = bind_name x, %param.loc30_23
 // CHECK:STDOUT:   %C: <namespace> = namespace [template] {}
 // CHECK:STDOUT:   %D: <namespace> = namespace [template] {}
 // CHECK:STDOUT:   %.decl: %.type = fn_decl @.1 [template = constants.%.2] {} {
-// CHECK:STDOUT:     %param: type = param
+// CHECK:STDOUT:     %param: type = param runtime_param<invalid>
 // CHECK:STDOUT:     %T.loc39: type = bind_symbolic_name T 0, %param [symbolic = %T.1 (constants.%T)]
-=======
-// CHECK:STDOUT:   %n.param: i32 = param n, runtime_param<invalid>
-// CHECK:STDOUT:   %n: i32 = bind_name n, %n.param
-// CHECK:STDOUT:   %B: <namespace> = namespace [template] {}
-// CHECK:STDOUT:   %T.param: type = param T, runtime_param<invalid>
-// CHECK:STDOUT:   %T: type = bind_symbolic_name T 0, %T.param [symbolic = constants.%T]
-// CHECK:STDOUT:   %T.ref: type = name_ref T, %T [symbolic = constants.%T]
-// CHECK:STDOUT:   %x.param: %T = param x, runtime_param<invalid>
-// CHECK:STDOUT:   %x: %T = bind_name x, %x.param
-// CHECK:STDOUT:   %C: <namespace> = namespace [template] {}
-// CHECK:STDOUT:   %D: <namespace> = namespace [template] {}
-// CHECK:STDOUT:   %.decl: %.type = fn_decl @.1 [template = constants.%.2] {} {
-// CHECK:STDOUT:     %T.param: type = param T, runtime_param<invalid>
-// CHECK:STDOUT:     %T.loc39: type = bind_symbolic_name T 0, %T.param [symbolic = %T.1 (constants.%T)]
->>>>>>> 7396aede
 // CHECK:STDOUT:   }
 // CHECK:STDOUT: }
 // CHECK:STDOUT:
@@ -124,10 +108,7 @@
 // CHECK:STDOUT:
 // CHECK:STDOUT: generic fn @.1(%T.loc39: type) {
 // CHECK:STDOUT:   %T.1: type = bind_symbolic_name T 0 [symbolic = %T.1 (constants.%T)]
-<<<<<<< HEAD
 // CHECK:STDOUT:   %T.patt: type = symbolic_binding_pattern T 0 [symbolic = %T.patt (constants.%T.patt)]
-=======
->>>>>>> 7396aede
 // CHECK:STDOUT:
 // CHECK:STDOUT: !definition:
 // CHECK:STDOUT:
@@ -139,9 +120,6 @@
 // CHECK:STDOUT:
 // CHECK:STDOUT: specific @.1(constants.%T) {
 // CHECK:STDOUT:   %T.1 => constants.%T
-<<<<<<< HEAD
 // CHECK:STDOUT:   %T.patt => constants.%T
-=======
->>>>>>> 7396aede
 // CHECK:STDOUT: }
 // CHECK:STDOUT: