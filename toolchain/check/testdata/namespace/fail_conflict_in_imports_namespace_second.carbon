// Part of the Carbon Language project, under the Apache License v2.0 with LLVM
// Exceptions. See /LICENSE for license information.
// SPDX-License-Identifier: Apache-2.0 WITH LLVM-exception
//
// AUTOUPDATE

// --- fn.carbon

package Example library "fn" api;

fn NS() {}

// --- namespace.carbon

package Example library "namespace" api;

// CHECK:STDERR: namespace.carbon:[[@LINE+6]]:1: ERROR: Duplicate name being declared in the same scope.
// CHECK:STDERR: namespace NS;
// CHECK:STDERR: ^~~~~~~~~~~~~
// CHECK:STDERR: fn.carbon:4:1: Name is previously declared here.
// CHECK:STDERR: fn NS() {}
// CHECK:STDERR: ^~~~~~~~~
namespace NS;
fn NS.Foo() {}

// --- conflict.carbon

package Example library "fn_then_namespace" api;

import library "fn";
import library "namespace";

fn NS.Bar() {}

// CHECK:STDOUT: --- fn.carbon
// CHECK:STDOUT:
// CHECK:STDOUT: file {
<<<<<<< HEAD
// CHECK:STDOUT:   package: <namespace> = namespace {
// CHECK:STDOUT:     .NS = %NS
// CHECK:STDOUT:   } [template]
// CHECK:STDOUT:   %NS: <function> = fn_decl @NS [template]
=======
// CHECK:STDOUT:   package: <namespace> = namespace {.NS = %NS} [template]
// CHECK:STDOUT:   %NS: <function> = fn_decl @NS {} [template]
>>>>>>> 5f4e6c76
// CHECK:STDOUT: }
// CHECK:STDOUT:
// CHECK:STDOUT: fn @NS() {
// CHECK:STDOUT: !entry:
// CHECK:STDOUT:   return
// CHECK:STDOUT: }
// CHECK:STDOUT:
// CHECK:STDOUT: --- namespace.carbon
// CHECK:STDOUT:
// CHECK:STDOUT: file {
<<<<<<< HEAD
// CHECK:STDOUT:   package: <namespace> = namespace {
// CHECK:STDOUT:     .NS = %.loc10
// CHECK:STDOUT:   } [template]
// CHECK:STDOUT:   %.loc10: <namespace> = namespace {
// CHECK:STDOUT:     .Foo = %Foo
// CHECK:STDOUT:   } [template]
// CHECK:STDOUT:   %Foo: <function> = fn_decl @Foo [template]
=======
// CHECK:STDOUT:   package: <namespace> = namespace {.NS = %.loc10} [template]
// CHECK:STDOUT:   %.loc10: <namespace> = namespace {.Foo = %Foo} [template]
// CHECK:STDOUT:   %Foo: <function> = fn_decl @Foo {} [template]
>>>>>>> 5f4e6c76
// CHECK:STDOUT: }
// CHECK:STDOUT:
// CHECK:STDOUT: fn @Foo() {
// CHECK:STDOUT: !entry:
// CHECK:STDOUT:   return
// CHECK:STDOUT: }
// CHECK:STDOUT:
// CHECK:STDOUT: --- conflict.carbon
// CHECK:STDOUT:
// CHECK:STDOUT: file {
// CHECK:STDOUT:   package: <namespace> = namespace {
// CHECK:STDOUT:     .NS = %.2
// CHECK:STDOUT:   } [template]
// CHECK:STDOUT:   %import_ref.1 = import_ref ir1, inst+1, unused
// CHECK:STDOUT:   %import_ref.2: <namespace> = import_ref ir2, inst+1, used
// CHECK:STDOUT:   %.2: <namespace> = namespace %import_ref.2, {
// CHECK:STDOUT:     .Foo = %import_ref.3
// CHECK:STDOUT:     .Bar = %Bar
// CHECK:STDOUT:   } [template]
// CHECK:STDOUT:   %import_ref.3 = import_ref ir2, inst+2, unused
// CHECK:STDOUT:   %Bar: <function> = fn_decl @Bar {} [template]
// CHECK:STDOUT: }
// CHECK:STDOUT:
// CHECK:STDOUT: fn @Bar() {
// CHECK:STDOUT: !entry:
// CHECK:STDOUT:   return
// CHECK:STDOUT: }
// CHECK:STDOUT:<|MERGE_RESOLUTION|>--- conflicted
+++ resolved
@@ -35,15 +35,10 @@
 // CHECK:STDOUT: --- fn.carbon
 // CHECK:STDOUT:
 // CHECK:STDOUT: file {
-<<<<<<< HEAD
 // CHECK:STDOUT:   package: <namespace> = namespace {
 // CHECK:STDOUT:     .NS = %NS
 // CHECK:STDOUT:   } [template]
-// CHECK:STDOUT:   %NS: <function> = fn_decl @NS [template]
-=======
-// CHECK:STDOUT:   package: <namespace> = namespace {.NS = %NS} [template]
 // CHECK:STDOUT:   %NS: <function> = fn_decl @NS {} [template]
->>>>>>> 5f4e6c76
 // CHECK:STDOUT: }
 // CHECK:STDOUT:
 // CHECK:STDOUT: fn @NS() {
@@ -54,19 +49,13 @@
 // CHECK:STDOUT: --- namespace.carbon
 // CHECK:STDOUT:
 // CHECK:STDOUT: file {
-<<<<<<< HEAD
 // CHECK:STDOUT:   package: <namespace> = namespace {
 // CHECK:STDOUT:     .NS = %.loc10
 // CHECK:STDOUT:   } [template]
 // CHECK:STDOUT:   %.loc10: <namespace> = namespace {
 // CHECK:STDOUT:     .Foo = %Foo
 // CHECK:STDOUT:   } [template]
-// CHECK:STDOUT:   %Foo: <function> = fn_decl @Foo [template]
-=======
-// CHECK:STDOUT:   package: <namespace> = namespace {.NS = %.loc10} [template]
-// CHECK:STDOUT:   %.loc10: <namespace> = namespace {.Foo = %Foo} [template]
 // CHECK:STDOUT:   %Foo: <function> = fn_decl @Foo {} [template]
->>>>>>> 5f4e6c76
 // CHECK:STDOUT: }
 // CHECK:STDOUT:
 // CHECK:STDOUT: fn @Foo() {
