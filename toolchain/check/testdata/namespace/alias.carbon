--- conflicted
+++ resolved
@@ -65,48 +65,26 @@
 // CHECK:STDOUT:   }
 // CHECK:STDOUT:   %NS.ref.loc13: <namespace> = name_ref NS, %NS [template = %NS]
 // CHECK:STDOUT:   %ns: <namespace> = bind_alias ns, %NS [template = %NS]
-<<<<<<< HEAD
 // CHECK:STDOUT:   %A.decl: %A.type = fn_decl @A [template = constants.%A] {} {
-// CHECK:STDOUT:     %int.make_type_32.loc15: init type = call constants.%Int32() [template = i32]
-// CHECK:STDOUT:     %.loc15_14.1: type = value_of_initializer %int.make_type_32.loc15 [template = i32]
-// CHECK:STDOUT:     %.loc15_14.2: type = converted %int.make_type_32.loc15, %.loc15_14.1 [template = i32]
-// CHECK:STDOUT:     @A.%return: ref i32 = var <return slot>
-// CHECK:STDOUT:   }
-// CHECK:STDOUT:   %B.decl: %B.type = fn_decl @B [template = constants.%B] {} {
-// CHECK:STDOUT:     %int.make_type_32.loc17: init type = call constants.%Int32() [template = i32]
-// CHECK:STDOUT:     %.loc17_11.1: type = value_of_initializer %int.make_type_32.loc17 [template = i32]
-// CHECK:STDOUT:     %.loc17_11.2: type = converted %int.make_type_32.loc17, %.loc17_11.1 [template = i32]
-// CHECK:STDOUT:     @B.%return: ref i32 = var <return slot>
-=======
-// CHECK:STDOUT:   %A.decl: %A.type = fn_decl @A [template = constants.%A] {
 // CHECK:STDOUT:     %int.make_type_32: init type = call constants.%Int32() [template = i32]
 // CHECK:STDOUT:     %.loc15_14.1: type = value_of_initializer %int.make_type_32 [template = i32]
 // CHECK:STDOUT:     %.loc15_14.2: type = converted %int.make_type_32, %.loc15_14.1 [template = i32]
 // CHECK:STDOUT:     %return: ref i32 = var <return slot>
 // CHECK:STDOUT:   }
-// CHECK:STDOUT:   %B.decl: %B.type = fn_decl @B [template = constants.%B] {
+// CHECK:STDOUT:   %B.decl: %B.type = fn_decl @B [template = constants.%B] {} {
 // CHECK:STDOUT:     %int.make_type_32: init type = call constants.%Int32() [template = i32]
 // CHECK:STDOUT:     %.loc17_11.1: type = value_of_initializer %int.make_type_32 [template = i32]
 // CHECK:STDOUT:     %.loc17_11.2: type = converted %int.make_type_32, %.loc17_11.1 [template = i32]
 // CHECK:STDOUT:     %return: ref i32 = var <return slot>
->>>>>>> 1e34d03e
 // CHECK:STDOUT:   }
 // CHECK:STDOUT:   %NS.ref.loc19: <namespace> = name_ref NS, %NS [template = %NS]
 // CHECK:STDOUT:   %A.ref: %A.type = name_ref A, %A.decl [template = constants.%A]
 // CHECK:STDOUT:   %C: %A.type = bind_alias C, %A.decl [template = constants.%A]
-<<<<<<< HEAD
 // CHECK:STDOUT:   %D.decl: %D.type = fn_decl @D [template = constants.%D] {} {
-// CHECK:STDOUT:     %int.make_type_32.loc21: init type = call constants.%Int32() [template = i32]
-// CHECK:STDOUT:     %.loc21_11.1: type = value_of_initializer %int.make_type_32.loc21 [template = i32]
-// CHECK:STDOUT:     %.loc21_11.2: type = converted %int.make_type_32.loc21, %.loc21_11.1 [template = i32]
-// CHECK:STDOUT:     @D.%return: ref i32 = var <return slot>
-=======
-// CHECK:STDOUT:   %D.decl: %D.type = fn_decl @D [template = constants.%D] {
 // CHECK:STDOUT:     %int.make_type_32: init type = call constants.%Int32() [template = i32]
 // CHECK:STDOUT:     %.loc21_11.1: type = value_of_initializer %int.make_type_32 [template = i32]
 // CHECK:STDOUT:     %.loc21_11.2: type = converted %int.make_type_32, %.loc21_11.1 [template = i32]
 // CHECK:STDOUT:     %return: ref i32 = var <return slot>
->>>>>>> 1e34d03e
 // CHECK:STDOUT:   }
 // CHECK:STDOUT: }
 // CHECK:STDOUT:
