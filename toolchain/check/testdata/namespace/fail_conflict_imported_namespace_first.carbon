--- conflicted
+++ resolved
@@ -43,17 +43,11 @@
 // CHECK:STDOUT:     .NS = %.2
 // CHECK:STDOUT:   } [template]
 // CHECK:STDOUT:   %import_ref: <namespace> = import_ref ir1, inst+1, used
-<<<<<<< HEAD
 // CHECK:STDOUT:   %.2: <namespace> = namespace %import_ref, {
 // CHECK:STDOUT:     .Foo = %Foo
 // CHECK:STDOUT:   } [template]
-// CHECK:STDOUT:   %.loc12: <function> = fn_decl @.1 [template]
-// CHECK:STDOUT:   %Foo: <function> = fn_decl @Foo [template]
-=======
-// CHECK:STDOUT:   %.2: <namespace> = namespace {.Foo = %Foo}, %import_ref [template]
 // CHECK:STDOUT:   %.loc12: <function> = fn_decl @.1 {} [template]
 // CHECK:STDOUT:   %Foo: <function> = fn_decl @Foo {} [template]
->>>>>>> 5f4e6c76
 // CHECK:STDOUT: }
 // CHECK:STDOUT:
 // CHECK:STDOUT: fn @.1();
