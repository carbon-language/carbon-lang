--- conflicted
+++ resolved
@@ -13,13 +13,8 @@
 // CHECK:STDOUT: --- fail_unresolved_scope.carbon
 // CHECK:STDOUT:
 // CHECK:STDOUT: file {
-<<<<<<< HEAD
-// CHECK:STDOUT:   package: <namespace> = namespace {}
+// CHECK:STDOUT:   package: <namespace> = namespace package, {}
 // CHECK:STDOUT:   %.loc10: <function> = fn_decl @.1, const
-=======
-// CHECK:STDOUT:   package: <namespace> = namespace package, {}
-// CHECK:STDOUT:   %.loc10: <function> = fn_decl @.1
->>>>>>> dc75295a
 // CHECK:STDOUT: }
 // CHECK:STDOUT:
 // CHECK:STDOUT: fn @.1() {
