// Part of the Carbon Language project, under the Apache License v2.0 with LLVM
// Exceptions. See /LICENSE for license information.
// SPDX-License-Identifier: Apache-2.0 WITH LLVM-exception
//
// AUTOUPDATE

var a: (i32,) = (12,);
var b: (i32,) = a;
var c: i32 = b[0];

// CHECK:STDOUT: file "tuple_element_access.carbon" {
// CHECK:STDOUT:   %.loc7_13.1: type = tuple_type (type)
// CHECK:STDOUT:   %.loc7_13.2: (type,) = tuple_literal (i32)
// CHECK:STDOUT:   %.loc7_13.3: type = tuple_type (i32)
// CHECK:STDOUT:   %a: ref (i32,) = var "a"
<<<<<<< HEAD
// CHECK:STDOUT:   %.loc7_18.1: i32 = int_literal 12
// CHECK:STDOUT:   %.loc7_18.2: i32 = stub_reference %.loc7_18.1
// CHECK:STDOUT:   %.loc7_21: (i32,) = tuple_literal (%.loc7_18.2)
// CHECK:STDOUT:   %.loc7_22.1: ref i32 = tuple_access %a, member0
// CHECK:STDOUT:   %.loc7_22.2: init (i32,) = tuple_init %.loc7_21, (%.loc7_18.2)
// CHECK:STDOUT:   assign %a, %.loc7_22.2
// CHECK:STDOUT:   %.loc8_9: type = stub_reference i32
// CHECK:STDOUT:   %.loc8_13: (type,) = tuple_literal (%.loc8_9)
=======
// CHECK:STDOUT:   %.loc7_18: i32 = int_literal 12
// CHECK:STDOUT:   %.loc7_21: (i32,) = tuple_literal (%.loc7_18)
// CHECK:STDOUT:   %.loc7_22.1: i32 = int_literal 0
// CHECK:STDOUT:   %.loc7_22.2: ref i32 = tuple_index %a, %.loc7_22.1
// CHECK:STDOUT:   %.loc7_22.3: init (i32,) = tuple_init %.loc7_21, (%.loc7_18)
// CHECK:STDOUT:   assign %a, %.loc7_22.3
// CHECK:STDOUT:   %.loc8: (type,) = tuple_literal (i32)
>>>>>>> f3898448
// CHECK:STDOUT:   %b: ref (i32,) = var "b"
// CHECK:STDOUT:   %.loc7_5: (i32,) = bind_value %a
// CHECK:STDOUT:   assign %b, %.loc7_5
// CHECK:STDOUT:   %c: ref i32 = var "c"
// CHECK:STDOUT:   %.loc9_16: i32 = int_literal 0
// CHECK:STDOUT:   %.loc9_17.1: ref i32 = tuple_index %b, %.loc9_16
// CHECK:STDOUT:   %.loc9_17.2: i32 = bind_value %.loc9_17.1
// CHECK:STDOUT:   assign %c, %.loc9_17.2
// CHECK:STDOUT: }<|MERGE_RESOLUTION|>--- conflicted
+++ resolved
@@ -13,24 +13,12 @@
 // CHECK:STDOUT:   %.loc7_13.2: (type,) = tuple_literal (i32)
 // CHECK:STDOUT:   %.loc7_13.3: type = tuple_type (i32)
 // CHECK:STDOUT:   %a: ref (i32,) = var "a"
-<<<<<<< HEAD
-// CHECK:STDOUT:   %.loc7_18.1: i32 = int_literal 12
-// CHECK:STDOUT:   %.loc7_18.2: i32 = stub_reference %.loc7_18.1
-// CHECK:STDOUT:   %.loc7_21: (i32,) = tuple_literal (%.loc7_18.2)
-// CHECK:STDOUT:   %.loc7_22.1: ref i32 = tuple_access %a, member0
-// CHECK:STDOUT:   %.loc7_22.2: init (i32,) = tuple_init %.loc7_21, (%.loc7_18.2)
-// CHECK:STDOUT:   assign %a, %.loc7_22.2
-// CHECK:STDOUT:   %.loc8_9: type = stub_reference i32
-// CHECK:STDOUT:   %.loc8_13: (type,) = tuple_literal (%.loc8_9)
-=======
 // CHECK:STDOUT:   %.loc7_18: i32 = int_literal 12
 // CHECK:STDOUT:   %.loc7_21: (i32,) = tuple_literal (%.loc7_18)
-// CHECK:STDOUT:   %.loc7_22.1: i32 = int_literal 0
-// CHECK:STDOUT:   %.loc7_22.2: ref i32 = tuple_index %a, %.loc7_22.1
-// CHECK:STDOUT:   %.loc7_22.3: init (i32,) = tuple_init %.loc7_21, (%.loc7_18)
-// CHECK:STDOUT:   assign %a, %.loc7_22.3
+// CHECK:STDOUT:   %.loc7_22.1: ref i32 = tuple_access %a, member0
+// CHECK:STDOUT:   %.loc7_22.2: init (i32,) = tuple_init %.loc7_21, (%.loc7_18)
+// CHECK:STDOUT:   assign %a, %.loc7_22.2
 // CHECK:STDOUT:   %.loc8: (type,) = tuple_literal (i32)
->>>>>>> f3898448
 // CHECK:STDOUT:   %b: ref (i32,) = var "b"
 // CHECK:STDOUT:   %.loc7_5: (i32,) = bind_value %a
 // CHECK:STDOUT:   assign %b, %.loc7_5
