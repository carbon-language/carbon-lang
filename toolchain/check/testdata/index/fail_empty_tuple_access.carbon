--- conflicted
+++ resolved
@@ -21,18 +21,12 @@
 // CHECK:STDOUT: }
 // CHECK:STDOUT:
 // CHECK:STDOUT: file {
-<<<<<<< HEAD
 // CHECK:STDOUT:   package: <namespace> = namespace {
 // CHECK:STDOUT:     .F = %F
 // CHECK:STDOUT:     .Run = %Run
 // CHECK:STDOUT:   } [template]
-// CHECK:STDOUT:   %F: <function> = fn_decl @F [template]
-// CHECK:STDOUT:   %Run: <function> = fn_decl @Run [template]
-=======
-// CHECK:STDOUT:   package: <namespace> = namespace {.F = %F, .Run = %Run} [template]
 // CHECK:STDOUT:   %F: <function> = fn_decl @F {} [template]
 // CHECK:STDOUT:   %Run: <function> = fn_decl @Run {} [template]
->>>>>>> 5f4e6c76
 // CHECK:STDOUT: }
 // CHECK:STDOUT:
 // CHECK:STDOUT: fn @F() {
