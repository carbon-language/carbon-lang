// Part of the Carbon Language project, under the Apache License v2.0 with LLVM
// Exceptions. See /LICENSE for license information.
// SPDX-License-Identifier: Apache-2.0 WITH LLVM-exception
//
// AUTOUPDATE
// TIP: To test this file alone, run:
// TIP:   bazel test //toolchain/testing:file_test --test_arg=--file_tests=toolchain/check/testdata/index/fail_expr_category.carbon
// TIP: To dump output, run:
// TIP:   bazel run //toolchain/testing:file_test -- --dump_output --file_tests=toolchain/check/testdata/index/fail_expr_category.carbon

fn F() -> [i32; 3];

fn G(b: [i32; 3]) {
  // Indexing an array value gives a value.
  // CHECK:STDERR: fail_expr_category.carbon:[[@LINE+4]]:18: error: cannot take the address of non-reference expression
  // CHECK:STDERR:   var pb: i32* = &b[0];
  // CHECK:STDERR:                  ^
  // CHECK:STDERR:
  var pb: i32* = &b[0];
  // CHECK:STDERR: fail_expr_category.carbon:[[@LINE+4]]:3: error: expression is not assignable
  // CHECK:STDERR:   b[0] = 4;
  // CHECK:STDERR:   ^~~~
  // CHECK:STDERR:
  b[0] = 4;

  // Indexing an ephemeral reference (materialized from an initializing
  // expression) gives a value.
  // CHECK:STDERR: fail_expr_category.carbon:[[@LINE+4]]:18: error: cannot take the address of non-reference expression
  // CHECK:STDERR:   var pf: i32* = &F()[0];
  // CHECK:STDERR:                  ^
  // CHECK:STDERR:
  var pf: i32* = &F()[0];
  // CHECK:STDERR: fail_expr_category.carbon:[[@LINE+3]]:3: error: expression is not assignable
  // CHECK:STDERR:   F()[0] = 4;
  // CHECK:STDERR:   ^~~~~~
  F()[0] = 4;
}

// CHECK:STDOUT: --- fail_expr_category.carbon
// CHECK:STDOUT:
// CHECK:STDOUT: constants {
// CHECK:STDOUT:   %Int32.type: type = fn_type @Int32 [template]
// CHECK:STDOUT:   %.1: type = tuple_type () [template]
// CHECK:STDOUT:   %Int32: %Int32.type = struct_value () [template]
// CHECK:STDOUT:   %.2: i32 = int_literal 3 [template]
// CHECK:STDOUT:   %.3: type = array_type %.2, i32 [template]
// CHECK:STDOUT:   %F.type: type = fn_type @F [template]
// CHECK:STDOUT:   %F: %F.type = struct_value () [template]
// CHECK:STDOUT:   %G.type: type = fn_type @G [template]
// CHECK:STDOUT:   %G: %G.type = struct_value () [template]
// CHECK:STDOUT:   %.4: type = ptr_type %.3 [template]
// CHECK:STDOUT:   %.5: type = ptr_type i32 [template]
// CHECK:STDOUT:   %.6: i32 = int_literal 0 [template]
// CHECK:STDOUT:   %.7: i32 = int_literal 4 [template]
// CHECK:STDOUT: }
// CHECK:STDOUT:
// CHECK:STDOUT: imports {
// CHECK:STDOUT:   %Core: <namespace> = namespace file.%Core.import, [template] {
// CHECK:STDOUT:     .Int32 = %import_ref
// CHECK:STDOUT:     import Core//prelude
// CHECK:STDOUT:     import Core//prelude/operators
// CHECK:STDOUT:     import Core//prelude/types
// CHECK:STDOUT:     import Core//prelude/operators/arithmetic
// CHECK:STDOUT:     import Core//prelude/operators/as
// CHECK:STDOUT:     import Core//prelude/operators/bitwise
// CHECK:STDOUT:     import Core//prelude/operators/comparison
// CHECK:STDOUT:     import Core//prelude/types/bool
// CHECK:STDOUT:   }
// CHECK:STDOUT:   %import_ref: %Int32.type = import_ref Core//prelude/types, inst+4, loaded [template = constants.%Int32]
// CHECK:STDOUT: }
// CHECK:STDOUT:
// CHECK:STDOUT: file {
// CHECK:STDOUT:   package: <namespace> = namespace [template] {
// CHECK:STDOUT:     .Core = imports.%Core
// CHECK:STDOUT:     .F = %F.decl
// CHECK:STDOUT:     .G = %G.decl
// CHECK:STDOUT:   }
// CHECK:STDOUT:   %Core.import = import Core
// CHECK:STDOUT:   %F.decl: %F.type = fn_decl @F [template = constants.%F] {} {
// CHECK:STDOUT:     %int.make_type_32: init type = call constants.%Int32() [template = i32]
// CHECK:STDOUT:     %.loc11_17: i32 = int_literal 3 [template = constants.%.2]
// CHECK:STDOUT:     %.loc11_12.1: type = value_of_initializer %int.make_type_32 [template = i32]
// CHECK:STDOUT:     %.loc11_12.2: type = converted %int.make_type_32, %.loc11_12.1 [template = i32]
// CHECK:STDOUT:     %.loc11_18: type = array_type %.loc11_17, i32 [template = constants.%.3]
// CHECK:STDOUT:     %return: ref %.3 = var <return slot>
// CHECK:STDOUT:   }
// CHECK:STDOUT:   %G.decl: %G.type = fn_decl @G [template = constants.%G] {
// CHECK:STDOUT:     %b.patt: %.3 = binding_pattern b
// CHECK:STDOUT:     %.loc13_7: %.3 = param_pattern %b.patt
// CHECK:STDOUT:   } {
// CHECK:STDOUT:     %int.make_type_32.loc13: init type = call constants.%Int32() [template = i32]
// CHECK:STDOUT:     %.loc13_15: i32 = int_literal 3 [template = constants.%.2]
// CHECK:STDOUT:     %.loc13_10.1: type = value_of_initializer %int.make_type_32.loc13 [template = i32]
// CHECK:STDOUT:     %.loc13_10.2: type = converted %int.make_type_32.loc13, %.loc13_10.1 [template = i32]
// CHECK:STDOUT:     %.loc13_16: type = array_type %.loc13_15, i32 [template = constants.%.3]
<<<<<<< HEAD
// CHECK:STDOUT:     %param: %.3 = param
// CHECK:STDOUT:     %b: %.3 = bind_name b, %param
=======
// CHECK:STDOUT:     %b.param: %.3 = param b, runtime_param0
// CHECK:STDOUT:     %b: %.3 = bind_name b, %b.param
>>>>>>> 7396aede
// CHECK:STDOUT:   }
// CHECK:STDOUT: }
// CHECK:STDOUT:
// CHECK:STDOUT: fn @Int32() -> type = "int.make_type_32";
// CHECK:STDOUT:
// CHECK:STDOUT: fn @F() -> %.3;
// CHECK:STDOUT:
// CHECK:STDOUT: fn @G(%.loc13_7: %.3) {
// CHECK:STDOUT: !entry:
// CHECK:STDOUT:   %int.make_type_32.loc19: init type = call constants.%Int32() [template = i32]
// CHECK:STDOUT:   %.loc19_14.1: type = value_of_initializer %int.make_type_32.loc19 [template = i32]
// CHECK:STDOUT:   %.loc19_14.2: type = converted %int.make_type_32.loc19, %.loc19_14.1 [template = i32]
// CHECK:STDOUT:   %.loc19_14.3: type = ptr_type i32 [template = constants.%.5]
// CHECK:STDOUT:   %pb.var: ref %.5 = var pb
// CHECK:STDOUT:   %pb: ref %.5 = bind_name pb, %pb.var
// CHECK:STDOUT:   %b.ref.loc19: %.3 = name_ref b, %b
// CHECK:STDOUT:   %.loc19_21: i32 = int_literal 0 [template = constants.%.6]
// CHECK:STDOUT:   %.loc19_22.1: ref %.3 = value_as_ref %b.ref.loc19
// CHECK:STDOUT:   %.loc19_22.2: ref i32 = array_index %.loc19_22.1, %.loc19_21
// CHECK:STDOUT:   %.loc19_22.3: i32 = bind_value %.loc19_22.2
// CHECK:STDOUT:   %.loc19_18: %.5 = addr_of <error> [template = <error>]
// CHECK:STDOUT:   assign %pb.var, %.loc19_18
// CHECK:STDOUT:   %b.ref.loc24: %.3 = name_ref b, %b
// CHECK:STDOUT:   %.loc24_5: i32 = int_literal 0 [template = constants.%.6]
// CHECK:STDOUT:   %.loc24_6.1: ref %.3 = value_as_ref %b.ref.loc24
// CHECK:STDOUT:   %.loc24_6.2: ref i32 = array_index %.loc24_6.1, %.loc24_5
// CHECK:STDOUT:   %.loc24_6.3: i32 = bind_value %.loc24_6.2
// CHECK:STDOUT:   %.loc24_10: i32 = int_literal 4 [template = constants.%.7]
// CHECK:STDOUT:   assign %.loc24_6.3, %.loc24_10
// CHECK:STDOUT:   %int.make_type_32.loc32: init type = call constants.%Int32() [template = i32]
// CHECK:STDOUT:   %.loc32_14.1: type = value_of_initializer %int.make_type_32.loc32 [template = i32]
// CHECK:STDOUT:   %.loc32_14.2: type = converted %int.make_type_32.loc32, %.loc32_14.1 [template = i32]
// CHECK:STDOUT:   %.loc32_14.3: type = ptr_type i32 [template = constants.%.5]
// CHECK:STDOUT:   %pf.var: ref %.5 = var pf
// CHECK:STDOUT:   %pf: ref %.5 = bind_name pf, %pf.var
// CHECK:STDOUT:   %F.ref.loc32: %F.type = name_ref F, file.%F.decl [template = constants.%F]
// CHECK:STDOUT:   %.loc32_20.1: ref %.3 = temporary_storage
// CHECK:STDOUT:   %F.call.loc32: init %.3 = call %F.ref.loc32() to %.loc32_20.1
// CHECK:STDOUT:   %.loc32_23: i32 = int_literal 0 [template = constants.%.6]
// CHECK:STDOUT:   %.loc32_20.2: ref %.3 = temporary %.loc32_20.1, %F.call.loc32
// CHECK:STDOUT:   %.loc32_24.1: ref i32 = array_index %.loc32_20.2, %.loc32_23
// CHECK:STDOUT:   %.loc32_24.2: i32 = bind_value %.loc32_24.1
// CHECK:STDOUT:   %.loc32_18: %.5 = addr_of <error> [template = <error>]
// CHECK:STDOUT:   assign %pf.var, %.loc32_18
// CHECK:STDOUT:   %F.ref.loc36: %F.type = name_ref F, file.%F.decl [template = constants.%F]
// CHECK:STDOUT:   %.loc36_4.1: ref %.3 = temporary_storage
// CHECK:STDOUT:   %F.call.loc36: init %.3 = call %F.ref.loc36() to %.loc36_4.1
// CHECK:STDOUT:   %.loc36_7: i32 = int_literal 0 [template = constants.%.6]
// CHECK:STDOUT:   %.loc36_4.2: ref %.3 = temporary %.loc36_4.1, %F.call.loc36
// CHECK:STDOUT:   %.loc36_8.1: ref i32 = array_index %.loc36_4.2, %.loc36_7
// CHECK:STDOUT:   %.loc36_8.2: i32 = bind_value %.loc36_8.1
// CHECK:STDOUT:   %.loc36_12: i32 = int_literal 4 [template = constants.%.7]
// CHECK:STDOUT:   assign %.loc36_8.2, %.loc36_12
// CHECK:STDOUT:   return
// CHECK:STDOUT: }
// CHECK:STDOUT:<|MERGE_RESOLUTION|>--- conflicted
+++ resolved
@@ -86,20 +86,15 @@
 // CHECK:STDOUT:   }
 // CHECK:STDOUT:   %G.decl: %G.type = fn_decl @G [template = constants.%G] {
 // CHECK:STDOUT:     %b.patt: %.3 = binding_pattern b
-// CHECK:STDOUT:     %.loc13_7: %.3 = param_pattern %b.patt
+// CHECK:STDOUT:     %.loc13_7: %.3 = param_pattern %b.patt, runtime_param0
 // CHECK:STDOUT:   } {
 // CHECK:STDOUT:     %int.make_type_32.loc13: init type = call constants.%Int32() [template = i32]
 // CHECK:STDOUT:     %.loc13_15: i32 = int_literal 3 [template = constants.%.2]
 // CHECK:STDOUT:     %.loc13_10.1: type = value_of_initializer %int.make_type_32.loc13 [template = i32]
 // CHECK:STDOUT:     %.loc13_10.2: type = converted %int.make_type_32.loc13, %.loc13_10.1 [template = i32]
 // CHECK:STDOUT:     %.loc13_16: type = array_type %.loc13_15, i32 [template = constants.%.3]
-<<<<<<< HEAD
-// CHECK:STDOUT:     %param: %.3 = param
+// CHECK:STDOUT:     %param: %.3 = param runtime_param0
 // CHECK:STDOUT:     %b: %.3 = bind_name b, %param
-=======
-// CHECK:STDOUT:     %b.param: %.3 = param b, runtime_param0
-// CHECK:STDOUT:     %b: %.3 = bind_name b, %b.param
->>>>>>> 7396aede
 // CHECK:STDOUT:   }
 // CHECK:STDOUT: }
 // CHECK:STDOUT:
