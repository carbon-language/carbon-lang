--- conflicted
+++ resolved
@@ -91,13 +91,8 @@
 // CHECK:STDOUT:     %.loc13_10.1: type = value_of_initializer %int.make_type_32.loc13 [template = i32]
 // CHECK:STDOUT:     %.loc13_10.2: type = converted %int.make_type_32.loc13, %.loc13_10.1 [template = i32]
 // CHECK:STDOUT:     %.loc13_16: type = array_type %.loc13_15, i32 [template = constants.%.3]
-<<<<<<< HEAD
 // CHECK:STDOUT:     %param: %.3 = param
-// CHECK:STDOUT:     @G.%b: %.3 = bind_name b, %param
-=======
-// CHECK:STDOUT:     %b.param: %.3 = param b
-// CHECK:STDOUT:     %b: %.3 = bind_name b, %b.param
->>>>>>> dcb4ae26
+// CHECK:STDOUT:     %b: %.3 = bind_name b, %param
 // CHECK:STDOUT:   }
 // CHECK:STDOUT: }
 // CHECK:STDOUT:
