--- conflicted
+++ resolved
@@ -17,47 +17,28 @@
 // CHECK:STDOUT: }
 // CHECK:STDOUT:
 // CHECK:STDOUT: file "fail_tuple_large_index.carbon" {
-<<<<<<< HEAD
 // CHECK:STDOUT:   %.loc7_13.1: (type,) = tuple_literal (i32)
 // CHECK:STDOUT:   %.loc7_13.2: type = converted %.loc7_13.1, constants.%.loc7_13.2
-// CHECK:STDOUT:   %a.var: ref (i32,) = var "a"
-// CHECK:STDOUT:   %a: ref (i32,) = bind_name "a", %a.var
-=======
-// CHECK:STDOUT:   %.loc7_13: (type,) = tuple_literal (i32)
 // CHECK:STDOUT:   %a.var: ref (i32,) = var a
 // CHECK:STDOUT:   %a: ref (i32,) = bind_name a, %a.var
->>>>>>> 681fbf9d
 // CHECK:STDOUT:   %.loc7_18: i32 = int_literal 12
 // CHECK:STDOUT:   %.loc7_21.1: (i32,) = tuple_literal (%.loc7_18)
 // CHECK:STDOUT:   %.loc7_21.2: init (i32,) = tuple_init (%.loc7_18) to %a.var
 // CHECK:STDOUT:   %.loc7_21.3: init (i32,) = converted %.loc7_21.1, %.loc7_21.2
 // CHECK:STDOUT:   assign %a.var, %.loc7_21.3
 // CHECK:STDOUT:   %.loc8_13: (type,) = tuple_literal (i32)
-<<<<<<< HEAD
 // CHECK:STDOUT:   %.loc7_13.3: type = converted %.loc8_13, constants.%.loc7_13.2
-// CHECK:STDOUT:   %b.var: ref (i32,) = var "b"
-// CHECK:STDOUT:   %b: ref (i32,) = bind_name "b", %b.var
-// CHECK:STDOUT:   %a.ref: ref (i32,) = name_reference "a", %a
+// CHECK:STDOUT:   %b.var: ref (i32,) = var b
+// CHECK:STDOUT:   %b: ref (i32,) = bind_name b, %b.var
+// CHECK:STDOUT:   %a.ref: ref (i32,) = name_reference a, %a
 // CHECK:STDOUT:   %.loc8_17.1: ref i32 = tuple_access %a.ref, member0
 // CHECK:STDOUT:   %.loc8_17.2: i32 = bind_value %.loc8_17.1
 // CHECK:STDOUT:   %.loc8_17.3: init (i32,) = tuple_init (%.loc8_17.2) to %b.var
 // CHECK:STDOUT:   %.loc8_17.4: init (i32,) = converted %a.ref, %.loc8_17.3
 // CHECK:STDOUT:   assign %b.var, %.loc8_17.4
-// CHECK:STDOUT:   %c.var: ref i32 = var "c"
-// CHECK:STDOUT:   %c: ref i32 = bind_name "c", %c.var
-// CHECK:STDOUT:   %b.ref: ref (i32,) = name_reference "b", %b
-=======
-// CHECK:STDOUT:   %b.var: ref (i32,) = var b
-// CHECK:STDOUT:   %b: ref (i32,) = bind_name b, %b.var
-// CHECK:STDOUT:   %a.ref: ref (i32,) = name_reference a, %a
-// CHECK:STDOUT:   %.loc8_17.1: ref i32 = tuple_access %a.ref, member0
-// CHECK:STDOUT:   %.loc8_17.2: i32 = bind_value %.loc8_17.1
-// CHECK:STDOUT:   %.loc8_17.3: init (i32,) = tuple_init %a.ref, (%.loc8_17.2)
-// CHECK:STDOUT:   assign %b.var, %.loc8_17.3
 // CHECK:STDOUT:   %c.var: ref i32 = var c
 // CHECK:STDOUT:   %c: ref i32 = bind_name c, %c.var
 // CHECK:STDOUT:   %b.ref: ref (i32,) = name_reference b, %b
->>>>>>> 681fbf9d
 // CHECK:STDOUT:   %.loc12_16: i32 = int_literal 295147905179352825855
 // CHECK:STDOUT:   %.loc12_35: ref <error> = tuple_index %b.ref, <error>
 // CHECK:STDOUT:   assign %c.var, <error>
