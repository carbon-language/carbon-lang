--- conflicted
+++ resolved
@@ -36,25 +36,14 @@
 // CHECK:STDOUT: }
 // CHECK:STDOUT:
 // CHECK:STDOUT: imports {
-<<<<<<< HEAD
-// CHECK:STDOUT:   %import_ref.1: %Int32.type = import_ref ir3, inst+4, loaded [template = constants.%Int32]
-// CHECK:STDOUT:   %import_ref.2: %Int32.type = import_ref ir3, inst+4, loaded [template = constants.%Int32]
-// CHECK:STDOUT:   %import_ref.3: %Int32.type = import_ref ir3, inst+4, loaded [template = constants.%Int32]
-// CHECK:STDOUT:   %import_ref.4: type = import_ref ir4, inst+72, loaded [template = constants.%.8]
-// CHECK:STDOUT:   %import_ref.5 = import_ref ir4, inst+74, unloaded
-// CHECK:STDOUT:   %import_ref.6: %.9 = import_ref ir4, inst+90, loaded [template = constants.%.10]
-// CHECK:STDOUT:   %import_ref.7 = import_ref ir4, inst+85, unloaded
-// CHECK:STDOUT:   %import_ref.8 = import_ref ir4, inst+85, unloaded
-=======
 // CHECK:STDOUT:   %import_ref.1: %Int32.type = import_ref Core//prelude/types, inst+4, loaded [template = constants.%Int32]
 // CHECK:STDOUT:   %import_ref.2: %Int32.type = import_ref Core//prelude/types, inst+4, loaded [template = constants.%Int32]
 // CHECK:STDOUT:   %import_ref.3: %Int32.type = import_ref Core//prelude/types, inst+4, loaded [template = constants.%Int32]
-// CHECK:STDOUT:   %import_ref.4: type = import_ref Core//prelude/operators/arithmetic, inst+67, loaded [template = constants.%.8]
-// CHECK:STDOUT:   %import_ref.5 = import_ref Core//prelude/operators/arithmetic, inst+69, unloaded
-// CHECK:STDOUT:   %import_ref.6: %.9 = import_ref Core//prelude/operators/arithmetic, inst+84, loaded [template = constants.%.10]
-// CHECK:STDOUT:   %import_ref.7 = import_ref Core//prelude/operators/arithmetic, inst+80, unloaded
-// CHECK:STDOUT:   %import_ref.8 = import_ref Core//prelude/operators/arithmetic, inst+80, unloaded
->>>>>>> 07c286e3
+// CHECK:STDOUT:   %import_ref.4: type = import_ref Core//prelude/operators/arithmetic, inst+72, loaded [template = constants.%.8]
+// CHECK:STDOUT:   %import_ref.5 = import_ref Core//prelude/operators/arithmetic, inst+74, unloaded
+// CHECK:STDOUT:   %import_ref.6: %.9 = import_ref Core//prelude/operators/arithmetic, inst+90, loaded [template = constants.%.10]
+// CHECK:STDOUT:   %import_ref.7 = import_ref Core//prelude/operators/arithmetic, inst+85, unloaded
+// CHECK:STDOUT:   %import_ref.8 = import_ref Core//prelude/operators/arithmetic, inst+85, unloaded
 // CHECK:STDOUT: }
 // CHECK:STDOUT:
 // CHECK:STDOUT: file {
