// Part of the Carbon Language project, under the Apache License v2.0 with LLVM
// Exceptions. See /LICENSE for license information.
// SPDX-License-Identifier: Apache-2.0 WITH LLVM-exception
//
// AUTOUPDATE
// TIP: To test this file alone, run:
// TIP:   bazel test //toolchain/testing:file_test --test_arg=--file_tests=toolchain/check/testdata/index/fail_negative_indexing.carbon
// TIP: To dump output, run:
// TIP:   bazel run //toolchain/testing:file_test -- --dump_output --file_tests=toolchain/check/testdata/index/fail_negative_indexing.carbon

var c: [i32; 2] = (42, 42);
// CHECK:STDERR: fail_negative_indexing.carbon:[[@LINE+3]]:16: error: cannot access member of interface `Negate` in type `i32` that does not implement that interface
// CHECK:STDERR: var d: i32 = c[-10];
// CHECK:STDERR:                ^~~
var d: i32 = c[-10];


// CHECK:STDOUT: --- fail_negative_indexing.carbon
// CHECK:STDOUT:
// CHECK:STDOUT: constants {
// CHECK:STDOUT:   %Int32.type: type = fn_type @Int32 [template]
// CHECK:STDOUT:   %.1: type = tuple_type () [template]
// CHECK:STDOUT:   %Int32: %Int32.type = struct_value () [template]
// CHECK:STDOUT:   %.2: i32 = int_literal 2 [template]
// CHECK:STDOUT:   %.3: type = array_type %.2, i32 [template]
// CHECK:STDOUT:   %.4: type = ptr_type %.3 [template]
// CHECK:STDOUT:   %.5: i32 = int_literal 42 [template]
// CHECK:STDOUT:   %.6: type = tuple_type (i32, i32) [template]
// CHECK:STDOUT:   %.7: i32 = int_literal 0 [template]
// CHECK:STDOUT:   %.8: i32 = int_literal 1 [template]
// CHECK:STDOUT:   %array: %.3 = tuple_value (%.5, %.5) [template]
// CHECK:STDOUT:   %.9: i32 = int_literal 10 [template]
// CHECK:STDOUT:   %Negate.type: type = interface_type @Negate [template]
// CHECK:STDOUT:   %Self: %Negate.type = bind_symbolic_name Self, 0 [symbolic]
// CHECK:STDOUT:   %Op.type: type = fn_type @Op [template]
// CHECK:STDOUT:   %Op: %Op.type = struct_value () [template]
// CHECK:STDOUT:   %.10: type = assoc_entity_type %Negate.type, %Op.type [template]
// CHECK:STDOUT:   %.11: %.10 = assoc_entity element0, imports.%import_ref.6 [template]
// CHECK:STDOUT: }
// CHECK:STDOUT:
// CHECK:STDOUT: imports {
// CHECK:STDOUT:   %Core: <namespace> = namespace file.%Core.import, [template] {
// CHECK:STDOUT:     .Int32 = %import_ref.1
// CHECK:STDOUT:     .Negate = %import_ref.2
// CHECK:STDOUT:     import Core//prelude
// CHECK:STDOUT:     import Core//prelude/operators
// CHECK:STDOUT:     import Core//prelude/types
// CHECK:STDOUT:     import Core//prelude/operators/arithmetic
// CHECK:STDOUT:     import Core//prelude/operators/as
// CHECK:STDOUT:     import Core//prelude/operators/bitwise
// CHECK:STDOUT:     import Core//prelude/operators/comparison
// CHECK:STDOUT:     import Core//prelude/types/bool
// CHECK:STDOUT:   }
<<<<<<< HEAD
// CHECK:STDOUT:   %import_ref.1: %Int32.type = import_ref Core//prelude/types, inst+9, loaded [template = constants.%Int32]
// CHECK:STDOUT:   %import_ref.2: type = import_ref Core//prelude/operators/arithmetic, inst+77, loaded [template = constants.%Negate.type]
// CHECK:STDOUT:   %import_ref.3 = import_ref Core//prelude/operators/arithmetic, inst+79, unloaded
// CHECK:STDOUT:   %import_ref.4: %.10 = import_ref Core//prelude/operators/arithmetic, inst+96, loaded [template = constants.%.11]
// CHECK:STDOUT:   %import_ref.5 = import_ref Core//prelude/operators/arithmetic, inst+91, unloaded
// CHECK:STDOUT:   %import_ref.6 = import_ref Core//prelude/operators/arithmetic, inst+91, unloaded
=======
// CHECK:STDOUT:   %import_ref.1: %Int32.type = import_ref Core//prelude/types, inst+4, loaded [template = constants.%Int32]
// CHECK:STDOUT:   %import_ref.2: type = import_ref Core//prelude/operators/arithmetic, inst+82, loaded [template = constants.%Negate.type]
// CHECK:STDOUT:   %import_ref.3 = import_ref Core//prelude/operators/arithmetic, inst+84, unloaded
// CHECK:STDOUT:   %import_ref.4: %.10 = import_ref Core//prelude/operators/arithmetic, inst+102, loaded [template = constants.%.11]
// CHECK:STDOUT:   %import_ref.5 = import_ref Core//prelude/operators/arithmetic, inst+97, unloaded
// CHECK:STDOUT:   %import_ref.6 = import_ref Core//prelude/operators/arithmetic, inst+97, unloaded
>>>>>>> 3c58fb7e
// CHECK:STDOUT: }
// CHECK:STDOUT:
// CHECK:STDOUT: file {
// CHECK:STDOUT:   package: <namespace> = namespace [template] {
// CHECK:STDOUT:     .Core = imports.%Core
// CHECK:STDOUT:     .c = %c
// CHECK:STDOUT:     .d = %d
// CHECK:STDOUT:   }
// CHECK:STDOUT:   %Core.import = import Core
// CHECK:STDOUT:   %int.make_type_32.loc11: init type = call constants.%Int32() [template = i32]
// CHECK:STDOUT:   %.loc11_14: i32 = int_literal 2 [template = constants.%.2]
// CHECK:STDOUT:   %.loc11_9.1: type = value_of_initializer %int.make_type_32.loc11 [template = i32]
// CHECK:STDOUT:   %.loc11_9.2: type = converted %int.make_type_32.loc11, %.loc11_9.1 [template = i32]
// CHECK:STDOUT:   %.loc11_15: type = array_type %.loc11_14, i32 [template = constants.%.3]
// CHECK:STDOUT:   %c.var: ref %.3 = var c
// CHECK:STDOUT:   %c: ref %.3 = bind_name c, %c.var
// CHECK:STDOUT:   %int.make_type_32.loc15: init type = call constants.%Int32() [template = i32]
// CHECK:STDOUT:   %.loc15_8.1: type = value_of_initializer %int.make_type_32.loc15 [template = i32]
// CHECK:STDOUT:   %.loc15_8.2: type = converted %int.make_type_32.loc15, %.loc15_8.1 [template = i32]
// CHECK:STDOUT:   %d.var: ref i32 = var d
// CHECK:STDOUT:   %d: ref i32 = bind_name d, %d.var
// CHECK:STDOUT: }
// CHECK:STDOUT:
// CHECK:STDOUT: interface @Negate {
// CHECK:STDOUT: !members:
// CHECK:STDOUT:   .Self = imports.%import_ref.3
// CHECK:STDOUT:   .Op = imports.%import_ref.4
// CHECK:STDOUT:   witness = (imports.%import_ref.5)
// CHECK:STDOUT: }
// CHECK:STDOUT:
// CHECK:STDOUT: fn @Int32() -> type = "int.make_type_32";
// CHECK:STDOUT:
// CHECK:STDOUT: generic fn @Op(constants.%Self: %Negate.type) {
// CHECK:STDOUT:   %Self: %Negate.type = bind_symbolic_name Self, 0 [symbolic = %Self (constants.%Self)]
// CHECK:STDOUT:
// CHECK:STDOUT:   fn[%self.param_patt: @Op.%Self (%Self)]() -> @Op.%Self (%Self);
// CHECK:STDOUT: }
// CHECK:STDOUT:
// CHECK:STDOUT: fn @__global_init() {
// CHECK:STDOUT: !entry:
// CHECK:STDOUT:   %.loc11_20: i32 = int_literal 42 [template = constants.%.5]
// CHECK:STDOUT:   %.loc11_24: i32 = int_literal 42 [template = constants.%.5]
// CHECK:STDOUT:   %.loc11_26.1: %.6 = tuple_literal (%.loc11_20, %.loc11_24)
// CHECK:STDOUT:   %.loc11_26.2: i32 = int_literal 0 [template = constants.%.7]
// CHECK:STDOUT:   %.loc11_26.3: ref i32 = array_index file.%c.var, %.loc11_26.2
// CHECK:STDOUT:   %.loc11_26.4: init i32 = initialize_from %.loc11_20 to %.loc11_26.3 [template = constants.%.5]
// CHECK:STDOUT:   %.loc11_26.5: i32 = int_literal 1 [template = constants.%.8]
// CHECK:STDOUT:   %.loc11_26.6: ref i32 = array_index file.%c.var, %.loc11_26.5
// CHECK:STDOUT:   %.loc11_26.7: init i32 = initialize_from %.loc11_24 to %.loc11_26.6 [template = constants.%.5]
// CHECK:STDOUT:   %.loc11_26.8: init %.3 = array_init (%.loc11_26.4, %.loc11_26.7) to file.%c.var [template = constants.%array]
// CHECK:STDOUT:   %.loc11_27: init %.3 = converted %.loc11_26.1, %.loc11_26.8 [template = constants.%array]
// CHECK:STDOUT:   assign file.%c.var, %.loc11_27
// CHECK:STDOUT:   %c.ref: ref %.3 = name_ref c, file.%c
// CHECK:STDOUT:   %.loc15_17: i32 = int_literal 10 [template = constants.%.9]
// CHECK:STDOUT:   %Op.ref: %.10 = name_ref Op, imports.%import_ref.4 [template = constants.%.11]
// CHECK:STDOUT:   %.loc15_19.1: ref i32 = array_index %c.ref, <error> [template = <error>]
// CHECK:STDOUT:   %.loc15_19.2: i32 = bind_value %.loc15_19.1
// CHECK:STDOUT:   assign file.%d.var, %.loc15_19.2
// CHECK:STDOUT:   return
// CHECK:STDOUT: }
// CHECK:STDOUT:
// CHECK:STDOUT: specific @Op(constants.%Self) {
// CHECK:STDOUT:   %Self => constants.%Self
// CHECK:STDOUT: }
// CHECK:STDOUT:<|MERGE_RESOLUTION|>--- conflicted
+++ resolved
@@ -51,21 +51,12 @@
 // CHECK:STDOUT:     import Core//prelude/operators/comparison
 // CHECK:STDOUT:     import Core//prelude/types/bool
 // CHECK:STDOUT:   }
-<<<<<<< HEAD
 // CHECK:STDOUT:   %import_ref.1: %Int32.type = import_ref Core//prelude/types, inst+9, loaded [template = constants.%Int32]
-// CHECK:STDOUT:   %import_ref.2: type = import_ref Core//prelude/operators/arithmetic, inst+77, loaded [template = constants.%Negate.type]
-// CHECK:STDOUT:   %import_ref.3 = import_ref Core//prelude/operators/arithmetic, inst+79, unloaded
-// CHECK:STDOUT:   %import_ref.4: %.10 = import_ref Core//prelude/operators/arithmetic, inst+96, loaded [template = constants.%.11]
-// CHECK:STDOUT:   %import_ref.5 = import_ref Core//prelude/operators/arithmetic, inst+91, unloaded
-// CHECK:STDOUT:   %import_ref.6 = import_ref Core//prelude/operators/arithmetic, inst+91, unloaded
-=======
-// CHECK:STDOUT:   %import_ref.1: %Int32.type = import_ref Core//prelude/types, inst+4, loaded [template = constants.%Int32]
 // CHECK:STDOUT:   %import_ref.2: type = import_ref Core//prelude/operators/arithmetic, inst+82, loaded [template = constants.%Negate.type]
 // CHECK:STDOUT:   %import_ref.3 = import_ref Core//prelude/operators/arithmetic, inst+84, unloaded
 // CHECK:STDOUT:   %import_ref.4: %.10 = import_ref Core//prelude/operators/arithmetic, inst+102, loaded [template = constants.%.11]
 // CHECK:STDOUT:   %import_ref.5 = import_ref Core//prelude/operators/arithmetic, inst+97, unloaded
 // CHECK:STDOUT:   %import_ref.6 = import_ref Core//prelude/operators/arithmetic, inst+97, unloaded
->>>>>>> 3c58fb7e
 // CHECK:STDOUT: }
 // CHECK:STDOUT:
 // CHECK:STDOUT: file {
