--- conflicted
+++ resolved
@@ -52,19 +52,11 @@
 // CHECK:STDOUT:     import Core//prelude/types/bool
 // CHECK:STDOUT:   }
 // CHECK:STDOUT:   %import_ref.1: %Int32.type = import_ref Core//prelude/types, inst+4, loaded [template = constants.%Int32]
-<<<<<<< HEAD
-// CHECK:STDOUT:   %import_ref.2: type = import_ref Core//prelude/operators/arithmetic, inst+84, loaded [template = constants.%.8]
+// CHECK:STDOUT:   %import_ref.2: type = import_ref Core//prelude/operators/arithmetic, inst+84, loaded [template = constants.%.10]
 // CHECK:STDOUT:   %import_ref.3 = import_ref Core//prelude/operators/arithmetic, inst+86, unloaded
-// CHECK:STDOUT:   %import_ref.4: %.9 = import_ref Core//prelude/operators/arithmetic, inst+104, loaded [template = constants.%.10]
+// CHECK:STDOUT:   %import_ref.4: %.11 = import_ref Core//prelude/operators/arithmetic, inst+104, loaded [template = constants.%.12]
 // CHECK:STDOUT:   %import_ref.5 = import_ref Core//prelude/operators/arithmetic, inst+99, unloaded
 // CHECK:STDOUT:   %import_ref.6 = import_ref Core//prelude/operators/arithmetic, inst+99, unloaded
-=======
-// CHECK:STDOUT:   %import_ref.2: type = import_ref Core//prelude/operators/arithmetic, inst+77, loaded [template = constants.%.10]
-// CHECK:STDOUT:   %import_ref.3 = import_ref Core//prelude/operators/arithmetic, inst+79, unloaded
-// CHECK:STDOUT:   %import_ref.4: %.11 = import_ref Core//prelude/operators/arithmetic, inst+96, loaded [template = constants.%.12]
-// CHECK:STDOUT:   %import_ref.5 = import_ref Core//prelude/operators/arithmetic, inst+91, unloaded
-// CHECK:STDOUT:   %import_ref.6 = import_ref Core//prelude/operators/arithmetic, inst+91, unloaded
->>>>>>> 7396aede
 // CHECK:STDOUT: }
 // CHECK:STDOUT:
 // CHECK:STDOUT: file {
