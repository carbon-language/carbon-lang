--- conflicted
+++ resolved
@@ -43,17 +43,11 @@
 // CHECK:STDOUT: }
 // CHECK:STDOUT:
 // CHECK:STDOUT: file {
-<<<<<<< HEAD
 // CHECK:STDOUT:   package: <namespace> = namespace {
 // CHECK:STDOUT:     .F = %F
 // CHECK:STDOUT:     .G = %G
 // CHECK:STDOUT:     .ValueBinding = %ValueBinding
 // CHECK:STDOUT:   } [template]
-// CHECK:STDOUT:   %F: <function> = fn_decl @F [template]
-// CHECK:STDOUT:   %G: <function> = fn_decl @G [template]
-// CHECK:STDOUT:   %ValueBinding: <function> = fn_decl @ValueBinding [template]
-=======
-// CHECK:STDOUT:   package: <namespace> = namespace {.F = %F, .G = %G, .ValueBinding = %ValueBinding} [template]
 // CHECK:STDOUT:   %F: <function> = fn_decl @F {
 // CHECK:STDOUT:     %.loc7_17: i32 = int_literal 3 [template = constants.%.1]
 // CHECK:STDOUT:     %.loc7_18: type = array_type %.loc7_17, i32 [template = constants.%.2]
@@ -71,7 +65,6 @@
 // CHECK:STDOUT:     %b.loc17_17.1: [i32; 3] = param b
 // CHECK:STDOUT:     @ValueBinding.%b: [i32; 3] = bind_name b, %b.loc17_17.1
 // CHECK:STDOUT:   } [template]
->>>>>>> 5f4e6c76
 // CHECK:STDOUT: }
 // CHECK:STDOUT:
 // CHECK:STDOUT: fn @F() -> %return: [i32; 3];
