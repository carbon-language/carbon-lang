// Part of the Carbon Language project, under the Apache License v2.0 with LLVM
// Exceptions. See /LICENSE for license information.
// SPDX-License-Identifier: Apache-2.0 WITH LLVM-exception
//
// AUTOUPDATE

fn F() -> [i32; 3];

fn G(b: [i32; 3]) {
  var a: [i32; 3] = (1, 2, 3);

  // Indexing a durable array reference gives a durable reference.
  var pa: i32* = &a[0];
  a[0] = 4;
}

fn ValueBinding(b: [i32; 3]) {
  var a: [i32; 3] = (1, 2, 3);

  // Index but don't do anything else so we can check that a value binding is
  // produced when appropriate.
  a[0];
  b[0];
  F()[0];
}

// CHECK:STDOUT: --- expr_category.carbon
// CHECK:STDOUT:
// CHECK:STDOUT: constants {
<<<<<<< HEAD
// CHECK:STDOUT:   %.loc7_17: i32 = int_literal 3 [template]
// CHECK:STDOUT:   %.loc7_18.1: type = array_type %.loc7_17, i32 [template]
// CHECK:STDOUT:   %.loc7_18.2: type = ptr_type [i32; 3] [template]
// CHECK:STDOUT:   %.loc9_15: i32 = int_literal 3 [template]
// CHECK:STDOUT:   %.loc9_16: type = array_type %.loc9_15, i32 [template]
// CHECK:STDOUT:   %.loc10_16: i32 = int_literal 3 [template]
// CHECK:STDOUT:   %.loc10_17: type = array_type %.loc10_16, i32 [template]
// CHECK:STDOUT:   %.loc10_22: i32 = int_literal 1 [template]
// CHECK:STDOUT:   %.loc10_25: i32 = int_literal 2 [template]
// CHECK:STDOUT:   %.loc10_28: i32 = int_literal 3 [template]
// CHECK:STDOUT:   %.loc10_29.1: type = tuple_type (i32, i32, i32) [template]
// CHECK:STDOUT:   %.loc10_29.2: i32 = int_literal 0 [template]
// CHECK:STDOUT:   %.loc10_29.3: i32 = int_literal 1 [template]
// CHECK:STDOUT:   %.loc10_29.4: i32 = int_literal 2 [template]
// CHECK:STDOUT:   %.loc13: i32 = int_literal 0 [template]
// CHECK:STDOUT:   %.loc14_5: i32 = int_literal 0 [template]
// CHECK:STDOUT:   %.loc14_10: i32 = int_literal 4 [template]
// CHECK:STDOUT:   %.loc17_26: i32 = int_literal 3 [template]
// CHECK:STDOUT:   %.loc17_27: type = array_type %.loc17_26, i32 [template]
// CHECK:STDOUT:   %.loc18_16: i32 = int_literal 3 [template]
// CHECK:STDOUT:   %.loc18_17: type = array_type %.loc18_16, i32 [template]
// CHECK:STDOUT:   %.loc18_22: i32 = int_literal 1 [template]
// CHECK:STDOUT:   %.loc18_25: i32 = int_literal 2 [template]
// CHECK:STDOUT:   %.loc18_28: i32 = int_literal 3 [template]
// CHECK:STDOUT:   %.loc18_29.1: i32 = int_literal 0 [template]
// CHECK:STDOUT:   %.loc18_29.2: i32 = int_literal 1 [template]
// CHECK:STDOUT:   %.loc18_29.3: i32 = int_literal 2 [template]
// CHECK:STDOUT:   %.loc22: i32 = int_literal 0 [template]
// CHECK:STDOUT:   %.loc23: i32 = int_literal 0 [template]
// CHECK:STDOUT:   %.loc24: i32 = int_literal 0 [template]
=======
// CHECK:STDOUT:   %.1: i32 = int_literal 3 [template]
// CHECK:STDOUT:   %.2: type = array_type %.1, i32 [template]
// CHECK:STDOUT:   %.3: type = ptr_type [i32; 3] [template]
// CHECK:STDOUT:   %.4: i32 = int_literal 3 [template]
// CHECK:STDOUT:   %.5: type = array_type %.4, i32 [template]
// CHECK:STDOUT:   %.6: i32 = int_literal 3 [template]
// CHECK:STDOUT:   %.7: type = array_type %.6, i32 [template]
// CHECK:STDOUT:   %.8: i32 = int_literal 1 [template]
// CHECK:STDOUT:   %.9: i32 = int_literal 2 [template]
// CHECK:STDOUT:   %.10: i32 = int_literal 3 [template]
// CHECK:STDOUT:   %.11: type = tuple_type (i32, i32, i32) [template]
// CHECK:STDOUT:   %.12: i32 = int_literal 0 [template]
// CHECK:STDOUT:   %.13: i32 = int_literal 0 [template]
// CHECK:STDOUT:   %.14: i32 = int_literal 4 [template]
// CHECK:STDOUT:   %.15: i32 = int_literal 3 [template]
// CHECK:STDOUT:   %.16: type = array_type %.15, i32 [template]
// CHECK:STDOUT:   %.17: i32 = int_literal 3 [template]
// CHECK:STDOUT:   %.18: type = array_type %.17, i32 [template]
// CHECK:STDOUT:   %.19: i32 = int_literal 1 [template]
// CHECK:STDOUT:   %.20: i32 = int_literal 2 [template]
// CHECK:STDOUT:   %.21: i32 = int_literal 3 [template]
// CHECK:STDOUT:   %.22: i32 = int_literal 0 [template]
// CHECK:STDOUT:   %.23: i32 = int_literal 0 [template]
// CHECK:STDOUT:   %.24: i32 = int_literal 0 [template]
>>>>>>> d712bf12
// CHECK:STDOUT: }
// CHECK:STDOUT:
// CHECK:STDOUT: file {
// CHECK:STDOUT:   package: <namespace> = namespace package, {.F = %F, .G = %G, .ValueBinding = %ValueBinding}
// CHECK:STDOUT:   %F: <function> = fn_decl @F [template]
// CHECK:STDOUT:   %G: <function> = fn_decl @G [template]
// CHECK:STDOUT:   %ValueBinding: <function> = fn_decl @ValueBinding [template]
// CHECK:STDOUT: }
// CHECK:STDOUT:
// CHECK:STDOUT: fn @F() -> %return: [i32; 3];
// CHECK:STDOUT:
// CHECK:STDOUT: fn @G(%b: [i32; 3]) {
// CHECK:STDOUT: !entry:
// CHECK:STDOUT:   %.loc10_16: i32 = int_literal 3 [template = constants.%.6]
// CHECK:STDOUT:   %.loc10_17: type = array_type %.loc10_16, i32 [template = constants.%.7]
// CHECK:STDOUT:   %a.var: ref [i32; 3] = var a
// CHECK:STDOUT:   %a: ref [i32; 3] = bind_name a, %a.var
// CHECK:STDOUT:   %.loc10_22: i32 = int_literal 1 [template = constants.%.8]
// CHECK:STDOUT:   %.loc10_25: i32 = int_literal 2 [template = constants.%.9]
// CHECK:STDOUT:   %.loc10_28: i32 = int_literal 3 [template = constants.%.10]
// CHECK:STDOUT:   %.loc10_29.1: (i32, i32, i32) = tuple_literal (%.loc10_22, %.loc10_25, %.loc10_28)
// CHECK:STDOUT:   %.loc10_29.2: i32 = int_literal 0 [template = constants.%.loc10_29.2]
// CHECK:STDOUT:   %.loc10_29.3: ref i32 = array_index %a.var, %.loc10_29.2
// CHECK:STDOUT:   %.loc10_29.4: init i32 = initialize_from %.loc10_22 to %.loc10_29.3
// CHECK:STDOUT:   %.loc10_29.5: i32 = int_literal 1 [template = constants.%.loc10_29.3]
// CHECK:STDOUT:   %.loc10_29.6: ref i32 = array_index %a.var, %.loc10_29.5
// CHECK:STDOUT:   %.loc10_29.7: init i32 = initialize_from %.loc10_25 to %.loc10_29.6
// CHECK:STDOUT:   %.loc10_29.8: i32 = int_literal 2 [template = constants.%.loc10_29.4]
// CHECK:STDOUT:   %.loc10_29.9: ref i32 = array_index %a.var, %.loc10_29.8
// CHECK:STDOUT:   %.loc10_29.10: init i32 = initialize_from %.loc10_28 to %.loc10_29.9
// CHECK:STDOUT:   %.loc10_29.11: init [i32; 3] = array_init (%.loc10_29.4, %.loc10_29.7, %.loc10_29.10) to %a.var
// CHECK:STDOUT:   %.loc10_29.12: init [i32; 3] = converted %.loc10_29.1, %.loc10_29.11
// CHECK:STDOUT:   assign %a.var, %.loc10_29.12
// CHECK:STDOUT:   %.loc13_14: type = ptr_type i32 [template]
// CHECK:STDOUT:   %pa.var: ref i32* = var pa
// CHECK:STDOUT:   %pa: ref i32* = bind_name pa, %pa.var
// CHECK:STDOUT:   %a.ref.loc13: ref [i32; 3] = name_ref a, %a
// CHECK:STDOUT:   %.loc13_21: i32 = int_literal 0 [template = constants.%.12]
// CHECK:STDOUT:   %.loc13_22: ref i32 = array_index %a.ref.loc13, %.loc13_21
// CHECK:STDOUT:   %.loc13_18: i32* = addr_of %.loc13_22
// CHECK:STDOUT:   assign %pa.var, %.loc13_18
// CHECK:STDOUT:   %a.ref.loc14: ref [i32; 3] = name_ref a, %a
// CHECK:STDOUT:   %.loc14_5: i32 = int_literal 0 [template = constants.%.13]
// CHECK:STDOUT:   %.loc14_6: ref i32 = array_index %a.ref.loc14, %.loc14_5
// CHECK:STDOUT:   %.loc14_10: i32 = int_literal 4 [template = constants.%.14]
// CHECK:STDOUT:   assign %.loc14_6, %.loc14_10
// CHECK:STDOUT:   return
// CHECK:STDOUT: }
// CHECK:STDOUT:
// CHECK:STDOUT: fn @ValueBinding(%b: [i32; 3]) {
// CHECK:STDOUT: !entry:
// CHECK:STDOUT:   %.loc18_16: i32 = int_literal 3 [template = constants.%.17]
// CHECK:STDOUT:   %.loc18_17: type = array_type %.loc18_16, i32 [template = constants.%.18]
// CHECK:STDOUT:   %a.var: ref [i32; 3] = var a
// CHECK:STDOUT:   %a: ref [i32; 3] = bind_name a, %a.var
// CHECK:STDOUT:   %.loc18_22: i32 = int_literal 1 [template = constants.%.19]
// CHECK:STDOUT:   %.loc18_25: i32 = int_literal 2 [template = constants.%.20]
// CHECK:STDOUT:   %.loc18_28: i32 = int_literal 3 [template = constants.%.21]
// CHECK:STDOUT:   %.loc18_29.1: (i32, i32, i32) = tuple_literal (%.loc18_22, %.loc18_25, %.loc18_28)
// CHECK:STDOUT:   %.loc18_29.2: i32 = int_literal 0 [template = constants.%.loc18_29.1]
// CHECK:STDOUT:   %.loc18_29.3: ref i32 = array_index %a.var, %.loc18_29.2
// CHECK:STDOUT:   %.loc18_29.4: init i32 = initialize_from %.loc18_22 to %.loc18_29.3
// CHECK:STDOUT:   %.loc18_29.5: i32 = int_literal 1 [template = constants.%.loc18_29.2]
// CHECK:STDOUT:   %.loc18_29.6: ref i32 = array_index %a.var, %.loc18_29.5
// CHECK:STDOUT:   %.loc18_29.7: init i32 = initialize_from %.loc18_25 to %.loc18_29.6
// CHECK:STDOUT:   %.loc18_29.8: i32 = int_literal 2 [template = constants.%.loc18_29.3]
// CHECK:STDOUT:   %.loc18_29.9: ref i32 = array_index %a.var, %.loc18_29.8
// CHECK:STDOUT:   %.loc18_29.10: init i32 = initialize_from %.loc18_28 to %.loc18_29.9
// CHECK:STDOUT:   %.loc18_29.11: init [i32; 3] = array_init (%.loc18_29.4, %.loc18_29.7, %.loc18_29.10) to %a.var
// CHECK:STDOUT:   %.loc18_29.12: init [i32; 3] = converted %.loc18_29.1, %.loc18_29.11
// CHECK:STDOUT:   assign %a.var, %.loc18_29.12
// CHECK:STDOUT:   %a.ref: ref [i32; 3] = name_ref a, %a
// CHECK:STDOUT:   %.loc22_5: i32 = int_literal 0 [template = constants.%.22]
// CHECK:STDOUT:   %.loc22_6: ref i32 = array_index %a.ref, %.loc22_5
// CHECK:STDOUT:   %b.ref: [i32; 3] = name_ref b, %b
// CHECK:STDOUT:   %.loc23_5: i32 = int_literal 0 [template = constants.%.23]
// CHECK:STDOUT:   %.loc23_6.1: ref [i32; 3] = value_as_ref %b.ref
// CHECK:STDOUT:   %.loc23_6.2: ref i32 = array_index %.loc23_6.1, %.loc23_5
// CHECK:STDOUT:   %.loc23_6.3: i32 = bind_value %.loc23_6.2
// CHECK:STDOUT:   %F.ref: <function> = name_ref F, file.%F [template = file.%F]
// CHECK:STDOUT:   %.loc24_4.1: ref [i32; 3] = temporary_storage
// CHECK:STDOUT:   %.loc24_4.2: init [i32; 3] = call %F.ref() to %.loc24_4.1
// CHECK:STDOUT:   %.loc24_7: i32 = int_literal 0 [template = constants.%.24]
// CHECK:STDOUT:   %.loc24_4.3: ref [i32; 3] = temporary %.loc24_4.1, %.loc24_4.2
// CHECK:STDOUT:   %.loc24_8.1: ref i32 = array_index %.loc24_4.3, %.loc24_7
// CHECK:STDOUT:   %.loc24_8.2: i32 = bind_value %.loc24_8.1
// CHECK:STDOUT:   return
// CHECK:STDOUT: }
// CHECK:STDOUT:<|MERGE_RESOLUTION|>--- conflicted
+++ resolved
@@ -27,38 +27,6 @@
 // CHECK:STDOUT: --- expr_category.carbon
 // CHECK:STDOUT:
 // CHECK:STDOUT: constants {
-<<<<<<< HEAD
-// CHECK:STDOUT:   %.loc7_17: i32 = int_literal 3 [template]
-// CHECK:STDOUT:   %.loc7_18.1: type = array_type %.loc7_17, i32 [template]
-// CHECK:STDOUT:   %.loc7_18.2: type = ptr_type [i32; 3] [template]
-// CHECK:STDOUT:   %.loc9_15: i32 = int_literal 3 [template]
-// CHECK:STDOUT:   %.loc9_16: type = array_type %.loc9_15, i32 [template]
-// CHECK:STDOUT:   %.loc10_16: i32 = int_literal 3 [template]
-// CHECK:STDOUT:   %.loc10_17: type = array_type %.loc10_16, i32 [template]
-// CHECK:STDOUT:   %.loc10_22: i32 = int_literal 1 [template]
-// CHECK:STDOUT:   %.loc10_25: i32 = int_literal 2 [template]
-// CHECK:STDOUT:   %.loc10_28: i32 = int_literal 3 [template]
-// CHECK:STDOUT:   %.loc10_29.1: type = tuple_type (i32, i32, i32) [template]
-// CHECK:STDOUT:   %.loc10_29.2: i32 = int_literal 0 [template]
-// CHECK:STDOUT:   %.loc10_29.3: i32 = int_literal 1 [template]
-// CHECK:STDOUT:   %.loc10_29.4: i32 = int_literal 2 [template]
-// CHECK:STDOUT:   %.loc13: i32 = int_literal 0 [template]
-// CHECK:STDOUT:   %.loc14_5: i32 = int_literal 0 [template]
-// CHECK:STDOUT:   %.loc14_10: i32 = int_literal 4 [template]
-// CHECK:STDOUT:   %.loc17_26: i32 = int_literal 3 [template]
-// CHECK:STDOUT:   %.loc17_27: type = array_type %.loc17_26, i32 [template]
-// CHECK:STDOUT:   %.loc18_16: i32 = int_literal 3 [template]
-// CHECK:STDOUT:   %.loc18_17: type = array_type %.loc18_16, i32 [template]
-// CHECK:STDOUT:   %.loc18_22: i32 = int_literal 1 [template]
-// CHECK:STDOUT:   %.loc18_25: i32 = int_literal 2 [template]
-// CHECK:STDOUT:   %.loc18_28: i32 = int_literal 3 [template]
-// CHECK:STDOUT:   %.loc18_29.1: i32 = int_literal 0 [template]
-// CHECK:STDOUT:   %.loc18_29.2: i32 = int_literal 1 [template]
-// CHECK:STDOUT:   %.loc18_29.3: i32 = int_literal 2 [template]
-// CHECK:STDOUT:   %.loc22: i32 = int_literal 0 [template]
-// CHECK:STDOUT:   %.loc23: i32 = int_literal 0 [template]
-// CHECK:STDOUT:   %.loc24: i32 = int_literal 0 [template]
-=======
 // CHECK:STDOUT:   %.1: i32 = int_literal 3 [template]
 // CHECK:STDOUT:   %.2: type = array_type %.1, i32 [template]
 // CHECK:STDOUT:   %.3: type = ptr_type [i32; 3] [template]
@@ -71,19 +39,24 @@
 // CHECK:STDOUT:   %.10: i32 = int_literal 3 [template]
 // CHECK:STDOUT:   %.11: type = tuple_type (i32, i32, i32) [template]
 // CHECK:STDOUT:   %.12: i32 = int_literal 0 [template]
-// CHECK:STDOUT:   %.13: i32 = int_literal 0 [template]
-// CHECK:STDOUT:   %.14: i32 = int_literal 4 [template]
-// CHECK:STDOUT:   %.15: i32 = int_literal 3 [template]
-// CHECK:STDOUT:   %.16: type = array_type %.15, i32 [template]
-// CHECK:STDOUT:   %.17: i32 = int_literal 3 [template]
-// CHECK:STDOUT:   %.18: type = array_type %.17, i32 [template]
-// CHECK:STDOUT:   %.19: i32 = int_literal 1 [template]
-// CHECK:STDOUT:   %.20: i32 = int_literal 2 [template]
-// CHECK:STDOUT:   %.21: i32 = int_literal 3 [template]
-// CHECK:STDOUT:   %.22: i32 = int_literal 0 [template]
-// CHECK:STDOUT:   %.23: i32 = int_literal 0 [template]
-// CHECK:STDOUT:   %.24: i32 = int_literal 0 [template]
->>>>>>> d712bf12
+// CHECK:STDOUT:   %.13: i32 = int_literal 1 [template]
+// CHECK:STDOUT:   %.14: i32 = int_literal 2 [template]
+// CHECK:STDOUT:   %.15: i32 = int_literal 0 [template]
+// CHECK:STDOUT:   %.16: i32 = int_literal 0 [template]
+// CHECK:STDOUT:   %.17: i32 = int_literal 4 [template]
+// CHECK:STDOUT:   %.18: i32 = int_literal 3 [template]
+// CHECK:STDOUT:   %.19: type = array_type %.18, i32 [template]
+// CHECK:STDOUT:   %.20: i32 = int_literal 3 [template]
+// CHECK:STDOUT:   %.21: type = array_type %.20, i32 [template]
+// CHECK:STDOUT:   %.22: i32 = int_literal 1 [template]
+// CHECK:STDOUT:   %.23: i32 = int_literal 2 [template]
+// CHECK:STDOUT:   %.24: i32 = int_literal 3 [template]
+// CHECK:STDOUT:   %.25: i32 = int_literal 0 [template]
+// CHECK:STDOUT:   %.26: i32 = int_literal 1 [template]
+// CHECK:STDOUT:   %.27: i32 = int_literal 2 [template]
+// CHECK:STDOUT:   %.28: i32 = int_literal 0 [template]
+// CHECK:STDOUT:   %.29: i32 = int_literal 0 [template]
+// CHECK:STDOUT:   %.30: i32 = int_literal 0 [template]
 // CHECK:STDOUT: }
 // CHECK:STDOUT:
 // CHECK:STDOUT: file {
@@ -105,13 +78,13 @@
 // CHECK:STDOUT:   %.loc10_25: i32 = int_literal 2 [template = constants.%.9]
 // CHECK:STDOUT:   %.loc10_28: i32 = int_literal 3 [template = constants.%.10]
 // CHECK:STDOUT:   %.loc10_29.1: (i32, i32, i32) = tuple_literal (%.loc10_22, %.loc10_25, %.loc10_28)
-// CHECK:STDOUT:   %.loc10_29.2: i32 = int_literal 0 [template = constants.%.loc10_29.2]
+// CHECK:STDOUT:   %.loc10_29.2: i32 = int_literal 0 [template = constants.%.12]
 // CHECK:STDOUT:   %.loc10_29.3: ref i32 = array_index %a.var, %.loc10_29.2
 // CHECK:STDOUT:   %.loc10_29.4: init i32 = initialize_from %.loc10_22 to %.loc10_29.3
-// CHECK:STDOUT:   %.loc10_29.5: i32 = int_literal 1 [template = constants.%.loc10_29.3]
+// CHECK:STDOUT:   %.loc10_29.5: i32 = int_literal 1 [template = constants.%.13]
 // CHECK:STDOUT:   %.loc10_29.6: ref i32 = array_index %a.var, %.loc10_29.5
 // CHECK:STDOUT:   %.loc10_29.7: init i32 = initialize_from %.loc10_25 to %.loc10_29.6
-// CHECK:STDOUT:   %.loc10_29.8: i32 = int_literal 2 [template = constants.%.loc10_29.4]
+// CHECK:STDOUT:   %.loc10_29.8: i32 = int_literal 2 [template = constants.%.14]
 // CHECK:STDOUT:   %.loc10_29.9: ref i32 = array_index %a.var, %.loc10_29.8
 // CHECK:STDOUT:   %.loc10_29.10: init i32 = initialize_from %.loc10_28 to %.loc10_29.9
 // CHECK:STDOUT:   %.loc10_29.11: init [i32; 3] = array_init (%.loc10_29.4, %.loc10_29.7, %.loc10_29.10) to %a.var
@@ -121,52 +94,52 @@
 // CHECK:STDOUT:   %pa.var: ref i32* = var pa
 // CHECK:STDOUT:   %pa: ref i32* = bind_name pa, %pa.var
 // CHECK:STDOUT:   %a.ref.loc13: ref [i32; 3] = name_ref a, %a
-// CHECK:STDOUT:   %.loc13_21: i32 = int_literal 0 [template = constants.%.12]
+// CHECK:STDOUT:   %.loc13_21: i32 = int_literal 0 [template = constants.%.15]
 // CHECK:STDOUT:   %.loc13_22: ref i32 = array_index %a.ref.loc13, %.loc13_21
 // CHECK:STDOUT:   %.loc13_18: i32* = addr_of %.loc13_22
 // CHECK:STDOUT:   assign %pa.var, %.loc13_18
 // CHECK:STDOUT:   %a.ref.loc14: ref [i32; 3] = name_ref a, %a
-// CHECK:STDOUT:   %.loc14_5: i32 = int_literal 0 [template = constants.%.13]
+// CHECK:STDOUT:   %.loc14_5: i32 = int_literal 0 [template = constants.%.16]
 // CHECK:STDOUT:   %.loc14_6: ref i32 = array_index %a.ref.loc14, %.loc14_5
-// CHECK:STDOUT:   %.loc14_10: i32 = int_literal 4 [template = constants.%.14]
+// CHECK:STDOUT:   %.loc14_10: i32 = int_literal 4 [template = constants.%.17]
 // CHECK:STDOUT:   assign %.loc14_6, %.loc14_10
 // CHECK:STDOUT:   return
 // CHECK:STDOUT: }
 // CHECK:STDOUT:
 // CHECK:STDOUT: fn @ValueBinding(%b: [i32; 3]) {
 // CHECK:STDOUT: !entry:
-// CHECK:STDOUT:   %.loc18_16: i32 = int_literal 3 [template = constants.%.17]
-// CHECK:STDOUT:   %.loc18_17: type = array_type %.loc18_16, i32 [template = constants.%.18]
+// CHECK:STDOUT:   %.loc18_16: i32 = int_literal 3 [template = constants.%.20]
+// CHECK:STDOUT:   %.loc18_17: type = array_type %.loc18_16, i32 [template = constants.%.21]
 // CHECK:STDOUT:   %a.var: ref [i32; 3] = var a
 // CHECK:STDOUT:   %a: ref [i32; 3] = bind_name a, %a.var
-// CHECK:STDOUT:   %.loc18_22: i32 = int_literal 1 [template = constants.%.19]
-// CHECK:STDOUT:   %.loc18_25: i32 = int_literal 2 [template = constants.%.20]
-// CHECK:STDOUT:   %.loc18_28: i32 = int_literal 3 [template = constants.%.21]
+// CHECK:STDOUT:   %.loc18_22: i32 = int_literal 1 [template = constants.%.22]
+// CHECK:STDOUT:   %.loc18_25: i32 = int_literal 2 [template = constants.%.23]
+// CHECK:STDOUT:   %.loc18_28: i32 = int_literal 3 [template = constants.%.24]
 // CHECK:STDOUT:   %.loc18_29.1: (i32, i32, i32) = tuple_literal (%.loc18_22, %.loc18_25, %.loc18_28)
-// CHECK:STDOUT:   %.loc18_29.2: i32 = int_literal 0 [template = constants.%.loc18_29.1]
+// CHECK:STDOUT:   %.loc18_29.2: i32 = int_literal 0 [template = constants.%.25]
 // CHECK:STDOUT:   %.loc18_29.3: ref i32 = array_index %a.var, %.loc18_29.2
 // CHECK:STDOUT:   %.loc18_29.4: init i32 = initialize_from %.loc18_22 to %.loc18_29.3
-// CHECK:STDOUT:   %.loc18_29.5: i32 = int_literal 1 [template = constants.%.loc18_29.2]
+// CHECK:STDOUT:   %.loc18_29.5: i32 = int_literal 1 [template = constants.%.26]
 // CHECK:STDOUT:   %.loc18_29.6: ref i32 = array_index %a.var, %.loc18_29.5
 // CHECK:STDOUT:   %.loc18_29.7: init i32 = initialize_from %.loc18_25 to %.loc18_29.6
-// CHECK:STDOUT:   %.loc18_29.8: i32 = int_literal 2 [template = constants.%.loc18_29.3]
+// CHECK:STDOUT:   %.loc18_29.8: i32 = int_literal 2 [template = constants.%.27]
 // CHECK:STDOUT:   %.loc18_29.9: ref i32 = array_index %a.var, %.loc18_29.8
 // CHECK:STDOUT:   %.loc18_29.10: init i32 = initialize_from %.loc18_28 to %.loc18_29.9
 // CHECK:STDOUT:   %.loc18_29.11: init [i32; 3] = array_init (%.loc18_29.4, %.loc18_29.7, %.loc18_29.10) to %a.var
 // CHECK:STDOUT:   %.loc18_29.12: init [i32; 3] = converted %.loc18_29.1, %.loc18_29.11
 // CHECK:STDOUT:   assign %a.var, %.loc18_29.12
 // CHECK:STDOUT:   %a.ref: ref [i32; 3] = name_ref a, %a
-// CHECK:STDOUT:   %.loc22_5: i32 = int_literal 0 [template = constants.%.22]
+// CHECK:STDOUT:   %.loc22_5: i32 = int_literal 0 [template = constants.%.28]
 // CHECK:STDOUT:   %.loc22_6: ref i32 = array_index %a.ref, %.loc22_5
 // CHECK:STDOUT:   %b.ref: [i32; 3] = name_ref b, %b
-// CHECK:STDOUT:   %.loc23_5: i32 = int_literal 0 [template = constants.%.23]
+// CHECK:STDOUT:   %.loc23_5: i32 = int_literal 0 [template = constants.%.29]
 // CHECK:STDOUT:   %.loc23_6.1: ref [i32; 3] = value_as_ref %b.ref
 // CHECK:STDOUT:   %.loc23_6.2: ref i32 = array_index %.loc23_6.1, %.loc23_5
 // CHECK:STDOUT:   %.loc23_6.3: i32 = bind_value %.loc23_6.2
 // CHECK:STDOUT:   %F.ref: <function> = name_ref F, file.%F [template = file.%F]
 // CHECK:STDOUT:   %.loc24_4.1: ref [i32; 3] = temporary_storage
 // CHECK:STDOUT:   %.loc24_4.2: init [i32; 3] = call %F.ref() to %.loc24_4.1
-// CHECK:STDOUT:   %.loc24_7: i32 = int_literal 0 [template = constants.%.24]
+// CHECK:STDOUT:   %.loc24_7: i32 = int_literal 0 [template = constants.%.30]
 // CHECK:STDOUT:   %.loc24_4.3: ref [i32; 3] = temporary %.loc24_4.1, %.loc24_4.2
 // CHECK:STDOUT:   %.loc24_8.1: ref i32 = array_index %.loc24_4.3, %.loc24_7
 // CHECK:STDOUT:   %.loc24_8.2: i32 = bind_value %.loc24_8.1
