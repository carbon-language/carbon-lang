// Part of the Carbon Language project, under the Apache License v2.0 with LLVM
// Exceptions. See /LICENSE for license information.
// SPDX-License-Identifier: Apache-2.0 WITH LLVM-exception
//
// AUTOUPDATE
// TIP: To test this file alone, run:
// TIP:   bazel test //toolchain/testing:file_test --test_arg=--file_tests=toolchain/check/testdata/index/expr_category.carbon
// TIP: To dump output, run:
// TIP:   bazel run //toolchain/testing:file_test -- --dump_output --file_tests=toolchain/check/testdata/index/expr_category.carbon

fn F() -> [i32; 3];

fn G(b: [i32; 3]) {
  var a: [i32; 3] = (1, 2, 3);

  // Indexing a durable array reference gives a durable reference.
  var pa: i32* = &a[0];
  a[0] = 4;
}

fn ValueBinding(b: [i32; 3]) {
  var a: [i32; 3] = (1, 2, 3);

  // Index but don't do anything else so we can check that a value binding is
  // produced when appropriate.
  a[0];
  b[0];
  F()[0];
}

// CHECK:STDOUT: --- expr_category.carbon
// CHECK:STDOUT:
// CHECK:STDOUT: constants {
// CHECK:STDOUT:   %Int32.type: type = fn_type @Int32 [template]
// CHECK:STDOUT:   %.1: type = tuple_type () [template]
// CHECK:STDOUT:   %Int32: %Int32.type = struct_value () [template]
// CHECK:STDOUT:   %.2: i32 = int_literal 3 [template]
// CHECK:STDOUT:   %.3: type = array_type %.2, i32 [template]
// CHECK:STDOUT:   %F.type: type = fn_type @F [template]
// CHECK:STDOUT:   %F: %F.type = struct_value () [template]
// CHECK:STDOUT:   %G.type: type = fn_type @G [template]
// CHECK:STDOUT:   %G: %G.type = struct_value () [template]
// CHECK:STDOUT:   %.4: type = ptr_type %.3 [template]
// CHECK:STDOUT:   %.5: i32 = int_literal 1 [template]
// CHECK:STDOUT:   %.6: i32 = int_literal 2 [template]
// CHECK:STDOUT:   %.7: type = tuple_type (i32, i32, i32) [template]
// CHECK:STDOUT:   %.8: i32 = int_literal 0 [template]
// CHECK:STDOUT:   %array: %.3 = tuple_value (%.5, %.6, %.2) [template]
// CHECK:STDOUT:   %.9: type = ptr_type i32 [template]
// CHECK:STDOUT:   %.10: i32 = int_literal 4 [template]
// CHECK:STDOUT:   %ValueBinding.type: type = fn_type @ValueBinding [template]
// CHECK:STDOUT:   %ValueBinding: %ValueBinding.type = struct_value () [template]
// CHECK:STDOUT: }
// CHECK:STDOUT:
// CHECK:STDOUT: imports {
// CHECK:STDOUT:   %Core: <namespace> = namespace file.%Core.import, [template] {
// CHECK:STDOUT:     .Int32 = %import_ref
// CHECK:STDOUT:     import Core//prelude
// CHECK:STDOUT:     import Core//prelude/operators
// CHECK:STDOUT:     import Core//prelude/types
// CHECK:STDOUT:     import Core//prelude/operators/arithmetic
// CHECK:STDOUT:     import Core//prelude/operators/bitwise
// CHECK:STDOUT:     import Core//prelude/operators/comparison
// CHECK:STDOUT:     import Core//prelude/types/bool
// CHECK:STDOUT:   }
// CHECK:STDOUT:   %import_ref: %Int32.type = import_ref Core//prelude/types, inst+4, loaded [template = constants.%Int32]
// CHECK:STDOUT: }
// CHECK:STDOUT:
// CHECK:STDOUT: file {
// CHECK:STDOUT:   package: <namespace> = namespace [template] {
// CHECK:STDOUT:     .Core = imports.%Core
// CHECK:STDOUT:     .F = %F.decl
// CHECK:STDOUT:     .G = %G.decl
// CHECK:STDOUT:     .ValueBinding = %ValueBinding.decl
// CHECK:STDOUT:   }
// CHECK:STDOUT:   %Core.import = import Core
// CHECK:STDOUT:   %F.decl: %F.type = fn_decl @F [template = constants.%F] {} {
// CHECK:STDOUT:     %int.make_type_32: init type = call constants.%Int32() [template = i32]
// CHECK:STDOUT:     %.loc11_17: i32 = int_literal 3 [template = constants.%.2]
// CHECK:STDOUT:     %.loc11_12.1: type = value_of_initializer %int.make_type_32 [template = i32]
// CHECK:STDOUT:     %.loc11_12.2: type = converted %int.make_type_32, %.loc11_12.1 [template = i32]
// CHECK:STDOUT:     %.loc11_18: type = array_type %.loc11_17, i32 [template = constants.%.3]
// CHECK:STDOUT:     %return: ref %.3 = var <return slot>
// CHECK:STDOUT:   }
// CHECK:STDOUT:   %G.decl: %G.type = fn_decl @G [template = constants.%G] {
// CHECK:STDOUT:     %b.patt: %.3 = binding_pattern b
// CHECK:STDOUT:   } {
// CHECK:STDOUT:     %int.make_type_32.loc13: init type = call constants.%Int32() [template = i32]
// CHECK:STDOUT:     %.loc13_15: i32 = int_literal 3 [template = constants.%.2]
// CHECK:STDOUT:     %.loc13_10.1: type = value_of_initializer %int.make_type_32.loc13 [template = i32]
// CHECK:STDOUT:     %.loc13_10.2: type = converted %int.make_type_32.loc13, %.loc13_10.1 [template = i32]
// CHECK:STDOUT:     %.loc13_16: type = array_type %.loc13_15, i32 [template = constants.%.3]
<<<<<<< HEAD
// CHECK:STDOUT:     %param.loc13: %.3 = param
// CHECK:STDOUT:     @G.%b: %.3 = bind_name b, %param.loc13
=======
// CHECK:STDOUT:     %b.param: %.3 = param b
// CHECK:STDOUT:     %b: %.3 = bind_name b, %b.param
>>>>>>> dcb4ae26
// CHECK:STDOUT:   }
// CHECK:STDOUT:   %ValueBinding.decl: %ValueBinding.type = fn_decl @ValueBinding [template = constants.%ValueBinding] {
// CHECK:STDOUT:     %b.patt: %.3 = binding_pattern b
// CHECK:STDOUT:   } {
// CHECK:STDOUT:     %int.make_type_32.loc21: init type = call constants.%Int32() [template = i32]
// CHECK:STDOUT:     %.loc21_26: i32 = int_literal 3 [template = constants.%.2]
// CHECK:STDOUT:     %.loc21_21.1: type = value_of_initializer %int.make_type_32.loc21 [template = i32]
// CHECK:STDOUT:     %.loc21_21.2: type = converted %int.make_type_32.loc21, %.loc21_21.1 [template = i32]
// CHECK:STDOUT:     %.loc21_27: type = array_type %.loc21_26, i32 [template = constants.%.3]
<<<<<<< HEAD
// CHECK:STDOUT:     %param.loc21: %.3 = param
// CHECK:STDOUT:     @ValueBinding.%b: %.3 = bind_name b, %param.loc21
=======
// CHECK:STDOUT:     %b.param: %.3 = param b
// CHECK:STDOUT:     %b: %.3 = bind_name b, %b.param
>>>>>>> dcb4ae26
// CHECK:STDOUT:   }
// CHECK:STDOUT: }
// CHECK:STDOUT:
// CHECK:STDOUT: fn @Int32() -> type = "int.make_type_32";
// CHECK:STDOUT:
// CHECK:STDOUT: fn @F() -> %.3;
// CHECK:STDOUT:
// CHECK:STDOUT: fn @G(%b: %.3) {
// CHECK:STDOUT: !entry:
// CHECK:STDOUT:   %int.make_type_32.loc14: init type = call constants.%Int32() [template = i32]
// CHECK:STDOUT:   %.loc14_16: i32 = int_literal 3 [template = constants.%.2]
// CHECK:STDOUT:   %.loc14_11.1: type = value_of_initializer %int.make_type_32.loc14 [template = i32]
// CHECK:STDOUT:   %.loc14_11.2: type = converted %int.make_type_32.loc14, %.loc14_11.1 [template = i32]
// CHECK:STDOUT:   %.loc14_17: type = array_type %.loc14_16, i32 [template = constants.%.3]
// CHECK:STDOUT:   %a.var: ref %.3 = var a
// CHECK:STDOUT:   %a: ref %.3 = bind_name a, %a.var
// CHECK:STDOUT:   %.loc14_22: i32 = int_literal 1 [template = constants.%.5]
// CHECK:STDOUT:   %.loc14_25: i32 = int_literal 2 [template = constants.%.6]
// CHECK:STDOUT:   %.loc14_28: i32 = int_literal 3 [template = constants.%.2]
// CHECK:STDOUT:   %.loc14_29.1: %.7 = tuple_literal (%.loc14_22, %.loc14_25, %.loc14_28)
// CHECK:STDOUT:   %.loc14_29.2: i32 = int_literal 0 [template = constants.%.8]
// CHECK:STDOUT:   %.loc14_29.3: ref i32 = array_index %a.var, %.loc14_29.2
// CHECK:STDOUT:   %.loc14_29.4: init i32 = initialize_from %.loc14_22 to %.loc14_29.3 [template = constants.%.5]
// CHECK:STDOUT:   %.loc14_29.5: i32 = int_literal 1 [template = constants.%.5]
// CHECK:STDOUT:   %.loc14_29.6: ref i32 = array_index %a.var, %.loc14_29.5
// CHECK:STDOUT:   %.loc14_29.7: init i32 = initialize_from %.loc14_25 to %.loc14_29.6 [template = constants.%.6]
// CHECK:STDOUT:   %.loc14_29.8: i32 = int_literal 2 [template = constants.%.6]
// CHECK:STDOUT:   %.loc14_29.9: ref i32 = array_index %a.var, %.loc14_29.8
// CHECK:STDOUT:   %.loc14_29.10: init i32 = initialize_from %.loc14_28 to %.loc14_29.9 [template = constants.%.2]
// CHECK:STDOUT:   %.loc14_29.11: init %.3 = array_init (%.loc14_29.4, %.loc14_29.7, %.loc14_29.10) to %a.var [template = constants.%array]
// CHECK:STDOUT:   %.loc14_30: init %.3 = converted %.loc14_29.1, %.loc14_29.11 [template = constants.%array]
// CHECK:STDOUT:   assign %a.var, %.loc14_30
// CHECK:STDOUT:   %int.make_type_32.loc17: init type = call constants.%Int32() [template = i32]
// CHECK:STDOUT:   %.loc17_14.1: type = value_of_initializer %int.make_type_32.loc17 [template = i32]
// CHECK:STDOUT:   %.loc17_14.2: type = converted %int.make_type_32.loc17, %.loc17_14.1 [template = i32]
// CHECK:STDOUT:   %.loc17_14.3: type = ptr_type i32 [template = constants.%.9]
// CHECK:STDOUT:   %pa.var: ref %.9 = var pa
// CHECK:STDOUT:   %pa: ref %.9 = bind_name pa, %pa.var
// CHECK:STDOUT:   %a.ref.loc17: ref %.3 = name_ref a, %a
// CHECK:STDOUT:   %.loc17_21: i32 = int_literal 0 [template = constants.%.8]
// CHECK:STDOUT:   %.loc17_22: ref i32 = array_index %a.ref.loc17, %.loc17_21
// CHECK:STDOUT:   %.loc17_18: %.9 = addr_of %.loc17_22
// CHECK:STDOUT:   assign %pa.var, %.loc17_18
// CHECK:STDOUT:   %a.ref.loc18: ref %.3 = name_ref a, %a
// CHECK:STDOUT:   %.loc18_5: i32 = int_literal 0 [template = constants.%.8]
// CHECK:STDOUT:   %.loc18_6: ref i32 = array_index %a.ref.loc18, %.loc18_5
// CHECK:STDOUT:   %.loc18_10: i32 = int_literal 4 [template = constants.%.10]
// CHECK:STDOUT:   assign %.loc18_6, %.loc18_10
// CHECK:STDOUT:   return
// CHECK:STDOUT: }
// CHECK:STDOUT:
// CHECK:STDOUT: fn @ValueBinding(%b: %.3) {
// CHECK:STDOUT: !entry:
// CHECK:STDOUT:   %int.make_type_32.loc22: init type = call constants.%Int32() [template = i32]
// CHECK:STDOUT:   %.loc22_16: i32 = int_literal 3 [template = constants.%.2]
// CHECK:STDOUT:   %.loc22_11.1: type = value_of_initializer %int.make_type_32.loc22 [template = i32]
// CHECK:STDOUT:   %.loc22_11.2: type = converted %int.make_type_32.loc22, %.loc22_11.1 [template = i32]
// CHECK:STDOUT:   %.loc22_17: type = array_type %.loc22_16, i32 [template = constants.%.3]
// CHECK:STDOUT:   %a.var: ref %.3 = var a
// CHECK:STDOUT:   %a: ref %.3 = bind_name a, %a.var
// CHECK:STDOUT:   %.loc22_22: i32 = int_literal 1 [template = constants.%.5]
// CHECK:STDOUT:   %.loc22_25: i32 = int_literal 2 [template = constants.%.6]
// CHECK:STDOUT:   %.loc22_28: i32 = int_literal 3 [template = constants.%.2]
// CHECK:STDOUT:   %.loc22_29.1: %.7 = tuple_literal (%.loc22_22, %.loc22_25, %.loc22_28)
// CHECK:STDOUT:   %.loc22_29.2: i32 = int_literal 0 [template = constants.%.8]
// CHECK:STDOUT:   %.loc22_29.3: ref i32 = array_index %a.var, %.loc22_29.2
// CHECK:STDOUT:   %.loc22_29.4: init i32 = initialize_from %.loc22_22 to %.loc22_29.3 [template = constants.%.5]
// CHECK:STDOUT:   %.loc22_29.5: i32 = int_literal 1 [template = constants.%.5]
// CHECK:STDOUT:   %.loc22_29.6: ref i32 = array_index %a.var, %.loc22_29.5
// CHECK:STDOUT:   %.loc22_29.7: init i32 = initialize_from %.loc22_25 to %.loc22_29.6 [template = constants.%.6]
// CHECK:STDOUT:   %.loc22_29.8: i32 = int_literal 2 [template = constants.%.6]
// CHECK:STDOUT:   %.loc22_29.9: ref i32 = array_index %a.var, %.loc22_29.8
// CHECK:STDOUT:   %.loc22_29.10: init i32 = initialize_from %.loc22_28 to %.loc22_29.9 [template = constants.%.2]
// CHECK:STDOUT:   %.loc22_29.11: init %.3 = array_init (%.loc22_29.4, %.loc22_29.7, %.loc22_29.10) to %a.var [template = constants.%array]
// CHECK:STDOUT:   %.loc22_30: init %.3 = converted %.loc22_29.1, %.loc22_29.11 [template = constants.%array]
// CHECK:STDOUT:   assign %a.var, %.loc22_30
// CHECK:STDOUT:   %a.ref: ref %.3 = name_ref a, %a
// CHECK:STDOUT:   %.loc26_5: i32 = int_literal 0 [template = constants.%.8]
// CHECK:STDOUT:   %.loc26_6: ref i32 = array_index %a.ref, %.loc26_5
// CHECK:STDOUT:   %b.ref: %.3 = name_ref b, %b
// CHECK:STDOUT:   %.loc27_5: i32 = int_literal 0 [template = constants.%.8]
// CHECK:STDOUT:   %.loc27_6.1: ref %.3 = value_as_ref %b.ref
// CHECK:STDOUT:   %.loc27_6.2: ref i32 = array_index %.loc27_6.1, %.loc27_5
// CHECK:STDOUT:   %.loc27_6.3: i32 = bind_value %.loc27_6.2
// CHECK:STDOUT:   %F.ref: %F.type = name_ref F, file.%F.decl [template = constants.%F]
// CHECK:STDOUT:   %.loc28_4.1: ref %.3 = temporary_storage
// CHECK:STDOUT:   %F.call: init %.3 = call %F.ref() to %.loc28_4.1
// CHECK:STDOUT:   %.loc28_7: i32 = int_literal 0 [template = constants.%.8]
// CHECK:STDOUT:   %.loc28_4.2: ref %.3 = temporary %.loc28_4.1, %F.call
// CHECK:STDOUT:   %.loc28_8.1: ref i32 = array_index %.loc28_4.2, %.loc28_7
// CHECK:STDOUT:   %.loc28_8.2: i32 = bind_value %.loc28_8.1
// CHECK:STDOUT:   return
// CHECK:STDOUT: }
// CHECK:STDOUT:<|MERGE_RESOLUTION|>--- conflicted
+++ resolved
@@ -90,13 +90,8 @@
 // CHECK:STDOUT:     %.loc13_10.1: type = value_of_initializer %int.make_type_32.loc13 [template = i32]
 // CHECK:STDOUT:     %.loc13_10.2: type = converted %int.make_type_32.loc13, %.loc13_10.1 [template = i32]
 // CHECK:STDOUT:     %.loc13_16: type = array_type %.loc13_15, i32 [template = constants.%.3]
-<<<<<<< HEAD
-// CHECK:STDOUT:     %param.loc13: %.3 = param
-// CHECK:STDOUT:     @G.%b: %.3 = bind_name b, %param.loc13
-=======
-// CHECK:STDOUT:     %b.param: %.3 = param b
-// CHECK:STDOUT:     %b: %.3 = bind_name b, %b.param
->>>>>>> dcb4ae26
+// CHECK:STDOUT:     %param: %.3 = param
+// CHECK:STDOUT:     %b: %.3 = bind_name b, %param
 // CHECK:STDOUT:   }
 // CHECK:STDOUT:   %ValueBinding.decl: %ValueBinding.type = fn_decl @ValueBinding [template = constants.%ValueBinding] {
 // CHECK:STDOUT:     %b.patt: %.3 = binding_pattern b
@@ -106,13 +101,8 @@
 // CHECK:STDOUT:     %.loc21_21.1: type = value_of_initializer %int.make_type_32.loc21 [template = i32]
 // CHECK:STDOUT:     %.loc21_21.2: type = converted %int.make_type_32.loc21, %.loc21_21.1 [template = i32]
 // CHECK:STDOUT:     %.loc21_27: type = array_type %.loc21_26, i32 [template = constants.%.3]
-<<<<<<< HEAD
-// CHECK:STDOUT:     %param.loc21: %.3 = param
-// CHECK:STDOUT:     @ValueBinding.%b: %.3 = bind_name b, %param.loc21
-=======
-// CHECK:STDOUT:     %b.param: %.3 = param b
-// CHECK:STDOUT:     %b: %.3 = bind_name b, %b.param
->>>>>>> dcb4ae26
+// CHECK:STDOUT:     %param: %.3 = param
+// CHECK:STDOUT:     %b: %.3 = bind_name b, %param
 // CHECK:STDOUT:   }
 // CHECK:STDOUT: }
 // CHECK:STDOUT:
