// Part of the Carbon Language project, under the Apache License v2.0 with LLVM
// Exceptions. See /LICENSE for license information.
// SPDX-License-Identifier: Apache-2.0 WITH LLVM-exception
//
// AUTOUPDATE

var a: (i32, i32) = (12, 6);
// CHECK:STDERR: fail_tuple_out_of_bound_access.carbon:[[@LINE+3]]:17: Index `2` is past the end of `(i32, i32) as type`.
// CHECK:STDERR: var b: i32 = a[2];
// CHECK:STDERR:                 ^
var b: i32 = a[2];

// CHECK:STDOUT: file "fail_tuple_out_of_bound_access.carbon" {
// CHECK:STDOUT:   %.loc7_17.1: type = tuple_type (type, type)
// CHECK:STDOUT:   %.loc7_17.2: (type, type) = tuple_literal (i32, i32)
// CHECK:STDOUT:   %.loc7_17.3: type = tuple_type (i32, i32)
// CHECK:STDOUT:   %a: ref (i32, i32) = var "a"
<<<<<<< HEAD
// CHECK:STDOUT:   %.loc7_22.1: i32 = int_literal 12
// CHECK:STDOUT:   %.loc7_22.2: i32 = stub_reference %.loc7_22.1
// CHECK:STDOUT:   %.loc7_26.1: i32 = int_literal 6
// CHECK:STDOUT:   %.loc7_26.2: i32 = stub_reference %.loc7_26.1
// CHECK:STDOUT:   %.loc7_27: (i32, i32) = tuple_literal (%.loc7_22.2, %.loc7_26.2)
// CHECK:STDOUT:   %.loc7_28.1: ref i32 = tuple_access %a, member0
// CHECK:STDOUT:   %.loc7_28.2: init i32 = initialize_from %.loc7_22.2 to %.loc7_28.1
// CHECK:STDOUT:   %.loc7_28.3: ref i32 = tuple_access %a, member1
// CHECK:STDOUT:   %.loc7_28.4: init i32 = initialize_from %.loc7_26.2 to %.loc7_28.3
// CHECK:STDOUT:   %.loc7_28.5: init (i32, i32) = tuple_init %.loc7_27, (%.loc7_28.2, %.loc7_28.4)
// CHECK:STDOUT:   assign %a, %.loc7_28.5
=======
// CHECK:STDOUT:   %.loc7_22: i32 = int_literal 12
// CHECK:STDOUT:   %.loc7_26: i32 = int_literal 6
// CHECK:STDOUT:   %.loc7_27: (i32, i32) = tuple_literal (%.loc7_22, %.loc7_26)
// CHECK:STDOUT:   %.loc7_28.1: i32 = int_literal 0
// CHECK:STDOUT:   %.loc7_28.2: ref i32 = tuple_index %a, %.loc7_28.1
// CHECK:STDOUT:   %.loc7_28.3: init i32 = initialize_from %.loc7_22 to %.loc7_28.2
// CHECK:STDOUT:   %.loc7_28.4: i32 = int_literal 1
// CHECK:STDOUT:   %.loc7_28.5: ref i32 = tuple_index %a, %.loc7_28.4
// CHECK:STDOUT:   %.loc7_28.6: init i32 = initialize_from %.loc7_26 to %.loc7_28.5
// CHECK:STDOUT:   %.loc7_28.7: init (i32, i32) = tuple_init %.loc7_27, (%.loc7_28.3, %.loc7_28.6)
// CHECK:STDOUT:   assign %a, %.loc7_28.7
>>>>>>> f3898448
// CHECK:STDOUT:   %b: ref i32 = var "b"
// CHECK:STDOUT:   %.loc11_16: i32 = int_literal 2
// CHECK:STDOUT:   %.loc11_17: ref <error> = tuple_index %a, <error>
// CHECK:STDOUT:   assign %b, <error>
// CHECK:STDOUT: }<|MERGE_RESOLUTION|>--- conflicted
+++ resolved
@@ -15,31 +15,15 @@
 // CHECK:STDOUT:   %.loc7_17.2: (type, type) = tuple_literal (i32, i32)
 // CHECK:STDOUT:   %.loc7_17.3: type = tuple_type (i32, i32)
 // CHECK:STDOUT:   %a: ref (i32, i32) = var "a"
-<<<<<<< HEAD
-// CHECK:STDOUT:   %.loc7_22.1: i32 = int_literal 12
-// CHECK:STDOUT:   %.loc7_22.2: i32 = stub_reference %.loc7_22.1
-// CHECK:STDOUT:   %.loc7_26.1: i32 = int_literal 6
-// CHECK:STDOUT:   %.loc7_26.2: i32 = stub_reference %.loc7_26.1
-// CHECK:STDOUT:   %.loc7_27: (i32, i32) = tuple_literal (%.loc7_22.2, %.loc7_26.2)
-// CHECK:STDOUT:   %.loc7_28.1: ref i32 = tuple_access %a, member0
-// CHECK:STDOUT:   %.loc7_28.2: init i32 = initialize_from %.loc7_22.2 to %.loc7_28.1
-// CHECK:STDOUT:   %.loc7_28.3: ref i32 = tuple_access %a, member1
-// CHECK:STDOUT:   %.loc7_28.4: init i32 = initialize_from %.loc7_26.2 to %.loc7_28.3
-// CHECK:STDOUT:   %.loc7_28.5: init (i32, i32) = tuple_init %.loc7_27, (%.loc7_28.2, %.loc7_28.4)
-// CHECK:STDOUT:   assign %a, %.loc7_28.5
-=======
 // CHECK:STDOUT:   %.loc7_22: i32 = int_literal 12
 // CHECK:STDOUT:   %.loc7_26: i32 = int_literal 6
 // CHECK:STDOUT:   %.loc7_27: (i32, i32) = tuple_literal (%.loc7_22, %.loc7_26)
-// CHECK:STDOUT:   %.loc7_28.1: i32 = int_literal 0
-// CHECK:STDOUT:   %.loc7_28.2: ref i32 = tuple_index %a, %.loc7_28.1
-// CHECK:STDOUT:   %.loc7_28.3: init i32 = initialize_from %.loc7_22 to %.loc7_28.2
-// CHECK:STDOUT:   %.loc7_28.4: i32 = int_literal 1
-// CHECK:STDOUT:   %.loc7_28.5: ref i32 = tuple_index %a, %.loc7_28.4
-// CHECK:STDOUT:   %.loc7_28.6: init i32 = initialize_from %.loc7_26 to %.loc7_28.5
-// CHECK:STDOUT:   %.loc7_28.7: init (i32, i32) = tuple_init %.loc7_27, (%.loc7_28.3, %.loc7_28.6)
-// CHECK:STDOUT:   assign %a, %.loc7_28.7
->>>>>>> f3898448
+// CHECK:STDOUT:   %.loc7_28.1: ref i32 = tuple_access %a, member0
+// CHECK:STDOUT:   %.loc7_28.2: init i32 = initialize_from %.loc7_22 to %.loc7_28.1
+// CHECK:STDOUT:   %.loc7_28.3: ref i32 = tuple_access %a, member1
+// CHECK:STDOUT:   %.loc7_28.4: init i32 = initialize_from %.loc7_26 to %.loc7_28.3
+// CHECK:STDOUT:   %.loc7_28.5: init (i32, i32) = tuple_init %.loc7_27, (%.loc7_28.2, %.loc7_28.4)
+// CHECK:STDOUT:   assign %a, %.loc7_28.5
 // CHECK:STDOUT:   %b: ref i32 = var "b"
 // CHECK:STDOUT:   %.loc11_16: i32 = int_literal 2
 // CHECK:STDOUT:   %.loc11_17: ref <error> = tuple_index %a, <error>
