--- conflicted
+++ resolved
@@ -13,22 +13,13 @@
 // CHECK:STDOUT: --- fail_array_out_of_bound_access.carbon
 // CHECK:STDOUT:
 // CHECK:STDOUT: constants {
-<<<<<<< HEAD
-// CHECK:STDOUT:   %.loc7_14: i32 = int_literal 1 [template]
-// CHECK:STDOUT:   %.loc7_15.1: type = array_type %.loc7_14, i32 [template]
-// CHECK:STDOUT:   %.loc7_15.2: type = ptr_type [i32; 1] [template]
-// CHECK:STDOUT:   %.loc7_20: i32 = int_literal 12 [template]
-// CHECK:STDOUT:   %.loc7_23.1: type = tuple_type (i32) [template]
-// CHECK:STDOUT:   %.loc7_23.2: i32 = int_literal 0 [template]
-// CHECK:STDOUT:   %.loc11: i32 = int_literal 2 [template]
-=======
 // CHECK:STDOUT:   %.1: i32 = int_literal 1 [template]
 // CHECK:STDOUT:   %.2: type = array_type %.1, i32 [template]
 // CHECK:STDOUT:   %.3: type = ptr_type [i32; 1] [template]
 // CHECK:STDOUT:   %.4: i32 = int_literal 12 [template]
 // CHECK:STDOUT:   %.5: type = tuple_type (i32) [template]
-// CHECK:STDOUT:   %.6: i32 = int_literal 2 [template]
->>>>>>> d712bf12
+// CHECK:STDOUT:   %.6: i32 = int_literal 0 [template]
+// CHECK:STDOUT:   %.7: i32 = int_literal 2 [template]
 // CHECK:STDOUT: }
 // CHECK:STDOUT:
 // CHECK:STDOUT: file {
@@ -39,7 +30,7 @@
 // CHECK:STDOUT:   %a: ref [i32; 1] = bind_name a, %a.var
 // CHECK:STDOUT:   %.loc7_20: i32 = int_literal 12 [template = constants.%.4]
 // CHECK:STDOUT:   %.loc7_23.1: (i32,) = tuple_literal (%.loc7_20)
-// CHECK:STDOUT:   %.loc7_23.2: i32 = int_literal 0 [template = constants.%.loc7_23.2]
+// CHECK:STDOUT:   %.loc7_23.2: i32 = int_literal 0 [template = constants.%.6]
 // CHECK:STDOUT:   %.loc7_23.3: ref i32 = array_index %a.var, %.loc7_23.2
 // CHECK:STDOUT:   %.loc7_23.4: init i32 = initialize_from %.loc7_20 to %.loc7_23.3
 // CHECK:STDOUT:   %.loc7_23.5: init [i32; 1] = array_init (%.loc7_23.4) to %a.var
@@ -48,7 +39,7 @@
 // CHECK:STDOUT:   %b.var: ref i32 = var b
 // CHECK:STDOUT:   %b: ref i32 = bind_name b, %b.var
 // CHECK:STDOUT:   %a.ref: ref [i32; 1] = name_ref a, %a
-// CHECK:STDOUT:   %.loc11_16: i32 = int_literal 2 [template = constants.%.6]
+// CHECK:STDOUT:   %.loc11_16: i32 = int_literal 2 [template = constants.%.7]
 // CHECK:STDOUT:   %.loc11_17.1: ref i32 = array_index %a.ref, <error>
 // CHECK:STDOUT:   %.loc11_17.2: i32 = bind_value %.loc11_17.1
 // CHECK:STDOUT:   assign %b.var, %.loc11_17.2
