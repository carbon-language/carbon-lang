--- conflicted
+++ resolved
@@ -12,22 +12,14 @@
 
 // CHECK:STDOUT: constants {
 // CHECK:STDOUT:   %.loc7_17.1: type = tuple_type (type, type)
-<<<<<<< HEAD
 // CHECK:STDOUT:   %.loc7_17.2: type = tuple_type (i32, i32)
 // CHECK:STDOUT:   %.loc7_17.3: type = ptr_type (i32, i32)
 // CHECK:STDOUT: }
 // CHECK:STDOUT:
 // CHECK:STDOUT: file "fail_tuple_index_error.carbon" {
 // CHECK:STDOUT:   %.loc7_17: (type, type) = tuple_literal (i32, i32)
-// CHECK:STDOUT:   %a.var: ref (i32, i32) = var "a"
-// CHECK:STDOUT:   %a: ref (i32, i32) = bind_name "a", %a.var
-=======
-// CHECK:STDOUT:   %.loc7_17.2: (type, type) = tuple_literal (i32, i32)
-// CHECK:STDOUT:   %.loc7_17.3: type = tuple_type (i32, i32)
-// CHECK:STDOUT:   %.loc7_17.4: type = ptr_type (i32, i32)
 // CHECK:STDOUT:   %a.var: ref (i32, i32) = var a
 // CHECK:STDOUT:   %a: ref (i32, i32) = bind_name a, %a.var
->>>>>>> fe45b6a9
 // CHECK:STDOUT:   %.loc7_22: i32 = int_literal 12
 // CHECK:STDOUT:   %.loc7_26: i32 = int_literal 6
 // CHECK:STDOUT:   %.loc7_27.1: (i32, i32) = tuple_literal (%.loc7_22, %.loc7_26)
