// Part of the Carbon Language project, under the Apache License v2.0 with LLVM
// Exceptions. See /LICENSE for license information.
// SPDX-License-Identifier: Apache-2.0 WITH LLVM-exception
//
// AUTOUPDATE

fn F() -> [i32; 3];

fn G(b: [i32; 3]) {
  // Indexing an array value gives a value.
  // CHECK:STDERR: fail_expression_category.carbon:[[@LINE+3]]:18: ERROR: Cannot take the address of non-reference expression.
  // CHECK:STDERR:   var pb: i32* = &b[0];
  // CHECK:STDERR:                  ^
  var pb: i32* = &b[0];
  // CHECK:STDERR: fail_expression_category.carbon:[[@LINE+3]]:6: ERROR: Expression is not assignable.
  // CHECK:STDERR:   b[0] = 4;
  // CHECK:STDERR:      ^
  b[0] = 4;

  // Indexing an ephemeral reference (materialized from an initializing
  // expression) gives a value.
  // CHECK:STDERR: fail_expression_category.carbon:[[@LINE+3]]:18: ERROR: Cannot take the address of non-reference expression.
  // CHECK:STDERR:   var pf: i32* = &F()[0];
  // CHECK:STDERR:                  ^
  var pf: i32* = &F()[0];
  // CHECK:STDERR: fail_expression_category.carbon:[[@LINE+3]]:8: ERROR: Expression is not assignable.
  // CHECK:STDERR:   F()[0] = 4;
  // CHECK:STDERR:        ^
  F()[0] = 4;
}

// CHECK:STDOUT: file "fail_expression_category.carbon" {
// CHECK:STDOUT:   %.loc7: type = ptr_type [i32; 3]
// CHECK:STDOUT:   %F: <function> = fn_decl @F
// CHECK:STDOUT:   %G: <function> = fn_decl @G
// CHECK:STDOUT: }
// CHECK:STDOUT:
// CHECK:STDOUT: fn @F() -> %return: [i32; 3];
// CHECK:STDOUT:
// CHECK:STDOUT: fn @G(%b: [i32; 3]) {
// CHECK:STDOUT: !entry:
// CHECK:STDOUT:   %.loc14_14: type = ptr_type i32
// CHECK:STDOUT:   %pb.var: ref i32* = var "pb"
// CHECK:STDOUT:   %pb: ref i32* = bind_name "pb", %pb.var
// CHECK:STDOUT:   %b.ref.loc14: [i32; 3] = name_reference "b", %b
// CHECK:STDOUT:   %.loc14_21: i32 = int_literal 0
// CHECK:STDOUT:   %.loc14_22.1: ref [i32; 3] = value_as_reference %b.ref.loc14
// CHECK:STDOUT:   %.loc14_22.2: ref i32 = array_index %.loc14_22.1, %.loc14_21
// CHECK:STDOUT:   %.loc14_22.3: i32 = bind_value %.loc14_22.2
// CHECK:STDOUT:   %.loc14_18: i32* = address_of %.loc14_22.3
// CHECK:STDOUT:   assign %pb.var, %.loc14_18
// CHECK:STDOUT:   %b.ref.loc18: [i32; 3] = name_reference "b", %b
// CHECK:STDOUT:   %.loc18_5: i32 = int_literal 0
// CHECK:STDOUT:   %.loc18_6.1: ref [i32; 3] = value_as_reference %b.ref.loc18
// CHECK:STDOUT:   %.loc18_6.2: ref i32 = array_index %.loc18_6.1, %.loc18_5
// CHECK:STDOUT:   %.loc18_6.3: i32 = bind_value %.loc18_6.2
// CHECK:STDOUT:   %.loc18_10: i32 = int_literal 4
// CHECK:STDOUT:   assign %.loc18_6.3, %.loc18_10
// CHECK:STDOUT:   %.loc25_14: type = ptr_type i32
<<<<<<< HEAD
// CHECK:STDOUT:   %pf.var: ref i32* = var "pf"
// CHECK:STDOUT:   %pf: ref i32* = bind_name "pf", %pf.var
// CHECK:STDOUT:   %F.ref.loc25: <function> = name_reference "F", package.%F
=======
// CHECK:STDOUT:   %pf: ref i32* = var "pf"
// CHECK:STDOUT:   %F.ref.loc25: <function> = name_reference "F", file.%F
>>>>>>> 74c3c665
// CHECK:STDOUT:   %.loc25_20.1: ref [i32; 3] = temporary_storage
// CHECK:STDOUT:   %.loc25_20.2: init [i32; 3] = call %F.ref.loc25() to %.loc25_20.1
// CHECK:STDOUT:   %.loc25_23: i32 = int_literal 0
// CHECK:STDOUT:   %.loc25_20.3: ref [i32; 3] = temporary %.loc25_20.1, %.loc25_20.2
// CHECK:STDOUT:   %.loc25_24.1: ref i32 = array_index %.loc25_20.3, %.loc25_23
// CHECK:STDOUT:   %.loc25_24.2: i32 = bind_value %.loc25_24.1
// CHECK:STDOUT:   %.loc25_18: i32* = address_of %.loc25_24.2
<<<<<<< HEAD
// CHECK:STDOUT:   assign %pf.var, %.loc25_18
// CHECK:STDOUT:   %F.ref.loc29: <function> = name_reference "F", package.%F
=======
// CHECK:STDOUT:   assign %pf, %.loc25_18
// CHECK:STDOUT:   %F.ref.loc29: <function> = name_reference "F", file.%F
>>>>>>> 74c3c665
// CHECK:STDOUT:   %.loc29_4.1: ref [i32; 3] = temporary_storage
// CHECK:STDOUT:   %.loc29_4.2: init [i32; 3] = call %F.ref.loc29() to %.loc29_4.1
// CHECK:STDOUT:   %.loc29_7: i32 = int_literal 0
// CHECK:STDOUT:   %.loc29_4.3: ref [i32; 3] = temporary %.loc29_4.1, %.loc29_4.2
// CHECK:STDOUT:   %.loc29_8.1: ref i32 = array_index %.loc29_4.3, %.loc29_7
// CHECK:STDOUT:   %.loc29_8.2: i32 = bind_value %.loc29_8.1
// CHECK:STDOUT:   %.loc29_12: i32 = int_literal 4
// CHECK:STDOUT:   assign %.loc29_8.2, %.loc29_12
// CHECK:STDOUT:   return
// CHECK:STDOUT: }<|MERGE_RESOLUTION|>--- conflicted
+++ resolved
@@ -40,15 +40,14 @@
 // CHECK:STDOUT: fn @G(%b: [i32; 3]) {
 // CHECK:STDOUT: !entry:
 // CHECK:STDOUT:   %.loc14_14: type = ptr_type i32
-// CHECK:STDOUT:   %pb.var: ref i32* = var "pb"
-// CHECK:STDOUT:   %pb: ref i32* = bind_name "pb", %pb.var
+// CHECK:STDOUT:   %pb: ref i32* = var "pb"
 // CHECK:STDOUT:   %b.ref.loc14: [i32; 3] = name_reference "b", %b
 // CHECK:STDOUT:   %.loc14_21: i32 = int_literal 0
 // CHECK:STDOUT:   %.loc14_22.1: ref [i32; 3] = value_as_reference %b.ref.loc14
 // CHECK:STDOUT:   %.loc14_22.2: ref i32 = array_index %.loc14_22.1, %.loc14_21
 // CHECK:STDOUT:   %.loc14_22.3: i32 = bind_value %.loc14_22.2
 // CHECK:STDOUT:   %.loc14_18: i32* = address_of %.loc14_22.3
-// CHECK:STDOUT:   assign %pb.var, %.loc14_18
+// CHECK:STDOUT:   assign %pb, %.loc14_18
 // CHECK:STDOUT:   %b.ref.loc18: [i32; 3] = name_reference "b", %b
 // CHECK:STDOUT:   %.loc18_5: i32 = int_literal 0
 // CHECK:STDOUT:   %.loc18_6.1: ref [i32; 3] = value_as_reference %b.ref.loc18
@@ -57,14 +56,8 @@
 // CHECK:STDOUT:   %.loc18_10: i32 = int_literal 4
 // CHECK:STDOUT:   assign %.loc18_6.3, %.loc18_10
 // CHECK:STDOUT:   %.loc25_14: type = ptr_type i32
-<<<<<<< HEAD
-// CHECK:STDOUT:   %pf.var: ref i32* = var "pf"
-// CHECK:STDOUT:   %pf: ref i32* = bind_name "pf", %pf.var
-// CHECK:STDOUT:   %F.ref.loc25: <function> = name_reference "F", package.%F
-=======
 // CHECK:STDOUT:   %pf: ref i32* = var "pf"
 // CHECK:STDOUT:   %F.ref.loc25: <function> = name_reference "F", file.%F
->>>>>>> 74c3c665
 // CHECK:STDOUT:   %.loc25_20.1: ref [i32; 3] = temporary_storage
 // CHECK:STDOUT:   %.loc25_20.2: init [i32; 3] = call %F.ref.loc25() to %.loc25_20.1
 // CHECK:STDOUT:   %.loc25_23: i32 = int_literal 0
@@ -72,13 +65,8 @@
 // CHECK:STDOUT:   %.loc25_24.1: ref i32 = array_index %.loc25_20.3, %.loc25_23
 // CHECK:STDOUT:   %.loc25_24.2: i32 = bind_value %.loc25_24.1
 // CHECK:STDOUT:   %.loc25_18: i32* = address_of %.loc25_24.2
-<<<<<<< HEAD
-// CHECK:STDOUT:   assign %pf.var, %.loc25_18
-// CHECK:STDOUT:   %F.ref.loc29: <function> = name_reference "F", package.%F
-=======
 // CHECK:STDOUT:   assign %pf, %.loc25_18
 // CHECK:STDOUT:   %F.ref.loc29: <function> = name_reference "F", file.%F
->>>>>>> 74c3c665
 // CHECK:STDOUT:   %.loc29_4.1: ref [i32; 3] = temporary_storage
 // CHECK:STDOUT:   %.loc29_4.2: init [i32; 3] = call %F.ref.loc29() to %.loc29_4.1
 // CHECK:STDOUT:   %.loc29_7: i32 = int_literal 0
