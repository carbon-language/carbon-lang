--- conflicted
+++ resolved
@@ -158,13 +158,8 @@
 // CHECK:STDOUT:     %X.param: %.9 = param X, runtime_param<invalid>
 // CHECK:STDOUT:     %X.loc7: %.9 = bind_symbolic_name X 0, %X.param [symbolic = %X.1 (constants.%X)]
 // CHECK:STDOUT:   }
-<<<<<<< HEAD
 // CHECK:STDOUT:   %F.decl: %F.type = fn_decl @F [template = constants.%F] {} {
-// CHECK:STDOUT:     %C.ref: %C.type = name_ref C, %C.decl [template = constants.%C.1]
-=======
-// CHECK:STDOUT:   %F.decl: %F.type = fn_decl @F [template = constants.%F] {
 // CHECK:STDOUT:     %C.ref: %C.type = name_ref C, file.%C.decl [template = constants.%C.1]
->>>>>>> 1e34d03e
 // CHECK:STDOUT:     %.loc9_14: i32 = int_literal 1 [template = constants.%.15]
 // CHECK:STDOUT:     %.loc9_17: i32 = int_literal 2 [template = constants.%.16]
 // CHECK:STDOUT:     %.loc9_18: %.9 = tuple_literal (%.loc9_14, %.loc9_17)
@@ -566,17 +561,13 @@
 // CHECK:STDOUT:     import Core//prelude/operators/comparison
 // CHECK:STDOUT:     import Core//prelude/types/bool
 // CHECK:STDOUT:   }
-<<<<<<< HEAD
 // CHECK:STDOUT:   %import_ref.5 = import_ref Implicit//default, inst+108, unloaded
-=======
-// CHECK:STDOUT:   %import_ref.5 = import_ref Implicit//default, inst+107, unloaded
-// CHECK:STDOUT:   %import_ref.6: %ImplicitAs.type = import_ref Core//prelude/operators/as, inst+37, loaded [template = constants.%ImplicitAs]
-// CHECK:STDOUT:   %import_ref.7 = import_ref Core//prelude/operators/as, inst+42, unloaded
-// CHECK:STDOUT:   %import_ref.8: @ImplicitAs.%.2 (%.12) = import_ref Core//prelude/operators/as, inst+59, loaded [symbolic = @ImplicitAs.%.3 (constants.%.17)]
-// CHECK:STDOUT:   %import_ref.9 = import_ref Core//prelude/operators/as, inst+52, unloaded
-// CHECK:STDOUT:   %import_ref.10 = import_ref Core//prelude/operators/as, inst+52, unloaded
-// CHECK:STDOUT:   %import_ref.11 = import_ref Core//prelude/operators/as, inst+52, unloaded
->>>>>>> 1e34d03e
+// CHECK:STDOUT:   %import_ref.6: %ImplicitAs.type = import_ref Core//prelude/operators/as, inst+40, loaded [template = constants.%ImplicitAs]
+// CHECK:STDOUT:   %import_ref.7 = import_ref Core//prelude/operators/as, inst+45, unloaded
+// CHECK:STDOUT:   %import_ref.8: @ImplicitAs.%.2 (%.12) = import_ref Core//prelude/operators/as, inst+63, loaded [symbolic = @ImplicitAs.%.3 (constants.%.17)]
+// CHECK:STDOUT:   %import_ref.9 = import_ref Core//prelude/operators/as, inst+56, unloaded
+// CHECK:STDOUT:   %import_ref.10 = import_ref Core//prelude/operators/as, inst+56, unloaded
+// CHECK:STDOUT:   %import_ref.11 = import_ref Core//prelude/operators/as, inst+56, unloaded
 // CHECK:STDOUT: }
 // CHECK:STDOUT:
 // CHECK:STDOUT: file {
