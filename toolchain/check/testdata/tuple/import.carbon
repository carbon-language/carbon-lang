--- conflicted
+++ resolved
@@ -75,12 +75,8 @@
 // CHECK:STDOUT:   %tuple.2: %.8 = tuple_value (%tuple.1, %.15) [template]
 // CHECK:STDOUT:   %tuple.3: %.9 = tuple_value (%.16, %.17) [template]
 // CHECK:STDOUT:   %tuple.4: %.10 = tuple_value (%tuple.2, %tuple.3) [template]
-<<<<<<< HEAD
-// CHECK:STDOUT:   %X: %.9 = bind_symbolic_name X 0 [symbolic]
-// CHECK:STDOUT:   %X.patt: %.9 = symbolic_binding_pattern X 0 [symbolic]
-=======
 // CHECK:STDOUT:   %X: %.9 = bind_symbolic_name X, 0 [symbolic]
->>>>>>> e617d649
+// CHECK:STDOUT:   %X.patt: %.9 = symbolic_binding_pattern X, 0 [symbolic]
 // CHECK:STDOUT:   %C.type: type = generic_class_type @C [template]
 // CHECK:STDOUT:   %C.1: %C.type = struct_value () [template]
 // CHECK:STDOUT:   %C.2: type = class_type @C, @C(%X) [symbolic]
@@ -146,12 +142,8 @@
 // CHECK:STDOUT:   %b_ref.var: ref %.10 = var b_ref
 // CHECK:STDOUT:   %b_ref: ref %.10 = bind_name b_ref, %b_ref.var
 // CHECK:STDOUT:   %C.decl: %C.type = class_decl @C [template = constants.%C.1] {
-<<<<<<< HEAD
-// CHECK:STDOUT:     %X.patt.loc7: %.9 = symbolic_binding_pattern X 0 [symbolic = %X.patt.1 (constants.%X.patt)]
+// CHECK:STDOUT:     %X.patt.loc7: %.9 = symbolic_binding_pattern X, 0 [symbolic = %X.patt.1 (constants.%X.patt)]
 // CHECK:STDOUT:     %X.param_patt: %.9 = param_pattern %X.patt.loc7, runtime_param<invalid> [symbolic = %X.patt.1 (constants.%X.patt)]
-=======
-// CHECK:STDOUT:     %X.patt: %.9 = symbolic_binding_pattern X, 0
->>>>>>> e617d649
 // CHECK:STDOUT:   } {
 // CHECK:STDOUT:     %int.make_type_32.loc7_14: init type = call constants.%Int32() [template = i32]
 // CHECK:STDOUT:     %int.make_type_32.loc7_19: init type = call constants.%Int32() [template = i32]
@@ -161,13 +153,8 @@
 // CHECK:STDOUT:     %.loc7_22.4: type = value_of_initializer %int.make_type_32.loc7_19 [template = i32]
 // CHECK:STDOUT:     %.loc7_22.5: type = converted %int.make_type_32.loc7_19, %.loc7_22.4 [template = i32]
 // CHECK:STDOUT:     %.loc7_22.6: type = converted %.loc7_22.1, constants.%.9 [template = constants.%.9]
-<<<<<<< HEAD
 // CHECK:STDOUT:     %param: %.9 = param runtime_param<invalid>
-// CHECK:STDOUT:     %X.loc7: %.9 = bind_symbolic_name X 0, %param [symbolic = %X.1 (constants.%X)]
-=======
-// CHECK:STDOUT:     %X.param: %.9 = param X, runtime_param<invalid>
-// CHECK:STDOUT:     %X.loc7: %.9 = bind_symbolic_name X, 0, %X.param [symbolic = %X.1 (constants.%X)]
->>>>>>> e617d649
+// CHECK:STDOUT:     %X.loc7: %.9 = bind_symbolic_name X, 0, %param [symbolic = %X.1 (constants.%X)]
 // CHECK:STDOUT:   }
 // CHECK:STDOUT:   %F.decl: %F.type = fn_decl @F [template = constants.%F] {} {
 // CHECK:STDOUT:     %C.ref: %C.type = name_ref C, file.%C.decl [template = constants.%C.1]
@@ -182,12 +169,8 @@
 // CHECK:STDOUT: }
 // CHECK:STDOUT:
 // CHECK:STDOUT: generic class @C(%X.loc7: %.9) {
-<<<<<<< HEAD
-// CHECK:STDOUT:   %X.1: %.9 = bind_symbolic_name X 0 [symbolic = %X.1 (constants.%X)]
-// CHECK:STDOUT:   %X.patt.1: %.9 = symbolic_binding_pattern X 0 [symbolic = %X.patt.1 (constants.%X.patt)]
-=======
 // CHECK:STDOUT:   %X.1: %.9 = bind_symbolic_name X, 0 [symbolic = %X.1 (constants.%X)]
->>>>>>> e617d649
+// CHECK:STDOUT:   %X.patt.1: %.9 = symbolic_binding_pattern X, 0 [symbolic = %X.patt.1 (constants.%X.patt)]
 // CHECK:STDOUT:
 // CHECK:STDOUT: !definition:
 // CHECK:STDOUT:
@@ -274,7 +257,7 @@
 // CHECK:STDOUT:   %.15: <witness> = complete_type_witness %.14 [template]
 // CHECK:STDOUT:   %X: %.8 = bind_symbolic_name X, 0 [symbolic]
 // CHECK:STDOUT:   %C.2: type = class_type @C, @C(%X) [symbolic]
-// CHECK:STDOUT:   %X.patt: %.8 = symbolic_binding_pattern X 0 [symbolic]
+// CHECK:STDOUT:   %X.patt: %.8 = symbolic_binding_pattern X, 0 [symbolic]
 // CHECK:STDOUT:   %.16: i32 = int_literal 1 [template]
 // CHECK:STDOUT:   %.17: i32 = int_literal 2 [template]
 // CHECK:STDOUT:   %tuple: %.8 = tuple_value (%.16, %.17) [template]
@@ -359,12 +342,8 @@
 // CHECK:STDOUT: }
 // CHECK:STDOUT:
 // CHECK:STDOUT: generic class @C(constants.%X: %.8) {
-<<<<<<< HEAD
-// CHECK:STDOUT:   %X: %.8 = bind_symbolic_name X 0 [symbolic = %X (constants.%X)]
-// CHECK:STDOUT:   %X.patt: %.8 = symbolic_binding_pattern X 0 [symbolic = %X.patt (constants.%X.patt)]
-=======
 // CHECK:STDOUT:   %X: %.8 = bind_symbolic_name X, 0 [symbolic = %X (constants.%X)]
->>>>>>> e617d649
+// CHECK:STDOUT:   %X.patt: %.8 = symbolic_binding_pattern X, 0 [symbolic = %X.patt (constants.%X.patt)]
 // CHECK:STDOUT:
 // CHECK:STDOUT: !definition:
 // CHECK:STDOUT:
@@ -447,7 +426,7 @@
 // CHECK:STDOUT:   %.4: type = tuple_type (i32, i32) [template]
 // CHECK:STDOUT:   %X: %.4 = bind_symbolic_name X, 0 [symbolic]
 // CHECK:STDOUT:   %C.2: type = class_type @C, @C(%X) [symbolic]
-// CHECK:STDOUT:   %X.patt: %.4 = symbolic_binding_pattern X 0 [symbolic]
+// CHECK:STDOUT:   %X.patt: %.4 = symbolic_binding_pattern X, 0 [symbolic]
 // CHECK:STDOUT:   %.5: i32 = int_literal 1 [template]
 // CHECK:STDOUT:   %.6: i32 = int_literal 2 [template]
 // CHECK:STDOUT:   %.7: i32 = int_literal 3 [template]
@@ -500,12 +479,8 @@
 // CHECK:STDOUT: }
 // CHECK:STDOUT:
 // CHECK:STDOUT: generic class @C(constants.%X: %.4) {
-<<<<<<< HEAD
-// CHECK:STDOUT:   %X: %.4 = bind_symbolic_name X 0 [symbolic = %X (constants.%X)]
-// CHECK:STDOUT:   %X.patt: %.4 = symbolic_binding_pattern X 0 [symbolic = %X.patt (constants.%X.patt)]
-=======
 // CHECK:STDOUT:   %X: %.4 = bind_symbolic_name X, 0 [symbolic = %X (constants.%X)]
->>>>>>> e617d649
+// CHECK:STDOUT:   %X.patt: %.4 = symbolic_binding_pattern X, 0 [symbolic = %X.patt (constants.%X.patt)]
 // CHECK:STDOUT:
 // CHECK:STDOUT: !definition:
 // CHECK:STDOUT:
@@ -549,7 +524,7 @@
 // CHECK:STDOUT:   %.4: type = tuple_type (i32, i32) [template]
 // CHECK:STDOUT:   %X: %.4 = bind_symbolic_name X, 0 [symbolic]
 // CHECK:STDOUT:   %C.2: type = class_type @C, @C(%X) [symbolic]
-// CHECK:STDOUT:   %X.patt: %.4 = symbolic_binding_pattern X 0 [symbolic]
+// CHECK:STDOUT:   %X.patt: %.4 = symbolic_binding_pattern X, 0 [symbolic]
 // CHECK:STDOUT:   %.5: i32 = int_literal 3 [template]
 // CHECK:STDOUT:   %.6: i32 = int_literal 4 [template]
 // CHECK:STDOUT:   %.7: type = ptr_type %.4 [template]
@@ -566,14 +541,9 @@
 // CHECK:STDOUT:   %ImplicitAs: %ImplicitAs.type = struct_value () [template]
 // CHECK:STDOUT:   %Dest: type = bind_symbolic_name Dest, 0 [symbolic]
 // CHECK:STDOUT:   %.11: type = interface_type @ImplicitAs, @ImplicitAs(%Dest) [symbolic]
-<<<<<<< HEAD
-// CHECK:STDOUT:   %Self.1: @ImplicitAs.%.1 (%.11) = bind_symbolic_name Self 1 [symbolic]
-// CHECK:STDOUT:   %Dest.patt: type = symbolic_binding_pattern Dest 0 [symbolic]
-// CHECK:STDOUT:   %Self.2: %.11 = bind_symbolic_name Self 1 [symbolic]
-=======
 // CHECK:STDOUT:   %Self.1: @ImplicitAs.%.1 (%.11) = bind_symbolic_name Self, 1 [symbolic]
+// CHECK:STDOUT:   %Dest.patt: type = symbolic_binding_pattern Dest, 0 [symbolic]
 // CHECK:STDOUT:   %Self.2: %.11 = bind_symbolic_name Self, 1 [symbolic]
->>>>>>> e617d649
 // CHECK:STDOUT:   %Convert.type.1: type = fn_type @Convert, @ImplicitAs(%Dest) [symbolic]
 // CHECK:STDOUT:   %Convert.1: %Convert.type.1 = struct_value () [symbolic]
 // CHECK:STDOUT:   %.12: type = assoc_entity_type %.11, %Convert.type.1 [symbolic]
@@ -635,12 +605,8 @@
 // CHECK:STDOUT: }
 // CHECK:STDOUT:
 // CHECK:STDOUT: generic interface @ImplicitAs(constants.%Dest: type) {
-<<<<<<< HEAD
-// CHECK:STDOUT:   %Dest: type = bind_symbolic_name Dest 0 [symbolic = %Dest (constants.%Dest)]
-// CHECK:STDOUT:   %Dest.patt: type = symbolic_binding_pattern Dest 0 [symbolic = %Dest.patt (constants.%Dest.patt)]
-=======
 // CHECK:STDOUT:   %Dest: type = bind_symbolic_name Dest, 0 [symbolic = %Dest (constants.%Dest)]
->>>>>>> e617d649
+// CHECK:STDOUT:   %Dest.patt: type = symbolic_binding_pattern Dest, 0 [symbolic = %Dest.patt (constants.%Dest.patt)]
 // CHECK:STDOUT:
 // CHECK:STDOUT: !definition:
 // CHECK:STDOUT:   %.1: type = interface_type @ImplicitAs, @ImplicitAs(%Dest) [symbolic = %.1 (constants.%.11)]
@@ -659,12 +625,8 @@
 // CHECK:STDOUT: }
 // CHECK:STDOUT:
 // CHECK:STDOUT: generic class @C(constants.%X: %.4) {
-<<<<<<< HEAD
-// CHECK:STDOUT:   %X: %.4 = bind_symbolic_name X 0 [symbolic = %X (constants.%X)]
-// CHECK:STDOUT:   %X.patt: %.4 = symbolic_binding_pattern X 0 [symbolic = %X.patt (constants.%X.patt)]
-=======
 // CHECK:STDOUT:   %X: %.4 = bind_symbolic_name X, 0 [symbolic = %X (constants.%X)]
->>>>>>> e617d649
+// CHECK:STDOUT:   %X.patt: %.4 = symbolic_binding_pattern X, 0 [symbolic = %X.patt (constants.%X.patt)]
 // CHECK:STDOUT:
 // CHECK:STDOUT: !definition:
 // CHECK:STDOUT:
