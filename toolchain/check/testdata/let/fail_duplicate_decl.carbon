--- conflicted
+++ resolved
@@ -27,13 +27,8 @@
 // CHECK:STDOUT:
 // CHECK:STDOUT: fn @F(%a.loc7: i32) {
 // CHECK:STDOUT: !entry:
-<<<<<<< HEAD
-// CHECK:STDOUT:   %.loc14: i32 = int_literal 1 [template = constants.%.loc14]
-// CHECK:STDOUT:   %a.loc14: i32 = bind_name a, %.loc14 [template = constants.%.loc14]
-=======
 // CHECK:STDOUT:   %.loc14: i32 = int_literal 1 [template = constants.%.1]
-// CHECK:STDOUT:   %a.loc14: i32 = bind_name a, %.loc14
->>>>>>> d712bf12
+// CHECK:STDOUT:   %a.loc14: i32 = bind_name a, %.loc14 [template = constants.%.1]
 // CHECK:STDOUT:   return
 // CHECK:STDOUT: }
 // CHECK:STDOUT: