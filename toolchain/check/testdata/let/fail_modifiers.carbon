// Part of the Carbon Language project, under the Apache License v2.0 with LLVM
// Exceptions. See /LICENSE for license information.
// SPDX-License-Identifier: Apache-2.0 WITH LLVM-exception
//
// AUTOUPDATE

// CHECK:STDERR: fail_modifiers.carbon:[[@LINE+3]]:1: ERROR: `protected` not allowed on `let` declaration at file scope, `protected` is only allowed on class members.
// CHECK:STDERR: protected let b: i32 = 1;
// CHECK:STDERR: ^~~~~~~~~
protected let b: i32 = 1;

// CHECK:STDERR: fail_modifiers.carbon:[[@LINE+3]]:1: ERROR: `default` not allowed on `let` declaration outside of an interface.
// CHECK:STDERR: default let c: i32 = 1;
// CHECK:STDERR: ^~~~~~~
default let c: i32 = 1;

// CHECK:STDERR: fail_modifiers.carbon:[[@LINE+3]]:1: ERROR: `final` not allowed on `let` declaration outside of an interface.
// CHECK:STDERR: final let d: i32 = 1;
// CHECK:STDERR: ^~~~~
final let d: i32 = 1;

// CHECK:STDERR: fail_modifiers.carbon:[[@LINE+3]]:1: ERROR: `virtual` not allowed on `let` declaration.
// CHECK:STDERR: virtual let e: i32 = 1;
// CHECK:STDERR: ^~~~~~~
virtual let e: i32 = 1;

// CHECK:STDERR: fail_modifiers.carbon:[[@LINE+9]]:1: ERROR: `default` not allowed on `let` declaration outside of an interface.
// CHECK:STDERR: default final let f: i32 = 1;
// CHECK:STDERR: ^~~~~~~
// CHECK:STDERR: fail_modifiers.carbon:[[@LINE+6]]:9: ERROR: `final` not allowed on declaration with `default`.
// CHECK:STDERR: default final let f: i32 = 1;
// CHECK:STDERR:         ^~~~~
// CHECK:STDERR: fail_modifiers.carbon:[[@LINE+3]]:1: `default` previously appeared here.
// CHECK:STDERR: default final let f: i32 = 1;
// CHECK:STDERR: ^~~~~~~
default final let f: i32 = 1;

// CHECK:STDERR: fail_modifiers.carbon:[[@LINE+9]]:1: ERROR: `default` not allowed on `let` declaration outside of an interface.
// CHECK:STDERR: default default let g: i32 = 1;
// CHECK:STDERR: ^~~~~~~
// CHECK:STDERR: fail_modifiers.carbon:[[@LINE+6]]:9: ERROR: `default` repeated on declaration.
// CHECK:STDERR: default default let g: i32 = 1;
// CHECK:STDERR:         ^~~~~~~
// CHECK:STDERR: fail_modifiers.carbon:[[@LINE+3]]:1: `default` previously appeared here.
// CHECK:STDERR: default default let g: i32 = 1;
// CHECK:STDERR: ^~~~~~~
default default let g: i32 = 1;

// CHECK:STDERR: fail_modifiers.carbon:[[@LINE+9]]:1: ERROR: `protected` not allowed on `let` declaration at file scope, `protected` is only allowed on class members.
// CHECK:STDERR: protected private let h: i32 = 1;
// CHECK:STDERR: ^~~~~~~~~
// CHECK:STDERR: fail_modifiers.carbon:[[@LINE+6]]:11: ERROR: `private` not allowed on declaration with `protected`.
// CHECK:STDERR: protected private let h: i32 = 1;
// CHECK:STDERR:           ^~~~~~~
// CHECK:STDERR: fail_modifiers.carbon:[[@LINE+3]]:1: `protected` previously appeared here.
// CHECK:STDERR: protected private let h: i32 = 1;
// CHECK:STDERR: ^~~~~~~~~
protected private let h: i32 = 1;

// CHECK:STDERR: fail_modifiers.carbon:[[@LINE+9]]:1: ERROR: `protected` not allowed on `let` declaration at file scope, `protected` is only allowed on class members.
// CHECK:STDERR: protected protected let i: i32 = 1;
// CHECK:STDERR: ^~~~~~~~~
// CHECK:STDERR: fail_modifiers.carbon:[[@LINE+6]]:11: ERROR: `protected` repeated on declaration.
// CHECK:STDERR: protected protected let i: i32 = 1;
// CHECK:STDERR:           ^~~~~~~~~
// CHECK:STDERR: fail_modifiers.carbon:[[@LINE+3]]:1: `protected` previously appeared here.
// CHECK:STDERR: protected protected let i: i32 = 1;
// CHECK:STDERR: ^~~~~~~~~
protected protected let i: i32 = 1;

// CHECK:STDOUT: --- fail_modifiers.carbon
// CHECK:STDOUT:
// CHECK:STDOUT: constants {
// CHECK:STDOUT:   %.1: i32 = int_literal 1 [template]
// CHECK:STDOUT:   %.2: i32 = int_literal 1 [template]
// CHECK:STDOUT:   %.3: i32 = int_literal 1 [template]
// CHECK:STDOUT:   %.4: i32 = int_literal 1 [template]
// CHECK:STDOUT:   %.5: i32 = int_literal 1 [template]
// CHECK:STDOUT:   %.6: i32 = int_literal 1 [template]
// CHECK:STDOUT:   %.7: i32 = int_literal 1 [template]
// CHECK:STDOUT:   %.8: i32 = int_literal 1 [template]
// CHECK:STDOUT: }
// CHECK:STDOUT:
// CHECK:STDOUT: file {
// CHECK:STDOUT:   package: <namespace> = namespace package, {}
<<<<<<< HEAD
// CHECK:STDOUT:   %.loc10: i32 = int_literal 1 [template = constants.%.loc10]
// CHECK:STDOUT:   %b: i32 = bind_name b, %.loc10 [template = constants.%.loc10]
// CHECK:STDOUT:   %.loc15: i32 = int_literal 1 [template = constants.%.loc15]
// CHECK:STDOUT:   %c: i32 = bind_name c, %.loc15 [template = constants.%.loc15]
// CHECK:STDOUT:   %.loc20: i32 = int_literal 1 [template = constants.%.loc20]
// CHECK:STDOUT:   %d: i32 = bind_name d, %.loc20 [template = constants.%.loc20]
// CHECK:STDOUT:   %.loc25: i32 = int_literal 1 [template = constants.%.loc25]
// CHECK:STDOUT:   %e: i32 = bind_name e, %.loc25 [template = constants.%.loc25]
// CHECK:STDOUT:   %.loc36: i32 = int_literal 1 [template = constants.%.loc36]
// CHECK:STDOUT:   %f: i32 = bind_name f, %.loc36 [template = constants.%.loc36]
// CHECK:STDOUT:   %.loc47: i32 = int_literal 1 [template = constants.%.loc47]
// CHECK:STDOUT:   %g: i32 = bind_name g, %.loc47 [template = constants.%.loc47]
// CHECK:STDOUT:   %.loc58: i32 = int_literal 1 [template = constants.%.loc58]
// CHECK:STDOUT:   %h: i32 = bind_name h, %.loc58 [template = constants.%.loc58]
// CHECK:STDOUT:   %.loc69: i32 = int_literal 1 [template = constants.%.loc69]
// CHECK:STDOUT:   %i: i32 = bind_name i, %.loc69 [template = constants.%.loc69]
=======
// CHECK:STDOUT:   %.loc10: i32 = int_literal 1 [template = constants.%.1]
// CHECK:STDOUT:   %b: i32 = bind_name b, %.loc10
// CHECK:STDOUT:   %.loc15: i32 = int_literal 1 [template = constants.%.2]
// CHECK:STDOUT:   %c: i32 = bind_name c, %.loc15
// CHECK:STDOUT:   %.loc20: i32 = int_literal 1 [template = constants.%.3]
// CHECK:STDOUT:   %d: i32 = bind_name d, %.loc20
// CHECK:STDOUT:   %.loc25: i32 = int_literal 1 [template = constants.%.4]
// CHECK:STDOUT:   %e: i32 = bind_name e, %.loc25
// CHECK:STDOUT:   %.loc36: i32 = int_literal 1 [template = constants.%.5]
// CHECK:STDOUT:   %f: i32 = bind_name f, %.loc36
// CHECK:STDOUT:   %.loc47: i32 = int_literal 1 [template = constants.%.6]
// CHECK:STDOUT:   %g: i32 = bind_name g, %.loc47
// CHECK:STDOUT:   %.loc58: i32 = int_literal 1 [template = constants.%.7]
// CHECK:STDOUT:   %h: i32 = bind_name h, %.loc58
// CHECK:STDOUT:   %.loc69: i32 = int_literal 1 [template = constants.%.8]
// CHECK:STDOUT:   %i: i32 = bind_name i, %.loc69
>>>>>>> d712bf12
// CHECK:STDOUT: }
// CHECK:STDOUT:<|MERGE_RESOLUTION|>--- conflicted
+++ resolved
@@ -83,40 +83,21 @@
 // CHECK:STDOUT:
 // CHECK:STDOUT: file {
 // CHECK:STDOUT:   package: <namespace> = namespace package, {}
-<<<<<<< HEAD
-// CHECK:STDOUT:   %.loc10: i32 = int_literal 1 [template = constants.%.loc10]
-// CHECK:STDOUT:   %b: i32 = bind_name b, %.loc10 [template = constants.%.loc10]
-// CHECK:STDOUT:   %.loc15: i32 = int_literal 1 [template = constants.%.loc15]
-// CHECK:STDOUT:   %c: i32 = bind_name c, %.loc15 [template = constants.%.loc15]
-// CHECK:STDOUT:   %.loc20: i32 = int_literal 1 [template = constants.%.loc20]
-// CHECK:STDOUT:   %d: i32 = bind_name d, %.loc20 [template = constants.%.loc20]
-// CHECK:STDOUT:   %.loc25: i32 = int_literal 1 [template = constants.%.loc25]
-// CHECK:STDOUT:   %e: i32 = bind_name e, %.loc25 [template = constants.%.loc25]
-// CHECK:STDOUT:   %.loc36: i32 = int_literal 1 [template = constants.%.loc36]
-// CHECK:STDOUT:   %f: i32 = bind_name f, %.loc36 [template = constants.%.loc36]
-// CHECK:STDOUT:   %.loc47: i32 = int_literal 1 [template = constants.%.loc47]
-// CHECK:STDOUT:   %g: i32 = bind_name g, %.loc47 [template = constants.%.loc47]
-// CHECK:STDOUT:   %.loc58: i32 = int_literal 1 [template = constants.%.loc58]
-// CHECK:STDOUT:   %h: i32 = bind_name h, %.loc58 [template = constants.%.loc58]
-// CHECK:STDOUT:   %.loc69: i32 = int_literal 1 [template = constants.%.loc69]
-// CHECK:STDOUT:   %i: i32 = bind_name i, %.loc69 [template = constants.%.loc69]
-=======
 // CHECK:STDOUT:   %.loc10: i32 = int_literal 1 [template = constants.%.1]
-// CHECK:STDOUT:   %b: i32 = bind_name b, %.loc10
+// CHECK:STDOUT:   %b: i32 = bind_name b, %.loc10 [template = constants.%.1]
 // CHECK:STDOUT:   %.loc15: i32 = int_literal 1 [template = constants.%.2]
-// CHECK:STDOUT:   %c: i32 = bind_name c, %.loc15
+// CHECK:STDOUT:   %c: i32 = bind_name c, %.loc15 [template = constants.%.2]
 // CHECK:STDOUT:   %.loc20: i32 = int_literal 1 [template = constants.%.3]
-// CHECK:STDOUT:   %d: i32 = bind_name d, %.loc20
+// CHECK:STDOUT:   %d: i32 = bind_name d, %.loc20 [template = constants.%.3]
 // CHECK:STDOUT:   %.loc25: i32 = int_literal 1 [template = constants.%.4]
-// CHECK:STDOUT:   %e: i32 = bind_name e, %.loc25
+// CHECK:STDOUT:   %e: i32 = bind_name e, %.loc25 [template = constants.%.4]
 // CHECK:STDOUT:   %.loc36: i32 = int_literal 1 [template = constants.%.5]
-// CHECK:STDOUT:   %f: i32 = bind_name f, %.loc36
+// CHECK:STDOUT:   %f: i32 = bind_name f, %.loc36 [template = constants.%.5]
 // CHECK:STDOUT:   %.loc47: i32 = int_literal 1 [template = constants.%.6]
-// CHECK:STDOUT:   %g: i32 = bind_name g, %.loc47
+// CHECK:STDOUT:   %g: i32 = bind_name g, %.loc47 [template = constants.%.6]
 // CHECK:STDOUT:   %.loc58: i32 = int_literal 1 [template = constants.%.7]
-// CHECK:STDOUT:   %h: i32 = bind_name h, %.loc58
+// CHECK:STDOUT:   %h: i32 = bind_name h, %.loc58 [template = constants.%.7]
 // CHECK:STDOUT:   %.loc69: i32 = int_literal 1 [template = constants.%.8]
-// CHECK:STDOUT:   %i: i32 = bind_name i, %.loc69
->>>>>>> d712bf12
+// CHECK:STDOUT:   %i: i32 = bind_name i, %.loc69 [template = constants.%.8]
 // CHECK:STDOUT: }
 // CHECK:STDOUT: