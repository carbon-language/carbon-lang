// Part of the Carbon Language project, under the Apache License v2.0 with LLVM
// Exceptions. See /LICENSE for license information.
// SPDX-License-Identifier: Apache-2.0 WITH LLVM-exception
//
// AUTOUPDATE

fn F() -> i32 {
  var v: (i32, i32, i32) = (1, 2, 3);
  // Convert from object representation to value representation.
  let w: (i32, i32, i32) = v;
  return w[1];
}

// CHECK:STDOUT: constants {
// CHECK:STDOUT:   %.loc8_24.1: type = tuple_type (type, type, type)
// CHECK:STDOUT:   %.loc8_24.2: type = tuple_type (i32, i32, i32)
// CHECK:STDOUT:   %.loc8_24.3: type = ptr_type (i32, i32, i32)
// CHECK:STDOUT: }
// CHECK:STDOUT:
// CHECK:STDOUT: file "convert.carbon" {
// CHECK:STDOUT:   %F: <function> = fn_decl @F
// CHECK:STDOUT: }
// CHECK:STDOUT:
// CHECK:STDOUT: fn @F() -> i32 {
// CHECK:STDOUT: !entry:
<<<<<<< HEAD
// CHECK:STDOUT:   %.loc8_24.1: (type, type, type) = tuple_literal (i32, i32, i32)
// CHECK:STDOUT:   %.loc8_24.2: type = converted %.loc8_24.1, constants.%.loc8_24.2
// CHECK:STDOUT:   %v.var: ref (i32, i32, i32) = var "v"
// CHECK:STDOUT:   %v: ref (i32, i32, i32) = bind_name "v", %v.var
=======
// CHECK:STDOUT:   %.loc8_24: (type, type, type) = tuple_literal (i32, i32, i32)
// CHECK:STDOUT:   %v.var: ref (i32, i32, i32) = var v
// CHECK:STDOUT:   %v: ref (i32, i32, i32) = bind_name v, %v.var
>>>>>>> 681fbf9d
// CHECK:STDOUT:   %.loc8_29: i32 = int_literal 1
// CHECK:STDOUT:   %.loc8_32: i32 = int_literal 2
// CHECK:STDOUT:   %.loc8_35: i32 = int_literal 3
// CHECK:STDOUT:   %.loc8_36.1: (i32, i32, i32) = tuple_literal (%.loc8_29, %.loc8_32, %.loc8_35)
// CHECK:STDOUT:   %.loc8_36.2: ref i32 = tuple_access %v.var, member0
// CHECK:STDOUT:   %.loc8_36.3: init i32 = initialize_from %.loc8_29 to %.loc8_36.2
// CHECK:STDOUT:   %.loc8_36.4: ref i32 = tuple_access %v.var, member1
// CHECK:STDOUT:   %.loc8_36.5: init i32 = initialize_from %.loc8_32 to %.loc8_36.4
// CHECK:STDOUT:   %.loc8_36.6: ref i32 = tuple_access %v.var, member2
// CHECK:STDOUT:   %.loc8_36.7: init i32 = initialize_from %.loc8_35 to %.loc8_36.6
// CHECK:STDOUT:   %.loc8_36.8: init (i32, i32, i32) = tuple_init (%.loc8_36.3, %.loc8_36.5, %.loc8_36.7) to %v.var
// CHECK:STDOUT:   %.loc8_36.9: init (i32, i32, i32) = converted %.loc8_36.1, %.loc8_36.8
// CHECK:STDOUT:   assign %v.var, %.loc8_36.9
// CHECK:STDOUT:   %.loc10_24: (type, type, type) = tuple_literal (i32, i32, i32)
<<<<<<< HEAD
// CHECK:STDOUT:   %.loc8_24.3: type = converted %.loc10_24, constants.%.loc8_24.2
// CHECK:STDOUT:   %v.ref: ref (i32, i32, i32) = name_reference "v", %v
=======
// CHECK:STDOUT:   %v.ref: ref (i32, i32, i32) = name_reference v, %v
>>>>>>> 681fbf9d
// CHECK:STDOUT:   %.loc10_28.1: ref i32 = tuple_access %v.ref, member0
// CHECK:STDOUT:   %.loc10_28.2: i32 = bind_value %.loc10_28.1
// CHECK:STDOUT:   %.loc10_28.3: ref i32 = tuple_access %v.ref, member1
// CHECK:STDOUT:   %.loc10_28.4: i32 = bind_value %.loc10_28.3
// CHECK:STDOUT:   %.loc10_28.5: ref i32 = tuple_access %v.ref, member2
// CHECK:STDOUT:   %.loc10_28.6: i32 = bind_value %.loc10_28.5
<<<<<<< HEAD
// CHECK:STDOUT:   %.loc10_28.7: (i32, i32, i32) = tuple_value (%.loc10_28.2, %.loc10_28.4, %.loc10_28.6)
// CHECK:STDOUT:   %.loc10_28.8: (i32, i32, i32) = converted %v.ref, %.loc10_28.7
// CHECK:STDOUT:   %w: (i32, i32, i32) = bind_name "w", %.loc10_28.8
// CHECK:STDOUT:   %w.ref: (i32, i32, i32) = name_reference "w", %w
=======
// CHECK:STDOUT:   %.loc10_28.7: (i32, i32, i32) = tuple_value %v.ref, (%.loc10_28.2, %.loc10_28.4, %.loc10_28.6)
// CHECK:STDOUT:   %w: (i32, i32, i32) = bind_name w, %.loc10_28.7
// CHECK:STDOUT:   %w.ref: (i32, i32, i32) = name_reference w, %w
>>>>>>> 681fbf9d
// CHECK:STDOUT:   %.loc11_12: i32 = int_literal 1
// CHECK:STDOUT:   %.loc11_13: i32 = tuple_index %w.ref, %.loc11_12
// CHECK:STDOUT:   return %.loc11_13
// CHECK:STDOUT: }<|MERGE_RESOLUTION|>--- conflicted
+++ resolved
@@ -23,16 +23,10 @@
 // CHECK:STDOUT:
 // CHECK:STDOUT: fn @F() -> i32 {
 // CHECK:STDOUT: !entry:
-<<<<<<< HEAD
 // CHECK:STDOUT:   %.loc8_24.1: (type, type, type) = tuple_literal (i32, i32, i32)
 // CHECK:STDOUT:   %.loc8_24.2: type = converted %.loc8_24.1, constants.%.loc8_24.2
-// CHECK:STDOUT:   %v.var: ref (i32, i32, i32) = var "v"
-// CHECK:STDOUT:   %v: ref (i32, i32, i32) = bind_name "v", %v.var
-=======
-// CHECK:STDOUT:   %.loc8_24: (type, type, type) = tuple_literal (i32, i32, i32)
 // CHECK:STDOUT:   %v.var: ref (i32, i32, i32) = var v
 // CHECK:STDOUT:   %v: ref (i32, i32, i32) = bind_name v, %v.var
->>>>>>> 681fbf9d
 // CHECK:STDOUT:   %.loc8_29: i32 = int_literal 1
 // CHECK:STDOUT:   %.loc8_32: i32 = int_literal 2
 // CHECK:STDOUT:   %.loc8_35: i32 = int_literal 3
@@ -47,28 +41,18 @@
 // CHECK:STDOUT:   %.loc8_36.9: init (i32, i32, i32) = converted %.loc8_36.1, %.loc8_36.8
 // CHECK:STDOUT:   assign %v.var, %.loc8_36.9
 // CHECK:STDOUT:   %.loc10_24: (type, type, type) = tuple_literal (i32, i32, i32)
-<<<<<<< HEAD
 // CHECK:STDOUT:   %.loc8_24.3: type = converted %.loc10_24, constants.%.loc8_24.2
-// CHECK:STDOUT:   %v.ref: ref (i32, i32, i32) = name_reference "v", %v
-=======
 // CHECK:STDOUT:   %v.ref: ref (i32, i32, i32) = name_reference v, %v
->>>>>>> 681fbf9d
 // CHECK:STDOUT:   %.loc10_28.1: ref i32 = tuple_access %v.ref, member0
 // CHECK:STDOUT:   %.loc10_28.2: i32 = bind_value %.loc10_28.1
 // CHECK:STDOUT:   %.loc10_28.3: ref i32 = tuple_access %v.ref, member1
 // CHECK:STDOUT:   %.loc10_28.4: i32 = bind_value %.loc10_28.3
 // CHECK:STDOUT:   %.loc10_28.5: ref i32 = tuple_access %v.ref, member2
 // CHECK:STDOUT:   %.loc10_28.6: i32 = bind_value %.loc10_28.5
-<<<<<<< HEAD
 // CHECK:STDOUT:   %.loc10_28.7: (i32, i32, i32) = tuple_value (%.loc10_28.2, %.loc10_28.4, %.loc10_28.6)
 // CHECK:STDOUT:   %.loc10_28.8: (i32, i32, i32) = converted %v.ref, %.loc10_28.7
-// CHECK:STDOUT:   %w: (i32, i32, i32) = bind_name "w", %.loc10_28.8
-// CHECK:STDOUT:   %w.ref: (i32, i32, i32) = name_reference "w", %w
-=======
-// CHECK:STDOUT:   %.loc10_28.7: (i32, i32, i32) = tuple_value %v.ref, (%.loc10_28.2, %.loc10_28.4, %.loc10_28.6)
-// CHECK:STDOUT:   %w: (i32, i32, i32) = bind_name w, %.loc10_28.7
+// CHECK:STDOUT:   %w: (i32, i32, i32) = bind_name w, %.loc10_28.8
 // CHECK:STDOUT:   %w.ref: (i32, i32, i32) = name_reference w, %w
->>>>>>> 681fbf9d
 // CHECK:STDOUT:   %.loc11_12: i32 = int_literal 1
 // CHECK:STDOUT:   %.loc11_13: i32 = tuple_index %w.ref, %.loc11_12
 // CHECK:STDOUT:   return %.loc11_13
