--- conflicted
+++ resolved
@@ -23,18 +23,9 @@
 // CHECK:STDOUT:
 // CHECK:STDOUT: fn @F() -> i32 {
 // CHECK:STDOUT: !entry:
-<<<<<<< HEAD
 // CHECK:STDOUT:   %.loc8_24: (type, type, type) = tuple_literal (i32, i32, i32)
-// CHECK:STDOUT:   %v.var: ref (i32, i32, i32) = var "v"
-// CHECK:STDOUT:   %v: ref (i32, i32, i32) = bind_name "v", %v.var
-=======
-// CHECK:STDOUT:   %.loc8_24.1: type = tuple_type (type, type, type)
-// CHECK:STDOUT:   %.loc8_24.2: (type, type, type) = tuple_literal (i32, i32, i32)
-// CHECK:STDOUT:   %.loc8_24.3: type = tuple_type (i32, i32, i32)
-// CHECK:STDOUT:   %.loc8_24.4: type = ptr_type (i32, i32, i32)
 // CHECK:STDOUT:   %v.var: ref (i32, i32, i32) = var v
 // CHECK:STDOUT:   %v: ref (i32, i32, i32) = bind_name v, %v.var
->>>>>>> fe45b6a9
 // CHECK:STDOUT:   %.loc8_29: i32 = int_literal 1
 // CHECK:STDOUT:   %.loc8_32: i32 = int_literal 2
 // CHECK:STDOUT:   %.loc8_35: i32 = int_literal 3
