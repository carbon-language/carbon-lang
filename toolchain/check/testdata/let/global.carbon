// Part of the Carbon Language project, under the Apache License v2.0 with LLVM
// Exceptions. See /LICENSE for license information.
// SPDX-License-Identifier: Apache-2.0 WITH LLVM-exception
//
// AUTOUPDATE

let n: i32 = 1;

fn F() -> i32 { return n; }

// CHECK:STDOUT: --- global.carbon
// CHECK:STDOUT:
// CHECK:STDOUT: constants {
// CHECK:STDOUT:   %.loc7: i32 = int_literal 1, const
// CHECK:STDOUT: }
// CHECK:STDOUT:
// CHECK:STDOUT: file {
<<<<<<< HEAD
// CHECK:STDOUT:   package: <namespace> = namespace {.F = %F}
// CHECK:STDOUT:   %.loc7: i32 = int_literal 1, const = constants.%.loc7
=======
// CHECK:STDOUT:   package: <namespace> = namespace package, {.F = %F}
// CHECK:STDOUT:   %.loc7: i32 = int_literal 1
>>>>>>> dc75295a
// CHECK:STDOUT:   %n: i32 = bind_name n, %.loc7
// CHECK:STDOUT:   %F: <function> = fn_decl @F, const
// CHECK:STDOUT: }
// CHECK:STDOUT:
// CHECK:STDOUT: fn @F() -> i32 {
// CHECK:STDOUT: !entry:
// CHECK:STDOUT:   %n.ref: i32 = name_ref n, file.%n
// CHECK:STDOUT:   return %n.ref
// CHECK:STDOUT: }
// CHECK:STDOUT:<|MERGE_RESOLUTION|>--- conflicted
+++ resolved
@@ -15,13 +15,8 @@
 // CHECK:STDOUT: }
 // CHECK:STDOUT:
 // CHECK:STDOUT: file {
-<<<<<<< HEAD
-// CHECK:STDOUT:   package: <namespace> = namespace {.F = %F}
+// CHECK:STDOUT:   package: <namespace> = namespace package, {.F = %F}
 // CHECK:STDOUT:   %.loc7: i32 = int_literal 1, const = constants.%.loc7
-=======
-// CHECK:STDOUT:   package: <namespace> = namespace package, {.F = %F}
-// CHECK:STDOUT:   %.loc7: i32 = int_literal 1
->>>>>>> dc75295a
 // CHECK:STDOUT:   %n: i32 = bind_name n, %.loc7
 // CHECK:STDOUT:   %F: <function> = fn_decl @F, const
 // CHECK:STDOUT: }
