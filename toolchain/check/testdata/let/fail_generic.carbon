--- conflicted
+++ resolved
@@ -43,6 +43,7 @@
 // CHECK:STDOUT:   %Dest: type = bind_symbolic_name Dest 0 [symbolic]
 // CHECK:STDOUT:   %.3: type = interface_type @ImplicitAs, @ImplicitAs(%Dest) [symbolic]
 // CHECK:STDOUT:   %Self.1: @ImplicitAs.%.1 (%.3) = bind_symbolic_name Self 1 [symbolic]
+// CHECK:STDOUT:   %Dest.patt: type = symbolic_binding_pattern Dest 0 [symbolic]
 // CHECK:STDOUT:   %Self.2: %.3 = bind_symbolic_name Self 1 [symbolic]
 // CHECK:STDOUT:   %Convert.type.1: type = fn_type @Convert, @ImplicitAs(%Dest) [symbolic]
 // CHECK:STDOUT:   %Convert.1: %Convert.type.1 = struct_value () [symbolic]
@@ -75,12 +76,12 @@
 // CHECK:STDOUT:     import Core//prelude/types/bool
 // CHECK:STDOUT:   }
 // CHECK:STDOUT:   %import_ref.1: %Int32.type = import_ref Core//prelude/types, inst+4, loaded [template = constants.%Int32]
-// CHECK:STDOUT:   %import_ref.2: %ImplicitAs.type = import_ref Core//prelude/operators/as, inst+40, loaded [template = constants.%ImplicitAs]
-// CHECK:STDOUT:   %import_ref.3 = import_ref Core//prelude/operators/as, inst+45, unloaded
-// CHECK:STDOUT:   %import_ref.4: @ImplicitAs.%.2 (%.4) = import_ref Core//prelude/operators/as, inst+63, loaded [symbolic = @ImplicitAs.%.3 (constants.%.9)]
-// CHECK:STDOUT:   %import_ref.5 = import_ref Core//prelude/operators/as, inst+56, unloaded
-// CHECK:STDOUT:   %import_ref.6 = import_ref Core//prelude/operators/as, inst+56, unloaded
-// CHECK:STDOUT:   %import_ref.7 = import_ref Core//prelude/operators/as, inst+56, unloaded
+// CHECK:STDOUT:   %import_ref.2: %ImplicitAs.type = import_ref Core//prelude/operators/as, inst+45, loaded [template = constants.%ImplicitAs]
+// CHECK:STDOUT:   %import_ref.3 = import_ref Core//prelude/operators/as, inst+51, unloaded
+// CHECK:STDOUT:   %import_ref.4: @ImplicitAs.%.2 (%.4) = import_ref Core//prelude/operators/as, inst+70, loaded [symbolic = @ImplicitAs.%.3 (constants.%.9)]
+// CHECK:STDOUT:   %import_ref.5 = import_ref Core//prelude/operators/as, inst+63, unloaded
+// CHECK:STDOUT:   %import_ref.6 = import_ref Core//prelude/operators/as, inst+63, unloaded
+// CHECK:STDOUT:   %import_ref.7 = import_ref Core//prelude/operators/as, inst+63, unloaded
 // CHECK:STDOUT: }
 // CHECK:STDOUT:
 // CHECK:STDOUT: file {
@@ -91,29 +92,23 @@
 // CHECK:STDOUT:   %Core.import = import Core
 // CHECK:STDOUT:   %F.decl: %F.type = fn_decl @F [template = constants.%F] {
 // CHECK:STDOUT:     %a.patt: i32 = binding_pattern a
-// CHECK:STDOUT:     %.loc12_7: i32 = param_pattern %a.patt
+// CHECK:STDOUT:     %.loc12_7: i32 = param_pattern %a.patt, runtime_param0
 // CHECK:STDOUT:   } {
 // CHECK:STDOUT:     %int.make_type_32.loc12_9: init type = call constants.%Int32() [template = i32]
 // CHECK:STDOUT:     %.loc12_9.1: type = value_of_initializer %int.make_type_32.loc12_9 [template = i32]
 // CHECK:STDOUT:     %.loc12_9.2: type = converted %int.make_type_32.loc12_9, %.loc12_9.1 [template = i32]
-<<<<<<< HEAD
-// CHECK:STDOUT:     %param: i32 = param
+// CHECK:STDOUT:     %param: i32 = param runtime_param0
 // CHECK:STDOUT:     %a: i32 = bind_name a, %param
-=======
-// CHECK:STDOUT:     %a.param: i32 = param a, runtime_param0
-// CHECK:STDOUT:     %a: i32 = bind_name a, %a.param
->>>>>>> 7396aede
 // CHECK:STDOUT:     %int.make_type_32.loc12_17: init type = call constants.%Int32() [template = i32]
 // CHECK:STDOUT:     %.loc12_17.1: type = value_of_initializer %int.make_type_32.loc12_17 [template = i32]
 // CHECK:STDOUT:     %.loc12_17.2: type = converted %int.make_type_32.loc12_17, %.loc12_17.1 [template = i32]
 // CHECK:STDOUT:     %return: ref i32 = var <return slot>
-<<<<<<< HEAD
-=======
 // CHECK:STDOUT:   }
 // CHECK:STDOUT: }
 // CHECK:STDOUT:
 // CHECK:STDOUT: generic interface @ImplicitAs(constants.%Dest: type) {
 // CHECK:STDOUT:   %Dest: type = bind_symbolic_name Dest 0 [symbolic = %Dest (constants.%Dest)]
+// CHECK:STDOUT:   %Dest.patt: type = symbolic_binding_pattern Dest 0 [symbolic = %Dest.patt (constants.%Dest.patt)]
 // CHECK:STDOUT:
 // CHECK:STDOUT: !definition:
 // CHECK:STDOUT:   %.1: type = interface_type @ImplicitAs, @ImplicitAs(%Dest) [symbolic = %.1 (constants.%.3)]
@@ -128,7 +123,6 @@
 // CHECK:STDOUT:     .Self = imports.%import_ref.3
 // CHECK:STDOUT:     .Convert = imports.%import_ref.4
 // CHECK:STDOUT:     witness = (imports.%import_ref.5)
->>>>>>> 7396aede
 // CHECK:STDOUT:   }
 // CHECK:STDOUT: }
 // CHECK:STDOUT:
@@ -157,32 +151,36 @@
 // CHECK:STDOUT:
 // CHECK:STDOUT: generic fn @Convert(constants.%Dest: type, constants.%Self.1: @ImplicitAs.%.1 (%.3)) {
 // CHECK:STDOUT:   %Dest: type = bind_symbolic_name Dest 0 [symbolic = %Dest (constants.%Dest)]
-// CHECK:STDOUT:   %.1: type = interface_type @ImplicitAs, @ImplicitAs(%Dest) [symbolic = %.1 (constants.%.3)]
+// CHECK:STDOUT:   %.2: type = interface_type @ImplicitAs, @ImplicitAs(%Dest) [symbolic = %.2 (constants.%.3)]
 // CHECK:STDOUT:   %Self: %.3 = bind_symbolic_name Self 1 [symbolic = %Self (constants.%Self.2)]
 // CHECK:STDOUT:
-// CHECK:STDOUT:   fn[%self: @Convert.%Self (%Self.2)]() -> @Convert.%Dest (%Dest);
+// CHECK:STDOUT:   fn[%.1: @Convert.%Self (%Self.2)]() -> @Convert.%Dest (%Dest);
 // CHECK:STDOUT: }
 // CHECK:STDOUT:
 // CHECK:STDOUT: specific @ImplicitAs(constants.%Dest) {
 // CHECK:STDOUT:   %Dest => constants.%Dest
+// CHECK:STDOUT:   %Dest.patt => constants.%Dest
 // CHECK:STDOUT: }
 // CHECK:STDOUT:
 // CHECK:STDOUT: specific @ImplicitAs(@ImplicitAs.%Dest) {
 // CHECK:STDOUT:   %Dest => constants.%Dest
+// CHECK:STDOUT:   %Dest.patt => constants.%Dest
 // CHECK:STDOUT: }
 // CHECK:STDOUT:
 // CHECK:STDOUT: specific @ImplicitAs(@Convert.%Dest) {
 // CHECK:STDOUT:   %Dest => constants.%Dest
+// CHECK:STDOUT:   %Dest.patt => constants.%Dest
 // CHECK:STDOUT: }
 // CHECK:STDOUT:
 // CHECK:STDOUT: specific @Convert(constants.%Dest, constants.%Self.1) {
 // CHECK:STDOUT:   %Dest => constants.%Dest
-// CHECK:STDOUT:   %.1 => constants.%.3
+// CHECK:STDOUT:   %.2 => constants.%.3
 // CHECK:STDOUT:   %Self => constants.%Self.1
 // CHECK:STDOUT: }
 // CHECK:STDOUT:
 // CHECK:STDOUT: specific @ImplicitAs(constants.%T) {
 // CHECK:STDOUT:   %Dest => constants.%T
+// CHECK:STDOUT:   %Dest.patt => constants.%T
 // CHECK:STDOUT:
 // CHECK:STDOUT: !definition:
 // CHECK:STDOUT:   %.1 => constants.%.6
@@ -195,6 +193,7 @@
 // CHECK:STDOUT:
 // CHECK:STDOUT: specific @ImplicitAs(i32) {
 // CHECK:STDOUT:   %Dest => i32
+// CHECK:STDOUT:   %Dest.patt => i32
 // CHECK:STDOUT:
 // CHECK:STDOUT: !definition:
 // CHECK:STDOUT:   %.1 => constants.%.10
