--- conflicted
+++ resolved
@@ -30,15 +30,9 @@
 // CHECK:STDOUT:
 // CHECK:STDOUT: fn @F(%a: i32) -> i32 {
 // CHECK:STDOUT: !entry:
-<<<<<<< HEAD
 // CHECK:STDOUT:   %T: type = bind_symbolic_name T, i32 [symbolic]
 // CHECK:STDOUT:   %T.ref: type = name_ref T, %T [symbolic = %T]
-// CHECK:STDOUT:   %.loc13: i32 = int_literal 5 [template = constants.%.loc13]
-=======
-// CHECK:STDOUT:   %T: type = bind_symbolic_name T, i32
-// CHECK:STDOUT:   %T.ref: type = name_ref T, %T
 // CHECK:STDOUT:   %.loc13: i32 = int_literal 5 [template = constants.%.1]
->>>>>>> d712bf12
 // CHECK:STDOUT:   %x: T = bind_name x, <error>
 // CHECK:STDOUT:   %x.ref: T = name_ref x, %x
 // CHECK:STDOUT:   return <error>
