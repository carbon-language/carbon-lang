
// Part of the Carbon Language project, under the Apache License v2.0 with LLVM
// Exceptions. See /LICENSE for license information.
// SPDX-License-Identifier: Apache-2.0 WITH LLVM-exception
//
// This is mostly checking against crashes for compile time bindings in
// difficult contexts.
//
// AUTOUPDATE
// TIP: To test this file alone, run:
// TIP:   bazel test //toolchain/testing:file_test --test_arg=--file_tests=toolchain/check/testdata/let/compile_time_bindings.carbon
// TIP: To dump output, run:
// TIP:   bazel run //toolchain/testing:file_test -- --dump_output --file_tests=toolchain/check/testdata/let/compile_time_bindings.carbon

// --- fail_let_after.carbon

library "[[@TEST_NAME]]";

class C {
  fn F() -> () { return x; }
  // CHECK:STDERR: fail_let_after.carbon:[[@LINE+4]]:7: error: semantics TODO: ``let` compile time binding outside function or interface`
  // CHECK:STDERR:   let x:! () = ();
  // CHECK:STDERR:       ^~~~~~
  // CHECK:STDERR:
  let x:! () = ();
}

// --- fail_let_before.carbon

library "[[@TEST_NAME]]";

class C {
  // CHECK:STDERR: fail_let_before.carbon:[[@LINE+4]]:7: error: semantics TODO: ``let` compile time binding outside function or interface`
  // CHECK:STDERR:   let x:! () = ();
  // CHECK:STDERR:       ^~~~~~
  // CHECK:STDERR:
  let x:! () = ();
  fn F() -> () { return x; }
}

// --- fail_multiple_lets.carbon

library "[[@TEST_NAME]]";

class C {
  // CHECK:STDERR: fail_multiple_lets.carbon:[[@LINE+4]]:7: error: semantics TODO: ``let` compile time binding outside function or interface`
  // CHECK:STDERR:   let a:! () = ();
  // CHECK:STDERR:       ^~~~~~
  // CHECK:STDERR:
  let a:! () = ();
  fn F(b:! ((),)) {
    let c:! ((), ()) = ((), ());

    var a1: () = a;
    var b1: ((),) = b;
    var c1: ((), ()) = c;
    var d1: ((), (), ()) = d;
  }
  // CHECK:STDERR: fail_multiple_lets.carbon:[[@LINE+4]]:7: error: semantics TODO: ``let` compile time binding outside function or interface`
  // CHECK:STDERR:   let d:! ((), (), ()) = ((), (), ());
  // CHECK:STDERR:       ^~~~~~~~~~~~~~~~
  // CHECK:STDERR:
  let d:! ((), (), ()) = ((), (), ());
}

// --- fail_invalid_let_after.carbon

library "[[@TEST_NAME]]";

class C {
  fn F() -> () { return x; }
  // CHECK:STDERR: fail_invalid_let_after.carbon:[[@LINE+8]]:7: error: semantics TODO: ``let` compile time binding outside function or interface`
  // CHECK:STDERR:   let x:! ();
  // CHECK:STDERR:       ^~~~~~
  // CHECK:STDERR:
  // CHECK:STDERR: fail_invalid_let_after.carbon:[[@LINE+4]]:13: error: expected `=`; `let` declaration must have an initializer
  // CHECK:STDERR:   let x:! ();
  // CHECK:STDERR:             ^
  // CHECK:STDERR:
  let x:! ();
}

// --- use_in_function.carbon

library "[[@TEST_NAME]]";

fn F() -> i32 {
  let Zero:! i32 = 0;
  return Zero;
}

// --- use_in_block.carbon

library "[[@TEST_NAME]]";

fn F() -> i32 {
  if (true) {
    let Zero:! i32 = 0;
    return Zero;
  }
  return 1;
}

// --- fail_return_in_interface.carbon

library "[[@TEST_NAME]]";

interface I {
  let T:! type = i32;
  // CHECK:STDERR: fail_return_in_interface.carbon:[[@LINE+7]]:13: error: cannot implicitly convert from `<associated type in I>` to `type`
  // CHECK:STDERR:   fn F() -> T;
  // CHECK:STDERR:             ^
  // CHECK:STDERR: fail_return_in_interface.carbon:[[@LINE+4]]:13: note: type `<associated type in I>` does not implement interface `ImplicitAs`
  // CHECK:STDERR:   fn F() -> T;
  // CHECK:STDERR:             ^
  // CHECK:STDERR:
  fn F() -> T;
}

// --- fail_return_in_class.carbon

library "[[@TEST_NAME]]";

class I {
  // CHECK:STDERR: fail_return_in_class.carbon:[[@LINE+4]]:7: error: semantics TODO: ``let` compile time binding outside function or interface`
  // CHECK:STDERR:   let T:! type = i32;
  // CHECK:STDERR:       ^~~~~~~~
  // CHECK:STDERR:
  let T:! type = i32;
  // CHECK:STDERR: fail_return_in_class.carbon:[[@LINE+4]]:13: error: cannot evaluate type expression
  // CHECK:STDERR:   fn F() -> T;
  // CHECK:STDERR:             ^
  // CHECK:STDERR:
  fn F() -> T;
}

// --- fail_return_in_package_scope.carbon

library "[[@TEST_NAME]]";

// CHECK:STDERR: fail_return_in_package_scope.carbon:[[@LINE+4]]:5: error: semantics TODO: ``let` compile time binding outside function or interface`
// CHECK:STDERR: let T:! type = i32;
// CHECK:STDERR:     ^~~~~~~~
// CHECK:STDERR:
let T:! type = i32;
// CHECK:STDERR: fail_return_in_package_scope.carbon:[[@LINE+4]]:11: error: cannot evaluate type expression
// CHECK:STDERR: fn F() -> T;
// CHECK:STDERR:           ^
// CHECK:STDERR:
fn F() -> T;

// --- fail_use_in_impl.carbon

library "[[@TEST_NAME]]";

interface Empty {}

impl i32 as Empty {
  // CHECK:STDERR: fail_use_in_impl.carbon:[[@LINE+3]]:7: error: semantics TODO: ``let` compile time binding outside function or interface`
  // CHECK:STDERR:   let Zero:! i32 = 0;
  // CHECK:STDERR:       ^~~~~~~~~~
  let Zero:! i32 = 0;
}

// CHECK:STDOUT: --- fail_let_after.carbon
// CHECK:STDOUT:
// CHECK:STDOUT: constants {
// CHECK:STDOUT:   %C: type = class_type @C [template]
// CHECK:STDOUT:   %.1: type = tuple_type () [template]
// CHECK:STDOUT:   %F.type: type = fn_type @F [template]
// CHECK:STDOUT:   %F: %F.type = struct_value () [template]
// CHECK:STDOUT:   %tuple: %.1 = tuple_value () [template]
// CHECK:STDOUT:   %.2: type = struct_type {} [template]
// CHECK:STDOUT:   %.3: <witness> = complete_type_witness %.2 [template]
// CHECK:STDOUT: }
// CHECK:STDOUT:
// CHECK:STDOUT: imports {
// CHECK:STDOUT:   %Core: <namespace> = namespace file.%Core.import, [template] {
// CHECK:STDOUT:     import Core//prelude
// CHECK:STDOUT:     import Core//prelude/operators
// CHECK:STDOUT:     import Core//prelude/types
// CHECK:STDOUT:     import Core//prelude/operators/arithmetic
// CHECK:STDOUT:     import Core//prelude/operators/as
// CHECK:STDOUT:     import Core//prelude/operators/bitwise
// CHECK:STDOUT:     import Core//prelude/operators/comparison
// CHECK:STDOUT:     import Core//prelude/types/bool
// CHECK:STDOUT:   }
// CHECK:STDOUT: }
// CHECK:STDOUT:
// CHECK:STDOUT: file {
// CHECK:STDOUT:   package: <namespace> = namespace [template] {
// CHECK:STDOUT:     .Core = imports.%Core
// CHECK:STDOUT:     .C = %C.decl
// CHECK:STDOUT:   }
// CHECK:STDOUT:   %Core.import = import Core
// CHECK:STDOUT:   %C.decl: type = class_decl @C [template = constants.%C] {} {}
// CHECK:STDOUT: }
// CHECK:STDOUT:
// CHECK:STDOUT: class @C {
// CHECK:STDOUT:   %F.decl: %F.type = fn_decl @F [template = constants.%F] {} {
// CHECK:STDOUT:     %.loc5_14.1: %.1 = tuple_literal ()
// CHECK:STDOUT:     %.loc5_14.2: type = converted %.loc5_14.1, constants.%.1 [template = constants.%.1]
// CHECK:STDOUT:     %return: ref %.1 = var <return slot>
// CHECK:STDOUT:   }
// CHECK:STDOUT:   %.loc10_12.1: %.1 = tuple_literal ()
// CHECK:STDOUT:   %.loc10_12.2: type = converted %.loc10_12.1, constants.%.1 [template = constants.%.1]
// CHECK:STDOUT:   %.loc10_17: %.1 = tuple_literal ()
// CHECK:STDOUT:   %tuple: %.1 = tuple_value () [template = constants.%tuple]
// CHECK:STDOUT:   %.loc10_18: %.1 = converted %.loc10_17, %tuple [template = constants.%tuple]
// CHECK:STDOUT:   %x: %.1 = bind_name x, %.loc10_18
// CHECK:STDOUT:   %.loc11: <witness> = complete_type_witness %.2 [template = constants.%.3]
// CHECK:STDOUT:
// CHECK:STDOUT: !members:
// CHECK:STDOUT:   .Self = constants.%C
// CHECK:STDOUT:   .F = %F.decl
// CHECK:STDOUT:   .x = %x
// CHECK:STDOUT: }
// CHECK:STDOUT:
// CHECK:STDOUT: fn @F() -> %.1 {
// CHECK:STDOUT: !entry:
// CHECK:STDOUT:   %x.ref: %.1 = name_ref x, @C.%x
// CHECK:STDOUT:   return %x.ref
// CHECK:STDOUT: }
// CHECK:STDOUT:
// CHECK:STDOUT: --- fail_let_before.carbon
// CHECK:STDOUT:
// CHECK:STDOUT: constants {
// CHECK:STDOUT:   %C: type = class_type @C [template]
// CHECK:STDOUT:   %.1: type = tuple_type () [template]
// CHECK:STDOUT:   %tuple: %.1 = tuple_value () [template]
// CHECK:STDOUT:   %F.type: type = fn_type @F [template]
// CHECK:STDOUT:   %F: %F.type = struct_value () [template]
// CHECK:STDOUT:   %.2: type = struct_type {} [template]
// CHECK:STDOUT:   %.3: <witness> = complete_type_witness %.2 [template]
// CHECK:STDOUT: }
// CHECK:STDOUT:
// CHECK:STDOUT: imports {
// CHECK:STDOUT:   %Core: <namespace> = namespace file.%Core.import, [template] {
// CHECK:STDOUT:     import Core//prelude
// CHECK:STDOUT:     import Core//prelude/operators
// CHECK:STDOUT:     import Core//prelude/types
// CHECK:STDOUT:     import Core//prelude/operators/arithmetic
// CHECK:STDOUT:     import Core//prelude/operators/as
// CHECK:STDOUT:     import Core//prelude/operators/bitwise
// CHECK:STDOUT:     import Core//prelude/operators/comparison
// CHECK:STDOUT:     import Core//prelude/types/bool
// CHECK:STDOUT:   }
// CHECK:STDOUT: }
// CHECK:STDOUT:
// CHECK:STDOUT: file {
// CHECK:STDOUT:   package: <namespace> = namespace [template] {
// CHECK:STDOUT:     .Core = imports.%Core
// CHECK:STDOUT:     .C = %C.decl
// CHECK:STDOUT:   }
// CHECK:STDOUT:   %Core.import = import Core
// CHECK:STDOUT:   %C.decl: type = class_decl @C [template = constants.%C] {} {}
// CHECK:STDOUT: }
// CHECK:STDOUT:
// CHECK:STDOUT: class @C {
// CHECK:STDOUT:   %.loc9_12.1: %.1 = tuple_literal ()
// CHECK:STDOUT:   %.loc9_12.2: type = converted %.loc9_12.1, constants.%.1 [template = constants.%.1]
// CHECK:STDOUT:   %.loc9_17: %.1 = tuple_literal ()
// CHECK:STDOUT:   %tuple: %.1 = tuple_value () [template = constants.%tuple]
// CHECK:STDOUT:   %.loc9_18: %.1 = converted %.loc9_17, %tuple [template = constants.%tuple]
// CHECK:STDOUT:   %x: %.1 = bind_name x, %.loc9_18
// CHECK:STDOUT:   %F.decl: %F.type = fn_decl @F [template = constants.%F] {} {
// CHECK:STDOUT:     %.loc10_14.1: %.1 = tuple_literal ()
// CHECK:STDOUT:     %.loc10_14.2: type = converted %.loc10_14.1, constants.%.1 [template = constants.%.1]
// CHECK:STDOUT:     %return: ref %.1 = var <return slot>
// CHECK:STDOUT:   }
// CHECK:STDOUT:   %.loc11: <witness> = complete_type_witness %.2 [template = constants.%.3]
// CHECK:STDOUT:
// CHECK:STDOUT: !members:
// CHECK:STDOUT:   .Self = constants.%C
// CHECK:STDOUT:   .x = %x
// CHECK:STDOUT:   .F = %F.decl
// CHECK:STDOUT: }
// CHECK:STDOUT:
// CHECK:STDOUT: fn @F() -> %.1 {
// CHECK:STDOUT: !entry:
// CHECK:STDOUT:   %x.ref: %.1 = name_ref x, @C.%x
// CHECK:STDOUT:   return %x.ref
// CHECK:STDOUT: }
// CHECK:STDOUT:
// CHECK:STDOUT: --- fail_multiple_lets.carbon
// CHECK:STDOUT:
// CHECK:STDOUT: constants {
// CHECK:STDOUT:   %C: type = class_type @C [template]
// CHECK:STDOUT:   %.1: type = tuple_type () [template]
// CHECK:STDOUT:   %tuple.1: %.1 = tuple_value () [template]
// CHECK:STDOUT:   %.2: type = tuple_type (%.1) [template]
// CHECK:STDOUT:   %b: %.2 = bind_symbolic_name b, 0 [symbolic]
// CHECK:STDOUT:   %b.patt: %.2 = symbolic_binding_pattern b, 0 [symbolic]
// CHECK:STDOUT:   %F.type: type = fn_type @F [template]
// CHECK:STDOUT:   %F: %F.type = struct_value () [template]
// CHECK:STDOUT:   %.3: type = tuple_type (%.1, %.1, %.1) [template]
// CHECK:STDOUT:   %.4: type = ptr_type %.3 [template]
// CHECK:STDOUT:   %tuple.2: %.3 = tuple_value (%tuple.1, %tuple.1, %tuple.1) [template]
// CHECK:STDOUT:   %.5: type = struct_type {} [template]
// CHECK:STDOUT:   %.6: <witness> = complete_type_witness %.5 [template]
// CHECK:STDOUT:   %.7: type = tuple_type (%.1, %.1) [template]
// CHECK:STDOUT:   %.8: type = ptr_type %.7 [template]
// CHECK:STDOUT:   %tuple.3: %.7 = tuple_value (%tuple.1, %tuple.1) [template]
// CHECK:STDOUT:   %c: %.7 = bind_symbolic_name c, 1 [symbolic]
// CHECK:STDOUT:   %tuple.4: %.2 = tuple_value (%tuple.1) [template]
// CHECK:STDOUT: }
// CHECK:STDOUT:
// CHECK:STDOUT: imports {
// CHECK:STDOUT:   %Core: <namespace> = namespace file.%Core.import, [template] {
// CHECK:STDOUT:     import Core//prelude
// CHECK:STDOUT:     import Core//prelude/operators
// CHECK:STDOUT:     import Core//prelude/types
// CHECK:STDOUT:     import Core//prelude/operators/arithmetic
// CHECK:STDOUT:     import Core//prelude/operators/as
// CHECK:STDOUT:     import Core//prelude/operators/bitwise
// CHECK:STDOUT:     import Core//prelude/operators/comparison
// CHECK:STDOUT:     import Core//prelude/types/bool
// CHECK:STDOUT:   }
// CHECK:STDOUT: }
// CHECK:STDOUT:
// CHECK:STDOUT: file {
// CHECK:STDOUT:   package: <namespace> = namespace [template] {
// CHECK:STDOUT:     .Core = imports.%Core
// CHECK:STDOUT:     .C = %C.decl
// CHECK:STDOUT:   }
// CHECK:STDOUT:   %Core.import = import Core
// CHECK:STDOUT:   %C.decl: type = class_decl @C [template = constants.%C] {} {}
// CHECK:STDOUT: }
// CHECK:STDOUT:
// CHECK:STDOUT: class @C {
// CHECK:STDOUT:   %.loc9_12.1: %.1 = tuple_literal ()
// CHECK:STDOUT:   %.loc9_12.2: type = converted %.loc9_12.1, constants.%.1 [template = constants.%.1]
// CHECK:STDOUT:   %.loc9_17: %.1 = tuple_literal ()
// CHECK:STDOUT:   %tuple.loc9: %.1 = tuple_value () [template = constants.%tuple.1]
// CHECK:STDOUT:   %.loc9_18: %.1 = converted %.loc9_17, %tuple.loc9 [template = constants.%tuple.1]
// CHECK:STDOUT:   %a: %.1 = bind_name a, %.loc9_18
// CHECK:STDOUT:   %F.decl: %F.type = fn_decl @F [template = constants.%F] {
// CHECK:STDOUT:     %b.patt.loc10: %.2 = symbolic_binding_pattern b, 0 [symbolic = %b.patt.1 (constants.%b.patt)]
// CHECK:STDOUT:     %b.param_patt: %.2 = param_pattern %b.patt.loc10, runtime_param<invalid> [symbolic = %b.patt.1 (constants.%b.patt)]
// CHECK:STDOUT:   } {
// CHECK:STDOUT:     %.loc10_14: %.1 = tuple_literal ()
// CHECK:STDOUT:     %.loc10_16.1: %.2 = tuple_literal (%.loc10_14)
// CHECK:STDOUT:     %.loc10_16.2: type = converted %.loc10_14, constants.%.1 [template = constants.%.1]
// CHECK:STDOUT:     %.loc10_16.3: type = converted %.loc10_16.1, constants.%.2 [template = constants.%.2]
<<<<<<< HEAD
// CHECK:STDOUT:     %param: %.2 = param runtime_param<invalid>
// CHECK:STDOUT:     %b.loc10: %.2 = bind_symbolic_name b, 0, %param [symbolic = %b.1 (constants.%b)]
=======
// CHECK:STDOUT:     %b.param: %.2 = param b, runtime_param<invalid>
// CHECK:STDOUT:     %b.loc10_8.1: %.2 = bind_symbolic_name b, 0, %b.param [symbolic = %b.loc10_8.2 (constants.%b)]
>>>>>>> 77facdd7
// CHECK:STDOUT:   }
// CHECK:STDOUT:   %.loc22_13: %.1 = tuple_literal ()
// CHECK:STDOUT:   %.loc22_17: %.1 = tuple_literal ()
// CHECK:STDOUT:   %.loc22_21: %.1 = tuple_literal ()
// CHECK:STDOUT:   %.loc22_22.1: %.3 = tuple_literal (%.loc22_13, %.loc22_17, %.loc22_21)
// CHECK:STDOUT:   %.loc22_22.2: type = converted %.loc22_13, constants.%.1 [template = constants.%.1]
// CHECK:STDOUT:   %.loc22_22.3: type = converted %.loc22_17, constants.%.1 [template = constants.%.1]
// CHECK:STDOUT:   %.loc22_22.4: type = converted %.loc22_21, constants.%.1 [template = constants.%.1]
// CHECK:STDOUT:   %.loc22_22.5: type = converted %.loc22_22.1, constants.%.3 [template = constants.%.3]
// CHECK:STDOUT:   %.loc22_28: %.1 = tuple_literal ()
// CHECK:STDOUT:   %.loc22_32: %.1 = tuple_literal ()
// CHECK:STDOUT:   %.loc22_36: %.1 = tuple_literal ()
// CHECK:STDOUT:   %.loc22_37.1: %.3 = tuple_literal (%.loc22_28, %.loc22_32, %.loc22_36)
// CHECK:STDOUT:   %tuple.loc22_28: %.1 = tuple_value () [template = constants.%tuple.1]
// CHECK:STDOUT:   %.loc22_37.2: %.1 = converted %.loc22_28, %tuple.loc22_28 [template = constants.%tuple.1]
// CHECK:STDOUT:   %tuple.loc22_32: %.1 = tuple_value () [template = constants.%tuple.1]
// CHECK:STDOUT:   %.loc22_37.3: %.1 = converted %.loc22_32, %tuple.loc22_32 [template = constants.%tuple.1]
// CHECK:STDOUT:   %tuple.loc22_36: %.1 = tuple_value () [template = constants.%tuple.1]
// CHECK:STDOUT:   %.loc22_37.4: %.1 = converted %.loc22_36, %tuple.loc22_36 [template = constants.%tuple.1]
// CHECK:STDOUT:   %tuple.loc22_37: %.3 = tuple_value (%.loc22_37.2, %.loc22_37.3, %.loc22_37.4) [template = constants.%tuple.2]
// CHECK:STDOUT:   %.loc22_38: %.3 = converted %.loc22_37.1, %tuple.loc22_37 [template = constants.%tuple.2]
// CHECK:STDOUT:   %d: %.3 = bind_name d, %.loc22_38
// CHECK:STDOUT:   %.loc23: <witness> = complete_type_witness %.5 [template = constants.%.6]
// CHECK:STDOUT:
// CHECK:STDOUT: !members:
// CHECK:STDOUT:   .Self = constants.%C
// CHECK:STDOUT:   .a = %a
// CHECK:STDOUT:   .F = %F.decl
// CHECK:STDOUT:   .d = %d
// CHECK:STDOUT: }
// CHECK:STDOUT:
<<<<<<< HEAD
// CHECK:STDOUT: generic fn @F(%b.loc10: %.2) {
// CHECK:STDOUT:   %b.1: %.2 = bind_symbolic_name b, 0 [symbolic = %b.1 (constants.%b)]
// CHECK:STDOUT:   %b.patt.1: %.2 = symbolic_binding_pattern b, 0 [symbolic = %b.patt.1 (constants.%b.patt)]
=======
// CHECK:STDOUT: generic fn @F(%b.loc10_8.1: %.2) {
// CHECK:STDOUT:   %b.loc10_8.2: %.2 = bind_symbolic_name b, 0 [symbolic = %b.loc10_8.2 (constants.%b)]
>>>>>>> 77facdd7
// CHECK:STDOUT:
// CHECK:STDOUT: !definition:
// CHECK:STDOUT:   %c.loc11_9.2: %.7 = bind_symbolic_name c, 1 [symbolic = %c.loc11_9.2 (constants.%c)]
// CHECK:STDOUT:
<<<<<<< HEAD
// CHECK:STDOUT:   fn(%b.param_patt: %.2) {
=======
// CHECK:STDOUT:   fn(%b.loc10_8.1: %.2) {
>>>>>>> 77facdd7
// CHECK:STDOUT:   !entry:
// CHECK:STDOUT:     %.loc11_15: %.1 = tuple_literal ()
// CHECK:STDOUT:     %.loc11_19: %.1 = tuple_literal ()
// CHECK:STDOUT:     %.loc11_20.1: %.7 = tuple_literal (%.loc11_15, %.loc11_19)
// CHECK:STDOUT:     %.loc11_20.2: type = converted %.loc11_15, constants.%.1 [template = constants.%.1]
// CHECK:STDOUT:     %.loc11_20.3: type = converted %.loc11_19, constants.%.1 [template = constants.%.1]
// CHECK:STDOUT:     %.loc11_20.4: type = converted %.loc11_20.1, constants.%.7 [template = constants.%.7]
// CHECK:STDOUT:     %.loc11_26: %.1 = tuple_literal ()
// CHECK:STDOUT:     %.loc11_30: %.1 = tuple_literal ()
// CHECK:STDOUT:     %.loc11_31.1: %.7 = tuple_literal (%.loc11_26, %.loc11_30)
// CHECK:STDOUT:     %tuple.loc11_26: %.1 = tuple_value () [template = constants.%tuple.1]
// CHECK:STDOUT:     %.loc11_31.2: %.1 = converted %.loc11_26, %tuple.loc11_26 [template = constants.%tuple.1]
// CHECK:STDOUT:     %tuple.loc11_30: %.1 = tuple_value () [template = constants.%tuple.1]
// CHECK:STDOUT:     %.loc11_31.3: %.1 = converted %.loc11_30, %tuple.loc11_30 [template = constants.%tuple.1]
// CHECK:STDOUT:     %tuple.loc11_31: %.7 = tuple_value (%.loc11_31.2, %.loc11_31.3) [template = constants.%tuple.3]
// CHECK:STDOUT:     %.loc11_32: %.7 = converted %.loc11_31.1, %tuple.loc11_31 [template = constants.%tuple.3]
// CHECK:STDOUT:     %c.loc11_9.1: %.7 = bind_symbolic_name c, 1, %.loc11_32 [symbolic = %c.loc11_9.2 (constants.%c)]
// CHECK:STDOUT:     %.loc13_14.1: %.1 = tuple_literal ()
// CHECK:STDOUT:     %.loc13_14.2: type = converted %.loc13_14.1, constants.%.1 [template = constants.%.1]
// CHECK:STDOUT:     %a1.var: ref %.1 = var a1
// CHECK:STDOUT:     %a1: ref %.1 = bind_name a1, %a1.var
// CHECK:STDOUT:     %a.ref: %.1 = name_ref a, @C.%a
// CHECK:STDOUT:     %.loc13_18: init %.1 = tuple_init () to %a1.var [template = constants.%tuple.1]
// CHECK:STDOUT:     %.loc13_19: init %.1 = converted %a.ref, %.loc13_18 [template = constants.%tuple.1]
// CHECK:STDOUT:     assign %a1.var, %.loc13_19
// CHECK:STDOUT:     %.loc14_15: %.1 = tuple_literal ()
// CHECK:STDOUT:     %.loc14_17.1: %.2 = tuple_literal (%.loc14_15)
// CHECK:STDOUT:     %.loc14_17.2: type = converted %.loc14_15, constants.%.1 [template = constants.%.1]
// CHECK:STDOUT:     %.loc14_17.3: type = converted %.loc14_17.1, constants.%.2 [template = constants.%.2]
// CHECK:STDOUT:     %b1.var: ref %.2 = var b1
// CHECK:STDOUT:     %b1: ref %.2 = bind_name b1, %b1.var
// CHECK:STDOUT:     %b.ref: %.2 = name_ref b, %b.loc10_8.1 [symbolic = %b.loc10_8.2 (constants.%b)]
// CHECK:STDOUT:     %.loc14_21.1: %.1 = tuple_access %b.ref, element0
// CHECK:STDOUT:     %.loc14_21.2: ref %.1 = tuple_access %b1.var, element0
// CHECK:STDOUT:     %.loc14_21.3: init %.1 = tuple_init () to %.loc14_21.2 [template = constants.%tuple.1]
// CHECK:STDOUT:     %.loc14_21.4: init %.1 = converted %.loc14_21.1, %.loc14_21.3 [template = constants.%tuple.1]
// CHECK:STDOUT:     %.loc14_21.5: init %.2 = tuple_init (%.loc14_21.4) to %b1.var [template = constants.%tuple.4]
// CHECK:STDOUT:     %.loc14_22: init %.2 = converted %b.ref, %.loc14_21.5 [template = constants.%tuple.4]
// CHECK:STDOUT:     assign %b1.var, %.loc14_22
// CHECK:STDOUT:     %.loc15_15: %.1 = tuple_literal ()
// CHECK:STDOUT:     %.loc15_19: %.1 = tuple_literal ()
// CHECK:STDOUT:     %.loc15_20.1: %.7 = tuple_literal (%.loc15_15, %.loc15_19)
// CHECK:STDOUT:     %.loc15_20.2: type = converted %.loc15_15, constants.%.1 [template = constants.%.1]
// CHECK:STDOUT:     %.loc15_20.3: type = converted %.loc15_19, constants.%.1 [template = constants.%.1]
// CHECK:STDOUT:     %.loc15_20.4: type = converted %.loc15_20.1, constants.%.7 [template = constants.%.7]
// CHECK:STDOUT:     %c1.var: ref %.7 = var c1
// CHECK:STDOUT:     %c1: ref %.7 = bind_name c1, %c1.var
// CHECK:STDOUT:     %c.ref: %.7 = name_ref c, %c.loc11_9.1 [symbolic = %c.loc11_9.2 (constants.%c)]
// CHECK:STDOUT:     %.loc15_24.1: %.1 = tuple_access %c.ref, element0
// CHECK:STDOUT:     %.loc15_24.2: ref %.1 = tuple_access %c1.var, element0
// CHECK:STDOUT:     %.loc15_24.3: init %.1 = tuple_init () to %.loc15_24.2 [template = constants.%tuple.1]
// CHECK:STDOUT:     %.loc15_24.4: init %.1 = converted %.loc15_24.1, %.loc15_24.3 [template = constants.%tuple.1]
// CHECK:STDOUT:     %.loc15_24.5: %.1 = tuple_access %c.ref, element1
// CHECK:STDOUT:     %.loc15_24.6: ref %.1 = tuple_access %c1.var, element1
// CHECK:STDOUT:     %.loc15_24.7: init %.1 = tuple_init () to %.loc15_24.6 [template = constants.%tuple.1]
// CHECK:STDOUT:     %.loc15_24.8: init %.1 = converted %.loc15_24.5, %.loc15_24.7 [template = constants.%tuple.1]
// CHECK:STDOUT:     %.loc15_24.9: init %.7 = tuple_init (%.loc15_24.4, %.loc15_24.8) to %c1.var [template = constants.%tuple.3]
// CHECK:STDOUT:     %.loc15_25: init %.7 = converted %c.ref, %.loc15_24.9 [template = constants.%tuple.3]
// CHECK:STDOUT:     assign %c1.var, %.loc15_25
// CHECK:STDOUT:     %.loc16_15: %.1 = tuple_literal ()
// CHECK:STDOUT:     %.loc16_19: %.1 = tuple_literal ()
// CHECK:STDOUT:     %.loc16_23: %.1 = tuple_literal ()
// CHECK:STDOUT:     %.loc16_24.1: %.3 = tuple_literal (%.loc16_15, %.loc16_19, %.loc16_23)
// CHECK:STDOUT:     %.loc16_24.2: type = converted %.loc16_15, constants.%.1 [template = constants.%.1]
// CHECK:STDOUT:     %.loc16_24.3: type = converted %.loc16_19, constants.%.1 [template = constants.%.1]
// CHECK:STDOUT:     %.loc16_24.4: type = converted %.loc16_23, constants.%.1 [template = constants.%.1]
// CHECK:STDOUT:     %.loc16_24.5: type = converted %.loc16_24.1, constants.%.3 [template = constants.%.3]
// CHECK:STDOUT:     %d1.var: ref %.3 = var d1
// CHECK:STDOUT:     %d1: ref %.3 = bind_name d1, %d1.var
// CHECK:STDOUT:     %d.ref: %.3 = name_ref d, @C.%d
// CHECK:STDOUT:     %.loc16_28.1: %.1 = tuple_access %d.ref, element0
// CHECK:STDOUT:     %.loc16_28.2: ref %.1 = tuple_access %d1.var, element0
// CHECK:STDOUT:     %.loc16_28.3: init %.1 = tuple_init () to %.loc16_28.2 [template = constants.%tuple.1]
// CHECK:STDOUT:     %.loc16_28.4: init %.1 = converted %.loc16_28.1, %.loc16_28.3 [template = constants.%tuple.1]
// CHECK:STDOUT:     %.loc16_28.5: %.1 = tuple_access %d.ref, element1
// CHECK:STDOUT:     %.loc16_28.6: ref %.1 = tuple_access %d1.var, element1
// CHECK:STDOUT:     %.loc16_28.7: init %.1 = tuple_init () to %.loc16_28.6 [template = constants.%tuple.1]
// CHECK:STDOUT:     %.loc16_28.8: init %.1 = converted %.loc16_28.5, %.loc16_28.7 [template = constants.%tuple.1]
// CHECK:STDOUT:     %.loc16_28.9: %.1 = tuple_access %d.ref, element2
// CHECK:STDOUT:     %.loc16_28.10: ref %.1 = tuple_access %d1.var, element2
// CHECK:STDOUT:     %.loc16_28.11: init %.1 = tuple_init () to %.loc16_28.10 [template = constants.%tuple.1]
// CHECK:STDOUT:     %.loc16_28.12: init %.1 = converted %.loc16_28.9, %.loc16_28.11 [template = constants.%tuple.1]
// CHECK:STDOUT:     %.loc16_28.13: init %.3 = tuple_init (%.loc16_28.4, %.loc16_28.8, %.loc16_28.12) to %d1.var [template = constants.%tuple.2]
// CHECK:STDOUT:     %.loc16_29: init %.3 = converted %d.ref, %.loc16_28.13 [template = constants.%tuple.2]
// CHECK:STDOUT:     assign %d1.var, %.loc16_29
// CHECK:STDOUT:     return
// CHECK:STDOUT:   }
// CHECK:STDOUT: }
// CHECK:STDOUT:
// CHECK:STDOUT: specific @F(constants.%b) {
<<<<<<< HEAD
// CHECK:STDOUT:   %b.1 => constants.%b
// CHECK:STDOUT:   %b.patt.1 => constants.%b
=======
// CHECK:STDOUT:   %b.loc10_8.2 => constants.%b
>>>>>>> 77facdd7
// CHECK:STDOUT: }
// CHECK:STDOUT:
// CHECK:STDOUT: --- fail_invalid_let_after.carbon
// CHECK:STDOUT:
// CHECK:STDOUT: constants {
// CHECK:STDOUT:   %C: type = class_type @C [template]
// CHECK:STDOUT:   %.1: type = tuple_type () [template]
// CHECK:STDOUT:   %F.type: type = fn_type @F [template]
// CHECK:STDOUT:   %F: %F.type = struct_value () [template]
// CHECK:STDOUT:   %.2: type = struct_type {} [template]
// CHECK:STDOUT:   %.3: <witness> = complete_type_witness %.2 [template]
// CHECK:STDOUT:   %tuple: %.1 = tuple_value () [template]
// CHECK:STDOUT: }
// CHECK:STDOUT:
// CHECK:STDOUT: imports {
// CHECK:STDOUT:   %Core: <namespace> = namespace file.%Core.import, [template] {
// CHECK:STDOUT:     import Core//prelude
// CHECK:STDOUT:     import Core//prelude/operators
// CHECK:STDOUT:     import Core//prelude/types
// CHECK:STDOUT:     import Core//prelude/operators/arithmetic
// CHECK:STDOUT:     import Core//prelude/operators/as
// CHECK:STDOUT:     import Core//prelude/operators/bitwise
// CHECK:STDOUT:     import Core//prelude/operators/comparison
// CHECK:STDOUT:     import Core//prelude/types/bool
// CHECK:STDOUT:   }
// CHECK:STDOUT: }
// CHECK:STDOUT:
// CHECK:STDOUT: file {
// CHECK:STDOUT:   package: <namespace> = namespace [template] {
// CHECK:STDOUT:     .Core = imports.%Core
// CHECK:STDOUT:     .C = %C.decl
// CHECK:STDOUT:   }
// CHECK:STDOUT:   %Core.import = import Core
// CHECK:STDOUT:   %C.decl: type = class_decl @C [template = constants.%C] {} {}
// CHECK:STDOUT: }
// CHECK:STDOUT:
// CHECK:STDOUT: class @C {
// CHECK:STDOUT:   %F.decl: %F.type = fn_decl @F [template = constants.%F] {} {
// CHECK:STDOUT:     %.loc5_14.1: %.1 = tuple_literal ()
// CHECK:STDOUT:     %.loc5_14.2: type = converted %.loc5_14.1, constants.%.1 [template = constants.%.1]
// CHECK:STDOUT:     %return: ref %.1 = var <return slot>
// CHECK:STDOUT:   }
// CHECK:STDOUT:   %.loc14_12.1: %.1 = tuple_literal ()
// CHECK:STDOUT:   %.loc14_12.2: type = converted %.loc14_12.1, constants.%.1 [template = constants.%.1]
// CHECK:STDOUT:   %x: %.1 = bind_name x, <error>
// CHECK:STDOUT:   %.loc15: <witness> = complete_type_witness %.2 [template = constants.%.3]
// CHECK:STDOUT:
// CHECK:STDOUT: !members:
// CHECK:STDOUT:   .Self = constants.%C
// CHECK:STDOUT:   .F = %F.decl
// CHECK:STDOUT:   .x = %x
// CHECK:STDOUT: }
// CHECK:STDOUT:
// CHECK:STDOUT: fn @F() -> %.1 {
// CHECK:STDOUT: !entry:
// CHECK:STDOUT:   %x.ref: %.1 = name_ref x, @C.%x
// CHECK:STDOUT:   %tuple: %.1 = tuple_value () [template = constants.%tuple]
// CHECK:STDOUT:   %.loc5_26: %.1 = converted %x.ref, %tuple [template = constants.%tuple]
// CHECK:STDOUT:   return %.loc5_26
// CHECK:STDOUT: }
// CHECK:STDOUT:
// CHECK:STDOUT: --- use_in_function.carbon
// CHECK:STDOUT:
// CHECK:STDOUT: constants {
// CHECK:STDOUT:   %Int32.type: type = fn_type @Int32 [template]
// CHECK:STDOUT:   %.1: type = tuple_type () [template]
// CHECK:STDOUT:   %Int32: %Int32.type = struct_value () [template]
// CHECK:STDOUT:   %F.type: type = fn_type @F [template]
// CHECK:STDOUT:   %F: %F.type = struct_value () [template]
// CHECK:STDOUT:   %.2: i32 = int_literal 0 [template]
// CHECK:STDOUT:   %Zero: i32 = bind_symbolic_name Zero, 0 [symbolic]
// CHECK:STDOUT: }
// CHECK:STDOUT:
// CHECK:STDOUT: imports {
// CHECK:STDOUT:   %Core: <namespace> = namespace file.%Core.import, [template] {
// CHECK:STDOUT:     .Int32 = %import_ref
// CHECK:STDOUT:     import Core//prelude
// CHECK:STDOUT:     import Core//prelude/operators
// CHECK:STDOUT:     import Core//prelude/types
// CHECK:STDOUT:     import Core//prelude/operators/arithmetic
// CHECK:STDOUT:     import Core//prelude/operators/as
// CHECK:STDOUT:     import Core//prelude/operators/bitwise
// CHECK:STDOUT:     import Core//prelude/operators/comparison
// CHECK:STDOUT:     import Core//prelude/types/bool
// CHECK:STDOUT:   }
// CHECK:STDOUT:   %import_ref: %Int32.type = import_ref Core//prelude/types, inst+4, loaded [template = constants.%Int32]
// CHECK:STDOUT: }
// CHECK:STDOUT:
// CHECK:STDOUT: file {
// CHECK:STDOUT:   package: <namespace> = namespace [template] {
// CHECK:STDOUT:     .Core = imports.%Core
// CHECK:STDOUT:     .F = %F.decl
// CHECK:STDOUT:   }
// CHECK:STDOUT:   %Core.import = import Core
// CHECK:STDOUT:   %F.decl: %F.type = fn_decl @F [template = constants.%F] {} {
// CHECK:STDOUT:     %int.make_type_32.loc4: init type = call constants.%Int32() [template = i32]
// CHECK:STDOUT:     %.loc4_11.1: type = value_of_initializer %int.make_type_32.loc4 [template = i32]
// CHECK:STDOUT:     %.loc4_11.2: type = converted %int.make_type_32.loc4, %.loc4_11.1 [template = i32]
// CHECK:STDOUT:     %return: ref i32 = var <return slot>
// CHECK:STDOUT:   }
// CHECK:STDOUT: }
// CHECK:STDOUT:
// CHECK:STDOUT: fn @Int32() -> type = "int.make_type_32";
// CHECK:STDOUT:
// CHECK:STDOUT: fn @F() -> i32 {
// CHECK:STDOUT: !entry:
// CHECK:STDOUT:   %int.make_type_32.loc5: init type = call constants.%Int32() [template = i32]
// CHECK:STDOUT:   %.loc5_14.1: type = value_of_initializer %int.make_type_32.loc5 [template = i32]
// CHECK:STDOUT:   %.loc5_14.2: type = converted %int.make_type_32.loc5, %.loc5_14.1 [template = i32]
// CHECK:STDOUT:   %.loc5_20: i32 = int_literal 0 [template = constants.%.2]
// CHECK:STDOUT:   %Zero: i32 = bind_symbolic_name Zero, 0, %.loc5_20 [symbolic = constants.%Zero]
// CHECK:STDOUT:   %Zero.ref: i32 = name_ref Zero, %Zero [symbolic = constants.%Zero]
// CHECK:STDOUT:   return %Zero.ref
// CHECK:STDOUT: }
// CHECK:STDOUT:
// CHECK:STDOUT: --- use_in_block.carbon
// CHECK:STDOUT:
// CHECK:STDOUT: constants {
// CHECK:STDOUT:   %Int32.type: type = fn_type @Int32 [template]
// CHECK:STDOUT:   %.1: type = tuple_type () [template]
// CHECK:STDOUT:   %Int32: %Int32.type = struct_value () [template]
// CHECK:STDOUT:   %F.type: type = fn_type @F [template]
// CHECK:STDOUT:   %F: %F.type = struct_value () [template]
// CHECK:STDOUT:   %.2: bool = bool_literal true [template]
// CHECK:STDOUT:   %.3: i32 = int_literal 0 [template]
// CHECK:STDOUT:   %Zero: i32 = bind_symbolic_name Zero, 0 [symbolic]
// CHECK:STDOUT:   %.4: i32 = int_literal 1 [template]
// CHECK:STDOUT: }
// CHECK:STDOUT:
// CHECK:STDOUT: imports {
// CHECK:STDOUT:   %Core: <namespace> = namespace file.%Core.import, [template] {
// CHECK:STDOUT:     .Int32 = %import_ref
// CHECK:STDOUT:     import Core//prelude
// CHECK:STDOUT:     import Core//prelude/operators
// CHECK:STDOUT:     import Core//prelude/types
// CHECK:STDOUT:     import Core//prelude/operators/arithmetic
// CHECK:STDOUT:     import Core//prelude/operators/as
// CHECK:STDOUT:     import Core//prelude/operators/bitwise
// CHECK:STDOUT:     import Core//prelude/operators/comparison
// CHECK:STDOUT:     import Core//prelude/types/bool
// CHECK:STDOUT:   }
// CHECK:STDOUT:   %import_ref: %Int32.type = import_ref Core//prelude/types, inst+4, loaded [template = constants.%Int32]
// CHECK:STDOUT: }
// CHECK:STDOUT:
// CHECK:STDOUT: file {
// CHECK:STDOUT:   package: <namespace> = namespace [template] {
// CHECK:STDOUT:     .Core = imports.%Core
// CHECK:STDOUT:     .F = %F.decl
// CHECK:STDOUT:   }
// CHECK:STDOUT:   %Core.import = import Core
// CHECK:STDOUT:   %F.decl: %F.type = fn_decl @F [template = constants.%F] {} {
// CHECK:STDOUT:     %int.make_type_32.loc4: init type = call constants.%Int32() [template = i32]
// CHECK:STDOUT:     %.loc4_11.1: type = value_of_initializer %int.make_type_32.loc4 [template = i32]
// CHECK:STDOUT:     %.loc4_11.2: type = converted %int.make_type_32.loc4, %.loc4_11.1 [template = i32]
// CHECK:STDOUT:     %return: ref i32 = var <return slot>
// CHECK:STDOUT:   }
// CHECK:STDOUT: }
// CHECK:STDOUT:
// CHECK:STDOUT: fn @Int32() -> type = "int.make_type_32";
// CHECK:STDOUT:
// CHECK:STDOUT: fn @F() -> i32 {
// CHECK:STDOUT: !entry:
// CHECK:STDOUT:   %.loc5: bool = bool_literal true [template = constants.%.2]
// CHECK:STDOUT:   if %.loc5 br !if.then else br !if.else
// CHECK:STDOUT:
// CHECK:STDOUT: !if.then:
// CHECK:STDOUT:   %int.make_type_32.loc6: init type = call constants.%Int32() [template = i32]
// CHECK:STDOUT:   %.loc6_16.1: type = value_of_initializer %int.make_type_32.loc6 [template = i32]
// CHECK:STDOUT:   %.loc6_16.2: type = converted %int.make_type_32.loc6, %.loc6_16.1 [template = i32]
// CHECK:STDOUT:   %.loc6_22: i32 = int_literal 0 [template = constants.%.3]
// CHECK:STDOUT:   %Zero: i32 = bind_symbolic_name Zero, 0, %.loc6_22 [symbolic = constants.%Zero]
// CHECK:STDOUT:   %Zero.ref: i32 = name_ref Zero, %Zero [symbolic = constants.%Zero]
// CHECK:STDOUT:   return %Zero.ref
// CHECK:STDOUT:
// CHECK:STDOUT: !if.else:
// CHECK:STDOUT:   %.loc9: i32 = int_literal 1 [template = constants.%.4]
// CHECK:STDOUT:   return %.loc9
// CHECK:STDOUT: }
// CHECK:STDOUT:
// CHECK:STDOUT: --- fail_return_in_interface.carbon
// CHECK:STDOUT:
// CHECK:STDOUT: constants {
// CHECK:STDOUT:   %I.type: type = interface_type @I [template]
// CHECK:STDOUT:   %Self.1: %I.type = bind_symbolic_name Self, 0 [symbolic]
// CHECK:STDOUT:   %Int32.type: type = fn_type @Int32 [template]
// CHECK:STDOUT:   %.1: type = tuple_type () [template]
// CHECK:STDOUT:   %Int32: %Int32.type = struct_value () [template]
// CHECK:STDOUT:   %.2: type = assoc_entity_type %I.type, type [template]
// CHECK:STDOUT:   %.3: %.2 = assoc_entity element0, @I.%T [template]
// CHECK:STDOUT:   %ImplicitAs.type.1: type = generic_interface_type @ImplicitAs [template]
// CHECK:STDOUT:   %ImplicitAs: %ImplicitAs.type.1 = struct_value () [template]
// CHECK:STDOUT:   %Dest: type = bind_symbolic_name Dest, 0 [symbolic]
// CHECK:STDOUT:   %ImplicitAs.type.2: type = interface_type @ImplicitAs, @ImplicitAs(%Dest) [symbolic]
// CHECK:STDOUT:   %Self.2: @ImplicitAs.%ImplicitAs.type (%ImplicitAs.type.2) = bind_symbolic_name Self, 1 [symbolic]
// CHECK:STDOUT:   %Dest.patt: type = symbolic_binding_pattern Dest, 0 [symbolic]
// CHECK:STDOUT:   %Self.3: %ImplicitAs.type.2 = bind_symbolic_name Self, 1 [symbolic]
// CHECK:STDOUT:   %Convert.type.1: type = fn_type @Convert, @ImplicitAs(%Dest) [symbolic]
// CHECK:STDOUT:   %Convert.1: %Convert.type.1 = struct_value () [symbolic]
// CHECK:STDOUT:   %.4: type = assoc_entity_type %ImplicitAs.type.2, %Convert.type.1 [symbolic]
// CHECK:STDOUT:   %.5: %.4 = assoc_entity element0, imports.%import_ref.6 [symbolic]
// CHECK:STDOUT:   %ImplicitAs.type.3: type = interface_type @ImplicitAs, @ImplicitAs(type) [template]
// CHECK:STDOUT:   %Convert.type.2: type = fn_type @Convert, @ImplicitAs(type) [template]
// CHECK:STDOUT:   %Convert.2: %Convert.type.2 = struct_value () [template]
// CHECK:STDOUT:   %.6: type = assoc_entity_type %ImplicitAs.type.3, %Convert.type.2 [template]
// CHECK:STDOUT:   %.7: %.6 = assoc_entity element0, imports.%import_ref.6 [template]
// CHECK:STDOUT:   %.8: %.4 = assoc_entity element0, imports.%import_ref.7 [symbolic]
// CHECK:STDOUT:   %F.type: type = fn_type @F [template]
// CHECK:STDOUT:   %F: %F.type = struct_value () [template]
// CHECK:STDOUT:   %.9: type = assoc_entity_type %I.type, %F.type [template]
// CHECK:STDOUT:   %.10: %.9 = assoc_entity element1, @I.%F.decl [template]
// CHECK:STDOUT: }
// CHECK:STDOUT:
// CHECK:STDOUT: imports {
// CHECK:STDOUT:   %Core: <namespace> = namespace file.%Core.import, [template] {
// CHECK:STDOUT:     .Int32 = %import_ref.1
// CHECK:STDOUT:     .ImplicitAs = %import_ref.2
// CHECK:STDOUT:     import Core//prelude
// CHECK:STDOUT:     import Core//prelude/operators
// CHECK:STDOUT:     import Core//prelude/types
// CHECK:STDOUT:     import Core//prelude/operators/arithmetic
// CHECK:STDOUT:     import Core//prelude/operators/as
// CHECK:STDOUT:     import Core//prelude/operators/bitwise
// CHECK:STDOUT:     import Core//prelude/operators/comparison
// CHECK:STDOUT:     import Core//prelude/types/bool
// CHECK:STDOUT:   }
// CHECK:STDOUT:   %import_ref.1: %Int32.type = import_ref Core//prelude/types, inst+4, loaded [template = constants.%Int32]
// CHECK:STDOUT:   %import_ref.2: %ImplicitAs.type.1 = import_ref Core//prelude/operators/as, inst+46, loaded [template = constants.%ImplicitAs]
// CHECK:STDOUT:   %import_ref.3 = import_ref Core//prelude/operators/as, inst+52, unloaded
// CHECK:STDOUT:   %import_ref.4: @ImplicitAs.%.1 (%.4) = import_ref Core//prelude/operators/as, inst+71, loaded [symbolic = @ImplicitAs.%.2 (constants.%.8)]
// CHECK:STDOUT:   %import_ref.5 = import_ref Core//prelude/operators/as, inst+64, unloaded
// CHECK:STDOUT:   %import_ref.6 = import_ref Core//prelude/operators/as, inst+64, unloaded
// CHECK:STDOUT:   %import_ref.7 = import_ref Core//prelude/operators/as, inst+64, unloaded
// CHECK:STDOUT: }
// CHECK:STDOUT:
// CHECK:STDOUT: file {
// CHECK:STDOUT:   package: <namespace> = namespace [template] {
// CHECK:STDOUT:     .Core = imports.%Core
// CHECK:STDOUT:     .I = %I.decl
// CHECK:STDOUT:   }
// CHECK:STDOUT:   %Core.import = import Core
// CHECK:STDOUT:   %I.decl: type = interface_decl @I [template = constants.%I.type] {} {}
// CHECK:STDOUT: }
// CHECK:STDOUT:
// CHECK:STDOUT: interface @I {
// CHECK:STDOUT:   %Self: %I.type = bind_symbolic_name Self, 0 [symbolic = constants.%Self.1]
// CHECK:STDOUT:   %int.make_type_32: init type = call constants.%Int32() [template = i32]
// CHECK:STDOUT:   %.loc5_21.1: type = value_of_initializer %int.make_type_32 [template = i32]
// CHECK:STDOUT:   %.loc5_21.2: type = converted %int.make_type_32, %.loc5_21.1 [template = i32]
// CHECK:STDOUT:   %T: type = assoc_const_decl T [template]
// CHECK:STDOUT:   %.loc5_21.3: %.2 = assoc_entity element0, %T [template = constants.%.3]
// CHECK:STDOUT:   %F.decl: %F.type = fn_decl @F [template = constants.%F] {} {
// CHECK:STDOUT:     %T.ref: %.2 = name_ref T, @I.%.loc5_21.3 [template = constants.%.3]
// CHECK:STDOUT:     %ImplicitAs.type: type = interface_type @ImplicitAs, @ImplicitAs(type) [template = constants.%ImplicitAs.type.3]
// CHECK:STDOUT:     %.loc13_13.1: %.6 = specific_constant imports.%import_ref.4, @ImplicitAs(type) [template = constants.%.7]
// CHECK:STDOUT:     %Convert.ref: %.6 = name_ref Convert, %.loc13_13.1 [template = constants.%.7]
// CHECK:STDOUT:     %.loc13_13.2: type = converted %T.ref, <error> [template = <error>]
// CHECK:STDOUT:     %return: ref <error> = var <return slot>
// CHECK:STDOUT:   }
// CHECK:STDOUT:   %.loc13: %.9 = assoc_entity element1, %F.decl [template = constants.%.10]
// CHECK:STDOUT:
// CHECK:STDOUT: !members:
// CHECK:STDOUT:   .Self = %Self
// CHECK:STDOUT:   .T = %.loc5_21.3
// CHECK:STDOUT:   .F = %.loc13
// CHECK:STDOUT:   witness = (%T, %F.decl)
// CHECK:STDOUT: }
// CHECK:STDOUT:
// CHECK:STDOUT: generic interface @ImplicitAs(constants.%Dest: type) {
// CHECK:STDOUT:   %Dest: type = bind_symbolic_name Dest, 0 [symbolic = %Dest (constants.%Dest)]
// CHECK:STDOUT:   %Dest.patt: type = symbolic_binding_pattern Dest, 0 [symbolic = %Dest.patt (constants.%Dest.patt)]
// CHECK:STDOUT:
// CHECK:STDOUT: !definition:
// CHECK:STDOUT:   %ImplicitAs.type: type = interface_type @ImplicitAs, @ImplicitAs(%Dest) [symbolic = %ImplicitAs.type (constants.%ImplicitAs.type.2)]
// CHECK:STDOUT:   %Self: %ImplicitAs.type.2 = bind_symbolic_name Self, 1 [symbolic = %Self (constants.%Self.3)]
// CHECK:STDOUT:   %Convert.type: type = fn_type @Convert, @ImplicitAs(%Dest) [symbolic = %Convert.type (constants.%Convert.type.1)]
// CHECK:STDOUT:   %Convert: @ImplicitAs.%Convert.type (%Convert.type.1) = struct_value () [symbolic = %Convert (constants.%Convert.1)]
// CHECK:STDOUT:   %.1: type = assoc_entity_type @ImplicitAs.%ImplicitAs.type (%ImplicitAs.type.2), @ImplicitAs.%Convert.type (%Convert.type.1) [symbolic = %.1 (constants.%.4)]
// CHECK:STDOUT:   %.2: @ImplicitAs.%.1 (%.4) = assoc_entity element0, imports.%import_ref.6 [symbolic = %.2 (constants.%.5)]
// CHECK:STDOUT:
// CHECK:STDOUT:   interface {
// CHECK:STDOUT:   !members:
// CHECK:STDOUT:     .Self = imports.%import_ref.3
// CHECK:STDOUT:     .Convert = imports.%import_ref.4
// CHECK:STDOUT:     witness = (imports.%import_ref.5)
// CHECK:STDOUT:   }
// CHECK:STDOUT: }
// CHECK:STDOUT:
// CHECK:STDOUT: fn @Int32() -> type = "int.make_type_32";
// CHECK:STDOUT:
// CHECK:STDOUT: generic fn @Convert(constants.%Dest: type, constants.%Self.2: @ImplicitAs.%ImplicitAs.type (%ImplicitAs.type.2)) {
// CHECK:STDOUT:   %Dest: type = bind_symbolic_name Dest, 0 [symbolic = %Dest (constants.%Dest)]
// CHECK:STDOUT:   %ImplicitAs.type: type = interface_type @ImplicitAs, @ImplicitAs(%Dest) [symbolic = %ImplicitAs.type (constants.%ImplicitAs.type.2)]
// CHECK:STDOUT:   %Self: %ImplicitAs.type.2 = bind_symbolic_name Self, 1 [symbolic = %Self (constants.%Self.3)]
// CHECK:STDOUT:
// CHECK:STDOUT:   fn[%self.param_patt: @Convert.%Self (%Self.3)]() -> @Convert.%Dest (%Dest);
// CHECK:STDOUT: }
// CHECK:STDOUT:
// CHECK:STDOUT: generic fn @F(@I.%Self: %I.type) {
// CHECK:STDOUT:
// CHECK:STDOUT:   fn() -> <error>;
// CHECK:STDOUT: }
// CHECK:STDOUT:
// CHECK:STDOUT: specific @ImplicitAs(constants.%Dest) {
// CHECK:STDOUT:   %Dest => constants.%Dest
// CHECK:STDOUT:   %Dest.patt => constants.%Dest
// CHECK:STDOUT: }
// CHECK:STDOUT:
// CHECK:STDOUT: specific @ImplicitAs(@ImplicitAs.%Dest) {
// CHECK:STDOUT:   %Dest => constants.%Dest
// CHECK:STDOUT:   %Dest.patt => constants.%Dest
// CHECK:STDOUT: }
// CHECK:STDOUT:
// CHECK:STDOUT: specific @ImplicitAs(@Convert.%Dest) {
// CHECK:STDOUT:   %Dest => constants.%Dest
// CHECK:STDOUT:   %Dest.patt => constants.%Dest
// CHECK:STDOUT: }
// CHECK:STDOUT:
// CHECK:STDOUT: specific @Convert(constants.%Dest, constants.%Self.2) {
// CHECK:STDOUT:   %Dest => constants.%Dest
// CHECK:STDOUT:   %ImplicitAs.type => constants.%ImplicitAs.type.2
// CHECK:STDOUT:   %Self => constants.%Self.2
// CHECK:STDOUT: }
// CHECK:STDOUT:
// CHECK:STDOUT: specific @ImplicitAs(type) {
// CHECK:STDOUT:   %Dest => type
// CHECK:STDOUT:   %Dest.patt => type
// CHECK:STDOUT:
// CHECK:STDOUT: !definition:
// CHECK:STDOUT:   %ImplicitAs.type => constants.%ImplicitAs.type.3
// CHECK:STDOUT:   %Self => constants.%Self.3
// CHECK:STDOUT:   %Convert.type => constants.%Convert.type.2
// CHECK:STDOUT:   %Convert => constants.%Convert.2
// CHECK:STDOUT:   %.1 => constants.%.6
// CHECK:STDOUT:   %.2 => constants.%.7
// CHECK:STDOUT: }
// CHECK:STDOUT:
// CHECK:STDOUT: specific @F(constants.%Self.1) {}
// CHECK:STDOUT:
// CHECK:STDOUT: --- fail_return_in_class.carbon
// CHECK:STDOUT:
// CHECK:STDOUT: constants {
// CHECK:STDOUT:   %I: type = class_type @I [template]
// CHECK:STDOUT:   %Int32.type: type = fn_type @Int32 [template]
// CHECK:STDOUT:   %.1: type = tuple_type () [template]
// CHECK:STDOUT:   %Int32: %Int32.type = struct_value () [template]
// CHECK:STDOUT:   %F.type: type = fn_type @F [template]
// CHECK:STDOUT:   %F: %F.type = struct_value () [template]
// CHECK:STDOUT:   %.2: type = struct_type {} [template]
// CHECK:STDOUT:   %.3: <witness> = complete_type_witness %.2 [template]
// CHECK:STDOUT: }
// CHECK:STDOUT:
// CHECK:STDOUT: imports {
// CHECK:STDOUT:   %Core: <namespace> = namespace file.%Core.import, [template] {
// CHECK:STDOUT:     .Int32 = %import_ref
// CHECK:STDOUT:     import Core//prelude
// CHECK:STDOUT:     import Core//prelude/operators
// CHECK:STDOUT:     import Core//prelude/types
// CHECK:STDOUT:     import Core//prelude/operators/arithmetic
// CHECK:STDOUT:     import Core//prelude/operators/as
// CHECK:STDOUT:     import Core//prelude/operators/bitwise
// CHECK:STDOUT:     import Core//prelude/operators/comparison
// CHECK:STDOUT:     import Core//prelude/types/bool
// CHECK:STDOUT:   }
// CHECK:STDOUT:   %import_ref: %Int32.type = import_ref Core//prelude/types, inst+4, loaded [template = constants.%Int32]
// CHECK:STDOUT: }
// CHECK:STDOUT:
// CHECK:STDOUT: file {
// CHECK:STDOUT:   package: <namespace> = namespace [template] {
// CHECK:STDOUT:     .Core = imports.%Core
// CHECK:STDOUT:     .I = %I.decl
// CHECK:STDOUT:   }
// CHECK:STDOUT:   %Core.import = import Core
// CHECK:STDOUT:   %I.decl: type = class_decl @I [template = constants.%I] {} {}
// CHECK:STDOUT: }
// CHECK:STDOUT:
// CHECK:STDOUT: class @I {
// CHECK:STDOUT:   %int.make_type_32: init type = call constants.%Int32() [template = i32]
// CHECK:STDOUT:   %.loc9_21.1: type = value_of_initializer %int.make_type_32 [template = i32]
// CHECK:STDOUT:   %.loc9_21.2: type = converted %int.make_type_32, %.loc9_21.1 [template = i32]
// CHECK:STDOUT:   %T: type = bind_name T, %.loc9_21.2
// CHECK:STDOUT:   %F.decl: %F.type = fn_decl @F [template = constants.%F] {} {
// CHECK:STDOUT:     %T.ref: type = name_ref T, @I.%T
// CHECK:STDOUT:     %return: ref <error> = var <return slot>
// CHECK:STDOUT:   }
// CHECK:STDOUT:   %.loc15: <witness> = complete_type_witness %.2 [template = constants.%.3]
// CHECK:STDOUT:
// CHECK:STDOUT: !members:
// CHECK:STDOUT:   .Self = constants.%I
// CHECK:STDOUT:   .T = %T
// CHECK:STDOUT:   .F = %F.decl
// CHECK:STDOUT: }
// CHECK:STDOUT:
// CHECK:STDOUT: fn @Int32() -> type = "int.make_type_32";
// CHECK:STDOUT:
// CHECK:STDOUT: fn @F() -> <error>;
// CHECK:STDOUT:
// CHECK:STDOUT: --- fail_return_in_package_scope.carbon
// CHECK:STDOUT:
// CHECK:STDOUT: constants {
// CHECK:STDOUT:   %Int32.type: type = fn_type @Int32 [template]
// CHECK:STDOUT:   %.1: type = tuple_type () [template]
// CHECK:STDOUT:   %Int32: %Int32.type = struct_value () [template]
// CHECK:STDOUT:   %F.type: type = fn_type @F [template]
// CHECK:STDOUT:   %F: %F.type = struct_value () [template]
// CHECK:STDOUT: }
// CHECK:STDOUT:
// CHECK:STDOUT: imports {
// CHECK:STDOUT:   %Core: <namespace> = namespace file.%Core.import, [template] {
// CHECK:STDOUT:     .Int32 = %import_ref
// CHECK:STDOUT:     import Core//prelude
// CHECK:STDOUT:     import Core//prelude/operators
// CHECK:STDOUT:     import Core//prelude/types
// CHECK:STDOUT:     import Core//prelude/operators/arithmetic
// CHECK:STDOUT:     import Core//prelude/operators/as
// CHECK:STDOUT:     import Core//prelude/operators/bitwise
// CHECK:STDOUT:     import Core//prelude/operators/comparison
// CHECK:STDOUT:     import Core//prelude/types/bool
// CHECK:STDOUT:   }
// CHECK:STDOUT:   %import_ref: %Int32.type = import_ref Core//prelude/types, inst+4, loaded [template = constants.%Int32]
// CHECK:STDOUT: }
// CHECK:STDOUT:
// CHECK:STDOUT: file {
// CHECK:STDOUT:   package: <namespace> = namespace [template] {
// CHECK:STDOUT:     .Core = imports.%Core
// CHECK:STDOUT:     .T = @__global_init.%T
// CHECK:STDOUT:     .F = %F.decl
// CHECK:STDOUT:   }
// CHECK:STDOUT:   %Core.import = import Core
// CHECK:STDOUT:   %F.decl: %F.type = fn_decl @F [template = constants.%F] {} {
// CHECK:STDOUT:     %T.ref: type = name_ref T, @__global_init.%T
// CHECK:STDOUT:     %return: ref <error> = var <return slot>
// CHECK:STDOUT:   }
// CHECK:STDOUT: }
// CHECK:STDOUT:
// CHECK:STDOUT: fn @Int32() -> type = "int.make_type_32";
// CHECK:STDOUT:
// CHECK:STDOUT: fn @F() -> <error>;
// CHECK:STDOUT:
// CHECK:STDOUT: fn @__global_init() {
// CHECK:STDOUT: !entry:
// CHECK:STDOUT:   %int.make_type_32: init type = call constants.%Int32() [template = i32]
// CHECK:STDOUT:   %.loc8_19.1: type = value_of_initializer %int.make_type_32 [template = i32]
// CHECK:STDOUT:   %.loc8_19.2: type = converted %int.make_type_32, %.loc8_19.1 [template = i32]
// CHECK:STDOUT:   %T: type = bind_name T, %.loc8_19.2
// CHECK:STDOUT:   return
// CHECK:STDOUT: }
// CHECK:STDOUT:
// CHECK:STDOUT: --- fail_use_in_impl.carbon
// CHECK:STDOUT:
// CHECK:STDOUT: constants {
// CHECK:STDOUT:   %Empty.type: type = interface_type @Empty [template]
// CHECK:STDOUT:   %Self: %Empty.type = bind_symbolic_name Self, 0 [symbolic]
// CHECK:STDOUT:   %Int32.type: type = fn_type @Int32 [template]
// CHECK:STDOUT:   %.1: type = tuple_type () [template]
// CHECK:STDOUT:   %Int32: %Int32.type = struct_value () [template]
// CHECK:STDOUT:   %.2: i32 = int_literal 0 [template]
// CHECK:STDOUT:   %.3: <witness> = interface_witness () [template]
// CHECK:STDOUT: }
// CHECK:STDOUT:
// CHECK:STDOUT: imports {
// CHECK:STDOUT:   %Core: <namespace> = namespace file.%Core.import, [template] {
// CHECK:STDOUT:     .Int32 = %import_ref
// CHECK:STDOUT:     import Core//prelude
// CHECK:STDOUT:     import Core//prelude/operators
// CHECK:STDOUT:     import Core//prelude/types
// CHECK:STDOUT:     import Core//prelude/operators/arithmetic
// CHECK:STDOUT:     import Core//prelude/operators/as
// CHECK:STDOUT:     import Core//prelude/operators/bitwise
// CHECK:STDOUT:     import Core//prelude/operators/comparison
// CHECK:STDOUT:     import Core//prelude/types/bool
// CHECK:STDOUT:   }
// CHECK:STDOUT:   %import_ref: %Int32.type = import_ref Core//prelude/types, inst+4, loaded [template = constants.%Int32]
// CHECK:STDOUT: }
// CHECK:STDOUT:
// CHECK:STDOUT: file {
// CHECK:STDOUT:   package: <namespace> = namespace [template] {
// CHECK:STDOUT:     .Core = imports.%Core
// CHECK:STDOUT:     .Empty = %Empty.decl
// CHECK:STDOUT:   }
// CHECK:STDOUT:   %Core.import = import Core
// CHECK:STDOUT:   %Empty.decl: type = interface_decl @Empty [template = constants.%Empty.type] {} {}
// CHECK:STDOUT:   impl_decl @impl [template] {} {
// CHECK:STDOUT:     %int.make_type_32.loc6: init type = call constants.%Int32() [template = i32]
// CHECK:STDOUT:     %.loc6_6.1: type = value_of_initializer %int.make_type_32.loc6 [template = i32]
// CHECK:STDOUT:     %.loc6_6.2: type = converted %int.make_type_32.loc6, %.loc6_6.1 [template = i32]
// CHECK:STDOUT:     %Empty.ref: type = name_ref Empty, file.%Empty.decl [template = constants.%Empty.type]
// CHECK:STDOUT:   }
// CHECK:STDOUT: }
// CHECK:STDOUT:
// CHECK:STDOUT: interface @Empty {
// CHECK:STDOUT:   %Self: %Empty.type = bind_symbolic_name Self, 0 [symbolic = constants.%Self]
// CHECK:STDOUT:
// CHECK:STDOUT: !members:
// CHECK:STDOUT:   .Self = %Self
// CHECK:STDOUT:   witness = ()
// CHECK:STDOUT: }
// CHECK:STDOUT:
// CHECK:STDOUT: impl @impl: %.loc6_6.2 as %Empty.ref {
// CHECK:STDOUT:   %int.make_type_32.loc10: init type = call constants.%Int32() [template = i32]
// CHECK:STDOUT:   %.loc10_14.1: type = value_of_initializer %int.make_type_32.loc10 [template = i32]
// CHECK:STDOUT:   %.loc10_14.2: type = converted %int.make_type_32.loc10, %.loc10_14.1 [template = i32]
// CHECK:STDOUT:   %.loc10_20: i32 = int_literal 0 [template = constants.%.2]
// CHECK:STDOUT:   %Zero: i32 = bind_name Zero, %.loc10_20
// CHECK:STDOUT:   %.loc6_19: <witness> = interface_witness () [template = constants.%.3]
// CHECK:STDOUT:
// CHECK:STDOUT: !members:
// CHECK:STDOUT:   .Zero = %Zero
// CHECK:STDOUT:   witness = %.loc6_19
// CHECK:STDOUT: }
// CHECK:STDOUT:
// CHECK:STDOUT: fn @Int32() -> type = "int.make_type_32";
// CHECK:STDOUT:<|MERGE_RESOLUTION|>--- conflicted
+++ resolved
@@ -335,20 +335,15 @@
 // CHECK:STDOUT:   %.loc9_18: %.1 = converted %.loc9_17, %tuple.loc9 [template = constants.%tuple.1]
 // CHECK:STDOUT:   %a: %.1 = bind_name a, %.loc9_18
 // CHECK:STDOUT:   %F.decl: %F.type = fn_decl @F [template = constants.%F] {
-// CHECK:STDOUT:     %b.patt.loc10: %.2 = symbolic_binding_pattern b, 0 [symbolic = %b.patt.1 (constants.%b.patt)]
-// CHECK:STDOUT:     %b.param_patt: %.2 = param_pattern %b.patt.loc10, runtime_param<invalid> [symbolic = %b.patt.1 (constants.%b.patt)]
+// CHECK:STDOUT:     %b.patt.loc10_8.2: %.2 = symbolic_binding_pattern b, 0 [symbolic = %b.patt.loc10_8.1 (constants.%b.patt)]
+// CHECK:STDOUT:     %b.param_patt: %.2 = param_pattern %b.patt.loc10_8.2, runtime_param<invalid> [symbolic = %b.patt.loc10_8.1 (constants.%b.patt)]
 // CHECK:STDOUT:   } {
 // CHECK:STDOUT:     %.loc10_14: %.1 = tuple_literal ()
 // CHECK:STDOUT:     %.loc10_16.1: %.2 = tuple_literal (%.loc10_14)
 // CHECK:STDOUT:     %.loc10_16.2: type = converted %.loc10_14, constants.%.1 [template = constants.%.1]
 // CHECK:STDOUT:     %.loc10_16.3: type = converted %.loc10_16.1, constants.%.2 [template = constants.%.2]
-<<<<<<< HEAD
 // CHECK:STDOUT:     %param: %.2 = param runtime_param<invalid>
-// CHECK:STDOUT:     %b.loc10: %.2 = bind_symbolic_name b, 0, %param [symbolic = %b.1 (constants.%b)]
-=======
-// CHECK:STDOUT:     %b.param: %.2 = param b, runtime_param<invalid>
-// CHECK:STDOUT:     %b.loc10_8.1: %.2 = bind_symbolic_name b, 0, %b.param [symbolic = %b.loc10_8.2 (constants.%b)]
->>>>>>> 77facdd7
+// CHECK:STDOUT:     %b.loc10_8.2: %.2 = bind_symbolic_name b, 0, %param [symbolic = %b.loc10_8.1 (constants.%b)]
 // CHECK:STDOUT:   }
 // CHECK:STDOUT:   %.loc22_13: %.1 = tuple_literal ()
 // CHECK:STDOUT:   %.loc22_17: %.1 = tuple_literal ()
@@ -380,23 +375,14 @@
 // CHECK:STDOUT:   .d = %d
 // CHECK:STDOUT: }
 // CHECK:STDOUT:
-<<<<<<< HEAD
-// CHECK:STDOUT: generic fn @F(%b.loc10: %.2) {
-// CHECK:STDOUT:   %b.1: %.2 = bind_symbolic_name b, 0 [symbolic = %b.1 (constants.%b)]
-// CHECK:STDOUT:   %b.patt.1: %.2 = symbolic_binding_pattern b, 0 [symbolic = %b.patt.1 (constants.%b.patt)]
-=======
-// CHECK:STDOUT: generic fn @F(%b.loc10_8.1: %.2) {
-// CHECK:STDOUT:   %b.loc10_8.2: %.2 = bind_symbolic_name b, 0 [symbolic = %b.loc10_8.2 (constants.%b)]
->>>>>>> 77facdd7
+// CHECK:STDOUT: generic fn @F(%b.loc10_8.2: %.2) {
+// CHECK:STDOUT:   %b.loc10_8.1: %.2 = bind_symbolic_name b, 0 [symbolic = %b.loc10_8.1 (constants.%b)]
+// CHECK:STDOUT:   %b.patt.loc10_8.1: %.2 = symbolic_binding_pattern b, 0 [symbolic = %b.patt.loc10_8.1 (constants.%b.patt)]
 // CHECK:STDOUT:
 // CHECK:STDOUT: !definition:
 // CHECK:STDOUT:   %c.loc11_9.2: %.7 = bind_symbolic_name c, 1 [symbolic = %c.loc11_9.2 (constants.%c)]
 // CHECK:STDOUT:
-<<<<<<< HEAD
 // CHECK:STDOUT:   fn(%b.param_patt: %.2) {
-=======
-// CHECK:STDOUT:   fn(%b.loc10_8.1: %.2) {
->>>>>>> 77facdd7
 // CHECK:STDOUT:   !entry:
 // CHECK:STDOUT:     %.loc11_15: %.1 = tuple_literal ()
 // CHECK:STDOUT:     %.loc11_19: %.1 = tuple_literal ()
@@ -428,7 +414,7 @@
 // CHECK:STDOUT:     %.loc14_17.3: type = converted %.loc14_17.1, constants.%.2 [template = constants.%.2]
 // CHECK:STDOUT:     %b1.var: ref %.2 = var b1
 // CHECK:STDOUT:     %b1: ref %.2 = bind_name b1, %b1.var
-// CHECK:STDOUT:     %b.ref: %.2 = name_ref b, %b.loc10_8.1 [symbolic = %b.loc10_8.2 (constants.%b)]
+// CHECK:STDOUT:     %b.ref: %.2 = name_ref b, %b.loc10_8.2 [symbolic = %b.loc10_8.1 (constants.%b)]
 // CHECK:STDOUT:     %.loc14_21.1: %.1 = tuple_access %b.ref, element0
 // CHECK:STDOUT:     %.loc14_21.2: ref %.1 = tuple_access %b1.var, element0
 // CHECK:STDOUT:     %.loc14_21.3: init %.1 = tuple_init () to %.loc14_21.2 [template = constants.%tuple.1]
@@ -487,12 +473,8 @@
 // CHECK:STDOUT: }
 // CHECK:STDOUT:
 // CHECK:STDOUT: specific @F(constants.%b) {
-<<<<<<< HEAD
-// CHECK:STDOUT:   %b.1 => constants.%b
-// CHECK:STDOUT:   %b.patt.1 => constants.%b
-=======
-// CHECK:STDOUT:   %b.loc10_8.2 => constants.%b
->>>>>>> 77facdd7
+// CHECK:STDOUT:   %b.loc10_8.1 => constants.%b
+// CHECK:STDOUT:   %b.patt.loc10_8.1 => constants.%b
 // CHECK:STDOUT: }
 // CHECK:STDOUT:
 // CHECK:STDOUT: --- fail_invalid_let_after.carbon
