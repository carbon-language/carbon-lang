--- conflicted
+++ resolved
@@ -17,12 +17,7 @@
 // CHECK:STDOUT:
 // CHECK:STDOUT: file {
 // CHECK:STDOUT:   package: <namespace> = namespace package, {}
-<<<<<<< HEAD
-// CHECK:STDOUT:   %.loc10: i32 = int_literal 1 [template = constants.%.loc10]
-// CHECK:STDOUT:   %a: i32 = bind_name a, %.loc10 [template = constants.%.loc10]
-=======
 // CHECK:STDOUT:   %.loc10: i32 = int_literal 1 [template = constants.%.1]
-// CHECK:STDOUT:   %a: i32 = bind_name a, %.loc10
->>>>>>> d712bf12
+// CHECK:STDOUT:   %a: i32 = bind_name a, %.loc10 [template = constants.%.1]
 // CHECK:STDOUT: }
 // CHECK:STDOUT: