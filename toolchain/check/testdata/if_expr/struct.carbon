// Part of the Carbon Language project, under the Apache License v2.0 with LLVM
// Exceptions. See /LICENSE for license information.
// SPDX-License-Identifier: Apache-2.0 WITH LLVM-exception
//
// AUTOUPDATE

fn G(s: {.a: i32, .b: i32});

fn F(cond: bool) {
  var a: {.a: i32, .b: i32} = {.a = 1, .b = 2};
  G(if cond then a else a);
}

// CHECK:STDOUT: --- struct.carbon
// CHECK:STDOUT:
// CHECK:STDOUT: constants {
// CHECK:STDOUT:   %.1: type = struct_type {.a: i32, .b: i32} [template]
// CHECK:STDOUT:   %.2: type = ptr_type {.a: i32, .b: i32} [template]
// CHECK:STDOUT:   %.3: i32 = int_literal 1 [template]
// CHECK:STDOUT:   %.4: i32 = int_literal 2 [template]
// CHECK:STDOUT:   %.5: {.a: i32, .b: i32} = struct_value (%.3, %.4) [template]
// CHECK:STDOUT:   %.6: type = tuple_type () [template]
// CHECK:STDOUT: }
// CHECK:STDOUT:
// CHECK:STDOUT: file {
<<<<<<< HEAD
// CHECK:STDOUT:   package: <namespace> = namespace {
// CHECK:STDOUT:     .G = %G
// CHECK:STDOUT:     .F = %F
// CHECK:STDOUT:   } [template]
// CHECK:STDOUT:   %G: <function> = fn_decl @G [template]
// CHECK:STDOUT:   %F: <function> = fn_decl @F [template]
=======
// CHECK:STDOUT:   package: <namespace> = namespace {.G = %G, .F = %F} [template]
// CHECK:STDOUT:   %G: <function> = fn_decl @G {
// CHECK:STDOUT:     %.loc7: type = struct_type {.a: i32, .b: i32} [template = constants.%.1]
// CHECK:STDOUT:     %s.loc7_6.1: {.a: i32, .b: i32} = param s
// CHECK:STDOUT:     @G.%s: {.a: i32, .b: i32} = bind_name s, %s.loc7_6.1
// CHECK:STDOUT:   } [template]
// CHECK:STDOUT:   %F: <function> = fn_decl @F {
// CHECK:STDOUT:     %cond.loc9_6.1: bool = param cond
// CHECK:STDOUT:     @F.%cond: bool = bind_name cond, %cond.loc9_6.1
// CHECK:STDOUT:   } [template]
>>>>>>> 5f4e6c76
// CHECK:STDOUT: }
// CHECK:STDOUT:
// CHECK:STDOUT: fn @G(%s: {.a: i32, .b: i32});
// CHECK:STDOUT:
// CHECK:STDOUT: fn @F(%cond: bool) {
// CHECK:STDOUT: !entry:
// CHECK:STDOUT:   %.loc10_27: type = struct_type {.a: i32, .b: i32} [template = constants.%.1]
// CHECK:STDOUT:   %a.var: ref {.a: i32, .b: i32} = var a
// CHECK:STDOUT:   %a: ref {.a: i32, .b: i32} = bind_name a, %a.var
// CHECK:STDOUT:   %.loc10_37: i32 = int_literal 1 [template = constants.%.3]
// CHECK:STDOUT:   %.loc10_45: i32 = int_literal 2 [template = constants.%.4]
// CHECK:STDOUT:   %.loc10_46.1: {.a: i32, .b: i32} = struct_literal (%.loc10_37, %.loc10_45)
// CHECK:STDOUT:   %.loc10_46.2: ref i32 = struct_access %a.var, element0
// CHECK:STDOUT:   %.loc10_46.3: init i32 = initialize_from %.loc10_37 to %.loc10_46.2 [template = constants.%.3]
// CHECK:STDOUT:   %.loc10_46.4: ref i32 = struct_access %a.var, element1
// CHECK:STDOUT:   %.loc10_46.5: init i32 = initialize_from %.loc10_45 to %.loc10_46.4 [template = constants.%.4]
// CHECK:STDOUT:   %.loc10_46.6: init {.a: i32, .b: i32} = struct_init (%.loc10_46.3, %.loc10_46.5) to %a.var [template = constants.%.5]
// CHECK:STDOUT:   %.loc10_46.7: init {.a: i32, .b: i32} = converted %.loc10_46.1, %.loc10_46.6 [template = constants.%.5]
// CHECK:STDOUT:   assign %a.var, %.loc10_46.7
// CHECK:STDOUT:   %G.ref: <function> = name_ref G, file.%G [template = file.%G]
// CHECK:STDOUT:   %cond.ref: bool = name_ref cond, %cond
// CHECK:STDOUT:   if %cond.ref br !if.expr.then else br !if.expr.else
// CHECK:STDOUT:
// CHECK:STDOUT: !if.expr.then:
// CHECK:STDOUT:   %a.ref.loc11_18: ref {.a: i32, .b: i32} = name_ref a, %a
// CHECK:STDOUT:   %.loc11_18.1: ref i32 = struct_access %a.ref.loc11_18, element0
// CHECK:STDOUT:   %.loc11_18.2: i32 = bind_value %.loc11_18.1
// CHECK:STDOUT:   %.loc11_18.3: ref i32 = struct_access %a.ref.loc11_18, element1
// CHECK:STDOUT:   %.loc11_18.4: i32 = bind_value %.loc11_18.3
// CHECK:STDOUT:   %.loc11_18.5: {.a: i32, .b: i32} = struct_value (%.loc11_18.2, %.loc11_18.4)
// CHECK:STDOUT:   %.loc11_18.6: {.a: i32, .b: i32} = converted %a.ref.loc11_18, %.loc11_18.5
// CHECK:STDOUT:   br !if.expr.result(%.loc11_18.6)
// CHECK:STDOUT:
// CHECK:STDOUT: !if.expr.else:
// CHECK:STDOUT:   %a.ref.loc11_25: ref {.a: i32, .b: i32} = name_ref a, %a
// CHECK:STDOUT:   %.loc11_25.1: ref i32 = struct_access %a.ref.loc11_25, element0
// CHECK:STDOUT:   %.loc11_25.2: i32 = bind_value %.loc11_25.1
// CHECK:STDOUT:   %.loc11_25.3: ref i32 = struct_access %a.ref.loc11_25, element1
// CHECK:STDOUT:   %.loc11_25.4: i32 = bind_value %.loc11_25.3
// CHECK:STDOUT:   %.loc11_25.5: {.a: i32, .b: i32} = struct_value (%.loc11_25.2, %.loc11_25.4)
// CHECK:STDOUT:   %.loc11_25.6: {.a: i32, .b: i32} = converted %a.ref.loc11_25, %.loc11_25.5
// CHECK:STDOUT:   br !if.expr.result(%.loc11_25.6)
// CHECK:STDOUT:
// CHECK:STDOUT: !if.expr.result:
// CHECK:STDOUT:   %.loc11_5: {.a: i32, .b: i32} = block_arg !if.expr.result
// CHECK:STDOUT:   %.loc11_4: init () = call %G.ref(%.loc11_5)
// CHECK:STDOUT:   return
// CHECK:STDOUT: }
// CHECK:STDOUT:<|MERGE_RESOLUTION|>--- conflicted
+++ resolved
@@ -23,15 +23,10 @@
 // CHECK:STDOUT: }
 // CHECK:STDOUT:
 // CHECK:STDOUT: file {
-<<<<<<< HEAD
 // CHECK:STDOUT:   package: <namespace> = namespace {
 // CHECK:STDOUT:     .G = %G
 // CHECK:STDOUT:     .F = %F
 // CHECK:STDOUT:   } [template]
-// CHECK:STDOUT:   %G: <function> = fn_decl @G [template]
-// CHECK:STDOUT:   %F: <function> = fn_decl @F [template]
-=======
-// CHECK:STDOUT:   package: <namespace> = namespace {.G = %G, .F = %F} [template]
 // CHECK:STDOUT:   %G: <function> = fn_decl @G {
 // CHECK:STDOUT:     %.loc7: type = struct_type {.a: i32, .b: i32} [template = constants.%.1]
 // CHECK:STDOUT:     %s.loc7_6.1: {.a: i32, .b: i32} = param s
@@ -41,7 +36,6 @@
 // CHECK:STDOUT:     %cond.loc9_6.1: bool = param cond
 // CHECK:STDOUT:     @F.%cond: bool = bind_name cond, %cond.loc9_6.1
 // CHECK:STDOUT:   } [template]
->>>>>>> 5f4e6c76
 // CHECK:STDOUT: }
 // CHECK:STDOUT:
 // CHECK:STDOUT: fn @G(%s: {.a: i32, .b: i32});
