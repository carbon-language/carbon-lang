// Part of the Carbon Language project, under the Apache License v2.0 with LLVM
// Exceptions. See /LICENSE for license information.
// SPDX-License-Identifier: Apache-2.0 WITH LLVM-exception
//
// AUTOUPDATE
// TIP: To test this file alone, run:
// TIP:   bazel test //toolchain/testing:file_test --test_arg=--file_tests=toolchain/check/testdata/if_expr/struct.carbon
// TIP: To dump output, run:
// TIP:   bazel run //toolchain/testing:file_test -- --dump_output --file_tests=toolchain/check/testdata/if_expr/struct.carbon

fn G(s: {.a: i32, .b: i32});

fn F(cond: bool) {
  var a: {.a: i32, .b: i32} = {.a = 1, .b = 2};
  G(if cond then a else a);
}

// CHECK:STDOUT: --- struct.carbon
// CHECK:STDOUT:
// CHECK:STDOUT: constants {
// CHECK:STDOUT:   %Int32.type: type = fn_type @Int32 [template]
// CHECK:STDOUT:   %.1: type = tuple_type () [template]
// CHECK:STDOUT:   %Int32: %Int32.type = struct_value () [template]
// CHECK:STDOUT:   %.2: type = struct_type {.a: i32, .b: i32} [template]
// CHECK:STDOUT:   %G.type: type = fn_type @G [template]
// CHECK:STDOUT:   %G: %G.type = struct_value () [template]
// CHECK:STDOUT:   %Bool.type: type = fn_type @Bool [template]
// CHECK:STDOUT:   %Bool: %Bool.type = struct_value () [template]
// CHECK:STDOUT:   %F.type: type = fn_type @F [template]
// CHECK:STDOUT:   %F: %F.type = struct_value () [template]
// CHECK:STDOUT:   %.3: type = ptr_type %.2 [template]
// CHECK:STDOUT:   %.4: i32 = int_literal 1 [template]
// CHECK:STDOUT:   %.5: i32 = int_literal 2 [template]
// CHECK:STDOUT:   %struct: %.2 = struct_value (%.4, %.5) [template]
// CHECK:STDOUT: }
// CHECK:STDOUT:
// CHECK:STDOUT: imports {
// CHECK:STDOUT:   %Core: <namespace> = namespace file.%Core.import, [template] {
// CHECK:STDOUT:     .Int32 = %import_ref.1
// CHECK:STDOUT:     .Bool = %import_ref.2
// CHECK:STDOUT:     import Core//prelude
// CHECK:STDOUT:     import Core//prelude/operators
// CHECK:STDOUT:     import Core//prelude/types
// CHECK:STDOUT:     import Core//prelude/operators/arithmetic
// CHECK:STDOUT:     import Core//prelude/operators/as
// CHECK:STDOUT:     import Core//prelude/operators/bitwise
// CHECK:STDOUT:     import Core//prelude/operators/comparison
// CHECK:STDOUT:     import Core//prelude/types/bool
// CHECK:STDOUT:   }
// CHECK:STDOUT:   %import_ref.1: %Int32.type = import_ref Core//prelude/types, inst+4, loaded [template = constants.%Int32]
// CHECK:STDOUT:   %import_ref.2: %Bool.type = import_ref Core//prelude/types/bool, inst+2, loaded [template = constants.%Bool]
// CHECK:STDOUT: }
// CHECK:STDOUT:
// CHECK:STDOUT: file {
// CHECK:STDOUT:   package: <namespace> = namespace [template] {
// CHECK:STDOUT:     .Core = imports.%Core
// CHECK:STDOUT:     .G = %G.decl
// CHECK:STDOUT:     .F = %F.decl
// CHECK:STDOUT:   }
// CHECK:STDOUT:   %Core.import = import Core
// CHECK:STDOUT:   %G.decl: %G.type = fn_decl @G [template = constants.%G] {
// CHECK:STDOUT:     %s.patt: %.2 = binding_pattern s
// CHECK:STDOUT:     %.loc11_7: %.2 = param_pattern %s.patt
// CHECK:STDOUT:   } {
// CHECK:STDOUT:     %int.make_type_32.loc11_14: init type = call constants.%Int32() [template = i32]
// CHECK:STDOUT:     %.loc11_14.1: type = value_of_initializer %int.make_type_32.loc11_14 [template = i32]
// CHECK:STDOUT:     %.loc11_14.2: type = converted %int.make_type_32.loc11_14, %.loc11_14.1 [template = i32]
// CHECK:STDOUT:     %int.make_type_32.loc11_23: init type = call constants.%Int32() [template = i32]
// CHECK:STDOUT:     %.loc11_23.1: type = value_of_initializer %int.make_type_32.loc11_23 [template = i32]
// CHECK:STDOUT:     %.loc11_23.2: type = converted %int.make_type_32.loc11_23, %.loc11_23.1 [template = i32]
// CHECK:STDOUT:     %.loc11_26: type = struct_type {.a: i32, .b: i32} [template = constants.%.2]
<<<<<<< HEAD
// CHECK:STDOUT:     %param: %.2 = param
// CHECK:STDOUT:     %s: %.2 = bind_name s, %param
=======
// CHECK:STDOUT:     %s.param: %.2 = param s, runtime_param0
// CHECK:STDOUT:     %s: %.2 = bind_name s, %s.param
>>>>>>> 7396aede
// CHECK:STDOUT:   }
// CHECK:STDOUT:   %F.decl: %F.type = fn_decl @F [template = constants.%F] {
// CHECK:STDOUT:     %cond.patt: bool = binding_pattern cond
// CHECK:STDOUT:     %.loc13_10: bool = param_pattern %cond.patt
// CHECK:STDOUT:   } {
// CHECK:STDOUT:     %bool.make_type: init type = call constants.%Bool() [template = bool]
// CHECK:STDOUT:     %.loc13_12.1: type = value_of_initializer %bool.make_type [template = bool]
// CHECK:STDOUT:     %.loc13_12.2: type = converted %bool.make_type, %.loc13_12.1 [template = bool]
<<<<<<< HEAD
// CHECK:STDOUT:     %param: bool = param
// CHECK:STDOUT:     %cond: bool = bind_name cond, %param
=======
// CHECK:STDOUT:     %cond.param: bool = param cond, runtime_param0
// CHECK:STDOUT:     %cond: bool = bind_name cond, %cond.param
>>>>>>> 7396aede
// CHECK:STDOUT:   }
// CHECK:STDOUT: }
// CHECK:STDOUT:
// CHECK:STDOUT: fn @Int32() -> type = "int.make_type_32";
// CHECK:STDOUT:
// CHECK:STDOUT: fn @G(%.loc11_7: %.2);
// CHECK:STDOUT:
// CHECK:STDOUT: fn @Bool() -> type = "bool.make_type";
// CHECK:STDOUT:
// CHECK:STDOUT: fn @F(%.loc13_10: bool) {
// CHECK:STDOUT: !entry:
// CHECK:STDOUT:   %int.make_type_32.loc14_15: init type = call constants.%Int32() [template = i32]
// CHECK:STDOUT:   %.loc14_15.1: type = value_of_initializer %int.make_type_32.loc14_15 [template = i32]
// CHECK:STDOUT:   %.loc14_15.2: type = converted %int.make_type_32.loc14_15, %.loc14_15.1 [template = i32]
// CHECK:STDOUT:   %int.make_type_32.loc14_24: init type = call constants.%Int32() [template = i32]
// CHECK:STDOUT:   %.loc14_24.1: type = value_of_initializer %int.make_type_32.loc14_24 [template = i32]
// CHECK:STDOUT:   %.loc14_24.2: type = converted %int.make_type_32.loc14_24, %.loc14_24.1 [template = i32]
// CHECK:STDOUT:   %.loc14_27: type = struct_type {.a: i32, .b: i32} [template = constants.%.2]
// CHECK:STDOUT:   %a.var: ref %.2 = var a
// CHECK:STDOUT:   %a: ref %.2 = bind_name a, %a.var
// CHECK:STDOUT:   %.loc14_37: i32 = int_literal 1 [template = constants.%.4]
// CHECK:STDOUT:   %.loc14_45: i32 = int_literal 2 [template = constants.%.5]
// CHECK:STDOUT:   %.loc14_46.1: %.2 = struct_literal (%.loc14_37, %.loc14_45)
// CHECK:STDOUT:   %.loc14_46.2: ref i32 = struct_access %a.var, element0
// CHECK:STDOUT:   %.loc14_46.3: init i32 = initialize_from %.loc14_37 to %.loc14_46.2 [template = constants.%.4]
// CHECK:STDOUT:   %.loc14_46.4: ref i32 = struct_access %a.var, element1
// CHECK:STDOUT:   %.loc14_46.5: init i32 = initialize_from %.loc14_45 to %.loc14_46.4 [template = constants.%.5]
// CHECK:STDOUT:   %.loc14_46.6: init %.2 = struct_init (%.loc14_46.3, %.loc14_46.5) to %a.var [template = constants.%struct]
// CHECK:STDOUT:   %.loc14_47: init %.2 = converted %.loc14_46.1, %.loc14_46.6 [template = constants.%struct]
// CHECK:STDOUT:   assign %a.var, %.loc14_47
// CHECK:STDOUT:   %G.ref: %G.type = name_ref G, file.%G.decl [template = constants.%G]
// CHECK:STDOUT:   %cond.ref: bool = name_ref cond, %cond
// CHECK:STDOUT:   if %cond.ref br !if.expr.then else br !if.expr.else
// CHECK:STDOUT:
// CHECK:STDOUT: !if.expr.then:
// CHECK:STDOUT:   %a.ref.loc15_18: ref %.2 = name_ref a, %a
// CHECK:STDOUT:   %.loc15_18.1: ref i32 = struct_access %a.ref.loc15_18, element0
// CHECK:STDOUT:   %.loc15_18.2: i32 = bind_value %.loc15_18.1
// CHECK:STDOUT:   %.loc15_18.3: ref i32 = struct_access %a.ref.loc15_18, element1
// CHECK:STDOUT:   %.loc15_18.4: i32 = bind_value %.loc15_18.3
// CHECK:STDOUT:   %struct.loc15_18: %.2 = struct_value (%.loc15_18.2, %.loc15_18.4)
// CHECK:STDOUT:   %.loc15_18.5: %.2 = converted %a.ref.loc15_18, %struct.loc15_18
// CHECK:STDOUT:   br !if.expr.result(%.loc15_18.5)
// CHECK:STDOUT:
// CHECK:STDOUT: !if.expr.else:
// CHECK:STDOUT:   %a.ref.loc15_25: ref %.2 = name_ref a, %a
// CHECK:STDOUT:   %.loc15_25.1: ref i32 = struct_access %a.ref.loc15_25, element0
// CHECK:STDOUT:   %.loc15_25.2: i32 = bind_value %.loc15_25.1
// CHECK:STDOUT:   %.loc15_25.3: ref i32 = struct_access %a.ref.loc15_25, element1
// CHECK:STDOUT:   %.loc15_25.4: i32 = bind_value %.loc15_25.3
// CHECK:STDOUT:   %struct.loc15_25: %.2 = struct_value (%.loc15_25.2, %.loc15_25.4)
// CHECK:STDOUT:   %.loc15_20: %.2 = converted %a.ref.loc15_25, %struct.loc15_25
// CHECK:STDOUT:   br !if.expr.result(%.loc15_20)
// CHECK:STDOUT:
// CHECK:STDOUT: !if.expr.result:
// CHECK:STDOUT:   %.loc15_5: %.2 = block_arg !if.expr.result
// CHECK:STDOUT:   %G.call: init %.1 = call %G.ref(%.loc15_5)
// CHECK:STDOUT:   return
// CHECK:STDOUT: }
// CHECK:STDOUT:<|MERGE_RESOLUTION|>--- conflicted
+++ resolved
@@ -60,7 +60,7 @@
 // CHECK:STDOUT:   %Core.import = import Core
 // CHECK:STDOUT:   %G.decl: %G.type = fn_decl @G [template = constants.%G] {
 // CHECK:STDOUT:     %s.patt: %.2 = binding_pattern s
-// CHECK:STDOUT:     %.loc11_7: %.2 = param_pattern %s.patt
+// CHECK:STDOUT:     %.loc11_7: %.2 = param_pattern %s.patt, runtime_param0
 // CHECK:STDOUT:   } {
 // CHECK:STDOUT:     %int.make_type_32.loc11_14: init type = call constants.%Int32() [template = i32]
 // CHECK:STDOUT:     %.loc11_14.1: type = value_of_initializer %int.make_type_32.loc11_14 [template = i32]
@@ -69,28 +69,18 @@
 // CHECK:STDOUT:     %.loc11_23.1: type = value_of_initializer %int.make_type_32.loc11_23 [template = i32]
 // CHECK:STDOUT:     %.loc11_23.2: type = converted %int.make_type_32.loc11_23, %.loc11_23.1 [template = i32]
 // CHECK:STDOUT:     %.loc11_26: type = struct_type {.a: i32, .b: i32} [template = constants.%.2]
-<<<<<<< HEAD
-// CHECK:STDOUT:     %param: %.2 = param
+// CHECK:STDOUT:     %param: %.2 = param runtime_param0
 // CHECK:STDOUT:     %s: %.2 = bind_name s, %param
-=======
-// CHECK:STDOUT:     %s.param: %.2 = param s, runtime_param0
-// CHECK:STDOUT:     %s: %.2 = bind_name s, %s.param
->>>>>>> 7396aede
 // CHECK:STDOUT:   }
 // CHECK:STDOUT:   %F.decl: %F.type = fn_decl @F [template = constants.%F] {
 // CHECK:STDOUT:     %cond.patt: bool = binding_pattern cond
-// CHECK:STDOUT:     %.loc13_10: bool = param_pattern %cond.patt
+// CHECK:STDOUT:     %.loc13_10: bool = param_pattern %cond.patt, runtime_param0
 // CHECK:STDOUT:   } {
 // CHECK:STDOUT:     %bool.make_type: init type = call constants.%Bool() [template = bool]
 // CHECK:STDOUT:     %.loc13_12.1: type = value_of_initializer %bool.make_type [template = bool]
 // CHECK:STDOUT:     %.loc13_12.2: type = converted %bool.make_type, %.loc13_12.1 [template = bool]
-<<<<<<< HEAD
-// CHECK:STDOUT:     %param: bool = param
+// CHECK:STDOUT:     %param: bool = param runtime_param0
 // CHECK:STDOUT:     %cond: bool = bind_name cond, %param
-=======
-// CHECK:STDOUT:     %cond.param: bool = param cond, runtime_param0
-// CHECK:STDOUT:     %cond: bool = bind_name cond, %cond.param
->>>>>>> 7396aede
 // CHECK:STDOUT:   }
 // CHECK:STDOUT: }
 // CHECK:STDOUT:
