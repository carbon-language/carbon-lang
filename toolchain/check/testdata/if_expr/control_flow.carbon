--- conflicted
+++ resolved
@@ -19,17 +19,10 @@
 // CHECK:STDOUT: }
 // CHECK:STDOUT:
 // CHECK:STDOUT: file {
-<<<<<<< HEAD
-// CHECK:STDOUT:   package: <namespace> = namespace {.A = %A, .B = %B, .F = %F}
+// CHECK:STDOUT:   package: <namespace> = namespace package, {.A = %A, .B = %B, .F = %F}
 // CHECK:STDOUT:   %A: <function> = fn_decl @A, const
 // CHECK:STDOUT:   %B: <function> = fn_decl @B, const
 // CHECK:STDOUT:   %F: <function> = fn_decl @F, const
-=======
-// CHECK:STDOUT:   package: <namespace> = namespace package, {.A = %A, .B = %B, .F = %F}
-// CHECK:STDOUT:   %A: <function> = fn_decl @A
-// CHECK:STDOUT:   %B: <function> = fn_decl @B
-// CHECK:STDOUT:   %F: <function> = fn_decl @F
->>>>>>> dc75295a
 // CHECK:STDOUT: }
 // CHECK:STDOUT:
 // CHECK:STDOUT: fn @A() -> i32 {
