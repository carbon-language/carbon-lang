--- conflicted
+++ resolved
@@ -19,17 +19,11 @@
 // CHECK:STDOUT: }
 // CHECK:STDOUT:
 // CHECK:STDOUT: file {
-<<<<<<< HEAD
 // CHECK:STDOUT:   package: <namespace> = namespace {
 // CHECK:STDOUT:     .A = %A
 // CHECK:STDOUT:     .B = %B
 // CHECK:STDOUT:     .F = %F
 // CHECK:STDOUT:   } [template]
-// CHECK:STDOUT:   %A: <function> = fn_decl @A [template]
-// CHECK:STDOUT:   %B: <function> = fn_decl @B [template]
-// CHECK:STDOUT:   %F: <function> = fn_decl @F [template]
-=======
-// CHECK:STDOUT:   package: <namespace> = namespace {.A = %A, .B = %B, .F = %F} [template]
 // CHECK:STDOUT:   %A: <function> = fn_decl @A {
 // CHECK:STDOUT:     %return.var.loc7: ref i32 = var <return slot>
 // CHECK:STDOUT:   } [template]
@@ -41,7 +35,6 @@
 // CHECK:STDOUT:     @F.%b: bool = bind_name b, %b.loc10_6.1
 // CHECK:STDOUT:     %return.var.loc10: ref i32 = var <return slot>
 // CHECK:STDOUT:   } [template]
->>>>>>> 5f4e6c76
 // CHECK:STDOUT: }
 // CHECK:STDOUT:
 // CHECK:STDOUT: fn @A() -> i32 {
