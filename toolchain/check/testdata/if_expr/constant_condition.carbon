// Part of the Carbon Language project, under the Apache License v2.0 with LLVM
// Exceptions. See /LICENSE for license information.
// SPDX-License-Identifier: Apache-2.0 WITH LLVM-exception
//
// AUTOUPDATE

fn A() -> i32 { return 1; }
fn B() -> i32 { return 2; }

fn F() -> i32 {
  return if true then A() else B();
}

fn G() -> i32 {
  return if false then A() else B();
}

// CHECK:STDOUT: --- constant_condition.carbon
// CHECK:STDOUT:
// CHECK:STDOUT: constants {
// CHECK:STDOUT:   %.loc7: i32 = int_literal 1, const
// CHECK:STDOUT:   %.loc8: i32 = int_literal 2, const
// CHECK:STDOUT:   %.loc11: bool = bool_literal true, const
// CHECK:STDOUT:   %.loc15: bool = bool_literal false, const
// CHECK:STDOUT: }
// CHECK:STDOUT:
// CHECK:STDOUT: file {
<<<<<<< HEAD
// CHECK:STDOUT:   package: <namespace> = namespace {.A = %A, .B = %B, .F = %F, .G = %G}
// CHECK:STDOUT:   %A: <function> = fn_decl @A, const
// CHECK:STDOUT:   %B: <function> = fn_decl @B, const
// CHECK:STDOUT:   %F: <function> = fn_decl @F, const
// CHECK:STDOUT:   %G: <function> = fn_decl @G, const
=======
// CHECK:STDOUT:   package: <namespace> = namespace package, {.A = %A, .B = %B, .F = %F, .G = %G}
// CHECK:STDOUT:   %A: <function> = fn_decl @A
// CHECK:STDOUT:   %B: <function> = fn_decl @B
// CHECK:STDOUT:   %F: <function> = fn_decl @F
// CHECK:STDOUT:   %G: <function> = fn_decl @G
>>>>>>> dc75295a
// CHECK:STDOUT: }
// CHECK:STDOUT:
// CHECK:STDOUT: fn @A() -> i32 {
// CHECK:STDOUT: !entry:
// CHECK:STDOUT:   %.loc7: i32 = int_literal 1, const = constants.%.loc7
// CHECK:STDOUT:   return %.loc7
// CHECK:STDOUT: }
// CHECK:STDOUT:
// CHECK:STDOUT: fn @B() -> i32 {
// CHECK:STDOUT: !entry:
// CHECK:STDOUT:   %.loc8: i32 = int_literal 2, const = constants.%.loc8
// CHECK:STDOUT:   return %.loc8
// CHECK:STDOUT: }
// CHECK:STDOUT:
// CHECK:STDOUT: fn @F() -> i32 {
// CHECK:STDOUT: !entry:
// CHECK:STDOUT:   %.loc11_13: bool = bool_literal true, const = constants.%.loc11
// CHECK:STDOUT:   if %.loc11_13 br !if.expr.then else br !if.expr.else
// CHECK:STDOUT:
// CHECK:STDOUT: !if.expr.then:
// CHECK:STDOUT:   %A.ref: <function> = name_ref A, file.%A, const = file.%A
// CHECK:STDOUT:   %.loc11_24.1: init i32 = call %A.ref()
// CHECK:STDOUT:   %.loc11_24.2: i32 = value_of_initializer %.loc11_24.1
// CHECK:STDOUT:   %.loc11_24.3: i32 = converted %.loc11_24.1, %.loc11_24.2
// CHECK:STDOUT:   br !if.expr.result(%.loc11_24.3)
// CHECK:STDOUT:
// CHECK:STDOUT: !if.expr.else:
// CHECK:STDOUT:   %B.ref: <function> = name_ref B, file.%B, const = file.%B
// CHECK:STDOUT:   %.loc11_33: init i32 = call %B.ref()
// CHECK:STDOUT:   %.loc11_27.1: i32 = value_of_initializer %.loc11_33
// CHECK:STDOUT:   %.loc11_27.2: i32 = converted %.loc11_33, %.loc11_27.1
// CHECK:STDOUT:   br !if.expr.result(%.loc11_27.2)
// CHECK:STDOUT:
// CHECK:STDOUT: !if.expr.result:
// CHECK:STDOUT:   %.loc11_10: i32 = block_arg !if.expr.result
// CHECK:STDOUT:   return %.loc11_10
// CHECK:STDOUT: }
// CHECK:STDOUT:
// CHECK:STDOUT: fn @G() -> i32 {
// CHECK:STDOUT: !entry:
// CHECK:STDOUT:   %.loc15_13: bool = bool_literal false, const = constants.%.loc15
// CHECK:STDOUT:   if %.loc15_13 br !if.expr.then else br !if.expr.else
// CHECK:STDOUT:
// CHECK:STDOUT: !if.expr.then:
// CHECK:STDOUT:   %A.ref: <function> = name_ref A, file.%A, const = file.%A
// CHECK:STDOUT:   %.loc15_25.1: init i32 = call %A.ref()
// CHECK:STDOUT:   %.loc15_25.2: i32 = value_of_initializer %.loc15_25.1
// CHECK:STDOUT:   %.loc15_25.3: i32 = converted %.loc15_25.1, %.loc15_25.2
// CHECK:STDOUT:   br !if.expr.result(%.loc15_25.3)
// CHECK:STDOUT:
// CHECK:STDOUT: !if.expr.else:
// CHECK:STDOUT:   %B.ref: <function> = name_ref B, file.%B, const = file.%B
// CHECK:STDOUT:   %.loc15_34: init i32 = call %B.ref()
// CHECK:STDOUT:   %.loc15_28.1: i32 = value_of_initializer %.loc15_34
// CHECK:STDOUT:   %.loc15_28.2: i32 = converted %.loc15_34, %.loc15_28.1
// CHECK:STDOUT:   br !if.expr.result(%.loc15_28.2)
// CHECK:STDOUT:
// CHECK:STDOUT: !if.expr.result:
// CHECK:STDOUT:   %.loc15_10: i32 = block_arg !if.expr.result
// CHECK:STDOUT:   return %.loc15_10
// CHECK:STDOUT: }
// CHECK:STDOUT:<|MERGE_RESOLUTION|>--- conflicted
+++ resolved
@@ -25,19 +25,11 @@
 // CHECK:STDOUT: }
 // CHECK:STDOUT:
 // CHECK:STDOUT: file {
-<<<<<<< HEAD
-// CHECK:STDOUT:   package: <namespace> = namespace {.A = %A, .B = %B, .F = %F, .G = %G}
+// CHECK:STDOUT:   package: <namespace> = namespace package, {.A = %A, .B = %B, .F = %F, .G = %G}
 // CHECK:STDOUT:   %A: <function> = fn_decl @A, const
 // CHECK:STDOUT:   %B: <function> = fn_decl @B, const
 // CHECK:STDOUT:   %F: <function> = fn_decl @F, const
 // CHECK:STDOUT:   %G: <function> = fn_decl @G, const
-=======
-// CHECK:STDOUT:   package: <namespace> = namespace package, {.A = %A, .B = %B, .F = %F, .G = %G}
-// CHECK:STDOUT:   %A: <function> = fn_decl @A
-// CHECK:STDOUT:   %B: <function> = fn_decl @B
-// CHECK:STDOUT:   %F: <function> = fn_decl @F
-// CHECK:STDOUT:   %G: <function> = fn_decl @G
->>>>>>> dc75295a
 // CHECK:STDOUT: }
 // CHECK:STDOUT:
 // CHECK:STDOUT: fn @A() -> i32 {
