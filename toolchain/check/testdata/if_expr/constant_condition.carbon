--- conflicted
+++ resolved
@@ -25,19 +25,12 @@
 // CHECK:STDOUT: }
 // CHECK:STDOUT:
 // CHECK:STDOUT: file {
-<<<<<<< HEAD
 // CHECK:STDOUT:   package: <namespace> = namespace {
 // CHECK:STDOUT:     .A = %A
 // CHECK:STDOUT:     .B = %B
 // CHECK:STDOUT:     .F = %F
 // CHECK:STDOUT:     .G = %G
 // CHECK:STDOUT:   } [template]
-// CHECK:STDOUT:   %A: <function> = fn_decl @A [template]
-// CHECK:STDOUT:   %B: <function> = fn_decl @B [template]
-// CHECK:STDOUT:   %F: <function> = fn_decl @F [template]
-// CHECK:STDOUT:   %G: <function> = fn_decl @G [template]
-=======
-// CHECK:STDOUT:   package: <namespace> = namespace {.A = %A, .B = %B, .F = %F, .G = %G} [template]
 // CHECK:STDOUT:   %A: <function> = fn_decl @A {
 // CHECK:STDOUT:     %return.var.loc7: ref i32 = var <return slot>
 // CHECK:STDOUT:   } [template]
@@ -50,7 +43,6 @@
 // CHECK:STDOUT:   %G: <function> = fn_decl @G {
 // CHECK:STDOUT:     %return.var.loc14: ref i32 = var <return slot>
 // CHECK:STDOUT:   } [template]
->>>>>>> 5f4e6c76
 // CHECK:STDOUT: }
 // CHECK:STDOUT:
 // CHECK:STDOUT: fn @A() -> i32 {
