--- conflicted
+++ resolved
@@ -82,55 +82,29 @@
 // CHECK:STDOUT:     .PartiallyConstant = %PartiallyConstant.decl
 // CHECK:STDOUT:   }
 // CHECK:STDOUT:   %Core.import = import Core
-<<<<<<< HEAD
 // CHECK:STDOUT:   %A.decl: %A.type = fn_decl @A [template = constants.%A] {} {
-// CHECK:STDOUT:     %int.make_type_32.loc11: init type = call constants.%Int32() [template = i32]
-// CHECK:STDOUT:     %.loc11_11.1: type = value_of_initializer %int.make_type_32.loc11 [template = i32]
-// CHECK:STDOUT:     %.loc11_11.2: type = converted %int.make_type_32.loc11, %.loc11_11.1 [template = i32]
-// CHECK:STDOUT:     @A.%return: ref i32 = var <return slot>
-// CHECK:STDOUT:   }
-// CHECK:STDOUT:   %B.decl: %B.type = fn_decl @B [template = constants.%B] {} {
-// CHECK:STDOUT:     %int.make_type_32.loc12: init type = call constants.%Int32() [template = i32]
-// CHECK:STDOUT:     %.loc12_11.1: type = value_of_initializer %int.make_type_32.loc12 [template = i32]
-// CHECK:STDOUT:     %.loc12_11.2: type = converted %int.make_type_32.loc12, %.loc12_11.1 [template = i32]
-// CHECK:STDOUT:     @B.%return: ref i32 = var <return slot>
-// CHECK:STDOUT:   }
-// CHECK:STDOUT:   %F.decl: %F.type = fn_decl @F [template = constants.%F] {} {
-// CHECK:STDOUT:     %int.make_type_32.loc14: init type = call constants.%Int32() [template = i32]
-// CHECK:STDOUT:     %.loc14_11.1: type = value_of_initializer %int.make_type_32.loc14 [template = i32]
-// CHECK:STDOUT:     %.loc14_11.2: type = converted %int.make_type_32.loc14, %.loc14_11.1 [template = i32]
-// CHECK:STDOUT:     @F.%return: ref i32 = var <return slot>
-// CHECK:STDOUT:   }
-// CHECK:STDOUT:   %G.decl: %G.type = fn_decl @G [template = constants.%G] {} {
-// CHECK:STDOUT:     %int.make_type_32.loc18: init type = call constants.%Int32() [template = i32]
-// CHECK:STDOUT:     %.loc18_11.1: type = value_of_initializer %int.make_type_32.loc18 [template = i32]
-// CHECK:STDOUT:     %.loc18_11.2: type = converted %int.make_type_32.loc18, %.loc18_11.1 [template = i32]
-// CHECK:STDOUT:     @G.%return: ref i32 = var <return slot>
-=======
-// CHECK:STDOUT:   %A.decl: %A.type = fn_decl @A [template = constants.%A] {
 // CHECK:STDOUT:     %int.make_type_32: init type = call constants.%Int32() [template = i32]
 // CHECK:STDOUT:     %.loc11_11.1: type = value_of_initializer %int.make_type_32 [template = i32]
 // CHECK:STDOUT:     %.loc11_11.2: type = converted %int.make_type_32, %.loc11_11.1 [template = i32]
 // CHECK:STDOUT:     %return: ref i32 = var <return slot>
 // CHECK:STDOUT:   }
-// CHECK:STDOUT:   %B.decl: %B.type = fn_decl @B [template = constants.%B] {
+// CHECK:STDOUT:   %B.decl: %B.type = fn_decl @B [template = constants.%B] {} {
 // CHECK:STDOUT:     %int.make_type_32: init type = call constants.%Int32() [template = i32]
 // CHECK:STDOUT:     %.loc12_11.1: type = value_of_initializer %int.make_type_32 [template = i32]
 // CHECK:STDOUT:     %.loc12_11.2: type = converted %int.make_type_32, %.loc12_11.1 [template = i32]
 // CHECK:STDOUT:     %return: ref i32 = var <return slot>
 // CHECK:STDOUT:   }
-// CHECK:STDOUT:   %F.decl: %F.type = fn_decl @F [template = constants.%F] {
+// CHECK:STDOUT:   %F.decl: %F.type = fn_decl @F [template = constants.%F] {} {
 // CHECK:STDOUT:     %int.make_type_32: init type = call constants.%Int32() [template = i32]
 // CHECK:STDOUT:     %.loc14_11.1: type = value_of_initializer %int.make_type_32 [template = i32]
 // CHECK:STDOUT:     %.loc14_11.2: type = converted %int.make_type_32, %.loc14_11.1 [template = i32]
 // CHECK:STDOUT:     %return: ref i32 = var <return slot>
 // CHECK:STDOUT:   }
-// CHECK:STDOUT:   %G.decl: %G.type = fn_decl @G [template = constants.%G] {
+// CHECK:STDOUT:   %G.decl: %G.type = fn_decl @G [template = constants.%G] {} {
 // CHECK:STDOUT:     %int.make_type_32: init type = call constants.%Int32() [template = i32]
 // CHECK:STDOUT:     %.loc18_11.1: type = value_of_initializer %int.make_type_32 [template = i32]
 // CHECK:STDOUT:     %.loc18_11.2: type = converted %int.make_type_32, %.loc18_11.1 [template = i32]
 // CHECK:STDOUT:     %return: ref i32 = var <return slot>
->>>>>>> 1e34d03e
 // CHECK:STDOUT:   }
 // CHECK:STDOUT:   %Constant.decl: %Constant.type = fn_decl @Constant [template = constants.%Constant] {} {
 // CHECK:STDOUT:     %int.make_type_32.loc22: init type = call constants.%Int32() [template = i32]
@@ -139,15 +113,10 @@
 // CHECK:STDOUT:     %return: ref i32 = var <return slot>
 // CHECK:STDOUT:   }
 // CHECK:STDOUT:   %PartiallyConstant.decl: %PartiallyConstant.type = fn_decl @PartiallyConstant [template = constants.%PartiallyConstant] {
-<<<<<<< HEAD
 // CHECK:STDOUT:     %t.patt: type = binding_pattern t
 // CHECK:STDOUT:   } {
-// CHECK:STDOUT:     %t.loc28_22.1: type = param t
-// CHECK:STDOUT:     @PartiallyConstant.%t: type = bind_name t, %t.loc28_22.1
-=======
 // CHECK:STDOUT:     %t.param: type = param t, runtime_param0
 // CHECK:STDOUT:     %t: type = bind_name t, %t.param
->>>>>>> 1e34d03e
 // CHECK:STDOUT:     %int.make_type_32.loc28: init type = call constants.%Int32() [template = i32]
 // CHECK:STDOUT:     %.loc28_34.1: type = value_of_initializer %int.make_type_32.loc28 [template = i32]
 // CHECK:STDOUT:     %.loc28_34.2: type = converted %int.make_type_32.loc28, %.loc28_34.1 [template = i32]
