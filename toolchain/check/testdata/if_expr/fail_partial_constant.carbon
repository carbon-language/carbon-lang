--- conflicted
+++ resolved
@@ -77,18 +77,13 @@
 // CHECK:STDOUT:   %Core.import = import Core
 // CHECK:STDOUT:   %ConditionIsNonConstant.decl: %ConditionIsNonConstant.type = fn_decl @ConditionIsNonConstant [template = constants.%ConditionIsNonConstant] {
 // CHECK:STDOUT:     %b.patt: bool = binding_pattern b
-// CHECK:STDOUT:     %.loc4_28: bool = param_pattern %b.patt
+// CHECK:STDOUT:     %.loc4_28: bool = param_pattern %b.patt, runtime_param0
 // CHECK:STDOUT:   } {
 // CHECK:STDOUT:     %bool.make_type: init type = call constants.%Bool() [template = bool]
 // CHECK:STDOUT:     %.loc4_30.1: type = value_of_initializer %bool.make_type [template = bool]
 // CHECK:STDOUT:     %.loc4_30.2: type = converted %bool.make_type, %.loc4_30.1 [template = bool]
-<<<<<<< HEAD
-// CHECK:STDOUT:     %param: bool = param
+// CHECK:STDOUT:     %param: bool = param runtime_param0
 // CHECK:STDOUT:     %b: bool = bind_name b, %param
-=======
-// CHECK:STDOUT:     %b.param: bool = param b, runtime_param0
-// CHECK:STDOUT:     %b: bool = bind_name b, %b.param
->>>>>>> 7396aede
 // CHECK:STDOUT:   }
 // CHECK:STDOUT: }
 // CHECK:STDOUT:
@@ -158,15 +153,10 @@
 // CHECK:STDOUT:   %Core.import = import Core
 // CHECK:STDOUT:   %ChosenBranchIsNonConstant.decl: %ChosenBranchIsNonConstant.type = fn_decl @ChosenBranchIsNonConstant [template = constants.%ChosenBranchIsNonConstant] {
 // CHECK:STDOUT:     %t.patt: type = binding_pattern t
-// CHECK:STDOUT:     %.loc4: type = param_pattern %t.patt
+// CHECK:STDOUT:     %.loc4: type = param_pattern %t.patt, runtime_param0
 // CHECK:STDOUT:   } {
-<<<<<<< HEAD
-// CHECK:STDOUT:     %param: type = param
+// CHECK:STDOUT:     %param: type = param runtime_param0
 // CHECK:STDOUT:     %t: type = bind_name t, %param
-=======
-// CHECK:STDOUT:     %t.param: type = param t, runtime_param0
-// CHECK:STDOUT:     %t: type = bind_name t, %t.param
->>>>>>> 7396aede
 // CHECK:STDOUT:   }
 // CHECK:STDOUT: }
 // CHECK:STDOUT:
