// Part of the Carbon Language project, under the Apache License v2.0 with LLVM
// Exceptions. See /LICENSE for license information.
// SPDX-License-Identifier: Apache-2.0 WITH LLVM-exception
//
// AUTOUPDATE

fn F(b: bool, n: i32, m: i32) -> i32 {
  var x: [i32; 1] = (0,);
  return if b then x[m] else x[n];
}

// CHECK:STDOUT: --- basic.carbon
// CHECK:STDOUT:
// CHECK:STDOUT: constants {
// CHECK:STDOUT:   %.1: i32 = int_literal 1 [template]
// CHECK:STDOUT:   %.2: type = array_type %.1, i32 [template]
// CHECK:STDOUT:   %.3: type = ptr_type [i32; 1] [template]
// CHECK:STDOUT:   %.4: i32 = int_literal 0 [template]
// CHECK:STDOUT:   %.5: type = tuple_type (i32) [template]
// CHECK:STDOUT:   %.6: i32 = int_literal 0 [template]
// CHECK:STDOUT:   %.7: [i32; 1] = tuple_value (%.4) [template]
// CHECK:STDOUT: }
// CHECK:STDOUT:
// CHECK:STDOUT: file {
<<<<<<< HEAD
// CHECK:STDOUT:   package: <namespace> = namespace {
// CHECK:STDOUT:     .F = %F
// CHECK:STDOUT:   } [template]
// CHECK:STDOUT:   %F: <function> = fn_decl @F [template]
=======
// CHECK:STDOUT:   package: <namespace> = namespace {.F = %F} [template]
// CHECK:STDOUT:   %F: <function> = fn_decl @F {
// CHECK:STDOUT:     %b.loc7_6.1: bool = param b
// CHECK:STDOUT:     @F.%b: bool = bind_name b, %b.loc7_6.1
// CHECK:STDOUT:     %n.loc7_15.1: i32 = param n
// CHECK:STDOUT:     @F.%n: i32 = bind_name n, %n.loc7_15.1
// CHECK:STDOUT:     %m.loc7_23.1: i32 = param m
// CHECK:STDOUT:     @F.%m: i32 = bind_name m, %m.loc7_23.1
// CHECK:STDOUT:     %return.var: ref i32 = var <return slot>
// CHECK:STDOUT:   } [template]
>>>>>>> 5f4e6c76
// CHECK:STDOUT: }
// CHECK:STDOUT:
// CHECK:STDOUT: fn @F(%b: bool, %n: i32, %m: i32) -> i32 {
// CHECK:STDOUT: !entry:
// CHECK:STDOUT:   %.loc8_16: i32 = int_literal 1 [template = constants.%.1]
// CHECK:STDOUT:   %.loc8_17: type = array_type %.loc8_16, i32 [template = constants.%.2]
// CHECK:STDOUT:   %x.var: ref [i32; 1] = var x
// CHECK:STDOUT:   %x: ref [i32; 1] = bind_name x, %x.var
// CHECK:STDOUT:   %.loc8_22: i32 = int_literal 0 [template = constants.%.4]
// CHECK:STDOUT:   %.loc8_24.1: (i32,) = tuple_literal (%.loc8_22)
// CHECK:STDOUT:   %.loc8_24.2: i32 = int_literal 0 [template = constants.%.6]
// CHECK:STDOUT:   %.loc8_24.3: ref i32 = array_index %x.var, %.loc8_24.2
// CHECK:STDOUT:   %.loc8_24.4: init i32 = initialize_from %.loc8_22 to %.loc8_24.3 [template = constants.%.4]
// CHECK:STDOUT:   %.loc8_24.5: init [i32; 1] = array_init (%.loc8_24.4) to %x.var [template = constants.%.7]
// CHECK:STDOUT:   %.loc8_24.6: init [i32; 1] = converted %.loc8_24.1, %.loc8_24.5 [template = constants.%.7]
// CHECK:STDOUT:   assign %x.var, %.loc8_24.6
// CHECK:STDOUT:   %b.ref: bool = name_ref b, %b
// CHECK:STDOUT:   if %b.ref br !if.expr.then else br !if.expr.else
// CHECK:STDOUT:
// CHECK:STDOUT: !if.expr.then:
// CHECK:STDOUT:   %x.ref.loc9_20: ref [i32; 1] = name_ref x, %x
// CHECK:STDOUT:   %m.ref: i32 = name_ref m, %m
// CHECK:STDOUT:   %.loc9_23.1: ref i32 = array_index %x.ref.loc9_20, %m.ref
// CHECK:STDOUT:   %.loc9_23.2: i32 = bind_value %.loc9_23.1
// CHECK:STDOUT:   br !if.expr.result(%.loc9_23.2)
// CHECK:STDOUT:
// CHECK:STDOUT: !if.expr.else:
// CHECK:STDOUT:   %x.ref.loc9_30: ref [i32; 1] = name_ref x, %x
// CHECK:STDOUT:   %n.ref: i32 = name_ref n, %n
// CHECK:STDOUT:   %.loc9_33.1: ref i32 = array_index %x.ref.loc9_30, %n.ref
// CHECK:STDOUT:   %.loc9_33.2: i32 = bind_value %.loc9_33.1
// CHECK:STDOUT:   br !if.expr.result(%.loc9_33.2)
// CHECK:STDOUT:
// CHECK:STDOUT: !if.expr.result:
// CHECK:STDOUT:   %.loc9_10: i32 = block_arg !if.expr.result
// CHECK:STDOUT:   return %.loc9_10
// CHECK:STDOUT: }
// CHECK:STDOUT:<|MERGE_RESOLUTION|>--- conflicted
+++ resolved
@@ -22,13 +22,9 @@
 // CHECK:STDOUT: }
 // CHECK:STDOUT:
 // CHECK:STDOUT: file {
-<<<<<<< HEAD
 // CHECK:STDOUT:   package: <namespace> = namespace {
 // CHECK:STDOUT:     .F = %F
 // CHECK:STDOUT:   } [template]
-// CHECK:STDOUT:   %F: <function> = fn_decl @F [template]
-=======
-// CHECK:STDOUT:   package: <namespace> = namespace {.F = %F} [template]
 // CHECK:STDOUT:   %F: <function> = fn_decl @F {
 // CHECK:STDOUT:     %b.loc7_6.1: bool = param b
 // CHECK:STDOUT:     @F.%b: bool = bind_name b, %b.loc7_6.1
@@ -38,7 +34,6 @@
 // CHECK:STDOUT:     @F.%m: i32 = bind_name m, %m.loc7_23.1
 // CHECK:STDOUT:     %return.var: ref i32 = var <return slot>
 // CHECK:STDOUT:   } [template]
->>>>>>> 5f4e6c76
 // CHECK:STDOUT: }
 // CHECK:STDOUT:
 // CHECK:STDOUT: fn @F(%b: bool, %n: i32, %m: i32) -> i32 {
