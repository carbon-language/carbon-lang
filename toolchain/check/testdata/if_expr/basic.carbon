// Part of the Carbon Language project, under the Apache License v2.0 with LLVM
// Exceptions. See /LICENSE for license information.
// SPDX-License-Identifier: Apache-2.0 WITH LLVM-exception
//
// AUTOUPDATE
// TIP: To test this file alone, run:
// TIP:   bazel test //toolchain/testing:file_test --test_arg=--file_tests=toolchain/check/testdata/if_expr/basic.carbon
// TIP: To dump output, run:
// TIP:   bazel run //toolchain/testing:file_test -- --dump_output --file_tests=toolchain/check/testdata/if_expr/basic.carbon

fn F(b: bool, n: i32, m: i32) -> i32 {
  var x: [i32; 1] = (0,);
  return if b then x[m] else x[n];
}

// CHECK:STDOUT: --- basic.carbon
// CHECK:STDOUT:
// CHECK:STDOUT: constants {
// CHECK:STDOUT:   %Bool.type: type = fn_type @Bool [template]
// CHECK:STDOUT:   %.1: type = tuple_type () [template]
// CHECK:STDOUT:   %Bool: %Bool.type = struct_value () [template]
// CHECK:STDOUT:   %Int32.type: type = fn_type @Int32 [template]
// CHECK:STDOUT:   %Int32: %Int32.type = struct_value () [template]
// CHECK:STDOUT:   %F.type: type = fn_type @F [template]
// CHECK:STDOUT:   %F: %F.type = struct_value () [template]
// CHECK:STDOUT:   %.2: i32 = int_literal 1 [template]
// CHECK:STDOUT:   %.3: type = array_type %.2, i32 [template]
// CHECK:STDOUT:   %.4: type = ptr_type %.3 [template]
// CHECK:STDOUT:   %.5: i32 = int_literal 0 [template]
// CHECK:STDOUT:   %.6: type = tuple_type (i32) [template]
// CHECK:STDOUT:   %array: %.3 = tuple_value (%.5) [template]
// CHECK:STDOUT: }
// CHECK:STDOUT:
// CHECK:STDOUT: imports {
// CHECK:STDOUT:   %Core: <namespace> = namespace file.%Core.import, [template] {
// CHECK:STDOUT:     .Bool = %import_ref.1
// CHECK:STDOUT:     .Int32 = %import_ref.2
// CHECK:STDOUT:     import Core//prelude
// CHECK:STDOUT:     import Core//prelude/operators
// CHECK:STDOUT:     import Core//prelude/types
// CHECK:STDOUT:     import Core//prelude/operators/arithmetic
// CHECK:STDOUT:     import Core//prelude/operators/bitwise
// CHECK:STDOUT:     import Core//prelude/operators/comparison
// CHECK:STDOUT:     import Core//prelude/types/bool
// CHECK:STDOUT:   }
// CHECK:STDOUT:   %import_ref.1: %Bool.type = import_ref Core//prelude/types/bool, inst+2, loaded [template = constants.%Bool]
// CHECK:STDOUT:   %import_ref.2: %Int32.type = import_ref Core//prelude/types, inst+4, loaded [template = constants.%Int32]
// CHECK:STDOUT: }
// CHECK:STDOUT:
// CHECK:STDOUT: file {
// CHECK:STDOUT:   package: <namespace> = namespace [template] {
// CHECK:STDOUT:     .Core = imports.%Core
// CHECK:STDOUT:     .F = %F.decl
// CHECK:STDOUT:   }
// CHECK:STDOUT:   %Core.import = import Core
// CHECK:STDOUT:   %F.decl: %F.type = fn_decl @F [template = constants.%F] {
// CHECK:STDOUT:     %b.patt: bool = binding_pattern b
// CHECK:STDOUT:     %n.patt: i32 = binding_pattern n
// CHECK:STDOUT:     %m.patt: i32 = binding_pattern m
// CHECK:STDOUT:   } {
// CHECK:STDOUT:     %bool.make_type: init type = call constants.%Bool() [template = bool]
// CHECK:STDOUT:     %.loc11_9.1: type = value_of_initializer %bool.make_type [template = bool]
// CHECK:STDOUT:     %.loc11_9.2: type = converted %bool.make_type, %.loc11_9.1 [template = bool]
<<<<<<< HEAD
// CHECK:STDOUT:     %param.loc11_6: bool = param
// CHECK:STDOUT:     @F.%b: bool = bind_name b, %param.loc11_6
// CHECK:STDOUT:     %int.make_type_32.loc11_18: init type = call constants.%Int32() [template = i32]
// CHECK:STDOUT:     %.loc11_18.1: type = value_of_initializer %int.make_type_32.loc11_18 [template = i32]
// CHECK:STDOUT:     %.loc11_18.2: type = converted %int.make_type_32.loc11_18, %.loc11_18.1 [template = i32]
// CHECK:STDOUT:     %param.loc11_15: i32 = param
// CHECK:STDOUT:     @F.%n: i32 = bind_name n, %param.loc11_15
// CHECK:STDOUT:     %int.make_type_32.loc11_26: init type = call constants.%Int32() [template = i32]
// CHECK:STDOUT:     %.loc11_26.1: type = value_of_initializer %int.make_type_32.loc11_26 [template = i32]
// CHECK:STDOUT:     %.loc11_26.2: type = converted %int.make_type_32.loc11_26, %.loc11_26.1 [template = i32]
// CHECK:STDOUT:     %param.loc11_23: i32 = param
// CHECK:STDOUT:     @F.%m: i32 = bind_name m, %param.loc11_23
=======
// CHECK:STDOUT:     %b.param: bool = param b
// CHECK:STDOUT:     %b: bool = bind_name b, %b.param
// CHECK:STDOUT:     %int.make_type_32.loc11_18: init type = call constants.%Int32() [template = i32]
// CHECK:STDOUT:     %.loc11_18.1: type = value_of_initializer %int.make_type_32.loc11_18 [template = i32]
// CHECK:STDOUT:     %.loc11_18.2: type = converted %int.make_type_32.loc11_18, %.loc11_18.1 [template = i32]
// CHECK:STDOUT:     %n.param: i32 = param n
// CHECK:STDOUT:     %n: i32 = bind_name n, %n.param
// CHECK:STDOUT:     %int.make_type_32.loc11_26: init type = call constants.%Int32() [template = i32]
// CHECK:STDOUT:     %.loc11_26.1: type = value_of_initializer %int.make_type_32.loc11_26 [template = i32]
// CHECK:STDOUT:     %.loc11_26.2: type = converted %int.make_type_32.loc11_26, %.loc11_26.1 [template = i32]
// CHECK:STDOUT:     %m.param: i32 = param m
// CHECK:STDOUT:     %m: i32 = bind_name m, %m.param
>>>>>>> dcb4ae26
// CHECK:STDOUT:     %int.make_type_32.loc11_34: init type = call constants.%Int32() [template = i32]
// CHECK:STDOUT:     %.loc11_34.1: type = value_of_initializer %int.make_type_32.loc11_34 [template = i32]
// CHECK:STDOUT:     %.loc11_34.2: type = converted %int.make_type_32.loc11_34, %.loc11_34.1 [template = i32]
// CHECK:STDOUT:     %return: ref i32 = var <return slot>
// CHECK:STDOUT:   }
// CHECK:STDOUT: }
// CHECK:STDOUT:
// CHECK:STDOUT: fn @Bool() -> type = "bool.make_type";
// CHECK:STDOUT:
// CHECK:STDOUT: fn @Int32() -> type = "int.make_type_32";
// CHECK:STDOUT:
// CHECK:STDOUT: fn @F(%b: bool, %n: i32, %m: i32) -> i32 {
// CHECK:STDOUT: !entry:
// CHECK:STDOUT:   %int.make_type_32.loc12: init type = call constants.%Int32() [template = i32]
// CHECK:STDOUT:   %.loc12_16: i32 = int_literal 1 [template = constants.%.2]
// CHECK:STDOUT:   %.loc12_11.1: type = value_of_initializer %int.make_type_32.loc12 [template = i32]
// CHECK:STDOUT:   %.loc12_11.2: type = converted %int.make_type_32.loc12, %.loc12_11.1 [template = i32]
// CHECK:STDOUT:   %.loc12_17: type = array_type %.loc12_16, i32 [template = constants.%.3]
// CHECK:STDOUT:   %x.var: ref %.3 = var x
// CHECK:STDOUT:   %x: ref %.3 = bind_name x, %x.var
// CHECK:STDOUT:   %.loc12_22: i32 = int_literal 0 [template = constants.%.5]
// CHECK:STDOUT:   %.loc12_24.1: %.6 = tuple_literal (%.loc12_22)
// CHECK:STDOUT:   %.loc12_24.2: i32 = int_literal 0 [template = constants.%.5]
// CHECK:STDOUT:   %.loc12_24.3: ref i32 = array_index %x.var, %.loc12_24.2
// CHECK:STDOUT:   %.loc12_24.4: init i32 = initialize_from %.loc12_22 to %.loc12_24.3 [template = constants.%.5]
// CHECK:STDOUT:   %.loc12_24.5: init %.3 = array_init (%.loc12_24.4) to %x.var [template = constants.%array]
// CHECK:STDOUT:   %.loc12_25: init %.3 = converted %.loc12_24.1, %.loc12_24.5 [template = constants.%array]
// CHECK:STDOUT:   assign %x.var, %.loc12_25
// CHECK:STDOUT:   %b.ref: bool = name_ref b, %b
// CHECK:STDOUT:   if %b.ref br !if.expr.then else br !if.expr.else
// CHECK:STDOUT:
// CHECK:STDOUT: !if.expr.then:
// CHECK:STDOUT:   %x.ref.loc13_20: ref %.3 = name_ref x, %x
// CHECK:STDOUT:   %m.ref: i32 = name_ref m, %m
// CHECK:STDOUT:   %.loc13_23.1: ref i32 = array_index %x.ref.loc13_20, %m.ref
// CHECK:STDOUT:   %.loc13_23.2: i32 = bind_value %.loc13_23.1
// CHECK:STDOUT:   br !if.expr.result(%.loc13_23.2)
// CHECK:STDOUT:
// CHECK:STDOUT: !if.expr.else:
// CHECK:STDOUT:   %x.ref.loc13_30: ref %.3 = name_ref x, %x
// CHECK:STDOUT:   %n.ref: i32 = name_ref n, %n
// CHECK:STDOUT:   %.loc13_33.1: ref i32 = array_index %x.ref.loc13_30, %n.ref
// CHECK:STDOUT:   %.loc13_33.2: i32 = bind_value %.loc13_33.1
// CHECK:STDOUT:   br !if.expr.result(%.loc13_33.2)
// CHECK:STDOUT:
// CHECK:STDOUT: !if.expr.result:
// CHECK:STDOUT:   %.loc13_10: i32 = block_arg !if.expr.result
// CHECK:STDOUT:   return %.loc13_10
// CHECK:STDOUT: }
// CHECK:STDOUT:<|MERGE_RESOLUTION|>--- conflicted
+++ resolved
@@ -61,33 +61,18 @@
 // CHECK:STDOUT:     %bool.make_type: init type = call constants.%Bool() [template = bool]
 // CHECK:STDOUT:     %.loc11_9.1: type = value_of_initializer %bool.make_type [template = bool]
 // CHECK:STDOUT:     %.loc11_9.2: type = converted %bool.make_type, %.loc11_9.1 [template = bool]
-<<<<<<< HEAD
 // CHECK:STDOUT:     %param.loc11_6: bool = param
-// CHECK:STDOUT:     @F.%b: bool = bind_name b, %param.loc11_6
+// CHECK:STDOUT:     %b: bool = bind_name b, %param.loc11_6
 // CHECK:STDOUT:     %int.make_type_32.loc11_18: init type = call constants.%Int32() [template = i32]
 // CHECK:STDOUT:     %.loc11_18.1: type = value_of_initializer %int.make_type_32.loc11_18 [template = i32]
 // CHECK:STDOUT:     %.loc11_18.2: type = converted %int.make_type_32.loc11_18, %.loc11_18.1 [template = i32]
 // CHECK:STDOUT:     %param.loc11_15: i32 = param
-// CHECK:STDOUT:     @F.%n: i32 = bind_name n, %param.loc11_15
+// CHECK:STDOUT:     %n: i32 = bind_name n, %param.loc11_15
 // CHECK:STDOUT:     %int.make_type_32.loc11_26: init type = call constants.%Int32() [template = i32]
 // CHECK:STDOUT:     %.loc11_26.1: type = value_of_initializer %int.make_type_32.loc11_26 [template = i32]
 // CHECK:STDOUT:     %.loc11_26.2: type = converted %int.make_type_32.loc11_26, %.loc11_26.1 [template = i32]
 // CHECK:STDOUT:     %param.loc11_23: i32 = param
-// CHECK:STDOUT:     @F.%m: i32 = bind_name m, %param.loc11_23
-=======
-// CHECK:STDOUT:     %b.param: bool = param b
-// CHECK:STDOUT:     %b: bool = bind_name b, %b.param
-// CHECK:STDOUT:     %int.make_type_32.loc11_18: init type = call constants.%Int32() [template = i32]
-// CHECK:STDOUT:     %.loc11_18.1: type = value_of_initializer %int.make_type_32.loc11_18 [template = i32]
-// CHECK:STDOUT:     %.loc11_18.2: type = converted %int.make_type_32.loc11_18, %.loc11_18.1 [template = i32]
-// CHECK:STDOUT:     %n.param: i32 = param n
-// CHECK:STDOUT:     %n: i32 = bind_name n, %n.param
-// CHECK:STDOUT:     %int.make_type_32.loc11_26: init type = call constants.%Int32() [template = i32]
-// CHECK:STDOUT:     %.loc11_26.1: type = value_of_initializer %int.make_type_32.loc11_26 [template = i32]
-// CHECK:STDOUT:     %.loc11_26.2: type = converted %int.make_type_32.loc11_26, %.loc11_26.1 [template = i32]
-// CHECK:STDOUT:     %m.param: i32 = param m
-// CHECK:STDOUT:     %m: i32 = bind_name m, %m.param
->>>>>>> dcb4ae26
+// CHECK:STDOUT:     %m: i32 = bind_name m, %param.loc11_23
 // CHECK:STDOUT:     %int.make_type_32.loc11_34: init type = call constants.%Int32() [template = i32]
 // CHECK:STDOUT:     %.loc11_34.1: type = value_of_initializer %int.make_type_32.loc11_34 [template = i32]
 // CHECK:STDOUT:     %.loc11_34.2: type = converted %int.make_type_32.loc11_34, %.loc11_34.1 [template = i32]
