// Part of the Carbon Language project, under the Apache License v2.0 with LLVM
// Exceptions. See /LICENSE for license information.
// SPDX-License-Identifier: Apache-2.0 WITH LLVM-exception
//
// AUTOUPDATE

fn F(b: bool, n: i32, m: i32) -> i32 {
  var x: [i32; 1] = (0,);
  return if b then x[m] else x[n];
}

// CHECK:STDOUT: --- basic.carbon
// CHECK:STDOUT:
// CHECK:STDOUT: constants {
<<<<<<< HEAD
// CHECK:STDOUT:   %.loc8_16: i32 = int_literal 1 [template]
// CHECK:STDOUT:   %.loc8_17.1: type = array_type %.loc8_16, i32 [template]
// CHECK:STDOUT:   %.loc8_17.2: type = ptr_type [i32; 1] [template]
// CHECK:STDOUT:   %.loc8_22: i32 = int_literal 0 [template]
// CHECK:STDOUT:   %.loc8_24.1: type = tuple_type (i32) [template]
// CHECK:STDOUT:   %.loc8_24.2: i32 = int_literal 0 [template]
=======
// CHECK:STDOUT:   %.1: i32 = int_literal 1 [template]
// CHECK:STDOUT:   %.2: type = array_type %.1, i32 [template]
// CHECK:STDOUT:   %.3: type = ptr_type [i32; 1] [template]
// CHECK:STDOUT:   %.4: i32 = int_literal 0 [template]
// CHECK:STDOUT:   %.5: type = tuple_type (i32) [template]
>>>>>>> d712bf12
// CHECK:STDOUT: }
// CHECK:STDOUT:
// CHECK:STDOUT: file {
// CHECK:STDOUT:   package: <namespace> = namespace package, {.F = %F}
// CHECK:STDOUT:   %F: <function> = fn_decl @F [template]
// CHECK:STDOUT: }
// CHECK:STDOUT:
// CHECK:STDOUT: fn @F(%b: bool, %n: i32, %m: i32) -> i32 {
// CHECK:STDOUT: !entry:
// CHECK:STDOUT:   %.loc8_16: i32 = int_literal 1 [template = constants.%.1]
// CHECK:STDOUT:   %.loc8_17: type = array_type %.loc8_16, i32 [template = constants.%.2]
// CHECK:STDOUT:   %x.var: ref [i32; 1] = var x
// CHECK:STDOUT:   %x: ref [i32; 1] = bind_name x, %x.var
// CHECK:STDOUT:   %.loc8_22: i32 = int_literal 0 [template = constants.%.4]
// CHECK:STDOUT:   %.loc8_24.1: (i32,) = tuple_literal (%.loc8_22)
// CHECK:STDOUT:   %.loc8_24.2: i32 = int_literal 0 [template = constants.%.loc8_24.2]
// CHECK:STDOUT:   %.loc8_24.3: ref i32 = array_index %x.var, %.loc8_24.2
// CHECK:STDOUT:   %.loc8_24.4: init i32 = initialize_from %.loc8_22 to %.loc8_24.3
// CHECK:STDOUT:   %.loc8_24.5: init [i32; 1] = array_init (%.loc8_24.4) to %x.var
// CHECK:STDOUT:   %.loc8_24.6: init [i32; 1] = converted %.loc8_24.1, %.loc8_24.5
// CHECK:STDOUT:   assign %x.var, %.loc8_24.6
// CHECK:STDOUT:   %b.ref: bool = name_ref b, %b
// CHECK:STDOUT:   if %b.ref br !if.expr.then else br !if.expr.else
// CHECK:STDOUT:
// CHECK:STDOUT: !if.expr.then:
// CHECK:STDOUT:   %x.ref.loc9_20: ref [i32; 1] = name_ref x, %x
// CHECK:STDOUT:   %m.ref: i32 = name_ref m, %m
// CHECK:STDOUT:   %.loc9_23.1: ref i32 = array_index %x.ref.loc9_20, %m.ref
// CHECK:STDOUT:   %.loc9_23.2: i32 = bind_value %.loc9_23.1
// CHECK:STDOUT:   br !if.expr.result(%.loc9_23.2)
// CHECK:STDOUT:
// CHECK:STDOUT: !if.expr.else:
// CHECK:STDOUT:   %x.ref.loc9_30: ref [i32; 1] = name_ref x, %x
// CHECK:STDOUT:   %n.ref: i32 = name_ref n, %n
// CHECK:STDOUT:   %.loc9_33.1: ref i32 = array_index %x.ref.loc9_30, %n.ref
// CHECK:STDOUT:   %.loc9_33.2: i32 = bind_value %.loc9_33.1
// CHECK:STDOUT:   br !if.expr.result(%.loc9_33.2)
// CHECK:STDOUT:
// CHECK:STDOUT: !if.expr.result:
// CHECK:STDOUT:   %.loc9_10: i32 = block_arg !if.expr.result
// CHECK:STDOUT:   return %.loc9_10
// CHECK:STDOUT: }
// CHECK:STDOUT:<|MERGE_RESOLUTION|>--- conflicted
+++ resolved
@@ -12,20 +12,12 @@
 // CHECK:STDOUT: --- basic.carbon
 // CHECK:STDOUT:
 // CHECK:STDOUT: constants {
-<<<<<<< HEAD
-// CHECK:STDOUT:   %.loc8_16: i32 = int_literal 1 [template]
-// CHECK:STDOUT:   %.loc8_17.1: type = array_type %.loc8_16, i32 [template]
-// CHECK:STDOUT:   %.loc8_17.2: type = ptr_type [i32; 1] [template]
-// CHECK:STDOUT:   %.loc8_22: i32 = int_literal 0 [template]
-// CHECK:STDOUT:   %.loc8_24.1: type = tuple_type (i32) [template]
-// CHECK:STDOUT:   %.loc8_24.2: i32 = int_literal 0 [template]
-=======
 // CHECK:STDOUT:   %.1: i32 = int_literal 1 [template]
 // CHECK:STDOUT:   %.2: type = array_type %.1, i32 [template]
 // CHECK:STDOUT:   %.3: type = ptr_type [i32; 1] [template]
 // CHECK:STDOUT:   %.4: i32 = int_literal 0 [template]
 // CHECK:STDOUT:   %.5: type = tuple_type (i32) [template]
->>>>>>> d712bf12
+// CHECK:STDOUT:   %.6: i32 = int_literal 0 [template]
 // CHECK:STDOUT: }
 // CHECK:STDOUT:
 // CHECK:STDOUT: file {
@@ -41,7 +33,7 @@
 // CHECK:STDOUT:   %x: ref [i32; 1] = bind_name x, %x.var
 // CHECK:STDOUT:   %.loc8_22: i32 = int_literal 0 [template = constants.%.4]
 // CHECK:STDOUT:   %.loc8_24.1: (i32,) = tuple_literal (%.loc8_22)
-// CHECK:STDOUT:   %.loc8_24.2: i32 = int_literal 0 [template = constants.%.loc8_24.2]
+// CHECK:STDOUT:   %.loc8_24.2: i32 = int_literal 0 [template = constants.%.6]
 // CHECK:STDOUT:   %.loc8_24.3: ref i32 = array_index %x.var, %.loc8_24.2
 // CHECK:STDOUT:   %.loc8_24.4: init i32 = initialize_from %.loc8_22 to %.loc8_24.3
 // CHECK:STDOUT:   %.loc8_24.5: init [i32; 1] = array_init (%.loc8_24.4) to %x.var
