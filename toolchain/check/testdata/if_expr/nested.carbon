--- conflicted
+++ resolved
@@ -18,13 +18,9 @@
 // CHECK:STDOUT: }
 // CHECK:STDOUT:
 // CHECK:STDOUT: file {
-<<<<<<< HEAD
 // CHECK:STDOUT:   package: <namespace> = namespace {
 // CHECK:STDOUT:     .F = %F
 // CHECK:STDOUT:   } [template]
-// CHECK:STDOUT:   %F: <function> = fn_decl @F [template]
-=======
-// CHECK:STDOUT:   package: <namespace> = namespace {.F = %F} [template]
 // CHECK:STDOUT:   %F: <function> = fn_decl @F {
 // CHECK:STDOUT:     %a.loc7_6.1: bool = param a
 // CHECK:STDOUT:     @F.%a: bool = bind_name a, %a.loc7_6.1
@@ -34,7 +30,6 @@
 // CHECK:STDOUT:     @F.%c: bool = bind_name c, %c.loc7_24.1
 // CHECK:STDOUT:     %return.var: ref i32 = var <return slot>
 // CHECK:STDOUT:   } [template]
->>>>>>> 5f4e6c76
 // CHECK:STDOUT: }
 // CHECK:STDOUT:
 // CHECK:STDOUT: fn @F(%a: bool, %b: bool, %c: bool) -> i32 {
