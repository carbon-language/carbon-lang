--- conflicted
+++ resolved
@@ -58,33 +58,18 @@
 // CHECK:STDOUT:     %bool.make_type.loc11_9: init type = call constants.%Bool() [template = bool]
 // CHECK:STDOUT:     %.loc11_9.1: type = value_of_initializer %bool.make_type.loc11_9 [template = bool]
 // CHECK:STDOUT:     %.loc11_9.2: type = converted %bool.make_type.loc11_9, %.loc11_9.1 [template = bool]
-<<<<<<< HEAD
 // CHECK:STDOUT:     %param.loc11_6: bool = param
-// CHECK:STDOUT:     @F.%a: bool = bind_name a, %param.loc11_6
+// CHECK:STDOUT:     %a: bool = bind_name a, %param.loc11_6
 // CHECK:STDOUT:     %bool.make_type.loc11_18: init type = call constants.%Bool() [template = bool]
 // CHECK:STDOUT:     %.loc11_18.1: type = value_of_initializer %bool.make_type.loc11_18 [template = bool]
 // CHECK:STDOUT:     %.loc11_18.2: type = converted %bool.make_type.loc11_18, %.loc11_18.1 [template = bool]
 // CHECK:STDOUT:     %param.loc11_15: bool = param
-// CHECK:STDOUT:     @F.%b: bool = bind_name b, %param.loc11_15
+// CHECK:STDOUT:     %b: bool = bind_name b, %param.loc11_15
 // CHECK:STDOUT:     %bool.make_type.loc11_27: init type = call constants.%Bool() [template = bool]
 // CHECK:STDOUT:     %.loc11_27.1: type = value_of_initializer %bool.make_type.loc11_27 [template = bool]
 // CHECK:STDOUT:     %.loc11_27.2: type = converted %bool.make_type.loc11_27, %.loc11_27.1 [template = bool]
 // CHECK:STDOUT:     %param.loc11_24: bool = param
-// CHECK:STDOUT:     @F.%c: bool = bind_name c, %param.loc11_24
-=======
-// CHECK:STDOUT:     %a.param: bool = param a
-// CHECK:STDOUT:     %a: bool = bind_name a, %a.param
-// CHECK:STDOUT:     %bool.make_type.loc11_18: init type = call constants.%Bool() [template = bool]
-// CHECK:STDOUT:     %.loc11_18.1: type = value_of_initializer %bool.make_type.loc11_18 [template = bool]
-// CHECK:STDOUT:     %.loc11_18.2: type = converted %bool.make_type.loc11_18, %.loc11_18.1 [template = bool]
-// CHECK:STDOUT:     %b.param: bool = param b
-// CHECK:STDOUT:     %b: bool = bind_name b, %b.param
-// CHECK:STDOUT:     %bool.make_type.loc11_27: init type = call constants.%Bool() [template = bool]
-// CHECK:STDOUT:     %.loc11_27.1: type = value_of_initializer %bool.make_type.loc11_27 [template = bool]
-// CHECK:STDOUT:     %.loc11_27.2: type = converted %bool.make_type.loc11_27, %.loc11_27.1 [template = bool]
-// CHECK:STDOUT:     %c.param: bool = param c
-// CHECK:STDOUT:     %c: bool = bind_name c, %c.param
->>>>>>> dcb4ae26
+// CHECK:STDOUT:     %c: bool = bind_name c, %param.loc11_24
 // CHECK:STDOUT:     %int.make_type_32: init type = call constants.%Int32() [template = i32]
 // CHECK:STDOUT:     %.loc11_36.1: type = value_of_initializer %int.make_type_32 [template = i32]
 // CHECK:STDOUT:     %.loc11_36.2: type = converted %int.make_type_32, %.loc11_36.1 [template = i32]
