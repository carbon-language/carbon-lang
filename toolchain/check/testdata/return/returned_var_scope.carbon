--- conflicted
+++ resolved
@@ -76,18 +76,13 @@
 // CHECK:STDOUT:   }
 // CHECK:STDOUT:   %EnclosingButAfter.decl: %EnclosingButAfter.type = fn_decl @EnclosingButAfter [template = constants.%EnclosingButAfter] {
 // CHECK:STDOUT:     %b.patt: bool = binding_pattern b
-// CHECK:STDOUT:     %.loc21_23: bool = param_pattern %b.patt
+// CHECK:STDOUT:     %.loc21_23: bool = param_pattern %b.patt, runtime_param0
 // CHECK:STDOUT:   } {
 // CHECK:STDOUT:     %bool.make_type: init type = call constants.%Bool() [template = bool]
 // CHECK:STDOUT:     %.loc21_25.1: type = value_of_initializer %bool.make_type [template = bool]
 // CHECK:STDOUT:     %.loc21_25.2: type = converted %bool.make_type, %.loc21_25.1 [template = bool]
-<<<<<<< HEAD
-// CHECK:STDOUT:     %param: bool = param
+// CHECK:STDOUT:     %param: bool = param runtime_param0
 // CHECK:STDOUT:     %b: bool = bind_name b, %param
-=======
-// CHECK:STDOUT:     %b.param: bool = param b, runtime_param0
-// CHECK:STDOUT:     %b: bool = bind_name b, %b.param
->>>>>>> 7396aede
 // CHECK:STDOUT:     %int.make_type_32.loc21: init type = call constants.%Int32() [template = i32]
 // CHECK:STDOUT:     %.loc21_34.1: type = value_of_initializer %int.make_type_32.loc21 [template = i32]
 // CHECK:STDOUT:     %.loc21_34.2: type = converted %int.make_type_32.loc21, %.loc21_34.1 [template = i32]
