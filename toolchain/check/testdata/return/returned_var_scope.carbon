--- conflicted
+++ resolved
@@ -79,13 +79,8 @@
 // CHECK:STDOUT:     %bool.make_type: init type = call constants.%Bool() [template = bool]
 // CHECK:STDOUT:     %.loc21_25.1: type = value_of_initializer %bool.make_type [template = bool]
 // CHECK:STDOUT:     %.loc21_25.2: type = converted %bool.make_type, %.loc21_25.1 [template = bool]
-<<<<<<< HEAD
 // CHECK:STDOUT:     %param: bool = param
-// CHECK:STDOUT:     @EnclosingButAfter.%b: bool = bind_name b, %param
-=======
-// CHECK:STDOUT:     %b.param: bool = param b
-// CHECK:STDOUT:     %b: bool = bind_name b, %b.param
->>>>>>> dcb4ae26
+// CHECK:STDOUT:     %b: bool = bind_name b, %param
 // CHECK:STDOUT:     %int.make_type_32.loc21: init type = call constants.%Int32() [template = i32]
 // CHECK:STDOUT:     %.loc21_34.1: type = value_of_initializer %int.make_type_32.loc21 [template = i32]
 // CHECK:STDOUT:     %.loc21_34.2: type = converted %int.make_type_32.loc21, %.loc21_34.1 [template = i32]
