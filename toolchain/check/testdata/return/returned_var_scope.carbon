// Part of the Carbon Language project, under the Apache License v2.0 with LLVM
// Exceptions. See /LICENSE for license information.
// SPDX-License-Identifier: Apache-2.0 WITH LLVM-exception
//
// AUTOUPDATE

fn UnrelatedScopes() -> i32 {
  if (true) {
    returned var v: i32 = 0;
  }
  if (true) {
    returned var w: i32 = 1;
  }
  return 0;
}

fn EnclosingButAfter(b: bool) -> i32 {
  if (b) {
    returned var v: i32 = 0;
    return var;
  }
  returned var w: i32 = 1;
  return var;
}

// CHECK:STDOUT: --- returned_var_scope.carbon
// CHECK:STDOUT:
// CHECK:STDOUT: constants {
// CHECK:STDOUT:   %.1: bool = bool_literal true [template]
// CHECK:STDOUT:   %.2: i32 = int_literal 0 [template]
// CHECK:STDOUT:   %.3: i32 = int_literal 1 [template]
// CHECK:STDOUT: }
// CHECK:STDOUT:
// CHECK:STDOUT: file {
<<<<<<< HEAD
// CHECK:STDOUT:   package: <namespace> = namespace {
// CHECK:STDOUT:     .UnrelatedScopes = %UnrelatedScopes
// CHECK:STDOUT:     .EnclosingButAfter = %EnclosingButAfter
// CHECK:STDOUT:   } [template]
// CHECK:STDOUT:   %UnrelatedScopes: <function> = fn_decl @UnrelatedScopes [template]
// CHECK:STDOUT:   %EnclosingButAfter: <function> = fn_decl @EnclosingButAfter [template]
=======
// CHECK:STDOUT:   package: <namespace> = namespace {.UnrelatedScopes = %UnrelatedScopes, .EnclosingButAfter = %EnclosingButAfter} [template]
// CHECK:STDOUT:   %UnrelatedScopes: <function> = fn_decl @UnrelatedScopes {
// CHECK:STDOUT:     %return.var.loc7: ref i32 = var <return slot>
// CHECK:STDOUT:   } [template]
// CHECK:STDOUT:   %EnclosingButAfter: <function> = fn_decl @EnclosingButAfter {
// CHECK:STDOUT:     %b.loc17_22.1: bool = param b
// CHECK:STDOUT:     @EnclosingButAfter.%b: bool = bind_name b, %b.loc17_22.1
// CHECK:STDOUT:     %return.var.loc17: ref i32 = var <return slot>
// CHECK:STDOUT:   } [template]
>>>>>>> 5f4e6c76
// CHECK:STDOUT: }
// CHECK:STDOUT:
// CHECK:STDOUT: fn @UnrelatedScopes() -> i32 {
// CHECK:STDOUT: !entry:
// CHECK:STDOUT:   %.loc8: bool = bool_literal true [template = constants.%.1]
// CHECK:STDOUT:   if %.loc8 br !if.then.loc8 else br !if.else.loc8
// CHECK:STDOUT:
// CHECK:STDOUT: !if.then.loc8:
// CHECK:STDOUT:   %v.var: ref i32 = var v
// CHECK:STDOUT:   %v: ref i32 = bind_name v, %v.var
// CHECK:STDOUT:   %.loc9: i32 = int_literal 0 [template = constants.%.2]
// CHECK:STDOUT:   assign %v.var, %.loc9
// CHECK:STDOUT:   br !if.else.loc8
// CHECK:STDOUT:
// CHECK:STDOUT: !if.else.loc8:
// CHECK:STDOUT:   %.loc11: bool = bool_literal true [template = constants.%.1]
// CHECK:STDOUT:   if %.loc11 br !if.then.loc11 else br !if.else.loc11
// CHECK:STDOUT:
// CHECK:STDOUT: !if.then.loc11:
// CHECK:STDOUT:   %w.var: ref i32 = var w
// CHECK:STDOUT:   %w: ref i32 = bind_name w, %w.var
// CHECK:STDOUT:   %.loc12: i32 = int_literal 1 [template = constants.%.3]
// CHECK:STDOUT:   assign %w.var, %.loc12
// CHECK:STDOUT:   br !if.else.loc11
// CHECK:STDOUT:
// CHECK:STDOUT: !if.else.loc11:
// CHECK:STDOUT:   %.loc14: i32 = int_literal 0 [template = constants.%.2]
// CHECK:STDOUT:   return %.loc14
// CHECK:STDOUT: }
// CHECK:STDOUT:
// CHECK:STDOUT: fn @EnclosingButAfter(%b: bool) -> i32 {
// CHECK:STDOUT: !entry:
// CHECK:STDOUT:   %b.ref: bool = name_ref b, %b
// CHECK:STDOUT:   if %b.ref br !if.then else br !if.else
// CHECK:STDOUT:
// CHECK:STDOUT: !if.then:
// CHECK:STDOUT:   %v.var: ref i32 = var v
// CHECK:STDOUT:   %v: ref i32 = bind_name v, %v.var
// CHECK:STDOUT:   %.loc19_27: i32 = int_literal 0 [template = constants.%.2]
// CHECK:STDOUT:   assign %v.var, %.loc19_27
// CHECK:STDOUT:   %.loc19_18: i32 = bind_value %v
// CHECK:STDOUT:   return %.loc19_18
// CHECK:STDOUT:
// CHECK:STDOUT: !if.else:
// CHECK:STDOUT:   %w.var: ref i32 = var w
// CHECK:STDOUT:   %w: ref i32 = bind_name w, %w.var
// CHECK:STDOUT:   %.loc22_25: i32 = int_literal 1 [template = constants.%.3]
// CHECK:STDOUT:   assign %w.var, %.loc22_25
// CHECK:STDOUT:   %.loc22_16: i32 = bind_value %w
// CHECK:STDOUT:   return %.loc22_16
// CHECK:STDOUT: }
// CHECK:STDOUT:<|MERGE_RESOLUTION|>--- conflicted
+++ resolved
@@ -32,15 +32,10 @@
 // CHECK:STDOUT: }
 // CHECK:STDOUT:
 // CHECK:STDOUT: file {
-<<<<<<< HEAD
 // CHECK:STDOUT:   package: <namespace> = namespace {
 // CHECK:STDOUT:     .UnrelatedScopes = %UnrelatedScopes
 // CHECK:STDOUT:     .EnclosingButAfter = %EnclosingButAfter
 // CHECK:STDOUT:   } [template]
-// CHECK:STDOUT:   %UnrelatedScopes: <function> = fn_decl @UnrelatedScopes [template]
-// CHECK:STDOUT:   %EnclosingButAfter: <function> = fn_decl @EnclosingButAfter [template]
-=======
-// CHECK:STDOUT:   package: <namespace> = namespace {.UnrelatedScopes = %UnrelatedScopes, .EnclosingButAfter = %EnclosingButAfter} [template]
 // CHECK:STDOUT:   %UnrelatedScopes: <function> = fn_decl @UnrelatedScopes {
 // CHECK:STDOUT:     %return.var.loc7: ref i32 = var <return slot>
 // CHECK:STDOUT:   } [template]
@@ -49,7 +44,6 @@
 // CHECK:STDOUT:     @EnclosingButAfter.%b: bool = bind_name b, %b.loc17_22.1
 // CHECK:STDOUT:     %return.var.loc17: ref i32 = var <return slot>
 // CHECK:STDOUT:   } [template]
->>>>>>> 5f4e6c76
 // CHECK:STDOUT: }
 // CHECK:STDOUT:
 // CHECK:STDOUT: fn @UnrelatedScopes() -> i32 {
