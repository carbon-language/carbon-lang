// Part of the Carbon Language project, under the Apache License v2.0 with LLVM
// Exceptions. See /LICENSE for license information.
// SPDX-License-Identifier: Apache-2.0 WITH LLVM-exception
//
// AUTOUPDATE

fn Procedure() {
  // CHECK:STDERR: fail_returned_var_no_return_type.carbon:[[@LINE+6]]:3: ERROR: Cannot declare a `returned var` in this function.
  // CHECK:STDERR:   returned var v: () = ();
  // CHECK:STDERR:   ^~~~~~~~
  // CHECK:STDERR: fail_returned_var_no_return_type.carbon:[[@LINE-4]]:1: There was no return type provided.
  // CHECK:STDERR: fn Procedure() {
  // CHECK:STDERR: ^~~~~~~~~~~~~~~~
  returned var v: () = ();
  return;
}

// CHECK:STDOUT: --- fail_returned_var_no_return_type.carbon
// CHECK:STDOUT:
// CHECK:STDOUT: constants {
// CHECK:STDOUT:   %.1: type = tuple_type () [template]
// CHECK:STDOUT: }
// CHECK:STDOUT:
// CHECK:STDOUT: file {
<<<<<<< HEAD
// CHECK:STDOUT:   package: <namespace> = namespace {
// CHECK:STDOUT:     .Procedure = %Procedure
// CHECK:STDOUT:   } [template]
// CHECK:STDOUT:   %Procedure: <function> = fn_decl @Procedure [template]
=======
// CHECK:STDOUT:   package: <namespace> = namespace {.Procedure = %Procedure} [template]
// CHECK:STDOUT:   %Procedure: <function> = fn_decl @Procedure {} [template]
>>>>>>> 5f4e6c76
// CHECK:STDOUT: }
// CHECK:STDOUT:
// CHECK:STDOUT: fn @Procedure() {
// CHECK:STDOUT: !entry:
// CHECK:STDOUT:   %.loc14_20.1: () = tuple_literal ()
// CHECK:STDOUT:   %.loc14_20.2: type = converted %.loc14_20.1, constants.%.1 [template = constants.%.1]
// CHECK:STDOUT:   %v: () = bind_name v, <error>
// CHECK:STDOUT:   %.loc14_25: () = tuple_literal ()
// CHECK:STDOUT:   assign <error>, <error>
// CHECK:STDOUT:   return
// CHECK:STDOUT: }
// CHECK:STDOUT:<|MERGE_RESOLUTION|>--- conflicted
+++ resolved
@@ -22,15 +22,10 @@
 // CHECK:STDOUT: }
 // CHECK:STDOUT:
 // CHECK:STDOUT: file {
-<<<<<<< HEAD
 // CHECK:STDOUT:   package: <namespace> = namespace {
 // CHECK:STDOUT:     .Procedure = %Procedure
 // CHECK:STDOUT:   } [template]
-// CHECK:STDOUT:   %Procedure: <function> = fn_decl @Procedure [template]
-=======
-// CHECK:STDOUT:   package: <namespace> = namespace {.Procedure = %Procedure} [template]
 // CHECK:STDOUT:   %Procedure: <function> = fn_decl @Procedure {} [template]
->>>>>>> 5f4e6c76
 // CHECK:STDOUT: }
 // CHECK:STDOUT:
 // CHECK:STDOUT: fn @Procedure() {
