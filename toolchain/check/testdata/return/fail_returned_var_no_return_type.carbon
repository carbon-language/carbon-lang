--- conflicted
+++ resolved
@@ -22,13 +22,8 @@
 // CHECK:STDOUT: }
 // CHECK:STDOUT:
 // CHECK:STDOUT: file {
-<<<<<<< HEAD
-// CHECK:STDOUT:   package: <namespace> = namespace {.Procedure = %Procedure}
+// CHECK:STDOUT:   package: <namespace> = namespace package, {.Procedure = %Procedure}
 // CHECK:STDOUT:   %Procedure: <function> = fn_decl @Procedure, const
-=======
-// CHECK:STDOUT:   package: <namespace> = namespace package, {.Procedure = %Procedure}
-// CHECK:STDOUT:   %Procedure: <function> = fn_decl @Procedure
->>>>>>> dc75295a
 // CHECK:STDOUT: }
 // CHECK:STDOUT:
 // CHECK:STDOUT: fn @Procedure() {
