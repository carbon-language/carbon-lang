// Part of the Carbon Language project, under the Apache License v2.0 with LLVM
// Exceptions. See /LICENSE for license information.
// SPDX-License-Identifier: Apache-2.0 WITH LLVM-exception
//
// AUTOUPDATE

// TODO: Some variant of this should work, once compile-time function calls are
// supported.
fn ReturnType() -> type { return i32; }
// CHECK:STDERR: fail_call_in_type.carbon:[[@LINE+3]]:13: ERROR: Cannot evaluate type expression.
// CHECK:STDERR: fn Six() -> ReturnType() { return 6; }
// CHECK:STDERR:             ^~~~~~~~~~~~
fn Six() -> ReturnType() { return 6; }

// CHECK:STDOUT: --- fail_call_in_type.carbon
// CHECK:STDOUT:
// CHECK:STDOUT: constants {
// CHECK:STDOUT:   %.loc13: i32 = int_literal 6, const
// CHECK:STDOUT: }
// CHECK:STDOUT:
// CHECK:STDOUT: file {
<<<<<<< HEAD
// CHECK:STDOUT:   package: <namespace> = namespace {.ReturnType = %ReturnType, .Six = %Six}
// CHECK:STDOUT:   %ReturnType: <function> = fn_decl @ReturnType, const
// CHECK:STDOUT:   %Six: <function> = fn_decl @Six, const
=======
// CHECK:STDOUT:   package: <namespace> = namespace package, {.ReturnType = %ReturnType, .Six = %Six}
// CHECK:STDOUT:   %ReturnType: <function> = fn_decl @ReturnType
// CHECK:STDOUT:   %Six: <function> = fn_decl @Six
>>>>>>> dc75295a
// CHECK:STDOUT: }
// CHECK:STDOUT:
// CHECK:STDOUT: fn @ReturnType() -> type {
// CHECK:STDOUT: !entry:
// CHECK:STDOUT:   return i32
// CHECK:STDOUT: }
// CHECK:STDOUT:
// CHECK:STDOUT: fn @Six() -> <error> {
// CHECK:STDOUT: !entry:
// CHECK:STDOUT:   %.loc13: i32 = int_literal 6, const = constants.%.loc13
// CHECK:STDOUT:   return <error>
// CHECK:STDOUT: }
// CHECK:STDOUT:<|MERGE_RESOLUTION|>--- conflicted
+++ resolved
@@ -19,15 +19,9 @@
 // CHECK:STDOUT: }
 // CHECK:STDOUT:
 // CHECK:STDOUT: file {
-<<<<<<< HEAD
-// CHECK:STDOUT:   package: <namespace> = namespace {.ReturnType = %ReturnType, .Six = %Six}
+// CHECK:STDOUT:   package: <namespace> = namespace package, {.ReturnType = %ReturnType, .Six = %Six}
 // CHECK:STDOUT:   %ReturnType: <function> = fn_decl @ReturnType, const
 // CHECK:STDOUT:   %Six: <function> = fn_decl @Six, const
-=======
-// CHECK:STDOUT:   package: <namespace> = namespace package, {.ReturnType = %ReturnType, .Six = %Six}
-// CHECK:STDOUT:   %ReturnType: <function> = fn_decl @ReturnType
-// CHECK:STDOUT:   %Six: <function> = fn_decl @Six
->>>>>>> dc75295a
 // CHECK:STDOUT: }
 // CHECK:STDOUT:
 // CHECK:STDOUT: fn @ReturnType() -> type {
