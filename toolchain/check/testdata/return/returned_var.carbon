// Part of the Carbon Language project, under the Apache License v2.0 with LLVM
// Exceptions. See /LICENSE for license information.
// SPDX-License-Identifier: Apache-2.0 WITH LLVM-exception
//
// AUTOUPDATE
// TIP: To test this file alone, run:
// TIP:   bazel test //toolchain/testing:file_test --test_arg=--file_tests=toolchain/check/testdata/return/returned_var.carbon
// TIP: To dump output, run:
// TIP:   bazel run //toolchain/testing:file_test -- --dump_output --file_tests=toolchain/check/testdata/return/returned_var.carbon

class C {
  var a: i32;
  var b: i32;
}

fn F() -> C {
  returned var result: C = {.a = 1, .b = 2};
  return var;
}

fn G() -> i32 {
  returned var result: i32 = 0;
  return var;
}

// CHECK:STDOUT: --- returned_var.carbon
// CHECK:STDOUT:
// CHECK:STDOUT: constants {
// CHECK:STDOUT:   %C: type = class_type @C [template]
// CHECK:STDOUT:   %Int32.type: type = fn_type @Int32 [template]
// CHECK:STDOUT:   %.1: type = tuple_type () [template]
// CHECK:STDOUT:   %Int32: %Int32.type = struct_value () [template]
// CHECK:STDOUT:   %.2: type = unbound_element_type %C, i32 [template]
// CHECK:STDOUT:   %.3: type = struct_type {.a: i32, .b: i32} [template]
// CHECK:STDOUT:   %.4: <witness> = complete_type_witness %.3 [template]
// CHECK:STDOUT:   %F.type: type = fn_type @F [template]
// CHECK:STDOUT:   %F: %F.type = struct_value () [template]
// CHECK:STDOUT:   %.5: type = ptr_type %.3 [template]
// CHECK:STDOUT:   %.6: i32 = int_literal 1 [template]
// CHECK:STDOUT:   %.7: i32 = int_literal 2 [template]
// CHECK:STDOUT:   %struct: %C = struct_value (%.6, %.7) [template]
// CHECK:STDOUT:   %G.type: type = fn_type @G [template]
// CHECK:STDOUT:   %G: %G.type = struct_value () [template]
// CHECK:STDOUT:   %.8: i32 = int_literal 0 [template]
// CHECK:STDOUT: }
// CHECK:STDOUT:
// CHECK:STDOUT: imports {
// CHECK:STDOUT:   %Core: <namespace> = namespace file.%Core.import, [template] {
// CHECK:STDOUT:     .Int32 = %import_ref
// CHECK:STDOUT:     import Core//prelude
// CHECK:STDOUT:     import Core//prelude/operators
// CHECK:STDOUT:     import Core//prelude/types
// CHECK:STDOUT:     import Core//prelude/operators/arithmetic
// CHECK:STDOUT:     import Core//prelude/operators/as
// CHECK:STDOUT:     import Core//prelude/operators/bitwise
// CHECK:STDOUT:     import Core//prelude/operators/comparison
// CHECK:STDOUT:     import Core//prelude/types/bool
// CHECK:STDOUT:   }
// CHECK:STDOUT:   %import_ref: %Int32.type = import_ref Core//prelude/types, inst+4, loaded [template = constants.%Int32]
// CHECK:STDOUT: }
// CHECK:STDOUT:
// CHECK:STDOUT: file {
// CHECK:STDOUT:   package: <namespace> = namespace [template] {
// CHECK:STDOUT:     .Core = imports.%Core
// CHECK:STDOUT:     .C = %C.decl
// CHECK:STDOUT:     .F = %F.decl
// CHECK:STDOUT:     .G = %G.decl
// CHECK:STDOUT:   }
// CHECK:STDOUT:   %Core.import = import Core
<<<<<<< HEAD
// CHECK:STDOUT:   %C.decl: type = class_decl @C [template = constants.%C] {} {}
// CHECK:STDOUT:   %F.decl: %F.type = fn_decl @F [template = constants.%F] {} {
// CHECK:STDOUT:     %C.ref: type = name_ref C, %C.decl [template = constants.%C]
// CHECK:STDOUT:     @F.%return: ref %C = var <return slot>
// CHECK:STDOUT:   }
// CHECK:STDOUT:   %G.decl: %G.type = fn_decl @G [template = constants.%G] {} {
// CHECK:STDOUT:     %int.make_type_32: init type = call constants.%Int32() [template = i32]
// CHECK:STDOUT:     %.loc21_11.1: type = value_of_initializer %int.make_type_32 [template = i32]
// CHECK:STDOUT:     %.loc21_11.2: type = converted %int.make_type_32, %.loc21_11.1 [template = i32]
// CHECK:STDOUT:     @G.%return: ref i32 = var <return slot>
=======
// CHECK:STDOUT:   %C.decl: type = class_decl @C [template = constants.%C] {}
// CHECK:STDOUT:   %F.decl: %F.type = fn_decl @F [template = constants.%F] {
// CHECK:STDOUT:     %C.ref.loc16: type = name_ref C, file.%C.decl [template = constants.%C]
// CHECK:STDOUT:     %return: ref %C = var <return slot>
// CHECK:STDOUT:   }
// CHECK:STDOUT:   %G.decl: %G.type = fn_decl @G [template = constants.%G] {
// CHECK:STDOUT:     %int.make_type_32.loc21: init type = call constants.%Int32() [template = i32]
// CHECK:STDOUT:     %.loc21_11.1: type = value_of_initializer %int.make_type_32.loc21 [template = i32]
// CHECK:STDOUT:     %.loc21_11.2: type = converted %int.make_type_32.loc21, %.loc21_11.1 [template = i32]
// CHECK:STDOUT:     %return: ref i32 = var <return slot>
>>>>>>> 1e34d03e
// CHECK:STDOUT:   }
// CHECK:STDOUT: }
// CHECK:STDOUT:
// CHECK:STDOUT: class @C {
// CHECK:STDOUT:   %int.make_type_32.loc12: init type = call constants.%Int32() [template = i32]
// CHECK:STDOUT:   %.loc12_10.1: type = value_of_initializer %int.make_type_32.loc12 [template = i32]
// CHECK:STDOUT:   %.loc12_10.2: type = converted %int.make_type_32.loc12, %.loc12_10.1 [template = i32]
// CHECK:STDOUT:   %.loc12_8: %.2 = field_decl a, element0 [template]
// CHECK:STDOUT:   %int.make_type_32.loc13: init type = call constants.%Int32() [template = i32]
// CHECK:STDOUT:   %.loc13_10.1: type = value_of_initializer %int.make_type_32.loc13 [template = i32]
// CHECK:STDOUT:   %.loc13_10.2: type = converted %int.make_type_32.loc13, %.loc13_10.1 [template = i32]
// CHECK:STDOUT:   %.loc13_8: %.2 = field_decl b, element1 [template]
// CHECK:STDOUT:   %.loc14: <witness> = complete_type_witness %.3 [template = constants.%.4]
// CHECK:STDOUT:
// CHECK:STDOUT: !members:
// CHECK:STDOUT:   .Self = constants.%C
// CHECK:STDOUT:   .a = %.loc12_8
// CHECK:STDOUT:   .b = %.loc13_8
// CHECK:STDOUT: }
// CHECK:STDOUT:
// CHECK:STDOUT: fn @Int32() -> type = "int.make_type_32";
// CHECK:STDOUT:
// CHECK:STDOUT: fn @F() -> %return: %C {
// CHECK:STDOUT: !entry:
// CHECK:STDOUT:   %C.ref.loc17: type = name_ref C, file.%C.decl [template = constants.%C]
// CHECK:STDOUT:   %result: ref %C = bind_name result, %return
// CHECK:STDOUT:   %.loc17_34: i32 = int_literal 1 [template = constants.%.6]
// CHECK:STDOUT:   %.loc17_42: i32 = int_literal 2 [template = constants.%.7]
// CHECK:STDOUT:   %.loc17_43.1: %.3 = struct_literal (%.loc17_34, %.loc17_42)
// CHECK:STDOUT:   %.loc17_43.2: ref i32 = class_element_access %return, element0
// CHECK:STDOUT:   %.loc17_43.3: init i32 = initialize_from %.loc17_34 to %.loc17_43.2 [template = constants.%.6]
// CHECK:STDOUT:   %.loc17_43.4: ref i32 = class_element_access %return, element1
// CHECK:STDOUT:   %.loc17_43.5: init i32 = initialize_from %.loc17_42 to %.loc17_43.4 [template = constants.%.7]
// CHECK:STDOUT:   %.loc17_43.6: init %C = class_init (%.loc17_43.3, %.loc17_43.5), %return [template = constants.%struct]
// CHECK:STDOUT:   %.loc17_44: init %C = converted %.loc17_43.1, %.loc17_43.6 [template = constants.%struct]
// CHECK:STDOUT:   assign %return, %.loc17_44
// CHECK:STDOUT:   return %result to %return
// CHECK:STDOUT: }
// CHECK:STDOUT:
// CHECK:STDOUT: fn @G() -> i32 {
// CHECK:STDOUT: !entry:
// CHECK:STDOUT:   %int.make_type_32.loc22: init type = call constants.%Int32() [template = i32]
// CHECK:STDOUT:   %.loc22_24.1: type = value_of_initializer %int.make_type_32.loc22 [template = i32]
// CHECK:STDOUT:   %.loc22_24.2: type = converted %int.make_type_32.loc22, %.loc22_24.1 [template = i32]
// CHECK:STDOUT:   %result.var: ref i32 = var result
// CHECK:STDOUT:   %result: ref i32 = bind_name result, %result.var
// CHECK:STDOUT:   %.loc22_30: i32 = int_literal 0 [template = constants.%.8]
// CHECK:STDOUT:   assign %result.var, %.loc22_30
// CHECK:STDOUT:   %.loc22_16: i32 = bind_value %result
// CHECK:STDOUT:   return %.loc22_16
// CHECK:STDOUT: }
// CHECK:STDOUT:<|MERGE_RESOLUTION|>--- conflicted
+++ resolved
@@ -67,29 +67,16 @@
 // CHECK:STDOUT:     .G = %G.decl
 // CHECK:STDOUT:   }
 // CHECK:STDOUT:   %Core.import = import Core
-<<<<<<< HEAD
 // CHECK:STDOUT:   %C.decl: type = class_decl @C [template = constants.%C] {} {}
 // CHECK:STDOUT:   %F.decl: %F.type = fn_decl @F [template = constants.%F] {} {
-// CHECK:STDOUT:     %C.ref: type = name_ref C, %C.decl [template = constants.%C]
-// CHECK:STDOUT:     @F.%return: ref %C = var <return slot>
-// CHECK:STDOUT:   }
-// CHECK:STDOUT:   %G.decl: %G.type = fn_decl @G [template = constants.%G] {} {
-// CHECK:STDOUT:     %int.make_type_32: init type = call constants.%Int32() [template = i32]
-// CHECK:STDOUT:     %.loc21_11.1: type = value_of_initializer %int.make_type_32 [template = i32]
-// CHECK:STDOUT:     %.loc21_11.2: type = converted %int.make_type_32, %.loc21_11.1 [template = i32]
-// CHECK:STDOUT:     @G.%return: ref i32 = var <return slot>
-=======
-// CHECK:STDOUT:   %C.decl: type = class_decl @C [template = constants.%C] {}
-// CHECK:STDOUT:   %F.decl: %F.type = fn_decl @F [template = constants.%F] {
 // CHECK:STDOUT:     %C.ref.loc16: type = name_ref C, file.%C.decl [template = constants.%C]
 // CHECK:STDOUT:     %return: ref %C = var <return slot>
 // CHECK:STDOUT:   }
-// CHECK:STDOUT:   %G.decl: %G.type = fn_decl @G [template = constants.%G] {
+// CHECK:STDOUT:   %G.decl: %G.type = fn_decl @G [template = constants.%G] {} {
 // CHECK:STDOUT:     %int.make_type_32.loc21: init type = call constants.%Int32() [template = i32]
 // CHECK:STDOUT:     %.loc21_11.1: type = value_of_initializer %int.make_type_32.loc21 [template = i32]
 // CHECK:STDOUT:     %.loc21_11.2: type = converted %int.make_type_32.loc21, %.loc21_11.1 [template = i32]
 // CHECK:STDOUT:     %return: ref i32 = var <return slot>
->>>>>>> 1e34d03e
 // CHECK:STDOUT:   }
 // CHECK:STDOUT: }
 // CHECK:STDOUT:
