// Part of the Carbon Language project, under the Apache License v2.0 with LLVM
// Exceptions. See /LICENSE for license information.
// SPDX-License-Identifier: Apache-2.0 WITH LLVM-exception
//
// AUTOUPDATE

fn Mismatch() -> i32 {
  // CHECK:STDERR: fail_returned_var_type.carbon:[[@LINE+6]]:19: ERROR: Type `f64` of `returned var` does not match return type of enclosing function.
  // CHECK:STDERR:   returned var v: f64 = 0.0;
  // CHECK:STDERR:                   ^~~
  // CHECK:STDERR: fail_returned_var_type.carbon:[[@LINE-4]]:1: Return type of function is `i32`.
  // CHECK:STDERR: fn Mismatch() -> i32 {
  // CHECK:STDERR: ^~~~~~~~~~~~~~~~~~~~~~
  returned var v: f64 = 0.0;
  return var;
}

// CHECK:STDOUT: --- fail_returned_var_type.carbon
// CHECK:STDOUT:
// CHECK:STDOUT: constants {
// CHECK:STDOUT:   %.loc14: f64 = real_literal 0e-1, const
// CHECK:STDOUT: }
// CHECK:STDOUT:
// CHECK:STDOUT: file {
<<<<<<< HEAD
// CHECK:STDOUT:   package: <namespace> = namespace {.Mismatch = %Mismatch}
// CHECK:STDOUT:   %Mismatch: <function> = fn_decl @Mismatch, const
=======
// CHECK:STDOUT:   package: <namespace> = namespace package, {.Mismatch = %Mismatch}
// CHECK:STDOUT:   %Mismatch: <function> = fn_decl @Mismatch
>>>>>>> dc75295a
// CHECK:STDOUT: }
// CHECK:STDOUT:
// CHECK:STDOUT: fn @Mismatch() -> i32 {
// CHECK:STDOUT: !entry:
// CHECK:STDOUT:   %v: f64 = bind_name v, <error>
// CHECK:STDOUT:   %.loc14: f64 = real_literal 0e-1, const = constants.%.loc14
// CHECK:STDOUT:   assign <error>, <error>
// CHECK:STDOUT:   return <error>
// CHECK:STDOUT: }
// CHECK:STDOUT:<|MERGE_RESOLUTION|>--- conflicted
+++ resolved
@@ -22,13 +22,8 @@
 // CHECK:STDOUT: }
 // CHECK:STDOUT:
 // CHECK:STDOUT: file {
-<<<<<<< HEAD
-// CHECK:STDOUT:   package: <namespace> = namespace {.Mismatch = %Mismatch}
+// CHECK:STDOUT:   package: <namespace> = namespace package, {.Mismatch = %Mismatch}
 // CHECK:STDOUT:   %Mismatch: <function> = fn_decl @Mismatch, const
-=======
-// CHECK:STDOUT:   package: <namespace> = namespace package, {.Mismatch = %Mismatch}
-// CHECK:STDOUT:   %Mismatch: <function> = fn_decl @Mismatch
->>>>>>> dc75295a
 // CHECK:STDOUT: }
 // CHECK:STDOUT:
 // CHECK:STDOUT: fn @Mismatch() -> i32 {
