--- conflicted
+++ resolved
@@ -22,17 +22,12 @@
 // CHECK:STDOUT: }
 // CHECK:STDOUT:
 // CHECK:STDOUT: file {
-<<<<<<< HEAD
 // CHECK:STDOUT:   package: <namespace> = namespace {
 // CHECK:STDOUT:     .Mismatch = %Mismatch
 // CHECK:STDOUT:   } [template]
-// CHECK:STDOUT:   %Mismatch: <function> = fn_decl @Mismatch [template]
-=======
-// CHECK:STDOUT:   package: <namespace> = namespace {.Mismatch = %Mismatch} [template]
 // CHECK:STDOUT:   %Mismatch: <function> = fn_decl @Mismatch {
 // CHECK:STDOUT:     %return.var: ref i32 = var <return slot>
 // CHECK:STDOUT:   } [template]
->>>>>>> 5f4e6c76
 // CHECK:STDOUT: }
 // CHECK:STDOUT:
 // CHECK:STDOUT: fn @Mismatch() -> i32 {
