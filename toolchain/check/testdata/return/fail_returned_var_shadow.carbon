// Part of the Carbon Language project, under the Apache License v2.0 with LLVM
// Exceptions. See /LICENSE for license information.
// SPDX-License-Identifier: Apache-2.0 WITH LLVM-exception
//
// AUTOUPDATE

fn SameScope() -> i32 {
  if (true) {
    returned var v: i32 = 0;
    // CHECK:STDERR: fail_returned_var_shadow.carbon:[[@LINE+6]]:18: ERROR: Cannot declare a `returned var` in the scope of another `returned var`.
    // CHECK:STDERR:     returned var w: i32 = 1;
    // CHECK:STDERR:                  ^
    // CHECK:STDERR: fail_returned_var_shadow.carbon:[[@LINE-4]]:18: `returned var` was declared here.
    // CHECK:STDERR:     returned var v: i32 = 0;
    // CHECK:STDERR:                  ^
    returned var w: i32 = 1;
  }
  return 0;
}

fn DifferentScopes() -> i32 {
  if (true) {
    returned var v: i32 = 0;
    if (true) {
      // CHECK:STDERR: fail_returned_var_shadow.carbon:[[@LINE+6]]:20: ERROR: Cannot declare a `returned var` in the scope of another `returned var`.
      // CHECK:STDERR:       returned var w: i32 = 1;
      // CHECK:STDERR:                    ^
      // CHECK:STDERR: fail_returned_var_shadow.carbon:[[@LINE-5]]:18: `returned var` was declared here.
      // CHECK:STDERR:     returned var v: i32 = 0;
      // CHECK:STDERR:                  ^
      returned var w: i32 = 1;
    }
  }
  return 0;
}

// CHECK:STDOUT: --- fail_returned_var_shadow.carbon
// CHECK:STDOUT:
// CHECK:STDOUT: constants {
// CHECK:STDOUT:   %.loc8: bool = bool_literal true, const
// CHECK:STDOUT:   %.loc9: i32 = int_literal 0, const
// CHECK:STDOUT:   %.loc16: i32 = int_literal 1, const
// CHECK:STDOUT:   %.loc18: i32 = int_literal 0, const
// CHECK:STDOUT:   %.loc22: bool = bool_literal true, const
// CHECK:STDOUT:   %.loc23: i32 = int_literal 0, const
// CHECK:STDOUT:   %.loc24: bool = bool_literal true, const
// CHECK:STDOUT:   %.loc31: i32 = int_literal 1, const
// CHECK:STDOUT:   %.loc34: i32 = int_literal 0, const
// CHECK:STDOUT: }
// CHECK:STDOUT:
// CHECK:STDOUT: file {
<<<<<<< HEAD
// CHECK:STDOUT:   package: <namespace> = namespace {.SameScope = %SameScope, .DifferentScopes = %DifferentScopes}
// CHECK:STDOUT:   %SameScope: <function> = fn_decl @SameScope, const
// CHECK:STDOUT:   %DifferentScopes: <function> = fn_decl @DifferentScopes, const
=======
// CHECK:STDOUT:   package: <namespace> = namespace package, {.SameScope = %SameScope, .DifferentScopes = %DifferentScopes}
// CHECK:STDOUT:   %SameScope: <function> = fn_decl @SameScope
// CHECK:STDOUT:   %DifferentScopes: <function> = fn_decl @DifferentScopes
>>>>>>> dc75295a
// CHECK:STDOUT: }
// CHECK:STDOUT:
// CHECK:STDOUT: fn @SameScope() -> i32 {
// CHECK:STDOUT: !entry:
// CHECK:STDOUT:   %.loc8: bool = bool_literal true, const = constants.%.loc8
// CHECK:STDOUT:   if %.loc8 br !if.then else br !if.else
// CHECK:STDOUT:
// CHECK:STDOUT: !if.then:
// CHECK:STDOUT:   %v.var: ref i32 = var v
// CHECK:STDOUT:   %v: ref i32 = bind_name v, %v.var
// CHECK:STDOUT:   %.loc9: i32 = int_literal 0, const = constants.%.loc9
// CHECK:STDOUT:   assign %v.var, %.loc9
// CHECK:STDOUT:   %w.var: ref i32 = var w
// CHECK:STDOUT:   %w: ref i32 = bind_name w, %w.var
// CHECK:STDOUT:   %.loc16: i32 = int_literal 1, const = constants.%.loc16
// CHECK:STDOUT:   assign %w.var, %.loc16
// CHECK:STDOUT:   br !if.else
// CHECK:STDOUT:
// CHECK:STDOUT: !if.else:
// CHECK:STDOUT:   %.loc18: i32 = int_literal 0, const = constants.%.loc18
// CHECK:STDOUT:   return %.loc18
// CHECK:STDOUT: }
// CHECK:STDOUT:
// CHECK:STDOUT: fn @DifferentScopes() -> i32 {
// CHECK:STDOUT: !entry:
// CHECK:STDOUT:   %.loc22: bool = bool_literal true, const = constants.%.loc22
// CHECK:STDOUT:   if %.loc22 br !if.then.loc22 else br !if.else.loc22
// CHECK:STDOUT:
// CHECK:STDOUT: !if.then.loc22:
// CHECK:STDOUT:   %v.var: ref i32 = var v
// CHECK:STDOUT:   %v: ref i32 = bind_name v, %v.var
// CHECK:STDOUT:   %.loc23: i32 = int_literal 0, const = constants.%.loc23
// CHECK:STDOUT:   assign %v.var, %.loc23
// CHECK:STDOUT:   %.loc24: bool = bool_literal true, const = constants.%.loc24
// CHECK:STDOUT:   if %.loc24 br !if.then.loc24 else br !if.else.loc24
// CHECK:STDOUT:
// CHECK:STDOUT: !if.then.loc24:
// CHECK:STDOUT:   %w.var: ref i32 = var w
// CHECK:STDOUT:   %w: ref i32 = bind_name w, %w.var
// CHECK:STDOUT:   %.loc31: i32 = int_literal 1, const = constants.%.loc31
// CHECK:STDOUT:   assign %w.var, %.loc31
// CHECK:STDOUT:   br !if.else.loc24
// CHECK:STDOUT:
// CHECK:STDOUT: !if.else.loc24:
// CHECK:STDOUT:   br !if.else.loc22
// CHECK:STDOUT:
// CHECK:STDOUT: !if.else.loc22:
// CHECK:STDOUT:   %.loc34: i32 = int_literal 0, const = constants.%.loc34
// CHECK:STDOUT:   return %.loc34
// CHECK:STDOUT: }
// CHECK:STDOUT:<|MERGE_RESOLUTION|>--- conflicted
+++ resolved
@@ -49,15 +49,9 @@
 // CHECK:STDOUT: }
 // CHECK:STDOUT:
 // CHECK:STDOUT: file {
-<<<<<<< HEAD
-// CHECK:STDOUT:   package: <namespace> = namespace {.SameScope = %SameScope, .DifferentScopes = %DifferentScopes}
+// CHECK:STDOUT:   package: <namespace> = namespace package, {.SameScope = %SameScope, .DifferentScopes = %DifferentScopes}
 // CHECK:STDOUT:   %SameScope: <function> = fn_decl @SameScope, const
 // CHECK:STDOUT:   %DifferentScopes: <function> = fn_decl @DifferentScopes, const
-=======
-// CHECK:STDOUT:   package: <namespace> = namespace package, {.SameScope = %SameScope, .DifferentScopes = %DifferentScopes}
-// CHECK:STDOUT:   %SameScope: <function> = fn_decl @SameScope
-// CHECK:STDOUT:   %DifferentScopes: <function> = fn_decl @DifferentScopes
->>>>>>> dc75295a
 // CHECK:STDOUT: }
 // CHECK:STDOUT:
 // CHECK:STDOUT: fn @SameScope() -> i32 {
