--- conflicted
+++ resolved
@@ -15,29 +15,13 @@
 // CHECK:STDOUT:
 // CHECK:STDOUT: fn @Main() -> %return: (i32, i32) {
 // CHECK:STDOUT: !entry:
-<<<<<<< HEAD
-// CHECK:STDOUT:   %.loc9_11.1: i32 = int_literal 15
-// CHECK:STDOUT:   %.loc9_11.2: i32 = stub_reference %.loc9_11.1
-// CHECK:STDOUT:   %.loc9_15.1: i32 = int_literal 35
-// CHECK:STDOUT:   %.loc9_15.2: i32 = stub_reference %.loc9_15.1
-// CHECK:STDOUT:   %.loc9_17: (i32, i32) = tuple_literal (%.loc9_11.2, %.loc9_15.2)
-// CHECK:STDOUT:   %.loc9_18.1: ref i32 = tuple_access %return, member0
-// CHECK:STDOUT:   %.loc9_18.2: init i32 = initialize_from %.loc9_11.2 to %.loc9_18.1
-// CHECK:STDOUT:   %.loc9_18.3: ref i32 = tuple_access %return, member1
-// CHECK:STDOUT:   %.loc9_18.4: init i32 = initialize_from %.loc9_15.2 to %.loc9_18.3
-// CHECK:STDOUT:   %.loc9_18.5: init (i32, i32) = tuple_init %.loc9_17, (%.loc9_18.2, %.loc9_18.4)
-// CHECK:STDOUT:   return %.loc9_18.5
-=======
 // CHECK:STDOUT:   %.loc9_11: i32 = int_literal 15
 // CHECK:STDOUT:   %.loc9_15: i32 = int_literal 35
 // CHECK:STDOUT:   %.loc9_17: (i32, i32) = tuple_literal (%.loc9_11, %.loc9_15)
-// CHECK:STDOUT:   %.loc9_18.1: i32 = int_literal 0
-// CHECK:STDOUT:   %.loc9_18.2: ref i32 = tuple_index %return, %.loc9_18.1
-// CHECK:STDOUT:   %.loc9_18.3: init i32 = initialize_from %.loc9_11 to %.loc9_18.2
-// CHECK:STDOUT:   %.loc9_18.4: i32 = int_literal 1
-// CHECK:STDOUT:   %.loc9_18.5: ref i32 = tuple_index %return, %.loc9_18.4
-// CHECK:STDOUT:   %.loc9_18.6: init i32 = initialize_from %.loc9_15 to %.loc9_18.5
-// CHECK:STDOUT:   %.loc9_18.7: init (i32, i32) = tuple_init %.loc9_17, (%.loc9_18.3, %.loc9_18.6)
-// CHECK:STDOUT:   return %.loc9_18.7
->>>>>>> f3898448
+// CHECK:STDOUT:   %.loc9_18.1: ref i32 = tuple_access %return, member0
+// CHECK:STDOUT:   %.loc9_18.2: init i32 = initialize_from %.loc9_11 to %.loc9_18.1
+// CHECK:STDOUT:   %.loc9_18.3: ref i32 = tuple_access %return, member1
+// CHECK:STDOUT:   %.loc9_18.4: init i32 = initialize_from %.loc9_15 to %.loc9_18.3
+// CHECK:STDOUT:   %.loc9_18.5: init (i32, i32) = tuple_init %.loc9_17, (%.loc9_18.2, %.loc9_18.4)
+// CHECK:STDOUT:   return %.loc9_18.5
 // CHECK:STDOUT: }