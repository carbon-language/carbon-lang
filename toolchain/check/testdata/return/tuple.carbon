// Part of the Carbon Language project, under the Apache License v2.0 with LLVM
// Exceptions. See /LICENSE for license information.
// SPDX-License-Identifier: Apache-2.0 WITH LLVM-exception
//
// AUTOUPDATE


fn Main() -> (i32, i32) {
  return (15, 35);
}

// CHECK:STDOUT: --- tuple.carbon
// CHECK:STDOUT:
// CHECK:STDOUT: constants {
// CHECK:STDOUT:   %.1: type = tuple_type (type, type) [template]
// CHECK:STDOUT:   %.2: type = tuple_type (i32, i32) [template]
// CHECK:STDOUT:   %.3: type = ptr_type (i32, i32) [template]
// CHECK:STDOUT:   %.4: i32 = int_literal 15 [template]
// CHECK:STDOUT:   %.5: i32 = int_literal 35 [template]
// CHECK:STDOUT:   %.6: (i32, i32) = tuple_value (%.4, %.5) [template]
// CHECK:STDOUT: }
// CHECK:STDOUT:
// CHECK:STDOUT: file {
<<<<<<< HEAD
// CHECK:STDOUT:   package: <namespace> = namespace {
// CHECK:STDOUT:     .Main = %Main
// CHECK:STDOUT:   } [template]
// CHECK:STDOUT:   %Main: <function> = fn_decl @Main [template]
=======
// CHECK:STDOUT:   package: <namespace> = namespace {.Main = %Main} [template]
// CHECK:STDOUT:   %Main: <function> = fn_decl @Main {
// CHECK:STDOUT:     %.loc8_23.1: (type, type) = tuple_literal (i32, i32)
// CHECK:STDOUT:     %.loc8_23.2: type = converted %.loc8_23.1, constants.%.2 [template = constants.%.2]
// CHECK:STDOUT:     @Main.%return: ref (i32, i32) = var <return slot>
// CHECK:STDOUT:   } [template]
>>>>>>> 5f4e6c76
// CHECK:STDOUT: }
// CHECK:STDOUT:
// CHECK:STDOUT: fn @Main() -> %return: (i32, i32) {
// CHECK:STDOUT: !entry:
// CHECK:STDOUT:   %.loc9_11: i32 = int_literal 15 [template = constants.%.4]
// CHECK:STDOUT:   %.loc9_15: i32 = int_literal 35 [template = constants.%.5]
// CHECK:STDOUT:   %.loc9_17.1: (i32, i32) = tuple_literal (%.loc9_11, %.loc9_15)
// CHECK:STDOUT:   %.loc9_17.2: ref i32 = tuple_access %return, element0
// CHECK:STDOUT:   %.loc9_17.3: init i32 = initialize_from %.loc9_11 to %.loc9_17.2 [template = constants.%.4]
// CHECK:STDOUT:   %.loc9_17.4: ref i32 = tuple_access %return, element1
// CHECK:STDOUT:   %.loc9_17.5: init i32 = initialize_from %.loc9_15 to %.loc9_17.4 [template = constants.%.5]
// CHECK:STDOUT:   %.loc9_17.6: init (i32, i32) = tuple_init (%.loc9_17.3, %.loc9_17.5) to %return [template = constants.%.6]
// CHECK:STDOUT:   %.loc9_17.7: init (i32, i32) = converted %.loc9_17.1, %.loc9_17.6 [template = constants.%.6]
// CHECK:STDOUT:   return %.loc9_17.7
// CHECK:STDOUT: }
// CHECK:STDOUT:<|MERGE_RESOLUTION|>--- conflicted
+++ resolved
@@ -21,19 +21,14 @@
 // CHECK:STDOUT: }
 // CHECK:STDOUT:
 // CHECK:STDOUT: file {
-<<<<<<< HEAD
 // CHECK:STDOUT:   package: <namespace> = namespace {
 // CHECK:STDOUT:     .Main = %Main
 // CHECK:STDOUT:   } [template]
-// CHECK:STDOUT:   %Main: <function> = fn_decl @Main [template]
-=======
-// CHECK:STDOUT:   package: <namespace> = namespace {.Main = %Main} [template]
 // CHECK:STDOUT:   %Main: <function> = fn_decl @Main {
 // CHECK:STDOUT:     %.loc8_23.1: (type, type) = tuple_literal (i32, i32)
 // CHECK:STDOUT:     %.loc8_23.2: type = converted %.loc8_23.1, constants.%.2 [template = constants.%.2]
 // CHECK:STDOUT:     @Main.%return: ref (i32, i32) = var <return slot>
 // CHECK:STDOUT:   } [template]
->>>>>>> 5f4e6c76
 // CHECK:STDOUT: }
 // CHECK:STDOUT:
 // CHECK:STDOUT: fn @Main() -> %return: (i32, i32) {
