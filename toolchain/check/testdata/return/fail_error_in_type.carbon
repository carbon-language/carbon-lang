--- conflicted
+++ resolved
@@ -12,18 +12,13 @@
 // CHECK:STDOUT: --- fail_error_in_type.carbon
 // CHECK:STDOUT:
 // CHECK:STDOUT: file {
-<<<<<<< HEAD
 // CHECK:STDOUT:   package: <namespace> = namespace {
 // CHECK:STDOUT:     .Six = %Six
 // CHECK:STDOUT:   } [template]
-// CHECK:STDOUT:   %Six: <function> = fn_decl @Six [template]
-=======
-// CHECK:STDOUT:   package: <namespace> = namespace {.Six = %Six} [template]
 // CHECK:STDOUT:   %Six: <function> = fn_decl @Six {
 // CHECK:STDOUT:     %x.ref: <error> = name_ref x, <error> [template = <error>]
 // CHECK:STDOUT:     %return.var: ref <error> = var <return slot>
 // CHECK:STDOUT:   } [template]
->>>>>>> 5f4e6c76
 // CHECK:STDOUT: }
 // CHECK:STDOUT:
 // CHECK:STDOUT: fn @Six() -> <error>;
