// Part of the Carbon Language project, under the Apache License v2.0 with LLVM
// Exceptions. See /LICENSE for license information.
// SPDX-License-Identifier: Apache-2.0 WITH LLVM-exception
//
// AUTOUPDATE

fn F() -> () {
// CHECK:STDERR: fail_missing_return_empty_tuple.carbon:[[@LINE+3]]:1: ERROR: Missing `return` at end of function with declared return type.
// CHECK:STDERR: }
// CHECK:STDERR: ^
}

// CHECK:STDOUT: --- fail_missing_return_empty_tuple.carbon
// CHECK:STDOUT:
// CHECK:STDOUT: constants {
// CHECK:STDOUT:   %.1: type = tuple_type () [template]
// CHECK:STDOUT: }
// CHECK:STDOUT:
// CHECK:STDOUT: file {
<<<<<<< HEAD
// CHECK:STDOUT:   package: <namespace> = namespace {
// CHECK:STDOUT:     .F = %F
// CHECK:STDOUT:   } [template]
// CHECK:STDOUT:   %F: <function> = fn_decl @F [template]
=======
// CHECK:STDOUT:   package: <namespace> = namespace {.F = %F} [template]
// CHECK:STDOUT:   %F: <function> = fn_decl @F {
// CHECK:STDOUT:     %.loc7_12.1: () = tuple_literal ()
// CHECK:STDOUT:     %.loc7_12.2: type = converted %.loc7_12.1, constants.%.1 [template = constants.%.1]
// CHECK:STDOUT:     %return.var: ref () = var <return slot>
// CHECK:STDOUT:   } [template]
>>>>>>> 5f4e6c76
// CHECK:STDOUT: }
// CHECK:STDOUT:
// CHECK:STDOUT: fn @F() -> () {
// CHECK:STDOUT: !entry:
// CHECK:STDOUT: }
// CHECK:STDOUT:<|MERGE_RESOLUTION|>--- conflicted
+++ resolved
@@ -17,19 +17,14 @@
 // CHECK:STDOUT: }
 // CHECK:STDOUT:
 // CHECK:STDOUT: file {
-<<<<<<< HEAD
 // CHECK:STDOUT:   package: <namespace> = namespace {
 // CHECK:STDOUT:     .F = %F
 // CHECK:STDOUT:   } [template]
-// CHECK:STDOUT:   %F: <function> = fn_decl @F [template]
-=======
-// CHECK:STDOUT:   package: <namespace> = namespace {.F = %F} [template]
 // CHECK:STDOUT:   %F: <function> = fn_decl @F {
 // CHECK:STDOUT:     %.loc7_12.1: () = tuple_literal ()
 // CHECK:STDOUT:     %.loc7_12.2: type = converted %.loc7_12.1, constants.%.1 [template = constants.%.1]
 // CHECK:STDOUT:     %return.var: ref () = var <return slot>
 // CHECK:STDOUT:   } [template]
->>>>>>> 5f4e6c76
 // CHECK:STDOUT: }
 // CHECK:STDOUT:
 // CHECK:STDOUT: fn @F() -> () {
