// Part of the Carbon Language project, under the Apache License v2.0 with LLVM
// Exceptions. See /LICENSE for license information.
// SPDX-License-Identifier: Apache-2.0 WITH LLVM-exception
//
// AUTOUPDATE

fn Procedure() -> i32 {
  // CHECK:STDERR: fail_return_var_no_returned_var.carbon:[[@LINE+3]]:3: ERROR: `return var;` with no `returned var` in scope.
  // CHECK:STDERR:   return var;
  // CHECK:STDERR:   ^~~~~~~~~~~
  return var;
}

// CHECK:STDOUT: --- fail_return_var_no_returned_var.carbon
// CHECK:STDOUT:
// CHECK:STDOUT: file {
<<<<<<< HEAD
// CHECK:STDOUT:   package: <namespace> = namespace {
// CHECK:STDOUT:     .Procedure = %Procedure
// CHECK:STDOUT:   } [template]
// CHECK:STDOUT:   %Procedure: <function> = fn_decl @Procedure [template]
=======
// CHECK:STDOUT:   package: <namespace> = namespace {.Procedure = %Procedure} [template]
// CHECK:STDOUT:   %Procedure: <function> = fn_decl @Procedure {
// CHECK:STDOUT:     %return.var: ref i32 = var <return slot>
// CHECK:STDOUT:   } [template]
>>>>>>> 5f4e6c76
// CHECK:STDOUT: }
// CHECK:STDOUT:
// CHECK:STDOUT: fn @Procedure() -> i32 {
// CHECK:STDOUT: !entry:
// CHECK:STDOUT:   return <error>
// CHECK:STDOUT: }
// CHECK:STDOUT:<|MERGE_RESOLUTION|>--- conflicted
+++ resolved
@@ -14,17 +14,12 @@
 // CHECK:STDOUT: --- fail_return_var_no_returned_var.carbon
 // CHECK:STDOUT:
 // CHECK:STDOUT: file {
-<<<<<<< HEAD
 // CHECK:STDOUT:   package: <namespace> = namespace {
 // CHECK:STDOUT:     .Procedure = %Procedure
 // CHECK:STDOUT:   } [template]
-// CHECK:STDOUT:   %Procedure: <function> = fn_decl @Procedure [template]
-=======
-// CHECK:STDOUT:   package: <namespace> = namespace {.Procedure = %Procedure} [template]
 // CHECK:STDOUT:   %Procedure: <function> = fn_decl @Procedure {
 // CHECK:STDOUT:     %return.var: ref i32 = var <return slot>
 // CHECK:STDOUT:   } [template]
->>>>>>> 5f4e6c76
 // CHECK:STDOUT: }
 // CHECK:STDOUT:
 // CHECK:STDOUT: fn @Procedure() -> i32 {
