// Part of the Carbon Language project, under the Apache License v2.0 with LLVM
// Exceptions. See /LICENSE for license information.
// SPDX-License-Identifier: Apache-2.0 WITH LLVM-exception
//
// AUTOUPDATE

namespace NS;

fn F() -> bool {
  // CHECK:STDERR: fail_local_in_namespace.carbon:[[@LINE+6]]:9: ERROR: Name `NS` not found.
  // CHECK:STDERR:   alias NS.a = false;
  // CHECK:STDERR:         ^~
  // CHECK:STDERR: fail_local_in_namespace.carbon:[[@LINE+3]]:16: ERROR: Alias initializer must be a name reference.
  // CHECK:STDERR:   alias NS.a = false;
  // CHECK:STDERR:                ^~~~~
  alias NS.a = false;
  // CHECK:STDERR: fail_local_in_namespace.carbon:[[@LINE+3]]:10: ERROR: Name `a` not found.
  // CHECK:STDERR:   return NS.a;
  // CHECK:STDERR:          ^~~~
  return NS.a;
}

// CHECK:STDOUT: --- fail_local_in_namespace.carbon
// CHECK:STDOUT:
// CHECK:STDOUT: constants {
// CHECK:STDOUT:   %.1: bool = bool_literal false [template]
// CHECK:STDOUT: }
// CHECK:STDOUT:
// CHECK:STDOUT: file {
<<<<<<< HEAD
// CHECK:STDOUT:   package: <namespace> = namespace {
// CHECK:STDOUT:     .NS = %.loc7
// CHECK:STDOUT:     .F = %F
// CHECK:STDOUT:   } [template]
// CHECK:STDOUT:   %.loc7: <namespace> = namespace {
// CHECK:STDOUT:   } [template]
// CHECK:STDOUT:   %F: <function> = fn_decl @F [template]
=======
// CHECK:STDOUT:   package: <namespace> = namespace {.NS = %.loc7, .F = %F} [template]
// CHECK:STDOUT:   %.loc7: <namespace> = namespace {} [template]
// CHECK:STDOUT:   %F: <function> = fn_decl @F {
// CHECK:STDOUT:     %return.var: ref bool = var <return slot>
// CHECK:STDOUT:   } [template]
>>>>>>> 5f4e6c76
// CHECK:STDOUT: }
// CHECK:STDOUT:
// CHECK:STDOUT: fn @F() -> bool {
// CHECK:STDOUT: !entry:
// CHECK:STDOUT:   %.loc16_16: bool = bool_literal false [template = constants.%.1]
// CHECK:STDOUT:   %.loc16_9: <error> = bind_alias <invalid>, <error> [template = <error>]
// CHECK:STDOUT:   %NS.ref: <namespace> = name_ref NS, file.%.loc7 [template = file.%.loc7]
// CHECK:STDOUT:   %a.ref: <error> = name_ref a, <error> [template = <error>]
// CHECK:STDOUT:   return <error>
// CHECK:STDOUT: }
// CHECK:STDOUT:<|MERGE_RESOLUTION|>--- conflicted
+++ resolved
@@ -27,21 +27,15 @@
 // CHECK:STDOUT: }
 // CHECK:STDOUT:
 // CHECK:STDOUT: file {
-<<<<<<< HEAD
 // CHECK:STDOUT:   package: <namespace> = namespace {
 // CHECK:STDOUT:     .NS = %.loc7
 // CHECK:STDOUT:     .F = %F
 // CHECK:STDOUT:   } [template]
 // CHECK:STDOUT:   %.loc7: <namespace> = namespace {
 // CHECK:STDOUT:   } [template]
-// CHECK:STDOUT:   %F: <function> = fn_decl @F [template]
-=======
-// CHECK:STDOUT:   package: <namespace> = namespace {.NS = %.loc7, .F = %F} [template]
-// CHECK:STDOUT:   %.loc7: <namespace> = namespace {} [template]
 // CHECK:STDOUT:   %F: <function> = fn_decl @F {
 // CHECK:STDOUT:     %return.var: ref bool = var <return slot>
 // CHECK:STDOUT:   } [template]
->>>>>>> 5f4e6c76
 // CHECK:STDOUT: }
 // CHECK:STDOUT:
 // CHECK:STDOUT: fn @F() -> bool {
