// Part of the Carbon Language project, under the Apache License v2.0 with LLVM
// Exceptions. See /LICENSE for license information.
// SPDX-License-Identifier: Apache-2.0 WITH LLVM-exception
//
// AUTOUPDATE

fn F() -> i32 {
  var a: i32 = 0;
  alias b = a;
  return b;
}

// CHECK:STDOUT: --- local.carbon
// CHECK:STDOUT:
// CHECK:STDOUT: constants {
// CHECK:STDOUT:   %.1: i32 = int_literal 0 [template]
// CHECK:STDOUT: }
// CHECK:STDOUT:
// CHECK:STDOUT: file {
<<<<<<< HEAD
// CHECK:STDOUT:   package: <namespace> = namespace {
// CHECK:STDOUT:     .F = %F
// CHECK:STDOUT:   } [template]
// CHECK:STDOUT:   %F: <function> = fn_decl @F [template]
=======
// CHECK:STDOUT:   package: <namespace> = namespace {.F = %F} [template]
// CHECK:STDOUT:   %F: <function> = fn_decl @F {
// CHECK:STDOUT:     %return.var: ref i32 = var <return slot>
// CHECK:STDOUT:   } [template]
>>>>>>> 5f4e6c76
// CHECK:STDOUT: }
// CHECK:STDOUT:
// CHECK:STDOUT: fn @F() -> i32 {
// CHECK:STDOUT: !entry:
// CHECK:STDOUT:   %a.var: ref i32 = var a
// CHECK:STDOUT:   %a: ref i32 = bind_name a, %a.var
// CHECK:STDOUT:   %.loc8: i32 = int_literal 0 [template = constants.%.1]
// CHECK:STDOUT:   assign %a.var, %.loc8
// CHECK:STDOUT:   %a.ref: ref i32 = name_ref a, %a
// CHECK:STDOUT:   %b: ref i32 = bind_alias b, %a
// CHECK:STDOUT:   %b.ref: ref i32 = name_ref b, %b
// CHECK:STDOUT:   %.loc10: i32 = bind_value %b.ref
// CHECK:STDOUT:   return %.loc10
// CHECK:STDOUT: }
// CHECK:STDOUT:<|MERGE_RESOLUTION|>--- conflicted
+++ resolved
@@ -17,17 +17,12 @@
 // CHECK:STDOUT: }
 // CHECK:STDOUT:
 // CHECK:STDOUT: file {
-<<<<<<< HEAD
 // CHECK:STDOUT:   package: <namespace> = namespace {
 // CHECK:STDOUT:     .F = %F
 // CHECK:STDOUT:   } [template]
-// CHECK:STDOUT:   %F: <function> = fn_decl @F [template]
-=======
-// CHECK:STDOUT:   package: <namespace> = namespace {.F = %F} [template]
 // CHECK:STDOUT:   %F: <function> = fn_decl @F {
 // CHECK:STDOUT:     %return.var: ref i32 = var <return slot>
 // CHECK:STDOUT:   } [template]
->>>>>>> 5f4e6c76
 // CHECK:STDOUT: }
 // CHECK:STDOUT:
 // CHECK:STDOUT: fn @F() -> i32 {
