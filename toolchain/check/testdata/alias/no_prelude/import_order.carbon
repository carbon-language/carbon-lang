--- conflicted
+++ resolved
@@ -89,20 +89,11 @@
 // CHECK:STDOUT:     .a_val = %a_val
 // CHECK:STDOUT:   }
 // CHECK:STDOUT:   %import_ref.1 = import_ref ir1, inst+1, unloaded
-<<<<<<< HEAD
-// CHECK:STDOUT:   %import_ref.2: type = import_ref ir1, inst+12, loc_52 [template = constants.%C]
-// CHECK:STDOUT:   %import_ref.3: type = import_ref ir1, inst+14, loc_38 [template = constants.%C]
-// CHECK:STDOUT:   %import_ref.4: type = import_ref ir1, inst+16, loc_24 [template = constants.%C]
-// CHECK:STDOUT:   %import_ref.5: type = import_ref ir1, inst+18, loc_11 [template = constants.%C]
-// CHECK:STDOUT:   %import_ref.6: <unbound element of class C> = import_ref ir1, inst+7, loc_32 [template = imports.%.1]
-=======
 // CHECK:STDOUT:   %import_ref.2: type = import_ref ir1, inst+12, loaded [template = constants.%C]
 // CHECK:STDOUT:   %import_ref.3: type = import_ref ir1, inst+14, loaded [template = constants.%C]
 // CHECK:STDOUT:   %import_ref.4: type = import_ref ir1, inst+16, loaded [template = constants.%C]
 // CHECK:STDOUT:   %import_ref.5: type = import_ref ir1, inst+18, loaded [template = constants.%C]
-// CHECK:STDOUT:   %C.decl: type = class_decl @C [template = constants.%C] {}
 // CHECK:STDOUT:   %import_ref.6: <unbound element of class C> = import_ref ir1, inst+7, loaded [template = imports.%.1]
->>>>>>> 92fa0ac1
 // CHECK:STDOUT:   %import_ref.7 = import_ref ir1, inst+2, unloaded
 // CHECK:STDOUT:   %d.ref: type = name_ref d, %import_ref.5 [template = constants.%C]
 // CHECK:STDOUT:   %d_val.var: ref C = var d_val
