// Part of the Carbon Language project, under the Apache License v2.0 with LLVM
// Exceptions. See /LICENSE for license information.
// SPDX-License-Identifier: Apache-2.0 WITH LLVM-exception
//
// AUTOUPDATE
// TIP: To test this file alone, run:
// TIP:   bazel test //toolchain/testing:file_test --test_arg=--file_tests=toolchain/check/testdata/alias/no_prelude/fail_params.carbon
// TIP: To dump output, run:
// TIP:   bazel run //toolchain/testing:file_test -- --dump_output --file_tests=toolchain/check/testdata/alias/no_prelude/fail_params.carbon

// CHECK:STDERR: fail_params.carbon:[[@LINE+7]]:8: error: `alias` declaration cannot have parameters
// CHECK:STDERR: alias A(T:! type) = T*;
// CHECK:STDERR:        ^~~~~~~~~~
// CHECK:STDERR:
// CHECK:STDERR: fail_params.carbon:[[@LINE+3]]:21: error: alias initializer must be a name reference
// CHECK:STDERR: alias A(T:! type) = T*;
// CHECK:STDERR:                     ^~
alias A(T:! type) = T*;

// CHECK:STDOUT: --- fail_params.carbon
// CHECK:STDOUT:
// CHECK:STDOUT: constants {
// CHECK:STDOUT:   %T: type = bind_symbolic_name T 0 [symbolic]
// CHECK:STDOUT:   %T.patt: type = symbolic_binding_pattern T 0 [symbolic]
// CHECK:STDOUT:   %.1: type = ptr_type %T [symbolic]
// CHECK:STDOUT: }
// CHECK:STDOUT:
// CHECK:STDOUT: file {
// CHECK:STDOUT:   package: <namespace> = namespace [template] {
// CHECK:STDOUT:     .A = %A
// CHECK:STDOUT:   }
<<<<<<< HEAD
// CHECK:STDOUT:   %param: type = param
// CHECK:STDOUT:   %T: type = bind_symbolic_name T 0, %param [symbolic = constants.%T]
=======
// CHECK:STDOUT:   %T.param: type = param T, runtime_param<invalid>
// CHECK:STDOUT:   %T: type = bind_symbolic_name T 0, %T.param [symbolic = constants.%T]
>>>>>>> 7396aede
// CHECK:STDOUT:   %T.ref: type = name_ref T, %T [symbolic = constants.%T]
// CHECK:STDOUT:   %.loc18: type = ptr_type %T [symbolic = constants.%.1]
// CHECK:STDOUT:   %A: <error> = bind_alias A, <error> [template = <error>]
// CHECK:STDOUT: }
// CHECK:STDOUT:<|MERGE_RESOLUTION|>--- conflicted
+++ resolved
@@ -29,13 +29,8 @@
 // CHECK:STDOUT:   package: <namespace> = namespace [template] {
 // CHECK:STDOUT:     .A = %A
 // CHECK:STDOUT:   }
-<<<<<<< HEAD
-// CHECK:STDOUT:   %param: type = param
+// CHECK:STDOUT:   %param: type = param runtime_param<invalid>
 // CHECK:STDOUT:   %T: type = bind_symbolic_name T 0, %param [symbolic = constants.%T]
-=======
-// CHECK:STDOUT:   %T.param: type = param T, runtime_param<invalid>
-// CHECK:STDOUT:   %T: type = bind_symbolic_name T 0, %T.param [symbolic = constants.%T]
->>>>>>> 7396aede
 // CHECK:STDOUT:   %T.ref: type = name_ref T, %T [symbolic = constants.%T]
 // CHECK:STDOUT:   %.loc18: type = ptr_type %T [symbolic = constants.%.1]
 // CHECK:STDOUT:   %A: <error> = bind_alias A, <error> [template = <error>]
