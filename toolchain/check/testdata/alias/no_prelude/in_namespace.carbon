// Part of the Carbon Language project, under the Apache License v2.0 with LLVM
// Exceptions. See /LICENSE for license information.
// SPDX-License-Identifier: Apache-2.0 WITH LLVM-exception
//
// AUTOUPDATE
// TIP: To test this file alone, run:
// TIP:   bazel test //toolchain/testing:file_test --test_arg=--file_tests=toolchain/check/testdata/alias/no_prelude/in_namespace.carbon
// TIP: To dump output, run:
// TIP:   bazel run //toolchain/testing:file_test -- --dump_output --file_tests=toolchain/check/testdata/alias/no_prelude/in_namespace.carbon

class C { var v: (); }

namespace NS;
alias NS.a = C;

let b: NS.a = {.v = ()};

fn F() -> NS.a {
  return {.v = ()};
}

// CHECK:STDOUT: --- in_namespace.carbon
// CHECK:STDOUT:
// CHECK:STDOUT: constants {
// CHECK:STDOUT:   %C: type = class_type @C [template]
// CHECK:STDOUT:   %.1: type = tuple_type () [template]
// CHECK:STDOUT:   %.2: type = unbound_element_type %C, %.1 [template]
// CHECK:STDOUT:   %.3: type = struct_type {.v: %.1} [template]
// CHECK:STDOUT:   %.4: <witness> = complete_type_witness %.3 [template]
// CHECK:STDOUT:   %.5: type = ptr_type %.3 [template]
// CHECK:STDOUT:   %tuple: %.1 = tuple_value () [template]
// CHECK:STDOUT:   %struct: %C = struct_value (%tuple) [template]
// CHECK:STDOUT:   %F.type: type = fn_type @F [template]
// CHECK:STDOUT:   %F: %F.type = struct_value () [template]
// CHECK:STDOUT: }
// CHECK:STDOUT:
// CHECK:STDOUT: file {
// CHECK:STDOUT:   package: <namespace> = namespace [template] {
// CHECK:STDOUT:     .C = %C.decl
// CHECK:STDOUT:     .NS = %NS
// CHECK:STDOUT:     .b = @__global_init.%b
// CHECK:STDOUT:     .F = %F.decl
// CHECK:STDOUT:   }
// CHECK:STDOUT:   %C.decl: type = class_decl @C [template = constants.%C] {} {}
// CHECK:STDOUT:   %NS: <namespace> = namespace [template] {
// CHECK:STDOUT:     .a = %a
// CHECK:STDOUT:   }
// CHECK:STDOUT:   %C.ref: type = name_ref C, %C.decl [template = constants.%C]
// CHECK:STDOUT:   %a: type = bind_alias a, %C.decl [template = constants.%C]
<<<<<<< HEAD
// CHECK:STDOUT:   %NS.ref.loc16: <namespace> = name_ref NS, %NS [template = %NS]
// CHECK:STDOUT:   %a.ref.loc16: type = name_ref a, %a [template = constants.%C]
// CHECK:STDOUT:   %F.decl: %F.type = fn_decl @F [template = constants.%F] {} {
// CHECK:STDOUT:     %NS.ref.loc18: <namespace> = name_ref NS, %NS [template = %NS]
// CHECK:STDOUT:     %a.ref.loc18: type = name_ref a, %a [template = constants.%C]
// CHECK:STDOUT:     @F.%return: ref %C = var <return slot>
=======
// CHECK:STDOUT:   %NS.ref: <namespace> = name_ref NS, %NS [template = %NS]
// CHECK:STDOUT:   %a.ref: type = name_ref a, %a [template = constants.%C]
// CHECK:STDOUT:   %F.decl: %F.type = fn_decl @F [template = constants.%F] {
// CHECK:STDOUT:     %NS.ref: <namespace> = name_ref NS, file.%NS [template = file.%NS]
// CHECK:STDOUT:     %a.ref: type = name_ref a, file.%a [template = constants.%C]
// CHECK:STDOUT:     %return: ref %C = var <return slot>
>>>>>>> 1e34d03e
// CHECK:STDOUT:   }
// CHECK:STDOUT: }
// CHECK:STDOUT:
// CHECK:STDOUT: class @C {
// CHECK:STDOUT:   %.loc11_19.1: %.1 = tuple_literal ()
// CHECK:STDOUT:   %.loc11_19.2: type = converted %.loc11_19.1, constants.%.1 [template = constants.%.1]
// CHECK:STDOUT:   %.loc11_16: %.2 = field_decl v, element0 [template]
// CHECK:STDOUT:   %.loc11_22: <witness> = complete_type_witness %.3 [template = constants.%.4]
// CHECK:STDOUT:
// CHECK:STDOUT: !members:
// CHECK:STDOUT:   .Self = constants.%C
// CHECK:STDOUT:   .v = %.loc11_16
// CHECK:STDOUT: }
// CHECK:STDOUT:
// CHECK:STDOUT: fn @F() -> %return: %C {
// CHECK:STDOUT: !entry:
// CHECK:STDOUT:   %.loc19_17.1: %.1 = tuple_literal ()
// CHECK:STDOUT:   %.loc19_18.1: %.3 = struct_literal (%.loc19_17.1)
// CHECK:STDOUT:   %.loc19_18.2: ref %.1 = class_element_access %return, element0
// CHECK:STDOUT:   %.loc19_17.2: init %.1 = tuple_init () to %.loc19_18.2 [template = constants.%tuple]
// CHECK:STDOUT:   %.loc19_18.3: init %.1 = converted %.loc19_17.1, %.loc19_17.2 [template = constants.%tuple]
// CHECK:STDOUT:   %.loc19_18.4: init %C = class_init (%.loc19_18.3), %return [template = constants.%struct]
// CHECK:STDOUT:   %.loc19_19: init %C = converted %.loc19_18.1, %.loc19_18.4 [template = constants.%struct]
// CHECK:STDOUT:   return %.loc19_19 to %return
// CHECK:STDOUT: }
// CHECK:STDOUT:
// CHECK:STDOUT: fn @__global_init() {
// CHECK:STDOUT: !entry:
// CHECK:STDOUT:   %.loc16_22.1: %.1 = tuple_literal ()
// CHECK:STDOUT:   %.loc16_23.1: %.3 = struct_literal (%.loc16_22.1)
// CHECK:STDOUT:   %.loc16_23.2: ref %C = temporary_storage
// CHECK:STDOUT:   %.loc16_23.3: ref %.1 = class_element_access %.loc16_23.2, element0
// CHECK:STDOUT:   %.loc16_22.2: init %.1 = tuple_init () to %.loc16_23.3 [template = constants.%tuple]
// CHECK:STDOUT:   %.loc16_23.4: init %.1 = converted %.loc16_22.1, %.loc16_22.2 [template = constants.%tuple]
// CHECK:STDOUT:   %.loc16_23.5: init %C = class_init (%.loc16_23.4), %.loc16_23.2 [template = constants.%struct]
// CHECK:STDOUT:   %.loc16_23.6: ref %C = temporary %.loc16_23.2, %.loc16_23.5
// CHECK:STDOUT:   %.loc16_24.1: ref %C = converted %.loc16_23.1, %.loc16_23.6
// CHECK:STDOUT:   %.loc16_24.2: %C = bind_value %.loc16_24.1
// CHECK:STDOUT:   %b: %C = bind_name b, %.loc16_24.2
// CHECK:STDOUT:   return
// CHECK:STDOUT: }
// CHECK:STDOUT:<|MERGE_RESOLUTION|>--- conflicted
+++ resolved
@@ -47,21 +47,12 @@
 // CHECK:STDOUT:   }
 // CHECK:STDOUT:   %C.ref: type = name_ref C, %C.decl [template = constants.%C]
 // CHECK:STDOUT:   %a: type = bind_alias a, %C.decl [template = constants.%C]
-<<<<<<< HEAD
-// CHECK:STDOUT:   %NS.ref.loc16: <namespace> = name_ref NS, %NS [template = %NS]
-// CHECK:STDOUT:   %a.ref.loc16: type = name_ref a, %a [template = constants.%C]
-// CHECK:STDOUT:   %F.decl: %F.type = fn_decl @F [template = constants.%F] {} {
-// CHECK:STDOUT:     %NS.ref.loc18: <namespace> = name_ref NS, %NS [template = %NS]
-// CHECK:STDOUT:     %a.ref.loc18: type = name_ref a, %a [template = constants.%C]
-// CHECK:STDOUT:     @F.%return: ref %C = var <return slot>
-=======
 // CHECK:STDOUT:   %NS.ref: <namespace> = name_ref NS, %NS [template = %NS]
 // CHECK:STDOUT:   %a.ref: type = name_ref a, %a [template = constants.%C]
-// CHECK:STDOUT:   %F.decl: %F.type = fn_decl @F [template = constants.%F] {
+// CHECK:STDOUT:   %F.decl: %F.type = fn_decl @F [template = constants.%F] {} {
 // CHECK:STDOUT:     %NS.ref: <namespace> = name_ref NS, file.%NS [template = file.%NS]
 // CHECK:STDOUT:     %a.ref: type = name_ref a, file.%a [template = constants.%C]
 // CHECK:STDOUT:     %return: ref %C = var <return slot>
->>>>>>> 1e34d03e
 // CHECK:STDOUT:   }
 // CHECK:STDOUT: }
 // CHECK:STDOUT:
