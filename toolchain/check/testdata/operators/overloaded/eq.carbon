// Part of the Carbon Language project, under the Apache License v2.0 with LLVM
// Exceptions. See /LICENSE for license information.
// SPDX-License-Identifier: Apache-2.0 WITH LLVM-exception
//
// AUTOUPDATE
// TIP: To test this file alone, run:
// TIP:   bazel test //toolchain/testing:file_test --test_arg=--file_tests=toolchain/check/testdata/operators/overloaded/eq.carbon
// TIP: To dump output, run:
// TIP:   bazel run //toolchain/testing:file_test -- --dump_output --file_tests=toolchain/check/testdata/operators/overloaded/eq.carbon

// --- user.carbon

package User;

class C {};

impl C as Core.Eq {
  fn Equal[self: C](other: C) -> bool;
  fn NotEqual[self: C](other: C) -> bool;
}

fn TestEqual(a: C, b: C) -> bool {
  return a == b;
}

fn TestNotEqual(a: C, b: C) -> bool {
  return a != b;
}

// --- fail_no_impl.carbon

package FailNoImpl;

class D {};

fn TestEqual(a: D, b: D) -> bool {
  // CHECK:STDERR: fail_no_impl.carbon:[[@LINE+4]]:10: error: cannot access member of interface `Eq` in type `D` that does not implement that interface
  // CHECK:STDERR:   return a == b;
  // CHECK:STDERR:          ^~~~~~
  // CHECK:STDERR:
  return a == b;
}

fn TestNotEqual(a: D, b: D) -> bool {
  // CHECK:STDERR: fail_no_impl.carbon:[[@LINE+4]]:10: error: cannot access member of interface `Eq` in type `D` that does not implement that interface
  // CHECK:STDERR:   return a != b;
  // CHECK:STDERR:          ^~~~~~
  // CHECK:STDERR:
  return a != b;
}

// --- fail_no_impl_for_args.carbon

package FailNoImplForArgs;

class C {};
class D {};

impl C as Core.Eq {
  fn Equal[self: C](other: C) -> bool;
  fn NotEqual[self: C](other: C) -> bool;
}

fn TestRhsBad(a: C, b: D) -> bool {
  // CHECK:STDERR: fail_no_impl_for_args.carbon:[[@LINE+10]]:15: error: cannot implicitly convert from `D` to `C`
  // CHECK:STDERR:   return a == b;
  // CHECK:STDERR:               ^
  // CHECK:STDERR: fail_no_impl_for_args.carbon:[[@LINE+7]]:15: note: type `D` does not implement interface `ImplicitAs`
  // CHECK:STDERR:   return a == b;
  // CHECK:STDERR:               ^
  // CHECK:STDERR: fail_no_impl_for_args.carbon:[[@LINE-11]]:3: note: initializing parameter 1 of function declared here
  // CHECK:STDERR:   fn Equal[self: C](other: C) -> bool;
  // CHECK:STDERR:   ^~~~~~~~~~~~~~~~~~~~~~~~~~~~~~~~~~~~
  // CHECK:STDERR:
  return a == b;
}

fn TestLhsBad(a: D, b: C) -> bool {
  // CHECK:STDERR: fail_no_impl_for_args.carbon:[[@LINE+3]]:10: error: cannot access member of interface `Eq` in type `D` that does not implement that interface
  // CHECK:STDERR:   return a != b;
  // CHECK:STDERR:          ^~~~~~
  return a != b;
}

// CHECK:STDOUT: --- user.carbon
// CHECK:STDOUT:
// CHECK:STDOUT: constants {
// CHECK:STDOUT:   %C: type = class_type @C [template]
// CHECK:STDOUT:   %.1: type = struct_type {} [template]
// CHECK:STDOUT:   %.2: <witness> = complete_type_witness %.1 [template]
// CHECK:STDOUT:   %Eq.type: type = interface_type @Eq [template]
// CHECK:STDOUT:   %Self: %Eq.type = bind_symbolic_name Self, 0 [symbolic]
// CHECK:STDOUT:   %Bool.type: type = fn_type @Bool [template]
// CHECK:STDOUT:   %.3: type = tuple_type () [template]
// CHECK:STDOUT:   %Bool: %Bool.type = struct_value () [template]
// CHECK:STDOUT:   %Equal.type.1: type = fn_type @Equal.1 [template]
// CHECK:STDOUT:   %Equal.1: %Equal.type.1 = struct_value () [template]
// CHECK:STDOUT:   %NotEqual.type.1: type = fn_type @NotEqual.1 [template]
// CHECK:STDOUT:   %NotEqual.1: %NotEqual.type.1 = struct_value () [template]
// CHECK:STDOUT:   %Equal.type.2: type = fn_type @Equal.2 [template]
// CHECK:STDOUT:   %Equal.2: %Equal.type.2 = struct_value () [template]
// CHECK:STDOUT:   %NotEqual.type.2: type = fn_type @NotEqual.2 [template]
// CHECK:STDOUT:   %NotEqual.2: %NotEqual.type.2 = struct_value () [template]
// CHECK:STDOUT:   %.4: <witness> = interface_witness (%Equal.1, %NotEqual.1) [template]
// CHECK:STDOUT:   %TestEqual.type: type = fn_type @TestEqual [template]
// CHECK:STDOUT:   %TestEqual: %TestEqual.type = struct_value () [template]
// CHECK:STDOUT:   %.5: type = ptr_type %.1 [template]
// CHECK:STDOUT:   %.6: type = assoc_entity_type %Eq.type, %Equal.type.2 [template]
// CHECK:STDOUT:   %.7: %.6 = assoc_entity element0, imports.%import_ref.8 [template]
// CHECK:STDOUT:   %TestNotEqual.type: type = fn_type @TestNotEqual [template]
// CHECK:STDOUT:   %TestNotEqual: %TestNotEqual.type = struct_value () [template]
// CHECK:STDOUT:   %.8: type = assoc_entity_type %Eq.type, %NotEqual.type.2 [template]
// CHECK:STDOUT:   %.9: %.8 = assoc_entity element1, imports.%import_ref.9 [template]
// CHECK:STDOUT: }
// CHECK:STDOUT:
// CHECK:STDOUT: imports {
// CHECK:STDOUT:   %Core: <namespace> = namespace file.%Core.import, [template] {
// CHECK:STDOUT:     .Eq = %import_ref.1
// CHECK:STDOUT:     .Bool = %import_ref.7
// CHECK:STDOUT:     import Core//prelude
// CHECK:STDOUT:     import Core//prelude/operators
// CHECK:STDOUT:     import Core//prelude/types
// CHECK:STDOUT:     import Core//prelude/operators/arithmetic
// CHECK:STDOUT:     import Core//prelude/operators/as
// CHECK:STDOUT:     import Core//prelude/operators/bitwise
// CHECK:STDOUT:     import Core//prelude/operators/comparison
// CHECK:STDOUT:     import Core//prelude/types/bool
// CHECK:STDOUT:   }
// CHECK:STDOUT:   %import_ref.1: type = import_ref Core//prelude/operators/comparison, inst+3, loaded [template = constants.%Eq.type]
// CHECK:STDOUT:   %import_ref.2 = import_ref Core//prelude/operators/comparison, inst+5, unloaded
<<<<<<< HEAD
// CHECK:STDOUT:   %import_ref.3: %.7 = import_ref Core//prelude/operators/comparison, inst+35, loaded [template = constants.%.8]
// CHECK:STDOUT:   %import_ref.4: %.9 = import_ref Core//prelude/operators/comparison, inst+60, loaded [template = constants.%.10]
// CHECK:STDOUT:   %import_ref.5: %Equal.type.2 = import_ref Core//prelude/operators/comparison, inst+30, loaded [template = constants.%Equal.2]
// CHECK:STDOUT:   %import_ref.6: %NotEqual.type.2 = import_ref Core//prelude/operators/comparison, inst+55, loaded [template = constants.%NotEqual.2]
=======
// CHECK:STDOUT:   %import_ref.3: %.6 = import_ref Core//prelude/operators/comparison, inst+33, loaded [template = constants.%.7]
// CHECK:STDOUT:   %import_ref.4: %.8 = import_ref Core//prelude/operators/comparison, inst+56, loaded [template = constants.%.9]
// CHECK:STDOUT:   %import_ref.5: %Equal.type.2 = import_ref Core//prelude/operators/comparison, inst+28, loaded [template = constants.%Equal.2]
// CHECK:STDOUT:   %import_ref.6: %NotEqual.type.2 = import_ref Core//prelude/operators/comparison, inst+51, loaded [template = constants.%NotEqual.2]
>>>>>>> b2746222
// CHECK:STDOUT:   %import_ref.7: %Bool.type = import_ref Core//prelude/types/bool, inst+2, loaded [template = constants.%Bool]
// CHECK:STDOUT:   %import_ref.8 = import_ref Core//prelude/operators/comparison, inst+30, unloaded
// CHECK:STDOUT:   %import_ref.9 = import_ref Core//prelude/operators/comparison, inst+55, unloaded
// CHECK:STDOUT: }
// CHECK:STDOUT:
// CHECK:STDOUT: file {
// CHECK:STDOUT:   package: <namespace> = namespace [template] {
// CHECK:STDOUT:     .Core = imports.%Core
// CHECK:STDOUT:     .C = %C.decl
// CHECK:STDOUT:     .TestEqual = %TestEqual.decl
// CHECK:STDOUT:     .TestNotEqual = %TestNotEqual.decl
// CHECK:STDOUT:   }
// CHECK:STDOUT:   %Core.import = import Core
// CHECK:STDOUT:   %C.decl: type = class_decl @C [template = constants.%C] {} {}
// CHECK:STDOUT:   impl_decl @impl [template] {} {
// CHECK:STDOUT:     %C.ref: type = name_ref C, file.%C.decl [template = constants.%C]
// CHECK:STDOUT:     %Core.ref: <namespace> = name_ref Core, imports.%Core [template = imports.%Core]
// CHECK:STDOUT:     %Eq.ref: type = name_ref Eq, imports.%import_ref.1 [template = constants.%Eq.type]
// CHECK:STDOUT:   }
// CHECK:STDOUT:   %TestEqual.decl: %TestEqual.type = fn_decl @TestEqual [template = constants.%TestEqual] {
// CHECK:STDOUT:     %a.patt: %C = binding_pattern a
// CHECK:STDOUT:     %a.param_patt: %C = param_pattern %a.patt, runtime_param0
// CHECK:STDOUT:     %b.patt: %C = binding_pattern b
// CHECK:STDOUT:     %b.param_patt: %C = param_pattern %b.patt, runtime_param1
// CHECK:STDOUT:   } {
// CHECK:STDOUT:     %C.ref.loc11_17: type = name_ref C, file.%C.decl [template = constants.%C]
// CHECK:STDOUT:     %C.ref.loc11_23: type = name_ref C, file.%C.decl [template = constants.%C]
// CHECK:STDOUT:     %bool.make_type: init type = call constants.%Bool() [template = bool]
// CHECK:STDOUT:     %.loc11_29.1: type = value_of_initializer %bool.make_type [template = bool]
// CHECK:STDOUT:     %.loc11_29.2: type = converted %bool.make_type, %.loc11_29.1 [template = bool]
// CHECK:STDOUT:     %return: ref bool = var <return slot>
// CHECK:STDOUT:     %param.loc11_14: %C = param runtime_param0
// CHECK:STDOUT:     %a: %C = bind_name a, %param.loc11_14
// CHECK:STDOUT:     %param.loc11_20: %C = param runtime_param1
// CHECK:STDOUT:     %b: %C = bind_name b, %param.loc11_20
// CHECK:STDOUT:   }
// CHECK:STDOUT:   %TestNotEqual.decl: %TestNotEqual.type = fn_decl @TestNotEqual [template = constants.%TestNotEqual] {
// CHECK:STDOUT:     %a.patt: %C = binding_pattern a
// CHECK:STDOUT:     %a.param_patt: %C = param_pattern %a.patt, runtime_param0
// CHECK:STDOUT:     %b.patt: %C = binding_pattern b
// CHECK:STDOUT:     %b.param_patt: %C = param_pattern %b.patt, runtime_param1
// CHECK:STDOUT:   } {
// CHECK:STDOUT:     %C.ref.loc15_20: type = name_ref C, file.%C.decl [template = constants.%C]
// CHECK:STDOUT:     %C.ref.loc15_26: type = name_ref C, file.%C.decl [template = constants.%C]
// CHECK:STDOUT:     %bool.make_type: init type = call constants.%Bool() [template = bool]
// CHECK:STDOUT:     %.loc15_32.1: type = value_of_initializer %bool.make_type [template = bool]
// CHECK:STDOUT:     %.loc15_32.2: type = converted %bool.make_type, %.loc15_32.1 [template = bool]
// CHECK:STDOUT:     %return: ref bool = var <return slot>
// CHECK:STDOUT:     %param.loc15_17: %C = param runtime_param0
// CHECK:STDOUT:     %a: %C = bind_name a, %param.loc15_17
// CHECK:STDOUT:     %param.loc15_23: %C = param runtime_param1
// CHECK:STDOUT:     %b: %C = bind_name b, %param.loc15_23
// CHECK:STDOUT:   }
// CHECK:STDOUT: }
// CHECK:STDOUT:
// CHECK:STDOUT: interface @Eq {
// CHECK:STDOUT: !members:
// CHECK:STDOUT:   .Self = imports.%import_ref.2
// CHECK:STDOUT:   .Equal = imports.%import_ref.3
// CHECK:STDOUT:   .NotEqual = imports.%import_ref.4
// CHECK:STDOUT:   witness = (imports.%import_ref.5, imports.%import_ref.6)
// CHECK:STDOUT: }
// CHECK:STDOUT:
// CHECK:STDOUT: impl @impl: %C.ref as %Eq.ref {
// CHECK:STDOUT:   %Equal.decl: %Equal.type.1 = fn_decl @Equal.1 [template = constants.%Equal.1] {
// CHECK:STDOUT:     %self.patt: %C = binding_pattern self
// CHECK:STDOUT:     %self.param_patt: %C = param_pattern %self.patt, runtime_param0
// CHECK:STDOUT:     %other.patt: %C = binding_pattern other
// CHECK:STDOUT:     %other.param_patt: %C = param_pattern %other.patt, runtime_param1
// CHECK:STDOUT:   } {
// CHECK:STDOUT:     %C.ref.loc7_18: type = name_ref C, file.%C.decl [template = constants.%C]
// CHECK:STDOUT:     %C.ref.loc7_28: type = name_ref C, file.%C.decl [template = constants.%C]
// CHECK:STDOUT:     %bool.make_type: init type = call constants.%Bool() [template = bool]
// CHECK:STDOUT:     %.loc7_34.1: type = value_of_initializer %bool.make_type [template = bool]
// CHECK:STDOUT:     %.loc7_34.2: type = converted %bool.make_type, %.loc7_34.1 [template = bool]
// CHECK:STDOUT:     %return: ref bool = var <return slot>
// CHECK:STDOUT:     %param.loc7_12: %C = param runtime_param0
// CHECK:STDOUT:     %self: %C = bind_name self, %param.loc7_12
// CHECK:STDOUT:     %param.loc7_21: %C = param runtime_param1
// CHECK:STDOUT:     %other: %C = bind_name other, %param.loc7_21
// CHECK:STDOUT:   }
// CHECK:STDOUT:   %NotEqual.decl: %NotEqual.type.1 = fn_decl @NotEqual.1 [template = constants.%NotEqual.1] {
// CHECK:STDOUT:     %self.patt: %C = binding_pattern self
// CHECK:STDOUT:     %self.param_patt: %C = param_pattern %self.patt, runtime_param0
// CHECK:STDOUT:     %other.patt: %C = binding_pattern other
// CHECK:STDOUT:     %other.param_patt: %C = param_pattern %other.patt, runtime_param1
// CHECK:STDOUT:   } {
// CHECK:STDOUT:     %C.ref.loc8_21: type = name_ref C, file.%C.decl [template = constants.%C]
// CHECK:STDOUT:     %C.ref.loc8_31: type = name_ref C, file.%C.decl [template = constants.%C]
// CHECK:STDOUT:     %bool.make_type: init type = call constants.%Bool() [template = bool]
// CHECK:STDOUT:     %.loc8_37.1: type = value_of_initializer %bool.make_type [template = bool]
// CHECK:STDOUT:     %.loc8_37.2: type = converted %bool.make_type, %.loc8_37.1 [template = bool]
// CHECK:STDOUT:     %return: ref bool = var <return slot>
// CHECK:STDOUT:     %param.loc8_15: %C = param runtime_param0
// CHECK:STDOUT:     %self: %C = bind_name self, %param.loc8_15
// CHECK:STDOUT:     %param.loc8_24: %C = param runtime_param1
// CHECK:STDOUT:     %other: %C = bind_name other, %param.loc8_24
// CHECK:STDOUT:   }
// CHECK:STDOUT:   %.loc6: <witness> = interface_witness (%Equal.decl, %NotEqual.decl) [template = constants.%.4]
// CHECK:STDOUT:
// CHECK:STDOUT: !members:
// CHECK:STDOUT:   .Equal = %Equal.decl
// CHECK:STDOUT:   .NotEqual = %NotEqual.decl
// CHECK:STDOUT:   witness = %.loc6
// CHECK:STDOUT: }
// CHECK:STDOUT:
// CHECK:STDOUT: class @C {
// CHECK:STDOUT:   %.loc4: <witness> = complete_type_witness %.1 [template = constants.%.2]
// CHECK:STDOUT:
// CHECK:STDOUT: !members:
// CHECK:STDOUT:   .Self = constants.%C
// CHECK:STDOUT: }
// CHECK:STDOUT:
// CHECK:STDOUT: fn @Bool() -> type = "bool.make_type";
// CHECK:STDOUT:
// CHECK:STDOUT: fn @Equal.1[%self.param_patt: %C](%other.param_patt: %C) -> bool;
// CHECK:STDOUT:
// CHECK:STDOUT: fn @NotEqual.1[%self.param_patt: %C](%other.param_patt: %C) -> bool;
// CHECK:STDOUT:
// CHECK:STDOUT: generic fn @Equal.2(constants.%Self: %Eq.type) {
// CHECK:STDOUT:   %Self: %Eq.type = bind_symbolic_name Self, 0 [symbolic = %Self (constants.%Self)]
// CHECK:STDOUT:
// CHECK:STDOUT:   fn[%self.param_patt: @Equal.2.%Self (%Self)](%other.param_patt: @Equal.2.%Self (%Self)) -> bool;
// CHECK:STDOUT: }
// CHECK:STDOUT:
// CHECK:STDOUT: generic fn @NotEqual.2(constants.%Self: %Eq.type) {
// CHECK:STDOUT:   %Self: %Eq.type = bind_symbolic_name Self, 0 [symbolic = %Self (constants.%Self)]
// CHECK:STDOUT:
// CHECK:STDOUT:   fn[%self.param_patt: @NotEqual.2.%Self (%Self)](%other.param_patt: @NotEqual.2.%Self (%Self)) -> bool;
// CHECK:STDOUT: }
// CHECK:STDOUT:
// CHECK:STDOUT: fn @TestEqual(%a.param_patt: %C, %b.param_patt: %C) -> bool {
// CHECK:STDOUT: !entry:
// CHECK:STDOUT:   %a.ref: %C = name_ref a, %a
// CHECK:STDOUT:   %b.ref: %C = name_ref b, %b
// CHECK:STDOUT:   %Equal.ref: %.6 = name_ref Equal, imports.%import_ref.3 [template = constants.%.7]
// CHECK:STDOUT:   %.loc12_12.1: %Equal.type.2 = interface_witness_access constants.%.4, element0 [template = constants.%Equal.1]
// CHECK:STDOUT:   %.loc12_12.2: <bound method> = bound_method %a.ref, %.loc12_12.1
// CHECK:STDOUT:   %Equal.call: init bool = call %.loc12_12.2(%a.ref, %b.ref)
// CHECK:STDOUT:   %.loc12_16.1: bool = value_of_initializer %Equal.call
// CHECK:STDOUT:   %.loc12_16.2: bool = converted %Equal.call, %.loc12_16.1
// CHECK:STDOUT:   return %.loc12_16.2
// CHECK:STDOUT: }
// CHECK:STDOUT:
// CHECK:STDOUT: fn @TestNotEqual(%a.param_patt: %C, %b.param_patt: %C) -> bool {
// CHECK:STDOUT: !entry:
// CHECK:STDOUT:   %a.ref: %C = name_ref a, %a
// CHECK:STDOUT:   %b.ref: %C = name_ref b, %b
// CHECK:STDOUT:   %NotEqual.ref: %.8 = name_ref NotEqual, imports.%import_ref.4 [template = constants.%.9]
// CHECK:STDOUT:   %.loc16_12.1: %NotEqual.type.2 = interface_witness_access constants.%.4, element1 [template = constants.%NotEqual.1]
// CHECK:STDOUT:   %.loc16_12.2: <bound method> = bound_method %a.ref, %.loc16_12.1
// CHECK:STDOUT:   %NotEqual.call: init bool = call %.loc16_12.2(%a.ref, %b.ref)
// CHECK:STDOUT:   %.loc16_16.1: bool = value_of_initializer %NotEqual.call
// CHECK:STDOUT:   %.loc16_16.2: bool = converted %NotEqual.call, %.loc16_16.1
// CHECK:STDOUT:   return %.loc16_16.2
// CHECK:STDOUT: }
// CHECK:STDOUT:
// CHECK:STDOUT: specific @Equal.2(constants.%Self) {
// CHECK:STDOUT:   %Self => constants.%Self
// CHECK:STDOUT: }
// CHECK:STDOUT:
// CHECK:STDOUT: specific @Equal.2(constants.%C) {
// CHECK:STDOUT:   %Self => constants.%C
// CHECK:STDOUT: }
// CHECK:STDOUT:
// CHECK:STDOUT: specific @NotEqual.2(constants.%Self) {
// CHECK:STDOUT:   %Self => constants.%Self
// CHECK:STDOUT: }
// CHECK:STDOUT:
// CHECK:STDOUT: specific @NotEqual.2(constants.%C) {
// CHECK:STDOUT:   %Self => constants.%C
// CHECK:STDOUT: }
// CHECK:STDOUT:
// CHECK:STDOUT: --- fail_no_impl.carbon
// CHECK:STDOUT:
// CHECK:STDOUT: constants {
// CHECK:STDOUT:   %D: type = class_type @D [template]
// CHECK:STDOUT:   %.1: type = struct_type {} [template]
// CHECK:STDOUT:   %.2: <witness> = complete_type_witness %.1 [template]
// CHECK:STDOUT:   %Bool.type: type = fn_type @Bool [template]
// CHECK:STDOUT:   %.3: type = tuple_type () [template]
// CHECK:STDOUT:   %Bool: %Bool.type = struct_value () [template]
// CHECK:STDOUT:   %TestEqual.type: type = fn_type @TestEqual [template]
// CHECK:STDOUT:   %TestEqual: %TestEqual.type = struct_value () [template]
// CHECK:STDOUT:   %.4: type = ptr_type %.1 [template]
// CHECK:STDOUT:   %Eq.type: type = interface_type @Eq [template]
// CHECK:STDOUT:   %Self: %Eq.type = bind_symbolic_name Self, 0 [symbolic]
// CHECK:STDOUT:   %Equal.type: type = fn_type @Equal [template]
// CHECK:STDOUT:   %Equal: %Equal.type = struct_value () [template]
// CHECK:STDOUT:   %.5: type = assoc_entity_type %Eq.type, %Equal.type [template]
// CHECK:STDOUT:   %.6: %.5 = assoc_entity element0, imports.%import_ref.8 [template]
// CHECK:STDOUT:   %TestNotEqual.type: type = fn_type @TestNotEqual [template]
// CHECK:STDOUT:   %TestNotEqual: %TestNotEqual.type = struct_value () [template]
// CHECK:STDOUT:   %NotEqual.type: type = fn_type @NotEqual [template]
// CHECK:STDOUT:   %NotEqual: %NotEqual.type = struct_value () [template]
// CHECK:STDOUT:   %.7: type = assoc_entity_type %Eq.type, %NotEqual.type [template]
// CHECK:STDOUT:   %.8: %.7 = assoc_entity element1, imports.%import_ref.9 [template]
// CHECK:STDOUT: }
// CHECK:STDOUT:
// CHECK:STDOUT: imports {
// CHECK:STDOUT:   %Core: <namespace> = namespace file.%Core.import, [template] {
// CHECK:STDOUT:     .Bool = %import_ref.1
// CHECK:STDOUT:     .Eq = %import_ref.2
// CHECK:STDOUT:     import Core//prelude
// CHECK:STDOUT:     import Core//prelude/operators
// CHECK:STDOUT:     import Core//prelude/types
// CHECK:STDOUT:     import Core//prelude/operators/arithmetic
// CHECK:STDOUT:     import Core//prelude/operators/as
// CHECK:STDOUT:     import Core//prelude/operators/bitwise
// CHECK:STDOUT:     import Core//prelude/operators/comparison
// CHECK:STDOUT:     import Core//prelude/types/bool
// CHECK:STDOUT:   }
// CHECK:STDOUT:   %import_ref.1: %Bool.type = import_ref Core//prelude/types/bool, inst+2, loaded [template = constants.%Bool]
// CHECK:STDOUT:   %import_ref.2: type = import_ref Core//prelude/operators/comparison, inst+3, loaded [template = constants.%Eq.type]
// CHECK:STDOUT:   %import_ref.3 = import_ref Core//prelude/operators/comparison, inst+5, unloaded
<<<<<<< HEAD
// CHECK:STDOUT:   %import_ref.4: %.6 = import_ref Core//prelude/operators/comparison, inst+35, loaded [template = constants.%.7]
// CHECK:STDOUT:   %import_ref.5: %.8 = import_ref Core//prelude/operators/comparison, inst+60, loaded [template = constants.%.9]
// CHECK:STDOUT:   %import_ref.6 = import_ref Core//prelude/operators/comparison, inst+30, unloaded
// CHECK:STDOUT:   %import_ref.7 = import_ref Core//prelude/operators/comparison, inst+55, unloaded
// CHECK:STDOUT:   %import_ref.8 = import_ref Core//prelude/operators/comparison, inst+30, unloaded
// CHECK:STDOUT:   %import_ref.9 = import_ref Core//prelude/operators/comparison, inst+55, unloaded
=======
// CHECK:STDOUT:   %import_ref.4: %.5 = import_ref Core//prelude/operators/comparison, inst+33, loaded [template = constants.%.6]
// CHECK:STDOUT:   %import_ref.5: %.7 = import_ref Core//prelude/operators/comparison, inst+56, loaded [template = constants.%.8]
// CHECK:STDOUT:   %import_ref.6 = import_ref Core//prelude/operators/comparison, inst+28, unloaded
// CHECK:STDOUT:   %import_ref.7 = import_ref Core//prelude/operators/comparison, inst+51, unloaded
// CHECK:STDOUT:   %import_ref.8 = import_ref Core//prelude/operators/comparison, inst+28, unloaded
// CHECK:STDOUT:   %import_ref.9 = import_ref Core//prelude/operators/comparison, inst+51, unloaded
>>>>>>> b2746222
// CHECK:STDOUT: }
// CHECK:STDOUT:
// CHECK:STDOUT: file {
// CHECK:STDOUT:   package: <namespace> = namespace [template] {
// CHECK:STDOUT:     .Core = imports.%Core
// CHECK:STDOUT:     .D = %D.decl
// CHECK:STDOUT:     .TestEqual = %TestEqual.decl
// CHECK:STDOUT:     .TestNotEqual = %TestNotEqual.decl
// CHECK:STDOUT:   }
// CHECK:STDOUT:   %Core.import = import Core
// CHECK:STDOUT:   %D.decl: type = class_decl @D [template = constants.%D] {} {}
// CHECK:STDOUT:   %TestEqual.decl: %TestEqual.type = fn_decl @TestEqual [template = constants.%TestEqual] {
// CHECK:STDOUT:     %a.patt: %D = binding_pattern a
// CHECK:STDOUT:     %a.param_patt: %D = param_pattern %a.patt, runtime_param0
// CHECK:STDOUT:     %b.patt: %D = binding_pattern b
// CHECK:STDOUT:     %b.param_patt: %D = param_pattern %b.patt, runtime_param1
// CHECK:STDOUT:   } {
// CHECK:STDOUT:     %D.ref.loc6_17: type = name_ref D, file.%D.decl [template = constants.%D]
// CHECK:STDOUT:     %D.ref.loc6_23: type = name_ref D, file.%D.decl [template = constants.%D]
// CHECK:STDOUT:     %bool.make_type: init type = call constants.%Bool() [template = bool]
// CHECK:STDOUT:     %.loc6_29.1: type = value_of_initializer %bool.make_type [template = bool]
// CHECK:STDOUT:     %.loc6_29.2: type = converted %bool.make_type, %.loc6_29.1 [template = bool]
// CHECK:STDOUT:     %return: ref bool = var <return slot>
// CHECK:STDOUT:     %param.loc6_14: %D = param runtime_param0
// CHECK:STDOUT:     %a: %D = bind_name a, %param.loc6_14
// CHECK:STDOUT:     %param.loc6_20: %D = param runtime_param1
// CHECK:STDOUT:     %b: %D = bind_name b, %param.loc6_20
// CHECK:STDOUT:   }
// CHECK:STDOUT:   %TestNotEqual.decl: %TestNotEqual.type = fn_decl @TestNotEqual [template = constants.%TestNotEqual] {
// CHECK:STDOUT:     %a.patt: %D = binding_pattern a
// CHECK:STDOUT:     %a.param_patt: %D = param_pattern %a.patt, runtime_param0
// CHECK:STDOUT:     %b.patt: %D = binding_pattern b
// CHECK:STDOUT:     %b.param_patt: %D = param_pattern %b.patt, runtime_param1
// CHECK:STDOUT:   } {
// CHECK:STDOUT:     %D.ref.loc14_20: type = name_ref D, file.%D.decl [template = constants.%D]
// CHECK:STDOUT:     %D.ref.loc14_26: type = name_ref D, file.%D.decl [template = constants.%D]
// CHECK:STDOUT:     %bool.make_type: init type = call constants.%Bool() [template = bool]
// CHECK:STDOUT:     %.loc14_32.1: type = value_of_initializer %bool.make_type [template = bool]
// CHECK:STDOUT:     %.loc14_32.2: type = converted %bool.make_type, %.loc14_32.1 [template = bool]
// CHECK:STDOUT:     %return: ref bool = var <return slot>
// CHECK:STDOUT:     %param.loc14_17: %D = param runtime_param0
// CHECK:STDOUT:     %a: %D = bind_name a, %param.loc14_17
// CHECK:STDOUT:     %param.loc14_23: %D = param runtime_param1
// CHECK:STDOUT:     %b: %D = bind_name b, %param.loc14_23
// CHECK:STDOUT:   }
// CHECK:STDOUT: }
// CHECK:STDOUT:
// CHECK:STDOUT: interface @Eq {
// CHECK:STDOUT: !members:
// CHECK:STDOUT:   .Self = imports.%import_ref.3
// CHECK:STDOUT:   .Equal = imports.%import_ref.4
// CHECK:STDOUT:   .NotEqual = imports.%import_ref.5
// CHECK:STDOUT:   witness = (imports.%import_ref.6, imports.%import_ref.7)
// CHECK:STDOUT: }
// CHECK:STDOUT:
// CHECK:STDOUT: class @D {
// CHECK:STDOUT:   %.loc4: <witness> = complete_type_witness %.1 [template = constants.%.2]
// CHECK:STDOUT:
// CHECK:STDOUT: !members:
// CHECK:STDOUT:   .Self = constants.%D
// CHECK:STDOUT: }
// CHECK:STDOUT:
// CHECK:STDOUT: fn @Bool() -> type = "bool.make_type";
// CHECK:STDOUT:
// CHECK:STDOUT: fn @TestEqual(%a.param_patt: %D, %b.param_patt: %D) -> bool {
// CHECK:STDOUT: !entry:
// CHECK:STDOUT:   %a.ref: %D = name_ref a, %a
// CHECK:STDOUT:   %b.ref: %D = name_ref b, %b
// CHECK:STDOUT:   %Equal.ref: %.5 = name_ref Equal, imports.%import_ref.4 [template = constants.%.6]
// CHECK:STDOUT:   return <error>
// CHECK:STDOUT: }
// CHECK:STDOUT:
// CHECK:STDOUT: generic fn @Equal(constants.%Self: %Eq.type) {
// CHECK:STDOUT:   %Self: %Eq.type = bind_symbolic_name Self, 0 [symbolic = %Self (constants.%Self)]
// CHECK:STDOUT:
// CHECK:STDOUT:   fn[%self.param_patt: @Equal.%Self (%Self)](%other.param_patt: @Equal.%Self (%Self)) -> bool;
// CHECK:STDOUT: }
// CHECK:STDOUT:
// CHECK:STDOUT: fn @TestNotEqual(%a.param_patt: %D, %b.param_patt: %D) -> bool {
// CHECK:STDOUT: !entry:
// CHECK:STDOUT:   %a.ref: %D = name_ref a, %a
// CHECK:STDOUT:   %b.ref: %D = name_ref b, %b
// CHECK:STDOUT:   %NotEqual.ref: %.7 = name_ref NotEqual, imports.%import_ref.5 [template = constants.%.8]
// CHECK:STDOUT:   return <error>
// CHECK:STDOUT: }
// CHECK:STDOUT:
// CHECK:STDOUT: generic fn @NotEqual(constants.%Self: %Eq.type) {
// CHECK:STDOUT:   %Self: %Eq.type = bind_symbolic_name Self, 0 [symbolic = %Self (constants.%Self)]
// CHECK:STDOUT:
// CHECK:STDOUT:   fn[%self.param_patt: @NotEqual.%Self (%Self)](%other.param_patt: @NotEqual.%Self (%Self)) -> bool;
// CHECK:STDOUT: }
// CHECK:STDOUT:
// CHECK:STDOUT: specific @Equal(constants.%Self) {
// CHECK:STDOUT:   %Self => constants.%Self
// CHECK:STDOUT: }
// CHECK:STDOUT:
// CHECK:STDOUT: specific @NotEqual(constants.%Self) {
// CHECK:STDOUT:   %Self => constants.%Self
// CHECK:STDOUT: }
// CHECK:STDOUT:
// CHECK:STDOUT: --- fail_no_impl_for_args.carbon
// CHECK:STDOUT:
// CHECK:STDOUT: constants {
// CHECK:STDOUT:   %C: type = class_type @C [template]
// CHECK:STDOUT:   %.1: type = struct_type {} [template]
// CHECK:STDOUT:   %.2: <witness> = complete_type_witness %.1 [template]
// CHECK:STDOUT:   %D: type = class_type @D [template]
// CHECK:STDOUT:   %Eq.type: type = interface_type @Eq [template]
// CHECK:STDOUT:   %Self.1: %Eq.type = bind_symbolic_name Self, 0 [symbolic]
// CHECK:STDOUT:   %Bool.type: type = fn_type @Bool [template]
// CHECK:STDOUT:   %.3: type = tuple_type () [template]
// CHECK:STDOUT:   %Bool: %Bool.type = struct_value () [template]
// CHECK:STDOUT:   %Equal.type.1: type = fn_type @Equal.1 [template]
// CHECK:STDOUT:   %Equal.1: %Equal.type.1 = struct_value () [template]
// CHECK:STDOUT:   %NotEqual.type.1: type = fn_type @NotEqual.1 [template]
// CHECK:STDOUT:   %NotEqual.1: %NotEqual.type.1 = struct_value () [template]
// CHECK:STDOUT:   %Equal.type.2: type = fn_type @Equal.2 [template]
// CHECK:STDOUT:   %Equal.2: %Equal.type.2 = struct_value () [template]
// CHECK:STDOUT:   %NotEqual.type.2: type = fn_type @NotEqual.2 [template]
// CHECK:STDOUT:   %NotEqual.2: %NotEqual.type.2 = struct_value () [template]
// CHECK:STDOUT:   %.4: <witness> = interface_witness (%Equal.1, %NotEqual.1) [template]
// CHECK:STDOUT:   %TestRhsBad.type: type = fn_type @TestRhsBad [template]
// CHECK:STDOUT:   %TestRhsBad: %TestRhsBad.type = struct_value () [template]
// CHECK:STDOUT:   %.5: type = ptr_type %.1 [template]
// CHECK:STDOUT:   %.6: type = assoc_entity_type %Eq.type, %Equal.type.2 [template]
// CHECK:STDOUT:   %.7: %.6 = assoc_entity element0, imports.%import_ref.8 [template]
// CHECK:STDOUT:   %ImplicitAs.type.1: type = generic_interface_type @ImplicitAs [template]
// CHECK:STDOUT:   %ImplicitAs: %ImplicitAs.type.1 = struct_value () [template]
// CHECK:STDOUT:   %Dest: type = bind_symbolic_name Dest, 0 [symbolic]
<<<<<<< HEAD
// CHECK:STDOUT:   %.9: type = interface_type @ImplicitAs, @ImplicitAs(%Dest) [symbolic]
// CHECK:STDOUT:   %Self.2: @ImplicitAs.%.1 (%.9) = bind_symbolic_name Self, 1 [symbolic]
// CHECK:STDOUT:   %Dest.patt: type = symbolic_binding_pattern Dest, 0 [symbolic]
// CHECK:STDOUT:   %Self.3: %.9 = bind_symbolic_name Self, 1 [symbolic]
=======
// CHECK:STDOUT:   %ImplicitAs.type.2: type = interface_type @ImplicitAs, @ImplicitAs(%Dest) [symbolic]
// CHECK:STDOUT:   %Self.2: @ImplicitAs.%ImplicitAs.type (%ImplicitAs.type.2) = bind_symbolic_name Self, 1 [symbolic]
// CHECK:STDOUT:   %Self.3: %ImplicitAs.type.2 = bind_symbolic_name Self, 1 [symbolic]
>>>>>>> b2746222
// CHECK:STDOUT:   %Convert.type.1: type = fn_type @Convert, @ImplicitAs(%Dest) [symbolic]
// CHECK:STDOUT:   %Convert.1: %Convert.type.1 = struct_value () [symbolic]
// CHECK:STDOUT:   %.8: type = assoc_entity_type %ImplicitAs.type.2, %Convert.type.1 [symbolic]
// CHECK:STDOUT:   %.9: %.8 = assoc_entity element0, imports.%import_ref.13 [symbolic]
// CHECK:STDOUT:   %ImplicitAs.type.3: type = interface_type @ImplicitAs, @ImplicitAs(%C) [template]
// CHECK:STDOUT:   %Convert.type.2: type = fn_type @Convert, @ImplicitAs(%C) [template]
// CHECK:STDOUT:   %Convert.2: %Convert.type.2 = struct_value () [template]
// CHECK:STDOUT:   %.10: type = assoc_entity_type %ImplicitAs.type.3, %Convert.type.2 [template]
// CHECK:STDOUT:   %.11: %.10 = assoc_entity element0, imports.%import_ref.13 [template]
// CHECK:STDOUT:   %.12: %.8 = assoc_entity element0, imports.%import_ref.14 [symbolic]
// CHECK:STDOUT:   %TestLhsBad.type: type = fn_type @TestLhsBad [template]
// CHECK:STDOUT:   %TestLhsBad: %TestLhsBad.type = struct_value () [template]
// CHECK:STDOUT:   %.13: type = assoc_entity_type %Eq.type, %NotEqual.type.2 [template]
// CHECK:STDOUT:   %.14: %.13 = assoc_entity element1, imports.%import_ref.15 [template]
// CHECK:STDOUT: }
// CHECK:STDOUT:
// CHECK:STDOUT: imports {
// CHECK:STDOUT:   %Core: <namespace> = namespace file.%Core.import, [template] {
// CHECK:STDOUT:     .Eq = %import_ref.1
// CHECK:STDOUT:     .Bool = %import_ref.7
// CHECK:STDOUT:     .ImplicitAs = %import_ref.9
// CHECK:STDOUT:     import Core//prelude
// CHECK:STDOUT:     import Core//prelude/operators
// CHECK:STDOUT:     import Core//prelude/types
// CHECK:STDOUT:     import Core//prelude/operators/arithmetic
// CHECK:STDOUT:     import Core//prelude/operators/as
// CHECK:STDOUT:     import Core//prelude/operators/bitwise
// CHECK:STDOUT:     import Core//prelude/operators/comparison
// CHECK:STDOUT:     import Core//prelude/types/bool
// CHECK:STDOUT:   }
// CHECK:STDOUT:   %import_ref.1: type = import_ref Core//prelude/operators/comparison, inst+3, loaded [template = constants.%Eq.type]
// CHECK:STDOUT:   %import_ref.2 = import_ref Core//prelude/operators/comparison, inst+5, unloaded
<<<<<<< HEAD
// CHECK:STDOUT:   %import_ref.3: %.7 = import_ref Core//prelude/operators/comparison, inst+35, loaded [template = constants.%.8]
// CHECK:STDOUT:   %import_ref.4: %.16 = import_ref Core//prelude/operators/comparison, inst+60, loaded [template = constants.%.17]
// CHECK:STDOUT:   %import_ref.5: %Equal.type.2 = import_ref Core//prelude/operators/comparison, inst+30, loaded [template = constants.%Equal.2]
// CHECK:STDOUT:   %import_ref.6: %NotEqual.type.2 = import_ref Core//prelude/operators/comparison, inst+55, loaded [template = constants.%NotEqual.2]
// CHECK:STDOUT:   %import_ref.7: %Bool.type = import_ref Core//prelude/types/bool, inst+2, loaded [template = constants.%Bool]
// CHECK:STDOUT:   %import_ref.8 = import_ref Core//prelude/operators/comparison, inst+30, unloaded
// CHECK:STDOUT:   %import_ref.9: %ImplicitAs.type = import_ref Core//prelude/operators/as, inst+46, loaded [template = constants.%ImplicitAs]
// CHECK:STDOUT:   %import_ref.10 = import_ref Core//prelude/operators/as, inst+52, unloaded
// CHECK:STDOUT:   %import_ref.11: @ImplicitAs.%.2 (%.10) = import_ref Core//prelude/operators/as, inst+71, loaded [symbolic = @ImplicitAs.%.3 (constants.%.15)]
// CHECK:STDOUT:   %import_ref.12 = import_ref Core//prelude/operators/as, inst+64, unloaded
// CHECK:STDOUT:   %import_ref.13 = import_ref Core//prelude/operators/as, inst+64, unloaded
// CHECK:STDOUT:   %import_ref.14 = import_ref Core//prelude/operators/as, inst+64, unloaded
// CHECK:STDOUT:   %import_ref.15 = import_ref Core//prelude/operators/comparison, inst+55, unloaded
=======
// CHECK:STDOUT:   %import_ref.3: %.6 = import_ref Core//prelude/operators/comparison, inst+33, loaded [template = constants.%.7]
// CHECK:STDOUT:   %import_ref.4: %.13 = import_ref Core//prelude/operators/comparison, inst+56, loaded [template = constants.%.14]
// CHECK:STDOUT:   %import_ref.5: %Equal.type.2 = import_ref Core//prelude/operators/comparison, inst+28, loaded [template = constants.%Equal.2]
// CHECK:STDOUT:   %import_ref.6: %NotEqual.type.2 = import_ref Core//prelude/operators/comparison, inst+51, loaded [template = constants.%NotEqual.2]
// CHECK:STDOUT:   %import_ref.7: %Bool.type = import_ref Core//prelude/types/bool, inst+2, loaded [template = constants.%Bool]
// CHECK:STDOUT:   %import_ref.8 = import_ref Core//prelude/operators/comparison, inst+28, unloaded
// CHECK:STDOUT:   %import_ref.9: %ImplicitAs.type.1 = import_ref Core//prelude/operators/as, inst+40, loaded [template = constants.%ImplicitAs]
// CHECK:STDOUT:   %import_ref.10 = import_ref Core//prelude/operators/as, inst+45, unloaded
// CHECK:STDOUT:   %import_ref.11: @ImplicitAs.%.1 (%.8) = import_ref Core//prelude/operators/as, inst+63, loaded [symbolic = @ImplicitAs.%.2 (constants.%.12)]
// CHECK:STDOUT:   %import_ref.12 = import_ref Core//prelude/operators/as, inst+56, unloaded
// CHECK:STDOUT:   %import_ref.13 = import_ref Core//prelude/operators/as, inst+56, unloaded
// CHECK:STDOUT:   %import_ref.14 = import_ref Core//prelude/operators/as, inst+56, unloaded
// CHECK:STDOUT:   %import_ref.15 = import_ref Core//prelude/operators/comparison, inst+51, unloaded
>>>>>>> b2746222
// CHECK:STDOUT: }
// CHECK:STDOUT:
// CHECK:STDOUT: file {
// CHECK:STDOUT:   package: <namespace> = namespace [template] {
// CHECK:STDOUT:     .Core = imports.%Core
// CHECK:STDOUT:     .C = %C.decl
// CHECK:STDOUT:     .D = %D.decl
// CHECK:STDOUT:     .TestRhsBad = %TestRhsBad.decl
// CHECK:STDOUT:     .TestLhsBad = %TestLhsBad.decl
// CHECK:STDOUT:   }
// CHECK:STDOUT:   %Core.import = import Core
// CHECK:STDOUT:   %C.decl: type = class_decl @C [template = constants.%C] {} {}
// CHECK:STDOUT:   %D.decl: type = class_decl @D [template = constants.%D] {} {}
// CHECK:STDOUT:   impl_decl @impl [template] {} {
// CHECK:STDOUT:     %C.ref: type = name_ref C, file.%C.decl [template = constants.%C]
// CHECK:STDOUT:     %Core.ref: <namespace> = name_ref Core, imports.%Core [template = imports.%Core]
// CHECK:STDOUT:     %Eq.ref: type = name_ref Eq, imports.%import_ref.1 [template = constants.%Eq.type]
// CHECK:STDOUT:   }
// CHECK:STDOUT:   %TestRhsBad.decl: %TestRhsBad.type = fn_decl @TestRhsBad [template = constants.%TestRhsBad] {
// CHECK:STDOUT:     %a.patt: %C = binding_pattern a
// CHECK:STDOUT:     %a.param_patt: %C = param_pattern %a.patt, runtime_param0
// CHECK:STDOUT:     %b.patt: %D = binding_pattern b
// CHECK:STDOUT:     %b.param_patt: %D = param_pattern %b.patt, runtime_param1
// CHECK:STDOUT:   } {
// CHECK:STDOUT:     %C.ref: type = name_ref C, file.%C.decl [template = constants.%C]
// CHECK:STDOUT:     %D.ref: type = name_ref D, file.%D.decl [template = constants.%D]
// CHECK:STDOUT:     %bool.make_type: init type = call constants.%Bool() [template = bool]
// CHECK:STDOUT:     %.loc12_30.1: type = value_of_initializer %bool.make_type [template = bool]
// CHECK:STDOUT:     %.loc12_30.2: type = converted %bool.make_type, %.loc12_30.1 [template = bool]
// CHECK:STDOUT:     %return: ref bool = var <return slot>
// CHECK:STDOUT:     %param.loc12_15: %C = param runtime_param0
// CHECK:STDOUT:     %a: %C = bind_name a, %param.loc12_15
// CHECK:STDOUT:     %param.loc12_21: %D = param runtime_param1
// CHECK:STDOUT:     %b: %D = bind_name b, %param.loc12_21
// CHECK:STDOUT:   }
// CHECK:STDOUT:   %TestLhsBad.decl: %TestLhsBad.type = fn_decl @TestLhsBad [template = constants.%TestLhsBad] {
// CHECK:STDOUT:     %a.patt: %D = binding_pattern a
// CHECK:STDOUT:     %a.param_patt: %D = param_pattern %a.patt, runtime_param0
// CHECK:STDOUT:     %b.patt: %C = binding_pattern b
// CHECK:STDOUT:     %b.param_patt: %C = param_pattern %b.patt, runtime_param1
// CHECK:STDOUT:   } {
// CHECK:STDOUT:     %D.ref: type = name_ref D, file.%D.decl [template = constants.%D]
// CHECK:STDOUT:     %C.ref: type = name_ref C, file.%C.decl [template = constants.%C]
// CHECK:STDOUT:     %bool.make_type: init type = call constants.%Bool() [template = bool]
// CHECK:STDOUT:     %.loc26_30.1: type = value_of_initializer %bool.make_type [template = bool]
// CHECK:STDOUT:     %.loc26_30.2: type = converted %bool.make_type, %.loc26_30.1 [template = bool]
// CHECK:STDOUT:     %return: ref bool = var <return slot>
// CHECK:STDOUT:     %param.loc26_15: %D = param runtime_param0
// CHECK:STDOUT:     %a: %D = bind_name a, %param.loc26_15
// CHECK:STDOUT:     %param.loc26_21: %C = param runtime_param1
// CHECK:STDOUT:     %b: %C = bind_name b, %param.loc26_21
// CHECK:STDOUT:   }
// CHECK:STDOUT: }
// CHECK:STDOUT:
// CHECK:STDOUT: interface @Eq {
// CHECK:STDOUT: !members:
// CHECK:STDOUT:   .Self = imports.%import_ref.2
// CHECK:STDOUT:   .Equal = imports.%import_ref.3
// CHECK:STDOUT:   .NotEqual = imports.%import_ref.4
// CHECK:STDOUT:   witness = (imports.%import_ref.5, imports.%import_ref.6)
// CHECK:STDOUT: }
// CHECK:STDOUT:
// CHECK:STDOUT: generic interface @ImplicitAs(constants.%Dest: type) {
// CHECK:STDOUT:   %Dest: type = bind_symbolic_name Dest, 0 [symbolic = %Dest (constants.%Dest)]
// CHECK:STDOUT:   %Dest.patt: type = symbolic_binding_pattern Dest, 0 [symbolic = %Dest.patt (constants.%Dest.patt)]
// CHECK:STDOUT:
// CHECK:STDOUT: !definition:
// CHECK:STDOUT:   %ImplicitAs.type: type = interface_type @ImplicitAs, @ImplicitAs(%Dest) [symbolic = %ImplicitAs.type (constants.%ImplicitAs.type.2)]
// CHECK:STDOUT:   %Self: %ImplicitAs.type.2 = bind_symbolic_name Self, 1 [symbolic = %Self (constants.%Self.3)]
// CHECK:STDOUT:   %Convert.type: type = fn_type @Convert, @ImplicitAs(%Dest) [symbolic = %Convert.type (constants.%Convert.type.1)]
// CHECK:STDOUT:   %Convert: @ImplicitAs.%Convert.type (%Convert.type.1) = struct_value () [symbolic = %Convert (constants.%Convert.1)]
// CHECK:STDOUT:   %.1: type = assoc_entity_type @ImplicitAs.%ImplicitAs.type (%ImplicitAs.type.2), @ImplicitAs.%Convert.type (%Convert.type.1) [symbolic = %.1 (constants.%.8)]
// CHECK:STDOUT:   %.2: @ImplicitAs.%.1 (%.8) = assoc_entity element0, imports.%import_ref.13 [symbolic = %.2 (constants.%.9)]
// CHECK:STDOUT:
// CHECK:STDOUT:   interface {
// CHECK:STDOUT:   !members:
// CHECK:STDOUT:     .Self = imports.%import_ref.10
// CHECK:STDOUT:     .Convert = imports.%import_ref.11
// CHECK:STDOUT:     witness = (imports.%import_ref.12)
// CHECK:STDOUT:   }
// CHECK:STDOUT: }
// CHECK:STDOUT:
// CHECK:STDOUT: impl @impl: %C.ref as %Eq.ref {
// CHECK:STDOUT:   %Equal.decl: %Equal.type.1 = fn_decl @Equal.1 [template = constants.%Equal.1] {
// CHECK:STDOUT:     %self.patt: %C = binding_pattern self
// CHECK:STDOUT:     %self.param_patt: %C = param_pattern %self.patt, runtime_param0
// CHECK:STDOUT:     %other.patt: %C = binding_pattern other
// CHECK:STDOUT:     %other.param_patt: %C = param_pattern %other.patt, runtime_param1
// CHECK:STDOUT:   } {
// CHECK:STDOUT:     %C.ref.loc8_18: type = name_ref C, file.%C.decl [template = constants.%C]
// CHECK:STDOUT:     %C.ref.loc8_28: type = name_ref C, file.%C.decl [template = constants.%C]
// CHECK:STDOUT:     %bool.make_type: init type = call constants.%Bool() [template = bool]
// CHECK:STDOUT:     %.loc8_34.1: type = value_of_initializer %bool.make_type [template = bool]
// CHECK:STDOUT:     %.loc8_34.2: type = converted %bool.make_type, %.loc8_34.1 [template = bool]
// CHECK:STDOUT:     %return: ref bool = var <return slot>
// CHECK:STDOUT:     %param.loc8_12: %C = param runtime_param0
// CHECK:STDOUT:     %self: %C = bind_name self, %param.loc8_12
// CHECK:STDOUT:     %param.loc8_21: %C = param runtime_param1
// CHECK:STDOUT:     %other: %C = bind_name other, %param.loc8_21
// CHECK:STDOUT:   }
// CHECK:STDOUT:   %NotEqual.decl: %NotEqual.type.1 = fn_decl @NotEqual.1 [template = constants.%NotEqual.1] {
// CHECK:STDOUT:     %self.patt: %C = binding_pattern self
// CHECK:STDOUT:     %self.param_patt: %C = param_pattern %self.patt, runtime_param0
// CHECK:STDOUT:     %other.patt: %C = binding_pattern other
// CHECK:STDOUT:     %other.param_patt: %C = param_pattern %other.patt, runtime_param1
// CHECK:STDOUT:   } {
// CHECK:STDOUT:     %C.ref.loc9_21: type = name_ref C, file.%C.decl [template = constants.%C]
// CHECK:STDOUT:     %C.ref.loc9_31: type = name_ref C, file.%C.decl [template = constants.%C]
// CHECK:STDOUT:     %bool.make_type: init type = call constants.%Bool() [template = bool]
// CHECK:STDOUT:     %.loc9_37.1: type = value_of_initializer %bool.make_type [template = bool]
// CHECK:STDOUT:     %.loc9_37.2: type = converted %bool.make_type, %.loc9_37.1 [template = bool]
// CHECK:STDOUT:     %return: ref bool = var <return slot>
// CHECK:STDOUT:     %param.loc9_15: %C = param runtime_param0
// CHECK:STDOUT:     %self: %C = bind_name self, %param.loc9_15
// CHECK:STDOUT:     %param.loc9_24: %C = param runtime_param1
// CHECK:STDOUT:     %other: %C = bind_name other, %param.loc9_24
// CHECK:STDOUT:   }
// CHECK:STDOUT:   %.loc7: <witness> = interface_witness (%Equal.decl, %NotEqual.decl) [template = constants.%.4]
// CHECK:STDOUT:
// CHECK:STDOUT: !members:
// CHECK:STDOUT:   .Equal = %Equal.decl
// CHECK:STDOUT:   .NotEqual = %NotEqual.decl
// CHECK:STDOUT:   witness = %.loc7
// CHECK:STDOUT: }
// CHECK:STDOUT:
// CHECK:STDOUT: class @C {
// CHECK:STDOUT:   %.loc4: <witness> = complete_type_witness %.1 [template = constants.%.2]
// CHECK:STDOUT:
// CHECK:STDOUT: !members:
// CHECK:STDOUT:   .Self = constants.%C
// CHECK:STDOUT: }
// CHECK:STDOUT:
// CHECK:STDOUT: class @D {
// CHECK:STDOUT:   %.loc5: <witness> = complete_type_witness %.1 [template = constants.%.2]
// CHECK:STDOUT:
// CHECK:STDOUT: !members:
// CHECK:STDOUT:   .Self = constants.%D
// CHECK:STDOUT: }
// CHECK:STDOUT:
// CHECK:STDOUT: fn @Bool() -> type = "bool.make_type";
// CHECK:STDOUT:
// CHECK:STDOUT: fn @Equal.1[%self.param_patt: %C](%other.param_patt: %C) -> bool;
// CHECK:STDOUT:
// CHECK:STDOUT: fn @NotEqual.1[%self.param_patt: %C](%other.param_patt: %C) -> bool;
// CHECK:STDOUT:
// CHECK:STDOUT: generic fn @Equal.2(constants.%Self.1: %Eq.type) {
// CHECK:STDOUT:   %Self: %Eq.type = bind_symbolic_name Self, 0 [symbolic = %Self (constants.%Self.1)]
// CHECK:STDOUT:
// CHECK:STDOUT:   fn[%self.param_patt: @Equal.2.%Self (%Self.1)](%other.param_patt: @Equal.2.%Self (%Self.1)) -> bool;
// CHECK:STDOUT: }
// CHECK:STDOUT:
// CHECK:STDOUT: generic fn @NotEqual.2(constants.%Self.1: %Eq.type) {
// CHECK:STDOUT:   %Self: %Eq.type = bind_symbolic_name Self, 0 [symbolic = %Self (constants.%Self.1)]
// CHECK:STDOUT:
// CHECK:STDOUT:   fn[%self.param_patt: @NotEqual.2.%Self (%Self.1)](%other.param_patt: @NotEqual.2.%Self (%Self.1)) -> bool;
// CHECK:STDOUT: }
// CHECK:STDOUT:
// CHECK:STDOUT: fn @TestRhsBad(%a.param_patt: %C, %b.param_patt: %D) -> bool {
// CHECK:STDOUT: !entry:
// CHECK:STDOUT:   %a.ref: %C = name_ref a, %a
// CHECK:STDOUT:   %b.ref: %D = name_ref b, %b
// CHECK:STDOUT:   %Equal.ref: %.6 = name_ref Equal, imports.%import_ref.3 [template = constants.%.7]
// CHECK:STDOUT:   %.loc23_12.1: %Equal.type.2 = interface_witness_access constants.%.4, element0 [template = constants.%Equal.1]
// CHECK:STDOUT:   %.loc23_12.2: <bound method> = bound_method %a.ref, %.loc23_12.1
<<<<<<< HEAD
// CHECK:STDOUT:   %.loc23_15.1: type = interface_type @ImplicitAs, @ImplicitAs(constants.%C) [template = constants.%.12]
// CHECK:STDOUT:   %.loc23_15.2: %.13 = specific_constant imports.%import_ref.11, @ImplicitAs(constants.%C) [template = constants.%.14]
// CHECK:STDOUT:   %Convert.ref: %.13 = name_ref Convert, %.loc23_15.2 [template = constants.%.14]
// CHECK:STDOUT:   %.loc23_15.3: %C = converted %b.ref, <error> [template = <error>]
=======
// CHECK:STDOUT:   %ImplicitAs.type: type = interface_type @ImplicitAs, @ImplicitAs(constants.%C) [template = constants.%ImplicitAs.type.3]
// CHECK:STDOUT:   %.loc23_12.3: %.10 = specific_constant imports.%import_ref.11, @ImplicitAs(constants.%C) [template = constants.%.11]
// CHECK:STDOUT:   %Convert.ref: %.10 = name_ref Convert, %.loc23_12.3 [template = constants.%.11]
// CHECK:STDOUT:   %.loc23_12.4: %C = converted %b.ref, <error> [template = <error>]
>>>>>>> b2746222
// CHECK:STDOUT:   %Equal.call: init bool = call %.loc23_12.2(<invalid>) [template = <error>]
// CHECK:STDOUT:   %.loc23_16.1: bool = value_of_initializer %Equal.call [template = <error>]
// CHECK:STDOUT:   %.loc23_16.2: bool = converted %Equal.call, %.loc23_16.1 [template = <error>]
// CHECK:STDOUT:   return %.loc23_16.2
// CHECK:STDOUT: }
// CHECK:STDOUT:
// CHECK:STDOUT: generic fn @Convert(constants.%Dest: type, constants.%Self.2: @ImplicitAs.%ImplicitAs.type (%ImplicitAs.type.2)) {
// CHECK:STDOUT:   %Dest: type = bind_symbolic_name Dest, 0 [symbolic = %Dest (constants.%Dest)]
// CHECK:STDOUT:   %ImplicitAs.type: type = interface_type @ImplicitAs, @ImplicitAs(%Dest) [symbolic = %ImplicitAs.type (constants.%ImplicitAs.type.2)]
// CHECK:STDOUT:   %Self: %ImplicitAs.type.2 = bind_symbolic_name Self, 1 [symbolic = %Self (constants.%Self.3)]
// CHECK:STDOUT:
// CHECK:STDOUT:   fn[%self.param_patt: @Convert.%Self (%Self.3)]() -> @Convert.%Dest (%Dest);
// CHECK:STDOUT: }
// CHECK:STDOUT:
// CHECK:STDOUT: fn @TestLhsBad(%a.param_patt: %D, %b.param_patt: %C) -> bool {
// CHECK:STDOUT: !entry:
// CHECK:STDOUT:   %a.ref: %D = name_ref a, %a
// CHECK:STDOUT:   %b.ref: %C = name_ref b, %b
// CHECK:STDOUT:   %NotEqual.ref: %.13 = name_ref NotEqual, imports.%import_ref.4 [template = constants.%.14]
// CHECK:STDOUT:   return <error>
// CHECK:STDOUT: }
// CHECK:STDOUT:
// CHECK:STDOUT: specific @Equal.2(constants.%Self.1) {
// CHECK:STDOUT:   %Self => constants.%Self.1
// CHECK:STDOUT: }
// CHECK:STDOUT:
// CHECK:STDOUT: specific @Equal.2(constants.%C) {
// CHECK:STDOUT:   %Self => constants.%C
// CHECK:STDOUT: }
// CHECK:STDOUT:
// CHECK:STDOUT: specific @NotEqual.2(constants.%Self.1) {
// CHECK:STDOUT:   %Self => constants.%Self.1
// CHECK:STDOUT: }
// CHECK:STDOUT:
// CHECK:STDOUT: specific @NotEqual.2(constants.%C) {
// CHECK:STDOUT:   %Self => constants.%C
// CHECK:STDOUT: }
// CHECK:STDOUT:
// CHECK:STDOUT: specific @ImplicitAs(constants.%Dest) {
// CHECK:STDOUT:   %Dest => constants.%Dest
// CHECK:STDOUT:   %Dest.patt => constants.%Dest
// CHECK:STDOUT: }
// CHECK:STDOUT:
// CHECK:STDOUT: specific @ImplicitAs(@ImplicitAs.%Dest) {
// CHECK:STDOUT:   %Dest => constants.%Dest
// CHECK:STDOUT:   %Dest.patt => constants.%Dest
// CHECK:STDOUT: }
// CHECK:STDOUT:
// CHECK:STDOUT: specific @ImplicitAs(@Convert.%Dest) {
// CHECK:STDOUT:   %Dest => constants.%Dest
// CHECK:STDOUT:   %Dest.patt => constants.%Dest
// CHECK:STDOUT: }
// CHECK:STDOUT:
// CHECK:STDOUT: specific @Convert(constants.%Dest, constants.%Self.2) {
// CHECK:STDOUT:   %Dest => constants.%Dest
// CHECK:STDOUT:   %ImplicitAs.type => constants.%ImplicitAs.type.2
// CHECK:STDOUT:   %Self => constants.%Self.2
// CHECK:STDOUT: }
// CHECK:STDOUT:
// CHECK:STDOUT: specific @ImplicitAs(constants.%C) {
// CHECK:STDOUT:   %Dest => constants.%C
// CHECK:STDOUT:   %Dest.patt => constants.%C
// CHECK:STDOUT:
// CHECK:STDOUT: !definition:
// CHECK:STDOUT:   %ImplicitAs.type => constants.%ImplicitAs.type.3
// CHECK:STDOUT:   %Self => constants.%Self.3
// CHECK:STDOUT:   %Convert.type => constants.%Convert.type.2
// CHECK:STDOUT:   %Convert => constants.%Convert.2
// CHECK:STDOUT:   %.1 => constants.%.10
// CHECK:STDOUT:   %.2 => constants.%.11
// CHECK:STDOUT: }
// CHECK:STDOUT:<|MERGE_RESOLUTION|>--- conflicted
+++ resolved
@@ -128,17 +128,10 @@
 // CHECK:STDOUT:   }
 // CHECK:STDOUT:   %import_ref.1: type = import_ref Core//prelude/operators/comparison, inst+3, loaded [template = constants.%Eq.type]
 // CHECK:STDOUT:   %import_ref.2 = import_ref Core//prelude/operators/comparison, inst+5, unloaded
-<<<<<<< HEAD
-// CHECK:STDOUT:   %import_ref.3: %.7 = import_ref Core//prelude/operators/comparison, inst+35, loaded [template = constants.%.8]
-// CHECK:STDOUT:   %import_ref.4: %.9 = import_ref Core//prelude/operators/comparison, inst+60, loaded [template = constants.%.10]
+// CHECK:STDOUT:   %import_ref.3: %.6 = import_ref Core//prelude/operators/comparison, inst+35, loaded [template = constants.%.7]
+// CHECK:STDOUT:   %import_ref.4: %.8 = import_ref Core//prelude/operators/comparison, inst+60, loaded [template = constants.%.9]
 // CHECK:STDOUT:   %import_ref.5: %Equal.type.2 = import_ref Core//prelude/operators/comparison, inst+30, loaded [template = constants.%Equal.2]
 // CHECK:STDOUT:   %import_ref.6: %NotEqual.type.2 = import_ref Core//prelude/operators/comparison, inst+55, loaded [template = constants.%NotEqual.2]
-=======
-// CHECK:STDOUT:   %import_ref.3: %.6 = import_ref Core//prelude/operators/comparison, inst+33, loaded [template = constants.%.7]
-// CHECK:STDOUT:   %import_ref.4: %.8 = import_ref Core//prelude/operators/comparison, inst+56, loaded [template = constants.%.9]
-// CHECK:STDOUT:   %import_ref.5: %Equal.type.2 = import_ref Core//prelude/operators/comparison, inst+28, loaded [template = constants.%Equal.2]
-// CHECK:STDOUT:   %import_ref.6: %NotEqual.type.2 = import_ref Core//prelude/operators/comparison, inst+51, loaded [template = constants.%NotEqual.2]
->>>>>>> b2746222
 // CHECK:STDOUT:   %import_ref.7: %Bool.type = import_ref Core//prelude/types/bool, inst+2, loaded [template = constants.%Bool]
 // CHECK:STDOUT:   %import_ref.8 = import_ref Core//prelude/operators/comparison, inst+30, unloaded
 // CHECK:STDOUT:   %import_ref.9 = import_ref Core//prelude/operators/comparison, inst+55, unloaded
@@ -354,21 +347,12 @@
 // CHECK:STDOUT:   %import_ref.1: %Bool.type = import_ref Core//prelude/types/bool, inst+2, loaded [template = constants.%Bool]
 // CHECK:STDOUT:   %import_ref.2: type = import_ref Core//prelude/operators/comparison, inst+3, loaded [template = constants.%Eq.type]
 // CHECK:STDOUT:   %import_ref.3 = import_ref Core//prelude/operators/comparison, inst+5, unloaded
-<<<<<<< HEAD
-// CHECK:STDOUT:   %import_ref.4: %.6 = import_ref Core//prelude/operators/comparison, inst+35, loaded [template = constants.%.7]
-// CHECK:STDOUT:   %import_ref.5: %.8 = import_ref Core//prelude/operators/comparison, inst+60, loaded [template = constants.%.9]
+// CHECK:STDOUT:   %import_ref.4: %.5 = import_ref Core//prelude/operators/comparison, inst+35, loaded [template = constants.%.6]
+// CHECK:STDOUT:   %import_ref.5: %.7 = import_ref Core//prelude/operators/comparison, inst+60, loaded [template = constants.%.8]
 // CHECK:STDOUT:   %import_ref.6 = import_ref Core//prelude/operators/comparison, inst+30, unloaded
 // CHECK:STDOUT:   %import_ref.7 = import_ref Core//prelude/operators/comparison, inst+55, unloaded
 // CHECK:STDOUT:   %import_ref.8 = import_ref Core//prelude/operators/comparison, inst+30, unloaded
 // CHECK:STDOUT:   %import_ref.9 = import_ref Core//prelude/operators/comparison, inst+55, unloaded
-=======
-// CHECK:STDOUT:   %import_ref.4: %.5 = import_ref Core//prelude/operators/comparison, inst+33, loaded [template = constants.%.6]
-// CHECK:STDOUT:   %import_ref.5: %.7 = import_ref Core//prelude/operators/comparison, inst+56, loaded [template = constants.%.8]
-// CHECK:STDOUT:   %import_ref.6 = import_ref Core//prelude/operators/comparison, inst+28, unloaded
-// CHECK:STDOUT:   %import_ref.7 = import_ref Core//prelude/operators/comparison, inst+51, unloaded
-// CHECK:STDOUT:   %import_ref.8 = import_ref Core//prelude/operators/comparison, inst+28, unloaded
-// CHECK:STDOUT:   %import_ref.9 = import_ref Core//prelude/operators/comparison, inst+51, unloaded
->>>>>>> b2746222
 // CHECK:STDOUT: }
 // CHECK:STDOUT:
 // CHECK:STDOUT: file {
@@ -498,16 +482,10 @@
 // CHECK:STDOUT:   %ImplicitAs.type.1: type = generic_interface_type @ImplicitAs [template]
 // CHECK:STDOUT:   %ImplicitAs: %ImplicitAs.type.1 = struct_value () [template]
 // CHECK:STDOUT:   %Dest: type = bind_symbolic_name Dest, 0 [symbolic]
-<<<<<<< HEAD
-// CHECK:STDOUT:   %.9: type = interface_type @ImplicitAs, @ImplicitAs(%Dest) [symbolic]
-// CHECK:STDOUT:   %Self.2: @ImplicitAs.%.1 (%.9) = bind_symbolic_name Self, 1 [symbolic]
-// CHECK:STDOUT:   %Dest.patt: type = symbolic_binding_pattern Dest, 0 [symbolic]
-// CHECK:STDOUT:   %Self.3: %.9 = bind_symbolic_name Self, 1 [symbolic]
-=======
 // CHECK:STDOUT:   %ImplicitAs.type.2: type = interface_type @ImplicitAs, @ImplicitAs(%Dest) [symbolic]
 // CHECK:STDOUT:   %Self.2: @ImplicitAs.%ImplicitAs.type (%ImplicitAs.type.2) = bind_symbolic_name Self, 1 [symbolic]
+// CHECK:STDOUT:   %Dest.patt: type = symbolic_binding_pattern Dest, 0 [symbolic]
 // CHECK:STDOUT:   %Self.3: %ImplicitAs.type.2 = bind_symbolic_name Self, 1 [symbolic]
->>>>>>> b2746222
 // CHECK:STDOUT:   %Convert.type.1: type = fn_type @Convert, @ImplicitAs(%Dest) [symbolic]
 // CHECK:STDOUT:   %Convert.1: %Convert.type.1 = struct_value () [symbolic]
 // CHECK:STDOUT:   %.8: type = assoc_entity_type %ImplicitAs.type.2, %Convert.type.1 [symbolic]
@@ -540,35 +518,19 @@
 // CHECK:STDOUT:   }
 // CHECK:STDOUT:   %import_ref.1: type = import_ref Core//prelude/operators/comparison, inst+3, loaded [template = constants.%Eq.type]
 // CHECK:STDOUT:   %import_ref.2 = import_ref Core//prelude/operators/comparison, inst+5, unloaded
-<<<<<<< HEAD
-// CHECK:STDOUT:   %import_ref.3: %.7 = import_ref Core//prelude/operators/comparison, inst+35, loaded [template = constants.%.8]
-// CHECK:STDOUT:   %import_ref.4: %.16 = import_ref Core//prelude/operators/comparison, inst+60, loaded [template = constants.%.17]
+// CHECK:STDOUT:   %import_ref.3: %.6 = import_ref Core//prelude/operators/comparison, inst+35, loaded [template = constants.%.7]
+// CHECK:STDOUT:   %import_ref.4: %.13 = import_ref Core//prelude/operators/comparison, inst+60, loaded [template = constants.%.14]
 // CHECK:STDOUT:   %import_ref.5: %Equal.type.2 = import_ref Core//prelude/operators/comparison, inst+30, loaded [template = constants.%Equal.2]
 // CHECK:STDOUT:   %import_ref.6: %NotEqual.type.2 = import_ref Core//prelude/operators/comparison, inst+55, loaded [template = constants.%NotEqual.2]
 // CHECK:STDOUT:   %import_ref.7: %Bool.type = import_ref Core//prelude/types/bool, inst+2, loaded [template = constants.%Bool]
 // CHECK:STDOUT:   %import_ref.8 = import_ref Core//prelude/operators/comparison, inst+30, unloaded
-// CHECK:STDOUT:   %import_ref.9: %ImplicitAs.type = import_ref Core//prelude/operators/as, inst+46, loaded [template = constants.%ImplicitAs]
+// CHECK:STDOUT:   %import_ref.9: %ImplicitAs.type.1 = import_ref Core//prelude/operators/as, inst+46, loaded [template = constants.%ImplicitAs]
 // CHECK:STDOUT:   %import_ref.10 = import_ref Core//prelude/operators/as, inst+52, unloaded
-// CHECK:STDOUT:   %import_ref.11: @ImplicitAs.%.2 (%.10) = import_ref Core//prelude/operators/as, inst+71, loaded [symbolic = @ImplicitAs.%.3 (constants.%.15)]
+// CHECK:STDOUT:   %import_ref.11: @ImplicitAs.%.1 (%.8) = import_ref Core//prelude/operators/as, inst+71, loaded [symbolic = @ImplicitAs.%.2 (constants.%.12)]
 // CHECK:STDOUT:   %import_ref.12 = import_ref Core//prelude/operators/as, inst+64, unloaded
 // CHECK:STDOUT:   %import_ref.13 = import_ref Core//prelude/operators/as, inst+64, unloaded
 // CHECK:STDOUT:   %import_ref.14 = import_ref Core//prelude/operators/as, inst+64, unloaded
 // CHECK:STDOUT:   %import_ref.15 = import_ref Core//prelude/operators/comparison, inst+55, unloaded
-=======
-// CHECK:STDOUT:   %import_ref.3: %.6 = import_ref Core//prelude/operators/comparison, inst+33, loaded [template = constants.%.7]
-// CHECK:STDOUT:   %import_ref.4: %.13 = import_ref Core//prelude/operators/comparison, inst+56, loaded [template = constants.%.14]
-// CHECK:STDOUT:   %import_ref.5: %Equal.type.2 = import_ref Core//prelude/operators/comparison, inst+28, loaded [template = constants.%Equal.2]
-// CHECK:STDOUT:   %import_ref.6: %NotEqual.type.2 = import_ref Core//prelude/operators/comparison, inst+51, loaded [template = constants.%NotEqual.2]
-// CHECK:STDOUT:   %import_ref.7: %Bool.type = import_ref Core//prelude/types/bool, inst+2, loaded [template = constants.%Bool]
-// CHECK:STDOUT:   %import_ref.8 = import_ref Core//prelude/operators/comparison, inst+28, unloaded
-// CHECK:STDOUT:   %import_ref.9: %ImplicitAs.type.1 = import_ref Core//prelude/operators/as, inst+40, loaded [template = constants.%ImplicitAs]
-// CHECK:STDOUT:   %import_ref.10 = import_ref Core//prelude/operators/as, inst+45, unloaded
-// CHECK:STDOUT:   %import_ref.11: @ImplicitAs.%.1 (%.8) = import_ref Core//prelude/operators/as, inst+63, loaded [symbolic = @ImplicitAs.%.2 (constants.%.12)]
-// CHECK:STDOUT:   %import_ref.12 = import_ref Core//prelude/operators/as, inst+56, unloaded
-// CHECK:STDOUT:   %import_ref.13 = import_ref Core//prelude/operators/as, inst+56, unloaded
-// CHECK:STDOUT:   %import_ref.14 = import_ref Core//prelude/operators/as, inst+56, unloaded
-// CHECK:STDOUT:   %import_ref.15 = import_ref Core//prelude/operators/comparison, inst+51, unloaded
->>>>>>> b2746222
 // CHECK:STDOUT: }
 // CHECK:STDOUT:
 // CHECK:STDOUT: file {
@@ -733,17 +695,10 @@
 // CHECK:STDOUT:   %Equal.ref: %.6 = name_ref Equal, imports.%import_ref.3 [template = constants.%.7]
 // CHECK:STDOUT:   %.loc23_12.1: %Equal.type.2 = interface_witness_access constants.%.4, element0 [template = constants.%Equal.1]
 // CHECK:STDOUT:   %.loc23_12.2: <bound method> = bound_method %a.ref, %.loc23_12.1
-<<<<<<< HEAD
-// CHECK:STDOUT:   %.loc23_15.1: type = interface_type @ImplicitAs, @ImplicitAs(constants.%C) [template = constants.%.12]
-// CHECK:STDOUT:   %.loc23_15.2: %.13 = specific_constant imports.%import_ref.11, @ImplicitAs(constants.%C) [template = constants.%.14]
-// CHECK:STDOUT:   %Convert.ref: %.13 = name_ref Convert, %.loc23_15.2 [template = constants.%.14]
-// CHECK:STDOUT:   %.loc23_15.3: %C = converted %b.ref, <error> [template = <error>]
-=======
 // CHECK:STDOUT:   %ImplicitAs.type: type = interface_type @ImplicitAs, @ImplicitAs(constants.%C) [template = constants.%ImplicitAs.type.3]
-// CHECK:STDOUT:   %.loc23_12.3: %.10 = specific_constant imports.%import_ref.11, @ImplicitAs(constants.%C) [template = constants.%.11]
-// CHECK:STDOUT:   %Convert.ref: %.10 = name_ref Convert, %.loc23_12.3 [template = constants.%.11]
-// CHECK:STDOUT:   %.loc23_12.4: %C = converted %b.ref, <error> [template = <error>]
->>>>>>> b2746222
+// CHECK:STDOUT:   %.loc23_15.1: %.10 = specific_constant imports.%import_ref.11, @ImplicitAs(constants.%C) [template = constants.%.11]
+// CHECK:STDOUT:   %Convert.ref: %.10 = name_ref Convert, %.loc23_15.1 [template = constants.%.11]
+// CHECK:STDOUT:   %.loc23_15.2: %C = converted %b.ref, <error> [template = <error>]
 // CHECK:STDOUT:   %Equal.call: init bool = call %.loc23_12.2(<invalid>) [template = <error>]
 // CHECK:STDOUT:   %.loc23_16.1: bool = value_of_initializer %Equal.call [template = <error>]
 // CHECK:STDOUT:   %.loc23_16.2: bool = converted %Equal.call, %.loc23_16.1 [template = <error>]
