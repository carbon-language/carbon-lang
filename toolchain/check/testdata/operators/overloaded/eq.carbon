--- conflicted
+++ resolved
@@ -128,17 +128,10 @@
 // CHECK:STDOUT:   }
 // CHECK:STDOUT:   %import_ref.1: type = import_ref Core//prelude/operators/comparison, inst+3, loaded [template = constants.%.3]
 // CHECK:STDOUT:   %import_ref.2 = import_ref Core//prelude/operators/comparison, inst+5, unloaded
-<<<<<<< HEAD
-// CHECK:STDOUT:   %import_ref.3: %.6 = import_ref Core//prelude/operators/comparison, inst+35, loaded [template = constants.%.7]
-// CHECK:STDOUT:   %import_ref.4: %.8 = import_ref Core//prelude/operators/comparison, inst+60, loaded [template = constants.%.9]
+// CHECK:STDOUT:   %import_ref.3: %.7 = import_ref Core//prelude/operators/comparison, inst+35, loaded [template = constants.%.8]
+// CHECK:STDOUT:   %import_ref.4: %.9 = import_ref Core//prelude/operators/comparison, inst+60, loaded [template = constants.%.10]
 // CHECK:STDOUT:   %import_ref.5: %Equal.type.2 = import_ref Core//prelude/operators/comparison, inst+30, loaded [template = constants.%Equal.2]
 // CHECK:STDOUT:   %import_ref.6: %NotEqual.type.2 = import_ref Core//prelude/operators/comparison, inst+55, loaded [template = constants.%NotEqual.2]
-=======
-// CHECK:STDOUT:   %import_ref.3: %.7 = import_ref Core//prelude/operators/comparison, inst+33, loaded [template = constants.%.8]
-// CHECK:STDOUT:   %import_ref.4: %.9 = import_ref Core//prelude/operators/comparison, inst+56, loaded [template = constants.%.10]
-// CHECK:STDOUT:   %import_ref.5: %Equal.type.2 = import_ref Core//prelude/operators/comparison, inst+28, loaded [template = constants.%Equal.2]
-// CHECK:STDOUT:   %import_ref.6: %NotEqual.type.2 = import_ref Core//prelude/operators/comparison, inst+51, loaded [template = constants.%NotEqual.2]
->>>>>>> 7396aede
 // CHECK:STDOUT:   %import_ref.7: %Bool.type = import_ref Core//prelude/types/bool, inst+2, loaded [template = constants.%Bool]
 // CHECK:STDOUT:   %import_ref.8 = import_ref Core//prelude/operators/comparison, inst+30, unloaded
 // CHECK:STDOUT:   %import_ref.9 = import_ref Core//prelude/operators/comparison, inst+55, unloaded
@@ -160,27 +153,16 @@
 // CHECK:STDOUT:   }
 // CHECK:STDOUT:   %TestEqual.decl: %TestEqual.type = fn_decl @TestEqual [template = constants.%TestEqual] {
 // CHECK:STDOUT:     %a.patt: %C = binding_pattern a
-<<<<<<< HEAD
-// CHECK:STDOUT:     %.loc11_15: %C = param_pattern %a.patt
+// CHECK:STDOUT:     %.loc11_15: %C = param_pattern %a.patt, runtime_param0
 // CHECK:STDOUT:     %b.patt: %C = binding_pattern b
-// CHECK:STDOUT:     %.loc11_21: %C = param_pattern %b.patt
+// CHECK:STDOUT:     %.loc11_21: %C = param_pattern %b.patt, runtime_param1
 // CHECK:STDOUT:   } {
 // CHECK:STDOUT:     %C.ref.loc11_17: type = name_ref C, file.%C.decl [template = constants.%C]
-// CHECK:STDOUT:     %param.loc11_14: %C = param
+// CHECK:STDOUT:     %param.loc11_14: %C = param runtime_param0
 // CHECK:STDOUT:     %a: %C = bind_name a, %param.loc11_14
 // CHECK:STDOUT:     %C.ref.loc11_23: type = name_ref C, file.%C.decl [template = constants.%C]
-// CHECK:STDOUT:     %param.loc11_20: %C = param
+// CHECK:STDOUT:     %param.loc11_20: %C = param runtime_param1
 // CHECK:STDOUT:     %b: %C = bind_name b, %param.loc11_20
-=======
-// CHECK:STDOUT:     %b.patt: %C = binding_pattern b
-// CHECK:STDOUT:   } {
-// CHECK:STDOUT:     %C.ref.loc11_17: type = name_ref C, file.%C.decl [template = constants.%C]
-// CHECK:STDOUT:     %a.param: %C = param a, runtime_param0
-// CHECK:STDOUT:     %a: %C = bind_name a, %a.param
-// CHECK:STDOUT:     %C.ref.loc11_23: type = name_ref C, file.%C.decl [template = constants.%C]
-// CHECK:STDOUT:     %b.param: %C = param b, runtime_param1
-// CHECK:STDOUT:     %b: %C = bind_name b, %b.param
->>>>>>> 7396aede
 // CHECK:STDOUT:     %bool.make_type: init type = call constants.%Bool() [template = bool]
 // CHECK:STDOUT:     %.loc11_29.1: type = value_of_initializer %bool.make_type [template = bool]
 // CHECK:STDOUT:     %.loc11_29.2: type = converted %bool.make_type, %.loc11_29.1 [template = bool]
@@ -188,27 +170,16 @@
 // CHECK:STDOUT:   }
 // CHECK:STDOUT:   %TestNotEqual.decl: %TestNotEqual.type = fn_decl @TestNotEqual [template = constants.%TestNotEqual] {
 // CHECK:STDOUT:     %a.patt: %C = binding_pattern a
-<<<<<<< HEAD
-// CHECK:STDOUT:     %.loc15_18: %C = param_pattern %a.patt
+// CHECK:STDOUT:     %.loc15_18: %C = param_pattern %a.patt, runtime_param0
 // CHECK:STDOUT:     %b.patt: %C = binding_pattern b
-// CHECK:STDOUT:     %.loc15_24: %C = param_pattern %b.patt
+// CHECK:STDOUT:     %.loc15_24: %C = param_pattern %b.patt, runtime_param1
 // CHECK:STDOUT:   } {
 // CHECK:STDOUT:     %C.ref.loc15_20: type = name_ref C, file.%C.decl [template = constants.%C]
-// CHECK:STDOUT:     %param.loc15_17: %C = param
+// CHECK:STDOUT:     %param.loc15_17: %C = param runtime_param0
 // CHECK:STDOUT:     %a: %C = bind_name a, %param.loc15_17
 // CHECK:STDOUT:     %C.ref.loc15_26: type = name_ref C, file.%C.decl [template = constants.%C]
-// CHECK:STDOUT:     %param.loc15_23: %C = param
+// CHECK:STDOUT:     %param.loc15_23: %C = param runtime_param1
 // CHECK:STDOUT:     %b: %C = bind_name b, %param.loc15_23
-=======
-// CHECK:STDOUT:     %b.patt: %C = binding_pattern b
-// CHECK:STDOUT:   } {
-// CHECK:STDOUT:     %C.ref.loc15_20: type = name_ref C, file.%C.decl [template = constants.%C]
-// CHECK:STDOUT:     %a.param: %C = param a, runtime_param0
-// CHECK:STDOUT:     %a: %C = bind_name a, %a.param
-// CHECK:STDOUT:     %C.ref.loc15_26: type = name_ref C, file.%C.decl [template = constants.%C]
-// CHECK:STDOUT:     %b.param: %C = param b, runtime_param1
-// CHECK:STDOUT:     %b: %C = bind_name b, %b.param
->>>>>>> 7396aede
 // CHECK:STDOUT:     %bool.make_type: init type = call constants.%Bool() [template = bool]
 // CHECK:STDOUT:     %.loc15_32.1: type = value_of_initializer %bool.make_type [template = bool]
 // CHECK:STDOUT:     %.loc15_32.2: type = converted %bool.make_type, %.loc15_32.1 [template = bool]
@@ -227,27 +198,16 @@
 // CHECK:STDOUT: impl @impl: %C as %.3 {
 // CHECK:STDOUT:   %Equal.decl: %Equal.type.1 = fn_decl @Equal.1 [template = constants.%Equal.1] {
 // CHECK:STDOUT:     %self.patt: %C = binding_pattern self
-<<<<<<< HEAD
-// CHECK:STDOUT:     %.loc7_16: %C = param_pattern %self.patt
+// CHECK:STDOUT:     %.loc7_16: %C = param_pattern %self.patt, runtime_param0
 // CHECK:STDOUT:     %other.patt: %C = binding_pattern other
-// CHECK:STDOUT:     %.loc7_26: %C = param_pattern %other.patt
+// CHECK:STDOUT:     %.loc7_26: %C = param_pattern %other.patt, runtime_param1
 // CHECK:STDOUT:   } {
 // CHECK:STDOUT:     %C.ref.loc7_18: type = name_ref C, file.%C.decl [template = constants.%C]
-// CHECK:STDOUT:     %param.loc7_12: %C = param
+// CHECK:STDOUT:     %param.loc7_12: %C = param runtime_param0
 // CHECK:STDOUT:     %self: %C = bind_name self, %param.loc7_12
 // CHECK:STDOUT:     %C.ref.loc7_28: type = name_ref C, file.%C.decl [template = constants.%C]
-// CHECK:STDOUT:     %param.loc7_21: %C = param
+// CHECK:STDOUT:     %param.loc7_21: %C = param runtime_param1
 // CHECK:STDOUT:     %other: %C = bind_name other, %param.loc7_21
-=======
-// CHECK:STDOUT:     %other.patt: %C = binding_pattern other
-// CHECK:STDOUT:   } {
-// CHECK:STDOUT:     %C.ref.loc7_18: type = name_ref C, file.%C.decl [template = constants.%C]
-// CHECK:STDOUT:     %self.param: %C = param self, runtime_param0
-// CHECK:STDOUT:     %self: %C = bind_name self, %self.param
-// CHECK:STDOUT:     %C.ref.loc7_28: type = name_ref C, file.%C.decl [template = constants.%C]
-// CHECK:STDOUT:     %other.param: %C = param other, runtime_param1
-// CHECK:STDOUT:     %other: %C = bind_name other, %other.param
->>>>>>> 7396aede
 // CHECK:STDOUT:     %bool.make_type: init type = call constants.%Bool() [template = bool]
 // CHECK:STDOUT:     %.loc7_34.1: type = value_of_initializer %bool.make_type [template = bool]
 // CHECK:STDOUT:     %.loc7_34.2: type = converted %bool.make_type, %.loc7_34.1 [template = bool]
@@ -255,27 +215,16 @@
 // CHECK:STDOUT:   }
 // CHECK:STDOUT:   %NotEqual.decl: %NotEqual.type.1 = fn_decl @NotEqual.1 [template = constants.%NotEqual.1] {
 // CHECK:STDOUT:     %self.patt: %C = binding_pattern self
-<<<<<<< HEAD
-// CHECK:STDOUT:     %.loc8_19: %C = param_pattern %self.patt
+// CHECK:STDOUT:     %.loc8_19: %C = param_pattern %self.patt, runtime_param0
 // CHECK:STDOUT:     %other.patt: %C = binding_pattern other
-// CHECK:STDOUT:     %.loc8_29: %C = param_pattern %other.patt
+// CHECK:STDOUT:     %.loc8_29: %C = param_pattern %other.patt, runtime_param1
 // CHECK:STDOUT:   } {
 // CHECK:STDOUT:     %C.ref.loc8_21: type = name_ref C, file.%C.decl [template = constants.%C]
-// CHECK:STDOUT:     %param.loc8_15: %C = param
+// CHECK:STDOUT:     %param.loc8_15: %C = param runtime_param0
 // CHECK:STDOUT:     %self: %C = bind_name self, %param.loc8_15
 // CHECK:STDOUT:     %C.ref.loc8_31: type = name_ref C, file.%C.decl [template = constants.%C]
-// CHECK:STDOUT:     %param.loc8_24: %C = param
+// CHECK:STDOUT:     %param.loc8_24: %C = param runtime_param1
 // CHECK:STDOUT:     %other: %C = bind_name other, %param.loc8_24
-=======
-// CHECK:STDOUT:     %other.patt: %C = binding_pattern other
-// CHECK:STDOUT:   } {
-// CHECK:STDOUT:     %C.ref.loc8_21: type = name_ref C, file.%C.decl [template = constants.%C]
-// CHECK:STDOUT:     %self.param: %C = param self, runtime_param0
-// CHECK:STDOUT:     %self: %C = bind_name self, %self.param
-// CHECK:STDOUT:     %C.ref.loc8_31: type = name_ref C, file.%C.decl [template = constants.%C]
-// CHECK:STDOUT:     %other.param: %C = param other, runtime_param1
-// CHECK:STDOUT:     %other: %C = bind_name other, %other.param
->>>>>>> 7396aede
 // CHECK:STDOUT:     %bool.make_type: init type = call constants.%Bool() [template = bool]
 // CHECK:STDOUT:     %.loc8_37.1: type = value_of_initializer %bool.make_type [template = bool]
 // CHECK:STDOUT:     %.loc8_37.2: type = converted %bool.make_type, %.loc8_37.1 [template = bool]
@@ -298,15 +247,9 @@
 // CHECK:STDOUT:
 // CHECK:STDOUT: fn @Bool() -> type = "bool.make_type";
 // CHECK:STDOUT:
-<<<<<<< HEAD
 // CHECK:STDOUT: fn @Equal.1[%.loc7_16: %C](%.loc7_26: %C) -> bool;
 // CHECK:STDOUT:
 // CHECK:STDOUT: fn @NotEqual.1[%.loc8_19: %C](%.loc8_29: %C) -> bool;
-=======
-// CHECK:STDOUT: fn @Equal.1[%self: %C](%other: %C) -> bool;
-// CHECK:STDOUT:
-// CHECK:STDOUT: fn @NotEqual.1[%self: %C](%other: %C) -> bool;
->>>>>>> 7396aede
 // CHECK:STDOUT:
 // CHECK:STDOUT: generic fn @Equal.2(constants.%Self: %.3) {
 // CHECK:STDOUT:   %Self: %.3 = bind_symbolic_name Self 0 [symbolic = %Self (constants.%Self)]
@@ -404,21 +347,12 @@
 // CHECK:STDOUT:   %import_ref.1: %Bool.type = import_ref Core//prelude/types/bool, inst+2, loaded [template = constants.%Bool]
 // CHECK:STDOUT:   %import_ref.2: type = import_ref Core//prelude/operators/comparison, inst+3, loaded [template = constants.%.5]
 // CHECK:STDOUT:   %import_ref.3 = import_ref Core//prelude/operators/comparison, inst+5, unloaded
-<<<<<<< HEAD
-// CHECK:STDOUT:   %import_ref.4: %.5 = import_ref Core//prelude/operators/comparison, inst+35, loaded [template = constants.%.6]
-// CHECK:STDOUT:   %import_ref.5: %.7 = import_ref Core//prelude/operators/comparison, inst+60, loaded [template = constants.%.8]
+// CHECK:STDOUT:   %import_ref.4: %.6 = import_ref Core//prelude/operators/comparison, inst+35, loaded [template = constants.%.7]
+// CHECK:STDOUT:   %import_ref.5: %.8 = import_ref Core//prelude/operators/comparison, inst+60, loaded [template = constants.%.9]
 // CHECK:STDOUT:   %import_ref.6 = import_ref Core//prelude/operators/comparison, inst+30, unloaded
 // CHECK:STDOUT:   %import_ref.7 = import_ref Core//prelude/operators/comparison, inst+55, unloaded
 // CHECK:STDOUT:   %import_ref.8 = import_ref Core//prelude/operators/comparison, inst+30, unloaded
 // CHECK:STDOUT:   %import_ref.9 = import_ref Core//prelude/operators/comparison, inst+55, unloaded
-=======
-// CHECK:STDOUT:   %import_ref.4: %.6 = import_ref Core//prelude/operators/comparison, inst+33, loaded [template = constants.%.7]
-// CHECK:STDOUT:   %import_ref.5: %.8 = import_ref Core//prelude/operators/comparison, inst+56, loaded [template = constants.%.9]
-// CHECK:STDOUT:   %import_ref.6 = import_ref Core//prelude/operators/comparison, inst+28, unloaded
-// CHECK:STDOUT:   %import_ref.7 = import_ref Core//prelude/operators/comparison, inst+51, unloaded
-// CHECK:STDOUT:   %import_ref.8 = import_ref Core//prelude/operators/comparison, inst+28, unloaded
-// CHECK:STDOUT:   %import_ref.9 = import_ref Core//prelude/operators/comparison, inst+51, unloaded
->>>>>>> 7396aede
 // CHECK:STDOUT: }
 // CHECK:STDOUT:
 // CHECK:STDOUT: file {
@@ -432,27 +366,16 @@
 // CHECK:STDOUT:   %D.decl: type = class_decl @D [template = constants.%D] {} {}
 // CHECK:STDOUT:   %TestEqual.decl: %TestEqual.type = fn_decl @TestEqual [template = constants.%TestEqual] {
 // CHECK:STDOUT:     %a.patt: %D = binding_pattern a
-<<<<<<< HEAD
-// CHECK:STDOUT:     %.loc6_15: %D = param_pattern %a.patt
+// CHECK:STDOUT:     %.loc6_15: %D = param_pattern %a.patt, runtime_param0
 // CHECK:STDOUT:     %b.patt: %D = binding_pattern b
-// CHECK:STDOUT:     %.loc6_21: %D = param_pattern %b.patt
+// CHECK:STDOUT:     %.loc6_21: %D = param_pattern %b.patt, runtime_param1
 // CHECK:STDOUT:   } {
 // CHECK:STDOUT:     %D.ref.loc6_17: type = name_ref D, file.%D.decl [template = constants.%D]
-// CHECK:STDOUT:     %param.loc6_14: %D = param
+// CHECK:STDOUT:     %param.loc6_14: %D = param runtime_param0
 // CHECK:STDOUT:     %a: %D = bind_name a, %param.loc6_14
 // CHECK:STDOUT:     %D.ref.loc6_23: type = name_ref D, file.%D.decl [template = constants.%D]
-// CHECK:STDOUT:     %param.loc6_20: %D = param
+// CHECK:STDOUT:     %param.loc6_20: %D = param runtime_param1
 // CHECK:STDOUT:     %b: %D = bind_name b, %param.loc6_20
-=======
-// CHECK:STDOUT:     %b.patt: %D = binding_pattern b
-// CHECK:STDOUT:   } {
-// CHECK:STDOUT:     %D.ref.loc6_17: type = name_ref D, file.%D.decl [template = constants.%D]
-// CHECK:STDOUT:     %a.param: %D = param a, runtime_param0
-// CHECK:STDOUT:     %a: %D = bind_name a, %a.param
-// CHECK:STDOUT:     %D.ref.loc6_23: type = name_ref D, file.%D.decl [template = constants.%D]
-// CHECK:STDOUT:     %b.param: %D = param b, runtime_param1
-// CHECK:STDOUT:     %b: %D = bind_name b, %b.param
->>>>>>> 7396aede
 // CHECK:STDOUT:     %bool.make_type: init type = call constants.%Bool() [template = bool]
 // CHECK:STDOUT:     %.loc6_29.1: type = value_of_initializer %bool.make_type [template = bool]
 // CHECK:STDOUT:     %.loc6_29.2: type = converted %bool.make_type, %.loc6_29.1 [template = bool]
@@ -460,27 +383,16 @@
 // CHECK:STDOUT:   }
 // CHECK:STDOUT:   %TestNotEqual.decl: %TestNotEqual.type = fn_decl @TestNotEqual [template = constants.%TestNotEqual] {
 // CHECK:STDOUT:     %a.patt: %D = binding_pattern a
-<<<<<<< HEAD
-// CHECK:STDOUT:     %.loc14_18: %D = param_pattern %a.patt
+// CHECK:STDOUT:     %.loc14_18: %D = param_pattern %a.patt, runtime_param0
 // CHECK:STDOUT:     %b.patt: %D = binding_pattern b
-// CHECK:STDOUT:     %.loc14_24: %D = param_pattern %b.patt
+// CHECK:STDOUT:     %.loc14_24: %D = param_pattern %b.patt, runtime_param1
 // CHECK:STDOUT:   } {
 // CHECK:STDOUT:     %D.ref.loc14_20: type = name_ref D, file.%D.decl [template = constants.%D]
-// CHECK:STDOUT:     %param.loc14_17: %D = param
+// CHECK:STDOUT:     %param.loc14_17: %D = param runtime_param0
 // CHECK:STDOUT:     %a: %D = bind_name a, %param.loc14_17
 // CHECK:STDOUT:     %D.ref.loc14_26: type = name_ref D, file.%D.decl [template = constants.%D]
-// CHECK:STDOUT:     %param.loc14_23: %D = param
+// CHECK:STDOUT:     %param.loc14_23: %D = param runtime_param1
 // CHECK:STDOUT:     %b: %D = bind_name b, %param.loc14_23
-=======
-// CHECK:STDOUT:     %b.patt: %D = binding_pattern b
-// CHECK:STDOUT:   } {
-// CHECK:STDOUT:     %D.ref.loc14_20: type = name_ref D, file.%D.decl [template = constants.%D]
-// CHECK:STDOUT:     %a.param: %D = param a, runtime_param0
-// CHECK:STDOUT:     %a: %D = bind_name a, %a.param
-// CHECK:STDOUT:     %D.ref.loc14_26: type = name_ref D, file.%D.decl [template = constants.%D]
-// CHECK:STDOUT:     %b.param: %D = param b, runtime_param1
-// CHECK:STDOUT:     %b: %D = bind_name b, %b.param
->>>>>>> 7396aede
 // CHECK:STDOUT:     %bool.make_type: init type = call constants.%Bool() [template = bool]
 // CHECK:STDOUT:     %.loc14_32.1: type = value_of_initializer %bool.make_type [template = bool]
 // CHECK:STDOUT:     %.loc14_32.2: type = converted %bool.make_type, %.loc14_32.1 [template = bool]
@@ -572,6 +484,7 @@
 // CHECK:STDOUT:   %Dest: type = bind_symbolic_name Dest 0 [symbolic]
 // CHECK:STDOUT:   %.9: type = interface_type @ImplicitAs, @ImplicitAs(%Dest) [symbolic]
 // CHECK:STDOUT:   %Self.2: @ImplicitAs.%.1 (%.9) = bind_symbolic_name Self 1 [symbolic]
+// CHECK:STDOUT:   %Dest.patt: type = symbolic_binding_pattern Dest 0 [symbolic]
 // CHECK:STDOUT:   %Self.3: %.9 = bind_symbolic_name Self 1 [symbolic]
 // CHECK:STDOUT:   %Convert.type.1: type = fn_type @Convert, @ImplicitAs(%Dest) [symbolic]
 // CHECK:STDOUT:   %Convert.1: %Convert.type.1 = struct_value () [symbolic]
@@ -605,29 +518,19 @@
 // CHECK:STDOUT:   }
 // CHECK:STDOUT:   %import_ref.1: type = import_ref Core//prelude/operators/comparison, inst+3, loaded [template = constants.%.3]
 // CHECK:STDOUT:   %import_ref.2 = import_ref Core//prelude/operators/comparison, inst+5, unloaded
-<<<<<<< HEAD
-// CHECK:STDOUT:   %import_ref.3: %.6 = import_ref Core//prelude/operators/comparison, inst+35, loaded [template = constants.%.7]
-// CHECK:STDOUT:   %import_ref.4: %.8 = import_ref Core//prelude/operators/comparison, inst+60, loaded [template = constants.%.9]
+// CHECK:STDOUT:   %import_ref.3: %.7 = import_ref Core//prelude/operators/comparison, inst+35, loaded [template = constants.%.8]
+// CHECK:STDOUT:   %import_ref.4: %.16 = import_ref Core//prelude/operators/comparison, inst+60, loaded [template = constants.%.17]
 // CHECK:STDOUT:   %import_ref.5: %Equal.type.2 = import_ref Core//prelude/operators/comparison, inst+30, loaded [template = constants.%Equal.2]
 // CHECK:STDOUT:   %import_ref.6: %NotEqual.type.2 = import_ref Core//prelude/operators/comparison, inst+55, loaded [template = constants.%NotEqual.2]
 // CHECK:STDOUT:   %import_ref.7: %Bool.type = import_ref Core//prelude/types/bool, inst+2, loaded [template = constants.%Bool]
 // CHECK:STDOUT:   %import_ref.8 = import_ref Core//prelude/operators/comparison, inst+30, unloaded
-// CHECK:STDOUT:   %import_ref.9 = import_ref Core//prelude/operators/comparison, inst+55, unloaded
-=======
-// CHECK:STDOUT:   %import_ref.3: %.7 = import_ref Core//prelude/operators/comparison, inst+33, loaded [template = constants.%.8]
-// CHECK:STDOUT:   %import_ref.4: %.16 = import_ref Core//prelude/operators/comparison, inst+56, loaded [template = constants.%.17]
-// CHECK:STDOUT:   %import_ref.5: %Equal.type.2 = import_ref Core//prelude/operators/comparison, inst+28, loaded [template = constants.%Equal.2]
-// CHECK:STDOUT:   %import_ref.6: %NotEqual.type.2 = import_ref Core//prelude/operators/comparison, inst+51, loaded [template = constants.%NotEqual.2]
-// CHECK:STDOUT:   %import_ref.7: %Bool.type = import_ref Core//prelude/types/bool, inst+2, loaded [template = constants.%Bool]
-// CHECK:STDOUT:   %import_ref.8 = import_ref Core//prelude/operators/comparison, inst+28, unloaded
-// CHECK:STDOUT:   %import_ref.9: %ImplicitAs.type = import_ref Core//prelude/operators/as, inst+40, loaded [template = constants.%ImplicitAs]
-// CHECK:STDOUT:   %import_ref.10 = import_ref Core//prelude/operators/as, inst+45, unloaded
-// CHECK:STDOUT:   %import_ref.11: @ImplicitAs.%.2 (%.10) = import_ref Core//prelude/operators/as, inst+63, loaded [symbolic = @ImplicitAs.%.3 (constants.%.15)]
-// CHECK:STDOUT:   %import_ref.12 = import_ref Core//prelude/operators/as, inst+56, unloaded
-// CHECK:STDOUT:   %import_ref.13 = import_ref Core//prelude/operators/as, inst+56, unloaded
-// CHECK:STDOUT:   %import_ref.14 = import_ref Core//prelude/operators/as, inst+56, unloaded
-// CHECK:STDOUT:   %import_ref.15 = import_ref Core//prelude/operators/comparison, inst+51, unloaded
->>>>>>> 7396aede
+// CHECK:STDOUT:   %import_ref.9: %ImplicitAs.type = import_ref Core//prelude/operators/as, inst+45, loaded [template = constants.%ImplicitAs]
+// CHECK:STDOUT:   %import_ref.10 = import_ref Core//prelude/operators/as, inst+51, unloaded
+// CHECK:STDOUT:   %import_ref.11: @ImplicitAs.%.2 (%.10) = import_ref Core//prelude/operators/as, inst+70, loaded [symbolic = @ImplicitAs.%.3 (constants.%.15)]
+// CHECK:STDOUT:   %import_ref.12 = import_ref Core//prelude/operators/as, inst+63, unloaded
+// CHECK:STDOUT:   %import_ref.13 = import_ref Core//prelude/operators/as, inst+63, unloaded
+// CHECK:STDOUT:   %import_ref.14 = import_ref Core//prelude/operators/as, inst+63, unloaded
+// CHECK:STDOUT:   %import_ref.15 = import_ref Core//prelude/operators/comparison, inst+55, unloaded
 // CHECK:STDOUT: }
 // CHECK:STDOUT:
 // CHECK:STDOUT: file {
@@ -648,27 +551,16 @@
 // CHECK:STDOUT:   }
 // CHECK:STDOUT:   %TestRhsBad.decl: %TestRhsBad.type = fn_decl @TestRhsBad [template = constants.%TestRhsBad] {
 // CHECK:STDOUT:     %a.patt: %C = binding_pattern a
-<<<<<<< HEAD
-// CHECK:STDOUT:     %.loc12_16: %C = param_pattern %a.patt
+// CHECK:STDOUT:     %.loc12_16: %C = param_pattern %a.patt, runtime_param0
 // CHECK:STDOUT:     %b.patt: %D = binding_pattern b
-// CHECK:STDOUT:     %.loc12_22: %D = param_pattern %b.patt
+// CHECK:STDOUT:     %.loc12_22: %D = param_pattern %b.patt, runtime_param1
 // CHECK:STDOUT:   } {
 // CHECK:STDOUT:     %C.ref: type = name_ref C, file.%C.decl [template = constants.%C]
-// CHECK:STDOUT:     %param.loc12_15: %C = param
+// CHECK:STDOUT:     %param.loc12_15: %C = param runtime_param0
 // CHECK:STDOUT:     %a: %C = bind_name a, %param.loc12_15
 // CHECK:STDOUT:     %D.ref: type = name_ref D, file.%D.decl [template = constants.%D]
-// CHECK:STDOUT:     %param.loc12_21: %D = param
+// CHECK:STDOUT:     %param.loc12_21: %D = param runtime_param1
 // CHECK:STDOUT:     %b: %D = bind_name b, %param.loc12_21
-=======
-// CHECK:STDOUT:     %b.patt: %D = binding_pattern b
-// CHECK:STDOUT:   } {
-// CHECK:STDOUT:     %C.ref: type = name_ref C, file.%C.decl [template = constants.%C]
-// CHECK:STDOUT:     %a.param: %C = param a, runtime_param0
-// CHECK:STDOUT:     %a: %C = bind_name a, %a.param
-// CHECK:STDOUT:     %D.ref: type = name_ref D, file.%D.decl [template = constants.%D]
-// CHECK:STDOUT:     %b.param: %D = param b, runtime_param1
-// CHECK:STDOUT:     %b: %D = bind_name b, %b.param
->>>>>>> 7396aede
 // CHECK:STDOUT:     %bool.make_type: init type = call constants.%Bool() [template = bool]
 // CHECK:STDOUT:     %.loc12_30.1: type = value_of_initializer %bool.make_type [template = bool]
 // CHECK:STDOUT:     %.loc12_30.2: type = converted %bool.make_type, %.loc12_30.1 [template = bool]
@@ -676,33 +568,19 @@
 // CHECK:STDOUT:   }
 // CHECK:STDOUT:   %TestLhsBad.decl: %TestLhsBad.type = fn_decl @TestLhsBad [template = constants.%TestLhsBad] {
 // CHECK:STDOUT:     %a.patt: %D = binding_pattern a
-<<<<<<< HEAD
-// CHECK:STDOUT:     %.loc23_16: %D = param_pattern %a.patt
+// CHECK:STDOUT:     %.loc26_16: %D = param_pattern %a.patt, runtime_param0
 // CHECK:STDOUT:     %b.patt: %C = binding_pattern b
-// CHECK:STDOUT:     %.loc23_22: %C = param_pattern %b.patt
+// CHECK:STDOUT:     %.loc26_22: %C = param_pattern %b.patt, runtime_param1
 // CHECK:STDOUT:   } {
 // CHECK:STDOUT:     %D.ref: type = name_ref D, file.%D.decl [template = constants.%D]
-// CHECK:STDOUT:     %param.loc23_15: %D = param
-// CHECK:STDOUT:     %a: %D = bind_name a, %param.loc23_15
+// CHECK:STDOUT:     %param.loc26_15: %D = param runtime_param0
+// CHECK:STDOUT:     %a: %D = bind_name a, %param.loc26_15
 // CHECK:STDOUT:     %C.ref: type = name_ref C, file.%C.decl [template = constants.%C]
-// CHECK:STDOUT:     %param.loc23_21: %C = param
-// CHECK:STDOUT:     %b: %C = bind_name b, %param.loc23_21
-// CHECK:STDOUT:     %bool.make_type: init type = call constants.%Bool() [template = bool]
-// CHECK:STDOUT:     %.loc23_30.1: type = value_of_initializer %bool.make_type [template = bool]
-// CHECK:STDOUT:     %.loc23_30.2: type = converted %bool.make_type, %.loc23_30.1 [template = bool]
-=======
-// CHECK:STDOUT:     %b.patt: %C = binding_pattern b
-// CHECK:STDOUT:   } {
-// CHECK:STDOUT:     %D.ref: type = name_ref D, file.%D.decl [template = constants.%D]
-// CHECK:STDOUT:     %a.param: %D = param a, runtime_param0
-// CHECK:STDOUT:     %a: %D = bind_name a, %a.param
-// CHECK:STDOUT:     %C.ref: type = name_ref C, file.%C.decl [template = constants.%C]
-// CHECK:STDOUT:     %b.param: %C = param b, runtime_param1
-// CHECK:STDOUT:     %b: %C = bind_name b, %b.param
+// CHECK:STDOUT:     %param.loc26_21: %C = param runtime_param1
+// CHECK:STDOUT:     %b: %C = bind_name b, %param.loc26_21
 // CHECK:STDOUT:     %bool.make_type: init type = call constants.%Bool() [template = bool]
 // CHECK:STDOUT:     %.loc26_30.1: type = value_of_initializer %bool.make_type [template = bool]
 // CHECK:STDOUT:     %.loc26_30.2: type = converted %bool.make_type, %.loc26_30.1 [template = bool]
->>>>>>> 7396aede
 // CHECK:STDOUT:     %return: ref bool = var <return slot>
 // CHECK:STDOUT:   }
 // CHECK:STDOUT: }
@@ -717,6 +595,7 @@
 // CHECK:STDOUT:
 // CHECK:STDOUT: generic interface @ImplicitAs(constants.%Dest: type) {
 // CHECK:STDOUT:   %Dest: type = bind_symbolic_name Dest 0 [symbolic = %Dest (constants.%Dest)]
+// CHECK:STDOUT:   %Dest.patt: type = symbolic_binding_pattern Dest 0 [symbolic = %Dest.patt (constants.%Dest.patt)]
 // CHECK:STDOUT:
 // CHECK:STDOUT: !definition:
 // CHECK:STDOUT:   %.1: type = interface_type @ImplicitAs, @ImplicitAs(%Dest) [symbolic = %.1 (constants.%.9)]
@@ -737,27 +616,16 @@
 // CHECK:STDOUT: impl @impl: %C as %.3 {
 // CHECK:STDOUT:   %Equal.decl: %Equal.type.1 = fn_decl @Equal.1 [template = constants.%Equal.1] {
 // CHECK:STDOUT:     %self.patt: %C = binding_pattern self
-<<<<<<< HEAD
-// CHECK:STDOUT:     %.loc8_16: %C = param_pattern %self.patt
+// CHECK:STDOUT:     %.loc8_16: %C = param_pattern %self.patt, runtime_param0
 // CHECK:STDOUT:     %other.patt: %C = binding_pattern other
-// CHECK:STDOUT:     %.loc8_26: %C = param_pattern %other.patt
+// CHECK:STDOUT:     %.loc8_26: %C = param_pattern %other.patt, runtime_param1
 // CHECK:STDOUT:   } {
 // CHECK:STDOUT:     %C.ref.loc8_18: type = name_ref C, file.%C.decl [template = constants.%C]
-// CHECK:STDOUT:     %param.loc8_12: %C = param
+// CHECK:STDOUT:     %param.loc8_12: %C = param runtime_param0
 // CHECK:STDOUT:     %self: %C = bind_name self, %param.loc8_12
 // CHECK:STDOUT:     %C.ref.loc8_28: type = name_ref C, file.%C.decl [template = constants.%C]
-// CHECK:STDOUT:     %param.loc8_21: %C = param
+// CHECK:STDOUT:     %param.loc8_21: %C = param runtime_param1
 // CHECK:STDOUT:     %other: %C = bind_name other, %param.loc8_21
-=======
-// CHECK:STDOUT:     %other.patt: %C = binding_pattern other
-// CHECK:STDOUT:   } {
-// CHECK:STDOUT:     %C.ref.loc8_18: type = name_ref C, file.%C.decl [template = constants.%C]
-// CHECK:STDOUT:     %self.param: %C = param self, runtime_param0
-// CHECK:STDOUT:     %self: %C = bind_name self, %self.param
-// CHECK:STDOUT:     %C.ref.loc8_28: type = name_ref C, file.%C.decl [template = constants.%C]
-// CHECK:STDOUT:     %other.param: %C = param other, runtime_param1
-// CHECK:STDOUT:     %other: %C = bind_name other, %other.param
->>>>>>> 7396aede
 // CHECK:STDOUT:     %bool.make_type: init type = call constants.%Bool() [template = bool]
 // CHECK:STDOUT:     %.loc8_34.1: type = value_of_initializer %bool.make_type [template = bool]
 // CHECK:STDOUT:     %.loc8_34.2: type = converted %bool.make_type, %.loc8_34.1 [template = bool]
@@ -765,27 +633,16 @@
 // CHECK:STDOUT:   }
 // CHECK:STDOUT:   %NotEqual.decl: %NotEqual.type.1 = fn_decl @NotEqual.1 [template = constants.%NotEqual.1] {
 // CHECK:STDOUT:     %self.patt: %C = binding_pattern self
-<<<<<<< HEAD
-// CHECK:STDOUT:     %.loc9_19: %C = param_pattern %self.patt
+// CHECK:STDOUT:     %.loc9_19: %C = param_pattern %self.patt, runtime_param0
 // CHECK:STDOUT:     %other.patt: %C = binding_pattern other
-// CHECK:STDOUT:     %.loc9_29: %C = param_pattern %other.patt
+// CHECK:STDOUT:     %.loc9_29: %C = param_pattern %other.patt, runtime_param1
 // CHECK:STDOUT:   } {
 // CHECK:STDOUT:     %C.ref.loc9_21: type = name_ref C, file.%C.decl [template = constants.%C]
-// CHECK:STDOUT:     %param.loc9_15: %C = param
+// CHECK:STDOUT:     %param.loc9_15: %C = param runtime_param0
 // CHECK:STDOUT:     %self: %C = bind_name self, %param.loc9_15
 // CHECK:STDOUT:     %C.ref.loc9_31: type = name_ref C, file.%C.decl [template = constants.%C]
-// CHECK:STDOUT:     %param.loc9_24: %C = param
+// CHECK:STDOUT:     %param.loc9_24: %C = param runtime_param1
 // CHECK:STDOUT:     %other: %C = bind_name other, %param.loc9_24
-=======
-// CHECK:STDOUT:     %other.patt: %C = binding_pattern other
-// CHECK:STDOUT:   } {
-// CHECK:STDOUT:     %C.ref.loc9_21: type = name_ref C, file.%C.decl [template = constants.%C]
-// CHECK:STDOUT:     %self.param: %C = param self, runtime_param0
-// CHECK:STDOUT:     %self: %C = bind_name self, %self.param
-// CHECK:STDOUT:     %C.ref.loc9_31: type = name_ref C, file.%C.decl [template = constants.%C]
-// CHECK:STDOUT:     %other.param: %C = param other, runtime_param1
-// CHECK:STDOUT:     %other: %C = bind_name other, %other.param
->>>>>>> 7396aede
 // CHECK:STDOUT:     %bool.make_type: init type = call constants.%Bool() [template = bool]
 // CHECK:STDOUT:     %.loc9_37.1: type = value_of_initializer %bool.make_type [template = bool]
 // CHECK:STDOUT:     %.loc9_37.2: type = converted %bool.make_type, %.loc9_37.1 [template = bool]
@@ -815,34 +672,20 @@
 // CHECK:STDOUT:
 // CHECK:STDOUT: fn @Bool() -> type = "bool.make_type";
 // CHECK:STDOUT:
-<<<<<<< HEAD
 // CHECK:STDOUT: fn @Equal.1[%.loc8_16: %C](%.loc8_26: %C) -> bool;
 // CHECK:STDOUT:
 // CHECK:STDOUT: fn @NotEqual.1[%.loc9_19: %C](%.loc9_29: %C) -> bool;
-=======
-// CHECK:STDOUT: fn @Equal.1[%self: %C](%other: %C) -> bool;
-// CHECK:STDOUT:
-// CHECK:STDOUT: fn @NotEqual.1[%self: %C](%other: %C) -> bool;
->>>>>>> 7396aede
 // CHECK:STDOUT:
 // CHECK:STDOUT: generic fn @Equal.2(constants.%Self.1: %.3) {
 // CHECK:STDOUT:   %Self: %.3 = bind_symbolic_name Self 0 [symbolic = %Self (constants.%Self.1)]
 // CHECK:STDOUT:
-<<<<<<< HEAD
-// CHECK:STDOUT:   fn[%.1: @Equal.2.%Self (%Self)](%.2: @Equal.2.%Self (%Self)) -> bool;
-=======
-// CHECK:STDOUT:   fn[%self: @Equal.2.%Self (%Self.1)](%other: @Equal.2.%Self (%Self.1)) -> bool;
->>>>>>> 7396aede
+// CHECK:STDOUT:   fn[%.1: @Equal.2.%Self (%Self.1)](%.2: @Equal.2.%Self (%Self.1)) -> bool;
 // CHECK:STDOUT: }
 // CHECK:STDOUT:
 // CHECK:STDOUT: generic fn @NotEqual.2(constants.%Self.1: %.3) {
 // CHECK:STDOUT:   %Self: %.3 = bind_symbolic_name Self 0 [symbolic = %Self (constants.%Self.1)]
 // CHECK:STDOUT:
-<<<<<<< HEAD
-// CHECK:STDOUT:   fn[%.1: @NotEqual.2.%Self (%Self)](%.2: @NotEqual.2.%Self (%Self)) -> bool;
-=======
-// CHECK:STDOUT:   fn[%self: @NotEqual.2.%Self (%Self.1)](%other: @NotEqual.2.%Self (%Self.1)) -> bool;
->>>>>>> 7396aede
+// CHECK:STDOUT:   fn[%.1: @NotEqual.2.%Self (%Self.1)](%.2: @NotEqual.2.%Self (%Self.1)) -> bool;
 // CHECK:STDOUT: }
 // CHECK:STDOUT:
 // CHECK:STDOUT: fn @TestRhsBad(%.loc12_16: %C, %.loc12_22: %D) -> bool {
@@ -864,13 +707,13 @@
 // CHECK:STDOUT:
 // CHECK:STDOUT: generic fn @Convert(constants.%Dest: type, constants.%Self.2: @ImplicitAs.%.1 (%.9)) {
 // CHECK:STDOUT:   %Dest: type = bind_symbolic_name Dest 0 [symbolic = %Dest (constants.%Dest)]
-// CHECK:STDOUT:   %.1: type = interface_type @ImplicitAs, @ImplicitAs(%Dest) [symbolic = %.1 (constants.%.9)]
+// CHECK:STDOUT:   %.2: type = interface_type @ImplicitAs, @ImplicitAs(%Dest) [symbolic = %.2 (constants.%.9)]
 // CHECK:STDOUT:   %Self: %.9 = bind_symbolic_name Self 1 [symbolic = %Self (constants.%Self.3)]
 // CHECK:STDOUT:
-// CHECK:STDOUT:   fn[%self: @Convert.%Self (%Self.3)]() -> @Convert.%Dest (%Dest);
-// CHECK:STDOUT: }
-// CHECK:STDOUT:
-// CHECK:STDOUT: fn @TestLhsBad(%.loc23_16: %D, %.loc23_22: %C) -> bool {
+// CHECK:STDOUT:   fn[%.1: @Convert.%Self (%Self.3)]() -> @Convert.%Dest (%Dest);
+// CHECK:STDOUT: }
+// CHECK:STDOUT:
+// CHECK:STDOUT: fn @TestLhsBad(%.loc26_16: %D, %.loc26_22: %C) -> bool {
 // CHECK:STDOUT: !entry:
 // CHECK:STDOUT:   %a.ref: %D = name_ref a, %a
 // CHECK:STDOUT:   %b.ref: %C = name_ref b, %b
@@ -896,24 +739,28 @@
 // CHECK:STDOUT:
 // CHECK:STDOUT: specific @ImplicitAs(constants.%Dest) {
 // CHECK:STDOUT:   %Dest => constants.%Dest
+// CHECK:STDOUT:   %Dest.patt => constants.%Dest
 // CHECK:STDOUT: }
 // CHECK:STDOUT:
 // CHECK:STDOUT: specific @ImplicitAs(@ImplicitAs.%Dest) {
 // CHECK:STDOUT:   %Dest => constants.%Dest
+// CHECK:STDOUT:   %Dest.patt => constants.%Dest
 // CHECK:STDOUT: }
 // CHECK:STDOUT:
 // CHECK:STDOUT: specific @ImplicitAs(@Convert.%Dest) {
 // CHECK:STDOUT:   %Dest => constants.%Dest
+// CHECK:STDOUT:   %Dest.patt => constants.%Dest
 // CHECK:STDOUT: }
 // CHECK:STDOUT:
 // CHECK:STDOUT: specific @Convert(constants.%Dest, constants.%Self.2) {
 // CHECK:STDOUT:   %Dest => constants.%Dest
-// CHECK:STDOUT:   %.1 => constants.%.9
+// CHECK:STDOUT:   %.2 => constants.%.9
 // CHECK:STDOUT:   %Self => constants.%Self.2
 // CHECK:STDOUT: }
 // CHECK:STDOUT:
 // CHECK:STDOUT: specific @ImplicitAs(constants.%C) {
 // CHECK:STDOUT:   %Dest => constants.%C
+// CHECK:STDOUT:   %Dest.patt => constants.%C
 // CHECK:STDOUT:
 // CHECK:STDOUT: !definition:
 // CHECK:STDOUT:   %.1 => constants.%.12
