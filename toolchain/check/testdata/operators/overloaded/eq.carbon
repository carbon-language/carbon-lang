--- conflicted
+++ resolved
@@ -110,28 +110,12 @@
 // CHECK:STDOUT: }
 // CHECK:STDOUT:
 // CHECK:STDOUT: imports {
-<<<<<<< HEAD
-// CHECK:STDOUT:   %import_ref.1: type = import_ref ir6, inst+3, loaded [template = constants.%.2]
-// CHECK:STDOUT:   %import_ref.2 = import_ref ir6, inst+5, unloaded
-// CHECK:STDOUT:   %import_ref.3: %.6 = import_ref ir6, inst+31, loaded [template = constants.%.7]
-// CHECK:STDOUT:   %import_ref.4: %.8 = import_ref ir6, inst+52, loaded [template = constants.%.9]
-// CHECK:STDOUT:   %import_ref.5: %Equal.type.2 = import_ref ir6, inst+26, loaded [template = constants.%Equal.2]
-// CHECK:STDOUT:   %import_ref.6: %NotEqual.type.2 = import_ref ir6, inst+47, loaded [template = constants.%NotEqual.2]
-// CHECK:STDOUT:   %import_ref.7: %Bool.type = import_ref ir7, inst+2, loaded [template = constants.%Bool]
-// CHECK:STDOUT:   %import_ref.8: %Bool.type = import_ref ir7, inst+2, loaded [template = constants.%Bool]
-// CHECK:STDOUT:   %import_ref.9: %Bool.type = import_ref ir7, inst+2, loaded [template = constants.%Bool]
-// CHECK:STDOUT:   %import_ref.10: type = import_ref ir6, inst+3, loaded [template = constants.%.2]
-// CHECK:STDOUT:   %import_ref.11 = import_ref ir6, inst+26, unloaded
-// CHECK:STDOUT:   %import_ref.12: %Bool.type = import_ref ir7, inst+2, loaded [template = constants.%Bool]
-// CHECK:STDOUT:   %import_ref.13: type = import_ref ir6, inst+3, loaded [template = constants.%.2]
-// CHECK:STDOUT:   %import_ref.14 = import_ref ir6, inst+47, unloaded
-=======
 // CHECK:STDOUT:   %import_ref.1: type = import_ref Core//prelude/operators/comparison, inst+3, loaded [template = constants.%.2]
 // CHECK:STDOUT:   %import_ref.2 = import_ref Core//prelude/operators/comparison, inst+5, unloaded
-// CHECK:STDOUT:   %import_ref.3: %.6 = import_ref Core//prelude/operators/comparison, inst+30, loaded [template = constants.%.7]
-// CHECK:STDOUT:   %import_ref.4: %.8 = import_ref Core//prelude/operators/comparison, inst+50, loaded [template = constants.%.9]
+// CHECK:STDOUT:   %import_ref.3: %.6 = import_ref Core//prelude/operators/comparison, inst+31, loaded [template = constants.%.7]
+// CHECK:STDOUT:   %import_ref.4: %.8 = import_ref Core//prelude/operators/comparison, inst+52, loaded [template = constants.%.9]
 // CHECK:STDOUT:   %import_ref.5: %Equal.type.2 = import_ref Core//prelude/operators/comparison, inst+26, loaded [template = constants.%Equal.2]
-// CHECK:STDOUT:   %import_ref.6: %NotEqual.type.2 = import_ref Core//prelude/operators/comparison, inst+46, loaded [template = constants.%NotEqual.2]
+// CHECK:STDOUT:   %import_ref.6: %NotEqual.type.2 = import_ref Core//prelude/operators/comparison, inst+47, loaded [template = constants.%NotEqual.2]
 // CHECK:STDOUT:   %import_ref.7: %Bool.type = import_ref Core//prelude/types/bool, inst+2, loaded [template = constants.%Bool]
 // CHECK:STDOUT:   %import_ref.8: %Bool.type = import_ref Core//prelude/types/bool, inst+2, loaded [template = constants.%Bool]
 // CHECK:STDOUT:   %import_ref.9: %Bool.type = import_ref Core//prelude/types/bool, inst+2, loaded [template = constants.%Bool]
@@ -139,8 +123,7 @@
 // CHECK:STDOUT:   %import_ref.11 = import_ref Core//prelude/operators/comparison, inst+26, unloaded
 // CHECK:STDOUT:   %import_ref.12: %Bool.type = import_ref Core//prelude/types/bool, inst+2, loaded [template = constants.%Bool]
 // CHECK:STDOUT:   %import_ref.13: type = import_ref Core//prelude/operators/comparison, inst+3, loaded [template = constants.%.2]
-// CHECK:STDOUT:   %import_ref.14 = import_ref Core//prelude/operators/comparison, inst+46, unloaded
->>>>>>> 07c286e3
+// CHECK:STDOUT:   %import_ref.14 = import_ref Core//prelude/operators/comparison, inst+47, unloaded
 // CHECK:STDOUT: }
 // CHECK:STDOUT:
 // CHECK:STDOUT: file {
@@ -298,31 +281,17 @@
 // CHECK:STDOUT: }
 // CHECK:STDOUT:
 // CHECK:STDOUT: imports {
-<<<<<<< HEAD
-// CHECK:STDOUT:   %import_ref.1: %Bool.type = import_ref ir7, inst+2, loaded [template = constants.%Bool]
-// CHECK:STDOUT:   %import_ref.2: type = import_ref ir6, inst+3, loaded [template = constants.%.4]
-// CHECK:STDOUT:   %import_ref.3 = import_ref ir6, inst+5, unloaded
-// CHECK:STDOUT:   %import_ref.4: %.5 = import_ref ir6, inst+31, loaded [template = constants.%.6]
-// CHECK:STDOUT:   %import_ref.5: %.7 = import_ref ir6, inst+52, loaded [template = constants.%.8]
-// CHECK:STDOUT:   %import_ref.6 = import_ref ir6, inst+26, unloaded
-// CHECK:STDOUT:   %import_ref.7 = import_ref ir6, inst+47, unloaded
-// CHECK:STDOUT:   %import_ref.8 = import_ref ir6, inst+26, unloaded
-// CHECK:STDOUT:   %import_ref.9: %Bool.type = import_ref ir7, inst+2, loaded [template = constants.%Bool]
-// CHECK:STDOUT:   %import_ref.10: type = import_ref ir6, inst+3, loaded [template = constants.%.4]
-// CHECK:STDOUT:   %import_ref.11 = import_ref ir6, inst+47, unloaded
-=======
 // CHECK:STDOUT:   %import_ref.1: %Bool.type = import_ref Core//prelude/types/bool, inst+2, loaded [template = constants.%Bool]
 // CHECK:STDOUT:   %import_ref.2: type = import_ref Core//prelude/operators/comparison, inst+3, loaded [template = constants.%.4]
 // CHECK:STDOUT:   %import_ref.3 = import_ref Core//prelude/operators/comparison, inst+5, unloaded
-// CHECK:STDOUT:   %import_ref.4: %.5 = import_ref Core//prelude/operators/comparison, inst+30, loaded [template = constants.%.6]
-// CHECK:STDOUT:   %import_ref.5: %.7 = import_ref Core//prelude/operators/comparison, inst+50, loaded [template = constants.%.8]
+// CHECK:STDOUT:   %import_ref.4: %.5 = import_ref Core//prelude/operators/comparison, inst+31, loaded [template = constants.%.6]
+// CHECK:STDOUT:   %import_ref.5: %.7 = import_ref Core//prelude/operators/comparison, inst+52, loaded [template = constants.%.8]
 // CHECK:STDOUT:   %import_ref.6 = import_ref Core//prelude/operators/comparison, inst+26, unloaded
-// CHECK:STDOUT:   %import_ref.7 = import_ref Core//prelude/operators/comparison, inst+46, unloaded
+// CHECK:STDOUT:   %import_ref.7 = import_ref Core//prelude/operators/comparison, inst+47, unloaded
 // CHECK:STDOUT:   %import_ref.8 = import_ref Core//prelude/operators/comparison, inst+26, unloaded
 // CHECK:STDOUT:   %import_ref.9: %Bool.type = import_ref Core//prelude/types/bool, inst+2, loaded [template = constants.%Bool]
 // CHECK:STDOUT:   %import_ref.10: type = import_ref Core//prelude/operators/comparison, inst+3, loaded [template = constants.%.4]
-// CHECK:STDOUT:   %import_ref.11 = import_ref Core//prelude/operators/comparison, inst+46, unloaded
->>>>>>> 07c286e3
+// CHECK:STDOUT:   %import_ref.11 = import_ref Core//prelude/operators/comparison, inst+47, unloaded
 // CHECK:STDOUT: }
 // CHECK:STDOUT:
 // CHECK:STDOUT: file {
@@ -434,28 +403,12 @@
 // CHECK:STDOUT: }
 // CHECK:STDOUT:
 // CHECK:STDOUT: imports {
-<<<<<<< HEAD
-// CHECK:STDOUT:   %import_ref.1: type = import_ref ir6, inst+3, loaded [template = constants.%.2]
-// CHECK:STDOUT:   %import_ref.2 = import_ref ir6, inst+5, unloaded
-// CHECK:STDOUT:   %import_ref.3: %.6 = import_ref ir6, inst+31, loaded [template = constants.%.7]
-// CHECK:STDOUT:   %import_ref.4: %.8 = import_ref ir6, inst+52, loaded [template = constants.%.9]
-// CHECK:STDOUT:   %import_ref.5: %Equal.type.2 = import_ref ir6, inst+26, loaded [template = constants.%Equal.2]
-// CHECK:STDOUT:   %import_ref.6: %NotEqual.type.2 = import_ref ir6, inst+47, loaded [template = constants.%NotEqual.2]
-// CHECK:STDOUT:   %import_ref.7: %Bool.type = import_ref ir7, inst+2, loaded [template = constants.%Bool]
-// CHECK:STDOUT:   %import_ref.8: %Bool.type = import_ref ir7, inst+2, loaded [template = constants.%Bool]
-// CHECK:STDOUT:   %import_ref.9: %Bool.type = import_ref ir7, inst+2, loaded [template = constants.%Bool]
-// CHECK:STDOUT:   %import_ref.10: type = import_ref ir6, inst+3, loaded [template = constants.%.2]
-// CHECK:STDOUT:   %import_ref.11 = import_ref ir6, inst+26, unloaded
-// CHECK:STDOUT:   %import_ref.12: %Bool.type = import_ref ir7, inst+2, loaded [template = constants.%Bool]
-// CHECK:STDOUT:   %import_ref.13: type = import_ref ir6, inst+3, loaded [template = constants.%.2]
-// CHECK:STDOUT:   %import_ref.14 = import_ref ir6, inst+47, unloaded
-=======
 // CHECK:STDOUT:   %import_ref.1: type = import_ref Core//prelude/operators/comparison, inst+3, loaded [template = constants.%.2]
 // CHECK:STDOUT:   %import_ref.2 = import_ref Core//prelude/operators/comparison, inst+5, unloaded
-// CHECK:STDOUT:   %import_ref.3: %.6 = import_ref Core//prelude/operators/comparison, inst+30, loaded [template = constants.%.7]
-// CHECK:STDOUT:   %import_ref.4: %.8 = import_ref Core//prelude/operators/comparison, inst+50, loaded [template = constants.%.9]
+// CHECK:STDOUT:   %import_ref.3: %.6 = import_ref Core//prelude/operators/comparison, inst+31, loaded [template = constants.%.7]
+// CHECK:STDOUT:   %import_ref.4: %.8 = import_ref Core//prelude/operators/comparison, inst+52, loaded [template = constants.%.9]
 // CHECK:STDOUT:   %import_ref.5: %Equal.type.2 = import_ref Core//prelude/operators/comparison, inst+26, loaded [template = constants.%Equal.2]
-// CHECK:STDOUT:   %import_ref.6: %NotEqual.type.2 = import_ref Core//prelude/operators/comparison, inst+46, loaded [template = constants.%NotEqual.2]
+// CHECK:STDOUT:   %import_ref.6: %NotEqual.type.2 = import_ref Core//prelude/operators/comparison, inst+47, loaded [template = constants.%NotEqual.2]
 // CHECK:STDOUT:   %import_ref.7: %Bool.type = import_ref Core//prelude/types/bool, inst+2, loaded [template = constants.%Bool]
 // CHECK:STDOUT:   %import_ref.8: %Bool.type = import_ref Core//prelude/types/bool, inst+2, loaded [template = constants.%Bool]
 // CHECK:STDOUT:   %import_ref.9: %Bool.type = import_ref Core//prelude/types/bool, inst+2, loaded [template = constants.%Bool]
@@ -463,8 +416,7 @@
 // CHECK:STDOUT:   %import_ref.11 = import_ref Core//prelude/operators/comparison, inst+26, unloaded
 // CHECK:STDOUT:   %import_ref.12: %Bool.type = import_ref Core//prelude/types/bool, inst+2, loaded [template = constants.%Bool]
 // CHECK:STDOUT:   %import_ref.13: type = import_ref Core//prelude/operators/comparison, inst+3, loaded [template = constants.%.2]
-// CHECK:STDOUT:   %import_ref.14 = import_ref Core//prelude/operators/comparison, inst+46, unloaded
->>>>>>> 07c286e3
+// CHECK:STDOUT:   %import_ref.14 = import_ref Core//prelude/operators/comparison, inst+47, unloaded
 // CHECK:STDOUT: }
 // CHECK:STDOUT:
 // CHECK:STDOUT: file {
