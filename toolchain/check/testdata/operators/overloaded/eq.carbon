--- conflicted
+++ resolved
@@ -128,17 +128,10 @@
 // CHECK:STDOUT:   }
 // CHECK:STDOUT:   %import_ref.1: type = import_ref Core//prelude/operators/comparison, inst+3, loaded [template = constants.%.3]
 // CHECK:STDOUT:   %import_ref.2 = import_ref Core//prelude/operators/comparison, inst+5, unloaded
-<<<<<<< HEAD
-// CHECK:STDOUT:   %import_ref.3: %.6 = import_ref Core//prelude/operators/comparison, inst+33, loaded [template = constants.%.7]
-// CHECK:STDOUT:   %import_ref.4: %.8 = import_ref Core//prelude/operators/comparison, inst+56, loaded [template = constants.%.9]
+// CHECK:STDOUT:   %import_ref.3: %.7 = import_ref Core//prelude/operators/comparison, inst+33, loaded [template = constants.%.8]
+// CHECK:STDOUT:   %import_ref.4: %.9 = import_ref Core//prelude/operators/comparison, inst+56, loaded [template = constants.%.10]
 // CHECK:STDOUT:   %import_ref.5: %Equal.type.2 = import_ref Core//prelude/operators/comparison, inst+28, loaded [template = constants.%Equal.2]
 // CHECK:STDOUT:   %import_ref.6: %NotEqual.type.2 = import_ref Core//prelude/operators/comparison, inst+51, loaded [template = constants.%NotEqual.2]
-=======
-// CHECK:STDOUT:   %import_ref.3: %.7 = import_ref Core//prelude/operators/comparison, inst+31, loaded [template = constants.%.8]
-// CHECK:STDOUT:   %import_ref.4: %.9 = import_ref Core//prelude/operators/comparison, inst+52, loaded [template = constants.%.10]
-// CHECK:STDOUT:   %import_ref.5: %Equal.type.2 = import_ref Core//prelude/operators/comparison, inst+26, loaded [template = constants.%Equal.2]
-// CHECK:STDOUT:   %import_ref.6: %NotEqual.type.2 = import_ref Core//prelude/operators/comparison, inst+47, loaded [template = constants.%NotEqual.2]
->>>>>>> 1e34d03e
 // CHECK:STDOUT:   %import_ref.7: %Bool.type = import_ref Core//prelude/types/bool, inst+2, loaded [template = constants.%Bool]
 // CHECK:STDOUT:   %import_ref.8 = import_ref Core//prelude/operators/comparison, inst+28, unloaded
 // CHECK:STDOUT:   %import_ref.9 = import_ref Core//prelude/operators/comparison, inst+51, unloaded
@@ -152,49 +145,16 @@
 // CHECK:STDOUT:     .TestNotEqual = %TestNotEqual.decl
 // CHECK:STDOUT:   }
 // CHECK:STDOUT:   %Core.import = import Core
-<<<<<<< HEAD
 // CHECK:STDOUT:   %C.decl: type = class_decl @C [template = constants.%C] {} {}
 // CHECK:STDOUT:   impl_decl @impl {} {
-// CHECK:STDOUT:     %C.ref.loc6: type = name_ref C, %C.decl [template = constants.%C]
-=======
-// CHECK:STDOUT:   %C.decl: type = class_decl @C [template = constants.%C] {}
-// CHECK:STDOUT:   impl_decl @impl {
 // CHECK:STDOUT:     %C.ref: type = name_ref C, file.%C.decl [template = constants.%C]
->>>>>>> 1e34d03e
 // CHECK:STDOUT:     %Core.ref: <namespace> = name_ref Core, imports.%Core [template = imports.%Core]
 // CHECK:STDOUT:     %Eq.ref: type = name_ref Eq, imports.%import_ref.1 [template = constants.%.3]
 // CHECK:STDOUT:   }
 // CHECK:STDOUT:   %TestEqual.decl: %TestEqual.type = fn_decl @TestEqual [template = constants.%TestEqual] {
-<<<<<<< HEAD
-// CHECK:STDOUT:     %a.patt.loc11: %C = binding_pattern a
-// CHECK:STDOUT:     %b.patt.loc11: %C = binding_pattern b
-// CHECK:STDOUT:   } {
-// CHECK:STDOUT:     %C.ref.loc11_17: type = name_ref C, %C.decl [template = constants.%C]
-// CHECK:STDOUT:     %a.loc11_14.1: %C = param a
-// CHECK:STDOUT:     @TestEqual.%a: %C = bind_name a, %a.loc11_14.1
-// CHECK:STDOUT:     %C.ref.loc11_23: type = name_ref C, %C.decl [template = constants.%C]
-// CHECK:STDOUT:     %b.loc11_20.1: %C = param b
-// CHECK:STDOUT:     @TestEqual.%b: %C = bind_name b, %b.loc11_20.1
-// CHECK:STDOUT:     %bool.make_type.loc11: init type = call constants.%Bool() [template = bool]
-// CHECK:STDOUT:     %.loc11_29.1: type = value_of_initializer %bool.make_type.loc11 [template = bool]
-// CHECK:STDOUT:     %.loc11_29.2: type = converted %bool.make_type.loc11, %.loc11_29.1 [template = bool]
-// CHECK:STDOUT:     @TestEqual.%return: ref bool = var <return slot>
-// CHECK:STDOUT:   }
-// CHECK:STDOUT:   %TestNotEqual.decl: %TestNotEqual.type = fn_decl @TestNotEqual [template = constants.%TestNotEqual] {
-// CHECK:STDOUT:     %a.patt.loc15: %C = binding_pattern a
-// CHECK:STDOUT:     %b.patt.loc15: %C = binding_pattern b
-// CHECK:STDOUT:   } {
-// CHECK:STDOUT:     %C.ref.loc15_20: type = name_ref C, %C.decl [template = constants.%C]
-// CHECK:STDOUT:     %a.loc15_17.1: %C = param a
-// CHECK:STDOUT:     @TestNotEqual.%a: %C = bind_name a, %a.loc15_17.1
-// CHECK:STDOUT:     %C.ref.loc15_26: type = name_ref C, %C.decl [template = constants.%C]
-// CHECK:STDOUT:     %b.loc15_23.1: %C = param b
-// CHECK:STDOUT:     @TestNotEqual.%b: %C = bind_name b, %b.loc15_23.1
-// CHECK:STDOUT:     %bool.make_type.loc15: init type = call constants.%Bool() [template = bool]
-// CHECK:STDOUT:     %.loc15_32.1: type = value_of_initializer %bool.make_type.loc15 [template = bool]
-// CHECK:STDOUT:     %.loc15_32.2: type = converted %bool.make_type.loc15, %.loc15_32.1 [template = bool]
-// CHECK:STDOUT:     @TestNotEqual.%return: ref bool = var <return slot>
-=======
+// CHECK:STDOUT:     %a.patt: %C = binding_pattern a
+// CHECK:STDOUT:     %b.patt: %C = binding_pattern b
+// CHECK:STDOUT:   } {
 // CHECK:STDOUT:     %C.ref.loc11_17: type = name_ref C, file.%C.decl [template = constants.%C]
 // CHECK:STDOUT:     %a.param: %C = param a, runtime_param0
 // CHECK:STDOUT:     %a: %C = bind_name a, %a.param
@@ -207,6 +167,9 @@
 // CHECK:STDOUT:     %return: ref bool = var <return slot>
 // CHECK:STDOUT:   }
 // CHECK:STDOUT:   %TestNotEqual.decl: %TestNotEqual.type = fn_decl @TestNotEqual [template = constants.%TestNotEqual] {
+// CHECK:STDOUT:     %a.patt: %C = binding_pattern a
+// CHECK:STDOUT:     %b.patt: %C = binding_pattern b
+// CHECK:STDOUT:   } {
 // CHECK:STDOUT:     %C.ref.loc15_20: type = name_ref C, file.%C.decl [template = constants.%C]
 // CHECK:STDOUT:     %a.param: %C = param a, runtime_param0
 // CHECK:STDOUT:     %a: %C = bind_name a, %a.param
@@ -217,7 +180,6 @@
 // CHECK:STDOUT:     %.loc15_32.1: type = value_of_initializer %bool.make_type [template = bool]
 // CHECK:STDOUT:     %.loc15_32.2: type = converted %bool.make_type, %.loc15_32.1 [template = bool]
 // CHECK:STDOUT:     %return: ref bool = var <return slot>
->>>>>>> 1e34d03e
 // CHECK:STDOUT:   }
 // CHECK:STDOUT: }
 // CHECK:STDOUT:
@@ -231,8 +193,8 @@
 // CHECK:STDOUT:
 // CHECK:STDOUT: impl @impl: %C as %.3 {
 // CHECK:STDOUT:   %Equal.decl: %Equal.type.1 = fn_decl @Equal.1 [template = constants.%Equal.1] {
-// CHECK:STDOUT:     %self.patt.loc7: %C = binding_pattern self
-// CHECK:STDOUT:     %other.patt.loc7: %C = binding_pattern other
+// CHECK:STDOUT:     %self.patt: %C = binding_pattern self
+// CHECK:STDOUT:     %other.patt: %C = binding_pattern other
 // CHECK:STDOUT:   } {
 // CHECK:STDOUT:     %C.ref.loc7_18: type = name_ref C, file.%C.decl [template = constants.%C]
 // CHECK:STDOUT:     %self.param: %C = param self, runtime_param0
@@ -246,8 +208,8 @@
 // CHECK:STDOUT:     %return: ref bool = var <return slot>
 // CHECK:STDOUT:   }
 // CHECK:STDOUT:   %NotEqual.decl: %NotEqual.type.1 = fn_decl @NotEqual.1 [template = constants.%NotEqual.1] {
-// CHECK:STDOUT:     %self.patt.loc8: %C = binding_pattern self
-// CHECK:STDOUT:     %other.patt.loc8: %C = binding_pattern other
+// CHECK:STDOUT:     %self.patt: %C = binding_pattern self
+// CHECK:STDOUT:     %other.patt: %C = binding_pattern other
 // CHECK:STDOUT:   } {
 // CHECK:STDOUT:     %C.ref.loc8_21: type = name_ref C, file.%C.decl [template = constants.%C]
 // CHECK:STDOUT:     %self.param: %C = param self, runtime_param0
@@ -377,21 +339,12 @@
 // CHECK:STDOUT:   %import_ref.1: %Bool.type = import_ref Core//prelude/types/bool, inst+2, loaded [template = constants.%Bool]
 // CHECK:STDOUT:   %import_ref.2: type = import_ref Core//prelude/operators/comparison, inst+3, loaded [template = constants.%.5]
 // CHECK:STDOUT:   %import_ref.3 = import_ref Core//prelude/operators/comparison, inst+5, unloaded
-<<<<<<< HEAD
-// CHECK:STDOUT:   %import_ref.4: %.5 = import_ref Core//prelude/operators/comparison, inst+33, loaded [template = constants.%.6]
-// CHECK:STDOUT:   %import_ref.5: %.7 = import_ref Core//prelude/operators/comparison, inst+56, loaded [template = constants.%.8]
+// CHECK:STDOUT:   %import_ref.4: %.6 = import_ref Core//prelude/operators/comparison, inst+33, loaded [template = constants.%.7]
+// CHECK:STDOUT:   %import_ref.5: %.8 = import_ref Core//prelude/operators/comparison, inst+56, loaded [template = constants.%.9]
 // CHECK:STDOUT:   %import_ref.6 = import_ref Core//prelude/operators/comparison, inst+28, unloaded
 // CHECK:STDOUT:   %import_ref.7 = import_ref Core//prelude/operators/comparison, inst+51, unloaded
 // CHECK:STDOUT:   %import_ref.8 = import_ref Core//prelude/operators/comparison, inst+28, unloaded
 // CHECK:STDOUT:   %import_ref.9 = import_ref Core//prelude/operators/comparison, inst+51, unloaded
-=======
-// CHECK:STDOUT:   %import_ref.4: %.6 = import_ref Core//prelude/operators/comparison, inst+31, loaded [template = constants.%.7]
-// CHECK:STDOUT:   %import_ref.5: %.8 = import_ref Core//prelude/operators/comparison, inst+52, loaded [template = constants.%.9]
-// CHECK:STDOUT:   %import_ref.6 = import_ref Core//prelude/operators/comparison, inst+26, unloaded
-// CHECK:STDOUT:   %import_ref.7 = import_ref Core//prelude/operators/comparison, inst+47, unloaded
-// CHECK:STDOUT:   %import_ref.8 = import_ref Core//prelude/operators/comparison, inst+26, unloaded
-// CHECK:STDOUT:   %import_ref.9 = import_ref Core//prelude/operators/comparison, inst+47, unloaded
->>>>>>> 1e34d03e
 // CHECK:STDOUT: }
 // CHECK:STDOUT:
 // CHECK:STDOUT: file {
@@ -404,36 +357,9 @@
 // CHECK:STDOUT:   %Core.import = import Core
 // CHECK:STDOUT:   %D.decl: type = class_decl @D [template = constants.%D] {} {}
 // CHECK:STDOUT:   %TestEqual.decl: %TestEqual.type = fn_decl @TestEqual [template = constants.%TestEqual] {
-<<<<<<< HEAD
-// CHECK:STDOUT:     %a.patt.loc6: %D = binding_pattern a
-// CHECK:STDOUT:     %b.patt.loc6: %D = binding_pattern b
-// CHECK:STDOUT:   } {
-// CHECK:STDOUT:     %D.ref.loc6_17: type = name_ref D, %D.decl [template = constants.%D]
-// CHECK:STDOUT:     %a.loc6_14.1: %D = param a
-// CHECK:STDOUT:     @TestEqual.%a: %D = bind_name a, %a.loc6_14.1
-// CHECK:STDOUT:     %D.ref.loc6_23: type = name_ref D, %D.decl [template = constants.%D]
-// CHECK:STDOUT:     %b.loc6_20.1: %D = param b
-// CHECK:STDOUT:     @TestEqual.%b: %D = bind_name b, %b.loc6_20.1
-// CHECK:STDOUT:     %bool.make_type.loc6: init type = call constants.%Bool() [template = bool]
-// CHECK:STDOUT:     %.loc6_29.1: type = value_of_initializer %bool.make_type.loc6 [template = bool]
-// CHECK:STDOUT:     %.loc6_29.2: type = converted %bool.make_type.loc6, %.loc6_29.1 [template = bool]
-// CHECK:STDOUT:     @TestEqual.%return: ref bool = var <return slot>
-// CHECK:STDOUT:   }
-// CHECK:STDOUT:   %TestNotEqual.decl: %TestNotEqual.type = fn_decl @TestNotEqual [template = constants.%TestNotEqual] {
-// CHECK:STDOUT:     %a.patt.loc14: %D = binding_pattern a
-// CHECK:STDOUT:     %b.patt.loc14: %D = binding_pattern b
-// CHECK:STDOUT:   } {
-// CHECK:STDOUT:     %D.ref.loc14_20: type = name_ref D, %D.decl [template = constants.%D]
-// CHECK:STDOUT:     %a.loc14_17.1: %D = param a
-// CHECK:STDOUT:     @TestNotEqual.%a: %D = bind_name a, %a.loc14_17.1
-// CHECK:STDOUT:     %D.ref.loc14_26: type = name_ref D, %D.decl [template = constants.%D]
-// CHECK:STDOUT:     %b.loc14_23.1: %D = param b
-// CHECK:STDOUT:     @TestNotEqual.%b: %D = bind_name b, %b.loc14_23.1
-// CHECK:STDOUT:     %bool.make_type.loc14: init type = call constants.%Bool() [template = bool]
-// CHECK:STDOUT:     %.loc14_32.1: type = value_of_initializer %bool.make_type.loc14 [template = bool]
-// CHECK:STDOUT:     %.loc14_32.2: type = converted %bool.make_type.loc14, %.loc14_32.1 [template = bool]
-// CHECK:STDOUT:     @TestNotEqual.%return: ref bool = var <return slot>
-=======
+// CHECK:STDOUT:     %a.patt: %D = binding_pattern a
+// CHECK:STDOUT:     %b.patt: %D = binding_pattern b
+// CHECK:STDOUT:   } {
 // CHECK:STDOUT:     %D.ref.loc6_17: type = name_ref D, file.%D.decl [template = constants.%D]
 // CHECK:STDOUT:     %a.param: %D = param a, runtime_param0
 // CHECK:STDOUT:     %a: %D = bind_name a, %a.param
@@ -446,6 +372,9 @@
 // CHECK:STDOUT:     %return: ref bool = var <return slot>
 // CHECK:STDOUT:   }
 // CHECK:STDOUT:   %TestNotEqual.decl: %TestNotEqual.type = fn_decl @TestNotEqual [template = constants.%TestNotEqual] {
+// CHECK:STDOUT:     %a.patt: %D = binding_pattern a
+// CHECK:STDOUT:     %b.patt: %D = binding_pattern b
+// CHECK:STDOUT:   } {
 // CHECK:STDOUT:     %D.ref.loc14_20: type = name_ref D, file.%D.decl [template = constants.%D]
 // CHECK:STDOUT:     %a.param: %D = param a, runtime_param0
 // CHECK:STDOUT:     %a: %D = bind_name a, %a.param
@@ -456,7 +385,6 @@
 // CHECK:STDOUT:     %.loc14_32.1: type = value_of_initializer %bool.make_type [template = bool]
 // CHECK:STDOUT:     %.loc14_32.2: type = converted %bool.make_type, %.loc14_32.1 [template = bool]
 // CHECK:STDOUT:     %return: ref bool = var <return slot>
->>>>>>> 1e34d03e
 // CHECK:STDOUT:   }
 // CHECK:STDOUT: }
 // CHECK:STDOUT:
@@ -577,29 +505,19 @@
 // CHECK:STDOUT:   }
 // CHECK:STDOUT:   %import_ref.1: type = import_ref Core//prelude/operators/comparison, inst+3, loaded [template = constants.%.3]
 // CHECK:STDOUT:   %import_ref.2 = import_ref Core//prelude/operators/comparison, inst+5, unloaded
-<<<<<<< HEAD
-// CHECK:STDOUT:   %import_ref.3: %.6 = import_ref Core//prelude/operators/comparison, inst+33, loaded [template = constants.%.7]
-// CHECK:STDOUT:   %import_ref.4: %.8 = import_ref Core//prelude/operators/comparison, inst+56, loaded [template = constants.%.9]
+// CHECK:STDOUT:   %import_ref.3: %.7 = import_ref Core//prelude/operators/comparison, inst+33, loaded [template = constants.%.8]
+// CHECK:STDOUT:   %import_ref.4: %.16 = import_ref Core//prelude/operators/comparison, inst+56, loaded [template = constants.%.17]
 // CHECK:STDOUT:   %import_ref.5: %Equal.type.2 = import_ref Core//prelude/operators/comparison, inst+28, loaded [template = constants.%Equal.2]
 // CHECK:STDOUT:   %import_ref.6: %NotEqual.type.2 = import_ref Core//prelude/operators/comparison, inst+51, loaded [template = constants.%NotEqual.2]
 // CHECK:STDOUT:   %import_ref.7: %Bool.type = import_ref Core//prelude/types/bool, inst+2, loaded [template = constants.%Bool]
 // CHECK:STDOUT:   %import_ref.8 = import_ref Core//prelude/operators/comparison, inst+28, unloaded
-// CHECK:STDOUT:   %import_ref.9 = import_ref Core//prelude/operators/comparison, inst+51, unloaded
-=======
-// CHECK:STDOUT:   %import_ref.3: %.7 = import_ref Core//prelude/operators/comparison, inst+31, loaded [template = constants.%.8]
-// CHECK:STDOUT:   %import_ref.4: %.16 = import_ref Core//prelude/operators/comparison, inst+52, loaded [template = constants.%.17]
-// CHECK:STDOUT:   %import_ref.5: %Equal.type.2 = import_ref Core//prelude/operators/comparison, inst+26, loaded [template = constants.%Equal.2]
-// CHECK:STDOUT:   %import_ref.6: %NotEqual.type.2 = import_ref Core//prelude/operators/comparison, inst+47, loaded [template = constants.%NotEqual.2]
-// CHECK:STDOUT:   %import_ref.7: %Bool.type = import_ref Core//prelude/types/bool, inst+2, loaded [template = constants.%Bool]
-// CHECK:STDOUT:   %import_ref.8 = import_ref Core//prelude/operators/comparison, inst+26, unloaded
-// CHECK:STDOUT:   %import_ref.9: %ImplicitAs.type = import_ref Core//prelude/operators/as, inst+37, loaded [template = constants.%ImplicitAs]
-// CHECK:STDOUT:   %import_ref.10 = import_ref Core//prelude/operators/as, inst+42, unloaded
-// CHECK:STDOUT:   %import_ref.11: @ImplicitAs.%.2 (%.10) = import_ref Core//prelude/operators/as, inst+59, loaded [symbolic = @ImplicitAs.%.3 (constants.%.15)]
-// CHECK:STDOUT:   %import_ref.12 = import_ref Core//prelude/operators/as, inst+52, unloaded
-// CHECK:STDOUT:   %import_ref.13 = import_ref Core//prelude/operators/as, inst+52, unloaded
-// CHECK:STDOUT:   %import_ref.14 = import_ref Core//prelude/operators/as, inst+52, unloaded
-// CHECK:STDOUT:   %import_ref.15 = import_ref Core//prelude/operators/comparison, inst+47, unloaded
->>>>>>> 1e34d03e
+// CHECK:STDOUT:   %import_ref.9: %ImplicitAs.type = import_ref Core//prelude/operators/as, inst+40, loaded [template = constants.%ImplicitAs]
+// CHECK:STDOUT:   %import_ref.10 = import_ref Core//prelude/operators/as, inst+45, unloaded
+// CHECK:STDOUT:   %import_ref.11: @ImplicitAs.%.2 (%.10) = import_ref Core//prelude/operators/as, inst+63, loaded [symbolic = @ImplicitAs.%.3 (constants.%.15)]
+// CHECK:STDOUT:   %import_ref.12 = import_ref Core//prelude/operators/as, inst+56, unloaded
+// CHECK:STDOUT:   %import_ref.13 = import_ref Core//prelude/operators/as, inst+56, unloaded
+// CHECK:STDOUT:   %import_ref.14 = import_ref Core//prelude/operators/as, inst+56, unloaded
+// CHECK:STDOUT:   %import_ref.15 = import_ref Core//prelude/operators/comparison, inst+51, unloaded
 // CHECK:STDOUT: }
 // CHECK:STDOUT:
 // CHECK:STDOUT: file {
@@ -611,51 +529,17 @@
 // CHECK:STDOUT:     .TestLhsBad = %TestLhsBad.decl
 // CHECK:STDOUT:   }
 // CHECK:STDOUT:   %Core.import = import Core
-<<<<<<< HEAD
 // CHECK:STDOUT:   %C.decl: type = class_decl @C [template = constants.%C] {} {}
 // CHECK:STDOUT:   %D.decl: type = class_decl @D [template = constants.%D] {} {}
 // CHECK:STDOUT:   impl_decl @impl {} {
-// CHECK:STDOUT:     %C.ref.loc7: type = name_ref C, %C.decl [template = constants.%C]
-=======
-// CHECK:STDOUT:   %C.decl: type = class_decl @C [template = constants.%C] {}
-// CHECK:STDOUT:   %D.decl: type = class_decl @D [template = constants.%D] {}
-// CHECK:STDOUT:   impl_decl @impl {
 // CHECK:STDOUT:     %C.ref: type = name_ref C, file.%C.decl [template = constants.%C]
->>>>>>> 1e34d03e
 // CHECK:STDOUT:     %Core.ref: <namespace> = name_ref Core, imports.%Core [template = imports.%Core]
 // CHECK:STDOUT:     %Eq.ref: type = name_ref Eq, imports.%import_ref.1 [template = constants.%.3]
 // CHECK:STDOUT:   }
 // CHECK:STDOUT:   %TestRhsBad.decl: %TestRhsBad.type = fn_decl @TestRhsBad [template = constants.%TestRhsBad] {
-<<<<<<< HEAD
-// CHECK:STDOUT:     %a.patt.loc12: %C = binding_pattern a
-// CHECK:STDOUT:     %b.patt.loc12: %D = binding_pattern b
-// CHECK:STDOUT:   } {
-// CHECK:STDOUT:     %C.ref.loc12: type = name_ref C, %C.decl [template = constants.%C]
-// CHECK:STDOUT:     %a.loc12_15.1: %C = param a
-// CHECK:STDOUT:     @TestRhsBad.%a: %C = bind_name a, %a.loc12_15.1
-// CHECK:STDOUT:     %D.ref.loc12: type = name_ref D, %D.decl [template = constants.%D]
-// CHECK:STDOUT:     %b.loc12_21.1: %D = param b
-// CHECK:STDOUT:     @TestRhsBad.%b: %D = bind_name b, %b.loc12_21.1
-// CHECK:STDOUT:     %bool.make_type.loc12: init type = call constants.%Bool() [template = bool]
-// CHECK:STDOUT:     %.loc12_30.1: type = value_of_initializer %bool.make_type.loc12 [template = bool]
-// CHECK:STDOUT:     %.loc12_30.2: type = converted %bool.make_type.loc12, %.loc12_30.1 [template = bool]
-// CHECK:STDOUT:     @TestRhsBad.%return: ref bool = var <return slot>
-// CHECK:STDOUT:   }
-// CHECK:STDOUT:   %TestLhsBad.decl: %TestLhsBad.type = fn_decl @TestLhsBad [template = constants.%TestLhsBad] {
-// CHECK:STDOUT:     %a.patt.loc23: %D = binding_pattern a
-// CHECK:STDOUT:     %b.patt.loc23: %C = binding_pattern b
-// CHECK:STDOUT:   } {
-// CHECK:STDOUT:     %D.ref.loc23: type = name_ref D, %D.decl [template = constants.%D]
-// CHECK:STDOUT:     %a.loc23_15.1: %D = param a
-// CHECK:STDOUT:     @TestLhsBad.%a: %D = bind_name a, %a.loc23_15.1
-// CHECK:STDOUT:     %C.ref.loc23: type = name_ref C, %C.decl [template = constants.%C]
-// CHECK:STDOUT:     %b.loc23_21.1: %C = param b
-// CHECK:STDOUT:     @TestLhsBad.%b: %C = bind_name b, %b.loc23_21.1
-// CHECK:STDOUT:     %bool.make_type.loc23: init type = call constants.%Bool() [template = bool]
-// CHECK:STDOUT:     %.loc23_30.1: type = value_of_initializer %bool.make_type.loc23 [template = bool]
-// CHECK:STDOUT:     %.loc23_30.2: type = converted %bool.make_type.loc23, %.loc23_30.1 [template = bool]
-// CHECK:STDOUT:     @TestLhsBad.%return: ref bool = var <return slot>
-=======
+// CHECK:STDOUT:     %a.patt: %C = binding_pattern a
+// CHECK:STDOUT:     %b.patt: %D = binding_pattern b
+// CHECK:STDOUT:   } {
 // CHECK:STDOUT:     %C.ref: type = name_ref C, file.%C.decl [template = constants.%C]
 // CHECK:STDOUT:     %a.param: %C = param a, runtime_param0
 // CHECK:STDOUT:     %a: %C = bind_name a, %a.param
@@ -668,6 +552,9 @@
 // CHECK:STDOUT:     %return: ref bool = var <return slot>
 // CHECK:STDOUT:   }
 // CHECK:STDOUT:   %TestLhsBad.decl: %TestLhsBad.type = fn_decl @TestLhsBad [template = constants.%TestLhsBad] {
+// CHECK:STDOUT:     %a.patt: %D = binding_pattern a
+// CHECK:STDOUT:     %b.patt: %C = binding_pattern b
+// CHECK:STDOUT:   } {
 // CHECK:STDOUT:     %D.ref: type = name_ref D, file.%D.decl [template = constants.%D]
 // CHECK:STDOUT:     %a.param: %D = param a, runtime_param0
 // CHECK:STDOUT:     %a: %D = bind_name a, %a.param
@@ -678,7 +565,6 @@
 // CHECK:STDOUT:     %.loc26_30.1: type = value_of_initializer %bool.make_type [template = bool]
 // CHECK:STDOUT:     %.loc26_30.2: type = converted %bool.make_type, %.loc26_30.1 [template = bool]
 // CHECK:STDOUT:     %return: ref bool = var <return slot>
->>>>>>> 1e34d03e
 // CHECK:STDOUT:   }
 // CHECK:STDOUT: }
 // CHECK:STDOUT:
@@ -711,8 +597,8 @@
 // CHECK:STDOUT:
 // CHECK:STDOUT: impl @impl: %C as %.3 {
 // CHECK:STDOUT:   %Equal.decl: %Equal.type.1 = fn_decl @Equal.1 [template = constants.%Equal.1] {
-// CHECK:STDOUT:     %self.patt.loc8: %C = binding_pattern self
-// CHECK:STDOUT:     %other.patt.loc8: %C = binding_pattern other
+// CHECK:STDOUT:     %self.patt: %C = binding_pattern self
+// CHECK:STDOUT:     %other.patt: %C = binding_pattern other
 // CHECK:STDOUT:   } {
 // CHECK:STDOUT:     %C.ref.loc8_18: type = name_ref C, file.%C.decl [template = constants.%C]
 // CHECK:STDOUT:     %self.param: %C = param self, runtime_param0
@@ -726,8 +612,8 @@
 // CHECK:STDOUT:     %return: ref bool = var <return slot>
 // CHECK:STDOUT:   }
 // CHECK:STDOUT:   %NotEqual.decl: %NotEqual.type.1 = fn_decl @NotEqual.1 [template = constants.%NotEqual.1] {
-// CHECK:STDOUT:     %self.patt.loc9: %C = binding_pattern self
-// CHECK:STDOUT:     %other.patt.loc9: %C = binding_pattern other
+// CHECK:STDOUT:     %self.patt: %C = binding_pattern self
+// CHECK:STDOUT:     %other.patt: %C = binding_pattern other
 // CHECK:STDOUT:   } {
 // CHECK:STDOUT:     %C.ref.loc9_21: type = name_ref C, file.%C.decl [template = constants.%C]
 // CHECK:STDOUT:     %self.param: %C = param self, runtime_param0
