--- conflicted
+++ resolved
@@ -150,57 +150,31 @@
 // CHECK:STDOUT:     %a.patt: %C = binding_pattern a
 // CHECK:STDOUT:     %b.patt: %C = binding_pattern b
 // CHECK:STDOUT:   } {
-<<<<<<< HEAD
-// CHECK:STDOUT:     %C.ref.loc11_17: type = name_ref C, %C.decl [template = constants.%C]
+// CHECK:STDOUT:     %C.ref.loc11_17: type = name_ref C, file.%C.decl [template = constants.%C]
 // CHECK:STDOUT:     %param.loc11_14: %C = param
-// CHECK:STDOUT:     @TestEqual.%a: %C = bind_name a, %param.loc11_14
-// CHECK:STDOUT:     %C.ref.loc11_23: type = name_ref C, %C.decl [template = constants.%C]
+// CHECK:STDOUT:     %a: %C = bind_name a, %param.loc11_14
+// CHECK:STDOUT:     %C.ref.loc11_23: type = name_ref C, file.%C.decl [template = constants.%C]
 // CHECK:STDOUT:     %param.loc11_20: %C = param
-// CHECK:STDOUT:     @TestEqual.%b: %C = bind_name b, %param.loc11_20
-// CHECK:STDOUT:     %bool.make_type.loc11: init type = call constants.%Bool() [template = bool]
-// CHECK:STDOUT:     %.loc11_29.1: type = value_of_initializer %bool.make_type.loc11 [template = bool]
-// CHECK:STDOUT:     %.loc11_29.2: type = converted %bool.make_type.loc11, %.loc11_29.1 [template = bool]
-// CHECK:STDOUT:     @TestEqual.%return: ref bool = var <return slot>
-=======
-// CHECK:STDOUT:     %C.ref.loc11_17: type = name_ref C, file.%C.decl [template = constants.%C]
-// CHECK:STDOUT:     %a.param: %C = param a
-// CHECK:STDOUT:     %a: %C = bind_name a, %a.param
-// CHECK:STDOUT:     %C.ref.loc11_23: type = name_ref C, file.%C.decl [template = constants.%C]
-// CHECK:STDOUT:     %b.param: %C = param b
-// CHECK:STDOUT:     %b: %C = bind_name b, %b.param
+// CHECK:STDOUT:     %b: %C = bind_name b, %param.loc11_20
 // CHECK:STDOUT:     %bool.make_type: init type = call constants.%Bool() [template = bool]
 // CHECK:STDOUT:     %.loc11_29.1: type = value_of_initializer %bool.make_type [template = bool]
 // CHECK:STDOUT:     %.loc11_29.2: type = converted %bool.make_type, %.loc11_29.1 [template = bool]
 // CHECK:STDOUT:     %return: ref bool = var <return slot>
->>>>>>> dcb4ae26
 // CHECK:STDOUT:   }
 // CHECK:STDOUT:   %TestNotEqual.decl: %TestNotEqual.type = fn_decl @TestNotEqual [template = constants.%TestNotEqual] {
 // CHECK:STDOUT:     %a.patt: %C = binding_pattern a
 // CHECK:STDOUT:     %b.patt: %C = binding_pattern b
 // CHECK:STDOUT:   } {
-<<<<<<< HEAD
-// CHECK:STDOUT:     %C.ref.loc15_20: type = name_ref C, %C.decl [template = constants.%C]
+// CHECK:STDOUT:     %C.ref.loc15_20: type = name_ref C, file.%C.decl [template = constants.%C]
 // CHECK:STDOUT:     %param.loc15_17: %C = param
-// CHECK:STDOUT:     @TestNotEqual.%a: %C = bind_name a, %param.loc15_17
-// CHECK:STDOUT:     %C.ref.loc15_26: type = name_ref C, %C.decl [template = constants.%C]
+// CHECK:STDOUT:     %a: %C = bind_name a, %param.loc15_17
+// CHECK:STDOUT:     %C.ref.loc15_26: type = name_ref C, file.%C.decl [template = constants.%C]
 // CHECK:STDOUT:     %param.loc15_23: %C = param
-// CHECK:STDOUT:     @TestNotEqual.%b: %C = bind_name b, %param.loc15_23
-// CHECK:STDOUT:     %bool.make_type.loc15: init type = call constants.%Bool() [template = bool]
-// CHECK:STDOUT:     %.loc15_32.1: type = value_of_initializer %bool.make_type.loc15 [template = bool]
-// CHECK:STDOUT:     %.loc15_32.2: type = converted %bool.make_type.loc15, %.loc15_32.1 [template = bool]
-// CHECK:STDOUT:     @TestNotEqual.%return: ref bool = var <return slot>
-=======
-// CHECK:STDOUT:     %C.ref.loc15_20: type = name_ref C, file.%C.decl [template = constants.%C]
-// CHECK:STDOUT:     %a.param: %C = param a
-// CHECK:STDOUT:     %a: %C = bind_name a, %a.param
-// CHECK:STDOUT:     %C.ref.loc15_26: type = name_ref C, file.%C.decl [template = constants.%C]
-// CHECK:STDOUT:     %b.param: %C = param b
-// CHECK:STDOUT:     %b: %C = bind_name b, %b.param
+// CHECK:STDOUT:     %b: %C = bind_name b, %param.loc15_23
 // CHECK:STDOUT:     %bool.make_type: init type = call constants.%Bool() [template = bool]
 // CHECK:STDOUT:     %.loc15_32.1: type = value_of_initializer %bool.make_type [template = bool]
 // CHECK:STDOUT:     %.loc15_32.2: type = converted %bool.make_type, %.loc15_32.1 [template = bool]
 // CHECK:STDOUT:     %return: ref bool = var <return slot>
->>>>>>> dcb4ae26
 // CHECK:STDOUT:   }
 // CHECK:STDOUT: }
 // CHECK:STDOUT:
@@ -218,54 +192,30 @@
 // CHECK:STDOUT:     %other.patt: %C = binding_pattern other
 // CHECK:STDOUT:   } {
 // CHECK:STDOUT:     %C.ref.loc7_18: type = name_ref C, file.%C.decl [template = constants.%C]
-<<<<<<< HEAD
 // CHECK:STDOUT:     %param.loc7_12: %C = param
-// CHECK:STDOUT:     %self.loc7: %C = bind_name self, %param.loc7_12
+// CHECK:STDOUT:     %self: %C = bind_name self, %param.loc7_12
 // CHECK:STDOUT:     %C.ref.loc7_28: type = name_ref C, file.%C.decl [template = constants.%C]
 // CHECK:STDOUT:     %param.loc7_21: %C = param
-// CHECK:STDOUT:     %other.loc7: %C = bind_name other, %param.loc7_21
-// CHECK:STDOUT:     %bool.make_type.loc7: init type = call constants.%Bool() [template = bool]
-// CHECK:STDOUT:     %.loc7_34.1: type = value_of_initializer %bool.make_type.loc7 [template = bool]
-// CHECK:STDOUT:     %.loc7_34.2: type = converted %bool.make_type.loc7, %.loc7_34.1 [template = bool]
-// CHECK:STDOUT:     %return.var.loc7: ref bool = var <return slot>
-=======
-// CHECK:STDOUT:     %self.param: %C = param self
-// CHECK:STDOUT:     %self: %C = bind_name self, %self.param
-// CHECK:STDOUT:     %C.ref.loc7_28: type = name_ref C, file.%C.decl [template = constants.%C]
-// CHECK:STDOUT:     %other.param: %C = param other
-// CHECK:STDOUT:     %other: %C = bind_name other, %other.param
+// CHECK:STDOUT:     %other: %C = bind_name other, %param.loc7_21
 // CHECK:STDOUT:     %bool.make_type: init type = call constants.%Bool() [template = bool]
 // CHECK:STDOUT:     %.loc7_34.1: type = value_of_initializer %bool.make_type [template = bool]
 // CHECK:STDOUT:     %.loc7_34.2: type = converted %bool.make_type, %.loc7_34.1 [template = bool]
 // CHECK:STDOUT:     %return: ref bool = var <return slot>
->>>>>>> dcb4ae26
 // CHECK:STDOUT:   }
 // CHECK:STDOUT:   %NotEqual.decl: %NotEqual.type.1 = fn_decl @NotEqual.1 [template = constants.%NotEqual.1] {
 // CHECK:STDOUT:     %self.patt: %C = binding_pattern self
 // CHECK:STDOUT:     %other.patt: %C = binding_pattern other
 // CHECK:STDOUT:   } {
 // CHECK:STDOUT:     %C.ref.loc8_21: type = name_ref C, file.%C.decl [template = constants.%C]
-<<<<<<< HEAD
 // CHECK:STDOUT:     %param.loc8_15: %C = param
-// CHECK:STDOUT:     %self.loc8: %C = bind_name self, %param.loc8_15
+// CHECK:STDOUT:     %self: %C = bind_name self, %param.loc8_15
 // CHECK:STDOUT:     %C.ref.loc8_31: type = name_ref C, file.%C.decl [template = constants.%C]
 // CHECK:STDOUT:     %param.loc8_24: %C = param
-// CHECK:STDOUT:     %other.loc8: %C = bind_name other, %param.loc8_24
-// CHECK:STDOUT:     %bool.make_type.loc8: init type = call constants.%Bool() [template = bool]
-// CHECK:STDOUT:     %.loc8_37.1: type = value_of_initializer %bool.make_type.loc8 [template = bool]
-// CHECK:STDOUT:     %.loc8_37.2: type = converted %bool.make_type.loc8, %.loc8_37.1 [template = bool]
-// CHECK:STDOUT:     %return.var.loc8: ref bool = var <return slot>
-=======
-// CHECK:STDOUT:     %self.param: %C = param self
-// CHECK:STDOUT:     %self: %C = bind_name self, %self.param
-// CHECK:STDOUT:     %C.ref.loc8_31: type = name_ref C, file.%C.decl [template = constants.%C]
-// CHECK:STDOUT:     %other.param: %C = param other
-// CHECK:STDOUT:     %other: %C = bind_name other, %other.param
+// CHECK:STDOUT:     %other: %C = bind_name other, %param.loc8_24
 // CHECK:STDOUT:     %bool.make_type: init type = call constants.%Bool() [template = bool]
 // CHECK:STDOUT:     %.loc8_37.1: type = value_of_initializer %bool.make_type [template = bool]
 // CHECK:STDOUT:     %.loc8_37.2: type = converted %bool.make_type, %.loc8_37.1 [template = bool]
 // CHECK:STDOUT:     %return: ref bool = var <return slot>
->>>>>>> dcb4ae26
 // CHECK:STDOUT:   }
 // CHECK:STDOUT:   %.1: <witness> = interface_witness (%Equal.decl, %NotEqual.decl) [template = constants.%.4]
 // CHECK:STDOUT:
@@ -282,15 +232,9 @@
 // CHECK:STDOUT:
 // CHECK:STDOUT: fn @Bool() -> type = "bool.make_type";
 // CHECK:STDOUT:
-<<<<<<< HEAD
-// CHECK:STDOUT: fn @Equal.1[@impl.%self.loc7: %C](@impl.%other.loc7: %C) -> bool;
-// CHECK:STDOUT:
-// CHECK:STDOUT: fn @NotEqual.1[@impl.%self.loc8: %C](@impl.%other.loc8: %C) -> bool;
-=======
 // CHECK:STDOUT: fn @Equal.1[%self: %C](%other: %C) -> bool;
 // CHECK:STDOUT:
 // CHECK:STDOUT: fn @NotEqual.1[%self: %C](%other: %C) -> bool;
->>>>>>> dcb4ae26
 // CHECK:STDOUT:
 // CHECK:STDOUT: generic fn @Equal.2(constants.%Self: %.2) {
 // CHECK:STDOUT:   %Self: %.2 = bind_symbolic_name Self 0 [symbolic = %Self (constants.%Self)]
@@ -405,57 +349,31 @@
 // CHECK:STDOUT:     %a.patt: %D = binding_pattern a
 // CHECK:STDOUT:     %b.patt: %D = binding_pattern b
 // CHECK:STDOUT:   } {
-<<<<<<< HEAD
-// CHECK:STDOUT:     %D.ref.loc6_17: type = name_ref D, %D.decl [template = constants.%D]
+// CHECK:STDOUT:     %D.ref.loc6_17: type = name_ref D, file.%D.decl [template = constants.%D]
 // CHECK:STDOUT:     %param.loc6_14: %D = param
-// CHECK:STDOUT:     @TestEqual.%a: %D = bind_name a, %param.loc6_14
-// CHECK:STDOUT:     %D.ref.loc6_23: type = name_ref D, %D.decl [template = constants.%D]
+// CHECK:STDOUT:     %a: %D = bind_name a, %param.loc6_14
+// CHECK:STDOUT:     %D.ref.loc6_23: type = name_ref D, file.%D.decl [template = constants.%D]
 // CHECK:STDOUT:     %param.loc6_20: %D = param
-// CHECK:STDOUT:     @TestEqual.%b: %D = bind_name b, %param.loc6_20
-// CHECK:STDOUT:     %bool.make_type.loc6: init type = call constants.%Bool() [template = bool]
-// CHECK:STDOUT:     %.loc6_29.1: type = value_of_initializer %bool.make_type.loc6 [template = bool]
-// CHECK:STDOUT:     %.loc6_29.2: type = converted %bool.make_type.loc6, %.loc6_29.1 [template = bool]
-// CHECK:STDOUT:     @TestEqual.%return: ref bool = var <return slot>
-=======
-// CHECK:STDOUT:     %D.ref.loc6_17: type = name_ref D, file.%D.decl [template = constants.%D]
-// CHECK:STDOUT:     %a.param: %D = param a
-// CHECK:STDOUT:     %a: %D = bind_name a, %a.param
-// CHECK:STDOUT:     %D.ref.loc6_23: type = name_ref D, file.%D.decl [template = constants.%D]
-// CHECK:STDOUT:     %b.param: %D = param b
-// CHECK:STDOUT:     %b: %D = bind_name b, %b.param
+// CHECK:STDOUT:     %b: %D = bind_name b, %param.loc6_20
 // CHECK:STDOUT:     %bool.make_type: init type = call constants.%Bool() [template = bool]
 // CHECK:STDOUT:     %.loc6_29.1: type = value_of_initializer %bool.make_type [template = bool]
 // CHECK:STDOUT:     %.loc6_29.2: type = converted %bool.make_type, %.loc6_29.1 [template = bool]
 // CHECK:STDOUT:     %return: ref bool = var <return slot>
->>>>>>> dcb4ae26
 // CHECK:STDOUT:   }
 // CHECK:STDOUT:   %TestNotEqual.decl: %TestNotEqual.type = fn_decl @TestNotEqual [template = constants.%TestNotEqual] {
 // CHECK:STDOUT:     %a.patt: %D = binding_pattern a
 // CHECK:STDOUT:     %b.patt: %D = binding_pattern b
 // CHECK:STDOUT:   } {
-<<<<<<< HEAD
-// CHECK:STDOUT:     %D.ref.loc14_20: type = name_ref D, %D.decl [template = constants.%D]
+// CHECK:STDOUT:     %D.ref.loc14_20: type = name_ref D, file.%D.decl [template = constants.%D]
 // CHECK:STDOUT:     %param.loc14_17: %D = param
-// CHECK:STDOUT:     @TestNotEqual.%a: %D = bind_name a, %param.loc14_17
-// CHECK:STDOUT:     %D.ref.loc14_26: type = name_ref D, %D.decl [template = constants.%D]
+// CHECK:STDOUT:     %a: %D = bind_name a, %param.loc14_17
+// CHECK:STDOUT:     %D.ref.loc14_26: type = name_ref D, file.%D.decl [template = constants.%D]
 // CHECK:STDOUT:     %param.loc14_23: %D = param
-// CHECK:STDOUT:     @TestNotEqual.%b: %D = bind_name b, %param.loc14_23
-// CHECK:STDOUT:     %bool.make_type.loc14: init type = call constants.%Bool() [template = bool]
-// CHECK:STDOUT:     %.loc14_32.1: type = value_of_initializer %bool.make_type.loc14 [template = bool]
-// CHECK:STDOUT:     %.loc14_32.2: type = converted %bool.make_type.loc14, %.loc14_32.1 [template = bool]
-// CHECK:STDOUT:     @TestNotEqual.%return: ref bool = var <return slot>
-=======
-// CHECK:STDOUT:     %D.ref.loc14_20: type = name_ref D, file.%D.decl [template = constants.%D]
-// CHECK:STDOUT:     %a.param: %D = param a
-// CHECK:STDOUT:     %a: %D = bind_name a, %a.param
-// CHECK:STDOUT:     %D.ref.loc14_26: type = name_ref D, file.%D.decl [template = constants.%D]
-// CHECK:STDOUT:     %b.param: %D = param b
-// CHECK:STDOUT:     %b: %D = bind_name b, %b.param
+// CHECK:STDOUT:     %b: %D = bind_name b, %param.loc14_23
 // CHECK:STDOUT:     %bool.make_type: init type = call constants.%Bool() [template = bool]
 // CHECK:STDOUT:     %.loc14_32.1: type = value_of_initializer %bool.make_type [template = bool]
 // CHECK:STDOUT:     %.loc14_32.2: type = converted %bool.make_type, %.loc14_32.1 [template = bool]
 // CHECK:STDOUT:     %return: ref bool = var <return slot>
->>>>>>> dcb4ae26
 // CHECK:STDOUT:   }
 // CHECK:STDOUT: }
 // CHECK:STDOUT:
@@ -582,57 +500,31 @@
 // CHECK:STDOUT:     %a.patt: %C = binding_pattern a
 // CHECK:STDOUT:     %b.patt: %D = binding_pattern b
 // CHECK:STDOUT:   } {
-<<<<<<< HEAD
-// CHECK:STDOUT:     %C.ref.loc12: type = name_ref C, %C.decl [template = constants.%C]
+// CHECK:STDOUT:     %C.ref: type = name_ref C, file.%C.decl [template = constants.%C]
 // CHECK:STDOUT:     %param.loc12_15: %C = param
-// CHECK:STDOUT:     @TestRhsBad.%a: %C = bind_name a, %param.loc12_15
-// CHECK:STDOUT:     %D.ref.loc12: type = name_ref D, %D.decl [template = constants.%D]
+// CHECK:STDOUT:     %a: %C = bind_name a, %param.loc12_15
+// CHECK:STDOUT:     %D.ref: type = name_ref D, file.%D.decl [template = constants.%D]
 // CHECK:STDOUT:     %param.loc12_21: %D = param
-// CHECK:STDOUT:     @TestRhsBad.%b: %D = bind_name b, %param.loc12_21
-// CHECK:STDOUT:     %bool.make_type.loc12: init type = call constants.%Bool() [template = bool]
-// CHECK:STDOUT:     %.loc12_30.1: type = value_of_initializer %bool.make_type.loc12 [template = bool]
-// CHECK:STDOUT:     %.loc12_30.2: type = converted %bool.make_type.loc12, %.loc12_30.1 [template = bool]
-// CHECK:STDOUT:     @TestRhsBad.%return: ref bool = var <return slot>
-=======
-// CHECK:STDOUT:     %C.ref: type = name_ref C, file.%C.decl [template = constants.%C]
-// CHECK:STDOUT:     %a.param: %C = param a
-// CHECK:STDOUT:     %a: %C = bind_name a, %a.param
-// CHECK:STDOUT:     %D.ref: type = name_ref D, file.%D.decl [template = constants.%D]
-// CHECK:STDOUT:     %b.param: %D = param b
-// CHECK:STDOUT:     %b: %D = bind_name b, %b.param
+// CHECK:STDOUT:     %b: %D = bind_name b, %param.loc12_21
 // CHECK:STDOUT:     %bool.make_type: init type = call constants.%Bool() [template = bool]
 // CHECK:STDOUT:     %.loc12_30.1: type = value_of_initializer %bool.make_type [template = bool]
 // CHECK:STDOUT:     %.loc12_30.2: type = converted %bool.make_type, %.loc12_30.1 [template = bool]
 // CHECK:STDOUT:     %return: ref bool = var <return slot>
->>>>>>> dcb4ae26
 // CHECK:STDOUT:   }
 // CHECK:STDOUT:   %TestLhsBad.decl: %TestLhsBad.type = fn_decl @TestLhsBad [template = constants.%TestLhsBad] {
 // CHECK:STDOUT:     %a.patt: %D = binding_pattern a
 // CHECK:STDOUT:     %b.patt: %C = binding_pattern b
 // CHECK:STDOUT:   } {
-<<<<<<< HEAD
-// CHECK:STDOUT:     %D.ref.loc23: type = name_ref D, %D.decl [template = constants.%D]
+// CHECK:STDOUT:     %D.ref: type = name_ref D, file.%D.decl [template = constants.%D]
 // CHECK:STDOUT:     %param.loc23_15: %D = param
-// CHECK:STDOUT:     @TestLhsBad.%a: %D = bind_name a, %param.loc23_15
-// CHECK:STDOUT:     %C.ref.loc23: type = name_ref C, %C.decl [template = constants.%C]
+// CHECK:STDOUT:     %a: %D = bind_name a, %param.loc23_15
+// CHECK:STDOUT:     %C.ref: type = name_ref C, file.%C.decl [template = constants.%C]
 // CHECK:STDOUT:     %param.loc23_21: %C = param
-// CHECK:STDOUT:     @TestLhsBad.%b: %C = bind_name b, %param.loc23_21
-// CHECK:STDOUT:     %bool.make_type.loc23: init type = call constants.%Bool() [template = bool]
-// CHECK:STDOUT:     %.loc23_30.1: type = value_of_initializer %bool.make_type.loc23 [template = bool]
-// CHECK:STDOUT:     %.loc23_30.2: type = converted %bool.make_type.loc23, %.loc23_30.1 [template = bool]
-// CHECK:STDOUT:     @TestLhsBad.%return: ref bool = var <return slot>
-=======
-// CHECK:STDOUT:     %D.ref: type = name_ref D, file.%D.decl [template = constants.%D]
-// CHECK:STDOUT:     %a.param: %D = param a
-// CHECK:STDOUT:     %a: %D = bind_name a, %a.param
-// CHECK:STDOUT:     %C.ref: type = name_ref C, file.%C.decl [template = constants.%C]
-// CHECK:STDOUT:     %b.param: %C = param b
-// CHECK:STDOUT:     %b: %C = bind_name b, %b.param
+// CHECK:STDOUT:     %b: %C = bind_name b, %param.loc23_21
 // CHECK:STDOUT:     %bool.make_type: init type = call constants.%Bool() [template = bool]
 // CHECK:STDOUT:     %.loc23_30.1: type = value_of_initializer %bool.make_type [template = bool]
 // CHECK:STDOUT:     %.loc23_30.2: type = converted %bool.make_type, %.loc23_30.1 [template = bool]
 // CHECK:STDOUT:     %return: ref bool = var <return slot>
->>>>>>> dcb4ae26
 // CHECK:STDOUT:   }
 // CHECK:STDOUT: }
 // CHECK:STDOUT:
@@ -650,54 +542,30 @@
 // CHECK:STDOUT:     %other.patt: %C = binding_pattern other
 // CHECK:STDOUT:   } {
 // CHECK:STDOUT:     %C.ref.loc8_18: type = name_ref C, file.%C.decl [template = constants.%C]
-<<<<<<< HEAD
 // CHECK:STDOUT:     %param.loc8_12: %C = param
-// CHECK:STDOUT:     %self.loc8: %C = bind_name self, %param.loc8_12
+// CHECK:STDOUT:     %self: %C = bind_name self, %param.loc8_12
 // CHECK:STDOUT:     %C.ref.loc8_28: type = name_ref C, file.%C.decl [template = constants.%C]
 // CHECK:STDOUT:     %param.loc8_21: %C = param
-// CHECK:STDOUT:     %other.loc8: %C = bind_name other, %param.loc8_21
-// CHECK:STDOUT:     %bool.make_type.loc8: init type = call constants.%Bool() [template = bool]
-// CHECK:STDOUT:     %.loc8_34.1: type = value_of_initializer %bool.make_type.loc8 [template = bool]
-// CHECK:STDOUT:     %.loc8_34.2: type = converted %bool.make_type.loc8, %.loc8_34.1 [template = bool]
-// CHECK:STDOUT:     %return.var.loc8: ref bool = var <return slot>
-=======
-// CHECK:STDOUT:     %self.param: %C = param self
-// CHECK:STDOUT:     %self: %C = bind_name self, %self.param
-// CHECK:STDOUT:     %C.ref.loc8_28: type = name_ref C, file.%C.decl [template = constants.%C]
-// CHECK:STDOUT:     %other.param: %C = param other
-// CHECK:STDOUT:     %other: %C = bind_name other, %other.param
+// CHECK:STDOUT:     %other: %C = bind_name other, %param.loc8_21
 // CHECK:STDOUT:     %bool.make_type: init type = call constants.%Bool() [template = bool]
 // CHECK:STDOUT:     %.loc8_34.1: type = value_of_initializer %bool.make_type [template = bool]
 // CHECK:STDOUT:     %.loc8_34.2: type = converted %bool.make_type, %.loc8_34.1 [template = bool]
 // CHECK:STDOUT:     %return: ref bool = var <return slot>
->>>>>>> dcb4ae26
 // CHECK:STDOUT:   }
 // CHECK:STDOUT:   %NotEqual.decl: %NotEqual.type.1 = fn_decl @NotEqual.1 [template = constants.%NotEqual.1] {
 // CHECK:STDOUT:     %self.patt: %C = binding_pattern self
 // CHECK:STDOUT:     %other.patt: %C = binding_pattern other
 // CHECK:STDOUT:   } {
 // CHECK:STDOUT:     %C.ref.loc9_21: type = name_ref C, file.%C.decl [template = constants.%C]
-<<<<<<< HEAD
 // CHECK:STDOUT:     %param.loc9_15: %C = param
-// CHECK:STDOUT:     %self.loc9: %C = bind_name self, %param.loc9_15
+// CHECK:STDOUT:     %self: %C = bind_name self, %param.loc9_15
 // CHECK:STDOUT:     %C.ref.loc9_31: type = name_ref C, file.%C.decl [template = constants.%C]
 // CHECK:STDOUT:     %param.loc9_24: %C = param
-// CHECK:STDOUT:     %other.loc9: %C = bind_name other, %param.loc9_24
-// CHECK:STDOUT:     %bool.make_type.loc9: init type = call constants.%Bool() [template = bool]
-// CHECK:STDOUT:     %.loc9_37.1: type = value_of_initializer %bool.make_type.loc9 [template = bool]
-// CHECK:STDOUT:     %.loc9_37.2: type = converted %bool.make_type.loc9, %.loc9_37.1 [template = bool]
-// CHECK:STDOUT:     %return.var.loc9: ref bool = var <return slot>
-=======
-// CHECK:STDOUT:     %self.param: %C = param self
-// CHECK:STDOUT:     %self: %C = bind_name self, %self.param
-// CHECK:STDOUT:     %C.ref.loc9_31: type = name_ref C, file.%C.decl [template = constants.%C]
-// CHECK:STDOUT:     %other.param: %C = param other
-// CHECK:STDOUT:     %other: %C = bind_name other, %other.param
+// CHECK:STDOUT:     %other: %C = bind_name other, %param.loc9_24
 // CHECK:STDOUT:     %bool.make_type: init type = call constants.%Bool() [template = bool]
 // CHECK:STDOUT:     %.loc9_37.1: type = value_of_initializer %bool.make_type [template = bool]
 // CHECK:STDOUT:     %.loc9_37.2: type = converted %bool.make_type, %.loc9_37.1 [template = bool]
 // CHECK:STDOUT:     %return: ref bool = var <return slot>
->>>>>>> dcb4ae26
 // CHECK:STDOUT:   }
 // CHECK:STDOUT:   %.1: <witness> = interface_witness (%Equal.decl, %NotEqual.decl) [template = constants.%.4]
 // CHECK:STDOUT:
@@ -719,15 +587,9 @@
 // CHECK:STDOUT:
 // CHECK:STDOUT: fn @Bool() -> type = "bool.make_type";
 // CHECK:STDOUT:
-<<<<<<< HEAD
-// CHECK:STDOUT: fn @Equal.1[@impl.%self.loc8: %C](@impl.%other.loc8: %C) -> bool;
-// CHECK:STDOUT:
-// CHECK:STDOUT: fn @NotEqual.1[@impl.%self.loc9: %C](@impl.%other.loc9: %C) -> bool;
-=======
 // CHECK:STDOUT: fn @Equal.1[%self: %C](%other: %C) -> bool;
 // CHECK:STDOUT:
 // CHECK:STDOUT: fn @NotEqual.1[%self: %C](%other: %C) -> bool;
->>>>>>> dcb4ae26
 // CHECK:STDOUT:
 // CHECK:STDOUT: generic fn @Equal.2(constants.%Self: %.2) {
 // CHECK:STDOUT:   %Self: %.2 = bind_symbolic_name Self 0 [symbolic = %Self (constants.%Self)]
