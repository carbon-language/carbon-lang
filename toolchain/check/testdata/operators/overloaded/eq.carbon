// Part of the Carbon Language project, under the Apache License v2.0 with LLVM
// Exceptions. See /LICENSE for license information.
// SPDX-License-Identifier: Apache-2.0 WITH LLVM-exception
//
// AUTOUPDATE
// TIP: To test this file alone, run:
// TIP:   bazel test //toolchain/testing:file_test --test_arg=--file_tests=toolchain/check/testdata/operators/overloaded/eq.carbon
// TIP: To dump output, run:
// TIP:   bazel run //toolchain/testing:file_test -- --dump_output --file_tests=toolchain/check/testdata/operators/overloaded/eq.carbon

// --- user.carbon

package User;

class C {};

impl C as Core.Eq {
  fn Equal[self: C](other: C) -> bool;
  fn NotEqual[self: C](other: C) -> bool;
}

fn TestEqual(a: C, b: C) -> bool {
  return a == b;
}

fn TestNotEqual(a: C, b: C) -> bool {
  return a != b;
}

// --- fail_no_impl.carbon

package FailNoImpl;

class D {};

fn TestEqual(a: D, b: D) -> bool {
  // CHECK:STDERR: fail_no_impl.carbon:[[@LINE+4]]:10: error: cannot access member of interface `Eq` in type `D` that does not implement that interface
  // CHECK:STDERR:   return a == b;
  // CHECK:STDERR:          ^~~~~~
  // CHECK:STDERR:
  return a == b;
}

fn TestNotEqual(a: D, b: D) -> bool {
  // CHECK:STDERR: fail_no_impl.carbon:[[@LINE+4]]:10: error: cannot access member of interface `Eq` in type `D` that does not implement that interface
  // CHECK:STDERR:   return a != b;
  // CHECK:STDERR:          ^~~~~~
  // CHECK:STDERR:
  return a != b;
}

// --- fail_no_impl_for_args.carbon

package FailNoImplForArgs;

class C {};
class D {};

impl C as Core.Eq {
  fn Equal[self: C](other: C) -> bool;
  fn NotEqual[self: C](other: C) -> bool;
}

fn TestRhsBad(a: C, b: D) -> bool {
  // CHECK:STDERR: fail_no_impl_for_args.carbon:[[@LINE+10]]:10: error: cannot implicitly convert from `D` to `C`
  // CHECK:STDERR:   return a == b;
  // CHECK:STDERR:          ^~~~~~
  // CHECK:STDERR: fail_no_impl_for_args.carbon:[[@LINE+7]]:10: note: type `D` does not implement interface `ImplicitAs`
  // CHECK:STDERR:   return a == b;
  // CHECK:STDERR:          ^~~~~~
  // CHECK:STDERR: fail_no_impl_for_args.carbon:[[@LINE-11]]:3: note: initializing parameter 1 of function declared here
  // CHECK:STDERR:   fn Equal[self: C](other: C) -> bool;
  // CHECK:STDERR:   ^~~~~~~~~~~~~~~~~~~~~~~~~~~~~~~~~~~~
  // CHECK:STDERR:
  return a == b;
}

fn TestLhsBad(a: D, b: C) -> bool {
  // CHECK:STDERR: fail_no_impl_for_args.carbon:[[@LINE+3]]:10: error: cannot access member of interface `Eq` in type `D` that does not implement that interface
  // CHECK:STDERR:   return a != b;
  // CHECK:STDERR:          ^~~~~~
  return a != b;
}

// CHECK:STDOUT: --- user.carbon
// CHECK:STDOUT:
// CHECK:STDOUT: constants {
// CHECK:STDOUT:   %C: type = class_type @C [template]
// CHECK:STDOUT:   %.1: type = struct_type {} [template]
// CHECK:STDOUT:   %.2: <witness> = complete_type_witness %.1 [template]
// CHECK:STDOUT:   %Eq.type: type = interface_type @Eq [template]
// CHECK:STDOUT:   %Self: %Eq.type = bind_symbolic_name Self, 0 [symbolic]
// CHECK:STDOUT:   %Bool.type: type = fn_type @Bool [template]
// CHECK:STDOUT:   %.3: type = tuple_type () [template]
// CHECK:STDOUT:   %Bool: %Bool.type = struct_value () [template]
// CHECK:STDOUT:   %Equal.type.1: type = fn_type @Equal.1 [template]
// CHECK:STDOUT:   %Equal.1: %Equal.type.1 = struct_value () [template]
// CHECK:STDOUT:   %NotEqual.type.1: type = fn_type @NotEqual.1 [template]
// CHECK:STDOUT:   %NotEqual.1: %NotEqual.type.1 = struct_value () [template]
// CHECK:STDOUT:   %Equal.type.2: type = fn_type @Equal.2 [template]
// CHECK:STDOUT:   %Equal.2: %Equal.type.2 = struct_value () [template]
// CHECK:STDOUT:   %NotEqual.type.2: type = fn_type @NotEqual.2 [template]
// CHECK:STDOUT:   %NotEqual.2: %NotEqual.type.2 = struct_value () [template]
// CHECK:STDOUT:   %.4: <witness> = interface_witness (%Equal.1, %NotEqual.1) [template]
// CHECK:STDOUT:   %TestEqual.type: type = fn_type @TestEqual [template]
// CHECK:STDOUT:   %TestEqual: %TestEqual.type = struct_value () [template]
// CHECK:STDOUT:   %.5: type = ptr_type %.1 [template]
// CHECK:STDOUT:   %.6: type = assoc_entity_type %Eq.type, %Equal.type.2 [template]
// CHECK:STDOUT:   %.7: %.6 = assoc_entity element0, imports.%import_ref.8 [template]
// CHECK:STDOUT:   %TestNotEqual.type: type = fn_type @TestNotEqual [template]
// CHECK:STDOUT:   %TestNotEqual: %TestNotEqual.type = struct_value () [template]
// CHECK:STDOUT:   %.8: type = assoc_entity_type %Eq.type, %NotEqual.type.2 [template]
// CHECK:STDOUT:   %.9: %.8 = assoc_entity element1, imports.%import_ref.9 [template]
// CHECK:STDOUT: }
// CHECK:STDOUT:
// CHECK:STDOUT: imports {
// CHECK:STDOUT:   %Core: <namespace> = namespace file.%Core.import, [template] {
// CHECK:STDOUT:     .Eq = %import_ref.1
// CHECK:STDOUT:     .Bool = %import_ref.7
// CHECK:STDOUT:     import Core//prelude
// CHECK:STDOUT:     import Core//prelude/operators
// CHECK:STDOUT:     import Core//prelude/types
// CHECK:STDOUT:     import Core//prelude/operators/arithmetic
// CHECK:STDOUT:     import Core//prelude/operators/as
// CHECK:STDOUT:     import Core//prelude/operators/bitwise
// CHECK:STDOUT:     import Core//prelude/operators/comparison
// CHECK:STDOUT:     import Core//prelude/types/bool
// CHECK:STDOUT:   }
// CHECK:STDOUT:   %import_ref.1: type = import_ref Core//prelude/operators/comparison, inst+3, loaded [template = constants.%Eq.type]
// CHECK:STDOUT:   %import_ref.2 = import_ref Core//prelude/operators/comparison, inst+5, unloaded
// CHECK:STDOUT:   %import_ref.3: %.6 = import_ref Core//prelude/operators/comparison, inst+33, loaded [template = constants.%.7]
// CHECK:STDOUT:   %import_ref.4: %.8 = import_ref Core//prelude/operators/comparison, inst+56, loaded [template = constants.%.9]
// CHECK:STDOUT:   %import_ref.5: %Equal.type.2 = import_ref Core//prelude/operators/comparison, inst+28, loaded [template = constants.%Equal.2]
// CHECK:STDOUT:   %import_ref.6: %NotEqual.type.2 = import_ref Core//prelude/operators/comparison, inst+51, loaded [template = constants.%NotEqual.2]
// CHECK:STDOUT:   %import_ref.7: %Bool.type = import_ref Core//prelude/types/bool, inst+2, loaded [template = constants.%Bool]
// CHECK:STDOUT:   %import_ref.8 = import_ref Core//prelude/operators/comparison, inst+28, unloaded
// CHECK:STDOUT:   %import_ref.9 = import_ref Core//prelude/operators/comparison, inst+51, unloaded
// CHECK:STDOUT: }
// CHECK:STDOUT:
// CHECK:STDOUT: file {
// CHECK:STDOUT:   package: <namespace> = namespace [template] {
// CHECK:STDOUT:     .Core = imports.%Core
// CHECK:STDOUT:     .C = %C.decl
// CHECK:STDOUT:     .TestEqual = %TestEqual.decl
// CHECK:STDOUT:     .TestNotEqual = %TestNotEqual.decl
// CHECK:STDOUT:   }
// CHECK:STDOUT:   %Core.import = import Core
// CHECK:STDOUT:   %C.decl: type = class_decl @C [template = constants.%C] {} {}
// CHECK:STDOUT:   impl_decl @impl [template] {} {
// CHECK:STDOUT:     %C.ref: type = name_ref C, file.%C.decl [template = constants.%C]
// CHECK:STDOUT:     %Core.ref: <namespace> = name_ref Core, imports.%Core [template = imports.%Core]
// CHECK:STDOUT:     %Eq.ref: type = name_ref Eq, imports.%import_ref.1 [template = constants.%Eq.type]
// CHECK:STDOUT:   }
// CHECK:STDOUT:   %TestEqual.decl: %TestEqual.type = fn_decl @TestEqual [template = constants.%TestEqual] {
// CHECK:STDOUT:     %a.patt: %C = binding_pattern a
// CHECK:STDOUT:     %b.patt: %C = binding_pattern b
// CHECK:STDOUT:   } {
// CHECK:STDOUT:     %C.ref.loc11_17: type = name_ref C, file.%C.decl [template = constants.%C]
// CHECK:STDOUT:     %a.param: %C = param a, runtime_param0
// CHECK:STDOUT:     %a: %C = bind_name a, %a.param
// CHECK:STDOUT:     %C.ref.loc11_23: type = name_ref C, file.%C.decl [template = constants.%C]
// CHECK:STDOUT:     %b.param: %C = param b, runtime_param1
// CHECK:STDOUT:     %b: %C = bind_name b, %b.param
// CHECK:STDOUT:     %bool.make_type: init type = call constants.%Bool() [template = bool]
// CHECK:STDOUT:     %.loc11_29.1: type = value_of_initializer %bool.make_type [template = bool]
// CHECK:STDOUT:     %.loc11_29.2: type = converted %bool.make_type, %.loc11_29.1 [template = bool]
// CHECK:STDOUT:     %return: ref bool = var <return slot>
// CHECK:STDOUT:   }
// CHECK:STDOUT:   %TestNotEqual.decl: %TestNotEqual.type = fn_decl @TestNotEqual [template = constants.%TestNotEqual] {
// CHECK:STDOUT:     %a.patt: %C = binding_pattern a
// CHECK:STDOUT:     %b.patt: %C = binding_pattern b
// CHECK:STDOUT:   } {
// CHECK:STDOUT:     %C.ref.loc15_20: type = name_ref C, file.%C.decl [template = constants.%C]
// CHECK:STDOUT:     %a.param: %C = param a, runtime_param0
// CHECK:STDOUT:     %a: %C = bind_name a, %a.param
// CHECK:STDOUT:     %C.ref.loc15_26: type = name_ref C, file.%C.decl [template = constants.%C]
// CHECK:STDOUT:     %b.param: %C = param b, runtime_param1
// CHECK:STDOUT:     %b: %C = bind_name b, %b.param
// CHECK:STDOUT:     %bool.make_type: init type = call constants.%Bool() [template = bool]
// CHECK:STDOUT:     %.loc15_32.1: type = value_of_initializer %bool.make_type [template = bool]
// CHECK:STDOUT:     %.loc15_32.2: type = converted %bool.make_type, %.loc15_32.1 [template = bool]
// CHECK:STDOUT:     %return: ref bool = var <return slot>
// CHECK:STDOUT:   }
// CHECK:STDOUT: }
// CHECK:STDOUT:
// CHECK:STDOUT: interface @Eq {
// CHECK:STDOUT: !members:
// CHECK:STDOUT:   .Self = imports.%import_ref.2
// CHECK:STDOUT:   .Equal = imports.%import_ref.3
// CHECK:STDOUT:   .NotEqual = imports.%import_ref.4
// CHECK:STDOUT:   witness = (imports.%import_ref.5, imports.%import_ref.6)
// CHECK:STDOUT: }
// CHECK:STDOUT:
<<<<<<< HEAD
// CHECK:STDOUT: impl @impl: %C as %Eq.type {
=======
// CHECK:STDOUT: impl @impl: %C.ref as %Eq.ref {
>>>>>>> 82937e1a
// CHECK:STDOUT:   %Equal.decl: %Equal.type.1 = fn_decl @Equal.1 [template = constants.%Equal.1] {
// CHECK:STDOUT:     %self.patt: %C = binding_pattern self
// CHECK:STDOUT:     %other.patt: %C = binding_pattern other
// CHECK:STDOUT:   } {
// CHECK:STDOUT:     %C.ref.loc7_18: type = name_ref C, file.%C.decl [template = constants.%C]
// CHECK:STDOUT:     %self.param: %C = param self, runtime_param0
// CHECK:STDOUT:     %self: %C = bind_name self, %self.param
// CHECK:STDOUT:     %C.ref.loc7_28: type = name_ref C, file.%C.decl [template = constants.%C]
// CHECK:STDOUT:     %other.param: %C = param other, runtime_param1
// CHECK:STDOUT:     %other: %C = bind_name other, %other.param
// CHECK:STDOUT:     %bool.make_type: init type = call constants.%Bool() [template = bool]
// CHECK:STDOUT:     %.loc7_34.1: type = value_of_initializer %bool.make_type [template = bool]
// CHECK:STDOUT:     %.loc7_34.2: type = converted %bool.make_type, %.loc7_34.1 [template = bool]
// CHECK:STDOUT:     %return: ref bool = var <return slot>
// CHECK:STDOUT:   }
// CHECK:STDOUT:   %NotEqual.decl: %NotEqual.type.1 = fn_decl @NotEqual.1 [template = constants.%NotEqual.1] {
// CHECK:STDOUT:     %self.patt: %C = binding_pattern self
// CHECK:STDOUT:     %other.patt: %C = binding_pattern other
// CHECK:STDOUT:   } {
// CHECK:STDOUT:     %C.ref.loc8_21: type = name_ref C, file.%C.decl [template = constants.%C]
// CHECK:STDOUT:     %self.param: %C = param self, runtime_param0
// CHECK:STDOUT:     %self: %C = bind_name self, %self.param
// CHECK:STDOUT:     %C.ref.loc8_31: type = name_ref C, file.%C.decl [template = constants.%C]
// CHECK:STDOUT:     %other.param: %C = param other, runtime_param1
// CHECK:STDOUT:     %other: %C = bind_name other, %other.param
// CHECK:STDOUT:     %bool.make_type: init type = call constants.%Bool() [template = bool]
// CHECK:STDOUT:     %.loc8_37.1: type = value_of_initializer %bool.make_type [template = bool]
// CHECK:STDOUT:     %.loc8_37.2: type = converted %bool.make_type, %.loc8_37.1 [template = bool]
// CHECK:STDOUT:     %return: ref bool = var <return slot>
// CHECK:STDOUT:   }
// CHECK:STDOUT:   %.loc6: <witness> = interface_witness (%Equal.decl, %NotEqual.decl) [template = constants.%.4]
// CHECK:STDOUT:
// CHECK:STDOUT: !members:
// CHECK:STDOUT:   .Equal = %Equal.decl
// CHECK:STDOUT:   .NotEqual = %NotEqual.decl
// CHECK:STDOUT:   witness = %.loc6
// CHECK:STDOUT: }
// CHECK:STDOUT:
// CHECK:STDOUT: class @C {
// CHECK:STDOUT:   %.loc4: <witness> = complete_type_witness %.1 [template = constants.%.2]
// CHECK:STDOUT:
// CHECK:STDOUT: !members:
// CHECK:STDOUT:   .Self = constants.%C
// CHECK:STDOUT: }
// CHECK:STDOUT:
// CHECK:STDOUT: fn @Bool() -> type = "bool.make_type";
// CHECK:STDOUT:
// CHECK:STDOUT: fn @Equal.1[%self: %C](%other: %C) -> bool;
// CHECK:STDOUT:
// CHECK:STDOUT: fn @NotEqual.1[%self: %C](%other: %C) -> bool;
// CHECK:STDOUT:
// CHECK:STDOUT: generic fn @Equal.2(constants.%Self: %Eq.type) {
// CHECK:STDOUT:   %Self: %Eq.type = bind_symbolic_name Self, 0 [symbolic = %Self (constants.%Self)]
// CHECK:STDOUT:
// CHECK:STDOUT:   fn[%self: @Equal.2.%Self (%Self)](%other: @Equal.2.%Self (%Self)) -> bool;
// CHECK:STDOUT: }
// CHECK:STDOUT:
// CHECK:STDOUT: generic fn @NotEqual.2(constants.%Self: %Eq.type) {
// CHECK:STDOUT:   %Self: %Eq.type = bind_symbolic_name Self, 0 [symbolic = %Self (constants.%Self)]
// CHECK:STDOUT:
// CHECK:STDOUT:   fn[%self: @NotEqual.2.%Self (%Self)](%other: @NotEqual.2.%Self (%Self)) -> bool;
// CHECK:STDOUT: }
// CHECK:STDOUT:
// CHECK:STDOUT: fn @TestEqual(%a: %C, %b: %C) -> bool {
// CHECK:STDOUT: !entry:
// CHECK:STDOUT:   %a.ref: %C = name_ref a, %a
// CHECK:STDOUT:   %b.ref: %C = name_ref b, %b
<<<<<<< HEAD
// CHECK:STDOUT:   %Equal.ref: %.6 = name_ref Equal, imports.%import_ref.3 [template = constants.%.7]
// CHECK:STDOUT:   %.loc12_12.1: %Equal.type.2 = interface_witness_access @impl.%.loc6, element0 [template = constants.%Equal.1]
=======
// CHECK:STDOUT:   %Equal.ref: %.7 = name_ref Equal, imports.%import_ref.3 [template = constants.%.8]
// CHECK:STDOUT:   %.loc12_12.1: %Equal.type.2 = interface_witness_access constants.%.5, element0 [template = constants.%Equal.1]
>>>>>>> 82937e1a
// CHECK:STDOUT:   %.loc12_12.2: <bound method> = bound_method %a.ref, %.loc12_12.1
// CHECK:STDOUT:   %Equal.call: init bool = call %.loc12_12.2(%a.ref, %b.ref)
// CHECK:STDOUT:   %.loc12_16.1: bool = value_of_initializer %Equal.call
// CHECK:STDOUT:   %.loc12_16.2: bool = converted %Equal.call, %.loc12_16.1
// CHECK:STDOUT:   return %.loc12_16.2
// CHECK:STDOUT: }
// CHECK:STDOUT:
// CHECK:STDOUT: fn @TestNotEqual(%a: %C, %b: %C) -> bool {
// CHECK:STDOUT: !entry:
// CHECK:STDOUT:   %a.ref: %C = name_ref a, %a
// CHECK:STDOUT:   %b.ref: %C = name_ref b, %b
<<<<<<< HEAD
// CHECK:STDOUT:   %NotEqual.ref: %.8 = name_ref NotEqual, imports.%import_ref.4 [template = constants.%.9]
// CHECK:STDOUT:   %.loc16_12.1: %NotEqual.type.2 = interface_witness_access @impl.%.loc6, element1 [template = constants.%NotEqual.1]
=======
// CHECK:STDOUT:   %NotEqual.ref: %.9 = name_ref NotEqual, imports.%import_ref.4 [template = constants.%.10]
// CHECK:STDOUT:   %.loc16_12.1: %NotEqual.type.2 = interface_witness_access constants.%.5, element1 [template = constants.%NotEqual.1]
>>>>>>> 82937e1a
// CHECK:STDOUT:   %.loc16_12.2: <bound method> = bound_method %a.ref, %.loc16_12.1
// CHECK:STDOUT:   %NotEqual.call: init bool = call %.loc16_12.2(%a.ref, %b.ref)
// CHECK:STDOUT:   %.loc16_16.1: bool = value_of_initializer %NotEqual.call
// CHECK:STDOUT:   %.loc16_16.2: bool = converted %NotEqual.call, %.loc16_16.1
// CHECK:STDOUT:   return %.loc16_16.2
// CHECK:STDOUT: }
// CHECK:STDOUT:
// CHECK:STDOUT: specific @Equal.2(constants.%Self) {
// CHECK:STDOUT:   %Self => constants.%Self
// CHECK:STDOUT: }
// CHECK:STDOUT:
// CHECK:STDOUT: specific @Equal.2(constants.%C) {
// CHECK:STDOUT:   %Self => constants.%C
// CHECK:STDOUT: }
// CHECK:STDOUT:
// CHECK:STDOUT: specific @NotEqual.2(constants.%Self) {
// CHECK:STDOUT:   %Self => constants.%Self
// CHECK:STDOUT: }
// CHECK:STDOUT:
// CHECK:STDOUT: specific @NotEqual.2(constants.%C) {
// CHECK:STDOUT:   %Self => constants.%C
// CHECK:STDOUT: }
// CHECK:STDOUT:
// CHECK:STDOUT: --- fail_no_impl.carbon
// CHECK:STDOUT:
// CHECK:STDOUT: constants {
// CHECK:STDOUT:   %D: type = class_type @D [template]
// CHECK:STDOUT:   %.1: type = struct_type {} [template]
// CHECK:STDOUT:   %.2: <witness> = complete_type_witness %.1 [template]
// CHECK:STDOUT:   %Bool.type: type = fn_type @Bool [template]
// CHECK:STDOUT:   %.3: type = tuple_type () [template]
// CHECK:STDOUT:   %Bool: %Bool.type = struct_value () [template]
// CHECK:STDOUT:   %TestEqual.type: type = fn_type @TestEqual [template]
// CHECK:STDOUT:   %TestEqual: %TestEqual.type = struct_value () [template]
// CHECK:STDOUT:   %.4: type = ptr_type %.1 [template]
// CHECK:STDOUT:   %Eq.type: type = interface_type @Eq [template]
// CHECK:STDOUT:   %Self: %Eq.type = bind_symbolic_name Self, 0 [symbolic]
// CHECK:STDOUT:   %Equal.type: type = fn_type @Equal [template]
// CHECK:STDOUT:   %Equal: %Equal.type = struct_value () [template]
// CHECK:STDOUT:   %.5: type = assoc_entity_type %Eq.type, %Equal.type [template]
// CHECK:STDOUT:   %.6: %.5 = assoc_entity element0, imports.%import_ref.8 [template]
// CHECK:STDOUT:   %TestNotEqual.type: type = fn_type @TestNotEqual [template]
// CHECK:STDOUT:   %TestNotEqual: %TestNotEqual.type = struct_value () [template]
// CHECK:STDOUT:   %NotEqual.type: type = fn_type @NotEqual [template]
// CHECK:STDOUT:   %NotEqual: %NotEqual.type = struct_value () [template]
// CHECK:STDOUT:   %.7: type = assoc_entity_type %Eq.type, %NotEqual.type [template]
// CHECK:STDOUT:   %.8: %.7 = assoc_entity element1, imports.%import_ref.9 [template]
// CHECK:STDOUT: }
// CHECK:STDOUT:
// CHECK:STDOUT: imports {
// CHECK:STDOUT:   %Core: <namespace> = namespace file.%Core.import, [template] {
// CHECK:STDOUT:     .Bool = %import_ref.1
// CHECK:STDOUT:     .Eq = %import_ref.2
// CHECK:STDOUT:     import Core//prelude
// CHECK:STDOUT:     import Core//prelude/operators
// CHECK:STDOUT:     import Core//prelude/types
// CHECK:STDOUT:     import Core//prelude/operators/arithmetic
// CHECK:STDOUT:     import Core//prelude/operators/as
// CHECK:STDOUT:     import Core//prelude/operators/bitwise
// CHECK:STDOUT:     import Core//prelude/operators/comparison
// CHECK:STDOUT:     import Core//prelude/types/bool
// CHECK:STDOUT:   }
// CHECK:STDOUT:   %import_ref.1: %Bool.type = import_ref Core//prelude/types/bool, inst+2, loaded [template = constants.%Bool]
// CHECK:STDOUT:   %import_ref.2: type = import_ref Core//prelude/operators/comparison, inst+3, loaded [template = constants.%Eq.type]
// CHECK:STDOUT:   %import_ref.3 = import_ref Core//prelude/operators/comparison, inst+5, unloaded
// CHECK:STDOUT:   %import_ref.4: %.5 = import_ref Core//prelude/operators/comparison, inst+33, loaded [template = constants.%.6]
// CHECK:STDOUT:   %import_ref.5: %.7 = import_ref Core//prelude/operators/comparison, inst+56, loaded [template = constants.%.8]
// CHECK:STDOUT:   %import_ref.6 = import_ref Core//prelude/operators/comparison, inst+28, unloaded
// CHECK:STDOUT:   %import_ref.7 = import_ref Core//prelude/operators/comparison, inst+51, unloaded
// CHECK:STDOUT:   %import_ref.8 = import_ref Core//prelude/operators/comparison, inst+28, unloaded
// CHECK:STDOUT:   %import_ref.9 = import_ref Core//prelude/operators/comparison, inst+51, unloaded
// CHECK:STDOUT: }
// CHECK:STDOUT:
// CHECK:STDOUT: file {
// CHECK:STDOUT:   package: <namespace> = namespace [template] {
// CHECK:STDOUT:     .Core = imports.%Core
// CHECK:STDOUT:     .D = %D.decl
// CHECK:STDOUT:     .TestEqual = %TestEqual.decl
// CHECK:STDOUT:     .TestNotEqual = %TestNotEqual.decl
// CHECK:STDOUT:   }
// CHECK:STDOUT:   %Core.import = import Core
// CHECK:STDOUT:   %D.decl: type = class_decl @D [template = constants.%D] {} {}
// CHECK:STDOUT:   %TestEqual.decl: %TestEqual.type = fn_decl @TestEqual [template = constants.%TestEqual] {
// CHECK:STDOUT:     %a.patt: %D = binding_pattern a
// CHECK:STDOUT:     %b.patt: %D = binding_pattern b
// CHECK:STDOUT:   } {
// CHECK:STDOUT:     %D.ref.loc6_17: type = name_ref D, file.%D.decl [template = constants.%D]
// CHECK:STDOUT:     %a.param: %D = param a, runtime_param0
// CHECK:STDOUT:     %a: %D = bind_name a, %a.param
// CHECK:STDOUT:     %D.ref.loc6_23: type = name_ref D, file.%D.decl [template = constants.%D]
// CHECK:STDOUT:     %b.param: %D = param b, runtime_param1
// CHECK:STDOUT:     %b: %D = bind_name b, %b.param
// CHECK:STDOUT:     %bool.make_type: init type = call constants.%Bool() [template = bool]
// CHECK:STDOUT:     %.loc6_29.1: type = value_of_initializer %bool.make_type [template = bool]
// CHECK:STDOUT:     %.loc6_29.2: type = converted %bool.make_type, %.loc6_29.1 [template = bool]
// CHECK:STDOUT:     %return: ref bool = var <return slot>
// CHECK:STDOUT:   }
// CHECK:STDOUT:   %TestNotEqual.decl: %TestNotEqual.type = fn_decl @TestNotEqual [template = constants.%TestNotEqual] {
// CHECK:STDOUT:     %a.patt: %D = binding_pattern a
// CHECK:STDOUT:     %b.patt: %D = binding_pattern b
// CHECK:STDOUT:   } {
// CHECK:STDOUT:     %D.ref.loc14_20: type = name_ref D, file.%D.decl [template = constants.%D]
// CHECK:STDOUT:     %a.param: %D = param a, runtime_param0
// CHECK:STDOUT:     %a: %D = bind_name a, %a.param
// CHECK:STDOUT:     %D.ref.loc14_26: type = name_ref D, file.%D.decl [template = constants.%D]
// CHECK:STDOUT:     %b.param: %D = param b, runtime_param1
// CHECK:STDOUT:     %b: %D = bind_name b, %b.param
// CHECK:STDOUT:     %bool.make_type: init type = call constants.%Bool() [template = bool]
// CHECK:STDOUT:     %.loc14_32.1: type = value_of_initializer %bool.make_type [template = bool]
// CHECK:STDOUT:     %.loc14_32.2: type = converted %bool.make_type, %.loc14_32.1 [template = bool]
// CHECK:STDOUT:     %return: ref bool = var <return slot>
// CHECK:STDOUT:   }
// CHECK:STDOUT: }
// CHECK:STDOUT:
// CHECK:STDOUT: interface @Eq {
// CHECK:STDOUT: !members:
// CHECK:STDOUT:   .Self = imports.%import_ref.3
// CHECK:STDOUT:   .Equal = imports.%import_ref.4
// CHECK:STDOUT:   .NotEqual = imports.%import_ref.5
// CHECK:STDOUT:   witness = (imports.%import_ref.6, imports.%import_ref.7)
// CHECK:STDOUT: }
// CHECK:STDOUT:
// CHECK:STDOUT: class @D {
// CHECK:STDOUT:   %.loc4: <witness> = complete_type_witness %.1 [template = constants.%.2]
// CHECK:STDOUT:
// CHECK:STDOUT: !members:
// CHECK:STDOUT:   .Self = constants.%D
// CHECK:STDOUT: }
// CHECK:STDOUT:
// CHECK:STDOUT: fn @Bool() -> type = "bool.make_type";
// CHECK:STDOUT:
// CHECK:STDOUT: fn @TestEqual(%a: %D, %b: %D) -> bool {
// CHECK:STDOUT: !entry:
// CHECK:STDOUT:   %a.ref: %D = name_ref a, %a
// CHECK:STDOUT:   %b.ref: %D = name_ref b, %b
// CHECK:STDOUT:   %Equal.ref: %.5 = name_ref Equal, imports.%import_ref.4 [template = constants.%.6]
// CHECK:STDOUT:   return <error>
// CHECK:STDOUT: }
// CHECK:STDOUT:
// CHECK:STDOUT: generic fn @Equal(constants.%Self: %Eq.type) {
// CHECK:STDOUT:   %Self: %Eq.type = bind_symbolic_name Self, 0 [symbolic = %Self (constants.%Self)]
// CHECK:STDOUT:
// CHECK:STDOUT:   fn[%self: @Equal.%Self (%Self)](%other: @Equal.%Self (%Self)) -> bool;
// CHECK:STDOUT: }
// CHECK:STDOUT:
// CHECK:STDOUT: fn @TestNotEqual(%a: %D, %b: %D) -> bool {
// CHECK:STDOUT: !entry:
// CHECK:STDOUT:   %a.ref: %D = name_ref a, %a
// CHECK:STDOUT:   %b.ref: %D = name_ref b, %b
// CHECK:STDOUT:   %NotEqual.ref: %.7 = name_ref NotEqual, imports.%import_ref.5 [template = constants.%.8]
// CHECK:STDOUT:   return <error>
// CHECK:STDOUT: }
// CHECK:STDOUT:
// CHECK:STDOUT: generic fn @NotEqual(constants.%Self: %Eq.type) {
// CHECK:STDOUT:   %Self: %Eq.type = bind_symbolic_name Self, 0 [symbolic = %Self (constants.%Self)]
// CHECK:STDOUT:
// CHECK:STDOUT:   fn[%self: @NotEqual.%Self (%Self)](%other: @NotEqual.%Self (%Self)) -> bool;
// CHECK:STDOUT: }
// CHECK:STDOUT:
// CHECK:STDOUT: specific @Equal(constants.%Self) {
// CHECK:STDOUT:   %Self => constants.%Self
// CHECK:STDOUT: }
// CHECK:STDOUT:
// CHECK:STDOUT: specific @NotEqual(constants.%Self) {
// CHECK:STDOUT:   %Self => constants.%Self
// CHECK:STDOUT: }
// CHECK:STDOUT:
// CHECK:STDOUT: --- fail_no_impl_for_args.carbon
// CHECK:STDOUT:
// CHECK:STDOUT: constants {
// CHECK:STDOUT:   %C: type = class_type @C [template]
// CHECK:STDOUT:   %.1: type = struct_type {} [template]
// CHECK:STDOUT:   %.2: <witness> = complete_type_witness %.1 [template]
// CHECK:STDOUT:   %D: type = class_type @D [template]
// CHECK:STDOUT:   %Eq.type: type = interface_type @Eq [template]
// CHECK:STDOUT:   %Self.1: %Eq.type = bind_symbolic_name Self, 0 [symbolic]
// CHECK:STDOUT:   %Bool.type: type = fn_type @Bool [template]
// CHECK:STDOUT:   %.3: type = tuple_type () [template]
// CHECK:STDOUT:   %Bool: %Bool.type = struct_value () [template]
// CHECK:STDOUT:   %Equal.type.1: type = fn_type @Equal.1 [template]
// CHECK:STDOUT:   %Equal.1: %Equal.type.1 = struct_value () [template]
// CHECK:STDOUT:   %NotEqual.type.1: type = fn_type @NotEqual.1 [template]
// CHECK:STDOUT:   %NotEqual.1: %NotEqual.type.1 = struct_value () [template]
// CHECK:STDOUT:   %Equal.type.2: type = fn_type @Equal.2 [template]
// CHECK:STDOUT:   %Equal.2: %Equal.type.2 = struct_value () [template]
// CHECK:STDOUT:   %NotEqual.type.2: type = fn_type @NotEqual.2 [template]
// CHECK:STDOUT:   %NotEqual.2: %NotEqual.type.2 = struct_value () [template]
// CHECK:STDOUT:   %.4: <witness> = interface_witness (%Equal.1, %NotEqual.1) [template]
// CHECK:STDOUT:   %TestRhsBad.type: type = fn_type @TestRhsBad [template]
// CHECK:STDOUT:   %TestRhsBad: %TestRhsBad.type = struct_value () [template]
// CHECK:STDOUT:   %.5: type = ptr_type %.1 [template]
// CHECK:STDOUT:   %.6: type = assoc_entity_type %Eq.type, %Equal.type.2 [template]
// CHECK:STDOUT:   %.7: %.6 = assoc_entity element0, imports.%import_ref.8 [template]
// CHECK:STDOUT:   %ImplicitAs.type.1: type = generic_interface_type @ImplicitAs [template]
// CHECK:STDOUT:   %ImplicitAs: %ImplicitAs.type.1 = struct_value () [template]
// CHECK:STDOUT:   %Dest: type = bind_symbolic_name Dest, 0 [symbolic]
// CHECK:STDOUT:   %ImplicitAs.type.2: type = interface_type @ImplicitAs, @ImplicitAs(%Dest) [symbolic]
// CHECK:STDOUT:   %Self.2: @ImplicitAs.%ImplicitAs.type (%ImplicitAs.type.2) = bind_symbolic_name Self, 1 [symbolic]
// CHECK:STDOUT:   %Self.3: %ImplicitAs.type.2 = bind_symbolic_name Self, 1 [symbolic]
// CHECK:STDOUT:   %Convert.type.1: type = fn_type @Convert, @ImplicitAs(%Dest) [symbolic]
// CHECK:STDOUT:   %Convert.1: %Convert.type.1 = struct_value () [symbolic]
// CHECK:STDOUT:   %.8: type = assoc_entity_type %ImplicitAs.type.2, %Convert.type.1 [symbolic]
// CHECK:STDOUT:   %.9: %.8 = assoc_entity element0, imports.%import_ref.13 [symbolic]
// CHECK:STDOUT:   %ImplicitAs.type.3: type = interface_type @ImplicitAs, @ImplicitAs(%C) [template]
// CHECK:STDOUT:   %Convert.type.2: type = fn_type @Convert, @ImplicitAs(%C) [template]
// CHECK:STDOUT:   %Convert.2: %Convert.type.2 = struct_value () [template]
// CHECK:STDOUT:   %.10: type = assoc_entity_type %ImplicitAs.type.3, %Convert.type.2 [template]
// CHECK:STDOUT:   %.11: %.10 = assoc_entity element0, imports.%import_ref.13 [template]
// CHECK:STDOUT:   %.12: %.8 = assoc_entity element0, imports.%import_ref.14 [symbolic]
// CHECK:STDOUT:   %TestLhsBad.type: type = fn_type @TestLhsBad [template]
// CHECK:STDOUT:   %TestLhsBad: %TestLhsBad.type = struct_value () [template]
// CHECK:STDOUT:   %.13: type = assoc_entity_type %Eq.type, %NotEqual.type.2 [template]
// CHECK:STDOUT:   %.14: %.13 = assoc_entity element1, imports.%import_ref.15 [template]
// CHECK:STDOUT: }
// CHECK:STDOUT:
// CHECK:STDOUT: imports {
// CHECK:STDOUT:   %Core: <namespace> = namespace file.%Core.import, [template] {
// CHECK:STDOUT:     .Eq = %import_ref.1
// CHECK:STDOUT:     .Bool = %import_ref.7
// CHECK:STDOUT:     .ImplicitAs = %import_ref.9
// CHECK:STDOUT:     import Core//prelude
// CHECK:STDOUT:     import Core//prelude/operators
// CHECK:STDOUT:     import Core//prelude/types
// CHECK:STDOUT:     import Core//prelude/operators/arithmetic
// CHECK:STDOUT:     import Core//prelude/operators/as
// CHECK:STDOUT:     import Core//prelude/operators/bitwise
// CHECK:STDOUT:     import Core//prelude/operators/comparison
// CHECK:STDOUT:     import Core//prelude/types/bool
// CHECK:STDOUT:   }
// CHECK:STDOUT:   %import_ref.1: type = import_ref Core//prelude/operators/comparison, inst+3, loaded [template = constants.%Eq.type]
// CHECK:STDOUT:   %import_ref.2 = import_ref Core//prelude/operators/comparison, inst+5, unloaded
// CHECK:STDOUT:   %import_ref.3: %.6 = import_ref Core//prelude/operators/comparison, inst+33, loaded [template = constants.%.7]
// CHECK:STDOUT:   %import_ref.4: %.13 = import_ref Core//prelude/operators/comparison, inst+56, loaded [template = constants.%.14]
// CHECK:STDOUT:   %import_ref.5: %Equal.type.2 = import_ref Core//prelude/operators/comparison, inst+28, loaded [template = constants.%Equal.2]
// CHECK:STDOUT:   %import_ref.6: %NotEqual.type.2 = import_ref Core//prelude/operators/comparison, inst+51, loaded [template = constants.%NotEqual.2]
// CHECK:STDOUT:   %import_ref.7: %Bool.type = import_ref Core//prelude/types/bool, inst+2, loaded [template = constants.%Bool]
// CHECK:STDOUT:   %import_ref.8 = import_ref Core//prelude/operators/comparison, inst+28, unloaded
// CHECK:STDOUT:   %import_ref.9: %ImplicitAs.type.1 = import_ref Core//prelude/operators/as, inst+40, loaded [template = constants.%ImplicitAs]
// CHECK:STDOUT:   %import_ref.10 = import_ref Core//prelude/operators/as, inst+45, unloaded
// CHECK:STDOUT:   %import_ref.11: @ImplicitAs.%.1 (%.8) = import_ref Core//prelude/operators/as, inst+63, loaded [symbolic = @ImplicitAs.%.2 (constants.%.12)]
// CHECK:STDOUT:   %import_ref.12 = import_ref Core//prelude/operators/as, inst+56, unloaded
// CHECK:STDOUT:   %import_ref.13 = import_ref Core//prelude/operators/as, inst+56, unloaded
// CHECK:STDOUT:   %import_ref.14 = import_ref Core//prelude/operators/as, inst+56, unloaded
// CHECK:STDOUT:   %import_ref.15 = import_ref Core//prelude/operators/comparison, inst+51, unloaded
// CHECK:STDOUT: }
// CHECK:STDOUT:
// CHECK:STDOUT: file {
// CHECK:STDOUT:   package: <namespace> = namespace [template] {
// CHECK:STDOUT:     .Core = imports.%Core
// CHECK:STDOUT:     .C = %C.decl
// CHECK:STDOUT:     .D = %D.decl
// CHECK:STDOUT:     .TestRhsBad = %TestRhsBad.decl
// CHECK:STDOUT:     .TestLhsBad = %TestLhsBad.decl
// CHECK:STDOUT:   }
// CHECK:STDOUT:   %Core.import = import Core
// CHECK:STDOUT:   %C.decl: type = class_decl @C [template = constants.%C] {} {}
// CHECK:STDOUT:   %D.decl: type = class_decl @D [template = constants.%D] {} {}
// CHECK:STDOUT:   impl_decl @impl [template] {} {
// CHECK:STDOUT:     %C.ref: type = name_ref C, file.%C.decl [template = constants.%C]
// CHECK:STDOUT:     %Core.ref: <namespace> = name_ref Core, imports.%Core [template = imports.%Core]
// CHECK:STDOUT:     %Eq.ref: type = name_ref Eq, imports.%import_ref.1 [template = constants.%Eq.type]
// CHECK:STDOUT:   }
// CHECK:STDOUT:   %TestRhsBad.decl: %TestRhsBad.type = fn_decl @TestRhsBad [template = constants.%TestRhsBad] {
// CHECK:STDOUT:     %a.patt: %C = binding_pattern a
// CHECK:STDOUT:     %b.patt: %D = binding_pattern b
// CHECK:STDOUT:   } {
// CHECK:STDOUT:     %C.ref: type = name_ref C, file.%C.decl [template = constants.%C]
// CHECK:STDOUT:     %a.param: %C = param a, runtime_param0
// CHECK:STDOUT:     %a: %C = bind_name a, %a.param
// CHECK:STDOUT:     %D.ref: type = name_ref D, file.%D.decl [template = constants.%D]
// CHECK:STDOUT:     %b.param: %D = param b, runtime_param1
// CHECK:STDOUT:     %b: %D = bind_name b, %b.param
// CHECK:STDOUT:     %bool.make_type: init type = call constants.%Bool() [template = bool]
// CHECK:STDOUT:     %.loc12_30.1: type = value_of_initializer %bool.make_type [template = bool]
// CHECK:STDOUT:     %.loc12_30.2: type = converted %bool.make_type, %.loc12_30.1 [template = bool]
// CHECK:STDOUT:     %return: ref bool = var <return slot>
// CHECK:STDOUT:   }
// CHECK:STDOUT:   %TestLhsBad.decl: %TestLhsBad.type = fn_decl @TestLhsBad [template = constants.%TestLhsBad] {
// CHECK:STDOUT:     %a.patt: %D = binding_pattern a
// CHECK:STDOUT:     %b.patt: %C = binding_pattern b
// CHECK:STDOUT:   } {
// CHECK:STDOUT:     %D.ref: type = name_ref D, file.%D.decl [template = constants.%D]
// CHECK:STDOUT:     %a.param: %D = param a, runtime_param0
// CHECK:STDOUT:     %a: %D = bind_name a, %a.param
// CHECK:STDOUT:     %C.ref: type = name_ref C, file.%C.decl [template = constants.%C]
// CHECK:STDOUT:     %b.param: %C = param b, runtime_param1
// CHECK:STDOUT:     %b: %C = bind_name b, %b.param
// CHECK:STDOUT:     %bool.make_type: init type = call constants.%Bool() [template = bool]
// CHECK:STDOUT:     %.loc26_30.1: type = value_of_initializer %bool.make_type [template = bool]
// CHECK:STDOUT:     %.loc26_30.2: type = converted %bool.make_type, %.loc26_30.1 [template = bool]
// CHECK:STDOUT:     %return: ref bool = var <return slot>
// CHECK:STDOUT:   }
// CHECK:STDOUT: }
// CHECK:STDOUT:
// CHECK:STDOUT: interface @Eq {
// CHECK:STDOUT: !members:
// CHECK:STDOUT:   .Self = imports.%import_ref.2
// CHECK:STDOUT:   .Equal = imports.%import_ref.3
// CHECK:STDOUT:   .NotEqual = imports.%import_ref.4
// CHECK:STDOUT:   witness = (imports.%import_ref.5, imports.%import_ref.6)
// CHECK:STDOUT: }
// CHECK:STDOUT:
// CHECK:STDOUT: generic interface @ImplicitAs(constants.%Dest: type) {
// CHECK:STDOUT:   %Dest: type = bind_symbolic_name Dest, 0 [symbolic = %Dest (constants.%Dest)]
// CHECK:STDOUT:
// CHECK:STDOUT: !definition:
// CHECK:STDOUT:   %ImplicitAs.type: type = interface_type @ImplicitAs, @ImplicitAs(%Dest) [symbolic = %ImplicitAs.type (constants.%ImplicitAs.type.2)]
// CHECK:STDOUT:   %Self: %ImplicitAs.type.2 = bind_symbolic_name Self, 1 [symbolic = %Self (constants.%Self.3)]
// CHECK:STDOUT:   %Convert.type: type = fn_type @Convert, @ImplicitAs(%Dest) [symbolic = %Convert.type (constants.%Convert.type.1)]
// CHECK:STDOUT:   %Convert: @ImplicitAs.%Convert.type (%Convert.type.1) = struct_value () [symbolic = %Convert (constants.%Convert.1)]
// CHECK:STDOUT:   %.1: type = assoc_entity_type @ImplicitAs.%ImplicitAs.type (%ImplicitAs.type.2), @ImplicitAs.%Convert.type (%Convert.type.1) [symbolic = %.1 (constants.%.8)]
// CHECK:STDOUT:   %.2: @ImplicitAs.%.1 (%.8) = assoc_entity element0, imports.%import_ref.13 [symbolic = %.2 (constants.%.9)]
// CHECK:STDOUT:
// CHECK:STDOUT:   interface {
// CHECK:STDOUT:   !members:
// CHECK:STDOUT:     .Self = imports.%import_ref.10
// CHECK:STDOUT:     .Convert = imports.%import_ref.11
// CHECK:STDOUT:     witness = (imports.%import_ref.12)
// CHECK:STDOUT:   }
// CHECK:STDOUT: }
// CHECK:STDOUT:
<<<<<<< HEAD
// CHECK:STDOUT: impl @impl: %C as %Eq.type {
=======
// CHECK:STDOUT: impl @impl: %C.ref as %Eq.ref {
>>>>>>> 82937e1a
// CHECK:STDOUT:   %Equal.decl: %Equal.type.1 = fn_decl @Equal.1 [template = constants.%Equal.1] {
// CHECK:STDOUT:     %self.patt: %C = binding_pattern self
// CHECK:STDOUT:     %other.patt: %C = binding_pattern other
// CHECK:STDOUT:   } {
// CHECK:STDOUT:     %C.ref.loc8_18: type = name_ref C, file.%C.decl [template = constants.%C]
// CHECK:STDOUT:     %self.param: %C = param self, runtime_param0
// CHECK:STDOUT:     %self: %C = bind_name self, %self.param
// CHECK:STDOUT:     %C.ref.loc8_28: type = name_ref C, file.%C.decl [template = constants.%C]
// CHECK:STDOUT:     %other.param: %C = param other, runtime_param1
// CHECK:STDOUT:     %other: %C = bind_name other, %other.param
// CHECK:STDOUT:     %bool.make_type: init type = call constants.%Bool() [template = bool]
// CHECK:STDOUT:     %.loc8_34.1: type = value_of_initializer %bool.make_type [template = bool]
// CHECK:STDOUT:     %.loc8_34.2: type = converted %bool.make_type, %.loc8_34.1 [template = bool]
// CHECK:STDOUT:     %return: ref bool = var <return slot>
// CHECK:STDOUT:   }
// CHECK:STDOUT:   %NotEqual.decl: %NotEqual.type.1 = fn_decl @NotEqual.1 [template = constants.%NotEqual.1] {
// CHECK:STDOUT:     %self.patt: %C = binding_pattern self
// CHECK:STDOUT:     %other.patt: %C = binding_pattern other
// CHECK:STDOUT:   } {
// CHECK:STDOUT:     %C.ref.loc9_21: type = name_ref C, file.%C.decl [template = constants.%C]
// CHECK:STDOUT:     %self.param: %C = param self, runtime_param0
// CHECK:STDOUT:     %self: %C = bind_name self, %self.param
// CHECK:STDOUT:     %C.ref.loc9_31: type = name_ref C, file.%C.decl [template = constants.%C]
// CHECK:STDOUT:     %other.param: %C = param other, runtime_param1
// CHECK:STDOUT:     %other: %C = bind_name other, %other.param
// CHECK:STDOUT:     %bool.make_type: init type = call constants.%Bool() [template = bool]
// CHECK:STDOUT:     %.loc9_37.1: type = value_of_initializer %bool.make_type [template = bool]
// CHECK:STDOUT:     %.loc9_37.2: type = converted %bool.make_type, %.loc9_37.1 [template = bool]
// CHECK:STDOUT:     %return: ref bool = var <return slot>
// CHECK:STDOUT:   }
// CHECK:STDOUT:   %.loc7: <witness> = interface_witness (%Equal.decl, %NotEqual.decl) [template = constants.%.4]
// CHECK:STDOUT:
// CHECK:STDOUT: !members:
// CHECK:STDOUT:   .Equal = %Equal.decl
// CHECK:STDOUT:   .NotEqual = %NotEqual.decl
// CHECK:STDOUT:   witness = %.loc7
// CHECK:STDOUT: }
// CHECK:STDOUT:
// CHECK:STDOUT: class @C {
// CHECK:STDOUT:   %.loc4: <witness> = complete_type_witness %.1 [template = constants.%.2]
// CHECK:STDOUT:
// CHECK:STDOUT: !members:
// CHECK:STDOUT:   .Self = constants.%C
// CHECK:STDOUT: }
// CHECK:STDOUT:
// CHECK:STDOUT: class @D {
// CHECK:STDOUT:   %.loc5: <witness> = complete_type_witness %.1 [template = constants.%.2]
// CHECK:STDOUT:
// CHECK:STDOUT: !members:
// CHECK:STDOUT:   .Self = constants.%D
// CHECK:STDOUT: }
// CHECK:STDOUT:
// CHECK:STDOUT: fn @Bool() -> type = "bool.make_type";
// CHECK:STDOUT:
// CHECK:STDOUT: fn @Equal.1[%self: %C](%other: %C) -> bool;
// CHECK:STDOUT:
// CHECK:STDOUT: fn @NotEqual.1[%self: %C](%other: %C) -> bool;
// CHECK:STDOUT:
// CHECK:STDOUT: generic fn @Equal.2(constants.%Self.1: %Eq.type) {
// CHECK:STDOUT:   %Self: %Eq.type = bind_symbolic_name Self, 0 [symbolic = %Self (constants.%Self.1)]
// CHECK:STDOUT:
// CHECK:STDOUT:   fn[%self: @Equal.2.%Self (%Self.1)](%other: @Equal.2.%Self (%Self.1)) -> bool;
// CHECK:STDOUT: }
// CHECK:STDOUT:
// CHECK:STDOUT: generic fn @NotEqual.2(constants.%Self.1: %Eq.type) {
// CHECK:STDOUT:   %Self: %Eq.type = bind_symbolic_name Self, 0 [symbolic = %Self (constants.%Self.1)]
// CHECK:STDOUT:
// CHECK:STDOUT:   fn[%self: @NotEqual.2.%Self (%Self.1)](%other: @NotEqual.2.%Self (%Self.1)) -> bool;
// CHECK:STDOUT: }
// CHECK:STDOUT:
// CHECK:STDOUT: fn @TestRhsBad(%a: %C, %b: %D) -> bool {
// CHECK:STDOUT: !entry:
// CHECK:STDOUT:   %a.ref: %C = name_ref a, %a
// CHECK:STDOUT:   %b.ref: %D = name_ref b, %b
<<<<<<< HEAD
// CHECK:STDOUT:   %Equal.ref: %.6 = name_ref Equal, imports.%import_ref.3 [template = constants.%.7]
// CHECK:STDOUT:   %.loc23_12.1: %Equal.type.2 = interface_witness_access @impl.%.loc7, element0 [template = constants.%Equal.1]
=======
// CHECK:STDOUT:   %Equal.ref: %.7 = name_ref Equal, imports.%import_ref.3 [template = constants.%.8]
// CHECK:STDOUT:   %.loc23_12.1: %Equal.type.2 = interface_witness_access constants.%.5, element0 [template = constants.%Equal.1]
>>>>>>> 82937e1a
// CHECK:STDOUT:   %.loc23_12.2: <bound method> = bound_method %a.ref, %.loc23_12.1
// CHECK:STDOUT:   %ImplicitAs.type: type = interface_type @ImplicitAs, @ImplicitAs(constants.%C) [template = constants.%ImplicitAs.type.3]
// CHECK:STDOUT:   %.loc23_12.3: %.10 = specific_constant imports.%import_ref.11, @ImplicitAs(constants.%C) [template = constants.%.11]
// CHECK:STDOUT:   %Convert.ref: %.10 = name_ref Convert, %.loc23_12.3 [template = constants.%.11]
// CHECK:STDOUT:   %.loc23_12.4: %C = converted %b.ref, <error> [template = <error>]
// CHECK:STDOUT:   %Equal.call: init bool = call %.loc23_12.2(<invalid>) [template = <error>]
// CHECK:STDOUT:   %.loc23_16.1: bool = value_of_initializer %Equal.call [template = <error>]
// CHECK:STDOUT:   %.loc23_16.2: bool = converted %Equal.call, %.loc23_16.1 [template = <error>]
// CHECK:STDOUT:   return %.loc23_16.2
// CHECK:STDOUT: }
// CHECK:STDOUT:
// CHECK:STDOUT: generic fn @Convert(constants.%Dest: type, constants.%Self.2: @ImplicitAs.%ImplicitAs.type (%ImplicitAs.type.2)) {
// CHECK:STDOUT:   %Dest: type = bind_symbolic_name Dest, 0 [symbolic = %Dest (constants.%Dest)]
// CHECK:STDOUT:   %ImplicitAs.type: type = interface_type @ImplicitAs, @ImplicitAs(%Dest) [symbolic = %ImplicitAs.type (constants.%ImplicitAs.type.2)]
// CHECK:STDOUT:   %Self: %ImplicitAs.type.2 = bind_symbolic_name Self, 1 [symbolic = %Self (constants.%Self.3)]
// CHECK:STDOUT:
// CHECK:STDOUT:   fn[%self: @Convert.%Self (%Self.3)]() -> @Convert.%Dest (%Dest);
// CHECK:STDOUT: }
// CHECK:STDOUT:
// CHECK:STDOUT: fn @TestLhsBad(%a: %D, %b: %C) -> bool {
// CHECK:STDOUT: !entry:
// CHECK:STDOUT:   %a.ref: %D = name_ref a, %a
// CHECK:STDOUT:   %b.ref: %C = name_ref b, %b
// CHECK:STDOUT:   %NotEqual.ref: %.13 = name_ref NotEqual, imports.%import_ref.4 [template = constants.%.14]
// CHECK:STDOUT:   return <error>
// CHECK:STDOUT: }
// CHECK:STDOUT:
// CHECK:STDOUT: specific @Equal.2(constants.%Self.1) {
// CHECK:STDOUT:   %Self => constants.%Self.1
// CHECK:STDOUT: }
// CHECK:STDOUT:
// CHECK:STDOUT: specific @Equal.2(constants.%C) {
// CHECK:STDOUT:   %Self => constants.%C
// CHECK:STDOUT: }
// CHECK:STDOUT:
// CHECK:STDOUT: specific @NotEqual.2(constants.%Self.1) {
// CHECK:STDOUT:   %Self => constants.%Self.1
// CHECK:STDOUT: }
// CHECK:STDOUT:
// CHECK:STDOUT: specific @NotEqual.2(constants.%C) {
// CHECK:STDOUT:   %Self => constants.%C
// CHECK:STDOUT: }
// CHECK:STDOUT:
// CHECK:STDOUT: specific @ImplicitAs(constants.%Dest) {
// CHECK:STDOUT:   %Dest => constants.%Dest
// CHECK:STDOUT: }
// CHECK:STDOUT:
// CHECK:STDOUT: specific @ImplicitAs(@ImplicitAs.%Dest) {
// CHECK:STDOUT:   %Dest => constants.%Dest
// CHECK:STDOUT: }
// CHECK:STDOUT:
// CHECK:STDOUT: specific @ImplicitAs(@Convert.%Dest) {
// CHECK:STDOUT:   %Dest => constants.%Dest
// CHECK:STDOUT: }
// CHECK:STDOUT:
// CHECK:STDOUT: specific @Convert(constants.%Dest, constants.%Self.2) {
// CHECK:STDOUT:   %Dest => constants.%Dest
// CHECK:STDOUT:   %ImplicitAs.type => constants.%ImplicitAs.type.2
// CHECK:STDOUT:   %Self => constants.%Self.2
// CHECK:STDOUT: }
// CHECK:STDOUT:
// CHECK:STDOUT: specific @ImplicitAs(constants.%C) {
// CHECK:STDOUT:   %Dest => constants.%C
// CHECK:STDOUT:
// CHECK:STDOUT: !definition:
// CHECK:STDOUT:   %ImplicitAs.type => constants.%ImplicitAs.type.3
// CHECK:STDOUT:   %Self => constants.%Self.3
// CHECK:STDOUT:   %Convert.type => constants.%Convert.type.2
// CHECK:STDOUT:   %Convert => constants.%Convert.2
// CHECK:STDOUT:   %.1 => constants.%.10
// CHECK:STDOUT:   %.2 => constants.%.11
// CHECK:STDOUT: }
// CHECK:STDOUT:<|MERGE_RESOLUTION|>--- conflicted
+++ resolved
@@ -191,11 +191,7 @@
 // CHECK:STDOUT:   witness = (imports.%import_ref.5, imports.%import_ref.6)
 // CHECK:STDOUT: }
 // CHECK:STDOUT:
-<<<<<<< HEAD
-// CHECK:STDOUT: impl @impl: %C as %Eq.type {
-=======
 // CHECK:STDOUT: impl @impl: %C.ref as %Eq.ref {
->>>>>>> 82937e1a
 // CHECK:STDOUT:   %Equal.decl: %Equal.type.1 = fn_decl @Equal.1 [template = constants.%Equal.1] {
 // CHECK:STDOUT:     %self.patt: %C = binding_pattern self
 // CHECK:STDOUT:     %other.patt: %C = binding_pattern other
@@ -263,13 +259,8 @@
 // CHECK:STDOUT: !entry:
 // CHECK:STDOUT:   %a.ref: %C = name_ref a, %a
 // CHECK:STDOUT:   %b.ref: %C = name_ref b, %b
-<<<<<<< HEAD
 // CHECK:STDOUT:   %Equal.ref: %.6 = name_ref Equal, imports.%import_ref.3 [template = constants.%.7]
-// CHECK:STDOUT:   %.loc12_12.1: %Equal.type.2 = interface_witness_access @impl.%.loc6, element0 [template = constants.%Equal.1]
-=======
-// CHECK:STDOUT:   %Equal.ref: %.7 = name_ref Equal, imports.%import_ref.3 [template = constants.%.8]
-// CHECK:STDOUT:   %.loc12_12.1: %Equal.type.2 = interface_witness_access constants.%.5, element0 [template = constants.%Equal.1]
->>>>>>> 82937e1a
+// CHECK:STDOUT:   %.loc12_12.1: %Equal.type.2 = interface_witness_access constants.%.4, element0 [template = constants.%Equal.1]
 // CHECK:STDOUT:   %.loc12_12.2: <bound method> = bound_method %a.ref, %.loc12_12.1
 // CHECK:STDOUT:   %Equal.call: init bool = call %.loc12_12.2(%a.ref, %b.ref)
 // CHECK:STDOUT:   %.loc12_16.1: bool = value_of_initializer %Equal.call
@@ -281,13 +272,8 @@
 // CHECK:STDOUT: !entry:
 // CHECK:STDOUT:   %a.ref: %C = name_ref a, %a
 // CHECK:STDOUT:   %b.ref: %C = name_ref b, %b
-<<<<<<< HEAD
 // CHECK:STDOUT:   %NotEqual.ref: %.8 = name_ref NotEqual, imports.%import_ref.4 [template = constants.%.9]
-// CHECK:STDOUT:   %.loc16_12.1: %NotEqual.type.2 = interface_witness_access @impl.%.loc6, element1 [template = constants.%NotEqual.1]
-=======
-// CHECK:STDOUT:   %NotEqual.ref: %.9 = name_ref NotEqual, imports.%import_ref.4 [template = constants.%.10]
-// CHECK:STDOUT:   %.loc16_12.1: %NotEqual.type.2 = interface_witness_access constants.%.5, element1 [template = constants.%NotEqual.1]
->>>>>>> 82937e1a
+// CHECK:STDOUT:   %.loc16_12.1: %NotEqual.type.2 = interface_witness_access constants.%.4, element1 [template = constants.%NotEqual.1]
 // CHECK:STDOUT:   %.loc16_12.2: <bound method> = bound_method %a.ref, %.loc16_12.1
 // CHECK:STDOUT:   %NotEqual.call: init bool = call %.loc16_12.2(%a.ref, %b.ref)
 // CHECK:STDOUT:   %.loc16_16.1: bool = value_of_initializer %NotEqual.call
@@ -609,11 +595,7 @@
 // CHECK:STDOUT:   }
 // CHECK:STDOUT: }
 // CHECK:STDOUT:
-<<<<<<< HEAD
-// CHECK:STDOUT: impl @impl: %C as %Eq.type {
-=======
 // CHECK:STDOUT: impl @impl: %C.ref as %Eq.ref {
->>>>>>> 82937e1a
 // CHECK:STDOUT:   %Equal.decl: %Equal.type.1 = fn_decl @Equal.1 [template = constants.%Equal.1] {
 // CHECK:STDOUT:     %self.patt: %C = binding_pattern self
 // CHECK:STDOUT:     %other.patt: %C = binding_pattern other
@@ -688,13 +670,8 @@
 // CHECK:STDOUT: !entry:
 // CHECK:STDOUT:   %a.ref: %C = name_ref a, %a
 // CHECK:STDOUT:   %b.ref: %D = name_ref b, %b
-<<<<<<< HEAD
 // CHECK:STDOUT:   %Equal.ref: %.6 = name_ref Equal, imports.%import_ref.3 [template = constants.%.7]
-// CHECK:STDOUT:   %.loc23_12.1: %Equal.type.2 = interface_witness_access @impl.%.loc7, element0 [template = constants.%Equal.1]
-=======
-// CHECK:STDOUT:   %Equal.ref: %.7 = name_ref Equal, imports.%import_ref.3 [template = constants.%.8]
-// CHECK:STDOUT:   %.loc23_12.1: %Equal.type.2 = interface_witness_access constants.%.5, element0 [template = constants.%Equal.1]
->>>>>>> 82937e1a
+// CHECK:STDOUT:   %.loc23_12.1: %Equal.type.2 = interface_witness_access constants.%.4, element0 [template = constants.%Equal.1]
 // CHECK:STDOUT:   %.loc23_12.2: <bound method> = bound_method %a.ref, %.loc23_12.1
 // CHECK:STDOUT:   %ImplicitAs.type: type = interface_type @ImplicitAs, @ImplicitAs(constants.%C) [template = constants.%ImplicitAs.type.3]
 // CHECK:STDOUT:   %.loc23_12.3: %.10 = specific_constant imports.%import_ref.11, @ImplicitAs(constants.%C) [template = constants.%.11]
