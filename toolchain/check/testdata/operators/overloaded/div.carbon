--- conflicted
+++ resolved
@@ -150,34 +150,20 @@
 // CHECK:STDOUT:   }
 // CHECK:STDOUT:   %Core: <namespace> = namespace [template] {}
 // CHECK:STDOUT:   %C.decl: type = class_decl @C [template = constants.%C] {}
-<<<<<<< HEAD
 // CHECK:STDOUT:   %import_ref.1: type = import_ref ir2, inst+1, loc_18 [template = constants.%.2]
-// CHECK:STDOUT:   %import_ref.2: <associated <function> in Div> = import_ref ir2, inst+20, loc_82 [template = constants.%.12]
+// CHECK:STDOUT:   %import_ref.2: <associated <function> in Div> = import_ref ir2, inst+21, loc_82 [template = constants.%.12]
 // CHECK:STDOUT:   %import_ref.3 = import_ref ir2, inst+3, unloaded
-// CHECK:STDOUT:   %import_ref.4: <function> = import_ref ir2, inst+18, loc_19 [template = imports.%Op.1]
-=======
-// CHECK:STDOUT:   %import_ref.1: type = import_ref ir3, inst+1, loc_18 [template = constants.%.2]
-// CHECK:STDOUT:   %import_ref.2: <associated <function> in Div> = import_ref ir3, inst+21, loc_82 [template = constants.%.12]
-// CHECK:STDOUT:   %import_ref.3 = import_ref ir3, inst+3, unloaded
-// CHECK:STDOUT:   %import_ref.4: <function> = import_ref ir3, inst+19, loc_19 [template = imports.%Op.1]
->>>>>>> ccf87f0a
+// CHECK:STDOUT:   %import_ref.4: <function> = import_ref ir2, inst+19, loc_19 [template = imports.%Op.1]
 // CHECK:STDOUT:   impl_decl @impl.1 {
 // CHECK:STDOUT:     %C.ref.loc8: type = name_ref C, %C.decl [template = constants.%C]
 // CHECK:STDOUT:     %Core.ref.loc8: <namespace> = name_ref Core, %Core [template = %Core]
 // CHECK:STDOUT:     %Div.decl: type = interface_decl @Div [template = constants.%.2] {}
 // CHECK:STDOUT:     %Div.ref: type = name_ref Div, %import_ref.1 [template = constants.%.2]
 // CHECK:STDOUT:   }
-<<<<<<< HEAD
-// CHECK:STDOUT:   %import_ref.5: type = import_ref ir2, inst+22, loc_46 [template = constants.%.7]
-// CHECK:STDOUT:   %import_ref.6: <associated <function> in DivAssign> = import_ref ir2, inst+40, loc_101 [template = constants.%.14]
-// CHECK:STDOUT:   %import_ref.7 = import_ref ir2, inst+24, unloaded
-// CHECK:STDOUT:   %import_ref.8: <function> = import_ref ir2, inst+38, loc_47 [template = imports.%Op.2]
-=======
-// CHECK:STDOUT:   %import_ref.5: type = import_ref ir3, inst+23, loc_46 [template = constants.%.7]
-// CHECK:STDOUT:   %import_ref.6: <associated <function> in DivAssign> = import_ref ir3, inst+42, loc_101 [template = constants.%.14]
-// CHECK:STDOUT:   %import_ref.7 = import_ref ir3, inst+25, unloaded
-// CHECK:STDOUT:   %import_ref.8: <function> = import_ref ir3, inst+40, loc_47 [template = imports.%Op.2]
->>>>>>> ccf87f0a
+// CHECK:STDOUT:   %import_ref.5: type = import_ref ir2, inst+23, loc_46 [template = constants.%.7]
+// CHECK:STDOUT:   %import_ref.6: <associated <function> in DivAssign> = import_ref ir2, inst+42, loc_101 [template = constants.%.14]
+// CHECK:STDOUT:   %import_ref.7 = import_ref ir2, inst+25, unloaded
+// CHECK:STDOUT:   %import_ref.8: <function> = import_ref ir2, inst+40, loc_47 [template = imports.%Op.2]
 // CHECK:STDOUT:   impl_decl @impl.2 {
 // CHECK:STDOUT:     %C.ref.loc13: type = name_ref C, %C.decl [template = constants.%C]
 // CHECK:STDOUT:     %Core.ref.loc13: <namespace> = name_ref Core, %Core [template = %Core]
@@ -194,13 +180,8 @@
 // CHECK:STDOUT:     %C.ref.loc17_26: type = name_ref C, %C.decl [template = constants.%C]
 // CHECK:STDOUT:     @TestOp.%return: ref C = var <return slot>
 // CHECK:STDOUT:   }
-<<<<<<< HEAD
 // CHECK:STDOUT:   %import_ref.9: type = import_ref ir2, inst+1, loc_82 [template = constants.%.2]
-// CHECK:STDOUT:   %import_ref.10 = import_ref ir2, inst+18, unloaded
-=======
-// CHECK:STDOUT:   %import_ref.9: type = import_ref ir3, inst+1, loc_82 [template = constants.%.2]
-// CHECK:STDOUT:   %import_ref.10 = import_ref ir3, inst+19, unloaded
->>>>>>> ccf87f0a
+// CHECK:STDOUT:   %import_ref.10 = import_ref ir2, inst+19, unloaded
 // CHECK:STDOUT:   %TestAssign: <function> = fn_decl @TestAssign [template] {
 // CHECK:STDOUT:     %C.ref.loc21_18: type = name_ref C, %C.decl [template = constants.%C]
 // CHECK:STDOUT:     %.loc21: type = ptr_type C [template = constants.%.8]
@@ -210,13 +191,8 @@
 // CHECK:STDOUT:     %b.loc21_22.1: C = param b
 // CHECK:STDOUT:     @TestAssign.%b: C = bind_name b, %b.loc21_22.1
 // CHECK:STDOUT:   }
-<<<<<<< HEAD
-// CHECK:STDOUT:   %import_ref.11: type = import_ref ir2, inst+22, loc_101 [template = constants.%.7]
-// CHECK:STDOUT:   %import_ref.12 = import_ref ir2, inst+38, unloaded
-=======
-// CHECK:STDOUT:   %import_ref.11: type = import_ref ir3, inst+23, loc_101 [template = constants.%.7]
-// CHECK:STDOUT:   %import_ref.12 = import_ref ir3, inst+40, unloaded
->>>>>>> ccf87f0a
+// CHECK:STDOUT:   %import_ref.11: type = import_ref ir2, inst+23, loc_101 [template = constants.%.7]
+// CHECK:STDOUT:   %import_ref.12 = import_ref ir2, inst+40, unloaded
 // CHECK:STDOUT: }
 // CHECK:STDOUT:
 // CHECK:STDOUT: interface @Div {
