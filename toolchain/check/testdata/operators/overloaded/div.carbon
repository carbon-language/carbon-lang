--- conflicted
+++ resolved
@@ -112,25 +112,14 @@
 // CHECK:STDOUT:     %a.patt: %C = binding_pattern a
 // CHECK:STDOUT:     %b.patt: %C = binding_pattern b
 // CHECK:STDOUT:   } {
-<<<<<<< HEAD
-// CHECK:STDOUT:     %C.ref.loc26_14: type = name_ref C, %C.decl [template = constants.%C]
+// CHECK:STDOUT:     %C.ref.loc26_14: type = name_ref C, file.%C.decl [template = constants.%C]
 // CHECK:STDOUT:     %param.loc26_11: %C = param
-// CHECK:STDOUT:     @TestOp.%a: %C = bind_name a, %param.loc26_11
-// CHECK:STDOUT:     %C.ref.loc26_20: type = name_ref C, %C.decl [template = constants.%C]
+// CHECK:STDOUT:     %a: %C = bind_name a, %param.loc26_11
+// CHECK:STDOUT:     %C.ref.loc26_20: type = name_ref C, file.%C.decl [template = constants.%C]
 // CHECK:STDOUT:     %param.loc26_17: %C = param
-// CHECK:STDOUT:     @TestOp.%b: %C = bind_name b, %param.loc26_17
-// CHECK:STDOUT:     %C.ref.loc26_26: type = name_ref C, %C.decl [template = constants.%C]
-// CHECK:STDOUT:     @TestOp.%return: ref %C = var <return slot>
-=======
-// CHECK:STDOUT:     %C.ref.loc26_14: type = name_ref C, file.%C.decl [template = constants.%C]
-// CHECK:STDOUT:     %a.param: %C = param a
-// CHECK:STDOUT:     %a: %C = bind_name a, %a.param
-// CHECK:STDOUT:     %C.ref.loc26_20: type = name_ref C, file.%C.decl [template = constants.%C]
-// CHECK:STDOUT:     %b.param: %C = param b
-// CHECK:STDOUT:     %b: %C = bind_name b, %b.param
+// CHECK:STDOUT:     %b: %C = bind_name b, %param.loc26_17
 // CHECK:STDOUT:     %C.ref.loc26_26: type = name_ref C, file.%C.decl [template = constants.%C]
 // CHECK:STDOUT:     %return: ref %C = var <return slot>
->>>>>>> dcb4ae26
 // CHECK:STDOUT:   }
 // CHECK:STDOUT:   %TestAssign.decl: %TestAssign.type = fn_decl @TestAssign [template = constants.%TestAssign] {
 // CHECK:STDOUT:     %a.patt: %.7 = binding_pattern a
@@ -138,19 +127,11 @@
 // CHECK:STDOUT:   } {
 // CHECK:STDOUT:     %C.ref.loc30_18: type = name_ref C, file.%C.decl [template = constants.%C]
 // CHECK:STDOUT:     %.loc30: type = ptr_type %C [template = constants.%.7]
-<<<<<<< HEAD
 // CHECK:STDOUT:     %param.loc30_15: %.7 = param
-// CHECK:STDOUT:     @TestAssign.%a: %.7 = bind_name a, %param.loc30_15
-// CHECK:STDOUT:     %C.ref.loc30_25: type = name_ref C, %C.decl [template = constants.%C]
+// CHECK:STDOUT:     %a: %.7 = bind_name a, %param.loc30_15
+// CHECK:STDOUT:     %C.ref.loc30_25: type = name_ref C, file.%C.decl [template = constants.%C]
 // CHECK:STDOUT:     %param.loc30_22: %C = param
-// CHECK:STDOUT:     @TestAssign.%b: %C = bind_name b, %param.loc30_22
-=======
-// CHECK:STDOUT:     %a.param: %.7 = param a
-// CHECK:STDOUT:     %a: %.7 = bind_name a, %a.param
-// CHECK:STDOUT:     %C.ref.loc30_25: type = name_ref C, file.%C.decl [template = constants.%C]
-// CHECK:STDOUT:     %b.param: %C = param b
-// CHECK:STDOUT:     %b: %C = bind_name b, %b.param
->>>>>>> dcb4ae26
+// CHECK:STDOUT:     %b: %C = bind_name b, %param.loc30_22
 // CHECK:STDOUT:   }
 // CHECK:STDOUT: }
 // CHECK:STDOUT:
@@ -174,19 +155,11 @@
 // CHECK:STDOUT:     %other.patt: %C = binding_pattern other
 // CHECK:STDOUT:   } {
 // CHECK:STDOUT:     %C.ref.loc18_15: type = name_ref C, file.%C.decl [template = constants.%C]
-<<<<<<< HEAD
 // CHECK:STDOUT:     %param.loc18_9: %C = param
 // CHECK:STDOUT:     %self: %C = bind_name self, %param.loc18_9
 // CHECK:STDOUT:     %C.ref.loc18_25: type = name_ref C, file.%C.decl [template = constants.%C]
 // CHECK:STDOUT:     %param.loc18_18: %C = param
 // CHECK:STDOUT:     %other: %C = bind_name other, %param.loc18_18
-=======
-// CHECK:STDOUT:     %self.param: %C = param self
-// CHECK:STDOUT:     %self: %C = bind_name self, %self.param
-// CHECK:STDOUT:     %C.ref.loc18_25: type = name_ref C, file.%C.decl [template = constants.%C]
-// CHECK:STDOUT:     %other.param: %C = param other
-// CHECK:STDOUT:     %other: %C = bind_name other, %other.param
->>>>>>> dcb4ae26
 // CHECK:STDOUT:     %C.ref.loc18_31: type = name_ref C, file.%C.decl [template = constants.%C]
 // CHECK:STDOUT:     %return: ref %C = var <return slot>
 // CHECK:STDOUT:   }
@@ -200,26 +173,17 @@
 // CHECK:STDOUT: impl @impl.2: %C as %.6 {
 // CHECK:STDOUT:   %Op.decl: %Op.type.3 = fn_decl @Op.3 [template = constants.%Op.3] {
 // CHECK:STDOUT:     %self.patt: %.7 = binding_pattern self
-// CHECK:STDOUT:     %.loc23_9.1: %.7 = addr_pattern %self.patt
+// CHECK:STDOUT:     %.loc23_9.2: %.7 = addr_pattern %self.patt
 // CHECK:STDOUT:     %other.patt: %C = binding_pattern other
 // CHECK:STDOUT:   } {
 // CHECK:STDOUT:     %C.ref.loc23_20: type = name_ref C, file.%C.decl [template = constants.%C]
 // CHECK:STDOUT:     %.loc23_21: type = ptr_type %C [template = constants.%.7]
-<<<<<<< HEAD
 // CHECK:STDOUT:     %param.loc23_14: %.7 = param
-// CHECK:STDOUT:     %self.loc23_14.2: %.7 = bind_name self, %param.loc23_14
-// CHECK:STDOUT:     %.loc23_9.2: %.7 = addr_param %self.loc23_14.2
+// CHECK:STDOUT:     %self: %.7 = bind_name self, %param.loc23_14
+// CHECK:STDOUT:     %.loc23_9.1: %.7 = addr_param %self
 // CHECK:STDOUT:     %C.ref.loc23_31: type = name_ref C, file.%C.decl [template = constants.%C]
 // CHECK:STDOUT:     %param.loc23_24: %C = param
 // CHECK:STDOUT:     %other: %C = bind_name other, %param.loc23_24
-=======
-// CHECK:STDOUT:     %self.param: %.7 = param self
-// CHECK:STDOUT:     %self: %.7 = bind_name self, %self.param
-// CHECK:STDOUT:     %.loc23_9: %.7 = addr_pattern %self
-// CHECK:STDOUT:     %C.ref.loc23_31: type = name_ref C, file.%C.decl [template = constants.%C]
-// CHECK:STDOUT:     %other.param: %C = param other
-// CHECK:STDOUT:     %other: %C = bind_name other, %other.param
->>>>>>> dcb4ae26
 // CHECK:STDOUT:   }
 // CHECK:STDOUT:   %.1: <witness> = interface_witness (%Op.decl) [template = constants.%.9]
 // CHECK:STDOUT:
@@ -233,11 +197,7 @@
 // CHECK:STDOUT:   .Self = constants.%C
 // CHECK:STDOUT: }
 // CHECK:STDOUT:
-<<<<<<< HEAD
-// CHECK:STDOUT: fn @Op.1[@impl.1.%self: %C](@impl.1.%other: %C) -> @impl.1.%return.var: %C {
-=======
 // CHECK:STDOUT: fn @Op.1[%self: %C](%other: %C) -> %return: %C {
->>>>>>> dcb4ae26
 // CHECK:STDOUT: !entry:
 // CHECK:STDOUT:   %.loc19_13.1: %.1 = struct_literal ()
 // CHECK:STDOUT:   %.loc19_13.2: init %C = class_init (), %return [template = constants.%struct]
@@ -251,11 +211,7 @@
 // CHECK:STDOUT:   fn[%self: @Op.2.%Self (%Self.1)](%other: @Op.2.%Self (%Self.1)) -> @Op.2.%Self (%Self.1);
 // CHECK:STDOUT: }
 // CHECK:STDOUT:
-<<<<<<< HEAD
-// CHECK:STDOUT: fn @Op.3[addr @impl.2.%self.loc23_14.2: %.7](@impl.2.%other: %C) {
-=======
 // CHECK:STDOUT: fn @Op.3[addr %self: %.7](%other: %C) {
->>>>>>> dcb4ae26
 // CHECK:STDOUT: !entry:
 // CHECK:STDOUT:   return
 // CHECK:STDOUT: }
