// Part of the Carbon Language project, under the Apache License v2.0 with LLVM
// Exceptions. See /LICENSE for license information.
// SPDX-License-Identifier: Apache-2.0 WITH LLVM-exception
//
// AUTOUPDATE
// TIP: To test this file alone, run:
// TIP:   bazel test //toolchain/testing:file_test --test_arg=--file_tests=toolchain/check/testdata/operators/overloaded/right_shift.carbon
// TIP: To dump output, run:
// TIP:   bazel run //toolchain/testing:file_test -- --dump_output --file_tests=toolchain/check/testdata/operators/overloaded/right_shift.carbon

// This file was generated from binary_op.carbon.tmpl. Run make_tests.sh to regenerate.

package User;

class C {};

impl C as Core.RightShift {
  fn Op[self: C](other: C) -> C {
    return {};
  }
}
impl C as Core.RightShiftAssign {
  fn Op[addr self: C*](other: C) {}
}

fn TestOp(a: C, b: C) -> C {
  return a >> b;
}

fn TestAssign(a: C*, b: C) {
  *a >>= b;
}

// CHECK:STDOUT: --- right_shift.carbon
// CHECK:STDOUT:
// CHECK:STDOUT: constants {
// CHECK:STDOUT:   %C: type = class_type @C [template]
// CHECK:STDOUT:   %.1: type = struct_type {} [template]
// CHECK:STDOUT:   %.2: type = interface_type @RightShift [template]
// CHECK:STDOUT:   %Self.1: %.2 = bind_symbolic_name Self 0 [symbolic]
// CHECK:STDOUT:   %Op.type.1: type = fn_type @Op.1 [template]
// CHECK:STDOUT:   %.3: type = tuple_type () [template]
// CHECK:STDOUT:   %Op.1: %Op.type.1 = struct_value () [template]
// CHECK:STDOUT:   %Op.type.2: type = fn_type @Op.2 [template]
// CHECK:STDOUT:   %Op.2: %Op.type.2 = struct_value () [template]
// CHECK:STDOUT:   %.4: <witness> = interface_witness (%Op.1) [template]
// CHECK:STDOUT:   %.5: type = ptr_type %.1 [template]
// CHECK:STDOUT:   %struct: %C = struct_value () [template]
// CHECK:STDOUT:   %.6: type = interface_type @RightShiftAssign [template]
// CHECK:STDOUT:   %Self.2: %.6 = bind_symbolic_name Self 0 [symbolic]
// CHECK:STDOUT:   %.7: type = ptr_type %C [template]
// CHECK:STDOUT:   %Op.type.3: type = fn_type @Op.3 [template]
// CHECK:STDOUT:   %Op.3: %Op.type.3 = struct_value () [template]
// CHECK:STDOUT:   %.8: type = ptr_type %Self.2 [symbolic]
// CHECK:STDOUT:   %Op.type.4: type = fn_type @Op.4 [template]
// CHECK:STDOUT:   %Op.4: %Op.type.4 = struct_value () [template]
// CHECK:STDOUT:   %.9: <witness> = interface_witness (%Op.3) [template]
// CHECK:STDOUT:   %TestOp.type: type = fn_type @TestOp [template]
// CHECK:STDOUT:   %TestOp: %TestOp.type = struct_value () [template]
// CHECK:STDOUT:   %.10: type = assoc_entity_type @RightShift, %Op.type.2 [template]
// CHECK:STDOUT:   %.11: %.10 = assoc_entity element0, imports.%import_ref.10 [template]
// CHECK:STDOUT:   %TestAssign.type: type = fn_type @TestAssign [template]
// CHECK:STDOUT:   %TestAssign: %TestAssign.type = struct_value () [template]
// CHECK:STDOUT:   %.12: type = assoc_entity_type @RightShiftAssign, %Op.type.4 [template]
// CHECK:STDOUT:   %.13: %.12 = assoc_entity element0, imports.%import_ref.12 [template]
// CHECK:STDOUT: }
// CHECK:STDOUT:
// CHECK:STDOUT: imports {
<<<<<<< HEAD
// CHECK:STDOUT:   %import_ref.1: type = import_ref ir5, inst+222, loaded [template = constants.%.2]
// CHECK:STDOUT:   %import_ref.2 = import_ref ir5, inst+224, unloaded
// CHECK:STDOUT:   %import_ref.3: %.10 = import_ref ir5, inst+245, loaded [template = constants.%.11]
// CHECK:STDOUT:   %import_ref.4: %Op.type.2 = import_ref ir5, inst+240, loaded [template = constants.%Op.2]
// CHECK:STDOUT:   %import_ref.5: type = import_ref ir5, inst+247, loaded [template = constants.%.6]
// CHECK:STDOUT:   %import_ref.6 = import_ref ir5, inst+249, unloaded
// CHECK:STDOUT:   %import_ref.7: %.12 = import_ref ir5, inst+270, loaded [template = constants.%.13]
// CHECK:STDOUT:   %import_ref.8: %Op.type.4 = import_ref ir5, inst+264, loaded [template = constants.%Op.4]
// CHECK:STDOUT:   %import_ref.9: type = import_ref ir5, inst+222, loaded [template = constants.%.2]
// CHECK:STDOUT:   %import_ref.10 = import_ref ir5, inst+240, unloaded
// CHECK:STDOUT:   %import_ref.11: type = import_ref ir5, inst+247, loaded [template = constants.%.6]
// CHECK:STDOUT:   %import_ref.12 = import_ref ir5, inst+264, unloaded
=======
// CHECK:STDOUT:   %import_ref.1: type = import_ref Core//prelude/operators/bitwise, inst+209, loaded [template = constants.%.2]
// CHECK:STDOUT:   %import_ref.2 = import_ref Core//prelude/operators/bitwise, inst+211, unloaded
// CHECK:STDOUT:   %import_ref.3: %.10 = import_ref Core//prelude/operators/bitwise, inst+231, loaded [template = constants.%.11]
// CHECK:STDOUT:   %import_ref.4: %Op.type.2 = import_ref Core//prelude/operators/bitwise, inst+227, loaded [template = constants.%Op.2]
// CHECK:STDOUT:   %import_ref.5: type = import_ref Core//prelude/operators/bitwise, inst+233, loaded [template = constants.%.6]
// CHECK:STDOUT:   %import_ref.6 = import_ref Core//prelude/operators/bitwise, inst+235, unloaded
// CHECK:STDOUT:   %import_ref.7: %.12 = import_ref Core//prelude/operators/bitwise, inst+254, loaded [template = constants.%.13]
// CHECK:STDOUT:   %import_ref.8: %Op.type.4 = import_ref Core//prelude/operators/bitwise, inst+250, loaded [template = constants.%Op.4]
// CHECK:STDOUT:   %import_ref.9: type = import_ref Core//prelude/operators/bitwise, inst+209, loaded [template = constants.%.2]
// CHECK:STDOUT:   %import_ref.10 = import_ref Core//prelude/operators/bitwise, inst+227, unloaded
// CHECK:STDOUT:   %import_ref.11: type = import_ref Core//prelude/operators/bitwise, inst+233, loaded [template = constants.%.6]
// CHECK:STDOUT:   %import_ref.12 = import_ref Core//prelude/operators/bitwise, inst+250, unloaded
>>>>>>> 07c286e3
// CHECK:STDOUT: }
// CHECK:STDOUT:
// CHECK:STDOUT: file {
// CHECK:STDOUT:   package: <namespace> = namespace [template] {
// CHECK:STDOUT:     .Core = %Core
// CHECK:STDOUT:     .C = %C.decl
// CHECK:STDOUT:     .TestOp = %TestOp.decl
// CHECK:STDOUT:     .TestAssign = %TestAssign.decl
// CHECK:STDOUT:   }
// CHECK:STDOUT:   %Core.import = import Core
// CHECK:STDOUT:   %Core: <namespace> = namespace %Core.import, [template] {
// CHECK:STDOUT:     import Core//prelude
// CHECK:STDOUT:     import Core//prelude/operators
// CHECK:STDOUT:     import Core//prelude/types
// CHECK:STDOUT:     import Core//prelude/operators/arithmetic
// CHECK:STDOUT:     import Core//prelude/operators/bitwise
// CHECK:STDOUT:     import Core//prelude/operators/comparison
// CHECK:STDOUT:     import Core//prelude/types/bool
// CHECK:STDOUT:   }
// CHECK:STDOUT:   %C.decl: type = class_decl @C [template = constants.%C] {}
// CHECK:STDOUT:   impl_decl @impl.1 {
// CHECK:STDOUT:     %C.ref.loc17: type = name_ref C, %C.decl [template = constants.%C]
// CHECK:STDOUT:     %Core.ref.loc17: <namespace> = name_ref Core, %Core [template = %Core]
// CHECK:STDOUT:     %RightShift.ref: type = name_ref RightShift, imports.%import_ref.1 [template = constants.%.2]
// CHECK:STDOUT:   }
// CHECK:STDOUT:   impl_decl @impl.2 {
// CHECK:STDOUT:     %C.ref.loc22: type = name_ref C, %C.decl [template = constants.%C]
// CHECK:STDOUT:     %Core.ref.loc22: <namespace> = name_ref Core, %Core [template = %Core]
// CHECK:STDOUT:     %RightShiftAssign.ref: type = name_ref RightShiftAssign, imports.%import_ref.5 [template = constants.%.6]
// CHECK:STDOUT:   }
// CHECK:STDOUT:   %TestOp.decl: %TestOp.type = fn_decl @TestOp [template = constants.%TestOp] {
// CHECK:STDOUT:     %C.ref.loc26_14: type = name_ref C, %C.decl [template = constants.%C]
// CHECK:STDOUT:     %a.loc26_11.1: %C = param a
// CHECK:STDOUT:     @TestOp.%a: %C = bind_name a, %a.loc26_11.1
// CHECK:STDOUT:     %C.ref.loc26_20: type = name_ref C, %C.decl [template = constants.%C]
// CHECK:STDOUT:     %b.loc26_17.1: %C = param b
// CHECK:STDOUT:     @TestOp.%b: %C = bind_name b, %b.loc26_17.1
// CHECK:STDOUT:     %C.ref.loc26_26: type = name_ref C, %C.decl [template = constants.%C]
// CHECK:STDOUT:     @TestOp.%return: ref %C = var <return slot>
// CHECK:STDOUT:   }
// CHECK:STDOUT:   %TestAssign.decl: %TestAssign.type = fn_decl @TestAssign [template = constants.%TestAssign] {
// CHECK:STDOUT:     %C.ref.loc30_18: type = name_ref C, %C.decl [template = constants.%C]
// CHECK:STDOUT:     %.loc30: type = ptr_type %C [template = constants.%.7]
// CHECK:STDOUT:     %a.loc30_15.1: %.7 = param a
// CHECK:STDOUT:     @TestAssign.%a: %.7 = bind_name a, %a.loc30_15.1
// CHECK:STDOUT:     %C.ref.loc30_25: type = name_ref C, %C.decl [template = constants.%C]
// CHECK:STDOUT:     %b.loc30_22.1: %C = param b
// CHECK:STDOUT:     @TestAssign.%b: %C = bind_name b, %b.loc30_22.1
// CHECK:STDOUT:   }
// CHECK:STDOUT: }
// CHECK:STDOUT:
// CHECK:STDOUT: interface @RightShift {
// CHECK:STDOUT: !members:
// CHECK:STDOUT:   .Self = imports.%import_ref.2
// CHECK:STDOUT:   .Op = imports.%import_ref.3
// CHECK:STDOUT:   witness = (imports.%import_ref.4)
// CHECK:STDOUT: }
// CHECK:STDOUT:
// CHECK:STDOUT: interface @RightShiftAssign {
// CHECK:STDOUT: !members:
// CHECK:STDOUT:   .Self = imports.%import_ref.6
// CHECK:STDOUT:   .Op = imports.%import_ref.7
// CHECK:STDOUT:   witness = (imports.%import_ref.8)
// CHECK:STDOUT: }
// CHECK:STDOUT:
// CHECK:STDOUT: impl @impl.1: %C as %.2 {
// CHECK:STDOUT:   %Op.decl: %Op.type.1 = fn_decl @Op.1 [template = constants.%Op.1] {
// CHECK:STDOUT:     %C.ref.loc18_15: type = name_ref C, file.%C.decl [template = constants.%C]
// CHECK:STDOUT:     %self.loc18_9.1: %C = param self
// CHECK:STDOUT:     %self.loc18_9.2: %C = bind_name self, %self.loc18_9.1
// CHECK:STDOUT:     %C.ref.loc18_25: type = name_ref C, file.%C.decl [template = constants.%C]
// CHECK:STDOUT:     %other.loc18_18.1: %C = param other
// CHECK:STDOUT:     %other.loc18_18.2: %C = bind_name other, %other.loc18_18.1
// CHECK:STDOUT:     %C.ref.loc18_31: type = name_ref C, file.%C.decl [template = constants.%C]
// CHECK:STDOUT:     %return.var: ref %C = var <return slot>
// CHECK:STDOUT:   }
// CHECK:STDOUT:   %.1: <witness> = interface_witness (%Op.decl) [template = constants.%.4]
// CHECK:STDOUT:
// CHECK:STDOUT: !members:
// CHECK:STDOUT:   .Op = %Op.decl
// CHECK:STDOUT:   witness = %.1
// CHECK:STDOUT: }
// CHECK:STDOUT:
// CHECK:STDOUT: impl @impl.2: %C as %.6 {
// CHECK:STDOUT:   %Op.decl: %Op.type.3 = fn_decl @Op.3 [template = constants.%Op.3] {
// CHECK:STDOUT:     %C.ref.loc23_20: type = name_ref C, file.%C.decl [template = constants.%C]
// CHECK:STDOUT:     %.loc23_21: type = ptr_type %C [template = constants.%.7]
// CHECK:STDOUT:     %self.loc23_14.1: %.7 = param self
// CHECK:STDOUT:     %self.loc23_14.3: %.7 = bind_name self, %self.loc23_14.1
// CHECK:STDOUT:     %.loc23_9: %.7 = addr_pattern %self.loc23_14.3
// CHECK:STDOUT:     %C.ref.loc23_31: type = name_ref C, file.%C.decl [template = constants.%C]
// CHECK:STDOUT:     %other.loc23_24.1: %C = param other
// CHECK:STDOUT:     %other.loc23_24.2: %C = bind_name other, %other.loc23_24.1
// CHECK:STDOUT:   }
// CHECK:STDOUT:   %.1: <witness> = interface_witness (%Op.decl) [template = constants.%.9]
// CHECK:STDOUT:
// CHECK:STDOUT: !members:
// CHECK:STDOUT:   .Op = %Op.decl
// CHECK:STDOUT:   witness = %.1
// CHECK:STDOUT: }
// CHECK:STDOUT:
// CHECK:STDOUT: class @C {
// CHECK:STDOUT: !members:
// CHECK:STDOUT:   .Self = constants.%C
// CHECK:STDOUT: }
// CHECK:STDOUT:
// CHECK:STDOUT: fn @Op.1[@impl.1.%self.loc18_9.2: %C](@impl.1.%other.loc18_18.2: %C) -> @impl.1.%return.var: %C {
// CHECK:STDOUT: !entry:
// CHECK:STDOUT:   %.loc19_13.1: %.1 = struct_literal ()
// CHECK:STDOUT:   %.loc19_13.2: init %C = class_init (), @impl.1.%return.var [template = constants.%struct]
// CHECK:STDOUT:   %.loc19_14: init %C = converted %.loc19_13.1, %.loc19_13.2 [template = constants.%struct]
// CHECK:STDOUT:   return %.loc19_14 to @impl.1.%return.var
// CHECK:STDOUT: }
// CHECK:STDOUT:
// CHECK:STDOUT: fn @Op.2[%self: %Self.1](%other: %Self.1) -> %Self.1;
// CHECK:STDOUT:
// CHECK:STDOUT: fn @Op.3[addr @impl.2.%self.loc23_14.3: %.7](@impl.2.%other.loc23_24.2: %C) {
// CHECK:STDOUT: !entry:
// CHECK:STDOUT:   return
// CHECK:STDOUT: }
// CHECK:STDOUT:
// CHECK:STDOUT: fn @Op.4[addr %self: %.8](%other: %Self.2);
// CHECK:STDOUT:
// CHECK:STDOUT: fn @TestOp(%a: %C, %b: %C) -> %return: %C {
// CHECK:STDOUT: !entry:
// CHECK:STDOUT:   %a.ref: %C = name_ref a, %a
// CHECK:STDOUT:   %b.ref: %C = name_ref b, %b
// CHECK:STDOUT:   %.1: %Op.type.2 = interface_witness_access @impl.1.%.1, element0 [template = constants.%Op.1]
// CHECK:STDOUT:   %.loc27: <bound method> = bound_method %a.ref, %.1
// CHECK:STDOUT:   %.loc26: ref %C = splice_block %return {}
// CHECK:STDOUT:   %Op.call: init %C = call %.loc27(%a.ref, %b.ref) to %.loc26
// CHECK:STDOUT:   return %Op.call to %return
// CHECK:STDOUT: }
// CHECK:STDOUT:
// CHECK:STDOUT: fn @TestAssign(%a: %.7, %b: %C) {
// CHECK:STDOUT: !entry:
// CHECK:STDOUT:   %a.ref: %.7 = name_ref a, %a
// CHECK:STDOUT:   %.loc31_3.1: ref %C = deref %a.ref
// CHECK:STDOUT:   %b.ref: %C = name_ref b, %b
// CHECK:STDOUT:   %.1: %Op.type.4 = interface_witness_access @impl.2.%.1, element0 [template = constants.%Op.3]
// CHECK:STDOUT:   %.loc31_6: <bound method> = bound_method %.loc31_3.1, %.1
// CHECK:STDOUT:   %.loc31_3.2: %.7 = addr_of %.loc31_3.1
// CHECK:STDOUT:   %Op.call: init %.3 = call %.loc31_6(%.loc31_3.2, %b.ref)
// CHECK:STDOUT:   return
// CHECK:STDOUT: }
// CHECK:STDOUT:<|MERGE_RESOLUTION|>--- conflicted
+++ resolved
@@ -66,33 +66,18 @@
 // CHECK:STDOUT: }
 // CHECK:STDOUT:
 // CHECK:STDOUT: imports {
-<<<<<<< HEAD
-// CHECK:STDOUT:   %import_ref.1: type = import_ref ir5, inst+222, loaded [template = constants.%.2]
-// CHECK:STDOUT:   %import_ref.2 = import_ref ir5, inst+224, unloaded
-// CHECK:STDOUT:   %import_ref.3: %.10 = import_ref ir5, inst+245, loaded [template = constants.%.11]
-// CHECK:STDOUT:   %import_ref.4: %Op.type.2 = import_ref ir5, inst+240, loaded [template = constants.%Op.2]
-// CHECK:STDOUT:   %import_ref.5: type = import_ref ir5, inst+247, loaded [template = constants.%.6]
-// CHECK:STDOUT:   %import_ref.6 = import_ref ir5, inst+249, unloaded
-// CHECK:STDOUT:   %import_ref.7: %.12 = import_ref ir5, inst+270, loaded [template = constants.%.13]
-// CHECK:STDOUT:   %import_ref.8: %Op.type.4 = import_ref ir5, inst+264, loaded [template = constants.%Op.4]
-// CHECK:STDOUT:   %import_ref.9: type = import_ref ir5, inst+222, loaded [template = constants.%.2]
-// CHECK:STDOUT:   %import_ref.10 = import_ref ir5, inst+240, unloaded
-// CHECK:STDOUT:   %import_ref.11: type = import_ref ir5, inst+247, loaded [template = constants.%.6]
-// CHECK:STDOUT:   %import_ref.12 = import_ref ir5, inst+264, unloaded
-=======
-// CHECK:STDOUT:   %import_ref.1: type = import_ref Core//prelude/operators/bitwise, inst+209, loaded [template = constants.%.2]
-// CHECK:STDOUT:   %import_ref.2 = import_ref Core//prelude/operators/bitwise, inst+211, unloaded
-// CHECK:STDOUT:   %import_ref.3: %.10 = import_ref Core//prelude/operators/bitwise, inst+231, loaded [template = constants.%.11]
-// CHECK:STDOUT:   %import_ref.4: %Op.type.2 = import_ref Core//prelude/operators/bitwise, inst+227, loaded [template = constants.%Op.2]
-// CHECK:STDOUT:   %import_ref.5: type = import_ref Core//prelude/operators/bitwise, inst+233, loaded [template = constants.%.6]
-// CHECK:STDOUT:   %import_ref.6 = import_ref Core//prelude/operators/bitwise, inst+235, unloaded
-// CHECK:STDOUT:   %import_ref.7: %.12 = import_ref Core//prelude/operators/bitwise, inst+254, loaded [template = constants.%.13]
-// CHECK:STDOUT:   %import_ref.8: %Op.type.4 = import_ref Core//prelude/operators/bitwise, inst+250, loaded [template = constants.%Op.4]
-// CHECK:STDOUT:   %import_ref.9: type = import_ref Core//prelude/operators/bitwise, inst+209, loaded [template = constants.%.2]
-// CHECK:STDOUT:   %import_ref.10 = import_ref Core//prelude/operators/bitwise, inst+227, unloaded
-// CHECK:STDOUT:   %import_ref.11: type = import_ref Core//prelude/operators/bitwise, inst+233, loaded [template = constants.%.6]
-// CHECK:STDOUT:   %import_ref.12 = import_ref Core//prelude/operators/bitwise, inst+250, unloaded
->>>>>>> 07c286e3
+// CHECK:STDOUT:   %import_ref.1: type = import_ref Core//prelude/operators/bitwise, inst+222, loaded [template = constants.%.2]
+// CHECK:STDOUT:   %import_ref.2 = import_ref Core//prelude/operators/bitwise, inst+224, unloaded
+// CHECK:STDOUT:   %import_ref.3: %.10 = import_ref Core//prelude/operators/bitwise, inst+245, loaded [template = constants.%.11]
+// CHECK:STDOUT:   %import_ref.4: %Op.type.2 = import_ref Core//prelude/operators/bitwise, inst+240, loaded [template = constants.%Op.2]
+// CHECK:STDOUT:   %import_ref.5: type = import_ref Core//prelude/operators/bitwise, inst+247, loaded [template = constants.%.6]
+// CHECK:STDOUT:   %import_ref.6 = import_ref Core//prelude/operators/bitwise, inst+249, unloaded
+// CHECK:STDOUT:   %import_ref.7: %.12 = import_ref Core//prelude/operators/bitwise, inst+270, loaded [template = constants.%.13]
+// CHECK:STDOUT:   %import_ref.8: %Op.type.4 = import_ref Core//prelude/operators/bitwise, inst+264, loaded [template = constants.%Op.4]
+// CHECK:STDOUT:   %import_ref.9: type = import_ref Core//prelude/operators/bitwise, inst+222, loaded [template = constants.%.2]
+// CHECK:STDOUT:   %import_ref.10 = import_ref Core//prelude/operators/bitwise, inst+240, unloaded
+// CHECK:STDOUT:   %import_ref.11: type = import_ref Core//prelude/operators/bitwise, inst+247, loaded [template = constants.%.6]
+// CHECK:STDOUT:   %import_ref.12 = import_ref Core//prelude/operators/bitwise, inst+264, unloaded
 // CHECK:STDOUT: }
 // CHECK:STDOUT:
 // CHECK:STDOUT: file {
