// Part of the Carbon Language project, under the Apache License v2.0 with LLVM
// Exceptions. See /LICENSE for license information.
// SPDX-License-Identifier: Apache-2.0 WITH LLVM-exception
//
// AUTOUPDATE
// TIP: To test this file alone, run:
// TIP:   bazel test //toolchain/testing:file_test --test_arg=--file_tests=toolchain/check/testdata/operators/overloaded/fail_no_impl_for_arg.carbon
// TIP: To dump output, run:
// TIP:   bazel run //toolchain/testing:file_test -- --dump_output --file_tests=toolchain/check/testdata/operators/overloaded/fail_no_impl_for_arg.carbon

package User;

class C {};
class D {};

impl C as Core.Add {
  fn Op[self: C](other: C) -> C;
}
impl C as Core.AddAssign {
  fn Op[addr self: C*](other: C);
}

fn Test(a: C, b: D) -> C {
  // CHECK:STDERR: fail_no_impl_for_arg.carbon:[[@LINE+10]]:10: ERROR: Cannot implicitly convert from `D` to `C`.
  // CHECK:STDERR:   return a + b;
  // CHECK:STDERR:          ^~~~~
  // CHECK:STDERR: fail_no_impl_for_arg.carbon:[[@LINE+7]]:10: Type `D` does not implement interface `ImplicitAs`.
  // CHECK:STDERR:   return a + b;
  // CHECK:STDERR:          ^~~~~
  // CHECK:STDERR: fail_no_impl_for_arg.carbon:[[@LINE-13]]:3: Initializing parameter 1 of function declared here.
  // CHECK:STDERR:   fn Op[self: C](other: C) -> C;
  // CHECK:STDERR:   ^~~~~~~~~~~~~~~~~~~~~~~~~~~~~~
  // CHECK:STDERR:
  return a + b;
}

fn TestAssign(b: D) {
  var a: C = {};
  // CHECK:STDERR: fail_no_impl_for_arg.carbon:[[@LINE+9]]:3: ERROR: Cannot implicitly convert from `D` to `C`.
  // CHECK:STDERR:   a += b;
  // CHECK:STDERR:   ^~~~~~
  // CHECK:STDERR: fail_no_impl_for_arg.carbon:[[@LINE+6]]:3: Type `D` does not implement interface `ImplicitAs`.
  // CHECK:STDERR:   a += b;
  // CHECK:STDERR:   ^~~~~~
  // CHECK:STDERR: fail_no_impl_for_arg.carbon:[[@LINE-25]]:3: Initializing parameter 1 of function declared here.
  // CHECK:STDERR:   fn Op[addr self: C*](other: C);
  // CHECK:STDERR:   ^~~~~~~~~~~~~~~~~~~~~~~~~~~~~~~
  a += b;
}

// CHECK:STDOUT: --- fail_no_impl_for_arg.carbon
// CHECK:STDOUT:
// CHECK:STDOUT: constants {
// CHECK:STDOUT:   %C: type = class_type @C [template]
// CHECK:STDOUT:   %.1: type = struct_type {} [template]
// CHECK:STDOUT:   %D: type = class_type @D [template]
// CHECK:STDOUT:   %.2: type = interface_type @Add [template]
// CHECK:STDOUT:   %Self.1: %.2 = bind_symbolic_name Self 0 [symbolic]
// CHECK:STDOUT:   %Op.type.1: type = fn_type @Op.1 [template]
// CHECK:STDOUT:   %.3: type = tuple_type () [template]
// CHECK:STDOUT:   %Op.1: %Op.type.1 = struct_value () [template]
// CHECK:STDOUT:   %Op.type.2: type = fn_type @Op.2 [template]
// CHECK:STDOUT:   %Op.2: %Op.type.2 = struct_value () [template]
// CHECK:STDOUT:   %.4: <witness> = interface_witness (%Op.1) [template]
// CHECK:STDOUT:   %.5: type = interface_type @AddAssign [template]
// CHECK:STDOUT:   %Self.2: %.5 = bind_symbolic_name Self 0 [symbolic]
// CHECK:STDOUT:   %.6: type = ptr_type %C [template]
// CHECK:STDOUT:   %Op.type.3: type = fn_type @Op.3 [template]
// CHECK:STDOUT:   %Op.3: %Op.type.3 = struct_value () [template]
// CHECK:STDOUT:   %Op.type.4: type = fn_type @Op.4 [template]
// CHECK:STDOUT:   %Op.4: %Op.type.4 = struct_value () [template]
// CHECK:STDOUT:   %.7: type = ptr_type %Self.2 [symbolic]
// CHECK:STDOUT:   %.8: <witness> = interface_witness (%Op.3) [template]
// CHECK:STDOUT:   %Test.type: type = fn_type @Test [template]
// CHECK:STDOUT:   %Test: %Test.type = struct_value () [template]
// CHECK:STDOUT:   %.9: type = ptr_type %.1 [template]
// CHECK:STDOUT:   %.10: type = assoc_entity_type %.2, %Op.type.2 [template]
// CHECK:STDOUT:   %.11: %.10 = assoc_entity element0, imports.%import_ref.9 [template]
// CHECK:STDOUT:   %ImplicitAs.type: type = generic_interface_type @ImplicitAs [template]
// CHECK:STDOUT:   %ImplicitAs: %ImplicitAs.type = struct_value () [template]
// CHECK:STDOUT:   %Dest: type = bind_symbolic_name Dest 0 [symbolic]
// CHECK:STDOUT:   %.12: type = interface_type @ImplicitAs, @ImplicitAs(%Dest) [symbolic]
// CHECK:STDOUT:   %Self.3: @ImplicitAs.%.1 (%.12) = bind_symbolic_name Self 1 [symbolic]
// CHECK:STDOUT:   %Self.4: %.12 = bind_symbolic_name Self 1 [symbolic]
// CHECK:STDOUT:   %Convert.type.1: type = fn_type @Convert, @ImplicitAs(%Dest) [symbolic]
// CHECK:STDOUT:   %Convert.1: %Convert.type.1 = struct_value () [symbolic]
// CHECK:STDOUT:   %.13: type = assoc_entity_type %.12, %Convert.type.1 [symbolic]
// CHECK:STDOUT:   %.14: %.13 = assoc_entity element0, imports.%import_ref.14 [symbolic]
// CHECK:STDOUT:   %.15: type = interface_type @ImplicitAs, @ImplicitAs(%C) [template]
// CHECK:STDOUT:   %Convert.type.2: type = fn_type @Convert, @ImplicitAs(%C) [template]
// CHECK:STDOUT:   %Convert.2: %Convert.type.2 = struct_value () [template]
// CHECK:STDOUT:   %.16: type = assoc_entity_type %.15, %Convert.type.2 [template]
// CHECK:STDOUT:   %.17: %.16 = assoc_entity element0, imports.%import_ref.14 [template]
// CHECK:STDOUT:   %.18: %.13 = assoc_entity element0, imports.%import_ref.15 [symbolic]
// CHECK:STDOUT:   %TestAssign.type: type = fn_type @TestAssign [template]
// CHECK:STDOUT:   %TestAssign: %TestAssign.type = struct_value () [template]
// CHECK:STDOUT:   %struct: %C = struct_value () [template]
// CHECK:STDOUT:   %.19: type = assoc_entity_type %.5, %Op.type.4 [template]
// CHECK:STDOUT:   %.20: %.19 = assoc_entity element0, imports.%import_ref.16 [template]
// CHECK:STDOUT: }
// CHECK:STDOUT:
// CHECK:STDOUT: imports {
// CHECK:STDOUT:   %Core: <namespace> = namespace file.%Core.import, [template] {
// CHECK:STDOUT:     .Add = %import_ref.1
// CHECK:STDOUT:     .AddAssign = %import_ref.5
// CHECK:STDOUT:     .ImplicitAs = %import_ref.10
// CHECK:STDOUT:     import Core//prelude
// CHECK:STDOUT:     import Core//prelude/operators
// CHECK:STDOUT:     import Core//prelude/types
// CHECK:STDOUT:     import Core//prelude/operators/arithmetic
// CHECK:STDOUT:     import Core//prelude/operators/as
// CHECK:STDOUT:     import Core//prelude/operators/bitwise
// CHECK:STDOUT:     import Core//prelude/operators/comparison
// CHECK:STDOUT:     import Core//prelude/types/bool
// CHECK:STDOUT:   }
// CHECK:STDOUT:   %import_ref.1: type = import_ref Core//prelude/operators/arithmetic, inst+1, loaded [template = constants.%.2]
// CHECK:STDOUT:   %import_ref.2 = import_ref Core//prelude/operators/arithmetic, inst+3, unloaded
// CHECK:STDOUT:   %import_ref.3: %.10 = import_ref Core//prelude/operators/arithmetic, inst+25, loaded [template = constants.%.11]
// CHECK:STDOUT:   %import_ref.4: %Op.type.2 = import_ref Core//prelude/operators/arithmetic, inst+19, loaded [template = constants.%Op.2]
// CHECK:STDOUT:   %import_ref.5: type = import_ref Core//prelude/operators/arithmetic, inst+27, loaded [template = constants.%.5]
// CHECK:STDOUT:   %import_ref.6 = import_ref Core//prelude/operators/arithmetic, inst+29, unloaded
// CHECK:STDOUT:   %import_ref.7: %.19 = import_ref Core//prelude/operators/arithmetic, inst+50, loaded [template = constants.%.20]
// CHECK:STDOUT:   %import_ref.8: %Op.type.4 = import_ref Core//prelude/operators/arithmetic, inst+44, loaded [template = constants.%Op.4]
// CHECK:STDOUT:   %import_ref.9 = import_ref Core//prelude/operators/arithmetic, inst+19, unloaded
// CHECK:STDOUT:   %import_ref.10: %ImplicitAs.type = import_ref Core//prelude/operators/as, inst+37, loaded [template = constants.%ImplicitAs]
// CHECK:STDOUT:   %import_ref.11 = import_ref Core//prelude/operators/as, inst+42, unloaded
// CHECK:STDOUT:   %import_ref.12: @ImplicitAs.%.2 (%.13) = import_ref Core//prelude/operators/as, inst+59, loaded [symbolic = @ImplicitAs.%.3 (constants.%.18)]
// CHECK:STDOUT:   %import_ref.13 = import_ref Core//prelude/operators/as, inst+52, unloaded
// CHECK:STDOUT:   %import_ref.14 = import_ref Core//prelude/operators/as, inst+52, unloaded
// CHECK:STDOUT:   %import_ref.15 = import_ref Core//prelude/operators/as, inst+52, unloaded
// CHECK:STDOUT:   %import_ref.16 = import_ref Core//prelude/operators/arithmetic, inst+44, unloaded
// CHECK:STDOUT: }
// CHECK:STDOUT:
// CHECK:STDOUT: file {
// CHECK:STDOUT:   package: <namespace> = namespace [template] {
// CHECK:STDOUT:     .Core = imports.%Core
// CHECK:STDOUT:     .C = %C.decl
// CHECK:STDOUT:     .D = %D.decl
// CHECK:STDOUT:     .Test = %Test.decl
// CHECK:STDOUT:     .TestAssign = %TestAssign.decl
// CHECK:STDOUT:   }
// CHECK:STDOUT:   %Core.import = import Core
// CHECK:STDOUT:   %C.decl: type = class_decl @C [template = constants.%C] {}
// CHECK:STDOUT:   %D.decl: type = class_decl @D [template = constants.%D] {}
// CHECK:STDOUT:   impl_decl @impl.1 {
// CHECK:STDOUT:     %C.ref.loc16: type = name_ref C, %C.decl [template = constants.%C]
// CHECK:STDOUT:     %Core.ref.loc16: <namespace> = name_ref Core, imports.%Core [template = imports.%Core]
// CHECK:STDOUT:     %Add.ref: type = name_ref Add, imports.%import_ref.1 [template = constants.%.2]
// CHECK:STDOUT:   }
// CHECK:STDOUT:   impl_decl @impl.2 {
// CHECK:STDOUT:     %C.ref.loc19: type = name_ref C, %C.decl [template = constants.%C]
// CHECK:STDOUT:     %Core.ref.loc19: <namespace> = name_ref Core, imports.%Core [template = imports.%Core]
// CHECK:STDOUT:     %AddAssign.ref: type = name_ref AddAssign, imports.%import_ref.5 [template = constants.%.5]
// CHECK:STDOUT:   }
// CHECK:STDOUT:   %Test.decl: %Test.type = fn_decl @Test [template = constants.%Test] {
// CHECK:STDOUT:     %C.ref.loc23_12: type = name_ref C, %C.decl [template = constants.%C]
// CHECK:STDOUT:     %a.loc23_9.1: %C = param a
// CHECK:STDOUT:     @Test.%a: %C = bind_name a, %a.loc23_9.1
// CHECK:STDOUT:     %D.ref.loc23: type = name_ref D, %D.decl [template = constants.%D]
// CHECK:STDOUT:     %b.loc23_15.1: %D = param b
// CHECK:STDOUT:     @Test.%b: %D = bind_name b, %b.loc23_15.1
// CHECK:STDOUT:     %C.ref.loc23_24: type = name_ref C, %C.decl [template = constants.%C]
// CHECK:STDOUT:     @Test.%return: ref %C = var <return slot>
// CHECK:STDOUT:   }
// CHECK:STDOUT:   %TestAssign.decl: %TestAssign.type = fn_decl @TestAssign [template = constants.%TestAssign] {
// CHECK:STDOUT:     %D.ref.loc37: type = name_ref D, %D.decl [template = constants.%D]
// CHECK:STDOUT:     %b.loc37_15.1: %D = param b
// CHECK:STDOUT:     @TestAssign.%b: %D = bind_name b, %b.loc37_15.1
// CHECK:STDOUT:   }
// CHECK:STDOUT: }
// CHECK:STDOUT:
// CHECK:STDOUT: interface @Add {
// CHECK:STDOUT: !members:
// CHECK:STDOUT:   .Self = imports.%import_ref.2
// CHECK:STDOUT:   .Op = imports.%import_ref.3
// CHECK:STDOUT:   witness = (imports.%import_ref.4)
// CHECK:STDOUT: }
// CHECK:STDOUT:
// CHECK:STDOUT: interface @AddAssign {
// CHECK:STDOUT: !members:
// CHECK:STDOUT:   .Self = imports.%import_ref.6
// CHECK:STDOUT:   .Op = imports.%import_ref.7
// CHECK:STDOUT:   witness = (imports.%import_ref.8)
// CHECK:STDOUT: }
// CHECK:STDOUT:
// CHECK:STDOUT: generic interface @ImplicitAs(constants.%Dest: type) {
// CHECK:STDOUT:   %Dest: type = bind_symbolic_name Dest 0 [symbolic = %Dest (constants.%Dest)]
// CHECK:STDOUT:
// CHECK:STDOUT: !definition:
// CHECK:STDOUT:   %.1: type = interface_type @ImplicitAs, @ImplicitAs(%Dest) [symbolic = %.1 (constants.%.12)]
// CHECK:STDOUT:   %Self: %.12 = bind_symbolic_name Self 1 [symbolic = %Self (constants.%Self.4)]
// CHECK:STDOUT:   %Convert.type: type = fn_type @Convert, @ImplicitAs(%Dest) [symbolic = %Convert.type (constants.%Convert.type.1)]
// CHECK:STDOUT:   %Convert: @ImplicitAs.%Convert.type (%Convert.type.1) = struct_value () [symbolic = %Convert (constants.%Convert.1)]
// CHECK:STDOUT:   %.2: type = assoc_entity_type @ImplicitAs.%.1 (%.12), @ImplicitAs.%Convert.type (%Convert.type.1) [symbolic = %.2 (constants.%.13)]
// CHECK:STDOUT:   %.3: @ImplicitAs.%.2 (%.13) = assoc_entity element0, imports.%import_ref.14 [symbolic = %.3 (constants.%.14)]
// CHECK:STDOUT:
// CHECK:STDOUT:   interface {
// CHECK:STDOUT:   !members:
// CHECK:STDOUT:     .Self = imports.%import_ref.11
// CHECK:STDOUT:     .Convert = imports.%import_ref.12
// CHECK:STDOUT:     witness = (imports.%import_ref.13)
// CHECK:STDOUT:   }
// CHECK:STDOUT: }
// CHECK:STDOUT:
// CHECK:STDOUT: impl @impl.1: %C as %.2 {
// CHECK:STDOUT:   %Op.decl: %Op.type.1 = fn_decl @Op.1 [template = constants.%Op.1] {
// CHECK:STDOUT:     %C.ref.loc17_15: type = name_ref C, file.%C.decl [template = constants.%C]
// CHECK:STDOUT:     %self.loc17_9.1: %C = param self
// CHECK:STDOUT:     %self.loc17_9.2: %C = bind_name self, %self.loc17_9.1
// CHECK:STDOUT:     %C.ref.loc17_25: type = name_ref C, file.%C.decl [template = constants.%C]
// CHECK:STDOUT:     %other.loc17_18.1: %C = param other
// CHECK:STDOUT:     %other.loc17_18.2: %C = bind_name other, %other.loc17_18.1
// CHECK:STDOUT:     %C.ref.loc17_31: type = name_ref C, file.%C.decl [template = constants.%C]
// CHECK:STDOUT:     %return.var: ref %C = var <return slot>
// CHECK:STDOUT:   }
// CHECK:STDOUT:   %.loc16: <witness> = interface_witness (%Op.decl) [template = constants.%.4]
// CHECK:STDOUT:
// CHECK:STDOUT: !members:
// CHECK:STDOUT:   .Op = %Op.decl
// CHECK:STDOUT:   witness = %.loc16
// CHECK:STDOUT: }
// CHECK:STDOUT:
// CHECK:STDOUT: impl @impl.2: %C as %.5 {
// CHECK:STDOUT:   %Op.decl: %Op.type.3 = fn_decl @Op.3 [template = constants.%Op.3] {
// CHECK:STDOUT:     %C.ref.loc20_20: type = name_ref C, file.%C.decl [template = constants.%C]
// CHECK:STDOUT:     %.loc20_21: type = ptr_type %C [template = constants.%.6]
// CHECK:STDOUT:     %self.loc20_14.1: %.6 = param self
// CHECK:STDOUT:     %self.loc20_14.3: %.6 = bind_name self, %self.loc20_14.1
// CHECK:STDOUT:     %.loc20_9: %.6 = addr_pattern %self.loc20_14.3
// CHECK:STDOUT:     %C.ref.loc20_31: type = name_ref C, file.%C.decl [template = constants.%C]
// CHECK:STDOUT:     %other.loc20_24.1: %C = param other
// CHECK:STDOUT:     %other.loc20_24.2: %C = bind_name other, %other.loc20_24.1
// CHECK:STDOUT:   }
// CHECK:STDOUT:   %.loc19: <witness> = interface_witness (%Op.decl) [template = constants.%.8]
// CHECK:STDOUT:
// CHECK:STDOUT: !members:
// CHECK:STDOUT:   .Op = %Op.decl
// CHECK:STDOUT:   witness = %.loc19
// CHECK:STDOUT: }
// CHECK:STDOUT:
// CHECK:STDOUT: class @C {
// CHECK:STDOUT: !members:
// CHECK:STDOUT:   .Self = constants.%C
// CHECK:STDOUT: }
// CHECK:STDOUT:
// CHECK:STDOUT: class @D {
// CHECK:STDOUT: !members:
// CHECK:STDOUT:   .Self = constants.%D
// CHECK:STDOUT: }
// CHECK:STDOUT:
// CHECK:STDOUT: fn @Op.1[@impl.1.%self.loc17_9.2: %C](@impl.1.%other.loc17_18.2: %C) -> %C;
// CHECK:STDOUT:
// CHECK:STDOUT: generic fn @Op.2(constants.%Self.1: %.2) {
// CHECK:STDOUT:   %Self: %.2 = bind_symbolic_name Self 0 [symbolic = %Self (constants.%Self.1)]
// CHECK:STDOUT:
// CHECK:STDOUT:   fn[%self: @Op.2.%Self (%Self.1)](%other: @Op.2.%Self (%Self.1)) -> @Op.2.%Self (%Self.1);
// CHECK:STDOUT: }
// CHECK:STDOUT:
// CHECK:STDOUT: fn @Op.3[addr @impl.2.%self.loc20_14.3: %.6](@impl.2.%other.loc20_24.2: %C);
// CHECK:STDOUT:
// CHECK:STDOUT: generic fn @Op.4(constants.%Self.2: %.5) {
// CHECK:STDOUT:   %Self: %.5 = bind_symbolic_name Self 0 [symbolic = %Self (constants.%Self.2)]
// CHECK:STDOUT:   %.2: type = ptr_type @Op.4.%Self (%Self.2) [symbolic = %.2 (constants.%.7)]
// CHECK:STDOUT:
// CHECK:STDOUT:   fn[addr %self: @Op.4.%.2 (%.7)](%other: @Op.4.%Self (%Self.2));
// CHECK:STDOUT: }
// CHECK:STDOUT:
// CHECK:STDOUT: fn @Test(%a: %C, %b: %D) -> %return: %C {
// CHECK:STDOUT: !entry:
// CHECK:STDOUT:   %a.ref: %C = name_ref a, %a
// CHECK:STDOUT:   %b.ref: %D = name_ref b, %b
<<<<<<< HEAD
// CHECK:STDOUT:   %Op.ref: %.10 = name_ref Op, imports.%import_ref.3 [template = constants.%.11]
// CHECK:STDOUT:   %.loc34_12.1: %Op.type.2 = interface_witness_access @impl.1.%.1, element0 [template = constants.%Op.1]
// CHECK:STDOUT:   %.loc34_12.2: <bound method> = bound_method %a.ref, %.loc34_12.1
// CHECK:STDOUT:   %.loc34_12.3: ref %C = temporary_storage
// CHECK:STDOUT:   %.loc34_12.4: init type = call constants.%ImplicitAs(constants.%C) [template = constants.%.15]
// CHECK:STDOUT:   %.loc34_12.5: %.16 = specific_constant imports.%import_ref.12, @ImplicitAs(constants.%C) [template = constants.%.17]
// CHECK:STDOUT:   %Convert.ref: %.16 = name_ref Convert, %.loc34_12.5 [template = constants.%.17]
// CHECK:STDOUT:   %.loc34_12.6: %C = converted %b.ref, <error> [template = <error>]
// CHECK:STDOUT:   %Op.call: init %C = call %.loc34_12.2(<invalid>) [template = <error>]
=======
// CHECK:STDOUT:   %.loc31_12.1: %Op.type.2 = interface_witness_access @impl.1.%.loc16, element0 [template = constants.%Op.1]
// CHECK:STDOUT:   %.loc31_12.2: <bound method> = bound_method %a.ref, %.loc31_12.1
// CHECK:STDOUT:   %.loc31_12.3: ref %C = temporary_storage
// CHECK:STDOUT:   %Op.call: init %C = call %.loc31_12.2(<invalid>) [template = <error>]
>>>>>>> 891c7d83
// CHECK:STDOUT:   return %Op.call to %return
// CHECK:STDOUT: }
// CHECK:STDOUT:
// CHECK:STDOUT: generic fn @Convert(constants.%Dest: type, constants.%Self.3: @ImplicitAs.%.1 (%.12)) {
// CHECK:STDOUT:   %Dest: type = bind_symbolic_name Dest 0 [symbolic = %Dest (constants.%Dest)]
// CHECK:STDOUT:   %.1: type = interface_type @ImplicitAs, @ImplicitAs(%Dest) [symbolic = %.1 (constants.%.12)]
// CHECK:STDOUT:   %Self: %.12 = bind_symbolic_name Self 1 [symbolic = %Self (constants.%Self.4)]
// CHECK:STDOUT:
// CHECK:STDOUT:   fn[%self: @Convert.%Self (%Self.4)]() -> @Convert.%Dest (%Dest);
// CHECK:STDOUT: }
// CHECK:STDOUT:
// CHECK:STDOUT: fn @TestAssign(%b: %D) {
// CHECK:STDOUT: !entry:
// CHECK:STDOUT:   %C.ref: type = name_ref C, file.%C.decl [template = constants.%C]
// CHECK:STDOUT:   %a.var: ref %C = var a
// CHECK:STDOUT:   %a: ref %C = bind_name a, %a.var
// CHECK:STDOUT:   %.loc38_15.1: %.1 = struct_literal ()
// CHECK:STDOUT:   %.loc38_15.2: init %C = class_init (), %a.var [template = constants.%struct]
// CHECK:STDOUT:   %.loc38_16: init %C = converted %.loc38_15.1, %.loc38_15.2 [template = constants.%struct]
// CHECK:STDOUT:   assign %a.var, %.loc38_16
// CHECK:STDOUT:   %a.ref: ref %C = name_ref a, %a
// CHECK:STDOUT:   %b.ref: %D = name_ref b, %b
<<<<<<< HEAD
// CHECK:STDOUT:   %Op.ref: %.19 = name_ref Op, imports.%import_ref.7 [template = constants.%.20]
// CHECK:STDOUT:   %.loc48_5.1: %Op.type.4 = interface_witness_access @impl.2.%.1, element0 [template = constants.%Op.3]
// CHECK:STDOUT:   %.loc48_5.2: <bound method> = bound_method %a.ref, %.loc48_5.1
// CHECK:STDOUT:   %.loc48_3: %.6 = addr_of %a.ref
// CHECK:STDOUT:   %.loc48_5.3: init type = call constants.%ImplicitAs(constants.%C) [template = constants.%.15]
// CHECK:STDOUT:   %.loc48_5.4: %.16 = specific_constant imports.%import_ref.12, @ImplicitAs(constants.%C) [template = constants.%.17]
// CHECK:STDOUT:   %Convert.ref: %.16 = name_ref Convert, %.loc48_5.4 [template = constants.%.17]
// CHECK:STDOUT:   %.loc48_5.5: %C = converted %b.ref, <error> [template = <error>]
// CHECK:STDOUT:   %Op.call: init %.3 = call %.loc48_5.2(<invalid>) [template = <error>]
=======
// CHECK:STDOUT:   %.loc42_5.1: %Op.type.4 = interface_witness_access @impl.2.%.loc19, element0 [template = constants.%Op.3]
// CHECK:STDOUT:   %.loc42_5.2: <bound method> = bound_method %a.ref, %.loc42_5.1
// CHECK:STDOUT:   %.loc42_3: %.6 = addr_of %a.ref
// CHECK:STDOUT:   %Op.call: init %.3 = call %.loc42_5.2(<invalid>) [template = <error>]
>>>>>>> 891c7d83
// CHECK:STDOUT:   return
// CHECK:STDOUT: }
// CHECK:STDOUT:
// CHECK:STDOUT: specific @Op.2(constants.%Self.1) {
// CHECK:STDOUT:   %Self => constants.%Self.1
// CHECK:STDOUT: }
// CHECK:STDOUT:
// CHECK:STDOUT: specific @Op.2(constants.%C) {
// CHECK:STDOUT:   %Self => constants.%C
// CHECK:STDOUT: }
// CHECK:STDOUT:
// CHECK:STDOUT: specific @Op.4(constants.%Self.2) {
// CHECK:STDOUT:   %Self => constants.%Self.2
// CHECK:STDOUT:   %.2 => constants.%.7
// CHECK:STDOUT: }
// CHECK:STDOUT:
// CHECK:STDOUT: specific @Op.4(constants.%C) {
// CHECK:STDOUT:   %Self => constants.%C
// CHECK:STDOUT:   %.2 => constants.%.6
// CHECK:STDOUT: }
// CHECK:STDOUT:
// CHECK:STDOUT: specific @ImplicitAs(constants.%Dest) {
// CHECK:STDOUT:   %Dest => constants.%Dest
// CHECK:STDOUT: }
// CHECK:STDOUT:
// CHECK:STDOUT: specific @ImplicitAs(@ImplicitAs.%Dest) {
// CHECK:STDOUT:   %Dest => constants.%Dest
// CHECK:STDOUT: }
// CHECK:STDOUT:
// CHECK:STDOUT: specific @ImplicitAs(@Convert.%Dest) {
// CHECK:STDOUT:   %Dest => constants.%Dest
// CHECK:STDOUT: }
// CHECK:STDOUT:
// CHECK:STDOUT: specific @Convert(constants.%Dest, constants.%Self.3) {
// CHECK:STDOUT:   %Dest => constants.%Dest
// CHECK:STDOUT:   %.1 => constants.%.12
// CHECK:STDOUT:   %Self => constants.%Self.3
// CHECK:STDOUT: }
// CHECK:STDOUT:
// CHECK:STDOUT: specific @ImplicitAs(constants.%C) {
// CHECK:STDOUT:   %Dest => constants.%C
// CHECK:STDOUT:
// CHECK:STDOUT: !definition:
// CHECK:STDOUT:   %.1 => constants.%.15
// CHECK:STDOUT:   %Self => constants.%Self.4
// CHECK:STDOUT:   %Convert.type => constants.%Convert.type.2
// CHECK:STDOUT:   %Convert => constants.%Convert.2
// CHECK:STDOUT:   %.2 => constants.%.16
// CHECK:STDOUT:   %.3 => constants.%.17
// CHECK:STDOUT: }
// CHECK:STDOUT:<|MERGE_RESOLUTION|>--- conflicted
+++ resolved
@@ -269,9 +269,8 @@
 // CHECK:STDOUT: !entry:
 // CHECK:STDOUT:   %a.ref: %C = name_ref a, %a
 // CHECK:STDOUT:   %b.ref: %D = name_ref b, %b
-<<<<<<< HEAD
 // CHECK:STDOUT:   %Op.ref: %.10 = name_ref Op, imports.%import_ref.3 [template = constants.%.11]
-// CHECK:STDOUT:   %.loc34_12.1: %Op.type.2 = interface_witness_access @impl.1.%.1, element0 [template = constants.%Op.1]
+// CHECK:STDOUT:   %.loc34_12.1: %Op.type.2 = interface_witness_access @impl.1.%.loc16, element0 [template = constants.%Op.1]
 // CHECK:STDOUT:   %.loc34_12.2: <bound method> = bound_method %a.ref, %.loc34_12.1
 // CHECK:STDOUT:   %.loc34_12.3: ref %C = temporary_storage
 // CHECK:STDOUT:   %.loc34_12.4: init type = call constants.%ImplicitAs(constants.%C) [template = constants.%.15]
@@ -279,12 +278,6 @@
 // CHECK:STDOUT:   %Convert.ref: %.16 = name_ref Convert, %.loc34_12.5 [template = constants.%.17]
 // CHECK:STDOUT:   %.loc34_12.6: %C = converted %b.ref, <error> [template = <error>]
 // CHECK:STDOUT:   %Op.call: init %C = call %.loc34_12.2(<invalid>) [template = <error>]
-=======
-// CHECK:STDOUT:   %.loc31_12.1: %Op.type.2 = interface_witness_access @impl.1.%.loc16, element0 [template = constants.%Op.1]
-// CHECK:STDOUT:   %.loc31_12.2: <bound method> = bound_method %a.ref, %.loc31_12.1
-// CHECK:STDOUT:   %.loc31_12.3: ref %C = temporary_storage
-// CHECK:STDOUT:   %Op.call: init %C = call %.loc31_12.2(<invalid>) [template = <error>]
->>>>>>> 891c7d83
 // CHECK:STDOUT:   return %Op.call to %return
 // CHECK:STDOUT: }
 // CHECK:STDOUT:
@@ -307,9 +300,8 @@
 // CHECK:STDOUT:   assign %a.var, %.loc38_16
 // CHECK:STDOUT:   %a.ref: ref %C = name_ref a, %a
 // CHECK:STDOUT:   %b.ref: %D = name_ref b, %b
-<<<<<<< HEAD
 // CHECK:STDOUT:   %Op.ref: %.19 = name_ref Op, imports.%import_ref.7 [template = constants.%.20]
-// CHECK:STDOUT:   %.loc48_5.1: %Op.type.4 = interface_witness_access @impl.2.%.1, element0 [template = constants.%Op.3]
+// CHECK:STDOUT:   %.loc48_5.1: %Op.type.4 = interface_witness_access @impl.2.%.loc19, element0 [template = constants.%Op.3]
 // CHECK:STDOUT:   %.loc48_5.2: <bound method> = bound_method %a.ref, %.loc48_5.1
 // CHECK:STDOUT:   %.loc48_3: %.6 = addr_of %a.ref
 // CHECK:STDOUT:   %.loc48_5.3: init type = call constants.%ImplicitAs(constants.%C) [template = constants.%.15]
@@ -317,12 +309,6 @@
 // CHECK:STDOUT:   %Convert.ref: %.16 = name_ref Convert, %.loc48_5.4 [template = constants.%.17]
 // CHECK:STDOUT:   %.loc48_5.5: %C = converted %b.ref, <error> [template = <error>]
 // CHECK:STDOUT:   %Op.call: init %.3 = call %.loc48_5.2(<invalid>) [template = <error>]
-=======
-// CHECK:STDOUT:   %.loc42_5.1: %Op.type.4 = interface_witness_access @impl.2.%.loc19, element0 [template = constants.%Op.3]
-// CHECK:STDOUT:   %.loc42_5.2: <bound method> = bound_method %a.ref, %.loc42_5.1
-// CHECK:STDOUT:   %.loc42_3: %.6 = addr_of %a.ref
-// CHECK:STDOUT:   %Op.call: init %.3 = call %.loc42_5.2(<invalid>) [template = <error>]
->>>>>>> 891c7d83
 // CHECK:STDOUT:   return
 // CHECK:STDOUT: }
 // CHECK:STDOUT:
