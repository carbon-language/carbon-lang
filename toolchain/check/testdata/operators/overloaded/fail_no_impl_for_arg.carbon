--- conflicted
+++ resolved
@@ -80,16 +80,10 @@
 // CHECK:STDOUT:   %ImplicitAs.type.1: type = generic_interface_type @ImplicitAs [template]
 // CHECK:STDOUT:   %ImplicitAs: %ImplicitAs.type.1 = struct_value () [template]
 // CHECK:STDOUT:   %Dest: type = bind_symbolic_name Dest, 0 [symbolic]
-<<<<<<< HEAD
-// CHECK:STDOUT:   %.13: type = interface_type @ImplicitAs, @ImplicitAs(%Dest) [symbolic]
-// CHECK:STDOUT:   %Self.3: @ImplicitAs.%.1 (%.13) = bind_symbolic_name Self, 1 [symbolic]
-// CHECK:STDOUT:   %Dest.patt: type = symbolic_binding_pattern Dest, 0 [symbolic]
-// CHECK:STDOUT:   %Self.4: %.13 = bind_symbolic_name Self, 1 [symbolic]
-=======
 // CHECK:STDOUT:   %ImplicitAs.type.2: type = interface_type @ImplicitAs, @ImplicitAs(%Dest) [symbolic]
 // CHECK:STDOUT:   %Self.3: @ImplicitAs.%ImplicitAs.type (%ImplicitAs.type.2) = bind_symbolic_name Self, 1 [symbolic]
+// CHECK:STDOUT:   %Dest.patt: type = symbolic_binding_pattern Dest, 0 [symbolic]
 // CHECK:STDOUT:   %Self.4: %ImplicitAs.type.2 = bind_symbolic_name Self, 1 [symbolic]
->>>>>>> b2746222
 // CHECK:STDOUT:   %Convert.type.1: type = fn_type @Convert, @ImplicitAs(%Dest) [symbolic]
 // CHECK:STDOUT:   %Convert.1: %Convert.type.1 = struct_value () [symbolic]
 // CHECK:STDOUT:   %.11: type = assoc_entity_type %ImplicitAs.type.2, %Convert.type.1 [symbolic]
@@ -123,37 +117,20 @@
 // CHECK:STDOUT:   }
 // CHECK:STDOUT:   %import_ref.1: type = import_ref Core//prelude/operators/arithmetic, inst+1, loaded [template = constants.%Add.type]
 // CHECK:STDOUT:   %import_ref.2 = import_ref Core//prelude/operators/arithmetic, inst+3, unloaded
-<<<<<<< HEAD
-// CHECK:STDOUT:   %import_ref.3: %.11 = import_ref Core//prelude/operators/arithmetic, inst+29, loaded [template = constants.%.12]
+// CHECK:STDOUT:   %import_ref.3: %.9 = import_ref Core//prelude/operators/arithmetic, inst+29, loaded [template = constants.%.10]
 // CHECK:STDOUT:   %import_ref.4: %Op.type.2 = import_ref Core//prelude/operators/arithmetic, inst+23, loaded [template = constants.%Op.2]
-// CHECK:STDOUT:   %import_ref.5: type = import_ref Core//prelude/operators/arithmetic, inst+31, loaded [template = constants.%.6]
+// CHECK:STDOUT:   %import_ref.5: type = import_ref Core//prelude/operators/arithmetic, inst+31, loaded [template = constants.%AddAssign.type]
 // CHECK:STDOUT:   %import_ref.6 = import_ref Core//prelude/operators/arithmetic, inst+33, unloaded
-// CHECK:STDOUT:   %import_ref.7: %.20 = import_ref Core//prelude/operators/arithmetic, inst+58, loaded [template = constants.%.21]
+// CHECK:STDOUT:   %import_ref.7: %.16 = import_ref Core//prelude/operators/arithmetic, inst+58, loaded [template = constants.%.17]
 // CHECK:STDOUT:   %import_ref.8: %Op.type.4 = import_ref Core//prelude/operators/arithmetic, inst+52, loaded [template = constants.%Op.4]
 // CHECK:STDOUT:   %import_ref.9 = import_ref Core//prelude/operators/arithmetic, inst+23, unloaded
-// CHECK:STDOUT:   %import_ref.10: %ImplicitAs.type = import_ref Core//prelude/operators/as, inst+46, loaded [template = constants.%ImplicitAs]
+// CHECK:STDOUT:   %import_ref.10: %ImplicitAs.type.1 = import_ref Core//prelude/operators/as, inst+46, loaded [template = constants.%ImplicitAs]
 // CHECK:STDOUT:   %import_ref.11 = import_ref Core//prelude/operators/as, inst+52, unloaded
-// CHECK:STDOUT:   %import_ref.12: @ImplicitAs.%.2 (%.14) = import_ref Core//prelude/operators/as, inst+71, loaded [symbolic = @ImplicitAs.%.3 (constants.%.19)]
+// CHECK:STDOUT:   %import_ref.12: @ImplicitAs.%.1 (%.11) = import_ref Core//prelude/operators/as, inst+71, loaded [symbolic = @ImplicitAs.%.2 (constants.%.15)]
 // CHECK:STDOUT:   %import_ref.13 = import_ref Core//prelude/operators/as, inst+64, unloaded
 // CHECK:STDOUT:   %import_ref.14 = import_ref Core//prelude/operators/as, inst+64, unloaded
 // CHECK:STDOUT:   %import_ref.15 = import_ref Core//prelude/operators/as, inst+64, unloaded
 // CHECK:STDOUT:   %import_ref.16 = import_ref Core//prelude/operators/arithmetic, inst+52, unloaded
-=======
-// CHECK:STDOUT:   %import_ref.3: %.9 = import_ref Core//prelude/operators/arithmetic, inst+27, loaded [template = constants.%.10]
-// CHECK:STDOUT:   %import_ref.4: %Op.type.2 = import_ref Core//prelude/operators/arithmetic, inst+21, loaded [template = constants.%Op.2]
-// CHECK:STDOUT:   %import_ref.5: type = import_ref Core//prelude/operators/arithmetic, inst+29, loaded [template = constants.%AddAssign.type]
-// CHECK:STDOUT:   %import_ref.6 = import_ref Core//prelude/operators/arithmetic, inst+31, unloaded
-// CHECK:STDOUT:   %import_ref.7: %.16 = import_ref Core//prelude/operators/arithmetic, inst+54, loaded [template = constants.%.17]
-// CHECK:STDOUT:   %import_ref.8: %Op.type.4 = import_ref Core//prelude/operators/arithmetic, inst+48, loaded [template = constants.%Op.4]
-// CHECK:STDOUT:   %import_ref.9 = import_ref Core//prelude/operators/arithmetic, inst+21, unloaded
-// CHECK:STDOUT:   %import_ref.10: %ImplicitAs.type.1 = import_ref Core//prelude/operators/as, inst+40, loaded [template = constants.%ImplicitAs]
-// CHECK:STDOUT:   %import_ref.11 = import_ref Core//prelude/operators/as, inst+45, unloaded
-// CHECK:STDOUT:   %import_ref.12: @ImplicitAs.%.1 (%.11) = import_ref Core//prelude/operators/as, inst+63, loaded [symbolic = @ImplicitAs.%.2 (constants.%.15)]
-// CHECK:STDOUT:   %import_ref.13 = import_ref Core//prelude/operators/as, inst+56, unloaded
-// CHECK:STDOUT:   %import_ref.14 = import_ref Core//prelude/operators/as, inst+56, unloaded
-// CHECK:STDOUT:   %import_ref.15 = import_ref Core//prelude/operators/as, inst+56, unloaded
-// CHECK:STDOUT:   %import_ref.16 = import_ref Core//prelude/operators/arithmetic, inst+48, unloaded
->>>>>>> b2746222
 // CHECK:STDOUT: }
 // CHECK:STDOUT:
 // CHECK:STDOUT: file {
@@ -261,28 +238,17 @@
 // CHECK:STDOUT:
 // CHECK:STDOUT: impl @impl.2: %C.ref as %AddAssign.ref {
 // CHECK:STDOUT:   %Op.decl: %Op.type.3 = fn_decl @Op.3 [template = constants.%Op.3] {
-<<<<<<< HEAD
-// CHECK:STDOUT:     %self.patt: %.7 = binding_pattern self
-// CHECK:STDOUT:     %self.param_patt: %.7 = param_pattern %self.patt, runtime_param0
+// CHECK:STDOUT:     %self.patt: %.5 = binding_pattern self
+// CHECK:STDOUT:     %self.param_patt: %.5 = param_pattern %self.patt, runtime_param0
 // CHECK:STDOUT:     %.loc20_9: %C = addr_pattern %self.param_patt
-=======
-// CHECK:STDOUT:     %self.patt: %.5 = binding_pattern self
->>>>>>> b2746222
 // CHECK:STDOUT:     %other.patt: %C = binding_pattern other
 // CHECK:STDOUT:     %other.param_patt: %C = param_pattern %other.patt, runtime_param1
 // CHECK:STDOUT:   } {
 // CHECK:STDOUT:     %C.ref.loc20_20: type = name_ref C, file.%C.decl [template = constants.%C]
-<<<<<<< HEAD
-// CHECK:STDOUT:     %.loc20_21: type = ptr_type %C [template = constants.%.7]
-=======
 // CHECK:STDOUT:     %.loc20_21: type = ptr_type %C [template = constants.%.5]
-// CHECK:STDOUT:     %self.param: %.5 = param self, runtime_param0
-// CHECK:STDOUT:     %self: %.5 = bind_name self, %self.param
-// CHECK:STDOUT:     %.loc20_9: %.5 = addr_pattern %self
->>>>>>> b2746222
 // CHECK:STDOUT:     %C.ref.loc20_31: type = name_ref C, file.%C.decl [template = constants.%C]
-// CHECK:STDOUT:     %param.loc20_14: %.7 = param runtime_param0
-// CHECK:STDOUT:     %self: %.7 = bind_name self, %param.loc20_14
+// CHECK:STDOUT:     %param.loc20_14: %.5 = param runtime_param0
+// CHECK:STDOUT:     %self: %.5 = bind_name self, %param.loc20_14
 // CHECK:STDOUT:     %param.loc20_24: %C = param runtime_param1
 // CHECK:STDOUT:     %other: %C = bind_name other, %param.loc20_24
 // CHECK:STDOUT:   }
@@ -315,21 +281,13 @@
 // CHECK:STDOUT:   fn[%self.param_patt: @Op.2.%Self (%Self.1)](%other.param_patt: @Op.2.%Self (%Self.1)) -> @Op.2.%Self (%Self.1);
 // CHECK:STDOUT: }
 // CHECK:STDOUT:
-<<<<<<< HEAD
-// CHECK:STDOUT: fn @Op.3[addr %self.param_patt: %.7](%other.param_patt: %C);
-=======
-// CHECK:STDOUT: fn @Op.3[addr %self: %.5](%other: %C);
->>>>>>> b2746222
+// CHECK:STDOUT: fn @Op.3[addr %self.param_patt: %.5](%other.param_patt: %C);
 // CHECK:STDOUT:
 // CHECK:STDOUT: generic fn @Op.4(constants.%Self.2: %AddAssign.type) {
 // CHECK:STDOUT:   %Self: %AddAssign.type = bind_symbolic_name Self, 0 [symbolic = %Self (constants.%Self.2)]
 // CHECK:STDOUT:   %.2: type = ptr_type @Op.4.%Self (%Self.2) [symbolic = %.2 (constants.%.6)]
 // CHECK:STDOUT:
-<<<<<<< HEAD
-// CHECK:STDOUT:   fn[addr <unexpected>.inst+87: @Op.4.%.2 (%.8)](%other.param_patt: @Op.4.%Self (%Self.2));
-=======
-// CHECK:STDOUT:   fn[addr %self: @Op.4.%.2 (%.6)](%other: @Op.4.%Self (%Self.2));
->>>>>>> b2746222
+// CHECK:STDOUT:   fn[addr <unexpected>.inst+87: @Op.4.%.2 (%.6)](%other.param_patt: @Op.4.%Self (%Self.2));
 // CHECK:STDOUT: }
 // CHECK:STDOUT:
 // CHECK:STDOUT: fn @Test(%a.param_patt: %C, %b.param_patt: %D) -> %return: %C {
@@ -340,17 +298,10 @@
 // CHECK:STDOUT:   %.loc34_12.1: %Op.type.2 = interface_witness_access constants.%.4, element0 [template = constants.%Op.1]
 // CHECK:STDOUT:   %.loc34_12.2: <bound method> = bound_method %a.ref, %.loc34_12.1
 // CHECK:STDOUT:   %.loc34_12.3: ref %C = temporary_storage
-<<<<<<< HEAD
-// CHECK:STDOUT:   %.loc34_14.1: type = interface_type @ImplicitAs, @ImplicitAs(constants.%C) [template = constants.%.16]
-// CHECK:STDOUT:   %.loc34_14.2: %.17 = specific_constant imports.%import_ref.12, @ImplicitAs(constants.%C) [template = constants.%.18]
-// CHECK:STDOUT:   %Convert.ref: %.17 = name_ref Convert, %.loc34_14.2 [template = constants.%.18]
-// CHECK:STDOUT:   %.loc34_14.3: %C = converted %b.ref, <error> [template = <error>]
-=======
 // CHECK:STDOUT:   %ImplicitAs.type: type = interface_type @ImplicitAs, @ImplicitAs(constants.%C) [template = constants.%ImplicitAs.type.3]
-// CHECK:STDOUT:   %.loc34_12.4: %.13 = specific_constant imports.%import_ref.12, @ImplicitAs(constants.%C) [template = constants.%.14]
-// CHECK:STDOUT:   %Convert.ref: %.13 = name_ref Convert, %.loc34_12.4 [template = constants.%.14]
-// CHECK:STDOUT:   %.loc34_12.5: %C = converted %b.ref, <error> [template = <error>]
->>>>>>> b2746222
+// CHECK:STDOUT:   %.loc34_14.1: %.13 = specific_constant imports.%import_ref.12, @ImplicitAs(constants.%C) [template = constants.%.14]
+// CHECK:STDOUT:   %Convert.ref: %.13 = name_ref Convert, %.loc34_14.1 [template = constants.%.14]
+// CHECK:STDOUT:   %.loc34_14.2: %C = converted %b.ref, <error> [template = <error>]
 // CHECK:STDOUT:   %Op.call: init %C = call %.loc34_12.2(<invalid>) [template = <error>]
 // CHECK:STDOUT:   return %Op.call to %return
 // CHECK:STDOUT: }
@@ -377,21 +328,12 @@
 // CHECK:STDOUT:   %Op.ref: %.16 = name_ref Op, imports.%import_ref.7 [template = constants.%.17]
 // CHECK:STDOUT:   %.loc48_5.1: %Op.type.4 = interface_witness_access constants.%.7, element0 [template = constants.%Op.3]
 // CHECK:STDOUT:   %.loc48_5.2: <bound method> = bound_method %a.ref, %.loc48_5.1
-<<<<<<< HEAD
-// CHECK:STDOUT:   %.loc48_3: %.7 = addr_of %a.ref
-// CHECK:STDOUT:   %.loc48_8.1: type = interface_type @ImplicitAs, @ImplicitAs(constants.%C) [template = constants.%.16]
-// CHECK:STDOUT:   %.loc48_8.2: %.17 = specific_constant imports.%import_ref.12, @ImplicitAs(constants.%C) [template = constants.%.18]
-// CHECK:STDOUT:   %Convert.ref: %.17 = name_ref Convert, %.loc48_8.2 [template = constants.%.18]
-// CHECK:STDOUT:   %.loc48_8.3: %C = converted %b.ref, <error> [template = <error>]
-// CHECK:STDOUT:   %Op.call: init %.4 = call %.loc48_5.2(<invalid>) [template = <error>]
-=======
 // CHECK:STDOUT:   %.loc48_3: %.5 = addr_of %a.ref
 // CHECK:STDOUT:   %ImplicitAs.type: type = interface_type @ImplicitAs, @ImplicitAs(constants.%C) [template = constants.%ImplicitAs.type.3]
-// CHECK:STDOUT:   %.loc48_5.3: %.13 = specific_constant imports.%import_ref.12, @ImplicitAs(constants.%C) [template = constants.%.14]
-// CHECK:STDOUT:   %Convert.ref: %.13 = name_ref Convert, %.loc48_5.3 [template = constants.%.14]
-// CHECK:STDOUT:   %.loc48_5.4: %C = converted %b.ref, <error> [template = <error>]
+// CHECK:STDOUT:   %.loc48_8.1: %.13 = specific_constant imports.%import_ref.12, @ImplicitAs(constants.%C) [template = constants.%.14]
+// CHECK:STDOUT:   %Convert.ref: %.13 = name_ref Convert, %.loc48_8.1 [template = constants.%.14]
+// CHECK:STDOUT:   %.loc48_8.2: %C = converted %b.ref, <error> [template = <error>]
 // CHECK:STDOUT:   %Op.call: init %.3 = call %.loc48_5.2(<invalid>) [template = <error>]
->>>>>>> b2746222
 // CHECK:STDOUT:   return
 // CHECK:STDOUT: }
 // CHECK:STDOUT:
