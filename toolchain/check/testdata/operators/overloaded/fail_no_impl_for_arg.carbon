--- conflicted
+++ resolved
@@ -208,11 +208,7 @@
 // CHECK:STDOUT:   }
 // CHECK:STDOUT: }
 // CHECK:STDOUT:
-<<<<<<< HEAD
-// CHECK:STDOUT: impl @impl.1: %C as %Add.type {
-=======
 // CHECK:STDOUT: impl @impl.1: %C.ref as %Add.ref {
->>>>>>> 82937e1a
 // CHECK:STDOUT:   %Op.decl: %Op.type.1 = fn_decl @Op.1 [template = constants.%Op.1] {
 // CHECK:STDOUT:     %self.patt: %C = binding_pattern self
 // CHECK:STDOUT:     %other.patt: %C = binding_pattern other
@@ -233,11 +229,7 @@
 // CHECK:STDOUT:   witness = %.loc16
 // CHECK:STDOUT: }
 // CHECK:STDOUT:
-<<<<<<< HEAD
-// CHECK:STDOUT: impl @impl.2: %C as %AddAssign.type {
-=======
 // CHECK:STDOUT: impl @impl.2: %C.ref as %AddAssign.ref {
->>>>>>> 82937e1a
 // CHECK:STDOUT:   %Op.decl: %Op.type.3 = fn_decl @Op.3 [template = constants.%Op.3] {
 // CHECK:STDOUT:     %self.patt: %.5 = binding_pattern self
 // CHECK:STDOUT:     %other.patt: %C = binding_pattern other
@@ -293,13 +285,8 @@
 // CHECK:STDOUT: !entry:
 // CHECK:STDOUT:   %a.ref: %C = name_ref a, %a
 // CHECK:STDOUT:   %b.ref: %D = name_ref b, %b
-<<<<<<< HEAD
 // CHECK:STDOUT:   %Op.ref: %.9 = name_ref Op, imports.%import_ref.3 [template = constants.%.10]
-// CHECK:STDOUT:   %.loc34_12.1: %Op.type.2 = interface_witness_access @impl.1.%.loc16, element0 [template = constants.%Op.1]
-=======
-// CHECK:STDOUT:   %Op.ref: %.11 = name_ref Op, imports.%import_ref.3 [template = constants.%.12]
-// CHECK:STDOUT:   %.loc34_12.1: %Op.type.2 = interface_witness_access constants.%.5, element0 [template = constants.%Op.1]
->>>>>>> 82937e1a
+// CHECK:STDOUT:   %.loc34_12.1: %Op.type.2 = interface_witness_access constants.%.4, element0 [template = constants.%Op.1]
 // CHECK:STDOUT:   %.loc34_12.2: <bound method> = bound_method %a.ref, %.loc34_12.1
 // CHECK:STDOUT:   %.loc34_12.3: ref %C = temporary_storage
 // CHECK:STDOUT:   %ImplicitAs.type: type = interface_type @ImplicitAs, @ImplicitAs(constants.%C) [template = constants.%ImplicitAs.type.3]
@@ -329,13 +316,8 @@
 // CHECK:STDOUT:   assign %a.var, %.loc38_16
 // CHECK:STDOUT:   %a.ref: ref %C = name_ref a, %a
 // CHECK:STDOUT:   %b.ref: %D = name_ref b, %b
-<<<<<<< HEAD
 // CHECK:STDOUT:   %Op.ref: %.16 = name_ref Op, imports.%import_ref.7 [template = constants.%.17]
-// CHECK:STDOUT:   %.loc48_5.1: %Op.type.4 = interface_witness_access @impl.2.%.loc19, element0 [template = constants.%Op.3]
-=======
-// CHECK:STDOUT:   %Op.ref: %.20 = name_ref Op, imports.%import_ref.7 [template = constants.%.21]
-// CHECK:STDOUT:   %.loc48_5.1: %Op.type.4 = interface_witness_access constants.%.9, element0 [template = constants.%Op.3]
->>>>>>> 82937e1a
+// CHECK:STDOUT:   %.loc48_5.1: %Op.type.4 = interface_witness_access constants.%.7, element0 [template = constants.%Op.3]
 // CHECK:STDOUT:   %.loc48_5.2: <bound method> = bound_method %a.ref, %.loc48_5.1
 // CHECK:STDOUT:   %.loc48_3: %.5 = addr_of %a.ref
 // CHECK:STDOUT:   %ImplicitAs.type: type = interface_type @ImplicitAs, @ImplicitAs(constants.%C) [template = constants.%ImplicitAs.type.3]
