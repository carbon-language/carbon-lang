--- conflicted
+++ resolved
@@ -126,38 +126,21 @@
 // CHECK:STDOUT:     %a.patt: %C = binding_pattern a
 // CHECK:STDOUT:     %b.patt: %D = binding_pattern b
 // CHECK:STDOUT:   } {
-<<<<<<< HEAD
-// CHECK:STDOUT:     %C.ref.loc23_12: type = name_ref C, %C.decl [template = constants.%C]
+// CHECK:STDOUT:     %C.ref.loc23_12: type = name_ref C, file.%C.decl [template = constants.%C]
 // CHECK:STDOUT:     %param.loc23_9: %C = param
-// CHECK:STDOUT:     @Test.%a: %C = bind_name a, %param.loc23_9
-// CHECK:STDOUT:     %D.ref.loc23: type = name_ref D, %D.decl [template = constants.%D]
+// CHECK:STDOUT:     %a: %C = bind_name a, %param.loc23_9
+// CHECK:STDOUT:     %D.ref: type = name_ref D, file.%D.decl [template = constants.%D]
 // CHECK:STDOUT:     %param.loc23_15: %D = param
-// CHECK:STDOUT:     @Test.%b: %D = bind_name b, %param.loc23_15
-// CHECK:STDOUT:     %C.ref.loc23_24: type = name_ref C, %C.decl [template = constants.%C]
-// CHECK:STDOUT:     @Test.%return: ref %C = var <return slot>
-=======
-// CHECK:STDOUT:     %C.ref.loc23_12: type = name_ref C, file.%C.decl [template = constants.%C]
-// CHECK:STDOUT:     %a.param: %C = param a
-// CHECK:STDOUT:     %a: %C = bind_name a, %a.param
-// CHECK:STDOUT:     %D.ref: type = name_ref D, file.%D.decl [template = constants.%D]
-// CHECK:STDOUT:     %b.param: %D = param b
-// CHECK:STDOUT:     %b: %D = bind_name b, %b.param
+// CHECK:STDOUT:     %b: %D = bind_name b, %param.loc23_15
 // CHECK:STDOUT:     %C.ref.loc23_24: type = name_ref C, file.%C.decl [template = constants.%C]
 // CHECK:STDOUT:     %return: ref %C = var <return slot>
->>>>>>> dcb4ae26
 // CHECK:STDOUT:   }
 // CHECK:STDOUT:   %TestAssign.decl: %TestAssign.type = fn_decl @TestAssign [template = constants.%TestAssign] {
 // CHECK:STDOUT:     %b.patt: %D = binding_pattern b
 // CHECK:STDOUT:   } {
-<<<<<<< HEAD
-// CHECK:STDOUT:     %D.ref.loc34: type = name_ref D, %D.decl [template = constants.%D]
-// CHECK:STDOUT:     %param.loc34: %D = param
-// CHECK:STDOUT:     @TestAssign.%b: %D = bind_name b, %param.loc34
-=======
 // CHECK:STDOUT:     %D.ref: type = name_ref D, file.%D.decl [template = constants.%D]
-// CHECK:STDOUT:     %b.param: %D = param b
-// CHECK:STDOUT:     %b: %D = bind_name b, %b.param
->>>>>>> dcb4ae26
+// CHECK:STDOUT:     %param: %D = param
+// CHECK:STDOUT:     %b: %D = bind_name b, %param
 // CHECK:STDOUT:   }
 // CHECK:STDOUT: }
 // CHECK:STDOUT:
@@ -181,19 +164,11 @@
 // CHECK:STDOUT:     %other.patt: %C = binding_pattern other
 // CHECK:STDOUT:   } {
 // CHECK:STDOUT:     %C.ref.loc17_15: type = name_ref C, file.%C.decl [template = constants.%C]
-<<<<<<< HEAD
 // CHECK:STDOUT:     %param.loc17_9: %C = param
 // CHECK:STDOUT:     %self: %C = bind_name self, %param.loc17_9
 // CHECK:STDOUT:     %C.ref.loc17_25: type = name_ref C, file.%C.decl [template = constants.%C]
 // CHECK:STDOUT:     %param.loc17_18: %C = param
 // CHECK:STDOUT:     %other: %C = bind_name other, %param.loc17_18
-=======
-// CHECK:STDOUT:     %self.param: %C = param self
-// CHECK:STDOUT:     %self: %C = bind_name self, %self.param
-// CHECK:STDOUT:     %C.ref.loc17_25: type = name_ref C, file.%C.decl [template = constants.%C]
-// CHECK:STDOUT:     %other.param: %C = param other
-// CHECK:STDOUT:     %other: %C = bind_name other, %other.param
->>>>>>> dcb4ae26
 // CHECK:STDOUT:     %C.ref.loc17_31: type = name_ref C, file.%C.decl [template = constants.%C]
 // CHECK:STDOUT:     %return: ref %C = var <return slot>
 // CHECK:STDOUT:   }
@@ -207,26 +182,17 @@
 // CHECK:STDOUT: impl @impl.2: %C as %.5 {
 // CHECK:STDOUT:   %Op.decl: %Op.type.3 = fn_decl @Op.3 [template = constants.%Op.3] {
 // CHECK:STDOUT:     %self.patt: %.6 = binding_pattern self
-// CHECK:STDOUT:     %.loc20_9.1: %.6 = addr_pattern %self.patt
+// CHECK:STDOUT:     %.loc20_9.2: %.6 = addr_pattern %self.patt
 // CHECK:STDOUT:     %other.patt: %C = binding_pattern other
 // CHECK:STDOUT:   } {
 // CHECK:STDOUT:     %C.ref.loc20_20: type = name_ref C, file.%C.decl [template = constants.%C]
 // CHECK:STDOUT:     %.loc20_21: type = ptr_type %C [template = constants.%.6]
-<<<<<<< HEAD
 // CHECK:STDOUT:     %param.loc20_14: %.6 = param
-// CHECK:STDOUT:     %self.loc20_14.2: %.6 = bind_name self, %param.loc20_14
-// CHECK:STDOUT:     %.loc20_9.2: %.6 = addr_param %self.loc20_14.2
+// CHECK:STDOUT:     %self: %.6 = bind_name self, %param.loc20_14
+// CHECK:STDOUT:     %.loc20_9.1: %.6 = addr_param %self
 // CHECK:STDOUT:     %C.ref.loc20_31: type = name_ref C, file.%C.decl [template = constants.%C]
 // CHECK:STDOUT:     %param.loc20_24: %C = param
 // CHECK:STDOUT:     %other: %C = bind_name other, %param.loc20_24
-=======
-// CHECK:STDOUT:     %self.param: %.6 = param self
-// CHECK:STDOUT:     %self: %.6 = bind_name self, %self.param
-// CHECK:STDOUT:     %.loc20_9: %.6 = addr_pattern %self
-// CHECK:STDOUT:     %C.ref.loc20_31: type = name_ref C, file.%C.decl [template = constants.%C]
-// CHECK:STDOUT:     %other.param: %C = param other
-// CHECK:STDOUT:     %other: %C = bind_name other, %other.param
->>>>>>> dcb4ae26
 // CHECK:STDOUT:   }
 // CHECK:STDOUT:   %.1: <witness> = interface_witness (%Op.decl) [template = constants.%.8]
 // CHECK:STDOUT:
@@ -245,11 +211,7 @@
 // CHECK:STDOUT:   .Self = constants.%D
 // CHECK:STDOUT: }
 // CHECK:STDOUT:
-<<<<<<< HEAD
-// CHECK:STDOUT: fn @Op.1[@impl.1.%self: %C](@impl.1.%other: %C) -> %C;
-=======
 // CHECK:STDOUT: fn @Op.1[%self: %C](%other: %C) -> %C;
->>>>>>> dcb4ae26
 // CHECK:STDOUT:
 // CHECK:STDOUT: generic fn @Op.2(constants.%Self.1: %.2) {
 // CHECK:STDOUT:   %Self: %.2 = bind_symbolic_name Self 0 [symbolic = %Self (constants.%Self.1)]
@@ -257,11 +219,7 @@
 // CHECK:STDOUT:   fn[%self: @Op.2.%Self (%Self.1)](%other: @Op.2.%Self (%Self.1)) -> @Op.2.%Self (%Self.1);
 // CHECK:STDOUT: }
 // CHECK:STDOUT:
-<<<<<<< HEAD
-// CHECK:STDOUT: fn @Op.3[addr @impl.2.%self.loc20_14.2: %.6](@impl.2.%other: %C);
-=======
 // CHECK:STDOUT: fn @Op.3[addr %self: %.6](%other: %C);
->>>>>>> dcb4ae26
 // CHECK:STDOUT:
 // CHECK:STDOUT: generic fn @Op.4(constants.%Self.2: %.5) {
 // CHECK:STDOUT:   %Self: %.5 = bind_symbolic_name Self 0 [symbolic = %Self (constants.%Self.2)]
