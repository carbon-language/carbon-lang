--- conflicted
+++ resolved
@@ -82,6 +82,7 @@
 // CHECK:STDOUT:   %Dest: type = bind_symbolic_name Dest 0 [symbolic]
 // CHECK:STDOUT:   %.13: type = interface_type @ImplicitAs, @ImplicitAs(%Dest) [symbolic]
 // CHECK:STDOUT:   %Self.3: @ImplicitAs.%.1 (%.13) = bind_symbolic_name Self 1 [symbolic]
+// CHECK:STDOUT:   %Dest.patt: type = symbolic_binding_pattern Dest 0 [symbolic]
 // CHECK:STDOUT:   %Self.4: %.13 = bind_symbolic_name Self 1 [symbolic]
 // CHECK:STDOUT:   %Convert.type.1: type = fn_type @Convert, @ImplicitAs(%Dest) [symbolic]
 // CHECK:STDOUT:   %Convert.1: %Convert.type.1 = struct_value () [symbolic]
@@ -116,31 +117,20 @@
 // CHECK:STDOUT:   }
 // CHECK:STDOUT:   %import_ref.1: type = import_ref Core//prelude/operators/arithmetic, inst+1, loaded [template = constants.%.3]
 // CHECK:STDOUT:   %import_ref.2 = import_ref Core//prelude/operators/arithmetic, inst+3, unloaded
-<<<<<<< HEAD
-// CHECK:STDOUT:   %import_ref.3: %.10 = import_ref Core//prelude/operators/arithmetic, inst+29, loaded [template = constants.%.11]
+// CHECK:STDOUT:   %import_ref.3: %.11 = import_ref Core//prelude/operators/arithmetic, inst+29, loaded [template = constants.%.12]
 // CHECK:STDOUT:   %import_ref.4: %Op.type.2 = import_ref Core//prelude/operators/arithmetic, inst+23, loaded [template = constants.%Op.2]
-// CHECK:STDOUT:   %import_ref.5: type = import_ref Core//prelude/operators/arithmetic, inst+31, loaded [template = constants.%.5]
+// CHECK:STDOUT:   %import_ref.5: type = import_ref Core//prelude/operators/arithmetic, inst+31, loaded [template = constants.%.6]
 // CHECK:STDOUT:   %import_ref.6 = import_ref Core//prelude/operators/arithmetic, inst+33, unloaded
-// CHECK:STDOUT:   %import_ref.7: %.12 = import_ref Core//prelude/operators/arithmetic, inst+59, loaded [template = constants.%.13]
+// CHECK:STDOUT:   %import_ref.7: %.20 = import_ref Core//prelude/operators/arithmetic, inst+59, loaded [template = constants.%.21]
 // CHECK:STDOUT:   %import_ref.8: %Op.type.4 = import_ref Core//prelude/operators/arithmetic, inst+53, loaded [template = constants.%Op.4]
 // CHECK:STDOUT:   %import_ref.9 = import_ref Core//prelude/operators/arithmetic, inst+23, unloaded
-// CHECK:STDOUT:   %import_ref.10 = import_ref Core//prelude/operators/arithmetic, inst+53, unloaded
-=======
-// CHECK:STDOUT:   %import_ref.3: %.11 = import_ref Core//prelude/operators/arithmetic, inst+27, loaded [template = constants.%.12]
-// CHECK:STDOUT:   %import_ref.4: %Op.type.2 = import_ref Core//prelude/operators/arithmetic, inst+21, loaded [template = constants.%Op.2]
-// CHECK:STDOUT:   %import_ref.5: type = import_ref Core//prelude/operators/arithmetic, inst+29, loaded [template = constants.%.6]
-// CHECK:STDOUT:   %import_ref.6 = import_ref Core//prelude/operators/arithmetic, inst+31, unloaded
-// CHECK:STDOUT:   %import_ref.7: %.20 = import_ref Core//prelude/operators/arithmetic, inst+54, loaded [template = constants.%.21]
-// CHECK:STDOUT:   %import_ref.8: %Op.type.4 = import_ref Core//prelude/operators/arithmetic, inst+48, loaded [template = constants.%Op.4]
-// CHECK:STDOUT:   %import_ref.9 = import_ref Core//prelude/operators/arithmetic, inst+21, unloaded
-// CHECK:STDOUT:   %import_ref.10: %ImplicitAs.type = import_ref Core//prelude/operators/as, inst+40, loaded [template = constants.%ImplicitAs]
-// CHECK:STDOUT:   %import_ref.11 = import_ref Core//prelude/operators/as, inst+45, unloaded
-// CHECK:STDOUT:   %import_ref.12: @ImplicitAs.%.2 (%.14) = import_ref Core//prelude/operators/as, inst+63, loaded [symbolic = @ImplicitAs.%.3 (constants.%.19)]
-// CHECK:STDOUT:   %import_ref.13 = import_ref Core//prelude/operators/as, inst+56, unloaded
-// CHECK:STDOUT:   %import_ref.14 = import_ref Core//prelude/operators/as, inst+56, unloaded
-// CHECK:STDOUT:   %import_ref.15 = import_ref Core//prelude/operators/as, inst+56, unloaded
-// CHECK:STDOUT:   %import_ref.16 = import_ref Core//prelude/operators/arithmetic, inst+48, unloaded
->>>>>>> 7396aede
+// CHECK:STDOUT:   %import_ref.10: %ImplicitAs.type = import_ref Core//prelude/operators/as, inst+45, loaded [template = constants.%ImplicitAs]
+// CHECK:STDOUT:   %import_ref.11 = import_ref Core//prelude/operators/as, inst+51, unloaded
+// CHECK:STDOUT:   %import_ref.12: @ImplicitAs.%.2 (%.14) = import_ref Core//prelude/operators/as, inst+70, loaded [symbolic = @ImplicitAs.%.3 (constants.%.19)]
+// CHECK:STDOUT:   %import_ref.13 = import_ref Core//prelude/operators/as, inst+63, unloaded
+// CHECK:STDOUT:   %import_ref.14 = import_ref Core//prelude/operators/as, inst+63, unloaded
+// CHECK:STDOUT:   %import_ref.15 = import_ref Core//prelude/operators/as, inst+63, unloaded
+// CHECK:STDOUT:   %import_ref.16 = import_ref Core//prelude/operators/arithmetic, inst+53, unloaded
 // CHECK:STDOUT: }
 // CHECK:STDOUT:
 // CHECK:STDOUT: file {
@@ -157,61 +147,35 @@
 // CHECK:STDOUT:   impl_decl @impl.1 {} {
 // CHECK:STDOUT:     %C.ref: type = name_ref C, file.%C.decl [template = constants.%C]
 // CHECK:STDOUT:     %Core.ref: <namespace> = name_ref Core, imports.%Core [template = imports.%Core]
-<<<<<<< HEAD
-// CHECK:STDOUT:     %Add.ref: type = name_ref Add, imports.%import_ref.1 [template = constants.%.2]
-=======
 // CHECK:STDOUT:     %Add.ref: type = name_ref Add, imports.%import_ref.1 [template = constants.%.3]
->>>>>>> 7396aede
 // CHECK:STDOUT:   }
 // CHECK:STDOUT:   impl_decl @impl.2 {} {
 // CHECK:STDOUT:     %C.ref: type = name_ref C, file.%C.decl [template = constants.%C]
 // CHECK:STDOUT:     %Core.ref: <namespace> = name_ref Core, imports.%Core [template = imports.%Core]
-<<<<<<< HEAD
-// CHECK:STDOUT:     %AddAssign.ref: type = name_ref AddAssign, imports.%import_ref.5 [template = constants.%.5]
+// CHECK:STDOUT:     %AddAssign.ref: type = name_ref AddAssign, imports.%import_ref.5 [template = constants.%.6]
 // CHECK:STDOUT:   }
 // CHECK:STDOUT:   %Test.decl: %Test.type = fn_decl @Test [template = constants.%Test] {
 // CHECK:STDOUT:     %a.patt: %C = binding_pattern a
-// CHECK:STDOUT:     %.loc23_10: %C = param_pattern %a.patt
+// CHECK:STDOUT:     %.loc23_10: %C = param_pattern %a.patt, runtime_param0
 // CHECK:STDOUT:     %b.patt: %D = binding_pattern b
-// CHECK:STDOUT:     %.loc23_16: %D = param_pattern %b.patt
+// CHECK:STDOUT:     %.loc23_16: %D = param_pattern %b.patt, runtime_param1
 // CHECK:STDOUT:   } {
 // CHECK:STDOUT:     %C.ref.loc23_12: type = name_ref C, file.%C.decl [template = constants.%C]
-// CHECK:STDOUT:     %param.loc23_9: %C = param
+// CHECK:STDOUT:     %param.loc23_9: %C = param runtime_param0
 // CHECK:STDOUT:     %a: %C = bind_name a, %param.loc23_9
 // CHECK:STDOUT:     %D.ref: type = name_ref D, file.%D.decl [template = constants.%D]
-// CHECK:STDOUT:     %param.loc23_15: %D = param
+// CHECK:STDOUT:     %param.loc23_15: %D = param runtime_param1
 // CHECK:STDOUT:     %b: %D = bind_name b, %param.loc23_15
-=======
-// CHECK:STDOUT:     %AddAssign.ref: type = name_ref AddAssign, imports.%import_ref.5 [template = constants.%.6]
-// CHECK:STDOUT:   }
-// CHECK:STDOUT:   %Test.decl: %Test.type = fn_decl @Test [template = constants.%Test] {
-// CHECK:STDOUT:     %a.patt: %C = binding_pattern a
-// CHECK:STDOUT:     %b.patt: %D = binding_pattern b
-// CHECK:STDOUT:   } {
-// CHECK:STDOUT:     %C.ref.loc23_12: type = name_ref C, file.%C.decl [template = constants.%C]
-// CHECK:STDOUT:     %a.param: %C = param a, runtime_param0
-// CHECK:STDOUT:     %a: %C = bind_name a, %a.param
-// CHECK:STDOUT:     %D.ref: type = name_ref D, file.%D.decl [template = constants.%D]
-// CHECK:STDOUT:     %b.param: %D = param b, runtime_param1
-// CHECK:STDOUT:     %b: %D = bind_name b, %b.param
->>>>>>> 7396aede
 // CHECK:STDOUT:     %C.ref.loc23_24: type = name_ref C, file.%C.decl [template = constants.%C]
 // CHECK:STDOUT:     %return: ref %C = var <return slot>
 // CHECK:STDOUT:   }
 // CHECK:STDOUT:   %TestAssign.decl: %TestAssign.type = fn_decl @TestAssign [template = constants.%TestAssign] {
 // CHECK:STDOUT:     %b.patt: %D = binding_pattern b
-<<<<<<< HEAD
-// CHECK:STDOUT:     %.loc34: %D = param_pattern %b.patt
+// CHECK:STDOUT:     %.loc37: %D = param_pattern %b.patt, runtime_param0
 // CHECK:STDOUT:   } {
 // CHECK:STDOUT:     %D.ref: type = name_ref D, file.%D.decl [template = constants.%D]
-// CHECK:STDOUT:     %param: %D = param
+// CHECK:STDOUT:     %param: %D = param runtime_param0
 // CHECK:STDOUT:     %b: %D = bind_name b, %param
-=======
-// CHECK:STDOUT:   } {
-// CHECK:STDOUT:     %D.ref: type = name_ref D, file.%D.decl [template = constants.%D]
-// CHECK:STDOUT:     %b.param: %D = param b, runtime_param0
-// CHECK:STDOUT:     %b: %D = bind_name b, %b.param
->>>>>>> 7396aede
 // CHECK:STDOUT:   }
 // CHECK:STDOUT: }
 // CHECK:STDOUT:
@@ -231,6 +195,7 @@
 // CHECK:STDOUT:
 // CHECK:STDOUT: generic interface @ImplicitAs(constants.%Dest: type) {
 // CHECK:STDOUT:   %Dest: type = bind_symbolic_name Dest 0 [symbolic = %Dest (constants.%Dest)]
+// CHECK:STDOUT:   %Dest.patt: type = symbolic_binding_pattern Dest 0 [symbolic = %Dest.patt (constants.%Dest.patt)]
 // CHECK:STDOUT:
 // CHECK:STDOUT: !definition:
 // CHECK:STDOUT:   %.1: type = interface_type @ImplicitAs, @ImplicitAs(%Dest) [symbolic = %.1 (constants.%.13)]
@@ -251,24 +216,16 @@
 // CHECK:STDOUT: impl @impl.1: %C as %.3 {
 // CHECK:STDOUT:   %Op.decl: %Op.type.1 = fn_decl @Op.1 [template = constants.%Op.1] {
 // CHECK:STDOUT:     %self.patt: %C = binding_pattern self
-// CHECK:STDOUT:     %.loc17_13: %C = param_pattern %self.patt
+// CHECK:STDOUT:     %.loc17_13: %C = param_pattern %self.patt, runtime_param0
 // CHECK:STDOUT:     %other.patt: %C = binding_pattern other
-// CHECK:STDOUT:     %.loc17_23: %C = param_pattern %other.patt
+// CHECK:STDOUT:     %.loc17_23: %C = param_pattern %other.patt, runtime_param1
 // CHECK:STDOUT:   } {
 // CHECK:STDOUT:     %C.ref.loc17_15: type = name_ref C, file.%C.decl [template = constants.%C]
-<<<<<<< HEAD
-// CHECK:STDOUT:     %param.loc17_9: %C = param
+// CHECK:STDOUT:     %param.loc17_9: %C = param runtime_param0
 // CHECK:STDOUT:     %self: %C = bind_name self, %param.loc17_9
 // CHECK:STDOUT:     %C.ref.loc17_25: type = name_ref C, file.%C.decl [template = constants.%C]
-// CHECK:STDOUT:     %param.loc17_18: %C = param
+// CHECK:STDOUT:     %param.loc17_18: %C = param runtime_param1
 // CHECK:STDOUT:     %other: %C = bind_name other, %param.loc17_18
-=======
-// CHECK:STDOUT:     %self.param: %C = param self, runtime_param0
-// CHECK:STDOUT:     %self: %C = bind_name self, %self.param
-// CHECK:STDOUT:     %C.ref.loc17_25: type = name_ref C, file.%C.decl [template = constants.%C]
-// CHECK:STDOUT:     %other.param: %C = param other, runtime_param1
-// CHECK:STDOUT:     %other: %C = bind_name other, %other.param
->>>>>>> 7396aede
 // CHECK:STDOUT:     %C.ref.loc17_31: type = name_ref C, file.%C.decl [template = constants.%C]
 // CHECK:STDOUT:     %return: ref %C = var <return slot>
 // CHECK:STDOUT:   }
@@ -281,34 +238,20 @@
 // CHECK:STDOUT:
 // CHECK:STDOUT: impl @impl.2: %C as %.6 {
 // CHECK:STDOUT:   %Op.decl: %Op.type.3 = fn_decl @Op.3 [template = constants.%Op.3] {
-<<<<<<< HEAD
-// CHECK:STDOUT:     %self.patt: %.6 = binding_pattern self
-// CHECK:STDOUT:     %.loc20_9.2: %.6 = addr_pattern %self.patt
-// CHECK:STDOUT:     %.loc20_9.1: %.6 = param_pattern %.loc20_9.2
-=======
 // CHECK:STDOUT:     %self.patt: %.7 = binding_pattern self
->>>>>>> 7396aede
+// CHECK:STDOUT:     %.loc20_9.2: %.7 = addr_pattern %self.patt
+// CHECK:STDOUT:     %.loc20_9.1: %.7 = param_pattern %.loc20_9.2, runtime_param0
 // CHECK:STDOUT:     %other.patt: %C = binding_pattern other
-// CHECK:STDOUT:     %.loc20_29: %C = param_pattern %other.patt
+// CHECK:STDOUT:     %.loc20_29: %C = param_pattern %other.patt, runtime_param1
 // CHECK:STDOUT:   } {
 // CHECK:STDOUT:     %C.ref.loc20_20: type = name_ref C, file.%C.decl [template = constants.%C]
-<<<<<<< HEAD
-// CHECK:STDOUT:     %.loc20_21: type = ptr_type %C [template = constants.%.6]
-// CHECK:STDOUT:     %param.loc20_14: %.6 = param
-// CHECK:STDOUT:     %self: %.6 = bind_name self, %param.loc20_14
-// CHECK:STDOUT:     %.loc20_9.3: %.6 = addr_param %self
+// CHECK:STDOUT:     %.loc20_21: type = ptr_type %C [template = constants.%.7]
+// CHECK:STDOUT:     %param.loc20_14: %.7 = param runtime_param0
+// CHECK:STDOUT:     %self: %.7 = bind_name self, %param.loc20_14
+// CHECK:STDOUT:     %.loc20_9.3: %.7 = addr_param %self
 // CHECK:STDOUT:     %C.ref.loc20_31: type = name_ref C, file.%C.decl [template = constants.%C]
-// CHECK:STDOUT:     %param.loc20_24: %C = param
+// CHECK:STDOUT:     %param.loc20_24: %C = param runtime_param1
 // CHECK:STDOUT:     %other: %C = bind_name other, %param.loc20_24
-=======
-// CHECK:STDOUT:     %.loc20_21: type = ptr_type %C [template = constants.%.7]
-// CHECK:STDOUT:     %self.param: %.7 = param self, runtime_param0
-// CHECK:STDOUT:     %self: %.7 = bind_name self, %self.param
-// CHECK:STDOUT:     %.loc20_9: %.7 = addr_pattern %self
-// CHECK:STDOUT:     %C.ref.loc20_31: type = name_ref C, file.%C.decl [template = constants.%C]
-// CHECK:STDOUT:     %other.param: %C = param other, runtime_param1
-// CHECK:STDOUT:     %other: %C = bind_name other, %other.param
->>>>>>> 7396aede
 // CHECK:STDOUT:   }
 // CHECK:STDOUT:   %.loc19: <witness> = interface_witness (%Op.decl) [template = constants.%.9]
 // CHECK:STDOUT:
@@ -331,11 +274,7 @@
 // CHECK:STDOUT:   .Self = constants.%D
 // CHECK:STDOUT: }
 // CHECK:STDOUT:
-<<<<<<< HEAD
 // CHECK:STDOUT: fn @Op.1[%.loc17_13: %C](%.loc17_23: %C) -> %C;
-=======
-// CHECK:STDOUT: fn @Op.1[%self: %C](%other: %C) -> %C;
->>>>>>> 7396aede
 // CHECK:STDOUT:
 // CHECK:STDOUT: generic fn @Op.2(constants.%Self.1: %.3) {
 // CHECK:STDOUT:   %Self: %.3 = bind_symbolic_name Self 0 [symbolic = %Self (constants.%Self.1)]
@@ -343,23 +282,13 @@
 // CHECK:STDOUT:   fn[%.1: @Op.2.%Self (%Self.1)](%.2: @Op.2.%Self (%Self.1)) -> @Op.2.%Self (%Self.1);
 // CHECK:STDOUT: }
 // CHECK:STDOUT:
-<<<<<<< HEAD
-// CHECK:STDOUT: fn @Op.3[%.loc20_9.1: %.6](%.loc20_29: %C);
-// CHECK:STDOUT:
-// CHECK:STDOUT: generic fn @Op.4(constants.%Self.2: %.5) {
-// CHECK:STDOUT:   %Self: %.5 = bind_symbolic_name Self 0 [symbolic = %Self (constants.%Self.2)]
-// CHECK:STDOUT:   %.3: type = ptr_type @Op.4.%Self (%Self.2) [symbolic = %.3 (constants.%.7)]
-// CHECK:STDOUT:
-// CHECK:STDOUT:   fn[%.1: @Op.4.%.3 (%.7)](%.2: @Op.4.%Self (%Self.2));
-=======
-// CHECK:STDOUT: fn @Op.3[addr %self: %.7](%other: %C);
+// CHECK:STDOUT: fn @Op.3[%.loc20_9.1: %.7](%.loc20_29: %C);
 // CHECK:STDOUT:
 // CHECK:STDOUT: generic fn @Op.4(constants.%Self.2: %.6) {
 // CHECK:STDOUT:   %Self: %.6 = bind_symbolic_name Self 0 [symbolic = %Self (constants.%Self.2)]
-// CHECK:STDOUT:   %.2: type = ptr_type @Op.4.%Self (%Self.2) [symbolic = %.2 (constants.%.8)]
-// CHECK:STDOUT:
-// CHECK:STDOUT:   fn[addr %self: @Op.4.%.2 (%.8)](%other: @Op.4.%Self (%Self.2));
->>>>>>> 7396aede
+// CHECK:STDOUT:   %.3: type = ptr_type @Op.4.%Self (%Self.2) [symbolic = %.3 (constants.%.8)]
+// CHECK:STDOUT:
+// CHECK:STDOUT:   fn[%.1: @Op.4.%.3 (%.8)](%.2: @Op.4.%Self (%Self.2));
 // CHECK:STDOUT: }
 // CHECK:STDOUT:
 // CHECK:STDOUT: fn @Test(%.loc23_10: %C, %.loc23_16: %D) -> %return: %C {
@@ -378,19 +307,15 @@
 // CHECK:STDOUT:   return %Op.call to %return
 // CHECK:STDOUT: }
 // CHECK:STDOUT:
-<<<<<<< HEAD
-// CHECK:STDOUT: fn @TestAssign(%.loc34: %D) {
-=======
 // CHECK:STDOUT: generic fn @Convert(constants.%Dest: type, constants.%Self.3: @ImplicitAs.%.1 (%.13)) {
 // CHECK:STDOUT:   %Dest: type = bind_symbolic_name Dest 0 [symbolic = %Dest (constants.%Dest)]
-// CHECK:STDOUT:   %.1: type = interface_type @ImplicitAs, @ImplicitAs(%Dest) [symbolic = %.1 (constants.%.13)]
+// CHECK:STDOUT:   %.2: type = interface_type @ImplicitAs, @ImplicitAs(%Dest) [symbolic = %.2 (constants.%.13)]
 // CHECK:STDOUT:   %Self: %.13 = bind_symbolic_name Self 1 [symbolic = %Self (constants.%Self.4)]
 // CHECK:STDOUT:
-// CHECK:STDOUT:   fn[%self: @Convert.%Self (%Self.4)]() -> @Convert.%Dest (%Dest);
-// CHECK:STDOUT: }
-// CHECK:STDOUT:
-// CHECK:STDOUT: fn @TestAssign(%b: %D) {
->>>>>>> 7396aede
+// CHECK:STDOUT:   fn[%.1: @Convert.%Self (%Self.4)]() -> @Convert.%Dest (%Dest);
+// CHECK:STDOUT: }
+// CHECK:STDOUT:
+// CHECK:STDOUT: fn @TestAssign(%.loc37: %D) {
 // CHECK:STDOUT: !entry:
 // CHECK:STDOUT:   %C.ref: type = name_ref C, file.%C.decl [template = constants.%C]
 // CHECK:STDOUT:   %a.var: ref %C = var a
@@ -423,41 +348,38 @@
 // CHECK:STDOUT:
 // CHECK:STDOUT: specific @Op.4(constants.%Self.2) {
 // CHECK:STDOUT:   %Self => constants.%Self.2
-<<<<<<< HEAD
-// CHECK:STDOUT:   %.3 => constants.%.7
-=======
-// CHECK:STDOUT:   %.2 => constants.%.8
->>>>>>> 7396aede
+// CHECK:STDOUT:   %.3 => constants.%.8
 // CHECK:STDOUT: }
 // CHECK:STDOUT:
 // CHECK:STDOUT: specific @Op.4(constants.%C) {
 // CHECK:STDOUT:   %Self => constants.%C
-<<<<<<< HEAD
-// CHECK:STDOUT:   %.3 => constants.%.6
-=======
-// CHECK:STDOUT:   %.2 => constants.%.7
+// CHECK:STDOUT:   %.3 => constants.%.7
 // CHECK:STDOUT: }
 // CHECK:STDOUT:
 // CHECK:STDOUT: specific @ImplicitAs(constants.%Dest) {
 // CHECK:STDOUT:   %Dest => constants.%Dest
+// CHECK:STDOUT:   %Dest.patt => constants.%Dest
 // CHECK:STDOUT: }
 // CHECK:STDOUT:
 // CHECK:STDOUT: specific @ImplicitAs(@ImplicitAs.%Dest) {
 // CHECK:STDOUT:   %Dest => constants.%Dest
+// CHECK:STDOUT:   %Dest.patt => constants.%Dest
 // CHECK:STDOUT: }
 // CHECK:STDOUT:
 // CHECK:STDOUT: specific @ImplicitAs(@Convert.%Dest) {
 // CHECK:STDOUT:   %Dest => constants.%Dest
+// CHECK:STDOUT:   %Dest.patt => constants.%Dest
 // CHECK:STDOUT: }
 // CHECK:STDOUT:
 // CHECK:STDOUT: specific @Convert(constants.%Dest, constants.%Self.3) {
 // CHECK:STDOUT:   %Dest => constants.%Dest
-// CHECK:STDOUT:   %.1 => constants.%.13
+// CHECK:STDOUT:   %.2 => constants.%.13
 // CHECK:STDOUT:   %Self => constants.%Self.3
 // CHECK:STDOUT: }
 // CHECK:STDOUT:
 // CHECK:STDOUT: specific @ImplicitAs(constants.%C) {
 // CHECK:STDOUT:   %Dest => constants.%C
+// CHECK:STDOUT:   %Dest.patt => constants.%C
 // CHECK:STDOUT:
 // CHECK:STDOUT: !definition:
 // CHECK:STDOUT:   %.1 => constants.%.16
@@ -466,6 +388,5 @@
 // CHECK:STDOUT:   %Convert => constants.%Convert.2
 // CHECK:STDOUT:   %.2 => constants.%.17
 // CHECK:STDOUT:   %.3 => constants.%.18
->>>>>>> 7396aede
 // CHECK:STDOUT: }
 // CHECK:STDOUT: