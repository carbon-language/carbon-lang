--- conflicted
+++ resolved
@@ -283,12 +283,11 @@
 // CHECK:STDOUT:   %X.ref: type = name_ref X, file.%X.decl [template = constants.%X]
 // CHECK:STDOUT:   %.loc30_18.1: ref %X = temporary_storage
 // CHECK:STDOUT:   %Source.call.loc30: init %X = call %Source.ref.loc30() to %.loc30_18.1
-<<<<<<< HEAD
 // CHECK:STDOUT:   %.loc30_18.2: type = interface_type @ImplicitAs, @ImplicitAs(i32) [template = constants.%.13]
 // CHECK:STDOUT:   %.loc30_18.3: %.14 = specific_constant imports.%import_ref.4, @ImplicitAs(i32) [template = constants.%.15]
 // CHECK:STDOUT:   %Convert.ref.loc30: %.14 = name_ref Convert, %.loc30_18.3 [template = constants.%.15]
 // CHECK:STDOUT:   %.loc30_18.4: ref %X = temporary %.loc30_18.1, %Source.call.loc30
-// CHECK:STDOUT:   %.loc30_18.5: %Convert.type.5 = interface_witness_access @impl.2.%.loc19_32, element0 [template = constants.%Convert.4]
+// CHECK:STDOUT:   %.loc30_18.5: %Convert.type.5 = interface_witness_access constants.%.16, element0 [template = constants.%Convert.4]
 // CHECK:STDOUT:   %.loc30_18.6: <bound method> = bound_method %.loc30_18.4, %.loc30_18.5
 // CHECK:STDOUT:   %.loc30_18.7: %X = bind_value %.loc30_18.4
 // CHECK:STDOUT:   %Convert.call.loc30: init i32 = call %.loc30_18.6(%.loc30_18.7)
@@ -297,34 +296,18 @@
 // CHECK:STDOUT:   %.loc30_18.10: ref i32 = temporary %.loc30_18.9, %.loc30_18.8
 // CHECK:STDOUT:   %.loc30_18.11: %X = bind_value %.loc30_18.10
 // CHECK:STDOUT:   %Sink_i32.call: init %.1 = call %Sink_i32.ref(%.loc30_18.11)
-=======
-// CHECK:STDOUT:   %.loc30_11.1: type = interface_type @ImplicitAs, @ImplicitAs(i32) [template = constants.%.13]
-// CHECK:STDOUT:   %.loc30_11.2: %.14 = specific_constant imports.%import_ref.4, @ImplicitAs(i32) [template = constants.%.15]
-// CHECK:STDOUT:   %Convert.ref.loc30: %.14 = name_ref Convert, %.loc30_11.2 [template = constants.%.15]
-// CHECK:STDOUT:   %.loc30_18.2: ref %X = temporary %.loc30_18.1, %Source.call.loc30
-// CHECK:STDOUT:   %.loc30_11.3: %Convert.type.5 = interface_witness_access constants.%.16, element0 [template = constants.%Convert.4]
-// CHECK:STDOUT:   %.loc30_11.4: <bound method> = bound_method %.loc30_18.2, %.loc30_11.3
-// CHECK:STDOUT:   %.loc30_18.3: %X = bind_value %.loc30_18.2
-// CHECK:STDOUT:   %Convert.call.loc30: init i32 = call %.loc30_11.4(%.loc30_18.3)
-// CHECK:STDOUT:   %.loc30_11.5: init i32 = converted %Source.call.loc30, %Convert.call.loc30
-// CHECK:STDOUT:   %.loc30_11.6: ref i32 = temporary_storage
-// CHECK:STDOUT:   %.loc30_11.7: ref i32 = temporary %.loc30_11.6, %.loc30_11.5
-// CHECK:STDOUT:   %.loc30_11.8: %X = bind_value %.loc30_11.7
-// CHECK:STDOUT:   %Sink_i32.call: init %.1 = call %Sink_i32.ref(%.loc30_11.8)
->>>>>>> 82937e1a
 // CHECK:STDOUT:   %Sink_X.ref: %Sink_X.type = name_ref Sink_X, file.%Sink_X.decl [template = constants.%Sink_X]
 // CHECK:STDOUT:   %Source.ref.loc31: %Source.type = name_ref Source, file.%Source.decl [template = constants.%Source]
 // CHECK:STDOUT:   %int.make_type_32: init type = call constants.%Int32() [template = i32]
 // CHECK:STDOUT:   %.loc31_16.1: type = value_of_initializer %int.make_type_32 [template = i32]
 // CHECK:STDOUT:   %.loc31_16.2: type = converted %int.make_type_32, %.loc31_16.1 [template = i32]
 // CHECK:STDOUT:   %Source.call.loc31: init i32 = call %Source.ref.loc31()
-<<<<<<< HEAD
 // CHECK:STDOUT:   %.loc31_16.3: type = interface_type @ImplicitAs, @ImplicitAs(constants.%X) [template = constants.%.8]
 // CHECK:STDOUT:   %.loc31_16.4: %.9 = specific_constant imports.%import_ref.4, @ImplicitAs(constants.%X) [template = constants.%.10]
 // CHECK:STDOUT:   %Convert.ref.loc31: %.9 = name_ref Convert, %.loc31_16.4 [template = constants.%.10]
 // CHECK:STDOUT:   %.loc31_16.5: ref i32 = temporary_storage
 // CHECK:STDOUT:   %.loc31_16.6: ref i32 = temporary %.loc31_16.5, %Source.call.loc31
-// CHECK:STDOUT:   %.loc31_16.7: %Convert.type.3 = interface_witness_access @impl.1.%.loc15_32, element0 [template = constants.%Convert.2]
+// CHECK:STDOUT:   %.loc31_16.7: %Convert.type.3 = interface_witness_access constants.%.11, element0 [template = constants.%Convert.2]
 // CHECK:STDOUT:   %.loc31_16.8: <bound method> = bound_method %.loc31_16.6, %.loc31_16.7
 // CHECK:STDOUT:   %.loc31_16.9: ref %X = temporary_storage
 // CHECK:STDOUT:   %.loc31_16.10: i32 = bind_value %.loc31_16.6
@@ -333,22 +316,6 @@
 // CHECK:STDOUT:   %.loc31_16.12: ref %X = temporary %.loc31_16.9, %.loc31_16.11
 // CHECK:STDOUT:   %.loc31_16.13: i32 = bind_value %.loc31_16.12
 // CHECK:STDOUT:   %Sink_X.call: init %.1 = call %Sink_X.ref(%.loc31_16.13)
-=======
-// CHECK:STDOUT:   %.loc31_9.1: type = interface_type @ImplicitAs, @ImplicitAs(constants.%X) [template = constants.%.8]
-// CHECK:STDOUT:   %.loc31_9.2: %.9 = specific_constant imports.%import_ref.4, @ImplicitAs(constants.%X) [template = constants.%.10]
-// CHECK:STDOUT:   %Convert.ref.loc31: %.9 = name_ref Convert, %.loc31_9.2 [template = constants.%.10]
-// CHECK:STDOUT:   %.loc31_16.3: ref i32 = temporary_storage
-// CHECK:STDOUT:   %.loc31_16.4: ref i32 = temporary %.loc31_16.3, %Source.call.loc31
-// CHECK:STDOUT:   %.loc31_9.3: %Convert.type.3 = interface_witness_access constants.%.11, element0 [template = constants.%Convert.2]
-// CHECK:STDOUT:   %.loc31_9.4: <bound method> = bound_method %.loc31_16.4, %.loc31_9.3
-// CHECK:STDOUT:   %.loc31_9.5: ref %X = temporary_storage
-// CHECK:STDOUT:   %.loc31_16.5: i32 = bind_value %.loc31_16.4
-// CHECK:STDOUT:   %Convert.call.loc31: init %X = call %.loc31_9.4(%.loc31_16.5) to %.loc31_9.5
-// CHECK:STDOUT:   %.loc31_9.6: init %X = converted %Source.call.loc31, %Convert.call.loc31
-// CHECK:STDOUT:   %.loc31_9.7: ref %X = temporary %.loc31_9.5, %.loc31_9.6
-// CHECK:STDOUT:   %.loc31_9.8: i32 = bind_value %.loc31_9.7
-// CHECK:STDOUT:   %Sink_X.call: init %.1 = call %Sink_X.ref(%.loc31_9.8)
->>>>>>> 82937e1a
 // CHECK:STDOUT:   return
 // CHECK:STDOUT: }
 // CHECK:STDOUT:
