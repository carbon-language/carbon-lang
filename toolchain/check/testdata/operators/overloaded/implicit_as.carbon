// Part of the Carbon Language project, under the Apache License v2.0 with LLVM
// Exceptions. See /LICENSE for license information.
// SPDX-License-Identifier: Apache-2.0 WITH LLVM-exception
//
// AUTOUPDATE
// TIP: To test this file alone, run:
// TIP:   bazel test //toolchain/testing:file_test --test_arg=--file_tests=toolchain/check/testdata/operators/overloaded/implicit_as.carbon
// TIP: To dump output, run:
// TIP:   bazel run //toolchain/testing:file_test -- --dump_output --file_tests=toolchain/check/testdata/operators/overloaded/implicit_as.carbon

class X {
  var n: i32;
}

impl i32 as Core.ImplicitAs(X) {
  fn Convert[self: i32]() -> X { return {.n = self}; }
}

impl X as Core.ImplicitAs(i32) {
  fn Convert[self: X]() -> i32 { return self.n; }
}

// TODO: fn Sink(T:! type, x: T);
// ... once we stop deducing `T` from the type of the second argument in this case.
fn Sink_i32(n: i32);
fn Sink_X(x: X);
fn Source(T:! type) -> T;

fn Test() {
  Sink_i32(Source(X));
  Sink_X(Source(i32));
}

// CHECK:STDOUT: --- implicit_as.carbon
// CHECK:STDOUT:
// CHECK:STDOUT: constants {
// CHECK:STDOUT:   %X: type = class_type @X [template]
// CHECK:STDOUT:   %Int32.type: type = fn_type @Int32 [template]
// CHECK:STDOUT:   %.1: type = tuple_type () [template]
// CHECK:STDOUT:   %Int32: %Int32.type = struct_value () [template]
// CHECK:STDOUT:   %.2: type = unbound_element_type %X, i32 [template]
// CHECK:STDOUT:   %.3: type = struct_type {.n: i32} [template]
// CHECK:STDOUT:   %.4: <witness> = complete_type_witness %.3 [template]
// CHECK:STDOUT:   %ImplicitAs.type: type = generic_interface_type @ImplicitAs [template]
// CHECK:STDOUT:   %ImplicitAs: %ImplicitAs.type = struct_value () [template]
// CHECK:STDOUT:   %Dest: type = bind_symbolic_name Dest 0 [symbolic]
// CHECK:STDOUT:   %.5: type = interface_type @ImplicitAs, @ImplicitAs(%Dest) [symbolic]
// CHECK:STDOUT:   %Self.1: @ImplicitAs.%.1 (%.5) = bind_symbolic_name Self 1 [symbolic]
// CHECK:STDOUT:   %Self.2: %.5 = bind_symbolic_name Self 1 [symbolic]
// CHECK:STDOUT:   %Convert.type.1: type = fn_type @Convert.1, @ImplicitAs(%Dest) [symbolic]
// CHECK:STDOUT:   %Convert.1: %Convert.type.1 = struct_value () [symbolic]
// CHECK:STDOUT:   %.6: type = assoc_entity_type %.5, %Convert.type.1 [symbolic]
// CHECK:STDOUT:   %.7: %.6 = assoc_entity element0, imports.%import_ref.6 [symbolic]
// CHECK:STDOUT:   %.8: type = interface_type @ImplicitAs, @ImplicitAs(%X) [template]
// CHECK:STDOUT:   %Convert.type.2: type = fn_type @Convert.2 [template]
// CHECK:STDOUT:   %Convert.2: %Convert.type.2 = struct_value () [template]
// CHECK:STDOUT:   %Convert.type.3: type = fn_type @Convert.1, @ImplicitAs(%X) [template]
// CHECK:STDOUT:   %Convert.3: %Convert.type.3 = struct_value () [template]
// CHECK:STDOUT:   %.9: type = assoc_entity_type %.8, %Convert.type.3 [template]
// CHECK:STDOUT:   %.10: %.9 = assoc_entity element0, imports.%import_ref.6 [template]
// CHECK:STDOUT:   %.11: <witness> = interface_witness (%Convert.2) [template]
// CHECK:STDOUT:   %.12: type = ptr_type %.3 [template]
// CHECK:STDOUT:   %.13: type = interface_type @ImplicitAs, @ImplicitAs(i32) [template]
// CHECK:STDOUT:   %Convert.type.4: type = fn_type @Convert.3 [template]
// CHECK:STDOUT:   %Convert.4: %Convert.type.4 = struct_value () [template]
// CHECK:STDOUT:   %Convert.type.5: type = fn_type @Convert.1, @ImplicitAs(i32) [template]
// CHECK:STDOUT:   %Convert.5: %Convert.type.5 = struct_value () [template]
// CHECK:STDOUT:   %.14: type = assoc_entity_type %.13, %Convert.type.5 [template]
// CHECK:STDOUT:   %.15: %.14 = assoc_entity element0, imports.%import_ref.6 [template]
// CHECK:STDOUT:   %.16: <witness> = interface_witness (%Convert.4) [template]
// CHECK:STDOUT:   %Sink_i32.type: type = fn_type @Sink_i32 [template]
// CHECK:STDOUT:   %Sink_i32: %Sink_i32.type = struct_value () [template]
// CHECK:STDOUT:   %Sink_X.type: type = fn_type @Sink_X [template]
// CHECK:STDOUT:   %Sink_X: %Sink_X.type = struct_value () [template]
// CHECK:STDOUT:   %T: type = bind_symbolic_name T 0 [symbolic]
// CHECK:STDOUT:   %Source.type: type = fn_type @Source [template]
// CHECK:STDOUT:   %Source: %Source.type = struct_value () [template]
// CHECK:STDOUT:   %Test.type: type = fn_type @Test [template]
// CHECK:STDOUT:   %Test: %Test.type = struct_value () [template]
// CHECK:STDOUT:   %.17: %.6 = assoc_entity element0, imports.%import_ref.7 [symbolic]
// CHECK:STDOUT: }
// CHECK:STDOUT:
// CHECK:STDOUT: imports {
// CHECK:STDOUT:   %Core: <namespace> = namespace file.%Core.import, [template] {
// CHECK:STDOUT:     .Int32 = %import_ref.1
// CHECK:STDOUT:     .ImplicitAs = %import_ref.2
// CHECK:STDOUT:     import Core//prelude
// CHECK:STDOUT:     import Core//prelude/operators
// CHECK:STDOUT:     import Core//prelude/types
// CHECK:STDOUT:     import Core//prelude/operators/arithmetic
// CHECK:STDOUT:     import Core//prelude/operators/as
// CHECK:STDOUT:     import Core//prelude/operators/bitwise
// CHECK:STDOUT:     import Core//prelude/operators/comparison
// CHECK:STDOUT:     import Core//prelude/types/bool
// CHECK:STDOUT:   }
// CHECK:STDOUT:   %import_ref.1: %Int32.type = import_ref Core//prelude/types, inst+4, loaded [template = constants.%Int32]
// CHECK:STDOUT:   %import_ref.2: %ImplicitAs.type = import_ref Core//prelude/operators/as, inst+37, loaded [template = constants.%ImplicitAs]
// CHECK:STDOUT:   %import_ref.3 = import_ref Core//prelude/operators/as, inst+42, unloaded
// CHECK:STDOUT:   %import_ref.4: @ImplicitAs.%.2 (%.6) = import_ref Core//prelude/operators/as, inst+59, loaded [symbolic = @ImplicitAs.%.3 (constants.%.17)]
// CHECK:STDOUT:   %import_ref.5: @ImplicitAs.%Convert.type (%Convert.type.1) = import_ref Core//prelude/operators/as, inst+52, loaded [symbolic = @ImplicitAs.%Convert (constants.%Convert.1)]
// CHECK:STDOUT:   %import_ref.6 = import_ref Core//prelude/operators/as, inst+52, unloaded
// CHECK:STDOUT:   %import_ref.7 = import_ref Core//prelude/operators/as, inst+52, unloaded
// CHECK:STDOUT: }
// CHECK:STDOUT:
// CHECK:STDOUT: file {
// CHECK:STDOUT:   package: <namespace> = namespace [template] {
// CHECK:STDOUT:     .Core = imports.%Core
// CHECK:STDOUT:     .X = %X.decl
// CHECK:STDOUT:     .Sink_i32 = %Sink_i32.decl
// CHECK:STDOUT:     .Sink_X = %Sink_X.decl
// CHECK:STDOUT:     .Source = %Source.decl
// CHECK:STDOUT:     .Test = %Test.decl
// CHECK:STDOUT:   }
// CHECK:STDOUT:   %Core.import = import Core
// CHECK:STDOUT:   %X.decl: type = class_decl @X [template = constants.%X] {}
// CHECK:STDOUT:   impl_decl @impl.1 {
<<<<<<< HEAD
// CHECK:STDOUT:     %int.make_type_32: init type = call constants.%Int32() [template = i32]
// CHECK:STDOUT:     %.loc15_6.1: type = value_of_initializer %int.make_type_32 [template = i32]
// CHECK:STDOUT:     %.loc15_6.2: type = converted %int.make_type_32, %.loc15_6.1 [template = i32]
// CHECK:STDOUT:     %Core.ref: <namespace> = name_ref Core, imports.%Core [template = imports.%Core]
// CHECK:STDOUT:     %ImplicitAs.ref: %ImplicitAs.type = name_ref ImplicitAs, imports.%import_ref.2 [template = constants.%ImplicitAs]
// CHECK:STDOUT:     %X.ref: type = name_ref X, file.%X.decl [template = constants.%X]
// CHECK:STDOUT:     %.loc15_28: type = interface_type @ImplicitAs, @ImplicitAs(constants.%X) [template = constants.%.7]
// CHECK:STDOUT:   }
// CHECK:STDOUT:   impl_decl @impl.2 {
// CHECK:STDOUT:     %X.ref: type = name_ref X, file.%X.decl [template = constants.%X]
// CHECK:STDOUT:     %Core.ref: <namespace> = name_ref Core, imports.%Core [template = imports.%Core]
// CHECK:STDOUT:     %ImplicitAs.ref: %ImplicitAs.type = name_ref ImplicitAs, imports.%import_ref.2 [template = constants.%ImplicitAs]
// CHECK:STDOUT:     %int.make_type_32: init type = call constants.%Int32() [template = i32]
// CHECK:STDOUT:     %.loc19_26.1: type = value_of_initializer %int.make_type_32 [template = i32]
// CHECK:STDOUT:     %.loc19_26.2: type = converted %int.make_type_32, %.loc19_26.1 [template = i32]
// CHECK:STDOUT:     %.loc19_26.3: type = interface_type @ImplicitAs, @ImplicitAs(i32) [template = constants.%.12]
=======
// CHECK:STDOUT:     %int.make_type_32.loc15: init type = call constants.%Int32() [template = i32]
// CHECK:STDOUT:     %.loc15_6.1: type = value_of_initializer %int.make_type_32.loc15 [template = i32]
// CHECK:STDOUT:     %.loc15_6.2: type = converted %int.make_type_32.loc15, %.loc15_6.1 [template = i32]
// CHECK:STDOUT:     %Core.ref.loc15: <namespace> = name_ref Core, imports.%Core [template = imports.%Core]
// CHECK:STDOUT:     %ImplicitAs.ref.loc15: %ImplicitAs.type = name_ref ImplicitAs, imports.%import_ref.2 [template = constants.%ImplicitAs]
// CHECK:STDOUT:     %X.ref.loc15: type = name_ref X, %X.decl [template = constants.%X]
// CHECK:STDOUT:     %.loc15_28: type = interface_type @ImplicitAs, @ImplicitAs(constants.%X) [template = constants.%.8]
// CHECK:STDOUT:   }
// CHECK:STDOUT:   impl_decl @impl.2 {
// CHECK:STDOUT:     %X.ref.loc19: type = name_ref X, %X.decl [template = constants.%X]
// CHECK:STDOUT:     %Core.ref.loc19: <namespace> = name_ref Core, imports.%Core [template = imports.%Core]
// CHECK:STDOUT:     %ImplicitAs.ref.loc19: %ImplicitAs.type = name_ref ImplicitAs, imports.%import_ref.2 [template = constants.%ImplicitAs]
// CHECK:STDOUT:     %int.make_type_32.loc19: init type = call constants.%Int32() [template = i32]
// CHECK:STDOUT:     %.loc19_26.1: type = value_of_initializer %int.make_type_32.loc19 [template = i32]
// CHECK:STDOUT:     %.loc19_26.2: type = converted %int.make_type_32.loc19, %.loc19_26.1 [template = i32]
// CHECK:STDOUT:     %.loc19_26.3: type = interface_type @ImplicitAs, @ImplicitAs(i32) [template = constants.%.13]
>>>>>>> 9b0519d2
// CHECK:STDOUT:   }
// CHECK:STDOUT:   %Sink_i32.decl: %Sink_i32.type = fn_decl @Sink_i32 [template = constants.%Sink_i32] {
// CHECK:STDOUT:     %int.make_type_32: init type = call constants.%Int32() [template = i32]
// CHECK:STDOUT:     %.loc25_16.1: type = value_of_initializer %int.make_type_32 [template = i32]
// CHECK:STDOUT:     %.loc25_16.2: type = converted %int.make_type_32, %.loc25_16.1 [template = i32]
// CHECK:STDOUT:     %n.param: i32 = param n, runtime_param0
// CHECK:STDOUT:     %n: i32 = bind_name n, %n.param
// CHECK:STDOUT:   }
// CHECK:STDOUT:   %Sink_X.decl: %Sink_X.type = fn_decl @Sink_X [template = constants.%Sink_X] {
// CHECK:STDOUT:     %X.ref: type = name_ref X, file.%X.decl [template = constants.%X]
// CHECK:STDOUT:     %x.param: %X = param x, runtime_param0
// CHECK:STDOUT:     %x: %X = bind_name x, %x.param
// CHECK:STDOUT:   }
// CHECK:STDOUT:   %Source.decl: %Source.type = fn_decl @Source [template = constants.%Source] {
// CHECK:STDOUT:     %T.param: type = param T, runtime_param<invalid>
// CHECK:STDOUT:     %T.loc27: type = bind_symbolic_name T 0, %T.param [symbolic = %T.1 (constants.%T)]
// CHECK:STDOUT:     %T.ref: type = name_ref T, %T.loc27 [symbolic = %T.1 (constants.%T)]
// CHECK:STDOUT:     %return: ref @Source.%T.1 (%T) = var <return slot>
// CHECK:STDOUT:   }
// CHECK:STDOUT:   %Test.decl: %Test.type = fn_decl @Test [template = constants.%Test] {}
// CHECK:STDOUT: }
// CHECK:STDOUT:
// CHECK:STDOUT: generic interface @ImplicitAs(constants.%Dest: type) {
// CHECK:STDOUT:   %Dest: type = bind_symbolic_name Dest 0 [symbolic = %Dest (constants.%Dest)]
// CHECK:STDOUT:
// CHECK:STDOUT: !definition:
// CHECK:STDOUT:   %.1: type = interface_type @ImplicitAs, @ImplicitAs(%Dest) [symbolic = %.1 (constants.%.5)]
// CHECK:STDOUT:   %Self: %.5 = bind_symbolic_name Self 1 [symbolic = %Self (constants.%Self.2)]
// CHECK:STDOUT:   %Convert.type: type = fn_type @Convert.1, @ImplicitAs(%Dest) [symbolic = %Convert.type (constants.%Convert.type.1)]
// CHECK:STDOUT:   %Convert: @ImplicitAs.%Convert.type (%Convert.type.1) = struct_value () [symbolic = %Convert (constants.%Convert.1)]
// CHECK:STDOUT:   %.2: type = assoc_entity_type @ImplicitAs.%.1 (%.5), @ImplicitAs.%Convert.type (%Convert.type.1) [symbolic = %.2 (constants.%.6)]
// CHECK:STDOUT:   %.3: @ImplicitAs.%.2 (%.6) = assoc_entity element0, imports.%import_ref.6 [symbolic = %.3 (constants.%.7)]
// CHECK:STDOUT:
// CHECK:STDOUT:   interface {
// CHECK:STDOUT:   !members:
// CHECK:STDOUT:     .Self = imports.%import_ref.3
// CHECK:STDOUT:     .Convert = imports.%import_ref.4
// CHECK:STDOUT:     witness = (imports.%import_ref.5)
// CHECK:STDOUT:   }
// CHECK:STDOUT: }
// CHECK:STDOUT:
// CHECK:STDOUT: impl @impl.1: i32 as %.8 {
// CHECK:STDOUT:   %Convert.decl: %Convert.type.2 = fn_decl @Convert.2 [template = constants.%Convert.2] {
// CHECK:STDOUT:     %int.make_type_32: init type = call constants.%Int32() [template = i32]
// CHECK:STDOUT:     %.loc16_20.1: type = value_of_initializer %int.make_type_32 [template = i32]
// CHECK:STDOUT:     %.loc16_20.2: type = converted %int.make_type_32, %.loc16_20.1 [template = i32]
// CHECK:STDOUT:     %self.param: i32 = param self, runtime_param0
// CHECK:STDOUT:     %self: i32 = bind_name self, %self.param
// CHECK:STDOUT:     %X.ref: type = name_ref X, file.%X.decl [template = constants.%X]
// CHECK:STDOUT:     %return: ref %X = var <return slot>
// CHECK:STDOUT:   }
<<<<<<< HEAD
// CHECK:STDOUT:   %.loc15_32: <witness> = interface_witness (%Convert.decl) [template = constants.%.10]
=======
// CHECK:STDOUT:   %.loc15: <witness> = interface_witness (%Convert.decl) [template = constants.%.11]
>>>>>>> 9b0519d2
// CHECK:STDOUT:
// CHECK:STDOUT: !members:
// CHECK:STDOUT:   .Convert = %Convert.decl
// CHECK:STDOUT:   witness = %.loc15_32
// CHECK:STDOUT: }
// CHECK:STDOUT:
// CHECK:STDOUT: impl @impl.2: %X as %.13 {
// CHECK:STDOUT:   %Convert.decl: %Convert.type.4 = fn_decl @Convert.3 [template = constants.%Convert.4] {
// CHECK:STDOUT:     %X.ref: type = name_ref X, file.%X.decl [template = constants.%X]
// CHECK:STDOUT:     %self.param: %X = param self, runtime_param0
// CHECK:STDOUT:     %self: %X = bind_name self, %self.param
// CHECK:STDOUT:     %int.make_type_32: init type = call constants.%Int32() [template = i32]
// CHECK:STDOUT:     %.loc20_28.1: type = value_of_initializer %int.make_type_32 [template = i32]
// CHECK:STDOUT:     %.loc20_28.2: type = converted %int.make_type_32, %.loc20_28.1 [template = i32]
// CHECK:STDOUT:     %return: ref i32 = var <return slot>
// CHECK:STDOUT:   }
<<<<<<< HEAD
// CHECK:STDOUT:   %.loc19_32: <witness> = interface_witness (%Convert.decl) [template = constants.%.15]
=======
// CHECK:STDOUT:   %.loc19: <witness> = interface_witness (%Convert.decl) [template = constants.%.16]
>>>>>>> 9b0519d2
// CHECK:STDOUT:
// CHECK:STDOUT: !members:
// CHECK:STDOUT:   .Convert = %Convert.decl
// CHECK:STDOUT:   witness = %.loc19_32
// CHECK:STDOUT: }
// CHECK:STDOUT:
// CHECK:STDOUT: class @X {
// CHECK:STDOUT:   %int.make_type_32: init type = call constants.%Int32() [template = i32]
// CHECK:STDOUT:   %.loc12_10.1: type = value_of_initializer %int.make_type_32 [template = i32]
// CHECK:STDOUT:   %.loc12_10.2: type = converted %int.make_type_32, %.loc12_10.1 [template = i32]
// CHECK:STDOUT:   %.loc12_8: %.2 = field_decl n, element0 [template]
// CHECK:STDOUT:   %.loc13: <witness> = complete_type_witness %.3 [template = constants.%.4]
// CHECK:STDOUT:
// CHECK:STDOUT: !members:
// CHECK:STDOUT:   .Self = constants.%X
// CHECK:STDOUT:   .n = %.loc12_8
// CHECK:STDOUT: }
// CHECK:STDOUT:
// CHECK:STDOUT: fn @Int32() -> type = "int.make_type_32";
// CHECK:STDOUT:
// CHECK:STDOUT: generic fn @Convert.1(constants.%Dest: type, constants.%Self.1: @ImplicitAs.%.1 (%.5)) {
// CHECK:STDOUT:   %Dest: type = bind_symbolic_name Dest 0 [symbolic = %Dest (constants.%Dest)]
// CHECK:STDOUT:   %.1: type = interface_type @ImplicitAs, @ImplicitAs(%Dest) [symbolic = %.1 (constants.%.5)]
// CHECK:STDOUT:   %Self: %.5 = bind_symbolic_name Self 1 [symbolic = %Self (constants.%Self.2)]
// CHECK:STDOUT:
// CHECK:STDOUT:   fn[%self: @Convert.1.%Self (%Self.2)]() -> @Convert.1.%Dest (%Dest);
// CHECK:STDOUT: }
// CHECK:STDOUT:
// CHECK:STDOUT: fn @Convert.2[%self: i32]() -> %return: %X {
// CHECK:STDOUT: !entry:
// CHECK:STDOUT:   %self.ref: i32 = name_ref self, %self
// CHECK:STDOUT:   %.loc16_51.1: %.3 = struct_literal (%self.ref)
// CHECK:STDOUT:   %.loc16_51.2: ref i32 = class_element_access %return, element0
// CHECK:STDOUT:   %.loc16_51.3: init i32 = initialize_from %self.ref to %.loc16_51.2
// CHECK:STDOUT:   %.loc16_51.4: init %X = class_init (%.loc16_51.3), %return
// CHECK:STDOUT:   %.loc16_52: init %X = converted %.loc16_51.1, %.loc16_51.4
// CHECK:STDOUT:   return %.loc16_52 to %return
// CHECK:STDOUT: }
// CHECK:STDOUT:
// CHECK:STDOUT: fn @Convert.3[%self: %X]() -> i32 {
// CHECK:STDOUT: !entry:
// CHECK:STDOUT:   %self.ref: %X = name_ref self, %self
// CHECK:STDOUT:   %n.ref: %.2 = name_ref n, @X.%.loc12_8 [template = @X.%.loc12_8]
// CHECK:STDOUT:   %.loc20_45.1: ref i32 = class_element_access %self.ref, element0
// CHECK:STDOUT:   %.loc20_45.2: i32 = bind_value %.loc20_45.1
// CHECK:STDOUT:   return %.loc20_45.2
// CHECK:STDOUT: }
// CHECK:STDOUT:
// CHECK:STDOUT: fn @Sink_i32(%n: i32);
// CHECK:STDOUT:
// CHECK:STDOUT: fn @Sink_X(%x: %X);
// CHECK:STDOUT:
// CHECK:STDOUT: generic fn @Source(%T.loc27: type) {
// CHECK:STDOUT:   %T.1: type = bind_symbolic_name T 0 [symbolic = %T.1 (constants.%T)]
// CHECK:STDOUT:
// CHECK:STDOUT:   fn(%T.loc27: type) -> @Source.%T.1 (%T);
// CHECK:STDOUT: }
// CHECK:STDOUT:
// CHECK:STDOUT: fn @Test() {
// CHECK:STDOUT: !entry:
// CHECK:STDOUT:   %Sink_i32.ref: %Sink_i32.type = name_ref Sink_i32, file.%Sink_i32.decl [template = constants.%Sink_i32]
// CHECK:STDOUT:   %Source.ref.loc30: %Source.type = name_ref Source, file.%Source.decl [template = constants.%Source]
// CHECK:STDOUT:   %X.ref: type = name_ref X, file.%X.decl [template = constants.%X]
// CHECK:STDOUT:   %.loc30_18.1: ref %X = temporary_storage
// CHECK:STDOUT:   %Source.call.loc30: init %X = call %Source.ref.loc30() to %.loc30_18.1
// CHECK:STDOUT:   %.loc30_11.1: type = interface_type @ImplicitAs, @ImplicitAs(i32) [template = constants.%.13]
// CHECK:STDOUT:   %.loc30_11.2: %.14 = specific_constant imports.%import_ref.4, @ImplicitAs(i32) [template = constants.%.15]
// CHECK:STDOUT:   %Convert.ref.loc30: %.14 = name_ref Convert, %.loc30_11.2 [template = constants.%.15]
// CHECK:STDOUT:   %.loc30_18.2: ref %X = temporary %.loc30_18.1, %Source.call.loc30
// CHECK:STDOUT:   %.loc30_11.3: %Convert.type.5 = interface_witness_access @impl.2.%.loc19_32, element0 [template = constants.%Convert.4]
// CHECK:STDOUT:   %.loc30_11.4: <bound method> = bound_method %.loc30_18.2, %.loc30_11.3
// CHECK:STDOUT:   %.loc30_18.3: %X = bind_value %.loc30_18.2
// CHECK:STDOUT:   %Convert.call.loc30: init i32 = call %.loc30_11.4(%.loc30_18.3)
// CHECK:STDOUT:   %.loc30_11.5: init i32 = converted %Source.call.loc30, %Convert.call.loc30
// CHECK:STDOUT:   %.loc30_11.6: ref i32 = temporary_storage
// CHECK:STDOUT:   %.loc30_11.7: ref i32 = temporary %.loc30_11.6, %.loc30_11.5
// CHECK:STDOUT:   %.loc30_11.8: %X = bind_value %.loc30_11.7
// CHECK:STDOUT:   %Sink_i32.call: init %.1 = call %Sink_i32.ref(%.loc30_11.8)
// CHECK:STDOUT:   %Sink_X.ref: %Sink_X.type = name_ref Sink_X, file.%Sink_X.decl [template = constants.%Sink_X]
// CHECK:STDOUT:   %Source.ref.loc31: %Source.type = name_ref Source, file.%Source.decl [template = constants.%Source]
// CHECK:STDOUT:   %int.make_type_32: init type = call constants.%Int32() [template = i32]
// CHECK:STDOUT:   %.loc31_16.1: type = value_of_initializer %int.make_type_32 [template = i32]
// CHECK:STDOUT:   %.loc31_16.2: type = converted %int.make_type_32, %.loc31_16.1 [template = i32]
// CHECK:STDOUT:   %Source.call.loc31: init i32 = call %Source.ref.loc31()
// CHECK:STDOUT:   %.loc31_9.1: type = interface_type @ImplicitAs, @ImplicitAs(constants.%X) [template = constants.%.8]
// CHECK:STDOUT:   %.loc31_9.2: %.9 = specific_constant imports.%import_ref.4, @ImplicitAs(constants.%X) [template = constants.%.10]
// CHECK:STDOUT:   %Convert.ref.loc31: %.9 = name_ref Convert, %.loc31_9.2 [template = constants.%.10]
// CHECK:STDOUT:   %.loc31_16.3: ref i32 = temporary_storage
// CHECK:STDOUT:   %.loc31_16.4: ref i32 = temporary %.loc31_16.3, %Source.call.loc31
// CHECK:STDOUT:   %.loc31_9.3: %Convert.type.3 = interface_witness_access @impl.1.%.loc15_32, element0 [template = constants.%Convert.2]
// CHECK:STDOUT:   %.loc31_9.4: <bound method> = bound_method %.loc31_16.4, %.loc31_9.3
// CHECK:STDOUT:   %.loc31_9.5: ref %X = temporary_storage
// CHECK:STDOUT:   %.loc31_16.5: i32 = bind_value %.loc31_16.4
// CHECK:STDOUT:   %Convert.call.loc31: init %X = call %.loc31_9.4(%.loc31_16.5) to %.loc31_9.5
// CHECK:STDOUT:   %.loc31_9.6: init %X = converted %Source.call.loc31, %Convert.call.loc31
// CHECK:STDOUT:   %.loc31_9.7: ref %X = temporary %.loc31_9.5, %.loc31_9.6
// CHECK:STDOUT:   %.loc31_9.8: i32 = bind_value %.loc31_9.7
// CHECK:STDOUT:   %Sink_X.call: init %.1 = call %Sink_X.ref(%.loc31_9.8)
// CHECK:STDOUT:   return
// CHECK:STDOUT: }
// CHECK:STDOUT:
// CHECK:STDOUT: specific @ImplicitAs(constants.%Dest) {
// CHECK:STDOUT:   %Dest => constants.%Dest
// CHECK:STDOUT: }
// CHECK:STDOUT:
// CHECK:STDOUT: specific @ImplicitAs(@ImplicitAs.%Dest) {
// CHECK:STDOUT:   %Dest => constants.%Dest
// CHECK:STDOUT: }
// CHECK:STDOUT:
// CHECK:STDOUT: specific @ImplicitAs(@Convert.1.%Dest) {
// CHECK:STDOUT:   %Dest => constants.%Dest
// CHECK:STDOUT: }
// CHECK:STDOUT:
// CHECK:STDOUT: specific @Convert.1(constants.%Dest, constants.%Self.1) {
// CHECK:STDOUT:   %Dest => constants.%Dest
// CHECK:STDOUT:   %.1 => constants.%.5
// CHECK:STDOUT:   %Self => constants.%Self.1
// CHECK:STDOUT: }
// CHECK:STDOUT:
// CHECK:STDOUT: specific @ImplicitAs(constants.%X) {
// CHECK:STDOUT:   %Dest => constants.%X
// CHECK:STDOUT:
// CHECK:STDOUT: !definition:
// CHECK:STDOUT:   %.1 => constants.%.8
// CHECK:STDOUT:   %Self => constants.%Self.2
// CHECK:STDOUT:   %Convert.type => constants.%Convert.type.3
// CHECK:STDOUT:   %Convert => constants.%Convert.3
// CHECK:STDOUT:   %.2 => constants.%.9
// CHECK:STDOUT:   %.3 => constants.%.10
// CHECK:STDOUT: }
// CHECK:STDOUT:
// CHECK:STDOUT: specific @Convert.1(constants.%X, i32) {
// CHECK:STDOUT:   %Dest => constants.%X
// CHECK:STDOUT:   %.1 => constants.%.8
// CHECK:STDOUT:   %Self => i32
// CHECK:STDOUT: }
// CHECK:STDOUT:
// CHECK:STDOUT: specific @ImplicitAs(i32) {
// CHECK:STDOUT:   %Dest => i32
// CHECK:STDOUT:
// CHECK:STDOUT: !definition:
// CHECK:STDOUT:   %.1 => constants.%.13
// CHECK:STDOUT:   %Self => constants.%Self.2
// CHECK:STDOUT:   %Convert.type => constants.%Convert.type.5
// CHECK:STDOUT:   %Convert => constants.%Convert.5
// CHECK:STDOUT:   %.2 => constants.%.14
// CHECK:STDOUT:   %.3 => constants.%.15
// CHECK:STDOUT: }
// CHECK:STDOUT:
// CHECK:STDOUT: specific @Convert.1(i32, constants.%X) {
// CHECK:STDOUT:   %Dest => i32
// CHECK:STDOUT:   %.1 => constants.%.13
// CHECK:STDOUT:   %Self => constants.%X
// CHECK:STDOUT: }
// CHECK:STDOUT:
// CHECK:STDOUT: specific @Source(constants.%T) {
// CHECK:STDOUT:   %T.1 => constants.%T
// CHECK:STDOUT: }
// CHECK:STDOUT:
// CHECK:STDOUT: specific @Source(constants.%X) {
// CHECK:STDOUT:   %T.1 => constants.%X
// CHECK:STDOUT: }
// CHECK:STDOUT:
// CHECK:STDOUT: specific @Source(i32) {
// CHECK:STDOUT:   %T.1 => i32
// CHECK:STDOUT: }
// CHECK:STDOUT:<|MERGE_RESOLUTION|>--- conflicted
+++ resolved
@@ -114,14 +114,13 @@
 // CHECK:STDOUT:   %Core.import = import Core
 // CHECK:STDOUT:   %X.decl: type = class_decl @X [template = constants.%X] {}
 // CHECK:STDOUT:   impl_decl @impl.1 {
-<<<<<<< HEAD
 // CHECK:STDOUT:     %int.make_type_32: init type = call constants.%Int32() [template = i32]
 // CHECK:STDOUT:     %.loc15_6.1: type = value_of_initializer %int.make_type_32 [template = i32]
 // CHECK:STDOUT:     %.loc15_6.2: type = converted %int.make_type_32, %.loc15_6.1 [template = i32]
 // CHECK:STDOUT:     %Core.ref: <namespace> = name_ref Core, imports.%Core [template = imports.%Core]
 // CHECK:STDOUT:     %ImplicitAs.ref: %ImplicitAs.type = name_ref ImplicitAs, imports.%import_ref.2 [template = constants.%ImplicitAs]
 // CHECK:STDOUT:     %X.ref: type = name_ref X, file.%X.decl [template = constants.%X]
-// CHECK:STDOUT:     %.loc15_28: type = interface_type @ImplicitAs, @ImplicitAs(constants.%X) [template = constants.%.7]
+// CHECK:STDOUT:     %.loc15_28: type = interface_type @ImplicitAs, @ImplicitAs(constants.%X) [template = constants.%.8]
 // CHECK:STDOUT:   }
 // CHECK:STDOUT:   impl_decl @impl.2 {
 // CHECK:STDOUT:     %X.ref: type = name_ref X, file.%X.decl [template = constants.%X]
@@ -130,25 +129,7 @@
 // CHECK:STDOUT:     %int.make_type_32: init type = call constants.%Int32() [template = i32]
 // CHECK:STDOUT:     %.loc19_26.1: type = value_of_initializer %int.make_type_32 [template = i32]
 // CHECK:STDOUT:     %.loc19_26.2: type = converted %int.make_type_32, %.loc19_26.1 [template = i32]
-// CHECK:STDOUT:     %.loc19_26.3: type = interface_type @ImplicitAs, @ImplicitAs(i32) [template = constants.%.12]
-=======
-// CHECK:STDOUT:     %int.make_type_32.loc15: init type = call constants.%Int32() [template = i32]
-// CHECK:STDOUT:     %.loc15_6.1: type = value_of_initializer %int.make_type_32.loc15 [template = i32]
-// CHECK:STDOUT:     %.loc15_6.2: type = converted %int.make_type_32.loc15, %.loc15_6.1 [template = i32]
-// CHECK:STDOUT:     %Core.ref.loc15: <namespace> = name_ref Core, imports.%Core [template = imports.%Core]
-// CHECK:STDOUT:     %ImplicitAs.ref.loc15: %ImplicitAs.type = name_ref ImplicitAs, imports.%import_ref.2 [template = constants.%ImplicitAs]
-// CHECK:STDOUT:     %X.ref.loc15: type = name_ref X, %X.decl [template = constants.%X]
-// CHECK:STDOUT:     %.loc15_28: type = interface_type @ImplicitAs, @ImplicitAs(constants.%X) [template = constants.%.8]
-// CHECK:STDOUT:   }
-// CHECK:STDOUT:   impl_decl @impl.2 {
-// CHECK:STDOUT:     %X.ref.loc19: type = name_ref X, %X.decl [template = constants.%X]
-// CHECK:STDOUT:     %Core.ref.loc19: <namespace> = name_ref Core, imports.%Core [template = imports.%Core]
-// CHECK:STDOUT:     %ImplicitAs.ref.loc19: %ImplicitAs.type = name_ref ImplicitAs, imports.%import_ref.2 [template = constants.%ImplicitAs]
-// CHECK:STDOUT:     %int.make_type_32.loc19: init type = call constants.%Int32() [template = i32]
-// CHECK:STDOUT:     %.loc19_26.1: type = value_of_initializer %int.make_type_32.loc19 [template = i32]
-// CHECK:STDOUT:     %.loc19_26.2: type = converted %int.make_type_32.loc19, %.loc19_26.1 [template = i32]
 // CHECK:STDOUT:     %.loc19_26.3: type = interface_type @ImplicitAs, @ImplicitAs(i32) [template = constants.%.13]
->>>>>>> 9b0519d2
 // CHECK:STDOUT:   }
 // CHECK:STDOUT:   %Sink_i32.decl: %Sink_i32.type = fn_decl @Sink_i32 [template = constants.%Sink_i32] {
 // CHECK:STDOUT:     %int.make_type_32: init type = call constants.%Int32() [template = i32]
@@ -200,11 +181,7 @@
 // CHECK:STDOUT:     %X.ref: type = name_ref X, file.%X.decl [template = constants.%X]
 // CHECK:STDOUT:     %return: ref %X = var <return slot>
 // CHECK:STDOUT:   }
-<<<<<<< HEAD
-// CHECK:STDOUT:   %.loc15_32: <witness> = interface_witness (%Convert.decl) [template = constants.%.10]
-=======
-// CHECK:STDOUT:   %.loc15: <witness> = interface_witness (%Convert.decl) [template = constants.%.11]
->>>>>>> 9b0519d2
+// CHECK:STDOUT:   %.loc15_32: <witness> = interface_witness (%Convert.decl) [template = constants.%.11]
 // CHECK:STDOUT:
 // CHECK:STDOUT: !members:
 // CHECK:STDOUT:   .Convert = %Convert.decl
@@ -221,11 +198,7 @@
 // CHECK:STDOUT:     %.loc20_28.2: type = converted %int.make_type_32, %.loc20_28.1 [template = i32]
 // CHECK:STDOUT:     %return: ref i32 = var <return slot>
 // CHECK:STDOUT:   }
-<<<<<<< HEAD
-// CHECK:STDOUT:   %.loc19_32: <witness> = interface_witness (%Convert.decl) [template = constants.%.15]
-=======
-// CHECK:STDOUT:   %.loc19: <witness> = interface_witness (%Convert.decl) [template = constants.%.16]
->>>>>>> 9b0519d2
+// CHECK:STDOUT:   %.loc19_32: <witness> = interface_witness (%Convert.decl) [template = constants.%.16]
 // CHECK:STDOUT:
 // CHECK:STDOUT: !members:
 // CHECK:STDOUT:   .Convert = %Convert.decl
