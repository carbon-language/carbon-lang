// Part of the Carbon Language project, under the Apache License v2.0 with LLVM
// Exceptions. See /LICENSE for license information.
// SPDX-License-Identifier: Apache-2.0 WITH LLVM-exception
//
// AUTOUPDATE
// TIP: To test this file alone, run:
// TIP:   bazel test //toolchain/testing:file_test --test_arg=--file_tests=toolchain/check/testdata/operators/overloaded/implicit_as.carbon
// TIP: To dump output, run:
// TIP:   bazel run //toolchain/testing:file_test -- --dump_output --file_tests=toolchain/check/testdata/operators/overloaded/implicit_as.carbon

class X {
  var n: i32;
}

impl i32 as Core.ImplicitAs(X) {
  fn Convert[self: i32]() -> X { return {.n = self}; }
}

impl X as Core.ImplicitAs(i32) {
  fn Convert[self: X]() -> i32 { return self.n; }
}

// TODO: fn Sink(T:! type, x: T);
// ... once we stop deducing `T` from the type of the second argument in this case.
fn Sink_i32(n: i32);
fn Sink_X(x: X);
fn Source(T:! type) -> T;

fn Test() {
  Sink_i32(Source(X));
  Sink_X(Source(i32));
}

// CHECK:STDOUT: --- implicit_as.carbon
// CHECK:STDOUT:
// CHECK:STDOUT: constants {
// CHECK:STDOUT:   %X: type = class_type @X [template]
// CHECK:STDOUT:   %Int32.type: type = fn_type @Int32 [template]
// CHECK:STDOUT:   %.1: type = tuple_type () [template]
// CHECK:STDOUT:   %Int32: %Int32.type = struct_value () [template]
// CHECK:STDOUT:   %.2: type = unbound_element_type %X, i32 [template]
// CHECK:STDOUT:   %.3: type = struct_type {.n: i32} [template]
// CHECK:STDOUT:   %.4: <witness> = complete_type_witness %.3 [template]
// CHECK:STDOUT:   %ImplicitAs.type.1: type = generic_interface_type @ImplicitAs [template]
// CHECK:STDOUT:   %ImplicitAs: %ImplicitAs.type.1 = struct_value () [template]
// CHECK:STDOUT:   %Dest: type = bind_symbolic_name Dest, 0 [symbolic]
<<<<<<< HEAD
// CHECK:STDOUT:   %.5: type = interface_type @ImplicitAs, @ImplicitAs(%Dest) [symbolic]
// CHECK:STDOUT:   %Self.1: @ImplicitAs.%.1 (%.5) = bind_symbolic_name Self, 1 [symbolic]
// CHECK:STDOUT:   %Dest.patt: type = symbolic_binding_pattern Dest, 0 [symbolic]
// CHECK:STDOUT:   %Self.2: %.5 = bind_symbolic_name Self, 1 [symbolic]
=======
// CHECK:STDOUT:   %ImplicitAs.type.2: type = interface_type @ImplicitAs, @ImplicitAs(%Dest) [symbolic]
// CHECK:STDOUT:   %Self.1: @ImplicitAs.%ImplicitAs.type (%ImplicitAs.type.2) = bind_symbolic_name Self, 1 [symbolic]
// CHECK:STDOUT:   %Self.2: %ImplicitAs.type.2 = bind_symbolic_name Self, 1 [symbolic]
>>>>>>> b2746222
// CHECK:STDOUT:   %Convert.type.1: type = fn_type @Convert.1, @ImplicitAs(%Dest) [symbolic]
// CHECK:STDOUT:   %Convert.1: %Convert.type.1 = struct_value () [symbolic]
// CHECK:STDOUT:   %.5: type = assoc_entity_type %ImplicitAs.type.2, %Convert.type.1 [symbolic]
// CHECK:STDOUT:   %.6: %.5 = assoc_entity element0, imports.%import_ref.6 [symbolic]
// CHECK:STDOUT:   %ImplicitAs.type.3: type = interface_type @ImplicitAs, @ImplicitAs(%X) [template]
// CHECK:STDOUT:   %Convert.type.2: type = fn_type @Convert.2 [template]
// CHECK:STDOUT:   %Convert.2: %Convert.type.2 = struct_value () [template]
// CHECK:STDOUT:   %Convert.type.3: type = fn_type @Convert.1, @ImplicitAs(%X) [template]
// CHECK:STDOUT:   %Convert.3: %Convert.type.3 = struct_value () [template]
// CHECK:STDOUT:   %.7: type = assoc_entity_type %ImplicitAs.type.3, %Convert.type.3 [template]
// CHECK:STDOUT:   %.8: %.7 = assoc_entity element0, imports.%import_ref.6 [template]
// CHECK:STDOUT:   %.9: <witness> = interface_witness (%Convert.2) [template]
// CHECK:STDOUT:   %.10: type = ptr_type %.3 [template]
// CHECK:STDOUT:   %ImplicitAs.type.4: type = interface_type @ImplicitAs, @ImplicitAs(i32) [template]
// CHECK:STDOUT:   %Convert.type.4: type = fn_type @Convert.3 [template]
// CHECK:STDOUT:   %Convert.4: %Convert.type.4 = struct_value () [template]
// CHECK:STDOUT:   %Convert.type.5: type = fn_type @Convert.1, @ImplicitAs(i32) [template]
// CHECK:STDOUT:   %Convert.5: %Convert.type.5 = struct_value () [template]
// CHECK:STDOUT:   %.11: type = assoc_entity_type %ImplicitAs.type.4, %Convert.type.5 [template]
// CHECK:STDOUT:   %.12: %.11 = assoc_entity element0, imports.%import_ref.6 [template]
// CHECK:STDOUT:   %.13: <witness> = interface_witness (%Convert.4) [template]
// CHECK:STDOUT:   %Sink_i32.type: type = fn_type @Sink_i32 [template]
// CHECK:STDOUT:   %Sink_i32: %Sink_i32.type = struct_value () [template]
// CHECK:STDOUT:   %Sink_X.type: type = fn_type @Sink_X [template]
// CHECK:STDOUT:   %Sink_X: %Sink_X.type = struct_value () [template]
// CHECK:STDOUT:   %T: type = bind_symbolic_name T, 0 [symbolic]
// CHECK:STDOUT:   %T.patt: type = symbolic_binding_pattern T, 0 [symbolic]
// CHECK:STDOUT:   %Source.type: type = fn_type @Source [template]
// CHECK:STDOUT:   %Source: %Source.type = struct_value () [template]
// CHECK:STDOUT:   %Test.type: type = fn_type @Test [template]
// CHECK:STDOUT:   %Test: %Test.type = struct_value () [template]
// CHECK:STDOUT:   %.14: %.5 = assoc_entity element0, imports.%import_ref.7 [symbolic]
// CHECK:STDOUT: }
// CHECK:STDOUT:
// CHECK:STDOUT: imports {
// CHECK:STDOUT:   %Core: <namespace> = namespace file.%Core.import, [template] {
// CHECK:STDOUT:     .Int32 = %import_ref.1
// CHECK:STDOUT:     .ImplicitAs = %import_ref.2
// CHECK:STDOUT:     import Core//prelude
// CHECK:STDOUT:     import Core//prelude/operators
// CHECK:STDOUT:     import Core//prelude/types
// CHECK:STDOUT:     import Core//prelude/operators/arithmetic
// CHECK:STDOUT:     import Core//prelude/operators/as
// CHECK:STDOUT:     import Core//prelude/operators/bitwise
// CHECK:STDOUT:     import Core//prelude/operators/comparison
// CHECK:STDOUT:     import Core//prelude/types/bool
// CHECK:STDOUT:   }
// CHECK:STDOUT:   %import_ref.1: %Int32.type = import_ref Core//prelude/types, inst+4, loaded [template = constants.%Int32]
<<<<<<< HEAD
// CHECK:STDOUT:   %import_ref.2: %ImplicitAs.type = import_ref Core//prelude/operators/as, inst+46, loaded [template = constants.%ImplicitAs]
// CHECK:STDOUT:   %import_ref.3 = import_ref Core//prelude/operators/as, inst+52, unloaded
// CHECK:STDOUT:   %import_ref.4: @ImplicitAs.%.2 (%.6) = import_ref Core//prelude/operators/as, inst+71, loaded [symbolic = @ImplicitAs.%.3 (constants.%.17)]
// CHECK:STDOUT:   %import_ref.5: @ImplicitAs.%Convert.type (%Convert.type.1) = import_ref Core//prelude/operators/as, inst+64, loaded [symbolic = @ImplicitAs.%Convert (constants.%Convert.1)]
// CHECK:STDOUT:   %import_ref.6 = import_ref Core//prelude/operators/as, inst+64, unloaded
// CHECK:STDOUT:   %import_ref.7 = import_ref Core//prelude/operators/as, inst+64, unloaded
=======
// CHECK:STDOUT:   %import_ref.2: %ImplicitAs.type.1 = import_ref Core//prelude/operators/as, inst+40, loaded [template = constants.%ImplicitAs]
// CHECK:STDOUT:   %import_ref.3 = import_ref Core//prelude/operators/as, inst+45, unloaded
// CHECK:STDOUT:   %import_ref.4: @ImplicitAs.%.1 (%.5) = import_ref Core//prelude/operators/as, inst+63, loaded [symbolic = @ImplicitAs.%.2 (constants.%.14)]
// CHECK:STDOUT:   %import_ref.5: @ImplicitAs.%Convert.type (%Convert.type.1) = import_ref Core//prelude/operators/as, inst+56, loaded [symbolic = @ImplicitAs.%Convert (constants.%Convert.1)]
// CHECK:STDOUT:   %import_ref.6 = import_ref Core//prelude/operators/as, inst+56, unloaded
// CHECK:STDOUT:   %import_ref.7 = import_ref Core//prelude/operators/as, inst+56, unloaded
>>>>>>> b2746222
// CHECK:STDOUT: }
// CHECK:STDOUT:
// CHECK:STDOUT: file {
// CHECK:STDOUT:   package: <namespace> = namespace [template] {
// CHECK:STDOUT:     .Core = imports.%Core
// CHECK:STDOUT:     .X = %X.decl
// CHECK:STDOUT:     .Sink_i32 = %Sink_i32.decl
// CHECK:STDOUT:     .Sink_X = %Sink_X.decl
// CHECK:STDOUT:     .Source = %Source.decl
// CHECK:STDOUT:     .Test = %Test.decl
// CHECK:STDOUT:   }
// CHECK:STDOUT:   %Core.import = import Core
// CHECK:STDOUT:   %X.decl: type = class_decl @X [template = constants.%X] {} {}
// CHECK:STDOUT:   impl_decl @impl.1 [template] {} {
// CHECK:STDOUT:     %int.make_type_32: init type = call constants.%Int32() [template = i32]
// CHECK:STDOUT:     %.loc15_6.1: type = value_of_initializer %int.make_type_32 [template = i32]
// CHECK:STDOUT:     %.loc15_6.2: type = converted %int.make_type_32, %.loc15_6.1 [template = i32]
// CHECK:STDOUT:     %Core.ref: <namespace> = name_ref Core, imports.%Core [template = imports.%Core]
// CHECK:STDOUT:     %ImplicitAs.ref: %ImplicitAs.type.1 = name_ref ImplicitAs, imports.%import_ref.2 [template = constants.%ImplicitAs]
// CHECK:STDOUT:     %X.ref: type = name_ref X, file.%X.decl [template = constants.%X]
// CHECK:STDOUT:     %ImplicitAs.type: type = interface_type @ImplicitAs, @ImplicitAs(constants.%X) [template = constants.%ImplicitAs.type.3]
// CHECK:STDOUT:   }
// CHECK:STDOUT:   impl_decl @impl.2 [template] {} {
// CHECK:STDOUT:     %X.ref: type = name_ref X, file.%X.decl [template = constants.%X]
// CHECK:STDOUT:     %Core.ref: <namespace> = name_ref Core, imports.%Core [template = imports.%Core]
// CHECK:STDOUT:     %ImplicitAs.ref: %ImplicitAs.type.1 = name_ref ImplicitAs, imports.%import_ref.2 [template = constants.%ImplicitAs]
// CHECK:STDOUT:     %int.make_type_32: init type = call constants.%Int32() [template = i32]
// CHECK:STDOUT:     %.loc19_26.1: type = value_of_initializer %int.make_type_32 [template = i32]
// CHECK:STDOUT:     %.loc19_26.2: type = converted %int.make_type_32, %.loc19_26.1 [template = i32]
// CHECK:STDOUT:     %ImplicitAs.type: type = interface_type @ImplicitAs, @ImplicitAs(i32) [template = constants.%ImplicitAs.type.4]
// CHECK:STDOUT:   }
// CHECK:STDOUT:   %Sink_i32.decl: %Sink_i32.type = fn_decl @Sink_i32 [template = constants.%Sink_i32] {
// CHECK:STDOUT:     %n.patt: i32 = binding_pattern n
// CHECK:STDOUT:     %n.param_patt: i32 = param_pattern %n.patt, runtime_param0
// CHECK:STDOUT:   } {
// CHECK:STDOUT:     %int.make_type_32: init type = call constants.%Int32() [template = i32]
// CHECK:STDOUT:     %.loc25_16.1: type = value_of_initializer %int.make_type_32 [template = i32]
// CHECK:STDOUT:     %.loc25_16.2: type = converted %int.make_type_32, %.loc25_16.1 [template = i32]
// CHECK:STDOUT:     %param: i32 = param runtime_param0
// CHECK:STDOUT:     %n: i32 = bind_name n, %param
// CHECK:STDOUT:   }
// CHECK:STDOUT:   %Sink_X.decl: %Sink_X.type = fn_decl @Sink_X [template = constants.%Sink_X] {
// CHECK:STDOUT:     %x.patt: %X = binding_pattern x
// CHECK:STDOUT:     %x.param_patt: %X = param_pattern %x.patt, runtime_param0
// CHECK:STDOUT:   } {
// CHECK:STDOUT:     %X.ref: type = name_ref X, file.%X.decl [template = constants.%X]
// CHECK:STDOUT:     %param: %X = param runtime_param0
// CHECK:STDOUT:     %x: %X = bind_name x, %param
// CHECK:STDOUT:   }
// CHECK:STDOUT:   %Source.decl: %Source.type = fn_decl @Source [template = constants.%Source] {
// CHECK:STDOUT:     %T.patt.loc27: type = symbolic_binding_pattern T, 0 [symbolic = %T.patt.1 (constants.%T.patt)]
// CHECK:STDOUT:     %T.param_patt: type = param_pattern %T.patt.loc27, runtime_param<invalid> [symbolic = %T.patt.1 (constants.%T.patt)]
// CHECK:STDOUT:   } {
// CHECK:STDOUT:     %T.ref: type = name_ref T, %T.loc27 [symbolic = %T.1 (constants.%T)]
// CHECK:STDOUT:     %return: ref @Source.%T.1 (%T) = var <return slot>
// CHECK:STDOUT:     %param: type = param runtime_param<invalid>
// CHECK:STDOUT:     %T.loc27: type = bind_symbolic_name T, 0, %param [symbolic = %T.1 (constants.%T)]
// CHECK:STDOUT:   }
// CHECK:STDOUT:   %Test.decl: %Test.type = fn_decl @Test [template = constants.%Test] {} {}
// CHECK:STDOUT: }
// CHECK:STDOUT:
// CHECK:STDOUT: generic interface @ImplicitAs(constants.%Dest: type) {
// CHECK:STDOUT:   %Dest: type = bind_symbolic_name Dest, 0 [symbolic = %Dest (constants.%Dest)]
// CHECK:STDOUT:   %Dest.patt: type = symbolic_binding_pattern Dest, 0 [symbolic = %Dest.patt (constants.%Dest.patt)]
// CHECK:STDOUT:
// CHECK:STDOUT: !definition:
// CHECK:STDOUT:   %ImplicitAs.type: type = interface_type @ImplicitAs, @ImplicitAs(%Dest) [symbolic = %ImplicitAs.type (constants.%ImplicitAs.type.2)]
// CHECK:STDOUT:   %Self: %ImplicitAs.type.2 = bind_symbolic_name Self, 1 [symbolic = %Self (constants.%Self.2)]
// CHECK:STDOUT:   %Convert.type: type = fn_type @Convert.1, @ImplicitAs(%Dest) [symbolic = %Convert.type (constants.%Convert.type.1)]
// CHECK:STDOUT:   %Convert: @ImplicitAs.%Convert.type (%Convert.type.1) = struct_value () [symbolic = %Convert (constants.%Convert.1)]
// CHECK:STDOUT:   %.1: type = assoc_entity_type @ImplicitAs.%ImplicitAs.type (%ImplicitAs.type.2), @ImplicitAs.%Convert.type (%Convert.type.1) [symbolic = %.1 (constants.%.5)]
// CHECK:STDOUT:   %.2: @ImplicitAs.%.1 (%.5) = assoc_entity element0, imports.%import_ref.6 [symbolic = %.2 (constants.%.6)]
// CHECK:STDOUT:
// CHECK:STDOUT:   interface {
// CHECK:STDOUT:   !members:
// CHECK:STDOUT:     .Self = imports.%import_ref.3
// CHECK:STDOUT:     .Convert = imports.%import_ref.4
// CHECK:STDOUT:     witness = (imports.%import_ref.5)
// CHECK:STDOUT:   }
// CHECK:STDOUT: }
// CHECK:STDOUT:
// CHECK:STDOUT: impl @impl.1: %.loc15_6.2 as %ImplicitAs.type {
// CHECK:STDOUT:   %Convert.decl: %Convert.type.2 = fn_decl @Convert.2 [template = constants.%Convert.2] {
// CHECK:STDOUT:     %self.patt: i32 = binding_pattern self
// CHECK:STDOUT:     %self.param_patt: i32 = param_pattern %self.patt, runtime_param0
// CHECK:STDOUT:   } {
// CHECK:STDOUT:     %int.make_type_32: init type = call constants.%Int32() [template = i32]
// CHECK:STDOUT:     %.loc16_20.1: type = value_of_initializer %int.make_type_32 [template = i32]
// CHECK:STDOUT:     %.loc16_20.2: type = converted %int.make_type_32, %.loc16_20.1 [template = i32]
// CHECK:STDOUT:     %X.ref: type = name_ref X, file.%X.decl [template = constants.%X]
// CHECK:STDOUT:     %return: ref %X = var <return slot>
// CHECK:STDOUT:     %param: i32 = param runtime_param0
// CHECK:STDOUT:     %self: i32 = bind_name self, %param
// CHECK:STDOUT:   }
// CHECK:STDOUT:   %.loc15_32: <witness> = interface_witness (%Convert.decl) [template = constants.%.9]
// CHECK:STDOUT:
// CHECK:STDOUT: !members:
// CHECK:STDOUT:   .Convert = %Convert.decl
// CHECK:STDOUT:   witness = %.loc15_32
// CHECK:STDOUT: }
// CHECK:STDOUT:
// CHECK:STDOUT: impl @impl.2: %X.ref as %ImplicitAs.type {
// CHECK:STDOUT:   %Convert.decl: %Convert.type.4 = fn_decl @Convert.3 [template = constants.%Convert.4] {
// CHECK:STDOUT:     %self.patt: %X = binding_pattern self
// CHECK:STDOUT:     %self.param_patt: %X = param_pattern %self.patt, runtime_param0
// CHECK:STDOUT:   } {
// CHECK:STDOUT:     %X.ref: type = name_ref X, file.%X.decl [template = constants.%X]
// CHECK:STDOUT:     %int.make_type_32: init type = call constants.%Int32() [template = i32]
// CHECK:STDOUT:     %.loc20_28.1: type = value_of_initializer %int.make_type_32 [template = i32]
// CHECK:STDOUT:     %.loc20_28.2: type = converted %int.make_type_32, %.loc20_28.1 [template = i32]
// CHECK:STDOUT:     %return: ref i32 = var <return slot>
// CHECK:STDOUT:     %param: %X = param runtime_param0
// CHECK:STDOUT:     %self: %X = bind_name self, %param
// CHECK:STDOUT:   }
// CHECK:STDOUT:   %.loc19_32: <witness> = interface_witness (%Convert.decl) [template = constants.%.13]
// CHECK:STDOUT:
// CHECK:STDOUT: !members:
// CHECK:STDOUT:   .Convert = %Convert.decl
// CHECK:STDOUT:   witness = %.loc19_32
// CHECK:STDOUT: }
// CHECK:STDOUT:
// CHECK:STDOUT: class @X {
// CHECK:STDOUT:   %int.make_type_32: init type = call constants.%Int32() [template = i32]
// CHECK:STDOUT:   %.loc12_10.1: type = value_of_initializer %int.make_type_32 [template = i32]
// CHECK:STDOUT:   %.loc12_10.2: type = converted %int.make_type_32, %.loc12_10.1 [template = i32]
// CHECK:STDOUT:   %.loc12_8: %.2 = field_decl n, element0 [template]
// CHECK:STDOUT:   %.loc13: <witness> = complete_type_witness %.3 [template = constants.%.4]
// CHECK:STDOUT:
// CHECK:STDOUT: !members:
// CHECK:STDOUT:   .Self = constants.%X
// CHECK:STDOUT:   .n = %.loc12_8
// CHECK:STDOUT: }
// CHECK:STDOUT:
// CHECK:STDOUT: fn @Int32() -> type = "int.make_type_32";
// CHECK:STDOUT:
// CHECK:STDOUT: generic fn @Convert.1(constants.%Dest: type, constants.%Self.1: @ImplicitAs.%ImplicitAs.type (%ImplicitAs.type.2)) {
// CHECK:STDOUT:   %Dest: type = bind_symbolic_name Dest, 0 [symbolic = %Dest (constants.%Dest)]
// CHECK:STDOUT:   %ImplicitAs.type: type = interface_type @ImplicitAs, @ImplicitAs(%Dest) [symbolic = %ImplicitAs.type (constants.%ImplicitAs.type.2)]
// CHECK:STDOUT:   %Self: %ImplicitAs.type.2 = bind_symbolic_name Self, 1 [symbolic = %Self (constants.%Self.2)]
// CHECK:STDOUT:
// CHECK:STDOUT:   fn[%self.param_patt: @Convert.1.%Self (%Self.2)]() -> @Convert.1.%Dest (%Dest);
// CHECK:STDOUT: }
// CHECK:STDOUT:
// CHECK:STDOUT: fn @Convert.2[%self.param_patt: i32]() -> %return: %X {
// CHECK:STDOUT: !entry:
// CHECK:STDOUT:   %self.ref: i32 = name_ref self, %self
// CHECK:STDOUT:   %.loc16_51.1: %.3 = struct_literal (%self.ref)
// CHECK:STDOUT:   %.loc16_51.2: ref i32 = class_element_access %return, element0
// CHECK:STDOUT:   %.loc16_51.3: init i32 = initialize_from %self.ref to %.loc16_51.2
// CHECK:STDOUT:   %.loc16_51.4: init %X = class_init (%.loc16_51.3), %return
// CHECK:STDOUT:   %.loc16_52: init %X = converted %.loc16_51.1, %.loc16_51.4
// CHECK:STDOUT:   return %.loc16_52 to %return
// CHECK:STDOUT: }
// CHECK:STDOUT:
// CHECK:STDOUT: fn @Convert.3[%self.param_patt: %X]() -> i32 {
// CHECK:STDOUT: !entry:
// CHECK:STDOUT:   %self.ref: %X = name_ref self, %self
// CHECK:STDOUT:   %n.ref: %.2 = name_ref n, @X.%.loc12_8 [template = @X.%.loc12_8]
// CHECK:STDOUT:   %.loc20_45.1: ref i32 = class_element_access %self.ref, element0
// CHECK:STDOUT:   %.loc20_45.2: i32 = bind_value %.loc20_45.1
// CHECK:STDOUT:   return %.loc20_45.2
// CHECK:STDOUT: }
// CHECK:STDOUT:
// CHECK:STDOUT: fn @Sink_i32(%n.param_patt: i32);
// CHECK:STDOUT:
// CHECK:STDOUT: fn @Sink_X(%x.param_patt: %X);
// CHECK:STDOUT:
// CHECK:STDOUT: generic fn @Source(%T.loc27: type) {
// CHECK:STDOUT:   %T.1: type = bind_symbolic_name T, 0 [symbolic = %T.1 (constants.%T)]
// CHECK:STDOUT:   %T.patt.1: type = symbolic_binding_pattern T, 0 [symbolic = %T.patt.1 (constants.%T.patt)]
// CHECK:STDOUT:
// CHECK:STDOUT:   fn(%T.param_patt: type) -> @Source.%T.1 (%T);
// CHECK:STDOUT: }
// CHECK:STDOUT:
// CHECK:STDOUT: fn @Test() {
// CHECK:STDOUT: !entry:
// CHECK:STDOUT:   %Sink_i32.ref: %Sink_i32.type = name_ref Sink_i32, file.%Sink_i32.decl [template = constants.%Sink_i32]
// CHECK:STDOUT:   %Source.ref.loc30: %Source.type = name_ref Source, file.%Source.decl [template = constants.%Source]
// CHECK:STDOUT:   %X.ref: type = name_ref X, file.%X.decl [template = constants.%X]
// CHECK:STDOUT:   %.loc30_18.1: ref %X = temporary_storage
// CHECK:STDOUT:   %Source.call.loc30: init %X = call %Source.ref.loc30() to %.loc30_18.1
<<<<<<< HEAD
// CHECK:STDOUT:   %.loc30_18.2: type = interface_type @ImplicitAs, @ImplicitAs(i32) [template = constants.%.13]
// CHECK:STDOUT:   %.loc30_18.3: %.14 = specific_constant imports.%import_ref.4, @ImplicitAs(i32) [template = constants.%.15]
// CHECK:STDOUT:   %Convert.ref.loc30: %.14 = name_ref Convert, %.loc30_18.3 [template = constants.%.15]
// CHECK:STDOUT:   %.loc30_18.4: ref %X = temporary %.loc30_18.1, %Source.call.loc30
// CHECK:STDOUT:   %.loc30_18.5: %Convert.type.5 = interface_witness_access constants.%.16, element0 [template = constants.%Convert.4]
// CHECK:STDOUT:   %.loc30_18.6: <bound method> = bound_method %.loc30_18.4, %.loc30_18.5
// CHECK:STDOUT:   %.loc30_18.7: %X = bind_value %.loc30_18.4
// CHECK:STDOUT:   %Convert.call.loc30: init i32 = call %.loc30_18.6(%.loc30_18.7)
// CHECK:STDOUT:   %.loc30_18.8: init i32 = converted %Source.call.loc30, %Convert.call.loc30
// CHECK:STDOUT:   %.loc30_18.9: ref i32 = temporary_storage
// CHECK:STDOUT:   %.loc30_18.10: ref i32 = temporary %.loc30_18.9, %.loc30_18.8
// CHECK:STDOUT:   %.loc30_18.11: %X = bind_value %.loc30_18.10
// CHECK:STDOUT:   %Sink_i32.call: init %.1 = call %Sink_i32.ref(%.loc30_18.11)
=======
// CHECK:STDOUT:   %ImplicitAs.type.loc30: type = interface_type @ImplicitAs, @ImplicitAs(i32) [template = constants.%ImplicitAs.type.4]
// CHECK:STDOUT:   %.loc30_11.1: %.11 = specific_constant imports.%import_ref.4, @ImplicitAs(i32) [template = constants.%.12]
// CHECK:STDOUT:   %Convert.ref.loc30: %.11 = name_ref Convert, %.loc30_11.1 [template = constants.%.12]
// CHECK:STDOUT:   %.loc30_18.2: ref %X = temporary %.loc30_18.1, %Source.call.loc30
// CHECK:STDOUT:   %.loc30_11.2: %Convert.type.5 = interface_witness_access constants.%.13, element0 [template = constants.%Convert.4]
// CHECK:STDOUT:   %.loc30_11.3: <bound method> = bound_method %.loc30_18.2, %.loc30_11.2
// CHECK:STDOUT:   %.loc30_18.3: %X = bind_value %.loc30_18.2
// CHECK:STDOUT:   %Convert.call.loc30: init i32 = call %.loc30_11.3(%.loc30_18.3)
// CHECK:STDOUT:   %.loc30_11.4: init i32 = converted %Source.call.loc30, %Convert.call.loc30
// CHECK:STDOUT:   %.loc30_11.5: ref i32 = temporary_storage
// CHECK:STDOUT:   %.loc30_11.6: ref i32 = temporary %.loc30_11.5, %.loc30_11.4
// CHECK:STDOUT:   %.loc30_11.7: %X = bind_value %.loc30_11.6
// CHECK:STDOUT:   %Sink_i32.call: init %.1 = call %Sink_i32.ref(%.loc30_11.7)
>>>>>>> b2746222
// CHECK:STDOUT:   %Sink_X.ref: %Sink_X.type = name_ref Sink_X, file.%Sink_X.decl [template = constants.%Sink_X]
// CHECK:STDOUT:   %Source.ref.loc31: %Source.type = name_ref Source, file.%Source.decl [template = constants.%Source]
// CHECK:STDOUT:   %int.make_type_32: init type = call constants.%Int32() [template = i32]
// CHECK:STDOUT:   %.loc31_16.1: type = value_of_initializer %int.make_type_32 [template = i32]
// CHECK:STDOUT:   %.loc31_16.2: type = converted %int.make_type_32, %.loc31_16.1 [template = i32]
// CHECK:STDOUT:   %Source.call.loc31: init i32 = call %Source.ref.loc31()
<<<<<<< HEAD
// CHECK:STDOUT:   %.loc31_16.3: type = interface_type @ImplicitAs, @ImplicitAs(constants.%X) [template = constants.%.8]
// CHECK:STDOUT:   %.loc31_16.4: %.9 = specific_constant imports.%import_ref.4, @ImplicitAs(constants.%X) [template = constants.%.10]
// CHECK:STDOUT:   %Convert.ref.loc31: %.9 = name_ref Convert, %.loc31_16.4 [template = constants.%.10]
// CHECK:STDOUT:   %.loc31_16.5: ref i32 = temporary_storage
// CHECK:STDOUT:   %.loc31_16.6: ref i32 = temporary %.loc31_16.5, %Source.call.loc31
// CHECK:STDOUT:   %.loc31_16.7: %Convert.type.3 = interface_witness_access constants.%.11, element0 [template = constants.%Convert.2]
// CHECK:STDOUT:   %.loc31_16.8: <bound method> = bound_method %.loc31_16.6, %.loc31_16.7
// CHECK:STDOUT:   %.loc31_16.9: ref %X = temporary_storage
// CHECK:STDOUT:   %.loc31_16.10: i32 = bind_value %.loc31_16.6
// CHECK:STDOUT:   %Convert.call.loc31: init %X = call %.loc31_16.8(%.loc31_16.10) to %.loc31_16.9
// CHECK:STDOUT:   %.loc31_16.11: init %X = converted %Source.call.loc31, %Convert.call.loc31
// CHECK:STDOUT:   %.loc31_16.12: ref %X = temporary %.loc31_16.9, %.loc31_16.11
// CHECK:STDOUT:   %.loc31_16.13: i32 = bind_value %.loc31_16.12
// CHECK:STDOUT:   %Sink_X.call: init %.1 = call %Sink_X.ref(%.loc31_16.13)
=======
// CHECK:STDOUT:   %ImplicitAs.type.loc31: type = interface_type @ImplicitAs, @ImplicitAs(constants.%X) [template = constants.%ImplicitAs.type.3]
// CHECK:STDOUT:   %.loc31_9.1: %.7 = specific_constant imports.%import_ref.4, @ImplicitAs(constants.%X) [template = constants.%.8]
// CHECK:STDOUT:   %Convert.ref.loc31: %.7 = name_ref Convert, %.loc31_9.1 [template = constants.%.8]
// CHECK:STDOUT:   %.loc31_16.3: ref i32 = temporary_storage
// CHECK:STDOUT:   %.loc31_16.4: ref i32 = temporary %.loc31_16.3, %Source.call.loc31
// CHECK:STDOUT:   %.loc31_9.2: %Convert.type.3 = interface_witness_access constants.%.9, element0 [template = constants.%Convert.2]
// CHECK:STDOUT:   %.loc31_9.3: <bound method> = bound_method %.loc31_16.4, %.loc31_9.2
// CHECK:STDOUT:   %.loc31_9.4: ref %X = temporary_storage
// CHECK:STDOUT:   %.loc31_16.5: i32 = bind_value %.loc31_16.4
// CHECK:STDOUT:   %Convert.call.loc31: init %X = call %.loc31_9.3(%.loc31_16.5) to %.loc31_9.4
// CHECK:STDOUT:   %.loc31_9.5: init %X = converted %Source.call.loc31, %Convert.call.loc31
// CHECK:STDOUT:   %.loc31_9.6: ref %X = temporary %.loc31_9.4, %.loc31_9.5
// CHECK:STDOUT:   %.loc31_9.7: i32 = bind_value %.loc31_9.6
// CHECK:STDOUT:   %Sink_X.call: init %.1 = call %Sink_X.ref(%.loc31_9.7)
>>>>>>> b2746222
// CHECK:STDOUT:   return
// CHECK:STDOUT: }
// CHECK:STDOUT:
// CHECK:STDOUT: specific @ImplicitAs(constants.%Dest) {
// CHECK:STDOUT:   %Dest => constants.%Dest
// CHECK:STDOUT:   %Dest.patt => constants.%Dest
// CHECK:STDOUT: }
// CHECK:STDOUT:
// CHECK:STDOUT: specific @ImplicitAs(@ImplicitAs.%Dest) {
// CHECK:STDOUT:   %Dest => constants.%Dest
// CHECK:STDOUT:   %Dest.patt => constants.%Dest
// CHECK:STDOUT: }
// CHECK:STDOUT:
// CHECK:STDOUT: specific @ImplicitAs(@Convert.1.%Dest) {
// CHECK:STDOUT:   %Dest => constants.%Dest
// CHECK:STDOUT:   %Dest.patt => constants.%Dest
// CHECK:STDOUT: }
// CHECK:STDOUT:
// CHECK:STDOUT: specific @Convert.1(constants.%Dest, constants.%Self.1) {
// CHECK:STDOUT:   %Dest => constants.%Dest
// CHECK:STDOUT:   %ImplicitAs.type => constants.%ImplicitAs.type.2
// CHECK:STDOUT:   %Self => constants.%Self.1
// CHECK:STDOUT: }
// CHECK:STDOUT:
// CHECK:STDOUT: specific @ImplicitAs(constants.%X) {
// CHECK:STDOUT:   %Dest => constants.%X
// CHECK:STDOUT:   %Dest.patt => constants.%X
// CHECK:STDOUT:
// CHECK:STDOUT: !definition:
// CHECK:STDOUT:   %ImplicitAs.type => constants.%ImplicitAs.type.3
// CHECK:STDOUT:   %Self => constants.%Self.2
// CHECK:STDOUT:   %Convert.type => constants.%Convert.type.3
// CHECK:STDOUT:   %Convert => constants.%Convert.3
// CHECK:STDOUT:   %.1 => constants.%.7
// CHECK:STDOUT:   %.2 => constants.%.8
// CHECK:STDOUT: }
// CHECK:STDOUT:
// CHECK:STDOUT: specific @Convert.1(constants.%X, i32) {
// CHECK:STDOUT:   %Dest => constants.%X
// CHECK:STDOUT:   %ImplicitAs.type => constants.%ImplicitAs.type.3
// CHECK:STDOUT:   %Self => i32
// CHECK:STDOUT: }
// CHECK:STDOUT:
// CHECK:STDOUT: specific @ImplicitAs(i32) {
// CHECK:STDOUT:   %Dest => i32
// CHECK:STDOUT:   %Dest.patt => i32
// CHECK:STDOUT:
// CHECK:STDOUT: !definition:
// CHECK:STDOUT:   %ImplicitAs.type => constants.%ImplicitAs.type.4
// CHECK:STDOUT:   %Self => constants.%Self.2
// CHECK:STDOUT:   %Convert.type => constants.%Convert.type.5
// CHECK:STDOUT:   %Convert => constants.%Convert.5
// CHECK:STDOUT:   %.1 => constants.%.11
// CHECK:STDOUT:   %.2 => constants.%.12
// CHECK:STDOUT: }
// CHECK:STDOUT:
// CHECK:STDOUT: specific @Convert.1(i32, constants.%X) {
// CHECK:STDOUT:   %Dest => i32
// CHECK:STDOUT:   %ImplicitAs.type => constants.%ImplicitAs.type.4
// CHECK:STDOUT:   %Self => constants.%X
// CHECK:STDOUT: }
// CHECK:STDOUT:
// CHECK:STDOUT: specific @Source(constants.%T) {
// CHECK:STDOUT:   %T.1 => constants.%T
// CHECK:STDOUT:   %T.patt.1 => constants.%T
// CHECK:STDOUT: }
// CHECK:STDOUT:
// CHECK:STDOUT: specific @Source(constants.%X) {
// CHECK:STDOUT:   %T.1 => constants.%X
// CHECK:STDOUT:   %T.patt.1 => constants.%X
// CHECK:STDOUT: }
// CHECK:STDOUT:
// CHECK:STDOUT: specific @Source(i32) {
// CHECK:STDOUT:   %T.1 => i32
// CHECK:STDOUT:   %T.patt.1 => i32
// CHECK:STDOUT: }
// CHECK:STDOUT:<|MERGE_RESOLUTION|>--- conflicted
+++ resolved
@@ -44,16 +44,10 @@
 // CHECK:STDOUT:   %ImplicitAs.type.1: type = generic_interface_type @ImplicitAs [template]
 // CHECK:STDOUT:   %ImplicitAs: %ImplicitAs.type.1 = struct_value () [template]
 // CHECK:STDOUT:   %Dest: type = bind_symbolic_name Dest, 0 [symbolic]
-<<<<<<< HEAD
-// CHECK:STDOUT:   %.5: type = interface_type @ImplicitAs, @ImplicitAs(%Dest) [symbolic]
-// CHECK:STDOUT:   %Self.1: @ImplicitAs.%.1 (%.5) = bind_symbolic_name Self, 1 [symbolic]
-// CHECK:STDOUT:   %Dest.patt: type = symbolic_binding_pattern Dest, 0 [symbolic]
-// CHECK:STDOUT:   %Self.2: %.5 = bind_symbolic_name Self, 1 [symbolic]
-=======
 // CHECK:STDOUT:   %ImplicitAs.type.2: type = interface_type @ImplicitAs, @ImplicitAs(%Dest) [symbolic]
 // CHECK:STDOUT:   %Self.1: @ImplicitAs.%ImplicitAs.type (%ImplicitAs.type.2) = bind_symbolic_name Self, 1 [symbolic]
+// CHECK:STDOUT:   %Dest.patt: type = symbolic_binding_pattern Dest, 0 [symbolic]
 // CHECK:STDOUT:   %Self.2: %ImplicitAs.type.2 = bind_symbolic_name Self, 1 [symbolic]
->>>>>>> b2746222
 // CHECK:STDOUT:   %Convert.type.1: type = fn_type @Convert.1, @ImplicitAs(%Dest) [symbolic]
 // CHECK:STDOUT:   %Convert.1: %Convert.type.1 = struct_value () [symbolic]
 // CHECK:STDOUT:   %.5: type = assoc_entity_type %ImplicitAs.type.2, %Convert.type.1 [symbolic]
@@ -102,21 +96,12 @@
 // CHECK:STDOUT:     import Core//prelude/types/bool
 // CHECK:STDOUT:   }
 // CHECK:STDOUT:   %import_ref.1: %Int32.type = import_ref Core//prelude/types, inst+4, loaded [template = constants.%Int32]
-<<<<<<< HEAD
-// CHECK:STDOUT:   %import_ref.2: %ImplicitAs.type = import_ref Core//prelude/operators/as, inst+46, loaded [template = constants.%ImplicitAs]
+// CHECK:STDOUT:   %import_ref.2: %ImplicitAs.type.1 = import_ref Core//prelude/operators/as, inst+46, loaded [template = constants.%ImplicitAs]
 // CHECK:STDOUT:   %import_ref.3 = import_ref Core//prelude/operators/as, inst+52, unloaded
-// CHECK:STDOUT:   %import_ref.4: @ImplicitAs.%.2 (%.6) = import_ref Core//prelude/operators/as, inst+71, loaded [symbolic = @ImplicitAs.%.3 (constants.%.17)]
+// CHECK:STDOUT:   %import_ref.4: @ImplicitAs.%.1 (%.5) = import_ref Core//prelude/operators/as, inst+71, loaded [symbolic = @ImplicitAs.%.2 (constants.%.14)]
 // CHECK:STDOUT:   %import_ref.5: @ImplicitAs.%Convert.type (%Convert.type.1) = import_ref Core//prelude/operators/as, inst+64, loaded [symbolic = @ImplicitAs.%Convert (constants.%Convert.1)]
 // CHECK:STDOUT:   %import_ref.6 = import_ref Core//prelude/operators/as, inst+64, unloaded
 // CHECK:STDOUT:   %import_ref.7 = import_ref Core//prelude/operators/as, inst+64, unloaded
-=======
-// CHECK:STDOUT:   %import_ref.2: %ImplicitAs.type.1 = import_ref Core//prelude/operators/as, inst+40, loaded [template = constants.%ImplicitAs]
-// CHECK:STDOUT:   %import_ref.3 = import_ref Core//prelude/operators/as, inst+45, unloaded
-// CHECK:STDOUT:   %import_ref.4: @ImplicitAs.%.1 (%.5) = import_ref Core//prelude/operators/as, inst+63, loaded [symbolic = @ImplicitAs.%.2 (constants.%.14)]
-// CHECK:STDOUT:   %import_ref.5: @ImplicitAs.%Convert.type (%Convert.type.1) = import_ref Core//prelude/operators/as, inst+56, loaded [symbolic = @ImplicitAs.%Convert (constants.%Convert.1)]
-// CHECK:STDOUT:   %import_ref.6 = import_ref Core//prelude/operators/as, inst+56, unloaded
-// CHECK:STDOUT:   %import_ref.7 = import_ref Core//prelude/operators/as, inst+56, unloaded
->>>>>>> b2746222
 // CHECK:STDOUT: }
 // CHECK:STDOUT:
 // CHECK:STDOUT: file {
@@ -298,72 +283,39 @@
 // CHECK:STDOUT:   %X.ref: type = name_ref X, file.%X.decl [template = constants.%X]
 // CHECK:STDOUT:   %.loc30_18.1: ref %X = temporary_storage
 // CHECK:STDOUT:   %Source.call.loc30: init %X = call %Source.ref.loc30() to %.loc30_18.1
-<<<<<<< HEAD
-// CHECK:STDOUT:   %.loc30_18.2: type = interface_type @ImplicitAs, @ImplicitAs(i32) [template = constants.%.13]
-// CHECK:STDOUT:   %.loc30_18.3: %.14 = specific_constant imports.%import_ref.4, @ImplicitAs(i32) [template = constants.%.15]
-// CHECK:STDOUT:   %Convert.ref.loc30: %.14 = name_ref Convert, %.loc30_18.3 [template = constants.%.15]
-// CHECK:STDOUT:   %.loc30_18.4: ref %X = temporary %.loc30_18.1, %Source.call.loc30
-// CHECK:STDOUT:   %.loc30_18.5: %Convert.type.5 = interface_witness_access constants.%.16, element0 [template = constants.%Convert.4]
-// CHECK:STDOUT:   %.loc30_18.6: <bound method> = bound_method %.loc30_18.4, %.loc30_18.5
-// CHECK:STDOUT:   %.loc30_18.7: %X = bind_value %.loc30_18.4
-// CHECK:STDOUT:   %Convert.call.loc30: init i32 = call %.loc30_18.6(%.loc30_18.7)
-// CHECK:STDOUT:   %.loc30_18.8: init i32 = converted %Source.call.loc30, %Convert.call.loc30
-// CHECK:STDOUT:   %.loc30_18.9: ref i32 = temporary_storage
-// CHECK:STDOUT:   %.loc30_18.10: ref i32 = temporary %.loc30_18.9, %.loc30_18.8
-// CHECK:STDOUT:   %.loc30_18.11: %X = bind_value %.loc30_18.10
-// CHECK:STDOUT:   %Sink_i32.call: init %.1 = call %Sink_i32.ref(%.loc30_18.11)
-=======
 // CHECK:STDOUT:   %ImplicitAs.type.loc30: type = interface_type @ImplicitAs, @ImplicitAs(i32) [template = constants.%ImplicitAs.type.4]
-// CHECK:STDOUT:   %.loc30_11.1: %.11 = specific_constant imports.%import_ref.4, @ImplicitAs(i32) [template = constants.%.12]
-// CHECK:STDOUT:   %Convert.ref.loc30: %.11 = name_ref Convert, %.loc30_11.1 [template = constants.%.12]
-// CHECK:STDOUT:   %.loc30_18.2: ref %X = temporary %.loc30_18.1, %Source.call.loc30
-// CHECK:STDOUT:   %.loc30_11.2: %Convert.type.5 = interface_witness_access constants.%.13, element0 [template = constants.%Convert.4]
-// CHECK:STDOUT:   %.loc30_11.3: <bound method> = bound_method %.loc30_18.2, %.loc30_11.2
-// CHECK:STDOUT:   %.loc30_18.3: %X = bind_value %.loc30_18.2
-// CHECK:STDOUT:   %Convert.call.loc30: init i32 = call %.loc30_11.3(%.loc30_18.3)
-// CHECK:STDOUT:   %.loc30_11.4: init i32 = converted %Source.call.loc30, %Convert.call.loc30
-// CHECK:STDOUT:   %.loc30_11.5: ref i32 = temporary_storage
-// CHECK:STDOUT:   %.loc30_11.6: ref i32 = temporary %.loc30_11.5, %.loc30_11.4
-// CHECK:STDOUT:   %.loc30_11.7: %X = bind_value %.loc30_11.6
-// CHECK:STDOUT:   %Sink_i32.call: init %.1 = call %Sink_i32.ref(%.loc30_11.7)
->>>>>>> b2746222
+// CHECK:STDOUT:   %.loc30_18.2: %.11 = specific_constant imports.%import_ref.4, @ImplicitAs(i32) [template = constants.%.12]
+// CHECK:STDOUT:   %Convert.ref.loc30: %.11 = name_ref Convert, %.loc30_18.2 [template = constants.%.12]
+// CHECK:STDOUT:   %.loc30_18.3: ref %X = temporary %.loc30_18.1, %Source.call.loc30
+// CHECK:STDOUT:   %.loc30_18.4: %Convert.type.5 = interface_witness_access constants.%.13, element0 [template = constants.%Convert.4]
+// CHECK:STDOUT:   %.loc30_18.5: <bound method> = bound_method %.loc30_18.3, %.loc30_18.4
+// CHECK:STDOUT:   %.loc30_18.6: %X = bind_value %.loc30_18.3
+// CHECK:STDOUT:   %Convert.call.loc30: init i32 = call %.loc30_18.5(%.loc30_18.6)
+// CHECK:STDOUT:   %.loc30_18.7: init i32 = converted %Source.call.loc30, %Convert.call.loc30
+// CHECK:STDOUT:   %.loc30_18.8: ref i32 = temporary_storage
+// CHECK:STDOUT:   %.loc30_18.9: ref i32 = temporary %.loc30_18.8, %.loc30_18.7
+// CHECK:STDOUT:   %.loc30_18.10: %X = bind_value %.loc30_18.9
+// CHECK:STDOUT:   %Sink_i32.call: init %.1 = call %Sink_i32.ref(%.loc30_18.10)
 // CHECK:STDOUT:   %Sink_X.ref: %Sink_X.type = name_ref Sink_X, file.%Sink_X.decl [template = constants.%Sink_X]
 // CHECK:STDOUT:   %Source.ref.loc31: %Source.type = name_ref Source, file.%Source.decl [template = constants.%Source]
 // CHECK:STDOUT:   %int.make_type_32: init type = call constants.%Int32() [template = i32]
 // CHECK:STDOUT:   %.loc31_16.1: type = value_of_initializer %int.make_type_32 [template = i32]
 // CHECK:STDOUT:   %.loc31_16.2: type = converted %int.make_type_32, %.loc31_16.1 [template = i32]
 // CHECK:STDOUT:   %Source.call.loc31: init i32 = call %Source.ref.loc31()
-<<<<<<< HEAD
-// CHECK:STDOUT:   %.loc31_16.3: type = interface_type @ImplicitAs, @ImplicitAs(constants.%X) [template = constants.%.8]
-// CHECK:STDOUT:   %.loc31_16.4: %.9 = specific_constant imports.%import_ref.4, @ImplicitAs(constants.%X) [template = constants.%.10]
-// CHECK:STDOUT:   %Convert.ref.loc31: %.9 = name_ref Convert, %.loc31_16.4 [template = constants.%.10]
-// CHECK:STDOUT:   %.loc31_16.5: ref i32 = temporary_storage
-// CHECK:STDOUT:   %.loc31_16.6: ref i32 = temporary %.loc31_16.5, %Source.call.loc31
-// CHECK:STDOUT:   %.loc31_16.7: %Convert.type.3 = interface_witness_access constants.%.11, element0 [template = constants.%Convert.2]
-// CHECK:STDOUT:   %.loc31_16.8: <bound method> = bound_method %.loc31_16.6, %.loc31_16.7
-// CHECK:STDOUT:   %.loc31_16.9: ref %X = temporary_storage
-// CHECK:STDOUT:   %.loc31_16.10: i32 = bind_value %.loc31_16.6
-// CHECK:STDOUT:   %Convert.call.loc31: init %X = call %.loc31_16.8(%.loc31_16.10) to %.loc31_16.9
-// CHECK:STDOUT:   %.loc31_16.11: init %X = converted %Source.call.loc31, %Convert.call.loc31
-// CHECK:STDOUT:   %.loc31_16.12: ref %X = temporary %.loc31_16.9, %.loc31_16.11
-// CHECK:STDOUT:   %.loc31_16.13: i32 = bind_value %.loc31_16.12
-// CHECK:STDOUT:   %Sink_X.call: init %.1 = call %Sink_X.ref(%.loc31_16.13)
-=======
 // CHECK:STDOUT:   %ImplicitAs.type.loc31: type = interface_type @ImplicitAs, @ImplicitAs(constants.%X) [template = constants.%ImplicitAs.type.3]
-// CHECK:STDOUT:   %.loc31_9.1: %.7 = specific_constant imports.%import_ref.4, @ImplicitAs(constants.%X) [template = constants.%.8]
-// CHECK:STDOUT:   %Convert.ref.loc31: %.7 = name_ref Convert, %.loc31_9.1 [template = constants.%.8]
-// CHECK:STDOUT:   %.loc31_16.3: ref i32 = temporary_storage
-// CHECK:STDOUT:   %.loc31_16.4: ref i32 = temporary %.loc31_16.3, %Source.call.loc31
-// CHECK:STDOUT:   %.loc31_9.2: %Convert.type.3 = interface_witness_access constants.%.9, element0 [template = constants.%Convert.2]
-// CHECK:STDOUT:   %.loc31_9.3: <bound method> = bound_method %.loc31_16.4, %.loc31_9.2
-// CHECK:STDOUT:   %.loc31_9.4: ref %X = temporary_storage
-// CHECK:STDOUT:   %.loc31_16.5: i32 = bind_value %.loc31_16.4
-// CHECK:STDOUT:   %Convert.call.loc31: init %X = call %.loc31_9.3(%.loc31_16.5) to %.loc31_9.4
-// CHECK:STDOUT:   %.loc31_9.5: init %X = converted %Source.call.loc31, %Convert.call.loc31
-// CHECK:STDOUT:   %.loc31_9.6: ref %X = temporary %.loc31_9.4, %.loc31_9.5
-// CHECK:STDOUT:   %.loc31_9.7: i32 = bind_value %.loc31_9.6
-// CHECK:STDOUT:   %Sink_X.call: init %.1 = call %Sink_X.ref(%.loc31_9.7)
->>>>>>> b2746222
+// CHECK:STDOUT:   %.loc31_16.3: %.7 = specific_constant imports.%import_ref.4, @ImplicitAs(constants.%X) [template = constants.%.8]
+// CHECK:STDOUT:   %Convert.ref.loc31: %.7 = name_ref Convert, %.loc31_16.3 [template = constants.%.8]
+// CHECK:STDOUT:   %.loc31_16.4: ref i32 = temporary_storage
+// CHECK:STDOUT:   %.loc31_16.5: ref i32 = temporary %.loc31_16.4, %Source.call.loc31
+// CHECK:STDOUT:   %.loc31_16.6: %Convert.type.3 = interface_witness_access constants.%.9, element0 [template = constants.%Convert.2]
+// CHECK:STDOUT:   %.loc31_16.7: <bound method> = bound_method %.loc31_16.5, %.loc31_16.6
+// CHECK:STDOUT:   %.loc31_16.8: ref %X = temporary_storage
+// CHECK:STDOUT:   %.loc31_16.9: i32 = bind_value %.loc31_16.5
+// CHECK:STDOUT:   %Convert.call.loc31: init %X = call %.loc31_16.7(%.loc31_16.9) to %.loc31_16.8
+// CHECK:STDOUT:   %.loc31_16.10: init %X = converted %Source.call.loc31, %Convert.call.loc31
+// CHECK:STDOUT:   %.loc31_16.11: ref %X = temporary %.loc31_16.8, %.loc31_16.10
+// CHECK:STDOUT:   %.loc31_16.12: i32 = bind_value %.loc31_16.11
+// CHECK:STDOUT:   %Sink_X.call: init %.1 = call %Sink_X.ref(%.loc31_16.12)
 // CHECK:STDOUT:   return
 // CHECK:STDOUT: }
 // CHECK:STDOUT:
