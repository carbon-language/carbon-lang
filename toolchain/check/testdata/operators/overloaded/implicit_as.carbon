// Part of the Carbon Language project, under the Apache License v2.0 with LLVM
// Exceptions. See /LICENSE for license information.
// SPDX-License-Identifier: Apache-2.0 WITH LLVM-exception
//
// AUTOUPDATE
// TIP: To test this file alone, run:
// TIP:   bazel test //toolchain/testing:file_test --test_arg=--file_tests=toolchain/check/testdata/operators/overloaded/implicit_as.carbon
// TIP: To dump output, run:
// TIP:   bazel run //toolchain/testing:file_test -- --dump_output --file_tests=toolchain/check/testdata/operators/overloaded/implicit_as.carbon

class X {
  var n: i32;
}

impl i32 as Core.ImplicitAs(X) {
  fn Convert[self: i32]() -> X { return {.n = self}; }
}

impl X as Core.ImplicitAs(i32) {
  fn Convert[self: X]() -> i32 { return self.n; }
}

// TODO: fn Sink(T:! type, x: T);
// ... once we stop deducing `T` from the type of the second argument in this case.
fn Sink_i32(n: i32);
fn Sink_X(x: X);
fn Source(T:! type) -> T;

fn Test() {
  Sink_i32(Source(X));
  Sink_X(Source(i32));
}

// CHECK:STDOUT: --- implicit_as.carbon
// CHECK:STDOUT:
// CHECK:STDOUT: constants {
// CHECK:STDOUT:   %X: type = class_type @X [template]
// CHECK:STDOUT:   %Int32.type: type = fn_type @Int32 [template]
// CHECK:STDOUT:   %.1: type = tuple_type () [template]
// CHECK:STDOUT:   %Int32: %Int32.type = struct_value () [template]
// CHECK:STDOUT:   %.2: type = unbound_element_type %X, i32 [template]
// CHECK:STDOUT:   %.3: type = struct_type {.n: i32} [template]
// CHECK:STDOUT:   %.4: <witness> = complete_type_witness %.3 [template]
// CHECK:STDOUT:   %ImplicitAs.type: type = generic_interface_type @ImplicitAs [template]
// CHECK:STDOUT:   %ImplicitAs: %ImplicitAs.type = struct_value () [template]
// CHECK:STDOUT:   %Dest: type = bind_symbolic_name Dest, 0 [symbolic]
// CHECK:STDOUT:   %.5: type = interface_type @ImplicitAs, @ImplicitAs(%Dest) [symbolic]
<<<<<<< HEAD
// CHECK:STDOUT:   %Self.1: @ImplicitAs.%.1 (%.5) = bind_symbolic_name Self 1 [symbolic]
// CHECK:STDOUT:   %Dest.patt: type = symbolic_binding_pattern Dest 0 [symbolic]
// CHECK:STDOUT:   %Self.2: %.5 = bind_symbolic_name Self 1 [symbolic]
=======
// CHECK:STDOUT:   %Self.1: @ImplicitAs.%.1 (%.5) = bind_symbolic_name Self, 1 [symbolic]
// CHECK:STDOUT:   %Self.2: %.5 = bind_symbolic_name Self, 1 [symbolic]
>>>>>>> e617d649
// CHECK:STDOUT:   %Convert.type.1: type = fn_type @Convert.1, @ImplicitAs(%Dest) [symbolic]
// CHECK:STDOUT:   %Convert.1: %Convert.type.1 = struct_value () [symbolic]
// CHECK:STDOUT:   %.6: type = assoc_entity_type %.5, %Convert.type.1 [symbolic]
// CHECK:STDOUT:   %.7: %.6 = assoc_entity element0, imports.%import_ref.6 [symbolic]
// CHECK:STDOUT:   %.8: type = interface_type @ImplicitAs, @ImplicitAs(%X) [template]
// CHECK:STDOUT:   %Convert.type.2: type = fn_type @Convert.2 [template]
// CHECK:STDOUT:   %Convert.2: %Convert.type.2 = struct_value () [template]
// CHECK:STDOUT:   %Convert.type.3: type = fn_type @Convert.1, @ImplicitAs(%X) [template]
// CHECK:STDOUT:   %Convert.3: %Convert.type.3 = struct_value () [template]
// CHECK:STDOUT:   %.9: type = assoc_entity_type %.8, %Convert.type.3 [template]
// CHECK:STDOUT:   %.10: %.9 = assoc_entity element0, imports.%import_ref.6 [template]
// CHECK:STDOUT:   %.11: <witness> = interface_witness (%Convert.2) [template]
// CHECK:STDOUT:   %.12: type = ptr_type %.3 [template]
// CHECK:STDOUT:   %.13: type = interface_type @ImplicitAs, @ImplicitAs(i32) [template]
// CHECK:STDOUT:   %Convert.type.4: type = fn_type @Convert.3 [template]
// CHECK:STDOUT:   %Convert.4: %Convert.type.4 = struct_value () [template]
// CHECK:STDOUT:   %Convert.type.5: type = fn_type @Convert.1, @ImplicitAs(i32) [template]
// CHECK:STDOUT:   %Convert.5: %Convert.type.5 = struct_value () [template]
// CHECK:STDOUT:   %.14: type = assoc_entity_type %.13, %Convert.type.5 [template]
// CHECK:STDOUT:   %.15: %.14 = assoc_entity element0, imports.%import_ref.6 [template]
// CHECK:STDOUT:   %.16: <witness> = interface_witness (%Convert.4) [template]
// CHECK:STDOUT:   %Sink_i32.type: type = fn_type @Sink_i32 [template]
// CHECK:STDOUT:   %Sink_i32: %Sink_i32.type = struct_value () [template]
// CHECK:STDOUT:   %Sink_X.type: type = fn_type @Sink_X [template]
// CHECK:STDOUT:   %Sink_X: %Sink_X.type = struct_value () [template]
<<<<<<< HEAD
// CHECK:STDOUT:   %T: type = bind_symbolic_name T 0 [symbolic]
// CHECK:STDOUT:   %T.patt: type = symbolic_binding_pattern T 0 [symbolic]
=======
// CHECK:STDOUT:   %T: type = bind_symbolic_name T, 0 [symbolic]
>>>>>>> e617d649
// CHECK:STDOUT:   %Source.type: type = fn_type @Source [template]
// CHECK:STDOUT:   %Source: %Source.type = struct_value () [template]
// CHECK:STDOUT:   %Test.type: type = fn_type @Test [template]
// CHECK:STDOUT:   %Test: %Test.type = struct_value () [template]
// CHECK:STDOUT:   %.17: %.6 = assoc_entity element0, imports.%import_ref.7 [symbolic]
// CHECK:STDOUT: }
// CHECK:STDOUT:
// CHECK:STDOUT: imports {
// CHECK:STDOUT:   %Core: <namespace> = namespace file.%Core.import, [template] {
// CHECK:STDOUT:     .Int32 = %import_ref.1
// CHECK:STDOUT:     .ImplicitAs = %import_ref.2
// CHECK:STDOUT:     import Core//prelude
// CHECK:STDOUT:     import Core//prelude/operators
// CHECK:STDOUT:     import Core//prelude/types
// CHECK:STDOUT:     import Core//prelude/operators/arithmetic
// CHECK:STDOUT:     import Core//prelude/operators/as
// CHECK:STDOUT:     import Core//prelude/operators/bitwise
// CHECK:STDOUT:     import Core//prelude/operators/comparison
// CHECK:STDOUT:     import Core//prelude/types/bool
// CHECK:STDOUT:   }
// CHECK:STDOUT:   %import_ref.1: %Int32.type = import_ref Core//prelude/types, inst+4, loaded [template = constants.%Int32]
// CHECK:STDOUT:   %import_ref.2: %ImplicitAs.type = import_ref Core//prelude/operators/as, inst+46, loaded [template = constants.%ImplicitAs]
// CHECK:STDOUT:   %import_ref.3 = import_ref Core//prelude/operators/as, inst+52, unloaded
// CHECK:STDOUT:   %import_ref.4: @ImplicitAs.%.2 (%.6) = import_ref Core//prelude/operators/as, inst+71, loaded [symbolic = @ImplicitAs.%.3 (constants.%.17)]
// CHECK:STDOUT:   %import_ref.5: @ImplicitAs.%Convert.type (%Convert.type.1) = import_ref Core//prelude/operators/as, inst+64, loaded [symbolic = @ImplicitAs.%Convert (constants.%Convert.1)]
// CHECK:STDOUT:   %import_ref.6 = import_ref Core//prelude/operators/as, inst+64, unloaded
// CHECK:STDOUT:   %import_ref.7 = import_ref Core//prelude/operators/as, inst+64, unloaded
// CHECK:STDOUT: }
// CHECK:STDOUT:
// CHECK:STDOUT: file {
// CHECK:STDOUT:   package: <namespace> = namespace [template] {
// CHECK:STDOUT:     .Core = imports.%Core
// CHECK:STDOUT:     .X = %X.decl
// CHECK:STDOUT:     .Sink_i32 = %Sink_i32.decl
// CHECK:STDOUT:     .Sink_X = %Sink_X.decl
// CHECK:STDOUT:     .Source = %Source.decl
// CHECK:STDOUT:     .Test = %Test.decl
// CHECK:STDOUT:   }
// CHECK:STDOUT:   %Core.import = import Core
// CHECK:STDOUT:   %X.decl: type = class_decl @X [template = constants.%X] {} {}
// CHECK:STDOUT:   impl_decl @impl.1 [template] {} {
// CHECK:STDOUT:     %int.make_type_32: init type = call constants.%Int32() [template = i32]
// CHECK:STDOUT:     %.loc15_6.1: type = value_of_initializer %int.make_type_32 [template = i32]
// CHECK:STDOUT:     %.loc15_6.2: type = converted %int.make_type_32, %.loc15_6.1 [template = i32]
// CHECK:STDOUT:     %Core.ref: <namespace> = name_ref Core, imports.%Core [template = imports.%Core]
// CHECK:STDOUT:     %ImplicitAs.ref: %ImplicitAs.type = name_ref ImplicitAs, imports.%import_ref.2 [template = constants.%ImplicitAs]
// CHECK:STDOUT:     %X.ref: type = name_ref X, file.%X.decl [template = constants.%X]
// CHECK:STDOUT:     %.loc15_28: type = interface_type @ImplicitAs, @ImplicitAs(constants.%X) [template = constants.%.8]
// CHECK:STDOUT:   }
// CHECK:STDOUT:   impl_decl @impl.2 [template] {} {
// CHECK:STDOUT:     %X.ref: type = name_ref X, file.%X.decl [template = constants.%X]
// CHECK:STDOUT:     %Core.ref: <namespace> = name_ref Core, imports.%Core [template = imports.%Core]
// CHECK:STDOUT:     %ImplicitAs.ref: %ImplicitAs.type = name_ref ImplicitAs, imports.%import_ref.2 [template = constants.%ImplicitAs]
// CHECK:STDOUT:     %int.make_type_32: init type = call constants.%Int32() [template = i32]
// CHECK:STDOUT:     %.loc19_26.1: type = value_of_initializer %int.make_type_32 [template = i32]
// CHECK:STDOUT:     %.loc19_26.2: type = converted %int.make_type_32, %.loc19_26.1 [template = i32]
// CHECK:STDOUT:     %.loc19_26.3: type = interface_type @ImplicitAs, @ImplicitAs(i32) [template = constants.%.13]
// CHECK:STDOUT:   }
// CHECK:STDOUT:   %Sink_i32.decl: %Sink_i32.type = fn_decl @Sink_i32 [template = constants.%Sink_i32] {
// CHECK:STDOUT:     %n.patt: i32 = binding_pattern n
// CHECK:STDOUT:     %n.param_patt: i32 = param_pattern %n.patt, runtime_param0
// CHECK:STDOUT:   } {
// CHECK:STDOUT:     %int.make_type_32: init type = call constants.%Int32() [template = i32]
// CHECK:STDOUT:     %.loc25_16.1: type = value_of_initializer %int.make_type_32 [template = i32]
// CHECK:STDOUT:     %.loc25_16.2: type = converted %int.make_type_32, %.loc25_16.1 [template = i32]
// CHECK:STDOUT:     %param: i32 = param runtime_param0
// CHECK:STDOUT:     %n: i32 = bind_name n, %param
// CHECK:STDOUT:   }
// CHECK:STDOUT:   %Sink_X.decl: %Sink_X.type = fn_decl @Sink_X [template = constants.%Sink_X] {
// CHECK:STDOUT:     %x.patt: %X = binding_pattern x
// CHECK:STDOUT:     %x.param_patt: %X = param_pattern %x.patt, runtime_param0
// CHECK:STDOUT:   } {
// CHECK:STDOUT:     %X.ref: type = name_ref X, file.%X.decl [template = constants.%X]
// CHECK:STDOUT:     %param: %X = param runtime_param0
// CHECK:STDOUT:     %x: %X = bind_name x, %param
// CHECK:STDOUT:   }
// CHECK:STDOUT:   %Source.decl: %Source.type = fn_decl @Source [template = constants.%Source] {
<<<<<<< HEAD
// CHECK:STDOUT:     %T.patt.loc27: type = symbolic_binding_pattern T 0 [symbolic = %T.patt.1 (constants.%T.patt)]
// CHECK:STDOUT:     %T.param_patt: type = param_pattern %T.patt.loc27, runtime_param<invalid> [symbolic = %T.patt.1 (constants.%T.patt)]
// CHECK:STDOUT:   } {
=======
// CHECK:STDOUT:     %T.patt: type = symbolic_binding_pattern T, 0
// CHECK:STDOUT:   } {
// CHECK:STDOUT:     %T.param: type = param T, runtime_param<invalid>
// CHECK:STDOUT:     %T.loc27: type = bind_symbolic_name T, 0, %T.param [symbolic = %T.1 (constants.%T)]
>>>>>>> e617d649
// CHECK:STDOUT:     %T.ref: type = name_ref T, %T.loc27 [symbolic = %T.1 (constants.%T)]
// CHECK:STDOUT:     %return: ref @Source.%T.1 (%T) = var <return slot>
// CHECK:STDOUT:     %param: type = param runtime_param<invalid>
// CHECK:STDOUT:     %T.loc27: type = bind_symbolic_name T 0, %param [symbolic = %T.1 (constants.%T)]
// CHECK:STDOUT:   }
// CHECK:STDOUT:   %Test.decl: %Test.type = fn_decl @Test [template = constants.%Test] {} {}
// CHECK:STDOUT: }
// CHECK:STDOUT:
// CHECK:STDOUT: generic interface @ImplicitAs(constants.%Dest: type) {
<<<<<<< HEAD
// CHECK:STDOUT:   %Dest: type = bind_symbolic_name Dest 0 [symbolic = %Dest (constants.%Dest)]
// CHECK:STDOUT:   %Dest.patt: type = symbolic_binding_pattern Dest 0 [symbolic = %Dest.patt (constants.%Dest.patt)]
=======
// CHECK:STDOUT:   %Dest: type = bind_symbolic_name Dest, 0 [symbolic = %Dest (constants.%Dest)]
>>>>>>> e617d649
// CHECK:STDOUT:
// CHECK:STDOUT: !definition:
// CHECK:STDOUT:   %.1: type = interface_type @ImplicitAs, @ImplicitAs(%Dest) [symbolic = %.1 (constants.%.5)]
// CHECK:STDOUT:   %Self: %.5 = bind_symbolic_name Self, 1 [symbolic = %Self (constants.%Self.2)]
// CHECK:STDOUT:   %Convert.type: type = fn_type @Convert.1, @ImplicitAs(%Dest) [symbolic = %Convert.type (constants.%Convert.type.1)]
// CHECK:STDOUT:   %Convert: @ImplicitAs.%Convert.type (%Convert.type.1) = struct_value () [symbolic = %Convert (constants.%Convert.1)]
// CHECK:STDOUT:   %.2: type = assoc_entity_type @ImplicitAs.%.1 (%.5), @ImplicitAs.%Convert.type (%Convert.type.1) [symbolic = %.2 (constants.%.6)]
// CHECK:STDOUT:   %.3: @ImplicitAs.%.2 (%.6) = assoc_entity element0, imports.%import_ref.6 [symbolic = %.3 (constants.%.7)]
// CHECK:STDOUT:
// CHECK:STDOUT:   interface {
// CHECK:STDOUT:   !members:
// CHECK:STDOUT:     .Self = imports.%import_ref.3
// CHECK:STDOUT:     .Convert = imports.%import_ref.4
// CHECK:STDOUT:     witness = (imports.%import_ref.5)
// CHECK:STDOUT:   }
// CHECK:STDOUT: }
// CHECK:STDOUT:
// CHECK:STDOUT: impl @impl.1: i32 as %.8 {
// CHECK:STDOUT:   %Convert.decl: %Convert.type.2 = fn_decl @Convert.2 [template = constants.%Convert.2] {
// CHECK:STDOUT:     %self.patt: i32 = binding_pattern self
// CHECK:STDOUT:     %self.param_patt: i32 = param_pattern %self.patt, runtime_param0
// CHECK:STDOUT:   } {
// CHECK:STDOUT:     %int.make_type_32: init type = call constants.%Int32() [template = i32]
// CHECK:STDOUT:     %.loc16_20.1: type = value_of_initializer %int.make_type_32 [template = i32]
// CHECK:STDOUT:     %.loc16_20.2: type = converted %int.make_type_32, %.loc16_20.1 [template = i32]
// CHECK:STDOUT:     %X.ref: type = name_ref X, file.%X.decl [template = constants.%X]
// CHECK:STDOUT:     %return: ref %X = var <return slot>
// CHECK:STDOUT:     %param: i32 = param runtime_param0
// CHECK:STDOUT:     %self: i32 = bind_name self, %param
// CHECK:STDOUT:   }
// CHECK:STDOUT:   %.loc15_32: <witness> = interface_witness (%Convert.decl) [template = constants.%.11]
// CHECK:STDOUT:
// CHECK:STDOUT: !members:
// CHECK:STDOUT:   .Convert = %Convert.decl
// CHECK:STDOUT:   witness = %.loc15_32
// CHECK:STDOUT: }
// CHECK:STDOUT:
// CHECK:STDOUT: impl @impl.2: %X as %.13 {
// CHECK:STDOUT:   %Convert.decl: %Convert.type.4 = fn_decl @Convert.3 [template = constants.%Convert.4] {
// CHECK:STDOUT:     %self.patt: %X = binding_pattern self
// CHECK:STDOUT:     %self.param_patt: %X = param_pattern %self.patt, runtime_param0
// CHECK:STDOUT:   } {
// CHECK:STDOUT:     %X.ref: type = name_ref X, file.%X.decl [template = constants.%X]
// CHECK:STDOUT:     %int.make_type_32: init type = call constants.%Int32() [template = i32]
// CHECK:STDOUT:     %.loc20_28.1: type = value_of_initializer %int.make_type_32 [template = i32]
// CHECK:STDOUT:     %.loc20_28.2: type = converted %int.make_type_32, %.loc20_28.1 [template = i32]
// CHECK:STDOUT:     %return: ref i32 = var <return slot>
// CHECK:STDOUT:     %param: %X = param runtime_param0
// CHECK:STDOUT:     %self: %X = bind_name self, %param
// CHECK:STDOUT:   }
// CHECK:STDOUT:   %.loc19_32: <witness> = interface_witness (%Convert.decl) [template = constants.%.16]
// CHECK:STDOUT:
// CHECK:STDOUT: !members:
// CHECK:STDOUT:   .Convert = %Convert.decl
// CHECK:STDOUT:   witness = %.loc19_32
// CHECK:STDOUT: }
// CHECK:STDOUT:
// CHECK:STDOUT: class @X {
// CHECK:STDOUT:   %int.make_type_32: init type = call constants.%Int32() [template = i32]
// CHECK:STDOUT:   %.loc12_10.1: type = value_of_initializer %int.make_type_32 [template = i32]
// CHECK:STDOUT:   %.loc12_10.2: type = converted %int.make_type_32, %.loc12_10.1 [template = i32]
// CHECK:STDOUT:   %.loc12_8: %.2 = field_decl n, element0 [template]
// CHECK:STDOUT:   %.loc13: <witness> = complete_type_witness %.3 [template = constants.%.4]
// CHECK:STDOUT:
// CHECK:STDOUT: !members:
// CHECK:STDOUT:   .Self = constants.%X
// CHECK:STDOUT:   .n = %.loc12_8
// CHECK:STDOUT: }
// CHECK:STDOUT:
// CHECK:STDOUT: fn @Int32() -> type = "int.make_type_32";
// CHECK:STDOUT:
// CHECK:STDOUT: generic fn @Convert.1(constants.%Dest: type, constants.%Self.1: @ImplicitAs.%.1 (%.5)) {
// CHECK:STDOUT:   %Dest: type = bind_symbolic_name Dest, 0 [symbolic = %Dest (constants.%Dest)]
// CHECK:STDOUT:   %.1: type = interface_type @ImplicitAs, @ImplicitAs(%Dest) [symbolic = %.1 (constants.%.5)]
// CHECK:STDOUT:   %Self: %.5 = bind_symbolic_name Self, 1 [symbolic = %Self (constants.%Self.2)]
// CHECK:STDOUT:
// CHECK:STDOUT:   fn[%self.param_patt: @Convert.1.%Self (%Self.2)]() -> @Convert.1.%Dest (%Dest);
// CHECK:STDOUT: }
// CHECK:STDOUT:
// CHECK:STDOUT: fn @Convert.2[%self.param_patt: i32]() -> %return: %X {
// CHECK:STDOUT: !entry:
// CHECK:STDOUT:   %self.ref: i32 = name_ref self, %self
// CHECK:STDOUT:   %.loc16_51.1: %.3 = struct_literal (%self.ref)
// CHECK:STDOUT:   %.loc16_51.2: ref i32 = class_element_access %return, element0
// CHECK:STDOUT:   %.loc16_51.3: init i32 = initialize_from %self.ref to %.loc16_51.2
// CHECK:STDOUT:   %.loc16_51.4: init %X = class_init (%.loc16_51.3), %return
// CHECK:STDOUT:   %.loc16_52: init %X = converted %.loc16_51.1, %.loc16_51.4
// CHECK:STDOUT:   return %.loc16_52 to %return
// CHECK:STDOUT: }
// CHECK:STDOUT:
// CHECK:STDOUT: fn @Convert.3[%self.param_patt: %X]() -> i32 {
// CHECK:STDOUT: !entry:
// CHECK:STDOUT:   %self.ref: %X = name_ref self, %self
// CHECK:STDOUT:   %n.ref: %.2 = name_ref n, @X.%.loc12_8 [template = @X.%.loc12_8]
// CHECK:STDOUT:   %.loc20_45.1: ref i32 = class_element_access %self.ref, element0
// CHECK:STDOUT:   %.loc20_45.2: i32 = bind_value %.loc20_45.1
// CHECK:STDOUT:   return %.loc20_45.2
// CHECK:STDOUT: }
// CHECK:STDOUT:
// CHECK:STDOUT: fn @Sink_i32(%n.param_patt: i32);
// CHECK:STDOUT:
// CHECK:STDOUT: fn @Sink_X(%x.param_patt: %X);
// CHECK:STDOUT:
// CHECK:STDOUT: generic fn @Source(%T.loc27: type) {
<<<<<<< HEAD
// CHECK:STDOUT:   %T.1: type = bind_symbolic_name T 0 [symbolic = %T.1 (constants.%T)]
// CHECK:STDOUT:   %T.patt.1: type = symbolic_binding_pattern T 0 [symbolic = %T.patt.1 (constants.%T.patt)]
=======
// CHECK:STDOUT:   %T.1: type = bind_symbolic_name T, 0 [symbolic = %T.1 (constants.%T)]
>>>>>>> e617d649
// CHECK:STDOUT:
// CHECK:STDOUT:   fn(%T.param_patt: type) -> @Source.%T.1 (%T);
// CHECK:STDOUT: }
// CHECK:STDOUT:
// CHECK:STDOUT: fn @Test() {
// CHECK:STDOUT: !entry:
// CHECK:STDOUT:   %Sink_i32.ref: %Sink_i32.type = name_ref Sink_i32, file.%Sink_i32.decl [template = constants.%Sink_i32]
// CHECK:STDOUT:   %Source.ref.loc30: %Source.type = name_ref Source, file.%Source.decl [template = constants.%Source]
// CHECK:STDOUT:   %X.ref: type = name_ref X, file.%X.decl [template = constants.%X]
// CHECK:STDOUT:   %.loc30_18.1: ref %X = temporary_storage
// CHECK:STDOUT:   %Source.call.loc30: init %X = call %Source.ref.loc30() to %.loc30_18.1
// CHECK:STDOUT:   %.loc30_18.2: type = interface_type @ImplicitAs, @ImplicitAs(i32) [template = constants.%.13]
// CHECK:STDOUT:   %.loc30_18.3: %.14 = specific_constant imports.%import_ref.4, @ImplicitAs(i32) [template = constants.%.15]
// CHECK:STDOUT:   %Convert.ref.loc30: %.14 = name_ref Convert, %.loc30_18.3 [template = constants.%.15]
// CHECK:STDOUT:   %.loc30_18.4: ref %X = temporary %.loc30_18.1, %Source.call.loc30
// CHECK:STDOUT:   %.loc30_18.5: %Convert.type.5 = interface_witness_access @impl.2.%.loc19_32, element0 [template = constants.%Convert.4]
// CHECK:STDOUT:   %.loc30_18.6: <bound method> = bound_method %.loc30_18.4, %.loc30_18.5
// CHECK:STDOUT:   %.loc30_18.7: %X = bind_value %.loc30_18.4
// CHECK:STDOUT:   %Convert.call.loc30: init i32 = call %.loc30_18.6(%.loc30_18.7)
// CHECK:STDOUT:   %.loc30_18.8: init i32 = converted %Source.call.loc30, %Convert.call.loc30
// CHECK:STDOUT:   %.loc30_18.9: ref i32 = temporary_storage
// CHECK:STDOUT:   %.loc30_18.10: ref i32 = temporary %.loc30_18.9, %.loc30_18.8
// CHECK:STDOUT:   %.loc30_18.11: %X = bind_value %.loc30_18.10
// CHECK:STDOUT:   %Sink_i32.call: init %.1 = call %Sink_i32.ref(%.loc30_18.11)
// CHECK:STDOUT:   %Sink_X.ref: %Sink_X.type = name_ref Sink_X, file.%Sink_X.decl [template = constants.%Sink_X]
// CHECK:STDOUT:   %Source.ref.loc31: %Source.type = name_ref Source, file.%Source.decl [template = constants.%Source]
// CHECK:STDOUT:   %int.make_type_32: init type = call constants.%Int32() [template = i32]
// CHECK:STDOUT:   %.loc31_16.1: type = value_of_initializer %int.make_type_32 [template = i32]
// CHECK:STDOUT:   %.loc31_16.2: type = converted %int.make_type_32, %.loc31_16.1 [template = i32]
// CHECK:STDOUT:   %Source.call.loc31: init i32 = call %Source.ref.loc31()
// CHECK:STDOUT:   %.loc31_16.3: type = interface_type @ImplicitAs, @ImplicitAs(constants.%X) [template = constants.%.8]
// CHECK:STDOUT:   %.loc31_16.4: %.9 = specific_constant imports.%import_ref.4, @ImplicitAs(constants.%X) [template = constants.%.10]
// CHECK:STDOUT:   %Convert.ref.loc31: %.9 = name_ref Convert, %.loc31_16.4 [template = constants.%.10]
// CHECK:STDOUT:   %.loc31_16.5: ref i32 = temporary_storage
// CHECK:STDOUT:   %.loc31_16.6: ref i32 = temporary %.loc31_16.5, %Source.call.loc31
// CHECK:STDOUT:   %.loc31_16.7: %Convert.type.3 = interface_witness_access @impl.1.%.loc15_32, element0 [template = constants.%Convert.2]
// CHECK:STDOUT:   %.loc31_16.8: <bound method> = bound_method %.loc31_16.6, %.loc31_16.7
// CHECK:STDOUT:   %.loc31_16.9: ref %X = temporary_storage
// CHECK:STDOUT:   %.loc31_16.10: i32 = bind_value %.loc31_16.6
// CHECK:STDOUT:   %Convert.call.loc31: init %X = call %.loc31_16.8(%.loc31_16.10) to %.loc31_16.9
// CHECK:STDOUT:   %.loc31_16.11: init %X = converted %Source.call.loc31, %Convert.call.loc31
// CHECK:STDOUT:   %.loc31_16.12: ref %X = temporary %.loc31_16.9, %.loc31_16.11
// CHECK:STDOUT:   %.loc31_16.13: i32 = bind_value %.loc31_16.12
// CHECK:STDOUT:   %Sink_X.call: init %.1 = call %Sink_X.ref(%.loc31_16.13)
// CHECK:STDOUT:   return
// CHECK:STDOUT: }
// CHECK:STDOUT:
// CHECK:STDOUT: specific @ImplicitAs(constants.%Dest) {
// CHECK:STDOUT:   %Dest => constants.%Dest
// CHECK:STDOUT:   %Dest.patt => constants.%Dest
// CHECK:STDOUT: }
// CHECK:STDOUT:
// CHECK:STDOUT: specific @ImplicitAs(@ImplicitAs.%Dest) {
// CHECK:STDOUT:   %Dest => constants.%Dest
// CHECK:STDOUT:   %Dest.patt => constants.%Dest
// CHECK:STDOUT: }
// CHECK:STDOUT:
// CHECK:STDOUT: specific @ImplicitAs(@Convert.1.%Dest) {
// CHECK:STDOUT:   %Dest => constants.%Dest
// CHECK:STDOUT:   %Dest.patt => constants.%Dest
// CHECK:STDOUT: }
// CHECK:STDOUT:
// CHECK:STDOUT: specific @Convert.1(constants.%Dest, constants.%Self.1) {
// CHECK:STDOUT:   %Dest => constants.%Dest
// CHECK:STDOUT:   %.1 => constants.%.5
// CHECK:STDOUT:   %Self => constants.%Self.1
// CHECK:STDOUT: }
// CHECK:STDOUT:
// CHECK:STDOUT: specific @ImplicitAs(constants.%X) {
// CHECK:STDOUT:   %Dest => constants.%X
// CHECK:STDOUT:   %Dest.patt => constants.%X
// CHECK:STDOUT:
// CHECK:STDOUT: !definition:
// CHECK:STDOUT:   %.1 => constants.%.8
// CHECK:STDOUT:   %Self => constants.%Self.2
// CHECK:STDOUT:   %Convert.type => constants.%Convert.type.3
// CHECK:STDOUT:   %Convert => constants.%Convert.3
// CHECK:STDOUT:   %.2 => constants.%.9
// CHECK:STDOUT:   %.3 => constants.%.10
// CHECK:STDOUT: }
// CHECK:STDOUT:
// CHECK:STDOUT: specific @Convert.1(constants.%X, i32) {
// CHECK:STDOUT:   %Dest => constants.%X
// CHECK:STDOUT:   %.1 => constants.%.8
// CHECK:STDOUT:   %Self => i32
// CHECK:STDOUT: }
// CHECK:STDOUT:
// CHECK:STDOUT: specific @ImplicitAs(i32) {
// CHECK:STDOUT:   %Dest => i32
// CHECK:STDOUT:   %Dest.patt => i32
// CHECK:STDOUT:
// CHECK:STDOUT: !definition:
// CHECK:STDOUT:   %.1 => constants.%.13
// CHECK:STDOUT:   %Self => constants.%Self.2
// CHECK:STDOUT:   %Convert.type => constants.%Convert.type.5
// CHECK:STDOUT:   %Convert => constants.%Convert.5
// CHECK:STDOUT:   %.2 => constants.%.14
// CHECK:STDOUT:   %.3 => constants.%.15
// CHECK:STDOUT: }
// CHECK:STDOUT:
// CHECK:STDOUT: specific @Convert.1(i32, constants.%X) {
// CHECK:STDOUT:   %Dest => i32
// CHECK:STDOUT:   %.1 => constants.%.13
// CHECK:STDOUT:   %Self => constants.%X
// CHECK:STDOUT: }
// CHECK:STDOUT:
// CHECK:STDOUT: specific @Source(constants.%T) {
// CHECK:STDOUT:   %T.1 => constants.%T
// CHECK:STDOUT:   %T.patt.1 => constants.%T
// CHECK:STDOUT: }
// CHECK:STDOUT:
// CHECK:STDOUT: specific @Source(constants.%X) {
// CHECK:STDOUT:   %T.1 => constants.%X
// CHECK:STDOUT:   %T.patt.1 => constants.%X
// CHECK:STDOUT: }
// CHECK:STDOUT:
// CHECK:STDOUT: specific @Source(i32) {
// CHECK:STDOUT:   %T.1 => i32
// CHECK:STDOUT:   %T.patt.1 => i32
// CHECK:STDOUT: }
// CHECK:STDOUT:<|MERGE_RESOLUTION|>--- conflicted
+++ resolved
@@ -45,14 +45,9 @@
 // CHECK:STDOUT:   %ImplicitAs: %ImplicitAs.type = struct_value () [template]
 // CHECK:STDOUT:   %Dest: type = bind_symbolic_name Dest, 0 [symbolic]
 // CHECK:STDOUT:   %.5: type = interface_type @ImplicitAs, @ImplicitAs(%Dest) [symbolic]
-<<<<<<< HEAD
-// CHECK:STDOUT:   %Self.1: @ImplicitAs.%.1 (%.5) = bind_symbolic_name Self 1 [symbolic]
-// CHECK:STDOUT:   %Dest.patt: type = symbolic_binding_pattern Dest 0 [symbolic]
-// CHECK:STDOUT:   %Self.2: %.5 = bind_symbolic_name Self 1 [symbolic]
-=======
 // CHECK:STDOUT:   %Self.1: @ImplicitAs.%.1 (%.5) = bind_symbolic_name Self, 1 [symbolic]
+// CHECK:STDOUT:   %Dest.patt: type = symbolic_binding_pattern Dest, 0 [symbolic]
 // CHECK:STDOUT:   %Self.2: %.5 = bind_symbolic_name Self, 1 [symbolic]
->>>>>>> e617d649
 // CHECK:STDOUT:   %Convert.type.1: type = fn_type @Convert.1, @ImplicitAs(%Dest) [symbolic]
 // CHECK:STDOUT:   %Convert.1: %Convert.type.1 = struct_value () [symbolic]
 // CHECK:STDOUT:   %.6: type = assoc_entity_type %.5, %Convert.type.1 [symbolic]
@@ -78,12 +73,8 @@
 // CHECK:STDOUT:   %Sink_i32: %Sink_i32.type = struct_value () [template]
 // CHECK:STDOUT:   %Sink_X.type: type = fn_type @Sink_X [template]
 // CHECK:STDOUT:   %Sink_X: %Sink_X.type = struct_value () [template]
-<<<<<<< HEAD
-// CHECK:STDOUT:   %T: type = bind_symbolic_name T 0 [symbolic]
-// CHECK:STDOUT:   %T.patt: type = symbolic_binding_pattern T 0 [symbolic]
-=======
 // CHECK:STDOUT:   %T: type = bind_symbolic_name T, 0 [symbolic]
->>>>>>> e617d649
+// CHECK:STDOUT:   %T.patt: type = symbolic_binding_pattern T, 0 [symbolic]
 // CHECK:STDOUT:   %Source.type: type = fn_type @Source [template]
 // CHECK:STDOUT:   %Source: %Source.type = struct_value () [template]
 // CHECK:STDOUT:   %Test.type: type = fn_type @Test [template]
@@ -161,31 +152,20 @@
 // CHECK:STDOUT:     %x: %X = bind_name x, %param
 // CHECK:STDOUT:   }
 // CHECK:STDOUT:   %Source.decl: %Source.type = fn_decl @Source [template = constants.%Source] {
-<<<<<<< HEAD
-// CHECK:STDOUT:     %T.patt.loc27: type = symbolic_binding_pattern T 0 [symbolic = %T.patt.1 (constants.%T.patt)]
+// CHECK:STDOUT:     %T.patt.loc27: type = symbolic_binding_pattern T, 0 [symbolic = %T.patt.1 (constants.%T.patt)]
 // CHECK:STDOUT:     %T.param_patt: type = param_pattern %T.patt.loc27, runtime_param<invalid> [symbolic = %T.patt.1 (constants.%T.patt)]
 // CHECK:STDOUT:   } {
-=======
-// CHECK:STDOUT:     %T.patt: type = symbolic_binding_pattern T, 0
-// CHECK:STDOUT:   } {
-// CHECK:STDOUT:     %T.param: type = param T, runtime_param<invalid>
-// CHECK:STDOUT:     %T.loc27: type = bind_symbolic_name T, 0, %T.param [symbolic = %T.1 (constants.%T)]
->>>>>>> e617d649
 // CHECK:STDOUT:     %T.ref: type = name_ref T, %T.loc27 [symbolic = %T.1 (constants.%T)]
 // CHECK:STDOUT:     %return: ref @Source.%T.1 (%T) = var <return slot>
 // CHECK:STDOUT:     %param: type = param runtime_param<invalid>
-// CHECK:STDOUT:     %T.loc27: type = bind_symbolic_name T 0, %param [symbolic = %T.1 (constants.%T)]
+// CHECK:STDOUT:     %T.loc27: type = bind_symbolic_name T, 0, %param [symbolic = %T.1 (constants.%T)]
 // CHECK:STDOUT:   }
 // CHECK:STDOUT:   %Test.decl: %Test.type = fn_decl @Test [template = constants.%Test] {} {}
 // CHECK:STDOUT: }
 // CHECK:STDOUT:
 // CHECK:STDOUT: generic interface @ImplicitAs(constants.%Dest: type) {
-<<<<<<< HEAD
-// CHECK:STDOUT:   %Dest: type = bind_symbolic_name Dest 0 [symbolic = %Dest (constants.%Dest)]
-// CHECK:STDOUT:   %Dest.patt: type = symbolic_binding_pattern Dest 0 [symbolic = %Dest.patt (constants.%Dest.patt)]
-=======
 // CHECK:STDOUT:   %Dest: type = bind_symbolic_name Dest, 0 [symbolic = %Dest (constants.%Dest)]
->>>>>>> e617d649
+// CHECK:STDOUT:   %Dest.patt: type = symbolic_binding_pattern Dest, 0 [symbolic = %Dest.patt (constants.%Dest.patt)]
 // CHECK:STDOUT:
 // CHECK:STDOUT: !definition:
 // CHECK:STDOUT:   %.1: type = interface_type @ImplicitAs, @ImplicitAs(%Dest) [symbolic = %.1 (constants.%.5)]
@@ -290,12 +270,8 @@
 // CHECK:STDOUT: fn @Sink_X(%x.param_patt: %X);
 // CHECK:STDOUT:
 // CHECK:STDOUT: generic fn @Source(%T.loc27: type) {
-<<<<<<< HEAD
-// CHECK:STDOUT:   %T.1: type = bind_symbolic_name T 0 [symbolic = %T.1 (constants.%T)]
-// CHECK:STDOUT:   %T.patt.1: type = symbolic_binding_pattern T 0 [symbolic = %T.patt.1 (constants.%T.patt)]
-=======
 // CHECK:STDOUT:   %T.1: type = bind_symbolic_name T, 0 [symbolic = %T.1 (constants.%T)]
->>>>>>> e617d649
+// CHECK:STDOUT:   %T.patt.1: type = symbolic_binding_pattern T, 0 [symbolic = %T.patt.1 (constants.%T.patt)]
 // CHECK:STDOUT:
 // CHECK:STDOUT:   fn(%T.param_patt: type) -> @Source.%T.1 (%T);
 // CHECK:STDOUT: }
