// Part of the Carbon Language project, under the Apache License v2.0 with LLVM
// Exceptions. See /LICENSE for license information.
// SPDX-License-Identifier: Apache-2.0 WITH LLVM-exception
//
// AUTOUPDATE
// TIP: To test this file alone, run:
// TIP:   bazel test //toolchain/testing:file_test --test_arg=--file_tests=toolchain/check/testdata/operators/overloaded/dec.carbon
// TIP: To dump output, run:
// TIP:   bazel run //toolchain/testing:file_test -- --dump_output --file_tests=toolchain/check/testdata/operators/overloaded/dec.carbon

// This file was generated from unary_stmt.carbon.tmpl. Run make_tests.sh to regenerate.

package User;

class C {};

impl C as Core.Dec {
  fn Op[addr self: C*]();
}

fn TestOp() {
  var c: C = {};
  --c;
}

// CHECK:STDOUT: --- dec.carbon
// CHECK:STDOUT:
// CHECK:STDOUT: constants {
// CHECK:STDOUT:   %C: type = class_type @C [template]
// CHECK:STDOUT:   %.1: type = struct_type {} [template]
// CHECK:STDOUT:   %.2: type = interface_type @Dec [template]
// CHECK:STDOUT:   %Self: %.2 = bind_symbolic_name Self 0 [symbolic]
// CHECK:STDOUT:   %.3: type = ptr_type %C [template]
// CHECK:STDOUT:   %Op.type.1: type = fn_type @Op.1 [template]
// CHECK:STDOUT:   %.4: type = tuple_type () [template]
// CHECK:STDOUT:   %Op.1: %Op.type.1 = struct_value () [template]
// CHECK:STDOUT:   %Op.type.2: type = fn_type @Op.2 [template]
// CHECK:STDOUT:   %Op.2: %Op.type.2 = struct_value () [template]
// CHECK:STDOUT:   %.5: type = ptr_type %Self [symbolic]
// CHECK:STDOUT:   %.6: <witness> = interface_witness (%Op.1) [template]
// CHECK:STDOUT:   %TestOp.type: type = fn_type @TestOp [template]
// CHECK:STDOUT:   %TestOp: %TestOp.type = struct_value () [template]
// CHECK:STDOUT:   %.7: type = ptr_type %.1 [template]
// CHECK:STDOUT:   %struct: %C = struct_value () [template]
// CHECK:STDOUT:   %.8: type = assoc_entity_type %.2, %Op.type.2 [template]
// CHECK:STDOUT:   %.9: %.8 = assoc_entity element0, imports.%import_ref.5 [template]
// CHECK:STDOUT: }
// CHECK:STDOUT:
// CHECK:STDOUT: imports {
// CHECK:STDOUT:   %Core: <namespace> = namespace file.%Core.import, [template] {
// CHECK:STDOUT:     .Dec = %import_ref.1
// CHECK:STDOUT:     import Core//prelude
// CHECK:STDOUT:     import Core//prelude/operators
// CHECK:STDOUT:     import Core//prelude/types
// CHECK:STDOUT:     import Core//prelude/operators/arithmetic
// CHECK:STDOUT:     import Core//prelude/operators/as
// CHECK:STDOUT:     import Core//prelude/operators/bitwise
// CHECK:STDOUT:     import Core//prelude/operators/comparison
// CHECK:STDOUT:     import Core//prelude/types/bool
// CHECK:STDOUT:   }
// CHECK:STDOUT:   %import_ref.1: type = import_ref Core//prelude/operators/arithmetic, inst+142, loaded [template = constants.%.2]
// CHECK:STDOUT:   %import_ref.2 = import_ref Core//prelude/operators/arithmetic, inst+144, unloaded
// CHECK:STDOUT:   %import_ref.3: %.8 = import_ref Core//prelude/operators/arithmetic, inst+160, loaded [template = constants.%.9]
// CHECK:STDOUT:   %import_ref.4: %Op.type.2 = import_ref Core//prelude/operators/arithmetic, inst+154, loaded [template = constants.%Op.2]
// CHECK:STDOUT:   %import_ref.5 = import_ref Core//prelude/operators/arithmetic, inst+154, unloaded
// CHECK:STDOUT: }
// CHECK:STDOUT:
// CHECK:STDOUT: file {
// CHECK:STDOUT:   package: <namespace> = namespace [template] {
// CHECK:STDOUT:     .Core = imports.%Core
// CHECK:STDOUT:     .C = %C.decl
// CHECK:STDOUT:     .TestOp = %TestOp.decl
// CHECK:STDOUT:   }
// CHECK:STDOUT:   %Core.import = import Core
// CHECK:STDOUT:   %C.decl: type = class_decl @C [template = constants.%C] {}
// CHECK:STDOUT:   impl_decl @impl {
// CHECK:STDOUT:     %C.ref: type = name_ref C, %C.decl [template = constants.%C]
// CHECK:STDOUT:     %Core.ref: <namespace> = name_ref Core, imports.%Core [template = imports.%Core]
// CHECK:STDOUT:     %Dec.ref: type = name_ref Dec, imports.%import_ref.1 [template = constants.%.2]
// CHECK:STDOUT:   }
// CHECK:STDOUT:   %TestOp.decl: %TestOp.type = fn_decl @TestOp [template = constants.%TestOp] {}
// CHECK:STDOUT: }
// CHECK:STDOUT:
// CHECK:STDOUT: interface @Dec {
// CHECK:STDOUT: !members:
// CHECK:STDOUT:   .Self = imports.%import_ref.2
// CHECK:STDOUT:   .Op = imports.%import_ref.3
// CHECK:STDOUT:   witness = (imports.%import_ref.4)
// CHECK:STDOUT: }
// CHECK:STDOUT:
// CHECK:STDOUT: impl @impl: %C as %.2 {
// CHECK:STDOUT:   %Op.decl: %Op.type.1 = fn_decl @Op.1 [template = constants.%Op.1] {
// CHECK:STDOUT:     %C.ref: type = name_ref C, file.%C.decl [template = constants.%C]
// CHECK:STDOUT:     %.loc18_21: type = ptr_type %C [template = constants.%.3]
// CHECK:STDOUT:     %self.loc18_14.1: %.3 = param self
// CHECK:STDOUT:     %self.loc18_14.3: %.3 = bind_name self, %self.loc18_14.1
// CHECK:STDOUT:     %.loc18_9: %.3 = addr_pattern %self.loc18_14.3
// CHECK:STDOUT:   }
// CHECK:STDOUT:   %.loc17: <witness> = interface_witness (%Op.decl) [template = constants.%.6]
// CHECK:STDOUT:
// CHECK:STDOUT: !members:
// CHECK:STDOUT:   .Op = %Op.decl
// CHECK:STDOUT:   witness = %.loc17
// CHECK:STDOUT: }
// CHECK:STDOUT:
// CHECK:STDOUT: class @C {
// CHECK:STDOUT: !members:
// CHECK:STDOUT:   .Self = constants.%C
// CHECK:STDOUT: }
// CHECK:STDOUT:
// CHECK:STDOUT: fn @Op.1[addr @impl.%self.loc18_14.3: %.3]();
// CHECK:STDOUT:
// CHECK:STDOUT: generic fn @Op.2(constants.%Self: %.2) {
// CHECK:STDOUT:   %Self: %.2 = bind_symbolic_name Self 0 [symbolic = %Self (constants.%Self)]
// CHECK:STDOUT:   %.2: type = ptr_type @Op.2.%Self (%Self) [symbolic = %.2 (constants.%.5)]
// CHECK:STDOUT:
// CHECK:STDOUT:   fn[addr %self: @Op.2.%.2 (%.5)]();
// CHECK:STDOUT: }
// CHECK:STDOUT:
// CHECK:STDOUT: fn @TestOp() {
// CHECK:STDOUT: !entry:
// CHECK:STDOUT:   %C.ref: type = name_ref C, file.%C.decl [template = constants.%C]
// CHECK:STDOUT:   %c.var: ref %C = var c
// CHECK:STDOUT:   %c: ref %C = bind_name c, %c.var
// CHECK:STDOUT:   %.loc22_15.1: %.1 = struct_literal ()
// CHECK:STDOUT:   %.loc22_15.2: init %C = class_init (), %c.var [template = constants.%struct]
// CHECK:STDOUT:   %.loc22_16: init %C = converted %.loc22_15.1, %.loc22_15.2 [template = constants.%struct]
// CHECK:STDOUT:   assign %c.var, %.loc22_16
// CHECK:STDOUT:   %c.ref: ref %C = name_ref c, %c
<<<<<<< HEAD
// CHECK:STDOUT:   %Op.ref: %.8 = name_ref Op, imports.%import_ref.3 [template = constants.%.9]
// CHECK:STDOUT:   %.loc23_3.1: %Op.type.2 = interface_witness_access @impl.%.1, element0 [template = constants.%Op.1]
=======
// CHECK:STDOUT:   %.loc23_3.1: %Op.type.2 = interface_witness_access @impl.%.loc17, element0 [template = constants.%Op.1]
>>>>>>> 891c7d83
// CHECK:STDOUT:   %.loc23_3.2: <bound method> = bound_method %c.ref, %.loc23_3.1
// CHECK:STDOUT:   %.loc23_5: %.3 = addr_of %c.ref
// CHECK:STDOUT:   %Op.call: init %.4 = call %.loc23_3.2(%.loc23_5)
// CHECK:STDOUT:   return
// CHECK:STDOUT: }
// CHECK:STDOUT:
// CHECK:STDOUT: specific @Op.2(constants.%Self) {
// CHECK:STDOUT:   %Self => constants.%Self
// CHECK:STDOUT:   %.2 => constants.%.5
// CHECK:STDOUT: }
// CHECK:STDOUT:
// CHECK:STDOUT: specific @Op.2(constants.%C) {
// CHECK:STDOUT:   %Self => constants.%C
// CHECK:STDOUT:   %.2 => constants.%.3
// CHECK:STDOUT: }
// CHECK:STDOUT:<|MERGE_RESOLUTION|>--- conflicted
+++ resolved
@@ -127,12 +127,8 @@
 // CHECK:STDOUT:   %.loc22_16: init %C = converted %.loc22_15.1, %.loc22_15.2 [template = constants.%struct]
 // CHECK:STDOUT:   assign %c.var, %.loc22_16
 // CHECK:STDOUT:   %c.ref: ref %C = name_ref c, %c
-<<<<<<< HEAD
 // CHECK:STDOUT:   %Op.ref: %.8 = name_ref Op, imports.%import_ref.3 [template = constants.%.9]
-// CHECK:STDOUT:   %.loc23_3.1: %Op.type.2 = interface_witness_access @impl.%.1, element0 [template = constants.%Op.1]
-=======
 // CHECK:STDOUT:   %.loc23_3.1: %Op.type.2 = interface_witness_access @impl.%.loc17, element0 [template = constants.%Op.1]
->>>>>>> 891c7d83
 // CHECK:STDOUT:   %.loc23_3.2: <bound method> = bound_method %c.ref, %.loc23_3.1
 // CHECK:STDOUT:   %.loc23_5: %.3 = addr_of %c.ref
 // CHECK:STDOUT:   %Op.call: init %.4 = call %.loc23_3.2(%.loc23_5)
