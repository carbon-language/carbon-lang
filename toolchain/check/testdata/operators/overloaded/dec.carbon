--- conflicted
+++ resolved
@@ -89,12 +89,8 @@
 // CHECK:STDOUT:
 // CHECK:STDOUT: impl @impl: %C as %.2 {
 // CHECK:STDOUT:   %Op.decl: %Op.type.1 = fn_decl @Op.1 [template = constants.%Op.1] {
-<<<<<<< HEAD
-// CHECK:STDOUT:     %.loc18_14: %.3 = binding_pattern self
-// CHECK:STDOUT:     %.loc18_9.1: %.3 = addr_pattern %.loc18_14
-=======
 // CHECK:STDOUT:     %self.patt: %.3 = binding_pattern self
->>>>>>> ed374dcd
+// CHECK:STDOUT:     %.loc18_9.1: %.3 = addr_pattern %self.patt
 // CHECK:STDOUT:   } {
 // CHECK:STDOUT:     %C.ref: type = name_ref C, file.%C.decl [template = constants.%C]
 // CHECK:STDOUT:     %.loc18_21: type = ptr_type %C [template = constants.%.3]
