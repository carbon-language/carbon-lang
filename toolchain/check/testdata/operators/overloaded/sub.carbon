// Part of the Carbon Language project, under the Apache License v2.0 with LLVM
// Exceptions. See /LICENSE for license information.
// SPDX-License-Identifier: Apache-2.0 WITH LLVM-exception
//
// AUTOUPDATE
// TIP: To test this file alone, run:
// TIP:   bazel test //toolchain/testing:file_test --test_arg=--file_tests=toolchain/check/testdata/operators/overloaded/sub.carbon
// TIP: To dump output, run:
// TIP:   bazel run //toolchain/testing:file_test -- --dump_output --file_tests=toolchain/check/testdata/operators/overloaded/sub.carbon

// This file was generated from binary_op.carbon.tmpl. Run make_tests.sh to regenerate.

package User;

class C {};

impl C as Core.Sub {
  fn Op[self: C](other: C) -> C {
    return {};
  }
}
impl C as Core.SubAssign {
  fn Op[addr self: C*](other: C) {}
}

fn TestOp(a: C, b: C) -> C {
  return a - b;
}

fn TestAssign(a: C*, b: C) {
  *a -= b;
}

// CHECK:STDOUT: --- sub.carbon
// CHECK:STDOUT:
// CHECK:STDOUT: constants {
// CHECK:STDOUT:   %C: type = class_type @C [template]
// CHECK:STDOUT:   %.1: type = struct_type {} [template]
// CHECK:STDOUT:   %.2: <witness> = complete_type_witness %.1 [template]
// CHECK:STDOUT:   %Sub.type: type = interface_type @Sub [template]
// CHECK:STDOUT:   %Self.1: %Sub.type = bind_symbolic_name Self, 0 [symbolic]
// CHECK:STDOUT:   %Op.type.1: type = fn_type @Op.1 [template]
// CHECK:STDOUT:   %.3: type = tuple_type () [template]
// CHECK:STDOUT:   %Op.1: %Op.type.1 = struct_value () [template]
// CHECK:STDOUT:   %Op.type.2: type = fn_type @Op.2 [template]
// CHECK:STDOUT:   %Op.2: %Op.type.2 = struct_value () [template]
// CHECK:STDOUT:   %.4: <witness> = interface_witness (%Op.1) [template]
// CHECK:STDOUT:   %.5: type = ptr_type %.1 [template]
// CHECK:STDOUT:   %struct: %C = struct_value () [template]
// CHECK:STDOUT:   %SubAssign.type: type = interface_type @SubAssign [template]
// CHECK:STDOUT:   %Self.2: %SubAssign.type = bind_symbolic_name Self, 0 [symbolic]
// CHECK:STDOUT:   %.6: type = ptr_type %C [template]
// CHECK:STDOUT:   %Op.type.3: type = fn_type @Op.3 [template]
// CHECK:STDOUT:   %Op.3: %Op.type.3 = struct_value () [template]
// CHECK:STDOUT:   %Op.type.4: type = fn_type @Op.4 [template]
// CHECK:STDOUT:   %Op.4: %Op.type.4 = struct_value () [template]
// CHECK:STDOUT:   %.7: type = ptr_type %Self.2 [symbolic]
// CHECK:STDOUT:   %.8: <witness> = interface_witness (%Op.3) [template]
// CHECK:STDOUT:   %TestOp.type: type = fn_type @TestOp [template]
// CHECK:STDOUT:   %TestOp: %TestOp.type = struct_value () [template]
// CHECK:STDOUT:   %.9: type = assoc_entity_type %Sub.type, %Op.type.2 [template]
// CHECK:STDOUT:   %.10: %.9 = assoc_entity element0, imports.%import_ref.9 [template]
// CHECK:STDOUT:   %TestAssign.type: type = fn_type @TestAssign [template]
// CHECK:STDOUT:   %TestAssign: %TestAssign.type = struct_value () [template]
// CHECK:STDOUT:   %.11: type = assoc_entity_type %SubAssign.type, %Op.type.4 [template]
// CHECK:STDOUT:   %.12: %.11 = assoc_entity element0, imports.%import_ref.10 [template]
// CHECK:STDOUT: }
// CHECK:STDOUT:
// CHECK:STDOUT: imports {
// CHECK:STDOUT:   %Core: <namespace> = namespace file.%Core.import, [template] {
// CHECK:STDOUT:     .Sub = %import_ref.1
// CHECK:STDOUT:     .SubAssign = %import_ref.5
// CHECK:STDOUT:     import Core//prelude
// CHECK:STDOUT:     import Core//prelude/operators
// CHECK:STDOUT:     import Core//prelude/types
// CHECK:STDOUT:     import Core//prelude/operators/arithmetic
// CHECK:STDOUT:     import Core//prelude/operators/as
// CHECK:STDOUT:     import Core//prelude/operators/bitwise
// CHECK:STDOUT:     import Core//prelude/operators/comparison
// CHECK:STDOUT:     import Core//prelude/types/bool
// CHECK:STDOUT:   }
<<<<<<< HEAD
// CHECK:STDOUT:   %import_ref.1: type = import_ref Core//prelude/operators/arithmetic, inst+104, loaded [template = constants.%.3]
// CHECK:STDOUT:   %import_ref.2 = import_ref Core//prelude/operators/arithmetic, inst+106, unloaded
// CHECK:STDOUT:   %import_ref.3: %.11 = import_ref Core//prelude/operators/arithmetic, inst+131, loaded [template = constants.%.12]
// CHECK:STDOUT:   %import_ref.4: %Op.type.2 = import_ref Core//prelude/operators/arithmetic, inst+126, loaded [template = constants.%Op.2]
// CHECK:STDOUT:   %import_ref.5: type = import_ref Core//prelude/operators/arithmetic, inst+133, loaded [template = constants.%.7]
// CHECK:STDOUT:   %import_ref.6 = import_ref Core//prelude/operators/arithmetic, inst+135, unloaded
// CHECK:STDOUT:   %import_ref.7: %.13 = import_ref Core//prelude/operators/arithmetic, inst+160, loaded [template = constants.%.14]
// CHECK:STDOUT:   %import_ref.8: %Op.type.4 = import_ref Core//prelude/operators/arithmetic, inst+154, loaded [template = constants.%Op.4]
// CHECK:STDOUT:   %import_ref.9 = import_ref Core//prelude/operators/arithmetic, inst+126, unloaded
// CHECK:STDOUT:   %import_ref.10 = import_ref Core//prelude/operators/arithmetic, inst+154, unloaded
=======
// CHECK:STDOUT:   %import_ref.1: type = import_ref Core//prelude/operators/arithmetic, inst+98, loaded [template = constants.%Sub.type]
// CHECK:STDOUT:   %import_ref.2 = import_ref Core//prelude/operators/arithmetic, inst+100, unloaded
// CHECK:STDOUT:   %import_ref.3: %.9 = import_ref Core//prelude/operators/arithmetic, inst+123, loaded [template = constants.%.10]
// CHECK:STDOUT:   %import_ref.4: %Op.type.2 = import_ref Core//prelude/operators/arithmetic, inst+118, loaded [template = constants.%Op.2]
// CHECK:STDOUT:   %import_ref.5: type = import_ref Core//prelude/operators/arithmetic, inst+125, loaded [template = constants.%SubAssign.type]
// CHECK:STDOUT:   %import_ref.6 = import_ref Core//prelude/operators/arithmetic, inst+127, unloaded
// CHECK:STDOUT:   %import_ref.7: %.11 = import_ref Core//prelude/operators/arithmetic, inst+150, loaded [template = constants.%.12]
// CHECK:STDOUT:   %import_ref.8: %Op.type.4 = import_ref Core//prelude/operators/arithmetic, inst+144, loaded [template = constants.%Op.4]
// CHECK:STDOUT:   %import_ref.9 = import_ref Core//prelude/operators/arithmetic, inst+118, unloaded
// CHECK:STDOUT:   %import_ref.10 = import_ref Core//prelude/operators/arithmetic, inst+144, unloaded
>>>>>>> b2746222
// CHECK:STDOUT: }
// CHECK:STDOUT:
// CHECK:STDOUT: file {
// CHECK:STDOUT:   package: <namespace> = namespace [template] {
// CHECK:STDOUT:     .Core = imports.%Core
// CHECK:STDOUT:     .C = %C.decl
// CHECK:STDOUT:     .TestOp = %TestOp.decl
// CHECK:STDOUT:     .TestAssign = %TestAssign.decl
// CHECK:STDOUT:   }
// CHECK:STDOUT:   %Core.import = import Core
// CHECK:STDOUT:   %C.decl: type = class_decl @C [template = constants.%C] {} {}
// CHECK:STDOUT:   impl_decl @impl.1 [template] {} {
// CHECK:STDOUT:     %C.ref: type = name_ref C, file.%C.decl [template = constants.%C]
// CHECK:STDOUT:     %Core.ref: <namespace> = name_ref Core, imports.%Core [template = imports.%Core]
// CHECK:STDOUT:     %Sub.ref: type = name_ref Sub, imports.%import_ref.1 [template = constants.%Sub.type]
// CHECK:STDOUT:   }
// CHECK:STDOUT:   impl_decl @impl.2 [template] {} {
// CHECK:STDOUT:     %C.ref: type = name_ref C, file.%C.decl [template = constants.%C]
// CHECK:STDOUT:     %Core.ref: <namespace> = name_ref Core, imports.%Core [template = imports.%Core]
// CHECK:STDOUT:     %SubAssign.ref: type = name_ref SubAssign, imports.%import_ref.5 [template = constants.%SubAssign.type]
// CHECK:STDOUT:   }
// CHECK:STDOUT:   %TestOp.decl: %TestOp.type = fn_decl @TestOp [template = constants.%TestOp] {
// CHECK:STDOUT:     %a.patt: %C = binding_pattern a
// CHECK:STDOUT:     %a.param_patt: %C = param_pattern %a.patt, runtime_param0
// CHECK:STDOUT:     %b.patt: %C = binding_pattern b
// CHECK:STDOUT:     %b.param_patt: %C = param_pattern %b.patt, runtime_param1
// CHECK:STDOUT:   } {
// CHECK:STDOUT:     %C.ref.loc26_14: type = name_ref C, file.%C.decl [template = constants.%C]
// CHECK:STDOUT:     %C.ref.loc26_20: type = name_ref C, file.%C.decl [template = constants.%C]
// CHECK:STDOUT:     %C.ref.loc26_26: type = name_ref C, file.%C.decl [template = constants.%C]
// CHECK:STDOUT:     %return: ref %C = var <return slot>
// CHECK:STDOUT:     %param.loc26_11: %C = param runtime_param0
// CHECK:STDOUT:     %a: %C = bind_name a, %param.loc26_11
// CHECK:STDOUT:     %param.loc26_17: %C = param runtime_param1
// CHECK:STDOUT:     %b: %C = bind_name b, %param.loc26_17
// CHECK:STDOUT:   }
// CHECK:STDOUT:   %TestAssign.decl: %TestAssign.type = fn_decl @TestAssign [template = constants.%TestAssign] {
<<<<<<< HEAD
// CHECK:STDOUT:     %a.patt: %.8 = binding_pattern a
// CHECK:STDOUT:     %a.param_patt: %.8 = param_pattern %a.patt, runtime_param0
=======
// CHECK:STDOUT:     %a.patt: %.6 = binding_pattern a
>>>>>>> b2746222
// CHECK:STDOUT:     %b.patt: %C = binding_pattern b
// CHECK:STDOUT:     %b.param_patt: %C = param_pattern %b.patt, runtime_param1
// CHECK:STDOUT:   } {
// CHECK:STDOUT:     %C.ref.loc30_18: type = name_ref C, file.%C.decl [template = constants.%C]
<<<<<<< HEAD
// CHECK:STDOUT:     %.loc30: type = ptr_type %C [template = constants.%.8]
=======
// CHECK:STDOUT:     %.loc30: type = ptr_type %C [template = constants.%.6]
// CHECK:STDOUT:     %a.param: %.6 = param a, runtime_param0
// CHECK:STDOUT:     %a: %.6 = bind_name a, %a.param
>>>>>>> b2746222
// CHECK:STDOUT:     %C.ref.loc30_25: type = name_ref C, file.%C.decl [template = constants.%C]
// CHECK:STDOUT:     %param.loc30_15: %.8 = param runtime_param0
// CHECK:STDOUT:     %a: %.8 = bind_name a, %param.loc30_15
// CHECK:STDOUT:     %param.loc30_22: %C = param runtime_param1
// CHECK:STDOUT:     %b: %C = bind_name b, %param.loc30_22
// CHECK:STDOUT:   }
// CHECK:STDOUT: }
// CHECK:STDOUT:
// CHECK:STDOUT: interface @Sub {
// CHECK:STDOUT: !members:
// CHECK:STDOUT:   .Self = imports.%import_ref.2
// CHECK:STDOUT:   .Op = imports.%import_ref.3
// CHECK:STDOUT:   witness = (imports.%import_ref.4)
// CHECK:STDOUT: }
// CHECK:STDOUT:
// CHECK:STDOUT: interface @SubAssign {
// CHECK:STDOUT: !members:
// CHECK:STDOUT:   .Self = imports.%import_ref.6
// CHECK:STDOUT:   .Op = imports.%import_ref.7
// CHECK:STDOUT:   witness = (imports.%import_ref.8)
// CHECK:STDOUT: }
// CHECK:STDOUT:
// CHECK:STDOUT: impl @impl.1: %C.ref as %Sub.ref {
// CHECK:STDOUT:   %Op.decl: %Op.type.1 = fn_decl @Op.1 [template = constants.%Op.1] {
// CHECK:STDOUT:     %self.patt: %C = binding_pattern self
// CHECK:STDOUT:     %self.param_patt: %C = param_pattern %self.patt, runtime_param0
// CHECK:STDOUT:     %other.patt: %C = binding_pattern other
// CHECK:STDOUT:     %other.param_patt: %C = param_pattern %other.patt, runtime_param1
// CHECK:STDOUT:   } {
// CHECK:STDOUT:     %C.ref.loc18_15: type = name_ref C, file.%C.decl [template = constants.%C]
// CHECK:STDOUT:     %C.ref.loc18_25: type = name_ref C, file.%C.decl [template = constants.%C]
// CHECK:STDOUT:     %C.ref.loc18_31: type = name_ref C, file.%C.decl [template = constants.%C]
// CHECK:STDOUT:     %return: ref %C = var <return slot>
// CHECK:STDOUT:     %param.loc18_9: %C = param runtime_param0
// CHECK:STDOUT:     %self: %C = bind_name self, %param.loc18_9
// CHECK:STDOUT:     %param.loc18_18: %C = param runtime_param1
// CHECK:STDOUT:     %other: %C = bind_name other, %param.loc18_18
// CHECK:STDOUT:   }
// CHECK:STDOUT:   %.loc17: <witness> = interface_witness (%Op.decl) [template = constants.%.4]
// CHECK:STDOUT:
// CHECK:STDOUT: !members:
// CHECK:STDOUT:   .Op = %Op.decl
// CHECK:STDOUT:   witness = %.loc17
// CHECK:STDOUT: }
// CHECK:STDOUT:
// CHECK:STDOUT: impl @impl.2: %C.ref as %SubAssign.ref {
// CHECK:STDOUT:   %Op.decl: %Op.type.3 = fn_decl @Op.3 [template = constants.%Op.3] {
<<<<<<< HEAD
// CHECK:STDOUT:     %self.patt: %.8 = binding_pattern self
// CHECK:STDOUT:     %self.param_patt: %.8 = param_pattern %self.patt, runtime_param0
// CHECK:STDOUT:     %.loc23_9: %C = addr_pattern %self.param_patt
=======
// CHECK:STDOUT:     %self.patt: %.6 = binding_pattern self
>>>>>>> b2746222
// CHECK:STDOUT:     %other.patt: %C = binding_pattern other
// CHECK:STDOUT:     %other.param_patt: %C = param_pattern %other.patt, runtime_param1
// CHECK:STDOUT:   } {
// CHECK:STDOUT:     %C.ref.loc23_20: type = name_ref C, file.%C.decl [template = constants.%C]
<<<<<<< HEAD
// CHECK:STDOUT:     %.loc23_21: type = ptr_type %C [template = constants.%.8]
=======
// CHECK:STDOUT:     %.loc23_21: type = ptr_type %C [template = constants.%.6]
// CHECK:STDOUT:     %self.param: %.6 = param self, runtime_param0
// CHECK:STDOUT:     %self: %.6 = bind_name self, %self.param
// CHECK:STDOUT:     %.loc23_9: %.6 = addr_pattern %self
>>>>>>> b2746222
// CHECK:STDOUT:     %C.ref.loc23_31: type = name_ref C, file.%C.decl [template = constants.%C]
// CHECK:STDOUT:     %param.loc23_14: %.8 = param runtime_param0
// CHECK:STDOUT:     %self: %.8 = bind_name self, %param.loc23_14
// CHECK:STDOUT:     %param.loc23_24: %C = param runtime_param1
// CHECK:STDOUT:     %other: %C = bind_name other, %param.loc23_24
// CHECK:STDOUT:   }
// CHECK:STDOUT:   %.loc22: <witness> = interface_witness (%Op.decl) [template = constants.%.8]
// CHECK:STDOUT:
// CHECK:STDOUT: !members:
// CHECK:STDOUT:   .Op = %Op.decl
// CHECK:STDOUT:   witness = %.loc22
// CHECK:STDOUT: }
// CHECK:STDOUT:
// CHECK:STDOUT: class @C {
// CHECK:STDOUT:   %.loc15: <witness> = complete_type_witness %.1 [template = constants.%.2]
// CHECK:STDOUT:
// CHECK:STDOUT: !members:
// CHECK:STDOUT:   .Self = constants.%C
// CHECK:STDOUT: }
// CHECK:STDOUT:
// CHECK:STDOUT: fn @Op.1[%self.param_patt: %C](%other.param_patt: %C) -> %return: %C {
// CHECK:STDOUT: !entry:
// CHECK:STDOUT:   %.loc19_13.1: %.1 = struct_literal ()
// CHECK:STDOUT:   %.loc19_13.2: init %C = class_init (), %return [template = constants.%struct]
// CHECK:STDOUT:   %.loc19_14: init %C = converted %.loc19_13.1, %.loc19_13.2 [template = constants.%struct]
// CHECK:STDOUT:   return %.loc19_14 to %return
// CHECK:STDOUT: }
// CHECK:STDOUT:
// CHECK:STDOUT: generic fn @Op.2(constants.%Self.1: %Sub.type) {
// CHECK:STDOUT:   %Self: %Sub.type = bind_symbolic_name Self, 0 [symbolic = %Self (constants.%Self.1)]
// CHECK:STDOUT:
// CHECK:STDOUT:   fn[%self.param_patt: @Op.2.%Self (%Self.1)](%other.param_patt: @Op.2.%Self (%Self.1)) -> @Op.2.%Self (%Self.1);
// CHECK:STDOUT: }
// CHECK:STDOUT:
<<<<<<< HEAD
// CHECK:STDOUT: fn @Op.3[addr %self.param_patt: %.8](%other.param_patt: %C) {
=======
// CHECK:STDOUT: fn @Op.3[addr %self: %.6](%other: %C) {
>>>>>>> b2746222
// CHECK:STDOUT: !entry:
// CHECK:STDOUT:   return
// CHECK:STDOUT: }
// CHECK:STDOUT:
// CHECK:STDOUT: generic fn @Op.4(constants.%Self.2: %SubAssign.type) {
// CHECK:STDOUT:   %Self: %SubAssign.type = bind_symbolic_name Self, 0 [symbolic = %Self (constants.%Self.2)]
// CHECK:STDOUT:   %.2: type = ptr_type @Op.4.%Self (%Self.2) [symbolic = %.2 (constants.%.7)]
// CHECK:STDOUT:
<<<<<<< HEAD
// CHECK:STDOUT:   fn[addr <unexpected>.inst+90: @Op.4.%.2 (%.9)](%other.param_patt: @Op.4.%Self (%Self.2));
=======
// CHECK:STDOUT:   fn[addr %self: @Op.4.%.2 (%.7)](%other: @Op.4.%Self (%Self.2));
>>>>>>> b2746222
// CHECK:STDOUT: }
// CHECK:STDOUT:
// CHECK:STDOUT: fn @TestOp(%a.param_patt: %C, %b.param_patt: %C) -> %return: %C {
// CHECK:STDOUT: !entry:
// CHECK:STDOUT:   %a.ref: %C = name_ref a, %a
// CHECK:STDOUT:   %b.ref: %C = name_ref b, %b
// CHECK:STDOUT:   %Op.ref: %.9 = name_ref Op, imports.%import_ref.3 [template = constants.%.10]
// CHECK:STDOUT:   %.loc27_12.1: %Op.type.2 = interface_witness_access constants.%.4, element0 [template = constants.%Op.1]
// CHECK:STDOUT:   %.loc27_12.2: <bound method> = bound_method %a.ref, %.loc27_12.1
// CHECK:STDOUT:   %.loc26: ref %C = splice_block %return {}
// CHECK:STDOUT:   %Op.call: init %C = call %.loc27_12.2(%a.ref, %b.ref) to %.loc26
// CHECK:STDOUT:   return %Op.call to %return
// CHECK:STDOUT: }
// CHECK:STDOUT:
<<<<<<< HEAD
// CHECK:STDOUT: fn @TestAssign(%a.param_patt: %.8, %b.param_patt: %C) {
=======
// CHECK:STDOUT: fn @TestAssign(%a: %.6, %b: %C) {
>>>>>>> b2746222
// CHECK:STDOUT: !entry:
// CHECK:STDOUT:   %a.ref: %.6 = name_ref a, %a
// CHECK:STDOUT:   %.loc31_3.1: ref %C = deref %a.ref
// CHECK:STDOUT:   %b.ref: %C = name_ref b, %b
// CHECK:STDOUT:   %Op.ref: %.11 = name_ref Op, imports.%import_ref.7 [template = constants.%.12]
// CHECK:STDOUT:   %.loc31_6.1: %Op.type.4 = interface_witness_access constants.%.8, element0 [template = constants.%Op.3]
// CHECK:STDOUT:   %.loc31_6.2: <bound method> = bound_method %.loc31_3.1, %.loc31_6.1
// CHECK:STDOUT:   %.loc31_3.2: %.6 = addr_of %.loc31_3.1
// CHECK:STDOUT:   %Op.call: init %.3 = call %.loc31_6.2(%.loc31_3.2, %b.ref)
// CHECK:STDOUT:   return
// CHECK:STDOUT: }
// CHECK:STDOUT:
// CHECK:STDOUT: specific @Op.2(constants.%Self.1) {
// CHECK:STDOUT:   %Self => constants.%Self.1
// CHECK:STDOUT: }
// CHECK:STDOUT:
// CHECK:STDOUT: specific @Op.2(constants.%C) {
// CHECK:STDOUT:   %Self => constants.%C
// CHECK:STDOUT: }
// CHECK:STDOUT:
// CHECK:STDOUT: specific @Op.4(constants.%Self.2) {
// CHECK:STDOUT:   %Self => constants.%Self.2
// CHECK:STDOUT:   %.2 => constants.%.7
// CHECK:STDOUT: }
// CHECK:STDOUT:
// CHECK:STDOUT: specific @Op.4(constants.%C) {
// CHECK:STDOUT:   %Self => constants.%C
// CHECK:STDOUT:   %.2 => constants.%.6
// CHECK:STDOUT: }
// CHECK:STDOUT:<|MERGE_RESOLUTION|>--- conflicted
+++ resolved
@@ -79,29 +79,16 @@
 // CHECK:STDOUT:     import Core//prelude/operators/comparison
 // CHECK:STDOUT:     import Core//prelude/types/bool
 // CHECK:STDOUT:   }
-<<<<<<< HEAD
-// CHECK:STDOUT:   %import_ref.1: type = import_ref Core//prelude/operators/arithmetic, inst+104, loaded [template = constants.%.3]
+// CHECK:STDOUT:   %import_ref.1: type = import_ref Core//prelude/operators/arithmetic, inst+104, loaded [template = constants.%Sub.type]
 // CHECK:STDOUT:   %import_ref.2 = import_ref Core//prelude/operators/arithmetic, inst+106, unloaded
-// CHECK:STDOUT:   %import_ref.3: %.11 = import_ref Core//prelude/operators/arithmetic, inst+131, loaded [template = constants.%.12]
+// CHECK:STDOUT:   %import_ref.3: %.9 = import_ref Core//prelude/operators/arithmetic, inst+131, loaded [template = constants.%.10]
 // CHECK:STDOUT:   %import_ref.4: %Op.type.2 = import_ref Core//prelude/operators/arithmetic, inst+126, loaded [template = constants.%Op.2]
-// CHECK:STDOUT:   %import_ref.5: type = import_ref Core//prelude/operators/arithmetic, inst+133, loaded [template = constants.%.7]
+// CHECK:STDOUT:   %import_ref.5: type = import_ref Core//prelude/operators/arithmetic, inst+133, loaded [template = constants.%SubAssign.type]
 // CHECK:STDOUT:   %import_ref.6 = import_ref Core//prelude/operators/arithmetic, inst+135, unloaded
-// CHECK:STDOUT:   %import_ref.7: %.13 = import_ref Core//prelude/operators/arithmetic, inst+160, loaded [template = constants.%.14]
+// CHECK:STDOUT:   %import_ref.7: %.11 = import_ref Core//prelude/operators/arithmetic, inst+160, loaded [template = constants.%.12]
 // CHECK:STDOUT:   %import_ref.8: %Op.type.4 = import_ref Core//prelude/operators/arithmetic, inst+154, loaded [template = constants.%Op.4]
 // CHECK:STDOUT:   %import_ref.9 = import_ref Core//prelude/operators/arithmetic, inst+126, unloaded
 // CHECK:STDOUT:   %import_ref.10 = import_ref Core//prelude/operators/arithmetic, inst+154, unloaded
-=======
-// CHECK:STDOUT:   %import_ref.1: type = import_ref Core//prelude/operators/arithmetic, inst+98, loaded [template = constants.%Sub.type]
-// CHECK:STDOUT:   %import_ref.2 = import_ref Core//prelude/operators/arithmetic, inst+100, unloaded
-// CHECK:STDOUT:   %import_ref.3: %.9 = import_ref Core//prelude/operators/arithmetic, inst+123, loaded [template = constants.%.10]
-// CHECK:STDOUT:   %import_ref.4: %Op.type.2 = import_ref Core//prelude/operators/arithmetic, inst+118, loaded [template = constants.%Op.2]
-// CHECK:STDOUT:   %import_ref.5: type = import_ref Core//prelude/operators/arithmetic, inst+125, loaded [template = constants.%SubAssign.type]
-// CHECK:STDOUT:   %import_ref.6 = import_ref Core//prelude/operators/arithmetic, inst+127, unloaded
-// CHECK:STDOUT:   %import_ref.7: %.11 = import_ref Core//prelude/operators/arithmetic, inst+150, loaded [template = constants.%.12]
-// CHECK:STDOUT:   %import_ref.8: %Op.type.4 = import_ref Core//prelude/operators/arithmetic, inst+144, loaded [template = constants.%Op.4]
-// CHECK:STDOUT:   %import_ref.9 = import_ref Core//prelude/operators/arithmetic, inst+118, unloaded
-// CHECK:STDOUT:   %import_ref.10 = import_ref Core//prelude/operators/arithmetic, inst+144, unloaded
->>>>>>> b2746222
 // CHECK:STDOUT: }
 // CHECK:STDOUT:
 // CHECK:STDOUT: file {
@@ -139,26 +126,16 @@
 // CHECK:STDOUT:     %b: %C = bind_name b, %param.loc26_17
 // CHECK:STDOUT:   }
 // CHECK:STDOUT:   %TestAssign.decl: %TestAssign.type = fn_decl @TestAssign [template = constants.%TestAssign] {
-<<<<<<< HEAD
-// CHECK:STDOUT:     %a.patt: %.8 = binding_pattern a
-// CHECK:STDOUT:     %a.param_patt: %.8 = param_pattern %a.patt, runtime_param0
-=======
 // CHECK:STDOUT:     %a.patt: %.6 = binding_pattern a
->>>>>>> b2746222
+// CHECK:STDOUT:     %a.param_patt: %.6 = param_pattern %a.patt, runtime_param0
 // CHECK:STDOUT:     %b.patt: %C = binding_pattern b
 // CHECK:STDOUT:     %b.param_patt: %C = param_pattern %b.patt, runtime_param1
 // CHECK:STDOUT:   } {
 // CHECK:STDOUT:     %C.ref.loc30_18: type = name_ref C, file.%C.decl [template = constants.%C]
-<<<<<<< HEAD
-// CHECK:STDOUT:     %.loc30: type = ptr_type %C [template = constants.%.8]
-=======
 // CHECK:STDOUT:     %.loc30: type = ptr_type %C [template = constants.%.6]
-// CHECK:STDOUT:     %a.param: %.6 = param a, runtime_param0
-// CHECK:STDOUT:     %a: %.6 = bind_name a, %a.param
->>>>>>> b2746222
 // CHECK:STDOUT:     %C.ref.loc30_25: type = name_ref C, file.%C.decl [template = constants.%C]
-// CHECK:STDOUT:     %param.loc30_15: %.8 = param runtime_param0
-// CHECK:STDOUT:     %a: %.8 = bind_name a, %param.loc30_15
+// CHECK:STDOUT:     %param.loc30_15: %.6 = param runtime_param0
+// CHECK:STDOUT:     %a: %.6 = bind_name a, %param.loc30_15
 // CHECK:STDOUT:     %param.loc30_22: %C = param runtime_param1
 // CHECK:STDOUT:     %b: %C = bind_name b, %param.loc30_22
 // CHECK:STDOUT:   }
@@ -203,28 +180,17 @@
 // CHECK:STDOUT:
 // CHECK:STDOUT: impl @impl.2: %C.ref as %SubAssign.ref {
 // CHECK:STDOUT:   %Op.decl: %Op.type.3 = fn_decl @Op.3 [template = constants.%Op.3] {
-<<<<<<< HEAD
-// CHECK:STDOUT:     %self.patt: %.8 = binding_pattern self
-// CHECK:STDOUT:     %self.param_patt: %.8 = param_pattern %self.patt, runtime_param0
+// CHECK:STDOUT:     %self.patt: %.6 = binding_pattern self
+// CHECK:STDOUT:     %self.param_patt: %.6 = param_pattern %self.patt, runtime_param0
 // CHECK:STDOUT:     %.loc23_9: %C = addr_pattern %self.param_patt
-=======
-// CHECK:STDOUT:     %self.patt: %.6 = binding_pattern self
->>>>>>> b2746222
 // CHECK:STDOUT:     %other.patt: %C = binding_pattern other
 // CHECK:STDOUT:     %other.param_patt: %C = param_pattern %other.patt, runtime_param1
 // CHECK:STDOUT:   } {
 // CHECK:STDOUT:     %C.ref.loc23_20: type = name_ref C, file.%C.decl [template = constants.%C]
-<<<<<<< HEAD
-// CHECK:STDOUT:     %.loc23_21: type = ptr_type %C [template = constants.%.8]
-=======
 // CHECK:STDOUT:     %.loc23_21: type = ptr_type %C [template = constants.%.6]
-// CHECK:STDOUT:     %self.param: %.6 = param self, runtime_param0
-// CHECK:STDOUT:     %self: %.6 = bind_name self, %self.param
-// CHECK:STDOUT:     %.loc23_9: %.6 = addr_pattern %self
->>>>>>> b2746222
 // CHECK:STDOUT:     %C.ref.loc23_31: type = name_ref C, file.%C.decl [template = constants.%C]
-// CHECK:STDOUT:     %param.loc23_14: %.8 = param runtime_param0
-// CHECK:STDOUT:     %self: %.8 = bind_name self, %param.loc23_14
+// CHECK:STDOUT:     %param.loc23_14: %.6 = param runtime_param0
+// CHECK:STDOUT:     %self: %.6 = bind_name self, %param.loc23_14
 // CHECK:STDOUT:     %param.loc23_24: %C = param runtime_param1
 // CHECK:STDOUT:     %other: %C = bind_name other, %param.loc23_24
 // CHECK:STDOUT:   }
@@ -256,11 +222,7 @@
 // CHECK:STDOUT:   fn[%self.param_patt: @Op.2.%Self (%Self.1)](%other.param_patt: @Op.2.%Self (%Self.1)) -> @Op.2.%Self (%Self.1);
 // CHECK:STDOUT: }
 // CHECK:STDOUT:
-<<<<<<< HEAD
-// CHECK:STDOUT: fn @Op.3[addr %self.param_patt: %.8](%other.param_patt: %C) {
-=======
-// CHECK:STDOUT: fn @Op.3[addr %self: %.6](%other: %C) {
->>>>>>> b2746222
+// CHECK:STDOUT: fn @Op.3[addr %self.param_patt: %.6](%other.param_patt: %C) {
 // CHECK:STDOUT: !entry:
 // CHECK:STDOUT:   return
 // CHECK:STDOUT: }
@@ -269,11 +231,7 @@
 // CHECK:STDOUT:   %Self: %SubAssign.type = bind_symbolic_name Self, 0 [symbolic = %Self (constants.%Self.2)]
 // CHECK:STDOUT:   %.2: type = ptr_type @Op.4.%Self (%Self.2) [symbolic = %.2 (constants.%.7)]
 // CHECK:STDOUT:
-<<<<<<< HEAD
-// CHECK:STDOUT:   fn[addr <unexpected>.inst+90: @Op.4.%.2 (%.9)](%other.param_patt: @Op.4.%Self (%Self.2));
-=======
-// CHECK:STDOUT:   fn[addr %self: @Op.4.%.2 (%.7)](%other: @Op.4.%Self (%Self.2));
->>>>>>> b2746222
+// CHECK:STDOUT:   fn[addr <unexpected>.inst+90: @Op.4.%.2 (%.7)](%other.param_patt: @Op.4.%Self (%Self.2));
 // CHECK:STDOUT: }
 // CHECK:STDOUT:
 // CHECK:STDOUT: fn @TestOp(%a.param_patt: %C, %b.param_patt: %C) -> %return: %C {
@@ -288,11 +246,7 @@
 // CHECK:STDOUT:   return %Op.call to %return
 // CHECK:STDOUT: }
 // CHECK:STDOUT:
-<<<<<<< HEAD
-// CHECK:STDOUT: fn @TestAssign(%a.param_patt: %.8, %b.param_patt: %C) {
-=======
-// CHECK:STDOUT: fn @TestAssign(%a: %.6, %b: %C) {
->>>>>>> b2746222
+// CHECK:STDOUT: fn @TestAssign(%a.param_patt: %.6, %b.param_patt: %C) {
 // CHECK:STDOUT: !entry:
 // CHECK:STDOUT:   %a.ref: %.6 = name_ref a, %a
 // CHECK:STDOUT:   %.loc31_3.1: ref %C = deref %a.ref
