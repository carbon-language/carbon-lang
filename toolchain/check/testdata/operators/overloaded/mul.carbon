--- conflicted
+++ resolved
@@ -66,33 +66,18 @@
 // CHECK:STDOUT: }
 // CHECK:STDOUT:
 // CHECK:STDOUT: imports {
-<<<<<<< HEAD
-// CHECK:STDOUT:   %import_ref.1: type = import_ref ir4, inst+162, loaded [template = constants.%.2]
-// CHECK:STDOUT:   %import_ref.2 = import_ref ir4, inst+164, unloaded
-// CHECK:STDOUT:   %import_ref.3: %.10 = import_ref ir4, inst+185, loaded [template = constants.%.11]
-// CHECK:STDOUT:   %import_ref.4: %Op.type.2 = import_ref ir4, inst+180, loaded [template = constants.%Op.2]
-// CHECK:STDOUT:   %import_ref.5: type = import_ref ir4, inst+187, loaded [template = constants.%.6]
-// CHECK:STDOUT:   %import_ref.6 = import_ref ir4, inst+189, unloaded
-// CHECK:STDOUT:   %import_ref.7: %.12 = import_ref ir4, inst+210, loaded [template = constants.%.13]
-// CHECK:STDOUT:   %import_ref.8: %Op.type.4 = import_ref ir4, inst+204, loaded [template = constants.%Op.4]
-// CHECK:STDOUT:   %import_ref.9: type = import_ref ir4, inst+162, loaded [template = constants.%.2]
-// CHECK:STDOUT:   %import_ref.10 = import_ref ir4, inst+180, unloaded
-// CHECK:STDOUT:   %import_ref.11: type = import_ref ir4, inst+187, loaded [template = constants.%.6]
-// CHECK:STDOUT:   %import_ref.12 = import_ref ir4, inst+204, unloaded
-=======
-// CHECK:STDOUT:   %import_ref.1: type = import_ref Core//prelude/operators/arithmetic, inst+151, loaded [template = constants.%.2]
-// CHECK:STDOUT:   %import_ref.2 = import_ref Core//prelude/operators/arithmetic, inst+153, unloaded
-// CHECK:STDOUT:   %import_ref.3: %.10 = import_ref Core//prelude/operators/arithmetic, inst+173, loaded [template = constants.%.11]
-// CHECK:STDOUT:   %import_ref.4: %Op.type.2 = import_ref Core//prelude/operators/arithmetic, inst+169, loaded [template = constants.%Op.2]
-// CHECK:STDOUT:   %import_ref.5: type = import_ref Core//prelude/operators/arithmetic, inst+175, loaded [template = constants.%.6]
-// CHECK:STDOUT:   %import_ref.6 = import_ref Core//prelude/operators/arithmetic, inst+177, unloaded
-// CHECK:STDOUT:   %import_ref.7: %.12 = import_ref Core//prelude/operators/arithmetic, inst+196, loaded [template = constants.%.13]
-// CHECK:STDOUT:   %import_ref.8: %Op.type.4 = import_ref Core//prelude/operators/arithmetic, inst+192, loaded [template = constants.%Op.4]
-// CHECK:STDOUT:   %import_ref.9: type = import_ref Core//prelude/operators/arithmetic, inst+151, loaded [template = constants.%.2]
-// CHECK:STDOUT:   %import_ref.10 = import_ref Core//prelude/operators/arithmetic, inst+169, unloaded
-// CHECK:STDOUT:   %import_ref.11: type = import_ref Core//prelude/operators/arithmetic, inst+175, loaded [template = constants.%.6]
-// CHECK:STDOUT:   %import_ref.12 = import_ref Core//prelude/operators/arithmetic, inst+192, unloaded
->>>>>>> 07c286e3
+// CHECK:STDOUT:   %import_ref.1: type = import_ref Core//prelude/operators/arithmetic, inst+162, loaded [template = constants.%.2]
+// CHECK:STDOUT:   %import_ref.2 = import_ref Core//prelude/operators/arithmetic, inst+164, unloaded
+// CHECK:STDOUT:   %import_ref.3: %.10 = import_ref Core//prelude/operators/arithmetic, inst+185, loaded [template = constants.%.11]
+// CHECK:STDOUT:   %import_ref.4: %Op.type.2 = import_ref Core//prelude/operators/arithmetic, inst+180, loaded [template = constants.%Op.2]
+// CHECK:STDOUT:   %import_ref.5: type = import_ref Core//prelude/operators/arithmetic, inst+187, loaded [template = constants.%.6]
+// CHECK:STDOUT:   %import_ref.6 = import_ref Core//prelude/operators/arithmetic, inst+189, unloaded
+// CHECK:STDOUT:   %import_ref.7: %.12 = import_ref Core//prelude/operators/arithmetic, inst+210, loaded [template = constants.%.13]
+// CHECK:STDOUT:   %import_ref.8: %Op.type.4 = import_ref Core//prelude/operators/arithmetic, inst+204, loaded [template = constants.%Op.4]
+// CHECK:STDOUT:   %import_ref.9: type = import_ref Core//prelude/operators/arithmetic, inst+162, loaded [template = constants.%.2]
+// CHECK:STDOUT:   %import_ref.10 = import_ref Core//prelude/operators/arithmetic, inst+180, unloaded
+// CHECK:STDOUT:   %import_ref.11: type = import_ref Core//prelude/operators/arithmetic, inst+187, loaded [template = constants.%.6]
+// CHECK:STDOUT:   %import_ref.12 = import_ref Core//prelude/operators/arithmetic, inst+204, unloaded
 // CHECK:STDOUT: }
 // CHECK:STDOUT:
 // CHECK:STDOUT: file {
