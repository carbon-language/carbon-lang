--- conflicted
+++ resolved
@@ -79,29 +79,16 @@
 // CHECK:STDOUT:     import Core//prelude/operators/comparison
 // CHECK:STDOUT:     import Core//prelude/types/bool
 // CHECK:STDOUT:   }
-<<<<<<< HEAD
-// CHECK:STDOUT:   %import_ref.1: type = import_ref Core//prelude/operators/arithmetic, inst+173, loaded [template = constants.%.2]
+// CHECK:STDOUT:   %import_ref.1: type = import_ref Core//prelude/operators/arithmetic, inst+173, loaded [template = constants.%.3]
 // CHECK:STDOUT:   %import_ref.2 = import_ref Core//prelude/operators/arithmetic, inst+175, unloaded
-// CHECK:STDOUT:   %import_ref.3: %.10 = import_ref Core//prelude/operators/arithmetic, inst+198, loaded [template = constants.%.11]
+// CHECK:STDOUT:   %import_ref.3: %.11 = import_ref Core//prelude/operators/arithmetic, inst+198, loaded [template = constants.%.12]
 // CHECK:STDOUT:   %import_ref.4: %Op.type.2 = import_ref Core//prelude/operators/arithmetic, inst+193, loaded [template = constants.%Op.2]
-// CHECK:STDOUT:   %import_ref.5: type = import_ref Core//prelude/operators/arithmetic, inst+200, loaded [template = constants.%.6]
+// CHECK:STDOUT:   %import_ref.5: type = import_ref Core//prelude/operators/arithmetic, inst+200, loaded [template = constants.%.7]
 // CHECK:STDOUT:   %import_ref.6 = import_ref Core//prelude/operators/arithmetic, inst+202, unloaded
-// CHECK:STDOUT:   %import_ref.7: %.12 = import_ref Core//prelude/operators/arithmetic, inst+225, loaded [template = constants.%.13]
+// CHECK:STDOUT:   %import_ref.7: %.13 = import_ref Core//prelude/operators/arithmetic, inst+225, loaded [template = constants.%.14]
 // CHECK:STDOUT:   %import_ref.8: %Op.type.4 = import_ref Core//prelude/operators/arithmetic, inst+219, loaded [template = constants.%Op.4]
 // CHECK:STDOUT:   %import_ref.9 = import_ref Core//prelude/operators/arithmetic, inst+193, unloaded
 // CHECK:STDOUT:   %import_ref.10 = import_ref Core//prelude/operators/arithmetic, inst+219, unloaded
-=======
-// CHECK:STDOUT:   %import_ref.1: type = import_ref Core//prelude/operators/arithmetic, inst+162, loaded [template = constants.%.3]
-// CHECK:STDOUT:   %import_ref.2 = import_ref Core//prelude/operators/arithmetic, inst+164, unloaded
-// CHECK:STDOUT:   %import_ref.3: %.11 = import_ref Core//prelude/operators/arithmetic, inst+185, loaded [template = constants.%.12]
-// CHECK:STDOUT:   %import_ref.4: %Op.type.2 = import_ref Core//prelude/operators/arithmetic, inst+180, loaded [template = constants.%Op.2]
-// CHECK:STDOUT:   %import_ref.5: type = import_ref Core//prelude/operators/arithmetic, inst+187, loaded [template = constants.%.7]
-// CHECK:STDOUT:   %import_ref.6 = import_ref Core//prelude/operators/arithmetic, inst+189, unloaded
-// CHECK:STDOUT:   %import_ref.7: %.13 = import_ref Core//prelude/operators/arithmetic, inst+210, loaded [template = constants.%.14]
-// CHECK:STDOUT:   %import_ref.8: %Op.type.4 = import_ref Core//prelude/operators/arithmetic, inst+204, loaded [template = constants.%Op.4]
-// CHECK:STDOUT:   %import_ref.9 = import_ref Core//prelude/operators/arithmetic, inst+180, unloaded
-// CHECK:STDOUT:   %import_ref.10 = import_ref Core//prelude/operators/arithmetic, inst+204, unloaded
->>>>>>> 1e34d03e
 // CHECK:STDOUT: }
 // CHECK:STDOUT:
 // CHECK:STDOUT: file {
@@ -112,55 +99,21 @@
 // CHECK:STDOUT:     .TestAssign = %TestAssign.decl
 // CHECK:STDOUT:   }
 // CHECK:STDOUT:   %Core.import = import Core
-<<<<<<< HEAD
 // CHECK:STDOUT:   %C.decl: type = class_decl @C [template = constants.%C] {} {}
 // CHECK:STDOUT:   impl_decl @impl.1 {} {
-// CHECK:STDOUT:     %C.ref.loc17: type = name_ref C, %C.decl [template = constants.%C]
-// CHECK:STDOUT:     %Core.ref.loc17: <namespace> = name_ref Core, imports.%Core [template = imports.%Core]
-// CHECK:STDOUT:     %Mul.ref: type = name_ref Mul, imports.%import_ref.1 [template = constants.%.2]
-// CHECK:STDOUT:   }
-// CHECK:STDOUT:   impl_decl @impl.2 {} {
-// CHECK:STDOUT:     %C.ref.loc22: type = name_ref C, %C.decl [template = constants.%C]
-// CHECK:STDOUT:     %Core.ref.loc22: <namespace> = name_ref Core, imports.%Core [template = imports.%Core]
-// CHECK:STDOUT:     %MulAssign.ref: type = name_ref MulAssign, imports.%import_ref.5 [template = constants.%.6]
-// CHECK:STDOUT:   }
-// CHECK:STDOUT:   %TestOp.decl: %TestOp.type = fn_decl @TestOp [template = constants.%TestOp] {
-// CHECK:STDOUT:     %a.patt.loc26: %C = binding_pattern a
-// CHECK:STDOUT:     %b.patt.loc26: %C = binding_pattern b
-// CHECK:STDOUT:   } {
-// CHECK:STDOUT:     %C.ref.loc26_14: type = name_ref C, %C.decl [template = constants.%C]
-// CHECK:STDOUT:     %a.loc26_11.1: %C = param a
-// CHECK:STDOUT:     @TestOp.%a: %C = bind_name a, %a.loc26_11.1
-// CHECK:STDOUT:     %C.ref.loc26_20: type = name_ref C, %C.decl [template = constants.%C]
-// CHECK:STDOUT:     %b.loc26_17.1: %C = param b
-// CHECK:STDOUT:     @TestOp.%b: %C = bind_name b, %b.loc26_17.1
-// CHECK:STDOUT:     %C.ref.loc26_26: type = name_ref C, %C.decl [template = constants.%C]
-// CHECK:STDOUT:     @TestOp.%return: ref %C = var <return slot>
-// CHECK:STDOUT:   }
-// CHECK:STDOUT:   %TestAssign.decl: %TestAssign.type = fn_decl @TestAssign [template = constants.%TestAssign] {
-// CHECK:STDOUT:     %a.patt.loc30: %.7 = binding_pattern a
-// CHECK:STDOUT:     %b.patt.loc30: %C = binding_pattern b
-// CHECK:STDOUT:   } {
-// CHECK:STDOUT:     %C.ref.loc30_18: type = name_ref C, %C.decl [template = constants.%C]
-// CHECK:STDOUT:     %.loc30: type = ptr_type %C [template = constants.%.7]
-// CHECK:STDOUT:     %a.loc30_15.1: %.7 = param a
-// CHECK:STDOUT:     @TestAssign.%a: %.7 = bind_name a, %a.loc30_15.1
-// CHECK:STDOUT:     %C.ref.loc30_25: type = name_ref C, %C.decl [template = constants.%C]
-// CHECK:STDOUT:     %b.loc30_22.1: %C = param b
-// CHECK:STDOUT:     @TestAssign.%b: %C = bind_name b, %b.loc30_22.1
-=======
-// CHECK:STDOUT:   %C.decl: type = class_decl @C [template = constants.%C] {}
-// CHECK:STDOUT:   impl_decl @impl.1 {
 // CHECK:STDOUT:     %C.ref: type = name_ref C, file.%C.decl [template = constants.%C]
 // CHECK:STDOUT:     %Core.ref: <namespace> = name_ref Core, imports.%Core [template = imports.%Core]
 // CHECK:STDOUT:     %Mul.ref: type = name_ref Mul, imports.%import_ref.1 [template = constants.%.3]
 // CHECK:STDOUT:   }
-// CHECK:STDOUT:   impl_decl @impl.2 {
+// CHECK:STDOUT:   impl_decl @impl.2 {} {
 // CHECK:STDOUT:     %C.ref: type = name_ref C, file.%C.decl [template = constants.%C]
 // CHECK:STDOUT:     %Core.ref: <namespace> = name_ref Core, imports.%Core [template = imports.%Core]
 // CHECK:STDOUT:     %MulAssign.ref: type = name_ref MulAssign, imports.%import_ref.5 [template = constants.%.7]
 // CHECK:STDOUT:   }
 // CHECK:STDOUT:   %TestOp.decl: %TestOp.type = fn_decl @TestOp [template = constants.%TestOp] {
+// CHECK:STDOUT:     %a.patt: %C = binding_pattern a
+// CHECK:STDOUT:     %b.patt: %C = binding_pattern b
+// CHECK:STDOUT:   } {
 // CHECK:STDOUT:     %C.ref.loc26_14: type = name_ref C, file.%C.decl [template = constants.%C]
 // CHECK:STDOUT:     %a.param: %C = param a, runtime_param0
 // CHECK:STDOUT:     %a: %C = bind_name a, %a.param
@@ -171,6 +124,9 @@
 // CHECK:STDOUT:     %return: ref %C = var <return slot>
 // CHECK:STDOUT:   }
 // CHECK:STDOUT:   %TestAssign.decl: %TestAssign.type = fn_decl @TestAssign [template = constants.%TestAssign] {
+// CHECK:STDOUT:     %a.patt: %.8 = binding_pattern a
+// CHECK:STDOUT:     %b.patt: %C = binding_pattern b
+// CHECK:STDOUT:   } {
 // CHECK:STDOUT:     %C.ref.loc30_18: type = name_ref C, file.%C.decl [template = constants.%C]
 // CHECK:STDOUT:     %.loc30: type = ptr_type %C [template = constants.%.8]
 // CHECK:STDOUT:     %a.param: %.8 = param a, runtime_param0
@@ -178,7 +134,6 @@
 // CHECK:STDOUT:     %C.ref.loc30_25: type = name_ref C, file.%C.decl [template = constants.%C]
 // CHECK:STDOUT:     %b.param: %C = param b, runtime_param1
 // CHECK:STDOUT:     %b: %C = bind_name b, %b.param
->>>>>>> 1e34d03e
 // CHECK:STDOUT:   }
 // CHECK:STDOUT: }
 // CHECK:STDOUT:
@@ -219,7 +174,7 @@
 // CHECK:STDOUT:
 // CHECK:STDOUT: impl @impl.2: %C as %.7 {
 // CHECK:STDOUT:   %Op.decl: %Op.type.3 = fn_decl @Op.3 [template = constants.%Op.3] {
-// CHECK:STDOUT:     %self.patt: %.7 = binding_pattern self
+// CHECK:STDOUT:     %self.patt: %.8 = binding_pattern self
 // CHECK:STDOUT:     %other.patt: %C = binding_pattern other
 // CHECK:STDOUT:   } {
 // CHECK:STDOUT:     %C.ref.loc23_20: type = name_ref C, file.%C.decl [template = constants.%C]
