--- conflicted
+++ resolved
@@ -58,19 +58,11 @@
 // CHECK:STDOUT:     import Core//prelude/operators/comparison
 // CHECK:STDOUT:     import Core//prelude/types/bool
 // CHECK:STDOUT:   }
-<<<<<<< HEAD
-// CHECK:STDOUT:   %import_ref.1: type = import_ref Core//prelude/operators/arithmetic, inst+77, loaded [template = constants.%.2]
+// CHECK:STDOUT:   %import_ref.1: type = import_ref Core//prelude/operators/arithmetic, inst+77, loaded [template = constants.%.3]
 // CHECK:STDOUT:   %import_ref.2 = import_ref Core//prelude/operators/arithmetic, inst+79, unloaded
-// CHECK:STDOUT:   %import_ref.3: %.6 = import_ref Core//prelude/operators/arithmetic, inst+96, loaded [template = constants.%.7]
+// CHECK:STDOUT:   %import_ref.3: %.7 = import_ref Core//prelude/operators/arithmetic, inst+96, loaded [template = constants.%.8]
 // CHECK:STDOUT:   %import_ref.4: %Op.type.2 = import_ref Core//prelude/operators/arithmetic, inst+91, loaded [template = constants.%Op.2]
 // CHECK:STDOUT:   %import_ref.5 = import_ref Core//prelude/operators/arithmetic, inst+91, unloaded
-=======
-// CHECK:STDOUT:   %import_ref.1: type = import_ref Core//prelude/operators/arithmetic, inst+72, loaded [template = constants.%.3]
-// CHECK:STDOUT:   %import_ref.2 = import_ref Core//prelude/operators/arithmetic, inst+74, unloaded
-// CHECK:STDOUT:   %import_ref.3: %.7 = import_ref Core//prelude/operators/arithmetic, inst+90, loaded [template = constants.%.8]
-// CHECK:STDOUT:   %import_ref.4: %Op.type.2 = import_ref Core//prelude/operators/arithmetic, inst+85, loaded [template = constants.%Op.2]
-// CHECK:STDOUT:   %import_ref.5 = import_ref Core//prelude/operators/arithmetic, inst+85, unloaded
->>>>>>> 1e34d03e
 // CHECK:STDOUT: }
 // CHECK:STDOUT:
 // CHECK:STDOUT: file {
@@ -80,34 +72,20 @@
 // CHECK:STDOUT:     .TestOp = %TestOp.decl
 // CHECK:STDOUT:   }
 // CHECK:STDOUT:   %Core.import = import Core
-<<<<<<< HEAD
 // CHECK:STDOUT:   %C.decl: type = class_decl @C [template = constants.%C] {} {}
 // CHECK:STDOUT:   impl_decl @impl {} {
-// CHECK:STDOUT:     %C.ref.loc17: type = name_ref C, %C.decl [template = constants.%C]
-=======
-// CHECK:STDOUT:   %C.decl: type = class_decl @C [template = constants.%C] {}
-// CHECK:STDOUT:   impl_decl @impl {
 // CHECK:STDOUT:     %C.ref: type = name_ref C, file.%C.decl [template = constants.%C]
->>>>>>> 1e34d03e
 // CHECK:STDOUT:     %Core.ref: <namespace> = name_ref Core, imports.%Core [template = imports.%Core]
 // CHECK:STDOUT:     %Negate.ref: type = name_ref Negate, imports.%import_ref.1 [template = constants.%.3]
 // CHECK:STDOUT:   }
 // CHECK:STDOUT:   %TestOp.decl: %TestOp.type = fn_decl @TestOp [template = constants.%TestOp] {
-<<<<<<< HEAD
 // CHECK:STDOUT:     %a.patt: %C = binding_pattern a
 // CHECK:STDOUT:   } {
-// CHECK:STDOUT:     %C.ref.loc23_14: type = name_ref C, %C.decl [template = constants.%C]
-// CHECK:STDOUT:     %a.loc23_11.1: %C = param a
-// CHECK:STDOUT:     @TestOp.%a: %C = bind_name a, %a.loc23_11.1
-// CHECK:STDOUT:     %C.ref.loc23_20: type = name_ref C, %C.decl [template = constants.%C]
-// CHECK:STDOUT:     @TestOp.%return: ref %C = var <return slot>
-=======
 // CHECK:STDOUT:     %C.ref.loc23_14: type = name_ref C, file.%C.decl [template = constants.%C]
 // CHECK:STDOUT:     %a.param: %C = param a, runtime_param0
 // CHECK:STDOUT:     %a: %C = bind_name a, %a.param
 // CHECK:STDOUT:     %C.ref.loc23_20: type = name_ref C, file.%C.decl [template = constants.%C]
 // CHECK:STDOUT:     %return: ref %C = var <return slot>
->>>>>>> 1e34d03e
 // CHECK:STDOUT:   }
 // CHECK:STDOUT: }
 // CHECK:STDOUT:
