--- conflicted
+++ resolved
@@ -130,12 +130,8 @@
 // CHECK:STDOUT: fn @TestOp(%a: %C) -> %return: %C {
 // CHECK:STDOUT: !entry:
 // CHECK:STDOUT:   %a.ref: %C = name_ref a, %a
-<<<<<<< HEAD
 // CHECK:STDOUT:   %Op.ref: %.6 = name_ref Op, imports.%import_ref.3 [template = constants.%.7]
-// CHECK:STDOUT:   %.loc24_10.1: %Op.type.2 = interface_witness_access @impl.%.1, element0 [template = constants.%Op.1]
-=======
 // CHECK:STDOUT:   %.loc24_10.1: %Op.type.2 = interface_witness_access @impl.%.loc17, element0 [template = constants.%Op.1]
->>>>>>> 891c7d83
 // CHECK:STDOUT:   %.loc24_10.2: <bound method> = bound_method %a.ref, %.loc24_10.1
 // CHECK:STDOUT:   %.loc23: ref %C = splice_block %return {}
 // CHECK:STDOUT:   %Op.call: init %C = call %.loc24_10.2(%a.ref) to %.loc23
