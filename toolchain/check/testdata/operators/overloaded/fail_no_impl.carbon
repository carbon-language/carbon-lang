--- conflicted
+++ resolved
@@ -99,49 +99,26 @@
 // CHECK:STDOUT:     import Core//prelude/operators/comparison
 // CHECK:STDOUT:     import Core//prelude/types/bool
 // CHECK:STDOUT:   }
-<<<<<<< HEAD
-// CHECK:STDOUT:   %import_ref.1: type = import_ref Core//prelude/operators/arithmetic, inst+84, loaded [template = constants.%.4]
+// CHECK:STDOUT:   %import_ref.1: type = import_ref Core//prelude/operators/arithmetic, inst+84, loaded [template = constants.%.5]
 // CHECK:STDOUT:   %import_ref.2 = import_ref Core//prelude/operators/arithmetic, inst+86, unloaded
-// CHECK:STDOUT:   %import_ref.3: %.5 = import_ref Core//prelude/operators/arithmetic, inst+104, loaded [template = constants.%.6]
+// CHECK:STDOUT:   %import_ref.3: %.6 = import_ref Core//prelude/operators/arithmetic, inst+104, loaded [template = constants.%.7]
 // CHECK:STDOUT:   %import_ref.4 = import_ref Core//prelude/operators/arithmetic, inst+99, unloaded
 // CHECK:STDOUT:   %import_ref.5 = import_ref Core//prelude/operators/arithmetic, inst+99, unloaded
-// CHECK:STDOUT:   %import_ref.6: type = import_ref Core//prelude/operators/arithmetic, inst+1, loaded [template = constants.%.7]
+// CHECK:STDOUT:   %import_ref.6: type = import_ref Core//prelude/operators/arithmetic, inst+1, loaded [template = constants.%.8]
 // CHECK:STDOUT:   %import_ref.7 = import_ref Core//prelude/operators/arithmetic, inst+3, unloaded
-// CHECK:STDOUT:   %import_ref.8: %.8 = import_ref Core//prelude/operators/arithmetic, inst+29, loaded [template = constants.%.9]
+// CHECK:STDOUT:   %import_ref.8: %.9 = import_ref Core//prelude/operators/arithmetic, inst+29, loaded [template = constants.%.10]
 // CHECK:STDOUT:   %import_ref.9 = import_ref Core//prelude/operators/arithmetic, inst+23, unloaded
 // CHECK:STDOUT:   %import_ref.10 = import_ref Core//prelude/operators/arithmetic, inst+23, unloaded
-// CHECK:STDOUT:   %import_ref.11: type = import_ref Core//prelude/operators/arithmetic, inst+31, loaded [template = constants.%.10]
+// CHECK:STDOUT:   %import_ref.11: type = import_ref Core//prelude/operators/arithmetic, inst+31, loaded [template = constants.%.11]
 // CHECK:STDOUT:   %import_ref.12 = import_ref Core//prelude/operators/arithmetic, inst+33, unloaded
-// CHECK:STDOUT:   %import_ref.13: %.12 = import_ref Core//prelude/operators/arithmetic, inst+59, loaded [template = constants.%.13]
+// CHECK:STDOUT:   %import_ref.13: %.13 = import_ref Core//prelude/operators/arithmetic, inst+59, loaded [template = constants.%.14]
 // CHECK:STDOUT:   %import_ref.14 = import_ref Core//prelude/operators/arithmetic, inst+53, unloaded
 // CHECK:STDOUT:   %import_ref.15 = import_ref Core//prelude/operators/arithmetic, inst+53, unloaded
-// CHECK:STDOUT:   %import_ref.16: type = import_ref Core//prelude/operators/arithmetic, inst+61, loaded [template = constants.%.14]
+// CHECK:STDOUT:   %import_ref.16: type = import_ref Core//prelude/operators/arithmetic, inst+61, loaded [template = constants.%.15]
 // CHECK:STDOUT:   %import_ref.17 = import_ref Core//prelude/operators/arithmetic, inst+63, unloaded
-// CHECK:STDOUT:   %import_ref.18: %.16 = import_ref Core//prelude/operators/arithmetic, inst+82, loaded [template = constants.%.17]
+// CHECK:STDOUT:   %import_ref.18: %.17 = import_ref Core//prelude/operators/arithmetic, inst+82, loaded [template = constants.%.18]
 // CHECK:STDOUT:   %import_ref.19 = import_ref Core//prelude/operators/arithmetic, inst+76, unloaded
 // CHECK:STDOUT:   %import_ref.20 = import_ref Core//prelude/operators/arithmetic, inst+76, unloaded
-=======
-// CHECK:STDOUT:   %import_ref.1: type = import_ref Core//prelude/operators/arithmetic, inst+77, loaded [template = constants.%.5]
-// CHECK:STDOUT:   %import_ref.2 = import_ref Core//prelude/operators/arithmetic, inst+79, unloaded
-// CHECK:STDOUT:   %import_ref.3: %.6 = import_ref Core//prelude/operators/arithmetic, inst+96, loaded [template = constants.%.7]
-// CHECK:STDOUT:   %import_ref.4 = import_ref Core//prelude/operators/arithmetic, inst+91, unloaded
-// CHECK:STDOUT:   %import_ref.5 = import_ref Core//prelude/operators/arithmetic, inst+91, unloaded
-// CHECK:STDOUT:   %import_ref.6: type = import_ref Core//prelude/operators/arithmetic, inst+1, loaded [template = constants.%.8]
-// CHECK:STDOUT:   %import_ref.7 = import_ref Core//prelude/operators/arithmetic, inst+3, unloaded
-// CHECK:STDOUT:   %import_ref.8: %.9 = import_ref Core//prelude/operators/arithmetic, inst+27, loaded [template = constants.%.10]
-// CHECK:STDOUT:   %import_ref.9 = import_ref Core//prelude/operators/arithmetic, inst+21, unloaded
-// CHECK:STDOUT:   %import_ref.10 = import_ref Core//prelude/operators/arithmetic, inst+21, unloaded
-// CHECK:STDOUT:   %import_ref.11: type = import_ref Core//prelude/operators/arithmetic, inst+29, loaded [template = constants.%.11]
-// CHECK:STDOUT:   %import_ref.12 = import_ref Core//prelude/operators/arithmetic, inst+31, unloaded
-// CHECK:STDOUT:   %import_ref.13: %.13 = import_ref Core//prelude/operators/arithmetic, inst+54, loaded [template = constants.%.14]
-// CHECK:STDOUT:   %import_ref.14 = import_ref Core//prelude/operators/arithmetic, inst+48, unloaded
-// CHECK:STDOUT:   %import_ref.15 = import_ref Core//prelude/operators/arithmetic, inst+48, unloaded
-// CHECK:STDOUT:   %import_ref.16: type = import_ref Core//prelude/operators/arithmetic, inst+56, loaded [template = constants.%.15]
-// CHECK:STDOUT:   %import_ref.17 = import_ref Core//prelude/operators/arithmetic, inst+58, unloaded
-// CHECK:STDOUT:   %import_ref.18: %.17 = import_ref Core//prelude/operators/arithmetic, inst+75, loaded [template = constants.%.18]
-// CHECK:STDOUT:   %import_ref.19 = import_ref Core//prelude/operators/arithmetic, inst+69, unloaded
-// CHECK:STDOUT:   %import_ref.20 = import_ref Core//prelude/operators/arithmetic, inst+69, unloaded
->>>>>>> 7396aede
 // CHECK:STDOUT: }
 // CHECK:STDOUT:
 // CHECK:STDOUT: file {
@@ -156,61 +133,36 @@
 // CHECK:STDOUT:   %C.decl: type = class_decl @C [template = constants.%C] {} {}
 // CHECK:STDOUT:   %TestUnary.decl: %TestUnary.type = fn_decl @TestUnary [template = constants.%TestUnary] {
 // CHECK:STDOUT:     %a.patt: %C = binding_pattern a
-<<<<<<< HEAD
-// CHECK:STDOUT:     %.loc15: %C = param_pattern %a.patt
+// CHECK:STDOUT:     %.loc15: %C = param_pattern %a.patt, runtime_param0
 // CHECK:STDOUT:   } {
 // CHECK:STDOUT:     %C.ref.loc15_17: type = name_ref C, file.%C.decl [template = constants.%C]
-// CHECK:STDOUT:     %param: %C = param
+// CHECK:STDOUT:     %param: %C = param runtime_param0
 // CHECK:STDOUT:     %a: %C = bind_name a, %param
-=======
-// CHECK:STDOUT:   } {
-// CHECK:STDOUT:     %C.ref.loc15_17: type = name_ref C, file.%C.decl [template = constants.%C]
-// CHECK:STDOUT:     %a.param: %C = param a, runtime_param0
-// CHECK:STDOUT:     %a: %C = bind_name a, %a.param
->>>>>>> 7396aede
 // CHECK:STDOUT:     %C.ref.loc15_23: type = name_ref C, file.%C.decl [template = constants.%C]
 // CHECK:STDOUT:     %return: ref %C = var <return slot>
 // CHECK:STDOUT:   }
 // CHECK:STDOUT:   %TestBinary.decl: %TestBinary.type = fn_decl @TestBinary [template = constants.%TestBinary] {
 // CHECK:STDOUT:     %a.patt: %C = binding_pattern a
-<<<<<<< HEAD
-// CHECK:STDOUT:     %.loc23_16: %C = param_pattern %a.patt
+// CHECK:STDOUT:     %.loc23_16: %C = param_pattern %a.patt, runtime_param0
 // CHECK:STDOUT:     %b.patt: %C = binding_pattern b
-// CHECK:STDOUT:     %.loc23_22: %C = param_pattern %b.patt
+// CHECK:STDOUT:     %.loc23_22: %C = param_pattern %b.patt, runtime_param1
 // CHECK:STDOUT:   } {
 // CHECK:STDOUT:     %C.ref.loc23_18: type = name_ref C, file.%C.decl [template = constants.%C]
-// CHECK:STDOUT:     %param.loc23_15: %C = param
+// CHECK:STDOUT:     %param.loc23_15: %C = param runtime_param0
 // CHECK:STDOUT:     %a: %C = bind_name a, %param.loc23_15
 // CHECK:STDOUT:     %C.ref.loc23_24: type = name_ref C, file.%C.decl [template = constants.%C]
-// CHECK:STDOUT:     %param.loc23_21: %C = param
+// CHECK:STDOUT:     %param.loc23_21: %C = param runtime_param1
 // CHECK:STDOUT:     %b: %C = bind_name b, %param.loc23_21
-=======
-// CHECK:STDOUT:     %b.patt: %C = binding_pattern b
-// CHECK:STDOUT:   } {
-// CHECK:STDOUT:     %C.ref.loc23_18: type = name_ref C, file.%C.decl [template = constants.%C]
-// CHECK:STDOUT:     %a.param: %C = param a, runtime_param0
-// CHECK:STDOUT:     %a: %C = bind_name a, %a.param
-// CHECK:STDOUT:     %C.ref.loc23_24: type = name_ref C, file.%C.decl [template = constants.%C]
-// CHECK:STDOUT:     %b.param: %C = param b, runtime_param1
-// CHECK:STDOUT:     %b: %C = bind_name b, %b.param
->>>>>>> 7396aede
 // CHECK:STDOUT:     %C.ref.loc23_30: type = name_ref C, file.%C.decl [template = constants.%C]
 // CHECK:STDOUT:     %return: ref %C = var <return slot>
 // CHECK:STDOUT:   }
 // CHECK:STDOUT:   %TestRef.decl: %TestRef.type = fn_decl @TestRef [template = constants.%TestRef] {
 // CHECK:STDOUT:     %b.patt: %C = binding_pattern b
-<<<<<<< HEAD
-// CHECK:STDOUT:     %.loc31: %C = param_pattern %b.patt
+// CHECK:STDOUT:     %.loc31: %C = param_pattern %b.patt, runtime_param0
 // CHECK:STDOUT:   } {
 // CHECK:STDOUT:     %C.ref.loc31: type = name_ref C, file.%C.decl [template = constants.%C]
-// CHECK:STDOUT:     %param: %C = param
+// CHECK:STDOUT:     %param: %C = param runtime_param0
 // CHECK:STDOUT:     %b: %C = bind_name b, %param
-=======
-// CHECK:STDOUT:   } {
-// CHECK:STDOUT:     %C.ref.loc31: type = name_ref C, file.%C.decl [template = constants.%C]
-// CHECK:STDOUT:     %b.param: %C = param b, runtime_param0
-// CHECK:STDOUT:     %b: %C = bind_name b, %b.param
->>>>>>> 7396aede
 // CHECK:STDOUT:   }
 // CHECK:STDOUT: }
 // CHECK:STDOUT:
@@ -293,30 +245,18 @@
 // CHECK:STDOUT:   return
 // CHECK:STDOUT: }
 // CHECK:STDOUT:
-<<<<<<< HEAD
-// CHECK:STDOUT: generic fn @Op.3(constants.%Self.3: %.10) {
-// CHECK:STDOUT:   %Self: %.10 = bind_symbolic_name Self 0 [symbolic = %Self (constants.%Self.3)]
-// CHECK:STDOUT:   %.3: type = ptr_type @Op.3.%Self (%Self.3) [symbolic = %.3 (constants.%.11)]
-// CHECK:STDOUT:
-// CHECK:STDOUT:   fn[%.1: @Op.3.%.3 (%.11)](%.2: @Op.3.%Self (%Self.3));
-=======
 // CHECK:STDOUT: generic fn @Op.3(constants.%Self.3: %.11) {
 // CHECK:STDOUT:   %Self: %.11 = bind_symbolic_name Self 0 [symbolic = %Self (constants.%Self.3)]
-// CHECK:STDOUT:   %.2: type = ptr_type @Op.3.%Self (%Self.3) [symbolic = %.2 (constants.%.12)]
-// CHECK:STDOUT:
-// CHECK:STDOUT:   fn[addr %self: @Op.3.%.2 (%.12)](%other: @Op.3.%Self (%Self.3));
->>>>>>> 7396aede
+// CHECK:STDOUT:   %.3: type = ptr_type @Op.3.%Self (%Self.3) [symbolic = %.3 (constants.%.12)]
+// CHECK:STDOUT:
+// CHECK:STDOUT:   fn[%.1: @Op.3.%.3 (%.12)](%.2: @Op.3.%Self (%Self.3));
 // CHECK:STDOUT: }
 // CHECK:STDOUT:
 // CHECK:STDOUT: generic fn @Op.4(constants.%Self.4: %.15) {
 // CHECK:STDOUT:   %Self: %.15 = bind_symbolic_name Self 0 [symbolic = %Self (constants.%Self.4)]
 // CHECK:STDOUT:   %.2: type = ptr_type @Op.4.%Self (%Self.4) [symbolic = %.2 (constants.%.16)]
 // CHECK:STDOUT:
-<<<<<<< HEAD
-// CHECK:STDOUT:   fn[%.1: @Op.4.%.2 (%.15)]();
-=======
-// CHECK:STDOUT:   fn[addr %self: @Op.4.%.2 (%.16)]();
->>>>>>> 7396aede
+// CHECK:STDOUT:   fn[%.1: @Op.4.%.2 (%.16)]();
 // CHECK:STDOUT: }
 // CHECK:STDOUT:
 // CHECK:STDOUT: specific @Op.1(constants.%Self.1) {
@@ -329,11 +269,7 @@
 // CHECK:STDOUT:
 // CHECK:STDOUT: specific @Op.3(constants.%Self.3) {
 // CHECK:STDOUT:   %Self => constants.%Self.3
-<<<<<<< HEAD
-// CHECK:STDOUT:   %.3 => constants.%.11
-=======
-// CHECK:STDOUT:   %.2 => constants.%.12
->>>>>>> 7396aede
+// CHECK:STDOUT:   %.3 => constants.%.12
 // CHECK:STDOUT: }
 // CHECK:STDOUT:
 // CHECK:STDOUT: specific @Op.4(constants.%Self.4) {
