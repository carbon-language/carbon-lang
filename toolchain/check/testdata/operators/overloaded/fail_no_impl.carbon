--- conflicted
+++ resolved
@@ -132,56 +132,31 @@
 // CHECK:STDOUT:   %TestUnary.decl: %TestUnary.type = fn_decl @TestUnary [template = constants.%TestUnary] {
 // CHECK:STDOUT:     %a.patt: %C = binding_pattern a
 // CHECK:STDOUT:   } {
-<<<<<<< HEAD
-// CHECK:STDOUT:     %C.ref.loc15_17: type = name_ref C, %C.decl [template = constants.%C]
-// CHECK:STDOUT:     %param.loc15: %C = param
-// CHECK:STDOUT:     @TestUnary.%a: %C = bind_name a, %param.loc15
-// CHECK:STDOUT:     %C.ref.loc15_23: type = name_ref C, %C.decl [template = constants.%C]
-// CHECK:STDOUT:     @TestUnary.%return: ref %C = var <return slot>
-=======
 // CHECK:STDOUT:     %C.ref.loc15_17: type = name_ref C, file.%C.decl [template = constants.%C]
-// CHECK:STDOUT:     %a.param: %C = param a
-// CHECK:STDOUT:     %a: %C = bind_name a, %a.param
+// CHECK:STDOUT:     %param: %C = param
+// CHECK:STDOUT:     %a: %C = bind_name a, %param
 // CHECK:STDOUT:     %C.ref.loc15_23: type = name_ref C, file.%C.decl [template = constants.%C]
 // CHECK:STDOUT:     %return: ref %C = var <return slot>
->>>>>>> dcb4ae26
 // CHECK:STDOUT:   }
 // CHECK:STDOUT:   %TestBinary.decl: %TestBinary.type = fn_decl @TestBinary [template = constants.%TestBinary] {
 // CHECK:STDOUT:     %a.patt: %C = binding_pattern a
 // CHECK:STDOUT:     %b.patt: %C = binding_pattern b
 // CHECK:STDOUT:   } {
-<<<<<<< HEAD
-// CHECK:STDOUT:     %C.ref.loc23_18: type = name_ref C, %C.decl [template = constants.%C]
+// CHECK:STDOUT:     %C.ref.loc23_18: type = name_ref C, file.%C.decl [template = constants.%C]
 // CHECK:STDOUT:     %param.loc23_15: %C = param
-// CHECK:STDOUT:     @TestBinary.%a: %C = bind_name a, %param.loc23_15
-// CHECK:STDOUT:     %C.ref.loc23_24: type = name_ref C, %C.decl [template = constants.%C]
+// CHECK:STDOUT:     %a: %C = bind_name a, %param.loc23_15
+// CHECK:STDOUT:     %C.ref.loc23_24: type = name_ref C, file.%C.decl [template = constants.%C]
 // CHECK:STDOUT:     %param.loc23_21: %C = param
-// CHECK:STDOUT:     @TestBinary.%b: %C = bind_name b, %param.loc23_21
-// CHECK:STDOUT:     %C.ref.loc23_30: type = name_ref C, %C.decl [template = constants.%C]
-// CHECK:STDOUT:     @TestBinary.%return: ref %C = var <return slot>
-=======
-// CHECK:STDOUT:     %C.ref.loc23_18: type = name_ref C, file.%C.decl [template = constants.%C]
-// CHECK:STDOUT:     %a.param: %C = param a
-// CHECK:STDOUT:     %a: %C = bind_name a, %a.param
-// CHECK:STDOUT:     %C.ref.loc23_24: type = name_ref C, file.%C.decl [template = constants.%C]
-// CHECK:STDOUT:     %b.param: %C = param b
-// CHECK:STDOUT:     %b: %C = bind_name b, %b.param
+// CHECK:STDOUT:     %b: %C = bind_name b, %param.loc23_21
 // CHECK:STDOUT:     %C.ref.loc23_30: type = name_ref C, file.%C.decl [template = constants.%C]
 // CHECK:STDOUT:     %return: ref %C = var <return slot>
->>>>>>> dcb4ae26
 // CHECK:STDOUT:   }
 // CHECK:STDOUT:   %TestRef.decl: %TestRef.type = fn_decl @TestRef [template = constants.%TestRef] {
 // CHECK:STDOUT:     %b.patt: %C = binding_pattern b
 // CHECK:STDOUT:   } {
-<<<<<<< HEAD
-// CHECK:STDOUT:     %C.ref.loc31: type = name_ref C, %C.decl [template = constants.%C]
-// CHECK:STDOUT:     %param.loc31: %C = param
-// CHECK:STDOUT:     @TestRef.%b: %C = bind_name b, %param.loc31
-=======
 // CHECK:STDOUT:     %C.ref.loc31: type = name_ref C, file.%C.decl [template = constants.%C]
-// CHECK:STDOUT:     %b.param: %C = param b
-// CHECK:STDOUT:     %b: %C = bind_name b, %b.param
->>>>>>> dcb4ae26
+// CHECK:STDOUT:     %param: %C = param
+// CHECK:STDOUT:     %b: %C = bind_name b, %param
 // CHECK:STDOUT:   }
 // CHECK:STDOUT: }
 // CHECK:STDOUT:
