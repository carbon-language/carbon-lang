--- conflicted
+++ resolved
@@ -99,49 +99,26 @@
 // CHECK:STDOUT:     import Core//prelude/operators/comparison
 // CHECK:STDOUT:     import Core//prelude/types/bool
 // CHECK:STDOUT:   }
-<<<<<<< HEAD
-// CHECK:STDOUT:   %import_ref.1: type = import_ref Core//prelude/operators/arithmetic, inst+77, loaded [template = constants.%.4]
+// CHECK:STDOUT:   %import_ref.1: type = import_ref Core//prelude/operators/arithmetic, inst+77, loaded [template = constants.%.5]
 // CHECK:STDOUT:   %import_ref.2 = import_ref Core//prelude/operators/arithmetic, inst+79, unloaded
-// CHECK:STDOUT:   %import_ref.3: %.5 = import_ref Core//prelude/operators/arithmetic, inst+96, loaded [template = constants.%.6]
+// CHECK:STDOUT:   %import_ref.3: %.6 = import_ref Core//prelude/operators/arithmetic, inst+96, loaded [template = constants.%.7]
 // CHECK:STDOUT:   %import_ref.4 = import_ref Core//prelude/operators/arithmetic, inst+91, unloaded
 // CHECK:STDOUT:   %import_ref.5 = import_ref Core//prelude/operators/arithmetic, inst+91, unloaded
-// CHECK:STDOUT:   %import_ref.6: type = import_ref Core//prelude/operators/arithmetic, inst+1, loaded [template = constants.%.7]
+// CHECK:STDOUT:   %import_ref.6: type = import_ref Core//prelude/operators/arithmetic, inst+1, loaded [template = constants.%.8]
 // CHECK:STDOUT:   %import_ref.7 = import_ref Core//prelude/operators/arithmetic, inst+3, unloaded
-// CHECK:STDOUT:   %import_ref.8: %.8 = import_ref Core//prelude/operators/arithmetic, inst+27, loaded [template = constants.%.9]
+// CHECK:STDOUT:   %import_ref.8: %.9 = import_ref Core//prelude/operators/arithmetic, inst+27, loaded [template = constants.%.10]
 // CHECK:STDOUT:   %import_ref.9 = import_ref Core//prelude/operators/arithmetic, inst+21, unloaded
 // CHECK:STDOUT:   %import_ref.10 = import_ref Core//prelude/operators/arithmetic, inst+21, unloaded
-// CHECK:STDOUT:   %import_ref.11: type = import_ref Core//prelude/operators/arithmetic, inst+29, loaded [template = constants.%.10]
+// CHECK:STDOUT:   %import_ref.11: type = import_ref Core//prelude/operators/arithmetic, inst+29, loaded [template = constants.%.11]
 // CHECK:STDOUT:   %import_ref.12 = import_ref Core//prelude/operators/arithmetic, inst+31, unloaded
-// CHECK:STDOUT:   %import_ref.13: %.12 = import_ref Core//prelude/operators/arithmetic, inst+54, loaded [template = constants.%.13]
+// CHECK:STDOUT:   %import_ref.13: %.13 = import_ref Core//prelude/operators/arithmetic, inst+54, loaded [template = constants.%.14]
 // CHECK:STDOUT:   %import_ref.14 = import_ref Core//prelude/operators/arithmetic, inst+48, unloaded
 // CHECK:STDOUT:   %import_ref.15 = import_ref Core//prelude/operators/arithmetic, inst+48, unloaded
-// CHECK:STDOUT:   %import_ref.16: type = import_ref Core//prelude/operators/arithmetic, inst+56, loaded [template = constants.%.14]
+// CHECK:STDOUT:   %import_ref.16: type = import_ref Core//prelude/operators/arithmetic, inst+56, loaded [template = constants.%.15]
 // CHECK:STDOUT:   %import_ref.17 = import_ref Core//prelude/operators/arithmetic, inst+58, unloaded
-// CHECK:STDOUT:   %import_ref.18: %.16 = import_ref Core//prelude/operators/arithmetic, inst+75, loaded [template = constants.%.17]
+// CHECK:STDOUT:   %import_ref.18: %.17 = import_ref Core//prelude/operators/arithmetic, inst+75, loaded [template = constants.%.18]
 // CHECK:STDOUT:   %import_ref.19 = import_ref Core//prelude/operators/arithmetic, inst+69, unloaded
 // CHECK:STDOUT:   %import_ref.20 = import_ref Core//prelude/operators/arithmetic, inst+69, unloaded
-=======
-// CHECK:STDOUT:   %import_ref.1: type = import_ref Core//prelude/operators/arithmetic, inst+72, loaded [template = constants.%.5]
-// CHECK:STDOUT:   %import_ref.2 = import_ref Core//prelude/operators/arithmetic, inst+74, unloaded
-// CHECK:STDOUT:   %import_ref.3: %.6 = import_ref Core//prelude/operators/arithmetic, inst+90, loaded [template = constants.%.7]
-// CHECK:STDOUT:   %import_ref.4 = import_ref Core//prelude/operators/arithmetic, inst+85, unloaded
-// CHECK:STDOUT:   %import_ref.5 = import_ref Core//prelude/operators/arithmetic, inst+85, unloaded
-// CHECK:STDOUT:   %import_ref.6: type = import_ref Core//prelude/operators/arithmetic, inst+1, loaded [template = constants.%.8]
-// CHECK:STDOUT:   %import_ref.7 = import_ref Core//prelude/operators/arithmetic, inst+3, unloaded
-// CHECK:STDOUT:   %import_ref.8: %.9 = import_ref Core//prelude/operators/arithmetic, inst+25, loaded [template = constants.%.10]
-// CHECK:STDOUT:   %import_ref.9 = import_ref Core//prelude/operators/arithmetic, inst+19, unloaded
-// CHECK:STDOUT:   %import_ref.10 = import_ref Core//prelude/operators/arithmetic, inst+19, unloaded
-// CHECK:STDOUT:   %import_ref.11: type = import_ref Core//prelude/operators/arithmetic, inst+27, loaded [template = constants.%.11]
-// CHECK:STDOUT:   %import_ref.12 = import_ref Core//prelude/operators/arithmetic, inst+29, unloaded
-// CHECK:STDOUT:   %import_ref.13: %.13 = import_ref Core//prelude/operators/arithmetic, inst+50, loaded [template = constants.%.14]
-// CHECK:STDOUT:   %import_ref.14 = import_ref Core//prelude/operators/arithmetic, inst+44, unloaded
-// CHECK:STDOUT:   %import_ref.15 = import_ref Core//prelude/operators/arithmetic, inst+44, unloaded
-// CHECK:STDOUT:   %import_ref.16: type = import_ref Core//prelude/operators/arithmetic, inst+52, loaded [template = constants.%.15]
-// CHECK:STDOUT:   %import_ref.17 = import_ref Core//prelude/operators/arithmetic, inst+54, unloaded
-// CHECK:STDOUT:   %import_ref.18: %.17 = import_ref Core//prelude/operators/arithmetic, inst+70, loaded [template = constants.%.18]
-// CHECK:STDOUT:   %import_ref.19 = import_ref Core//prelude/operators/arithmetic, inst+64, unloaded
-// CHECK:STDOUT:   %import_ref.20 = import_ref Core//prelude/operators/arithmetic, inst+64, unloaded
->>>>>>> 1e34d03e
 // CHECK:STDOUT: }
 // CHECK:STDOUT:
 // CHECK:STDOUT: file {
@@ -155,35 +132,8 @@
 // CHECK:STDOUT:   %Core.import = import Core
 // CHECK:STDOUT:   %C.decl: type = class_decl @C [template = constants.%C] {} {}
 // CHECK:STDOUT:   %TestUnary.decl: %TestUnary.type = fn_decl @TestUnary [template = constants.%TestUnary] {
-<<<<<<< HEAD
-// CHECK:STDOUT:     %a.patt.loc15: %C = binding_pattern a
+// CHECK:STDOUT:     %a.patt: %C = binding_pattern a
 // CHECK:STDOUT:   } {
-// CHECK:STDOUT:     %C.ref.loc15_17: type = name_ref C, %C.decl [template = constants.%C]
-// CHECK:STDOUT:     %a.loc15_14.1: %C = param a
-// CHECK:STDOUT:     @TestUnary.%a: %C = bind_name a, %a.loc15_14.1
-// CHECK:STDOUT:     %C.ref.loc15_23: type = name_ref C, %C.decl [template = constants.%C]
-// CHECK:STDOUT:     @TestUnary.%return: ref %C = var <return slot>
-// CHECK:STDOUT:   }
-// CHECK:STDOUT:   %TestBinary.decl: %TestBinary.type = fn_decl @TestBinary [template = constants.%TestBinary] {
-// CHECK:STDOUT:     %a.patt.loc23: %C = binding_pattern a
-// CHECK:STDOUT:     %b.patt.loc23: %C = binding_pattern b
-// CHECK:STDOUT:   } {
-// CHECK:STDOUT:     %C.ref.loc23_18: type = name_ref C, %C.decl [template = constants.%C]
-// CHECK:STDOUT:     %a.loc23_15.1: %C = param a
-// CHECK:STDOUT:     @TestBinary.%a: %C = bind_name a, %a.loc23_15.1
-// CHECK:STDOUT:     %C.ref.loc23_24: type = name_ref C, %C.decl [template = constants.%C]
-// CHECK:STDOUT:     %b.loc23_21.1: %C = param b
-// CHECK:STDOUT:     @TestBinary.%b: %C = bind_name b, %b.loc23_21.1
-// CHECK:STDOUT:     %C.ref.loc23_30: type = name_ref C, %C.decl [template = constants.%C]
-// CHECK:STDOUT:     @TestBinary.%return: ref %C = var <return slot>
-// CHECK:STDOUT:   }
-// CHECK:STDOUT:   %TestRef.decl: %TestRef.type = fn_decl @TestRef [template = constants.%TestRef] {
-// CHECK:STDOUT:     %b.patt.loc31: %C = binding_pattern b
-// CHECK:STDOUT:   } {
-// CHECK:STDOUT:     %C.ref.loc31: type = name_ref C, %C.decl [template = constants.%C]
-// CHECK:STDOUT:     %b.loc31_12.1: %C = param b
-// CHECK:STDOUT:     @TestRef.%b: %C = bind_name b, %b.loc31_12.1
-=======
 // CHECK:STDOUT:     %C.ref.loc15_17: type = name_ref C, file.%C.decl [template = constants.%C]
 // CHECK:STDOUT:     %a.param: %C = param a, runtime_param0
 // CHECK:STDOUT:     %a: %C = bind_name a, %a.param
@@ -191,6 +141,9 @@
 // CHECK:STDOUT:     %return: ref %C = var <return slot>
 // CHECK:STDOUT:   }
 // CHECK:STDOUT:   %TestBinary.decl: %TestBinary.type = fn_decl @TestBinary [template = constants.%TestBinary] {
+// CHECK:STDOUT:     %a.patt: %C = binding_pattern a
+// CHECK:STDOUT:     %b.patt: %C = binding_pattern b
+// CHECK:STDOUT:   } {
 // CHECK:STDOUT:     %C.ref.loc23_18: type = name_ref C, file.%C.decl [template = constants.%C]
 // CHECK:STDOUT:     %a.param: %C = param a, runtime_param0
 // CHECK:STDOUT:     %a: %C = bind_name a, %a.param
@@ -201,10 +154,11 @@
 // CHECK:STDOUT:     %return: ref %C = var <return slot>
 // CHECK:STDOUT:   }
 // CHECK:STDOUT:   %TestRef.decl: %TestRef.type = fn_decl @TestRef [template = constants.%TestRef] {
+// CHECK:STDOUT:     %b.patt: %C = binding_pattern b
+// CHECK:STDOUT:   } {
 // CHECK:STDOUT:     %C.ref.loc31: type = name_ref C, file.%C.decl [template = constants.%C]
 // CHECK:STDOUT:     %b.param: %C = param b, runtime_param0
 // CHECK:STDOUT:     %b: %C = bind_name b, %b.param
->>>>>>> 1e34d03e
 // CHECK:STDOUT:   }
 // CHECK:STDOUT: }
 // CHECK:STDOUT:
