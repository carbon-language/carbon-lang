--- conflicted
+++ resolved
@@ -153,12 +153,8 @@
 // CHECK:STDOUT:
 // CHECK:STDOUT: impl @impl.1: %C as %.2 {
 // CHECK:STDOUT:   %Op.decl: %Op.type.1 = fn_decl @Op.1 [template = constants.%Op.1] {
-<<<<<<< HEAD
-// CHECK:STDOUT:     %.loc16_14: %.3 = binding_pattern self
-// CHECK:STDOUT:     %.loc16_9.1: %.3 = addr_pattern %.loc16_14
-=======
 // CHECK:STDOUT:     %self.patt: %.3 = binding_pattern self
->>>>>>> ed374dcd
+// CHECK:STDOUT:     %.loc16_9.1: %.3 = addr_pattern %self.patt
 // CHECK:STDOUT:   } {
 // CHECK:STDOUT:     %C.ref: type = name_ref C, file.%C.decl [template = constants.%C]
 // CHECK:STDOUT:     %.loc16_21: type = ptr_type %C [template = constants.%.3]
@@ -175,14 +171,9 @@
 // CHECK:STDOUT:
 // CHECK:STDOUT: impl @impl.2: %C as %.7 {
 // CHECK:STDOUT:   %Op.decl: %Op.type.3 = fn_decl @Op.3 [template = constants.%Op.3] {
-<<<<<<< HEAD
-// CHECK:STDOUT:     %.loc19_14: %.3 = binding_pattern self
-// CHECK:STDOUT:     %.loc19_9.1: %.3 = addr_pattern %.loc19_14
-// CHECK:STDOUT:     %.loc19_24: %C = binding_pattern other
-=======
 // CHECK:STDOUT:     %self.patt: %.3 = binding_pattern self
+// CHECK:STDOUT:     %.loc19_9.1: %.3 = addr_pattern %self.patt
 // CHECK:STDOUT:     %other.patt: %C = binding_pattern other
->>>>>>> ed374dcd
 // CHECK:STDOUT:   } {
 // CHECK:STDOUT:     %C.ref.loc19_20: type = name_ref C, file.%C.decl [template = constants.%C]
 // CHECK:STDOUT:     %.loc19_21: type = ptr_type %C [template = constants.%.3]
