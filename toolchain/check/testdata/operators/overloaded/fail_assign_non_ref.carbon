// Part of the Carbon Language project, under the Apache License v2.0 with LLVM
// Exceptions. See /LICENSE for license information.
// SPDX-License-Identifier: Apache-2.0 WITH LLVM-exception
//
// AUTOUPDATE
// TIP: To test this file alone, run:
// TIP:   bazel test //toolchain/testing:file_test --test_arg=--file_tests=toolchain/check/testdata/operators/overloaded/fail_assign_non_ref.carbon
// TIP: To dump output, run:
// TIP:   bazel run //toolchain/testing:file_test -- --dump_output --file_tests=toolchain/check/testdata/operators/overloaded/fail_assign_non_ref.carbon

package User;

class C {};

impl C as Core.Inc {
  fn Op[addr self: C*]();
}
impl C as Core.AddAssign {
  fn Op[addr self: C*](other: C);
}

fn TestIncNonRef(a: C) {
  // CHECK:STDERR: fail_assign_non_ref.carbon:[[@LINE+7]]:5: error: `addr self` method cannot be invoked on a value
  // CHECK:STDERR:   ++a;
  // CHECK:STDERR:     ^
  // CHECK:STDERR: fail_assign_non_ref.carbon:[[@LINE-10]]:9: note: initializing `addr self` parameter of method declared here
  // CHECK:STDERR:   fn Op[addr self: C*]();
  // CHECK:STDERR:         ^~~~~~~~~~~~~
  // CHECK:STDERR:
  ++a;
}

fn TestAddAssignNonRef(a: C, b: C) {
  // CHECK:STDERR: fail_assign_non_ref.carbon:[[@LINE+6]]:3: error: `addr self` method cannot be invoked on a value
  // CHECK:STDERR:   a += b;
  // CHECK:STDERR:   ^
  // CHECK:STDERR: fail_assign_non_ref.carbon:[[@LINE-18]]:9: note: initializing `addr self` parameter of method declared here
  // CHECK:STDERR:   fn Op[addr self: C*](other: C);
  // CHECK:STDERR:         ^~~~~~~~~~~~~
  a += b;
}

// CHECK:STDOUT: --- fail_assign_non_ref.carbon
// CHECK:STDOUT:
// CHECK:STDOUT: constants {
// CHECK:STDOUT:   %C: type = class_type @C [template]
// CHECK:STDOUT:   %.1: type = struct_type {} [template]
// CHECK:STDOUT:   %.2: <witness> = complete_type_witness %.1 [template]
// CHECK:STDOUT:   %Inc.type: type = interface_type @Inc [template]
// CHECK:STDOUT:   %Self.1: %Inc.type = bind_symbolic_name Self, 0 [symbolic]
// CHECK:STDOUT:   %.3: type = ptr_type %C [template]
// CHECK:STDOUT:   %Op.type.1: type = fn_type @Op.1 [template]
// CHECK:STDOUT:   %.4: type = tuple_type () [template]
// CHECK:STDOUT:   %Op.1: %Op.type.1 = struct_value () [template]
// CHECK:STDOUT:   %Op.type.2: type = fn_type @Op.2 [template]
// CHECK:STDOUT:   %Op.2: %Op.type.2 = struct_value () [template]
// CHECK:STDOUT:   %.5: type = ptr_type %Self.1 [symbolic]
// CHECK:STDOUT:   %.6: <witness> = interface_witness (%Op.1) [template]
// CHECK:STDOUT:   %AddAssign.type: type = interface_type @AddAssign [template]
// CHECK:STDOUT:   %Self.2: %AddAssign.type = bind_symbolic_name Self, 0 [symbolic]
// CHECK:STDOUT:   %Op.type.3: type = fn_type @Op.3 [template]
// CHECK:STDOUT:   %Op.3: %Op.type.3 = struct_value () [template]
// CHECK:STDOUT:   %Op.type.4: type = fn_type @Op.4 [template]
// CHECK:STDOUT:   %Op.4: %Op.type.4 = struct_value () [template]
// CHECK:STDOUT:   %.7: type = ptr_type %Self.2 [symbolic]
// CHECK:STDOUT:   %.8: <witness> = interface_witness (%Op.3) [template]
// CHECK:STDOUT:   %TestIncNonRef.type: type = fn_type @TestIncNonRef [template]
// CHECK:STDOUT:   %TestIncNonRef: %TestIncNonRef.type = struct_value () [template]
// CHECK:STDOUT:   %.9: type = ptr_type %.1 [template]
// CHECK:STDOUT:   %.10: type = assoc_entity_type %Inc.type, %Op.type.2 [template]
// CHECK:STDOUT:   %.11: %.10 = assoc_entity element0, imports.%import_ref.9 [template]
// CHECK:STDOUT:   %TestAddAssignNonRef.type: type = fn_type @TestAddAssignNonRef [template]
// CHECK:STDOUT:   %TestAddAssignNonRef: %TestAddAssignNonRef.type = struct_value () [template]
// CHECK:STDOUT:   %.12: type = assoc_entity_type %AddAssign.type, %Op.type.4 [template]
// CHECK:STDOUT:   %.13: %.12 = assoc_entity element0, imports.%import_ref.10 [template]
// CHECK:STDOUT: }
// CHECK:STDOUT:
// CHECK:STDOUT: imports {
// CHECK:STDOUT:   %Core: <namespace> = namespace file.%Core.import, [template] {
// CHECK:STDOUT:     .Inc = %import_ref.1
// CHECK:STDOUT:     .AddAssign = %import_ref.5
// CHECK:STDOUT:     import Core//prelude
// CHECK:STDOUT:     import Core//prelude/operators
// CHECK:STDOUT:     import Core//prelude/types
// CHECK:STDOUT:     import Core//prelude/operators/arithmetic
// CHECK:STDOUT:     import Core//prelude/operators/as
// CHECK:STDOUT:     import Core//prelude/operators/bitwise
// CHECK:STDOUT:     import Core//prelude/operators/comparison
// CHECK:STDOUT:     import Core//prelude/types/bool
// CHECK:STDOUT:   }
<<<<<<< HEAD
// CHECK:STDOUT:   %import_ref.1: type = import_ref Core//prelude/operators/arithmetic, inst+60, loaded [template = constants.%.3]
// CHECK:STDOUT:   %import_ref.2 = import_ref Core//prelude/operators/arithmetic, inst+62, unloaded
// CHECK:STDOUT:   %import_ref.3: %.12 = import_ref Core//prelude/operators/arithmetic, inst+80, loaded [template = constants.%.13]
// CHECK:STDOUT:   %import_ref.4: %Op.type.2 = import_ref Core//prelude/operators/arithmetic, inst+74, loaded [template = constants.%Op.2]
// CHECK:STDOUT:   %import_ref.5: type = import_ref Core//prelude/operators/arithmetic, inst+31, loaded [template = constants.%.8]
// CHECK:STDOUT:   %import_ref.6 = import_ref Core//prelude/operators/arithmetic, inst+33, unloaded
// CHECK:STDOUT:   %import_ref.7: %.14 = import_ref Core//prelude/operators/arithmetic, inst+58, loaded [template = constants.%.15]
// CHECK:STDOUT:   %import_ref.8: %Op.type.4 = import_ref Core//prelude/operators/arithmetic, inst+52, loaded [template = constants.%Op.4]
// CHECK:STDOUT:   %import_ref.9 = import_ref Core//prelude/operators/arithmetic, inst+74, unloaded
// CHECK:STDOUT:   %import_ref.10 = import_ref Core//prelude/operators/arithmetic, inst+52, unloaded
=======
// CHECK:STDOUT:   %import_ref.1: type = import_ref Core//prelude/operators/arithmetic, inst+56, loaded [template = constants.%Inc.type]
// CHECK:STDOUT:   %import_ref.2 = import_ref Core//prelude/operators/arithmetic, inst+58, unloaded
// CHECK:STDOUT:   %import_ref.3: %.10 = import_ref Core//prelude/operators/arithmetic, inst+75, loaded [template = constants.%.11]
// CHECK:STDOUT:   %import_ref.4: %Op.type.2 = import_ref Core//prelude/operators/arithmetic, inst+69, loaded [template = constants.%Op.2]
// CHECK:STDOUT:   %import_ref.5: type = import_ref Core//prelude/operators/arithmetic, inst+29, loaded [template = constants.%AddAssign.type]
// CHECK:STDOUT:   %import_ref.6 = import_ref Core//prelude/operators/arithmetic, inst+31, unloaded
// CHECK:STDOUT:   %import_ref.7: %.12 = import_ref Core//prelude/operators/arithmetic, inst+54, loaded [template = constants.%.13]
// CHECK:STDOUT:   %import_ref.8: %Op.type.4 = import_ref Core//prelude/operators/arithmetic, inst+48, loaded [template = constants.%Op.4]
// CHECK:STDOUT:   %import_ref.9 = import_ref Core//prelude/operators/arithmetic, inst+69, unloaded
// CHECK:STDOUT:   %import_ref.10 = import_ref Core//prelude/operators/arithmetic, inst+48, unloaded
>>>>>>> b2746222
// CHECK:STDOUT: }
// CHECK:STDOUT:
// CHECK:STDOUT: file {
// CHECK:STDOUT:   package: <namespace> = namespace [template] {
// CHECK:STDOUT:     .Core = imports.%Core
// CHECK:STDOUT:     .C = %C.decl
// CHECK:STDOUT:     .TestIncNonRef = %TestIncNonRef.decl
// CHECK:STDOUT:     .TestAddAssignNonRef = %TestAddAssignNonRef.decl
// CHECK:STDOUT:   }
// CHECK:STDOUT:   %Core.import = import Core
// CHECK:STDOUT:   %C.decl: type = class_decl @C [template = constants.%C] {} {}
// CHECK:STDOUT:   impl_decl @impl.1 [template] {} {
// CHECK:STDOUT:     %C.ref: type = name_ref C, file.%C.decl [template = constants.%C]
// CHECK:STDOUT:     %Core.ref: <namespace> = name_ref Core, imports.%Core [template = imports.%Core]
// CHECK:STDOUT:     %Inc.ref: type = name_ref Inc, imports.%import_ref.1 [template = constants.%Inc.type]
// CHECK:STDOUT:   }
// CHECK:STDOUT:   impl_decl @impl.2 [template] {} {
// CHECK:STDOUT:     %C.ref: type = name_ref C, file.%C.decl [template = constants.%C]
// CHECK:STDOUT:     %Core.ref: <namespace> = name_ref Core, imports.%Core [template = imports.%Core]
// CHECK:STDOUT:     %AddAssign.ref: type = name_ref AddAssign, imports.%import_ref.5 [template = constants.%AddAssign.type]
// CHECK:STDOUT:   }
// CHECK:STDOUT:   %TestIncNonRef.decl: %TestIncNonRef.type = fn_decl @TestIncNonRef [template = constants.%TestIncNonRef] {
// CHECK:STDOUT:     %a.patt: %C = binding_pattern a
// CHECK:STDOUT:     %a.param_patt: %C = param_pattern %a.patt, runtime_param0
// CHECK:STDOUT:   } {
// CHECK:STDOUT:     %C.ref: type = name_ref C, file.%C.decl [template = constants.%C]
// CHECK:STDOUT:     %param: %C = param runtime_param0
// CHECK:STDOUT:     %a: %C = bind_name a, %param
// CHECK:STDOUT:   }
// CHECK:STDOUT:   %TestAddAssignNonRef.decl: %TestAddAssignNonRef.type = fn_decl @TestAddAssignNonRef [template = constants.%TestAddAssignNonRef] {
// CHECK:STDOUT:     %a.patt: %C = binding_pattern a
// CHECK:STDOUT:     %a.param_patt: %C = param_pattern %a.patt, runtime_param0
// CHECK:STDOUT:     %b.patt: %C = binding_pattern b
// CHECK:STDOUT:     %b.param_patt: %C = param_pattern %b.patt, runtime_param1
// CHECK:STDOUT:   } {
// CHECK:STDOUT:     %C.ref.loc33_27: type = name_ref C, file.%C.decl [template = constants.%C]
// CHECK:STDOUT:     %C.ref.loc33_33: type = name_ref C, file.%C.decl [template = constants.%C]
// CHECK:STDOUT:     %param.loc33_24: %C = param runtime_param0
// CHECK:STDOUT:     %a: %C = bind_name a, %param.loc33_24
// CHECK:STDOUT:     %param.loc33_30: %C = param runtime_param1
// CHECK:STDOUT:     %b: %C = bind_name b, %param.loc33_30
// CHECK:STDOUT:   }
// CHECK:STDOUT: }
// CHECK:STDOUT:
// CHECK:STDOUT: interface @Inc {
// CHECK:STDOUT: !members:
// CHECK:STDOUT:   .Self = imports.%import_ref.2
// CHECK:STDOUT:   .Op = imports.%import_ref.3
// CHECK:STDOUT:   witness = (imports.%import_ref.4)
// CHECK:STDOUT: }
// CHECK:STDOUT:
// CHECK:STDOUT: interface @AddAssign {
// CHECK:STDOUT: !members:
// CHECK:STDOUT:   .Self = imports.%import_ref.6
// CHECK:STDOUT:   .Op = imports.%import_ref.7
// CHECK:STDOUT:   witness = (imports.%import_ref.8)
// CHECK:STDOUT: }
// CHECK:STDOUT:
// CHECK:STDOUT: impl @impl.1: %C.ref as %Inc.ref {
// CHECK:STDOUT:   %Op.decl: %Op.type.1 = fn_decl @Op.1 [template = constants.%Op.1] {
<<<<<<< HEAD
// CHECK:STDOUT:     %self.patt: %.4 = binding_pattern self
// CHECK:STDOUT:     %self.param_patt: %.4 = param_pattern %self.patt, runtime_param0
// CHECK:STDOUT:     %.loc16_9: %C = addr_pattern %self.param_patt
// CHECK:STDOUT:   } {
// CHECK:STDOUT:     %C.ref: type = name_ref C, file.%C.decl [template = constants.%C]
// CHECK:STDOUT:     %.loc16_21: type = ptr_type %C [template = constants.%.4]
// CHECK:STDOUT:     %param: %.4 = param runtime_param0
// CHECK:STDOUT:     %self: %.4 = bind_name self, %param
=======
// CHECK:STDOUT:     %self.patt: %.3 = binding_pattern self
// CHECK:STDOUT:   } {
// CHECK:STDOUT:     %C.ref: type = name_ref C, file.%C.decl [template = constants.%C]
// CHECK:STDOUT:     %.loc16_21: type = ptr_type %C [template = constants.%.3]
// CHECK:STDOUT:     %self.param: %.3 = param self, runtime_param0
// CHECK:STDOUT:     %self: %.3 = bind_name self, %self.param
// CHECK:STDOUT:     %.loc16_9: %.3 = addr_pattern %self
>>>>>>> b2746222
// CHECK:STDOUT:   }
// CHECK:STDOUT:   %.loc15: <witness> = interface_witness (%Op.decl) [template = constants.%.6]
// CHECK:STDOUT:
// CHECK:STDOUT: !members:
// CHECK:STDOUT:   .Op = %Op.decl
// CHECK:STDOUT:   witness = %.loc15
// CHECK:STDOUT: }
// CHECK:STDOUT:
// CHECK:STDOUT: impl @impl.2: %C.ref as %AddAssign.ref {
// CHECK:STDOUT:   %Op.decl: %Op.type.3 = fn_decl @Op.3 [template = constants.%Op.3] {
<<<<<<< HEAD
// CHECK:STDOUT:     %self.patt: %.4 = binding_pattern self
// CHECK:STDOUT:     %self.param_patt: %.4 = param_pattern %self.patt, runtime_param0
// CHECK:STDOUT:     %.loc19_9: %C = addr_pattern %self.param_patt
=======
// CHECK:STDOUT:     %self.patt: %.3 = binding_pattern self
>>>>>>> b2746222
// CHECK:STDOUT:     %other.patt: %C = binding_pattern other
// CHECK:STDOUT:     %other.param_patt: %C = param_pattern %other.patt, runtime_param1
// CHECK:STDOUT:   } {
// CHECK:STDOUT:     %C.ref.loc19_20: type = name_ref C, file.%C.decl [template = constants.%C]
<<<<<<< HEAD
// CHECK:STDOUT:     %.loc19_21: type = ptr_type %C [template = constants.%.4]
=======
// CHECK:STDOUT:     %.loc19_21: type = ptr_type %C [template = constants.%.3]
// CHECK:STDOUT:     %self.param: %.3 = param self, runtime_param0
// CHECK:STDOUT:     %self: %.3 = bind_name self, %self.param
// CHECK:STDOUT:     %.loc19_9: %.3 = addr_pattern %self
>>>>>>> b2746222
// CHECK:STDOUT:     %C.ref.loc19_31: type = name_ref C, file.%C.decl [template = constants.%C]
// CHECK:STDOUT:     %param.loc19_14: %.4 = param runtime_param0
// CHECK:STDOUT:     %self: %.4 = bind_name self, %param.loc19_14
// CHECK:STDOUT:     %param.loc19_24: %C = param runtime_param1
// CHECK:STDOUT:     %other: %C = bind_name other, %param.loc19_24
// CHECK:STDOUT:   }
// CHECK:STDOUT:   %.loc18: <witness> = interface_witness (%Op.decl) [template = constants.%.8]
// CHECK:STDOUT:
// CHECK:STDOUT: !members:
// CHECK:STDOUT:   .Op = %Op.decl
// CHECK:STDOUT:   witness = %.loc18
// CHECK:STDOUT: }
// CHECK:STDOUT:
// CHECK:STDOUT: class @C {
// CHECK:STDOUT:   %.loc13: <witness> = complete_type_witness %.1 [template = constants.%.2]
// CHECK:STDOUT:
// CHECK:STDOUT: !members:
// CHECK:STDOUT:   .Self = constants.%C
// CHECK:STDOUT: }
// CHECK:STDOUT:
<<<<<<< HEAD
// CHECK:STDOUT: fn @Op.1[addr %self.param_patt: %.4]();
=======
// CHECK:STDOUT: fn @Op.1[addr %self: %.3]();
>>>>>>> b2746222
// CHECK:STDOUT:
// CHECK:STDOUT: generic fn @Op.2(constants.%Self.1: %Inc.type) {
// CHECK:STDOUT:   %Self: %Inc.type = bind_symbolic_name Self, 0 [symbolic = %Self (constants.%Self.1)]
// CHECK:STDOUT:   %.2: type = ptr_type @Op.2.%Self (%Self.1) [symbolic = %.2 (constants.%.5)]
// CHECK:STDOUT:
<<<<<<< HEAD
// CHECK:STDOUT:   fn[addr <unexpected>.inst+38: @Op.2.%.2 (%.6)]();
// CHECK:STDOUT: }
// CHECK:STDOUT:
// CHECK:STDOUT: fn @Op.3[addr %self.param_patt: %.4](%other.param_patt: %C);
=======
// CHECK:STDOUT:   fn[addr %self: @Op.2.%.2 (%.5)]();
// CHECK:STDOUT: }
// CHECK:STDOUT:
// CHECK:STDOUT: fn @Op.3[addr %self: %.3](%other: %C);
>>>>>>> b2746222
// CHECK:STDOUT:
// CHECK:STDOUT: generic fn @Op.4(constants.%Self.2: %AddAssign.type) {
// CHECK:STDOUT:   %Self: %AddAssign.type = bind_symbolic_name Self, 0 [symbolic = %Self (constants.%Self.2)]
// CHECK:STDOUT:   %.2: type = ptr_type @Op.4.%Self (%Self.2) [symbolic = %.2 (constants.%.7)]
// CHECK:STDOUT:
<<<<<<< HEAD
// CHECK:STDOUT:   fn[addr <unexpected>.inst+77: @Op.4.%.2 (%.9)](%other.param_patt: @Op.4.%Self (%Self.2));
=======
// CHECK:STDOUT:   fn[addr %self: @Op.4.%.2 (%.7)](%other: @Op.4.%Self (%Self.2));
>>>>>>> b2746222
// CHECK:STDOUT: }
// CHECK:STDOUT:
// CHECK:STDOUT: fn @TestIncNonRef(%a.param_patt: %C) {
// CHECK:STDOUT: !entry:
// CHECK:STDOUT:   %a.ref: %C = name_ref a, %a
// CHECK:STDOUT:   %Op.ref: %.10 = name_ref Op, imports.%import_ref.3 [template = constants.%.11]
// CHECK:STDOUT:   %.loc30_3.1: %Op.type.2 = interface_witness_access constants.%.6, element0 [template = constants.%Op.1]
// CHECK:STDOUT:   %.loc30_3.2: <bound method> = bound_method %a.ref, %.loc30_3.1
// CHECK:STDOUT:   %Op.call: init %.4 = call %.loc30_3.2(<invalid>) [template = <error>]
// CHECK:STDOUT:   return
// CHECK:STDOUT: }
// CHECK:STDOUT:
// CHECK:STDOUT: fn @TestAddAssignNonRef(%a.param_patt: %C, %b.param_patt: %C) {
// CHECK:STDOUT: !entry:
// CHECK:STDOUT:   %a.ref: %C = name_ref a, %a
// CHECK:STDOUT:   %b.ref: %C = name_ref b, %b
// CHECK:STDOUT:   %Op.ref: %.12 = name_ref Op, imports.%import_ref.7 [template = constants.%.13]
// CHECK:STDOUT:   %.loc40_5.1: %Op.type.4 = interface_witness_access constants.%.8, element0 [template = constants.%Op.3]
// CHECK:STDOUT:   %.loc40_5.2: <bound method> = bound_method %a.ref, %.loc40_5.1
// CHECK:STDOUT:   %Op.call: init %.4 = call %.loc40_5.2(<invalid>) [template = <error>]
// CHECK:STDOUT:   return
// CHECK:STDOUT: }
// CHECK:STDOUT:
// CHECK:STDOUT: specific @Op.2(constants.%Self.1) {
// CHECK:STDOUT:   %Self => constants.%Self.1
// CHECK:STDOUT:   %.2 => constants.%.5
// CHECK:STDOUT: }
// CHECK:STDOUT:
// CHECK:STDOUT: specific @Op.2(constants.%C) {
// CHECK:STDOUT:   %Self => constants.%C
// CHECK:STDOUT:   %.2 => constants.%.3
// CHECK:STDOUT: }
// CHECK:STDOUT:
// CHECK:STDOUT: specific @Op.4(constants.%Self.2) {
// CHECK:STDOUT:   %Self => constants.%Self.2
// CHECK:STDOUT:   %.2 => constants.%.7
// CHECK:STDOUT: }
// CHECK:STDOUT:
// CHECK:STDOUT: specific @Op.4(constants.%C) {
// CHECK:STDOUT:   %Self => constants.%C
// CHECK:STDOUT:   %.2 => constants.%.3
// CHECK:STDOUT: }
// CHECK:STDOUT:<|MERGE_RESOLUTION|>--- conflicted
+++ resolved
@@ -88,29 +88,16 @@
 // CHECK:STDOUT:     import Core//prelude/operators/comparison
 // CHECK:STDOUT:     import Core//prelude/types/bool
 // CHECK:STDOUT:   }
-<<<<<<< HEAD
-// CHECK:STDOUT:   %import_ref.1: type = import_ref Core//prelude/operators/arithmetic, inst+60, loaded [template = constants.%.3]
+// CHECK:STDOUT:   %import_ref.1: type = import_ref Core//prelude/operators/arithmetic, inst+60, loaded [template = constants.%Inc.type]
 // CHECK:STDOUT:   %import_ref.2 = import_ref Core//prelude/operators/arithmetic, inst+62, unloaded
-// CHECK:STDOUT:   %import_ref.3: %.12 = import_ref Core//prelude/operators/arithmetic, inst+80, loaded [template = constants.%.13]
+// CHECK:STDOUT:   %import_ref.3: %.10 = import_ref Core//prelude/operators/arithmetic, inst+80, loaded [template = constants.%.11]
 // CHECK:STDOUT:   %import_ref.4: %Op.type.2 = import_ref Core//prelude/operators/arithmetic, inst+74, loaded [template = constants.%Op.2]
-// CHECK:STDOUT:   %import_ref.5: type = import_ref Core//prelude/operators/arithmetic, inst+31, loaded [template = constants.%.8]
+// CHECK:STDOUT:   %import_ref.5: type = import_ref Core//prelude/operators/arithmetic, inst+31, loaded [template = constants.%AddAssign.type]
 // CHECK:STDOUT:   %import_ref.6 = import_ref Core//prelude/operators/arithmetic, inst+33, unloaded
-// CHECK:STDOUT:   %import_ref.7: %.14 = import_ref Core//prelude/operators/arithmetic, inst+58, loaded [template = constants.%.15]
+// CHECK:STDOUT:   %import_ref.7: %.12 = import_ref Core//prelude/operators/arithmetic, inst+58, loaded [template = constants.%.13]
 // CHECK:STDOUT:   %import_ref.8: %Op.type.4 = import_ref Core//prelude/operators/arithmetic, inst+52, loaded [template = constants.%Op.4]
 // CHECK:STDOUT:   %import_ref.9 = import_ref Core//prelude/operators/arithmetic, inst+74, unloaded
 // CHECK:STDOUT:   %import_ref.10 = import_ref Core//prelude/operators/arithmetic, inst+52, unloaded
-=======
-// CHECK:STDOUT:   %import_ref.1: type = import_ref Core//prelude/operators/arithmetic, inst+56, loaded [template = constants.%Inc.type]
-// CHECK:STDOUT:   %import_ref.2 = import_ref Core//prelude/operators/arithmetic, inst+58, unloaded
-// CHECK:STDOUT:   %import_ref.3: %.10 = import_ref Core//prelude/operators/arithmetic, inst+75, loaded [template = constants.%.11]
-// CHECK:STDOUT:   %import_ref.4: %Op.type.2 = import_ref Core//prelude/operators/arithmetic, inst+69, loaded [template = constants.%Op.2]
-// CHECK:STDOUT:   %import_ref.5: type = import_ref Core//prelude/operators/arithmetic, inst+29, loaded [template = constants.%AddAssign.type]
-// CHECK:STDOUT:   %import_ref.6 = import_ref Core//prelude/operators/arithmetic, inst+31, unloaded
-// CHECK:STDOUT:   %import_ref.7: %.12 = import_ref Core//prelude/operators/arithmetic, inst+54, loaded [template = constants.%.13]
-// CHECK:STDOUT:   %import_ref.8: %Op.type.4 = import_ref Core//prelude/operators/arithmetic, inst+48, loaded [template = constants.%Op.4]
-// CHECK:STDOUT:   %import_ref.9 = import_ref Core//prelude/operators/arithmetic, inst+69, unloaded
-// CHECK:STDOUT:   %import_ref.10 = import_ref Core//prelude/operators/arithmetic, inst+48, unloaded
->>>>>>> b2746222
 // CHECK:STDOUT: }
 // CHECK:STDOUT:
 // CHECK:STDOUT: file {
@@ -171,24 +158,14 @@
 // CHECK:STDOUT:
 // CHECK:STDOUT: impl @impl.1: %C.ref as %Inc.ref {
 // CHECK:STDOUT:   %Op.decl: %Op.type.1 = fn_decl @Op.1 [template = constants.%Op.1] {
-<<<<<<< HEAD
-// CHECK:STDOUT:     %self.patt: %.4 = binding_pattern self
-// CHECK:STDOUT:     %self.param_patt: %.4 = param_pattern %self.patt, runtime_param0
+// CHECK:STDOUT:     %self.patt: %.3 = binding_pattern self
+// CHECK:STDOUT:     %self.param_patt: %.3 = param_pattern %self.patt, runtime_param0
 // CHECK:STDOUT:     %.loc16_9: %C = addr_pattern %self.param_patt
 // CHECK:STDOUT:   } {
 // CHECK:STDOUT:     %C.ref: type = name_ref C, file.%C.decl [template = constants.%C]
-// CHECK:STDOUT:     %.loc16_21: type = ptr_type %C [template = constants.%.4]
-// CHECK:STDOUT:     %param: %.4 = param runtime_param0
-// CHECK:STDOUT:     %self: %.4 = bind_name self, %param
-=======
-// CHECK:STDOUT:     %self.patt: %.3 = binding_pattern self
-// CHECK:STDOUT:   } {
-// CHECK:STDOUT:     %C.ref: type = name_ref C, file.%C.decl [template = constants.%C]
 // CHECK:STDOUT:     %.loc16_21: type = ptr_type %C [template = constants.%.3]
-// CHECK:STDOUT:     %self.param: %.3 = param self, runtime_param0
-// CHECK:STDOUT:     %self: %.3 = bind_name self, %self.param
-// CHECK:STDOUT:     %.loc16_9: %.3 = addr_pattern %self
->>>>>>> b2746222
+// CHECK:STDOUT:     %param: %.3 = param runtime_param0
+// CHECK:STDOUT:     %self: %.3 = bind_name self, %param
 // CHECK:STDOUT:   }
 // CHECK:STDOUT:   %.loc15: <witness> = interface_witness (%Op.decl) [template = constants.%.6]
 // CHECK:STDOUT:
@@ -199,28 +176,17 @@
 // CHECK:STDOUT:
 // CHECK:STDOUT: impl @impl.2: %C.ref as %AddAssign.ref {
 // CHECK:STDOUT:   %Op.decl: %Op.type.3 = fn_decl @Op.3 [template = constants.%Op.3] {
-<<<<<<< HEAD
-// CHECK:STDOUT:     %self.patt: %.4 = binding_pattern self
-// CHECK:STDOUT:     %self.param_patt: %.4 = param_pattern %self.patt, runtime_param0
+// CHECK:STDOUT:     %self.patt: %.3 = binding_pattern self
+// CHECK:STDOUT:     %self.param_patt: %.3 = param_pattern %self.patt, runtime_param0
 // CHECK:STDOUT:     %.loc19_9: %C = addr_pattern %self.param_patt
-=======
-// CHECK:STDOUT:     %self.patt: %.3 = binding_pattern self
->>>>>>> b2746222
 // CHECK:STDOUT:     %other.patt: %C = binding_pattern other
 // CHECK:STDOUT:     %other.param_patt: %C = param_pattern %other.patt, runtime_param1
 // CHECK:STDOUT:   } {
 // CHECK:STDOUT:     %C.ref.loc19_20: type = name_ref C, file.%C.decl [template = constants.%C]
-<<<<<<< HEAD
-// CHECK:STDOUT:     %.loc19_21: type = ptr_type %C [template = constants.%.4]
-=======
 // CHECK:STDOUT:     %.loc19_21: type = ptr_type %C [template = constants.%.3]
-// CHECK:STDOUT:     %self.param: %.3 = param self, runtime_param0
-// CHECK:STDOUT:     %self: %.3 = bind_name self, %self.param
-// CHECK:STDOUT:     %.loc19_9: %.3 = addr_pattern %self
->>>>>>> b2746222
 // CHECK:STDOUT:     %C.ref.loc19_31: type = name_ref C, file.%C.decl [template = constants.%C]
-// CHECK:STDOUT:     %param.loc19_14: %.4 = param runtime_param0
-// CHECK:STDOUT:     %self: %.4 = bind_name self, %param.loc19_14
+// CHECK:STDOUT:     %param.loc19_14: %.3 = param runtime_param0
+// CHECK:STDOUT:     %self: %.3 = bind_name self, %param.loc19_14
 // CHECK:STDOUT:     %param.loc19_24: %C = param runtime_param1
 // CHECK:STDOUT:     %other: %C = bind_name other, %param.loc19_24
 // CHECK:STDOUT:   }
@@ -238,37 +204,22 @@
 // CHECK:STDOUT:   .Self = constants.%C
 // CHECK:STDOUT: }
 // CHECK:STDOUT:
-<<<<<<< HEAD
-// CHECK:STDOUT: fn @Op.1[addr %self.param_patt: %.4]();
-=======
-// CHECK:STDOUT: fn @Op.1[addr %self: %.3]();
->>>>>>> b2746222
+// CHECK:STDOUT: fn @Op.1[addr %self.param_patt: %.3]();
 // CHECK:STDOUT:
 // CHECK:STDOUT: generic fn @Op.2(constants.%Self.1: %Inc.type) {
 // CHECK:STDOUT:   %Self: %Inc.type = bind_symbolic_name Self, 0 [symbolic = %Self (constants.%Self.1)]
 // CHECK:STDOUT:   %.2: type = ptr_type @Op.2.%Self (%Self.1) [symbolic = %.2 (constants.%.5)]
 // CHECK:STDOUT:
-<<<<<<< HEAD
-// CHECK:STDOUT:   fn[addr <unexpected>.inst+38: @Op.2.%.2 (%.6)]();
-// CHECK:STDOUT: }
-// CHECK:STDOUT:
-// CHECK:STDOUT: fn @Op.3[addr %self.param_patt: %.4](%other.param_patt: %C);
-=======
-// CHECK:STDOUT:   fn[addr %self: @Op.2.%.2 (%.5)]();
-// CHECK:STDOUT: }
-// CHECK:STDOUT:
-// CHECK:STDOUT: fn @Op.3[addr %self: %.3](%other: %C);
->>>>>>> b2746222
+// CHECK:STDOUT:   fn[addr <unexpected>.inst+38: @Op.2.%.2 (%.5)]();
+// CHECK:STDOUT: }
+// CHECK:STDOUT:
+// CHECK:STDOUT: fn @Op.3[addr %self.param_patt: %.3](%other.param_patt: %C);
 // CHECK:STDOUT:
 // CHECK:STDOUT: generic fn @Op.4(constants.%Self.2: %AddAssign.type) {
 // CHECK:STDOUT:   %Self: %AddAssign.type = bind_symbolic_name Self, 0 [symbolic = %Self (constants.%Self.2)]
 // CHECK:STDOUT:   %.2: type = ptr_type @Op.4.%Self (%Self.2) [symbolic = %.2 (constants.%.7)]
 // CHECK:STDOUT:
-<<<<<<< HEAD
-// CHECK:STDOUT:   fn[addr <unexpected>.inst+77: @Op.4.%.2 (%.9)](%other.param_patt: @Op.4.%Self (%Self.2));
-=======
-// CHECK:STDOUT:   fn[addr %self: @Op.4.%.2 (%.7)](%other: @Op.4.%Self (%Self.2));
->>>>>>> b2746222
+// CHECK:STDOUT:   fn[addr <unexpected>.inst+77: @Op.4.%.2 (%.7)](%other.param_patt: @Op.4.%Self (%Self.2));
 // CHECK:STDOUT: }
 // CHECK:STDOUT:
 // CHECK:STDOUT: fn @TestIncNonRef(%a.param_patt: %C) {
