--- conflicted
+++ resolved
@@ -206,12 +206,8 @@
 // CHECK:STDOUT: fn @TestIncNonRef(%a: %C) {
 // CHECK:STDOUT: !entry:
 // CHECK:STDOUT:   %a.ref: %C = name_ref a, %a
-<<<<<<< HEAD
 // CHECK:STDOUT:   %Op.ref: %.11 = name_ref Op, imports.%import_ref.3 [template = constants.%.12]
-// CHECK:STDOUT:   %.loc30_3.1: %Op.type.2 = interface_witness_access @impl.1.%.1, element0 [template = constants.%Op.1]
-=======
 // CHECK:STDOUT:   %.loc30_3.1: %Op.type.2 = interface_witness_access @impl.1.%.loc15, element0 [template = constants.%Op.1]
->>>>>>> 891c7d83
 // CHECK:STDOUT:   %.loc30_3.2: <bound method> = bound_method %a.ref, %.loc30_3.1
 // CHECK:STDOUT:   %Op.call: init %.4 = call %.loc30_3.2(<invalid>) [template = <error>]
 // CHECK:STDOUT:   return
@@ -221,12 +217,8 @@
 // CHECK:STDOUT: !entry:
 // CHECK:STDOUT:   %a.ref: %C = name_ref a, %a
 // CHECK:STDOUT:   %b.ref: %C = name_ref b, %b
-<<<<<<< HEAD
 // CHECK:STDOUT:   %Op.ref: %.13 = name_ref Op, imports.%import_ref.7 [template = constants.%.14]
-// CHECK:STDOUT:   %.loc40_5.1: %Op.type.4 = interface_witness_access @impl.2.%.1, element0 [template = constants.%Op.3]
-=======
 // CHECK:STDOUT:   %.loc40_5.1: %Op.type.4 = interface_witness_access @impl.2.%.loc18, element0 [template = constants.%Op.3]
->>>>>>> 891c7d83
 // CHECK:STDOUT:   %.loc40_5.2: <bound method> = bound_method %a.ref, %.loc40_5.1
 // CHECK:STDOUT:   %Op.call: init %.4 = call %.loc40_5.2(<invalid>) [template = <error>]
 // CHECK:STDOUT:   return
