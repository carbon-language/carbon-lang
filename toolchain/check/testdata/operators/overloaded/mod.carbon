--- conflicted
+++ resolved
@@ -66,33 +66,18 @@
 // CHECK:STDOUT: }
 // CHECK:STDOUT:
 // CHECK:STDOUT: imports {
-<<<<<<< HEAD
-// CHECK:STDOUT:   %import_ref.1: type = import_ref ir4, inst+262, loaded [template = constants.%.2]
-// CHECK:STDOUT:   %import_ref.2 = import_ref ir4, inst+264, unloaded
-// CHECK:STDOUT:   %import_ref.3: %.10 = import_ref ir4, inst+285, loaded [template = constants.%.11]
-// CHECK:STDOUT:   %import_ref.4: %Op.type.2 = import_ref ir4, inst+280, loaded [template = constants.%Op.2]
-// CHECK:STDOUT:   %import_ref.5: type = import_ref ir4, inst+287, loaded [template = constants.%.6]
-// CHECK:STDOUT:   %import_ref.6 = import_ref ir4, inst+289, unloaded
-// CHECK:STDOUT:   %import_ref.7: %.12 = import_ref ir4, inst+310, loaded [template = constants.%.13]
-// CHECK:STDOUT:   %import_ref.8: %Op.type.4 = import_ref ir4, inst+304, loaded [template = constants.%Op.4]
-// CHECK:STDOUT:   %import_ref.9: type = import_ref ir4, inst+262, loaded [template = constants.%.2]
-// CHECK:STDOUT:   %import_ref.10 = import_ref ir4, inst+280, unloaded
-// CHECK:STDOUT:   %import_ref.11: type = import_ref ir4, inst+287, loaded [template = constants.%.6]
-// CHECK:STDOUT:   %import_ref.12 = import_ref ir4, inst+304, unloaded
-=======
-// CHECK:STDOUT:   %import_ref.1: type = import_ref Core//prelude/operators/arithmetic, inst+245, loaded [template = constants.%.2]
-// CHECK:STDOUT:   %import_ref.2 = import_ref Core//prelude/operators/arithmetic, inst+247, unloaded
-// CHECK:STDOUT:   %import_ref.3: %.10 = import_ref Core//prelude/operators/arithmetic, inst+267, loaded [template = constants.%.11]
-// CHECK:STDOUT:   %import_ref.4: %Op.type.2 = import_ref Core//prelude/operators/arithmetic, inst+263, loaded [template = constants.%Op.2]
-// CHECK:STDOUT:   %import_ref.5: type = import_ref Core//prelude/operators/arithmetic, inst+269, loaded [template = constants.%.6]
-// CHECK:STDOUT:   %import_ref.6 = import_ref Core//prelude/operators/arithmetic, inst+271, unloaded
-// CHECK:STDOUT:   %import_ref.7: %.12 = import_ref Core//prelude/operators/arithmetic, inst+290, loaded [template = constants.%.13]
-// CHECK:STDOUT:   %import_ref.8: %Op.type.4 = import_ref Core//prelude/operators/arithmetic, inst+286, loaded [template = constants.%Op.4]
-// CHECK:STDOUT:   %import_ref.9: type = import_ref Core//prelude/operators/arithmetic, inst+245, loaded [template = constants.%.2]
-// CHECK:STDOUT:   %import_ref.10 = import_ref Core//prelude/operators/arithmetic, inst+263, unloaded
-// CHECK:STDOUT:   %import_ref.11: type = import_ref Core//prelude/operators/arithmetic, inst+269, loaded [template = constants.%.6]
-// CHECK:STDOUT:   %import_ref.12 = import_ref Core//prelude/operators/arithmetic, inst+286, unloaded
->>>>>>> 07c286e3
+// CHECK:STDOUT:   %import_ref.1: type = import_ref Core//prelude/operators/arithmetic, inst+262, loaded [template = constants.%.2]
+// CHECK:STDOUT:   %import_ref.2 = import_ref Core//prelude/operators/arithmetic, inst+264, unloaded
+// CHECK:STDOUT:   %import_ref.3: %.10 = import_ref Core//prelude/operators/arithmetic, inst+285, loaded [template = constants.%.11]
+// CHECK:STDOUT:   %import_ref.4: %Op.type.2 = import_ref Core//prelude/operators/arithmetic, inst+280, loaded [template = constants.%Op.2]
+// CHECK:STDOUT:   %import_ref.5: type = import_ref Core//prelude/operators/arithmetic, inst+287, loaded [template = constants.%.6]
+// CHECK:STDOUT:   %import_ref.6 = import_ref Core//prelude/operators/arithmetic, inst+289, unloaded
+// CHECK:STDOUT:   %import_ref.7: %.12 = import_ref Core//prelude/operators/arithmetic, inst+310, loaded [template = constants.%.13]
+// CHECK:STDOUT:   %import_ref.8: %Op.type.4 = import_ref Core//prelude/operators/arithmetic, inst+304, loaded [template = constants.%Op.4]
+// CHECK:STDOUT:   %import_ref.9: type = import_ref Core//prelude/operators/arithmetic, inst+262, loaded [template = constants.%.2]
+// CHECK:STDOUT:   %import_ref.10 = import_ref Core//prelude/operators/arithmetic, inst+280, unloaded
+// CHECK:STDOUT:   %import_ref.11: type = import_ref Core//prelude/operators/arithmetic, inst+287, loaded [template = constants.%.6]
+// CHECK:STDOUT:   %import_ref.12 = import_ref Core//prelude/operators/arithmetic, inst+304, unloaded
 // CHECK:STDOUT: }
 // CHECK:STDOUT:
 // CHECK:STDOUT: file {
