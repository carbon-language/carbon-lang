--- conflicted
+++ resolved
@@ -151,11 +151,7 @@
 // CHECK:STDOUT:   witness = (imports.%import_ref.8)
 // CHECK:STDOUT: }
 // CHECK:STDOUT:
-<<<<<<< HEAD
-// CHECK:STDOUT: impl @impl.1: %C as %Mod.type {
-=======
 // CHECK:STDOUT: impl @impl.1: %C.ref as %Mod.ref {
->>>>>>> 82937e1a
 // CHECK:STDOUT:   %Op.decl: %Op.type.1 = fn_decl @Op.1 [template = constants.%Op.1] {
 // CHECK:STDOUT:     %self.patt: %C = binding_pattern self
 // CHECK:STDOUT:     %other.patt: %C = binding_pattern other
@@ -176,11 +172,7 @@
 // CHECK:STDOUT:   witness = %.loc17
 // CHECK:STDOUT: }
 // CHECK:STDOUT:
-<<<<<<< HEAD
-// CHECK:STDOUT: impl @impl.2: %C as %ModAssign.type {
-=======
 // CHECK:STDOUT: impl @impl.2: %C.ref as %ModAssign.ref {
->>>>>>> 82937e1a
 // CHECK:STDOUT:   %Op.decl: %Op.type.3 = fn_decl @Op.3 [template = constants.%Op.3] {
 // CHECK:STDOUT:     %self.patt: %.6 = binding_pattern self
 // CHECK:STDOUT:     %other.patt: %C = binding_pattern other
@@ -238,13 +230,8 @@
 // CHECK:STDOUT: !entry:
 // CHECK:STDOUT:   %a.ref: %C = name_ref a, %a
 // CHECK:STDOUT:   %b.ref: %C = name_ref b, %b
-<<<<<<< HEAD
 // CHECK:STDOUT:   %Op.ref: %.9 = name_ref Op, imports.%import_ref.3 [template = constants.%.10]
-// CHECK:STDOUT:   %.loc27_12.1: %Op.type.2 = interface_witness_access @impl.1.%.loc17, element0 [template = constants.%Op.1]
-=======
-// CHECK:STDOUT:   %Op.ref: %.11 = name_ref Op, imports.%import_ref.3 [template = constants.%.12]
-// CHECK:STDOUT:   %.loc27_12.1: %Op.type.2 = interface_witness_access constants.%.5, element0 [template = constants.%Op.1]
->>>>>>> 82937e1a
+// CHECK:STDOUT:   %.loc27_12.1: %Op.type.2 = interface_witness_access constants.%.4, element0 [template = constants.%Op.1]
 // CHECK:STDOUT:   %.loc27_12.2: <bound method> = bound_method %a.ref, %.loc27_12.1
 // CHECK:STDOUT:   %.loc26: ref %C = splice_block %return {}
 // CHECK:STDOUT:   %Op.call: init %C = call %.loc27_12.2(%a.ref, %b.ref) to %.loc26
@@ -256,13 +243,8 @@
 // CHECK:STDOUT:   %a.ref: %.6 = name_ref a, %a
 // CHECK:STDOUT:   %.loc31_3.1: ref %C = deref %a.ref
 // CHECK:STDOUT:   %b.ref: %C = name_ref b, %b
-<<<<<<< HEAD
 // CHECK:STDOUT:   %Op.ref: %.11 = name_ref Op, imports.%import_ref.7 [template = constants.%.12]
-// CHECK:STDOUT:   %.loc31_6.1: %Op.type.4 = interface_witness_access @impl.2.%.loc22, element0 [template = constants.%Op.3]
-=======
-// CHECK:STDOUT:   %Op.ref: %.13 = name_ref Op, imports.%import_ref.7 [template = constants.%.14]
-// CHECK:STDOUT:   %.loc31_6.1: %Op.type.4 = interface_witness_access constants.%.10, element0 [template = constants.%Op.3]
->>>>>>> 82937e1a
+// CHECK:STDOUT:   %.loc31_6.1: %Op.type.4 = interface_witness_access constants.%.8, element0 [template = constants.%Op.3]
 // CHECK:STDOUT:   %.loc31_6.2: <bound method> = bound_method %.loc31_3.1, %.loc31_6.1
 // CHECK:STDOUT:   %.loc31_3.2: %.6 = addr_of %.loc31_3.1
 // CHECK:STDOUT:   %Op.call: init %.3 = call %.loc31_6.2(%.loc31_3.2, %b.ref)
