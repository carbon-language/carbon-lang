// Part of the Carbon Language project, under the Apache License v2.0 with LLVM
// Exceptions. See /LICENSE for license information.
// SPDX-License-Identifier: Apache-2.0 WITH LLVM-exception
//
// AUTOUPDATE

// --- prelude.carbon

package Core api;

import library "prelude";

interface Ordered {
  // TODO: fn Compare
  fn Less[self: Self](other: Self) -> bool;
  fn LessOrEquivalent[self: Self](other: Self) -> bool;
  fn Greater[self: Self](other: Self) -> bool;
  fn GreaterOrEquivalent[self: Self](other: Self) -> bool;
}

// --- user.carbon

package User api;

import Core;

class C {};

impl C as Core.Ordered {
  fn Less[self: C](other: C) -> bool;
  fn LessOrEquivalent[self: C](other: C) -> bool;
  fn Greater[self: C](other: C) -> bool;
  fn GreaterOrEquivalent[self: C](other: C) -> bool;
}

fn TestLess(a: C, b: C) -> bool {
  return a < b;
}

fn TestLessEqual(a: C, b: C) -> bool {
  return a <= b;
}

fn TestGreater(a: C, b: C) -> bool {
  return a > b;
}

fn TestGreaterEqual(a: C, b: C) -> bool {
  return a >= b;
}

// --- fail_no_impl.carbon

package FailNoImpl api;

import Core;

class D {};

fn TestLess(a: D, b: D) -> bool {
  // CHECK:STDERR: fail_no_impl.carbon:[[@LINE+4]]:10: ERROR: Cannot access member of interface Ordered in type D that does not implement that interface.
  // CHECK:STDERR:   return a < b;
  // CHECK:STDERR:          ^~~~~
  // CHECK:STDERR:
  return a < b;
}

fn TestLessEqual(a: D, b: D) -> bool {
  // CHECK:STDERR: fail_no_impl.carbon:[[@LINE+4]]:10: ERROR: Cannot access member of interface Ordered in type D that does not implement that interface.
  // CHECK:STDERR:   return a <= b;
  // CHECK:STDERR:          ^~~~~~
  // CHECK:STDERR:
  return a <= b;
}

fn TestGreater(a: D, b: D) -> bool {
  // CHECK:STDERR: fail_no_impl.carbon:[[@LINE+4]]:10: ERROR: Cannot access member of interface Ordered in type D that does not implement that interface.
  // CHECK:STDERR:   return a > b;
  // CHECK:STDERR:          ^~~~~
  // CHECK:STDERR:
  return a > b;
}

fn TestGreaterEqual(a: D, b: D) -> bool {
  // CHECK:STDERR: fail_no_impl.carbon:[[@LINE+3]]:10: ERROR: Cannot access member of interface Ordered in type D that does not implement that interface.
  // CHECK:STDERR:   return a >= b;
  // CHECK:STDERR:          ^~~~~~
  return a >= b;
}

// CHECK:STDOUT: --- prelude.carbon
// CHECK:STDOUT:
// CHECK:STDOUT: constants {
// CHECK:STDOUT:   %.1: type = interface_type @Ordered [template]
// CHECK:STDOUT:   %Self: Ordered = bind_symbolic_name Self 0 [symbolic]
// CHECK:STDOUT:   %.2: type = assoc_entity_type @Ordered, <function> [template]
// CHECK:STDOUT:   %.3: <associated <function> in Ordered> = assoc_entity element0, @Ordered.%Less [template]
// CHECK:STDOUT:   %.4: <associated <function> in Ordered> = assoc_entity element1, @Ordered.%LessOrEquivalent [template]
// CHECK:STDOUT:   %.5: <associated <function> in Ordered> = assoc_entity element2, @Ordered.%Greater [template]
// CHECK:STDOUT:   %.6: <associated <function> in Ordered> = assoc_entity element3, @Ordered.%GreaterOrEquivalent [template]
// CHECK:STDOUT: }
// CHECK:STDOUT:
// CHECK:STDOUT: file {
// CHECK:STDOUT:   package: <namespace> = namespace [template] {
// CHECK:STDOUT:     .Ordered = %Ordered.decl
// CHECK:STDOUT:   }
// CHECK:STDOUT:   %Ordered.decl: type = interface_decl @Ordered [template = constants.%.1] {}
// CHECK:STDOUT: }
// CHECK:STDOUT:
// CHECK:STDOUT: interface @Ordered {
// CHECK:STDOUT:   %Self: Ordered = bind_symbolic_name Self 0 [symbolic = constants.%Self]
// CHECK:STDOUT:   %Less: <function> = fn_decl @Less [template] {
// CHECK:STDOUT:     %Self.ref.loc8_17: Ordered = name_ref Self, %Self [symbolic = constants.%Self]
// CHECK:STDOUT:     %.loc8_17.1: type = facet_type_access %Self.ref.loc8_17 [symbolic = constants.%Self]
// CHECK:STDOUT:     %.loc8_17.2: type = converted %Self.ref.loc8_17, %.loc8_17.1 [symbolic = constants.%Self]
// CHECK:STDOUT:     %self.loc8_11.1: Self = param self
// CHECK:STDOUT:     %self.loc8_11.2: Self = bind_name self, %self.loc8_11.1
// CHECK:STDOUT:     %Self.ref.loc8_30: Ordered = name_ref Self, %Self [symbolic = constants.%Self]
// CHECK:STDOUT:     %.loc8_30.1: type = facet_type_access %Self.ref.loc8_30 [symbolic = constants.%Self]
// CHECK:STDOUT:     %.loc8_30.2: type = converted %Self.ref.loc8_30, %.loc8_30.1 [symbolic = constants.%Self]
// CHECK:STDOUT:     %other.loc8_23.1: Self = param other
// CHECK:STDOUT:     %other.loc8_23.2: Self = bind_name other, %other.loc8_23.1
// CHECK:STDOUT:     %return.var.loc8: ref bool = var <return slot>
// CHECK:STDOUT:   }
// CHECK:STDOUT:   %.loc8_43: <associated <function> in Ordered> = assoc_entity element0, %Less [template = constants.%.3]
// CHECK:STDOUT:   %LessOrEquivalent: <function> = fn_decl @LessOrEquivalent [template] {
// CHECK:STDOUT:     %Self.ref.loc9_29: Ordered = name_ref Self, %Self [symbolic = constants.%Self]
// CHECK:STDOUT:     %.loc9_29.1: type = facet_type_access %Self.ref.loc9_29 [symbolic = constants.%Self]
// CHECK:STDOUT:     %.loc9_29.2: type = converted %Self.ref.loc9_29, %.loc9_29.1 [symbolic = constants.%Self]
// CHECK:STDOUT:     %self.loc9_23.1: Self = param self
// CHECK:STDOUT:     %self.loc9_23.2: Self = bind_name self, %self.loc9_23.1
// CHECK:STDOUT:     %Self.ref.loc9_42: Ordered = name_ref Self, %Self [symbolic = constants.%Self]
// CHECK:STDOUT:     %.loc9_42.1: type = facet_type_access %Self.ref.loc9_42 [symbolic = constants.%Self]
// CHECK:STDOUT:     %.loc9_42.2: type = converted %Self.ref.loc9_42, %.loc9_42.1 [symbolic = constants.%Self]
// CHECK:STDOUT:     %other.loc9_35.1: Self = param other
// CHECK:STDOUT:     %other.loc9_35.2: Self = bind_name other, %other.loc9_35.1
// CHECK:STDOUT:     %return.var.loc9: ref bool = var <return slot>
// CHECK:STDOUT:   }
// CHECK:STDOUT:   %.loc9_55: <associated <function> in Ordered> = assoc_entity element1, %LessOrEquivalent [template = constants.%.4]
// CHECK:STDOUT:   %Greater: <function> = fn_decl @Greater [template] {
// CHECK:STDOUT:     %Self.ref.loc10_20: Ordered = name_ref Self, %Self [symbolic = constants.%Self]
// CHECK:STDOUT:     %.loc10_20.1: type = facet_type_access %Self.ref.loc10_20 [symbolic = constants.%Self]
// CHECK:STDOUT:     %.loc10_20.2: type = converted %Self.ref.loc10_20, %.loc10_20.1 [symbolic = constants.%Self]
// CHECK:STDOUT:     %self.loc10_14.1: Self = param self
// CHECK:STDOUT:     %self.loc10_14.2: Self = bind_name self, %self.loc10_14.1
// CHECK:STDOUT:     %Self.ref.loc10_33: Ordered = name_ref Self, %Self [symbolic = constants.%Self]
// CHECK:STDOUT:     %.loc10_33.1: type = facet_type_access %Self.ref.loc10_33 [symbolic = constants.%Self]
// CHECK:STDOUT:     %.loc10_33.2: type = converted %Self.ref.loc10_33, %.loc10_33.1 [symbolic = constants.%Self]
// CHECK:STDOUT:     %other.loc10_26.1: Self = param other
// CHECK:STDOUT:     %other.loc10_26.2: Self = bind_name other, %other.loc10_26.1
// CHECK:STDOUT:     %return.var.loc10: ref bool = var <return slot>
// CHECK:STDOUT:   }
// CHECK:STDOUT:   %.loc10_46: <associated <function> in Ordered> = assoc_entity element2, %Greater [template = constants.%.5]
// CHECK:STDOUT:   %GreaterOrEquivalent: <function> = fn_decl @GreaterOrEquivalent [template] {
// CHECK:STDOUT:     %Self.ref.loc11_32: Ordered = name_ref Self, %Self [symbolic = constants.%Self]
// CHECK:STDOUT:     %.loc11_32.1: type = facet_type_access %Self.ref.loc11_32 [symbolic = constants.%Self]
// CHECK:STDOUT:     %.loc11_32.2: type = converted %Self.ref.loc11_32, %.loc11_32.1 [symbolic = constants.%Self]
// CHECK:STDOUT:     %self.loc11_26.1: Self = param self
// CHECK:STDOUT:     %self.loc11_26.2: Self = bind_name self, %self.loc11_26.1
// CHECK:STDOUT:     %Self.ref.loc11_45: Ordered = name_ref Self, %Self [symbolic = constants.%Self]
// CHECK:STDOUT:     %.loc11_45.1: type = facet_type_access %Self.ref.loc11_45 [symbolic = constants.%Self]
// CHECK:STDOUT:     %.loc11_45.2: type = converted %Self.ref.loc11_45, %.loc11_45.1 [symbolic = constants.%Self]
// CHECK:STDOUT:     %other.loc11_38.1: Self = param other
// CHECK:STDOUT:     %other.loc11_38.2: Self = bind_name other, %other.loc11_38.1
// CHECK:STDOUT:     %return.var.loc11: ref bool = var <return slot>
// CHECK:STDOUT:   }
// CHECK:STDOUT:   %.loc11_58: <associated <function> in Ordered> = assoc_entity element3, %GreaterOrEquivalent [template = constants.%.6]
// CHECK:STDOUT:
// CHECK:STDOUT: !members:
// CHECK:STDOUT:   .Self = %Self
// CHECK:STDOUT:   .Less = %.loc8_43
// CHECK:STDOUT:   .LessOrEquivalent = %.loc9_55
// CHECK:STDOUT:   .Greater = %.loc10_46
// CHECK:STDOUT:   .GreaterOrEquivalent = %.loc11_58
// CHECK:STDOUT:   witness = (%Less, %LessOrEquivalent, %Greater, %GreaterOrEquivalent)
// CHECK:STDOUT: }
// CHECK:STDOUT:
// CHECK:STDOUT: fn @Less[@Ordered.%self.loc8_11.2: Self](@Ordered.%other.loc8_23.2: Self) -> bool;
// CHECK:STDOUT:
// CHECK:STDOUT: fn @LessOrEquivalent[@Ordered.%self.loc9_23.2: Self](@Ordered.%other.loc9_35.2: Self) -> bool;
// CHECK:STDOUT:
// CHECK:STDOUT: fn @Greater[@Ordered.%self.loc10_14.2: Self](@Ordered.%other.loc10_26.2: Self) -> bool;
// CHECK:STDOUT:
// CHECK:STDOUT: fn @GreaterOrEquivalent[@Ordered.%self.loc11_26.2: Self](@Ordered.%other.loc11_38.2: Self) -> bool;
// CHECK:STDOUT:
// CHECK:STDOUT: --- user.carbon
// CHECK:STDOUT:
// CHECK:STDOUT: constants {
// CHECK:STDOUT:   %C: type = class_type @C [template]
// CHECK:STDOUT:   %.1: type = struct_type {} [template]
// CHECK:STDOUT:   %.2: type = interface_type @Ordered [template]
// CHECK:STDOUT:   %Self: Ordered = bind_symbolic_name Self 0 [symbolic]
// CHECK:STDOUT:   %.3: <witness> = interface_witness (@impl.%Less, @impl.%LessOrEquivalent, @impl.%Greater, @impl.%GreaterOrEquivalent) [template]
// CHECK:STDOUT:   %.4: type = tuple_type () [template]
// CHECK:STDOUT:   %.5: type = ptr_type {} [template]
// CHECK:STDOUT:   %.6: type = assoc_entity_type @Ordered, <function> [template]
// CHECK:STDOUT:   %.7: <associated <function> in Ordered> = assoc_entity element0, file.%import_ref.12 [template]
// CHECK:STDOUT:   %.8: <associated <function> in Ordered> = assoc_entity element1, file.%import_ref.14 [template]
// CHECK:STDOUT:   %.9: <associated <function> in Ordered> = assoc_entity element2, file.%import_ref.16 [template]
// CHECK:STDOUT:   %.10: <associated <function> in Ordered> = assoc_entity element3, file.%import_ref.18 [template]
// CHECK:STDOUT: }
// CHECK:STDOUT:
// CHECK:STDOUT: file {
// CHECK:STDOUT:   package: <namespace> = namespace [template] {
// CHECK:STDOUT:     .Core = %Core
// CHECK:STDOUT:     .C = %C.decl
// CHECK:STDOUT:     .TestLess = %TestLess
// CHECK:STDOUT:     .TestLessEqual = %TestLessEqual
// CHECK:STDOUT:     .TestGreater = %TestGreater
// CHECK:STDOUT:     .TestGreaterEqual = %TestGreaterEqual
// CHECK:STDOUT:   }
// CHECK:STDOUT:   %Core: <namespace> = namespace [template] {}
// CHECK:STDOUT:   %C.decl: type = class_decl @C [template = constants.%C] {}
<<<<<<< HEAD
// CHECK:STDOUT:   %import_ref.1: type = import_ref ir2, inst+1, loc_18 [template = constants.%.2]
// CHECK:STDOUT:   %import_ref.2: <associated <function> in Ordered> = import_ref ir2, inst+59, loc_158 [template = constants.%.10]
// CHECK:STDOUT:   %import_ref.3 = import_ref ir2, inst+3, unloaded
// CHECK:STDOUT:   %import_ref.4: <associated <function> in Ordered> = import_ref ir2, inst+45, loc_138 [template = constants.%.9]
// CHECK:STDOUT:   %import_ref.5: <associated <function> in Ordered> = import_ref ir2, inst+17, loc_98 [template = constants.%.7]
// CHECK:STDOUT:   %import_ref.6: <associated <function> in Ordered> = import_ref ir2, inst+31, loc_118 [template = constants.%.8]
// CHECK:STDOUT:   %import_ref.7: <function> = import_ref ir2, inst+15, loc_19 [template = imports.%Less]
// CHECK:STDOUT:   %import_ref.8: <function> = import_ref ir2, inst+30, loc_19 [template = imports.%LessOrEquivalent]
// CHECK:STDOUT:   %import_ref.9: <function> = import_ref ir2, inst+44, loc_19 [template = imports.%Greater]
// CHECK:STDOUT:   %import_ref.10: <function> = import_ref ir2, inst+58, loc_19 [template = imports.%GreaterOrEquivalent]
=======
// CHECK:STDOUT:   %import_ref.1: type = import_ref ir3, inst+1, loc_18 [template = constants.%.2]
// CHECK:STDOUT:   %import_ref.2: <associated <function> in Ordered> = import_ref ir3, inst+60, loc_158 [template = constants.%.10]
// CHECK:STDOUT:   %import_ref.3 = import_ref ir3, inst+3, unloaded
// CHECK:STDOUT:   %import_ref.4: <associated <function> in Ordered> = import_ref ir3, inst+46, loc_138 [template = constants.%.9]
// CHECK:STDOUT:   %import_ref.5: <associated <function> in Ordered> = import_ref ir3, inst+18, loc_98 [template = constants.%.7]
// CHECK:STDOUT:   %import_ref.6: <associated <function> in Ordered> = import_ref ir3, inst+32, loc_118 [template = constants.%.8]
// CHECK:STDOUT:   %import_ref.7: <function> = import_ref ir3, inst+16, loc_19 [template = imports.%Less]
// CHECK:STDOUT:   %import_ref.8: <function> = import_ref ir3, inst+31, loc_19 [template = imports.%LessOrEquivalent]
// CHECK:STDOUT:   %import_ref.9: <function> = import_ref ir3, inst+45, loc_19 [template = imports.%Greater]
// CHECK:STDOUT:   %import_ref.10: <function> = import_ref ir3, inst+59, loc_19 [template = imports.%GreaterOrEquivalent]
>>>>>>> ccf87f0a
// CHECK:STDOUT:   impl_decl @impl {
// CHECK:STDOUT:     %C.ref.loc8: type = name_ref C, %C.decl [template = constants.%C]
// CHECK:STDOUT:     %Core.ref: <namespace> = name_ref Core, %Core [template = %Core]
// CHECK:STDOUT:     %Ordered.decl: type = interface_decl @Ordered [template = constants.%.2] {}
// CHECK:STDOUT:     %Ordered.ref: type = name_ref Ordered, %import_ref.1 [template = constants.%.2]
// CHECK:STDOUT:   }
// CHECK:STDOUT:   %TestLess: <function> = fn_decl @TestLess [template] {
// CHECK:STDOUT:     %C.ref.loc15_16: type = name_ref C, %C.decl [template = constants.%C]
// CHECK:STDOUT:     %a.loc15_13.1: C = param a
// CHECK:STDOUT:     @TestLess.%a: C = bind_name a, %a.loc15_13.1
// CHECK:STDOUT:     %C.ref.loc15_22: type = name_ref C, %C.decl [template = constants.%C]
// CHECK:STDOUT:     %b.loc15_19.1: C = param b
// CHECK:STDOUT:     @TestLess.%b: C = bind_name b, %b.loc15_19.1
// CHECK:STDOUT:     @TestLess.%return: ref bool = var <return slot>
// CHECK:STDOUT:   }
<<<<<<< HEAD
// CHECK:STDOUT:   %import_ref.11: type = import_ref ir2, inst+1, loc_98 [template = constants.%.2]
// CHECK:STDOUT:   %import_ref.12 = import_ref ir2, inst+15, unloaded
=======
// CHECK:STDOUT:   %import_ref.11: type = import_ref ir3, inst+1, loc_98 [template = constants.%.2]
// CHECK:STDOUT:   %import_ref.12 = import_ref ir3, inst+16, unloaded
>>>>>>> ccf87f0a
// CHECK:STDOUT:   %TestLessEqual: <function> = fn_decl @TestLessEqual [template] {
// CHECK:STDOUT:     %C.ref.loc19_21: type = name_ref C, %C.decl [template = constants.%C]
// CHECK:STDOUT:     %a.loc19_18.1: C = param a
// CHECK:STDOUT:     @TestLessEqual.%a: C = bind_name a, %a.loc19_18.1
// CHECK:STDOUT:     %C.ref.loc19_27: type = name_ref C, %C.decl [template = constants.%C]
// CHECK:STDOUT:     %b.loc19_24.1: C = param b
// CHECK:STDOUT:     @TestLessEqual.%b: C = bind_name b, %b.loc19_24.1
// CHECK:STDOUT:     @TestLessEqual.%return: ref bool = var <return slot>
// CHECK:STDOUT:   }
<<<<<<< HEAD
// CHECK:STDOUT:   %import_ref.13: type = import_ref ir2, inst+1, loc_118 [template = constants.%.2]
// CHECK:STDOUT:   %import_ref.14 = import_ref ir2, inst+30, unloaded
=======
// CHECK:STDOUT:   %import_ref.13: type = import_ref ir3, inst+1, loc_118 [template = constants.%.2]
// CHECK:STDOUT:   %import_ref.14 = import_ref ir3, inst+31, unloaded
>>>>>>> ccf87f0a
// CHECK:STDOUT:   %TestGreater: <function> = fn_decl @TestGreater [template] {
// CHECK:STDOUT:     %C.ref.loc23_19: type = name_ref C, %C.decl [template = constants.%C]
// CHECK:STDOUT:     %a.loc23_16.1: C = param a
// CHECK:STDOUT:     @TestGreater.%a: C = bind_name a, %a.loc23_16.1
// CHECK:STDOUT:     %C.ref.loc23_25: type = name_ref C, %C.decl [template = constants.%C]
// CHECK:STDOUT:     %b.loc23_22.1: C = param b
// CHECK:STDOUT:     @TestGreater.%b: C = bind_name b, %b.loc23_22.1
// CHECK:STDOUT:     @TestGreater.%return: ref bool = var <return slot>
// CHECK:STDOUT:   }
<<<<<<< HEAD
// CHECK:STDOUT:   %import_ref.15: type = import_ref ir2, inst+1, loc_138 [template = constants.%.2]
// CHECK:STDOUT:   %import_ref.16 = import_ref ir2, inst+44, unloaded
=======
// CHECK:STDOUT:   %import_ref.15: type = import_ref ir3, inst+1, loc_138 [template = constants.%.2]
// CHECK:STDOUT:   %import_ref.16 = import_ref ir3, inst+45, unloaded
>>>>>>> ccf87f0a
// CHECK:STDOUT:   %TestGreaterEqual: <function> = fn_decl @TestGreaterEqual [template] {
// CHECK:STDOUT:     %C.ref.loc27_24: type = name_ref C, %C.decl [template = constants.%C]
// CHECK:STDOUT:     %a.loc27_21.1: C = param a
// CHECK:STDOUT:     @TestGreaterEqual.%a: C = bind_name a, %a.loc27_21.1
// CHECK:STDOUT:     %C.ref.loc27_30: type = name_ref C, %C.decl [template = constants.%C]
// CHECK:STDOUT:     %b.loc27_27.1: C = param b
// CHECK:STDOUT:     @TestGreaterEqual.%b: C = bind_name b, %b.loc27_27.1
// CHECK:STDOUT:     @TestGreaterEqual.%return: ref bool = var <return slot>
// CHECK:STDOUT:   }
<<<<<<< HEAD
// CHECK:STDOUT:   %import_ref.17: type = import_ref ir2, inst+1, loc_158 [template = constants.%.2]
// CHECK:STDOUT:   %import_ref.18 = import_ref ir2, inst+58, unloaded
=======
// CHECK:STDOUT:   %import_ref.17: type = import_ref ir3, inst+1, loc_158 [template = constants.%.2]
// CHECK:STDOUT:   %import_ref.18 = import_ref ir3, inst+59, unloaded
>>>>>>> ccf87f0a
// CHECK:STDOUT: }
// CHECK:STDOUT:
// CHECK:STDOUT: interface @Ordered {
// CHECK:STDOUT: !members:
// CHECK:STDOUT:   .GreaterOrEquivalent = file.%import_ref.2
// CHECK:STDOUT:   .Self = file.%import_ref.3
// CHECK:STDOUT:   .Greater = file.%import_ref.4
// CHECK:STDOUT:   .Less = file.%import_ref.5
// CHECK:STDOUT:   .LessOrEquivalent = file.%import_ref.6
// CHECK:STDOUT:   witness = (file.%import_ref.7, file.%import_ref.8, file.%import_ref.9, file.%import_ref.10)
// CHECK:STDOUT: }
// CHECK:STDOUT:
// CHECK:STDOUT: impl @impl: C as Ordered {
// CHECK:STDOUT:   %Less: <function> = fn_decl @Less.1 [template] {
// CHECK:STDOUT:     %C.ref.loc9_17: type = name_ref C, file.%C.decl [template = constants.%C]
// CHECK:STDOUT:     %self.loc9_11.1: C = param self
// CHECK:STDOUT:     %self.loc9_11.2: C = bind_name self, %self.loc9_11.1
// CHECK:STDOUT:     %C.ref.loc9_27: type = name_ref C, file.%C.decl [template = constants.%C]
// CHECK:STDOUT:     %other.loc9_20.1: C = param other
// CHECK:STDOUT:     %other.loc9_20.2: C = bind_name other, %other.loc9_20.1
// CHECK:STDOUT:     %return.var.loc9: ref bool = var <return slot>
// CHECK:STDOUT:   }
// CHECK:STDOUT:   %LessOrEquivalent: <function> = fn_decl @LessOrEquivalent.1 [template] {
// CHECK:STDOUT:     %C.ref.loc10_29: type = name_ref C, file.%C.decl [template = constants.%C]
// CHECK:STDOUT:     %self.loc10_23.1: C = param self
// CHECK:STDOUT:     %self.loc10_23.2: C = bind_name self, %self.loc10_23.1
// CHECK:STDOUT:     %C.ref.loc10_39: type = name_ref C, file.%C.decl [template = constants.%C]
// CHECK:STDOUT:     %other.loc10_32.1: C = param other
// CHECK:STDOUT:     %other.loc10_32.2: C = bind_name other, %other.loc10_32.1
// CHECK:STDOUT:     %return.var.loc10: ref bool = var <return slot>
// CHECK:STDOUT:   }
// CHECK:STDOUT:   %Greater: <function> = fn_decl @Greater.1 [template] {
// CHECK:STDOUT:     %C.ref.loc11_20: type = name_ref C, file.%C.decl [template = constants.%C]
// CHECK:STDOUT:     %self.loc11_14.1: C = param self
// CHECK:STDOUT:     %self.loc11_14.2: C = bind_name self, %self.loc11_14.1
// CHECK:STDOUT:     %C.ref.loc11_30: type = name_ref C, file.%C.decl [template = constants.%C]
// CHECK:STDOUT:     %other.loc11_23.1: C = param other
// CHECK:STDOUT:     %other.loc11_23.2: C = bind_name other, %other.loc11_23.1
// CHECK:STDOUT:     %return.var.loc11: ref bool = var <return slot>
// CHECK:STDOUT:   }
// CHECK:STDOUT:   %GreaterOrEquivalent: <function> = fn_decl @GreaterOrEquivalent.1 [template] {
// CHECK:STDOUT:     %C.ref.loc12_32: type = name_ref C, file.%C.decl [template = constants.%C]
// CHECK:STDOUT:     %self.loc12_26.1: C = param self
// CHECK:STDOUT:     %self.loc12_26.2: C = bind_name self, %self.loc12_26.1
// CHECK:STDOUT:     %C.ref.loc12_42: type = name_ref C, file.%C.decl [template = constants.%C]
// CHECK:STDOUT:     %other.loc12_35.1: C = param other
// CHECK:STDOUT:     %other.loc12_35.2: C = bind_name other, %other.loc12_35.1
// CHECK:STDOUT:     %return.var.loc12: ref bool = var <return slot>
// CHECK:STDOUT:   }
// CHECK:STDOUT:   %.1: <witness> = interface_witness (%Less, %LessOrEquivalent, %Greater, %GreaterOrEquivalent) [template = constants.%.3]
// CHECK:STDOUT:
// CHECK:STDOUT: !members:
// CHECK:STDOUT:   .Less = %Less
// CHECK:STDOUT:   .LessOrEquivalent = %LessOrEquivalent
// CHECK:STDOUT:   .Greater = %Greater
// CHECK:STDOUT:   .GreaterOrEquivalent = %GreaterOrEquivalent
// CHECK:STDOUT:   witness = %.1
// CHECK:STDOUT: }
// CHECK:STDOUT:
// CHECK:STDOUT: class @C {
// CHECK:STDOUT: !members:
// CHECK:STDOUT:   .Self = constants.%C
// CHECK:STDOUT: }
// CHECK:STDOUT:
// CHECK:STDOUT: fn @Less.1[@impl.%self.loc9_11.2: C](@impl.%other.loc9_20.2: C) -> bool;
// CHECK:STDOUT:
// CHECK:STDOUT: fn @LessOrEquivalent.1[@impl.%self.loc10_23.2: C](@impl.%other.loc10_32.2: C) -> bool;
// CHECK:STDOUT:
// CHECK:STDOUT: fn @Greater.1[@impl.%self.loc11_14.2: C](@impl.%other.loc11_23.2: C) -> bool;
// CHECK:STDOUT:
// CHECK:STDOUT: fn @GreaterOrEquivalent.1[@impl.%self.loc12_26.2: C](@impl.%other.loc12_35.2: C) -> bool;
// CHECK:STDOUT:
// CHECK:STDOUT: fn @Less.2[%self: Self](%other: Self) -> bool;
// CHECK:STDOUT:
// CHECK:STDOUT: fn @LessOrEquivalent.2[%self: Self](%other: Self) -> bool;
// CHECK:STDOUT:
// CHECK:STDOUT: fn @Greater.2[%self: Self](%other: Self) -> bool;
// CHECK:STDOUT:
// CHECK:STDOUT: fn @GreaterOrEquivalent.2[%self: Self](%other: Self) -> bool;
// CHECK:STDOUT:
// CHECK:STDOUT: fn @TestLess(%a: C, %b: C) -> bool {
// CHECK:STDOUT: !entry:
// CHECK:STDOUT:   %a.ref: C = name_ref a, %a
// CHECK:STDOUT:   %b.ref: C = name_ref b, %b
// CHECK:STDOUT:   %.1: <function> = interface_witness_access @impl.%.1, element0 [template = @impl.%Less]
// CHECK:STDOUT:   %.loc16_12.1: <bound method> = bound_method %a.ref, %.1
// CHECK:STDOUT:   %.loc16_12.2: init bool = call %.loc16_12.1(%a.ref, %b.ref)
// CHECK:STDOUT:   %.loc16_15.1: bool = value_of_initializer %.loc16_12.2
// CHECK:STDOUT:   %.loc16_15.2: bool = converted %.loc16_12.2, %.loc16_15.1
// CHECK:STDOUT:   return %.loc16_15.2
// CHECK:STDOUT: }
// CHECK:STDOUT:
// CHECK:STDOUT: fn @TestLessEqual(%a: C, %b: C) -> bool {
// CHECK:STDOUT: !entry:
// CHECK:STDOUT:   %a.ref: C = name_ref a, %a
// CHECK:STDOUT:   %b.ref: C = name_ref b, %b
// CHECK:STDOUT:   %.1: <function> = interface_witness_access @impl.%.1, element1 [template = @impl.%LessOrEquivalent]
// CHECK:STDOUT:   %.loc20_12.1: <bound method> = bound_method %a.ref, %.1
// CHECK:STDOUT:   %.loc20_12.2: init bool = call %.loc20_12.1(%a.ref, %b.ref)
// CHECK:STDOUT:   %.loc20_16.1: bool = value_of_initializer %.loc20_12.2
// CHECK:STDOUT:   %.loc20_16.2: bool = converted %.loc20_12.2, %.loc20_16.1
// CHECK:STDOUT:   return %.loc20_16.2
// CHECK:STDOUT: }
// CHECK:STDOUT:
// CHECK:STDOUT: fn @TestGreater(%a: C, %b: C) -> bool {
// CHECK:STDOUT: !entry:
// CHECK:STDOUT:   %a.ref: C = name_ref a, %a
// CHECK:STDOUT:   %b.ref: C = name_ref b, %b
// CHECK:STDOUT:   %.1: <function> = interface_witness_access @impl.%.1, element2 [template = @impl.%Greater]
// CHECK:STDOUT:   %.loc24_12.1: <bound method> = bound_method %a.ref, %.1
// CHECK:STDOUT:   %.loc24_12.2: init bool = call %.loc24_12.1(%a.ref, %b.ref)
// CHECK:STDOUT:   %.loc24_15.1: bool = value_of_initializer %.loc24_12.2
// CHECK:STDOUT:   %.loc24_15.2: bool = converted %.loc24_12.2, %.loc24_15.1
// CHECK:STDOUT:   return %.loc24_15.2
// CHECK:STDOUT: }
// CHECK:STDOUT:
// CHECK:STDOUT: fn @TestGreaterEqual(%a: C, %b: C) -> bool {
// CHECK:STDOUT: !entry:
// CHECK:STDOUT:   %a.ref: C = name_ref a, %a
// CHECK:STDOUT:   %b.ref: C = name_ref b, %b
// CHECK:STDOUT:   %.1: <function> = interface_witness_access @impl.%.1, element3 [template = @impl.%GreaterOrEquivalent]
// CHECK:STDOUT:   %.loc28_12.1: <bound method> = bound_method %a.ref, %.1
// CHECK:STDOUT:   %.loc28_12.2: init bool = call %.loc28_12.1(%a.ref, %b.ref)
// CHECK:STDOUT:   %.loc28_16.1: bool = value_of_initializer %.loc28_12.2
// CHECK:STDOUT:   %.loc28_16.2: bool = converted %.loc28_12.2, %.loc28_16.1
// CHECK:STDOUT:   return %.loc28_16.2
// CHECK:STDOUT: }
// CHECK:STDOUT:
// CHECK:STDOUT: --- fail_no_impl.carbon
// CHECK:STDOUT:
// CHECK:STDOUT: constants {
// CHECK:STDOUT:   %D: type = class_type @D [template]
// CHECK:STDOUT:   %.1: type = struct_type {} [template]
// CHECK:STDOUT:   %.2: type = tuple_type () [template]
// CHECK:STDOUT:   %.3: type = ptr_type {} [template]
// CHECK:STDOUT:   %.4: type = interface_type @Ordered [template]
// CHECK:STDOUT:   %Self: Ordered = bind_symbolic_name Self 0 [symbolic]
// CHECK:STDOUT:   %.5: type = assoc_entity_type @Ordered, <function> [template]
// CHECK:STDOUT:   %.6: <associated <function> in Ordered> = assoc_entity element0, file.%import_ref.11 [template]
// CHECK:STDOUT:   %.7: <associated <function> in Ordered> = assoc_entity element1, file.%import_ref.13 [template]
// CHECK:STDOUT:   %.8: <associated <function> in Ordered> = assoc_entity element2, file.%import_ref.15 [template]
// CHECK:STDOUT:   %.9: <associated <function> in Ordered> = assoc_entity element3, file.%import_ref.17 [template]
// CHECK:STDOUT: }
// CHECK:STDOUT:
// CHECK:STDOUT: file {
// CHECK:STDOUT:   package: <namespace> = namespace [template] {
// CHECK:STDOUT:     .Core = %Core
// CHECK:STDOUT:     .D = %D.decl
// CHECK:STDOUT:     .TestLess = %TestLess
// CHECK:STDOUT:     .TestLessEqual = %TestLessEqual
// CHECK:STDOUT:     .TestGreater = %TestGreater
// CHECK:STDOUT:     .TestGreaterEqual = %TestGreaterEqual
// CHECK:STDOUT:   }
// CHECK:STDOUT:   %Core: <namespace> = namespace [template] {}
// CHECK:STDOUT:   %D.decl: type = class_decl @D [template = constants.%D] {}
// CHECK:STDOUT:   %TestLess: <function> = fn_decl @TestLess [template] {
// CHECK:STDOUT:     %D.ref.loc8_16: type = name_ref D, %D.decl [template = constants.%D]
// CHECK:STDOUT:     %a.loc8_13.1: D = param a
// CHECK:STDOUT:     @TestLess.%a: D = bind_name a, %a.loc8_13.1
// CHECK:STDOUT:     %D.ref.loc8_22: type = name_ref D, %D.decl [template = constants.%D]
// CHECK:STDOUT:     %b.loc8_19.1: D = param b
// CHECK:STDOUT:     @TestLess.%b: D = bind_name b, %b.loc8_19.1
// CHECK:STDOUT:     @TestLess.%return: ref bool = var <return slot>
// CHECK:STDOUT:   }
<<<<<<< HEAD
// CHECK:STDOUT:   %import_ref.1: type = import_ref ir2, inst+1, loc_30 [template = constants.%.4]
// CHECK:STDOUT:   %import_ref.2: <associated <function> in Ordered> = import_ref ir2, inst+59, loc_90 [template = constants.%.9]
// CHECK:STDOUT:   %import_ref.3 = import_ref ir2, inst+3, unloaded
// CHECK:STDOUT:   %import_ref.4: <associated <function> in Ordered> = import_ref ir2, inst+45, loc_70 [template = constants.%.8]
// CHECK:STDOUT:   %import_ref.5: <associated <function> in Ordered> = import_ref ir2, inst+17, loc_30 [template = constants.%.6]
// CHECK:STDOUT:   %import_ref.6: <associated <function> in Ordered> = import_ref ir2, inst+31, loc_50 [template = constants.%.7]
// CHECK:STDOUT:   %import_ref.7 = import_ref ir2, inst+15, unloaded
// CHECK:STDOUT:   %import_ref.8 = import_ref ir2, inst+30, unloaded
// CHECK:STDOUT:   %import_ref.9 = import_ref ir2, inst+44, unloaded
// CHECK:STDOUT:   %import_ref.10 = import_ref ir2, inst+58, unloaded
// CHECK:STDOUT:   %import_ref.11 = import_ref ir2, inst+15, unloaded
=======
// CHECK:STDOUT:   %import_ref.1: type = import_ref ir3, inst+1, loc_30 [template = constants.%.4]
// CHECK:STDOUT:   %import_ref.2: <associated <function> in Ordered> = import_ref ir3, inst+60, loc_90 [template = constants.%.9]
// CHECK:STDOUT:   %import_ref.3 = import_ref ir3, inst+3, unloaded
// CHECK:STDOUT:   %import_ref.4: <associated <function> in Ordered> = import_ref ir3, inst+46, loc_70 [template = constants.%.8]
// CHECK:STDOUT:   %import_ref.5: <associated <function> in Ordered> = import_ref ir3, inst+18, loc_30 [template = constants.%.6]
// CHECK:STDOUT:   %import_ref.6: <associated <function> in Ordered> = import_ref ir3, inst+32, loc_50 [template = constants.%.7]
// CHECK:STDOUT:   %import_ref.7 = import_ref ir3, inst+16, unloaded
// CHECK:STDOUT:   %import_ref.8 = import_ref ir3, inst+31, unloaded
// CHECK:STDOUT:   %import_ref.9 = import_ref ir3, inst+45, unloaded
// CHECK:STDOUT:   %import_ref.10 = import_ref ir3, inst+59, unloaded
// CHECK:STDOUT:   %import_ref.11 = import_ref ir3, inst+16, unloaded
>>>>>>> ccf87f0a
// CHECK:STDOUT:   %TestLessEqual: <function> = fn_decl @TestLessEqual [template] {
// CHECK:STDOUT:     %D.ref.loc16_21: type = name_ref D, %D.decl [template = constants.%D]
// CHECK:STDOUT:     %a.loc16_18.1: D = param a
// CHECK:STDOUT:     @TestLessEqual.%a: D = bind_name a, %a.loc16_18.1
// CHECK:STDOUT:     %D.ref.loc16_27: type = name_ref D, %D.decl [template = constants.%D]
// CHECK:STDOUT:     %b.loc16_24.1: D = param b
// CHECK:STDOUT:     @TestLessEqual.%b: D = bind_name b, %b.loc16_24.1
// CHECK:STDOUT:     @TestLessEqual.%return: ref bool = var <return slot>
// CHECK:STDOUT:   }
<<<<<<< HEAD
// CHECK:STDOUT:   %import_ref.12: type = import_ref ir2, inst+1, loc_50 [template = constants.%.4]
// CHECK:STDOUT:   %import_ref.13 = import_ref ir2, inst+30, unloaded
=======
// CHECK:STDOUT:   %import_ref.12: type = import_ref ir3, inst+1, loc_50 [template = constants.%.4]
// CHECK:STDOUT:   %import_ref.13 = import_ref ir3, inst+31, unloaded
>>>>>>> ccf87f0a
// CHECK:STDOUT:   %TestGreater: <function> = fn_decl @TestGreater [template] {
// CHECK:STDOUT:     %D.ref.loc24_19: type = name_ref D, %D.decl [template = constants.%D]
// CHECK:STDOUT:     %a.loc24_16.1: D = param a
// CHECK:STDOUT:     @TestGreater.%a: D = bind_name a, %a.loc24_16.1
// CHECK:STDOUT:     %D.ref.loc24_25: type = name_ref D, %D.decl [template = constants.%D]
// CHECK:STDOUT:     %b.loc24_22.1: D = param b
// CHECK:STDOUT:     @TestGreater.%b: D = bind_name b, %b.loc24_22.1
// CHECK:STDOUT:     @TestGreater.%return: ref bool = var <return slot>
// CHECK:STDOUT:   }
<<<<<<< HEAD
// CHECK:STDOUT:   %import_ref.14: type = import_ref ir2, inst+1, loc_70 [template = constants.%.4]
// CHECK:STDOUT:   %import_ref.15 = import_ref ir2, inst+44, unloaded
=======
// CHECK:STDOUT:   %import_ref.14: type = import_ref ir3, inst+1, loc_70 [template = constants.%.4]
// CHECK:STDOUT:   %import_ref.15 = import_ref ir3, inst+45, unloaded
>>>>>>> ccf87f0a
// CHECK:STDOUT:   %TestGreaterEqual: <function> = fn_decl @TestGreaterEqual [template] {
// CHECK:STDOUT:     %D.ref.loc32_24: type = name_ref D, %D.decl [template = constants.%D]
// CHECK:STDOUT:     %a.loc32_21.1: D = param a
// CHECK:STDOUT:     @TestGreaterEqual.%a: D = bind_name a, %a.loc32_21.1
// CHECK:STDOUT:     %D.ref.loc32_30: type = name_ref D, %D.decl [template = constants.%D]
// CHECK:STDOUT:     %b.loc32_27.1: D = param b
// CHECK:STDOUT:     @TestGreaterEqual.%b: D = bind_name b, %b.loc32_27.1
// CHECK:STDOUT:     @TestGreaterEqual.%return: ref bool = var <return slot>
// CHECK:STDOUT:   }
<<<<<<< HEAD
// CHECK:STDOUT:   %import_ref.16: type = import_ref ir2, inst+1, loc_90 [template = constants.%.4]
// CHECK:STDOUT:   %import_ref.17 = import_ref ir2, inst+58, unloaded
=======
// CHECK:STDOUT:   %import_ref.16: type = import_ref ir3, inst+1, loc_90 [template = constants.%.4]
// CHECK:STDOUT:   %import_ref.17 = import_ref ir3, inst+59, unloaded
>>>>>>> ccf87f0a
// CHECK:STDOUT: }
// CHECK:STDOUT:
// CHECK:STDOUT: interface @Ordered {
// CHECK:STDOUT: !members:
// CHECK:STDOUT:   .GreaterOrEquivalent = file.%import_ref.2
// CHECK:STDOUT:   .Self = file.%import_ref.3
// CHECK:STDOUT:   .Greater = file.%import_ref.4
// CHECK:STDOUT:   .Less = file.%import_ref.5
// CHECK:STDOUT:   .LessOrEquivalent = file.%import_ref.6
// CHECK:STDOUT:   witness = (file.%import_ref.7, file.%import_ref.8, file.%import_ref.9, file.%import_ref.10)
// CHECK:STDOUT: }
// CHECK:STDOUT:
// CHECK:STDOUT: class @D {
// CHECK:STDOUT: !members:
// CHECK:STDOUT:   .Self = constants.%D
// CHECK:STDOUT: }
// CHECK:STDOUT:
// CHECK:STDOUT: fn @TestLess(%a: D, %b: D) -> bool {
// CHECK:STDOUT: !entry:
// CHECK:STDOUT:   %a.ref: D = name_ref a, %a
// CHECK:STDOUT:   %b.ref: D = name_ref b, %b
// CHECK:STDOUT:   %Ordered.decl: type = interface_decl @Ordered [template = constants.%.4] {}
// CHECK:STDOUT:   return <error>
// CHECK:STDOUT: }
// CHECK:STDOUT:
// CHECK:STDOUT: fn @TestLessEqual(%a: D, %b: D) -> bool {
// CHECK:STDOUT: !entry:
// CHECK:STDOUT:   %a.ref: D = name_ref a, %a
// CHECK:STDOUT:   %b.ref: D = name_ref b, %b
// CHECK:STDOUT:   return <error>
// CHECK:STDOUT: }
// CHECK:STDOUT:
// CHECK:STDOUT: fn @TestGreater(%a: D, %b: D) -> bool {
// CHECK:STDOUT: !entry:
// CHECK:STDOUT:   %a.ref: D = name_ref a, %a
// CHECK:STDOUT:   %b.ref: D = name_ref b, %b
// CHECK:STDOUT:   return <error>
// CHECK:STDOUT: }
// CHECK:STDOUT:
// CHECK:STDOUT: fn @TestGreaterEqual(%a: D, %b: D) -> bool {
// CHECK:STDOUT: !entry:
// CHECK:STDOUT:   %a.ref: D = name_ref a, %a
// CHECK:STDOUT:   %b.ref: D = name_ref b, %b
// CHECK:STDOUT:   return <error>
// CHECK:STDOUT: }
// CHECK:STDOUT:<|MERGE_RESOLUTION|>--- conflicted
+++ resolved
@@ -211,29 +211,16 @@
 // CHECK:STDOUT:   }
 // CHECK:STDOUT:   %Core: <namespace> = namespace [template] {}
 // CHECK:STDOUT:   %C.decl: type = class_decl @C [template = constants.%C] {}
-<<<<<<< HEAD
 // CHECK:STDOUT:   %import_ref.1: type = import_ref ir2, inst+1, loc_18 [template = constants.%.2]
-// CHECK:STDOUT:   %import_ref.2: <associated <function> in Ordered> = import_ref ir2, inst+59, loc_158 [template = constants.%.10]
+// CHECK:STDOUT:   %import_ref.2: <associated <function> in Ordered> = import_ref ir2, inst+60, loc_158 [template = constants.%.10]
 // CHECK:STDOUT:   %import_ref.3 = import_ref ir2, inst+3, unloaded
-// CHECK:STDOUT:   %import_ref.4: <associated <function> in Ordered> = import_ref ir2, inst+45, loc_138 [template = constants.%.9]
-// CHECK:STDOUT:   %import_ref.5: <associated <function> in Ordered> = import_ref ir2, inst+17, loc_98 [template = constants.%.7]
-// CHECK:STDOUT:   %import_ref.6: <associated <function> in Ordered> = import_ref ir2, inst+31, loc_118 [template = constants.%.8]
-// CHECK:STDOUT:   %import_ref.7: <function> = import_ref ir2, inst+15, loc_19 [template = imports.%Less]
-// CHECK:STDOUT:   %import_ref.8: <function> = import_ref ir2, inst+30, loc_19 [template = imports.%LessOrEquivalent]
-// CHECK:STDOUT:   %import_ref.9: <function> = import_ref ir2, inst+44, loc_19 [template = imports.%Greater]
-// CHECK:STDOUT:   %import_ref.10: <function> = import_ref ir2, inst+58, loc_19 [template = imports.%GreaterOrEquivalent]
-=======
-// CHECK:STDOUT:   %import_ref.1: type = import_ref ir3, inst+1, loc_18 [template = constants.%.2]
-// CHECK:STDOUT:   %import_ref.2: <associated <function> in Ordered> = import_ref ir3, inst+60, loc_158 [template = constants.%.10]
-// CHECK:STDOUT:   %import_ref.3 = import_ref ir3, inst+3, unloaded
-// CHECK:STDOUT:   %import_ref.4: <associated <function> in Ordered> = import_ref ir3, inst+46, loc_138 [template = constants.%.9]
-// CHECK:STDOUT:   %import_ref.5: <associated <function> in Ordered> = import_ref ir3, inst+18, loc_98 [template = constants.%.7]
-// CHECK:STDOUT:   %import_ref.6: <associated <function> in Ordered> = import_ref ir3, inst+32, loc_118 [template = constants.%.8]
-// CHECK:STDOUT:   %import_ref.7: <function> = import_ref ir3, inst+16, loc_19 [template = imports.%Less]
-// CHECK:STDOUT:   %import_ref.8: <function> = import_ref ir3, inst+31, loc_19 [template = imports.%LessOrEquivalent]
-// CHECK:STDOUT:   %import_ref.9: <function> = import_ref ir3, inst+45, loc_19 [template = imports.%Greater]
-// CHECK:STDOUT:   %import_ref.10: <function> = import_ref ir3, inst+59, loc_19 [template = imports.%GreaterOrEquivalent]
->>>>>>> ccf87f0a
+// CHECK:STDOUT:   %import_ref.4: <associated <function> in Ordered> = import_ref ir2, inst+46, loc_138 [template = constants.%.9]
+// CHECK:STDOUT:   %import_ref.5: <associated <function> in Ordered> = import_ref ir2, inst+18, loc_98 [template = constants.%.7]
+// CHECK:STDOUT:   %import_ref.6: <associated <function> in Ordered> = import_ref ir2, inst+32, loc_118 [template = constants.%.8]
+// CHECK:STDOUT:   %import_ref.7: <function> = import_ref ir2, inst+16, loc_19 [template = imports.%Less]
+// CHECK:STDOUT:   %import_ref.8: <function> = import_ref ir2, inst+31, loc_19 [template = imports.%LessOrEquivalent]
+// CHECK:STDOUT:   %import_ref.9: <function> = import_ref ir2, inst+45, loc_19 [template = imports.%Greater]
+// CHECK:STDOUT:   %import_ref.10: <function> = import_ref ir2, inst+59, loc_19 [template = imports.%GreaterOrEquivalent]
 // CHECK:STDOUT:   impl_decl @impl {
 // CHECK:STDOUT:     %C.ref.loc8: type = name_ref C, %C.decl [template = constants.%C]
 // CHECK:STDOUT:     %Core.ref: <namespace> = name_ref Core, %Core [template = %Core]
@@ -249,13 +236,8 @@
 // CHECK:STDOUT:     @TestLess.%b: C = bind_name b, %b.loc15_19.1
 // CHECK:STDOUT:     @TestLess.%return: ref bool = var <return slot>
 // CHECK:STDOUT:   }
-<<<<<<< HEAD
 // CHECK:STDOUT:   %import_ref.11: type = import_ref ir2, inst+1, loc_98 [template = constants.%.2]
-// CHECK:STDOUT:   %import_ref.12 = import_ref ir2, inst+15, unloaded
-=======
-// CHECK:STDOUT:   %import_ref.11: type = import_ref ir3, inst+1, loc_98 [template = constants.%.2]
-// CHECK:STDOUT:   %import_ref.12 = import_ref ir3, inst+16, unloaded
->>>>>>> ccf87f0a
+// CHECK:STDOUT:   %import_ref.12 = import_ref ir2, inst+16, unloaded
 // CHECK:STDOUT:   %TestLessEqual: <function> = fn_decl @TestLessEqual [template] {
 // CHECK:STDOUT:     %C.ref.loc19_21: type = name_ref C, %C.decl [template = constants.%C]
 // CHECK:STDOUT:     %a.loc19_18.1: C = param a
@@ -265,13 +247,8 @@
 // CHECK:STDOUT:     @TestLessEqual.%b: C = bind_name b, %b.loc19_24.1
 // CHECK:STDOUT:     @TestLessEqual.%return: ref bool = var <return slot>
 // CHECK:STDOUT:   }
-<<<<<<< HEAD
 // CHECK:STDOUT:   %import_ref.13: type = import_ref ir2, inst+1, loc_118 [template = constants.%.2]
-// CHECK:STDOUT:   %import_ref.14 = import_ref ir2, inst+30, unloaded
-=======
-// CHECK:STDOUT:   %import_ref.13: type = import_ref ir3, inst+1, loc_118 [template = constants.%.2]
-// CHECK:STDOUT:   %import_ref.14 = import_ref ir3, inst+31, unloaded
->>>>>>> ccf87f0a
+// CHECK:STDOUT:   %import_ref.14 = import_ref ir2, inst+31, unloaded
 // CHECK:STDOUT:   %TestGreater: <function> = fn_decl @TestGreater [template] {
 // CHECK:STDOUT:     %C.ref.loc23_19: type = name_ref C, %C.decl [template = constants.%C]
 // CHECK:STDOUT:     %a.loc23_16.1: C = param a
@@ -281,13 +258,8 @@
 // CHECK:STDOUT:     @TestGreater.%b: C = bind_name b, %b.loc23_22.1
 // CHECK:STDOUT:     @TestGreater.%return: ref bool = var <return slot>
 // CHECK:STDOUT:   }
-<<<<<<< HEAD
 // CHECK:STDOUT:   %import_ref.15: type = import_ref ir2, inst+1, loc_138 [template = constants.%.2]
-// CHECK:STDOUT:   %import_ref.16 = import_ref ir2, inst+44, unloaded
-=======
-// CHECK:STDOUT:   %import_ref.15: type = import_ref ir3, inst+1, loc_138 [template = constants.%.2]
-// CHECK:STDOUT:   %import_ref.16 = import_ref ir3, inst+45, unloaded
->>>>>>> ccf87f0a
+// CHECK:STDOUT:   %import_ref.16 = import_ref ir2, inst+45, unloaded
 // CHECK:STDOUT:   %TestGreaterEqual: <function> = fn_decl @TestGreaterEqual [template] {
 // CHECK:STDOUT:     %C.ref.loc27_24: type = name_ref C, %C.decl [template = constants.%C]
 // CHECK:STDOUT:     %a.loc27_21.1: C = param a
@@ -297,13 +269,8 @@
 // CHECK:STDOUT:     @TestGreaterEqual.%b: C = bind_name b, %b.loc27_27.1
 // CHECK:STDOUT:     @TestGreaterEqual.%return: ref bool = var <return slot>
 // CHECK:STDOUT:   }
-<<<<<<< HEAD
 // CHECK:STDOUT:   %import_ref.17: type = import_ref ir2, inst+1, loc_158 [template = constants.%.2]
-// CHECK:STDOUT:   %import_ref.18 = import_ref ir2, inst+58, unloaded
-=======
-// CHECK:STDOUT:   %import_ref.17: type = import_ref ir3, inst+1, loc_158 [template = constants.%.2]
-// CHECK:STDOUT:   %import_ref.18 = import_ref ir3, inst+59, unloaded
->>>>>>> ccf87f0a
+// CHECK:STDOUT:   %import_ref.18 = import_ref ir2, inst+59, unloaded
 // CHECK:STDOUT: }
 // CHECK:STDOUT:
 // CHECK:STDOUT: interface @Ordered {
@@ -468,31 +435,17 @@
 // CHECK:STDOUT:     @TestLess.%b: D = bind_name b, %b.loc8_19.1
 // CHECK:STDOUT:     @TestLess.%return: ref bool = var <return slot>
 // CHECK:STDOUT:   }
-<<<<<<< HEAD
 // CHECK:STDOUT:   %import_ref.1: type = import_ref ir2, inst+1, loc_30 [template = constants.%.4]
-// CHECK:STDOUT:   %import_ref.2: <associated <function> in Ordered> = import_ref ir2, inst+59, loc_90 [template = constants.%.9]
+// CHECK:STDOUT:   %import_ref.2: <associated <function> in Ordered> = import_ref ir2, inst+60, loc_90 [template = constants.%.9]
 // CHECK:STDOUT:   %import_ref.3 = import_ref ir2, inst+3, unloaded
-// CHECK:STDOUT:   %import_ref.4: <associated <function> in Ordered> = import_ref ir2, inst+45, loc_70 [template = constants.%.8]
-// CHECK:STDOUT:   %import_ref.5: <associated <function> in Ordered> = import_ref ir2, inst+17, loc_30 [template = constants.%.6]
-// CHECK:STDOUT:   %import_ref.6: <associated <function> in Ordered> = import_ref ir2, inst+31, loc_50 [template = constants.%.7]
-// CHECK:STDOUT:   %import_ref.7 = import_ref ir2, inst+15, unloaded
-// CHECK:STDOUT:   %import_ref.8 = import_ref ir2, inst+30, unloaded
-// CHECK:STDOUT:   %import_ref.9 = import_ref ir2, inst+44, unloaded
-// CHECK:STDOUT:   %import_ref.10 = import_ref ir2, inst+58, unloaded
-// CHECK:STDOUT:   %import_ref.11 = import_ref ir2, inst+15, unloaded
-=======
-// CHECK:STDOUT:   %import_ref.1: type = import_ref ir3, inst+1, loc_30 [template = constants.%.4]
-// CHECK:STDOUT:   %import_ref.2: <associated <function> in Ordered> = import_ref ir3, inst+60, loc_90 [template = constants.%.9]
-// CHECK:STDOUT:   %import_ref.3 = import_ref ir3, inst+3, unloaded
-// CHECK:STDOUT:   %import_ref.4: <associated <function> in Ordered> = import_ref ir3, inst+46, loc_70 [template = constants.%.8]
-// CHECK:STDOUT:   %import_ref.5: <associated <function> in Ordered> = import_ref ir3, inst+18, loc_30 [template = constants.%.6]
-// CHECK:STDOUT:   %import_ref.6: <associated <function> in Ordered> = import_ref ir3, inst+32, loc_50 [template = constants.%.7]
-// CHECK:STDOUT:   %import_ref.7 = import_ref ir3, inst+16, unloaded
-// CHECK:STDOUT:   %import_ref.8 = import_ref ir3, inst+31, unloaded
-// CHECK:STDOUT:   %import_ref.9 = import_ref ir3, inst+45, unloaded
-// CHECK:STDOUT:   %import_ref.10 = import_ref ir3, inst+59, unloaded
-// CHECK:STDOUT:   %import_ref.11 = import_ref ir3, inst+16, unloaded
->>>>>>> ccf87f0a
+// CHECK:STDOUT:   %import_ref.4: <associated <function> in Ordered> = import_ref ir2, inst+46, loc_70 [template = constants.%.8]
+// CHECK:STDOUT:   %import_ref.5: <associated <function> in Ordered> = import_ref ir2, inst+18, loc_30 [template = constants.%.6]
+// CHECK:STDOUT:   %import_ref.6: <associated <function> in Ordered> = import_ref ir2, inst+32, loc_50 [template = constants.%.7]
+// CHECK:STDOUT:   %import_ref.7 = import_ref ir2, inst+16, unloaded
+// CHECK:STDOUT:   %import_ref.8 = import_ref ir2, inst+31, unloaded
+// CHECK:STDOUT:   %import_ref.9 = import_ref ir2, inst+45, unloaded
+// CHECK:STDOUT:   %import_ref.10 = import_ref ir2, inst+59, unloaded
+// CHECK:STDOUT:   %import_ref.11 = import_ref ir2, inst+16, unloaded
 // CHECK:STDOUT:   %TestLessEqual: <function> = fn_decl @TestLessEqual [template] {
 // CHECK:STDOUT:     %D.ref.loc16_21: type = name_ref D, %D.decl [template = constants.%D]
 // CHECK:STDOUT:     %a.loc16_18.1: D = param a
@@ -502,13 +455,8 @@
 // CHECK:STDOUT:     @TestLessEqual.%b: D = bind_name b, %b.loc16_24.1
 // CHECK:STDOUT:     @TestLessEqual.%return: ref bool = var <return slot>
 // CHECK:STDOUT:   }
-<<<<<<< HEAD
 // CHECK:STDOUT:   %import_ref.12: type = import_ref ir2, inst+1, loc_50 [template = constants.%.4]
-// CHECK:STDOUT:   %import_ref.13 = import_ref ir2, inst+30, unloaded
-=======
-// CHECK:STDOUT:   %import_ref.12: type = import_ref ir3, inst+1, loc_50 [template = constants.%.4]
-// CHECK:STDOUT:   %import_ref.13 = import_ref ir3, inst+31, unloaded
->>>>>>> ccf87f0a
+// CHECK:STDOUT:   %import_ref.13 = import_ref ir2, inst+31, unloaded
 // CHECK:STDOUT:   %TestGreater: <function> = fn_decl @TestGreater [template] {
 // CHECK:STDOUT:     %D.ref.loc24_19: type = name_ref D, %D.decl [template = constants.%D]
 // CHECK:STDOUT:     %a.loc24_16.1: D = param a
@@ -518,13 +466,8 @@
 // CHECK:STDOUT:     @TestGreater.%b: D = bind_name b, %b.loc24_22.1
 // CHECK:STDOUT:     @TestGreater.%return: ref bool = var <return slot>
 // CHECK:STDOUT:   }
-<<<<<<< HEAD
 // CHECK:STDOUT:   %import_ref.14: type = import_ref ir2, inst+1, loc_70 [template = constants.%.4]
-// CHECK:STDOUT:   %import_ref.15 = import_ref ir2, inst+44, unloaded
-=======
-// CHECK:STDOUT:   %import_ref.14: type = import_ref ir3, inst+1, loc_70 [template = constants.%.4]
-// CHECK:STDOUT:   %import_ref.15 = import_ref ir3, inst+45, unloaded
->>>>>>> ccf87f0a
+// CHECK:STDOUT:   %import_ref.15 = import_ref ir2, inst+45, unloaded
 // CHECK:STDOUT:   %TestGreaterEqual: <function> = fn_decl @TestGreaterEqual [template] {
 // CHECK:STDOUT:     %D.ref.loc32_24: type = name_ref D, %D.decl [template = constants.%D]
 // CHECK:STDOUT:     %a.loc32_21.1: D = param a
@@ -534,13 +477,8 @@
 // CHECK:STDOUT:     @TestGreaterEqual.%b: D = bind_name b, %b.loc32_27.1
 // CHECK:STDOUT:     @TestGreaterEqual.%return: ref bool = var <return slot>
 // CHECK:STDOUT:   }
-<<<<<<< HEAD
 // CHECK:STDOUT:   %import_ref.16: type = import_ref ir2, inst+1, loc_90 [template = constants.%.4]
-// CHECK:STDOUT:   %import_ref.17 = import_ref ir2, inst+58, unloaded
-=======
-// CHECK:STDOUT:   %import_ref.16: type = import_ref ir3, inst+1, loc_90 [template = constants.%.4]
-// CHECK:STDOUT:   %import_ref.17 = import_ref ir3, inst+59, unloaded
->>>>>>> ccf87f0a
+// CHECK:STDOUT:   %import_ref.17 = import_ref ir2, inst+59, unloaded
 // CHECK:STDOUT: }
 // CHECK:STDOUT:
 // CHECK:STDOUT: interface @Ordered {
