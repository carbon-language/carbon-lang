// Part of the Carbon Language project, under the Apache License v2.0 with LLVM
// Exceptions. See /LICENSE for license information.
// SPDX-License-Identifier: Apache-2.0 WITH LLVM-exception
//
// AUTOUPDATE
// TIP: To test this file alone, run:
// TIP:   bazel test //toolchain/testing:file_test --test_arg=--file_tests=toolchain/check/testdata/operators/overloaded/ordered.carbon
// TIP: To dump output, run:
// TIP:   bazel run //toolchain/testing:file_test -- --dump_output --file_tests=toolchain/check/testdata/operators/overloaded/ordered.carbon

// --- user.carbon

package User;

class C {};

impl C as Core.Ordered {
  fn Less[self: C](other: C) -> bool;
  fn LessOrEquivalent[self: C](other: C) -> bool;
  fn Greater[self: C](other: C) -> bool;
  fn GreaterOrEquivalent[self: C](other: C) -> bool;
}

fn TestLess(a: C, b: C) -> bool {
  return a < b;
}

fn TestLessEqual(a: C, b: C) -> bool {
  return a <= b;
}

fn TestGreater(a: C, b: C) -> bool {
  return a > b;
}

fn TestGreaterEqual(a: C, b: C) -> bool {
  return a >= b;
}

// --- fail_no_impl.carbon

package FailNoImpl;

class D {};

fn TestLess(a: D, b: D) -> bool {
  // CHECK:STDERR: fail_no_impl.carbon:[[@LINE+4]]:10: error: cannot access member of interface `Ordered` in type `D` that does not implement that interface
  // CHECK:STDERR:   return a < b;
  // CHECK:STDERR:          ^~~~~
  // CHECK:STDERR:
  return a < b;
}

fn TestLessEqual(a: D, b: D) -> bool {
  // CHECK:STDERR: fail_no_impl.carbon:[[@LINE+4]]:10: error: cannot access member of interface `Ordered` in type `D` that does not implement that interface
  // CHECK:STDERR:   return a <= b;
  // CHECK:STDERR:          ^~~~~~
  // CHECK:STDERR:
  return a <= b;
}

fn TestGreater(a: D, b: D) -> bool {
  // CHECK:STDERR: fail_no_impl.carbon:[[@LINE+4]]:10: error: cannot access member of interface `Ordered` in type `D` that does not implement that interface
  // CHECK:STDERR:   return a > b;
  // CHECK:STDERR:          ^~~~~
  // CHECK:STDERR:
  return a > b;
}

fn TestGreaterEqual(a: D, b: D) -> bool {
  // CHECK:STDERR: fail_no_impl.carbon:[[@LINE+3]]:10: error: cannot access member of interface `Ordered` in type `D` that does not implement that interface
  // CHECK:STDERR:   return a >= b;
  // CHECK:STDERR:          ^~~~~~
  return a >= b;
}

// CHECK:STDOUT: --- user.carbon
// CHECK:STDOUT:
// CHECK:STDOUT: constants {
// CHECK:STDOUT:   %C: type = class_type @C [template]
// CHECK:STDOUT:   %.1: type = struct_type {} [template]
// CHECK:STDOUT:   %.2: <witness> = complete_type_witness %.1 [template]
// CHECK:STDOUT:   %.3: type = interface_type @Ordered [template]
// CHECK:STDOUT:   %Self: %.3 = bind_symbolic_name Self 0 [symbolic]
// CHECK:STDOUT:   %Bool.type: type = fn_type @Bool [template]
// CHECK:STDOUT:   %.4: type = tuple_type () [template]
// CHECK:STDOUT:   %Bool: %Bool.type = struct_value () [template]
// CHECK:STDOUT:   %Less.type.1: type = fn_type @Less.1 [template]
// CHECK:STDOUT:   %Less.1: %Less.type.1 = struct_value () [template]
// CHECK:STDOUT:   %LessOrEquivalent.type.1: type = fn_type @LessOrEquivalent.1 [template]
// CHECK:STDOUT:   %LessOrEquivalent.1: %LessOrEquivalent.type.1 = struct_value () [template]
// CHECK:STDOUT:   %Greater.type.1: type = fn_type @Greater.1 [template]
// CHECK:STDOUT:   %Greater.1: %Greater.type.1 = struct_value () [template]
// CHECK:STDOUT:   %GreaterOrEquivalent.type.1: type = fn_type @GreaterOrEquivalent.1 [template]
// CHECK:STDOUT:   %GreaterOrEquivalent.1: %GreaterOrEquivalent.type.1 = struct_value () [template]
// CHECK:STDOUT:   %Less.type.2: type = fn_type @Less.2 [template]
// CHECK:STDOUT:   %Less.2: %Less.type.2 = struct_value () [template]
// CHECK:STDOUT:   %LessOrEquivalent.type.2: type = fn_type @LessOrEquivalent.2 [template]
// CHECK:STDOUT:   %LessOrEquivalent.2: %LessOrEquivalent.type.2 = struct_value () [template]
// CHECK:STDOUT:   %Greater.type.2: type = fn_type @Greater.2 [template]
// CHECK:STDOUT:   %Greater.2: %Greater.type.2 = struct_value () [template]
// CHECK:STDOUT:   %GreaterOrEquivalent.type.2: type = fn_type @GreaterOrEquivalent.2 [template]
// CHECK:STDOUT:   %GreaterOrEquivalent.2: %GreaterOrEquivalent.type.2 = struct_value () [template]
// CHECK:STDOUT:   %.5: <witness> = interface_witness (%Less.1, %LessOrEquivalent.1, %Greater.1, %GreaterOrEquivalent.1) [template]
// CHECK:STDOUT:   %TestLess.type: type = fn_type @TestLess [template]
// CHECK:STDOUT:   %TestLess: %TestLess.type = struct_value () [template]
// CHECK:STDOUT:   %.6: type = ptr_type %.1 [template]
// CHECK:STDOUT:   %.7: type = assoc_entity_type %.3, %Less.type.2 [template]
// CHECK:STDOUT:   %.8: %.7 = assoc_entity element0, imports.%import_ref.12 [template]
// CHECK:STDOUT:   %TestLessEqual.type: type = fn_type @TestLessEqual [template]
// CHECK:STDOUT:   %TestLessEqual: %TestLessEqual.type = struct_value () [template]
// CHECK:STDOUT:   %.9: type = assoc_entity_type %.3, %LessOrEquivalent.type.2 [template]
// CHECK:STDOUT:   %.10: %.9 = assoc_entity element1, imports.%import_ref.13 [template]
// CHECK:STDOUT:   %TestGreater.type: type = fn_type @TestGreater [template]
// CHECK:STDOUT:   %TestGreater: %TestGreater.type = struct_value () [template]
// CHECK:STDOUT:   %.11: type = assoc_entity_type %.3, %Greater.type.2 [template]
// CHECK:STDOUT:   %.12: %.11 = assoc_entity element2, imports.%import_ref.14 [template]
// CHECK:STDOUT:   %TestGreaterEqual.type: type = fn_type @TestGreaterEqual [template]
// CHECK:STDOUT:   %TestGreaterEqual: %TestGreaterEqual.type = struct_value () [template]
// CHECK:STDOUT:   %.13: type = assoc_entity_type %.3, %GreaterOrEquivalent.type.2 [template]
// CHECK:STDOUT:   %.14: %.13 = assoc_entity element3, imports.%import_ref.15 [template]
// CHECK:STDOUT: }
// CHECK:STDOUT:
// CHECK:STDOUT: imports {
// CHECK:STDOUT:   %Core: <namespace> = namespace file.%Core.import, [template] {
// CHECK:STDOUT:     .Ordered = %import_ref.1
// CHECK:STDOUT:     .Bool = %import_ref.11
// CHECK:STDOUT:     import Core//prelude
// CHECK:STDOUT:     import Core//prelude/operators
// CHECK:STDOUT:     import Core//prelude/types
// CHECK:STDOUT:     import Core//prelude/operators/arithmetic
// CHECK:STDOUT:     import Core//prelude/operators/as
// CHECK:STDOUT:     import Core//prelude/operators/bitwise
// CHECK:STDOUT:     import Core//prelude/operators/comparison
// CHECK:STDOUT:     import Core//prelude/types/bool
// CHECK:STDOUT:   }
<<<<<<< HEAD
// CHECK:STDOUT:   %import_ref.1: type = import_ref Core//prelude/operators/comparison, inst+58, loaded [template = constants.%.2]
// CHECK:STDOUT:   %import_ref.2 = import_ref Core//prelude/operators/comparison, inst+60, unloaded
// CHECK:STDOUT:   %import_ref.3: %.6 = import_ref Core//prelude/operators/comparison, inst+83, loaded [template = constants.%.7]
// CHECK:STDOUT:   %import_ref.4: %.8 = import_ref Core//prelude/operators/comparison, inst+106, loaded [template = constants.%.9]
// CHECK:STDOUT:   %import_ref.5: %.10 = import_ref Core//prelude/operators/comparison, inst+129, loaded [template = constants.%.11]
// CHECK:STDOUT:   %import_ref.6: %.12 = import_ref Core//prelude/operators/comparison, inst+152, loaded [template = constants.%.13]
// CHECK:STDOUT:   %import_ref.7: %Less.type.2 = import_ref Core//prelude/operators/comparison, inst+78, loaded [template = constants.%Less.2]
// CHECK:STDOUT:   %import_ref.8: %LessOrEquivalent.type.2 = import_ref Core//prelude/operators/comparison, inst+101, loaded [template = constants.%LessOrEquivalent.2]
// CHECK:STDOUT:   %import_ref.9: %Greater.type.2 = import_ref Core//prelude/operators/comparison, inst+124, loaded [template = constants.%Greater.2]
// CHECK:STDOUT:   %import_ref.10: %GreaterOrEquivalent.type.2 = import_ref Core//prelude/operators/comparison, inst+147, loaded [template = constants.%GreaterOrEquivalent.2]
=======
// CHECK:STDOUT:   %import_ref.1: type = import_ref Core//prelude/operators/comparison, inst+54, loaded [template = constants.%.3]
// CHECK:STDOUT:   %import_ref.2 = import_ref Core//prelude/operators/comparison, inst+56, unloaded
// CHECK:STDOUT:   %import_ref.3: %.7 = import_ref Core//prelude/operators/comparison, inst+77, loaded [template = constants.%.8]
// CHECK:STDOUT:   %import_ref.4: %.9 = import_ref Core//prelude/operators/comparison, inst+98, loaded [template = constants.%.10]
// CHECK:STDOUT:   %import_ref.5: %.11 = import_ref Core//prelude/operators/comparison, inst+119, loaded [template = constants.%.12]
// CHECK:STDOUT:   %import_ref.6: %.13 = import_ref Core//prelude/operators/comparison, inst+140, loaded [template = constants.%.14]
// CHECK:STDOUT:   %import_ref.7: %Less.type.2 = import_ref Core//prelude/operators/comparison, inst+72, loaded [template = constants.%Less.2]
// CHECK:STDOUT:   %import_ref.8: %LessOrEquivalent.type.2 = import_ref Core//prelude/operators/comparison, inst+93, loaded [template = constants.%LessOrEquivalent.2]
// CHECK:STDOUT:   %import_ref.9: %Greater.type.2 = import_ref Core//prelude/operators/comparison, inst+114, loaded [template = constants.%Greater.2]
// CHECK:STDOUT:   %import_ref.10: %GreaterOrEquivalent.type.2 = import_ref Core//prelude/operators/comparison, inst+135, loaded [template = constants.%GreaterOrEquivalent.2]
>>>>>>> 1e34d03e
// CHECK:STDOUT:   %import_ref.11: %Bool.type = import_ref Core//prelude/types/bool, inst+2, loaded [template = constants.%Bool]
// CHECK:STDOUT:   %import_ref.12 = import_ref Core//prelude/operators/comparison, inst+78, unloaded
// CHECK:STDOUT:   %import_ref.13 = import_ref Core//prelude/operators/comparison, inst+101, unloaded
// CHECK:STDOUT:   %import_ref.14 = import_ref Core//prelude/operators/comparison, inst+124, unloaded
// CHECK:STDOUT:   %import_ref.15 = import_ref Core//prelude/operators/comparison, inst+147, unloaded
// CHECK:STDOUT: }
// CHECK:STDOUT:
// CHECK:STDOUT: file {
// CHECK:STDOUT:   package: <namespace> = namespace [template] {
// CHECK:STDOUT:     .Core = imports.%Core
// CHECK:STDOUT:     .C = %C.decl
// CHECK:STDOUT:     .TestLess = %TestLess.decl
// CHECK:STDOUT:     .TestLessEqual = %TestLessEqual.decl
// CHECK:STDOUT:     .TestGreater = %TestGreater.decl
// CHECK:STDOUT:     .TestGreaterEqual = %TestGreaterEqual.decl
// CHECK:STDOUT:   }
// CHECK:STDOUT:   %Core.import = import Core
<<<<<<< HEAD
// CHECK:STDOUT:   %C.decl: type = class_decl @C [template = constants.%C] {} {}
// CHECK:STDOUT:   impl_decl @impl {} {
// CHECK:STDOUT:     %C.ref.loc6: type = name_ref C, %C.decl [template = constants.%C]
=======
// CHECK:STDOUT:   %C.decl: type = class_decl @C [template = constants.%C] {}
// CHECK:STDOUT:   impl_decl @impl {
// CHECK:STDOUT:     %C.ref: type = name_ref C, file.%C.decl [template = constants.%C]
>>>>>>> 1e34d03e
// CHECK:STDOUT:     %Core.ref: <namespace> = name_ref Core, imports.%Core [template = imports.%Core]
// CHECK:STDOUT:     %Ordered.ref: type = name_ref Ordered, imports.%import_ref.1 [template = constants.%.3]
// CHECK:STDOUT:   }
// CHECK:STDOUT:   %TestLess.decl: %TestLess.type = fn_decl @TestLess [template = constants.%TestLess] {
<<<<<<< HEAD
// CHECK:STDOUT:     %a.patt.loc13: %C = binding_pattern a
// CHECK:STDOUT:     %b.patt.loc13: %C = binding_pattern b
// CHECK:STDOUT:   } {
// CHECK:STDOUT:     %C.ref.loc13_16: type = name_ref C, %C.decl [template = constants.%C]
// CHECK:STDOUT:     %a.loc13_13.1: %C = param a
// CHECK:STDOUT:     @TestLess.%a: %C = bind_name a, %a.loc13_13.1
// CHECK:STDOUT:     %C.ref.loc13_22: type = name_ref C, %C.decl [template = constants.%C]
// CHECK:STDOUT:     %b.loc13_19.1: %C = param b
// CHECK:STDOUT:     @TestLess.%b: %C = bind_name b, %b.loc13_19.1
// CHECK:STDOUT:     %bool.make_type.loc13: init type = call constants.%Bool() [template = bool]
// CHECK:STDOUT:     %.loc13_28.1: type = value_of_initializer %bool.make_type.loc13 [template = bool]
// CHECK:STDOUT:     %.loc13_28.2: type = converted %bool.make_type.loc13, %.loc13_28.1 [template = bool]
// CHECK:STDOUT:     @TestLess.%return: ref bool = var <return slot>
// CHECK:STDOUT:   }
// CHECK:STDOUT:   %TestLessEqual.decl: %TestLessEqual.type = fn_decl @TestLessEqual [template = constants.%TestLessEqual] {
// CHECK:STDOUT:     %a.patt.loc17: %C = binding_pattern a
// CHECK:STDOUT:     %b.patt.loc17: %C = binding_pattern b
// CHECK:STDOUT:   } {
// CHECK:STDOUT:     %C.ref.loc17_21: type = name_ref C, %C.decl [template = constants.%C]
// CHECK:STDOUT:     %a.loc17_18.1: %C = param a
// CHECK:STDOUT:     @TestLessEqual.%a: %C = bind_name a, %a.loc17_18.1
// CHECK:STDOUT:     %C.ref.loc17_27: type = name_ref C, %C.decl [template = constants.%C]
// CHECK:STDOUT:     %b.loc17_24.1: %C = param b
// CHECK:STDOUT:     @TestLessEqual.%b: %C = bind_name b, %b.loc17_24.1
// CHECK:STDOUT:     %bool.make_type.loc17: init type = call constants.%Bool() [template = bool]
// CHECK:STDOUT:     %.loc17_33.1: type = value_of_initializer %bool.make_type.loc17 [template = bool]
// CHECK:STDOUT:     %.loc17_33.2: type = converted %bool.make_type.loc17, %.loc17_33.1 [template = bool]
// CHECK:STDOUT:     @TestLessEqual.%return: ref bool = var <return slot>
// CHECK:STDOUT:   }
// CHECK:STDOUT:   %TestGreater.decl: %TestGreater.type = fn_decl @TestGreater [template = constants.%TestGreater] {
// CHECK:STDOUT:     %a.patt.loc21: %C = binding_pattern a
// CHECK:STDOUT:     %b.patt.loc21: %C = binding_pattern b
// CHECK:STDOUT:   } {
// CHECK:STDOUT:     %C.ref.loc21_19: type = name_ref C, %C.decl [template = constants.%C]
// CHECK:STDOUT:     %a.loc21_16.1: %C = param a
// CHECK:STDOUT:     @TestGreater.%a: %C = bind_name a, %a.loc21_16.1
// CHECK:STDOUT:     %C.ref.loc21_25: type = name_ref C, %C.decl [template = constants.%C]
// CHECK:STDOUT:     %b.loc21_22.1: %C = param b
// CHECK:STDOUT:     @TestGreater.%b: %C = bind_name b, %b.loc21_22.1
// CHECK:STDOUT:     %bool.make_type.loc21: init type = call constants.%Bool() [template = bool]
// CHECK:STDOUT:     %.loc21_31.1: type = value_of_initializer %bool.make_type.loc21 [template = bool]
// CHECK:STDOUT:     %.loc21_31.2: type = converted %bool.make_type.loc21, %.loc21_31.1 [template = bool]
// CHECK:STDOUT:     @TestGreater.%return: ref bool = var <return slot>
// CHECK:STDOUT:   }
// CHECK:STDOUT:   %TestGreaterEqual.decl: %TestGreaterEqual.type = fn_decl @TestGreaterEqual [template = constants.%TestGreaterEqual] {
// CHECK:STDOUT:     %a.patt.loc25: %C = binding_pattern a
// CHECK:STDOUT:     %b.patt.loc25: %C = binding_pattern b
// CHECK:STDOUT:   } {
// CHECK:STDOUT:     %C.ref.loc25_24: type = name_ref C, %C.decl [template = constants.%C]
// CHECK:STDOUT:     %a.loc25_21.1: %C = param a
// CHECK:STDOUT:     @TestGreaterEqual.%a: %C = bind_name a, %a.loc25_21.1
// CHECK:STDOUT:     %C.ref.loc25_30: type = name_ref C, %C.decl [template = constants.%C]
// CHECK:STDOUT:     %b.loc25_27.1: %C = param b
// CHECK:STDOUT:     @TestGreaterEqual.%b: %C = bind_name b, %b.loc25_27.1
// CHECK:STDOUT:     %bool.make_type.loc25: init type = call constants.%Bool() [template = bool]
// CHECK:STDOUT:     %.loc25_36.1: type = value_of_initializer %bool.make_type.loc25 [template = bool]
// CHECK:STDOUT:     %.loc25_36.2: type = converted %bool.make_type.loc25, %.loc25_36.1 [template = bool]
// CHECK:STDOUT:     @TestGreaterEqual.%return: ref bool = var <return slot>
=======
// CHECK:STDOUT:     %C.ref.loc13_16: type = name_ref C, file.%C.decl [template = constants.%C]
// CHECK:STDOUT:     %a.param: %C = param a, runtime_param0
// CHECK:STDOUT:     %a: %C = bind_name a, %a.param
// CHECK:STDOUT:     %C.ref.loc13_22: type = name_ref C, file.%C.decl [template = constants.%C]
// CHECK:STDOUT:     %b.param: %C = param b, runtime_param1
// CHECK:STDOUT:     %b: %C = bind_name b, %b.param
// CHECK:STDOUT:     %bool.make_type: init type = call constants.%Bool() [template = bool]
// CHECK:STDOUT:     %.loc13_28.1: type = value_of_initializer %bool.make_type [template = bool]
// CHECK:STDOUT:     %.loc13_28.2: type = converted %bool.make_type, %.loc13_28.1 [template = bool]
// CHECK:STDOUT:     %return: ref bool = var <return slot>
// CHECK:STDOUT:   }
// CHECK:STDOUT:   %TestLessEqual.decl: %TestLessEqual.type = fn_decl @TestLessEqual [template = constants.%TestLessEqual] {
// CHECK:STDOUT:     %C.ref.loc17_21: type = name_ref C, file.%C.decl [template = constants.%C]
// CHECK:STDOUT:     %a.param: %C = param a, runtime_param0
// CHECK:STDOUT:     %a: %C = bind_name a, %a.param
// CHECK:STDOUT:     %C.ref.loc17_27: type = name_ref C, file.%C.decl [template = constants.%C]
// CHECK:STDOUT:     %b.param: %C = param b, runtime_param1
// CHECK:STDOUT:     %b: %C = bind_name b, %b.param
// CHECK:STDOUT:     %bool.make_type: init type = call constants.%Bool() [template = bool]
// CHECK:STDOUT:     %.loc17_33.1: type = value_of_initializer %bool.make_type [template = bool]
// CHECK:STDOUT:     %.loc17_33.2: type = converted %bool.make_type, %.loc17_33.1 [template = bool]
// CHECK:STDOUT:     %return: ref bool = var <return slot>
// CHECK:STDOUT:   }
// CHECK:STDOUT:   %TestGreater.decl: %TestGreater.type = fn_decl @TestGreater [template = constants.%TestGreater] {
// CHECK:STDOUT:     %C.ref.loc21_19: type = name_ref C, file.%C.decl [template = constants.%C]
// CHECK:STDOUT:     %a.param: %C = param a, runtime_param0
// CHECK:STDOUT:     %a: %C = bind_name a, %a.param
// CHECK:STDOUT:     %C.ref.loc21_25: type = name_ref C, file.%C.decl [template = constants.%C]
// CHECK:STDOUT:     %b.param: %C = param b, runtime_param1
// CHECK:STDOUT:     %b: %C = bind_name b, %b.param
// CHECK:STDOUT:     %bool.make_type: init type = call constants.%Bool() [template = bool]
// CHECK:STDOUT:     %.loc21_31.1: type = value_of_initializer %bool.make_type [template = bool]
// CHECK:STDOUT:     %.loc21_31.2: type = converted %bool.make_type, %.loc21_31.1 [template = bool]
// CHECK:STDOUT:     %return: ref bool = var <return slot>
// CHECK:STDOUT:   }
// CHECK:STDOUT:   %TestGreaterEqual.decl: %TestGreaterEqual.type = fn_decl @TestGreaterEqual [template = constants.%TestGreaterEqual] {
// CHECK:STDOUT:     %C.ref.loc25_24: type = name_ref C, file.%C.decl [template = constants.%C]
// CHECK:STDOUT:     %a.param: %C = param a, runtime_param0
// CHECK:STDOUT:     %a: %C = bind_name a, %a.param
// CHECK:STDOUT:     %C.ref.loc25_30: type = name_ref C, file.%C.decl [template = constants.%C]
// CHECK:STDOUT:     %b.param: %C = param b, runtime_param1
// CHECK:STDOUT:     %b: %C = bind_name b, %b.param
// CHECK:STDOUT:     %bool.make_type: init type = call constants.%Bool() [template = bool]
// CHECK:STDOUT:     %.loc25_36.1: type = value_of_initializer %bool.make_type [template = bool]
// CHECK:STDOUT:     %.loc25_36.2: type = converted %bool.make_type, %.loc25_36.1 [template = bool]
// CHECK:STDOUT:     %return: ref bool = var <return slot>
>>>>>>> 1e34d03e
// CHECK:STDOUT:   }
// CHECK:STDOUT: }
// CHECK:STDOUT:
// CHECK:STDOUT: interface @Ordered {
// CHECK:STDOUT: !members:
// CHECK:STDOUT:   .Self = imports.%import_ref.2
// CHECK:STDOUT:   .Less = imports.%import_ref.3
// CHECK:STDOUT:   .LessOrEquivalent = imports.%import_ref.4
// CHECK:STDOUT:   .Greater = imports.%import_ref.5
// CHECK:STDOUT:   .GreaterOrEquivalent = imports.%import_ref.6
// CHECK:STDOUT:   witness = (imports.%import_ref.7, imports.%import_ref.8, imports.%import_ref.9, imports.%import_ref.10)
// CHECK:STDOUT: }
// CHECK:STDOUT:
// CHECK:STDOUT: impl @impl: %C as %.3 {
// CHECK:STDOUT:   %Less.decl: %Less.type.1 = fn_decl @Less.1 [template = constants.%Less.1] {
// CHECK:STDOUT:     %self.patt.loc7: %C = binding_pattern self
// CHECK:STDOUT:     %other.patt.loc7: %C = binding_pattern other
// CHECK:STDOUT:   } {
// CHECK:STDOUT:     %C.ref.loc7_17: type = name_ref C, file.%C.decl [template = constants.%C]
// CHECK:STDOUT:     %self.param: %C = param self, runtime_param0
// CHECK:STDOUT:     %self: %C = bind_name self, %self.param
// CHECK:STDOUT:     %C.ref.loc7_27: type = name_ref C, file.%C.decl [template = constants.%C]
// CHECK:STDOUT:     %other.param: %C = param other, runtime_param1
// CHECK:STDOUT:     %other: %C = bind_name other, %other.param
// CHECK:STDOUT:     %bool.make_type: init type = call constants.%Bool() [template = bool]
// CHECK:STDOUT:     %.loc7_33.1: type = value_of_initializer %bool.make_type [template = bool]
// CHECK:STDOUT:     %.loc7_33.2: type = converted %bool.make_type, %.loc7_33.1 [template = bool]
// CHECK:STDOUT:     %return: ref bool = var <return slot>
// CHECK:STDOUT:   }
// CHECK:STDOUT:   %LessOrEquivalent.decl: %LessOrEquivalent.type.1 = fn_decl @LessOrEquivalent.1 [template = constants.%LessOrEquivalent.1] {
// CHECK:STDOUT:     %self.patt.loc8: %C = binding_pattern self
// CHECK:STDOUT:     %other.patt.loc8: %C = binding_pattern other
// CHECK:STDOUT:   } {
// CHECK:STDOUT:     %C.ref.loc8_29: type = name_ref C, file.%C.decl [template = constants.%C]
// CHECK:STDOUT:     %self.param: %C = param self, runtime_param0
// CHECK:STDOUT:     %self: %C = bind_name self, %self.param
// CHECK:STDOUT:     %C.ref.loc8_39: type = name_ref C, file.%C.decl [template = constants.%C]
// CHECK:STDOUT:     %other.param: %C = param other, runtime_param1
// CHECK:STDOUT:     %other: %C = bind_name other, %other.param
// CHECK:STDOUT:     %bool.make_type: init type = call constants.%Bool() [template = bool]
// CHECK:STDOUT:     %.loc8_45.1: type = value_of_initializer %bool.make_type [template = bool]
// CHECK:STDOUT:     %.loc8_45.2: type = converted %bool.make_type, %.loc8_45.1 [template = bool]
// CHECK:STDOUT:     %return: ref bool = var <return slot>
// CHECK:STDOUT:   }
// CHECK:STDOUT:   %Greater.decl: %Greater.type.1 = fn_decl @Greater.1 [template = constants.%Greater.1] {
// CHECK:STDOUT:     %self.patt.loc9: %C = binding_pattern self
// CHECK:STDOUT:     %other.patt.loc9: %C = binding_pattern other
// CHECK:STDOUT:   } {
// CHECK:STDOUT:     %C.ref.loc9_20: type = name_ref C, file.%C.decl [template = constants.%C]
// CHECK:STDOUT:     %self.param: %C = param self, runtime_param0
// CHECK:STDOUT:     %self: %C = bind_name self, %self.param
// CHECK:STDOUT:     %C.ref.loc9_30: type = name_ref C, file.%C.decl [template = constants.%C]
// CHECK:STDOUT:     %other.param: %C = param other, runtime_param1
// CHECK:STDOUT:     %other: %C = bind_name other, %other.param
// CHECK:STDOUT:     %bool.make_type: init type = call constants.%Bool() [template = bool]
// CHECK:STDOUT:     %.loc9_36.1: type = value_of_initializer %bool.make_type [template = bool]
// CHECK:STDOUT:     %.loc9_36.2: type = converted %bool.make_type, %.loc9_36.1 [template = bool]
// CHECK:STDOUT:     %return: ref bool = var <return slot>
// CHECK:STDOUT:   }
// CHECK:STDOUT:   %GreaterOrEquivalent.decl: %GreaterOrEquivalent.type.1 = fn_decl @GreaterOrEquivalent.1 [template = constants.%GreaterOrEquivalent.1] {
// CHECK:STDOUT:     %self.patt.loc10: %C = binding_pattern self
// CHECK:STDOUT:     %other.patt.loc10: %C = binding_pattern other
// CHECK:STDOUT:   } {
// CHECK:STDOUT:     %C.ref.loc10_32: type = name_ref C, file.%C.decl [template = constants.%C]
// CHECK:STDOUT:     %self.param: %C = param self, runtime_param0
// CHECK:STDOUT:     %self: %C = bind_name self, %self.param
// CHECK:STDOUT:     %C.ref.loc10_42: type = name_ref C, file.%C.decl [template = constants.%C]
// CHECK:STDOUT:     %other.param: %C = param other, runtime_param1
// CHECK:STDOUT:     %other: %C = bind_name other, %other.param
// CHECK:STDOUT:     %bool.make_type: init type = call constants.%Bool() [template = bool]
// CHECK:STDOUT:     %.loc10_48.1: type = value_of_initializer %bool.make_type [template = bool]
// CHECK:STDOUT:     %.loc10_48.2: type = converted %bool.make_type, %.loc10_48.1 [template = bool]
// CHECK:STDOUT:     %return: ref bool = var <return slot>
// CHECK:STDOUT:   }
// CHECK:STDOUT:   %.loc6: <witness> = interface_witness (%Less.decl, %LessOrEquivalent.decl, %Greater.decl, %GreaterOrEquivalent.decl) [template = constants.%.5]
// CHECK:STDOUT:
// CHECK:STDOUT: !members:
// CHECK:STDOUT:   .Less = %Less.decl
// CHECK:STDOUT:   .LessOrEquivalent = %LessOrEquivalent.decl
// CHECK:STDOUT:   .Greater = %Greater.decl
// CHECK:STDOUT:   .GreaterOrEquivalent = %GreaterOrEquivalent.decl
// CHECK:STDOUT:   witness = %.loc6
// CHECK:STDOUT: }
// CHECK:STDOUT:
// CHECK:STDOUT: class @C {
// CHECK:STDOUT:   %.loc4: <witness> = complete_type_witness %.1 [template = constants.%.2]
// CHECK:STDOUT:
// CHECK:STDOUT: !members:
// CHECK:STDOUT:   .Self = constants.%C
// CHECK:STDOUT: }
// CHECK:STDOUT:
// CHECK:STDOUT: fn @Bool() -> type = "bool.make_type";
// CHECK:STDOUT:
// CHECK:STDOUT: fn @Less.1[%self: %C](%other: %C) -> bool;
// CHECK:STDOUT:
// CHECK:STDOUT: fn @LessOrEquivalent.1[%self: %C](%other: %C) -> bool;
// CHECK:STDOUT:
// CHECK:STDOUT: fn @Greater.1[%self: %C](%other: %C) -> bool;
// CHECK:STDOUT:
// CHECK:STDOUT: fn @GreaterOrEquivalent.1[%self: %C](%other: %C) -> bool;
// CHECK:STDOUT:
// CHECK:STDOUT: generic fn @Less.2(constants.%Self: %.3) {
// CHECK:STDOUT:   %Self: %.3 = bind_symbolic_name Self 0 [symbolic = %Self (constants.%Self)]
// CHECK:STDOUT:
// CHECK:STDOUT:   fn[%self: @Less.2.%Self (%Self)](%other: @Less.2.%Self (%Self)) -> bool;
// CHECK:STDOUT: }
// CHECK:STDOUT:
// CHECK:STDOUT: generic fn @LessOrEquivalent.2(constants.%Self: %.3) {
// CHECK:STDOUT:   %Self: %.3 = bind_symbolic_name Self 0 [symbolic = %Self (constants.%Self)]
// CHECK:STDOUT:
// CHECK:STDOUT:   fn[%self: @LessOrEquivalent.2.%Self (%Self)](%other: @LessOrEquivalent.2.%Self (%Self)) -> bool;
// CHECK:STDOUT: }
// CHECK:STDOUT:
// CHECK:STDOUT: generic fn @Greater.2(constants.%Self: %.3) {
// CHECK:STDOUT:   %Self: %.3 = bind_symbolic_name Self 0 [symbolic = %Self (constants.%Self)]
// CHECK:STDOUT:
// CHECK:STDOUT:   fn[%self: @Greater.2.%Self (%Self)](%other: @Greater.2.%Self (%Self)) -> bool;
// CHECK:STDOUT: }
// CHECK:STDOUT:
// CHECK:STDOUT: generic fn @GreaterOrEquivalent.2(constants.%Self: %.3) {
// CHECK:STDOUT:   %Self: %.3 = bind_symbolic_name Self 0 [symbolic = %Self (constants.%Self)]
// CHECK:STDOUT:
// CHECK:STDOUT:   fn[%self: @GreaterOrEquivalent.2.%Self (%Self)](%other: @GreaterOrEquivalent.2.%Self (%Self)) -> bool;
// CHECK:STDOUT: }
// CHECK:STDOUT:
// CHECK:STDOUT: fn @TestLess(%a: %C, %b: %C) -> bool {
// CHECK:STDOUT: !entry:
// CHECK:STDOUT:   %a.ref: %C = name_ref a, %a
// CHECK:STDOUT:   %b.ref: %C = name_ref b, %b
// CHECK:STDOUT:   %Less.ref: %.7 = name_ref Less, imports.%import_ref.3 [template = constants.%.8]
// CHECK:STDOUT:   %.loc14_12.1: %Less.type.2 = interface_witness_access @impl.%.loc6, element0 [template = constants.%Less.1]
// CHECK:STDOUT:   %.loc14_12.2: <bound method> = bound_method %a.ref, %.loc14_12.1
// CHECK:STDOUT:   %Less.call: init bool = call %.loc14_12.2(%a.ref, %b.ref)
// CHECK:STDOUT:   %.loc14_15.1: bool = value_of_initializer %Less.call
// CHECK:STDOUT:   %.loc14_15.2: bool = converted %Less.call, %.loc14_15.1
// CHECK:STDOUT:   return %.loc14_15.2
// CHECK:STDOUT: }
// CHECK:STDOUT:
// CHECK:STDOUT: fn @TestLessEqual(%a: %C, %b: %C) -> bool {
// CHECK:STDOUT: !entry:
// CHECK:STDOUT:   %a.ref: %C = name_ref a, %a
// CHECK:STDOUT:   %b.ref: %C = name_ref b, %b
// CHECK:STDOUT:   %LessOrEquivalent.ref: %.9 = name_ref LessOrEquivalent, imports.%import_ref.4 [template = constants.%.10]
// CHECK:STDOUT:   %.loc18_12.1: %LessOrEquivalent.type.2 = interface_witness_access @impl.%.loc6, element1 [template = constants.%LessOrEquivalent.1]
// CHECK:STDOUT:   %.loc18_12.2: <bound method> = bound_method %a.ref, %.loc18_12.1
// CHECK:STDOUT:   %LessOrEquivalent.call: init bool = call %.loc18_12.2(%a.ref, %b.ref)
// CHECK:STDOUT:   %.loc18_16.1: bool = value_of_initializer %LessOrEquivalent.call
// CHECK:STDOUT:   %.loc18_16.2: bool = converted %LessOrEquivalent.call, %.loc18_16.1
// CHECK:STDOUT:   return %.loc18_16.2
// CHECK:STDOUT: }
// CHECK:STDOUT:
// CHECK:STDOUT: fn @TestGreater(%a: %C, %b: %C) -> bool {
// CHECK:STDOUT: !entry:
// CHECK:STDOUT:   %a.ref: %C = name_ref a, %a
// CHECK:STDOUT:   %b.ref: %C = name_ref b, %b
// CHECK:STDOUT:   %Greater.ref: %.11 = name_ref Greater, imports.%import_ref.5 [template = constants.%.12]
// CHECK:STDOUT:   %.loc22_12.1: %Greater.type.2 = interface_witness_access @impl.%.loc6, element2 [template = constants.%Greater.1]
// CHECK:STDOUT:   %.loc22_12.2: <bound method> = bound_method %a.ref, %.loc22_12.1
// CHECK:STDOUT:   %Greater.call: init bool = call %.loc22_12.2(%a.ref, %b.ref)
// CHECK:STDOUT:   %.loc22_15.1: bool = value_of_initializer %Greater.call
// CHECK:STDOUT:   %.loc22_15.2: bool = converted %Greater.call, %.loc22_15.1
// CHECK:STDOUT:   return %.loc22_15.2
// CHECK:STDOUT: }
// CHECK:STDOUT:
// CHECK:STDOUT: fn @TestGreaterEqual(%a: %C, %b: %C) -> bool {
// CHECK:STDOUT: !entry:
// CHECK:STDOUT:   %a.ref: %C = name_ref a, %a
// CHECK:STDOUT:   %b.ref: %C = name_ref b, %b
// CHECK:STDOUT:   %GreaterOrEquivalent.ref: %.13 = name_ref GreaterOrEquivalent, imports.%import_ref.6 [template = constants.%.14]
// CHECK:STDOUT:   %.loc26_12.1: %GreaterOrEquivalent.type.2 = interface_witness_access @impl.%.loc6, element3 [template = constants.%GreaterOrEquivalent.1]
// CHECK:STDOUT:   %.loc26_12.2: <bound method> = bound_method %a.ref, %.loc26_12.1
// CHECK:STDOUT:   %GreaterOrEquivalent.call: init bool = call %.loc26_12.2(%a.ref, %b.ref)
// CHECK:STDOUT:   %.loc26_16.1: bool = value_of_initializer %GreaterOrEquivalent.call
// CHECK:STDOUT:   %.loc26_16.2: bool = converted %GreaterOrEquivalent.call, %.loc26_16.1
// CHECK:STDOUT:   return %.loc26_16.2
// CHECK:STDOUT: }
// CHECK:STDOUT:
// CHECK:STDOUT: specific @Less.2(constants.%Self) {
// CHECK:STDOUT:   %Self => constants.%Self
// CHECK:STDOUT: }
// CHECK:STDOUT:
// CHECK:STDOUT: specific @Less.2(constants.%C) {
// CHECK:STDOUT:   %Self => constants.%C
// CHECK:STDOUT: }
// CHECK:STDOUT:
// CHECK:STDOUT: specific @LessOrEquivalent.2(constants.%Self) {
// CHECK:STDOUT:   %Self => constants.%Self
// CHECK:STDOUT: }
// CHECK:STDOUT:
// CHECK:STDOUT: specific @LessOrEquivalent.2(constants.%C) {
// CHECK:STDOUT:   %Self => constants.%C
// CHECK:STDOUT: }
// CHECK:STDOUT:
// CHECK:STDOUT: specific @Greater.2(constants.%Self) {
// CHECK:STDOUT:   %Self => constants.%Self
// CHECK:STDOUT: }
// CHECK:STDOUT:
// CHECK:STDOUT: specific @Greater.2(constants.%C) {
// CHECK:STDOUT:   %Self => constants.%C
// CHECK:STDOUT: }
// CHECK:STDOUT:
// CHECK:STDOUT: specific @GreaterOrEquivalent.2(constants.%Self) {
// CHECK:STDOUT:   %Self => constants.%Self
// CHECK:STDOUT: }
// CHECK:STDOUT:
// CHECK:STDOUT: specific @GreaterOrEquivalent.2(constants.%C) {
// CHECK:STDOUT:   %Self => constants.%C
// CHECK:STDOUT: }
// CHECK:STDOUT:
// CHECK:STDOUT: --- fail_no_impl.carbon
// CHECK:STDOUT:
// CHECK:STDOUT: constants {
// CHECK:STDOUT:   %D: type = class_type @D [template]
// CHECK:STDOUT:   %.1: type = struct_type {} [template]
// CHECK:STDOUT:   %.2: <witness> = complete_type_witness %.1 [template]
// CHECK:STDOUT:   %Bool.type: type = fn_type @Bool [template]
// CHECK:STDOUT:   %.3: type = tuple_type () [template]
// CHECK:STDOUT:   %Bool: %Bool.type = struct_value () [template]
// CHECK:STDOUT:   %TestLess.type: type = fn_type @TestLess [template]
// CHECK:STDOUT:   %TestLess: %TestLess.type = struct_value () [template]
// CHECK:STDOUT:   %.4: type = ptr_type %.1 [template]
// CHECK:STDOUT:   %.5: type = interface_type @Ordered [template]
// CHECK:STDOUT:   %Self: %.5 = bind_symbolic_name Self 0 [symbolic]
// CHECK:STDOUT:   %Less.type: type = fn_type @Less [template]
// CHECK:STDOUT:   %Less: %Less.type = struct_value () [template]
// CHECK:STDOUT:   %.6: type = assoc_entity_type %.5, %Less.type [template]
// CHECK:STDOUT:   %.7: %.6 = assoc_entity element0, imports.%import_ref.12 [template]
// CHECK:STDOUT:   %TestLessEqual.type: type = fn_type @TestLessEqual [template]
// CHECK:STDOUT:   %TestLessEqual: %TestLessEqual.type = struct_value () [template]
// CHECK:STDOUT:   %LessOrEquivalent.type: type = fn_type @LessOrEquivalent [template]
// CHECK:STDOUT:   %LessOrEquivalent: %LessOrEquivalent.type = struct_value () [template]
// CHECK:STDOUT:   %.8: type = assoc_entity_type %.5, %LessOrEquivalent.type [template]
// CHECK:STDOUT:   %.9: %.8 = assoc_entity element1, imports.%import_ref.13 [template]
// CHECK:STDOUT:   %TestGreater.type: type = fn_type @TestGreater [template]
// CHECK:STDOUT:   %TestGreater: %TestGreater.type = struct_value () [template]
// CHECK:STDOUT:   %Greater.type: type = fn_type @Greater [template]
// CHECK:STDOUT:   %Greater: %Greater.type = struct_value () [template]
// CHECK:STDOUT:   %.10: type = assoc_entity_type %.5, %Greater.type [template]
// CHECK:STDOUT:   %.11: %.10 = assoc_entity element2, imports.%import_ref.14 [template]
// CHECK:STDOUT:   %TestGreaterEqual.type: type = fn_type @TestGreaterEqual [template]
// CHECK:STDOUT:   %TestGreaterEqual: %TestGreaterEqual.type = struct_value () [template]
// CHECK:STDOUT:   %GreaterOrEquivalent.type: type = fn_type @GreaterOrEquivalent [template]
// CHECK:STDOUT:   %GreaterOrEquivalent: %GreaterOrEquivalent.type = struct_value () [template]
// CHECK:STDOUT:   %.12: type = assoc_entity_type %.5, %GreaterOrEquivalent.type [template]
// CHECK:STDOUT:   %.13: %.12 = assoc_entity element3, imports.%import_ref.15 [template]
// CHECK:STDOUT: }
// CHECK:STDOUT:
// CHECK:STDOUT: imports {
// CHECK:STDOUT:   %Core: <namespace> = namespace file.%Core.import, [template] {
// CHECK:STDOUT:     .Bool = %import_ref.1
// CHECK:STDOUT:     .Ordered = %import_ref.2
// CHECK:STDOUT:     import Core//prelude
// CHECK:STDOUT:     import Core//prelude/operators
// CHECK:STDOUT:     import Core//prelude/types
// CHECK:STDOUT:     import Core//prelude/operators/arithmetic
// CHECK:STDOUT:     import Core//prelude/operators/as
// CHECK:STDOUT:     import Core//prelude/operators/bitwise
// CHECK:STDOUT:     import Core//prelude/operators/comparison
// CHECK:STDOUT:     import Core//prelude/types/bool
// CHECK:STDOUT:   }
// CHECK:STDOUT:   %import_ref.1: %Bool.type = import_ref Core//prelude/types/bool, inst+2, loaded [template = constants.%Bool]
<<<<<<< HEAD
// CHECK:STDOUT:   %import_ref.2: type = import_ref Core//prelude/operators/comparison, inst+58, loaded [template = constants.%.4]
// CHECK:STDOUT:   %import_ref.3 = import_ref Core//prelude/operators/comparison, inst+60, unloaded
// CHECK:STDOUT:   %import_ref.4: %.5 = import_ref Core//prelude/operators/comparison, inst+83, loaded [template = constants.%.6]
// CHECK:STDOUT:   %import_ref.5: %.7 = import_ref Core//prelude/operators/comparison, inst+106, loaded [template = constants.%.8]
// CHECK:STDOUT:   %import_ref.6: %.9 = import_ref Core//prelude/operators/comparison, inst+129, loaded [template = constants.%.10]
// CHECK:STDOUT:   %import_ref.7: %.11 = import_ref Core//prelude/operators/comparison, inst+152, loaded [template = constants.%.12]
// CHECK:STDOUT:   %import_ref.8 = import_ref Core//prelude/operators/comparison, inst+78, unloaded
// CHECK:STDOUT:   %import_ref.9 = import_ref Core//prelude/operators/comparison, inst+101, unloaded
// CHECK:STDOUT:   %import_ref.10 = import_ref Core//prelude/operators/comparison, inst+124, unloaded
// CHECK:STDOUT:   %import_ref.11 = import_ref Core//prelude/operators/comparison, inst+147, unloaded
// CHECK:STDOUT:   %import_ref.12 = import_ref Core//prelude/operators/comparison, inst+78, unloaded
// CHECK:STDOUT:   %import_ref.13 = import_ref Core//prelude/operators/comparison, inst+101, unloaded
// CHECK:STDOUT:   %import_ref.14 = import_ref Core//prelude/operators/comparison, inst+124, unloaded
// CHECK:STDOUT:   %import_ref.15 = import_ref Core//prelude/operators/comparison, inst+147, unloaded
=======
// CHECK:STDOUT:   %import_ref.2: type = import_ref Core//prelude/operators/comparison, inst+54, loaded [template = constants.%.5]
// CHECK:STDOUT:   %import_ref.3 = import_ref Core//prelude/operators/comparison, inst+56, unloaded
// CHECK:STDOUT:   %import_ref.4: %.6 = import_ref Core//prelude/operators/comparison, inst+77, loaded [template = constants.%.7]
// CHECK:STDOUT:   %import_ref.5: %.8 = import_ref Core//prelude/operators/comparison, inst+98, loaded [template = constants.%.9]
// CHECK:STDOUT:   %import_ref.6: %.10 = import_ref Core//prelude/operators/comparison, inst+119, loaded [template = constants.%.11]
// CHECK:STDOUT:   %import_ref.7: %.12 = import_ref Core//prelude/operators/comparison, inst+140, loaded [template = constants.%.13]
// CHECK:STDOUT:   %import_ref.8 = import_ref Core//prelude/operators/comparison, inst+72, unloaded
// CHECK:STDOUT:   %import_ref.9 = import_ref Core//prelude/operators/comparison, inst+93, unloaded
// CHECK:STDOUT:   %import_ref.10 = import_ref Core//prelude/operators/comparison, inst+114, unloaded
// CHECK:STDOUT:   %import_ref.11 = import_ref Core//prelude/operators/comparison, inst+135, unloaded
// CHECK:STDOUT:   %import_ref.12 = import_ref Core//prelude/operators/comparison, inst+72, unloaded
// CHECK:STDOUT:   %import_ref.13 = import_ref Core//prelude/operators/comparison, inst+93, unloaded
// CHECK:STDOUT:   %import_ref.14 = import_ref Core//prelude/operators/comparison, inst+114, unloaded
// CHECK:STDOUT:   %import_ref.15 = import_ref Core//prelude/operators/comparison, inst+135, unloaded
>>>>>>> 1e34d03e
// CHECK:STDOUT: }
// CHECK:STDOUT:
// CHECK:STDOUT: file {
// CHECK:STDOUT:   package: <namespace> = namespace [template] {
// CHECK:STDOUT:     .Core = imports.%Core
// CHECK:STDOUT:     .D = %D.decl
// CHECK:STDOUT:     .TestLess = %TestLess.decl
// CHECK:STDOUT:     .TestLessEqual = %TestLessEqual.decl
// CHECK:STDOUT:     .TestGreater = %TestGreater.decl
// CHECK:STDOUT:     .TestGreaterEqual = %TestGreaterEqual.decl
// CHECK:STDOUT:   }
// CHECK:STDOUT:   %Core.import = import Core
// CHECK:STDOUT:   %D.decl: type = class_decl @D [template = constants.%D] {} {}
// CHECK:STDOUT:   %TestLess.decl: %TestLess.type = fn_decl @TestLess [template = constants.%TestLess] {
<<<<<<< HEAD
// CHECK:STDOUT:     %a.patt.loc6: %D = binding_pattern a
// CHECK:STDOUT:     %b.patt.loc6: %D = binding_pattern b
// CHECK:STDOUT:   } {
// CHECK:STDOUT:     %D.ref.loc6_16: type = name_ref D, %D.decl [template = constants.%D]
// CHECK:STDOUT:     %a.loc6_13.1: %D = param a
// CHECK:STDOUT:     @TestLess.%a: %D = bind_name a, %a.loc6_13.1
// CHECK:STDOUT:     %D.ref.loc6_22: type = name_ref D, %D.decl [template = constants.%D]
// CHECK:STDOUT:     %b.loc6_19.1: %D = param b
// CHECK:STDOUT:     @TestLess.%b: %D = bind_name b, %b.loc6_19.1
// CHECK:STDOUT:     %bool.make_type.loc6: init type = call constants.%Bool() [template = bool]
// CHECK:STDOUT:     %.loc6_28.1: type = value_of_initializer %bool.make_type.loc6 [template = bool]
// CHECK:STDOUT:     %.loc6_28.2: type = converted %bool.make_type.loc6, %.loc6_28.1 [template = bool]
// CHECK:STDOUT:     @TestLess.%return: ref bool = var <return slot>
// CHECK:STDOUT:   }
// CHECK:STDOUT:   %TestLessEqual.decl: %TestLessEqual.type = fn_decl @TestLessEqual [template = constants.%TestLessEqual] {
// CHECK:STDOUT:     %a.patt.loc14: %D = binding_pattern a
// CHECK:STDOUT:     %b.patt.loc14: %D = binding_pattern b
// CHECK:STDOUT:   } {
// CHECK:STDOUT:     %D.ref.loc14_21: type = name_ref D, %D.decl [template = constants.%D]
// CHECK:STDOUT:     %a.loc14_18.1: %D = param a
// CHECK:STDOUT:     @TestLessEqual.%a: %D = bind_name a, %a.loc14_18.1
// CHECK:STDOUT:     %D.ref.loc14_27: type = name_ref D, %D.decl [template = constants.%D]
// CHECK:STDOUT:     %b.loc14_24.1: %D = param b
// CHECK:STDOUT:     @TestLessEqual.%b: %D = bind_name b, %b.loc14_24.1
// CHECK:STDOUT:     %bool.make_type.loc14: init type = call constants.%Bool() [template = bool]
// CHECK:STDOUT:     %.loc14_33.1: type = value_of_initializer %bool.make_type.loc14 [template = bool]
// CHECK:STDOUT:     %.loc14_33.2: type = converted %bool.make_type.loc14, %.loc14_33.1 [template = bool]
// CHECK:STDOUT:     @TestLessEqual.%return: ref bool = var <return slot>
// CHECK:STDOUT:   }
// CHECK:STDOUT:   %TestGreater.decl: %TestGreater.type = fn_decl @TestGreater [template = constants.%TestGreater] {
// CHECK:STDOUT:     %a.patt.loc22: %D = binding_pattern a
// CHECK:STDOUT:     %b.patt.loc22: %D = binding_pattern b
// CHECK:STDOUT:   } {
// CHECK:STDOUT:     %D.ref.loc22_19: type = name_ref D, %D.decl [template = constants.%D]
// CHECK:STDOUT:     %a.loc22_16.1: %D = param a
// CHECK:STDOUT:     @TestGreater.%a: %D = bind_name a, %a.loc22_16.1
// CHECK:STDOUT:     %D.ref.loc22_25: type = name_ref D, %D.decl [template = constants.%D]
// CHECK:STDOUT:     %b.loc22_22.1: %D = param b
// CHECK:STDOUT:     @TestGreater.%b: %D = bind_name b, %b.loc22_22.1
// CHECK:STDOUT:     %bool.make_type.loc22: init type = call constants.%Bool() [template = bool]
// CHECK:STDOUT:     %.loc22_31.1: type = value_of_initializer %bool.make_type.loc22 [template = bool]
// CHECK:STDOUT:     %.loc22_31.2: type = converted %bool.make_type.loc22, %.loc22_31.1 [template = bool]
// CHECK:STDOUT:     @TestGreater.%return: ref bool = var <return slot>
// CHECK:STDOUT:   }
// CHECK:STDOUT:   %TestGreaterEqual.decl: %TestGreaterEqual.type = fn_decl @TestGreaterEqual [template = constants.%TestGreaterEqual] {
// CHECK:STDOUT:     %a.patt.loc30: %D = binding_pattern a
// CHECK:STDOUT:     %b.patt.loc30: %D = binding_pattern b
// CHECK:STDOUT:   } {
// CHECK:STDOUT:     %D.ref.loc30_24: type = name_ref D, %D.decl [template = constants.%D]
// CHECK:STDOUT:     %a.loc30_21.1: %D = param a
// CHECK:STDOUT:     @TestGreaterEqual.%a: %D = bind_name a, %a.loc30_21.1
// CHECK:STDOUT:     %D.ref.loc30_30: type = name_ref D, %D.decl [template = constants.%D]
// CHECK:STDOUT:     %b.loc30_27.1: %D = param b
// CHECK:STDOUT:     @TestGreaterEqual.%b: %D = bind_name b, %b.loc30_27.1
// CHECK:STDOUT:     %bool.make_type.loc30: init type = call constants.%Bool() [template = bool]
// CHECK:STDOUT:     %.loc30_36.1: type = value_of_initializer %bool.make_type.loc30 [template = bool]
// CHECK:STDOUT:     %.loc30_36.2: type = converted %bool.make_type.loc30, %.loc30_36.1 [template = bool]
// CHECK:STDOUT:     @TestGreaterEqual.%return: ref bool = var <return slot>
=======
// CHECK:STDOUT:     %D.ref.loc6_16: type = name_ref D, file.%D.decl [template = constants.%D]
// CHECK:STDOUT:     %a.param: %D = param a, runtime_param0
// CHECK:STDOUT:     %a: %D = bind_name a, %a.param
// CHECK:STDOUT:     %D.ref.loc6_22: type = name_ref D, file.%D.decl [template = constants.%D]
// CHECK:STDOUT:     %b.param: %D = param b, runtime_param1
// CHECK:STDOUT:     %b: %D = bind_name b, %b.param
// CHECK:STDOUT:     %bool.make_type: init type = call constants.%Bool() [template = bool]
// CHECK:STDOUT:     %.loc6_28.1: type = value_of_initializer %bool.make_type [template = bool]
// CHECK:STDOUT:     %.loc6_28.2: type = converted %bool.make_type, %.loc6_28.1 [template = bool]
// CHECK:STDOUT:     %return: ref bool = var <return slot>
// CHECK:STDOUT:   }
// CHECK:STDOUT:   %TestLessEqual.decl: %TestLessEqual.type = fn_decl @TestLessEqual [template = constants.%TestLessEqual] {
// CHECK:STDOUT:     %D.ref.loc14_21: type = name_ref D, file.%D.decl [template = constants.%D]
// CHECK:STDOUT:     %a.param: %D = param a, runtime_param0
// CHECK:STDOUT:     %a: %D = bind_name a, %a.param
// CHECK:STDOUT:     %D.ref.loc14_27: type = name_ref D, file.%D.decl [template = constants.%D]
// CHECK:STDOUT:     %b.param: %D = param b, runtime_param1
// CHECK:STDOUT:     %b: %D = bind_name b, %b.param
// CHECK:STDOUT:     %bool.make_type: init type = call constants.%Bool() [template = bool]
// CHECK:STDOUT:     %.loc14_33.1: type = value_of_initializer %bool.make_type [template = bool]
// CHECK:STDOUT:     %.loc14_33.2: type = converted %bool.make_type, %.loc14_33.1 [template = bool]
// CHECK:STDOUT:     %return: ref bool = var <return slot>
// CHECK:STDOUT:   }
// CHECK:STDOUT:   %TestGreater.decl: %TestGreater.type = fn_decl @TestGreater [template = constants.%TestGreater] {
// CHECK:STDOUT:     %D.ref.loc22_19: type = name_ref D, file.%D.decl [template = constants.%D]
// CHECK:STDOUT:     %a.param: %D = param a, runtime_param0
// CHECK:STDOUT:     %a: %D = bind_name a, %a.param
// CHECK:STDOUT:     %D.ref.loc22_25: type = name_ref D, file.%D.decl [template = constants.%D]
// CHECK:STDOUT:     %b.param: %D = param b, runtime_param1
// CHECK:STDOUT:     %b: %D = bind_name b, %b.param
// CHECK:STDOUT:     %bool.make_type: init type = call constants.%Bool() [template = bool]
// CHECK:STDOUT:     %.loc22_31.1: type = value_of_initializer %bool.make_type [template = bool]
// CHECK:STDOUT:     %.loc22_31.2: type = converted %bool.make_type, %.loc22_31.1 [template = bool]
// CHECK:STDOUT:     %return: ref bool = var <return slot>
// CHECK:STDOUT:   }
// CHECK:STDOUT:   %TestGreaterEqual.decl: %TestGreaterEqual.type = fn_decl @TestGreaterEqual [template = constants.%TestGreaterEqual] {
// CHECK:STDOUT:     %D.ref.loc30_24: type = name_ref D, file.%D.decl [template = constants.%D]
// CHECK:STDOUT:     %a.param: %D = param a, runtime_param0
// CHECK:STDOUT:     %a: %D = bind_name a, %a.param
// CHECK:STDOUT:     %D.ref.loc30_30: type = name_ref D, file.%D.decl [template = constants.%D]
// CHECK:STDOUT:     %b.param: %D = param b, runtime_param1
// CHECK:STDOUT:     %b: %D = bind_name b, %b.param
// CHECK:STDOUT:     %bool.make_type: init type = call constants.%Bool() [template = bool]
// CHECK:STDOUT:     %.loc30_36.1: type = value_of_initializer %bool.make_type [template = bool]
// CHECK:STDOUT:     %.loc30_36.2: type = converted %bool.make_type, %.loc30_36.1 [template = bool]
// CHECK:STDOUT:     %return: ref bool = var <return slot>
>>>>>>> 1e34d03e
// CHECK:STDOUT:   }
// CHECK:STDOUT: }
// CHECK:STDOUT:
// CHECK:STDOUT: interface @Ordered {
// CHECK:STDOUT: !members:
// CHECK:STDOUT:   .Self = imports.%import_ref.3
// CHECK:STDOUT:   .Less = imports.%import_ref.4
// CHECK:STDOUT:   .LessOrEquivalent = imports.%import_ref.5
// CHECK:STDOUT:   .Greater = imports.%import_ref.6
// CHECK:STDOUT:   .GreaterOrEquivalent = imports.%import_ref.7
// CHECK:STDOUT:   witness = (imports.%import_ref.8, imports.%import_ref.9, imports.%import_ref.10, imports.%import_ref.11)
// CHECK:STDOUT: }
// CHECK:STDOUT:
// CHECK:STDOUT: class @D {
// CHECK:STDOUT:   %.loc4: <witness> = complete_type_witness %.1 [template = constants.%.2]
// CHECK:STDOUT:
// CHECK:STDOUT: !members:
// CHECK:STDOUT:   .Self = constants.%D
// CHECK:STDOUT: }
// CHECK:STDOUT:
// CHECK:STDOUT: fn @Bool() -> type = "bool.make_type";
// CHECK:STDOUT:
// CHECK:STDOUT: fn @TestLess(%a: %D, %b: %D) -> bool {
// CHECK:STDOUT: !entry:
// CHECK:STDOUT:   %a.ref: %D = name_ref a, %a
// CHECK:STDOUT:   %b.ref: %D = name_ref b, %b
// CHECK:STDOUT:   %Less.ref: %.6 = name_ref Less, imports.%import_ref.4 [template = constants.%.7]
// CHECK:STDOUT:   return <error>
// CHECK:STDOUT: }
// CHECK:STDOUT:
// CHECK:STDOUT: generic fn @Less(constants.%Self: %.5) {
// CHECK:STDOUT:   %Self: %.5 = bind_symbolic_name Self 0 [symbolic = %Self (constants.%Self)]
// CHECK:STDOUT:
// CHECK:STDOUT:   fn[%self: @Less.%Self (%Self)](%other: @Less.%Self (%Self)) -> bool;
// CHECK:STDOUT: }
// CHECK:STDOUT:
// CHECK:STDOUT: fn @TestLessEqual(%a: %D, %b: %D) -> bool {
// CHECK:STDOUT: !entry:
// CHECK:STDOUT:   %a.ref: %D = name_ref a, %a
// CHECK:STDOUT:   %b.ref: %D = name_ref b, %b
// CHECK:STDOUT:   %LessOrEquivalent.ref: %.8 = name_ref LessOrEquivalent, imports.%import_ref.5 [template = constants.%.9]
// CHECK:STDOUT:   return <error>
// CHECK:STDOUT: }
// CHECK:STDOUT:
// CHECK:STDOUT: generic fn @LessOrEquivalent(constants.%Self: %.5) {
// CHECK:STDOUT:   %Self: %.5 = bind_symbolic_name Self 0 [symbolic = %Self (constants.%Self)]
// CHECK:STDOUT:
// CHECK:STDOUT:   fn[%self: @LessOrEquivalent.%Self (%Self)](%other: @LessOrEquivalent.%Self (%Self)) -> bool;
// CHECK:STDOUT: }
// CHECK:STDOUT:
// CHECK:STDOUT: fn @TestGreater(%a: %D, %b: %D) -> bool {
// CHECK:STDOUT: !entry:
// CHECK:STDOUT:   %a.ref: %D = name_ref a, %a
// CHECK:STDOUT:   %b.ref: %D = name_ref b, %b
// CHECK:STDOUT:   %Greater.ref: %.10 = name_ref Greater, imports.%import_ref.6 [template = constants.%.11]
// CHECK:STDOUT:   return <error>
// CHECK:STDOUT: }
// CHECK:STDOUT:
// CHECK:STDOUT: generic fn @Greater(constants.%Self: %.5) {
// CHECK:STDOUT:   %Self: %.5 = bind_symbolic_name Self 0 [symbolic = %Self (constants.%Self)]
// CHECK:STDOUT:
// CHECK:STDOUT:   fn[%self: @Greater.%Self (%Self)](%other: @Greater.%Self (%Self)) -> bool;
// CHECK:STDOUT: }
// CHECK:STDOUT:
// CHECK:STDOUT: fn @TestGreaterEqual(%a: %D, %b: %D) -> bool {
// CHECK:STDOUT: !entry:
// CHECK:STDOUT:   %a.ref: %D = name_ref a, %a
// CHECK:STDOUT:   %b.ref: %D = name_ref b, %b
// CHECK:STDOUT:   %GreaterOrEquivalent.ref: %.12 = name_ref GreaterOrEquivalent, imports.%import_ref.7 [template = constants.%.13]
// CHECK:STDOUT:   return <error>
// CHECK:STDOUT: }
// CHECK:STDOUT:
// CHECK:STDOUT: generic fn @GreaterOrEquivalent(constants.%Self: %.5) {
// CHECK:STDOUT:   %Self: %.5 = bind_symbolic_name Self 0 [symbolic = %Self (constants.%Self)]
// CHECK:STDOUT:
// CHECK:STDOUT:   fn[%self: @GreaterOrEquivalent.%Self (%Self)](%other: @GreaterOrEquivalent.%Self (%Self)) -> bool;
// CHECK:STDOUT: }
// CHECK:STDOUT:
// CHECK:STDOUT: specific @Less(constants.%Self) {
// CHECK:STDOUT:   %Self => constants.%Self
// CHECK:STDOUT: }
// CHECK:STDOUT:
// CHECK:STDOUT: specific @LessOrEquivalent(constants.%Self) {
// CHECK:STDOUT:   %Self => constants.%Self
// CHECK:STDOUT: }
// CHECK:STDOUT:
// CHECK:STDOUT: specific @Greater(constants.%Self) {
// CHECK:STDOUT:   %Self => constants.%Self
// CHECK:STDOUT: }
// CHECK:STDOUT:
// CHECK:STDOUT: specific @GreaterOrEquivalent(constants.%Self) {
// CHECK:STDOUT:   %Self => constants.%Self
// CHECK:STDOUT: }
// CHECK:STDOUT:<|MERGE_RESOLUTION|>--- conflicted
+++ resolved
@@ -134,29 +134,16 @@
 // CHECK:STDOUT:     import Core//prelude/operators/comparison
 // CHECK:STDOUT:     import Core//prelude/types/bool
 // CHECK:STDOUT:   }
-<<<<<<< HEAD
-// CHECK:STDOUT:   %import_ref.1: type = import_ref Core//prelude/operators/comparison, inst+58, loaded [template = constants.%.2]
+// CHECK:STDOUT:   %import_ref.1: type = import_ref Core//prelude/operators/comparison, inst+58, loaded [template = constants.%.3]
 // CHECK:STDOUT:   %import_ref.2 = import_ref Core//prelude/operators/comparison, inst+60, unloaded
-// CHECK:STDOUT:   %import_ref.3: %.6 = import_ref Core//prelude/operators/comparison, inst+83, loaded [template = constants.%.7]
-// CHECK:STDOUT:   %import_ref.4: %.8 = import_ref Core//prelude/operators/comparison, inst+106, loaded [template = constants.%.9]
-// CHECK:STDOUT:   %import_ref.5: %.10 = import_ref Core//prelude/operators/comparison, inst+129, loaded [template = constants.%.11]
-// CHECK:STDOUT:   %import_ref.6: %.12 = import_ref Core//prelude/operators/comparison, inst+152, loaded [template = constants.%.13]
+// CHECK:STDOUT:   %import_ref.3: %.7 = import_ref Core//prelude/operators/comparison, inst+83, loaded [template = constants.%.8]
+// CHECK:STDOUT:   %import_ref.4: %.9 = import_ref Core//prelude/operators/comparison, inst+106, loaded [template = constants.%.10]
+// CHECK:STDOUT:   %import_ref.5: %.11 = import_ref Core//prelude/operators/comparison, inst+129, loaded [template = constants.%.12]
+// CHECK:STDOUT:   %import_ref.6: %.13 = import_ref Core//prelude/operators/comparison, inst+152, loaded [template = constants.%.14]
 // CHECK:STDOUT:   %import_ref.7: %Less.type.2 = import_ref Core//prelude/operators/comparison, inst+78, loaded [template = constants.%Less.2]
 // CHECK:STDOUT:   %import_ref.8: %LessOrEquivalent.type.2 = import_ref Core//prelude/operators/comparison, inst+101, loaded [template = constants.%LessOrEquivalent.2]
 // CHECK:STDOUT:   %import_ref.9: %Greater.type.2 = import_ref Core//prelude/operators/comparison, inst+124, loaded [template = constants.%Greater.2]
 // CHECK:STDOUT:   %import_ref.10: %GreaterOrEquivalent.type.2 = import_ref Core//prelude/operators/comparison, inst+147, loaded [template = constants.%GreaterOrEquivalent.2]
-=======
-// CHECK:STDOUT:   %import_ref.1: type = import_ref Core//prelude/operators/comparison, inst+54, loaded [template = constants.%.3]
-// CHECK:STDOUT:   %import_ref.2 = import_ref Core//prelude/operators/comparison, inst+56, unloaded
-// CHECK:STDOUT:   %import_ref.3: %.7 = import_ref Core//prelude/operators/comparison, inst+77, loaded [template = constants.%.8]
-// CHECK:STDOUT:   %import_ref.4: %.9 = import_ref Core//prelude/operators/comparison, inst+98, loaded [template = constants.%.10]
-// CHECK:STDOUT:   %import_ref.5: %.11 = import_ref Core//prelude/operators/comparison, inst+119, loaded [template = constants.%.12]
-// CHECK:STDOUT:   %import_ref.6: %.13 = import_ref Core//prelude/operators/comparison, inst+140, loaded [template = constants.%.14]
-// CHECK:STDOUT:   %import_ref.7: %Less.type.2 = import_ref Core//prelude/operators/comparison, inst+72, loaded [template = constants.%Less.2]
-// CHECK:STDOUT:   %import_ref.8: %LessOrEquivalent.type.2 = import_ref Core//prelude/operators/comparison, inst+93, loaded [template = constants.%LessOrEquivalent.2]
-// CHECK:STDOUT:   %import_ref.9: %Greater.type.2 = import_ref Core//prelude/operators/comparison, inst+114, loaded [template = constants.%Greater.2]
-// CHECK:STDOUT:   %import_ref.10: %GreaterOrEquivalent.type.2 = import_ref Core//prelude/operators/comparison, inst+135, loaded [template = constants.%GreaterOrEquivalent.2]
->>>>>>> 1e34d03e
 // CHECK:STDOUT:   %import_ref.11: %Bool.type = import_ref Core//prelude/types/bool, inst+2, loaded [template = constants.%Bool]
 // CHECK:STDOUT:   %import_ref.12 = import_ref Core//prelude/operators/comparison, inst+78, unloaded
 // CHECK:STDOUT:   %import_ref.13 = import_ref Core//prelude/operators/comparison, inst+101, unloaded
@@ -174,79 +161,16 @@
 // CHECK:STDOUT:     .TestGreaterEqual = %TestGreaterEqual.decl
 // CHECK:STDOUT:   }
 // CHECK:STDOUT:   %Core.import = import Core
-<<<<<<< HEAD
 // CHECK:STDOUT:   %C.decl: type = class_decl @C [template = constants.%C] {} {}
 // CHECK:STDOUT:   impl_decl @impl {} {
-// CHECK:STDOUT:     %C.ref.loc6: type = name_ref C, %C.decl [template = constants.%C]
-=======
-// CHECK:STDOUT:   %C.decl: type = class_decl @C [template = constants.%C] {}
-// CHECK:STDOUT:   impl_decl @impl {
 // CHECK:STDOUT:     %C.ref: type = name_ref C, file.%C.decl [template = constants.%C]
->>>>>>> 1e34d03e
 // CHECK:STDOUT:     %Core.ref: <namespace> = name_ref Core, imports.%Core [template = imports.%Core]
 // CHECK:STDOUT:     %Ordered.ref: type = name_ref Ordered, imports.%import_ref.1 [template = constants.%.3]
 // CHECK:STDOUT:   }
 // CHECK:STDOUT:   %TestLess.decl: %TestLess.type = fn_decl @TestLess [template = constants.%TestLess] {
-<<<<<<< HEAD
-// CHECK:STDOUT:     %a.patt.loc13: %C = binding_pattern a
-// CHECK:STDOUT:     %b.patt.loc13: %C = binding_pattern b
-// CHECK:STDOUT:   } {
-// CHECK:STDOUT:     %C.ref.loc13_16: type = name_ref C, %C.decl [template = constants.%C]
-// CHECK:STDOUT:     %a.loc13_13.1: %C = param a
-// CHECK:STDOUT:     @TestLess.%a: %C = bind_name a, %a.loc13_13.1
-// CHECK:STDOUT:     %C.ref.loc13_22: type = name_ref C, %C.decl [template = constants.%C]
-// CHECK:STDOUT:     %b.loc13_19.1: %C = param b
-// CHECK:STDOUT:     @TestLess.%b: %C = bind_name b, %b.loc13_19.1
-// CHECK:STDOUT:     %bool.make_type.loc13: init type = call constants.%Bool() [template = bool]
-// CHECK:STDOUT:     %.loc13_28.1: type = value_of_initializer %bool.make_type.loc13 [template = bool]
-// CHECK:STDOUT:     %.loc13_28.2: type = converted %bool.make_type.loc13, %.loc13_28.1 [template = bool]
-// CHECK:STDOUT:     @TestLess.%return: ref bool = var <return slot>
-// CHECK:STDOUT:   }
-// CHECK:STDOUT:   %TestLessEqual.decl: %TestLessEqual.type = fn_decl @TestLessEqual [template = constants.%TestLessEqual] {
-// CHECK:STDOUT:     %a.patt.loc17: %C = binding_pattern a
-// CHECK:STDOUT:     %b.patt.loc17: %C = binding_pattern b
-// CHECK:STDOUT:   } {
-// CHECK:STDOUT:     %C.ref.loc17_21: type = name_ref C, %C.decl [template = constants.%C]
-// CHECK:STDOUT:     %a.loc17_18.1: %C = param a
-// CHECK:STDOUT:     @TestLessEqual.%a: %C = bind_name a, %a.loc17_18.1
-// CHECK:STDOUT:     %C.ref.loc17_27: type = name_ref C, %C.decl [template = constants.%C]
-// CHECK:STDOUT:     %b.loc17_24.1: %C = param b
-// CHECK:STDOUT:     @TestLessEqual.%b: %C = bind_name b, %b.loc17_24.1
-// CHECK:STDOUT:     %bool.make_type.loc17: init type = call constants.%Bool() [template = bool]
-// CHECK:STDOUT:     %.loc17_33.1: type = value_of_initializer %bool.make_type.loc17 [template = bool]
-// CHECK:STDOUT:     %.loc17_33.2: type = converted %bool.make_type.loc17, %.loc17_33.1 [template = bool]
-// CHECK:STDOUT:     @TestLessEqual.%return: ref bool = var <return slot>
-// CHECK:STDOUT:   }
-// CHECK:STDOUT:   %TestGreater.decl: %TestGreater.type = fn_decl @TestGreater [template = constants.%TestGreater] {
-// CHECK:STDOUT:     %a.patt.loc21: %C = binding_pattern a
-// CHECK:STDOUT:     %b.patt.loc21: %C = binding_pattern b
-// CHECK:STDOUT:   } {
-// CHECK:STDOUT:     %C.ref.loc21_19: type = name_ref C, %C.decl [template = constants.%C]
-// CHECK:STDOUT:     %a.loc21_16.1: %C = param a
-// CHECK:STDOUT:     @TestGreater.%a: %C = bind_name a, %a.loc21_16.1
-// CHECK:STDOUT:     %C.ref.loc21_25: type = name_ref C, %C.decl [template = constants.%C]
-// CHECK:STDOUT:     %b.loc21_22.1: %C = param b
-// CHECK:STDOUT:     @TestGreater.%b: %C = bind_name b, %b.loc21_22.1
-// CHECK:STDOUT:     %bool.make_type.loc21: init type = call constants.%Bool() [template = bool]
-// CHECK:STDOUT:     %.loc21_31.1: type = value_of_initializer %bool.make_type.loc21 [template = bool]
-// CHECK:STDOUT:     %.loc21_31.2: type = converted %bool.make_type.loc21, %.loc21_31.1 [template = bool]
-// CHECK:STDOUT:     @TestGreater.%return: ref bool = var <return slot>
-// CHECK:STDOUT:   }
-// CHECK:STDOUT:   %TestGreaterEqual.decl: %TestGreaterEqual.type = fn_decl @TestGreaterEqual [template = constants.%TestGreaterEqual] {
-// CHECK:STDOUT:     %a.patt.loc25: %C = binding_pattern a
-// CHECK:STDOUT:     %b.patt.loc25: %C = binding_pattern b
-// CHECK:STDOUT:   } {
-// CHECK:STDOUT:     %C.ref.loc25_24: type = name_ref C, %C.decl [template = constants.%C]
-// CHECK:STDOUT:     %a.loc25_21.1: %C = param a
-// CHECK:STDOUT:     @TestGreaterEqual.%a: %C = bind_name a, %a.loc25_21.1
-// CHECK:STDOUT:     %C.ref.loc25_30: type = name_ref C, %C.decl [template = constants.%C]
-// CHECK:STDOUT:     %b.loc25_27.1: %C = param b
-// CHECK:STDOUT:     @TestGreaterEqual.%b: %C = bind_name b, %b.loc25_27.1
-// CHECK:STDOUT:     %bool.make_type.loc25: init type = call constants.%Bool() [template = bool]
-// CHECK:STDOUT:     %.loc25_36.1: type = value_of_initializer %bool.make_type.loc25 [template = bool]
-// CHECK:STDOUT:     %.loc25_36.2: type = converted %bool.make_type.loc25, %.loc25_36.1 [template = bool]
-// CHECK:STDOUT:     @TestGreaterEqual.%return: ref bool = var <return slot>
-=======
+// CHECK:STDOUT:     %a.patt: %C = binding_pattern a
+// CHECK:STDOUT:     %b.patt: %C = binding_pattern b
+// CHECK:STDOUT:   } {
 // CHECK:STDOUT:     %C.ref.loc13_16: type = name_ref C, file.%C.decl [template = constants.%C]
 // CHECK:STDOUT:     %a.param: %C = param a, runtime_param0
 // CHECK:STDOUT:     %a: %C = bind_name a, %a.param
@@ -259,6 +183,9 @@
 // CHECK:STDOUT:     %return: ref bool = var <return slot>
 // CHECK:STDOUT:   }
 // CHECK:STDOUT:   %TestLessEqual.decl: %TestLessEqual.type = fn_decl @TestLessEqual [template = constants.%TestLessEqual] {
+// CHECK:STDOUT:     %a.patt: %C = binding_pattern a
+// CHECK:STDOUT:     %b.patt: %C = binding_pattern b
+// CHECK:STDOUT:   } {
 // CHECK:STDOUT:     %C.ref.loc17_21: type = name_ref C, file.%C.decl [template = constants.%C]
 // CHECK:STDOUT:     %a.param: %C = param a, runtime_param0
 // CHECK:STDOUT:     %a: %C = bind_name a, %a.param
@@ -271,6 +198,9 @@
 // CHECK:STDOUT:     %return: ref bool = var <return slot>
 // CHECK:STDOUT:   }
 // CHECK:STDOUT:   %TestGreater.decl: %TestGreater.type = fn_decl @TestGreater [template = constants.%TestGreater] {
+// CHECK:STDOUT:     %a.patt: %C = binding_pattern a
+// CHECK:STDOUT:     %b.patt: %C = binding_pattern b
+// CHECK:STDOUT:   } {
 // CHECK:STDOUT:     %C.ref.loc21_19: type = name_ref C, file.%C.decl [template = constants.%C]
 // CHECK:STDOUT:     %a.param: %C = param a, runtime_param0
 // CHECK:STDOUT:     %a: %C = bind_name a, %a.param
@@ -283,6 +213,9 @@
 // CHECK:STDOUT:     %return: ref bool = var <return slot>
 // CHECK:STDOUT:   }
 // CHECK:STDOUT:   %TestGreaterEqual.decl: %TestGreaterEqual.type = fn_decl @TestGreaterEqual [template = constants.%TestGreaterEqual] {
+// CHECK:STDOUT:     %a.patt: %C = binding_pattern a
+// CHECK:STDOUT:     %b.patt: %C = binding_pattern b
+// CHECK:STDOUT:   } {
 // CHECK:STDOUT:     %C.ref.loc25_24: type = name_ref C, file.%C.decl [template = constants.%C]
 // CHECK:STDOUT:     %a.param: %C = param a, runtime_param0
 // CHECK:STDOUT:     %a: %C = bind_name a, %a.param
@@ -293,7 +226,6 @@
 // CHECK:STDOUT:     %.loc25_36.1: type = value_of_initializer %bool.make_type [template = bool]
 // CHECK:STDOUT:     %.loc25_36.2: type = converted %bool.make_type, %.loc25_36.1 [template = bool]
 // CHECK:STDOUT:     %return: ref bool = var <return slot>
->>>>>>> 1e34d03e
 // CHECK:STDOUT:   }
 // CHECK:STDOUT: }
 // CHECK:STDOUT:
@@ -309,8 +241,8 @@
 // CHECK:STDOUT:
 // CHECK:STDOUT: impl @impl: %C as %.3 {
 // CHECK:STDOUT:   %Less.decl: %Less.type.1 = fn_decl @Less.1 [template = constants.%Less.1] {
-// CHECK:STDOUT:     %self.patt.loc7: %C = binding_pattern self
-// CHECK:STDOUT:     %other.patt.loc7: %C = binding_pattern other
+// CHECK:STDOUT:     %self.patt: %C = binding_pattern self
+// CHECK:STDOUT:     %other.patt: %C = binding_pattern other
 // CHECK:STDOUT:   } {
 // CHECK:STDOUT:     %C.ref.loc7_17: type = name_ref C, file.%C.decl [template = constants.%C]
 // CHECK:STDOUT:     %self.param: %C = param self, runtime_param0
@@ -324,8 +256,8 @@
 // CHECK:STDOUT:     %return: ref bool = var <return slot>
 // CHECK:STDOUT:   }
 // CHECK:STDOUT:   %LessOrEquivalent.decl: %LessOrEquivalent.type.1 = fn_decl @LessOrEquivalent.1 [template = constants.%LessOrEquivalent.1] {
-// CHECK:STDOUT:     %self.patt.loc8: %C = binding_pattern self
-// CHECK:STDOUT:     %other.patt.loc8: %C = binding_pattern other
+// CHECK:STDOUT:     %self.patt: %C = binding_pattern self
+// CHECK:STDOUT:     %other.patt: %C = binding_pattern other
 // CHECK:STDOUT:   } {
 // CHECK:STDOUT:     %C.ref.loc8_29: type = name_ref C, file.%C.decl [template = constants.%C]
 // CHECK:STDOUT:     %self.param: %C = param self, runtime_param0
@@ -339,8 +271,8 @@
 // CHECK:STDOUT:     %return: ref bool = var <return slot>
 // CHECK:STDOUT:   }
 // CHECK:STDOUT:   %Greater.decl: %Greater.type.1 = fn_decl @Greater.1 [template = constants.%Greater.1] {
-// CHECK:STDOUT:     %self.patt.loc9: %C = binding_pattern self
-// CHECK:STDOUT:     %other.patt.loc9: %C = binding_pattern other
+// CHECK:STDOUT:     %self.patt: %C = binding_pattern self
+// CHECK:STDOUT:     %other.patt: %C = binding_pattern other
 // CHECK:STDOUT:   } {
 // CHECK:STDOUT:     %C.ref.loc9_20: type = name_ref C, file.%C.decl [template = constants.%C]
 // CHECK:STDOUT:     %self.param: %C = param self, runtime_param0
@@ -354,8 +286,8 @@
 // CHECK:STDOUT:     %return: ref bool = var <return slot>
 // CHECK:STDOUT:   }
 // CHECK:STDOUT:   %GreaterOrEquivalent.decl: %GreaterOrEquivalent.type.1 = fn_decl @GreaterOrEquivalent.1 [template = constants.%GreaterOrEquivalent.1] {
-// CHECK:STDOUT:     %self.patt.loc10: %C = binding_pattern self
-// CHECK:STDOUT:     %other.patt.loc10: %C = binding_pattern other
+// CHECK:STDOUT:     %self.patt: %C = binding_pattern self
+// CHECK:STDOUT:     %other.patt: %C = binding_pattern other
 // CHECK:STDOUT:   } {
 // CHECK:STDOUT:     %C.ref.loc10_32: type = name_ref C, file.%C.decl [template = constants.%C]
 // CHECK:STDOUT:     %self.param: %C = param self, runtime_param0
@@ -555,13 +487,12 @@
 // CHECK:STDOUT:     import Core//prelude/types/bool
 // CHECK:STDOUT:   }
 // CHECK:STDOUT:   %import_ref.1: %Bool.type = import_ref Core//prelude/types/bool, inst+2, loaded [template = constants.%Bool]
-<<<<<<< HEAD
-// CHECK:STDOUT:   %import_ref.2: type = import_ref Core//prelude/operators/comparison, inst+58, loaded [template = constants.%.4]
+// CHECK:STDOUT:   %import_ref.2: type = import_ref Core//prelude/operators/comparison, inst+58, loaded [template = constants.%.5]
 // CHECK:STDOUT:   %import_ref.3 = import_ref Core//prelude/operators/comparison, inst+60, unloaded
-// CHECK:STDOUT:   %import_ref.4: %.5 = import_ref Core//prelude/operators/comparison, inst+83, loaded [template = constants.%.6]
-// CHECK:STDOUT:   %import_ref.5: %.7 = import_ref Core//prelude/operators/comparison, inst+106, loaded [template = constants.%.8]
-// CHECK:STDOUT:   %import_ref.6: %.9 = import_ref Core//prelude/operators/comparison, inst+129, loaded [template = constants.%.10]
-// CHECK:STDOUT:   %import_ref.7: %.11 = import_ref Core//prelude/operators/comparison, inst+152, loaded [template = constants.%.12]
+// CHECK:STDOUT:   %import_ref.4: %.6 = import_ref Core//prelude/operators/comparison, inst+83, loaded [template = constants.%.7]
+// CHECK:STDOUT:   %import_ref.5: %.8 = import_ref Core//prelude/operators/comparison, inst+106, loaded [template = constants.%.9]
+// CHECK:STDOUT:   %import_ref.6: %.10 = import_ref Core//prelude/operators/comparison, inst+129, loaded [template = constants.%.11]
+// CHECK:STDOUT:   %import_ref.7: %.12 = import_ref Core//prelude/operators/comparison, inst+152, loaded [template = constants.%.13]
 // CHECK:STDOUT:   %import_ref.8 = import_ref Core//prelude/operators/comparison, inst+78, unloaded
 // CHECK:STDOUT:   %import_ref.9 = import_ref Core//prelude/operators/comparison, inst+101, unloaded
 // CHECK:STDOUT:   %import_ref.10 = import_ref Core//prelude/operators/comparison, inst+124, unloaded
@@ -570,22 +501,6 @@
 // CHECK:STDOUT:   %import_ref.13 = import_ref Core//prelude/operators/comparison, inst+101, unloaded
 // CHECK:STDOUT:   %import_ref.14 = import_ref Core//prelude/operators/comparison, inst+124, unloaded
 // CHECK:STDOUT:   %import_ref.15 = import_ref Core//prelude/operators/comparison, inst+147, unloaded
-=======
-// CHECK:STDOUT:   %import_ref.2: type = import_ref Core//prelude/operators/comparison, inst+54, loaded [template = constants.%.5]
-// CHECK:STDOUT:   %import_ref.3 = import_ref Core//prelude/operators/comparison, inst+56, unloaded
-// CHECK:STDOUT:   %import_ref.4: %.6 = import_ref Core//prelude/operators/comparison, inst+77, loaded [template = constants.%.7]
-// CHECK:STDOUT:   %import_ref.5: %.8 = import_ref Core//prelude/operators/comparison, inst+98, loaded [template = constants.%.9]
-// CHECK:STDOUT:   %import_ref.6: %.10 = import_ref Core//prelude/operators/comparison, inst+119, loaded [template = constants.%.11]
-// CHECK:STDOUT:   %import_ref.7: %.12 = import_ref Core//prelude/operators/comparison, inst+140, loaded [template = constants.%.13]
-// CHECK:STDOUT:   %import_ref.8 = import_ref Core//prelude/operators/comparison, inst+72, unloaded
-// CHECK:STDOUT:   %import_ref.9 = import_ref Core//prelude/operators/comparison, inst+93, unloaded
-// CHECK:STDOUT:   %import_ref.10 = import_ref Core//prelude/operators/comparison, inst+114, unloaded
-// CHECK:STDOUT:   %import_ref.11 = import_ref Core//prelude/operators/comparison, inst+135, unloaded
-// CHECK:STDOUT:   %import_ref.12 = import_ref Core//prelude/operators/comparison, inst+72, unloaded
-// CHECK:STDOUT:   %import_ref.13 = import_ref Core//prelude/operators/comparison, inst+93, unloaded
-// CHECK:STDOUT:   %import_ref.14 = import_ref Core//prelude/operators/comparison, inst+114, unloaded
-// CHECK:STDOUT:   %import_ref.15 = import_ref Core//prelude/operators/comparison, inst+135, unloaded
->>>>>>> 1e34d03e
 // CHECK:STDOUT: }
 // CHECK:STDOUT:
 // CHECK:STDOUT: file {
@@ -600,66 +515,9 @@
 // CHECK:STDOUT:   %Core.import = import Core
 // CHECK:STDOUT:   %D.decl: type = class_decl @D [template = constants.%D] {} {}
 // CHECK:STDOUT:   %TestLess.decl: %TestLess.type = fn_decl @TestLess [template = constants.%TestLess] {
-<<<<<<< HEAD
-// CHECK:STDOUT:     %a.patt.loc6: %D = binding_pattern a
-// CHECK:STDOUT:     %b.patt.loc6: %D = binding_pattern b
-// CHECK:STDOUT:   } {
-// CHECK:STDOUT:     %D.ref.loc6_16: type = name_ref D, %D.decl [template = constants.%D]
-// CHECK:STDOUT:     %a.loc6_13.1: %D = param a
-// CHECK:STDOUT:     @TestLess.%a: %D = bind_name a, %a.loc6_13.1
-// CHECK:STDOUT:     %D.ref.loc6_22: type = name_ref D, %D.decl [template = constants.%D]
-// CHECK:STDOUT:     %b.loc6_19.1: %D = param b
-// CHECK:STDOUT:     @TestLess.%b: %D = bind_name b, %b.loc6_19.1
-// CHECK:STDOUT:     %bool.make_type.loc6: init type = call constants.%Bool() [template = bool]
-// CHECK:STDOUT:     %.loc6_28.1: type = value_of_initializer %bool.make_type.loc6 [template = bool]
-// CHECK:STDOUT:     %.loc6_28.2: type = converted %bool.make_type.loc6, %.loc6_28.1 [template = bool]
-// CHECK:STDOUT:     @TestLess.%return: ref bool = var <return slot>
-// CHECK:STDOUT:   }
-// CHECK:STDOUT:   %TestLessEqual.decl: %TestLessEqual.type = fn_decl @TestLessEqual [template = constants.%TestLessEqual] {
-// CHECK:STDOUT:     %a.patt.loc14: %D = binding_pattern a
-// CHECK:STDOUT:     %b.patt.loc14: %D = binding_pattern b
-// CHECK:STDOUT:   } {
-// CHECK:STDOUT:     %D.ref.loc14_21: type = name_ref D, %D.decl [template = constants.%D]
-// CHECK:STDOUT:     %a.loc14_18.1: %D = param a
-// CHECK:STDOUT:     @TestLessEqual.%a: %D = bind_name a, %a.loc14_18.1
-// CHECK:STDOUT:     %D.ref.loc14_27: type = name_ref D, %D.decl [template = constants.%D]
-// CHECK:STDOUT:     %b.loc14_24.1: %D = param b
-// CHECK:STDOUT:     @TestLessEqual.%b: %D = bind_name b, %b.loc14_24.1
-// CHECK:STDOUT:     %bool.make_type.loc14: init type = call constants.%Bool() [template = bool]
-// CHECK:STDOUT:     %.loc14_33.1: type = value_of_initializer %bool.make_type.loc14 [template = bool]
-// CHECK:STDOUT:     %.loc14_33.2: type = converted %bool.make_type.loc14, %.loc14_33.1 [template = bool]
-// CHECK:STDOUT:     @TestLessEqual.%return: ref bool = var <return slot>
-// CHECK:STDOUT:   }
-// CHECK:STDOUT:   %TestGreater.decl: %TestGreater.type = fn_decl @TestGreater [template = constants.%TestGreater] {
-// CHECK:STDOUT:     %a.patt.loc22: %D = binding_pattern a
-// CHECK:STDOUT:     %b.patt.loc22: %D = binding_pattern b
-// CHECK:STDOUT:   } {
-// CHECK:STDOUT:     %D.ref.loc22_19: type = name_ref D, %D.decl [template = constants.%D]
-// CHECK:STDOUT:     %a.loc22_16.1: %D = param a
-// CHECK:STDOUT:     @TestGreater.%a: %D = bind_name a, %a.loc22_16.1
-// CHECK:STDOUT:     %D.ref.loc22_25: type = name_ref D, %D.decl [template = constants.%D]
-// CHECK:STDOUT:     %b.loc22_22.1: %D = param b
-// CHECK:STDOUT:     @TestGreater.%b: %D = bind_name b, %b.loc22_22.1
-// CHECK:STDOUT:     %bool.make_type.loc22: init type = call constants.%Bool() [template = bool]
-// CHECK:STDOUT:     %.loc22_31.1: type = value_of_initializer %bool.make_type.loc22 [template = bool]
-// CHECK:STDOUT:     %.loc22_31.2: type = converted %bool.make_type.loc22, %.loc22_31.1 [template = bool]
-// CHECK:STDOUT:     @TestGreater.%return: ref bool = var <return slot>
-// CHECK:STDOUT:   }
-// CHECK:STDOUT:   %TestGreaterEqual.decl: %TestGreaterEqual.type = fn_decl @TestGreaterEqual [template = constants.%TestGreaterEqual] {
-// CHECK:STDOUT:     %a.patt.loc30: %D = binding_pattern a
-// CHECK:STDOUT:     %b.patt.loc30: %D = binding_pattern b
-// CHECK:STDOUT:   } {
-// CHECK:STDOUT:     %D.ref.loc30_24: type = name_ref D, %D.decl [template = constants.%D]
-// CHECK:STDOUT:     %a.loc30_21.1: %D = param a
-// CHECK:STDOUT:     @TestGreaterEqual.%a: %D = bind_name a, %a.loc30_21.1
-// CHECK:STDOUT:     %D.ref.loc30_30: type = name_ref D, %D.decl [template = constants.%D]
-// CHECK:STDOUT:     %b.loc30_27.1: %D = param b
-// CHECK:STDOUT:     @TestGreaterEqual.%b: %D = bind_name b, %b.loc30_27.1
-// CHECK:STDOUT:     %bool.make_type.loc30: init type = call constants.%Bool() [template = bool]
-// CHECK:STDOUT:     %.loc30_36.1: type = value_of_initializer %bool.make_type.loc30 [template = bool]
-// CHECK:STDOUT:     %.loc30_36.2: type = converted %bool.make_type.loc30, %.loc30_36.1 [template = bool]
-// CHECK:STDOUT:     @TestGreaterEqual.%return: ref bool = var <return slot>
-=======
+// CHECK:STDOUT:     %a.patt: %D = binding_pattern a
+// CHECK:STDOUT:     %b.patt: %D = binding_pattern b
+// CHECK:STDOUT:   } {
 // CHECK:STDOUT:     %D.ref.loc6_16: type = name_ref D, file.%D.decl [template = constants.%D]
 // CHECK:STDOUT:     %a.param: %D = param a, runtime_param0
 // CHECK:STDOUT:     %a: %D = bind_name a, %a.param
@@ -672,6 +530,9 @@
 // CHECK:STDOUT:     %return: ref bool = var <return slot>
 // CHECK:STDOUT:   }
 // CHECK:STDOUT:   %TestLessEqual.decl: %TestLessEqual.type = fn_decl @TestLessEqual [template = constants.%TestLessEqual] {
+// CHECK:STDOUT:     %a.patt: %D = binding_pattern a
+// CHECK:STDOUT:     %b.patt: %D = binding_pattern b
+// CHECK:STDOUT:   } {
 // CHECK:STDOUT:     %D.ref.loc14_21: type = name_ref D, file.%D.decl [template = constants.%D]
 // CHECK:STDOUT:     %a.param: %D = param a, runtime_param0
 // CHECK:STDOUT:     %a: %D = bind_name a, %a.param
@@ -684,6 +545,9 @@
 // CHECK:STDOUT:     %return: ref bool = var <return slot>
 // CHECK:STDOUT:   }
 // CHECK:STDOUT:   %TestGreater.decl: %TestGreater.type = fn_decl @TestGreater [template = constants.%TestGreater] {
+// CHECK:STDOUT:     %a.patt: %D = binding_pattern a
+// CHECK:STDOUT:     %b.patt: %D = binding_pattern b
+// CHECK:STDOUT:   } {
 // CHECK:STDOUT:     %D.ref.loc22_19: type = name_ref D, file.%D.decl [template = constants.%D]
 // CHECK:STDOUT:     %a.param: %D = param a, runtime_param0
 // CHECK:STDOUT:     %a: %D = bind_name a, %a.param
@@ -696,6 +560,9 @@
 // CHECK:STDOUT:     %return: ref bool = var <return slot>
 // CHECK:STDOUT:   }
 // CHECK:STDOUT:   %TestGreaterEqual.decl: %TestGreaterEqual.type = fn_decl @TestGreaterEqual [template = constants.%TestGreaterEqual] {
+// CHECK:STDOUT:     %a.patt: %D = binding_pattern a
+// CHECK:STDOUT:     %b.patt: %D = binding_pattern b
+// CHECK:STDOUT:   } {
 // CHECK:STDOUT:     %D.ref.loc30_24: type = name_ref D, file.%D.decl [template = constants.%D]
 // CHECK:STDOUT:     %a.param: %D = param a, runtime_param0
 // CHECK:STDOUT:     %a: %D = bind_name a, %a.param
@@ -706,7 +573,6 @@
 // CHECK:STDOUT:     %.loc30_36.1: type = value_of_initializer %bool.make_type [template = bool]
 // CHECK:STDOUT:     %.loc30_36.2: type = converted %bool.make_type, %.loc30_36.1 [template = bool]
 // CHECK:STDOUT:     %return: ref bool = var <return slot>
->>>>>>> 1e34d03e
 // CHECK:STDOUT:   }
 // CHECK:STDOUT: }
 // CHECK:STDOUT:
