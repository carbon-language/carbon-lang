// Part of the Carbon Language project, under the Apache License v2.0 with LLVM
// Exceptions. See /LICENSE for license information.
// SPDX-License-Identifier: Apache-2.0 WITH LLVM-exception
//
// AUTOUPDATE
// TIP: To test this file alone, run:
// TIP:   bazel test //toolchain/testing:file_test --test_arg=--file_tests=toolchain/check/testdata/operators/overloaded/ordered.carbon
// TIP: To dump output, run:
// TIP:   bazel run //toolchain/testing:file_test -- --dump_output --file_tests=toolchain/check/testdata/operators/overloaded/ordered.carbon

// --- user.carbon

package User;

class C {};

impl C as Core.Ordered {
  fn Less[self: C](other: C) -> bool;
  fn LessOrEquivalent[self: C](other: C) -> bool;
  fn Greater[self: C](other: C) -> bool;
  fn GreaterOrEquivalent[self: C](other: C) -> bool;
}

fn TestLess(a: C, b: C) -> bool {
  return a < b;
}

fn TestLessEqual(a: C, b: C) -> bool {
  return a <= b;
}

fn TestGreater(a: C, b: C) -> bool {
  return a > b;
}

fn TestGreaterEqual(a: C, b: C) -> bool {
  return a >= b;
}

// --- fail_no_impl.carbon

package FailNoImpl;

class D {};

fn TestLess(a: D, b: D) -> bool {
  // CHECK:STDERR: fail_no_impl.carbon:[[@LINE+4]]:10: error: cannot access member of interface `Ordered` in type `D` that does not implement that interface
  // CHECK:STDERR:   return a < b;
  // CHECK:STDERR:          ^~~~~
  // CHECK:STDERR:
  return a < b;
}

fn TestLessEqual(a: D, b: D) -> bool {
  // CHECK:STDERR: fail_no_impl.carbon:[[@LINE+4]]:10: error: cannot access member of interface `Ordered` in type `D` that does not implement that interface
  // CHECK:STDERR:   return a <= b;
  // CHECK:STDERR:          ^~~~~~
  // CHECK:STDERR:
  return a <= b;
}

fn TestGreater(a: D, b: D) -> bool {
  // CHECK:STDERR: fail_no_impl.carbon:[[@LINE+4]]:10: error: cannot access member of interface `Ordered` in type `D` that does not implement that interface
  // CHECK:STDERR:   return a > b;
  // CHECK:STDERR:          ^~~~~
  // CHECK:STDERR:
  return a > b;
}

fn TestGreaterEqual(a: D, b: D) -> bool {
  // CHECK:STDERR: fail_no_impl.carbon:[[@LINE+3]]:10: error: cannot access member of interface `Ordered` in type `D` that does not implement that interface
  // CHECK:STDERR:   return a >= b;
  // CHECK:STDERR:          ^~~~~~
  return a >= b;
}

// CHECK:STDOUT: --- user.carbon
// CHECK:STDOUT:
// CHECK:STDOUT: constants {
// CHECK:STDOUT:   %C: type = class_type @C [template]
// CHECK:STDOUT:   %.1: type = struct_type {} [template]
// CHECK:STDOUT:   %.2: <witness> = complete_type_witness %.1 [template]
// CHECK:STDOUT:   %.3: type = interface_type @Ordered [template]
// CHECK:STDOUT:   %Self: %.3 = bind_symbolic_name Self 0 [symbolic]
// CHECK:STDOUT:   %Bool.type: type = fn_type @Bool [template]
// CHECK:STDOUT:   %.4: type = tuple_type () [template]
// CHECK:STDOUT:   %Bool: %Bool.type = struct_value () [template]
// CHECK:STDOUT:   %Less.type.1: type = fn_type @Less.1 [template]
// CHECK:STDOUT:   %Less.1: %Less.type.1 = struct_value () [template]
// CHECK:STDOUT:   %LessOrEquivalent.type.1: type = fn_type @LessOrEquivalent.1 [template]
// CHECK:STDOUT:   %LessOrEquivalent.1: %LessOrEquivalent.type.1 = struct_value () [template]
// CHECK:STDOUT:   %Greater.type.1: type = fn_type @Greater.1 [template]
// CHECK:STDOUT:   %Greater.1: %Greater.type.1 = struct_value () [template]
// CHECK:STDOUT:   %GreaterOrEquivalent.type.1: type = fn_type @GreaterOrEquivalent.1 [template]
// CHECK:STDOUT:   %GreaterOrEquivalent.1: %GreaterOrEquivalent.type.1 = struct_value () [template]
// CHECK:STDOUT:   %Less.type.2: type = fn_type @Less.2 [template]
// CHECK:STDOUT:   %Less.2: %Less.type.2 = struct_value () [template]
// CHECK:STDOUT:   %LessOrEquivalent.type.2: type = fn_type @LessOrEquivalent.2 [template]
// CHECK:STDOUT:   %LessOrEquivalent.2: %LessOrEquivalent.type.2 = struct_value () [template]
// CHECK:STDOUT:   %Greater.type.2: type = fn_type @Greater.2 [template]
// CHECK:STDOUT:   %Greater.2: %Greater.type.2 = struct_value () [template]
// CHECK:STDOUT:   %GreaterOrEquivalent.type.2: type = fn_type @GreaterOrEquivalent.2 [template]
// CHECK:STDOUT:   %GreaterOrEquivalent.2: %GreaterOrEquivalent.type.2 = struct_value () [template]
// CHECK:STDOUT:   %.5: <witness> = interface_witness (%Less.1, %LessOrEquivalent.1, %Greater.1, %GreaterOrEquivalent.1) [template]
// CHECK:STDOUT:   %TestLess.type: type = fn_type @TestLess [template]
// CHECK:STDOUT:   %TestLess: %TestLess.type = struct_value () [template]
// CHECK:STDOUT:   %.6: type = ptr_type %.1 [template]
// CHECK:STDOUT:   %.7: type = assoc_entity_type %.3, %Less.type.2 [template]
// CHECK:STDOUT:   %.8: %.7 = assoc_entity element0, imports.%import_ref.12 [template]
// CHECK:STDOUT:   %TestLessEqual.type: type = fn_type @TestLessEqual [template]
// CHECK:STDOUT:   %TestLessEqual: %TestLessEqual.type = struct_value () [template]
// CHECK:STDOUT:   %.9: type = assoc_entity_type %.3, %LessOrEquivalent.type.2 [template]
// CHECK:STDOUT:   %.10: %.9 = assoc_entity element1, imports.%import_ref.13 [template]
// CHECK:STDOUT:   %TestGreater.type: type = fn_type @TestGreater [template]
// CHECK:STDOUT:   %TestGreater: %TestGreater.type = struct_value () [template]
// CHECK:STDOUT:   %.11: type = assoc_entity_type %.3, %Greater.type.2 [template]
// CHECK:STDOUT:   %.12: %.11 = assoc_entity element2, imports.%import_ref.14 [template]
// CHECK:STDOUT:   %TestGreaterEqual.type: type = fn_type @TestGreaterEqual [template]
// CHECK:STDOUT:   %TestGreaterEqual: %TestGreaterEqual.type = struct_value () [template]
// CHECK:STDOUT:   %.13: type = assoc_entity_type %.3, %GreaterOrEquivalent.type.2 [template]
// CHECK:STDOUT:   %.14: %.13 = assoc_entity element3, imports.%import_ref.15 [template]
// CHECK:STDOUT: }
// CHECK:STDOUT:
// CHECK:STDOUT: imports {
// CHECK:STDOUT:   %Core: <namespace> = namespace file.%Core.import, [template] {
// CHECK:STDOUT:     .Ordered = %import_ref.1
// CHECK:STDOUT:     .Bool = %import_ref.11
// CHECK:STDOUT:     import Core//prelude
// CHECK:STDOUT:     import Core//prelude/operators
// CHECK:STDOUT:     import Core//prelude/types
// CHECK:STDOUT:     import Core//prelude/operators/arithmetic
// CHECK:STDOUT:     import Core//prelude/operators/as
// CHECK:STDOUT:     import Core//prelude/operators/bitwise
// CHECK:STDOUT:     import Core//prelude/operators/comparison
// CHECK:STDOUT:     import Core//prelude/types/bool
// CHECK:STDOUT:   }
<<<<<<< HEAD
// CHECK:STDOUT:   %import_ref.1: type = import_ref Core//prelude/operators/comparison, inst+62, loaded [template = constants.%.2]
// CHECK:STDOUT:   %import_ref.2 = import_ref Core//prelude/operators/comparison, inst+64, unloaded
// CHECK:STDOUT:   %import_ref.3: %.6 = import_ref Core//prelude/operators/comparison, inst+89, loaded [template = constants.%.7]
// CHECK:STDOUT:   %import_ref.4: %.8 = import_ref Core//prelude/operators/comparison, inst+114, loaded [template = constants.%.9]
// CHECK:STDOUT:   %import_ref.5: %.10 = import_ref Core//prelude/operators/comparison, inst+139, loaded [template = constants.%.11]
// CHECK:STDOUT:   %import_ref.6: %.12 = import_ref Core//prelude/operators/comparison, inst+164, loaded [template = constants.%.13]
// CHECK:STDOUT:   %import_ref.7: %Less.type.2 = import_ref Core//prelude/operators/comparison, inst+84, loaded [template = constants.%Less.2]
// CHECK:STDOUT:   %import_ref.8: %LessOrEquivalent.type.2 = import_ref Core//prelude/operators/comparison, inst+109, loaded [template = constants.%LessOrEquivalent.2]
// CHECK:STDOUT:   %import_ref.9: %Greater.type.2 = import_ref Core//prelude/operators/comparison, inst+134, loaded [template = constants.%Greater.2]
// CHECK:STDOUT:   %import_ref.10: %GreaterOrEquivalent.type.2 = import_ref Core//prelude/operators/comparison, inst+159, loaded [template = constants.%GreaterOrEquivalent.2]
=======
// CHECK:STDOUT:   %import_ref.1: type = import_ref Core//prelude/operators/comparison, inst+58, loaded [template = constants.%.3]
// CHECK:STDOUT:   %import_ref.2 = import_ref Core//prelude/operators/comparison, inst+60, unloaded
// CHECK:STDOUT:   %import_ref.3: %.7 = import_ref Core//prelude/operators/comparison, inst+83, loaded [template = constants.%.8]
// CHECK:STDOUT:   %import_ref.4: %.9 = import_ref Core//prelude/operators/comparison, inst+106, loaded [template = constants.%.10]
// CHECK:STDOUT:   %import_ref.5: %.11 = import_ref Core//prelude/operators/comparison, inst+129, loaded [template = constants.%.12]
// CHECK:STDOUT:   %import_ref.6: %.13 = import_ref Core//prelude/operators/comparison, inst+152, loaded [template = constants.%.14]
// CHECK:STDOUT:   %import_ref.7: %Less.type.2 = import_ref Core//prelude/operators/comparison, inst+78, loaded [template = constants.%Less.2]
// CHECK:STDOUT:   %import_ref.8: %LessOrEquivalent.type.2 = import_ref Core//prelude/operators/comparison, inst+101, loaded [template = constants.%LessOrEquivalent.2]
// CHECK:STDOUT:   %import_ref.9: %Greater.type.2 = import_ref Core//prelude/operators/comparison, inst+124, loaded [template = constants.%Greater.2]
// CHECK:STDOUT:   %import_ref.10: %GreaterOrEquivalent.type.2 = import_ref Core//prelude/operators/comparison, inst+147, loaded [template = constants.%GreaterOrEquivalent.2]
>>>>>>> 7396aede
// CHECK:STDOUT:   %import_ref.11: %Bool.type = import_ref Core//prelude/types/bool, inst+2, loaded [template = constants.%Bool]
// CHECK:STDOUT:   %import_ref.12 = import_ref Core//prelude/operators/comparison, inst+84, unloaded
// CHECK:STDOUT:   %import_ref.13 = import_ref Core//prelude/operators/comparison, inst+109, unloaded
// CHECK:STDOUT:   %import_ref.14 = import_ref Core//prelude/operators/comparison, inst+134, unloaded
// CHECK:STDOUT:   %import_ref.15 = import_ref Core//prelude/operators/comparison, inst+159, unloaded
// CHECK:STDOUT: }
// CHECK:STDOUT:
// CHECK:STDOUT: file {
// CHECK:STDOUT:   package: <namespace> = namespace [template] {
// CHECK:STDOUT:     .Core = imports.%Core
// CHECK:STDOUT:     .C = %C.decl
// CHECK:STDOUT:     .TestLess = %TestLess.decl
// CHECK:STDOUT:     .TestLessEqual = %TestLessEqual.decl
// CHECK:STDOUT:     .TestGreater = %TestGreater.decl
// CHECK:STDOUT:     .TestGreaterEqual = %TestGreaterEqual.decl
// CHECK:STDOUT:   }
// CHECK:STDOUT:   %Core.import = import Core
// CHECK:STDOUT:   %C.decl: type = class_decl @C [template = constants.%C] {} {}
// CHECK:STDOUT:   impl_decl @impl {} {
// CHECK:STDOUT:     %C.ref: type = name_ref C, file.%C.decl [template = constants.%C]
// CHECK:STDOUT:     %Core.ref: <namespace> = name_ref Core, imports.%Core [template = imports.%Core]
// CHECK:STDOUT:     %Ordered.ref: type = name_ref Ordered, imports.%import_ref.1 [template = constants.%.3]
// CHECK:STDOUT:   }
// CHECK:STDOUT:   %TestLess.decl: %TestLess.type = fn_decl @TestLess [template = constants.%TestLess] {
// CHECK:STDOUT:     %a.patt: %C = binding_pattern a
<<<<<<< HEAD
// CHECK:STDOUT:     %.loc13_14: %C = param_pattern %a.patt
// CHECK:STDOUT:     %b.patt: %C = binding_pattern b
// CHECK:STDOUT:     %.loc13_20: %C = param_pattern %b.patt
// CHECK:STDOUT:   } {
// CHECK:STDOUT:     %C.ref.loc13_16: type = name_ref C, file.%C.decl [template = constants.%C]
// CHECK:STDOUT:     %param.loc13_13: %C = param
// CHECK:STDOUT:     %a: %C = bind_name a, %param.loc13_13
// CHECK:STDOUT:     %C.ref.loc13_22: type = name_ref C, file.%C.decl [template = constants.%C]
// CHECK:STDOUT:     %param.loc13_19: %C = param
// CHECK:STDOUT:     %b: %C = bind_name b, %param.loc13_19
=======
// CHECK:STDOUT:     %b.patt: %C = binding_pattern b
// CHECK:STDOUT:   } {
// CHECK:STDOUT:     %C.ref.loc13_16: type = name_ref C, file.%C.decl [template = constants.%C]
// CHECK:STDOUT:     %a.param: %C = param a, runtime_param0
// CHECK:STDOUT:     %a: %C = bind_name a, %a.param
// CHECK:STDOUT:     %C.ref.loc13_22: type = name_ref C, file.%C.decl [template = constants.%C]
// CHECK:STDOUT:     %b.param: %C = param b, runtime_param1
// CHECK:STDOUT:     %b: %C = bind_name b, %b.param
>>>>>>> 7396aede
// CHECK:STDOUT:     %bool.make_type: init type = call constants.%Bool() [template = bool]
// CHECK:STDOUT:     %.loc13_28.1: type = value_of_initializer %bool.make_type [template = bool]
// CHECK:STDOUT:     %.loc13_28.2: type = converted %bool.make_type, %.loc13_28.1 [template = bool]
// CHECK:STDOUT:     %return: ref bool = var <return slot>
// CHECK:STDOUT:   }
// CHECK:STDOUT:   %TestLessEqual.decl: %TestLessEqual.type = fn_decl @TestLessEqual [template = constants.%TestLessEqual] {
// CHECK:STDOUT:     %a.patt: %C = binding_pattern a
<<<<<<< HEAD
// CHECK:STDOUT:     %.loc17_19: %C = param_pattern %a.patt
// CHECK:STDOUT:     %b.patt: %C = binding_pattern b
// CHECK:STDOUT:     %.loc17_25: %C = param_pattern %b.patt
// CHECK:STDOUT:   } {
// CHECK:STDOUT:     %C.ref.loc17_21: type = name_ref C, file.%C.decl [template = constants.%C]
// CHECK:STDOUT:     %param.loc17_18: %C = param
// CHECK:STDOUT:     %a: %C = bind_name a, %param.loc17_18
// CHECK:STDOUT:     %C.ref.loc17_27: type = name_ref C, file.%C.decl [template = constants.%C]
// CHECK:STDOUT:     %param.loc17_24: %C = param
// CHECK:STDOUT:     %b: %C = bind_name b, %param.loc17_24
=======
// CHECK:STDOUT:     %b.patt: %C = binding_pattern b
// CHECK:STDOUT:   } {
// CHECK:STDOUT:     %C.ref.loc17_21: type = name_ref C, file.%C.decl [template = constants.%C]
// CHECK:STDOUT:     %a.param: %C = param a, runtime_param0
// CHECK:STDOUT:     %a: %C = bind_name a, %a.param
// CHECK:STDOUT:     %C.ref.loc17_27: type = name_ref C, file.%C.decl [template = constants.%C]
// CHECK:STDOUT:     %b.param: %C = param b, runtime_param1
// CHECK:STDOUT:     %b: %C = bind_name b, %b.param
>>>>>>> 7396aede
// CHECK:STDOUT:     %bool.make_type: init type = call constants.%Bool() [template = bool]
// CHECK:STDOUT:     %.loc17_33.1: type = value_of_initializer %bool.make_type [template = bool]
// CHECK:STDOUT:     %.loc17_33.2: type = converted %bool.make_type, %.loc17_33.1 [template = bool]
// CHECK:STDOUT:     %return: ref bool = var <return slot>
// CHECK:STDOUT:   }
// CHECK:STDOUT:   %TestGreater.decl: %TestGreater.type = fn_decl @TestGreater [template = constants.%TestGreater] {
// CHECK:STDOUT:     %a.patt: %C = binding_pattern a
<<<<<<< HEAD
// CHECK:STDOUT:     %.loc21_17: %C = param_pattern %a.patt
// CHECK:STDOUT:     %b.patt: %C = binding_pattern b
// CHECK:STDOUT:     %.loc21_23: %C = param_pattern %b.patt
// CHECK:STDOUT:   } {
// CHECK:STDOUT:     %C.ref.loc21_19: type = name_ref C, file.%C.decl [template = constants.%C]
// CHECK:STDOUT:     %param.loc21_16: %C = param
// CHECK:STDOUT:     %a: %C = bind_name a, %param.loc21_16
// CHECK:STDOUT:     %C.ref.loc21_25: type = name_ref C, file.%C.decl [template = constants.%C]
// CHECK:STDOUT:     %param.loc21_22: %C = param
// CHECK:STDOUT:     %b: %C = bind_name b, %param.loc21_22
=======
// CHECK:STDOUT:     %b.patt: %C = binding_pattern b
// CHECK:STDOUT:   } {
// CHECK:STDOUT:     %C.ref.loc21_19: type = name_ref C, file.%C.decl [template = constants.%C]
// CHECK:STDOUT:     %a.param: %C = param a, runtime_param0
// CHECK:STDOUT:     %a: %C = bind_name a, %a.param
// CHECK:STDOUT:     %C.ref.loc21_25: type = name_ref C, file.%C.decl [template = constants.%C]
// CHECK:STDOUT:     %b.param: %C = param b, runtime_param1
// CHECK:STDOUT:     %b: %C = bind_name b, %b.param
>>>>>>> 7396aede
// CHECK:STDOUT:     %bool.make_type: init type = call constants.%Bool() [template = bool]
// CHECK:STDOUT:     %.loc21_31.1: type = value_of_initializer %bool.make_type [template = bool]
// CHECK:STDOUT:     %.loc21_31.2: type = converted %bool.make_type, %.loc21_31.1 [template = bool]
// CHECK:STDOUT:     %return: ref bool = var <return slot>
// CHECK:STDOUT:   }
// CHECK:STDOUT:   %TestGreaterEqual.decl: %TestGreaterEqual.type = fn_decl @TestGreaterEqual [template = constants.%TestGreaterEqual] {
// CHECK:STDOUT:     %a.patt: %C = binding_pattern a
<<<<<<< HEAD
// CHECK:STDOUT:     %.loc25_22: %C = param_pattern %a.patt
// CHECK:STDOUT:     %b.patt: %C = binding_pattern b
// CHECK:STDOUT:     %.loc25_28: %C = param_pattern %b.patt
// CHECK:STDOUT:   } {
// CHECK:STDOUT:     %C.ref.loc25_24: type = name_ref C, file.%C.decl [template = constants.%C]
// CHECK:STDOUT:     %param.loc25_21: %C = param
// CHECK:STDOUT:     %a: %C = bind_name a, %param.loc25_21
// CHECK:STDOUT:     %C.ref.loc25_30: type = name_ref C, file.%C.decl [template = constants.%C]
// CHECK:STDOUT:     %param.loc25_27: %C = param
// CHECK:STDOUT:     %b: %C = bind_name b, %param.loc25_27
=======
// CHECK:STDOUT:     %b.patt: %C = binding_pattern b
// CHECK:STDOUT:   } {
// CHECK:STDOUT:     %C.ref.loc25_24: type = name_ref C, file.%C.decl [template = constants.%C]
// CHECK:STDOUT:     %a.param: %C = param a, runtime_param0
// CHECK:STDOUT:     %a: %C = bind_name a, %a.param
// CHECK:STDOUT:     %C.ref.loc25_30: type = name_ref C, file.%C.decl [template = constants.%C]
// CHECK:STDOUT:     %b.param: %C = param b, runtime_param1
// CHECK:STDOUT:     %b: %C = bind_name b, %b.param
>>>>>>> 7396aede
// CHECK:STDOUT:     %bool.make_type: init type = call constants.%Bool() [template = bool]
// CHECK:STDOUT:     %.loc25_36.1: type = value_of_initializer %bool.make_type [template = bool]
// CHECK:STDOUT:     %.loc25_36.2: type = converted %bool.make_type, %.loc25_36.1 [template = bool]
// CHECK:STDOUT:     %return: ref bool = var <return slot>
// CHECK:STDOUT:   }
// CHECK:STDOUT: }
// CHECK:STDOUT:
// CHECK:STDOUT: interface @Ordered {
// CHECK:STDOUT: !members:
// CHECK:STDOUT:   .Self = imports.%import_ref.2
// CHECK:STDOUT:   .Less = imports.%import_ref.3
// CHECK:STDOUT:   .LessOrEquivalent = imports.%import_ref.4
// CHECK:STDOUT:   .Greater = imports.%import_ref.5
// CHECK:STDOUT:   .GreaterOrEquivalent = imports.%import_ref.6
// CHECK:STDOUT:   witness = (imports.%import_ref.7, imports.%import_ref.8, imports.%import_ref.9, imports.%import_ref.10)
// CHECK:STDOUT: }
// CHECK:STDOUT:
// CHECK:STDOUT: impl @impl: %C as %.3 {
// CHECK:STDOUT:   %Less.decl: %Less.type.1 = fn_decl @Less.1 [template = constants.%Less.1] {
// CHECK:STDOUT:     %self.patt: %C = binding_pattern self
<<<<<<< HEAD
// CHECK:STDOUT:     %.loc7_15: %C = param_pattern %self.patt
// CHECK:STDOUT:     %other.patt: %C = binding_pattern other
// CHECK:STDOUT:     %.loc7_25: %C = param_pattern %other.patt
// CHECK:STDOUT:   } {
// CHECK:STDOUT:     %C.ref.loc7_17: type = name_ref C, file.%C.decl [template = constants.%C]
// CHECK:STDOUT:     %param.loc7_11: %C = param
// CHECK:STDOUT:     %self: %C = bind_name self, %param.loc7_11
// CHECK:STDOUT:     %C.ref.loc7_27: type = name_ref C, file.%C.decl [template = constants.%C]
// CHECK:STDOUT:     %param.loc7_20: %C = param
// CHECK:STDOUT:     %other: %C = bind_name other, %param.loc7_20
=======
// CHECK:STDOUT:     %other.patt: %C = binding_pattern other
// CHECK:STDOUT:   } {
// CHECK:STDOUT:     %C.ref.loc7_17: type = name_ref C, file.%C.decl [template = constants.%C]
// CHECK:STDOUT:     %self.param: %C = param self, runtime_param0
// CHECK:STDOUT:     %self: %C = bind_name self, %self.param
// CHECK:STDOUT:     %C.ref.loc7_27: type = name_ref C, file.%C.decl [template = constants.%C]
// CHECK:STDOUT:     %other.param: %C = param other, runtime_param1
// CHECK:STDOUT:     %other: %C = bind_name other, %other.param
>>>>>>> 7396aede
// CHECK:STDOUT:     %bool.make_type: init type = call constants.%Bool() [template = bool]
// CHECK:STDOUT:     %.loc7_33.1: type = value_of_initializer %bool.make_type [template = bool]
// CHECK:STDOUT:     %.loc7_33.2: type = converted %bool.make_type, %.loc7_33.1 [template = bool]
// CHECK:STDOUT:     %return: ref bool = var <return slot>
// CHECK:STDOUT:   }
// CHECK:STDOUT:   %LessOrEquivalent.decl: %LessOrEquivalent.type.1 = fn_decl @LessOrEquivalent.1 [template = constants.%LessOrEquivalent.1] {
// CHECK:STDOUT:     %self.patt: %C = binding_pattern self
<<<<<<< HEAD
// CHECK:STDOUT:     %.loc8_27: %C = param_pattern %self.patt
// CHECK:STDOUT:     %other.patt: %C = binding_pattern other
// CHECK:STDOUT:     %.loc8_37: %C = param_pattern %other.patt
// CHECK:STDOUT:   } {
// CHECK:STDOUT:     %C.ref.loc8_29: type = name_ref C, file.%C.decl [template = constants.%C]
// CHECK:STDOUT:     %param.loc8_23: %C = param
// CHECK:STDOUT:     %self: %C = bind_name self, %param.loc8_23
// CHECK:STDOUT:     %C.ref.loc8_39: type = name_ref C, file.%C.decl [template = constants.%C]
// CHECK:STDOUT:     %param.loc8_32: %C = param
// CHECK:STDOUT:     %other: %C = bind_name other, %param.loc8_32
=======
// CHECK:STDOUT:     %other.patt: %C = binding_pattern other
// CHECK:STDOUT:   } {
// CHECK:STDOUT:     %C.ref.loc8_29: type = name_ref C, file.%C.decl [template = constants.%C]
// CHECK:STDOUT:     %self.param: %C = param self, runtime_param0
// CHECK:STDOUT:     %self: %C = bind_name self, %self.param
// CHECK:STDOUT:     %C.ref.loc8_39: type = name_ref C, file.%C.decl [template = constants.%C]
// CHECK:STDOUT:     %other.param: %C = param other, runtime_param1
// CHECK:STDOUT:     %other: %C = bind_name other, %other.param
>>>>>>> 7396aede
// CHECK:STDOUT:     %bool.make_type: init type = call constants.%Bool() [template = bool]
// CHECK:STDOUT:     %.loc8_45.1: type = value_of_initializer %bool.make_type [template = bool]
// CHECK:STDOUT:     %.loc8_45.2: type = converted %bool.make_type, %.loc8_45.1 [template = bool]
// CHECK:STDOUT:     %return: ref bool = var <return slot>
// CHECK:STDOUT:   }
// CHECK:STDOUT:   %Greater.decl: %Greater.type.1 = fn_decl @Greater.1 [template = constants.%Greater.1] {
// CHECK:STDOUT:     %self.patt: %C = binding_pattern self
<<<<<<< HEAD
// CHECK:STDOUT:     %.loc9_18: %C = param_pattern %self.patt
// CHECK:STDOUT:     %other.patt: %C = binding_pattern other
// CHECK:STDOUT:     %.loc9_28: %C = param_pattern %other.patt
// CHECK:STDOUT:   } {
// CHECK:STDOUT:     %C.ref.loc9_20: type = name_ref C, file.%C.decl [template = constants.%C]
// CHECK:STDOUT:     %param.loc9_14: %C = param
// CHECK:STDOUT:     %self: %C = bind_name self, %param.loc9_14
// CHECK:STDOUT:     %C.ref.loc9_30: type = name_ref C, file.%C.decl [template = constants.%C]
// CHECK:STDOUT:     %param.loc9_23: %C = param
// CHECK:STDOUT:     %other: %C = bind_name other, %param.loc9_23
=======
// CHECK:STDOUT:     %other.patt: %C = binding_pattern other
// CHECK:STDOUT:   } {
// CHECK:STDOUT:     %C.ref.loc9_20: type = name_ref C, file.%C.decl [template = constants.%C]
// CHECK:STDOUT:     %self.param: %C = param self, runtime_param0
// CHECK:STDOUT:     %self: %C = bind_name self, %self.param
// CHECK:STDOUT:     %C.ref.loc9_30: type = name_ref C, file.%C.decl [template = constants.%C]
// CHECK:STDOUT:     %other.param: %C = param other, runtime_param1
// CHECK:STDOUT:     %other: %C = bind_name other, %other.param
>>>>>>> 7396aede
// CHECK:STDOUT:     %bool.make_type: init type = call constants.%Bool() [template = bool]
// CHECK:STDOUT:     %.loc9_36.1: type = value_of_initializer %bool.make_type [template = bool]
// CHECK:STDOUT:     %.loc9_36.2: type = converted %bool.make_type, %.loc9_36.1 [template = bool]
// CHECK:STDOUT:     %return: ref bool = var <return slot>
// CHECK:STDOUT:   }
// CHECK:STDOUT:   %GreaterOrEquivalent.decl: %GreaterOrEquivalent.type.1 = fn_decl @GreaterOrEquivalent.1 [template = constants.%GreaterOrEquivalent.1] {
// CHECK:STDOUT:     %self.patt: %C = binding_pattern self
<<<<<<< HEAD
// CHECK:STDOUT:     %.loc10_30: %C = param_pattern %self.patt
// CHECK:STDOUT:     %other.patt: %C = binding_pattern other
// CHECK:STDOUT:     %.loc10_40: %C = param_pattern %other.patt
// CHECK:STDOUT:   } {
// CHECK:STDOUT:     %C.ref.loc10_32: type = name_ref C, file.%C.decl [template = constants.%C]
// CHECK:STDOUT:     %param.loc10_26: %C = param
// CHECK:STDOUT:     %self: %C = bind_name self, %param.loc10_26
// CHECK:STDOUT:     %C.ref.loc10_42: type = name_ref C, file.%C.decl [template = constants.%C]
// CHECK:STDOUT:     %param.loc10_35: %C = param
// CHECK:STDOUT:     %other: %C = bind_name other, %param.loc10_35
=======
// CHECK:STDOUT:     %other.patt: %C = binding_pattern other
// CHECK:STDOUT:   } {
// CHECK:STDOUT:     %C.ref.loc10_32: type = name_ref C, file.%C.decl [template = constants.%C]
// CHECK:STDOUT:     %self.param: %C = param self, runtime_param0
// CHECK:STDOUT:     %self: %C = bind_name self, %self.param
// CHECK:STDOUT:     %C.ref.loc10_42: type = name_ref C, file.%C.decl [template = constants.%C]
// CHECK:STDOUT:     %other.param: %C = param other, runtime_param1
// CHECK:STDOUT:     %other: %C = bind_name other, %other.param
>>>>>>> 7396aede
// CHECK:STDOUT:     %bool.make_type: init type = call constants.%Bool() [template = bool]
// CHECK:STDOUT:     %.loc10_48.1: type = value_of_initializer %bool.make_type [template = bool]
// CHECK:STDOUT:     %.loc10_48.2: type = converted %bool.make_type, %.loc10_48.1 [template = bool]
// CHECK:STDOUT:     %return: ref bool = var <return slot>
// CHECK:STDOUT:   }
// CHECK:STDOUT:   %.loc6: <witness> = interface_witness (%Less.decl, %LessOrEquivalent.decl, %Greater.decl, %GreaterOrEquivalent.decl) [template = constants.%.5]
// CHECK:STDOUT:
// CHECK:STDOUT: !members:
// CHECK:STDOUT:   .Less = %Less.decl
// CHECK:STDOUT:   .LessOrEquivalent = %LessOrEquivalent.decl
// CHECK:STDOUT:   .Greater = %Greater.decl
// CHECK:STDOUT:   .GreaterOrEquivalent = %GreaterOrEquivalent.decl
// CHECK:STDOUT:   witness = %.loc6
// CHECK:STDOUT: }
// CHECK:STDOUT:
// CHECK:STDOUT: class @C {
// CHECK:STDOUT:   %.loc4: <witness> = complete_type_witness %.1 [template = constants.%.2]
// CHECK:STDOUT:
// CHECK:STDOUT: !members:
// CHECK:STDOUT:   .Self = constants.%C
// CHECK:STDOUT: }
// CHECK:STDOUT:
// CHECK:STDOUT: fn @Bool() -> type = "bool.make_type";
// CHECK:STDOUT:
<<<<<<< HEAD
// CHECK:STDOUT: fn @Less.1[%.loc7_15: %C](%.loc7_25: %C) -> bool;
// CHECK:STDOUT:
// CHECK:STDOUT: fn @LessOrEquivalent.1[%.loc8_27: %C](%.loc8_37: %C) -> bool;
// CHECK:STDOUT:
// CHECK:STDOUT: fn @Greater.1[%.loc9_18: %C](%.loc9_28: %C) -> bool;
// CHECK:STDOUT:
// CHECK:STDOUT: fn @GreaterOrEquivalent.1[%.loc10_30: %C](%.loc10_40: %C) -> bool;
=======
// CHECK:STDOUT: fn @Less.1[%self: %C](%other: %C) -> bool;
// CHECK:STDOUT:
// CHECK:STDOUT: fn @LessOrEquivalent.1[%self: %C](%other: %C) -> bool;
// CHECK:STDOUT:
// CHECK:STDOUT: fn @Greater.1[%self: %C](%other: %C) -> bool;
// CHECK:STDOUT:
// CHECK:STDOUT: fn @GreaterOrEquivalent.1[%self: %C](%other: %C) -> bool;
>>>>>>> 7396aede
// CHECK:STDOUT:
// CHECK:STDOUT: generic fn @Less.2(constants.%Self: %.3) {
// CHECK:STDOUT:   %Self: %.3 = bind_symbolic_name Self 0 [symbolic = %Self (constants.%Self)]
// CHECK:STDOUT:
// CHECK:STDOUT:   fn[%.1: @Less.2.%Self (%Self)](%.2: @Less.2.%Self (%Self)) -> bool;
// CHECK:STDOUT: }
// CHECK:STDOUT:
// CHECK:STDOUT: generic fn @LessOrEquivalent.2(constants.%Self: %.3) {
// CHECK:STDOUT:   %Self: %.3 = bind_symbolic_name Self 0 [symbolic = %Self (constants.%Self)]
// CHECK:STDOUT:
// CHECK:STDOUT:   fn[%.1: @LessOrEquivalent.2.%Self (%Self)](%.2: @LessOrEquivalent.2.%Self (%Self)) -> bool;
// CHECK:STDOUT: }
// CHECK:STDOUT:
// CHECK:STDOUT: generic fn @Greater.2(constants.%Self: %.3) {
// CHECK:STDOUT:   %Self: %.3 = bind_symbolic_name Self 0 [symbolic = %Self (constants.%Self)]
// CHECK:STDOUT:
// CHECK:STDOUT:   fn[%.1: @Greater.2.%Self (%Self)](%.2: @Greater.2.%Self (%Self)) -> bool;
// CHECK:STDOUT: }
// CHECK:STDOUT:
// CHECK:STDOUT: generic fn @GreaterOrEquivalent.2(constants.%Self: %.3) {
// CHECK:STDOUT:   %Self: %.3 = bind_symbolic_name Self 0 [symbolic = %Self (constants.%Self)]
// CHECK:STDOUT:
// CHECK:STDOUT:   fn[%.1: @GreaterOrEquivalent.2.%Self (%Self)](%.2: @GreaterOrEquivalent.2.%Self (%Self)) -> bool;
// CHECK:STDOUT: }
// CHECK:STDOUT:
// CHECK:STDOUT: fn @TestLess(%.loc13_14: %C, %.loc13_20: %C) -> bool {
// CHECK:STDOUT: !entry:
// CHECK:STDOUT:   %a.ref: %C = name_ref a, %a
// CHECK:STDOUT:   %b.ref: %C = name_ref b, %b
// CHECK:STDOUT:   %Less.ref: %.7 = name_ref Less, imports.%import_ref.3 [template = constants.%.8]
// CHECK:STDOUT:   %.loc14_12.1: %Less.type.2 = interface_witness_access @impl.%.loc6, element0 [template = constants.%Less.1]
// CHECK:STDOUT:   %.loc14_12.2: <bound method> = bound_method %a.ref, %.loc14_12.1
// CHECK:STDOUT:   %Less.call: init bool = call %.loc14_12.2(%a.ref, %b.ref)
// CHECK:STDOUT:   %.loc14_15.1: bool = value_of_initializer %Less.call
// CHECK:STDOUT:   %.loc14_15.2: bool = converted %Less.call, %.loc14_15.1
// CHECK:STDOUT:   return %.loc14_15.2
// CHECK:STDOUT: }
// CHECK:STDOUT:
// CHECK:STDOUT: fn @TestLessEqual(%.loc17_19: %C, %.loc17_25: %C) -> bool {
// CHECK:STDOUT: !entry:
// CHECK:STDOUT:   %a.ref: %C = name_ref a, %a
// CHECK:STDOUT:   %b.ref: %C = name_ref b, %b
// CHECK:STDOUT:   %LessOrEquivalent.ref: %.9 = name_ref LessOrEquivalent, imports.%import_ref.4 [template = constants.%.10]
// CHECK:STDOUT:   %.loc18_12.1: %LessOrEquivalent.type.2 = interface_witness_access @impl.%.loc6, element1 [template = constants.%LessOrEquivalent.1]
// CHECK:STDOUT:   %.loc18_12.2: <bound method> = bound_method %a.ref, %.loc18_12.1
// CHECK:STDOUT:   %LessOrEquivalent.call: init bool = call %.loc18_12.2(%a.ref, %b.ref)
// CHECK:STDOUT:   %.loc18_16.1: bool = value_of_initializer %LessOrEquivalent.call
// CHECK:STDOUT:   %.loc18_16.2: bool = converted %LessOrEquivalent.call, %.loc18_16.1
// CHECK:STDOUT:   return %.loc18_16.2
// CHECK:STDOUT: }
// CHECK:STDOUT:
// CHECK:STDOUT: fn @TestGreater(%.loc21_17: %C, %.loc21_23: %C) -> bool {
// CHECK:STDOUT: !entry:
// CHECK:STDOUT:   %a.ref: %C = name_ref a, %a
// CHECK:STDOUT:   %b.ref: %C = name_ref b, %b
// CHECK:STDOUT:   %Greater.ref: %.11 = name_ref Greater, imports.%import_ref.5 [template = constants.%.12]
// CHECK:STDOUT:   %.loc22_12.1: %Greater.type.2 = interface_witness_access @impl.%.loc6, element2 [template = constants.%Greater.1]
// CHECK:STDOUT:   %.loc22_12.2: <bound method> = bound_method %a.ref, %.loc22_12.1
// CHECK:STDOUT:   %Greater.call: init bool = call %.loc22_12.2(%a.ref, %b.ref)
// CHECK:STDOUT:   %.loc22_15.1: bool = value_of_initializer %Greater.call
// CHECK:STDOUT:   %.loc22_15.2: bool = converted %Greater.call, %.loc22_15.1
// CHECK:STDOUT:   return %.loc22_15.2
// CHECK:STDOUT: }
// CHECK:STDOUT:
// CHECK:STDOUT: fn @TestGreaterEqual(%.loc25_22: %C, %.loc25_28: %C) -> bool {
// CHECK:STDOUT: !entry:
// CHECK:STDOUT:   %a.ref: %C = name_ref a, %a
// CHECK:STDOUT:   %b.ref: %C = name_ref b, %b
// CHECK:STDOUT:   %GreaterOrEquivalent.ref: %.13 = name_ref GreaterOrEquivalent, imports.%import_ref.6 [template = constants.%.14]
// CHECK:STDOUT:   %.loc26_12.1: %GreaterOrEquivalent.type.2 = interface_witness_access @impl.%.loc6, element3 [template = constants.%GreaterOrEquivalent.1]
// CHECK:STDOUT:   %.loc26_12.2: <bound method> = bound_method %a.ref, %.loc26_12.1
// CHECK:STDOUT:   %GreaterOrEquivalent.call: init bool = call %.loc26_12.2(%a.ref, %b.ref)
// CHECK:STDOUT:   %.loc26_16.1: bool = value_of_initializer %GreaterOrEquivalent.call
// CHECK:STDOUT:   %.loc26_16.2: bool = converted %GreaterOrEquivalent.call, %.loc26_16.1
// CHECK:STDOUT:   return %.loc26_16.2
// CHECK:STDOUT: }
// CHECK:STDOUT:
// CHECK:STDOUT: specific @Less.2(constants.%Self) {
// CHECK:STDOUT:   %Self => constants.%Self
// CHECK:STDOUT: }
// CHECK:STDOUT:
// CHECK:STDOUT: specific @Less.2(constants.%C) {
// CHECK:STDOUT:   %Self => constants.%C
// CHECK:STDOUT: }
// CHECK:STDOUT:
// CHECK:STDOUT: specific @LessOrEquivalent.2(constants.%Self) {
// CHECK:STDOUT:   %Self => constants.%Self
// CHECK:STDOUT: }
// CHECK:STDOUT:
// CHECK:STDOUT: specific @LessOrEquivalent.2(constants.%C) {
// CHECK:STDOUT:   %Self => constants.%C
// CHECK:STDOUT: }
// CHECK:STDOUT:
// CHECK:STDOUT: specific @Greater.2(constants.%Self) {
// CHECK:STDOUT:   %Self => constants.%Self
// CHECK:STDOUT: }
// CHECK:STDOUT:
// CHECK:STDOUT: specific @Greater.2(constants.%C) {
// CHECK:STDOUT:   %Self => constants.%C
// CHECK:STDOUT: }
// CHECK:STDOUT:
// CHECK:STDOUT: specific @GreaterOrEquivalent.2(constants.%Self) {
// CHECK:STDOUT:   %Self => constants.%Self
// CHECK:STDOUT: }
// CHECK:STDOUT:
// CHECK:STDOUT: specific @GreaterOrEquivalent.2(constants.%C) {
// CHECK:STDOUT:   %Self => constants.%C
// CHECK:STDOUT: }
// CHECK:STDOUT:
// CHECK:STDOUT: --- fail_no_impl.carbon
// CHECK:STDOUT:
// CHECK:STDOUT: constants {
// CHECK:STDOUT:   %D: type = class_type @D [template]
// CHECK:STDOUT:   %.1: type = struct_type {} [template]
// CHECK:STDOUT:   %.2: <witness> = complete_type_witness %.1 [template]
// CHECK:STDOUT:   %Bool.type: type = fn_type @Bool [template]
// CHECK:STDOUT:   %.3: type = tuple_type () [template]
// CHECK:STDOUT:   %Bool: %Bool.type = struct_value () [template]
// CHECK:STDOUT:   %TestLess.type: type = fn_type @TestLess [template]
// CHECK:STDOUT:   %TestLess: %TestLess.type = struct_value () [template]
// CHECK:STDOUT:   %.4: type = ptr_type %.1 [template]
// CHECK:STDOUT:   %.5: type = interface_type @Ordered [template]
// CHECK:STDOUT:   %Self: %.5 = bind_symbolic_name Self 0 [symbolic]
// CHECK:STDOUT:   %Less.type: type = fn_type @Less [template]
// CHECK:STDOUT:   %Less: %Less.type = struct_value () [template]
// CHECK:STDOUT:   %.6: type = assoc_entity_type %.5, %Less.type [template]
// CHECK:STDOUT:   %.7: %.6 = assoc_entity element0, imports.%import_ref.12 [template]
// CHECK:STDOUT:   %TestLessEqual.type: type = fn_type @TestLessEqual [template]
// CHECK:STDOUT:   %TestLessEqual: %TestLessEqual.type = struct_value () [template]
// CHECK:STDOUT:   %LessOrEquivalent.type: type = fn_type @LessOrEquivalent [template]
// CHECK:STDOUT:   %LessOrEquivalent: %LessOrEquivalent.type = struct_value () [template]
// CHECK:STDOUT:   %.8: type = assoc_entity_type %.5, %LessOrEquivalent.type [template]
// CHECK:STDOUT:   %.9: %.8 = assoc_entity element1, imports.%import_ref.13 [template]
// CHECK:STDOUT:   %TestGreater.type: type = fn_type @TestGreater [template]
// CHECK:STDOUT:   %TestGreater: %TestGreater.type = struct_value () [template]
// CHECK:STDOUT:   %Greater.type: type = fn_type @Greater [template]
// CHECK:STDOUT:   %Greater: %Greater.type = struct_value () [template]
// CHECK:STDOUT:   %.10: type = assoc_entity_type %.5, %Greater.type [template]
// CHECK:STDOUT:   %.11: %.10 = assoc_entity element2, imports.%import_ref.14 [template]
// CHECK:STDOUT:   %TestGreaterEqual.type: type = fn_type @TestGreaterEqual [template]
// CHECK:STDOUT:   %TestGreaterEqual: %TestGreaterEqual.type = struct_value () [template]
// CHECK:STDOUT:   %GreaterOrEquivalent.type: type = fn_type @GreaterOrEquivalent [template]
// CHECK:STDOUT:   %GreaterOrEquivalent: %GreaterOrEquivalent.type = struct_value () [template]
// CHECK:STDOUT:   %.12: type = assoc_entity_type %.5, %GreaterOrEquivalent.type [template]
// CHECK:STDOUT:   %.13: %.12 = assoc_entity element3, imports.%import_ref.15 [template]
// CHECK:STDOUT: }
// CHECK:STDOUT:
// CHECK:STDOUT: imports {
// CHECK:STDOUT:   %Core: <namespace> = namespace file.%Core.import, [template] {
// CHECK:STDOUT:     .Bool = %import_ref.1
// CHECK:STDOUT:     .Ordered = %import_ref.2
// CHECK:STDOUT:     import Core//prelude
// CHECK:STDOUT:     import Core//prelude/operators
// CHECK:STDOUT:     import Core//prelude/types
// CHECK:STDOUT:     import Core//prelude/operators/arithmetic
// CHECK:STDOUT:     import Core//prelude/operators/as
// CHECK:STDOUT:     import Core//prelude/operators/bitwise
// CHECK:STDOUT:     import Core//prelude/operators/comparison
// CHECK:STDOUT:     import Core//prelude/types/bool
// CHECK:STDOUT:   }
// CHECK:STDOUT:   %import_ref.1: %Bool.type = import_ref Core//prelude/types/bool, inst+2, loaded [template = constants.%Bool]
<<<<<<< HEAD
// CHECK:STDOUT:   %import_ref.2: type = import_ref Core//prelude/operators/comparison, inst+62, loaded [template = constants.%.4]
// CHECK:STDOUT:   %import_ref.3 = import_ref Core//prelude/operators/comparison, inst+64, unloaded
// CHECK:STDOUT:   %import_ref.4: %.5 = import_ref Core//prelude/operators/comparison, inst+89, loaded [template = constants.%.6]
// CHECK:STDOUT:   %import_ref.5: %.7 = import_ref Core//prelude/operators/comparison, inst+114, loaded [template = constants.%.8]
// CHECK:STDOUT:   %import_ref.6: %.9 = import_ref Core//prelude/operators/comparison, inst+139, loaded [template = constants.%.10]
// CHECK:STDOUT:   %import_ref.7: %.11 = import_ref Core//prelude/operators/comparison, inst+164, loaded [template = constants.%.12]
// CHECK:STDOUT:   %import_ref.8 = import_ref Core//prelude/operators/comparison, inst+84, unloaded
// CHECK:STDOUT:   %import_ref.9 = import_ref Core//prelude/operators/comparison, inst+109, unloaded
// CHECK:STDOUT:   %import_ref.10 = import_ref Core//prelude/operators/comparison, inst+134, unloaded
// CHECK:STDOUT:   %import_ref.11 = import_ref Core//prelude/operators/comparison, inst+159, unloaded
// CHECK:STDOUT:   %import_ref.12 = import_ref Core//prelude/operators/comparison, inst+84, unloaded
// CHECK:STDOUT:   %import_ref.13 = import_ref Core//prelude/operators/comparison, inst+109, unloaded
// CHECK:STDOUT:   %import_ref.14 = import_ref Core//prelude/operators/comparison, inst+134, unloaded
// CHECK:STDOUT:   %import_ref.15 = import_ref Core//prelude/operators/comparison, inst+159, unloaded
=======
// CHECK:STDOUT:   %import_ref.2: type = import_ref Core//prelude/operators/comparison, inst+58, loaded [template = constants.%.5]
// CHECK:STDOUT:   %import_ref.3 = import_ref Core//prelude/operators/comparison, inst+60, unloaded
// CHECK:STDOUT:   %import_ref.4: %.6 = import_ref Core//prelude/operators/comparison, inst+83, loaded [template = constants.%.7]
// CHECK:STDOUT:   %import_ref.5: %.8 = import_ref Core//prelude/operators/comparison, inst+106, loaded [template = constants.%.9]
// CHECK:STDOUT:   %import_ref.6: %.10 = import_ref Core//prelude/operators/comparison, inst+129, loaded [template = constants.%.11]
// CHECK:STDOUT:   %import_ref.7: %.12 = import_ref Core//prelude/operators/comparison, inst+152, loaded [template = constants.%.13]
// CHECK:STDOUT:   %import_ref.8 = import_ref Core//prelude/operators/comparison, inst+78, unloaded
// CHECK:STDOUT:   %import_ref.9 = import_ref Core//prelude/operators/comparison, inst+101, unloaded
// CHECK:STDOUT:   %import_ref.10 = import_ref Core//prelude/operators/comparison, inst+124, unloaded
// CHECK:STDOUT:   %import_ref.11 = import_ref Core//prelude/operators/comparison, inst+147, unloaded
// CHECK:STDOUT:   %import_ref.12 = import_ref Core//prelude/operators/comparison, inst+78, unloaded
// CHECK:STDOUT:   %import_ref.13 = import_ref Core//prelude/operators/comparison, inst+101, unloaded
// CHECK:STDOUT:   %import_ref.14 = import_ref Core//prelude/operators/comparison, inst+124, unloaded
// CHECK:STDOUT:   %import_ref.15 = import_ref Core//prelude/operators/comparison, inst+147, unloaded
>>>>>>> 7396aede
// CHECK:STDOUT: }
// CHECK:STDOUT:
// CHECK:STDOUT: file {
// CHECK:STDOUT:   package: <namespace> = namespace [template] {
// CHECK:STDOUT:     .Core = imports.%Core
// CHECK:STDOUT:     .D = %D.decl
// CHECK:STDOUT:     .TestLess = %TestLess.decl
// CHECK:STDOUT:     .TestLessEqual = %TestLessEqual.decl
// CHECK:STDOUT:     .TestGreater = %TestGreater.decl
// CHECK:STDOUT:     .TestGreaterEqual = %TestGreaterEqual.decl
// CHECK:STDOUT:   }
// CHECK:STDOUT:   %Core.import = import Core
// CHECK:STDOUT:   %D.decl: type = class_decl @D [template = constants.%D] {} {}
// CHECK:STDOUT:   %TestLess.decl: %TestLess.type = fn_decl @TestLess [template = constants.%TestLess] {
// CHECK:STDOUT:     %a.patt: %D = binding_pattern a
<<<<<<< HEAD
// CHECK:STDOUT:     %.loc6_14: %D = param_pattern %a.patt
// CHECK:STDOUT:     %b.patt: %D = binding_pattern b
// CHECK:STDOUT:     %.loc6_20: %D = param_pattern %b.patt
// CHECK:STDOUT:   } {
// CHECK:STDOUT:     %D.ref.loc6_16: type = name_ref D, file.%D.decl [template = constants.%D]
// CHECK:STDOUT:     %param.loc6_13: %D = param
// CHECK:STDOUT:     %a: %D = bind_name a, %param.loc6_13
// CHECK:STDOUT:     %D.ref.loc6_22: type = name_ref D, file.%D.decl [template = constants.%D]
// CHECK:STDOUT:     %param.loc6_19: %D = param
// CHECK:STDOUT:     %b: %D = bind_name b, %param.loc6_19
=======
// CHECK:STDOUT:     %b.patt: %D = binding_pattern b
// CHECK:STDOUT:   } {
// CHECK:STDOUT:     %D.ref.loc6_16: type = name_ref D, file.%D.decl [template = constants.%D]
// CHECK:STDOUT:     %a.param: %D = param a, runtime_param0
// CHECK:STDOUT:     %a: %D = bind_name a, %a.param
// CHECK:STDOUT:     %D.ref.loc6_22: type = name_ref D, file.%D.decl [template = constants.%D]
// CHECK:STDOUT:     %b.param: %D = param b, runtime_param1
// CHECK:STDOUT:     %b: %D = bind_name b, %b.param
>>>>>>> 7396aede
// CHECK:STDOUT:     %bool.make_type: init type = call constants.%Bool() [template = bool]
// CHECK:STDOUT:     %.loc6_28.1: type = value_of_initializer %bool.make_type [template = bool]
// CHECK:STDOUT:     %.loc6_28.2: type = converted %bool.make_type, %.loc6_28.1 [template = bool]
// CHECK:STDOUT:     %return: ref bool = var <return slot>
// CHECK:STDOUT:   }
// CHECK:STDOUT:   %TestLessEqual.decl: %TestLessEqual.type = fn_decl @TestLessEqual [template = constants.%TestLessEqual] {
// CHECK:STDOUT:     %a.patt: %D = binding_pattern a
<<<<<<< HEAD
// CHECK:STDOUT:     %.loc14_19: %D = param_pattern %a.patt
// CHECK:STDOUT:     %b.patt: %D = binding_pattern b
// CHECK:STDOUT:     %.loc14_25: %D = param_pattern %b.patt
// CHECK:STDOUT:   } {
// CHECK:STDOUT:     %D.ref.loc14_21: type = name_ref D, file.%D.decl [template = constants.%D]
// CHECK:STDOUT:     %param.loc14_18: %D = param
// CHECK:STDOUT:     %a: %D = bind_name a, %param.loc14_18
// CHECK:STDOUT:     %D.ref.loc14_27: type = name_ref D, file.%D.decl [template = constants.%D]
// CHECK:STDOUT:     %param.loc14_24: %D = param
// CHECK:STDOUT:     %b: %D = bind_name b, %param.loc14_24
=======
// CHECK:STDOUT:     %b.patt: %D = binding_pattern b
// CHECK:STDOUT:   } {
// CHECK:STDOUT:     %D.ref.loc14_21: type = name_ref D, file.%D.decl [template = constants.%D]
// CHECK:STDOUT:     %a.param: %D = param a, runtime_param0
// CHECK:STDOUT:     %a: %D = bind_name a, %a.param
// CHECK:STDOUT:     %D.ref.loc14_27: type = name_ref D, file.%D.decl [template = constants.%D]
// CHECK:STDOUT:     %b.param: %D = param b, runtime_param1
// CHECK:STDOUT:     %b: %D = bind_name b, %b.param
>>>>>>> 7396aede
// CHECK:STDOUT:     %bool.make_type: init type = call constants.%Bool() [template = bool]
// CHECK:STDOUT:     %.loc14_33.1: type = value_of_initializer %bool.make_type [template = bool]
// CHECK:STDOUT:     %.loc14_33.2: type = converted %bool.make_type, %.loc14_33.1 [template = bool]
// CHECK:STDOUT:     %return: ref bool = var <return slot>
// CHECK:STDOUT:   }
// CHECK:STDOUT:   %TestGreater.decl: %TestGreater.type = fn_decl @TestGreater [template = constants.%TestGreater] {
// CHECK:STDOUT:     %a.patt: %D = binding_pattern a
<<<<<<< HEAD
// CHECK:STDOUT:     %.loc22_17: %D = param_pattern %a.patt
// CHECK:STDOUT:     %b.patt: %D = binding_pattern b
// CHECK:STDOUT:     %.loc22_23: %D = param_pattern %b.patt
// CHECK:STDOUT:   } {
// CHECK:STDOUT:     %D.ref.loc22_19: type = name_ref D, file.%D.decl [template = constants.%D]
// CHECK:STDOUT:     %param.loc22_16: %D = param
// CHECK:STDOUT:     %a: %D = bind_name a, %param.loc22_16
// CHECK:STDOUT:     %D.ref.loc22_25: type = name_ref D, file.%D.decl [template = constants.%D]
// CHECK:STDOUT:     %param.loc22_22: %D = param
// CHECK:STDOUT:     %b: %D = bind_name b, %param.loc22_22
=======
// CHECK:STDOUT:     %b.patt: %D = binding_pattern b
// CHECK:STDOUT:   } {
// CHECK:STDOUT:     %D.ref.loc22_19: type = name_ref D, file.%D.decl [template = constants.%D]
// CHECK:STDOUT:     %a.param: %D = param a, runtime_param0
// CHECK:STDOUT:     %a: %D = bind_name a, %a.param
// CHECK:STDOUT:     %D.ref.loc22_25: type = name_ref D, file.%D.decl [template = constants.%D]
// CHECK:STDOUT:     %b.param: %D = param b, runtime_param1
// CHECK:STDOUT:     %b: %D = bind_name b, %b.param
>>>>>>> 7396aede
// CHECK:STDOUT:     %bool.make_type: init type = call constants.%Bool() [template = bool]
// CHECK:STDOUT:     %.loc22_31.1: type = value_of_initializer %bool.make_type [template = bool]
// CHECK:STDOUT:     %.loc22_31.2: type = converted %bool.make_type, %.loc22_31.1 [template = bool]
// CHECK:STDOUT:     %return: ref bool = var <return slot>
// CHECK:STDOUT:   }
// CHECK:STDOUT:   %TestGreaterEqual.decl: %TestGreaterEqual.type = fn_decl @TestGreaterEqual [template = constants.%TestGreaterEqual] {
// CHECK:STDOUT:     %a.patt: %D = binding_pattern a
<<<<<<< HEAD
// CHECK:STDOUT:     %.loc30_22: %D = param_pattern %a.patt
// CHECK:STDOUT:     %b.patt: %D = binding_pattern b
// CHECK:STDOUT:     %.loc30_28: %D = param_pattern %b.patt
// CHECK:STDOUT:   } {
// CHECK:STDOUT:     %D.ref.loc30_24: type = name_ref D, file.%D.decl [template = constants.%D]
// CHECK:STDOUT:     %param.loc30_21: %D = param
// CHECK:STDOUT:     %a: %D = bind_name a, %param.loc30_21
// CHECK:STDOUT:     %D.ref.loc30_30: type = name_ref D, file.%D.decl [template = constants.%D]
// CHECK:STDOUT:     %param.loc30_27: %D = param
// CHECK:STDOUT:     %b: %D = bind_name b, %param.loc30_27
=======
// CHECK:STDOUT:     %b.patt: %D = binding_pattern b
// CHECK:STDOUT:   } {
// CHECK:STDOUT:     %D.ref.loc30_24: type = name_ref D, file.%D.decl [template = constants.%D]
// CHECK:STDOUT:     %a.param: %D = param a, runtime_param0
// CHECK:STDOUT:     %a: %D = bind_name a, %a.param
// CHECK:STDOUT:     %D.ref.loc30_30: type = name_ref D, file.%D.decl [template = constants.%D]
// CHECK:STDOUT:     %b.param: %D = param b, runtime_param1
// CHECK:STDOUT:     %b: %D = bind_name b, %b.param
>>>>>>> 7396aede
// CHECK:STDOUT:     %bool.make_type: init type = call constants.%Bool() [template = bool]
// CHECK:STDOUT:     %.loc30_36.1: type = value_of_initializer %bool.make_type [template = bool]
// CHECK:STDOUT:     %.loc30_36.2: type = converted %bool.make_type, %.loc30_36.1 [template = bool]
// CHECK:STDOUT:     %return: ref bool = var <return slot>
// CHECK:STDOUT:   }
// CHECK:STDOUT: }
// CHECK:STDOUT:
// CHECK:STDOUT: interface @Ordered {
// CHECK:STDOUT: !members:
// CHECK:STDOUT:   .Self = imports.%import_ref.3
// CHECK:STDOUT:   .Less = imports.%import_ref.4
// CHECK:STDOUT:   .LessOrEquivalent = imports.%import_ref.5
// CHECK:STDOUT:   .Greater = imports.%import_ref.6
// CHECK:STDOUT:   .GreaterOrEquivalent = imports.%import_ref.7
// CHECK:STDOUT:   witness = (imports.%import_ref.8, imports.%import_ref.9, imports.%import_ref.10, imports.%import_ref.11)
// CHECK:STDOUT: }
// CHECK:STDOUT:
// CHECK:STDOUT: class @D {
// CHECK:STDOUT:   %.loc4: <witness> = complete_type_witness %.1 [template = constants.%.2]
// CHECK:STDOUT:
// CHECK:STDOUT: !members:
// CHECK:STDOUT:   .Self = constants.%D
// CHECK:STDOUT: }
// CHECK:STDOUT:
// CHECK:STDOUT: fn @Bool() -> type = "bool.make_type";
// CHECK:STDOUT:
// CHECK:STDOUT: fn @TestLess(%.loc6_14: %D, %.loc6_20: %D) -> bool {
// CHECK:STDOUT: !entry:
// CHECK:STDOUT:   %a.ref: %D = name_ref a, %a
// CHECK:STDOUT:   %b.ref: %D = name_ref b, %b
// CHECK:STDOUT:   %Less.ref: %.6 = name_ref Less, imports.%import_ref.4 [template = constants.%.7]
// CHECK:STDOUT:   return <error>
// CHECK:STDOUT: }
// CHECK:STDOUT:
// CHECK:STDOUT: generic fn @Less(constants.%Self: %.5) {
// CHECK:STDOUT:   %Self: %.5 = bind_symbolic_name Self 0 [symbolic = %Self (constants.%Self)]
// CHECK:STDOUT:
// CHECK:STDOUT:   fn[%.1: @Less.%Self (%Self)](%.2: @Less.%Self (%Self)) -> bool;
// CHECK:STDOUT: }
// CHECK:STDOUT:
// CHECK:STDOUT: fn @TestLessEqual(%.loc14_19: %D, %.loc14_25: %D) -> bool {
// CHECK:STDOUT: !entry:
// CHECK:STDOUT:   %a.ref: %D = name_ref a, %a
// CHECK:STDOUT:   %b.ref: %D = name_ref b, %b
// CHECK:STDOUT:   %LessOrEquivalent.ref: %.8 = name_ref LessOrEquivalent, imports.%import_ref.5 [template = constants.%.9]
// CHECK:STDOUT:   return <error>
// CHECK:STDOUT: }
// CHECK:STDOUT:
// CHECK:STDOUT: generic fn @LessOrEquivalent(constants.%Self: %.5) {
// CHECK:STDOUT:   %Self: %.5 = bind_symbolic_name Self 0 [symbolic = %Self (constants.%Self)]
// CHECK:STDOUT:
// CHECK:STDOUT:   fn[%.1: @LessOrEquivalent.%Self (%Self)](%.2: @LessOrEquivalent.%Self (%Self)) -> bool;
// CHECK:STDOUT: }
// CHECK:STDOUT:
// CHECK:STDOUT: fn @TestGreater(%.loc22_17: %D, %.loc22_23: %D) -> bool {
// CHECK:STDOUT: !entry:
// CHECK:STDOUT:   %a.ref: %D = name_ref a, %a
// CHECK:STDOUT:   %b.ref: %D = name_ref b, %b
// CHECK:STDOUT:   %Greater.ref: %.10 = name_ref Greater, imports.%import_ref.6 [template = constants.%.11]
// CHECK:STDOUT:   return <error>
// CHECK:STDOUT: }
// CHECK:STDOUT:
// CHECK:STDOUT: generic fn @Greater(constants.%Self: %.5) {
// CHECK:STDOUT:   %Self: %.5 = bind_symbolic_name Self 0 [symbolic = %Self (constants.%Self)]
// CHECK:STDOUT:
// CHECK:STDOUT:   fn[%.1: @Greater.%Self (%Self)](%.2: @Greater.%Self (%Self)) -> bool;
// CHECK:STDOUT: }
// CHECK:STDOUT:
// CHECK:STDOUT: fn @TestGreaterEqual(%.loc30_22: %D, %.loc30_28: %D) -> bool {
// CHECK:STDOUT: !entry:
// CHECK:STDOUT:   %a.ref: %D = name_ref a, %a
// CHECK:STDOUT:   %b.ref: %D = name_ref b, %b
// CHECK:STDOUT:   %GreaterOrEquivalent.ref: %.12 = name_ref GreaterOrEquivalent, imports.%import_ref.7 [template = constants.%.13]
// CHECK:STDOUT:   return <error>
// CHECK:STDOUT: }
// CHECK:STDOUT:
// CHECK:STDOUT: generic fn @GreaterOrEquivalent(constants.%Self: %.5) {
// CHECK:STDOUT:   %Self: %.5 = bind_symbolic_name Self 0 [symbolic = %Self (constants.%Self)]
// CHECK:STDOUT:
// CHECK:STDOUT:   fn[%.1: @GreaterOrEquivalent.%Self (%Self)](%.2: @GreaterOrEquivalent.%Self (%Self)) -> bool;
// CHECK:STDOUT: }
// CHECK:STDOUT:
// CHECK:STDOUT: specific @Less(constants.%Self) {
// CHECK:STDOUT:   %Self => constants.%Self
// CHECK:STDOUT: }
// CHECK:STDOUT:
// CHECK:STDOUT: specific @LessOrEquivalent(constants.%Self) {
// CHECK:STDOUT:   %Self => constants.%Self
// CHECK:STDOUT: }
// CHECK:STDOUT:
// CHECK:STDOUT: specific @Greater(constants.%Self) {
// CHECK:STDOUT:   %Self => constants.%Self
// CHECK:STDOUT: }
// CHECK:STDOUT:
// CHECK:STDOUT: specific @GreaterOrEquivalent(constants.%Self) {
// CHECK:STDOUT:   %Self => constants.%Self
// CHECK:STDOUT: }
// CHECK:STDOUT:<|MERGE_RESOLUTION|>--- conflicted
+++ resolved
@@ -134,29 +134,16 @@
 // CHECK:STDOUT:     import Core//prelude/operators/comparison
 // CHECK:STDOUT:     import Core//prelude/types/bool
 // CHECK:STDOUT:   }
-<<<<<<< HEAD
-// CHECK:STDOUT:   %import_ref.1: type = import_ref Core//prelude/operators/comparison, inst+62, loaded [template = constants.%.2]
+// CHECK:STDOUT:   %import_ref.1: type = import_ref Core//prelude/operators/comparison, inst+62, loaded [template = constants.%.3]
 // CHECK:STDOUT:   %import_ref.2 = import_ref Core//prelude/operators/comparison, inst+64, unloaded
-// CHECK:STDOUT:   %import_ref.3: %.6 = import_ref Core//prelude/operators/comparison, inst+89, loaded [template = constants.%.7]
-// CHECK:STDOUT:   %import_ref.4: %.8 = import_ref Core//prelude/operators/comparison, inst+114, loaded [template = constants.%.9]
-// CHECK:STDOUT:   %import_ref.5: %.10 = import_ref Core//prelude/operators/comparison, inst+139, loaded [template = constants.%.11]
-// CHECK:STDOUT:   %import_ref.6: %.12 = import_ref Core//prelude/operators/comparison, inst+164, loaded [template = constants.%.13]
+// CHECK:STDOUT:   %import_ref.3: %.7 = import_ref Core//prelude/operators/comparison, inst+89, loaded [template = constants.%.8]
+// CHECK:STDOUT:   %import_ref.4: %.9 = import_ref Core//prelude/operators/comparison, inst+114, loaded [template = constants.%.10]
+// CHECK:STDOUT:   %import_ref.5: %.11 = import_ref Core//prelude/operators/comparison, inst+139, loaded [template = constants.%.12]
+// CHECK:STDOUT:   %import_ref.6: %.13 = import_ref Core//prelude/operators/comparison, inst+164, loaded [template = constants.%.14]
 // CHECK:STDOUT:   %import_ref.7: %Less.type.2 = import_ref Core//prelude/operators/comparison, inst+84, loaded [template = constants.%Less.2]
 // CHECK:STDOUT:   %import_ref.8: %LessOrEquivalent.type.2 = import_ref Core//prelude/operators/comparison, inst+109, loaded [template = constants.%LessOrEquivalent.2]
 // CHECK:STDOUT:   %import_ref.9: %Greater.type.2 = import_ref Core//prelude/operators/comparison, inst+134, loaded [template = constants.%Greater.2]
 // CHECK:STDOUT:   %import_ref.10: %GreaterOrEquivalent.type.2 = import_ref Core//prelude/operators/comparison, inst+159, loaded [template = constants.%GreaterOrEquivalent.2]
-=======
-// CHECK:STDOUT:   %import_ref.1: type = import_ref Core//prelude/operators/comparison, inst+58, loaded [template = constants.%.3]
-// CHECK:STDOUT:   %import_ref.2 = import_ref Core//prelude/operators/comparison, inst+60, unloaded
-// CHECK:STDOUT:   %import_ref.3: %.7 = import_ref Core//prelude/operators/comparison, inst+83, loaded [template = constants.%.8]
-// CHECK:STDOUT:   %import_ref.4: %.9 = import_ref Core//prelude/operators/comparison, inst+106, loaded [template = constants.%.10]
-// CHECK:STDOUT:   %import_ref.5: %.11 = import_ref Core//prelude/operators/comparison, inst+129, loaded [template = constants.%.12]
-// CHECK:STDOUT:   %import_ref.6: %.13 = import_ref Core//prelude/operators/comparison, inst+152, loaded [template = constants.%.14]
-// CHECK:STDOUT:   %import_ref.7: %Less.type.2 = import_ref Core//prelude/operators/comparison, inst+78, loaded [template = constants.%Less.2]
-// CHECK:STDOUT:   %import_ref.8: %LessOrEquivalent.type.2 = import_ref Core//prelude/operators/comparison, inst+101, loaded [template = constants.%LessOrEquivalent.2]
-// CHECK:STDOUT:   %import_ref.9: %Greater.type.2 = import_ref Core//prelude/operators/comparison, inst+124, loaded [template = constants.%Greater.2]
-// CHECK:STDOUT:   %import_ref.10: %GreaterOrEquivalent.type.2 = import_ref Core//prelude/operators/comparison, inst+147, loaded [template = constants.%GreaterOrEquivalent.2]
->>>>>>> 7396aede
 // CHECK:STDOUT:   %import_ref.11: %Bool.type = import_ref Core//prelude/types/bool, inst+2, loaded [template = constants.%Bool]
 // CHECK:STDOUT:   %import_ref.12 = import_ref Core//prelude/operators/comparison, inst+84, unloaded
 // CHECK:STDOUT:   %import_ref.13 = import_ref Core//prelude/operators/comparison, inst+109, unloaded
@@ -182,27 +169,16 @@
 // CHECK:STDOUT:   }
 // CHECK:STDOUT:   %TestLess.decl: %TestLess.type = fn_decl @TestLess [template = constants.%TestLess] {
 // CHECK:STDOUT:     %a.patt: %C = binding_pattern a
-<<<<<<< HEAD
-// CHECK:STDOUT:     %.loc13_14: %C = param_pattern %a.patt
+// CHECK:STDOUT:     %.loc13_14: %C = param_pattern %a.patt, runtime_param0
 // CHECK:STDOUT:     %b.patt: %C = binding_pattern b
-// CHECK:STDOUT:     %.loc13_20: %C = param_pattern %b.patt
+// CHECK:STDOUT:     %.loc13_20: %C = param_pattern %b.patt, runtime_param1
 // CHECK:STDOUT:   } {
 // CHECK:STDOUT:     %C.ref.loc13_16: type = name_ref C, file.%C.decl [template = constants.%C]
-// CHECK:STDOUT:     %param.loc13_13: %C = param
+// CHECK:STDOUT:     %param.loc13_13: %C = param runtime_param0
 // CHECK:STDOUT:     %a: %C = bind_name a, %param.loc13_13
 // CHECK:STDOUT:     %C.ref.loc13_22: type = name_ref C, file.%C.decl [template = constants.%C]
-// CHECK:STDOUT:     %param.loc13_19: %C = param
+// CHECK:STDOUT:     %param.loc13_19: %C = param runtime_param1
 // CHECK:STDOUT:     %b: %C = bind_name b, %param.loc13_19
-=======
-// CHECK:STDOUT:     %b.patt: %C = binding_pattern b
-// CHECK:STDOUT:   } {
-// CHECK:STDOUT:     %C.ref.loc13_16: type = name_ref C, file.%C.decl [template = constants.%C]
-// CHECK:STDOUT:     %a.param: %C = param a, runtime_param0
-// CHECK:STDOUT:     %a: %C = bind_name a, %a.param
-// CHECK:STDOUT:     %C.ref.loc13_22: type = name_ref C, file.%C.decl [template = constants.%C]
-// CHECK:STDOUT:     %b.param: %C = param b, runtime_param1
-// CHECK:STDOUT:     %b: %C = bind_name b, %b.param
->>>>>>> 7396aede
 // CHECK:STDOUT:     %bool.make_type: init type = call constants.%Bool() [template = bool]
 // CHECK:STDOUT:     %.loc13_28.1: type = value_of_initializer %bool.make_type [template = bool]
 // CHECK:STDOUT:     %.loc13_28.2: type = converted %bool.make_type, %.loc13_28.1 [template = bool]
@@ -210,27 +186,16 @@
 // CHECK:STDOUT:   }
 // CHECK:STDOUT:   %TestLessEqual.decl: %TestLessEqual.type = fn_decl @TestLessEqual [template = constants.%TestLessEqual] {
 // CHECK:STDOUT:     %a.patt: %C = binding_pattern a
-<<<<<<< HEAD
-// CHECK:STDOUT:     %.loc17_19: %C = param_pattern %a.patt
+// CHECK:STDOUT:     %.loc17_19: %C = param_pattern %a.patt, runtime_param0
 // CHECK:STDOUT:     %b.patt: %C = binding_pattern b
-// CHECK:STDOUT:     %.loc17_25: %C = param_pattern %b.patt
+// CHECK:STDOUT:     %.loc17_25: %C = param_pattern %b.patt, runtime_param1
 // CHECK:STDOUT:   } {
 // CHECK:STDOUT:     %C.ref.loc17_21: type = name_ref C, file.%C.decl [template = constants.%C]
-// CHECK:STDOUT:     %param.loc17_18: %C = param
+// CHECK:STDOUT:     %param.loc17_18: %C = param runtime_param0
 // CHECK:STDOUT:     %a: %C = bind_name a, %param.loc17_18
 // CHECK:STDOUT:     %C.ref.loc17_27: type = name_ref C, file.%C.decl [template = constants.%C]
-// CHECK:STDOUT:     %param.loc17_24: %C = param
+// CHECK:STDOUT:     %param.loc17_24: %C = param runtime_param1
 // CHECK:STDOUT:     %b: %C = bind_name b, %param.loc17_24
-=======
-// CHECK:STDOUT:     %b.patt: %C = binding_pattern b
-// CHECK:STDOUT:   } {
-// CHECK:STDOUT:     %C.ref.loc17_21: type = name_ref C, file.%C.decl [template = constants.%C]
-// CHECK:STDOUT:     %a.param: %C = param a, runtime_param0
-// CHECK:STDOUT:     %a: %C = bind_name a, %a.param
-// CHECK:STDOUT:     %C.ref.loc17_27: type = name_ref C, file.%C.decl [template = constants.%C]
-// CHECK:STDOUT:     %b.param: %C = param b, runtime_param1
-// CHECK:STDOUT:     %b: %C = bind_name b, %b.param
->>>>>>> 7396aede
 // CHECK:STDOUT:     %bool.make_type: init type = call constants.%Bool() [template = bool]
 // CHECK:STDOUT:     %.loc17_33.1: type = value_of_initializer %bool.make_type [template = bool]
 // CHECK:STDOUT:     %.loc17_33.2: type = converted %bool.make_type, %.loc17_33.1 [template = bool]
@@ -238,27 +203,16 @@
 // CHECK:STDOUT:   }
 // CHECK:STDOUT:   %TestGreater.decl: %TestGreater.type = fn_decl @TestGreater [template = constants.%TestGreater] {
 // CHECK:STDOUT:     %a.patt: %C = binding_pattern a
-<<<<<<< HEAD
-// CHECK:STDOUT:     %.loc21_17: %C = param_pattern %a.patt
+// CHECK:STDOUT:     %.loc21_17: %C = param_pattern %a.patt, runtime_param0
 // CHECK:STDOUT:     %b.patt: %C = binding_pattern b
-// CHECK:STDOUT:     %.loc21_23: %C = param_pattern %b.patt
+// CHECK:STDOUT:     %.loc21_23: %C = param_pattern %b.patt, runtime_param1
 // CHECK:STDOUT:   } {
 // CHECK:STDOUT:     %C.ref.loc21_19: type = name_ref C, file.%C.decl [template = constants.%C]
-// CHECK:STDOUT:     %param.loc21_16: %C = param
+// CHECK:STDOUT:     %param.loc21_16: %C = param runtime_param0
 // CHECK:STDOUT:     %a: %C = bind_name a, %param.loc21_16
 // CHECK:STDOUT:     %C.ref.loc21_25: type = name_ref C, file.%C.decl [template = constants.%C]
-// CHECK:STDOUT:     %param.loc21_22: %C = param
+// CHECK:STDOUT:     %param.loc21_22: %C = param runtime_param1
 // CHECK:STDOUT:     %b: %C = bind_name b, %param.loc21_22
-=======
-// CHECK:STDOUT:     %b.patt: %C = binding_pattern b
-// CHECK:STDOUT:   } {
-// CHECK:STDOUT:     %C.ref.loc21_19: type = name_ref C, file.%C.decl [template = constants.%C]
-// CHECK:STDOUT:     %a.param: %C = param a, runtime_param0
-// CHECK:STDOUT:     %a: %C = bind_name a, %a.param
-// CHECK:STDOUT:     %C.ref.loc21_25: type = name_ref C, file.%C.decl [template = constants.%C]
-// CHECK:STDOUT:     %b.param: %C = param b, runtime_param1
-// CHECK:STDOUT:     %b: %C = bind_name b, %b.param
->>>>>>> 7396aede
 // CHECK:STDOUT:     %bool.make_type: init type = call constants.%Bool() [template = bool]
 // CHECK:STDOUT:     %.loc21_31.1: type = value_of_initializer %bool.make_type [template = bool]
 // CHECK:STDOUT:     %.loc21_31.2: type = converted %bool.make_type, %.loc21_31.1 [template = bool]
@@ -266,27 +220,16 @@
 // CHECK:STDOUT:   }
 // CHECK:STDOUT:   %TestGreaterEqual.decl: %TestGreaterEqual.type = fn_decl @TestGreaterEqual [template = constants.%TestGreaterEqual] {
 // CHECK:STDOUT:     %a.patt: %C = binding_pattern a
-<<<<<<< HEAD
-// CHECK:STDOUT:     %.loc25_22: %C = param_pattern %a.patt
+// CHECK:STDOUT:     %.loc25_22: %C = param_pattern %a.patt, runtime_param0
 // CHECK:STDOUT:     %b.patt: %C = binding_pattern b
-// CHECK:STDOUT:     %.loc25_28: %C = param_pattern %b.patt
+// CHECK:STDOUT:     %.loc25_28: %C = param_pattern %b.patt, runtime_param1
 // CHECK:STDOUT:   } {
 // CHECK:STDOUT:     %C.ref.loc25_24: type = name_ref C, file.%C.decl [template = constants.%C]
-// CHECK:STDOUT:     %param.loc25_21: %C = param
+// CHECK:STDOUT:     %param.loc25_21: %C = param runtime_param0
 // CHECK:STDOUT:     %a: %C = bind_name a, %param.loc25_21
 // CHECK:STDOUT:     %C.ref.loc25_30: type = name_ref C, file.%C.decl [template = constants.%C]
-// CHECK:STDOUT:     %param.loc25_27: %C = param
+// CHECK:STDOUT:     %param.loc25_27: %C = param runtime_param1
 // CHECK:STDOUT:     %b: %C = bind_name b, %param.loc25_27
-=======
-// CHECK:STDOUT:     %b.patt: %C = binding_pattern b
-// CHECK:STDOUT:   } {
-// CHECK:STDOUT:     %C.ref.loc25_24: type = name_ref C, file.%C.decl [template = constants.%C]
-// CHECK:STDOUT:     %a.param: %C = param a, runtime_param0
-// CHECK:STDOUT:     %a: %C = bind_name a, %a.param
-// CHECK:STDOUT:     %C.ref.loc25_30: type = name_ref C, file.%C.decl [template = constants.%C]
-// CHECK:STDOUT:     %b.param: %C = param b, runtime_param1
-// CHECK:STDOUT:     %b: %C = bind_name b, %b.param
->>>>>>> 7396aede
 // CHECK:STDOUT:     %bool.make_type: init type = call constants.%Bool() [template = bool]
 // CHECK:STDOUT:     %.loc25_36.1: type = value_of_initializer %bool.make_type [template = bool]
 // CHECK:STDOUT:     %.loc25_36.2: type = converted %bool.make_type, %.loc25_36.1 [template = bool]
@@ -307,27 +250,16 @@
 // CHECK:STDOUT: impl @impl: %C as %.3 {
 // CHECK:STDOUT:   %Less.decl: %Less.type.1 = fn_decl @Less.1 [template = constants.%Less.1] {
 // CHECK:STDOUT:     %self.patt: %C = binding_pattern self
-<<<<<<< HEAD
-// CHECK:STDOUT:     %.loc7_15: %C = param_pattern %self.patt
+// CHECK:STDOUT:     %.loc7_15: %C = param_pattern %self.patt, runtime_param0
 // CHECK:STDOUT:     %other.patt: %C = binding_pattern other
-// CHECK:STDOUT:     %.loc7_25: %C = param_pattern %other.patt
+// CHECK:STDOUT:     %.loc7_25: %C = param_pattern %other.patt, runtime_param1
 // CHECK:STDOUT:   } {
 // CHECK:STDOUT:     %C.ref.loc7_17: type = name_ref C, file.%C.decl [template = constants.%C]
-// CHECK:STDOUT:     %param.loc7_11: %C = param
+// CHECK:STDOUT:     %param.loc7_11: %C = param runtime_param0
 // CHECK:STDOUT:     %self: %C = bind_name self, %param.loc7_11
 // CHECK:STDOUT:     %C.ref.loc7_27: type = name_ref C, file.%C.decl [template = constants.%C]
-// CHECK:STDOUT:     %param.loc7_20: %C = param
+// CHECK:STDOUT:     %param.loc7_20: %C = param runtime_param1
 // CHECK:STDOUT:     %other: %C = bind_name other, %param.loc7_20
-=======
-// CHECK:STDOUT:     %other.patt: %C = binding_pattern other
-// CHECK:STDOUT:   } {
-// CHECK:STDOUT:     %C.ref.loc7_17: type = name_ref C, file.%C.decl [template = constants.%C]
-// CHECK:STDOUT:     %self.param: %C = param self, runtime_param0
-// CHECK:STDOUT:     %self: %C = bind_name self, %self.param
-// CHECK:STDOUT:     %C.ref.loc7_27: type = name_ref C, file.%C.decl [template = constants.%C]
-// CHECK:STDOUT:     %other.param: %C = param other, runtime_param1
-// CHECK:STDOUT:     %other: %C = bind_name other, %other.param
->>>>>>> 7396aede
 // CHECK:STDOUT:     %bool.make_type: init type = call constants.%Bool() [template = bool]
 // CHECK:STDOUT:     %.loc7_33.1: type = value_of_initializer %bool.make_type [template = bool]
 // CHECK:STDOUT:     %.loc7_33.2: type = converted %bool.make_type, %.loc7_33.1 [template = bool]
@@ -335,27 +267,16 @@
 // CHECK:STDOUT:   }
 // CHECK:STDOUT:   %LessOrEquivalent.decl: %LessOrEquivalent.type.1 = fn_decl @LessOrEquivalent.1 [template = constants.%LessOrEquivalent.1] {
 // CHECK:STDOUT:     %self.patt: %C = binding_pattern self
-<<<<<<< HEAD
-// CHECK:STDOUT:     %.loc8_27: %C = param_pattern %self.patt
+// CHECK:STDOUT:     %.loc8_27: %C = param_pattern %self.patt, runtime_param0
 // CHECK:STDOUT:     %other.patt: %C = binding_pattern other
-// CHECK:STDOUT:     %.loc8_37: %C = param_pattern %other.patt
+// CHECK:STDOUT:     %.loc8_37: %C = param_pattern %other.patt, runtime_param1
 // CHECK:STDOUT:   } {
 // CHECK:STDOUT:     %C.ref.loc8_29: type = name_ref C, file.%C.decl [template = constants.%C]
-// CHECK:STDOUT:     %param.loc8_23: %C = param
+// CHECK:STDOUT:     %param.loc8_23: %C = param runtime_param0
 // CHECK:STDOUT:     %self: %C = bind_name self, %param.loc8_23
 // CHECK:STDOUT:     %C.ref.loc8_39: type = name_ref C, file.%C.decl [template = constants.%C]
-// CHECK:STDOUT:     %param.loc8_32: %C = param
+// CHECK:STDOUT:     %param.loc8_32: %C = param runtime_param1
 // CHECK:STDOUT:     %other: %C = bind_name other, %param.loc8_32
-=======
-// CHECK:STDOUT:     %other.patt: %C = binding_pattern other
-// CHECK:STDOUT:   } {
-// CHECK:STDOUT:     %C.ref.loc8_29: type = name_ref C, file.%C.decl [template = constants.%C]
-// CHECK:STDOUT:     %self.param: %C = param self, runtime_param0
-// CHECK:STDOUT:     %self: %C = bind_name self, %self.param
-// CHECK:STDOUT:     %C.ref.loc8_39: type = name_ref C, file.%C.decl [template = constants.%C]
-// CHECK:STDOUT:     %other.param: %C = param other, runtime_param1
-// CHECK:STDOUT:     %other: %C = bind_name other, %other.param
->>>>>>> 7396aede
 // CHECK:STDOUT:     %bool.make_type: init type = call constants.%Bool() [template = bool]
 // CHECK:STDOUT:     %.loc8_45.1: type = value_of_initializer %bool.make_type [template = bool]
 // CHECK:STDOUT:     %.loc8_45.2: type = converted %bool.make_type, %.loc8_45.1 [template = bool]
@@ -363,27 +284,16 @@
 // CHECK:STDOUT:   }
 // CHECK:STDOUT:   %Greater.decl: %Greater.type.1 = fn_decl @Greater.1 [template = constants.%Greater.1] {
 // CHECK:STDOUT:     %self.patt: %C = binding_pattern self
-<<<<<<< HEAD
-// CHECK:STDOUT:     %.loc9_18: %C = param_pattern %self.patt
+// CHECK:STDOUT:     %.loc9_18: %C = param_pattern %self.patt, runtime_param0
 // CHECK:STDOUT:     %other.patt: %C = binding_pattern other
-// CHECK:STDOUT:     %.loc9_28: %C = param_pattern %other.patt
+// CHECK:STDOUT:     %.loc9_28: %C = param_pattern %other.patt, runtime_param1
 // CHECK:STDOUT:   } {
 // CHECK:STDOUT:     %C.ref.loc9_20: type = name_ref C, file.%C.decl [template = constants.%C]
-// CHECK:STDOUT:     %param.loc9_14: %C = param
+// CHECK:STDOUT:     %param.loc9_14: %C = param runtime_param0
 // CHECK:STDOUT:     %self: %C = bind_name self, %param.loc9_14
 // CHECK:STDOUT:     %C.ref.loc9_30: type = name_ref C, file.%C.decl [template = constants.%C]
-// CHECK:STDOUT:     %param.loc9_23: %C = param
+// CHECK:STDOUT:     %param.loc9_23: %C = param runtime_param1
 // CHECK:STDOUT:     %other: %C = bind_name other, %param.loc9_23
-=======
-// CHECK:STDOUT:     %other.patt: %C = binding_pattern other
-// CHECK:STDOUT:   } {
-// CHECK:STDOUT:     %C.ref.loc9_20: type = name_ref C, file.%C.decl [template = constants.%C]
-// CHECK:STDOUT:     %self.param: %C = param self, runtime_param0
-// CHECK:STDOUT:     %self: %C = bind_name self, %self.param
-// CHECK:STDOUT:     %C.ref.loc9_30: type = name_ref C, file.%C.decl [template = constants.%C]
-// CHECK:STDOUT:     %other.param: %C = param other, runtime_param1
-// CHECK:STDOUT:     %other: %C = bind_name other, %other.param
->>>>>>> 7396aede
 // CHECK:STDOUT:     %bool.make_type: init type = call constants.%Bool() [template = bool]
 // CHECK:STDOUT:     %.loc9_36.1: type = value_of_initializer %bool.make_type [template = bool]
 // CHECK:STDOUT:     %.loc9_36.2: type = converted %bool.make_type, %.loc9_36.1 [template = bool]
@@ -391,27 +301,16 @@
 // CHECK:STDOUT:   }
 // CHECK:STDOUT:   %GreaterOrEquivalent.decl: %GreaterOrEquivalent.type.1 = fn_decl @GreaterOrEquivalent.1 [template = constants.%GreaterOrEquivalent.1] {
 // CHECK:STDOUT:     %self.patt: %C = binding_pattern self
-<<<<<<< HEAD
-// CHECK:STDOUT:     %.loc10_30: %C = param_pattern %self.patt
+// CHECK:STDOUT:     %.loc10_30: %C = param_pattern %self.patt, runtime_param0
 // CHECK:STDOUT:     %other.patt: %C = binding_pattern other
-// CHECK:STDOUT:     %.loc10_40: %C = param_pattern %other.patt
+// CHECK:STDOUT:     %.loc10_40: %C = param_pattern %other.patt, runtime_param1
 // CHECK:STDOUT:   } {
 // CHECK:STDOUT:     %C.ref.loc10_32: type = name_ref C, file.%C.decl [template = constants.%C]
-// CHECK:STDOUT:     %param.loc10_26: %C = param
+// CHECK:STDOUT:     %param.loc10_26: %C = param runtime_param0
 // CHECK:STDOUT:     %self: %C = bind_name self, %param.loc10_26
 // CHECK:STDOUT:     %C.ref.loc10_42: type = name_ref C, file.%C.decl [template = constants.%C]
-// CHECK:STDOUT:     %param.loc10_35: %C = param
+// CHECK:STDOUT:     %param.loc10_35: %C = param runtime_param1
 // CHECK:STDOUT:     %other: %C = bind_name other, %param.loc10_35
-=======
-// CHECK:STDOUT:     %other.patt: %C = binding_pattern other
-// CHECK:STDOUT:   } {
-// CHECK:STDOUT:     %C.ref.loc10_32: type = name_ref C, file.%C.decl [template = constants.%C]
-// CHECK:STDOUT:     %self.param: %C = param self, runtime_param0
-// CHECK:STDOUT:     %self: %C = bind_name self, %self.param
-// CHECK:STDOUT:     %C.ref.loc10_42: type = name_ref C, file.%C.decl [template = constants.%C]
-// CHECK:STDOUT:     %other.param: %C = param other, runtime_param1
-// CHECK:STDOUT:     %other: %C = bind_name other, %other.param
->>>>>>> 7396aede
 // CHECK:STDOUT:     %bool.make_type: init type = call constants.%Bool() [template = bool]
 // CHECK:STDOUT:     %.loc10_48.1: type = value_of_initializer %bool.make_type [template = bool]
 // CHECK:STDOUT:     %.loc10_48.2: type = converted %bool.make_type, %.loc10_48.1 [template = bool]
@@ -436,7 +335,6 @@
 // CHECK:STDOUT:
 // CHECK:STDOUT: fn @Bool() -> type = "bool.make_type";
 // CHECK:STDOUT:
-<<<<<<< HEAD
 // CHECK:STDOUT: fn @Less.1[%.loc7_15: %C](%.loc7_25: %C) -> bool;
 // CHECK:STDOUT:
 // CHECK:STDOUT: fn @LessOrEquivalent.1[%.loc8_27: %C](%.loc8_37: %C) -> bool;
@@ -444,15 +342,6 @@
 // CHECK:STDOUT: fn @Greater.1[%.loc9_18: %C](%.loc9_28: %C) -> bool;
 // CHECK:STDOUT:
 // CHECK:STDOUT: fn @GreaterOrEquivalent.1[%.loc10_30: %C](%.loc10_40: %C) -> bool;
-=======
-// CHECK:STDOUT: fn @Less.1[%self: %C](%other: %C) -> bool;
-// CHECK:STDOUT:
-// CHECK:STDOUT: fn @LessOrEquivalent.1[%self: %C](%other: %C) -> bool;
-// CHECK:STDOUT:
-// CHECK:STDOUT: fn @Greater.1[%self: %C](%other: %C) -> bool;
-// CHECK:STDOUT:
-// CHECK:STDOUT: fn @GreaterOrEquivalent.1[%self: %C](%other: %C) -> bool;
->>>>>>> 7396aede
 // CHECK:STDOUT:
 // CHECK:STDOUT: generic fn @Less.2(constants.%Self: %.3) {
 // CHECK:STDOUT:   %Self: %.3 = bind_symbolic_name Self 0 [symbolic = %Self (constants.%Self)]
@@ -614,13 +503,12 @@
 // CHECK:STDOUT:     import Core//prelude/types/bool
 // CHECK:STDOUT:   }
 // CHECK:STDOUT:   %import_ref.1: %Bool.type = import_ref Core//prelude/types/bool, inst+2, loaded [template = constants.%Bool]
-<<<<<<< HEAD
-// CHECK:STDOUT:   %import_ref.2: type = import_ref Core//prelude/operators/comparison, inst+62, loaded [template = constants.%.4]
+// CHECK:STDOUT:   %import_ref.2: type = import_ref Core//prelude/operators/comparison, inst+62, loaded [template = constants.%.5]
 // CHECK:STDOUT:   %import_ref.3 = import_ref Core//prelude/operators/comparison, inst+64, unloaded
-// CHECK:STDOUT:   %import_ref.4: %.5 = import_ref Core//prelude/operators/comparison, inst+89, loaded [template = constants.%.6]
-// CHECK:STDOUT:   %import_ref.5: %.7 = import_ref Core//prelude/operators/comparison, inst+114, loaded [template = constants.%.8]
-// CHECK:STDOUT:   %import_ref.6: %.9 = import_ref Core//prelude/operators/comparison, inst+139, loaded [template = constants.%.10]
-// CHECK:STDOUT:   %import_ref.7: %.11 = import_ref Core//prelude/operators/comparison, inst+164, loaded [template = constants.%.12]
+// CHECK:STDOUT:   %import_ref.4: %.6 = import_ref Core//prelude/operators/comparison, inst+89, loaded [template = constants.%.7]
+// CHECK:STDOUT:   %import_ref.5: %.8 = import_ref Core//prelude/operators/comparison, inst+114, loaded [template = constants.%.9]
+// CHECK:STDOUT:   %import_ref.6: %.10 = import_ref Core//prelude/operators/comparison, inst+139, loaded [template = constants.%.11]
+// CHECK:STDOUT:   %import_ref.7: %.12 = import_ref Core//prelude/operators/comparison, inst+164, loaded [template = constants.%.13]
 // CHECK:STDOUT:   %import_ref.8 = import_ref Core//prelude/operators/comparison, inst+84, unloaded
 // CHECK:STDOUT:   %import_ref.9 = import_ref Core//prelude/operators/comparison, inst+109, unloaded
 // CHECK:STDOUT:   %import_ref.10 = import_ref Core//prelude/operators/comparison, inst+134, unloaded
@@ -629,22 +517,6 @@
 // CHECK:STDOUT:   %import_ref.13 = import_ref Core//prelude/operators/comparison, inst+109, unloaded
 // CHECK:STDOUT:   %import_ref.14 = import_ref Core//prelude/operators/comparison, inst+134, unloaded
 // CHECK:STDOUT:   %import_ref.15 = import_ref Core//prelude/operators/comparison, inst+159, unloaded
-=======
-// CHECK:STDOUT:   %import_ref.2: type = import_ref Core//prelude/operators/comparison, inst+58, loaded [template = constants.%.5]
-// CHECK:STDOUT:   %import_ref.3 = import_ref Core//prelude/operators/comparison, inst+60, unloaded
-// CHECK:STDOUT:   %import_ref.4: %.6 = import_ref Core//prelude/operators/comparison, inst+83, loaded [template = constants.%.7]
-// CHECK:STDOUT:   %import_ref.5: %.8 = import_ref Core//prelude/operators/comparison, inst+106, loaded [template = constants.%.9]
-// CHECK:STDOUT:   %import_ref.6: %.10 = import_ref Core//prelude/operators/comparison, inst+129, loaded [template = constants.%.11]
-// CHECK:STDOUT:   %import_ref.7: %.12 = import_ref Core//prelude/operators/comparison, inst+152, loaded [template = constants.%.13]
-// CHECK:STDOUT:   %import_ref.8 = import_ref Core//prelude/operators/comparison, inst+78, unloaded
-// CHECK:STDOUT:   %import_ref.9 = import_ref Core//prelude/operators/comparison, inst+101, unloaded
-// CHECK:STDOUT:   %import_ref.10 = import_ref Core//prelude/operators/comparison, inst+124, unloaded
-// CHECK:STDOUT:   %import_ref.11 = import_ref Core//prelude/operators/comparison, inst+147, unloaded
-// CHECK:STDOUT:   %import_ref.12 = import_ref Core//prelude/operators/comparison, inst+78, unloaded
-// CHECK:STDOUT:   %import_ref.13 = import_ref Core//prelude/operators/comparison, inst+101, unloaded
-// CHECK:STDOUT:   %import_ref.14 = import_ref Core//prelude/operators/comparison, inst+124, unloaded
-// CHECK:STDOUT:   %import_ref.15 = import_ref Core//prelude/operators/comparison, inst+147, unloaded
->>>>>>> 7396aede
 // CHECK:STDOUT: }
 // CHECK:STDOUT:
 // CHECK:STDOUT: file {
@@ -660,27 +532,16 @@
 // CHECK:STDOUT:   %D.decl: type = class_decl @D [template = constants.%D] {} {}
 // CHECK:STDOUT:   %TestLess.decl: %TestLess.type = fn_decl @TestLess [template = constants.%TestLess] {
 // CHECK:STDOUT:     %a.patt: %D = binding_pattern a
-<<<<<<< HEAD
-// CHECK:STDOUT:     %.loc6_14: %D = param_pattern %a.patt
+// CHECK:STDOUT:     %.loc6_14: %D = param_pattern %a.patt, runtime_param0
 // CHECK:STDOUT:     %b.patt: %D = binding_pattern b
-// CHECK:STDOUT:     %.loc6_20: %D = param_pattern %b.patt
+// CHECK:STDOUT:     %.loc6_20: %D = param_pattern %b.patt, runtime_param1
 // CHECK:STDOUT:   } {
 // CHECK:STDOUT:     %D.ref.loc6_16: type = name_ref D, file.%D.decl [template = constants.%D]
-// CHECK:STDOUT:     %param.loc6_13: %D = param
+// CHECK:STDOUT:     %param.loc6_13: %D = param runtime_param0
 // CHECK:STDOUT:     %a: %D = bind_name a, %param.loc6_13
 // CHECK:STDOUT:     %D.ref.loc6_22: type = name_ref D, file.%D.decl [template = constants.%D]
-// CHECK:STDOUT:     %param.loc6_19: %D = param
+// CHECK:STDOUT:     %param.loc6_19: %D = param runtime_param1
 // CHECK:STDOUT:     %b: %D = bind_name b, %param.loc6_19
-=======
-// CHECK:STDOUT:     %b.patt: %D = binding_pattern b
-// CHECK:STDOUT:   } {
-// CHECK:STDOUT:     %D.ref.loc6_16: type = name_ref D, file.%D.decl [template = constants.%D]
-// CHECK:STDOUT:     %a.param: %D = param a, runtime_param0
-// CHECK:STDOUT:     %a: %D = bind_name a, %a.param
-// CHECK:STDOUT:     %D.ref.loc6_22: type = name_ref D, file.%D.decl [template = constants.%D]
-// CHECK:STDOUT:     %b.param: %D = param b, runtime_param1
-// CHECK:STDOUT:     %b: %D = bind_name b, %b.param
->>>>>>> 7396aede
 // CHECK:STDOUT:     %bool.make_type: init type = call constants.%Bool() [template = bool]
 // CHECK:STDOUT:     %.loc6_28.1: type = value_of_initializer %bool.make_type [template = bool]
 // CHECK:STDOUT:     %.loc6_28.2: type = converted %bool.make_type, %.loc6_28.1 [template = bool]
@@ -688,27 +549,16 @@
 // CHECK:STDOUT:   }
 // CHECK:STDOUT:   %TestLessEqual.decl: %TestLessEqual.type = fn_decl @TestLessEqual [template = constants.%TestLessEqual] {
 // CHECK:STDOUT:     %a.patt: %D = binding_pattern a
-<<<<<<< HEAD
-// CHECK:STDOUT:     %.loc14_19: %D = param_pattern %a.patt
+// CHECK:STDOUT:     %.loc14_19: %D = param_pattern %a.patt, runtime_param0
 // CHECK:STDOUT:     %b.patt: %D = binding_pattern b
-// CHECK:STDOUT:     %.loc14_25: %D = param_pattern %b.patt
+// CHECK:STDOUT:     %.loc14_25: %D = param_pattern %b.patt, runtime_param1
 // CHECK:STDOUT:   } {
 // CHECK:STDOUT:     %D.ref.loc14_21: type = name_ref D, file.%D.decl [template = constants.%D]
-// CHECK:STDOUT:     %param.loc14_18: %D = param
+// CHECK:STDOUT:     %param.loc14_18: %D = param runtime_param0
 // CHECK:STDOUT:     %a: %D = bind_name a, %param.loc14_18
 // CHECK:STDOUT:     %D.ref.loc14_27: type = name_ref D, file.%D.decl [template = constants.%D]
-// CHECK:STDOUT:     %param.loc14_24: %D = param
+// CHECK:STDOUT:     %param.loc14_24: %D = param runtime_param1
 // CHECK:STDOUT:     %b: %D = bind_name b, %param.loc14_24
-=======
-// CHECK:STDOUT:     %b.patt: %D = binding_pattern b
-// CHECK:STDOUT:   } {
-// CHECK:STDOUT:     %D.ref.loc14_21: type = name_ref D, file.%D.decl [template = constants.%D]
-// CHECK:STDOUT:     %a.param: %D = param a, runtime_param0
-// CHECK:STDOUT:     %a: %D = bind_name a, %a.param
-// CHECK:STDOUT:     %D.ref.loc14_27: type = name_ref D, file.%D.decl [template = constants.%D]
-// CHECK:STDOUT:     %b.param: %D = param b, runtime_param1
-// CHECK:STDOUT:     %b: %D = bind_name b, %b.param
->>>>>>> 7396aede
 // CHECK:STDOUT:     %bool.make_type: init type = call constants.%Bool() [template = bool]
 // CHECK:STDOUT:     %.loc14_33.1: type = value_of_initializer %bool.make_type [template = bool]
 // CHECK:STDOUT:     %.loc14_33.2: type = converted %bool.make_type, %.loc14_33.1 [template = bool]
@@ -716,27 +566,16 @@
 // CHECK:STDOUT:   }
 // CHECK:STDOUT:   %TestGreater.decl: %TestGreater.type = fn_decl @TestGreater [template = constants.%TestGreater] {
 // CHECK:STDOUT:     %a.patt: %D = binding_pattern a
-<<<<<<< HEAD
-// CHECK:STDOUT:     %.loc22_17: %D = param_pattern %a.patt
+// CHECK:STDOUT:     %.loc22_17: %D = param_pattern %a.patt, runtime_param0
 // CHECK:STDOUT:     %b.patt: %D = binding_pattern b
-// CHECK:STDOUT:     %.loc22_23: %D = param_pattern %b.patt
+// CHECK:STDOUT:     %.loc22_23: %D = param_pattern %b.patt, runtime_param1
 // CHECK:STDOUT:   } {
 // CHECK:STDOUT:     %D.ref.loc22_19: type = name_ref D, file.%D.decl [template = constants.%D]
-// CHECK:STDOUT:     %param.loc22_16: %D = param
+// CHECK:STDOUT:     %param.loc22_16: %D = param runtime_param0
 // CHECK:STDOUT:     %a: %D = bind_name a, %param.loc22_16
 // CHECK:STDOUT:     %D.ref.loc22_25: type = name_ref D, file.%D.decl [template = constants.%D]
-// CHECK:STDOUT:     %param.loc22_22: %D = param
+// CHECK:STDOUT:     %param.loc22_22: %D = param runtime_param1
 // CHECK:STDOUT:     %b: %D = bind_name b, %param.loc22_22
-=======
-// CHECK:STDOUT:     %b.patt: %D = binding_pattern b
-// CHECK:STDOUT:   } {
-// CHECK:STDOUT:     %D.ref.loc22_19: type = name_ref D, file.%D.decl [template = constants.%D]
-// CHECK:STDOUT:     %a.param: %D = param a, runtime_param0
-// CHECK:STDOUT:     %a: %D = bind_name a, %a.param
-// CHECK:STDOUT:     %D.ref.loc22_25: type = name_ref D, file.%D.decl [template = constants.%D]
-// CHECK:STDOUT:     %b.param: %D = param b, runtime_param1
-// CHECK:STDOUT:     %b: %D = bind_name b, %b.param
->>>>>>> 7396aede
 // CHECK:STDOUT:     %bool.make_type: init type = call constants.%Bool() [template = bool]
 // CHECK:STDOUT:     %.loc22_31.1: type = value_of_initializer %bool.make_type [template = bool]
 // CHECK:STDOUT:     %.loc22_31.2: type = converted %bool.make_type, %.loc22_31.1 [template = bool]
@@ -744,27 +583,16 @@
 // CHECK:STDOUT:   }
 // CHECK:STDOUT:   %TestGreaterEqual.decl: %TestGreaterEqual.type = fn_decl @TestGreaterEqual [template = constants.%TestGreaterEqual] {
 // CHECK:STDOUT:     %a.patt: %D = binding_pattern a
-<<<<<<< HEAD
-// CHECK:STDOUT:     %.loc30_22: %D = param_pattern %a.patt
+// CHECK:STDOUT:     %.loc30_22: %D = param_pattern %a.patt, runtime_param0
 // CHECK:STDOUT:     %b.patt: %D = binding_pattern b
-// CHECK:STDOUT:     %.loc30_28: %D = param_pattern %b.patt
+// CHECK:STDOUT:     %.loc30_28: %D = param_pattern %b.patt, runtime_param1
 // CHECK:STDOUT:   } {
 // CHECK:STDOUT:     %D.ref.loc30_24: type = name_ref D, file.%D.decl [template = constants.%D]
-// CHECK:STDOUT:     %param.loc30_21: %D = param
+// CHECK:STDOUT:     %param.loc30_21: %D = param runtime_param0
 // CHECK:STDOUT:     %a: %D = bind_name a, %param.loc30_21
 // CHECK:STDOUT:     %D.ref.loc30_30: type = name_ref D, file.%D.decl [template = constants.%D]
-// CHECK:STDOUT:     %param.loc30_27: %D = param
+// CHECK:STDOUT:     %param.loc30_27: %D = param runtime_param1
 // CHECK:STDOUT:     %b: %D = bind_name b, %param.loc30_27
-=======
-// CHECK:STDOUT:     %b.patt: %D = binding_pattern b
-// CHECK:STDOUT:   } {
-// CHECK:STDOUT:     %D.ref.loc30_24: type = name_ref D, file.%D.decl [template = constants.%D]
-// CHECK:STDOUT:     %a.param: %D = param a, runtime_param0
-// CHECK:STDOUT:     %a: %D = bind_name a, %a.param
-// CHECK:STDOUT:     %D.ref.loc30_30: type = name_ref D, file.%D.decl [template = constants.%D]
-// CHECK:STDOUT:     %b.param: %D = param b, runtime_param1
-// CHECK:STDOUT:     %b: %D = bind_name b, %b.param
->>>>>>> 7396aede
 // CHECK:STDOUT:     %bool.make_type: init type = call constants.%Bool() [template = bool]
 // CHECK:STDOUT:     %.loc30_36.1: type = value_of_initializer %bool.make_type [template = bool]
 // CHECK:STDOUT:     %.loc30_36.2: type = converted %bool.make_type, %.loc30_36.1 [template = bool]
