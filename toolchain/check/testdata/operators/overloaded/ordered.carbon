--- conflicted
+++ resolved
@@ -121,61 +121,32 @@
 // CHECK:STDOUT: }
 // CHECK:STDOUT:
 // CHECK:STDOUT: imports {
-<<<<<<< HEAD
-// CHECK:STDOUT:   %import_ref.1: type = import_ref ir6, inst+54, loaded [template = constants.%.2]
-// CHECK:STDOUT:   %import_ref.2 = import_ref ir6, inst+56, unloaded
-// CHECK:STDOUT:   %import_ref.3: %.6 = import_ref ir6, inst+77, loaded [template = constants.%.7]
-// CHECK:STDOUT:   %import_ref.4: %.8 = import_ref ir6, inst+98, loaded [template = constants.%.9]
-// CHECK:STDOUT:   %import_ref.5: %.10 = import_ref ir6, inst+119, loaded [template = constants.%.11]
-// CHECK:STDOUT:   %import_ref.6: %.12 = import_ref ir6, inst+140, loaded [template = constants.%.13]
-// CHECK:STDOUT:   %import_ref.7: %Less.type.2 = import_ref ir6, inst+72, loaded [template = constants.%Less.2]
-// CHECK:STDOUT:   %import_ref.8: %LessOrEquivalent.type.2 = import_ref ir6, inst+93, loaded [template = constants.%LessOrEquivalent.2]
-// CHECK:STDOUT:   %import_ref.9: %Greater.type.2 = import_ref ir6, inst+114, loaded [template = constants.%Greater.2]
-// CHECK:STDOUT:   %import_ref.10: %GreaterOrEquivalent.type.2 = import_ref ir6, inst+135, loaded [template = constants.%GreaterOrEquivalent.2]
-// CHECK:STDOUT:   %import_ref.11: %Bool.type = import_ref ir7, inst+2, loaded [template = constants.%Bool]
-// CHECK:STDOUT:   %import_ref.12: %Bool.type = import_ref ir7, inst+2, loaded [template = constants.%Bool]
-// CHECK:STDOUT:   %import_ref.13: %Bool.type = import_ref ir7, inst+2, loaded [template = constants.%Bool]
-// CHECK:STDOUT:   %import_ref.14: %Bool.type = import_ref ir7, inst+2, loaded [template = constants.%Bool]
-// CHECK:STDOUT:   %import_ref.15: %Bool.type = import_ref ir7, inst+2, loaded [template = constants.%Bool]
-// CHECK:STDOUT:   %import_ref.16: type = import_ref ir6, inst+54, loaded [template = constants.%.2]
-// CHECK:STDOUT:   %import_ref.17 = import_ref ir6, inst+72, unloaded
-// CHECK:STDOUT:   %import_ref.18: %Bool.type = import_ref ir7, inst+2, loaded [template = constants.%Bool]
-// CHECK:STDOUT:   %import_ref.19: type = import_ref ir6, inst+54, loaded [template = constants.%.2]
-// CHECK:STDOUT:   %import_ref.20 = import_ref ir6, inst+93, unloaded
-// CHECK:STDOUT:   %import_ref.21: %Bool.type = import_ref ir7, inst+2, loaded [template = constants.%Bool]
-// CHECK:STDOUT:   %import_ref.22: type = import_ref ir6, inst+54, loaded [template = constants.%.2]
-// CHECK:STDOUT:   %import_ref.23 = import_ref ir6, inst+114, unloaded
-// CHECK:STDOUT:   %import_ref.24: %Bool.type = import_ref ir7, inst+2, loaded [template = constants.%Bool]
-// CHECK:STDOUT:   %import_ref.25: type = import_ref ir6, inst+54, loaded [template = constants.%.2]
-// CHECK:STDOUT:   %import_ref.26 = import_ref ir6, inst+135, unloaded
-=======
-// CHECK:STDOUT:   %import_ref.1: type = import_ref Core//prelude/operators/comparison, inst+52, loaded [template = constants.%.2]
-// CHECK:STDOUT:   %import_ref.2 = import_ref Core//prelude/operators/comparison, inst+54, unloaded
-// CHECK:STDOUT:   %import_ref.3: %.6 = import_ref Core//prelude/operators/comparison, inst+74, loaded [template = constants.%.7]
-// CHECK:STDOUT:   %import_ref.4: %.8 = import_ref Core//prelude/operators/comparison, inst+94, loaded [template = constants.%.9]
-// CHECK:STDOUT:   %import_ref.5: %.10 = import_ref Core//prelude/operators/comparison, inst+114, loaded [template = constants.%.11]
-// CHECK:STDOUT:   %import_ref.6: %.12 = import_ref Core//prelude/operators/comparison, inst+134, loaded [template = constants.%.13]
-// CHECK:STDOUT:   %import_ref.7: %Less.type.2 = import_ref Core//prelude/operators/comparison, inst+70, loaded [template = constants.%Less.2]
-// CHECK:STDOUT:   %import_ref.8: %LessOrEquivalent.type.2 = import_ref Core//prelude/operators/comparison, inst+90, loaded [template = constants.%LessOrEquivalent.2]
-// CHECK:STDOUT:   %import_ref.9: %Greater.type.2 = import_ref Core//prelude/operators/comparison, inst+110, loaded [template = constants.%Greater.2]
-// CHECK:STDOUT:   %import_ref.10: %GreaterOrEquivalent.type.2 = import_ref Core//prelude/operators/comparison, inst+130, loaded [template = constants.%GreaterOrEquivalent.2]
+// CHECK:STDOUT:   %import_ref.1: type = import_ref Core//prelude/operators/comparison, inst+54, loaded [template = constants.%.2]
+// CHECK:STDOUT:   %import_ref.2 = import_ref Core//prelude/operators/comparison, inst+56, unloaded
+// CHECK:STDOUT:   %import_ref.3: %.6 = import_ref Core//prelude/operators/comparison, inst+77, loaded [template = constants.%.7]
+// CHECK:STDOUT:   %import_ref.4: %.8 = import_ref Core//prelude/operators/comparison, inst+98, loaded [template = constants.%.9]
+// CHECK:STDOUT:   %import_ref.5: %.10 = import_ref Core//prelude/operators/comparison, inst+119, loaded [template = constants.%.11]
+// CHECK:STDOUT:   %import_ref.6: %.12 = import_ref Core//prelude/operators/comparison, inst+140, loaded [template = constants.%.13]
+// CHECK:STDOUT:   %import_ref.7: %Less.type.2 = import_ref Core//prelude/operators/comparison, inst+72, loaded [template = constants.%Less.2]
+// CHECK:STDOUT:   %import_ref.8: %LessOrEquivalent.type.2 = import_ref Core//prelude/operators/comparison, inst+93, loaded [template = constants.%LessOrEquivalent.2]
+// CHECK:STDOUT:   %import_ref.9: %Greater.type.2 = import_ref Core//prelude/operators/comparison, inst+114, loaded [template = constants.%Greater.2]
+// CHECK:STDOUT:   %import_ref.10: %GreaterOrEquivalent.type.2 = import_ref Core//prelude/operators/comparison, inst+135, loaded [template = constants.%GreaterOrEquivalent.2]
 // CHECK:STDOUT:   %import_ref.11: %Bool.type = import_ref Core//prelude/types/bool, inst+2, loaded [template = constants.%Bool]
 // CHECK:STDOUT:   %import_ref.12: %Bool.type = import_ref Core//prelude/types/bool, inst+2, loaded [template = constants.%Bool]
 // CHECK:STDOUT:   %import_ref.13: %Bool.type = import_ref Core//prelude/types/bool, inst+2, loaded [template = constants.%Bool]
 // CHECK:STDOUT:   %import_ref.14: %Bool.type = import_ref Core//prelude/types/bool, inst+2, loaded [template = constants.%Bool]
 // CHECK:STDOUT:   %import_ref.15: %Bool.type = import_ref Core//prelude/types/bool, inst+2, loaded [template = constants.%Bool]
-// CHECK:STDOUT:   %import_ref.16: type = import_ref Core//prelude/operators/comparison, inst+52, loaded [template = constants.%.2]
-// CHECK:STDOUT:   %import_ref.17 = import_ref Core//prelude/operators/comparison, inst+70, unloaded
+// CHECK:STDOUT:   %import_ref.16: type = import_ref Core//prelude/operators/comparison, inst+54, loaded [template = constants.%.2]
+// CHECK:STDOUT:   %import_ref.17 = import_ref Core//prelude/operators/comparison, inst+72, unloaded
 // CHECK:STDOUT:   %import_ref.18: %Bool.type = import_ref Core//prelude/types/bool, inst+2, loaded [template = constants.%Bool]
-// CHECK:STDOUT:   %import_ref.19: type = import_ref Core//prelude/operators/comparison, inst+52, loaded [template = constants.%.2]
-// CHECK:STDOUT:   %import_ref.20 = import_ref Core//prelude/operators/comparison, inst+90, unloaded
+// CHECK:STDOUT:   %import_ref.19: type = import_ref Core//prelude/operators/comparison, inst+54, loaded [template = constants.%.2]
+// CHECK:STDOUT:   %import_ref.20 = import_ref Core//prelude/operators/comparison, inst+93, unloaded
 // CHECK:STDOUT:   %import_ref.21: %Bool.type = import_ref Core//prelude/types/bool, inst+2, loaded [template = constants.%Bool]
-// CHECK:STDOUT:   %import_ref.22: type = import_ref Core//prelude/operators/comparison, inst+52, loaded [template = constants.%.2]
-// CHECK:STDOUT:   %import_ref.23 = import_ref Core//prelude/operators/comparison, inst+110, unloaded
+// CHECK:STDOUT:   %import_ref.22: type = import_ref Core//prelude/operators/comparison, inst+54, loaded [template = constants.%.2]
+// CHECK:STDOUT:   %import_ref.23 = import_ref Core//prelude/operators/comparison, inst+114, unloaded
 // CHECK:STDOUT:   %import_ref.24: %Bool.type = import_ref Core//prelude/types/bool, inst+2, loaded [template = constants.%Bool]
-// CHECK:STDOUT:   %import_ref.25: type = import_ref Core//prelude/operators/comparison, inst+52, loaded [template = constants.%.2]
-// CHECK:STDOUT:   %import_ref.26 = import_ref Core//prelude/operators/comparison, inst+130, unloaded
->>>>>>> 07c286e3
+// CHECK:STDOUT:   %import_ref.25: type = import_ref Core//prelude/operators/comparison, inst+54, loaded [template = constants.%.2]
+// CHECK:STDOUT:   %import_ref.26 = import_ref Core//prelude/operators/comparison, inst+135, unloaded
 // CHECK:STDOUT: }
 // CHECK:STDOUT:
 // CHECK:STDOUT: file {
@@ -431,51 +402,27 @@
 // CHECK:STDOUT: }
 // CHECK:STDOUT:
 // CHECK:STDOUT: imports {
-<<<<<<< HEAD
-// CHECK:STDOUT:   %import_ref.1: %Bool.type = import_ref ir7, inst+2, loaded [template = constants.%Bool]
-// CHECK:STDOUT:   %import_ref.2: type = import_ref ir6, inst+54, loaded [template = constants.%.4]
-// CHECK:STDOUT:   %import_ref.3 = import_ref ir6, inst+56, unloaded
-// CHECK:STDOUT:   %import_ref.4: %.5 = import_ref ir6, inst+77, loaded [template = constants.%.6]
-// CHECK:STDOUT:   %import_ref.5: %.7 = import_ref ir6, inst+98, loaded [template = constants.%.8]
-// CHECK:STDOUT:   %import_ref.6: %.9 = import_ref ir6, inst+119, loaded [template = constants.%.10]
-// CHECK:STDOUT:   %import_ref.7: %.11 = import_ref ir6, inst+140, loaded [template = constants.%.12]
-// CHECK:STDOUT:   %import_ref.8 = import_ref ir6, inst+72, unloaded
-// CHECK:STDOUT:   %import_ref.9 = import_ref ir6, inst+93, unloaded
-// CHECK:STDOUT:   %import_ref.10 = import_ref ir6, inst+114, unloaded
-// CHECK:STDOUT:   %import_ref.11 = import_ref ir6, inst+135, unloaded
-// CHECK:STDOUT:   %import_ref.12 = import_ref ir6, inst+72, unloaded
-// CHECK:STDOUT:   %import_ref.13: %Bool.type = import_ref ir7, inst+2, loaded [template = constants.%Bool]
-// CHECK:STDOUT:   %import_ref.14: type = import_ref ir6, inst+54, loaded [template = constants.%.4]
-// CHECK:STDOUT:   %import_ref.15 = import_ref ir6, inst+93, unloaded
-// CHECK:STDOUT:   %import_ref.16: %Bool.type = import_ref ir7, inst+2, loaded [template = constants.%Bool]
-// CHECK:STDOUT:   %import_ref.17: type = import_ref ir6, inst+54, loaded [template = constants.%.4]
-// CHECK:STDOUT:   %import_ref.18 = import_ref ir6, inst+114, unloaded
-// CHECK:STDOUT:   %import_ref.19: %Bool.type = import_ref ir7, inst+2, loaded [template = constants.%Bool]
-// CHECK:STDOUT:   %import_ref.20: type = import_ref ir6, inst+54, loaded [template = constants.%.4]
-// CHECK:STDOUT:   %import_ref.21 = import_ref ir6, inst+135, unloaded
-=======
 // CHECK:STDOUT:   %import_ref.1: %Bool.type = import_ref Core//prelude/types/bool, inst+2, loaded [template = constants.%Bool]
-// CHECK:STDOUT:   %import_ref.2: type = import_ref Core//prelude/operators/comparison, inst+52, loaded [template = constants.%.4]
-// CHECK:STDOUT:   %import_ref.3 = import_ref Core//prelude/operators/comparison, inst+54, unloaded
-// CHECK:STDOUT:   %import_ref.4: %.5 = import_ref Core//prelude/operators/comparison, inst+74, loaded [template = constants.%.6]
-// CHECK:STDOUT:   %import_ref.5: %.7 = import_ref Core//prelude/operators/comparison, inst+94, loaded [template = constants.%.8]
-// CHECK:STDOUT:   %import_ref.6: %.9 = import_ref Core//prelude/operators/comparison, inst+114, loaded [template = constants.%.10]
-// CHECK:STDOUT:   %import_ref.7: %.11 = import_ref Core//prelude/operators/comparison, inst+134, loaded [template = constants.%.12]
-// CHECK:STDOUT:   %import_ref.8 = import_ref Core//prelude/operators/comparison, inst+70, unloaded
-// CHECK:STDOUT:   %import_ref.9 = import_ref Core//prelude/operators/comparison, inst+90, unloaded
-// CHECK:STDOUT:   %import_ref.10 = import_ref Core//prelude/operators/comparison, inst+110, unloaded
-// CHECK:STDOUT:   %import_ref.11 = import_ref Core//prelude/operators/comparison, inst+130, unloaded
-// CHECK:STDOUT:   %import_ref.12 = import_ref Core//prelude/operators/comparison, inst+70, unloaded
+// CHECK:STDOUT:   %import_ref.2: type = import_ref Core//prelude/operators/comparison, inst+54, loaded [template = constants.%.4]
+// CHECK:STDOUT:   %import_ref.3 = import_ref Core//prelude/operators/comparison, inst+56, unloaded
+// CHECK:STDOUT:   %import_ref.4: %.5 = import_ref Core//prelude/operators/comparison, inst+77, loaded [template = constants.%.6]
+// CHECK:STDOUT:   %import_ref.5: %.7 = import_ref Core//prelude/operators/comparison, inst+98, loaded [template = constants.%.8]
+// CHECK:STDOUT:   %import_ref.6: %.9 = import_ref Core//prelude/operators/comparison, inst+119, loaded [template = constants.%.10]
+// CHECK:STDOUT:   %import_ref.7: %.11 = import_ref Core//prelude/operators/comparison, inst+140, loaded [template = constants.%.12]
+// CHECK:STDOUT:   %import_ref.8 = import_ref Core//prelude/operators/comparison, inst+72, unloaded
+// CHECK:STDOUT:   %import_ref.9 = import_ref Core//prelude/operators/comparison, inst+93, unloaded
+// CHECK:STDOUT:   %import_ref.10 = import_ref Core//prelude/operators/comparison, inst+114, unloaded
+// CHECK:STDOUT:   %import_ref.11 = import_ref Core//prelude/operators/comparison, inst+135, unloaded
+// CHECK:STDOUT:   %import_ref.12 = import_ref Core//prelude/operators/comparison, inst+72, unloaded
 // CHECK:STDOUT:   %import_ref.13: %Bool.type = import_ref Core//prelude/types/bool, inst+2, loaded [template = constants.%Bool]
-// CHECK:STDOUT:   %import_ref.14: type = import_ref Core//prelude/operators/comparison, inst+52, loaded [template = constants.%.4]
-// CHECK:STDOUT:   %import_ref.15 = import_ref Core//prelude/operators/comparison, inst+90, unloaded
+// CHECK:STDOUT:   %import_ref.14: type = import_ref Core//prelude/operators/comparison, inst+54, loaded [template = constants.%.4]
+// CHECK:STDOUT:   %import_ref.15 = import_ref Core//prelude/operators/comparison, inst+93, unloaded
 // CHECK:STDOUT:   %import_ref.16: %Bool.type = import_ref Core//prelude/types/bool, inst+2, loaded [template = constants.%Bool]
-// CHECK:STDOUT:   %import_ref.17: type = import_ref Core//prelude/operators/comparison, inst+52, loaded [template = constants.%.4]
-// CHECK:STDOUT:   %import_ref.18 = import_ref Core//prelude/operators/comparison, inst+110, unloaded
+// CHECK:STDOUT:   %import_ref.17: type = import_ref Core//prelude/operators/comparison, inst+54, loaded [template = constants.%.4]
+// CHECK:STDOUT:   %import_ref.18 = import_ref Core//prelude/operators/comparison, inst+114, unloaded
 // CHECK:STDOUT:   %import_ref.19: %Bool.type = import_ref Core//prelude/types/bool, inst+2, loaded [template = constants.%Bool]
-// CHECK:STDOUT:   %import_ref.20: type = import_ref Core//prelude/operators/comparison, inst+52, loaded [template = constants.%.4]
-// CHECK:STDOUT:   %import_ref.21 = import_ref Core//prelude/operators/comparison, inst+130, unloaded
->>>>>>> 07c286e3
+// CHECK:STDOUT:   %import_ref.20: type = import_ref Core//prelude/operators/comparison, inst+54, loaded [template = constants.%.4]
+// CHECK:STDOUT:   %import_ref.21 = import_ref Core//prelude/operators/comparison, inst+135, unloaded
 // CHECK:STDOUT: }
 // CHECK:STDOUT:
 // CHECK:STDOUT: file {
