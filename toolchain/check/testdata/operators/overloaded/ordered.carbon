// Part of the Carbon Language project, under the Apache License v2.0 with LLVM
// Exceptions. See /LICENSE for license information.
// SPDX-License-Identifier: Apache-2.0 WITH LLVM-exception
//
// AUTOUPDATE
// TIP: To test this file alone, run:
// TIP:   bazel test //toolchain/testing:file_test --test_arg=--file_tests=toolchain/check/testdata/operators/overloaded/ordered.carbon
// TIP: To dump output, run:
// TIP:   bazel run //toolchain/testing:file_test -- --dump_output --file_tests=toolchain/check/testdata/operators/overloaded/ordered.carbon

// --- user.carbon

package User;

class C {};

impl C as Core.Ordered {
  fn Less[self: C](other: C) -> bool;
  fn LessOrEquivalent[self: C](other: C) -> bool;
  fn Greater[self: C](other: C) -> bool;
  fn GreaterOrEquivalent[self: C](other: C) -> bool;
}

fn TestLess(a: C, b: C) -> bool {
  return a < b;
}

fn TestLessEqual(a: C, b: C) -> bool {
  return a <= b;
}

fn TestGreater(a: C, b: C) -> bool {
  return a > b;
}

fn TestGreaterEqual(a: C, b: C) -> bool {
  return a >= b;
}

// --- fail_no_impl.carbon

package FailNoImpl;

class D {};

fn TestLess(a: D, b: D) -> bool {
  // CHECK:STDERR: fail_no_impl.carbon:[[@LINE+4]]:10: error: cannot access member of interface `Ordered` in type `D` that does not implement that interface
  // CHECK:STDERR:   return a < b;
  // CHECK:STDERR:          ^~~~~
  // CHECK:STDERR:
  return a < b;
}

fn TestLessEqual(a: D, b: D) -> bool {
  // CHECK:STDERR: fail_no_impl.carbon:[[@LINE+4]]:10: error: cannot access member of interface `Ordered` in type `D` that does not implement that interface
  // CHECK:STDERR:   return a <= b;
  // CHECK:STDERR:          ^~~~~~
  // CHECK:STDERR:
  return a <= b;
}

fn TestGreater(a: D, b: D) -> bool {
  // CHECK:STDERR: fail_no_impl.carbon:[[@LINE+4]]:10: error: cannot access member of interface `Ordered` in type `D` that does not implement that interface
  // CHECK:STDERR:   return a > b;
  // CHECK:STDERR:          ^~~~~
  // CHECK:STDERR:
  return a > b;
}

fn TestGreaterEqual(a: D, b: D) -> bool {
  // CHECK:STDERR: fail_no_impl.carbon:[[@LINE+3]]:10: error: cannot access member of interface `Ordered` in type `D` that does not implement that interface
  // CHECK:STDERR:   return a >= b;
  // CHECK:STDERR:          ^~~~~~
  return a >= b;
}

// CHECK:STDOUT: --- user.carbon
// CHECK:STDOUT:
// CHECK:STDOUT: constants {
// CHECK:STDOUT:   %C: type = class_type @C [template]
// CHECK:STDOUT:   %.1: type = struct_type {} [template]
// CHECK:STDOUT:   %.2: <witness> = complete_type_witness %.1 [template]
// CHECK:STDOUT:   %Ordered.type: type = interface_type @Ordered [template]
// CHECK:STDOUT:   %Self: %Ordered.type = bind_symbolic_name Self, 0 [symbolic]
// CHECK:STDOUT:   %Bool.type: type = fn_type @Bool [template]
// CHECK:STDOUT:   %.3: type = tuple_type () [template]
// CHECK:STDOUT:   %Bool: %Bool.type = struct_value () [template]
// CHECK:STDOUT:   %Less.type.1: type = fn_type @Less.1 [template]
// CHECK:STDOUT:   %Less.1: %Less.type.1 = struct_value () [template]
// CHECK:STDOUT:   %LessOrEquivalent.type.1: type = fn_type @LessOrEquivalent.1 [template]
// CHECK:STDOUT:   %LessOrEquivalent.1: %LessOrEquivalent.type.1 = struct_value () [template]
// CHECK:STDOUT:   %Greater.type.1: type = fn_type @Greater.1 [template]
// CHECK:STDOUT:   %Greater.1: %Greater.type.1 = struct_value () [template]
// CHECK:STDOUT:   %GreaterOrEquivalent.type.1: type = fn_type @GreaterOrEquivalent.1 [template]
// CHECK:STDOUT:   %GreaterOrEquivalent.1: %GreaterOrEquivalent.type.1 = struct_value () [template]
// CHECK:STDOUT:   %Less.type.2: type = fn_type @Less.2 [template]
// CHECK:STDOUT:   %Less.2: %Less.type.2 = struct_value () [template]
// CHECK:STDOUT:   %LessOrEquivalent.type.2: type = fn_type @LessOrEquivalent.2 [template]
// CHECK:STDOUT:   %LessOrEquivalent.2: %LessOrEquivalent.type.2 = struct_value () [template]
// CHECK:STDOUT:   %Greater.type.2: type = fn_type @Greater.2 [template]
// CHECK:STDOUT:   %Greater.2: %Greater.type.2 = struct_value () [template]
// CHECK:STDOUT:   %GreaterOrEquivalent.type.2: type = fn_type @GreaterOrEquivalent.2 [template]
// CHECK:STDOUT:   %GreaterOrEquivalent.2: %GreaterOrEquivalent.type.2 = struct_value () [template]
// CHECK:STDOUT:   %.4: <witness> = interface_witness (%Less.1, %LessOrEquivalent.1, %Greater.1, %GreaterOrEquivalent.1) [template]
// CHECK:STDOUT:   %TestLess.type: type = fn_type @TestLess [template]
// CHECK:STDOUT:   %TestLess: %TestLess.type = struct_value () [template]
// CHECK:STDOUT:   %.5: type = ptr_type %.1 [template]
// CHECK:STDOUT:   %.6: type = assoc_entity_type %Ordered.type, %Less.type.2 [template]
// CHECK:STDOUT:   %.7: %.6 = assoc_entity element0, imports.%import_ref.12 [template]
// CHECK:STDOUT:   %TestLessEqual.type: type = fn_type @TestLessEqual [template]
// CHECK:STDOUT:   %TestLessEqual: %TestLessEqual.type = struct_value () [template]
// CHECK:STDOUT:   %.8: type = assoc_entity_type %Ordered.type, %LessOrEquivalent.type.2 [template]
// CHECK:STDOUT:   %.9: %.8 = assoc_entity element1, imports.%import_ref.13 [template]
// CHECK:STDOUT:   %TestGreater.type: type = fn_type @TestGreater [template]
// CHECK:STDOUT:   %TestGreater: %TestGreater.type = struct_value () [template]
// CHECK:STDOUT:   %.10: type = assoc_entity_type %Ordered.type, %Greater.type.2 [template]
// CHECK:STDOUT:   %.11: %.10 = assoc_entity element2, imports.%import_ref.14 [template]
// CHECK:STDOUT:   %TestGreaterEqual.type: type = fn_type @TestGreaterEqual [template]
// CHECK:STDOUT:   %TestGreaterEqual: %TestGreaterEqual.type = struct_value () [template]
// CHECK:STDOUT:   %.12: type = assoc_entity_type %Ordered.type, %GreaterOrEquivalent.type.2 [template]
// CHECK:STDOUT:   %.13: %.12 = assoc_entity element3, imports.%import_ref.15 [template]
// CHECK:STDOUT: }
// CHECK:STDOUT:
// CHECK:STDOUT: imports {
// CHECK:STDOUT:   %Core: <namespace> = namespace file.%Core.import, [template] {
// CHECK:STDOUT:     .Ordered = %import_ref.1
// CHECK:STDOUT:     .Bool = %import_ref.11
// CHECK:STDOUT:     import Core//prelude
// CHECK:STDOUT:     import Core//prelude/operators
// CHECK:STDOUT:     import Core//prelude/types
// CHECK:STDOUT:     import Core//prelude/operators/arithmetic
// CHECK:STDOUT:     import Core//prelude/operators/as
// CHECK:STDOUT:     import Core//prelude/operators/bitwise
// CHECK:STDOUT:     import Core//prelude/operators/comparison
// CHECK:STDOUT:     import Core//prelude/types/bool
// CHECK:STDOUT:   }
<<<<<<< HEAD
// CHECK:STDOUT:   %import_ref.1: type = import_ref Core//prelude/operators/comparison, inst+62, loaded [template = constants.%.3]
// CHECK:STDOUT:   %import_ref.2 = import_ref Core//prelude/operators/comparison, inst+64, unloaded
// CHECK:STDOUT:   %import_ref.3: %.7 = import_ref Core//prelude/operators/comparison, inst+89, loaded [template = constants.%.8]
// CHECK:STDOUT:   %import_ref.4: %.9 = import_ref Core//prelude/operators/comparison, inst+114, loaded [template = constants.%.10]
// CHECK:STDOUT:   %import_ref.5: %.11 = import_ref Core//prelude/operators/comparison, inst+139, loaded [template = constants.%.12]
// CHECK:STDOUT:   %import_ref.6: %.13 = import_ref Core//prelude/operators/comparison, inst+164, loaded [template = constants.%.14]
// CHECK:STDOUT:   %import_ref.7: %Less.type.2 = import_ref Core//prelude/operators/comparison, inst+84, loaded [template = constants.%Less.2]
// CHECK:STDOUT:   %import_ref.8: %LessOrEquivalent.type.2 = import_ref Core//prelude/operators/comparison, inst+109, loaded [template = constants.%LessOrEquivalent.2]
// CHECK:STDOUT:   %import_ref.9: %Greater.type.2 = import_ref Core//prelude/operators/comparison, inst+134, loaded [template = constants.%Greater.2]
// CHECK:STDOUT:   %import_ref.10: %GreaterOrEquivalent.type.2 = import_ref Core//prelude/operators/comparison, inst+159, loaded [template = constants.%GreaterOrEquivalent.2]
=======
// CHECK:STDOUT:   %import_ref.1: type = import_ref Core//prelude/operators/comparison, inst+58, loaded [template = constants.%Ordered.type]
// CHECK:STDOUT:   %import_ref.2 = import_ref Core//prelude/operators/comparison, inst+60, unloaded
// CHECK:STDOUT:   %import_ref.3: %.6 = import_ref Core//prelude/operators/comparison, inst+83, loaded [template = constants.%.7]
// CHECK:STDOUT:   %import_ref.4: %.8 = import_ref Core//prelude/operators/comparison, inst+106, loaded [template = constants.%.9]
// CHECK:STDOUT:   %import_ref.5: %.10 = import_ref Core//prelude/operators/comparison, inst+129, loaded [template = constants.%.11]
// CHECK:STDOUT:   %import_ref.6: %.12 = import_ref Core//prelude/operators/comparison, inst+152, loaded [template = constants.%.13]
// CHECK:STDOUT:   %import_ref.7: %Less.type.2 = import_ref Core//prelude/operators/comparison, inst+78, loaded [template = constants.%Less.2]
// CHECK:STDOUT:   %import_ref.8: %LessOrEquivalent.type.2 = import_ref Core//prelude/operators/comparison, inst+101, loaded [template = constants.%LessOrEquivalent.2]
// CHECK:STDOUT:   %import_ref.9: %Greater.type.2 = import_ref Core//prelude/operators/comparison, inst+124, loaded [template = constants.%Greater.2]
// CHECK:STDOUT:   %import_ref.10: %GreaterOrEquivalent.type.2 = import_ref Core//prelude/operators/comparison, inst+147, loaded [template = constants.%GreaterOrEquivalent.2]
>>>>>>> b2746222
// CHECK:STDOUT:   %import_ref.11: %Bool.type = import_ref Core//prelude/types/bool, inst+2, loaded [template = constants.%Bool]
// CHECK:STDOUT:   %import_ref.12 = import_ref Core//prelude/operators/comparison, inst+84, unloaded
// CHECK:STDOUT:   %import_ref.13 = import_ref Core//prelude/operators/comparison, inst+109, unloaded
// CHECK:STDOUT:   %import_ref.14 = import_ref Core//prelude/operators/comparison, inst+134, unloaded
// CHECK:STDOUT:   %import_ref.15 = import_ref Core//prelude/operators/comparison, inst+159, unloaded
// CHECK:STDOUT: }
// CHECK:STDOUT:
// CHECK:STDOUT: file {
// CHECK:STDOUT:   package: <namespace> = namespace [template] {
// CHECK:STDOUT:     .Core = imports.%Core
// CHECK:STDOUT:     .C = %C.decl
// CHECK:STDOUT:     .TestLess = %TestLess.decl
// CHECK:STDOUT:     .TestLessEqual = %TestLessEqual.decl
// CHECK:STDOUT:     .TestGreater = %TestGreater.decl
// CHECK:STDOUT:     .TestGreaterEqual = %TestGreaterEqual.decl
// CHECK:STDOUT:   }
// CHECK:STDOUT:   %Core.import = import Core
// CHECK:STDOUT:   %C.decl: type = class_decl @C [template = constants.%C] {} {}
// CHECK:STDOUT:   impl_decl @impl [template] {} {
// CHECK:STDOUT:     %C.ref: type = name_ref C, file.%C.decl [template = constants.%C]
// CHECK:STDOUT:     %Core.ref: <namespace> = name_ref Core, imports.%Core [template = imports.%Core]
// CHECK:STDOUT:     %Ordered.ref: type = name_ref Ordered, imports.%import_ref.1 [template = constants.%Ordered.type]
// CHECK:STDOUT:   }
// CHECK:STDOUT:   %TestLess.decl: %TestLess.type = fn_decl @TestLess [template = constants.%TestLess] {
// CHECK:STDOUT:     %a.patt: %C = binding_pattern a
// CHECK:STDOUT:     %a.param_patt: %C = param_pattern %a.patt, runtime_param0
// CHECK:STDOUT:     %b.patt: %C = binding_pattern b
// CHECK:STDOUT:     %b.param_patt: %C = param_pattern %b.patt, runtime_param1
// CHECK:STDOUT:   } {
// CHECK:STDOUT:     %C.ref.loc13_16: type = name_ref C, file.%C.decl [template = constants.%C]
// CHECK:STDOUT:     %C.ref.loc13_22: type = name_ref C, file.%C.decl [template = constants.%C]
// CHECK:STDOUT:     %bool.make_type: init type = call constants.%Bool() [template = bool]
// CHECK:STDOUT:     %.loc13_28.1: type = value_of_initializer %bool.make_type [template = bool]
// CHECK:STDOUT:     %.loc13_28.2: type = converted %bool.make_type, %.loc13_28.1 [template = bool]
// CHECK:STDOUT:     %return: ref bool = var <return slot>
// CHECK:STDOUT:     %param.loc13_13: %C = param runtime_param0
// CHECK:STDOUT:     %a: %C = bind_name a, %param.loc13_13
// CHECK:STDOUT:     %param.loc13_19: %C = param runtime_param1
// CHECK:STDOUT:     %b: %C = bind_name b, %param.loc13_19
// CHECK:STDOUT:   }
// CHECK:STDOUT:   %TestLessEqual.decl: %TestLessEqual.type = fn_decl @TestLessEqual [template = constants.%TestLessEqual] {
// CHECK:STDOUT:     %a.patt: %C = binding_pattern a
// CHECK:STDOUT:     %a.param_patt: %C = param_pattern %a.patt, runtime_param0
// CHECK:STDOUT:     %b.patt: %C = binding_pattern b
// CHECK:STDOUT:     %b.param_patt: %C = param_pattern %b.patt, runtime_param1
// CHECK:STDOUT:   } {
// CHECK:STDOUT:     %C.ref.loc17_21: type = name_ref C, file.%C.decl [template = constants.%C]
// CHECK:STDOUT:     %C.ref.loc17_27: type = name_ref C, file.%C.decl [template = constants.%C]
// CHECK:STDOUT:     %bool.make_type: init type = call constants.%Bool() [template = bool]
// CHECK:STDOUT:     %.loc17_33.1: type = value_of_initializer %bool.make_type [template = bool]
// CHECK:STDOUT:     %.loc17_33.2: type = converted %bool.make_type, %.loc17_33.1 [template = bool]
// CHECK:STDOUT:     %return: ref bool = var <return slot>
// CHECK:STDOUT:     %param.loc17_18: %C = param runtime_param0
// CHECK:STDOUT:     %a: %C = bind_name a, %param.loc17_18
// CHECK:STDOUT:     %param.loc17_24: %C = param runtime_param1
// CHECK:STDOUT:     %b: %C = bind_name b, %param.loc17_24
// CHECK:STDOUT:   }
// CHECK:STDOUT:   %TestGreater.decl: %TestGreater.type = fn_decl @TestGreater [template = constants.%TestGreater] {
// CHECK:STDOUT:     %a.patt: %C = binding_pattern a
// CHECK:STDOUT:     %a.param_patt: %C = param_pattern %a.patt, runtime_param0
// CHECK:STDOUT:     %b.patt: %C = binding_pattern b
// CHECK:STDOUT:     %b.param_patt: %C = param_pattern %b.patt, runtime_param1
// CHECK:STDOUT:   } {
// CHECK:STDOUT:     %C.ref.loc21_19: type = name_ref C, file.%C.decl [template = constants.%C]
// CHECK:STDOUT:     %C.ref.loc21_25: type = name_ref C, file.%C.decl [template = constants.%C]
// CHECK:STDOUT:     %bool.make_type: init type = call constants.%Bool() [template = bool]
// CHECK:STDOUT:     %.loc21_31.1: type = value_of_initializer %bool.make_type [template = bool]
// CHECK:STDOUT:     %.loc21_31.2: type = converted %bool.make_type, %.loc21_31.1 [template = bool]
// CHECK:STDOUT:     %return: ref bool = var <return slot>
// CHECK:STDOUT:     %param.loc21_16: %C = param runtime_param0
// CHECK:STDOUT:     %a: %C = bind_name a, %param.loc21_16
// CHECK:STDOUT:     %param.loc21_22: %C = param runtime_param1
// CHECK:STDOUT:     %b: %C = bind_name b, %param.loc21_22
// CHECK:STDOUT:   }
// CHECK:STDOUT:   %TestGreaterEqual.decl: %TestGreaterEqual.type = fn_decl @TestGreaterEqual [template = constants.%TestGreaterEqual] {
// CHECK:STDOUT:     %a.patt: %C = binding_pattern a
// CHECK:STDOUT:     %a.param_patt: %C = param_pattern %a.patt, runtime_param0
// CHECK:STDOUT:     %b.patt: %C = binding_pattern b
// CHECK:STDOUT:     %b.param_patt: %C = param_pattern %b.patt, runtime_param1
// CHECK:STDOUT:   } {
// CHECK:STDOUT:     %C.ref.loc25_24: type = name_ref C, file.%C.decl [template = constants.%C]
// CHECK:STDOUT:     %C.ref.loc25_30: type = name_ref C, file.%C.decl [template = constants.%C]
// CHECK:STDOUT:     %bool.make_type: init type = call constants.%Bool() [template = bool]
// CHECK:STDOUT:     %.loc25_36.1: type = value_of_initializer %bool.make_type [template = bool]
// CHECK:STDOUT:     %.loc25_36.2: type = converted %bool.make_type, %.loc25_36.1 [template = bool]
// CHECK:STDOUT:     %return: ref bool = var <return slot>
// CHECK:STDOUT:     %param.loc25_21: %C = param runtime_param0
// CHECK:STDOUT:     %a: %C = bind_name a, %param.loc25_21
// CHECK:STDOUT:     %param.loc25_27: %C = param runtime_param1
// CHECK:STDOUT:     %b: %C = bind_name b, %param.loc25_27
// CHECK:STDOUT:   }
// CHECK:STDOUT: }
// CHECK:STDOUT:
// CHECK:STDOUT: interface @Ordered {
// CHECK:STDOUT: !members:
// CHECK:STDOUT:   .Self = imports.%import_ref.2
// CHECK:STDOUT:   .Less = imports.%import_ref.3
// CHECK:STDOUT:   .LessOrEquivalent = imports.%import_ref.4
// CHECK:STDOUT:   .Greater = imports.%import_ref.5
// CHECK:STDOUT:   .GreaterOrEquivalent = imports.%import_ref.6
// CHECK:STDOUT:   witness = (imports.%import_ref.7, imports.%import_ref.8, imports.%import_ref.9, imports.%import_ref.10)
// CHECK:STDOUT: }
// CHECK:STDOUT:
// CHECK:STDOUT: impl @impl: %C.ref as %Ordered.ref {
// CHECK:STDOUT:   %Less.decl: %Less.type.1 = fn_decl @Less.1 [template = constants.%Less.1] {
// CHECK:STDOUT:     %self.patt: %C = binding_pattern self
// CHECK:STDOUT:     %self.param_patt: %C = param_pattern %self.patt, runtime_param0
// CHECK:STDOUT:     %other.patt: %C = binding_pattern other
// CHECK:STDOUT:     %other.param_patt: %C = param_pattern %other.patt, runtime_param1
// CHECK:STDOUT:   } {
// CHECK:STDOUT:     %C.ref.loc7_17: type = name_ref C, file.%C.decl [template = constants.%C]
// CHECK:STDOUT:     %C.ref.loc7_27: type = name_ref C, file.%C.decl [template = constants.%C]
// CHECK:STDOUT:     %bool.make_type: init type = call constants.%Bool() [template = bool]
// CHECK:STDOUT:     %.loc7_33.1: type = value_of_initializer %bool.make_type [template = bool]
// CHECK:STDOUT:     %.loc7_33.2: type = converted %bool.make_type, %.loc7_33.1 [template = bool]
// CHECK:STDOUT:     %return: ref bool = var <return slot>
// CHECK:STDOUT:     %param.loc7_11: %C = param runtime_param0
// CHECK:STDOUT:     %self: %C = bind_name self, %param.loc7_11
// CHECK:STDOUT:     %param.loc7_20: %C = param runtime_param1
// CHECK:STDOUT:     %other: %C = bind_name other, %param.loc7_20
// CHECK:STDOUT:   }
// CHECK:STDOUT:   %LessOrEquivalent.decl: %LessOrEquivalent.type.1 = fn_decl @LessOrEquivalent.1 [template = constants.%LessOrEquivalent.1] {
// CHECK:STDOUT:     %self.patt: %C = binding_pattern self
// CHECK:STDOUT:     %self.param_patt: %C = param_pattern %self.patt, runtime_param0
// CHECK:STDOUT:     %other.patt: %C = binding_pattern other
// CHECK:STDOUT:     %other.param_patt: %C = param_pattern %other.patt, runtime_param1
// CHECK:STDOUT:   } {
// CHECK:STDOUT:     %C.ref.loc8_29: type = name_ref C, file.%C.decl [template = constants.%C]
// CHECK:STDOUT:     %C.ref.loc8_39: type = name_ref C, file.%C.decl [template = constants.%C]
// CHECK:STDOUT:     %bool.make_type: init type = call constants.%Bool() [template = bool]
// CHECK:STDOUT:     %.loc8_45.1: type = value_of_initializer %bool.make_type [template = bool]
// CHECK:STDOUT:     %.loc8_45.2: type = converted %bool.make_type, %.loc8_45.1 [template = bool]
// CHECK:STDOUT:     %return: ref bool = var <return slot>
// CHECK:STDOUT:     %param.loc8_23: %C = param runtime_param0
// CHECK:STDOUT:     %self: %C = bind_name self, %param.loc8_23
// CHECK:STDOUT:     %param.loc8_32: %C = param runtime_param1
// CHECK:STDOUT:     %other: %C = bind_name other, %param.loc8_32
// CHECK:STDOUT:   }
// CHECK:STDOUT:   %Greater.decl: %Greater.type.1 = fn_decl @Greater.1 [template = constants.%Greater.1] {
// CHECK:STDOUT:     %self.patt: %C = binding_pattern self
// CHECK:STDOUT:     %self.param_patt: %C = param_pattern %self.patt, runtime_param0
// CHECK:STDOUT:     %other.patt: %C = binding_pattern other
// CHECK:STDOUT:     %other.param_patt: %C = param_pattern %other.patt, runtime_param1
// CHECK:STDOUT:   } {
// CHECK:STDOUT:     %C.ref.loc9_20: type = name_ref C, file.%C.decl [template = constants.%C]
// CHECK:STDOUT:     %C.ref.loc9_30: type = name_ref C, file.%C.decl [template = constants.%C]
// CHECK:STDOUT:     %bool.make_type: init type = call constants.%Bool() [template = bool]
// CHECK:STDOUT:     %.loc9_36.1: type = value_of_initializer %bool.make_type [template = bool]
// CHECK:STDOUT:     %.loc9_36.2: type = converted %bool.make_type, %.loc9_36.1 [template = bool]
// CHECK:STDOUT:     %return: ref bool = var <return slot>
// CHECK:STDOUT:     %param.loc9_14: %C = param runtime_param0
// CHECK:STDOUT:     %self: %C = bind_name self, %param.loc9_14
// CHECK:STDOUT:     %param.loc9_23: %C = param runtime_param1
// CHECK:STDOUT:     %other: %C = bind_name other, %param.loc9_23
// CHECK:STDOUT:   }
// CHECK:STDOUT:   %GreaterOrEquivalent.decl: %GreaterOrEquivalent.type.1 = fn_decl @GreaterOrEquivalent.1 [template = constants.%GreaterOrEquivalent.1] {
// CHECK:STDOUT:     %self.patt: %C = binding_pattern self
// CHECK:STDOUT:     %self.param_patt: %C = param_pattern %self.patt, runtime_param0
// CHECK:STDOUT:     %other.patt: %C = binding_pattern other
// CHECK:STDOUT:     %other.param_patt: %C = param_pattern %other.patt, runtime_param1
// CHECK:STDOUT:   } {
// CHECK:STDOUT:     %C.ref.loc10_32: type = name_ref C, file.%C.decl [template = constants.%C]
// CHECK:STDOUT:     %C.ref.loc10_42: type = name_ref C, file.%C.decl [template = constants.%C]
// CHECK:STDOUT:     %bool.make_type: init type = call constants.%Bool() [template = bool]
// CHECK:STDOUT:     %.loc10_48.1: type = value_of_initializer %bool.make_type [template = bool]
// CHECK:STDOUT:     %.loc10_48.2: type = converted %bool.make_type, %.loc10_48.1 [template = bool]
// CHECK:STDOUT:     %return: ref bool = var <return slot>
// CHECK:STDOUT:     %param.loc10_26: %C = param runtime_param0
// CHECK:STDOUT:     %self: %C = bind_name self, %param.loc10_26
// CHECK:STDOUT:     %param.loc10_35: %C = param runtime_param1
// CHECK:STDOUT:     %other: %C = bind_name other, %param.loc10_35
// CHECK:STDOUT:   }
// CHECK:STDOUT:   %.loc6: <witness> = interface_witness (%Less.decl, %LessOrEquivalent.decl, %Greater.decl, %GreaterOrEquivalent.decl) [template = constants.%.4]
// CHECK:STDOUT:
// CHECK:STDOUT: !members:
// CHECK:STDOUT:   .Less = %Less.decl
// CHECK:STDOUT:   .LessOrEquivalent = %LessOrEquivalent.decl
// CHECK:STDOUT:   .Greater = %Greater.decl
// CHECK:STDOUT:   .GreaterOrEquivalent = %GreaterOrEquivalent.decl
// CHECK:STDOUT:   witness = %.loc6
// CHECK:STDOUT: }
// CHECK:STDOUT:
// CHECK:STDOUT: class @C {
// CHECK:STDOUT:   %.loc4: <witness> = complete_type_witness %.1 [template = constants.%.2]
// CHECK:STDOUT:
// CHECK:STDOUT: !members:
// CHECK:STDOUT:   .Self = constants.%C
// CHECK:STDOUT: }
// CHECK:STDOUT:
// CHECK:STDOUT: fn @Bool() -> type = "bool.make_type";
// CHECK:STDOUT:
// CHECK:STDOUT: fn @Less.1[%self.param_patt: %C](%other.param_patt: %C) -> bool;
// CHECK:STDOUT:
// CHECK:STDOUT: fn @LessOrEquivalent.1[%self.param_patt: %C](%other.param_patt: %C) -> bool;
// CHECK:STDOUT:
// CHECK:STDOUT: fn @Greater.1[%self.param_patt: %C](%other.param_patt: %C) -> bool;
// CHECK:STDOUT:
// CHECK:STDOUT: fn @GreaterOrEquivalent.1[%self.param_patt: %C](%other.param_patt: %C) -> bool;
// CHECK:STDOUT:
// CHECK:STDOUT: generic fn @Less.2(constants.%Self: %Ordered.type) {
// CHECK:STDOUT:   %Self: %Ordered.type = bind_symbolic_name Self, 0 [symbolic = %Self (constants.%Self)]
// CHECK:STDOUT:
// CHECK:STDOUT:   fn[%self.param_patt: @Less.2.%Self (%Self)](%other.param_patt: @Less.2.%Self (%Self)) -> bool;
// CHECK:STDOUT: }
// CHECK:STDOUT:
// CHECK:STDOUT: generic fn @LessOrEquivalent.2(constants.%Self: %Ordered.type) {
// CHECK:STDOUT:   %Self: %Ordered.type = bind_symbolic_name Self, 0 [symbolic = %Self (constants.%Self)]
// CHECK:STDOUT:
// CHECK:STDOUT:   fn[%self.param_patt: @LessOrEquivalent.2.%Self (%Self)](%other.param_patt: @LessOrEquivalent.2.%Self (%Self)) -> bool;
// CHECK:STDOUT: }
// CHECK:STDOUT:
// CHECK:STDOUT: generic fn @Greater.2(constants.%Self: %Ordered.type) {
// CHECK:STDOUT:   %Self: %Ordered.type = bind_symbolic_name Self, 0 [symbolic = %Self (constants.%Self)]
// CHECK:STDOUT:
// CHECK:STDOUT:   fn[%self.param_patt: @Greater.2.%Self (%Self)](%other.param_patt: @Greater.2.%Self (%Self)) -> bool;
// CHECK:STDOUT: }
// CHECK:STDOUT:
// CHECK:STDOUT: generic fn @GreaterOrEquivalent.2(constants.%Self: %Ordered.type) {
// CHECK:STDOUT:   %Self: %Ordered.type = bind_symbolic_name Self, 0 [symbolic = %Self (constants.%Self)]
// CHECK:STDOUT:
// CHECK:STDOUT:   fn[%self.param_patt: @GreaterOrEquivalent.2.%Self (%Self)](%other.param_patt: @GreaterOrEquivalent.2.%Self (%Self)) -> bool;
// CHECK:STDOUT: }
// CHECK:STDOUT:
// CHECK:STDOUT: fn @TestLess(%a.param_patt: %C, %b.param_patt: %C) -> bool {
// CHECK:STDOUT: !entry:
// CHECK:STDOUT:   %a.ref: %C = name_ref a, %a
// CHECK:STDOUT:   %b.ref: %C = name_ref b, %b
// CHECK:STDOUT:   %Less.ref: %.6 = name_ref Less, imports.%import_ref.3 [template = constants.%.7]
// CHECK:STDOUT:   %.loc14_12.1: %Less.type.2 = interface_witness_access constants.%.4, element0 [template = constants.%Less.1]
// CHECK:STDOUT:   %.loc14_12.2: <bound method> = bound_method %a.ref, %.loc14_12.1
// CHECK:STDOUT:   %Less.call: init bool = call %.loc14_12.2(%a.ref, %b.ref)
// CHECK:STDOUT:   %.loc14_15.1: bool = value_of_initializer %Less.call
// CHECK:STDOUT:   %.loc14_15.2: bool = converted %Less.call, %.loc14_15.1
// CHECK:STDOUT:   return %.loc14_15.2
// CHECK:STDOUT: }
// CHECK:STDOUT:
// CHECK:STDOUT: fn @TestLessEqual(%a.param_patt: %C, %b.param_patt: %C) -> bool {
// CHECK:STDOUT: !entry:
// CHECK:STDOUT:   %a.ref: %C = name_ref a, %a
// CHECK:STDOUT:   %b.ref: %C = name_ref b, %b
// CHECK:STDOUT:   %LessOrEquivalent.ref: %.8 = name_ref LessOrEquivalent, imports.%import_ref.4 [template = constants.%.9]
// CHECK:STDOUT:   %.loc18_12.1: %LessOrEquivalent.type.2 = interface_witness_access constants.%.4, element1 [template = constants.%LessOrEquivalent.1]
// CHECK:STDOUT:   %.loc18_12.2: <bound method> = bound_method %a.ref, %.loc18_12.1
// CHECK:STDOUT:   %LessOrEquivalent.call: init bool = call %.loc18_12.2(%a.ref, %b.ref)
// CHECK:STDOUT:   %.loc18_16.1: bool = value_of_initializer %LessOrEquivalent.call
// CHECK:STDOUT:   %.loc18_16.2: bool = converted %LessOrEquivalent.call, %.loc18_16.1
// CHECK:STDOUT:   return %.loc18_16.2
// CHECK:STDOUT: }
// CHECK:STDOUT:
// CHECK:STDOUT: fn @TestGreater(%a.param_patt: %C, %b.param_patt: %C) -> bool {
// CHECK:STDOUT: !entry:
// CHECK:STDOUT:   %a.ref: %C = name_ref a, %a
// CHECK:STDOUT:   %b.ref: %C = name_ref b, %b
// CHECK:STDOUT:   %Greater.ref: %.10 = name_ref Greater, imports.%import_ref.5 [template = constants.%.11]
// CHECK:STDOUT:   %.loc22_12.1: %Greater.type.2 = interface_witness_access constants.%.4, element2 [template = constants.%Greater.1]
// CHECK:STDOUT:   %.loc22_12.2: <bound method> = bound_method %a.ref, %.loc22_12.1
// CHECK:STDOUT:   %Greater.call: init bool = call %.loc22_12.2(%a.ref, %b.ref)
// CHECK:STDOUT:   %.loc22_15.1: bool = value_of_initializer %Greater.call
// CHECK:STDOUT:   %.loc22_15.2: bool = converted %Greater.call, %.loc22_15.1
// CHECK:STDOUT:   return %.loc22_15.2
// CHECK:STDOUT: }
// CHECK:STDOUT:
// CHECK:STDOUT: fn @TestGreaterEqual(%a.param_patt: %C, %b.param_patt: %C) -> bool {
// CHECK:STDOUT: !entry:
// CHECK:STDOUT:   %a.ref: %C = name_ref a, %a
// CHECK:STDOUT:   %b.ref: %C = name_ref b, %b
// CHECK:STDOUT:   %GreaterOrEquivalent.ref: %.12 = name_ref GreaterOrEquivalent, imports.%import_ref.6 [template = constants.%.13]
// CHECK:STDOUT:   %.loc26_12.1: %GreaterOrEquivalent.type.2 = interface_witness_access constants.%.4, element3 [template = constants.%GreaterOrEquivalent.1]
// CHECK:STDOUT:   %.loc26_12.2: <bound method> = bound_method %a.ref, %.loc26_12.1
// CHECK:STDOUT:   %GreaterOrEquivalent.call: init bool = call %.loc26_12.2(%a.ref, %b.ref)
// CHECK:STDOUT:   %.loc26_16.1: bool = value_of_initializer %GreaterOrEquivalent.call
// CHECK:STDOUT:   %.loc26_16.2: bool = converted %GreaterOrEquivalent.call, %.loc26_16.1
// CHECK:STDOUT:   return %.loc26_16.2
// CHECK:STDOUT: }
// CHECK:STDOUT:
// CHECK:STDOUT: specific @Less.2(constants.%Self) {
// CHECK:STDOUT:   %Self => constants.%Self
// CHECK:STDOUT: }
// CHECK:STDOUT:
// CHECK:STDOUT: specific @Less.2(constants.%C) {
// CHECK:STDOUT:   %Self => constants.%C
// CHECK:STDOUT: }
// CHECK:STDOUT:
// CHECK:STDOUT: specific @LessOrEquivalent.2(constants.%Self) {
// CHECK:STDOUT:   %Self => constants.%Self
// CHECK:STDOUT: }
// CHECK:STDOUT:
// CHECK:STDOUT: specific @LessOrEquivalent.2(constants.%C) {
// CHECK:STDOUT:   %Self => constants.%C
// CHECK:STDOUT: }
// CHECK:STDOUT:
// CHECK:STDOUT: specific @Greater.2(constants.%Self) {
// CHECK:STDOUT:   %Self => constants.%Self
// CHECK:STDOUT: }
// CHECK:STDOUT:
// CHECK:STDOUT: specific @Greater.2(constants.%C) {
// CHECK:STDOUT:   %Self => constants.%C
// CHECK:STDOUT: }
// CHECK:STDOUT:
// CHECK:STDOUT: specific @GreaterOrEquivalent.2(constants.%Self) {
// CHECK:STDOUT:   %Self => constants.%Self
// CHECK:STDOUT: }
// CHECK:STDOUT:
// CHECK:STDOUT: specific @GreaterOrEquivalent.2(constants.%C) {
// CHECK:STDOUT:   %Self => constants.%C
// CHECK:STDOUT: }
// CHECK:STDOUT:
// CHECK:STDOUT: --- fail_no_impl.carbon
// CHECK:STDOUT:
// CHECK:STDOUT: constants {
// CHECK:STDOUT:   %D: type = class_type @D [template]
// CHECK:STDOUT:   %.1: type = struct_type {} [template]
// CHECK:STDOUT:   %.2: <witness> = complete_type_witness %.1 [template]
// CHECK:STDOUT:   %Bool.type: type = fn_type @Bool [template]
// CHECK:STDOUT:   %.3: type = tuple_type () [template]
// CHECK:STDOUT:   %Bool: %Bool.type = struct_value () [template]
// CHECK:STDOUT:   %TestLess.type: type = fn_type @TestLess [template]
// CHECK:STDOUT:   %TestLess: %TestLess.type = struct_value () [template]
// CHECK:STDOUT:   %.4: type = ptr_type %.1 [template]
// CHECK:STDOUT:   %Ordered.type: type = interface_type @Ordered [template]
// CHECK:STDOUT:   %Self: %Ordered.type = bind_symbolic_name Self, 0 [symbolic]
// CHECK:STDOUT:   %Less.type: type = fn_type @Less [template]
// CHECK:STDOUT:   %Less: %Less.type = struct_value () [template]
// CHECK:STDOUT:   %.5: type = assoc_entity_type %Ordered.type, %Less.type [template]
// CHECK:STDOUT:   %.6: %.5 = assoc_entity element0, imports.%import_ref.12 [template]
// CHECK:STDOUT:   %TestLessEqual.type: type = fn_type @TestLessEqual [template]
// CHECK:STDOUT:   %TestLessEqual: %TestLessEqual.type = struct_value () [template]
// CHECK:STDOUT:   %LessOrEquivalent.type: type = fn_type @LessOrEquivalent [template]
// CHECK:STDOUT:   %LessOrEquivalent: %LessOrEquivalent.type = struct_value () [template]
// CHECK:STDOUT:   %.7: type = assoc_entity_type %Ordered.type, %LessOrEquivalent.type [template]
// CHECK:STDOUT:   %.8: %.7 = assoc_entity element1, imports.%import_ref.13 [template]
// CHECK:STDOUT:   %TestGreater.type: type = fn_type @TestGreater [template]
// CHECK:STDOUT:   %TestGreater: %TestGreater.type = struct_value () [template]
// CHECK:STDOUT:   %Greater.type: type = fn_type @Greater [template]
// CHECK:STDOUT:   %Greater: %Greater.type = struct_value () [template]
// CHECK:STDOUT:   %.9: type = assoc_entity_type %Ordered.type, %Greater.type [template]
// CHECK:STDOUT:   %.10: %.9 = assoc_entity element2, imports.%import_ref.14 [template]
// CHECK:STDOUT:   %TestGreaterEqual.type: type = fn_type @TestGreaterEqual [template]
// CHECK:STDOUT:   %TestGreaterEqual: %TestGreaterEqual.type = struct_value () [template]
// CHECK:STDOUT:   %GreaterOrEquivalent.type: type = fn_type @GreaterOrEquivalent [template]
// CHECK:STDOUT:   %GreaterOrEquivalent: %GreaterOrEquivalent.type = struct_value () [template]
// CHECK:STDOUT:   %.11: type = assoc_entity_type %Ordered.type, %GreaterOrEquivalent.type [template]
// CHECK:STDOUT:   %.12: %.11 = assoc_entity element3, imports.%import_ref.15 [template]
// CHECK:STDOUT: }
// CHECK:STDOUT:
// CHECK:STDOUT: imports {
// CHECK:STDOUT:   %Core: <namespace> = namespace file.%Core.import, [template] {
// CHECK:STDOUT:     .Bool = %import_ref.1
// CHECK:STDOUT:     .Ordered = %import_ref.2
// CHECK:STDOUT:     import Core//prelude
// CHECK:STDOUT:     import Core//prelude/operators
// CHECK:STDOUT:     import Core//prelude/types
// CHECK:STDOUT:     import Core//prelude/operators/arithmetic
// CHECK:STDOUT:     import Core//prelude/operators/as
// CHECK:STDOUT:     import Core//prelude/operators/bitwise
// CHECK:STDOUT:     import Core//prelude/operators/comparison
// CHECK:STDOUT:     import Core//prelude/types/bool
// CHECK:STDOUT:   }
// CHECK:STDOUT:   %import_ref.1: %Bool.type = import_ref Core//prelude/types/bool, inst+2, loaded [template = constants.%Bool]
<<<<<<< HEAD
// CHECK:STDOUT:   %import_ref.2: type = import_ref Core//prelude/operators/comparison, inst+62, loaded [template = constants.%.5]
// CHECK:STDOUT:   %import_ref.3 = import_ref Core//prelude/operators/comparison, inst+64, unloaded
// CHECK:STDOUT:   %import_ref.4: %.6 = import_ref Core//prelude/operators/comparison, inst+89, loaded [template = constants.%.7]
// CHECK:STDOUT:   %import_ref.5: %.8 = import_ref Core//prelude/operators/comparison, inst+114, loaded [template = constants.%.9]
// CHECK:STDOUT:   %import_ref.6: %.10 = import_ref Core//prelude/operators/comparison, inst+139, loaded [template = constants.%.11]
// CHECK:STDOUT:   %import_ref.7: %.12 = import_ref Core//prelude/operators/comparison, inst+164, loaded [template = constants.%.13]
// CHECK:STDOUT:   %import_ref.8 = import_ref Core//prelude/operators/comparison, inst+84, unloaded
// CHECK:STDOUT:   %import_ref.9 = import_ref Core//prelude/operators/comparison, inst+109, unloaded
// CHECK:STDOUT:   %import_ref.10 = import_ref Core//prelude/operators/comparison, inst+134, unloaded
// CHECK:STDOUT:   %import_ref.11 = import_ref Core//prelude/operators/comparison, inst+159, unloaded
// CHECK:STDOUT:   %import_ref.12 = import_ref Core//prelude/operators/comparison, inst+84, unloaded
// CHECK:STDOUT:   %import_ref.13 = import_ref Core//prelude/operators/comparison, inst+109, unloaded
// CHECK:STDOUT:   %import_ref.14 = import_ref Core//prelude/operators/comparison, inst+134, unloaded
// CHECK:STDOUT:   %import_ref.15 = import_ref Core//prelude/operators/comparison, inst+159, unloaded
=======
// CHECK:STDOUT:   %import_ref.2: type = import_ref Core//prelude/operators/comparison, inst+58, loaded [template = constants.%Ordered.type]
// CHECK:STDOUT:   %import_ref.3 = import_ref Core//prelude/operators/comparison, inst+60, unloaded
// CHECK:STDOUT:   %import_ref.4: %.5 = import_ref Core//prelude/operators/comparison, inst+83, loaded [template = constants.%.6]
// CHECK:STDOUT:   %import_ref.5: %.7 = import_ref Core//prelude/operators/comparison, inst+106, loaded [template = constants.%.8]
// CHECK:STDOUT:   %import_ref.6: %.9 = import_ref Core//prelude/operators/comparison, inst+129, loaded [template = constants.%.10]
// CHECK:STDOUT:   %import_ref.7: %.11 = import_ref Core//prelude/operators/comparison, inst+152, loaded [template = constants.%.12]
// CHECK:STDOUT:   %import_ref.8 = import_ref Core//prelude/operators/comparison, inst+78, unloaded
// CHECK:STDOUT:   %import_ref.9 = import_ref Core//prelude/operators/comparison, inst+101, unloaded
// CHECK:STDOUT:   %import_ref.10 = import_ref Core//prelude/operators/comparison, inst+124, unloaded
// CHECK:STDOUT:   %import_ref.11 = import_ref Core//prelude/operators/comparison, inst+147, unloaded
// CHECK:STDOUT:   %import_ref.12 = import_ref Core//prelude/operators/comparison, inst+78, unloaded
// CHECK:STDOUT:   %import_ref.13 = import_ref Core//prelude/operators/comparison, inst+101, unloaded
// CHECK:STDOUT:   %import_ref.14 = import_ref Core//prelude/operators/comparison, inst+124, unloaded
// CHECK:STDOUT:   %import_ref.15 = import_ref Core//prelude/operators/comparison, inst+147, unloaded
>>>>>>> b2746222
// CHECK:STDOUT: }
// CHECK:STDOUT:
// CHECK:STDOUT: file {
// CHECK:STDOUT:   package: <namespace> = namespace [template] {
// CHECK:STDOUT:     .Core = imports.%Core
// CHECK:STDOUT:     .D = %D.decl
// CHECK:STDOUT:     .TestLess = %TestLess.decl
// CHECK:STDOUT:     .TestLessEqual = %TestLessEqual.decl
// CHECK:STDOUT:     .TestGreater = %TestGreater.decl
// CHECK:STDOUT:     .TestGreaterEqual = %TestGreaterEqual.decl
// CHECK:STDOUT:   }
// CHECK:STDOUT:   %Core.import = import Core
// CHECK:STDOUT:   %D.decl: type = class_decl @D [template = constants.%D] {} {}
// CHECK:STDOUT:   %TestLess.decl: %TestLess.type = fn_decl @TestLess [template = constants.%TestLess] {
// CHECK:STDOUT:     %a.patt: %D = binding_pattern a
// CHECK:STDOUT:     %a.param_patt: %D = param_pattern %a.patt, runtime_param0
// CHECK:STDOUT:     %b.patt: %D = binding_pattern b
// CHECK:STDOUT:     %b.param_patt: %D = param_pattern %b.patt, runtime_param1
// CHECK:STDOUT:   } {
// CHECK:STDOUT:     %D.ref.loc6_16: type = name_ref D, file.%D.decl [template = constants.%D]
// CHECK:STDOUT:     %D.ref.loc6_22: type = name_ref D, file.%D.decl [template = constants.%D]
// CHECK:STDOUT:     %bool.make_type: init type = call constants.%Bool() [template = bool]
// CHECK:STDOUT:     %.loc6_28.1: type = value_of_initializer %bool.make_type [template = bool]
// CHECK:STDOUT:     %.loc6_28.2: type = converted %bool.make_type, %.loc6_28.1 [template = bool]
// CHECK:STDOUT:     %return: ref bool = var <return slot>
// CHECK:STDOUT:     %param.loc6_13: %D = param runtime_param0
// CHECK:STDOUT:     %a: %D = bind_name a, %param.loc6_13
// CHECK:STDOUT:     %param.loc6_19: %D = param runtime_param1
// CHECK:STDOUT:     %b: %D = bind_name b, %param.loc6_19
// CHECK:STDOUT:   }
// CHECK:STDOUT:   %TestLessEqual.decl: %TestLessEqual.type = fn_decl @TestLessEqual [template = constants.%TestLessEqual] {
// CHECK:STDOUT:     %a.patt: %D = binding_pattern a
// CHECK:STDOUT:     %a.param_patt: %D = param_pattern %a.patt, runtime_param0
// CHECK:STDOUT:     %b.patt: %D = binding_pattern b
// CHECK:STDOUT:     %b.param_patt: %D = param_pattern %b.patt, runtime_param1
// CHECK:STDOUT:   } {
// CHECK:STDOUT:     %D.ref.loc14_21: type = name_ref D, file.%D.decl [template = constants.%D]
// CHECK:STDOUT:     %D.ref.loc14_27: type = name_ref D, file.%D.decl [template = constants.%D]
// CHECK:STDOUT:     %bool.make_type: init type = call constants.%Bool() [template = bool]
// CHECK:STDOUT:     %.loc14_33.1: type = value_of_initializer %bool.make_type [template = bool]
// CHECK:STDOUT:     %.loc14_33.2: type = converted %bool.make_type, %.loc14_33.1 [template = bool]
// CHECK:STDOUT:     %return: ref bool = var <return slot>
// CHECK:STDOUT:     %param.loc14_18: %D = param runtime_param0
// CHECK:STDOUT:     %a: %D = bind_name a, %param.loc14_18
// CHECK:STDOUT:     %param.loc14_24: %D = param runtime_param1
// CHECK:STDOUT:     %b: %D = bind_name b, %param.loc14_24
// CHECK:STDOUT:   }
// CHECK:STDOUT:   %TestGreater.decl: %TestGreater.type = fn_decl @TestGreater [template = constants.%TestGreater] {
// CHECK:STDOUT:     %a.patt: %D = binding_pattern a
// CHECK:STDOUT:     %a.param_patt: %D = param_pattern %a.patt, runtime_param0
// CHECK:STDOUT:     %b.patt: %D = binding_pattern b
// CHECK:STDOUT:     %b.param_patt: %D = param_pattern %b.patt, runtime_param1
// CHECK:STDOUT:   } {
// CHECK:STDOUT:     %D.ref.loc22_19: type = name_ref D, file.%D.decl [template = constants.%D]
// CHECK:STDOUT:     %D.ref.loc22_25: type = name_ref D, file.%D.decl [template = constants.%D]
// CHECK:STDOUT:     %bool.make_type: init type = call constants.%Bool() [template = bool]
// CHECK:STDOUT:     %.loc22_31.1: type = value_of_initializer %bool.make_type [template = bool]
// CHECK:STDOUT:     %.loc22_31.2: type = converted %bool.make_type, %.loc22_31.1 [template = bool]
// CHECK:STDOUT:     %return: ref bool = var <return slot>
// CHECK:STDOUT:     %param.loc22_16: %D = param runtime_param0
// CHECK:STDOUT:     %a: %D = bind_name a, %param.loc22_16
// CHECK:STDOUT:     %param.loc22_22: %D = param runtime_param1
// CHECK:STDOUT:     %b: %D = bind_name b, %param.loc22_22
// CHECK:STDOUT:   }
// CHECK:STDOUT:   %TestGreaterEqual.decl: %TestGreaterEqual.type = fn_decl @TestGreaterEqual [template = constants.%TestGreaterEqual] {
// CHECK:STDOUT:     %a.patt: %D = binding_pattern a
// CHECK:STDOUT:     %a.param_patt: %D = param_pattern %a.patt, runtime_param0
// CHECK:STDOUT:     %b.patt: %D = binding_pattern b
// CHECK:STDOUT:     %b.param_patt: %D = param_pattern %b.patt, runtime_param1
// CHECK:STDOUT:   } {
// CHECK:STDOUT:     %D.ref.loc30_24: type = name_ref D, file.%D.decl [template = constants.%D]
// CHECK:STDOUT:     %D.ref.loc30_30: type = name_ref D, file.%D.decl [template = constants.%D]
// CHECK:STDOUT:     %bool.make_type: init type = call constants.%Bool() [template = bool]
// CHECK:STDOUT:     %.loc30_36.1: type = value_of_initializer %bool.make_type [template = bool]
// CHECK:STDOUT:     %.loc30_36.2: type = converted %bool.make_type, %.loc30_36.1 [template = bool]
// CHECK:STDOUT:     %return: ref bool = var <return slot>
// CHECK:STDOUT:     %param.loc30_21: %D = param runtime_param0
// CHECK:STDOUT:     %a: %D = bind_name a, %param.loc30_21
// CHECK:STDOUT:     %param.loc30_27: %D = param runtime_param1
// CHECK:STDOUT:     %b: %D = bind_name b, %param.loc30_27
// CHECK:STDOUT:   }
// CHECK:STDOUT: }
// CHECK:STDOUT:
// CHECK:STDOUT: interface @Ordered {
// CHECK:STDOUT: !members:
// CHECK:STDOUT:   .Self = imports.%import_ref.3
// CHECK:STDOUT:   .Less = imports.%import_ref.4
// CHECK:STDOUT:   .LessOrEquivalent = imports.%import_ref.5
// CHECK:STDOUT:   .Greater = imports.%import_ref.6
// CHECK:STDOUT:   .GreaterOrEquivalent = imports.%import_ref.7
// CHECK:STDOUT:   witness = (imports.%import_ref.8, imports.%import_ref.9, imports.%import_ref.10, imports.%import_ref.11)
// CHECK:STDOUT: }
// CHECK:STDOUT:
// CHECK:STDOUT: class @D {
// CHECK:STDOUT:   %.loc4: <witness> = complete_type_witness %.1 [template = constants.%.2]
// CHECK:STDOUT:
// CHECK:STDOUT: !members:
// CHECK:STDOUT:   .Self = constants.%D
// CHECK:STDOUT: }
// CHECK:STDOUT:
// CHECK:STDOUT: fn @Bool() -> type = "bool.make_type";
// CHECK:STDOUT:
// CHECK:STDOUT: fn @TestLess(%a.param_patt: %D, %b.param_patt: %D) -> bool {
// CHECK:STDOUT: !entry:
// CHECK:STDOUT:   %a.ref: %D = name_ref a, %a
// CHECK:STDOUT:   %b.ref: %D = name_ref b, %b
// CHECK:STDOUT:   %Less.ref: %.5 = name_ref Less, imports.%import_ref.4 [template = constants.%.6]
// CHECK:STDOUT:   return <error>
// CHECK:STDOUT: }
// CHECK:STDOUT:
// CHECK:STDOUT: generic fn @Less(constants.%Self: %Ordered.type) {
// CHECK:STDOUT:   %Self: %Ordered.type = bind_symbolic_name Self, 0 [symbolic = %Self (constants.%Self)]
// CHECK:STDOUT:
// CHECK:STDOUT:   fn[%self.param_patt: @Less.%Self (%Self)](%other.param_patt: @Less.%Self (%Self)) -> bool;
// CHECK:STDOUT: }
// CHECK:STDOUT:
// CHECK:STDOUT: fn @TestLessEqual(%a.param_patt: %D, %b.param_patt: %D) -> bool {
// CHECK:STDOUT: !entry:
// CHECK:STDOUT:   %a.ref: %D = name_ref a, %a
// CHECK:STDOUT:   %b.ref: %D = name_ref b, %b
// CHECK:STDOUT:   %LessOrEquivalent.ref: %.7 = name_ref LessOrEquivalent, imports.%import_ref.5 [template = constants.%.8]
// CHECK:STDOUT:   return <error>
// CHECK:STDOUT: }
// CHECK:STDOUT:
// CHECK:STDOUT: generic fn @LessOrEquivalent(constants.%Self: %Ordered.type) {
// CHECK:STDOUT:   %Self: %Ordered.type = bind_symbolic_name Self, 0 [symbolic = %Self (constants.%Self)]
// CHECK:STDOUT:
// CHECK:STDOUT:   fn[%self.param_patt: @LessOrEquivalent.%Self (%Self)](%other.param_patt: @LessOrEquivalent.%Self (%Self)) -> bool;
// CHECK:STDOUT: }
// CHECK:STDOUT:
// CHECK:STDOUT: fn @TestGreater(%a.param_patt: %D, %b.param_patt: %D) -> bool {
// CHECK:STDOUT: !entry:
// CHECK:STDOUT:   %a.ref: %D = name_ref a, %a
// CHECK:STDOUT:   %b.ref: %D = name_ref b, %b
// CHECK:STDOUT:   %Greater.ref: %.9 = name_ref Greater, imports.%import_ref.6 [template = constants.%.10]
// CHECK:STDOUT:   return <error>
// CHECK:STDOUT: }
// CHECK:STDOUT:
// CHECK:STDOUT: generic fn @Greater(constants.%Self: %Ordered.type) {
// CHECK:STDOUT:   %Self: %Ordered.type = bind_symbolic_name Self, 0 [symbolic = %Self (constants.%Self)]
// CHECK:STDOUT:
// CHECK:STDOUT:   fn[%self.param_patt: @Greater.%Self (%Self)](%other.param_patt: @Greater.%Self (%Self)) -> bool;
// CHECK:STDOUT: }
// CHECK:STDOUT:
// CHECK:STDOUT: fn @TestGreaterEqual(%a.param_patt: %D, %b.param_patt: %D) -> bool {
// CHECK:STDOUT: !entry:
// CHECK:STDOUT:   %a.ref: %D = name_ref a, %a
// CHECK:STDOUT:   %b.ref: %D = name_ref b, %b
// CHECK:STDOUT:   %GreaterOrEquivalent.ref: %.11 = name_ref GreaterOrEquivalent, imports.%import_ref.7 [template = constants.%.12]
// CHECK:STDOUT:   return <error>
// CHECK:STDOUT: }
// CHECK:STDOUT:
// CHECK:STDOUT: generic fn @GreaterOrEquivalent(constants.%Self: %Ordered.type) {
// CHECK:STDOUT:   %Self: %Ordered.type = bind_symbolic_name Self, 0 [symbolic = %Self (constants.%Self)]
// CHECK:STDOUT:
// CHECK:STDOUT:   fn[%self.param_patt: @GreaterOrEquivalent.%Self (%Self)](%other.param_patt: @GreaterOrEquivalent.%Self (%Self)) -> bool;
// CHECK:STDOUT: }
// CHECK:STDOUT:
// CHECK:STDOUT: specific @Less(constants.%Self) {
// CHECK:STDOUT:   %Self => constants.%Self
// CHECK:STDOUT: }
// CHECK:STDOUT:
// CHECK:STDOUT: specific @LessOrEquivalent(constants.%Self) {
// CHECK:STDOUT:   %Self => constants.%Self
// CHECK:STDOUT: }
// CHECK:STDOUT:
// CHECK:STDOUT: specific @Greater(constants.%Self) {
// CHECK:STDOUT:   %Self => constants.%Self
// CHECK:STDOUT: }
// CHECK:STDOUT:
// CHECK:STDOUT: specific @GreaterOrEquivalent(constants.%Self) {
// CHECK:STDOUT:   %Self => constants.%Self
// CHECK:STDOUT: }
// CHECK:STDOUT:<|MERGE_RESOLUTION|>--- conflicted
+++ resolved
@@ -134,29 +134,16 @@
 // CHECK:STDOUT:     import Core//prelude/operators/comparison
 // CHECK:STDOUT:     import Core//prelude/types/bool
 // CHECK:STDOUT:   }
-<<<<<<< HEAD
-// CHECK:STDOUT:   %import_ref.1: type = import_ref Core//prelude/operators/comparison, inst+62, loaded [template = constants.%.3]
+// CHECK:STDOUT:   %import_ref.1: type = import_ref Core//prelude/operators/comparison, inst+62, loaded [template = constants.%Ordered.type]
 // CHECK:STDOUT:   %import_ref.2 = import_ref Core//prelude/operators/comparison, inst+64, unloaded
-// CHECK:STDOUT:   %import_ref.3: %.7 = import_ref Core//prelude/operators/comparison, inst+89, loaded [template = constants.%.8]
-// CHECK:STDOUT:   %import_ref.4: %.9 = import_ref Core//prelude/operators/comparison, inst+114, loaded [template = constants.%.10]
-// CHECK:STDOUT:   %import_ref.5: %.11 = import_ref Core//prelude/operators/comparison, inst+139, loaded [template = constants.%.12]
-// CHECK:STDOUT:   %import_ref.6: %.13 = import_ref Core//prelude/operators/comparison, inst+164, loaded [template = constants.%.14]
+// CHECK:STDOUT:   %import_ref.3: %.6 = import_ref Core//prelude/operators/comparison, inst+89, loaded [template = constants.%.7]
+// CHECK:STDOUT:   %import_ref.4: %.8 = import_ref Core//prelude/operators/comparison, inst+114, loaded [template = constants.%.9]
+// CHECK:STDOUT:   %import_ref.5: %.10 = import_ref Core//prelude/operators/comparison, inst+139, loaded [template = constants.%.11]
+// CHECK:STDOUT:   %import_ref.6: %.12 = import_ref Core//prelude/operators/comparison, inst+164, loaded [template = constants.%.13]
 // CHECK:STDOUT:   %import_ref.7: %Less.type.2 = import_ref Core//prelude/operators/comparison, inst+84, loaded [template = constants.%Less.2]
 // CHECK:STDOUT:   %import_ref.8: %LessOrEquivalent.type.2 = import_ref Core//prelude/operators/comparison, inst+109, loaded [template = constants.%LessOrEquivalent.2]
 // CHECK:STDOUT:   %import_ref.9: %Greater.type.2 = import_ref Core//prelude/operators/comparison, inst+134, loaded [template = constants.%Greater.2]
 // CHECK:STDOUT:   %import_ref.10: %GreaterOrEquivalent.type.2 = import_ref Core//prelude/operators/comparison, inst+159, loaded [template = constants.%GreaterOrEquivalent.2]
-=======
-// CHECK:STDOUT:   %import_ref.1: type = import_ref Core//prelude/operators/comparison, inst+58, loaded [template = constants.%Ordered.type]
-// CHECK:STDOUT:   %import_ref.2 = import_ref Core//prelude/operators/comparison, inst+60, unloaded
-// CHECK:STDOUT:   %import_ref.3: %.6 = import_ref Core//prelude/operators/comparison, inst+83, loaded [template = constants.%.7]
-// CHECK:STDOUT:   %import_ref.4: %.8 = import_ref Core//prelude/operators/comparison, inst+106, loaded [template = constants.%.9]
-// CHECK:STDOUT:   %import_ref.5: %.10 = import_ref Core//prelude/operators/comparison, inst+129, loaded [template = constants.%.11]
-// CHECK:STDOUT:   %import_ref.6: %.12 = import_ref Core//prelude/operators/comparison, inst+152, loaded [template = constants.%.13]
-// CHECK:STDOUT:   %import_ref.7: %Less.type.2 = import_ref Core//prelude/operators/comparison, inst+78, loaded [template = constants.%Less.2]
-// CHECK:STDOUT:   %import_ref.8: %LessOrEquivalent.type.2 = import_ref Core//prelude/operators/comparison, inst+101, loaded [template = constants.%LessOrEquivalent.2]
-// CHECK:STDOUT:   %import_ref.9: %Greater.type.2 = import_ref Core//prelude/operators/comparison, inst+124, loaded [template = constants.%Greater.2]
-// CHECK:STDOUT:   %import_ref.10: %GreaterOrEquivalent.type.2 = import_ref Core//prelude/operators/comparison, inst+147, loaded [template = constants.%GreaterOrEquivalent.2]
->>>>>>> b2746222
 // CHECK:STDOUT:   %import_ref.11: %Bool.type = import_ref Core//prelude/types/bool, inst+2, loaded [template = constants.%Bool]
 // CHECK:STDOUT:   %import_ref.12 = import_ref Core//prelude/operators/comparison, inst+84, unloaded
 // CHECK:STDOUT:   %import_ref.13 = import_ref Core//prelude/operators/comparison, inst+109, unloaded
@@ -516,13 +503,12 @@
 // CHECK:STDOUT:     import Core//prelude/types/bool
 // CHECK:STDOUT:   }
 // CHECK:STDOUT:   %import_ref.1: %Bool.type = import_ref Core//prelude/types/bool, inst+2, loaded [template = constants.%Bool]
-<<<<<<< HEAD
-// CHECK:STDOUT:   %import_ref.2: type = import_ref Core//prelude/operators/comparison, inst+62, loaded [template = constants.%.5]
+// CHECK:STDOUT:   %import_ref.2: type = import_ref Core//prelude/operators/comparison, inst+62, loaded [template = constants.%Ordered.type]
 // CHECK:STDOUT:   %import_ref.3 = import_ref Core//prelude/operators/comparison, inst+64, unloaded
-// CHECK:STDOUT:   %import_ref.4: %.6 = import_ref Core//prelude/operators/comparison, inst+89, loaded [template = constants.%.7]
-// CHECK:STDOUT:   %import_ref.5: %.8 = import_ref Core//prelude/operators/comparison, inst+114, loaded [template = constants.%.9]
-// CHECK:STDOUT:   %import_ref.6: %.10 = import_ref Core//prelude/operators/comparison, inst+139, loaded [template = constants.%.11]
-// CHECK:STDOUT:   %import_ref.7: %.12 = import_ref Core//prelude/operators/comparison, inst+164, loaded [template = constants.%.13]
+// CHECK:STDOUT:   %import_ref.4: %.5 = import_ref Core//prelude/operators/comparison, inst+89, loaded [template = constants.%.6]
+// CHECK:STDOUT:   %import_ref.5: %.7 = import_ref Core//prelude/operators/comparison, inst+114, loaded [template = constants.%.8]
+// CHECK:STDOUT:   %import_ref.6: %.9 = import_ref Core//prelude/operators/comparison, inst+139, loaded [template = constants.%.10]
+// CHECK:STDOUT:   %import_ref.7: %.11 = import_ref Core//prelude/operators/comparison, inst+164, loaded [template = constants.%.12]
 // CHECK:STDOUT:   %import_ref.8 = import_ref Core//prelude/operators/comparison, inst+84, unloaded
 // CHECK:STDOUT:   %import_ref.9 = import_ref Core//prelude/operators/comparison, inst+109, unloaded
 // CHECK:STDOUT:   %import_ref.10 = import_ref Core//prelude/operators/comparison, inst+134, unloaded
@@ -531,22 +517,6 @@
 // CHECK:STDOUT:   %import_ref.13 = import_ref Core//prelude/operators/comparison, inst+109, unloaded
 // CHECK:STDOUT:   %import_ref.14 = import_ref Core//prelude/operators/comparison, inst+134, unloaded
 // CHECK:STDOUT:   %import_ref.15 = import_ref Core//prelude/operators/comparison, inst+159, unloaded
-=======
-// CHECK:STDOUT:   %import_ref.2: type = import_ref Core//prelude/operators/comparison, inst+58, loaded [template = constants.%Ordered.type]
-// CHECK:STDOUT:   %import_ref.3 = import_ref Core//prelude/operators/comparison, inst+60, unloaded
-// CHECK:STDOUT:   %import_ref.4: %.5 = import_ref Core//prelude/operators/comparison, inst+83, loaded [template = constants.%.6]
-// CHECK:STDOUT:   %import_ref.5: %.7 = import_ref Core//prelude/operators/comparison, inst+106, loaded [template = constants.%.8]
-// CHECK:STDOUT:   %import_ref.6: %.9 = import_ref Core//prelude/operators/comparison, inst+129, loaded [template = constants.%.10]
-// CHECK:STDOUT:   %import_ref.7: %.11 = import_ref Core//prelude/operators/comparison, inst+152, loaded [template = constants.%.12]
-// CHECK:STDOUT:   %import_ref.8 = import_ref Core//prelude/operators/comparison, inst+78, unloaded
-// CHECK:STDOUT:   %import_ref.9 = import_ref Core//prelude/operators/comparison, inst+101, unloaded
-// CHECK:STDOUT:   %import_ref.10 = import_ref Core//prelude/operators/comparison, inst+124, unloaded
-// CHECK:STDOUT:   %import_ref.11 = import_ref Core//prelude/operators/comparison, inst+147, unloaded
-// CHECK:STDOUT:   %import_ref.12 = import_ref Core//prelude/operators/comparison, inst+78, unloaded
-// CHECK:STDOUT:   %import_ref.13 = import_ref Core//prelude/operators/comparison, inst+101, unloaded
-// CHECK:STDOUT:   %import_ref.14 = import_ref Core//prelude/operators/comparison, inst+124, unloaded
-// CHECK:STDOUT:   %import_ref.15 = import_ref Core//prelude/operators/comparison, inst+147, unloaded
->>>>>>> b2746222
 // CHECK:STDOUT: }
 // CHECK:STDOUT:
 // CHECK:STDOUT: file {
