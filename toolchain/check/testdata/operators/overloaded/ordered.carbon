--- conflicted
+++ resolved
@@ -239,11 +239,7 @@
 // CHECK:STDOUT:   witness = (imports.%import_ref.7, imports.%import_ref.8, imports.%import_ref.9, imports.%import_ref.10)
 // CHECK:STDOUT: }
 // CHECK:STDOUT:
-<<<<<<< HEAD
-// CHECK:STDOUT: impl @impl: %C as %Ordered.type {
-=======
 // CHECK:STDOUT: impl @impl: %C.ref as %Ordered.ref {
->>>>>>> 82937e1a
 // CHECK:STDOUT:   %Less.decl: %Less.type.1 = fn_decl @Less.1 [template = constants.%Less.1] {
 // CHECK:STDOUT:     %self.patt: %C = binding_pattern self
 // CHECK:STDOUT:     %other.patt: %C = binding_pattern other
@@ -359,13 +355,8 @@
 // CHECK:STDOUT: !entry:
 // CHECK:STDOUT:   %a.ref: %C = name_ref a, %a
 // CHECK:STDOUT:   %b.ref: %C = name_ref b, %b
-<<<<<<< HEAD
 // CHECK:STDOUT:   %Less.ref: %.6 = name_ref Less, imports.%import_ref.3 [template = constants.%.7]
-// CHECK:STDOUT:   %.loc14_12.1: %Less.type.2 = interface_witness_access @impl.%.loc6, element0 [template = constants.%Less.1]
-=======
-// CHECK:STDOUT:   %Less.ref: %.7 = name_ref Less, imports.%import_ref.3 [template = constants.%.8]
-// CHECK:STDOUT:   %.loc14_12.1: %Less.type.2 = interface_witness_access constants.%.5, element0 [template = constants.%Less.1]
->>>>>>> 82937e1a
+// CHECK:STDOUT:   %.loc14_12.1: %Less.type.2 = interface_witness_access constants.%.4, element0 [template = constants.%Less.1]
 // CHECK:STDOUT:   %.loc14_12.2: <bound method> = bound_method %a.ref, %.loc14_12.1
 // CHECK:STDOUT:   %Less.call: init bool = call %.loc14_12.2(%a.ref, %b.ref)
 // CHECK:STDOUT:   %.loc14_15.1: bool = value_of_initializer %Less.call
@@ -377,13 +368,8 @@
 // CHECK:STDOUT: !entry:
 // CHECK:STDOUT:   %a.ref: %C = name_ref a, %a
 // CHECK:STDOUT:   %b.ref: %C = name_ref b, %b
-<<<<<<< HEAD
 // CHECK:STDOUT:   %LessOrEquivalent.ref: %.8 = name_ref LessOrEquivalent, imports.%import_ref.4 [template = constants.%.9]
-// CHECK:STDOUT:   %.loc18_12.1: %LessOrEquivalent.type.2 = interface_witness_access @impl.%.loc6, element1 [template = constants.%LessOrEquivalent.1]
-=======
-// CHECK:STDOUT:   %LessOrEquivalent.ref: %.9 = name_ref LessOrEquivalent, imports.%import_ref.4 [template = constants.%.10]
-// CHECK:STDOUT:   %.loc18_12.1: %LessOrEquivalent.type.2 = interface_witness_access constants.%.5, element1 [template = constants.%LessOrEquivalent.1]
->>>>>>> 82937e1a
+// CHECK:STDOUT:   %.loc18_12.1: %LessOrEquivalent.type.2 = interface_witness_access constants.%.4, element1 [template = constants.%LessOrEquivalent.1]
 // CHECK:STDOUT:   %.loc18_12.2: <bound method> = bound_method %a.ref, %.loc18_12.1
 // CHECK:STDOUT:   %LessOrEquivalent.call: init bool = call %.loc18_12.2(%a.ref, %b.ref)
 // CHECK:STDOUT:   %.loc18_16.1: bool = value_of_initializer %LessOrEquivalent.call
@@ -395,13 +381,8 @@
 // CHECK:STDOUT: !entry:
 // CHECK:STDOUT:   %a.ref: %C = name_ref a, %a
 // CHECK:STDOUT:   %b.ref: %C = name_ref b, %b
-<<<<<<< HEAD
 // CHECK:STDOUT:   %Greater.ref: %.10 = name_ref Greater, imports.%import_ref.5 [template = constants.%.11]
-// CHECK:STDOUT:   %.loc22_12.1: %Greater.type.2 = interface_witness_access @impl.%.loc6, element2 [template = constants.%Greater.1]
-=======
-// CHECK:STDOUT:   %Greater.ref: %.11 = name_ref Greater, imports.%import_ref.5 [template = constants.%.12]
-// CHECK:STDOUT:   %.loc22_12.1: %Greater.type.2 = interface_witness_access constants.%.5, element2 [template = constants.%Greater.1]
->>>>>>> 82937e1a
+// CHECK:STDOUT:   %.loc22_12.1: %Greater.type.2 = interface_witness_access constants.%.4, element2 [template = constants.%Greater.1]
 // CHECK:STDOUT:   %.loc22_12.2: <bound method> = bound_method %a.ref, %.loc22_12.1
 // CHECK:STDOUT:   %Greater.call: init bool = call %.loc22_12.2(%a.ref, %b.ref)
 // CHECK:STDOUT:   %.loc22_15.1: bool = value_of_initializer %Greater.call
@@ -413,13 +394,8 @@
 // CHECK:STDOUT: !entry:
 // CHECK:STDOUT:   %a.ref: %C = name_ref a, %a
 // CHECK:STDOUT:   %b.ref: %C = name_ref b, %b
-<<<<<<< HEAD
 // CHECK:STDOUT:   %GreaterOrEquivalent.ref: %.12 = name_ref GreaterOrEquivalent, imports.%import_ref.6 [template = constants.%.13]
-// CHECK:STDOUT:   %.loc26_12.1: %GreaterOrEquivalent.type.2 = interface_witness_access @impl.%.loc6, element3 [template = constants.%GreaterOrEquivalent.1]
-=======
-// CHECK:STDOUT:   %GreaterOrEquivalent.ref: %.13 = name_ref GreaterOrEquivalent, imports.%import_ref.6 [template = constants.%.14]
-// CHECK:STDOUT:   %.loc26_12.1: %GreaterOrEquivalent.type.2 = interface_witness_access constants.%.5, element3 [template = constants.%GreaterOrEquivalent.1]
->>>>>>> 82937e1a
+// CHECK:STDOUT:   %.loc26_12.1: %GreaterOrEquivalent.type.2 = interface_witness_access constants.%.4, element3 [template = constants.%GreaterOrEquivalent.1]
 // CHECK:STDOUT:   %.loc26_12.2: <bound method> = bound_method %a.ref, %.loc26_12.1
 // CHECK:STDOUT:   %GreaterOrEquivalent.call: init bool = call %.loc26_12.2(%a.ref, %b.ref)
 // CHECK:STDOUT:   %.loc26_16.1: bool = value_of_initializer %GreaterOrEquivalent.call
