--- conflicted
+++ resolved
@@ -94,17 +94,10 @@
 // CHECK:STDOUT:   }
 // CHECK:STDOUT:   %Core: <namespace> = namespace [template] {}
 // CHECK:STDOUT:   %C.decl: type = class_decl @C [template = constants.%C] {}
-<<<<<<< HEAD
 // CHECK:STDOUT:   %import_ref.1: type = import_ref ir2, inst+1, loc_18 [template = constants.%.2]
-// CHECK:STDOUT:   %import_ref.2: <associated <function> in BitComplement> = import_ref ir2, inst+15, loc_50 [template = constants.%.8]
+// CHECK:STDOUT:   %import_ref.2: <associated <function> in BitComplement> = import_ref ir2, inst+16, loc_50 [template = constants.%.8]
 // CHECK:STDOUT:   %import_ref.3 = import_ref ir2, inst+3, unloaded
-// CHECK:STDOUT:   %import_ref.4: <function> = import_ref ir2, inst+13, loc_19 [template = imports.%Op]
-=======
-// CHECK:STDOUT:   %import_ref.1: type = import_ref ir3, inst+1, loc_18 [template = constants.%.2]
-// CHECK:STDOUT:   %import_ref.2: <associated <function> in BitComplement> = import_ref ir3, inst+16, loc_50 [template = constants.%.8]
-// CHECK:STDOUT:   %import_ref.3 = import_ref ir3, inst+3, unloaded
-// CHECK:STDOUT:   %import_ref.4: <function> = import_ref ir3, inst+14, loc_19 [template = imports.%Op]
->>>>>>> ccf87f0a
+// CHECK:STDOUT:   %import_ref.4: <function> = import_ref ir2, inst+14, loc_19 [template = imports.%Op]
 // CHECK:STDOUT:   impl_decl @impl {
 // CHECK:STDOUT:     %C.ref.loc8: type = name_ref C, %C.decl [template = constants.%C]
 // CHECK:STDOUT:     %Core.ref: <namespace> = name_ref Core, %Core [template = %Core]
@@ -118,13 +111,8 @@
 // CHECK:STDOUT:     %C.ref.loc14_20: type = name_ref C, %C.decl [template = constants.%C]
 // CHECK:STDOUT:     @TestOp.%return: ref C = var <return slot>
 // CHECK:STDOUT:   }
-<<<<<<< HEAD
 // CHECK:STDOUT:   %import_ref.5: type = import_ref ir2, inst+1, loc_50 [template = constants.%.2]
-// CHECK:STDOUT:   %import_ref.6 = import_ref ir2, inst+13, unloaded
-=======
-// CHECK:STDOUT:   %import_ref.5: type = import_ref ir3, inst+1, loc_50 [template = constants.%.2]
-// CHECK:STDOUT:   %import_ref.6 = import_ref ir3, inst+14, unloaded
->>>>>>> ccf87f0a
+// CHECK:STDOUT:   %import_ref.6 = import_ref ir2, inst+14, unloaded
 // CHECK:STDOUT: }
 // CHECK:STDOUT:
 // CHECK:STDOUT: interface @BitComplement {
