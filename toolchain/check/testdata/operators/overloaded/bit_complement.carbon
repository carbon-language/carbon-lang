--- conflicted
+++ resolved
@@ -60,15 +60,9 @@
 // CHECK:STDOUT:   }
 // CHECK:STDOUT:   %import_ref.1: type = import_ref Core//prelude/operators/bitwise, inst+1, loaded [template = constants.%.3]
 // CHECK:STDOUT:   %import_ref.2 = import_ref Core//prelude/operators/bitwise, inst+3, unloaded
-<<<<<<< HEAD
-// CHECK:STDOUT:   %import_ref.3: %.6 = import_ref Core//prelude/operators/bitwise, inst+22, loaded [template = constants.%.7]
+// CHECK:STDOUT:   %import_ref.3: %.7 = import_ref Core//prelude/operators/bitwise, inst+22, loaded [template = constants.%.8]
 // CHECK:STDOUT:   %import_ref.4: %Op.type.2 = import_ref Core//prelude/operators/bitwise, inst+16, loaded [template = constants.%Op.2]
 // CHECK:STDOUT:   %import_ref.5 = import_ref Core//prelude/operators/bitwise, inst+16, unloaded
-=======
-// CHECK:STDOUT:   %import_ref.3: %.7 = import_ref Core//prelude/operators/bitwise, inst+21, loaded [template = constants.%.8]
-// CHECK:STDOUT:   %import_ref.4: %Op.type.2 = import_ref Core//prelude/operators/bitwise, inst+15, loaded [template = constants.%Op.2]
-// CHECK:STDOUT:   %import_ref.5 = import_ref Core//prelude/operators/bitwise, inst+15, unloaded
->>>>>>> 7396aede
 // CHECK:STDOUT: }
 // CHECK:STDOUT:
 // CHECK:STDOUT: file {
@@ -86,16 +80,11 @@
 // CHECK:STDOUT:   }
 // CHECK:STDOUT:   %TestOp.decl: %TestOp.type = fn_decl @TestOp [template = constants.%TestOp] {
 // CHECK:STDOUT:     %a.patt: %C = binding_pattern a
-// CHECK:STDOUT:     %.loc23_12: %C = param_pattern %a.patt
+// CHECK:STDOUT:     %.loc23_12: %C = param_pattern %a.patt, runtime_param0
 // CHECK:STDOUT:   } {
 // CHECK:STDOUT:     %C.ref.loc23_14: type = name_ref C, file.%C.decl [template = constants.%C]
-<<<<<<< HEAD
-// CHECK:STDOUT:     %param: %C = param
+// CHECK:STDOUT:     %param: %C = param runtime_param0
 // CHECK:STDOUT:     %a: %C = bind_name a, %param
-=======
-// CHECK:STDOUT:     %a.param: %C = param a, runtime_param0
-// CHECK:STDOUT:     %a: %C = bind_name a, %a.param
->>>>>>> 7396aede
 // CHECK:STDOUT:     %C.ref.loc23_20: type = name_ref C, file.%C.decl [template = constants.%C]
 // CHECK:STDOUT:     %return: ref %C = var <return slot>
 // CHECK:STDOUT:   }
@@ -111,16 +100,11 @@
 // CHECK:STDOUT: impl @impl: %C as %.3 {
 // CHECK:STDOUT:   %Op.decl: %Op.type.1 = fn_decl @Op.1 [template = constants.%Op.1] {
 // CHECK:STDOUT:     %self.patt: %C = binding_pattern self
-// CHECK:STDOUT:     %.loc18: %C = param_pattern %self.patt
+// CHECK:STDOUT:     %.loc18: %C = param_pattern %self.patt, runtime_param0
 // CHECK:STDOUT:   } {
 // CHECK:STDOUT:     %C.ref.loc18_15: type = name_ref C, file.%C.decl [template = constants.%C]
-<<<<<<< HEAD
-// CHECK:STDOUT:     %param: %C = param
+// CHECK:STDOUT:     %param: %C = param runtime_param0
 // CHECK:STDOUT:     %self: %C = bind_name self, %param
-=======
-// CHECK:STDOUT:     %self.param: %C = param self, runtime_param0
-// CHECK:STDOUT:     %self: %C = bind_name self, %self.param
->>>>>>> 7396aede
 // CHECK:STDOUT:     %C.ref.loc18_23: type = name_ref C, file.%C.decl [template = constants.%C]
 // CHECK:STDOUT:     %return: ref %C = var <return slot>
 // CHECK:STDOUT:   }
@@ -138,11 +122,7 @@
 // CHECK:STDOUT:   .Self = constants.%C
 // CHECK:STDOUT: }
 // CHECK:STDOUT:
-<<<<<<< HEAD
 // CHECK:STDOUT: fn @Op.1[%.loc18: %C]() -> %return: %C {
-=======
-// CHECK:STDOUT: fn @Op.1[%self: %C]() -> %return: %C {
->>>>>>> 7396aede
 // CHECK:STDOUT: !entry:
 // CHECK:STDOUT:   %.loc19_13.1: %.1 = struct_literal ()
 // CHECK:STDOUT:   %.loc19_13.2: init %C = class_init (), %return [template = constants.%struct]
@@ -159,18 +139,11 @@
 // CHECK:STDOUT: fn @TestOp(%.loc23_12: %C) -> %return: %C {
 // CHECK:STDOUT: !entry:
 // CHECK:STDOUT:   %a.ref: %C = name_ref a, %a
-<<<<<<< HEAD
-// CHECK:STDOUT:   %.1: %Op.type.2 = interface_witness_access @impl.%.1, element0 [template = constants.%Op.1]
-// CHECK:STDOUT:   %.loc24: <bound method> = bound_method %a.ref, %.1
-// CHECK:STDOUT:   %.loc23_17: ref %C = splice_block %return {}
-// CHECK:STDOUT:   %Op.call: init %C = call %.loc24(%a.ref) to %.loc23_17
-=======
 // CHECK:STDOUT:   %Op.ref: %.7 = name_ref Op, imports.%import_ref.3 [template = constants.%.8]
 // CHECK:STDOUT:   %.loc24_10.1: %Op.type.2 = interface_witness_access @impl.%.loc17, element0 [template = constants.%Op.1]
 // CHECK:STDOUT:   %.loc24_10.2: <bound method> = bound_method %a.ref, %.loc24_10.1
-// CHECK:STDOUT:   %.loc23: ref %C = splice_block %return {}
-// CHECK:STDOUT:   %Op.call: init %C = call %.loc24_10.2(%a.ref) to %.loc23
->>>>>>> 7396aede
+// CHECK:STDOUT:   %.loc23_17: ref %C = splice_block %return {}
+// CHECK:STDOUT:   %Op.call: init %C = call %.loc24_10.2(%a.ref) to %.loc23_17
 // CHECK:STDOUT:   return %Op.call to %return
 // CHECK:STDOUT: }
 // CHECK:STDOUT:
