--- conflicted
+++ resolved
@@ -59,19 +59,11 @@
 // CHECK:STDOUT:     import Core//prelude/operators/comparison
 // CHECK:STDOUT:     import Core//prelude/types/bool
 // CHECK:STDOUT:   }
-<<<<<<< HEAD
-// CHECK:STDOUT:   %import_ref.1: type = import_ref Core//prelude/operators/arithmetic, inst+60, loaded [template = constants.%.3]
+// CHECK:STDOUT:   %import_ref.1: type = import_ref Core//prelude/operators/arithmetic, inst+60, loaded [template = constants.%Inc.type]
 // CHECK:STDOUT:   %import_ref.2 = import_ref Core//prelude/operators/arithmetic, inst+62, unloaded
-// CHECK:STDOUT:   %import_ref.3: %.9 = import_ref Core//prelude/operators/arithmetic, inst+80, loaded [template = constants.%.10]
+// CHECK:STDOUT:   %import_ref.3: %.8 = import_ref Core//prelude/operators/arithmetic, inst+80, loaded [template = constants.%.9]
 // CHECK:STDOUT:   %import_ref.4: %Op.type.2 = import_ref Core//prelude/operators/arithmetic, inst+74, loaded [template = constants.%Op.2]
 // CHECK:STDOUT:   %import_ref.5 = import_ref Core//prelude/operators/arithmetic, inst+74, unloaded
-=======
-// CHECK:STDOUT:   %import_ref.1: type = import_ref Core//prelude/operators/arithmetic, inst+56, loaded [template = constants.%Inc.type]
-// CHECK:STDOUT:   %import_ref.2 = import_ref Core//prelude/operators/arithmetic, inst+58, unloaded
-// CHECK:STDOUT:   %import_ref.3: %.8 = import_ref Core//prelude/operators/arithmetic, inst+75, loaded [template = constants.%.9]
-// CHECK:STDOUT:   %import_ref.4: %Op.type.2 = import_ref Core//prelude/operators/arithmetic, inst+69, loaded [template = constants.%Op.2]
-// CHECK:STDOUT:   %import_ref.5 = import_ref Core//prelude/operators/arithmetic, inst+69, unloaded
->>>>>>> b2746222
 // CHECK:STDOUT: }
 // CHECK:STDOUT:
 // CHECK:STDOUT: file {
@@ -99,24 +91,14 @@
 // CHECK:STDOUT:
 // CHECK:STDOUT: impl @impl: %C.ref as %Inc.ref {
 // CHECK:STDOUT:   %Op.decl: %Op.type.1 = fn_decl @Op.1 [template = constants.%Op.1] {
-<<<<<<< HEAD
-// CHECK:STDOUT:     %self.patt: %.4 = binding_pattern self
-// CHECK:STDOUT:     %self.param_patt: %.4 = param_pattern %self.patt, runtime_param0
+// CHECK:STDOUT:     %self.patt: %.3 = binding_pattern self
+// CHECK:STDOUT:     %self.param_patt: %.3 = param_pattern %self.patt, runtime_param0
 // CHECK:STDOUT:     %.loc18_9: %C = addr_pattern %self.param_patt
 // CHECK:STDOUT:   } {
 // CHECK:STDOUT:     %C.ref: type = name_ref C, file.%C.decl [template = constants.%C]
-// CHECK:STDOUT:     %.loc18_21: type = ptr_type %C [template = constants.%.4]
-// CHECK:STDOUT:     %param: %.4 = param runtime_param0
-// CHECK:STDOUT:     %self: %.4 = bind_name self, %param
-=======
-// CHECK:STDOUT:     %self.patt: %.3 = binding_pattern self
-// CHECK:STDOUT:   } {
-// CHECK:STDOUT:     %C.ref: type = name_ref C, file.%C.decl [template = constants.%C]
 // CHECK:STDOUT:     %.loc18_21: type = ptr_type %C [template = constants.%.3]
-// CHECK:STDOUT:     %self.param: %.3 = param self, runtime_param0
-// CHECK:STDOUT:     %self: %.3 = bind_name self, %self.param
-// CHECK:STDOUT:     %.loc18_9: %.3 = addr_pattern %self
->>>>>>> b2746222
+// CHECK:STDOUT:     %param: %.3 = param runtime_param0
+// CHECK:STDOUT:     %self: %.3 = bind_name self, %param
 // CHECK:STDOUT:   }
 // CHECK:STDOUT:   %.loc17: <witness> = interface_witness (%Op.decl) [template = constants.%.6]
 // CHECK:STDOUT:
@@ -132,21 +114,13 @@
 // CHECK:STDOUT:   .Self = constants.%C
 // CHECK:STDOUT: }
 // CHECK:STDOUT:
-<<<<<<< HEAD
-// CHECK:STDOUT: fn @Op.1[addr %self.param_patt: %.4]();
-=======
-// CHECK:STDOUT: fn @Op.1[addr %self: %.3]();
->>>>>>> b2746222
+// CHECK:STDOUT: fn @Op.1[addr %self.param_patt: %.3]();
 // CHECK:STDOUT:
 // CHECK:STDOUT: generic fn @Op.2(constants.%Self: %Inc.type) {
 // CHECK:STDOUT:   %Self: %Inc.type = bind_symbolic_name Self, 0 [symbolic = %Self (constants.%Self)]
 // CHECK:STDOUT:   %.2: type = ptr_type @Op.2.%Self (%Self) [symbolic = %.2 (constants.%.5)]
 // CHECK:STDOUT:
-<<<<<<< HEAD
-// CHECK:STDOUT:   fn[addr <unexpected>.inst+38: @Op.2.%.2 (%.6)]();
-=======
-// CHECK:STDOUT:   fn[addr %self: @Op.2.%.2 (%.5)]();
->>>>>>> b2746222
+// CHECK:STDOUT:   fn[addr <unexpected>.inst+38: @Op.2.%.2 (%.5)]();
 // CHECK:STDOUT: }
 // CHECK:STDOUT:
 // CHECK:STDOUT: fn @TestOp() {
