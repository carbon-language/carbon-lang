// Part of the Carbon Language project, under the Apache License v2.0 with LLVM
// Exceptions. See /LICENSE for license information.
// SPDX-License-Identifier: Apache-2.0 WITH LLVM-exception
//
// AUTOUPDATE
// TIP: To test this file alone, run:
// TIP:   bazel test //toolchain/testing:file_test --test_arg=--file_tests=toolchain/check/testdata/operators/overloaded/inc.carbon
// TIP: To dump output, run:
// TIP:   bazel run //toolchain/testing:file_test -- --dump_output --file_tests=toolchain/check/testdata/operators/overloaded/inc.carbon

// This file was generated from unary_stmt.carbon.tmpl. Run make_tests.sh to regenerate.

package User;

class C {};

impl C as Core.Inc {
  fn Op[addr self: C*]();
}

fn TestOp() {
  var c: C = {};
  ++c;
}

// CHECK:STDOUT: --- inc.carbon
// CHECK:STDOUT:
// CHECK:STDOUT: constants {
// CHECK:STDOUT:   %C: type = class_type @C [template]
// CHECK:STDOUT:   %.1: type = struct_type {} [template]
// CHECK:STDOUT:   %.2: type = interface_type @Inc [template]
// CHECK:STDOUT:   %Self: %.2 = bind_symbolic_name Self 0 [symbolic]
// CHECK:STDOUT:   %.3: type = ptr_type %C [template]
// CHECK:STDOUT:   %Op.type.1: type = fn_type @Op.1 [template]
// CHECK:STDOUT:   %.4: type = tuple_type () [template]
// CHECK:STDOUT:   %Op.1: %Op.type.1 = struct_value () [template]
// CHECK:STDOUT:   %Op.type.2: type = fn_type @Op.2 [template]
// CHECK:STDOUT:   %Op.2: %Op.type.2 = struct_value () [template]
// CHECK:STDOUT:   %.5: type = ptr_type %Self [symbolic]
// CHECK:STDOUT:   %.6: <witness> = interface_witness (%Op.1) [template]
// CHECK:STDOUT:   %TestOp.type: type = fn_type @TestOp [template]
// CHECK:STDOUT:   %TestOp: %TestOp.type = struct_value () [template]
// CHECK:STDOUT:   %.7: type = ptr_type %.1 [template]
// CHECK:STDOUT:   %struct: %C = struct_value () [template]
// CHECK:STDOUT:   %.8: type = assoc_entity_type %.2, %Op.type.2 [template]
// CHECK:STDOUT:   %.9: %.8 = assoc_entity element0, imports.%import_ref.5 [template]
// CHECK:STDOUT: }
// CHECK:STDOUT:
// CHECK:STDOUT: imports {
// CHECK:STDOUT:   %Core: <namespace> = namespace file.%Core.import, [template] {
// CHECK:STDOUT:     .Inc = %import_ref.1
// CHECK:STDOUT:     import Core//prelude
// CHECK:STDOUT:     import Core//prelude/operators
// CHECK:STDOUT:     import Core//prelude/types
// CHECK:STDOUT:     import Core//prelude/operators/arithmetic
// CHECK:STDOUT:     import Core//prelude/operators/bitwise
// CHECK:STDOUT:     import Core//prelude/operators/comparison
// CHECK:STDOUT:     import Core//prelude/types/bool
// CHECK:STDOUT:   }
// CHECK:STDOUT:   %import_ref.1: type = import_ref Core//prelude/operators/arithmetic, inst+57, loaded [template = constants.%.2]
// CHECK:STDOUT:   %import_ref.2 = import_ref Core//prelude/operators/arithmetic, inst+59, unloaded
// CHECK:STDOUT:   %import_ref.3: %.8 = import_ref Core//prelude/operators/arithmetic, inst+77, loaded [template = constants.%.9]
// CHECK:STDOUT:   %import_ref.4: %Op.type.2 = import_ref Core//prelude/operators/arithmetic, inst+71, loaded [template = constants.%Op.2]
// CHECK:STDOUT:   %import_ref.5 = import_ref Core//prelude/operators/arithmetic, inst+71, unloaded
// CHECK:STDOUT: }
// CHECK:STDOUT:
// CHECK:STDOUT: file {
// CHECK:STDOUT:   package: <namespace> = namespace [template] {
// CHECK:STDOUT:     .Core = imports.%Core
// CHECK:STDOUT:     .C = %C.decl
// CHECK:STDOUT:     .TestOp = %TestOp.decl
// CHECK:STDOUT:   }
// CHECK:STDOUT:   %Core.import = import Core
// CHECK:STDOUT:   %C.decl: type = class_decl @C [template = constants.%C] {} {}
// CHECK:STDOUT:   impl_decl @impl {} {
// CHECK:STDOUT:     %C.ref: type = name_ref C, file.%C.decl [template = constants.%C]
// CHECK:STDOUT:     %Core.ref: <namespace> = name_ref Core, imports.%Core [template = imports.%Core]
// CHECK:STDOUT:     %Inc.ref: type = name_ref Inc, imports.%import_ref.1 [template = constants.%.2]
// CHECK:STDOUT:   }
// CHECK:STDOUT:   %TestOp.decl: %TestOp.type = fn_decl @TestOp [template = constants.%TestOp] {} {}
// CHECK:STDOUT: }
// CHECK:STDOUT:
// CHECK:STDOUT: interface @Inc {
// CHECK:STDOUT: !members:
// CHECK:STDOUT:   .Self = imports.%import_ref.2
// CHECK:STDOUT:   .Op = imports.%import_ref.3
// CHECK:STDOUT:   witness = (imports.%import_ref.4)
// CHECK:STDOUT: }
// CHECK:STDOUT:
// CHECK:STDOUT: impl @impl: %C as %.2 {
// CHECK:STDOUT:   %Op.decl: %Op.type.1 = fn_decl @Op.1 [template = constants.%Op.1] {
// CHECK:STDOUT:     %self.patt: %.3 = binding_pattern self
// CHECK:STDOUT:     %.loc18_9.1: %.3 = addr_pattern %self.patt
// CHECK:STDOUT:   } {
// CHECK:STDOUT:     %C.ref: type = name_ref C, file.%C.decl [template = constants.%C]
// CHECK:STDOUT:     %.loc18_21: type = ptr_type %C [template = constants.%.3]
<<<<<<< HEAD
// CHECK:STDOUT:     %param: %.3 = param
// CHECK:STDOUT:     %self.loc18_14.2: %.3 = bind_name self, %param
// CHECK:STDOUT:     %.loc18_9.2: %.3 = addr_param %self.loc18_14.2
=======
// CHECK:STDOUT:     %self.param: %.3 = param self
// CHECK:STDOUT:     %self: %.3 = bind_name self, %self.param
// CHECK:STDOUT:     %.loc18_9: %.3 = addr_pattern %self
>>>>>>> dcb4ae26
// CHECK:STDOUT:   }
// CHECK:STDOUT:   %.1: <witness> = interface_witness (%Op.decl) [template = constants.%.6]
// CHECK:STDOUT:
// CHECK:STDOUT: !members:
// CHECK:STDOUT:   .Op = %Op.decl
// CHECK:STDOUT:   witness = %.1
// CHECK:STDOUT: }
// CHECK:STDOUT:
// CHECK:STDOUT: class @C {
// CHECK:STDOUT: !members:
// CHECK:STDOUT:   .Self = constants.%C
// CHECK:STDOUT: }
// CHECK:STDOUT:
<<<<<<< HEAD
// CHECK:STDOUT: fn @Op.1[addr @impl.%self.loc18_14.2: %.3]();
=======
// CHECK:STDOUT: fn @Op.1[addr %self: %.3]();
>>>>>>> dcb4ae26
// CHECK:STDOUT:
// CHECK:STDOUT: generic fn @Op.2(constants.%Self: %.2) {
// CHECK:STDOUT:   %Self: %.2 = bind_symbolic_name Self 0 [symbolic = %Self (constants.%Self)]
// CHECK:STDOUT:   %.2: type = ptr_type @Op.2.%Self (%Self) [symbolic = %.2 (constants.%.5)]
// CHECK:STDOUT:
// CHECK:STDOUT:   fn[addr %self: @Op.2.%.2 (%.5)]();
// CHECK:STDOUT: }
// CHECK:STDOUT:
// CHECK:STDOUT: fn @TestOp() {
// CHECK:STDOUT: !entry:
// CHECK:STDOUT:   %C.ref: type = name_ref C, file.%C.decl [template = constants.%C]
// CHECK:STDOUT:   %c.var: ref %C = var c
// CHECK:STDOUT:   %c: ref %C = bind_name c, %c.var
// CHECK:STDOUT:   %.loc22_15.1: %.1 = struct_literal ()
// CHECK:STDOUT:   %.loc22_15.2: init %C = class_init (), %c.var [template = constants.%struct]
// CHECK:STDOUT:   %.loc22_16: init %C = converted %.loc22_15.1, %.loc22_15.2 [template = constants.%struct]
// CHECK:STDOUT:   assign %c.var, %.loc22_16
// CHECK:STDOUT:   %c.ref: ref %C = name_ref c, %c
// CHECK:STDOUT:   %.1: %Op.type.2 = interface_witness_access @impl.%.1, element0 [template = constants.%Op.1]
// CHECK:STDOUT:   %.loc23_3: <bound method> = bound_method %c.ref, %.1
// CHECK:STDOUT:   %.loc23_5: %.3 = addr_of %c.ref
// CHECK:STDOUT:   %Op.call: init %.4 = call %.loc23_3(%.loc23_5)
// CHECK:STDOUT:   return
// CHECK:STDOUT: }
// CHECK:STDOUT:
// CHECK:STDOUT: specific @Op.2(constants.%Self) {
// CHECK:STDOUT:   %Self => constants.%Self
// CHECK:STDOUT:   %.2 => constants.%.5
// CHECK:STDOUT: }
// CHECK:STDOUT:
// CHECK:STDOUT: specific @Op.2(constants.%C) {
// CHECK:STDOUT:   %Self => constants.%C
// CHECK:STDOUT:   %.2 => constants.%.3
// CHECK:STDOUT: }
// CHECK:STDOUT:<|MERGE_RESOLUTION|>--- conflicted
+++ resolved
@@ -90,19 +90,13 @@
 // CHECK:STDOUT: impl @impl: %C as %.2 {
 // CHECK:STDOUT:   %Op.decl: %Op.type.1 = fn_decl @Op.1 [template = constants.%Op.1] {
 // CHECK:STDOUT:     %self.patt: %.3 = binding_pattern self
-// CHECK:STDOUT:     %.loc18_9.1: %.3 = addr_pattern %self.patt
+// CHECK:STDOUT:     %.loc18_9.2: %.3 = addr_pattern %self.patt
 // CHECK:STDOUT:   } {
 // CHECK:STDOUT:     %C.ref: type = name_ref C, file.%C.decl [template = constants.%C]
 // CHECK:STDOUT:     %.loc18_21: type = ptr_type %C [template = constants.%.3]
-<<<<<<< HEAD
 // CHECK:STDOUT:     %param: %.3 = param
-// CHECK:STDOUT:     %self.loc18_14.2: %.3 = bind_name self, %param
-// CHECK:STDOUT:     %.loc18_9.2: %.3 = addr_param %self.loc18_14.2
-=======
-// CHECK:STDOUT:     %self.param: %.3 = param self
-// CHECK:STDOUT:     %self: %.3 = bind_name self, %self.param
-// CHECK:STDOUT:     %.loc18_9: %.3 = addr_pattern %self
->>>>>>> dcb4ae26
+// CHECK:STDOUT:     %self: %.3 = bind_name self, %param
+// CHECK:STDOUT:     %.loc18_9.1: %.3 = addr_param %self
 // CHECK:STDOUT:   }
 // CHECK:STDOUT:   %.1: <witness> = interface_witness (%Op.decl) [template = constants.%.6]
 // CHECK:STDOUT:
@@ -116,11 +110,7 @@
 // CHECK:STDOUT:   .Self = constants.%C
 // CHECK:STDOUT: }
 // CHECK:STDOUT:
-<<<<<<< HEAD
-// CHECK:STDOUT: fn @Op.1[addr @impl.%self.loc18_14.2: %.3]();
-=======
 // CHECK:STDOUT: fn @Op.1[addr %self: %.3]();
->>>>>>> dcb4ae26
 // CHECK:STDOUT:
 // CHECK:STDOUT: generic fn @Op.2(constants.%Self: %.2) {
 // CHECK:STDOUT:   %Self: %.2 = bind_symbolic_name Self 0 [symbolic = %Self (constants.%Self)]
