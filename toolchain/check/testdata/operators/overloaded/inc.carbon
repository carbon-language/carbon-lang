--- conflicted
+++ resolved
@@ -89,11 +89,7 @@
 // CHECK:STDOUT:   witness = (imports.%import_ref.4)
 // CHECK:STDOUT: }
 // CHECK:STDOUT:
-<<<<<<< HEAD
-// CHECK:STDOUT: impl @impl: %C as %Inc.type {
-=======
 // CHECK:STDOUT: impl @impl: %C.ref as %Inc.ref {
->>>>>>> 82937e1a
 // CHECK:STDOUT:   %Op.decl: %Op.type.1 = fn_decl @Op.1 [template = constants.%Op.1] {
 // CHECK:STDOUT:     %self.patt: %.3 = binding_pattern self
 // CHECK:STDOUT:   } {
@@ -136,13 +132,8 @@
 // CHECK:STDOUT:   %.loc22_16: init %C = converted %.loc22_15.1, %.loc22_15.2 [template = constants.%struct]
 // CHECK:STDOUT:   assign %c.var, %.loc22_16
 // CHECK:STDOUT:   %c.ref: ref %C = name_ref c, %c
-<<<<<<< HEAD
 // CHECK:STDOUT:   %Op.ref: %.8 = name_ref Op, imports.%import_ref.3 [template = constants.%.9]
-// CHECK:STDOUT:   %.loc23_3.1: %Op.type.2 = interface_witness_access @impl.%.loc17, element0 [template = constants.%Op.1]
-=======
-// CHECK:STDOUT:   %Op.ref: %.9 = name_ref Op, imports.%import_ref.3 [template = constants.%.10]
-// CHECK:STDOUT:   %.loc23_3.1: %Op.type.2 = interface_witness_access constants.%.7, element0 [template = constants.%Op.1]
->>>>>>> 82937e1a
+// CHECK:STDOUT:   %.loc23_3.1: %Op.type.2 = interface_witness_access constants.%.6, element0 [template = constants.%Op.1]
 // CHECK:STDOUT:   %.loc23_3.2: <bound method> = bound_method %c.ref, %.loc23_3.1
 // CHECK:STDOUT:   %.loc23_5: %.3 = addr_of %c.ref
 // CHECK:STDOUT:   %Op.call: init %.4 = call %.loc23_3.2(%.loc23_5)
