// Part of the Carbon Language project, under the Apache License v2.0 with LLVM
// Exceptions. See /LICENSE for license information.
// SPDX-License-Identifier: Apache-2.0 WITH LLVM-exception
//
// AUTOUPDATE
// TIP: To test this file alone, run:
// TIP:   bazel test //toolchain/testing:file_test --test_arg=--file_tests=toolchain/check/testdata/operators/overloaded/add.carbon
// TIP: To dump output, run:
// TIP:   bazel run //toolchain/testing:file_test -- --dump_output --file_tests=toolchain/check/testdata/operators/overloaded/add.carbon

// This file was generated from binary_op.carbon.tmpl. Run make_tests.sh to regenerate.

package User;

class C {};

impl C as Core.Add {
  fn Op[self: C](other: C) -> C {
    return {};
  }
}
impl C as Core.AddAssign {
  fn Op[addr self: C*](other: C) {}
}

fn TestOp(a: C, b: C) -> C {
  return a + b;
}

fn TestAssign(a: C*, b: C) {
  *a += b;
}

// CHECK:STDOUT: --- add.carbon
// CHECK:STDOUT:
// CHECK:STDOUT: constants {
// CHECK:STDOUT:   %C: type = class_type @C [template]
// CHECK:STDOUT:   %.1: type = struct_type {} [template]
// CHECK:STDOUT:   %.2: <witness> = complete_type_witness %.1 [template]
// CHECK:STDOUT:   %.3: type = interface_type @Add [template]
// CHECK:STDOUT:   %Self.1: %.3 = bind_symbolic_name Self 0 [symbolic]
// CHECK:STDOUT:   %Op.type.1: type = fn_type @Op.1 [template]
// CHECK:STDOUT:   %.4: type = tuple_type () [template]
// CHECK:STDOUT:   %Op.1: %Op.type.1 = struct_value () [template]
// CHECK:STDOUT:   %Op.type.2: type = fn_type @Op.2 [template]
// CHECK:STDOUT:   %Op.2: %Op.type.2 = struct_value () [template]
// CHECK:STDOUT:   %.5: <witness> = interface_witness (%Op.1) [template]
// CHECK:STDOUT:   %.6: type = ptr_type %.1 [template]
// CHECK:STDOUT:   %struct: %C = struct_value () [template]
// CHECK:STDOUT:   %.7: type = interface_type @AddAssign [template]
// CHECK:STDOUT:   %Self.2: %.7 = bind_symbolic_name Self 0 [symbolic]
// CHECK:STDOUT:   %.8: type = ptr_type %C [template]
// CHECK:STDOUT:   %Op.type.3: type = fn_type @Op.3 [template]
// CHECK:STDOUT:   %Op.3: %Op.type.3 = struct_value () [template]
// CHECK:STDOUT:   %Op.type.4: type = fn_type @Op.4 [template]
// CHECK:STDOUT:   %Op.4: %Op.type.4 = struct_value () [template]
// CHECK:STDOUT:   %.9: type = ptr_type %Self.2 [symbolic]
// CHECK:STDOUT:   %.10: <witness> = interface_witness (%Op.3) [template]
// CHECK:STDOUT:   %TestOp.type: type = fn_type @TestOp [template]
// CHECK:STDOUT:   %TestOp: %TestOp.type = struct_value () [template]
// CHECK:STDOUT:   %.11: type = assoc_entity_type %.3, %Op.type.2 [template]
// CHECK:STDOUT:   %.12: %.11 = assoc_entity element0, imports.%import_ref.9 [template]
// CHECK:STDOUT:   %TestAssign.type: type = fn_type @TestAssign [template]
// CHECK:STDOUT:   %TestAssign: %TestAssign.type = struct_value () [template]
// CHECK:STDOUT:   %.13: type = assoc_entity_type %.7, %Op.type.4 [template]
// CHECK:STDOUT:   %.14: %.13 = assoc_entity element0, imports.%import_ref.10 [template]
// CHECK:STDOUT: }
// CHECK:STDOUT:
// CHECK:STDOUT: imports {
// CHECK:STDOUT:   %Core: <namespace> = namespace file.%Core.import, [template] {
// CHECK:STDOUT:     .Add = %import_ref.1
// CHECK:STDOUT:     .AddAssign = %import_ref.5
// CHECK:STDOUT:     import Core//prelude
// CHECK:STDOUT:     import Core//prelude/operators
// CHECK:STDOUT:     import Core//prelude/types
// CHECK:STDOUT:     import Core//prelude/operators/arithmetic
// CHECK:STDOUT:     import Core//prelude/operators/as
// CHECK:STDOUT:     import Core//prelude/operators/bitwise
// CHECK:STDOUT:     import Core//prelude/operators/comparison
// CHECK:STDOUT:     import Core//prelude/types/bool
// CHECK:STDOUT:   }
// CHECK:STDOUT:   %import_ref.1: type = import_ref Core//prelude/operators/arithmetic, inst+1, loaded [template = constants.%.3]
// CHECK:STDOUT:   %import_ref.2 = import_ref Core//prelude/operators/arithmetic, inst+3, unloaded
<<<<<<< HEAD
// CHECK:STDOUT:   %import_ref.3: %.10 = import_ref Core//prelude/operators/arithmetic, inst+29, loaded [template = constants.%.11]
// CHECK:STDOUT:   %import_ref.4: %Op.type.2 = import_ref Core//prelude/operators/arithmetic, inst+23, loaded [template = constants.%Op.2]
// CHECK:STDOUT:   %import_ref.5: type = import_ref Core//prelude/operators/arithmetic, inst+31, loaded [template = constants.%.6]
// CHECK:STDOUT:   %import_ref.6 = import_ref Core//prelude/operators/arithmetic, inst+33, unloaded
// CHECK:STDOUT:   %import_ref.7: %.12 = import_ref Core//prelude/operators/arithmetic, inst+59, loaded [template = constants.%.13]
// CHECK:STDOUT:   %import_ref.8: %Op.type.4 = import_ref Core//prelude/operators/arithmetic, inst+53, loaded [template = constants.%Op.4]
// CHECK:STDOUT:   %import_ref.9 = import_ref Core//prelude/operators/arithmetic, inst+23, unloaded
// CHECK:STDOUT:   %import_ref.10 = import_ref Core//prelude/operators/arithmetic, inst+53, unloaded
=======
// CHECK:STDOUT:   %import_ref.3: %.11 = import_ref Core//prelude/operators/arithmetic, inst+27, loaded [template = constants.%.12]
// CHECK:STDOUT:   %import_ref.4: %Op.type.2 = import_ref Core//prelude/operators/arithmetic, inst+21, loaded [template = constants.%Op.2]
// CHECK:STDOUT:   %import_ref.5: type = import_ref Core//prelude/operators/arithmetic, inst+29, loaded [template = constants.%.7]
// CHECK:STDOUT:   %import_ref.6 = import_ref Core//prelude/operators/arithmetic, inst+31, unloaded
// CHECK:STDOUT:   %import_ref.7: %.13 = import_ref Core//prelude/operators/arithmetic, inst+54, loaded [template = constants.%.14]
// CHECK:STDOUT:   %import_ref.8: %Op.type.4 = import_ref Core//prelude/operators/arithmetic, inst+48, loaded [template = constants.%Op.4]
// CHECK:STDOUT:   %import_ref.9 = import_ref Core//prelude/operators/arithmetic, inst+21, unloaded
// CHECK:STDOUT:   %import_ref.10 = import_ref Core//prelude/operators/arithmetic, inst+48, unloaded
>>>>>>> 7396aede
// CHECK:STDOUT: }
// CHECK:STDOUT:
// CHECK:STDOUT: file {
// CHECK:STDOUT:   package: <namespace> = namespace [template] {
// CHECK:STDOUT:     .Core = imports.%Core
// CHECK:STDOUT:     .C = %C.decl
// CHECK:STDOUT:     .TestOp = %TestOp.decl
// CHECK:STDOUT:     .TestAssign = %TestAssign.decl
// CHECK:STDOUT:   }
// CHECK:STDOUT:   %Core.import = import Core
// CHECK:STDOUT:   %C.decl: type = class_decl @C [template = constants.%C] {} {}
// CHECK:STDOUT:   impl_decl @impl.1 {} {
// CHECK:STDOUT:     %C.ref: type = name_ref C, file.%C.decl [template = constants.%C]
// CHECK:STDOUT:     %Core.ref: <namespace> = name_ref Core, imports.%Core [template = imports.%Core]
<<<<<<< HEAD
// CHECK:STDOUT:     %Add.ref: type = name_ref Add, imports.%import_ref.1 [template = constants.%.2]
=======
// CHECK:STDOUT:     %Add.ref: type = name_ref Add, imports.%import_ref.1 [template = constants.%.3]
>>>>>>> 7396aede
// CHECK:STDOUT:   }
// CHECK:STDOUT:   impl_decl @impl.2 {} {
// CHECK:STDOUT:     %C.ref: type = name_ref C, file.%C.decl [template = constants.%C]
// CHECK:STDOUT:     %Core.ref: <namespace> = name_ref Core, imports.%Core [template = imports.%Core]
<<<<<<< HEAD
// CHECK:STDOUT:     %AddAssign.ref: type = name_ref AddAssign, imports.%import_ref.5 [template = constants.%.6]
// CHECK:STDOUT:   }
// CHECK:STDOUT:   %TestOp.decl: %TestOp.type = fn_decl @TestOp [template = constants.%TestOp] {
// CHECK:STDOUT:     %a.patt: %C = binding_pattern a
// CHECK:STDOUT:     %.loc26_12: %C = param_pattern %a.patt
// CHECK:STDOUT:     %b.patt: %C = binding_pattern b
// CHECK:STDOUT:     %.loc26_18: %C = param_pattern %b.patt
// CHECK:STDOUT:   } {
// CHECK:STDOUT:     %C.ref.loc26_14: type = name_ref C, file.%C.decl [template = constants.%C]
// CHECK:STDOUT:     %param.loc26_11: %C = param
// CHECK:STDOUT:     %a: %C = bind_name a, %param.loc26_11
// CHECK:STDOUT:     %C.ref.loc26_20: type = name_ref C, file.%C.decl [template = constants.%C]
// CHECK:STDOUT:     %param.loc26_17: %C = param
// CHECK:STDOUT:     %b: %C = bind_name b, %param.loc26_17
=======
// CHECK:STDOUT:     %AddAssign.ref: type = name_ref AddAssign, imports.%import_ref.5 [template = constants.%.7]
// CHECK:STDOUT:   }
// CHECK:STDOUT:   %TestOp.decl: %TestOp.type = fn_decl @TestOp [template = constants.%TestOp] {
// CHECK:STDOUT:     %a.patt: %C = binding_pattern a
// CHECK:STDOUT:     %b.patt: %C = binding_pattern b
// CHECK:STDOUT:   } {
// CHECK:STDOUT:     %C.ref.loc26_14: type = name_ref C, file.%C.decl [template = constants.%C]
// CHECK:STDOUT:     %a.param: %C = param a, runtime_param0
// CHECK:STDOUT:     %a: %C = bind_name a, %a.param
// CHECK:STDOUT:     %C.ref.loc26_20: type = name_ref C, file.%C.decl [template = constants.%C]
// CHECK:STDOUT:     %b.param: %C = param b, runtime_param1
// CHECK:STDOUT:     %b: %C = bind_name b, %b.param
>>>>>>> 7396aede
// CHECK:STDOUT:     %C.ref.loc26_26: type = name_ref C, file.%C.decl [template = constants.%C]
// CHECK:STDOUT:     %return: ref %C = var <return slot>
// CHECK:STDOUT:   }
// CHECK:STDOUT:   %TestAssign.decl: %TestAssign.type = fn_decl @TestAssign [template = constants.%TestAssign] {
<<<<<<< HEAD
// CHECK:STDOUT:     %a.patt: %.7 = binding_pattern a
// CHECK:STDOUT:     %.loc30_16: %.7 = param_pattern %a.patt
// CHECK:STDOUT:     %b.patt: %C = binding_pattern b
// CHECK:STDOUT:     %.loc30_23: %C = param_pattern %b.patt
// CHECK:STDOUT:   } {
// CHECK:STDOUT:     %C.ref.loc30_18: type = name_ref C, file.%C.decl [template = constants.%C]
// CHECK:STDOUT:     %.loc30_19: type = ptr_type %C [template = constants.%.7]
// CHECK:STDOUT:     %param.loc30_15: %.7 = param
// CHECK:STDOUT:     %a: %.7 = bind_name a, %param.loc30_15
// CHECK:STDOUT:     %C.ref.loc30_25: type = name_ref C, file.%C.decl [template = constants.%C]
// CHECK:STDOUT:     %param.loc30_22: %C = param
// CHECK:STDOUT:     %b: %C = bind_name b, %param.loc30_22
=======
// CHECK:STDOUT:     %a.patt: %.8 = binding_pattern a
// CHECK:STDOUT:     %b.patt: %C = binding_pattern b
// CHECK:STDOUT:   } {
// CHECK:STDOUT:     %C.ref.loc30_18: type = name_ref C, file.%C.decl [template = constants.%C]
// CHECK:STDOUT:     %.loc30: type = ptr_type %C [template = constants.%.8]
// CHECK:STDOUT:     %a.param: %.8 = param a, runtime_param0
// CHECK:STDOUT:     %a: %.8 = bind_name a, %a.param
// CHECK:STDOUT:     %C.ref.loc30_25: type = name_ref C, file.%C.decl [template = constants.%C]
// CHECK:STDOUT:     %b.param: %C = param b, runtime_param1
// CHECK:STDOUT:     %b: %C = bind_name b, %b.param
>>>>>>> 7396aede
// CHECK:STDOUT:   }
// CHECK:STDOUT: }
// CHECK:STDOUT:
// CHECK:STDOUT: interface @Add {
// CHECK:STDOUT: !members:
// CHECK:STDOUT:   .Self = imports.%import_ref.2
// CHECK:STDOUT:   .Op = imports.%import_ref.3
// CHECK:STDOUT:   witness = (imports.%import_ref.4)
// CHECK:STDOUT: }
// CHECK:STDOUT:
// CHECK:STDOUT: interface @AddAssign {
// CHECK:STDOUT: !members:
// CHECK:STDOUT:   .Self = imports.%import_ref.6
// CHECK:STDOUT:   .Op = imports.%import_ref.7
// CHECK:STDOUT:   witness = (imports.%import_ref.8)
// CHECK:STDOUT: }
// CHECK:STDOUT:
// CHECK:STDOUT: impl @impl.1: %C as %.3 {
// CHECK:STDOUT:   %Op.decl: %Op.type.1 = fn_decl @Op.1 [template = constants.%Op.1] {
// CHECK:STDOUT:     %self.patt: %C = binding_pattern self
// CHECK:STDOUT:     %.loc18_13: %C = param_pattern %self.patt
// CHECK:STDOUT:     %other.patt: %C = binding_pattern other
// CHECK:STDOUT:     %.loc18_23: %C = param_pattern %other.patt
// CHECK:STDOUT:   } {
// CHECK:STDOUT:     %C.ref.loc18_15: type = name_ref C, file.%C.decl [template = constants.%C]
<<<<<<< HEAD
// CHECK:STDOUT:     %param.loc18_9: %C = param
// CHECK:STDOUT:     %self: %C = bind_name self, %param.loc18_9
// CHECK:STDOUT:     %C.ref.loc18_25: type = name_ref C, file.%C.decl [template = constants.%C]
// CHECK:STDOUT:     %param.loc18_18: %C = param
// CHECK:STDOUT:     %other: %C = bind_name other, %param.loc18_18
=======
// CHECK:STDOUT:     %self.param: %C = param self, runtime_param0
// CHECK:STDOUT:     %self: %C = bind_name self, %self.param
// CHECK:STDOUT:     %C.ref.loc18_25: type = name_ref C, file.%C.decl [template = constants.%C]
// CHECK:STDOUT:     %other.param: %C = param other, runtime_param1
// CHECK:STDOUT:     %other: %C = bind_name other, %other.param
>>>>>>> 7396aede
// CHECK:STDOUT:     %C.ref.loc18_31: type = name_ref C, file.%C.decl [template = constants.%C]
// CHECK:STDOUT:     %return: ref %C = var <return slot>
// CHECK:STDOUT:   }
// CHECK:STDOUT:   %.loc17: <witness> = interface_witness (%Op.decl) [template = constants.%.5]
// CHECK:STDOUT:
// CHECK:STDOUT: !members:
// CHECK:STDOUT:   .Op = %Op.decl
// CHECK:STDOUT:   witness = %.loc17
// CHECK:STDOUT: }
// CHECK:STDOUT:
// CHECK:STDOUT: impl @impl.2: %C as %.7 {
// CHECK:STDOUT:   %Op.decl: %Op.type.3 = fn_decl @Op.3 [template = constants.%Op.3] {
<<<<<<< HEAD
// CHECK:STDOUT:     %self.patt: %.7 = binding_pattern self
// CHECK:STDOUT:     %.loc23_9.2: %.7 = addr_pattern %self.patt
// CHECK:STDOUT:     %.loc23_9.1: %.7 = param_pattern %.loc23_9.2
=======
// CHECK:STDOUT:     %self.patt: %.8 = binding_pattern self
>>>>>>> 7396aede
// CHECK:STDOUT:     %other.patt: %C = binding_pattern other
// CHECK:STDOUT:     %.loc23_29: %C = param_pattern %other.patt
// CHECK:STDOUT:   } {
// CHECK:STDOUT:     %C.ref.loc23_20: type = name_ref C, file.%C.decl [template = constants.%C]
<<<<<<< HEAD
// CHECK:STDOUT:     %.loc23_21: type = ptr_type %C [template = constants.%.7]
// CHECK:STDOUT:     %param.loc23_14: %.7 = param
// CHECK:STDOUT:     %self: %.7 = bind_name self, %param.loc23_14
// CHECK:STDOUT:     %.loc23_9.3: %.7 = addr_param %self
// CHECK:STDOUT:     %C.ref.loc23_31: type = name_ref C, file.%C.decl [template = constants.%C]
// CHECK:STDOUT:     %param.loc23_24: %C = param
// CHECK:STDOUT:     %other: %C = bind_name other, %param.loc23_24
=======
// CHECK:STDOUT:     %.loc23_21: type = ptr_type %C [template = constants.%.8]
// CHECK:STDOUT:     %self.param: %.8 = param self, runtime_param0
// CHECK:STDOUT:     %self: %.8 = bind_name self, %self.param
// CHECK:STDOUT:     %.loc23_9: %.8 = addr_pattern %self
// CHECK:STDOUT:     %C.ref.loc23_31: type = name_ref C, file.%C.decl [template = constants.%C]
// CHECK:STDOUT:     %other.param: %C = param other, runtime_param1
// CHECK:STDOUT:     %other: %C = bind_name other, %other.param
>>>>>>> 7396aede
// CHECK:STDOUT:   }
// CHECK:STDOUT:   %.loc22: <witness> = interface_witness (%Op.decl) [template = constants.%.10]
// CHECK:STDOUT:
// CHECK:STDOUT: !members:
// CHECK:STDOUT:   .Op = %Op.decl
// CHECK:STDOUT:   witness = %.loc22
// CHECK:STDOUT: }
// CHECK:STDOUT:
// CHECK:STDOUT: class @C {
// CHECK:STDOUT:   %.loc15: <witness> = complete_type_witness %.1 [template = constants.%.2]
// CHECK:STDOUT:
// CHECK:STDOUT: !members:
// CHECK:STDOUT:   .Self = constants.%C
// CHECK:STDOUT: }
// CHECK:STDOUT:
<<<<<<< HEAD
// CHECK:STDOUT: fn @Op.1[%.loc18_13: %C](%.loc18_23: %C) -> %return: %C {
=======
// CHECK:STDOUT: fn @Op.1[%self: %C](%other: %C) -> %return: %C {
>>>>>>> 7396aede
// CHECK:STDOUT: !entry:
// CHECK:STDOUT:   %.loc19_13.1: %.1 = struct_literal ()
// CHECK:STDOUT:   %.loc19_13.2: init %C = class_init (), %return [template = constants.%struct]
// CHECK:STDOUT:   %.loc19_14: init %C = converted %.loc19_13.1, %.loc19_13.2 [template = constants.%struct]
// CHECK:STDOUT:   return %.loc19_14 to %return
// CHECK:STDOUT: }
// CHECK:STDOUT:
// CHECK:STDOUT: generic fn @Op.2(constants.%Self.1: %.3) {
// CHECK:STDOUT:   %Self: %.3 = bind_symbolic_name Self 0 [symbolic = %Self (constants.%Self.1)]
// CHECK:STDOUT:
// CHECK:STDOUT:   fn[%.1: @Op.2.%Self (%Self.1)](%.2: @Op.2.%Self (%Self.1)) -> @Op.2.%Self (%Self.1);
// CHECK:STDOUT: }
// CHECK:STDOUT:
<<<<<<< HEAD
// CHECK:STDOUT: fn @Op.3[%.loc23_9.1: %.7](%.loc23_29: %C) {
=======
// CHECK:STDOUT: fn @Op.3[addr %self: %.8](%other: %C) {
>>>>>>> 7396aede
// CHECK:STDOUT: !entry:
// CHECK:STDOUT:   return
// CHECK:STDOUT: }
// CHECK:STDOUT:
<<<<<<< HEAD
// CHECK:STDOUT: generic fn @Op.4(constants.%Self.2: %.6) {
// CHECK:STDOUT:   %Self: %.6 = bind_symbolic_name Self 0 [symbolic = %Self (constants.%Self.2)]
// CHECK:STDOUT:   %.3: type = ptr_type @Op.4.%Self (%Self.2) [symbolic = %.3 (constants.%.8)]
// CHECK:STDOUT:
// CHECK:STDOUT:   fn[%.1: @Op.4.%.3 (%.8)](%.2: @Op.4.%Self (%Self.2));
=======
// CHECK:STDOUT: generic fn @Op.4(constants.%Self.2: %.7) {
// CHECK:STDOUT:   %Self: %.7 = bind_symbolic_name Self 0 [symbolic = %Self (constants.%Self.2)]
// CHECK:STDOUT:   %.2: type = ptr_type @Op.4.%Self (%Self.2) [symbolic = %.2 (constants.%.9)]
// CHECK:STDOUT:
// CHECK:STDOUT:   fn[addr %self: @Op.4.%.2 (%.9)](%other: @Op.4.%Self (%Self.2));
>>>>>>> 7396aede
// CHECK:STDOUT: }
// CHECK:STDOUT:
// CHECK:STDOUT: fn @TestOp(%.loc26_12: %C, %.loc26_18: %C) -> %return: %C {
// CHECK:STDOUT: !entry:
// CHECK:STDOUT:   %a.ref: %C = name_ref a, %a
// CHECK:STDOUT:   %b.ref: %C = name_ref b, %b
<<<<<<< HEAD
// CHECK:STDOUT:   %.1: %Op.type.2 = interface_witness_access @impl.1.%.1, element0 [template = constants.%Op.1]
// CHECK:STDOUT:   %.loc27: <bound method> = bound_method %a.ref, %.1
// CHECK:STDOUT:   %.loc26_23: ref %C = splice_block %return {}
// CHECK:STDOUT:   %Op.call: init %C = call %.loc27(%a.ref, %b.ref) to %.loc26_23
// CHECK:STDOUT:   return %Op.call to %return
// CHECK:STDOUT: }
// CHECK:STDOUT:
// CHECK:STDOUT: fn @TestAssign(%.loc30_16: %.7, %.loc30_23: %C) {
=======
// CHECK:STDOUT:   %Op.ref: %.11 = name_ref Op, imports.%import_ref.3 [template = constants.%.12]
// CHECK:STDOUT:   %.loc27_12.1: %Op.type.2 = interface_witness_access @impl.1.%.loc17, element0 [template = constants.%Op.1]
// CHECK:STDOUT:   %.loc27_12.2: <bound method> = bound_method %a.ref, %.loc27_12.1
// CHECK:STDOUT:   %.loc26: ref %C = splice_block %return {}
// CHECK:STDOUT:   %Op.call: init %C = call %.loc27_12.2(%a.ref, %b.ref) to %.loc26
// CHECK:STDOUT:   return %Op.call to %return
// CHECK:STDOUT: }
// CHECK:STDOUT:
// CHECK:STDOUT: fn @TestAssign(%a: %.8, %b: %C) {
>>>>>>> 7396aede
// CHECK:STDOUT: !entry:
// CHECK:STDOUT:   %a.ref: %.8 = name_ref a, %a
// CHECK:STDOUT:   %.loc31_3.1: ref %C = deref %a.ref
// CHECK:STDOUT:   %b.ref: %C = name_ref b, %b
// CHECK:STDOUT:   %Op.ref: %.13 = name_ref Op, imports.%import_ref.7 [template = constants.%.14]
// CHECK:STDOUT:   %.loc31_6.1: %Op.type.4 = interface_witness_access @impl.2.%.loc22, element0 [template = constants.%Op.3]
// CHECK:STDOUT:   %.loc31_6.2: <bound method> = bound_method %.loc31_3.1, %.loc31_6.1
// CHECK:STDOUT:   %.loc31_3.2: %.8 = addr_of %.loc31_3.1
// CHECK:STDOUT:   %Op.call: init %.4 = call %.loc31_6.2(%.loc31_3.2, %b.ref)
// CHECK:STDOUT:   return
// CHECK:STDOUT: }
// CHECK:STDOUT:
// CHECK:STDOUT: specific @Op.2(constants.%Self.1) {
// CHECK:STDOUT:   %Self => constants.%Self.1
// CHECK:STDOUT: }
// CHECK:STDOUT:
// CHECK:STDOUT: specific @Op.2(constants.%C) {
// CHECK:STDOUT:   %Self => constants.%C
// CHECK:STDOUT: }
// CHECK:STDOUT:
// CHECK:STDOUT: specific @Op.4(constants.%Self.2) {
// CHECK:STDOUT:   %Self => constants.%Self.2
<<<<<<< HEAD
// CHECK:STDOUT:   %.3 => constants.%.8
=======
// CHECK:STDOUT:   %.2 => constants.%.9
>>>>>>> 7396aede
// CHECK:STDOUT: }
// CHECK:STDOUT:
// CHECK:STDOUT: specific @Op.4(constants.%C) {
// CHECK:STDOUT:   %Self => constants.%C
<<<<<<< HEAD
// CHECK:STDOUT:   %.3 => constants.%.7
=======
// CHECK:STDOUT:   %.2 => constants.%.8
>>>>>>> 7396aede
// CHECK:STDOUT: }
// CHECK:STDOUT:<|MERGE_RESOLUTION|>--- conflicted
+++ resolved
@@ -81,25 +81,14 @@
 // CHECK:STDOUT:   }
 // CHECK:STDOUT:   %import_ref.1: type = import_ref Core//prelude/operators/arithmetic, inst+1, loaded [template = constants.%.3]
 // CHECK:STDOUT:   %import_ref.2 = import_ref Core//prelude/operators/arithmetic, inst+3, unloaded
-<<<<<<< HEAD
-// CHECK:STDOUT:   %import_ref.3: %.10 = import_ref Core//prelude/operators/arithmetic, inst+29, loaded [template = constants.%.11]
+// CHECK:STDOUT:   %import_ref.3: %.11 = import_ref Core//prelude/operators/arithmetic, inst+29, loaded [template = constants.%.12]
 // CHECK:STDOUT:   %import_ref.4: %Op.type.2 = import_ref Core//prelude/operators/arithmetic, inst+23, loaded [template = constants.%Op.2]
-// CHECK:STDOUT:   %import_ref.5: type = import_ref Core//prelude/operators/arithmetic, inst+31, loaded [template = constants.%.6]
+// CHECK:STDOUT:   %import_ref.5: type = import_ref Core//prelude/operators/arithmetic, inst+31, loaded [template = constants.%.7]
 // CHECK:STDOUT:   %import_ref.6 = import_ref Core//prelude/operators/arithmetic, inst+33, unloaded
-// CHECK:STDOUT:   %import_ref.7: %.12 = import_ref Core//prelude/operators/arithmetic, inst+59, loaded [template = constants.%.13]
+// CHECK:STDOUT:   %import_ref.7: %.13 = import_ref Core//prelude/operators/arithmetic, inst+59, loaded [template = constants.%.14]
 // CHECK:STDOUT:   %import_ref.8: %Op.type.4 = import_ref Core//prelude/operators/arithmetic, inst+53, loaded [template = constants.%Op.4]
 // CHECK:STDOUT:   %import_ref.9 = import_ref Core//prelude/operators/arithmetic, inst+23, unloaded
 // CHECK:STDOUT:   %import_ref.10 = import_ref Core//prelude/operators/arithmetic, inst+53, unloaded
-=======
-// CHECK:STDOUT:   %import_ref.3: %.11 = import_ref Core//prelude/operators/arithmetic, inst+27, loaded [template = constants.%.12]
-// CHECK:STDOUT:   %import_ref.4: %Op.type.2 = import_ref Core//prelude/operators/arithmetic, inst+21, loaded [template = constants.%Op.2]
-// CHECK:STDOUT:   %import_ref.5: type = import_ref Core//prelude/operators/arithmetic, inst+29, loaded [template = constants.%.7]
-// CHECK:STDOUT:   %import_ref.6 = import_ref Core//prelude/operators/arithmetic, inst+31, unloaded
-// CHECK:STDOUT:   %import_ref.7: %.13 = import_ref Core//prelude/operators/arithmetic, inst+54, loaded [template = constants.%.14]
-// CHECK:STDOUT:   %import_ref.8: %Op.type.4 = import_ref Core//prelude/operators/arithmetic, inst+48, loaded [template = constants.%Op.4]
-// CHECK:STDOUT:   %import_ref.9 = import_ref Core//prelude/operators/arithmetic, inst+21, unloaded
-// CHECK:STDOUT:   %import_ref.10 = import_ref Core//prelude/operators/arithmetic, inst+48, unloaded
->>>>>>> 7396aede
 // CHECK:STDOUT: }
 // CHECK:STDOUT:
 // CHECK:STDOUT: file {
@@ -114,73 +103,41 @@
 // CHECK:STDOUT:   impl_decl @impl.1 {} {
 // CHECK:STDOUT:     %C.ref: type = name_ref C, file.%C.decl [template = constants.%C]
 // CHECK:STDOUT:     %Core.ref: <namespace> = name_ref Core, imports.%Core [template = imports.%Core]
-<<<<<<< HEAD
-// CHECK:STDOUT:     %Add.ref: type = name_ref Add, imports.%import_ref.1 [template = constants.%.2]
-=======
 // CHECK:STDOUT:     %Add.ref: type = name_ref Add, imports.%import_ref.1 [template = constants.%.3]
->>>>>>> 7396aede
 // CHECK:STDOUT:   }
 // CHECK:STDOUT:   impl_decl @impl.2 {} {
 // CHECK:STDOUT:     %C.ref: type = name_ref C, file.%C.decl [template = constants.%C]
 // CHECK:STDOUT:     %Core.ref: <namespace> = name_ref Core, imports.%Core [template = imports.%Core]
-<<<<<<< HEAD
-// CHECK:STDOUT:     %AddAssign.ref: type = name_ref AddAssign, imports.%import_ref.5 [template = constants.%.6]
+// CHECK:STDOUT:     %AddAssign.ref: type = name_ref AddAssign, imports.%import_ref.5 [template = constants.%.7]
 // CHECK:STDOUT:   }
 // CHECK:STDOUT:   %TestOp.decl: %TestOp.type = fn_decl @TestOp [template = constants.%TestOp] {
 // CHECK:STDOUT:     %a.patt: %C = binding_pattern a
-// CHECK:STDOUT:     %.loc26_12: %C = param_pattern %a.patt
+// CHECK:STDOUT:     %.loc26_12: %C = param_pattern %a.patt, runtime_param0
 // CHECK:STDOUT:     %b.patt: %C = binding_pattern b
-// CHECK:STDOUT:     %.loc26_18: %C = param_pattern %b.patt
+// CHECK:STDOUT:     %.loc26_18: %C = param_pattern %b.patt, runtime_param1
 // CHECK:STDOUT:   } {
 // CHECK:STDOUT:     %C.ref.loc26_14: type = name_ref C, file.%C.decl [template = constants.%C]
-// CHECK:STDOUT:     %param.loc26_11: %C = param
+// CHECK:STDOUT:     %param.loc26_11: %C = param runtime_param0
 // CHECK:STDOUT:     %a: %C = bind_name a, %param.loc26_11
 // CHECK:STDOUT:     %C.ref.loc26_20: type = name_ref C, file.%C.decl [template = constants.%C]
-// CHECK:STDOUT:     %param.loc26_17: %C = param
+// CHECK:STDOUT:     %param.loc26_17: %C = param runtime_param1
 // CHECK:STDOUT:     %b: %C = bind_name b, %param.loc26_17
-=======
-// CHECK:STDOUT:     %AddAssign.ref: type = name_ref AddAssign, imports.%import_ref.5 [template = constants.%.7]
-// CHECK:STDOUT:   }
-// CHECK:STDOUT:   %TestOp.decl: %TestOp.type = fn_decl @TestOp [template = constants.%TestOp] {
-// CHECK:STDOUT:     %a.patt: %C = binding_pattern a
-// CHECK:STDOUT:     %b.patt: %C = binding_pattern b
-// CHECK:STDOUT:   } {
-// CHECK:STDOUT:     %C.ref.loc26_14: type = name_ref C, file.%C.decl [template = constants.%C]
-// CHECK:STDOUT:     %a.param: %C = param a, runtime_param0
-// CHECK:STDOUT:     %a: %C = bind_name a, %a.param
-// CHECK:STDOUT:     %C.ref.loc26_20: type = name_ref C, file.%C.decl [template = constants.%C]
-// CHECK:STDOUT:     %b.param: %C = param b, runtime_param1
-// CHECK:STDOUT:     %b: %C = bind_name b, %b.param
->>>>>>> 7396aede
 // CHECK:STDOUT:     %C.ref.loc26_26: type = name_ref C, file.%C.decl [template = constants.%C]
 // CHECK:STDOUT:     %return: ref %C = var <return slot>
 // CHECK:STDOUT:   }
 // CHECK:STDOUT:   %TestAssign.decl: %TestAssign.type = fn_decl @TestAssign [template = constants.%TestAssign] {
-<<<<<<< HEAD
-// CHECK:STDOUT:     %a.patt: %.7 = binding_pattern a
-// CHECK:STDOUT:     %.loc30_16: %.7 = param_pattern %a.patt
+// CHECK:STDOUT:     %a.patt: %.8 = binding_pattern a
+// CHECK:STDOUT:     %.loc30_16: %.8 = param_pattern %a.patt, runtime_param0
 // CHECK:STDOUT:     %b.patt: %C = binding_pattern b
-// CHECK:STDOUT:     %.loc30_23: %C = param_pattern %b.patt
+// CHECK:STDOUT:     %.loc30_23: %C = param_pattern %b.patt, runtime_param1
 // CHECK:STDOUT:   } {
 // CHECK:STDOUT:     %C.ref.loc30_18: type = name_ref C, file.%C.decl [template = constants.%C]
-// CHECK:STDOUT:     %.loc30_19: type = ptr_type %C [template = constants.%.7]
-// CHECK:STDOUT:     %param.loc30_15: %.7 = param
-// CHECK:STDOUT:     %a: %.7 = bind_name a, %param.loc30_15
+// CHECK:STDOUT:     %.loc30_19: type = ptr_type %C [template = constants.%.8]
+// CHECK:STDOUT:     %param.loc30_15: %.8 = param runtime_param0
+// CHECK:STDOUT:     %a: %.8 = bind_name a, %param.loc30_15
 // CHECK:STDOUT:     %C.ref.loc30_25: type = name_ref C, file.%C.decl [template = constants.%C]
-// CHECK:STDOUT:     %param.loc30_22: %C = param
+// CHECK:STDOUT:     %param.loc30_22: %C = param runtime_param1
 // CHECK:STDOUT:     %b: %C = bind_name b, %param.loc30_22
-=======
-// CHECK:STDOUT:     %a.patt: %.8 = binding_pattern a
-// CHECK:STDOUT:     %b.patt: %C = binding_pattern b
-// CHECK:STDOUT:   } {
-// CHECK:STDOUT:     %C.ref.loc30_18: type = name_ref C, file.%C.decl [template = constants.%C]
-// CHECK:STDOUT:     %.loc30: type = ptr_type %C [template = constants.%.8]
-// CHECK:STDOUT:     %a.param: %.8 = param a, runtime_param0
-// CHECK:STDOUT:     %a: %.8 = bind_name a, %a.param
-// CHECK:STDOUT:     %C.ref.loc30_25: type = name_ref C, file.%C.decl [template = constants.%C]
-// CHECK:STDOUT:     %b.param: %C = param b, runtime_param1
-// CHECK:STDOUT:     %b: %C = bind_name b, %b.param
->>>>>>> 7396aede
 // CHECK:STDOUT:   }
 // CHECK:STDOUT: }
 // CHECK:STDOUT:
@@ -201,24 +158,16 @@
 // CHECK:STDOUT: impl @impl.1: %C as %.3 {
 // CHECK:STDOUT:   %Op.decl: %Op.type.1 = fn_decl @Op.1 [template = constants.%Op.1] {
 // CHECK:STDOUT:     %self.patt: %C = binding_pattern self
-// CHECK:STDOUT:     %.loc18_13: %C = param_pattern %self.patt
+// CHECK:STDOUT:     %.loc18_13: %C = param_pattern %self.patt, runtime_param0
 // CHECK:STDOUT:     %other.patt: %C = binding_pattern other
-// CHECK:STDOUT:     %.loc18_23: %C = param_pattern %other.patt
+// CHECK:STDOUT:     %.loc18_23: %C = param_pattern %other.patt, runtime_param1
 // CHECK:STDOUT:   } {
 // CHECK:STDOUT:     %C.ref.loc18_15: type = name_ref C, file.%C.decl [template = constants.%C]
-<<<<<<< HEAD
-// CHECK:STDOUT:     %param.loc18_9: %C = param
+// CHECK:STDOUT:     %param.loc18_9: %C = param runtime_param0
 // CHECK:STDOUT:     %self: %C = bind_name self, %param.loc18_9
 // CHECK:STDOUT:     %C.ref.loc18_25: type = name_ref C, file.%C.decl [template = constants.%C]
-// CHECK:STDOUT:     %param.loc18_18: %C = param
+// CHECK:STDOUT:     %param.loc18_18: %C = param runtime_param1
 // CHECK:STDOUT:     %other: %C = bind_name other, %param.loc18_18
-=======
-// CHECK:STDOUT:     %self.param: %C = param self, runtime_param0
-// CHECK:STDOUT:     %self: %C = bind_name self, %self.param
-// CHECK:STDOUT:     %C.ref.loc18_25: type = name_ref C, file.%C.decl [template = constants.%C]
-// CHECK:STDOUT:     %other.param: %C = param other, runtime_param1
-// CHECK:STDOUT:     %other: %C = bind_name other, %other.param
->>>>>>> 7396aede
 // CHECK:STDOUT:     %C.ref.loc18_31: type = name_ref C, file.%C.decl [template = constants.%C]
 // CHECK:STDOUT:     %return: ref %C = var <return slot>
 // CHECK:STDOUT:   }
@@ -231,34 +180,20 @@
 // CHECK:STDOUT:
 // CHECK:STDOUT: impl @impl.2: %C as %.7 {
 // CHECK:STDOUT:   %Op.decl: %Op.type.3 = fn_decl @Op.3 [template = constants.%Op.3] {
-<<<<<<< HEAD
-// CHECK:STDOUT:     %self.patt: %.7 = binding_pattern self
-// CHECK:STDOUT:     %.loc23_9.2: %.7 = addr_pattern %self.patt
-// CHECK:STDOUT:     %.loc23_9.1: %.7 = param_pattern %.loc23_9.2
-=======
 // CHECK:STDOUT:     %self.patt: %.8 = binding_pattern self
->>>>>>> 7396aede
+// CHECK:STDOUT:     %.loc23_9.2: %.8 = addr_pattern %self.patt
+// CHECK:STDOUT:     %.loc23_9.1: %.8 = param_pattern %.loc23_9.2, runtime_param0
 // CHECK:STDOUT:     %other.patt: %C = binding_pattern other
-// CHECK:STDOUT:     %.loc23_29: %C = param_pattern %other.patt
+// CHECK:STDOUT:     %.loc23_29: %C = param_pattern %other.patt, runtime_param1
 // CHECK:STDOUT:   } {
 // CHECK:STDOUT:     %C.ref.loc23_20: type = name_ref C, file.%C.decl [template = constants.%C]
-<<<<<<< HEAD
-// CHECK:STDOUT:     %.loc23_21: type = ptr_type %C [template = constants.%.7]
-// CHECK:STDOUT:     %param.loc23_14: %.7 = param
-// CHECK:STDOUT:     %self: %.7 = bind_name self, %param.loc23_14
-// CHECK:STDOUT:     %.loc23_9.3: %.7 = addr_param %self
+// CHECK:STDOUT:     %.loc23_21: type = ptr_type %C [template = constants.%.8]
+// CHECK:STDOUT:     %param.loc23_14: %.8 = param runtime_param0
+// CHECK:STDOUT:     %self: %.8 = bind_name self, %param.loc23_14
+// CHECK:STDOUT:     %.loc23_9.3: %.8 = addr_param %self
 // CHECK:STDOUT:     %C.ref.loc23_31: type = name_ref C, file.%C.decl [template = constants.%C]
-// CHECK:STDOUT:     %param.loc23_24: %C = param
+// CHECK:STDOUT:     %param.loc23_24: %C = param runtime_param1
 // CHECK:STDOUT:     %other: %C = bind_name other, %param.loc23_24
-=======
-// CHECK:STDOUT:     %.loc23_21: type = ptr_type %C [template = constants.%.8]
-// CHECK:STDOUT:     %self.param: %.8 = param self, runtime_param0
-// CHECK:STDOUT:     %self: %.8 = bind_name self, %self.param
-// CHECK:STDOUT:     %.loc23_9: %.8 = addr_pattern %self
-// CHECK:STDOUT:     %C.ref.loc23_31: type = name_ref C, file.%C.decl [template = constants.%C]
-// CHECK:STDOUT:     %other.param: %C = param other, runtime_param1
-// CHECK:STDOUT:     %other: %C = bind_name other, %other.param
->>>>>>> 7396aede
 // CHECK:STDOUT:   }
 // CHECK:STDOUT:   %.loc22: <witness> = interface_witness (%Op.decl) [template = constants.%.10]
 // CHECK:STDOUT:
@@ -274,11 +209,7 @@
 // CHECK:STDOUT:   .Self = constants.%C
 // CHECK:STDOUT: }
 // CHECK:STDOUT:
-<<<<<<< HEAD
 // CHECK:STDOUT: fn @Op.1[%.loc18_13: %C](%.loc18_23: %C) -> %return: %C {
-=======
-// CHECK:STDOUT: fn @Op.1[%self: %C](%other: %C) -> %return: %C {
->>>>>>> 7396aede
 // CHECK:STDOUT: !entry:
 // CHECK:STDOUT:   %.loc19_13.1: %.1 = struct_literal ()
 // CHECK:STDOUT:   %.loc19_13.2: init %C = class_init (), %return [template = constants.%struct]
@@ -292,54 +223,31 @@
 // CHECK:STDOUT:   fn[%.1: @Op.2.%Self (%Self.1)](%.2: @Op.2.%Self (%Self.1)) -> @Op.2.%Self (%Self.1);
 // CHECK:STDOUT: }
 // CHECK:STDOUT:
-<<<<<<< HEAD
-// CHECK:STDOUT: fn @Op.3[%.loc23_9.1: %.7](%.loc23_29: %C) {
-=======
-// CHECK:STDOUT: fn @Op.3[addr %self: %.8](%other: %C) {
->>>>>>> 7396aede
+// CHECK:STDOUT: fn @Op.3[%.loc23_9.1: %.8](%.loc23_29: %C) {
 // CHECK:STDOUT: !entry:
 // CHECK:STDOUT:   return
 // CHECK:STDOUT: }
 // CHECK:STDOUT:
-<<<<<<< HEAD
-// CHECK:STDOUT: generic fn @Op.4(constants.%Self.2: %.6) {
-// CHECK:STDOUT:   %Self: %.6 = bind_symbolic_name Self 0 [symbolic = %Self (constants.%Self.2)]
-// CHECK:STDOUT:   %.3: type = ptr_type @Op.4.%Self (%Self.2) [symbolic = %.3 (constants.%.8)]
-// CHECK:STDOUT:
-// CHECK:STDOUT:   fn[%.1: @Op.4.%.3 (%.8)](%.2: @Op.4.%Self (%Self.2));
-=======
 // CHECK:STDOUT: generic fn @Op.4(constants.%Self.2: %.7) {
 // CHECK:STDOUT:   %Self: %.7 = bind_symbolic_name Self 0 [symbolic = %Self (constants.%Self.2)]
-// CHECK:STDOUT:   %.2: type = ptr_type @Op.4.%Self (%Self.2) [symbolic = %.2 (constants.%.9)]
-// CHECK:STDOUT:
-// CHECK:STDOUT:   fn[addr %self: @Op.4.%.2 (%.9)](%other: @Op.4.%Self (%Self.2));
->>>>>>> 7396aede
+// CHECK:STDOUT:   %.3: type = ptr_type @Op.4.%Self (%Self.2) [symbolic = %.3 (constants.%.9)]
+// CHECK:STDOUT:
+// CHECK:STDOUT:   fn[%.1: @Op.4.%.3 (%.9)](%.2: @Op.4.%Self (%Self.2));
 // CHECK:STDOUT: }
 // CHECK:STDOUT:
 // CHECK:STDOUT: fn @TestOp(%.loc26_12: %C, %.loc26_18: %C) -> %return: %C {
 // CHECK:STDOUT: !entry:
 // CHECK:STDOUT:   %a.ref: %C = name_ref a, %a
 // CHECK:STDOUT:   %b.ref: %C = name_ref b, %b
-<<<<<<< HEAD
-// CHECK:STDOUT:   %.1: %Op.type.2 = interface_witness_access @impl.1.%.1, element0 [template = constants.%Op.1]
-// CHECK:STDOUT:   %.loc27: <bound method> = bound_method %a.ref, %.1
-// CHECK:STDOUT:   %.loc26_23: ref %C = splice_block %return {}
-// CHECK:STDOUT:   %Op.call: init %C = call %.loc27(%a.ref, %b.ref) to %.loc26_23
-// CHECK:STDOUT:   return %Op.call to %return
-// CHECK:STDOUT: }
-// CHECK:STDOUT:
-// CHECK:STDOUT: fn @TestAssign(%.loc30_16: %.7, %.loc30_23: %C) {
-=======
 // CHECK:STDOUT:   %Op.ref: %.11 = name_ref Op, imports.%import_ref.3 [template = constants.%.12]
 // CHECK:STDOUT:   %.loc27_12.1: %Op.type.2 = interface_witness_access @impl.1.%.loc17, element0 [template = constants.%Op.1]
 // CHECK:STDOUT:   %.loc27_12.2: <bound method> = bound_method %a.ref, %.loc27_12.1
-// CHECK:STDOUT:   %.loc26: ref %C = splice_block %return {}
-// CHECK:STDOUT:   %Op.call: init %C = call %.loc27_12.2(%a.ref, %b.ref) to %.loc26
+// CHECK:STDOUT:   %.loc26_23: ref %C = splice_block %return {}
+// CHECK:STDOUT:   %Op.call: init %C = call %.loc27_12.2(%a.ref, %b.ref) to %.loc26_23
 // CHECK:STDOUT:   return %Op.call to %return
 // CHECK:STDOUT: }
 // CHECK:STDOUT:
-// CHECK:STDOUT: fn @TestAssign(%a: %.8, %b: %C) {
->>>>>>> 7396aede
+// CHECK:STDOUT: fn @TestAssign(%.loc30_16: %.8, %.loc30_23: %C) {
 // CHECK:STDOUT: !entry:
 // CHECK:STDOUT:   %a.ref: %.8 = name_ref a, %a
 // CHECK:STDOUT:   %.loc31_3.1: ref %C = deref %a.ref
@@ -362,19 +270,11 @@
 // CHECK:STDOUT:
 // CHECK:STDOUT: specific @Op.4(constants.%Self.2) {
 // CHECK:STDOUT:   %Self => constants.%Self.2
-<<<<<<< HEAD
-// CHECK:STDOUT:   %.3 => constants.%.8
-=======
-// CHECK:STDOUT:   %.2 => constants.%.9
->>>>>>> 7396aede
+// CHECK:STDOUT:   %.3 => constants.%.9
 // CHECK:STDOUT: }
 // CHECK:STDOUT:
 // CHECK:STDOUT: specific @Op.4(constants.%C) {
 // CHECK:STDOUT:   %Self => constants.%C
-<<<<<<< HEAD
-// CHECK:STDOUT:   %.3 => constants.%.7
-=======
-// CHECK:STDOUT:   %.2 => constants.%.8
->>>>>>> 7396aede
+// CHECK:STDOUT:   %.3 => constants.%.8
 // CHECK:STDOUT: }
 // CHECK:STDOUT: