// Part of the Carbon Language project, under the Apache License v2.0 with LLVM
// Exceptions. See /LICENSE for license information.
// SPDX-License-Identifier: Apache-2.0 WITH LLVM-exception
//
// AUTOUPDATE
// TIP: To test this file alone, run:
// TIP:   bazel test //toolchain/testing:file_test --test_arg=--file_tests=toolchain/check/testdata/operators/overloaded/bit_xor.carbon
// TIP: To dump output, run:
// TIP:   bazel run //toolchain/testing:file_test -- --dump_output --file_tests=toolchain/check/testdata/operators/overloaded/bit_xor.carbon

// This file was generated from binary_op.carbon.tmpl. Run make_tests.sh to regenerate.

package User;

class C {};

impl C as Core.BitXor {
  fn Op[self: C](other: C) -> C {
    return {};
  }
}
impl C as Core.BitXorAssign {
  fn Op[addr self: C*](other: C) {}
}

fn TestOp(a: C, b: C) -> C {
  return a ^ b;
}

fn TestAssign(a: C*, b: C) {
  *a ^= b;
}

// CHECK:STDOUT: --- bit_xor.carbon
// CHECK:STDOUT:
// CHECK:STDOUT: constants {
// CHECK:STDOUT:   %C: type = class_type @C [template]
// CHECK:STDOUT:   %.1: type = struct_type {} [template]
// CHECK:STDOUT:   %.2: type = interface_type @BitXor [template]
// CHECK:STDOUT:   %Self.1: %.2 = bind_symbolic_name Self 0 [symbolic]
// CHECK:STDOUT:   %Op.type.1: type = fn_type @Op.1 [template]
// CHECK:STDOUT:   %.3: type = tuple_type () [template]
// CHECK:STDOUT:   %Op.1: %Op.type.1 = struct_value () [template]
// CHECK:STDOUT:   %Op.type.2: type = fn_type @Op.2 [template]
// CHECK:STDOUT:   %Op.2: %Op.type.2 = struct_value () [template]
// CHECK:STDOUT:   %.4: <witness> = interface_witness (%Op.1) [template]
// CHECK:STDOUT:   %.5: type = ptr_type %.1 [template]
// CHECK:STDOUT:   %struct: %C = struct_value () [template]
// CHECK:STDOUT:   %.6: type = interface_type @BitXorAssign [template]
// CHECK:STDOUT:   %Self.2: %.6 = bind_symbolic_name Self 0 [symbolic]
// CHECK:STDOUT:   %.7: type = ptr_type %C [template]
// CHECK:STDOUT:   %Op.type.3: type = fn_type @Op.3 [template]
// CHECK:STDOUT:   %Op.3: %Op.type.3 = struct_value () [template]
// CHECK:STDOUT:   %.8: type = ptr_type %Self.2 [symbolic]
// CHECK:STDOUT:   %Op.type.4: type = fn_type @Op.4 [template]
// CHECK:STDOUT:   %Op.4: %Op.type.4 = struct_value () [template]
// CHECK:STDOUT:   %.9: <witness> = interface_witness (%Op.3) [template]
// CHECK:STDOUT:   %TestOp.type: type = fn_type @TestOp [template]
// CHECK:STDOUT:   %TestOp: %TestOp.type = struct_value () [template]
// CHECK:STDOUT:   %.10: type = assoc_entity_type @BitXor, %Op.type.2 [template]
// CHECK:STDOUT:   %.11: %.10 = assoc_entity element0, imports.%import_ref.10 [template]
// CHECK:STDOUT:   %TestAssign.type: type = fn_type @TestAssign [template]
// CHECK:STDOUT:   %TestAssign: %TestAssign.type = struct_value () [template]
// CHECK:STDOUT:   %.12: type = assoc_entity_type @BitXorAssign, %Op.type.4 [template]
// CHECK:STDOUT:   %.13: %.12 = assoc_entity element0, imports.%import_ref.12 [template]
// CHECK:STDOUT: }
// CHECK:STDOUT:
// CHECK:STDOUT: imports {
<<<<<<< HEAD
// CHECK:STDOUT:   %import_ref.1: type = import_ref ir5, inst+122, loaded [template = constants.%.2]
// CHECK:STDOUT:   %import_ref.2 = import_ref ir5, inst+124, unloaded
// CHECK:STDOUT:   %import_ref.3: %.10 = import_ref ir5, inst+145, loaded [template = constants.%.11]
// CHECK:STDOUT:   %import_ref.4: %Op.type.2 = import_ref ir5, inst+140, loaded [template = constants.%Op.2]
// CHECK:STDOUT:   %import_ref.5: type = import_ref ir5, inst+147, loaded [template = constants.%.6]
// CHECK:STDOUT:   %import_ref.6 = import_ref ir5, inst+149, unloaded
// CHECK:STDOUT:   %import_ref.7: %.12 = import_ref ir5, inst+170, loaded [template = constants.%.13]
// CHECK:STDOUT:   %import_ref.8: %Op.type.4 = import_ref ir5, inst+164, loaded [template = constants.%Op.4]
// CHECK:STDOUT:   %import_ref.9: type = import_ref ir5, inst+122, loaded [template = constants.%.2]
// CHECK:STDOUT:   %import_ref.10 = import_ref ir5, inst+140, unloaded
// CHECK:STDOUT:   %import_ref.11: type = import_ref ir5, inst+147, loaded [template = constants.%.6]
// CHECK:STDOUT:   %import_ref.12 = import_ref ir5, inst+164, unloaded
=======
// CHECK:STDOUT:   %import_ref.1: type = import_ref Core//prelude/operators/bitwise, inst+115, loaded [template = constants.%.2]
// CHECK:STDOUT:   %import_ref.2 = import_ref Core//prelude/operators/bitwise, inst+117, unloaded
// CHECK:STDOUT:   %import_ref.3: %.10 = import_ref Core//prelude/operators/bitwise, inst+137, loaded [template = constants.%.11]
// CHECK:STDOUT:   %import_ref.4: %Op.type.2 = import_ref Core//prelude/operators/bitwise, inst+133, loaded [template = constants.%Op.2]
// CHECK:STDOUT:   %import_ref.5: type = import_ref Core//prelude/operators/bitwise, inst+139, loaded [template = constants.%.6]
// CHECK:STDOUT:   %import_ref.6 = import_ref Core//prelude/operators/bitwise, inst+141, unloaded
// CHECK:STDOUT:   %import_ref.7: %.12 = import_ref Core//prelude/operators/bitwise, inst+160, loaded [template = constants.%.13]
// CHECK:STDOUT:   %import_ref.8: %Op.type.4 = import_ref Core//prelude/operators/bitwise, inst+156, loaded [template = constants.%Op.4]
// CHECK:STDOUT:   %import_ref.9: type = import_ref Core//prelude/operators/bitwise, inst+115, loaded [template = constants.%.2]
// CHECK:STDOUT:   %import_ref.10 = import_ref Core//prelude/operators/bitwise, inst+133, unloaded
// CHECK:STDOUT:   %import_ref.11: type = import_ref Core//prelude/operators/bitwise, inst+139, loaded [template = constants.%.6]
// CHECK:STDOUT:   %import_ref.12 = import_ref Core//prelude/operators/bitwise, inst+156, unloaded
>>>>>>> 07c286e3
// CHECK:STDOUT: }
// CHECK:STDOUT:
// CHECK:STDOUT: file {
// CHECK:STDOUT:   package: <namespace> = namespace [template] {
// CHECK:STDOUT:     .Core = %Core
// CHECK:STDOUT:     .C = %C.decl
// CHECK:STDOUT:     .TestOp = %TestOp.decl
// CHECK:STDOUT:     .TestAssign = %TestAssign.decl
// CHECK:STDOUT:   }
// CHECK:STDOUT:   %Core.import = import Core
// CHECK:STDOUT:   %Core: <namespace> = namespace %Core.import, [template] {
// CHECK:STDOUT:     import Core//prelude
// CHECK:STDOUT:     import Core//prelude/operators
// CHECK:STDOUT:     import Core//prelude/types
// CHECK:STDOUT:     import Core//prelude/operators/arithmetic
// CHECK:STDOUT:     import Core//prelude/operators/bitwise
// CHECK:STDOUT:     import Core//prelude/operators/comparison
// CHECK:STDOUT:     import Core//prelude/types/bool
// CHECK:STDOUT:   }
// CHECK:STDOUT:   %C.decl: type = class_decl @C [template = constants.%C] {}
// CHECK:STDOUT:   impl_decl @impl.1 {
// CHECK:STDOUT:     %C.ref.loc17: type = name_ref C, %C.decl [template = constants.%C]
// CHECK:STDOUT:     %Core.ref.loc17: <namespace> = name_ref Core, %Core [template = %Core]
// CHECK:STDOUT:     %BitXor.ref: type = name_ref BitXor, imports.%import_ref.1 [template = constants.%.2]
// CHECK:STDOUT:   }
// CHECK:STDOUT:   impl_decl @impl.2 {
// CHECK:STDOUT:     %C.ref.loc22: type = name_ref C, %C.decl [template = constants.%C]
// CHECK:STDOUT:     %Core.ref.loc22: <namespace> = name_ref Core, %Core [template = %Core]
// CHECK:STDOUT:     %BitXorAssign.ref: type = name_ref BitXorAssign, imports.%import_ref.5 [template = constants.%.6]
// CHECK:STDOUT:   }
// CHECK:STDOUT:   %TestOp.decl: %TestOp.type = fn_decl @TestOp [template = constants.%TestOp] {
// CHECK:STDOUT:     %C.ref.loc26_14: type = name_ref C, %C.decl [template = constants.%C]
// CHECK:STDOUT:     %a.loc26_11.1: %C = param a
// CHECK:STDOUT:     @TestOp.%a: %C = bind_name a, %a.loc26_11.1
// CHECK:STDOUT:     %C.ref.loc26_20: type = name_ref C, %C.decl [template = constants.%C]
// CHECK:STDOUT:     %b.loc26_17.1: %C = param b
// CHECK:STDOUT:     @TestOp.%b: %C = bind_name b, %b.loc26_17.1
// CHECK:STDOUT:     %C.ref.loc26_26: type = name_ref C, %C.decl [template = constants.%C]
// CHECK:STDOUT:     @TestOp.%return: ref %C = var <return slot>
// CHECK:STDOUT:   }
// CHECK:STDOUT:   %TestAssign.decl: %TestAssign.type = fn_decl @TestAssign [template = constants.%TestAssign] {
// CHECK:STDOUT:     %C.ref.loc30_18: type = name_ref C, %C.decl [template = constants.%C]
// CHECK:STDOUT:     %.loc30: type = ptr_type %C [template = constants.%.7]
// CHECK:STDOUT:     %a.loc30_15.1: %.7 = param a
// CHECK:STDOUT:     @TestAssign.%a: %.7 = bind_name a, %a.loc30_15.1
// CHECK:STDOUT:     %C.ref.loc30_25: type = name_ref C, %C.decl [template = constants.%C]
// CHECK:STDOUT:     %b.loc30_22.1: %C = param b
// CHECK:STDOUT:     @TestAssign.%b: %C = bind_name b, %b.loc30_22.1
// CHECK:STDOUT:   }
// CHECK:STDOUT: }
// CHECK:STDOUT:
// CHECK:STDOUT: interface @BitXor {
// CHECK:STDOUT: !members:
// CHECK:STDOUT:   .Self = imports.%import_ref.2
// CHECK:STDOUT:   .Op = imports.%import_ref.3
// CHECK:STDOUT:   witness = (imports.%import_ref.4)
// CHECK:STDOUT: }
// CHECK:STDOUT:
// CHECK:STDOUT: interface @BitXorAssign {
// CHECK:STDOUT: !members:
// CHECK:STDOUT:   .Self = imports.%import_ref.6
// CHECK:STDOUT:   .Op = imports.%import_ref.7
// CHECK:STDOUT:   witness = (imports.%import_ref.8)
// CHECK:STDOUT: }
// CHECK:STDOUT:
// CHECK:STDOUT: impl @impl.1: %C as %.2 {
// CHECK:STDOUT:   %Op.decl: %Op.type.1 = fn_decl @Op.1 [template = constants.%Op.1] {
// CHECK:STDOUT:     %C.ref.loc18_15: type = name_ref C, file.%C.decl [template = constants.%C]
// CHECK:STDOUT:     %self.loc18_9.1: %C = param self
// CHECK:STDOUT:     %self.loc18_9.2: %C = bind_name self, %self.loc18_9.1
// CHECK:STDOUT:     %C.ref.loc18_25: type = name_ref C, file.%C.decl [template = constants.%C]
// CHECK:STDOUT:     %other.loc18_18.1: %C = param other
// CHECK:STDOUT:     %other.loc18_18.2: %C = bind_name other, %other.loc18_18.1
// CHECK:STDOUT:     %C.ref.loc18_31: type = name_ref C, file.%C.decl [template = constants.%C]
// CHECK:STDOUT:     %return.var: ref %C = var <return slot>
// CHECK:STDOUT:   }
// CHECK:STDOUT:   %.1: <witness> = interface_witness (%Op.decl) [template = constants.%.4]
// CHECK:STDOUT:
// CHECK:STDOUT: !members:
// CHECK:STDOUT:   .Op = %Op.decl
// CHECK:STDOUT:   witness = %.1
// CHECK:STDOUT: }
// CHECK:STDOUT:
// CHECK:STDOUT: impl @impl.2: %C as %.6 {
// CHECK:STDOUT:   %Op.decl: %Op.type.3 = fn_decl @Op.3 [template = constants.%Op.3] {
// CHECK:STDOUT:     %C.ref.loc23_20: type = name_ref C, file.%C.decl [template = constants.%C]
// CHECK:STDOUT:     %.loc23_21: type = ptr_type %C [template = constants.%.7]
// CHECK:STDOUT:     %self.loc23_14.1: %.7 = param self
// CHECK:STDOUT:     %self.loc23_14.3: %.7 = bind_name self, %self.loc23_14.1
// CHECK:STDOUT:     %.loc23_9: %.7 = addr_pattern %self.loc23_14.3
// CHECK:STDOUT:     %C.ref.loc23_31: type = name_ref C, file.%C.decl [template = constants.%C]
// CHECK:STDOUT:     %other.loc23_24.1: %C = param other
// CHECK:STDOUT:     %other.loc23_24.2: %C = bind_name other, %other.loc23_24.1
// CHECK:STDOUT:   }
// CHECK:STDOUT:   %.1: <witness> = interface_witness (%Op.decl) [template = constants.%.9]
// CHECK:STDOUT:
// CHECK:STDOUT: !members:
// CHECK:STDOUT:   .Op = %Op.decl
// CHECK:STDOUT:   witness = %.1
// CHECK:STDOUT: }
// CHECK:STDOUT:
// CHECK:STDOUT: class @C {
// CHECK:STDOUT: !members:
// CHECK:STDOUT:   .Self = constants.%C
// CHECK:STDOUT: }
// CHECK:STDOUT:
// CHECK:STDOUT: fn @Op.1[@impl.1.%self.loc18_9.2: %C](@impl.1.%other.loc18_18.2: %C) -> @impl.1.%return.var: %C {
// CHECK:STDOUT: !entry:
// CHECK:STDOUT:   %.loc19_13.1: %.1 = struct_literal ()
// CHECK:STDOUT:   %.loc19_13.2: init %C = class_init (), @impl.1.%return.var [template = constants.%struct]
// CHECK:STDOUT:   %.loc19_14: init %C = converted %.loc19_13.1, %.loc19_13.2 [template = constants.%struct]
// CHECK:STDOUT:   return %.loc19_14 to @impl.1.%return.var
// CHECK:STDOUT: }
// CHECK:STDOUT:
// CHECK:STDOUT: fn @Op.2[%self: %Self.1](%other: %Self.1) -> %Self.1;
// CHECK:STDOUT:
// CHECK:STDOUT: fn @Op.3[addr @impl.2.%self.loc23_14.3: %.7](@impl.2.%other.loc23_24.2: %C) {
// CHECK:STDOUT: !entry:
// CHECK:STDOUT:   return
// CHECK:STDOUT: }
// CHECK:STDOUT:
// CHECK:STDOUT: fn @Op.4[addr %self: %.8](%other: %Self.2);
// CHECK:STDOUT:
// CHECK:STDOUT: fn @TestOp(%a: %C, %b: %C) -> %return: %C {
// CHECK:STDOUT: !entry:
// CHECK:STDOUT:   %a.ref: %C = name_ref a, %a
// CHECK:STDOUT:   %b.ref: %C = name_ref b, %b
// CHECK:STDOUT:   %.1: %Op.type.2 = interface_witness_access @impl.1.%.1, element0 [template = constants.%Op.1]
// CHECK:STDOUT:   %.loc27: <bound method> = bound_method %a.ref, %.1
// CHECK:STDOUT:   %.loc26: ref %C = splice_block %return {}
// CHECK:STDOUT:   %Op.call: init %C = call %.loc27(%a.ref, %b.ref) to %.loc26
// CHECK:STDOUT:   return %Op.call to %return
// CHECK:STDOUT: }
// CHECK:STDOUT:
// CHECK:STDOUT: fn @TestAssign(%a: %.7, %b: %C) {
// CHECK:STDOUT: !entry:
// CHECK:STDOUT:   %a.ref: %.7 = name_ref a, %a
// CHECK:STDOUT:   %.loc31_3.1: ref %C = deref %a.ref
// CHECK:STDOUT:   %b.ref: %C = name_ref b, %b
// CHECK:STDOUT:   %.1: %Op.type.4 = interface_witness_access @impl.2.%.1, element0 [template = constants.%Op.3]
// CHECK:STDOUT:   %.loc31_6: <bound method> = bound_method %.loc31_3.1, %.1
// CHECK:STDOUT:   %.loc31_3.2: %.7 = addr_of %.loc31_3.1
// CHECK:STDOUT:   %Op.call: init %.3 = call %.loc31_6(%.loc31_3.2, %b.ref)
// CHECK:STDOUT:   return
// CHECK:STDOUT: }
// CHECK:STDOUT:<|MERGE_RESOLUTION|>--- conflicted
+++ resolved
@@ -66,33 +66,18 @@
 // CHECK:STDOUT: }
 // CHECK:STDOUT:
 // CHECK:STDOUT: imports {
-<<<<<<< HEAD
-// CHECK:STDOUT:   %import_ref.1: type = import_ref ir5, inst+122, loaded [template = constants.%.2]
-// CHECK:STDOUT:   %import_ref.2 = import_ref ir5, inst+124, unloaded
-// CHECK:STDOUT:   %import_ref.3: %.10 = import_ref ir5, inst+145, loaded [template = constants.%.11]
-// CHECK:STDOUT:   %import_ref.4: %Op.type.2 = import_ref ir5, inst+140, loaded [template = constants.%Op.2]
-// CHECK:STDOUT:   %import_ref.5: type = import_ref ir5, inst+147, loaded [template = constants.%.6]
-// CHECK:STDOUT:   %import_ref.6 = import_ref ir5, inst+149, unloaded
-// CHECK:STDOUT:   %import_ref.7: %.12 = import_ref ir5, inst+170, loaded [template = constants.%.13]
-// CHECK:STDOUT:   %import_ref.8: %Op.type.4 = import_ref ir5, inst+164, loaded [template = constants.%Op.4]
-// CHECK:STDOUT:   %import_ref.9: type = import_ref ir5, inst+122, loaded [template = constants.%.2]
-// CHECK:STDOUT:   %import_ref.10 = import_ref ir5, inst+140, unloaded
-// CHECK:STDOUT:   %import_ref.11: type = import_ref ir5, inst+147, loaded [template = constants.%.6]
-// CHECK:STDOUT:   %import_ref.12 = import_ref ir5, inst+164, unloaded
-=======
-// CHECK:STDOUT:   %import_ref.1: type = import_ref Core//prelude/operators/bitwise, inst+115, loaded [template = constants.%.2]
-// CHECK:STDOUT:   %import_ref.2 = import_ref Core//prelude/operators/bitwise, inst+117, unloaded
-// CHECK:STDOUT:   %import_ref.3: %.10 = import_ref Core//prelude/operators/bitwise, inst+137, loaded [template = constants.%.11]
-// CHECK:STDOUT:   %import_ref.4: %Op.type.2 = import_ref Core//prelude/operators/bitwise, inst+133, loaded [template = constants.%Op.2]
-// CHECK:STDOUT:   %import_ref.5: type = import_ref Core//prelude/operators/bitwise, inst+139, loaded [template = constants.%.6]
-// CHECK:STDOUT:   %import_ref.6 = import_ref Core//prelude/operators/bitwise, inst+141, unloaded
-// CHECK:STDOUT:   %import_ref.7: %.12 = import_ref Core//prelude/operators/bitwise, inst+160, loaded [template = constants.%.13]
-// CHECK:STDOUT:   %import_ref.8: %Op.type.4 = import_ref Core//prelude/operators/bitwise, inst+156, loaded [template = constants.%Op.4]
-// CHECK:STDOUT:   %import_ref.9: type = import_ref Core//prelude/operators/bitwise, inst+115, loaded [template = constants.%.2]
-// CHECK:STDOUT:   %import_ref.10 = import_ref Core//prelude/operators/bitwise, inst+133, unloaded
-// CHECK:STDOUT:   %import_ref.11: type = import_ref Core//prelude/operators/bitwise, inst+139, loaded [template = constants.%.6]
-// CHECK:STDOUT:   %import_ref.12 = import_ref Core//prelude/operators/bitwise, inst+156, unloaded
->>>>>>> 07c286e3
+// CHECK:STDOUT:   %import_ref.1: type = import_ref Core//prelude/operators/bitwise, inst+122, loaded [template = constants.%.2]
+// CHECK:STDOUT:   %import_ref.2 = import_ref Core//prelude/operators/bitwise, inst+124, unloaded
+// CHECK:STDOUT:   %import_ref.3: %.10 = import_ref Core//prelude/operators/bitwise, inst+145, loaded [template = constants.%.11]
+// CHECK:STDOUT:   %import_ref.4: %Op.type.2 = import_ref Core//prelude/operators/bitwise, inst+140, loaded [template = constants.%Op.2]
+// CHECK:STDOUT:   %import_ref.5: type = import_ref Core//prelude/operators/bitwise, inst+147, loaded [template = constants.%.6]
+// CHECK:STDOUT:   %import_ref.6 = import_ref Core//prelude/operators/bitwise, inst+149, unloaded
+// CHECK:STDOUT:   %import_ref.7: %.12 = import_ref Core//prelude/operators/bitwise, inst+170, loaded [template = constants.%.13]
+// CHECK:STDOUT:   %import_ref.8: %Op.type.4 = import_ref Core//prelude/operators/bitwise, inst+164, loaded [template = constants.%Op.4]
+// CHECK:STDOUT:   %import_ref.9: type = import_ref Core//prelude/operators/bitwise, inst+122, loaded [template = constants.%.2]
+// CHECK:STDOUT:   %import_ref.10 = import_ref Core//prelude/operators/bitwise, inst+140, unloaded
+// CHECK:STDOUT:   %import_ref.11: type = import_ref Core//prelude/operators/bitwise, inst+147, loaded [template = constants.%.6]
+// CHECK:STDOUT:   %import_ref.12 = import_ref Core//prelude/operators/bitwise, inst+164, unloaded
 // CHECK:STDOUT: }
 // CHECK:STDOUT:
 // CHECK:STDOUT: file {
