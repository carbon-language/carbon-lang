// Part of the Carbon Language project, under the Apache License v2.0 with LLVM
// Exceptions. See /LICENSE for license information.
// SPDX-License-Identifier: Apache-2.0 WITH LLVM-exception
//
// AUTOUPDATE

fn F() -> bool { return true; }
fn G() -> bool { return true; }

fn Or() -> bool {
  return F() or G();
}

// CHECK:STDOUT: --- or.carbon
// CHECK:STDOUT:
// CHECK:STDOUT: constants {
// CHECK:STDOUT:   %.1: bool = bool_literal true [template]
// CHECK:STDOUT: }
// CHECK:STDOUT:
// CHECK:STDOUT: file {
<<<<<<< HEAD
// CHECK:STDOUT:   package: <namespace> = namespace {
// CHECK:STDOUT:     .F = %F
// CHECK:STDOUT:     .G = %G
// CHECK:STDOUT:     .Or = %Or
// CHECK:STDOUT:   } [template]
// CHECK:STDOUT:   %F: <function> = fn_decl @F [template]
// CHECK:STDOUT:   %G: <function> = fn_decl @G [template]
// CHECK:STDOUT:   %Or: <function> = fn_decl @Or [template]
=======
// CHECK:STDOUT:   package: <namespace> = namespace {.F = %F, .G = %G, .Or = %Or} [template]
// CHECK:STDOUT:   %F: <function> = fn_decl @F {
// CHECK:STDOUT:     %return.var.loc7: ref bool = var <return slot>
// CHECK:STDOUT:   } [template]
// CHECK:STDOUT:   %G: <function> = fn_decl @G {
// CHECK:STDOUT:     %return.var.loc8: ref bool = var <return slot>
// CHECK:STDOUT:   } [template]
// CHECK:STDOUT:   %Or: <function> = fn_decl @Or {
// CHECK:STDOUT:     %return.var.loc10: ref bool = var <return slot>
// CHECK:STDOUT:   } [template]
>>>>>>> 5f4e6c76
// CHECK:STDOUT: }
// CHECK:STDOUT:
// CHECK:STDOUT: fn @F() -> bool {
// CHECK:STDOUT: !entry:
// CHECK:STDOUT:   %.loc7: bool = bool_literal true [template = constants.%.1]
// CHECK:STDOUT:   return %.loc7
// CHECK:STDOUT: }
// CHECK:STDOUT:
// CHECK:STDOUT: fn @G() -> bool {
// CHECK:STDOUT: !entry:
// CHECK:STDOUT:   %.loc8: bool = bool_literal true [template = constants.%.1]
// CHECK:STDOUT:   return %.loc8
// CHECK:STDOUT: }
// CHECK:STDOUT:
// CHECK:STDOUT: fn @Or() -> bool {
// CHECK:STDOUT: !entry:
// CHECK:STDOUT:   %F.ref: <function> = name_ref F, file.%F [template = file.%F]
// CHECK:STDOUT:   %.loc11_11.1: init bool = call %F.ref()
// CHECK:STDOUT:   %.loc11_14.1: bool = value_of_initializer %.loc11_11.1
// CHECK:STDOUT:   %.loc11_11.2: bool = converted %.loc11_11.1, %.loc11_14.1
// CHECK:STDOUT:   %.loc11_14.2: bool = not %.loc11_11.2
// CHECK:STDOUT:   %.loc11_14.3: bool = bool_literal true [template = constants.%.1]
// CHECK:STDOUT:   if %.loc11_14.2 br !or.rhs else br !or.result(%.loc11_14.3)
// CHECK:STDOUT:
// CHECK:STDOUT: !or.rhs:
// CHECK:STDOUT:   %G.ref: <function> = name_ref G, file.%G [template = file.%G]
// CHECK:STDOUT:   %.loc11_18.1: init bool = call %G.ref()
// CHECK:STDOUT:   %.loc11_14.4: bool = value_of_initializer %.loc11_18.1
// CHECK:STDOUT:   %.loc11_18.2: bool = converted %.loc11_18.1, %.loc11_14.4
// CHECK:STDOUT:   br !or.result(%.loc11_18.2)
// CHECK:STDOUT:
// CHECK:STDOUT: !or.result:
// CHECK:STDOUT:   %.loc11_14.5: bool = block_arg !or.result
// CHECK:STDOUT:   return %.loc11_14.5
// CHECK:STDOUT: }
// CHECK:STDOUT:<|MERGE_RESOLUTION|>--- conflicted
+++ resolved
@@ -18,17 +18,11 @@
 // CHECK:STDOUT: }
 // CHECK:STDOUT:
 // CHECK:STDOUT: file {
-<<<<<<< HEAD
 // CHECK:STDOUT:   package: <namespace> = namespace {
 // CHECK:STDOUT:     .F = %F
 // CHECK:STDOUT:     .G = %G
 // CHECK:STDOUT:     .Or = %Or
 // CHECK:STDOUT:   } [template]
-// CHECK:STDOUT:   %F: <function> = fn_decl @F [template]
-// CHECK:STDOUT:   %G: <function> = fn_decl @G [template]
-// CHECK:STDOUT:   %Or: <function> = fn_decl @Or [template]
-=======
-// CHECK:STDOUT:   package: <namespace> = namespace {.F = %F, .G = %G, .Or = %Or} [template]
 // CHECK:STDOUT:   %F: <function> = fn_decl @F {
 // CHECK:STDOUT:     %return.var.loc7: ref bool = var <return slot>
 // CHECK:STDOUT:   } [template]
@@ -38,7 +32,6 @@
 // CHECK:STDOUT:   %Or: <function> = fn_decl @Or {
 // CHECK:STDOUT:     %return.var.loc10: ref bool = var <return slot>
 // CHECK:STDOUT:   } [template]
->>>>>>> 5f4e6c76
 // CHECK:STDOUT: }
 // CHECK:STDOUT:
 // CHECK:STDOUT: fn @F() -> bool {
