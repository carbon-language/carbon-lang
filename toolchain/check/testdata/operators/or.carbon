// Part of the Carbon Language project, under the Apache License v2.0 with LLVM
// Exceptions. See /LICENSE for license information.
// SPDX-License-Identifier: Apache-2.0 WITH LLVM-exception
//
// AUTOUPDATE

fn F() -> bool { return true; }
fn G() -> bool { return true; }

fn Or() -> bool {
  return F() or G();
}

// CHECK:STDOUT: file "or.carbon" {
// CHECK:STDOUT:   %F: <function> = fn_decl @F
// CHECK:STDOUT:   %G: <function> = fn_decl @G
// CHECK:STDOUT:   %Or: <function> = fn_decl @Or
// CHECK:STDOUT: }
// CHECK:STDOUT:
// CHECK:STDOUT: fn @F() -> bool {
// CHECK:STDOUT: !entry:
// CHECK:STDOUT:   %.loc7: bool = bool_literal true
// CHECK:STDOUT:   return %.loc7
// CHECK:STDOUT: }
// CHECK:STDOUT:
// CHECK:STDOUT: fn @G() -> bool {
// CHECK:STDOUT: !entry:
// CHECK:STDOUT:   %.loc8: bool = bool_literal true
// CHECK:STDOUT:   return %.loc8
// CHECK:STDOUT: }
// CHECK:STDOUT:
// CHECK:STDOUT: fn @Or() -> bool {
// CHECK:STDOUT: !entry:
<<<<<<< HEAD
// CHECK:STDOUT:   %F.ref: <function> = name_reference "F", package.%F
// CHECK:STDOUT:   %.loc11_11: init bool = call %F.ref()
// CHECK:STDOUT:   %.loc11_14.1: bool = value_of_initializer %.loc11_11
// CHECK:STDOUT:   %.loc11_14.2: bool = not %.loc11_14.1
// CHECK:STDOUT:   %.loc11_14.3: bool = bool_literal true
// CHECK:STDOUT:   if %.loc11_14.2 br !or.rhs else br !or.result(%.loc11_14.3)
// CHECK:STDOUT:
// CHECK:STDOUT: !or.rhs:
// CHECK:STDOUT:   %G.ref: <function> = name_reference "G", package.%G
// CHECK:STDOUT:   %.loc11_18: init bool = call %G.ref()
// CHECK:STDOUT:   %.loc11_14.4: bool = value_of_initializer %.loc11_18
// CHECK:STDOUT:   br !or.result(%.loc11_14.4)
=======
// CHECK:STDOUT:   %F.ref: <function> = name_reference "F", file.%F
// CHECK:STDOUT:   %.loc11_11.1: init bool = call %F.ref()
// CHECK:STDOUT:   %.loc11_11.2: ref bool = temporary_storage
// CHECK:STDOUT:   %.loc11_11.3: ref bool = temporary %.loc11_11.2, %.loc11_11.1
// CHECK:STDOUT:   %.loc11_11.4: bool = bind_value %.loc11_11.3
// CHECK:STDOUT:   %.loc11_14.1: bool = not %.loc11_11.4
// CHECK:STDOUT:   %.loc11_14.2: bool = bool_literal true
// CHECK:STDOUT:   if %.loc11_14.1 br !or.rhs else br !or.result(%.loc11_14.2)
// CHECK:STDOUT:
// CHECK:STDOUT: !or.rhs:
// CHECK:STDOUT:   %G.ref: <function> = name_reference "G", file.%G
// CHECK:STDOUT:   %.loc11_18.1: init bool = call %G.ref()
// CHECK:STDOUT:   %.loc11_18.2: ref bool = temporary_storage
// CHECK:STDOUT:   %.loc11_18.3: ref bool = temporary %.loc11_18.2, %.loc11_18.1
// CHECK:STDOUT:   %.loc11_18.4: bool = bind_value %.loc11_18.3
// CHECK:STDOUT:   br !or.result(%.loc11_18.4)
>>>>>>> 3ea3cc38
// CHECK:STDOUT:
// CHECK:STDOUT: !or.result:
// CHECK:STDOUT:   %.loc11_14.5: bool = block_arg !or.result
// CHECK:STDOUT:   return %.loc11_14.5
// CHECK:STDOUT: }<|MERGE_RESOLUTION|>--- conflicted
+++ resolved
@@ -31,8 +31,7 @@
 // CHECK:STDOUT:
 // CHECK:STDOUT: fn @Or() -> bool {
 // CHECK:STDOUT: !entry:
-<<<<<<< HEAD
-// CHECK:STDOUT:   %F.ref: <function> = name_reference "F", package.%F
+// CHECK:STDOUT:   %F.ref: <function> = name_reference "F", file.%F
 // CHECK:STDOUT:   %.loc11_11: init bool = call %F.ref()
 // CHECK:STDOUT:   %.loc11_14.1: bool = value_of_initializer %.loc11_11
 // CHECK:STDOUT:   %.loc11_14.2: bool = not %.loc11_14.1
@@ -40,28 +39,10 @@
 // CHECK:STDOUT:   if %.loc11_14.2 br !or.rhs else br !or.result(%.loc11_14.3)
 // CHECK:STDOUT:
 // CHECK:STDOUT: !or.rhs:
-// CHECK:STDOUT:   %G.ref: <function> = name_reference "G", package.%G
+// CHECK:STDOUT:   %G.ref: <function> = name_reference "G", file.%G
 // CHECK:STDOUT:   %.loc11_18: init bool = call %G.ref()
 // CHECK:STDOUT:   %.loc11_14.4: bool = value_of_initializer %.loc11_18
 // CHECK:STDOUT:   br !or.result(%.loc11_14.4)
-=======
-// CHECK:STDOUT:   %F.ref: <function> = name_reference "F", file.%F
-// CHECK:STDOUT:   %.loc11_11.1: init bool = call %F.ref()
-// CHECK:STDOUT:   %.loc11_11.2: ref bool = temporary_storage
-// CHECK:STDOUT:   %.loc11_11.3: ref bool = temporary %.loc11_11.2, %.loc11_11.1
-// CHECK:STDOUT:   %.loc11_11.4: bool = bind_value %.loc11_11.3
-// CHECK:STDOUT:   %.loc11_14.1: bool = not %.loc11_11.4
-// CHECK:STDOUT:   %.loc11_14.2: bool = bool_literal true
-// CHECK:STDOUT:   if %.loc11_14.1 br !or.rhs else br !or.result(%.loc11_14.2)
-// CHECK:STDOUT:
-// CHECK:STDOUT: !or.rhs:
-// CHECK:STDOUT:   %G.ref: <function> = name_reference "G", file.%G
-// CHECK:STDOUT:   %.loc11_18.1: init bool = call %G.ref()
-// CHECK:STDOUT:   %.loc11_18.2: ref bool = temporary_storage
-// CHECK:STDOUT:   %.loc11_18.3: ref bool = temporary %.loc11_18.2, %.loc11_18.1
-// CHECK:STDOUT:   %.loc11_18.4: bool = bind_value %.loc11_18.3
-// CHECK:STDOUT:   br !or.result(%.loc11_18.4)
->>>>>>> 3ea3cc38
 // CHECK:STDOUT:
 // CHECK:STDOUT: !or.result:
 // CHECK:STDOUT:   %.loc11_14.5: bool = block_arg !or.result
