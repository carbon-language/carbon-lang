// Part of the Carbon Language project, under the Apache License v2.0 with LLVM
// Exceptions. See /LICENSE for license information.
// SPDX-License-Identifier: Apache-2.0 WITH LLVM-exception
//
// AUTOUPDATE

fn F() -> i32;

fn Main() {
  // CHECK:STDERR: fail_assignment_to_non_assignable.carbon:[[@LINE+3]]:3: ERROR: Expression is not assignable.
  // CHECK:STDERR:   1 = 2;
  // CHECK:STDERR:   ^
  1 = 2;
  // CHECK:STDERR: fail_assignment_to_non_assignable.carbon:[[@LINE+3]]:3: ERROR: Expression is not assignable.
  // CHECK:STDERR:   F() = 1;
  // CHECK:STDERR:   ^~~
  F() = 1;
  // CHECK:STDERR: fail_assignment_to_non_assignable.carbon:[[@LINE+3]]:3: ERROR: Expression is not assignable.
  // CHECK:STDERR:   (1, 2) = (3, 4);
  // CHECK:STDERR:   ^~~~~~
  (1, 2) = (3, 4);
  var n: i32 = 0;
  // CHECK:STDERR: fail_assignment_to_non_assignable.carbon:[[@LINE+3]]:3: ERROR: Expression is not assignable.
  // CHECK:STDERR:   (n, n) = (1, 2);
  // CHECK:STDERR:   ^~~~~~
  (n, n) = (1, 2);
  // CHECK:STDERR: fail_assignment_to_non_assignable.carbon:[[@LINE+3]]:3: ERROR: Expression is not assignable.
  // CHECK:STDERR:   i32 = i32*;
  // CHECK:STDERR:   ^~~
  i32 = i32*;
  // CHECK:STDERR: fail_assignment_to_non_assignable.carbon:[[@LINE+3]]:3: ERROR: Expression is not assignable.
  // CHECK:STDERR:   {.x = 1, .y = 2} = {.x = 3, .y = 4};
  // CHECK:STDERR:   ^~~~~~~~~~~~~~~~
  {.x = 1, .y = 2} = {.x = 3, .y = 4};
  // CHECK:STDERR: fail_assignment_to_non_assignable.carbon:[[@LINE+3]]:3: ERROR: Expression is not assignable.
  // CHECK:STDERR:   (if true then 1 else 2) = 3;
  // CHECK:STDERR:   ^~~~~~~~~~~~~~~~~~~~~~~
  (if true then 1 else 2) = 3;

  // Under #911, if expressions are never reference expressions.
  var a: i32;
  // CHECK:STDERR: fail_assignment_to_non_assignable.carbon:[[@LINE+3]]:3: ERROR: Expression is not assignable.
  // CHECK:STDERR:   (if true then a else a) = 10;
  // CHECK:STDERR:   ^~~~~~~~~~~~~~~~~~~~~~~
  (if true then a else a) = 10;
}

// CHECK:STDOUT: --- fail_assignment_to_non_assignable.carbon
// CHECK:STDOUT:
// CHECK:STDOUT: constants {
// CHECK:STDOUT:   %.loc13_3: i32 = int_literal 1, const
// CHECK:STDOUT:   %.loc13_7: i32 = int_literal 2, const
// CHECK:STDOUT:   %.loc17: i32 = int_literal 1, const
// CHECK:STDOUT:   %.loc21_4: i32 = int_literal 1, const
// CHECK:STDOUT:   %.loc21_7: i32 = int_literal 2, const
// CHECK:STDOUT:   %.loc21_8.1: type = tuple_type (i32, i32), const
// CHECK:STDOUT:   %.loc21_13: i32 = int_literal 3, const
// CHECK:STDOUT:   %.loc21_16: i32 = int_literal 4, const
// CHECK:STDOUT:   %.loc21_8.2: type = ptr_type (i32, i32), const
// CHECK:STDOUT:   %.loc21_8.3: (i32, i32) = tuple_value (%.loc21_4, %.loc21_7), const
// CHECK:STDOUT:   %.loc22: i32 = int_literal 0, const
// CHECK:STDOUT:   %.loc26_13: i32 = int_literal 1, const
// CHECK:STDOUT:   %.loc26_16: i32 = int_literal 2, const
// CHECK:STDOUT:   %.loc34_9: i32 = int_literal 1, const
// CHECK:STDOUT:   %.loc34_17: i32 = int_literal 2, const
// CHECK:STDOUT:   %.loc34_18.1: type = struct_type {.x: i32, .y: i32}, const
// CHECK:STDOUT:   %.loc34_28: i32 = int_literal 3, const
// CHECK:STDOUT:   %.loc34_36: i32 = int_literal 4, const
// CHECK:STDOUT:   %.loc34_18.2: type = ptr_type {.x: i32, .y: i32}, const
// CHECK:STDOUT:   %.loc34_18.3: {.x: i32, .y: i32} = struct_value (%.loc34_9, %.loc34_17), const
// CHECK:STDOUT:   %.loc38_7: bool = bool_literal true, const
// CHECK:STDOUT:   %.loc38_17: i32 = int_literal 1, const
// CHECK:STDOUT:   %.loc38_24: i32 = int_literal 2, const
// CHECK:STDOUT:   %.loc38_29: i32 = int_literal 3, const
// CHECK:STDOUT:   %.loc45_7: bool = bool_literal true, const
// CHECK:STDOUT:   %.loc45_29: i32 = int_literal 10, const
// CHECK:STDOUT: }
// CHECK:STDOUT:
// CHECK:STDOUT: file {
<<<<<<< HEAD
// CHECK:STDOUT:   package: <namespace> = namespace {.F = %F, .Main = %Main}
// CHECK:STDOUT:   %F: <function> = fn_decl @F, const
// CHECK:STDOUT:   %Main: <function> = fn_decl @Main, const
=======
// CHECK:STDOUT:   package: <namespace> = namespace package, {.F = %F, .Main = %Main}
// CHECK:STDOUT:   %F: <function> = fn_decl @F
// CHECK:STDOUT:   %Main: <function> = fn_decl @Main
>>>>>>> dc75295a
// CHECK:STDOUT: }
// CHECK:STDOUT:
// CHECK:STDOUT: fn @F() -> i32;
// CHECK:STDOUT:
// CHECK:STDOUT: fn @Main() {
// CHECK:STDOUT: !entry:
// CHECK:STDOUT:   %.loc13_3: i32 = int_literal 1, const = constants.%.loc13_3
// CHECK:STDOUT:   %.loc13_7: i32 = int_literal 2, const = constants.%.loc13_7
// CHECK:STDOUT:   assign %.loc13_3, %.loc13_7
// CHECK:STDOUT:   %F.ref: <function> = name_ref F, file.%F, const = file.%F
// CHECK:STDOUT:   %.loc17_4: init i32 = call %F.ref()
// CHECK:STDOUT:   %.loc17_9: i32 = int_literal 1, const = constants.%.loc17
// CHECK:STDOUT:   assign %.loc17_4, %.loc17_9
// CHECK:STDOUT:   %.loc21_4: i32 = int_literal 1, const = constants.%.loc21_4
// CHECK:STDOUT:   %.loc21_7: i32 = int_literal 2, const = constants.%.loc21_7
// CHECK:STDOUT:   %.loc21_8.1: (i32, i32) = tuple_literal (%.loc21_4, %.loc21_7)
// CHECK:STDOUT:   %.loc21_13: i32 = int_literal 3, const = constants.%.loc21_13
// CHECK:STDOUT:   %.loc21_16: i32 = int_literal 4, const = constants.%.loc21_16
// CHECK:STDOUT:   %.loc21_17.1: (i32, i32) = tuple_literal (%.loc21_13, %.loc21_16)
// CHECK:STDOUT:   %.loc21_17.2: i32 = tuple_access %.loc21_8.1, element0
// CHECK:STDOUT:   %.loc21_17.3: init i32 = initialize_from %.loc21_13 to %.loc21_17.2
// CHECK:STDOUT:   %.loc21_17.4: i32 = tuple_access %.loc21_8.1, element1
// CHECK:STDOUT:   %.loc21_17.5: init i32 = initialize_from %.loc21_16 to %.loc21_17.4
// CHECK:STDOUT:   %.loc21_17.6: init (i32, i32) = tuple_init (%.loc21_17.3, %.loc21_17.5) to %.loc21_8.1
// CHECK:STDOUT:   %.loc21_17.7: init (i32, i32) = converted %.loc21_17.1, %.loc21_17.6
// CHECK:STDOUT:   assign %.loc21_8.1, %.loc21_17.7
// CHECK:STDOUT:   %.loc21_8.2: (i32, i32) = tuple_value (%.loc21_4, %.loc21_7), const = constants.%.loc21_8.3
// CHECK:STDOUT:   %.loc21_8.3: (i32, i32) = converted %.loc21_8.1, %.loc21_8.2
// CHECK:STDOUT:   %n.var: ref i32 = var n
// CHECK:STDOUT:   %n: ref i32 = bind_name n, %n.var
// CHECK:STDOUT:   %.loc22: i32 = int_literal 0, const = constants.%.loc22
// CHECK:STDOUT:   assign %n.var, %.loc22
// CHECK:STDOUT:   %n.ref.loc26_4: ref i32 = name_ref n, %n
// CHECK:STDOUT:   %n.ref.loc26_7: ref i32 = name_ref n, %n
// CHECK:STDOUT:   %.loc26_8.1: (i32, i32) = tuple_literal (%n.ref.loc26_4, %n.ref.loc26_7)
// CHECK:STDOUT:   %.loc26_13: i32 = int_literal 1, const = constants.%.loc26_13
// CHECK:STDOUT:   %.loc26_16: i32 = int_literal 2, const = constants.%.loc26_16
// CHECK:STDOUT:   %.loc26_17.1: (i32, i32) = tuple_literal (%.loc26_13, %.loc26_16)
// CHECK:STDOUT:   %.loc26_17.2: i32 = tuple_access %.loc26_8.1, element0
// CHECK:STDOUT:   %.loc26_17.3: init i32 = initialize_from %.loc26_13 to %.loc26_17.2
// CHECK:STDOUT:   %.loc26_17.4: i32 = tuple_access %.loc26_8.1, element1
// CHECK:STDOUT:   %.loc26_17.5: init i32 = initialize_from %.loc26_16 to %.loc26_17.4
// CHECK:STDOUT:   %.loc26_17.6: init (i32, i32) = tuple_init (%.loc26_17.3, %.loc26_17.5) to %.loc26_8.1
// CHECK:STDOUT:   %.loc26_17.7: init (i32, i32) = converted %.loc26_17.1, %.loc26_17.6
// CHECK:STDOUT:   assign %.loc26_8.1, %.loc26_17.7
// CHECK:STDOUT:   %.loc26_4: i32 = bind_value %n.ref.loc26_4
// CHECK:STDOUT:   %.loc26_7: i32 = bind_value %n.ref.loc26_7
// CHECK:STDOUT:   %.loc26_8.2: (i32, i32) = tuple_value (%.loc26_4, %.loc26_7)
// CHECK:STDOUT:   %.loc26_8.3: (i32, i32) = converted %.loc26_8.1, %.loc26_8.2
// CHECK:STDOUT:   %.loc30: type = ptr_type i32, const
// CHECK:STDOUT:   assign i32, %.loc30
// CHECK:STDOUT:   %.loc34_9: i32 = int_literal 1, const = constants.%.loc34_9
// CHECK:STDOUT:   %.loc34_17: i32 = int_literal 2, const = constants.%.loc34_17
// CHECK:STDOUT:   %.loc34_18.1: {.x: i32, .y: i32} = struct_literal (%.loc34_9, %.loc34_17)
// CHECK:STDOUT:   %.loc34_28: i32 = int_literal 3, const = constants.%.loc34_28
// CHECK:STDOUT:   %.loc34_36: i32 = int_literal 4, const = constants.%.loc34_36
// CHECK:STDOUT:   %.loc34_37.1: {.x: i32, .y: i32} = struct_literal (%.loc34_28, %.loc34_36)
// CHECK:STDOUT:   %.loc34_37.2: i32 = struct_access %.loc34_18.1, element0
// CHECK:STDOUT:   %.loc34_37.3: init i32 = initialize_from %.loc34_28 to %.loc34_37.2
// CHECK:STDOUT:   %.loc34_37.4: i32 = struct_access %.loc34_18.1, element1
// CHECK:STDOUT:   %.loc34_37.5: init i32 = initialize_from %.loc34_36 to %.loc34_37.4
// CHECK:STDOUT:   %.loc34_37.6: init {.x: i32, .y: i32} = struct_init (%.loc34_37.3, %.loc34_37.5) to %.loc34_18.1
// CHECK:STDOUT:   %.loc34_37.7: init {.x: i32, .y: i32} = converted %.loc34_37.1, %.loc34_37.6
// CHECK:STDOUT:   assign %.loc34_18.1, %.loc34_37.7
// CHECK:STDOUT:   %.loc34_18.2: {.x: i32, .y: i32} = struct_value (%.loc34_9, %.loc34_17), const = constants.%.loc34_18.3
// CHECK:STDOUT:   %.loc34_18.3: {.x: i32, .y: i32} = converted %.loc34_18.1, %.loc34_18.2
// CHECK:STDOUT:   %.loc38_7: bool = bool_literal true, const = constants.%.loc38_7
// CHECK:STDOUT:   if %.loc38_7 br !if.expr.then.loc38 else br !if.expr.else.loc38
// CHECK:STDOUT:
// CHECK:STDOUT: !if.expr.then.loc38:
// CHECK:STDOUT:   %.loc38_17: i32 = int_literal 1, const = constants.%.loc38_17
// CHECK:STDOUT:   br !if.expr.result.loc38(%.loc38_17)
// CHECK:STDOUT:
// CHECK:STDOUT: !if.expr.else.loc38:
// CHECK:STDOUT:   %.loc38_24: i32 = int_literal 2, const = constants.%.loc38_24
// CHECK:STDOUT:   br !if.expr.result.loc38(%.loc38_24)
// CHECK:STDOUT:
// CHECK:STDOUT: !if.expr.result.loc38:
// CHECK:STDOUT:   %.loc38_4: i32 = block_arg !if.expr.result.loc38
// CHECK:STDOUT:   %.loc38_29: i32 = int_literal 3, const = constants.%.loc38_29
// CHECK:STDOUT:   assign %.loc38_4, %.loc38_29
// CHECK:STDOUT:   %a.var: ref i32 = var a
// CHECK:STDOUT:   %a: ref i32 = bind_name a, %a.var
// CHECK:STDOUT:   %.loc45_7: bool = bool_literal true, const = constants.%.loc45_7
// CHECK:STDOUT:   if %.loc45_7 br !if.expr.then.loc45 else br !if.expr.else.loc45
// CHECK:STDOUT:
// CHECK:STDOUT: !if.expr.then.loc45:
// CHECK:STDOUT:   %a.ref.loc45_17: ref i32 = name_ref a, %a
// CHECK:STDOUT:   %.loc45_17: i32 = bind_value %a.ref.loc45_17
// CHECK:STDOUT:   br !if.expr.result.loc45(%.loc45_17)
// CHECK:STDOUT:
// CHECK:STDOUT: !if.expr.else.loc45:
// CHECK:STDOUT:   %a.ref.loc45_24: ref i32 = name_ref a, %a
// CHECK:STDOUT:   %.loc45_24: i32 = bind_value %a.ref.loc45_24
// CHECK:STDOUT:   br !if.expr.result.loc45(%.loc45_24)
// CHECK:STDOUT:
// CHECK:STDOUT: !if.expr.result.loc45:
// CHECK:STDOUT:   %.loc45_4: i32 = block_arg !if.expr.result.loc45
// CHECK:STDOUT:   %.loc45_29: i32 = int_literal 10, const = constants.%.loc45_29
// CHECK:STDOUT:   assign %.loc45_4, %.loc45_29
// CHECK:STDOUT:   return
// CHECK:STDOUT: }
// CHECK:STDOUT:<|MERGE_RESOLUTION|>--- conflicted
+++ resolved
@@ -77,15 +77,9 @@
 // CHECK:STDOUT: }
 // CHECK:STDOUT:
 // CHECK:STDOUT: file {
-<<<<<<< HEAD
-// CHECK:STDOUT:   package: <namespace> = namespace {.F = %F, .Main = %Main}
+// CHECK:STDOUT:   package: <namespace> = namespace package, {.F = %F, .Main = %Main}
 // CHECK:STDOUT:   %F: <function> = fn_decl @F, const
 // CHECK:STDOUT:   %Main: <function> = fn_decl @Main, const
-=======
-// CHECK:STDOUT:   package: <namespace> = namespace package, {.F = %F, .Main = %Main}
-// CHECK:STDOUT:   %F: <function> = fn_decl @F
-// CHECK:STDOUT:   %Main: <function> = fn_decl @Main
->>>>>>> dc75295a
 // CHECK:STDOUT: }
 // CHECK:STDOUT:
 // CHECK:STDOUT: fn @F() -> i32;
