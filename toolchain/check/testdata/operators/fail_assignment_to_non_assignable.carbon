// Part of the Carbon Language project, under the Apache License v2.0 with LLVM
// Exceptions. See /LICENSE for license information.
// SPDX-License-Identifier: Apache-2.0 WITH LLVM-exception
//
// AUTOUPDATE

fn F() -> i32;

fn Main() {
  // CHECK:STDERR: fail_assignment_to_non_assignable.carbon:[[@LINE+3]]:3: ERROR: Expression is not assignable.
  // CHECK:STDERR:   1 = 2;
  // CHECK:STDERR:   ^
  1 = 2;
  // CHECK:STDERR: fail_assignment_to_non_assignable.carbon:[[@LINE+3]]:5: ERROR: Expression is not assignable.
  // CHECK:STDERR:   F() = 1;
  // CHECK:STDERR:     ^
  F() = 1;
  // CHECK:STDERR: fail_assignment_to_non_assignable.carbon:[[@LINE+3]]:8: ERROR: Expression is not assignable.
  // CHECK:STDERR:   (1, 2) = (3, 4);
  // CHECK:STDERR:        ^
  (1, 2) = (3, 4);
  var n: i32 = 0;
  // CHECK:STDERR: fail_assignment_to_non_assignable.carbon:[[@LINE+3]]:8: ERROR: Expression is not assignable.
  // CHECK:STDERR:   (n, n) = (1, 2);
  // CHECK:STDERR:        ^
  (n, n) = (1, 2);
  // CHECK:STDERR: fail_assignment_to_non_assignable.carbon:[[@LINE+3]]:3: ERROR: Expression is not assignable.
  // CHECK:STDERR:   i32 = i32*;
  // CHECK:STDERR:   ^
  i32 = i32*;
  // CHECK:STDERR: fail_assignment_to_non_assignable.carbon:[[@LINE+3]]:18: ERROR: Expression is not assignable.
  // CHECK:STDERR:   {.x = 1, .y = 2} = {.x = 3, .y = 4};
  // CHECK:STDERR:                  ^
  {.x = 1, .y = 2} = {.x = 3, .y = 4};
  // CHECK:STDERR: fail_assignment_to_non_assignable.carbon:[[@LINE+3]]:25: ERROR: Expression is not assignable.
  // CHECK:STDERR:   (if true then 1 else 2) = 3;
  // CHECK:STDERR:                         ^
  (if true then 1 else 2) = 3;

  // Under #911, if expressions are never reference expressions.
  var a: i32;
  // CHECK:STDERR: fail_assignment_to_non_assignable.carbon:[[@LINE+3]]:25: ERROR: Expression is not assignable.
  // CHECK:STDERR:   (if true then a else a) = 10;
  // CHECK:STDERR:                         ^
  (if true then a else a) = 10;
}

// CHECK:STDOUT: constants {
// CHECK:STDOUT:   %.loc21_8.1: type = tuple_type (i32, i32)
// CHECK:STDOUT:   %.loc21_8.2: type = ptr_type (i32, i32)
// CHECK:STDOUT:   %.loc34_18.1: type = struct_type {.x: i32, .y: i32}
// CHECK:STDOUT:   %.loc34_18.2: type = ptr_type {.x: i32, .y: i32}
// CHECK:STDOUT: }
// CHECK:STDOUT:
// CHECK:STDOUT: file "fail_assignment_to_non_assignable.carbon" {
// CHECK:STDOUT:   %F: <function> = fn_decl @F
// CHECK:STDOUT:   %Main: <function> = fn_decl @Main
// CHECK:STDOUT: }
// CHECK:STDOUT:
// CHECK:STDOUT: fn @F() -> i32;
// CHECK:STDOUT:
// CHECK:STDOUT: fn @Main() {
// CHECK:STDOUT: !entry:
// CHECK:STDOUT:   %.loc13_3: i32 = int_literal 1
// CHECK:STDOUT:   %.loc13_7: i32 = int_literal 2
// CHECK:STDOUT:   assign %.loc13_3, %.loc13_7
// CHECK:STDOUT:   %F.ref: <function> = name_reference F, file.%F
// CHECK:STDOUT:   %.loc17_4: init i32 = call %F.ref()
// CHECK:STDOUT:   %.loc17_9: i32 = int_literal 1
// CHECK:STDOUT:   assign %.loc17_4, %.loc17_9
// CHECK:STDOUT:   %.loc21_4: i32 = int_literal 1
// CHECK:STDOUT:   %.loc21_7: i32 = int_literal 2
// CHECK:STDOUT:   %.loc21_8.1: (i32, i32) = tuple_literal (%.loc21_4, %.loc21_7)
// CHECK:STDOUT:   %.loc21_13: i32 = int_literal 3
// CHECK:STDOUT:   %.loc21_16: i32 = int_literal 4
// CHECK:STDOUT:   %.loc21_17.1: (i32, i32) = tuple_literal (%.loc21_13, %.loc21_16)
// CHECK:STDOUT:   %.loc21_17.2: i32 = tuple_access %.loc21_8.1, member0
// CHECK:STDOUT:   %.loc21_17.3: init i32 = initialize_from %.loc21_13 to %.loc21_17.2
// CHECK:STDOUT:   %.loc21_17.4: i32 = tuple_access %.loc21_8.1, member1
// CHECK:STDOUT:   %.loc21_17.5: init i32 = initialize_from %.loc21_16 to %.loc21_17.4
<<<<<<< HEAD
// CHECK:STDOUT:   %.loc21_17.6: init (i32, i32) = tuple_init (%.loc21_17.3, %.loc21_17.5) to %.loc21_8.1
// CHECK:STDOUT:   %.loc21_17.7: init (i32, i32) = converted %.loc21_17.1, %.loc21_17.6
// CHECK:STDOUT:   assign %.loc21_8.1, %.loc21_17.7
// CHECK:STDOUT:   %.loc21_8.2: (i32, i32) = tuple_value (%.loc21_4, %.loc21_7)
// CHECK:STDOUT:   %.loc21_8.3: (i32, i32) = converted %.loc21_8.1, %.loc21_8.2
// CHECK:STDOUT:   %n.var: ref i32 = var "n"
// CHECK:STDOUT:   %n: ref i32 = bind_name "n", %n.var
=======
// CHECK:STDOUT:   %.loc21_17.6: init (i32, i32) = tuple_init %.loc21_17.1, (%.loc21_17.3, %.loc21_17.5)
// CHECK:STDOUT:   assign %.loc21_8.1, %.loc21_17.6
// CHECK:STDOUT:   %.loc21_8.2: (i32, i32) = tuple_value %.loc21_8.1, (%.loc21_4, %.loc21_7)
// CHECK:STDOUT:   %n.var: ref i32 = var n
// CHECK:STDOUT:   %n: ref i32 = bind_name n, %n.var
>>>>>>> 681fbf9d
// CHECK:STDOUT:   %.loc22: i32 = int_literal 0
// CHECK:STDOUT:   assign %n.var, %.loc22
// CHECK:STDOUT:   %n.ref.loc26_4: ref i32 = name_reference n, %n
// CHECK:STDOUT:   %n.ref.loc26_7: ref i32 = name_reference n, %n
// CHECK:STDOUT:   %.loc26_8.1: (i32, i32) = tuple_literal (%n.ref.loc26_4, %n.ref.loc26_7)
// CHECK:STDOUT:   %.loc26_13: i32 = int_literal 1
// CHECK:STDOUT:   %.loc26_16: i32 = int_literal 2
// CHECK:STDOUT:   %.loc26_17.1: (i32, i32) = tuple_literal (%.loc26_13, %.loc26_16)
// CHECK:STDOUT:   %.loc26_17.2: i32 = tuple_access %.loc26_8.1, member0
// CHECK:STDOUT:   %.loc26_17.3: init i32 = initialize_from %.loc26_13 to %.loc26_17.2
// CHECK:STDOUT:   %.loc26_17.4: i32 = tuple_access %.loc26_8.1, member1
// CHECK:STDOUT:   %.loc26_17.5: init i32 = initialize_from %.loc26_16 to %.loc26_17.4
// CHECK:STDOUT:   %.loc26_17.6: init (i32, i32) = tuple_init (%.loc26_17.3, %.loc26_17.5) to %.loc26_8.1
// CHECK:STDOUT:   %.loc26_17.7: init (i32, i32) = converted %.loc26_17.1, %.loc26_17.6
// CHECK:STDOUT:   assign %.loc26_8.1, %.loc26_17.7
// CHECK:STDOUT:   %.loc26_4: i32 = bind_value %n.ref.loc26_4
// CHECK:STDOUT:   %.loc26_7: i32 = bind_value %n.ref.loc26_7
// CHECK:STDOUT:   %.loc26_8.2: (i32, i32) = tuple_value (%.loc26_4, %.loc26_7)
// CHECK:STDOUT:   %.loc26_8.3: (i32, i32) = converted %.loc26_8.1, %.loc26_8.2
// CHECK:STDOUT:   %.loc30: type = ptr_type i32
// CHECK:STDOUT:   assign i32, %.loc30
// CHECK:STDOUT:   %.loc34_9: i32 = int_literal 1
// CHECK:STDOUT:   %.loc34_17: i32 = int_literal 2
// CHECK:STDOUT:   %.loc34_18.1: {.x: i32, .y: i32} = struct_literal (%.loc34_9, %.loc34_17)
// CHECK:STDOUT:   %.loc34_28: i32 = int_literal 3
// CHECK:STDOUT:   %.loc34_36: i32 = int_literal 4
// CHECK:STDOUT:   %.loc34_37.1: {.x: i32, .y: i32} = struct_literal (%.loc34_28, %.loc34_36)
// CHECK:STDOUT:   %.loc34_37.2: i32 = struct_access %.loc34_18.1, member0
// CHECK:STDOUT:   %.loc34_37.3: init i32 = initialize_from %.loc34_28 to %.loc34_37.2
// CHECK:STDOUT:   %.loc34_37.4: i32 = struct_access %.loc34_18.1, member1
// CHECK:STDOUT:   %.loc34_37.5: init i32 = initialize_from %.loc34_36 to %.loc34_37.4
// CHECK:STDOUT:   %.loc34_37.6: init {.x: i32, .y: i32} = struct_init (%.loc34_37.3, %.loc34_37.5) to %.loc34_18.1
// CHECK:STDOUT:   %.loc34_37.7: init {.x: i32, .y: i32} = converted %.loc34_37.1, %.loc34_37.6
// CHECK:STDOUT:   assign %.loc34_18.1, %.loc34_37.7
// CHECK:STDOUT:   %.loc34_18.2: {.x: i32, .y: i32} = struct_value (%.loc34_9, %.loc34_17)
// CHECK:STDOUT:   %.loc34_18.3: {.x: i32, .y: i32} = converted %.loc34_18.1, %.loc34_18.2
// CHECK:STDOUT:   %.loc38_7: bool = bool_literal true
// CHECK:STDOUT:   if %.loc38_7 br !if.expr.then.loc38 else br !if.expr.else.loc38
// CHECK:STDOUT:
// CHECK:STDOUT: !if.expr.then.loc38:
// CHECK:STDOUT:   %.loc38_17: i32 = int_literal 1
// CHECK:STDOUT:   br !if.expr.result.loc38(%.loc38_17)
// CHECK:STDOUT:
// CHECK:STDOUT: !if.expr.else.loc38:
// CHECK:STDOUT:   %.loc38_24: i32 = int_literal 2
// CHECK:STDOUT:   br !if.expr.result.loc38(%.loc38_24)
// CHECK:STDOUT:
// CHECK:STDOUT: !if.expr.result.loc38:
// CHECK:STDOUT:   %.loc38_4: i32 = block_arg !if.expr.result.loc38
// CHECK:STDOUT:   %.loc38_29: i32 = int_literal 3
// CHECK:STDOUT:   assign %.loc38_4, %.loc38_29
// CHECK:STDOUT:   %a.var: ref i32 = var a
// CHECK:STDOUT:   %a: ref i32 = bind_name a, %a.var
// CHECK:STDOUT:   %.loc45_7: bool = bool_literal true
// CHECK:STDOUT:   if %.loc45_7 br !if.expr.then.loc45 else br !if.expr.else.loc45
// CHECK:STDOUT:
// CHECK:STDOUT: !if.expr.then.loc45:
// CHECK:STDOUT:   %a.ref.loc45_17: ref i32 = name_reference a, %a
// CHECK:STDOUT:   %.loc45_17: i32 = bind_value %a.ref.loc45_17
// CHECK:STDOUT:   br !if.expr.result.loc45(%.loc45_17)
// CHECK:STDOUT:
// CHECK:STDOUT: !if.expr.else.loc45:
// CHECK:STDOUT:   %a.ref.loc45_24: ref i32 = name_reference a, %a
// CHECK:STDOUT:   %.loc45_24: i32 = bind_value %a.ref.loc45_24
// CHECK:STDOUT:   br !if.expr.result.loc45(%.loc45_24)
// CHECK:STDOUT:
// CHECK:STDOUT: !if.expr.result.loc45:
// CHECK:STDOUT:   %.loc45_4: i32 = block_arg !if.expr.result.loc45
// CHECK:STDOUT:   %.loc45_29: i32 = int_literal 10
// CHECK:STDOUT:   assign %.loc45_4, %.loc45_29
// CHECK:STDOUT:   return
// CHECK:STDOUT: }<|MERGE_RESOLUTION|>--- conflicted
+++ resolved
@@ -78,21 +78,13 @@
 // CHECK:STDOUT:   %.loc21_17.3: init i32 = initialize_from %.loc21_13 to %.loc21_17.2
 // CHECK:STDOUT:   %.loc21_17.4: i32 = tuple_access %.loc21_8.1, member1
 // CHECK:STDOUT:   %.loc21_17.5: init i32 = initialize_from %.loc21_16 to %.loc21_17.4
-<<<<<<< HEAD
 // CHECK:STDOUT:   %.loc21_17.6: init (i32, i32) = tuple_init (%.loc21_17.3, %.loc21_17.5) to %.loc21_8.1
 // CHECK:STDOUT:   %.loc21_17.7: init (i32, i32) = converted %.loc21_17.1, %.loc21_17.6
 // CHECK:STDOUT:   assign %.loc21_8.1, %.loc21_17.7
 // CHECK:STDOUT:   %.loc21_8.2: (i32, i32) = tuple_value (%.loc21_4, %.loc21_7)
 // CHECK:STDOUT:   %.loc21_8.3: (i32, i32) = converted %.loc21_8.1, %.loc21_8.2
-// CHECK:STDOUT:   %n.var: ref i32 = var "n"
-// CHECK:STDOUT:   %n: ref i32 = bind_name "n", %n.var
-=======
-// CHECK:STDOUT:   %.loc21_17.6: init (i32, i32) = tuple_init %.loc21_17.1, (%.loc21_17.3, %.loc21_17.5)
-// CHECK:STDOUT:   assign %.loc21_8.1, %.loc21_17.6
-// CHECK:STDOUT:   %.loc21_8.2: (i32, i32) = tuple_value %.loc21_8.1, (%.loc21_4, %.loc21_7)
 // CHECK:STDOUT:   %n.var: ref i32 = var n
 // CHECK:STDOUT:   %n: ref i32 = bind_name n, %n.var
->>>>>>> 681fbf9d
 // CHECK:STDOUT:   %.loc22: i32 = int_literal 0
 // CHECK:STDOUT:   assign %n.var, %.loc22
 // CHECK:STDOUT:   %n.ref.loc26_4: ref i32 = name_reference n, %n
