// Part of the Carbon Language project, under the Apache License v2.0 with LLVM
// Exceptions. See /LICENSE for license information.
// SPDX-License-Identifier: Apache-2.0 WITH LLVM-exception
//
// AUTOUPDATE

fn Not(b: bool) -> bool {
  return not b;
}

// CHECK:STDOUT: --- unary_op.carbon
// CHECK:STDOUT:
// CHECK:STDOUT: file {
<<<<<<< HEAD
// CHECK:STDOUT:   package: <namespace> = namespace {.Not = %Not}
// CHECK:STDOUT:   %Not: <function> = fn_decl @Not, const
=======
// CHECK:STDOUT:   package: <namespace> = namespace package, {.Not = %Not}
// CHECK:STDOUT:   %Not: <function> = fn_decl @Not
>>>>>>> dc75295a
// CHECK:STDOUT: }
// CHECK:STDOUT:
// CHECK:STDOUT: fn @Not(%b: bool) -> bool {
// CHECK:STDOUT: !entry:
// CHECK:STDOUT:   %b.ref: bool = name_ref b, %b
// CHECK:STDOUT:   %.loc8: bool = not %b.ref
// CHECK:STDOUT:   return %.loc8
// CHECK:STDOUT: }
// CHECK:STDOUT:<|MERGE_RESOLUTION|>--- conflicted
+++ resolved
@@ -11,13 +11,8 @@
 // CHECK:STDOUT: --- unary_op.carbon
 // CHECK:STDOUT:
 // CHECK:STDOUT: file {
-<<<<<<< HEAD
-// CHECK:STDOUT:   package: <namespace> = namespace {.Not = %Not}
+// CHECK:STDOUT:   package: <namespace> = namespace package, {.Not = %Not}
 // CHECK:STDOUT:   %Not: <function> = fn_decl @Not, const
-=======
-// CHECK:STDOUT:   package: <namespace> = namespace package, {.Not = %Not}
-// CHECK:STDOUT:   %Not: <function> = fn_decl @Not
->>>>>>> dc75295a
 // CHECK:STDOUT: }
 // CHECK:STDOUT:
 // CHECK:STDOUT: fn @Not(%b: bool) -> bool {
