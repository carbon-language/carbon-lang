--- conflicted
+++ resolved
@@ -19,19 +19,14 @@
 // CHECK:STDOUT: }
 // CHECK:STDOUT:
 // CHECK:STDOUT: file {
-<<<<<<< HEAD
 // CHECK:STDOUT:   package: <namespace> = namespace {
 // CHECK:STDOUT:     .Not = %Not
 // CHECK:STDOUT:   } [template]
-// CHECK:STDOUT:   %Not: <function> = fn_decl @Not [template]
-=======
-// CHECK:STDOUT:   package: <namespace> = namespace {.Not = %Not} [template]
 // CHECK:STDOUT:   %Not: <function> = fn_decl @Not {
 // CHECK:STDOUT:     %b.loc7_8.1: bool = param b
 // CHECK:STDOUT:     @Not.%b: bool = bind_name b, %b.loc7_8.1
 // CHECK:STDOUT:     %return.var: ref bool = var <return slot>
 // CHECK:STDOUT:   } [template]
->>>>>>> 5f4e6c76
 // CHECK:STDOUT:   %.loc11_26: bool = bool_literal true [template = constants.%.1]
 // CHECK:STDOUT:   %.loc11_22: bool = not %.loc11_26 [template = constants.%.2]
 // CHECK:STDOUT:   %not_true: bool = bind_name not_true, %.loc11_22
