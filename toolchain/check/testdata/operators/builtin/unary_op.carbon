--- conflicted
+++ resolved
@@ -61,18 +61,13 @@
 // CHECK:STDOUT:   %Core.import = import Core
 // CHECK:STDOUT:   %Not.decl: %Not.type = fn_decl @Not [template = constants.%Not] {
 // CHECK:STDOUT:     %b.patt: bool = binding_pattern b
-// CHECK:STDOUT:     %.loc11_9: bool = param_pattern %b.patt
+// CHECK:STDOUT:     %.loc11_9: bool = param_pattern %b.patt, runtime_param0
 // CHECK:STDOUT:   } {
 // CHECK:STDOUT:     %bool.make_type.loc11_11: init type = call constants.%Bool() [template = bool]
 // CHECK:STDOUT:     %.loc11_11.1: type = value_of_initializer %bool.make_type.loc11_11 [template = bool]
 // CHECK:STDOUT:     %.loc11_11.2: type = converted %bool.make_type.loc11_11, %.loc11_11.1 [template = bool]
-<<<<<<< HEAD
-// CHECK:STDOUT:     %param: bool = param
+// CHECK:STDOUT:     %param: bool = param runtime_param0
 // CHECK:STDOUT:     %b: bool = bind_name b, %param
-=======
-// CHECK:STDOUT:     %b.param: bool = param b, runtime_param0
-// CHECK:STDOUT:     %b: bool = bind_name b, %b.param
->>>>>>> 7396aede
 // CHECK:STDOUT:     %bool.make_type.loc11_20: init type = call constants.%Bool() [template = bool]
 // CHECK:STDOUT:     %.loc11_20.1: type = value_of_initializer %bool.make_type.loc11_20 [template = bool]
 // CHECK:STDOUT:     %.loc11_20.2: type = converted %bool.make_type.loc11_20, %.loc11_20.1 [template = bool]
