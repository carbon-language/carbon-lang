--- conflicted
+++ resolved
@@ -64,13 +64,8 @@
 // CHECK:STDOUT:     %bool.make_type.loc11_11: init type = call constants.%Bool() [template = bool]
 // CHECK:STDOUT:     %.loc11_11.1: type = value_of_initializer %bool.make_type.loc11_11 [template = bool]
 // CHECK:STDOUT:     %.loc11_11.2: type = converted %bool.make_type.loc11_11, %.loc11_11.1 [template = bool]
-<<<<<<< HEAD
 // CHECK:STDOUT:     %param: bool = param
-// CHECK:STDOUT:     @Not.%b: bool = bind_name b, %param
-=======
-// CHECK:STDOUT:     %b.param: bool = param b
-// CHECK:STDOUT:     %b: bool = bind_name b, %b.param
->>>>>>> dcb4ae26
+// CHECK:STDOUT:     %b: bool = bind_name b, %param
 // CHECK:STDOUT:     %bool.make_type.loc11_20: init type = call constants.%Bool() [template = bool]
 // CHECK:STDOUT:     %.loc11_20.1: type = value_of_initializer %bool.make_type.loc11_20 [template = bool]
 // CHECK:STDOUT:     %.loc11_20.2: type = converted %bool.make_type.loc11_20, %.loc11_20.1 [template = bool]
