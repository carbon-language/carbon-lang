// Part of the Carbon Language project, under the Apache License v2.0 with LLVM
// Exceptions. See /LICENSE for license information.
// SPDX-License-Identifier: Apache-2.0 WITH LLVM-exception
//
// AUTOUPDATE
// TIP: To test this file alone, run:
// TIP:   bazel test //toolchain/testing:file_test --test_arg=--file_tests=toolchain/check/testdata/operators/builtin/fail_and_or_partial_constant.carbon
// TIP: To dump output, run:
// TIP:   bazel run //toolchain/testing:file_test -- --dump_output --file_tests=toolchain/check/testdata/operators/builtin/fail_and_or_partial_constant.carbon

// --- fail_non_constant_result.carbon

package FailNonConstantResult;

fn PartialConstant(x: bool) {
  // CHECK:STDERR: fail_non_constant_result.carbon:[[@LINE+4]]:10: ERROR: Cannot evaluate type expression.
  // CHECK:STDERR:   var a: if true and x then bool else ();
  // CHECK:STDERR:          ^~~~~~~~~~~~~~~~~~~~~~~~~~~~~~~
  // CHECK:STDERR:
  var a: if true and x then bool else ();
  // CHECK:STDERR: fail_non_constant_result.carbon:[[@LINE+4]]:10: ERROR: Cannot evaluate type expression.
  // CHECK:STDERR:   var b: if false or x then bool else ();
  // CHECK:STDERR:          ^~~~~~~~~~~~~~~~~~~~~~~~~~~~~~~
  // CHECK:STDERR:
  var b: if false or x then bool else ();
}

// --- fail_despite_known_result.carbon

package FailDespiteKnownResult;

fn KnownValueButNonConstantCondition(x: bool) {
  // We choose not to give these cases constant values, even though we could,
  // because they notionally involve evaluating a non-constant condition.
  // CHECK:STDERR: fail_despite_known_result.carbon:[[@LINE+4]]:10: ERROR: Cannot evaluate type expression.
  // CHECK:STDERR:   var c: if x and false then bool else ();
  // CHECK:STDERR:          ^~~~~~~~~~~~~~~~~~~~~~~~~~~~~~~~
  // CHECK:STDERR:
  var c: if x and false then bool else ();
  // CHECK:STDERR: fail_despite_known_result.carbon:[[@LINE+3]]:10: ERROR: Cannot evaluate type expression.
  // CHECK:STDERR:   var d: if x or true then bool else ();
  // CHECK:STDERR:          ^~~~~~~~~~~~~~~~~~~~~~~~~~~~~~
  var d: if x or true then bool else ();
}

// CHECK:STDOUT: --- fail_non_constant_result.carbon
// CHECK:STDOUT:
// CHECK:STDOUT: constants {
// CHECK:STDOUT:   %Bool.type: type = fn_type @Bool [template]
// CHECK:STDOUT:   %.1: type = tuple_type () [template]
// CHECK:STDOUT:   %Bool: %Bool.type = struct_value () [template]
// CHECK:STDOUT:   %PartialConstant.type: type = fn_type @PartialConstant [template]
// CHECK:STDOUT:   %PartialConstant: %PartialConstant.type = struct_value () [template]
// CHECK:STDOUT:   %.2: bool = bool_literal true [template]
// CHECK:STDOUT:   %.3: bool = bool_literal false [template]
// CHECK:STDOUT: }
// CHECK:STDOUT:
// CHECK:STDOUT: imports {
// CHECK:STDOUT:   %Core: <namespace> = namespace file.%Core.import, [template] {
// CHECK:STDOUT:     .Bool = %import_ref
// CHECK:STDOUT:     import Core//prelude
// CHECK:STDOUT:     import Core//prelude/operators
// CHECK:STDOUT:     import Core//prelude/types
// CHECK:STDOUT:     import Core//prelude/operators/arithmetic
// CHECK:STDOUT:     import Core//prelude/operators/bitwise
// CHECK:STDOUT:     import Core//prelude/operators/comparison
// CHECK:STDOUT:     import Core//prelude/types/bool
// CHECK:STDOUT:   }
// CHECK:STDOUT:   %import_ref: %Bool.type = import_ref Core//prelude/types/bool, inst+2, loaded [template = constants.%Bool]
// CHECK:STDOUT: }
// CHECK:STDOUT:
// CHECK:STDOUT: file {
// CHECK:STDOUT:   package: <namespace> = namespace [template] {
// CHECK:STDOUT:     .Core = imports.%Core
// CHECK:STDOUT:     .PartialConstant = %PartialConstant.decl
// CHECK:STDOUT:   }
// CHECK:STDOUT:   %Core.import = import Core
// CHECK:STDOUT:   %PartialConstant.decl: %PartialConstant.type = fn_decl @PartialConstant [template = constants.%PartialConstant] {
// CHECK:STDOUT:     %x.patt: bool = binding_pattern x
// CHECK:STDOUT:   } {
<<<<<<< HEAD
// CHECK:STDOUT:     %bool.make_type: init type = call constants.%Bool() [template = bool]
// CHECK:STDOUT:     %.loc4_23.1: type = value_of_initializer %bool.make_type [template = bool]
// CHECK:STDOUT:     %.loc4_23.2: type = converted %bool.make_type, %.loc4_23.1 [template = bool]
// CHECK:STDOUT:     %param: bool = param
// CHECK:STDOUT:     @PartialConstant.%x: bool = bind_name x, %param
=======
// CHECK:STDOUT:     %bool.make_type.loc4: init type = call constants.%Bool() [template = bool]
// CHECK:STDOUT:     %.loc4_23.1: type = value_of_initializer %bool.make_type.loc4 [template = bool]
// CHECK:STDOUT:     %.loc4_23.2: type = converted %bool.make_type.loc4, %.loc4_23.1 [template = bool]
// CHECK:STDOUT:     %x.param: bool = param x
// CHECK:STDOUT:     %x: bool = bind_name x, %x.param
>>>>>>> dcb4ae26
// CHECK:STDOUT:   }
// CHECK:STDOUT: }
// CHECK:STDOUT:
// CHECK:STDOUT: fn @Bool() -> type = "bool.make_type";
// CHECK:STDOUT:
// CHECK:STDOUT: fn @PartialConstant(%x: bool) {
// CHECK:STDOUT: !entry:
// CHECK:STDOUT:   %.loc9_13: bool = bool_literal true [template = constants.%.2]
// CHECK:STDOUT:   %.loc9_18.1: bool = bool_literal false [template = constants.%.3]
// CHECK:STDOUT:   if %.loc9_13 br !and.rhs else br !and.result(%.loc9_18.1)
// CHECK:STDOUT:
// CHECK:STDOUT: !and.rhs:
// CHECK:STDOUT:   %x.ref.loc9: bool = name_ref x, %x
// CHECK:STDOUT:   br !and.result(%x.ref.loc9)
// CHECK:STDOUT:
// CHECK:STDOUT: !and.result:
// CHECK:STDOUT:   %.loc9_18.2: bool = block_arg !and.result
// CHECK:STDOUT:   if %.loc9_18.2 br !if.expr.then.loc9 else br !if.expr.else.loc9
// CHECK:STDOUT:
// CHECK:STDOUT: !if.expr.then.loc9:
// CHECK:STDOUT:   %bool.make_type.loc9: init type = call constants.%Bool() [template = bool]
// CHECK:STDOUT:   %.loc9_29.1: type = value_of_initializer %bool.make_type.loc9 [template = bool]
// CHECK:STDOUT:   %.loc9_29.2: type = converted %bool.make_type.loc9, %.loc9_29.1 [template = bool]
// CHECK:STDOUT:   br !if.expr.result.loc9(%.loc9_29.2)
// CHECK:STDOUT:
// CHECK:STDOUT: !if.expr.else.loc9:
// CHECK:STDOUT:   %.loc9_40: %.1 = tuple_literal ()
// CHECK:STDOUT:   %.loc9_34: type = converted %.loc9_40, constants.%.1 [template = constants.%.1]
// CHECK:STDOUT:   br !if.expr.result.loc9(%.loc9_34)
// CHECK:STDOUT:
// CHECK:STDOUT: !if.expr.result.loc9:
// CHECK:STDOUT:   %.loc9_10: type = block_arg !if.expr.result.loc9
// CHECK:STDOUT:   %a.var: ref <error> = var a
// CHECK:STDOUT:   %a: ref <error> = bind_name a, %a.var
// CHECK:STDOUT:   %.loc14_13: bool = bool_literal false [template = constants.%.3]
// CHECK:STDOUT:   %.loc14_19.1: bool = not %.loc14_13 [template = constants.%.2]
// CHECK:STDOUT:   %.loc14_19.2: bool = bool_literal true [template = constants.%.2]
// CHECK:STDOUT:   if %.loc14_19.1 br !or.rhs else br !or.result(%.loc14_19.2)
// CHECK:STDOUT:
// CHECK:STDOUT: !or.rhs:
// CHECK:STDOUT:   %x.ref.loc14: bool = name_ref x, %x
// CHECK:STDOUT:   br !or.result(%x.ref.loc14)
// CHECK:STDOUT:
// CHECK:STDOUT: !or.result:
// CHECK:STDOUT:   %.loc14_19.3: bool = block_arg !or.result
// CHECK:STDOUT:   if %.loc14_19.3 br !if.expr.then.loc14 else br !if.expr.else.loc14
// CHECK:STDOUT:
// CHECK:STDOUT: !if.expr.then.loc14:
// CHECK:STDOUT:   %bool.make_type.loc14: init type = call constants.%Bool() [template = bool]
// CHECK:STDOUT:   %.loc14_29.1: type = value_of_initializer %bool.make_type.loc14 [template = bool]
// CHECK:STDOUT:   %.loc14_29.2: type = converted %bool.make_type.loc14, %.loc14_29.1 [template = bool]
// CHECK:STDOUT:   br !if.expr.result.loc14(%.loc14_29.2)
// CHECK:STDOUT:
// CHECK:STDOUT: !if.expr.else.loc14:
// CHECK:STDOUT:   %.loc14_40: %.1 = tuple_literal ()
// CHECK:STDOUT:   %.loc14_34: type = converted %.loc14_40, constants.%.1 [template = constants.%.1]
// CHECK:STDOUT:   br !if.expr.result.loc14(%.loc14_34)
// CHECK:STDOUT:
// CHECK:STDOUT: !if.expr.result.loc14:
// CHECK:STDOUT:   %.loc14_10: type = block_arg !if.expr.result.loc14
// CHECK:STDOUT:   %b.var: ref <error> = var b
// CHECK:STDOUT:   %b: ref <error> = bind_name b, %b.var
// CHECK:STDOUT:   return
// CHECK:STDOUT: }
// CHECK:STDOUT:
// CHECK:STDOUT: --- fail_despite_known_result.carbon
// CHECK:STDOUT:
// CHECK:STDOUT: constants {
// CHECK:STDOUT:   %Bool.type: type = fn_type @Bool [template]
// CHECK:STDOUT:   %.1: type = tuple_type () [template]
// CHECK:STDOUT:   %Bool: %Bool.type = struct_value () [template]
// CHECK:STDOUT:   %KnownValueButNonConstantCondition.type: type = fn_type @KnownValueButNonConstantCondition [template]
// CHECK:STDOUT:   %KnownValueButNonConstantCondition: %KnownValueButNonConstantCondition.type = struct_value () [template]
// CHECK:STDOUT:   %.2: bool = bool_literal false [template]
// CHECK:STDOUT:   %.3: bool = bool_literal true [template]
// CHECK:STDOUT: }
// CHECK:STDOUT:
// CHECK:STDOUT: imports {
// CHECK:STDOUT:   %Core: <namespace> = namespace file.%Core.import, [template] {
// CHECK:STDOUT:     .Bool = %import_ref
// CHECK:STDOUT:     import Core//prelude
// CHECK:STDOUT:     import Core//prelude/operators
// CHECK:STDOUT:     import Core//prelude/types
// CHECK:STDOUT:     import Core//prelude/operators/arithmetic
// CHECK:STDOUT:     import Core//prelude/operators/bitwise
// CHECK:STDOUT:     import Core//prelude/operators/comparison
// CHECK:STDOUT:     import Core//prelude/types/bool
// CHECK:STDOUT:   }
// CHECK:STDOUT:   %import_ref: %Bool.type = import_ref Core//prelude/types/bool, inst+2, loaded [template = constants.%Bool]
// CHECK:STDOUT: }
// CHECK:STDOUT:
// CHECK:STDOUT: file {
// CHECK:STDOUT:   package: <namespace> = namespace [template] {
// CHECK:STDOUT:     .Core = imports.%Core
// CHECK:STDOUT:     .KnownValueButNonConstantCondition = %KnownValueButNonConstantCondition.decl
// CHECK:STDOUT:   }
// CHECK:STDOUT:   %Core.import = import Core
// CHECK:STDOUT:   %KnownValueButNonConstantCondition.decl: %KnownValueButNonConstantCondition.type = fn_decl @KnownValueButNonConstantCondition [template = constants.%KnownValueButNonConstantCondition] {
// CHECK:STDOUT:     %x.patt: bool = binding_pattern x
// CHECK:STDOUT:   } {
<<<<<<< HEAD
// CHECK:STDOUT:     %bool.make_type: init type = call constants.%Bool() [template = bool]
// CHECK:STDOUT:     %.loc4_41.1: type = value_of_initializer %bool.make_type [template = bool]
// CHECK:STDOUT:     %.loc4_41.2: type = converted %bool.make_type, %.loc4_41.1 [template = bool]
// CHECK:STDOUT:     %param: bool = param
// CHECK:STDOUT:     @KnownValueButNonConstantCondition.%x: bool = bind_name x, %param
=======
// CHECK:STDOUT:     %bool.make_type.loc4: init type = call constants.%Bool() [template = bool]
// CHECK:STDOUT:     %.loc4_41.1: type = value_of_initializer %bool.make_type.loc4 [template = bool]
// CHECK:STDOUT:     %.loc4_41.2: type = converted %bool.make_type.loc4, %.loc4_41.1 [template = bool]
// CHECK:STDOUT:     %x.param: bool = param x
// CHECK:STDOUT:     %x: bool = bind_name x, %x.param
>>>>>>> dcb4ae26
// CHECK:STDOUT:   }
// CHECK:STDOUT: }
// CHECK:STDOUT:
// CHECK:STDOUT: fn @Bool() -> type = "bool.make_type";
// CHECK:STDOUT:
// CHECK:STDOUT: fn @KnownValueButNonConstantCondition(%x: bool) {
// CHECK:STDOUT: !entry:
// CHECK:STDOUT:   %x.ref.loc11: bool = name_ref x, %x
// CHECK:STDOUT:   %.loc11_15.1: bool = bool_literal false [template = constants.%.2]
// CHECK:STDOUT:   if %x.ref.loc11 br !and.rhs else br !and.result(%.loc11_15.1)
// CHECK:STDOUT:
// CHECK:STDOUT: !and.rhs:
// CHECK:STDOUT:   %.loc11_19: bool = bool_literal false [template = constants.%.2]
// CHECK:STDOUT:   br !and.result(%.loc11_19)
// CHECK:STDOUT:
// CHECK:STDOUT: !and.result:
// CHECK:STDOUT:   %.loc11_15.2: bool = block_arg !and.result
// CHECK:STDOUT:   if %.loc11_15.2 br !if.expr.then.loc11 else br !if.expr.else.loc11
// CHECK:STDOUT:
// CHECK:STDOUT: !if.expr.then.loc11:
// CHECK:STDOUT:   %bool.make_type.loc11: init type = call constants.%Bool() [template = bool]
// CHECK:STDOUT:   %.loc11_30.1: type = value_of_initializer %bool.make_type.loc11 [template = bool]
// CHECK:STDOUT:   %.loc11_30.2: type = converted %bool.make_type.loc11, %.loc11_30.1 [template = bool]
// CHECK:STDOUT:   br !if.expr.result.loc11(%.loc11_30.2)
// CHECK:STDOUT:
// CHECK:STDOUT: !if.expr.else.loc11:
// CHECK:STDOUT:   %.loc11_41: %.1 = tuple_literal ()
// CHECK:STDOUT:   %.loc11_35: type = converted %.loc11_41, constants.%.1 [template = constants.%.1]
// CHECK:STDOUT:   br !if.expr.result.loc11(%.loc11_35)
// CHECK:STDOUT:
// CHECK:STDOUT: !if.expr.result.loc11:
// CHECK:STDOUT:   %.loc11_10: type = block_arg !if.expr.result.loc11
// CHECK:STDOUT:   %c.var: ref <error> = var c
// CHECK:STDOUT:   %c: ref <error> = bind_name c, %c.var
// CHECK:STDOUT:   %x.ref.loc15: bool = name_ref x, %x
// CHECK:STDOUT:   %.loc15_15.1: bool = not %x.ref.loc15
// CHECK:STDOUT:   %.loc15_15.2: bool = bool_literal true [template = constants.%.3]
// CHECK:STDOUT:   if %.loc15_15.1 br !or.rhs else br !or.result(%.loc15_15.2)
// CHECK:STDOUT:
// CHECK:STDOUT: !or.rhs:
// CHECK:STDOUT:   %.loc15_18: bool = bool_literal true [template = constants.%.3]
// CHECK:STDOUT:   br !or.result(%.loc15_18)
// CHECK:STDOUT:
// CHECK:STDOUT: !or.result:
// CHECK:STDOUT:   %.loc15_15.3: bool = block_arg !or.result
// CHECK:STDOUT:   if %.loc15_15.3 br !if.expr.then.loc15 else br !if.expr.else.loc15
// CHECK:STDOUT:
// CHECK:STDOUT: !if.expr.then.loc15:
// CHECK:STDOUT:   %bool.make_type.loc15: init type = call constants.%Bool() [template = bool]
// CHECK:STDOUT:   %.loc15_28.1: type = value_of_initializer %bool.make_type.loc15 [template = bool]
// CHECK:STDOUT:   %.loc15_28.2: type = converted %bool.make_type.loc15, %.loc15_28.1 [template = bool]
// CHECK:STDOUT:   br !if.expr.result.loc15(%.loc15_28.2)
// CHECK:STDOUT:
// CHECK:STDOUT: !if.expr.else.loc15:
// CHECK:STDOUT:   %.loc15_39: %.1 = tuple_literal ()
// CHECK:STDOUT:   %.loc15_33: type = converted %.loc15_39, constants.%.1 [template = constants.%.1]
// CHECK:STDOUT:   br !if.expr.result.loc15(%.loc15_33)
// CHECK:STDOUT:
// CHECK:STDOUT: !if.expr.result.loc15:
// CHECK:STDOUT:   %.loc15_10: type = block_arg !if.expr.result.loc15
// CHECK:STDOUT:   %d.var: ref <error> = var d
// CHECK:STDOUT:   %d: ref <error> = bind_name d, %d.var
// CHECK:STDOUT:   return
// CHECK:STDOUT: }
// CHECK:STDOUT:<|MERGE_RESOLUTION|>--- conflicted
+++ resolved
@@ -78,19 +78,11 @@
 // CHECK:STDOUT:   %PartialConstant.decl: %PartialConstant.type = fn_decl @PartialConstant [template = constants.%PartialConstant] {
 // CHECK:STDOUT:     %x.patt: bool = binding_pattern x
 // CHECK:STDOUT:   } {
-<<<<<<< HEAD
-// CHECK:STDOUT:     %bool.make_type: init type = call constants.%Bool() [template = bool]
-// CHECK:STDOUT:     %.loc4_23.1: type = value_of_initializer %bool.make_type [template = bool]
-// CHECK:STDOUT:     %.loc4_23.2: type = converted %bool.make_type, %.loc4_23.1 [template = bool]
-// CHECK:STDOUT:     %param: bool = param
-// CHECK:STDOUT:     @PartialConstant.%x: bool = bind_name x, %param
-=======
 // CHECK:STDOUT:     %bool.make_type.loc4: init type = call constants.%Bool() [template = bool]
 // CHECK:STDOUT:     %.loc4_23.1: type = value_of_initializer %bool.make_type.loc4 [template = bool]
 // CHECK:STDOUT:     %.loc4_23.2: type = converted %bool.make_type.loc4, %.loc4_23.1 [template = bool]
-// CHECK:STDOUT:     %x.param: bool = param x
-// CHECK:STDOUT:     %x: bool = bind_name x, %x.param
->>>>>>> dcb4ae26
+// CHECK:STDOUT:     %param: bool = param
+// CHECK:STDOUT:     %x: bool = bind_name x, %param
 // CHECK:STDOUT:   }
 // CHECK:STDOUT: }
 // CHECK:STDOUT:
@@ -191,19 +183,11 @@
 // CHECK:STDOUT:   %KnownValueButNonConstantCondition.decl: %KnownValueButNonConstantCondition.type = fn_decl @KnownValueButNonConstantCondition [template = constants.%KnownValueButNonConstantCondition] {
 // CHECK:STDOUT:     %x.patt: bool = binding_pattern x
 // CHECK:STDOUT:   } {
-<<<<<<< HEAD
-// CHECK:STDOUT:     %bool.make_type: init type = call constants.%Bool() [template = bool]
-// CHECK:STDOUT:     %.loc4_41.1: type = value_of_initializer %bool.make_type [template = bool]
-// CHECK:STDOUT:     %.loc4_41.2: type = converted %bool.make_type, %.loc4_41.1 [template = bool]
-// CHECK:STDOUT:     %param: bool = param
-// CHECK:STDOUT:     @KnownValueButNonConstantCondition.%x: bool = bind_name x, %param
-=======
 // CHECK:STDOUT:     %bool.make_type.loc4: init type = call constants.%Bool() [template = bool]
 // CHECK:STDOUT:     %.loc4_41.1: type = value_of_initializer %bool.make_type.loc4 [template = bool]
 // CHECK:STDOUT:     %.loc4_41.2: type = converted %bool.make_type.loc4, %.loc4_41.1 [template = bool]
-// CHECK:STDOUT:     %x.param: bool = param x
-// CHECK:STDOUT:     %x: bool = bind_name x, %x.param
->>>>>>> dcb4ae26
+// CHECK:STDOUT:     %param: bool = param
+// CHECK:STDOUT:     %x: bool = bind_name x, %param
 // CHECK:STDOUT:   }
 // CHECK:STDOUT: }
 // CHECK:STDOUT:
