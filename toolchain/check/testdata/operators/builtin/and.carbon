--- conflicted
+++ resolved
@@ -93,18 +93,13 @@
 // CHECK:STDOUT:   %Constant.decl: %Constant.type = fn_decl @Constant [template = constants.%Constant] {} {}
 // CHECK:STDOUT:   %PartialConstant.decl: %PartialConstant.type = fn_decl @PartialConstant [template = constants.%PartialConstant] {
 // CHECK:STDOUT:     %x.patt: bool = binding_pattern x
-// CHECK:STDOUT:     %.loc25_21: bool = param_pattern %x.patt
+// CHECK:STDOUT:     %.loc25_21: bool = param_pattern %x.patt, runtime_param0
 // CHECK:STDOUT:   } {
 // CHECK:STDOUT:     %bool.make_type.loc25: init type = call constants.%Bool() [template = bool]
 // CHECK:STDOUT:     %.loc25_23.1: type = value_of_initializer %bool.make_type.loc25 [template = bool]
 // CHECK:STDOUT:     %.loc25_23.2: type = converted %bool.make_type.loc25, %.loc25_23.1 [template = bool]
-<<<<<<< HEAD
-// CHECK:STDOUT:     %param: bool = param
+// CHECK:STDOUT:     %param: bool = param runtime_param0
 // CHECK:STDOUT:     %x: bool = bind_name x, %param
-=======
-// CHECK:STDOUT:     %x.param: bool = param x, runtime_param0
-// CHECK:STDOUT:     %x: bool = bind_name x, %x.param
->>>>>>> 7396aede
 // CHECK:STDOUT:   }
 // CHECK:STDOUT: }
 // CHECK:STDOUT:
