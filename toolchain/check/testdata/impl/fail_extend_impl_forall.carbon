--- conflicted
+++ resolved
@@ -63,15 +63,10 @@
 // CHECK:STDOUT:   }
 // CHECK:STDOUT:   %Core.import = import Core
 // CHECK:STDOUT:   %GenericInterface.decl: %GenericInterface.type = interface_decl @GenericInterface [template = constants.%GenericInterface] {
-<<<<<<< HEAD
 // CHECK:STDOUT:     %T.patt: type = symbolic_binding_pattern T 0
 // CHECK:STDOUT:   } {
-// CHECK:STDOUT:     %T.loc11_28.1: type = param T
-// CHECK:STDOUT:     %T.loc11_28.2: type = bind_symbolic_name T 0, %T.loc11_28.1 [symbolic = @GenericInterface.%T (constants.%T)]
-=======
 // CHECK:STDOUT:     %T.param: type = param T, runtime_param<invalid>
 // CHECK:STDOUT:     %T.loc11: type = bind_symbolic_name T 0, %T.param [symbolic = %T.1 (constants.%T)]
->>>>>>> 1e34d03e
 // CHECK:STDOUT:   }
 // CHECK:STDOUT:   %C.decl: type = class_decl @C [template = constants.%C] {} {}
 // CHECK:STDOUT: }
@@ -89,19 +84,12 @@
 // CHECK:STDOUT:
 // CHECK:STDOUT:   interface {
 // CHECK:STDOUT:     %Self.1: @GenericInterface.%.1 (%.2) = bind_symbolic_name Self 1 [symbolic = %Self.2 (constants.%Self)]
-<<<<<<< HEAD
-// CHECK:STDOUT:     %F.decl: @GenericInterface.%F.type (%F.type.1) = fn_decl @F.1 [symbolic = %F (constants.%F.1)] {
+// CHECK:STDOUT:     %F.decl: @GenericInterface.%F.type (%F.type.1) = fn_decl @F.1 [symbolic = @GenericInterface.%F (constants.%F.1)] {
 // CHECK:STDOUT:       %x.patt: @F.1.%T (%T) = binding_pattern x
 // CHECK:STDOUT:     } {
-// CHECK:STDOUT:       %T.ref: type = name_ref T, file.%T.loc11_28.2 [symbolic = @F.1.%T (constants.%T)]
-// CHECK:STDOUT:       %x.loc12_8.1: @F.1.%T (%T) = param x
-// CHECK:STDOUT:       %x.loc12_8.2: @F.1.%T (%T) = bind_name x, %x.loc12_8.1
-=======
-// CHECK:STDOUT:     %F.decl: @GenericInterface.%F.type (%F.type.1) = fn_decl @F.1 [symbolic = @GenericInterface.%F (constants.%F.1)] {
 // CHECK:STDOUT:       %T.ref: type = name_ref T, @GenericInterface.%T.loc11 [symbolic = %T (constants.%T)]
 // CHECK:STDOUT:       %x.param: @F.1.%T (%T) = param x, runtime_param0
 // CHECK:STDOUT:       %x: @F.1.%T (%T) = bind_name x, %x.param
->>>>>>> 1e34d03e
 // CHECK:STDOUT:     }
 // CHECK:STDOUT:     %.loc12: @GenericInterface.%.2 (%.3) = assoc_entity element0, %F.decl [symbolic = %.3 (constants.%.4)]
 // CHECK:STDOUT:
@@ -114,17 +102,11 @@
 // CHECK:STDOUT:
 // CHECK:STDOUT: impl @impl: %C as %.2 {
 // CHECK:STDOUT:   %F.decl: %F.type.2 = fn_decl @F.2 [template = constants.%F.2] {
-<<<<<<< HEAD
 // CHECK:STDOUT:     %x.patt: @F.2.%T (%T) = binding_pattern x
 // CHECK:STDOUT:   } {
-// CHECK:STDOUT:     %T.ref: type = name_ref T, @C.%T.loc19_23.2 [symbolic = @F.2.%T (constants.%T)]
-// CHECK:STDOUT:     %x.loc20_10.1: @F.2.%T (%T) = param x
-// CHECK:STDOUT:     %x.loc20_10.2: @F.2.%T (%T) = bind_name x, %x.loc20_10.1
-=======
 // CHECK:STDOUT:     %T.ref: type = name_ref T, @impl.%T [symbolic = %T (constants.%T)]
 // CHECK:STDOUT:     %x.param: @F.2.%T (%T) = param x, runtime_param0
 // CHECK:STDOUT:     %x: @F.2.%T (%T) = bind_name x, %x.param
->>>>>>> 1e34d03e
 // CHECK:STDOUT:   }
 // CHECK:STDOUT:   %.loc19_56: <witness> = interface_witness (%F.decl) [template = constants.%.5]
 // CHECK:STDOUT:
@@ -135,15 +117,10 @@
 // CHECK:STDOUT:
 // CHECK:STDOUT: class @C {
 // CHECK:STDOUT:   impl_decl @impl {
-<<<<<<< HEAD
 // CHECK:STDOUT:     %T.patt: type = symbolic_binding_pattern T 0
 // CHECK:STDOUT:   } {
-// CHECK:STDOUT:     %T.loc19_23.1: type = param T
-// CHECK:STDOUT:     %T.loc19_23.2: type = bind_symbolic_name T 0, %T.loc19_23.1 [symbolic = constants.%T]
-=======
 // CHECK:STDOUT:     %T.param: type = param T, runtime_param<invalid>
 // CHECK:STDOUT:     %T: type = bind_symbolic_name T 0, %T.param [symbolic = constants.%T]
->>>>>>> 1e34d03e
 // CHECK:STDOUT:     %GenericInterface.ref: %GenericInterface.type = name_ref GenericInterface, file.%GenericInterface.decl [template = constants.%GenericInterface]
 // CHECK:STDOUT:     %T.ref: type = name_ref T, %T [symbolic = constants.%T]
 // CHECK:STDOUT:     %.loc19_52: type = interface_type @GenericInterface, @GenericInterface(constants.%T) [symbolic = constants.%.2]
