--- conflicted
+++ resolved
@@ -25,12 +25,8 @@
 // CHECK:STDOUT:
 // CHECK:STDOUT: constants {
 // CHECK:STDOUT:   %T: type = bind_symbolic_name T, 0 [symbolic]
-<<<<<<< HEAD
 // CHECK:STDOUT:   %T.patt.1: type = symbolic_binding_pattern T, 0 [symbolic]
-// CHECK:STDOUT:   %GenericInterface.type: type = generic_interface_type @GenericInterface [template]
-=======
 // CHECK:STDOUT:   %GenericInterface.type.1: type = generic_interface_type @GenericInterface [template]
->>>>>>> b2746222
 // CHECK:STDOUT:   %.1: type = tuple_type () [template]
 // CHECK:STDOUT:   %GenericInterface: %GenericInterface.type.1 = struct_value () [template]
 // CHECK:STDOUT:   %GenericInterface.type.2: type = interface_type @GenericInterface, @GenericInterface(%T) [symbolic]
@@ -68,14 +64,9 @@
 // CHECK:STDOUT:     .C = %C.decl
 // CHECK:STDOUT:   }
 // CHECK:STDOUT:   %Core.import = import Core
-<<<<<<< HEAD
-// CHECK:STDOUT:   %GenericInterface.decl: %GenericInterface.type = interface_decl @GenericInterface [template = constants.%GenericInterface] {
+// CHECK:STDOUT:   %GenericInterface.decl: %GenericInterface.type.1 = interface_decl @GenericInterface [template = constants.%GenericInterface] {
 // CHECK:STDOUT:     %T.patt.loc11: type = symbolic_binding_pattern T, 0 [symbolic = %T.patt.1 (constants.%T.patt.1)]
 // CHECK:STDOUT:     %T.param_patt: type = param_pattern %T.patt.loc11, runtime_param<invalid> [symbolic = %T.patt.1 (constants.%T.patt.1)]
-=======
-// CHECK:STDOUT:   %GenericInterface.decl: %GenericInterface.type.1 = interface_decl @GenericInterface [template = constants.%GenericInterface] {
-// CHECK:STDOUT:     %T.patt: type = symbolic_binding_pattern T, 0
->>>>>>> b2746222
 // CHECK:STDOUT:   } {
 // CHECK:STDOUT:     %param: type = param runtime_param<invalid>
 // CHECK:STDOUT:     %T.loc11: type = bind_symbolic_name T, 0, %param [symbolic = %T.1 (constants.%T)]
@@ -116,12 +107,8 @@
 // CHECK:STDOUT:
 // CHECK:STDOUT: generic impl @impl(%T.loc19: type) {
 // CHECK:STDOUT:   %T.1: type = bind_symbolic_name T, 0 [symbolic = %T.1 (constants.%T)]
-<<<<<<< HEAD
 // CHECK:STDOUT:   %T.patt.1: type = symbolic_binding_pattern T, 0 [symbolic = %T.patt.1 (constants.%T.patt.2)]
-// CHECK:STDOUT:   %.1: type = interface_type @GenericInterface, @GenericInterface(%T.1) [symbolic = %.1 (constants.%.2)]
-=======
 // CHECK:STDOUT:   %GenericInterface.type.1: type = interface_type @GenericInterface, @GenericInterface(%T.1) [symbolic = %GenericInterface.type.1 (constants.%GenericInterface.type.2)]
->>>>>>> b2746222
 // CHECK:STDOUT:
 // CHECK:STDOUT:   impl: %Self.ref as %GenericInterface.type.loc19 {
 // CHECK:STDOUT:     %F.decl: %F.type.2 = fn_decl @F.2 [template = constants.%F.2] {
@@ -148,13 +135,9 @@
 // CHECK:STDOUT:     %Self.ref: type = name_ref Self, constants.%C [template = constants.%C]
 // CHECK:STDOUT:     %GenericInterface.ref: %GenericInterface.type.1 = name_ref GenericInterface, file.%GenericInterface.decl [template = constants.%GenericInterface]
 // CHECK:STDOUT:     %T.ref: type = name_ref T, %T.loc19 [symbolic = %T.1 (constants.%T)]
-<<<<<<< HEAD
-// CHECK:STDOUT:     %.loc19_52: type = interface_type @GenericInterface, @GenericInterface(constants.%T) [symbolic = %.1 (constants.%.2)]
+// CHECK:STDOUT:     %GenericInterface.type.loc19: type = interface_type @GenericInterface, @GenericInterface(constants.%T) [symbolic = %GenericInterface.type.1 (constants.%GenericInterface.type.2)]
 // CHECK:STDOUT:     %param: type = param runtime_param<invalid>
 // CHECK:STDOUT:     %T.loc19: type = bind_symbolic_name T, 0, %param [symbolic = %T.1 (constants.%T)]
-=======
-// CHECK:STDOUT:     %GenericInterface.type.loc19: type = interface_type @GenericInterface, @GenericInterface(constants.%T) [symbolic = %GenericInterface.type.1 (constants.%GenericInterface.type.2)]
->>>>>>> b2746222
 // CHECK:STDOUT:   }
 // CHECK:STDOUT:   %.loc22: <witness> = complete_type_witness %.5 [template = constants.%.6]
 // CHECK:STDOUT:
@@ -209,12 +192,8 @@
 // CHECK:STDOUT:
 // CHECK:STDOUT: specific @impl(constants.%T) {
 // CHECK:STDOUT:   %T.1 => constants.%T
-<<<<<<< HEAD
-// CHECK:STDOUT:   %T.patt.1 => constants.%T
-// CHECK:STDOUT:   %.1 => constants.%.2
-=======
+// CHECK:STDOUT:   %T.patt.1 => constants.%T
 // CHECK:STDOUT:   %GenericInterface.type.1 => constants.%GenericInterface.type.2
->>>>>>> b2746222
 // CHECK:STDOUT: }
 // CHECK:STDOUT:
 // CHECK:STDOUT: specific @F.2(constants.%T) {
