// Part of the Carbon Language project, under the Apache License v2.0 with LLVM
// Exceptions. See /LICENSE for license information.
// SPDX-License-Identifier: Apache-2.0 WITH LLVM-exception
//
// AUTOUPDATE
// TIP: To test this file alone, run:
// TIP:   bazel test //toolchain/testing:file_test --test_arg=--file_tests=toolchain/check/testdata/impl/fail_extend_impl_forall.carbon
// TIP: To dump output, run:
// TIP:   bazel run //toolchain/testing:file_test -- --dump_output --file_tests=toolchain/check/testdata/impl/fail_extend_impl_forall.carbon

interface GenericInterface(T:! type) {
  fn F(x: T);
}

class C {
  // CHECK:STDERR: fail_extend_impl_forall.carbon:[[@LINE+3]]:3: error: cannot `extend` a parameterized `impl`
  // CHECK:STDERR:   extend impl forall [T:! type] as GenericInterface(T) {
  // CHECK:STDERR:   ^~~~~~
  extend impl forall [T:! type] as GenericInterface(T) {
    fn F(x: T) {}
  }
}

// CHECK:STDOUT: --- fail_extend_impl_forall.carbon
// CHECK:STDOUT:
// CHECK:STDOUT: constants {
// CHECK:STDOUT:   %T: type = bind_symbolic_name T, 0 [symbolic]
// CHECK:STDOUT:   %GenericInterface.type.1: type = generic_interface_type @GenericInterface [template]
// CHECK:STDOUT:   %.1: type = tuple_type () [template]
// CHECK:STDOUT:   %GenericInterface: %GenericInterface.type.1 = struct_value () [template]
// CHECK:STDOUT:   %GenericInterface.type.2: type = interface_type @GenericInterface, @GenericInterface(%T) [symbolic]
// CHECK:STDOUT:   %Self: %GenericInterface.type.2 = bind_symbolic_name Self, 1 [symbolic]
// CHECK:STDOUT:   %F.type.1: type = fn_type @F.1, @GenericInterface(%T) [symbolic]
// CHECK:STDOUT:   %F.1: %F.type.1 = struct_value () [symbolic]
// CHECK:STDOUT:   %.2: type = assoc_entity_type %GenericInterface.type.2, %F.type.1 [symbolic]
// CHECK:STDOUT:   %.3: %.2 = assoc_entity element0, @GenericInterface.%F.decl [symbolic]
// CHECK:STDOUT:   %C: type = class_type @C [template]
<<<<<<< HEAD
// CHECK:STDOUT:   %F.type.2: type = fn_type @F.2, @impl(%T) [symbolic]
// CHECK:STDOUT:   %F.2: %F.type.2 = struct_value () [symbolic]
// CHECK:STDOUT:   %.5: <witness> = interface_witness (%F.2) [symbolic]
// CHECK:STDOUT:   %.6: type = struct_type {} [template]
// CHECK:STDOUT:   %.7: <witness> = complete_type_witness %.6 [template]
=======
// CHECK:STDOUT:   %F.type.2: type = fn_type @F.2 [template]
// CHECK:STDOUT:   %F.2: %F.type.2 = struct_value () [template]
// CHECK:STDOUT:   %.4: <witness> = interface_witness (%F.2) [template]
// CHECK:STDOUT:   %.5: type = struct_type {} [template]
// CHECK:STDOUT:   %.6: <witness> = complete_type_witness %.5 [template]
>>>>>>> b2746222
// CHECK:STDOUT: }
// CHECK:STDOUT:
// CHECK:STDOUT: imports {
// CHECK:STDOUT:   %Core: <namespace> = namespace file.%Core.import, [template] {
// CHECK:STDOUT:     import Core//prelude
// CHECK:STDOUT:     import Core//prelude/operators
// CHECK:STDOUT:     import Core//prelude/types
// CHECK:STDOUT:     import Core//prelude/operators/arithmetic
// CHECK:STDOUT:     import Core//prelude/operators/as
// CHECK:STDOUT:     import Core//prelude/operators/bitwise
// CHECK:STDOUT:     import Core//prelude/operators/comparison
// CHECK:STDOUT:     import Core//prelude/types/bool
// CHECK:STDOUT:   }
// CHECK:STDOUT: }
// CHECK:STDOUT:
// CHECK:STDOUT: file {
// CHECK:STDOUT:   package: <namespace> = namespace [template] {
// CHECK:STDOUT:     .Core = imports.%Core
// CHECK:STDOUT:     .GenericInterface = %GenericInterface.decl
// CHECK:STDOUT:     .C = %C.decl
// CHECK:STDOUT:   }
// CHECK:STDOUT:   %Core.import = import Core
// CHECK:STDOUT:   %GenericInterface.decl: %GenericInterface.type.1 = interface_decl @GenericInterface [template = constants.%GenericInterface] {
// CHECK:STDOUT:     %T.patt: type = symbolic_binding_pattern T, 0
// CHECK:STDOUT:   } {
// CHECK:STDOUT:     %T.param: type = param T, runtime_param<invalid>
// CHECK:STDOUT:     %T.loc11: type = bind_symbolic_name T, 0, %T.param [symbolic = %T.1 (constants.%T)]
// CHECK:STDOUT:   }
// CHECK:STDOUT:   %C.decl: type = class_decl @C [template = constants.%C] {} {}
// CHECK:STDOUT: }
// CHECK:STDOUT:
// CHECK:STDOUT: generic interface @GenericInterface(%T.loc11: type) {
// CHECK:STDOUT:   %T.1: type = bind_symbolic_name T, 0 [symbolic = %T.1 (constants.%T)]
// CHECK:STDOUT:
// CHECK:STDOUT: !definition:
// CHECK:STDOUT:   %GenericInterface.type: type = interface_type @GenericInterface, @GenericInterface(%T.1) [symbolic = %GenericInterface.type (constants.%GenericInterface.type.2)]
// CHECK:STDOUT:   %Self.2: %GenericInterface.type.2 = bind_symbolic_name Self, 1 [symbolic = %Self.2 (constants.%Self)]
// CHECK:STDOUT:   %F.type: type = fn_type @F.1, @GenericInterface(%T.1) [symbolic = %F.type (constants.%F.type.1)]
// CHECK:STDOUT:   %F: @GenericInterface.%F.type (%F.type.1) = struct_value () [symbolic = %F (constants.%F.1)]
// CHECK:STDOUT:   %.1: type = assoc_entity_type @GenericInterface.%GenericInterface.type (%GenericInterface.type.2), @GenericInterface.%F.type (%F.type.1) [symbolic = %.1 (constants.%.2)]
// CHECK:STDOUT:   %.2: @GenericInterface.%.1 (%.2) = assoc_entity element0, %F.decl [symbolic = %.2 (constants.%.3)]
// CHECK:STDOUT:
// CHECK:STDOUT:   interface {
// CHECK:STDOUT:     %Self.1: @GenericInterface.%GenericInterface.type (%GenericInterface.type.2) = bind_symbolic_name Self, 1 [symbolic = %Self.2 (constants.%Self)]
// CHECK:STDOUT:     %F.decl: @GenericInterface.%F.type (%F.type.1) = fn_decl @F.1 [symbolic = @GenericInterface.%F (constants.%F.1)] {
// CHECK:STDOUT:       %x.patt: @F.1.%T (%T) = binding_pattern x
// CHECK:STDOUT:     } {
// CHECK:STDOUT:       %T.ref: type = name_ref T, @GenericInterface.%T.loc11 [symbolic = %T (constants.%T)]
// CHECK:STDOUT:       %x.param: @F.1.%T (%T) = param x, runtime_param0
// CHECK:STDOUT:       %x: @F.1.%T (%T) = bind_name x, %x.param
// CHECK:STDOUT:     }
// CHECK:STDOUT:     %.loc12: @GenericInterface.%.1 (%.2) = assoc_entity element0, %F.decl [symbolic = %.2 (constants.%.3)]
// CHECK:STDOUT:
// CHECK:STDOUT:   !members:
// CHECK:STDOUT:     .Self = %Self.1
// CHECK:STDOUT:     .F = %.loc12
// CHECK:STDOUT:     witness = (%F.decl)
// CHECK:STDOUT:   }
// CHECK:STDOUT: }
// CHECK:STDOUT:
// CHECK:STDOUT: generic impl @impl(%T.loc19: type) {
// CHECK:STDOUT:   %T.1: type = bind_symbolic_name T, 0 [symbolic = %T.1 (constants.%T)]
// CHECK:STDOUT:   %GenericInterface.type.1: type = interface_type @GenericInterface, @GenericInterface(%T.1) [symbolic = %GenericInterface.type.1 (constants.%GenericInterface.type.2)]
// CHECK:STDOUT:
<<<<<<< HEAD
// CHECK:STDOUT: !definition:
// CHECK:STDOUT:   %F.type: type = fn_type @F.2, @impl(%T.1) [symbolic = %F.type (constants.%F.type.2)]
// CHECK:STDOUT:   %F: @impl.%F.type (%F.type.2) = struct_value () [symbolic = %F (constants.%F.2)]
// CHECK:STDOUT:   %.2: <witness> = interface_witness (%F) [symbolic = %.2 (constants.%.5)]
// CHECK:STDOUT:
// CHECK:STDOUT:   impl: %Self.ref as %.loc19_52 {
// CHECK:STDOUT:     %F.decl: @impl.%F.type (%F.type.2) = fn_decl @F.2 [symbolic = @impl.%F (constants.%F.2)] {
=======
// CHECK:STDOUT:   impl: %Self.ref as %GenericInterface.type.loc19 {
// CHECK:STDOUT:     %F.decl: %F.type.2 = fn_decl @F.2 [template = constants.%F.2] {
>>>>>>> b2746222
// CHECK:STDOUT:       %x.patt: @F.2.%T (%T) = binding_pattern x
// CHECK:STDOUT:     } {
// CHECK:STDOUT:       %T.ref: type = name_ref T, @impl.%T.loc19 [symbolic = %T (constants.%T)]
// CHECK:STDOUT:       %x.param: @F.2.%T (%T) = param x, runtime_param0
// CHECK:STDOUT:       %x: @F.2.%T (%T) = bind_name x, %x.param
// CHECK:STDOUT:     }
<<<<<<< HEAD
// CHECK:STDOUT:     %.loc19_56: <witness> = interface_witness (%F.decl) [symbolic = %.2 (constants.%.5)]
=======
// CHECK:STDOUT:     %.loc19: <witness> = interface_witness (%F.decl) [template = constants.%.4]
>>>>>>> b2746222
// CHECK:STDOUT:
// CHECK:STDOUT:   !members:
// CHECK:STDOUT:     .F = %F.decl
// CHECK:STDOUT:     witness = %.loc19
// CHECK:STDOUT:   }
// CHECK:STDOUT: }
// CHECK:STDOUT:
// CHECK:STDOUT: class @C {
// CHECK:STDOUT:   impl_decl @impl [template] {
// CHECK:STDOUT:     %T.patt: type = symbolic_binding_pattern T, 0
// CHECK:STDOUT:   } {
// CHECK:STDOUT:     %T.param: type = param T, runtime_param<invalid>
// CHECK:STDOUT:     %T.loc19: type = bind_symbolic_name T, 0, %T.param [symbolic = %T.1 (constants.%T)]
// CHECK:STDOUT:     %Self.ref: type = name_ref Self, constants.%C [template = constants.%C]
// CHECK:STDOUT:     %GenericInterface.ref: %GenericInterface.type.1 = name_ref GenericInterface, file.%GenericInterface.decl [template = constants.%GenericInterface]
// CHECK:STDOUT:     %T.ref: type = name_ref T, %T.loc19 [symbolic = %T.1 (constants.%T)]
// CHECK:STDOUT:     %GenericInterface.type.loc19: type = interface_type @GenericInterface, @GenericInterface(constants.%T) [symbolic = %GenericInterface.type.1 (constants.%GenericInterface.type.2)]
// CHECK:STDOUT:   }
// CHECK:STDOUT:   %.loc22: <witness> = complete_type_witness %.5 [template = constants.%.6]
// CHECK:STDOUT:
// CHECK:STDOUT: !members:
// CHECK:STDOUT:   .Self = constants.%C
// CHECK:STDOUT:   has_error
// CHECK:STDOUT: }
// CHECK:STDOUT:
// CHECK:STDOUT: generic fn @F.1(@GenericInterface.%T.loc11: type, @GenericInterface.%Self.1: @GenericInterface.%GenericInterface.type (%GenericInterface.type.2)) {
// CHECK:STDOUT:   %T: type = bind_symbolic_name T, 0 [symbolic = %T (constants.%T)]
// CHECK:STDOUT:
// CHECK:STDOUT:   fn(%x: @F.1.%T (%T));
// CHECK:STDOUT: }
// CHECK:STDOUT:
// CHECK:STDOUT: generic fn @F.2(@impl.%T.loc19: type) {
// CHECK:STDOUT:   %T: type = bind_symbolic_name T, 0 [symbolic = %T (constants.%T)]
// CHECK:STDOUT:
// CHECK:STDOUT: !definition:
// CHECK:STDOUT:
// CHECK:STDOUT:   fn(%x: @F.2.%T (%T)) {
// CHECK:STDOUT:   !entry:
// CHECK:STDOUT:     return
// CHECK:STDOUT:   }
// CHECK:STDOUT: }
// CHECK:STDOUT:
// CHECK:STDOUT: specific @GenericInterface(constants.%T) {
// CHECK:STDOUT:   %T.1 => constants.%T
// CHECK:STDOUT:
// CHECK:STDOUT: !definition:
// CHECK:STDOUT:   %GenericInterface.type => constants.%GenericInterface.type.2
// CHECK:STDOUT:   %Self.2 => constants.%Self
// CHECK:STDOUT:   %F.type => constants.%F.type.1
// CHECK:STDOUT:   %F => constants.%F.1
// CHECK:STDOUT:   %.1 => constants.%.2
// CHECK:STDOUT:   %.2 => constants.%.3
// CHECK:STDOUT: }
// CHECK:STDOUT:
// CHECK:STDOUT: specific @F.1(constants.%T, constants.%Self) {
// CHECK:STDOUT:   %T => constants.%T
// CHECK:STDOUT: }
// CHECK:STDOUT:
// CHECK:STDOUT: specific @GenericInterface(@GenericInterface.%T.1) {
// CHECK:STDOUT:   %T.1 => constants.%T
// CHECK:STDOUT: }
// CHECK:STDOUT:
// CHECK:STDOUT: specific @GenericInterface(@impl.%T.1) {
// CHECK:STDOUT:   %T.1 => constants.%T
// CHECK:STDOUT: }
// CHECK:STDOUT:
// CHECK:STDOUT: specific @impl(constants.%T) {
// CHECK:STDOUT:   %T.1 => constants.%T
<<<<<<< HEAD
// CHECK:STDOUT:   %.1 => constants.%.2
// CHECK:STDOUT:
// CHECK:STDOUT: !definition:
// CHECK:STDOUT:   %F.type => constants.%F.type.2
// CHECK:STDOUT:   %F => constants.%F.2
// CHECK:STDOUT:   %.2 => constants.%.5
=======
// CHECK:STDOUT:   %GenericInterface.type.1 => constants.%GenericInterface.type.2
>>>>>>> b2746222
// CHECK:STDOUT: }
// CHECK:STDOUT:
// CHECK:STDOUT: specific @F.2(constants.%T) {
// CHECK:STDOUT:   %T => constants.%T
// CHECK:STDOUT: }
// CHECK:STDOUT:
// CHECK:STDOUT: specific @F.1(constants.%T, constants.%C) {
// CHECK:STDOUT:   %T => constants.%T
// CHECK:STDOUT: }
// CHECK:STDOUT:
// CHECK:STDOUT: specific @impl(@impl.%T.1) {
// CHECK:STDOUT:   %T.1 => constants.%T
// CHECK:STDOUT:   %.1 => constants.%.2
// CHECK:STDOUT: }
// CHECK:STDOUT:<|MERGE_RESOLUTION|>--- conflicted
+++ resolved
@@ -35,19 +35,11 @@
 // CHECK:STDOUT:   %.2: type = assoc_entity_type %GenericInterface.type.2, %F.type.1 [symbolic]
 // CHECK:STDOUT:   %.3: %.2 = assoc_entity element0, @GenericInterface.%F.decl [symbolic]
 // CHECK:STDOUT:   %C: type = class_type @C [template]
-<<<<<<< HEAD
 // CHECK:STDOUT:   %F.type.2: type = fn_type @F.2, @impl(%T) [symbolic]
 // CHECK:STDOUT:   %F.2: %F.type.2 = struct_value () [symbolic]
-// CHECK:STDOUT:   %.5: <witness> = interface_witness (%F.2) [symbolic]
-// CHECK:STDOUT:   %.6: type = struct_type {} [template]
-// CHECK:STDOUT:   %.7: <witness> = complete_type_witness %.6 [template]
-=======
-// CHECK:STDOUT:   %F.type.2: type = fn_type @F.2 [template]
-// CHECK:STDOUT:   %F.2: %F.type.2 = struct_value () [template]
-// CHECK:STDOUT:   %.4: <witness> = interface_witness (%F.2) [template]
+// CHECK:STDOUT:   %.4: <witness> = interface_witness (%F.2) [symbolic]
 // CHECK:STDOUT:   %.5: type = struct_type {} [template]
 // CHECK:STDOUT:   %.6: <witness> = complete_type_witness %.5 [template]
->>>>>>> b2746222
 // CHECK:STDOUT: }
 // CHECK:STDOUT:
 // CHECK:STDOUT: imports {
@@ -112,29 +104,20 @@
 // CHECK:STDOUT:   %T.1: type = bind_symbolic_name T, 0 [symbolic = %T.1 (constants.%T)]
 // CHECK:STDOUT:   %GenericInterface.type.1: type = interface_type @GenericInterface, @GenericInterface(%T.1) [symbolic = %GenericInterface.type.1 (constants.%GenericInterface.type.2)]
 // CHECK:STDOUT:
-<<<<<<< HEAD
 // CHECK:STDOUT: !definition:
 // CHECK:STDOUT:   %F.type: type = fn_type @F.2, @impl(%T.1) [symbolic = %F.type (constants.%F.type.2)]
 // CHECK:STDOUT:   %F: @impl.%F.type (%F.type.2) = struct_value () [symbolic = %F (constants.%F.2)]
-// CHECK:STDOUT:   %.2: <witness> = interface_witness (%F) [symbolic = %.2 (constants.%.5)]
-// CHECK:STDOUT:
-// CHECK:STDOUT:   impl: %Self.ref as %.loc19_52 {
+// CHECK:STDOUT:   %.1: <witness> = interface_witness (%F) [symbolic = %.1 (constants.%.4)]
+// CHECK:STDOUT:
+// CHECK:STDOUT:   impl: %Self.ref as %GenericInterface.type.loc19 {
 // CHECK:STDOUT:     %F.decl: @impl.%F.type (%F.type.2) = fn_decl @F.2 [symbolic = @impl.%F (constants.%F.2)] {
-=======
-// CHECK:STDOUT:   impl: %Self.ref as %GenericInterface.type.loc19 {
-// CHECK:STDOUT:     %F.decl: %F.type.2 = fn_decl @F.2 [template = constants.%F.2] {
->>>>>>> b2746222
 // CHECK:STDOUT:       %x.patt: @F.2.%T (%T) = binding_pattern x
 // CHECK:STDOUT:     } {
 // CHECK:STDOUT:       %T.ref: type = name_ref T, @impl.%T.loc19 [symbolic = %T (constants.%T)]
 // CHECK:STDOUT:       %x.param: @F.2.%T (%T) = param x, runtime_param0
 // CHECK:STDOUT:       %x: @F.2.%T (%T) = bind_name x, %x.param
 // CHECK:STDOUT:     }
-<<<<<<< HEAD
-// CHECK:STDOUT:     %.loc19_56: <witness> = interface_witness (%F.decl) [symbolic = %.2 (constants.%.5)]
-=======
-// CHECK:STDOUT:     %.loc19: <witness> = interface_witness (%F.decl) [template = constants.%.4]
->>>>>>> b2746222
+// CHECK:STDOUT:     %.loc19: <witness> = interface_witness (%F.decl) [symbolic = %.1 (constants.%.4)]
 // CHECK:STDOUT:
 // CHECK:STDOUT:   !members:
 // CHECK:STDOUT:     .F = %F.decl
@@ -203,16 +186,12 @@
 // CHECK:STDOUT:
 // CHECK:STDOUT: specific @impl(constants.%T) {
 // CHECK:STDOUT:   %T.1 => constants.%T
-<<<<<<< HEAD
-// CHECK:STDOUT:   %.1 => constants.%.2
+// CHECK:STDOUT:   %GenericInterface.type.1 => constants.%GenericInterface.type.2
 // CHECK:STDOUT:
 // CHECK:STDOUT: !definition:
 // CHECK:STDOUT:   %F.type => constants.%F.type.2
 // CHECK:STDOUT:   %F => constants.%F.2
-// CHECK:STDOUT:   %.2 => constants.%.5
-=======
-// CHECK:STDOUT:   %GenericInterface.type.1 => constants.%GenericInterface.type.2
->>>>>>> b2746222
+// CHECK:STDOUT:   %.1 => constants.%.4
 // CHECK:STDOUT: }
 // CHECK:STDOUT:
 // CHECK:STDOUT: specific @F.2(constants.%T) {
@@ -225,6 +204,6 @@
 // CHECK:STDOUT:
 // CHECK:STDOUT: specific @impl(@impl.%T.1) {
 // CHECK:STDOUT:   %T.1 => constants.%T
-// CHECK:STDOUT:   %.1 => constants.%.2
+// CHECK:STDOUT:   %GenericInterface.type.1 => constants.%GenericInterface.type.2
 // CHECK:STDOUT: }
 // CHECK:STDOUT: