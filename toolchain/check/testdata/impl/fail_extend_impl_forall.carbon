--- conflicted
+++ resolved
@@ -36,16 +36,10 @@
 // CHECK:STDOUT:   %.2: type = assoc_entity_type %GenericInterface.type.2, %F.type.1 [symbolic]
 // CHECK:STDOUT:   %.3: %.2 = assoc_entity element0, @GenericInterface.%F.decl [symbolic]
 // CHECK:STDOUT:   %C: type = class_type @C [template]
-<<<<<<< HEAD
 // CHECK:STDOUT:   %T.patt.2: type = symbolic_binding_pattern T, 0 [symbolic]
-// CHECK:STDOUT:   %F.type.2: type = fn_type @F.2 [template]
-// CHECK:STDOUT:   %F.2: %F.type.2 = struct_value () [template]
-// CHECK:STDOUT:   %.4: <witness> = interface_witness (%F.2) [template]
-=======
 // CHECK:STDOUT:   %F.type.2: type = fn_type @F.2, @impl(%T) [symbolic]
 // CHECK:STDOUT:   %F.2: %F.type.2 = struct_value () [symbolic]
 // CHECK:STDOUT:   %.4: <witness> = interface_witness (%F.2) [symbolic]
->>>>>>> 77facdd7
 // CHECK:STDOUT:   %.5: type = struct_type {} [template]
 // CHECK:STDOUT:   %.6: <witness> = complete_type_witness %.5 [template]
 // CHECK:STDOUT: }
@@ -71,28 +65,18 @@
 // CHECK:STDOUT:   }
 // CHECK:STDOUT:   %Core.import = import Core
 // CHECK:STDOUT:   %GenericInterface.decl: %GenericInterface.type.1 = interface_decl @GenericInterface [template = constants.%GenericInterface] {
-// CHECK:STDOUT:     %T.patt.loc11: type = symbolic_binding_pattern T, 0 [symbolic = %T.patt.1 (constants.%T.patt.1)]
-// CHECK:STDOUT:     %T.param_patt: type = param_pattern %T.patt.loc11, runtime_param<invalid> [symbolic = %T.patt.1 (constants.%T.patt.1)]
+// CHECK:STDOUT:     %T.patt.loc11_28.1: type = symbolic_binding_pattern T, 0 [symbolic = %T.patt.loc11_28.2 (constants.%T.patt.1)]
+// CHECK:STDOUT:     %T.param_patt: type = param_pattern %T.patt.loc11_28.1, runtime_param<invalid> [symbolic = %T.patt.loc11_28.2 (constants.%T.patt.1)]
 // CHECK:STDOUT:   } {
-<<<<<<< HEAD
 // CHECK:STDOUT:     %param: type = param runtime_param<invalid>
-// CHECK:STDOUT:     %T.loc11: type = bind_symbolic_name T, 0, %param [symbolic = %T.1 (constants.%T)]
-=======
-// CHECK:STDOUT:     %T.param: type = param T, runtime_param<invalid>
-// CHECK:STDOUT:     %T.loc11_28.1: type = bind_symbolic_name T, 0, %T.param [symbolic = %T.loc11_28.2 (constants.%T)]
->>>>>>> 77facdd7
+// CHECK:STDOUT:     %T.loc11_28.1: type = bind_symbolic_name T, 0, %param [symbolic = %T.loc11_28.2 (constants.%T)]
 // CHECK:STDOUT:   }
 // CHECK:STDOUT:   %C.decl: type = class_decl @C [template = constants.%C] {} {}
 // CHECK:STDOUT: }
 // CHECK:STDOUT:
-<<<<<<< HEAD
-// CHECK:STDOUT: generic interface @GenericInterface(%T.loc11: type) {
-// CHECK:STDOUT:   %T.1: type = bind_symbolic_name T, 0 [symbolic = %T.1 (constants.%T)]
-// CHECK:STDOUT:   %T.patt.1: type = symbolic_binding_pattern T, 0 [symbolic = %T.patt.1 (constants.%T.patt.1)]
-=======
 // CHECK:STDOUT: generic interface @GenericInterface(%T.loc11_28.1: type) {
 // CHECK:STDOUT:   %T.loc11_28.2: type = bind_symbolic_name T, 0 [symbolic = %T.loc11_28.2 (constants.%T)]
->>>>>>> 77facdd7
+// CHECK:STDOUT:   %T.patt.loc11_28.2: type = symbolic_binding_pattern T, 0 [symbolic = %T.patt.loc11_28.2 (constants.%T.patt.1)]
 // CHECK:STDOUT:
 // CHECK:STDOUT: !definition:
 // CHECK:STDOUT:   %GenericInterface.type: type = interface_type @GenericInterface, @GenericInterface(%T.loc11_28.2) [symbolic = %GenericInterface.type (constants.%GenericInterface.type.2)]
@@ -108,15 +92,9 @@
 // CHECK:STDOUT:       %x.patt: @F.1.%T (%T) = binding_pattern x
 // CHECK:STDOUT:       %x.param_patt: @F.1.%T (%T) = param_pattern %x.patt, runtime_param0
 // CHECK:STDOUT:     } {
-<<<<<<< HEAD
-// CHECK:STDOUT:       %T.ref: type = name_ref T, @GenericInterface.%T.loc11 [symbolic = %T (constants.%T)]
+// CHECK:STDOUT:       %T.ref: type = name_ref T, @GenericInterface.%T.loc11_28.1 [symbolic = %T (constants.%T)]
 // CHECK:STDOUT:       %param: @F.1.%T (%T) = param runtime_param0
 // CHECK:STDOUT:       %x: @F.1.%T (%T) = bind_name x, %param
-=======
-// CHECK:STDOUT:       %T.ref: type = name_ref T, @GenericInterface.%T.loc11_28.1 [symbolic = %T (constants.%T)]
-// CHECK:STDOUT:       %x.param: @F.1.%T (%T) = param x, runtime_param0
-// CHECK:STDOUT:       %x: @F.1.%T (%T) = bind_name x, %x.param
->>>>>>> 77facdd7
 // CHECK:STDOUT:     }
 // CHECK:STDOUT:     %.loc12_13.1: @GenericInterface.%.loc12_13.2 (%.2) = assoc_entity element0, %F.decl [symbolic = %.loc12_13.3 (constants.%.3)]
 // CHECK:STDOUT:
@@ -127,16 +105,10 @@
 // CHECK:STDOUT:   }
 // CHECK:STDOUT: }
 // CHECK:STDOUT:
-<<<<<<< HEAD
-// CHECK:STDOUT: generic impl @impl(%T.loc19: type) {
-// CHECK:STDOUT:   %T.1: type = bind_symbolic_name T, 0 [symbolic = %T.1 (constants.%T)]
-// CHECK:STDOUT:   %T.patt.1: type = symbolic_binding_pattern T, 0 [symbolic = %T.patt.1 (constants.%T.patt.2)]
-// CHECK:STDOUT:   %GenericInterface.type.1: type = interface_type @GenericInterface, @GenericInterface(%T.1) [symbolic = %GenericInterface.type.1 (constants.%GenericInterface.type.2)]
-=======
 // CHECK:STDOUT: generic impl @impl(%T.loc19_23.1: type) {
 // CHECK:STDOUT:   %T.loc19_23.2: type = bind_symbolic_name T, 0 [symbolic = %T.loc19_23.2 (constants.%T)]
+// CHECK:STDOUT:   %T.patt.loc19_23.2: type = symbolic_binding_pattern T, 0 [symbolic = %T.patt.loc19_23.2 (constants.%T.patt.2)]
 // CHECK:STDOUT:   %GenericInterface.type.loc19_52.2: type = interface_type @GenericInterface, @GenericInterface(%T.loc19_23.2) [symbolic = %GenericInterface.type.loc19_52.2 (constants.%GenericInterface.type.2)]
->>>>>>> 77facdd7
 // CHECK:STDOUT:
 // CHECK:STDOUT: !definition:
 // CHECK:STDOUT:   %F.type: type = fn_type @F.2, @impl(%T.loc19_23.2) [symbolic = %F.type (constants.%F.type.2)]
@@ -148,15 +120,9 @@
 // CHECK:STDOUT:       %x.patt: @F.2.%T (%T) = binding_pattern x
 // CHECK:STDOUT:       %x.param_patt: @F.2.%T (%T) = param_pattern %x.patt, runtime_param0
 // CHECK:STDOUT:     } {
-<<<<<<< HEAD
-// CHECK:STDOUT:       %T.ref: type = name_ref T, @impl.%T.loc19 [symbolic = %T (constants.%T)]
+// CHECK:STDOUT:       %T.ref: type = name_ref T, @impl.%T.loc19_23.1 [symbolic = %T (constants.%T)]
 // CHECK:STDOUT:       %param: @F.2.%T (%T) = param runtime_param0
 // CHECK:STDOUT:       %x: @F.2.%T (%T) = bind_name x, %param
-=======
-// CHECK:STDOUT:       %T.ref: type = name_ref T, @impl.%T.loc19_23.1 [symbolic = %T (constants.%T)]
-// CHECK:STDOUT:       %x.param: @F.2.%T (%T) = param x, runtime_param0
-// CHECK:STDOUT:       %x: @F.2.%T (%T) = bind_name x, %x.param
->>>>>>> 77facdd7
 // CHECK:STDOUT:     }
 // CHECK:STDOUT:     %.loc19_56.1: <witness> = interface_witness (%F.decl) [symbolic = %.loc19_56.2 (constants.%.4)]
 // CHECK:STDOUT:
@@ -168,24 +134,15 @@
 // CHECK:STDOUT:
 // CHECK:STDOUT: class @C {
 // CHECK:STDOUT:   impl_decl @impl [template] {
-// CHECK:STDOUT:     %T.patt.loc19: type = symbolic_binding_pattern T, 0 [symbolic = %T.patt.1 (constants.%T.patt.2)]
-// CHECK:STDOUT:     %T.param_patt: type = param_pattern %T.patt.loc19, runtime_param<invalid> [symbolic = %T.patt.1 (constants.%T.patt.2)]
+// CHECK:STDOUT:     %T.patt.loc19_23.1: type = symbolic_binding_pattern T, 0 [symbolic = %T.patt.loc19_23.2 (constants.%T.patt.2)]
+// CHECK:STDOUT:     %T.param_patt: type = param_pattern %T.patt.loc19_23.1, runtime_param<invalid> [symbolic = %T.patt.loc19_23.2 (constants.%T.patt.2)]
 // CHECK:STDOUT:   } {
-<<<<<<< HEAD
-// CHECK:STDOUT:     %Self.ref: type = name_ref Self, constants.%C [template = constants.%C]
-// CHECK:STDOUT:     %GenericInterface.ref: %GenericInterface.type.1 = name_ref GenericInterface, file.%GenericInterface.decl [template = constants.%GenericInterface]
-// CHECK:STDOUT:     %T.ref: type = name_ref T, %T.loc19 [symbolic = %T.1 (constants.%T)]
-// CHECK:STDOUT:     %GenericInterface.type.loc19: type = interface_type @GenericInterface, @GenericInterface(constants.%T) [symbolic = %GenericInterface.type.1 (constants.%GenericInterface.type.2)]
-// CHECK:STDOUT:     %param: type = param runtime_param<invalid>
-// CHECK:STDOUT:     %T.loc19: type = bind_symbolic_name T, 0, %param [symbolic = %T.1 (constants.%T)]
-=======
-// CHECK:STDOUT:     %T.param: type = param T, runtime_param<invalid>
-// CHECK:STDOUT:     %T.loc19_23.1: type = bind_symbolic_name T, 0, %T.param [symbolic = %T.loc19_23.2 (constants.%T)]
 // CHECK:STDOUT:     %Self.ref: type = name_ref Self, constants.%C [template = constants.%C]
 // CHECK:STDOUT:     %GenericInterface.ref: %GenericInterface.type.1 = name_ref GenericInterface, file.%GenericInterface.decl [template = constants.%GenericInterface]
 // CHECK:STDOUT:     %T.ref: type = name_ref T, %T.loc19_23.1 [symbolic = %T.loc19_23.2 (constants.%T)]
 // CHECK:STDOUT:     %GenericInterface.type.loc19_52.1: type = interface_type @GenericInterface, @GenericInterface(constants.%T) [symbolic = %GenericInterface.type.loc19_52.2 (constants.%GenericInterface.type.2)]
->>>>>>> 77facdd7
+// CHECK:STDOUT:     %param: type = param runtime_param<invalid>
+// CHECK:STDOUT:     %T.loc19_23.1: type = bind_symbolic_name T, 0, %param [symbolic = %T.loc19_23.2 (constants.%T)]
 // CHECK:STDOUT:   }
 // CHECK:STDOUT:   %.loc22: <witness> = complete_type_witness %.5 [template = constants.%.6]
 // CHECK:STDOUT:
@@ -212,12 +169,8 @@
 // CHECK:STDOUT: }
 // CHECK:STDOUT:
 // CHECK:STDOUT: specific @GenericInterface(constants.%T) {
-<<<<<<< HEAD
-// CHECK:STDOUT:   %T.1 => constants.%T
-// CHECK:STDOUT:   %T.patt.1 => constants.%T
-=======
 // CHECK:STDOUT:   %T.loc11_28.2 => constants.%T
->>>>>>> 77facdd7
+// CHECK:STDOUT:   %T.patt.loc11_28.2 => constants.%T
 // CHECK:STDOUT:
 // CHECK:STDOUT: !definition:
 // CHECK:STDOUT:   %GenericInterface.type => constants.%GenericInterface.type.2
@@ -232,39 +185,25 @@
 // CHECK:STDOUT:   %T => constants.%T
 // CHECK:STDOUT: }
 // CHECK:STDOUT:
-<<<<<<< HEAD
-// CHECK:STDOUT: specific @GenericInterface(@GenericInterface.%T.1) {
-// CHECK:STDOUT:   %T.1 => constants.%T
-// CHECK:STDOUT:   %T.patt.1 => constants.%T
-// CHECK:STDOUT: }
-// CHECK:STDOUT:
-// CHECK:STDOUT: specific @GenericInterface(@impl.%T.1) {
-// CHECK:STDOUT:   %T.1 => constants.%T
-// CHECK:STDOUT:   %T.patt.1 => constants.%T
-// CHECK:STDOUT: }
-// CHECK:STDOUT:
-// CHECK:STDOUT: specific @impl(constants.%T) {
-// CHECK:STDOUT:   %T.1 => constants.%T
-// CHECK:STDOUT:   %T.patt.1 => constants.%T
-// CHECK:STDOUT:   %GenericInterface.type.1 => constants.%GenericInterface.type.2
-=======
 // CHECK:STDOUT: specific @GenericInterface(@GenericInterface.%T.loc11_28.2) {
 // CHECK:STDOUT:   %T.loc11_28.2 => constants.%T
+// CHECK:STDOUT:   %T.patt.loc11_28.2 => constants.%T
 // CHECK:STDOUT: }
 // CHECK:STDOUT:
 // CHECK:STDOUT: specific @GenericInterface(@impl.%T.loc19_23.2) {
 // CHECK:STDOUT:   %T.loc11_28.2 => constants.%T
+// CHECK:STDOUT:   %T.patt.loc11_28.2 => constants.%T
 // CHECK:STDOUT: }
 // CHECK:STDOUT:
 // CHECK:STDOUT: specific @impl(constants.%T) {
 // CHECK:STDOUT:   %T.loc19_23.2 => constants.%T
+// CHECK:STDOUT:   %T.patt.loc19_23.2 => constants.%T
 // CHECK:STDOUT:   %GenericInterface.type.loc19_52.2 => constants.%GenericInterface.type.2
 // CHECK:STDOUT:
 // CHECK:STDOUT: !definition:
 // CHECK:STDOUT:   %F.type => constants.%F.type.2
 // CHECK:STDOUT:   %F => constants.%F.2
 // CHECK:STDOUT:   %.loc19_56.2 => constants.%.4
->>>>>>> 77facdd7
 // CHECK:STDOUT: }
 // CHECK:STDOUT:
 // CHECK:STDOUT: specific @F.2(constants.%T) {
@@ -277,6 +216,7 @@
 // CHECK:STDOUT:
 // CHECK:STDOUT: specific @impl(@impl.%T.loc19_23.2) {
 // CHECK:STDOUT:   %T.loc19_23.2 => constants.%T
+// CHECK:STDOUT:   %T.patt.loc19_23.2 => constants.%T
 // CHECK:STDOUT:   %GenericInterface.type.loc19_52.2 => constants.%GenericInterface.type.2
 // CHECK:STDOUT: }
 // CHECK:STDOUT: