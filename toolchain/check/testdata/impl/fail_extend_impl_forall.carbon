// Part of the Carbon Language project, under the Apache License v2.0 with LLVM
// Exceptions. See /LICENSE for license information.
// SPDX-License-Identifier: Apache-2.0 WITH LLVM-exception
//
// AUTOUPDATE

// CHECK:STDERR: fail_extend_impl_forall.carbon:[[@LINE+3]]:1: ERROR: Semantics TODO: `generic interface`.
// CHECK:STDERR: interface GenericInterface(T:! type) {
// CHECK:STDERR: ^~~~~~~~~~~~~~~~~~~~~~~~~~~~~~~~~~~~~~
interface GenericInterface(T:! type) {
  fn F(x: T);
}

class C {
  // CHECK:STDERR: fail_extend_impl_forall.carbon:[[@LINE+6]]:3: ERROR: Cannot `extend` a parameterized `impl`.
  // CHECK:STDERR:   extend impl forall [T:! type] as GenericInterface(T) {
  // CHECK:STDERR:   ^~~~~~
  // CHECK:STDERR: fail_extend_impl_forall.carbon:[[@LINE+3]]:36: ERROR: Value of type `type` is not callable.
  // CHECK:STDERR:   extend impl forall [T:! type] as GenericInterface(T) {
  // CHECK:STDERR:                                    ^~~~~~~~~~~~~~~~~
  extend impl forall [T:! type] as GenericInterface(T) {
    fn F(x: T) {}
  }
}

// CHECK:STDOUT: --- fail_extend_impl_forall.carbon
// CHECK:STDOUT:
// CHECK:STDOUT: constants {
// CHECK:STDOUT:   %.1: type = interface_type @GenericInterface [template]
// CHECK:STDOUT:   %.2: type = assoc_entity_type @GenericInterface, <function> [template]
// CHECK:STDOUT:   %.3: <associated <function> in GenericInterface> = assoc_entity element0, @GenericInterface.%F [template]
// CHECK:STDOUT:   %C: type = class_type @C [template]
// CHECK:STDOUT:   %.4: type = struct_type {} [template]
// CHECK:STDOUT: }
// CHECK:STDOUT:
// CHECK:STDOUT: file {
<<<<<<< HEAD
// CHECK:STDOUT:   package: <namespace> = namespace {
// CHECK:STDOUT:     .GenericInterface = %GenericInterface.decl
// CHECK:STDOUT:     .C = %C.decl
// CHECK:STDOUT:   } [template]
// CHECK:STDOUT:   %GenericInterface.decl = interface_decl @GenericInterface, (<unexpected instref inst+1>, <unexpected instref inst+2>) [template = constants.%.1]
// CHECK:STDOUT:   %C.decl = class_decl @C, () [template = constants.%C]
=======
// CHECK:STDOUT:   package: <namespace> = namespace {.GenericInterface = %GenericInterface.decl, .C = %C.decl} [template]
// CHECK:STDOUT:   %GenericInterface.decl = interface_decl @GenericInterface {
// CHECK:STDOUT:     %T.loc10_28.1: type = param T
// CHECK:STDOUT:     %T.loc10_28.2: type = bind_symbolic_name T, %T.loc10_28.1 [symbolic]
// CHECK:STDOUT:   } [template = constants.%.1]
// CHECK:STDOUT:   %C.decl = class_decl @C {} [template = constants.%C]
>>>>>>> 5f4e6c76
// CHECK:STDOUT: }
// CHECK:STDOUT:
// CHECK:STDOUT: interface @GenericInterface {
// CHECK:STDOUT:   %F: <function> = fn_decl @F.1 {
// CHECK:STDOUT:     %T.ref: type = name_ref T, file.%T.loc10_28.2 [symbolic = file.%T.loc10_28.2]
// CHECK:STDOUT:     %x.loc11_8.1: T = param x
// CHECK:STDOUT:     %x.loc11_8.2: T = bind_name x, %x.loc11_8.1
// CHECK:STDOUT:   } [template]
// CHECK:STDOUT:   %.loc11: <associated <function> in GenericInterface> = assoc_entity element0, %F [template = constants.%.3]
// CHECK:STDOUT:
// CHECK:STDOUT: !members:
// CHECK:STDOUT:   .F = %.loc11
// CHECK:STDOUT:   witness = (%F)
// CHECK:STDOUT: }
// CHECK:STDOUT:
// CHECK:STDOUT: impl @impl: C as <error> {
// CHECK:STDOUT:   %F: <function> = fn_decl @F.2 {
// CHECK:STDOUT:     %T.ref: type = name_ref T, @C.%T.loc21_23.2 [symbolic = @C.%T.loc21_23.2]
// CHECK:STDOUT:     %x.loc22_10.1: T = param x
// CHECK:STDOUT:     %x.loc22_10.2: T = bind_name x, %x.loc22_10.1
// CHECK:STDOUT:   } [template]
// CHECK:STDOUT:
// CHECK:STDOUT: !members:
// CHECK:STDOUT:   .F = %F
// CHECK:STDOUT: }
// CHECK:STDOUT:
// CHECK:STDOUT: class @C {
// CHECK:STDOUT:   impl_decl @impl {
// CHECK:STDOUT:     %T.loc21_23.1: type = param T
// CHECK:STDOUT:     %T.loc21_23.2: type = bind_symbolic_name T, %T.loc21_23.1 [symbolic]
// CHECK:STDOUT:     %GenericInterface.ref: type = name_ref GenericInterface, file.%GenericInterface.decl [template = constants.%.1]
// CHECK:STDOUT:     %T.ref: type = name_ref T, %T.loc21_23.2 [symbolic = %T.loc21_23.2]
// CHECK:STDOUT:   }
// CHECK:STDOUT:
// CHECK:STDOUT: !members:
// CHECK:STDOUT:   has_error
// CHECK:STDOUT: }
// CHECK:STDOUT:
// CHECK:STDOUT: fn @F.1(@GenericInterface.%x.loc11_8.2: T);
// CHECK:STDOUT:
// CHECK:STDOUT: fn @F.2(@impl.%x.loc22_10.2: T) {
// CHECK:STDOUT: !entry:
// CHECK:STDOUT:   return
// CHECK:STDOUT: }
// CHECK:STDOUT:<|MERGE_RESOLUTION|>--- conflicted
+++ resolved
@@ -34,21 +34,15 @@
 // CHECK:STDOUT: }
 // CHECK:STDOUT:
 // CHECK:STDOUT: file {
-<<<<<<< HEAD
 // CHECK:STDOUT:   package: <namespace> = namespace {
 // CHECK:STDOUT:     .GenericInterface = %GenericInterface.decl
 // CHECK:STDOUT:     .C = %C.decl
 // CHECK:STDOUT:   } [template]
-// CHECK:STDOUT:   %GenericInterface.decl = interface_decl @GenericInterface, (<unexpected instref inst+1>, <unexpected instref inst+2>) [template = constants.%.1]
-// CHECK:STDOUT:   %C.decl = class_decl @C, () [template = constants.%C]
-=======
-// CHECK:STDOUT:   package: <namespace> = namespace {.GenericInterface = %GenericInterface.decl, .C = %C.decl} [template]
 // CHECK:STDOUT:   %GenericInterface.decl = interface_decl @GenericInterface {
 // CHECK:STDOUT:     %T.loc10_28.1: type = param T
 // CHECK:STDOUT:     %T.loc10_28.2: type = bind_symbolic_name T, %T.loc10_28.1 [symbolic]
 // CHECK:STDOUT:   } [template = constants.%.1]
 // CHECK:STDOUT:   %C.decl = class_decl @C {} [template = constants.%C]
->>>>>>> 5f4e6c76
 // CHECK:STDOUT: }
 // CHECK:STDOUT:
 // CHECK:STDOUT: interface @GenericInterface {
@@ -61,8 +55,8 @@
 // CHECK:STDOUT:
 // CHECK:STDOUT: !members:
 // CHECK:STDOUT:   .F = %.loc11
-// CHECK:STDOUT:   witness = (%F)
-// CHECK:STDOUT: }
+// CHECK:STDOUT:
+// CHECK:STDOUT:   witness = (%F)}
 // CHECK:STDOUT:
 // CHECK:STDOUT: impl @impl: C as <error> {
 // CHECK:STDOUT:   %F: <function> = fn_decl @F.2 {
