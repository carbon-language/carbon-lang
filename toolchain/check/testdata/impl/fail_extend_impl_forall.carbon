--- conflicted
+++ resolved
@@ -65,25 +65,17 @@
 // CHECK:STDOUT:   %Core.import = import Core
 // CHECK:STDOUT:   %GenericInterface.decl: %GenericInterface.type = interface_decl @GenericInterface [template = constants.%GenericInterface] {
 // CHECK:STDOUT:     %T.patt.loc11: type = symbolic_binding_pattern T 0 [symbolic = %T.patt.1 (constants.%T.patt)]
-// CHECK:STDOUT:     %.loc11: type = param_pattern %T.patt.loc11 [symbolic = %T.patt.1 (constants.%T.patt)]
+// CHECK:STDOUT:     %.loc11: type = param_pattern %T.patt.loc11, runtime_param<invalid> [symbolic = %T.patt.1 (constants.%T.patt)]
 // CHECK:STDOUT:   } {
-<<<<<<< HEAD
-// CHECK:STDOUT:     %param: type = param
+// CHECK:STDOUT:     %param: type = param runtime_param<invalid>
 // CHECK:STDOUT:     %T.loc11: type = bind_symbolic_name T 0, %param [symbolic = %T.1 (constants.%T)]
-=======
-// CHECK:STDOUT:     %T.param: type = param T, runtime_param<invalid>
-// CHECK:STDOUT:     %T.loc11: type = bind_symbolic_name T 0, %T.param [symbolic = %T.1 (constants.%T)]
->>>>>>> 7396aede
 // CHECK:STDOUT:   }
 // CHECK:STDOUT:   %C.decl: type = class_decl @C [template = constants.%C] {} {}
 // CHECK:STDOUT: }
 // CHECK:STDOUT:
 // CHECK:STDOUT: generic interface @GenericInterface(%T.loc11: type) {
 // CHECK:STDOUT:   %T.1: type = bind_symbolic_name T 0 [symbolic = %T.1 (constants.%T)]
-<<<<<<< HEAD
 // CHECK:STDOUT:   %T.patt.1: type = symbolic_binding_pattern T 0 [symbolic = %T.patt.1 (constants.%T.patt)]
-=======
->>>>>>> 7396aede
 // CHECK:STDOUT:
 // CHECK:STDOUT: !definition:
 // CHECK:STDOUT:   %.1: type = interface_type @GenericInterface, @GenericInterface(%T.1) [symbolic = %.1 (constants.%.2)]
@@ -97,16 +89,11 @@
 // CHECK:STDOUT:     %Self.1: @GenericInterface.%.1 (%.2) = bind_symbolic_name Self 1 [symbolic = %Self.2 (constants.%Self)]
 // CHECK:STDOUT:     %F.decl: @GenericInterface.%F.type (%F.type.1) = fn_decl @F.1 [symbolic = @GenericInterface.%F (constants.%F.1)] {
 // CHECK:STDOUT:       %x.patt: @F.1.%T (%T) = binding_pattern x
-// CHECK:STDOUT:       %.loc12: @F.1.%T (%T) = param_pattern %x.patt
+// CHECK:STDOUT:       %.loc12: @F.1.%T (%T) = param_pattern %x.patt, runtime_param0
 // CHECK:STDOUT:     } {
 // CHECK:STDOUT:       %T.ref: type = name_ref T, @GenericInterface.%T.loc11 [symbolic = %T (constants.%T)]
-<<<<<<< HEAD
-// CHECK:STDOUT:       %param: @F.1.%T (%T) = param
+// CHECK:STDOUT:       %param: @F.1.%T (%T) = param runtime_param0
 // CHECK:STDOUT:       %x: @F.1.%T (%T) = bind_name x, %param
-=======
-// CHECK:STDOUT:       %x.param: @F.1.%T (%T) = param x, runtime_param0
-// CHECK:STDOUT:       %x: @F.1.%T (%T) = bind_name x, %x.param
->>>>>>> 7396aede
 // CHECK:STDOUT:     }
 // CHECK:STDOUT:     %.loc12: @GenericInterface.%.2 (%.3) = assoc_entity element0, %F.decl [symbolic = %.3 (constants.%.4)]
 // CHECK:STDOUT:
@@ -120,16 +107,11 @@
 // CHECK:STDOUT: impl @impl: %C as %.2 {
 // CHECK:STDOUT:   %F.decl: %F.type.2 = fn_decl @F.2 [template = constants.%F.2] {
 // CHECK:STDOUT:     %x.patt: @F.2.%T (%T) = binding_pattern x
-// CHECK:STDOUT:     %.loc20: @F.2.%T (%T) = param_pattern %x.patt
+// CHECK:STDOUT:     %.loc20: @F.2.%T (%T) = param_pattern %x.patt, runtime_param0
 // CHECK:STDOUT:   } {
 // CHECK:STDOUT:     %T.ref: type = name_ref T, @impl.%T [symbolic = %T (constants.%T)]
-<<<<<<< HEAD
-// CHECK:STDOUT:     %param: @F.2.%T (%T) = param
+// CHECK:STDOUT:     %param: @F.2.%T (%T) = param runtime_param0
 // CHECK:STDOUT:     %x: @F.2.%T (%T) = bind_name x, %param
-=======
-// CHECK:STDOUT:     %x.param: @F.2.%T (%T) = param x, runtime_param0
-// CHECK:STDOUT:     %x: @F.2.%T (%T) = bind_name x, %x.param
->>>>>>> 7396aede
 // CHECK:STDOUT:   }
 // CHECK:STDOUT:   %.loc19_56: <witness> = interface_witness (%F.decl) [template = constants.%.5]
 // CHECK:STDOUT:
@@ -139,28 +121,15 @@
 // CHECK:STDOUT: }
 // CHECK:STDOUT:
 // CHECK:STDOUT: class @C {
-<<<<<<< HEAD
-// CHECK:STDOUT:   %.loc19_54.1: type = value_of_initializer @impl.%.loc19_52 [symbolic = constants.%.2]
-// CHECK:STDOUT:   %.loc19_54.2: type = converted @impl.%.loc19_52, %.loc19_54.1 [symbolic = constants.%.2]
-=======
->>>>>>> 7396aede
 // CHECK:STDOUT:   impl_decl @impl {
 // CHECK:STDOUT:     %T.patt: type = symbolic_binding_pattern T 0 [symbolic = constants.%T.patt]
-// CHECK:STDOUT:     %.loc19_24: type = param_pattern %T.patt [symbolic = constants.%T.patt]
+// CHECK:STDOUT:     %.loc19_24: type = param_pattern %T.patt, runtime_param<invalid> [symbolic = constants.%T.patt]
 // CHECK:STDOUT:   } {
-<<<<<<< HEAD
-// CHECK:STDOUT:     %param: type = param
+// CHECK:STDOUT:     %param: type = param runtime_param<invalid>
 // CHECK:STDOUT:     %T: type = bind_symbolic_name T 0, %param [symbolic = constants.%T]
 // CHECK:STDOUT:     %GenericInterface.ref: %GenericInterface.type = name_ref GenericInterface, file.%GenericInterface.decl [template = constants.%GenericInterface]
 // CHECK:STDOUT:     %T.ref: type = name_ref T, %T [symbolic = constants.%T]
-// CHECK:STDOUT:     %.loc19_52: init type = call %GenericInterface.ref(%T.ref) [symbolic = constants.%.2]
-=======
-// CHECK:STDOUT:     %T.param: type = param T, runtime_param<invalid>
-// CHECK:STDOUT:     %T: type = bind_symbolic_name T 0, %T.param [symbolic = constants.%T]
-// CHECK:STDOUT:     %GenericInterface.ref: %GenericInterface.type = name_ref GenericInterface, file.%GenericInterface.decl [template = constants.%GenericInterface]
-// CHECK:STDOUT:     %T.ref: type = name_ref T, %T [symbolic = constants.%T]
 // CHECK:STDOUT:     %.loc19_52: type = interface_type @GenericInterface, @GenericInterface(constants.%T) [symbolic = constants.%.2]
->>>>>>> 7396aede
 // CHECK:STDOUT:   }
 // CHECK:STDOUT:   %.loc22: <witness> = complete_type_witness %.6 [template = constants.%.7]
 // CHECK:STDOUT:
@@ -172,11 +141,7 @@
 // CHECK:STDOUT: generic fn @F.1(@GenericInterface.%T.loc11: type, @GenericInterface.%Self.1: @GenericInterface.%.1 (%.2)) {
 // CHECK:STDOUT:   %T: type = bind_symbolic_name T 0 [symbolic = %T (constants.%T)]
 // CHECK:STDOUT:
-<<<<<<< HEAD
 // CHECK:STDOUT:   fn(%.loc12: @F.1.%T (%T));
-=======
-// CHECK:STDOUT:   fn(%x: @F.1.%T (%T));
->>>>>>> 7396aede
 // CHECK:STDOUT: }
 // CHECK:STDOUT:
 // CHECK:STDOUT: generic fn @F.2(@impl.%T: type) {
@@ -184,11 +149,7 @@
 // CHECK:STDOUT:
 // CHECK:STDOUT: !definition:
 // CHECK:STDOUT:
-<<<<<<< HEAD
 // CHECK:STDOUT:   fn(%.loc20: @F.2.%T (%T)) {
-=======
-// CHECK:STDOUT:   fn(%x: @F.2.%T (%T)) {
->>>>>>> 7396aede
 // CHECK:STDOUT:   !entry:
 // CHECK:STDOUT:     return
 // CHECK:STDOUT:   }
@@ -196,10 +157,7 @@
 // CHECK:STDOUT:
 // CHECK:STDOUT: specific @GenericInterface(constants.%T) {
 // CHECK:STDOUT:   %T.1 => constants.%T
-<<<<<<< HEAD
 // CHECK:STDOUT:   %T.patt.1 => constants.%T
-=======
->>>>>>> 7396aede
 // CHECK:STDOUT:
 // CHECK:STDOUT: !definition:
 // CHECK:STDOUT:   %.1 => constants.%.2
@@ -216,10 +174,7 @@
 // CHECK:STDOUT:
 // CHECK:STDOUT: specific @GenericInterface(@GenericInterface.%T.1) {
 // CHECK:STDOUT:   %T.1 => constants.%T
-<<<<<<< HEAD
 // CHECK:STDOUT:   %T.patt.1 => constants.%T
-=======
->>>>>>> 7396aede
 // CHECK:STDOUT: }
 // CHECK:STDOUT:
 // CHECK:STDOUT: specific @F.2(constants.%T) {
