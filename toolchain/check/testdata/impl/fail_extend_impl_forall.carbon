--- conflicted
+++ resolved
@@ -100,57 +100,35 @@
 // CHECK:STDOUT:   }
 // CHECK:STDOUT: }
 // CHECK:STDOUT:
-<<<<<<< HEAD
-// CHECK:STDOUT: generic impl @impl(@C.%T.loc19_23.2: type) {
-// CHECK:STDOUT:   %T: type = bind_symbolic_name T 0 [symbolic = %T (constants.%T)]
-// CHECK:STDOUT:   %.1: type = interface_type @GenericInterface, @GenericInterface(%T) [symbolic = %.1 (constants.%.2)]
+// CHECK:STDOUT: generic impl @impl(%T.loc19: type) {
+// CHECK:STDOUT:   %T.1: type = bind_symbolic_name T 0 [symbolic = %T.1 (constants.%T)]
+// CHECK:STDOUT:   %.1: type = interface_type @GenericInterface, @GenericInterface(%T.1) [symbolic = %.1 (constants.%.2)]
 // CHECK:STDOUT:
 // CHECK:STDOUT:   impl: %C as %.2 {
 // CHECK:STDOUT:     %F.decl: %F.type.2 = fn_decl @F.2 [template = constants.%F.2] {
-// CHECK:STDOUT:       %T.ref: type = name_ref T, @C.%T.loc19_23.2 [symbolic = @F.2.%T (constants.%T)]
-// CHECK:STDOUT:       %x.loc20_10.1: @F.2.%T (%T) = param x, runtime_param0
-// CHECK:STDOUT:       %x.loc20_10.2: @F.2.%T (%T) = bind_name x, %x.loc20_10.1
+// CHECK:STDOUT:       %x.patt: @F.2.%T (%T) = binding_pattern x
+// CHECK:STDOUT:     } {
+// CHECK:STDOUT:       %T.ref: type = name_ref T, @impl.%T.loc19 [symbolic = %T (constants.%T)]
+// CHECK:STDOUT:       %x.param: @F.2.%T (%T) = param x, runtime_param0
+// CHECK:STDOUT:       %x: @F.2.%T (%T) = bind_name x, %x.param
 // CHECK:STDOUT:     }
-// CHECK:STDOUT:     %.loc19: <witness> = interface_witness (%F.decl) [template = constants.%.5]
+// CHECK:STDOUT:     %.loc19_56: <witness> = interface_witness (%F.decl) [template = constants.%.5]
 // CHECK:STDOUT:
 // CHECK:STDOUT:   !members:
 // CHECK:STDOUT:     .F = %F.decl
-// CHECK:STDOUT:     witness = %.loc19
+// CHECK:STDOUT:     witness = %.loc19_56
 // CHECK:STDOUT:   }
-=======
-// CHECK:STDOUT: impl @impl: %C as %.2 {
-// CHECK:STDOUT:   %F.decl: %F.type.2 = fn_decl @F.2 [template = constants.%F.2] {
-// CHECK:STDOUT:     %x.patt: @F.2.%T (%T) = binding_pattern x
-// CHECK:STDOUT:   } {
-// CHECK:STDOUT:     %T.ref: type = name_ref T, @impl.%T [symbolic = %T (constants.%T)]
-// CHECK:STDOUT:     %x.param: @F.2.%T (%T) = param x, runtime_param0
-// CHECK:STDOUT:     %x: @F.2.%T (%T) = bind_name x, %x.param
-// CHECK:STDOUT:   }
-// CHECK:STDOUT:   %.loc19_56: <witness> = interface_witness (%F.decl) [template = constants.%.5]
-// CHECK:STDOUT:
-// CHECK:STDOUT: !members:
-// CHECK:STDOUT:   .F = %F.decl
-// CHECK:STDOUT:   witness = %.loc19_56
->>>>>>> ee383638
 // CHECK:STDOUT: }
 // CHECK:STDOUT:
 // CHECK:STDOUT: class @C {
 // CHECK:STDOUT:   impl_decl @impl {
-<<<<<<< HEAD
-// CHECK:STDOUT:     %T.loc19_23.1: type = param T, runtime_param<invalid>
-// CHECK:STDOUT:     %T.loc19_23.2: type = bind_symbolic_name T 0, %T.loc19_23.1 [symbolic = @impl.%T (constants.%T)]
-// CHECK:STDOUT:     %GenericInterface.ref: %GenericInterface.type = name_ref GenericInterface, file.%GenericInterface.decl [template = constants.%GenericInterface]
-// CHECK:STDOUT:     %T.ref: type = name_ref T, %T.loc19_23.2 [symbolic = @impl.%T (constants.%T)]
-// CHECK:STDOUT:     %.loc19: type = interface_type @GenericInterface, @GenericInterface(constants.%T) [symbolic = @impl.%.1 (constants.%.2)]
-=======
 // CHECK:STDOUT:     %T.patt: type = symbolic_binding_pattern T 0
 // CHECK:STDOUT:   } {
 // CHECK:STDOUT:     %T.param: type = param T, runtime_param<invalid>
-// CHECK:STDOUT:     %T: type = bind_symbolic_name T 0, %T.param [symbolic = constants.%T]
+// CHECK:STDOUT:     %T.loc19: type = bind_symbolic_name T 0, %T.param [symbolic = %T.1 (constants.%T)]
 // CHECK:STDOUT:     %GenericInterface.ref: %GenericInterface.type = name_ref GenericInterface, file.%GenericInterface.decl [template = constants.%GenericInterface]
-// CHECK:STDOUT:     %T.ref: type = name_ref T, %T [symbolic = constants.%T]
-// CHECK:STDOUT:     %.loc19_52: type = interface_type @GenericInterface, @GenericInterface(constants.%T) [symbolic = constants.%.2]
->>>>>>> ee383638
+// CHECK:STDOUT:     %T.ref: type = name_ref T, %T.loc19 [symbolic = %T.1 (constants.%T)]
+// CHECK:STDOUT:     %.loc19_52: type = interface_type @GenericInterface, @GenericInterface(constants.%T) [symbolic = %.1 (constants.%.2)]
 // CHECK:STDOUT:   }
 // CHECK:STDOUT:   %.loc22: <witness> = complete_type_witness %.6 [template = constants.%.7]
 // CHECK:STDOUT:
@@ -165,7 +143,7 @@
 // CHECK:STDOUT:   fn(%x: @F.1.%T (%T));
 // CHECK:STDOUT: }
 // CHECK:STDOUT:
-// CHECK:STDOUT: generic fn @F.2(@impl.%T: type) {
+// CHECK:STDOUT: generic fn @F.2(@impl.%T.loc19: type) {
 // CHECK:STDOUT:   %T: type = bind_symbolic_name T 0 [symbolic = %T (constants.%T)]
 // CHECK:STDOUT:
 // CHECK:STDOUT: !definition:
@@ -196,12 +174,12 @@
 // CHECK:STDOUT:   %T.1 => constants.%T
 // CHECK:STDOUT: }
 // CHECK:STDOUT:
-// CHECK:STDOUT: specific @GenericInterface(@impl.%T) {
-// CHECK:STDOUT:   %T => constants.%T
+// CHECK:STDOUT: specific @GenericInterface(@impl.%T.1) {
+// CHECK:STDOUT:   %T.1 => constants.%T
 // CHECK:STDOUT: }
 // CHECK:STDOUT:
 // CHECK:STDOUT: specific @impl(constants.%T) {
-// CHECK:STDOUT:   %T => constants.%T
+// CHECK:STDOUT:   %T.1 => constants.%T
 // CHECK:STDOUT:   %.1 => constants.%.2
 // CHECK:STDOUT: }
 // CHECK:STDOUT:
