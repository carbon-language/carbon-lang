// Part of the Carbon Language project, under the Apache License v2.0 with LLVM
// Exceptions. See /LICENSE for license information.
// SPDX-License-Identifier: Apache-2.0 WITH LLVM-exception
//
// AUTOUPDATE
// TIP: To test this file alone, run:
// TIP:   bazel test //toolchain/testing:file_test --test_arg=--file_tests=toolchain/check/testdata/impl/fail_extend_impl_forall.carbon
// TIP: To dump output, run:
// TIP:   bazel run //toolchain/testing:file_test -- --dump_output --file_tests=toolchain/check/testdata/impl/fail_extend_impl_forall.carbon

interface GenericInterface(T:! type) {
  fn F(x: T);
}

class C {
  // CHECK:STDERR: fail_extend_impl_forall.carbon:[[@LINE+3]]:3: error: cannot `extend` a parameterized `impl`
  // CHECK:STDERR:   extend impl forall [T:! type] as GenericInterface(T) {
  // CHECK:STDERR:   ^~~~~~
  extend impl forall [T:! type] as GenericInterface(T) {
    fn F(x: T) {}
  }
}

// CHECK:STDOUT: --- fail_extend_impl_forall.carbon
// CHECK:STDOUT:
// CHECK:STDOUT: constants {
<<<<<<< HEAD
// CHECK:STDOUT:   %T: type = bind_symbolic_name T 0 [symbolic]
// CHECK:STDOUT:   %T.patt.1: type = symbolic_binding_pattern T 0 [symbolic]
=======
// CHECK:STDOUT:   %T: type = bind_symbolic_name T, 0 [symbolic]
>>>>>>> e617d649
// CHECK:STDOUT:   %GenericInterface.type: type = generic_interface_type @GenericInterface [template]
// CHECK:STDOUT:   %.1: type = tuple_type () [template]
// CHECK:STDOUT:   %GenericInterface: %GenericInterface.type = struct_value () [template]
// CHECK:STDOUT:   %.2: type = interface_type @GenericInterface, @GenericInterface(%T) [symbolic]
// CHECK:STDOUT:   %Self: %.2 = bind_symbolic_name Self, 1 [symbolic]
// CHECK:STDOUT:   %F.type.1: type = fn_type @F.1, @GenericInterface(%T) [symbolic]
// CHECK:STDOUT:   %F.1: %F.type.1 = struct_value () [symbolic]
// CHECK:STDOUT:   %.3: type = assoc_entity_type %.2, %F.type.1 [symbolic]
// CHECK:STDOUT:   %.4: %.3 = assoc_entity element0, @GenericInterface.%F.decl [symbolic]
// CHECK:STDOUT:   %C: type = class_type @C [template]
// CHECK:STDOUT:   %T.patt.2: type = symbolic_binding_pattern T 0 [symbolic]
// CHECK:STDOUT:   %F.type.2: type = fn_type @F.2 [template]
// CHECK:STDOUT:   %F.2: %F.type.2 = struct_value () [template]
// CHECK:STDOUT:   %.5: <witness> = interface_witness (%F.2) [template]
// CHECK:STDOUT:   %.6: type = struct_type {} [template]
// CHECK:STDOUT:   %.7: <witness> = complete_type_witness %.6 [template]
// CHECK:STDOUT: }
// CHECK:STDOUT:
// CHECK:STDOUT: imports {
// CHECK:STDOUT:   %Core: <namespace> = namespace file.%Core.import, [template] {
// CHECK:STDOUT:     import Core//prelude
// CHECK:STDOUT:     import Core//prelude/operators
// CHECK:STDOUT:     import Core//prelude/types
// CHECK:STDOUT:     import Core//prelude/operators/arithmetic
// CHECK:STDOUT:     import Core//prelude/operators/as
// CHECK:STDOUT:     import Core//prelude/operators/bitwise
// CHECK:STDOUT:     import Core//prelude/operators/comparison
// CHECK:STDOUT:     import Core//prelude/types/bool
// CHECK:STDOUT:   }
// CHECK:STDOUT: }
// CHECK:STDOUT:
// CHECK:STDOUT: file {
// CHECK:STDOUT:   package: <namespace> = namespace [template] {
// CHECK:STDOUT:     .Core = imports.%Core
// CHECK:STDOUT:     .GenericInterface = %GenericInterface.decl
// CHECK:STDOUT:     .C = %C.decl
// CHECK:STDOUT:   }
// CHECK:STDOUT:   %Core.import = import Core
// CHECK:STDOUT:   %GenericInterface.decl: %GenericInterface.type = interface_decl @GenericInterface [template = constants.%GenericInterface] {
<<<<<<< HEAD
// CHECK:STDOUT:     %T.patt.loc11: type = symbolic_binding_pattern T 0 [symbolic = %T.patt.1 (constants.%T.patt.1)]
// CHECK:STDOUT:     %T.param_patt: type = param_pattern %T.patt.loc11, runtime_param<invalid> [symbolic = %T.patt.1 (constants.%T.patt.1)]
// CHECK:STDOUT:   } {
// CHECK:STDOUT:     %param: type = param runtime_param<invalid>
// CHECK:STDOUT:     %T.loc11: type = bind_symbolic_name T 0, %param [symbolic = %T.1 (constants.%T)]
=======
// CHECK:STDOUT:     %T.patt: type = symbolic_binding_pattern T, 0
// CHECK:STDOUT:   } {
// CHECK:STDOUT:     %T.param: type = param T, runtime_param<invalid>
// CHECK:STDOUT:     %T.loc11: type = bind_symbolic_name T, 0, %T.param [symbolic = %T.1 (constants.%T)]
>>>>>>> e617d649
// CHECK:STDOUT:   }
// CHECK:STDOUT:   %C.decl: type = class_decl @C [template = constants.%C] {} {}
// CHECK:STDOUT: }
// CHECK:STDOUT:
// CHECK:STDOUT: generic interface @GenericInterface(%T.loc11: type) {
<<<<<<< HEAD
// CHECK:STDOUT:   %T.1: type = bind_symbolic_name T 0 [symbolic = %T.1 (constants.%T)]
// CHECK:STDOUT:   %T.patt.1: type = symbolic_binding_pattern T 0 [symbolic = %T.patt.1 (constants.%T.patt.1)]
=======
// CHECK:STDOUT:   %T.1: type = bind_symbolic_name T, 0 [symbolic = %T.1 (constants.%T)]
>>>>>>> e617d649
// CHECK:STDOUT:
// CHECK:STDOUT: !definition:
// CHECK:STDOUT:   %.1: type = interface_type @GenericInterface, @GenericInterface(%T.1) [symbolic = %.1 (constants.%.2)]
// CHECK:STDOUT:   %Self.2: %.2 = bind_symbolic_name Self, 1 [symbolic = %Self.2 (constants.%Self)]
// CHECK:STDOUT:   %F.type: type = fn_type @F.1, @GenericInterface(%T.1) [symbolic = %F.type (constants.%F.type.1)]
// CHECK:STDOUT:   %F: @GenericInterface.%F.type (%F.type.1) = struct_value () [symbolic = %F (constants.%F.1)]
// CHECK:STDOUT:   %.2: type = assoc_entity_type @GenericInterface.%.1 (%.2), @GenericInterface.%F.type (%F.type.1) [symbolic = %.2 (constants.%.3)]
// CHECK:STDOUT:   %.3: @GenericInterface.%.2 (%.3) = assoc_entity element0, %F.decl [symbolic = %.3 (constants.%.4)]
// CHECK:STDOUT:
// CHECK:STDOUT:   interface {
// CHECK:STDOUT:     %Self.1: @GenericInterface.%.1 (%.2) = bind_symbolic_name Self, 1 [symbolic = %Self.2 (constants.%Self)]
// CHECK:STDOUT:     %F.decl: @GenericInterface.%F.type (%F.type.1) = fn_decl @F.1 [symbolic = @GenericInterface.%F (constants.%F.1)] {
// CHECK:STDOUT:       %x.patt: @F.1.%T (%T) = binding_pattern x
// CHECK:STDOUT:       %x.param_patt: @F.1.%T (%T) = param_pattern %x.patt, runtime_param0
// CHECK:STDOUT:     } {
// CHECK:STDOUT:       %T.ref: type = name_ref T, @GenericInterface.%T.loc11 [symbolic = %T (constants.%T)]
// CHECK:STDOUT:       %param: @F.1.%T (%T) = param runtime_param0
// CHECK:STDOUT:       %x: @F.1.%T (%T) = bind_name x, %param
// CHECK:STDOUT:     }
// CHECK:STDOUT:     %.loc12: @GenericInterface.%.2 (%.3) = assoc_entity element0, %F.decl [symbolic = %.3 (constants.%.4)]
// CHECK:STDOUT:
// CHECK:STDOUT:   !members:
// CHECK:STDOUT:     .Self = %Self.1
// CHECK:STDOUT:     .F = %.loc12
// CHECK:STDOUT:     witness = (%F.decl)
// CHECK:STDOUT:   }
// CHECK:STDOUT: }
// CHECK:STDOUT:
<<<<<<< HEAD
// CHECK:STDOUT: impl @impl: %C as %.2 {
// CHECK:STDOUT:   %F.decl: %F.type.2 = fn_decl @F.2 [template = constants.%F.2] {
// CHECK:STDOUT:     %x.patt: @F.2.%T (%T) = binding_pattern x
// CHECK:STDOUT:     %x.param_patt: @F.2.%T (%T) = param_pattern %x.patt, runtime_param0
// CHECK:STDOUT:   } {
// CHECK:STDOUT:     %T.ref: type = name_ref T, @C.%T [symbolic = %T (constants.%T)]
// CHECK:STDOUT:     %param: @F.2.%T (%T) = param runtime_param0
// CHECK:STDOUT:     %x: @F.2.%T (%T) = bind_name x, %param
// CHECK:STDOUT:   }
// CHECK:STDOUT:   %.loc19_56: <witness> = interface_witness (%F.decl) [template = constants.%.5]
=======
// CHECK:STDOUT: generic impl @impl(%T.loc19: type) {
// CHECK:STDOUT:   %T.1: type = bind_symbolic_name T, 0 [symbolic = %T.1 (constants.%T)]
// CHECK:STDOUT:   %.1: type = interface_type @GenericInterface, @GenericInterface(%T.1) [symbolic = %.1 (constants.%.2)]
>>>>>>> e617d649
// CHECK:STDOUT:
// CHECK:STDOUT:   impl: %C as %.2 {
// CHECK:STDOUT:     %F.decl: %F.type.2 = fn_decl @F.2 [template = constants.%F.2] {
// CHECK:STDOUT:       %x.patt: @F.2.%T (%T) = binding_pattern x
// CHECK:STDOUT:     } {
// CHECK:STDOUT:       %T.ref: type = name_ref T, @impl.%T.loc19 [symbolic = %T (constants.%T)]
// CHECK:STDOUT:       %x.param: @F.2.%T (%T) = param x, runtime_param0
// CHECK:STDOUT:       %x: @F.2.%T (%T) = bind_name x, %x.param
// CHECK:STDOUT:     }
// CHECK:STDOUT:     %.loc19_56: <witness> = interface_witness (%F.decl) [template = constants.%.5]
// CHECK:STDOUT:
// CHECK:STDOUT:   !members:
// CHECK:STDOUT:     .F = %F.decl
// CHECK:STDOUT:     witness = %.loc19_56
// CHECK:STDOUT:   }
// CHECK:STDOUT: }
// CHECK:STDOUT:
// CHECK:STDOUT: class @C {
<<<<<<< HEAD
// CHECK:STDOUT:   %param: type = param runtime_param<invalid>
// CHECK:STDOUT:   %T: type = bind_symbolic_name T 0, %param [symbolic = constants.%T]
// CHECK:STDOUT:   impl_decl @impl {
// CHECK:STDOUT:     %T.patt: type = symbolic_binding_pattern T 0 [symbolic = constants.%T.patt.2]
// CHECK:STDOUT:     %T.param_patt: type = param_pattern %T.patt, runtime_param<invalid> [symbolic = constants.%T.patt.2]
// CHECK:STDOUT:   } {
// CHECK:STDOUT:     %GenericInterface.ref: %GenericInterface.type = name_ref GenericInterface, file.%GenericInterface.decl [template = constants.%GenericInterface]
// CHECK:STDOUT:     %T.ref: type = name_ref T, @C.%T [symbolic = constants.%T]
// CHECK:STDOUT:     %.loc19_52: type = interface_type @GenericInterface, @GenericInterface(constants.%T) [symbolic = constants.%.2]
=======
// CHECK:STDOUT:   impl_decl @impl [template] {
// CHECK:STDOUT:     %T.patt: type = symbolic_binding_pattern T, 0
// CHECK:STDOUT:   } {
// CHECK:STDOUT:     %T.param: type = param T, runtime_param<invalid>
// CHECK:STDOUT:     %T.loc19: type = bind_symbolic_name T, 0, %T.param [symbolic = %T.1 (constants.%T)]
// CHECK:STDOUT:     %GenericInterface.ref: %GenericInterface.type = name_ref GenericInterface, file.%GenericInterface.decl [template = constants.%GenericInterface]
// CHECK:STDOUT:     %T.ref: type = name_ref T, %T.loc19 [symbolic = %T.1 (constants.%T)]
// CHECK:STDOUT:     %.loc19_52: type = interface_type @GenericInterface, @GenericInterface(constants.%T) [symbolic = %.1 (constants.%.2)]
>>>>>>> e617d649
// CHECK:STDOUT:   }
// CHECK:STDOUT:   %.loc22: <witness> = complete_type_witness %.6 [template = constants.%.7]
// CHECK:STDOUT:
// CHECK:STDOUT: !members:
// CHECK:STDOUT:   .Self = constants.%C
// CHECK:STDOUT:   has_error
// CHECK:STDOUT: }
// CHECK:STDOUT:
// CHECK:STDOUT: generic fn @F.1(@GenericInterface.%T.loc11: type, @GenericInterface.%Self.1: @GenericInterface.%.1 (%.2)) {
// CHECK:STDOUT:   %T: type = bind_symbolic_name T, 0 [symbolic = %T (constants.%T)]
// CHECK:STDOUT:
// CHECK:STDOUT:   fn(%x.param_patt: @F.1.%T (%T));
// CHECK:STDOUT: }
// CHECK:STDOUT:
<<<<<<< HEAD
// CHECK:STDOUT: generic fn @F.2(@C.%T: type) {
// CHECK:STDOUT:   %T: type = bind_symbolic_name T 0 [symbolic = %T (constants.%T)]
=======
// CHECK:STDOUT: generic fn @F.2(@impl.%T.loc19: type) {
// CHECK:STDOUT:   %T: type = bind_symbolic_name T, 0 [symbolic = %T (constants.%T)]
>>>>>>> e617d649
// CHECK:STDOUT:
// CHECK:STDOUT: !definition:
// CHECK:STDOUT:
// CHECK:STDOUT:   fn(%x.param_patt: @F.2.%T (%T)) {
// CHECK:STDOUT:   !entry:
// CHECK:STDOUT:     return
// CHECK:STDOUT:   }
// CHECK:STDOUT: }
// CHECK:STDOUT:
// CHECK:STDOUT: specific @GenericInterface(constants.%T) {
// CHECK:STDOUT:   %T.1 => constants.%T
// CHECK:STDOUT:   %T.patt.1 => constants.%T
// CHECK:STDOUT:
// CHECK:STDOUT: !definition:
// CHECK:STDOUT:   %.1 => constants.%.2
// CHECK:STDOUT:   %Self.2 => constants.%Self
// CHECK:STDOUT:   %F.type => constants.%F.type.1
// CHECK:STDOUT:   %F => constants.%F.1
// CHECK:STDOUT:   %.2 => constants.%.3
// CHECK:STDOUT:   %.3 => constants.%.4
// CHECK:STDOUT: }
// CHECK:STDOUT:
// CHECK:STDOUT: specific @F.1(constants.%T, constants.%Self) {
// CHECK:STDOUT:   %T => constants.%T
// CHECK:STDOUT: }
// CHECK:STDOUT:
// CHECK:STDOUT: specific @GenericInterface(@GenericInterface.%T.1) {
// CHECK:STDOUT:   %T.1 => constants.%T
// CHECK:STDOUT:   %T.patt.1 => constants.%T
// CHECK:STDOUT: }
// CHECK:STDOUT:
// CHECK:STDOUT: specific @GenericInterface(@impl.%T.1) {
// CHECK:STDOUT:   %T.1 => constants.%T
// CHECK:STDOUT: }
// CHECK:STDOUT:
// CHECK:STDOUT: specific @impl(constants.%T) {
// CHECK:STDOUT:   %T.1 => constants.%T
// CHECK:STDOUT:   %.1 => constants.%.2
// CHECK:STDOUT: }
// CHECK:STDOUT:
// CHECK:STDOUT: specific @F.2(constants.%T) {
// CHECK:STDOUT:   %T => constants.%T
// CHECK:STDOUT: }
// CHECK:STDOUT:
// CHECK:STDOUT: specific @F.1(constants.%T, constants.%C) {
// CHECK:STDOUT:   %T => constants.%T
// CHECK:STDOUT: }
// CHECK:STDOUT:<|MERGE_RESOLUTION|>--- conflicted
+++ resolved
@@ -24,12 +24,8 @@
 // CHECK:STDOUT: --- fail_extend_impl_forall.carbon
 // CHECK:STDOUT:
 // CHECK:STDOUT: constants {
-<<<<<<< HEAD
-// CHECK:STDOUT:   %T: type = bind_symbolic_name T 0 [symbolic]
-// CHECK:STDOUT:   %T.patt.1: type = symbolic_binding_pattern T 0 [symbolic]
-=======
 // CHECK:STDOUT:   %T: type = bind_symbolic_name T, 0 [symbolic]
->>>>>>> e617d649
+// CHECK:STDOUT:   %T.patt.1: type = symbolic_binding_pattern T, 0 [symbolic]
 // CHECK:STDOUT:   %GenericInterface.type: type = generic_interface_type @GenericInterface [template]
 // CHECK:STDOUT:   %.1: type = tuple_type () [template]
 // CHECK:STDOUT:   %GenericInterface: %GenericInterface.type = struct_value () [template]
@@ -40,7 +36,7 @@
 // CHECK:STDOUT:   %.3: type = assoc_entity_type %.2, %F.type.1 [symbolic]
 // CHECK:STDOUT:   %.4: %.3 = assoc_entity element0, @GenericInterface.%F.decl [symbolic]
 // CHECK:STDOUT:   %C: type = class_type @C [template]
-// CHECK:STDOUT:   %T.patt.2: type = symbolic_binding_pattern T 0 [symbolic]
+// CHECK:STDOUT:   %T.patt.2: type = symbolic_binding_pattern T, 0 [symbolic]
 // CHECK:STDOUT:   %F.type.2: type = fn_type @F.2 [template]
 // CHECK:STDOUT:   %F.2: %F.type.2 = struct_value () [template]
 // CHECK:STDOUT:   %.5: <witness> = interface_witness (%F.2) [template]
@@ -69,29 +65,18 @@
 // CHECK:STDOUT:   }
 // CHECK:STDOUT:   %Core.import = import Core
 // CHECK:STDOUT:   %GenericInterface.decl: %GenericInterface.type = interface_decl @GenericInterface [template = constants.%GenericInterface] {
-<<<<<<< HEAD
-// CHECK:STDOUT:     %T.patt.loc11: type = symbolic_binding_pattern T 0 [symbolic = %T.patt.1 (constants.%T.patt.1)]
+// CHECK:STDOUT:     %T.patt.loc11: type = symbolic_binding_pattern T, 0 [symbolic = %T.patt.1 (constants.%T.patt.1)]
 // CHECK:STDOUT:     %T.param_patt: type = param_pattern %T.patt.loc11, runtime_param<invalid> [symbolic = %T.patt.1 (constants.%T.patt.1)]
 // CHECK:STDOUT:   } {
 // CHECK:STDOUT:     %param: type = param runtime_param<invalid>
-// CHECK:STDOUT:     %T.loc11: type = bind_symbolic_name T 0, %param [symbolic = %T.1 (constants.%T)]
-=======
-// CHECK:STDOUT:     %T.patt: type = symbolic_binding_pattern T, 0
-// CHECK:STDOUT:   } {
-// CHECK:STDOUT:     %T.param: type = param T, runtime_param<invalid>
-// CHECK:STDOUT:     %T.loc11: type = bind_symbolic_name T, 0, %T.param [symbolic = %T.1 (constants.%T)]
->>>>>>> e617d649
+// CHECK:STDOUT:     %T.loc11: type = bind_symbolic_name T, 0, %param [symbolic = %T.1 (constants.%T)]
 // CHECK:STDOUT:   }
 // CHECK:STDOUT:   %C.decl: type = class_decl @C [template = constants.%C] {} {}
 // CHECK:STDOUT: }
 // CHECK:STDOUT:
 // CHECK:STDOUT: generic interface @GenericInterface(%T.loc11: type) {
-<<<<<<< HEAD
-// CHECK:STDOUT:   %T.1: type = bind_symbolic_name T 0 [symbolic = %T.1 (constants.%T)]
-// CHECK:STDOUT:   %T.patt.1: type = symbolic_binding_pattern T 0 [symbolic = %T.patt.1 (constants.%T.patt.1)]
-=======
 // CHECK:STDOUT:   %T.1: type = bind_symbolic_name T, 0 [symbolic = %T.1 (constants.%T)]
->>>>>>> e617d649
+// CHECK:STDOUT:   %T.patt.1: type = symbolic_binding_pattern T, 0 [symbolic = %T.patt.1 (constants.%T.patt.1)]
 // CHECK:STDOUT:
 // CHECK:STDOUT: !definition:
 // CHECK:STDOUT:   %.1: type = interface_type @GenericInterface, @GenericInterface(%T.1) [symbolic = %.1 (constants.%.2)]
@@ -120,30 +105,19 @@
 // CHECK:STDOUT:   }
 // CHECK:STDOUT: }
 // CHECK:STDOUT:
-<<<<<<< HEAD
-// CHECK:STDOUT: impl @impl: %C as %.2 {
-// CHECK:STDOUT:   %F.decl: %F.type.2 = fn_decl @F.2 [template = constants.%F.2] {
-// CHECK:STDOUT:     %x.patt: @F.2.%T (%T) = binding_pattern x
-// CHECK:STDOUT:     %x.param_patt: @F.2.%T (%T) = param_pattern %x.patt, runtime_param0
-// CHECK:STDOUT:   } {
-// CHECK:STDOUT:     %T.ref: type = name_ref T, @C.%T [symbolic = %T (constants.%T)]
-// CHECK:STDOUT:     %param: @F.2.%T (%T) = param runtime_param0
-// CHECK:STDOUT:     %x: @F.2.%T (%T) = bind_name x, %param
-// CHECK:STDOUT:   }
-// CHECK:STDOUT:   %.loc19_56: <witness> = interface_witness (%F.decl) [template = constants.%.5]
-=======
 // CHECK:STDOUT: generic impl @impl(%T.loc19: type) {
 // CHECK:STDOUT:   %T.1: type = bind_symbolic_name T, 0 [symbolic = %T.1 (constants.%T)]
+// CHECK:STDOUT:   %T.patt.1: type = symbolic_binding_pattern T, 0 [symbolic = %T.patt.1 (constants.%T.patt.2)]
 // CHECK:STDOUT:   %.1: type = interface_type @GenericInterface, @GenericInterface(%T.1) [symbolic = %.1 (constants.%.2)]
->>>>>>> e617d649
 // CHECK:STDOUT:
 // CHECK:STDOUT:   impl: %C as %.2 {
 // CHECK:STDOUT:     %F.decl: %F.type.2 = fn_decl @F.2 [template = constants.%F.2] {
 // CHECK:STDOUT:       %x.patt: @F.2.%T (%T) = binding_pattern x
+// CHECK:STDOUT:       %x.param_patt: @F.2.%T (%T) = param_pattern %x.patt, runtime_param0
 // CHECK:STDOUT:     } {
 // CHECK:STDOUT:       %T.ref: type = name_ref T, @impl.%T.loc19 [symbolic = %T (constants.%T)]
-// CHECK:STDOUT:       %x.param: @F.2.%T (%T) = param x, runtime_param0
-// CHECK:STDOUT:       %x: @F.2.%T (%T) = bind_name x, %x.param
+// CHECK:STDOUT:       %param: @F.2.%T (%T) = param runtime_param0
+// CHECK:STDOUT:       %x: @F.2.%T (%T) = bind_name x, %param
 // CHECK:STDOUT:     }
 // CHECK:STDOUT:     %.loc19_56: <witness> = interface_witness (%F.decl) [template = constants.%.5]
 // CHECK:STDOUT:
@@ -154,26 +128,15 @@
 // CHECK:STDOUT: }
 // CHECK:STDOUT:
 // CHECK:STDOUT: class @C {
-<<<<<<< HEAD
-// CHECK:STDOUT:   %param: type = param runtime_param<invalid>
-// CHECK:STDOUT:   %T: type = bind_symbolic_name T 0, %param [symbolic = constants.%T]
-// CHECK:STDOUT:   impl_decl @impl {
-// CHECK:STDOUT:     %T.patt: type = symbolic_binding_pattern T 0 [symbolic = constants.%T.patt.2]
-// CHECK:STDOUT:     %T.param_patt: type = param_pattern %T.patt, runtime_param<invalid> [symbolic = constants.%T.patt.2]
+// CHECK:STDOUT:   impl_decl @impl [template] {
+// CHECK:STDOUT:     %T.patt.loc19: type = symbolic_binding_pattern T, 0 [symbolic = %T.patt.1 (constants.%T.patt.2)]
+// CHECK:STDOUT:     %T.param_patt: type = param_pattern %T.patt.loc19, runtime_param<invalid> [symbolic = %T.patt.1 (constants.%T.patt.2)]
 // CHECK:STDOUT:   } {
-// CHECK:STDOUT:     %GenericInterface.ref: %GenericInterface.type = name_ref GenericInterface, file.%GenericInterface.decl [template = constants.%GenericInterface]
-// CHECK:STDOUT:     %T.ref: type = name_ref T, @C.%T [symbolic = constants.%T]
-// CHECK:STDOUT:     %.loc19_52: type = interface_type @GenericInterface, @GenericInterface(constants.%T) [symbolic = constants.%.2]
-=======
-// CHECK:STDOUT:   impl_decl @impl [template] {
-// CHECK:STDOUT:     %T.patt: type = symbolic_binding_pattern T, 0
-// CHECK:STDOUT:   } {
-// CHECK:STDOUT:     %T.param: type = param T, runtime_param<invalid>
-// CHECK:STDOUT:     %T.loc19: type = bind_symbolic_name T, 0, %T.param [symbolic = %T.1 (constants.%T)]
 // CHECK:STDOUT:     %GenericInterface.ref: %GenericInterface.type = name_ref GenericInterface, file.%GenericInterface.decl [template = constants.%GenericInterface]
 // CHECK:STDOUT:     %T.ref: type = name_ref T, %T.loc19 [symbolic = %T.1 (constants.%T)]
 // CHECK:STDOUT:     %.loc19_52: type = interface_type @GenericInterface, @GenericInterface(constants.%T) [symbolic = %.1 (constants.%.2)]
->>>>>>> e617d649
+// CHECK:STDOUT:     %param: type = param runtime_param<invalid>
+// CHECK:STDOUT:     %T.loc19: type = bind_symbolic_name T, 0, %param [symbolic = %T.1 (constants.%T)]
 // CHECK:STDOUT:   }
 // CHECK:STDOUT:   %.loc22: <witness> = complete_type_witness %.6 [template = constants.%.7]
 // CHECK:STDOUT:
@@ -188,13 +151,8 @@
 // CHECK:STDOUT:   fn(%x.param_patt: @F.1.%T (%T));
 // CHECK:STDOUT: }
 // CHECK:STDOUT:
-<<<<<<< HEAD
-// CHECK:STDOUT: generic fn @F.2(@C.%T: type) {
-// CHECK:STDOUT:   %T: type = bind_symbolic_name T 0 [symbolic = %T (constants.%T)]
-=======
 // CHECK:STDOUT: generic fn @F.2(@impl.%T.loc19: type) {
 // CHECK:STDOUT:   %T: type = bind_symbolic_name T, 0 [symbolic = %T (constants.%T)]
->>>>>>> e617d649
 // CHECK:STDOUT:
 // CHECK:STDOUT: !definition:
 // CHECK:STDOUT:
@@ -228,10 +186,12 @@
 // CHECK:STDOUT:
 // CHECK:STDOUT: specific @GenericInterface(@impl.%T.1) {
 // CHECK:STDOUT:   %T.1 => constants.%T
+// CHECK:STDOUT:   %T.patt.1 => constants.%T
 // CHECK:STDOUT: }
 // CHECK:STDOUT:
 // CHECK:STDOUT: specific @impl(constants.%T) {
 // CHECK:STDOUT:   %T.1 => constants.%T
+// CHECK:STDOUT:   %T.patt.1 => constants.%T
 // CHECK:STDOUT:   %.1 => constants.%.2
 // CHECK:STDOUT: }
 // CHECK:STDOUT:
