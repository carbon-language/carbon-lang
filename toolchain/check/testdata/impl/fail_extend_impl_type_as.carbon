// Part of the Carbon Language project, under the Apache License v2.0 with LLVM
// Exceptions. See /LICENSE for license information.
// SPDX-License-Identifier: Apache-2.0 WITH LLVM-exception
//
// AUTOUPDATE

interface I {}

class C {
  // CHECK:STDERR: fail_extend_impl_type_as.carbon:[[@LINE+3]]:3: ERROR: Cannot `extend` an `impl` with an explicit self type.
  // CHECK:STDERR:   extend impl i32 as I {}
  // CHECK:STDERR:   ^~~~~~
  extend impl i32 as I {}
}

class D {
  // CHECK:STDERR: fail_extend_impl_type_as.carbon:[[@LINE+6]]:3: ERROR: Cannot `extend` an `impl` with an explicit self type.
  // CHECK:STDERR:   extend impl D as I;
  // CHECK:STDERR:   ^~~~~~
  // CHECK:STDERR: fail_extend_impl_type_as.carbon:[[@LINE+3]]:15: Remove the explicit `Self` type here.
  // CHECK:STDERR:   extend impl D as I;
  // CHECK:STDERR:               ^
  extend impl D as I;
}

class E {
  // CHECK:STDERR: fail_extend_impl_type_as.carbon:[[@LINE+6]]:3: ERROR: Cannot `extend` an `impl` with an explicit self type.
  // CHECK:STDERR:   extend impl Self as I {}
  // CHECK:STDERR:   ^~~~~~
  // CHECK:STDERR: fail_extend_impl_type_as.carbon:[[@LINE+3]]:15: Remove the explicit `Self` type here.
  // CHECK:STDERR:   extend impl Self as I {}
  // CHECK:STDERR:               ^~~~
  extend impl Self as I {}
}

// CHECK:STDOUT: --- fail_extend_impl_type_as.carbon
// CHECK:STDOUT:
// CHECK:STDOUT: constants {
// CHECK:STDOUT:   %.1: type = interface_type @I [template]
// CHECK:STDOUT:   %C: type = class_type @C [template]
// CHECK:STDOUT:   %.2: type = struct_type {} [template]
// CHECK:STDOUT:   %D: type = class_type @D [template]
// CHECK:STDOUT:   %E: type = class_type @E [template]
// CHECK:STDOUT: }
// CHECK:STDOUT:
// CHECK:STDOUT: file {
<<<<<<< HEAD
// CHECK:STDOUT:   package: <namespace> = namespace {
// CHECK:STDOUT:     .I = %I.decl
// CHECK:STDOUT:     .C = %C.decl
// CHECK:STDOUT:     .D = %D.decl
// CHECK:STDOUT:     .E = %E.decl
// CHECK:STDOUT:   } [template]
// CHECK:STDOUT:   %I.decl = interface_decl @I, () [template = constants.%.1]
// CHECK:STDOUT:   %C.decl = class_decl @C, () [template = constants.%C]
// CHECK:STDOUT:   %D.decl = class_decl @D, () [template = constants.%D]
// CHECK:STDOUT:   %E.decl = class_decl @E, () [template = constants.%E]
=======
// CHECK:STDOUT:   package: <namespace> = namespace {.I = %I.decl, .C = %C.decl, .D = %D.decl, .E = %E.decl} [template]
// CHECK:STDOUT:   %I.decl = interface_decl @I {} [template = constants.%.1]
// CHECK:STDOUT:   %C.decl = class_decl @C {} [template = constants.%C]
// CHECK:STDOUT:   %D.decl = class_decl @D {} [template = constants.%D]
// CHECK:STDOUT:   %E.decl = class_decl @E {} [template = constants.%E]
>>>>>>> 5f4e6c76
// CHECK:STDOUT: }
// CHECK:STDOUT:
// CHECK:STDOUT: interface @I {
// CHECK:STDOUT:
// CHECK:STDOUT: !members:
// CHECK:STDOUT:   witness = ()
// CHECK:STDOUT: }
// CHECK:STDOUT:
// CHECK:STDOUT: impl @impl.1: i32 as I {
// CHECK:STDOUT:
// CHECK:STDOUT: !members:
// CHECK:STDOUT: }
// CHECK:STDOUT:
// CHECK:STDOUT: impl @impl.2: D as I;
// CHECK:STDOUT:
// CHECK:STDOUT: impl @impl.3: E as I {
// CHECK:STDOUT:
// CHECK:STDOUT: !members:
// CHECK:STDOUT: }
// CHECK:STDOUT:
// CHECK:STDOUT: class @C {
// CHECK:STDOUT:   impl_decl @impl.1 {
// CHECK:STDOUT:     %I.ref: type = name_ref I, file.%I.decl [template = constants.%.1]
// CHECK:STDOUT:   }
// CHECK:STDOUT:
// CHECK:STDOUT: !members:
// CHECK:STDOUT:   has_error
// CHECK:STDOUT: }
// CHECK:STDOUT:
// CHECK:STDOUT: class @D {
// CHECK:STDOUT:   impl_decl @impl.2 {
// CHECK:STDOUT:     %D.ref: type = name_ref D, file.%D.decl [template = constants.%D]
// CHECK:STDOUT:     %I.ref: type = name_ref I, file.%I.decl [template = constants.%.1]
// CHECK:STDOUT:   }
// CHECK:STDOUT:
// CHECK:STDOUT: !members:
// CHECK:STDOUT:   extend name_scope1
// CHECK:STDOUT: }
// CHECK:STDOUT:
// CHECK:STDOUT: class @E {
// CHECK:STDOUT:   impl_decl @impl.3 {
// CHECK:STDOUT:     %Self.ref: type = name_ref Self, constants.%E [template = constants.%E]
// CHECK:STDOUT:     %I.ref: type = name_ref I, file.%I.decl [template = constants.%.1]
// CHECK:STDOUT:   }
// CHECK:STDOUT:
// CHECK:STDOUT: !members:
// CHECK:STDOUT:   extend name_scope1
// CHECK:STDOUT: }
// CHECK:STDOUT:<|MERGE_RESOLUTION|>--- conflicted
+++ resolved
@@ -44,31 +44,23 @@
 // CHECK:STDOUT: }
 // CHECK:STDOUT:
 // CHECK:STDOUT: file {
-<<<<<<< HEAD
 // CHECK:STDOUT:   package: <namespace> = namespace {
 // CHECK:STDOUT:     .I = %I.decl
 // CHECK:STDOUT:     .C = %C.decl
 // CHECK:STDOUT:     .D = %D.decl
 // CHECK:STDOUT:     .E = %E.decl
 // CHECK:STDOUT:   } [template]
-// CHECK:STDOUT:   %I.decl = interface_decl @I, () [template = constants.%.1]
-// CHECK:STDOUT:   %C.decl = class_decl @C, () [template = constants.%C]
-// CHECK:STDOUT:   %D.decl = class_decl @D, () [template = constants.%D]
-// CHECK:STDOUT:   %E.decl = class_decl @E, () [template = constants.%E]
-=======
-// CHECK:STDOUT:   package: <namespace> = namespace {.I = %I.decl, .C = %C.decl, .D = %D.decl, .E = %E.decl} [template]
 // CHECK:STDOUT:   %I.decl = interface_decl @I {} [template = constants.%.1]
 // CHECK:STDOUT:   %C.decl = class_decl @C {} [template = constants.%C]
 // CHECK:STDOUT:   %D.decl = class_decl @D {} [template = constants.%D]
 // CHECK:STDOUT:   %E.decl = class_decl @E {} [template = constants.%E]
->>>>>>> 5f4e6c76
 // CHECK:STDOUT: }
 // CHECK:STDOUT:
 // CHECK:STDOUT: interface @I {
 // CHECK:STDOUT:
 // CHECK:STDOUT: !members:
-// CHECK:STDOUT:   witness = ()
-// CHECK:STDOUT: }
+// CHECK:STDOUT:
+// CHECK:STDOUT:   witness = ()}
 // CHECK:STDOUT:
 // CHECK:STDOUT: impl @impl.1: i32 as I {
 // CHECK:STDOUT:
