// Part of the Carbon Language project, under the Apache License v2.0 with LLVM
// Exceptions. See /LICENSE for license information.
// SPDX-License-Identifier: Apache-2.0 WITH LLVM-exception
//
// AUTOUPDATE

interface Empty {
}

impl i32 as Empty {
}

// CHECK:STDOUT: --- empty.carbon
// CHECK:STDOUT:
// CHECK:STDOUT: constants {
// CHECK:STDOUT:   %.1: type = interface_type @Empty [template]
// CHECK:STDOUT: }
// CHECK:STDOUT:
// CHECK:STDOUT: file {
<<<<<<< HEAD
// CHECK:STDOUT:   package: <namespace> = namespace {
// CHECK:STDOUT:     .Empty = %Empty.decl
// CHECK:STDOUT:   } [template]
// CHECK:STDOUT:   %Empty.decl = interface_decl @Empty, () [template = constants.%.1]
// CHECK:STDOUT:   impl_decl @impl, (<unexpected instref inst+3>)
=======
// CHECK:STDOUT:   package: <namespace> = namespace {.Empty = %Empty.decl} [template]
// CHECK:STDOUT:   %Empty.decl = interface_decl @Empty {} [template = constants.%.1]
// CHECK:STDOUT:   impl_decl @impl {
// CHECK:STDOUT:     %Empty.ref: type = name_ref Empty, %Empty.decl [template = constants.%.1]
// CHECK:STDOUT:   }
>>>>>>> 5f4e6c76
// CHECK:STDOUT: }
// CHECK:STDOUT:
// CHECK:STDOUT: interface @Empty {
// CHECK:STDOUT:
// CHECK:STDOUT: !members:
// CHECK:STDOUT:   witness = ()
// CHECK:STDOUT: }
// CHECK:STDOUT:
// CHECK:STDOUT: impl @impl: i32 as Empty {
// CHECK:STDOUT:
// CHECK:STDOUT: !members:
// CHECK:STDOUT: }
// CHECK:STDOUT:<|MERGE_RESOLUTION|>--- conflicted
+++ resolved
@@ -17,26 +17,20 @@
 // CHECK:STDOUT: }
 // CHECK:STDOUT:
 // CHECK:STDOUT: file {
-<<<<<<< HEAD
 // CHECK:STDOUT:   package: <namespace> = namespace {
 // CHECK:STDOUT:     .Empty = %Empty.decl
 // CHECK:STDOUT:   } [template]
-// CHECK:STDOUT:   %Empty.decl = interface_decl @Empty, () [template = constants.%.1]
-// CHECK:STDOUT:   impl_decl @impl, (<unexpected instref inst+3>)
-=======
-// CHECK:STDOUT:   package: <namespace> = namespace {.Empty = %Empty.decl} [template]
 // CHECK:STDOUT:   %Empty.decl = interface_decl @Empty {} [template = constants.%.1]
 // CHECK:STDOUT:   impl_decl @impl {
 // CHECK:STDOUT:     %Empty.ref: type = name_ref Empty, %Empty.decl [template = constants.%.1]
 // CHECK:STDOUT:   }
->>>>>>> 5f4e6c76
 // CHECK:STDOUT: }
 // CHECK:STDOUT:
 // CHECK:STDOUT: interface @Empty {
 // CHECK:STDOUT:
 // CHECK:STDOUT: !members:
-// CHECK:STDOUT:   witness = ()
-// CHECK:STDOUT: }
+// CHECK:STDOUT:
+// CHECK:STDOUT:   witness = ()}
 // CHECK:STDOUT:
 // CHECK:STDOUT: impl @impl: i32 as Empty {
 // CHECK:STDOUT:
