--- conflicted
+++ resolved
@@ -189,11 +189,7 @@
 // CHECK:STDOUT:   %n.ref: i32 = name_ref n, %n
 // CHECK:STDOUT:   %Simple.ref: type = name_ref Simple, file.%Simple.decl [template = constants.%.1]
 // CHECK:STDOUT:   %F.ref: %.3 = name_ref F, @Simple.%.loc12 [template = constants.%.4]
-<<<<<<< HEAD
-// CHECK:STDOUT:   %.loc22: %F.type.1 = interface_witness_access @impl.%.1, element0 [template = constants.%F.2]
-=======
 // CHECK:STDOUT:   %.loc22: %F.type.1 = interface_witness_access @impl.%.loc16, element0 [template = constants.%F.2]
->>>>>>> 891c7d83
 // CHECK:STDOUT:   %F.call: init %.2 = call %.loc22()
 // CHECK:STDOUT:   return
 // CHECK:STDOUT: }
@@ -203,11 +199,7 @@
 // CHECK:STDOUT:   %n.ref: i32 = name_ref n, %n
 // CHECK:STDOUT:   %Simple.ref: type = name_ref Simple, file.%Simple.decl [template = constants.%.1]
 // CHECK:STDOUT:   %G.ref: %.5 = name_ref G, @Simple.%.loc13_21 [template = constants.%.6]
-<<<<<<< HEAD
-// CHECK:STDOUT:   %.loc26_4.1: %G.type.1 = interface_witness_access @impl.%.1, element1 [template = constants.%G.2]
-=======
 // CHECK:STDOUT:   %.loc26_4.1: %G.type.1 = interface_witness_access @impl.%.loc16, element1 [template = constants.%G.2]
->>>>>>> 891c7d83
 // CHECK:STDOUT:   %.loc26_4.2: <bound method> = bound_method %n.ref, %.loc26_4.1
 // CHECK:STDOUT:   %G.call: init %.2 = call %.loc26_4.2(%n.ref)
 // CHECK:STDOUT:   return
@@ -219,11 +211,7 @@
 // CHECK:STDOUT:   %Simple.ref: type = name_ref Simple, file.%Simple.decl [template = constants.%.1]
 // CHECK:STDOUT:   %F.ref: %.3 = name_ref F, @Simple.%.loc12 [template = constants.%.4]
 // CHECK:STDOUT:   %.loc30_4.1: ref i32 = deref %p.ref
-<<<<<<< HEAD
-// CHECK:STDOUT:   %.loc30_4.2: %F.type.1 = interface_witness_access @impl.%.1, element0 [template = constants.%F.2]
-=======
 // CHECK:STDOUT:   %.loc30_4.2: %F.type.1 = interface_witness_access @impl.%.loc16, element0 [template = constants.%F.2]
->>>>>>> 891c7d83
 // CHECK:STDOUT:   %F.call: init %.2 = call %.loc30_4.2()
 // CHECK:STDOUT:   return
 // CHECK:STDOUT: }
@@ -234,11 +222,7 @@
 // CHECK:STDOUT:   %Simple.ref: type = name_ref Simple, file.%Simple.decl [template = constants.%.1]
 // CHECK:STDOUT:   %G.ref: %.5 = name_ref G, @Simple.%.loc13_21 [template = constants.%.6]
 // CHECK:STDOUT:   %.loc34_4.1: ref i32 = deref %p.ref
-<<<<<<< HEAD
-// CHECK:STDOUT:   %.loc34_4.2: %G.type.1 = interface_witness_access @impl.%.1, element1 [template = constants.%G.2]
-=======
 // CHECK:STDOUT:   %.loc34_4.2: %G.type.1 = interface_witness_access @impl.%.loc16, element1 [template = constants.%G.2]
->>>>>>> 891c7d83
 // CHECK:STDOUT:   %.loc34_4.3: <bound method> = bound_method %.loc34_4.1, %.loc34_4.2
 // CHECK:STDOUT:   %.loc34_4.4: i32 = bind_value %.loc34_4.1
 // CHECK:STDOUT:   %G.call: init %.2 = call %.loc34_4.3(%.loc34_4.4)
