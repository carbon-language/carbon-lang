// Part of the Carbon Language project, under the Apache License v2.0 with LLVM
// Exceptions. See /LICENSE for license information.
// SPDX-License-Identifier: Apache-2.0 WITH LLVM-exception
//
// AUTOUPDATE
// TIP: To test this file alone, run:
// TIP:   bazel test //toolchain/testing:file_test --test_arg=--file_tests=toolchain/check/testdata/impl/fail_extend_non_interface.carbon
// TIP: To dump output, run:
// TIP:   bazel run //toolchain/testing:file_test -- --dump_output --file_tests=toolchain/check/testdata/impl/fail_extend_non_interface.carbon

class C {
  // CHECK:STDERR: fail_extend_non_interface.carbon:[[@LINE+3]]:3: error: semantics TODO: `extending non-interface constraint`
  // CHECK:STDERR:   extend impl as i32;
  // CHECK:STDERR:   ^~~~~~~~~~~~~~~~~~~
  extend impl as i32;
}

// CHECK:STDOUT: --- fail_extend_non_interface.carbon
// CHECK:STDOUT:
// CHECK:STDOUT: constants {
// CHECK:STDOUT:   %C: type = class_type @C [template]
// CHECK:STDOUT:   %Int32.type: type = fn_type @Int32 [template]
// CHECK:STDOUT:   %.1: type = tuple_type () [template]
// CHECK:STDOUT:   %Int32: %Int32.type = struct_value () [template]
// CHECK:STDOUT:   %.2: type = struct_type {} [template]
// CHECK:STDOUT:   %.3: <witness> = complete_type_witness %.2 [template]
// CHECK:STDOUT: }
// CHECK:STDOUT:
// CHECK:STDOUT: imports {
// CHECK:STDOUT:   %Core: <namespace> = namespace file.%Core.import, [template] {
// CHECK:STDOUT:     .Int32 = %import_ref
// CHECK:STDOUT:     import Core//prelude
// CHECK:STDOUT:     import Core//prelude/operators
// CHECK:STDOUT:     import Core//prelude/types
// CHECK:STDOUT:     import Core//prelude/operators/arithmetic
// CHECK:STDOUT:     import Core//prelude/operators/as
// CHECK:STDOUT:     import Core//prelude/operators/bitwise
// CHECK:STDOUT:     import Core//prelude/operators/comparison
// CHECK:STDOUT:     import Core//prelude/types/bool
// CHECK:STDOUT:   }
// CHECK:STDOUT:   %import_ref: %Int32.type = import_ref Core//prelude/types, inst+4, loaded [template = constants.%Int32]
// CHECK:STDOUT: }
// CHECK:STDOUT:
// CHECK:STDOUT: file {
// CHECK:STDOUT:   package: <namespace> = namespace [template] {
// CHECK:STDOUT:     .Core = imports.%Core
// CHECK:STDOUT:     .C = %C.decl
// CHECK:STDOUT:   }
// CHECK:STDOUT:   %Core.import = import Core
// CHECK:STDOUT:   %C.decl: type = class_decl @C [template = constants.%C] {} {}
// CHECK:STDOUT: }
// CHECK:STDOUT:
// CHECK:STDOUT: impl @impl: %C as i32;
// CHECK:STDOUT:
// CHECK:STDOUT: class @C {
<<<<<<< HEAD
// CHECK:STDOUT:   %.loc15_18.1: type = value_of_initializer %int.make_type_32 [template = i32]
// CHECK:STDOUT:   %.loc15_18.2: type = converted %int.make_type_32, %.loc15_18.1 [template = i32]
// CHECK:STDOUT:   impl_decl @impl {} {
=======
// CHECK:STDOUT:   %.loc15_18.1: type = value_of_initializer @impl.%int.make_type_32 [template = i32]
// CHECK:STDOUT:   %.loc15_18.2: type = converted @impl.%int.make_type_32, %.loc15_18.1 [template = i32]
// CHECK:STDOUT:   impl_decl @impl {
>>>>>>> 1e34d03e
// CHECK:STDOUT:     %int.make_type_32: init type = call constants.%Int32() [template = i32]
// CHECK:STDOUT:   }
// CHECK:STDOUT:   %.loc16: <witness> = complete_type_witness %.2 [template = constants.%.3]
// CHECK:STDOUT:
// CHECK:STDOUT: !members:
// CHECK:STDOUT:   .Self = constants.%C
// CHECK:STDOUT:   has_error
// CHECK:STDOUT: }
// CHECK:STDOUT:
// CHECK:STDOUT: fn @Int32() -> type = "int.make_type_32";
// CHECK:STDOUT:<|MERGE_RESOLUTION|>--- conflicted
+++ resolved
@@ -53,15 +53,9 @@
 // CHECK:STDOUT: impl @impl: %C as i32;
 // CHECK:STDOUT:
 // CHECK:STDOUT: class @C {
-<<<<<<< HEAD
-// CHECK:STDOUT:   %.loc15_18.1: type = value_of_initializer %int.make_type_32 [template = i32]
-// CHECK:STDOUT:   %.loc15_18.2: type = converted %int.make_type_32, %.loc15_18.1 [template = i32]
-// CHECK:STDOUT:   impl_decl @impl {} {
-=======
 // CHECK:STDOUT:   %.loc15_18.1: type = value_of_initializer @impl.%int.make_type_32 [template = i32]
 // CHECK:STDOUT:   %.loc15_18.2: type = converted @impl.%int.make_type_32, %.loc15_18.1 [template = i32]
-// CHECK:STDOUT:   impl_decl @impl {
->>>>>>> 1e34d03e
+// CHECK:STDOUT:   impl_decl @impl {} {
 // CHECK:STDOUT:     %int.make_type_32: init type = call constants.%Int32() [template = i32]
 // CHECK:STDOUT:   }
 // CHECK:STDOUT:   %.loc16: <witness> = complete_type_witness %.2 [template = constants.%.3]
