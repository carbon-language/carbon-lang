// Part of the Carbon Language project, under the Apache License v2.0 with LLVM
// Exceptions. See /LICENSE for license information.
// SPDX-License-Identifier: Apache-2.0 WITH LLVM-exception
//
// AUTOUPDATE
// TIP: To test this file alone, run:
// TIP:   bazel test //toolchain/testing:file_test --test_arg=--file_tests=toolchain/check/testdata/impl/fail_todo_impl_assoc_const.carbon
// TIP: To dump output, run:
// TIP:   bazel run //toolchain/testing:file_test -- --dump_output --file_tests=toolchain/check/testdata/impl/fail_todo_impl_assoc_const.carbon

interface I { let T:! type; }

// CHECK:STDERR: fail_todo_impl_assoc_const.carbon:[[@LINE+10]]:1: error: semantics TODO: `impl of interface with associated constant`
// CHECK:STDERR: impl bool as I where .T = bool {}
// CHECK:STDERR: ^~~~~~~~~~~~~~~~~~~~~~~~~~~~~~~~
// CHECK:STDERR:
// CHECK:STDERR: fail_todo_impl_assoc_const.carbon:[[@LINE+6]]:27: error: cannot implicitly convert from `type` to `<associated type in I>`
// CHECK:STDERR: impl bool as I where .T = bool {}
// CHECK:STDERR:                           ^~~~
// CHECK:STDERR: fail_todo_impl_assoc_const.carbon:[[@LINE+3]]:27: note: type `type` does not implement interface `ImplicitAs`
// CHECK:STDERR: impl bool as I where .T = bool {}
// CHECK:STDERR:                           ^~~~
impl bool as I where .T = bool {}

// CHECK:STDOUT: --- fail_todo_impl_assoc_const.carbon
// CHECK:STDOUT:
// CHECK:STDOUT: constants {
// CHECK:STDOUT:   %.1: type = interface_type @I [template]
// CHECK:STDOUT:   %Self.1: %.1 = bind_symbolic_name Self, 0 [symbolic]
// CHECK:STDOUT:   %.2: type = assoc_entity_type %.1, type [template]
// CHECK:STDOUT:   %.3: %.2 = assoc_entity element0, @I.%T [template]
// CHECK:STDOUT:   %Bool.type: type = fn_type @Bool [template]
// CHECK:STDOUT:   %.4: type = tuple_type () [template]
// CHECK:STDOUT:   %Bool: %Bool.type = struct_value () [template]
// CHECK:STDOUT:   %.Self: %.1 = bind_symbolic_name .Self, 0 [symbolic]
// CHECK:STDOUT:   %ImplicitAs.type: type = generic_interface_type @ImplicitAs [template]
// CHECK:STDOUT:   %ImplicitAs: %ImplicitAs.type = struct_value () [template]
// CHECK:STDOUT:   %Dest: type = bind_symbolic_name Dest, 0 [symbolic]
// CHECK:STDOUT:   %.5: type = interface_type @ImplicitAs, @ImplicitAs(%Dest) [symbolic]
// CHECK:STDOUT:   %Self.2: @ImplicitAs.%.1 (%.5) = bind_symbolic_name Self, 1 [symbolic]
// CHECK:STDOUT:   %Self.3: %.5 = bind_symbolic_name Self, 1 [symbolic]
// CHECK:STDOUT:   %Convert.type.1: type = fn_type @Convert, @ImplicitAs(%Dest) [symbolic]
// CHECK:STDOUT:   %Convert.1: %Convert.type.1 = struct_value () [symbolic]
// CHECK:STDOUT:   %.6: type = assoc_entity_type %.5, %Convert.type.1 [symbolic]
// CHECK:STDOUT:   %.7: %.6 = assoc_entity element0, imports.%import_ref.6 [symbolic]
// CHECK:STDOUT:   %.8: type = interface_type @ImplicitAs, @ImplicitAs(%.2) [template]
// CHECK:STDOUT:   %Convert.type.2: type = fn_type @Convert, @ImplicitAs(%.2) [template]
// CHECK:STDOUT:   %Convert.2: %Convert.type.2 = struct_value () [template]
// CHECK:STDOUT:   %.9: type = assoc_entity_type %.8, %Convert.type.2 [template]
// CHECK:STDOUT:   %.10: %.9 = assoc_entity element0, imports.%import_ref.6 [template]
// CHECK:STDOUT:   %.11: %.6 = assoc_entity element0, imports.%import_ref.7 [symbolic]
// CHECK:STDOUT: }
// CHECK:STDOUT:
// CHECK:STDOUT: imports {
// CHECK:STDOUT:   %Core: <namespace> = namespace file.%Core.import, [template] {
// CHECK:STDOUT:     .Bool = %import_ref.1
// CHECK:STDOUT:     .ImplicitAs = %import_ref.2
// CHECK:STDOUT:     import Core//prelude
// CHECK:STDOUT:     import Core//prelude/operators
// CHECK:STDOUT:     import Core//prelude/types
// CHECK:STDOUT:     import Core//prelude/operators/arithmetic
// CHECK:STDOUT:     import Core//prelude/operators/as
// CHECK:STDOUT:     import Core//prelude/operators/bitwise
// CHECK:STDOUT:     import Core//prelude/operators/comparison
// CHECK:STDOUT:     import Core//prelude/types/bool
// CHECK:STDOUT:   }
// CHECK:STDOUT:   %import_ref.1: %Bool.type = import_ref Core//prelude/types/bool, inst+2, loaded [template = constants.%Bool]
// CHECK:STDOUT:   %import_ref.2: %ImplicitAs.type = import_ref Core//prelude/operators/as, inst+40, loaded [template = constants.%ImplicitAs]
// CHECK:STDOUT:   %import_ref.3 = import_ref Core//prelude/operators/as, inst+45, unloaded
// CHECK:STDOUT:   %import_ref.4: @ImplicitAs.%.2 (%.6) = import_ref Core//prelude/operators/as, inst+63, loaded [symbolic = @ImplicitAs.%.3 (constants.%.11)]
// CHECK:STDOUT:   %import_ref.5 = import_ref Core//prelude/operators/as, inst+56, unloaded
// CHECK:STDOUT:   %import_ref.6 = import_ref Core//prelude/operators/as, inst+56, unloaded
// CHECK:STDOUT:   %import_ref.7 = import_ref Core//prelude/operators/as, inst+56, unloaded
// CHECK:STDOUT: }
// CHECK:STDOUT:
// CHECK:STDOUT: file {
// CHECK:STDOUT:   package: <namespace> = namespace [template] {
// CHECK:STDOUT:     .Core = imports.%Core
// CHECK:STDOUT:     .I = %I.decl
// CHECK:STDOUT:   }
// CHECK:STDOUT:   %Core.import = import Core
// CHECK:STDOUT:   %I.decl: type = interface_decl @I [template = constants.%.1] {} {}
// CHECK:STDOUT:   impl_decl @impl [template] {} {
// CHECK:STDOUT:     %bool.make_type.loc23_6: init type = call constants.%Bool() [template = bool]
// CHECK:STDOUT:     %.loc23_6.1: type = value_of_initializer %bool.make_type.loc23_6 [template = bool]
// CHECK:STDOUT:     %.loc23_6.2: type = converted %bool.make_type.loc23_6, %.loc23_6.1 [template = bool]
// CHECK:STDOUT:     %I.ref: type = name_ref I, file.%I.decl [template = constants.%.1]
// CHECK:STDOUT:     %.Self: %.1 = bind_symbolic_name .Self, 0 [symbolic = constants.%.Self]
// CHECK:STDOUT:     %.Self.ref: %.1 = name_ref .Self, %.Self [symbolic = constants.%.Self]
// CHECK:STDOUT:     %T.ref: %.2 = name_ref T, @I.%.loc11 [template = constants.%.3]
// CHECK:STDOUT:     %bool.make_type.loc23_27: init type = call constants.%Bool() [template = bool]
// CHECK:STDOUT:     %.loc23_27.1: type = interface_type @ImplicitAs, @ImplicitAs(constants.%.2) [template = constants.%.8]
// CHECK:STDOUT:     %.loc23_27.2: %.9 = specific_constant imports.%import_ref.4, @ImplicitAs(constants.%.2) [template = constants.%.10]
// CHECK:STDOUT:     %Convert.ref: %.9 = name_ref Convert, %.loc23_27.2 [template = constants.%.10]
// CHECK:STDOUT:     %.loc23_27.3: ref type = temporary_storage
// CHECK:STDOUT:     %.loc23_27.4: ref type = temporary %.loc23_27.3, %bool.make_type.loc23_27
// CHECK:STDOUT:     %.loc23_27.5: %.2 = converted %bool.make_type.loc23_27, <error> [template = <error>]
// CHECK:STDOUT:     %.loc23_16: type = where_expr %.Self [template = constants.%.1] {
// CHECK:STDOUT:       requirement_rewrite %T.ref, <error>
// CHECK:STDOUT:     }
// CHECK:STDOUT:   }
// CHECK:STDOUT: }
// CHECK:STDOUT:
// CHECK:STDOUT: interface @I {
// CHECK:STDOUT:   %Self: %.1 = bind_symbolic_name Self, 0 [symbolic = constants.%Self.1]
// CHECK:STDOUT:   %T: type = assoc_const_decl T [template]
// CHECK:STDOUT:   %.loc11: %.2 = assoc_entity element0, %T [template = constants.%.3]
// CHECK:STDOUT:
// CHECK:STDOUT: !members:
// CHECK:STDOUT:   .Self = %Self
// CHECK:STDOUT:   .T = %.loc11
// CHECK:STDOUT:   witness = (%T)
// CHECK:STDOUT: }
// CHECK:STDOUT:
<<<<<<< HEAD
// CHECK:STDOUT: generic interface @ImplicitAs(constants.%Dest: type) {
// CHECK:STDOUT:   %Dest: type = bind_symbolic_name Dest, 0 [symbolic = %Dest (constants.%Dest)]
// CHECK:STDOUT:
// CHECK:STDOUT: !definition:
// CHECK:STDOUT:   %.1: type = interface_type @ImplicitAs, @ImplicitAs(%Dest) [symbolic = %.1 (constants.%.5)]
// CHECK:STDOUT:   %Self: %.5 = bind_symbolic_name Self, 1 [symbolic = %Self (constants.%Self.3)]
// CHECK:STDOUT:   %Convert.type: type = fn_type @Convert, @ImplicitAs(%Dest) [symbolic = %Convert.type (constants.%Convert.type.1)]
// CHECK:STDOUT:   %Convert: @ImplicitAs.%Convert.type (%Convert.type.1) = struct_value () [symbolic = %Convert (constants.%Convert.1)]
// CHECK:STDOUT:   %.2: type = assoc_entity_type @ImplicitAs.%.1 (%.5), @ImplicitAs.%Convert.type (%Convert.type.1) [symbolic = %.2 (constants.%.6)]
// CHECK:STDOUT:   %.3: @ImplicitAs.%.2 (%.6) = assoc_entity element0, imports.%import_ref.6 [symbolic = %.3 (constants.%.7)]
// CHECK:STDOUT:
// CHECK:STDOUT:   interface {
// CHECK:STDOUT:   !members:
// CHECK:STDOUT:     .Self = imports.%import_ref.3
// CHECK:STDOUT:     .Convert = imports.%import_ref.4
// CHECK:STDOUT:     witness = (imports.%import_ref.5)
// CHECK:STDOUT:   }
// CHECK:STDOUT: }
// CHECK:STDOUT:
// CHECK:STDOUT: impl @impl: bool as %.1 {
=======
// CHECK:STDOUT: impl @impl: %.loc16_6.2 as %.loc16_16 {
>>>>>>> 82937e1a
// CHECK:STDOUT: !members:
// CHECK:STDOUT:   witness = <error>
// CHECK:STDOUT: }
// CHECK:STDOUT:
// CHECK:STDOUT: fn @Bool() -> type = "bool.make_type";
// CHECK:STDOUT:
// CHECK:STDOUT: generic fn @Convert(constants.%Dest: type, constants.%Self.2: @ImplicitAs.%.1 (%.5)) {
// CHECK:STDOUT:   %Dest: type = bind_symbolic_name Dest, 0 [symbolic = %Dest (constants.%Dest)]
// CHECK:STDOUT:   %.1: type = interface_type @ImplicitAs, @ImplicitAs(%Dest) [symbolic = %.1 (constants.%.5)]
// CHECK:STDOUT:   %Self: %.5 = bind_symbolic_name Self, 1 [symbolic = %Self (constants.%Self.3)]
// CHECK:STDOUT:
// CHECK:STDOUT:   fn[%self: @Convert.%Self (%Self.3)]() -> @Convert.%Dest (%Dest);
// CHECK:STDOUT: }
// CHECK:STDOUT:
// CHECK:STDOUT: specific @ImplicitAs(constants.%Dest) {
// CHECK:STDOUT:   %Dest => constants.%Dest
// CHECK:STDOUT: }
// CHECK:STDOUT:
// CHECK:STDOUT: specific @ImplicitAs(@ImplicitAs.%Dest) {
// CHECK:STDOUT:   %Dest => constants.%Dest
// CHECK:STDOUT: }
// CHECK:STDOUT:
// CHECK:STDOUT: specific @ImplicitAs(@Convert.%Dest) {
// CHECK:STDOUT:   %Dest => constants.%Dest
// CHECK:STDOUT: }
// CHECK:STDOUT:
// CHECK:STDOUT: specific @Convert(constants.%Dest, constants.%Self.2) {
// CHECK:STDOUT:   %Dest => constants.%Dest
// CHECK:STDOUT:   %.1 => constants.%.5
// CHECK:STDOUT:   %Self => constants.%Self.2
// CHECK:STDOUT: }
// CHECK:STDOUT:
// CHECK:STDOUT: specific @ImplicitAs(constants.%.2) {
// CHECK:STDOUT:   %Dest => constants.%.2
// CHECK:STDOUT:
// CHECK:STDOUT: !definition:
// CHECK:STDOUT:   %.1 => constants.%.8
// CHECK:STDOUT:   %Self => constants.%Self.3
// CHECK:STDOUT:   %Convert.type => constants.%Convert.type.2
// CHECK:STDOUT:   %Convert => constants.%Convert.2
// CHECK:STDOUT:   %.2 => constants.%.9
// CHECK:STDOUT:   %.3 => constants.%.10
// CHECK:STDOUT: }
// CHECK:STDOUT:<|MERGE_RESOLUTION|>--- conflicted
+++ resolved
@@ -112,7 +112,6 @@
 // CHECK:STDOUT:   witness = (%T)
 // CHECK:STDOUT: }
 // CHECK:STDOUT:
-<<<<<<< HEAD
 // CHECK:STDOUT: generic interface @ImplicitAs(constants.%Dest: type) {
 // CHECK:STDOUT:   %Dest: type = bind_symbolic_name Dest, 0 [symbolic = %Dest (constants.%Dest)]
 // CHECK:STDOUT:
@@ -132,10 +131,7 @@
 // CHECK:STDOUT:   }
 // CHECK:STDOUT: }
 // CHECK:STDOUT:
-// CHECK:STDOUT: impl @impl: bool as %.1 {
-=======
-// CHECK:STDOUT: impl @impl: %.loc16_6.2 as %.loc16_16 {
->>>>>>> 82937e1a
+// CHECK:STDOUT: impl @impl: %.loc23_6.2 as %.loc23_16 {
 // CHECK:STDOUT: !members:
 // CHECK:STDOUT:   witness = <error>
 // CHECK:STDOUT: }
