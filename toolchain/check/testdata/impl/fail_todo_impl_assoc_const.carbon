// Part of the Carbon Language project, under the Apache License v2.0 with LLVM
// Exceptions. See /LICENSE for license information.
// SPDX-License-Identifier: Apache-2.0 WITH LLVM-exception
//
// AUTOUPDATE
// TIP: To test this file alone, run:
// TIP:   bazel test //toolchain/testing:file_test --test_arg=--file_tests=toolchain/check/testdata/impl/fail_todo_impl_assoc_const.carbon
// TIP: To dump output, run:
// TIP:   bazel run //toolchain/testing:file_test -- --dump_output --file_tests=toolchain/check/testdata/impl/fail_todo_impl_assoc_const.carbon

interface I { let T:! type; }

// CHECK:STDERR: fail_todo_impl_assoc_const.carbon:[[@LINE+3]]:1: error: semantics TODO: `impl of interface with associated constant`
// CHECK:STDERR: impl bool as I where .T = bool {}
// CHECK:STDERR: ^~~~~~~~~~~~~~~~~~~~~~~~~~~~~~~~
impl bool as I where .T = bool {}

// CHECK:STDOUT: --- fail_todo_impl_assoc_const.carbon
// CHECK:STDOUT:
// CHECK:STDOUT: constants {
// CHECK:STDOUT:   %I.type: type = interface_type @I [template]
// CHECK:STDOUT:   %Self: %I.type = bind_symbolic_name Self, 0 [symbolic]
// CHECK:STDOUT:   %.1: type = assoc_entity_type %I.type, type [template]
// CHECK:STDOUT:   %.2: %.1 = assoc_entity element0, @I.%T [template]
// CHECK:STDOUT:   %Bool.type: type = fn_type @Bool [template]
// CHECK:STDOUT:   %.3: type = tuple_type () [template]
// CHECK:STDOUT:   %Bool: %Bool.type = struct_value () [template]
// CHECK:STDOUT:   %.Self: %I.type = bind_symbolic_name .Self, 0 [symbolic]
// CHECK:STDOUT: }
// CHECK:STDOUT:
// CHECK:STDOUT: imports {
// CHECK:STDOUT:   %Core: <namespace> = namespace file.%Core.import, [template] {
// CHECK:STDOUT:     .Bool = %import_ref
// CHECK:STDOUT:     import Core//prelude
// CHECK:STDOUT:     import Core//prelude/operators
// CHECK:STDOUT:     import Core//prelude/types
// CHECK:STDOUT:     import Core//prelude/operators/arithmetic
// CHECK:STDOUT:     import Core//prelude/operators/as
// CHECK:STDOUT:     import Core//prelude/operators/bitwise
// CHECK:STDOUT:     import Core//prelude/operators/comparison
// CHECK:STDOUT:     import Core//prelude/types/bool
// CHECK:STDOUT:   }
// CHECK:STDOUT:   %import_ref: %Bool.type = import_ref Core//prelude/types/bool, inst+2, loaded [template = constants.%Bool]
// CHECK:STDOUT: }
// CHECK:STDOUT:
// CHECK:STDOUT: file {
// CHECK:STDOUT:   package: <namespace> = namespace [template] {
// CHECK:STDOUT:     .Core = imports.%Core
// CHECK:STDOUT:     .I = %I.decl
// CHECK:STDOUT:   }
// CHECK:STDOUT:   %Core.import = import Core
// CHECK:STDOUT:   %I.decl: type = interface_decl @I [template = constants.%I.type] {} {}
// CHECK:STDOUT:   impl_decl @impl [template] {} {
// CHECK:STDOUT:     %bool.make_type.loc16_6: init type = call constants.%Bool() [template = bool]
// CHECK:STDOUT:     %.loc16_6.1: type = value_of_initializer %bool.make_type.loc16_6 [template = bool]
// CHECK:STDOUT:     %.loc16_6.2: type = converted %bool.make_type.loc16_6, %.loc16_6.1 [template = bool]
// CHECK:STDOUT:     %I.ref: type = name_ref I, file.%I.decl [template = constants.%I.type]
// CHECK:STDOUT:     %.Self: %I.type = bind_symbolic_name .Self, 0 [symbolic = constants.%.Self]
// CHECK:STDOUT:     %.Self.ref: %I.type = name_ref .Self, %.Self [symbolic = constants.%.Self]
// CHECK:STDOUT:     %T.ref: %.1 = name_ref T, @I.%.loc11 [template = constants.%.2]
// CHECK:STDOUT:     %bool.make_type.loc16_27: init type = call constants.%Bool() [template = bool]
// CHECK:STDOUT:     %.loc16_16: type = where_expr %.Self [template = constants.%I.type] {
// CHECK:STDOUT:       requirement_rewrite %T.ref, %bool.make_type.loc16_27
// CHECK:STDOUT:     }
// CHECK:STDOUT:   }
// CHECK:STDOUT: }
// CHECK:STDOUT:
// CHECK:STDOUT: interface @I {
// CHECK:STDOUT:   %Self: %I.type = bind_symbolic_name Self, 0 [symbolic = constants.%Self]
// CHECK:STDOUT:   %T: type = assoc_const_decl T [template]
// CHECK:STDOUT:   %.loc11: %.1 = assoc_entity element0, %T [template = constants.%.2]
// CHECK:STDOUT:
// CHECK:STDOUT: !members:
// CHECK:STDOUT:   .Self = %Self
// CHECK:STDOUT:   .T = %.loc11
// CHECK:STDOUT:   witness = (%T)
// CHECK:STDOUT: }
// CHECK:STDOUT:
<<<<<<< HEAD
// CHECK:STDOUT: impl @impl: bool as %I.type {
=======
// CHECK:STDOUT: impl @impl: %.loc16_6.2 as %.loc16_16 {
>>>>>>> 82937e1a
// CHECK:STDOUT: !members:
// CHECK:STDOUT:   witness = <error>
// CHECK:STDOUT: }
// CHECK:STDOUT:
// CHECK:STDOUT: fn @Bool() -> type = "bool.make_type";
// CHECK:STDOUT:<|MERGE_RESOLUTION|>--- conflicted
+++ resolved
@@ -76,11 +76,7 @@
 // CHECK:STDOUT:   witness = (%T)
 // CHECK:STDOUT: }
 // CHECK:STDOUT:
-<<<<<<< HEAD
-// CHECK:STDOUT: impl @impl: bool as %I.type {
-=======
 // CHECK:STDOUT: impl @impl: %.loc16_6.2 as %.loc16_16 {
->>>>>>> 82937e1a
 // CHECK:STDOUT: !members:
 // CHECK:STDOUT:   witness = <error>
 // CHECK:STDOUT: }
