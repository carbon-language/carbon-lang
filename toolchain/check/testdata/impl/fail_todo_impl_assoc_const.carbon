--- conflicted
+++ resolved
@@ -10,11 +10,7 @@
 
 interface I { let T:! type; }
 
-<<<<<<< HEAD
-// CHECK:STDERR: fail_todo_impl_assoc_const.carbon:[[@LINE+3]]:1: ERROR: Semantics TODO: `impl of interface with associated constant`.
-=======
-// CHECK:STDERR: fail_todo_impl_assoc_const.carbon:[[@LINE+3]]:14: error: semantics TODO: `HandleWhereOperand`
->>>>>>> e7aebbe5
+// CHECK:STDERR: fail_todo_impl_assoc_const.carbon:[[@LINE+3]]:1: error: semantics TODO: `impl of interface with associated constant`
 // CHECK:STDERR: impl bool as I where .T = bool {}
 // CHECK:STDERR: ^~~~~~~~~~~~~~~~~~~~~~~~~~~~~~~~
 impl bool as I where .T = bool {}
@@ -55,13 +51,13 @@
 // CHECK:STDOUT:   %Core.import = import Core
 // CHECK:STDOUT:   %I.decl: type = interface_decl @I [template = constants.%.1] {}
 // CHECK:STDOUT:   impl_decl @impl {
-// CHECK:STDOUT:     %bool.make_type.loc16_6: init type = call constants.%Bool() [template = bool]
-// CHECK:STDOUT:     %.loc16_6.1: type = value_of_initializer %bool.make_type.loc16_6 [template = bool]
-// CHECK:STDOUT:     %.loc16_6.2: type = converted %bool.make_type.loc16_6, %.loc16_6.1 [template = bool]
+// CHECK:STDOUT:     %bool.make_type.loc15_6: init type = call constants.%Bool() [template = bool]
+// CHECK:STDOUT:     %.loc15_6.1: type = value_of_initializer %bool.make_type.loc15_6 [template = bool]
+// CHECK:STDOUT:     %.loc15_6.2: type = converted %bool.make_type.loc15_6, %.loc15_6.1 [template = bool]
 // CHECK:STDOUT:     %I.ref: type = name_ref I, %I.decl [template = constants.%.1]
 // CHECK:STDOUT:     %.Self: %.1 = bind_symbolic_name .Self 0 [symbolic = constants.%.Self]
 // CHECK:STDOUT:     %T.ref: %.2 = name_ref T, @I.%.loc11 [template = constants.%.3]
-// CHECK:STDOUT:     %bool.make_type.loc16_27: init type = call constants.%Bool() [template = bool]
+// CHECK:STDOUT:     %bool.make_type.loc15_27: init type = call constants.%Bool() [template = bool]
 // CHECK:STDOUT:   }
 // CHECK:STDOUT: }
 // CHECK:STDOUT:
