--- conflicted
+++ resolved
@@ -10,51 +10,31 @@
 
 interface I { let T:! type; }
 
-// CHECK:STDERR: fail_todo_impl_assoc_const.carbon:[[@LINE+10]]:1: error: semantics TODO: `impl of interface with associated constant`
+// CHECK:STDERR: fail_todo_impl_assoc_const.carbon:[[@LINE+7]]:1: error: semantics TODO: `impl of interface with associated constant`
 // CHECK:STDERR: impl bool as I where .T = bool {}
 // CHECK:STDERR: ^~~~~~~~~~~~~~~~~~~~~~~~~~~~~~~~
 // CHECK:STDERR:
-// CHECK:STDERR: fail_todo_impl_assoc_const.carbon:[[@LINE+6]]:27: error: cannot implicitly convert from `type` to `<associated type in I>`
+// CHECK:STDERR: fail_todo_impl_assoc_const.carbon:[[@LINE+3]]:22: error: semantics TODO: `unimplemented access to facet member`
 // CHECK:STDERR: impl bool as I where .T = bool {}
-// CHECK:STDERR:                           ^~~~
-// CHECK:STDERR: fail_todo_impl_assoc_const.carbon:[[@LINE+3]]:27: note: type `type` does not implement interface `ImplicitAs`
-// CHECK:STDERR: impl bool as I where .T = bool {}
-// CHECK:STDERR:                           ^~~~
+// CHECK:STDERR:                      ^~
 impl bool as I where .T = bool {}
 
 // CHECK:STDOUT: --- fail_todo_impl_assoc_const.carbon
 // CHECK:STDOUT:
 // CHECK:STDOUT: constants {
 // CHECK:STDOUT:   %.1: type = interface_type @I [template]
-// CHECK:STDOUT:   %Self.1: %.1 = bind_symbolic_name Self, 0 [symbolic]
+// CHECK:STDOUT:   %Self: %.1 = bind_symbolic_name Self, 0 [symbolic]
 // CHECK:STDOUT:   %.2: type = assoc_entity_type %.1, type [template]
 // CHECK:STDOUT:   %.3: %.2 = assoc_entity element0, @I.%T [template]
 // CHECK:STDOUT:   %Bool.type: type = fn_type @Bool [template]
 // CHECK:STDOUT:   %.4: type = tuple_type () [template]
 // CHECK:STDOUT:   %Bool: %Bool.type = struct_value () [template]
 // CHECK:STDOUT:   %.Self: %.1 = bind_symbolic_name .Self, 0 [symbolic]
-// CHECK:STDOUT:   %ImplicitAs.type: type = generic_interface_type @ImplicitAs [template]
-// CHECK:STDOUT:   %ImplicitAs: %ImplicitAs.type = struct_value () [template]
-// CHECK:STDOUT:   %Dest: type = bind_symbolic_name Dest, 0 [symbolic]
-// CHECK:STDOUT:   %.5: type = interface_type @ImplicitAs, @ImplicitAs(%Dest) [symbolic]
-// CHECK:STDOUT:   %Self.2: @ImplicitAs.%.1 (%.5) = bind_symbolic_name Self, 1 [symbolic]
-// CHECK:STDOUT:   %Self.3: %.5 = bind_symbolic_name Self, 1 [symbolic]
-// CHECK:STDOUT:   %Convert.type.1: type = fn_type @Convert, @ImplicitAs(%Dest) [symbolic]
-// CHECK:STDOUT:   %Convert.1: %Convert.type.1 = struct_value () [symbolic]
-// CHECK:STDOUT:   %.6: type = assoc_entity_type %.5, %Convert.type.1 [symbolic]
-// CHECK:STDOUT:   %.7: %.6 = assoc_entity element0, imports.%import_ref.6 [symbolic]
-// CHECK:STDOUT:   %.8: type = interface_type @ImplicitAs, @ImplicitAs(%.2) [template]
-// CHECK:STDOUT:   %Convert.type.2: type = fn_type @Convert, @ImplicitAs(%.2) [template]
-// CHECK:STDOUT:   %Convert.2: %Convert.type.2 = struct_value () [template]
-// CHECK:STDOUT:   %.9: type = assoc_entity_type %.8, %Convert.type.2 [template]
-// CHECK:STDOUT:   %.10: %.9 = assoc_entity element0, imports.%import_ref.6 [template]
-// CHECK:STDOUT:   %.11: %.6 = assoc_entity element0, imports.%import_ref.7 [symbolic]
 // CHECK:STDOUT: }
 // CHECK:STDOUT:
 // CHECK:STDOUT: imports {
 // CHECK:STDOUT:   %Core: <namespace> = namespace file.%Core.import, [template] {
-// CHECK:STDOUT:     .Bool = %import_ref.1
-// CHECK:STDOUT:     .ImplicitAs = %import_ref.2
+// CHECK:STDOUT:     .Bool = %import_ref
 // CHECK:STDOUT:     import Core//prelude
 // CHECK:STDOUT:     import Core//prelude/operators
 // CHECK:STDOUT:     import Core//prelude/types
@@ -64,13 +44,7 @@
 // CHECK:STDOUT:     import Core//prelude/operators/comparison
 // CHECK:STDOUT:     import Core//prelude/types/bool
 // CHECK:STDOUT:   }
-// CHECK:STDOUT:   %import_ref.1: %Bool.type = import_ref Core//prelude/types/bool, inst+2, loaded [template = constants.%Bool]
-// CHECK:STDOUT:   %import_ref.2: %ImplicitAs.type = import_ref Core//prelude/operators/as, inst+40, loaded [template = constants.%ImplicitAs]
-// CHECK:STDOUT:   %import_ref.3 = import_ref Core//prelude/operators/as, inst+45, unloaded
-// CHECK:STDOUT:   %import_ref.4: @ImplicitAs.%.2 (%.6) = import_ref Core//prelude/operators/as, inst+63, loaded [symbolic = @ImplicitAs.%.3 (constants.%.11)]
-// CHECK:STDOUT:   %import_ref.5 = import_ref Core//prelude/operators/as, inst+56, unloaded
-// CHECK:STDOUT:   %import_ref.6 = import_ref Core//prelude/operators/as, inst+56, unloaded
-// CHECK:STDOUT:   %import_ref.7 = import_ref Core//prelude/operators/as, inst+56, unloaded
+// CHECK:STDOUT:   %import_ref: %Bool.type = import_ref Core//prelude/types/bool, inst+2, loaded [template = constants.%Bool]
 // CHECK:STDOUT: }
 // CHECK:STDOUT:
 // CHECK:STDOUT: file {
@@ -81,28 +55,22 @@
 // CHECK:STDOUT:   %Core.import = import Core
 // CHECK:STDOUT:   %I.decl: type = interface_decl @I [template = constants.%.1] {} {}
 // CHECK:STDOUT:   impl_decl @impl [template] {} {
-// CHECK:STDOUT:     %bool.make_type.loc23_6: init type = call constants.%Bool() [template = bool]
-// CHECK:STDOUT:     %.loc23_6.1: type = value_of_initializer %bool.make_type.loc23_6 [template = bool]
-// CHECK:STDOUT:     %.loc23_6.2: type = converted %bool.make_type.loc23_6, %.loc23_6.1 [template = bool]
+// CHECK:STDOUT:     %bool.make_type.loc20_6: init type = call constants.%Bool() [template = bool]
+// CHECK:STDOUT:     %.loc20_6.1: type = value_of_initializer %bool.make_type.loc20_6 [template = bool]
+// CHECK:STDOUT:     %.loc20_6.2: type = converted %bool.make_type.loc20_6, %.loc20_6.1 [template = bool]
 // CHECK:STDOUT:     %I.ref: type = name_ref I, file.%I.decl [template = constants.%.1]
 // CHECK:STDOUT:     %.Self: %.1 = bind_symbolic_name .Self, 0 [symbolic = constants.%.Self]
 // CHECK:STDOUT:     %.Self.ref: %.1 = name_ref .Self, %.Self [symbolic = constants.%.Self]
 // CHECK:STDOUT:     %T.ref: %.2 = name_ref T, @I.%.loc11 [template = constants.%.3]
-// CHECK:STDOUT:     %bool.make_type.loc23_27: init type = call constants.%Bool() [template = bool]
-// CHECK:STDOUT:     %.loc23_27.1: type = interface_type @ImplicitAs, @ImplicitAs(constants.%.2) [template = constants.%.8]
-// CHECK:STDOUT:     %.loc23_27.2: %.9 = specific_constant imports.%import_ref.4, @ImplicitAs(constants.%.2) [template = constants.%.10]
-// CHECK:STDOUT:     %Convert.ref: %.9 = name_ref Convert, %.loc23_27.2 [template = constants.%.10]
-// CHECK:STDOUT:     %.loc23_27.3: ref type = temporary_storage
-// CHECK:STDOUT:     %.loc23_27.4: ref type = temporary %.loc23_27.3, %bool.make_type.loc23_27
-// CHECK:STDOUT:     %.loc23_27.5: %.2 = converted %bool.make_type.loc23_27, <error> [template = <error>]
-// CHECK:STDOUT:     %.loc23_16: type = where_expr %.Self [template = constants.%.1] {
-// CHECK:STDOUT:       requirement_rewrite %T.ref, <error>
+// CHECK:STDOUT:     %bool.make_type.loc20_27: init type = call constants.%Bool() [template = bool]
+// CHECK:STDOUT:     %.loc20_16: type = where_expr %.Self [template = constants.%.1] {
+// CHECK:STDOUT:       requirement_rewrite <error>, <error>
 // CHECK:STDOUT:     }
 // CHECK:STDOUT:   }
 // CHECK:STDOUT: }
 // CHECK:STDOUT:
 // CHECK:STDOUT: interface @I {
-// CHECK:STDOUT:   %Self: %.1 = bind_symbolic_name Self, 0 [symbolic = constants.%Self.1]
+// CHECK:STDOUT:   %Self: %.1 = bind_symbolic_name Self, 0 [symbolic = constants.%Self]
 // CHECK:STDOUT:   %T: type = assoc_const_decl T [template]
 // CHECK:STDOUT:   %.loc11: %.2 = assoc_entity element0, %T [template = constants.%.3]
 // CHECK:STDOUT:
@@ -112,71 +80,10 @@
 // CHECK:STDOUT:   witness = (%T)
 // CHECK:STDOUT: }
 // CHECK:STDOUT:
-<<<<<<< HEAD
-// CHECK:STDOUT: impl @impl: %.loc16_6.2 as %.loc16_16 {
-=======
-// CHECK:STDOUT: generic interface @ImplicitAs(constants.%Dest: type) {
-// CHECK:STDOUT:   %Dest: type = bind_symbolic_name Dest, 0 [symbolic = %Dest (constants.%Dest)]
-// CHECK:STDOUT:
-// CHECK:STDOUT: !definition:
-// CHECK:STDOUT:   %.1: type = interface_type @ImplicitAs, @ImplicitAs(%Dest) [symbolic = %.1 (constants.%.5)]
-// CHECK:STDOUT:   %Self: %.5 = bind_symbolic_name Self, 1 [symbolic = %Self (constants.%Self.3)]
-// CHECK:STDOUT:   %Convert.type: type = fn_type @Convert, @ImplicitAs(%Dest) [symbolic = %Convert.type (constants.%Convert.type.1)]
-// CHECK:STDOUT:   %Convert: @ImplicitAs.%Convert.type (%Convert.type.1) = struct_value () [symbolic = %Convert (constants.%Convert.1)]
-// CHECK:STDOUT:   %.2: type = assoc_entity_type @ImplicitAs.%.1 (%.5), @ImplicitAs.%Convert.type (%Convert.type.1) [symbolic = %.2 (constants.%.6)]
-// CHECK:STDOUT:   %.3: @ImplicitAs.%.2 (%.6) = assoc_entity element0, imports.%import_ref.6 [symbolic = %.3 (constants.%.7)]
-// CHECK:STDOUT:
-// CHECK:STDOUT:   interface {
-// CHECK:STDOUT:   !members:
-// CHECK:STDOUT:     .Self = imports.%import_ref.3
-// CHECK:STDOUT:     .Convert = imports.%import_ref.4
-// CHECK:STDOUT:     witness = (imports.%import_ref.5)
-// CHECK:STDOUT:   }
-// CHECK:STDOUT: }
-// CHECK:STDOUT:
-// CHECK:STDOUT: impl @impl: bool as %.1 {
->>>>>>> 708cb3b7
+// CHECK:STDOUT: impl @impl: %.loc20_6.2 as %.loc20_16 {
 // CHECK:STDOUT: !members:
 // CHECK:STDOUT:   witness = <error>
 // CHECK:STDOUT: }
 // CHECK:STDOUT:
 // CHECK:STDOUT: fn @Bool() -> type = "bool.make_type";
-// CHECK:STDOUT:
-// CHECK:STDOUT: generic fn @Convert(constants.%Dest: type, constants.%Self.2: @ImplicitAs.%.1 (%.5)) {
-// CHECK:STDOUT:   %Dest: type = bind_symbolic_name Dest, 0 [symbolic = %Dest (constants.%Dest)]
-// CHECK:STDOUT:   %.1: type = interface_type @ImplicitAs, @ImplicitAs(%Dest) [symbolic = %.1 (constants.%.5)]
-// CHECK:STDOUT:   %Self: %.5 = bind_symbolic_name Self, 1 [symbolic = %Self (constants.%Self.3)]
-// CHECK:STDOUT:
-// CHECK:STDOUT:   fn[%self: @Convert.%Self (%Self.3)]() -> @Convert.%Dest (%Dest);
-// CHECK:STDOUT: }
-// CHECK:STDOUT:
-// CHECK:STDOUT: specific @ImplicitAs(constants.%Dest) {
-// CHECK:STDOUT:   %Dest => constants.%Dest
-// CHECK:STDOUT: }
-// CHECK:STDOUT:
-// CHECK:STDOUT: specific @ImplicitAs(@ImplicitAs.%Dest) {
-// CHECK:STDOUT:   %Dest => constants.%Dest
-// CHECK:STDOUT: }
-// CHECK:STDOUT:
-// CHECK:STDOUT: specific @ImplicitAs(@Convert.%Dest) {
-// CHECK:STDOUT:   %Dest => constants.%Dest
-// CHECK:STDOUT: }
-// CHECK:STDOUT:
-// CHECK:STDOUT: specific @Convert(constants.%Dest, constants.%Self.2) {
-// CHECK:STDOUT:   %Dest => constants.%Dest
-// CHECK:STDOUT:   %.1 => constants.%.5
-// CHECK:STDOUT:   %Self => constants.%Self.2
-// CHECK:STDOUT: }
-// CHECK:STDOUT:
-// CHECK:STDOUT: specific @ImplicitAs(constants.%.2) {
-// CHECK:STDOUT:   %Dest => constants.%.2
-// CHECK:STDOUT:
-// CHECK:STDOUT: !definition:
-// CHECK:STDOUT:   %.1 => constants.%.8
-// CHECK:STDOUT:   %Self => constants.%Self.3
-// CHECK:STDOUT:   %Convert.type => constants.%Convert.type.2
-// CHECK:STDOUT:   %Convert => constants.%Convert.2
-// CHECK:STDOUT:   %.2 => constants.%.9
-// CHECK:STDOUT:   %.3 => constants.%.10
-// CHECK:STDOUT: }
 // CHECK:STDOUT: