--- conflicted
+++ resolved
@@ -27,9 +27,6 @@
 // CHECK:STDOUT:   %Bool: %Bool.type = struct_value () [template]
 // CHECK:STDOUT: }
 // CHECK:STDOUT:
-<<<<<<< HEAD
-// CHECK:STDOUT: file {}
-=======
 // CHECK:STDOUT: imports {
 // CHECK:STDOUT:   %Core: <namespace> = namespace file.%Core.import, [template] {
 // CHECK:STDOUT:     .Bool = %import_ref
@@ -59,7 +56,6 @@
 // CHECK:STDOUT:     %I.ref: type = name_ref I, %I.decl [template = constants.%.1]
 // CHECK:STDOUT:   }
 // CHECK:STDOUT: }
->>>>>>> 63ebc3df
 // CHECK:STDOUT:
 // CHECK:STDOUT: interface @I {
 // CHECK:STDOUT:   %Self: %.1 = bind_symbolic_name Self 0 [symbolic = constants.%Self]
