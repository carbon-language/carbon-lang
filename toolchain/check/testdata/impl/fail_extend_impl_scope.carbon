--- conflicted
+++ resolved
@@ -64,13 +64,8 @@
 // CHECK:STDOUT:   witness = ()
 // CHECK:STDOUT: }
 // CHECK:STDOUT:
-<<<<<<< HEAD
-// CHECK:STDOUT: impl @impl: i32 as %I.type {
+// CHECK:STDOUT: impl @impl: %.loc16_13.2 as %I.ref {
 // CHECK:STDOUT:   %.loc16_22: <witness> = interface_witness () [template = constants.%.2]
-=======
-// CHECK:STDOUT: impl @impl: %.loc16_13.2 as %I.ref {
-// CHECK:STDOUT:   %.loc16_22: <witness> = interface_witness () [template = constants.%.3]
->>>>>>> 82937e1a
 // CHECK:STDOUT:
 // CHECK:STDOUT: !members:
 // CHECK:STDOUT:   witness = %.loc16_22
