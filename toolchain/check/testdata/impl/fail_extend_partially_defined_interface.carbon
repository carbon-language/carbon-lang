// Part of the Carbon Language project, under the Apache License v2.0 with LLVM
// Exceptions. See /LICENSE for license information.
// SPDX-License-Identifier: Apache-2.0 WITH LLVM-exception
//
// AUTOUPDATE
// TIP: To test this file alone, run:
// TIP:   bazel test //toolchain/testing:file_test --test_arg=--file_tests=toolchain/check/testdata/impl/fail_extend_partially_defined_interface.carbon
// TIP: To dump output, run:
// TIP:   bazel run //toolchain/testing:file_test -- --dump_output --file_tests=toolchain/check/testdata/impl/fail_extend_partially_defined_interface.carbon

interface I {
  class C {
    // CHECK:STDERR: fail_extend_partially_defined_interface.carbon:[[@LINE+6]]:5: error: `extend impl` requires a definition for interface `I`
    // CHECK:STDERR:     extend impl as I;
    // CHECK:STDERR:     ^~~~~~~~~~~~~~~~~
    // CHECK:STDERR: fail_extend_partially_defined_interface.carbon:[[@LINE-5]]:1: note: interface is currently being defined
    // CHECK:STDERR: interface I {
    // CHECK:STDERR: ^~~~~~~~~~~~~
    extend impl as I;
  }
}

// CHECK:STDOUT: --- fail_extend_partially_defined_interface.carbon
// CHECK:STDOUT:
// CHECK:STDOUT: constants {
// CHECK:STDOUT:   %I.type: type = interface_type @I [template]
// CHECK:STDOUT:   %Self: %I.type = bind_symbolic_name Self, 0 [symbolic]
// CHECK:STDOUT:   %C.1: type = class_type @C [template]
// CHECK:STDOUT:   %C.2: type = class_type @C, @C(%Self) [symbolic]
// CHECK:STDOUT:   %.1: type = struct_type {} [template]
// CHECK:STDOUT:   %.2: <witness> = complete_type_witness %.1 [template]
// CHECK:STDOUT: }
// CHECK:STDOUT:
// CHECK:STDOUT: imports {
// CHECK:STDOUT:   %Core: <namespace> = namespace file.%Core.import, [template] {
// CHECK:STDOUT:     import Core//prelude
// CHECK:STDOUT:     import Core//prelude/operators
// CHECK:STDOUT:     import Core//prelude/types
// CHECK:STDOUT:     import Core//prelude/operators/arithmetic
// CHECK:STDOUT:     import Core//prelude/operators/as
// CHECK:STDOUT:     import Core//prelude/operators/bitwise
// CHECK:STDOUT:     import Core//prelude/operators/comparison
// CHECK:STDOUT:     import Core//prelude/types/bool
// CHECK:STDOUT:   }
// CHECK:STDOUT: }
// CHECK:STDOUT:
// CHECK:STDOUT: file {
// CHECK:STDOUT:   package: <namespace> = namespace [template] {
// CHECK:STDOUT:     .Core = imports.%Core
// CHECK:STDOUT:     .I = %I.decl
// CHECK:STDOUT:   }
// CHECK:STDOUT:   %Core.import = import Core
// CHECK:STDOUT:   %I.decl: type = interface_decl @I [template = constants.%I.type] {} {}
// CHECK:STDOUT: }
// CHECK:STDOUT:
// CHECK:STDOUT: interface @I {
// CHECK:STDOUT:   %Self: %I.type = bind_symbolic_name Self, 0 [symbolic = constants.%Self]
// CHECK:STDOUT:   %C.decl: type = class_decl @C [template = constants.%C.1] {} {}
// CHECK:STDOUT:
// CHECK:STDOUT: !members:
// CHECK:STDOUT:   .Self = %Self
// CHECK:STDOUT:   .C = %C.decl
// CHECK:STDOUT:   witness = ()
// CHECK:STDOUT: }
// CHECK:STDOUT:
<<<<<<< HEAD
// CHECK:STDOUT: generic impl @impl(@I.%Self: %I.type) {
// CHECK:STDOUT:
// CHECK:STDOUT:   impl: %C.2 as %I.type;
=======
// CHECK:STDOUT: generic impl @impl(@I.%Self: %.1) {
// CHECK:STDOUT:   %Self: %.1 = bind_symbolic_name Self, 0 [symbolic = %Self (constants.%Self)]
// CHECK:STDOUT:   %C: type = class_type @C, @C(%Self) [symbolic = %C (constants.%C.2)]
// CHECK:STDOUT:
// CHECK:STDOUT:   impl: %Self.ref as %I.ref;
>>>>>>> 82937e1a
// CHECK:STDOUT: }
// CHECK:STDOUT:
// CHECK:STDOUT: generic class @C(@I.%Self: %I.type) {
// CHECK:STDOUT: !definition:
// CHECK:STDOUT:
// CHECK:STDOUT:   class {
// CHECK:STDOUT:     impl_decl @impl [template] {} {
<<<<<<< HEAD
// CHECK:STDOUT:       %I.ref: type = name_ref I, file.%I.decl [template = constants.%I.type]
=======
// CHECK:STDOUT:       %Self.ref: type = name_ref Self, constants.%C.2 [symbolic = %C (constants.%C.2)]
// CHECK:STDOUT:       %I.ref: type = name_ref I, file.%I.decl [template = constants.%.1]
>>>>>>> 82937e1a
// CHECK:STDOUT:     }
// CHECK:STDOUT:     %.loc20: <witness> = complete_type_witness %.1 [template = constants.%.2]
// CHECK:STDOUT:
// CHECK:STDOUT:   !members:
// CHECK:STDOUT:     .Self = constants.%C.2
// CHECK:STDOUT:     has_error
// CHECK:STDOUT:   }
// CHECK:STDOUT: }
// CHECK:STDOUT:
// CHECK:STDOUT: specific @C(constants.%Self) {}
// CHECK:STDOUT:
// CHECK:STDOUT: specific @C(@impl.%Self) {}
// CHECK:STDOUT:
// CHECK:STDOUT: specific @impl(constants.%Self) {
// CHECK:STDOUT:   %Self => constants.%Self
// CHECK:STDOUT:   %C => constants.%C.2
// CHECK:STDOUT: }
// CHECK:STDOUT:<|MERGE_RESOLUTION|>--- conflicted
+++ resolved
@@ -63,17 +63,11 @@
 // CHECK:STDOUT:   witness = ()
 // CHECK:STDOUT: }
 // CHECK:STDOUT:
-<<<<<<< HEAD
 // CHECK:STDOUT: generic impl @impl(@I.%Self: %I.type) {
-// CHECK:STDOUT:
-// CHECK:STDOUT:   impl: %C.2 as %I.type;
-=======
-// CHECK:STDOUT: generic impl @impl(@I.%Self: %.1) {
-// CHECK:STDOUT:   %Self: %.1 = bind_symbolic_name Self, 0 [symbolic = %Self (constants.%Self)]
+// CHECK:STDOUT:   %Self: %I.type = bind_symbolic_name Self, 0 [symbolic = %Self (constants.%Self)]
 // CHECK:STDOUT:   %C: type = class_type @C, @C(%Self) [symbolic = %C (constants.%C.2)]
 // CHECK:STDOUT:
 // CHECK:STDOUT:   impl: %Self.ref as %I.ref;
->>>>>>> 82937e1a
 // CHECK:STDOUT: }
 // CHECK:STDOUT:
 // CHECK:STDOUT: generic class @C(@I.%Self: %I.type) {
@@ -81,12 +75,8 @@
 // CHECK:STDOUT:
 // CHECK:STDOUT:   class {
 // CHECK:STDOUT:     impl_decl @impl [template] {} {
-<<<<<<< HEAD
+// CHECK:STDOUT:       %Self.ref: type = name_ref Self, constants.%C.2 [symbolic = %C (constants.%C.2)]
 // CHECK:STDOUT:       %I.ref: type = name_ref I, file.%I.decl [template = constants.%I.type]
-=======
-// CHECK:STDOUT:       %Self.ref: type = name_ref Self, constants.%C.2 [symbolic = %C (constants.%C.2)]
-// CHECK:STDOUT:       %I.ref: type = name_ref I, file.%I.decl [template = constants.%.1]
->>>>>>> 82937e1a
 // CHECK:STDOUT:     }
 // CHECK:STDOUT:     %.loc20: <witness> = complete_type_witness %.1 [template = constants.%.2]
 // CHECK:STDOUT:
