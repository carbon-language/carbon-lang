--- conflicted
+++ resolved
@@ -32,12 +32,8 @@
 // CHECK:STDOUT: }
 // CHECK:STDOUT:
 // CHECK:STDOUT: interface @I {
-<<<<<<< HEAD
+// CHECK:STDOUT:   %Self: I = bind_symbolic_name Self [symbolic]
 // CHECK:STDOUT:   %C.decl: type = class_decl @C [template = constants.%C] {}
-=======
-// CHECK:STDOUT:   %Self: I = bind_symbolic_name Self [symbolic]
-// CHECK:STDOUT:   %C.decl = class_decl @C [template = constants.%C] {}
->>>>>>> f5a3a9a7
 // CHECK:STDOUT:
 // CHECK:STDOUT: !members:
 // CHECK:STDOUT:   .Self = %Self
