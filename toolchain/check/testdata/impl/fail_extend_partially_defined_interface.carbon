--- conflicted
+++ resolved
@@ -51,7 +51,6 @@
 // CHECK:STDOUT:   %I.decl: type = interface_decl @I [template = constants.%.1] {}
 // CHECK:STDOUT: }
 // CHECK:STDOUT:
-<<<<<<< HEAD
 // CHECK:STDOUT: interface @I[%Self.1: %.1] {
 // CHECK:STDOUT:   %Self.2: %.1 = bind_symbolic_name Self 0 [symbolic = %Self.2 (constants.%Self)]
 // CHECK:STDOUT:
@@ -59,12 +58,7 @@
 // CHECK:STDOUT:
 // CHECK:STDOUT: !body:
 // CHECK:STDOUT:   %Self.1: %.1 = bind_symbolic_name Self 0 [symbolic = %Self.2 (constants.%Self)]
-// CHECK:STDOUT:   %C.decl: type = class_decl @C [template = constants.%C] {}
-=======
-// CHECK:STDOUT: interface @I {
-// CHECK:STDOUT:   %Self: %.1 = bind_symbolic_name Self 0 [symbolic = constants.%Self]
 // CHECK:STDOUT:   %C.decl: type = class_decl @C [template = constants.%C.1] {}
->>>>>>> 17053473
 // CHECK:STDOUT:
 // CHECK:STDOUT: !members:
 // CHECK:STDOUT:   .Self = %Self.1
