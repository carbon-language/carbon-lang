--- conflicted
+++ resolved
@@ -60,11 +60,7 @@
 // CHECK:STDOUT:   witness = ()
 // CHECK:STDOUT: }
 // CHECK:STDOUT:
-<<<<<<< HEAD
-// CHECK:STDOUT: impl @impl: i32 as %I.type;
-=======
 // CHECK:STDOUT: impl @impl: %.loc13_6.2 as %I.ref;
->>>>>>> 82937e1a
 // CHECK:STDOUT:
 // CHECK:STDOUT: fn @Int32() -> type = "int.make_type_32";
 // CHECK:STDOUT: