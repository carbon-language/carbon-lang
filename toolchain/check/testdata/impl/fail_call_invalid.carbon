--- conflicted
+++ resolved
@@ -124,11 +124,7 @@
 // CHECK:STDOUT:   %n.ref: i32 = name_ref n, %n
 // CHECK:STDOUT:   %Simple.ref: type = name_ref Simple, file.%Simple.decl [template = constants.%.1]
 // CHECK:STDOUT:   %G.ref: %.3 = name_ref G, @Simple.%.loc12_21 [template = constants.%.4]
-<<<<<<< HEAD
-// CHECK:STDOUT:   %.loc23_4.1: %G.type.1 = interface_witness_access @impl.%.1, element0 [template = <error>]
-=======
 // CHECK:STDOUT:   %.loc23_4.1: %G.type.1 = interface_witness_access @impl.%.loc15, element0 [template = <error>]
->>>>>>> 891c7d83
 // CHECK:STDOUT:   %.loc23_4.2: <bound method> = bound_method %n.ref, %.loc23_4.1
 // CHECK:STDOUT:   return
 // CHECK:STDOUT: }
