// Part of the Carbon Language project, under the Apache License v2.0 with LLVM
// Exceptions. See /LICENSE for license information.
// SPDX-License-Identifier: Apache-2.0 WITH LLVM-exception
//
// AUTOUPDATE
// TIP: To test this file alone, run:
// TIP:   bazel test //toolchain/testing:file_test --test_arg=--file_tests=toolchain/check/testdata/impl/fail_call_invalid.carbon
// TIP: To dump output, run:
// TIP:   bazel run //toolchain/testing:file_test -- --dump_output --file_tests=toolchain/check/testdata/impl/fail_call_invalid.carbon

interface Simple {
  fn G[self: Self]();
}

impl i32 as Simple {
  // CHECK:STDERR: fail_call_invalid.carbon:[[@LINE+3]]:14: ERROR: Name `Undeclared` not found.
  // CHECK:STDERR:   fn G[self: Undeclared]();
  // CHECK:STDERR:              ^~~~~~~~~~
  fn G[self: Undeclared]();
}

fn InstanceCall(n: i32) {
  n.(Simple.G)();
}

// CHECK:STDOUT: --- fail_call_invalid.carbon
// CHECK:STDOUT:
// CHECK:STDOUT: constants {
// CHECK:STDOUT:   %.1: type = interface_type @Simple [template]
// CHECK:STDOUT:   %Self: %.1 = bind_symbolic_name Self 0 [symbolic]
// CHECK:STDOUT:   %G.type.1: type = fn_type @G.1 [template]
// CHECK:STDOUT:   %.2: type = tuple_type () [template]
// CHECK:STDOUT:   %G.1: %G.type.1 = struct_value () [template]
// CHECK:STDOUT:   %.3: type = assoc_entity_type %.1, %G.type.1 [template]
// CHECK:STDOUT:   %.4: %.3 = assoc_entity element0, @Simple.%G.decl [template]
// CHECK:STDOUT:   %Int32.type: type = fn_type @Int32 [template]
// CHECK:STDOUT:   %Int32: %Int32.type = struct_value () [template]
// CHECK:STDOUT:   %G.type.2: type = fn_type @G.2 [template]
// CHECK:STDOUT:   %G.2: %G.type.2 = struct_value () [template]
// CHECK:STDOUT:   %InstanceCall.type: type = fn_type @InstanceCall [template]
// CHECK:STDOUT:   %InstanceCall: %InstanceCall.type = struct_value () [template]
// CHECK:STDOUT: }
// CHECK:STDOUT:
// CHECK:STDOUT: imports {
// CHECK:STDOUT:   %Core: <namespace> = namespace file.%Core.import, [template] {
// CHECK:STDOUT:     .Int32 = %import_ref
// CHECK:STDOUT:     import Core//prelude
// CHECK:STDOUT:     import Core//prelude/operators
// CHECK:STDOUT:     import Core//prelude/types
// CHECK:STDOUT:     import Core//prelude/operators/arithmetic
// CHECK:STDOUT:     import Core//prelude/operators/bitwise
// CHECK:STDOUT:     import Core//prelude/operators/comparison
// CHECK:STDOUT:     import Core//prelude/types/bool
// CHECK:STDOUT:   }
// CHECK:STDOUT:   %import_ref: %Int32.type = import_ref Core//prelude/types, inst+4, loaded [template = constants.%Int32]
// CHECK:STDOUT: }
// CHECK:STDOUT:
// CHECK:STDOUT: file {
// CHECK:STDOUT:   package: <namespace> = namespace [template] {
// CHECK:STDOUT:     .Core = imports.%Core
// CHECK:STDOUT:     .Simple = %Simple.decl
// CHECK:STDOUT:     .InstanceCall = %InstanceCall.decl
// CHECK:STDOUT:   }
// CHECK:STDOUT:   %Core.import = import Core
// CHECK:STDOUT:   %Simple.decl: type = interface_decl @Simple [template = constants.%.1] {} {}
// CHECK:STDOUT:   impl_decl @impl {} {
// CHECK:STDOUT:     %int.make_type_32: init type = call constants.%Int32() [template = i32]
// CHECK:STDOUT:     %.loc15_6.1: type = value_of_initializer %int.make_type_32 [template = i32]
// CHECK:STDOUT:     %.loc15_6.2: type = converted %int.make_type_32, %.loc15_6.1 [template = i32]
// CHECK:STDOUT:     %Simple.ref: type = name_ref Simple, file.%Simple.decl [template = constants.%.1]
// CHECK:STDOUT:   }
// CHECK:STDOUT:   %InstanceCall.decl: %InstanceCall.type = fn_decl @InstanceCall [template = constants.%InstanceCall] {
// CHECK:STDOUT:     %n.patt: i32 = binding_pattern n
// CHECK:STDOUT:   } {
<<<<<<< HEAD
// CHECK:STDOUT:     %int.make_type_32.loc22: init type = call constants.%Int32() [template = i32]
// CHECK:STDOUT:     %.loc22_20.1: type = value_of_initializer %int.make_type_32.loc22 [template = i32]
// CHECK:STDOUT:     %.loc22_20.2: type = converted %int.make_type_32.loc22, %.loc22_20.1 [template = i32]
// CHECK:STDOUT:     %param: i32 = param
// CHECK:STDOUT:     @InstanceCall.%n: i32 = bind_name n, %param
=======
// CHECK:STDOUT:     %int.make_type_32: init type = call constants.%Int32() [template = i32]
// CHECK:STDOUT:     %.loc22_20.1: type = value_of_initializer %int.make_type_32 [template = i32]
// CHECK:STDOUT:     %.loc22_20.2: type = converted %int.make_type_32, %.loc22_20.1 [template = i32]
// CHECK:STDOUT:     %n.param: i32 = param n
// CHECK:STDOUT:     %n: i32 = bind_name n, %n.param
>>>>>>> dcb4ae26
// CHECK:STDOUT:   }
// CHECK:STDOUT: }
// CHECK:STDOUT:
// CHECK:STDOUT: interface @Simple {
// CHECK:STDOUT:   %Self: %.1 = bind_symbolic_name Self 0 [symbolic = constants.%Self]
// CHECK:STDOUT:   %G.decl: %G.type.1 = fn_decl @G.1 [template = constants.%G.1] {
// CHECK:STDOUT:     %self.patt: @G.1.%Self (%Self) = binding_pattern self
// CHECK:STDOUT:   } {
<<<<<<< HEAD
// CHECK:STDOUT:     %Self.ref: %.1 = name_ref Self, %Self [symbolic = @G.1.%Self (constants.%Self)]
// CHECK:STDOUT:     %.loc12_14.1: type = facet_type_access %Self.ref [symbolic = @G.1.%Self (constants.%Self)]
// CHECK:STDOUT:     %.loc12_14.2: type = converted %Self.ref, %.loc12_14.1 [symbolic = @G.1.%Self (constants.%Self)]
// CHECK:STDOUT:     %param: @G.1.%Self (%Self) = param
// CHECK:STDOUT:     %self: @G.1.%Self (%Self) = bind_name self, %param
=======
// CHECK:STDOUT:     %Self.ref: %.1 = name_ref Self, @Simple.%Self [symbolic = %Self (constants.%Self)]
// CHECK:STDOUT:     %.loc12_14.1: type = facet_type_access %Self.ref [symbolic = %Self (constants.%Self)]
// CHECK:STDOUT:     %.loc12_14.2: type = converted %Self.ref, %.loc12_14.1 [symbolic = %Self (constants.%Self)]
// CHECK:STDOUT:     %self.param: @G.1.%Self (%Self) = param self
// CHECK:STDOUT:     %self: @G.1.%Self (%Self) = bind_name self, %self.param
>>>>>>> dcb4ae26
// CHECK:STDOUT:   }
// CHECK:STDOUT:   %.loc12: %.3 = assoc_entity element0, %G.decl [template = constants.%.4]
// CHECK:STDOUT:
// CHECK:STDOUT: !members:
// CHECK:STDOUT:   .Self = %Self
// CHECK:STDOUT:   .G = %.loc12
// CHECK:STDOUT:   witness = (%G.decl)
// CHECK:STDOUT: }
// CHECK:STDOUT:
// CHECK:STDOUT: impl @impl: i32 as %.1 {
// CHECK:STDOUT:   %G.decl: %G.type.2 = fn_decl @G.2 [template = constants.%G.2] {
// CHECK:STDOUT:     %self.patt: <error> = binding_pattern self
// CHECK:STDOUT:   } {
// CHECK:STDOUT:     %Undeclared.ref: <error> = name_ref Undeclared, <error> [template = <error>]
<<<<<<< HEAD
// CHECK:STDOUT:     %param: <error> = param
// CHECK:STDOUT:     %self: <error> = bind_name self, %param
=======
// CHECK:STDOUT:     %self.param: <error> = param self
// CHECK:STDOUT:     %self: <error> = bind_name self, %self.param
>>>>>>> dcb4ae26
// CHECK:STDOUT:   }
// CHECK:STDOUT:   %.1: <witness> = interface_witness (<error>) [template = <error>]
// CHECK:STDOUT:
// CHECK:STDOUT: !members:
// CHECK:STDOUT:   .G = %G.decl
// CHECK:STDOUT:   witness = %.1
// CHECK:STDOUT: }
// CHECK:STDOUT:
// CHECK:STDOUT: generic fn @G.1(@Simple.%Self: %.1) {
// CHECK:STDOUT:   %Self: %.1 = bind_symbolic_name Self 0 [symbolic = %Self (constants.%Self)]
// CHECK:STDOUT:
<<<<<<< HEAD
// CHECK:STDOUT:   fn[@Simple.%self: @G.1.%Self (%Self)]();
=======
// CHECK:STDOUT:   fn[%self: @G.1.%Self (%Self)]();
>>>>>>> dcb4ae26
// CHECK:STDOUT: }
// CHECK:STDOUT:
// CHECK:STDOUT: fn @Int32() -> type = "int.make_type_32";
// CHECK:STDOUT:
<<<<<<< HEAD
// CHECK:STDOUT: fn @G.2[@impl.%self: <error>]();
=======
// CHECK:STDOUT: fn @G.2[%self: <error>]();
>>>>>>> dcb4ae26
// CHECK:STDOUT:
// CHECK:STDOUT: fn @InstanceCall(%n: i32) {
// CHECK:STDOUT: !entry:
// CHECK:STDOUT:   %n.ref: i32 = name_ref n, %n
// CHECK:STDOUT:   %Simple.ref: type = name_ref Simple, file.%Simple.decl [template = constants.%.1]
// CHECK:STDOUT:   %G.ref: %.3 = name_ref G, @Simple.%.loc12 [template = constants.%.4]
// CHECK:STDOUT:   %.1: %G.type.1 = interface_witness_access @impl.%.1, element0 [template = <error>]
// CHECK:STDOUT:   %.loc23: <bound method> = bound_method %n.ref, %.1
// CHECK:STDOUT:   return
// CHECK:STDOUT: }
// CHECK:STDOUT:
// CHECK:STDOUT: specific @G.1(constants.%Self) {
// CHECK:STDOUT:   %Self => constants.%Self
// CHECK:STDOUT: }
// CHECK:STDOUT:
// CHECK:STDOUT: specific @G.1(i32) {
// CHECK:STDOUT:   %Self => i32
// CHECK:STDOUT: }
// CHECK:STDOUT:<|MERGE_RESOLUTION|>--- conflicted
+++ resolved
@@ -72,19 +72,11 @@
 // CHECK:STDOUT:   %InstanceCall.decl: %InstanceCall.type = fn_decl @InstanceCall [template = constants.%InstanceCall] {
 // CHECK:STDOUT:     %n.patt: i32 = binding_pattern n
 // CHECK:STDOUT:   } {
-<<<<<<< HEAD
-// CHECK:STDOUT:     %int.make_type_32.loc22: init type = call constants.%Int32() [template = i32]
-// CHECK:STDOUT:     %.loc22_20.1: type = value_of_initializer %int.make_type_32.loc22 [template = i32]
-// CHECK:STDOUT:     %.loc22_20.2: type = converted %int.make_type_32.loc22, %.loc22_20.1 [template = i32]
-// CHECK:STDOUT:     %param: i32 = param
-// CHECK:STDOUT:     @InstanceCall.%n: i32 = bind_name n, %param
-=======
 // CHECK:STDOUT:     %int.make_type_32: init type = call constants.%Int32() [template = i32]
 // CHECK:STDOUT:     %.loc22_20.1: type = value_of_initializer %int.make_type_32 [template = i32]
 // CHECK:STDOUT:     %.loc22_20.2: type = converted %int.make_type_32, %.loc22_20.1 [template = i32]
-// CHECK:STDOUT:     %n.param: i32 = param n
-// CHECK:STDOUT:     %n: i32 = bind_name n, %n.param
->>>>>>> dcb4ae26
+// CHECK:STDOUT:     %param: i32 = param
+// CHECK:STDOUT:     %n: i32 = bind_name n, %param
 // CHECK:STDOUT:   }
 // CHECK:STDOUT: }
 // CHECK:STDOUT:
@@ -93,19 +85,11 @@
 // CHECK:STDOUT:   %G.decl: %G.type.1 = fn_decl @G.1 [template = constants.%G.1] {
 // CHECK:STDOUT:     %self.patt: @G.1.%Self (%Self) = binding_pattern self
 // CHECK:STDOUT:   } {
-<<<<<<< HEAD
-// CHECK:STDOUT:     %Self.ref: %.1 = name_ref Self, %Self [symbolic = @G.1.%Self (constants.%Self)]
-// CHECK:STDOUT:     %.loc12_14.1: type = facet_type_access %Self.ref [symbolic = @G.1.%Self (constants.%Self)]
-// CHECK:STDOUT:     %.loc12_14.2: type = converted %Self.ref, %.loc12_14.1 [symbolic = @G.1.%Self (constants.%Self)]
-// CHECK:STDOUT:     %param: @G.1.%Self (%Self) = param
-// CHECK:STDOUT:     %self: @G.1.%Self (%Self) = bind_name self, %param
-=======
 // CHECK:STDOUT:     %Self.ref: %.1 = name_ref Self, @Simple.%Self [symbolic = %Self (constants.%Self)]
 // CHECK:STDOUT:     %.loc12_14.1: type = facet_type_access %Self.ref [symbolic = %Self (constants.%Self)]
 // CHECK:STDOUT:     %.loc12_14.2: type = converted %Self.ref, %.loc12_14.1 [symbolic = %Self (constants.%Self)]
-// CHECK:STDOUT:     %self.param: @G.1.%Self (%Self) = param self
-// CHECK:STDOUT:     %self: @G.1.%Self (%Self) = bind_name self, %self.param
->>>>>>> dcb4ae26
+// CHECK:STDOUT:     %param: @G.1.%Self (%Self) = param
+// CHECK:STDOUT:     %self: @G.1.%Self (%Self) = bind_name self, %param
 // CHECK:STDOUT:   }
 // CHECK:STDOUT:   %.loc12: %.3 = assoc_entity element0, %G.decl [template = constants.%.4]
 // CHECK:STDOUT:
@@ -120,13 +104,8 @@
 // CHECK:STDOUT:     %self.patt: <error> = binding_pattern self
 // CHECK:STDOUT:   } {
 // CHECK:STDOUT:     %Undeclared.ref: <error> = name_ref Undeclared, <error> [template = <error>]
-<<<<<<< HEAD
 // CHECK:STDOUT:     %param: <error> = param
 // CHECK:STDOUT:     %self: <error> = bind_name self, %param
-=======
-// CHECK:STDOUT:     %self.param: <error> = param self
-// CHECK:STDOUT:     %self: <error> = bind_name self, %self.param
->>>>>>> dcb4ae26
 // CHECK:STDOUT:   }
 // CHECK:STDOUT:   %.1: <witness> = interface_witness (<error>) [template = <error>]
 // CHECK:STDOUT:
@@ -138,20 +117,12 @@
 // CHECK:STDOUT: generic fn @G.1(@Simple.%Self: %.1) {
 // CHECK:STDOUT:   %Self: %.1 = bind_symbolic_name Self 0 [symbolic = %Self (constants.%Self)]
 // CHECK:STDOUT:
-<<<<<<< HEAD
-// CHECK:STDOUT:   fn[@Simple.%self: @G.1.%Self (%Self)]();
-=======
 // CHECK:STDOUT:   fn[%self: @G.1.%Self (%Self)]();
->>>>>>> dcb4ae26
 // CHECK:STDOUT: }
 // CHECK:STDOUT:
 // CHECK:STDOUT: fn @Int32() -> type = "int.make_type_32";
 // CHECK:STDOUT:
-<<<<<<< HEAD
-// CHECK:STDOUT: fn @G.2[@impl.%self: <error>]();
-=======
 // CHECK:STDOUT: fn @G.2[%self: <error>]();
->>>>>>> dcb4ae26
 // CHECK:STDOUT:
 // CHECK:STDOUT: fn @InstanceCall(%n: i32) {
 // CHECK:STDOUT: !entry:
