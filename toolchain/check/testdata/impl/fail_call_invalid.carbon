--- conflicted
+++ resolved
@@ -72,18 +72,13 @@
 // CHECK:STDOUT:   }
 // CHECK:STDOUT:   %InstanceCall.decl: %InstanceCall.type = fn_decl @InstanceCall [template = constants.%InstanceCall] {
 // CHECK:STDOUT:     %n.patt: i32 = binding_pattern n
-// CHECK:STDOUT:     %.loc22_18: i32 = param_pattern %n.patt
+// CHECK:STDOUT:     %.loc22_18: i32 = param_pattern %n.patt, runtime_param0
 // CHECK:STDOUT:   } {
 // CHECK:STDOUT:     %int.make_type_32: init type = call constants.%Int32() [template = i32]
 // CHECK:STDOUT:     %.loc22_20.1: type = value_of_initializer %int.make_type_32 [template = i32]
 // CHECK:STDOUT:     %.loc22_20.2: type = converted %int.make_type_32, %.loc22_20.1 [template = i32]
-<<<<<<< HEAD
-// CHECK:STDOUT:     %param: i32 = param
+// CHECK:STDOUT:     %param: i32 = param runtime_param0
 // CHECK:STDOUT:     %n: i32 = bind_name n, %param
-=======
-// CHECK:STDOUT:     %n.param: i32 = param n, runtime_param0
-// CHECK:STDOUT:     %n: i32 = bind_name n, %n.param
->>>>>>> 7396aede
 // CHECK:STDOUT:   }
 // CHECK:STDOUT: }
 // CHECK:STDOUT:
@@ -91,18 +86,13 @@
 // CHECK:STDOUT:   %Self: %.1 = bind_symbolic_name Self 0 [symbolic = constants.%Self]
 // CHECK:STDOUT:   %G.decl: %G.type.1 = fn_decl @G.1 [template = constants.%G.1] {
 // CHECK:STDOUT:     %self.patt: @G.1.%Self (%Self) = binding_pattern self
-// CHECK:STDOUT:     %.loc12_12: @G.1.%Self (%Self) = param_pattern %self.patt
+// CHECK:STDOUT:     %.loc12_12: @G.1.%Self (%Self) = param_pattern %self.patt, runtime_param0
 // CHECK:STDOUT:   } {
 // CHECK:STDOUT:     %Self.ref: %.1 = name_ref Self, @Simple.%Self [symbolic = %Self (constants.%Self)]
 // CHECK:STDOUT:     %.loc12_14.1: type = facet_type_access %Self.ref [symbolic = %Self (constants.%Self)]
 // CHECK:STDOUT:     %.loc12_14.2: type = converted %Self.ref, %.loc12_14.1 [symbolic = %Self (constants.%Self)]
-<<<<<<< HEAD
-// CHECK:STDOUT:     %param: @G.1.%Self (%Self) = param
+// CHECK:STDOUT:     %param: @G.1.%Self (%Self) = param runtime_param0
 // CHECK:STDOUT:     %self: @G.1.%Self (%Self) = bind_name self, %param
-=======
-// CHECK:STDOUT:     %self.param: @G.1.%Self (%Self) = param self, runtime_param0
-// CHECK:STDOUT:     %self: @G.1.%Self (%Self) = bind_name self, %self.param
->>>>>>> 7396aede
 // CHECK:STDOUT:   }
 // CHECK:STDOUT:   %.loc12: %.3 = assoc_entity element0, %G.decl [template = constants.%.4]
 // CHECK:STDOUT:
@@ -115,16 +105,11 @@
 // CHECK:STDOUT: impl @impl: i32 as %.1 {
 // CHECK:STDOUT:   %G.decl: %G.type.2 = fn_decl @G.2 [template = constants.%G.2] {
 // CHECK:STDOUT:     %self.patt: <error> = binding_pattern self
-// CHECK:STDOUT:     %.loc19: <error> = param_pattern %self.patt
+// CHECK:STDOUT:     %.loc19: <error> = param_pattern %self.patt, runtime_param0
 // CHECK:STDOUT:   } {
 // CHECK:STDOUT:     %Undeclared.ref: <error> = name_ref Undeclared, <error> [template = <error>]
-<<<<<<< HEAD
-// CHECK:STDOUT:     %param: <error> = param
+// CHECK:STDOUT:     %param: <error> = param runtime_param0
 // CHECK:STDOUT:     %self: <error> = bind_name self, %param
-=======
-// CHECK:STDOUT:     %self.param: <error> = param self, runtime_param0
-// CHECK:STDOUT:     %self: <error> = bind_name self, %self.param
->>>>>>> 7396aede
 // CHECK:STDOUT:   }
 // CHECK:STDOUT:   %.loc15_20: <witness> = interface_witness (<error>) [template = <error>]
 // CHECK:STDOUT:
@@ -136,33 +121,20 @@
 // CHECK:STDOUT: generic fn @G.1(@Simple.%Self: %.1) {
 // CHECK:STDOUT:   %Self: %.1 = bind_symbolic_name Self 0 [symbolic = %Self (constants.%Self)]
 // CHECK:STDOUT:
-<<<<<<< HEAD
 // CHECK:STDOUT:   fn[%.loc12_12: @G.1.%Self (%Self)]();
-=======
-// CHECK:STDOUT:   fn[%self: @G.1.%Self (%Self)]();
->>>>>>> 7396aede
 // CHECK:STDOUT: }
 // CHECK:STDOUT:
 // CHECK:STDOUT: fn @Int32() -> type = "int.make_type_32";
 // CHECK:STDOUT:
-<<<<<<< HEAD
 // CHECK:STDOUT: fn @G.2[%.loc19: <error>]();
-=======
-// CHECK:STDOUT: fn @G.2[%self: <error>]();
->>>>>>> 7396aede
 // CHECK:STDOUT:
 // CHECK:STDOUT: fn @InstanceCall(%.loc22_18: i32) {
 // CHECK:STDOUT: !entry:
 // CHECK:STDOUT:   %n.ref: i32 = name_ref n, %n
 // CHECK:STDOUT:   %Simple.ref: type = name_ref Simple, file.%Simple.decl [template = constants.%.1]
 // CHECK:STDOUT:   %G.ref: %.3 = name_ref G, @Simple.%.loc12 [template = constants.%.4]
-<<<<<<< HEAD
-// CHECK:STDOUT:   %.1: %G.type.1 = interface_witness_access @impl.%.1, element0 [template = <error>]
-// CHECK:STDOUT:   %.loc23: <bound method> = bound_method %n.ref, %.1
-=======
 // CHECK:STDOUT:   %.loc23_4.1: %G.type.1 = interface_witness_access @impl.%.loc15_20, element0 [template = <error>]
 // CHECK:STDOUT:   %.loc23_4.2: <bound method> = bound_method %n.ref, %.loc23_4.1
->>>>>>> 7396aede
 // CHECK:STDOUT:   return
 // CHECK:STDOUT: }
 // CHECK:STDOUT:
