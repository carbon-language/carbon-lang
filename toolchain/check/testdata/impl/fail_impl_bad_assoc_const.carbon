--- conflicted
+++ resolved
@@ -68,11 +68,7 @@
 // CHECK:STDOUT:   witness = (%T)
 // CHECK:STDOUT: }
 // CHECK:STDOUT:
-<<<<<<< HEAD
-// CHECK:STDOUT: impl @impl: bool as %I.type {
-=======
 // CHECK:STDOUT: impl @impl: %.loc16_6.2 as %I.ref {
->>>>>>> 82937e1a
 // CHECK:STDOUT: !members:
 // CHECK:STDOUT:   witness = <error>
 // CHECK:STDOUT: }
