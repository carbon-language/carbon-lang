--- conflicted
+++ resolved
@@ -68,15 +68,9 @@
 // CHECK:STDOUT:   %G.decl: %G.type = fn_decl @G [template = constants.%G] {
 // CHECK:STDOUT:     %c.patt: %C = binding_pattern c
 // CHECK:STDOUT:   } {
-<<<<<<< HEAD
-// CHECK:STDOUT:     %C.ref: type = name_ref C, %C.decl [template = constants.%C]
+// CHECK:STDOUT:     %C.ref.loc21: type = name_ref C, file.%C.decl [template = constants.%C]
 // CHECK:STDOUT:     %param: %C = param
-// CHECK:STDOUT:     @G.%c: %C = bind_name c, %param
-=======
-// CHECK:STDOUT:     %C.ref.loc21: type = name_ref C, file.%C.decl [template = constants.%C]
-// CHECK:STDOUT:     %c.param: %C = param c
-// CHECK:STDOUT:     %c: %C = bind_name c, %c.param
->>>>>>> dcb4ae26
+// CHECK:STDOUT:     %c: %C = bind_name c, %param
 // CHECK:STDOUT:   }
 // CHECK:STDOUT: }
 // CHECK:STDOUT:
