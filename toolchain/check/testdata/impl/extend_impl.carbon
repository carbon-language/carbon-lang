// Part of the Carbon Language project, under the Apache License v2.0 with LLVM
// Exceptions. See /LICENSE for license information.
// SPDX-License-Identifier: Apache-2.0 WITH LLVM-exception
//
// AUTOUPDATE
// TIP: To test this file alone, run:
// TIP:   bazel test //toolchain/testing:file_test --test_arg=--file_tests=toolchain/check/testdata/impl/extend_impl.carbon
// TIP: To dump output, run:
// TIP:   bazel run //toolchain/testing:file_test -- --dump_output --file_tests=toolchain/check/testdata/impl/extend_impl.carbon

interface HasF {
  fn F();
}

class C {
  extend impl as HasF {
    fn F() {}
  }
}

fn G(c: C) {
  C.F();
  c.F();
}

// CHECK:STDOUT: --- extend_impl.carbon
// CHECK:STDOUT:
// CHECK:STDOUT: constants {
// CHECK:STDOUT:   %.1: type = interface_type @HasF [template]
// CHECK:STDOUT:   %Self: %.1 = bind_symbolic_name Self 0 [symbolic]
// CHECK:STDOUT:   %F.type.1: type = fn_type @F.1 [template]
// CHECK:STDOUT:   %.2: type = tuple_type () [template]
// CHECK:STDOUT:   %F.1: %F.type.1 = struct_value () [template]
// CHECK:STDOUT:   %.3: type = assoc_entity_type %.1, %F.type.1 [template]
// CHECK:STDOUT:   %.4: %.3 = assoc_entity element0, @HasF.%F.decl [template]
// CHECK:STDOUT:   %C: type = class_type @C [template]
// CHECK:STDOUT:   %F.type.2: type = fn_type @F.2 [template]
// CHECK:STDOUT:   %F.2: %F.type.2 = struct_value () [template]
// CHECK:STDOUT:   %.5: <witness> = interface_witness (%F.2) [template]
// CHECK:STDOUT:   %.6: type = struct_type {} [template]
// CHECK:STDOUT:   %G.type: type = fn_type @G [template]
// CHECK:STDOUT:   %G: %G.type = struct_value () [template]
// CHECK:STDOUT:   %.7: type = ptr_type %.6 [template]
// CHECK:STDOUT: }
// CHECK:STDOUT:
// CHECK:STDOUT: imports {
// CHECK:STDOUT:   %Core: <namespace> = namespace file.%Core.import, [template] {
// CHECK:STDOUT:     import Core//prelude
// CHECK:STDOUT:     import Core//prelude/operators
// CHECK:STDOUT:     import Core//prelude/types
// CHECK:STDOUT:     import Core//prelude/operators/arithmetic
// CHECK:STDOUT:     import Core//prelude/operators/as
// CHECK:STDOUT:     import Core//prelude/operators/bitwise
// CHECK:STDOUT:     import Core//prelude/operators/comparison
// CHECK:STDOUT:     import Core//prelude/types/bool
// CHECK:STDOUT:   }
// CHECK:STDOUT: }
// CHECK:STDOUT:
// CHECK:STDOUT: file {
// CHECK:STDOUT:   package: <namespace> = namespace [template] {
// CHECK:STDOUT:     .Core = imports.%Core
// CHECK:STDOUT:     .HasF = %HasF.decl
// CHECK:STDOUT:     .C = %C.decl
// CHECK:STDOUT:     .G = %G.decl
// CHECK:STDOUT:   }
// CHECK:STDOUT:   %Core.import = import Core
// CHECK:STDOUT:   %HasF.decl: type = interface_decl @HasF [template = constants.%.1] {}
// CHECK:STDOUT:   %C.decl: type = class_decl @C [template = constants.%C] {}
// CHECK:STDOUT:   %G.decl: %G.type = fn_decl @G [template = constants.%G] {
// CHECK:STDOUT:     %C.ref: type = name_ref C, %C.decl [template = constants.%C]
// CHECK:STDOUT:     %c.loc21_6.1: %C = param c
// CHECK:STDOUT:     @G.%c: %C = bind_name c, %c.loc21_6.1
// CHECK:STDOUT:   }
// CHECK:STDOUT: }
// CHECK:STDOUT:
// CHECK:STDOUT: interface @HasF {
// CHECK:STDOUT:   %Self: %.1 = bind_symbolic_name Self 0 [symbolic = constants.%Self]
// CHECK:STDOUT:   %F.decl: %F.type.1 = fn_decl @F.1 [template = constants.%F.1] {}
// CHECK:STDOUT:   %.loc12: %.3 = assoc_entity element0, %F.decl [template = constants.%.4]
// CHECK:STDOUT:
// CHECK:STDOUT: !members:
// CHECK:STDOUT:   .Self = %Self
// CHECK:STDOUT:   .F = %.loc12
// CHECK:STDOUT:   witness = (%F.decl)
// CHECK:STDOUT: }
// CHECK:STDOUT:
// CHECK:STDOUT: impl @impl: %C as %.1 {
// CHECK:STDOUT:   %F.decl: %F.type.2 = fn_decl @F.2 [template = constants.%F.2] {}
// CHECK:STDOUT:   %.loc16: <witness> = interface_witness (%F.decl) [template = constants.%.5]
// CHECK:STDOUT:
// CHECK:STDOUT: !members:
// CHECK:STDOUT:   .F = %F.decl
// CHECK:STDOUT:   witness = %.loc16
// CHECK:STDOUT: }
// CHECK:STDOUT:
// CHECK:STDOUT: class @C {
// CHECK:STDOUT:   impl_decl @impl {
// CHECK:STDOUT:     %HasF.ref: type = name_ref HasF, file.%HasF.decl [template = constants.%.1]
// CHECK:STDOUT:   }
// CHECK:STDOUT:
// CHECK:STDOUT: !members:
// CHECK:STDOUT:   .Self = constants.%C
// CHECK:STDOUT:   extend name_scope2
// CHECK:STDOUT: }
// CHECK:STDOUT:
// CHECK:STDOUT: generic fn @F.1(@HasF.%Self: %.1) {
// CHECK:STDOUT:
// CHECK:STDOUT:   fn();
// CHECK:STDOUT: }
// CHECK:STDOUT:
// CHECK:STDOUT: fn @F.2() {
// CHECK:STDOUT: !entry:
// CHECK:STDOUT:   return
// CHECK:STDOUT: }
// CHECK:STDOUT:
// CHECK:STDOUT: fn @G(%c: %C) {
// CHECK:STDOUT: !entry:
// CHECK:STDOUT:   %C.ref: type = name_ref C, file.%C.decl [template = constants.%C]
// CHECK:STDOUT:   %F.ref.loc22: %.3 = name_ref F, @HasF.%.loc12 [template = constants.%.4]
<<<<<<< HEAD
// CHECK:STDOUT:   %.loc22: %F.type.1 = interface_witness_access @impl.%.1, element0 [template = constants.%F.2]
// CHECK:STDOUT:   %F.call.loc22: init %.2 = call %.loc22()
// CHECK:STDOUT:   %c.ref: %C = name_ref c, %c
// CHECK:STDOUT:   %F.ref.loc23: %.3 = name_ref F, @HasF.%.loc12 [template = constants.%.4]
// CHECK:STDOUT:   %.loc23: %F.type.1 = interface_witness_access @impl.%.1, element0 [template = constants.%F.2]
=======
// CHECK:STDOUT:   %.loc22: %F.type.1 = interface_witness_access @impl.%.loc16, element0 [template = constants.%F.2]
// CHECK:STDOUT:   %F.call.loc22: init %.2 = call %.loc22()
// CHECK:STDOUT:   %c.ref: %C = name_ref c, %c
// CHECK:STDOUT:   %F.ref.loc23: %.3 = name_ref F, @HasF.%.loc12 [template = constants.%.4]
// CHECK:STDOUT:   %.loc23: %F.type.1 = interface_witness_access @impl.%.loc16, element0 [template = constants.%F.2]
>>>>>>> 891c7d83
// CHECK:STDOUT:   %F.call.loc23: init %.2 = call %.loc23()
// CHECK:STDOUT:   return
// CHECK:STDOUT: }
// CHECK:STDOUT:
// CHECK:STDOUT: specific @F.1(constants.%Self) {}
// CHECK:STDOUT:
// CHECK:STDOUT: specific @F.1(constants.%C) {}
// CHECK:STDOUT:<|MERGE_RESOLUTION|>--- conflicted
+++ resolved
@@ -117,19 +117,11 @@
 // CHECK:STDOUT: !entry:
 // CHECK:STDOUT:   %C.ref: type = name_ref C, file.%C.decl [template = constants.%C]
 // CHECK:STDOUT:   %F.ref.loc22: %.3 = name_ref F, @HasF.%.loc12 [template = constants.%.4]
-<<<<<<< HEAD
-// CHECK:STDOUT:   %.loc22: %F.type.1 = interface_witness_access @impl.%.1, element0 [template = constants.%F.2]
-// CHECK:STDOUT:   %F.call.loc22: init %.2 = call %.loc22()
-// CHECK:STDOUT:   %c.ref: %C = name_ref c, %c
-// CHECK:STDOUT:   %F.ref.loc23: %.3 = name_ref F, @HasF.%.loc12 [template = constants.%.4]
-// CHECK:STDOUT:   %.loc23: %F.type.1 = interface_witness_access @impl.%.1, element0 [template = constants.%F.2]
-=======
 // CHECK:STDOUT:   %.loc22: %F.type.1 = interface_witness_access @impl.%.loc16, element0 [template = constants.%F.2]
 // CHECK:STDOUT:   %F.call.loc22: init %.2 = call %.loc22()
 // CHECK:STDOUT:   %c.ref: %C = name_ref c, %c
 // CHECK:STDOUT:   %F.ref.loc23: %.3 = name_ref F, @HasF.%.loc12 [template = constants.%.4]
 // CHECK:STDOUT:   %.loc23: %F.type.1 = interface_witness_access @impl.%.loc16, element0 [template = constants.%F.2]
->>>>>>> 891c7d83
 // CHECK:STDOUT:   %F.call.loc23: init %.2 = call %.loc23()
 // CHECK:STDOUT:   return
 // CHECK:STDOUT: }
