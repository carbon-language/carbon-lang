--- conflicted
+++ resolved
@@ -54,29 +54,19 @@
 // CHECK:STDOUT:     .X = %X.decl
 // CHECK:STDOUT:   }
 // CHECK:STDOUT:   %Core.import = import Core
-<<<<<<< HEAD
-// CHECK:STDOUT:   %I.decl: type = interface_decl @I [template = constants.%.1] {}
-// CHECK:STDOUT:   impl_decl @impl.1 {
-=======
 // CHECK:STDOUT:   %I.decl: type = interface_decl @I [template = constants.%.1] {} {}
-// CHECK:STDOUT:   impl_decl @impl {} {
->>>>>>> ee383638
+// CHECK:STDOUT:   impl_decl @impl.1 {} {
 // CHECK:STDOUT:     %int.make_type_32.loc13: init type = call constants.%Int32() [template = i32]
 // CHECK:STDOUT:     %.loc13_6.1: type = value_of_initializer %int.make_type_32.loc13 [template = i32]
 // CHECK:STDOUT:     %.loc13_6.2: type = converted %int.make_type_32.loc13, %.loc13_6.1 [template = i32]
 // CHECK:STDOUT:     %I.ref.loc13: type = name_ref I, file.%I.decl [template = constants.%.1]
 // CHECK:STDOUT:   }
-<<<<<<< HEAD
-// CHECK:STDOUT:   %X.decl: type = class_decl @X [template = constants.%X] {}
-// CHECK:STDOUT:   impl_decl @impl.2 {
-=======
 // CHECK:STDOUT:   %X.decl: type = class_decl @X [template = constants.%X] {} {}
-// CHECK:STDOUT:   impl_decl @impl {} {
->>>>>>> ee383638
-// CHECK:STDOUT:     %int.make_type_32.loc19: init type = call constants.%Int32() [template = i32]
-// CHECK:STDOUT:     %.loc19_6.1: type = value_of_initializer %int.make_type_32.loc19 [template = i32]
-// CHECK:STDOUT:     %.loc19_6.2: type = converted %int.make_type_32.loc19, %.loc19_6.1 [template = i32]
-// CHECK:STDOUT:     %I.ref.loc19: type = name_ref I, file.%I.decl [template = constants.%.1]
+// CHECK:STDOUT:   impl_decl @impl.2 {} {
+// CHECK:STDOUT:     %int.make_type_32: init type = call constants.%Int32() [template = i32]
+// CHECK:STDOUT:     %.loc19_6.1: type = value_of_initializer %int.make_type_32 [template = i32]
+// CHECK:STDOUT:     %.loc19_6.2: type = converted %int.make_type_32, %.loc19_6.1 [template = i32]
+// CHECK:STDOUT:     %I.ref: type = name_ref I, file.%I.decl [template = constants.%.1]
 // CHECK:STDOUT:   }
 // CHECK:STDOUT: }
 // CHECK:STDOUT:
@@ -88,34 +78,21 @@
 // CHECK:STDOUT:   witness = ()
 // CHECK:STDOUT: }
 // CHECK:STDOUT:
-<<<<<<< HEAD
 // CHECK:STDOUT: impl @impl.1: i32 as %.1;
 // CHECK:STDOUT:
 // CHECK:STDOUT: impl @impl.2: i32 as %.1 {
-// CHECK:STDOUT:   %.loc19: <witness> = interface_witness () [template = constants.%.5]
-=======
-// CHECK:STDOUT: impl @impl: i32 as %.1 {
 // CHECK:STDOUT:   %.loc19_15: <witness> = interface_witness () [template = constants.%.5]
->>>>>>> ee383638
 // CHECK:STDOUT:
 // CHECK:STDOUT: !members:
 // CHECK:STDOUT:   witness = %.loc19_15
 // CHECK:STDOUT: }
 // CHECK:STDOUT:
 // CHECK:STDOUT: class @X {
-<<<<<<< HEAD
-// CHECK:STDOUT:   impl_decl @impl.1 {
-// CHECK:STDOUT:     %int.make_type_32: init type = call constants.%Int32() [template = i32]
-// CHECK:STDOUT:     %.loc16_8.1: type = value_of_initializer %int.make_type_32 [template = i32]
-// CHECK:STDOUT:     %.loc16_8.2: type = converted %int.make_type_32, %.loc16_8.1 [template = i32]
-// CHECK:STDOUT:     %I.ref: type = name_ref I, file.%I.decl [template = constants.%.1]
-=======
-// CHECK:STDOUT:   impl_decl @impl {} {
+// CHECK:STDOUT:   impl_decl @impl.1 {} {
 // CHECK:STDOUT:     %int.make_type_32.loc16: init type = call constants.%Int32() [template = i32]
 // CHECK:STDOUT:     %.loc16_8.1: type = value_of_initializer %int.make_type_32.loc16 [template = i32]
 // CHECK:STDOUT:     %.loc16_8.2: type = converted %int.make_type_32.loc16, %.loc16_8.1 [template = i32]
 // CHECK:STDOUT:     %I.ref.loc16: type = name_ref I, file.%I.decl [template = constants.%.1]
->>>>>>> ee383638
 // CHECK:STDOUT:   }
 // CHECK:STDOUT:   %.loc17: <witness> = complete_type_witness %.3 [template = constants.%.4]
 // CHECK:STDOUT:
