--- conflicted
+++ resolved
@@ -24,19 +24,13 @@
 // CHECK:STDOUT: }
 // CHECK:STDOUT:
 // CHECK:STDOUT: file {
-<<<<<<< HEAD
 // CHECK:STDOUT:   package: <namespace> = namespace {
 // CHECK:STDOUT:     .Simple = %Simple.decl
 // CHECK:STDOUT:   } [template]
-// CHECK:STDOUT:   %Simple.decl = interface_decl @Simple, () [template = constants.%.1]
-// CHECK:STDOUT:   impl_decl @impl, (<unexpected instref inst+4>)
-=======
-// CHECK:STDOUT:   package: <namespace> = namespace {.Simple = %Simple.decl} [template]
 // CHECK:STDOUT:   %Simple.decl = interface_decl @Simple {} [template = constants.%.1]
 // CHECK:STDOUT:   impl_decl @impl {
 // CHECK:STDOUT:     %Simple.ref: type = name_ref Simple, %Simple.decl [template = constants.%.1]
 // CHECK:STDOUT:   }
->>>>>>> 5f4e6c76
 // CHECK:STDOUT: }
 // CHECK:STDOUT:
 // CHECK:STDOUT: interface @Simple {
@@ -45,8 +39,8 @@
 // CHECK:STDOUT:
 // CHECK:STDOUT: !members:
 // CHECK:STDOUT:   .F = %.loc8
-// CHECK:STDOUT:   witness = (%F)
-// CHECK:STDOUT: }
+// CHECK:STDOUT:
+// CHECK:STDOUT:   witness = (%F)}
 // CHECK:STDOUT:
 // CHECK:STDOUT: impl @impl: <error> as Simple {
 // CHECK:STDOUT:   %F: <function> = fn_decl @F.2 {} [template]
