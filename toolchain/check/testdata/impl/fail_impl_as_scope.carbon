// Part of the Carbon Language project, under the Apache License v2.0 with LLVM
// Exceptions. See /LICENSE for license information.
// SPDX-License-Identifier: Apache-2.0 WITH LLVM-exception
//
// AUTOUPDATE
// TIP: To test this file alone, run:
// TIP:   bazel test //toolchain/testing:file_test --test_arg=--file_tests=toolchain/check/testdata/impl/fail_impl_as_scope.carbon
// TIP: To dump output, run:
// TIP:   bazel run //toolchain/testing:file_test -- --dump_output --file_tests=toolchain/check/testdata/impl/fail_impl_as_scope.carbon

interface Simple {
  fn F();
}

// CHECK:STDERR: fail_impl_as_scope.carbon:[[@LINE+3]]:6: error: `impl as` can only be used in a class
// CHECK:STDERR: impl as Simple {
// CHECK:STDERR:      ^~
impl as Simple {
  fn F() {}
}

// CHECK:STDOUT: --- fail_impl_as_scope.carbon
// CHECK:STDOUT:
// CHECK:STDOUT: constants {
// CHECK:STDOUT:   %.1: type = interface_type @Simple [template]
// CHECK:STDOUT:   %Self: %.1 = bind_symbolic_name Self 0 [symbolic]
// CHECK:STDOUT:   %F.type.1: type = fn_type @F.1 [template]
// CHECK:STDOUT:   %.2: type = tuple_type () [template]
// CHECK:STDOUT:   %F.1: %F.type.1 = struct_value () [template]
// CHECK:STDOUT:   %.3: type = assoc_entity_type %.1, %F.type.1 [template]
// CHECK:STDOUT:   %.4: %.3 = assoc_entity element0, @Simple.%F.decl [template]
// CHECK:STDOUT:   %F.type.2: type = fn_type @F.2 [template]
// CHECK:STDOUT:   %F.2: %F.type.2 = struct_value () [template]
// CHECK:STDOUT:   %.5: <witness> = interface_witness (%F.2) [template]
// CHECK:STDOUT: }
// CHECK:STDOUT:
// CHECK:STDOUT: imports {
// CHECK:STDOUT:   %Core: <namespace> = namespace file.%Core.import, [template] {
// CHECK:STDOUT:     import Core//prelude
// CHECK:STDOUT:     import Core//prelude/operators
// CHECK:STDOUT:     import Core//prelude/types
// CHECK:STDOUT:     import Core//prelude/operators/arithmetic
// CHECK:STDOUT:     import Core//prelude/operators/as
// CHECK:STDOUT:     import Core//prelude/operators/bitwise
// CHECK:STDOUT:     import Core//prelude/operators/comparison
// CHECK:STDOUT:     import Core//prelude/types/bool
// CHECK:STDOUT:   }
// CHECK:STDOUT: }
// CHECK:STDOUT:
// CHECK:STDOUT: file {
// CHECK:STDOUT:   package: <namespace> = namespace [template] {
// CHECK:STDOUT:     .Core = imports.%Core
// CHECK:STDOUT:     .Simple = %Simple.decl
// CHECK:STDOUT:   }
// CHECK:STDOUT:   %Core.import = import Core
<<<<<<< HEAD
// CHECK:STDOUT:   %Simple.decl: type = interface_decl @Simple [template = constants.%.1] {} {}
// CHECK:STDOUT:   impl_decl @impl {} {
// CHECK:STDOUT:     %Simple.ref: type = name_ref Simple, %Simple.decl [template = constants.%.1]
=======
// CHECK:STDOUT:   %Simple.decl: type = interface_decl @Simple [template = constants.%.1] {}
// CHECK:STDOUT:   impl_decl @impl {
// CHECK:STDOUT:     %Simple.ref: type = name_ref Simple, file.%Simple.decl [template = constants.%.1]
>>>>>>> 1e34d03e
// CHECK:STDOUT:   }
// CHECK:STDOUT: }
// CHECK:STDOUT:
// CHECK:STDOUT: interface @Simple {
// CHECK:STDOUT:   %Self: %.1 = bind_symbolic_name Self 0 [symbolic = constants.%Self]
// CHECK:STDOUT:   %F.decl: %F.type.1 = fn_decl @F.1 [template = constants.%F.1] {} {}
// CHECK:STDOUT:   %.loc12: %.3 = assoc_entity element0, %F.decl [template = constants.%.4]
// CHECK:STDOUT:
// CHECK:STDOUT: !members:
// CHECK:STDOUT:   .Self = %Self
// CHECK:STDOUT:   .F = %.loc12
// CHECK:STDOUT:   witness = (%F.decl)
// CHECK:STDOUT: }
// CHECK:STDOUT:
// CHECK:STDOUT: impl @impl: <error> as %.1 {
<<<<<<< HEAD
// CHECK:STDOUT:   %F.decl: %F.type.2 = fn_decl @F.2 [template = constants.%F.2] {} {}
// CHECK:STDOUT:   %.1: <witness> = interface_witness (%F.decl) [template = constants.%.5]
=======
// CHECK:STDOUT:   %F.decl: %F.type.2 = fn_decl @F.2 [template = constants.%F.2] {}
// CHECK:STDOUT:   %.loc18: <witness> = interface_witness (%F.decl) [template = constants.%.5]
>>>>>>> 1e34d03e
// CHECK:STDOUT:
// CHECK:STDOUT: !members:
// CHECK:STDOUT:   .F = %F.decl
// CHECK:STDOUT:   witness = %.loc18
// CHECK:STDOUT: }
// CHECK:STDOUT:
// CHECK:STDOUT: generic fn @F.1(@Simple.%Self: %.1) {
// CHECK:STDOUT:
// CHECK:STDOUT:   fn();
// CHECK:STDOUT: }
// CHECK:STDOUT:
// CHECK:STDOUT: fn @F.2() {
// CHECK:STDOUT: !entry:
// CHECK:STDOUT:   return
// CHECK:STDOUT: }
// CHECK:STDOUT:
// CHECK:STDOUT: specific @F.1(constants.%Self) {}
// CHECK:STDOUT:
// CHECK:STDOUT: specific @F.1(<error>) {}
// CHECK:STDOUT:<|MERGE_RESOLUTION|>--- conflicted
+++ resolved
@@ -53,15 +53,9 @@
 // CHECK:STDOUT:     .Simple = %Simple.decl
 // CHECK:STDOUT:   }
 // CHECK:STDOUT:   %Core.import = import Core
-<<<<<<< HEAD
 // CHECK:STDOUT:   %Simple.decl: type = interface_decl @Simple [template = constants.%.1] {} {}
 // CHECK:STDOUT:   impl_decl @impl {} {
-// CHECK:STDOUT:     %Simple.ref: type = name_ref Simple, %Simple.decl [template = constants.%.1]
-=======
-// CHECK:STDOUT:   %Simple.decl: type = interface_decl @Simple [template = constants.%.1] {}
-// CHECK:STDOUT:   impl_decl @impl {
 // CHECK:STDOUT:     %Simple.ref: type = name_ref Simple, file.%Simple.decl [template = constants.%.1]
->>>>>>> 1e34d03e
 // CHECK:STDOUT:   }
 // CHECK:STDOUT: }
 // CHECK:STDOUT:
@@ -77,13 +71,8 @@
 // CHECK:STDOUT: }
 // CHECK:STDOUT:
 // CHECK:STDOUT: impl @impl: <error> as %.1 {
-<<<<<<< HEAD
 // CHECK:STDOUT:   %F.decl: %F.type.2 = fn_decl @F.2 [template = constants.%F.2] {} {}
-// CHECK:STDOUT:   %.1: <witness> = interface_witness (%F.decl) [template = constants.%.5]
-=======
-// CHECK:STDOUT:   %F.decl: %F.type.2 = fn_decl @F.2 [template = constants.%F.2] {}
 // CHECK:STDOUT:   %.loc18: <witness> = interface_witness (%F.decl) [template = constants.%.5]
->>>>>>> 1e34d03e
 // CHECK:STDOUT:
 // CHECK:STDOUT: !members:
 // CHECK:STDOUT:   .F = %F.decl
