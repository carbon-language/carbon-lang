// Part of the Carbon Language project, under the Apache License v2.0 with LLVM
// Exceptions. See /LICENSE for license information.
// SPDX-License-Identifier: Apache-2.0 WITH LLVM-exception
//
// AUTOUPDATE
// TIP: To test this file alone, run:
// TIP:   bazel test //toolchain/testing:file_test --test_arg=--file_tests=toolchain/check/testdata/impl/fail_impl_as_scope.carbon
// TIP: To dump output, run:
// TIP:   bazel run //toolchain/testing:file_test -- --dump_output --file_tests=toolchain/check/testdata/impl/fail_impl_as_scope.carbon

interface Simple {
  fn F();
}

// CHECK:STDERR: fail_impl_as_scope.carbon:[[@LINE+3]]:6: error: `impl as` can only be used in a class
// CHECK:STDERR: impl as Simple {
// CHECK:STDERR:      ^~
impl as Simple {
  fn F() {}
}

// CHECK:STDOUT: --- fail_impl_as_scope.carbon
// CHECK:STDOUT:
// CHECK:STDOUT: constants {
// CHECK:STDOUT:   %Simple.type: type = interface_type @Simple [template]
// CHECK:STDOUT:   %Self: %Simple.type = bind_symbolic_name Self, 0 [symbolic]
// CHECK:STDOUT:   %F.type.1: type = fn_type @F.1 [template]
// CHECK:STDOUT:   %.1: type = tuple_type () [template]
// CHECK:STDOUT:   %F.1: %F.type.1 = struct_value () [template]
// CHECK:STDOUT:   %.2: type = assoc_entity_type %Simple.type, %F.type.1 [template]
// CHECK:STDOUT:   %.3: %.2 = assoc_entity element0, @Simple.%F.decl [template]
// CHECK:STDOUT:   %F.type.2: type = fn_type @F.2 [template]
// CHECK:STDOUT:   %F.2: %F.type.2 = struct_value () [template]
// CHECK:STDOUT:   %.4: <witness> = interface_witness (%F.2) [template]
// CHECK:STDOUT: }
// CHECK:STDOUT:
// CHECK:STDOUT: imports {
// CHECK:STDOUT:   %Core: <namespace> = namespace file.%Core.import, [template] {
// CHECK:STDOUT:     import Core//prelude
// CHECK:STDOUT:     import Core//prelude/operators
// CHECK:STDOUT:     import Core//prelude/types
// CHECK:STDOUT:     import Core//prelude/operators/arithmetic
// CHECK:STDOUT:     import Core//prelude/operators/as
// CHECK:STDOUT:     import Core//prelude/operators/bitwise
// CHECK:STDOUT:     import Core//prelude/operators/comparison
// CHECK:STDOUT:     import Core//prelude/types/bool
// CHECK:STDOUT:   }
// CHECK:STDOUT: }
// CHECK:STDOUT:
// CHECK:STDOUT: file {
// CHECK:STDOUT:   package: <namespace> = namespace [template] {
// CHECK:STDOUT:     .Core = imports.%Core
// CHECK:STDOUT:     .Simple = %Simple.decl
// CHECK:STDOUT:   }
// CHECK:STDOUT:   %Core.import = import Core
// CHECK:STDOUT:   %Simple.decl: type = interface_decl @Simple [template = constants.%Simple.type] {} {}
// CHECK:STDOUT:   impl_decl @impl [template] {} {
<<<<<<< HEAD
// CHECK:STDOUT:     %Simple.ref: type = name_ref Simple, file.%Simple.decl [template = constants.%Simple.type]
=======
// CHECK:STDOUT:     %Self.ref: type = name_ref Self, <error> [template = <error>]
// CHECK:STDOUT:     %Simple.ref: type = name_ref Simple, file.%Simple.decl [template = constants.%.1]
>>>>>>> 82937e1a
// CHECK:STDOUT:   }
// CHECK:STDOUT: }
// CHECK:STDOUT:
// CHECK:STDOUT: interface @Simple {
// CHECK:STDOUT:   %Self: %Simple.type = bind_symbolic_name Self, 0 [symbolic = constants.%Self]
// CHECK:STDOUT:   %F.decl: %F.type.1 = fn_decl @F.1 [template = constants.%F.1] {} {}
// CHECK:STDOUT:   %.loc12: %.2 = assoc_entity element0, %F.decl [template = constants.%.3]
// CHECK:STDOUT:
// CHECK:STDOUT: !members:
// CHECK:STDOUT:   .Self = %Self
// CHECK:STDOUT:   .F = %.loc12
// CHECK:STDOUT:   witness = (%F.decl)
// CHECK:STDOUT: }
// CHECK:STDOUT:
<<<<<<< HEAD
// CHECK:STDOUT: impl @impl: <error> as %Simple.type {
=======
// CHECK:STDOUT: impl @impl: %Self.ref as %Simple.ref {
>>>>>>> 82937e1a
// CHECK:STDOUT:   %F.decl: %F.type.2 = fn_decl @F.2 [template = constants.%F.2] {} {}
// CHECK:STDOUT:   %.loc18: <witness> = interface_witness (%F.decl) [template = constants.%.4]
// CHECK:STDOUT:
// CHECK:STDOUT: !members:
// CHECK:STDOUT:   .F = %F.decl
// CHECK:STDOUT:   witness = %.loc18
// CHECK:STDOUT: }
// CHECK:STDOUT:
// CHECK:STDOUT: generic fn @F.1(@Simple.%Self: %Simple.type) {
// CHECK:STDOUT:
// CHECK:STDOUT:   fn();
// CHECK:STDOUT: }
// CHECK:STDOUT:
// CHECK:STDOUT: fn @F.2() {
// CHECK:STDOUT: !entry:
// CHECK:STDOUT:   return
// CHECK:STDOUT: }
// CHECK:STDOUT:
// CHECK:STDOUT: specific @F.1(constants.%Self) {}
// CHECK:STDOUT:
// CHECK:STDOUT: specific @F.1(<error>) {}
// CHECK:STDOUT:<|MERGE_RESOLUTION|>--- conflicted
+++ resolved
@@ -55,12 +55,8 @@
 // CHECK:STDOUT:   %Core.import = import Core
 // CHECK:STDOUT:   %Simple.decl: type = interface_decl @Simple [template = constants.%Simple.type] {} {}
 // CHECK:STDOUT:   impl_decl @impl [template] {} {
-<<<<<<< HEAD
+// CHECK:STDOUT:     %Self.ref: type = name_ref Self, <error> [template = <error>]
 // CHECK:STDOUT:     %Simple.ref: type = name_ref Simple, file.%Simple.decl [template = constants.%Simple.type]
-=======
-// CHECK:STDOUT:     %Self.ref: type = name_ref Self, <error> [template = <error>]
-// CHECK:STDOUT:     %Simple.ref: type = name_ref Simple, file.%Simple.decl [template = constants.%.1]
->>>>>>> 82937e1a
 // CHECK:STDOUT:   }
 // CHECK:STDOUT: }
 // CHECK:STDOUT:
@@ -75,11 +71,7 @@
 // CHECK:STDOUT:   witness = (%F.decl)
 // CHECK:STDOUT: }
 // CHECK:STDOUT:
-<<<<<<< HEAD
-// CHECK:STDOUT: impl @impl: <error> as %Simple.type {
-=======
 // CHECK:STDOUT: impl @impl: %Self.ref as %Simple.ref {
->>>>>>> 82937e1a
 // CHECK:STDOUT:   %F.decl: %F.type.2 = fn_decl @F.2 [template = constants.%F.2] {} {}
 // CHECK:STDOUT:   %.loc18: <witness> = interface_witness (%F.decl) [template = constants.%.4]
 // CHECK:STDOUT:
