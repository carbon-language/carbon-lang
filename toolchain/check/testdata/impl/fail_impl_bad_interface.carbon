// Part of the Carbon Language project, under the Apache License v2.0 with LLVM
// Exceptions. See /LICENSE for license information.
// SPDX-License-Identifier: Apache-2.0 WITH LLVM-exception
//
// AUTOUPDATE
// TIP: To test this file alone, run:
// TIP:   bazel test //toolchain/testing:file_test --test_arg=--file_tests=toolchain/check/testdata/impl/fail_impl_bad_interface.carbon
// TIP: To dump output, run:
// TIP:   bazel run //toolchain/testing:file_test -- --dump_output --file_tests=toolchain/check/testdata/impl/fail_impl_bad_interface.carbon

// CHECK:STDERR: fail_impl_bad_interface.carbon:[[@LINE+10]]:1: error: semantics TODO: `impl as non-interface`
// CHECK:STDERR: impl i32 as false {}
// CHECK:STDERR: ^~~~~~~~~~~~~~~~~~~
// CHECK:STDERR:
// CHECK:STDERR: fail_impl_bad_interface.carbon:[[@LINE+6]]:13: error: cannot implicitly convert from `bool` to `type`
// CHECK:STDERR: impl i32 as false {}
// CHECK:STDERR:             ^~~~~
// CHECK:STDERR: fail_impl_bad_interface.carbon:[[@LINE+3]]:13: note: type `bool` does not implement interface `ImplicitAs`
// CHECK:STDERR: impl i32 as false {}
// CHECK:STDERR:             ^~~~~
impl i32 as false {}

// CHECK:STDOUT: --- fail_impl_bad_interface.carbon
// CHECK:STDOUT:
// CHECK:STDOUT: constants {
// CHECK:STDOUT:   %Int32.type: type = fn_type @Int32 [template]
// CHECK:STDOUT:   %.1: type = tuple_type () [template]
// CHECK:STDOUT:   %Int32: %Int32.type = struct_value () [template]
// CHECK:STDOUT:   %.2: bool = bool_literal false [template]
// CHECK:STDOUT:   %ImplicitAs.type: type = generic_interface_type @ImplicitAs [template]
// CHECK:STDOUT:   %ImplicitAs: %ImplicitAs.type = struct_value () [template]
// CHECK:STDOUT:   %Dest: type = bind_symbolic_name Dest 0 [symbolic]
// CHECK:STDOUT:   %.3: type = interface_type @ImplicitAs, @ImplicitAs(%Dest) [symbolic]
// CHECK:STDOUT:   %Self.1: @ImplicitAs.%.1 (%.3) = bind_symbolic_name Self 1 [symbolic]
// CHECK:STDOUT:   %Self.2: %.3 = bind_symbolic_name Self 1 [symbolic]
// CHECK:STDOUT:   %Convert.type.1: type = fn_type @Convert, @ImplicitAs(%Dest) [symbolic]
// CHECK:STDOUT:   %Convert.1: %Convert.type.1 = struct_value () [symbolic]
// CHECK:STDOUT:   %.4: type = assoc_entity_type %.3, %Convert.type.1 [symbolic]
// CHECK:STDOUT:   %.5: %.4 = assoc_entity element0, imports.%import_ref.6 [symbolic]
// CHECK:STDOUT:   %.6: type = interface_type @ImplicitAs, @ImplicitAs(type) [template]
// CHECK:STDOUT:   %Convert.type.2: type = fn_type @Convert, @ImplicitAs(type) [template]
// CHECK:STDOUT:   %Convert.2: %Convert.type.2 = struct_value () [template]
// CHECK:STDOUT:   %.7: type = assoc_entity_type %.6, %Convert.type.2 [template]
// CHECK:STDOUT:   %.8: %.7 = assoc_entity element0, imports.%import_ref.6 [template]
// CHECK:STDOUT:   %.9: %.4 = assoc_entity element0, imports.%import_ref.7 [symbolic]
// CHECK:STDOUT: }
// CHECK:STDOUT:
// CHECK:STDOUT: imports {
// CHECK:STDOUT:   %Core: <namespace> = namespace file.%Core.import, [template] {
// CHECK:STDOUT:     .Int32 = %import_ref.1
// CHECK:STDOUT:     .ImplicitAs = %import_ref.2
// CHECK:STDOUT:     import Core//prelude
// CHECK:STDOUT:     import Core//prelude/operators
// CHECK:STDOUT:     import Core//prelude/types
// CHECK:STDOUT:     import Core//prelude/operators/arithmetic
// CHECK:STDOUT:     import Core//prelude/operators/as
// CHECK:STDOUT:     import Core//prelude/operators/bitwise
// CHECK:STDOUT:     import Core//prelude/operators/comparison
// CHECK:STDOUT:     import Core//prelude/types/bool
// CHECK:STDOUT:   }
// CHECK:STDOUT:   %import_ref.1: %Int32.type = import_ref Core//prelude/types, inst+4, loaded [template = constants.%Int32]
// CHECK:STDOUT:   %import_ref.2: %ImplicitAs.type = import_ref Core//prelude/operators/as, inst+37, loaded [template = constants.%ImplicitAs]
// CHECK:STDOUT:   %import_ref.3 = import_ref Core//prelude/operators/as, inst+42, unloaded
// CHECK:STDOUT:   %import_ref.4: @ImplicitAs.%.2 (%.4) = import_ref Core//prelude/operators/as, inst+59, loaded [symbolic = @ImplicitAs.%.3 (constants.%.9)]
// CHECK:STDOUT:   %import_ref.5 = import_ref Core//prelude/operators/as, inst+52, unloaded
// CHECK:STDOUT:   %import_ref.6 = import_ref Core//prelude/operators/as, inst+52, unloaded
// CHECK:STDOUT:   %import_ref.7 = import_ref Core//prelude/operators/as, inst+52, unloaded
// CHECK:STDOUT: }
// CHECK:STDOUT:
// CHECK:STDOUT: file {
// CHECK:STDOUT:   package: <namespace> = namespace [template] {
// CHECK:STDOUT:     .Core = imports.%Core
// CHECK:STDOUT:   }
// CHECK:STDOUT:   %Core.import = import Core
<<<<<<< HEAD
// CHECK:STDOUT:   impl_decl @impl {} {
=======
// CHECK:STDOUT:   %.loc21_13.1: type = interface_type @ImplicitAs, @ImplicitAs(type) [template = constants.%.6]
// CHECK:STDOUT:   %.loc21_13.2: %.7 = specific_constant imports.%import_ref.4, @ImplicitAs(type) [template = constants.%.8]
// CHECK:STDOUT:   %Convert.ref: %.7 = name_ref Convert, %.loc21_13.2 [template = constants.%.8]
// CHECK:STDOUT:   %.loc21_13.3: type = converted @impl.%.loc21_13, <error> [template = <error>]
// CHECK:STDOUT:   impl_decl @impl {
>>>>>>> 1e34d03e
// CHECK:STDOUT:     %int.make_type_32: init type = call constants.%Int32() [template = i32]
// CHECK:STDOUT:     %.loc21_6.1: type = value_of_initializer %int.make_type_32 [template = i32]
// CHECK:STDOUT:     %.loc21_6.2: type = converted %int.make_type_32, %.loc21_6.1 [template = i32]
// CHECK:STDOUT:     %.loc21_13: bool = bool_literal false [template = constants.%.2]
// CHECK:STDOUT:   }
// CHECK:STDOUT: }
// CHECK:STDOUT:
// CHECK:STDOUT: generic interface @ImplicitAs(constants.%Dest: type) {
// CHECK:STDOUT:   %Dest: type = bind_symbolic_name Dest 0 [symbolic = %Dest (constants.%Dest)]
// CHECK:STDOUT:
// CHECK:STDOUT: !definition:
// CHECK:STDOUT:   %.1: type = interface_type @ImplicitAs, @ImplicitAs(%Dest) [symbolic = %.1 (constants.%.3)]
// CHECK:STDOUT:   %Self: %.3 = bind_symbolic_name Self 1 [symbolic = %Self (constants.%Self.2)]
// CHECK:STDOUT:   %Convert.type: type = fn_type @Convert, @ImplicitAs(%Dest) [symbolic = %Convert.type (constants.%Convert.type.1)]
// CHECK:STDOUT:   %Convert: @ImplicitAs.%Convert.type (%Convert.type.1) = struct_value () [symbolic = %Convert (constants.%Convert.1)]
// CHECK:STDOUT:   %.2: type = assoc_entity_type @ImplicitAs.%.1 (%.3), @ImplicitAs.%Convert.type (%Convert.type.1) [symbolic = %.2 (constants.%.4)]
// CHECK:STDOUT:   %.3: @ImplicitAs.%.2 (%.4) = assoc_entity element0, imports.%import_ref.6 [symbolic = %.3 (constants.%.5)]
// CHECK:STDOUT:
// CHECK:STDOUT:   interface {
// CHECK:STDOUT:   !members:
// CHECK:STDOUT:     .Self = imports.%import_ref.3
// CHECK:STDOUT:     .Convert = imports.%import_ref.4
// CHECK:STDOUT:     witness = (imports.%import_ref.5)
// CHECK:STDOUT:   }
// CHECK:STDOUT: }
// CHECK:STDOUT:
// CHECK:STDOUT: impl @impl: i32 as <error> {
// CHECK:STDOUT: !members:
// CHECK:STDOUT:   witness = <error>
// CHECK:STDOUT: }
// CHECK:STDOUT:
// CHECK:STDOUT: fn @Int32() -> type = "int.make_type_32";
// CHECK:STDOUT:
// CHECK:STDOUT: generic fn @Convert(constants.%Dest: type, constants.%Self.1: @ImplicitAs.%.1 (%.3)) {
// CHECK:STDOUT:   %Dest: type = bind_symbolic_name Dest 0 [symbolic = %Dest (constants.%Dest)]
// CHECK:STDOUT:   %.1: type = interface_type @ImplicitAs, @ImplicitAs(%Dest) [symbolic = %.1 (constants.%.3)]
// CHECK:STDOUT:   %Self: %.3 = bind_symbolic_name Self 1 [symbolic = %Self (constants.%Self.2)]
// CHECK:STDOUT:
// CHECK:STDOUT:   fn[%self: @Convert.%Self (%Self.2)]() -> @Convert.%Dest (%Dest);
// CHECK:STDOUT: }
// CHECK:STDOUT:
// CHECK:STDOUT: specific @ImplicitAs(constants.%Dest) {
// CHECK:STDOUT:   %Dest => constants.%Dest
// CHECK:STDOUT: }
// CHECK:STDOUT:
// CHECK:STDOUT: specific @ImplicitAs(@ImplicitAs.%Dest) {
// CHECK:STDOUT:   %Dest => constants.%Dest
// CHECK:STDOUT: }
// CHECK:STDOUT:
// CHECK:STDOUT: specific @ImplicitAs(@Convert.%Dest) {
// CHECK:STDOUT:   %Dest => constants.%Dest
// CHECK:STDOUT: }
// CHECK:STDOUT:
// CHECK:STDOUT: specific @Convert(constants.%Dest, constants.%Self.1) {
// CHECK:STDOUT:   %Dest => constants.%Dest
// CHECK:STDOUT:   %.1 => constants.%.3
// CHECK:STDOUT:   %Self => constants.%Self.1
// CHECK:STDOUT: }
// CHECK:STDOUT:
// CHECK:STDOUT: specific @ImplicitAs(type) {
// CHECK:STDOUT:   %Dest => type
// CHECK:STDOUT:
// CHECK:STDOUT: !definition:
// CHECK:STDOUT:   %.1 => constants.%.6
// CHECK:STDOUT:   %Self => constants.%Self.2
// CHECK:STDOUT:   %Convert.type => constants.%Convert.type.2
// CHECK:STDOUT:   %Convert => constants.%Convert.2
// CHECK:STDOUT:   %.2 => constants.%.7
// CHECK:STDOUT:   %.3 => constants.%.8
// CHECK:STDOUT: }
// CHECK:STDOUT:<|MERGE_RESOLUTION|>--- conflicted
+++ resolved
@@ -59,12 +59,12 @@
 // CHECK:STDOUT:     import Core//prelude/types/bool
 // CHECK:STDOUT:   }
 // CHECK:STDOUT:   %import_ref.1: %Int32.type = import_ref Core//prelude/types, inst+4, loaded [template = constants.%Int32]
-// CHECK:STDOUT:   %import_ref.2: %ImplicitAs.type = import_ref Core//prelude/operators/as, inst+37, loaded [template = constants.%ImplicitAs]
-// CHECK:STDOUT:   %import_ref.3 = import_ref Core//prelude/operators/as, inst+42, unloaded
-// CHECK:STDOUT:   %import_ref.4: @ImplicitAs.%.2 (%.4) = import_ref Core//prelude/operators/as, inst+59, loaded [symbolic = @ImplicitAs.%.3 (constants.%.9)]
-// CHECK:STDOUT:   %import_ref.5 = import_ref Core//prelude/operators/as, inst+52, unloaded
-// CHECK:STDOUT:   %import_ref.6 = import_ref Core//prelude/operators/as, inst+52, unloaded
-// CHECK:STDOUT:   %import_ref.7 = import_ref Core//prelude/operators/as, inst+52, unloaded
+// CHECK:STDOUT:   %import_ref.2: %ImplicitAs.type = import_ref Core//prelude/operators/as, inst+40, loaded [template = constants.%ImplicitAs]
+// CHECK:STDOUT:   %import_ref.3 = import_ref Core//prelude/operators/as, inst+45, unloaded
+// CHECK:STDOUT:   %import_ref.4: @ImplicitAs.%.2 (%.4) = import_ref Core//prelude/operators/as, inst+63, loaded [symbolic = @ImplicitAs.%.3 (constants.%.9)]
+// CHECK:STDOUT:   %import_ref.5 = import_ref Core//prelude/operators/as, inst+56, unloaded
+// CHECK:STDOUT:   %import_ref.6 = import_ref Core//prelude/operators/as, inst+56, unloaded
+// CHECK:STDOUT:   %import_ref.7 = import_ref Core//prelude/operators/as, inst+56, unloaded
 // CHECK:STDOUT: }
 // CHECK:STDOUT:
 // CHECK:STDOUT: file {
@@ -72,15 +72,11 @@
 // CHECK:STDOUT:     .Core = imports.%Core
 // CHECK:STDOUT:   }
 // CHECK:STDOUT:   %Core.import = import Core
-<<<<<<< HEAD
-// CHECK:STDOUT:   impl_decl @impl {} {
-=======
 // CHECK:STDOUT:   %.loc21_13.1: type = interface_type @ImplicitAs, @ImplicitAs(type) [template = constants.%.6]
 // CHECK:STDOUT:   %.loc21_13.2: %.7 = specific_constant imports.%import_ref.4, @ImplicitAs(type) [template = constants.%.8]
 // CHECK:STDOUT:   %Convert.ref: %.7 = name_ref Convert, %.loc21_13.2 [template = constants.%.8]
 // CHECK:STDOUT:   %.loc21_13.3: type = converted @impl.%.loc21_13, <error> [template = <error>]
-// CHECK:STDOUT:   impl_decl @impl {
->>>>>>> 1e34d03e
+// CHECK:STDOUT:   impl_decl @impl {} {
 // CHECK:STDOUT:     %int.make_type_32: init type = call constants.%Int32() [template = i32]
 // CHECK:STDOUT:     %.loc21_6.1: type = value_of_initializer %int.make_type_32 [template = i32]
 // CHECK:STDOUT:     %.loc21_6.2: type = converted %int.make_type_32, %.loc21_6.1 [template = i32]
