// Part of the Carbon Language project, under the Apache License v2.0 with LLVM
// Exceptions. See /LICENSE for license information.
// SPDX-License-Identifier: Apache-2.0 WITH LLVM-exception
//
// AUTOUPDATE

// CHECK:STDERR: fail_impl_bad_interface.carbon:[[@LINE+3]]:13: ERROR: Cannot implicitly convert from `bool` to `type`.
// CHECK:STDERR: impl i32 as false {}
// CHECK:STDERR:             ^~~~~
impl i32 as false {}

// CHECK:STDOUT: --- fail_impl_bad_interface.carbon
// CHECK:STDOUT:
// CHECK:STDOUT: constants {
// CHECK:STDOUT:   %.1: bool = bool_literal false [template]
// CHECK:STDOUT: }
// CHECK:STDOUT:
// CHECK:STDOUT: file {
<<<<<<< HEAD
// CHECK:STDOUT:   package: <namespace> = namespace {
// CHECK:STDOUT:   } [template]
// CHECK:STDOUT:   impl_decl @impl, (<unexpected instref inst+1>)
=======
// CHECK:STDOUT:   package: <namespace> = namespace {} [template]
// CHECK:STDOUT:   impl_decl @impl {
// CHECK:STDOUT:     %.loc10: bool = bool_literal false [template = constants.%.1]
// CHECK:STDOUT:   }
>>>>>>> 5f4e6c76
// CHECK:STDOUT: }
// CHECK:STDOUT:
// CHECK:STDOUT: impl @impl: i32 as <error> {
// CHECK:STDOUT:
// CHECK:STDOUT: !members:
// CHECK:STDOUT: }
// CHECK:STDOUT:<|MERGE_RESOLUTION|>--- conflicted
+++ resolved
@@ -16,16 +16,11 @@
 // CHECK:STDOUT: }
 // CHECK:STDOUT:
 // CHECK:STDOUT: file {
-<<<<<<< HEAD
 // CHECK:STDOUT:   package: <namespace> = namespace {
 // CHECK:STDOUT:   } [template]
-// CHECK:STDOUT:   impl_decl @impl, (<unexpected instref inst+1>)
-=======
-// CHECK:STDOUT:   package: <namespace> = namespace {} [template]
 // CHECK:STDOUT:   impl_decl @impl {
 // CHECK:STDOUT:     %.loc10: bool = bool_literal false [template = constants.%.1]
 // CHECK:STDOUT:   }
->>>>>>> 5f4e6c76
 // CHECK:STDOUT: }
 // CHECK:STDOUT:
 // CHECK:STDOUT: impl @impl: i32 as <error> {
