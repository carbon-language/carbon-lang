// Part of the Carbon Language project, under the Apache License v2.0 with LLVM
// Exceptions. See /LICENSE for license information.
// SPDX-License-Identifier: Apache-2.0 WITH LLVM-exception
//
// AUTOUPDATE
// TIP: To test this file alone, run:
// TIP:   bazel test //toolchain/testing:file_test --test_arg=--file_tests=toolchain/check/testdata/impl/impl_as.carbon
// TIP: To dump output, run:
// TIP:   bazel run //toolchain/testing:file_test -- --dump_output --file_tests=toolchain/check/testdata/impl/impl_as.carbon

interface Simple {
  fn F();
}

class C {
  impl as Simple {
    fn F() {
      // C is a complete type here.
      var c: C = {};
    }
  }
}

// CHECK:STDOUT: --- impl_as.carbon
// CHECK:STDOUT:
// CHECK:STDOUT: constants {
// CHECK:STDOUT:   %Simple.type: type = interface_type @Simple [template]
// CHECK:STDOUT:   %Self: %Simple.type = bind_symbolic_name Self, 0 [symbolic]
// CHECK:STDOUT:   %F.type.1: type = fn_type @F.1 [template]
// CHECK:STDOUT:   %.1: type = tuple_type () [template]
// CHECK:STDOUT:   %F.1: %F.type.1 = struct_value () [template]
// CHECK:STDOUT:   %.2: type = assoc_entity_type %Simple.type, %F.type.1 [template]
// CHECK:STDOUT:   %.3: %.2 = assoc_entity element0, @Simple.%F.decl [template]
// CHECK:STDOUT:   %C: type = class_type @C [template]
// CHECK:STDOUT:   %F.type.2: type = fn_type @F.2 [template]
// CHECK:STDOUT:   %F.2: %F.type.2 = struct_value () [template]
// CHECK:STDOUT:   %.4: <witness> = interface_witness (%F.2) [template]
// CHECK:STDOUT:   %.5: type = struct_type {} [template]
// CHECK:STDOUT:   %.6: <witness> = complete_type_witness %.5 [template]
// CHECK:STDOUT:   %.7: type = ptr_type %.5 [template]
// CHECK:STDOUT:   %struct: %C = struct_value () [template]
// CHECK:STDOUT: }
// CHECK:STDOUT:
// CHECK:STDOUT: imports {
// CHECK:STDOUT:   %Core: <namespace> = namespace file.%Core.import, [template] {
// CHECK:STDOUT:     import Core//prelude
// CHECK:STDOUT:     import Core//prelude/operators
// CHECK:STDOUT:     import Core//prelude/types
// CHECK:STDOUT:     import Core//prelude/operators/arithmetic
// CHECK:STDOUT:     import Core//prelude/operators/as
// CHECK:STDOUT:     import Core//prelude/operators/bitwise
// CHECK:STDOUT:     import Core//prelude/operators/comparison
// CHECK:STDOUT:     import Core//prelude/types/bool
// CHECK:STDOUT:   }
// CHECK:STDOUT: }
// CHECK:STDOUT:
// CHECK:STDOUT: file {
// CHECK:STDOUT:   package: <namespace> = namespace [template] {
// CHECK:STDOUT:     .Core = imports.%Core
// CHECK:STDOUT:     .Simple = %Simple.decl
// CHECK:STDOUT:     .C = %C.decl
// CHECK:STDOUT:   }
// CHECK:STDOUT:   %Core.import = import Core
// CHECK:STDOUT:   %Simple.decl: type = interface_decl @Simple [template = constants.%Simple.type] {} {}
// CHECK:STDOUT:   %C.decl: type = class_decl @C [template = constants.%C] {} {}
// CHECK:STDOUT: }
// CHECK:STDOUT:
// CHECK:STDOUT: interface @Simple {
// CHECK:STDOUT:   %Self: %Simple.type = bind_symbolic_name Self, 0 [symbolic = constants.%Self]
// CHECK:STDOUT:   %F.decl: %F.type.1 = fn_decl @F.1 [template = constants.%F.1] {} {}
// CHECK:STDOUT:   %.loc12: %.2 = assoc_entity element0, %F.decl [template = constants.%.3]
// CHECK:STDOUT:
// CHECK:STDOUT: !members:
// CHECK:STDOUT:   .Self = %Self
// CHECK:STDOUT:   .F = %.loc12
// CHECK:STDOUT:   witness = (%F.decl)
// CHECK:STDOUT: }
// CHECK:STDOUT:
<<<<<<< HEAD
// CHECK:STDOUT: impl @impl: %C as %Simple.type {
=======
// CHECK:STDOUT: impl @impl: %Self.ref as %Simple.ref {
>>>>>>> 82937e1a
// CHECK:STDOUT:   %F.decl: %F.type.2 = fn_decl @F.2 [template = constants.%F.2] {} {}
// CHECK:STDOUT:   %.loc16: <witness> = interface_witness (%F.decl) [template = constants.%.4]
// CHECK:STDOUT:
// CHECK:STDOUT: !members:
// CHECK:STDOUT:   .F = %F.decl
// CHECK:STDOUT:   witness = %.loc16
// CHECK:STDOUT: }
// CHECK:STDOUT:
// CHECK:STDOUT: class @C {
// CHECK:STDOUT:   impl_decl @impl [template] {} {
<<<<<<< HEAD
// CHECK:STDOUT:     %Simple.ref: type = name_ref Simple, file.%Simple.decl [template = constants.%Simple.type]
=======
// CHECK:STDOUT:     %Self.ref: type = name_ref Self, constants.%C [template = constants.%C]
// CHECK:STDOUT:     %Simple.ref: type = name_ref Simple, file.%Simple.decl [template = constants.%.1]
>>>>>>> 82937e1a
// CHECK:STDOUT:   }
// CHECK:STDOUT:   %.loc22: <witness> = complete_type_witness %.5 [template = constants.%.6]
// CHECK:STDOUT:
// CHECK:STDOUT: !members:
// CHECK:STDOUT:   .Self = constants.%C
// CHECK:STDOUT: }
// CHECK:STDOUT:
// CHECK:STDOUT: generic fn @F.1(@Simple.%Self: %Simple.type) {
// CHECK:STDOUT:
// CHECK:STDOUT:   fn();
// CHECK:STDOUT: }
// CHECK:STDOUT:
// CHECK:STDOUT: fn @F.2() {
// CHECK:STDOUT: !entry:
// CHECK:STDOUT:   %C.ref: type = name_ref C, file.%C.decl [template = constants.%C]
// CHECK:STDOUT:   %c.var: ref %C = var c
// CHECK:STDOUT:   %c: ref %C = bind_name c, %c.var
// CHECK:STDOUT:   %.loc19_19.1: %.5 = struct_literal ()
// CHECK:STDOUT:   %.loc19_19.2: init %C = class_init (), %c.var [template = constants.%struct]
// CHECK:STDOUT:   %.loc19_20: init %C = converted %.loc19_19.1, %.loc19_19.2 [template = constants.%struct]
// CHECK:STDOUT:   assign %c.var, %.loc19_20
// CHECK:STDOUT:   return
// CHECK:STDOUT: }
// CHECK:STDOUT:
// CHECK:STDOUT: specific @F.1(constants.%Self) {}
// CHECK:STDOUT:
// CHECK:STDOUT: specific @F.1(constants.%C) {}
// CHECK:STDOUT:<|MERGE_RESOLUTION|>--- conflicted
+++ resolved
@@ -76,11 +76,7 @@
 // CHECK:STDOUT:   witness = (%F.decl)
 // CHECK:STDOUT: }
 // CHECK:STDOUT:
-<<<<<<< HEAD
-// CHECK:STDOUT: impl @impl: %C as %Simple.type {
-=======
 // CHECK:STDOUT: impl @impl: %Self.ref as %Simple.ref {
->>>>>>> 82937e1a
 // CHECK:STDOUT:   %F.decl: %F.type.2 = fn_decl @F.2 [template = constants.%F.2] {} {}
 // CHECK:STDOUT:   %.loc16: <witness> = interface_witness (%F.decl) [template = constants.%.4]
 // CHECK:STDOUT:
@@ -91,12 +87,8 @@
 // CHECK:STDOUT:
 // CHECK:STDOUT: class @C {
 // CHECK:STDOUT:   impl_decl @impl [template] {} {
-<<<<<<< HEAD
+// CHECK:STDOUT:     %Self.ref: type = name_ref Self, constants.%C [template = constants.%C]
 // CHECK:STDOUT:     %Simple.ref: type = name_ref Simple, file.%Simple.decl [template = constants.%Simple.type]
-=======
-// CHECK:STDOUT:     %Self.ref: type = name_ref Self, constants.%C [template = constants.%C]
-// CHECK:STDOUT:     %Simple.ref: type = name_ref Simple, file.%Simple.decl [template = constants.%.1]
->>>>>>> 82937e1a
 // CHECK:STDOUT:   }
 // CHECK:STDOUT:   %.loc22: <witness> = complete_type_witness %.5 [template = constants.%.6]
 // CHECK:STDOUT:
