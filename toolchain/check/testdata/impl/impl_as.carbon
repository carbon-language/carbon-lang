// Part of the Carbon Language project, under the Apache License v2.0 with LLVM
// Exceptions. See /LICENSE for license information.
// SPDX-License-Identifier: Apache-2.0 WITH LLVM-exception
//
// AUTOUPDATE

interface Simple {
  fn F();
}

class C {
  impl as Simple {
    fn F() {}
  }
}

// CHECK:STDOUT: --- impl_as.carbon
// CHECK:STDOUT:
// CHECK:STDOUT: constants {
// CHECK:STDOUT:   %.1: type = interface_type @Simple [template]
// CHECK:STDOUT:   %.2: type = assoc_entity_type @Simple, <function> [template]
// CHECK:STDOUT:   %.3: <associated <function> in Simple> = assoc_entity element0, @Simple.%F [template]
// CHECK:STDOUT:   %C: type = class_type @C [template]
// CHECK:STDOUT:   %.4: type = struct_type {} [template]
// CHECK:STDOUT: }
// CHECK:STDOUT:
// CHECK:STDOUT: file {
<<<<<<< HEAD
// CHECK:STDOUT:   package: <namespace> = namespace {
// CHECK:STDOUT:     .Simple = %Simple.decl
// CHECK:STDOUT:     .C = %C.decl
// CHECK:STDOUT:   } [template]
// CHECK:STDOUT:   %Simple.decl = interface_decl @Simple, () [template = constants.%.1]
// CHECK:STDOUT:   %C.decl = class_decl @C, () [template = constants.%C]
=======
// CHECK:STDOUT:   package: <namespace> = namespace {.Simple = %Simple.decl, .C = %C.decl} [template]
// CHECK:STDOUT:   %Simple.decl = interface_decl @Simple {} [template = constants.%.1]
// CHECK:STDOUT:   %C.decl = class_decl @C {} [template = constants.%C]
>>>>>>> 5f4e6c76
// CHECK:STDOUT: }
// CHECK:STDOUT:
// CHECK:STDOUT: interface @Simple {
// CHECK:STDOUT:   %F: <function> = fn_decl @F.1 {} [template]
// CHECK:STDOUT:   %.loc8: <associated <function> in Simple> = assoc_entity element0, %F [template = constants.%.3]
// CHECK:STDOUT:
// CHECK:STDOUT: !members:
// CHECK:STDOUT:   .F = %.loc8
// CHECK:STDOUT:   witness = (%F)
// CHECK:STDOUT: }
// CHECK:STDOUT:
// CHECK:STDOUT: impl @impl: C as Simple {
// CHECK:STDOUT:   %F: <function> = fn_decl @F.2 {} [template]
// CHECK:STDOUT:
// CHECK:STDOUT: !members:
// CHECK:STDOUT:   .F = %F
// CHECK:STDOUT: }
// CHECK:STDOUT:
// CHECK:STDOUT: class @C {
// CHECK:STDOUT:   impl_decl @impl {
// CHECK:STDOUT:     %Simple.ref: type = name_ref Simple, file.%Simple.decl [template = constants.%.1]
// CHECK:STDOUT:   }
// CHECK:STDOUT:
// CHECK:STDOUT: !members:
// CHECK:STDOUT: }
// CHECK:STDOUT:
// CHECK:STDOUT: fn @F.1();
// CHECK:STDOUT:
// CHECK:STDOUT: fn @F.2() {
// CHECK:STDOUT: !entry:
// CHECK:STDOUT:   return
// CHECK:STDOUT: }
// CHECK:STDOUT:<|MERGE_RESOLUTION|>--- conflicted
+++ resolved
@@ -25,18 +25,12 @@
 // CHECK:STDOUT: }
 // CHECK:STDOUT:
 // CHECK:STDOUT: file {
-<<<<<<< HEAD
 // CHECK:STDOUT:   package: <namespace> = namespace {
 // CHECK:STDOUT:     .Simple = %Simple.decl
 // CHECK:STDOUT:     .C = %C.decl
 // CHECK:STDOUT:   } [template]
-// CHECK:STDOUT:   %Simple.decl = interface_decl @Simple, () [template = constants.%.1]
-// CHECK:STDOUT:   %C.decl = class_decl @C, () [template = constants.%C]
-=======
-// CHECK:STDOUT:   package: <namespace> = namespace {.Simple = %Simple.decl, .C = %C.decl} [template]
 // CHECK:STDOUT:   %Simple.decl = interface_decl @Simple {} [template = constants.%.1]
 // CHECK:STDOUT:   %C.decl = class_decl @C {} [template = constants.%C]
->>>>>>> 5f4e6c76
 // CHECK:STDOUT: }
 // CHECK:STDOUT:
 // CHECK:STDOUT: interface @Simple {
@@ -45,8 +39,8 @@
 // CHECK:STDOUT:
 // CHECK:STDOUT: !members:
 // CHECK:STDOUT:   .F = %.loc8
-// CHECK:STDOUT:   witness = (%F)
-// CHECK:STDOUT: }
+// CHECK:STDOUT:
+// CHECK:STDOUT:   witness = (%F)}
 // CHECK:STDOUT:
 // CHECK:STDOUT: impl @impl: C as Simple {
 // CHECK:STDOUT:   %F: <function> = fn_decl @F.2 {} [template]
