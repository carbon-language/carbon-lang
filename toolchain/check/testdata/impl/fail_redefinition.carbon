--- conflicted
+++ resolved
@@ -23,15 +23,9 @@
 // CHECK:STDOUT: }
 // CHECK:STDOUT:
 // CHECK:STDOUT: file {
-<<<<<<< HEAD
 // CHECK:STDOUT:   package: <namespace> = namespace {
 // CHECK:STDOUT:     .I = %I.decl
 // CHECK:STDOUT:   } [template]
-// CHECK:STDOUT:   %I.decl = interface_decl @I, () [template = constants.%.1]
-// CHECK:STDOUT:   impl_decl @impl, (<unexpected instref inst+3>)
-// CHECK:STDOUT:   impl_decl @impl, (<unexpected instref inst+5>)
-=======
-// CHECK:STDOUT:   package: <namespace> = namespace {.I = %I.decl} [template]
 // CHECK:STDOUT:   %I.decl = interface_decl @I {} [template = constants.%.1]
 // CHECK:STDOUT:   impl_decl @impl {
 // CHECK:STDOUT:     %I.ref.loc9: type = name_ref I, %I.decl [template = constants.%.1]
@@ -39,14 +33,13 @@
 // CHECK:STDOUT:   impl_decl @impl {
 // CHECK:STDOUT:     %I.ref.loc17: type = name_ref I, %I.decl [template = constants.%.1]
 // CHECK:STDOUT:   }
->>>>>>> 5f4e6c76
 // CHECK:STDOUT: }
 // CHECK:STDOUT:
 // CHECK:STDOUT: interface @I {
 // CHECK:STDOUT:
 // CHECK:STDOUT: !members:
-// CHECK:STDOUT:   witness = ()
-// CHECK:STDOUT: }
+// CHECK:STDOUT:
+// CHECK:STDOUT:   witness = ()}
 // CHECK:STDOUT:
 // CHECK:STDOUT: impl @impl: i32 as I {
 // CHECK:STDOUT:
