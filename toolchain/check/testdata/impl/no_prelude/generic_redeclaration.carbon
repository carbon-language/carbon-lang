// Part of the Carbon Language project, under the Apache License v2.0 with LLVM
// Exceptions. See /LICENSE for license information.
// SPDX-License-Identifier: Apache-2.0 WITH LLVM-exception
//
// AUTOUPDATE
// TIP: To test this file alone, run:
// TIP:   bazel test //toolchain/testing:file_test --test_arg=--file_tests=toolchain/check/testdata/impl/no_prelude/generic_redeclaration.carbon
// TIP: To dump output, run:
// TIP:   bazel run //toolchain/testing:file_test -- --dump_output --file_tests=toolchain/check/testdata/impl/no_prelude/generic_redeclaration.carbon

// --- same_self_and_interface.carbon

library "[[@TEST_NAME]]";

interface Interface {}

interface I {}
interface J {}
interface K {}
interface L {}

impl forall [T:! I] T as Interface;
impl forall [T:! J] T as Interface;
impl forall [T:! K] T as Interface;
impl forall [T:! L] T as Interface;

// These are two different impls, so this is not a redefinition, even though the
// self type and constraint type are the same.
impl forall [T:! I] T as Interface {}
impl forall [T:! J] T as Interface {}
impl forall [T:! K] T as Interface {}
impl forall [T:! L] T as Interface {}

// --- fail_same_self_and_interface_redefined.carbon

library "[[@TEST_NAME]]";

interface I {}
interface J {}

impl forall [T:! I] T as J {}
// CHECK:STDERR: fail_same_self_and_interface_redefined.carbon:[[@LINE+6]]:1: error: redefinition of `impl T as J`
// CHECK:STDERR: impl forall [T:! I] T as J {}
// CHECK:STDERR: ^~~~~~~~~~~~~~~~~~~~~~~~~~~~
// CHECK:STDERR: fail_same_self_and_interface_redefined.carbon:[[@LINE-4]]:1: note: previous definition was here
// CHECK:STDERR: impl forall [T:! I] T as J {}
// CHECK:STDERR: ^~~~~~~~~~~~~~~~~~~~~~~~~~~~
impl forall [T:! I] T as J {}

// --- same_type_different_spelling.carbon

library "[[@TEST_NAME]]";

class C;
interface I {}

// We accept this because these two types are spelled differently, even though
// they evaluate to the same type constant. Any use of this impl will be
// ambiguous unless resolved by a `match_first` or similar.
//
// TODO: Produce a warning or maybe an error when this happens in a non-generic
// impl.
impl C as I {}
impl (C, C).0 as I {}

// CHECK:STDOUT: --- same_self_and_interface.carbon
// CHECK:STDOUT:
// CHECK:STDOUT: constants {
// CHECK:STDOUT:   %.1: type = interface_type @Interface [template]
// CHECK:STDOUT:   %Self.1: %.1 = bind_symbolic_name Self 0 [symbolic]
// CHECK:STDOUT:   %.2: type = interface_type @I [template]
// CHECK:STDOUT:   %Self.2: %.2 = bind_symbolic_name Self 0 [symbolic]
// CHECK:STDOUT:   %.3: type = interface_type @J [template]
// CHECK:STDOUT:   %Self.3: %.3 = bind_symbolic_name Self 0 [symbolic]
// CHECK:STDOUT:   %.4: type = interface_type @K [template]
// CHECK:STDOUT:   %Self.4: %.4 = bind_symbolic_name Self 0 [symbolic]
// CHECK:STDOUT:   %.5: type = interface_type @L [template]
// CHECK:STDOUT:   %Self.5: %.5 = bind_symbolic_name Self 0 [symbolic]
// CHECK:STDOUT:   %T.1: %.2 = bind_symbolic_name T 0 [symbolic]
// CHECK:STDOUT:   %T.2: %.3 = bind_symbolic_name T 0 [symbolic]
// CHECK:STDOUT:   %T.3: %.4 = bind_symbolic_name T 0 [symbolic]
// CHECK:STDOUT:   %T.4: %.5 = bind_symbolic_name T 0 [symbolic]
// CHECK:STDOUT:   %.6: type = tuple_type () [template]
// CHECK:STDOUT:   %.7: <witness> = interface_witness () [template]
// CHECK:STDOUT: }
// CHECK:STDOUT:
// CHECK:STDOUT: file {
// CHECK:STDOUT:   package: <namespace> = namespace [template] {
// CHECK:STDOUT:     .Interface = %Interface.decl
// CHECK:STDOUT:     .I = %I.decl
// CHECK:STDOUT:     .J = %J.decl
// CHECK:STDOUT:     .K = %K.decl
// CHECK:STDOUT:     .L = %L.decl
// CHECK:STDOUT:   }
<<<<<<< HEAD
// CHECK:STDOUT:   %Interface.decl: type = interface_decl @Interface [template = constants.%.1] {} {}
// CHECK:STDOUT:   %I.decl: type = interface_decl @I [template = constants.%.2] {} {}
// CHECK:STDOUT:   %J.decl: type = interface_decl @J [template = constants.%.3] {} {}
// CHECK:STDOUT:   %K.decl: type = interface_decl @K [template = constants.%.4] {} {}
// CHECK:STDOUT:   %L.decl: type = interface_decl @L [template = constants.%.5] {} {}
// CHECK:STDOUT:   impl_decl @impl.1 {
// CHECK:STDOUT:     %T.patt: %.2 = symbolic_binding_pattern T 0
=======
// CHECK:STDOUT:   %I.decl: type = interface_decl @I [template = constants.%.1] {} {}
// CHECK:STDOUT:   %J.decl: type = interface_decl @J [template = constants.%.2] {} {}
// CHECK:STDOUT:   %K.decl: type = interface_decl @K [template = constants.%.3] {} {}
// CHECK:STDOUT:   impl_decl @impl.1 [template] {
// CHECK:STDOUT:     %T.patt: %.1 = symbolic_binding_pattern T 0
>>>>>>> 5ab957d0
// CHECK:STDOUT:   } {
// CHECK:STDOUT:     %I.ref: type = name_ref I, file.%I.decl [template = constants.%.2]
// CHECK:STDOUT:     %T.param: %.2 = param T, runtime_param<invalid>
// CHECK:STDOUT:     %T.loc11: %.2 = bind_symbolic_name T 0, %T.param [symbolic = %T.1 (constants.%T.1)]
// CHECK:STDOUT:     %T.ref: %.2 = name_ref T, %T.loc11 [symbolic = %T.1 (constants.%T.1)]
// CHECK:STDOUT:     %.loc11_21.1: type = facet_type_access %T.ref [symbolic = %T.1 (constants.%T.1)]
// CHECK:STDOUT:     %.loc11_21.2: type = converted %T.ref, %.loc11_21.1 [symbolic = %T.1 (constants.%T.1)]
// CHECK:STDOUT:     %Interface.ref: type = name_ref Interface, file.%Interface.decl [template = constants.%.1]
// CHECK:STDOUT:   }
<<<<<<< HEAD
// CHECK:STDOUT:   impl_decl @impl.2 {
// CHECK:STDOUT:     %T.patt: %.3 = symbolic_binding_pattern T 0
=======
// CHECK:STDOUT:   impl_decl @impl.2 [template] {
// CHECK:STDOUT:     %T.patt: %.2 = symbolic_binding_pattern T 0
>>>>>>> 5ab957d0
// CHECK:STDOUT:   } {
// CHECK:STDOUT:     %J.ref: type = name_ref J, file.%J.decl [template = constants.%.3]
// CHECK:STDOUT:     %T.param: %.3 = param T, runtime_param<invalid>
// CHECK:STDOUT:     %T.loc12: %.3 = bind_symbolic_name T 0, %T.param [symbolic = %T.1 (constants.%T.2)]
// CHECK:STDOUT:     %T.ref: %.3 = name_ref T, %T.loc12 [symbolic = %T.1 (constants.%T.2)]
// CHECK:STDOUT:     %.loc12_21.1: type = facet_type_access %T.ref [symbolic = %T.1 (constants.%T.2)]
// CHECK:STDOUT:     %.loc12_21.2: type = converted %T.ref, %.loc12_21.1 [symbolic = %T.1 (constants.%T.2)]
// CHECK:STDOUT:     %Interface.ref: type = name_ref Interface, file.%Interface.decl [template = constants.%.1]
// CHECK:STDOUT:   }
<<<<<<< HEAD
// CHECK:STDOUT:   impl_decl @impl.3 {
// CHECK:STDOUT:     %T.patt: %.4 = symbolic_binding_pattern T 0
=======
// CHECK:STDOUT:   impl_decl @impl.3 [template] {
// CHECK:STDOUT:     %T.patt: %.1 = symbolic_binding_pattern T 0
>>>>>>> 5ab957d0
// CHECK:STDOUT:   } {
// CHECK:STDOUT:     %K.ref: type = name_ref K, file.%K.decl [template = constants.%.4]
// CHECK:STDOUT:     %T.param: %.4 = param T, runtime_param<invalid>
// CHECK:STDOUT:     %T.loc13: %.4 = bind_symbolic_name T 0, %T.param [symbolic = %T.1 (constants.%T.3)]
// CHECK:STDOUT:     %T.ref: %.4 = name_ref T, %T.loc13 [symbolic = %T.1 (constants.%T.3)]
// CHECK:STDOUT:     %.loc13_21.1: type = facet_type_access %T.ref [symbolic = %T.1 (constants.%T.3)]
// CHECK:STDOUT:     %.loc13_21.2: type = converted %T.ref, %.loc13_21.1 [symbolic = %T.1 (constants.%T.3)]
// CHECK:STDOUT:     %Interface.ref: type = name_ref Interface, file.%Interface.decl [template = constants.%.1]
// CHECK:STDOUT:   }
<<<<<<< HEAD
// CHECK:STDOUT:   impl_decl @impl.4 {
// CHECK:STDOUT:     %T.patt: %.5 = symbolic_binding_pattern T 0
// CHECK:STDOUT:   } {
// CHECK:STDOUT:     %L.ref: type = name_ref L, file.%L.decl [template = constants.%.5]
// CHECK:STDOUT:     %T.param: %.5 = param T, runtime_param<invalid>
// CHECK:STDOUT:     %T.loc14: %.5 = bind_symbolic_name T 0, %T.param [symbolic = %T.1 (constants.%T.4)]
// CHECK:STDOUT:     %T.ref: %.5 = name_ref T, %T.loc14 [symbolic = %T.1 (constants.%T.4)]
// CHECK:STDOUT:     %.loc14_21.1: type = facet_type_access %T.ref [symbolic = %T.1 (constants.%T.4)]
// CHECK:STDOUT:     %.loc14_21.2: type = converted %T.ref, %.loc14_21.1 [symbolic = %T.1 (constants.%T.4)]
// CHECK:STDOUT:     %Interface.ref: type = name_ref Interface, file.%Interface.decl [template = constants.%.1]
// CHECK:STDOUT:   }
// CHECK:STDOUT:   impl_decl @impl.5 {
=======
// CHECK:STDOUT:   impl_decl @impl.4 [template] {
>>>>>>> 5ab957d0
// CHECK:STDOUT:     %T.patt: %.2 = symbolic_binding_pattern T 0
// CHECK:STDOUT:   } {
// CHECK:STDOUT:     %I.ref: type = name_ref I, file.%I.decl [template = constants.%.2]
// CHECK:STDOUT:     %T.param: %.2 = param T, runtime_param<invalid>
// CHECK:STDOUT:     %T.loc18: %.2 = bind_symbolic_name T 0, %T.param [symbolic = %T.1 (constants.%T.1)]
// CHECK:STDOUT:     %T.ref: %.2 = name_ref T, %T.loc18 [symbolic = %T.1 (constants.%T.1)]
// CHECK:STDOUT:     %.loc18_21.1: type = facet_type_access %T.ref [symbolic = %T.1 (constants.%T.1)]
// CHECK:STDOUT:     %.loc18_21.2: type = converted %T.ref, %.loc18_21.1 [symbolic = %T.1 (constants.%T.1)]
// CHECK:STDOUT:     %Interface.ref: type = name_ref Interface, file.%Interface.decl [template = constants.%.1]
// CHECK:STDOUT:   }
// CHECK:STDOUT:   impl_decl @impl.6 {
// CHECK:STDOUT:     %T.patt: %.3 = symbolic_binding_pattern T 0
// CHECK:STDOUT:   } {
// CHECK:STDOUT:     %J.ref: type = name_ref J, file.%J.decl [template = constants.%.3]
// CHECK:STDOUT:     %T.param: %.3 = param T, runtime_param<invalid>
// CHECK:STDOUT:     %T.loc19: %.3 = bind_symbolic_name T 0, %T.param [symbolic = %T.1 (constants.%T.2)]
// CHECK:STDOUT:     %T.ref: %.3 = name_ref T, %T.loc19 [symbolic = %T.1 (constants.%T.2)]
// CHECK:STDOUT:     %.loc19_21.1: type = facet_type_access %T.ref [symbolic = %T.1 (constants.%T.2)]
// CHECK:STDOUT:     %.loc19_21.2: type = converted %T.ref, %.loc19_21.1 [symbolic = %T.1 (constants.%T.2)]
// CHECK:STDOUT:     %Interface.ref: type = name_ref Interface, file.%Interface.decl [template = constants.%.1]
// CHECK:STDOUT:   }
// CHECK:STDOUT:   impl_decl @impl.7 {
// CHECK:STDOUT:     %T.patt: %.4 = symbolic_binding_pattern T 0
// CHECK:STDOUT:   } {
// CHECK:STDOUT:     %K.ref: type = name_ref K, file.%K.decl [template = constants.%.4]
// CHECK:STDOUT:     %T.param: %.4 = param T, runtime_param<invalid>
// CHECK:STDOUT:     %T.loc20: %.4 = bind_symbolic_name T 0, %T.param [symbolic = %T.1 (constants.%T.3)]
// CHECK:STDOUT:     %T.ref: %.4 = name_ref T, %T.loc20 [symbolic = %T.1 (constants.%T.3)]
// CHECK:STDOUT:     %.loc20_21.1: type = facet_type_access %T.ref [symbolic = %T.1 (constants.%T.3)]
// CHECK:STDOUT:     %.loc20_21.2: type = converted %T.ref, %.loc20_21.1 [symbolic = %T.1 (constants.%T.3)]
// CHECK:STDOUT:     %Interface.ref: type = name_ref Interface, file.%Interface.decl [template = constants.%.1]
// CHECK:STDOUT:   }
// CHECK:STDOUT:   impl_decl @impl.8 {
// CHECK:STDOUT:     %T.patt: %.5 = symbolic_binding_pattern T 0
// CHECK:STDOUT:   } {
// CHECK:STDOUT:     %L.ref: type = name_ref L, file.%L.decl [template = constants.%.5]
// CHECK:STDOUT:     %T.param: %.5 = param T, runtime_param<invalid>
// CHECK:STDOUT:     %T.loc21: %.5 = bind_symbolic_name T 0, %T.param [symbolic = %T.1 (constants.%T.4)]
// CHECK:STDOUT:     %T.ref: %.5 = name_ref T, %T.loc21 [symbolic = %T.1 (constants.%T.4)]
// CHECK:STDOUT:     %.loc21_21.1: type = facet_type_access %T.ref [symbolic = %T.1 (constants.%T.4)]
// CHECK:STDOUT:     %.loc21_21.2: type = converted %T.ref, %.loc21_21.1 [symbolic = %T.1 (constants.%T.4)]
// CHECK:STDOUT:     %Interface.ref: type = name_ref Interface, file.%Interface.decl [template = constants.%.1]
// CHECK:STDOUT:   }
// CHECK:STDOUT: }
// CHECK:STDOUT:
// CHECK:STDOUT: interface @Interface {
// CHECK:STDOUT:   %Self: %.1 = bind_symbolic_name Self 0 [symbolic = constants.%Self.1]
// CHECK:STDOUT:
// CHECK:STDOUT: !members:
// CHECK:STDOUT:   .Self = %Self
// CHECK:STDOUT:   witness = ()
// CHECK:STDOUT: }
// CHECK:STDOUT:
// CHECK:STDOUT: interface @I {
// CHECK:STDOUT:   %Self: %.2 = bind_symbolic_name Self 0 [symbolic = constants.%Self.2]
// CHECK:STDOUT:
// CHECK:STDOUT: !members:
// CHECK:STDOUT:   .Self = %Self
// CHECK:STDOUT:   witness = ()
// CHECK:STDOUT: }
// CHECK:STDOUT:
// CHECK:STDOUT: interface @J {
// CHECK:STDOUT:   %Self: %.3 = bind_symbolic_name Self 0 [symbolic = constants.%Self.3]
// CHECK:STDOUT:
// CHECK:STDOUT: !members:
// CHECK:STDOUT:   .Self = %Self
// CHECK:STDOUT:   witness = ()
// CHECK:STDOUT: }
// CHECK:STDOUT:
// CHECK:STDOUT: interface @K {
// CHECK:STDOUT:   %Self: %.4 = bind_symbolic_name Self 0 [symbolic = constants.%Self.4]
// CHECK:STDOUT:
// CHECK:STDOUT: !members:
// CHECK:STDOUT:   .Self = %Self
// CHECK:STDOUT:   witness = ()
// CHECK:STDOUT: }
// CHECK:STDOUT:
// CHECK:STDOUT: interface @L {
// CHECK:STDOUT:   %Self: %.5 = bind_symbolic_name Self 0 [symbolic = constants.%Self.5]
// CHECK:STDOUT:
// CHECK:STDOUT: !members:
// CHECK:STDOUT:   .Self = %Self
// CHECK:STDOUT:   witness = ()
// CHECK:STDOUT: }
// CHECK:STDOUT:
// CHECK:STDOUT: generic impl @impl.1(%T.loc11: %.2) {
// CHECK:STDOUT:   %T.1: %.2 = bind_symbolic_name T 0 [symbolic = %T.1 (constants.%T.1)]
// CHECK:STDOUT:
// CHECK:STDOUT:   impl: %T.1 as %.1;
// CHECK:STDOUT: }
// CHECK:STDOUT:
// CHECK:STDOUT: generic impl @impl.2(%T.loc12: %.3) {
// CHECK:STDOUT:   %T.1: %.3 = bind_symbolic_name T 0 [symbolic = %T.1 (constants.%T.2)]
// CHECK:STDOUT:
// CHECK:STDOUT:   impl: %T.2 as %.1;
// CHECK:STDOUT: }
// CHECK:STDOUT:
// CHECK:STDOUT: generic impl @impl.3(%T.loc13: %.4) {
// CHECK:STDOUT:   %T.1: %.4 = bind_symbolic_name T 0 [symbolic = %T.1 (constants.%T.3)]
// CHECK:STDOUT:
// CHECK:STDOUT:   impl: %T.3 as %.1;
// CHECK:STDOUT: }
// CHECK:STDOUT:
// CHECK:STDOUT: generic impl @impl.4(%T.loc14: %.5) {
// CHECK:STDOUT:   %T.1: %.5 = bind_symbolic_name T 0 [symbolic = %T.1 (constants.%T.4)]
// CHECK:STDOUT:
// CHECK:STDOUT:   impl: %T.4 as %.1;
// CHECK:STDOUT: }
// CHECK:STDOUT:
// CHECK:STDOUT: generic impl @impl.5(%T.loc18: %.2) {
// CHECK:STDOUT:   %T.1: %.2 = bind_symbolic_name T 0 [symbolic = %T.1 (constants.%T.1)]
// CHECK:STDOUT:
// CHECK:STDOUT:   impl: %T.1 as %.1 {
// CHECK:STDOUT:     %.loc18_36: <witness> = interface_witness () [template = constants.%.7]
// CHECK:STDOUT:
// CHECK:STDOUT:   !members:
// CHECK:STDOUT:     witness = %.loc18_36
// CHECK:STDOUT:   }
// CHECK:STDOUT: }
// CHECK:STDOUT:
// CHECK:STDOUT: generic impl @impl.6(%T.loc19: %.3) {
// CHECK:STDOUT:   %T.1: %.3 = bind_symbolic_name T 0 [symbolic = %T.1 (constants.%T.2)]
// CHECK:STDOUT:
// CHECK:STDOUT:   impl: %T.2 as %.1 {
// CHECK:STDOUT:     %.loc19_36: <witness> = interface_witness () [template = constants.%.7]
// CHECK:STDOUT:
// CHECK:STDOUT:   !members:
// CHECK:STDOUT:     witness = %.loc19_36
// CHECK:STDOUT:   }
// CHECK:STDOUT: }
// CHECK:STDOUT:
// CHECK:STDOUT: generic impl @impl.7(%T.loc20: %.4) {
// CHECK:STDOUT:   %T.1: %.4 = bind_symbolic_name T 0 [symbolic = %T.1 (constants.%T.3)]
// CHECK:STDOUT:
// CHECK:STDOUT:   impl: %T.3 as %.1 {
// CHECK:STDOUT:     %.loc20_36: <witness> = interface_witness () [template = constants.%.7]
// CHECK:STDOUT:
// CHECK:STDOUT:   !members:
// CHECK:STDOUT:     witness = %.loc20_36
// CHECK:STDOUT:   }
// CHECK:STDOUT: }
// CHECK:STDOUT:
// CHECK:STDOUT: generic impl @impl.8(%T.loc21: %.5) {
// CHECK:STDOUT:   %T.1: %.5 = bind_symbolic_name T 0 [symbolic = %T.1 (constants.%T.4)]
// CHECK:STDOUT:
// CHECK:STDOUT:   impl: %T.4 as %.1 {
// CHECK:STDOUT:     %.loc21_36: <witness> = interface_witness () [template = constants.%.7]
// CHECK:STDOUT:
// CHECK:STDOUT:   !members:
// CHECK:STDOUT:     witness = %.loc21_36
// CHECK:STDOUT:   }
// CHECK:STDOUT: }
// CHECK:STDOUT:
// CHECK:STDOUT: specific @impl.1(constants.%T.1) {
// CHECK:STDOUT:   %T.1 => constants.%T.1
// CHECK:STDOUT: }
// CHECK:STDOUT:
// CHECK:STDOUT: specific @impl.2(constants.%T.2) {
// CHECK:STDOUT:   %T.1 => constants.%T.2
// CHECK:STDOUT: }
// CHECK:STDOUT:
// CHECK:STDOUT: specific @impl.3(constants.%T.3) {
// CHECK:STDOUT:   %T.1 => constants.%T.3
// CHECK:STDOUT: }
// CHECK:STDOUT:
// CHECK:STDOUT: specific @impl.4(constants.%T.4) {
// CHECK:STDOUT:   %T.1 => constants.%T.4
// CHECK:STDOUT: }
// CHECK:STDOUT:
// CHECK:STDOUT: specific @impl.5(constants.%T.1) {
// CHECK:STDOUT:   %T.1 => constants.%T.1
// CHECK:STDOUT: }
// CHECK:STDOUT:
// CHECK:STDOUT: specific @impl.6(constants.%T.2) {
// CHECK:STDOUT:   %T.1 => constants.%T.2
// CHECK:STDOUT: }
// CHECK:STDOUT:
// CHECK:STDOUT: specific @impl.7(constants.%T.3) {
// CHECK:STDOUT:   %T.1 => constants.%T.3
// CHECK:STDOUT: }
// CHECK:STDOUT:
// CHECK:STDOUT: specific @impl.8(constants.%T.4) {
// CHECK:STDOUT:   %T.1 => constants.%T.4
// CHECK:STDOUT: }
// CHECK:STDOUT:
// CHECK:STDOUT: --- fail_same_self_and_interface_redefined.carbon
// CHECK:STDOUT:
// CHECK:STDOUT: constants {
// CHECK:STDOUT:   %.1: type = interface_type @I [template]
// CHECK:STDOUT:   %Self.1: %.1 = bind_symbolic_name Self 0 [symbolic]
// CHECK:STDOUT:   %.2: type = interface_type @J [template]
// CHECK:STDOUT:   %Self.2: %.2 = bind_symbolic_name Self 0 [symbolic]
// CHECK:STDOUT:   %T: %.1 = bind_symbolic_name T 0 [symbolic]
// CHECK:STDOUT:   %.3: type = tuple_type () [template]
// CHECK:STDOUT:   %.4: <witness> = interface_witness () [template]
// CHECK:STDOUT: }
// CHECK:STDOUT:
// CHECK:STDOUT: file {
// CHECK:STDOUT:   package: <namespace> = namespace [template] {
// CHECK:STDOUT:     .I = %I.decl
// CHECK:STDOUT:     .J = %J.decl
// CHECK:STDOUT:   }
// CHECK:STDOUT:   %I.decl: type = interface_decl @I [template = constants.%.1] {} {}
// CHECK:STDOUT:   %J.decl: type = interface_decl @J [template = constants.%.2] {} {}
// CHECK:STDOUT:   impl_decl @impl [template] {
// CHECK:STDOUT:     %T.patt: %.1 = symbolic_binding_pattern T 0
// CHECK:STDOUT:   } {
// CHECK:STDOUT:     %I.ref.loc7: type = name_ref I, file.%I.decl [template = constants.%.1]
// CHECK:STDOUT:     %T.param.loc7: %.1 = param T, runtime_param<invalid>
// CHECK:STDOUT:     %T.loc7: %.1 = bind_symbolic_name T 0, %T.param.loc7 [symbolic = %T.1 (constants.%T)]
// CHECK:STDOUT:     %T.ref.loc7: %.1 = name_ref T, %T.loc7 [symbolic = %T.1 (constants.%T)]
// CHECK:STDOUT:     %.loc7_21.1: type = facet_type_access %T.ref.loc7 [symbolic = %T.1 (constants.%T)]
// CHECK:STDOUT:     %.loc7_21.2: type = converted %T.ref.loc7, %.loc7_21.1 [symbolic = %T.1 (constants.%T)]
// CHECK:STDOUT:     %J.ref.loc7: type = name_ref J, file.%J.decl [template = constants.%.2]
// CHECK:STDOUT:   }
// CHECK:STDOUT:   impl_decl @impl [template] {
// CHECK:STDOUT:     %T.patt: %.1 = symbolic_binding_pattern T 0
// CHECK:STDOUT:   } {
// CHECK:STDOUT:     %I.ref.loc14: type = name_ref I, file.%I.decl [template = constants.%.1]
// CHECK:STDOUT:     %T.param.loc14: %.1 = param T, runtime_param<invalid>
// CHECK:STDOUT:     %T.loc14: %.1 = bind_symbolic_name T 0, %T.param.loc14 [symbolic = constants.%T]
// CHECK:STDOUT:     %T.ref.loc14: %.1 = name_ref T, %T.loc14 [symbolic = constants.%T]
// CHECK:STDOUT:     %.loc14_21.1: type = facet_type_access %T.ref.loc14 [symbolic = constants.%T]
// CHECK:STDOUT:     %.loc14_21.2: type = converted %T.ref.loc14, %.loc14_21.1 [symbolic = constants.%T]
// CHECK:STDOUT:     %J.ref.loc14: type = name_ref J, file.%J.decl [template = constants.%.2]
// CHECK:STDOUT:   }
// CHECK:STDOUT: }
// CHECK:STDOUT:
// CHECK:STDOUT: interface @I {
// CHECK:STDOUT:   %Self: %.1 = bind_symbolic_name Self 0 [symbolic = constants.%Self.1]
// CHECK:STDOUT:
// CHECK:STDOUT: !members:
// CHECK:STDOUT:   .Self = %Self
// CHECK:STDOUT:   witness = ()
// CHECK:STDOUT: }
// CHECK:STDOUT:
// CHECK:STDOUT: interface @J {
// CHECK:STDOUT:   %Self: %.2 = bind_symbolic_name Self 0 [symbolic = constants.%Self.2]
// CHECK:STDOUT:
// CHECK:STDOUT: !members:
// CHECK:STDOUT:   .Self = %Self
// CHECK:STDOUT:   witness = ()
// CHECK:STDOUT: }
// CHECK:STDOUT:
// CHECK:STDOUT: generic impl @impl(%T.loc7: %.1) {
// CHECK:STDOUT:   %T.1: %.1 = bind_symbolic_name T 0 [symbolic = %T.1 (constants.%T)]
// CHECK:STDOUT:
// CHECK:STDOUT:   impl: %T as %.2 {
// CHECK:STDOUT:   !members:
// CHECK:STDOUT:     witness = <unexpected>.inst+21.loc7_28
// CHECK:STDOUT:   }
// CHECK:STDOUT: }
// CHECK:STDOUT:
// CHECK:STDOUT: specific @impl(constants.%T) {
// CHECK:STDOUT:   %T.1 => constants.%T
// CHECK:STDOUT: }
// CHECK:STDOUT:
// CHECK:STDOUT: --- same_type_different_spelling.carbon
// CHECK:STDOUT:
// CHECK:STDOUT: constants {
// CHECK:STDOUT:   %C: type = class_type @C [template]
// CHECK:STDOUT:   %.1: type = interface_type @I [template]
// CHECK:STDOUT:   %Self: %.1 = bind_symbolic_name Self 0 [symbolic]
// CHECK:STDOUT:   %.2: type = tuple_type () [template]
// CHECK:STDOUT:   %.3: <witness> = interface_witness () [template]
// CHECK:STDOUT:   %.4: type = tuple_type (type, type) [template]
// CHECK:STDOUT:   %.5: i32 = int_literal 0 [template]
// CHECK:STDOUT:   %.6: type = ptr_type %.4 [template]
// CHECK:STDOUT:   %tuple: %.4 = tuple_value (%C, %C) [template]
// CHECK:STDOUT: }
// CHECK:STDOUT:
// CHECK:STDOUT: file {
// CHECK:STDOUT:   package: <namespace> = namespace [template] {
// CHECK:STDOUT:     .C = %C.decl
// CHECK:STDOUT:     .I = %I.decl
// CHECK:STDOUT:   }
// CHECK:STDOUT:   %C.decl: type = class_decl @C [template = constants.%C] {} {}
// CHECK:STDOUT:   %I.decl: type = interface_decl @I [template = constants.%.1] {} {}
// CHECK:STDOUT:   impl_decl @impl.1 [template] {} {
// CHECK:STDOUT:     %C.ref: type = name_ref C, file.%C.decl [template = constants.%C]
// CHECK:STDOUT:     %I.ref: type = name_ref I, file.%I.decl [template = constants.%.1]
// CHECK:STDOUT:   }
// CHECK:STDOUT:   impl_decl @impl.2 [template] {} {
// CHECK:STDOUT:     %C.ref.loc14_7: type = name_ref C, file.%C.decl [template = constants.%C]
// CHECK:STDOUT:     %C.ref.loc14_10: type = name_ref C, file.%C.decl [template = constants.%C]
// CHECK:STDOUT:     %.loc14_11.1: %.4 = tuple_literal (%C.ref.loc14_7, %C.ref.loc14_10)
// CHECK:STDOUT:     %.loc14_13: i32 = int_literal 0 [template = constants.%.5]
// CHECK:STDOUT:     %tuple: %.4 = tuple_value (%C.ref.loc14_7, %C.ref.loc14_10) [template = constants.%tuple]
// CHECK:STDOUT:     %.loc14_11.2: %.4 = converted %.loc14_11.1, %tuple [template = constants.%tuple]
// CHECK:STDOUT:     %.loc14_12: type = tuple_access %.loc14_11.2, element0 [template = constants.%C]
// CHECK:STDOUT:     %I.ref: type = name_ref I, file.%I.decl [template = constants.%.1]
// CHECK:STDOUT:   }
// CHECK:STDOUT: }
// CHECK:STDOUT:
// CHECK:STDOUT: interface @I {
// CHECK:STDOUT:   %Self: %.1 = bind_symbolic_name Self 0 [symbolic = constants.%Self]
// CHECK:STDOUT:
// CHECK:STDOUT: !members:
// CHECK:STDOUT:   .Self = %Self
// CHECK:STDOUT:   witness = ()
// CHECK:STDOUT: }
// CHECK:STDOUT:
// CHECK:STDOUT: impl @impl.1: %C as %.1 {
// CHECK:STDOUT:   %.loc13: <witness> = interface_witness () [template = constants.%.3]
// CHECK:STDOUT:
// CHECK:STDOUT: !members:
// CHECK:STDOUT:   witness = %.loc13
// CHECK:STDOUT: }
// CHECK:STDOUT:
// CHECK:STDOUT: impl @impl.2: %C as %.1 {
// CHECK:STDOUT:   %.loc14_20: <witness> = interface_witness () [template = constants.%.3]
// CHECK:STDOUT:
// CHECK:STDOUT: !members:
// CHECK:STDOUT:   witness = %.loc14_20
// CHECK:STDOUT: }
// CHECK:STDOUT:
// CHECK:STDOUT: class @C;
// CHECK:STDOUT:<|MERGE_RESOLUTION|>--- conflicted
+++ resolved
@@ -92,21 +92,13 @@
 // CHECK:STDOUT:     .K = %K.decl
 // CHECK:STDOUT:     .L = %L.decl
 // CHECK:STDOUT:   }
-<<<<<<< HEAD
 // CHECK:STDOUT:   %Interface.decl: type = interface_decl @Interface [template = constants.%.1] {} {}
 // CHECK:STDOUT:   %I.decl: type = interface_decl @I [template = constants.%.2] {} {}
 // CHECK:STDOUT:   %J.decl: type = interface_decl @J [template = constants.%.3] {} {}
 // CHECK:STDOUT:   %K.decl: type = interface_decl @K [template = constants.%.4] {} {}
 // CHECK:STDOUT:   %L.decl: type = interface_decl @L [template = constants.%.5] {} {}
-// CHECK:STDOUT:   impl_decl @impl.1 {
+// CHECK:STDOUT:   impl_decl @impl.1 [template] {
 // CHECK:STDOUT:     %T.patt: %.2 = symbolic_binding_pattern T 0
-=======
-// CHECK:STDOUT:   %I.decl: type = interface_decl @I [template = constants.%.1] {} {}
-// CHECK:STDOUT:   %J.decl: type = interface_decl @J [template = constants.%.2] {} {}
-// CHECK:STDOUT:   %K.decl: type = interface_decl @K [template = constants.%.3] {} {}
-// CHECK:STDOUT:   impl_decl @impl.1 [template] {
-// CHECK:STDOUT:     %T.patt: %.1 = symbolic_binding_pattern T 0
->>>>>>> 5ab957d0
 // CHECK:STDOUT:   } {
 // CHECK:STDOUT:     %I.ref: type = name_ref I, file.%I.decl [template = constants.%.2]
 // CHECK:STDOUT:     %T.param: %.2 = param T, runtime_param<invalid>
@@ -116,13 +108,8 @@
 // CHECK:STDOUT:     %.loc11_21.2: type = converted %T.ref, %.loc11_21.1 [symbolic = %T.1 (constants.%T.1)]
 // CHECK:STDOUT:     %Interface.ref: type = name_ref Interface, file.%Interface.decl [template = constants.%.1]
 // CHECK:STDOUT:   }
-<<<<<<< HEAD
-// CHECK:STDOUT:   impl_decl @impl.2 {
+// CHECK:STDOUT:   impl_decl @impl.2 [template] {
 // CHECK:STDOUT:     %T.patt: %.3 = symbolic_binding_pattern T 0
-=======
-// CHECK:STDOUT:   impl_decl @impl.2 [template] {
-// CHECK:STDOUT:     %T.patt: %.2 = symbolic_binding_pattern T 0
->>>>>>> 5ab957d0
 // CHECK:STDOUT:   } {
 // CHECK:STDOUT:     %J.ref: type = name_ref J, file.%J.decl [template = constants.%.3]
 // CHECK:STDOUT:     %T.param: %.3 = param T, runtime_param<invalid>
@@ -132,13 +119,8 @@
 // CHECK:STDOUT:     %.loc12_21.2: type = converted %T.ref, %.loc12_21.1 [symbolic = %T.1 (constants.%T.2)]
 // CHECK:STDOUT:     %Interface.ref: type = name_ref Interface, file.%Interface.decl [template = constants.%.1]
 // CHECK:STDOUT:   }
-<<<<<<< HEAD
-// CHECK:STDOUT:   impl_decl @impl.3 {
+// CHECK:STDOUT:   impl_decl @impl.3 [template] {
 // CHECK:STDOUT:     %T.patt: %.4 = symbolic_binding_pattern T 0
-=======
-// CHECK:STDOUT:   impl_decl @impl.3 [template] {
-// CHECK:STDOUT:     %T.patt: %.1 = symbolic_binding_pattern T 0
->>>>>>> 5ab957d0
 // CHECK:STDOUT:   } {
 // CHECK:STDOUT:     %K.ref: type = name_ref K, file.%K.decl [template = constants.%.4]
 // CHECK:STDOUT:     %T.param: %.4 = param T, runtime_param<invalid>
@@ -148,8 +130,7 @@
 // CHECK:STDOUT:     %.loc13_21.2: type = converted %T.ref, %.loc13_21.1 [symbolic = %T.1 (constants.%T.3)]
 // CHECK:STDOUT:     %Interface.ref: type = name_ref Interface, file.%Interface.decl [template = constants.%.1]
 // CHECK:STDOUT:   }
-<<<<<<< HEAD
-// CHECK:STDOUT:   impl_decl @impl.4 {
+// CHECK:STDOUT:   impl_decl @impl.4 [template] {
 // CHECK:STDOUT:     %T.patt: %.5 = symbolic_binding_pattern T 0
 // CHECK:STDOUT:   } {
 // CHECK:STDOUT:     %L.ref: type = name_ref L, file.%L.decl [template = constants.%.5]
@@ -160,10 +141,7 @@
 // CHECK:STDOUT:     %.loc14_21.2: type = converted %T.ref, %.loc14_21.1 [symbolic = %T.1 (constants.%T.4)]
 // CHECK:STDOUT:     %Interface.ref: type = name_ref Interface, file.%Interface.decl [template = constants.%.1]
 // CHECK:STDOUT:   }
-// CHECK:STDOUT:   impl_decl @impl.5 {
-=======
-// CHECK:STDOUT:   impl_decl @impl.4 [template] {
->>>>>>> 5ab957d0
+// CHECK:STDOUT:   impl_decl @impl.5 [template] {
 // CHECK:STDOUT:     %T.patt: %.2 = symbolic_binding_pattern T 0
 // CHECK:STDOUT:   } {
 // CHECK:STDOUT:     %I.ref: type = name_ref I, file.%I.decl [template = constants.%.2]
@@ -174,7 +152,7 @@
 // CHECK:STDOUT:     %.loc18_21.2: type = converted %T.ref, %.loc18_21.1 [symbolic = %T.1 (constants.%T.1)]
 // CHECK:STDOUT:     %Interface.ref: type = name_ref Interface, file.%Interface.decl [template = constants.%.1]
 // CHECK:STDOUT:   }
-// CHECK:STDOUT:   impl_decl @impl.6 {
+// CHECK:STDOUT:   impl_decl @impl.6 [template] {
 // CHECK:STDOUT:     %T.patt: %.3 = symbolic_binding_pattern T 0
 // CHECK:STDOUT:   } {
 // CHECK:STDOUT:     %J.ref: type = name_ref J, file.%J.decl [template = constants.%.3]
@@ -185,7 +163,7 @@
 // CHECK:STDOUT:     %.loc19_21.2: type = converted %T.ref, %.loc19_21.1 [symbolic = %T.1 (constants.%T.2)]
 // CHECK:STDOUT:     %Interface.ref: type = name_ref Interface, file.%Interface.decl [template = constants.%.1]
 // CHECK:STDOUT:   }
-// CHECK:STDOUT:   impl_decl @impl.7 {
+// CHECK:STDOUT:   impl_decl @impl.7 [template] {
 // CHECK:STDOUT:     %T.patt: %.4 = symbolic_binding_pattern T 0
 // CHECK:STDOUT:   } {
 // CHECK:STDOUT:     %K.ref: type = name_ref K, file.%K.decl [template = constants.%.4]
@@ -196,7 +174,7 @@
 // CHECK:STDOUT:     %.loc20_21.2: type = converted %T.ref, %.loc20_21.1 [symbolic = %T.1 (constants.%T.3)]
 // CHECK:STDOUT:     %Interface.ref: type = name_ref Interface, file.%Interface.decl [template = constants.%.1]
 // CHECK:STDOUT:   }
-// CHECK:STDOUT:   impl_decl @impl.8 {
+// CHECK:STDOUT:   impl_decl @impl.8 [template] {
 // CHECK:STDOUT:     %T.patt: %.5 = symbolic_binding_pattern T 0
 // CHECK:STDOUT:   } {
 // CHECK:STDOUT:     %L.ref: type = name_ref L, file.%L.decl [template = constants.%.5]
