// Part of the Carbon Language project, under the Apache License v2.0 with LLVM
// Exceptions. See /LICENSE for license information.
// SPDX-License-Identifier: Apache-2.0 WITH LLVM-exception
//
// AUTOUPDATE
// TIP: To test this file alone, run:
// TIP:   bazel test //toolchain/testing:file_test --test_arg=--file_tests=toolchain/check/testdata/impl/no_prelude/generic_redeclaration.carbon
// TIP: To dump output, run:
// TIP:   bazel run //toolchain/testing:file_test -- --dump_output --file_tests=toolchain/check/testdata/impl/no_prelude/generic_redeclaration.carbon

// --- same_self_and_interface.carbon

library "[[@TEST_NAME]]";

interface Interface {}

interface I {}
interface J {}
interface K {}
interface L {}

impl forall [T:! I] T as Interface;
impl forall [T:! J] T as Interface;
impl forall [T:! K] T as Interface;
impl forall [T:! L] T as Interface;

// These are two different impls, so this is not a redefinition, even though the
// self type and constraint type are the same.
impl forall [T:! I] T as Interface {}
impl forall [T:! J] T as Interface {}
impl forall [T:! K] T as Interface {}
impl forall [T:! L] T as Interface {}

// --- fail_same_self_and_interface_redefined.carbon

library "[[@TEST_NAME]]";

interface I {}
interface J {}

impl forall [T:! I] T as J {}
// CHECK:STDERR: fail_same_self_and_interface_redefined.carbon:[[@LINE+6]]:1: error: redefinition of `impl T as J`
// CHECK:STDERR: impl forall [T:! I] T as J {}
// CHECK:STDERR: ^~~~~~~~~~~~~~~~~~~~~~~~~~~~
// CHECK:STDERR: fail_same_self_and_interface_redefined.carbon:[[@LINE-4]]:1: note: previous definition was here
// CHECK:STDERR: impl forall [T:! I] T as J {}
// CHECK:STDERR: ^~~~~~~~~~~~~~~~~~~~~~~~~~~~
impl forall [T:! I] T as J {}

// --- same_type_different_spelling.carbon

library "[[@TEST_NAME]]";

class C;
interface I {}

// We accept this because these two types are spelled differently, even though
// they evaluate to the same type constant. Any use of this impl will be
// ambiguous unless resolved by a `match_first` or similar.
//
// TODO: Produce a warning or maybe an error when this happens in a non-generic
// impl.
impl C as I {}
impl (C, C).0 as I {}

// CHECK:STDOUT: --- same_self_and_interface.carbon
// CHECK:STDOUT:
// CHECK:STDOUT: constants {
<<<<<<< HEAD
// CHECK:STDOUT:   %.1: type = interface_type @Interface [template]
// CHECK:STDOUT:   %Self.1: %.1 = bind_symbolic_name Self, 0 [symbolic]
// CHECK:STDOUT:   %.2: type = interface_type @I [template]
// CHECK:STDOUT:   %Self.2: %.2 = bind_symbolic_name Self, 0 [symbolic]
// CHECK:STDOUT:   %.3: type = interface_type @J [template]
// CHECK:STDOUT:   %Self.3: %.3 = bind_symbolic_name Self, 0 [symbolic]
// CHECK:STDOUT:   %.4: type = interface_type @K [template]
// CHECK:STDOUT:   %Self.4: %.4 = bind_symbolic_name Self, 0 [symbolic]
// CHECK:STDOUT:   %.5: type = interface_type @L [template]
// CHECK:STDOUT:   %Self.5: %.5 = bind_symbolic_name Self, 0 [symbolic]
// CHECK:STDOUT:   %T.1: %.2 = bind_symbolic_name T, 0 [symbolic]
// CHECK:STDOUT:   %T.patt.1: %.2 = symbolic_binding_pattern T, 0 [symbolic]
// CHECK:STDOUT:   %T.2: %.3 = bind_symbolic_name T, 0 [symbolic]
// CHECK:STDOUT:   %T.patt.2: %.3 = symbolic_binding_pattern T, 0 [symbolic]
// CHECK:STDOUT:   %T.3: %.4 = bind_symbolic_name T, 0 [symbolic]
// CHECK:STDOUT:   %T.patt.3: %.4 = symbolic_binding_pattern T, 0 [symbolic]
// CHECK:STDOUT:   %T.4: %.5 = bind_symbolic_name T, 0 [symbolic]
// CHECK:STDOUT:   %T.patt.4: %.5 = symbolic_binding_pattern T, 0 [symbolic]
// CHECK:STDOUT:   %T.patt.5: %.2 = symbolic_binding_pattern T, 0 [symbolic]
// CHECK:STDOUT:   %.6: type = tuple_type () [template]
// CHECK:STDOUT:   %.7: <witness> = interface_witness () [template]
// CHECK:STDOUT:   %T.patt.6: %.3 = symbolic_binding_pattern T, 0 [symbolic]
// CHECK:STDOUT:   %T.patt.7: %.4 = symbolic_binding_pattern T, 0 [symbolic]
// CHECK:STDOUT:   %T.patt.8: %.5 = symbolic_binding_pattern T, 0 [symbolic]
=======
// CHECK:STDOUT:   %Interface.type: type = interface_type @Interface [template]
// CHECK:STDOUT:   %Self.1: %Interface.type = bind_symbolic_name Self, 0 [symbolic]
// CHECK:STDOUT:   %I.type: type = interface_type @I [template]
// CHECK:STDOUT:   %Self.2: %I.type = bind_symbolic_name Self, 0 [symbolic]
// CHECK:STDOUT:   %J.type: type = interface_type @J [template]
// CHECK:STDOUT:   %Self.3: %J.type = bind_symbolic_name Self, 0 [symbolic]
// CHECK:STDOUT:   %K.type: type = interface_type @K [template]
// CHECK:STDOUT:   %Self.4: %K.type = bind_symbolic_name Self, 0 [symbolic]
// CHECK:STDOUT:   %L.type: type = interface_type @L [template]
// CHECK:STDOUT:   %Self.5: %L.type = bind_symbolic_name Self, 0 [symbolic]
// CHECK:STDOUT:   %T.1: %I.type = bind_symbolic_name T, 0 [symbolic]
// CHECK:STDOUT:   %T.2: %J.type = bind_symbolic_name T, 0 [symbolic]
// CHECK:STDOUT:   %T.3: %K.type = bind_symbolic_name T, 0 [symbolic]
// CHECK:STDOUT:   %T.4: %L.type = bind_symbolic_name T, 0 [symbolic]
// CHECK:STDOUT:   %.1: type = tuple_type () [template]
// CHECK:STDOUT:   %.2: <witness> = interface_witness () [template]
>>>>>>> b2746222
// CHECK:STDOUT: }
// CHECK:STDOUT:
// CHECK:STDOUT: file {
// CHECK:STDOUT:   package: <namespace> = namespace [template] {
// CHECK:STDOUT:     .Interface = %Interface.decl
// CHECK:STDOUT:     .I = %I.decl
// CHECK:STDOUT:     .J = %J.decl
// CHECK:STDOUT:     .K = %K.decl
// CHECK:STDOUT:     .L = %L.decl
// CHECK:STDOUT:   }
// CHECK:STDOUT:   %Interface.decl: type = interface_decl @Interface [template = constants.%Interface.type] {} {}
// CHECK:STDOUT:   %I.decl: type = interface_decl @I [template = constants.%I.type] {} {}
// CHECK:STDOUT:   %J.decl: type = interface_decl @J [template = constants.%J.type] {} {}
// CHECK:STDOUT:   %K.decl: type = interface_decl @K [template = constants.%K.type] {} {}
// CHECK:STDOUT:   %L.decl: type = interface_decl @L [template = constants.%L.type] {} {}
// CHECK:STDOUT:   impl_decl @impl.1 [template] {
<<<<<<< HEAD
// CHECK:STDOUT:     %T.patt.loc11: %.2 = symbolic_binding_pattern T, 0 [symbolic = %T.patt.1 (constants.%T.patt.1)]
// CHECK:STDOUT:     %T.param_patt: %.2 = param_pattern %T.patt.loc11, runtime_param<invalid> [symbolic = %T.patt.1 (constants.%T.patt.1)]
// CHECK:STDOUT:   } {
// CHECK:STDOUT:     %I.ref: type = name_ref I, file.%I.decl [template = constants.%.2]
// CHECK:STDOUT:     %T.ref: %.2 = name_ref T, %T.loc11 [symbolic = %T.1 (constants.%T.1)]
// CHECK:STDOUT:     %.loc11_21.1: type = facet_type_access %T.ref [symbolic = %T.1 (constants.%T.1)]
// CHECK:STDOUT:     %.loc11_21.2: type = converted %T.ref, %.loc11_21.1 [symbolic = %T.1 (constants.%T.1)]
// CHECK:STDOUT:     %Interface.ref: type = name_ref Interface, file.%Interface.decl [template = constants.%.1]
// CHECK:STDOUT:     %param: %.2 = param runtime_param<invalid>
// CHECK:STDOUT:     %T.loc11: %.2 = bind_symbolic_name T, 0, %param [symbolic = %T.1 (constants.%T.1)]
// CHECK:STDOUT:   }
// CHECK:STDOUT:   impl_decl @impl.2 [template] {
// CHECK:STDOUT:     %T.patt.loc12: %.3 = symbolic_binding_pattern T, 0 [symbolic = %T.patt.1 (constants.%T.patt.2)]
// CHECK:STDOUT:     %T.param_patt: %.3 = param_pattern %T.patt.loc12, runtime_param<invalid> [symbolic = %T.patt.1 (constants.%T.patt.2)]
// CHECK:STDOUT:   } {
// CHECK:STDOUT:     %J.ref: type = name_ref J, file.%J.decl [template = constants.%.3]
// CHECK:STDOUT:     %T.ref: %.3 = name_ref T, %T.loc12 [symbolic = %T.1 (constants.%T.2)]
// CHECK:STDOUT:     %.loc12_21.1: type = facet_type_access %T.ref [symbolic = %T.1 (constants.%T.2)]
// CHECK:STDOUT:     %.loc12_21.2: type = converted %T.ref, %.loc12_21.1 [symbolic = %T.1 (constants.%T.2)]
// CHECK:STDOUT:     %Interface.ref: type = name_ref Interface, file.%Interface.decl [template = constants.%.1]
// CHECK:STDOUT:     %param: %.3 = param runtime_param<invalid>
// CHECK:STDOUT:     %T.loc12: %.3 = bind_symbolic_name T, 0, %param [symbolic = %T.1 (constants.%T.2)]
// CHECK:STDOUT:   }
// CHECK:STDOUT:   impl_decl @impl.3 [template] {
// CHECK:STDOUT:     %T.patt.loc13: %.4 = symbolic_binding_pattern T, 0 [symbolic = %T.patt.1 (constants.%T.patt.3)]
// CHECK:STDOUT:     %T.param_patt: %.4 = param_pattern %T.patt.loc13, runtime_param<invalid> [symbolic = %T.patt.1 (constants.%T.patt.3)]
// CHECK:STDOUT:   } {
// CHECK:STDOUT:     %K.ref: type = name_ref K, file.%K.decl [template = constants.%.4]
// CHECK:STDOUT:     %T.ref: %.4 = name_ref T, %T.loc13 [symbolic = %T.1 (constants.%T.3)]
// CHECK:STDOUT:     %.loc13_21.1: type = facet_type_access %T.ref [symbolic = %T.1 (constants.%T.3)]
// CHECK:STDOUT:     %.loc13_21.2: type = converted %T.ref, %.loc13_21.1 [symbolic = %T.1 (constants.%T.3)]
// CHECK:STDOUT:     %Interface.ref: type = name_ref Interface, file.%Interface.decl [template = constants.%.1]
// CHECK:STDOUT:     %param: %.4 = param runtime_param<invalid>
// CHECK:STDOUT:     %T.loc13: %.4 = bind_symbolic_name T, 0, %param [symbolic = %T.1 (constants.%T.3)]
// CHECK:STDOUT:   }
// CHECK:STDOUT:   impl_decl @impl.4 [template] {
// CHECK:STDOUT:     %T.patt.loc14: %.5 = symbolic_binding_pattern T, 0 [symbolic = %T.patt.1 (constants.%T.patt.4)]
// CHECK:STDOUT:     %T.param_patt: %.5 = param_pattern %T.patt.loc14, runtime_param<invalid> [symbolic = %T.patt.1 (constants.%T.patt.4)]
// CHECK:STDOUT:   } {
// CHECK:STDOUT:     %L.ref: type = name_ref L, file.%L.decl [template = constants.%.5]
// CHECK:STDOUT:     %T.ref: %.5 = name_ref T, %T.loc14 [symbolic = %T.1 (constants.%T.4)]
// CHECK:STDOUT:     %.loc14_21.1: type = facet_type_access %T.ref [symbolic = %T.1 (constants.%T.4)]
// CHECK:STDOUT:     %.loc14_21.2: type = converted %T.ref, %.loc14_21.1 [symbolic = %T.1 (constants.%T.4)]
// CHECK:STDOUT:     %Interface.ref: type = name_ref Interface, file.%Interface.decl [template = constants.%.1]
// CHECK:STDOUT:     %param: %.5 = param runtime_param<invalid>
// CHECK:STDOUT:     %T.loc14: %.5 = bind_symbolic_name T, 0, %param [symbolic = %T.1 (constants.%T.4)]
// CHECK:STDOUT:   }
// CHECK:STDOUT:   impl_decl @impl.5 [template] {
// CHECK:STDOUT:     %T.patt.loc18: %.2 = symbolic_binding_pattern T, 0 [symbolic = %T.patt.1 (constants.%T.patt.5)]
// CHECK:STDOUT:     %T.param_patt: %.2 = param_pattern %T.patt.loc18, runtime_param<invalid> [symbolic = %T.patt.1 (constants.%T.patt.5)]
// CHECK:STDOUT:   } {
// CHECK:STDOUT:     %I.ref: type = name_ref I, file.%I.decl [template = constants.%.2]
// CHECK:STDOUT:     %T.ref: %.2 = name_ref T, %T.loc18 [symbolic = %T.1 (constants.%T.1)]
// CHECK:STDOUT:     %.loc18_21.1: type = facet_type_access %T.ref [symbolic = %T.1 (constants.%T.1)]
// CHECK:STDOUT:     %.loc18_21.2: type = converted %T.ref, %.loc18_21.1 [symbolic = %T.1 (constants.%T.1)]
// CHECK:STDOUT:     %Interface.ref: type = name_ref Interface, file.%Interface.decl [template = constants.%.1]
// CHECK:STDOUT:     %param: %.2 = param runtime_param<invalid>
// CHECK:STDOUT:     %T.loc18: %.2 = bind_symbolic_name T, 0, %param [symbolic = %T.1 (constants.%T.1)]
// CHECK:STDOUT:   }
// CHECK:STDOUT:   impl_decl @impl.6 [template] {
// CHECK:STDOUT:     %T.patt.loc19: %.3 = symbolic_binding_pattern T, 0 [symbolic = %T.patt.1 (constants.%T.patt.6)]
// CHECK:STDOUT:     %T.param_patt: %.3 = param_pattern %T.patt.loc19, runtime_param<invalid> [symbolic = %T.patt.1 (constants.%T.patt.6)]
// CHECK:STDOUT:   } {
// CHECK:STDOUT:     %J.ref: type = name_ref J, file.%J.decl [template = constants.%.3]
// CHECK:STDOUT:     %T.ref: %.3 = name_ref T, %T.loc19 [symbolic = %T.1 (constants.%T.2)]
// CHECK:STDOUT:     %.loc19_21.1: type = facet_type_access %T.ref [symbolic = %T.1 (constants.%T.2)]
// CHECK:STDOUT:     %.loc19_21.2: type = converted %T.ref, %.loc19_21.1 [symbolic = %T.1 (constants.%T.2)]
// CHECK:STDOUT:     %Interface.ref: type = name_ref Interface, file.%Interface.decl [template = constants.%.1]
// CHECK:STDOUT:     %param: %.3 = param runtime_param<invalid>
// CHECK:STDOUT:     %T.loc19: %.3 = bind_symbolic_name T, 0, %param [symbolic = %T.1 (constants.%T.2)]
// CHECK:STDOUT:   }
// CHECK:STDOUT:   impl_decl @impl.7 [template] {
// CHECK:STDOUT:     %T.patt.loc20: %.4 = symbolic_binding_pattern T, 0 [symbolic = %T.patt.1 (constants.%T.patt.7)]
// CHECK:STDOUT:     %T.param_patt: %.4 = param_pattern %T.patt.loc20, runtime_param<invalid> [symbolic = %T.patt.1 (constants.%T.patt.7)]
// CHECK:STDOUT:   } {
// CHECK:STDOUT:     %K.ref: type = name_ref K, file.%K.decl [template = constants.%.4]
// CHECK:STDOUT:     %T.ref: %.4 = name_ref T, %T.loc20 [symbolic = %T.1 (constants.%T.3)]
// CHECK:STDOUT:     %.loc20_21.1: type = facet_type_access %T.ref [symbolic = %T.1 (constants.%T.3)]
// CHECK:STDOUT:     %.loc20_21.2: type = converted %T.ref, %.loc20_21.1 [symbolic = %T.1 (constants.%T.3)]
// CHECK:STDOUT:     %Interface.ref: type = name_ref Interface, file.%Interface.decl [template = constants.%.1]
// CHECK:STDOUT:     %param: %.4 = param runtime_param<invalid>
// CHECK:STDOUT:     %T.loc20: %.4 = bind_symbolic_name T, 0, %param [symbolic = %T.1 (constants.%T.3)]
// CHECK:STDOUT:   }
// CHECK:STDOUT:   impl_decl @impl.8 [template] {
// CHECK:STDOUT:     %T.patt.loc21: %.5 = symbolic_binding_pattern T, 0 [symbolic = %T.patt.1 (constants.%T.patt.8)]
// CHECK:STDOUT:     %T.param_patt: %.5 = param_pattern %T.patt.loc21, runtime_param<invalid> [symbolic = %T.patt.1 (constants.%T.patt.8)]
// CHECK:STDOUT:   } {
// CHECK:STDOUT:     %L.ref: type = name_ref L, file.%L.decl [template = constants.%.5]
// CHECK:STDOUT:     %T.ref: %.5 = name_ref T, %T.loc21 [symbolic = %T.1 (constants.%T.4)]
// CHECK:STDOUT:     %.loc21_21.1: type = facet_type_access %T.ref [symbolic = %T.1 (constants.%T.4)]
// CHECK:STDOUT:     %.loc21_21.2: type = converted %T.ref, %.loc21_21.1 [symbolic = %T.1 (constants.%T.4)]
// CHECK:STDOUT:     %Interface.ref: type = name_ref Interface, file.%Interface.decl [template = constants.%.1]
// CHECK:STDOUT:     %param: %.5 = param runtime_param<invalid>
// CHECK:STDOUT:     %T.loc21: %.5 = bind_symbolic_name T, 0, %param [symbolic = %T.1 (constants.%T.4)]
=======
// CHECK:STDOUT:     %T.patt: %I.type = symbolic_binding_pattern T, 0
// CHECK:STDOUT:   } {
// CHECK:STDOUT:     %I.ref: type = name_ref I, file.%I.decl [template = constants.%I.type]
// CHECK:STDOUT:     %T.param: %I.type = param T, runtime_param<invalid>
// CHECK:STDOUT:     %T.loc11: %I.type = bind_symbolic_name T, 0, %T.param [symbolic = %T.1 (constants.%T.1)]
// CHECK:STDOUT:     %T.ref: %I.type = name_ref T, %T.loc11 [symbolic = %T.1 (constants.%T.1)]
// CHECK:STDOUT:     %.loc11_21.1: type = facet_type_access %T.ref [symbolic = %T.1 (constants.%T.1)]
// CHECK:STDOUT:     %.loc11_21.2: type = converted %T.ref, %.loc11_21.1 [symbolic = %T.1 (constants.%T.1)]
// CHECK:STDOUT:     %Interface.ref: type = name_ref Interface, file.%Interface.decl [template = constants.%Interface.type]
// CHECK:STDOUT:   }
// CHECK:STDOUT:   impl_decl @impl.2 [template] {
// CHECK:STDOUT:     %T.patt: %J.type = symbolic_binding_pattern T, 0
// CHECK:STDOUT:   } {
// CHECK:STDOUT:     %J.ref: type = name_ref J, file.%J.decl [template = constants.%J.type]
// CHECK:STDOUT:     %T.param: %J.type = param T, runtime_param<invalid>
// CHECK:STDOUT:     %T.loc12: %J.type = bind_symbolic_name T, 0, %T.param [symbolic = %T.1 (constants.%T.2)]
// CHECK:STDOUT:     %T.ref: %J.type = name_ref T, %T.loc12 [symbolic = %T.1 (constants.%T.2)]
// CHECK:STDOUT:     %.loc12_21.1: type = facet_type_access %T.ref [symbolic = %T.1 (constants.%T.2)]
// CHECK:STDOUT:     %.loc12_21.2: type = converted %T.ref, %.loc12_21.1 [symbolic = %T.1 (constants.%T.2)]
// CHECK:STDOUT:     %Interface.ref: type = name_ref Interface, file.%Interface.decl [template = constants.%Interface.type]
// CHECK:STDOUT:   }
// CHECK:STDOUT:   impl_decl @impl.3 [template] {
// CHECK:STDOUT:     %T.patt: %K.type = symbolic_binding_pattern T, 0
// CHECK:STDOUT:   } {
// CHECK:STDOUT:     %K.ref: type = name_ref K, file.%K.decl [template = constants.%K.type]
// CHECK:STDOUT:     %T.param: %K.type = param T, runtime_param<invalid>
// CHECK:STDOUT:     %T.loc13: %K.type = bind_symbolic_name T, 0, %T.param [symbolic = %T.1 (constants.%T.3)]
// CHECK:STDOUT:     %T.ref: %K.type = name_ref T, %T.loc13 [symbolic = %T.1 (constants.%T.3)]
// CHECK:STDOUT:     %.loc13_21.1: type = facet_type_access %T.ref [symbolic = %T.1 (constants.%T.3)]
// CHECK:STDOUT:     %.loc13_21.2: type = converted %T.ref, %.loc13_21.1 [symbolic = %T.1 (constants.%T.3)]
// CHECK:STDOUT:     %Interface.ref: type = name_ref Interface, file.%Interface.decl [template = constants.%Interface.type]
// CHECK:STDOUT:   }
// CHECK:STDOUT:   impl_decl @impl.4 [template] {
// CHECK:STDOUT:     %T.patt: %L.type = symbolic_binding_pattern T, 0
// CHECK:STDOUT:   } {
// CHECK:STDOUT:     %L.ref: type = name_ref L, file.%L.decl [template = constants.%L.type]
// CHECK:STDOUT:     %T.param: %L.type = param T, runtime_param<invalid>
// CHECK:STDOUT:     %T.loc14: %L.type = bind_symbolic_name T, 0, %T.param [symbolic = %T.1 (constants.%T.4)]
// CHECK:STDOUT:     %T.ref: %L.type = name_ref T, %T.loc14 [symbolic = %T.1 (constants.%T.4)]
// CHECK:STDOUT:     %.loc14_21.1: type = facet_type_access %T.ref [symbolic = %T.1 (constants.%T.4)]
// CHECK:STDOUT:     %.loc14_21.2: type = converted %T.ref, %.loc14_21.1 [symbolic = %T.1 (constants.%T.4)]
// CHECK:STDOUT:     %Interface.ref: type = name_ref Interface, file.%Interface.decl [template = constants.%Interface.type]
// CHECK:STDOUT:   }
// CHECK:STDOUT:   impl_decl @impl.5 [template] {
// CHECK:STDOUT:     %T.patt: %I.type = symbolic_binding_pattern T, 0
// CHECK:STDOUT:   } {
// CHECK:STDOUT:     %I.ref: type = name_ref I, file.%I.decl [template = constants.%I.type]
// CHECK:STDOUT:     %T.param: %I.type = param T, runtime_param<invalid>
// CHECK:STDOUT:     %T.loc18: %I.type = bind_symbolic_name T, 0, %T.param [symbolic = %T.1 (constants.%T.1)]
// CHECK:STDOUT:     %T.ref: %I.type = name_ref T, %T.loc18 [symbolic = %T.1 (constants.%T.1)]
// CHECK:STDOUT:     %.loc18_21.1: type = facet_type_access %T.ref [symbolic = %T.1 (constants.%T.1)]
// CHECK:STDOUT:     %.loc18_21.2: type = converted %T.ref, %.loc18_21.1 [symbolic = %T.1 (constants.%T.1)]
// CHECK:STDOUT:     %Interface.ref: type = name_ref Interface, file.%Interface.decl [template = constants.%Interface.type]
// CHECK:STDOUT:   }
// CHECK:STDOUT:   impl_decl @impl.6 [template] {
// CHECK:STDOUT:     %T.patt: %J.type = symbolic_binding_pattern T, 0
// CHECK:STDOUT:   } {
// CHECK:STDOUT:     %J.ref: type = name_ref J, file.%J.decl [template = constants.%J.type]
// CHECK:STDOUT:     %T.param: %J.type = param T, runtime_param<invalid>
// CHECK:STDOUT:     %T.loc19: %J.type = bind_symbolic_name T, 0, %T.param [symbolic = %T.1 (constants.%T.2)]
// CHECK:STDOUT:     %T.ref: %J.type = name_ref T, %T.loc19 [symbolic = %T.1 (constants.%T.2)]
// CHECK:STDOUT:     %.loc19_21.1: type = facet_type_access %T.ref [symbolic = %T.1 (constants.%T.2)]
// CHECK:STDOUT:     %.loc19_21.2: type = converted %T.ref, %.loc19_21.1 [symbolic = %T.1 (constants.%T.2)]
// CHECK:STDOUT:     %Interface.ref: type = name_ref Interface, file.%Interface.decl [template = constants.%Interface.type]
// CHECK:STDOUT:   }
// CHECK:STDOUT:   impl_decl @impl.7 [template] {
// CHECK:STDOUT:     %T.patt: %K.type = symbolic_binding_pattern T, 0
// CHECK:STDOUT:   } {
// CHECK:STDOUT:     %K.ref: type = name_ref K, file.%K.decl [template = constants.%K.type]
// CHECK:STDOUT:     %T.param: %K.type = param T, runtime_param<invalid>
// CHECK:STDOUT:     %T.loc20: %K.type = bind_symbolic_name T, 0, %T.param [symbolic = %T.1 (constants.%T.3)]
// CHECK:STDOUT:     %T.ref: %K.type = name_ref T, %T.loc20 [symbolic = %T.1 (constants.%T.3)]
// CHECK:STDOUT:     %.loc20_21.1: type = facet_type_access %T.ref [symbolic = %T.1 (constants.%T.3)]
// CHECK:STDOUT:     %.loc20_21.2: type = converted %T.ref, %.loc20_21.1 [symbolic = %T.1 (constants.%T.3)]
// CHECK:STDOUT:     %Interface.ref: type = name_ref Interface, file.%Interface.decl [template = constants.%Interface.type]
// CHECK:STDOUT:   }
// CHECK:STDOUT:   impl_decl @impl.8 [template] {
// CHECK:STDOUT:     %T.patt: %L.type = symbolic_binding_pattern T, 0
// CHECK:STDOUT:   } {
// CHECK:STDOUT:     %L.ref: type = name_ref L, file.%L.decl [template = constants.%L.type]
// CHECK:STDOUT:     %T.param: %L.type = param T, runtime_param<invalid>
// CHECK:STDOUT:     %T.loc21: %L.type = bind_symbolic_name T, 0, %T.param [symbolic = %T.1 (constants.%T.4)]
// CHECK:STDOUT:     %T.ref: %L.type = name_ref T, %T.loc21 [symbolic = %T.1 (constants.%T.4)]
// CHECK:STDOUT:     %.loc21_21.1: type = facet_type_access %T.ref [symbolic = %T.1 (constants.%T.4)]
// CHECK:STDOUT:     %.loc21_21.2: type = converted %T.ref, %.loc21_21.1 [symbolic = %T.1 (constants.%T.4)]
// CHECK:STDOUT:     %Interface.ref: type = name_ref Interface, file.%Interface.decl [template = constants.%Interface.type]
>>>>>>> b2746222
// CHECK:STDOUT:   }
// CHECK:STDOUT: }
// CHECK:STDOUT:
// CHECK:STDOUT: interface @Interface {
// CHECK:STDOUT:   %Self: %Interface.type = bind_symbolic_name Self, 0 [symbolic = constants.%Self.1]
// CHECK:STDOUT:
// CHECK:STDOUT: !members:
// CHECK:STDOUT:   .Self = %Self
// CHECK:STDOUT:   witness = ()
// CHECK:STDOUT: }
// CHECK:STDOUT:
// CHECK:STDOUT: interface @I {
// CHECK:STDOUT:   %Self: %I.type = bind_symbolic_name Self, 0 [symbolic = constants.%Self.2]
// CHECK:STDOUT:
// CHECK:STDOUT: !members:
// CHECK:STDOUT:   .Self = %Self
// CHECK:STDOUT:   witness = ()
// CHECK:STDOUT: }
// CHECK:STDOUT:
// CHECK:STDOUT: interface @J {
// CHECK:STDOUT:   %Self: %J.type = bind_symbolic_name Self, 0 [symbolic = constants.%Self.3]
// CHECK:STDOUT:
// CHECK:STDOUT: !members:
// CHECK:STDOUT:   .Self = %Self
// CHECK:STDOUT:   witness = ()
// CHECK:STDOUT: }
// CHECK:STDOUT:
// CHECK:STDOUT: interface @K {
// CHECK:STDOUT:   %Self: %K.type = bind_symbolic_name Self, 0 [symbolic = constants.%Self.4]
// CHECK:STDOUT:
// CHECK:STDOUT: !members:
// CHECK:STDOUT:   .Self = %Self
// CHECK:STDOUT:   witness = ()
// CHECK:STDOUT: }
// CHECK:STDOUT:
// CHECK:STDOUT: interface @L {
// CHECK:STDOUT:   %Self: %L.type = bind_symbolic_name Self, 0 [symbolic = constants.%Self.5]
// CHECK:STDOUT:
// CHECK:STDOUT: !members:
// CHECK:STDOUT:   .Self = %Self
// CHECK:STDOUT:   witness = ()
// CHECK:STDOUT: }
// CHECK:STDOUT:
<<<<<<< HEAD
// CHECK:STDOUT: generic impl @impl.1(%T.loc11: %.2) {
// CHECK:STDOUT:   %T.1: %.2 = bind_symbolic_name T, 0 [symbolic = %T.1 (constants.%T.1)]
// CHECK:STDOUT:   %T.patt.1: %.2 = symbolic_binding_pattern T, 0 [symbolic = %T.patt.1 (constants.%T.patt.1)]
=======
// CHECK:STDOUT: generic impl @impl.1(%T.loc11: %I.type) {
// CHECK:STDOUT:   %T.1: %I.type = bind_symbolic_name T, 0 [symbolic = %T.1 (constants.%T.1)]
>>>>>>> b2746222
// CHECK:STDOUT:
// CHECK:STDOUT:   impl: %.loc11_21.2 as %Interface.ref;
// CHECK:STDOUT: }
// CHECK:STDOUT:
<<<<<<< HEAD
// CHECK:STDOUT: generic impl @impl.2(%T.loc12: %.3) {
// CHECK:STDOUT:   %T.1: %.3 = bind_symbolic_name T, 0 [symbolic = %T.1 (constants.%T.2)]
// CHECK:STDOUT:   %T.patt.1: %.3 = symbolic_binding_pattern T, 0 [symbolic = %T.patt.1 (constants.%T.patt.2)]
=======
// CHECK:STDOUT: generic impl @impl.2(%T.loc12: %J.type) {
// CHECK:STDOUT:   %T.1: %J.type = bind_symbolic_name T, 0 [symbolic = %T.1 (constants.%T.2)]
>>>>>>> b2746222
// CHECK:STDOUT:
// CHECK:STDOUT:   impl: %.loc12_21.2 as %Interface.ref;
// CHECK:STDOUT: }
// CHECK:STDOUT:
<<<<<<< HEAD
// CHECK:STDOUT: generic impl @impl.3(%T.loc13: %.4) {
// CHECK:STDOUT:   %T.1: %.4 = bind_symbolic_name T, 0 [symbolic = %T.1 (constants.%T.3)]
// CHECK:STDOUT:   %T.patt.1: %.4 = symbolic_binding_pattern T, 0 [symbolic = %T.patt.1 (constants.%T.patt.3)]
=======
// CHECK:STDOUT: generic impl @impl.3(%T.loc13: %K.type) {
// CHECK:STDOUT:   %T.1: %K.type = bind_symbolic_name T, 0 [symbolic = %T.1 (constants.%T.3)]
>>>>>>> b2746222
// CHECK:STDOUT:
// CHECK:STDOUT:   impl: %.loc13_21.2 as %Interface.ref;
// CHECK:STDOUT: }
// CHECK:STDOUT:
<<<<<<< HEAD
// CHECK:STDOUT: generic impl @impl.4(%T.loc14: %.5) {
// CHECK:STDOUT:   %T.1: %.5 = bind_symbolic_name T, 0 [symbolic = %T.1 (constants.%T.4)]
// CHECK:STDOUT:   %T.patt.1: %.5 = symbolic_binding_pattern T, 0 [symbolic = %T.patt.1 (constants.%T.patt.4)]
=======
// CHECK:STDOUT: generic impl @impl.4(%T.loc14: %L.type) {
// CHECK:STDOUT:   %T.1: %L.type = bind_symbolic_name T, 0 [symbolic = %T.1 (constants.%T.4)]
>>>>>>> b2746222
// CHECK:STDOUT:
// CHECK:STDOUT:   impl: %.loc14_21.2 as %Interface.ref;
// CHECK:STDOUT: }
// CHECK:STDOUT:
<<<<<<< HEAD
// CHECK:STDOUT: generic impl @impl.5(%T.loc18: %.2) {
// CHECK:STDOUT:   %T.1: %.2 = bind_symbolic_name T, 0 [symbolic = %T.1 (constants.%T.1)]
// CHECK:STDOUT:   %T.patt.1: %.2 = symbolic_binding_pattern T, 0 [symbolic = %T.patt.1 (constants.%T.patt.5)]
=======
// CHECK:STDOUT: generic impl @impl.5(%T.loc18: %I.type) {
// CHECK:STDOUT:   %T.1: %I.type = bind_symbolic_name T, 0 [symbolic = %T.1 (constants.%T.1)]
>>>>>>> b2746222
// CHECK:STDOUT:
// CHECK:STDOUT:   impl: %.loc18_21.2 as %Interface.ref {
// CHECK:STDOUT:     %.loc18_36: <witness> = interface_witness () [template = constants.%.2]
// CHECK:STDOUT:
// CHECK:STDOUT:   !members:
// CHECK:STDOUT:     witness = %.loc18_36
// CHECK:STDOUT:   }
// CHECK:STDOUT: }
// CHECK:STDOUT:
<<<<<<< HEAD
// CHECK:STDOUT: generic impl @impl.6(%T.loc19: %.3) {
// CHECK:STDOUT:   %T.1: %.3 = bind_symbolic_name T, 0 [symbolic = %T.1 (constants.%T.2)]
// CHECK:STDOUT:   %T.patt.1: %.3 = symbolic_binding_pattern T, 0 [symbolic = %T.patt.1 (constants.%T.patt.6)]
=======
// CHECK:STDOUT: generic impl @impl.6(%T.loc19: %J.type) {
// CHECK:STDOUT:   %T.1: %J.type = bind_symbolic_name T, 0 [symbolic = %T.1 (constants.%T.2)]
>>>>>>> b2746222
// CHECK:STDOUT:
// CHECK:STDOUT:   impl: %.loc19_21.2 as %Interface.ref {
// CHECK:STDOUT:     %.loc19_36: <witness> = interface_witness () [template = constants.%.2]
// CHECK:STDOUT:
// CHECK:STDOUT:   !members:
// CHECK:STDOUT:     witness = %.loc19_36
// CHECK:STDOUT:   }
// CHECK:STDOUT: }
// CHECK:STDOUT:
<<<<<<< HEAD
// CHECK:STDOUT: generic impl @impl.7(%T.loc20: %.4) {
// CHECK:STDOUT:   %T.1: %.4 = bind_symbolic_name T, 0 [symbolic = %T.1 (constants.%T.3)]
// CHECK:STDOUT:   %T.patt.1: %.4 = symbolic_binding_pattern T, 0 [symbolic = %T.patt.1 (constants.%T.patt.7)]
=======
// CHECK:STDOUT: generic impl @impl.7(%T.loc20: %K.type) {
// CHECK:STDOUT:   %T.1: %K.type = bind_symbolic_name T, 0 [symbolic = %T.1 (constants.%T.3)]
>>>>>>> b2746222
// CHECK:STDOUT:
// CHECK:STDOUT:   impl: %.loc20_21.2 as %Interface.ref {
// CHECK:STDOUT:     %.loc20_36: <witness> = interface_witness () [template = constants.%.2]
// CHECK:STDOUT:
// CHECK:STDOUT:   !members:
// CHECK:STDOUT:     witness = %.loc20_36
// CHECK:STDOUT:   }
// CHECK:STDOUT: }
// CHECK:STDOUT:
<<<<<<< HEAD
// CHECK:STDOUT: generic impl @impl.8(%T.loc21: %.5) {
// CHECK:STDOUT:   %T.1: %.5 = bind_symbolic_name T, 0 [symbolic = %T.1 (constants.%T.4)]
// CHECK:STDOUT:   %T.patt.1: %.5 = symbolic_binding_pattern T, 0 [symbolic = %T.patt.1 (constants.%T.patt.8)]
=======
// CHECK:STDOUT: generic impl @impl.8(%T.loc21: %L.type) {
// CHECK:STDOUT:   %T.1: %L.type = bind_symbolic_name T, 0 [symbolic = %T.1 (constants.%T.4)]
>>>>>>> b2746222
// CHECK:STDOUT:
// CHECK:STDOUT:   impl: %.loc21_21.2 as %Interface.ref {
// CHECK:STDOUT:     %.loc21_36: <witness> = interface_witness () [template = constants.%.2]
// CHECK:STDOUT:
// CHECK:STDOUT:   !members:
// CHECK:STDOUT:     witness = %.loc21_36
// CHECK:STDOUT:   }
// CHECK:STDOUT: }
// CHECK:STDOUT:
// CHECK:STDOUT: specific @impl.1(constants.%T.1) {
// CHECK:STDOUT:   %T.1 => constants.%T.1
// CHECK:STDOUT:   %T.patt.1 => constants.%T.1
// CHECK:STDOUT: }
// CHECK:STDOUT:
// CHECK:STDOUT: specific @impl.2(constants.%T.2) {
// CHECK:STDOUT:   %T.1 => constants.%T.2
// CHECK:STDOUT:   %T.patt.1 => constants.%T.2
// CHECK:STDOUT: }
// CHECK:STDOUT:
// CHECK:STDOUT: specific @impl.3(constants.%T.3) {
// CHECK:STDOUT:   %T.1 => constants.%T.3
// CHECK:STDOUT:   %T.patt.1 => constants.%T.3
// CHECK:STDOUT: }
// CHECK:STDOUT:
// CHECK:STDOUT: specific @impl.4(constants.%T.4) {
// CHECK:STDOUT:   %T.1 => constants.%T.4
// CHECK:STDOUT:   %T.patt.1 => constants.%T.4
// CHECK:STDOUT: }
// CHECK:STDOUT:
// CHECK:STDOUT: specific @impl.5(constants.%T.1) {
// CHECK:STDOUT:   %T.1 => constants.%T.1
// CHECK:STDOUT:   %T.patt.1 => constants.%T.1
// CHECK:STDOUT: }
// CHECK:STDOUT:
// CHECK:STDOUT: specific @impl.6(constants.%T.2) {
// CHECK:STDOUT:   %T.1 => constants.%T.2
// CHECK:STDOUT:   %T.patt.1 => constants.%T.2
// CHECK:STDOUT: }
// CHECK:STDOUT:
// CHECK:STDOUT: specific @impl.7(constants.%T.3) {
// CHECK:STDOUT:   %T.1 => constants.%T.3
// CHECK:STDOUT:   %T.patt.1 => constants.%T.3
// CHECK:STDOUT: }
// CHECK:STDOUT:
// CHECK:STDOUT: specific @impl.8(constants.%T.4) {
// CHECK:STDOUT:   %T.1 => constants.%T.4
// CHECK:STDOUT:   %T.patt.1 => constants.%T.4
// CHECK:STDOUT: }
// CHECK:STDOUT:
// CHECK:STDOUT: --- fail_same_self_and_interface_redefined.carbon
// CHECK:STDOUT:
// CHECK:STDOUT: constants {
<<<<<<< HEAD
// CHECK:STDOUT:   %.1: type = interface_type @I [template]
// CHECK:STDOUT:   %Self.1: %.1 = bind_symbolic_name Self, 0 [symbolic]
// CHECK:STDOUT:   %.2: type = interface_type @J [template]
// CHECK:STDOUT:   %Self.2: %.2 = bind_symbolic_name Self, 0 [symbolic]
// CHECK:STDOUT:   %T: %.1 = bind_symbolic_name T, 0 [symbolic]
// CHECK:STDOUT:   %T.patt.1: %.1 = symbolic_binding_pattern T, 0 [symbolic]
// CHECK:STDOUT:   %.3: type = tuple_type () [template]
// CHECK:STDOUT:   %.4: <witness> = interface_witness () [template]
// CHECK:STDOUT:   %T.patt.2: %.1 = symbolic_binding_pattern T, 0 [symbolic]
=======
// CHECK:STDOUT:   %I.type: type = interface_type @I [template]
// CHECK:STDOUT:   %Self.1: %I.type = bind_symbolic_name Self, 0 [symbolic]
// CHECK:STDOUT:   %J.type: type = interface_type @J [template]
// CHECK:STDOUT:   %Self.2: %J.type = bind_symbolic_name Self, 0 [symbolic]
// CHECK:STDOUT:   %T: %I.type = bind_symbolic_name T, 0 [symbolic]
// CHECK:STDOUT:   %.1: type = tuple_type () [template]
// CHECK:STDOUT:   %.2: <witness> = interface_witness () [template]
>>>>>>> b2746222
// CHECK:STDOUT: }
// CHECK:STDOUT:
// CHECK:STDOUT: file {
// CHECK:STDOUT:   package: <namespace> = namespace [template] {
// CHECK:STDOUT:     .I = %I.decl
// CHECK:STDOUT:     .J = %J.decl
// CHECK:STDOUT:   }
// CHECK:STDOUT:   %I.decl: type = interface_decl @I [template = constants.%I.type] {} {}
// CHECK:STDOUT:   %J.decl: type = interface_decl @J [template = constants.%J.type] {} {}
// CHECK:STDOUT:   impl_decl @impl [template] {
<<<<<<< HEAD
// CHECK:STDOUT:     %T.patt.loc7: %.1 = symbolic_binding_pattern T, 0 [symbolic = %T.patt.1 (constants.%T.patt.1)]
// CHECK:STDOUT:     %T.param_patt: %.1 = param_pattern %T.patt.loc7, runtime_param<invalid> [symbolic = %T.patt.1 (constants.%T.patt.1)]
// CHECK:STDOUT:   } {
// CHECK:STDOUT:     %I.ref.loc7: type = name_ref I, file.%I.decl [template = constants.%.1]
// CHECK:STDOUT:     %T.ref.loc7: %.1 = name_ref T, %T.loc7 [symbolic = %T.1 (constants.%T)]
// CHECK:STDOUT:     %.loc7_21.1: type = facet_type_access %T.ref.loc7 [symbolic = %T.1 (constants.%T)]
// CHECK:STDOUT:     %.loc7_21.2: type = converted %T.ref.loc7, %.loc7_21.1 [symbolic = %T.1 (constants.%T)]
// CHECK:STDOUT:     %J.ref.loc7: type = name_ref J, file.%J.decl [template = constants.%.2]
// CHECK:STDOUT:     %param.loc7: %.1 = param runtime_param<invalid>
// CHECK:STDOUT:     %T.loc7: %.1 = bind_symbolic_name T, 0, %param.loc7 [symbolic = %T.1 (constants.%T)]
// CHECK:STDOUT:   }
// CHECK:STDOUT:   impl_decl @impl [template] {
// CHECK:STDOUT:     %T.patt.loc7: %.1 = symbolic_binding_pattern T, 0 [symbolic = %T.patt.1 (constants.%T.patt.1)]
// CHECK:STDOUT:     %T.param_patt: %.1 = param_pattern %T.patt.loc7, runtime_param<invalid> [symbolic = %T.patt.1 (constants.%T.patt.1)]
// CHECK:STDOUT:   } {
// CHECK:STDOUT:     %I.ref.loc14: type = name_ref I, file.%I.decl [template = constants.%.1]
// CHECK:STDOUT:     %T.ref.loc14: %.1 = name_ref T, %T.loc14 [symbolic = constants.%T]
// CHECK:STDOUT:     %.loc14_21.1: type = facet_type_access %T.ref.loc14 [symbolic = constants.%T]
// CHECK:STDOUT:     %.loc14_21.2: type = converted %T.ref.loc14, %.loc14_21.1 [symbolic = constants.%T]
// CHECK:STDOUT:     %J.ref.loc14: type = name_ref J, file.%J.decl [template = constants.%.2]
// CHECK:STDOUT:     %param.loc14: %.1 = param runtime_param<invalid>
// CHECK:STDOUT:     %T.loc14: %.1 = bind_symbolic_name T, 0, %param.loc14 [symbolic = constants.%T]
=======
// CHECK:STDOUT:     %T.patt: %I.type = symbolic_binding_pattern T, 0
// CHECK:STDOUT:   } {
// CHECK:STDOUT:     %I.ref.loc7: type = name_ref I, file.%I.decl [template = constants.%I.type]
// CHECK:STDOUT:     %T.param.loc7: %I.type = param T, runtime_param<invalid>
// CHECK:STDOUT:     %T.loc7: %I.type = bind_symbolic_name T, 0, %T.param.loc7 [symbolic = %T.1 (constants.%T)]
// CHECK:STDOUT:     %T.ref.loc7: %I.type = name_ref T, %T.loc7 [symbolic = %T.1 (constants.%T)]
// CHECK:STDOUT:     %.loc7_21.1: type = facet_type_access %T.ref.loc7 [symbolic = %T.1 (constants.%T)]
// CHECK:STDOUT:     %.loc7_21.2: type = converted %T.ref.loc7, %.loc7_21.1 [symbolic = %T.1 (constants.%T)]
// CHECK:STDOUT:     %J.ref.loc7: type = name_ref J, file.%J.decl [template = constants.%J.type]
// CHECK:STDOUT:   }
// CHECK:STDOUT:   impl_decl @impl [template] {
// CHECK:STDOUT:     %T.patt: %I.type = symbolic_binding_pattern T, 0
// CHECK:STDOUT:   } {
// CHECK:STDOUT:     %I.ref.loc14: type = name_ref I, file.%I.decl [template = constants.%I.type]
// CHECK:STDOUT:     %T.param.loc14: %I.type = param T, runtime_param<invalid>
// CHECK:STDOUT:     %T.loc14: %I.type = bind_symbolic_name T, 0, %T.param.loc14 [symbolic = constants.%T]
// CHECK:STDOUT:     %T.ref.loc14: %I.type = name_ref T, %T.loc14 [symbolic = constants.%T]
// CHECK:STDOUT:     %.loc14_21.1: type = facet_type_access %T.ref.loc14 [symbolic = constants.%T]
// CHECK:STDOUT:     %.loc14_21.2: type = converted %T.ref.loc14, %.loc14_21.1 [symbolic = constants.%T]
// CHECK:STDOUT:     %J.ref.loc14: type = name_ref J, file.%J.decl [template = constants.%J.type]
>>>>>>> b2746222
// CHECK:STDOUT:   }
// CHECK:STDOUT: }
// CHECK:STDOUT:
// CHECK:STDOUT: interface @I {
// CHECK:STDOUT:   %Self: %I.type = bind_symbolic_name Self, 0 [symbolic = constants.%Self.1]
// CHECK:STDOUT:
// CHECK:STDOUT: !members:
// CHECK:STDOUT:   .Self = %Self
// CHECK:STDOUT:   witness = ()
// CHECK:STDOUT: }
// CHECK:STDOUT:
// CHECK:STDOUT: interface @J {
// CHECK:STDOUT:   %Self: %J.type = bind_symbolic_name Self, 0 [symbolic = constants.%Self.2]
// CHECK:STDOUT:
// CHECK:STDOUT: !members:
// CHECK:STDOUT:   .Self = %Self
// CHECK:STDOUT:   witness = ()
// CHECK:STDOUT: }
// CHECK:STDOUT:
<<<<<<< HEAD
// CHECK:STDOUT: generic impl @impl(%T.loc7: %.1) {
// CHECK:STDOUT:   %T.1: %.1 = bind_symbolic_name T, 0 [symbolic = %T.1 (constants.%T)]
// CHECK:STDOUT:   %T.patt.1: %.1 = symbolic_binding_pattern T, 0 [symbolic = %T.patt.1 (constants.%T.patt.1)]
=======
// CHECK:STDOUT: generic impl @impl(%T.loc7: %I.type) {
// CHECK:STDOUT:   %T.1: %I.type = bind_symbolic_name T, 0 [symbolic = %T.1 (constants.%T)]
>>>>>>> b2746222
// CHECK:STDOUT:
// CHECK:STDOUT:   impl: %.loc7_21.2 as %J.ref.loc7 {
// CHECK:STDOUT:   !members:
// CHECK:STDOUT:     witness = <unexpected>.inst+24.loc7_28
// CHECK:STDOUT:   }
// CHECK:STDOUT: }
// CHECK:STDOUT:
// CHECK:STDOUT: specific @impl(constants.%T) {
// CHECK:STDOUT:   %T.1 => constants.%T
// CHECK:STDOUT:   %T.patt.1 => constants.%T
// CHECK:STDOUT: }
// CHECK:STDOUT:
// CHECK:STDOUT: --- same_type_different_spelling.carbon
// CHECK:STDOUT:
// CHECK:STDOUT: constants {
// CHECK:STDOUT:   %C: type = class_type @C [template]
// CHECK:STDOUT:   %I.type: type = interface_type @I [template]
// CHECK:STDOUT:   %Self: %I.type = bind_symbolic_name Self, 0 [symbolic]
// CHECK:STDOUT:   %.1: type = tuple_type () [template]
// CHECK:STDOUT:   %.2: <witness> = interface_witness () [template]
// CHECK:STDOUT:   %.3: type = tuple_type (type, type) [template]
// CHECK:STDOUT:   %.4: i32 = int_literal 0 [template]
// CHECK:STDOUT:   %.5: type = ptr_type %.3 [template]
// CHECK:STDOUT:   %tuple: %.3 = tuple_value (%C, %C) [template]
// CHECK:STDOUT: }
// CHECK:STDOUT:
// CHECK:STDOUT: file {
// CHECK:STDOUT:   package: <namespace> = namespace [template] {
// CHECK:STDOUT:     .C = %C.decl
// CHECK:STDOUT:     .I = %I.decl
// CHECK:STDOUT:   }
// CHECK:STDOUT:   %C.decl: type = class_decl @C [template = constants.%C] {} {}
// CHECK:STDOUT:   %I.decl: type = interface_decl @I [template = constants.%I.type] {} {}
// CHECK:STDOUT:   impl_decl @impl.1 [template] {} {
// CHECK:STDOUT:     %C.ref: type = name_ref C, file.%C.decl [template = constants.%C]
// CHECK:STDOUT:     %I.ref: type = name_ref I, file.%I.decl [template = constants.%I.type]
// CHECK:STDOUT:   }
// CHECK:STDOUT:   impl_decl @impl.2 [template] {} {
// CHECK:STDOUT:     %C.ref.loc14_7: type = name_ref C, file.%C.decl [template = constants.%C]
// CHECK:STDOUT:     %C.ref.loc14_10: type = name_ref C, file.%C.decl [template = constants.%C]
// CHECK:STDOUT:     %.loc14_11.1: %.3 = tuple_literal (%C.ref.loc14_7, %C.ref.loc14_10)
// CHECK:STDOUT:     %.loc14_13: i32 = int_literal 0 [template = constants.%.4]
// CHECK:STDOUT:     %tuple: %.3 = tuple_value (%C.ref.loc14_7, %C.ref.loc14_10) [template = constants.%tuple]
// CHECK:STDOUT:     %.loc14_11.2: %.3 = converted %.loc14_11.1, %tuple [template = constants.%tuple]
// CHECK:STDOUT:     %.loc14_12: type = tuple_access %.loc14_11.2, element0 [template = constants.%C]
// CHECK:STDOUT:     %I.ref: type = name_ref I, file.%I.decl [template = constants.%I.type]
// CHECK:STDOUT:   }
// CHECK:STDOUT: }
// CHECK:STDOUT:
// CHECK:STDOUT: interface @I {
// CHECK:STDOUT:   %Self: %I.type = bind_symbolic_name Self, 0 [symbolic = constants.%Self]
// CHECK:STDOUT:
// CHECK:STDOUT: !members:
// CHECK:STDOUT:   .Self = %Self
// CHECK:STDOUT:   witness = ()
// CHECK:STDOUT: }
// CHECK:STDOUT:
// CHECK:STDOUT: impl @impl.1: %C.ref as %I.ref {
// CHECK:STDOUT:   %.loc13: <witness> = interface_witness () [template = constants.%.2]
// CHECK:STDOUT:
// CHECK:STDOUT: !members:
// CHECK:STDOUT:   witness = %.loc13
// CHECK:STDOUT: }
// CHECK:STDOUT:
// CHECK:STDOUT: impl @impl.2: %.loc14_12 as %I.ref {
// CHECK:STDOUT:   %.loc14_20: <witness> = interface_witness () [template = constants.%.2]
// CHECK:STDOUT:
// CHECK:STDOUT: !members:
// CHECK:STDOUT:   witness = %.loc14_20
// CHECK:STDOUT: }
// CHECK:STDOUT:
// CHECK:STDOUT: class @C;
// CHECK:STDOUT:<|MERGE_RESOLUTION|>--- conflicted
+++ resolved
@@ -66,32 +66,6 @@
 // CHECK:STDOUT: --- same_self_and_interface.carbon
 // CHECK:STDOUT:
 // CHECK:STDOUT: constants {
-<<<<<<< HEAD
-// CHECK:STDOUT:   %.1: type = interface_type @Interface [template]
-// CHECK:STDOUT:   %Self.1: %.1 = bind_symbolic_name Self, 0 [symbolic]
-// CHECK:STDOUT:   %.2: type = interface_type @I [template]
-// CHECK:STDOUT:   %Self.2: %.2 = bind_symbolic_name Self, 0 [symbolic]
-// CHECK:STDOUT:   %.3: type = interface_type @J [template]
-// CHECK:STDOUT:   %Self.3: %.3 = bind_symbolic_name Self, 0 [symbolic]
-// CHECK:STDOUT:   %.4: type = interface_type @K [template]
-// CHECK:STDOUT:   %Self.4: %.4 = bind_symbolic_name Self, 0 [symbolic]
-// CHECK:STDOUT:   %.5: type = interface_type @L [template]
-// CHECK:STDOUT:   %Self.5: %.5 = bind_symbolic_name Self, 0 [symbolic]
-// CHECK:STDOUT:   %T.1: %.2 = bind_symbolic_name T, 0 [symbolic]
-// CHECK:STDOUT:   %T.patt.1: %.2 = symbolic_binding_pattern T, 0 [symbolic]
-// CHECK:STDOUT:   %T.2: %.3 = bind_symbolic_name T, 0 [symbolic]
-// CHECK:STDOUT:   %T.patt.2: %.3 = symbolic_binding_pattern T, 0 [symbolic]
-// CHECK:STDOUT:   %T.3: %.4 = bind_symbolic_name T, 0 [symbolic]
-// CHECK:STDOUT:   %T.patt.3: %.4 = symbolic_binding_pattern T, 0 [symbolic]
-// CHECK:STDOUT:   %T.4: %.5 = bind_symbolic_name T, 0 [symbolic]
-// CHECK:STDOUT:   %T.patt.4: %.5 = symbolic_binding_pattern T, 0 [symbolic]
-// CHECK:STDOUT:   %T.patt.5: %.2 = symbolic_binding_pattern T, 0 [symbolic]
-// CHECK:STDOUT:   %.6: type = tuple_type () [template]
-// CHECK:STDOUT:   %.7: <witness> = interface_witness () [template]
-// CHECK:STDOUT:   %T.patt.6: %.3 = symbolic_binding_pattern T, 0 [symbolic]
-// CHECK:STDOUT:   %T.patt.7: %.4 = symbolic_binding_pattern T, 0 [symbolic]
-// CHECK:STDOUT:   %T.patt.8: %.5 = symbolic_binding_pattern T, 0 [symbolic]
-=======
 // CHECK:STDOUT:   %Interface.type: type = interface_type @Interface [template]
 // CHECK:STDOUT:   %Self.1: %Interface.type = bind_symbolic_name Self, 0 [symbolic]
 // CHECK:STDOUT:   %I.type: type = interface_type @I [template]
@@ -103,12 +77,19 @@
 // CHECK:STDOUT:   %L.type: type = interface_type @L [template]
 // CHECK:STDOUT:   %Self.5: %L.type = bind_symbolic_name Self, 0 [symbolic]
 // CHECK:STDOUT:   %T.1: %I.type = bind_symbolic_name T, 0 [symbolic]
+// CHECK:STDOUT:   %T.patt.1: %I.type = symbolic_binding_pattern T, 0 [symbolic]
 // CHECK:STDOUT:   %T.2: %J.type = bind_symbolic_name T, 0 [symbolic]
+// CHECK:STDOUT:   %T.patt.2: %J.type = symbolic_binding_pattern T, 0 [symbolic]
 // CHECK:STDOUT:   %T.3: %K.type = bind_symbolic_name T, 0 [symbolic]
+// CHECK:STDOUT:   %T.patt.3: %K.type = symbolic_binding_pattern T, 0 [symbolic]
 // CHECK:STDOUT:   %T.4: %L.type = bind_symbolic_name T, 0 [symbolic]
+// CHECK:STDOUT:   %T.patt.4: %L.type = symbolic_binding_pattern T, 0 [symbolic]
+// CHECK:STDOUT:   %T.patt.5: %I.type = symbolic_binding_pattern T, 0 [symbolic]
 // CHECK:STDOUT:   %.1: type = tuple_type () [template]
 // CHECK:STDOUT:   %.2: <witness> = interface_witness () [template]
->>>>>>> b2746222
+// CHECK:STDOUT:   %T.patt.6: %J.type = symbolic_binding_pattern T, 0 [symbolic]
+// CHECK:STDOUT:   %T.patt.7: %K.type = symbolic_binding_pattern T, 0 [symbolic]
+// CHECK:STDOUT:   %T.patt.8: %L.type = symbolic_binding_pattern T, 0 [symbolic]
 // CHECK:STDOUT: }
 // CHECK:STDOUT:
 // CHECK:STDOUT: file {
@@ -125,189 +106,100 @@
 // CHECK:STDOUT:   %K.decl: type = interface_decl @K [template = constants.%K.type] {} {}
 // CHECK:STDOUT:   %L.decl: type = interface_decl @L [template = constants.%L.type] {} {}
 // CHECK:STDOUT:   impl_decl @impl.1 [template] {
-<<<<<<< HEAD
-// CHECK:STDOUT:     %T.patt.loc11: %.2 = symbolic_binding_pattern T, 0 [symbolic = %T.patt.1 (constants.%T.patt.1)]
-// CHECK:STDOUT:     %T.param_patt: %.2 = param_pattern %T.patt.loc11, runtime_param<invalid> [symbolic = %T.patt.1 (constants.%T.patt.1)]
-// CHECK:STDOUT:   } {
-// CHECK:STDOUT:     %I.ref: type = name_ref I, file.%I.decl [template = constants.%.2]
-// CHECK:STDOUT:     %T.ref: %.2 = name_ref T, %T.loc11 [symbolic = %T.1 (constants.%T.1)]
-// CHECK:STDOUT:     %.loc11_21.1: type = facet_type_access %T.ref [symbolic = %T.1 (constants.%T.1)]
-// CHECK:STDOUT:     %.loc11_21.2: type = converted %T.ref, %.loc11_21.1 [symbolic = %T.1 (constants.%T.1)]
-// CHECK:STDOUT:     %Interface.ref: type = name_ref Interface, file.%Interface.decl [template = constants.%.1]
-// CHECK:STDOUT:     %param: %.2 = param runtime_param<invalid>
-// CHECK:STDOUT:     %T.loc11: %.2 = bind_symbolic_name T, 0, %param [symbolic = %T.1 (constants.%T.1)]
-// CHECK:STDOUT:   }
-// CHECK:STDOUT:   impl_decl @impl.2 [template] {
-// CHECK:STDOUT:     %T.patt.loc12: %.3 = symbolic_binding_pattern T, 0 [symbolic = %T.patt.1 (constants.%T.patt.2)]
-// CHECK:STDOUT:     %T.param_patt: %.3 = param_pattern %T.patt.loc12, runtime_param<invalid> [symbolic = %T.patt.1 (constants.%T.patt.2)]
-// CHECK:STDOUT:   } {
-// CHECK:STDOUT:     %J.ref: type = name_ref J, file.%J.decl [template = constants.%.3]
-// CHECK:STDOUT:     %T.ref: %.3 = name_ref T, %T.loc12 [symbolic = %T.1 (constants.%T.2)]
-// CHECK:STDOUT:     %.loc12_21.1: type = facet_type_access %T.ref [symbolic = %T.1 (constants.%T.2)]
-// CHECK:STDOUT:     %.loc12_21.2: type = converted %T.ref, %.loc12_21.1 [symbolic = %T.1 (constants.%T.2)]
-// CHECK:STDOUT:     %Interface.ref: type = name_ref Interface, file.%Interface.decl [template = constants.%.1]
-// CHECK:STDOUT:     %param: %.3 = param runtime_param<invalid>
-// CHECK:STDOUT:     %T.loc12: %.3 = bind_symbolic_name T, 0, %param [symbolic = %T.1 (constants.%T.2)]
-// CHECK:STDOUT:   }
-// CHECK:STDOUT:   impl_decl @impl.3 [template] {
-// CHECK:STDOUT:     %T.patt.loc13: %.4 = symbolic_binding_pattern T, 0 [symbolic = %T.patt.1 (constants.%T.patt.3)]
-// CHECK:STDOUT:     %T.param_patt: %.4 = param_pattern %T.patt.loc13, runtime_param<invalid> [symbolic = %T.patt.1 (constants.%T.patt.3)]
-// CHECK:STDOUT:   } {
-// CHECK:STDOUT:     %K.ref: type = name_ref K, file.%K.decl [template = constants.%.4]
-// CHECK:STDOUT:     %T.ref: %.4 = name_ref T, %T.loc13 [symbolic = %T.1 (constants.%T.3)]
-// CHECK:STDOUT:     %.loc13_21.1: type = facet_type_access %T.ref [symbolic = %T.1 (constants.%T.3)]
-// CHECK:STDOUT:     %.loc13_21.2: type = converted %T.ref, %.loc13_21.1 [symbolic = %T.1 (constants.%T.3)]
-// CHECK:STDOUT:     %Interface.ref: type = name_ref Interface, file.%Interface.decl [template = constants.%.1]
-// CHECK:STDOUT:     %param: %.4 = param runtime_param<invalid>
-// CHECK:STDOUT:     %T.loc13: %.4 = bind_symbolic_name T, 0, %param [symbolic = %T.1 (constants.%T.3)]
-// CHECK:STDOUT:   }
-// CHECK:STDOUT:   impl_decl @impl.4 [template] {
-// CHECK:STDOUT:     %T.patt.loc14: %.5 = symbolic_binding_pattern T, 0 [symbolic = %T.patt.1 (constants.%T.patt.4)]
-// CHECK:STDOUT:     %T.param_patt: %.5 = param_pattern %T.patt.loc14, runtime_param<invalid> [symbolic = %T.patt.1 (constants.%T.patt.4)]
-// CHECK:STDOUT:   } {
-// CHECK:STDOUT:     %L.ref: type = name_ref L, file.%L.decl [template = constants.%.5]
-// CHECK:STDOUT:     %T.ref: %.5 = name_ref T, %T.loc14 [symbolic = %T.1 (constants.%T.4)]
-// CHECK:STDOUT:     %.loc14_21.1: type = facet_type_access %T.ref [symbolic = %T.1 (constants.%T.4)]
-// CHECK:STDOUT:     %.loc14_21.2: type = converted %T.ref, %.loc14_21.1 [symbolic = %T.1 (constants.%T.4)]
-// CHECK:STDOUT:     %Interface.ref: type = name_ref Interface, file.%Interface.decl [template = constants.%.1]
-// CHECK:STDOUT:     %param: %.5 = param runtime_param<invalid>
-// CHECK:STDOUT:     %T.loc14: %.5 = bind_symbolic_name T, 0, %param [symbolic = %T.1 (constants.%T.4)]
-// CHECK:STDOUT:   }
-// CHECK:STDOUT:   impl_decl @impl.5 [template] {
-// CHECK:STDOUT:     %T.patt.loc18: %.2 = symbolic_binding_pattern T, 0 [symbolic = %T.patt.1 (constants.%T.patt.5)]
-// CHECK:STDOUT:     %T.param_patt: %.2 = param_pattern %T.patt.loc18, runtime_param<invalid> [symbolic = %T.patt.1 (constants.%T.patt.5)]
-// CHECK:STDOUT:   } {
-// CHECK:STDOUT:     %I.ref: type = name_ref I, file.%I.decl [template = constants.%.2]
-// CHECK:STDOUT:     %T.ref: %.2 = name_ref T, %T.loc18 [symbolic = %T.1 (constants.%T.1)]
-// CHECK:STDOUT:     %.loc18_21.1: type = facet_type_access %T.ref [symbolic = %T.1 (constants.%T.1)]
-// CHECK:STDOUT:     %.loc18_21.2: type = converted %T.ref, %.loc18_21.1 [symbolic = %T.1 (constants.%T.1)]
-// CHECK:STDOUT:     %Interface.ref: type = name_ref Interface, file.%Interface.decl [template = constants.%.1]
-// CHECK:STDOUT:     %param: %.2 = param runtime_param<invalid>
-// CHECK:STDOUT:     %T.loc18: %.2 = bind_symbolic_name T, 0, %param [symbolic = %T.1 (constants.%T.1)]
-// CHECK:STDOUT:   }
-// CHECK:STDOUT:   impl_decl @impl.6 [template] {
-// CHECK:STDOUT:     %T.patt.loc19: %.3 = symbolic_binding_pattern T, 0 [symbolic = %T.patt.1 (constants.%T.patt.6)]
-// CHECK:STDOUT:     %T.param_patt: %.3 = param_pattern %T.patt.loc19, runtime_param<invalid> [symbolic = %T.patt.1 (constants.%T.patt.6)]
-// CHECK:STDOUT:   } {
-// CHECK:STDOUT:     %J.ref: type = name_ref J, file.%J.decl [template = constants.%.3]
-// CHECK:STDOUT:     %T.ref: %.3 = name_ref T, %T.loc19 [symbolic = %T.1 (constants.%T.2)]
-// CHECK:STDOUT:     %.loc19_21.1: type = facet_type_access %T.ref [symbolic = %T.1 (constants.%T.2)]
-// CHECK:STDOUT:     %.loc19_21.2: type = converted %T.ref, %.loc19_21.1 [symbolic = %T.1 (constants.%T.2)]
-// CHECK:STDOUT:     %Interface.ref: type = name_ref Interface, file.%Interface.decl [template = constants.%.1]
-// CHECK:STDOUT:     %param: %.3 = param runtime_param<invalid>
-// CHECK:STDOUT:     %T.loc19: %.3 = bind_symbolic_name T, 0, %param [symbolic = %T.1 (constants.%T.2)]
-// CHECK:STDOUT:   }
-// CHECK:STDOUT:   impl_decl @impl.7 [template] {
-// CHECK:STDOUT:     %T.patt.loc20: %.4 = symbolic_binding_pattern T, 0 [symbolic = %T.patt.1 (constants.%T.patt.7)]
-// CHECK:STDOUT:     %T.param_patt: %.4 = param_pattern %T.patt.loc20, runtime_param<invalid> [symbolic = %T.patt.1 (constants.%T.patt.7)]
-// CHECK:STDOUT:   } {
-// CHECK:STDOUT:     %K.ref: type = name_ref K, file.%K.decl [template = constants.%.4]
-// CHECK:STDOUT:     %T.ref: %.4 = name_ref T, %T.loc20 [symbolic = %T.1 (constants.%T.3)]
-// CHECK:STDOUT:     %.loc20_21.1: type = facet_type_access %T.ref [symbolic = %T.1 (constants.%T.3)]
-// CHECK:STDOUT:     %.loc20_21.2: type = converted %T.ref, %.loc20_21.1 [symbolic = %T.1 (constants.%T.3)]
-// CHECK:STDOUT:     %Interface.ref: type = name_ref Interface, file.%Interface.decl [template = constants.%.1]
-// CHECK:STDOUT:     %param: %.4 = param runtime_param<invalid>
-// CHECK:STDOUT:     %T.loc20: %.4 = bind_symbolic_name T, 0, %param [symbolic = %T.1 (constants.%T.3)]
-// CHECK:STDOUT:   }
-// CHECK:STDOUT:   impl_decl @impl.8 [template] {
-// CHECK:STDOUT:     %T.patt.loc21: %.5 = symbolic_binding_pattern T, 0 [symbolic = %T.patt.1 (constants.%T.patt.8)]
-// CHECK:STDOUT:     %T.param_patt: %.5 = param_pattern %T.patt.loc21, runtime_param<invalid> [symbolic = %T.patt.1 (constants.%T.patt.8)]
-// CHECK:STDOUT:   } {
-// CHECK:STDOUT:     %L.ref: type = name_ref L, file.%L.decl [template = constants.%.5]
-// CHECK:STDOUT:     %T.ref: %.5 = name_ref T, %T.loc21 [symbolic = %T.1 (constants.%T.4)]
-// CHECK:STDOUT:     %.loc21_21.1: type = facet_type_access %T.ref [symbolic = %T.1 (constants.%T.4)]
-// CHECK:STDOUT:     %.loc21_21.2: type = converted %T.ref, %.loc21_21.1 [symbolic = %T.1 (constants.%T.4)]
-// CHECK:STDOUT:     %Interface.ref: type = name_ref Interface, file.%Interface.decl [template = constants.%.1]
-// CHECK:STDOUT:     %param: %.5 = param runtime_param<invalid>
-// CHECK:STDOUT:     %T.loc21: %.5 = bind_symbolic_name T, 0, %param [symbolic = %T.1 (constants.%T.4)]
-=======
-// CHECK:STDOUT:     %T.patt: %I.type = symbolic_binding_pattern T, 0
+// CHECK:STDOUT:     %T.patt.loc11: %I.type = symbolic_binding_pattern T, 0 [symbolic = %T.patt.1 (constants.%T.patt.1)]
+// CHECK:STDOUT:     %T.param_patt: %I.type = param_pattern %T.patt.loc11, runtime_param<invalid> [symbolic = %T.patt.1 (constants.%T.patt.1)]
 // CHECK:STDOUT:   } {
 // CHECK:STDOUT:     %I.ref: type = name_ref I, file.%I.decl [template = constants.%I.type]
-// CHECK:STDOUT:     %T.param: %I.type = param T, runtime_param<invalid>
-// CHECK:STDOUT:     %T.loc11: %I.type = bind_symbolic_name T, 0, %T.param [symbolic = %T.1 (constants.%T.1)]
 // CHECK:STDOUT:     %T.ref: %I.type = name_ref T, %T.loc11 [symbolic = %T.1 (constants.%T.1)]
 // CHECK:STDOUT:     %.loc11_21.1: type = facet_type_access %T.ref [symbolic = %T.1 (constants.%T.1)]
 // CHECK:STDOUT:     %.loc11_21.2: type = converted %T.ref, %.loc11_21.1 [symbolic = %T.1 (constants.%T.1)]
 // CHECK:STDOUT:     %Interface.ref: type = name_ref Interface, file.%Interface.decl [template = constants.%Interface.type]
+// CHECK:STDOUT:     %param: %I.type = param runtime_param<invalid>
+// CHECK:STDOUT:     %T.loc11: %I.type = bind_symbolic_name T, 0, %param [symbolic = %T.1 (constants.%T.1)]
 // CHECK:STDOUT:   }
 // CHECK:STDOUT:   impl_decl @impl.2 [template] {
-// CHECK:STDOUT:     %T.patt: %J.type = symbolic_binding_pattern T, 0
+// CHECK:STDOUT:     %T.patt.loc12: %J.type = symbolic_binding_pattern T, 0 [symbolic = %T.patt.1 (constants.%T.patt.2)]
+// CHECK:STDOUT:     %T.param_patt: %J.type = param_pattern %T.patt.loc12, runtime_param<invalid> [symbolic = %T.patt.1 (constants.%T.patt.2)]
 // CHECK:STDOUT:   } {
 // CHECK:STDOUT:     %J.ref: type = name_ref J, file.%J.decl [template = constants.%J.type]
-// CHECK:STDOUT:     %T.param: %J.type = param T, runtime_param<invalid>
-// CHECK:STDOUT:     %T.loc12: %J.type = bind_symbolic_name T, 0, %T.param [symbolic = %T.1 (constants.%T.2)]
 // CHECK:STDOUT:     %T.ref: %J.type = name_ref T, %T.loc12 [symbolic = %T.1 (constants.%T.2)]
 // CHECK:STDOUT:     %.loc12_21.1: type = facet_type_access %T.ref [symbolic = %T.1 (constants.%T.2)]
 // CHECK:STDOUT:     %.loc12_21.2: type = converted %T.ref, %.loc12_21.1 [symbolic = %T.1 (constants.%T.2)]
 // CHECK:STDOUT:     %Interface.ref: type = name_ref Interface, file.%Interface.decl [template = constants.%Interface.type]
+// CHECK:STDOUT:     %param: %J.type = param runtime_param<invalid>
+// CHECK:STDOUT:     %T.loc12: %J.type = bind_symbolic_name T, 0, %param [symbolic = %T.1 (constants.%T.2)]
 // CHECK:STDOUT:   }
 // CHECK:STDOUT:   impl_decl @impl.3 [template] {
-// CHECK:STDOUT:     %T.patt: %K.type = symbolic_binding_pattern T, 0
+// CHECK:STDOUT:     %T.patt.loc13: %K.type = symbolic_binding_pattern T, 0 [symbolic = %T.patt.1 (constants.%T.patt.3)]
+// CHECK:STDOUT:     %T.param_patt: %K.type = param_pattern %T.patt.loc13, runtime_param<invalid> [symbolic = %T.patt.1 (constants.%T.patt.3)]
 // CHECK:STDOUT:   } {
 // CHECK:STDOUT:     %K.ref: type = name_ref K, file.%K.decl [template = constants.%K.type]
-// CHECK:STDOUT:     %T.param: %K.type = param T, runtime_param<invalid>
-// CHECK:STDOUT:     %T.loc13: %K.type = bind_symbolic_name T, 0, %T.param [symbolic = %T.1 (constants.%T.3)]
 // CHECK:STDOUT:     %T.ref: %K.type = name_ref T, %T.loc13 [symbolic = %T.1 (constants.%T.3)]
 // CHECK:STDOUT:     %.loc13_21.1: type = facet_type_access %T.ref [symbolic = %T.1 (constants.%T.3)]
 // CHECK:STDOUT:     %.loc13_21.2: type = converted %T.ref, %.loc13_21.1 [symbolic = %T.1 (constants.%T.3)]
 // CHECK:STDOUT:     %Interface.ref: type = name_ref Interface, file.%Interface.decl [template = constants.%Interface.type]
+// CHECK:STDOUT:     %param: %K.type = param runtime_param<invalid>
+// CHECK:STDOUT:     %T.loc13: %K.type = bind_symbolic_name T, 0, %param [symbolic = %T.1 (constants.%T.3)]
 // CHECK:STDOUT:   }
 // CHECK:STDOUT:   impl_decl @impl.4 [template] {
-// CHECK:STDOUT:     %T.patt: %L.type = symbolic_binding_pattern T, 0
+// CHECK:STDOUT:     %T.patt.loc14: %L.type = symbolic_binding_pattern T, 0 [symbolic = %T.patt.1 (constants.%T.patt.4)]
+// CHECK:STDOUT:     %T.param_patt: %L.type = param_pattern %T.patt.loc14, runtime_param<invalid> [symbolic = %T.patt.1 (constants.%T.patt.4)]
 // CHECK:STDOUT:   } {
 // CHECK:STDOUT:     %L.ref: type = name_ref L, file.%L.decl [template = constants.%L.type]
-// CHECK:STDOUT:     %T.param: %L.type = param T, runtime_param<invalid>
-// CHECK:STDOUT:     %T.loc14: %L.type = bind_symbolic_name T, 0, %T.param [symbolic = %T.1 (constants.%T.4)]
 // CHECK:STDOUT:     %T.ref: %L.type = name_ref T, %T.loc14 [symbolic = %T.1 (constants.%T.4)]
 // CHECK:STDOUT:     %.loc14_21.1: type = facet_type_access %T.ref [symbolic = %T.1 (constants.%T.4)]
 // CHECK:STDOUT:     %.loc14_21.2: type = converted %T.ref, %.loc14_21.1 [symbolic = %T.1 (constants.%T.4)]
 // CHECK:STDOUT:     %Interface.ref: type = name_ref Interface, file.%Interface.decl [template = constants.%Interface.type]
+// CHECK:STDOUT:     %param: %L.type = param runtime_param<invalid>
+// CHECK:STDOUT:     %T.loc14: %L.type = bind_symbolic_name T, 0, %param [symbolic = %T.1 (constants.%T.4)]
 // CHECK:STDOUT:   }
 // CHECK:STDOUT:   impl_decl @impl.5 [template] {
-// CHECK:STDOUT:     %T.patt: %I.type = symbolic_binding_pattern T, 0
+// CHECK:STDOUT:     %T.patt.loc18: %I.type = symbolic_binding_pattern T, 0 [symbolic = %T.patt.1 (constants.%T.patt.5)]
+// CHECK:STDOUT:     %T.param_patt: %I.type = param_pattern %T.patt.loc18, runtime_param<invalid> [symbolic = %T.patt.1 (constants.%T.patt.5)]
 // CHECK:STDOUT:   } {
 // CHECK:STDOUT:     %I.ref: type = name_ref I, file.%I.decl [template = constants.%I.type]
-// CHECK:STDOUT:     %T.param: %I.type = param T, runtime_param<invalid>
-// CHECK:STDOUT:     %T.loc18: %I.type = bind_symbolic_name T, 0, %T.param [symbolic = %T.1 (constants.%T.1)]
 // CHECK:STDOUT:     %T.ref: %I.type = name_ref T, %T.loc18 [symbolic = %T.1 (constants.%T.1)]
 // CHECK:STDOUT:     %.loc18_21.1: type = facet_type_access %T.ref [symbolic = %T.1 (constants.%T.1)]
 // CHECK:STDOUT:     %.loc18_21.2: type = converted %T.ref, %.loc18_21.1 [symbolic = %T.1 (constants.%T.1)]
 // CHECK:STDOUT:     %Interface.ref: type = name_ref Interface, file.%Interface.decl [template = constants.%Interface.type]
+// CHECK:STDOUT:     %param: %I.type = param runtime_param<invalid>
+// CHECK:STDOUT:     %T.loc18: %I.type = bind_symbolic_name T, 0, %param [symbolic = %T.1 (constants.%T.1)]
 // CHECK:STDOUT:   }
 // CHECK:STDOUT:   impl_decl @impl.6 [template] {
-// CHECK:STDOUT:     %T.patt: %J.type = symbolic_binding_pattern T, 0
+// CHECK:STDOUT:     %T.patt.loc19: %J.type = symbolic_binding_pattern T, 0 [symbolic = %T.patt.1 (constants.%T.patt.6)]
+// CHECK:STDOUT:     %T.param_patt: %J.type = param_pattern %T.patt.loc19, runtime_param<invalid> [symbolic = %T.patt.1 (constants.%T.patt.6)]
 // CHECK:STDOUT:   } {
 // CHECK:STDOUT:     %J.ref: type = name_ref J, file.%J.decl [template = constants.%J.type]
-// CHECK:STDOUT:     %T.param: %J.type = param T, runtime_param<invalid>
-// CHECK:STDOUT:     %T.loc19: %J.type = bind_symbolic_name T, 0, %T.param [symbolic = %T.1 (constants.%T.2)]
 // CHECK:STDOUT:     %T.ref: %J.type = name_ref T, %T.loc19 [symbolic = %T.1 (constants.%T.2)]
 // CHECK:STDOUT:     %.loc19_21.1: type = facet_type_access %T.ref [symbolic = %T.1 (constants.%T.2)]
 // CHECK:STDOUT:     %.loc19_21.2: type = converted %T.ref, %.loc19_21.1 [symbolic = %T.1 (constants.%T.2)]
 // CHECK:STDOUT:     %Interface.ref: type = name_ref Interface, file.%Interface.decl [template = constants.%Interface.type]
+// CHECK:STDOUT:     %param: %J.type = param runtime_param<invalid>
+// CHECK:STDOUT:     %T.loc19: %J.type = bind_symbolic_name T, 0, %param [symbolic = %T.1 (constants.%T.2)]
 // CHECK:STDOUT:   }
 // CHECK:STDOUT:   impl_decl @impl.7 [template] {
-// CHECK:STDOUT:     %T.patt: %K.type = symbolic_binding_pattern T, 0
+// CHECK:STDOUT:     %T.patt.loc20: %K.type = symbolic_binding_pattern T, 0 [symbolic = %T.patt.1 (constants.%T.patt.7)]
+// CHECK:STDOUT:     %T.param_patt: %K.type = param_pattern %T.patt.loc20, runtime_param<invalid> [symbolic = %T.patt.1 (constants.%T.patt.7)]
 // CHECK:STDOUT:   } {
 // CHECK:STDOUT:     %K.ref: type = name_ref K, file.%K.decl [template = constants.%K.type]
-// CHECK:STDOUT:     %T.param: %K.type = param T, runtime_param<invalid>
-// CHECK:STDOUT:     %T.loc20: %K.type = bind_symbolic_name T, 0, %T.param [symbolic = %T.1 (constants.%T.3)]
 // CHECK:STDOUT:     %T.ref: %K.type = name_ref T, %T.loc20 [symbolic = %T.1 (constants.%T.3)]
 // CHECK:STDOUT:     %.loc20_21.1: type = facet_type_access %T.ref [symbolic = %T.1 (constants.%T.3)]
 // CHECK:STDOUT:     %.loc20_21.2: type = converted %T.ref, %.loc20_21.1 [symbolic = %T.1 (constants.%T.3)]
 // CHECK:STDOUT:     %Interface.ref: type = name_ref Interface, file.%Interface.decl [template = constants.%Interface.type]
+// CHECK:STDOUT:     %param: %K.type = param runtime_param<invalid>
+// CHECK:STDOUT:     %T.loc20: %K.type = bind_symbolic_name T, 0, %param [symbolic = %T.1 (constants.%T.3)]
 // CHECK:STDOUT:   }
 // CHECK:STDOUT:   impl_decl @impl.8 [template] {
-// CHECK:STDOUT:     %T.patt: %L.type = symbolic_binding_pattern T, 0
+// CHECK:STDOUT:     %T.patt.loc21: %L.type = symbolic_binding_pattern T, 0 [symbolic = %T.patt.1 (constants.%T.patt.8)]
+// CHECK:STDOUT:     %T.param_patt: %L.type = param_pattern %T.patt.loc21, runtime_param<invalid> [symbolic = %T.patt.1 (constants.%T.patt.8)]
 // CHECK:STDOUT:   } {
 // CHECK:STDOUT:     %L.ref: type = name_ref L, file.%L.decl [template = constants.%L.type]
-// CHECK:STDOUT:     %T.param: %L.type = param T, runtime_param<invalid>
-// CHECK:STDOUT:     %T.loc21: %L.type = bind_symbolic_name T, 0, %T.param [symbolic = %T.1 (constants.%T.4)]
 // CHECK:STDOUT:     %T.ref: %L.type = name_ref T, %T.loc21 [symbolic = %T.1 (constants.%T.4)]
 // CHECK:STDOUT:     %.loc21_21.1: type = facet_type_access %T.ref [symbolic = %T.1 (constants.%T.4)]
 // CHECK:STDOUT:     %.loc21_21.2: type = converted %T.ref, %.loc21_21.1 [symbolic = %T.1 (constants.%T.4)]
 // CHECK:STDOUT:     %Interface.ref: type = name_ref Interface, file.%Interface.decl [template = constants.%Interface.type]
->>>>>>> b2746222
+// CHECK:STDOUT:     %param: %L.type = param runtime_param<invalid>
+// CHECK:STDOUT:     %T.loc21: %L.type = bind_symbolic_name T, 0, %param [symbolic = %T.1 (constants.%T.4)]
 // CHECK:STDOUT:   }
 // CHECK:STDOUT: }
 // CHECK:STDOUT:
@@ -351,62 +243,37 @@
 // CHECK:STDOUT:   witness = ()
 // CHECK:STDOUT: }
 // CHECK:STDOUT:
-<<<<<<< HEAD
-// CHECK:STDOUT: generic impl @impl.1(%T.loc11: %.2) {
-// CHECK:STDOUT:   %T.1: %.2 = bind_symbolic_name T, 0 [symbolic = %T.1 (constants.%T.1)]
-// CHECK:STDOUT:   %T.patt.1: %.2 = symbolic_binding_pattern T, 0 [symbolic = %T.patt.1 (constants.%T.patt.1)]
-=======
 // CHECK:STDOUT: generic impl @impl.1(%T.loc11: %I.type) {
 // CHECK:STDOUT:   %T.1: %I.type = bind_symbolic_name T, 0 [symbolic = %T.1 (constants.%T.1)]
->>>>>>> b2746222
+// CHECK:STDOUT:   %T.patt.1: %I.type = symbolic_binding_pattern T, 0 [symbolic = %T.patt.1 (constants.%T.patt.1)]
 // CHECK:STDOUT:
 // CHECK:STDOUT:   impl: %.loc11_21.2 as %Interface.ref;
 // CHECK:STDOUT: }
 // CHECK:STDOUT:
-<<<<<<< HEAD
-// CHECK:STDOUT: generic impl @impl.2(%T.loc12: %.3) {
-// CHECK:STDOUT:   %T.1: %.3 = bind_symbolic_name T, 0 [symbolic = %T.1 (constants.%T.2)]
-// CHECK:STDOUT:   %T.patt.1: %.3 = symbolic_binding_pattern T, 0 [symbolic = %T.patt.1 (constants.%T.patt.2)]
-=======
 // CHECK:STDOUT: generic impl @impl.2(%T.loc12: %J.type) {
 // CHECK:STDOUT:   %T.1: %J.type = bind_symbolic_name T, 0 [symbolic = %T.1 (constants.%T.2)]
->>>>>>> b2746222
+// CHECK:STDOUT:   %T.patt.1: %J.type = symbolic_binding_pattern T, 0 [symbolic = %T.patt.1 (constants.%T.patt.2)]
 // CHECK:STDOUT:
 // CHECK:STDOUT:   impl: %.loc12_21.2 as %Interface.ref;
 // CHECK:STDOUT: }
 // CHECK:STDOUT:
-<<<<<<< HEAD
-// CHECK:STDOUT: generic impl @impl.3(%T.loc13: %.4) {
-// CHECK:STDOUT:   %T.1: %.4 = bind_symbolic_name T, 0 [symbolic = %T.1 (constants.%T.3)]
-// CHECK:STDOUT:   %T.patt.1: %.4 = symbolic_binding_pattern T, 0 [symbolic = %T.patt.1 (constants.%T.patt.3)]
-=======
 // CHECK:STDOUT: generic impl @impl.3(%T.loc13: %K.type) {
 // CHECK:STDOUT:   %T.1: %K.type = bind_symbolic_name T, 0 [symbolic = %T.1 (constants.%T.3)]
->>>>>>> b2746222
+// CHECK:STDOUT:   %T.patt.1: %K.type = symbolic_binding_pattern T, 0 [symbolic = %T.patt.1 (constants.%T.patt.3)]
 // CHECK:STDOUT:
 // CHECK:STDOUT:   impl: %.loc13_21.2 as %Interface.ref;
 // CHECK:STDOUT: }
 // CHECK:STDOUT:
-<<<<<<< HEAD
-// CHECK:STDOUT: generic impl @impl.4(%T.loc14: %.5) {
-// CHECK:STDOUT:   %T.1: %.5 = bind_symbolic_name T, 0 [symbolic = %T.1 (constants.%T.4)]
-// CHECK:STDOUT:   %T.patt.1: %.5 = symbolic_binding_pattern T, 0 [symbolic = %T.patt.1 (constants.%T.patt.4)]
-=======
 // CHECK:STDOUT: generic impl @impl.4(%T.loc14: %L.type) {
 // CHECK:STDOUT:   %T.1: %L.type = bind_symbolic_name T, 0 [symbolic = %T.1 (constants.%T.4)]
->>>>>>> b2746222
+// CHECK:STDOUT:   %T.patt.1: %L.type = symbolic_binding_pattern T, 0 [symbolic = %T.patt.1 (constants.%T.patt.4)]
 // CHECK:STDOUT:
 // CHECK:STDOUT:   impl: %.loc14_21.2 as %Interface.ref;
 // CHECK:STDOUT: }
 // CHECK:STDOUT:
-<<<<<<< HEAD
-// CHECK:STDOUT: generic impl @impl.5(%T.loc18: %.2) {
-// CHECK:STDOUT:   %T.1: %.2 = bind_symbolic_name T, 0 [symbolic = %T.1 (constants.%T.1)]
-// CHECK:STDOUT:   %T.patt.1: %.2 = symbolic_binding_pattern T, 0 [symbolic = %T.patt.1 (constants.%T.patt.5)]
-=======
 // CHECK:STDOUT: generic impl @impl.5(%T.loc18: %I.type) {
 // CHECK:STDOUT:   %T.1: %I.type = bind_symbolic_name T, 0 [symbolic = %T.1 (constants.%T.1)]
->>>>>>> b2746222
+// CHECK:STDOUT:   %T.patt.1: %I.type = symbolic_binding_pattern T, 0 [symbolic = %T.patt.1 (constants.%T.patt.5)]
 // CHECK:STDOUT:
 // CHECK:STDOUT:   impl: %.loc18_21.2 as %Interface.ref {
 // CHECK:STDOUT:     %.loc18_36: <witness> = interface_witness () [template = constants.%.2]
@@ -416,14 +283,9 @@
 // CHECK:STDOUT:   }
 // CHECK:STDOUT: }
 // CHECK:STDOUT:
-<<<<<<< HEAD
-// CHECK:STDOUT: generic impl @impl.6(%T.loc19: %.3) {
-// CHECK:STDOUT:   %T.1: %.3 = bind_symbolic_name T, 0 [symbolic = %T.1 (constants.%T.2)]
-// CHECK:STDOUT:   %T.patt.1: %.3 = symbolic_binding_pattern T, 0 [symbolic = %T.patt.1 (constants.%T.patt.6)]
-=======
 // CHECK:STDOUT: generic impl @impl.6(%T.loc19: %J.type) {
 // CHECK:STDOUT:   %T.1: %J.type = bind_symbolic_name T, 0 [symbolic = %T.1 (constants.%T.2)]
->>>>>>> b2746222
+// CHECK:STDOUT:   %T.patt.1: %J.type = symbolic_binding_pattern T, 0 [symbolic = %T.patt.1 (constants.%T.patt.6)]
 // CHECK:STDOUT:
 // CHECK:STDOUT:   impl: %.loc19_21.2 as %Interface.ref {
 // CHECK:STDOUT:     %.loc19_36: <witness> = interface_witness () [template = constants.%.2]
@@ -433,14 +295,9 @@
 // CHECK:STDOUT:   }
 // CHECK:STDOUT: }
 // CHECK:STDOUT:
-<<<<<<< HEAD
-// CHECK:STDOUT: generic impl @impl.7(%T.loc20: %.4) {
-// CHECK:STDOUT:   %T.1: %.4 = bind_symbolic_name T, 0 [symbolic = %T.1 (constants.%T.3)]
-// CHECK:STDOUT:   %T.patt.1: %.4 = symbolic_binding_pattern T, 0 [symbolic = %T.patt.1 (constants.%T.patt.7)]
-=======
 // CHECK:STDOUT: generic impl @impl.7(%T.loc20: %K.type) {
 // CHECK:STDOUT:   %T.1: %K.type = bind_symbolic_name T, 0 [symbolic = %T.1 (constants.%T.3)]
->>>>>>> b2746222
+// CHECK:STDOUT:   %T.patt.1: %K.type = symbolic_binding_pattern T, 0 [symbolic = %T.patt.1 (constants.%T.patt.7)]
 // CHECK:STDOUT:
 // CHECK:STDOUT:   impl: %.loc20_21.2 as %Interface.ref {
 // CHECK:STDOUT:     %.loc20_36: <witness> = interface_witness () [template = constants.%.2]
@@ -450,14 +307,9 @@
 // CHECK:STDOUT:   }
 // CHECK:STDOUT: }
 // CHECK:STDOUT:
-<<<<<<< HEAD
-// CHECK:STDOUT: generic impl @impl.8(%T.loc21: %.5) {
-// CHECK:STDOUT:   %T.1: %.5 = bind_symbolic_name T, 0 [symbolic = %T.1 (constants.%T.4)]
-// CHECK:STDOUT:   %T.patt.1: %.5 = symbolic_binding_pattern T, 0 [symbolic = %T.patt.1 (constants.%T.patt.8)]
-=======
 // CHECK:STDOUT: generic impl @impl.8(%T.loc21: %L.type) {
 // CHECK:STDOUT:   %T.1: %L.type = bind_symbolic_name T, 0 [symbolic = %T.1 (constants.%T.4)]
->>>>>>> b2746222
+// CHECK:STDOUT:   %T.patt.1: %L.type = symbolic_binding_pattern T, 0 [symbolic = %T.patt.1 (constants.%T.patt.8)]
 // CHECK:STDOUT:
 // CHECK:STDOUT:   impl: %.loc21_21.2 as %Interface.ref {
 // CHECK:STDOUT:     %.loc21_36: <witness> = interface_witness () [template = constants.%.2]
@@ -510,25 +362,15 @@
 // CHECK:STDOUT: --- fail_same_self_and_interface_redefined.carbon
 // CHECK:STDOUT:
 // CHECK:STDOUT: constants {
-<<<<<<< HEAD
-// CHECK:STDOUT:   %.1: type = interface_type @I [template]
-// CHECK:STDOUT:   %Self.1: %.1 = bind_symbolic_name Self, 0 [symbolic]
-// CHECK:STDOUT:   %.2: type = interface_type @J [template]
-// CHECK:STDOUT:   %Self.2: %.2 = bind_symbolic_name Self, 0 [symbolic]
-// CHECK:STDOUT:   %T: %.1 = bind_symbolic_name T, 0 [symbolic]
-// CHECK:STDOUT:   %T.patt.1: %.1 = symbolic_binding_pattern T, 0 [symbolic]
-// CHECK:STDOUT:   %.3: type = tuple_type () [template]
-// CHECK:STDOUT:   %.4: <witness> = interface_witness () [template]
-// CHECK:STDOUT:   %T.patt.2: %.1 = symbolic_binding_pattern T, 0 [symbolic]
-=======
 // CHECK:STDOUT:   %I.type: type = interface_type @I [template]
 // CHECK:STDOUT:   %Self.1: %I.type = bind_symbolic_name Self, 0 [symbolic]
 // CHECK:STDOUT:   %J.type: type = interface_type @J [template]
 // CHECK:STDOUT:   %Self.2: %J.type = bind_symbolic_name Self, 0 [symbolic]
 // CHECK:STDOUT:   %T: %I.type = bind_symbolic_name T, 0 [symbolic]
+// CHECK:STDOUT:   %T.patt.1: %I.type = symbolic_binding_pattern T, 0 [symbolic]
 // CHECK:STDOUT:   %.1: type = tuple_type () [template]
 // CHECK:STDOUT:   %.2: <witness> = interface_witness () [template]
->>>>>>> b2746222
+// CHECK:STDOUT:   %T.patt.2: %I.type = symbolic_binding_pattern T, 0 [symbolic]
 // CHECK:STDOUT: }
 // CHECK:STDOUT:
 // CHECK:STDOUT: file {
@@ -539,51 +381,28 @@
 // CHECK:STDOUT:   %I.decl: type = interface_decl @I [template = constants.%I.type] {} {}
 // CHECK:STDOUT:   %J.decl: type = interface_decl @J [template = constants.%J.type] {} {}
 // CHECK:STDOUT:   impl_decl @impl [template] {
-<<<<<<< HEAD
-// CHECK:STDOUT:     %T.patt.loc7: %.1 = symbolic_binding_pattern T, 0 [symbolic = %T.patt.1 (constants.%T.patt.1)]
-// CHECK:STDOUT:     %T.param_patt: %.1 = param_pattern %T.patt.loc7, runtime_param<invalid> [symbolic = %T.patt.1 (constants.%T.patt.1)]
-// CHECK:STDOUT:   } {
-// CHECK:STDOUT:     %I.ref.loc7: type = name_ref I, file.%I.decl [template = constants.%.1]
-// CHECK:STDOUT:     %T.ref.loc7: %.1 = name_ref T, %T.loc7 [symbolic = %T.1 (constants.%T)]
-// CHECK:STDOUT:     %.loc7_21.1: type = facet_type_access %T.ref.loc7 [symbolic = %T.1 (constants.%T)]
-// CHECK:STDOUT:     %.loc7_21.2: type = converted %T.ref.loc7, %.loc7_21.1 [symbolic = %T.1 (constants.%T)]
-// CHECK:STDOUT:     %J.ref.loc7: type = name_ref J, file.%J.decl [template = constants.%.2]
-// CHECK:STDOUT:     %param.loc7: %.1 = param runtime_param<invalid>
-// CHECK:STDOUT:     %T.loc7: %.1 = bind_symbolic_name T, 0, %param.loc7 [symbolic = %T.1 (constants.%T)]
-// CHECK:STDOUT:   }
-// CHECK:STDOUT:   impl_decl @impl [template] {
-// CHECK:STDOUT:     %T.patt.loc7: %.1 = symbolic_binding_pattern T, 0 [symbolic = %T.patt.1 (constants.%T.patt.1)]
-// CHECK:STDOUT:     %T.param_patt: %.1 = param_pattern %T.patt.loc7, runtime_param<invalid> [symbolic = %T.patt.1 (constants.%T.patt.1)]
-// CHECK:STDOUT:   } {
-// CHECK:STDOUT:     %I.ref.loc14: type = name_ref I, file.%I.decl [template = constants.%.1]
-// CHECK:STDOUT:     %T.ref.loc14: %.1 = name_ref T, %T.loc14 [symbolic = constants.%T]
-// CHECK:STDOUT:     %.loc14_21.1: type = facet_type_access %T.ref.loc14 [symbolic = constants.%T]
-// CHECK:STDOUT:     %.loc14_21.2: type = converted %T.ref.loc14, %.loc14_21.1 [symbolic = constants.%T]
-// CHECK:STDOUT:     %J.ref.loc14: type = name_ref J, file.%J.decl [template = constants.%.2]
-// CHECK:STDOUT:     %param.loc14: %.1 = param runtime_param<invalid>
-// CHECK:STDOUT:     %T.loc14: %.1 = bind_symbolic_name T, 0, %param.loc14 [symbolic = constants.%T]
-=======
-// CHECK:STDOUT:     %T.patt: %I.type = symbolic_binding_pattern T, 0
+// CHECK:STDOUT:     %T.patt.loc7: %I.type = symbolic_binding_pattern T, 0 [symbolic = %T.patt.1 (constants.%T.patt.1)]
+// CHECK:STDOUT:     %T.param_patt: %I.type = param_pattern %T.patt.loc7, runtime_param<invalid> [symbolic = %T.patt.1 (constants.%T.patt.1)]
 // CHECK:STDOUT:   } {
 // CHECK:STDOUT:     %I.ref.loc7: type = name_ref I, file.%I.decl [template = constants.%I.type]
-// CHECK:STDOUT:     %T.param.loc7: %I.type = param T, runtime_param<invalid>
-// CHECK:STDOUT:     %T.loc7: %I.type = bind_symbolic_name T, 0, %T.param.loc7 [symbolic = %T.1 (constants.%T)]
 // CHECK:STDOUT:     %T.ref.loc7: %I.type = name_ref T, %T.loc7 [symbolic = %T.1 (constants.%T)]
 // CHECK:STDOUT:     %.loc7_21.1: type = facet_type_access %T.ref.loc7 [symbolic = %T.1 (constants.%T)]
 // CHECK:STDOUT:     %.loc7_21.2: type = converted %T.ref.loc7, %.loc7_21.1 [symbolic = %T.1 (constants.%T)]
 // CHECK:STDOUT:     %J.ref.loc7: type = name_ref J, file.%J.decl [template = constants.%J.type]
+// CHECK:STDOUT:     %param.loc7: %I.type = param runtime_param<invalid>
+// CHECK:STDOUT:     %T.loc7: %I.type = bind_symbolic_name T, 0, %param.loc7 [symbolic = %T.1 (constants.%T)]
 // CHECK:STDOUT:   }
 // CHECK:STDOUT:   impl_decl @impl [template] {
-// CHECK:STDOUT:     %T.patt: %I.type = symbolic_binding_pattern T, 0
+// CHECK:STDOUT:     %T.patt.loc7: %I.type = symbolic_binding_pattern T, 0 [symbolic = %T.patt.1 (constants.%T.patt.1)]
+// CHECK:STDOUT:     %T.param_patt: %I.type = param_pattern %T.patt.loc7, runtime_param<invalid> [symbolic = %T.patt.1 (constants.%T.patt.1)]
 // CHECK:STDOUT:   } {
 // CHECK:STDOUT:     %I.ref.loc14: type = name_ref I, file.%I.decl [template = constants.%I.type]
-// CHECK:STDOUT:     %T.param.loc14: %I.type = param T, runtime_param<invalid>
-// CHECK:STDOUT:     %T.loc14: %I.type = bind_symbolic_name T, 0, %T.param.loc14 [symbolic = constants.%T]
 // CHECK:STDOUT:     %T.ref.loc14: %I.type = name_ref T, %T.loc14 [symbolic = constants.%T]
 // CHECK:STDOUT:     %.loc14_21.1: type = facet_type_access %T.ref.loc14 [symbolic = constants.%T]
 // CHECK:STDOUT:     %.loc14_21.2: type = converted %T.ref.loc14, %.loc14_21.1 [symbolic = constants.%T]
 // CHECK:STDOUT:     %J.ref.loc14: type = name_ref J, file.%J.decl [template = constants.%J.type]
->>>>>>> b2746222
+// CHECK:STDOUT:     %param.loc14: %I.type = param runtime_param<invalid>
+// CHECK:STDOUT:     %T.loc14: %I.type = bind_symbolic_name T, 0, %param.loc14 [symbolic = constants.%T]
 // CHECK:STDOUT:   }
 // CHECK:STDOUT: }
 // CHECK:STDOUT:
@@ -603,14 +422,9 @@
 // CHECK:STDOUT:   witness = ()
 // CHECK:STDOUT: }
 // CHECK:STDOUT:
-<<<<<<< HEAD
-// CHECK:STDOUT: generic impl @impl(%T.loc7: %.1) {
-// CHECK:STDOUT:   %T.1: %.1 = bind_symbolic_name T, 0 [symbolic = %T.1 (constants.%T)]
-// CHECK:STDOUT:   %T.patt.1: %.1 = symbolic_binding_pattern T, 0 [symbolic = %T.patt.1 (constants.%T.patt.1)]
-=======
 // CHECK:STDOUT: generic impl @impl(%T.loc7: %I.type) {
 // CHECK:STDOUT:   %T.1: %I.type = bind_symbolic_name T, 0 [symbolic = %T.1 (constants.%T)]
->>>>>>> b2746222
+// CHECK:STDOUT:   %T.patt.1: %I.type = symbolic_binding_pattern T, 0 [symbolic = %T.patt.1 (constants.%T.patt.1)]
 // CHECK:STDOUT:
 // CHECK:STDOUT:   impl: %.loc7_21.2 as %J.ref.loc7 {
 // CHECK:STDOUT:   !members:
