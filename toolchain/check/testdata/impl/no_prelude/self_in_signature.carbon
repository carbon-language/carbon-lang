// Part of the Carbon Language project, under the Apache License v2.0 with LLVM
// Exceptions. See /LICENSE for license information.
// SPDX-License-Identifier: Apache-2.0 WITH LLVM-exception
//
// AUTOUPDATE
// TIP: To test this file alone, run:
// TIP:   bazel test //toolchain/testing:file_test --test_arg=--file_tests=toolchain/check/testdata/impl/no_prelude/self_in_signature.carbon
// TIP: To dump output, run:
// TIP:   bazel run //toolchain/testing:file_test -- --dump_output --file_tests=toolchain/check/testdata/impl/no_prelude/self_in_signature.carbon

interface UseSelf {
  fn F[self: Self](x: Self) -> Self;
}

class C {}

class D {}

impl C as UseSelf {
  fn F[self: C](x: C) -> C { return {}; }
}

impl D as UseSelf {
  fn F[self: Self](x: Self) -> Self { return {}; }
}

interface SelfNested {
  fn F(x: (Self*, {.x: Self, .y: ()}));
}

impl C as SelfNested {
  fn F(x: (C*, {.x: C, .y: ()}));
}

impl D as SelfNested {
  fn F(x: (Self*, {.x: Self, .y: ()}));
}

// CHECK:STDOUT: --- self_in_signature.carbon
// CHECK:STDOUT:
// CHECK:STDOUT: constants {
// CHECK:STDOUT:   %UseSelf.type: type = interface_type @UseSelf [template]
// CHECK:STDOUT:   %Self.1: %UseSelf.type = bind_symbolic_name Self, 0 [symbolic]
// CHECK:STDOUT:   %F.type.1: type = fn_type @F.1 [template]
// CHECK:STDOUT:   %.1: type = tuple_type () [template]
// CHECK:STDOUT:   %F.1: %F.type.1 = struct_value () [template]
// CHECK:STDOUT:   %.2: type = assoc_entity_type %UseSelf.type, %F.type.1 [template]
// CHECK:STDOUT:   %.3: %.2 = assoc_entity element0, @UseSelf.%F.decl [template]
// CHECK:STDOUT:   %C: type = class_type @C [template]
// CHECK:STDOUT:   %.4: type = struct_type {} [template]
// CHECK:STDOUT:   %.5: <witness> = complete_type_witness %.4 [template]
// CHECK:STDOUT:   %D: type = class_type @D [template]
// CHECK:STDOUT:   %F.type.2: type = fn_type @F.2 [template]
// CHECK:STDOUT:   %F.2: %F.type.2 = struct_value () [template]
// CHECK:STDOUT:   %.6: <witness> = interface_witness (%F.2) [template]
// CHECK:STDOUT:   %.7: type = ptr_type %.4 [template]
// CHECK:STDOUT:   %struct.1: %C = struct_value () [template]
// CHECK:STDOUT:   %F.type.3: type = fn_type @F.3 [template]
// CHECK:STDOUT:   %F.3: %F.type.3 = struct_value () [template]
// CHECK:STDOUT:   %.8: <witness> = interface_witness (%F.3) [template]
// CHECK:STDOUT:   %struct.2: %D = struct_value () [template]
// CHECK:STDOUT:   %SelfNested.type: type = interface_type @SelfNested [template]
// CHECK:STDOUT:   %Self.2: %SelfNested.type = bind_symbolic_name Self, 0 [symbolic]
// CHECK:STDOUT:   %.9: type = ptr_type %Self.2 [symbolic]
// CHECK:STDOUT:   %.10: type = struct_type {.x: %Self.2, .y: %.1} [symbolic]
// CHECK:STDOUT:   %.11: type = tuple_type (type, type) [template]
// CHECK:STDOUT:   %.12: type = tuple_type (%.9, %.10) [symbolic]
// CHECK:STDOUT:   %F.type.4: type = fn_type @F.4 [template]
// CHECK:STDOUT:   %F.4: %F.type.4 = struct_value () [template]
// CHECK:STDOUT:   %.13: type = assoc_entity_type %SelfNested.type, %F.type.4 [template]
// CHECK:STDOUT:   %.14: %.13 = assoc_entity element0, @SelfNested.%F.decl [template]
// CHECK:STDOUT:   %.15: type = ptr_type %C [template]
// CHECK:STDOUT:   %.16: type = struct_type {.x: %C, .y: %.1} [template]
// CHECK:STDOUT:   %.17: type = tuple_type (%.15, %.16) [template]
// CHECK:STDOUT:   %F.type.5: type = fn_type @F.5 [template]
// CHECK:STDOUT:   %F.5: %F.type.5 = struct_value () [template]
// CHECK:STDOUT:   %.18: <witness> = interface_witness (%F.5) [template]
// CHECK:STDOUT:   %.19: type = ptr_type %D [template]
// CHECK:STDOUT:   %.20: type = struct_type {.x: %D, .y: %.1} [template]
// CHECK:STDOUT:   %.21: type = tuple_type (%.19, %.20) [template]
// CHECK:STDOUT:   %F.type.6: type = fn_type @F.6 [template]
// CHECK:STDOUT:   %F.6: %F.type.6 = struct_value () [template]
// CHECK:STDOUT:   %.22: <witness> = interface_witness (%F.6) [template]
// CHECK:STDOUT: }
// CHECK:STDOUT:
// CHECK:STDOUT: file {
// CHECK:STDOUT:   package: <namespace> = namespace [template] {
// CHECK:STDOUT:     .UseSelf = %UseSelf.decl
// CHECK:STDOUT:     .C = %C.decl
// CHECK:STDOUT:     .D = %D.decl
// CHECK:STDOUT:     .SelfNested = %SelfNested.decl
// CHECK:STDOUT:   }
// CHECK:STDOUT:   %UseSelf.decl: type = interface_decl @UseSelf [template = constants.%UseSelf.type] {} {}
// CHECK:STDOUT:   %C.decl: type = class_decl @C [template = constants.%C] {} {}
// CHECK:STDOUT:   %D.decl: type = class_decl @D [template = constants.%D] {} {}
// CHECK:STDOUT:   impl_decl @impl.1 [template] {} {
// CHECK:STDOUT:     %C.ref: type = name_ref C, file.%C.decl [template = constants.%C]
// CHECK:STDOUT:     %UseSelf.ref: type = name_ref UseSelf, file.%UseSelf.decl [template = constants.%UseSelf.type]
// CHECK:STDOUT:   }
// CHECK:STDOUT:   impl_decl @impl.2 [template] {} {
// CHECK:STDOUT:     %D.ref: type = name_ref D, file.%D.decl [template = constants.%D]
// CHECK:STDOUT:     %UseSelf.ref: type = name_ref UseSelf, file.%UseSelf.decl [template = constants.%UseSelf.type]
// CHECK:STDOUT:   }
// CHECK:STDOUT:   %SelfNested.decl: type = interface_decl @SelfNested [template = constants.%SelfNested.type] {} {}
// CHECK:STDOUT:   impl_decl @impl.3 [template] {} {
// CHECK:STDOUT:     %C.ref: type = name_ref C, file.%C.decl [template = constants.%C]
// CHECK:STDOUT:     %SelfNested.ref: type = name_ref SelfNested, file.%SelfNested.decl [template = constants.%SelfNested.type]
// CHECK:STDOUT:   }
// CHECK:STDOUT:   impl_decl @impl.4 [template] {} {
// CHECK:STDOUT:     %D.ref: type = name_ref D, file.%D.decl [template = constants.%D]
// CHECK:STDOUT:     %SelfNested.ref: type = name_ref SelfNested, file.%SelfNested.decl [template = constants.%SelfNested.type]
// CHECK:STDOUT:   }
// CHECK:STDOUT: }
// CHECK:STDOUT:
// CHECK:STDOUT: interface @UseSelf {
// CHECK:STDOUT:   %Self: %UseSelf.type = bind_symbolic_name Self, 0 [symbolic = constants.%Self.1]
// CHECK:STDOUT:   %F.decl: %F.type.1 = fn_decl @F.1 [template = constants.%F.1] {
// CHECK:STDOUT:     %self.patt: @F.1.%Self (%Self.1) = binding_pattern self
// CHECK:STDOUT:     %self.param_patt: @F.1.%Self (%Self.1) = param_pattern %self.patt, runtime_param0
// CHECK:STDOUT:     %x.patt: @F.1.%Self (%Self.1) = binding_pattern x
// CHECK:STDOUT:     %x.param_patt: @F.1.%Self (%Self.1) = param_pattern %x.patt, runtime_param1
// CHECK:STDOUT:   } {
// CHECK:STDOUT:     %Self.ref.loc12_14: %UseSelf.type = name_ref Self, @UseSelf.%Self [symbolic = %Self (constants.%Self.1)]
// CHECK:STDOUT:     %.loc12_14.1: type = facet_type_access %Self.ref.loc12_14 [symbolic = %Self (constants.%Self.1)]
// CHECK:STDOUT:     %.loc12_14.2: type = converted %Self.ref.loc12_14, %.loc12_14.1 [symbolic = %Self (constants.%Self.1)]
<<<<<<< HEAD
// CHECK:STDOUT:     %Self.ref.loc12_23: %.1 = name_ref Self, @UseSelf.%Self [symbolic = %Self (constants.%Self.1)]
// CHECK:STDOUT:     %.loc12_23.1: type = facet_type_access %Self.ref.loc12_23 [symbolic = %Self (constants.%Self.1)]
// CHECK:STDOUT:     %.loc12_23.2: type = converted %Self.ref.loc12_23, %.loc12_23.1 [symbolic = %Self (constants.%Self.1)]
// CHECK:STDOUT:     %Self.ref.loc12_32: %.1 = name_ref Self, @UseSelf.%Self [symbolic = %Self (constants.%Self.1)]
=======
// CHECK:STDOUT:     %self.param: @F.1.%Self (%Self.1) = param self, runtime_param0
// CHECK:STDOUT:     %self: @F.1.%Self (%Self.1) = bind_name self, %self.param
// CHECK:STDOUT:     %Self.ref.loc12_23: %UseSelf.type = name_ref Self, @UseSelf.%Self [symbolic = %Self (constants.%Self.1)]
// CHECK:STDOUT:     %.loc12_23.1: type = facet_type_access %Self.ref.loc12_23 [symbolic = %Self (constants.%Self.1)]
// CHECK:STDOUT:     %.loc12_23.2: type = converted %Self.ref.loc12_23, %.loc12_23.1 [symbolic = %Self (constants.%Self.1)]
// CHECK:STDOUT:     %x.param: @F.1.%Self (%Self.1) = param x, runtime_param1
// CHECK:STDOUT:     %x: @F.1.%Self (%Self.1) = bind_name x, %x.param
// CHECK:STDOUT:     %Self.ref.loc12_32: %UseSelf.type = name_ref Self, @UseSelf.%Self [symbolic = %Self (constants.%Self.1)]
>>>>>>> b2746222
// CHECK:STDOUT:     %.loc12_32.1: type = facet_type_access %Self.ref.loc12_32 [symbolic = %Self (constants.%Self.1)]
// CHECK:STDOUT:     %.loc12_32.2: type = converted %Self.ref.loc12_32, %.loc12_32.1 [symbolic = %Self (constants.%Self.1)]
// CHECK:STDOUT:     %return: ref @F.1.%Self (%Self.1) = var <return slot>
// CHECK:STDOUT:     %param.loc12_8: @F.1.%Self (%Self.1) = param runtime_param0
// CHECK:STDOUT:     %self: @F.1.%Self (%Self.1) = bind_name self, %param.loc12_8
// CHECK:STDOUT:     %param.loc12_20: @F.1.%Self (%Self.1) = param runtime_param1
// CHECK:STDOUT:     %x: @F.1.%Self (%Self.1) = bind_name x, %param.loc12_20
// CHECK:STDOUT:   }
// CHECK:STDOUT:   %.loc12: %.2 = assoc_entity element0, %F.decl [template = constants.%.3]
// CHECK:STDOUT:
// CHECK:STDOUT: !members:
// CHECK:STDOUT:   .Self = %Self
// CHECK:STDOUT:   .F = %.loc12
// CHECK:STDOUT:   witness = (%F.decl)
// CHECK:STDOUT: }
// CHECK:STDOUT:
// CHECK:STDOUT: interface @SelfNested {
// CHECK:STDOUT:   %Self: %SelfNested.type = bind_symbolic_name Self, 0 [symbolic = constants.%Self.2]
// CHECK:STDOUT:   %F.decl: %F.type.4 = fn_decl @F.4 [template = constants.%F.4] {
<<<<<<< HEAD
// CHECK:STDOUT:     %x.patt: @F.4.%.3 (%.14) = binding_pattern x
// CHECK:STDOUT:     %x.param_patt: @F.4.%.3 (%.14) = param_pattern %x.patt, runtime_param0
=======
// CHECK:STDOUT:     %x.patt: @F.4.%.3 (%.12) = binding_pattern x
>>>>>>> b2746222
// CHECK:STDOUT:   } {
// CHECK:STDOUT:     %Self.ref.loc28_12: %SelfNested.type = name_ref Self, @SelfNested.%Self [symbolic = %Self (constants.%Self.2)]
// CHECK:STDOUT:     %.loc28_16.1: type = facet_type_access %Self.ref.loc28_12 [symbolic = %Self (constants.%Self.2)]
// CHECK:STDOUT:     %.loc28_16.2: type = converted %Self.ref.loc28_12, %.loc28_16.1 [symbolic = %Self (constants.%Self.2)]
// CHECK:STDOUT:     %.loc28_16.3: type = ptr_type %Self.2 [symbolic = %.1 (constants.%.9)]
// CHECK:STDOUT:     %Self.ref.loc28_24: %SelfNested.type = name_ref Self, @SelfNested.%Self [symbolic = %Self (constants.%Self.2)]
// CHECK:STDOUT:     %.loc28_24.1: type = facet_type_access %Self.ref.loc28_24 [symbolic = %Self (constants.%Self.2)]
// CHECK:STDOUT:     %.loc28_24.2: type = converted %Self.ref.loc28_24, %.loc28_24.1 [symbolic = %Self (constants.%Self.2)]
<<<<<<< HEAD
// CHECK:STDOUT:     %.loc28_35.1: %.2 = tuple_literal ()
// CHECK:STDOUT:     %.loc28_35.2: type = converted %.loc28_35.1, constants.%.2 [template = constants.%.2]
// CHECK:STDOUT:     %.loc28_36: type = struct_type {.x: %Self.2, .y: %.2} [symbolic = %.2 (constants.%.12)]
// CHECK:STDOUT:     %.loc28_37.1: %.13 = tuple_literal (%.loc28_16.3, %.loc28_36)
// CHECK:STDOUT:     %.loc28_37.2: type = converted %.loc28_37.1, constants.%.14 [symbolic = %.3 (constants.%.14)]
// CHECK:STDOUT:     %param: @F.4.%.3 (%.14) = param runtime_param0
// CHECK:STDOUT:     %x: @F.4.%.3 (%.14) = bind_name x, %param
=======
// CHECK:STDOUT:     %.loc28_35.1: %.1 = tuple_literal ()
// CHECK:STDOUT:     %.loc28_35.2: type = converted %.loc28_35.1, constants.%.1 [template = constants.%.1]
// CHECK:STDOUT:     %.loc28_36: type = struct_type {.x: %Self.2, .y: %.1} [symbolic = %.2 (constants.%.10)]
// CHECK:STDOUT:     %.loc28_37.1: %.11 = tuple_literal (%.loc28_16.3, %.loc28_36)
// CHECK:STDOUT:     %.loc28_37.2: type = converted %.loc28_37.1, constants.%.12 [symbolic = %.3 (constants.%.12)]
// CHECK:STDOUT:     %x.param: @F.4.%.3 (%.12) = param x, runtime_param0
// CHECK:STDOUT:     %x: @F.4.%.3 (%.12) = bind_name x, %x.param
>>>>>>> b2746222
// CHECK:STDOUT:   }
// CHECK:STDOUT:   %.loc28: %.13 = assoc_entity element0, %F.decl [template = constants.%.14]
// CHECK:STDOUT:
// CHECK:STDOUT: !members:
// CHECK:STDOUT:   .Self = %Self
// CHECK:STDOUT:   .F = %.loc28
// CHECK:STDOUT:   witness = (%F.decl)
// CHECK:STDOUT: }
// CHECK:STDOUT:
// CHECK:STDOUT: impl @impl.1: %C.ref as %UseSelf.ref {
// CHECK:STDOUT:   %F.decl: %F.type.2 = fn_decl @F.2 [template = constants.%F.2] {
// CHECK:STDOUT:     %self.patt: %C = binding_pattern self
// CHECK:STDOUT:     %self.param_patt: %C = param_pattern %self.patt, runtime_param0
// CHECK:STDOUT:     %x.patt: %C = binding_pattern x
// CHECK:STDOUT:     %x.param_patt: %C = param_pattern %x.patt, runtime_param1
// CHECK:STDOUT:   } {
// CHECK:STDOUT:     %C.ref.loc20_14: type = name_ref C, file.%C.decl [template = constants.%C]
// CHECK:STDOUT:     %C.ref.loc20_20: type = name_ref C, file.%C.decl [template = constants.%C]
// CHECK:STDOUT:     %C.ref.loc20_26: type = name_ref C, file.%C.decl [template = constants.%C]
// CHECK:STDOUT:     %return: ref %C = var <return slot>
// CHECK:STDOUT:     %param.loc20_8: %C = param runtime_param0
// CHECK:STDOUT:     %self: %C = bind_name self, %param.loc20_8
// CHECK:STDOUT:     %param.loc20_17: %C = param runtime_param1
// CHECK:STDOUT:     %x: %C = bind_name x, %param.loc20_17
// CHECK:STDOUT:   }
// CHECK:STDOUT:   %.loc19: <witness> = interface_witness (%F.decl) [template = constants.%.6]
// CHECK:STDOUT:
// CHECK:STDOUT: !members:
// CHECK:STDOUT:   .F = %F.decl
// CHECK:STDOUT:   witness = %.loc19
// CHECK:STDOUT: }
// CHECK:STDOUT:
// CHECK:STDOUT: impl @impl.2: %D.ref as %UseSelf.ref {
// CHECK:STDOUT:   %F.decl: %F.type.3 = fn_decl @F.3 [template = constants.%F.3] {
// CHECK:STDOUT:     %self.patt: %D = binding_pattern self
// CHECK:STDOUT:     %self.param_patt: %D = param_pattern %self.patt, runtime_param0
// CHECK:STDOUT:     %x.patt: %D = binding_pattern x
// CHECK:STDOUT:     %x.param_patt: %D = param_pattern %x.patt, runtime_param1
// CHECK:STDOUT:   } {
// CHECK:STDOUT:     %Self.ref.loc24_14: type = name_ref Self, @impl.2.%D.ref [template = constants.%D]
// CHECK:STDOUT:     %Self.ref.loc24_23: type = name_ref Self, @impl.2.%D.ref [template = constants.%D]
// CHECK:STDOUT:     %Self.ref.loc24_32: type = name_ref Self, @impl.2.%D.ref [template = constants.%D]
// CHECK:STDOUT:     %return: ref %D = var <return slot>
// CHECK:STDOUT:     %param.loc24_8: %D = param runtime_param0
// CHECK:STDOUT:     %self: %D = bind_name self, %param.loc24_8
// CHECK:STDOUT:     %param.loc24_20: %D = param runtime_param1
// CHECK:STDOUT:     %x: %D = bind_name x, %param.loc24_20
// CHECK:STDOUT:   }
// CHECK:STDOUT:   %.loc23: <witness> = interface_witness (%F.decl) [template = constants.%.8]
// CHECK:STDOUT:
// CHECK:STDOUT: !members:
// CHECK:STDOUT:   .F = %F.decl
// CHECK:STDOUT:   witness = %.loc23
// CHECK:STDOUT: }
// CHECK:STDOUT:
// CHECK:STDOUT: impl @impl.3: %C.ref as %SelfNested.ref {
// CHECK:STDOUT:   %F.decl: %F.type.5 = fn_decl @F.5 [template = constants.%F.5] {
<<<<<<< HEAD
// CHECK:STDOUT:     %x.patt: %.19 = binding_pattern x
// CHECK:STDOUT:     %x.param_patt: %.19 = param_pattern %x.patt, runtime_param0
=======
// CHECK:STDOUT:     %x.patt: %.17 = binding_pattern x
>>>>>>> b2746222
// CHECK:STDOUT:   } {
// CHECK:STDOUT:     %C.ref.loc32_12: type = name_ref C, file.%C.decl [template = constants.%C]
// CHECK:STDOUT:     %.loc32_13: type = ptr_type %C [template = constants.%.15]
// CHECK:STDOUT:     %C.ref.loc32_21: type = name_ref C, file.%C.decl [template = constants.%C]
<<<<<<< HEAD
// CHECK:STDOUT:     %.loc32_29.1: %.2 = tuple_literal ()
// CHECK:STDOUT:     %.loc32_29.2: type = converted %.loc32_29.1, constants.%.2 [template = constants.%.2]
// CHECK:STDOUT:     %.loc32_30: type = struct_type {.x: %C, .y: %.2} [template = constants.%.18]
// CHECK:STDOUT:     %.loc32_31.1: %.13 = tuple_literal (%.loc32_13, %.loc32_30)
// CHECK:STDOUT:     %.loc32_31.2: type = converted %.loc32_31.1, constants.%.19 [template = constants.%.19]
// CHECK:STDOUT:     %param: %.19 = param runtime_param0
// CHECK:STDOUT:     %x: %.19 = bind_name x, %param
=======
// CHECK:STDOUT:     %.loc32_29.1: %.1 = tuple_literal ()
// CHECK:STDOUT:     %.loc32_29.2: type = converted %.loc32_29.1, constants.%.1 [template = constants.%.1]
// CHECK:STDOUT:     %.loc32_30: type = struct_type {.x: %C, .y: %.1} [template = constants.%.16]
// CHECK:STDOUT:     %.loc32_31.1: %.11 = tuple_literal (%.loc32_13, %.loc32_30)
// CHECK:STDOUT:     %.loc32_31.2: type = converted %.loc32_31.1, constants.%.17 [template = constants.%.17]
// CHECK:STDOUT:     %x.param: %.17 = param x, runtime_param0
// CHECK:STDOUT:     %x: %.17 = bind_name x, %x.param
>>>>>>> b2746222
// CHECK:STDOUT:   }
// CHECK:STDOUT:   %.loc31: <witness> = interface_witness (%F.decl) [template = constants.%.18]
// CHECK:STDOUT:
// CHECK:STDOUT: !members:
// CHECK:STDOUT:   .F = %F.decl
// CHECK:STDOUT:   witness = %.loc31
// CHECK:STDOUT: }
// CHECK:STDOUT:
// CHECK:STDOUT: impl @impl.4: %D.ref as %SelfNested.ref {
// CHECK:STDOUT:   %F.decl: %F.type.6 = fn_decl @F.6 [template = constants.%F.6] {
<<<<<<< HEAD
// CHECK:STDOUT:     %x.patt: %.23 = binding_pattern x
// CHECK:STDOUT:     %x.param_patt: %.23 = param_pattern %x.patt, runtime_param0
=======
// CHECK:STDOUT:     %x.patt: %.21 = binding_pattern x
>>>>>>> b2746222
// CHECK:STDOUT:   } {
// CHECK:STDOUT:     %Self.ref.loc36_12: type = name_ref Self, @impl.4.%D.ref [template = constants.%D]
// CHECK:STDOUT:     %.loc36_16: type = ptr_type %D [template = constants.%.19]
// CHECK:STDOUT:     %Self.ref.loc36_24: type = name_ref Self, @impl.4.%D.ref [template = constants.%D]
<<<<<<< HEAD
// CHECK:STDOUT:     %.loc36_35.1: %.2 = tuple_literal ()
// CHECK:STDOUT:     %.loc36_35.2: type = converted %.loc36_35.1, constants.%.2 [template = constants.%.2]
// CHECK:STDOUT:     %.loc36_36: type = struct_type {.x: %D, .y: %.2} [template = constants.%.22]
// CHECK:STDOUT:     %.loc36_37.1: %.13 = tuple_literal (%.loc36_16, %.loc36_36)
// CHECK:STDOUT:     %.loc36_37.2: type = converted %.loc36_37.1, constants.%.23 [template = constants.%.23]
// CHECK:STDOUT:     %param: %.23 = param runtime_param0
// CHECK:STDOUT:     %x: %.23 = bind_name x, %param
=======
// CHECK:STDOUT:     %.loc36_35.1: %.1 = tuple_literal ()
// CHECK:STDOUT:     %.loc36_35.2: type = converted %.loc36_35.1, constants.%.1 [template = constants.%.1]
// CHECK:STDOUT:     %.loc36_36: type = struct_type {.x: %D, .y: %.1} [template = constants.%.20]
// CHECK:STDOUT:     %.loc36_37.1: %.11 = tuple_literal (%.loc36_16, %.loc36_36)
// CHECK:STDOUT:     %.loc36_37.2: type = converted %.loc36_37.1, constants.%.21 [template = constants.%.21]
// CHECK:STDOUT:     %x.param: %.21 = param x, runtime_param0
// CHECK:STDOUT:     %x: %.21 = bind_name x, %x.param
>>>>>>> b2746222
// CHECK:STDOUT:   }
// CHECK:STDOUT:   %.loc35: <witness> = interface_witness (%F.decl) [template = constants.%.22]
// CHECK:STDOUT:
// CHECK:STDOUT: !members:
// CHECK:STDOUT:   .F = %F.decl
// CHECK:STDOUT:   witness = %.loc35
// CHECK:STDOUT: }
// CHECK:STDOUT:
// CHECK:STDOUT: class @C {
// CHECK:STDOUT:   %.loc15: <witness> = complete_type_witness %.4 [template = constants.%.5]
// CHECK:STDOUT:
// CHECK:STDOUT: !members:
// CHECK:STDOUT:   .Self = constants.%C
// CHECK:STDOUT: }
// CHECK:STDOUT:
// CHECK:STDOUT: class @D {
// CHECK:STDOUT:   %.loc17: <witness> = complete_type_witness %.4 [template = constants.%.5]
// CHECK:STDOUT:
// CHECK:STDOUT: !members:
// CHECK:STDOUT:   .Self = constants.%D
// CHECK:STDOUT: }
// CHECK:STDOUT:
// CHECK:STDOUT: generic fn @F.1(@UseSelf.%Self: %UseSelf.type) {
// CHECK:STDOUT:   %Self: %UseSelf.type = bind_symbolic_name Self, 0 [symbolic = %Self (constants.%Self.1)]
// CHECK:STDOUT:
// CHECK:STDOUT:   fn[%self.param_patt: @F.1.%Self (%Self.1)](%x.param_patt: @F.1.%Self (%Self.1)) -> @F.1.%Self (%Self.1);
// CHECK:STDOUT: }
// CHECK:STDOUT:
// CHECK:STDOUT: fn @F.2[%self.param_patt: %C](%x.param_patt: %C) -> %return: %C {
// CHECK:STDOUT: !entry:
// CHECK:STDOUT:   %.loc20_38.1: %.4 = struct_literal ()
// CHECK:STDOUT:   %.loc20_38.2: init %C = class_init (), %return [template = constants.%struct.1]
// CHECK:STDOUT:   %.loc20_39: init %C = converted %.loc20_38.1, %.loc20_38.2 [template = constants.%struct.1]
// CHECK:STDOUT:   return %.loc20_39 to %return
// CHECK:STDOUT: }
// CHECK:STDOUT:
// CHECK:STDOUT: fn @F.3[%self.param_patt: %D](%x.param_patt: %D) -> %return: %D {
// CHECK:STDOUT: !entry:
// CHECK:STDOUT:   %.loc24_47.1: %.4 = struct_literal ()
// CHECK:STDOUT:   %.loc24_47.2: init %D = class_init (), %return [template = constants.%struct.2]
// CHECK:STDOUT:   %.loc24_48: init %D = converted %.loc24_47.1, %.loc24_47.2 [template = constants.%struct.2]
// CHECK:STDOUT:   return %.loc24_48 to %return
// CHECK:STDOUT: }
// CHECK:STDOUT:
// CHECK:STDOUT: generic fn @F.4(@SelfNested.%Self: %SelfNested.type) {
// CHECK:STDOUT:   %Self: %SelfNested.type = bind_symbolic_name Self, 0 [symbolic = %Self (constants.%Self.2)]
// CHECK:STDOUT:   %.1: type = ptr_type @F.4.%Self (%Self.2) [symbolic = %.1 (constants.%.9)]
// CHECK:STDOUT:   %.2: type = struct_type {.x: @F.4.%Self (%Self.2), .y: %.1} [symbolic = %.2 (constants.%.10)]
// CHECK:STDOUT:   %.3: type = tuple_type (@F.4.%.1 (%.9), @F.4.%.2 (%.10)) [symbolic = %.3 (constants.%.12)]
// CHECK:STDOUT:
<<<<<<< HEAD
// CHECK:STDOUT:   fn(%x.param_patt: @F.4.%.3 (%.14));
// CHECK:STDOUT: }
// CHECK:STDOUT:
// CHECK:STDOUT: fn @F.5(%x.param_patt: %.19);
// CHECK:STDOUT:
// CHECK:STDOUT: fn @F.6(%x.param_patt: %.23);
=======
// CHECK:STDOUT:   fn(%x: @F.4.%.3 (%.12));
// CHECK:STDOUT: }
// CHECK:STDOUT:
// CHECK:STDOUT: fn @F.5(%x: %.17);
// CHECK:STDOUT:
// CHECK:STDOUT: fn @F.6(%x: %.21);
>>>>>>> b2746222
// CHECK:STDOUT:
// CHECK:STDOUT: specific @F.1(constants.%Self.1) {
// CHECK:STDOUT:   %Self => constants.%Self.1
// CHECK:STDOUT: }
// CHECK:STDOUT:
// CHECK:STDOUT: specific @F.1(constants.%C) {
// CHECK:STDOUT:   %Self => constants.%C
// CHECK:STDOUT: }
// CHECK:STDOUT:
// CHECK:STDOUT: specific @F.1(constants.%D) {
// CHECK:STDOUT:   %Self => constants.%D
// CHECK:STDOUT: }
// CHECK:STDOUT:
// CHECK:STDOUT: specific @F.4(constants.%Self.2) {
// CHECK:STDOUT:   %Self => constants.%Self.2
// CHECK:STDOUT:   %.1 => constants.%.9
// CHECK:STDOUT:   %.2 => constants.%.10
// CHECK:STDOUT:   %.3 => constants.%.12
// CHECK:STDOUT: }
// CHECK:STDOUT:
// CHECK:STDOUT: specific @F.4(constants.%C) {
// CHECK:STDOUT:   %Self => constants.%C
// CHECK:STDOUT:   %.1 => constants.%.15
// CHECK:STDOUT:   %.2 => constants.%.16
// CHECK:STDOUT:   %.3 => constants.%.17
// CHECK:STDOUT: }
// CHECK:STDOUT:
// CHECK:STDOUT: specific @F.4(constants.%D) {
// CHECK:STDOUT:   %Self => constants.%D
// CHECK:STDOUT:   %.1 => constants.%.19
// CHECK:STDOUT:   %.2 => constants.%.20
// CHECK:STDOUT:   %.3 => constants.%.21
// CHECK:STDOUT: }
// CHECK:STDOUT:<|MERGE_RESOLUTION|>--- conflicted
+++ resolved
@@ -123,21 +123,10 @@
 // CHECK:STDOUT:     %Self.ref.loc12_14: %UseSelf.type = name_ref Self, @UseSelf.%Self [symbolic = %Self (constants.%Self.1)]
 // CHECK:STDOUT:     %.loc12_14.1: type = facet_type_access %Self.ref.loc12_14 [symbolic = %Self (constants.%Self.1)]
 // CHECK:STDOUT:     %.loc12_14.2: type = converted %Self.ref.loc12_14, %.loc12_14.1 [symbolic = %Self (constants.%Self.1)]
-<<<<<<< HEAD
-// CHECK:STDOUT:     %Self.ref.loc12_23: %.1 = name_ref Self, @UseSelf.%Self [symbolic = %Self (constants.%Self.1)]
-// CHECK:STDOUT:     %.loc12_23.1: type = facet_type_access %Self.ref.loc12_23 [symbolic = %Self (constants.%Self.1)]
-// CHECK:STDOUT:     %.loc12_23.2: type = converted %Self.ref.loc12_23, %.loc12_23.1 [symbolic = %Self (constants.%Self.1)]
-// CHECK:STDOUT:     %Self.ref.loc12_32: %.1 = name_ref Self, @UseSelf.%Self [symbolic = %Self (constants.%Self.1)]
-=======
-// CHECK:STDOUT:     %self.param: @F.1.%Self (%Self.1) = param self, runtime_param0
-// CHECK:STDOUT:     %self: @F.1.%Self (%Self.1) = bind_name self, %self.param
 // CHECK:STDOUT:     %Self.ref.loc12_23: %UseSelf.type = name_ref Self, @UseSelf.%Self [symbolic = %Self (constants.%Self.1)]
 // CHECK:STDOUT:     %.loc12_23.1: type = facet_type_access %Self.ref.loc12_23 [symbolic = %Self (constants.%Self.1)]
 // CHECK:STDOUT:     %.loc12_23.2: type = converted %Self.ref.loc12_23, %.loc12_23.1 [symbolic = %Self (constants.%Self.1)]
-// CHECK:STDOUT:     %x.param: @F.1.%Self (%Self.1) = param x, runtime_param1
-// CHECK:STDOUT:     %x: @F.1.%Self (%Self.1) = bind_name x, %x.param
 // CHECK:STDOUT:     %Self.ref.loc12_32: %UseSelf.type = name_ref Self, @UseSelf.%Self [symbolic = %Self (constants.%Self.1)]
->>>>>>> b2746222
 // CHECK:STDOUT:     %.loc12_32.1: type = facet_type_access %Self.ref.loc12_32 [symbolic = %Self (constants.%Self.1)]
 // CHECK:STDOUT:     %.loc12_32.2: type = converted %Self.ref.loc12_32, %.loc12_32.1 [symbolic = %Self (constants.%Self.1)]
 // CHECK:STDOUT:     %return: ref @F.1.%Self (%Self.1) = var <return slot>
@@ -157,12 +146,8 @@
 // CHECK:STDOUT: interface @SelfNested {
 // CHECK:STDOUT:   %Self: %SelfNested.type = bind_symbolic_name Self, 0 [symbolic = constants.%Self.2]
 // CHECK:STDOUT:   %F.decl: %F.type.4 = fn_decl @F.4 [template = constants.%F.4] {
-<<<<<<< HEAD
-// CHECK:STDOUT:     %x.patt: @F.4.%.3 (%.14) = binding_pattern x
-// CHECK:STDOUT:     %x.param_patt: @F.4.%.3 (%.14) = param_pattern %x.patt, runtime_param0
-=======
 // CHECK:STDOUT:     %x.patt: @F.4.%.3 (%.12) = binding_pattern x
->>>>>>> b2746222
+// CHECK:STDOUT:     %x.param_patt: @F.4.%.3 (%.12) = param_pattern %x.patt, runtime_param0
 // CHECK:STDOUT:   } {
 // CHECK:STDOUT:     %Self.ref.loc28_12: %SelfNested.type = name_ref Self, @SelfNested.%Self [symbolic = %Self (constants.%Self.2)]
 // CHECK:STDOUT:     %.loc28_16.1: type = facet_type_access %Self.ref.loc28_12 [symbolic = %Self (constants.%Self.2)]
@@ -171,23 +156,13 @@
 // CHECK:STDOUT:     %Self.ref.loc28_24: %SelfNested.type = name_ref Self, @SelfNested.%Self [symbolic = %Self (constants.%Self.2)]
 // CHECK:STDOUT:     %.loc28_24.1: type = facet_type_access %Self.ref.loc28_24 [symbolic = %Self (constants.%Self.2)]
 // CHECK:STDOUT:     %.loc28_24.2: type = converted %Self.ref.loc28_24, %.loc28_24.1 [symbolic = %Self (constants.%Self.2)]
-<<<<<<< HEAD
-// CHECK:STDOUT:     %.loc28_35.1: %.2 = tuple_literal ()
-// CHECK:STDOUT:     %.loc28_35.2: type = converted %.loc28_35.1, constants.%.2 [template = constants.%.2]
-// CHECK:STDOUT:     %.loc28_36: type = struct_type {.x: %Self.2, .y: %.2} [symbolic = %.2 (constants.%.12)]
-// CHECK:STDOUT:     %.loc28_37.1: %.13 = tuple_literal (%.loc28_16.3, %.loc28_36)
-// CHECK:STDOUT:     %.loc28_37.2: type = converted %.loc28_37.1, constants.%.14 [symbolic = %.3 (constants.%.14)]
-// CHECK:STDOUT:     %param: @F.4.%.3 (%.14) = param runtime_param0
-// CHECK:STDOUT:     %x: @F.4.%.3 (%.14) = bind_name x, %param
-=======
 // CHECK:STDOUT:     %.loc28_35.1: %.1 = tuple_literal ()
 // CHECK:STDOUT:     %.loc28_35.2: type = converted %.loc28_35.1, constants.%.1 [template = constants.%.1]
 // CHECK:STDOUT:     %.loc28_36: type = struct_type {.x: %Self.2, .y: %.1} [symbolic = %.2 (constants.%.10)]
 // CHECK:STDOUT:     %.loc28_37.1: %.11 = tuple_literal (%.loc28_16.3, %.loc28_36)
 // CHECK:STDOUT:     %.loc28_37.2: type = converted %.loc28_37.1, constants.%.12 [symbolic = %.3 (constants.%.12)]
-// CHECK:STDOUT:     %x.param: @F.4.%.3 (%.12) = param x, runtime_param0
-// CHECK:STDOUT:     %x: @F.4.%.3 (%.12) = bind_name x, %x.param
->>>>>>> b2746222
+// CHECK:STDOUT:     %param: @F.4.%.3 (%.12) = param runtime_param0
+// CHECK:STDOUT:     %x: @F.4.%.3 (%.12) = bind_name x, %param
 // CHECK:STDOUT:   }
 // CHECK:STDOUT:   %.loc28: %.13 = assoc_entity element0, %F.decl [template = constants.%.14]
 // CHECK:STDOUT:
@@ -245,33 +220,19 @@
 // CHECK:STDOUT:
 // CHECK:STDOUT: impl @impl.3: %C.ref as %SelfNested.ref {
 // CHECK:STDOUT:   %F.decl: %F.type.5 = fn_decl @F.5 [template = constants.%F.5] {
-<<<<<<< HEAD
-// CHECK:STDOUT:     %x.patt: %.19 = binding_pattern x
-// CHECK:STDOUT:     %x.param_patt: %.19 = param_pattern %x.patt, runtime_param0
-=======
 // CHECK:STDOUT:     %x.patt: %.17 = binding_pattern x
->>>>>>> b2746222
+// CHECK:STDOUT:     %x.param_patt: %.17 = param_pattern %x.patt, runtime_param0
 // CHECK:STDOUT:   } {
 // CHECK:STDOUT:     %C.ref.loc32_12: type = name_ref C, file.%C.decl [template = constants.%C]
 // CHECK:STDOUT:     %.loc32_13: type = ptr_type %C [template = constants.%.15]
 // CHECK:STDOUT:     %C.ref.loc32_21: type = name_ref C, file.%C.decl [template = constants.%C]
-<<<<<<< HEAD
-// CHECK:STDOUT:     %.loc32_29.1: %.2 = tuple_literal ()
-// CHECK:STDOUT:     %.loc32_29.2: type = converted %.loc32_29.1, constants.%.2 [template = constants.%.2]
-// CHECK:STDOUT:     %.loc32_30: type = struct_type {.x: %C, .y: %.2} [template = constants.%.18]
-// CHECK:STDOUT:     %.loc32_31.1: %.13 = tuple_literal (%.loc32_13, %.loc32_30)
-// CHECK:STDOUT:     %.loc32_31.2: type = converted %.loc32_31.1, constants.%.19 [template = constants.%.19]
-// CHECK:STDOUT:     %param: %.19 = param runtime_param0
-// CHECK:STDOUT:     %x: %.19 = bind_name x, %param
-=======
 // CHECK:STDOUT:     %.loc32_29.1: %.1 = tuple_literal ()
 // CHECK:STDOUT:     %.loc32_29.2: type = converted %.loc32_29.1, constants.%.1 [template = constants.%.1]
 // CHECK:STDOUT:     %.loc32_30: type = struct_type {.x: %C, .y: %.1} [template = constants.%.16]
 // CHECK:STDOUT:     %.loc32_31.1: %.11 = tuple_literal (%.loc32_13, %.loc32_30)
 // CHECK:STDOUT:     %.loc32_31.2: type = converted %.loc32_31.1, constants.%.17 [template = constants.%.17]
-// CHECK:STDOUT:     %x.param: %.17 = param x, runtime_param0
-// CHECK:STDOUT:     %x: %.17 = bind_name x, %x.param
->>>>>>> b2746222
+// CHECK:STDOUT:     %param: %.17 = param runtime_param0
+// CHECK:STDOUT:     %x: %.17 = bind_name x, %param
 // CHECK:STDOUT:   }
 // CHECK:STDOUT:   %.loc31: <witness> = interface_witness (%F.decl) [template = constants.%.18]
 // CHECK:STDOUT:
@@ -282,33 +243,19 @@
 // CHECK:STDOUT:
 // CHECK:STDOUT: impl @impl.4: %D.ref as %SelfNested.ref {
 // CHECK:STDOUT:   %F.decl: %F.type.6 = fn_decl @F.6 [template = constants.%F.6] {
-<<<<<<< HEAD
-// CHECK:STDOUT:     %x.patt: %.23 = binding_pattern x
-// CHECK:STDOUT:     %x.param_patt: %.23 = param_pattern %x.patt, runtime_param0
-=======
 // CHECK:STDOUT:     %x.patt: %.21 = binding_pattern x
->>>>>>> b2746222
+// CHECK:STDOUT:     %x.param_patt: %.21 = param_pattern %x.patt, runtime_param0
 // CHECK:STDOUT:   } {
 // CHECK:STDOUT:     %Self.ref.loc36_12: type = name_ref Self, @impl.4.%D.ref [template = constants.%D]
 // CHECK:STDOUT:     %.loc36_16: type = ptr_type %D [template = constants.%.19]
 // CHECK:STDOUT:     %Self.ref.loc36_24: type = name_ref Self, @impl.4.%D.ref [template = constants.%D]
-<<<<<<< HEAD
-// CHECK:STDOUT:     %.loc36_35.1: %.2 = tuple_literal ()
-// CHECK:STDOUT:     %.loc36_35.2: type = converted %.loc36_35.1, constants.%.2 [template = constants.%.2]
-// CHECK:STDOUT:     %.loc36_36: type = struct_type {.x: %D, .y: %.2} [template = constants.%.22]
-// CHECK:STDOUT:     %.loc36_37.1: %.13 = tuple_literal (%.loc36_16, %.loc36_36)
-// CHECK:STDOUT:     %.loc36_37.2: type = converted %.loc36_37.1, constants.%.23 [template = constants.%.23]
-// CHECK:STDOUT:     %param: %.23 = param runtime_param0
-// CHECK:STDOUT:     %x: %.23 = bind_name x, %param
-=======
 // CHECK:STDOUT:     %.loc36_35.1: %.1 = tuple_literal ()
 // CHECK:STDOUT:     %.loc36_35.2: type = converted %.loc36_35.1, constants.%.1 [template = constants.%.1]
 // CHECK:STDOUT:     %.loc36_36: type = struct_type {.x: %D, .y: %.1} [template = constants.%.20]
 // CHECK:STDOUT:     %.loc36_37.1: %.11 = tuple_literal (%.loc36_16, %.loc36_36)
 // CHECK:STDOUT:     %.loc36_37.2: type = converted %.loc36_37.1, constants.%.21 [template = constants.%.21]
-// CHECK:STDOUT:     %x.param: %.21 = param x, runtime_param0
-// CHECK:STDOUT:     %x: %.21 = bind_name x, %x.param
->>>>>>> b2746222
+// CHECK:STDOUT:     %param: %.21 = param runtime_param0
+// CHECK:STDOUT:     %x: %.21 = bind_name x, %param
 // CHECK:STDOUT:   }
 // CHECK:STDOUT:   %.loc35: <witness> = interface_witness (%F.decl) [template = constants.%.22]
 // CHECK:STDOUT:
@@ -359,21 +306,12 @@
 // CHECK:STDOUT:   %.2: type = struct_type {.x: @F.4.%Self (%Self.2), .y: %.1} [symbolic = %.2 (constants.%.10)]
 // CHECK:STDOUT:   %.3: type = tuple_type (@F.4.%.1 (%.9), @F.4.%.2 (%.10)) [symbolic = %.3 (constants.%.12)]
 // CHECK:STDOUT:
-<<<<<<< HEAD
-// CHECK:STDOUT:   fn(%x.param_patt: @F.4.%.3 (%.14));
-// CHECK:STDOUT: }
-// CHECK:STDOUT:
-// CHECK:STDOUT: fn @F.5(%x.param_patt: %.19);
-// CHECK:STDOUT:
-// CHECK:STDOUT: fn @F.6(%x.param_patt: %.23);
-=======
-// CHECK:STDOUT:   fn(%x: @F.4.%.3 (%.12));
-// CHECK:STDOUT: }
-// CHECK:STDOUT:
-// CHECK:STDOUT: fn @F.5(%x: %.17);
-// CHECK:STDOUT:
-// CHECK:STDOUT: fn @F.6(%x: %.21);
->>>>>>> b2746222
+// CHECK:STDOUT:   fn(%x.param_patt: @F.4.%.3 (%.12));
+// CHECK:STDOUT: }
+// CHECK:STDOUT:
+// CHECK:STDOUT: fn @F.5(%x.param_patt: %.17);
+// CHECK:STDOUT:
+// CHECK:STDOUT: fn @F.6(%x.param_patt: %.21);
 // CHECK:STDOUT:
 // CHECK:STDOUT: specific @F.1(constants.%Self.1) {
 // CHECK:STDOUT:   %Self => constants.%Self.1
