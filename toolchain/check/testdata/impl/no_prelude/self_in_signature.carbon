--- conflicted
+++ resolved
@@ -146,12 +146,8 @@
 // CHECK:STDOUT: interface @SelfNested {
 // CHECK:STDOUT:   %Self: %SelfNested.type = bind_symbolic_name Self, 0 [symbolic = constants.%Self.2]
 // CHECK:STDOUT:   %F.decl: %F.type.4 = fn_decl @F.4 [template = constants.%F.4] {
-<<<<<<< HEAD
-// CHECK:STDOUT:     %x.patt: @F.4.%.3 (%.12) = binding_pattern x
-// CHECK:STDOUT:     %x.param_patt: @F.4.%.3 (%.12) = param_pattern %x.patt, runtime_param0
-=======
 // CHECK:STDOUT:     %x.patt: @F.4.%.loc28_37.1 (%.12) = binding_pattern x
->>>>>>> 77facdd7
+// CHECK:STDOUT:     %x.param_patt: @F.4.%.loc28_37.1 (%.12) = param_pattern %x.patt, runtime_param0
 // CHECK:STDOUT:   } {
 // CHECK:STDOUT:     %Self.ref.loc28_12: %SelfNested.type = name_ref Self, @SelfNested.%Self [symbolic = %Self (constants.%Self.2)]
 // CHECK:STDOUT:     %.loc28_16.2: type = facet_type_access %Self.ref.loc28_12 [symbolic = %Self (constants.%Self.2)]
@@ -162,19 +158,11 @@
 // CHECK:STDOUT:     %.loc28_24.2: type = converted %Self.ref.loc28_24, %.loc28_24.1 [symbolic = %Self (constants.%Self.2)]
 // CHECK:STDOUT:     %.loc28_35.1: %.1 = tuple_literal ()
 // CHECK:STDOUT:     %.loc28_35.2: type = converted %.loc28_35.1, constants.%.1 [template = constants.%.1]
-<<<<<<< HEAD
-// CHECK:STDOUT:     %.loc28_36: type = struct_type {.x: %Self.2, .y: %.1} [symbolic = %.2 (constants.%.10)]
-// CHECK:STDOUT:     %.loc28_37.1: %.11 = tuple_literal (%.loc28_16.3, %.loc28_36)
-// CHECK:STDOUT:     %.loc28_37.2: type = converted %.loc28_37.1, constants.%.12 [symbolic = %.3 (constants.%.12)]
-// CHECK:STDOUT:     %param: @F.4.%.3 (%.12) = param runtime_param0
-// CHECK:STDOUT:     %x: @F.4.%.3 (%.12) = bind_name x, %param
-=======
 // CHECK:STDOUT:     %.loc28_36.2: type = struct_type {.x: %Self.2, .y: %.1} [symbolic = %.loc28_36.1 (constants.%.10)]
 // CHECK:STDOUT:     %.loc28_37.2: %.11 = tuple_literal (%.loc28_16.4, %.loc28_36.2)
 // CHECK:STDOUT:     %.loc28_37.3: type = converted %.loc28_37.2, constants.%.12 [symbolic = %.loc28_37.1 (constants.%.12)]
-// CHECK:STDOUT:     %x.param: @F.4.%.loc28_37.1 (%.12) = param x, runtime_param0
-// CHECK:STDOUT:     %x: @F.4.%.loc28_37.1 (%.12) = bind_name x, %x.param
->>>>>>> 77facdd7
+// CHECK:STDOUT:     %param: @F.4.%.loc28_37.1 (%.12) = param runtime_param0
+// CHECK:STDOUT:     %x: @F.4.%.loc28_37.1 (%.12) = bind_name x, %param
 // CHECK:STDOUT:   }
 // CHECK:STDOUT:   %.loc28: %.13 = assoc_entity element0, %F.decl [template = constants.%.14]
 // CHECK:STDOUT:
@@ -318,11 +306,7 @@
 // CHECK:STDOUT:   %.loc28_36.1: type = struct_type {.x: @F.4.%Self (%Self.2), .y: %.1} [symbolic = %.loc28_36.1 (constants.%.10)]
 // CHECK:STDOUT:   %.loc28_37.1: type = tuple_type (@F.4.%.loc28_16.1 (%.9), @F.4.%.loc28_36.1 (%.10)) [symbolic = %.loc28_37.1 (constants.%.12)]
 // CHECK:STDOUT:
-<<<<<<< HEAD
-// CHECK:STDOUT:   fn(%x.param_patt: @F.4.%.3 (%.12));
-=======
-// CHECK:STDOUT:   fn(%x: @F.4.%.loc28_37.1 (%.12));
->>>>>>> 77facdd7
+// CHECK:STDOUT:   fn(%x.param_patt: @F.4.%.loc28_37.1 (%.12));
 // CHECK:STDOUT: }
 // CHECK:STDOUT:
 // CHECK:STDOUT: fn @F.5(%x.param_patt: %.17);
