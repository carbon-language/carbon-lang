--- conflicted
+++ resolved
@@ -202,19 +202,9 @@
 // CHECK:STDOUT:     %x.patt: %D = binding_pattern x
 // CHECK:STDOUT:     %x.param_patt: %D = param_pattern %x.patt, runtime_param1
 // CHECK:STDOUT:   } {
-<<<<<<< HEAD
-// CHECK:STDOUT:     %Self.ref.loc24_14: type = name_ref Self, constants.%D [template = constants.%D]
-// CHECK:STDOUT:     %Self.ref.loc24_23: type = name_ref Self, constants.%D [template = constants.%D]
-// CHECK:STDOUT:     %Self.ref.loc24_32: type = name_ref Self, constants.%D [template = constants.%D]
-=======
 // CHECK:STDOUT:     %Self.ref.loc24_14: type = name_ref Self, @impl.2.%D.ref [template = constants.%D]
-// CHECK:STDOUT:     %self.param: %D = param self, runtime_param0
-// CHECK:STDOUT:     %self: %D = bind_name self, %self.param
 // CHECK:STDOUT:     %Self.ref.loc24_23: type = name_ref Self, @impl.2.%D.ref [template = constants.%D]
-// CHECK:STDOUT:     %x.param: %D = param x, runtime_param1
-// CHECK:STDOUT:     %x: %D = bind_name x, %x.param
 // CHECK:STDOUT:     %Self.ref.loc24_32: type = name_ref Self, @impl.2.%D.ref [template = constants.%D]
->>>>>>> e617d649
 // CHECK:STDOUT:     %return: ref %D = var <return slot>
 // CHECK:STDOUT:     %param.loc24_8: %D = param runtime_param0
 // CHECK:STDOUT:     %self: %D = bind_name self, %param.loc24_8
