// Part of the Carbon Language project, under the Apache License v2.0 with LLVM
// Exceptions. See /LICENSE for license information.
// SPDX-License-Identifier: Apache-2.0 WITH LLVM-exception
//
// AUTOUPDATE
// TIP: To test this file alone, run:
// TIP:   bazel test //toolchain/testing:file_test --test_arg=--file_tests=toolchain/check/testdata/impl/no_prelude/self_in_class.carbon
// TIP: To dump output, run:
// TIP:   bazel run //toolchain/testing:file_test -- --dump_output --file_tests=toolchain/check/testdata/impl/no_prelude/self_in_class.carbon

interface DefaultConstructible {
  fn Make() -> Self;
}

class C {}

class A {
  impl C as DefaultConstructible {
    // `Self` here refers to `i32`, not `A`.
    // TODO: Revisit this once #3714 is resolved.
    fn Make() -> Self { return {}; }
  }
}

// CHECK:STDOUT: --- self_in_class.carbon
// CHECK:STDOUT:
// CHECK:STDOUT: constants {
// CHECK:STDOUT:   %.1: type = interface_type @DefaultConstructible [template]
// CHECK:STDOUT:   %Self: %.1 = bind_symbolic_name Self 0 [symbolic]
// CHECK:STDOUT:   %Make.type.1: type = fn_type @Make.1 [template]
// CHECK:STDOUT:   %.2: type = tuple_type () [template]
// CHECK:STDOUT:   %Make.1: %Make.type.1 = struct_value () [template]
// CHECK:STDOUT:   %.3: type = assoc_entity_type %.1, %Make.type.1 [template]
// CHECK:STDOUT:   %.4: %.3 = assoc_entity element0, @DefaultConstructible.%Make.decl [template]
// CHECK:STDOUT:   %C: type = class_type @C [template]
// CHECK:STDOUT:   %.5: type = struct_type {} [template]
// CHECK:STDOUT:   %.6: <witness> = complete_type_witness %.5 [template]
// CHECK:STDOUT:   %A: type = class_type @A [template]
// CHECK:STDOUT:   %Make.type.2: type = fn_type @Make.2 [template]
// CHECK:STDOUT:   %Make.2: %Make.type.2 = struct_value () [template]
// CHECK:STDOUT:   %.7: <witness> = interface_witness (%Make.2) [template]
// CHECK:STDOUT:   %.8: type = ptr_type %.5 [template]
// CHECK:STDOUT:   %struct: %C = struct_value () [template]
// CHECK:STDOUT: }
// CHECK:STDOUT:
// CHECK:STDOUT: file {
// CHECK:STDOUT:   package: <namespace> = namespace [template] {
// CHECK:STDOUT:     .DefaultConstructible = %DefaultConstructible.decl
// CHECK:STDOUT:     .C = %C.decl
// CHECK:STDOUT:     .A = %A.decl
// CHECK:STDOUT:   }
// CHECK:STDOUT:   %DefaultConstructible.decl: type = interface_decl @DefaultConstructible [template = constants.%.1] {} {}
// CHECK:STDOUT:   %C.decl: type = class_decl @C [template = constants.%C] {} {}
// CHECK:STDOUT:   %A.decl: type = class_decl @A [template = constants.%A] {} {}
// CHECK:STDOUT: }
// CHECK:STDOUT:
// CHECK:STDOUT: interface @DefaultConstructible {
// CHECK:STDOUT:   %Self: %.1 = bind_symbolic_name Self 0 [symbolic = constants.%Self]
<<<<<<< HEAD
// CHECK:STDOUT:   %Make.decl: %Make.type.1 = fn_decl @Make.1 [template = constants.%Make.1] {} {
// CHECK:STDOUT:     %Self.ref: %.1 = name_ref Self, %Self [symbolic = @Make.1.%Self (constants.%Self)]
// CHECK:STDOUT:     %.loc12_16.1: type = facet_type_access %Self.ref [symbolic = @Make.1.%Self (constants.%Self)]
// CHECK:STDOUT:     %.loc12_16.2: type = converted %Self.ref, %.loc12_16.1 [symbolic = @Make.1.%Self (constants.%Self)]
// CHECK:STDOUT:     %return.var: ref @Make.1.%Self (%Self) = var <return slot>
=======
// CHECK:STDOUT:   %Make.decl: %Make.type.1 = fn_decl @Make.1 [template = constants.%Make.1] {
// CHECK:STDOUT:     %Self.ref: %.1 = name_ref Self, @DefaultConstructible.%Self [symbolic = %Self (constants.%Self)]
// CHECK:STDOUT:     %.loc12_16.1: type = facet_type_access %Self.ref [symbolic = %Self (constants.%Self)]
// CHECK:STDOUT:     %.loc12_16.2: type = converted %Self.ref, %.loc12_16.1 [symbolic = %Self (constants.%Self)]
// CHECK:STDOUT:     %return: ref @Make.1.%Self (%Self) = var <return slot>
>>>>>>> 1e34d03e
// CHECK:STDOUT:   }
// CHECK:STDOUT:   %.loc12: %.3 = assoc_entity element0, %Make.decl [template = constants.%.4]
// CHECK:STDOUT:
// CHECK:STDOUT: !members:
// CHECK:STDOUT:   .Self = %Self
// CHECK:STDOUT:   .Make = %.loc12
// CHECK:STDOUT:   witness = (%Make.decl)
// CHECK:STDOUT: }
// CHECK:STDOUT:
// CHECK:STDOUT: impl @impl: %C as %.1 {
// CHECK:STDOUT:   %Make.decl: %Make.type.2 = fn_decl @Make.2 [template = constants.%Make.2] {} {
// CHECK:STDOUT:     %Self.ref: type = name_ref Self, constants.%C [template = constants.%C]
// CHECK:STDOUT:     %return: ref %C = var <return slot>
// CHECK:STDOUT:   }
// CHECK:STDOUT:   %.loc18: <witness> = interface_witness (%Make.decl) [template = constants.%.7]
// CHECK:STDOUT:
// CHECK:STDOUT: !members:
// CHECK:STDOUT:   .Make = %Make.decl
// CHECK:STDOUT:   witness = %.loc18
// CHECK:STDOUT: }
// CHECK:STDOUT:
// CHECK:STDOUT: class @C {
// CHECK:STDOUT:   %.loc15: <witness> = complete_type_witness %.5 [template = constants.%.6]
// CHECK:STDOUT:
// CHECK:STDOUT: !members:
// CHECK:STDOUT:   .Self = constants.%C
// CHECK:STDOUT: }
// CHECK:STDOUT:
// CHECK:STDOUT: class @A {
// CHECK:STDOUT:   impl_decl @impl {} {
// CHECK:STDOUT:     %C.ref: type = name_ref C, file.%C.decl [template = constants.%C]
// CHECK:STDOUT:     %DefaultConstructible.ref: type = name_ref DefaultConstructible, file.%DefaultConstructible.decl [template = constants.%.1]
// CHECK:STDOUT:   }
// CHECK:STDOUT:   %.loc23: <witness> = complete_type_witness %.5 [template = constants.%.6]
// CHECK:STDOUT:
// CHECK:STDOUT: !members:
// CHECK:STDOUT:   .Self = constants.%A
// CHECK:STDOUT: }
// CHECK:STDOUT:
// CHECK:STDOUT: generic fn @Make.1(@DefaultConstructible.%Self: %.1) {
// CHECK:STDOUT:   %Self: %.1 = bind_symbolic_name Self 0 [symbolic = %Self (constants.%Self)]
// CHECK:STDOUT:
// CHECK:STDOUT:   fn() -> @Make.1.%Self (%Self);
// CHECK:STDOUT: }
// CHECK:STDOUT:
// CHECK:STDOUT: fn @Make.2() -> %return: %C {
// CHECK:STDOUT: !entry:
// CHECK:STDOUT:   %.loc21_33.1: %.5 = struct_literal ()
// CHECK:STDOUT:   %.loc21_33.2: init %C = class_init (), %return [template = constants.%struct]
// CHECK:STDOUT:   %.loc21_34: init %C = converted %.loc21_33.1, %.loc21_33.2 [template = constants.%struct]
// CHECK:STDOUT:   return %.loc21_34 to %return
// CHECK:STDOUT: }
// CHECK:STDOUT:
// CHECK:STDOUT: specific @Make.1(constants.%Self) {
// CHECK:STDOUT:   %Self => constants.%Self
// CHECK:STDOUT: }
// CHECK:STDOUT:
// CHECK:STDOUT: specific @Make.1(constants.%C) {
// CHECK:STDOUT:   %Self => constants.%C
// CHECK:STDOUT: }
// CHECK:STDOUT:<|MERGE_RESOLUTION|>--- conflicted
+++ resolved
@@ -56,19 +56,11 @@
 // CHECK:STDOUT:
 // CHECK:STDOUT: interface @DefaultConstructible {
 // CHECK:STDOUT:   %Self: %.1 = bind_symbolic_name Self 0 [symbolic = constants.%Self]
-<<<<<<< HEAD
 // CHECK:STDOUT:   %Make.decl: %Make.type.1 = fn_decl @Make.1 [template = constants.%Make.1] {} {
-// CHECK:STDOUT:     %Self.ref: %.1 = name_ref Self, %Self [symbolic = @Make.1.%Self (constants.%Self)]
-// CHECK:STDOUT:     %.loc12_16.1: type = facet_type_access %Self.ref [symbolic = @Make.1.%Self (constants.%Self)]
-// CHECK:STDOUT:     %.loc12_16.2: type = converted %Self.ref, %.loc12_16.1 [symbolic = @Make.1.%Self (constants.%Self)]
-// CHECK:STDOUT:     %return.var: ref @Make.1.%Self (%Self) = var <return slot>
-=======
-// CHECK:STDOUT:   %Make.decl: %Make.type.1 = fn_decl @Make.1 [template = constants.%Make.1] {
 // CHECK:STDOUT:     %Self.ref: %.1 = name_ref Self, @DefaultConstructible.%Self [symbolic = %Self (constants.%Self)]
 // CHECK:STDOUT:     %.loc12_16.1: type = facet_type_access %Self.ref [symbolic = %Self (constants.%Self)]
 // CHECK:STDOUT:     %.loc12_16.2: type = converted %Self.ref, %.loc12_16.1 [symbolic = %Self (constants.%Self)]
 // CHECK:STDOUT:     %return: ref @Make.1.%Self (%Self) = var <return slot>
->>>>>>> 1e34d03e
 // CHECK:STDOUT:   }
 // CHECK:STDOUT:   %.loc12: %.3 = assoc_entity element0, %Make.decl [template = constants.%.4]
 // CHECK:STDOUT:
