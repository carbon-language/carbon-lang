// Part of the Carbon Language project, under the Apache License v2.0 with LLVM
// Exceptions. See /LICENSE for license information.
// SPDX-License-Identifier: Apache-2.0 WITH LLVM-exception
//
// AUTOUPDATE
// TIP: To test this file alone, run:
// TIP:   bazel test //toolchain/testing:file_test --test_arg=--file_tests=toolchain/check/testdata/impl/no_prelude/self_in_class.carbon
// TIP: To dump output, run:
// TIP:   bazel run //toolchain/testing:file_test -- --dump_output --file_tests=toolchain/check/testdata/impl/no_prelude/self_in_class.carbon

interface DefaultConstructible {
  fn Make() -> Self;
}

class C {}

class A {
  impl C as DefaultConstructible {
    // `Self` here refers to `i32`, not `A`.
    // TODO: Revisit this once #3714 is resolved.
    fn Make() -> Self { return {}; }
  }
}

// CHECK:STDOUT: --- self_in_class.carbon
// CHECK:STDOUT:
// CHECK:STDOUT: constants {
// CHECK:STDOUT:   %DefaultConstructible.type: type = interface_type @DefaultConstructible [template]
// CHECK:STDOUT:   %Self: %DefaultConstructible.type = bind_symbolic_name Self, 0 [symbolic]
// CHECK:STDOUT:   %Make.type.1: type = fn_type @Make.1 [template]
// CHECK:STDOUT:   %.1: type = tuple_type () [template]
// CHECK:STDOUT:   %Make.1: %Make.type.1 = struct_value () [template]
// CHECK:STDOUT:   %.2: type = assoc_entity_type %DefaultConstructible.type, %Make.type.1 [template]
// CHECK:STDOUT:   %.3: %.2 = assoc_entity element0, @DefaultConstructible.%Make.decl [template]
// CHECK:STDOUT:   %C: type = class_type @C [template]
// CHECK:STDOUT:   %.4: type = struct_type {} [template]
// CHECK:STDOUT:   %.5: <witness> = complete_type_witness %.4 [template]
// CHECK:STDOUT:   %A: type = class_type @A [template]
// CHECK:STDOUT:   %Make.type.2: type = fn_type @Make.2 [template]
// CHECK:STDOUT:   %Make.2: %Make.type.2 = struct_value () [template]
// CHECK:STDOUT:   %.6: <witness> = interface_witness (%Make.2) [template]
// CHECK:STDOUT:   %.7: type = ptr_type %.4 [template]
// CHECK:STDOUT:   %struct: %C = struct_value () [template]
// CHECK:STDOUT: }
// CHECK:STDOUT:
// CHECK:STDOUT: file {
// CHECK:STDOUT:   package: <namespace> = namespace [template] {
// CHECK:STDOUT:     .DefaultConstructible = %DefaultConstructible.decl
// CHECK:STDOUT:     .C = %C.decl
// CHECK:STDOUT:     .A = %A.decl
// CHECK:STDOUT:   }
// CHECK:STDOUT:   %DefaultConstructible.decl: type = interface_decl @DefaultConstructible [template = constants.%DefaultConstructible.type] {} {}
// CHECK:STDOUT:   %C.decl: type = class_decl @C [template = constants.%C] {} {}
// CHECK:STDOUT:   %A.decl: type = class_decl @A [template = constants.%A] {} {}
// CHECK:STDOUT: }
// CHECK:STDOUT:
// CHECK:STDOUT: interface @DefaultConstructible {
// CHECK:STDOUT:   %Self: %DefaultConstructible.type = bind_symbolic_name Self, 0 [symbolic = constants.%Self]
// CHECK:STDOUT:   %Make.decl: %Make.type.1 = fn_decl @Make.1 [template = constants.%Make.1] {} {
// CHECK:STDOUT:     %Self.ref: %DefaultConstructible.type = name_ref Self, @DefaultConstructible.%Self [symbolic = %Self (constants.%Self)]
// CHECK:STDOUT:     %.loc12_16.1: type = facet_type_access %Self.ref [symbolic = %Self (constants.%Self)]
// CHECK:STDOUT:     %.loc12_16.2: type = converted %Self.ref, %.loc12_16.1 [symbolic = %Self (constants.%Self)]
// CHECK:STDOUT:     %return: ref @Make.1.%Self (%Self) = var <return slot>
// CHECK:STDOUT:   }
// CHECK:STDOUT:   %.loc12: %.2 = assoc_entity element0, %Make.decl [template = constants.%.3]
// CHECK:STDOUT:
// CHECK:STDOUT: !members:
// CHECK:STDOUT:   .Self = %Self
// CHECK:STDOUT:   .Make = %.loc12
// CHECK:STDOUT:   witness = (%Make.decl)
// CHECK:STDOUT: }
// CHECK:STDOUT:
<<<<<<< HEAD
// CHECK:STDOUT: impl @impl: %C as %DefaultConstructible.type {
=======
// CHECK:STDOUT: impl @impl: %C.ref as %DefaultConstructible.ref {
>>>>>>> 82937e1a
// CHECK:STDOUT:   %Make.decl: %Make.type.2 = fn_decl @Make.2 [template = constants.%Make.2] {} {
// CHECK:STDOUT:     %Self.ref: type = name_ref Self, @impl.%C.ref [template = constants.%C]
// CHECK:STDOUT:     %return: ref %C = var <return slot>
// CHECK:STDOUT:   }
// CHECK:STDOUT:   %.loc18: <witness> = interface_witness (%Make.decl) [template = constants.%.6]
// CHECK:STDOUT:
// CHECK:STDOUT: !members:
// CHECK:STDOUT:   .Make = %Make.decl
// CHECK:STDOUT:   witness = %.loc18
// CHECK:STDOUT: }
// CHECK:STDOUT:
// CHECK:STDOUT: class @C {
// CHECK:STDOUT:   %.loc15: <witness> = complete_type_witness %.4 [template = constants.%.5]
// CHECK:STDOUT:
// CHECK:STDOUT: !members:
// CHECK:STDOUT:   .Self = constants.%C
// CHECK:STDOUT: }
// CHECK:STDOUT:
// CHECK:STDOUT: class @A {
// CHECK:STDOUT:   impl_decl @impl [template] {} {
// CHECK:STDOUT:     %C.ref: type = name_ref C, file.%C.decl [template = constants.%C]
// CHECK:STDOUT:     %DefaultConstructible.ref: type = name_ref DefaultConstructible, file.%DefaultConstructible.decl [template = constants.%DefaultConstructible.type]
// CHECK:STDOUT:   }
// CHECK:STDOUT:   %.loc23: <witness> = complete_type_witness %.4 [template = constants.%.5]
// CHECK:STDOUT:
// CHECK:STDOUT: !members:
// CHECK:STDOUT:   .Self = constants.%A
// CHECK:STDOUT: }
// CHECK:STDOUT:
// CHECK:STDOUT: generic fn @Make.1(@DefaultConstructible.%Self: %DefaultConstructible.type) {
// CHECK:STDOUT:   %Self: %DefaultConstructible.type = bind_symbolic_name Self, 0 [symbolic = %Self (constants.%Self)]
// CHECK:STDOUT:
// CHECK:STDOUT:   fn() -> @Make.1.%Self (%Self);
// CHECK:STDOUT: }
// CHECK:STDOUT:
// CHECK:STDOUT: fn @Make.2() -> %return: %C {
// CHECK:STDOUT: !entry:
// CHECK:STDOUT:   %.loc21_33.1: %.4 = struct_literal ()
// CHECK:STDOUT:   %.loc21_33.2: init %C = class_init (), %return [template = constants.%struct]
// CHECK:STDOUT:   %.loc21_34: init %C = converted %.loc21_33.1, %.loc21_33.2 [template = constants.%struct]
// CHECK:STDOUT:   return %.loc21_34 to %return
// CHECK:STDOUT: }
// CHECK:STDOUT:
// CHECK:STDOUT: specific @Make.1(constants.%Self) {
// CHECK:STDOUT:   %Self => constants.%Self
// CHECK:STDOUT: }
// CHECK:STDOUT:
// CHECK:STDOUT: specific @Make.1(constants.%C) {
// CHECK:STDOUT:   %Self => constants.%C
// CHECK:STDOUT: }
// CHECK:STDOUT:<|MERGE_RESOLUTION|>--- conflicted
+++ resolved
@@ -70,11 +70,7 @@
 // CHECK:STDOUT:   witness = (%Make.decl)
 // CHECK:STDOUT: }
 // CHECK:STDOUT:
-<<<<<<< HEAD
-// CHECK:STDOUT: impl @impl: %C as %DefaultConstructible.type {
-=======
 // CHECK:STDOUT: impl @impl: %C.ref as %DefaultConstructible.ref {
->>>>>>> 82937e1a
 // CHECK:STDOUT:   %Make.decl: %Make.type.2 = fn_decl @Make.2 [template = constants.%Make.2] {} {
 // CHECK:STDOUT:     %Self.ref: type = name_ref Self, @impl.%C.ref [template = constants.%C]
 // CHECK:STDOUT:     %return: ref %C = var <return slot>
