--- conflicted
+++ resolved
@@ -118,15 +118,10 @@
 // CHECK:STDOUT:     .F = %F.decl
 // CHECK:STDOUT:   }
 // CHECK:STDOUT:   %Action.decl: %Action.type = interface_decl @Action [template = constants.%Action] {
-// CHECK:STDOUT:     %T.patt: type = symbolic_binding_pattern T 0 [symbolic = @Action.%T.patt (constants.%T.patt)]
+// CHECK:STDOUT:     %T.patt.loc4: type = symbolic_binding_pattern T 0 [symbolic = %T.patt.1 (constants.%T.patt)]
 // CHECK:STDOUT:   } {
-<<<<<<< HEAD
-// CHECK:STDOUT:     %param.loc4: type = param
-// CHECK:STDOUT:     %T: type = bind_symbolic_name T 0, %param.loc4 [symbolic = @Action.%T (constants.%T)]
-=======
-// CHECK:STDOUT:     %T.param: type = param T
-// CHECK:STDOUT:     %T.loc4: type = bind_symbolic_name T 0, %T.param [symbolic = %T.1 (constants.%T)]
->>>>>>> dcb4ae26
+// CHECK:STDOUT:     %param: type = param
+// CHECK:STDOUT:     %T.loc4: type = bind_symbolic_name T 0, %param [symbolic = %T.1 (constants.%T)]
 // CHECK:STDOUT:   }
 // CHECK:STDOUT:   %A.decl: type = class_decl @A [template = constants.%A] {} {}
 // CHECK:STDOUT:   %B.decl: type = class_decl @B [template = constants.%B] {} {}
@@ -142,26 +137,15 @@
 // CHECK:STDOUT:   %F.decl: %F.type = fn_decl @F [template = constants.%F] {
 // CHECK:STDOUT:     %a.patt: %A = binding_pattern a
 // CHECK:STDOUT:   } {
-<<<<<<< HEAD
-// CHECK:STDOUT:     %A.ref.loc16: type = name_ref A, %A.decl [template = constants.%A]
-// CHECK:STDOUT:     %param.loc16: %A = param
-// CHECK:STDOUT:     @F.%a: %A = bind_name a, %param.loc16
-// CHECK:STDOUT:   }
-// CHECK:STDOUT: }
-// CHECK:STDOUT:
-// CHECK:STDOUT: generic interface @Action(file.%T: type) {
-// CHECK:STDOUT:   %T: type = bind_symbolic_name T 0 [symbolic = %T (constants.%T)]
-// CHECK:STDOUT:   %T.patt: type = symbolic_binding_pattern T 0 [symbolic = %T.patt (constants.%T.patt)]
-=======
 // CHECK:STDOUT:     %A.ref: type = name_ref A, file.%A.decl [template = constants.%A]
-// CHECK:STDOUT:     %a.param: %A = param a
-// CHECK:STDOUT:     %a: %A = bind_name a, %a.param
+// CHECK:STDOUT:     %param: %A = param
+// CHECK:STDOUT:     %a: %A = bind_name a, %param
 // CHECK:STDOUT:   }
 // CHECK:STDOUT: }
 // CHECK:STDOUT:
 // CHECK:STDOUT: generic interface @Action(%T.loc4: type) {
 // CHECK:STDOUT:   %T.1: type = bind_symbolic_name T 0 [symbolic = %T.1 (constants.%T)]
->>>>>>> dcb4ae26
+// CHECK:STDOUT:   %T.patt.1: type = symbolic_binding_pattern T 0 [symbolic = %T.patt.1 (constants.%T.patt)]
 // CHECK:STDOUT:
 // CHECK:STDOUT: !definition:
 // CHECK:STDOUT:   %.1: type = interface_type @Action, @Action(%T.1) [symbolic = %.1 (constants.%.2)]
@@ -207,11 +191,7 @@
 // CHECK:STDOUT:   .Self = constants.%C
 // CHECK:STDOUT: }
 // CHECK:STDOUT:
-<<<<<<< HEAD
-// CHECK:STDOUT: generic fn @Op.1(file.%T: type, @Action.%Self.1: @Action.%.1 (%.2)) {
-=======
 // CHECK:STDOUT: generic fn @Op.1(@Action.%T.loc4: type, @Action.%Self.1: @Action.%.1 (%.2)) {
->>>>>>> dcb4ae26
 // CHECK:STDOUT:
 // CHECK:STDOUT:   fn();
 // CHECK:STDOUT: }
@@ -235,33 +215,20 @@
 // CHECK:STDOUT: }
 // CHECK:STDOUT:
 // CHECK:STDOUT: specific @Action(constants.%T) {
-<<<<<<< HEAD
-// CHECK:STDOUT:   %T => constants.%T
-// CHECK:STDOUT:   %T.patt => constants.%T
-=======
 // CHECK:STDOUT:   %T.1 => constants.%T
->>>>>>> dcb4ae26
+// CHECK:STDOUT:   %T.patt.1 => constants.%T
 // CHECK:STDOUT: }
 // CHECK:STDOUT:
 // CHECK:STDOUT: specific @Op.1(constants.%T, constants.%Self) {}
 // CHECK:STDOUT:
-<<<<<<< HEAD
-// CHECK:STDOUT: specific @Action(@Action.%T) {
-// CHECK:STDOUT:   %T => constants.%T
-// CHECK:STDOUT:   %T.patt => constants.%T
-// CHECK:STDOUT: }
-// CHECK:STDOUT:
-// CHECK:STDOUT: specific @Action(constants.%B) {
-// CHECK:STDOUT:   %T => constants.%B
-// CHECK:STDOUT:   %T.patt => constants.%B
-=======
 // CHECK:STDOUT: specific @Action(@Action.%T.1) {
 // CHECK:STDOUT:   %T.1 => constants.%T
+// CHECK:STDOUT:   %T.patt.1 => constants.%T
 // CHECK:STDOUT: }
 // CHECK:STDOUT:
 // CHECK:STDOUT: specific @Action(constants.%B) {
 // CHECK:STDOUT:   %T.1 => constants.%B
->>>>>>> dcb4ae26
+// CHECK:STDOUT:   %T.patt.1 => constants.%B
 // CHECK:STDOUT:
 // CHECK:STDOUT: !definition:
 // CHECK:STDOUT:   %.1 => constants.%.6
@@ -338,13 +305,8 @@
 // CHECK:STDOUT:     %a.patt: %A = binding_pattern a
 // CHECK:STDOUT:   } {
 // CHECK:STDOUT:     %A.ref: type = name_ref A, imports.%import_ref.2 [template = constants.%A]
-<<<<<<< HEAD
 // CHECK:STDOUT:     %param: %A = param
-// CHECK:STDOUT:     @G.%a: %A = bind_name a, %param
-=======
-// CHECK:STDOUT:     %a.param: %A = param a
-// CHECK:STDOUT:     %a: %A = bind_name a, %a.param
->>>>>>> dcb4ae26
+// CHECK:STDOUT:     %a: %A = bind_name a, %param
 // CHECK:STDOUT:   }
 // CHECK:STDOUT: }
 // CHECK:STDOUT:
@@ -496,13 +458,8 @@
 // CHECK:STDOUT:     %a.patt: %A = binding_pattern a
 // CHECK:STDOUT:   } {
 // CHECK:STDOUT:     %A.ref: type = name_ref A, imports.%import_ref.2 [template = constants.%A]
-<<<<<<< HEAD
 // CHECK:STDOUT:     %param: %A = param
-// CHECK:STDOUT:     @G.%a: %A = bind_name a, %param
-=======
-// CHECK:STDOUT:     %a.param: %A = param a
-// CHECK:STDOUT:     %a: %A = bind_name a, %a.param
->>>>>>> dcb4ae26
+// CHECK:STDOUT:     %a: %A = bind_name a, %param
 // CHECK:STDOUT:   }
 // CHECK:STDOUT: }
 // CHECK:STDOUT:
@@ -634,15 +591,10 @@
 // CHECK:STDOUT:     .B = %B.decl
 // CHECK:STDOUT:   }
 // CHECK:STDOUT:   %Factory.decl: %Factory.type = interface_decl @Factory [template = constants.%Factory] {
-// CHECK:STDOUT:     %T.patt: type = symbolic_binding_pattern T 0 [symbolic = @Factory.%T.patt (constants.%T.patt)]
+// CHECK:STDOUT:     %T.patt.loc4: type = symbolic_binding_pattern T 0 [symbolic = %T.patt.1 (constants.%T.patt)]
 // CHECK:STDOUT:   } {
-<<<<<<< HEAD
 // CHECK:STDOUT:     %param: type = param
-// CHECK:STDOUT:     %T: type = bind_symbolic_name T 0, %param [symbolic = @Factory.%T (constants.%T)]
-=======
-// CHECK:STDOUT:     %T.param: type = param T
-// CHECK:STDOUT:     %T.loc4: type = bind_symbolic_name T 0, %T.param [symbolic = %T.1 (constants.%T)]
->>>>>>> dcb4ae26
+// CHECK:STDOUT:     %T.loc4: type = bind_symbolic_name T 0, %param [symbolic = %T.1 (constants.%T)]
 // CHECK:STDOUT:   }
 // CHECK:STDOUT:   %A.decl: type = class_decl @A [template = constants.%A] {} {}
 // CHECK:STDOUT:   %B.decl: type = class_decl @B [template = constants.%B] {} {}
@@ -656,14 +608,9 @@
 // CHECK:STDOUT:   }
 // CHECK:STDOUT: }
 // CHECK:STDOUT:
-<<<<<<< HEAD
-// CHECK:STDOUT: generic interface @Factory(file.%T: type) {
-// CHECK:STDOUT:   %T: type = bind_symbolic_name T 0 [symbolic = %T (constants.%T)]
-// CHECK:STDOUT:   %T.patt: type = symbolic_binding_pattern T 0 [symbolic = %T.patt (constants.%T.patt)]
-=======
 // CHECK:STDOUT: generic interface @Factory(%T.loc4: type) {
 // CHECK:STDOUT:   %T.1: type = bind_symbolic_name T 0 [symbolic = %T.1 (constants.%T)]
->>>>>>> dcb4ae26
+// CHECK:STDOUT:   %T.patt.1: type = symbolic_binding_pattern T 0 [symbolic = %T.patt.1 (constants.%T.patt)]
 // CHECK:STDOUT:
 // CHECK:STDOUT: !definition:
 // CHECK:STDOUT:   %.1: type = interface_type @Factory, @Factory(%T.1) [symbolic = %.1 (constants.%.2)]
@@ -675,15 +622,9 @@
 // CHECK:STDOUT:
 // CHECK:STDOUT:   interface {
 // CHECK:STDOUT:     %Self.1: @Factory.%.1 (%.2) = bind_symbolic_name Self 1 [symbolic = %Self.2 (constants.%Self)]
-<<<<<<< HEAD
-// CHECK:STDOUT:     %Make.decl: @Factory.%Make.type (%Make.type.1) = fn_decl @Make.1 [symbolic = %Make (constants.%Make.1)] {} {
-// CHECK:STDOUT:       %T.ref: type = name_ref T, file.%T [symbolic = @Make.1.%T (constants.%T)]
-// CHECK:STDOUT:       %return.var: ref @Make.1.%T (%T) = var <return slot>
-=======
 // CHECK:STDOUT:     %Make.decl: @Factory.%Make.type (%Make.type.1) = fn_decl @Make.1 [symbolic = @Factory.%Make (constants.%Make.1)] {} {
 // CHECK:STDOUT:       %T.ref: type = name_ref T, @Factory.%T.loc4 [symbolic = %T (constants.%T)]
 // CHECK:STDOUT:       %return: ref @Make.1.%T (%T) = var <return slot>
->>>>>>> dcb4ae26
 // CHECK:STDOUT:     }
 // CHECK:STDOUT:     %.loc5: @Factory.%.2 (%.3) = assoc_entity element0, %Make.decl [symbolic = %.3 (constants.%.4)]
 // CHECK:STDOUT:
@@ -716,11 +657,7 @@
 // CHECK:STDOUT:   .Self = constants.%B
 // CHECK:STDOUT: }
 // CHECK:STDOUT:
-<<<<<<< HEAD
-// CHECK:STDOUT: generic fn @Make.1(file.%T: type, @Factory.%Self.1: @Factory.%.1 (%.2)) {
-=======
 // CHECK:STDOUT: generic fn @Make.1(@Factory.%T.loc4: type, @Factory.%Self.1: @Factory.%.1 (%.2)) {
->>>>>>> dcb4ae26
 // CHECK:STDOUT:   %T: type = bind_symbolic_name T 0 [symbolic = %T (constants.%T)]
 // CHECK:STDOUT:
 // CHECK:STDOUT:   fn() -> @Make.1.%T (%T);
@@ -729,35 +666,22 @@
 // CHECK:STDOUT: fn @Make.2() -> %B;
 // CHECK:STDOUT:
 // CHECK:STDOUT: specific @Factory(constants.%T) {
-<<<<<<< HEAD
-// CHECK:STDOUT:   %T => constants.%T
-// CHECK:STDOUT:   %T.patt => constants.%T
-=======
 // CHECK:STDOUT:   %T.1 => constants.%T
->>>>>>> dcb4ae26
+// CHECK:STDOUT:   %T.patt.1 => constants.%T
 // CHECK:STDOUT: }
 // CHECK:STDOUT:
 // CHECK:STDOUT: specific @Make.1(constants.%T, constants.%Self) {
 // CHECK:STDOUT:   %T => constants.%T
 // CHECK:STDOUT: }
 // CHECK:STDOUT:
-<<<<<<< HEAD
-// CHECK:STDOUT: specific @Factory(@Factory.%T) {
-// CHECK:STDOUT:   %T => constants.%T
-// CHECK:STDOUT:   %T.patt => constants.%T
-// CHECK:STDOUT: }
-// CHECK:STDOUT:
-// CHECK:STDOUT: specific @Factory(constants.%B) {
-// CHECK:STDOUT:   %T => constants.%B
-// CHECK:STDOUT:   %T.patt => constants.%B
-=======
 // CHECK:STDOUT: specific @Factory(@Factory.%T.1) {
 // CHECK:STDOUT:   %T.1 => constants.%T
+// CHECK:STDOUT:   %T.patt.1 => constants.%T
 // CHECK:STDOUT: }
 // CHECK:STDOUT:
 // CHECK:STDOUT: specific @Factory(constants.%B) {
 // CHECK:STDOUT:   %T.1 => constants.%B
->>>>>>> dcb4ae26
+// CHECK:STDOUT:   %T.patt.1 => constants.%B
 // CHECK:STDOUT:
 // CHECK:STDOUT: !definition:
 // CHECK:STDOUT:   %.1 => constants.%.6
@@ -832,17 +756,10 @@
 // CHECK:STDOUT:     %a.patt: %A = binding_pattern a
 // CHECK:STDOUT:   } {
 // CHECK:STDOUT:     %A.ref: type = name_ref A, imports.%import_ref.2 [template = constants.%A]
-<<<<<<< HEAD
 // CHECK:STDOUT:     %param: %A = param
-// CHECK:STDOUT:     @MakeB.%a: %A = bind_name a, %param
-// CHECK:STDOUT:     %B.ref: type = name_ref B, imports.%import_ref.3 [template = constants.%B]
-// CHECK:STDOUT:     @MakeB.%return: ref %B = var <return slot>
-=======
-// CHECK:STDOUT:     %a.param: %A = param a
-// CHECK:STDOUT:     %a: %A = bind_name a, %a.param
+// CHECK:STDOUT:     %a: %A = bind_name a, %param
 // CHECK:STDOUT:     %B.ref.loc4: type = name_ref B, imports.%import_ref.3 [template = constants.%B]
 // CHECK:STDOUT:     %return: ref %B = var <return slot>
->>>>>>> dcb4ae26
 // CHECK:STDOUT:   }
 // CHECK:STDOUT: }
 // CHECK:STDOUT:
@@ -995,17 +912,10 @@
 // CHECK:STDOUT:     %a.patt: %A = binding_pattern a
 // CHECK:STDOUT:   } {
 // CHECK:STDOUT:     %A.ref: type = name_ref A, imports.%import_ref.2 [template = constants.%A]
-<<<<<<< HEAD
 // CHECK:STDOUT:     %param: %A = param
-// CHECK:STDOUT:     @MakeC.%a: %A = bind_name a, %param
-// CHECK:STDOUT:     %C.ref: type = name_ref C, %C.decl [template = constants.%C]
-// CHECK:STDOUT:     @MakeC.%return: ref %C = var <return slot>
-=======
-// CHECK:STDOUT:     %a.param: %A = param a
-// CHECK:STDOUT:     %a: %A = bind_name a, %a.param
+// CHECK:STDOUT:     %a: %A = bind_name a, %param
 // CHECK:STDOUT:     %C.ref.loc6: type = name_ref C, file.%C.decl [template = constants.%C]
 // CHECK:STDOUT:     %return: ref %C = var <return slot>
->>>>>>> dcb4ae26
 // CHECK:STDOUT:   }
 // CHECK:STDOUT: }
 // CHECK:STDOUT:
