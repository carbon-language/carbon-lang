--- conflicted
+++ resolved
@@ -282,7 +282,6 @@
 // CHECK:STDOUT: }
 // CHECK:STDOUT:
 // CHECK:STDOUT: imports {
-<<<<<<< HEAD
 // CHECK:STDOUT:   %import_ref.1: %Action.type = import_ref Main//action, inst+7, loaded [template = constants.%Action]
 // CHECK:STDOUT:   %import_ref.2: type = import_ref Main//action, inst+28, loaded [template = constants.%A]
 // CHECK:STDOUT:   %import_ref.3: type = import_ref Main//action, inst+33, loaded [template = constants.%B]
@@ -293,30 +292,13 @@
 // CHECK:STDOUT:   %import_ref.8: @Action.%.2 (%.6) = import_ref Main//action, inst+20, loaded [symbolic = @Action.%.3 (constants.%.11)]
 // CHECK:STDOUT:   %import_ref.9 = import_ref Main//action, inst+16, unloaded
 // CHECK:STDOUT:   %import_ref.10 = import_ref Main//action, inst+29, unloaded
-// CHECK:STDOUT:   %import_ref.11: <witness> = import_ref Main//action, inst+52, loaded [template = constants.%.12]
-// CHECK:STDOUT:   %import_ref.12 = import_ref Main//action, inst+45, unloaded
-// CHECK:STDOUT:   %import_ref.13 = import_ref Main//action, inst+16, unloaded
-// CHECK:STDOUT:   %import_ref.14 = import_ref Main//action, inst+16, unloaded
+// CHECK:STDOUT:   %import_ref.11: type = import_ref Main//action, inst+39, loaded [template = constants.%A]
+// CHECK:STDOUT:   %import_ref.12: type = import_ref Main//action, inst+42, loaded [template = constants.%.5]
+// CHECK:STDOUT:   %import_ref.13: <witness> = import_ref Main//action, inst+52, loaded [template = constants.%.12]
+// CHECK:STDOUT:   %import_ref.14 = import_ref Main//action, inst+45, unloaded
 // CHECK:STDOUT:   %import_ref.15 = import_ref Main//action, inst+16, unloaded
-=======
-// CHECK:STDOUT:   %import_ref.1: %Action.type = import_ref Main//action, inst+5, loaded [template = constants.%Action]
-// CHECK:STDOUT:   %import_ref.2: type = import_ref Main//action, inst+25, loaded [template = constants.%A]
-// CHECK:STDOUT:   %import_ref.3: type = import_ref Main//action, inst+30, loaded [template = constants.%B]
-// CHECK:STDOUT:   %import_ref.4 = import_ref Main//action, inst+33, unloaded
-// CHECK:STDOUT:   %import_ref.5 = import_ref Main//action, inst+56, unloaded
-// CHECK:STDOUT:   %import_ref.6 = import_ref Main//action, inst+31, unloaded
-// CHECK:STDOUT:   %import_ref.7 = import_ref Main//action, inst+11, unloaded
-// CHECK:STDOUT:   %import_ref.8: @Action.%.2 (%.6) = import_ref Main//action, inst+17, loaded [symbolic = @Action.%.3 (constants.%.11)]
-// CHECK:STDOUT:   %import_ref.9 = import_ref Main//action, inst+13, unloaded
-// CHECK:STDOUT:   %import_ref.10 = import_ref Main//action, inst+26, unloaded
-// CHECK:STDOUT:   %import_ref.11: type = import_ref Main//action, inst+36, loaded [template = constants.%A]
-// CHECK:STDOUT:   %import_ref.12: type = import_ref Main//action, inst+39, loaded [template = constants.%.5]
-// CHECK:STDOUT:   %import_ref.13: <witness> = import_ref Main//action, inst+49, loaded [template = constants.%.12]
-// CHECK:STDOUT:   %import_ref.14 = import_ref Main//action, inst+42, unloaded
-// CHECK:STDOUT:   %import_ref.15 = import_ref Main//action, inst+13, unloaded
-// CHECK:STDOUT:   %import_ref.16 = import_ref Main//action, inst+13, unloaded
-// CHECK:STDOUT:   %import_ref.17 = import_ref Main//action, inst+13, unloaded
->>>>>>> 82937e1a
+// CHECK:STDOUT:   %import_ref.16 = import_ref Main//action, inst+16, unloaded
+// CHECK:STDOUT:   %import_ref.17 = import_ref Main//action, inst+16, unloaded
 // CHECK:STDOUT: }
 // CHECK:STDOUT:
 // CHECK:STDOUT: file {
@@ -458,7 +440,6 @@
 // CHECK:STDOUT: }
 // CHECK:STDOUT:
 // CHECK:STDOUT: imports {
-<<<<<<< HEAD
 // CHECK:STDOUT:   %import_ref.1: %Action.type = import_ref Main//action, inst+7, loaded [template = constants.%Action]
 // CHECK:STDOUT:   %import_ref.2: type = import_ref Main//action, inst+28, loaded [template = constants.%A]
 // CHECK:STDOUT:   %import_ref.3 = import_ref Main//action, inst+33, unloaded
@@ -469,32 +450,14 @@
 // CHECK:STDOUT:   %import_ref.8: @Action.%.2 (%.6) = import_ref Main//action, inst+20, loaded [symbolic = @Action.%.3 (constants.%.14)]
 // CHECK:STDOUT:   %import_ref.9 = import_ref Main//action, inst+16, unloaded
 // CHECK:STDOUT:   %import_ref.10 = import_ref Main//action, inst+29, unloaded
-// CHECK:STDOUT:   %import_ref.11 = import_ref Main//action, inst+52, unloaded
-// CHECK:STDOUT:   %import_ref.12 = import_ref Main//action, inst+45, unloaded
-// CHECK:STDOUT:   %import_ref.13 = import_ref Main//action, inst+16, unloaded
-// CHECK:STDOUT:   %import_ref.14 = import_ref Main//action, inst+16, unloaded
-// CHECK:STDOUT:   %import_ref.15 = import_ref Main//action, inst+37, unloaded
+// CHECK:STDOUT:   %import_ref.11: type = import_ref Main//action, inst+39, loaded [template = constants.%A]
+// CHECK:STDOUT:   %import_ref.12: type = import_ref Main//action, inst+42, loaded [template = constants.%.5]
+// CHECK:STDOUT:   %import_ref.13 = import_ref Main//action, inst+52, unloaded
+// CHECK:STDOUT:   %import_ref.14 = import_ref Main//action, inst+45, unloaded
+// CHECK:STDOUT:   %import_ref.15 = import_ref Main//action, inst+16, unloaded
 // CHECK:STDOUT:   %import_ref.16 = import_ref Main//action, inst+16, unloaded
-=======
-// CHECK:STDOUT:   %import_ref.1: %Action.type = import_ref Main//action, inst+5, loaded [template = constants.%Action]
-// CHECK:STDOUT:   %import_ref.2: type = import_ref Main//action, inst+25, loaded [template = constants.%A]
-// CHECK:STDOUT:   %import_ref.3 = import_ref Main//action, inst+30, unloaded
-// CHECK:STDOUT:   %import_ref.4: type = import_ref Main//action, inst+33, loaded [template = constants.%C]
-// CHECK:STDOUT:   %import_ref.5 = import_ref Main//action, inst+56, unloaded
-// CHECK:STDOUT:   %import_ref.6 = import_ref Main//action, inst+31, unloaded
-// CHECK:STDOUT:   %import_ref.7 = import_ref Main//action, inst+11, unloaded
-// CHECK:STDOUT:   %import_ref.8: @Action.%.2 (%.6) = import_ref Main//action, inst+17, loaded [symbolic = @Action.%.3 (constants.%.14)]
-// CHECK:STDOUT:   %import_ref.9 = import_ref Main//action, inst+13, unloaded
-// CHECK:STDOUT:   %import_ref.10 = import_ref Main//action, inst+26, unloaded
-// CHECK:STDOUT:   %import_ref.11: type = import_ref Main//action, inst+36, loaded [template = constants.%A]
-// CHECK:STDOUT:   %import_ref.12: type = import_ref Main//action, inst+39, loaded [template = constants.%.5]
-// CHECK:STDOUT:   %import_ref.13 = import_ref Main//action, inst+49, unloaded
-// CHECK:STDOUT:   %import_ref.14 = import_ref Main//action, inst+42, unloaded
-// CHECK:STDOUT:   %import_ref.15 = import_ref Main//action, inst+13, unloaded
-// CHECK:STDOUT:   %import_ref.16 = import_ref Main//action, inst+13, unloaded
-// CHECK:STDOUT:   %import_ref.17 = import_ref Main//action, inst+34, unloaded
-// CHECK:STDOUT:   %import_ref.18 = import_ref Main//action, inst+13, unloaded
->>>>>>> 82937e1a
+// CHECK:STDOUT:   %import_ref.17 = import_ref Main//action, inst+37, unloaded
+// CHECK:STDOUT:   %import_ref.18 = import_ref Main//action, inst+16, unloaded
 // CHECK:STDOUT: }
 // CHECK:STDOUT:
 // CHECK:STDOUT: file {
@@ -790,7 +753,6 @@
 // CHECK:STDOUT: }
 // CHECK:STDOUT:
 // CHECK:STDOUT: imports {
-<<<<<<< HEAD
 // CHECK:STDOUT:   %import_ref.1: %Factory.type = import_ref Main//factory, inst+7, loaded [template = constants.%Factory]
 // CHECK:STDOUT:   %import_ref.2: type = import_ref Main//factory, inst+31, loaded [template = constants.%A]
 // CHECK:STDOUT:   %import_ref.3: type = import_ref Main//factory, inst+36, loaded [template = constants.%B]
@@ -799,28 +761,13 @@
 // CHECK:STDOUT:   %import_ref.6: @Factory.%.2 (%.6) = import_ref Main//factory, inst+23, loaded [symbolic = @Factory.%.3 (constants.%.11)]
 // CHECK:STDOUT:   %import_ref.7 = import_ref Main//factory, inst+18, unloaded
 // CHECK:STDOUT:   %import_ref.8 = import_ref Main//factory, inst+32, unloaded
-// CHECK:STDOUT:   %import_ref.9: <witness> = import_ref Main//factory, inst+54, loaded [template = constants.%.12]
-// CHECK:STDOUT:   %import_ref.10 = import_ref Main//factory, inst+47, unloaded
-// CHECK:STDOUT:   %import_ref.11 = import_ref Main//factory, inst+18, unloaded
-// CHECK:STDOUT:   %import_ref.12 = import_ref Main//factory, inst+18, unloaded
+// CHECK:STDOUT:   %import_ref.9: type = import_ref Main//factory, inst+39, loaded [template = constants.%A]
+// CHECK:STDOUT:   %import_ref.10: type = import_ref Main//factory, inst+42, loaded [template = constants.%.5]
+// CHECK:STDOUT:   %import_ref.11: <witness> = import_ref Main//factory, inst+54, loaded [template = constants.%.12]
+// CHECK:STDOUT:   %import_ref.12 = import_ref Main//factory, inst+47, unloaded
 // CHECK:STDOUT:   %import_ref.13 = import_ref Main//factory, inst+18, unloaded
-=======
-// CHECK:STDOUT:   %import_ref.1: %Factory.type = import_ref Main//factory, inst+5, loaded [template = constants.%Factory]
-// CHECK:STDOUT:   %import_ref.2: type = import_ref Main//factory, inst+28, loaded [template = constants.%A]
-// CHECK:STDOUT:   %import_ref.3: type = import_ref Main//factory, inst+33, loaded [template = constants.%B]
-// CHECK:STDOUT:   %import_ref.4 = import_ref Main//factory, inst+34, unloaded
-// CHECK:STDOUT:   %import_ref.5 = import_ref Main//factory, inst+11, unloaded
-// CHECK:STDOUT:   %import_ref.6: @Factory.%.2 (%.6) = import_ref Main//factory, inst+20, loaded [symbolic = @Factory.%.3 (constants.%.11)]
-// CHECK:STDOUT:   %import_ref.7 = import_ref Main//factory, inst+15, unloaded
-// CHECK:STDOUT:   %import_ref.8 = import_ref Main//factory, inst+29, unloaded
-// CHECK:STDOUT:   %import_ref.9: type = import_ref Main//factory, inst+36, loaded [template = constants.%A]
-// CHECK:STDOUT:   %import_ref.10: type = import_ref Main//factory, inst+39, loaded [template = constants.%.5]
-// CHECK:STDOUT:   %import_ref.11: <witness> = import_ref Main//factory, inst+51, loaded [template = constants.%.12]
-// CHECK:STDOUT:   %import_ref.12 = import_ref Main//factory, inst+44, unloaded
-// CHECK:STDOUT:   %import_ref.13 = import_ref Main//factory, inst+15, unloaded
-// CHECK:STDOUT:   %import_ref.14 = import_ref Main//factory, inst+15, unloaded
-// CHECK:STDOUT:   %import_ref.15 = import_ref Main//factory, inst+15, unloaded
->>>>>>> 82937e1a
+// CHECK:STDOUT:   %import_ref.14 = import_ref Main//factory, inst+18, unloaded
+// CHECK:STDOUT:   %import_ref.15 = import_ref Main//factory, inst+18, unloaded
 // CHECK:STDOUT: }
 // CHECK:STDOUT:
 // CHECK:STDOUT: file {
@@ -966,7 +913,6 @@
 // CHECK:STDOUT: }
 // CHECK:STDOUT:
 // CHECK:STDOUT: imports {
-<<<<<<< HEAD
 // CHECK:STDOUT:   %import_ref.1: %Factory.type = import_ref Main//factory, inst+7, loaded [template = constants.%Factory]
 // CHECK:STDOUT:   %import_ref.2: type = import_ref Main//factory, inst+31, loaded [template = constants.%A]
 // CHECK:STDOUT:   %import_ref.3 = import_ref Main//factory, inst+36, unloaded
@@ -975,28 +921,13 @@
 // CHECK:STDOUT:   %import_ref.6: @Factory.%.2 (%.6) = import_ref Main//factory, inst+23, loaded [symbolic = @Factory.%.3 (constants.%.14)]
 // CHECK:STDOUT:   %import_ref.7 = import_ref Main//factory, inst+18, unloaded
 // CHECK:STDOUT:   %import_ref.8 = import_ref Main//factory, inst+32, unloaded
-// CHECK:STDOUT:   %import_ref.9 = import_ref Main//factory, inst+54, unloaded
-// CHECK:STDOUT:   %import_ref.10 = import_ref Main//factory, inst+47, unloaded
-// CHECK:STDOUT:   %import_ref.11 = import_ref Main//factory, inst+18, unloaded
-// CHECK:STDOUT:   %import_ref.12 = import_ref Main//factory, inst+18, unloaded
+// CHECK:STDOUT:   %import_ref.9: type = import_ref Main//factory, inst+39, loaded [template = constants.%A]
+// CHECK:STDOUT:   %import_ref.10: type = import_ref Main//factory, inst+42, loaded [template = constants.%.5]
+// CHECK:STDOUT:   %import_ref.11 = import_ref Main//factory, inst+54, unloaded
+// CHECK:STDOUT:   %import_ref.12 = import_ref Main//factory, inst+47, unloaded
 // CHECK:STDOUT:   %import_ref.13 = import_ref Main//factory, inst+18, unloaded
-=======
-// CHECK:STDOUT:   %import_ref.1: %Factory.type = import_ref Main//factory, inst+5, loaded [template = constants.%Factory]
-// CHECK:STDOUT:   %import_ref.2: type = import_ref Main//factory, inst+28, loaded [template = constants.%A]
-// CHECK:STDOUT:   %import_ref.3 = import_ref Main//factory, inst+33, unloaded
-// CHECK:STDOUT:   %import_ref.4 = import_ref Main//factory, inst+34, unloaded
-// CHECK:STDOUT:   %import_ref.5 = import_ref Main//factory, inst+11, unloaded
-// CHECK:STDOUT:   %import_ref.6: @Factory.%.2 (%.6) = import_ref Main//factory, inst+20, loaded [symbolic = @Factory.%.3 (constants.%.14)]
-// CHECK:STDOUT:   %import_ref.7 = import_ref Main//factory, inst+15, unloaded
-// CHECK:STDOUT:   %import_ref.8 = import_ref Main//factory, inst+29, unloaded
-// CHECK:STDOUT:   %import_ref.9: type = import_ref Main//factory, inst+36, loaded [template = constants.%A]
-// CHECK:STDOUT:   %import_ref.10: type = import_ref Main//factory, inst+39, loaded [template = constants.%.5]
-// CHECK:STDOUT:   %import_ref.11 = import_ref Main//factory, inst+51, unloaded
-// CHECK:STDOUT:   %import_ref.12 = import_ref Main//factory, inst+44, unloaded
-// CHECK:STDOUT:   %import_ref.13 = import_ref Main//factory, inst+15, unloaded
-// CHECK:STDOUT:   %import_ref.14 = import_ref Main//factory, inst+15, unloaded
-// CHECK:STDOUT:   %import_ref.15 = import_ref Main//factory, inst+15, unloaded
->>>>>>> 82937e1a
+// CHECK:STDOUT:   %import_ref.14 = import_ref Main//factory, inst+18, unloaded
+// CHECK:STDOUT:   %import_ref.15 = import_ref Main//factory, inst+18, unloaded
 // CHECK:STDOUT: }
 // CHECK:STDOUT:
 // CHECK:STDOUT: file {
