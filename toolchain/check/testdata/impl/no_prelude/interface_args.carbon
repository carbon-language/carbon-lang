--- conflicted
+++ resolved
@@ -125,17 +125,10 @@
 // CHECK:STDOUT:   %B.decl: type = class_decl @B [template = constants.%B] {}
 // CHECK:STDOUT:   %C.decl: type = class_decl @C [template = constants.%C] {}
 // CHECK:STDOUT:   impl_decl @impl {
-<<<<<<< HEAD
 // CHECK:STDOUT:     %A.ref: type = name_ref A, file.%A.decl [template = constants.%A]
 // CHECK:STDOUT:     %Action.ref: %Action.type = name_ref Action, file.%Action.decl [template = constants.%Action]
 // CHECK:STDOUT:     %B.ref: type = name_ref B, file.%B.decl [template = constants.%B]
-// CHECK:STDOUT:     %.loc12_17: type = interface_type @Action, @Action(constants.%B) [template = constants.%.6]
-=======
-// CHECK:STDOUT:     %A.ref.loc12: type = name_ref A, %A.decl [template = constants.%A]
-// CHECK:STDOUT:     %Action.ref: %Action.type = name_ref Action, %Action.decl [template = constants.%Action]
-// CHECK:STDOUT:     %B.ref: type = name_ref B, %B.decl [template = constants.%B]
-// CHECK:STDOUT:     %.loc12: type = interface_type @Action, @Action(constants.%B) [template = constants.%.7]
->>>>>>> 9b0519d2
+// CHECK:STDOUT:     %.loc12_17: type = interface_type @Action, @Action(constants.%B) [template = constants.%.7]
 // CHECK:STDOUT:   }
 // CHECK:STDOUT:   %F.decl: %F.type = fn_decl @F [template = constants.%F] {
 // CHECK:STDOUT:     %A.ref: type = name_ref A, file.%A.decl [template = constants.%A]
@@ -169,11 +162,7 @@
 // CHECK:STDOUT:
 // CHECK:STDOUT: impl @impl: %A as %.7 {
 // CHECK:STDOUT:   %Op.decl: %Op.type.2 = fn_decl @Op.2 [template = constants.%Op.2] {}
-<<<<<<< HEAD
-// CHECK:STDOUT:   %.loc12_21: <witness> = interface_witness (%Op.decl) [template = constants.%.9]
-=======
-// CHECK:STDOUT:   %.loc12: <witness> = interface_witness (%Op.decl) [template = constants.%.10]
->>>>>>> 9b0519d2
+// CHECK:STDOUT:   %.loc12_21: <witness> = interface_witness (%Op.decl) [template = constants.%.10]
 // CHECK:STDOUT:
 // CHECK:STDOUT: !members:
 // CHECK:STDOUT:   .Op = %Op.decl
@@ -216,17 +205,10 @@
 // CHECK:STDOUT:   %a.ref: %A = name_ref a, %a
 // CHECK:STDOUT:   %Action.ref: %Action.type = name_ref Action, file.%Action.decl [template = constants.%Action]
 // CHECK:STDOUT:   %B.ref: type = name_ref B, file.%B.decl [template = constants.%B]
-<<<<<<< HEAD
-// CHECK:STDOUT:   %.loc16_23: type = interface_type @Action, @Action(constants.%B) [template = constants.%.6]
-// CHECK:STDOUT:   %.loc16_26: %.7 = specific_constant @Action.%.loc5, @Action(constants.%B) [template = constants.%.8]
-// CHECK:STDOUT:   %Op.ref: %.7 = name_ref Op, %.loc16_26 [template = constants.%.8]
-// CHECK:STDOUT:   %.loc16_15: %Op.type.3 = interface_witness_access @impl.%.loc12_21, element0 [template = constants.%Op.2]
-=======
 // CHECK:STDOUT:   %.loc16_23: type = interface_type @Action, @Action(constants.%B) [template = constants.%.7]
 // CHECK:STDOUT:   %.loc16_26: %.8 = specific_constant @Action.%.loc5, @Action(constants.%B) [template = constants.%.9]
 // CHECK:STDOUT:   %Op.ref: %.8 = name_ref Op, %.loc16_26 [template = constants.%.9]
-// CHECK:STDOUT:   %.loc16_15: %Op.type.3 = interface_witness_access @impl.%.loc12, element0 [template = constants.%Op.2]
->>>>>>> 9b0519d2
+// CHECK:STDOUT:   %.loc16_15: %Op.type.3 = interface_witness_access @impl.%.loc12_21, element0 [template = constants.%Op.2]
 // CHECK:STDOUT:   %Op.call: init %.1 = call %.loc16_15()
 // CHECK:STDOUT:   return
 // CHECK:STDOUT: }
@@ -598,17 +580,10 @@
 // CHECK:STDOUT:   %A.decl: type = class_decl @A [template = constants.%A] {}
 // CHECK:STDOUT:   %B.decl: type = class_decl @B [template = constants.%B] {}
 // CHECK:STDOUT:   impl_decl @impl {
-<<<<<<< HEAD
 // CHECK:STDOUT:     %A.ref: type = name_ref A, file.%A.decl [template = constants.%A]
 // CHECK:STDOUT:     %Factory.ref: %Factory.type = name_ref Factory, file.%Factory.decl [template = constants.%Factory]
 // CHECK:STDOUT:     %B.ref: type = name_ref B, file.%B.decl [template = constants.%B]
-// CHECK:STDOUT:     %.loc11_18: type = interface_type @Factory, @Factory(constants.%B) [template = constants.%.6]
-=======
-// CHECK:STDOUT:     %A.ref: type = name_ref A, %A.decl [template = constants.%A]
-// CHECK:STDOUT:     %Factory.ref: %Factory.type = name_ref Factory, %Factory.decl [template = constants.%Factory]
-// CHECK:STDOUT:     %B.ref: type = name_ref B, %B.decl [template = constants.%B]
-// CHECK:STDOUT:     %.loc11: type = interface_type @Factory, @Factory(constants.%B) [template = constants.%.7]
->>>>>>> 9b0519d2
+// CHECK:STDOUT:     %.loc11_18: type = interface_type @Factory, @Factory(constants.%B) [template = constants.%.7]
 // CHECK:STDOUT:   }
 // CHECK:STDOUT: }
 // CHECK:STDOUT:
@@ -643,11 +618,7 @@
 // CHECK:STDOUT:     %B.ref: type = name_ref B, file.%B.decl [template = constants.%B]
 // CHECK:STDOUT:     %return: ref %B = var <return slot>
 // CHECK:STDOUT:   }
-<<<<<<< HEAD
-// CHECK:STDOUT:   %.loc11_22: <witness> = interface_witness (%Make.decl) [template = constants.%.9]
-=======
-// CHECK:STDOUT:   %.loc11: <witness> = interface_witness (%Make.decl) [template = constants.%.10]
->>>>>>> 9b0519d2
+// CHECK:STDOUT:   %.loc11_22: <witness> = interface_witness (%Make.decl) [template = constants.%.10]
 // CHECK:STDOUT:
 // CHECK:STDOUT: !members:
 // CHECK:STDOUT:   .Make = %Make.decl
@@ -813,17 +784,10 @@
 // CHECK:STDOUT: !entry:
 // CHECK:STDOUT:   %a.ref: %A = name_ref a, %a
 // CHECK:STDOUT:   %Factory.ref: %Factory.type = name_ref Factory, imports.%import_ref.1 [template = constants.%Factory]
-<<<<<<< HEAD
 // CHECK:STDOUT:   %B.ref.loc5: type = name_ref B, imports.%import_ref.3 [template = constants.%B]
-// CHECK:STDOUT:   %.loc5_20: type = interface_type @Factory, @Factory(constants.%B) [template = constants.%.4]
-// CHECK:STDOUT:   %.loc5_23: %.7 = specific_constant imports.%import_ref.7, @Factory(constants.%B) [template = constants.%.8]
-// CHECK:STDOUT:   %Make.ref: %.7 = name_ref Make, %.loc5_23 [template = constants.%.8]
-=======
-// CHECK:STDOUT:   %B.ref: type = name_ref B, imports.%import_ref.3 [template = constants.%B]
 // CHECK:STDOUT:   %.loc5_20: type = interface_type @Factory, @Factory(constants.%B) [template = constants.%.5]
 // CHECK:STDOUT:   %.loc5_23: %.8 = specific_constant imports.%import_ref.7, @Factory(constants.%B) [template = constants.%.9]
 // CHECK:STDOUT:   %Make.ref: %.8 = name_ref Make, %.loc5_23 [template = constants.%.9]
->>>>>>> 9b0519d2
 // CHECK:STDOUT:   %.loc5_11: %Make.type.2 = interface_witness_access imports.%import_ref.11, element0 [template = constants.%Make.3]
 // CHECK:STDOUT:   %.loc4: ref %B = splice_block %return {}
 // CHECK:STDOUT:   %Make.call: init %B = call %.loc5_11() to %.loc4
@@ -977,17 +941,10 @@
 // CHECK:STDOUT: !entry:
 // CHECK:STDOUT:   %a.ref: %A = name_ref a, %a
 // CHECK:STDOUT:   %Factory.ref: %Factory.type = name_ref Factory, imports.%import_ref.1 [template = constants.%Factory]
-<<<<<<< HEAD
 // CHECK:STDOUT:   %C.ref.loc10: type = name_ref C, file.%C.decl [template = constants.%C]
-// CHECK:STDOUT:   %.loc10_20: type = interface_type @Factory, @Factory(constants.%C) [template = constants.%.10]
-// CHECK:STDOUT:   %.loc10_23: %.11 = specific_constant imports.%import_ref.7, @Factory(constants.%C) [template = constants.%.12]
-// CHECK:STDOUT:   %Make.ref: %.11 = name_ref Make, %.loc10_23 [template = constants.%.12]
-=======
-// CHECK:STDOUT:   %C.ref: type = name_ref C, file.%C.decl [template = constants.%C]
 // CHECK:STDOUT:   %.loc10_20: type = interface_type @Factory, @Factory(constants.%C) [template = constants.%.11]
 // CHECK:STDOUT:   %.loc10_23: %.12 = specific_constant imports.%import_ref.7, @Factory(constants.%C) [template = constants.%.13]
 // CHECK:STDOUT:   %Make.ref: %.12 = name_ref Make, %.loc10_23 [template = constants.%.13]
->>>>>>> 9b0519d2
 // CHECK:STDOUT:   return <error> to %return
 // CHECK:STDOUT: }
 // CHECK:STDOUT:
