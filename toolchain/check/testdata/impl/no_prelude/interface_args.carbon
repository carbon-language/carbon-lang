// Part of the Carbon Language project, under the Apache License v2.0 with LLVM
// Exceptions. See /LICENSE for license information.
// SPDX-License-Identifier: Apache-2.0 WITH LLVM-exception
//
// AUTOUPDATE
// TIP: To test this file alone, run:
// TIP:   bazel test //toolchain/testing:file_test --test_arg=--file_tests=toolchain/check/testdata/impl/no_prelude/interface_args.carbon
// TIP: To dump output, run:
// TIP:   bazel run //toolchain/testing:file_test -- --dump_output --file_tests=toolchain/check/testdata/impl/no_prelude/interface_args.carbon

// --- action.carbon

library "[[@TEST_NAME]]";

interface Action(T:! type) {
  fn Op();
}

class A {}
class B {}
class C {}

impl A as Action(B) {
  fn Op() {}
}

fn F(a: A) { a.(Action(B).Op)(); }

// --- action.impl.carbon

impl library "[[@TEST_NAME]]";

fn G(a: A) { a.(Action(B).Op)(); }

// --- fail_action.impl.carbon

impl library "[[@TEST_NAME]]";

// CHECK:STDERR: fail_action.impl.carbon:[[@LINE+4]]:14: error: cannot access member of interface `Action` in type `A` that does not implement that interface
// CHECK:STDERR: fn G(a: A) { a.(Action(C).Op)(); }
// CHECK:STDERR:              ^~~~~~~~~~~~~~~~
// CHECK:STDERR:
fn G(a: A) { a.(Action(C).Op)(); }

// --- factory.carbon

library "[[@TEST_NAME]]";

interface Factory(T:! type) {
  fn Make() -> T;
}

class A {}
class B {}

impl A as Factory(B) {
  fn Make() -> B;
}

// --- factory.impl.carbon

impl library "[[@TEST_NAME]]";

fn MakeB(a: A) -> B {
  return a.(Factory(B).Make)();
}

// --- fail_factory.impl.carbon

impl library "[[@TEST_NAME]]";

class C {}

fn MakeC(a: A) -> C {
  // CHECK:STDERR: fail_factory.impl.carbon:[[@LINE+3]]:10: error: cannot access member of interface `Factory` in type `A` that does not implement that interface
  // CHECK:STDERR:   return a.(Factory(C).Make)();
  // CHECK:STDERR:          ^~~~~~~~~~~~~~~~~~~
  return a.(Factory(C).Make)();
}

// CHECK:STDOUT: --- action.carbon
// CHECK:STDOUT:
// CHECK:STDOUT: constants {
// CHECK:STDOUT:   %T: type = bind_symbolic_name T 0 [symbolic]
// CHECK:STDOUT:   %Action.type: type = generic_interface_type @Action [template]
// CHECK:STDOUT:   %.1: type = tuple_type () [template]
// CHECK:STDOUT:   %Action: %Action.type = struct_value () [template]
// CHECK:STDOUT:   %.2: type = interface_type @Action, @Action(%T) [symbolic]
// CHECK:STDOUT:   %Self: %.2 = bind_symbolic_name Self 1 [symbolic]
// CHECK:STDOUT:   %Op.type.1: type = fn_type @Op.1, @Action(%T) [symbolic]
// CHECK:STDOUT:   %Op.1: %Op.type.1 = struct_value () [symbolic]
// CHECK:STDOUT:   %.3: type = assoc_entity_type %.2, %Op.type.1 [symbolic]
// CHECK:STDOUT:   %.4: %.3 = assoc_entity element0, @Action.%Op.decl [symbolic]
// CHECK:STDOUT:   %A: type = class_type @A [template]
// CHECK:STDOUT:   %.5: type = struct_type {} [template]
// CHECK:STDOUT:   %.6: <witness> = complete_type_witness %.5 [template]
// CHECK:STDOUT:   %B: type = class_type @B [template]
// CHECK:STDOUT:   %C: type = class_type @C [template]
// CHECK:STDOUT:   %.7: type = interface_type @Action, @Action(%B) [template]
// CHECK:STDOUT:   %Op.type.2: type = fn_type @Op.2 [template]
// CHECK:STDOUT:   %Op.2: %Op.type.2 = struct_value () [template]
// CHECK:STDOUT:   %Op.type.3: type = fn_type @Op.1, @Action(%B) [template]
// CHECK:STDOUT:   %Op.3: %Op.type.3 = struct_value () [template]
// CHECK:STDOUT:   %.8: type = assoc_entity_type %.7, %Op.type.3 [template]
// CHECK:STDOUT:   %.9: %.8 = assoc_entity element0, @Action.%Op.decl [template]
// CHECK:STDOUT:   %.10: <witness> = interface_witness (%Op.2) [template]
// CHECK:STDOUT:   %F.type: type = fn_type @F [template]
// CHECK:STDOUT:   %F: %F.type = struct_value () [template]
// CHECK:STDOUT:   %.11: type = ptr_type %.5 [template]
// CHECK:STDOUT: }
// CHECK:STDOUT:
// CHECK:STDOUT: file {
// CHECK:STDOUT:   package: <namespace> = namespace [template] {
// CHECK:STDOUT:     .Action = %Action.decl
// CHECK:STDOUT:     .A = %A.decl
// CHECK:STDOUT:     .B = %B.decl
// CHECK:STDOUT:     .C = %C.decl
// CHECK:STDOUT:     .F = %F.decl
// CHECK:STDOUT:   }
// CHECK:STDOUT:   %Action.decl: %Action.type = interface_decl @Action [template = constants.%Action] {
<<<<<<< HEAD
// CHECK:STDOUT:     %T.patt: type = symbolic_binding_pattern T 0
// CHECK:STDOUT:   } {
// CHECK:STDOUT:     %T.loc4_18.1: type = param T
// CHECK:STDOUT:     %T.loc4_18.2: type = bind_symbolic_name T 0, %T.loc4_18.1 [symbolic = @Action.%T (constants.%T)]
// CHECK:STDOUT:   }
// CHECK:STDOUT:   %A.decl: type = class_decl @A [template = constants.%A] {} {}
// CHECK:STDOUT:   %B.decl: type = class_decl @B [template = constants.%B] {} {}
// CHECK:STDOUT:   %C.decl: type = class_decl @C [template = constants.%C] {} {}
// CHECK:STDOUT:   %.loc12_19.1: type = value_of_initializer %.loc12_17 [template = constants.%.6]
// CHECK:STDOUT:   %.loc12_19.2: type = converted %.loc12_17, %.loc12_19.1 [template = constants.%.6]
// CHECK:STDOUT:   impl_decl @impl {} {
// CHECK:STDOUT:     %A.ref.loc12: type = name_ref A, %A.decl [template = constants.%A]
// CHECK:STDOUT:     %Action.ref: %Action.type = name_ref Action, %Action.decl [template = constants.%Action]
// CHECK:STDOUT:     %B.ref: type = name_ref B, %B.decl [template = constants.%B]
// CHECK:STDOUT:     %.loc12_17: init type = call %Action.ref(%B.ref) [template = constants.%.6]
// CHECK:STDOUT:   }
// CHECK:STDOUT:   %F.decl: %F.type = fn_decl @F [template = constants.%F] {
// CHECK:STDOUT:     %a.patt: %A = binding_pattern a
// CHECK:STDOUT:   } {
// CHECK:STDOUT:     %A.ref.loc16: type = name_ref A, %A.decl [template = constants.%A]
// CHECK:STDOUT:     %a.loc16_6.1: %A = param a
// CHECK:STDOUT:     @F.%a: %A = bind_name a, %a.loc16_6.1
=======
// CHECK:STDOUT:     %T.param: type = param T, runtime_param<invalid>
// CHECK:STDOUT:     %T.loc4: type = bind_symbolic_name T 0, %T.param [symbolic = %T.1 (constants.%T)]
// CHECK:STDOUT:   }
// CHECK:STDOUT:   %A.decl: type = class_decl @A [template = constants.%A] {}
// CHECK:STDOUT:   %B.decl: type = class_decl @B [template = constants.%B] {}
// CHECK:STDOUT:   %C.decl: type = class_decl @C [template = constants.%C] {}
// CHECK:STDOUT:   impl_decl @impl {
// CHECK:STDOUT:     %A.ref: type = name_ref A, file.%A.decl [template = constants.%A]
// CHECK:STDOUT:     %Action.ref: %Action.type = name_ref Action, file.%Action.decl [template = constants.%Action]
// CHECK:STDOUT:     %B.ref: type = name_ref B, file.%B.decl [template = constants.%B]
// CHECK:STDOUT:     %.loc12_17: type = interface_type @Action, @Action(constants.%B) [template = constants.%.7]
// CHECK:STDOUT:   }
// CHECK:STDOUT:   %F.decl: %F.type = fn_decl @F [template = constants.%F] {
// CHECK:STDOUT:     %A.ref: type = name_ref A, file.%A.decl [template = constants.%A]
// CHECK:STDOUT:     %a.param: %A = param a, runtime_param0
// CHECK:STDOUT:     %a: %A = bind_name a, %a.param
>>>>>>> 1e34d03e
// CHECK:STDOUT:   }
// CHECK:STDOUT: }
// CHECK:STDOUT:
// CHECK:STDOUT: generic interface @Action(%T.loc4: type) {
// CHECK:STDOUT:   %T.1: type = bind_symbolic_name T 0 [symbolic = %T.1 (constants.%T)]
// CHECK:STDOUT:
// CHECK:STDOUT: !definition:
// CHECK:STDOUT:   %.1: type = interface_type @Action, @Action(%T.1) [symbolic = %.1 (constants.%.2)]
// CHECK:STDOUT:   %Self.2: %.2 = bind_symbolic_name Self 1 [symbolic = %Self.2 (constants.%Self)]
// CHECK:STDOUT:   %Op.type: type = fn_type @Op.1, @Action(%T.1) [symbolic = %Op.type (constants.%Op.type.1)]
// CHECK:STDOUT:   %Op: @Action.%Op.type (%Op.type.1) = struct_value () [symbolic = %Op (constants.%Op.1)]
// CHECK:STDOUT:   %.2: type = assoc_entity_type @Action.%.1 (%.2), @Action.%Op.type (%Op.type.1) [symbolic = %.2 (constants.%.3)]
// CHECK:STDOUT:   %.3: @Action.%.2 (%.3) = assoc_entity element0, %Op.decl [symbolic = %.3 (constants.%.4)]
// CHECK:STDOUT:
// CHECK:STDOUT:   interface {
// CHECK:STDOUT:     %Self.1: @Action.%.1 (%.2) = bind_symbolic_name Self 1 [symbolic = %Self.2 (constants.%Self)]
<<<<<<< HEAD
// CHECK:STDOUT:     %Op.decl: @Action.%Op.type (%Op.type.1) = fn_decl @Op.1 [symbolic = %Op (constants.%Op.1)] {} {}
=======
// CHECK:STDOUT:     %Op.decl: @Action.%Op.type (%Op.type.1) = fn_decl @Op.1 [symbolic = @Action.%Op (constants.%Op.1)] {}
>>>>>>> 1e34d03e
// CHECK:STDOUT:     %.loc5: @Action.%.2 (%.3) = assoc_entity element0, %Op.decl [symbolic = %.3 (constants.%.4)]
// CHECK:STDOUT:
// CHECK:STDOUT:   !members:
// CHECK:STDOUT:     .Self = %Self.1
// CHECK:STDOUT:     .Op = %.loc5
// CHECK:STDOUT:     witness = (%Op.decl)
// CHECK:STDOUT:   }
// CHECK:STDOUT: }
// CHECK:STDOUT:
<<<<<<< HEAD
// CHECK:STDOUT: impl @impl: %A as %.6 {
// CHECK:STDOUT:   %Op.decl: %Op.type.2 = fn_decl @Op.2 [template = constants.%Op.2] {} {}
// CHECK:STDOUT:   %.1: <witness> = interface_witness (%Op.decl) [template = constants.%.9]
=======
// CHECK:STDOUT: impl @impl: %A as %.7 {
// CHECK:STDOUT:   %Op.decl: %Op.type.2 = fn_decl @Op.2 [template = constants.%Op.2] {}
// CHECK:STDOUT:   %.loc12_21: <witness> = interface_witness (%Op.decl) [template = constants.%.10]
>>>>>>> 1e34d03e
// CHECK:STDOUT:
// CHECK:STDOUT: !members:
// CHECK:STDOUT:   .Op = %Op.decl
// CHECK:STDOUT:   witness = %.loc12_21
// CHECK:STDOUT: }
// CHECK:STDOUT:
// CHECK:STDOUT: class @A {
// CHECK:STDOUT:   %.loc8: <witness> = complete_type_witness %.5 [template = constants.%.6]
// CHECK:STDOUT:
// CHECK:STDOUT: !members:
// CHECK:STDOUT:   .Self = constants.%A
// CHECK:STDOUT: }
// CHECK:STDOUT:
// CHECK:STDOUT: class @B {
// CHECK:STDOUT:   %.loc9: <witness> = complete_type_witness %.5 [template = constants.%.6]
// CHECK:STDOUT:
// CHECK:STDOUT: !members:
// CHECK:STDOUT:   .Self = constants.%B
// CHECK:STDOUT: }
// CHECK:STDOUT:
// CHECK:STDOUT: class @C {
// CHECK:STDOUT:   %.loc10: <witness> = complete_type_witness %.5 [template = constants.%.6]
// CHECK:STDOUT:
// CHECK:STDOUT: !members:
// CHECK:STDOUT:   .Self = constants.%C
// CHECK:STDOUT: }
// CHECK:STDOUT:
// CHECK:STDOUT: generic fn @Op.1(@Action.%T.loc4: type, @Action.%Self.1: @Action.%.1 (%.2)) {
// CHECK:STDOUT:
// CHECK:STDOUT:   fn();
// CHECK:STDOUT: }
// CHECK:STDOUT:
// CHECK:STDOUT: fn @Op.2() {
// CHECK:STDOUT: !entry:
// CHECK:STDOUT:   return
// CHECK:STDOUT: }
// CHECK:STDOUT:
// CHECK:STDOUT: fn @F(%a: %A) {
// CHECK:STDOUT: !entry:
// CHECK:STDOUT:   %a.ref: %A = name_ref a, %a
// CHECK:STDOUT:   %Action.ref: %Action.type = name_ref Action, file.%Action.decl [template = constants.%Action]
// CHECK:STDOUT:   %B.ref: type = name_ref B, file.%B.decl [template = constants.%B]
// CHECK:STDOUT:   %.loc16_23: type = interface_type @Action, @Action(constants.%B) [template = constants.%.7]
// CHECK:STDOUT:   %.loc16_26: %.8 = specific_constant @Action.%.loc5, @Action(constants.%B) [template = constants.%.9]
// CHECK:STDOUT:   %Op.ref: %.8 = name_ref Op, %.loc16_26 [template = constants.%.9]
// CHECK:STDOUT:   %.loc16_15: %Op.type.3 = interface_witness_access @impl.%.loc12_21, element0 [template = constants.%Op.2]
// CHECK:STDOUT:   %Op.call: init %.1 = call %.loc16_15()
// CHECK:STDOUT:   return
// CHECK:STDOUT: }
// CHECK:STDOUT:
// CHECK:STDOUT: specific @Action(constants.%T) {
// CHECK:STDOUT:   %T.1 => constants.%T
// CHECK:STDOUT: }
// CHECK:STDOUT:
// CHECK:STDOUT: specific @Op.1(constants.%T, constants.%Self) {}
// CHECK:STDOUT:
// CHECK:STDOUT: specific @Action(@Action.%T.1) {
// CHECK:STDOUT:   %T.1 => constants.%T
// CHECK:STDOUT: }
// CHECK:STDOUT:
// CHECK:STDOUT: specific @Action(constants.%B) {
// CHECK:STDOUT:   %T.1 => constants.%B
// CHECK:STDOUT:
// CHECK:STDOUT: !definition:
// CHECK:STDOUT:   %.1 => constants.%.7
// CHECK:STDOUT:   %Self.2 => constants.%Self
// CHECK:STDOUT:   %Op.type => constants.%Op.type.3
// CHECK:STDOUT:   %Op => constants.%Op.3
// CHECK:STDOUT:   %.2 => constants.%.8
// CHECK:STDOUT:   %.3 => constants.%.9
// CHECK:STDOUT: }
// CHECK:STDOUT:
// CHECK:STDOUT: specific @Op.1(constants.%B, constants.%A) {}
// CHECK:STDOUT:
// CHECK:STDOUT: --- action.impl.carbon
// CHECK:STDOUT:
// CHECK:STDOUT: constants {
// CHECK:STDOUT:   %A: type = class_type @A [template]
// CHECK:STDOUT:   %.1: type = struct_type {} [template]
// CHECK:STDOUT:   %.2: <witness> = complete_type_witness %.1 [template]
// CHECK:STDOUT:   %B: type = class_type @B [template]
// CHECK:STDOUT:   %Action.type: type = generic_interface_type @Action [template]
// CHECK:STDOUT:   %.3: type = tuple_type () [template]
// CHECK:STDOUT:   %Action: %Action.type = struct_value () [template]
// CHECK:STDOUT:   %T: type = bind_symbolic_name T 0 [symbolic]
// CHECK:STDOUT:   %.4: type = interface_type @Action, @Action(%T) [symbolic]
// CHECK:STDOUT:   %Self.1: @Action.%.1 (%.4) = bind_symbolic_name Self 1 [symbolic]
// CHECK:STDOUT:   %.5: type = interface_type @Action, @Action(%B) [template]
// CHECK:STDOUT:   %Self.2: %.4 = bind_symbolic_name Self 1 [symbolic]
// CHECK:STDOUT:   %Op.type.1: type = fn_type @Op.1, @Action(%T) [symbolic]
// CHECK:STDOUT:   %Op.1: %Op.type.1 = struct_value () [symbolic]
// CHECK:STDOUT:   %.6: type = assoc_entity_type %.4, %Op.type.1 [symbolic]
// CHECK:STDOUT:   %.7: %.6 = assoc_entity element0, imports.%import_ref.11 [symbolic]
// CHECK:STDOUT:   %Op.type.2: type = fn_type @Op.1, @Action(%B) [template]
// CHECK:STDOUT:   %Op.2: %Op.type.2 = struct_value () [template]
// CHECK:STDOUT:   %.8: type = assoc_entity_type %.5, %Op.type.2 [template]
// CHECK:STDOUT:   %.9: %.8 = assoc_entity element0, imports.%import_ref.12 [template]
// CHECK:STDOUT:   %G.type: type = fn_type @G [template]
// CHECK:STDOUT:   %G: %G.type = struct_value () [template]
// CHECK:STDOUT:   %.10: type = ptr_type %.1 [template]
// CHECK:STDOUT:   %.11: %.6 = assoc_entity element0, imports.%import_ref.14 [symbolic]
// CHECK:STDOUT:   %Op.type.3: type = fn_type @Op.2 [template]
// CHECK:STDOUT:   %Op.3: %Op.type.3 = struct_value () [template]
// CHECK:STDOUT:   %.12: <witness> = interface_witness (%Op.3) [template]
// CHECK:STDOUT: }
// CHECK:STDOUT:
// CHECK:STDOUT: imports {
<<<<<<< HEAD
// CHECK:STDOUT:   %import_ref.1: %Action.type = import_ref Main//action, inst+5, loaded [template = constants.%Action]
// CHECK:STDOUT:   %import_ref.2: type = import_ref Main//action, inst+25, loaded [template = constants.%A]
// CHECK:STDOUT:   %import_ref.3: type = import_ref Main//action, inst+28, loaded [template = constants.%B]
// CHECK:STDOUT:   %import_ref.4 = import_ref Main//action, inst+30, unloaded
// CHECK:STDOUT:   %import_ref.5 = import_ref Main//action, inst+54, unloaded
// CHECK:STDOUT:   %import_ref.6 = import_ref Main//action, inst+26, unloaded
// CHECK:STDOUT:   %import_ref.7 = import_ref Main//action, inst+29, unloaded
// CHECK:STDOUT:   %import_ref.8 = import_ref Main//action, inst+11, unloaded
// CHECK:STDOUT:   %import_ref.9: @Action.%.2 (%.5) = import_ref Main//action, inst+17, loaded [symbolic = @Action.%.3 (constants.%.10)]
// CHECK:STDOUT:   %import_ref.10 = import_ref Main//action, inst+13, unloaded
// CHECK:STDOUT:   %import_ref.11 = import_ref Main//action, inst+13, unloaded
// CHECK:STDOUT:   %import_ref.12 = import_ref Main//action, inst+13, unloaded
// CHECK:STDOUT:   %import_ref.13: <witness> = import_ref Main//action, inst+47, loaded [template = constants.%.11]
// CHECK:STDOUT:   %import_ref.14 = import_ref Main//action, inst+13, unloaded
=======
// CHECK:STDOUT:   %import_ref.1: %Action.type = import_ref Main//action, inst+4, loaded [template = constants.%Action]
// CHECK:STDOUT:   %import_ref.2: type = import_ref Main//action, inst+24, loaded [template = constants.%A]
// CHECK:STDOUT:   %import_ref.3: type = import_ref Main//action, inst+29, loaded [template = constants.%B]
// CHECK:STDOUT:   %import_ref.4 = import_ref Main//action, inst+32, unloaded
// CHECK:STDOUT:   %import_ref.5 = import_ref Main//action, inst+54, unloaded
// CHECK:STDOUT:   %import_ref.6 = import_ref Main//action, inst+25, unloaded
// CHECK:STDOUT:   %import_ref.7 = import_ref Main//action, inst+30, unloaded
// CHECK:STDOUT:   %import_ref.8 = import_ref Main//action, inst+10, unloaded
// CHECK:STDOUT:   %import_ref.9: @Action.%.2 (%.6) = import_ref Main//action, inst+16, loaded [symbolic = @Action.%.3 (constants.%.11)]
// CHECK:STDOUT:   %import_ref.10 = import_ref Main//action, inst+12, unloaded
// CHECK:STDOUT:   %import_ref.11 = import_ref Main//action, inst+12, unloaded
// CHECK:STDOUT:   %import_ref.12 = import_ref Main//action, inst+12, unloaded
// CHECK:STDOUT:   %import_ref.13: <witness> = import_ref Main//action, inst+48, loaded [template = constants.%.12]
// CHECK:STDOUT:   %import_ref.14 = import_ref Main//action, inst+12, unloaded
>>>>>>> 1e34d03e
// CHECK:STDOUT: }
// CHECK:STDOUT:
// CHECK:STDOUT: file {
// CHECK:STDOUT:   package: <namespace> = namespace [template] {
// CHECK:STDOUT:     .Action = imports.%import_ref.1
// CHECK:STDOUT:     .A = imports.%import_ref.2
// CHECK:STDOUT:     .B = imports.%import_ref.3
// CHECK:STDOUT:     .C = imports.%import_ref.4
// CHECK:STDOUT:     .F = imports.%import_ref.5
// CHECK:STDOUT:     .G = %G.decl
// CHECK:STDOUT:   }
// CHECK:STDOUT:   %default.import.loc2_6.1 = import <invalid>
// CHECK:STDOUT:   %default.import.loc2_6.2 = import <invalid>
// CHECK:STDOUT:   %G.decl: %G.type = fn_decl @G [template = constants.%G] {
// CHECK:STDOUT:     %a.patt: %A = binding_pattern a
// CHECK:STDOUT:   } {
// CHECK:STDOUT:     %A.ref: type = name_ref A, imports.%import_ref.2 [template = constants.%A]
// CHECK:STDOUT:     %a.param: %A = param a, runtime_param0
// CHECK:STDOUT:     %a: %A = bind_name a, %a.param
// CHECK:STDOUT:   }
// CHECK:STDOUT: }
// CHECK:STDOUT:
// CHECK:STDOUT: generic interface @Action(constants.%T: type) {
// CHECK:STDOUT:   %T: type = bind_symbolic_name T 0 [symbolic = %T (constants.%T)]
// CHECK:STDOUT:
// CHECK:STDOUT: !definition:
// CHECK:STDOUT:   %.1: type = interface_type @Action, @Action(%T) [symbolic = %.1 (constants.%.4)]
// CHECK:STDOUT:   %Self: %.4 = bind_symbolic_name Self 1 [symbolic = %Self (constants.%Self.2)]
// CHECK:STDOUT:   %Op.type: type = fn_type @Op.1, @Action(%T) [symbolic = %Op.type (constants.%Op.type.1)]
// CHECK:STDOUT:   %Op: @Action.%Op.type (%Op.type.1) = struct_value () [symbolic = %Op (constants.%Op.1)]
// CHECK:STDOUT:   %.2: type = assoc_entity_type @Action.%.1 (%.4), @Action.%Op.type (%Op.type.1) [symbolic = %.2 (constants.%.6)]
// CHECK:STDOUT:   %.3: @Action.%.2 (%.6) = assoc_entity element0, imports.%import_ref.11 [symbolic = %.3 (constants.%.7)]
// CHECK:STDOUT:
// CHECK:STDOUT:   interface {
// CHECK:STDOUT:   !members:
// CHECK:STDOUT:     .Self = imports.%import_ref.8
// CHECK:STDOUT:     .Op = imports.%import_ref.9
// CHECK:STDOUT:     witness = (imports.%import_ref.10)
// CHECK:STDOUT:   }
// CHECK:STDOUT: }
// CHECK:STDOUT:
// CHECK:STDOUT: impl @impl: %A as %.5 {
// CHECK:STDOUT: !members:
// CHECK:STDOUT:   witness = imports.%import_ref.13
// CHECK:STDOUT: }
// CHECK:STDOUT:
// CHECK:STDOUT: class @A {
// CHECK:STDOUT: !members:
// CHECK:STDOUT:   .Self = imports.%import_ref.6
// CHECK:STDOUT: }
// CHECK:STDOUT:
// CHECK:STDOUT: class @B {
// CHECK:STDOUT: !members:
// CHECK:STDOUT:   .Self = imports.%import_ref.7
// CHECK:STDOUT: }
// CHECK:STDOUT:
// CHECK:STDOUT: generic fn @Op.1(constants.%T: type, constants.%Self.1: @Action.%.1 (%.4)) {
// CHECK:STDOUT:
// CHECK:STDOUT:   fn();
// CHECK:STDOUT: }
// CHECK:STDOUT:
// CHECK:STDOUT: fn @G(%a: %A) {
// CHECK:STDOUT: !entry:
// CHECK:STDOUT:   %a.ref: %A = name_ref a, %a
// CHECK:STDOUT:   %Action.ref: %Action.type = name_ref Action, imports.%import_ref.1 [template = constants.%Action]
// CHECK:STDOUT:   %B.ref: type = name_ref B, imports.%import_ref.3 [template = constants.%B]
// CHECK:STDOUT:   %.loc4_23: type = interface_type @Action, @Action(constants.%B) [template = constants.%.5]
// CHECK:STDOUT:   %.loc4_26: %.8 = specific_constant imports.%import_ref.9, @Action(constants.%B) [template = constants.%.9]
// CHECK:STDOUT:   %Op.ref: %.8 = name_ref Op, %.loc4_26 [template = constants.%.9]
// CHECK:STDOUT:   %.loc4_15: %Op.type.2 = interface_witness_access imports.%import_ref.13, element0 [template = constants.%Op.3]
// CHECK:STDOUT:   %Op.call: init %.3 = call %.loc4_15()
// CHECK:STDOUT:   return
// CHECK:STDOUT: }
// CHECK:STDOUT:
// CHECK:STDOUT: fn @Op.2();
// CHECK:STDOUT:
// CHECK:STDOUT: specific @Action(constants.%T) {
// CHECK:STDOUT:   %T => constants.%T
// CHECK:STDOUT: }
// CHECK:STDOUT:
// CHECK:STDOUT: specific @Action(constants.%B) {
// CHECK:STDOUT:   %T => constants.%B
// CHECK:STDOUT:
// CHECK:STDOUT: !definition:
// CHECK:STDOUT:   %.1 => constants.%.5
// CHECK:STDOUT:   %Self => constants.%Self.2
// CHECK:STDOUT:   %Op.type => constants.%Op.type.2
// CHECK:STDOUT:   %Op => constants.%Op.2
// CHECK:STDOUT:   %.2 => constants.%.8
// CHECK:STDOUT:   %.3 => constants.%.9
// CHECK:STDOUT: }
// CHECK:STDOUT:
// CHECK:STDOUT: specific @Action(@Action.%T) {
// CHECK:STDOUT:   %T => constants.%T
// CHECK:STDOUT: }
// CHECK:STDOUT:
// CHECK:STDOUT: specific @Op.1(constants.%T, constants.%Self.1) {}
// CHECK:STDOUT:
// CHECK:STDOUT: --- fail_action.impl.carbon
// CHECK:STDOUT:
// CHECK:STDOUT: constants {
// CHECK:STDOUT:   %A: type = class_type @A [template]
// CHECK:STDOUT:   %.1: type = struct_type {} [template]
// CHECK:STDOUT:   %.2: <witness> = complete_type_witness %.1 [template]
// CHECK:STDOUT:   %B: type = class_type @B [template]
// CHECK:STDOUT:   %Action.type: type = generic_interface_type @Action [template]
// CHECK:STDOUT:   %.3: type = tuple_type () [template]
// CHECK:STDOUT:   %Action: %Action.type = struct_value () [template]
// CHECK:STDOUT:   %T: type = bind_symbolic_name T 0 [symbolic]
// CHECK:STDOUT:   %.4: type = interface_type @Action, @Action(%T) [symbolic]
// CHECK:STDOUT:   %Self.1: @Action.%.1 (%.4) = bind_symbolic_name Self 1 [symbolic]
// CHECK:STDOUT:   %.5: type = interface_type @Action, @Action(%B) [template]
// CHECK:STDOUT:   %Self.2: %.4 = bind_symbolic_name Self 1 [symbolic]
// CHECK:STDOUT:   %Op.type.1: type = fn_type @Op, @Action(%T) [symbolic]
// CHECK:STDOUT:   %Op.1: %Op.type.1 = struct_value () [symbolic]
// CHECK:STDOUT:   %.6: type = assoc_entity_type %.4, %Op.type.1 [symbolic]
// CHECK:STDOUT:   %.7: %.6 = assoc_entity element0, imports.%import_ref.11 [symbolic]
// CHECK:STDOUT:   %Op.type.2: type = fn_type @Op, @Action(%B) [template]
// CHECK:STDOUT:   %Op.2: %Op.type.2 = struct_value () [template]
// CHECK:STDOUT:   %.8: type = assoc_entity_type %.5, %Op.type.2 [template]
// CHECK:STDOUT:   %.9: %.8 = assoc_entity element0, imports.%import_ref.12 [template]
// CHECK:STDOUT:   %G.type: type = fn_type @G [template]
// CHECK:STDOUT:   %G: %G.type = struct_value () [template]
// CHECK:STDOUT:   %.10: type = ptr_type %.1 [template]
// CHECK:STDOUT:   %C: type = class_type @C [template]
// CHECK:STDOUT:   %.11: type = interface_type @Action, @Action(%C) [template]
// CHECK:STDOUT:   %Op.type.3: type = fn_type @Op, @Action(%C) [template]
// CHECK:STDOUT:   %Op.3: %Op.type.3 = struct_value () [template]
// CHECK:STDOUT:   %.12: type = assoc_entity_type %.11, %Op.type.3 [template]
// CHECK:STDOUT:   %.13: %.12 = assoc_entity element0, imports.%import_ref.11 [template]
// CHECK:STDOUT:   %.14: %.6 = assoc_entity element0, imports.%import_ref.15 [symbolic]
// CHECK:STDOUT: }
// CHECK:STDOUT:
// CHECK:STDOUT: imports {
<<<<<<< HEAD
// CHECK:STDOUT:   %import_ref.1: %Action.type = import_ref Main//action, inst+5, loaded [template = constants.%Action]
// CHECK:STDOUT:   %import_ref.2: type = import_ref Main//action, inst+25, loaded [template = constants.%A]
// CHECK:STDOUT:   %import_ref.3 = import_ref Main//action, inst+28, unloaded
// CHECK:STDOUT:   %import_ref.4: type = import_ref Main//action, inst+30, loaded [template = constants.%C]
// CHECK:STDOUT:   %import_ref.5 = import_ref Main//action, inst+54, unloaded
// CHECK:STDOUT:   %import_ref.6 = import_ref Main//action, inst+26, unloaded
// CHECK:STDOUT:   %import_ref.7 = import_ref Main//action, inst+29, unloaded
// CHECK:STDOUT:   %import_ref.8 = import_ref Main//action, inst+11, unloaded
// CHECK:STDOUT:   %import_ref.9: @Action.%.2 (%.5) = import_ref Main//action, inst+17, loaded [symbolic = @Action.%.3 (constants.%.13)]
// CHECK:STDOUT:   %import_ref.10 = import_ref Main//action, inst+13, unloaded
// CHECK:STDOUT:   %import_ref.11 = import_ref Main//action, inst+13, unloaded
// CHECK:STDOUT:   %import_ref.12 = import_ref Main//action, inst+13, unloaded
// CHECK:STDOUT:   %import_ref.13 = import_ref Main//action, inst+47, unloaded
// CHECK:STDOUT:   %import_ref.14 = import_ref Main//action, inst+31, unloaded
// CHECK:STDOUT:   %import_ref.15 = import_ref Main//action, inst+13, unloaded
=======
// CHECK:STDOUT:   %import_ref.1: %Action.type = import_ref Main//action, inst+4, loaded [template = constants.%Action]
// CHECK:STDOUT:   %import_ref.2: type = import_ref Main//action, inst+24, loaded [template = constants.%A]
// CHECK:STDOUT:   %import_ref.3 = import_ref Main//action, inst+29, unloaded
// CHECK:STDOUT:   %import_ref.4: type = import_ref Main//action, inst+32, loaded [template = constants.%C]
// CHECK:STDOUT:   %import_ref.5 = import_ref Main//action, inst+54, unloaded
// CHECK:STDOUT:   %import_ref.6 = import_ref Main//action, inst+25, unloaded
// CHECK:STDOUT:   %import_ref.7 = import_ref Main//action, inst+30, unloaded
// CHECK:STDOUT:   %import_ref.8 = import_ref Main//action, inst+10, unloaded
// CHECK:STDOUT:   %import_ref.9: @Action.%.2 (%.6) = import_ref Main//action, inst+16, loaded [symbolic = @Action.%.3 (constants.%.14)]
// CHECK:STDOUT:   %import_ref.10 = import_ref Main//action, inst+12, unloaded
// CHECK:STDOUT:   %import_ref.11 = import_ref Main//action, inst+12, unloaded
// CHECK:STDOUT:   %import_ref.12 = import_ref Main//action, inst+12, unloaded
// CHECK:STDOUT:   %import_ref.13 = import_ref Main//action, inst+48, unloaded
// CHECK:STDOUT:   %import_ref.14 = import_ref Main//action, inst+33, unloaded
// CHECK:STDOUT:   %import_ref.15 = import_ref Main//action, inst+12, unloaded
>>>>>>> 1e34d03e
// CHECK:STDOUT: }
// CHECK:STDOUT:
// CHECK:STDOUT: file {
// CHECK:STDOUT:   package: <namespace> = namespace [template] {
// CHECK:STDOUT:     .Action = imports.%import_ref.1
// CHECK:STDOUT:     .A = imports.%import_ref.2
// CHECK:STDOUT:     .B = imports.%import_ref.3
// CHECK:STDOUT:     .C = imports.%import_ref.4
// CHECK:STDOUT:     .F = imports.%import_ref.5
// CHECK:STDOUT:     .G = %G.decl
// CHECK:STDOUT:   }
// CHECK:STDOUT:   %default.import.loc2_6.1 = import <invalid>
// CHECK:STDOUT:   %default.import.loc2_6.2 = import <invalid>
// CHECK:STDOUT:   %G.decl: %G.type = fn_decl @G [template = constants.%G] {
// CHECK:STDOUT:     %a.patt: %A = binding_pattern a
// CHECK:STDOUT:   } {
// CHECK:STDOUT:     %A.ref: type = name_ref A, imports.%import_ref.2 [template = constants.%A]
// CHECK:STDOUT:     %a.param: %A = param a, runtime_param0
// CHECK:STDOUT:     %a: %A = bind_name a, %a.param
// CHECK:STDOUT:   }
// CHECK:STDOUT: }
// CHECK:STDOUT:
// CHECK:STDOUT: generic interface @Action(constants.%T: type) {
// CHECK:STDOUT:   %T: type = bind_symbolic_name T 0 [symbolic = %T (constants.%T)]
// CHECK:STDOUT:
// CHECK:STDOUT: !definition:
// CHECK:STDOUT:   %.1: type = interface_type @Action, @Action(%T) [symbolic = %.1 (constants.%.4)]
// CHECK:STDOUT:   %Self: %.4 = bind_symbolic_name Self 1 [symbolic = %Self (constants.%Self.2)]
// CHECK:STDOUT:   %Op.type: type = fn_type @Op, @Action(%T) [symbolic = %Op.type (constants.%Op.type.1)]
// CHECK:STDOUT:   %Op: @Action.%Op.type (%Op.type.1) = struct_value () [symbolic = %Op (constants.%Op.1)]
// CHECK:STDOUT:   %.2: type = assoc_entity_type @Action.%.1 (%.4), @Action.%Op.type (%Op.type.1) [symbolic = %.2 (constants.%.6)]
// CHECK:STDOUT:   %.3: @Action.%.2 (%.6) = assoc_entity element0, imports.%import_ref.11 [symbolic = %.3 (constants.%.7)]
// CHECK:STDOUT:
// CHECK:STDOUT:   interface {
// CHECK:STDOUT:   !members:
// CHECK:STDOUT:     .Self = imports.%import_ref.8
// CHECK:STDOUT:     .Op = imports.%import_ref.9
// CHECK:STDOUT:     witness = (imports.%import_ref.10)
// CHECK:STDOUT:   }
// CHECK:STDOUT: }
// CHECK:STDOUT:
// CHECK:STDOUT: impl @impl: %A as %.5 {
// CHECK:STDOUT: !members:
// CHECK:STDOUT:   witness = imports.%import_ref.13
// CHECK:STDOUT: }
// CHECK:STDOUT:
// CHECK:STDOUT: class @A {
// CHECK:STDOUT: !members:
// CHECK:STDOUT:   .Self = imports.%import_ref.6
// CHECK:STDOUT: }
// CHECK:STDOUT:
// CHECK:STDOUT: class @B {
// CHECK:STDOUT: !members:
// CHECK:STDOUT:   .Self = imports.%import_ref.7
// CHECK:STDOUT: }
// CHECK:STDOUT:
// CHECK:STDOUT: class @C {
// CHECK:STDOUT: !members:
// CHECK:STDOUT:   .Self = imports.%import_ref.14
// CHECK:STDOUT: }
// CHECK:STDOUT:
// CHECK:STDOUT: generic fn @Op(constants.%T: type, constants.%Self.1: @Action.%.1 (%.4)) {
// CHECK:STDOUT:
// CHECK:STDOUT:   fn();
// CHECK:STDOUT: }
// CHECK:STDOUT:
// CHECK:STDOUT: fn @G(%a: %A) {
// CHECK:STDOUT: !entry:
// CHECK:STDOUT:   %a.ref: %A = name_ref a, %a
// CHECK:STDOUT:   %Action.ref: %Action.type = name_ref Action, imports.%import_ref.1 [template = constants.%Action]
// CHECK:STDOUT:   %C.ref: type = name_ref C, imports.%import_ref.4 [template = constants.%C]
// CHECK:STDOUT:   %.loc8_23: type = interface_type @Action, @Action(constants.%C) [template = constants.%.11]
// CHECK:STDOUT:   %.loc8_26: %.12 = specific_constant imports.%import_ref.9, @Action(constants.%C) [template = constants.%.13]
// CHECK:STDOUT:   %Op.ref: %.12 = name_ref Op, %.loc8_26 [template = constants.%.13]
// CHECK:STDOUT:   return
// CHECK:STDOUT: }
// CHECK:STDOUT:
// CHECK:STDOUT: specific @Action(constants.%T) {
// CHECK:STDOUT:   %T => constants.%T
// CHECK:STDOUT: }
// CHECK:STDOUT:
// CHECK:STDOUT: specific @Action(constants.%B) {
// CHECK:STDOUT:   %T => constants.%B
// CHECK:STDOUT:
// CHECK:STDOUT: !definition:
// CHECK:STDOUT:   %.1 => constants.%.5
// CHECK:STDOUT:   %Self => constants.%Self.2
// CHECK:STDOUT:   %Op.type => constants.%Op.type.2
// CHECK:STDOUT:   %Op => constants.%Op.2
// CHECK:STDOUT:   %.2 => constants.%.8
// CHECK:STDOUT:   %.3 => constants.%.9
// CHECK:STDOUT: }
// CHECK:STDOUT:
// CHECK:STDOUT: specific @Action(@Action.%T) {
// CHECK:STDOUT:   %T => constants.%T
// CHECK:STDOUT: }
// CHECK:STDOUT:
// CHECK:STDOUT: specific @Op(constants.%T, constants.%Self.1) {}
// CHECK:STDOUT:
// CHECK:STDOUT: specific @Action(constants.%C) {
// CHECK:STDOUT:   %T => constants.%C
// CHECK:STDOUT:
// CHECK:STDOUT: !definition:
// CHECK:STDOUT:   %.1 => constants.%.11
// CHECK:STDOUT:   %Self => constants.%Self.2
// CHECK:STDOUT:   %Op.type => constants.%Op.type.3
// CHECK:STDOUT:   %Op => constants.%Op.3
// CHECK:STDOUT:   %.2 => constants.%.12
// CHECK:STDOUT:   %.3 => constants.%.13
// CHECK:STDOUT: }
// CHECK:STDOUT:
// CHECK:STDOUT: --- factory.carbon
// CHECK:STDOUT:
// CHECK:STDOUT: constants {
// CHECK:STDOUT:   %T: type = bind_symbolic_name T 0 [symbolic]
// CHECK:STDOUT:   %Factory.type: type = generic_interface_type @Factory [template]
// CHECK:STDOUT:   %.1: type = tuple_type () [template]
// CHECK:STDOUT:   %Factory: %Factory.type = struct_value () [template]
// CHECK:STDOUT:   %.2: type = interface_type @Factory, @Factory(%T) [symbolic]
// CHECK:STDOUT:   %Self: %.2 = bind_symbolic_name Self 1 [symbolic]
// CHECK:STDOUT:   %Make.type.1: type = fn_type @Make.1, @Factory(%T) [symbolic]
// CHECK:STDOUT:   %Make.1: %Make.type.1 = struct_value () [symbolic]
// CHECK:STDOUT:   %.3: type = assoc_entity_type %.2, %Make.type.1 [symbolic]
// CHECK:STDOUT:   %.4: %.3 = assoc_entity element0, @Factory.%Make.decl [symbolic]
// CHECK:STDOUT:   %A: type = class_type @A [template]
// CHECK:STDOUT:   %.5: type = struct_type {} [template]
// CHECK:STDOUT:   %.6: <witness> = complete_type_witness %.5 [template]
// CHECK:STDOUT:   %B: type = class_type @B [template]
// CHECK:STDOUT:   %.7: type = interface_type @Factory, @Factory(%B) [template]
// CHECK:STDOUT:   %Make.type.2: type = fn_type @Make.2 [template]
// CHECK:STDOUT:   %Make.2: %Make.type.2 = struct_value () [template]
// CHECK:STDOUT:   %Make.type.3: type = fn_type @Make.1, @Factory(%B) [template]
// CHECK:STDOUT:   %Make.3: %Make.type.3 = struct_value () [template]
// CHECK:STDOUT:   %.8: type = assoc_entity_type %.7, %Make.type.3 [template]
// CHECK:STDOUT:   %.9: %.8 = assoc_entity element0, @Factory.%Make.decl [template]
// CHECK:STDOUT:   %.10: <witness> = interface_witness (%Make.2) [template]
// CHECK:STDOUT: }
// CHECK:STDOUT:
// CHECK:STDOUT: file {
// CHECK:STDOUT:   package: <namespace> = namespace [template] {
// CHECK:STDOUT:     .Factory = %Factory.decl
// CHECK:STDOUT:     .A = %A.decl
// CHECK:STDOUT:     .B = %B.decl
// CHECK:STDOUT:   }
// CHECK:STDOUT:   %Factory.decl: %Factory.type = interface_decl @Factory [template = constants.%Factory] {
<<<<<<< HEAD
// CHECK:STDOUT:     %T.patt: type = symbolic_binding_pattern T 0
// CHECK:STDOUT:   } {
// CHECK:STDOUT:     %T.loc4_19.1: type = param T
// CHECK:STDOUT:     %T.loc4_19.2: type = bind_symbolic_name T 0, %T.loc4_19.1 [symbolic = @Factory.%T (constants.%T)]
// CHECK:STDOUT:   }
// CHECK:STDOUT:   %A.decl: type = class_decl @A [template = constants.%A] {} {}
// CHECK:STDOUT:   %B.decl: type = class_decl @B [template = constants.%B] {} {}
// CHECK:STDOUT:   %.loc11_20.1: type = value_of_initializer %.loc11_18 [template = constants.%.6]
// CHECK:STDOUT:   %.loc11_20.2: type = converted %.loc11_18, %.loc11_20.1 [template = constants.%.6]
// CHECK:STDOUT:   impl_decl @impl {} {
// CHECK:STDOUT:     %A.ref: type = name_ref A, %A.decl [template = constants.%A]
// CHECK:STDOUT:     %Factory.ref: %Factory.type = name_ref Factory, %Factory.decl [template = constants.%Factory]
// CHECK:STDOUT:     %B.ref: type = name_ref B, %B.decl [template = constants.%B]
// CHECK:STDOUT:     %.loc11_18: init type = call %Factory.ref(%B.ref) [template = constants.%.6]
=======
// CHECK:STDOUT:     %T.param: type = param T, runtime_param<invalid>
// CHECK:STDOUT:     %T.loc4: type = bind_symbolic_name T 0, %T.param [symbolic = %T.1 (constants.%T)]
// CHECK:STDOUT:   }
// CHECK:STDOUT:   %A.decl: type = class_decl @A [template = constants.%A] {}
// CHECK:STDOUT:   %B.decl: type = class_decl @B [template = constants.%B] {}
// CHECK:STDOUT:   impl_decl @impl {
// CHECK:STDOUT:     %A.ref: type = name_ref A, file.%A.decl [template = constants.%A]
// CHECK:STDOUT:     %Factory.ref: %Factory.type = name_ref Factory, file.%Factory.decl [template = constants.%Factory]
// CHECK:STDOUT:     %B.ref: type = name_ref B, file.%B.decl [template = constants.%B]
// CHECK:STDOUT:     %.loc11_18: type = interface_type @Factory, @Factory(constants.%B) [template = constants.%.7]
>>>>>>> 1e34d03e
// CHECK:STDOUT:   }
// CHECK:STDOUT: }
// CHECK:STDOUT:
// CHECK:STDOUT: generic interface @Factory(%T.loc4: type) {
// CHECK:STDOUT:   %T.1: type = bind_symbolic_name T 0 [symbolic = %T.1 (constants.%T)]
// CHECK:STDOUT:
// CHECK:STDOUT: !definition:
// CHECK:STDOUT:   %.1: type = interface_type @Factory, @Factory(%T.1) [symbolic = %.1 (constants.%.2)]
// CHECK:STDOUT:   %Self.2: %.2 = bind_symbolic_name Self 1 [symbolic = %Self.2 (constants.%Self)]
// CHECK:STDOUT:   %Make.type: type = fn_type @Make.1, @Factory(%T.1) [symbolic = %Make.type (constants.%Make.type.1)]
// CHECK:STDOUT:   %Make: @Factory.%Make.type (%Make.type.1) = struct_value () [symbolic = %Make (constants.%Make.1)]
// CHECK:STDOUT:   %.2: type = assoc_entity_type @Factory.%.1 (%.2), @Factory.%Make.type (%Make.type.1) [symbolic = %.2 (constants.%.3)]
// CHECK:STDOUT:   %.3: @Factory.%.2 (%.3) = assoc_entity element0, %Make.decl [symbolic = %.3 (constants.%.4)]
// CHECK:STDOUT:
// CHECK:STDOUT:   interface {
// CHECK:STDOUT:     %Self.1: @Factory.%.1 (%.2) = bind_symbolic_name Self 1 [symbolic = %Self.2 (constants.%Self)]
<<<<<<< HEAD
// CHECK:STDOUT:     %Make.decl: @Factory.%Make.type (%Make.type.1) = fn_decl @Make.1 [symbolic = %Make (constants.%Make.1)] {} {
// CHECK:STDOUT:       %T.ref: type = name_ref T, file.%T.loc4_19.2 [symbolic = @Make.1.%T (constants.%T)]
// CHECK:STDOUT:       %return.var: ref @Make.1.%T (%T) = var <return slot>
=======
// CHECK:STDOUT:     %Make.decl: @Factory.%Make.type (%Make.type.1) = fn_decl @Make.1 [symbolic = @Factory.%Make (constants.%Make.1)] {
// CHECK:STDOUT:       %T.ref: type = name_ref T, @Factory.%T.loc4 [symbolic = %T (constants.%T)]
// CHECK:STDOUT:       %return: ref @Make.1.%T (%T) = var <return slot>
>>>>>>> 1e34d03e
// CHECK:STDOUT:     }
// CHECK:STDOUT:     %.loc5: @Factory.%.2 (%.3) = assoc_entity element0, %Make.decl [symbolic = %.3 (constants.%.4)]
// CHECK:STDOUT:
// CHECK:STDOUT:   !members:
// CHECK:STDOUT:     .Self = %Self.1
// CHECK:STDOUT:     .Make = %.loc5
// CHECK:STDOUT:     witness = (%Make.decl)
// CHECK:STDOUT:   }
// CHECK:STDOUT: }
// CHECK:STDOUT:
<<<<<<< HEAD
// CHECK:STDOUT: impl @impl: %A as %.6 {
// CHECK:STDOUT:   %Make.decl: %Make.type.2 = fn_decl @Make.2 [template = constants.%Make.2] {} {
=======
// CHECK:STDOUT: impl @impl: %A as %.7 {
// CHECK:STDOUT:   %Make.decl: %Make.type.2 = fn_decl @Make.2 [template = constants.%Make.2] {
>>>>>>> 1e34d03e
// CHECK:STDOUT:     %B.ref: type = name_ref B, file.%B.decl [template = constants.%B]
// CHECK:STDOUT:     %return: ref %B = var <return slot>
// CHECK:STDOUT:   }
// CHECK:STDOUT:   %.loc11_22: <witness> = interface_witness (%Make.decl) [template = constants.%.10]
// CHECK:STDOUT:
// CHECK:STDOUT: !members:
// CHECK:STDOUT:   .Make = %Make.decl
// CHECK:STDOUT:   witness = %.loc11_22
// CHECK:STDOUT: }
// CHECK:STDOUT:
// CHECK:STDOUT: class @A {
// CHECK:STDOUT:   %.loc8: <witness> = complete_type_witness %.5 [template = constants.%.6]
// CHECK:STDOUT:
// CHECK:STDOUT: !members:
// CHECK:STDOUT:   .Self = constants.%A
// CHECK:STDOUT: }
// CHECK:STDOUT:
// CHECK:STDOUT: class @B {
// CHECK:STDOUT:   %.loc9: <witness> = complete_type_witness %.5 [template = constants.%.6]
// CHECK:STDOUT:
// CHECK:STDOUT: !members:
// CHECK:STDOUT:   .Self = constants.%B
// CHECK:STDOUT: }
// CHECK:STDOUT:
// CHECK:STDOUT: generic fn @Make.1(@Factory.%T.loc4: type, @Factory.%Self.1: @Factory.%.1 (%.2)) {
// CHECK:STDOUT:   %T: type = bind_symbolic_name T 0 [symbolic = %T (constants.%T)]
// CHECK:STDOUT:
// CHECK:STDOUT:   fn() -> @Make.1.%T (%T);
// CHECK:STDOUT: }
// CHECK:STDOUT:
// CHECK:STDOUT: fn @Make.2() -> %B;
// CHECK:STDOUT:
// CHECK:STDOUT: specific @Factory(constants.%T) {
// CHECK:STDOUT:   %T.1 => constants.%T
// CHECK:STDOUT: }
// CHECK:STDOUT:
// CHECK:STDOUT: specific @Make.1(constants.%T, constants.%Self) {
// CHECK:STDOUT:   %T => constants.%T
// CHECK:STDOUT: }
// CHECK:STDOUT:
// CHECK:STDOUT: specific @Factory(@Factory.%T.1) {
// CHECK:STDOUT:   %T.1 => constants.%T
// CHECK:STDOUT: }
// CHECK:STDOUT:
// CHECK:STDOUT: specific @Factory(constants.%B) {
// CHECK:STDOUT:   %T.1 => constants.%B
// CHECK:STDOUT:
// CHECK:STDOUT: !definition:
// CHECK:STDOUT:   %.1 => constants.%.7
// CHECK:STDOUT:   %Self.2 => constants.%Self
// CHECK:STDOUT:   %Make.type => constants.%Make.type.3
// CHECK:STDOUT:   %Make => constants.%Make.3
// CHECK:STDOUT:   %.2 => constants.%.8
// CHECK:STDOUT:   %.3 => constants.%.9
// CHECK:STDOUT: }
// CHECK:STDOUT:
// CHECK:STDOUT: specific @Make.1(constants.%B, constants.%A) {
// CHECK:STDOUT:   %T => constants.%B
// CHECK:STDOUT: }
// CHECK:STDOUT:
// CHECK:STDOUT: --- factory.impl.carbon
// CHECK:STDOUT:
// CHECK:STDOUT: constants {
// CHECK:STDOUT:   %A: type = class_type @A [template]
// CHECK:STDOUT:   %.1: type = struct_type {} [template]
// CHECK:STDOUT:   %.2: <witness> = complete_type_witness %.1 [template]
// CHECK:STDOUT:   %B: type = class_type @B [template]
// CHECK:STDOUT:   %Factory.type: type = generic_interface_type @Factory [template]
// CHECK:STDOUT:   %.3: type = tuple_type () [template]
// CHECK:STDOUT:   %Factory: %Factory.type = struct_value () [template]
// CHECK:STDOUT:   %T: type = bind_symbolic_name T 0 [symbolic]
// CHECK:STDOUT:   %.4: type = interface_type @Factory, @Factory(%T) [symbolic]
// CHECK:STDOUT:   %Self.1: @Factory.%.1 (%.4) = bind_symbolic_name Self 1 [symbolic]
// CHECK:STDOUT:   %.5: type = interface_type @Factory, @Factory(%B) [template]
// CHECK:STDOUT:   %Self.2: %.4 = bind_symbolic_name Self 1 [symbolic]
// CHECK:STDOUT:   %Make.type.1: type = fn_type @Make.1, @Factory(%T) [symbolic]
// CHECK:STDOUT:   %Make.1: %Make.type.1 = struct_value () [symbolic]
// CHECK:STDOUT:   %.6: type = assoc_entity_type %.4, %Make.type.1 [symbolic]
// CHECK:STDOUT:   %.7: %.6 = assoc_entity element0, imports.%import_ref.9 [symbolic]
// CHECK:STDOUT:   %Make.type.2: type = fn_type @Make.1, @Factory(%B) [template]
// CHECK:STDOUT:   %Make.2: %Make.type.2 = struct_value () [template]
// CHECK:STDOUT:   %.8: type = assoc_entity_type %.5, %Make.type.2 [template]
// CHECK:STDOUT:   %.9: %.8 = assoc_entity element0, imports.%import_ref.10 [template]
// CHECK:STDOUT:   %MakeB.type: type = fn_type @MakeB [template]
// CHECK:STDOUT:   %MakeB: %MakeB.type = struct_value () [template]
// CHECK:STDOUT:   %.10: type = ptr_type %.1 [template]
// CHECK:STDOUT:   %.11: %.6 = assoc_entity element0, imports.%import_ref.12 [symbolic]
// CHECK:STDOUT:   %Make.type.3: type = fn_type @Make.2 [template]
// CHECK:STDOUT:   %Make.3: %Make.type.3 = struct_value () [template]
// CHECK:STDOUT:   %.12: <witness> = interface_witness (%Make.3) [template]
// CHECK:STDOUT: }
// CHECK:STDOUT:
// CHECK:STDOUT: imports {
<<<<<<< HEAD
// CHECK:STDOUT:   %import_ref.1: %Factory.type = import_ref Main//factory, inst+5, loaded [template = constants.%Factory]
// CHECK:STDOUT:   %import_ref.2: type = import_ref Main//factory, inst+28, loaded [template = constants.%A]
// CHECK:STDOUT:   %import_ref.3: type = import_ref Main//factory, inst+31, loaded [template = constants.%B]
// CHECK:STDOUT:   %import_ref.4 = import_ref Main//factory, inst+29, unloaded
// CHECK:STDOUT:   %import_ref.5 = import_ref Main//factory, inst+32, unloaded
// CHECK:STDOUT:   %import_ref.6 = import_ref Main//factory, inst+11, unloaded
// CHECK:STDOUT:   %import_ref.7: @Factory.%.2 (%.5) = import_ref Main//factory, inst+20, loaded [symbolic = @Factory.%.3 (constants.%.10)]
// CHECK:STDOUT:   %import_ref.8 = import_ref Main//factory, inst+15, unloaded
// CHECK:STDOUT:   %import_ref.9 = import_ref Main//factory, inst+15, unloaded
// CHECK:STDOUT:   %import_ref.10 = import_ref Main//factory, inst+15, unloaded
// CHECK:STDOUT:   %import_ref.11: <witness> = import_ref Main//factory, inst+50, loaded [template = constants.%.11]
// CHECK:STDOUT:   %import_ref.12 = import_ref Main//factory, inst+15, unloaded
=======
// CHECK:STDOUT:   %import_ref.1: %Factory.type = import_ref Main//factory, inst+4, loaded [template = constants.%Factory]
// CHECK:STDOUT:   %import_ref.2: type = import_ref Main//factory, inst+27, loaded [template = constants.%A]
// CHECK:STDOUT:   %import_ref.3: type = import_ref Main//factory, inst+32, loaded [template = constants.%B]
// CHECK:STDOUT:   %import_ref.4 = import_ref Main//factory, inst+28, unloaded
// CHECK:STDOUT:   %import_ref.5 = import_ref Main//factory, inst+33, unloaded
// CHECK:STDOUT:   %import_ref.6 = import_ref Main//factory, inst+10, unloaded
// CHECK:STDOUT:   %import_ref.7: @Factory.%.2 (%.6) = import_ref Main//factory, inst+19, loaded [symbolic = @Factory.%.3 (constants.%.11)]
// CHECK:STDOUT:   %import_ref.8 = import_ref Main//factory, inst+14, unloaded
// CHECK:STDOUT:   %import_ref.9 = import_ref Main//factory, inst+14, unloaded
// CHECK:STDOUT:   %import_ref.10 = import_ref Main//factory, inst+14, unloaded
// CHECK:STDOUT:   %import_ref.11: <witness> = import_ref Main//factory, inst+50, loaded [template = constants.%.12]
// CHECK:STDOUT:   %import_ref.12 = import_ref Main//factory, inst+14, unloaded
>>>>>>> 1e34d03e
// CHECK:STDOUT: }
// CHECK:STDOUT:
// CHECK:STDOUT: file {
// CHECK:STDOUT:   package: <namespace> = namespace [template] {
// CHECK:STDOUT:     .Factory = imports.%import_ref.1
// CHECK:STDOUT:     .A = imports.%import_ref.2
// CHECK:STDOUT:     .B = imports.%import_ref.3
// CHECK:STDOUT:     .MakeB = %MakeB.decl
// CHECK:STDOUT:   }
// CHECK:STDOUT:   %default.import.loc2_6.1 = import <invalid>
// CHECK:STDOUT:   %default.import.loc2_6.2 = import <invalid>
// CHECK:STDOUT:   %MakeB.decl: %MakeB.type = fn_decl @MakeB [template = constants.%MakeB] {
// CHECK:STDOUT:     %a.patt: %A = binding_pattern a
// CHECK:STDOUT:   } {
// CHECK:STDOUT:     %A.ref: type = name_ref A, imports.%import_ref.2 [template = constants.%A]
// CHECK:STDOUT:     %a.param: %A = param a, runtime_param0
// CHECK:STDOUT:     %a: %A = bind_name a, %a.param
// CHECK:STDOUT:     %B.ref.loc4: type = name_ref B, imports.%import_ref.3 [template = constants.%B]
// CHECK:STDOUT:     %return: ref %B = var <return slot>
// CHECK:STDOUT:   }
// CHECK:STDOUT: }
// CHECK:STDOUT:
// CHECK:STDOUT: generic interface @Factory(constants.%T: type) {
// CHECK:STDOUT:   %T: type = bind_symbolic_name T 0 [symbolic = %T (constants.%T)]
// CHECK:STDOUT:
// CHECK:STDOUT: !definition:
// CHECK:STDOUT:   %.1: type = interface_type @Factory, @Factory(%T) [symbolic = %.1 (constants.%.4)]
// CHECK:STDOUT:   %Self: %.4 = bind_symbolic_name Self 1 [symbolic = %Self (constants.%Self.2)]
// CHECK:STDOUT:   %Make.type: type = fn_type @Make.1, @Factory(%T) [symbolic = %Make.type (constants.%Make.type.1)]
// CHECK:STDOUT:   %Make: @Factory.%Make.type (%Make.type.1) = struct_value () [symbolic = %Make (constants.%Make.1)]
// CHECK:STDOUT:   %.2: type = assoc_entity_type @Factory.%.1 (%.4), @Factory.%Make.type (%Make.type.1) [symbolic = %.2 (constants.%.6)]
// CHECK:STDOUT:   %.3: @Factory.%.2 (%.6) = assoc_entity element0, imports.%import_ref.9 [symbolic = %.3 (constants.%.7)]
// CHECK:STDOUT:
// CHECK:STDOUT:   interface {
// CHECK:STDOUT:   !members:
// CHECK:STDOUT:     .Self = imports.%import_ref.6
// CHECK:STDOUT:     .Make = imports.%import_ref.7
// CHECK:STDOUT:     witness = (imports.%import_ref.8)
// CHECK:STDOUT:   }
// CHECK:STDOUT: }
// CHECK:STDOUT:
// CHECK:STDOUT: impl @impl: %A as %.5 {
// CHECK:STDOUT: !members:
// CHECK:STDOUT:   witness = imports.%import_ref.11
// CHECK:STDOUT: }
// CHECK:STDOUT:
// CHECK:STDOUT: class @A {
// CHECK:STDOUT: !members:
// CHECK:STDOUT:   .Self = imports.%import_ref.4
// CHECK:STDOUT: }
// CHECK:STDOUT:
// CHECK:STDOUT: class @B {
// CHECK:STDOUT: !members:
// CHECK:STDOUT:   .Self = imports.%import_ref.5
// CHECK:STDOUT: }
// CHECK:STDOUT:
// CHECK:STDOUT: generic fn @Make.1(constants.%T: type, constants.%Self.1: @Factory.%.1 (%.4)) {
// CHECK:STDOUT:   %T: type = bind_symbolic_name T 0 [symbolic = %T (constants.%T)]
// CHECK:STDOUT:
// CHECK:STDOUT:   fn() -> @Make.1.%T (%T);
// CHECK:STDOUT: }
// CHECK:STDOUT:
// CHECK:STDOUT: fn @MakeB(%a: %A) -> %return: %B {
// CHECK:STDOUT: !entry:
// CHECK:STDOUT:   %a.ref: %A = name_ref a, %a
// CHECK:STDOUT:   %Factory.ref: %Factory.type = name_ref Factory, imports.%import_ref.1 [template = constants.%Factory]
// CHECK:STDOUT:   %B.ref.loc5: type = name_ref B, imports.%import_ref.3 [template = constants.%B]
// CHECK:STDOUT:   %.loc5_20: type = interface_type @Factory, @Factory(constants.%B) [template = constants.%.5]
// CHECK:STDOUT:   %.loc5_23: %.8 = specific_constant imports.%import_ref.7, @Factory(constants.%B) [template = constants.%.9]
// CHECK:STDOUT:   %Make.ref: %.8 = name_ref Make, %.loc5_23 [template = constants.%.9]
// CHECK:STDOUT:   %.loc5_11: %Make.type.2 = interface_witness_access imports.%import_ref.11, element0 [template = constants.%Make.3]
// CHECK:STDOUT:   %.loc4: ref %B = splice_block %return {}
// CHECK:STDOUT:   %Make.call: init %B = call %.loc5_11() to %.loc4
// CHECK:STDOUT:   return %Make.call to %return
// CHECK:STDOUT: }
// CHECK:STDOUT:
// CHECK:STDOUT: fn @Make.2() -> %B;
// CHECK:STDOUT:
// CHECK:STDOUT: specific @Factory(constants.%T) {
// CHECK:STDOUT:   %T => constants.%T
// CHECK:STDOUT: }
// CHECK:STDOUT:
// CHECK:STDOUT: specific @Factory(constants.%B) {
// CHECK:STDOUT:   %T => constants.%B
// CHECK:STDOUT:
// CHECK:STDOUT: !definition:
// CHECK:STDOUT:   %.1 => constants.%.5
// CHECK:STDOUT:   %Self => constants.%Self.2
// CHECK:STDOUT:   %Make.type => constants.%Make.type.2
// CHECK:STDOUT:   %Make => constants.%Make.2
// CHECK:STDOUT:   %.2 => constants.%.8
// CHECK:STDOUT:   %.3 => constants.%.9
// CHECK:STDOUT: }
// CHECK:STDOUT:
// CHECK:STDOUT: specific @Factory(@Factory.%T) {
// CHECK:STDOUT:   %T => constants.%T
// CHECK:STDOUT: }
// CHECK:STDOUT:
// CHECK:STDOUT: specific @Make.1(constants.%T, constants.%Self.1) {
// CHECK:STDOUT:   %T => constants.%T
// CHECK:STDOUT: }
// CHECK:STDOUT:
// CHECK:STDOUT: --- fail_factory.impl.carbon
// CHECK:STDOUT:
// CHECK:STDOUT: constants {
// CHECK:STDOUT:   %A: type = class_type @A [template]
// CHECK:STDOUT:   %.1: type = struct_type {} [template]
// CHECK:STDOUT:   %.2: <witness> = complete_type_witness %.1 [template]
// CHECK:STDOUT:   %B: type = class_type @B [template]
// CHECK:STDOUT:   %Factory.type: type = generic_interface_type @Factory [template]
// CHECK:STDOUT:   %.3: type = tuple_type () [template]
// CHECK:STDOUT:   %Factory: %Factory.type = struct_value () [template]
// CHECK:STDOUT:   %T: type = bind_symbolic_name T 0 [symbolic]
// CHECK:STDOUT:   %.4: type = interface_type @Factory, @Factory(%T) [symbolic]
// CHECK:STDOUT:   %Self.1: @Factory.%.1 (%.4) = bind_symbolic_name Self 1 [symbolic]
// CHECK:STDOUT:   %.5: type = interface_type @Factory, @Factory(%B) [template]
// CHECK:STDOUT:   %Self.2: %.4 = bind_symbolic_name Self 1 [symbolic]
// CHECK:STDOUT:   %Make.type.1: type = fn_type @Make, @Factory(%T) [symbolic]
// CHECK:STDOUT:   %Make.1: %Make.type.1 = struct_value () [symbolic]
// CHECK:STDOUT:   %.6: type = assoc_entity_type %.4, %Make.type.1 [symbolic]
// CHECK:STDOUT:   %.7: %.6 = assoc_entity element0, imports.%import_ref.9 [symbolic]
// CHECK:STDOUT:   %Make.type.2: type = fn_type @Make, @Factory(%B) [template]
// CHECK:STDOUT:   %Make.2: %Make.type.2 = struct_value () [template]
// CHECK:STDOUT:   %.8: type = assoc_entity_type %.5, %Make.type.2 [template]
// CHECK:STDOUT:   %.9: %.8 = assoc_entity element0, imports.%import_ref.10 [template]
// CHECK:STDOUT:   %C: type = class_type @C [template]
// CHECK:STDOUT:   %MakeC.type: type = fn_type @MakeC [template]
// CHECK:STDOUT:   %MakeC: %MakeC.type = struct_value () [template]
// CHECK:STDOUT:   %.10: type = ptr_type %.1 [template]
// CHECK:STDOUT:   %.11: type = interface_type @Factory, @Factory(%C) [template]
// CHECK:STDOUT:   %Make.type.3: type = fn_type @Make, @Factory(%C) [template]
// CHECK:STDOUT:   %Make.3: %Make.type.3 = struct_value () [template]
// CHECK:STDOUT:   %.12: type = assoc_entity_type %.11, %Make.type.3 [template]
// CHECK:STDOUT:   %.13: %.12 = assoc_entity element0, imports.%import_ref.9 [template]
// CHECK:STDOUT:   %.14: %.6 = assoc_entity element0, imports.%import_ref.12 [symbolic]
// CHECK:STDOUT: }
// CHECK:STDOUT:
// CHECK:STDOUT: imports {
<<<<<<< HEAD
// CHECK:STDOUT:   %import_ref.1: %Factory.type = import_ref Main//factory, inst+5, loaded [template = constants.%Factory]
// CHECK:STDOUT:   %import_ref.2: type = import_ref Main//factory, inst+28, loaded [template = constants.%A]
// CHECK:STDOUT:   %import_ref.3 = import_ref Main//factory, inst+31, unloaded
// CHECK:STDOUT:   %import_ref.4 = import_ref Main//factory, inst+29, unloaded
// CHECK:STDOUT:   %import_ref.5 = import_ref Main//factory, inst+32, unloaded
// CHECK:STDOUT:   %import_ref.6 = import_ref Main//factory, inst+11, unloaded
// CHECK:STDOUT:   %import_ref.7: @Factory.%.2 (%.5) = import_ref Main//factory, inst+20, loaded [symbolic = @Factory.%.3 (constants.%.13)]
// CHECK:STDOUT:   %import_ref.8 = import_ref Main//factory, inst+15, unloaded
// CHECK:STDOUT:   %import_ref.9 = import_ref Main//factory, inst+15, unloaded
// CHECK:STDOUT:   %import_ref.10 = import_ref Main//factory, inst+15, unloaded
// CHECK:STDOUT:   %import_ref.11 = import_ref Main//factory, inst+50, unloaded
// CHECK:STDOUT:   %import_ref.12 = import_ref Main//factory, inst+15, unloaded
=======
// CHECK:STDOUT:   %import_ref.1: %Factory.type = import_ref Main//factory, inst+4, loaded [template = constants.%Factory]
// CHECK:STDOUT:   %import_ref.2: type = import_ref Main//factory, inst+27, loaded [template = constants.%A]
// CHECK:STDOUT:   %import_ref.3 = import_ref Main//factory, inst+32, unloaded
// CHECK:STDOUT:   %import_ref.4 = import_ref Main//factory, inst+28, unloaded
// CHECK:STDOUT:   %import_ref.5 = import_ref Main//factory, inst+33, unloaded
// CHECK:STDOUT:   %import_ref.6 = import_ref Main//factory, inst+10, unloaded
// CHECK:STDOUT:   %import_ref.7: @Factory.%.2 (%.6) = import_ref Main//factory, inst+19, loaded [symbolic = @Factory.%.3 (constants.%.14)]
// CHECK:STDOUT:   %import_ref.8 = import_ref Main//factory, inst+14, unloaded
// CHECK:STDOUT:   %import_ref.9 = import_ref Main//factory, inst+14, unloaded
// CHECK:STDOUT:   %import_ref.10 = import_ref Main//factory, inst+14, unloaded
// CHECK:STDOUT:   %import_ref.11 = import_ref Main//factory, inst+50, unloaded
// CHECK:STDOUT:   %import_ref.12 = import_ref Main//factory, inst+14, unloaded
>>>>>>> 1e34d03e
// CHECK:STDOUT: }
// CHECK:STDOUT:
// CHECK:STDOUT: file {
// CHECK:STDOUT:   package: <namespace> = namespace [template] {
// CHECK:STDOUT:     .Factory = imports.%import_ref.1
// CHECK:STDOUT:     .A = imports.%import_ref.2
// CHECK:STDOUT:     .B = imports.%import_ref.3
// CHECK:STDOUT:     .C = %C.decl
// CHECK:STDOUT:     .MakeC = %MakeC.decl
// CHECK:STDOUT:   }
// CHECK:STDOUT:   %default.import.loc2_6.1 = import <invalid>
// CHECK:STDOUT:   %default.import.loc2_6.2 = import <invalid>
// CHECK:STDOUT:   %C.decl: type = class_decl @C [template = constants.%C] {} {}
// CHECK:STDOUT:   %MakeC.decl: %MakeC.type = fn_decl @MakeC [template = constants.%MakeC] {
// CHECK:STDOUT:     %a.patt: %A = binding_pattern a
// CHECK:STDOUT:   } {
// CHECK:STDOUT:     %A.ref: type = name_ref A, imports.%import_ref.2 [template = constants.%A]
// CHECK:STDOUT:     %a.param: %A = param a, runtime_param0
// CHECK:STDOUT:     %a: %A = bind_name a, %a.param
// CHECK:STDOUT:     %C.ref.loc6: type = name_ref C, file.%C.decl [template = constants.%C]
// CHECK:STDOUT:     %return: ref %C = var <return slot>
// CHECK:STDOUT:   }
// CHECK:STDOUT: }
// CHECK:STDOUT:
// CHECK:STDOUT: generic interface @Factory(constants.%T: type) {
// CHECK:STDOUT:   %T: type = bind_symbolic_name T 0 [symbolic = %T (constants.%T)]
// CHECK:STDOUT:
// CHECK:STDOUT: !definition:
// CHECK:STDOUT:   %.1: type = interface_type @Factory, @Factory(%T) [symbolic = %.1 (constants.%.4)]
// CHECK:STDOUT:   %Self: %.4 = bind_symbolic_name Self 1 [symbolic = %Self (constants.%Self.2)]
// CHECK:STDOUT:   %Make.type: type = fn_type @Make, @Factory(%T) [symbolic = %Make.type (constants.%Make.type.1)]
// CHECK:STDOUT:   %Make: @Factory.%Make.type (%Make.type.1) = struct_value () [symbolic = %Make (constants.%Make.1)]
// CHECK:STDOUT:   %.2: type = assoc_entity_type @Factory.%.1 (%.4), @Factory.%Make.type (%Make.type.1) [symbolic = %.2 (constants.%.6)]
// CHECK:STDOUT:   %.3: @Factory.%.2 (%.6) = assoc_entity element0, imports.%import_ref.9 [symbolic = %.3 (constants.%.7)]
// CHECK:STDOUT:
// CHECK:STDOUT:   interface {
// CHECK:STDOUT:   !members:
// CHECK:STDOUT:     .Self = imports.%import_ref.6
// CHECK:STDOUT:     .Make = imports.%import_ref.7
// CHECK:STDOUT:     witness = (imports.%import_ref.8)
// CHECK:STDOUT:   }
// CHECK:STDOUT: }
// CHECK:STDOUT:
// CHECK:STDOUT: impl @impl: %A as %.5 {
// CHECK:STDOUT: !members:
// CHECK:STDOUT:   witness = imports.%import_ref.11
// CHECK:STDOUT: }
// CHECK:STDOUT:
// CHECK:STDOUT: class @A {
// CHECK:STDOUT: !members:
// CHECK:STDOUT:   .Self = imports.%import_ref.4
// CHECK:STDOUT: }
// CHECK:STDOUT:
// CHECK:STDOUT: class @B {
// CHECK:STDOUT: !members:
// CHECK:STDOUT:   .Self = imports.%import_ref.5
// CHECK:STDOUT: }
// CHECK:STDOUT:
// CHECK:STDOUT: class @C {
// CHECK:STDOUT:   %.loc4: <witness> = complete_type_witness %.1 [template = constants.%.2]
// CHECK:STDOUT:
// CHECK:STDOUT: !members:
// CHECK:STDOUT:   .Self = constants.%C
// CHECK:STDOUT: }
// CHECK:STDOUT:
// CHECK:STDOUT: generic fn @Make(constants.%T: type, constants.%Self.1: @Factory.%.1 (%.4)) {
// CHECK:STDOUT:   %T: type = bind_symbolic_name T 0 [symbolic = %T (constants.%T)]
// CHECK:STDOUT:
// CHECK:STDOUT:   fn() -> @Make.%T (%T);
// CHECK:STDOUT: }
// CHECK:STDOUT:
// CHECK:STDOUT: fn @MakeC(%a: %A) -> %return: %C {
// CHECK:STDOUT: !entry:
// CHECK:STDOUT:   %a.ref: %A = name_ref a, %a
// CHECK:STDOUT:   %Factory.ref: %Factory.type = name_ref Factory, imports.%import_ref.1 [template = constants.%Factory]
// CHECK:STDOUT:   %C.ref.loc10: type = name_ref C, file.%C.decl [template = constants.%C]
// CHECK:STDOUT:   %.loc10_20: type = interface_type @Factory, @Factory(constants.%C) [template = constants.%.11]
// CHECK:STDOUT:   %.loc10_23: %.12 = specific_constant imports.%import_ref.7, @Factory(constants.%C) [template = constants.%.13]
// CHECK:STDOUT:   %Make.ref: %.12 = name_ref Make, %.loc10_23 [template = constants.%.13]
// CHECK:STDOUT:   return <error> to %return
// CHECK:STDOUT: }
// CHECK:STDOUT:
// CHECK:STDOUT: specific @Factory(constants.%T) {
// CHECK:STDOUT:   %T => constants.%T
// CHECK:STDOUT: }
// CHECK:STDOUT:
// CHECK:STDOUT: specific @Factory(constants.%B) {
// CHECK:STDOUT:   %T => constants.%B
// CHECK:STDOUT:
// CHECK:STDOUT: !definition:
// CHECK:STDOUT:   %.1 => constants.%.5
// CHECK:STDOUT:   %Self => constants.%Self.2
// CHECK:STDOUT:   %Make.type => constants.%Make.type.2
// CHECK:STDOUT:   %Make => constants.%Make.2
// CHECK:STDOUT:   %.2 => constants.%.8
// CHECK:STDOUT:   %.3 => constants.%.9
// CHECK:STDOUT: }
// CHECK:STDOUT:
// CHECK:STDOUT: specific @Factory(@Factory.%T) {
// CHECK:STDOUT:   %T => constants.%T
// CHECK:STDOUT: }
// CHECK:STDOUT:
// CHECK:STDOUT: specific @Make(constants.%T, constants.%Self.1) {
// CHECK:STDOUT:   %T => constants.%T
// CHECK:STDOUT: }
// CHECK:STDOUT:
// CHECK:STDOUT: specific @Factory(constants.%C) {
// CHECK:STDOUT:   %T => constants.%C
// CHECK:STDOUT:
// CHECK:STDOUT: !definition:
// CHECK:STDOUT:   %.1 => constants.%.11
// CHECK:STDOUT:   %Self => constants.%Self.2
// CHECK:STDOUT:   %Make.type => constants.%Make.type.3
// CHECK:STDOUT:   %Make => constants.%Make.3
// CHECK:STDOUT:   %.2 => constants.%.12
// CHECK:STDOUT:   %.3 => constants.%.13
// CHECK:STDOUT: }
// CHECK:STDOUT:<|MERGE_RESOLUTION|>--- conflicted
+++ resolved
@@ -118,47 +118,26 @@
 // CHECK:STDOUT:     .F = %F.decl
 // CHECK:STDOUT:   }
 // CHECK:STDOUT:   %Action.decl: %Action.type = interface_decl @Action [template = constants.%Action] {
-<<<<<<< HEAD
 // CHECK:STDOUT:     %T.patt: type = symbolic_binding_pattern T 0
 // CHECK:STDOUT:   } {
-// CHECK:STDOUT:     %T.loc4_18.1: type = param T
-// CHECK:STDOUT:     %T.loc4_18.2: type = bind_symbolic_name T 0, %T.loc4_18.1 [symbolic = @Action.%T (constants.%T)]
+// CHECK:STDOUT:     %T.param: type = param T, runtime_param<invalid>
+// CHECK:STDOUT:     %T.loc4: type = bind_symbolic_name T 0, %T.param [symbolic = %T.1 (constants.%T)]
 // CHECK:STDOUT:   }
 // CHECK:STDOUT:   %A.decl: type = class_decl @A [template = constants.%A] {} {}
 // CHECK:STDOUT:   %B.decl: type = class_decl @B [template = constants.%B] {} {}
 // CHECK:STDOUT:   %C.decl: type = class_decl @C [template = constants.%C] {} {}
-// CHECK:STDOUT:   %.loc12_19.1: type = value_of_initializer %.loc12_17 [template = constants.%.6]
-// CHECK:STDOUT:   %.loc12_19.2: type = converted %.loc12_17, %.loc12_19.1 [template = constants.%.6]
 // CHECK:STDOUT:   impl_decl @impl {} {
-// CHECK:STDOUT:     %A.ref.loc12: type = name_ref A, %A.decl [template = constants.%A]
-// CHECK:STDOUT:     %Action.ref: %Action.type = name_ref Action, %Action.decl [template = constants.%Action]
-// CHECK:STDOUT:     %B.ref: type = name_ref B, %B.decl [template = constants.%B]
-// CHECK:STDOUT:     %.loc12_17: init type = call %Action.ref(%B.ref) [template = constants.%.6]
-// CHECK:STDOUT:   }
-// CHECK:STDOUT:   %F.decl: %F.type = fn_decl @F [template = constants.%F] {
-// CHECK:STDOUT:     %a.patt: %A = binding_pattern a
-// CHECK:STDOUT:   } {
-// CHECK:STDOUT:     %A.ref.loc16: type = name_ref A, %A.decl [template = constants.%A]
-// CHECK:STDOUT:     %a.loc16_6.1: %A = param a
-// CHECK:STDOUT:     @F.%a: %A = bind_name a, %a.loc16_6.1
-=======
-// CHECK:STDOUT:     %T.param: type = param T, runtime_param<invalid>
-// CHECK:STDOUT:     %T.loc4: type = bind_symbolic_name T 0, %T.param [symbolic = %T.1 (constants.%T)]
-// CHECK:STDOUT:   }
-// CHECK:STDOUT:   %A.decl: type = class_decl @A [template = constants.%A] {}
-// CHECK:STDOUT:   %B.decl: type = class_decl @B [template = constants.%B] {}
-// CHECK:STDOUT:   %C.decl: type = class_decl @C [template = constants.%C] {}
-// CHECK:STDOUT:   impl_decl @impl {
 // CHECK:STDOUT:     %A.ref: type = name_ref A, file.%A.decl [template = constants.%A]
 // CHECK:STDOUT:     %Action.ref: %Action.type = name_ref Action, file.%Action.decl [template = constants.%Action]
 // CHECK:STDOUT:     %B.ref: type = name_ref B, file.%B.decl [template = constants.%B]
 // CHECK:STDOUT:     %.loc12_17: type = interface_type @Action, @Action(constants.%B) [template = constants.%.7]
 // CHECK:STDOUT:   }
 // CHECK:STDOUT:   %F.decl: %F.type = fn_decl @F [template = constants.%F] {
+// CHECK:STDOUT:     %a.patt: %A = binding_pattern a
+// CHECK:STDOUT:   } {
 // CHECK:STDOUT:     %A.ref: type = name_ref A, file.%A.decl [template = constants.%A]
 // CHECK:STDOUT:     %a.param: %A = param a, runtime_param0
 // CHECK:STDOUT:     %a: %A = bind_name a, %a.param
->>>>>>> 1e34d03e
 // CHECK:STDOUT:   }
 // CHECK:STDOUT: }
 // CHECK:STDOUT:
@@ -175,11 +154,7 @@
 // CHECK:STDOUT:
 // CHECK:STDOUT:   interface {
 // CHECK:STDOUT:     %Self.1: @Action.%.1 (%.2) = bind_symbolic_name Self 1 [symbolic = %Self.2 (constants.%Self)]
-<<<<<<< HEAD
-// CHECK:STDOUT:     %Op.decl: @Action.%Op.type (%Op.type.1) = fn_decl @Op.1 [symbolic = %Op (constants.%Op.1)] {} {}
-=======
-// CHECK:STDOUT:     %Op.decl: @Action.%Op.type (%Op.type.1) = fn_decl @Op.1 [symbolic = @Action.%Op (constants.%Op.1)] {}
->>>>>>> 1e34d03e
+// CHECK:STDOUT:     %Op.decl: @Action.%Op.type (%Op.type.1) = fn_decl @Op.1 [symbolic = @Action.%Op (constants.%Op.1)] {} {}
 // CHECK:STDOUT:     %.loc5: @Action.%.2 (%.3) = assoc_entity element0, %Op.decl [symbolic = %.3 (constants.%.4)]
 // CHECK:STDOUT:
 // CHECK:STDOUT:   !members:
@@ -189,15 +164,9 @@
 // CHECK:STDOUT:   }
 // CHECK:STDOUT: }
 // CHECK:STDOUT:
-<<<<<<< HEAD
-// CHECK:STDOUT: impl @impl: %A as %.6 {
+// CHECK:STDOUT: impl @impl: %A as %.7 {
 // CHECK:STDOUT:   %Op.decl: %Op.type.2 = fn_decl @Op.2 [template = constants.%Op.2] {} {}
-// CHECK:STDOUT:   %.1: <witness> = interface_witness (%Op.decl) [template = constants.%.9]
-=======
-// CHECK:STDOUT: impl @impl: %A as %.7 {
-// CHECK:STDOUT:   %Op.decl: %Op.type.2 = fn_decl @Op.2 [template = constants.%Op.2] {}
 // CHECK:STDOUT:   %.loc12_21: <witness> = interface_witness (%Op.decl) [template = constants.%.10]
->>>>>>> 1e34d03e
 // CHECK:STDOUT:
 // CHECK:STDOUT: !members:
 // CHECK:STDOUT:   .Op = %Op.decl
@@ -305,37 +274,20 @@
 // CHECK:STDOUT: }
 // CHECK:STDOUT:
 // CHECK:STDOUT: imports {
-<<<<<<< HEAD
 // CHECK:STDOUT:   %import_ref.1: %Action.type = import_ref Main//action, inst+5, loaded [template = constants.%Action]
 // CHECK:STDOUT:   %import_ref.2: type = import_ref Main//action, inst+25, loaded [template = constants.%A]
-// CHECK:STDOUT:   %import_ref.3: type = import_ref Main//action, inst+28, loaded [template = constants.%B]
-// CHECK:STDOUT:   %import_ref.4 = import_ref Main//action, inst+30, unloaded
-// CHECK:STDOUT:   %import_ref.5 = import_ref Main//action, inst+54, unloaded
+// CHECK:STDOUT:   %import_ref.3: type = import_ref Main//action, inst+30, loaded [template = constants.%B]
+// CHECK:STDOUT:   %import_ref.4 = import_ref Main//action, inst+33, unloaded
+// CHECK:STDOUT:   %import_ref.5 = import_ref Main//action, inst+56, unloaded
 // CHECK:STDOUT:   %import_ref.6 = import_ref Main//action, inst+26, unloaded
-// CHECK:STDOUT:   %import_ref.7 = import_ref Main//action, inst+29, unloaded
+// CHECK:STDOUT:   %import_ref.7 = import_ref Main//action, inst+31, unloaded
 // CHECK:STDOUT:   %import_ref.8 = import_ref Main//action, inst+11, unloaded
-// CHECK:STDOUT:   %import_ref.9: @Action.%.2 (%.5) = import_ref Main//action, inst+17, loaded [symbolic = @Action.%.3 (constants.%.10)]
+// CHECK:STDOUT:   %import_ref.9: @Action.%.2 (%.6) = import_ref Main//action, inst+17, loaded [symbolic = @Action.%.3 (constants.%.11)]
 // CHECK:STDOUT:   %import_ref.10 = import_ref Main//action, inst+13, unloaded
 // CHECK:STDOUT:   %import_ref.11 = import_ref Main//action, inst+13, unloaded
 // CHECK:STDOUT:   %import_ref.12 = import_ref Main//action, inst+13, unloaded
-// CHECK:STDOUT:   %import_ref.13: <witness> = import_ref Main//action, inst+47, loaded [template = constants.%.11]
+// CHECK:STDOUT:   %import_ref.13: <witness> = import_ref Main//action, inst+49, loaded [template = constants.%.12]
 // CHECK:STDOUT:   %import_ref.14 = import_ref Main//action, inst+13, unloaded
-=======
-// CHECK:STDOUT:   %import_ref.1: %Action.type = import_ref Main//action, inst+4, loaded [template = constants.%Action]
-// CHECK:STDOUT:   %import_ref.2: type = import_ref Main//action, inst+24, loaded [template = constants.%A]
-// CHECK:STDOUT:   %import_ref.3: type = import_ref Main//action, inst+29, loaded [template = constants.%B]
-// CHECK:STDOUT:   %import_ref.4 = import_ref Main//action, inst+32, unloaded
-// CHECK:STDOUT:   %import_ref.5 = import_ref Main//action, inst+54, unloaded
-// CHECK:STDOUT:   %import_ref.6 = import_ref Main//action, inst+25, unloaded
-// CHECK:STDOUT:   %import_ref.7 = import_ref Main//action, inst+30, unloaded
-// CHECK:STDOUT:   %import_ref.8 = import_ref Main//action, inst+10, unloaded
-// CHECK:STDOUT:   %import_ref.9: @Action.%.2 (%.6) = import_ref Main//action, inst+16, loaded [symbolic = @Action.%.3 (constants.%.11)]
-// CHECK:STDOUT:   %import_ref.10 = import_ref Main//action, inst+12, unloaded
-// CHECK:STDOUT:   %import_ref.11 = import_ref Main//action, inst+12, unloaded
-// CHECK:STDOUT:   %import_ref.12 = import_ref Main//action, inst+12, unloaded
-// CHECK:STDOUT:   %import_ref.13: <witness> = import_ref Main//action, inst+48, loaded [template = constants.%.12]
-// CHECK:STDOUT:   %import_ref.14 = import_ref Main//action, inst+12, unloaded
->>>>>>> 1e34d03e
 // CHECK:STDOUT: }
 // CHECK:STDOUT:
 // CHECK:STDOUT: file {
@@ -470,39 +422,21 @@
 // CHECK:STDOUT: }
 // CHECK:STDOUT:
 // CHECK:STDOUT: imports {
-<<<<<<< HEAD
 // CHECK:STDOUT:   %import_ref.1: %Action.type = import_ref Main//action, inst+5, loaded [template = constants.%Action]
 // CHECK:STDOUT:   %import_ref.2: type = import_ref Main//action, inst+25, loaded [template = constants.%A]
-// CHECK:STDOUT:   %import_ref.3 = import_ref Main//action, inst+28, unloaded
-// CHECK:STDOUT:   %import_ref.4: type = import_ref Main//action, inst+30, loaded [template = constants.%C]
-// CHECK:STDOUT:   %import_ref.5 = import_ref Main//action, inst+54, unloaded
+// CHECK:STDOUT:   %import_ref.3 = import_ref Main//action, inst+30, unloaded
+// CHECK:STDOUT:   %import_ref.4: type = import_ref Main//action, inst+33, loaded [template = constants.%C]
+// CHECK:STDOUT:   %import_ref.5 = import_ref Main//action, inst+56, unloaded
 // CHECK:STDOUT:   %import_ref.6 = import_ref Main//action, inst+26, unloaded
-// CHECK:STDOUT:   %import_ref.7 = import_ref Main//action, inst+29, unloaded
+// CHECK:STDOUT:   %import_ref.7 = import_ref Main//action, inst+31, unloaded
 // CHECK:STDOUT:   %import_ref.8 = import_ref Main//action, inst+11, unloaded
-// CHECK:STDOUT:   %import_ref.9: @Action.%.2 (%.5) = import_ref Main//action, inst+17, loaded [symbolic = @Action.%.3 (constants.%.13)]
+// CHECK:STDOUT:   %import_ref.9: @Action.%.2 (%.6) = import_ref Main//action, inst+17, loaded [symbolic = @Action.%.3 (constants.%.14)]
 // CHECK:STDOUT:   %import_ref.10 = import_ref Main//action, inst+13, unloaded
 // CHECK:STDOUT:   %import_ref.11 = import_ref Main//action, inst+13, unloaded
 // CHECK:STDOUT:   %import_ref.12 = import_ref Main//action, inst+13, unloaded
-// CHECK:STDOUT:   %import_ref.13 = import_ref Main//action, inst+47, unloaded
-// CHECK:STDOUT:   %import_ref.14 = import_ref Main//action, inst+31, unloaded
+// CHECK:STDOUT:   %import_ref.13 = import_ref Main//action, inst+49, unloaded
+// CHECK:STDOUT:   %import_ref.14 = import_ref Main//action, inst+34, unloaded
 // CHECK:STDOUT:   %import_ref.15 = import_ref Main//action, inst+13, unloaded
-=======
-// CHECK:STDOUT:   %import_ref.1: %Action.type = import_ref Main//action, inst+4, loaded [template = constants.%Action]
-// CHECK:STDOUT:   %import_ref.2: type = import_ref Main//action, inst+24, loaded [template = constants.%A]
-// CHECK:STDOUT:   %import_ref.3 = import_ref Main//action, inst+29, unloaded
-// CHECK:STDOUT:   %import_ref.4: type = import_ref Main//action, inst+32, loaded [template = constants.%C]
-// CHECK:STDOUT:   %import_ref.5 = import_ref Main//action, inst+54, unloaded
-// CHECK:STDOUT:   %import_ref.6 = import_ref Main//action, inst+25, unloaded
-// CHECK:STDOUT:   %import_ref.7 = import_ref Main//action, inst+30, unloaded
-// CHECK:STDOUT:   %import_ref.8 = import_ref Main//action, inst+10, unloaded
-// CHECK:STDOUT:   %import_ref.9: @Action.%.2 (%.6) = import_ref Main//action, inst+16, loaded [symbolic = @Action.%.3 (constants.%.14)]
-// CHECK:STDOUT:   %import_ref.10 = import_ref Main//action, inst+12, unloaded
-// CHECK:STDOUT:   %import_ref.11 = import_ref Main//action, inst+12, unloaded
-// CHECK:STDOUT:   %import_ref.12 = import_ref Main//action, inst+12, unloaded
-// CHECK:STDOUT:   %import_ref.13 = import_ref Main//action, inst+48, unloaded
-// CHECK:STDOUT:   %import_ref.14 = import_ref Main//action, inst+33, unloaded
-// CHECK:STDOUT:   %import_ref.15 = import_ref Main//action, inst+12, unloaded
->>>>>>> 1e34d03e
 // CHECK:STDOUT: }
 // CHECK:STDOUT:
 // CHECK:STDOUT: file {
@@ -648,33 +582,18 @@
 // CHECK:STDOUT:     .B = %B.decl
 // CHECK:STDOUT:   }
 // CHECK:STDOUT:   %Factory.decl: %Factory.type = interface_decl @Factory [template = constants.%Factory] {
-<<<<<<< HEAD
 // CHECK:STDOUT:     %T.patt: type = symbolic_binding_pattern T 0
 // CHECK:STDOUT:   } {
-// CHECK:STDOUT:     %T.loc4_19.1: type = param T
-// CHECK:STDOUT:     %T.loc4_19.2: type = bind_symbolic_name T 0, %T.loc4_19.1 [symbolic = @Factory.%T (constants.%T)]
+// CHECK:STDOUT:     %T.param: type = param T, runtime_param<invalid>
+// CHECK:STDOUT:     %T.loc4: type = bind_symbolic_name T 0, %T.param [symbolic = %T.1 (constants.%T)]
 // CHECK:STDOUT:   }
 // CHECK:STDOUT:   %A.decl: type = class_decl @A [template = constants.%A] {} {}
 // CHECK:STDOUT:   %B.decl: type = class_decl @B [template = constants.%B] {} {}
-// CHECK:STDOUT:   %.loc11_20.1: type = value_of_initializer %.loc11_18 [template = constants.%.6]
-// CHECK:STDOUT:   %.loc11_20.2: type = converted %.loc11_18, %.loc11_20.1 [template = constants.%.6]
 // CHECK:STDOUT:   impl_decl @impl {} {
-// CHECK:STDOUT:     %A.ref: type = name_ref A, %A.decl [template = constants.%A]
-// CHECK:STDOUT:     %Factory.ref: %Factory.type = name_ref Factory, %Factory.decl [template = constants.%Factory]
-// CHECK:STDOUT:     %B.ref: type = name_ref B, %B.decl [template = constants.%B]
-// CHECK:STDOUT:     %.loc11_18: init type = call %Factory.ref(%B.ref) [template = constants.%.6]
-=======
-// CHECK:STDOUT:     %T.param: type = param T, runtime_param<invalid>
-// CHECK:STDOUT:     %T.loc4: type = bind_symbolic_name T 0, %T.param [symbolic = %T.1 (constants.%T)]
-// CHECK:STDOUT:   }
-// CHECK:STDOUT:   %A.decl: type = class_decl @A [template = constants.%A] {}
-// CHECK:STDOUT:   %B.decl: type = class_decl @B [template = constants.%B] {}
-// CHECK:STDOUT:   impl_decl @impl {
 // CHECK:STDOUT:     %A.ref: type = name_ref A, file.%A.decl [template = constants.%A]
 // CHECK:STDOUT:     %Factory.ref: %Factory.type = name_ref Factory, file.%Factory.decl [template = constants.%Factory]
 // CHECK:STDOUT:     %B.ref: type = name_ref B, file.%B.decl [template = constants.%B]
 // CHECK:STDOUT:     %.loc11_18: type = interface_type @Factory, @Factory(constants.%B) [template = constants.%.7]
->>>>>>> 1e34d03e
 // CHECK:STDOUT:   }
 // CHECK:STDOUT: }
 // CHECK:STDOUT:
@@ -691,15 +610,9 @@
 // CHECK:STDOUT:
 // CHECK:STDOUT:   interface {
 // CHECK:STDOUT:     %Self.1: @Factory.%.1 (%.2) = bind_symbolic_name Self 1 [symbolic = %Self.2 (constants.%Self)]
-<<<<<<< HEAD
-// CHECK:STDOUT:     %Make.decl: @Factory.%Make.type (%Make.type.1) = fn_decl @Make.1 [symbolic = %Make (constants.%Make.1)] {} {
-// CHECK:STDOUT:       %T.ref: type = name_ref T, file.%T.loc4_19.2 [symbolic = @Make.1.%T (constants.%T)]
-// CHECK:STDOUT:       %return.var: ref @Make.1.%T (%T) = var <return slot>
-=======
-// CHECK:STDOUT:     %Make.decl: @Factory.%Make.type (%Make.type.1) = fn_decl @Make.1 [symbolic = @Factory.%Make (constants.%Make.1)] {
+// CHECK:STDOUT:     %Make.decl: @Factory.%Make.type (%Make.type.1) = fn_decl @Make.1 [symbolic = @Factory.%Make (constants.%Make.1)] {} {
 // CHECK:STDOUT:       %T.ref: type = name_ref T, @Factory.%T.loc4 [symbolic = %T (constants.%T)]
 // CHECK:STDOUT:       %return: ref @Make.1.%T (%T) = var <return slot>
->>>>>>> 1e34d03e
 // CHECK:STDOUT:     }
 // CHECK:STDOUT:     %.loc5: @Factory.%.2 (%.3) = assoc_entity element0, %Make.decl [symbolic = %.3 (constants.%.4)]
 // CHECK:STDOUT:
@@ -710,13 +623,8 @@
 // CHECK:STDOUT:   }
 // CHECK:STDOUT: }
 // CHECK:STDOUT:
-<<<<<<< HEAD
-// CHECK:STDOUT: impl @impl: %A as %.6 {
+// CHECK:STDOUT: impl @impl: %A as %.7 {
 // CHECK:STDOUT:   %Make.decl: %Make.type.2 = fn_decl @Make.2 [template = constants.%Make.2] {} {
-=======
-// CHECK:STDOUT: impl @impl: %A as %.7 {
-// CHECK:STDOUT:   %Make.decl: %Make.type.2 = fn_decl @Make.2 [template = constants.%Make.2] {
->>>>>>> 1e34d03e
 // CHECK:STDOUT:     %B.ref: type = name_ref B, file.%B.decl [template = constants.%B]
 // CHECK:STDOUT:     %return: ref %B = var <return slot>
 // CHECK:STDOUT:   }
@@ -810,33 +718,18 @@
 // CHECK:STDOUT: }
 // CHECK:STDOUT:
 // CHECK:STDOUT: imports {
-<<<<<<< HEAD
 // CHECK:STDOUT:   %import_ref.1: %Factory.type = import_ref Main//factory, inst+5, loaded [template = constants.%Factory]
 // CHECK:STDOUT:   %import_ref.2: type = import_ref Main//factory, inst+28, loaded [template = constants.%A]
-// CHECK:STDOUT:   %import_ref.3: type = import_ref Main//factory, inst+31, loaded [template = constants.%B]
+// CHECK:STDOUT:   %import_ref.3: type = import_ref Main//factory, inst+33, loaded [template = constants.%B]
 // CHECK:STDOUT:   %import_ref.4 = import_ref Main//factory, inst+29, unloaded
-// CHECK:STDOUT:   %import_ref.5 = import_ref Main//factory, inst+32, unloaded
+// CHECK:STDOUT:   %import_ref.5 = import_ref Main//factory, inst+34, unloaded
 // CHECK:STDOUT:   %import_ref.6 = import_ref Main//factory, inst+11, unloaded
-// CHECK:STDOUT:   %import_ref.7: @Factory.%.2 (%.5) = import_ref Main//factory, inst+20, loaded [symbolic = @Factory.%.3 (constants.%.10)]
+// CHECK:STDOUT:   %import_ref.7: @Factory.%.2 (%.6) = import_ref Main//factory, inst+20, loaded [symbolic = @Factory.%.3 (constants.%.11)]
 // CHECK:STDOUT:   %import_ref.8 = import_ref Main//factory, inst+15, unloaded
 // CHECK:STDOUT:   %import_ref.9 = import_ref Main//factory, inst+15, unloaded
 // CHECK:STDOUT:   %import_ref.10 = import_ref Main//factory, inst+15, unloaded
-// CHECK:STDOUT:   %import_ref.11: <witness> = import_ref Main//factory, inst+50, loaded [template = constants.%.11]
+// CHECK:STDOUT:   %import_ref.11: <witness> = import_ref Main//factory, inst+51, loaded [template = constants.%.12]
 // CHECK:STDOUT:   %import_ref.12 = import_ref Main//factory, inst+15, unloaded
-=======
-// CHECK:STDOUT:   %import_ref.1: %Factory.type = import_ref Main//factory, inst+4, loaded [template = constants.%Factory]
-// CHECK:STDOUT:   %import_ref.2: type = import_ref Main//factory, inst+27, loaded [template = constants.%A]
-// CHECK:STDOUT:   %import_ref.3: type = import_ref Main//factory, inst+32, loaded [template = constants.%B]
-// CHECK:STDOUT:   %import_ref.4 = import_ref Main//factory, inst+28, unloaded
-// CHECK:STDOUT:   %import_ref.5 = import_ref Main//factory, inst+33, unloaded
-// CHECK:STDOUT:   %import_ref.6 = import_ref Main//factory, inst+10, unloaded
-// CHECK:STDOUT:   %import_ref.7: @Factory.%.2 (%.6) = import_ref Main//factory, inst+19, loaded [symbolic = @Factory.%.3 (constants.%.11)]
-// CHECK:STDOUT:   %import_ref.8 = import_ref Main//factory, inst+14, unloaded
-// CHECK:STDOUT:   %import_ref.9 = import_ref Main//factory, inst+14, unloaded
-// CHECK:STDOUT:   %import_ref.10 = import_ref Main//factory, inst+14, unloaded
-// CHECK:STDOUT:   %import_ref.11: <witness> = import_ref Main//factory, inst+50, loaded [template = constants.%.12]
-// CHECK:STDOUT:   %import_ref.12 = import_ref Main//factory, inst+14, unloaded
->>>>>>> 1e34d03e
 // CHECK:STDOUT: }
 // CHECK:STDOUT:
 // CHECK:STDOUT: file {
@@ -975,33 +868,18 @@
 // CHECK:STDOUT: }
 // CHECK:STDOUT:
 // CHECK:STDOUT: imports {
-<<<<<<< HEAD
 // CHECK:STDOUT:   %import_ref.1: %Factory.type = import_ref Main//factory, inst+5, loaded [template = constants.%Factory]
 // CHECK:STDOUT:   %import_ref.2: type = import_ref Main//factory, inst+28, loaded [template = constants.%A]
-// CHECK:STDOUT:   %import_ref.3 = import_ref Main//factory, inst+31, unloaded
+// CHECK:STDOUT:   %import_ref.3 = import_ref Main//factory, inst+33, unloaded
 // CHECK:STDOUT:   %import_ref.4 = import_ref Main//factory, inst+29, unloaded
-// CHECK:STDOUT:   %import_ref.5 = import_ref Main//factory, inst+32, unloaded
+// CHECK:STDOUT:   %import_ref.5 = import_ref Main//factory, inst+34, unloaded
 // CHECK:STDOUT:   %import_ref.6 = import_ref Main//factory, inst+11, unloaded
-// CHECK:STDOUT:   %import_ref.7: @Factory.%.2 (%.5) = import_ref Main//factory, inst+20, loaded [symbolic = @Factory.%.3 (constants.%.13)]
+// CHECK:STDOUT:   %import_ref.7: @Factory.%.2 (%.6) = import_ref Main//factory, inst+20, loaded [symbolic = @Factory.%.3 (constants.%.14)]
 // CHECK:STDOUT:   %import_ref.8 = import_ref Main//factory, inst+15, unloaded
 // CHECK:STDOUT:   %import_ref.9 = import_ref Main//factory, inst+15, unloaded
 // CHECK:STDOUT:   %import_ref.10 = import_ref Main//factory, inst+15, unloaded
-// CHECK:STDOUT:   %import_ref.11 = import_ref Main//factory, inst+50, unloaded
+// CHECK:STDOUT:   %import_ref.11 = import_ref Main//factory, inst+51, unloaded
 // CHECK:STDOUT:   %import_ref.12 = import_ref Main//factory, inst+15, unloaded
-=======
-// CHECK:STDOUT:   %import_ref.1: %Factory.type = import_ref Main//factory, inst+4, loaded [template = constants.%Factory]
-// CHECK:STDOUT:   %import_ref.2: type = import_ref Main//factory, inst+27, loaded [template = constants.%A]
-// CHECK:STDOUT:   %import_ref.3 = import_ref Main//factory, inst+32, unloaded
-// CHECK:STDOUT:   %import_ref.4 = import_ref Main//factory, inst+28, unloaded
-// CHECK:STDOUT:   %import_ref.5 = import_ref Main//factory, inst+33, unloaded
-// CHECK:STDOUT:   %import_ref.6 = import_ref Main//factory, inst+10, unloaded
-// CHECK:STDOUT:   %import_ref.7: @Factory.%.2 (%.6) = import_ref Main//factory, inst+19, loaded [symbolic = @Factory.%.3 (constants.%.14)]
-// CHECK:STDOUT:   %import_ref.8 = import_ref Main//factory, inst+14, unloaded
-// CHECK:STDOUT:   %import_ref.9 = import_ref Main//factory, inst+14, unloaded
-// CHECK:STDOUT:   %import_ref.10 = import_ref Main//factory, inst+14, unloaded
-// CHECK:STDOUT:   %import_ref.11 = import_ref Main//factory, inst+50, unloaded
-// CHECK:STDOUT:   %import_ref.12 = import_ref Main//factory, inst+14, unloaded
->>>>>>> 1e34d03e
 // CHECK:STDOUT: }
 // CHECK:STDOUT:
 // CHECK:STDOUT: file {
