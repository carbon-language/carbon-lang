--- conflicted
+++ resolved
@@ -181,11 +181,7 @@
 // CHECK:STDOUT:   %x.ref: %.1 = name_ref x, %x
 // CHECK:STDOUT:   %Add.ref: type = name_ref Add, imports.%import_ref.1 [template = constants.%.2]
 // CHECK:STDOUT:   %Op.ref: %.4 = name_ref Op, imports.%import_ref.3 [template = constants.%.5]
-<<<<<<< HEAD
-// CHECK:STDOUT:   %.loc11_11.1: %Op.type.2 = interface_witness_access @impl.%.1, element0 [template = constants.%Op.1]
-=======
 // CHECK:STDOUT:   %.loc11_11.1: %Op.type.2 = interface_witness_access @impl.%.loc6, element0 [template = constants.%Op.1]
->>>>>>> 891c7d83
 // CHECK:STDOUT:   %.loc11_11.2: <bound method> = bound_method %x.ref, %.loc11_11.1
 // CHECK:STDOUT:   %y.ref: %.1 = name_ref y, %y
 // CHECK:STDOUT:   %Op.call: init %.1 = call %.loc11_11.2(%x.ref, %y.ref)
