--- conflicted
+++ resolved
@@ -55,37 +55,20 @@
 // CHECK:STDOUT:     %self.patt: @Op.%Self (%Self) = binding_pattern self
 // CHECK:STDOUT:     %other.patt: @Op.%Self (%Self) = binding_pattern other
 // CHECK:STDOUT:   } {
-<<<<<<< HEAD
-// CHECK:STDOUT:     %Self.ref.loc5_15: %.1 = name_ref Self, %Self [symbolic = @Op.%Self (constants.%Self)]
-// CHECK:STDOUT:     %.loc5_15.1: type = facet_type_access %Self.ref.loc5_15 [symbolic = @Op.%Self (constants.%Self)]
-// CHECK:STDOUT:     %.loc5_15.2: type = converted %Self.ref.loc5_15, %.loc5_15.1 [symbolic = @Op.%Self (constants.%Self)]
-// CHECK:STDOUT:     %param.loc5_9: @Op.%Self (%Self) = param
-// CHECK:STDOUT:     %self: @Op.%Self (%Self) = bind_name self, %param.loc5_9
-// CHECK:STDOUT:     %Self.ref.loc5_28: %.1 = name_ref Self, %Self [symbolic = @Op.%Self (constants.%Self)]
-// CHECK:STDOUT:     %.loc5_28.1: type = facet_type_access %Self.ref.loc5_28 [symbolic = @Op.%Self (constants.%Self)]
-// CHECK:STDOUT:     %.loc5_28.2: type = converted %Self.ref.loc5_28, %.loc5_28.1 [symbolic = @Op.%Self (constants.%Self)]
-// CHECK:STDOUT:     %param.loc5_21: @Op.%Self (%Self) = param
-// CHECK:STDOUT:     %other: @Op.%Self (%Self) = bind_name other, %param.loc5_21
-// CHECK:STDOUT:     %Self.ref.loc5_37: %.1 = name_ref Self, %Self [symbolic = @Op.%Self (constants.%Self)]
-// CHECK:STDOUT:     %.loc5_37.1: type = facet_type_access %Self.ref.loc5_37 [symbolic = @Op.%Self (constants.%Self)]
-// CHECK:STDOUT:     %.loc5_37.2: type = converted %Self.ref.loc5_37, %.loc5_37.1 [symbolic = @Op.%Self (constants.%Self)]
-// CHECK:STDOUT:     %return.var: ref @Op.%Self (%Self) = var <return slot>
-=======
 // CHECK:STDOUT:     %Self.ref.loc5_15: %.1 = name_ref Self, @Add.%Self [symbolic = %Self (constants.%Self)]
 // CHECK:STDOUT:     %.loc5_15.1: type = facet_type_access %Self.ref.loc5_15 [symbolic = %Self (constants.%Self)]
 // CHECK:STDOUT:     %.loc5_15.2: type = converted %Self.ref.loc5_15, %.loc5_15.1 [symbolic = %Self (constants.%Self)]
-// CHECK:STDOUT:     %self.param: @Op.%Self (%Self) = param self
-// CHECK:STDOUT:     %self: @Op.%Self (%Self) = bind_name self, %self.param
+// CHECK:STDOUT:     %param.loc5_9: @Op.%Self (%Self) = param
+// CHECK:STDOUT:     %self: @Op.%Self (%Self) = bind_name self, %param.loc5_9
 // CHECK:STDOUT:     %Self.ref.loc5_28: %.1 = name_ref Self, @Add.%Self [symbolic = %Self (constants.%Self)]
 // CHECK:STDOUT:     %.loc5_28.1: type = facet_type_access %Self.ref.loc5_28 [symbolic = %Self (constants.%Self)]
 // CHECK:STDOUT:     %.loc5_28.2: type = converted %Self.ref.loc5_28, %.loc5_28.1 [symbolic = %Self (constants.%Self)]
-// CHECK:STDOUT:     %other.param: @Op.%Self (%Self) = param other
-// CHECK:STDOUT:     %other: @Op.%Self (%Self) = bind_name other, %other.param
+// CHECK:STDOUT:     %param.loc5_21: @Op.%Self (%Self) = param
+// CHECK:STDOUT:     %other: @Op.%Self (%Self) = bind_name other, %param.loc5_21
 // CHECK:STDOUT:     %Self.ref.loc5_37: %.1 = name_ref Self, @Add.%Self [symbolic = %Self (constants.%Self)]
 // CHECK:STDOUT:     %.loc5_37.1: type = facet_type_access %Self.ref.loc5_37 [symbolic = %Self (constants.%Self)]
 // CHECK:STDOUT:     %.loc5_37.2: type = converted %Self.ref.loc5_37, %.loc5_37.1 [symbolic = %Self (constants.%Self)]
 // CHECK:STDOUT:     %return: ref @Op.%Self (%Self) = var <return slot>
->>>>>>> dcb4ae26
 // CHECK:STDOUT:   }
 // CHECK:STDOUT:   %.loc5: %.3 = assoc_entity element0, %Op.decl [template = constants.%.4]
 // CHECK:STDOUT:
@@ -98,11 +81,7 @@
 // CHECK:STDOUT: generic fn @Op(@Add.%Self: %.1) {
 // CHECK:STDOUT:   %Self: %.1 = bind_symbolic_name Self 0 [symbolic = %Self (constants.%Self)]
 // CHECK:STDOUT:
-<<<<<<< HEAD
-// CHECK:STDOUT:   fn[@Add.%self: @Op.%Self (%Self)](@Add.%other: @Op.%Self (%Self)) -> @Op.%Self (%Self);
-=======
 // CHECK:STDOUT:   fn[%self: @Op.%Self (%Self)](%other: @Op.%Self (%Self)) -> @Op.%Self (%Self);
->>>>>>> dcb4ae26
 // CHECK:STDOUT: }
 // CHECK:STDOUT:
 // CHECK:STDOUT: specific @Op(constants.%Self) {
@@ -152,21 +131,12 @@
 // CHECK:STDOUT:   } {
 // CHECK:STDOUT:     %.loc10_10.1: %.1 = tuple_literal ()
 // CHECK:STDOUT:     %.loc10_10.2: type = converted %.loc10_10.1, constants.%.1 [template = constants.%.1]
-<<<<<<< HEAD
 // CHECK:STDOUT:     %param.loc10_6: %.1 = param
-// CHECK:STDOUT:     @F.%x: %.1 = bind_name x, %param.loc10_6
+// CHECK:STDOUT:     %x: %.1 = bind_name x, %param.loc10_6
 // CHECK:STDOUT:     %.loc10_17.1: %.1 = tuple_literal ()
 // CHECK:STDOUT:     %.loc10_17.2: type = converted %.loc10_17.1, constants.%.1 [template = constants.%.1]
 // CHECK:STDOUT:     %param.loc10_13: %.1 = param
-// CHECK:STDOUT:     @F.%y: %.1 = bind_name y, %param.loc10_13
-=======
-// CHECK:STDOUT:     %x.param: %.1 = param x
-// CHECK:STDOUT:     %x: %.1 = bind_name x, %x.param
-// CHECK:STDOUT:     %.loc10_17.1: %.1 = tuple_literal ()
-// CHECK:STDOUT:     %.loc10_17.2: type = converted %.loc10_17.1, constants.%.1 [template = constants.%.1]
-// CHECK:STDOUT:     %y.param: %.1 = param y
-// CHECK:STDOUT:     %y: %.1 = bind_name y, %y.param
->>>>>>> dcb4ae26
+// CHECK:STDOUT:     %y: %.1 = bind_name y, %param.loc10_13
 // CHECK:STDOUT:     %.loc10_24.1: %.1 = tuple_literal ()
 // CHECK:STDOUT:     %.loc10_24.2: type = converted %.loc10_24.1, constants.%.1 [template = constants.%.1]
 // CHECK:STDOUT:     %return: ref %.1 = var <return slot>
@@ -186,19 +156,11 @@
 // CHECK:STDOUT:     %other.patt: %.1 = binding_pattern other
 // CHECK:STDOUT:   } {
 // CHECK:STDOUT:     %Self.ref.loc7_15: type = name_ref Self, constants.%.1 [template = constants.%.1]
-<<<<<<< HEAD
 // CHECK:STDOUT:     %param.loc7_9: %.1 = param
 // CHECK:STDOUT:     %self: %.1 = bind_name self, %param.loc7_9
 // CHECK:STDOUT:     %Self.ref.loc7_28: type = name_ref Self, constants.%.1 [template = constants.%.1]
 // CHECK:STDOUT:     %param.loc7_21: %.1 = param
 // CHECK:STDOUT:     %other: %.1 = bind_name other, %param.loc7_21
-=======
-// CHECK:STDOUT:     %self.param: %.1 = param self
-// CHECK:STDOUT:     %self: %.1 = bind_name self, %self.param
-// CHECK:STDOUT:     %Self.ref.loc7_28: type = name_ref Self, constants.%.1 [template = constants.%.1]
-// CHECK:STDOUT:     %other.param: %.1 = param other
-// CHECK:STDOUT:     %other: %.1 = bind_name other, %other.param
->>>>>>> dcb4ae26
 // CHECK:STDOUT:     %Self.ref.loc7_37: type = name_ref Self, constants.%.1 [template = constants.%.1]
 // CHECK:STDOUT:     %return: ref %.1 = var <return slot>
 // CHECK:STDOUT:   }
@@ -209,11 +171,7 @@
 // CHECK:STDOUT:   witness = %.1
 // CHECK:STDOUT: }
 // CHECK:STDOUT:
-<<<<<<< HEAD
-// CHECK:STDOUT: fn @Op.1[@impl.%self: %.1](@impl.%other: %.1) -> %.1 {
-=======
 // CHECK:STDOUT: fn @Op.1[%self: %.1](%other: %.1) -> %.1 {
->>>>>>> dcb4ae26
 // CHECK:STDOUT: !entry:
 // CHECK:STDOUT:   %.loc7_52: %.1 = tuple_literal ()
 // CHECK:STDOUT:   %tuple: %.1 = tuple_value () [template = constants.%tuple]
