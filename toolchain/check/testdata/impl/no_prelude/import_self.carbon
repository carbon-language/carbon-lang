--- conflicted
+++ resolved
@@ -150,11 +150,7 @@
 // CHECK:STDOUT:   witness = (imports.%import_ref.4)
 // CHECK:STDOUT: }
 // CHECK:STDOUT:
-<<<<<<< HEAD
-// CHECK:STDOUT: impl @impl: %.1 as %Add.type {
-=======
 // CHECK:STDOUT: impl @impl: %.loc6_7.2 as %Add.ref {
->>>>>>> 82937e1a
 // CHECK:STDOUT:   %Op.decl: %Op.type.1 = fn_decl @Op.1 [template = constants.%Op.1] {
 // CHECK:STDOUT:     %self.patt: %.1 = binding_pattern self
 // CHECK:STDOUT:     %other.patt: %.1 = binding_pattern other
@@ -192,15 +188,9 @@
 // CHECK:STDOUT: fn @F(%x: %.1, %y: %.1) -> %.1 {
 // CHECK:STDOUT: !entry:
 // CHECK:STDOUT:   %x.ref: %.1 = name_ref x, %x
-<<<<<<< HEAD
 // CHECK:STDOUT:   %Add.ref: type = name_ref Add, imports.%import_ref.1 [template = constants.%Add.type]
 // CHECK:STDOUT:   %Op.ref: %.3 = name_ref Op, imports.%import_ref.3 [template = constants.%.4]
-// CHECK:STDOUT:   %.loc11_11.1: %Op.type.2 = interface_witness_access @impl.%.loc6_16, element0 [template = constants.%Op.1]
-=======
-// CHECK:STDOUT:   %Add.ref: type = name_ref Add, imports.%import_ref.1 [template = constants.%.2]
-// CHECK:STDOUT:   %Op.ref: %.4 = name_ref Op, imports.%import_ref.3 [template = constants.%.5]
-// CHECK:STDOUT:   %.loc11_11.1: %Op.type.2 = interface_witness_access constants.%.3, element0 [template = constants.%Op.1]
->>>>>>> 82937e1a
+// CHECK:STDOUT:   %.loc11_11.1: %Op.type.2 = interface_witness_access constants.%.2, element0 [template = constants.%Op.1]
 // CHECK:STDOUT:   %.loc11_11.2: <bound method> = bound_method %x.ref, %.loc11_11.1
 // CHECK:STDOUT:   %y.ref: %.1 = name_ref y, %y
 // CHECK:STDOUT:   %Op.call: init %.1 = call %.loc11_11.2(%x.ref, %y.ref)
