// Part of the Carbon Language project, under the Apache License v2.0 with LLVM
// Exceptions. See /LICENSE for license information.
// SPDX-License-Identifier: Apache-2.0 WITH LLVM-exception
//
// AUTOUPDATE
// TIP: To test this file alone, run:
// TIP:   bazel test //toolchain/testing:file_test --test_arg=--file_tests=toolchain/check/testdata/impl/no_prelude/import_self.carbon
// TIP: To dump output, run:
// TIP:   bazel run //toolchain/testing:file_test -- --dump_output --file_tests=toolchain/check/testdata/impl/no_prelude/import_self.carbon

// --- a.carbon

library "[[@TEST_NAME]]";

interface Add {
  fn Op[self: Self](other: Self) -> Self;
}

// --- b.carbon

library "[[@TEST_NAME]]";

import library "a";

impl () as Add {
  fn Op[self: Self](other: Self) -> Self { return (); }
}

fn F(x: (), y: ()) -> () {
  return x.(Add.Op)(y);
}

// CHECK:STDOUT: --- a.carbon
// CHECK:STDOUT:
// CHECK:STDOUT: constants {
// CHECK:STDOUT:   %.1: type = interface_type @Add [template]
// CHECK:STDOUT:   %Self: %.1 = bind_symbolic_name Self, 0 [symbolic]
// CHECK:STDOUT:   %Op.type: type = fn_type @Op [template]
// CHECK:STDOUT:   %.2: type = tuple_type () [template]
// CHECK:STDOUT:   %Op: %Op.type = struct_value () [template]
// CHECK:STDOUT:   %.3: type = assoc_entity_type %.1, %Op.type [template]
// CHECK:STDOUT:   %.4: %.3 = assoc_entity element0, @Add.%Op.decl [template]
// CHECK:STDOUT: }
// CHECK:STDOUT:
// CHECK:STDOUT: file {
// CHECK:STDOUT:   package: <namespace> = namespace [template] {
// CHECK:STDOUT:     .Add = %Add.decl
// CHECK:STDOUT:   }
// CHECK:STDOUT:   %Add.decl: type = interface_decl @Add [template = constants.%.1] {} {}
// CHECK:STDOUT: }
// CHECK:STDOUT:
// CHECK:STDOUT: interface @Add {
// CHECK:STDOUT:   %Self: %.1 = bind_symbolic_name Self, 0 [symbolic = constants.%Self]
// CHECK:STDOUT:   %Op.decl: %Op.type = fn_decl @Op [template = constants.%Op] {
// CHECK:STDOUT:     %self.patt: @Op.%Self (%Self) = binding_pattern self
// CHECK:STDOUT:     %self.param_patt: @Op.%Self (%Self) = param_pattern %self.patt, runtime_param0
// CHECK:STDOUT:     %other.patt: @Op.%Self (%Self) = binding_pattern other
// CHECK:STDOUT:     %other.param_patt: @Op.%Self (%Self) = param_pattern %other.patt, runtime_param1
// CHECK:STDOUT:   } {
// CHECK:STDOUT:     %Self.ref.loc5_15: %.1 = name_ref Self, @Add.%Self [symbolic = %Self (constants.%Self)]
// CHECK:STDOUT:     %.loc5_15.1: type = facet_type_access %Self.ref.loc5_15 [symbolic = %Self (constants.%Self)]
// CHECK:STDOUT:     %.loc5_15.2: type = converted %Self.ref.loc5_15, %.loc5_15.1 [symbolic = %Self (constants.%Self)]
// CHECK:STDOUT:     %Self.ref.loc5_28: %.1 = name_ref Self, @Add.%Self [symbolic = %Self (constants.%Self)]
// CHECK:STDOUT:     %.loc5_28.1: type = facet_type_access %Self.ref.loc5_28 [symbolic = %Self (constants.%Self)]
// CHECK:STDOUT:     %.loc5_28.2: type = converted %Self.ref.loc5_28, %.loc5_28.1 [symbolic = %Self (constants.%Self)]
// CHECK:STDOUT:     %Self.ref.loc5_37: %.1 = name_ref Self, @Add.%Self [symbolic = %Self (constants.%Self)]
// CHECK:STDOUT:     %.loc5_37.1: type = facet_type_access %Self.ref.loc5_37 [symbolic = %Self (constants.%Self)]
// CHECK:STDOUT:     %.loc5_37.2: type = converted %Self.ref.loc5_37, %.loc5_37.1 [symbolic = %Self (constants.%Self)]
// CHECK:STDOUT:     %return: ref @Op.%Self (%Self) = var <return slot>
// CHECK:STDOUT:     %param.loc5_9: @Op.%Self (%Self) = param runtime_param0
// CHECK:STDOUT:     %self: @Op.%Self (%Self) = bind_name self, %param.loc5_9
// CHECK:STDOUT:     %param.loc5_21: @Op.%Self (%Self) = param runtime_param1
// CHECK:STDOUT:     %other: @Op.%Self (%Self) = bind_name other, %param.loc5_21
// CHECK:STDOUT:   }
// CHECK:STDOUT:   %.loc5: %.3 = assoc_entity element0, %Op.decl [template = constants.%.4]
// CHECK:STDOUT:
// CHECK:STDOUT: !members:
// CHECK:STDOUT:   .Self = %Self
// CHECK:STDOUT:   .Op = %.loc5
// CHECK:STDOUT:   witness = (%Op.decl)
// CHECK:STDOUT: }
// CHECK:STDOUT:
// CHECK:STDOUT: generic fn @Op(@Add.%Self: %.1) {
// CHECK:STDOUT:   %Self: %.1 = bind_symbolic_name Self, 0 [symbolic = %Self (constants.%Self)]
// CHECK:STDOUT:
// CHECK:STDOUT:   fn[%self.param_patt: @Op.%Self (%Self)](%other.param_patt: @Op.%Self (%Self)) -> @Op.%Self (%Self);
// CHECK:STDOUT: }
// CHECK:STDOUT:
// CHECK:STDOUT: specific @Op(constants.%Self) {
// CHECK:STDOUT:   %Self => constants.%Self
// CHECK:STDOUT: }
// CHECK:STDOUT:
// CHECK:STDOUT: --- b.carbon
// CHECK:STDOUT:
// CHECK:STDOUT: constants {
// CHECK:STDOUT:   %.1: type = tuple_type () [template]
// CHECK:STDOUT:   %.2: type = interface_type @Add [template]
// CHECK:STDOUT:   %Self: %.2 = bind_symbolic_name Self, 0 [symbolic]
// CHECK:STDOUT:   %Op.type.1: type = fn_type @Op.1 [template]
// CHECK:STDOUT:   %Op.1: %Op.type.1 = struct_value () [template]
// CHECK:STDOUT:   %Op.type.2: type = fn_type @Op.2 [template]
// CHECK:STDOUT:   %Op.2: %Op.type.2 = struct_value () [template]
// CHECK:STDOUT:   %.3: <witness> = interface_witness (%Op.1) [template]
// CHECK:STDOUT:   %tuple: %.1 = tuple_value () [template]
// CHECK:STDOUT:   %F.type: type = fn_type @F [template]
// CHECK:STDOUT:   %F: %F.type = struct_value () [template]
// CHECK:STDOUT:   %.4: type = assoc_entity_type %.2, %Op.type.2 [template]
// CHECK:STDOUT:   %.5: %.4 = assoc_entity element0, imports.%import_ref.5 [template]
// CHECK:STDOUT: }
// CHECK:STDOUT:
// CHECK:STDOUT: imports {
// CHECK:STDOUT:   %import_ref.1: type = import_ref Main//a, inst+1, loaded [template = constants.%.2]
// CHECK:STDOUT:   %import_ref.2 = import_ref Main//a, inst+3, unloaded
// CHECK:STDOUT:   %import_ref.3: %.4 = import_ref Main//a, inst+29, loaded [template = constants.%.5]
// CHECK:STDOUT:   %import_ref.4: %Op.type.2 = import_ref Main//a, inst+23, loaded [template = constants.%Op.2]
// CHECK:STDOUT:   %import_ref.5 = import_ref Main//a, inst+23, unloaded
// CHECK:STDOUT: }
// CHECK:STDOUT:
// CHECK:STDOUT: file {
// CHECK:STDOUT:   package: <namespace> = namespace [template] {
// CHECK:STDOUT:     .Add = imports.%import_ref.1
// CHECK:STDOUT:     .F = %F.decl
// CHECK:STDOUT:   }
// CHECK:STDOUT:   %default.import = import <invalid>
// CHECK:STDOUT:   impl_decl @impl [template] {} {
// CHECK:STDOUT:     %.loc6_7.1: %.1 = tuple_literal ()
// CHECK:STDOUT:     %.loc6_7.2: type = converted %.loc6_7.1, constants.%.1 [template = constants.%.1]
// CHECK:STDOUT:     %Add.ref: type = name_ref Add, imports.%import_ref.1 [template = constants.%.2]
// CHECK:STDOUT:   }
// CHECK:STDOUT:   %F.decl: %F.type = fn_decl @F [template = constants.%F] {
// CHECK:STDOUT:     %x.patt: %.1 = binding_pattern x
// CHECK:STDOUT:     %x.param_patt: %.1 = param_pattern %x.patt, runtime_param0
// CHECK:STDOUT:     %y.patt: %.1 = binding_pattern y
// CHECK:STDOUT:     %y.param_patt: %.1 = param_pattern %y.patt, runtime_param1
// CHECK:STDOUT:   } {
// CHECK:STDOUT:     %.loc10_10.1: %.1 = tuple_literal ()
// CHECK:STDOUT:     %.loc10_10.2: type = converted %.loc10_10.1, constants.%.1 [template = constants.%.1]
// CHECK:STDOUT:     %.loc10_17.1: %.1 = tuple_literal ()
// CHECK:STDOUT:     %.loc10_17.2: type = converted %.loc10_17.1, constants.%.1 [template = constants.%.1]
// CHECK:STDOUT:     %.loc10_24.1: %.1 = tuple_literal ()
// CHECK:STDOUT:     %.loc10_24.2: type = converted %.loc10_24.1, constants.%.1 [template = constants.%.1]
// CHECK:STDOUT:     %return: ref %.1 = var <return slot>
// CHECK:STDOUT:     %param.loc10_6: %.1 = param runtime_param0
// CHECK:STDOUT:     %x: %.1 = bind_name x, %param.loc10_6
// CHECK:STDOUT:     %param.loc10_13: %.1 = param runtime_param1
// CHECK:STDOUT:     %y: %.1 = bind_name y, %param.loc10_13
// CHECK:STDOUT:   }
// CHECK:STDOUT: }
// CHECK:STDOUT:
// CHECK:STDOUT: interface @Add {
// CHECK:STDOUT: !members:
// CHECK:STDOUT:   .Self = imports.%import_ref.2
// CHECK:STDOUT:   .Op = imports.%import_ref.3
// CHECK:STDOUT:   witness = (imports.%import_ref.4)
// CHECK:STDOUT: }
// CHECK:STDOUT:
// CHECK:STDOUT: impl @impl: %.1 as %.2 {
// CHECK:STDOUT:   %Op.decl: %Op.type.1 = fn_decl @Op.1 [template = constants.%Op.1] {
// CHECK:STDOUT:     %self.patt: %.1 = binding_pattern self
// CHECK:STDOUT:     %self.param_patt: %.1 = param_pattern %self.patt, runtime_param0
// CHECK:STDOUT:     %other.patt: %.1 = binding_pattern other
// CHECK:STDOUT:     %other.param_patt: %.1 = param_pattern %other.patt, runtime_param1
// CHECK:STDOUT:   } {
<<<<<<< HEAD
// CHECK:STDOUT:     %Self.ref.loc7_15: type = name_ref Self, constants.%.1 [template = constants.%.1]
// CHECK:STDOUT:     %Self.ref.loc7_28: type = name_ref Self, constants.%.1 [template = constants.%.1]
// CHECK:STDOUT:     %Self.ref.loc7_37: type = name_ref Self, constants.%.1 [template = constants.%.1]
=======
// CHECK:STDOUT:     %Self.ref.loc7_15: type = name_ref Self, @impl.%.loc6_7.2 [template = constants.%.1]
// CHECK:STDOUT:     %self.param: %.1 = param self, runtime_param0
// CHECK:STDOUT:     %self: %.1 = bind_name self, %self.param
// CHECK:STDOUT:     %Self.ref.loc7_28: type = name_ref Self, @impl.%.loc6_7.2 [template = constants.%.1]
// CHECK:STDOUT:     %other.param: %.1 = param other, runtime_param1
// CHECK:STDOUT:     %other: %.1 = bind_name other, %other.param
// CHECK:STDOUT:     %Self.ref.loc7_37: type = name_ref Self, @impl.%.loc6_7.2 [template = constants.%.1]
>>>>>>> e617d649
// CHECK:STDOUT:     %return: ref %.1 = var <return slot>
// CHECK:STDOUT:     %param.loc7_9: %.1 = param runtime_param0
// CHECK:STDOUT:     %self: %.1 = bind_name self, %param.loc7_9
// CHECK:STDOUT:     %param.loc7_21: %.1 = param runtime_param1
// CHECK:STDOUT:     %other: %.1 = bind_name other, %param.loc7_21
// CHECK:STDOUT:   }
// CHECK:STDOUT:   %.loc6_16: <witness> = interface_witness (%Op.decl) [template = constants.%.3]
// CHECK:STDOUT:
// CHECK:STDOUT: !members:
// CHECK:STDOUT:   .Op = %Op.decl
// CHECK:STDOUT:   witness = %.loc6_16
// CHECK:STDOUT: }
// CHECK:STDOUT:
// CHECK:STDOUT: fn @Op.1[%self.param_patt: %.1](%other.param_patt: %.1) -> %.1 {
// CHECK:STDOUT: !entry:
// CHECK:STDOUT:   %.loc7_52: %.1 = tuple_literal ()
// CHECK:STDOUT:   %tuple: %.1 = tuple_value () [template = constants.%tuple]
// CHECK:STDOUT:   %.loc7_53: %.1 = converted %.loc7_52, %tuple [template = constants.%tuple]
// CHECK:STDOUT:   return %.loc7_53
// CHECK:STDOUT: }
// CHECK:STDOUT:
// CHECK:STDOUT: generic fn @Op.2(constants.%Self: %.2) {
// CHECK:STDOUT:   %Self: %.2 = bind_symbolic_name Self, 0 [symbolic = %Self (constants.%Self)]
// CHECK:STDOUT:
// CHECK:STDOUT:   fn[%self.param_patt: @Op.2.%Self (%Self)](%other.param_patt: @Op.2.%Self (%Self)) -> @Op.2.%Self (%Self);
// CHECK:STDOUT: }
// CHECK:STDOUT:
// CHECK:STDOUT: fn @F(%x.param_patt: %.1, %y.param_patt: %.1) -> %.1 {
// CHECK:STDOUT: !entry:
// CHECK:STDOUT:   %x.ref: %.1 = name_ref x, %x
// CHECK:STDOUT:   %Add.ref: type = name_ref Add, imports.%import_ref.1 [template = constants.%.2]
// CHECK:STDOUT:   %Op.ref: %.4 = name_ref Op, imports.%import_ref.3 [template = constants.%.5]
// CHECK:STDOUT:   %.loc11_11.1: %Op.type.2 = interface_witness_access @impl.%.loc6_16, element0 [template = constants.%Op.1]
// CHECK:STDOUT:   %.loc11_11.2: <bound method> = bound_method %x.ref, %.loc11_11.1
// CHECK:STDOUT:   %y.ref: %.1 = name_ref y, %y
// CHECK:STDOUT:   %Op.call: init %.1 = call %.loc11_11.2(%x.ref, %y.ref)
// CHECK:STDOUT:   %.loc11_20.1: ref %.1 = temporary_storage
// CHECK:STDOUT:   %.loc11_20.2: ref %.1 = temporary %.loc11_20.1, %Op.call
// CHECK:STDOUT:   %tuple: %.1 = tuple_value () [template = constants.%tuple]
// CHECK:STDOUT:   %.loc11_23: %.1 = converted %Op.call, %tuple [template = constants.%tuple]
// CHECK:STDOUT:   return %.loc11_23
// CHECK:STDOUT: }
// CHECK:STDOUT:
// CHECK:STDOUT: specific @Op.2(constants.%Self) {
// CHECK:STDOUT:   %Self => constants.%Self
// CHECK:STDOUT: }
// CHECK:STDOUT:
// CHECK:STDOUT: specific @Op.2(constants.%.1) {
// CHECK:STDOUT:   %Self => constants.%.1
// CHECK:STDOUT: }
// CHECK:STDOUT:<|MERGE_RESOLUTION|>--- conflicted
+++ resolved
@@ -161,19 +161,9 @@
 // CHECK:STDOUT:     %other.patt: %.1 = binding_pattern other
 // CHECK:STDOUT:     %other.param_patt: %.1 = param_pattern %other.patt, runtime_param1
 // CHECK:STDOUT:   } {
-<<<<<<< HEAD
-// CHECK:STDOUT:     %Self.ref.loc7_15: type = name_ref Self, constants.%.1 [template = constants.%.1]
-// CHECK:STDOUT:     %Self.ref.loc7_28: type = name_ref Self, constants.%.1 [template = constants.%.1]
-// CHECK:STDOUT:     %Self.ref.loc7_37: type = name_ref Self, constants.%.1 [template = constants.%.1]
-=======
 // CHECK:STDOUT:     %Self.ref.loc7_15: type = name_ref Self, @impl.%.loc6_7.2 [template = constants.%.1]
-// CHECK:STDOUT:     %self.param: %.1 = param self, runtime_param0
-// CHECK:STDOUT:     %self: %.1 = bind_name self, %self.param
 // CHECK:STDOUT:     %Self.ref.loc7_28: type = name_ref Self, @impl.%.loc6_7.2 [template = constants.%.1]
-// CHECK:STDOUT:     %other.param: %.1 = param other, runtime_param1
-// CHECK:STDOUT:     %other: %.1 = bind_name other, %other.param
 // CHECK:STDOUT:     %Self.ref.loc7_37: type = name_ref Self, @impl.%.loc6_7.2 [template = constants.%.1]
->>>>>>> e617d649
 // CHECK:STDOUT:     %return: ref %.1 = var <return slot>
 // CHECK:STDOUT:     %param.loc7_9: %.1 = param runtime_param0
 // CHECK:STDOUT:     %self: %.1 = bind_name self, %param.loc7_9
