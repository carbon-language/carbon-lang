--- conflicted
+++ resolved
@@ -60,21 +60,10 @@
 // CHECK:STDOUT:     %Self.ref.loc5_15: %Add.type = name_ref Self, @Add.%Self [symbolic = %Self (constants.%Self)]
 // CHECK:STDOUT:     %.loc5_15.1: type = facet_type_access %Self.ref.loc5_15 [symbolic = %Self (constants.%Self)]
 // CHECK:STDOUT:     %.loc5_15.2: type = converted %Self.ref.loc5_15, %.loc5_15.1 [symbolic = %Self (constants.%Self)]
-<<<<<<< HEAD
-// CHECK:STDOUT:     %Self.ref.loc5_28: %.1 = name_ref Self, @Add.%Self [symbolic = %Self (constants.%Self)]
-// CHECK:STDOUT:     %.loc5_28.1: type = facet_type_access %Self.ref.loc5_28 [symbolic = %Self (constants.%Self)]
-// CHECK:STDOUT:     %.loc5_28.2: type = converted %Self.ref.loc5_28, %.loc5_28.1 [symbolic = %Self (constants.%Self)]
-// CHECK:STDOUT:     %Self.ref.loc5_37: %.1 = name_ref Self, @Add.%Self [symbolic = %Self (constants.%Self)]
-=======
-// CHECK:STDOUT:     %self.param: @Op.%Self (%Self) = param self, runtime_param0
-// CHECK:STDOUT:     %self: @Op.%Self (%Self) = bind_name self, %self.param
 // CHECK:STDOUT:     %Self.ref.loc5_28: %Add.type = name_ref Self, @Add.%Self [symbolic = %Self (constants.%Self)]
 // CHECK:STDOUT:     %.loc5_28.1: type = facet_type_access %Self.ref.loc5_28 [symbolic = %Self (constants.%Self)]
 // CHECK:STDOUT:     %.loc5_28.2: type = converted %Self.ref.loc5_28, %.loc5_28.1 [symbolic = %Self (constants.%Self)]
-// CHECK:STDOUT:     %other.param: @Op.%Self (%Self) = param other, runtime_param1
-// CHECK:STDOUT:     %other: @Op.%Self (%Self) = bind_name other, %other.param
 // CHECK:STDOUT:     %Self.ref.loc5_37: %Add.type = name_ref Self, @Add.%Self [symbolic = %Self (constants.%Self)]
->>>>>>> b2746222
 // CHECK:STDOUT:     %.loc5_37.1: type = facet_type_access %Self.ref.loc5_37 [symbolic = %Self (constants.%Self)]
 // CHECK:STDOUT:     %.loc5_37.2: type = converted %Self.ref.loc5_37, %.loc5_37.1 [symbolic = %Self (constants.%Self)]
 // CHECK:STDOUT:     %return: ref @Op.%Self (%Self) = var <return slot>
@@ -122,15 +111,9 @@
 // CHECK:STDOUT: imports {
 // CHECK:STDOUT:   %import_ref.1: type = import_ref Main//a, inst+1, loaded [template = constants.%Add.type]
 // CHECK:STDOUT:   %import_ref.2 = import_ref Main//a, inst+3, unloaded
-<<<<<<< HEAD
-// CHECK:STDOUT:   %import_ref.3: %.4 = import_ref Main//a, inst+29, loaded [template = constants.%.5]
+// CHECK:STDOUT:   %import_ref.3: %.3 = import_ref Main//a, inst+29, loaded [template = constants.%.4]
 // CHECK:STDOUT:   %import_ref.4: %Op.type.2 = import_ref Main//a, inst+23, loaded [template = constants.%Op.2]
 // CHECK:STDOUT:   %import_ref.5 = import_ref Main//a, inst+23, unloaded
-=======
-// CHECK:STDOUT:   %import_ref.3: %.3 = import_ref Main//a, inst+27, loaded [template = constants.%.4]
-// CHECK:STDOUT:   %import_ref.4: %Op.type.2 = import_ref Main//a, inst+21, loaded [template = constants.%Op.2]
-// CHECK:STDOUT:   %import_ref.5 = import_ref Main//a, inst+21, unloaded
->>>>>>> b2746222
 // CHECK:STDOUT: }
 // CHECK:STDOUT:
 // CHECK:STDOUT: file {
