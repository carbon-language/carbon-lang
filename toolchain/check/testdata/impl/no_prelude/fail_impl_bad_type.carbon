// Part of the Carbon Language project, under the Apache License v2.0 with LLVM
// Exceptions. See /LICENSE for license information.
// SPDX-License-Identifier: Apache-2.0 WITH LLVM-exception
//
// AUTOUPDATE
// TIP: To test this file alone, run:
// TIP:   bazel test //toolchain/testing:file_test --test_arg=--file_tests=toolchain/check/testdata/impl/no_prelude/fail_impl_bad_type.carbon
// TIP: To dump output, run:
// TIP:   bazel run //toolchain/testing:file_test -- --dump_output --file_tests=toolchain/check/testdata/impl/no_prelude/fail_impl_bad_type.carbon

interface I {}

// CHECK:STDERR: fail_impl_bad_type.carbon:[[@LINE+3]]:6: error: package `Core` implicitly referenced here, but not found
// CHECK:STDERR: impl true as I {}
// CHECK:STDERR:      ^~~~
impl true as I {}

// CHECK:STDOUT: --- fail_impl_bad_type.carbon
// CHECK:STDOUT:
// CHECK:STDOUT: constants {
// CHECK:STDOUT:   %I.type: type = interface_type @I [template]
// CHECK:STDOUT:   %Self: %I.type = bind_symbolic_name Self, 0 [symbolic]
// CHECK:STDOUT:   %.1: bool = bool_literal true [template]
// CHECK:STDOUT:   %.2: type = tuple_type () [template]
// CHECK:STDOUT:   %.3: <witness> = interface_witness () [template]
// CHECK:STDOUT: }
// CHECK:STDOUT:
// CHECK:STDOUT: file {
// CHECK:STDOUT:   package: <namespace> = namespace [template] {
// CHECK:STDOUT:     .I = %I.decl
// CHECK:STDOUT:   }
// CHECK:STDOUT:   %I.decl: type = interface_decl @I [template = constants.%I.type] {} {}
// CHECK:STDOUT:   impl_decl @impl [template] {} {
// CHECK:STDOUT:     %.loc16_6.1: bool = bool_literal true [template = constants.%.1]
// CHECK:STDOUT:     %.loc16_6.2: type = converted %.loc16_6.1, <error> [template = <error>]
// CHECK:STDOUT:     %I.ref: type = name_ref I, file.%I.decl [template = constants.%I.type]
// CHECK:STDOUT:   }
// CHECK:STDOUT: }
// CHECK:STDOUT:
// CHECK:STDOUT: interface @I {
// CHECK:STDOUT:   %Self: %I.type = bind_symbolic_name Self, 0 [symbolic = constants.%Self]
// CHECK:STDOUT:
// CHECK:STDOUT: !members:
// CHECK:STDOUT:   .Self = %Self
// CHECK:STDOUT:   witness = ()
// CHECK:STDOUT: }
// CHECK:STDOUT:
<<<<<<< HEAD
// CHECK:STDOUT: impl @impl: <error> as %I.type {
// CHECK:STDOUT:   %.loc16_16: <witness> = interface_witness () [template = constants.%.3]
=======
// CHECK:STDOUT: impl @impl: <error> as %I.ref {
// CHECK:STDOUT:   %.loc16_16: <witness> = interface_witness () [template = constants.%.4]
>>>>>>> 82937e1a
// CHECK:STDOUT:
// CHECK:STDOUT: !members:
// CHECK:STDOUT:   witness = %.loc16_16
// CHECK:STDOUT: }
// CHECK:STDOUT:<|MERGE_RESOLUTION|>--- conflicted
+++ resolved
@@ -45,13 +45,8 @@
 // CHECK:STDOUT:   witness = ()
 // CHECK:STDOUT: }
 // CHECK:STDOUT:
-<<<<<<< HEAD
-// CHECK:STDOUT: impl @impl: <error> as %I.type {
+// CHECK:STDOUT: impl @impl: <error> as %I.ref {
 // CHECK:STDOUT:   %.loc16_16: <witness> = interface_witness () [template = constants.%.3]
-=======
-// CHECK:STDOUT: impl @impl: <error> as %I.ref {
-// CHECK:STDOUT:   %.loc16_16: <witness> = interface_witness () [template = constants.%.4]
->>>>>>> 82937e1a
 // CHECK:STDOUT:
 // CHECK:STDOUT: !members:
 // CHECK:STDOUT:   witness = %.loc16_16
