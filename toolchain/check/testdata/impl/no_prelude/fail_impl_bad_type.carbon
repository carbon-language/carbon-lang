--- conflicted
+++ resolved
@@ -31,12 +31,8 @@
 // CHECK:STDOUT:   }
 // CHECK:STDOUT:   %I.decl: type = interface_decl @I [template = constants.%.1] {} {}
 // CHECK:STDOUT:   impl_decl @impl {} {
-<<<<<<< HEAD
-// CHECK:STDOUT:     %.loc16: bool = bool_literal true [template = constants.%.2]
-=======
 // CHECK:STDOUT:     %.loc16_6.1: bool = bool_literal true [template = constants.%.2]
 // CHECK:STDOUT:     %.loc16_6.2: type = converted %.loc16_6.1, <error> [template = <error>]
->>>>>>> 7396aede
 // CHECK:STDOUT:     %I.ref: type = name_ref I, file.%I.decl [template = constants.%.1]
 // CHECK:STDOUT:   }
 // CHECK:STDOUT: }
