--- conflicted
+++ resolved
@@ -129,27 +129,15 @@
 // CHECK:STDOUT:   }
 // CHECK:STDOUT:   %default.import.loc2_6.1 = import <invalid>
 // CHECK:STDOUT:   %default.import.loc2_6.2 = import <invalid>
-<<<<<<< HEAD
-// CHECK:STDOUT:   impl_decl @impl {
+// CHECK:STDOUT:   impl_decl @impl {} {
 // CHECK:STDOUT:     %.loc4_7.1: %.2 = tuple_literal ()
 // CHECK:STDOUT:     %.loc4_7.2: type = converted %.loc4_7.1, constants.%.2 [template = constants.%.2]
 // CHECK:STDOUT:     %A.ref.loc4: type = name_ref A, imports.%import_ref.1 [template = constants.%.1]
 // CHECK:STDOUT:   }
-// CHECK:STDOUT:   impl_decl @impl {
+// CHECK:STDOUT:   impl_decl @impl {} {
 // CHECK:STDOUT:     %.loc6_7.1: %.2 = tuple_literal ()
 // CHECK:STDOUT:     %.loc6_7.2: type = converted %.loc6_7.1, constants.%.2 [template = constants.%.2]
 // CHECK:STDOUT:     %A.ref.loc6: type = name_ref A, imports.%import_ref.1 [template = constants.%.1]
-=======
-// CHECK:STDOUT:   impl_decl @impl {} {
-// CHECK:STDOUT:     %.loc4_7.1: %.1 = tuple_literal ()
-// CHECK:STDOUT:     %.loc4_7.2: type = converted %.loc4_7.1, constants.%.1 [template = constants.%.1]
-// CHECK:STDOUT:     %A.ref.loc4: type = name_ref A, imports.%import_ref.1 [template = constants.%.2]
-// CHECK:STDOUT:   }
-// CHECK:STDOUT:   impl_decl @impl {} {
-// CHECK:STDOUT:     %.loc6_7.1: %.1 = tuple_literal ()
-// CHECK:STDOUT:     %.loc6_7.2: type = converted %.loc6_7.1, constants.%.1 [template = constants.%.1]
-// CHECK:STDOUT:     %A.ref.loc6: type = name_ref A, imports.%import_ref.1 [template = constants.%.2]
->>>>>>> ee383638
 // CHECK:STDOUT:   }
 // CHECK:STDOUT: }
 // CHECK:STDOUT:
@@ -159,13 +147,8 @@
 // CHECK:STDOUT:   witness = ()
 // CHECK:STDOUT: }
 // CHECK:STDOUT:
-<<<<<<< HEAD
 // CHECK:STDOUT: impl @impl: %.2 as %.1 {
-// CHECK:STDOUT:   %.loc6: <witness> = interface_witness () [template = constants.%.3]
-=======
-// CHECK:STDOUT: impl @impl: %.1 as %.2 {
 // CHECK:STDOUT:   %.loc6_14: <witness> = interface_witness () [template = constants.%.3]
->>>>>>> ee383638
 // CHECK:STDOUT:
 // CHECK:STDOUT: !members:
 // CHECK:STDOUT:   witness = %.loc6_14
@@ -314,17 +297,10 @@
 // CHECK:STDOUT:   }
 // CHECK:STDOUT:   %default.import.loc2_6.1 = import <invalid>
 // CHECK:STDOUT:   %default.import.loc2_6.2 = import <invalid>
-<<<<<<< HEAD
-// CHECK:STDOUT:   impl_decl @impl {
+// CHECK:STDOUT:   impl_decl @impl {} {
 // CHECK:STDOUT:     %.loc8_7.1: %.2 = tuple_literal ()
 // CHECK:STDOUT:     %.loc8_7.2: type = converted %.loc8_7.1, constants.%.2 [template = constants.%.2]
 // CHECK:STDOUT:     %C.ref: type = name_ref C, imports.%import_ref.1 [template = constants.%.1]
-=======
-// CHECK:STDOUT:   impl_decl @impl {} {
-// CHECK:STDOUT:     %.loc8_7.1: %.1 = tuple_literal ()
-// CHECK:STDOUT:     %.loc8_7.2: type = converted %.loc8_7.1, constants.%.1 [template = constants.%.1]
-// CHECK:STDOUT:     %C.ref: type = name_ref C, imports.%import_ref.1 [template = constants.%.2]
->>>>>>> ee383638
 // CHECK:STDOUT:   }
 // CHECK:STDOUT: }
 // CHECK:STDOUT:
