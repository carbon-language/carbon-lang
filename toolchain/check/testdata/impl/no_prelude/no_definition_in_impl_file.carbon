// Part of the Carbon Language project, under the Apache License v2.0 with LLVM
// Exceptions. See /LICENSE for license information.
// SPDX-License-Identifier: Apache-2.0 WITH LLVM-exception
//
// AUTOUPDATE
// TIP: To test this file alone, run:
// TIP:   bazel test //toolchain/testing:file_test --test_arg=--file_tests=toolchain/check/testdata/impl/no_prelude/no_definition_in_impl_file.carbon
// TIP: To dump output, run:
// TIP:   bazel run //toolchain/testing:file_test -- --dump_output --file_tests=toolchain/check/testdata/impl/no_prelude/no_definition_in_impl_file.carbon

// --- decl_in_api_definition_in_impl.carbon

library "[[@TEST_NAME]]";

interface A {};

impl () as A;

// --- decl_in_api_definition_in_impl.impl.carbon

impl library "[[@TEST_NAME]]";

impl () as A;

impl () as A {}

// --- use_decl_in_api.carbon

library "[[@TEST_NAME]]";

// --- use_decl_in_api.impl.carbon

impl library "[[@TEST_NAME]]";

import library "decl_in_api_definition_in_impl";

// --- decl_only_in_api.carbon

library "[[@TEST_NAME]]";

interface B {};

impl () as B;

// --- decl_only_in_api.impl.carbon

impl library "[[@TEST_NAME]]";

// --- decl_in_api_decl_in_impl.carbon

library "[[@TEST_NAME]]";

interface C {};

impl () as C;

// --- fail_decl_in_api_decl_in_impl.impl.carbon

impl library "[[@TEST_NAME]]";

// CHECK:STDERR: fail_decl_in_api_decl_in_impl.impl.carbon:[[@LINE+4]]:1: error: no definition found for declaration in impl file
// CHECK:STDERR: impl () as C;
// CHECK:STDERR: ^~~~~~~~~~~~~
// CHECK:STDERR:
impl () as C;

// --- decl_only_in_impl.carbon

library "[[@TEST_NAME]]";

// --- fail_decl_only_in_impl.impl.carbon

impl library "[[@TEST_NAME]]";

interface D {};

// CHECK:STDERR: fail_decl_only_in_impl.impl.carbon:[[@LINE+3]]:1: error: no definition found for declaration in impl file
// CHECK:STDERR: impl () as D;
// CHECK:STDERR: ^~~~~~~~~~~~~
impl () as D;

// CHECK:STDOUT: --- decl_in_api_definition_in_impl.carbon
// CHECK:STDOUT:
// CHECK:STDOUT: constants {
// CHECK:STDOUT:   %A.type: type = interface_type @A [template]
// CHECK:STDOUT:   %Self: %A.type = bind_symbolic_name Self, 0 [symbolic]
// CHECK:STDOUT:   %.1: type = tuple_type () [template]
// CHECK:STDOUT: }
// CHECK:STDOUT:
// CHECK:STDOUT: file {
// CHECK:STDOUT:   package: <namespace> = namespace [template] {
// CHECK:STDOUT:     .A = %A.decl
// CHECK:STDOUT:   }
// CHECK:STDOUT:   %A.decl: type = interface_decl @A [template = constants.%A.type] {} {}
// CHECK:STDOUT:   impl_decl @impl [template] {} {
// CHECK:STDOUT:     %.loc6_7.1: %.1 = tuple_literal ()
// CHECK:STDOUT:     %.loc6_7.2: type = converted %.loc6_7.1, constants.%.1 [template = constants.%.1]
// CHECK:STDOUT:     %A.ref: type = name_ref A, file.%A.decl [template = constants.%A.type]
// CHECK:STDOUT:   }
// CHECK:STDOUT: }
// CHECK:STDOUT:
// CHECK:STDOUT: interface @A {
// CHECK:STDOUT:   %Self: %A.type = bind_symbolic_name Self, 0 [symbolic = constants.%Self]
// CHECK:STDOUT:
// CHECK:STDOUT: !members:
// CHECK:STDOUT:   .Self = %Self
// CHECK:STDOUT:   witness = ()
// CHECK:STDOUT: }
// CHECK:STDOUT:
<<<<<<< HEAD
// CHECK:STDOUT: impl @impl: %.1 as %A.type;
=======
// CHECK:STDOUT: impl @impl: %.loc6_7.2 as %A.ref;
>>>>>>> 82937e1a
// CHECK:STDOUT:
// CHECK:STDOUT: --- decl_in_api_definition_in_impl.impl.carbon
// CHECK:STDOUT:
// CHECK:STDOUT: constants {
// CHECK:STDOUT:   %A.type: type = interface_type @A [template]
// CHECK:STDOUT:   %Self: %A.type = bind_symbolic_name Self, 0 [symbolic]
// CHECK:STDOUT:   %.1: type = tuple_type () [template]
// CHECK:STDOUT:   %.2: <witness> = interface_witness () [template]
// CHECK:STDOUT: }
// CHECK:STDOUT:
// CHECK:STDOUT: imports {
// CHECK:STDOUT:   %import_ref.1: type = import_ref Main//decl_in_api_definition_in_impl, inst+1, loaded [template = constants.%A.type]
// CHECK:STDOUT:   %import_ref.2 = import_ref Main//decl_in_api_definition_in_impl, inst+3, unloaded
// CHECK:STDOUT:   %import_ref.3: type = import_ref Main//decl_in_api_definition_in_impl, inst+7, loaded [template = constants.%.2]
// CHECK:STDOUT:   %import_ref.4: type = import_ref Main//decl_in_api_definition_in_impl, inst+8, loaded [template = constants.%.1]
// CHECK:STDOUT: }
// CHECK:STDOUT:
// CHECK:STDOUT: file {
// CHECK:STDOUT:   package: <namespace> = namespace [template] {
// CHECK:STDOUT:     .A = imports.%import_ref.1
// CHECK:STDOUT:   }
// CHECK:STDOUT:   %default.import.loc2_6.1 = import <invalid>
// CHECK:STDOUT:   %default.import.loc2_6.2 = import <invalid>
// CHECK:STDOUT:   impl_decl @impl [template] {} {
// CHECK:STDOUT:     %.loc4_7.1: %.1 = tuple_literal ()
// CHECK:STDOUT:     %.loc4_7.2: type = converted %.loc4_7.1, constants.%.1 [template = constants.%.1]
// CHECK:STDOUT:     %A.ref.loc4: type = name_ref A, imports.%import_ref.1 [template = constants.%A.type]
// CHECK:STDOUT:   }
// CHECK:STDOUT:   impl_decl @impl [template] {} {
// CHECK:STDOUT:     %.loc6_7.1: %.1 = tuple_literal ()
// CHECK:STDOUT:     %.loc6_7.2: type = converted %.loc6_7.1, constants.%.1 [template = constants.%.1]
// CHECK:STDOUT:     %A.ref.loc6: type = name_ref A, imports.%import_ref.1 [template = constants.%A.type]
// CHECK:STDOUT:   }
// CHECK:STDOUT: }
// CHECK:STDOUT:
// CHECK:STDOUT: interface @A {
// CHECK:STDOUT: !members:
// CHECK:STDOUT:   .Self = imports.%import_ref.2
// CHECK:STDOUT:   witness = ()
// CHECK:STDOUT: }
// CHECK:STDOUT:
<<<<<<< HEAD
// CHECK:STDOUT: impl @impl: %.1 as %A.type {
// CHECK:STDOUT:   %.loc6_14: <witness> = interface_witness () [template = constants.%.2]
=======
// CHECK:STDOUT: impl @impl: imports.%import_ref.3 as imports.%import_ref.4 {
// CHECK:STDOUT:   %.loc6_14: <witness> = interface_witness () [template = constants.%.3]
>>>>>>> 82937e1a
// CHECK:STDOUT:
// CHECK:STDOUT: !members:
// CHECK:STDOUT:   witness = %.loc6_14
// CHECK:STDOUT: }
// CHECK:STDOUT:
// CHECK:STDOUT: --- use_decl_in_api.carbon
// CHECK:STDOUT:
// CHECK:STDOUT: file {
// CHECK:STDOUT:   package: <namespace> = namespace [template] {}
// CHECK:STDOUT: }
// CHECK:STDOUT:
// CHECK:STDOUT: --- use_decl_in_api.impl.carbon
// CHECK:STDOUT:
// CHECK:STDOUT: constants {
// CHECK:STDOUT:   %A.type: type = interface_type @A [template]
// CHECK:STDOUT:   %Self: %A.type = bind_symbolic_name Self, 0 [symbolic]
// CHECK:STDOUT:   %.1: type = tuple_type () [template]
// CHECK:STDOUT: }
// CHECK:STDOUT:
// CHECK:STDOUT: imports {
// CHECK:STDOUT:   %import_ref.1 = import_ref Main//decl_in_api_definition_in_impl, inst+1, unloaded
// CHECK:STDOUT:   %import_ref.2 = import_ref Main//decl_in_api_definition_in_impl, inst+3, unloaded
// CHECK:STDOUT:   %import_ref.3: type = import_ref Main//decl_in_api_definition_in_impl, inst+7, loaded [template = constants.%.2]
// CHECK:STDOUT:   %import_ref.4: type = import_ref Main//decl_in_api_definition_in_impl, inst+8, loaded [template = constants.%.1]
// CHECK:STDOUT: }
// CHECK:STDOUT:
// CHECK:STDOUT: file {
// CHECK:STDOUT:   package: <namespace> = namespace [template] {
// CHECK:STDOUT:     .A = imports.%import_ref.1
// CHECK:STDOUT:   }
// CHECK:STDOUT:   %default.import.loc2_6.1 = import <invalid>
// CHECK:STDOUT:   %default.import.loc2_6.2 = import <invalid>
// CHECK:STDOUT: }
// CHECK:STDOUT:
// CHECK:STDOUT: interface @A {
// CHECK:STDOUT: !members:
// CHECK:STDOUT:   .Self = imports.%import_ref.2
// CHECK:STDOUT:   witness = ()
// CHECK:STDOUT: }
// CHECK:STDOUT:
<<<<<<< HEAD
// CHECK:STDOUT: impl @impl: %.1 as %A.type;
=======
// CHECK:STDOUT: impl @impl: imports.%import_ref.3 as imports.%import_ref.4;
>>>>>>> 82937e1a
// CHECK:STDOUT:
// CHECK:STDOUT: --- decl_only_in_api.carbon
// CHECK:STDOUT:
// CHECK:STDOUT: constants {
// CHECK:STDOUT:   %B.type: type = interface_type @B [template]
// CHECK:STDOUT:   %Self: %B.type = bind_symbolic_name Self, 0 [symbolic]
// CHECK:STDOUT:   %.1: type = tuple_type () [template]
// CHECK:STDOUT: }
// CHECK:STDOUT:
// CHECK:STDOUT: file {
// CHECK:STDOUT:   package: <namespace> = namespace [template] {
// CHECK:STDOUT:     .B = %B.decl
// CHECK:STDOUT:   }
// CHECK:STDOUT:   %B.decl: type = interface_decl @B [template = constants.%B.type] {} {}
// CHECK:STDOUT:   impl_decl @impl [template] {} {
// CHECK:STDOUT:     %.loc6_7.1: %.1 = tuple_literal ()
// CHECK:STDOUT:     %.loc6_7.2: type = converted %.loc6_7.1, constants.%.1 [template = constants.%.1]
// CHECK:STDOUT:     %B.ref: type = name_ref B, file.%B.decl [template = constants.%B.type]
// CHECK:STDOUT:   }
// CHECK:STDOUT: }
// CHECK:STDOUT:
// CHECK:STDOUT: interface @B {
// CHECK:STDOUT:   %Self: %B.type = bind_symbolic_name Self, 0 [symbolic = constants.%Self]
// CHECK:STDOUT:
// CHECK:STDOUT: !members:
// CHECK:STDOUT:   .Self = %Self
// CHECK:STDOUT:   witness = ()
// CHECK:STDOUT: }
// CHECK:STDOUT:
<<<<<<< HEAD
// CHECK:STDOUT: impl @impl: %.1 as %B.type;
=======
// CHECK:STDOUT: impl @impl: %.loc6_7.2 as %B.ref;
>>>>>>> 82937e1a
// CHECK:STDOUT:
// CHECK:STDOUT: --- decl_only_in_api.impl.carbon
// CHECK:STDOUT:
// CHECK:STDOUT: constants {
// CHECK:STDOUT:   %B.type: type = interface_type @B [template]
// CHECK:STDOUT:   %Self: %B.type = bind_symbolic_name Self, 0 [symbolic]
// CHECK:STDOUT:   %.1: type = tuple_type () [template]
// CHECK:STDOUT: }
// CHECK:STDOUT:
// CHECK:STDOUT: imports {
// CHECK:STDOUT:   %import_ref.1 = import_ref Main//decl_only_in_api, inst+1, unloaded
// CHECK:STDOUT:   %import_ref.2 = import_ref Main//decl_only_in_api, inst+3, unloaded
// CHECK:STDOUT:   %import_ref.3: type = import_ref Main//decl_only_in_api, inst+7, loaded [template = constants.%.2]
// CHECK:STDOUT:   %import_ref.4: type = import_ref Main//decl_only_in_api, inst+8, loaded [template = constants.%.1]
// CHECK:STDOUT: }
// CHECK:STDOUT:
// CHECK:STDOUT: file {
// CHECK:STDOUT:   package: <namespace> = namespace [template] {
// CHECK:STDOUT:     .B = imports.%import_ref.1
// CHECK:STDOUT:   }
// CHECK:STDOUT:   %default.import.loc2_6.1 = import <invalid>
// CHECK:STDOUT:   %default.import.loc2_6.2 = import <invalid>
// CHECK:STDOUT: }
// CHECK:STDOUT:
// CHECK:STDOUT: interface @B {
// CHECK:STDOUT: !members:
// CHECK:STDOUT:   .Self = imports.%import_ref.2
// CHECK:STDOUT:   witness = ()
// CHECK:STDOUT: }
// CHECK:STDOUT:
<<<<<<< HEAD
// CHECK:STDOUT: impl @impl: %.1 as %B.type;
=======
// CHECK:STDOUT: impl @impl: imports.%import_ref.3 as imports.%import_ref.4;
>>>>>>> 82937e1a
// CHECK:STDOUT:
// CHECK:STDOUT: --- decl_in_api_decl_in_impl.carbon
// CHECK:STDOUT:
// CHECK:STDOUT: constants {
// CHECK:STDOUT:   %C.type: type = interface_type @C [template]
// CHECK:STDOUT:   %Self: %C.type = bind_symbolic_name Self, 0 [symbolic]
// CHECK:STDOUT:   %.1: type = tuple_type () [template]
// CHECK:STDOUT: }
// CHECK:STDOUT:
// CHECK:STDOUT: file {
// CHECK:STDOUT:   package: <namespace> = namespace [template] {
// CHECK:STDOUT:     .C = %C.decl
// CHECK:STDOUT:   }
// CHECK:STDOUT:   %C.decl: type = interface_decl @C [template = constants.%C.type] {} {}
// CHECK:STDOUT:   impl_decl @impl [template] {} {
// CHECK:STDOUT:     %.loc6_7.1: %.1 = tuple_literal ()
// CHECK:STDOUT:     %.loc6_7.2: type = converted %.loc6_7.1, constants.%.1 [template = constants.%.1]
// CHECK:STDOUT:     %C.ref: type = name_ref C, file.%C.decl [template = constants.%C.type]
// CHECK:STDOUT:   }
// CHECK:STDOUT: }
// CHECK:STDOUT:
// CHECK:STDOUT: interface @C {
// CHECK:STDOUT:   %Self: %C.type = bind_symbolic_name Self, 0 [symbolic = constants.%Self]
// CHECK:STDOUT:
// CHECK:STDOUT: !members:
// CHECK:STDOUT:   .Self = %Self
// CHECK:STDOUT:   witness = ()
// CHECK:STDOUT: }
// CHECK:STDOUT:
<<<<<<< HEAD
// CHECK:STDOUT: impl @impl: %.1 as %C.type;
=======
// CHECK:STDOUT: impl @impl: %.loc6_7.2 as %C.ref;
>>>>>>> 82937e1a
// CHECK:STDOUT:
// CHECK:STDOUT: --- fail_decl_in_api_decl_in_impl.impl.carbon
// CHECK:STDOUT:
// CHECK:STDOUT: constants {
// CHECK:STDOUT:   %C.type: type = interface_type @C [template]
// CHECK:STDOUT:   %Self: %C.type = bind_symbolic_name Self, 0 [symbolic]
// CHECK:STDOUT:   %.1: type = tuple_type () [template]
// CHECK:STDOUT: }
// CHECK:STDOUT:
// CHECK:STDOUT: imports {
// CHECK:STDOUT:   %import_ref.1: type = import_ref Main//decl_in_api_decl_in_impl, inst+1, loaded [template = constants.%C.type]
// CHECK:STDOUT:   %import_ref.2 = import_ref Main//decl_in_api_decl_in_impl, inst+3, unloaded
// CHECK:STDOUT:   %import_ref.3: type = import_ref Main//decl_in_api_decl_in_impl, inst+7, loaded [template = constants.%.2]
// CHECK:STDOUT:   %import_ref.4: type = import_ref Main//decl_in_api_decl_in_impl, inst+8, loaded [template = constants.%.1]
// CHECK:STDOUT: }
// CHECK:STDOUT:
// CHECK:STDOUT: file {
// CHECK:STDOUT:   package: <namespace> = namespace [template] {
// CHECK:STDOUT:     .C = imports.%import_ref.1
// CHECK:STDOUT:   }
// CHECK:STDOUT:   %default.import.loc2_6.1 = import <invalid>
// CHECK:STDOUT:   %default.import.loc2_6.2 = import <invalid>
// CHECK:STDOUT:   impl_decl @impl [template] {} {
// CHECK:STDOUT:     %.loc8_7.1: %.1 = tuple_literal ()
// CHECK:STDOUT:     %.loc8_7.2: type = converted %.loc8_7.1, constants.%.1 [template = constants.%.1]
// CHECK:STDOUT:     %C.ref: type = name_ref C, imports.%import_ref.1 [template = constants.%C.type]
// CHECK:STDOUT:   }
// CHECK:STDOUT: }
// CHECK:STDOUT:
// CHECK:STDOUT: interface @C {
// CHECK:STDOUT: !members:
// CHECK:STDOUT:   .Self = imports.%import_ref.2
// CHECK:STDOUT:   witness = ()
// CHECK:STDOUT: }
// CHECK:STDOUT:
<<<<<<< HEAD
// CHECK:STDOUT: impl @impl: %.1 as %C.type;
=======
// CHECK:STDOUT: impl @impl: imports.%import_ref.3 as imports.%import_ref.4;
>>>>>>> 82937e1a
// CHECK:STDOUT:
// CHECK:STDOUT: --- decl_only_in_impl.carbon
// CHECK:STDOUT:
// CHECK:STDOUT: file {
// CHECK:STDOUT:   package: <namespace> = namespace [template] {}
// CHECK:STDOUT: }
// CHECK:STDOUT:
// CHECK:STDOUT: --- fail_decl_only_in_impl.impl.carbon
// CHECK:STDOUT:
// CHECK:STDOUT: constants {
// CHECK:STDOUT:   %D.type: type = interface_type @D [template]
// CHECK:STDOUT:   %Self: %D.type = bind_symbolic_name Self, 0 [symbolic]
// CHECK:STDOUT:   %.1: type = tuple_type () [template]
// CHECK:STDOUT: }
// CHECK:STDOUT:
// CHECK:STDOUT: file {
// CHECK:STDOUT:   package: <namespace> = namespace [template] {
// CHECK:STDOUT:     .D = %D.decl
// CHECK:STDOUT:   }
// CHECK:STDOUT:   %default.import.loc2_6.1 = import <invalid>
// CHECK:STDOUT:   %default.import.loc2_6.2 = import <invalid>
// CHECK:STDOUT:   %D.decl: type = interface_decl @D [template = constants.%D.type] {} {}
// CHECK:STDOUT:   impl_decl @impl [template] {} {
// CHECK:STDOUT:     %.loc9_7.1: %.1 = tuple_literal ()
// CHECK:STDOUT:     %.loc9_7.2: type = converted %.loc9_7.1, constants.%.1 [template = constants.%.1]
// CHECK:STDOUT:     %D.ref: type = name_ref D, file.%D.decl [template = constants.%D.type]
// CHECK:STDOUT:   }
// CHECK:STDOUT: }
// CHECK:STDOUT:
// CHECK:STDOUT: interface @D {
// CHECK:STDOUT:   %Self: %D.type = bind_symbolic_name Self, 0 [symbolic = constants.%Self]
// CHECK:STDOUT:
// CHECK:STDOUT: !members:
// CHECK:STDOUT:   .Self = %Self
// CHECK:STDOUT:   witness = ()
// CHECK:STDOUT: }
// CHECK:STDOUT:
<<<<<<< HEAD
// CHECK:STDOUT: impl @impl: %.1 as %D.type;
=======
// CHECK:STDOUT: impl @impl: %.loc9_7.2 as %D.ref;
>>>>>>> 82937e1a
// CHECK:STDOUT:<|MERGE_RESOLUTION|>--- conflicted
+++ resolved
@@ -107,11 +107,7 @@
 // CHECK:STDOUT:   witness = ()
 // CHECK:STDOUT: }
 // CHECK:STDOUT:
-<<<<<<< HEAD
-// CHECK:STDOUT: impl @impl: %.1 as %A.type;
-=======
 // CHECK:STDOUT: impl @impl: %.loc6_7.2 as %A.ref;
->>>>>>> 82937e1a
 // CHECK:STDOUT:
 // CHECK:STDOUT: --- decl_in_api_definition_in_impl.impl.carbon
 // CHECK:STDOUT:
@@ -125,8 +121,8 @@
 // CHECK:STDOUT: imports {
 // CHECK:STDOUT:   %import_ref.1: type = import_ref Main//decl_in_api_definition_in_impl, inst+1, loaded [template = constants.%A.type]
 // CHECK:STDOUT:   %import_ref.2 = import_ref Main//decl_in_api_definition_in_impl, inst+3, unloaded
-// CHECK:STDOUT:   %import_ref.3: type = import_ref Main//decl_in_api_definition_in_impl, inst+7, loaded [template = constants.%.2]
-// CHECK:STDOUT:   %import_ref.4: type = import_ref Main//decl_in_api_definition_in_impl, inst+8, loaded [template = constants.%.1]
+// CHECK:STDOUT:   %import_ref.3: type = import_ref Main//decl_in_api_definition_in_impl, inst+7, loaded [template = constants.%.1]
+// CHECK:STDOUT:   %import_ref.4: type = import_ref Main//decl_in_api_definition_in_impl, inst+8, loaded [template = constants.%A.type]
 // CHECK:STDOUT: }
 // CHECK:STDOUT:
 // CHECK:STDOUT: file {
@@ -153,13 +149,8 @@
 // CHECK:STDOUT:   witness = ()
 // CHECK:STDOUT: }
 // CHECK:STDOUT:
-<<<<<<< HEAD
-// CHECK:STDOUT: impl @impl: %.1 as %A.type {
+// CHECK:STDOUT: impl @impl: imports.%import_ref.3 as imports.%import_ref.4 {
 // CHECK:STDOUT:   %.loc6_14: <witness> = interface_witness () [template = constants.%.2]
-=======
-// CHECK:STDOUT: impl @impl: imports.%import_ref.3 as imports.%import_ref.4 {
-// CHECK:STDOUT:   %.loc6_14: <witness> = interface_witness () [template = constants.%.3]
->>>>>>> 82937e1a
 // CHECK:STDOUT:
 // CHECK:STDOUT: !members:
 // CHECK:STDOUT:   witness = %.loc6_14
@@ -182,8 +173,8 @@
 // CHECK:STDOUT: imports {
 // CHECK:STDOUT:   %import_ref.1 = import_ref Main//decl_in_api_definition_in_impl, inst+1, unloaded
 // CHECK:STDOUT:   %import_ref.2 = import_ref Main//decl_in_api_definition_in_impl, inst+3, unloaded
-// CHECK:STDOUT:   %import_ref.3: type = import_ref Main//decl_in_api_definition_in_impl, inst+7, loaded [template = constants.%.2]
-// CHECK:STDOUT:   %import_ref.4: type = import_ref Main//decl_in_api_definition_in_impl, inst+8, loaded [template = constants.%.1]
+// CHECK:STDOUT:   %import_ref.3: type = import_ref Main//decl_in_api_definition_in_impl, inst+7, loaded [template = constants.%.1]
+// CHECK:STDOUT:   %import_ref.4: type = import_ref Main//decl_in_api_definition_in_impl, inst+8, loaded [template = constants.%A.type]
 // CHECK:STDOUT: }
 // CHECK:STDOUT:
 // CHECK:STDOUT: file {
@@ -200,11 +191,7 @@
 // CHECK:STDOUT:   witness = ()
 // CHECK:STDOUT: }
 // CHECK:STDOUT:
-<<<<<<< HEAD
-// CHECK:STDOUT: impl @impl: %.1 as %A.type;
-=======
 // CHECK:STDOUT: impl @impl: imports.%import_ref.3 as imports.%import_ref.4;
->>>>>>> 82937e1a
 // CHECK:STDOUT:
 // CHECK:STDOUT: --- decl_only_in_api.carbon
 // CHECK:STDOUT:
@@ -234,11 +221,7 @@
 // CHECK:STDOUT:   witness = ()
 // CHECK:STDOUT: }
 // CHECK:STDOUT:
-<<<<<<< HEAD
-// CHECK:STDOUT: impl @impl: %.1 as %B.type;
-=======
 // CHECK:STDOUT: impl @impl: %.loc6_7.2 as %B.ref;
->>>>>>> 82937e1a
 // CHECK:STDOUT:
 // CHECK:STDOUT: --- decl_only_in_api.impl.carbon
 // CHECK:STDOUT:
@@ -251,8 +234,8 @@
 // CHECK:STDOUT: imports {
 // CHECK:STDOUT:   %import_ref.1 = import_ref Main//decl_only_in_api, inst+1, unloaded
 // CHECK:STDOUT:   %import_ref.2 = import_ref Main//decl_only_in_api, inst+3, unloaded
-// CHECK:STDOUT:   %import_ref.3: type = import_ref Main//decl_only_in_api, inst+7, loaded [template = constants.%.2]
-// CHECK:STDOUT:   %import_ref.4: type = import_ref Main//decl_only_in_api, inst+8, loaded [template = constants.%.1]
+// CHECK:STDOUT:   %import_ref.3: type = import_ref Main//decl_only_in_api, inst+7, loaded [template = constants.%.1]
+// CHECK:STDOUT:   %import_ref.4: type = import_ref Main//decl_only_in_api, inst+8, loaded [template = constants.%B.type]
 // CHECK:STDOUT: }
 // CHECK:STDOUT:
 // CHECK:STDOUT: file {
@@ -269,11 +252,7 @@
 // CHECK:STDOUT:   witness = ()
 // CHECK:STDOUT: }
 // CHECK:STDOUT:
-<<<<<<< HEAD
-// CHECK:STDOUT: impl @impl: %.1 as %B.type;
-=======
 // CHECK:STDOUT: impl @impl: imports.%import_ref.3 as imports.%import_ref.4;
->>>>>>> 82937e1a
 // CHECK:STDOUT:
 // CHECK:STDOUT: --- decl_in_api_decl_in_impl.carbon
 // CHECK:STDOUT:
@@ -303,11 +282,7 @@
 // CHECK:STDOUT:   witness = ()
 // CHECK:STDOUT: }
 // CHECK:STDOUT:
-<<<<<<< HEAD
-// CHECK:STDOUT: impl @impl: %.1 as %C.type;
-=======
 // CHECK:STDOUT: impl @impl: %.loc6_7.2 as %C.ref;
->>>>>>> 82937e1a
 // CHECK:STDOUT:
 // CHECK:STDOUT: --- fail_decl_in_api_decl_in_impl.impl.carbon
 // CHECK:STDOUT:
@@ -320,8 +295,8 @@
 // CHECK:STDOUT: imports {
 // CHECK:STDOUT:   %import_ref.1: type = import_ref Main//decl_in_api_decl_in_impl, inst+1, loaded [template = constants.%C.type]
 // CHECK:STDOUT:   %import_ref.2 = import_ref Main//decl_in_api_decl_in_impl, inst+3, unloaded
-// CHECK:STDOUT:   %import_ref.3: type = import_ref Main//decl_in_api_decl_in_impl, inst+7, loaded [template = constants.%.2]
-// CHECK:STDOUT:   %import_ref.4: type = import_ref Main//decl_in_api_decl_in_impl, inst+8, loaded [template = constants.%.1]
+// CHECK:STDOUT:   %import_ref.3: type = import_ref Main//decl_in_api_decl_in_impl, inst+7, loaded [template = constants.%.1]
+// CHECK:STDOUT:   %import_ref.4: type = import_ref Main//decl_in_api_decl_in_impl, inst+8, loaded [template = constants.%C.type]
 // CHECK:STDOUT: }
 // CHECK:STDOUT:
 // CHECK:STDOUT: file {
@@ -343,11 +318,7 @@
 // CHECK:STDOUT:   witness = ()
 // CHECK:STDOUT: }
 // CHECK:STDOUT:
-<<<<<<< HEAD
-// CHECK:STDOUT: impl @impl: %.1 as %C.type;
-=======
 // CHECK:STDOUT: impl @impl: imports.%import_ref.3 as imports.%import_ref.4;
->>>>>>> 82937e1a
 // CHECK:STDOUT:
 // CHECK:STDOUT: --- decl_only_in_impl.carbon
 // CHECK:STDOUT:
@@ -385,9 +356,5 @@
 // CHECK:STDOUT:   witness = ()
 // CHECK:STDOUT: }
 // CHECK:STDOUT:
-<<<<<<< HEAD
-// CHECK:STDOUT: impl @impl: %.1 as %D.type;
-=======
 // CHECK:STDOUT: impl @impl: %.loc9_7.2 as %D.ref;
->>>>>>> 82937e1a
 // CHECK:STDOUT: