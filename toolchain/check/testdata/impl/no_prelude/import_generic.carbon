// Part of the Carbon Language project, under the Apache License v2.0 with LLVM
// Exceptions. See /LICENSE for license information.
// SPDX-License-Identifier: Apache-2.0 WITH LLVM-exception
//
// AUTOUPDATE
// TIP: To test this file alone, run:
// TIP:   bazel test //toolchain/testing:file_test --test_arg=--file_tests=toolchain/check/testdata/impl/no_prelude/import_generic.carbon
// TIP: To dump output, run:
// TIP:   bazel run //toolchain/testing:file_test -- --dump_output --file_tests=toolchain/check/testdata/impl/no_prelude/import_generic.carbon

// --- import_generic.carbon

library "[[@TEST_NAME]]";

class C {}
interface I(T:! type) {}

impl forall [T:! type] C as I(T);
impl forall [T:! type] C as I(T*) {}

// --- import_generic.impl.carbon

impl library "[[@TEST_NAME]]";

impl forall [T:! type] C as I(T) {}

// --- fail_import_generic.impl.carbon

impl library "[[@TEST_NAME]]";

// CHECK:STDERR: fail_import_generic.impl.carbon:[[@LINE+7]]:1: error: redefinition of `impl C as I`
// CHECK:STDERR: impl forall [T:! type] C as I(T*) {}
// CHECK:STDERR: ^~~~~~~~~~~~~~~~~~~~~~~~~~~~~~~~~~~
// CHECK:STDERR: fail_import_generic.impl.carbon:[[@LINE-5]]:6: in import
// CHECK:STDERR: import_generic.carbon:8:1: note: previous definition was here
// CHECK:STDERR: impl forall [T:! type] C as I(T*) {}
// CHECK:STDERR: ^~~~~~~~~~~~~~~~~~~~~~~~~~~~~~~~~~~
impl forall [T:! type] C as I(T*) {}

// CHECK:STDOUT: --- import_generic.carbon
// CHECK:STDOUT:
// CHECK:STDOUT: constants {
// CHECK:STDOUT:   %C: type = class_type @C [template]
// CHECK:STDOUT:   %.1: type = struct_type {} [template]
// CHECK:STDOUT:   %.2: <witness> = complete_type_witness %.1 [template]
// CHECK:STDOUT:   %T: type = bind_symbolic_name T, 0 [symbolic]
// CHECK:STDOUT:   %I.type.1: type = generic_interface_type @I [template]
// CHECK:STDOUT:   %.3: type = tuple_type () [template]
// CHECK:STDOUT:   %I: %I.type.1 = struct_value () [template]
// CHECK:STDOUT:   %I.type.2: type = interface_type @I, @I(%T) [symbolic]
// CHECK:STDOUT:   %Self: %I.type.2 = bind_symbolic_name Self, 1 [symbolic]
// CHECK:STDOUT:   %.4: type = ptr_type %T [symbolic]
// CHECK:STDOUT:   %I.type.3: type = interface_type @I, @I(%.4) [symbolic]
// CHECK:STDOUT:   %.5: <witness> = interface_witness () [template]
// CHECK:STDOUT: }
// CHECK:STDOUT:
// CHECK:STDOUT: file {
// CHECK:STDOUT:   package: <namespace> = namespace [template] {
// CHECK:STDOUT:     .C = %C.decl
// CHECK:STDOUT:     .I = %I.decl
// CHECK:STDOUT:   }
// CHECK:STDOUT:   %C.decl: type = class_decl @C [template = constants.%C] {} {}
// CHECK:STDOUT:   %I.decl: %I.type.1 = interface_decl @I [template = constants.%I] {
// CHECK:STDOUT:     %T.patt: type = symbolic_binding_pattern T, 0
// CHECK:STDOUT:   } {
// CHECK:STDOUT:     %T.param: type = param T, runtime_param<invalid>
// CHECK:STDOUT:     %T.loc5: type = bind_symbolic_name T, 0, %T.param [symbolic = %T.1 (constants.%T)]
// CHECK:STDOUT:   }
// CHECK:STDOUT:   impl_decl @impl.1 [template] {
// CHECK:STDOUT:     %T.patt: type = symbolic_binding_pattern T, 0
// CHECK:STDOUT:   } {
// CHECK:STDOUT:     %T.param: type = param T, runtime_param<invalid>
// CHECK:STDOUT:     %T.loc7: type = bind_symbolic_name T, 0, %T.param [symbolic = %T.1 (constants.%T)]
// CHECK:STDOUT:     %C.ref: type = name_ref C, file.%C.decl [template = constants.%C]
// CHECK:STDOUT:     %I.ref: %I.type.1 = name_ref I, file.%I.decl [template = constants.%I]
// CHECK:STDOUT:     %T.ref: type = name_ref T, %T.loc7 [symbolic = %T.1 (constants.%T)]
// CHECK:STDOUT:     %I.type.loc7: type = interface_type @I, @I(constants.%T) [symbolic = %I.type.1 (constants.%I.type.2)]
// CHECK:STDOUT:   }
// CHECK:STDOUT:   impl_decl @impl.2 [template] {
// CHECK:STDOUT:     %T.patt: type = symbolic_binding_pattern T, 0
// CHECK:STDOUT:   } {
// CHECK:STDOUT:     %T.param: type = param T, runtime_param<invalid>
// CHECK:STDOUT:     %T.loc8: type = bind_symbolic_name T, 0, %T.param [symbolic = %T.1 (constants.%T)]
// CHECK:STDOUT:     %C.ref: type = name_ref C, file.%C.decl [template = constants.%C]
// CHECK:STDOUT:     %I.ref: %I.type.1 = name_ref I, file.%I.decl [template = constants.%I]
// CHECK:STDOUT:     %T.ref: type = name_ref T, %T.loc8 [symbolic = %T.1 (constants.%T)]
// CHECK:STDOUT:     %.loc8_32: type = ptr_type %T [symbolic = %.1 (constants.%.4)]
// CHECK:STDOUT:     %I.type.loc8: type = interface_type @I, @I(constants.%.4) [symbolic = %I.type.1 (constants.%I.type.3)]
// CHECK:STDOUT:   }
// CHECK:STDOUT: }
// CHECK:STDOUT:
// CHECK:STDOUT: generic interface @I(%T.loc5: type) {
// CHECK:STDOUT:   %T.1: type = bind_symbolic_name T, 0 [symbolic = %T.1 (constants.%T)]
// CHECK:STDOUT:
// CHECK:STDOUT: !definition:
// CHECK:STDOUT:   %I.type: type = interface_type @I, @I(%T.1) [symbolic = %I.type (constants.%I.type.2)]
// CHECK:STDOUT:   %Self.2: %I.type.2 = bind_symbolic_name Self, 1 [symbolic = %Self.2 (constants.%Self)]
// CHECK:STDOUT:
// CHECK:STDOUT:   interface {
// CHECK:STDOUT:     %Self.1: @I.%I.type (%I.type.2) = bind_symbolic_name Self, 1 [symbolic = %Self.2 (constants.%Self)]
// CHECK:STDOUT:
// CHECK:STDOUT:   !members:
// CHECK:STDOUT:     .Self = %Self.1
// CHECK:STDOUT:     witness = ()
// CHECK:STDOUT:   }
// CHECK:STDOUT: }
// CHECK:STDOUT:
// CHECK:STDOUT: generic impl @impl.1(%T.loc7: type) {
// CHECK:STDOUT:   %T.1: type = bind_symbolic_name T, 0 [symbolic = %T.1 (constants.%T)]
// CHECK:STDOUT:   %I.type.1: type = interface_type @I, @I(%T.1) [symbolic = %I.type.1 (constants.%I.type.2)]
// CHECK:STDOUT:
<<<<<<< HEAD
// CHECK:STDOUT:   impl: %C as %I.type.2;
=======
// CHECK:STDOUT:   impl: %C.ref as %.loc7;
>>>>>>> 82937e1a
// CHECK:STDOUT: }
// CHECK:STDOUT:
// CHECK:STDOUT: generic impl @impl.2(%T.loc8: type) {
// CHECK:STDOUT:   %T.1: type = bind_symbolic_name T, 0 [symbolic = %T.1 (constants.%T)]
// CHECK:STDOUT:   %.1: type = ptr_type @impl.2.%T.1 (%T) [symbolic = %.1 (constants.%.4)]
// CHECK:STDOUT:   %I.type.1: type = interface_type @I, @I(%.1) [symbolic = %I.type.1 (constants.%I.type.3)]
// CHECK:STDOUT:
<<<<<<< HEAD
// CHECK:STDOUT:   impl: %C as %I.type.3 {
// CHECK:STDOUT:     %.loc8_35: <witness> = interface_witness () [template = constants.%.5]
=======
// CHECK:STDOUT:   impl: %C.ref as %.loc8_30 {
// CHECK:STDOUT:     %.loc8_35: <witness> = interface_witness () [template = constants.%.7]
>>>>>>> 82937e1a
// CHECK:STDOUT:
// CHECK:STDOUT:   !members:
// CHECK:STDOUT:     witness = %.loc8_35
// CHECK:STDOUT:   }
// CHECK:STDOUT: }
// CHECK:STDOUT:
// CHECK:STDOUT: class @C {
// CHECK:STDOUT:   %.loc4: <witness> = complete_type_witness %.1 [template = constants.%.2]
// CHECK:STDOUT:
// CHECK:STDOUT: !members:
// CHECK:STDOUT:   .Self = constants.%C
// CHECK:STDOUT: }
// CHECK:STDOUT:
// CHECK:STDOUT: specific @I(constants.%T) {
// CHECK:STDOUT:   %T.1 => constants.%T
// CHECK:STDOUT: }
// CHECK:STDOUT:
// CHECK:STDOUT: specific @I(@I.%T.1) {
// CHECK:STDOUT:   %T.1 => constants.%T
// CHECK:STDOUT: }
// CHECK:STDOUT:
// CHECK:STDOUT: specific @I(@impl.1.%T.1) {
// CHECK:STDOUT:   %T.1 => constants.%T
// CHECK:STDOUT: }
// CHECK:STDOUT:
// CHECK:STDOUT: specific @impl.1(constants.%T) {
// CHECK:STDOUT:   %T.1 => constants.%T
// CHECK:STDOUT:   %I.type.1 => constants.%I.type.2
// CHECK:STDOUT: }
// CHECK:STDOUT:
// CHECK:STDOUT: specific @I(constants.%.4) {
// CHECK:STDOUT:   %T.1 => constants.%.4
// CHECK:STDOUT:
// CHECK:STDOUT: !definition:
// CHECK:STDOUT:   %I.type => constants.%I.type.3
// CHECK:STDOUT:   %Self.2 => constants.%Self
// CHECK:STDOUT: }
// CHECK:STDOUT:
// CHECK:STDOUT: specific @I(@impl.2.%.1) {
// CHECK:STDOUT:   %T.1 => constants.%.4
// CHECK:STDOUT: }
// CHECK:STDOUT:
// CHECK:STDOUT: specific @impl.2(constants.%T) {
// CHECK:STDOUT:   %T.1 => constants.%T
// CHECK:STDOUT:   %.1 => constants.%.4
// CHECK:STDOUT:   %I.type.1 => constants.%I.type.3
// CHECK:STDOUT: }
// CHECK:STDOUT:
// CHECK:STDOUT: --- import_generic.impl.carbon
// CHECK:STDOUT:
// CHECK:STDOUT: constants {
// CHECK:STDOUT:   %T: type = bind_symbolic_name T, 0 [symbolic]
// CHECK:STDOUT:   %I.type.1: type = generic_interface_type @I [template]
// CHECK:STDOUT:   %.1: type = tuple_type () [template]
// CHECK:STDOUT:   %I: %I.type.1 = struct_value () [template]
// CHECK:STDOUT:   %I.type.2: type = interface_type @I, @I(%T) [symbolic]
// CHECK:STDOUT:   %Self.1: @I.%I.type (%I.type.2) = bind_symbolic_name Self, 1 [symbolic]
// CHECK:STDOUT:   %C: type = class_type @C [template]
// CHECK:STDOUT:   %.2: type = struct_type {} [template]
// CHECK:STDOUT:   %.3: <witness> = complete_type_witness %.2 [template]
// CHECK:STDOUT:   %Self.2: %I.type.2 = bind_symbolic_name Self, 1 [symbolic]
// CHECK:STDOUT:   %.4: type = ptr_type %T [symbolic]
// CHECK:STDOUT:   %I.type.3: type = interface_type @I, @I(%.4) [symbolic]
// CHECK:STDOUT:   %.5: <witness> = interface_witness () [template]
// CHECK:STDOUT: }
// CHECK:STDOUT:
// CHECK:STDOUT: imports {
// CHECK:STDOUT:   %import_ref.1: type = import_ref Main//import_generic, inst+1, loaded [template = constants.%C]
// CHECK:STDOUT:   %import_ref.2: %I.type.1 = import_ref Main//import_generic, inst+10, loaded [template = constants.%I]
// CHECK:STDOUT:   %import_ref.3 = import_ref Main//import_generic, inst+16, unloaded
// CHECK:STDOUT:   %import_ref.4 = import_ref Main//import_generic, inst+2, unloaded
// CHECK:STDOUT:   %import_ref.5: type = import_ref Main//import_generic, inst+23, loaded [template = constants.%C]
// CHECK:STDOUT:   %import_ref.6: type = import_ref Main//import_generic, inst+26, loaded [symbolic = @impl.1.%.1 (constants.%.2)]
// CHECK:STDOUT:   %import_ref.7: type = import_ref Main//import_generic, inst+33, loaded [template = constants.%C]
// CHECK:STDOUT:   %import_ref.8: type = import_ref Main//import_generic, inst+38, loaded [symbolic = @impl.2.%.2 (constants.%.6)]
// CHECK:STDOUT:   %import_ref.9 = import_ref Main//import_generic, inst+44, unloaded
// CHECK:STDOUT: }
// CHECK:STDOUT:
// CHECK:STDOUT: file {
// CHECK:STDOUT:   package: <namespace> = namespace [template] {
// CHECK:STDOUT:     .C = imports.%import_ref.1
// CHECK:STDOUT:     .I = imports.%import_ref.2
// CHECK:STDOUT:   }
// CHECK:STDOUT:   %default.import.loc2_6.1 = import <invalid>
// CHECK:STDOUT:   %default.import.loc2_6.2 = import <invalid>
// CHECK:STDOUT:   impl_decl @impl.1 [template] {} {
// CHECK:STDOUT:     %T.param: type = param T, runtime_param<invalid>
// CHECK:STDOUT:     %T.loc4: type = bind_symbolic_name T, 0, %T.param [symbolic = constants.%T]
// CHECK:STDOUT:     %C.ref: type = name_ref C, imports.%import_ref.1 [template = constants.%C]
// CHECK:STDOUT:     %I.ref: %I.type.1 = name_ref I, imports.%import_ref.2 [template = constants.%I]
// CHECK:STDOUT:     %T.ref: type = name_ref T, %T.loc4 [symbolic = constants.%T]
// CHECK:STDOUT:     %I.type.loc4: type = interface_type @I, @I(constants.%T) [symbolic = constants.%I.type.2]
// CHECK:STDOUT:   }
// CHECK:STDOUT: }
// CHECK:STDOUT:
// CHECK:STDOUT: generic interface @I(constants.%T: type) {
// CHECK:STDOUT:   %T: type = bind_symbolic_name T, 0 [symbolic = %T (constants.%T)]
// CHECK:STDOUT:
// CHECK:STDOUT: !definition:
// CHECK:STDOUT:   %I.type: type = interface_type @I, @I(%T) [symbolic = %I.type (constants.%I.type.2)]
// CHECK:STDOUT:   %Self: %I.type.2 = bind_symbolic_name Self, 1 [symbolic = %Self (constants.%Self.2)]
// CHECK:STDOUT:
// CHECK:STDOUT:   interface {
// CHECK:STDOUT:   !members:
// CHECK:STDOUT:     .Self = imports.%import_ref.3
// CHECK:STDOUT:     witness = ()
// CHECK:STDOUT:   }
// CHECK:STDOUT: }
// CHECK:STDOUT:
// CHECK:STDOUT: generic impl @impl.1(constants.%T: type) {
// CHECK:STDOUT:   %T.1: type = bind_symbolic_name T, 0 [symbolic = %T.1 (constants.%T)]
// CHECK:STDOUT:   %I.type.1: type = interface_type @I, @I(%T.1) [symbolic = %I.type.1 (constants.%I.type.2)]
// CHECK:STDOUT:
<<<<<<< HEAD
// CHECK:STDOUT:   impl: %C as %I.type.2 {
// CHECK:STDOUT:     %.loc4: <witness> = interface_witness () [template = constants.%.5]
=======
// CHECK:STDOUT:   impl: imports.%import_ref.5 as imports.%import_ref.6 {
// CHECK:STDOUT:     %.loc4_34: <witness> = interface_witness () [template = constants.%.7]
>>>>>>> 82937e1a
// CHECK:STDOUT:
// CHECK:STDOUT:   !members:
// CHECK:STDOUT:     witness = %.loc4
// CHECK:STDOUT:   }
// CHECK:STDOUT: }
// CHECK:STDOUT:
// CHECK:STDOUT: generic impl @impl.2(constants.%T: type) {
// CHECK:STDOUT:   %T: type = bind_symbolic_name T, 0 [symbolic = %T (constants.%T)]
// CHECK:STDOUT:   %.1: type = ptr_type @impl.2.%T (%T) [symbolic = %.1 (constants.%.4)]
// CHECK:STDOUT:   %I.type: type = interface_type @I, @I(%.1) [symbolic = %I.type (constants.%I.type.3)]
// CHECK:STDOUT:
<<<<<<< HEAD
// CHECK:STDOUT:   impl: %C as %I.type.3 {
=======
// CHECK:STDOUT:   impl: imports.%import_ref.7 as imports.%import_ref.8 {
>>>>>>> 82937e1a
// CHECK:STDOUT:   !members:
// CHECK:STDOUT:     witness = imports.%import_ref.9
// CHECK:STDOUT:   }
// CHECK:STDOUT: }
// CHECK:STDOUT:
// CHECK:STDOUT: class @C {
// CHECK:STDOUT: !members:
// CHECK:STDOUT:   .Self = imports.%import_ref.4
// CHECK:STDOUT: }
// CHECK:STDOUT:
// CHECK:STDOUT: specific @I(constants.%T) {
// CHECK:STDOUT:   %T => constants.%T
// CHECK:STDOUT:
// CHECK:STDOUT: !definition:
// CHECK:STDOUT:   %I.type => constants.%I.type.2
// CHECK:STDOUT:   %Self => constants.%Self.2
// CHECK:STDOUT: }
// CHECK:STDOUT:
// CHECK:STDOUT: specific @I(@I.%T) {
// CHECK:STDOUT:   %T => constants.%T
// CHECK:STDOUT: }
// CHECK:STDOUT:
// CHECK:STDOUT: specific @I(@impl.1.%T.1) {
// CHECK:STDOUT:   %T => constants.%T
// CHECK:STDOUT: }
// CHECK:STDOUT:
// CHECK:STDOUT: specific @impl.1(constants.%T) {
// CHECK:STDOUT:   %T.1 => constants.%T
// CHECK:STDOUT:   %I.type.1 => constants.%I.type.2
// CHECK:STDOUT: }
// CHECK:STDOUT:
<<<<<<< HEAD
// CHECK:STDOUT: specific @I(constants.%.4) {
// CHECK:STDOUT:   %T => constants.%.4
// CHECK:STDOUT:
// CHECK:STDOUT: !definition:
// CHECK:STDOUT:   %I.type => constants.%I.type.3
// CHECK:STDOUT:   %Self => constants.%Self.2
=======
// CHECK:STDOUT: specific @I(constants.%.5) {
// CHECK:STDOUT:   %T => constants.%.5
>>>>>>> 82937e1a
// CHECK:STDOUT: }
// CHECK:STDOUT:
// CHECK:STDOUT: specific @I(@impl.2.%.1) {
// CHECK:STDOUT:   %T => constants.%.4
// CHECK:STDOUT: }
// CHECK:STDOUT:
// CHECK:STDOUT: specific @impl.2(constants.%T) {
// CHECK:STDOUT:   %T => constants.%T
// CHECK:STDOUT:   %.1 => constants.%.4
// CHECK:STDOUT:   %I.type => constants.%I.type.3
// CHECK:STDOUT: }
// CHECK:STDOUT:
// CHECK:STDOUT: --- fail_import_generic.impl.carbon
// CHECK:STDOUT:
// CHECK:STDOUT: constants {
// CHECK:STDOUT:   %T: type = bind_symbolic_name T, 0 [symbolic]
// CHECK:STDOUT:   %I.type.1: type = generic_interface_type @I [template]
// CHECK:STDOUT:   %.1: type = tuple_type () [template]
// CHECK:STDOUT:   %I: %I.type.1 = struct_value () [template]
// CHECK:STDOUT:   %I.type.2: type = interface_type @I, @I(%T) [symbolic]
// CHECK:STDOUT:   %Self.1: @I.%I.type (%I.type.2) = bind_symbolic_name Self, 1 [symbolic]
// CHECK:STDOUT:   %C: type = class_type @C [template]
// CHECK:STDOUT:   %.2: type = struct_type {} [template]
// CHECK:STDOUT:   %.3: <witness> = complete_type_witness %.2 [template]
// CHECK:STDOUT:   %Self.2: %I.type.2 = bind_symbolic_name Self, 1 [symbolic]
// CHECK:STDOUT:   %.4: type = ptr_type %T [symbolic]
// CHECK:STDOUT:   %I.type.3: type = interface_type @I, @I(%.4) [symbolic]
// CHECK:STDOUT: }
// CHECK:STDOUT:
// CHECK:STDOUT: imports {
// CHECK:STDOUT:   %import_ref.1: type = import_ref Main//import_generic, inst+1, loaded [template = constants.%C]
// CHECK:STDOUT:   %import_ref.2: %I.type.1 = import_ref Main//import_generic, inst+10, loaded [template = constants.%I]
// CHECK:STDOUT:   %import_ref.3 = import_ref Main//import_generic, inst+16, unloaded
// CHECK:STDOUT:   %import_ref.4 = import_ref Main//import_generic, inst+2, unloaded
// CHECK:STDOUT:   %import_ref.5: type = import_ref Main//import_generic, inst+23, loaded [template = constants.%C]
// CHECK:STDOUT:   %import_ref.6: type = import_ref Main//import_generic, inst+26, loaded [symbolic = @impl.1.%.1 (constants.%.2)]
// CHECK:STDOUT:   %import_ref.7: type = import_ref Main//import_generic, inst+33, loaded [template = constants.%C]
// CHECK:STDOUT:   %import_ref.8: type = import_ref Main//import_generic, inst+38, loaded [symbolic = @impl.2.%.2 (constants.%.6)]
// CHECK:STDOUT:   %import_ref.9 = import_ref Main//import_generic, inst+44, unloaded
// CHECK:STDOUT: }
// CHECK:STDOUT:
// CHECK:STDOUT: file {
// CHECK:STDOUT:   package: <namespace> = namespace [template] {
// CHECK:STDOUT:     .C = imports.%import_ref.1
// CHECK:STDOUT:     .I = imports.%import_ref.2
// CHECK:STDOUT:   }
// CHECK:STDOUT:   %default.import.loc2_6.1 = import <invalid>
// CHECK:STDOUT:   %default.import.loc2_6.2 = import <invalid>
// CHECK:STDOUT:   impl_decl @impl.2 [template] {} {
// CHECK:STDOUT:     %T.param: type = param T, runtime_param<invalid>
// CHECK:STDOUT:     %T.loc11: type = bind_symbolic_name T, 0, %T.param [symbolic = constants.%T]
// CHECK:STDOUT:     %C.ref: type = name_ref C, imports.%import_ref.1 [template = constants.%C]
// CHECK:STDOUT:     %I.ref: %I.type.1 = name_ref I, imports.%import_ref.2 [template = constants.%I]
// CHECK:STDOUT:     %T.ref: type = name_ref T, %T.loc11 [symbolic = constants.%T]
// CHECK:STDOUT:     %.loc11: type = ptr_type %T [symbolic = constants.%.4]
// CHECK:STDOUT:     %I.type.loc11: type = interface_type @I, @I(constants.%.4) [symbolic = constants.%I.type.3]
// CHECK:STDOUT:   }
// CHECK:STDOUT: }
// CHECK:STDOUT:
// CHECK:STDOUT: generic interface @I(constants.%T: type) {
// CHECK:STDOUT:   %T: type = bind_symbolic_name T, 0 [symbolic = %T (constants.%T)]
// CHECK:STDOUT:
// CHECK:STDOUT: !definition:
// CHECK:STDOUT:   %I.type: type = interface_type @I, @I(%T) [symbolic = %I.type (constants.%I.type.2)]
// CHECK:STDOUT:   %Self: %I.type.2 = bind_symbolic_name Self, 1 [symbolic = %Self (constants.%Self.2)]
// CHECK:STDOUT:
// CHECK:STDOUT:   interface {
// CHECK:STDOUT:   !members:
// CHECK:STDOUT:     .Self = imports.%import_ref.3
// CHECK:STDOUT:     witness = ()
// CHECK:STDOUT:   }
// CHECK:STDOUT: }
// CHECK:STDOUT:
// CHECK:STDOUT: generic impl @impl.1(constants.%T: type) {
// CHECK:STDOUT:   %T: type = bind_symbolic_name T, 0 [symbolic = %T (constants.%T)]
// CHECK:STDOUT:   %I.type: type = interface_type @I, @I(%T) [symbolic = %I.type (constants.%I.type.2)]
// CHECK:STDOUT:
<<<<<<< HEAD
// CHECK:STDOUT:   impl: %C as %I.type.2;
=======
// CHECK:STDOUT:   impl: imports.%import_ref.5 as imports.%import_ref.6;
>>>>>>> 82937e1a
// CHECK:STDOUT: }
// CHECK:STDOUT:
// CHECK:STDOUT: generic impl @impl.2(constants.%T: type) {
// CHECK:STDOUT:   %T.1: type = bind_symbolic_name T, 0 [symbolic = %T.1 (constants.%T)]
// CHECK:STDOUT:   %.1: type = ptr_type @impl.2.%T.1 (%T) [symbolic = %.1 (constants.%.4)]
// CHECK:STDOUT:   %I.type.1: type = interface_type @I, @I(%.1) [symbolic = %I.type.1 (constants.%I.type.3)]
// CHECK:STDOUT:
<<<<<<< HEAD
// CHECK:STDOUT:   impl: %C as %I.type.3 {
=======
// CHECK:STDOUT:   impl: imports.%import_ref.7 as imports.%import_ref.8 {
>>>>>>> 82937e1a
// CHECK:STDOUT:   !members:
// CHECK:STDOUT:     witness = imports.%import_ref.9
// CHECK:STDOUT:   }
// CHECK:STDOUT: }
// CHECK:STDOUT:
// CHECK:STDOUT: class @C {
// CHECK:STDOUT: !members:
// CHECK:STDOUT:   .Self = imports.%import_ref.4
// CHECK:STDOUT: }
// CHECK:STDOUT:
// CHECK:STDOUT: specific @I(constants.%T) {
// CHECK:STDOUT:   %T => constants.%T
// CHECK:STDOUT: }
// CHECK:STDOUT:
// CHECK:STDOUT: specific @I(@I.%T) {
// CHECK:STDOUT:   %T => constants.%T
// CHECK:STDOUT: }
// CHECK:STDOUT:
// CHECK:STDOUT: specific @I(@impl.1.%T) {
// CHECK:STDOUT:   %T => constants.%T
// CHECK:STDOUT: }
// CHECK:STDOUT:
// CHECK:STDOUT: specific @impl.1(constants.%T) {
// CHECK:STDOUT:   %T => constants.%T
// CHECK:STDOUT:   %I.type => constants.%I.type.2
// CHECK:STDOUT: }
// CHECK:STDOUT:
<<<<<<< HEAD
// CHECK:STDOUT: specific @I(constants.%.4) {
// CHECK:STDOUT:   %T => constants.%.4
// CHECK:STDOUT:
// CHECK:STDOUT: !definition:
// CHECK:STDOUT:   %I.type => constants.%I.type.3
// CHECK:STDOUT:   %Self => constants.%Self.2
=======
// CHECK:STDOUT: specific @I(constants.%.5) {
// CHECK:STDOUT:   %T => constants.%.5
>>>>>>> 82937e1a
// CHECK:STDOUT: }
// CHECK:STDOUT:
// CHECK:STDOUT: specific @I(@impl.2.%.1) {
// CHECK:STDOUT:   %T => constants.%.4
// CHECK:STDOUT: }
// CHECK:STDOUT:
// CHECK:STDOUT: specific @impl.2(constants.%T) {
// CHECK:STDOUT:   %T.1 => constants.%T
// CHECK:STDOUT:   %.1 => constants.%.4
// CHECK:STDOUT:   %I.type.1 => constants.%I.type.3
// CHECK:STDOUT: }
// CHECK:STDOUT:<|MERGE_RESOLUTION|>--- conflicted
+++ resolved
@@ -109,11 +109,7 @@
 // CHECK:STDOUT:   %T.1: type = bind_symbolic_name T, 0 [symbolic = %T.1 (constants.%T)]
 // CHECK:STDOUT:   %I.type.1: type = interface_type @I, @I(%T.1) [symbolic = %I.type.1 (constants.%I.type.2)]
 // CHECK:STDOUT:
-<<<<<<< HEAD
-// CHECK:STDOUT:   impl: %C as %I.type.2;
-=======
-// CHECK:STDOUT:   impl: %C.ref as %.loc7;
->>>>>>> 82937e1a
+// CHECK:STDOUT:   impl: %C.ref as %I.type.loc7;
 // CHECK:STDOUT: }
 // CHECK:STDOUT:
 // CHECK:STDOUT: generic impl @impl.2(%T.loc8: type) {
@@ -121,13 +117,8 @@
 // CHECK:STDOUT:   %.1: type = ptr_type @impl.2.%T.1 (%T) [symbolic = %.1 (constants.%.4)]
 // CHECK:STDOUT:   %I.type.1: type = interface_type @I, @I(%.1) [symbolic = %I.type.1 (constants.%I.type.3)]
 // CHECK:STDOUT:
-<<<<<<< HEAD
-// CHECK:STDOUT:   impl: %C as %I.type.3 {
+// CHECK:STDOUT:   impl: %C.ref as %I.type.loc8 {
 // CHECK:STDOUT:     %.loc8_35: <witness> = interface_witness () [template = constants.%.5]
-=======
-// CHECK:STDOUT:   impl: %C.ref as %.loc8_30 {
-// CHECK:STDOUT:     %.loc8_35: <witness> = interface_witness () [template = constants.%.7]
->>>>>>> 82937e1a
 // CHECK:STDOUT:
 // CHECK:STDOUT:   !members:
 // CHECK:STDOUT:     witness = %.loc8_35
@@ -200,9 +191,9 @@
 // CHECK:STDOUT:   %import_ref.3 = import_ref Main//import_generic, inst+16, unloaded
 // CHECK:STDOUT:   %import_ref.4 = import_ref Main//import_generic, inst+2, unloaded
 // CHECK:STDOUT:   %import_ref.5: type = import_ref Main//import_generic, inst+23, loaded [template = constants.%C]
-// CHECK:STDOUT:   %import_ref.6: type = import_ref Main//import_generic, inst+26, loaded [symbolic = @impl.1.%.1 (constants.%.2)]
+// CHECK:STDOUT:   %import_ref.6: type = import_ref Main//import_generic, inst+26, loaded [symbolic = @impl.1.%I.type.1 (constants.%I.type.2)]
 // CHECK:STDOUT:   %import_ref.7: type = import_ref Main//import_generic, inst+33, loaded [template = constants.%C]
-// CHECK:STDOUT:   %import_ref.8: type = import_ref Main//import_generic, inst+38, loaded [symbolic = @impl.2.%.2 (constants.%.6)]
+// CHECK:STDOUT:   %import_ref.8: type = import_ref Main//import_generic, inst+38, loaded [symbolic = @impl.2.%I.type (constants.%I.type.3)]
 // CHECK:STDOUT:   %import_ref.9 = import_ref Main//import_generic, inst+44, unloaded
 // CHECK:STDOUT: }
 // CHECK:STDOUT:
@@ -241,13 +232,8 @@
 // CHECK:STDOUT:   %T.1: type = bind_symbolic_name T, 0 [symbolic = %T.1 (constants.%T)]
 // CHECK:STDOUT:   %I.type.1: type = interface_type @I, @I(%T.1) [symbolic = %I.type.1 (constants.%I.type.2)]
 // CHECK:STDOUT:
-<<<<<<< HEAD
-// CHECK:STDOUT:   impl: %C as %I.type.2 {
+// CHECK:STDOUT:   impl: imports.%import_ref.5 as imports.%import_ref.6 {
 // CHECK:STDOUT:     %.loc4: <witness> = interface_witness () [template = constants.%.5]
-=======
-// CHECK:STDOUT:   impl: imports.%import_ref.5 as imports.%import_ref.6 {
-// CHECK:STDOUT:     %.loc4_34: <witness> = interface_witness () [template = constants.%.7]
->>>>>>> 82937e1a
 // CHECK:STDOUT:
 // CHECK:STDOUT:   !members:
 // CHECK:STDOUT:     witness = %.loc4
@@ -259,11 +245,7 @@
 // CHECK:STDOUT:   %.1: type = ptr_type @impl.2.%T (%T) [symbolic = %.1 (constants.%.4)]
 // CHECK:STDOUT:   %I.type: type = interface_type @I, @I(%.1) [symbolic = %I.type (constants.%I.type.3)]
 // CHECK:STDOUT:
-<<<<<<< HEAD
-// CHECK:STDOUT:   impl: %C as %I.type.3 {
-=======
 // CHECK:STDOUT:   impl: imports.%import_ref.7 as imports.%import_ref.8 {
->>>>>>> 82937e1a
 // CHECK:STDOUT:   !members:
 // CHECK:STDOUT:     witness = imports.%import_ref.9
 // CHECK:STDOUT:   }
@@ -295,17 +277,8 @@
 // CHECK:STDOUT:   %I.type.1 => constants.%I.type.2
 // CHECK:STDOUT: }
 // CHECK:STDOUT:
-<<<<<<< HEAD
 // CHECK:STDOUT: specific @I(constants.%.4) {
 // CHECK:STDOUT:   %T => constants.%.4
-// CHECK:STDOUT:
-// CHECK:STDOUT: !definition:
-// CHECK:STDOUT:   %I.type => constants.%I.type.3
-// CHECK:STDOUT:   %Self => constants.%Self.2
-=======
-// CHECK:STDOUT: specific @I(constants.%.5) {
-// CHECK:STDOUT:   %T => constants.%.5
->>>>>>> 82937e1a
 // CHECK:STDOUT: }
 // CHECK:STDOUT:
 // CHECK:STDOUT: specific @I(@impl.2.%.1) {
@@ -341,9 +314,9 @@
 // CHECK:STDOUT:   %import_ref.3 = import_ref Main//import_generic, inst+16, unloaded
 // CHECK:STDOUT:   %import_ref.4 = import_ref Main//import_generic, inst+2, unloaded
 // CHECK:STDOUT:   %import_ref.5: type = import_ref Main//import_generic, inst+23, loaded [template = constants.%C]
-// CHECK:STDOUT:   %import_ref.6: type = import_ref Main//import_generic, inst+26, loaded [symbolic = @impl.1.%.1 (constants.%.2)]
+// CHECK:STDOUT:   %import_ref.6: type = import_ref Main//import_generic, inst+26, loaded [symbolic = @impl.1.%I.type (constants.%I.type.2)]
 // CHECK:STDOUT:   %import_ref.7: type = import_ref Main//import_generic, inst+33, loaded [template = constants.%C]
-// CHECK:STDOUT:   %import_ref.8: type = import_ref Main//import_generic, inst+38, loaded [symbolic = @impl.2.%.2 (constants.%.6)]
+// CHECK:STDOUT:   %import_ref.8: type = import_ref Main//import_generic, inst+38, loaded [symbolic = @impl.2.%I.type.1 (constants.%I.type.3)]
 // CHECK:STDOUT:   %import_ref.9 = import_ref Main//import_generic, inst+44, unloaded
 // CHECK:STDOUT: }
 // CHECK:STDOUT:
@@ -383,11 +356,7 @@
 // CHECK:STDOUT:   %T: type = bind_symbolic_name T, 0 [symbolic = %T (constants.%T)]
 // CHECK:STDOUT:   %I.type: type = interface_type @I, @I(%T) [symbolic = %I.type (constants.%I.type.2)]
 // CHECK:STDOUT:
-<<<<<<< HEAD
-// CHECK:STDOUT:   impl: %C as %I.type.2;
-=======
 // CHECK:STDOUT:   impl: imports.%import_ref.5 as imports.%import_ref.6;
->>>>>>> 82937e1a
 // CHECK:STDOUT: }
 // CHECK:STDOUT:
 // CHECK:STDOUT: generic impl @impl.2(constants.%T: type) {
@@ -395,11 +364,7 @@
 // CHECK:STDOUT:   %.1: type = ptr_type @impl.2.%T.1 (%T) [symbolic = %.1 (constants.%.4)]
 // CHECK:STDOUT:   %I.type.1: type = interface_type @I, @I(%.1) [symbolic = %I.type.1 (constants.%I.type.3)]
 // CHECK:STDOUT:
-<<<<<<< HEAD
-// CHECK:STDOUT:   impl: %C as %I.type.3 {
-=======
 // CHECK:STDOUT:   impl: imports.%import_ref.7 as imports.%import_ref.8 {
->>>>>>> 82937e1a
 // CHECK:STDOUT:   !members:
 // CHECK:STDOUT:     witness = imports.%import_ref.9
 // CHECK:STDOUT:   }
@@ -427,17 +392,8 @@
 // CHECK:STDOUT:   %I.type => constants.%I.type.2
 // CHECK:STDOUT: }
 // CHECK:STDOUT:
-<<<<<<< HEAD
 // CHECK:STDOUT: specific @I(constants.%.4) {
 // CHECK:STDOUT:   %T => constants.%.4
-// CHECK:STDOUT:
-// CHECK:STDOUT: !definition:
-// CHECK:STDOUT:   %I.type => constants.%I.type.3
-// CHECK:STDOUT:   %Self => constants.%Self.2
-=======
-// CHECK:STDOUT: specific @I(constants.%.5) {
-// CHECK:STDOUT:   %T => constants.%.5
->>>>>>> 82937e1a
 // CHECK:STDOUT: }
 // CHECK:STDOUT:
 // CHECK:STDOUT: specific @I(@impl.2.%.1) {
