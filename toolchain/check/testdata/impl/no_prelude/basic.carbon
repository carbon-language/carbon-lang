--- conflicted
+++ resolved
@@ -60,11 +60,7 @@
 // CHECK:STDOUT:   witness = (%F.decl)
 // CHECK:STDOUT: }
 // CHECK:STDOUT:
-<<<<<<< HEAD
-// CHECK:STDOUT: impl @impl: %C as %Simple.type {
-=======
 // CHECK:STDOUT: impl @impl: %C.ref as %Simple.ref {
->>>>>>> 82937e1a
 // CHECK:STDOUT:   %F.decl: %F.type.2 = fn_decl @F.2 [template = constants.%F.2] {} {}
 // CHECK:STDOUT:   %.loc17: <witness> = interface_witness (%F.decl) [template = constants.%.6]
 // CHECK:STDOUT:
