--- conflicted
+++ resolved
@@ -342,7 +342,6 @@
 // CHECK:STDOUT:     .SelfNestedBadReturnType = %SelfNestedBadReturnType.decl
 // CHECK:STDOUT:   }
 // CHECK:STDOUT:   %Core.import = import Core
-<<<<<<< HEAD
 // CHECK:STDOUT:   %I.decl: type = interface_decl @I [template = constants.%.1] {} {}
 // CHECK:STDOUT:   %NoF.decl: type = class_decl @NoF [template = constants.%NoF] {} {}
 // CHECK:STDOUT:   %FNotFunction.decl: type = class_decl @FNotFunction [template = constants.%FNotFunction] {} {}
@@ -351,7 +350,7 @@
 // CHECK:STDOUT:   %FExtraParam.decl: type = class_decl @FExtraParam [template = constants.%FExtraParam] {} {}
 // CHECK:STDOUT:   %FExtraImplicitParam.decl: type = class_decl @FExtraImplicitParam [template = constants.%FExtraImplicitParam] {} {}
 // CHECK:STDOUT:   %FExtraReturnType.decl: type = class_decl @FExtraReturnType [template = constants.%FExtraReturnType] {} {}
-// CHECK:STDOUT:   %J.decl: type = interface_decl @J [template = constants.%.6] {} {}
+// CHECK:STDOUT:   %J.decl: type = interface_decl @J [template = constants.%.7] {} {}
 // CHECK:STDOUT:   %FMissingParam.decl: type = class_decl @FMissingParam [template = constants.%FMissingParam] {} {}
 // CHECK:STDOUT:   %FMissingImplicitParam.decl: type = class_decl @FMissingImplicitParam [template = constants.%FMissingImplicitParam] {} {}
 // CHECK:STDOUT:   %FMissingReturnType.decl: type = class_decl @FMissingReturnType [template = constants.%FMissingReturnType] {} {}
@@ -359,30 +358,9 @@
 // CHECK:STDOUT:   %FDifferentImplicitParamType.decl: type = class_decl @FDifferentImplicitParamType [template = constants.%FDifferentImplicitParamType] {} {}
 // CHECK:STDOUT:   %FDifferentReturnType.decl: type = class_decl @FDifferentReturnType [template = constants.%FDifferentReturnType] {} {}
 // CHECK:STDOUT:   %FDifferentParamName.decl: type = class_decl @FDifferentParamName [template = constants.%FDifferentParamName] {} {}
-// CHECK:STDOUT:   %SelfNested.decl: type = interface_decl @SelfNested [template = constants.%.9] {} {}
+// CHECK:STDOUT:   %SelfNested.decl: type = interface_decl @SelfNested [template = constants.%.10] {} {}
 // CHECK:STDOUT:   %SelfNestedBadParam.decl: type = class_decl @SelfNestedBadParam [template = constants.%SelfNestedBadParam] {} {}
 // CHECK:STDOUT:   %SelfNestedBadReturnType.decl: type = class_decl @SelfNestedBadReturnType [template = constants.%SelfNestedBadReturnType] {} {}
-=======
-// CHECK:STDOUT:   %I.decl: type = interface_decl @I [template = constants.%.1] {}
-// CHECK:STDOUT:   %NoF.decl: type = class_decl @NoF [template = constants.%NoF] {}
-// CHECK:STDOUT:   %FNotFunction.decl: type = class_decl @FNotFunction [template = constants.%FNotFunction] {}
-// CHECK:STDOUT:   %PossiblyF.decl: %PossiblyF.type = fn_decl @PossiblyF [template = constants.%PossiblyF] {}
-// CHECK:STDOUT:   %FAlias.decl: type = class_decl @FAlias [template = constants.%FAlias] {}
-// CHECK:STDOUT:   %FExtraParam.decl: type = class_decl @FExtraParam [template = constants.%FExtraParam] {}
-// CHECK:STDOUT:   %FExtraImplicitParam.decl: type = class_decl @FExtraImplicitParam [template = constants.%FExtraImplicitParam] {}
-// CHECK:STDOUT:   %FExtraReturnType.decl: type = class_decl @FExtraReturnType [template = constants.%FExtraReturnType] {}
-// CHECK:STDOUT:   %J.decl: type = interface_decl @J [template = constants.%.7] {}
-// CHECK:STDOUT:   %FMissingParam.decl: type = class_decl @FMissingParam [template = constants.%FMissingParam] {}
-// CHECK:STDOUT:   %FMissingImplicitParam.decl: type = class_decl @FMissingImplicitParam [template = constants.%FMissingImplicitParam] {}
-// CHECK:STDOUT:   %FMissingReturnType.decl: type = class_decl @FMissingReturnType [template = constants.%FMissingReturnType] {}
-// CHECK:STDOUT:   %FDifferentParamType.decl: type = class_decl @FDifferentParamType [template = constants.%FDifferentParamType] {}
-// CHECK:STDOUT:   %FDifferentImplicitParamType.decl: type = class_decl @FDifferentImplicitParamType [template = constants.%FDifferentImplicitParamType] {}
-// CHECK:STDOUT:   %FDifferentReturnType.decl: type = class_decl @FDifferentReturnType [template = constants.%FDifferentReturnType] {}
-// CHECK:STDOUT:   %FDifferentParamName.decl: type = class_decl @FDifferentParamName [template = constants.%FDifferentParamName] {}
-// CHECK:STDOUT:   %SelfNested.decl: type = interface_decl @SelfNested [template = constants.%.10] {}
-// CHECK:STDOUT:   %SelfNestedBadParam.decl: type = class_decl @SelfNestedBadParam [template = constants.%SelfNestedBadParam] {}
-// CHECK:STDOUT:   %SelfNestedBadReturnType.decl: type = class_decl @SelfNestedBadReturnType [template = constants.%SelfNestedBadReturnType] {}
->>>>>>> 1e34d03e
 // CHECK:STDOUT: }
 // CHECK:STDOUT:
 // CHECK:STDOUT: interface @I {
@@ -428,17 +406,8 @@
 // CHECK:STDOUT: interface @SelfNested {
 // CHECK:STDOUT:   %Self: %.10 = bind_symbolic_name Self 0 [symbolic = constants.%Self.3]
 // CHECK:STDOUT:   %F.decl: %F.type.13 = fn_decl @F.13 [template = constants.%F.14] {
-<<<<<<< HEAD
-// CHECK:STDOUT:     %x.patt: @F.13.%.3 (%.13) = binding_pattern x
-// CHECK:STDOUT:   } {
-// CHECK:STDOUT:     %Self.ref.loc188_12: %.9 = name_ref Self, %Self [symbolic = @F.13.%Self (constants.%Self.3)]
-// CHECK:STDOUT:     %.loc188_16.1: type = facet_type_access %Self.ref.loc188_12 [symbolic = @F.13.%Self (constants.%Self.3)]
-// CHECK:STDOUT:     %.loc188_16.2: type = converted %Self.ref.loc188_12, %.loc188_16.1 [symbolic = @F.13.%Self (constants.%Self.3)]
-// CHECK:STDOUT:     %.loc188_16.3: type = ptr_type %Self.3 [symbolic = @F.13.%.1 (constants.%.10)]
-// CHECK:STDOUT:     %Self.ref.loc188_24: %.9 = name_ref Self, %Self [symbolic = @F.13.%Self (constants.%Self.3)]
-// CHECK:STDOUT:     %.loc188_24.1: type = facet_type_access %Self.ref.loc188_24 [symbolic = @F.13.%Self (constants.%Self.3)]
-// CHECK:STDOUT:     %.loc188_24.2: type = converted %Self.ref.loc188_24, %.loc188_24.1 [symbolic = @F.13.%Self (constants.%Self.3)]
-=======
+// CHECK:STDOUT:     %x.patt: @F.13.%.3 (%.14) = binding_pattern x
+// CHECK:STDOUT:   } {
 // CHECK:STDOUT:     %Self.ref.loc188_12: %.10 = name_ref Self, @SelfNested.%Self [symbolic = %Self (constants.%Self.3)]
 // CHECK:STDOUT:     %.loc188_16.1: type = facet_type_access %Self.ref.loc188_12 [symbolic = %Self (constants.%Self.3)]
 // CHECK:STDOUT:     %.loc188_16.2: type = converted %Self.ref.loc188_12, %.loc188_16.1 [symbolic = %Self (constants.%Self.3)]
@@ -446,7 +415,6 @@
 // CHECK:STDOUT:     %Self.ref.loc188_24: %.10 = name_ref Self, @SelfNested.%Self [symbolic = %Self (constants.%Self.3)]
 // CHECK:STDOUT:     %.loc188_24.1: type = facet_type_access %Self.ref.loc188_24 [symbolic = %Self (constants.%Self.3)]
 // CHECK:STDOUT:     %.loc188_24.2: type = converted %Self.ref.loc188_24, %.loc188_24.1 [symbolic = %Self (constants.%Self.3)]
->>>>>>> 1e34d03e
 // CHECK:STDOUT:     %int.make_type_32: init type = call constants.%Int32() [template = i32]
 // CHECK:STDOUT:     %.loc188_34.1: type = value_of_initializer %int.make_type_32 [template = i32]
 // CHECK:STDOUT:     %.loc188_34.2: type = converted %int.make_type_32, %.loc188_34.1 [template = i32]
@@ -478,13 +446,8 @@
 // CHECK:STDOUT: }
 // CHECK:STDOUT:
 // CHECK:STDOUT: impl @impl.2: %FNotFunction as %.1 {
-<<<<<<< HEAD
 // CHECK:STDOUT:   %F.decl: type = class_decl @F.16 [template = constants.%F.2] {} {}
-// CHECK:STDOUT:   %.1: <witness> = interface_witness (<error>) [template = <error>]
-=======
-// CHECK:STDOUT:   %F.decl: type = class_decl @F.16 [template = constants.%F.2] {}
 // CHECK:STDOUT:   %.loc25: <witness> = interface_witness (<error>) [template = <error>]
->>>>>>> 1e34d03e
 // CHECK:STDOUT:
 // CHECK:STDOUT: !members:
 // CHECK:STDOUT:   .F = %F.decl
@@ -716,7 +679,7 @@
 // CHECK:STDOUT:
 // CHECK:STDOUT: impl @impl.14: %SelfNestedBadParam as %.10 {
 // CHECK:STDOUT:   %F.decl: %F.type.14 = fn_decl @F.14 [template = constants.%F.15] {
-// CHECK:STDOUT:     %x.patt: %.20 = binding_pattern x
+// CHECK:STDOUT:     %x.patt: %.21 = binding_pattern x
 // CHECK:STDOUT:   } {
 // CHECK:STDOUT:     %SelfNestedBadParam.ref.loc200_14: type = name_ref SelfNestedBadParam, file.%SelfNestedBadParam.decl [template = constants.%SelfNestedBadParam]
 // CHECK:STDOUT:     %.loc200_32: type = ptr_type %SelfNestedBadParam [template = constants.%.19]
@@ -745,7 +708,7 @@
 // CHECK:STDOUT:
 // CHECK:STDOUT: impl @impl.15: %SelfNestedBadReturnType as %.10 {
 // CHECK:STDOUT:   %F.decl: %F.type.15 = fn_decl @F.15 [template = constants.%F.16] {
-// CHECK:STDOUT:     %x.patt: %.26 = binding_pattern x
+// CHECK:STDOUT:     %x.patt: %.27 = binding_pattern x
 // CHECK:STDOUT:   } {
 // CHECK:STDOUT:     %SelfNestedBadReturnType.ref.loc212_14: type = name_ref SelfNestedBadReturnType, file.%SelfNestedBadReturnType.decl [template = constants.%SelfNestedBadReturnType]
 // CHECK:STDOUT:     %.loc212_37: type = ptr_type %SelfNestedBadReturnType [template = constants.%.25]
@@ -833,13 +796,8 @@
 // CHECK:STDOUT: }
 // CHECK:STDOUT:
 // CHECK:STDOUT: class @FMissingParam {
-<<<<<<< HEAD
 // CHECK:STDOUT:   impl_decl @impl.7 {} {
-// CHECK:STDOUT:     %J.ref: type = name_ref J, file.%J.decl [template = constants.%.6]
-=======
-// CHECK:STDOUT:   impl_decl @impl.7 {
 // CHECK:STDOUT:     %J.ref: type = name_ref J, file.%J.decl [template = constants.%.7]
->>>>>>> 1e34d03e
 // CHECK:STDOUT:   }
 // CHECK:STDOUT:   %.loc106: <witness> = complete_type_witness %.5 [template = constants.%.6]
 // CHECK:STDOUT:
@@ -848,13 +806,8 @@
 // CHECK:STDOUT: }
 // CHECK:STDOUT:
 // CHECK:STDOUT: class @FMissingImplicitParam {
-<<<<<<< HEAD
 // CHECK:STDOUT:   impl_decl @impl.8 {} {
-// CHECK:STDOUT:     %J.ref: type = name_ref J, file.%J.decl [template = constants.%.6]
-=======
-// CHECK:STDOUT:   impl_decl @impl.8 {
 // CHECK:STDOUT:     %J.ref: type = name_ref J, file.%J.decl [template = constants.%.7]
->>>>>>> 1e34d03e
 // CHECK:STDOUT:   }
 // CHECK:STDOUT:   %.loc119: <witness> = complete_type_witness %.5 [template = constants.%.6]
 // CHECK:STDOUT:
@@ -863,13 +816,8 @@
 // CHECK:STDOUT: }
 // CHECK:STDOUT:
 // CHECK:STDOUT: class @FMissingReturnType {
-<<<<<<< HEAD
 // CHECK:STDOUT:   impl_decl @impl.9 {} {
-// CHECK:STDOUT:     %J.ref: type = name_ref J, file.%J.decl [template = constants.%.6]
-=======
-// CHECK:STDOUT:   impl_decl @impl.9 {
 // CHECK:STDOUT:     %J.ref: type = name_ref J, file.%J.decl [template = constants.%.7]
->>>>>>> 1e34d03e
 // CHECK:STDOUT:   }
 // CHECK:STDOUT:   %.loc132: <witness> = complete_type_witness %.5 [template = constants.%.6]
 // CHECK:STDOUT:
@@ -878,13 +826,8 @@
 // CHECK:STDOUT: }
 // CHECK:STDOUT:
 // CHECK:STDOUT: class @FDifferentParamType {
-<<<<<<< HEAD
 // CHECK:STDOUT:   impl_decl @impl.10 {} {
-// CHECK:STDOUT:     %J.ref: type = name_ref J, file.%J.decl [template = constants.%.6]
-=======
-// CHECK:STDOUT:   impl_decl @impl.10 {
 // CHECK:STDOUT:     %J.ref: type = name_ref J, file.%J.decl [template = constants.%.7]
->>>>>>> 1e34d03e
 // CHECK:STDOUT:   }
 // CHECK:STDOUT:   %.loc145: <witness> = complete_type_witness %.5 [template = constants.%.6]
 // CHECK:STDOUT:
@@ -893,13 +836,8 @@
 // CHECK:STDOUT: }
 // CHECK:STDOUT:
 // CHECK:STDOUT: class @FDifferentImplicitParamType {
-<<<<<<< HEAD
 // CHECK:STDOUT:   impl_decl @impl.11 {} {
-// CHECK:STDOUT:     %J.ref: type = name_ref J, file.%J.decl [template = constants.%.6]
-=======
-// CHECK:STDOUT:   impl_decl @impl.11 {
 // CHECK:STDOUT:     %J.ref: type = name_ref J, file.%J.decl [template = constants.%.7]
->>>>>>> 1e34d03e
 // CHECK:STDOUT:   }
 // CHECK:STDOUT:   %.loc158: <witness> = complete_type_witness %.5 [template = constants.%.6]
 // CHECK:STDOUT:
@@ -908,13 +846,8 @@
 // CHECK:STDOUT: }
 // CHECK:STDOUT:
 // CHECK:STDOUT: class @FDifferentReturnType {
-<<<<<<< HEAD
 // CHECK:STDOUT:   impl_decl @impl.12 {} {
-// CHECK:STDOUT:     %J.ref: type = name_ref J, file.%J.decl [template = constants.%.6]
-=======
-// CHECK:STDOUT:   impl_decl @impl.12 {
 // CHECK:STDOUT:     %J.ref: type = name_ref J, file.%J.decl [template = constants.%.7]
->>>>>>> 1e34d03e
 // CHECK:STDOUT:   }
 // CHECK:STDOUT:   %.loc171: <witness> = complete_type_witness %.5 [template = constants.%.6]
 // CHECK:STDOUT:
@@ -923,13 +856,8 @@
 // CHECK:STDOUT: }
 // CHECK:STDOUT:
 // CHECK:STDOUT: class @FDifferentParamName {
-<<<<<<< HEAD
 // CHECK:STDOUT:   impl_decl @impl.13 {} {
-// CHECK:STDOUT:     %J.ref: type = name_ref J, file.%J.decl [template = constants.%.6]
-=======
-// CHECK:STDOUT:   impl_decl @impl.13 {
 // CHECK:STDOUT:     %J.ref: type = name_ref J, file.%J.decl [template = constants.%.7]
->>>>>>> 1e34d03e
 // CHECK:STDOUT:   }
 // CHECK:STDOUT:   %.loc185: <witness> = complete_type_witness %.5 [template = constants.%.6]
 // CHECK:STDOUT:
@@ -938,13 +866,8 @@
 // CHECK:STDOUT: }
 // CHECK:STDOUT:
 // CHECK:STDOUT: class @SelfNestedBadParam {
-<<<<<<< HEAD
 // CHECK:STDOUT:   impl_decl @impl.14 {} {
-// CHECK:STDOUT:     %SelfNested.ref: type = name_ref SelfNested, file.%SelfNested.decl [template = constants.%.9]
-=======
-// CHECK:STDOUT:   impl_decl @impl.14 {
 // CHECK:STDOUT:     %SelfNested.ref: type = name_ref SelfNested, file.%SelfNested.decl [template = constants.%.10]
->>>>>>> 1e34d03e
 // CHECK:STDOUT:   }
 // CHECK:STDOUT:   %.loc202: <witness> = complete_type_witness %.5 [template = constants.%.6]
 // CHECK:STDOUT:
@@ -953,13 +876,8 @@
 // CHECK:STDOUT: }
 // CHECK:STDOUT:
 // CHECK:STDOUT: class @SelfNestedBadReturnType {
-<<<<<<< HEAD
 // CHECK:STDOUT:   impl_decl @impl.15 {} {
-// CHECK:STDOUT:     %SelfNested.ref: type = name_ref SelfNested, file.%SelfNested.decl [template = constants.%.9]
-=======
-// CHECK:STDOUT:   impl_decl @impl.15 {
 // CHECK:STDOUT:     %SelfNested.ref: type = name_ref SelfNested, file.%SelfNested.decl [template = constants.%.10]
->>>>>>> 1e34d03e
 // CHECK:STDOUT:   }
 // CHECK:STDOUT:   %.loc214: <witness> = complete_type_witness %.5 [template = constants.%.6]
 // CHECK:STDOUT:
