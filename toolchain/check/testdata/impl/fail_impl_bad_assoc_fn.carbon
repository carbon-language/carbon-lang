--- conflicted
+++ resolved
@@ -392,11 +392,7 @@
 // CHECK:STDOUT:     %.loc93_44.2: type = converted %bool.make_type.loc93_44, %.loc93_44.1 [template = bool]
 // CHECK:STDOUT:     %return: ref bool = var <return slot>
 // CHECK:STDOUT:   }
-<<<<<<< HEAD
-// CHECK:STDOUT:   %.loc93: %.7 = assoc_entity element0, %F.decl [template = constants.%.8]
-=======
-// CHECK:STDOUT:   %.loc93_48: %.8 = assoc_entity element0, %F.decl [template = constants.%.9]
->>>>>>> 9b0519d2
+// CHECK:STDOUT:   %.loc93: %.8 = assoc_entity element0, %F.decl [template = constants.%.9]
 // CHECK:STDOUT:
 // CHECK:STDOUT: !members:
 // CHECK:STDOUT:   .Self = %Self
@@ -407,55 +403,29 @@
 // CHECK:STDOUT: interface @SelfNested {
 // CHECK:STDOUT:   %Self: %.10 = bind_symbolic_name Self 0 [symbolic = constants.%Self.3]
 // CHECK:STDOUT:   %F.decl: %F.type.13 = fn_decl @F.13 [template = constants.%F.14] {
-<<<<<<< HEAD
-// CHECK:STDOUT:     %Self.ref.loc188_12: %.9 = name_ref Self, @SelfNested.%Self [symbolic = %Self (constants.%Self.3)]
+// CHECK:STDOUT:     %Self.ref.loc188_12: %.10 = name_ref Self, @SelfNested.%Self [symbolic = %Self (constants.%Self.3)]
 // CHECK:STDOUT:     %.loc188_16.1: type = facet_type_access %Self.ref.loc188_12 [symbolic = %Self (constants.%Self.3)]
 // CHECK:STDOUT:     %.loc188_16.2: type = converted %Self.ref.loc188_12, %.loc188_16.1 [symbolic = %Self (constants.%Self.3)]
-// CHECK:STDOUT:     %.loc188_16.3: type = ptr_type %Self.3 [symbolic = %.1 (constants.%.10)]
-// CHECK:STDOUT:     %Self.ref.loc188_24: %.9 = name_ref Self, @SelfNested.%Self [symbolic = %Self (constants.%Self.3)]
+// CHECK:STDOUT:     %.loc188_16.3: type = ptr_type %Self.3 [symbolic = %.1 (constants.%.11)]
+// CHECK:STDOUT:     %Self.ref.loc188_24: %.10 = name_ref Self, @SelfNested.%Self [symbolic = %Self (constants.%Self.3)]
 // CHECK:STDOUT:     %.loc188_24.1: type = facet_type_access %Self.ref.loc188_24 [symbolic = %Self (constants.%Self.3)]
 // CHECK:STDOUT:     %.loc188_24.2: type = converted %Self.ref.loc188_24, %.loc188_24.1 [symbolic = %Self (constants.%Self.3)]
 // CHECK:STDOUT:     %int.make_type_32: init type = call constants.%Int32() [template = i32]
 // CHECK:STDOUT:     %.loc188_34.1: type = value_of_initializer %int.make_type_32 [template = i32]
 // CHECK:STDOUT:     %.loc188_34.2: type = converted %int.make_type_32, %.loc188_34.1 [template = i32]
-// CHECK:STDOUT:     %.loc188_37: type = struct_type {.x: %Self.3, .y: i32} [symbolic = %.2 (constants.%.11)]
-// CHECK:STDOUT:     %.loc188_38.1: %.12 = tuple_literal (%.loc188_16.3, %.loc188_37)
-// CHECK:STDOUT:     %.loc188_38.2: type = converted %.loc188_38.1, constants.%.13 [symbolic = %.3 (constants.%.13)]
-// CHECK:STDOUT:     %x.param: @F.13.%.3 (%.13) = param x, runtime_param0
-// CHECK:STDOUT:     %x: @F.13.%.3 (%.13) = bind_name x, %x.param
-// CHECK:STDOUT:     %Self.ref.loc188_45: %.9 = name_ref Self, @SelfNested.%Self [symbolic = %Self (constants.%Self.3)]
-// CHECK:STDOUT:     %.loc188_51: i32 = int_literal 4 [template = constants.%.14]
+// CHECK:STDOUT:     %.loc188_37: type = struct_type {.x: %Self.3, .y: i32} [symbolic = %.2 (constants.%.12)]
+// CHECK:STDOUT:     %.loc188_38.1: %.13 = tuple_literal (%.loc188_16.3, %.loc188_37)
+// CHECK:STDOUT:     %.loc188_38.2: type = converted %.loc188_38.1, constants.%.14 [symbolic = %.3 (constants.%.14)]
+// CHECK:STDOUT:     %x.param: @F.13.%.3 (%.14) = param x, runtime_param0
+// CHECK:STDOUT:     %x: @F.13.%.3 (%.14) = bind_name x, %x.param
+// CHECK:STDOUT:     %Self.ref.loc188_45: %.10 = name_ref Self, @SelfNested.%Self [symbolic = %Self (constants.%Self.3)]
+// CHECK:STDOUT:     %.loc188_51: i32 = int_literal 4 [template = constants.%.15]
 // CHECK:STDOUT:     %.loc188_45.1: type = facet_type_access %Self.ref.loc188_45 [symbolic = %Self (constants.%Self.3)]
 // CHECK:STDOUT:     %.loc188_45.2: type = converted %Self.ref.loc188_45, %.loc188_45.1 [symbolic = %Self (constants.%Self.3)]
-// CHECK:STDOUT:     %.loc188_52: type = array_type %.loc188_51, %Self.3 [symbolic = %.4 (constants.%.15)]
-// CHECK:STDOUT:     %return: ref @F.13.%.4 (%.15) = var <return slot>
-// CHECK:STDOUT:   }
-// CHECK:STDOUT:   %.loc188: %.16 = assoc_entity element0, %F.decl [template = constants.%.17]
-=======
-// CHECK:STDOUT:     %Self.ref.loc188_12: %.10 = name_ref Self, %Self [symbolic = @F.13.%Self (constants.%Self.3)]
-// CHECK:STDOUT:     %.loc188_16.1: type = facet_type_access %Self.ref.loc188_12 [symbolic = @F.13.%Self (constants.%Self.3)]
-// CHECK:STDOUT:     %.loc188_16.2: type = converted %Self.ref.loc188_12, %.loc188_16.1 [symbolic = @F.13.%Self (constants.%Self.3)]
-// CHECK:STDOUT:     %.loc188_16.3: type = ptr_type %Self.3 [symbolic = @F.13.%.1 (constants.%.11)]
-// CHECK:STDOUT:     %Self.ref.loc188_24: %.10 = name_ref Self, %Self [symbolic = @F.13.%Self (constants.%Self.3)]
-// CHECK:STDOUT:     %.loc188_24.1: type = facet_type_access %Self.ref.loc188_24 [symbolic = @F.13.%Self (constants.%Self.3)]
-// CHECK:STDOUT:     %.loc188_24.2: type = converted %Self.ref.loc188_24, %.loc188_24.1 [symbolic = @F.13.%Self (constants.%Self.3)]
-// CHECK:STDOUT:     %int.make_type_32: init type = call constants.%Int32() [template = i32]
-// CHECK:STDOUT:     %.loc188_34.1: type = value_of_initializer %int.make_type_32 [template = i32]
-// CHECK:STDOUT:     %.loc188_34.2: type = converted %int.make_type_32, %.loc188_34.1 [template = i32]
-// CHECK:STDOUT:     %.loc188_37: type = struct_type {.x: %Self.3, .y: i32} [symbolic = @F.13.%.2 (constants.%.12)]
-// CHECK:STDOUT:     %.loc188_38.1: %.13 = tuple_literal (%.loc188_16.3, %.loc188_37)
-// CHECK:STDOUT:     %.loc188_38.2: type = converted %.loc188_38.1, constants.%.14 [symbolic = @F.13.%.3 (constants.%.14)]
-// CHECK:STDOUT:     %x.loc188_8.1: @F.13.%.3 (%.14) = param x, runtime_param0
-// CHECK:STDOUT:     %x.loc188_8.2: @F.13.%.3 (%.14) = bind_name x, %x.loc188_8.1
-// CHECK:STDOUT:     %Self.ref.loc188_45: %.10 = name_ref Self, %Self [symbolic = @F.13.%Self (constants.%Self.3)]
-// CHECK:STDOUT:     %.loc188_51: i32 = int_literal 4 [template = constants.%.15]
-// CHECK:STDOUT:     %.loc188_45.1: type = facet_type_access %Self.ref.loc188_45 [symbolic = @F.13.%Self (constants.%Self.3)]
-// CHECK:STDOUT:     %.loc188_45.2: type = converted %Self.ref.loc188_45, %.loc188_45.1 [symbolic = @F.13.%Self (constants.%Self.3)]
-// CHECK:STDOUT:     %.loc188_52: type = array_type %.loc188_51, %Self.3 [symbolic = @F.13.%.4 (constants.%.16)]
-// CHECK:STDOUT:     %return.var: ref @F.13.%.4 (%.16) = var <return slot>
-// CHECK:STDOUT:   }
-// CHECK:STDOUT:   %.loc188_53: %.17 = assoc_entity element0, %F.decl [template = constants.%.18]
->>>>>>> 9b0519d2
+// CHECK:STDOUT:     %.loc188_52: type = array_type %.loc188_51, %Self.3 [symbolic = %.4 (constants.%.16)]
+// CHECK:STDOUT:     %return: ref @F.13.%.4 (%.16) = var <return slot>
+// CHECK:STDOUT:   }
+// CHECK:STDOUT:   %.loc188: %.17 = assoc_entity element0, %F.decl [template = constants.%.18]
 // CHECK:STDOUT:
 // CHECK:STDOUT: !members:
 // CHECK:STDOUT:   .Self = %Self
@@ -689,27 +659,15 @@
 // CHECK:STDOUT:     %int.make_type_32.loc200_49: init type = call constants.%Int32() [template = i32]
 // CHECK:STDOUT:     %.loc200_49.1: type = value_of_initializer %int.make_type_32.loc200_49 [template = i32]
 // CHECK:STDOUT:     %.loc200_49.2: type = converted %int.make_type_32.loc200_49, %.loc200_49.1 [template = i32]
-<<<<<<< HEAD
-// CHECK:STDOUT:     %.loc200_52: type = struct_type {.x: i32, .y: i32} [template = constants.%.19]
-// CHECK:STDOUT:     %.loc200_53.1: %.12 = tuple_literal (%.loc200_32, %.loc200_52)
-// CHECK:STDOUT:     %.loc200_53.2: type = converted %.loc200_53.1, constants.%.20 [template = constants.%.20]
-// CHECK:STDOUT:     %x.param: %.20 = param x, runtime_param0
-// CHECK:STDOUT:     %x: %.20 = bind_name x, %x.param
-// CHECK:STDOUT:     %SelfNestedBadParam.ref.loc200_60: type = name_ref SelfNestedBadParam, file.%SelfNestedBadParam.decl [template = constants.%SelfNestedBadParam]
-// CHECK:STDOUT:     %.loc200_80: i32 = int_literal 4 [template = constants.%.14]
-// CHECK:STDOUT:     %.loc200_81: type = array_type %.loc200_80, %SelfNestedBadParam [template = constants.%.21]
-// CHECK:STDOUT:     %return: ref %.21 = var <return slot>
-=======
 // CHECK:STDOUT:     %.loc200_52: type = struct_type {.x: i32, .y: i32} [template = constants.%.20]
 // CHECK:STDOUT:     %.loc200_53.1: %.13 = tuple_literal (%.loc200_32, %.loc200_52)
 // CHECK:STDOUT:     %.loc200_53.2: type = converted %.loc200_53.1, constants.%.21 [template = constants.%.21]
-// CHECK:STDOUT:     %x.loc200_10.1: %.21 = param x, runtime_param0
-// CHECK:STDOUT:     %x.loc200_10.2: %.21 = bind_name x, %x.loc200_10.1
+// CHECK:STDOUT:     %x.param: %.21 = param x, runtime_param0
+// CHECK:STDOUT:     %x: %.21 = bind_name x, %x.param
 // CHECK:STDOUT:     %SelfNestedBadParam.ref.loc200_60: type = name_ref SelfNestedBadParam, file.%SelfNestedBadParam.decl [template = constants.%SelfNestedBadParam]
 // CHECK:STDOUT:     %.loc200_80: i32 = int_literal 4 [template = constants.%.15]
 // CHECK:STDOUT:     %.loc200_81: type = array_type %.loc200_80, %SelfNestedBadParam [template = constants.%.22]
-// CHECK:STDOUT:     %return.var: ref %.22 = var <return slot>
->>>>>>> 9b0519d2
+// CHECK:STDOUT:     %return: ref %.22 = var <return slot>
 // CHECK:STDOUT:   }
 // CHECK:STDOUT:   %.loc192: <witness> = interface_witness (<error>) [template = <error>]
 // CHECK:STDOUT:
@@ -726,27 +684,15 @@
 // CHECK:STDOUT:     %int.make_type_32: init type = call constants.%Int32() [template = i32]
 // CHECK:STDOUT:     %.loc212_74.1: type = value_of_initializer %int.make_type_32 [template = i32]
 // CHECK:STDOUT:     %.loc212_74.2: type = converted %int.make_type_32, %.loc212_74.1 [template = i32]
-<<<<<<< HEAD
-// CHECK:STDOUT:     %.loc212_77: type = struct_type {.x: %SelfNestedBadReturnType, .y: i32} [template = constants.%.25]
-// CHECK:STDOUT:     %.loc212_78.1: %.12 = tuple_literal (%.loc212_37, %.loc212_77)
-// CHECK:STDOUT:     %.loc212_78.2: type = converted %.loc212_78.1, constants.%.26 [template = constants.%.26]
-// CHECK:STDOUT:     %x.param: %.26 = param x, runtime_param0
-// CHECK:STDOUT:     %x: %.26 = bind_name x, %x.param
-// CHECK:STDOUT:     %SelfNestedBadParam.ref: type = name_ref SelfNestedBadParam, file.%SelfNestedBadParam.decl [template = constants.%SelfNestedBadParam]
-// CHECK:STDOUT:     %.loc212_105: i32 = int_literal 4 [template = constants.%.14]
-// CHECK:STDOUT:     %.loc212_106: type = array_type %.loc212_105, %SelfNestedBadParam [template = constants.%.21]
-// CHECK:STDOUT:     %return: ref %.21 = var <return slot>
-=======
 // CHECK:STDOUT:     %.loc212_77: type = struct_type {.x: %SelfNestedBadReturnType, .y: i32} [template = constants.%.26]
 // CHECK:STDOUT:     %.loc212_78.1: %.13 = tuple_literal (%.loc212_37, %.loc212_77)
 // CHECK:STDOUT:     %.loc212_78.2: type = converted %.loc212_78.1, constants.%.27 [template = constants.%.27]
-// CHECK:STDOUT:     %x.loc212_10.1: %.27 = param x, runtime_param0
-// CHECK:STDOUT:     %x.loc212_10.2: %.27 = bind_name x, %x.loc212_10.1
+// CHECK:STDOUT:     %x.param: %.27 = param x, runtime_param0
+// CHECK:STDOUT:     %x: %.27 = bind_name x, %x.param
 // CHECK:STDOUT:     %SelfNestedBadParam.ref: type = name_ref SelfNestedBadParam, file.%SelfNestedBadParam.decl [template = constants.%SelfNestedBadParam]
 // CHECK:STDOUT:     %.loc212_105: i32 = int_literal 4 [template = constants.%.15]
 // CHECK:STDOUT:     %.loc212_106: type = array_type %.loc212_105, %SelfNestedBadParam [template = constants.%.22]
-// CHECK:STDOUT:     %return.var: ref %.22 = var <return slot>
->>>>>>> 9b0519d2
+// CHECK:STDOUT:     %return: ref %.22 = var <return slot>
 // CHECK:STDOUT:   }
 // CHECK:STDOUT:   %.loc205: <witness> = interface_witness (<error>) [template = <error>]
 // CHECK:STDOUT:
@@ -950,21 +896,12 @@
 // CHECK:STDOUT:   %.3: type = tuple_type (@F.13.%.1 (%.11), @F.13.%.2 (%.12)) [symbolic = %.3 (constants.%.14)]
 // CHECK:STDOUT:   %.4: type = array_type constants.%.15, @F.13.%Self (%Self.3) [symbolic = %.4 (constants.%.16)]
 // CHECK:STDOUT:
-<<<<<<< HEAD
-// CHECK:STDOUT:   fn(%x: @F.13.%.3 (%.13)) -> @F.13.%.4 (%.15);
-// CHECK:STDOUT: }
-// CHECK:STDOUT:
-// CHECK:STDOUT: fn @F.14(%x: %.20) -> %.21;
-// CHECK:STDOUT:
-// CHECK:STDOUT: fn @F.15(%x: %.26) -> %.21;
-=======
-// CHECK:STDOUT:   fn(@SelfNested.%x.loc188_8.2: @F.13.%.3 (%.14)) -> @F.13.%.4 (%.16);
-// CHECK:STDOUT: }
-// CHECK:STDOUT:
-// CHECK:STDOUT: fn @F.14(@impl.14.%x.loc200_10.2: %.21) -> %.22;
-// CHECK:STDOUT:
-// CHECK:STDOUT: fn @F.15(@impl.15.%x.loc212_10.2: %.27) -> %.22;
->>>>>>> 9b0519d2
+// CHECK:STDOUT:   fn(%x: @F.13.%.3 (%.14)) -> @F.13.%.4 (%.16);
+// CHECK:STDOUT: }
+// CHECK:STDOUT:
+// CHECK:STDOUT: fn @F.14(%x: %.21) -> %.22;
+// CHECK:STDOUT:
+// CHECK:STDOUT: fn @F.15(%x: %.27) -> %.22;
 // CHECK:STDOUT:
 // CHECK:STDOUT: specific @F.1(constants.%Self.1) {}
 // CHECK:STDOUT:
