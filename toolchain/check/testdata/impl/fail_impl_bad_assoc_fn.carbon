--- conflicted
+++ resolved
@@ -408,12 +408,8 @@
 // CHECK:STDOUT: interface @SelfNested {
 // CHECK:STDOUT:   %Self: %SelfNested.type = bind_symbolic_name Self, 0 [symbolic = constants.%Self.3]
 // CHECK:STDOUT:   %F.decl: %F.type.13 = fn_decl @F.13 [template = constants.%F.14] {
-<<<<<<< HEAD
-// CHECK:STDOUT:     %x.patt: @F.13.%.3 (%.11) = binding_pattern x
-// CHECK:STDOUT:     %x.param_patt: @F.13.%.3 (%.11) = param_pattern %x.patt, runtime_param0
-=======
 // CHECK:STDOUT:     %x.patt: @F.13.%.loc188_38.1 (%.11) = binding_pattern x
->>>>>>> 77facdd7
+// CHECK:STDOUT:     %x.param_patt: @F.13.%.loc188_38.1 (%.11) = param_pattern %x.patt, runtime_param0
 // CHECK:STDOUT:   } {
 // CHECK:STDOUT:     %Self.ref.loc188_12: %SelfNested.type = name_ref Self, @SelfNested.%Self [symbolic = %Self (constants.%Self.3)]
 // CHECK:STDOUT:     %.loc188_16.2: type = facet_type_access %Self.ref.loc188_12 [symbolic = %Self (constants.%Self.3)]
@@ -425,30 +421,17 @@
 // CHECK:STDOUT:     %int.make_type_32: init type = call constants.%Int32() [template = i32]
 // CHECK:STDOUT:     %.loc188_34.1: type = value_of_initializer %int.make_type_32 [template = i32]
 // CHECK:STDOUT:     %.loc188_34.2: type = converted %int.make_type_32, %.loc188_34.1 [template = i32]
-<<<<<<< HEAD
-// CHECK:STDOUT:     %.loc188_37: type = struct_type {.x: %Self.3, .y: i32} [symbolic = %.2 (constants.%.9)]
-// CHECK:STDOUT:     %.loc188_38.1: %.10 = tuple_literal (%.loc188_16.3, %.loc188_37)
-// CHECK:STDOUT:     %.loc188_38.2: type = converted %.loc188_38.1, constants.%.11 [symbolic = %.3 (constants.%.11)]
-=======
 // CHECK:STDOUT:     %.loc188_37.2: type = struct_type {.x: %Self.3, .y: i32} [symbolic = %.loc188_37.1 (constants.%.9)]
 // CHECK:STDOUT:     %.loc188_38.2: %.10 = tuple_literal (%.loc188_16.4, %.loc188_37.2)
 // CHECK:STDOUT:     %.loc188_38.3: type = converted %.loc188_38.2, constants.%.11 [symbolic = %.loc188_38.1 (constants.%.11)]
-// CHECK:STDOUT:     %x.param: @F.13.%.loc188_38.1 (%.11) = param x, runtime_param0
-// CHECK:STDOUT:     %x: @F.13.%.loc188_38.1 (%.11) = bind_name x, %x.param
->>>>>>> 77facdd7
 // CHECK:STDOUT:     %Self.ref.loc188_45: %SelfNested.type = name_ref Self, @SelfNested.%Self [symbolic = %Self (constants.%Self.3)]
 // CHECK:STDOUT:     %.loc188_51: i32 = int_literal 4 [template = constants.%.12]
 // CHECK:STDOUT:     %.loc188_45.1: type = facet_type_access %Self.ref.loc188_45 [symbolic = %Self (constants.%Self.3)]
 // CHECK:STDOUT:     %.loc188_45.2: type = converted %Self.ref.loc188_45, %.loc188_45.1 [symbolic = %Self (constants.%Self.3)]
-<<<<<<< HEAD
-// CHECK:STDOUT:     %.loc188_52: type = array_type %.loc188_51, %Self.3 [symbolic = %.4 (constants.%.13)]
-// CHECK:STDOUT:     %return: ref @F.13.%.4 (%.13) = var <return slot>
-// CHECK:STDOUT:     %param: @F.13.%.3 (%.11) = param runtime_param0
-// CHECK:STDOUT:     %x: @F.13.%.3 (%.11) = bind_name x, %param
-=======
 // CHECK:STDOUT:     %.loc188_52.2: type = array_type %.loc188_51, %Self.3 [symbolic = %.loc188_52.1 (constants.%.13)]
 // CHECK:STDOUT:     %return: ref @F.13.%.loc188_52.1 (%.13) = var <return slot>
->>>>>>> 77facdd7
+// CHECK:STDOUT:     %param: @F.13.%.loc188_38.1 (%.11) = param runtime_param0
+// CHECK:STDOUT:     %x: @F.13.%.loc188_38.1 (%.11) = bind_name x, %param
 // CHECK:STDOUT:   }
 // CHECK:STDOUT:   %.loc188: %.14 = assoc_entity element0, %F.decl [template = constants.%.15]
 // CHECK:STDOUT:
@@ -979,11 +962,7 @@
 // CHECK:STDOUT:   %.loc188_38.1: type = tuple_type (@F.13.%.loc188_16.1 (%.8), @F.13.%.loc188_37.1 (%.9)) [symbolic = %.loc188_38.1 (constants.%.11)]
 // CHECK:STDOUT:   %.loc188_52.1: type = array_type constants.%.12, @F.13.%Self (%Self.3) [symbolic = %.loc188_52.1 (constants.%.13)]
 // CHECK:STDOUT:
-<<<<<<< HEAD
-// CHECK:STDOUT:   fn(%x.param_patt: @F.13.%.3 (%.11)) -> @F.13.%.4 (%.13);
-=======
-// CHECK:STDOUT:   fn(%x: @F.13.%.loc188_38.1 (%.11)) -> @F.13.%.loc188_52.1 (%.13);
->>>>>>> 77facdd7
+// CHECK:STDOUT:   fn(%x.param_patt: @F.13.%.loc188_38.1 (%.11)) -> @F.13.%.loc188_52.1 (%.13);
 // CHECK:STDOUT: }
 // CHECK:STDOUT:
 // CHECK:STDOUT: fn @F.14(%x.param_patt: %.18) -> %.19;
