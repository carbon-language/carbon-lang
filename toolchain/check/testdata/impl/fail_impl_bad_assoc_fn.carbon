--- conflicted
+++ resolved
@@ -135,13 +135,8 @@
   impl as J {
     // CHECK:STDERR: fail_impl_bad_assoc_fn.carbon:[[@LINE+7]]:22: error: redeclaration differs at parameter 1
     // CHECK:STDERR:     fn F[self: bool](b: Self) -> bool;
-<<<<<<< HEAD
     // CHECK:STDERR:                      ^~~~~~~
-    // CHECK:STDERR: fail_impl_bad_assoc_fn.carbon:[[@LINE-46]]:32: Previous declaration's corresponding parameter here.
-=======
-    // CHECK:STDERR:                      ^
     // CHECK:STDERR: fail_impl_bad_assoc_fn.carbon:[[@LINE-46]]:32: note: previous declaration's corresponding parameter here
->>>>>>> 7396aede
     // CHECK:STDERR: interface J { fn F[self: bool](b: bool) -> bool; }
     // CHECK:STDERR:                                ^~~~~~~
     // CHECK:STDERR:
@@ -153,13 +148,8 @@
   impl as J {
     // CHECK:STDERR: fail_impl_bad_assoc_fn.carbon:[[@LINE+7]]:10: error: redeclaration differs at implicit parameter 1
     // CHECK:STDERR:     fn F[self: Self](b: bool) -> bool;
-<<<<<<< HEAD
     // CHECK:STDERR:          ^~~~~~~~~~
-    // CHECK:STDERR: fail_impl_bad_assoc_fn.carbon:[[@LINE-59]]:20: Previous declaration's corresponding implicit parameter here.
-=======
-    // CHECK:STDERR:          ^~~~
     // CHECK:STDERR: fail_impl_bad_assoc_fn.carbon:[[@LINE-59]]:20: note: previous declaration's corresponding implicit parameter here
->>>>>>> 7396aede
     // CHECK:STDERR: interface J { fn F[self: bool](b: bool) -> bool; }
     // CHECK:STDERR:                    ^~~~~~~~~~
     // CHECK:STDERR:
@@ -185,13 +175,8 @@
   impl as J {
     // CHECK:STDERR: fail_impl_bad_assoc_fn.carbon:[[@LINE+7]]:22: error: redeclaration differs at parameter 1
     // CHECK:STDERR:     fn F[self: bool](not_b: bool) -> bool;
-<<<<<<< HEAD
     // CHECK:STDERR:                      ^~~~~~~~~~~
-    // CHECK:STDERR: fail_impl_bad_assoc_fn.carbon:[[@LINE-86]]:32: Previous declaration's corresponding parameter here.
-=======
-    // CHECK:STDERR:                      ^~~~~
     // CHECK:STDERR: fail_impl_bad_assoc_fn.carbon:[[@LINE-86]]:32: note: previous declaration's corresponding parameter here
->>>>>>> 7396aede
     // CHECK:STDERR: interface J { fn F[self: bool](b: bool) -> bool; }
     // CHECK:STDERR:                                ^~~~~~~
     // CHECK:STDERR:
@@ -207,13 +192,8 @@
   impl as SelfNested {
     // CHECK:STDERR: fail_impl_bad_assoc_fn.carbon:[[@LINE+7]]:10: error: redeclaration differs at parameter 1
     // CHECK:STDERR:     fn F(x: (SelfNestedBadParam*, {.x: i32, .y: i32})) -> [SelfNestedBadParam; 4];
-<<<<<<< HEAD
     // CHECK:STDERR:          ^~~~~~~~~~~~~~~~~~~~~~~~~~~~~~~~~~~~~~~~~~~~
-    // CHECK:STDERR: fail_impl_bad_assoc_fn.carbon:[[@LINE-8]]:8: Previous declaration's corresponding parameter here.
-=======
-    // CHECK:STDERR:          ^
     // CHECK:STDERR: fail_impl_bad_assoc_fn.carbon:[[@LINE-8]]:8: note: previous declaration's corresponding parameter here
->>>>>>> 7396aede
     // CHECK:STDERR:   fn F(x: (Self*, {.x: Self, .y: i32})) -> [Self; 4];
     // CHECK:STDERR:        ^~~~~~~~~~~~~~~~~~~~~~~~~~~~~~~
     // CHECK:STDERR:
@@ -398,40 +378,26 @@
 // CHECK:STDOUT:   %Self: %.7 = bind_symbolic_name Self 0 [symbolic = constants.%Self.2]
 // CHECK:STDOUT:   %F.decl: %F.type.5 = fn_decl @F.5 [template = constants.%F.6] {
 // CHECK:STDOUT:     %self.patt: bool = binding_pattern self
-// CHECK:STDOUT:     %.loc93_24: bool = param_pattern %self.patt
+// CHECK:STDOUT:     %.loc93_24: bool = param_pattern %self.patt, runtime_param0
 // CHECK:STDOUT:     %b.patt: bool = binding_pattern b
-// CHECK:STDOUT:     %.loc93_33: bool = param_pattern %b.patt
+// CHECK:STDOUT:     %.loc93_33: bool = param_pattern %b.patt, runtime_param1
 // CHECK:STDOUT:   } {
 // CHECK:STDOUT:     %bool.make_type.loc93_26: init type = call constants.%Bool() [template = bool]
 // CHECK:STDOUT:     %.loc93_26.1: type = value_of_initializer %bool.make_type.loc93_26 [template = bool]
 // CHECK:STDOUT:     %.loc93_26.2: type = converted %bool.make_type.loc93_26, %.loc93_26.1 [template = bool]
-<<<<<<< HEAD
-// CHECK:STDOUT:     %param.loc93_20: bool = param
+// CHECK:STDOUT:     %param.loc93_20: bool = param runtime_param0
 // CHECK:STDOUT:     %self: bool = bind_name self, %param.loc93_20
 // CHECK:STDOUT:     %bool.make_type.loc93_35: init type = call constants.%Bool() [template = bool]
 // CHECK:STDOUT:     %.loc93_35.1: type = value_of_initializer %bool.make_type.loc93_35 [template = bool]
 // CHECK:STDOUT:     %.loc93_35.2: type = converted %bool.make_type.loc93_35, %.loc93_35.1 [template = bool]
-// CHECK:STDOUT:     %param.loc93_32: bool = param
+// CHECK:STDOUT:     %param.loc93_32: bool = param runtime_param1
 // CHECK:STDOUT:     %b: bool = bind_name b, %param.loc93_32
-=======
-// CHECK:STDOUT:     %self.param: bool = param self, runtime_param0
-// CHECK:STDOUT:     %self: bool = bind_name self, %self.param
-// CHECK:STDOUT:     %bool.make_type.loc93_35: init type = call constants.%Bool() [template = bool]
-// CHECK:STDOUT:     %.loc93_35.1: type = value_of_initializer %bool.make_type.loc93_35 [template = bool]
-// CHECK:STDOUT:     %.loc93_35.2: type = converted %bool.make_type.loc93_35, %.loc93_35.1 [template = bool]
-// CHECK:STDOUT:     %b.param: bool = param b, runtime_param1
-// CHECK:STDOUT:     %b: bool = bind_name b, %b.param
->>>>>>> 7396aede
 // CHECK:STDOUT:     %bool.make_type.loc93_44: init type = call constants.%Bool() [template = bool]
 // CHECK:STDOUT:     %.loc93_44.1: type = value_of_initializer %bool.make_type.loc93_44 [template = bool]
 // CHECK:STDOUT:     %.loc93_44.2: type = converted %bool.make_type.loc93_44, %.loc93_44.1 [template = bool]
 // CHECK:STDOUT:     %return: ref bool = var <return slot>
 // CHECK:STDOUT:   }
-<<<<<<< HEAD
-// CHECK:STDOUT:   %.loc93: %.7 = assoc_entity element0, %F.decl [template = constants.%.8]
-=======
 // CHECK:STDOUT:   %.loc93: %.8 = assoc_entity element0, %F.decl [template = constants.%.9]
->>>>>>> 7396aede
 // CHECK:STDOUT:
 // CHECK:STDOUT: !members:
 // CHECK:STDOUT:   .Self = %Self
@@ -442,49 +408,24 @@
 // CHECK:STDOUT: interface @SelfNested {
 // CHECK:STDOUT:   %Self: %.10 = bind_symbolic_name Self 0 [symbolic = constants.%Self.3]
 // CHECK:STDOUT:   %F.decl: %F.type.13 = fn_decl @F.13 [template = constants.%F.14] {
-<<<<<<< HEAD
-// CHECK:STDOUT:     %x.patt: @F.13.%.3 (%.13) = binding_pattern x
-// CHECK:STDOUT:     %.loc188_9: @F.13.%.3 (%.13) = param_pattern %x.patt
-// CHECK:STDOUT:   } {
-// CHECK:STDOUT:     %Self.ref.loc188_12: %.9 = name_ref Self, @SelfNested.%Self [symbolic = %Self (constants.%Self.3)]
-// CHECK:STDOUT:     %.loc188_16.1: type = facet_type_access %Self.ref.loc188_12 [symbolic = %Self (constants.%Self.3)]
-// CHECK:STDOUT:     %.loc188_16.2: type = converted %Self.ref.loc188_12, %.loc188_16.1 [symbolic = %Self (constants.%Self.3)]
-// CHECK:STDOUT:     %.loc188_16.3: type = ptr_type %Self.3 [symbolic = %.1 (constants.%.10)]
-// CHECK:STDOUT:     %Self.ref.loc188_24: %.9 = name_ref Self, @SelfNested.%Self [symbolic = %Self (constants.%Self.3)]
-=======
 // CHECK:STDOUT:     %x.patt: @F.13.%.3 (%.14) = binding_pattern x
+// CHECK:STDOUT:     %.loc188_9: @F.13.%.3 (%.14) = param_pattern %x.patt, runtime_param0
 // CHECK:STDOUT:   } {
 // CHECK:STDOUT:     %Self.ref.loc188_12: %.10 = name_ref Self, @SelfNested.%Self [symbolic = %Self (constants.%Self.3)]
 // CHECK:STDOUT:     %.loc188_16.1: type = facet_type_access %Self.ref.loc188_12 [symbolic = %Self (constants.%Self.3)]
 // CHECK:STDOUT:     %.loc188_16.2: type = converted %Self.ref.loc188_12, %.loc188_16.1 [symbolic = %Self (constants.%Self.3)]
 // CHECK:STDOUT:     %.loc188_16.3: type = ptr_type %Self.3 [symbolic = %.1 (constants.%.11)]
 // CHECK:STDOUT:     %Self.ref.loc188_24: %.10 = name_ref Self, @SelfNested.%Self [symbolic = %Self (constants.%Self.3)]
->>>>>>> 7396aede
 // CHECK:STDOUT:     %.loc188_24.1: type = facet_type_access %Self.ref.loc188_24 [symbolic = %Self (constants.%Self.3)]
 // CHECK:STDOUT:     %.loc188_24.2: type = converted %Self.ref.loc188_24, %.loc188_24.1 [symbolic = %Self (constants.%Self.3)]
 // CHECK:STDOUT:     %int.make_type_32: init type = call constants.%Int32() [template = i32]
 // CHECK:STDOUT:     %.loc188_34.1: type = value_of_initializer %int.make_type_32 [template = i32]
 // CHECK:STDOUT:     %.loc188_34.2: type = converted %int.make_type_32, %.loc188_34.1 [template = i32]
-<<<<<<< HEAD
-// CHECK:STDOUT:     %.loc188_37: type = struct_type {.x: %Self.3, .y: i32} [symbolic = %.2 (constants.%.11)]
-// CHECK:STDOUT:     %.loc188_38.1: %.12 = tuple_literal (%.loc188_16.3, %.loc188_37)
-// CHECK:STDOUT:     %.loc188_38.2: type = converted %.loc188_38.1, constants.%.13 [symbolic = %.3 (constants.%.13)]
-// CHECK:STDOUT:     %param: @F.13.%.3 (%.13) = param
-// CHECK:STDOUT:     %x: @F.13.%.3 (%.13) = bind_name x, %param
-// CHECK:STDOUT:     %Self.ref.loc188_45: %.9 = name_ref Self, @SelfNested.%Self [symbolic = %Self (constants.%Self.3)]
-// CHECK:STDOUT:     %.loc188_51: i32 = int_literal 4 [template = constants.%.14]
-// CHECK:STDOUT:     %.loc188_45.1: type = facet_type_access %Self.ref.loc188_45 [symbolic = %Self (constants.%Self.3)]
-// CHECK:STDOUT:     %.loc188_45.2: type = converted %Self.ref.loc188_45, %.loc188_45.1 [symbolic = %Self (constants.%Self.3)]
-// CHECK:STDOUT:     %.loc188_52: type = array_type %.loc188_51, %Self.3 [symbolic = %.4 (constants.%.15)]
-// CHECK:STDOUT:     %return: ref @F.13.%.4 (%.15) = var <return slot>
-// CHECK:STDOUT:   }
-// CHECK:STDOUT:   %.loc188: %.16 = assoc_entity element0, %F.decl [template = constants.%.17]
-=======
 // CHECK:STDOUT:     %.loc188_37: type = struct_type {.x: %Self.3, .y: i32} [symbolic = %.2 (constants.%.12)]
 // CHECK:STDOUT:     %.loc188_38.1: %.13 = tuple_literal (%.loc188_16.3, %.loc188_37)
 // CHECK:STDOUT:     %.loc188_38.2: type = converted %.loc188_38.1, constants.%.14 [symbolic = %.3 (constants.%.14)]
-// CHECK:STDOUT:     %x.param: @F.13.%.3 (%.14) = param x, runtime_param0
-// CHECK:STDOUT:     %x: @F.13.%.3 (%.14) = bind_name x, %x.param
+// CHECK:STDOUT:     %param: @F.13.%.3 (%.14) = param runtime_param0
+// CHECK:STDOUT:     %x: @F.13.%.3 (%.14) = bind_name x, %param
 // CHECK:STDOUT:     %Self.ref.loc188_45: %.10 = name_ref Self, @SelfNested.%Self [symbolic = %Self (constants.%Self.3)]
 // CHECK:STDOUT:     %.loc188_51: i32 = int_literal 4 [template = constants.%.15]
 // CHECK:STDOUT:     %.loc188_45.1: type = facet_type_access %Self.ref.loc188_45 [symbolic = %Self (constants.%Self.3)]
@@ -493,7 +434,6 @@
 // CHECK:STDOUT:     %return: ref @F.13.%.4 (%.16) = var <return slot>
 // CHECK:STDOUT:   }
 // CHECK:STDOUT:   %.loc188: %.17 = assoc_entity element0, %F.decl [template = constants.%.18]
->>>>>>> 7396aede
 // CHECK:STDOUT:
 // CHECK:STDOUT: !members:
 // CHECK:STDOUT:   .Self = %Self
@@ -530,18 +470,13 @@
 // CHECK:STDOUT: impl @impl.4: %FExtraParam as %.1 {
 // CHECK:STDOUT:   %F.decl: %F.type.2 = fn_decl @F.2 [template = constants.%F.3] {
 // CHECK:STDOUT:     %b.patt: bool = binding_pattern b
-// CHECK:STDOUT:     %.loc62_11: bool = param_pattern %b.patt
+// CHECK:STDOUT:     %.loc62_11: bool = param_pattern %b.patt, runtime_param0
 // CHECK:STDOUT:   } {
 // CHECK:STDOUT:     %bool.make_type: init type = call constants.%Bool() [template = bool]
 // CHECK:STDOUT:     %.loc62_13.1: type = value_of_initializer %bool.make_type [template = bool]
 // CHECK:STDOUT:     %.loc62_13.2: type = converted %bool.make_type, %.loc62_13.1 [template = bool]
-<<<<<<< HEAD
-// CHECK:STDOUT:     %param: bool = param
+// CHECK:STDOUT:     %param: bool = param runtime_param0
 // CHECK:STDOUT:     %b: bool = bind_name b, %param
-=======
-// CHECK:STDOUT:     %b.param: bool = param b, runtime_param0
-// CHECK:STDOUT:     %b: bool = bind_name b, %b.param
->>>>>>> 7396aede
 // CHECK:STDOUT:   }
 // CHECK:STDOUT:   %.loc54: <witness> = interface_witness (<error>) [template = <error>]
 // CHECK:STDOUT:
@@ -553,16 +488,11 @@
 // CHECK:STDOUT: impl @impl.5: %FExtraImplicitParam as %.1 {
 // CHECK:STDOUT:   %F.decl: %F.type.3 = fn_decl @F.3 [template = constants.%F.4] {
 // CHECK:STDOUT:     %self.patt: %FExtraImplicitParam = binding_pattern self
-// CHECK:STDOUT:     %.loc75: %FExtraImplicitParam = param_pattern %self.patt
+// CHECK:STDOUT:     %.loc75: %FExtraImplicitParam = param_pattern %self.patt, runtime_param0
 // CHECK:STDOUT:   } {
 // CHECK:STDOUT:     %Self.ref: type = name_ref Self, constants.%FExtraImplicitParam [template = constants.%FExtraImplicitParam]
-<<<<<<< HEAD
-// CHECK:STDOUT:     %param: %FExtraImplicitParam = param
+// CHECK:STDOUT:     %param: %FExtraImplicitParam = param runtime_param0
 // CHECK:STDOUT:     %self: %FExtraImplicitParam = bind_name self, %param
-=======
-// CHECK:STDOUT:     %self.param: %FExtraImplicitParam = param self, runtime_param0
-// CHECK:STDOUT:     %self: %FExtraImplicitParam = bind_name self, %self.param
->>>>>>> 7396aede
 // CHECK:STDOUT:   }
 // CHECK:STDOUT:   %.loc67: <witness> = interface_witness (<error>) [template = <error>]
 // CHECK:STDOUT:
@@ -588,18 +518,13 @@
 // CHECK:STDOUT: impl @impl.7: %FMissingParam as %.7 {
 // CHECK:STDOUT:   %F.decl: %F.type.6 = fn_decl @F.6 [template = constants.%F.7] {
 // CHECK:STDOUT:     %self.patt: bool = binding_pattern self
-// CHECK:STDOUT:     %.loc104_14: bool = param_pattern %self.patt
+// CHECK:STDOUT:     %.loc104_14: bool = param_pattern %self.patt, runtime_param0
 // CHECK:STDOUT:   } {
 // CHECK:STDOUT:     %bool.make_type.loc104_16: init type = call constants.%Bool() [template = bool]
 // CHECK:STDOUT:     %.loc104_16.1: type = value_of_initializer %bool.make_type.loc104_16 [template = bool]
 // CHECK:STDOUT:     %.loc104_16.2: type = converted %bool.make_type.loc104_16, %.loc104_16.1 [template = bool]
-<<<<<<< HEAD
-// CHECK:STDOUT:     %param: bool = param
+// CHECK:STDOUT:     %param: bool = param runtime_param0
 // CHECK:STDOUT:     %self: bool = bind_name self, %param
-=======
-// CHECK:STDOUT:     %self.param: bool = param self, runtime_param0
-// CHECK:STDOUT:     %self: bool = bind_name self, %self.param
->>>>>>> 7396aede
 // CHECK:STDOUT:     %bool.make_type.loc104_27: init type = call constants.%Bool() [template = bool]
 // CHECK:STDOUT:     %.loc104_27.1: type = value_of_initializer %bool.make_type.loc104_27 [template = bool]
 // CHECK:STDOUT:     %.loc104_27.2: type = converted %bool.make_type.loc104_27, %.loc104_27.1 [template = bool]
@@ -615,18 +540,13 @@
 // CHECK:STDOUT: impl @impl.8: %FMissingImplicitParam as %.7 {
 // CHECK:STDOUT:   %F.decl: %F.type.7 = fn_decl @F.7 [template = constants.%F.8] {
 // CHECK:STDOUT:     %b.patt: bool = binding_pattern b
-// CHECK:STDOUT:     %.loc117_11: bool = param_pattern %b.patt
+// CHECK:STDOUT:     %.loc117_11: bool = param_pattern %b.patt, runtime_param0
 // CHECK:STDOUT:   } {
 // CHECK:STDOUT:     %bool.make_type.loc117_13: init type = call constants.%Bool() [template = bool]
 // CHECK:STDOUT:     %.loc117_13.1: type = value_of_initializer %bool.make_type.loc117_13 [template = bool]
 // CHECK:STDOUT:     %.loc117_13.2: type = converted %bool.make_type.loc117_13, %.loc117_13.1 [template = bool]
-<<<<<<< HEAD
-// CHECK:STDOUT:     %param: bool = param
+// CHECK:STDOUT:     %param: bool = param runtime_param0
 // CHECK:STDOUT:     %b: bool = bind_name b, %param
-=======
-// CHECK:STDOUT:     %b.param: bool = param b, runtime_param0
-// CHECK:STDOUT:     %b: bool = bind_name b, %b.param
->>>>>>> 7396aede
 // CHECK:STDOUT:     %bool.make_type.loc117_22: init type = call constants.%Bool() [template = bool]
 // CHECK:STDOUT:     %.loc117_22.1: type = value_of_initializer %bool.make_type.loc117_22 [template = bool]
 // CHECK:STDOUT:     %.loc117_22.2: type = converted %bool.make_type.loc117_22, %.loc117_22.1 [template = bool]
@@ -642,30 +562,20 @@
 // CHECK:STDOUT: impl @impl.9: %FMissingReturnType as %.7 {
 // CHECK:STDOUT:   %F.decl: %F.type.8 = fn_decl @F.8 [template = constants.%F.9] {
 // CHECK:STDOUT:     %self.patt: bool = binding_pattern self
-// CHECK:STDOUT:     %.loc130_14: bool = param_pattern %self.patt
+// CHECK:STDOUT:     %.loc130_14: bool = param_pattern %self.patt, runtime_param0
 // CHECK:STDOUT:     %b.patt: bool = binding_pattern b
-// CHECK:STDOUT:     %.loc130_23: bool = param_pattern %b.patt
+// CHECK:STDOUT:     %.loc130_23: bool = param_pattern %b.patt, runtime_param1
 // CHECK:STDOUT:   } {
 // CHECK:STDOUT:     %bool.make_type.loc130_16: init type = call constants.%Bool() [template = bool]
 // CHECK:STDOUT:     %.loc130_16.1: type = value_of_initializer %bool.make_type.loc130_16 [template = bool]
 // CHECK:STDOUT:     %.loc130_16.2: type = converted %bool.make_type.loc130_16, %.loc130_16.1 [template = bool]
-<<<<<<< HEAD
-// CHECK:STDOUT:     %param.loc130_10: bool = param
+// CHECK:STDOUT:     %param.loc130_10: bool = param runtime_param0
 // CHECK:STDOUT:     %self: bool = bind_name self, %param.loc130_10
 // CHECK:STDOUT:     %bool.make_type.loc130_25: init type = call constants.%Bool() [template = bool]
 // CHECK:STDOUT:     %.loc130_25.1: type = value_of_initializer %bool.make_type.loc130_25 [template = bool]
 // CHECK:STDOUT:     %.loc130_25.2: type = converted %bool.make_type.loc130_25, %.loc130_25.1 [template = bool]
-// CHECK:STDOUT:     %param.loc130_22: bool = param
+// CHECK:STDOUT:     %param.loc130_22: bool = param runtime_param1
 // CHECK:STDOUT:     %b: bool = bind_name b, %param.loc130_22
-=======
-// CHECK:STDOUT:     %self.param: bool = param self, runtime_param0
-// CHECK:STDOUT:     %self: bool = bind_name self, %self.param
-// CHECK:STDOUT:     %bool.make_type.loc130_25: init type = call constants.%Bool() [template = bool]
-// CHECK:STDOUT:     %.loc130_25.1: type = value_of_initializer %bool.make_type.loc130_25 [template = bool]
-// CHECK:STDOUT:     %.loc130_25.2: type = converted %bool.make_type.loc130_25, %.loc130_25.1 [template = bool]
-// CHECK:STDOUT:     %b.param: bool = param b, runtime_param1
-// CHECK:STDOUT:     %b: bool = bind_name b, %b.param
->>>>>>> 7396aede
 // CHECK:STDOUT:   }
 // CHECK:STDOUT:   %.loc122: <witness> = interface_witness (<error>) [template = <error>]
 // CHECK:STDOUT:
@@ -677,26 +587,18 @@
 // CHECK:STDOUT: impl @impl.10: %FDifferentParamType as %.7 {
 // CHECK:STDOUT:   %F.decl: %F.type.9 = fn_decl @F.9 [template = constants.%F.10] {
 // CHECK:STDOUT:     %self.patt: bool = binding_pattern self
-// CHECK:STDOUT:     %.loc143_14: bool = param_pattern %self.patt
+// CHECK:STDOUT:     %.loc143_14: bool = param_pattern %self.patt, runtime_param0
 // CHECK:STDOUT:     %b.patt: %FDifferentParamType = binding_pattern b
-// CHECK:STDOUT:     %.loc143_23: %FDifferentParamType = param_pattern %b.patt
+// CHECK:STDOUT:     %.loc143_23: %FDifferentParamType = param_pattern %b.patt, runtime_param1
 // CHECK:STDOUT:   } {
 // CHECK:STDOUT:     %bool.make_type.loc143_16: init type = call constants.%Bool() [template = bool]
 // CHECK:STDOUT:     %.loc143_16.1: type = value_of_initializer %bool.make_type.loc143_16 [template = bool]
 // CHECK:STDOUT:     %.loc143_16.2: type = converted %bool.make_type.loc143_16, %.loc143_16.1 [template = bool]
-<<<<<<< HEAD
-// CHECK:STDOUT:     %param.loc143_10: bool = param
+// CHECK:STDOUT:     %param.loc143_10: bool = param runtime_param0
 // CHECK:STDOUT:     %self: bool = bind_name self, %param.loc143_10
 // CHECK:STDOUT:     %Self.ref: type = name_ref Self, constants.%FDifferentParamType [template = constants.%FDifferentParamType]
-// CHECK:STDOUT:     %param.loc143_22: %FDifferentParamType = param
+// CHECK:STDOUT:     %param.loc143_22: %FDifferentParamType = param runtime_param1
 // CHECK:STDOUT:     %b: %FDifferentParamType = bind_name b, %param.loc143_22
-=======
-// CHECK:STDOUT:     %self.param: bool = param self, runtime_param0
-// CHECK:STDOUT:     %self: bool = bind_name self, %self.param
-// CHECK:STDOUT:     %Self.ref: type = name_ref Self, constants.%FDifferentParamType [template = constants.%FDifferentParamType]
-// CHECK:STDOUT:     %b.param: %FDifferentParamType = param b, runtime_param1
-// CHECK:STDOUT:     %b: %FDifferentParamType = bind_name b, %b.param
->>>>>>> 7396aede
 // CHECK:STDOUT:     %bool.make_type.loc143_34: init type = call constants.%Bool() [template = bool]
 // CHECK:STDOUT:     %.loc143_34.1: type = value_of_initializer %bool.make_type.loc143_34 [template = bool]
 // CHECK:STDOUT:     %.loc143_34.2: type = converted %bool.make_type.loc143_34, %.loc143_34.1 [template = bool]
@@ -712,28 +614,18 @@
 // CHECK:STDOUT: impl @impl.11: %FDifferentImplicitParamType as %.7 {
 // CHECK:STDOUT:   %F.decl: %F.type.10 = fn_decl @F.10 [template = constants.%F.11] {
 // CHECK:STDOUT:     %self.patt: %FDifferentImplicitParamType = binding_pattern self
-// CHECK:STDOUT:     %.loc156_14: %FDifferentImplicitParamType = param_pattern %self.patt
+// CHECK:STDOUT:     %.loc156_14: %FDifferentImplicitParamType = param_pattern %self.patt, runtime_param0
 // CHECK:STDOUT:     %b.patt: bool = binding_pattern b
-// CHECK:STDOUT:     %.loc156_23: bool = param_pattern %b.patt
+// CHECK:STDOUT:     %.loc156_23: bool = param_pattern %b.patt, runtime_param1
 // CHECK:STDOUT:   } {
 // CHECK:STDOUT:     %Self.ref: type = name_ref Self, constants.%FDifferentImplicitParamType [template = constants.%FDifferentImplicitParamType]
-<<<<<<< HEAD
-// CHECK:STDOUT:     %param.loc156_10: %FDifferentImplicitParamType = param
+// CHECK:STDOUT:     %param.loc156_10: %FDifferentImplicitParamType = param runtime_param0
 // CHECK:STDOUT:     %self: %FDifferentImplicitParamType = bind_name self, %param.loc156_10
 // CHECK:STDOUT:     %bool.make_type.loc156_25: init type = call constants.%Bool() [template = bool]
 // CHECK:STDOUT:     %.loc156_25.1: type = value_of_initializer %bool.make_type.loc156_25 [template = bool]
 // CHECK:STDOUT:     %.loc156_25.2: type = converted %bool.make_type.loc156_25, %.loc156_25.1 [template = bool]
-// CHECK:STDOUT:     %param.loc156_22: bool = param
+// CHECK:STDOUT:     %param.loc156_22: bool = param runtime_param1
 // CHECK:STDOUT:     %b: bool = bind_name b, %param.loc156_22
-=======
-// CHECK:STDOUT:     %self.param: %FDifferentImplicitParamType = param self, runtime_param0
-// CHECK:STDOUT:     %self: %FDifferentImplicitParamType = bind_name self, %self.param
-// CHECK:STDOUT:     %bool.make_type.loc156_25: init type = call constants.%Bool() [template = bool]
-// CHECK:STDOUT:     %.loc156_25.1: type = value_of_initializer %bool.make_type.loc156_25 [template = bool]
-// CHECK:STDOUT:     %.loc156_25.2: type = converted %bool.make_type.loc156_25, %.loc156_25.1 [template = bool]
-// CHECK:STDOUT:     %b.param: bool = param b, runtime_param1
-// CHECK:STDOUT:     %b: bool = bind_name b, %b.param
->>>>>>> 7396aede
 // CHECK:STDOUT:     %bool.make_type.loc156_34: init type = call constants.%Bool() [template = bool]
 // CHECK:STDOUT:     %.loc156_34.1: type = value_of_initializer %bool.make_type.loc156_34 [template = bool]
 // CHECK:STDOUT:     %.loc156_34.2: type = converted %bool.make_type.loc156_34, %.loc156_34.1 [template = bool]
@@ -749,30 +641,20 @@
 // CHECK:STDOUT: impl @impl.12: %FDifferentReturnType as %.7 {
 // CHECK:STDOUT:   %F.decl: %F.type.11 = fn_decl @F.11 [template = constants.%F.12] {
 // CHECK:STDOUT:     %self.patt: bool = binding_pattern self
-// CHECK:STDOUT:     %.loc169_14: bool = param_pattern %self.patt
+// CHECK:STDOUT:     %.loc169_14: bool = param_pattern %self.patt, runtime_param0
 // CHECK:STDOUT:     %b.patt: bool = binding_pattern b
-// CHECK:STDOUT:     %.loc169_23: bool = param_pattern %b.patt
+// CHECK:STDOUT:     %.loc169_23: bool = param_pattern %b.patt, runtime_param1
 // CHECK:STDOUT:   } {
 // CHECK:STDOUT:     %bool.make_type.loc169_16: init type = call constants.%Bool() [template = bool]
 // CHECK:STDOUT:     %.loc169_16.1: type = value_of_initializer %bool.make_type.loc169_16 [template = bool]
 // CHECK:STDOUT:     %.loc169_16.2: type = converted %bool.make_type.loc169_16, %.loc169_16.1 [template = bool]
-<<<<<<< HEAD
-// CHECK:STDOUT:     %param.loc169_10: bool = param
+// CHECK:STDOUT:     %param.loc169_10: bool = param runtime_param0
 // CHECK:STDOUT:     %self: bool = bind_name self, %param.loc169_10
 // CHECK:STDOUT:     %bool.make_type.loc169_25: init type = call constants.%Bool() [template = bool]
 // CHECK:STDOUT:     %.loc169_25.1: type = value_of_initializer %bool.make_type.loc169_25 [template = bool]
 // CHECK:STDOUT:     %.loc169_25.2: type = converted %bool.make_type.loc169_25, %.loc169_25.1 [template = bool]
-// CHECK:STDOUT:     %param.loc169_22: bool = param
+// CHECK:STDOUT:     %param.loc169_22: bool = param runtime_param1
 // CHECK:STDOUT:     %b: bool = bind_name b, %param.loc169_22
-=======
-// CHECK:STDOUT:     %self.param: bool = param self, runtime_param0
-// CHECK:STDOUT:     %self: bool = bind_name self, %self.param
-// CHECK:STDOUT:     %bool.make_type.loc169_25: init type = call constants.%Bool() [template = bool]
-// CHECK:STDOUT:     %.loc169_25.1: type = value_of_initializer %bool.make_type.loc169_25 [template = bool]
-// CHECK:STDOUT:     %.loc169_25.2: type = converted %bool.make_type.loc169_25, %.loc169_25.1 [template = bool]
-// CHECK:STDOUT:     %b.param: bool = param b, runtime_param1
-// CHECK:STDOUT:     %b: bool = bind_name b, %b.param
->>>>>>> 7396aede
 // CHECK:STDOUT:     %Self.ref: type = name_ref Self, constants.%FDifferentReturnType [template = constants.%FDifferentReturnType]
 // CHECK:STDOUT:     %return: ref %FDifferentReturnType = var <return slot>
 // CHECK:STDOUT:   }
@@ -786,30 +668,20 @@
 // CHECK:STDOUT: impl @impl.13: %FDifferentParamName as %.7 {
 // CHECK:STDOUT:   %F.decl: %F.type.12 = fn_decl @F.12 [template = constants.%F.13] {
 // CHECK:STDOUT:     %self.patt: bool = binding_pattern self
-// CHECK:STDOUT:     %.loc183_14: bool = param_pattern %self.patt
+// CHECK:STDOUT:     %.loc183_14: bool = param_pattern %self.patt, runtime_param0
 // CHECK:STDOUT:     %not_b.patt: bool = binding_pattern not_b
-// CHECK:STDOUT:     %.loc183_27: bool = param_pattern %not_b.patt
+// CHECK:STDOUT:     %.loc183_27: bool = param_pattern %not_b.patt, runtime_param1
 // CHECK:STDOUT:   } {
 // CHECK:STDOUT:     %bool.make_type.loc183_16: init type = call constants.%Bool() [template = bool]
 // CHECK:STDOUT:     %.loc183_16.1: type = value_of_initializer %bool.make_type.loc183_16 [template = bool]
 // CHECK:STDOUT:     %.loc183_16.2: type = converted %bool.make_type.loc183_16, %.loc183_16.1 [template = bool]
-<<<<<<< HEAD
-// CHECK:STDOUT:     %param.loc183_10: bool = param
+// CHECK:STDOUT:     %param.loc183_10: bool = param runtime_param0
 // CHECK:STDOUT:     %self: bool = bind_name self, %param.loc183_10
 // CHECK:STDOUT:     %bool.make_type.loc183_29: init type = call constants.%Bool() [template = bool]
 // CHECK:STDOUT:     %.loc183_29.1: type = value_of_initializer %bool.make_type.loc183_29 [template = bool]
 // CHECK:STDOUT:     %.loc183_29.2: type = converted %bool.make_type.loc183_29, %.loc183_29.1 [template = bool]
-// CHECK:STDOUT:     %param.loc183_22: bool = param
+// CHECK:STDOUT:     %param.loc183_22: bool = param runtime_param1
 // CHECK:STDOUT:     %not_b: bool = bind_name not_b, %param.loc183_22
-=======
-// CHECK:STDOUT:     %self.param: bool = param self, runtime_param0
-// CHECK:STDOUT:     %self: bool = bind_name self, %self.param
-// CHECK:STDOUT:     %bool.make_type.loc183_29: init type = call constants.%Bool() [template = bool]
-// CHECK:STDOUT:     %.loc183_29.1: type = value_of_initializer %bool.make_type.loc183_29 [template = bool]
-// CHECK:STDOUT:     %.loc183_29.2: type = converted %bool.make_type.loc183_29, %.loc183_29.1 [template = bool]
-// CHECK:STDOUT:     %not_b.param: bool = param not_b, runtime_param1
-// CHECK:STDOUT:     %not_b: bool = bind_name not_b, %not_b.param
->>>>>>> 7396aede
 // CHECK:STDOUT:     %bool.make_type.loc183_38: init type = call constants.%Bool() [template = bool]
 // CHECK:STDOUT:     %.loc183_38.1: type = value_of_initializer %bool.make_type.loc183_38 [template = bool]
 // CHECK:STDOUT:     %.loc183_38.2: type = converted %bool.make_type.loc183_38, %.loc183_38.1 [template = bool]
@@ -824,12 +696,8 @@
 // CHECK:STDOUT:
 // CHECK:STDOUT: impl @impl.14: %SelfNestedBadParam as %.10 {
 // CHECK:STDOUT:   %F.decl: %F.type.14 = fn_decl @F.14 [template = constants.%F.15] {
-<<<<<<< HEAD
-// CHECK:STDOUT:     %x.patt: %.20 = binding_pattern x
-// CHECK:STDOUT:     %.loc200_11: %.20 = param_pattern %x.patt
-=======
 // CHECK:STDOUT:     %x.patt: %.21 = binding_pattern x
->>>>>>> 7396aede
+// CHECK:STDOUT:     %.loc200_11: %.21 = param_pattern %x.patt, runtime_param0
 // CHECK:STDOUT:   } {
 // CHECK:STDOUT:     %SelfNestedBadParam.ref.loc200_14: type = name_ref SelfNestedBadParam, file.%SelfNestedBadParam.decl [template = constants.%SelfNestedBadParam]
 // CHECK:STDOUT:     %.loc200_32: type = ptr_type %SelfNestedBadParam [template = constants.%.19]
@@ -839,27 +707,15 @@
 // CHECK:STDOUT:     %int.make_type_32.loc200_49: init type = call constants.%Int32() [template = i32]
 // CHECK:STDOUT:     %.loc200_49.1: type = value_of_initializer %int.make_type_32.loc200_49 [template = i32]
 // CHECK:STDOUT:     %.loc200_49.2: type = converted %int.make_type_32.loc200_49, %.loc200_49.1 [template = i32]
-<<<<<<< HEAD
-// CHECK:STDOUT:     %.loc200_52: type = struct_type {.x: i32, .y: i32} [template = constants.%.19]
-// CHECK:STDOUT:     %.loc200_53.1: %.12 = tuple_literal (%.loc200_32, %.loc200_52)
-// CHECK:STDOUT:     %.loc200_53.2: type = converted %.loc200_53.1, constants.%.20 [template = constants.%.20]
-// CHECK:STDOUT:     %param: %.20 = param
-// CHECK:STDOUT:     %x: %.20 = bind_name x, %param
-// CHECK:STDOUT:     %SelfNestedBadParam.ref.loc200_60: type = name_ref SelfNestedBadParam, file.%SelfNestedBadParam.decl [template = constants.%SelfNestedBadParam]
-// CHECK:STDOUT:     %.loc200_80: i32 = int_literal 4 [template = constants.%.14]
-// CHECK:STDOUT:     %.loc200_81: type = array_type %.loc200_80, %SelfNestedBadParam [template = constants.%.21]
-// CHECK:STDOUT:     %return: ref %.21 = var <return slot>
-=======
 // CHECK:STDOUT:     %.loc200_52: type = struct_type {.x: i32, .y: i32} [template = constants.%.20]
 // CHECK:STDOUT:     %.loc200_53.1: %.13 = tuple_literal (%.loc200_32, %.loc200_52)
 // CHECK:STDOUT:     %.loc200_53.2: type = converted %.loc200_53.1, constants.%.21 [template = constants.%.21]
-// CHECK:STDOUT:     %x.param: %.21 = param x, runtime_param0
-// CHECK:STDOUT:     %x: %.21 = bind_name x, %x.param
+// CHECK:STDOUT:     %param: %.21 = param runtime_param0
+// CHECK:STDOUT:     %x: %.21 = bind_name x, %param
 // CHECK:STDOUT:     %SelfNestedBadParam.ref.loc200_60: type = name_ref SelfNestedBadParam, file.%SelfNestedBadParam.decl [template = constants.%SelfNestedBadParam]
 // CHECK:STDOUT:     %.loc200_80: i32 = int_literal 4 [template = constants.%.15]
 // CHECK:STDOUT:     %.loc200_81: type = array_type %.loc200_80, %SelfNestedBadParam [template = constants.%.22]
 // CHECK:STDOUT:     %return: ref %.22 = var <return slot>
->>>>>>> 7396aede
 // CHECK:STDOUT:   }
 // CHECK:STDOUT:   %.loc192: <witness> = interface_witness (<error>) [template = <error>]
 // CHECK:STDOUT:
@@ -870,12 +726,8 @@
 // CHECK:STDOUT:
 // CHECK:STDOUT: impl @impl.15: %SelfNestedBadReturnType as %.10 {
 // CHECK:STDOUT:   %F.decl: %F.type.15 = fn_decl @F.15 [template = constants.%F.16] {
-<<<<<<< HEAD
-// CHECK:STDOUT:     %x.patt: %.26 = binding_pattern x
-// CHECK:STDOUT:     %.loc212_11: %.26 = param_pattern %x.patt
-=======
 // CHECK:STDOUT:     %x.patt: %.27 = binding_pattern x
->>>>>>> 7396aede
+// CHECK:STDOUT:     %.loc212_11: %.27 = param_pattern %x.patt, runtime_param0
 // CHECK:STDOUT:   } {
 // CHECK:STDOUT:     %SelfNestedBadReturnType.ref.loc212_14: type = name_ref SelfNestedBadReturnType, file.%SelfNestedBadReturnType.decl [template = constants.%SelfNestedBadReturnType]
 // CHECK:STDOUT:     %.loc212_37: type = ptr_type %SelfNestedBadReturnType [template = constants.%.25]
@@ -883,27 +735,15 @@
 // CHECK:STDOUT:     %int.make_type_32: init type = call constants.%Int32() [template = i32]
 // CHECK:STDOUT:     %.loc212_74.1: type = value_of_initializer %int.make_type_32 [template = i32]
 // CHECK:STDOUT:     %.loc212_74.2: type = converted %int.make_type_32, %.loc212_74.1 [template = i32]
-<<<<<<< HEAD
-// CHECK:STDOUT:     %.loc212_77: type = struct_type {.x: %SelfNestedBadReturnType, .y: i32} [template = constants.%.25]
-// CHECK:STDOUT:     %.loc212_78.1: %.12 = tuple_literal (%.loc212_37, %.loc212_77)
-// CHECK:STDOUT:     %.loc212_78.2: type = converted %.loc212_78.1, constants.%.26 [template = constants.%.26]
-// CHECK:STDOUT:     %param: %.26 = param
-// CHECK:STDOUT:     %x: %.26 = bind_name x, %param
-// CHECK:STDOUT:     %SelfNestedBadParam.ref: type = name_ref SelfNestedBadParam, file.%SelfNestedBadParam.decl [template = constants.%SelfNestedBadParam]
-// CHECK:STDOUT:     %.loc212_105: i32 = int_literal 4 [template = constants.%.14]
-// CHECK:STDOUT:     %.loc212_106: type = array_type %.loc212_105, %SelfNestedBadParam [template = constants.%.21]
-// CHECK:STDOUT:     %return: ref %.21 = var <return slot>
-=======
 // CHECK:STDOUT:     %.loc212_77: type = struct_type {.x: %SelfNestedBadReturnType, .y: i32} [template = constants.%.26]
 // CHECK:STDOUT:     %.loc212_78.1: %.13 = tuple_literal (%.loc212_37, %.loc212_77)
 // CHECK:STDOUT:     %.loc212_78.2: type = converted %.loc212_78.1, constants.%.27 [template = constants.%.27]
-// CHECK:STDOUT:     %x.param: %.27 = param x, runtime_param0
-// CHECK:STDOUT:     %x: %.27 = bind_name x, %x.param
+// CHECK:STDOUT:     %param: %.27 = param runtime_param0
+// CHECK:STDOUT:     %x: %.27 = bind_name x, %param
 // CHECK:STDOUT:     %SelfNestedBadParam.ref: type = name_ref SelfNestedBadParam, file.%SelfNestedBadParam.decl [template = constants.%SelfNestedBadParam]
 // CHECK:STDOUT:     %.loc212_105: i32 = int_literal 4 [template = constants.%.15]
 // CHECK:STDOUT:     %.loc212_106: type = array_type %.loc212_105, %SelfNestedBadParam [template = constants.%.22]
 // CHECK:STDOUT:     %return: ref %.22 = var <return slot>
->>>>>>> 7396aede
 // CHECK:STDOUT:   }
 // CHECK:STDOUT:   %.loc205: <witness> = interface_witness (<error>) [template = <error>]
 // CHECK:STDOUT:
@@ -1073,21 +913,14 @@
 // CHECK:STDOUT:
 // CHECK:STDOUT: fn @Bool() -> type = "bool.make_type";
 // CHECK:STDOUT:
-<<<<<<< HEAD
 // CHECK:STDOUT: fn @F.2(%.loc62_11: bool);
 // CHECK:STDOUT:
 // CHECK:STDOUT: fn @F.3[%.loc75: %FExtraImplicitParam]();
-=======
-// CHECK:STDOUT: fn @F.2(%b: bool);
-// CHECK:STDOUT:
-// CHECK:STDOUT: fn @F.3[%self: %FExtraImplicitParam]();
->>>>>>> 7396aede
 // CHECK:STDOUT:
 // CHECK:STDOUT: fn @F.4() -> bool;
 // CHECK:STDOUT:
 // CHECK:STDOUT: generic fn @F.5(@J.%Self: %.7) {
 // CHECK:STDOUT:
-<<<<<<< HEAD
 // CHECK:STDOUT:   fn[%.loc93_24: bool](%.loc93_33: bool) -> bool;
 // CHECK:STDOUT: }
 // CHECK:STDOUT:
@@ -1104,24 +937,6 @@
 // CHECK:STDOUT: fn @F.11[%.loc169_14: bool](%.loc169_23: bool) -> %FDifferentReturnType;
 // CHECK:STDOUT:
 // CHECK:STDOUT: fn @F.12[%.loc183_14: bool](%.loc183_27: bool) -> bool;
-=======
-// CHECK:STDOUT:   fn[%self: bool](%b: bool) -> bool;
-// CHECK:STDOUT: }
-// CHECK:STDOUT:
-// CHECK:STDOUT: fn @F.6[%self: bool]() -> bool;
-// CHECK:STDOUT:
-// CHECK:STDOUT: fn @F.7(%b: bool) -> bool;
-// CHECK:STDOUT:
-// CHECK:STDOUT: fn @F.8[%self: bool](%b: bool);
-// CHECK:STDOUT:
-// CHECK:STDOUT: fn @F.9[%self: bool](%b: %FDifferentParamType) -> bool;
-// CHECK:STDOUT:
-// CHECK:STDOUT: fn @F.10[%self: %FDifferentImplicitParamType](%b: bool) -> bool;
-// CHECK:STDOUT:
-// CHECK:STDOUT: fn @F.11[%self: bool](%b: bool) -> %FDifferentReturnType;
-// CHECK:STDOUT:
-// CHECK:STDOUT: fn @F.12[%self: bool](%not_b: bool) -> bool;
->>>>>>> 7396aede
 // CHECK:STDOUT:
 // CHECK:STDOUT: fn @Int32() -> type = "int.make_type_32";
 // CHECK:STDOUT:
@@ -1132,21 +947,12 @@
 // CHECK:STDOUT:   %.3: type = tuple_type (@F.13.%.1 (%.11), @F.13.%.2 (%.12)) [symbolic = %.3 (constants.%.14)]
 // CHECK:STDOUT:   %.4: type = array_type constants.%.15, @F.13.%Self (%Self.3) [symbolic = %.4 (constants.%.16)]
 // CHECK:STDOUT:
-<<<<<<< HEAD
-// CHECK:STDOUT:   fn(%.loc188_9: @F.13.%.3 (%.13)) -> @F.13.%.4 (%.15);
-// CHECK:STDOUT: }
-// CHECK:STDOUT:
-// CHECK:STDOUT: fn @F.14(%.loc200_11: %.20) -> %.21;
-// CHECK:STDOUT:
-// CHECK:STDOUT: fn @F.15(%.loc212_11: %.26) -> %.21;
-=======
-// CHECK:STDOUT:   fn(%x: @F.13.%.3 (%.14)) -> @F.13.%.4 (%.16);
-// CHECK:STDOUT: }
-// CHECK:STDOUT:
-// CHECK:STDOUT: fn @F.14(%x: %.21) -> %.22;
-// CHECK:STDOUT:
-// CHECK:STDOUT: fn @F.15(%x: %.27) -> %.22;
->>>>>>> 7396aede
+// CHECK:STDOUT:   fn(%.loc188_9: @F.13.%.3 (%.14)) -> @F.13.%.4 (%.16);
+// CHECK:STDOUT: }
+// CHECK:STDOUT:
+// CHECK:STDOUT: fn @F.14(%.loc200_11: %.21) -> %.22;
+// CHECK:STDOUT:
+// CHECK:STDOUT: fn @F.15(%.loc212_11: %.27) -> %.22;
 // CHECK:STDOUT:
 // CHECK:STDOUT: specific @F.1(constants.%Self.1) {}
 // CHECK:STDOUT:
