// Part of the Carbon Language project, under the Apache License v2.0 with LLVM
// Exceptions. See /LICENSE for license information.
// SPDX-License-Identifier: Apache-2.0 WITH LLVM-exception
//
// AUTOUPDATE
// TIP: To test this file alone, run:
// TIP:   bazel test //toolchain/testing:file_test --test_arg=--file_tests=toolchain/check/testdata/impl/impl_forall.carbon
// TIP: To dump output, run:
// TIP:   bazel run //toolchain/testing:file_test -- --dump_output --file_tests=toolchain/check/testdata/impl/impl_forall.carbon

interface Simple {
  fn F();
}

impl forall [T:! type] T as Simple {
  fn F() {}
}

// CHECK:STDOUT: --- impl_forall.carbon
// CHECK:STDOUT:
// CHECK:STDOUT: constants {
// CHECK:STDOUT:   %.1: type = interface_type @Simple [template]
// CHECK:STDOUT:   %Self: %.1 = bind_symbolic_name Self, 0 [symbolic]
// CHECK:STDOUT:   %F.type.1: type = fn_type @F.1 [template]
// CHECK:STDOUT:   %.2: type = tuple_type () [template]
// CHECK:STDOUT:   %F.1: %F.type.1 = struct_value () [template]
// CHECK:STDOUT:   %.3: type = assoc_entity_type %.1, %F.type.1 [template]
// CHECK:STDOUT:   %.4: %.3 = assoc_entity element0, @Simple.%F.decl [template]
<<<<<<< HEAD
// CHECK:STDOUT:   %T: type = bind_symbolic_name T 0 [symbolic]
// CHECK:STDOUT:   %T.patt: type = symbolic_binding_pattern T 0 [symbolic]
=======
// CHECK:STDOUT:   %T: type = bind_symbolic_name T, 0 [symbolic]
>>>>>>> e617d649
// CHECK:STDOUT:   %F.type.2: type = fn_type @F.2 [template]
// CHECK:STDOUT:   %F.2: %F.type.2 = struct_value () [template]
// CHECK:STDOUT:   %.5: <witness> = interface_witness (%F.2) [template]
// CHECK:STDOUT: }
// CHECK:STDOUT:
// CHECK:STDOUT: imports {
// CHECK:STDOUT:   %Core: <namespace> = namespace file.%Core.import, [template] {
// CHECK:STDOUT:     import Core//prelude
// CHECK:STDOUT:     import Core//prelude/operators
// CHECK:STDOUT:     import Core//prelude/types
// CHECK:STDOUT:     import Core//prelude/operators/arithmetic
// CHECK:STDOUT:     import Core//prelude/operators/as
// CHECK:STDOUT:     import Core//prelude/operators/bitwise
// CHECK:STDOUT:     import Core//prelude/operators/comparison
// CHECK:STDOUT:     import Core//prelude/types/bool
// CHECK:STDOUT:   }
// CHECK:STDOUT: }
// CHECK:STDOUT:
// CHECK:STDOUT: file {
// CHECK:STDOUT:   package: <namespace> = namespace [template] {
// CHECK:STDOUT:     .Core = imports.%Core
// CHECK:STDOUT:     .Simple = %Simple.decl
// CHECK:STDOUT:   }
// CHECK:STDOUT:   %Core.import = import Core
// CHECK:STDOUT:   %Simple.decl: type = interface_decl @Simple [template = constants.%.1] {} {}
<<<<<<< HEAD
// CHECK:STDOUT:   %param: type = param runtime_param<invalid>
// CHECK:STDOUT:   %T: type = bind_symbolic_name T 0, %param [symbolic = constants.%T]
// CHECK:STDOUT:   impl_decl @impl {
// CHECK:STDOUT:     %T.patt: type = symbolic_binding_pattern T 0 [symbolic = constants.%T.patt]
// CHECK:STDOUT:     %T.param_patt: type = param_pattern %T.patt, runtime_param<invalid> [symbolic = constants.%T.patt]
// CHECK:STDOUT:   } {
// CHECK:STDOUT:     %T.ref: type = name_ref T, file.%T [symbolic = constants.%T]
=======
// CHECK:STDOUT:   impl_decl @impl [template] {
// CHECK:STDOUT:     %T.patt: type = symbolic_binding_pattern T, 0
// CHECK:STDOUT:   } {
// CHECK:STDOUT:     %T.param: type = param T, runtime_param<invalid>
// CHECK:STDOUT:     %T.loc15: type = bind_symbolic_name T, 0, %T.param [symbolic = %T.1 (constants.%T)]
// CHECK:STDOUT:     %T.ref: type = name_ref T, %T.loc15 [symbolic = %T.1 (constants.%T)]
>>>>>>> e617d649
// CHECK:STDOUT:     %Simple.ref: type = name_ref Simple, file.%Simple.decl [template = constants.%.1]
// CHECK:STDOUT:   }
// CHECK:STDOUT: }
// CHECK:STDOUT:
// CHECK:STDOUT: interface @Simple {
// CHECK:STDOUT:   %Self: %.1 = bind_symbolic_name Self, 0 [symbolic = constants.%Self]
// CHECK:STDOUT:   %F.decl: %F.type.1 = fn_decl @F.1 [template = constants.%F.1] {} {}
// CHECK:STDOUT:   %.loc12: %.3 = assoc_entity element0, %F.decl [template = constants.%.4]
// CHECK:STDOUT:
// CHECK:STDOUT: !members:
// CHECK:STDOUT:   .Self = %Self
// CHECK:STDOUT:   .F = %.loc12
// CHECK:STDOUT:   witness = (%F.decl)
// CHECK:STDOUT: }
// CHECK:STDOUT:
// CHECK:STDOUT: generic impl @impl(%T.loc15: type) {
// CHECK:STDOUT:   %T.1: type = bind_symbolic_name T, 0 [symbolic = %T.1 (constants.%T)]
// CHECK:STDOUT:
// CHECK:STDOUT:   impl: %T as %.1 {
// CHECK:STDOUT:     %F.decl: %F.type.2 = fn_decl @F.2 [template = constants.%F.2] {} {}
// CHECK:STDOUT:     %.loc15: <witness> = interface_witness (%F.decl) [template = constants.%.5]
// CHECK:STDOUT:
// CHECK:STDOUT:   !members:
// CHECK:STDOUT:     .F = %F.decl
// CHECK:STDOUT:     witness = %.loc15
// CHECK:STDOUT:   }
// CHECK:STDOUT: }
// CHECK:STDOUT:
// CHECK:STDOUT: generic fn @F.1(@Simple.%Self: %.1) {
// CHECK:STDOUT:
// CHECK:STDOUT:   fn();
// CHECK:STDOUT: }
// CHECK:STDOUT:
<<<<<<< HEAD
// CHECK:STDOUT: generic fn @F.2(file.%T: type) {
=======
// CHECK:STDOUT: generic fn @F.2(@impl.%T.loc15: type) {
>>>>>>> e617d649
// CHECK:STDOUT: !definition:
// CHECK:STDOUT:
// CHECK:STDOUT:   fn() {
// CHECK:STDOUT:   !entry:
// CHECK:STDOUT:     return
// CHECK:STDOUT:   }
// CHECK:STDOUT: }
// CHECK:STDOUT:
// CHECK:STDOUT: specific @F.1(constants.%Self) {}
// CHECK:STDOUT:
// CHECK:STDOUT: specific @impl(constants.%T) {
// CHECK:STDOUT:   %T.1 => constants.%T
// CHECK:STDOUT: }
// CHECK:STDOUT:
// CHECK:STDOUT: specific @F.2(constants.%T) {}
// CHECK:STDOUT:
// CHECK:STDOUT: specific @F.1(constants.%T) {}
// CHECK:STDOUT:<|MERGE_RESOLUTION|>--- conflicted
+++ resolved
@@ -26,12 +26,8 @@
 // CHECK:STDOUT:   %F.1: %F.type.1 = struct_value () [template]
 // CHECK:STDOUT:   %.3: type = assoc_entity_type %.1, %F.type.1 [template]
 // CHECK:STDOUT:   %.4: %.3 = assoc_entity element0, @Simple.%F.decl [template]
-<<<<<<< HEAD
-// CHECK:STDOUT:   %T: type = bind_symbolic_name T 0 [symbolic]
-// CHECK:STDOUT:   %T.patt: type = symbolic_binding_pattern T 0 [symbolic]
-=======
 // CHECK:STDOUT:   %T: type = bind_symbolic_name T, 0 [symbolic]
->>>>>>> e617d649
+// CHECK:STDOUT:   %T.patt: type = symbolic_binding_pattern T, 0 [symbolic]
 // CHECK:STDOUT:   %F.type.2: type = fn_type @F.2 [template]
 // CHECK:STDOUT:   %F.2: %F.type.2 = struct_value () [template]
 // CHECK:STDOUT:   %.5: <witness> = interface_witness (%F.2) [template]
@@ -57,23 +53,14 @@
 // CHECK:STDOUT:   }
 // CHECK:STDOUT:   %Core.import = import Core
 // CHECK:STDOUT:   %Simple.decl: type = interface_decl @Simple [template = constants.%.1] {} {}
-<<<<<<< HEAD
-// CHECK:STDOUT:   %param: type = param runtime_param<invalid>
-// CHECK:STDOUT:   %T: type = bind_symbolic_name T 0, %param [symbolic = constants.%T]
-// CHECK:STDOUT:   impl_decl @impl {
-// CHECK:STDOUT:     %T.patt: type = symbolic_binding_pattern T 0 [symbolic = constants.%T.patt]
-// CHECK:STDOUT:     %T.param_patt: type = param_pattern %T.patt, runtime_param<invalid> [symbolic = constants.%T.patt]
+// CHECK:STDOUT:   impl_decl @impl [template] {
+// CHECK:STDOUT:     %T.patt.loc15: type = symbolic_binding_pattern T, 0 [symbolic = %T.patt.1 (constants.%T.patt)]
+// CHECK:STDOUT:     %T.param_patt: type = param_pattern %T.patt.loc15, runtime_param<invalid> [symbolic = %T.patt.1 (constants.%T.patt)]
 // CHECK:STDOUT:   } {
-// CHECK:STDOUT:     %T.ref: type = name_ref T, file.%T [symbolic = constants.%T]
-=======
-// CHECK:STDOUT:   impl_decl @impl [template] {
-// CHECK:STDOUT:     %T.patt: type = symbolic_binding_pattern T, 0
-// CHECK:STDOUT:   } {
-// CHECK:STDOUT:     %T.param: type = param T, runtime_param<invalid>
-// CHECK:STDOUT:     %T.loc15: type = bind_symbolic_name T, 0, %T.param [symbolic = %T.1 (constants.%T)]
 // CHECK:STDOUT:     %T.ref: type = name_ref T, %T.loc15 [symbolic = %T.1 (constants.%T)]
->>>>>>> e617d649
 // CHECK:STDOUT:     %Simple.ref: type = name_ref Simple, file.%Simple.decl [template = constants.%.1]
+// CHECK:STDOUT:     %param: type = param runtime_param<invalid>
+// CHECK:STDOUT:     %T.loc15: type = bind_symbolic_name T, 0, %param [symbolic = %T.1 (constants.%T)]
 // CHECK:STDOUT:   }
 // CHECK:STDOUT: }
 // CHECK:STDOUT:
@@ -90,6 +77,7 @@
 // CHECK:STDOUT:
 // CHECK:STDOUT: generic impl @impl(%T.loc15: type) {
 // CHECK:STDOUT:   %T.1: type = bind_symbolic_name T, 0 [symbolic = %T.1 (constants.%T)]
+// CHECK:STDOUT:   %T.patt.1: type = symbolic_binding_pattern T, 0 [symbolic = %T.patt.1 (constants.%T.patt)]
 // CHECK:STDOUT:
 // CHECK:STDOUT:   impl: %T as %.1 {
 // CHECK:STDOUT:     %F.decl: %F.type.2 = fn_decl @F.2 [template = constants.%F.2] {} {}
@@ -106,11 +94,7 @@
 // CHECK:STDOUT:   fn();
 // CHECK:STDOUT: }
 // CHECK:STDOUT:
-<<<<<<< HEAD
-// CHECK:STDOUT: generic fn @F.2(file.%T: type) {
-=======
 // CHECK:STDOUT: generic fn @F.2(@impl.%T.loc15: type) {
->>>>>>> e617d649
 // CHECK:STDOUT: !definition:
 // CHECK:STDOUT:
 // CHECK:STDOUT:   fn() {
@@ -123,6 +107,7 @@
 // CHECK:STDOUT:
 // CHECK:STDOUT: specific @impl(constants.%T) {
 // CHECK:STDOUT:   %T.1 => constants.%T
+// CHECK:STDOUT:   %T.patt.1 => constants.%T
 // CHECK:STDOUT: }
 // CHECK:STDOUT:
 // CHECK:STDOUT: specific @F.2(constants.%T) {}
