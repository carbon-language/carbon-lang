// Part of the Carbon Language project, under the Apache License v2.0 with LLVM
// Exceptions. See /LICENSE for license information.
// SPDX-License-Identifier: Apache-2.0 WITH LLVM-exception
//
// AUTOUPDATE
// TIP: To test this file alone, run:
// TIP:   bazel test //toolchain/testing:file_test --test_arg=--file_tests=toolchain/check/testdata/impl/impl_forall.carbon
// TIP: To dump output, run:
// TIP:   bazel run //toolchain/testing:file_test -- --dump_output --file_tests=toolchain/check/testdata/impl/impl_forall.carbon

interface Simple {
  fn F();
}

impl forall [T:! type] T as Simple {
  fn F() {}
}

// CHECK:STDOUT: --- impl_forall.carbon
// CHECK:STDOUT:
// CHECK:STDOUT: constants {
// CHECK:STDOUT:   %.1: type = interface_type @Simple [template]
// CHECK:STDOUT:   %Self: %.1 = bind_symbolic_name Self 0 [symbolic]
// CHECK:STDOUT:   %F.type.1: type = fn_type @F.1 [template]
// CHECK:STDOUT:   %.2: type = tuple_type () [template]
// CHECK:STDOUT:   %F.1: %F.type.1 = struct_value () [template]
// CHECK:STDOUT:   %.3: type = assoc_entity_type %.1, %F.type.1 [template]
// CHECK:STDOUT:   %.4: %.3 = assoc_entity element0, @Simple.%F.decl [template]
// CHECK:STDOUT:   %T: type = bind_symbolic_name T 0 [symbolic]
// CHECK:STDOUT:   %F.type.2: type = fn_type @F.2 [template]
// CHECK:STDOUT:   %F.2: %F.type.2 = struct_value () [template]
// CHECK:STDOUT:   %.5: <witness> = interface_witness (%F.2) [template]
// CHECK:STDOUT: }
// CHECK:STDOUT:
// CHECK:STDOUT: imports {
// CHECK:STDOUT:   %Core: <namespace> = namespace file.%Core.import, [template] {
// CHECK:STDOUT:     import Core//prelude
// CHECK:STDOUT:     import Core//prelude/operators
// CHECK:STDOUT:     import Core//prelude/types
// CHECK:STDOUT:     import Core//prelude/operators/arithmetic
// CHECK:STDOUT:     import Core//prelude/operators/as
// CHECK:STDOUT:     import Core//prelude/operators/bitwise
// CHECK:STDOUT:     import Core//prelude/operators/comparison
// CHECK:STDOUT:     import Core//prelude/types/bool
// CHECK:STDOUT:   }
// CHECK:STDOUT: }
// CHECK:STDOUT:
// CHECK:STDOUT: file {
// CHECK:STDOUT:   package: <namespace> = namespace [template] {
// CHECK:STDOUT:     .Core = imports.%Core
// CHECK:STDOUT:     .Simple = %Simple.decl
// CHECK:STDOUT:   }
// CHECK:STDOUT:   %Core.import = import Core
// CHECK:STDOUT:   %Simple.decl: type = interface_decl @Simple [template = constants.%.1] {} {}
// CHECK:STDOUT:   impl_decl @impl {
<<<<<<< HEAD
// CHECK:STDOUT:     %T.patt: type = symbolic_binding_pattern T 0
// CHECK:STDOUT:   } {
// CHECK:STDOUT:     %T.loc15_14.1: type = param T
// CHECK:STDOUT:     %T.loc15_14.2: type = bind_symbolic_name T 0, %T.loc15_14.1 [symbolic = constants.%T]
// CHECK:STDOUT:     %T.ref: type = name_ref T, %T.loc15_14.2 [symbolic = constants.%T]
// CHECK:STDOUT:     %Simple.ref: type = name_ref Simple, %Simple.decl [template = constants.%.1]
=======
// CHECK:STDOUT:     %T.param: type = param T, runtime_param<invalid>
// CHECK:STDOUT:     %T: type = bind_symbolic_name T 0, %T.param [symbolic = constants.%T]
// CHECK:STDOUT:     %T.ref: type = name_ref T, %T [symbolic = constants.%T]
// CHECK:STDOUT:     %Simple.ref: type = name_ref Simple, file.%Simple.decl [template = constants.%.1]
>>>>>>> 1e34d03e
// CHECK:STDOUT:   }
// CHECK:STDOUT: }
// CHECK:STDOUT:
// CHECK:STDOUT: interface @Simple {
// CHECK:STDOUT:   %Self: %.1 = bind_symbolic_name Self 0 [symbolic = constants.%Self]
// CHECK:STDOUT:   %F.decl: %F.type.1 = fn_decl @F.1 [template = constants.%F.1] {} {}
// CHECK:STDOUT:   %.loc12: %.3 = assoc_entity element0, %F.decl [template = constants.%.4]
// CHECK:STDOUT:
// CHECK:STDOUT: !members:
// CHECK:STDOUT:   .Self = %Self
// CHECK:STDOUT:   .F = %.loc12
// CHECK:STDOUT:   witness = (%F.decl)
// CHECK:STDOUT: }
// CHECK:STDOUT:
// CHECK:STDOUT: impl @impl: %T as %.1 {
<<<<<<< HEAD
// CHECK:STDOUT:   %F.decl: %F.type.2 = fn_decl @F.2 [template = constants.%F.2] {} {}
// CHECK:STDOUT:   %.1: <witness> = interface_witness (%F.decl) [template = constants.%.5]
=======
// CHECK:STDOUT:   %F.decl: %F.type.2 = fn_decl @F.2 [template = constants.%F.2] {}
// CHECK:STDOUT:   %.loc15: <witness> = interface_witness (%F.decl) [template = constants.%.5]
>>>>>>> 1e34d03e
// CHECK:STDOUT:
// CHECK:STDOUT: !members:
// CHECK:STDOUT:   .F = %F.decl
// CHECK:STDOUT:   witness = %.loc15
// CHECK:STDOUT: }
// CHECK:STDOUT:
// CHECK:STDOUT: generic fn @F.1(@Simple.%Self: %.1) {
// CHECK:STDOUT:
// CHECK:STDOUT:   fn();
// CHECK:STDOUT: }
// CHECK:STDOUT:
// CHECK:STDOUT: generic fn @F.2(@impl.%T: type) {
// CHECK:STDOUT: !definition:
// CHECK:STDOUT:
// CHECK:STDOUT:   fn() {
// CHECK:STDOUT:   !entry:
// CHECK:STDOUT:     return
// CHECK:STDOUT:   }
// CHECK:STDOUT: }
// CHECK:STDOUT:
// CHECK:STDOUT: specific @F.1(constants.%Self) {}
// CHECK:STDOUT:
// CHECK:STDOUT: specific @F.2(constants.%T) {}
// CHECK:STDOUT:
// CHECK:STDOUT: specific @F.1(constants.%T) {}
// CHECK:STDOUT:<|MERGE_RESOLUTION|>--- conflicted
+++ resolved
@@ -53,19 +53,12 @@
 // CHECK:STDOUT:   %Core.import = import Core
 // CHECK:STDOUT:   %Simple.decl: type = interface_decl @Simple [template = constants.%.1] {} {}
 // CHECK:STDOUT:   impl_decl @impl {
-<<<<<<< HEAD
 // CHECK:STDOUT:     %T.patt: type = symbolic_binding_pattern T 0
 // CHECK:STDOUT:   } {
-// CHECK:STDOUT:     %T.loc15_14.1: type = param T
-// CHECK:STDOUT:     %T.loc15_14.2: type = bind_symbolic_name T 0, %T.loc15_14.1 [symbolic = constants.%T]
-// CHECK:STDOUT:     %T.ref: type = name_ref T, %T.loc15_14.2 [symbolic = constants.%T]
-// CHECK:STDOUT:     %Simple.ref: type = name_ref Simple, %Simple.decl [template = constants.%.1]
-=======
 // CHECK:STDOUT:     %T.param: type = param T, runtime_param<invalid>
 // CHECK:STDOUT:     %T: type = bind_symbolic_name T 0, %T.param [symbolic = constants.%T]
 // CHECK:STDOUT:     %T.ref: type = name_ref T, %T [symbolic = constants.%T]
 // CHECK:STDOUT:     %Simple.ref: type = name_ref Simple, file.%Simple.decl [template = constants.%.1]
->>>>>>> 1e34d03e
 // CHECK:STDOUT:   }
 // CHECK:STDOUT: }
 // CHECK:STDOUT:
@@ -81,13 +74,8 @@
 // CHECK:STDOUT: }
 // CHECK:STDOUT:
 // CHECK:STDOUT: impl @impl: %T as %.1 {
-<<<<<<< HEAD
 // CHECK:STDOUT:   %F.decl: %F.type.2 = fn_decl @F.2 [template = constants.%F.2] {} {}
-// CHECK:STDOUT:   %.1: <witness> = interface_witness (%F.decl) [template = constants.%.5]
-=======
-// CHECK:STDOUT:   %F.decl: %F.type.2 = fn_decl @F.2 [template = constants.%F.2] {}
 // CHECK:STDOUT:   %.loc15: <witness> = interface_witness (%F.decl) [template = constants.%.5]
->>>>>>> 1e34d03e
 // CHECK:STDOUT:
 // CHECK:STDOUT: !members:
 // CHECK:STDOUT:   .F = %F.decl
