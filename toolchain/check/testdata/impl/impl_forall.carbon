// Part of the Carbon Language project, under the Apache License v2.0 with LLVM
// Exceptions. See /LICENSE for license information.
// SPDX-License-Identifier: Apache-2.0 WITH LLVM-exception
//
// AUTOUPDATE

interface Simple {
  fn F();
}

impl forall [T:! type] T as Simple {
  fn F() {}
}

// CHECK:STDOUT: --- impl_forall.carbon
// CHECK:STDOUT:
// CHECK:STDOUT: constants {
// CHECK:STDOUT:   %.1: type = interface_type @Simple [template]
// CHECK:STDOUT:   %.2: type = assoc_entity_type @Simple, <function> [template]
// CHECK:STDOUT:   %.3: <associated <function> in Simple> = assoc_entity element0, @Simple.%F [template]
// CHECK:STDOUT: }
// CHECK:STDOUT:
// CHECK:STDOUT: file {
<<<<<<< HEAD
// CHECK:STDOUT:   package: <namespace> = namespace {
// CHECK:STDOUT:     .Simple = %Simple.decl
// CHECK:STDOUT:   } [template]
// CHECK:STDOUT:   %Simple.decl = interface_decl @Simple, () [template = constants.%.1]
// CHECK:STDOUT:   impl_decl @impl, (<unexpected instref inst+4>, <unexpected instref inst+5>, <unexpected instref inst+6>, <unexpected instref inst+7>)
=======
// CHECK:STDOUT:   package: <namespace> = namespace {.Simple = %Simple.decl} [template]
// CHECK:STDOUT:   %Simple.decl = interface_decl @Simple {} [template = constants.%.1]
// CHECK:STDOUT:   impl_decl @impl {
// CHECK:STDOUT:     %T.loc11_14.1: type = param T
// CHECK:STDOUT:     %T.loc11_14.2: type = bind_symbolic_name T, %T.loc11_14.1 [symbolic]
// CHECK:STDOUT:     %T.ref: type = name_ref T, %T.loc11_14.2 [symbolic = %T.loc11_14.2]
// CHECK:STDOUT:     %Simple.ref: type = name_ref Simple, %Simple.decl [template = constants.%.1]
// CHECK:STDOUT:   }
>>>>>>> 5f4e6c76
// CHECK:STDOUT: }
// CHECK:STDOUT:
// CHECK:STDOUT: interface @Simple {
// CHECK:STDOUT:   %F: <function> = fn_decl @F.1 {} [template]
// CHECK:STDOUT:   %.loc8: <associated <function> in Simple> = assoc_entity element0, %F [template = constants.%.3]
// CHECK:STDOUT:
// CHECK:STDOUT: !members:
// CHECK:STDOUT:   .F = %.loc8
// CHECK:STDOUT:   witness = (%F)
// CHECK:STDOUT: }
// CHECK:STDOUT:
// CHECK:STDOUT: impl @impl: T as Simple {
// CHECK:STDOUT:   %F: <function> = fn_decl @F.2 {} [template]
// CHECK:STDOUT:
// CHECK:STDOUT: !members:
// CHECK:STDOUT:   .F = %F
// CHECK:STDOUT: }
// CHECK:STDOUT:
// CHECK:STDOUT: fn @F.1();
// CHECK:STDOUT:
// CHECK:STDOUT: fn @F.2() {
// CHECK:STDOUT: !entry:
// CHECK:STDOUT:   return
// CHECK:STDOUT: }
// CHECK:STDOUT:<|MERGE_RESOLUTION|>--- conflicted
+++ resolved
@@ -21,14 +21,9 @@
 // CHECK:STDOUT: }
 // CHECK:STDOUT:
 // CHECK:STDOUT: file {
-<<<<<<< HEAD
 // CHECK:STDOUT:   package: <namespace> = namespace {
 // CHECK:STDOUT:     .Simple = %Simple.decl
 // CHECK:STDOUT:   } [template]
-// CHECK:STDOUT:   %Simple.decl = interface_decl @Simple, () [template = constants.%.1]
-// CHECK:STDOUT:   impl_decl @impl, (<unexpected instref inst+4>, <unexpected instref inst+5>, <unexpected instref inst+6>, <unexpected instref inst+7>)
-=======
-// CHECK:STDOUT:   package: <namespace> = namespace {.Simple = %Simple.decl} [template]
 // CHECK:STDOUT:   %Simple.decl = interface_decl @Simple {} [template = constants.%.1]
 // CHECK:STDOUT:   impl_decl @impl {
 // CHECK:STDOUT:     %T.loc11_14.1: type = param T
@@ -36,7 +31,6 @@
 // CHECK:STDOUT:     %T.ref: type = name_ref T, %T.loc11_14.2 [symbolic = %T.loc11_14.2]
 // CHECK:STDOUT:     %Simple.ref: type = name_ref Simple, %Simple.decl [template = constants.%.1]
 // CHECK:STDOUT:   }
->>>>>>> 5f4e6c76
 // CHECK:STDOUT: }
 // CHECK:STDOUT:
 // CHECK:STDOUT: interface @Simple {
@@ -45,8 +39,8 @@
 // CHECK:STDOUT:
 // CHECK:STDOUT: !members:
 // CHECK:STDOUT:   .F = %.loc8
-// CHECK:STDOUT:   witness = (%F)
-// CHECK:STDOUT: }
+// CHECK:STDOUT:
+// CHECK:STDOUT:   witness = (%F)}
 // CHECK:STDOUT:
 // CHECK:STDOUT: impl @impl: T as Simple {
 // CHECK:STDOUT:   %F: <function> = fn_decl @F.2 {} [template]
