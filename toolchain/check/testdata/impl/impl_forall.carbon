// Part of the Carbon Language project, under the Apache License v2.0 with LLVM
// Exceptions. See /LICENSE for license information.
// SPDX-License-Identifier: Apache-2.0 WITH LLVM-exception
//
// AUTOUPDATE

interface Simple {
  fn F();
}

impl forall [T:! type] T as Simple {
  fn F() {}
}

// CHECK:STDOUT: --- impl_forall.carbon
// CHECK:STDOUT:
// CHECK:STDOUT: constants {
// CHECK:STDOUT:   %.1: type = interface_type @Simple [template]
// CHECK:STDOUT:   %.2: type = assoc_entity_type @Simple, <function> [template]
// CHECK:STDOUT:   %.3: <associated <function> in Simple> = assoc_entity element0, @Simple.%F [template]
// CHECK:STDOUT: }
// CHECK:STDOUT:
// CHECK:STDOUT: file {
// CHECK:STDOUT:   package: <namespace> = namespace {.Simple = %Simple.decl} [template]
<<<<<<< HEAD
// CHECK:STDOUT:   %Simple.decl = interface_decl @Simple {} [template = constants.%.1]
// CHECK:STDOUT:   impl_decl @impl {
// CHECK:STDOUT:     %T.loc11_14.1: type = param T
// CHECK:STDOUT:     %T.loc11_14.2: type = bind_symbolic_name T, %T.loc11_14.1 [symbolic]
// CHECK:STDOUT:     %T.ref: type = name_ref T, %T.loc11_14.2 [symbolic = %T.loc11_14.2]
// CHECK:STDOUT:     %Simple.ref: type = name_ref Simple, %Simple.decl [template = constants.%.1]
// CHECK:STDOUT:   }
// CHECK:STDOUT: }
// CHECK:STDOUT:
// CHECK:STDOUT: interface @Simple {
// CHECK:STDOUT:   %F: <function> = fn_decl @F.1 {} [template]
=======
// CHECK:STDOUT:   %Simple.decl = interface_decl @Simple, () [template = constants.%.1]
// CHECK:STDOUT:   impl_decl @impl, (<unexpected instref inst+7>, <unexpected instref inst+8>, <unexpected instref inst+9>, <unexpected instref inst+10>)
// CHECK:STDOUT: }
// CHECK:STDOUT:
// CHECK:STDOUT: interface @Simple {
// CHECK:STDOUT:   %F: <function> = fn_decl @F.1 [template]
// CHECK:STDOUT:   %.loc8: <associated <function> in Simple> = assoc_entity element0, %F [template = constants.%.3]
>>>>>>> 33c1e9ca
// CHECK:STDOUT:
// CHECK:STDOUT: !members:
// CHECK:STDOUT:   .F = %.loc8
// CHECK:STDOUT:   witness = (%F)
// CHECK:STDOUT: }
// CHECK:STDOUT:
// CHECK:STDOUT: impl @impl: T as Simple {
// CHECK:STDOUT:   %F: <function> = fn_decl @F.2 {} [template]
// CHECK:STDOUT:
// CHECK:STDOUT: !members:
// CHECK:STDOUT:   .F = %F
// CHECK:STDOUT: }
// CHECK:STDOUT:
// CHECK:STDOUT: fn @F.1();
// CHECK:STDOUT:
// CHECK:STDOUT: fn @F.2() {
// CHECK:STDOUT: !entry:
// CHECK:STDOUT:   return
// CHECK:STDOUT: }
// CHECK:STDOUT:<|MERGE_RESOLUTION|>--- conflicted
+++ resolved
@@ -22,7 +22,6 @@
 // CHECK:STDOUT:
 // CHECK:STDOUT: file {
 // CHECK:STDOUT:   package: <namespace> = namespace {.Simple = %Simple.decl} [template]
-<<<<<<< HEAD
 // CHECK:STDOUT:   %Simple.decl = interface_decl @Simple {} [template = constants.%.1]
 // CHECK:STDOUT:   impl_decl @impl {
 // CHECK:STDOUT:     %T.loc11_14.1: type = param T
@@ -34,15 +33,7 @@
 // CHECK:STDOUT:
 // CHECK:STDOUT: interface @Simple {
 // CHECK:STDOUT:   %F: <function> = fn_decl @F.1 {} [template]
-=======
-// CHECK:STDOUT:   %Simple.decl = interface_decl @Simple, () [template = constants.%.1]
-// CHECK:STDOUT:   impl_decl @impl, (<unexpected instref inst+7>, <unexpected instref inst+8>, <unexpected instref inst+9>, <unexpected instref inst+10>)
-// CHECK:STDOUT: }
-// CHECK:STDOUT:
-// CHECK:STDOUT: interface @Simple {
-// CHECK:STDOUT:   %F: <function> = fn_decl @F.1 [template]
 // CHECK:STDOUT:   %.loc8: <associated <function> in Simple> = assoc_entity element0, %F [template = constants.%.3]
->>>>>>> 33c1e9ca
 // CHECK:STDOUT:
 // CHECK:STDOUT: !members:
 // CHECK:STDOUT:   .F = %.loc8
