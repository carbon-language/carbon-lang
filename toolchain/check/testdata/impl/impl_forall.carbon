--- conflicted
+++ resolved
@@ -58,13 +58,9 @@
 // CHECK:STDOUT:     %T.param_patt: type = param_pattern %T.patt.loc15, runtime_param<invalid> [symbolic = %T.patt.1 (constants.%T.patt)]
 // CHECK:STDOUT:   } {
 // CHECK:STDOUT:     %T.ref: type = name_ref T, %T.loc15 [symbolic = %T.1 (constants.%T)]
-<<<<<<< HEAD
-// CHECK:STDOUT:     %Simple.ref: type = name_ref Simple, file.%Simple.decl [template = constants.%.1]
+// CHECK:STDOUT:     %Simple.ref: type = name_ref Simple, file.%Simple.decl [template = constants.%Simple.type]
 // CHECK:STDOUT:     %param: type = param runtime_param<invalid>
 // CHECK:STDOUT:     %T.loc15: type = bind_symbolic_name T, 0, %param [symbolic = %T.1 (constants.%T)]
-=======
-// CHECK:STDOUT:     %Simple.ref: type = name_ref Simple, file.%Simple.decl [template = constants.%Simple.type]
->>>>>>> b2746222
 // CHECK:STDOUT:   }
 // CHECK:STDOUT: }
 // CHECK:STDOUT:
