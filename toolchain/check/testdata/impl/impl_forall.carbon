// Part of the Carbon Language project, under the Apache License v2.0 with LLVM
// Exceptions. See /LICENSE for license information.
// SPDX-License-Identifier: Apache-2.0 WITH LLVM-exception
//
// AUTOUPDATE
// TIP: To test this file alone, run:
// TIP:   bazel test //toolchain/testing:file_test --test_arg=--file_tests=toolchain/check/testdata/impl/impl_forall.carbon
// TIP: To dump output, run:
// TIP:   bazel run //toolchain/testing:file_test -- --dump_output --file_tests=toolchain/check/testdata/impl/impl_forall.carbon

interface Simple {
  fn F();
}

impl forall [T:! type] T as Simple {
  fn F() {}
}

// CHECK:STDOUT: --- impl_forall.carbon
// CHECK:STDOUT:
// CHECK:STDOUT: constants {
// CHECK:STDOUT:   %.1: type = interface_type @Simple [template]
// CHECK:STDOUT:   %Self: %.1 = bind_symbolic_name Self 0 [symbolic]
// CHECK:STDOUT:   %F.type.1: type = fn_type @F.1 [template]
// CHECK:STDOUT:   %.2: type = tuple_type () [template]
// CHECK:STDOUT:   %F.1: %F.type.1 = struct_value () [template]
// CHECK:STDOUT:   %.3: type = assoc_entity_type %.1, %F.type.1 [template]
// CHECK:STDOUT:   %.4: %.3 = assoc_entity element0, @Simple.%F.decl [template]
// CHECK:STDOUT:   %T: type = bind_symbolic_name T 0 [symbolic]
// CHECK:STDOUT:   %T.patt: type = symbolic_binding_pattern T 0 [symbolic]
// CHECK:STDOUT:   %F.type.2: type = fn_type @F.2 [template]
// CHECK:STDOUT:   %F.2: %F.type.2 = struct_value () [template]
// CHECK:STDOUT:   %.5: <witness> = interface_witness (%F.2) [template]
// CHECK:STDOUT: }
// CHECK:STDOUT:
// CHECK:STDOUT: imports {
// CHECK:STDOUT:   %Core: <namespace> = namespace file.%Core.import, [template] {
// CHECK:STDOUT:     import Core//prelude
// CHECK:STDOUT:     import Core//prelude/operators
// CHECK:STDOUT:     import Core//prelude/types
// CHECK:STDOUT:     import Core//prelude/operators/arithmetic
// CHECK:STDOUT:     import Core//prelude/operators/bitwise
// CHECK:STDOUT:     import Core//prelude/operators/comparison
// CHECK:STDOUT:     import Core//prelude/types/bool
// CHECK:STDOUT:   }
// CHECK:STDOUT: }
// CHECK:STDOUT:
// CHECK:STDOUT: file {
// CHECK:STDOUT:   package: <namespace> = namespace [template] {
// CHECK:STDOUT:     .Core = imports.%Core
// CHECK:STDOUT:     .Simple = %Simple.decl
// CHECK:STDOUT:   }
// CHECK:STDOUT:   %Core.import = import Core
// CHECK:STDOUT:   %Simple.decl: type = interface_decl @Simple [template = constants.%.1] {} {}
// CHECK:STDOUT:   impl_decl @impl {
// CHECK:STDOUT:     %T.patt: type = symbolic_binding_pattern T 0 [symbolic = constants.%T.patt]
// CHECK:STDOUT:   } {
<<<<<<< HEAD
// CHECK:STDOUT:     %param: type = param
// CHECK:STDOUT:     %T: type = bind_symbolic_name T 0, %param [symbolic = constants.%T]
// CHECK:STDOUT:     %T.ref: type = name_ref T, %T [symbolic = constants.%T]
// CHECK:STDOUT:     %Simple.ref: type = name_ref Simple, %Simple.decl [template = constants.%.1]
=======
// CHECK:STDOUT:     %T.param: type = param T
// CHECK:STDOUT:     %T: type = bind_symbolic_name T 0, %T.param [symbolic = constants.%T]
// CHECK:STDOUT:     %T.ref: type = name_ref T, %T [symbolic = constants.%T]
// CHECK:STDOUT:     %Simple.ref: type = name_ref Simple, file.%Simple.decl [template = constants.%.1]
>>>>>>> dcb4ae26
// CHECK:STDOUT:   }
// CHECK:STDOUT: }
// CHECK:STDOUT:
// CHECK:STDOUT: interface @Simple {
// CHECK:STDOUT:   %Self: %.1 = bind_symbolic_name Self 0 [symbolic = constants.%Self]
// CHECK:STDOUT:   %F.decl: %F.type.1 = fn_decl @F.1 [template = constants.%F.1] {} {}
// CHECK:STDOUT:   %.loc12: %.3 = assoc_entity element0, %F.decl [template = constants.%.4]
// CHECK:STDOUT:
// CHECK:STDOUT: !members:
// CHECK:STDOUT:   .Self = %Self
// CHECK:STDOUT:   .F = %.loc12
// CHECK:STDOUT:   witness = (%F.decl)
// CHECK:STDOUT: }
// CHECK:STDOUT:
// CHECK:STDOUT: impl @impl: %T as %.1 {
// CHECK:STDOUT:   %F.decl: %F.type.2 = fn_decl @F.2 [template = constants.%F.2] {} {}
// CHECK:STDOUT:   %.1: <witness> = interface_witness (%F.decl) [template = constants.%.5]
// CHECK:STDOUT:
// CHECK:STDOUT: !members:
// CHECK:STDOUT:   .F = %F.decl
// CHECK:STDOUT:   witness = %.1
// CHECK:STDOUT: }
// CHECK:STDOUT:
// CHECK:STDOUT: generic fn @F.1(@Simple.%Self: %.1) {
// CHECK:STDOUT:
// CHECK:STDOUT:   fn();
// CHECK:STDOUT: }
// CHECK:STDOUT:
<<<<<<< HEAD
// CHECK:STDOUT: generic fn @F.2(file.%T: type) {
=======
// CHECK:STDOUT: generic fn @F.2(@impl.%T: type) {
>>>>>>> dcb4ae26
// CHECK:STDOUT: !definition:
// CHECK:STDOUT:
// CHECK:STDOUT:   fn() {
// CHECK:STDOUT:   !entry:
// CHECK:STDOUT:     return
// CHECK:STDOUT:   }
// CHECK:STDOUT: }
// CHECK:STDOUT:
// CHECK:STDOUT: specific @F.1(constants.%Self) {}
// CHECK:STDOUT:
// CHECK:STDOUT: specific @F.2(constants.%T) {}
// CHECK:STDOUT:
// CHECK:STDOUT: specific @F.1(constants.%T) {}
// CHECK:STDOUT:<|MERGE_RESOLUTION|>--- conflicted
+++ resolved
@@ -55,17 +55,10 @@
 // CHECK:STDOUT:   impl_decl @impl {
 // CHECK:STDOUT:     %T.patt: type = symbolic_binding_pattern T 0 [symbolic = constants.%T.patt]
 // CHECK:STDOUT:   } {
-<<<<<<< HEAD
 // CHECK:STDOUT:     %param: type = param
 // CHECK:STDOUT:     %T: type = bind_symbolic_name T 0, %param [symbolic = constants.%T]
 // CHECK:STDOUT:     %T.ref: type = name_ref T, %T [symbolic = constants.%T]
-// CHECK:STDOUT:     %Simple.ref: type = name_ref Simple, %Simple.decl [template = constants.%.1]
-=======
-// CHECK:STDOUT:     %T.param: type = param T
-// CHECK:STDOUT:     %T: type = bind_symbolic_name T 0, %T.param [symbolic = constants.%T]
-// CHECK:STDOUT:     %T.ref: type = name_ref T, %T [symbolic = constants.%T]
 // CHECK:STDOUT:     %Simple.ref: type = name_ref Simple, file.%Simple.decl [template = constants.%.1]
->>>>>>> dcb4ae26
 // CHECK:STDOUT:   }
 // CHECK:STDOUT: }
 // CHECK:STDOUT:
@@ -94,11 +87,7 @@
 // CHECK:STDOUT:   fn();
 // CHECK:STDOUT: }
 // CHECK:STDOUT:
-<<<<<<< HEAD
-// CHECK:STDOUT: generic fn @F.2(file.%T: type) {
-=======
 // CHECK:STDOUT: generic fn @F.2(@impl.%T: type) {
->>>>>>> dcb4ae26
 // CHECK:STDOUT: !definition:
 // CHECK:STDOUT:
 // CHECK:STDOUT:   fn() {
