--- conflicted
+++ resolved
@@ -27,16 +27,10 @@
 // CHECK:STDOUT:   %.2: type = assoc_entity_type %Simple.type, %F.type.1 [template]
 // CHECK:STDOUT:   %.3: %.2 = assoc_entity element0, @Simple.%F.decl [template]
 // CHECK:STDOUT:   %T: type = bind_symbolic_name T, 0 [symbolic]
-<<<<<<< HEAD
 // CHECK:STDOUT:   %T.patt: type = symbolic_binding_pattern T, 0 [symbolic]
-// CHECK:STDOUT:   %F.type.2: type = fn_type @F.2 [template]
-// CHECK:STDOUT:   %F.2: %F.type.2 = struct_value () [template]
-// CHECK:STDOUT:   %.4: <witness> = interface_witness (%F.2) [template]
-=======
 // CHECK:STDOUT:   %F.type.2: type = fn_type @F.2, @impl(%T) [symbolic]
 // CHECK:STDOUT:   %F.2: %F.type.2 = struct_value () [symbolic]
 // CHECK:STDOUT:   %.4: <witness> = interface_witness (%F.2) [symbolic]
->>>>>>> 77facdd7
 // CHECK:STDOUT: }
 // CHECK:STDOUT:
 // CHECK:STDOUT: imports {
@@ -60,19 +54,13 @@
 // CHECK:STDOUT:   %Core.import = import Core
 // CHECK:STDOUT:   %Simple.decl: type = interface_decl @Simple [template = constants.%Simple.type] {} {}
 // CHECK:STDOUT:   impl_decl @impl [template] {
-// CHECK:STDOUT:     %T.patt.loc15: type = symbolic_binding_pattern T, 0 [symbolic = %T.patt.1 (constants.%T.patt)]
-// CHECK:STDOUT:     %T.param_patt: type = param_pattern %T.patt.loc15, runtime_param<invalid> [symbolic = %T.patt.1 (constants.%T.patt)]
+// CHECK:STDOUT:     %T.patt.loc15_14.1: type = symbolic_binding_pattern T, 0 [symbolic = %T.patt.loc15_14.2 (constants.%T.patt)]
+// CHECK:STDOUT:     %T.param_patt: type = param_pattern %T.patt.loc15_14.1, runtime_param<invalid> [symbolic = %T.patt.loc15_14.2 (constants.%T.patt)]
 // CHECK:STDOUT:   } {
-<<<<<<< HEAD
-// CHECK:STDOUT:     %T.ref: type = name_ref T, %T.loc15 [symbolic = %T.1 (constants.%T)]
-=======
-// CHECK:STDOUT:     %T.param: type = param T, runtime_param<invalid>
-// CHECK:STDOUT:     %T.loc15_14.1: type = bind_symbolic_name T, 0, %T.param [symbolic = %T.loc15_14.2 (constants.%T)]
 // CHECK:STDOUT:     %T.ref: type = name_ref T, %T.loc15_14.1 [symbolic = %T.loc15_14.2 (constants.%T)]
->>>>>>> 77facdd7
 // CHECK:STDOUT:     %Simple.ref: type = name_ref Simple, file.%Simple.decl [template = constants.%Simple.type]
 // CHECK:STDOUT:     %param: type = param runtime_param<invalid>
-// CHECK:STDOUT:     %T.loc15: type = bind_symbolic_name T, 0, %param [symbolic = %T.1 (constants.%T)]
+// CHECK:STDOUT:     %T.loc15_14.1: type = bind_symbolic_name T, 0, %param [symbolic = %T.loc15_14.2 (constants.%T)]
 // CHECK:STDOUT:   }
 // CHECK:STDOUT: }
 // CHECK:STDOUT:
@@ -87,19 +75,14 @@
 // CHECK:STDOUT:   witness = (%F.decl)
 // CHECK:STDOUT: }
 // CHECK:STDOUT:
-<<<<<<< HEAD
-// CHECK:STDOUT: generic impl @impl(%T.loc15: type) {
-// CHECK:STDOUT:   %T.1: type = bind_symbolic_name T, 0 [symbolic = %T.1 (constants.%T)]
-// CHECK:STDOUT:   %T.patt.1: type = symbolic_binding_pattern T, 0 [symbolic = %T.patt.1 (constants.%T.patt)]
-=======
 // CHECK:STDOUT: generic impl @impl(%T.loc15_14.1: type) {
 // CHECK:STDOUT:   %T.loc15_14.2: type = bind_symbolic_name T, 0 [symbolic = %T.loc15_14.2 (constants.%T)]
+// CHECK:STDOUT:   %T.patt.loc15_14.2: type = symbolic_binding_pattern T, 0 [symbolic = %T.patt.loc15_14.2 (constants.%T.patt)]
 // CHECK:STDOUT:
 // CHECK:STDOUT: !definition:
 // CHECK:STDOUT:   %F.type: type = fn_type @F.2, @impl(%T.loc15_14.2) [symbolic = %F.type (constants.%F.type.2)]
 // CHECK:STDOUT:   %F: @impl.%F.type (%F.type.2) = struct_value () [symbolic = %F (constants.%F.2)]
 // CHECK:STDOUT:   %.loc15_36.2: <witness> = interface_witness (%F) [symbolic = %.loc15_36.2 (constants.%.4)]
->>>>>>> 77facdd7
 // CHECK:STDOUT:
 // CHECK:STDOUT:   impl: %T.ref as %Simple.ref {
 // CHECK:STDOUT:     %F.decl: @impl.%F.type (%F.type.2) = fn_decl @F.2 [symbolic = @impl.%F (constants.%F.2)] {} {}
@@ -128,17 +111,13 @@
 // CHECK:STDOUT: specific @F.1(constants.%Self) {}
 // CHECK:STDOUT:
 // CHECK:STDOUT: specific @impl(constants.%T) {
-<<<<<<< HEAD
-// CHECK:STDOUT:   %T.1 => constants.%T
-// CHECK:STDOUT:   %T.patt.1 => constants.%T
-=======
 // CHECK:STDOUT:   %T.loc15_14.2 => constants.%T
+// CHECK:STDOUT:   %T.patt.loc15_14.2 => constants.%T
 // CHECK:STDOUT:
 // CHECK:STDOUT: !definition:
 // CHECK:STDOUT:   %F.type => constants.%F.type.2
 // CHECK:STDOUT:   %F => constants.%F.2
 // CHECK:STDOUT:   %.loc15_36.2 => constants.%.4
->>>>>>> 77facdd7
 // CHECK:STDOUT: }
 // CHECK:STDOUT:
 // CHECK:STDOUT: specific @F.2(constants.%T) {}
@@ -147,5 +126,6 @@
 // CHECK:STDOUT:
 // CHECK:STDOUT: specific @impl(@impl.%T.loc15_14.2) {
 // CHECK:STDOUT:   %T.loc15_14.2 => constants.%T
+// CHECK:STDOUT:   %T.patt.loc15_14.2 => constants.%T
 // CHECK:STDOUT: }
 // CHECK:STDOUT: