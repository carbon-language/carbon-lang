--- conflicted
+++ resolved
@@ -55,15 +55,10 @@
 // CHECK:STDOUT:   %Simple.decl: type = interface_decl @Simple [template = constants.%.1] {} {}
 // CHECK:STDOUT:   impl_decl @impl {
 // CHECK:STDOUT:     %T.patt: type = symbolic_binding_pattern T 0 [symbolic = constants.%T.patt]
-// CHECK:STDOUT:     %.loc15: type = param_pattern %T.patt [symbolic = constants.%T.patt]
+// CHECK:STDOUT:     %.loc15_15: type = param_pattern %T.patt, runtime_param<invalid> [symbolic = constants.%T.patt]
 // CHECK:STDOUT:   } {
-<<<<<<< HEAD
-// CHECK:STDOUT:     %param: type = param
+// CHECK:STDOUT:     %param: type = param runtime_param<invalid>
 // CHECK:STDOUT:     %T: type = bind_symbolic_name T 0, %param [symbolic = constants.%T]
-=======
-// CHECK:STDOUT:     %T.param: type = param T, runtime_param<invalid>
-// CHECK:STDOUT:     %T: type = bind_symbolic_name T 0, %T.param [symbolic = constants.%T]
->>>>>>> 7396aede
 // CHECK:STDOUT:     %T.ref: type = name_ref T, %T [symbolic = constants.%T]
 // CHECK:STDOUT:     %Simple.ref: type = name_ref Simple, file.%Simple.decl [template = constants.%.1]
 // CHECK:STDOUT:   }
@@ -82,11 +77,11 @@
 // CHECK:STDOUT:
 // CHECK:STDOUT: impl @impl: %T as %.1 {
 // CHECK:STDOUT:   %F.decl: %F.type.2 = fn_decl @F.2 [template = constants.%F.2] {} {}
-// CHECK:STDOUT:   %.loc15: <witness> = interface_witness (%F.decl) [template = constants.%.5]
+// CHECK:STDOUT:   %.loc15_36: <witness> = interface_witness (%F.decl) [template = constants.%.5]
 // CHECK:STDOUT:
 // CHECK:STDOUT: !members:
 // CHECK:STDOUT:   .F = %F.decl
-// CHECK:STDOUT:   witness = %.loc15
+// CHECK:STDOUT:   witness = %.loc15_36
 // CHECK:STDOUT: }
 // CHECK:STDOUT:
 // CHECK:STDOUT: generic fn @F.1(@Simple.%Self: %.1) {
