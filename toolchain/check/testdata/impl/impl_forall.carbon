// Part of the Carbon Language project, under the Apache License v2.0 with LLVM
// Exceptions. See /LICENSE for license information.
// SPDX-License-Identifier: Apache-2.0 WITH LLVM-exception
//
// AUTOUPDATE
// TIP: To test this file alone, run:
// TIP:   bazel test //toolchain/testing:file_test --test_arg=--file_tests=toolchain/check/testdata/impl/impl_forall.carbon
// TIP: To dump output, run:
// TIP:   bazel run //toolchain/testing:file_test -- --dump_output --file_tests=toolchain/check/testdata/impl/impl_forall.carbon

interface Simple {
  fn F();
}

impl forall [T:! type] T as Simple {
  fn F() {}
}

// CHECK:STDOUT: --- impl_forall.carbon
// CHECK:STDOUT:
// CHECK:STDOUT: constants {
// CHECK:STDOUT:   %Simple.type: type = interface_type @Simple [template]
// CHECK:STDOUT:   %Self: %Simple.type = bind_symbolic_name Self, 0 [symbolic]
// CHECK:STDOUT:   %F.type.1: type = fn_type @F.1 [template]
// CHECK:STDOUT:   %.1: type = tuple_type () [template]
// CHECK:STDOUT:   %F.1: %F.type.1 = struct_value () [template]
// CHECK:STDOUT:   %.2: type = assoc_entity_type %Simple.type, %F.type.1 [template]
// CHECK:STDOUT:   %.3: %.2 = assoc_entity element0, @Simple.%F.decl [template]
// CHECK:STDOUT:   %T: type = bind_symbolic_name T, 0 [symbolic]
<<<<<<< HEAD
// CHECK:STDOUT:   %F.type.2: type = fn_type @F.2, @impl(%T) [symbolic]
// CHECK:STDOUT:   %F.2: %F.type.2 = struct_value () [symbolic]
// CHECK:STDOUT:   %.5: <witness> = interface_witness (%F.2) [symbolic]
=======
// CHECK:STDOUT:   %F.type.2: type = fn_type @F.2 [template]
// CHECK:STDOUT:   %F.2: %F.type.2 = struct_value () [template]
// CHECK:STDOUT:   %.4: <witness> = interface_witness (%F.2) [template]
>>>>>>> b2746222
// CHECK:STDOUT: }
// CHECK:STDOUT:
// CHECK:STDOUT: imports {
// CHECK:STDOUT:   %Core: <namespace> = namespace file.%Core.import, [template] {
// CHECK:STDOUT:     import Core//prelude
// CHECK:STDOUT:     import Core//prelude/operators
// CHECK:STDOUT:     import Core//prelude/types
// CHECK:STDOUT:     import Core//prelude/operators/arithmetic
// CHECK:STDOUT:     import Core//prelude/operators/as
// CHECK:STDOUT:     import Core//prelude/operators/bitwise
// CHECK:STDOUT:     import Core//prelude/operators/comparison
// CHECK:STDOUT:     import Core//prelude/types/bool
// CHECK:STDOUT:   }
// CHECK:STDOUT: }
// CHECK:STDOUT:
// CHECK:STDOUT: file {
// CHECK:STDOUT:   package: <namespace> = namespace [template] {
// CHECK:STDOUT:     .Core = imports.%Core
// CHECK:STDOUT:     .Simple = %Simple.decl
// CHECK:STDOUT:   }
// CHECK:STDOUT:   %Core.import = import Core
// CHECK:STDOUT:   %Simple.decl: type = interface_decl @Simple [template = constants.%Simple.type] {} {}
// CHECK:STDOUT:   impl_decl @impl [template] {
// CHECK:STDOUT:     %T.patt: type = symbolic_binding_pattern T, 0
// CHECK:STDOUT:   } {
// CHECK:STDOUT:     %T.param: type = param T, runtime_param<invalid>
// CHECK:STDOUT:     %T.loc15: type = bind_symbolic_name T, 0, %T.param [symbolic = %T.1 (constants.%T)]
// CHECK:STDOUT:     %T.ref: type = name_ref T, %T.loc15 [symbolic = %T.1 (constants.%T)]
// CHECK:STDOUT:     %Simple.ref: type = name_ref Simple, file.%Simple.decl [template = constants.%Simple.type]
// CHECK:STDOUT:   }
// CHECK:STDOUT: }
// CHECK:STDOUT:
// CHECK:STDOUT: interface @Simple {
// CHECK:STDOUT:   %Self: %Simple.type = bind_symbolic_name Self, 0 [symbolic = constants.%Self]
// CHECK:STDOUT:   %F.decl: %F.type.1 = fn_decl @F.1 [template = constants.%F.1] {} {}
// CHECK:STDOUT:   %.loc12: %.2 = assoc_entity element0, %F.decl [template = constants.%.3]
// CHECK:STDOUT:
// CHECK:STDOUT: !members:
// CHECK:STDOUT:   .Self = %Self
// CHECK:STDOUT:   .F = %.loc12
// CHECK:STDOUT:   witness = (%F.decl)
// CHECK:STDOUT: }
// CHECK:STDOUT:
// CHECK:STDOUT: generic impl @impl(%T.loc15: type) {
// CHECK:STDOUT:   %T.1: type = bind_symbolic_name T, 0 [symbolic = %T.1 (constants.%T)]
// CHECK:STDOUT:
// CHECK:STDOUT: !definition:
// CHECK:STDOUT:   %F.type: type = fn_type @F.2, @impl(%T.1) [symbolic = %F.type (constants.%F.type.2)]
// CHECK:STDOUT:   %F: @impl.%F.type (%F.type.2) = struct_value () [symbolic = %F (constants.%F.2)]
// CHECK:STDOUT:   %.1: <witness> = interface_witness (%F) [symbolic = %.1 (constants.%.5)]
// CHECK:STDOUT:
// CHECK:STDOUT:   impl: %T.ref as %Simple.ref {
<<<<<<< HEAD
// CHECK:STDOUT:     %F.decl: @impl.%F.type (%F.type.2) = fn_decl @F.2 [symbolic = @impl.%F (constants.%F.2)] {} {}
// CHECK:STDOUT:     %.loc15: <witness> = interface_witness (%F.decl) [symbolic = %.1 (constants.%.5)]
=======
// CHECK:STDOUT:     %F.decl: %F.type.2 = fn_decl @F.2 [template = constants.%F.2] {} {}
// CHECK:STDOUT:     %.loc15: <witness> = interface_witness (%F.decl) [template = constants.%.4]
>>>>>>> b2746222
// CHECK:STDOUT:
// CHECK:STDOUT:   !members:
// CHECK:STDOUT:     .F = %F.decl
// CHECK:STDOUT:     witness = %.loc15
// CHECK:STDOUT:   }
// CHECK:STDOUT: }
// CHECK:STDOUT:
// CHECK:STDOUT: generic fn @F.1(@Simple.%Self: %Simple.type) {
// CHECK:STDOUT:
// CHECK:STDOUT:   fn();
// CHECK:STDOUT: }
// CHECK:STDOUT:
// CHECK:STDOUT: generic fn @F.2(@impl.%T.loc15: type) {
// CHECK:STDOUT: !definition:
// CHECK:STDOUT:
// CHECK:STDOUT:   fn() {
// CHECK:STDOUT:   !entry:
// CHECK:STDOUT:     return
// CHECK:STDOUT:   }
// CHECK:STDOUT: }
// CHECK:STDOUT:
// CHECK:STDOUT: specific @F.1(constants.%Self) {}
// CHECK:STDOUT:
// CHECK:STDOUT: specific @impl(constants.%T) {
// CHECK:STDOUT:   %T.1 => constants.%T
// CHECK:STDOUT:
// CHECK:STDOUT: !definition:
// CHECK:STDOUT:   %F.type => constants.%F.type.2
// CHECK:STDOUT:   %F => constants.%F.2
// CHECK:STDOUT:   %.1 => constants.%.5
// CHECK:STDOUT: }
// CHECK:STDOUT:
// CHECK:STDOUT: specific @F.2(constants.%T) {}
// CHECK:STDOUT:
// CHECK:STDOUT: specific @F.1(constants.%T) {}
// CHECK:STDOUT:
// CHECK:STDOUT: specific @impl(@impl.%T.1) {
// CHECK:STDOUT:   %T.1 => constants.%T
// CHECK:STDOUT: }
// CHECK:STDOUT:<|MERGE_RESOLUTION|>--- conflicted
+++ resolved
@@ -27,15 +27,9 @@
 // CHECK:STDOUT:   %.2: type = assoc_entity_type %Simple.type, %F.type.1 [template]
 // CHECK:STDOUT:   %.3: %.2 = assoc_entity element0, @Simple.%F.decl [template]
 // CHECK:STDOUT:   %T: type = bind_symbolic_name T, 0 [symbolic]
-<<<<<<< HEAD
 // CHECK:STDOUT:   %F.type.2: type = fn_type @F.2, @impl(%T) [symbolic]
 // CHECK:STDOUT:   %F.2: %F.type.2 = struct_value () [symbolic]
-// CHECK:STDOUT:   %.5: <witness> = interface_witness (%F.2) [symbolic]
-=======
-// CHECK:STDOUT:   %F.type.2: type = fn_type @F.2 [template]
-// CHECK:STDOUT:   %F.2: %F.type.2 = struct_value () [template]
-// CHECK:STDOUT:   %.4: <witness> = interface_witness (%F.2) [template]
->>>>>>> b2746222
+// CHECK:STDOUT:   %.4: <witness> = interface_witness (%F.2) [symbolic]
 // CHECK:STDOUT: }
 // CHECK:STDOUT:
 // CHECK:STDOUT: imports {
@@ -85,16 +79,11 @@
 // CHECK:STDOUT: !definition:
 // CHECK:STDOUT:   %F.type: type = fn_type @F.2, @impl(%T.1) [symbolic = %F.type (constants.%F.type.2)]
 // CHECK:STDOUT:   %F: @impl.%F.type (%F.type.2) = struct_value () [symbolic = %F (constants.%F.2)]
-// CHECK:STDOUT:   %.1: <witness> = interface_witness (%F) [symbolic = %.1 (constants.%.5)]
+// CHECK:STDOUT:   %.1: <witness> = interface_witness (%F) [symbolic = %.1 (constants.%.4)]
 // CHECK:STDOUT:
 // CHECK:STDOUT:   impl: %T.ref as %Simple.ref {
-<<<<<<< HEAD
 // CHECK:STDOUT:     %F.decl: @impl.%F.type (%F.type.2) = fn_decl @F.2 [symbolic = @impl.%F (constants.%F.2)] {} {}
-// CHECK:STDOUT:     %.loc15: <witness> = interface_witness (%F.decl) [symbolic = %.1 (constants.%.5)]
-=======
-// CHECK:STDOUT:     %F.decl: %F.type.2 = fn_decl @F.2 [template = constants.%F.2] {} {}
-// CHECK:STDOUT:     %.loc15: <witness> = interface_witness (%F.decl) [template = constants.%.4]
->>>>>>> b2746222
+// CHECK:STDOUT:     %.loc15: <witness> = interface_witness (%F.decl) [symbolic = %.1 (constants.%.4)]
 // CHECK:STDOUT:
 // CHECK:STDOUT:   !members:
 // CHECK:STDOUT:     .F = %F.decl
@@ -124,7 +113,7 @@
 // CHECK:STDOUT: !definition:
 // CHECK:STDOUT:   %F.type => constants.%F.type.2
 // CHECK:STDOUT:   %F => constants.%F.2
-// CHECK:STDOUT:   %.1 => constants.%.5
+// CHECK:STDOUT:   %.1 => constants.%.4
 // CHECK:STDOUT: }
 // CHECK:STDOUT:
 // CHECK:STDOUT: specific @F.2(constants.%T) {}
