// Part of the Carbon Language project, under the Apache License v2.0 with LLVM
// Exceptions. See /LICENSE for license information.
// SPDX-License-Identifier: Apache-2.0 WITH LLVM-exception
//
// AUTOUPDATE
// TIP: To test this file alone, run:
// TIP:   bazel test //toolchain/testing:file_test --test_arg=--file_tests=toolchain/check/testdata/impl/lookup/import.carbon
// TIP: To dump output, run:
// TIP:   bazel run //toolchain/testing:file_test -- --dump_output --file_tests=toolchain/check/testdata/impl/lookup/import.carbon

// --- impl.carbon

package Impl;

interface HasF {
  fn F();
}

class C {}

impl C as HasF {
  fn F() {}
}

// --- use.carbon

import Impl;

fn G(c: Impl.C) {
  c.(Impl.HasF.F)();
}

// CHECK:STDOUT: --- impl.carbon
// CHECK:STDOUT:
// CHECK:STDOUT: constants {
// CHECK:STDOUT:   %HasF.type: type = interface_type @HasF [template]
// CHECK:STDOUT:   %Self: %HasF.type = bind_symbolic_name Self, 0 [symbolic]
// CHECK:STDOUT:   %F.type.1: type = fn_type @F.1 [template]
// CHECK:STDOUT:   %.1: type = tuple_type () [template]
// CHECK:STDOUT:   %F.1: %F.type.1 = struct_value () [template]
// CHECK:STDOUT:   %.2: type = assoc_entity_type %HasF.type, %F.type.1 [template]
// CHECK:STDOUT:   %.3: %.2 = assoc_entity element0, @HasF.%F.decl [template]
// CHECK:STDOUT:   %C: type = class_type @C [template]
// CHECK:STDOUT:   %.4: type = struct_type {} [template]
// CHECK:STDOUT:   %.5: <witness> = complete_type_witness %.4 [template]
// CHECK:STDOUT:   %F.type.2: type = fn_type @F.2 [template]
// CHECK:STDOUT:   %F.2: %F.type.2 = struct_value () [template]
// CHECK:STDOUT:   %.6: <witness> = interface_witness (%F.2) [template]
// CHECK:STDOUT: }
// CHECK:STDOUT:
// CHECK:STDOUT: imports {
// CHECK:STDOUT:   %Core: <namespace> = namespace file.%Core.import, [template] {
// CHECK:STDOUT:     import Core//prelude
// CHECK:STDOUT:     import Core//prelude/operators
// CHECK:STDOUT:     import Core//prelude/types
// CHECK:STDOUT:     import Core//prelude/operators/arithmetic
// CHECK:STDOUT:     import Core//prelude/operators/as
// CHECK:STDOUT:     import Core//prelude/operators/bitwise
// CHECK:STDOUT:     import Core//prelude/operators/comparison
// CHECK:STDOUT:     import Core//prelude/types/bool
// CHECK:STDOUT:   }
// CHECK:STDOUT: }
// CHECK:STDOUT:
// CHECK:STDOUT: file {
// CHECK:STDOUT:   package: <namespace> = namespace [template] {
// CHECK:STDOUT:     .Core = imports.%Core
// CHECK:STDOUT:     .HasF = %HasF.decl
// CHECK:STDOUT:     .C = %C.decl
// CHECK:STDOUT:   }
// CHECK:STDOUT:   %Core.import = import Core
// CHECK:STDOUT:   %HasF.decl: type = interface_decl @HasF [template = constants.%HasF.type] {} {}
// CHECK:STDOUT:   %C.decl: type = class_decl @C [template = constants.%C] {} {}
// CHECK:STDOUT:   impl_decl @impl [template] {} {
// CHECK:STDOUT:     %C.ref: type = name_ref C, file.%C.decl [template = constants.%C]
// CHECK:STDOUT:     %HasF.ref: type = name_ref HasF, file.%HasF.decl [template = constants.%HasF.type]
// CHECK:STDOUT:   }
// CHECK:STDOUT: }
// CHECK:STDOUT:
// CHECK:STDOUT: interface @HasF {
// CHECK:STDOUT:   %Self: %HasF.type = bind_symbolic_name Self, 0 [symbolic = constants.%Self]
// CHECK:STDOUT:   %F.decl: %F.type.1 = fn_decl @F.1 [template = constants.%F.1] {} {}
// CHECK:STDOUT:   %.loc5: %.2 = assoc_entity element0, %F.decl [template = constants.%.3]
// CHECK:STDOUT:
// CHECK:STDOUT: !members:
// CHECK:STDOUT:   .Self = %Self
// CHECK:STDOUT:   .F = %.loc5
// CHECK:STDOUT:   witness = (%F.decl)
// CHECK:STDOUT: }
// CHECK:STDOUT:
<<<<<<< HEAD
// CHECK:STDOUT: impl @impl: %C as %HasF.type {
=======
// CHECK:STDOUT: impl @impl: %C.ref as %HasF.ref {
>>>>>>> 82937e1a
// CHECK:STDOUT:   %F.decl: %F.type.2 = fn_decl @F.2 [template = constants.%F.2] {} {}
// CHECK:STDOUT:   %.loc10: <witness> = interface_witness (%F.decl) [template = constants.%.6]
// CHECK:STDOUT:
// CHECK:STDOUT: !members:
// CHECK:STDOUT:   .F = %F.decl
// CHECK:STDOUT:   witness = %.loc10
// CHECK:STDOUT: }
// CHECK:STDOUT:
// CHECK:STDOUT: class @C {
// CHECK:STDOUT:   %.loc8: <witness> = complete_type_witness %.4 [template = constants.%.5]
// CHECK:STDOUT:
// CHECK:STDOUT: !members:
// CHECK:STDOUT:   .Self = constants.%C
// CHECK:STDOUT: }
// CHECK:STDOUT:
// CHECK:STDOUT: generic fn @F.1(@HasF.%Self: %HasF.type) {
// CHECK:STDOUT:
// CHECK:STDOUT:   fn();
// CHECK:STDOUT: }
// CHECK:STDOUT:
// CHECK:STDOUT: fn @F.2() {
// CHECK:STDOUT: !entry:
// CHECK:STDOUT:   return
// CHECK:STDOUT: }
// CHECK:STDOUT:
// CHECK:STDOUT: specific @F.1(constants.%Self) {}
// CHECK:STDOUT:
// CHECK:STDOUT: specific @F.1(constants.%C) {}
// CHECK:STDOUT:
// CHECK:STDOUT: --- use.carbon
// CHECK:STDOUT:
// CHECK:STDOUT: constants {
// CHECK:STDOUT:   %HasF.type: type = interface_type @HasF [template]
// CHECK:STDOUT:   %Self: %HasF.type = bind_symbolic_name Self, 0 [symbolic]
// CHECK:STDOUT:   %C: type = class_type @C [template]
// CHECK:STDOUT:   %.1: type = struct_type {} [template]
// CHECK:STDOUT:   %.2: <witness> = complete_type_witness %.1 [template]
// CHECK:STDOUT:   %G.type: type = fn_type @G [template]
// CHECK:STDOUT:   %.3: type = tuple_type () [template]
// CHECK:STDOUT:   %G: %G.type = struct_value () [template]
// CHECK:STDOUT:   %.4: type = ptr_type %.1 [template]
// CHECK:STDOUT:   %F.type.1: type = fn_type @F.1 [template]
// CHECK:STDOUT:   %F.1: %F.type.1 = struct_value () [template]
<<<<<<< HEAD
// CHECK:STDOUT:   %.5: type = assoc_entity_type %HasF.type, %F.type.1 [template]
// CHECK:STDOUT:   %.6: %.5 = assoc_entity element0, imports.%import_ref.8 [template]
=======
// CHECK:STDOUT:   %.6: type = assoc_entity_type %.1, %F.type.1 [template]
// CHECK:STDOUT:   %.7: %.6 = assoc_entity element0, imports.%import_ref.10 [template]
>>>>>>> 82937e1a
// CHECK:STDOUT:   %F.type.2: type = fn_type @F.2 [template]
// CHECK:STDOUT:   %F.2: %F.type.2 = struct_value () [template]
// CHECK:STDOUT:   %.7: <witness> = interface_witness (%F.2) [template]
// CHECK:STDOUT: }
// CHECK:STDOUT:
// CHECK:STDOUT: imports {
// CHECK:STDOUT:   %Core: <namespace> = namespace file.%Core.import, [template] {
// CHECK:STDOUT:     import Core//prelude
// CHECK:STDOUT:     import Core//prelude/operators
// CHECK:STDOUT:     import Core//prelude/types
// CHECK:STDOUT:     import Core//prelude/operators/arithmetic
// CHECK:STDOUT:     import Core//prelude/operators/as
// CHECK:STDOUT:     import Core//prelude/operators/bitwise
// CHECK:STDOUT:     import Core//prelude/operators/comparison
// CHECK:STDOUT:     import Core//prelude/types/bool
// CHECK:STDOUT:   }
// CHECK:STDOUT:   %Impl: <namespace> = namespace file.%Impl.import, [template] {
// CHECK:STDOUT:     .C = %import_ref.8
// CHECK:STDOUT:     .HasF = %import_ref.9
// CHECK:STDOUT:     import Impl//default
// CHECK:STDOUT:   }
// CHECK:STDOUT:   %import_ref.1 = import_ref Impl//default, inst+5, unloaded
// CHECK:STDOUT:   %import_ref.2: %.5 = import_ref Impl//default, inst+12, loaded [template = constants.%.6]
// CHECK:STDOUT:   %import_ref.3 = import_ref Impl//default, inst+7, unloaded
// CHECK:STDOUT:   %import_ref.4 = import_ref Impl//default, inst+15, unloaded
<<<<<<< HEAD
// CHECK:STDOUT:   %import_ref.5: <witness> = import_ref Impl//default, inst+25, loaded [template = constants.%.7]
// CHECK:STDOUT:   %import_ref.6: type = import_ref Impl//default, inst+14, loaded [template = constants.%C]
// CHECK:STDOUT:   %import_ref.7: type = import_ref Impl//default, inst+3, loaded [template = constants.%HasF.type]
// CHECK:STDOUT:   %import_ref.8 = import_ref Impl//default, inst+7, unloaded
=======
// CHECK:STDOUT:   %import_ref.5: type = import_ref Impl//default, inst+19, loaded [template = constants.%C]
// CHECK:STDOUT:   %import_ref.6: type = import_ref Impl//default, inst+20, loaded [template = constants.%.1]
// CHECK:STDOUT:   %import_ref.7: <witness> = import_ref Impl//default, inst+25, loaded [template = constants.%.8]
// CHECK:STDOUT:   %import_ref.8: type = import_ref Impl//default, inst+14, loaded [template = constants.%C]
// CHECK:STDOUT:   %import_ref.9: type = import_ref Impl//default, inst+3, loaded [template = constants.%.1]
// CHECK:STDOUT:   %import_ref.10 = import_ref Impl//default, inst+7, unloaded
>>>>>>> 82937e1a
// CHECK:STDOUT: }
// CHECK:STDOUT:
// CHECK:STDOUT: file {
// CHECK:STDOUT:   package: <namespace> = namespace [template] {
// CHECK:STDOUT:     .Core = imports.%Core
// CHECK:STDOUT:     .Impl = imports.%Impl
// CHECK:STDOUT:     .G = %G.decl
// CHECK:STDOUT:   }
// CHECK:STDOUT:   %Core.import = import Core
// CHECK:STDOUT:   %Impl.import = import Impl
// CHECK:STDOUT:   %G.decl: %G.type = fn_decl @G [template = constants.%G] {
// CHECK:STDOUT:     %c.patt: %C = binding_pattern c
// CHECK:STDOUT:   } {
// CHECK:STDOUT:     %Impl.ref.loc4: <namespace> = name_ref Impl, imports.%Impl [template = imports.%Impl]
// CHECK:STDOUT:     %C.ref: type = name_ref C, imports.%import_ref.8 [template = constants.%C]
// CHECK:STDOUT:     %c.param: %C = param c, runtime_param0
// CHECK:STDOUT:     %c: %C = bind_name c, %c.param
// CHECK:STDOUT:   }
// CHECK:STDOUT: }
// CHECK:STDOUT:
// CHECK:STDOUT: interface @HasF {
// CHECK:STDOUT: !members:
// CHECK:STDOUT:   .Self = imports.%import_ref.1
// CHECK:STDOUT:   .F = imports.%import_ref.2
// CHECK:STDOUT:   witness = (imports.%import_ref.3)
// CHECK:STDOUT: }
// CHECK:STDOUT:
<<<<<<< HEAD
// CHECK:STDOUT: impl @impl: %C as %HasF.type {
=======
// CHECK:STDOUT: impl @impl: imports.%import_ref.5 as imports.%import_ref.6 {
>>>>>>> 82937e1a
// CHECK:STDOUT: !members:
// CHECK:STDOUT:   witness = imports.%import_ref.7
// CHECK:STDOUT: }
// CHECK:STDOUT:
// CHECK:STDOUT: class @C {
// CHECK:STDOUT: !members:
// CHECK:STDOUT:   .Self = imports.%import_ref.4
// CHECK:STDOUT: }
// CHECK:STDOUT:
// CHECK:STDOUT: fn @G(%c: %C) {
// CHECK:STDOUT: !entry:
// CHECK:STDOUT:   %c.ref: %C = name_ref c, %c
// CHECK:STDOUT:   %Impl.ref.loc5: <namespace> = name_ref Impl, imports.%Impl [template = imports.%Impl]
<<<<<<< HEAD
// CHECK:STDOUT:   %HasF.ref: type = name_ref HasF, imports.%import_ref.7 [template = constants.%HasF.type]
// CHECK:STDOUT:   %F.ref: %.5 = name_ref F, imports.%import_ref.2 [template = constants.%.6]
// CHECK:STDOUT:   %.loc5: %F.type.1 = interface_witness_access imports.%import_ref.5, element0 [template = constants.%F.2]
// CHECK:STDOUT:   %F.call: init %.3 = call %.loc5()
=======
// CHECK:STDOUT:   %HasF.ref: type = name_ref HasF, imports.%import_ref.9 [template = constants.%.1]
// CHECK:STDOUT:   %F.ref: %.6 = name_ref F, imports.%import_ref.2 [template = constants.%.7]
// CHECK:STDOUT:   %.loc5: %F.type.1 = interface_witness_access constants.%.8, element0 [template = constants.%F.2]
// CHECK:STDOUT:   %F.call: init %.4 = call %.loc5()
>>>>>>> 82937e1a
// CHECK:STDOUT:   return
// CHECK:STDOUT: }
// CHECK:STDOUT:
// CHECK:STDOUT: generic fn @F.1(constants.%Self: %HasF.type) {
// CHECK:STDOUT:
// CHECK:STDOUT:   fn();
// CHECK:STDOUT: }
// CHECK:STDOUT:
// CHECK:STDOUT: fn @F.2();
// CHECK:STDOUT:
// CHECK:STDOUT: specific @F.1(constants.%Self) {}
// CHECK:STDOUT:<|MERGE_RESOLUTION|>--- conflicted
+++ resolved
@@ -87,11 +87,7 @@
 // CHECK:STDOUT:   witness = (%F.decl)
 // CHECK:STDOUT: }
 // CHECK:STDOUT:
-<<<<<<< HEAD
-// CHECK:STDOUT: impl @impl: %C as %HasF.type {
-=======
 // CHECK:STDOUT: impl @impl: %C.ref as %HasF.ref {
->>>>>>> 82937e1a
 // CHECK:STDOUT:   %F.decl: %F.type.2 = fn_decl @F.2 [template = constants.%F.2] {} {}
 // CHECK:STDOUT:   %.loc10: <witness> = interface_witness (%F.decl) [template = constants.%.6]
 // CHECK:STDOUT:
@@ -135,13 +131,8 @@
 // CHECK:STDOUT:   %.4: type = ptr_type %.1 [template]
 // CHECK:STDOUT:   %F.type.1: type = fn_type @F.1 [template]
 // CHECK:STDOUT:   %F.1: %F.type.1 = struct_value () [template]
-<<<<<<< HEAD
 // CHECK:STDOUT:   %.5: type = assoc_entity_type %HasF.type, %F.type.1 [template]
-// CHECK:STDOUT:   %.6: %.5 = assoc_entity element0, imports.%import_ref.8 [template]
-=======
-// CHECK:STDOUT:   %.6: type = assoc_entity_type %.1, %F.type.1 [template]
-// CHECK:STDOUT:   %.7: %.6 = assoc_entity element0, imports.%import_ref.10 [template]
->>>>>>> 82937e1a
+// CHECK:STDOUT:   %.6: %.5 = assoc_entity element0, imports.%import_ref.10 [template]
 // CHECK:STDOUT:   %F.type.2: type = fn_type @F.2 [template]
 // CHECK:STDOUT:   %F.2: %F.type.2 = struct_value () [template]
 // CHECK:STDOUT:   %.7: <witness> = interface_witness (%F.2) [template]
@@ -167,19 +158,12 @@
 // CHECK:STDOUT:   %import_ref.2: %.5 = import_ref Impl//default, inst+12, loaded [template = constants.%.6]
 // CHECK:STDOUT:   %import_ref.3 = import_ref Impl//default, inst+7, unloaded
 // CHECK:STDOUT:   %import_ref.4 = import_ref Impl//default, inst+15, unloaded
-<<<<<<< HEAD
-// CHECK:STDOUT:   %import_ref.5: <witness> = import_ref Impl//default, inst+25, loaded [template = constants.%.7]
-// CHECK:STDOUT:   %import_ref.6: type = import_ref Impl//default, inst+14, loaded [template = constants.%C]
-// CHECK:STDOUT:   %import_ref.7: type = import_ref Impl//default, inst+3, loaded [template = constants.%HasF.type]
-// CHECK:STDOUT:   %import_ref.8 = import_ref Impl//default, inst+7, unloaded
-=======
 // CHECK:STDOUT:   %import_ref.5: type = import_ref Impl//default, inst+19, loaded [template = constants.%C]
-// CHECK:STDOUT:   %import_ref.6: type = import_ref Impl//default, inst+20, loaded [template = constants.%.1]
-// CHECK:STDOUT:   %import_ref.7: <witness> = import_ref Impl//default, inst+25, loaded [template = constants.%.8]
+// CHECK:STDOUT:   %import_ref.6: type = import_ref Impl//default, inst+20, loaded [template = constants.%HasF.type]
+// CHECK:STDOUT:   %import_ref.7: <witness> = import_ref Impl//default, inst+25, loaded [template = constants.%.7]
 // CHECK:STDOUT:   %import_ref.8: type = import_ref Impl//default, inst+14, loaded [template = constants.%C]
-// CHECK:STDOUT:   %import_ref.9: type = import_ref Impl//default, inst+3, loaded [template = constants.%.1]
+// CHECK:STDOUT:   %import_ref.9: type = import_ref Impl//default, inst+3, loaded [template = constants.%HasF.type]
 // CHECK:STDOUT:   %import_ref.10 = import_ref Impl//default, inst+7, unloaded
->>>>>>> 82937e1a
 // CHECK:STDOUT: }
 // CHECK:STDOUT:
 // CHECK:STDOUT: file {
@@ -207,11 +191,7 @@
 // CHECK:STDOUT:   witness = (imports.%import_ref.3)
 // CHECK:STDOUT: }
 // CHECK:STDOUT:
-<<<<<<< HEAD
-// CHECK:STDOUT: impl @impl: %C as %HasF.type {
-=======
 // CHECK:STDOUT: impl @impl: imports.%import_ref.5 as imports.%import_ref.6 {
->>>>>>> 82937e1a
 // CHECK:STDOUT: !members:
 // CHECK:STDOUT:   witness = imports.%import_ref.7
 // CHECK:STDOUT: }
@@ -225,17 +205,10 @@
 // CHECK:STDOUT: !entry:
 // CHECK:STDOUT:   %c.ref: %C = name_ref c, %c
 // CHECK:STDOUT:   %Impl.ref.loc5: <namespace> = name_ref Impl, imports.%Impl [template = imports.%Impl]
-<<<<<<< HEAD
-// CHECK:STDOUT:   %HasF.ref: type = name_ref HasF, imports.%import_ref.7 [template = constants.%HasF.type]
+// CHECK:STDOUT:   %HasF.ref: type = name_ref HasF, imports.%import_ref.9 [template = constants.%HasF.type]
 // CHECK:STDOUT:   %F.ref: %.5 = name_ref F, imports.%import_ref.2 [template = constants.%.6]
-// CHECK:STDOUT:   %.loc5: %F.type.1 = interface_witness_access imports.%import_ref.5, element0 [template = constants.%F.2]
+// CHECK:STDOUT:   %.loc5: %F.type.1 = interface_witness_access constants.%.7, element0 [template = constants.%F.2]
 // CHECK:STDOUT:   %F.call: init %.3 = call %.loc5()
-=======
-// CHECK:STDOUT:   %HasF.ref: type = name_ref HasF, imports.%import_ref.9 [template = constants.%.1]
-// CHECK:STDOUT:   %F.ref: %.6 = name_ref F, imports.%import_ref.2 [template = constants.%.7]
-// CHECK:STDOUT:   %.loc5: %F.type.1 = interface_witness_access constants.%.8, element0 [template = constants.%F.2]
-// CHECK:STDOUT:   %F.call: init %.4 = call %.loc5()
->>>>>>> 82937e1a
 // CHECK:STDOUT:   return
 // CHECK:STDOUT: }
 // CHECK:STDOUT:
