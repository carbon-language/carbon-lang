--- conflicted
+++ resolved
@@ -93,11 +93,7 @@
 // CHECK:STDOUT:   witness = (%F.decl)
 // CHECK:STDOUT: }
 // CHECK:STDOUT:
-<<<<<<< HEAD
-// CHECK:STDOUT: impl @impl: %C as %HasF.type {
-=======
 // CHECK:STDOUT: impl @impl: %C.ref as %HasF.ref {
->>>>>>> 82937e1a
 // CHECK:STDOUT:   %F.decl: %F.type.2 = fn_decl @F.2 [template = constants.%F.2] {} {}
 // CHECK:STDOUT:   %.loc19: <witness> = interface_witness (%F.decl) [template = constants.%.6]
 // CHECK:STDOUT:
@@ -130,23 +126,13 @@
 // CHECK:STDOUT: fn @G(%c: %C) {
 // CHECK:STDOUT: !entry:
 // CHECK:STDOUT:   %C.ref.loc24: type = name_ref C, file.%C.decl [template = constants.%C]
-<<<<<<< HEAD
 // CHECK:STDOUT:   %G.ref.loc24: %.2 = name_ref G, @C.%G [template = constants.%.3]
-// CHECK:STDOUT:   %.loc24: %F.type.1 = interface_witness_access @impl.%.loc19, element0 [template = constants.%F.2]
+// CHECK:STDOUT:   %.loc24: %F.type.1 = interface_witness_access constants.%.6, element0 [template = constants.%F.2]
 // CHECK:STDOUT:   %F.call.loc24: init %.1 = call %.loc24()
 // CHECK:STDOUT:   %c.ref: %C = name_ref c, %c
 // CHECK:STDOUT:   %G.ref.loc25: %.2 = name_ref G, @C.%G [template = constants.%.3]
-// CHECK:STDOUT:   %.loc25: %F.type.1 = interface_witness_access @impl.%.loc19, element0 [template = constants.%F.2]
+// CHECK:STDOUT:   %.loc25: %F.type.1 = interface_witness_access constants.%.6, element0 [template = constants.%F.2]
 // CHECK:STDOUT:   %F.call.loc25: init %.1 = call %.loc25()
-=======
-// CHECK:STDOUT:   %G.ref.loc24: %.3 = name_ref G, @C.%G [template = constants.%.4]
-// CHECK:STDOUT:   %.loc24: %F.type.1 = interface_witness_access constants.%.7, element0 [template = constants.%F.2]
-// CHECK:STDOUT:   %F.call.loc24: init %.2 = call %.loc24()
-// CHECK:STDOUT:   %c.ref: %C = name_ref c, %c
-// CHECK:STDOUT:   %G.ref.loc25: %.3 = name_ref G, @C.%G [template = constants.%.4]
-// CHECK:STDOUT:   %.loc25: %F.type.1 = interface_witness_access constants.%.7, element0 [template = constants.%F.2]
-// CHECK:STDOUT:   %F.call.loc25: init %.2 = call %.loc25()
->>>>>>> 82937e1a
 // CHECK:STDOUT:   return
 // CHECK:STDOUT: }
 // CHECK:STDOUT:
