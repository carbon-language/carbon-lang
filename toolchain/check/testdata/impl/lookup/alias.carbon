--- conflicted
+++ resolved
@@ -123,19 +123,11 @@
 // CHECK:STDOUT: !entry:
 // CHECK:STDOUT:   %C.ref: type = name_ref C, file.%C.decl [template = constants.%C]
 // CHECK:STDOUT:   %G.ref.loc24: %.3 = name_ref G, @C.%G [template = constants.%.4]
-<<<<<<< HEAD
-// CHECK:STDOUT:   %.loc24: %F.type.1 = interface_witness_access @impl.%.1, element0 [template = constants.%F.2]
-// CHECK:STDOUT:   %F.call.loc24: init %.2 = call %.loc24()
-// CHECK:STDOUT:   %c.ref: %C = name_ref c, %c
-// CHECK:STDOUT:   %G.ref.loc25: %.3 = name_ref G, @C.%G [template = constants.%.4]
-// CHECK:STDOUT:   %.loc25: %F.type.1 = interface_witness_access @impl.%.1, element0 [template = constants.%F.2]
-=======
 // CHECK:STDOUT:   %.loc24: %F.type.1 = interface_witness_access @impl.%.loc19, element0 [template = constants.%F.2]
 // CHECK:STDOUT:   %F.call.loc24: init %.2 = call %.loc24()
 // CHECK:STDOUT:   %c.ref: %C = name_ref c, %c
 // CHECK:STDOUT:   %G.ref.loc25: %.3 = name_ref G, @C.%G [template = constants.%.4]
 // CHECK:STDOUT:   %.loc25: %F.type.1 = interface_witness_access @impl.%.loc19, element0 [template = constants.%F.2]
->>>>>>> 891c7d83
 // CHECK:STDOUT:   %F.call.loc25: init %.2 = call %.loc25()
 // CHECK:STDOUT:   return
 // CHECK:STDOUT: }
