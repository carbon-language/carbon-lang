--- conflicted
+++ resolved
@@ -71,16 +71,11 @@
 // CHECK:STDOUT:   %C.decl: type = class_decl @C [template = constants.%C] {} {}
 // CHECK:STDOUT:   %F.decl: %F.type.2 = fn_decl @F.2 [template = constants.%F.2] {
 // CHECK:STDOUT:     %c.patt: %C = binding_pattern c
-// CHECK:STDOUT:     %.loc19: %C = param_pattern %c.patt
+// CHECK:STDOUT:     %.loc19: %C = param_pattern %c.patt, runtime_param0
 // CHECK:STDOUT:   } {
 // CHECK:STDOUT:     %C.ref.loc19: type = name_ref C, file.%C.decl [template = constants.%C]
-<<<<<<< HEAD
-// CHECK:STDOUT:     %param: %C = param
+// CHECK:STDOUT:     %param: %C = param runtime_param0
 // CHECK:STDOUT:     %c: %C = bind_name c, %param
-=======
-// CHECK:STDOUT:     %c.param: %C = param c, runtime_param0
-// CHECK:STDOUT:     %c: %C = bind_name c, %c.param
->>>>>>> 7396aede
 // CHECK:STDOUT:   }
 // CHECK:STDOUT: }
 // CHECK:STDOUT:
