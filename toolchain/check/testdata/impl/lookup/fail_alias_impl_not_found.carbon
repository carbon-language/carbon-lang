// Part of the Carbon Language project, under the Apache License v2.0 with LLVM
// Exceptions. See /LICENSE for license information.
// SPDX-License-Identifier: Apache-2.0 WITH LLVM-exception
//
// AUTOUPDATE
// TIP: To test this file alone, run:
// TIP:   bazel test //toolchain/testing:file_test --test_arg=--file_tests=toolchain/check/testdata/impl/lookup/fail_alias_impl_not_found.carbon
// TIP: To dump output, run:
// TIP:   bazel run //toolchain/testing:file_test -- --dump_output --file_tests=toolchain/check/testdata/impl/lookup/fail_alias_impl_not_found.carbon

interface I {
  fn F();
}

class C {
  alias F = I.F;
}

fn F(c: C) {
  // CHECK:STDERR: fail_alias_impl_not_found.carbon:[[@LINE+4]]:3: ERROR: Cannot access member of interface I in type C that does not implement that interface.
  // CHECK:STDERR:   C.F();
  // CHECK:STDERR:   ^~~
  // CHECK:STDERR:
  C.F();
  // CHECK:STDERR: fail_alias_impl_not_found.carbon:[[@LINE+3]]:3: ERROR: Cannot access member of interface I in type C that does not implement that interface.
  // CHECK:STDERR:   c.F();
  // CHECK:STDERR:   ^~~
  c.F();
}

// CHECK:STDOUT: --- fail_alias_impl_not_found.carbon
// CHECK:STDOUT:
// CHECK:STDOUT: constants {
// CHECK:STDOUT:   %.1: type = interface_type @I [template]
// CHECK:STDOUT:   %Self: %.1 = bind_symbolic_name Self 0 [symbolic]
// CHECK:STDOUT:   %F.type.1: type = fn_type @F.1 [template]
// CHECK:STDOUT:   %.2: type = tuple_type () [template]
// CHECK:STDOUT:   %F.1: %F.type.1 = struct_value () [template]
// CHECK:STDOUT:   %.3: type = assoc_entity_type %.1, %F.type.1 [template]
// CHECK:STDOUT:   %.4: %.3 = assoc_entity element0, @I.%F.decl [template]
// CHECK:STDOUT:   %C: type = class_type @C [template]
// CHECK:STDOUT:   %.5: type = struct_type {} [template]
// CHECK:STDOUT:   %F.type.2: type = fn_type @F.2 [template]
// CHECK:STDOUT:   %F.2: %F.type.2 = struct_value () [template]
// CHECK:STDOUT:   %.6: type = ptr_type %.5 [template]
// CHECK:STDOUT: }
// CHECK:STDOUT:
// CHECK:STDOUT: imports {
// CHECK:STDOUT:   %Core: <namespace> = namespace file.%Core.import, [template] {
// CHECK:STDOUT:     import Core//prelude
// CHECK:STDOUT:     import Core//prelude/operators
// CHECK:STDOUT:     import Core//prelude/types
// CHECK:STDOUT:     import Core//prelude/operators/arithmetic
// CHECK:STDOUT:     import Core//prelude/operators/bitwise
// CHECK:STDOUT:     import Core//prelude/operators/comparison
// CHECK:STDOUT:     import Core//prelude/types/bool
// CHECK:STDOUT:   }
// CHECK:STDOUT: }
// CHECK:STDOUT:
// CHECK:STDOUT: file {
// CHECK:STDOUT:   package: <namespace> = namespace [template] {
// CHECK:STDOUT:     .Core = imports.%Core
// CHECK:STDOUT:     .I = %I.decl
// CHECK:STDOUT:     .C = %C.decl
// CHECK:STDOUT:     .F = %F.decl
// CHECK:STDOUT:   }
// CHECK:STDOUT:   %Core.import = import Core
// CHECK:STDOUT:   %I.decl: type = interface_decl @I [template = constants.%.1] {} {}
// CHECK:STDOUT:   %C.decl: type = class_decl @C [template = constants.%C] {} {}
// CHECK:STDOUT:   %F.decl: %F.type.2 = fn_decl @F.2 [template = constants.%F.2] {
// CHECK:STDOUT:     %c.patt: %C = binding_pattern c
// CHECK:STDOUT:   } {
<<<<<<< HEAD
// CHECK:STDOUT:     %C.ref: type = name_ref C, %C.decl [template = constants.%C]
// CHECK:STDOUT:     %param: %C = param
// CHECK:STDOUT:     @F.2.%c: %C = bind_name c, %param
=======
// CHECK:STDOUT:     %C.ref.loc19: type = name_ref C, file.%C.decl [template = constants.%C]
// CHECK:STDOUT:     %c.param: %C = param c
// CHECK:STDOUT:     %c: %C = bind_name c, %c.param
>>>>>>> dcb4ae26
// CHECK:STDOUT:   }
// CHECK:STDOUT: }
// CHECK:STDOUT:
// CHECK:STDOUT: interface @I {
// CHECK:STDOUT:   %Self: %.1 = bind_symbolic_name Self 0 [symbolic = constants.%Self]
// CHECK:STDOUT:   %F.decl: %F.type.1 = fn_decl @F.1 [template = constants.%F.1] {} {}
// CHECK:STDOUT:   %.loc12: %.3 = assoc_entity element0, %F.decl [template = constants.%.4]
// CHECK:STDOUT:
// CHECK:STDOUT: !members:
// CHECK:STDOUT:   .Self = %Self
// CHECK:STDOUT:   .F = %.loc12
// CHECK:STDOUT:   witness = (%F.decl)
// CHECK:STDOUT: }
// CHECK:STDOUT:
// CHECK:STDOUT: class @C {
// CHECK:STDOUT:   %I.ref: type = name_ref I, file.%I.decl [template = constants.%.1]
// CHECK:STDOUT:   %F.ref: %.3 = name_ref F, @I.%.loc12 [template = constants.%.4]
// CHECK:STDOUT:   %F: %.3 = bind_alias F, @I.%.loc12 [template = constants.%.4]
// CHECK:STDOUT:
// CHECK:STDOUT: !members:
// CHECK:STDOUT:   .Self = constants.%C
// CHECK:STDOUT:   .F = %F
// CHECK:STDOUT: }
// CHECK:STDOUT:
// CHECK:STDOUT: generic fn @F.1(@I.%Self: %.1) {
// CHECK:STDOUT:
// CHECK:STDOUT:   fn();
// CHECK:STDOUT: }
// CHECK:STDOUT:
// CHECK:STDOUT: fn @F.2(%c: %C) {
// CHECK:STDOUT: !entry:
// CHECK:STDOUT:   %C.ref.loc24: type = name_ref C, file.%C.decl [template = constants.%C]
// CHECK:STDOUT:   %F.ref.loc24: %.3 = name_ref F, @C.%F [template = constants.%.4]
// CHECK:STDOUT:   %c.ref: %C = name_ref c, %c
// CHECK:STDOUT:   %F.ref.loc28: %.3 = name_ref F, @C.%F [template = constants.%.4]
// CHECK:STDOUT:   return
// CHECK:STDOUT: }
// CHECK:STDOUT:
// CHECK:STDOUT: specific @F.1(constants.%Self) {}
// CHECK:STDOUT:<|MERGE_RESOLUTION|>--- conflicted
+++ resolved
@@ -70,15 +70,9 @@
 // CHECK:STDOUT:   %F.decl: %F.type.2 = fn_decl @F.2 [template = constants.%F.2] {
 // CHECK:STDOUT:     %c.patt: %C = binding_pattern c
 // CHECK:STDOUT:   } {
-<<<<<<< HEAD
-// CHECK:STDOUT:     %C.ref: type = name_ref C, %C.decl [template = constants.%C]
+// CHECK:STDOUT:     %C.ref.loc19: type = name_ref C, file.%C.decl [template = constants.%C]
 // CHECK:STDOUT:     %param: %C = param
-// CHECK:STDOUT:     @F.2.%c: %C = bind_name c, %param
-=======
-// CHECK:STDOUT:     %C.ref.loc19: type = name_ref C, file.%C.decl [template = constants.%C]
-// CHECK:STDOUT:     %c.param: %C = param c
-// CHECK:STDOUT:     %c: %C = bind_name c, %c.param
->>>>>>> dcb4ae26
+// CHECK:STDOUT:     %c: %C = bind_name c, %param
 // CHECK:STDOUT:   }
 // CHECK:STDOUT: }
 // CHECK:STDOUT:
