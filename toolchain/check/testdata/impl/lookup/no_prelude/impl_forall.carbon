// Part of the Carbon Language project, under the Apache License v2.0 with LLVM
// Exceptions. See /LICENSE for license information.
// SPDX-License-Identifier: Apache-2.0 WITH LLVM-exception
//
// AUTOUPDATE
// TIP: To test this file alone, run:
// TIP:   bazel test //toolchain/testing:file_test --test_arg=--file_tests=toolchain/check/testdata/impl/lookup/no_prelude/impl_forall.carbon
// TIP: To dump output, run:
// TIP:   bazel run //toolchain/testing:file_test -- --dump_output --file_tests=toolchain/check/testdata/impl/lookup/no_prelude/impl_forall.carbon

// --- fail_todo_impl_forall.carbon

class A(T:! type) {
  var n: T;
}

interface I(U:! type) {
  fn F[self: Self]() -> U;
}

impl forall [V:! type] A(V) as I(V) {
  fn F[self: Self]() -> V {
    return self.n;
  }
}

fn TestGeneric[W:! type](a: A(W)) -> W {
  // CHECK:STDERR: fail_todo_impl_forall.carbon:[[@LINE+4]]:10: error: cannot access member of interface `I` in type `A` that does not implement that interface
  // CHECK:STDERR:   return a.(I(W).F)();
  // CHECK:STDERR:          ^~~~~~~~~~
  // CHECK:STDERR:
  return a.(I(W).F)();
}

fn TestSpecific(a: A({})) -> {} {
  // CHECK:STDERR: fail_todo_impl_forall.carbon:[[@LINE+3]]:10: error: cannot access member of interface `I` in type `A` that does not implement that interface
  // CHECK:STDERR:   return a.(I({}).F)();
  // CHECK:STDERR:          ^~~~~~~~~~~
  return a.(I({}).F)();
}

// CHECK:STDOUT: --- fail_todo_impl_forall.carbon
// CHECK:STDOUT:
// CHECK:STDOUT: constants {
// CHECK:STDOUT:   %T: type = bind_symbolic_name T, 0 [symbolic]
// CHECK:STDOUT:   %T.patt: type = symbolic_binding_pattern T, 0 [symbolic]
// CHECK:STDOUT:   %A.type: type = generic_class_type @A [template]
// CHECK:STDOUT:   %.1: type = tuple_type () [template]
// CHECK:STDOUT:   %A.1: %A.type = struct_value () [template]
// CHECK:STDOUT:   %A.2: type = class_type @A, @A(%T) [symbolic]
// CHECK:STDOUT:   %.2: type = unbound_element_type %A.2, %T [symbolic]
// CHECK:STDOUT:   %.3: type = struct_type {.n: %T} [symbolic]
// CHECK:STDOUT:   %.4: <witness> = complete_type_witness %.3 [symbolic]
// CHECK:STDOUT:   %U: type = bind_symbolic_name U, 0 [symbolic]
<<<<<<< HEAD
// CHECK:STDOUT:   %U.patt: type = symbolic_binding_pattern U, 0 [symbolic]
// CHECK:STDOUT:   %I.type: type = generic_interface_type @I [template]
// CHECK:STDOUT:   %I: %I.type = struct_value () [template]
// CHECK:STDOUT:   %.5: type = interface_type @I, @I(%U) [symbolic]
// CHECK:STDOUT:   %Self: %.5 = bind_symbolic_name Self, 1 [symbolic]
=======
// CHECK:STDOUT:   %I.type.1: type = generic_interface_type @I [template]
// CHECK:STDOUT:   %I: %I.type.1 = struct_value () [template]
// CHECK:STDOUT:   %I.type.2: type = interface_type @I, @I(%U) [symbolic]
// CHECK:STDOUT:   %Self: %I.type.2 = bind_symbolic_name Self, 1 [symbolic]
>>>>>>> b2746222
// CHECK:STDOUT:   %F.type.1: type = fn_type @F.1, @I(%U) [symbolic]
// CHECK:STDOUT:   %F.1: %F.type.1 = struct_value () [symbolic]
// CHECK:STDOUT:   %.5: type = assoc_entity_type %I.type.2, %F.type.1 [symbolic]
// CHECK:STDOUT:   %.6: %.5 = assoc_entity element0, @I.%F.decl [symbolic]
// CHECK:STDOUT:   %V: type = bind_symbolic_name V, 0 [symbolic]
// CHECK:STDOUT:   %V.patt: type = symbolic_binding_pattern V, 0 [symbolic]
// CHECK:STDOUT:   %A.3: type = class_type @A, @A(%V) [symbolic]
// CHECK:STDOUT:   %I.type.3: type = interface_type @I, @I(%V) [symbolic]
// CHECK:STDOUT:   %F.type.2: type = fn_type @F.2 [template]
// CHECK:STDOUT:   %F.2: %F.type.2 = struct_value () [template]
// CHECK:STDOUT:   %F.type.3: type = fn_type @F.1, @I(%V) [symbolic]
// CHECK:STDOUT:   %F.3: %F.type.3 = struct_value () [symbolic]
// CHECK:STDOUT:   %.7: type = assoc_entity_type %I.type.3, %F.type.3 [symbolic]
// CHECK:STDOUT:   %.8: %.7 = assoc_entity element0, @I.%F.decl [symbolic]
// CHECK:STDOUT:   %.9: <witness> = interface_witness (%F.2) [template]
// CHECK:STDOUT:   %.10: type = unbound_element_type %A.3, %V [symbolic]
// CHECK:STDOUT:   %.11: type = struct_type {.n: %V} [symbolic]
// CHECK:STDOUT:   %.12: <witness> = complete_type_witness %.11 [symbolic]
// CHECK:STDOUT:   %.13: type = ptr_type %.11 [symbolic]
// CHECK:STDOUT:   %W: type = bind_symbolic_name W, 0 [symbolic]
// CHECK:STDOUT:   %W.patt: type = symbolic_binding_pattern W, 0 [symbolic]
// CHECK:STDOUT:   %A.4: type = class_type @A, @A(%W) [symbolic]
// CHECK:STDOUT:   %TestGeneric.type: type = fn_type @TestGeneric [template]
// CHECK:STDOUT:   %TestGeneric: %TestGeneric.type = struct_value () [template]
// CHECK:STDOUT:   %.14: type = unbound_element_type %A.4, %W [symbolic]
// CHECK:STDOUT:   %.15: type = struct_type {.n: %W} [symbolic]
// CHECK:STDOUT:   %.16: <witness> = complete_type_witness %.15 [symbolic]
// CHECK:STDOUT:   %.17: type = ptr_type %.15 [symbolic]
// CHECK:STDOUT:   %I.type.4: type = interface_type @I, @I(%W) [symbolic]
// CHECK:STDOUT:   %F.type.4: type = fn_type @F.1, @I(%W) [symbolic]
// CHECK:STDOUT:   %F.4: %F.type.4 = struct_value () [symbolic]
// CHECK:STDOUT:   %.18: type = assoc_entity_type %I.type.4, %F.type.4 [symbolic]
// CHECK:STDOUT:   %.19: %.18 = assoc_entity element0, @I.%F.decl [symbolic]
// CHECK:STDOUT:   %.20: type = struct_type {} [template]
// CHECK:STDOUT:   %A.5: type = class_type @A, @A(%.20) [template]
// CHECK:STDOUT:   %TestSpecific.type: type = fn_type @TestSpecific [template]
// CHECK:STDOUT:   %TestSpecific: %TestSpecific.type = struct_value () [template]
// CHECK:STDOUT:   %.21: type = unbound_element_type %A.5, %.20 [template]
// CHECK:STDOUT:   %.22: type = struct_type {.n: %.20} [template]
// CHECK:STDOUT:   %.23: <witness> = complete_type_witness %.22 [template]
// CHECK:STDOUT:   %.24: type = struct_type {.n: %.1} [template]
// CHECK:STDOUT:   %.25: type = ptr_type %.22 [template]
// CHECK:STDOUT:   %I.type.5: type = interface_type @I, @I(%.20) [template]
// CHECK:STDOUT:   %F.type.5: type = fn_type @F.1, @I(%.20) [template]
// CHECK:STDOUT:   %F.5: %F.type.5 = struct_value () [template]
// CHECK:STDOUT:   %.26: type = assoc_entity_type %I.type.5, %F.type.5 [template]
// CHECK:STDOUT:   %.27: %.26 = assoc_entity element0, @I.%F.decl [template]
// CHECK:STDOUT: }
// CHECK:STDOUT:
// CHECK:STDOUT: file {
// CHECK:STDOUT:   package: <namespace> = namespace [template] {
// CHECK:STDOUT:     .A = %A.decl
// CHECK:STDOUT:     .I = %I.decl
// CHECK:STDOUT:     .TestGeneric = %TestGeneric.decl
// CHECK:STDOUT:     .TestSpecific = %TestSpecific.decl
// CHECK:STDOUT:   }
// CHECK:STDOUT:   %A.decl: %A.type = class_decl @A [template = constants.%A.1] {
// CHECK:STDOUT:     %T.patt.loc2: type = symbolic_binding_pattern T, 0 [symbolic = %T.patt.1 (constants.%T.patt)]
// CHECK:STDOUT:     %T.param_patt: type = param_pattern %T.patt.loc2, runtime_param<invalid> [symbolic = %T.patt.1 (constants.%T.patt)]
// CHECK:STDOUT:   } {
// CHECK:STDOUT:     %param: type = param runtime_param<invalid>
// CHECK:STDOUT:     %T.loc2: type = bind_symbolic_name T, 0, %param [symbolic = %T.1 (constants.%T)]
// CHECK:STDOUT:   }
<<<<<<< HEAD
// CHECK:STDOUT:   %I.decl: %I.type = interface_decl @I [template = constants.%I] {
// CHECK:STDOUT:     %U.patt.loc6: type = symbolic_binding_pattern U, 0 [symbolic = %U.patt.1 (constants.%U.patt)]
// CHECK:STDOUT:     %U.param_patt: type = param_pattern %U.patt.loc6, runtime_param<invalid> [symbolic = %U.patt.1 (constants.%U.patt)]
=======
// CHECK:STDOUT:   %I.decl: %I.type.1 = interface_decl @I [template = constants.%I] {
// CHECK:STDOUT:     %U.patt: type = symbolic_binding_pattern U, 0
>>>>>>> b2746222
// CHECK:STDOUT:   } {
// CHECK:STDOUT:     %param: type = param runtime_param<invalid>
// CHECK:STDOUT:     %U.loc6: type = bind_symbolic_name U, 0, %param [symbolic = %U.1 (constants.%U)]
// CHECK:STDOUT:   }
// CHECK:STDOUT:   impl_decl @impl [template] {
// CHECK:STDOUT:     %V.patt.loc10: type = symbolic_binding_pattern V, 0 [symbolic = %V.patt.1 (constants.%V.patt)]
// CHECK:STDOUT:     %V.param_patt: type = param_pattern %V.patt.loc10, runtime_param<invalid> [symbolic = %V.patt.1 (constants.%V.patt)]
// CHECK:STDOUT:   } {
// CHECK:STDOUT:     %A.ref: %A.type = name_ref A, file.%A.decl [template = constants.%A.1]
// CHECK:STDOUT:     %V.ref.loc10_26: type = name_ref V, %V.loc10 [symbolic = %V.1 (constants.%V)]
// CHECK:STDOUT:     %A.loc10: type = class_type @A, @A(constants.%V) [symbolic = %A.1 (constants.%A.3)]
// CHECK:STDOUT:     %I.ref: %I.type.1 = name_ref I, file.%I.decl [template = constants.%I]
// CHECK:STDOUT:     %V.ref.loc10_34: type = name_ref V, %V.loc10 [symbolic = %V.1 (constants.%V)]
<<<<<<< HEAD
// CHECK:STDOUT:     %.loc10_33: type = interface_type @I, @I(constants.%V) [symbolic = %.1 (constants.%.8)]
// CHECK:STDOUT:     %param: type = param runtime_param<invalid>
// CHECK:STDOUT:     %V.loc10: type = bind_symbolic_name V, 0, %param [symbolic = %V.1 (constants.%V)]
=======
// CHECK:STDOUT:     %I.type.loc10: type = interface_type @I, @I(constants.%V) [symbolic = %I.type.1 (constants.%I.type.3)]
>>>>>>> b2746222
// CHECK:STDOUT:   }
// CHECK:STDOUT:   %TestGeneric.decl: %TestGeneric.type = fn_decl @TestGeneric [template = constants.%TestGeneric] {
// CHECK:STDOUT:     %W.patt.loc16: type = symbolic_binding_pattern W, 0 [symbolic = %W.patt.1 (constants.%W.patt)]
// CHECK:STDOUT:     %W.param_patt: type = param_pattern %W.patt.loc16, runtime_param<invalid> [symbolic = %W.patt.1 (constants.%W.patt)]
// CHECK:STDOUT:     %a.patt: @TestGeneric.%A.1 (%A.4) = binding_pattern a
// CHECK:STDOUT:     %a.param_patt: @TestGeneric.%A.1 (%A.4) = param_pattern %a.patt, runtime_param0
// CHECK:STDOUT:   } {
// CHECK:STDOUT:     %A.ref: %A.type = name_ref A, file.%A.decl [template = constants.%A.1]
// CHECK:STDOUT:     %W.ref.loc16_31: type = name_ref W, %W.loc16 [symbolic = %W.1 (constants.%W)]
// CHECK:STDOUT:     %A.loc16: type = class_type @A, @A(constants.%W) [symbolic = %A.1 (constants.%A.4)]
// CHECK:STDOUT:     %W.ref.loc16_38: type = name_ref W, %W.loc16 [symbolic = %W.1 (constants.%W)]
// CHECK:STDOUT:     %return: ref @TestGeneric.%W.1 (%W) = var <return slot>
// CHECK:STDOUT:     %param.loc16_16: type = param runtime_param<invalid>
// CHECK:STDOUT:     %W.loc16: type = bind_symbolic_name W, 0, %param.loc16_16 [symbolic = %W.1 (constants.%W)]
// CHECK:STDOUT:     %param.loc16_26: @TestGeneric.%A.1 (%A.4) = param runtime_param0
// CHECK:STDOUT:     %a: @TestGeneric.%A.1 (%A.4) = bind_name a, %param.loc16_26
// CHECK:STDOUT:   }
// CHECK:STDOUT:   %TestSpecific.decl: %TestSpecific.type = fn_decl @TestSpecific [template = constants.%TestSpecific] {
// CHECK:STDOUT:     %a.patt: %A.5 = binding_pattern a
// CHECK:STDOUT:     %a.param_patt: %A.5 = param_pattern %a.patt, runtime_param0
// CHECK:STDOUT:   } {
// CHECK:STDOUT:     %A.ref: %A.type = name_ref A, file.%A.decl [template = constants.%A.1]
<<<<<<< HEAD
// CHECK:STDOUT:     %.loc24_23: %.23 = struct_literal ()
// CHECK:STDOUT:     %.loc24_21: type = converted %.loc24_23, constants.%.23 [template = constants.%.23]
// CHECK:STDOUT:     %A: type = class_type @A, @A(constants.%.23) [template = constants.%A.5]
// CHECK:STDOUT:     %.loc24_31.1: %.23 = struct_literal ()
// CHECK:STDOUT:     %.loc24_31.2: type = converted %.loc24_31.1, constants.%.23 [template = constants.%.23]
// CHECK:STDOUT:     %return: ref %.23 = var <return slot>
// CHECK:STDOUT:     %param: %A.5 = param runtime_param0
// CHECK:STDOUT:     %a: %A.5 = bind_name a, %param
=======
// CHECK:STDOUT:     %.loc24_23: %.20 = struct_literal ()
// CHECK:STDOUT:     %.loc24_21: type = converted %.loc24_23, constants.%.20 [template = constants.%.20]
// CHECK:STDOUT:     %A: type = class_type @A, @A(constants.%.20) [template = constants.%A.5]
// CHECK:STDOUT:     %a.param: %A.5 = param a, runtime_param0
// CHECK:STDOUT:     %a: %A.5 = bind_name a, %a.param
// CHECK:STDOUT:     %.loc24_31.1: %.20 = struct_literal ()
// CHECK:STDOUT:     %.loc24_31.2: type = converted %.loc24_31.1, constants.%.20 [template = constants.%.20]
// CHECK:STDOUT:     %return: ref %.20 = var <return slot>
>>>>>>> b2746222
// CHECK:STDOUT:   }
// CHECK:STDOUT: }
// CHECK:STDOUT:
// CHECK:STDOUT: generic interface @I(%U.loc6: type) {
// CHECK:STDOUT:   %U.1: type = bind_symbolic_name U, 0 [symbolic = %U.1 (constants.%U)]
// CHECK:STDOUT:   %U.patt.1: type = symbolic_binding_pattern U, 0 [symbolic = %U.patt.1 (constants.%U.patt)]
// CHECK:STDOUT:
// CHECK:STDOUT: !definition:
// CHECK:STDOUT:   %I.type: type = interface_type @I, @I(%U.1) [symbolic = %I.type (constants.%I.type.2)]
// CHECK:STDOUT:   %Self.2: %I.type.2 = bind_symbolic_name Self, 1 [symbolic = %Self.2 (constants.%Self)]
// CHECK:STDOUT:   %F.type: type = fn_type @F.1, @I(%U.1) [symbolic = %F.type (constants.%F.type.1)]
// CHECK:STDOUT:   %F: @I.%F.type (%F.type.1) = struct_value () [symbolic = %F (constants.%F.1)]
// CHECK:STDOUT:   %.1: type = assoc_entity_type @I.%I.type (%I.type.2), @I.%F.type (%F.type.1) [symbolic = %.1 (constants.%.5)]
// CHECK:STDOUT:   %.2: @I.%.1 (%.5) = assoc_entity element0, %F.decl [symbolic = %.2 (constants.%.6)]
// CHECK:STDOUT:
// CHECK:STDOUT:   interface {
// CHECK:STDOUT:     %Self.1: @I.%I.type (%I.type.2) = bind_symbolic_name Self, 1 [symbolic = %Self.2 (constants.%Self)]
// CHECK:STDOUT:     %F.decl: @I.%F.type (%F.type.1) = fn_decl @F.1 [symbolic = @I.%F (constants.%F.1)] {
// CHECK:STDOUT:       %self.patt: @F.1.%Self (%Self) = binding_pattern self
// CHECK:STDOUT:       %self.param_patt: @F.1.%Self (%Self) = param_pattern %self.patt, runtime_param0
// CHECK:STDOUT:     } {
// CHECK:STDOUT:       %.loc7_14.1: @F.1.%I.type (%I.type.2) = specific_constant @I.%Self.1, @I(constants.%U) [symbolic = %Self (constants.%Self)]
// CHECK:STDOUT:       %Self.ref: @F.1.%I.type (%I.type.2) = name_ref Self, %.loc7_14.1 [symbolic = %Self (constants.%Self)]
// CHECK:STDOUT:       %.loc7_14.2: type = facet_type_access %Self.ref [symbolic = %Self (constants.%Self)]
// CHECK:STDOUT:       %.loc7_14.3: type = converted %Self.ref, %.loc7_14.2 [symbolic = %Self (constants.%Self)]
// CHECK:STDOUT:       %U.ref: type = name_ref U, @I.%U.loc6 [symbolic = %U (constants.%U)]
// CHECK:STDOUT:       %return: ref @F.1.%U (%U) = var <return slot>
// CHECK:STDOUT:       %param: @F.1.%Self (%Self) = param runtime_param0
// CHECK:STDOUT:       %self: @F.1.%Self (%Self) = bind_name self, %param
// CHECK:STDOUT:     }
// CHECK:STDOUT:     %.loc7: @I.%.1 (%.5) = assoc_entity element0, %F.decl [symbolic = %.2 (constants.%.6)]
// CHECK:STDOUT:
// CHECK:STDOUT:   !members:
// CHECK:STDOUT:     .Self = %Self.1
// CHECK:STDOUT:     .F = %.loc7
// CHECK:STDOUT:     witness = (%F.decl)
// CHECK:STDOUT:   }
// CHECK:STDOUT: }
// CHECK:STDOUT:
// CHECK:STDOUT: generic impl @impl(%V.loc10: type) {
// CHECK:STDOUT:   %V.1: type = bind_symbolic_name V, 0 [symbolic = %V.1 (constants.%V)]
// CHECK:STDOUT:   %V.patt.1: type = symbolic_binding_pattern V, 0 [symbolic = %V.patt.1 (constants.%V.patt)]
// CHECK:STDOUT:   %A.1: type = class_type @A, @A(%V.1) [symbolic = %A.1 (constants.%A.3)]
// CHECK:STDOUT:   %I.type.1: type = interface_type @I, @I(%V.1) [symbolic = %I.type.1 (constants.%I.type.3)]
// CHECK:STDOUT:
// CHECK:STDOUT:   impl: %A.loc10 as %I.type.loc10 {
// CHECK:STDOUT:     %F.decl: %F.type.2 = fn_decl @F.2 [template = constants.%F.2] {
// CHECK:STDOUT:       %self.patt: @F.2.%A (%A.3) = binding_pattern self
// CHECK:STDOUT:       %self.param_patt: @F.2.%A (%A.3) = param_pattern %self.patt, runtime_param0
// CHECK:STDOUT:     } {
// CHECK:STDOUT:       %Self.ref: type = name_ref Self, @impl.%A.loc10 [symbolic = %A (constants.%A.3)]
// CHECK:STDOUT:       %V.ref: type = name_ref V, @impl.%V.loc10 [symbolic = %V (constants.%V)]
// CHECK:STDOUT:       %return: ref @F.2.%V (%V) = var <return slot>
// CHECK:STDOUT:       %param: @F.2.%A (%A.3) = param runtime_param0
// CHECK:STDOUT:       %self: @F.2.%A (%A.3) = bind_name self, %param
// CHECK:STDOUT:     }
// CHECK:STDOUT:     %.loc10: <witness> = interface_witness (%F.decl) [template = constants.%.9]
// CHECK:STDOUT:
// CHECK:STDOUT:   !members:
// CHECK:STDOUT:     .F = %F.decl
// CHECK:STDOUT:     witness = %.loc10
// CHECK:STDOUT:   }
// CHECK:STDOUT: }
// CHECK:STDOUT:
// CHECK:STDOUT: generic class @A(%T.loc2: type) {
// CHECK:STDOUT:   %T.1: type = bind_symbolic_name T, 0 [symbolic = %T.1 (constants.%T)]
// CHECK:STDOUT:   %T.patt.1: type = symbolic_binding_pattern T, 0 [symbolic = %T.patt.1 (constants.%T.patt)]
// CHECK:STDOUT:
// CHECK:STDOUT: !definition:
// CHECK:STDOUT:   %A: type = class_type @A, @A(%T.1) [symbolic = %A (constants.%A.2)]
// CHECK:STDOUT:   %.1: type = unbound_element_type @A.%A (%A.2), @A.%T.1 (%T) [symbolic = %.1 (constants.%.2)]
// CHECK:STDOUT:   %.2: type = struct_type {.n: @A.%T.1 (%T)} [symbolic = %.2 (constants.%.3)]
// CHECK:STDOUT:   %.3: <witness> = complete_type_witness @A.%.2 (%.3) [symbolic = %.3 (constants.%.4)]
// CHECK:STDOUT:
// CHECK:STDOUT:   class {
// CHECK:STDOUT:     %T.ref: type = name_ref T, %T.loc2 [symbolic = %T.1 (constants.%T)]
// CHECK:STDOUT:     %.loc3: @A.%.1 (%.2) = field_decl n, element0 [template]
// CHECK:STDOUT:     %.loc4: <witness> = complete_type_witness %.3 [symbolic = %.3 (constants.%.4)]
// CHECK:STDOUT:
// CHECK:STDOUT:   !members:
// CHECK:STDOUT:     .Self = constants.%A.2
// CHECK:STDOUT:     .n = %.loc3
// CHECK:STDOUT:   }
// CHECK:STDOUT: }
// CHECK:STDOUT:
// CHECK:STDOUT: generic fn @F.1(@I.%U.loc6: type, @I.%Self.1: @I.%I.type (%I.type.2)) {
// CHECK:STDOUT:   %U: type = bind_symbolic_name U, 0 [symbolic = %U (constants.%U)]
// CHECK:STDOUT:   %I.type: type = interface_type @I, @I(%U) [symbolic = %I.type (constants.%I.type.2)]
// CHECK:STDOUT:   %Self: %I.type.2 = bind_symbolic_name Self, 1 [symbolic = %Self (constants.%Self)]
// CHECK:STDOUT:
// CHECK:STDOUT:   fn[%self.param_patt: @F.1.%Self (%Self)]() -> @F.1.%U (%U);
// CHECK:STDOUT: }
// CHECK:STDOUT:
// CHECK:STDOUT: generic fn @F.2(@impl.%V.loc10: type) {
// CHECK:STDOUT:   %V: type = bind_symbolic_name V, 0 [symbolic = %V (constants.%V)]
// CHECK:STDOUT:   %A: type = class_type @A, @A(%V) [symbolic = %A (constants.%A.3)]
// CHECK:STDOUT:
// CHECK:STDOUT: !definition:
// CHECK:STDOUT:   %.1: type = unbound_element_type @F.2.%A (%A.3), @F.2.%V (%V) [symbolic = %.1 (constants.%.10)]
// CHECK:STDOUT:
// CHECK:STDOUT:   fn[%self.param_patt: @F.2.%A (%A.3)]() -> @F.2.%V (%V) {
// CHECK:STDOUT:   !entry:
// CHECK:STDOUT:     %self.ref: @F.2.%A (%A.3) = name_ref self, %self
// CHECK:STDOUT:     %n.ref: @F.2.%.1 (%.10) = name_ref n, @A.%.loc3 [template = @A.%.loc3]
// CHECK:STDOUT:     %.loc12_16.1: ref @F.2.%V (%V) = class_element_access %self.ref, element0
// CHECK:STDOUT:     %.loc12_16.2: @F.2.%V (%V) = bind_value %.loc12_16.1
// CHECK:STDOUT:     return %.loc12_16.2
// CHECK:STDOUT:   }
// CHECK:STDOUT: }
// CHECK:STDOUT:
// CHECK:STDOUT: generic fn @TestGeneric(%W.loc16: type) {
// CHECK:STDOUT:   %W.1: type = bind_symbolic_name W, 0 [symbolic = %W.1 (constants.%W)]
// CHECK:STDOUT:   %W.patt.1: type = symbolic_binding_pattern W, 0 [symbolic = %W.patt.1 (constants.%W.patt)]
// CHECK:STDOUT:   %A.1: type = class_type @A, @A(%W.1) [symbolic = %A.1 (constants.%A.4)]
// CHECK:STDOUT:
// CHECK:STDOUT: !definition:
// CHECK:STDOUT:   %I.type.1: type = interface_type @I, @I(%W.1) [symbolic = %I.type.1 (constants.%I.type.4)]
// CHECK:STDOUT:   %F.type: type = fn_type @F.1, @I(%W.1) [symbolic = %F.type (constants.%F.type.4)]
// CHECK:STDOUT:   %.1: type = assoc_entity_type @TestGeneric.%I.type.1 (%I.type.4), @TestGeneric.%F.type (%F.type.4) [symbolic = %.1 (constants.%.18)]
// CHECK:STDOUT:   %.2: @TestGeneric.%.1 (%.18) = assoc_entity element0, @I.%F.decl [symbolic = %.2 (constants.%.19)]
// CHECK:STDOUT:
// CHECK:STDOUT:   fn[%W.param_patt: type](%a.param_patt: @TestGeneric.%A.1 (%A.4)) -> @TestGeneric.%W.1 (%W) {
// CHECK:STDOUT:   !entry:
// CHECK:STDOUT:     %a.ref: @TestGeneric.%A.1 (%A.4) = name_ref a, %a
// CHECK:STDOUT:     %I.ref: %I.type.1 = name_ref I, file.%I.decl [template = constants.%I]
// CHECK:STDOUT:     %W.ref.loc21: type = name_ref W, %W.loc16 [symbolic = %W.1 (constants.%W)]
// CHECK:STDOUT:     %I.type.loc21: type = interface_type @I, @I(constants.%W) [symbolic = %I.type.1 (constants.%I.type.4)]
// CHECK:STDOUT:     %.loc21: @TestGeneric.%.1 (%.18) = specific_constant @I.%.loc7, @I(constants.%W) [symbolic = %.2 (constants.%.19)]
// CHECK:STDOUT:     %F.ref: @TestGeneric.%.1 (%.18) = name_ref F, %.loc21 [symbolic = %.2 (constants.%.19)]
// CHECK:STDOUT:     return <error>
// CHECK:STDOUT:   }
// CHECK:STDOUT: }
// CHECK:STDOUT:
<<<<<<< HEAD
// CHECK:STDOUT: fn @TestSpecific(%a.param_patt: %A.5) -> %.23 {
=======
// CHECK:STDOUT: fn @TestSpecific(%a: %A.5) -> %.20 {
>>>>>>> b2746222
// CHECK:STDOUT: !entry:
// CHECK:STDOUT:   %a.ref: %A.5 = name_ref a, %a
// CHECK:STDOUT:   %I.ref: %I.type.1 = name_ref I, file.%I.decl [template = constants.%I]
// CHECK:STDOUT:   %.loc28_16: %.20 = struct_literal ()
// CHECK:STDOUT:   %.loc28_14: type = converted %.loc28_16, constants.%.20 [template = constants.%.20]
// CHECK:STDOUT:   %I.type: type = interface_type @I, @I(constants.%.20) [template = constants.%I.type.5]
// CHECK:STDOUT:   %.loc28_18: %.26 = specific_constant @I.%.loc7, @I(constants.%.20) [template = constants.%.27]
// CHECK:STDOUT:   %F.ref: %.26 = name_ref F, %.loc28_18 [template = constants.%.27]
// CHECK:STDOUT:   return <error>
// CHECK:STDOUT: }
// CHECK:STDOUT:
// CHECK:STDOUT: specific @A(constants.%T) {
// CHECK:STDOUT:   %T.1 => constants.%T
// CHECK:STDOUT:   %T.patt.1 => constants.%T
// CHECK:STDOUT: }
// CHECK:STDOUT:
// CHECK:STDOUT: specific @A(@A.%T.1) {
// CHECK:STDOUT:   %T.1 => constants.%T
// CHECK:STDOUT:   %T.patt.1 => constants.%T
// CHECK:STDOUT: }
// CHECK:STDOUT:
// CHECK:STDOUT: specific @I(constants.%U) {
// CHECK:STDOUT:   %U.1 => constants.%U
// CHECK:STDOUT:   %U.patt.1 => constants.%U
// CHECK:STDOUT: }
// CHECK:STDOUT:
// CHECK:STDOUT: specific @I(@F.1.%U) {
// CHECK:STDOUT:   %U.1 => constants.%U
// CHECK:STDOUT:   %U.patt.1 => constants.%U
// CHECK:STDOUT: }
// CHECK:STDOUT:
// CHECK:STDOUT: specific @F.1(constants.%U, constants.%Self) {
// CHECK:STDOUT:   %U => constants.%U
// CHECK:STDOUT:   %I.type => constants.%I.type.2
// CHECK:STDOUT:   %Self => constants.%Self
// CHECK:STDOUT: }
// CHECK:STDOUT:
// CHECK:STDOUT: specific @I(@I.%U.1) {
// CHECK:STDOUT:   %U.1 => constants.%U
// CHECK:STDOUT:   %U.patt.1 => constants.%U
// CHECK:STDOUT: }
// CHECK:STDOUT:
// CHECK:STDOUT: specific @A(constants.%V) {
// CHECK:STDOUT:   %T.1 => constants.%V
// CHECK:STDOUT:   %T.patt.1 => constants.%V
// CHECK:STDOUT:
// CHECK:STDOUT: !definition:
// CHECK:STDOUT:   %A => constants.%A.3
// CHECK:STDOUT:   %.1 => constants.%.10
// CHECK:STDOUT:   %.2 => constants.%.11
// CHECK:STDOUT:   %.3 => constants.%.12
// CHECK:STDOUT: }
// CHECK:STDOUT:
// CHECK:STDOUT: specific @I(constants.%V) {
// CHECK:STDOUT:   %U.1 => constants.%V
// CHECK:STDOUT:   %U.patt.1 => constants.%V
// CHECK:STDOUT:
// CHECK:STDOUT: !definition:
// CHECK:STDOUT:   %I.type => constants.%I.type.3
// CHECK:STDOUT:   %Self.2 => constants.%Self
// CHECK:STDOUT:   %F.type => constants.%F.type.3
// CHECK:STDOUT:   %F => constants.%F.3
// CHECK:STDOUT:   %.1 => constants.%.7
// CHECK:STDOUT:   %.2 => constants.%.8
// CHECK:STDOUT: }
// CHECK:STDOUT:
// CHECK:STDOUT: specific @A(@impl.%V.1) {
// CHECK:STDOUT:   %T.1 => constants.%V
// CHECK:STDOUT:   %T.patt.1 => constants.%V
// CHECK:STDOUT: }
// CHECK:STDOUT:
// CHECK:STDOUT: specific @I(@impl.%V.1) {
// CHECK:STDOUT:   %U.1 => constants.%V
// CHECK:STDOUT:   %U.patt.1 => constants.%V
// CHECK:STDOUT: }
// CHECK:STDOUT:
// CHECK:STDOUT: specific @impl(constants.%V) {
// CHECK:STDOUT:   %V.1 => constants.%V
// CHECK:STDOUT:   %V.patt.1 => constants.%V
// CHECK:STDOUT:   %A.1 => constants.%A.3
// CHECK:STDOUT:   %I.type.1 => constants.%I.type.3
// CHECK:STDOUT: }
// CHECK:STDOUT:
// CHECK:STDOUT: specific @A(@F.2.%V) {
// CHECK:STDOUT:   %T.1 => constants.%V
// CHECK:STDOUT:   %T.patt.1 => constants.%V
// CHECK:STDOUT: }
// CHECK:STDOUT:
// CHECK:STDOUT: specific @F.2(constants.%V) {
// CHECK:STDOUT:   %V => constants.%V
// CHECK:STDOUT:   %A => constants.%A.3
// CHECK:STDOUT: }
// CHECK:STDOUT:
// CHECK:STDOUT: specific @F.1(constants.%V, constants.%A.3) {
// CHECK:STDOUT:   %U => constants.%V
// CHECK:STDOUT:   %I.type => constants.%I.type.3
// CHECK:STDOUT:   %Self => constants.%A.3
// CHECK:STDOUT: }
// CHECK:STDOUT:
// CHECK:STDOUT: specific @A(constants.%W) {
// CHECK:STDOUT:   %T.1 => constants.%W
// CHECK:STDOUT:   %T.patt.1 => constants.%W
// CHECK:STDOUT:
// CHECK:STDOUT: !definition:
// CHECK:STDOUT:   %A => constants.%A.4
// CHECK:STDOUT:   %.1 => constants.%.14
// CHECK:STDOUT:   %.2 => constants.%.15
// CHECK:STDOUT:   %.3 => constants.%.16
// CHECK:STDOUT: }
// CHECK:STDOUT:
// CHECK:STDOUT: specific @A(@TestGeneric.%W.1) {
// CHECK:STDOUT:   %T.1 => constants.%W
// CHECK:STDOUT:   %T.patt.1 => constants.%W
// CHECK:STDOUT: }
// CHECK:STDOUT:
// CHECK:STDOUT: specific @TestGeneric(constants.%W) {
// CHECK:STDOUT:   %W.1 => constants.%W
// CHECK:STDOUT:   %W.patt.1 => constants.%W
// CHECK:STDOUT:   %A.1 => constants.%A.4
// CHECK:STDOUT: }
// CHECK:STDOUT:
// CHECK:STDOUT: specific @I(constants.%W) {
// CHECK:STDOUT:   %U.1 => constants.%W
// CHECK:STDOUT:   %U.patt.1 => constants.%W
// CHECK:STDOUT:
// CHECK:STDOUT: !definition:
// CHECK:STDOUT:   %I.type => constants.%I.type.4
// CHECK:STDOUT:   %Self.2 => constants.%Self
// CHECK:STDOUT:   %F.type => constants.%F.type.4
// CHECK:STDOUT:   %F => constants.%F.4
// CHECK:STDOUT:   %.1 => constants.%.18
// CHECK:STDOUT:   %.2 => constants.%.19
// CHECK:STDOUT: }
// CHECK:STDOUT:
// CHECK:STDOUT: specific @I(@TestGeneric.%W.1) {
// CHECK:STDOUT:   %U.1 => constants.%W
// CHECK:STDOUT:   %U.patt.1 => constants.%W
// CHECK:STDOUT: }
// CHECK:STDOUT:
<<<<<<< HEAD
// CHECK:STDOUT: specific @A(constants.%.23) {
// CHECK:STDOUT:   %T.1 => constants.%.23
// CHECK:STDOUT:   %T.patt.1 => constants.%.23
=======
// CHECK:STDOUT: specific @A(constants.%.20) {
// CHECK:STDOUT:   %T.1 => constants.%.20
>>>>>>> b2746222
// CHECK:STDOUT:
// CHECK:STDOUT: !definition:
// CHECK:STDOUT:   %A => constants.%A.5
// CHECK:STDOUT:   %.1 => constants.%.21
// CHECK:STDOUT:   %.2 => constants.%.22
// CHECK:STDOUT:   %.3 => constants.%.23
// CHECK:STDOUT: }
// CHECK:STDOUT:
<<<<<<< HEAD
// CHECK:STDOUT: specific @I(constants.%.23) {
// CHECK:STDOUT:   %U.1 => constants.%.23
// CHECK:STDOUT:   %U.patt.1 => constants.%.23
=======
// CHECK:STDOUT: specific @I(constants.%.20) {
// CHECK:STDOUT:   %U.1 => constants.%.20
>>>>>>> b2746222
// CHECK:STDOUT:
// CHECK:STDOUT: !definition:
// CHECK:STDOUT:   %I.type => constants.%I.type.5
// CHECK:STDOUT:   %Self.2 => constants.%Self
// CHECK:STDOUT:   %F.type => constants.%F.type.5
// CHECK:STDOUT:   %F => constants.%F.5
// CHECK:STDOUT:   %.1 => constants.%.26
// CHECK:STDOUT:   %.2 => constants.%.27
// CHECK:STDOUT: }
// CHECK:STDOUT:<|MERGE_RESOLUTION|>--- conflicted
+++ resolved
@@ -52,18 +52,11 @@
 // CHECK:STDOUT:   %.3: type = struct_type {.n: %T} [symbolic]
 // CHECK:STDOUT:   %.4: <witness> = complete_type_witness %.3 [symbolic]
 // CHECK:STDOUT:   %U: type = bind_symbolic_name U, 0 [symbolic]
-<<<<<<< HEAD
 // CHECK:STDOUT:   %U.patt: type = symbolic_binding_pattern U, 0 [symbolic]
-// CHECK:STDOUT:   %I.type: type = generic_interface_type @I [template]
-// CHECK:STDOUT:   %I: %I.type = struct_value () [template]
-// CHECK:STDOUT:   %.5: type = interface_type @I, @I(%U) [symbolic]
-// CHECK:STDOUT:   %Self: %.5 = bind_symbolic_name Self, 1 [symbolic]
-=======
 // CHECK:STDOUT:   %I.type.1: type = generic_interface_type @I [template]
 // CHECK:STDOUT:   %I: %I.type.1 = struct_value () [template]
 // CHECK:STDOUT:   %I.type.2: type = interface_type @I, @I(%U) [symbolic]
 // CHECK:STDOUT:   %Self: %I.type.2 = bind_symbolic_name Self, 1 [symbolic]
->>>>>>> b2746222
 // CHECK:STDOUT:   %F.type.1: type = fn_type @F.1, @I(%U) [symbolic]
 // CHECK:STDOUT:   %F.1: %F.type.1 = struct_value () [symbolic]
 // CHECK:STDOUT:   %.5: type = assoc_entity_type %I.type.2, %F.type.1 [symbolic]
@@ -127,14 +120,9 @@
 // CHECK:STDOUT:     %param: type = param runtime_param<invalid>
 // CHECK:STDOUT:     %T.loc2: type = bind_symbolic_name T, 0, %param [symbolic = %T.1 (constants.%T)]
 // CHECK:STDOUT:   }
-<<<<<<< HEAD
-// CHECK:STDOUT:   %I.decl: %I.type = interface_decl @I [template = constants.%I] {
+// CHECK:STDOUT:   %I.decl: %I.type.1 = interface_decl @I [template = constants.%I] {
 // CHECK:STDOUT:     %U.patt.loc6: type = symbolic_binding_pattern U, 0 [symbolic = %U.patt.1 (constants.%U.patt)]
 // CHECK:STDOUT:     %U.param_patt: type = param_pattern %U.patt.loc6, runtime_param<invalid> [symbolic = %U.patt.1 (constants.%U.patt)]
-=======
-// CHECK:STDOUT:   %I.decl: %I.type.1 = interface_decl @I [template = constants.%I] {
-// CHECK:STDOUT:     %U.patt: type = symbolic_binding_pattern U, 0
->>>>>>> b2746222
 // CHECK:STDOUT:   } {
 // CHECK:STDOUT:     %param: type = param runtime_param<invalid>
 // CHECK:STDOUT:     %U.loc6: type = bind_symbolic_name U, 0, %param [symbolic = %U.1 (constants.%U)]
@@ -148,13 +136,9 @@
 // CHECK:STDOUT:     %A.loc10: type = class_type @A, @A(constants.%V) [symbolic = %A.1 (constants.%A.3)]
 // CHECK:STDOUT:     %I.ref: %I.type.1 = name_ref I, file.%I.decl [template = constants.%I]
 // CHECK:STDOUT:     %V.ref.loc10_34: type = name_ref V, %V.loc10 [symbolic = %V.1 (constants.%V)]
-<<<<<<< HEAD
-// CHECK:STDOUT:     %.loc10_33: type = interface_type @I, @I(constants.%V) [symbolic = %.1 (constants.%.8)]
+// CHECK:STDOUT:     %I.type.loc10: type = interface_type @I, @I(constants.%V) [symbolic = %I.type.1 (constants.%I.type.3)]
 // CHECK:STDOUT:     %param: type = param runtime_param<invalid>
 // CHECK:STDOUT:     %V.loc10: type = bind_symbolic_name V, 0, %param [symbolic = %V.1 (constants.%V)]
-=======
-// CHECK:STDOUT:     %I.type.loc10: type = interface_type @I, @I(constants.%V) [symbolic = %I.type.1 (constants.%I.type.3)]
->>>>>>> b2746222
 // CHECK:STDOUT:   }
 // CHECK:STDOUT:   %TestGeneric.decl: %TestGeneric.type = fn_decl @TestGeneric [template = constants.%TestGeneric] {
 // CHECK:STDOUT:     %W.patt.loc16: type = symbolic_binding_pattern W, 0 [symbolic = %W.patt.1 (constants.%W.patt)]
@@ -177,25 +161,14 @@
 // CHECK:STDOUT:     %a.param_patt: %A.5 = param_pattern %a.patt, runtime_param0
 // CHECK:STDOUT:   } {
 // CHECK:STDOUT:     %A.ref: %A.type = name_ref A, file.%A.decl [template = constants.%A.1]
-<<<<<<< HEAD
-// CHECK:STDOUT:     %.loc24_23: %.23 = struct_literal ()
-// CHECK:STDOUT:     %.loc24_21: type = converted %.loc24_23, constants.%.23 [template = constants.%.23]
-// CHECK:STDOUT:     %A: type = class_type @A, @A(constants.%.23) [template = constants.%A.5]
-// CHECK:STDOUT:     %.loc24_31.1: %.23 = struct_literal ()
-// CHECK:STDOUT:     %.loc24_31.2: type = converted %.loc24_31.1, constants.%.23 [template = constants.%.23]
-// CHECK:STDOUT:     %return: ref %.23 = var <return slot>
-// CHECK:STDOUT:     %param: %A.5 = param runtime_param0
-// CHECK:STDOUT:     %a: %A.5 = bind_name a, %param
-=======
 // CHECK:STDOUT:     %.loc24_23: %.20 = struct_literal ()
 // CHECK:STDOUT:     %.loc24_21: type = converted %.loc24_23, constants.%.20 [template = constants.%.20]
 // CHECK:STDOUT:     %A: type = class_type @A, @A(constants.%.20) [template = constants.%A.5]
-// CHECK:STDOUT:     %a.param: %A.5 = param a, runtime_param0
-// CHECK:STDOUT:     %a: %A.5 = bind_name a, %a.param
 // CHECK:STDOUT:     %.loc24_31.1: %.20 = struct_literal ()
 // CHECK:STDOUT:     %.loc24_31.2: type = converted %.loc24_31.1, constants.%.20 [template = constants.%.20]
 // CHECK:STDOUT:     %return: ref %.20 = var <return slot>
->>>>>>> b2746222
+// CHECK:STDOUT:     %param: %A.5 = param runtime_param0
+// CHECK:STDOUT:     %a: %A.5 = bind_name a, %param
 // CHECK:STDOUT:   }
 // CHECK:STDOUT: }
 // CHECK:STDOUT:
@@ -329,11 +302,7 @@
 // CHECK:STDOUT:   }
 // CHECK:STDOUT: }
 // CHECK:STDOUT:
-<<<<<<< HEAD
-// CHECK:STDOUT: fn @TestSpecific(%a.param_patt: %A.5) -> %.23 {
-=======
-// CHECK:STDOUT: fn @TestSpecific(%a: %A.5) -> %.20 {
->>>>>>> b2746222
+// CHECK:STDOUT: fn @TestSpecific(%a.param_patt: %A.5) -> %.20 {
 // CHECK:STDOUT: !entry:
 // CHECK:STDOUT:   %a.ref: %A.5 = name_ref a, %a
 // CHECK:STDOUT:   %I.ref: %I.type.1 = name_ref I, file.%I.decl [template = constants.%I]
@@ -473,14 +442,9 @@
 // CHECK:STDOUT:   %U.patt.1 => constants.%W
 // CHECK:STDOUT: }
 // CHECK:STDOUT:
-<<<<<<< HEAD
-// CHECK:STDOUT: specific @A(constants.%.23) {
-// CHECK:STDOUT:   %T.1 => constants.%.23
-// CHECK:STDOUT:   %T.patt.1 => constants.%.23
-=======
 // CHECK:STDOUT: specific @A(constants.%.20) {
 // CHECK:STDOUT:   %T.1 => constants.%.20
->>>>>>> b2746222
+// CHECK:STDOUT:   %T.patt.1 => constants.%.20
 // CHECK:STDOUT:
 // CHECK:STDOUT: !definition:
 // CHECK:STDOUT:   %A => constants.%A.5
@@ -489,14 +453,9 @@
 // CHECK:STDOUT:   %.3 => constants.%.23
 // CHECK:STDOUT: }
 // CHECK:STDOUT:
-<<<<<<< HEAD
-// CHECK:STDOUT: specific @I(constants.%.23) {
-// CHECK:STDOUT:   %U.1 => constants.%.23
-// CHECK:STDOUT:   %U.patt.1 => constants.%.23
-=======
 // CHECK:STDOUT: specific @I(constants.%.20) {
 // CHECK:STDOUT:   %U.1 => constants.%.20
->>>>>>> b2746222
+// CHECK:STDOUT:   %U.patt.1 => constants.%.20
 // CHECK:STDOUT:
 // CHECK:STDOUT: !definition:
 // CHECK:STDOUT:   %I.type => constants.%I.type.5
