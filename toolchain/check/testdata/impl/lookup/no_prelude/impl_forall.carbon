--- conflicted
+++ resolved
@@ -61,33 +61,18 @@
 // CHECK:STDOUT:   %.6: %.5 = assoc_entity element0, @I.%F.decl [symbolic]
 // CHECK:STDOUT:   %V: type = bind_symbolic_name V, 0 [symbolic]
 // CHECK:STDOUT:   %A.3: type = class_type @A, @A(%V) [symbolic]
-<<<<<<< HEAD
-// CHECK:STDOUT:   %.8: type = interface_type @I, @I(%V) [symbolic]
+// CHECK:STDOUT:   %I.type.3: type = interface_type @I, @I(%V) [symbolic]
 // CHECK:STDOUT:   %F.type.2: type = fn_type @F.2, @impl(%V) [symbolic]
 // CHECK:STDOUT:   %F.2: %F.type.2 = struct_value () [symbolic]
 // CHECK:STDOUT:   %F.type.3: type = fn_type @F.1, @I(%V) [symbolic]
 // CHECK:STDOUT:   %F.3: %F.type.3 = struct_value () [symbolic]
-// CHECK:STDOUT:   %.9: type = assoc_entity_type %.8, %F.type.3 [symbolic]
-// CHECK:STDOUT:   %.10: %.9 = assoc_entity element0, @I.%F.decl [symbolic]
-// CHECK:STDOUT:   %.11: <witness> = interface_witness (%F.2) [symbolic]
-// CHECK:STDOUT:   %.12: type = unbound_element_type %A.3, %V [symbolic]
-// CHECK:STDOUT:   %.13: type = struct_type {.n: %V} [symbolic]
-// CHECK:STDOUT:   %.14: <witness> = complete_type_witness %.13 [symbolic]
-// CHECK:STDOUT:   %.15: type = ptr_type %.13 [symbolic]
-=======
-// CHECK:STDOUT:   %I.type.3: type = interface_type @I, @I(%V) [symbolic]
-// CHECK:STDOUT:   %F.type.2: type = fn_type @F.2 [template]
-// CHECK:STDOUT:   %F.2: %F.type.2 = struct_value () [template]
-// CHECK:STDOUT:   %F.type.3: type = fn_type @F.1, @I(%V) [symbolic]
-// CHECK:STDOUT:   %F.3: %F.type.3 = struct_value () [symbolic]
 // CHECK:STDOUT:   %.7: type = assoc_entity_type %I.type.3, %F.type.3 [symbolic]
 // CHECK:STDOUT:   %.8: %.7 = assoc_entity element0, @I.%F.decl [symbolic]
-// CHECK:STDOUT:   %.9: <witness> = interface_witness (%F.2) [template]
+// CHECK:STDOUT:   %.9: <witness> = interface_witness (%F.2) [symbolic]
 // CHECK:STDOUT:   %.10: type = unbound_element_type %A.3, %V [symbolic]
 // CHECK:STDOUT:   %.11: type = struct_type {.n: %V} [symbolic]
 // CHECK:STDOUT:   %.12: <witness> = complete_type_witness %.11 [symbolic]
 // CHECK:STDOUT:   %.13: type = ptr_type %.11 [symbolic]
->>>>>>> b2746222
 // CHECK:STDOUT:   %W: type = bind_symbolic_name W, 0 [symbolic]
 // CHECK:STDOUT:   %A.4: type = class_type @A, @A(%W) [symbolic]
 // CHECK:STDOUT:   %TestGeneric.type: type = fn_type @TestGeneric [template]
@@ -216,18 +201,13 @@
 // CHECK:STDOUT:   %A.1: type = class_type @A, @A(%V.1) [symbolic = %A.1 (constants.%A.3)]
 // CHECK:STDOUT:   %I.type.1: type = interface_type @I, @I(%V.1) [symbolic = %I.type.1 (constants.%I.type.3)]
 // CHECK:STDOUT:
-<<<<<<< HEAD
 // CHECK:STDOUT: !definition:
 // CHECK:STDOUT:   %F.type: type = fn_type @F.2, @impl(%V.1) [symbolic = %F.type (constants.%F.type.2)]
 // CHECK:STDOUT:   %F: @impl.%F.type (%F.type.2) = struct_value () [symbolic = %F (constants.%F.2)]
-// CHECK:STDOUT:   %.2: <witness> = interface_witness (%F) [symbolic = %.2 (constants.%.11)]
-// CHECK:STDOUT:
-// CHECK:STDOUT:   impl: %A.loc10 as %.loc10_33 {
+// CHECK:STDOUT:   %.1: <witness> = interface_witness (%F) [symbolic = %.1 (constants.%.9)]
+// CHECK:STDOUT:
+// CHECK:STDOUT:   impl: %A.loc10 as %I.type.loc10 {
 // CHECK:STDOUT:     %F.decl: @impl.%F.type (%F.type.2) = fn_decl @F.2 [symbolic = @impl.%F (constants.%F.2)] {
-=======
-// CHECK:STDOUT:   impl: %A.loc10 as %I.type.loc10 {
-// CHECK:STDOUT:     %F.decl: %F.type.2 = fn_decl @F.2 [template = constants.%F.2] {
->>>>>>> b2746222
 // CHECK:STDOUT:       %self.patt: @F.2.%A (%A.3) = binding_pattern self
 // CHECK:STDOUT:     } {
 // CHECK:STDOUT:       %Self.ref: type = name_ref Self, @impl.%A.loc10 [symbolic = %A (constants.%A.3)]
@@ -236,11 +216,7 @@
 // CHECK:STDOUT:       %V.ref: type = name_ref V, @impl.%V.loc10 [symbolic = %V (constants.%V)]
 // CHECK:STDOUT:       %return: ref @F.2.%V (%V) = var <return slot>
 // CHECK:STDOUT:     }
-<<<<<<< HEAD
-// CHECK:STDOUT:     %.loc10_37: <witness> = interface_witness (%F.decl) [symbolic = %.2 (constants.%.11)]
-=======
-// CHECK:STDOUT:     %.loc10: <witness> = interface_witness (%F.decl) [template = constants.%.9]
->>>>>>> b2746222
+// CHECK:STDOUT:     %.loc10: <witness> = interface_witness (%F.decl) [symbolic = %.1 (constants.%.9)]
 // CHECK:STDOUT:
 // CHECK:STDOUT:   !members:
 // CHECK:STDOUT:     .F = %F.decl
@@ -386,16 +362,12 @@
 // CHECK:STDOUT: specific @impl(constants.%V) {
 // CHECK:STDOUT:   %V.1 => constants.%V
 // CHECK:STDOUT:   %A.1 => constants.%A.3
-<<<<<<< HEAD
-// CHECK:STDOUT:   %.1 => constants.%.8
+// CHECK:STDOUT:   %I.type.1 => constants.%I.type.3
 // CHECK:STDOUT:
 // CHECK:STDOUT: !definition:
 // CHECK:STDOUT:   %F.type => constants.%F.type.2
 // CHECK:STDOUT:   %F => constants.%F.2
-// CHECK:STDOUT:   %.2 => constants.%.11
-=======
-// CHECK:STDOUT:   %I.type.1 => constants.%I.type.3
->>>>>>> b2746222
+// CHECK:STDOUT:   %.1 => constants.%.9
 // CHECK:STDOUT: }
 // CHECK:STDOUT:
 // CHECK:STDOUT: specific @A(@F.2.%V) {
@@ -416,7 +388,7 @@
 // CHECK:STDOUT: specific @impl(@impl.%V.1) {
 // CHECK:STDOUT:   %V.1 => constants.%V
 // CHECK:STDOUT:   %A.1 => constants.%A.3
-// CHECK:STDOUT:   %.1 => constants.%.8
+// CHECK:STDOUT:   %I.type.1 => constants.%I.type.3
 // CHECK:STDOUT: }
 // CHECK:STDOUT:
 // CHECK:STDOUT: specific @A(constants.%W) {
