// Part of the Carbon Language project, under the Apache License v2.0 with LLVM
// Exceptions. See /LICENSE for license information.
// SPDX-License-Identifier: Apache-2.0 WITH LLVM-exception
//
// AUTOUPDATE
// TIP: To test this file alone, run:
// TIP:   bazel test //toolchain/testing:file_test --test_arg=--file_tests=toolchain/check/testdata/impl/lookup/no_prelude/impl_forall.carbon
// TIP: To dump output, run:
// TIP:   bazel run //toolchain/testing:file_test -- --dump_output --file_tests=toolchain/check/testdata/impl/lookup/no_prelude/impl_forall.carbon

// --- impl_forall.carbon

class A(T:! type) {
  var n: T;
}

interface I(U:! type) {
  fn F[self: Self]() -> U;
}

impl forall [V:! type] A(V) as I(V) {
  fn F[self: Self]() -> V {
    return self.n;
  }
}

fn TestGeneric[W:! type](a: A(W)) -> W {
  return a.(I(W).F)();
}

fn TestSpecific(a: A({})) -> {} {
  return a.(I({}).F)();
}

// CHECK:STDOUT: --- impl_forall.carbon
// CHECK:STDOUT:
// CHECK:STDOUT: constants {
// CHECK:STDOUT:   %T: type = bind_symbolic_name T, 0 [symbolic]
// CHECK:STDOUT:   %T.patt: type = symbolic_binding_pattern T, 0 [symbolic]
// CHECK:STDOUT:   %A.type: type = generic_class_type @A [template]
// CHECK:STDOUT:   %.1: type = tuple_type () [template]
// CHECK:STDOUT:   %A.1: %A.type = struct_value () [template]
// CHECK:STDOUT:   %A.2: type = class_type @A, @A(%T) [symbolic]
// CHECK:STDOUT:   %.2: type = unbound_element_type %A.2, %T [symbolic]
// CHECK:STDOUT:   %.3: type = struct_type {.n: %T} [symbolic]
// CHECK:STDOUT:   %.4: <witness> = complete_type_witness %.3 [symbolic]
// CHECK:STDOUT:   %U: type = bind_symbolic_name U, 0 [symbolic]
// CHECK:STDOUT:   %U.patt: type = symbolic_binding_pattern U, 0 [symbolic]
// CHECK:STDOUT:   %I.type.1: type = generic_interface_type @I [template]
// CHECK:STDOUT:   %I: %I.type.1 = struct_value () [template]
// CHECK:STDOUT:   %I.type.2: type = interface_type @I, @I(%U) [symbolic]
// CHECK:STDOUT:   %Self: %I.type.2 = bind_symbolic_name Self, 1 [symbolic]
// CHECK:STDOUT:   %F.type.1: type = fn_type @F.1, @I(%U) [symbolic]
// CHECK:STDOUT:   %F.1: %F.type.1 = struct_value () [symbolic]
// CHECK:STDOUT:   %.5: type = assoc_entity_type %I.type.2, %F.type.1 [symbolic]
// CHECK:STDOUT:   %.6: %.5 = assoc_entity element0, @I.%F.decl [symbolic]
// CHECK:STDOUT:   %V: type = bind_symbolic_name V, 0 [symbolic]
// CHECK:STDOUT:   %V.patt: type = symbolic_binding_pattern V, 0 [symbolic]
// CHECK:STDOUT:   %A.3: type = class_type @A, @A(%V) [symbolic]
// CHECK:STDOUT:   %I.type.3: type = interface_type @I, @I(%V) [symbolic]
// CHECK:STDOUT:   %F.type.2: type = fn_type @F.2, @impl(%V) [symbolic]
// CHECK:STDOUT:   %F.2: %F.type.2 = struct_value () [symbolic]
// CHECK:STDOUT:   %F.type.3: type = fn_type @F.1, @I(%V) [symbolic]
// CHECK:STDOUT:   %F.3: %F.type.3 = struct_value () [symbolic]
// CHECK:STDOUT:   %.7: type = assoc_entity_type %I.type.3, %F.type.3 [symbolic]
// CHECK:STDOUT:   %.8: %.7 = assoc_entity element0, @I.%F.decl [symbolic]
// CHECK:STDOUT:   %.9: <witness> = interface_witness (%F.2) [symbolic]
// CHECK:STDOUT:   %.10: type = unbound_element_type %A.3, %V [symbolic]
// CHECK:STDOUT:   %.11: type = struct_type {.n: %V} [symbolic]
// CHECK:STDOUT:   %.12: <witness> = complete_type_witness %.11 [symbolic]
// CHECK:STDOUT:   %.13: type = ptr_type %.11 [symbolic]
// CHECK:STDOUT:   %W: type = bind_symbolic_name W, 0 [symbolic]
// CHECK:STDOUT:   %W.patt: type = symbolic_binding_pattern W, 0 [symbolic]
// CHECK:STDOUT:   %A.4: type = class_type @A, @A(%W) [symbolic]
// CHECK:STDOUT:   %TestGeneric.type: type = fn_type @TestGeneric [template]
// CHECK:STDOUT:   %TestGeneric: %TestGeneric.type = struct_value () [template]
// CHECK:STDOUT:   %.14: type = unbound_element_type %A.4, %W [symbolic]
// CHECK:STDOUT:   %.15: type = struct_type {.n: %W} [symbolic]
// CHECK:STDOUT:   %.16: <witness> = complete_type_witness %.15 [symbolic]
// CHECK:STDOUT:   %.17: type = ptr_type %.15 [symbolic]
// CHECK:STDOUT:   %I.type.4: type = interface_type @I, @I(%W) [symbolic]
// CHECK:STDOUT:   %F.type.4: type = fn_type @F.1, @I(%W) [symbolic]
// CHECK:STDOUT:   %F.4: %F.type.4 = struct_value () [symbolic]
// CHECK:STDOUT:   %.18: type = assoc_entity_type %I.type.4, %F.type.4 [symbolic]
// CHECK:STDOUT:   %.19: %.18 = assoc_entity element0, @I.%F.decl [symbolic]
// CHECK:STDOUT:   %F.type.5: type = fn_type @F.2, @impl(%W) [symbolic]
// CHECK:STDOUT:   %F.5: %F.type.5 = struct_value () [symbolic]
// CHECK:STDOUT:   %.20: <witness> = interface_witness (%F.5) [symbolic]
// CHECK:STDOUT:   %.21: type = struct_type {} [template]
// CHECK:STDOUT:   %A.5: type = class_type @A, @A(%.21) [template]
// CHECK:STDOUT:   %TestSpecific.type: type = fn_type @TestSpecific [template]
// CHECK:STDOUT:   %TestSpecific: %TestSpecific.type = struct_value () [template]
// CHECK:STDOUT:   %.22: type = unbound_element_type %A.5, %.21 [template]
// CHECK:STDOUT:   %.23: type = struct_type {.n: %.21} [template]
// CHECK:STDOUT:   %.24: <witness> = complete_type_witness %.23 [template]
// CHECK:STDOUT:   %.25: type = struct_type {.n: %.1} [template]
// CHECK:STDOUT:   %.26: type = ptr_type %.23 [template]
// CHECK:STDOUT:   %I.type.5: type = interface_type @I, @I(%.21) [template]
// CHECK:STDOUT:   %F.type.6: type = fn_type @F.1, @I(%.21) [template]
// CHECK:STDOUT:   %F.6: %F.type.6 = struct_value () [template]
// CHECK:STDOUT:   %.27: type = assoc_entity_type %I.type.5, %F.type.6 [template]
// CHECK:STDOUT:   %.28: %.27 = assoc_entity element0, @I.%F.decl [template]
// CHECK:STDOUT:   %F.type.7: type = fn_type @F.2, @impl(%.21) [template]
// CHECK:STDOUT:   %F.7: %F.type.7 = struct_value () [template]
// CHECK:STDOUT:   %.29: <witness> = interface_witness (%F.7) [template]
// CHECK:STDOUT:   %struct: %.21 = struct_value () [template]
// CHECK:STDOUT: }
// CHECK:STDOUT:
// CHECK:STDOUT: file {
// CHECK:STDOUT:   package: <namespace> = namespace [template] {
// CHECK:STDOUT:     .A = %A.decl
// CHECK:STDOUT:     .I = %I.decl
// CHECK:STDOUT:     .TestGeneric = %TestGeneric.decl
// CHECK:STDOUT:     .TestSpecific = %TestSpecific.decl
// CHECK:STDOUT:   }
// CHECK:STDOUT:   %A.decl: %A.type = class_decl @A [template = constants.%A.1] {
// CHECK:STDOUT:     %T.patt.loc2: type = symbolic_binding_pattern T, 0 [symbolic = %T.patt.1 (constants.%T.patt)]
// CHECK:STDOUT:     %T.param_patt: type = param_pattern %T.patt.loc2, runtime_param<invalid> [symbolic = %T.patt.1 (constants.%T.patt)]
// CHECK:STDOUT:   } {
<<<<<<< HEAD
// CHECK:STDOUT:     %param: type = param runtime_param<invalid>
// CHECK:STDOUT:     %T.loc2: type = bind_symbolic_name T, 0, %param [symbolic = %T.1 (constants.%T)]
=======
// CHECK:STDOUT:     %T.param: type = param T, runtime_param<invalid>
// CHECK:STDOUT:     %T.loc2_9.1: type = bind_symbolic_name T, 0, %T.param [symbolic = %T.loc2_9.2 (constants.%T)]
>>>>>>> 77facdd7
// CHECK:STDOUT:   }
// CHECK:STDOUT:   %I.decl: %I.type.1 = interface_decl @I [template = constants.%I] {
// CHECK:STDOUT:     %U.patt.loc6: type = symbolic_binding_pattern U, 0 [symbolic = %U.patt.1 (constants.%U.patt)]
// CHECK:STDOUT:     %U.param_patt: type = param_pattern %U.patt.loc6, runtime_param<invalid> [symbolic = %U.patt.1 (constants.%U.patt)]
// CHECK:STDOUT:   } {
<<<<<<< HEAD
// CHECK:STDOUT:     %param: type = param runtime_param<invalid>
// CHECK:STDOUT:     %U.loc6: type = bind_symbolic_name U, 0, %param [symbolic = %U.1 (constants.%U)]
=======
// CHECK:STDOUT:     %U.param: type = param U, runtime_param<invalid>
// CHECK:STDOUT:     %U.loc6_13.1: type = bind_symbolic_name U, 0, %U.param [symbolic = %U.loc6_13.2 (constants.%U)]
>>>>>>> 77facdd7
// CHECK:STDOUT:   }
// CHECK:STDOUT:   impl_decl @impl [template] {
// CHECK:STDOUT:     %V.patt.loc10: type = symbolic_binding_pattern V, 0 [symbolic = %V.patt.1 (constants.%V.patt)]
// CHECK:STDOUT:     %V.param_patt: type = param_pattern %V.patt.loc10, runtime_param<invalid> [symbolic = %V.patt.1 (constants.%V.patt)]
// CHECK:STDOUT:   } {
<<<<<<< HEAD
=======
// CHECK:STDOUT:     %V.param: type = param V, runtime_param<invalid>
// CHECK:STDOUT:     %V.loc10_14.1: type = bind_symbolic_name V, 0, %V.param [symbolic = %V.loc10_14.2 (constants.%V)]
>>>>>>> 77facdd7
// CHECK:STDOUT:     %A.ref: %A.type = name_ref A, file.%A.decl [template = constants.%A.1]
// CHECK:STDOUT:     %V.ref.loc10_26: type = name_ref V, %V.loc10_14.1 [symbolic = %V.loc10_14.2 (constants.%V)]
// CHECK:STDOUT:     %A.loc10_25.1: type = class_type @A, @A(constants.%V) [symbolic = %A.loc10_25.2 (constants.%A.3)]
// CHECK:STDOUT:     %I.ref: %I.type.1 = name_ref I, file.%I.decl [template = constants.%I]
<<<<<<< HEAD
// CHECK:STDOUT:     %V.ref.loc10_34: type = name_ref V, %V.loc10 [symbolic = %V.1 (constants.%V)]
// CHECK:STDOUT:     %I.type.loc10: type = interface_type @I, @I(constants.%V) [symbolic = %I.type.1 (constants.%I.type.3)]
// CHECK:STDOUT:     %param: type = param runtime_param<invalid>
// CHECK:STDOUT:     %V.loc10: type = bind_symbolic_name V, 0, %param [symbolic = %V.1 (constants.%V)]
// CHECK:STDOUT:   }
// CHECK:STDOUT:   %TestGeneric.decl: %TestGeneric.type = fn_decl @TestGeneric [template = constants.%TestGeneric] {
// CHECK:STDOUT:     %W.patt.loc16: type = symbolic_binding_pattern W, 0 [symbolic = %W.patt.1 (constants.%W.patt)]
// CHECK:STDOUT:     %W.param_patt: type = param_pattern %W.patt.loc16, runtime_param<invalid> [symbolic = %W.patt.1 (constants.%W.patt)]
// CHECK:STDOUT:     %a.patt: @TestGeneric.%A.1 (%A.4) = binding_pattern a
// CHECK:STDOUT:     %a.param_patt: @TestGeneric.%A.1 (%A.4) = param_pattern %a.patt, runtime_param0
// CHECK:STDOUT:   } {
// CHECK:STDOUT:     %A.ref: %A.type = name_ref A, file.%A.decl [template = constants.%A.1]
// CHECK:STDOUT:     %W.ref.loc16_31: type = name_ref W, %W.loc16 [symbolic = %W.1 (constants.%W)]
// CHECK:STDOUT:     %A.loc16: type = class_type @A, @A(constants.%W) [symbolic = %A.1 (constants.%A.4)]
// CHECK:STDOUT:     %W.ref.loc16_38: type = name_ref W, %W.loc16 [symbolic = %W.1 (constants.%W)]
// CHECK:STDOUT:     %return: ref @TestGeneric.%W.1 (%W) = var <return slot>
// CHECK:STDOUT:     %param.loc16_16: type = param runtime_param<invalid>
// CHECK:STDOUT:     %W.loc16: type = bind_symbolic_name W, 0, %param.loc16_16 [symbolic = %W.1 (constants.%W)]
// CHECK:STDOUT:     %param.loc16_26: @TestGeneric.%A.1 (%A.4) = param runtime_param0
// CHECK:STDOUT:     %a: @TestGeneric.%A.1 (%A.4) = bind_name a, %param.loc16_26
=======
// CHECK:STDOUT:     %V.ref.loc10_34: type = name_ref V, %V.loc10_14.1 [symbolic = %V.loc10_14.2 (constants.%V)]
// CHECK:STDOUT:     %I.type.loc10_33.1: type = interface_type @I, @I(constants.%V) [symbolic = %I.type.loc10_33.2 (constants.%I.type.3)]
// CHECK:STDOUT:   }
// CHECK:STDOUT:   %TestGeneric.decl: %TestGeneric.type = fn_decl @TestGeneric [template = constants.%TestGeneric] {
// CHECK:STDOUT:     %W.patt: type = symbolic_binding_pattern W, 0
// CHECK:STDOUT:     %a.patt: @TestGeneric.%A.loc16_30.2 (%A.4) = binding_pattern a
// CHECK:STDOUT:   } {
// CHECK:STDOUT:     %W.param: type = param W, runtime_param<invalid>
// CHECK:STDOUT:     %W.loc16_16.1: type = bind_symbolic_name W, 0, %W.param [symbolic = %W.loc16_16.2 (constants.%W)]
// CHECK:STDOUT:     %A.ref: %A.type = name_ref A, file.%A.decl [template = constants.%A.1]
// CHECK:STDOUT:     %W.ref.loc16_31: type = name_ref W, %W.loc16_16.1 [symbolic = %W.loc16_16.2 (constants.%W)]
// CHECK:STDOUT:     %A.loc16_30.1: type = class_type @A, @A(constants.%W) [symbolic = %A.loc16_30.2 (constants.%A.4)]
// CHECK:STDOUT:     %a.param: @TestGeneric.%A.loc16_30.2 (%A.4) = param a, runtime_param0
// CHECK:STDOUT:     %a: @TestGeneric.%A.loc16_30.2 (%A.4) = bind_name a, %a.param
// CHECK:STDOUT:     %W.ref.loc16_38: type = name_ref W, %W.loc16_16.1 [symbolic = %W.loc16_16.2 (constants.%W)]
// CHECK:STDOUT:     %return: ref @TestGeneric.%W.loc16_16.2 (%W) = var <return slot>
>>>>>>> 77facdd7
// CHECK:STDOUT:   }
// CHECK:STDOUT:   %TestSpecific.decl: %TestSpecific.type = fn_decl @TestSpecific [template = constants.%TestSpecific] {
// CHECK:STDOUT:     %a.patt: %A.5 = binding_pattern a
// CHECK:STDOUT:     %a.param_patt: %A.5 = param_pattern %a.patt, runtime_param0
// CHECK:STDOUT:   } {
// CHECK:STDOUT:     %A.ref: %A.type = name_ref A, file.%A.decl [template = constants.%A.1]
<<<<<<< HEAD
// CHECK:STDOUT:     %.loc24_23: %.20 = struct_literal ()
// CHECK:STDOUT:     %.loc24_21: type = converted %.loc24_23, constants.%.20 [template = constants.%.20]
// CHECK:STDOUT:     %A: type = class_type @A, @A(constants.%.20) [template = constants.%A.5]
// CHECK:STDOUT:     %.loc24_31.1: %.20 = struct_literal ()
// CHECK:STDOUT:     %.loc24_31.2: type = converted %.loc24_31.1, constants.%.20 [template = constants.%.20]
// CHECK:STDOUT:     %return: ref %.20 = var <return slot>
// CHECK:STDOUT:     %param: %A.5 = param runtime_param0
// CHECK:STDOUT:     %a: %A.5 = bind_name a, %param
// CHECK:STDOUT:   }
// CHECK:STDOUT: }
// CHECK:STDOUT:
// CHECK:STDOUT: generic interface @I(%U.loc6: type) {
// CHECK:STDOUT:   %U.1: type = bind_symbolic_name U, 0 [symbolic = %U.1 (constants.%U)]
// CHECK:STDOUT:   %U.patt.1: type = symbolic_binding_pattern U, 0 [symbolic = %U.patt.1 (constants.%U.patt)]
=======
// CHECK:STDOUT:     %.loc20_23: %.21 = struct_literal ()
// CHECK:STDOUT:     %.loc20_21: type = converted %.loc20_23, constants.%.21 [template = constants.%.21]
// CHECK:STDOUT:     %A: type = class_type @A, @A(constants.%.21) [template = constants.%A.5]
// CHECK:STDOUT:     %a.param: %A.5 = param a, runtime_param0
// CHECK:STDOUT:     %a: %A.5 = bind_name a, %a.param
// CHECK:STDOUT:     %.loc20_31.1: %.21 = struct_literal ()
// CHECK:STDOUT:     %.loc20_31.2: type = converted %.loc20_31.1, constants.%.21 [template = constants.%.21]
// CHECK:STDOUT:     %return: ref %.21 = var <return slot>
// CHECK:STDOUT:   }
// CHECK:STDOUT: }
// CHECK:STDOUT:
// CHECK:STDOUT: generic interface @I(%U.loc6_13.1: type) {
// CHECK:STDOUT:   %U.loc6_13.2: type = bind_symbolic_name U, 0 [symbolic = %U.loc6_13.2 (constants.%U)]
>>>>>>> 77facdd7
// CHECK:STDOUT:
// CHECK:STDOUT: !definition:
// CHECK:STDOUT:   %I.type: type = interface_type @I, @I(%U.loc6_13.2) [symbolic = %I.type (constants.%I.type.2)]
// CHECK:STDOUT:   %Self.2: %I.type.2 = bind_symbolic_name Self, 1 [symbolic = %Self.2 (constants.%Self)]
// CHECK:STDOUT:   %F.type: type = fn_type @F.1, @I(%U.loc6_13.2) [symbolic = %F.type (constants.%F.type.1)]
// CHECK:STDOUT:   %F: @I.%F.type (%F.type.1) = struct_value () [symbolic = %F (constants.%F.1)]
// CHECK:STDOUT:   %.loc7_26.2: type = assoc_entity_type @I.%I.type (%I.type.2), @I.%F.type (%F.type.1) [symbolic = %.loc7_26.2 (constants.%.5)]
// CHECK:STDOUT:   %.loc7_26.3: @I.%.loc7_26.2 (%.5) = assoc_entity element0, %F.decl [symbolic = %.loc7_26.3 (constants.%.6)]
// CHECK:STDOUT:
// CHECK:STDOUT:   interface {
// CHECK:STDOUT:     %Self.1: @I.%I.type (%I.type.2) = bind_symbolic_name Self, 1 [symbolic = %Self.2 (constants.%Self)]
// CHECK:STDOUT:     %F.decl: @I.%F.type (%F.type.1) = fn_decl @F.1 [symbolic = @I.%F (constants.%F.1)] {
// CHECK:STDOUT:       %self.patt: @F.1.%Self (%Self) = binding_pattern self
// CHECK:STDOUT:       %self.param_patt: @F.1.%Self (%Self) = param_pattern %self.patt, runtime_param0
// CHECK:STDOUT:     } {
// CHECK:STDOUT:       %.loc7_14.1: @F.1.%I.type (%I.type.2) = specific_constant @I.%Self.1, @I(constants.%U) [symbolic = %Self (constants.%Self)]
// CHECK:STDOUT:       %Self.ref: @F.1.%I.type (%I.type.2) = name_ref Self, %.loc7_14.1 [symbolic = %Self (constants.%Self)]
// CHECK:STDOUT:       %.loc7_14.2: type = facet_type_access %Self.ref [symbolic = %Self (constants.%Self)]
// CHECK:STDOUT:       %.loc7_14.3: type = converted %Self.ref, %.loc7_14.2 [symbolic = %Self (constants.%Self)]
<<<<<<< HEAD
// CHECK:STDOUT:       %U.ref: type = name_ref U, @I.%U.loc6 [symbolic = %U (constants.%U)]
=======
// CHECK:STDOUT:       %self.param: @F.1.%Self (%Self) = param self, runtime_param0
// CHECK:STDOUT:       %self: @F.1.%Self (%Self) = bind_name self, %self.param
// CHECK:STDOUT:       %U.ref: type = name_ref U, @I.%U.loc6_13.1 [symbolic = %U (constants.%U)]
>>>>>>> 77facdd7
// CHECK:STDOUT:       %return: ref @F.1.%U (%U) = var <return slot>
// CHECK:STDOUT:       %param: @F.1.%Self (%Self) = param runtime_param0
// CHECK:STDOUT:       %self: @F.1.%Self (%Self) = bind_name self, %param
// CHECK:STDOUT:     }
// CHECK:STDOUT:     %.loc7_26.1: @I.%.loc7_26.2 (%.5) = assoc_entity element0, %F.decl [symbolic = %.loc7_26.3 (constants.%.6)]
// CHECK:STDOUT:
// CHECK:STDOUT:   !members:
// CHECK:STDOUT:     .Self = %Self.1
// CHECK:STDOUT:     .F = %.loc7_26.1
// CHECK:STDOUT:     witness = (%F.decl)
// CHECK:STDOUT:   }
// CHECK:STDOUT: }
// CHECK:STDOUT:
<<<<<<< HEAD
// CHECK:STDOUT: generic impl @impl(%V.loc10: type) {
// CHECK:STDOUT:   %V.1: type = bind_symbolic_name V, 0 [symbolic = %V.1 (constants.%V)]
// CHECK:STDOUT:   %V.patt.1: type = symbolic_binding_pattern V, 0 [symbolic = %V.patt.1 (constants.%V.patt)]
// CHECK:STDOUT:   %A.1: type = class_type @A, @A(%V.1) [symbolic = %A.1 (constants.%A.3)]
// CHECK:STDOUT:   %I.type.1: type = interface_type @I, @I(%V.1) [symbolic = %I.type.1 (constants.%I.type.3)]
=======
// CHECK:STDOUT: generic impl @impl(%V.loc10_14.1: type) {
// CHECK:STDOUT:   %V.loc10_14.2: type = bind_symbolic_name V, 0 [symbolic = %V.loc10_14.2 (constants.%V)]
// CHECK:STDOUT:   %A.loc10_25.2: type = class_type @A, @A(%V.loc10_14.2) [symbolic = %A.loc10_25.2 (constants.%A.3)]
// CHECK:STDOUT:   %I.type.loc10_33.2: type = interface_type @I, @I(%V.loc10_14.2) [symbolic = %I.type.loc10_33.2 (constants.%I.type.3)]
>>>>>>> 77facdd7
// CHECK:STDOUT:
// CHECK:STDOUT: !definition:
// CHECK:STDOUT:   %F.type: type = fn_type @F.2, @impl(%V.loc10_14.2) [symbolic = %F.type (constants.%F.type.2)]
// CHECK:STDOUT:   %F: @impl.%F.type (%F.type.2) = struct_value () [symbolic = %F (constants.%F.2)]
// CHECK:STDOUT:   %.loc10_37.2: <witness> = interface_witness (%F) [symbolic = %.loc10_37.2 (constants.%.9)]
// CHECK:STDOUT:
// CHECK:STDOUT:   impl: %A.loc10_25.1 as %I.type.loc10_33.1 {
// CHECK:STDOUT:     %F.decl: @impl.%F.type (%F.type.2) = fn_decl @F.2 [symbolic = @impl.%F (constants.%F.2)] {
// CHECK:STDOUT:       %self.patt: @F.2.%A (%A.3) = binding_pattern self
// CHECK:STDOUT:       %self.param_patt: @F.2.%A (%A.3) = param_pattern %self.patt, runtime_param0
// CHECK:STDOUT:     } {
<<<<<<< HEAD
// CHECK:STDOUT:       %Self.ref: type = name_ref Self, @impl.%A.loc10 [symbolic = %A (constants.%A.3)]
// CHECK:STDOUT:       %V.ref: type = name_ref V, @impl.%V.loc10 [symbolic = %V (constants.%V)]
=======
// CHECK:STDOUT:       %Self.ref: type = name_ref Self, @impl.%A.loc10_25.1 [symbolic = %A (constants.%A.3)]
// CHECK:STDOUT:       %self.param: @F.2.%A (%A.3) = param self, runtime_param0
// CHECK:STDOUT:       %self: @F.2.%A (%A.3) = bind_name self, %self.param
// CHECK:STDOUT:       %V.ref: type = name_ref V, @impl.%V.loc10_14.1 [symbolic = %V (constants.%V)]
>>>>>>> 77facdd7
// CHECK:STDOUT:       %return: ref @F.2.%V (%V) = var <return slot>
// CHECK:STDOUT:       %param: @F.2.%A (%A.3) = param runtime_param0
// CHECK:STDOUT:       %self: @F.2.%A (%A.3) = bind_name self, %param
// CHECK:STDOUT:     }
// CHECK:STDOUT:     %.loc10_37.1: <witness> = interface_witness (%F.decl) [symbolic = %.loc10_37.2 (constants.%.9)]
// CHECK:STDOUT:
// CHECK:STDOUT:   !members:
// CHECK:STDOUT:     .F = %F.decl
// CHECK:STDOUT:     witness = %.loc10_37.1
// CHECK:STDOUT:   }
// CHECK:STDOUT: }
// CHECK:STDOUT:
<<<<<<< HEAD
// CHECK:STDOUT: generic class @A(%T.loc2: type) {
// CHECK:STDOUT:   %T.1: type = bind_symbolic_name T, 0 [symbolic = %T.1 (constants.%T)]
// CHECK:STDOUT:   %T.patt.1: type = symbolic_binding_pattern T, 0 [symbolic = %T.patt.1 (constants.%T.patt)]
=======
// CHECK:STDOUT: generic class @A(%T.loc2_9.1: type) {
// CHECK:STDOUT:   %T.loc2_9.2: type = bind_symbolic_name T, 0 [symbolic = %T.loc2_9.2 (constants.%T)]
>>>>>>> 77facdd7
// CHECK:STDOUT:
// CHECK:STDOUT: !definition:
// CHECK:STDOUT:   %A: type = class_type @A, @A(%T.loc2_9.2) [symbolic = %A (constants.%A.2)]
// CHECK:STDOUT:   %.loc3_8.2: type = unbound_element_type @A.%A (%A.2), @A.%T.loc2_9.2 (%T) [symbolic = %.loc3_8.2 (constants.%.2)]
// CHECK:STDOUT:   %.loc4_1.2: type = struct_type {.n: @A.%T.loc2_9.2 (%T)} [symbolic = %.loc4_1.2 (constants.%.3)]
// CHECK:STDOUT:   %.loc4_1.3: <witness> = complete_type_witness @A.%.loc4_1.2 (%.3) [symbolic = %.loc4_1.3 (constants.%.4)]
// CHECK:STDOUT:
// CHECK:STDOUT:   class {
// CHECK:STDOUT:     %T.ref: type = name_ref T, %T.loc2_9.1 [symbolic = %T.loc2_9.2 (constants.%T)]
// CHECK:STDOUT:     %.loc3_8.1: @A.%.loc3_8.2 (%.2) = field_decl n, element0 [template]
// CHECK:STDOUT:     %.loc4_1.1: <witness> = complete_type_witness %.3 [symbolic = %.loc4_1.3 (constants.%.4)]
// CHECK:STDOUT:
// CHECK:STDOUT:   !members:
// CHECK:STDOUT:     .Self = constants.%A.2
// CHECK:STDOUT:     .n = %.loc3_8.1
// CHECK:STDOUT:   }
// CHECK:STDOUT: }
// CHECK:STDOUT:
// CHECK:STDOUT: generic fn @F.1(@I.%U.loc6_13.1: type, @I.%Self.1: @I.%I.type (%I.type.2)) {
// CHECK:STDOUT:   %U: type = bind_symbolic_name U, 0 [symbolic = %U (constants.%U)]
// CHECK:STDOUT:   %I.type: type = interface_type @I, @I(%U) [symbolic = %I.type (constants.%I.type.2)]
// CHECK:STDOUT:   %Self: %I.type.2 = bind_symbolic_name Self, 1 [symbolic = %Self (constants.%Self)]
// CHECK:STDOUT:
// CHECK:STDOUT:   fn[%self.param_patt: @F.1.%Self (%Self)]() -> @F.1.%U (%U);
// CHECK:STDOUT: }
// CHECK:STDOUT:
// CHECK:STDOUT: generic fn @F.2(@impl.%V.loc10_14.1: type) {
// CHECK:STDOUT:   %V: type = bind_symbolic_name V, 0 [symbolic = %V (constants.%V)]
// CHECK:STDOUT:   %A: type = class_type @A, @A(%V) [symbolic = %A (constants.%A.3)]
// CHECK:STDOUT:
// CHECK:STDOUT: !definition:
// CHECK:STDOUT:   %.loc12_16.3: type = unbound_element_type @F.2.%A (%A.3), @F.2.%V (%V) [symbolic = %.loc12_16.3 (constants.%.10)]
// CHECK:STDOUT:
// CHECK:STDOUT:   fn[%self.param_patt: @F.2.%A (%A.3)]() -> @F.2.%V (%V) {
// CHECK:STDOUT:   !entry:
// CHECK:STDOUT:     %self.ref: @F.2.%A (%A.3) = name_ref self, %self
// CHECK:STDOUT:     %n.ref: @F.2.%.loc12_16.3 (%.10) = name_ref n, @A.%.loc3_8.1 [template = @A.%.loc3_8.1]
// CHECK:STDOUT:     %.loc12_16.1: ref @F.2.%V (%V) = class_element_access %self.ref, element0
// CHECK:STDOUT:     %.loc12_16.2: @F.2.%V (%V) = bind_value %.loc12_16.1
// CHECK:STDOUT:     return %.loc12_16.2
// CHECK:STDOUT:   }
// CHECK:STDOUT: }
// CHECK:STDOUT:
<<<<<<< HEAD
// CHECK:STDOUT: generic fn @TestGeneric(%W.loc16: type) {
// CHECK:STDOUT:   %W.1: type = bind_symbolic_name W, 0 [symbolic = %W.1 (constants.%W)]
// CHECK:STDOUT:   %W.patt.1: type = symbolic_binding_pattern W, 0 [symbolic = %W.patt.1 (constants.%W.patt)]
// CHECK:STDOUT:   %A.1: type = class_type @A, @A(%W.1) [symbolic = %A.1 (constants.%A.4)]
// CHECK:STDOUT:
// CHECK:STDOUT: !definition:
// CHECK:STDOUT:   %I.type.1: type = interface_type @I, @I(%W.1) [symbolic = %I.type.1 (constants.%I.type.4)]
// CHECK:STDOUT:   %F.type: type = fn_type @F.1, @I(%W.1) [symbolic = %F.type (constants.%F.type.4)]
// CHECK:STDOUT:   %.1: type = assoc_entity_type @TestGeneric.%I.type.1 (%I.type.4), @TestGeneric.%F.type (%F.type.4) [symbolic = %.1 (constants.%.18)]
// CHECK:STDOUT:   %.2: @TestGeneric.%.1 (%.18) = assoc_entity element0, @I.%F.decl [symbolic = %.2 (constants.%.19)]
// CHECK:STDOUT:
// CHECK:STDOUT:   fn[%W.param_patt: type](%a.param_patt: @TestGeneric.%A.1 (%A.4)) -> @TestGeneric.%W.1 (%W) {
=======
// CHECK:STDOUT: generic fn @TestGeneric(%W.loc16_16.1: type) {
// CHECK:STDOUT:   %W.loc16_16.2: type = bind_symbolic_name W, 0 [symbolic = %W.loc16_16.2 (constants.%W)]
// CHECK:STDOUT:   %A.loc16_30.2: type = class_type @A, @A(%W.loc16_16.2) [symbolic = %A.loc16_30.2 (constants.%A.4)]
// CHECK:STDOUT:
// CHECK:STDOUT: !definition:
// CHECK:STDOUT:   %I.type.loc17_14.2: type = interface_type @I, @I(%W.loc16_16.2) [symbolic = %I.type.loc17_14.2 (constants.%I.type.4)]
// CHECK:STDOUT:   %F.type.loc17_17: type = fn_type @F.1, @I(%W.loc16_16.2) [symbolic = %F.type.loc17_17 (constants.%F.type.4)]
// CHECK:STDOUT:   %.loc17_17.2: type = assoc_entity_type @TestGeneric.%I.type.loc17_14.2 (%I.type.4), @TestGeneric.%F.type.loc17_17 (%F.type.4) [symbolic = %.loc17_17.2 (constants.%.18)]
// CHECK:STDOUT:   %.loc17_17.3: @TestGeneric.%.loc17_17.2 (%.18) = assoc_entity element0, @I.%F.decl [symbolic = %.loc17_17.3 (constants.%.19)]
// CHECK:STDOUT:   %F.type.loc17_11: type = fn_type @F.2, @impl(%W.loc16_16.2) [symbolic = %F.type.loc17_11 (constants.%F.type.5)]
// CHECK:STDOUT:   %F: @TestGeneric.%F.type.loc17_11 (%F.type.5) = struct_value () [symbolic = %F (constants.%F.5)]
// CHECK:STDOUT:
// CHECK:STDOUT:   fn[%W.loc16_16.1: type](%a: @TestGeneric.%A.loc16_30.2 (%A.4)) -> @TestGeneric.%W.loc16_16.2 (%W) {
>>>>>>> 77facdd7
// CHECK:STDOUT:   !entry:
// CHECK:STDOUT:     %a.ref: @TestGeneric.%A.loc16_30.2 (%A.4) = name_ref a, %a
// CHECK:STDOUT:     %I.ref: %I.type.1 = name_ref I, file.%I.decl [template = constants.%I]
// CHECK:STDOUT:     %W.ref.loc17: type = name_ref W, %W.loc16_16.1 [symbolic = %W.loc16_16.2 (constants.%W)]
// CHECK:STDOUT:     %I.type.loc17_14.1: type = interface_type @I, @I(constants.%W) [symbolic = %I.type.loc17_14.2 (constants.%I.type.4)]
// CHECK:STDOUT:     %.loc17_17.1: @TestGeneric.%.loc17_17.2 (%.18) = specific_constant @I.%.loc7_26.1, @I(constants.%W) [symbolic = %.loc17_17.3 (constants.%.19)]
// CHECK:STDOUT:     %F.ref: @TestGeneric.%.loc17_17.2 (%.18) = name_ref F, %.loc17_17.1 [symbolic = %.loc17_17.3 (constants.%.19)]
// CHECK:STDOUT:     %.loc17_11.1: @TestGeneric.%F.type.loc17_17 (%F.type.4) = interface_witness_access constants.%.20, element0 [symbolic = %F (constants.%F.5)]
// CHECK:STDOUT:     %.loc17_11.2: <bound method> = bound_method %a.ref, %.loc17_11.1
// CHECK:STDOUT:     %.loc17_11.3: <specific function> = specific_function %.loc17_11.2, @F.2(constants.%W)
// CHECK:STDOUT:     %F.call: init @TestGeneric.%W.loc16_16.2 (%W) = call %.loc17_11.3(%a.ref)
// CHECK:STDOUT:     %.loc17_22.1: @TestGeneric.%W.loc16_16.2 (%W) = value_of_initializer %F.call
// CHECK:STDOUT:     %.loc17_22.2: @TestGeneric.%W.loc16_16.2 (%W) = converted %F.call, %.loc17_22.1
// CHECK:STDOUT:     return %.loc17_22.2
// CHECK:STDOUT:   }
// CHECK:STDOUT: }
// CHECK:STDOUT:
<<<<<<< HEAD
// CHECK:STDOUT: fn @TestSpecific(%a.param_patt: %A.5) -> %.20 {
=======
// CHECK:STDOUT: fn @TestSpecific(%a: %A.5) -> %.21 {
>>>>>>> 77facdd7
// CHECK:STDOUT: !entry:
// CHECK:STDOUT:   %a.ref: %A.5 = name_ref a, %a
// CHECK:STDOUT:   %I.ref: %I.type.1 = name_ref I, file.%I.decl [template = constants.%I]
// CHECK:STDOUT:   %.loc21_16: %.21 = struct_literal ()
// CHECK:STDOUT:   %.loc21_14: type = converted %.loc21_16, constants.%.21 [template = constants.%.21]
// CHECK:STDOUT:   %I.type: type = interface_type @I, @I(constants.%.21) [template = constants.%I.type.5]
// CHECK:STDOUT:   %.loc21_18: %.27 = specific_constant @I.%.loc7_26.1, @I(constants.%.21) [template = constants.%.28]
// CHECK:STDOUT:   %F.ref: %.27 = name_ref F, %.loc21_18 [template = constants.%.28]
// CHECK:STDOUT:   %.loc21_11.1: %F.type.6 = interface_witness_access constants.%.29, element0 [template = constants.%F.7]
// CHECK:STDOUT:   %.loc21_11.2: <bound method> = bound_method %a.ref, %.loc21_11.1
// CHECK:STDOUT:   %.loc21_11.3: <specific function> = specific_function %.loc21_11.2, @F.2(constants.%.21)
// CHECK:STDOUT:   %F.call: init %.21 = call %.loc21_11.3(%a.ref)
// CHECK:STDOUT:   %.loc21_21.1: ref %.21 = temporary_storage
// CHECK:STDOUT:   %.loc21_21.2: ref %.21 = temporary %.loc21_21.1, %F.call
// CHECK:STDOUT:   %struct: %.21 = struct_value () [template = constants.%struct]
// CHECK:STDOUT:   %.loc21_23: %.21 = converted %F.call, %struct [template = constants.%struct]
// CHECK:STDOUT:   return %.loc21_23
// CHECK:STDOUT: }
// CHECK:STDOUT:
// CHECK:STDOUT: specific @A(constants.%T) {
<<<<<<< HEAD
// CHECK:STDOUT:   %T.1 => constants.%T
// CHECK:STDOUT:   %T.patt.1 => constants.%T
// CHECK:STDOUT: }
// CHECK:STDOUT:
// CHECK:STDOUT: specific @A(@A.%T.1) {
// CHECK:STDOUT:   %T.1 => constants.%T
// CHECK:STDOUT:   %T.patt.1 => constants.%T
// CHECK:STDOUT: }
// CHECK:STDOUT:
// CHECK:STDOUT: specific @I(constants.%U) {
// CHECK:STDOUT:   %U.1 => constants.%U
// CHECK:STDOUT:   %U.patt.1 => constants.%U
// CHECK:STDOUT: }
// CHECK:STDOUT:
// CHECK:STDOUT: specific @I(@F.1.%U) {
// CHECK:STDOUT:   %U.1 => constants.%U
// CHECK:STDOUT:   %U.patt.1 => constants.%U
=======
// CHECK:STDOUT:   %T.loc2_9.2 => constants.%T
// CHECK:STDOUT: }
// CHECK:STDOUT:
// CHECK:STDOUT: specific @A(@A.%T.loc2_9.2) {
// CHECK:STDOUT:   %T.loc2_9.2 => constants.%T
// CHECK:STDOUT: }
// CHECK:STDOUT:
// CHECK:STDOUT: specific @I(constants.%U) {
// CHECK:STDOUT:   %U.loc6_13.2 => constants.%U
// CHECK:STDOUT: }
// CHECK:STDOUT:
// CHECK:STDOUT: specific @I(@F.1.%U) {
// CHECK:STDOUT:   %U.loc6_13.2 => constants.%U
>>>>>>> 77facdd7
// CHECK:STDOUT: }
// CHECK:STDOUT:
// CHECK:STDOUT: specific @F.1(constants.%U, constants.%Self) {
// CHECK:STDOUT:   %U => constants.%U
// CHECK:STDOUT:   %I.type => constants.%I.type.2
// CHECK:STDOUT:   %Self => constants.%Self
// CHECK:STDOUT: }
// CHECK:STDOUT:
<<<<<<< HEAD
// CHECK:STDOUT: specific @I(@I.%U.1) {
// CHECK:STDOUT:   %U.1 => constants.%U
// CHECK:STDOUT:   %U.patt.1 => constants.%U
// CHECK:STDOUT: }
// CHECK:STDOUT:
// CHECK:STDOUT: specific @A(constants.%V) {
// CHECK:STDOUT:   %T.1 => constants.%V
// CHECK:STDOUT:   %T.patt.1 => constants.%V
=======
// CHECK:STDOUT: specific @I(@I.%U.loc6_13.2) {
// CHECK:STDOUT:   %U.loc6_13.2 => constants.%U
// CHECK:STDOUT: }
// CHECK:STDOUT:
// CHECK:STDOUT: specific @A(constants.%V) {
// CHECK:STDOUT:   %T.loc2_9.2 => constants.%V
>>>>>>> 77facdd7
// CHECK:STDOUT:
// CHECK:STDOUT: !definition:
// CHECK:STDOUT:   %A => constants.%A.3
// CHECK:STDOUT:   %.loc3_8.2 => constants.%.10
// CHECK:STDOUT:   %.loc4_1.2 => constants.%.11
// CHECK:STDOUT:   %.loc4_1.3 => constants.%.12
// CHECK:STDOUT: }
// CHECK:STDOUT:
// CHECK:STDOUT: specific @I(constants.%V) {
<<<<<<< HEAD
// CHECK:STDOUT:   %U.1 => constants.%V
// CHECK:STDOUT:   %U.patt.1 => constants.%V
=======
// CHECK:STDOUT:   %U.loc6_13.2 => constants.%V
>>>>>>> 77facdd7
// CHECK:STDOUT:
// CHECK:STDOUT: !definition:
// CHECK:STDOUT:   %I.type => constants.%I.type.3
// CHECK:STDOUT:   %Self.2 => constants.%Self
// CHECK:STDOUT:   %F.type => constants.%F.type.3
// CHECK:STDOUT:   %F => constants.%F.3
// CHECK:STDOUT:   %.loc7_26.2 => constants.%.7
// CHECK:STDOUT:   %.loc7_26.3 => constants.%.8
// CHECK:STDOUT: }
// CHECK:STDOUT:
<<<<<<< HEAD
// CHECK:STDOUT: specific @A(@impl.%V.1) {
// CHECK:STDOUT:   %T.1 => constants.%V
// CHECK:STDOUT:   %T.patt.1 => constants.%V
// CHECK:STDOUT: }
// CHECK:STDOUT:
// CHECK:STDOUT: specific @I(@impl.%V.1) {
// CHECK:STDOUT:   %U.1 => constants.%V
// CHECK:STDOUT:   %U.patt.1 => constants.%V
// CHECK:STDOUT: }
// CHECK:STDOUT:
// CHECK:STDOUT: specific @impl(constants.%V) {
// CHECK:STDOUT:   %V.1 => constants.%V
// CHECK:STDOUT:   %V.patt.1 => constants.%V
// CHECK:STDOUT:   %A.1 => constants.%A.3
// CHECK:STDOUT:   %I.type.1 => constants.%I.type.3
// CHECK:STDOUT: }
// CHECK:STDOUT:
// CHECK:STDOUT: specific @A(@F.2.%V) {
// CHECK:STDOUT:   %T.1 => constants.%V
// CHECK:STDOUT:   %T.patt.1 => constants.%V
=======
// CHECK:STDOUT: specific @A(@impl.%V.loc10_14.2) {
// CHECK:STDOUT:   %T.loc2_9.2 => constants.%V
// CHECK:STDOUT: }
// CHECK:STDOUT:
// CHECK:STDOUT: specific @I(@impl.%V.loc10_14.2) {
// CHECK:STDOUT:   %U.loc6_13.2 => constants.%V
// CHECK:STDOUT: }
// CHECK:STDOUT:
// CHECK:STDOUT: specific @impl(constants.%V) {
// CHECK:STDOUT:   %V.loc10_14.2 => constants.%V
// CHECK:STDOUT:   %A.loc10_25.2 => constants.%A.3
// CHECK:STDOUT:   %I.type.loc10_33.2 => constants.%I.type.3
// CHECK:STDOUT:
// CHECK:STDOUT: !definition:
// CHECK:STDOUT:   %F.type => constants.%F.type.2
// CHECK:STDOUT:   %F => constants.%F.2
// CHECK:STDOUT:   %.loc10_37.2 => constants.%.9
// CHECK:STDOUT: }
// CHECK:STDOUT:
// CHECK:STDOUT: specific @A(@F.2.%V) {
// CHECK:STDOUT:   %T.loc2_9.2 => constants.%V
>>>>>>> 77facdd7
// CHECK:STDOUT: }
// CHECK:STDOUT:
// CHECK:STDOUT: specific @F.2(constants.%V) {
// CHECK:STDOUT:   %V => constants.%V
// CHECK:STDOUT:   %A => constants.%A.3
// CHECK:STDOUT: }
// CHECK:STDOUT:
// CHECK:STDOUT: specific @F.1(constants.%V, constants.%A.3) {
// CHECK:STDOUT:   %U => constants.%V
// CHECK:STDOUT:   %I.type => constants.%I.type.3
// CHECK:STDOUT:   %Self => constants.%A.3
// CHECK:STDOUT: }
// CHECK:STDOUT:
// CHECK:STDOUT: specific @impl(@impl.%V.loc10_14.2) {
// CHECK:STDOUT:   %V.loc10_14.2 => constants.%V
// CHECK:STDOUT:   %A.loc10_25.2 => constants.%A.3
// CHECK:STDOUT:   %I.type.loc10_33.2 => constants.%I.type.3
// CHECK:STDOUT: }
// CHECK:STDOUT:
// CHECK:STDOUT: specific @A(constants.%W) {
<<<<<<< HEAD
// CHECK:STDOUT:   %T.1 => constants.%W
// CHECK:STDOUT:   %T.patt.1 => constants.%W
=======
// CHECK:STDOUT:   %T.loc2_9.2 => constants.%W
>>>>>>> 77facdd7
// CHECK:STDOUT:
// CHECK:STDOUT: !definition:
// CHECK:STDOUT:   %A => constants.%A.4
// CHECK:STDOUT:   %.loc3_8.2 => constants.%.14
// CHECK:STDOUT:   %.loc4_1.2 => constants.%.15
// CHECK:STDOUT:   %.loc4_1.3 => constants.%.16
// CHECK:STDOUT: }
// CHECK:STDOUT:
<<<<<<< HEAD
// CHECK:STDOUT: specific @A(@TestGeneric.%W.1) {
// CHECK:STDOUT:   %T.1 => constants.%W
// CHECK:STDOUT:   %T.patt.1 => constants.%W
// CHECK:STDOUT: }
// CHECK:STDOUT:
// CHECK:STDOUT: specific @TestGeneric(constants.%W) {
// CHECK:STDOUT:   %W.1 => constants.%W
// CHECK:STDOUT:   %W.patt.1 => constants.%W
// CHECK:STDOUT:   %A.1 => constants.%A.4
// CHECK:STDOUT: }
// CHECK:STDOUT:
// CHECK:STDOUT: specific @I(constants.%W) {
// CHECK:STDOUT:   %U.1 => constants.%W
// CHECK:STDOUT:   %U.patt.1 => constants.%W
=======
// CHECK:STDOUT: specific @A(@TestGeneric.%W.loc16_16.2) {
// CHECK:STDOUT:   %T.loc2_9.2 => constants.%W
// CHECK:STDOUT: }
// CHECK:STDOUT:
// CHECK:STDOUT: specific @TestGeneric(constants.%W) {
// CHECK:STDOUT:   %W.loc16_16.2 => constants.%W
// CHECK:STDOUT:   %A.loc16_30.2 => constants.%A.4
// CHECK:STDOUT: }
// CHECK:STDOUT:
// CHECK:STDOUT: specific @I(constants.%W) {
// CHECK:STDOUT:   %U.loc6_13.2 => constants.%W
>>>>>>> 77facdd7
// CHECK:STDOUT:
// CHECK:STDOUT: !definition:
// CHECK:STDOUT:   %I.type => constants.%I.type.4
// CHECK:STDOUT:   %Self.2 => constants.%Self
// CHECK:STDOUT:   %F.type => constants.%F.type.4
// CHECK:STDOUT:   %F => constants.%F.4
// CHECK:STDOUT:   %.loc7_26.2 => constants.%.18
// CHECK:STDOUT:   %.loc7_26.3 => constants.%.19
// CHECK:STDOUT: }
// CHECK:STDOUT:
<<<<<<< HEAD
// CHECK:STDOUT: specific @I(@TestGeneric.%W.1) {
// CHECK:STDOUT:   %U.1 => constants.%W
// CHECK:STDOUT:   %U.patt.1 => constants.%W
// CHECK:STDOUT: }
// CHECK:STDOUT:
// CHECK:STDOUT: specific @A(constants.%.20) {
// CHECK:STDOUT:   %T.1 => constants.%.20
// CHECK:STDOUT:   %T.patt.1 => constants.%.20
=======
// CHECK:STDOUT: specific @impl(constants.%W) {
// CHECK:STDOUT:   %V.loc10_14.2 => constants.%W
// CHECK:STDOUT:   %A.loc10_25.2 => constants.%A.4
// CHECK:STDOUT:   %I.type.loc10_33.2 => constants.%I.type.4
// CHECK:STDOUT:
// CHECK:STDOUT: !definition:
// CHECK:STDOUT:   %F.type => constants.%F.type.5
// CHECK:STDOUT:   %F => constants.%F.5
// CHECK:STDOUT:   %.loc10_37.2 => constants.%.20
// CHECK:STDOUT: }
// CHECK:STDOUT:
// CHECK:STDOUT: specific @F.2(constants.%W) {
// CHECK:STDOUT:   %V => constants.%W
// CHECK:STDOUT:   %A => constants.%A.4
// CHECK:STDOUT:
// CHECK:STDOUT: !definition:
// CHECK:STDOUT:   %.loc12_16.3 => constants.%.14
// CHECK:STDOUT: }
// CHECK:STDOUT:
// CHECK:STDOUT: specific @I(@TestGeneric.%W.loc16_16.2) {
// CHECK:STDOUT:   %U.loc6_13.2 => constants.%W
// CHECK:STDOUT: }
// CHECK:STDOUT:
// CHECK:STDOUT: specific @impl(@TestGeneric.%W.loc16_16.2) {
// CHECK:STDOUT:   %V.loc10_14.2 => constants.%W
// CHECK:STDOUT:   %A.loc10_25.2 => constants.%A.4
// CHECK:STDOUT:   %I.type.loc10_33.2 => constants.%I.type.4
// CHECK:STDOUT: }
// CHECK:STDOUT:
// CHECK:STDOUT: specific @A(constants.%.21) {
// CHECK:STDOUT:   %T.loc2_9.2 => constants.%.21
>>>>>>> 77facdd7
// CHECK:STDOUT:
// CHECK:STDOUT: !definition:
// CHECK:STDOUT:   %A => constants.%A.5
// CHECK:STDOUT:   %.loc3_8.2 => constants.%.22
// CHECK:STDOUT:   %.loc4_1.2 => constants.%.23
// CHECK:STDOUT:   %.loc4_1.3 => constants.%.24
// CHECK:STDOUT: }
// CHECK:STDOUT:
<<<<<<< HEAD
// CHECK:STDOUT: specific @I(constants.%.20) {
// CHECK:STDOUT:   %U.1 => constants.%.20
// CHECK:STDOUT:   %U.patt.1 => constants.%.20
=======
// CHECK:STDOUT: specific @I(constants.%.21) {
// CHECK:STDOUT:   %U.loc6_13.2 => constants.%.21
>>>>>>> 77facdd7
// CHECK:STDOUT:
// CHECK:STDOUT: !definition:
// CHECK:STDOUT:   %I.type => constants.%I.type.5
// CHECK:STDOUT:   %Self.2 => constants.%Self
// CHECK:STDOUT:   %F.type => constants.%F.type.6
// CHECK:STDOUT:   %F => constants.%F.6
// CHECK:STDOUT:   %.loc7_26.2 => constants.%.27
// CHECK:STDOUT:   %.loc7_26.3 => constants.%.28
// CHECK:STDOUT: }
// CHECK:STDOUT:
// CHECK:STDOUT: specific @impl(constants.%.21) {
// CHECK:STDOUT:   %V.loc10_14.2 => constants.%.21
// CHECK:STDOUT:   %A.loc10_25.2 => constants.%A.5
// CHECK:STDOUT:   %I.type.loc10_33.2 => constants.%I.type.5
// CHECK:STDOUT:
// CHECK:STDOUT: !definition:
// CHECK:STDOUT:   %F.type => constants.%F.type.7
// CHECK:STDOUT:   %F => constants.%F.7
// CHECK:STDOUT:   %.loc10_37.2 => constants.%.29
// CHECK:STDOUT: }
// CHECK:STDOUT:
// CHECK:STDOUT: specific @F.2(constants.%.21) {
// CHECK:STDOUT:   %V => constants.%.21
// CHECK:STDOUT:   %A => constants.%A.5
// CHECK:STDOUT:
// CHECK:STDOUT: !definition:
// CHECK:STDOUT:   %.loc12_16.3 => constants.%.22
// CHECK:STDOUT: }
// CHECK:STDOUT:<|MERGE_RESOLUTION|>--- conflicted
+++ resolved
@@ -114,117 +114,67 @@
 // CHECK:STDOUT:     .TestSpecific = %TestSpecific.decl
 // CHECK:STDOUT:   }
 // CHECK:STDOUT:   %A.decl: %A.type = class_decl @A [template = constants.%A.1] {
-// CHECK:STDOUT:     %T.patt.loc2: type = symbolic_binding_pattern T, 0 [symbolic = %T.patt.1 (constants.%T.patt)]
-// CHECK:STDOUT:     %T.param_patt: type = param_pattern %T.patt.loc2, runtime_param<invalid> [symbolic = %T.patt.1 (constants.%T.patt)]
+// CHECK:STDOUT:     %T.patt.loc2_9.1: type = symbolic_binding_pattern T, 0 [symbolic = %T.patt.loc2_9.2 (constants.%T.patt)]
+// CHECK:STDOUT:     %T.param_patt: type = param_pattern %T.patt.loc2_9.1, runtime_param<invalid> [symbolic = %T.patt.loc2_9.2 (constants.%T.patt)]
 // CHECK:STDOUT:   } {
-<<<<<<< HEAD
 // CHECK:STDOUT:     %param: type = param runtime_param<invalid>
-// CHECK:STDOUT:     %T.loc2: type = bind_symbolic_name T, 0, %param [symbolic = %T.1 (constants.%T)]
-=======
-// CHECK:STDOUT:     %T.param: type = param T, runtime_param<invalid>
-// CHECK:STDOUT:     %T.loc2_9.1: type = bind_symbolic_name T, 0, %T.param [symbolic = %T.loc2_9.2 (constants.%T)]
->>>>>>> 77facdd7
+// CHECK:STDOUT:     %T.loc2_9.1: type = bind_symbolic_name T, 0, %param [symbolic = %T.loc2_9.2 (constants.%T)]
 // CHECK:STDOUT:   }
 // CHECK:STDOUT:   %I.decl: %I.type.1 = interface_decl @I [template = constants.%I] {
-// CHECK:STDOUT:     %U.patt.loc6: type = symbolic_binding_pattern U, 0 [symbolic = %U.patt.1 (constants.%U.patt)]
-// CHECK:STDOUT:     %U.param_patt: type = param_pattern %U.patt.loc6, runtime_param<invalid> [symbolic = %U.patt.1 (constants.%U.patt)]
+// CHECK:STDOUT:     %U.patt.loc6_13.1: type = symbolic_binding_pattern U, 0 [symbolic = %U.patt.loc6_13.2 (constants.%U.patt)]
+// CHECK:STDOUT:     %U.param_patt: type = param_pattern %U.patt.loc6_13.1, runtime_param<invalid> [symbolic = %U.patt.loc6_13.2 (constants.%U.patt)]
 // CHECK:STDOUT:   } {
-<<<<<<< HEAD
 // CHECK:STDOUT:     %param: type = param runtime_param<invalid>
-// CHECK:STDOUT:     %U.loc6: type = bind_symbolic_name U, 0, %param [symbolic = %U.1 (constants.%U)]
-=======
-// CHECK:STDOUT:     %U.param: type = param U, runtime_param<invalid>
-// CHECK:STDOUT:     %U.loc6_13.1: type = bind_symbolic_name U, 0, %U.param [symbolic = %U.loc6_13.2 (constants.%U)]
->>>>>>> 77facdd7
+// CHECK:STDOUT:     %U.loc6_13.1: type = bind_symbolic_name U, 0, %param [symbolic = %U.loc6_13.2 (constants.%U)]
 // CHECK:STDOUT:   }
 // CHECK:STDOUT:   impl_decl @impl [template] {
-// CHECK:STDOUT:     %V.patt.loc10: type = symbolic_binding_pattern V, 0 [symbolic = %V.patt.1 (constants.%V.patt)]
-// CHECK:STDOUT:     %V.param_patt: type = param_pattern %V.patt.loc10, runtime_param<invalid> [symbolic = %V.patt.1 (constants.%V.patt)]
+// CHECK:STDOUT:     %V.patt.loc10_14.1: type = symbolic_binding_pattern V, 0 [symbolic = %V.patt.loc10_14.2 (constants.%V.patt)]
+// CHECK:STDOUT:     %V.param_patt: type = param_pattern %V.patt.loc10_14.1, runtime_param<invalid> [symbolic = %V.patt.loc10_14.2 (constants.%V.patt)]
 // CHECK:STDOUT:   } {
-<<<<<<< HEAD
-=======
-// CHECK:STDOUT:     %V.param: type = param V, runtime_param<invalid>
-// CHECK:STDOUT:     %V.loc10_14.1: type = bind_symbolic_name V, 0, %V.param [symbolic = %V.loc10_14.2 (constants.%V)]
->>>>>>> 77facdd7
 // CHECK:STDOUT:     %A.ref: %A.type = name_ref A, file.%A.decl [template = constants.%A.1]
 // CHECK:STDOUT:     %V.ref.loc10_26: type = name_ref V, %V.loc10_14.1 [symbolic = %V.loc10_14.2 (constants.%V)]
 // CHECK:STDOUT:     %A.loc10_25.1: type = class_type @A, @A(constants.%V) [symbolic = %A.loc10_25.2 (constants.%A.3)]
 // CHECK:STDOUT:     %I.ref: %I.type.1 = name_ref I, file.%I.decl [template = constants.%I]
-<<<<<<< HEAD
-// CHECK:STDOUT:     %V.ref.loc10_34: type = name_ref V, %V.loc10 [symbolic = %V.1 (constants.%V)]
-// CHECK:STDOUT:     %I.type.loc10: type = interface_type @I, @I(constants.%V) [symbolic = %I.type.1 (constants.%I.type.3)]
-// CHECK:STDOUT:     %param: type = param runtime_param<invalid>
-// CHECK:STDOUT:     %V.loc10: type = bind_symbolic_name V, 0, %param [symbolic = %V.1 (constants.%V)]
-// CHECK:STDOUT:   }
-// CHECK:STDOUT:   %TestGeneric.decl: %TestGeneric.type = fn_decl @TestGeneric [template = constants.%TestGeneric] {
-// CHECK:STDOUT:     %W.patt.loc16: type = symbolic_binding_pattern W, 0 [symbolic = %W.patt.1 (constants.%W.patt)]
-// CHECK:STDOUT:     %W.param_patt: type = param_pattern %W.patt.loc16, runtime_param<invalid> [symbolic = %W.patt.1 (constants.%W.patt)]
-// CHECK:STDOUT:     %a.patt: @TestGeneric.%A.1 (%A.4) = binding_pattern a
-// CHECK:STDOUT:     %a.param_patt: @TestGeneric.%A.1 (%A.4) = param_pattern %a.patt, runtime_param0
-// CHECK:STDOUT:   } {
-// CHECK:STDOUT:     %A.ref: %A.type = name_ref A, file.%A.decl [template = constants.%A.1]
-// CHECK:STDOUT:     %W.ref.loc16_31: type = name_ref W, %W.loc16 [symbolic = %W.1 (constants.%W)]
-// CHECK:STDOUT:     %A.loc16: type = class_type @A, @A(constants.%W) [symbolic = %A.1 (constants.%A.4)]
-// CHECK:STDOUT:     %W.ref.loc16_38: type = name_ref W, %W.loc16 [symbolic = %W.1 (constants.%W)]
-// CHECK:STDOUT:     %return: ref @TestGeneric.%W.1 (%W) = var <return slot>
-// CHECK:STDOUT:     %param.loc16_16: type = param runtime_param<invalid>
-// CHECK:STDOUT:     %W.loc16: type = bind_symbolic_name W, 0, %param.loc16_16 [symbolic = %W.1 (constants.%W)]
-// CHECK:STDOUT:     %param.loc16_26: @TestGeneric.%A.1 (%A.4) = param runtime_param0
-// CHECK:STDOUT:     %a: @TestGeneric.%A.1 (%A.4) = bind_name a, %param.loc16_26
-=======
 // CHECK:STDOUT:     %V.ref.loc10_34: type = name_ref V, %V.loc10_14.1 [symbolic = %V.loc10_14.2 (constants.%V)]
 // CHECK:STDOUT:     %I.type.loc10_33.1: type = interface_type @I, @I(constants.%V) [symbolic = %I.type.loc10_33.2 (constants.%I.type.3)]
+// CHECK:STDOUT:     %param: type = param runtime_param<invalid>
+// CHECK:STDOUT:     %V.loc10_14.1: type = bind_symbolic_name V, 0, %param [symbolic = %V.loc10_14.2 (constants.%V)]
 // CHECK:STDOUT:   }
 // CHECK:STDOUT:   %TestGeneric.decl: %TestGeneric.type = fn_decl @TestGeneric [template = constants.%TestGeneric] {
-// CHECK:STDOUT:     %W.patt: type = symbolic_binding_pattern W, 0
+// CHECK:STDOUT:     %W.patt.loc16_16.1: type = symbolic_binding_pattern W, 0 [symbolic = %W.patt.loc16_16.2 (constants.%W.patt)]
+// CHECK:STDOUT:     %W.param_patt: type = param_pattern %W.patt.loc16_16.1, runtime_param<invalid> [symbolic = %W.patt.loc16_16.2 (constants.%W.patt)]
 // CHECK:STDOUT:     %a.patt: @TestGeneric.%A.loc16_30.2 (%A.4) = binding_pattern a
+// CHECK:STDOUT:     %a.param_patt: @TestGeneric.%A.loc16_30.2 (%A.4) = param_pattern %a.patt, runtime_param0
 // CHECK:STDOUT:   } {
-// CHECK:STDOUT:     %W.param: type = param W, runtime_param<invalid>
-// CHECK:STDOUT:     %W.loc16_16.1: type = bind_symbolic_name W, 0, %W.param [symbolic = %W.loc16_16.2 (constants.%W)]
 // CHECK:STDOUT:     %A.ref: %A.type = name_ref A, file.%A.decl [template = constants.%A.1]
 // CHECK:STDOUT:     %W.ref.loc16_31: type = name_ref W, %W.loc16_16.1 [symbolic = %W.loc16_16.2 (constants.%W)]
 // CHECK:STDOUT:     %A.loc16_30.1: type = class_type @A, @A(constants.%W) [symbolic = %A.loc16_30.2 (constants.%A.4)]
-// CHECK:STDOUT:     %a.param: @TestGeneric.%A.loc16_30.2 (%A.4) = param a, runtime_param0
-// CHECK:STDOUT:     %a: @TestGeneric.%A.loc16_30.2 (%A.4) = bind_name a, %a.param
 // CHECK:STDOUT:     %W.ref.loc16_38: type = name_ref W, %W.loc16_16.1 [symbolic = %W.loc16_16.2 (constants.%W)]
 // CHECK:STDOUT:     %return: ref @TestGeneric.%W.loc16_16.2 (%W) = var <return slot>
->>>>>>> 77facdd7
+// CHECK:STDOUT:     %param.loc16_16: type = param runtime_param<invalid>
+// CHECK:STDOUT:     %W.loc16_16.1: type = bind_symbolic_name W, 0, %param.loc16_16 [symbolic = %W.loc16_16.2 (constants.%W)]
+// CHECK:STDOUT:     %param.loc16_26: @TestGeneric.%A.loc16_30.2 (%A.4) = param runtime_param0
+// CHECK:STDOUT:     %a: @TestGeneric.%A.loc16_30.2 (%A.4) = bind_name a, %param.loc16_26
 // CHECK:STDOUT:   }
 // CHECK:STDOUT:   %TestSpecific.decl: %TestSpecific.type = fn_decl @TestSpecific [template = constants.%TestSpecific] {
 // CHECK:STDOUT:     %a.patt: %A.5 = binding_pattern a
 // CHECK:STDOUT:     %a.param_patt: %A.5 = param_pattern %a.patt, runtime_param0
 // CHECK:STDOUT:   } {
 // CHECK:STDOUT:     %A.ref: %A.type = name_ref A, file.%A.decl [template = constants.%A.1]
-<<<<<<< HEAD
-// CHECK:STDOUT:     %.loc24_23: %.20 = struct_literal ()
-// CHECK:STDOUT:     %.loc24_21: type = converted %.loc24_23, constants.%.20 [template = constants.%.20]
-// CHECK:STDOUT:     %A: type = class_type @A, @A(constants.%.20) [template = constants.%A.5]
-// CHECK:STDOUT:     %.loc24_31.1: %.20 = struct_literal ()
-// CHECK:STDOUT:     %.loc24_31.2: type = converted %.loc24_31.1, constants.%.20 [template = constants.%.20]
-// CHECK:STDOUT:     %return: ref %.20 = var <return slot>
-// CHECK:STDOUT:     %param: %A.5 = param runtime_param0
-// CHECK:STDOUT:     %a: %A.5 = bind_name a, %param
-// CHECK:STDOUT:   }
-// CHECK:STDOUT: }
-// CHECK:STDOUT:
-// CHECK:STDOUT: generic interface @I(%U.loc6: type) {
-// CHECK:STDOUT:   %U.1: type = bind_symbolic_name U, 0 [symbolic = %U.1 (constants.%U)]
-// CHECK:STDOUT:   %U.patt.1: type = symbolic_binding_pattern U, 0 [symbolic = %U.patt.1 (constants.%U.patt)]
-=======
 // CHECK:STDOUT:     %.loc20_23: %.21 = struct_literal ()
 // CHECK:STDOUT:     %.loc20_21: type = converted %.loc20_23, constants.%.21 [template = constants.%.21]
 // CHECK:STDOUT:     %A: type = class_type @A, @A(constants.%.21) [template = constants.%A.5]
-// CHECK:STDOUT:     %a.param: %A.5 = param a, runtime_param0
-// CHECK:STDOUT:     %a: %A.5 = bind_name a, %a.param
 // CHECK:STDOUT:     %.loc20_31.1: %.21 = struct_literal ()
 // CHECK:STDOUT:     %.loc20_31.2: type = converted %.loc20_31.1, constants.%.21 [template = constants.%.21]
 // CHECK:STDOUT:     %return: ref %.21 = var <return slot>
+// CHECK:STDOUT:     %param: %A.5 = param runtime_param0
+// CHECK:STDOUT:     %a: %A.5 = bind_name a, %param
 // CHECK:STDOUT:   }
 // CHECK:STDOUT: }
 // CHECK:STDOUT:
 // CHECK:STDOUT: generic interface @I(%U.loc6_13.1: type) {
 // CHECK:STDOUT:   %U.loc6_13.2: type = bind_symbolic_name U, 0 [symbolic = %U.loc6_13.2 (constants.%U)]
->>>>>>> 77facdd7
+// CHECK:STDOUT:   %U.patt.loc6_13.2: type = symbolic_binding_pattern U, 0 [symbolic = %U.patt.loc6_13.2 (constants.%U.patt)]
 // CHECK:STDOUT:
 // CHECK:STDOUT: !definition:
 // CHECK:STDOUT:   %I.type: type = interface_type @I, @I(%U.loc6_13.2) [symbolic = %I.type (constants.%I.type.2)]
@@ -244,13 +194,7 @@
 // CHECK:STDOUT:       %Self.ref: @F.1.%I.type (%I.type.2) = name_ref Self, %.loc7_14.1 [symbolic = %Self (constants.%Self)]
 // CHECK:STDOUT:       %.loc7_14.2: type = facet_type_access %Self.ref [symbolic = %Self (constants.%Self)]
 // CHECK:STDOUT:       %.loc7_14.3: type = converted %Self.ref, %.loc7_14.2 [symbolic = %Self (constants.%Self)]
-<<<<<<< HEAD
-// CHECK:STDOUT:       %U.ref: type = name_ref U, @I.%U.loc6 [symbolic = %U (constants.%U)]
-=======
-// CHECK:STDOUT:       %self.param: @F.1.%Self (%Self) = param self, runtime_param0
-// CHECK:STDOUT:       %self: @F.1.%Self (%Self) = bind_name self, %self.param
 // CHECK:STDOUT:       %U.ref: type = name_ref U, @I.%U.loc6_13.1 [symbolic = %U (constants.%U)]
->>>>>>> 77facdd7
 // CHECK:STDOUT:       %return: ref @F.1.%U (%U) = var <return slot>
 // CHECK:STDOUT:       %param: @F.1.%Self (%Self) = param runtime_param0
 // CHECK:STDOUT:       %self: @F.1.%Self (%Self) = bind_name self, %param
@@ -264,18 +208,11 @@
 // CHECK:STDOUT:   }
 // CHECK:STDOUT: }
 // CHECK:STDOUT:
-<<<<<<< HEAD
-// CHECK:STDOUT: generic impl @impl(%V.loc10: type) {
-// CHECK:STDOUT:   %V.1: type = bind_symbolic_name V, 0 [symbolic = %V.1 (constants.%V)]
-// CHECK:STDOUT:   %V.patt.1: type = symbolic_binding_pattern V, 0 [symbolic = %V.patt.1 (constants.%V.patt)]
-// CHECK:STDOUT:   %A.1: type = class_type @A, @A(%V.1) [symbolic = %A.1 (constants.%A.3)]
-// CHECK:STDOUT:   %I.type.1: type = interface_type @I, @I(%V.1) [symbolic = %I.type.1 (constants.%I.type.3)]
-=======
 // CHECK:STDOUT: generic impl @impl(%V.loc10_14.1: type) {
 // CHECK:STDOUT:   %V.loc10_14.2: type = bind_symbolic_name V, 0 [symbolic = %V.loc10_14.2 (constants.%V)]
+// CHECK:STDOUT:   %V.patt.loc10_14.2: type = symbolic_binding_pattern V, 0 [symbolic = %V.patt.loc10_14.2 (constants.%V.patt)]
 // CHECK:STDOUT:   %A.loc10_25.2: type = class_type @A, @A(%V.loc10_14.2) [symbolic = %A.loc10_25.2 (constants.%A.3)]
 // CHECK:STDOUT:   %I.type.loc10_33.2: type = interface_type @I, @I(%V.loc10_14.2) [symbolic = %I.type.loc10_33.2 (constants.%I.type.3)]
->>>>>>> 77facdd7
 // CHECK:STDOUT:
 // CHECK:STDOUT: !definition:
 // CHECK:STDOUT:   %F.type: type = fn_type @F.2, @impl(%V.loc10_14.2) [symbolic = %F.type (constants.%F.type.2)]
@@ -287,15 +224,8 @@
 // CHECK:STDOUT:       %self.patt: @F.2.%A (%A.3) = binding_pattern self
 // CHECK:STDOUT:       %self.param_patt: @F.2.%A (%A.3) = param_pattern %self.patt, runtime_param0
 // CHECK:STDOUT:     } {
-<<<<<<< HEAD
-// CHECK:STDOUT:       %Self.ref: type = name_ref Self, @impl.%A.loc10 [symbolic = %A (constants.%A.3)]
-// CHECK:STDOUT:       %V.ref: type = name_ref V, @impl.%V.loc10 [symbolic = %V (constants.%V)]
-=======
 // CHECK:STDOUT:       %Self.ref: type = name_ref Self, @impl.%A.loc10_25.1 [symbolic = %A (constants.%A.3)]
-// CHECK:STDOUT:       %self.param: @F.2.%A (%A.3) = param self, runtime_param0
-// CHECK:STDOUT:       %self: @F.2.%A (%A.3) = bind_name self, %self.param
 // CHECK:STDOUT:       %V.ref: type = name_ref V, @impl.%V.loc10_14.1 [symbolic = %V (constants.%V)]
->>>>>>> 77facdd7
 // CHECK:STDOUT:       %return: ref @F.2.%V (%V) = var <return slot>
 // CHECK:STDOUT:       %param: @F.2.%A (%A.3) = param runtime_param0
 // CHECK:STDOUT:       %self: @F.2.%A (%A.3) = bind_name self, %param
@@ -308,14 +238,9 @@
 // CHECK:STDOUT:   }
 // CHECK:STDOUT: }
 // CHECK:STDOUT:
-<<<<<<< HEAD
-// CHECK:STDOUT: generic class @A(%T.loc2: type) {
-// CHECK:STDOUT:   %T.1: type = bind_symbolic_name T, 0 [symbolic = %T.1 (constants.%T)]
-// CHECK:STDOUT:   %T.patt.1: type = symbolic_binding_pattern T, 0 [symbolic = %T.patt.1 (constants.%T.patt)]
-=======
 // CHECK:STDOUT: generic class @A(%T.loc2_9.1: type) {
 // CHECK:STDOUT:   %T.loc2_9.2: type = bind_symbolic_name T, 0 [symbolic = %T.loc2_9.2 (constants.%T)]
->>>>>>> 77facdd7
+// CHECK:STDOUT:   %T.patt.loc2_9.2: type = symbolic_binding_pattern T, 0 [symbolic = %T.patt.loc2_9.2 (constants.%T.patt)]
 // CHECK:STDOUT:
 // CHECK:STDOUT: !definition:
 // CHECK:STDOUT:   %A: type = class_type @A, @A(%T.loc2_9.2) [symbolic = %A (constants.%A.2)]
@@ -359,22 +284,9 @@
 // CHECK:STDOUT:   }
 // CHECK:STDOUT: }
 // CHECK:STDOUT:
-<<<<<<< HEAD
-// CHECK:STDOUT: generic fn @TestGeneric(%W.loc16: type) {
-// CHECK:STDOUT:   %W.1: type = bind_symbolic_name W, 0 [symbolic = %W.1 (constants.%W)]
-// CHECK:STDOUT:   %W.patt.1: type = symbolic_binding_pattern W, 0 [symbolic = %W.patt.1 (constants.%W.patt)]
-// CHECK:STDOUT:   %A.1: type = class_type @A, @A(%W.1) [symbolic = %A.1 (constants.%A.4)]
-// CHECK:STDOUT:
-// CHECK:STDOUT: !definition:
-// CHECK:STDOUT:   %I.type.1: type = interface_type @I, @I(%W.1) [symbolic = %I.type.1 (constants.%I.type.4)]
-// CHECK:STDOUT:   %F.type: type = fn_type @F.1, @I(%W.1) [symbolic = %F.type (constants.%F.type.4)]
-// CHECK:STDOUT:   %.1: type = assoc_entity_type @TestGeneric.%I.type.1 (%I.type.4), @TestGeneric.%F.type (%F.type.4) [symbolic = %.1 (constants.%.18)]
-// CHECK:STDOUT:   %.2: @TestGeneric.%.1 (%.18) = assoc_entity element0, @I.%F.decl [symbolic = %.2 (constants.%.19)]
-// CHECK:STDOUT:
-// CHECK:STDOUT:   fn[%W.param_patt: type](%a.param_patt: @TestGeneric.%A.1 (%A.4)) -> @TestGeneric.%W.1 (%W) {
-=======
 // CHECK:STDOUT: generic fn @TestGeneric(%W.loc16_16.1: type) {
 // CHECK:STDOUT:   %W.loc16_16.2: type = bind_symbolic_name W, 0 [symbolic = %W.loc16_16.2 (constants.%W)]
+// CHECK:STDOUT:   %W.patt.loc16_16.2: type = symbolic_binding_pattern W, 0 [symbolic = %W.patt.loc16_16.2 (constants.%W.patt)]
 // CHECK:STDOUT:   %A.loc16_30.2: type = class_type @A, @A(%W.loc16_16.2) [symbolic = %A.loc16_30.2 (constants.%A.4)]
 // CHECK:STDOUT:
 // CHECK:STDOUT: !definition:
@@ -385,8 +297,7 @@
 // CHECK:STDOUT:   %F.type.loc17_11: type = fn_type @F.2, @impl(%W.loc16_16.2) [symbolic = %F.type.loc17_11 (constants.%F.type.5)]
 // CHECK:STDOUT:   %F: @TestGeneric.%F.type.loc17_11 (%F.type.5) = struct_value () [symbolic = %F (constants.%F.5)]
 // CHECK:STDOUT:
-// CHECK:STDOUT:   fn[%W.loc16_16.1: type](%a: @TestGeneric.%A.loc16_30.2 (%A.4)) -> @TestGeneric.%W.loc16_16.2 (%W) {
->>>>>>> 77facdd7
+// CHECK:STDOUT:   fn[%W.param_patt: type](%a.param_patt: @TestGeneric.%A.loc16_30.2 (%A.4)) -> @TestGeneric.%W.loc16_16.2 (%W) {
 // CHECK:STDOUT:   !entry:
 // CHECK:STDOUT:     %a.ref: @TestGeneric.%A.loc16_30.2 (%A.4) = name_ref a, %a
 // CHECK:STDOUT:     %I.ref: %I.type.1 = name_ref I, file.%I.decl [template = constants.%I]
@@ -404,11 +315,7 @@
 // CHECK:STDOUT:   }
 // CHECK:STDOUT: }
 // CHECK:STDOUT:
-<<<<<<< HEAD
-// CHECK:STDOUT: fn @TestSpecific(%a.param_patt: %A.5) -> %.20 {
-=======
-// CHECK:STDOUT: fn @TestSpecific(%a: %A.5) -> %.21 {
->>>>>>> 77facdd7
+// CHECK:STDOUT: fn @TestSpecific(%a.param_patt: %A.5) -> %.21 {
 // CHECK:STDOUT: !entry:
 // CHECK:STDOUT:   %a.ref: %A.5 = name_ref a, %a
 // CHECK:STDOUT:   %I.ref: %I.type.1 = name_ref I, file.%I.decl [template = constants.%I]
@@ -429,39 +336,23 @@
 // CHECK:STDOUT: }
 // CHECK:STDOUT:
 // CHECK:STDOUT: specific @A(constants.%T) {
-<<<<<<< HEAD
-// CHECK:STDOUT:   %T.1 => constants.%T
-// CHECK:STDOUT:   %T.patt.1 => constants.%T
-// CHECK:STDOUT: }
-// CHECK:STDOUT:
-// CHECK:STDOUT: specific @A(@A.%T.1) {
-// CHECK:STDOUT:   %T.1 => constants.%T
-// CHECK:STDOUT:   %T.patt.1 => constants.%T
-// CHECK:STDOUT: }
-// CHECK:STDOUT:
-// CHECK:STDOUT: specific @I(constants.%U) {
-// CHECK:STDOUT:   %U.1 => constants.%U
-// CHECK:STDOUT:   %U.patt.1 => constants.%U
-// CHECK:STDOUT: }
-// CHECK:STDOUT:
-// CHECK:STDOUT: specific @I(@F.1.%U) {
-// CHECK:STDOUT:   %U.1 => constants.%U
-// CHECK:STDOUT:   %U.patt.1 => constants.%U
-=======
 // CHECK:STDOUT:   %T.loc2_9.2 => constants.%T
+// CHECK:STDOUT:   %T.patt.loc2_9.2 => constants.%T
 // CHECK:STDOUT: }
 // CHECK:STDOUT:
 // CHECK:STDOUT: specific @A(@A.%T.loc2_9.2) {
 // CHECK:STDOUT:   %T.loc2_9.2 => constants.%T
+// CHECK:STDOUT:   %T.patt.loc2_9.2 => constants.%T
 // CHECK:STDOUT: }
 // CHECK:STDOUT:
 // CHECK:STDOUT: specific @I(constants.%U) {
 // CHECK:STDOUT:   %U.loc6_13.2 => constants.%U
+// CHECK:STDOUT:   %U.patt.loc6_13.2 => constants.%U
 // CHECK:STDOUT: }
 // CHECK:STDOUT:
 // CHECK:STDOUT: specific @I(@F.1.%U) {
 // CHECK:STDOUT:   %U.loc6_13.2 => constants.%U
->>>>>>> 77facdd7
+// CHECK:STDOUT:   %U.patt.loc6_13.2 => constants.%U
 // CHECK:STDOUT: }
 // CHECK:STDOUT:
 // CHECK:STDOUT: specific @F.1(constants.%U, constants.%Self) {
@@ -470,23 +361,14 @@
 // CHECK:STDOUT:   %Self => constants.%Self
 // CHECK:STDOUT: }
 // CHECK:STDOUT:
-<<<<<<< HEAD
-// CHECK:STDOUT: specific @I(@I.%U.1) {
-// CHECK:STDOUT:   %U.1 => constants.%U
-// CHECK:STDOUT:   %U.patt.1 => constants.%U
-// CHECK:STDOUT: }
-// CHECK:STDOUT:
-// CHECK:STDOUT: specific @A(constants.%V) {
-// CHECK:STDOUT:   %T.1 => constants.%V
-// CHECK:STDOUT:   %T.patt.1 => constants.%V
-=======
 // CHECK:STDOUT: specific @I(@I.%U.loc6_13.2) {
 // CHECK:STDOUT:   %U.loc6_13.2 => constants.%U
+// CHECK:STDOUT:   %U.patt.loc6_13.2 => constants.%U
 // CHECK:STDOUT: }
 // CHECK:STDOUT:
 // CHECK:STDOUT: specific @A(constants.%V) {
 // CHECK:STDOUT:   %T.loc2_9.2 => constants.%V
->>>>>>> 77facdd7
+// CHECK:STDOUT:   %T.patt.loc2_9.2 => constants.%V
 // CHECK:STDOUT:
 // CHECK:STDOUT: !definition:
 // CHECK:STDOUT:   %A => constants.%A.3
@@ -496,12 +378,8 @@
 // CHECK:STDOUT: }
 // CHECK:STDOUT:
 // CHECK:STDOUT: specific @I(constants.%V) {
-<<<<<<< HEAD
-// CHECK:STDOUT:   %U.1 => constants.%V
-// CHECK:STDOUT:   %U.patt.1 => constants.%V
-=======
 // CHECK:STDOUT:   %U.loc6_13.2 => constants.%V
->>>>>>> 77facdd7
+// CHECK:STDOUT:   %U.patt.loc6_13.2 => constants.%V
 // CHECK:STDOUT:
 // CHECK:STDOUT: !definition:
 // CHECK:STDOUT:   %I.type => constants.%I.type.3
@@ -512,38 +390,19 @@
 // CHECK:STDOUT:   %.loc7_26.3 => constants.%.8
 // CHECK:STDOUT: }
 // CHECK:STDOUT:
-<<<<<<< HEAD
-// CHECK:STDOUT: specific @A(@impl.%V.1) {
-// CHECK:STDOUT:   %T.1 => constants.%V
-// CHECK:STDOUT:   %T.patt.1 => constants.%V
-// CHECK:STDOUT: }
-// CHECK:STDOUT:
-// CHECK:STDOUT: specific @I(@impl.%V.1) {
-// CHECK:STDOUT:   %U.1 => constants.%V
-// CHECK:STDOUT:   %U.patt.1 => constants.%V
-// CHECK:STDOUT: }
-// CHECK:STDOUT:
-// CHECK:STDOUT: specific @impl(constants.%V) {
-// CHECK:STDOUT:   %V.1 => constants.%V
-// CHECK:STDOUT:   %V.patt.1 => constants.%V
-// CHECK:STDOUT:   %A.1 => constants.%A.3
-// CHECK:STDOUT:   %I.type.1 => constants.%I.type.3
-// CHECK:STDOUT: }
-// CHECK:STDOUT:
-// CHECK:STDOUT: specific @A(@F.2.%V) {
-// CHECK:STDOUT:   %T.1 => constants.%V
-// CHECK:STDOUT:   %T.patt.1 => constants.%V
-=======
 // CHECK:STDOUT: specific @A(@impl.%V.loc10_14.2) {
 // CHECK:STDOUT:   %T.loc2_9.2 => constants.%V
+// CHECK:STDOUT:   %T.patt.loc2_9.2 => constants.%V
 // CHECK:STDOUT: }
 // CHECK:STDOUT:
 // CHECK:STDOUT: specific @I(@impl.%V.loc10_14.2) {
 // CHECK:STDOUT:   %U.loc6_13.2 => constants.%V
+// CHECK:STDOUT:   %U.patt.loc6_13.2 => constants.%V
 // CHECK:STDOUT: }
 // CHECK:STDOUT:
 // CHECK:STDOUT: specific @impl(constants.%V) {
 // CHECK:STDOUT:   %V.loc10_14.2 => constants.%V
+// CHECK:STDOUT:   %V.patt.loc10_14.2 => constants.%V
 // CHECK:STDOUT:   %A.loc10_25.2 => constants.%A.3
 // CHECK:STDOUT:   %I.type.loc10_33.2 => constants.%I.type.3
 // CHECK:STDOUT:
@@ -555,7 +414,7 @@
 // CHECK:STDOUT:
 // CHECK:STDOUT: specific @A(@F.2.%V) {
 // CHECK:STDOUT:   %T.loc2_9.2 => constants.%V
->>>>>>> 77facdd7
+// CHECK:STDOUT:   %T.patt.loc2_9.2 => constants.%V
 // CHECK:STDOUT: }
 // CHECK:STDOUT:
 // CHECK:STDOUT: specific @F.2(constants.%V) {
@@ -571,17 +430,14 @@
 // CHECK:STDOUT:
 // CHECK:STDOUT: specific @impl(@impl.%V.loc10_14.2) {
 // CHECK:STDOUT:   %V.loc10_14.2 => constants.%V
+// CHECK:STDOUT:   %V.patt.loc10_14.2 => constants.%V
 // CHECK:STDOUT:   %A.loc10_25.2 => constants.%A.3
 // CHECK:STDOUT:   %I.type.loc10_33.2 => constants.%I.type.3
 // CHECK:STDOUT: }
 // CHECK:STDOUT:
 // CHECK:STDOUT: specific @A(constants.%W) {
-<<<<<<< HEAD
-// CHECK:STDOUT:   %T.1 => constants.%W
-// CHECK:STDOUT:   %T.patt.1 => constants.%W
-=======
 // CHECK:STDOUT:   %T.loc2_9.2 => constants.%W
->>>>>>> 77facdd7
+// CHECK:STDOUT:   %T.patt.loc2_9.2 => constants.%W
 // CHECK:STDOUT:
 // CHECK:STDOUT: !definition:
 // CHECK:STDOUT:   %A => constants.%A.4
@@ -590,34 +446,20 @@
 // CHECK:STDOUT:   %.loc4_1.3 => constants.%.16
 // CHECK:STDOUT: }
 // CHECK:STDOUT:
-<<<<<<< HEAD
-// CHECK:STDOUT: specific @A(@TestGeneric.%W.1) {
-// CHECK:STDOUT:   %T.1 => constants.%W
-// CHECK:STDOUT:   %T.patt.1 => constants.%W
-// CHECK:STDOUT: }
-// CHECK:STDOUT:
-// CHECK:STDOUT: specific @TestGeneric(constants.%W) {
-// CHECK:STDOUT:   %W.1 => constants.%W
-// CHECK:STDOUT:   %W.patt.1 => constants.%W
-// CHECK:STDOUT:   %A.1 => constants.%A.4
-// CHECK:STDOUT: }
-// CHECK:STDOUT:
-// CHECK:STDOUT: specific @I(constants.%W) {
-// CHECK:STDOUT:   %U.1 => constants.%W
-// CHECK:STDOUT:   %U.patt.1 => constants.%W
-=======
 // CHECK:STDOUT: specific @A(@TestGeneric.%W.loc16_16.2) {
 // CHECK:STDOUT:   %T.loc2_9.2 => constants.%W
+// CHECK:STDOUT:   %T.patt.loc2_9.2 => constants.%W
 // CHECK:STDOUT: }
 // CHECK:STDOUT:
 // CHECK:STDOUT: specific @TestGeneric(constants.%W) {
 // CHECK:STDOUT:   %W.loc16_16.2 => constants.%W
+// CHECK:STDOUT:   %W.patt.loc16_16.2 => constants.%W
 // CHECK:STDOUT:   %A.loc16_30.2 => constants.%A.4
 // CHECK:STDOUT: }
 // CHECK:STDOUT:
 // CHECK:STDOUT: specific @I(constants.%W) {
 // CHECK:STDOUT:   %U.loc6_13.2 => constants.%W
->>>>>>> 77facdd7
+// CHECK:STDOUT:   %U.patt.loc6_13.2 => constants.%W
 // CHECK:STDOUT:
 // CHECK:STDOUT: !definition:
 // CHECK:STDOUT:   %I.type => constants.%I.type.4
@@ -628,18 +470,9 @@
 // CHECK:STDOUT:   %.loc7_26.3 => constants.%.19
 // CHECK:STDOUT: }
 // CHECK:STDOUT:
-<<<<<<< HEAD
-// CHECK:STDOUT: specific @I(@TestGeneric.%W.1) {
-// CHECK:STDOUT:   %U.1 => constants.%W
-// CHECK:STDOUT:   %U.patt.1 => constants.%W
-// CHECK:STDOUT: }
-// CHECK:STDOUT:
-// CHECK:STDOUT: specific @A(constants.%.20) {
-// CHECK:STDOUT:   %T.1 => constants.%.20
-// CHECK:STDOUT:   %T.patt.1 => constants.%.20
-=======
 // CHECK:STDOUT: specific @impl(constants.%W) {
 // CHECK:STDOUT:   %V.loc10_14.2 => constants.%W
+// CHECK:STDOUT:   %V.patt.loc10_14.2 => constants.%W
 // CHECK:STDOUT:   %A.loc10_25.2 => constants.%A.4
 // CHECK:STDOUT:   %I.type.loc10_33.2 => constants.%I.type.4
 // CHECK:STDOUT:
@@ -659,17 +492,19 @@
 // CHECK:STDOUT:
 // CHECK:STDOUT: specific @I(@TestGeneric.%W.loc16_16.2) {
 // CHECK:STDOUT:   %U.loc6_13.2 => constants.%W
+// CHECK:STDOUT:   %U.patt.loc6_13.2 => constants.%W
 // CHECK:STDOUT: }
 // CHECK:STDOUT:
 // CHECK:STDOUT: specific @impl(@TestGeneric.%W.loc16_16.2) {
 // CHECK:STDOUT:   %V.loc10_14.2 => constants.%W
+// CHECK:STDOUT:   %V.patt.loc10_14.2 => constants.%W
 // CHECK:STDOUT:   %A.loc10_25.2 => constants.%A.4
 // CHECK:STDOUT:   %I.type.loc10_33.2 => constants.%I.type.4
 // CHECK:STDOUT: }
 // CHECK:STDOUT:
 // CHECK:STDOUT: specific @A(constants.%.21) {
 // CHECK:STDOUT:   %T.loc2_9.2 => constants.%.21
->>>>>>> 77facdd7
+// CHECK:STDOUT:   %T.patt.loc2_9.2 => constants.%.21
 // CHECK:STDOUT:
 // CHECK:STDOUT: !definition:
 // CHECK:STDOUT:   %A => constants.%A.5
@@ -678,14 +513,9 @@
 // CHECK:STDOUT:   %.loc4_1.3 => constants.%.24
 // CHECK:STDOUT: }
 // CHECK:STDOUT:
-<<<<<<< HEAD
-// CHECK:STDOUT: specific @I(constants.%.20) {
-// CHECK:STDOUT:   %U.1 => constants.%.20
-// CHECK:STDOUT:   %U.patt.1 => constants.%.20
-=======
 // CHECK:STDOUT: specific @I(constants.%.21) {
 // CHECK:STDOUT:   %U.loc6_13.2 => constants.%.21
->>>>>>> 77facdd7
+// CHECK:STDOUT:   %U.patt.loc6_13.2 => constants.%.21
 // CHECK:STDOUT:
 // CHECK:STDOUT: !definition:
 // CHECK:STDOUT:   %I.type => constants.%I.type.5
@@ -698,6 +528,7 @@
 // CHECK:STDOUT:
 // CHECK:STDOUT: specific @impl(constants.%.21) {
 // CHECK:STDOUT:   %V.loc10_14.2 => constants.%.21
+// CHECK:STDOUT:   %V.patt.loc10_14.2 => constants.%.21
 // CHECK:STDOUT:   %A.loc10_25.2 => constants.%A.5
 // CHECK:STDOUT:   %I.type.loc10_33.2 => constants.%I.type.5
 // CHECK:STDOUT:
