--- conflicted
+++ resolved
@@ -109,11 +109,7 @@
 // CHECK:STDOUT:   witness = (%F.decl)
 // CHECK:STDOUT: }
 // CHECK:STDOUT:
-<<<<<<< HEAD
-// CHECK:STDOUT: impl @impl: %C as %I.type {
-=======
 // CHECK:STDOUT: impl @impl: %Self.ref as %I.ref {
->>>>>>> 82937e1a
 // CHECK:STDOUT:   %F.decl: %F.type.2 = fn_decl @F.2 [template = constants.%F.2] {
 // CHECK:STDOUT:     %self.patt: %C = binding_pattern self
 // CHECK:STDOUT:   } {
@@ -134,12 +130,8 @@
 // CHECK:STDOUT:
 // CHECK:STDOUT: class @C {
 // CHECK:STDOUT:   impl_decl @impl [template] {} {
-<<<<<<< HEAD
+// CHECK:STDOUT:     %Self.ref: type = name_ref Self, constants.%C [template = constants.%C]
 // CHECK:STDOUT:     %I.ref: type = name_ref I, file.%I.decl [template = constants.%I.type]
-=======
-// CHECK:STDOUT:     %Self.ref: type = name_ref Self, constants.%C [template = constants.%C]
-// CHECK:STDOUT:     %I.ref: type = name_ref I, file.%I.decl [template = constants.%.1]
->>>>>>> 82937e1a
 // CHECK:STDOUT:   }
 // CHECK:STDOUT:   %.loc21: <witness> = complete_type_witness %.5 [template = constants.%.6]
 // CHECK:STDOUT:
@@ -161,13 +153,8 @@
 // CHECK:STDOUT: fn @F.3(%c: %C) -> i32 {
 // CHECK:STDOUT: !entry:
 // CHECK:STDOUT:   %c.ref: %C = name_ref c, %c
-<<<<<<< HEAD
 // CHECK:STDOUT:   %F.ref: %.2 = name_ref F, @I.%.loc14 [template = constants.%.3]
-// CHECK:STDOUT:   %.loc24_11.1: %F.type.1 = interface_witness_access @impl.%.loc18, element0 [template = constants.%F.2]
-=======
-// CHECK:STDOUT:   %F.ref: %.3 = name_ref F, @I.%.loc14 [template = constants.%.4]
-// CHECK:STDOUT:   %.loc24_11.1: %F.type.1 = interface_witness_access constants.%.5, element0 [template = constants.%F.2]
->>>>>>> 82937e1a
+// CHECK:STDOUT:   %.loc24_11.1: %F.type.1 = interface_witness_access constants.%.4, element0 [template = constants.%F.2]
 // CHECK:STDOUT:   %.loc24_11.2: <bound method> = bound_method %c.ref, %.loc24_11.1
 // CHECK:STDOUT:   %F.call: init i32 = call %.loc24_11.2(%c.ref)
 // CHECK:STDOUT:   %.loc24_15.1: i32 = value_of_initializer %F.call
