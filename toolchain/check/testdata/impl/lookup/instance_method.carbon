// Part of the Carbon Language project, under the Apache License v2.0 with LLVM
// Exceptions. See /LICENSE for license information.
// SPDX-License-Identifier: Apache-2.0 WITH LLVM-exception
//
// AUTOUPDATE
// TIP: To test this file alone, run:
// TIP:   bazel test //toolchain/testing:file_test --test_arg=--file_tests=toolchain/check/testdata/impl/lookup/instance_method.carbon
// TIP: To dump output, run:
// TIP:   bazel run //toolchain/testing:file_test -- --dump_output --file_tests=toolchain/check/testdata/impl/lookup/instance_method.carbon

class C;

interface I {
  fn F[self: Self]() -> i32;
}

class C {
  extend impl as I {
    fn F[self: Self]() -> i32;
  }
}

fn F(c: C) -> i32 {
  return c.F();
}

// CHECK:STDOUT: --- instance_method.carbon
// CHECK:STDOUT:
// CHECK:STDOUT: constants {
// CHECK:STDOUT:   %C: type = class_type @C [template]
// CHECK:STDOUT:   %.1: type = interface_type @I [template]
// CHECK:STDOUT:   %Self: %.1 = bind_symbolic_name Self 0 [symbolic]
// CHECK:STDOUT:   %Int32.type: type = fn_type @Int32 [template]
// CHECK:STDOUT:   %.2: type = tuple_type () [template]
// CHECK:STDOUT:   %Int32: %Int32.type = struct_value () [template]
// CHECK:STDOUT:   %F.type.1: type = fn_type @F.1 [template]
// CHECK:STDOUT:   %F.1: %F.type.1 = struct_value () [template]
// CHECK:STDOUT:   %.3: type = assoc_entity_type %.1, %F.type.1 [template]
// CHECK:STDOUT:   %.4: %.3 = assoc_entity element0, @I.%F.decl [template]
// CHECK:STDOUT:   %F.type.2: type = fn_type @F.2 [template]
// CHECK:STDOUT:   %F.2: %F.type.2 = struct_value () [template]
// CHECK:STDOUT:   %.5: <witness> = interface_witness (%F.2) [template]
// CHECK:STDOUT:   %.6: type = struct_type {} [template]
// CHECK:STDOUT:   %F.type.3: type = fn_type @F.3 [template]
// CHECK:STDOUT:   %F.3: %F.type.3 = struct_value () [template]
// CHECK:STDOUT:   %.7: type = ptr_type %.6 [template]
// CHECK:STDOUT: }
// CHECK:STDOUT:
// CHECK:STDOUT: imports {
// CHECK:STDOUT:   %Core: <namespace> = namespace file.%Core.import, [template] {
// CHECK:STDOUT:     .Int32 = %import_ref
// CHECK:STDOUT:     import Core//prelude
// CHECK:STDOUT:     import Core//prelude/operators
// CHECK:STDOUT:     import Core//prelude/types
// CHECK:STDOUT:     import Core//prelude/operators/arithmetic
// CHECK:STDOUT:     import Core//prelude/operators/as
// CHECK:STDOUT:     import Core//prelude/operators/bitwise
// CHECK:STDOUT:     import Core//prelude/operators/comparison
// CHECK:STDOUT:     import Core//prelude/types/bool
// CHECK:STDOUT:   }
// CHECK:STDOUT:   %import_ref: %Int32.type = import_ref Core//prelude/types, inst+4, loaded [template = constants.%Int32]
// CHECK:STDOUT: }
// CHECK:STDOUT:
// CHECK:STDOUT: file {
// CHECK:STDOUT:   package: <namespace> = namespace [template] {
// CHECK:STDOUT:     .Core = imports.%Core
// CHECK:STDOUT:     .C = %C.decl.loc11
// CHECK:STDOUT:     .I = %I.decl
// CHECK:STDOUT:     .F = %F.decl
// CHECK:STDOUT:   }
// CHECK:STDOUT:   %Core.import = import Core
// CHECK:STDOUT:   %C.decl.loc11: type = class_decl @C [template = constants.%C] {}
// CHECK:STDOUT:   %I.decl: type = interface_decl @I [template = constants.%.1] {}
// CHECK:STDOUT:   %C.decl.loc17: type = class_decl @C [template = constants.%C] {}
// CHECK:STDOUT:   %F.decl: %F.type.3 = fn_decl @F.3 [template = constants.%F.3] {
// CHECK:STDOUT:     %C.ref: type = name_ref C, %C.decl.loc11 [template = constants.%C]
// CHECK:STDOUT:     %c.loc23_6.1: %C = param c
// CHECK:STDOUT:     @F.3.%c: %C = bind_name c, %c.loc23_6.1
// CHECK:STDOUT:     %int.make_type_32: init type = call constants.%Int32() [template = i32]
// CHECK:STDOUT:     %.loc23_15.1: type = value_of_initializer %int.make_type_32 [template = i32]
// CHECK:STDOUT:     %.loc23_15.2: type = converted %int.make_type_32, %.loc23_15.1 [template = i32]
// CHECK:STDOUT:     @F.3.%return: ref i32 = var <return slot>
// CHECK:STDOUT:   }
// CHECK:STDOUT: }
// CHECK:STDOUT:
// CHECK:STDOUT: interface @I {
// CHECK:STDOUT:   %Self: %.1 = bind_symbolic_name Self 0 [symbolic = constants.%Self]
// CHECK:STDOUT:   %F.decl: %F.type.1 = fn_decl @F.1 [template = constants.%F.1] {
// CHECK:STDOUT:     %Self.ref: %.1 = name_ref Self, %Self [symbolic = @F.1.%Self (constants.%Self)]
// CHECK:STDOUT:     %.loc14_14.1: type = facet_type_access %Self.ref [symbolic = @F.1.%Self (constants.%Self)]
// CHECK:STDOUT:     %.loc14_14.2: type = converted %Self.ref, %.loc14_14.1 [symbolic = @F.1.%Self (constants.%Self)]
// CHECK:STDOUT:     %self.loc14_8.1: @F.1.%Self (%Self) = param self
// CHECK:STDOUT:     %self.loc14_8.2: @F.1.%Self (%Self) = bind_name self, %self.loc14_8.1
// CHECK:STDOUT:     %int.make_type_32: init type = call constants.%Int32() [template = i32]
// CHECK:STDOUT:     %.loc14_25.1: type = value_of_initializer %int.make_type_32 [template = i32]
// CHECK:STDOUT:     %.loc14_25.2: type = converted %int.make_type_32, %.loc14_25.1 [template = i32]
// CHECK:STDOUT:     %return.var: ref i32 = var <return slot>
// CHECK:STDOUT:   }
// CHECK:STDOUT:   %.loc14_28: %.3 = assoc_entity element0, %F.decl [template = constants.%.4]
// CHECK:STDOUT:
// CHECK:STDOUT: !members:
// CHECK:STDOUT:   .Self = %Self
// CHECK:STDOUT:   .F = %.loc14_28
// CHECK:STDOUT:   witness = (%F.decl)
// CHECK:STDOUT: }
// CHECK:STDOUT:
// CHECK:STDOUT: impl @impl: %C as %.1 {
// CHECK:STDOUT:   %F.decl: %F.type.2 = fn_decl @F.2 [template = constants.%F.2] {
// CHECK:STDOUT:     %Self.ref: type = name_ref Self, constants.%C [template = constants.%C]
// CHECK:STDOUT:     %self.loc19_10.1: %C = param self
// CHECK:STDOUT:     %self.loc19_10.2: %C = bind_name self, %self.loc19_10.1
// CHECK:STDOUT:     %int.make_type_32: init type = call constants.%Int32() [template = i32]
// CHECK:STDOUT:     %.loc19_27.1: type = value_of_initializer %int.make_type_32 [template = i32]
// CHECK:STDOUT:     %.loc19_27.2: type = converted %int.make_type_32, %.loc19_27.1 [template = i32]
// CHECK:STDOUT:     %return.var: ref i32 = var <return slot>
// CHECK:STDOUT:   }
// CHECK:STDOUT:   %.loc18: <witness> = interface_witness (%F.decl) [template = constants.%.5]
// CHECK:STDOUT:
// CHECK:STDOUT: !members:
// CHECK:STDOUT:   .F = %F.decl
// CHECK:STDOUT:   witness = %.loc18
// CHECK:STDOUT: }
// CHECK:STDOUT:
// CHECK:STDOUT: class @C {
// CHECK:STDOUT:   impl_decl @impl {
// CHECK:STDOUT:     %I.ref: type = name_ref I, file.%I.decl [template = constants.%.1]
// CHECK:STDOUT:   }
// CHECK:STDOUT:
// CHECK:STDOUT: !members:
// CHECK:STDOUT:   .Self = constants.%C
// CHECK:STDOUT:   extend name_scope2
// CHECK:STDOUT: }
// CHECK:STDOUT:
// CHECK:STDOUT: fn @Int32() -> type = "int.make_type_32";
// CHECK:STDOUT:
// CHECK:STDOUT: generic fn @F.1(@I.%Self: %.1) {
// CHECK:STDOUT:   %Self: %.1 = bind_symbolic_name Self 0 [symbolic = %Self (constants.%Self)]
// CHECK:STDOUT:
// CHECK:STDOUT:   fn[@I.%self.loc14_8.2: @F.1.%Self (%Self)]() -> i32;
// CHECK:STDOUT: }
// CHECK:STDOUT:
// CHECK:STDOUT: fn @F.2[@impl.%self.loc19_10.2: %C]() -> i32;
// CHECK:STDOUT:
// CHECK:STDOUT: fn @F.3(%c: %C) -> i32 {
// CHECK:STDOUT: !entry:
// CHECK:STDOUT:   %c.ref: %C = name_ref c, %c
// CHECK:STDOUT:   %F.ref: %.3 = name_ref F, @I.%.loc14_28 [template = constants.%.4]
<<<<<<< HEAD
// CHECK:STDOUT:   %.loc24_11.1: %F.type.1 = interface_witness_access @impl.%.1, element0 [template = constants.%F.2]
=======
// CHECK:STDOUT:   %.loc24_11.1: %F.type.1 = interface_witness_access @impl.%.loc18, element0 [template = constants.%F.2]
>>>>>>> 891c7d83
// CHECK:STDOUT:   %.loc24_11.2: <bound method> = bound_method %c.ref, %.loc24_11.1
// CHECK:STDOUT:   %F.call: init i32 = call %.loc24_11.2(%c.ref)
// CHECK:STDOUT:   %.loc24_15.1: i32 = value_of_initializer %F.call
// CHECK:STDOUT:   %.loc24_15.2: i32 = converted %F.call, %.loc24_15.1
// CHECK:STDOUT:   return %.loc24_15.2
// CHECK:STDOUT: }
// CHECK:STDOUT:
// CHECK:STDOUT: specific @F.1(constants.%Self) {
// CHECK:STDOUT:   %Self => constants.%Self
// CHECK:STDOUT: }
// CHECK:STDOUT:
// CHECK:STDOUT: specific @F.1(constants.%C) {
// CHECK:STDOUT:   %Self => constants.%C
// CHECK:STDOUT: }
// CHECK:STDOUT:<|MERGE_RESOLUTION|>--- conflicted
+++ resolved
@@ -145,11 +145,7 @@
 // CHECK:STDOUT: !entry:
 // CHECK:STDOUT:   %c.ref: %C = name_ref c, %c
 // CHECK:STDOUT:   %F.ref: %.3 = name_ref F, @I.%.loc14_28 [template = constants.%.4]
-<<<<<<< HEAD
-// CHECK:STDOUT:   %.loc24_11.1: %F.type.1 = interface_witness_access @impl.%.1, element0 [template = constants.%F.2]
-=======
 // CHECK:STDOUT:   %.loc24_11.1: %F.type.1 = interface_witness_access @impl.%.loc18, element0 [template = constants.%F.2]
->>>>>>> 891c7d83
 // CHECK:STDOUT:   %.loc24_11.2: <bound method> = bound_method %c.ref, %.loc24_11.1
 // CHECK:STDOUT:   %F.call: init i32 = call %.loc24_11.2(%c.ref)
 // CHECK:STDOUT:   %.loc24_15.1: i32 = value_of_initializer %F.call
