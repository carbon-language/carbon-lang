// Part of the Carbon Language project, under the Apache License v2.0 with LLVM
// Exceptions. See /LICENSE for license information.
// SPDX-License-Identifier: Apache-2.0 WITH LLVM-exception
//
// AUTOUPDATE

// CHECK:STDERR: fail_assign_nested.carbon:[[@LINE+3]]:44: ERROR: Cannot initialize tuple of 2 element(s) from tuple with 3 element(s).
// CHECK:STDERR: var x: ((i32, i32), (i32, i32)) = ((1, 2, 3), (4, 5, 6));
// CHECK:STDERR:                                            ^
var x: ((i32, i32), (i32, i32)) = ((1, 2, 3), (4, 5, 6));

// CHECK:STDOUT: constants {
// CHECK:STDOUT:   %.loc10_18: type = tuple_type (type, type)
// CHECK:STDOUT:   %.loc10_31.1: type = tuple_type ((type, type), (type, type))
// CHECK:STDOUT:   %.loc10_31.2: type = tuple_type (i32, i32)
// CHECK:STDOUT:   %.loc10_31.3: type = tuple_type ((i32, i32), (i32, i32))
// CHECK:STDOUT:   %.loc10_31.4: type = ptr_type (i32, i32)
// CHECK:STDOUT:   %.loc10_31.5: type = tuple_type ((i32, i32)*, (i32, i32)*)
// CHECK:STDOUT:   %.loc10_31.6: type = ptr_type ((i32, i32)*, (i32, i32)*)
// CHECK:STDOUT:   %.loc10_44: type = tuple_type (i32, i32, i32)
// CHECK:STDOUT:   %.loc10_56: type = tuple_type ((i32, i32, i32), (i32, i32, i32))
// CHECK:STDOUT: }
// CHECK:STDOUT:
// CHECK:STDOUT: file "fail_assign_nested.carbon" {
// CHECK:STDOUT:   %.loc10_18: (type, type) = tuple_literal (i32, i32)
// CHECK:STDOUT:   %.loc10_30: (type, type) = tuple_literal (i32, i32)
<<<<<<< HEAD
// CHECK:STDOUT:   %.loc10_31.1: ((type, type), (type, type)) = tuple_literal (%.loc10_18, %.loc10_30)
// CHECK:STDOUT:   %.loc10_31.2: type = converted %.loc10_18, constants.%.loc10_31.2
// CHECK:STDOUT:   %.loc10_31.3: type = converted %.loc10_30, constants.%.loc10_31.2
// CHECK:STDOUT:   %.loc10_31.4: type = converted %.loc10_31.1, constants.%.loc10_31.3
// CHECK:STDOUT:   %x.var: ref ((i32, i32), (i32, i32)) = var "x"
// CHECK:STDOUT:   %x: ref ((i32, i32), (i32, i32)) = bind_name "x", %x.var
=======
// CHECK:STDOUT:   %.loc10_31: ((type, type), (type, type)) = tuple_literal (%.loc10_18, %.loc10_30)
// CHECK:STDOUT:   %x.var: ref ((i32, i32), (i32, i32)) = var x
// CHECK:STDOUT:   %x: ref ((i32, i32), (i32, i32)) = bind_name x, %x.var
>>>>>>> 681fbf9d
// CHECK:STDOUT:   %.loc10_37: i32 = int_literal 1
// CHECK:STDOUT:   %.loc10_40: i32 = int_literal 2
// CHECK:STDOUT:   %.loc10_43: i32 = int_literal 3
// CHECK:STDOUT:   %.loc10_44: (i32, i32, i32) = tuple_literal (%.loc10_37, %.loc10_40, %.loc10_43)
// CHECK:STDOUT:   %.loc10_48: i32 = int_literal 4
// CHECK:STDOUT:   %.loc10_51: i32 = int_literal 5
// CHECK:STDOUT:   %.loc10_54: i32 = int_literal 6
// CHECK:STDOUT:   %.loc10_55: (i32, i32, i32) = tuple_literal (%.loc10_48, %.loc10_51, %.loc10_54)
// CHECK:STDOUT:   %.loc10_56: ((i32, i32, i32), (i32, i32, i32)) = tuple_literal (%.loc10_44, %.loc10_55)
// CHECK:STDOUT:   assign %x.var, <error>
// CHECK:STDOUT: }<|MERGE_RESOLUTION|>--- conflicted
+++ resolved
@@ -24,18 +24,12 @@
 // CHECK:STDOUT: file "fail_assign_nested.carbon" {
 // CHECK:STDOUT:   %.loc10_18: (type, type) = tuple_literal (i32, i32)
 // CHECK:STDOUT:   %.loc10_30: (type, type) = tuple_literal (i32, i32)
-<<<<<<< HEAD
 // CHECK:STDOUT:   %.loc10_31.1: ((type, type), (type, type)) = tuple_literal (%.loc10_18, %.loc10_30)
 // CHECK:STDOUT:   %.loc10_31.2: type = converted %.loc10_18, constants.%.loc10_31.2
 // CHECK:STDOUT:   %.loc10_31.3: type = converted %.loc10_30, constants.%.loc10_31.2
 // CHECK:STDOUT:   %.loc10_31.4: type = converted %.loc10_31.1, constants.%.loc10_31.3
-// CHECK:STDOUT:   %x.var: ref ((i32, i32), (i32, i32)) = var "x"
-// CHECK:STDOUT:   %x: ref ((i32, i32), (i32, i32)) = bind_name "x", %x.var
-=======
-// CHECK:STDOUT:   %.loc10_31: ((type, type), (type, type)) = tuple_literal (%.loc10_18, %.loc10_30)
 // CHECK:STDOUT:   %x.var: ref ((i32, i32), (i32, i32)) = var x
 // CHECK:STDOUT:   %x: ref ((i32, i32), (i32, i32)) = bind_name x, %x.var
->>>>>>> 681fbf9d
 // CHECK:STDOUT:   %.loc10_37: i32 = int_literal 1
 // CHECK:STDOUT:   %.loc10_40: i32 = int_literal 2
 // CHECK:STDOUT:   %.loc10_43: i32 = int_literal 3
