// Part of the Carbon Language project, under the Apache License v2.0 with LLVM
// Exceptions. See /LICENSE for license information.
// SPDX-License-Identifier: Apache-2.0 WITH LLVM-exception
//
// AUTOUPDATE

var x: ((i32, i32), i32) = ((12, 76), 6);

// CHECK:STDOUT: file "nested_tuple.carbon" {
// CHECK:STDOUT:   %.loc7_18.1: type = tuple_type (type, type)
// CHECK:STDOUT:   %.loc7_18.2: (type, type) = tuple_literal (i32, i32)
// CHECK:STDOUT:   %.loc7_24.1: type = tuple_type ((type, type), type)
// CHECK:STDOUT:   %.loc7_24.2: ((type, type), type) = tuple_literal (%.loc7_18.2, i32)
// CHECK:STDOUT:   %.loc7_18.3: type = tuple_type (i32, i32)
// CHECK:STDOUT:   %.loc7_24.3: type = tuple_type ((i32, i32), i32)
// CHECK:STDOUT:   %x: ref ((i32, i32), i32) = var "x"
<<<<<<< HEAD
// CHECK:STDOUT:   %.loc7_30.1: i32 = int_literal 12
// CHECK:STDOUT:   %.loc7_30.2: i32 = stub_reference %.loc7_30.1
// CHECK:STDOUT:   %.loc7_34.1: i32 = int_literal 76
// CHECK:STDOUT:   %.loc7_34.2: i32 = stub_reference %.loc7_34.1
// CHECK:STDOUT:   %.loc7_36.1: (i32, i32) = tuple_literal (%.loc7_30.2, %.loc7_34.2)
// CHECK:STDOUT:   %.loc7_36.2: (i32, i32) = stub_reference %.loc7_36.1
// CHECK:STDOUT:   %.loc7_39.1: i32 = int_literal 6
// CHECK:STDOUT:   %.loc7_39.2: i32 = stub_reference %.loc7_39.1
// CHECK:STDOUT:   %.loc7_40: ((i32, i32), i32) = tuple_literal (%.loc7_36.2, %.loc7_39.2)
// CHECK:STDOUT:   %.loc7_41.1: ref (i32, i32) = tuple_access %x, member0
// CHECK:STDOUT:   %.loc7_41.2: ref i32 = tuple_access %.loc7_41.1, member0
// CHECK:STDOUT:   %.loc7_41.3: init i32 = initialize_from %.loc7_30.2 to %.loc7_41.2
// CHECK:STDOUT:   %.loc7_41.4: ref i32 = tuple_access %.loc7_41.1, member1
// CHECK:STDOUT:   %.loc7_41.5: init i32 = initialize_from %.loc7_34.2 to %.loc7_41.4
// CHECK:STDOUT:   %.loc7_41.6: init (i32, i32) = tuple_init %.loc7_36.1, (%.loc7_41.3, %.loc7_41.5)
// CHECK:STDOUT:   %.loc7_41.7: ref i32 = tuple_access %x, member1
// CHECK:STDOUT:   %.loc7_41.8: init i32 = initialize_from %.loc7_39.2 to %.loc7_41.7
// CHECK:STDOUT:   %.loc7_41.9: init ((i32, i32), i32) = tuple_init %.loc7_40, (%.loc7_41.6, %.loc7_41.8)
// CHECK:STDOUT:   assign %x, %.loc7_41.9
=======
// CHECK:STDOUT:   %.loc7_30: i32 = int_literal 12
// CHECK:STDOUT:   %.loc7_34: i32 = int_literal 76
// CHECK:STDOUT:   %.loc7_36: (i32, i32) = tuple_literal (%.loc7_30, %.loc7_34)
// CHECK:STDOUT:   %.loc7_39: i32 = int_literal 6
// CHECK:STDOUT:   %.loc7_40: ((i32, i32), i32) = tuple_literal (%.loc7_36, %.loc7_39)
// CHECK:STDOUT:   %.loc7_41.1: i32 = int_literal 0
// CHECK:STDOUT:   %.loc7_41.2: ref (i32, i32) = tuple_index %x, %.loc7_41.1
// CHECK:STDOUT:   %.loc7_41.3: i32 = int_literal 0
// CHECK:STDOUT:   %.loc7_41.4: ref i32 = tuple_index %.loc7_41.2, %.loc7_41.3
// CHECK:STDOUT:   %.loc7_41.5: init i32 = initialize_from %.loc7_30 to %.loc7_41.4
// CHECK:STDOUT:   %.loc7_41.6: i32 = int_literal 1
// CHECK:STDOUT:   %.loc7_41.7: ref i32 = tuple_index %.loc7_41.2, %.loc7_41.6
// CHECK:STDOUT:   %.loc7_41.8: init i32 = initialize_from %.loc7_34 to %.loc7_41.7
// CHECK:STDOUT:   %.loc7_41.9: init (i32, i32) = tuple_init %.loc7_36, (%.loc7_41.5, %.loc7_41.8)
// CHECK:STDOUT:   %.loc7_41.10: i32 = int_literal 1
// CHECK:STDOUT:   %.loc7_41.11: ref i32 = tuple_index %x, %.loc7_41.10
// CHECK:STDOUT:   %.loc7_41.12: init i32 = initialize_from %.loc7_39 to %.loc7_41.11
// CHECK:STDOUT:   %.loc7_41.13: init ((i32, i32), i32) = tuple_init %.loc7_40, (%.loc7_41.9, %.loc7_41.12)
// CHECK:STDOUT:   assign %x, %.loc7_41.13
>>>>>>> f3898448
// CHECK:STDOUT: }<|MERGE_RESOLUTION|>--- conflicted
+++ resolved
@@ -14,45 +14,19 @@
 // CHECK:STDOUT:   %.loc7_18.3: type = tuple_type (i32, i32)
 // CHECK:STDOUT:   %.loc7_24.3: type = tuple_type ((i32, i32), i32)
 // CHECK:STDOUT:   %x: ref ((i32, i32), i32) = var "x"
-<<<<<<< HEAD
-// CHECK:STDOUT:   %.loc7_30.1: i32 = int_literal 12
-// CHECK:STDOUT:   %.loc7_30.2: i32 = stub_reference %.loc7_30.1
-// CHECK:STDOUT:   %.loc7_34.1: i32 = int_literal 76
-// CHECK:STDOUT:   %.loc7_34.2: i32 = stub_reference %.loc7_34.1
-// CHECK:STDOUT:   %.loc7_36.1: (i32, i32) = tuple_literal (%.loc7_30.2, %.loc7_34.2)
-// CHECK:STDOUT:   %.loc7_36.2: (i32, i32) = stub_reference %.loc7_36.1
-// CHECK:STDOUT:   %.loc7_39.1: i32 = int_literal 6
-// CHECK:STDOUT:   %.loc7_39.2: i32 = stub_reference %.loc7_39.1
-// CHECK:STDOUT:   %.loc7_40: ((i32, i32), i32) = tuple_literal (%.loc7_36.2, %.loc7_39.2)
-// CHECK:STDOUT:   %.loc7_41.1: ref (i32, i32) = tuple_access %x, member0
-// CHECK:STDOUT:   %.loc7_41.2: ref i32 = tuple_access %.loc7_41.1, member0
-// CHECK:STDOUT:   %.loc7_41.3: init i32 = initialize_from %.loc7_30.2 to %.loc7_41.2
-// CHECK:STDOUT:   %.loc7_41.4: ref i32 = tuple_access %.loc7_41.1, member1
-// CHECK:STDOUT:   %.loc7_41.5: init i32 = initialize_from %.loc7_34.2 to %.loc7_41.4
-// CHECK:STDOUT:   %.loc7_41.6: init (i32, i32) = tuple_init %.loc7_36.1, (%.loc7_41.3, %.loc7_41.5)
-// CHECK:STDOUT:   %.loc7_41.7: ref i32 = tuple_access %x, member1
-// CHECK:STDOUT:   %.loc7_41.8: init i32 = initialize_from %.loc7_39.2 to %.loc7_41.7
-// CHECK:STDOUT:   %.loc7_41.9: init ((i32, i32), i32) = tuple_init %.loc7_40, (%.loc7_41.6, %.loc7_41.8)
-// CHECK:STDOUT:   assign %x, %.loc7_41.9
-=======
 // CHECK:STDOUT:   %.loc7_30: i32 = int_literal 12
 // CHECK:STDOUT:   %.loc7_34: i32 = int_literal 76
 // CHECK:STDOUT:   %.loc7_36: (i32, i32) = tuple_literal (%.loc7_30, %.loc7_34)
 // CHECK:STDOUT:   %.loc7_39: i32 = int_literal 6
 // CHECK:STDOUT:   %.loc7_40: ((i32, i32), i32) = tuple_literal (%.loc7_36, %.loc7_39)
-// CHECK:STDOUT:   %.loc7_41.1: i32 = int_literal 0
-// CHECK:STDOUT:   %.loc7_41.2: ref (i32, i32) = tuple_index %x, %.loc7_41.1
-// CHECK:STDOUT:   %.loc7_41.3: i32 = int_literal 0
-// CHECK:STDOUT:   %.loc7_41.4: ref i32 = tuple_index %.loc7_41.2, %.loc7_41.3
-// CHECK:STDOUT:   %.loc7_41.5: init i32 = initialize_from %.loc7_30 to %.loc7_41.4
-// CHECK:STDOUT:   %.loc7_41.6: i32 = int_literal 1
-// CHECK:STDOUT:   %.loc7_41.7: ref i32 = tuple_index %.loc7_41.2, %.loc7_41.6
-// CHECK:STDOUT:   %.loc7_41.8: init i32 = initialize_from %.loc7_34 to %.loc7_41.7
-// CHECK:STDOUT:   %.loc7_41.9: init (i32, i32) = tuple_init %.loc7_36, (%.loc7_41.5, %.loc7_41.8)
-// CHECK:STDOUT:   %.loc7_41.10: i32 = int_literal 1
-// CHECK:STDOUT:   %.loc7_41.11: ref i32 = tuple_index %x, %.loc7_41.10
-// CHECK:STDOUT:   %.loc7_41.12: init i32 = initialize_from %.loc7_39 to %.loc7_41.11
-// CHECK:STDOUT:   %.loc7_41.13: init ((i32, i32), i32) = tuple_init %.loc7_40, (%.loc7_41.9, %.loc7_41.12)
-// CHECK:STDOUT:   assign %x, %.loc7_41.13
->>>>>>> f3898448
+// CHECK:STDOUT:   %.loc7_41.1: ref (i32, i32) = tuple_access %x, member0
+// CHECK:STDOUT:   %.loc7_41.2: ref i32 = tuple_access %.loc7_41.1, member0
+// CHECK:STDOUT:   %.loc7_41.3: init i32 = initialize_from %.loc7_30 to %.loc7_41.2
+// CHECK:STDOUT:   %.loc7_41.4: ref i32 = tuple_access %.loc7_41.1, member1
+// CHECK:STDOUT:   %.loc7_41.5: init i32 = initialize_from %.loc7_34 to %.loc7_41.4
+// CHECK:STDOUT:   %.loc7_41.6: init (i32, i32) = tuple_init %.loc7_36, (%.loc7_41.3, %.loc7_41.5)
+// CHECK:STDOUT:   %.loc7_41.7: ref i32 = tuple_access %x, member1
+// CHECK:STDOUT:   %.loc7_41.8: init i32 = initialize_from %.loc7_39 to %.loc7_41.7
+// CHECK:STDOUT:   %.loc7_41.9: init ((i32, i32), i32) = tuple_init %.loc7_40, (%.loc7_41.6, %.loc7_41.8)
+// CHECK:STDOUT:   assign %x, %.loc7_41.9
 // CHECK:STDOUT: }