--- conflicted
+++ resolved
@@ -16,15 +16,7 @@
 // CHECK:STDOUT:
 // CHECK:STDOUT: file "fail_value_as_type.carbon" {
 // CHECK:STDOUT:   %.loc10_9: i32 = int_literal 1
-<<<<<<< HEAD
 // CHECK:STDOUT:   %.loc10_12: (i32,) = tuple_literal (%.loc10_9)
-// CHECK:STDOUT:   %x.var: ref (<error>,) = var "x"
-// CHECK:STDOUT:   %x: ref (<error>,) = bind_name "x", %x.var
-=======
-// CHECK:STDOUT:   %.loc10_12.1: type = tuple_type (i32)
-// CHECK:STDOUT:   %.loc10_12.2: (i32,) = tuple_literal (%.loc10_9)
-// CHECK:STDOUT:   %.loc10_12.3: type = tuple_type (<error>)
 // CHECK:STDOUT:   %x.var: ref (<error>,) = var x
 // CHECK:STDOUT:   %x: ref (<error>,) = bind_name x, %x.var
->>>>>>> fe45b6a9
 // CHECK:STDOUT: }