--- conflicted
+++ resolved
@@ -16,14 +16,8 @@
 // CHECK:STDOUT:
 // CHECK:STDOUT: file "fail_value_as_type.carbon" {
 // CHECK:STDOUT:   %.loc10_9: i32 = int_literal 1
-<<<<<<< HEAD
 // CHECK:STDOUT:   %.loc10_12.1: (i32,) = tuple_literal (%.loc10_9)
 // CHECK:STDOUT:   %.loc10_12.2: type = converted %.loc10_12.1, constants.%.loc10_12.2
-// CHECK:STDOUT:   %x.var: ref (<error>,) = var "x"
-// CHECK:STDOUT:   %x: ref (<error>,) = bind_name "x", %x.var
-=======
-// CHECK:STDOUT:   %.loc10_12: (i32,) = tuple_literal (%.loc10_9)
 // CHECK:STDOUT:   %x.var: ref (<error>,) = var x
 // CHECK:STDOUT:   %x: ref (<error>,) = bind_name x, %x.var
->>>>>>> 681fbf9d
 // CHECK:STDOUT: }