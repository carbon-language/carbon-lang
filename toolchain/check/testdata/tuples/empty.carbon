--- conflicted
+++ resolved
@@ -12,34 +12,20 @@
 // CHECK:STDOUT: }
 // CHECK:STDOUT:
 // CHECK:STDOUT: file "empty.carbon" {
-<<<<<<< HEAD
 // CHECK:STDOUT:   %.loc7_9.1: () = tuple_literal ()
 // CHECK:STDOUT:   %.loc7_9.2: type = converted %.loc7_9.1, constants.%.loc7
-// CHECK:STDOUT:   %x.var: ref () = var "x"
-// CHECK:STDOUT:   %x: ref () = bind_name "x", %x.var
-=======
-// CHECK:STDOUT:   %.loc7_9: () = tuple_literal ()
 // CHECK:STDOUT:   %x.var: ref () = var x
 // CHECK:STDOUT:   %x: ref () = bind_name x, %x.var
->>>>>>> 681fbf9d
 // CHECK:STDOUT:   %.loc7_14.1: () = tuple_literal ()
 // CHECK:STDOUT:   %.loc7_14.2: init () = tuple_init () to %x.var
 // CHECK:STDOUT:   %.loc7_14.3: init () = converted %.loc7_14.1, %.loc7_14.2
 // CHECK:STDOUT:   assign %x.var, %.loc7_14.3
 // CHECK:STDOUT:   %.loc8_9: () = tuple_literal ()
-<<<<<<< HEAD
 // CHECK:STDOUT:   %.loc7_9.3: type = converted %.loc8_9, constants.%.loc7
-// CHECK:STDOUT:   %y.var: ref () = var "y"
-// CHECK:STDOUT:   %y: ref () = bind_name "y", %y.var
-// CHECK:STDOUT:   %x.ref: ref () = name_reference "x", %x
+// CHECK:STDOUT:   %y.var: ref () = var y
+// CHECK:STDOUT:   %y: ref () = bind_name y, %y.var
+// CHECK:STDOUT:   %x.ref: ref () = name_reference x, %x
 // CHECK:STDOUT:   %.loc8_13.1: init () = tuple_init () to %y.var
 // CHECK:STDOUT:   %.loc8_13.2: init () = converted %x.ref, %.loc8_13.1
 // CHECK:STDOUT:   assign %y.var, %.loc8_13.2
-=======
-// CHECK:STDOUT:   %y.var: ref () = var y
-// CHECK:STDOUT:   %y: ref () = bind_name y, %y.var
-// CHECK:STDOUT:   %x.ref: ref () = name_reference x, %x
-// CHECK:STDOUT:   %.loc8_13: init () = tuple_init %x.ref, ()
-// CHECK:STDOUT:   assign %y.var, %.loc8_13
->>>>>>> 681fbf9d
 // CHECK:STDOUT: }