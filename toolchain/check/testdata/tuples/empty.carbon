// Part of the Carbon Language project, under the Apache License v2.0 with LLVM
// Exceptions. See /LICENSE for license information.
// SPDX-License-Identifier: Apache-2.0 WITH LLVM-exception
//
// AUTOUPDATE

var x: () = ();
var y: () = x;

// CHECK:STDOUT: constants {
// CHECK:STDOUT:   %.loc7: type = tuple_type ()
// CHECK:STDOUT: }
// CHECK:STDOUT:
// CHECK:STDOUT: file "empty.carbon" {
<<<<<<< HEAD
// CHECK:STDOUT:   %.loc7_9: () = tuple_literal ()
// CHECK:STDOUT:   %x.var: ref () = var "x"
// CHECK:STDOUT:   %x: ref () = bind_name "x", %x.var
=======
// CHECK:STDOUT:   %.loc7_9.1: type = tuple_type ()
// CHECK:STDOUT:   %.loc7_9.2: () = tuple_literal ()
// CHECK:STDOUT:   %x.var: ref () = var x
// CHECK:STDOUT:   %x: ref () = bind_name x, %x.var
>>>>>>> fe45b6a9
// CHECK:STDOUT:   %.loc7_14.1: () = tuple_literal ()
// CHECK:STDOUT:   %.loc7_14.2: init () = tuple_init %.loc7_14.1, ()
// CHECK:STDOUT:   assign %x.var, %.loc7_14.2
// CHECK:STDOUT:   %.loc8_9: () = tuple_literal ()
// CHECK:STDOUT:   %y.var: ref () = var y
// CHECK:STDOUT:   %y: ref () = bind_name y, %y.var
// CHECK:STDOUT:   %x.ref: ref () = name_reference x, %x
// CHECK:STDOUT:   %.loc8_13: init () = tuple_init %x.ref, ()
// CHECK:STDOUT:   assign %y.var, %.loc8_13
// CHECK:STDOUT: }<|MERGE_RESOLUTION|>--- conflicted
+++ resolved
@@ -12,16 +12,9 @@
 // CHECK:STDOUT: }
 // CHECK:STDOUT:
 // CHECK:STDOUT: file "empty.carbon" {
-<<<<<<< HEAD
 // CHECK:STDOUT:   %.loc7_9: () = tuple_literal ()
-// CHECK:STDOUT:   %x.var: ref () = var "x"
-// CHECK:STDOUT:   %x: ref () = bind_name "x", %x.var
-=======
-// CHECK:STDOUT:   %.loc7_9.1: type = tuple_type ()
-// CHECK:STDOUT:   %.loc7_9.2: () = tuple_literal ()
 // CHECK:STDOUT:   %x.var: ref () = var x
 // CHECK:STDOUT:   %x: ref () = bind_name x, %x.var
->>>>>>> fe45b6a9
 // CHECK:STDOUT:   %.loc7_14.1: () = tuple_literal ()
 // CHECK:STDOUT:   %.loc7_14.2: init () = tuple_init %.loc7_14.1, ()
 // CHECK:STDOUT:   assign %x.var, %.loc7_14.2
