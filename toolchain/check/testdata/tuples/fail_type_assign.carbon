// Part of the Carbon Language project, under the Apache License v2.0 with LLVM
// Exceptions. See /LICENSE for license information.
// SPDX-License-Identifier: Apache-2.0 WITH LLVM-exception
//
// AUTOUPDATE

// CHECK:STDERR: fail_type_assign.carbon:[[@LINE+3]]:24: ERROR: Cannot implicitly convert from `type` to `i32`.
// CHECK:STDERR: var x: (i32, ) = (i32, );
// CHECK:STDERR:                        ^
var x: (i32, ) = (i32, );

// CHECK:STDOUT: constants {
// CHECK:STDOUT:   %.loc10_14.1: type = tuple_type (type)
<<<<<<< HEAD
// CHECK:STDOUT:   %.loc10_14.2: type = tuple_type (i32)
// CHECK:STDOUT: }
// CHECK:STDOUT:
// CHECK:STDOUT: file "fail_type_assign.carbon" {
// CHECK:STDOUT:   %.loc10_14: (type,) = tuple_literal (i32)
// CHECK:STDOUT:   %x.var: ref (i32,) = var "x"
// CHECK:STDOUT:   %x: ref (i32,) = bind_name "x", %x.var
=======
// CHECK:STDOUT:   %.loc10_14.2: (type,) = tuple_literal (i32)
// CHECK:STDOUT:   %.loc10_14.3: type = tuple_type (i32)
// CHECK:STDOUT:   %x.var: ref (i32,) = var x
// CHECK:STDOUT:   %x: ref (i32,) = bind_name x, %x.var
>>>>>>> fe45b6a9
// CHECK:STDOUT:   %.loc10_24: (type,) = tuple_literal (i32)
// CHECK:STDOUT:   assign %x.var, <error>
// CHECK:STDOUT: }<|MERGE_RESOLUTION|>--- conflicted
+++ resolved
@@ -11,20 +11,13 @@
 
 // CHECK:STDOUT: constants {
 // CHECK:STDOUT:   %.loc10_14.1: type = tuple_type (type)
-<<<<<<< HEAD
 // CHECK:STDOUT:   %.loc10_14.2: type = tuple_type (i32)
 // CHECK:STDOUT: }
 // CHECK:STDOUT:
 // CHECK:STDOUT: file "fail_type_assign.carbon" {
 // CHECK:STDOUT:   %.loc10_14: (type,) = tuple_literal (i32)
-// CHECK:STDOUT:   %x.var: ref (i32,) = var "x"
-// CHECK:STDOUT:   %x: ref (i32,) = bind_name "x", %x.var
-=======
-// CHECK:STDOUT:   %.loc10_14.2: (type,) = tuple_literal (i32)
-// CHECK:STDOUT:   %.loc10_14.3: type = tuple_type (i32)
 // CHECK:STDOUT:   %x.var: ref (i32,) = var x
 // CHECK:STDOUT:   %x: ref (i32,) = bind_name x, %x.var
->>>>>>> fe45b6a9
 // CHECK:STDOUT:   %.loc10_24: (type,) = tuple_literal (i32)
 // CHECK:STDOUT:   assign %x.var, <error>
 // CHECK:STDOUT: }