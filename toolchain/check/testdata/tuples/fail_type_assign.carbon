--- conflicted
+++ resolved
@@ -15,16 +15,10 @@
 // CHECK:STDOUT: }
 // CHECK:STDOUT:
 // CHECK:STDOUT: file "fail_type_assign.carbon" {
-<<<<<<< HEAD
 // CHECK:STDOUT:   %.loc10_14.1: (type,) = tuple_literal (i32)
 // CHECK:STDOUT:   %.loc10_14.2: type = converted %.loc10_14.1, constants.%.loc10_14.2
-// CHECK:STDOUT:   %x.var: ref (i32,) = var "x"
-// CHECK:STDOUT:   %x: ref (i32,) = bind_name "x", %x.var
-=======
-// CHECK:STDOUT:   %.loc10_14: (type,) = tuple_literal (i32)
 // CHECK:STDOUT:   %x.var: ref (i32,) = var x
 // CHECK:STDOUT:   %x: ref (i32,) = bind_name x, %x.var
->>>>>>> 681fbf9d
 // CHECK:STDOUT:   %.loc10_24: (type,) = tuple_literal (i32)
 // CHECK:STDOUT:   assign %x.var, <error>
 // CHECK:STDOUT: }