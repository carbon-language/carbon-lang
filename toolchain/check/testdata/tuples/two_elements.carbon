// Part of the Carbon Language project, under the Apache License v2.0 with LLVM
// Exceptions. See /LICENSE for license information.
// SPDX-License-Identifier: Apache-2.0 WITH LLVM-exception
//
// AUTOUPDATE

var x: (i32, i32) = (4, 102);
var y: (i32, i32) = x;

// CHECK:STDOUT: file "two_elements.carbon" {
// CHECK:STDOUT:   %.loc7_17.1: type = tuple_type (type, type)
// CHECK:STDOUT:   %.loc7_17.2: (type, type) = tuple_literal (i32, i32)
// CHECK:STDOUT:   %.loc7_17.3: type = tuple_type (i32, i32)
// CHECK:STDOUT:   %x: ref (i32, i32) = var "x"
<<<<<<< HEAD
// CHECK:STDOUT:   %.loc7_22.1: i32 = int_literal 4
// CHECK:STDOUT:   %.loc7_22.2: i32 = stub_reference %.loc7_22.1
// CHECK:STDOUT:   %.loc7_25.1: i32 = int_literal 102
// CHECK:STDOUT:   %.loc7_25.2: i32 = stub_reference %.loc7_25.1
// CHECK:STDOUT:   %.loc7_28: (i32, i32) = tuple_literal (%.loc7_22.2, %.loc7_25.2)
// CHECK:STDOUT:   %.loc7_29.1: ref i32 = tuple_access %x, member0
// CHECK:STDOUT:   %.loc7_29.2: init i32 = initialize_from %.loc7_22.2 to %.loc7_29.1
// CHECK:STDOUT:   %.loc7_29.3: ref i32 = tuple_access %x, member1
// CHECK:STDOUT:   %.loc7_29.4: init i32 = initialize_from %.loc7_25.2 to %.loc7_29.3
// CHECK:STDOUT:   %.loc7_29.5: init (i32, i32) = tuple_init %.loc7_28, (%.loc7_29.2, %.loc7_29.4)
// CHECK:STDOUT:   assign %x, %.loc7_29.5
// CHECK:STDOUT:   %.loc8_9: type = stub_reference i32
// CHECK:STDOUT:   %.loc8_14: type = stub_reference i32
// CHECK:STDOUT:   %.loc8_17: (type, type) = tuple_literal (%.loc8_9, %.loc8_14)
=======
// CHECK:STDOUT:   %.loc7_22: i32 = int_literal 4
// CHECK:STDOUT:   %.loc7_25: i32 = int_literal 102
// CHECK:STDOUT:   %.loc7_28: (i32, i32) = tuple_literal (%.loc7_22, %.loc7_25)
// CHECK:STDOUT:   %.loc7_29.1: i32 = int_literal 0
// CHECK:STDOUT:   %.loc7_29.2: ref i32 = tuple_index %x, %.loc7_29.1
// CHECK:STDOUT:   %.loc7_29.3: init i32 = initialize_from %.loc7_22 to %.loc7_29.2
// CHECK:STDOUT:   %.loc7_29.4: i32 = int_literal 1
// CHECK:STDOUT:   %.loc7_29.5: ref i32 = tuple_index %x, %.loc7_29.4
// CHECK:STDOUT:   %.loc7_29.6: init i32 = initialize_from %.loc7_25 to %.loc7_29.5
// CHECK:STDOUT:   %.loc7_29.7: init (i32, i32) = tuple_init %.loc7_28, (%.loc7_29.3, %.loc7_29.6)
// CHECK:STDOUT:   assign %x, %.loc7_29.7
// CHECK:STDOUT:   %.loc8: (type, type) = tuple_literal (i32, i32)
>>>>>>> f3898448
// CHECK:STDOUT:   %y: ref (i32, i32) = var "y"
// CHECK:STDOUT:   %.loc7_5: (i32, i32) = bind_value %x
// CHECK:STDOUT:   assign %y, %.loc7_5
// CHECK:STDOUT: }<|MERGE_RESOLUTION|>--- conflicted
+++ resolved
@@ -12,35 +12,16 @@
 // CHECK:STDOUT:   %.loc7_17.2: (type, type) = tuple_literal (i32, i32)
 // CHECK:STDOUT:   %.loc7_17.3: type = tuple_type (i32, i32)
 // CHECK:STDOUT:   %x: ref (i32, i32) = var "x"
-<<<<<<< HEAD
-// CHECK:STDOUT:   %.loc7_22.1: i32 = int_literal 4
-// CHECK:STDOUT:   %.loc7_22.2: i32 = stub_reference %.loc7_22.1
-// CHECK:STDOUT:   %.loc7_25.1: i32 = int_literal 102
-// CHECK:STDOUT:   %.loc7_25.2: i32 = stub_reference %.loc7_25.1
-// CHECK:STDOUT:   %.loc7_28: (i32, i32) = tuple_literal (%.loc7_22.2, %.loc7_25.2)
-// CHECK:STDOUT:   %.loc7_29.1: ref i32 = tuple_access %x, member0
-// CHECK:STDOUT:   %.loc7_29.2: init i32 = initialize_from %.loc7_22.2 to %.loc7_29.1
-// CHECK:STDOUT:   %.loc7_29.3: ref i32 = tuple_access %x, member1
-// CHECK:STDOUT:   %.loc7_29.4: init i32 = initialize_from %.loc7_25.2 to %.loc7_29.3
-// CHECK:STDOUT:   %.loc7_29.5: init (i32, i32) = tuple_init %.loc7_28, (%.loc7_29.2, %.loc7_29.4)
-// CHECK:STDOUT:   assign %x, %.loc7_29.5
-// CHECK:STDOUT:   %.loc8_9: type = stub_reference i32
-// CHECK:STDOUT:   %.loc8_14: type = stub_reference i32
-// CHECK:STDOUT:   %.loc8_17: (type, type) = tuple_literal (%.loc8_9, %.loc8_14)
-=======
 // CHECK:STDOUT:   %.loc7_22: i32 = int_literal 4
 // CHECK:STDOUT:   %.loc7_25: i32 = int_literal 102
 // CHECK:STDOUT:   %.loc7_28: (i32, i32) = tuple_literal (%.loc7_22, %.loc7_25)
-// CHECK:STDOUT:   %.loc7_29.1: i32 = int_literal 0
-// CHECK:STDOUT:   %.loc7_29.2: ref i32 = tuple_index %x, %.loc7_29.1
-// CHECK:STDOUT:   %.loc7_29.3: init i32 = initialize_from %.loc7_22 to %.loc7_29.2
-// CHECK:STDOUT:   %.loc7_29.4: i32 = int_literal 1
-// CHECK:STDOUT:   %.loc7_29.5: ref i32 = tuple_index %x, %.loc7_29.4
-// CHECK:STDOUT:   %.loc7_29.6: init i32 = initialize_from %.loc7_25 to %.loc7_29.5
-// CHECK:STDOUT:   %.loc7_29.7: init (i32, i32) = tuple_init %.loc7_28, (%.loc7_29.3, %.loc7_29.6)
-// CHECK:STDOUT:   assign %x, %.loc7_29.7
+// CHECK:STDOUT:   %.loc7_29.1: ref i32 = tuple_access %x, member0
+// CHECK:STDOUT:   %.loc7_29.2: init i32 = initialize_from %.loc7_22 to %.loc7_29.1
+// CHECK:STDOUT:   %.loc7_29.3: ref i32 = tuple_access %x, member1
+// CHECK:STDOUT:   %.loc7_29.4: init i32 = initialize_from %.loc7_25 to %.loc7_29.3
+// CHECK:STDOUT:   %.loc7_29.5: init (i32, i32) = tuple_init %.loc7_28, (%.loc7_29.2, %.loc7_29.4)
+// CHECK:STDOUT:   assign %x, %.loc7_29.5
 // CHECK:STDOUT:   %.loc8: (type, type) = tuple_literal (i32, i32)
->>>>>>> f3898448
 // CHECK:STDOUT:   %y: ref (i32, i32) = var "y"
 // CHECK:STDOUT:   %.loc7_5: (i32, i32) = bind_value %x
 // CHECK:STDOUT:   assign %y, %.loc7_5
