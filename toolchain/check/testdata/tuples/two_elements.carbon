--- conflicted
+++ resolved
@@ -30,27 +30,15 @@
 // CHECK:STDOUT:   %.loc7_22: i32 = int_literal 4 [template = constants.%.4]
 // CHECK:STDOUT:   %.loc7_25: i32 = int_literal 102 [template = constants.%.5]
 // CHECK:STDOUT:   %.loc7_28.1: (i32, i32) = tuple_literal (%.loc7_22, %.loc7_25)
-<<<<<<< HEAD
-// CHECK:STDOUT:   %.loc7_28.2: (i32, i32) = tuple_value (%.loc7_22, %.loc7_25) [template = constants.%.loc7_28]
-// CHECK:STDOUT:   %.loc7_28.3: (i32, i32) = converted %.loc7_28.1, %.loc7_28.2 [template = constants.%.loc7_28]
-// CHECK:STDOUT:   %v: (i32, i32) = bind_name v, %.loc7_28.3 [template = constants.%.loc7_28]
-// CHECK:STDOUT:   %.loc8: (type, type) = tuple_literal (i32, i32)
-// CHECK:STDOUT:   %.loc7_17.3: type = converted %.loc8, constants.%.loc7_17.2 [template = constants.%.loc7_17.2]
-// CHECK:STDOUT:   %v.ref: (i32, i32) = name_ref v, %v [template = constants.%.loc7_28]
-// CHECK:STDOUT:   %w: (i32, i32) = bind_name w, %v.ref [template = constants.%.loc7_28]
-// CHECK:STDOUT:   %.loc10_17: (type, type) = tuple_literal (i32, i32)
-// CHECK:STDOUT:   %.loc7_17.4: type = converted %.loc10_17, constants.%.loc7_17.2 [template = constants.%.loc7_17.2]
-=======
 // CHECK:STDOUT:   %.loc7_28.2: (i32, i32) = tuple_value (%.loc7_22, %.loc7_25) [template = constants.%.6]
 // CHECK:STDOUT:   %.loc7_28.3: (i32, i32) = converted %.loc7_28.1, %.loc7_28.2 [template = constants.%.6]
-// CHECK:STDOUT:   %v: (i32, i32) = bind_name v, %.loc7_28.3
+// CHECK:STDOUT:   %v: (i32, i32) = bind_name v, %.loc7_28.3 [template = constants.%.6]
 // CHECK:STDOUT:   %.loc8_17.1: (type, type) = tuple_literal (i32, i32)
 // CHECK:STDOUT:   %.loc8_17.2: type = converted %.loc8_17.1, constants.%.2 [template = constants.%.2]
-// CHECK:STDOUT:   %v.ref: (i32, i32) = name_ref v, %v
-// CHECK:STDOUT:   %w: (i32, i32) = bind_name w, %v.ref
+// CHECK:STDOUT:   %v.ref: (i32, i32) = name_ref v, %v [template = constants.%.6]
+// CHECK:STDOUT:   %w: (i32, i32) = bind_name w, %v.ref [template = constants.%.6]
 // CHECK:STDOUT:   %.loc10_17.1: (type, type) = tuple_literal (i32, i32)
 // CHECK:STDOUT:   %.loc10_17.2: type = converted %.loc10_17.1, constants.%.2 [template = constants.%.2]
->>>>>>> d712bf12
 // CHECK:STDOUT:   %x.var: ref (i32, i32) = var x
 // CHECK:STDOUT:   %x: ref (i32, i32) = bind_name x, %x.var
 // CHECK:STDOUT:   %.loc10_22: i32 = int_literal 4 [template = constants.%.7]
