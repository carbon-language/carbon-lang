--- conflicted
+++ resolved
@@ -40,20 +40,13 @@
 // CHECK:STDOUT: !entry:
 // CHECK:STDOUT:   %.loc10_25: (type, type, type) = tuple_literal (i32, i32, i32)
 // CHECK:STDOUT:   %.loc10_42: (type, type, type) = tuple_literal (i32, i32, i32)
-<<<<<<< HEAD
 // CHECK:STDOUT:   %.loc10_43.1: ((type, type, type), (type, type, type)) = tuple_literal (%.loc10_25, %.loc10_42)
 // CHECK:STDOUT:   %.loc7_25.1: type = converted %.loc10_25, constants.%.loc7_25.2
 // CHECK:STDOUT:   %.loc7_25.2: type = converted %.loc10_42, constants.%.loc7_25.2
 // CHECK:STDOUT:   %.loc10_43.2: type = converted %.loc10_43.1, constants.%.loc10_43.2
-// CHECK:STDOUT:   %v.var: ref ((i32, i32, i32), (i32, i32, i32)) = var "v"
-// CHECK:STDOUT:   %v: ref ((i32, i32, i32), (i32, i32, i32)) = bind_name "v", %v.var
-// CHECK:STDOUT:   %F.ref.loc10_48: <function> = name_reference "F", file.%F
-=======
-// CHECK:STDOUT:   %.loc10_43: ((type, type, type), (type, type, type)) = tuple_literal (%.loc10_25, %.loc10_42)
 // CHECK:STDOUT:   %v.var: ref ((i32, i32, i32), (i32, i32, i32)) = var v
 // CHECK:STDOUT:   %v: ref ((i32, i32, i32), (i32, i32, i32)) = bind_name v, %v.var
 // CHECK:STDOUT:   %F.ref.loc10_48: <function> = name_reference F, file.%F
->>>>>>> 681fbf9d
 // CHECK:STDOUT:   %.loc10_56.1: ref (i32, i32, i32) = tuple_access %v.var, member0
 // CHECK:STDOUT:   %.loc10_49: init (i32, i32, i32) = call %F.ref.loc10_48() to %.loc10_56.1
 // CHECK:STDOUT:   %F.ref.loc10_53: <function> = name_reference F, file.%F
@@ -69,17 +62,11 @@
 // CHECK:STDOUT: fn @H() {
 // CHECK:STDOUT: !entry:
 // CHECK:STDOUT:   %.loc14_30: (type, type, type) = tuple_literal (i32, i32, i32)
-<<<<<<< HEAD
 // CHECK:STDOUT:   %.loc14_36.1: (type, (type, type, type), type) = tuple_literal (i32, %.loc14_30, i32)
 // CHECK:STDOUT:   %.loc7: type = converted %.loc14_30, constants.%.loc7_25.2
 // CHECK:STDOUT:   %.loc14_36.2: type = converted %.loc14_36.1, constants.%.loc14_36.2
-// CHECK:STDOUT:   %v.var: ref (i32, (i32, i32, i32), i32) = var "v"
-// CHECK:STDOUT:   %v: ref (i32, (i32, i32, i32), i32) = bind_name "v", %v.var
-=======
-// CHECK:STDOUT:   %.loc14_36: (type, (type, type, type), type) = tuple_literal (i32, %.loc14_30, i32)
 // CHECK:STDOUT:   %v.var: ref (i32, (i32, i32, i32), i32) = var v
 // CHECK:STDOUT:   %v: ref (i32, (i32, i32, i32), i32) = bind_name v, %v.var
->>>>>>> 681fbf9d
 // CHECK:STDOUT:   %.loc14_41: i32 = int_literal 1
 // CHECK:STDOUT:   %F.ref: <function> = name_reference F, file.%F
 // CHECK:STDOUT:   %.loc14_50.1: ref (i32, i32, i32) = tuple_access %v.var, member1
