// Part of the Carbon Language project, under the Apache License v2.0 with LLVM
// Exceptions. See /LICENSE for license information.
// SPDX-License-Identifier: Apache-2.0 WITH LLVM-exception
//
// AUTOUPDATE

fn F() -> (i32, i32, i32);

fn G() {
  var v: ((i32, i32, i32), (i32, i32, i32)) = (F(), F());
}

fn H() {
  var v: (i32, (i32, i32, i32), i32) = (1, F(), 2);
}

// CHECK:STDOUT: constants {
// CHECK:STDOUT:   %.loc7_25.1: type = tuple_type (type, type, type)
// CHECK:STDOUT:   %.loc7_25.2: type = tuple_type (i32, i32, i32)
// CHECK:STDOUT:   %.loc7_25.3: type = ptr_type (i32, i32, i32)
// CHECK:STDOUT:   %.loc10_43.1: type = tuple_type ((type, type, type), (type, type, type))
// CHECK:STDOUT:   %.loc10_43.2: type = tuple_type ((i32, i32, i32), (i32, i32, i32))
// CHECK:STDOUT:   %.loc10_43.3: type = tuple_type ((i32, i32, i32)*, (i32, i32, i32)*)
// CHECK:STDOUT:   %.loc10_43.4: type = ptr_type ((i32, i32, i32)*, (i32, i32, i32)*)
// CHECK:STDOUT:   %.loc14_36.1: type = tuple_type (type, (type, type, type), type)
// CHECK:STDOUT:   %.loc14_36.2: type = tuple_type (i32, (i32, i32, i32), i32)
// CHECK:STDOUT:   %.loc14_36.3: type = tuple_type (i32, (i32, i32, i32)*, i32)
// CHECK:STDOUT:   %.loc14_36.4: type = ptr_type (i32, (i32, i32, i32)*, i32)
// CHECK:STDOUT: }
// CHECK:STDOUT:
// CHECK:STDOUT: file "nested_tuple_in_place.carbon" {
// CHECK:STDOUT:   %F: <function> = fn_decl @F
// CHECK:STDOUT:   %G: <function> = fn_decl @G
// CHECK:STDOUT:   %H: <function> = fn_decl @H
// CHECK:STDOUT: }
// CHECK:STDOUT:
// CHECK:STDOUT: fn @F() -> %return: (i32, i32, i32);
// CHECK:STDOUT:
// CHECK:STDOUT: fn @G() {
// CHECK:STDOUT: !entry:
// CHECK:STDOUT:   %.loc10_25: (type, type, type) = tuple_literal (i32, i32, i32)
// CHECK:STDOUT:   %.loc10_42: (type, type, type) = tuple_literal (i32, i32, i32)
<<<<<<< HEAD
// CHECK:STDOUT:   %.loc10_43: ((type, type, type), (type, type, type)) = tuple_literal (%.loc10_25, %.loc10_42)
// CHECK:STDOUT:   %v.var: ref ((i32, i32, i32), (i32, i32, i32)) = var "v"
// CHECK:STDOUT:   %v: ref ((i32, i32, i32), (i32, i32, i32)) = bind_name "v", %v.var
// CHECK:STDOUT:   %F.ref.loc10_48: <function> = name_reference "F", file.%F
=======
// CHECK:STDOUT:   %.loc10_43.1: type = tuple_type ((type, type, type), (type, type, type))
// CHECK:STDOUT:   %.loc10_43.2: ((type, type, type), (type, type, type)) = tuple_literal (%.loc10_25, %.loc10_42)
// CHECK:STDOUT:   %.loc10_43.3: type = tuple_type ((i32, i32, i32), (i32, i32, i32))
// CHECK:STDOUT:   %.loc10_43.4: type = tuple_type ((i32, i32, i32)*, (i32, i32, i32)*)
// CHECK:STDOUT:   %.loc10_43.5: type = ptr_type ((i32, i32, i32)*, (i32, i32, i32)*)
// CHECK:STDOUT:   %v.var: ref ((i32, i32, i32), (i32, i32, i32)) = var v
// CHECK:STDOUT:   %v: ref ((i32, i32, i32), (i32, i32, i32)) = bind_name v, %v.var
// CHECK:STDOUT:   %F.ref.loc10_48: <function> = name_reference F, file.%F
>>>>>>> fe45b6a9
// CHECK:STDOUT:   %.loc10_56.1: ref (i32, i32, i32) = tuple_access %v.var, member0
// CHECK:STDOUT:   %.loc10_49: init (i32, i32, i32) = call %F.ref.loc10_48() to %.loc10_56.1
// CHECK:STDOUT:   %F.ref.loc10_53: <function> = name_reference F, file.%F
// CHECK:STDOUT:   %.loc10_56.2: ref (i32, i32, i32) = tuple_access %v.var, member1
// CHECK:STDOUT:   %.loc10_54: init (i32, i32, i32) = call %F.ref.loc10_53() to %.loc10_56.2
// CHECK:STDOUT:   %.loc10_56.3: ((i32, i32, i32), (i32, i32, i32)) = tuple_literal (%.loc10_49, %.loc10_54)
// CHECK:STDOUT:   %.loc10_56.4: init ((i32, i32, i32), (i32, i32, i32)) = tuple_init %.loc10_56.3, (%.loc10_49, %.loc10_54)
// CHECK:STDOUT:   assign %v.var, %.loc10_56.4
// CHECK:STDOUT:   return
// CHECK:STDOUT: }
// CHECK:STDOUT:
// CHECK:STDOUT: fn @H() {
// CHECK:STDOUT: !entry:
// CHECK:STDOUT:   %.loc14_30: (type, type, type) = tuple_literal (i32, i32, i32)
<<<<<<< HEAD
// CHECK:STDOUT:   %.loc14_36: (type, (type, type, type), type) = tuple_literal (i32, %.loc14_30, i32)
// CHECK:STDOUT:   %v.var: ref (i32, (i32, i32, i32), i32) = var "v"
// CHECK:STDOUT:   %v: ref (i32, (i32, i32, i32), i32) = bind_name "v", %v.var
=======
// CHECK:STDOUT:   %.loc14_36.1: type = tuple_type (type, (type, type, type), type)
// CHECK:STDOUT:   %.loc14_36.2: (type, (type, type, type), type) = tuple_literal (i32, %.loc14_30, i32)
// CHECK:STDOUT:   %.loc14_36.3: type = tuple_type (i32, (i32, i32, i32), i32)
// CHECK:STDOUT:   %.loc14_36.4: type = tuple_type (i32, (i32, i32, i32)*, i32)
// CHECK:STDOUT:   %.loc14_36.5: type = ptr_type (i32, (i32, i32, i32)*, i32)
// CHECK:STDOUT:   %v.var: ref (i32, (i32, i32, i32), i32) = var v
// CHECK:STDOUT:   %v: ref (i32, (i32, i32, i32), i32) = bind_name v, %v.var
>>>>>>> fe45b6a9
// CHECK:STDOUT:   %.loc14_41: i32 = int_literal 1
// CHECK:STDOUT:   %F.ref: <function> = name_reference F, file.%F
// CHECK:STDOUT:   %.loc14_50.1: ref (i32, i32, i32) = tuple_access %v.var, member1
// CHECK:STDOUT:   %.loc14_45: init (i32, i32, i32) = call %F.ref() to %.loc14_50.1
// CHECK:STDOUT:   %.loc14_49: i32 = int_literal 2
// CHECK:STDOUT:   %.loc14_50.2: (i32, (i32, i32, i32), i32) = tuple_literal (%.loc14_41, %.loc14_45, %.loc14_49)
// CHECK:STDOUT:   %.loc14_50.3: ref i32 = tuple_access %v.var, member0
// CHECK:STDOUT:   %.loc14_50.4: init i32 = initialize_from %.loc14_41 to %.loc14_50.3
// CHECK:STDOUT:   %.loc14_50.5: ref i32 = tuple_access %v.var, member2
// CHECK:STDOUT:   %.loc14_50.6: init i32 = initialize_from %.loc14_49 to %.loc14_50.5
// CHECK:STDOUT:   %.loc14_50.7: init (i32, (i32, i32, i32), i32) = tuple_init %.loc14_50.2, (%.loc14_50.4, %.loc14_45, %.loc14_50.6)
// CHECK:STDOUT:   assign %v.var, %.loc14_50.7
// CHECK:STDOUT:   return
// CHECK:STDOUT: }<|MERGE_RESOLUTION|>--- conflicted
+++ resolved
@@ -40,21 +40,10 @@
 // CHECK:STDOUT: !entry:
 // CHECK:STDOUT:   %.loc10_25: (type, type, type) = tuple_literal (i32, i32, i32)
 // CHECK:STDOUT:   %.loc10_42: (type, type, type) = tuple_literal (i32, i32, i32)
-<<<<<<< HEAD
 // CHECK:STDOUT:   %.loc10_43: ((type, type, type), (type, type, type)) = tuple_literal (%.loc10_25, %.loc10_42)
-// CHECK:STDOUT:   %v.var: ref ((i32, i32, i32), (i32, i32, i32)) = var "v"
-// CHECK:STDOUT:   %v: ref ((i32, i32, i32), (i32, i32, i32)) = bind_name "v", %v.var
-// CHECK:STDOUT:   %F.ref.loc10_48: <function> = name_reference "F", file.%F
-=======
-// CHECK:STDOUT:   %.loc10_43.1: type = tuple_type ((type, type, type), (type, type, type))
-// CHECK:STDOUT:   %.loc10_43.2: ((type, type, type), (type, type, type)) = tuple_literal (%.loc10_25, %.loc10_42)
-// CHECK:STDOUT:   %.loc10_43.3: type = tuple_type ((i32, i32, i32), (i32, i32, i32))
-// CHECK:STDOUT:   %.loc10_43.4: type = tuple_type ((i32, i32, i32)*, (i32, i32, i32)*)
-// CHECK:STDOUT:   %.loc10_43.5: type = ptr_type ((i32, i32, i32)*, (i32, i32, i32)*)
 // CHECK:STDOUT:   %v.var: ref ((i32, i32, i32), (i32, i32, i32)) = var v
 // CHECK:STDOUT:   %v: ref ((i32, i32, i32), (i32, i32, i32)) = bind_name v, %v.var
 // CHECK:STDOUT:   %F.ref.loc10_48: <function> = name_reference F, file.%F
->>>>>>> fe45b6a9
 // CHECK:STDOUT:   %.loc10_56.1: ref (i32, i32, i32) = tuple_access %v.var, member0
 // CHECK:STDOUT:   %.loc10_49: init (i32, i32, i32) = call %F.ref.loc10_48() to %.loc10_56.1
 // CHECK:STDOUT:   %F.ref.loc10_53: <function> = name_reference F, file.%F
@@ -69,19 +58,9 @@
 // CHECK:STDOUT: fn @H() {
 // CHECK:STDOUT: !entry:
 // CHECK:STDOUT:   %.loc14_30: (type, type, type) = tuple_literal (i32, i32, i32)
-<<<<<<< HEAD
 // CHECK:STDOUT:   %.loc14_36: (type, (type, type, type), type) = tuple_literal (i32, %.loc14_30, i32)
-// CHECK:STDOUT:   %v.var: ref (i32, (i32, i32, i32), i32) = var "v"
-// CHECK:STDOUT:   %v: ref (i32, (i32, i32, i32), i32) = bind_name "v", %v.var
-=======
-// CHECK:STDOUT:   %.loc14_36.1: type = tuple_type (type, (type, type, type), type)
-// CHECK:STDOUT:   %.loc14_36.2: (type, (type, type, type), type) = tuple_literal (i32, %.loc14_30, i32)
-// CHECK:STDOUT:   %.loc14_36.3: type = tuple_type (i32, (i32, i32, i32), i32)
-// CHECK:STDOUT:   %.loc14_36.4: type = tuple_type (i32, (i32, i32, i32)*, i32)
-// CHECK:STDOUT:   %.loc14_36.5: type = ptr_type (i32, (i32, i32, i32)*, i32)
 // CHECK:STDOUT:   %v.var: ref (i32, (i32, i32, i32), i32) = var v
 // CHECK:STDOUT:   %v: ref (i32, (i32, i32, i32), i32) = bind_name v, %v.var
->>>>>>> fe45b6a9
 // CHECK:STDOUT:   %.loc14_41: i32 = int_literal 1
 // CHECK:STDOUT:   %F.ref: <function> = name_reference F, file.%F
 // CHECK:STDOUT:   %.loc14_50.1: ref (i32, i32, i32) = tuple_access %v.var, member1
