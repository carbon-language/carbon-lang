// Part of the Carbon Language project, under the Apache License v2.0 with LLVM
// Exceptions. See /LICENSE for license information.
// SPDX-License-Identifier: Apache-2.0 WITH LLVM-exception
//
// AUTOUPDATE

class Incomplete;

// CHECK:STDERR: fail_nested_incomplete.carbon:[[@LINE+6]]:24: ERROR: Variable has incomplete type `(i32, Incomplete)`.
// CHECK:STDERR: var t: (i32, Incomplete);
// CHECK:STDERR:                        ^
// CHECK:STDERR: fail_nested_incomplete.carbon:[[@LINE-5]]:1: Class was forward declared here.
// CHECK:STDERR: class Incomplete;
// CHECK:STDERR: ^
var t: (i32, Incomplete);

// CHECK:STDERR: fail_nested_incomplete.carbon:[[@LINE+3]]:27: ERROR: Cannot implicitly convert from `<error>*` to `Incomplete*`.
// CHECK:STDERR: var p: Incomplete* = &t[1];
// CHECK:STDERR:                           ^
var p: Incomplete* = &t[1];

// CHECK:STDOUT: constants {
// CHECK:STDOUT:   %.loc15_24.1: type = tuple_type (type, type)
// CHECK:STDOUT:   %.loc15_24.2: type = tuple_type (i32, Incomplete)
// CHECK:STDOUT:   %.loc20: type = ptr_type <error>
// CHECK:STDOUT: }
// CHECK:STDOUT:
// CHECK:STDOUT: file "fail_nested_incomplete.carbon" {
// CHECK:STDOUT:   class_declaration @Incomplete, ()
// CHECK:STDOUT:   %Incomplete: type = class_type @Incomplete
<<<<<<< HEAD
// CHECK:STDOUT:   %Incomplete.ref.loc15: type = name_reference "Incomplete", %Incomplete
// CHECK:STDOUT:   %.loc15: (type, type) = tuple_literal (i32, %Incomplete.ref.loc15)
// CHECK:STDOUT:   %t.var: ref <error> = var "t"
// CHECK:STDOUT:   %t: ref <error> = bind_name "t", %t.var
// CHECK:STDOUT:   %Incomplete.ref.loc20: type = name_reference "Incomplete", %Incomplete
=======
// CHECK:STDOUT:   %Incomplete.ref.loc15: type = name_reference Incomplete, %Incomplete
// CHECK:STDOUT:   %.loc15_24.1: type = tuple_type (type, type)
// CHECK:STDOUT:   %.loc15_24.2: (type, type) = tuple_literal (i32, %Incomplete.ref.loc15)
// CHECK:STDOUT:   %.loc15_24.3: type = tuple_type (i32, Incomplete)
// CHECK:STDOUT:   %t.var: ref <error> = var t
// CHECK:STDOUT:   %t: ref <error> = bind_name t, %t.var
// CHECK:STDOUT:   %Incomplete.ref.loc20: type = name_reference Incomplete, %Incomplete
>>>>>>> fe45b6a9
// CHECK:STDOUT:   %.loc20_18: type = ptr_type Incomplete
// CHECK:STDOUT:   %p.var: ref Incomplete* = var p
// CHECK:STDOUT:   %p: ref Incomplete* = bind_name p, %p.var
// CHECK:STDOUT:   %t.ref: ref <error> = name_reference t, %t
// CHECK:STDOUT:   %.loc20_25: i32 = int_literal 1
// CHECK:STDOUT:   %.loc20_22: <error>* = address_of <error>
// CHECK:STDOUT:   assign %p.var, <error>
// CHECK:STDOUT: }
// CHECK:STDOUT:
// CHECK:STDOUT: class @Incomplete;<|MERGE_RESOLUTION|>--- conflicted
+++ resolved
@@ -28,21 +28,11 @@
 // CHECK:STDOUT: file "fail_nested_incomplete.carbon" {
 // CHECK:STDOUT:   class_declaration @Incomplete, ()
 // CHECK:STDOUT:   %Incomplete: type = class_type @Incomplete
-<<<<<<< HEAD
-// CHECK:STDOUT:   %Incomplete.ref.loc15: type = name_reference "Incomplete", %Incomplete
+// CHECK:STDOUT:   %Incomplete.ref.loc15: type = name_reference Incomplete, %Incomplete
 // CHECK:STDOUT:   %.loc15: (type, type) = tuple_literal (i32, %Incomplete.ref.loc15)
-// CHECK:STDOUT:   %t.var: ref <error> = var "t"
-// CHECK:STDOUT:   %t: ref <error> = bind_name "t", %t.var
-// CHECK:STDOUT:   %Incomplete.ref.loc20: type = name_reference "Incomplete", %Incomplete
-=======
-// CHECK:STDOUT:   %Incomplete.ref.loc15: type = name_reference Incomplete, %Incomplete
-// CHECK:STDOUT:   %.loc15_24.1: type = tuple_type (type, type)
-// CHECK:STDOUT:   %.loc15_24.2: (type, type) = tuple_literal (i32, %Incomplete.ref.loc15)
-// CHECK:STDOUT:   %.loc15_24.3: type = tuple_type (i32, Incomplete)
 // CHECK:STDOUT:   %t.var: ref <error> = var t
 // CHECK:STDOUT:   %t: ref <error> = bind_name t, %t.var
 // CHECK:STDOUT:   %Incomplete.ref.loc20: type = name_reference Incomplete, %Incomplete
->>>>>>> fe45b6a9
 // CHECK:STDOUT:   %.loc20_18: type = ptr_type Incomplete
 // CHECK:STDOUT:   %p.var: ref Incomplete* = var p
 // CHECK:STDOUT:   %p: ref Incomplete* = bind_name p, %p.var
