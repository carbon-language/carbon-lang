--- conflicted
+++ resolved
@@ -42,19 +42,10 @@
 // CHECK:STDOUT:   br !while.cond
 // CHECK:STDOUT:
 // CHECK:STDOUT: !while.cond:
-<<<<<<< HEAD
-// CHECK:STDOUT:   %Cond.ref: <function> = name_reference "Cond", package.%Cond
+// CHECK:STDOUT:   %Cond.ref: <function> = name_reference "Cond", file.%Cond
 // CHECK:STDOUT:   %.loc15_14: init bool = call %Cond.ref()
 // CHECK:STDOUT:   %.loc15_16: bool = value_of_initializer %.loc15_14
 // CHECK:STDOUT:   if %.loc15_16 br !while.body else br !while.done
-=======
-// CHECK:STDOUT:   %Cond.ref: <function> = name_reference "Cond", file.%Cond
-// CHECK:STDOUT:   %.loc15_14.1: init bool = call %Cond.ref()
-// CHECK:STDOUT:   %.loc15_14.2: ref bool = temporary_storage
-// CHECK:STDOUT:   %.loc15_14.3: ref bool = temporary %.loc15_14.2, %.loc15_14.1
-// CHECK:STDOUT:   %.loc15_14.4: bool = bind_value %.loc15_14.3
-// CHECK:STDOUT:   if %.loc15_14.4 br !while.body else br !while.done
->>>>>>> 3ea3cc38
 // CHECK:STDOUT:
 // CHECK:STDOUT: !while.body:
 // CHECK:STDOUT:   %G.ref: <function> = name_reference "G", file.%G
