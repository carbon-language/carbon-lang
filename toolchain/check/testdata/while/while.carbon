--- conflicted
+++ resolved
@@ -25,21 +25,12 @@
 // CHECK:STDOUT: }
 // CHECK:STDOUT:
 // CHECK:STDOUT: file {
-<<<<<<< HEAD
-// CHECK:STDOUT:   package: <namespace> = namespace {.Cond = %Cond, .F = %F, .G = %G, .H = %H, .While = %While}
+// CHECK:STDOUT:   package: <namespace> = namespace package, {.Cond = %Cond, .F = %F, .G = %G, .H = %H, .While = %While}
 // CHECK:STDOUT:   %Cond: <function> = fn_decl @Cond, const
 // CHECK:STDOUT:   %F: <function> = fn_decl @F, const
 // CHECK:STDOUT:   %G: <function> = fn_decl @G, const
 // CHECK:STDOUT:   %H: <function> = fn_decl @H, const
 // CHECK:STDOUT:   %While: <function> = fn_decl @While, const
-=======
-// CHECK:STDOUT:   package: <namespace> = namespace package, {.Cond = %Cond, .F = %F, .G = %G, .H = %H, .While = %While}
-// CHECK:STDOUT:   %Cond: <function> = fn_decl @Cond
-// CHECK:STDOUT:   %F: <function> = fn_decl @F
-// CHECK:STDOUT:   %G: <function> = fn_decl @G
-// CHECK:STDOUT:   %H: <function> = fn_decl @H
-// CHECK:STDOUT:   %While: <function> = fn_decl @While
->>>>>>> dc75295a
 // CHECK:STDOUT: }
 // CHECK:STDOUT:
 // CHECK:STDOUT: fn @Cond() -> bool;
