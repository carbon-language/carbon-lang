--- conflicted
+++ resolved
@@ -29,8 +29,7 @@
 // CHECK:STDOUT: --- break_continue.carbon
 // CHECK:STDOUT:
 // CHECK:STDOUT: file {
-<<<<<<< HEAD
-// CHECK:STDOUT:   package: <namespace> = namespace {.A = %A, .B = %B, .C = %C, .D = %D, .E = %E, .F = %F, .G = %G, .H = %H, .While = %While}
+// CHECK:STDOUT:   package: <namespace> = namespace package, {.A = %A, .B = %B, .C = %C, .D = %D, .E = %E, .F = %F, .G = %G, .H = %H, .While = %While}
 // CHECK:STDOUT:   %A: <function> = fn_decl @A, const
 // CHECK:STDOUT:   %B: <function> = fn_decl @B, const
 // CHECK:STDOUT:   %C: <function> = fn_decl @C, const
@@ -40,18 +39,6 @@
 // CHECK:STDOUT:   %G: <function> = fn_decl @G, const
 // CHECK:STDOUT:   %H: <function> = fn_decl @H, const
 // CHECK:STDOUT:   %While: <function> = fn_decl @While, const
-=======
-// CHECK:STDOUT:   package: <namespace> = namespace package, {.A = %A, .B = %B, .C = %C, .D = %D, .E = %E, .F = %F, .G = %G, .H = %H, .While = %While}
-// CHECK:STDOUT:   %A: <function> = fn_decl @A
-// CHECK:STDOUT:   %B: <function> = fn_decl @B
-// CHECK:STDOUT:   %C: <function> = fn_decl @C
-// CHECK:STDOUT:   %D: <function> = fn_decl @D
-// CHECK:STDOUT:   %E: <function> = fn_decl @E
-// CHECK:STDOUT:   %F: <function> = fn_decl @F
-// CHECK:STDOUT:   %G: <function> = fn_decl @G
-// CHECK:STDOUT:   %H: <function> = fn_decl @H
-// CHECK:STDOUT:   %While: <function> = fn_decl @While
->>>>>>> dc75295a
 // CHECK:STDOUT: }
 // CHECK:STDOUT:
 // CHECK:STDOUT: fn @A() -> bool;
