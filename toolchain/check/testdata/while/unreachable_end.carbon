--- conflicted
+++ resolved
@@ -26,7 +26,6 @@
 // CHECK:STDOUT: }
 // CHECK:STDOUT:
 // CHECK:STDOUT: file {
-<<<<<<< HEAD
 // CHECK:STDOUT:   package: <namespace> = namespace {
 // CHECK:STDOUT:     .Cond = %Cond
 // CHECK:STDOUT:     .F = %F
@@ -34,13 +33,6 @@
 // CHECK:STDOUT:     .H = %H
 // CHECK:STDOUT:     .While = %While
 // CHECK:STDOUT:   } [template]
-// CHECK:STDOUT:   %Cond: <function> = fn_decl @Cond [template]
-// CHECK:STDOUT:   %F: <function> = fn_decl @F [template]
-// CHECK:STDOUT:   %G: <function> = fn_decl @G [template]
-// CHECK:STDOUT:   %H: <function> = fn_decl @H [template]
-// CHECK:STDOUT:   %While: <function> = fn_decl @While [template]
-=======
-// CHECK:STDOUT:   package: <namespace> = namespace {.Cond = %Cond, .F = %F, .G = %G, .H = %H, .While = %While} [template]
 // CHECK:STDOUT:   %Cond: <function> = fn_decl @Cond {
 // CHECK:STDOUT:     %return.var: ref bool = var <return slot>
 // CHECK:STDOUT:   } [template]
@@ -48,7 +40,6 @@
 // CHECK:STDOUT:   %G: <function> = fn_decl @G {} [template]
 // CHECK:STDOUT:   %H: <function> = fn_decl @H {} [template]
 // CHECK:STDOUT:   %While: <function> = fn_decl @While {} [template]
->>>>>>> 5f4e6c76
 // CHECK:STDOUT: }
 // CHECK:STDOUT:
 // CHECK:STDOUT: fn @Cond() -> bool;
