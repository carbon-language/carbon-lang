// Part of the Carbon Language project, under the Apache License v2.0 with LLVM
// Exceptions. See /LICENSE for license information.
// SPDX-License-Identifier: Apache-2.0 WITH LLVM-exception
//
// AUTOUPDATE
// TIP: To test this file alone, run:
// TIP:   bazel test //toolchain/testing:file_test --test_arg=--file_tests=toolchain/check/testdata/function/declaration/no_prelude/extern.carbon
// TIP: To dump output, run:
// TIP:   bazel run //toolchain/testing:file_test -- --dump_output --file_tests=toolchain/check/testdata/function/declaration/no_prelude/extern.carbon

// --- basic.carbon

library "[[@TEST_NAME]]";

extern fn F();

// --- basic_use.carbon

import library "basic";

var x: () = F();

// --- fail_redecl.carbon

library "[[@TEST_NAME]]";

extern fn F();
// CHECK:STDERR: fail_redecl.carbon:[[@LINE+7]]:1: error: redeclaration of `fn F` is redundant
// CHECK:STDERR: extern fn F();
// CHECK:STDERR: ^~~~~~~~~~~~~~
// CHECK:STDERR: fail_redecl.carbon:[[@LINE-4]]:1: note: previously declared here
// CHECK:STDERR: extern fn F();
// CHECK:STDERR: ^~~~~~~~~~~~~~
// CHECK:STDERR:
extern fn F();

// --- fail_redecl_extern.carbon

library "[[@TEST_NAME]]";

extern fn F();
// CHECK:STDERR: fail_redecl_extern.carbon:[[@LINE+7]]:1: error: redeclaration of `fn F` is redundant
// CHECK:STDERR: fn F();
// CHECK:STDERR: ^~~~~~~
// CHECK:STDERR: fail_redecl_extern.carbon:[[@LINE-4]]:1: note: previously declared here
// CHECK:STDERR: extern fn F();
// CHECK:STDERR: ^~~~~~~~~~~~~~
// CHECK:STDERR:
fn F();

// --- fail_member_extern.carbon

library "[[@TEST_NAME]]";

class C {
  // CHECK:STDERR: fail_member_extern.carbon:[[@LINE+4]]:3: error: `extern` not allowed on `fn` declaration that is a member
  // CHECK:STDERR:   extern fn F();
  // CHECK:STDERR:   ^~~~~~
  // CHECK:STDERR:
  extern fn F();
  // CHECK:STDERR: fail_member_extern.carbon:[[@LINE+3]]:3: error: `extern` not allowed on `fn` declaration that is a member
  // CHECK:STDERR:   extern fn G[self: Self]();
  // CHECK:STDERR:   ^~~~~~
  extern fn G[self: Self]();
}

// CHECK:STDOUT: --- basic.carbon
// CHECK:STDOUT:
// CHECK:STDOUT: constants {
// CHECK:STDOUT:   %F.type: type = fn_type @F [template]
// CHECK:STDOUT:   %.1: type = tuple_type () [template]
// CHECK:STDOUT:   %F: %F.type = struct_value () [template]
// CHECK:STDOUT: }
// CHECK:STDOUT:
// CHECK:STDOUT: file {
// CHECK:STDOUT:   package: <namespace> = namespace [template] {
// CHECK:STDOUT:     .F = %F.decl
// CHECK:STDOUT:   }
// CHECK:STDOUT:   %F.decl: %F.type = fn_decl @F [template = constants.%F] {} {}
// CHECK:STDOUT: }
// CHECK:STDOUT:
// CHECK:STDOUT: extern fn @F();
// CHECK:STDOUT:
// CHECK:STDOUT: --- basic_use.carbon
// CHECK:STDOUT:
// CHECK:STDOUT: constants {
// CHECK:STDOUT:   %.1: type = tuple_type () [template]
// CHECK:STDOUT:   %F.type: type = fn_type @F [template]
// CHECK:STDOUT:   %F: %F.type = struct_value () [template]
// CHECK:STDOUT: }
// CHECK:STDOUT:
// CHECK:STDOUT: imports {
// CHECK:STDOUT:   %import_ref: %F.type = import_ref Main//basic, inst+1, loaded [template = constants.%F]
// CHECK:STDOUT: }
// CHECK:STDOUT:
// CHECK:STDOUT: file {
// CHECK:STDOUT:   package: <namespace> = namespace [template] {
// CHECK:STDOUT:     .F = imports.%import_ref
// CHECK:STDOUT:     .x = %x
// CHECK:STDOUT:   }
// CHECK:STDOUT:   %default.import = import <invalid>
// CHECK:STDOUT:   %.loc4_9.1: %.1 = tuple_literal ()
// CHECK:STDOUT:   %.loc4_9.2: type = converted %.loc4_9.1, constants.%.1 [template = constants.%.1]
// CHECK:STDOUT:   %x.var: ref %.1 = var x
// CHECK:STDOUT:   %x: ref %.1 = bind_name x, %x.var
// CHECK:STDOUT: }
// CHECK:STDOUT:
// CHECK:STDOUT: extern fn @F();
// CHECK:STDOUT:
// CHECK:STDOUT: fn @__global_init() {
// CHECK:STDOUT: !entry:
// CHECK:STDOUT:   %F.ref: %F.type = name_ref F, imports.%import_ref [template = constants.%F]
// CHECK:STDOUT:   %F.call: init %.1 = call %F.ref()
// CHECK:STDOUT:   assign file.%x.var, %F.call
// CHECK:STDOUT:   return
// CHECK:STDOUT: }
// CHECK:STDOUT:
// CHECK:STDOUT: --- fail_redecl.carbon
// CHECK:STDOUT:
// CHECK:STDOUT: constants {
// CHECK:STDOUT:   %F.type: type = fn_type @F [template]
// CHECK:STDOUT:   %.1: type = tuple_type () [template]
// CHECK:STDOUT:   %F: %F.type = struct_value () [template]
// CHECK:STDOUT: }
// CHECK:STDOUT:
// CHECK:STDOUT: file {
// CHECK:STDOUT:   package: <namespace> = namespace [template] {
// CHECK:STDOUT:     .F = %F.decl.loc4
// CHECK:STDOUT:   }
// CHECK:STDOUT:   %F.decl.loc4: %F.type = fn_decl @F [template = constants.%F] {} {}
// CHECK:STDOUT:   %F.decl.loc12: %F.type = fn_decl @F [template = constants.%F] {} {}
// CHECK:STDOUT: }
// CHECK:STDOUT:
// CHECK:STDOUT: extern fn @F();
// CHECK:STDOUT:
// CHECK:STDOUT: --- fail_redecl_extern.carbon
// CHECK:STDOUT:
// CHECK:STDOUT: constants {
// CHECK:STDOUT:   %F.type: type = fn_type @F [template]
// CHECK:STDOUT:   %.1: type = tuple_type () [template]
// CHECK:STDOUT:   %F: %F.type = struct_value () [template]
// CHECK:STDOUT: }
// CHECK:STDOUT:
// CHECK:STDOUT: file {
// CHECK:STDOUT:   package: <namespace> = namespace [template] {
// CHECK:STDOUT:     .F = %F.decl.loc4
// CHECK:STDOUT:   }
// CHECK:STDOUT:   %F.decl.loc4: %F.type = fn_decl @F [template = constants.%F] {} {}
// CHECK:STDOUT:   %F.decl.loc12: %F.type = fn_decl @F [template = constants.%F] {} {}
// CHECK:STDOUT: }
// CHECK:STDOUT:
// CHECK:STDOUT: extern fn @F();
// CHECK:STDOUT:
// CHECK:STDOUT: --- fail_member_extern.carbon
// CHECK:STDOUT:
// CHECK:STDOUT: constants {
// CHECK:STDOUT:   %C: type = class_type @C [template]
// CHECK:STDOUT:   %F.type: type = fn_type @F [template]
// CHECK:STDOUT:   %.1: type = tuple_type () [template]
// CHECK:STDOUT:   %F: %F.type = struct_value () [template]
// CHECK:STDOUT:   %G.type: type = fn_type @G [template]
// CHECK:STDOUT:   %G: %G.type = struct_value () [template]
// CHECK:STDOUT:   %.2: type = struct_type {} [template]
// CHECK:STDOUT:   %.3: <witness> = complete_type_witness %.2 [template]
// CHECK:STDOUT: }
// CHECK:STDOUT:
// CHECK:STDOUT: file {
// CHECK:STDOUT:   package: <namespace> = namespace [template] {
// CHECK:STDOUT:     .C = %C.decl
// CHECK:STDOUT:   }
// CHECK:STDOUT:   %C.decl: type = class_decl @C [template = constants.%C] {} {}
// CHECK:STDOUT: }
// CHECK:STDOUT:
// CHECK:STDOUT: class @C {
// CHECK:STDOUT:   %F.decl: %F.type = fn_decl @F [template = constants.%F] {} {}
// CHECK:STDOUT:   %G.decl: %G.type = fn_decl @G [template = constants.%G] {
// CHECK:STDOUT:     %self.patt: %C = binding_pattern self
// CHECK:STDOUT:     %.loc14: %C = param_pattern %self.patt
// CHECK:STDOUT:   } {
// CHECK:STDOUT:     %Self.ref: type = name_ref Self, constants.%C [template = constants.%C]
<<<<<<< HEAD
// CHECK:STDOUT:     %param: %C = param
// CHECK:STDOUT:     %self: %C = bind_name self, %param
=======
// CHECK:STDOUT:     %self.param: %C = param self, runtime_param0
// CHECK:STDOUT:     %self: %C = bind_name self, %self.param
>>>>>>> 7396aede
// CHECK:STDOUT:   }
// CHECK:STDOUT:   %.loc14: <witness> = complete_type_witness %.2 [template = constants.%.3]
// CHECK:STDOUT:
// CHECK:STDOUT: !members:
// CHECK:STDOUT:   .Self = constants.%C
// CHECK:STDOUT:   .F = %F.decl
// CHECK:STDOUT:   .G = %G.decl
// CHECK:STDOUT: }
// CHECK:STDOUT:
// CHECK:STDOUT: fn @F();
// CHECK:STDOUT:
<<<<<<< HEAD
// CHECK:STDOUT: fn @G[%.loc14: %C]();
// CHECK:STDOUT:
// CHECK:STDOUT: --- fail_todo_extern_library.carbon
// CHECK:STDOUT:
// CHECK:STDOUT: file {}
=======
// CHECK:STDOUT: fn @G[%self: %C]();
>>>>>>> 7396aede
// CHECK:STDOUT:<|MERGE_RESOLUTION|>--- conflicted
+++ resolved
@@ -175,16 +175,11 @@
 // CHECK:STDOUT:   %F.decl: %F.type = fn_decl @F [template = constants.%F] {} {}
 // CHECK:STDOUT:   %G.decl: %G.type = fn_decl @G [template = constants.%G] {
 // CHECK:STDOUT:     %self.patt: %C = binding_pattern self
-// CHECK:STDOUT:     %.loc14: %C = param_pattern %self.patt
+// CHECK:STDOUT:     %.loc13: %C = param_pattern %self.patt, runtime_param0
 // CHECK:STDOUT:   } {
 // CHECK:STDOUT:     %Self.ref: type = name_ref Self, constants.%C [template = constants.%C]
-<<<<<<< HEAD
-// CHECK:STDOUT:     %param: %C = param
+// CHECK:STDOUT:     %param: %C = param runtime_param0
 // CHECK:STDOUT:     %self: %C = bind_name self, %param
-=======
-// CHECK:STDOUT:     %self.param: %C = param self, runtime_param0
-// CHECK:STDOUT:     %self: %C = bind_name self, %self.param
->>>>>>> 7396aede
 // CHECK:STDOUT:   }
 // CHECK:STDOUT:   %.loc14: <witness> = complete_type_witness %.2 [template = constants.%.3]
 // CHECK:STDOUT:
@@ -196,13 +191,5 @@
 // CHECK:STDOUT:
 // CHECK:STDOUT: fn @F();
 // CHECK:STDOUT:
-<<<<<<< HEAD
-// CHECK:STDOUT: fn @G[%.loc14: %C]();
-// CHECK:STDOUT:
-// CHECK:STDOUT: --- fail_todo_extern_library.carbon
-// CHECK:STDOUT:
-// CHECK:STDOUT: file {}
-=======
-// CHECK:STDOUT: fn @G[%self: %C]();
->>>>>>> 7396aede
+// CHECK:STDOUT: fn @G[%.loc13: %C]();
 // CHECK:STDOUT: