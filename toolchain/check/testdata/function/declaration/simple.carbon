// Part of the Carbon Language project, under the Apache License v2.0 with LLVM
// Exceptions. See /LICENSE for license information.
// SPDX-License-Identifier: Apache-2.0 WITH LLVM-exception
//
// AUTOUPDATE

fn F();

fn G() { F(); }

// CHECK:STDOUT: constants {
// CHECK:STDOUT:   %.loc9: type = tuple_type ()
// CHECK:STDOUT: }
// CHECK:STDOUT:
// CHECK:STDOUT: file "simple.carbon" {
// CHECK:STDOUT:   %F: <function> = fn_decl @F
// CHECK:STDOUT:   %G: <function> = fn_decl @G
// CHECK:STDOUT: }
// CHECK:STDOUT:
// CHECK:STDOUT: fn @F();
// CHECK:STDOUT:
// CHECK:STDOUT: fn @G() {
// CHECK:STDOUT: !entry:
<<<<<<< HEAD
// CHECK:STDOUT:   %F.ref: <function> = name_reference "F", file.%F
// CHECK:STDOUT:   %.loc9: init () = call %F.ref()
=======
// CHECK:STDOUT:   %F.ref: <function> = name_reference F, file.%F
// CHECK:STDOUT:   %.loc9_11.1: type = tuple_type ()
// CHECK:STDOUT:   %.loc9_11.2: init () = call %F.ref()
>>>>>>> fe45b6a9
// CHECK:STDOUT:   return
// CHECK:STDOUT: }<|MERGE_RESOLUTION|>--- conflicted
+++ resolved
@@ -21,13 +21,7 @@
 // CHECK:STDOUT:
 // CHECK:STDOUT: fn @G() {
 // CHECK:STDOUT: !entry:
-<<<<<<< HEAD
-// CHECK:STDOUT:   %F.ref: <function> = name_reference "F", file.%F
+// CHECK:STDOUT:   %F.ref: <function> = name_reference F, file.%F
 // CHECK:STDOUT:   %.loc9: init () = call %F.ref()
-=======
-// CHECK:STDOUT:   %F.ref: <function> = name_reference F, file.%F
-// CHECK:STDOUT:   %.loc9_11.1: type = tuple_type ()
-// CHECK:STDOUT:   %.loc9_11.2: init () = call %F.ref()
->>>>>>> fe45b6a9
 // CHECK:STDOUT:   return
 // CHECK:STDOUT: }