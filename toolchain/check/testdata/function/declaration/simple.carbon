// Part of the Carbon Language project, under the Apache License v2.0 with LLVM
// Exceptions. See /LICENSE for license information.
// SPDX-License-Identifier: Apache-2.0 WITH LLVM-exception
//
// AUTOUPDATE

fn F();

fn G() { F(); }

// CHECK:STDOUT: --- simple.carbon
// CHECK:STDOUT:
// CHECK:STDOUT: constants {
// CHECK:STDOUT:   %.loc9: type = tuple_type (), const
// CHECK:STDOUT: }
// CHECK:STDOUT:
// CHECK:STDOUT: file {
<<<<<<< HEAD
// CHECK:STDOUT:   package: <namespace> = namespace {.F = %F, .G = %G}
// CHECK:STDOUT:   %F: <function> = fn_decl @F, const
// CHECK:STDOUT:   %G: <function> = fn_decl @G, const
=======
// CHECK:STDOUT:   package: <namespace> = namespace package, {.F = %F, .G = %G}
// CHECK:STDOUT:   %F: <function> = fn_decl @F
// CHECK:STDOUT:   %G: <function> = fn_decl @G
>>>>>>> dc75295a
// CHECK:STDOUT: }
// CHECK:STDOUT:
// CHECK:STDOUT: fn @F();
// CHECK:STDOUT:
// CHECK:STDOUT: fn @G() {
// CHECK:STDOUT: !entry:
// CHECK:STDOUT:   %F.ref: <function> = name_ref F, file.%F, const = file.%F
// CHECK:STDOUT:   %.loc9: init () = call %F.ref()
// CHECK:STDOUT:   return
// CHECK:STDOUT: }
// CHECK:STDOUT:<|MERGE_RESOLUTION|>--- conflicted
+++ resolved
@@ -15,15 +15,9 @@
 // CHECK:STDOUT: }
 // CHECK:STDOUT:
 // CHECK:STDOUT: file {
-<<<<<<< HEAD
-// CHECK:STDOUT:   package: <namespace> = namespace {.F = %F, .G = %G}
+// CHECK:STDOUT:   package: <namespace> = namespace package, {.F = %F, .G = %G}
 // CHECK:STDOUT:   %F: <function> = fn_decl @F, const
 // CHECK:STDOUT:   %G: <function> = fn_decl @G, const
-=======
-// CHECK:STDOUT:   package: <namespace> = namespace package, {.F = %F, .G = %G}
-// CHECK:STDOUT:   %F: <function> = fn_decl @F
-// CHECK:STDOUT:   %G: <function> = fn_decl @G
->>>>>>> dc75295a
 // CHECK:STDOUT: }
 // CHECK:STDOUT:
 // CHECK:STDOUT: fn @F();
