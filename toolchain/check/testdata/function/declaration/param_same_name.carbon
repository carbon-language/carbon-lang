// Part of the Carbon Language project, under the Apache License v2.0 with LLVM
// Exceptions. See /LICENSE for license information.
// SPDX-License-Identifier: Apache-2.0 WITH LLVM-exception
//
// AUTOUPDATE
// TIP: To test this file alone, run:
// TIP:   bazel test //toolchain/testing:file_test --test_arg=--file_tests=toolchain/check/testdata/function/declaration/param_same_name.carbon
// TIP: To dump output, run:
// TIP:   bazel run //toolchain/testing:file_test -- --dump_output --file_tests=toolchain/check/testdata/function/declaration/param_same_name.carbon

fn F(a: i32);

fn G(a: i32);

// CHECK:STDOUT: --- param_same_name.carbon
// CHECK:STDOUT:
// CHECK:STDOUT: constants {
// CHECK:STDOUT:   %Int32.type: type = fn_type @Int32 [template]
// CHECK:STDOUT:   %.1: type = tuple_type () [template]
// CHECK:STDOUT:   %Int32: %Int32.type = struct_value () [template]
// CHECK:STDOUT:   %F.type: type = fn_type @F [template]
// CHECK:STDOUT:   %F: %F.type = struct_value () [template]
// CHECK:STDOUT:   %G.type: type = fn_type @G [template]
// CHECK:STDOUT:   %G: %G.type = struct_value () [template]
// CHECK:STDOUT: }
// CHECK:STDOUT:
// CHECK:STDOUT: imports {
// CHECK:STDOUT:   %Core: <namespace> = namespace file.%Core.import, [template] {
// CHECK:STDOUT:     .Int32 = %import_ref
// CHECK:STDOUT:     import Core//prelude
// CHECK:STDOUT:     import Core//prelude/operators
// CHECK:STDOUT:     import Core//prelude/types
// CHECK:STDOUT:     import Core//prelude/operators/arithmetic
// CHECK:STDOUT:     import Core//prelude/operators/as
// CHECK:STDOUT:     import Core//prelude/operators/bitwise
// CHECK:STDOUT:     import Core//prelude/operators/comparison
// CHECK:STDOUT:     import Core//prelude/types/bool
// CHECK:STDOUT:   }
// CHECK:STDOUT:   %import_ref: %Int32.type = import_ref Core//prelude/types, inst+4, loaded [template = constants.%Int32]
// CHECK:STDOUT: }
// CHECK:STDOUT:
// CHECK:STDOUT: file {
// CHECK:STDOUT:   package: <namespace> = namespace [template] {
// CHECK:STDOUT:     .Core = imports.%Core
// CHECK:STDOUT:     .F = %F.decl
// CHECK:STDOUT:     .G = %G.decl
// CHECK:STDOUT:   }
// CHECK:STDOUT:   %Core.import = import Core
// CHECK:STDOUT:   %F.decl: %F.type = fn_decl @F [template = constants.%F] {
<<<<<<< HEAD
// CHECK:STDOUT:     %a.patt.loc11: i32 = binding_pattern a
// CHECK:STDOUT:   } {
// CHECK:STDOUT:     %int.make_type_32.loc11: init type = call constants.%Int32() [template = i32]
// CHECK:STDOUT:     %.loc11_9.1: type = value_of_initializer %int.make_type_32.loc11 [template = i32]
// CHECK:STDOUT:     %.loc11_9.2: type = converted %int.make_type_32.loc11, %.loc11_9.1 [template = i32]
// CHECK:STDOUT:     %a.loc11_6.1: i32 = param a
// CHECK:STDOUT:     @F.%a: i32 = bind_name a, %a.loc11_6.1
// CHECK:STDOUT:   }
// CHECK:STDOUT:   %G.decl: %G.type = fn_decl @G [template = constants.%G] {
// CHECK:STDOUT:     %a.patt.loc13: i32 = binding_pattern a
// CHECK:STDOUT:   } {
// CHECK:STDOUT:     %int.make_type_32.loc13: init type = call constants.%Int32() [template = i32]
// CHECK:STDOUT:     %.loc13_9.1: type = value_of_initializer %int.make_type_32.loc13 [template = i32]
// CHECK:STDOUT:     %.loc13_9.2: type = converted %int.make_type_32.loc13, %.loc13_9.1 [template = i32]
// CHECK:STDOUT:     %a.loc13_6.1: i32 = param a
// CHECK:STDOUT:     @G.%a: i32 = bind_name a, %a.loc13_6.1
=======
// CHECK:STDOUT:     %int.make_type_32: init type = call constants.%Int32() [template = i32]
// CHECK:STDOUT:     %.loc11_9.1: type = value_of_initializer %int.make_type_32 [template = i32]
// CHECK:STDOUT:     %.loc11_9.2: type = converted %int.make_type_32, %.loc11_9.1 [template = i32]
// CHECK:STDOUT:     %a.param: i32 = param a, runtime_param0
// CHECK:STDOUT:     %a: i32 = bind_name a, %a.param
// CHECK:STDOUT:   }
// CHECK:STDOUT:   %G.decl: %G.type = fn_decl @G [template = constants.%G] {
// CHECK:STDOUT:     %int.make_type_32: init type = call constants.%Int32() [template = i32]
// CHECK:STDOUT:     %.loc13_9.1: type = value_of_initializer %int.make_type_32 [template = i32]
// CHECK:STDOUT:     %.loc13_9.2: type = converted %int.make_type_32, %.loc13_9.1 [template = i32]
// CHECK:STDOUT:     %a.param: i32 = param a, runtime_param0
// CHECK:STDOUT:     %a: i32 = bind_name a, %a.param
>>>>>>> 1e34d03e
// CHECK:STDOUT:   }
// CHECK:STDOUT: }
// CHECK:STDOUT:
// CHECK:STDOUT: fn @Int32() -> type = "int.make_type_32";
// CHECK:STDOUT:
// CHECK:STDOUT: fn @F(%a: i32);
// CHECK:STDOUT:
// CHECK:STDOUT: fn @G(%a: i32);
// CHECK:STDOUT:<|MERGE_RESOLUTION|>--- conflicted
+++ resolved
@@ -47,24 +47,8 @@
 // CHECK:STDOUT:   }
 // CHECK:STDOUT:   %Core.import = import Core
 // CHECK:STDOUT:   %F.decl: %F.type = fn_decl @F [template = constants.%F] {
-<<<<<<< HEAD
-// CHECK:STDOUT:     %a.patt.loc11: i32 = binding_pattern a
+// CHECK:STDOUT:     %a.patt: i32 = binding_pattern a
 // CHECK:STDOUT:   } {
-// CHECK:STDOUT:     %int.make_type_32.loc11: init type = call constants.%Int32() [template = i32]
-// CHECK:STDOUT:     %.loc11_9.1: type = value_of_initializer %int.make_type_32.loc11 [template = i32]
-// CHECK:STDOUT:     %.loc11_9.2: type = converted %int.make_type_32.loc11, %.loc11_9.1 [template = i32]
-// CHECK:STDOUT:     %a.loc11_6.1: i32 = param a
-// CHECK:STDOUT:     @F.%a: i32 = bind_name a, %a.loc11_6.1
-// CHECK:STDOUT:   }
-// CHECK:STDOUT:   %G.decl: %G.type = fn_decl @G [template = constants.%G] {
-// CHECK:STDOUT:     %a.patt.loc13: i32 = binding_pattern a
-// CHECK:STDOUT:   } {
-// CHECK:STDOUT:     %int.make_type_32.loc13: init type = call constants.%Int32() [template = i32]
-// CHECK:STDOUT:     %.loc13_9.1: type = value_of_initializer %int.make_type_32.loc13 [template = i32]
-// CHECK:STDOUT:     %.loc13_9.2: type = converted %int.make_type_32.loc13, %.loc13_9.1 [template = i32]
-// CHECK:STDOUT:     %a.loc13_6.1: i32 = param a
-// CHECK:STDOUT:     @G.%a: i32 = bind_name a, %a.loc13_6.1
-=======
 // CHECK:STDOUT:     %int.make_type_32: init type = call constants.%Int32() [template = i32]
 // CHECK:STDOUT:     %.loc11_9.1: type = value_of_initializer %int.make_type_32 [template = i32]
 // CHECK:STDOUT:     %.loc11_9.2: type = converted %int.make_type_32, %.loc11_9.1 [template = i32]
@@ -72,12 +56,13 @@
 // CHECK:STDOUT:     %a: i32 = bind_name a, %a.param
 // CHECK:STDOUT:   }
 // CHECK:STDOUT:   %G.decl: %G.type = fn_decl @G [template = constants.%G] {
+// CHECK:STDOUT:     %a.patt: i32 = binding_pattern a
+// CHECK:STDOUT:   } {
 // CHECK:STDOUT:     %int.make_type_32: init type = call constants.%Int32() [template = i32]
 // CHECK:STDOUT:     %.loc13_9.1: type = value_of_initializer %int.make_type_32 [template = i32]
 // CHECK:STDOUT:     %.loc13_9.2: type = converted %int.make_type_32, %.loc13_9.1 [template = i32]
 // CHECK:STDOUT:     %a.param: i32 = param a, runtime_param0
 // CHECK:STDOUT:     %a: i32 = bind_name a, %a.param
->>>>>>> 1e34d03e
 // CHECK:STDOUT:   }
 // CHECK:STDOUT: }
 // CHECK:STDOUT:
