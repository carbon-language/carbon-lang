--- conflicted
+++ resolved
@@ -15,20 +15,15 @@
 // CHECK:STDOUT: --- fail_param_redecl.carbon
 // CHECK:STDOUT:
 // CHECK:STDOUT: file {
-<<<<<<< HEAD
 // CHECK:STDOUT:   package: <namespace> = namespace {
 // CHECK:STDOUT:     .F = %F
 // CHECK:STDOUT:   } [template]
-// CHECK:STDOUT:   %F: <function> = fn_decl @F [template]
-=======
-// CHECK:STDOUT:   package: <namespace> = namespace {.F = %F} [template]
 // CHECK:STDOUT:   %F: <function> = fn_decl @F {
 // CHECK:STDOUT:     %n.loc13_6.1: i32 = param n
 // CHECK:STDOUT:     @F.%n.loc13_6: i32 = bind_name n, %n.loc13_6.1
 // CHECK:STDOUT:     %n.loc13_14.1: i32 = param n
 // CHECK:STDOUT:     @F.%n.loc13_14: i32 = bind_name n, %n.loc13_14.1
 // CHECK:STDOUT:   } [template]
->>>>>>> 5f4e6c76
 // CHECK:STDOUT: }
 // CHECK:STDOUT:
 // CHECK:STDOUT: fn @F(%n.loc13_6: i32, %n.loc13_14: i32);
