// Part of the Carbon Language project, under the Apache License v2.0 with LLVM
// Exceptions. See /LICENSE for license information.
// SPDX-License-Identifier: Apache-2.0 WITH LLVM-exception
//
// AUTOUPDATE
// TIP: To test this file alone, run:
// TIP:   bazel test //toolchain/testing:file_test --test_arg=--file_tests=toolchain/check/testdata/function/declaration/fail_param_redecl.carbon
// TIP: To dump output, run:
// TIP:   bazel run //toolchain/testing:file_test -- --dump_output --file_tests=toolchain/check/testdata/function/declaration/fail_param_redecl.carbon

// CHECK:STDERR: fail_param_redecl.carbon:[[@LINE+6]]:14: ERROR: Duplicate name being declared in the same scope.
// CHECK:STDERR: fn F(n: i32, n: i32);
// CHECK:STDERR:              ^
// CHECK:STDERR: fail_param_redecl.carbon:[[@LINE+3]]:6: Name is previously declared here.
// CHECK:STDERR: fn F(n: i32, n: i32);
// CHECK:STDERR:      ^
fn F(n: i32, n: i32);

// CHECK:STDOUT: --- fail_param_redecl.carbon
// CHECK:STDOUT:
// CHECK:STDOUT: constants {
// CHECK:STDOUT:   %Int32.type: type = fn_type @Int32 [template]
// CHECK:STDOUT:   %.1: type = tuple_type () [template]
// CHECK:STDOUT:   %Int32: %Int32.type = struct_value () [template]
// CHECK:STDOUT:   %F.type: type = fn_type @F [template]
// CHECK:STDOUT:   %F: %F.type = struct_value () [template]
// CHECK:STDOUT: }
// CHECK:STDOUT:
// CHECK:STDOUT: imports {
// CHECK:STDOUT:   %Core: <namespace> = namespace file.%Core.import, [template] {
// CHECK:STDOUT:     .Int32 = %import_ref
// CHECK:STDOUT:     import Core//prelude
// CHECK:STDOUT:     import Core//prelude/operators
// CHECK:STDOUT:     import Core//prelude/types
// CHECK:STDOUT:     import Core//prelude/operators/arithmetic
// CHECK:STDOUT:     import Core//prelude/operators/bitwise
// CHECK:STDOUT:     import Core//prelude/operators/comparison
// CHECK:STDOUT:     import Core//prelude/types/bool
// CHECK:STDOUT:   }
// CHECK:STDOUT:   %import_ref: %Int32.type = import_ref Core//prelude/types, inst+4, loaded [template = constants.%Int32]
// CHECK:STDOUT: }
// CHECK:STDOUT:
// CHECK:STDOUT: file {
// CHECK:STDOUT:   package: <namespace> = namespace [template] {
// CHECK:STDOUT:     .Core = imports.%Core
// CHECK:STDOUT:     .F = %F.decl
// CHECK:STDOUT:   }
// CHECK:STDOUT:   %Core.import = import Core
// CHECK:STDOUT:   %F.decl: %F.type = fn_decl @F [template = constants.%F] {
// CHECK:STDOUT:     %n.patt.loc17_6: i32 = binding_pattern n
// CHECK:STDOUT:     %n.patt.loc17_14: i32 = binding_pattern n
// CHECK:STDOUT:   } {
// CHECK:STDOUT:     %int.make_type_32.loc17_9: init type = call constants.%Int32() [template = i32]
// CHECK:STDOUT:     %.loc17_9.1: type = value_of_initializer %int.make_type_32.loc17_9 [template = i32]
// CHECK:STDOUT:     %.loc17_9.2: type = converted %int.make_type_32.loc17_9, %.loc17_9.1 [template = i32]
<<<<<<< HEAD
// CHECK:STDOUT:     %param.loc17_6: i32 = param
// CHECK:STDOUT:     @F.%n.loc17_6: i32 = bind_name n, %param.loc17_6
// CHECK:STDOUT:     %int.make_type_32.loc17_17: init type = call constants.%Int32() [template = i32]
// CHECK:STDOUT:     %.loc17_17.1: type = value_of_initializer %int.make_type_32.loc17_17 [template = i32]
// CHECK:STDOUT:     %.loc17_17.2: type = converted %int.make_type_32.loc17_17, %.loc17_17.1 [template = i32]
// CHECK:STDOUT:     %param.loc17_14: i32 = param
// CHECK:STDOUT:     @F.%n.loc17_14: i32 = bind_name n, %param.loc17_14
=======
// CHECK:STDOUT:     %n.param.loc17_6: i32 = param n
// CHECK:STDOUT:     %n.loc17_6: i32 = bind_name n, %n.param.loc17_6
// CHECK:STDOUT:     %int.make_type_32.loc17_17: init type = call constants.%Int32() [template = i32]
// CHECK:STDOUT:     %.loc17_17.1: type = value_of_initializer %int.make_type_32.loc17_17 [template = i32]
// CHECK:STDOUT:     %.loc17_17.2: type = converted %int.make_type_32.loc17_17, %.loc17_17.1 [template = i32]
// CHECK:STDOUT:     %n.param.loc17_14: i32 = param n
// CHECK:STDOUT:     %n.loc17_14: i32 = bind_name n, %n.param.loc17_14
>>>>>>> dcb4ae26
// CHECK:STDOUT:   }
// CHECK:STDOUT: }
// CHECK:STDOUT:
// CHECK:STDOUT: fn @Int32() -> type = "int.make_type_32";
// CHECK:STDOUT:
// CHECK:STDOUT: fn @F(%n.loc17_6: i32, %n.loc17_14: i32);
// CHECK:STDOUT:<|MERGE_RESOLUTION|>--- conflicted
+++ resolved
@@ -53,23 +53,13 @@
 // CHECK:STDOUT:     %int.make_type_32.loc17_9: init type = call constants.%Int32() [template = i32]
 // CHECK:STDOUT:     %.loc17_9.1: type = value_of_initializer %int.make_type_32.loc17_9 [template = i32]
 // CHECK:STDOUT:     %.loc17_9.2: type = converted %int.make_type_32.loc17_9, %.loc17_9.1 [template = i32]
-<<<<<<< HEAD
 // CHECK:STDOUT:     %param.loc17_6: i32 = param
-// CHECK:STDOUT:     @F.%n.loc17_6: i32 = bind_name n, %param.loc17_6
+// CHECK:STDOUT:     %n.loc17_6: i32 = bind_name n, %param.loc17_6
 // CHECK:STDOUT:     %int.make_type_32.loc17_17: init type = call constants.%Int32() [template = i32]
 // CHECK:STDOUT:     %.loc17_17.1: type = value_of_initializer %int.make_type_32.loc17_17 [template = i32]
 // CHECK:STDOUT:     %.loc17_17.2: type = converted %int.make_type_32.loc17_17, %.loc17_17.1 [template = i32]
 // CHECK:STDOUT:     %param.loc17_14: i32 = param
-// CHECK:STDOUT:     @F.%n.loc17_14: i32 = bind_name n, %param.loc17_14
-=======
-// CHECK:STDOUT:     %n.param.loc17_6: i32 = param n
-// CHECK:STDOUT:     %n.loc17_6: i32 = bind_name n, %n.param.loc17_6
-// CHECK:STDOUT:     %int.make_type_32.loc17_17: init type = call constants.%Int32() [template = i32]
-// CHECK:STDOUT:     %.loc17_17.1: type = value_of_initializer %int.make_type_32.loc17_17 [template = i32]
-// CHECK:STDOUT:     %.loc17_17.2: type = converted %int.make_type_32.loc17_17, %.loc17_17.1 [template = i32]
-// CHECK:STDOUT:     %n.param.loc17_14: i32 = param n
-// CHECK:STDOUT:     %n.loc17_14: i32 = bind_name n, %n.param.loc17_14
->>>>>>> dcb4ae26
+// CHECK:STDOUT:     %n.loc17_14: i32 = bind_name n, %param.loc17_14
 // CHECK:STDOUT:   }
 // CHECK:STDOUT: }
 // CHECK:STDOUT:
