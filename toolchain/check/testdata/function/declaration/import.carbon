// Part of the Carbon Language project, under the Apache License v2.0 with LLVM
// Exceptions. See /LICENSE for license information.
// SPDX-License-Identifier: Apache-2.0 WITH LLVM-exception
//
// AUTOUPDATE
// TIP: To test this file alone, run:
// TIP:   bazel test //toolchain/testing:file_test --test_arg=--file_tests=toolchain/check/testdata/function/declaration/import.carbon
// TIP: To dump output, run:
// TIP:   bazel run //toolchain/testing:file_test -- --dump_output --file_tests=toolchain/check/testdata/function/declaration/import.carbon

// ============================================================================
// Setup files
// ============================================================================

// --- api.carbon

library "api";

fn A();
fn B(b: i32) -> i32;
fn C(c: (i32,)) -> {.c: i32};
extern fn D();

namespace NS;
fn NS.E();

// --- extern_api.carbon

library "extern_api";

extern library "redecl_extern_api" fn A();
extern library "redecl_extern_api" fn B(b: i32) -> i32;
extern library "redecl_extern_api" fn C(c: (i32,)) -> {.c: i32};
extern library "redecl_extern_api" fn D();

namespace NS;
extern library "redecl_extern_api" fn NS.E();

// ============================================================================
// Test files
// ============================================================================

// --- basics.carbon

library "basics";

import library "api";

var a: () = A();
var b: i32 = B(1);
var c: {.c: i32} = C((1,));
var d: () = D();
var e: () = NS.E();

// --- fail_redecl_api.carbon

library "redecl_api";

import library "api";

// CHECK:STDERR: fail_redecl_api.carbon:[[@LINE+10]]:1: ERROR: Redeclarations of `fn A` must match use of `extern`.
// CHECK:STDERR: extern fn A();
// CHECK:STDERR: ^~~~~~~~~~~~~~
// CHECK:STDERR: fail_redecl_api.carbon:[[@LINE-5]]:1: In import.
// CHECK:STDERR: import library "api";
// CHECK:STDERR: ^~~~~~
// CHECK:STDERR: api.carbon:4:1: Previously declared here.
// CHECK:STDERR: fn A();
// CHECK:STDERR: ^~~~~~~
// CHECK:STDERR:
extern fn A();
// CHECK:STDERR: fail_redecl_api.carbon:[[@LINE+10]]:1: ERROR: Redeclarations of `fn B` must match use of `extern`.
// CHECK:STDERR: extern fn B(b: i32) -> i32;
// CHECK:STDERR: ^~~~~~~~~~~~~~~~~~~~~~~~~~~
// CHECK:STDERR: fail_redecl_api.carbon:[[@LINE-16]]:1: In import.
// CHECK:STDERR: import library "api";
// CHECK:STDERR: ^~~~~~
// CHECK:STDERR: api.carbon:5:1: Previously declared here.
// CHECK:STDERR: fn B(b: i32) -> i32;
// CHECK:STDERR: ^~~~~~~~~~~~~~~~~~~~
// CHECK:STDERR:
extern fn B(b: i32) -> i32;
// CHECK:STDERR: fail_redecl_api.carbon:[[@LINE+10]]:1: ERROR: Redeclarations of `fn C` must match use of `extern`.
// CHECK:STDERR: extern fn C(c: (i32,)) -> {.c: i32};
// CHECK:STDERR: ^~~~~~~~~~~~~~~~~~~~~~~~~~~~~~~~~~~~
// CHECK:STDERR: fail_redecl_api.carbon:[[@LINE-27]]:1: In import.
// CHECK:STDERR: import library "api";
// CHECK:STDERR: ^~~~~~
// CHECK:STDERR: api.carbon:6:1: Previously declared here.
// CHECK:STDERR: fn C(c: (i32,)) -> {.c: i32};
// CHECK:STDERR: ^~~~~~~~~~~~~~~~~~~~~~~~~~~~~
// CHECK:STDERR:
extern fn C(c: (i32,)) -> {.c: i32};
// CHECK:STDERR: fail_redecl_api.carbon:[[@LINE+10]]:1: ERROR: Redeclaration of `fn D` is redundant.
// CHECK:STDERR: extern fn D();
// CHECK:STDERR: ^~~~~~~~~~~~~~
// CHECK:STDERR: fail_redecl_api.carbon:[[@LINE-38]]:1: In import.
// CHECK:STDERR: import library "api";
// CHECK:STDERR: ^~~~~~
// CHECK:STDERR: api.carbon:7:1: Previously declared here.
// CHECK:STDERR: extern fn D();
// CHECK:STDERR: ^~~~~~~~~~~~~~
// CHECK:STDERR:
extern fn D();
// CHECK:STDERR: fail_redecl_api.carbon:[[@LINE+10]]:1: ERROR: Redeclarations of `fn E` must match use of `extern`.
// CHECK:STDERR: extern fn NS.E();
// CHECK:STDERR: ^~~~~~~~~~~~~~~~~
// CHECK:STDERR: fail_redecl_api.carbon:[[@LINE-49]]:1: In import.
// CHECK:STDERR: import library "api";
// CHECK:STDERR: ^~~~~~
// CHECK:STDERR: api.carbon:10:1: Previously declared here.
// CHECK:STDERR: fn NS.E();
// CHECK:STDERR: ^~~~~~~~~~
// CHECK:STDERR:
extern fn NS.E();

var a: () = A();
var b: i32 = B(1);
var c: {.c: i32} = C((1,));
var d: () = D();
var e: () = NS.E();

// --- redecl_extern_api.carbon

library "redecl_extern_api";

import library "extern_api";

extern fn A();
extern fn B(b: i32) -> i32;
extern fn C(c: (i32,)) -> {.c: i32};
extern fn D();
extern fn NS.E();

var a: () = A();
var b: i32 = B(1);
var c: {.c: i32} = C((1,));
var d: () = D();
var e: () = NS.E();

// --- fail_merge.carbon

library "merge";

// CHECK:STDERR: fail_merge.carbon:[[@LINE+65]]:1: In import.
// CHECK:STDERR: import library "api";
// CHECK:STDERR: ^~~~~~
// CHECK:STDERR: extern_api.carbon:4:1: ERROR: Duplicate name being declared in the same scope.
// CHECK:STDERR: extern library "redecl_extern_api" fn A();
// CHECK:STDERR: ^~~~~~~~~~~~~~~~~~~~~~~~~~~~~~~~~~~~~~~~~~
// CHECK:STDERR: fail_merge.carbon:[[@LINE+59]]:1: In import.
// CHECK:STDERR: import library "api";
// CHECK:STDERR: ^~~~~~
// CHECK:STDERR: api.carbon:4:1: Name is previously declared here.
// CHECK:STDERR: fn A();
// CHECK:STDERR: ^~~~~~~
// CHECK:STDERR:
// CHECK:STDERR: fail_merge.carbon:[[@LINE+52]]:1: In import.
// CHECK:STDERR: import library "api";
// CHECK:STDERR: ^~~~~~
// CHECK:STDERR: extern_api.carbon:5:1: ERROR: Duplicate name being declared in the same scope.
// CHECK:STDERR: extern library "redecl_extern_api" fn B(b: i32) -> i32;
// CHECK:STDERR: ^~~~~~~~~~~~~~~~~~~~~~~~~~~~~~~~~~~~~~~~~~~~~~~~~~~~~~~
// CHECK:STDERR: fail_merge.carbon:[[@LINE+46]]:1: In import.
// CHECK:STDERR: import library "api";
// CHECK:STDERR: ^~~~~~
// CHECK:STDERR: api.carbon:5:1: Name is previously declared here.
// CHECK:STDERR: fn B(b: i32) -> i32;
// CHECK:STDERR: ^~~~~~~~~~~~~~~~~~~~
// CHECK:STDERR:
// CHECK:STDERR: fail_merge.carbon:[[@LINE+39]]:1: In import.
// CHECK:STDERR: import library "api";
// CHECK:STDERR: ^~~~~~
// CHECK:STDERR: extern_api.carbon:6:1: ERROR: Duplicate name being declared in the same scope.
// CHECK:STDERR: extern library "redecl_extern_api" fn C(c: (i32,)) -> {.c: i32};
// CHECK:STDERR: ^~~~~~~~~~~~~~~~~~~~~~~~~~~~~~~~~~~~~~~~~~~~~~~~~~~~~~~~~~~~~~~~
// CHECK:STDERR: fail_merge.carbon:[[@LINE+33]]:1: In import.
// CHECK:STDERR: import library "api";
// CHECK:STDERR: ^~~~~~
// CHECK:STDERR: api.carbon:6:1: Name is previously declared here.
// CHECK:STDERR: fn C(c: (i32,)) -> {.c: i32};
// CHECK:STDERR: ^~~~~~~~~~~~~~~~~~~~~~~~~~~~~
// CHECK:STDERR:
// CHECK:STDERR: fail_merge.carbon:[[@LINE+26]]:1: In import.
// CHECK:STDERR: import library "api";
// CHECK:STDERR: ^~~~~~
// CHECK:STDERR: extern_api.carbon:7:1: ERROR: Duplicate name being declared in the same scope.
// CHECK:STDERR: extern library "redecl_extern_api" fn D();
// CHECK:STDERR: ^~~~~~~~~~~~~~~~~~~~~~~~~~~~~~~~~~~~~~~~~~
// CHECK:STDERR: fail_merge.carbon:[[@LINE+20]]:1: In import.
// CHECK:STDERR: import library "api";
// CHECK:STDERR: ^~~~~~
// CHECK:STDERR: api.carbon:7:1: Name is previously declared here.
// CHECK:STDERR: extern fn D();
// CHECK:STDERR: ^~~~~~~~~~~~~~
// CHECK:STDERR:
// CHECK:STDERR: fail_merge.carbon:[[@LINE+13]]:1: In import.
// CHECK:STDERR: import library "api";
// CHECK:STDERR: ^~~~~~
// CHECK:STDERR: extern_api.carbon:10:1: ERROR: Duplicate name being declared in the same scope.
// CHECK:STDERR: extern library "redecl_extern_api" fn NS.E();
// CHECK:STDERR: ^~~~~~~~~~~~~~~~~~~~~~~~~~~~~~~~~~~~~~~~~~~~~
// CHECK:STDERR: fail_merge.carbon:[[@LINE+7]]:1: In import.
// CHECK:STDERR: import library "api";
// CHECK:STDERR: ^~~~~~
// CHECK:STDERR: api.carbon:10:1: Name is previously declared here.
// CHECK:STDERR: fn NS.E();
// CHECK:STDERR: ^~~~~~~~~~
// CHECK:STDERR:
import library "api";
import library "extern_api";

var a: () = A();
var b: i32 = B(1);
var c: {.c: i32} = C((1,));
var d: () = D();
var e: () = NS.E();

// --- fail_merge_reverse.carbon

library "merge_reverse";

// CHECK:STDERR: fail_merge_reverse.carbon:[[@LINE+64]]:1: In import.
// CHECK:STDERR: import library "extern_api";
// CHECK:STDERR: ^~~~~~
// CHECK:STDERR: api.carbon:4:1: ERROR: Duplicate name being declared in the same scope.
// CHECK:STDERR: fn A();
// CHECK:STDERR: ^~~~~~~
// CHECK:STDERR: fail_merge_reverse.carbon:[[@LINE+58]]:1: In import.
// CHECK:STDERR: import library "extern_api";
// CHECK:STDERR: ^~~~~~
// CHECK:STDERR: extern_api.carbon:4:1: Name is previously declared here.
// CHECK:STDERR: extern library "redecl_extern_api" fn A();
// CHECK:STDERR: ^~~~~~~~~~~~~~~~~~~~~~~~~~~~~~~~~~~~~~~~~~
// CHECK:STDERR:
// CHECK:STDERR: fail_merge_reverse.carbon:[[@LINE+51]]:1: In import.
// CHECK:STDERR: import library "extern_api";
// CHECK:STDERR: ^~~~~~
// CHECK:STDERR: api.carbon:5:1: ERROR: Duplicate name being declared in the same scope.
// CHECK:STDERR: fn B(b: i32) -> i32;
// CHECK:STDERR: ^~~~~~~~~~~~~~~~~~~~
// CHECK:STDERR: fail_merge_reverse.carbon:[[@LINE+45]]:1: In import.
// CHECK:STDERR: import library "extern_api";
// CHECK:STDERR: ^~~~~~
// CHECK:STDERR: extern_api.carbon:5:1: Name is previously declared here.
// CHECK:STDERR: extern library "redecl_extern_api" fn B(b: i32) -> i32;
// CHECK:STDERR: ^~~~~~~~~~~~~~~~~~~~~~~~~~~~~~~~~~~~~~~~~~~~~~~~~~~~~~~
// CHECK:STDERR:
// CHECK:STDERR: fail_merge_reverse.carbon:[[@LINE+38]]:1: In import.
// CHECK:STDERR: import library "extern_api";
// CHECK:STDERR: ^~~~~~
// CHECK:STDERR: api.carbon:6:1: ERROR: Duplicate name being declared in the same scope.
// CHECK:STDERR: fn C(c: (i32,)) -> {.c: i32};
// CHECK:STDERR: ^~~~~~~~~~~~~~~~~~~~~~~~~~~~~
// CHECK:STDERR: fail_merge_reverse.carbon:[[@LINE+32]]:1: In import.
// CHECK:STDERR: import library "extern_api";
// CHECK:STDERR: ^~~~~~
// CHECK:STDERR: extern_api.carbon:6:1: Name is previously declared here.
// CHECK:STDERR: extern library "redecl_extern_api" fn C(c: (i32,)) -> {.c: i32};
// CHECK:STDERR: ^~~~~~~~~~~~~~~~~~~~~~~~~~~~~~~~~~~~~~~~~~~~~~~~~~~~~~~~~~~~~~~~
// CHECK:STDERR:
// CHECK:STDERR: fail_merge_reverse.carbon:[[@LINE+25]]:1: In import.
// CHECK:STDERR: import library "extern_api";
// CHECK:STDERR: ^~~~~~
// CHECK:STDERR: api.carbon:7:1: ERROR: Duplicate name being declared in the same scope.
// CHECK:STDERR: extern fn D();
// CHECK:STDERR: ^~~~~~~~~~~~~~
// CHECK:STDERR: fail_merge_reverse.carbon:[[@LINE+19]]:1: In import.
// CHECK:STDERR: import library "extern_api";
// CHECK:STDERR: ^~~~~~
// CHECK:STDERR: extern_api.carbon:7:1: Name is previously declared here.
// CHECK:STDERR: extern library "redecl_extern_api" fn D();
// CHECK:STDERR: ^~~~~~~~~~~~~~~~~~~~~~~~~~~~~~~~~~~~~~~~~~
// CHECK:STDERR:
// CHECK:STDERR: fail_merge_reverse.carbon:[[@LINE+12]]:1: In import.
// CHECK:STDERR: import library "extern_api";
// CHECK:STDERR: ^~~~~~
// CHECK:STDERR: api.carbon:10:1: ERROR: Duplicate name being declared in the same scope.
// CHECK:STDERR: fn NS.E();
// CHECK:STDERR: ^~~~~~~~~~
// CHECK:STDERR: fail_merge_reverse.carbon:[[@LINE+6]]:1: In import.
// CHECK:STDERR: import library "extern_api";
// CHECK:STDERR: ^~~~~~
// CHECK:STDERR: extern_api.carbon:10:1: Name is previously declared here.
// CHECK:STDERR: extern library "redecl_extern_api" fn NS.E();
// CHECK:STDERR: ^~~~~~~~~~~~~~~~~~~~~~~~~~~~~~~~~~~~~~~~~~~~~
import library "extern_api";
import library "api";

var a: () = A();
var b: i32 = B(1);
var c: {.c: i32} = C((1,));
var d: () = D();
var e: () = NS.E();

// --- unloaded.carbon

library "unloaded";

import library "api";

// --- unloaded_extern.carbon

library "unloaded_extern";

import library "extern_api";

// CHECK:STDOUT: --- api.carbon
// CHECK:STDOUT:
// CHECK:STDOUT: constants {
// CHECK:STDOUT:   %A.type: type = fn_type @A [template]
// CHECK:STDOUT:   %.1: type = tuple_type () [template]
// CHECK:STDOUT:   %A: %A.type = struct_value () [template]
// CHECK:STDOUT:   %Int32.type: type = fn_type @Int32 [template]
// CHECK:STDOUT:   %Int32: %Int32.type = struct_value () [template]
// CHECK:STDOUT:   %B.type: type = fn_type @B [template]
// CHECK:STDOUT:   %B: %B.type = struct_value () [template]
// CHECK:STDOUT:   %.2: type = tuple_type (type) [template]
// CHECK:STDOUT:   %.3: type = tuple_type (i32) [template]
// CHECK:STDOUT:   %.4: type = struct_type {.c: i32} [template]
// CHECK:STDOUT:   %C.type: type = fn_type @C [template]
// CHECK:STDOUT:   %C: %C.type = struct_value () [template]
// CHECK:STDOUT:   %D.type: type = fn_type @D [template]
// CHECK:STDOUT:   %D: %D.type = struct_value () [template]
// CHECK:STDOUT:   %E.type: type = fn_type @E [template]
// CHECK:STDOUT:   %E: %E.type = struct_value () [template]
// CHECK:STDOUT: }
// CHECK:STDOUT:
// CHECK:STDOUT: imports {
// CHECK:STDOUT:   %Core: <namespace> = namespace file.%Core.import, [template] {
// CHECK:STDOUT:     .Int32 = %import_ref
// CHECK:STDOUT:     import Core//prelude
// CHECK:STDOUT:     import Core//prelude/operators
// CHECK:STDOUT:     import Core//prelude/types
// CHECK:STDOUT:     import Core//prelude/operators/arithmetic
// CHECK:STDOUT:     import Core//prelude/operators/as
// CHECK:STDOUT:     import Core//prelude/operators/bitwise
// CHECK:STDOUT:     import Core//prelude/operators/comparison
// CHECK:STDOUT:     import Core//prelude/types/bool
// CHECK:STDOUT:   }
// CHECK:STDOUT:   %import_ref: %Int32.type = import_ref Core//prelude/types, inst+4, loaded [template = constants.%Int32]
// CHECK:STDOUT: }
// CHECK:STDOUT:
// CHECK:STDOUT: file {
// CHECK:STDOUT:   package: <namespace> = namespace [template] {
// CHECK:STDOUT:     .Core = imports.%Core
// CHECK:STDOUT:     .A = %A.decl
// CHECK:STDOUT:     .B = %B.decl
// CHECK:STDOUT:     .C = %C.decl
// CHECK:STDOUT:     .D = %D.decl
// CHECK:STDOUT:     .NS = %NS
// CHECK:STDOUT:   }
// CHECK:STDOUT:   %Core.import = import Core
// CHECK:STDOUT:   %A.decl: %A.type = fn_decl @A [template = constants.%A] {}
// CHECK:STDOUT:   %B.decl: %B.type = fn_decl @B [template = constants.%B] {
// CHECK:STDOUT:     %int.make_type_32.loc5_9: init type = call constants.%Int32() [template = i32]
// CHECK:STDOUT:     %.loc5_9.1: type = value_of_initializer %int.make_type_32.loc5_9 [template = i32]
// CHECK:STDOUT:     %.loc5_9.2: type = converted %int.make_type_32.loc5_9, %.loc5_9.1 [template = i32]
// CHECK:STDOUT:     %b.loc5_6.1: i32 = param b
// CHECK:STDOUT:     @B.%b: i32 = bind_name b, %b.loc5_6.1
// CHECK:STDOUT:     %int.make_type_32.loc5_17: init type = call constants.%Int32() [template = i32]
// CHECK:STDOUT:     %.loc5_17.1: type = value_of_initializer %int.make_type_32.loc5_17 [template = i32]
// CHECK:STDOUT:     %.loc5_17.2: type = converted %int.make_type_32.loc5_17, %.loc5_17.1 [template = i32]
// CHECK:STDOUT:     @B.%return: ref i32 = var <return slot>
// CHECK:STDOUT:   }
// CHECK:STDOUT:   %C.decl: %C.type = fn_decl @C [template = constants.%C] {
// CHECK:STDOUT:     %int.make_type_32.loc6_10: init type = call constants.%Int32() [template = i32]
// CHECK:STDOUT:     %.loc6_14.1: %.2 = tuple_literal (%int.make_type_32.loc6_10)
// CHECK:STDOUT:     %.loc6_14.2: type = value_of_initializer %int.make_type_32.loc6_10 [template = i32]
// CHECK:STDOUT:     %.loc6_14.3: type = converted %int.make_type_32.loc6_10, %.loc6_14.2 [template = i32]
// CHECK:STDOUT:     %.loc6_14.4: type = converted %.loc6_14.1, constants.%.3 [template = constants.%.3]
// CHECK:STDOUT:     %c.loc6_6.1: %.3 = param c
// CHECK:STDOUT:     @C.%c: %.3 = bind_name c, %c.loc6_6.1
// CHECK:STDOUT:     %int.make_type_32.loc6_25: init type = call constants.%Int32() [template = i32]
// CHECK:STDOUT:     %.loc6_25.1: type = value_of_initializer %int.make_type_32.loc6_25 [template = i32]
// CHECK:STDOUT:     %.loc6_25.2: type = converted %int.make_type_32.loc6_25, %.loc6_25.1 [template = i32]
// CHECK:STDOUT:     %.loc6_28: type = struct_type {.c: i32} [template = constants.%.4]
// CHECK:STDOUT:     @C.%return: ref %.4 = var <return slot>
// CHECK:STDOUT:   }
// CHECK:STDOUT:   %D.decl: %D.type = fn_decl @D [template = constants.%D] {}
// CHECK:STDOUT:   %NS: <namespace> = namespace [template] {
// CHECK:STDOUT:     .E = %E.decl
// CHECK:STDOUT:   }
// CHECK:STDOUT:   %E.decl: %E.type = fn_decl @E [template = constants.%E] {}
// CHECK:STDOUT: }
// CHECK:STDOUT:
// CHECK:STDOUT: fn @A();
// CHECK:STDOUT:
// CHECK:STDOUT: fn @Int32() -> type = "int.make_type_32";
// CHECK:STDOUT:
// CHECK:STDOUT: fn @B(%b: i32) -> i32;
// CHECK:STDOUT:
// CHECK:STDOUT: fn @C(%c: %.3) -> %.4;
// CHECK:STDOUT:
// CHECK:STDOUT: extern fn @D();
// CHECK:STDOUT:
// CHECK:STDOUT: fn @E();
// CHECK:STDOUT:
// CHECK:STDOUT: --- extern_api.carbon
// CHECK:STDOUT:
// CHECK:STDOUT: constants {
// CHECK:STDOUT:   %A.type: type = fn_type @A [template]
// CHECK:STDOUT:   %.1: type = tuple_type () [template]
// CHECK:STDOUT:   %A: %A.type = struct_value () [template]
// CHECK:STDOUT:   %Int32.type: type = fn_type @Int32 [template]
// CHECK:STDOUT:   %Int32: %Int32.type = struct_value () [template]
// CHECK:STDOUT:   %B.type: type = fn_type @B [template]
// CHECK:STDOUT:   %B: %B.type = struct_value () [template]
// CHECK:STDOUT:   %.2: type = tuple_type (type) [template]
// CHECK:STDOUT:   %.3: type = tuple_type (i32) [template]
// CHECK:STDOUT:   %.4: type = struct_type {.c: i32} [template]
// CHECK:STDOUT:   %C.type: type = fn_type @C [template]
// CHECK:STDOUT:   %C: %C.type = struct_value () [template]
// CHECK:STDOUT:   %D.type: type = fn_type @D [template]
// CHECK:STDOUT:   %D: %D.type = struct_value () [template]
// CHECK:STDOUT:   %E.type: type = fn_type @E [template]
// CHECK:STDOUT:   %E: %E.type = struct_value () [template]
// CHECK:STDOUT: }
// CHECK:STDOUT:
// CHECK:STDOUT: imports {
// CHECK:STDOUT:   %Core: <namespace> = namespace file.%Core.import, [template] {
// CHECK:STDOUT:     .Int32 = %import_ref
// CHECK:STDOUT:     import Core//prelude
// CHECK:STDOUT:     import Core//prelude/operators
// CHECK:STDOUT:     import Core//prelude/types
// CHECK:STDOUT:     import Core//prelude/operators/arithmetic
// CHECK:STDOUT:     import Core//prelude/operators/as
// CHECK:STDOUT:     import Core//prelude/operators/bitwise
// CHECK:STDOUT:     import Core//prelude/operators/comparison
// CHECK:STDOUT:     import Core//prelude/types/bool
// CHECK:STDOUT:   }
// CHECK:STDOUT:   %import_ref: %Int32.type = import_ref Core//prelude/types, inst+4, loaded [template = constants.%Int32]
// CHECK:STDOUT: }
// CHECK:STDOUT:
// CHECK:STDOUT: file {
// CHECK:STDOUT:   package: <namespace> = namespace [template] {
// CHECK:STDOUT:     .Core = imports.%Core
// CHECK:STDOUT:     .A = %A.decl
// CHECK:STDOUT:     .B = %B.decl
// CHECK:STDOUT:     .C = %C.decl
// CHECK:STDOUT:     .D = %D.decl
// CHECK:STDOUT:     .NS = %NS
// CHECK:STDOUT:   }
// CHECK:STDOUT:   %Core.import = import Core
// CHECK:STDOUT:   %A.decl: %A.type = fn_decl @A [template = constants.%A] {}
// CHECK:STDOUT:   %B.decl: %B.type = fn_decl @B [template = constants.%B] {
// CHECK:STDOUT:     %int.make_type_32.loc5_44: init type = call constants.%Int32() [template = i32]
// CHECK:STDOUT:     %.loc5_44.1: type = value_of_initializer %int.make_type_32.loc5_44 [template = i32]
// CHECK:STDOUT:     %.loc5_44.2: type = converted %int.make_type_32.loc5_44, %.loc5_44.1 [template = i32]
// CHECK:STDOUT:     %b.loc5_41.1: i32 = param b
// CHECK:STDOUT:     @B.%b: i32 = bind_name b, %b.loc5_41.1
// CHECK:STDOUT:     %int.make_type_32.loc5_52: init type = call constants.%Int32() [template = i32]
// CHECK:STDOUT:     %.loc5_52.1: type = value_of_initializer %int.make_type_32.loc5_52 [template = i32]
// CHECK:STDOUT:     %.loc5_52.2: type = converted %int.make_type_32.loc5_52, %.loc5_52.1 [template = i32]
// CHECK:STDOUT:     @B.%return: ref i32 = var <return slot>
// CHECK:STDOUT:   }
// CHECK:STDOUT:   %C.decl: %C.type = fn_decl @C [template = constants.%C] {
// CHECK:STDOUT:     %int.make_type_32.loc6_45: init type = call constants.%Int32() [template = i32]
// CHECK:STDOUT:     %.loc6_49.1: %.2 = tuple_literal (%int.make_type_32.loc6_45)
// CHECK:STDOUT:     %.loc6_49.2: type = value_of_initializer %int.make_type_32.loc6_45 [template = i32]
// CHECK:STDOUT:     %.loc6_49.3: type = converted %int.make_type_32.loc6_45, %.loc6_49.2 [template = i32]
// CHECK:STDOUT:     %.loc6_49.4: type = converted %.loc6_49.1, constants.%.3 [template = constants.%.3]
// CHECK:STDOUT:     %c.loc6_41.1: %.3 = param c
// CHECK:STDOUT:     @C.%c: %.3 = bind_name c, %c.loc6_41.1
// CHECK:STDOUT:     %int.make_type_32.loc6_60: init type = call constants.%Int32() [template = i32]
// CHECK:STDOUT:     %.loc6_60.1: type = value_of_initializer %int.make_type_32.loc6_60 [template = i32]
// CHECK:STDOUT:     %.loc6_60.2: type = converted %int.make_type_32.loc6_60, %.loc6_60.1 [template = i32]
// CHECK:STDOUT:     %.loc6_63: type = struct_type {.c: i32} [template = constants.%.4]
// CHECK:STDOUT:     @C.%return: ref %.4 = var <return slot>
// CHECK:STDOUT:   }
// CHECK:STDOUT:   %D.decl: %D.type = fn_decl @D [template = constants.%D] {}
// CHECK:STDOUT:   %NS: <namespace> = namespace [template] {
// CHECK:STDOUT:     .E = %E.decl
// CHECK:STDOUT:   }
// CHECK:STDOUT:   %E.decl: %E.type = fn_decl @E [template = constants.%E] {}
// CHECK:STDOUT: }
// CHECK:STDOUT:
// CHECK:STDOUT: extern fn @A();
// CHECK:STDOUT:
// CHECK:STDOUT: fn @Int32() -> type = "int.make_type_32";
// CHECK:STDOUT:
// CHECK:STDOUT: extern fn @B(%b: i32) -> i32;
// CHECK:STDOUT:
// CHECK:STDOUT: extern fn @C(%c: %.3) -> %.4;
// CHECK:STDOUT:
// CHECK:STDOUT: extern fn @D();
// CHECK:STDOUT:
// CHECK:STDOUT: extern fn @E();
// CHECK:STDOUT:
// CHECK:STDOUT: --- basics.carbon
// CHECK:STDOUT:
// CHECK:STDOUT: constants {
// CHECK:STDOUT:   %.1: type = tuple_type () [template]
// CHECK:STDOUT:   %A.type: type = fn_type @A [template]
// CHECK:STDOUT:   %A: %A.type = struct_value () [template]
// CHECK:STDOUT:   %Int32.type: type = fn_type @Int32 [template]
// CHECK:STDOUT:   %Int32: %Int32.type = struct_value () [template]
// CHECK:STDOUT:   %B.type: type = fn_type @B [template]
// CHECK:STDOUT:   %B: %B.type = struct_value () [template]
// CHECK:STDOUT:   %.2: i32 = int_literal 1 [template]
// CHECK:STDOUT:   %.3: type = struct_type {.c: i32} [template]
// CHECK:STDOUT:   %C.type: type = fn_type @C [template]
// CHECK:STDOUT:   %C: %C.type = struct_value () [template]
// CHECK:STDOUT:   %.4: type = tuple_type (i32) [template]
// CHECK:STDOUT:   %tuple: %.4 = tuple_value (%.2) [template]
// CHECK:STDOUT:   %D.type: type = fn_type @D [template]
// CHECK:STDOUT:   %D: %D.type = struct_value () [template]
// CHECK:STDOUT:   %E.type: type = fn_type @E [template]
// CHECK:STDOUT:   %E: %E.type = struct_value () [template]
// CHECK:STDOUT: }
// CHECK:STDOUT:
// CHECK:STDOUT: imports {
// CHECK:STDOUT:   %import_ref.1: %A.type = import_ref Main//api, inst+3, loaded [template = constants.%A]
// CHECK:STDOUT:   %import_ref.2: %B.type = import_ref Main//api, inst+21, loaded [template = constants.%B]
// CHECK:STDOUT:   %import_ref.3: %C.type = import_ref Main//api, inst+41, loaded [template = constants.%C]
// CHECK:STDOUT:   %import_ref.4: %D.type = import_ref Main//api, inst+44, loaded [template = constants.%D]
// CHECK:STDOUT:   %import_ref.5: <namespace> = import_ref Main//api, inst+47, loaded
// CHECK:STDOUT:   %NS: <namespace> = namespace %import_ref.5, [template] {
// CHECK:STDOUT:     .E = %import_ref.6
// CHECK:STDOUT:   }
// CHECK:STDOUT:   %import_ref.6: %E.type = import_ref Main//api, inst+48, loaded [template = constants.%E]
// CHECK:STDOUT:   %Core: <namespace> = namespace file.%Core.import, [template] {
// CHECK:STDOUT:     .Int32 = %import_ref.7
// CHECK:STDOUT:     import Core//prelude
// CHECK:STDOUT:     import Core//prelude/operators
// CHECK:STDOUT:     import Core//prelude/types
// CHECK:STDOUT:     import Core//prelude/operators/arithmetic
// CHECK:STDOUT:     import Core//prelude/operators/as
// CHECK:STDOUT:     import Core//prelude/operators/bitwise
// CHECK:STDOUT:     import Core//prelude/operators/comparison
// CHECK:STDOUT:     import Core//prelude/types/bool
// CHECK:STDOUT:   }
// CHECK:STDOUT:   %import_ref.7: %Int32.type = import_ref Core//prelude/types, inst+4, loaded [template = constants.%Int32]
// CHECK:STDOUT: }
// CHECK:STDOUT:
// CHECK:STDOUT: file {
// CHECK:STDOUT:   package: <namespace> = namespace [template] {
// CHECK:STDOUT:     .A = imports.%import_ref.1
// CHECK:STDOUT:     .B = imports.%import_ref.2
// CHECK:STDOUT:     .C = imports.%import_ref.3
// CHECK:STDOUT:     .D = imports.%import_ref.4
// CHECK:STDOUT:     .NS = imports.%NS
// CHECK:STDOUT:     .Core = imports.%Core
// CHECK:STDOUT:     .a = %a
// CHECK:STDOUT:     .b = %b
// CHECK:STDOUT:     .c = %c
// CHECK:STDOUT:     .d = %d
// CHECK:STDOUT:     .e = %e
// CHECK:STDOUT:   }
// CHECK:STDOUT:   %Core.import = import Core
// CHECK:STDOUT:   %default.import = import <invalid>
// CHECK:STDOUT:   %.loc6_9.1: %.1 = tuple_literal ()
// CHECK:STDOUT:   %.loc6_9.2: type = converted %.loc6_9.1, constants.%.1 [template = constants.%.1]
// CHECK:STDOUT:   %a.var: ref %.1 = var a
// CHECK:STDOUT:   %a: ref %.1 = bind_name a, %a.var
// CHECK:STDOUT:   %int.make_type_32.loc7: init type = call constants.%Int32() [template = i32]
// CHECK:STDOUT:   %.loc7_8.1: type = value_of_initializer %int.make_type_32.loc7 [template = i32]
// CHECK:STDOUT:   %.loc7_8.2: type = converted %int.make_type_32.loc7, %.loc7_8.1 [template = i32]
// CHECK:STDOUT:   %b.var: ref i32 = var b
// CHECK:STDOUT:   %b: ref i32 = bind_name b, %b.var
// CHECK:STDOUT:   %int.make_type_32.loc8: init type = call constants.%Int32() [template = i32]
// CHECK:STDOUT:   %.loc8_13.1: type = value_of_initializer %int.make_type_32.loc8 [template = i32]
// CHECK:STDOUT:   %.loc8_13.2: type = converted %int.make_type_32.loc8, %.loc8_13.1 [template = i32]
// CHECK:STDOUT:   %.loc8_16: type = struct_type {.c: i32} [template = constants.%.3]
// CHECK:STDOUT:   %c.var: ref %.3 = var c
// CHECK:STDOUT:   %c: ref %.3 = bind_name c, %c.var
// CHECK:STDOUT:   %.loc9_9.1: %.1 = tuple_literal ()
// CHECK:STDOUT:   %.loc9_9.2: type = converted %.loc9_9.1, constants.%.1 [template = constants.%.1]
// CHECK:STDOUT:   %d.var: ref %.1 = var d
// CHECK:STDOUT:   %d: ref %.1 = bind_name d, %d.var
// CHECK:STDOUT:   %.loc10_9.1: %.1 = tuple_literal ()
// CHECK:STDOUT:   %.loc10_9.2: type = converted %.loc10_9.1, constants.%.1 [template = constants.%.1]
// CHECK:STDOUT:   %e.var: ref %.1 = var e
// CHECK:STDOUT:   %e: ref %.1 = bind_name e, %e.var
// CHECK:STDOUT: }
// CHECK:STDOUT:
// CHECK:STDOUT: fn @A();
// CHECK:STDOUT:
// CHECK:STDOUT: fn @Int32() -> type = "int.make_type_32";
// CHECK:STDOUT:
// CHECK:STDOUT: fn @B(%b: i32) -> i32;
// CHECK:STDOUT:
// CHECK:STDOUT: fn @C(%c: %.4) -> %.3;
// CHECK:STDOUT:
// CHECK:STDOUT: extern fn @D();
// CHECK:STDOUT:
// CHECK:STDOUT: fn @E();
// CHECK:STDOUT:
// CHECK:STDOUT: fn @__global_init() {
// CHECK:STDOUT: !entry:
// CHECK:STDOUT:   %A.ref: %A.type = name_ref A, imports.%import_ref.1 [template = constants.%A]
// CHECK:STDOUT:   %A.call: init %.1 = call %A.ref()
// CHECK:STDOUT:   assign file.%a.var, %A.call
// CHECK:STDOUT:   %B.ref: %B.type = name_ref B, imports.%import_ref.2 [template = constants.%B]
// CHECK:STDOUT:   %.loc7: i32 = int_literal 1 [template = constants.%.2]
// CHECK:STDOUT:   %B.call: init i32 = call %B.ref(%.loc7)
// CHECK:STDOUT:   assign file.%b.var, %B.call
// CHECK:STDOUT:   %C.ref: %C.type = name_ref C, imports.%import_ref.3 [template = constants.%C]
// CHECK:STDOUT:   %.loc8_23: i32 = int_literal 1 [template = constants.%.2]
// CHECK:STDOUT:   %.loc8_25: %.4 = tuple_literal (%.loc8_23)
// CHECK:STDOUT:   %tuple: %.4 = tuple_value (%.loc8_23) [template = constants.%tuple]
// CHECK:STDOUT:   %.loc8_21: %.4 = converted %.loc8_25, %tuple [template = constants.%tuple]
// CHECK:STDOUT:   %C.call: init %.3 = call %C.ref(%.loc8_21)
// CHECK:STDOUT:   assign file.%c.var, %C.call
// CHECK:STDOUT:   %D.ref: %D.type = name_ref D, imports.%import_ref.4 [template = constants.%D]
// CHECK:STDOUT:   %D.call: init %.1 = call %D.ref()
// CHECK:STDOUT:   assign file.%d.var, %D.call
// CHECK:STDOUT:   %NS.ref: <namespace> = name_ref NS, imports.%NS [template = imports.%NS]
// CHECK:STDOUT:   %E.ref: %E.type = name_ref E, imports.%import_ref.6 [template = constants.%E]
// CHECK:STDOUT:   %E.call: init %.1 = call %E.ref()
// CHECK:STDOUT:   assign file.%e.var, %E.call
// CHECK:STDOUT:   return
// CHECK:STDOUT: }
// CHECK:STDOUT:
// CHECK:STDOUT: --- fail_redecl_api.carbon
// CHECK:STDOUT:
// CHECK:STDOUT: constants {
// CHECK:STDOUT:   %A.type: type = fn_type @A [template]
// CHECK:STDOUT:   %.1: type = tuple_type () [template]
// CHECK:STDOUT:   %A: %A.type = struct_value () [template]
// CHECK:STDOUT:   %Int32.type: type = fn_type @Int32 [template]
// CHECK:STDOUT:   %Int32: %Int32.type = struct_value () [template]
// CHECK:STDOUT:   %B.type: type = fn_type @B [template]
// CHECK:STDOUT:   %B: %B.type = struct_value () [template]
// CHECK:STDOUT:   %.2: type = tuple_type (type) [template]
// CHECK:STDOUT:   %.3: type = tuple_type (i32) [template]
// CHECK:STDOUT:   %.4: type = struct_type {.c: i32} [template]
// CHECK:STDOUT:   %C.type: type = fn_type @C [template]
// CHECK:STDOUT:   %C: %C.type = struct_value () [template]
// CHECK:STDOUT:   %D.type: type = fn_type @D [template]
// CHECK:STDOUT:   %D: %D.type = struct_value () [template]
// CHECK:STDOUT:   %E.type: type = fn_type @E [template]
// CHECK:STDOUT:   %E: %E.type = struct_value () [template]
// CHECK:STDOUT:   %.5: i32 = int_literal 1 [template]
// CHECK:STDOUT:   %tuple: %.3 = tuple_value (%.5) [template]
// CHECK:STDOUT: }
// CHECK:STDOUT:
// CHECK:STDOUT: imports {
// CHECK:STDOUT:   %import_ref.1: %A.type = import_ref Main//api, inst+3, loaded [template = constants.%A]
// CHECK:STDOUT:   %import_ref.2: %B.type = import_ref Main//api, inst+21, loaded [template = constants.%B]
// CHECK:STDOUT:   %import_ref.3: %C.type = import_ref Main//api, inst+41, loaded [template = constants.%C]
// CHECK:STDOUT:   %import_ref.4: %D.type = import_ref Main//api, inst+44, loaded [template = constants.%D]
// CHECK:STDOUT:   %import_ref.5: <namespace> = import_ref Main//api, inst+47, loaded
// CHECK:STDOUT:   %NS: <namespace> = namespace %import_ref.5, [template] {
// CHECK:STDOUT:     .E = file.%E.decl
// CHECK:STDOUT:   }
// CHECK:STDOUT:   %import_ref.6: %E.type = import_ref Main//api, inst+48, loaded [template = constants.%E]
// CHECK:STDOUT:   %Core: <namespace> = namespace file.%Core.import, [template] {
// CHECK:STDOUT:     .Int32 = %import_ref.7
// CHECK:STDOUT:     import Core//prelude
// CHECK:STDOUT:     import Core//prelude/operators
// CHECK:STDOUT:     import Core//prelude/types
// CHECK:STDOUT:     import Core//prelude/operators/arithmetic
// CHECK:STDOUT:     import Core//prelude/operators/as
// CHECK:STDOUT:     import Core//prelude/operators/bitwise
// CHECK:STDOUT:     import Core//prelude/operators/comparison
// CHECK:STDOUT:     import Core//prelude/types/bool
// CHECK:STDOUT:   }
// CHECK:STDOUT:   %import_ref.7: %Int32.type = import_ref Core//prelude/types, inst+4, loaded [template = constants.%Int32]
// CHECK:STDOUT: }
// CHECK:STDOUT:
// CHECK:STDOUT: file {
// CHECK:STDOUT:   package: <namespace> = namespace [template] {
// CHECK:STDOUT:     .A = %A.decl
// CHECK:STDOUT:     .B = %B.decl
// CHECK:STDOUT:     .C = %C.decl
// CHECK:STDOUT:     .D = %D.decl
// CHECK:STDOUT:     .NS = imports.%NS
// CHECK:STDOUT:     .Core = imports.%Core
// CHECK:STDOUT:     .a = %a
// CHECK:STDOUT:     .b = %b.loc63
// CHECK:STDOUT:     .c = %c.loc64
// CHECK:STDOUT:     .d = %d
// CHECK:STDOUT:     .e = %e
// CHECK:STDOUT:   }
// CHECK:STDOUT:   %Core.import = import Core
// CHECK:STDOUT:   %default.import = import <invalid>
// CHECK:STDOUT:   %A.decl: %A.type = fn_decl @A [template = constants.%A] {}
// CHECK:STDOUT:   %B.decl: %B.type = fn_decl @B [template = constants.%B] {
// CHECK:STDOUT:     %int.make_type_32.loc27_16: init type = call constants.%Int32() [template = i32]
// CHECK:STDOUT:     %.loc27_16.1: type = value_of_initializer %int.make_type_32.loc27_16 [template = i32]
// CHECK:STDOUT:     %.loc27_16.2: type = converted %int.make_type_32.loc27_16, %.loc27_16.1 [template = i32]
// CHECK:STDOUT:     %b.loc27_13.1: i32 = param b
// CHECK:STDOUT:     %b.loc27_13.2: i32 = bind_name b, %b.loc27_13.1
// CHECK:STDOUT:     %int.make_type_32.loc27_24: init type = call constants.%Int32() [template = i32]
// CHECK:STDOUT:     %.loc27_24.1: type = value_of_initializer %int.make_type_32.loc27_24 [template = i32]
// CHECK:STDOUT:     %.loc27_24.2: type = converted %int.make_type_32.loc27_24, %.loc27_24.1 [template = i32]
// CHECK:STDOUT:     %return.var.loc27: ref i32 = var <return slot>
// CHECK:STDOUT:   }
// CHECK:STDOUT:   %C.decl: %C.type = fn_decl @C [template = constants.%C] {
// CHECK:STDOUT:     %int.make_type_32.loc38_17: init type = call constants.%Int32() [template = i32]
// CHECK:STDOUT:     %.loc38_21.1: %.2 = tuple_literal (%int.make_type_32.loc38_17)
// CHECK:STDOUT:     %.loc38_21.2: type = value_of_initializer %int.make_type_32.loc38_17 [template = i32]
// CHECK:STDOUT:     %.loc38_21.3: type = converted %int.make_type_32.loc38_17, %.loc38_21.2 [template = i32]
// CHECK:STDOUT:     %.loc38_21.4: type = converted %.loc38_21.1, constants.%.3 [template = constants.%.3]
// CHECK:STDOUT:     %c.loc38_13.1: %.3 = param c
// CHECK:STDOUT:     %c.loc38_13.2: %.3 = bind_name c, %c.loc38_13.1
// CHECK:STDOUT:     %int.make_type_32.loc38_32: init type = call constants.%Int32() [template = i32]
// CHECK:STDOUT:     %.loc38_32.1: type = value_of_initializer %int.make_type_32.loc38_32 [template = i32]
// CHECK:STDOUT:     %.loc38_32.2: type = converted %int.make_type_32.loc38_32, %.loc38_32.1 [template = i32]
// CHECK:STDOUT:     %.loc38_35: type = struct_type {.c: i32} [template = constants.%.4]
// CHECK:STDOUT:     %return.var.loc38: ref %.4 = var <return slot>
// CHECK:STDOUT:   }
// CHECK:STDOUT:   %D.decl: %D.type = fn_decl @D [template = constants.%D] {}
// CHECK:STDOUT:   %E.decl: %E.type = fn_decl @E [template = constants.%E] {}
// CHECK:STDOUT:   %.loc62_9.1: %.1 = tuple_literal ()
// CHECK:STDOUT:   %.loc62_9.2: type = converted %.loc62_9.1, constants.%.1 [template = constants.%.1]
// CHECK:STDOUT:   %a.var: ref %.1 = var a
// CHECK:STDOUT:   %a: ref %.1 = bind_name a, %a.var
// CHECK:STDOUT:   %int.make_type_32.loc63: init type = call constants.%Int32() [template = i32]
// CHECK:STDOUT:   %.loc63_8.1: type = value_of_initializer %int.make_type_32.loc63 [template = i32]
// CHECK:STDOUT:   %.loc63_8.2: type = converted %int.make_type_32.loc63, %.loc63_8.1 [template = i32]
// CHECK:STDOUT:   %b.var: ref i32 = var b
// CHECK:STDOUT:   %b.loc63: ref i32 = bind_name b, %b.var
// CHECK:STDOUT:   %int.make_type_32.loc64: init type = call constants.%Int32() [template = i32]
// CHECK:STDOUT:   %.loc64_13.1: type = value_of_initializer %int.make_type_32.loc64 [template = i32]
// CHECK:STDOUT:   %.loc64_13.2: type = converted %int.make_type_32.loc64, %.loc64_13.1 [template = i32]
// CHECK:STDOUT:   %.loc64_16: type = struct_type {.c: i32} [template = constants.%.4]
// CHECK:STDOUT:   %c.var: ref %.4 = var c
// CHECK:STDOUT:   %c.loc64: ref %.4 = bind_name c, %c.var
// CHECK:STDOUT:   %.loc65_9.1: %.1 = tuple_literal ()
// CHECK:STDOUT:   %.loc65_9.2: type = converted %.loc65_9.1, constants.%.1 [template = constants.%.1]
// CHECK:STDOUT:   %d.var: ref %.1 = var d
// CHECK:STDOUT:   %d: ref %.1 = bind_name d, %d.var
// CHECK:STDOUT:   %.loc66_9.1: %.1 = tuple_literal ()
// CHECK:STDOUT:   %.loc66_9.2: type = converted %.loc66_9.1, constants.%.1 [template = constants.%.1]
// CHECK:STDOUT:   %e.var: ref %.1 = var e
// CHECK:STDOUT:   %e: ref %.1 = bind_name e, %e.var
// CHECK:STDOUT: }
// CHECK:STDOUT:
// CHECK:STDOUT: extern fn @A();
// CHECK:STDOUT:
// CHECK:STDOUT: fn @Int32() -> type = "int.make_type_32";
// CHECK:STDOUT:
// CHECK:STDOUT: extern fn @B(%b: i32) -> i32;
// CHECK:STDOUT:
// CHECK:STDOUT: extern fn @C(%c: %.3) -> %.4;
// CHECK:STDOUT:
// CHECK:STDOUT: extern fn @D();
// CHECK:STDOUT:
// CHECK:STDOUT: extern fn @E();
// CHECK:STDOUT:
// CHECK:STDOUT: fn @__global_init() {
// CHECK:STDOUT: !entry:
// CHECK:STDOUT:   %A.ref: %A.type = name_ref A, file.%A.decl [template = constants.%A]
// CHECK:STDOUT:   %A.call: init %.1 = call %A.ref()
// CHECK:STDOUT:   assign file.%a.var, %A.call
// CHECK:STDOUT:   %B.ref: %B.type = name_ref B, file.%B.decl [template = constants.%B]
// CHECK:STDOUT:   %.loc63: i32 = int_literal 1 [template = constants.%.5]
// CHECK:STDOUT:   %B.call: init i32 = call %B.ref(%.loc63)
// CHECK:STDOUT:   assign file.%b.var, %B.call
// CHECK:STDOUT:   %C.ref: %C.type = name_ref C, file.%C.decl [template = constants.%C]
// CHECK:STDOUT:   %.loc64_23: i32 = int_literal 1 [template = constants.%.5]
// CHECK:STDOUT:   %.loc64_25: %.3 = tuple_literal (%.loc64_23)
// CHECK:STDOUT:   %tuple: %.3 = tuple_value (%.loc64_23) [template = constants.%tuple]
// CHECK:STDOUT:   %.loc64_21: %.3 = converted %.loc64_25, %tuple [template = constants.%tuple]
// CHECK:STDOUT:   %C.call: init %.4 = call %C.ref(%.loc64_21)
// CHECK:STDOUT:   assign file.%c.var, %C.call
// CHECK:STDOUT:   %D.ref: %D.type = name_ref D, file.%D.decl [template = constants.%D]
// CHECK:STDOUT:   %D.call: init %.1 = call %D.ref()
// CHECK:STDOUT:   assign file.%d.var, %D.call
// CHECK:STDOUT:   %NS.ref: <namespace> = name_ref NS, imports.%NS [template = imports.%NS]
// CHECK:STDOUT:   %E.ref: %E.type = name_ref E, file.%E.decl [template = constants.%E]
// CHECK:STDOUT:   %E.call: init %.1 = call %E.ref()
// CHECK:STDOUT:   assign file.%e.var, %E.call
// CHECK:STDOUT:   return
// CHECK:STDOUT: }
// CHECK:STDOUT:
// CHECK:STDOUT: --- redecl_extern_api.carbon
// CHECK:STDOUT:
// CHECK:STDOUT: constants {
// CHECK:STDOUT:   %A.type: type = fn_type @A [template]
// CHECK:STDOUT:   %.1: type = tuple_type () [template]
// CHECK:STDOUT:   %A: %A.type = struct_value () [template]
// CHECK:STDOUT:   %Int32.type: type = fn_type @Int32 [template]
// CHECK:STDOUT:   %Int32: %Int32.type = struct_value () [template]
// CHECK:STDOUT:   %B.type: type = fn_type @B [template]
// CHECK:STDOUT:   %B: %B.type = struct_value () [template]
// CHECK:STDOUT:   %.2: type = tuple_type (type) [template]
// CHECK:STDOUT:   %.3: type = tuple_type (i32) [template]
// CHECK:STDOUT:   %.4: type = struct_type {.c: i32} [template]
// CHECK:STDOUT:   %C.type: type = fn_type @C [template]
// CHECK:STDOUT:   %C: %C.type = struct_value () [template]
// CHECK:STDOUT:   %D.type: type = fn_type @D [template]
// CHECK:STDOUT:   %D: %D.type = struct_value () [template]
// CHECK:STDOUT:   %E.type: type = fn_type @E [template]
// CHECK:STDOUT:   %E: %E.type = struct_value () [template]
// CHECK:STDOUT:   %.5: i32 = int_literal 1 [template]
// CHECK:STDOUT:   %tuple: %.3 = tuple_value (%.5) [template]
// CHECK:STDOUT: }
// CHECK:STDOUT:
// CHECK:STDOUT: imports {
// CHECK:STDOUT:   %import_ref.1: %A.type = import_ref Main//extern_api, inst+3, loaded [template = constants.%A]
// CHECK:STDOUT:   %import_ref.2: %B.type = import_ref Main//extern_api, inst+21, loaded [template = constants.%B]
// CHECK:STDOUT:   %import_ref.3: %C.type = import_ref Main//extern_api, inst+41, loaded [template = constants.%C]
// CHECK:STDOUT:   %import_ref.4: %D.type = import_ref Main//extern_api, inst+44, loaded [template = constants.%D]
// CHECK:STDOUT:   %import_ref.5: <namespace> = import_ref Main//extern_api, inst+47, loaded
// CHECK:STDOUT:   %NS: <namespace> = namespace %import_ref.5, [template] {
// CHECK:STDOUT:     .E = file.%E.decl
// CHECK:STDOUT:   }
// CHECK:STDOUT:   %import_ref.6: %E.type = import_ref Main//extern_api, inst+48, loaded [template = constants.%E]
// CHECK:STDOUT:   %Core: <namespace> = namespace file.%Core.import, [template] {
// CHECK:STDOUT:     .Int32 = %import_ref.7
// CHECK:STDOUT:     import Core//prelude
// CHECK:STDOUT:     import Core//prelude/operators
// CHECK:STDOUT:     import Core//prelude/types
// CHECK:STDOUT:     import Core//prelude/operators/arithmetic
// CHECK:STDOUT:     import Core//prelude/operators/as
// CHECK:STDOUT:     import Core//prelude/operators/bitwise
// CHECK:STDOUT:     import Core//prelude/operators/comparison
// CHECK:STDOUT:     import Core//prelude/types/bool
// CHECK:STDOUT:   }
// CHECK:STDOUT:   %import_ref.7: %Int32.type = import_ref Core//prelude/types, inst+4, loaded [template = constants.%Int32]
// CHECK:STDOUT: }
// CHECK:STDOUT:
// CHECK:STDOUT: file {
// CHECK:STDOUT:   package: <namespace> = namespace [template] {
// CHECK:STDOUT:     .A = %A.decl
// CHECK:STDOUT:     .B = %B.decl
// CHECK:STDOUT:     .C = %C.decl
// CHECK:STDOUT:     .D = %D.decl
// CHECK:STDOUT:     .NS = imports.%NS
// CHECK:STDOUT:     .Core = imports.%Core
// CHECK:STDOUT:     .a = %a
// CHECK:STDOUT:     .b = %b.loc13
// CHECK:STDOUT:     .c = %c.loc14
// CHECK:STDOUT:     .d = %d
// CHECK:STDOUT:     .e = %e
// CHECK:STDOUT:   }
// CHECK:STDOUT:   %Core.import = import Core
// CHECK:STDOUT:   %default.import = import <invalid>
// CHECK:STDOUT:   %A.decl: %A.type = fn_decl @A [template = constants.%A] {}
// CHECK:STDOUT:   %B.decl: %B.type = fn_decl @B [template = constants.%B] {
// CHECK:STDOUT:     %int.make_type_32.loc7_16: init type = call constants.%Int32() [template = i32]
// CHECK:STDOUT:     %.loc7_16.1: type = value_of_initializer %int.make_type_32.loc7_16 [template = i32]
// CHECK:STDOUT:     %.loc7_16.2: type = converted %int.make_type_32.loc7_16, %.loc7_16.1 [template = i32]
// CHECK:STDOUT:     %b.loc7_13.1: i32 = param b
// CHECK:STDOUT:     %b.loc7_13.2: i32 = bind_name b, %b.loc7_13.1
// CHECK:STDOUT:     %int.make_type_32.loc7_24: init type = call constants.%Int32() [template = i32]
// CHECK:STDOUT:     %.loc7_24.1: type = value_of_initializer %int.make_type_32.loc7_24 [template = i32]
// CHECK:STDOUT:     %.loc7_24.2: type = converted %int.make_type_32.loc7_24, %.loc7_24.1 [template = i32]
// CHECK:STDOUT:     %return.var.loc7: ref i32 = var <return slot>
// CHECK:STDOUT:   }
// CHECK:STDOUT:   %C.decl: %C.type = fn_decl @C [template = constants.%C] {
// CHECK:STDOUT:     %int.make_type_32.loc8_17: init type = call constants.%Int32() [template = i32]
// CHECK:STDOUT:     %.loc8_21.1: %.2 = tuple_literal (%int.make_type_32.loc8_17)
// CHECK:STDOUT:     %.loc8_21.2: type = value_of_initializer %int.make_type_32.loc8_17 [template = i32]
// CHECK:STDOUT:     %.loc8_21.3: type = converted %int.make_type_32.loc8_17, %.loc8_21.2 [template = i32]
// CHECK:STDOUT:     %.loc8_21.4: type = converted %.loc8_21.1, constants.%.3 [template = constants.%.3]
// CHECK:STDOUT:     %c.loc8_13.1: %.3 = param c
// CHECK:STDOUT:     %c.loc8_13.2: %.3 = bind_name c, %c.loc8_13.1
// CHECK:STDOUT:     %int.make_type_32.loc8_32: init type = call constants.%Int32() [template = i32]
// CHECK:STDOUT:     %.loc8_32.1: type = value_of_initializer %int.make_type_32.loc8_32 [template = i32]
// CHECK:STDOUT:     %.loc8_32.2: type = converted %int.make_type_32.loc8_32, %.loc8_32.1 [template = i32]
// CHECK:STDOUT:     %.loc8_35: type = struct_type {.c: i32} [template = constants.%.4]
// CHECK:STDOUT:     %return.var.loc8: ref %.4 = var <return slot>
// CHECK:STDOUT:   }
// CHECK:STDOUT:   %D.decl: %D.type = fn_decl @D [template = constants.%D] {}
// CHECK:STDOUT:   %E.decl: %E.type = fn_decl @E [template = constants.%E] {}
// CHECK:STDOUT:   %.loc12_9.1: %.1 = tuple_literal ()
// CHECK:STDOUT:   %.loc12_9.2: type = converted %.loc12_9.1, constants.%.1 [template = constants.%.1]
// CHECK:STDOUT:   %a.var: ref %.1 = var a
// CHECK:STDOUT:   %a: ref %.1 = bind_name a, %a.var
// CHECK:STDOUT:   %int.make_type_32.loc13: init type = call constants.%Int32() [template = i32]
// CHECK:STDOUT:   %.loc13_8.1: type = value_of_initializer %int.make_type_32.loc13 [template = i32]
// CHECK:STDOUT:   %.loc13_8.2: type = converted %int.make_type_32.loc13, %.loc13_8.1 [template = i32]
// CHECK:STDOUT:   %b.var: ref i32 = var b
// CHECK:STDOUT:   %b.loc13: ref i32 = bind_name b, %b.var
// CHECK:STDOUT:   %int.make_type_32.loc14: init type = call constants.%Int32() [template = i32]
// CHECK:STDOUT:   %.loc14_13.1: type = value_of_initializer %int.make_type_32.loc14 [template = i32]
// CHECK:STDOUT:   %.loc14_13.2: type = converted %int.make_type_32.loc14, %.loc14_13.1 [template = i32]
// CHECK:STDOUT:   %.loc14_16: type = struct_type {.c: i32} [template = constants.%.4]
// CHECK:STDOUT:   %c.var: ref %.4 = var c
// CHECK:STDOUT:   %c.loc14: ref %.4 = bind_name c, %c.var
// CHECK:STDOUT:   %.loc15_9.1: %.1 = tuple_literal ()
// CHECK:STDOUT:   %.loc15_9.2: type = converted %.loc15_9.1, constants.%.1 [template = constants.%.1]
// CHECK:STDOUT:   %d.var: ref %.1 = var d
// CHECK:STDOUT:   %d: ref %.1 = bind_name d, %d.var
// CHECK:STDOUT:   %.loc16_9.1: %.1 = tuple_literal ()
// CHECK:STDOUT:   %.loc16_9.2: type = converted %.loc16_9.1, constants.%.1 [template = constants.%.1]
// CHECK:STDOUT:   %e.var: ref %.1 = var e
// CHECK:STDOUT:   %e: ref %.1 = bind_name e, %e.var
// CHECK:STDOUT: }
// CHECK:STDOUT:
// CHECK:STDOUT: extern fn @A();
// CHECK:STDOUT:
// CHECK:STDOUT: fn @Int32() -> type = "int.make_type_32";
// CHECK:STDOUT:
// CHECK:STDOUT: extern fn @B(%b: i32) -> i32;
// CHECK:STDOUT:
// CHECK:STDOUT: extern fn @C(%c: %.3) -> %.4;
// CHECK:STDOUT:
// CHECK:STDOUT: extern fn @D();
// CHECK:STDOUT:
// CHECK:STDOUT: extern fn @E();
// CHECK:STDOUT:
// CHECK:STDOUT: fn @__global_init() {
// CHECK:STDOUT: !entry:
// CHECK:STDOUT:   %A.ref: %A.type = name_ref A, file.%A.decl [template = constants.%A]
// CHECK:STDOUT:   %A.call: init %.1 = call %A.ref()
// CHECK:STDOUT:   assign file.%a.var, %A.call
// CHECK:STDOUT:   %B.ref: %B.type = name_ref B, file.%B.decl [template = constants.%B]
// CHECK:STDOUT:   %.loc13: i32 = int_literal 1 [template = constants.%.5]
// CHECK:STDOUT:   %B.call: init i32 = call %B.ref(%.loc13)
// CHECK:STDOUT:   assign file.%b.var, %B.call
// CHECK:STDOUT:   %C.ref: %C.type = name_ref C, file.%C.decl [template = constants.%C]
// CHECK:STDOUT:   %.loc14_23: i32 = int_literal 1 [template = constants.%.5]
// CHECK:STDOUT:   %.loc14_25: %.3 = tuple_literal (%.loc14_23)
// CHECK:STDOUT:   %tuple: %.3 = tuple_value (%.loc14_23) [template = constants.%tuple]
// CHECK:STDOUT:   %.loc14_21: %.3 = converted %.loc14_25, %tuple [template = constants.%tuple]
// CHECK:STDOUT:   %C.call: init %.4 = call %C.ref(%.loc14_21)
// CHECK:STDOUT:   assign file.%c.var, %C.call
// CHECK:STDOUT:   %D.ref: %D.type = name_ref D, file.%D.decl [template = constants.%D]
// CHECK:STDOUT:   %D.call: init %.1 = call %D.ref()
// CHECK:STDOUT:   assign file.%d.var, %D.call
// CHECK:STDOUT:   %NS.ref: <namespace> = name_ref NS, imports.%NS [template = imports.%NS]
// CHECK:STDOUT:   %E.ref: %E.type = name_ref E, file.%E.decl [template = constants.%E]
// CHECK:STDOUT:   %E.call: init %.1 = call %E.ref()
// CHECK:STDOUT:   assign file.%e.var, %E.call
// CHECK:STDOUT:   return
// CHECK:STDOUT: }
// CHECK:STDOUT:
// CHECK:STDOUT: --- fail_merge.carbon
// CHECK:STDOUT:
// CHECK:STDOUT: constants {
// CHECK:STDOUT:   %.1: type = tuple_type () [template]
// CHECK:STDOUT:   %A.type: type = fn_type @A [template]
// CHECK:STDOUT:   %A: %A.type = struct_value () [template]
// CHECK:STDOUT:   %Int32.type: type = fn_type @Int32 [template]
// CHECK:STDOUT:   %Int32: %Int32.type = struct_value () [template]
// CHECK:STDOUT:   %B.type: type = fn_type @B [template]
// CHECK:STDOUT:   %B: %B.type = struct_value () [template]
// CHECK:STDOUT:   %.2: i32 = int_literal 1 [template]
// CHECK:STDOUT:   %.3: type = struct_type {.c: i32} [template]
// CHECK:STDOUT:   %C.type: type = fn_type @C [template]
// CHECK:STDOUT:   %C: %C.type = struct_value () [template]
// CHECK:STDOUT:   %.4: type = tuple_type (i32) [template]
// CHECK:STDOUT:   %tuple: %.4 = tuple_value (%.2) [template]
// CHECK:STDOUT:   %D.type: type = fn_type @D [template]
// CHECK:STDOUT:   %D: %D.type = struct_value () [template]
// CHECK:STDOUT:   %E.type: type = fn_type @E [template]
// CHECK:STDOUT:   %E: %E.type = struct_value () [template]
// CHECK:STDOUT: }
// CHECK:STDOUT:
// CHECK:STDOUT: imports {
// CHECK:STDOUT:   %import_ref.1: %A.type = import_ref Main//api, inst+3, loaded [template = constants.%A]
// CHECK:STDOUT:   %import_ref.2: %B.type = import_ref Main//api, inst+21, loaded [template = constants.%B]
// CHECK:STDOUT:   %import_ref.3: %C.type = import_ref Main//api, inst+41, loaded [template = constants.%C]
// CHECK:STDOUT:   %import_ref.4: %D.type = import_ref Main//api, inst+44, loaded [template = constants.%D]
// CHECK:STDOUT:   %import_ref.5: <namespace> = import_ref Main//api, inst+47, loaded
// CHECK:STDOUT:   %NS: <namespace> = namespace %import_ref.5, [template] {
// CHECK:STDOUT:     .E = %import_ref.6
// CHECK:STDOUT:   }
// CHECK:STDOUT:   %import_ref.6: %E.type = import_ref Main//api, inst+48, loaded [template = constants.%E]
// CHECK:STDOUT:   %import_ref.7 = import_ref Main//extern_api, inst+3, unloaded
// CHECK:STDOUT:   %import_ref.8 = import_ref Main//extern_api, inst+21, unloaded
// CHECK:STDOUT:   %import_ref.9 = import_ref Main//extern_api, inst+41, unloaded
// CHECK:STDOUT:   %import_ref.10 = import_ref Main//extern_api, inst+44, unloaded
// CHECK:STDOUT:   %import_ref.11 = import_ref Main//extern_api, inst+48, unloaded
// CHECK:STDOUT:   %Core: <namespace> = namespace file.%Core.import, [template] {
// CHECK:STDOUT:     .Int32 = %import_ref.12
// CHECK:STDOUT:     import Core//prelude
// CHECK:STDOUT:     import Core//prelude/operators
// CHECK:STDOUT:     import Core//prelude/types
// CHECK:STDOUT:     import Core//prelude/operators/arithmetic
// CHECK:STDOUT:     import Core//prelude/operators/as
// CHECK:STDOUT:     import Core//prelude/operators/bitwise
// CHECK:STDOUT:     import Core//prelude/operators/comparison
// CHECK:STDOUT:     import Core//prelude/types/bool
// CHECK:STDOUT:   }
// CHECK:STDOUT:   %import_ref.12: %Int32.type = import_ref Core//prelude/types, inst+4, loaded [template = constants.%Int32]
// CHECK:STDOUT: }
// CHECK:STDOUT:
// CHECK:STDOUT: file {
// CHECK:STDOUT:   package: <namespace> = namespace [template] {
// CHECK:STDOUT:     .A = imports.%import_ref.1
// CHECK:STDOUT:     .B = imports.%import_ref.2
// CHECK:STDOUT:     .C = imports.%import_ref.3
// CHECK:STDOUT:     .D = imports.%import_ref.4
// CHECK:STDOUT:     .NS = imports.%NS
// CHECK:STDOUT:     .Core = imports.%Core
// CHECK:STDOUT:     .a = %a
// CHECK:STDOUT:     .b = %b
// CHECK:STDOUT:     .c = %c
// CHECK:STDOUT:     .d = %d
// CHECK:STDOUT:     .e = %e
// CHECK:STDOUT:   }
// CHECK:STDOUT:   %Core.import = import Core
// CHECK:STDOUT:   %default.import = import <invalid>
// CHECK:STDOUT:   %.loc72_9.1: %.1 = tuple_literal ()
// CHECK:STDOUT:   %.loc72_9.2: type = converted %.loc72_9.1, constants.%.1 [template = constants.%.1]
// CHECK:STDOUT:   %a.var: ref %.1 = var a
// CHECK:STDOUT:   %a: ref %.1 = bind_name a, %a.var
// CHECK:STDOUT:   %int.make_type_32.loc73: init type = call constants.%Int32() [template = i32]
// CHECK:STDOUT:   %.loc73_8.1: type = value_of_initializer %int.make_type_32.loc73 [template = i32]
// CHECK:STDOUT:   %.loc73_8.2: type = converted %int.make_type_32.loc73, %.loc73_8.1 [template = i32]
// CHECK:STDOUT:   %b.var: ref i32 = var b
// CHECK:STDOUT:   %b: ref i32 = bind_name b, %b.var
// CHECK:STDOUT:   %int.make_type_32.loc74: init type = call constants.%Int32() [template = i32]
// CHECK:STDOUT:   %.loc74_13.1: type = value_of_initializer %int.make_type_32.loc74 [template = i32]
// CHECK:STDOUT:   %.loc74_13.2: type = converted %int.make_type_32.loc74, %.loc74_13.1 [template = i32]
// CHECK:STDOUT:   %.loc74_16: type = struct_type {.c: i32} [template = constants.%.3]
// CHECK:STDOUT:   %c.var: ref %.3 = var c
// CHECK:STDOUT:   %c: ref %.3 = bind_name c, %c.var
// CHECK:STDOUT:   %.loc75_9.1: %.1 = tuple_literal ()
// CHECK:STDOUT:   %.loc75_9.2: type = converted %.loc75_9.1, constants.%.1 [template = constants.%.1]
// CHECK:STDOUT:   %d.var: ref %.1 = var d
// CHECK:STDOUT:   %d: ref %.1 = bind_name d, %d.var
// CHECK:STDOUT:   %.loc76_9.1: %.1 = tuple_literal ()
// CHECK:STDOUT:   %.loc76_9.2: type = converted %.loc76_9.1, constants.%.1 [template = constants.%.1]
// CHECK:STDOUT:   %e.var: ref %.1 = var e
// CHECK:STDOUT:   %e: ref %.1 = bind_name e, %e.var
// CHECK:STDOUT: }
// CHECK:STDOUT:
// CHECK:STDOUT: fn @A();
// CHECK:STDOUT:
// CHECK:STDOUT: fn @Int32() -> type = "int.make_type_32";
// CHECK:STDOUT:
// CHECK:STDOUT: fn @B(%b: i32) -> i32;
// CHECK:STDOUT:
// CHECK:STDOUT: fn @C(%c: %.4) -> %.3;
// CHECK:STDOUT:
// CHECK:STDOUT: extern fn @D();
// CHECK:STDOUT:
// CHECK:STDOUT: fn @E();
// CHECK:STDOUT:
// CHECK:STDOUT: fn @__global_init() {
// CHECK:STDOUT: !entry:
// CHECK:STDOUT:   %A.ref: %A.type = name_ref A, imports.%import_ref.1 [template = constants.%A]
// CHECK:STDOUT:   %A.call: init %.1 = call %A.ref()
// CHECK:STDOUT:   assign file.%a.var, %A.call
// CHECK:STDOUT:   %B.ref: %B.type = name_ref B, imports.%import_ref.2 [template = constants.%B]
// CHECK:STDOUT:   %.loc73: i32 = int_literal 1 [template = constants.%.2]
// CHECK:STDOUT:   %B.call: init i32 = call %B.ref(%.loc73)
// CHECK:STDOUT:   assign file.%b.var, %B.call
// CHECK:STDOUT:   %C.ref: %C.type = name_ref C, imports.%import_ref.3 [template = constants.%C]
// CHECK:STDOUT:   %.loc74_23: i32 = int_literal 1 [template = constants.%.2]
// CHECK:STDOUT:   %.loc74_25: %.4 = tuple_literal (%.loc74_23)
// CHECK:STDOUT:   %tuple: %.4 = tuple_value (%.loc74_23) [template = constants.%tuple]
// CHECK:STDOUT:   %.loc74_21: %.4 = converted %.loc74_25, %tuple [template = constants.%tuple]
// CHECK:STDOUT:   %C.call: init %.3 = call %C.ref(%.loc74_21)
// CHECK:STDOUT:   assign file.%c.var, %C.call
// CHECK:STDOUT:   %D.ref: %D.type = name_ref D, imports.%import_ref.4 [template = constants.%D]
// CHECK:STDOUT:   %D.call: init %.1 = call %D.ref()
// CHECK:STDOUT:   assign file.%d.var, %D.call
// CHECK:STDOUT:   %NS.ref: <namespace> = name_ref NS, imports.%NS [template = imports.%NS]
// CHECK:STDOUT:   %E.ref: %E.type = name_ref E, imports.%import_ref.6 [template = constants.%E]
// CHECK:STDOUT:   %E.call: init %.1 = call %E.ref()
// CHECK:STDOUT:   assign file.%e.var, %E.call
// CHECK:STDOUT:   return
// CHECK:STDOUT: }
// CHECK:STDOUT:
// CHECK:STDOUT: --- fail_merge_reverse.carbon
// CHECK:STDOUT:
// CHECK:STDOUT: constants {
// CHECK:STDOUT:   %.1: type = tuple_type () [template]
// CHECK:STDOUT:   %A.type: type = fn_type @A [template]
// CHECK:STDOUT:   %A: %A.type = struct_value () [template]
// CHECK:STDOUT:   %Int32.type: type = fn_type @Int32 [template]
// CHECK:STDOUT:   %Int32: %Int32.type = struct_value () [template]
// CHECK:STDOUT:   %B.type: type = fn_type @B [template]
// CHECK:STDOUT:   %B: %B.type = struct_value () [template]
// CHECK:STDOUT:   %.2: i32 = int_literal 1 [template]
// CHECK:STDOUT:   %.3: type = struct_type {.c: i32} [template]
// CHECK:STDOUT:   %C.type: type = fn_type @C [template]
// CHECK:STDOUT:   %C: %C.type = struct_value () [template]
// CHECK:STDOUT:   %.4: type = tuple_type (i32) [template]
// CHECK:STDOUT:   %tuple: %.4 = tuple_value (%.2) [template]
// CHECK:STDOUT:   %D.type: type = fn_type @D [template]
// CHECK:STDOUT:   %D: %D.type = struct_value () [template]
// CHECK:STDOUT:   %E.type: type = fn_type @E [template]
// CHECK:STDOUT:   %E: %E.type = struct_value () [template]
// CHECK:STDOUT: }
// CHECK:STDOUT:
// CHECK:STDOUT: imports {
// CHECK:STDOUT:   %import_ref.1: %A.type = import_ref Main//extern_api, inst+3, loaded [template = constants.%A]
// CHECK:STDOUT:   %import_ref.2: %B.type = import_ref Main//extern_api, inst+21, loaded [template = constants.%B]
// CHECK:STDOUT:   %import_ref.3: %C.type = import_ref Main//extern_api, inst+41, loaded [template = constants.%C]
// CHECK:STDOUT:   %import_ref.4: %D.type = import_ref Main//extern_api, inst+44, loaded [template = constants.%D]
// CHECK:STDOUT:   %import_ref.5: <namespace> = import_ref Main//extern_api, inst+47, loaded
// CHECK:STDOUT:   %NS: <namespace> = namespace %import_ref.5, [template] {
// CHECK:STDOUT:     .E = %import_ref.6
// CHECK:STDOUT:   }
// CHECK:STDOUT:   %import_ref.6: %E.type = import_ref Main//extern_api, inst+48, loaded [template = constants.%E]
// CHECK:STDOUT:   %import_ref.7 = import_ref Main//api, inst+3, unloaded
// CHECK:STDOUT:   %import_ref.8 = import_ref Main//api, inst+21, unloaded
// CHECK:STDOUT:   %import_ref.9 = import_ref Main//api, inst+41, unloaded
// CHECK:STDOUT:   %import_ref.10 = import_ref Main//api, inst+44, unloaded
// CHECK:STDOUT:   %import_ref.11 = import_ref Main//api, inst+48, unloaded
// CHECK:STDOUT:   %Core: <namespace> = namespace file.%Core.import, [template] {
// CHECK:STDOUT:     .Int32 = %import_ref.12
// CHECK:STDOUT:     import Core//prelude
// CHECK:STDOUT:     import Core//prelude/operators
// CHECK:STDOUT:     import Core//prelude/types
// CHECK:STDOUT:     import Core//prelude/operators/arithmetic
// CHECK:STDOUT:     import Core//prelude/operators/as
// CHECK:STDOUT:     import Core//prelude/operators/bitwise
// CHECK:STDOUT:     import Core//prelude/operators/comparison
// CHECK:STDOUT:     import Core//prelude/types/bool
// CHECK:STDOUT:   }
// CHECK:STDOUT:   %import_ref.12: %Int32.type = import_ref Core//prelude/types, inst+4, loaded [template = constants.%Int32]
// CHECK:STDOUT: }
// CHECK:STDOUT:
// CHECK:STDOUT: file {
// CHECK:STDOUT:   package: <namespace> = namespace [template] {
// CHECK:STDOUT:     .A = imports.%import_ref.1
// CHECK:STDOUT:     .B = imports.%import_ref.2
// CHECK:STDOUT:     .C = imports.%import_ref.3
// CHECK:STDOUT:     .D = imports.%import_ref.4
// CHECK:STDOUT:     .NS = imports.%NS
// CHECK:STDOUT:     .Core = imports.%Core
// CHECK:STDOUT:     .a = %a
// CHECK:STDOUT:     .b = %b
// CHECK:STDOUT:     .c = %c
// CHECK:STDOUT:     .d = %d
// CHECK:STDOUT:     .e = %e
// CHECK:STDOUT:   }
// CHECK:STDOUT:   %Core.import = import Core
// CHECK:STDOUT:   %default.import = import <invalid>
// CHECK:STDOUT:   %.loc71_9.1: %.1 = tuple_literal ()
// CHECK:STDOUT:   %.loc71_9.2: type = converted %.loc71_9.1, constants.%.1 [template = constants.%.1]
// CHECK:STDOUT:   %a.var: ref %.1 = var a
// CHECK:STDOUT:   %a: ref %.1 = bind_name a, %a.var
// CHECK:STDOUT:   %int.make_type_32.loc72: init type = call constants.%Int32() [template = i32]
// CHECK:STDOUT:   %.loc72_8.1: type = value_of_initializer %int.make_type_32.loc72 [template = i32]
// CHECK:STDOUT:   %.loc72_8.2: type = converted %int.make_type_32.loc72, %.loc72_8.1 [template = i32]
// CHECK:STDOUT:   %b.var: ref i32 = var b
// CHECK:STDOUT:   %b: ref i32 = bind_name b, %b.var
// CHECK:STDOUT:   %int.make_type_32.loc73: init type = call constants.%Int32() [template = i32]
// CHECK:STDOUT:   %.loc73_13.1: type = value_of_initializer %int.make_type_32.loc73 [template = i32]
// CHECK:STDOUT:   %.loc73_13.2: type = converted %int.make_type_32.loc73, %.loc73_13.1 [template = i32]
// CHECK:STDOUT:   %.loc73_16: type = struct_type {.c: i32} [template = constants.%.3]
// CHECK:STDOUT:   %c.var: ref %.3 = var c
// CHECK:STDOUT:   %c: ref %.3 = bind_name c, %c.var
// CHECK:STDOUT:   %.loc74_9.1: %.1 = tuple_literal ()
// CHECK:STDOUT:   %.loc74_9.2: type = converted %.loc74_9.1, constants.%.1 [template = constants.%.1]
// CHECK:STDOUT:   %d.var: ref %.1 = var d
// CHECK:STDOUT:   %d: ref %.1 = bind_name d, %d.var
// CHECK:STDOUT:   %.loc75_9.1: %.1 = tuple_literal ()
// CHECK:STDOUT:   %.loc75_9.2: type = converted %.loc75_9.1, constants.%.1 [template = constants.%.1]
// CHECK:STDOUT:   %e.var: ref %.1 = var e
// CHECK:STDOUT:   %e: ref %.1 = bind_name e, %e.var
// CHECK:STDOUT: }
// CHECK:STDOUT:
// CHECK:STDOUT: extern fn @A();
// CHECK:STDOUT:
// CHECK:STDOUT: fn @Int32() -> type = "int.make_type_32";
// CHECK:STDOUT:
// CHECK:STDOUT: extern fn @B(%b: i32) -> i32;
// CHECK:STDOUT:
// CHECK:STDOUT: extern fn @C(%c: %.4) -> %.3;
// CHECK:STDOUT:
// CHECK:STDOUT: extern fn @D();
// CHECK:STDOUT:
// CHECK:STDOUT: extern fn @E();
// CHECK:STDOUT:
// CHECK:STDOUT: fn @__global_init() {
// CHECK:STDOUT: !entry:
// CHECK:STDOUT:   %A.ref: %A.type = name_ref A, imports.%import_ref.1 [template = constants.%A]
// CHECK:STDOUT:   %A.call: init %.1 = call %A.ref()
// CHECK:STDOUT:   assign file.%a.var, %A.call
// CHECK:STDOUT:   %B.ref: %B.type = name_ref B, imports.%import_ref.2 [template = constants.%B]
// CHECK:STDOUT:   %.loc72: i32 = int_literal 1 [template = constants.%.2]
// CHECK:STDOUT:   %B.call: init i32 = call %B.ref(%.loc72)
// CHECK:STDOUT:   assign file.%b.var, %B.call
// CHECK:STDOUT:   %C.ref: %C.type = name_ref C, imports.%import_ref.3 [template = constants.%C]
// CHECK:STDOUT:   %.loc73_23: i32 = int_literal 1 [template = constants.%.2]
// CHECK:STDOUT:   %.loc73_25: %.4 = tuple_literal (%.loc73_23)
// CHECK:STDOUT:   %tuple: %.4 = tuple_value (%.loc73_23) [template = constants.%tuple]
// CHECK:STDOUT:   %.loc73_21: %.4 = converted %.loc73_25, %tuple [template = constants.%tuple]
// CHECK:STDOUT:   %C.call: init %.3 = call %C.ref(%.loc73_21)
// CHECK:STDOUT:   assign file.%c.var, %C.call
// CHECK:STDOUT:   %D.ref: %D.type = name_ref D, imports.%import_ref.4 [template = constants.%D]
// CHECK:STDOUT:   %D.call: init %.1 = call %D.ref()
// CHECK:STDOUT:   assign file.%d.var, %D.call
// CHECK:STDOUT:   %NS.ref: <namespace> = name_ref NS, imports.%NS [template = imports.%NS]
// CHECK:STDOUT:   %E.ref: %E.type = name_ref E, imports.%import_ref.6 [template = constants.%E]
// CHECK:STDOUT:   %E.call: init %.1 = call %E.ref()
// CHECK:STDOUT:   assign file.%e.var, %E.call
// CHECK:STDOUT:   return
// CHECK:STDOUT: }
// CHECK:STDOUT:
<<<<<<< HEAD
// CHECK:STDOUT: --- decl_after_use.carbon
// CHECK:STDOUT:
// CHECK:STDOUT: constants {
// CHECK:STDOUT:   %.1: type = tuple_type () [template]
// CHECK:STDOUT:   %A.type: type = fn_type @A [template]
// CHECK:STDOUT:   %A: %A.type = struct_value () [template]
// CHECK:STDOUT: }
// CHECK:STDOUT:
// CHECK:STDOUT: imports {
// CHECK:STDOUT:   %import_ref.1: %A.type = import_ref Main//extern_api, inst+3, loaded [template = constants.%A]
// CHECK:STDOUT:   %import_ref.2 = import_ref Main//extern_api, inst+21, unloaded
// CHECK:STDOUT:   %import_ref.3 = import_ref Main//extern_api, inst+41, unloaded
// CHECK:STDOUT:   %import_ref.4 = import_ref Main//extern_api, inst+44, unloaded
// CHECK:STDOUT:   %import_ref.5: <namespace> = import_ref Main//extern_api, inst+47, loaded
// CHECK:STDOUT:   %NS: <namespace> = namespace %import_ref.5, [template] {
// CHECK:STDOUT:     .E = %import_ref.6
// CHECK:STDOUT:   }
// CHECK:STDOUT:   %import_ref.6 = import_ref Main//extern_api, inst+48, unloaded
// CHECK:STDOUT:   %Core: <namespace> = namespace file.%Core.import, [template] {
// CHECK:STDOUT:     import Core//prelude
// CHECK:STDOUT:     import Core//prelude/operators
// CHECK:STDOUT:     import Core//prelude/types
// CHECK:STDOUT:     import Core//prelude/operators/arithmetic
// CHECK:STDOUT:     import Core//prelude/operators/as
// CHECK:STDOUT:     import Core//prelude/operators/bitwise
// CHECK:STDOUT:     import Core//prelude/operators/comparison
// CHECK:STDOUT:     import Core//prelude/types/bool
// CHECK:STDOUT:   }
// CHECK:STDOUT: }
// CHECK:STDOUT:
// CHECK:STDOUT: file {
// CHECK:STDOUT:   package: <namespace> = namespace [template] {
// CHECK:STDOUT:     .A = %A.decl
// CHECK:STDOUT:     .B = imports.%import_ref.2
// CHECK:STDOUT:     .C = imports.%import_ref.3
// CHECK:STDOUT:     .D = imports.%import_ref.4
// CHECK:STDOUT:     .NS = imports.%NS
// CHECK:STDOUT:     .Core = imports.%Core
// CHECK:STDOUT:     .a = %a
// CHECK:STDOUT:   }
// CHECK:STDOUT:   %Core.import = import Core
// CHECK:STDOUT:   %default.import = import <invalid>
// CHECK:STDOUT:   %.loc6_9.1: %.1 = tuple_literal ()
// CHECK:STDOUT:   %.loc6_9.2: type = converted %.loc6_9.1, constants.%.1 [template = constants.%.1]
// CHECK:STDOUT:   %a.var: ref %.1 = var a
// CHECK:STDOUT:   %a: ref %.1 = bind_name a, %a.var
// CHECK:STDOUT:   %A.decl: %A.type = fn_decl @A [template = constants.%A] {}
// CHECK:STDOUT: }
// CHECK:STDOUT:
// CHECK:STDOUT: fn @A();
// CHECK:STDOUT:
// CHECK:STDOUT: fn @__global_init() {
// CHECK:STDOUT: !entry:
// CHECK:STDOUT:   %A.ref: %A.type = name_ref A, imports.%import_ref.1 [template = constants.%A]
// CHECK:STDOUT:   %A.call: init %.1 = call %A.ref()
// CHECK:STDOUT:   assign file.%a.var, %A.call
// CHECK:STDOUT:   return
// CHECK:STDOUT: }
// CHECK:STDOUT:
// CHECK:STDOUT: --- fail_redecl_mismatch_after_use.carbon
// CHECK:STDOUT:
// CHECK:STDOUT: constants {
// CHECK:STDOUT:   %.1: type = tuple_type () [template]
// CHECK:STDOUT:   %A.type: type = fn_type @A [template]
// CHECK:STDOUT:   %A: %A.type = struct_value () [template]
// CHECK:STDOUT:   %Int32.type: type = fn_type @Int32 [template]
// CHECK:STDOUT:   %Int32: %Int32.type = struct_value () [template]
// CHECK:STDOUT:   %.type: type = fn_type @.1 [template]
// CHECK:STDOUT:   %.2: %.type = struct_value () [template]
// CHECK:STDOUT: }
// CHECK:STDOUT:
// CHECK:STDOUT: imports {
// CHECK:STDOUT:   %import_ref.1: %A.type = import_ref Main//extern_api, inst+3, loaded [template = constants.%A]
// CHECK:STDOUT:   %import_ref.2 = import_ref Main//extern_api, inst+21, unloaded
// CHECK:STDOUT:   %import_ref.3 = import_ref Main//extern_api, inst+41, unloaded
// CHECK:STDOUT:   %import_ref.4 = import_ref Main//extern_api, inst+44, unloaded
// CHECK:STDOUT:   %import_ref.5: <namespace> = import_ref Main//extern_api, inst+47, loaded
// CHECK:STDOUT:   %NS: <namespace> = namespace %import_ref.5, [template] {
// CHECK:STDOUT:     .E = %import_ref.6
// CHECK:STDOUT:   }
// CHECK:STDOUT:   %import_ref.6 = import_ref Main//extern_api, inst+48, unloaded
// CHECK:STDOUT:   %Core: <namespace> = namespace file.%Core.import, [template] {
// CHECK:STDOUT:     .Int32 = %import_ref.7
// CHECK:STDOUT:     import Core//prelude
// CHECK:STDOUT:     import Core//prelude/operators
// CHECK:STDOUT:     import Core//prelude/types
// CHECK:STDOUT:     import Core//prelude/operators/arithmetic
// CHECK:STDOUT:     import Core//prelude/operators/as
// CHECK:STDOUT:     import Core//prelude/operators/bitwise
// CHECK:STDOUT:     import Core//prelude/operators/comparison
// CHECK:STDOUT:     import Core//prelude/types/bool
// CHECK:STDOUT:   }
// CHECK:STDOUT:   %import_ref.7: %Int32.type = import_ref Core//prelude/types, inst+4, loaded [template = constants.%Int32]
// CHECK:STDOUT: }
// CHECK:STDOUT:
// CHECK:STDOUT: file {
// CHECK:STDOUT:   package: <namespace> = namespace [template] {
// CHECK:STDOUT:     .A = imports.%import_ref.1
// CHECK:STDOUT:     .B = imports.%import_ref.2
// CHECK:STDOUT:     .C = imports.%import_ref.3
// CHECK:STDOUT:     .D = imports.%import_ref.4
// CHECK:STDOUT:     .NS = imports.%NS
// CHECK:STDOUT:     .Core = imports.%Core
// CHECK:STDOUT:     .a = %a
// CHECK:STDOUT:   }
// CHECK:STDOUT:   %Core.import = import Core
// CHECK:STDOUT:   %default.import = import <invalid>
// CHECK:STDOUT:   %.loc6_9.1: %.1 = tuple_literal ()
// CHECK:STDOUT:   %.loc6_9.2: type = converted %.loc6_9.1, constants.%.1 [template = constants.%.1]
// CHECK:STDOUT:   %a.var: ref %.1 = var a
// CHECK:STDOUT:   %a: ref %.1 = bind_name a, %a.var
// CHECK:STDOUT:   %.decl: %.type = fn_decl @.1 [template = constants.%.2] {
// CHECK:STDOUT:     %int.make_type_32: init type = call constants.%Int32() [template = i32]
// CHECK:STDOUT:     %.loc18_11.1: type = value_of_initializer %int.make_type_32 [template = i32]
// CHECK:STDOUT:     %.loc18_11.2: type = converted %int.make_type_32, %.loc18_11.1 [template = i32]
// CHECK:STDOUT:     @.1.%return: ref i32 = var <return slot>
// CHECK:STDOUT:   }
// CHECK:STDOUT: }
// CHECK:STDOUT:
// CHECK:STDOUT: extern fn @A();
// CHECK:STDOUT:
// CHECK:STDOUT: fn @Int32() -> type = "int.make_type_32";
// CHECK:STDOUT:
// CHECK:STDOUT: fn @.1() -> i32;
// CHECK:STDOUT:
// CHECK:STDOUT: fn @__global_init() {
// CHECK:STDOUT: !entry:
// CHECK:STDOUT:   %A.ref: %A.type = name_ref A, imports.%import_ref.1 [template = constants.%A]
// CHECK:STDOUT:   %A.call: init %.1 = call %A.ref()
// CHECK:STDOUT:   assign file.%a.var, %A.call
// CHECK:STDOUT:   return
// CHECK:STDOUT: }
// CHECK:STDOUT:
// CHECK:STDOUT: --- todo_fail_extern_after_use.carbon
// CHECK:STDOUT:
// CHECK:STDOUT: constants {
// CHECK:STDOUT:   %.1: type = tuple_type () [template]
// CHECK:STDOUT:   %A.type: type = fn_type @A [template]
// CHECK:STDOUT:   %A: %A.type = struct_value () [template]
// CHECK:STDOUT: }
// CHECK:STDOUT:
// CHECK:STDOUT: imports {
// CHECK:STDOUT:   %import_ref.1: %A.type = import_ref Main//api, inst+3, loaded [template = constants.%A]
// CHECK:STDOUT:   %import_ref.2 = import_ref Main//api, inst+21, unloaded
// CHECK:STDOUT:   %import_ref.3 = import_ref Main//api, inst+41, unloaded
// CHECK:STDOUT:   %import_ref.4 = import_ref Main//api, inst+44, unloaded
// CHECK:STDOUT:   %import_ref.5: <namespace> = import_ref Main//api, inst+47, loaded
// CHECK:STDOUT:   %NS: <namespace> = namespace %import_ref.5, [template] {
// CHECK:STDOUT:     .E = %import_ref.6
// CHECK:STDOUT:   }
// CHECK:STDOUT:   %import_ref.6 = import_ref Main//api, inst+48, unloaded
// CHECK:STDOUT:   %Core: <namespace> = namespace file.%Core.import, [template] {
// CHECK:STDOUT:     import Core//prelude
// CHECK:STDOUT:     import Core//prelude/operators
// CHECK:STDOUT:     import Core//prelude/types
// CHECK:STDOUT:     import Core//prelude/operators/arithmetic
// CHECK:STDOUT:     import Core//prelude/operators/as
// CHECK:STDOUT:     import Core//prelude/operators/bitwise
// CHECK:STDOUT:     import Core//prelude/operators/comparison
// CHECK:STDOUT:     import Core//prelude/types/bool
// CHECK:STDOUT:   }
// CHECK:STDOUT: }
// CHECK:STDOUT:
// CHECK:STDOUT: file {
// CHECK:STDOUT:   package: <namespace> = namespace [template] {
// CHECK:STDOUT:     .A = %A.decl
// CHECK:STDOUT:     .B = imports.%import_ref.2
// CHECK:STDOUT:     .C = imports.%import_ref.3
// CHECK:STDOUT:     .D = imports.%import_ref.4
// CHECK:STDOUT:     .NS = imports.%NS
// CHECK:STDOUT:     .Core = imports.%Core
// CHECK:STDOUT:     .a = %a
// CHECK:STDOUT:   }
// CHECK:STDOUT:   %Core.import = import Core
// CHECK:STDOUT:   %default.import = import <invalid>
// CHECK:STDOUT:   %.loc6_9.1: %.1 = tuple_literal ()
// CHECK:STDOUT:   %.loc6_9.2: type = converted %.loc6_9.1, constants.%.1 [template = constants.%.1]
// CHECK:STDOUT:   %a.var: ref %.1 = var a
// CHECK:STDOUT:   %a: ref %.1 = bind_name a, %a.var
// CHECK:STDOUT:   %A.decl: %A.type = fn_decl @A [template = constants.%A] {}
// CHECK:STDOUT: }
// CHECK:STDOUT:
// CHECK:STDOUT: extern fn @A();
// CHECK:STDOUT:
// CHECK:STDOUT: fn @__global_init() {
// CHECK:STDOUT: !entry:
// CHECK:STDOUT:   %A.ref: %A.type = name_ref A, imports.%import_ref.1 [template = constants.%A]
// CHECK:STDOUT:   %A.call: init %.1 = call %A.ref()
// CHECK:STDOUT:   assign file.%a.var, %A.call
// CHECK:STDOUT:   return
// CHECK:STDOUT: }
// CHECK:STDOUT:
=======
>>>>>>> 2a7c2c5d
// CHECK:STDOUT: --- unloaded.carbon
// CHECK:STDOUT:
// CHECK:STDOUT: imports {
// CHECK:STDOUT:   %import_ref.1 = import_ref Main//api, inst+3, unloaded
// CHECK:STDOUT:   %import_ref.2 = import_ref Main//api, inst+21, unloaded
// CHECK:STDOUT:   %import_ref.3 = import_ref Main//api, inst+41, unloaded
// CHECK:STDOUT:   %import_ref.4 = import_ref Main//api, inst+44, unloaded
// CHECK:STDOUT:   %import_ref.5: <namespace> = import_ref Main//api, inst+47, loaded
// CHECK:STDOUT:   %NS: <namespace> = namespace %import_ref.5, [template] {
// CHECK:STDOUT:     .E = %import_ref.6
// CHECK:STDOUT:   }
// CHECK:STDOUT:   %import_ref.6 = import_ref Main//api, inst+48, unloaded
// CHECK:STDOUT:   %Core: <namespace> = namespace file.%Core.import, [template] {
// CHECK:STDOUT:     import Core//prelude
// CHECK:STDOUT:     import Core//prelude/operators
// CHECK:STDOUT:     import Core//prelude/types
// CHECK:STDOUT:     import Core//prelude/operators/arithmetic
// CHECK:STDOUT:     import Core//prelude/operators/as
// CHECK:STDOUT:     import Core//prelude/operators/bitwise
// CHECK:STDOUT:     import Core//prelude/operators/comparison
// CHECK:STDOUT:     import Core//prelude/types/bool
// CHECK:STDOUT:   }
// CHECK:STDOUT: }
// CHECK:STDOUT:
// CHECK:STDOUT: file {
// CHECK:STDOUT:   package: <namespace> = namespace [template] {
// CHECK:STDOUT:     .A = imports.%import_ref.1
// CHECK:STDOUT:     .B = imports.%import_ref.2
// CHECK:STDOUT:     .C = imports.%import_ref.3
// CHECK:STDOUT:     .D = imports.%import_ref.4
// CHECK:STDOUT:     .NS = imports.%NS
// CHECK:STDOUT:     .Core = imports.%Core
// CHECK:STDOUT:   }
// CHECK:STDOUT:   %Core.import = import Core
// CHECK:STDOUT:   %default.import = import <invalid>
// CHECK:STDOUT: }
// CHECK:STDOUT:
// CHECK:STDOUT: --- unloaded_extern.carbon
// CHECK:STDOUT:
// CHECK:STDOUT: imports {
// CHECK:STDOUT:   %import_ref.1 = import_ref Main//extern_api, inst+3, unloaded
// CHECK:STDOUT:   %import_ref.2 = import_ref Main//extern_api, inst+21, unloaded
// CHECK:STDOUT:   %import_ref.3 = import_ref Main//extern_api, inst+41, unloaded
// CHECK:STDOUT:   %import_ref.4 = import_ref Main//extern_api, inst+44, unloaded
// CHECK:STDOUT:   %import_ref.5: <namespace> = import_ref Main//extern_api, inst+47, loaded
// CHECK:STDOUT:   %NS: <namespace> = namespace %import_ref.5, [template] {
// CHECK:STDOUT:     .E = %import_ref.6
// CHECK:STDOUT:   }
// CHECK:STDOUT:   %import_ref.6 = import_ref Main//extern_api, inst+48, unloaded
// CHECK:STDOUT:   %Core: <namespace> = namespace file.%Core.import, [template] {
// CHECK:STDOUT:     import Core//prelude
// CHECK:STDOUT:     import Core//prelude/operators
// CHECK:STDOUT:     import Core//prelude/types
// CHECK:STDOUT:     import Core//prelude/operators/arithmetic
// CHECK:STDOUT:     import Core//prelude/operators/as
// CHECK:STDOUT:     import Core//prelude/operators/bitwise
// CHECK:STDOUT:     import Core//prelude/operators/comparison
// CHECK:STDOUT:     import Core//prelude/types/bool
// CHECK:STDOUT:   }
// CHECK:STDOUT: }
// CHECK:STDOUT:
// CHECK:STDOUT: file {
// CHECK:STDOUT:   package: <namespace> = namespace [template] {
// CHECK:STDOUT:     .A = imports.%import_ref.1
// CHECK:STDOUT:     .B = imports.%import_ref.2
// CHECK:STDOUT:     .C = imports.%import_ref.3
// CHECK:STDOUT:     .D = imports.%import_ref.4
// CHECK:STDOUT:     .NS = imports.%NS
// CHECK:STDOUT:     .Core = imports.%Core
// CHECK:STDOUT:   }
// CHECK:STDOUT:   %Core.import = import Core
// CHECK:STDOUT:   %default.import = import <invalid>
// CHECK:STDOUT: }
<<<<<<< HEAD
// CHECK:STDOUT:
// CHECK:STDOUT: --- fail_todo_loaded_merge.carbon
// CHECK:STDOUT:
// CHECK:STDOUT: imports {
// CHECK:STDOUT:   %import_ref.1 = import_ref Main//api, inst+3, unloaded
// CHECK:STDOUT:   %import_ref.2 = import_ref Main//api, inst+21, unloaded
// CHECK:STDOUT:   %import_ref.3 = import_ref Main//api, inst+41, unloaded
// CHECK:STDOUT:   %import_ref.4 = import_ref Main//api, inst+44, unloaded
// CHECK:STDOUT:   %import_ref.5: <namespace> = import_ref Main//api, inst+47, loaded
// CHECK:STDOUT:   %NS: <namespace> = namespace %import_ref.5, [template] {
// CHECK:STDOUT:     .E = %import_ref.6
// CHECK:STDOUT:   }
// CHECK:STDOUT:   %import_ref.6 = import_ref Main//api, inst+48, unloaded
// CHECK:STDOUT:   %import_ref.7 = import_ref Main//extern_api, inst+3, unloaded
// CHECK:STDOUT:   %import_ref.8 = import_ref Main//extern_api, inst+21, unloaded
// CHECK:STDOUT:   %import_ref.9 = import_ref Main//extern_api, inst+41, unloaded
// CHECK:STDOUT:   %import_ref.10 = import_ref Main//extern_api, inst+44, unloaded
// CHECK:STDOUT:   %import_ref.11 = import_ref Main//extern_api, inst+48, unloaded
// CHECK:STDOUT:   %Core: <namespace> = namespace file.%Core.import, [template] {
// CHECK:STDOUT:     import Core//prelude
// CHECK:STDOUT:     import Core//prelude/operators
// CHECK:STDOUT:     import Core//prelude/types
// CHECK:STDOUT:     import Core//prelude/operators/arithmetic
// CHECK:STDOUT:     import Core//prelude/operators/as
// CHECK:STDOUT:     import Core//prelude/operators/bitwise
// CHECK:STDOUT:     import Core//prelude/operators/comparison
// CHECK:STDOUT:     import Core//prelude/types/bool
// CHECK:STDOUT:   }
// CHECK:STDOUT: }
// CHECK:STDOUT:
// CHECK:STDOUT: file {
// CHECK:STDOUT:   package: <namespace> = namespace [template] {
// CHECK:STDOUT:     .A = imports.%import_ref.1
// CHECK:STDOUT:     .B = imports.%import_ref.2
// CHECK:STDOUT:     .C = imports.%import_ref.3
// CHECK:STDOUT:     .D = imports.%import_ref.4
// CHECK:STDOUT:     .NS = imports.%NS
// CHECK:STDOUT:     .Core = imports.%Core
// CHECK:STDOUT:   }
// CHECK:STDOUT:   %Core.import = import Core
// CHECK:STDOUT:   %default.import = import <invalid>
// CHECK:STDOUT: }
=======
>>>>>>> 2a7c2c5d
// CHECK:STDOUT:<|MERGE_RESOLUTION|>--- conflicted
+++ resolved
@@ -1180,17 +1180,47 @@
 // CHECK:STDOUT:   return
 // CHECK:STDOUT: }
 // CHECK:STDOUT:
-<<<<<<< HEAD
-// CHECK:STDOUT: --- decl_after_use.carbon
-// CHECK:STDOUT:
-// CHECK:STDOUT: constants {
-// CHECK:STDOUT:   %.1: type = tuple_type () [template]
-// CHECK:STDOUT:   %A.type: type = fn_type @A [template]
-// CHECK:STDOUT:   %A: %A.type = struct_value () [template]
-// CHECK:STDOUT: }
+// CHECK:STDOUT: --- unloaded.carbon
 // CHECK:STDOUT:
 // CHECK:STDOUT: imports {
-// CHECK:STDOUT:   %import_ref.1: %A.type = import_ref Main//extern_api, inst+3, loaded [template = constants.%A]
+// CHECK:STDOUT:   %import_ref.1 = import_ref Main//api, inst+3, unloaded
+// CHECK:STDOUT:   %import_ref.2 = import_ref Main//api, inst+21, unloaded
+// CHECK:STDOUT:   %import_ref.3 = import_ref Main//api, inst+41, unloaded
+// CHECK:STDOUT:   %import_ref.4 = import_ref Main//api, inst+44, unloaded
+// CHECK:STDOUT:   %import_ref.5: <namespace> = import_ref Main//api, inst+47, loaded
+// CHECK:STDOUT:   %NS: <namespace> = namespace %import_ref.5, [template] {
+// CHECK:STDOUT:     .E = %import_ref.6
+// CHECK:STDOUT:   }
+// CHECK:STDOUT:   %import_ref.6 = import_ref Main//api, inst+48, unloaded
+// CHECK:STDOUT:   %Core: <namespace> = namespace file.%Core.import, [template] {
+// CHECK:STDOUT:     import Core//prelude
+// CHECK:STDOUT:     import Core//prelude/operators
+// CHECK:STDOUT:     import Core//prelude/types
+// CHECK:STDOUT:     import Core//prelude/operators/arithmetic
+// CHECK:STDOUT:     import Core//prelude/operators/as
+// CHECK:STDOUT:     import Core//prelude/operators/bitwise
+// CHECK:STDOUT:     import Core//prelude/operators/comparison
+// CHECK:STDOUT:     import Core//prelude/types/bool
+// CHECK:STDOUT:   }
+// CHECK:STDOUT: }
+// CHECK:STDOUT:
+// CHECK:STDOUT: file {
+// CHECK:STDOUT:   package: <namespace> = namespace [template] {
+// CHECK:STDOUT:     .A = imports.%import_ref.1
+// CHECK:STDOUT:     .B = imports.%import_ref.2
+// CHECK:STDOUT:     .C = imports.%import_ref.3
+// CHECK:STDOUT:     .D = imports.%import_ref.4
+// CHECK:STDOUT:     .NS = imports.%NS
+// CHECK:STDOUT:     .Core = imports.%Core
+// CHECK:STDOUT:   }
+// CHECK:STDOUT:   %Core.import = import Core
+// CHECK:STDOUT:   %default.import = import <invalid>
+// CHECK:STDOUT: }
+// CHECK:STDOUT:
+// CHECK:STDOUT: --- unloaded_extern.carbon
+// CHECK:STDOUT:
+// CHECK:STDOUT: imports {
+// CHECK:STDOUT:   %import_ref.1 = import_ref Main//extern_api, inst+3, unloaded
 // CHECK:STDOUT:   %import_ref.2 = import_ref Main//extern_api, inst+21, unloaded
 // CHECK:STDOUT:   %import_ref.3 = import_ref Main//extern_api, inst+41, unloaded
 // CHECK:STDOUT:   %import_ref.4 = import_ref Main//extern_api, inst+44, unloaded
@@ -1213,284 +1243,14 @@
 // CHECK:STDOUT:
 // CHECK:STDOUT: file {
 // CHECK:STDOUT:   package: <namespace> = namespace [template] {
-// CHECK:STDOUT:     .A = %A.decl
-// CHECK:STDOUT:     .B = imports.%import_ref.2
-// CHECK:STDOUT:     .C = imports.%import_ref.3
-// CHECK:STDOUT:     .D = imports.%import_ref.4
-// CHECK:STDOUT:     .NS = imports.%NS
-// CHECK:STDOUT:     .Core = imports.%Core
-// CHECK:STDOUT:     .a = %a
-// CHECK:STDOUT:   }
-// CHECK:STDOUT:   %Core.import = import Core
-// CHECK:STDOUT:   %default.import = import <invalid>
-// CHECK:STDOUT:   %.loc6_9.1: %.1 = tuple_literal ()
-// CHECK:STDOUT:   %.loc6_9.2: type = converted %.loc6_9.1, constants.%.1 [template = constants.%.1]
-// CHECK:STDOUT:   %a.var: ref %.1 = var a
-// CHECK:STDOUT:   %a: ref %.1 = bind_name a, %a.var
-// CHECK:STDOUT:   %A.decl: %A.type = fn_decl @A [template = constants.%A] {}
-// CHECK:STDOUT: }
-// CHECK:STDOUT:
-// CHECK:STDOUT: fn @A();
-// CHECK:STDOUT:
-// CHECK:STDOUT: fn @__global_init() {
-// CHECK:STDOUT: !entry:
-// CHECK:STDOUT:   %A.ref: %A.type = name_ref A, imports.%import_ref.1 [template = constants.%A]
-// CHECK:STDOUT:   %A.call: init %.1 = call %A.ref()
-// CHECK:STDOUT:   assign file.%a.var, %A.call
-// CHECK:STDOUT:   return
-// CHECK:STDOUT: }
-// CHECK:STDOUT:
-// CHECK:STDOUT: --- fail_redecl_mismatch_after_use.carbon
-// CHECK:STDOUT:
-// CHECK:STDOUT: constants {
-// CHECK:STDOUT:   %.1: type = tuple_type () [template]
-// CHECK:STDOUT:   %A.type: type = fn_type @A [template]
-// CHECK:STDOUT:   %A: %A.type = struct_value () [template]
-// CHECK:STDOUT:   %Int32.type: type = fn_type @Int32 [template]
-// CHECK:STDOUT:   %Int32: %Int32.type = struct_value () [template]
-// CHECK:STDOUT:   %.type: type = fn_type @.1 [template]
-// CHECK:STDOUT:   %.2: %.type = struct_value () [template]
-// CHECK:STDOUT: }
-// CHECK:STDOUT:
-// CHECK:STDOUT: imports {
-// CHECK:STDOUT:   %import_ref.1: %A.type = import_ref Main//extern_api, inst+3, loaded [template = constants.%A]
-// CHECK:STDOUT:   %import_ref.2 = import_ref Main//extern_api, inst+21, unloaded
-// CHECK:STDOUT:   %import_ref.3 = import_ref Main//extern_api, inst+41, unloaded
-// CHECK:STDOUT:   %import_ref.4 = import_ref Main//extern_api, inst+44, unloaded
-// CHECK:STDOUT:   %import_ref.5: <namespace> = import_ref Main//extern_api, inst+47, loaded
-// CHECK:STDOUT:   %NS: <namespace> = namespace %import_ref.5, [template] {
-// CHECK:STDOUT:     .E = %import_ref.6
-// CHECK:STDOUT:   }
-// CHECK:STDOUT:   %import_ref.6 = import_ref Main//extern_api, inst+48, unloaded
-// CHECK:STDOUT:   %Core: <namespace> = namespace file.%Core.import, [template] {
-// CHECK:STDOUT:     .Int32 = %import_ref.7
-// CHECK:STDOUT:     import Core//prelude
-// CHECK:STDOUT:     import Core//prelude/operators
-// CHECK:STDOUT:     import Core//prelude/types
-// CHECK:STDOUT:     import Core//prelude/operators/arithmetic
-// CHECK:STDOUT:     import Core//prelude/operators/as
-// CHECK:STDOUT:     import Core//prelude/operators/bitwise
-// CHECK:STDOUT:     import Core//prelude/operators/comparison
-// CHECK:STDOUT:     import Core//prelude/types/bool
-// CHECK:STDOUT:   }
-// CHECK:STDOUT:   %import_ref.7: %Int32.type = import_ref Core//prelude/types, inst+4, loaded [template = constants.%Int32]
-// CHECK:STDOUT: }
-// CHECK:STDOUT:
-// CHECK:STDOUT: file {
-// CHECK:STDOUT:   package: <namespace> = namespace [template] {
 // CHECK:STDOUT:     .A = imports.%import_ref.1
 // CHECK:STDOUT:     .B = imports.%import_ref.2
 // CHECK:STDOUT:     .C = imports.%import_ref.3
 // CHECK:STDOUT:     .D = imports.%import_ref.4
 // CHECK:STDOUT:     .NS = imports.%NS
 // CHECK:STDOUT:     .Core = imports.%Core
-// CHECK:STDOUT:     .a = %a
 // CHECK:STDOUT:   }
 // CHECK:STDOUT:   %Core.import = import Core
 // CHECK:STDOUT:   %default.import = import <invalid>
-// CHECK:STDOUT:   %.loc6_9.1: %.1 = tuple_literal ()
-// CHECK:STDOUT:   %.loc6_9.2: type = converted %.loc6_9.1, constants.%.1 [template = constants.%.1]
-// CHECK:STDOUT:   %a.var: ref %.1 = var a
-// CHECK:STDOUT:   %a: ref %.1 = bind_name a, %a.var
-// CHECK:STDOUT:   %.decl: %.type = fn_decl @.1 [template = constants.%.2] {
-// CHECK:STDOUT:     %int.make_type_32: init type = call constants.%Int32() [template = i32]
-// CHECK:STDOUT:     %.loc18_11.1: type = value_of_initializer %int.make_type_32 [template = i32]
-// CHECK:STDOUT:     %.loc18_11.2: type = converted %int.make_type_32, %.loc18_11.1 [template = i32]
-// CHECK:STDOUT:     @.1.%return: ref i32 = var <return slot>
-// CHECK:STDOUT:   }
-// CHECK:STDOUT: }
-// CHECK:STDOUT:
-// CHECK:STDOUT: extern fn @A();
-// CHECK:STDOUT:
-// CHECK:STDOUT: fn @Int32() -> type = "int.make_type_32";
-// CHECK:STDOUT:
-// CHECK:STDOUT: fn @.1() -> i32;
-// CHECK:STDOUT:
-// CHECK:STDOUT: fn @__global_init() {
-// CHECK:STDOUT: !entry:
-// CHECK:STDOUT:   %A.ref: %A.type = name_ref A, imports.%import_ref.1 [template = constants.%A]
-// CHECK:STDOUT:   %A.call: init %.1 = call %A.ref()
-// CHECK:STDOUT:   assign file.%a.var, %A.call
-// CHECK:STDOUT:   return
-// CHECK:STDOUT: }
-// CHECK:STDOUT:
-// CHECK:STDOUT: --- todo_fail_extern_after_use.carbon
-// CHECK:STDOUT:
-// CHECK:STDOUT: constants {
-// CHECK:STDOUT:   %.1: type = tuple_type () [template]
-// CHECK:STDOUT:   %A.type: type = fn_type @A [template]
-// CHECK:STDOUT:   %A: %A.type = struct_value () [template]
-// CHECK:STDOUT: }
-// CHECK:STDOUT:
-// CHECK:STDOUT: imports {
-// CHECK:STDOUT:   %import_ref.1: %A.type = import_ref Main//api, inst+3, loaded [template = constants.%A]
-// CHECK:STDOUT:   %import_ref.2 = import_ref Main//api, inst+21, unloaded
-// CHECK:STDOUT:   %import_ref.3 = import_ref Main//api, inst+41, unloaded
-// CHECK:STDOUT:   %import_ref.4 = import_ref Main//api, inst+44, unloaded
-// CHECK:STDOUT:   %import_ref.5: <namespace> = import_ref Main//api, inst+47, loaded
-// CHECK:STDOUT:   %NS: <namespace> = namespace %import_ref.5, [template] {
-// CHECK:STDOUT:     .E = %import_ref.6
-// CHECK:STDOUT:   }
-// CHECK:STDOUT:   %import_ref.6 = import_ref Main//api, inst+48, unloaded
-// CHECK:STDOUT:   %Core: <namespace> = namespace file.%Core.import, [template] {
-// CHECK:STDOUT:     import Core//prelude
-// CHECK:STDOUT:     import Core//prelude/operators
-// CHECK:STDOUT:     import Core//prelude/types
-// CHECK:STDOUT:     import Core//prelude/operators/arithmetic
-// CHECK:STDOUT:     import Core//prelude/operators/as
-// CHECK:STDOUT:     import Core//prelude/operators/bitwise
-// CHECK:STDOUT:     import Core//prelude/operators/comparison
-// CHECK:STDOUT:     import Core//prelude/types/bool
-// CHECK:STDOUT:   }
-// CHECK:STDOUT: }
-// CHECK:STDOUT:
-// CHECK:STDOUT: file {
-// CHECK:STDOUT:   package: <namespace> = namespace [template] {
-// CHECK:STDOUT:     .A = %A.decl
-// CHECK:STDOUT:     .B = imports.%import_ref.2
-// CHECK:STDOUT:     .C = imports.%import_ref.3
-// CHECK:STDOUT:     .D = imports.%import_ref.4
-// CHECK:STDOUT:     .NS = imports.%NS
-// CHECK:STDOUT:     .Core = imports.%Core
-// CHECK:STDOUT:     .a = %a
-// CHECK:STDOUT:   }
-// CHECK:STDOUT:   %Core.import = import Core
-// CHECK:STDOUT:   %default.import = import <invalid>
-// CHECK:STDOUT:   %.loc6_9.1: %.1 = tuple_literal ()
-// CHECK:STDOUT:   %.loc6_9.2: type = converted %.loc6_9.1, constants.%.1 [template = constants.%.1]
-// CHECK:STDOUT:   %a.var: ref %.1 = var a
-// CHECK:STDOUT:   %a: ref %.1 = bind_name a, %a.var
-// CHECK:STDOUT:   %A.decl: %A.type = fn_decl @A [template = constants.%A] {}
-// CHECK:STDOUT: }
-// CHECK:STDOUT:
-// CHECK:STDOUT: extern fn @A();
-// CHECK:STDOUT:
-// CHECK:STDOUT: fn @__global_init() {
-// CHECK:STDOUT: !entry:
-// CHECK:STDOUT:   %A.ref: %A.type = name_ref A, imports.%import_ref.1 [template = constants.%A]
-// CHECK:STDOUT:   %A.call: init %.1 = call %A.ref()
-// CHECK:STDOUT:   assign file.%a.var, %A.call
-// CHECK:STDOUT:   return
-// CHECK:STDOUT: }
-// CHECK:STDOUT:
-=======
->>>>>>> 2a7c2c5d
-// CHECK:STDOUT: --- unloaded.carbon
-// CHECK:STDOUT:
-// CHECK:STDOUT: imports {
-// CHECK:STDOUT:   %import_ref.1 = import_ref Main//api, inst+3, unloaded
-// CHECK:STDOUT:   %import_ref.2 = import_ref Main//api, inst+21, unloaded
-// CHECK:STDOUT:   %import_ref.3 = import_ref Main//api, inst+41, unloaded
-// CHECK:STDOUT:   %import_ref.4 = import_ref Main//api, inst+44, unloaded
-// CHECK:STDOUT:   %import_ref.5: <namespace> = import_ref Main//api, inst+47, loaded
-// CHECK:STDOUT:   %NS: <namespace> = namespace %import_ref.5, [template] {
-// CHECK:STDOUT:     .E = %import_ref.6
-// CHECK:STDOUT:   }
-// CHECK:STDOUT:   %import_ref.6 = import_ref Main//api, inst+48, unloaded
-// CHECK:STDOUT:   %Core: <namespace> = namespace file.%Core.import, [template] {
-// CHECK:STDOUT:     import Core//prelude
-// CHECK:STDOUT:     import Core//prelude/operators
-// CHECK:STDOUT:     import Core//prelude/types
-// CHECK:STDOUT:     import Core//prelude/operators/arithmetic
-// CHECK:STDOUT:     import Core//prelude/operators/as
-// CHECK:STDOUT:     import Core//prelude/operators/bitwise
-// CHECK:STDOUT:     import Core//prelude/operators/comparison
-// CHECK:STDOUT:     import Core//prelude/types/bool
-// CHECK:STDOUT:   }
-// CHECK:STDOUT: }
-// CHECK:STDOUT:
-// CHECK:STDOUT: file {
-// CHECK:STDOUT:   package: <namespace> = namespace [template] {
-// CHECK:STDOUT:     .A = imports.%import_ref.1
-// CHECK:STDOUT:     .B = imports.%import_ref.2
-// CHECK:STDOUT:     .C = imports.%import_ref.3
-// CHECK:STDOUT:     .D = imports.%import_ref.4
-// CHECK:STDOUT:     .NS = imports.%NS
-// CHECK:STDOUT:     .Core = imports.%Core
-// CHECK:STDOUT:   }
-// CHECK:STDOUT:   %Core.import = import Core
-// CHECK:STDOUT:   %default.import = import <invalid>
-// CHECK:STDOUT: }
-// CHECK:STDOUT:
-// CHECK:STDOUT: --- unloaded_extern.carbon
-// CHECK:STDOUT:
-// CHECK:STDOUT: imports {
-// CHECK:STDOUT:   %import_ref.1 = import_ref Main//extern_api, inst+3, unloaded
-// CHECK:STDOUT:   %import_ref.2 = import_ref Main//extern_api, inst+21, unloaded
-// CHECK:STDOUT:   %import_ref.3 = import_ref Main//extern_api, inst+41, unloaded
-// CHECK:STDOUT:   %import_ref.4 = import_ref Main//extern_api, inst+44, unloaded
-// CHECK:STDOUT:   %import_ref.5: <namespace> = import_ref Main//extern_api, inst+47, loaded
-// CHECK:STDOUT:   %NS: <namespace> = namespace %import_ref.5, [template] {
-// CHECK:STDOUT:     .E = %import_ref.6
-// CHECK:STDOUT:   }
-// CHECK:STDOUT:   %import_ref.6 = import_ref Main//extern_api, inst+48, unloaded
-// CHECK:STDOUT:   %Core: <namespace> = namespace file.%Core.import, [template] {
-// CHECK:STDOUT:     import Core//prelude
-// CHECK:STDOUT:     import Core//prelude/operators
-// CHECK:STDOUT:     import Core//prelude/types
-// CHECK:STDOUT:     import Core//prelude/operators/arithmetic
-// CHECK:STDOUT:     import Core//prelude/operators/as
-// CHECK:STDOUT:     import Core//prelude/operators/bitwise
-// CHECK:STDOUT:     import Core//prelude/operators/comparison
-// CHECK:STDOUT:     import Core//prelude/types/bool
-// CHECK:STDOUT:   }
-// CHECK:STDOUT: }
-// CHECK:STDOUT:
-// CHECK:STDOUT: file {
-// CHECK:STDOUT:   package: <namespace> = namespace [template] {
-// CHECK:STDOUT:     .A = imports.%import_ref.1
-// CHECK:STDOUT:     .B = imports.%import_ref.2
-// CHECK:STDOUT:     .C = imports.%import_ref.3
-// CHECK:STDOUT:     .D = imports.%import_ref.4
-// CHECK:STDOUT:     .NS = imports.%NS
-// CHECK:STDOUT:     .Core = imports.%Core
-// CHECK:STDOUT:   }
-// CHECK:STDOUT:   %Core.import = import Core
-// CHECK:STDOUT:   %default.import = import <invalid>
-// CHECK:STDOUT: }
-<<<<<<< HEAD
-// CHECK:STDOUT:
-// CHECK:STDOUT: --- fail_todo_loaded_merge.carbon
-// CHECK:STDOUT:
-// CHECK:STDOUT: imports {
-// CHECK:STDOUT:   %import_ref.1 = import_ref Main//api, inst+3, unloaded
-// CHECK:STDOUT:   %import_ref.2 = import_ref Main//api, inst+21, unloaded
-// CHECK:STDOUT:   %import_ref.3 = import_ref Main//api, inst+41, unloaded
-// CHECK:STDOUT:   %import_ref.4 = import_ref Main//api, inst+44, unloaded
-// CHECK:STDOUT:   %import_ref.5: <namespace> = import_ref Main//api, inst+47, loaded
-// CHECK:STDOUT:   %NS: <namespace> = namespace %import_ref.5, [template] {
-// CHECK:STDOUT:     .E = %import_ref.6
-// CHECK:STDOUT:   }
-// CHECK:STDOUT:   %import_ref.6 = import_ref Main//api, inst+48, unloaded
-// CHECK:STDOUT:   %import_ref.7 = import_ref Main//extern_api, inst+3, unloaded
-// CHECK:STDOUT:   %import_ref.8 = import_ref Main//extern_api, inst+21, unloaded
-// CHECK:STDOUT:   %import_ref.9 = import_ref Main//extern_api, inst+41, unloaded
-// CHECK:STDOUT:   %import_ref.10 = import_ref Main//extern_api, inst+44, unloaded
-// CHECK:STDOUT:   %import_ref.11 = import_ref Main//extern_api, inst+48, unloaded
-// CHECK:STDOUT:   %Core: <namespace> = namespace file.%Core.import, [template] {
-// CHECK:STDOUT:     import Core//prelude
-// CHECK:STDOUT:     import Core//prelude/operators
-// CHECK:STDOUT:     import Core//prelude/types
-// CHECK:STDOUT:     import Core//prelude/operators/arithmetic
-// CHECK:STDOUT:     import Core//prelude/operators/as
-// CHECK:STDOUT:     import Core//prelude/operators/bitwise
-// CHECK:STDOUT:     import Core//prelude/operators/comparison
-// CHECK:STDOUT:     import Core//prelude/types/bool
-// CHECK:STDOUT:   }
-// CHECK:STDOUT: }
-// CHECK:STDOUT:
-// CHECK:STDOUT: file {
-// CHECK:STDOUT:   package: <namespace> = namespace [template] {
-// CHECK:STDOUT:     .A = imports.%import_ref.1
-// CHECK:STDOUT:     .B = imports.%import_ref.2
-// CHECK:STDOUT:     .C = imports.%import_ref.3
-// CHECK:STDOUT:     .D = imports.%import_ref.4
-// CHECK:STDOUT:     .NS = imports.%NS
-// CHECK:STDOUT:     .Core = imports.%Core
-// CHECK:STDOUT:   }
-// CHECK:STDOUT:   %Core.import = import Core
-// CHECK:STDOUT:   %default.import = import <invalid>
-// CHECK:STDOUT: }
-=======
->>>>>>> 2a7c2c5d
+// CHECK:STDOUT: }
 // CHECK:STDOUT: