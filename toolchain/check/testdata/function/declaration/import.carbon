--- conflicted
+++ resolved
@@ -31,17 +31,11 @@
 // CHECK:STDOUT: }
 // CHECK:STDOUT:
 // CHECK:STDOUT: file {
-<<<<<<< HEAD
 // CHECK:STDOUT:   package: <namespace> = namespace {
 // CHECK:STDOUT:     .A = %A
 // CHECK:STDOUT:     .B = %B
 // CHECK:STDOUT:     .C = %C
 // CHECK:STDOUT:   } [template]
-// CHECK:STDOUT:   %A: <function> = fn_decl @A [template]
-// CHECK:STDOUT:   %B: <function> = fn_decl @B [template]
-// CHECK:STDOUT:   %C: <function> = fn_decl @C [template]
-=======
-// CHECK:STDOUT:   package: <namespace> = namespace {.A = %A, .B = %B, .C = %C} [template]
 // CHECK:STDOUT:   %A: <function> = fn_decl @A {} [template]
 // CHECK:STDOUT:   %B: <function> = fn_decl @B {
 // CHECK:STDOUT:     %b.loc5_6.1: i32 = param b
@@ -56,7 +50,6 @@
 // CHECK:STDOUT:     %.loc6_28: type = struct_type {.c: i32} [template = constants.%.3]
 // CHECK:STDOUT:     %return.var.loc6: ref {.c: i32} = var <return slot>
 // CHECK:STDOUT:   } [template]
->>>>>>> 5f4e6c76
 // CHECK:STDOUT: }
 // CHECK:STDOUT:
 // CHECK:STDOUT: fn @A();
