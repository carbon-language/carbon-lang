--- conflicted
+++ resolved
@@ -12,13 +12,9 @@
 // CHECK:STDOUT: --- fail_param_in_type.carbon
 // CHECK:STDOUT:
 // CHECK:STDOUT: file {
-<<<<<<< HEAD
 // CHECK:STDOUT:   package: <namespace> = namespace {
 // CHECK:STDOUT:     .F = %F
 // CHECK:STDOUT:   } [template]
-// CHECK:STDOUT:   %F: <function> = fn_decl @F [template]
-=======
-// CHECK:STDOUT:   package: <namespace> = namespace {.F = %F} [template]
 // CHECK:STDOUT:   %F: <function> = fn_decl @F {
 // CHECK:STDOUT:     %n.loc10_6.1: i32 = param n
 // CHECK:STDOUT:     @F.%n: i32 = bind_name n, %n.loc10_6.1
@@ -27,7 +23,6 @@
 // CHECK:STDOUT:     %a.loc10_14.1: <error> = param a
 // CHECK:STDOUT:     @F.%a: <error> = bind_name a, %a.loc10_14.1
 // CHECK:STDOUT:   } [template]
->>>>>>> 5f4e6c76
 // CHECK:STDOUT: }
 // CHECK:STDOUT:
 // CHECK:STDOUT: fn @F(%n: i32, %a: <error>);
