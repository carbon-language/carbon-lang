// Part of the Carbon Language project, under the Apache License v2.0 with LLVM
// Exceptions. See /LICENSE for license information.
// SPDX-License-Identifier: Apache-2.0 WITH LLVM-exception
//
// AUTOUPDATE
// TIP: To test this file alone, run:
// TIP:   bazel test //toolchain/testing:file_test --test_arg=--file_tests=toolchain/check/testdata/function/declaration/fail_param_in_type.carbon
// TIP: To dump output, run:
// TIP:   bazel run //toolchain/testing:file_test -- --dump_output --file_tests=toolchain/check/testdata/function/declaration/fail_param_in_type.carbon

// CHECK:STDERR: fail_param_in_type.carbon:[[@LINE+3]]:23: error: array bound is not a constant
// CHECK:STDERR: fn F(n: i32, a: [i32; n]*);
// CHECK:STDERR:                       ^
fn F(n: i32, a: [i32; n]*);

// CHECK:STDOUT: --- fail_param_in_type.carbon
// CHECK:STDOUT:
// CHECK:STDOUT: constants {
// CHECK:STDOUT:   %Int32.type: type = fn_type @Int32 [template]
// CHECK:STDOUT:   %.1: type = tuple_type () [template]
// CHECK:STDOUT:   %Int32: %Int32.type = struct_value () [template]
// CHECK:STDOUT:   %F.type: type = fn_type @F [template]
// CHECK:STDOUT:   %F: %F.type = struct_value () [template]
// CHECK:STDOUT: }
// CHECK:STDOUT:
// CHECK:STDOUT: imports {
// CHECK:STDOUT:   %Core: <namespace> = namespace file.%Core.import, [template] {
// CHECK:STDOUT:     .Int32 = %import_ref
// CHECK:STDOUT:     import Core//prelude
// CHECK:STDOUT:     import Core//prelude/operators
// CHECK:STDOUT:     import Core//prelude/types
// CHECK:STDOUT:     import Core//prelude/operators/arithmetic
// CHECK:STDOUT:     import Core//prelude/operators/as
// CHECK:STDOUT:     import Core//prelude/operators/bitwise
// CHECK:STDOUT:     import Core//prelude/operators/comparison
// CHECK:STDOUT:     import Core//prelude/types/bool
// CHECK:STDOUT:   }
// CHECK:STDOUT:   %import_ref: %Int32.type = import_ref Core//prelude/types, inst+4, loaded [template = constants.%Int32]
// CHECK:STDOUT: }
// CHECK:STDOUT:
// CHECK:STDOUT: file {
// CHECK:STDOUT:   package: <namespace> = namespace [template] {
// CHECK:STDOUT:     .Core = imports.%Core
// CHECK:STDOUT:     .F = %F.decl
// CHECK:STDOUT:   }
// CHECK:STDOUT:   %Core.import = import Core
// CHECK:STDOUT:   %F.decl: %F.type = fn_decl @F [template = constants.%F] {
// CHECK:STDOUT:     %n.patt: i32 = binding_pattern n
// CHECK:STDOUT:     %.loc14_7: i32 = param_pattern %n.patt
// CHECK:STDOUT:     %a.patt: <error> = binding_pattern a
// CHECK:STDOUT:     %.loc14_15: <error> = param_pattern %a.patt
// CHECK:STDOUT:   } {
// CHECK:STDOUT:     %int.make_type_32.loc14_9: init type = call constants.%Int32() [template = i32]
// CHECK:STDOUT:     %.loc14_9.1: type = value_of_initializer %int.make_type_32.loc14_9 [template = i32]
// CHECK:STDOUT:     %.loc14_9.2: type = converted %int.make_type_32.loc14_9, %.loc14_9.1 [template = i32]
<<<<<<< HEAD
// CHECK:STDOUT:     %param.loc14_6: i32 = param
// CHECK:STDOUT:     %n: i32 = bind_name n, %param.loc14_6
// CHECK:STDOUT:     %int.make_type_32.loc14_18: init type = call constants.%Int32() [template = i32]
// CHECK:STDOUT:     %n.ref: i32 = name_ref n, %n
// CHECK:STDOUT:     %.loc14_25: type = ptr_type <error> [template = <error>]
// CHECK:STDOUT:     %param.loc14_14: <error> = param
// CHECK:STDOUT:     %a: <error> = bind_name a, %param.loc14_14
=======
// CHECK:STDOUT:     %n.param: i32 = param n, runtime_param0
// CHECK:STDOUT:     %n: i32 = bind_name n, %n.param
// CHECK:STDOUT:     %int.make_type_32.loc14_18: init type = call constants.%Int32() [template = i32]
// CHECK:STDOUT:     %n.ref: i32 = name_ref n, %n
// CHECK:STDOUT:     %.loc14_25: type = ptr_type <error> [template = <error>]
// CHECK:STDOUT:     %a.param: <error> = param a, runtime_param1
// CHECK:STDOUT:     %a: <error> = bind_name a, %a.param
>>>>>>> 7396aede
// CHECK:STDOUT:   }
// CHECK:STDOUT: }
// CHECK:STDOUT:
// CHECK:STDOUT: fn @Int32() -> type = "int.make_type_32";
// CHECK:STDOUT:
// CHECK:STDOUT: fn @F(%.loc14_7: i32, %.loc14_15: <error>);
// CHECK:STDOUT:<|MERGE_RESOLUTION|>--- conflicted
+++ resolved
@@ -46,30 +46,20 @@
 // CHECK:STDOUT:   %Core.import = import Core
 // CHECK:STDOUT:   %F.decl: %F.type = fn_decl @F [template = constants.%F] {
 // CHECK:STDOUT:     %n.patt: i32 = binding_pattern n
-// CHECK:STDOUT:     %.loc14_7: i32 = param_pattern %n.patt
+// CHECK:STDOUT:     %.loc14_7: i32 = param_pattern %n.patt, runtime_param0
 // CHECK:STDOUT:     %a.patt: <error> = binding_pattern a
-// CHECK:STDOUT:     %.loc14_15: <error> = param_pattern %a.patt
+// CHECK:STDOUT:     %.loc14_15: <error> = param_pattern %a.patt, runtime_param1
 // CHECK:STDOUT:   } {
 // CHECK:STDOUT:     %int.make_type_32.loc14_9: init type = call constants.%Int32() [template = i32]
 // CHECK:STDOUT:     %.loc14_9.1: type = value_of_initializer %int.make_type_32.loc14_9 [template = i32]
 // CHECK:STDOUT:     %.loc14_9.2: type = converted %int.make_type_32.loc14_9, %.loc14_9.1 [template = i32]
-<<<<<<< HEAD
-// CHECK:STDOUT:     %param.loc14_6: i32 = param
+// CHECK:STDOUT:     %param.loc14_6: i32 = param runtime_param0
 // CHECK:STDOUT:     %n: i32 = bind_name n, %param.loc14_6
 // CHECK:STDOUT:     %int.make_type_32.loc14_18: init type = call constants.%Int32() [template = i32]
 // CHECK:STDOUT:     %n.ref: i32 = name_ref n, %n
 // CHECK:STDOUT:     %.loc14_25: type = ptr_type <error> [template = <error>]
-// CHECK:STDOUT:     %param.loc14_14: <error> = param
+// CHECK:STDOUT:     %param.loc14_14: <error> = param runtime_param1
 // CHECK:STDOUT:     %a: <error> = bind_name a, %param.loc14_14
-=======
-// CHECK:STDOUT:     %n.param: i32 = param n, runtime_param0
-// CHECK:STDOUT:     %n: i32 = bind_name n, %n.param
-// CHECK:STDOUT:     %int.make_type_32.loc14_18: init type = call constants.%Int32() [template = i32]
-// CHECK:STDOUT:     %n.ref: i32 = name_ref n, %n
-// CHECK:STDOUT:     %.loc14_25: type = ptr_type <error> [template = <error>]
-// CHECK:STDOUT:     %a.param: <error> = param a, runtime_param1
-// CHECK:STDOUT:     %a: <error> = bind_name a, %a.param
->>>>>>> 7396aede
 // CHECK:STDOUT:   }
 // CHECK:STDOUT: }
 // CHECK:STDOUT:
