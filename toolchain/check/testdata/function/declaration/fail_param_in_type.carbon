--- conflicted
+++ resolved
@@ -50,23 +50,13 @@
 // CHECK:STDOUT:     %int.make_type_32.loc14_9: init type = call constants.%Int32() [template = i32]
 // CHECK:STDOUT:     %.loc14_9.1: type = value_of_initializer %int.make_type_32.loc14_9 [template = i32]
 // CHECK:STDOUT:     %.loc14_9.2: type = converted %int.make_type_32.loc14_9, %.loc14_9.1 [template = i32]
-<<<<<<< HEAD
 // CHECK:STDOUT:     %param.loc14_6: i32 = param
-// CHECK:STDOUT:     @F.%n: i32 = bind_name n, %param.loc14_6
-=======
-// CHECK:STDOUT:     %n.param: i32 = param n
-// CHECK:STDOUT:     %n: i32 = bind_name n, %n.param
->>>>>>> dcb4ae26
+// CHECK:STDOUT:     %n: i32 = bind_name n, %param.loc14_6
 // CHECK:STDOUT:     %int.make_type_32.loc14_18: init type = call constants.%Int32() [template = i32]
 // CHECK:STDOUT:     %n.ref: i32 = name_ref n, %n
 // CHECK:STDOUT:     %.loc14_25: type = ptr_type <error> [template = <error>]
-<<<<<<< HEAD
 // CHECK:STDOUT:     %param.loc14_14: <error> = param
-// CHECK:STDOUT:     @F.%a: <error> = bind_name a, %param.loc14_14
-=======
-// CHECK:STDOUT:     %a.param: <error> = param a
-// CHECK:STDOUT:     %a: <error> = bind_name a, %a.param
->>>>>>> dcb4ae26
+// CHECK:STDOUT:     %a: <error> = bind_name a, %param.loc14_14
 // CHECK:STDOUT:   }
 // CHECK:STDOUT: }
 // CHECK:STDOUT:
