--- conflicted
+++ resolved
@@ -73,7 +73,6 @@
 // CHECK:STDOUT: --- fail_modifiers.carbon
 // CHECK:STDOUT:
 // CHECK:STDOUT: file {
-<<<<<<< HEAD
 // CHECK:STDOUT:   package: <namespace> = namespace {
 // CHECK:STDOUT:     .WrongOrder = %WrongOrder
 // CHECK:STDOUT:     .DuplicateVirtual = %DuplicateVirtual
@@ -82,21 +81,12 @@
 // CHECK:STDOUT:     .InvalidModifier = %InvalidModifier
 // CHECK:STDOUT:     .ModifiersConflict2 = %ModifiersConflict2
 // CHECK:STDOUT:   } [template]
-// CHECK:STDOUT:   %WrongOrder: <function> = fn_decl @WrongOrder [template]
-// CHECK:STDOUT:   %DuplicateVirtual: <function> = fn_decl @DuplicateVirtual [template]
-// CHECK:STDOUT:   %TwoAccess: <function> = fn_decl @TwoAccess [template]
-// CHECK:STDOUT:   %ModifiersConflict: <function> = fn_decl @ModifiersConflict [template]
-// CHECK:STDOUT:   %InvalidModifier: <function> = fn_decl @InvalidModifier [template]
-// CHECK:STDOUT:   %ModifiersConflict2: <function> = fn_decl @ModifiersConflict2 [template]
-=======
-// CHECK:STDOUT:   package: <namespace> = namespace {.WrongOrder = %WrongOrder, .DuplicateVirtual = %DuplicateVirtual, .TwoAccess = %TwoAccess, .ModifiersConflict = %ModifiersConflict, .InvalidModifier = %InvalidModifier, .ModifiersConflict2 = %ModifiersConflict2} [template]
 // CHECK:STDOUT:   %WrongOrder: <function> = fn_decl @WrongOrder {} [template]
 // CHECK:STDOUT:   %DuplicateVirtual: <function> = fn_decl @DuplicateVirtual {} [template]
 // CHECK:STDOUT:   %TwoAccess: <function> = fn_decl @TwoAccess {} [template]
 // CHECK:STDOUT:   %ModifiersConflict: <function> = fn_decl @ModifiersConflict {} [template]
 // CHECK:STDOUT:   %InvalidModifier: <function> = fn_decl @InvalidModifier {} [template]
 // CHECK:STDOUT:   %ModifiersConflict2: <function> = fn_decl @ModifiersConflict2 {} [template]
->>>>>>> 5f4e6c76
 // CHECK:STDOUT: }
 // CHECK:STDOUT:
 // CHECK:STDOUT: fn @WrongOrder();
