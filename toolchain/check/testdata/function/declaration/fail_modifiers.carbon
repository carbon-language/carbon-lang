// Part of the Carbon Language project, under the Apache License v2.0 with LLVM
// Exceptions. See /LICENSE for license information.
// SPDX-License-Identifier: Apache-2.0 WITH LLVM-exception
//
// AUTOUPDATE

// CHECK:STDERR: fail_modifiers.carbon:[[@LINE+9]]:1: ERROR: `default` not allowed on `fn` declaration outside of an interface.
// CHECK:STDERR: default protected fn WrongOrder();
// CHECK:STDERR: ^~~~~~~
// CHECK:STDERR: fail_modifiers.carbon:[[@LINE+6]]:9: ERROR: `protected` must appear before `default`.
// CHECK:STDERR: default protected fn WrongOrder();
// CHECK:STDERR:         ^~~~~~~~~
// CHECK:STDERR: fail_modifiers.carbon:[[@LINE+3]]:1: `default` previously appeared here.
// CHECK:STDERR: default protected fn WrongOrder();
// CHECK:STDERR: ^~~~~~~
default protected fn WrongOrder();

// CHECK:STDERR: fail_modifiers.carbon:[[@LINE+9]]:1: ERROR: `virtual` not allowed on `fn` declaration outside of a class.
// CHECK:STDERR: virtual virtual fn DuplicateVirtual() {}
// CHECK:STDERR: ^~~~~~~
// CHECK:STDERR: fail_modifiers.carbon:[[@LINE+6]]:9: ERROR: `virtual` repeated on declaration.
// CHECK:STDERR: virtual virtual fn DuplicateVirtual() {}
// CHECK:STDERR:         ^~~~~~~
// CHECK:STDERR: fail_modifiers.carbon:[[@LINE+3]]:1: `virtual` previously appeared here.
// CHECK:STDERR: virtual virtual fn DuplicateVirtual() {}
// CHECK:STDERR: ^~~~~~~
virtual virtual fn DuplicateVirtual() {}

// CHECK:STDERR: fail_modifiers.carbon:[[@LINE+9]]:1: ERROR: Semantics TODO: `access modifier`.
// CHECK:STDERR: private protected fn TwoAccess();
// CHECK:STDERR: ^~~~~~~
// CHECK:STDERR: fail_modifiers.carbon:[[@LINE+6]]:9: ERROR: `protected` not allowed on declaration with `private`.
// CHECK:STDERR: private protected fn TwoAccess();
// CHECK:STDERR:         ^~~~~~~~~
// CHECK:STDERR: fail_modifiers.carbon:[[@LINE+3]]:1: `private` previously appeared here.
// CHECK:STDERR: private protected fn TwoAccess();
// CHECK:STDERR: ^~~~~~~
private protected fn TwoAccess();

// CHECK:STDERR: fail_modifiers.carbon:[[@LINE+9]]:1: ERROR: `abstract` not allowed on `fn` declaration outside of a class.
// CHECK:STDERR: abstract virtual fn ModifiersConflict() {}
// CHECK:STDERR: ^~~~~~~~
// CHECK:STDERR: fail_modifiers.carbon:[[@LINE+6]]:10: ERROR: `virtual` not allowed on declaration with `abstract`.
// CHECK:STDERR: abstract virtual fn ModifiersConflict() {}
// CHECK:STDERR:          ^~~~~~~
// CHECK:STDERR: fail_modifiers.carbon:[[@LINE+3]]:1: `abstract` previously appeared here.
// CHECK:STDERR: abstract virtual fn ModifiersConflict() {}
// CHECK:STDERR: ^~~~~~~~
abstract virtual fn ModifiersConflict() {}

// CHECK:STDERR: fail_modifiers.carbon:[[@LINE+3]]:1: ERROR: `base` not allowed on `fn` declaration.
// CHECK:STDERR: base fn InvalidModifier();
// CHECK:STDERR: ^~~~
base fn InvalidModifier();

// CHECK:STDERR: fail_modifiers.carbon:[[@LINE+15]]:1: ERROR: `default` not allowed on `fn` declaration outside of an interface.
// CHECK:STDERR: default final virtual fn ModifiersConflict2() {}
// CHECK:STDERR: ^~~~~~~
// CHECK:STDERR: fail_modifiers.carbon:[[@LINE+12]]:9: ERROR: `final` not allowed on declaration with `default`.
// CHECK:STDERR: default final virtual fn ModifiersConflict2() {}
// CHECK:STDERR:         ^~~~~
// CHECK:STDERR: fail_modifiers.carbon:[[@LINE+9]]:1: `default` previously appeared here.
// CHECK:STDERR: default final virtual fn ModifiersConflict2() {}
// CHECK:STDERR: ^~~~~~~
// CHECK:STDERR: fail_modifiers.carbon:[[@LINE+6]]:15: ERROR: `virtual` not allowed on declaration with `default`.
// CHECK:STDERR: default final virtual fn ModifiersConflict2() {}
// CHECK:STDERR:               ^~~~~~~
// CHECK:STDERR: fail_modifiers.carbon:[[@LINE+3]]:1: `default` previously appeared here.
// CHECK:STDERR: default final virtual fn ModifiersConflict2() {}
// CHECK:STDERR: ^~~~~~~
default final virtual fn ModifiersConflict2() {}

// CHECK:STDOUT: --- fail_modifiers.carbon
// CHECK:STDOUT:
// CHECK:STDOUT: file {
<<<<<<< HEAD
// CHECK:STDOUT:   package: <namespace> = namespace {.WrongOrder = %WrongOrder, .DuplicateVirtual = %DuplicateVirtual, .TwoAccess = %TwoAccess, .ModifiersConflict = %ModifiersConflict, .InvalidModifier = %InvalidModifier, .ModifiersConflict2 = %ModifiersConflict2}
// CHECK:STDOUT:   %WrongOrder: <function> = fn_decl @WrongOrder, const
// CHECK:STDOUT:   %DuplicateVirtual: <function> = fn_decl @DuplicateVirtual, const
// CHECK:STDOUT:   %TwoAccess: <function> = fn_decl @TwoAccess, const
// CHECK:STDOUT:   %ModifiersConflict: <function> = fn_decl @ModifiersConflict, const
// CHECK:STDOUT:   %InvalidModifier: <function> = fn_decl @InvalidModifier, const
// CHECK:STDOUT:   %ModifiersConflict2: <function> = fn_decl @ModifiersConflict2, const
=======
// CHECK:STDOUT:   package: <namespace> = namespace package, {.WrongOrder = %WrongOrder, .DuplicateVirtual = %DuplicateVirtual, .TwoAccess = %TwoAccess, .ModifiersConflict = %ModifiersConflict, .InvalidModifier = %InvalidModifier, .ModifiersConflict2 = %ModifiersConflict2}
// CHECK:STDOUT:   %WrongOrder: <function> = fn_decl @WrongOrder
// CHECK:STDOUT:   %DuplicateVirtual: <function> = fn_decl @DuplicateVirtual
// CHECK:STDOUT:   %TwoAccess: <function> = fn_decl @TwoAccess
// CHECK:STDOUT:   %ModifiersConflict: <function> = fn_decl @ModifiersConflict
// CHECK:STDOUT:   %InvalidModifier: <function> = fn_decl @InvalidModifier
// CHECK:STDOUT:   %ModifiersConflict2: <function> = fn_decl @ModifiersConflict2
>>>>>>> dc75295a
// CHECK:STDOUT: }
// CHECK:STDOUT:
// CHECK:STDOUT: fn @WrongOrder();
// CHECK:STDOUT:
// CHECK:STDOUT: fn @DuplicateVirtual() {
// CHECK:STDOUT: !entry:
// CHECK:STDOUT:   return
// CHECK:STDOUT: }
// CHECK:STDOUT:
// CHECK:STDOUT: fn @TwoAccess();
// CHECK:STDOUT:
// CHECK:STDOUT: fn @ModifiersConflict() {
// CHECK:STDOUT: !entry:
// CHECK:STDOUT:   return
// CHECK:STDOUT: }
// CHECK:STDOUT:
// CHECK:STDOUT: fn @InvalidModifier();
// CHECK:STDOUT:
// CHECK:STDOUT: fn @ModifiersConflict2() {
// CHECK:STDOUT: !entry:
// CHECK:STDOUT:   return
// CHECK:STDOUT: }
// CHECK:STDOUT:<|MERGE_RESOLUTION|>--- conflicted
+++ resolved
@@ -73,23 +73,13 @@
 // CHECK:STDOUT: --- fail_modifiers.carbon
 // CHECK:STDOUT:
 // CHECK:STDOUT: file {
-<<<<<<< HEAD
-// CHECK:STDOUT:   package: <namespace> = namespace {.WrongOrder = %WrongOrder, .DuplicateVirtual = %DuplicateVirtual, .TwoAccess = %TwoAccess, .ModifiersConflict = %ModifiersConflict, .InvalidModifier = %InvalidModifier, .ModifiersConflict2 = %ModifiersConflict2}
+// CHECK:STDOUT:   package: <namespace> = namespace package, {.WrongOrder = %WrongOrder, .DuplicateVirtual = %DuplicateVirtual, .TwoAccess = %TwoAccess, .ModifiersConflict = %ModifiersConflict, .InvalidModifier = %InvalidModifier, .ModifiersConflict2 = %ModifiersConflict2}
 // CHECK:STDOUT:   %WrongOrder: <function> = fn_decl @WrongOrder, const
 // CHECK:STDOUT:   %DuplicateVirtual: <function> = fn_decl @DuplicateVirtual, const
 // CHECK:STDOUT:   %TwoAccess: <function> = fn_decl @TwoAccess, const
 // CHECK:STDOUT:   %ModifiersConflict: <function> = fn_decl @ModifiersConflict, const
 // CHECK:STDOUT:   %InvalidModifier: <function> = fn_decl @InvalidModifier, const
 // CHECK:STDOUT:   %ModifiersConflict2: <function> = fn_decl @ModifiersConflict2, const
-=======
-// CHECK:STDOUT:   package: <namespace> = namespace package, {.WrongOrder = %WrongOrder, .DuplicateVirtual = %DuplicateVirtual, .TwoAccess = %TwoAccess, .ModifiersConflict = %ModifiersConflict, .InvalidModifier = %InvalidModifier, .ModifiersConflict2 = %ModifiersConflict2}
-// CHECK:STDOUT:   %WrongOrder: <function> = fn_decl @WrongOrder
-// CHECK:STDOUT:   %DuplicateVirtual: <function> = fn_decl @DuplicateVirtual
-// CHECK:STDOUT:   %TwoAccess: <function> = fn_decl @TwoAccess
-// CHECK:STDOUT:   %ModifiersConflict: <function> = fn_decl @ModifiersConflict
-// CHECK:STDOUT:   %InvalidModifier: <function> = fn_decl @InvalidModifier
-// CHECK:STDOUT:   %ModifiersConflict2: <function> = fn_decl @ModifiersConflict2
->>>>>>> dc75295a
 // CHECK:STDOUT: }
 // CHECK:STDOUT:
 // CHECK:STDOUT: fn @WrongOrder();
