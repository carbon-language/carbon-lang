// Part of the Carbon Language project, under the Apache License v2.0 with LLVM
// Exceptions. See /LICENSE for license information.
// SPDX-License-Identifier: Apache-2.0 WITH LLVM-exception
//
// AUTOUPDATE

fn Foo(a: i32) {}

// CHECK:STDOUT: --- params_one.carbon
// CHECK:STDOUT:
// CHECK:STDOUT: file {
<<<<<<< HEAD
// CHECK:STDOUT:   package: <namespace> = namespace {
// CHECK:STDOUT:     .Foo = %Foo
// CHECK:STDOUT:   } [template]
// CHECK:STDOUT:   %Foo: <function> = fn_decl @Foo [template]
=======
// CHECK:STDOUT:   package: <namespace> = namespace {.Foo = %Foo} [template]
// CHECK:STDOUT:   %Foo: <function> = fn_decl @Foo {
// CHECK:STDOUT:     %a.loc7_8.1: i32 = param a
// CHECK:STDOUT:     @Foo.%a: i32 = bind_name a, %a.loc7_8.1
// CHECK:STDOUT:   } [template]
>>>>>>> 5f4e6c76
// CHECK:STDOUT: }
// CHECK:STDOUT:
// CHECK:STDOUT: fn @Foo(%a: i32) {
// CHECK:STDOUT: !entry:
// CHECK:STDOUT:   return
// CHECK:STDOUT: }
// CHECK:STDOUT:<|MERGE_RESOLUTION|>--- conflicted
+++ resolved
@@ -9,18 +9,13 @@
 // CHECK:STDOUT: --- params_one.carbon
 // CHECK:STDOUT:
 // CHECK:STDOUT: file {
-<<<<<<< HEAD
 // CHECK:STDOUT:   package: <namespace> = namespace {
 // CHECK:STDOUT:     .Foo = %Foo
 // CHECK:STDOUT:   } [template]
-// CHECK:STDOUT:   %Foo: <function> = fn_decl @Foo [template]
-=======
-// CHECK:STDOUT:   package: <namespace> = namespace {.Foo = %Foo} [template]
 // CHECK:STDOUT:   %Foo: <function> = fn_decl @Foo {
 // CHECK:STDOUT:     %a.loc7_8.1: i32 = param a
 // CHECK:STDOUT:     @Foo.%a: i32 = bind_name a, %a.loc7_8.1
 // CHECK:STDOUT:   } [template]
->>>>>>> 5f4e6c76
 // CHECK:STDOUT: }
 // CHECK:STDOUT:
 // CHECK:STDOUT: fn @Foo(%a: i32) {
