--- conflicted
+++ resolved
@@ -47,23 +47,13 @@
 // CHECK:STDOUT:     %int.make_type_32.loc11_11: init type = call constants.%Int32() [template = i32]
 // CHECK:STDOUT:     %.loc11_11.1: type = value_of_initializer %int.make_type_32.loc11_11 [template = i32]
 // CHECK:STDOUT:     %.loc11_11.2: type = converted %int.make_type_32.loc11_11, %.loc11_11.1 [template = i32]
-<<<<<<< HEAD
 // CHECK:STDOUT:     %param.loc11_8: i32 = param
-// CHECK:STDOUT:     @Foo.%a: i32 = bind_name a, %param.loc11_8
+// CHECK:STDOUT:     %a: i32 = bind_name a, %param.loc11_8
 // CHECK:STDOUT:     %int.make_type_32.loc11_19: init type = call constants.%Int32() [template = i32]
 // CHECK:STDOUT:     %.loc11_19.1: type = value_of_initializer %int.make_type_32.loc11_19 [template = i32]
 // CHECK:STDOUT:     %.loc11_19.2: type = converted %int.make_type_32.loc11_19, %.loc11_19.1 [template = i32]
 // CHECK:STDOUT:     %param.loc11_16: i32 = param
-// CHECK:STDOUT:     @Foo.%b: i32 = bind_name b, %param.loc11_16
-=======
-// CHECK:STDOUT:     %a.param: i32 = param a
-// CHECK:STDOUT:     %a: i32 = bind_name a, %a.param
-// CHECK:STDOUT:     %int.make_type_32.loc11_19: init type = call constants.%Int32() [template = i32]
-// CHECK:STDOUT:     %.loc11_19.1: type = value_of_initializer %int.make_type_32.loc11_19 [template = i32]
-// CHECK:STDOUT:     %.loc11_19.2: type = converted %int.make_type_32.loc11_19, %.loc11_19.1 [template = i32]
-// CHECK:STDOUT:     %b.param: i32 = param b
-// CHECK:STDOUT:     %b: i32 = bind_name b, %b.param
->>>>>>> dcb4ae26
+// CHECK:STDOUT:     %b: i32 = bind_name b, %param.loc11_16
 // CHECK:STDOUT:   }
 // CHECK:STDOUT: }
 // CHECK:STDOUT:
