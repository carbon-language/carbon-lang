// Part of the Carbon Language project, under the Apache License v2.0 with LLVM
// Exceptions. See /LICENSE for license information.
// SPDX-License-Identifier: Apache-2.0 WITH LLVM-exception
//
// AUTOUPDATE

// CHECK:STDERR: fail_param_name_conflict.carbon:[[@LINE+6]]:16: ERROR: Duplicate name being declared in the same scope.
// CHECK:STDERR: fn Bar(a: i32, a: i32) {}
// CHECK:STDERR:                ^
// CHECK:STDERR: fail_param_name_conflict.carbon:[[@LINE+3]]:8: Name is previously declared here.
// CHECK:STDERR: fn Bar(a: i32, a: i32) {}
// CHECK:STDERR:        ^
fn Bar(a: i32, a: i32) {}

// CHECK:STDOUT: --- fail_param_name_conflict.carbon
// CHECK:STDOUT:
// CHECK:STDOUT: file {
<<<<<<< HEAD
// CHECK:STDOUT:   package: <namespace> = namespace {.Bar = %Bar}
// CHECK:STDOUT:   %Bar: <function> = fn_decl @Bar, const
=======
// CHECK:STDOUT:   package: <namespace> = namespace package, {.Bar = %Bar}
// CHECK:STDOUT:   %Bar: <function> = fn_decl @Bar
>>>>>>> dc75295a
// CHECK:STDOUT: }
// CHECK:STDOUT:
// CHECK:STDOUT: fn @Bar(%a.loc13_8: i32, %a.loc13_16: i32) {
// CHECK:STDOUT: !entry:
// CHECK:STDOUT:   return
// CHECK:STDOUT: }
// CHECK:STDOUT:<|MERGE_RESOLUTION|>--- conflicted
+++ resolved
@@ -15,13 +15,8 @@
 // CHECK:STDOUT: --- fail_param_name_conflict.carbon
 // CHECK:STDOUT:
 // CHECK:STDOUT: file {
-<<<<<<< HEAD
-// CHECK:STDOUT:   package: <namespace> = namespace {.Bar = %Bar}
+// CHECK:STDOUT:   package: <namespace> = namespace package, {.Bar = %Bar}
 // CHECK:STDOUT:   %Bar: <function> = fn_decl @Bar, const
-=======
-// CHECK:STDOUT:   package: <namespace> = namespace package, {.Bar = %Bar}
-// CHECK:STDOUT:   %Bar: <function> = fn_decl @Bar
->>>>>>> dc75295a
 // CHECK:STDOUT: }
 // CHECK:STDOUT:
 // CHECK:STDOUT: fn @Bar(%a.loc13_8: i32, %a.loc13_16: i32) {
