--- conflicted
+++ resolved
@@ -11,21 +11,14 @@
 // CHECK:STDOUT: --- order.carbon
 // CHECK:STDOUT:
 // CHECK:STDOUT: file {
-<<<<<<< HEAD
 // CHECK:STDOUT:   package: <namespace> = namespace {
 // CHECK:STDOUT:     .Foo = %Foo
 // CHECK:STDOUT:     .Bar = %Bar
 // CHECK:STDOUT:     .Baz = %Baz
 // CHECK:STDOUT:   } [template]
-// CHECK:STDOUT:   %Foo: <function> = fn_decl @Foo [template]
-// CHECK:STDOUT:   %Bar: <function> = fn_decl @Bar [template]
-// CHECK:STDOUT:   %Baz: <function> = fn_decl @Baz [template]
-=======
-// CHECK:STDOUT:   package: <namespace> = namespace {.Foo = %Foo, .Bar = %Bar, .Baz = %Baz} [template]
 // CHECK:STDOUT:   %Foo: <function> = fn_decl @Foo {} [template]
 // CHECK:STDOUT:   %Bar: <function> = fn_decl @Bar {} [template]
 // CHECK:STDOUT:   %Baz: <function> = fn_decl @Baz {} [template]
->>>>>>> 5f4e6c76
 // CHECK:STDOUT: }
 // CHECK:STDOUT:
 // CHECK:STDOUT: fn @Foo() {
