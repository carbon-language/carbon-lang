// Part of the Carbon Language project, under the Apache License v2.0 with LLVM
// Exceptions. See /LICENSE for license information.
// SPDX-License-Identifier: Apache-2.0 WITH LLVM-exception
//
// AUTOUPDATE
// TIP: To test this file alone, run:
// TIP:   bazel test //toolchain/testing:file_test --test_arg=--file_tests=toolchain/check/testdata/function/definition/import.carbon
// TIP: To dump output, run:
// TIP:   bazel run //toolchain/testing:file_test -- --dump_output --file_tests=toolchain/check/testdata/function/definition/import.carbon

// ============================================================================
// Setup files
// ============================================================================

// --- fns.carbon

library "[[@TEST_NAME]]";

fn A() {}
fn B(b: i32) -> i32 { return b; }
fn C(c: (i32,)) -> {.c: i32} { return {.c = c.0}; }
fn D();

// --- extern.carbon

library "[[@TEST_NAME]]";

extern fn A();

// ============================================================================
// Test files
// ============================================================================

// --- basics.carbon

library "[[@TEST_NAME]]";

import library "fns";

var a: () = A();
var b: i32 = B(1);
var c: {.c: i32} = C((1,));

// --- fail_def_ownership.carbon

library "[[@TEST_NAME]]";

import library "fns";

// CHECK:STDERR: fail_def_ownership.carbon:[[@LINE+8]]:1: error: redeclaration of `fn A` is redundant
// CHECK:STDERR: fn A() {};
// CHECK:STDERR: ^~~~~~~~
// CHECK:STDERR: fail_def_ownership.carbon:[[@LINE-5]]:1: in import
// CHECK:STDERR: fns.carbon:4:1: note: previously declared here
// CHECK:STDERR: fn A() {}
// CHECK:STDERR: ^~~~~~~~
// CHECK:STDERR:
fn A() {};
// CHECK:STDERR: fail_def_ownership.carbon:[[@LINE+8]]:1: error: redeclaration of `fn B` is redundant
// CHECK:STDERR: fn B(b: i32) -> i32;
// CHECK:STDERR: ^~~~~~~~~~~~~~~~~~~~
// CHECK:STDERR: fail_def_ownership.carbon:[[@LINE-14]]:1: in import
// CHECK:STDERR: fns.carbon:5:1: note: previously declared here
// CHECK:STDERR: fn B(b: i32) -> i32 { return b; }
// CHECK:STDERR: ^~~~~~~~~~~~~~~~~~~~~
// CHECK:STDERR:
fn B(b: i32) -> i32;

// --- fail_redecl_then_def.carbon

library "[[@TEST_NAME]]";

import library "extern";

// CHECK:STDERR: fail_redecl_then_def.carbon:[[@LINE+8]]:1: error: redeclarations of `fn A` must match use of `extern`
// CHECK:STDERR: fn A();
// CHECK:STDERR: ^~~~~~~
// CHECK:STDERR: fail_redecl_then_def.carbon:[[@LINE-5]]:1: in import
// CHECK:STDERR: extern.carbon:4:1: note: previously declared here
// CHECK:STDERR: extern fn A();
// CHECK:STDERR: ^~~~~~~~~~~~~~
// CHECK:STDERR:
fn A();

// CHECK:STDERR: fail_redecl_then_def.carbon:[[@LINE+8]]:1: error: redeclarations of `fn A` must match use of `extern`
// CHECK:STDERR: fn A() {}
// CHECK:STDERR: ^~~~~~~~
// CHECK:STDERR: fail_redecl_then_def.carbon:[[@LINE-15]]:1: in import
// CHECK:STDERR: extern.carbon:4:1: note: previously declared here
// CHECK:STDERR: extern fn A();
// CHECK:STDERR: ^~~~~~~~~~~~~~
// CHECK:STDERR:
fn A() {}

// --- fail_mix_extern_decl.carbon

library "[[@TEST_NAME]]";

import library "fns";

// CHECK:STDERR: fail_mix_extern_decl.carbon:[[@LINE+7]]:1: error: redeclarations of `fn D` must match use of `extern`
// CHECK:STDERR: extern fn D();
// CHECK:STDERR: ^~~~~~~~~~~~~~
// CHECK:STDERR: fail_mix_extern_decl.carbon:[[@LINE-5]]:1: in import
// CHECK:STDERR: fns.carbon:7:1: note: previously declared here
// CHECK:STDERR: fn D();
// CHECK:STDERR: ^~~~~~~
extern fn D();

fn D() {}

// CHECK:STDOUT: --- fns.carbon
// CHECK:STDOUT:
// CHECK:STDOUT: constants {
// CHECK:STDOUT:   %A.type: type = fn_type @A [template]
// CHECK:STDOUT:   %.1: type = tuple_type () [template]
// CHECK:STDOUT:   %A: %A.type = struct_value () [template]
// CHECK:STDOUT:   %Int32.type: type = fn_type @Int32 [template]
// CHECK:STDOUT:   %Int32: %Int32.type = struct_value () [template]
// CHECK:STDOUT:   %B.type: type = fn_type @B [template]
// CHECK:STDOUT:   %B: %B.type = struct_value () [template]
// CHECK:STDOUT:   %.2: type = tuple_type (type) [template]
// CHECK:STDOUT:   %.3: type = tuple_type (i32) [template]
// CHECK:STDOUT:   %.4: type = struct_type {.c: i32} [template]
// CHECK:STDOUT:   %C.type: type = fn_type @C [template]
// CHECK:STDOUT:   %C: %C.type = struct_value () [template]
// CHECK:STDOUT:   %.5: i32 = int_literal 0 [template]
// CHECK:STDOUT:   %D.type: type = fn_type @D [template]
// CHECK:STDOUT:   %D: %D.type = struct_value () [template]
// CHECK:STDOUT: }
// CHECK:STDOUT:
// CHECK:STDOUT: imports {
// CHECK:STDOUT:   %Core: <namespace> = namespace file.%Core.import, [template] {
// CHECK:STDOUT:     .Int32 = %import_ref
// CHECK:STDOUT:     import Core//prelude
// CHECK:STDOUT:     import Core//prelude/operators
// CHECK:STDOUT:     import Core//prelude/types
// CHECK:STDOUT:     import Core//prelude/operators/arithmetic
// CHECK:STDOUT:     import Core//prelude/operators/as
// CHECK:STDOUT:     import Core//prelude/operators/bitwise
// CHECK:STDOUT:     import Core//prelude/operators/comparison
// CHECK:STDOUT:     import Core//prelude/types/bool
// CHECK:STDOUT:   }
// CHECK:STDOUT:   %import_ref: %Int32.type = import_ref Core//prelude/types, inst+4, loaded [template = constants.%Int32]
// CHECK:STDOUT: }
// CHECK:STDOUT:
// CHECK:STDOUT: file {
// CHECK:STDOUT:   package: <namespace> = namespace [template] {
// CHECK:STDOUT:     .Core = imports.%Core
// CHECK:STDOUT:     .A = %A.decl
// CHECK:STDOUT:     .B = %B.decl
// CHECK:STDOUT:     .C = %C.decl
// CHECK:STDOUT:     .D = %D.decl
// CHECK:STDOUT:   }
// CHECK:STDOUT:   %Core.import = import Core
// CHECK:STDOUT:   %A.decl: %A.type = fn_decl @A [template = constants.%A] {}
// CHECK:STDOUT:   %B.decl: %B.type = fn_decl @B [template = constants.%B] {
// CHECK:STDOUT:     %int.make_type_32.loc5_9: init type = call constants.%Int32() [template = i32]
// CHECK:STDOUT:     %.loc5_9.1: type = value_of_initializer %int.make_type_32.loc5_9 [template = i32]
// CHECK:STDOUT:     %.loc5_9.2: type = converted %int.make_type_32.loc5_9, %.loc5_9.1 [template = i32]
// CHECK:STDOUT:     %b.param: i32 = param b, runtime_param0
// CHECK:STDOUT:     %b: i32 = bind_name b, %b.param
// CHECK:STDOUT:     %int.make_type_32.loc5_17: init type = call constants.%Int32() [template = i32]
// CHECK:STDOUT:     %.loc5_17.1: type = value_of_initializer %int.make_type_32.loc5_17 [template = i32]
// CHECK:STDOUT:     %.loc5_17.2: type = converted %int.make_type_32.loc5_17, %.loc5_17.1 [template = i32]
// CHECK:STDOUT:     %return: ref i32 = var <return slot>
// CHECK:STDOUT:   }
// CHECK:STDOUT:   %C.decl: %C.type = fn_decl @C [template = constants.%C] {
// CHECK:STDOUT:     %int.make_type_32.loc6_10: init type = call constants.%Int32() [template = i32]
// CHECK:STDOUT:     %.loc6_14.1: %.2 = tuple_literal (%int.make_type_32.loc6_10)
// CHECK:STDOUT:     %.loc6_14.2: type = value_of_initializer %int.make_type_32.loc6_10 [template = i32]
// CHECK:STDOUT:     %.loc6_14.3: type = converted %int.make_type_32.loc6_10, %.loc6_14.2 [template = i32]
// CHECK:STDOUT:     %.loc6_14.4: type = converted %.loc6_14.1, constants.%.3 [template = constants.%.3]
// CHECK:STDOUT:     %c.param: %.3 = param c, runtime_param0
// CHECK:STDOUT:     %c: %.3 = bind_name c, %c.param
// CHECK:STDOUT:     %int.make_type_32.loc6_25: init type = call constants.%Int32() [template = i32]
// CHECK:STDOUT:     %.loc6_25.1: type = value_of_initializer %int.make_type_32.loc6_25 [template = i32]
// CHECK:STDOUT:     %.loc6_25.2: type = converted %int.make_type_32.loc6_25, %.loc6_25.1 [template = i32]
// CHECK:STDOUT:     %.loc6_28: type = struct_type {.c: i32} [template = constants.%.4]
// CHECK:STDOUT:     %return: ref %.4 = var <return slot>
// CHECK:STDOUT:   }
// CHECK:STDOUT:   %D.decl: %D.type = fn_decl @D [template = constants.%D] {}
// CHECK:STDOUT: }
// CHECK:STDOUT:
// CHECK:STDOUT: fn @A() {
// CHECK:STDOUT: !entry:
// CHECK:STDOUT:   return
// CHECK:STDOUT: }
// CHECK:STDOUT:
// CHECK:STDOUT: fn @Int32() -> type = "int.make_type_32";
// CHECK:STDOUT:
// CHECK:STDOUT: fn @B(%b: i32) -> i32 {
// CHECK:STDOUT: !entry:
// CHECK:STDOUT:   %b.ref: i32 = name_ref b, %b
// CHECK:STDOUT:   return %b.ref
// CHECK:STDOUT: }
// CHECK:STDOUT:
// CHECK:STDOUT: fn @C(%c: %.3) -> %.4 {
// CHECK:STDOUT: !entry:
// CHECK:STDOUT:   %c.ref: %.3 = name_ref c, %c
// CHECK:STDOUT:   %.loc6_47: i32 = int_literal 0 [template = constants.%.5]
// CHECK:STDOUT:   %.loc6_46: i32 = tuple_access %c.ref, element0
// CHECK:STDOUT:   %.loc6_48: %.4 = struct_literal (%.loc6_46)
// CHECK:STDOUT:   %struct: %.4 = struct_value (%.loc6_46)
// CHECK:STDOUT:   %.loc6_49: %.4 = converted %.loc6_48, %struct
// CHECK:STDOUT:   return %.loc6_49
// CHECK:STDOUT: }
// CHECK:STDOUT:
// CHECK:STDOUT: fn @D();
// CHECK:STDOUT:
// CHECK:STDOUT: --- extern.carbon
// CHECK:STDOUT:
// CHECK:STDOUT: constants {
// CHECK:STDOUT:   %A.type: type = fn_type @A [template]
// CHECK:STDOUT:   %.1: type = tuple_type () [template]
// CHECK:STDOUT:   %A: %A.type = struct_value () [template]
// CHECK:STDOUT: }
// CHECK:STDOUT:
// CHECK:STDOUT: imports {
// CHECK:STDOUT:   %Core: <namespace> = namespace file.%Core.import, [template] {
// CHECK:STDOUT:     import Core//prelude
// CHECK:STDOUT:     import Core//prelude/operators
// CHECK:STDOUT:     import Core//prelude/types
// CHECK:STDOUT:     import Core//prelude/operators/arithmetic
// CHECK:STDOUT:     import Core//prelude/operators/as
// CHECK:STDOUT:     import Core//prelude/operators/bitwise
// CHECK:STDOUT:     import Core//prelude/operators/comparison
// CHECK:STDOUT:     import Core//prelude/types/bool
// CHECK:STDOUT:   }
// CHECK:STDOUT: }
// CHECK:STDOUT:
// CHECK:STDOUT: file {
// CHECK:STDOUT:   package: <namespace> = namespace [template] {
// CHECK:STDOUT:     .Core = imports.%Core
// CHECK:STDOUT:     .A = %A.decl
// CHECK:STDOUT:   }
// CHECK:STDOUT:   %Core.import = import Core
// CHECK:STDOUT:   %A.decl: %A.type = fn_decl @A [template = constants.%A] {}
// CHECK:STDOUT: }
// CHECK:STDOUT:
// CHECK:STDOUT: extern fn @A();
// CHECK:STDOUT:
// CHECK:STDOUT: --- basics.carbon
// CHECK:STDOUT:
// CHECK:STDOUT: constants {
// CHECK:STDOUT:   %.1: type = tuple_type () [template]
// CHECK:STDOUT:   %A.type: type = fn_type @A [template]
// CHECK:STDOUT:   %A: %A.type = struct_value () [template]
// CHECK:STDOUT:   %Int32.type: type = fn_type @Int32 [template]
// CHECK:STDOUT:   %Int32: %Int32.type = struct_value () [template]
// CHECK:STDOUT:   %B.type: type = fn_type @B [template]
// CHECK:STDOUT:   %B: %B.type = struct_value () [template]
// CHECK:STDOUT:   %.2: i32 = int_literal 1 [template]
// CHECK:STDOUT:   %.3: type = struct_type {.c: i32} [template]
// CHECK:STDOUT:   %C.type: type = fn_type @C [template]
// CHECK:STDOUT:   %C: %C.type = struct_value () [template]
// CHECK:STDOUT:   %.4: type = tuple_type (i32) [template]
// CHECK:STDOUT:   %tuple: %.4 = tuple_value (%.2) [template]
// CHECK:STDOUT: }
// CHECK:STDOUT:
// CHECK:STDOUT: imports {
// CHECK:STDOUT:   %import_ref.1: %A.type = import_ref Main//fns, inst+3, loaded [template = constants.%A]
// CHECK:STDOUT:   %import_ref.2: %B.type = import_ref Main//fns, inst+22, loaded [template = constants.%B]
// CHECK:STDOUT:   %import_ref.3: %C.type = import_ref Main//fns, inst+44, loaded [template = constants.%C]
// CHECK:STDOUT:   %import_ref.4 = import_ref Main//fns, inst+56, unloaded
// CHECK:STDOUT:   %Core: <namespace> = namespace file.%Core.import, [template] {
// CHECK:STDOUT:     .Int32 = %import_ref.5
// CHECK:STDOUT:     import Core//prelude
// CHECK:STDOUT:     import Core//prelude/operators
// CHECK:STDOUT:     import Core//prelude/types
// CHECK:STDOUT:     import Core//prelude/operators/arithmetic
// CHECK:STDOUT:     import Core//prelude/operators/as
// CHECK:STDOUT:     import Core//prelude/operators/bitwise
// CHECK:STDOUT:     import Core//prelude/operators/comparison
// CHECK:STDOUT:     import Core//prelude/types/bool
// CHECK:STDOUT:   }
// CHECK:STDOUT:   %import_ref.5: %Int32.type = import_ref Core//prelude/types, inst+4, loaded [template = constants.%Int32]
// CHECK:STDOUT: }
// CHECK:STDOUT:
// CHECK:STDOUT: file {
// CHECK:STDOUT:   package: <namespace> = namespace [template] {
// CHECK:STDOUT:     .A = imports.%import_ref.1
// CHECK:STDOUT:     .B = imports.%import_ref.2
// CHECK:STDOUT:     .C = imports.%import_ref.3
// CHECK:STDOUT:     .D = imports.%import_ref.4
// CHECK:STDOUT:     .Core = imports.%Core
// CHECK:STDOUT:     .a = %a
// CHECK:STDOUT:     .b = %b
// CHECK:STDOUT:     .c = %c
// CHECK:STDOUT:   }
// CHECK:STDOUT:   %Core.import = import Core
// CHECK:STDOUT:   %default.import = import <invalid>
// CHECK:STDOUT:   %.loc6_9.1: %.1 = tuple_literal ()
// CHECK:STDOUT:   %.loc6_9.2: type = converted %.loc6_9.1, constants.%.1 [template = constants.%.1]
// CHECK:STDOUT:   %a.var: ref %.1 = var a
// CHECK:STDOUT:   %a: ref %.1 = bind_name a, %a.var
// CHECK:STDOUT:   %int.make_type_32.loc7: init type = call constants.%Int32() [template = i32]
// CHECK:STDOUT:   %.loc7_8.1: type = value_of_initializer %int.make_type_32.loc7 [template = i32]
// CHECK:STDOUT:   %.loc7_8.2: type = converted %int.make_type_32.loc7, %.loc7_8.1 [template = i32]
// CHECK:STDOUT:   %b.var: ref i32 = var b
// CHECK:STDOUT:   %b: ref i32 = bind_name b, %b.var
// CHECK:STDOUT:   %int.make_type_32.loc8: init type = call constants.%Int32() [template = i32]
// CHECK:STDOUT:   %.loc8_13.1: type = value_of_initializer %int.make_type_32.loc8 [template = i32]
// CHECK:STDOUT:   %.loc8_13.2: type = converted %int.make_type_32.loc8, %.loc8_13.1 [template = i32]
// CHECK:STDOUT:   %.loc8_16: type = struct_type {.c: i32} [template = constants.%.3]
// CHECK:STDOUT:   %c.var: ref %.3 = var c
// CHECK:STDOUT:   %c: ref %.3 = bind_name c, %c.var
// CHECK:STDOUT: }
// CHECK:STDOUT:
// CHECK:STDOUT: fn @A();
// CHECK:STDOUT:
// CHECK:STDOUT: fn @Int32() -> type = "int.make_type_32";
// CHECK:STDOUT:
// CHECK:STDOUT: fn @B(%b: i32) -> i32;
// CHECK:STDOUT:
// CHECK:STDOUT: fn @C(%c: %.4) -> %.3;
// CHECK:STDOUT:
// CHECK:STDOUT: fn @__global_init() {
// CHECK:STDOUT: !entry:
// CHECK:STDOUT:   %A.ref: %A.type = name_ref A, imports.%import_ref.1 [template = constants.%A]
// CHECK:STDOUT:   %A.call: init %.1 = call %A.ref()
// CHECK:STDOUT:   assign file.%a.var, %A.call
// CHECK:STDOUT:   %B.ref: %B.type = name_ref B, imports.%import_ref.2 [template = constants.%B]
// CHECK:STDOUT:   %.loc7: i32 = int_literal 1 [template = constants.%.2]
// CHECK:STDOUT:   %B.call: init i32 = call %B.ref(%.loc7)
// CHECK:STDOUT:   assign file.%b.var, %B.call
// CHECK:STDOUT:   %C.ref: %C.type = name_ref C, imports.%import_ref.3 [template = constants.%C]
// CHECK:STDOUT:   %.loc8_23: i32 = int_literal 1 [template = constants.%.2]
// CHECK:STDOUT:   %.loc8_25: %.4 = tuple_literal (%.loc8_23)
// CHECK:STDOUT:   %tuple: %.4 = tuple_value (%.loc8_23) [template = constants.%tuple]
// CHECK:STDOUT:   %.loc8_21: %.4 = converted %.loc8_25, %tuple [template = constants.%tuple]
// CHECK:STDOUT:   %C.call: init %.3 = call %C.ref(%.loc8_21)
// CHECK:STDOUT:   assign file.%c.var, %C.call
// CHECK:STDOUT:   return
// CHECK:STDOUT: }
// CHECK:STDOUT:
// CHECK:STDOUT: --- fail_def_ownership.carbon
// CHECK:STDOUT:
// CHECK:STDOUT: constants {
// CHECK:STDOUT:   %A.type: type = fn_type @A [template]
// CHECK:STDOUT:   %.1: type = tuple_type () [template]
// CHECK:STDOUT:   %A: %A.type = struct_value () [template]
// CHECK:STDOUT:   %Int32.type: type = fn_type @Int32 [template]
// CHECK:STDOUT:   %Int32: %Int32.type = struct_value () [template]
// CHECK:STDOUT:   %B.type: type = fn_type @B [template]
// CHECK:STDOUT:   %B: %B.type = struct_value () [template]
// CHECK:STDOUT: }
// CHECK:STDOUT:
// CHECK:STDOUT: imports {
// CHECK:STDOUT:   %import_ref.1: %A.type = import_ref Main//fns, inst+3, loaded [template = constants.%A]
// CHECK:STDOUT:   %import_ref.2: %B.type = import_ref Main//fns, inst+22, loaded [template = constants.%B]
// CHECK:STDOUT:   %import_ref.3 = import_ref Main//fns, inst+44, unloaded
// CHECK:STDOUT:   %import_ref.4 = import_ref Main//fns, inst+56, unloaded
// CHECK:STDOUT:   %Core: <namespace> = namespace file.%Core.import, [template] {
// CHECK:STDOUT:     .Int32 = %import_ref.5
// CHECK:STDOUT:     import Core//prelude
// CHECK:STDOUT:     import Core//prelude/operators
// CHECK:STDOUT:     import Core//prelude/types
// CHECK:STDOUT:     import Core//prelude/operators/arithmetic
// CHECK:STDOUT:     import Core//prelude/operators/as
// CHECK:STDOUT:     import Core//prelude/operators/bitwise
// CHECK:STDOUT:     import Core//prelude/operators/comparison
// CHECK:STDOUT:     import Core//prelude/types/bool
// CHECK:STDOUT:   }
// CHECK:STDOUT:   %import_ref.5: %Int32.type = import_ref Core//prelude/types, inst+4, loaded [template = constants.%Int32]
// CHECK:STDOUT: }
// CHECK:STDOUT:
// CHECK:STDOUT: file {
// CHECK:STDOUT:   package: <namespace> = namespace [template] {
// CHECK:STDOUT:     .A = %A.decl
// CHECK:STDOUT:     .B = %B.decl
// CHECK:STDOUT:     .C = imports.%import_ref.3
// CHECK:STDOUT:     .D = imports.%import_ref.4
// CHECK:STDOUT:     .Core = imports.%Core
// CHECK:STDOUT:   }
// CHECK:STDOUT:   %Core.import = import Core
// CHECK:STDOUT:   %default.import = import <invalid>
// CHECK:STDOUT:   %A.decl: %A.type = fn_decl @A [template = constants.%A] {}
// CHECK:STDOUT:   %B.decl: %B.type = fn_decl @B [template = constants.%B] {
<<<<<<< HEAD
// CHECK:STDOUT:     %int.make_type_32.loc27_9: init type = call constants.%Int32() [template = i32]
// CHECK:STDOUT:     %.loc27_9.1: type = value_of_initializer %int.make_type_32.loc27_9 [template = i32]
// CHECK:STDOUT:     %.loc27_9.2: type = converted %int.make_type_32.loc27_9, %.loc27_9.1 [template = i32]
// CHECK:STDOUT:     %b.param: i32 = param b, runtime_param0
// CHECK:STDOUT:     %b.loc27: i32 = bind_name b, %b.param
// CHECK:STDOUT:     %int.make_type_32.loc27_17: init type = call constants.%Int32() [template = i32]
// CHECK:STDOUT:     %.loc27_17.1: type = value_of_initializer %int.make_type_32.loc27_17 [template = i32]
// CHECK:STDOUT:     %.loc27_17.2: type = converted %int.make_type_32.loc27_17, %.loc27_17.1 [template = i32]
=======
// CHECK:STDOUT:     %int.make_type_32.loc23_9: init type = call constants.%Int32() [template = i32]
// CHECK:STDOUT:     %.loc23_9.1: type = value_of_initializer %int.make_type_32.loc23_9 [template = i32]
// CHECK:STDOUT:     %.loc23_9.2: type = converted %int.make_type_32.loc23_9, %.loc23_9.1 [template = i32]
// CHECK:STDOUT:     %b.loc23_6.1: i32 = param b, runtime_param0
// CHECK:STDOUT:     %b.loc23_6.2: i32 = bind_name b, %b.loc23_6.1
// CHECK:STDOUT:     %int.make_type_32.loc23_17: init type = call constants.%Int32() [template = i32]
// CHECK:STDOUT:     %.loc23_17.1: type = value_of_initializer %int.make_type_32.loc23_17 [template = i32]
// CHECK:STDOUT:     %.loc23_17.2: type = converted %int.make_type_32.loc23_17, %.loc23_17.1 [template = i32]
>>>>>>> 87678cc3
// CHECK:STDOUT:     %return.var: ref i32 = var <return slot>
// CHECK:STDOUT:   }
// CHECK:STDOUT: }
// CHECK:STDOUT:
// CHECK:STDOUT: fn @A() {
// CHECK:STDOUT: !entry:
// CHECK:STDOUT:   return
// CHECK:STDOUT: }
// CHECK:STDOUT:
// CHECK:STDOUT: fn @Int32() -> type = "int.make_type_32";
// CHECK:STDOUT:
// CHECK:STDOUT: fn @B(%b.1: i32) -> i32;
// CHECK:STDOUT:
// CHECK:STDOUT: --- fail_redecl_then_def.carbon
// CHECK:STDOUT:
// CHECK:STDOUT: constants {
// CHECK:STDOUT:   %A.type: type = fn_type @A [template]
// CHECK:STDOUT:   %.1: type = tuple_type () [template]
// CHECK:STDOUT:   %A: %A.type = struct_value () [template]
// CHECK:STDOUT: }
// CHECK:STDOUT:
// CHECK:STDOUT: imports {
// CHECK:STDOUT:   %import_ref: %A.type = import_ref Main//extern, inst+3, loaded [template = constants.%A]
// CHECK:STDOUT:   %Core: <namespace> = namespace file.%Core.import, [template] {
// CHECK:STDOUT:     import Core//prelude
// CHECK:STDOUT:     import Core//prelude/operators
// CHECK:STDOUT:     import Core//prelude/types
// CHECK:STDOUT:     import Core//prelude/operators/arithmetic
// CHECK:STDOUT:     import Core//prelude/operators/as
// CHECK:STDOUT:     import Core//prelude/operators/bitwise
// CHECK:STDOUT:     import Core//prelude/operators/comparison
// CHECK:STDOUT:     import Core//prelude/types/bool
// CHECK:STDOUT:   }
// CHECK:STDOUT: }
// CHECK:STDOUT:
// CHECK:STDOUT: file {
// CHECK:STDOUT:   package: <namespace> = namespace [template] {
// CHECK:STDOUT:     .A = %A.decl.loc14
// CHECK:STDOUT:     .Core = imports.%Core
// CHECK:STDOUT:   }
// CHECK:STDOUT:   %Core.import = import Core
// CHECK:STDOUT:   %default.import = import <invalid>
// CHECK:STDOUT:   %A.decl.loc14: %A.type = fn_decl @A [template = constants.%A] {}
// CHECK:STDOUT:   %A.decl.loc24: %A.type = fn_decl @A [template = constants.%A] {}
// CHECK:STDOUT: }
// CHECK:STDOUT:
// CHECK:STDOUT: extern fn @A() {
// CHECK:STDOUT: !entry:
// CHECK:STDOUT:   return
// CHECK:STDOUT: }
// CHECK:STDOUT:
// CHECK:STDOUT: --- fail_mix_extern_decl.carbon
// CHECK:STDOUT:
// CHECK:STDOUT: constants {
// CHECK:STDOUT:   %D.type: type = fn_type @D [template]
// CHECK:STDOUT:   %.1: type = tuple_type () [template]
// CHECK:STDOUT:   %D: %D.type = struct_value () [template]
// CHECK:STDOUT: }
// CHECK:STDOUT:
// CHECK:STDOUT: imports {
// CHECK:STDOUT:   %import_ref.1 = import_ref Main//fns, inst+3, unloaded
// CHECK:STDOUT:   %import_ref.2 = import_ref Main//fns, inst+22, unloaded
// CHECK:STDOUT:   %import_ref.3 = import_ref Main//fns, inst+44, unloaded
// CHECK:STDOUT:   %import_ref.4: %D.type = import_ref Main//fns, inst+56, loaded [template = constants.%D]
// CHECK:STDOUT:   %Core: <namespace> = namespace file.%Core.import, [template] {
// CHECK:STDOUT:     import Core//prelude
// CHECK:STDOUT:     import Core//prelude/operators
// CHECK:STDOUT:     import Core//prelude/types
// CHECK:STDOUT:     import Core//prelude/operators/arithmetic
// CHECK:STDOUT:     import Core//prelude/operators/as
// CHECK:STDOUT:     import Core//prelude/operators/bitwise
// CHECK:STDOUT:     import Core//prelude/operators/comparison
// CHECK:STDOUT:     import Core//prelude/types/bool
// CHECK:STDOUT:   }
// CHECK:STDOUT: }
// CHECK:STDOUT:
// CHECK:STDOUT: file {
// CHECK:STDOUT:   package: <namespace> = namespace [template] {
// CHECK:STDOUT:     .A = imports.%import_ref.1
// CHECK:STDOUT:     .B = imports.%import_ref.2
// CHECK:STDOUT:     .C = imports.%import_ref.3
// CHECK:STDOUT:     .D = %D.decl.loc13
// CHECK:STDOUT:     .Core = imports.%Core
// CHECK:STDOUT:   }
// CHECK:STDOUT:   %Core.import = import Core
// CHECK:STDOUT:   %default.import = import <invalid>
// CHECK:STDOUT:   %D.decl.loc13: %D.type = fn_decl @D [template = constants.%D] {}
// CHECK:STDOUT:   %D.decl.loc15: %D.type = fn_decl @D [template = constants.%D] {}
// CHECK:STDOUT: }
// CHECK:STDOUT:
// CHECK:STDOUT: fn @D() {
// CHECK:STDOUT: !entry:
// CHECK:STDOUT:   return
// CHECK:STDOUT: }
// CHECK:STDOUT:<|MERGE_RESOLUTION|>--- conflicted
+++ resolved
@@ -377,25 +377,14 @@
 // CHECK:STDOUT:   %default.import = import <invalid>
 // CHECK:STDOUT:   %A.decl: %A.type = fn_decl @A [template = constants.%A] {}
 // CHECK:STDOUT:   %B.decl: %B.type = fn_decl @B [template = constants.%B] {
-<<<<<<< HEAD
-// CHECK:STDOUT:     %int.make_type_32.loc27_9: init type = call constants.%Int32() [template = i32]
-// CHECK:STDOUT:     %.loc27_9.1: type = value_of_initializer %int.make_type_32.loc27_9 [template = i32]
-// CHECK:STDOUT:     %.loc27_9.2: type = converted %int.make_type_32.loc27_9, %.loc27_9.1 [template = i32]
-// CHECK:STDOUT:     %b.param: i32 = param b, runtime_param0
-// CHECK:STDOUT:     %b.loc27: i32 = bind_name b, %b.param
-// CHECK:STDOUT:     %int.make_type_32.loc27_17: init type = call constants.%Int32() [template = i32]
-// CHECK:STDOUT:     %.loc27_17.1: type = value_of_initializer %int.make_type_32.loc27_17 [template = i32]
-// CHECK:STDOUT:     %.loc27_17.2: type = converted %int.make_type_32.loc27_17, %.loc27_17.1 [template = i32]
-=======
 // CHECK:STDOUT:     %int.make_type_32.loc23_9: init type = call constants.%Int32() [template = i32]
 // CHECK:STDOUT:     %.loc23_9.1: type = value_of_initializer %int.make_type_32.loc23_9 [template = i32]
 // CHECK:STDOUT:     %.loc23_9.2: type = converted %int.make_type_32.loc23_9, %.loc23_9.1 [template = i32]
-// CHECK:STDOUT:     %b.loc23_6.1: i32 = param b, runtime_param0
-// CHECK:STDOUT:     %b.loc23_6.2: i32 = bind_name b, %b.loc23_6.1
+// CHECK:STDOUT:     %b.param: i32 = param b, runtime_param0
+// CHECK:STDOUT:     %b.loc23: i32 = bind_name b, %b.param
 // CHECK:STDOUT:     %int.make_type_32.loc23_17: init type = call constants.%Int32() [template = i32]
 // CHECK:STDOUT:     %.loc23_17.1: type = value_of_initializer %int.make_type_32.loc23_17 [template = i32]
 // CHECK:STDOUT:     %.loc23_17.2: type = converted %int.make_type_32.loc23_17, %.loc23_17.1 [template = i32]
->>>>>>> 87678cc3
 // CHECK:STDOUT:     %return.var: ref i32 = var <return slot>
 // CHECK:STDOUT:   }
 // CHECK:STDOUT: }
