// Part of the Carbon Language project, under the Apache License v2.0 with LLVM
// Exceptions. See /LICENSE for license information.
// SPDX-License-Identifier: Apache-2.0 WITH LLVM-exception
//
// AUTOUPDATE
// TIP: To test this file alone, run:
// TIP:   bazel test //toolchain/testing:file_test --test_arg=--file_tests=toolchain/check/testdata/function/definition/import.carbon
// TIP: To dump output, run:
// TIP:   bazel run //toolchain/testing:file_test -- --dump_output --file_tests=toolchain/check/testdata/function/definition/import.carbon

// ============================================================================
// Setup files
// ============================================================================

// --- fns.carbon

library "fns";

fn A() {}
fn B(b: i32) -> i32 { return b; }
fn C(c: (i32,)) -> {.c: i32} { return {.c = c.0}; }
fn D();

// --- extern.carbon

library "extern";

extern fn A();

// ============================================================================
// Test files
// ============================================================================

// --- basics.carbon

library "basics";

import library "fns";

var a: () = A();
var b: i32 = B(1);
var c: {.c: i32} = C((1,));

// --- fail_def_ownership.carbon

library "def_ownership";

import library "fns";

// CHECK:STDERR: fail_def_ownership.carbon:[[@LINE+10]]:1: ERROR: Only one library can declare `fn A` without `extern`.
// CHECK:STDERR: fn A() {};
// CHECK:STDERR: ^~~~~~~~
// CHECK:STDERR: fail_def_ownership.carbon:[[@LINE-5]]:1: In import.
// CHECK:STDERR: import library "fns";
// CHECK:STDERR: ^~~~~~
// CHECK:STDERR: fns.carbon:4:1: Previously declared here.
// CHECK:STDERR: fn A() {}
// CHECK:STDERR: ^~~~~~~~
// CHECK:STDERR:
fn A() {};
// CHECK:STDERR: fail_def_ownership.carbon:[[@LINE+10]]:1: ERROR: Only one library can declare `fn B` without `extern`.
// CHECK:STDERR: fn B(b: i32) -> i32;
// CHECK:STDERR: ^~~~~~~~~~~~~~~~~~~~
// CHECK:STDERR: fail_def_ownership.carbon:[[@LINE-16]]:1: In import.
// CHECK:STDERR: import library "fns";
// CHECK:STDERR: ^~~~~~
// CHECK:STDERR: fns.carbon:5:1: Previously declared here.
// CHECK:STDERR: fn B(b: i32) -> i32 { return b; }
// CHECK:STDERR: ^~~~~~~~~~~~~~~~~~~~~
// CHECK:STDERR:
fn B(b: i32) -> i32;

// --- redecl_then_def.carbon

library "redecl_then_def";

import library "extern";

fn A();
fn A() {}

// --- fail_mix_extern_decl.carbon

library "mix_extern_decl";

import library "fns";

extern fn D();
// CHECK:STDERR: fail_mix_extern_decl.carbon:[[@LINE+6]]:1: ERROR: Redeclarations of `fn D` in the same library must match use of `extern`.
// CHECK:STDERR: fn D() {}
// CHECK:STDERR: ^~~~~~~~
// CHECK:STDERR: fail_mix_extern_decl.carbon:[[@LINE-4]]:1: Previously declared here.
// CHECK:STDERR: extern fn D();
// CHECK:STDERR: ^~~~~~~~~~~~~~
fn D() {}

// CHECK:STDOUT: --- fns.carbon
// CHECK:STDOUT:
// CHECK:STDOUT: constants {
// CHECK:STDOUT:   %A.type: type = fn_type @A [template]
// CHECK:STDOUT:   %.1: type = tuple_type () [template]
// CHECK:STDOUT:   %A: %A.type = struct_value () [template]
// CHECK:STDOUT:   %Int32.type: type = fn_type @Int32 [template]
// CHECK:STDOUT:   %Int32: %Int32.type = struct_value () [template]
// CHECK:STDOUT:   %B.type: type = fn_type @B [template]
// CHECK:STDOUT:   %B: %B.type = struct_value () [template]
// CHECK:STDOUT:   %.2: type = tuple_type (type) [template]
// CHECK:STDOUT:   %.3: type = tuple_type (i32) [template]
// CHECK:STDOUT:   %.4: type = struct_type {.c: i32} [template]
// CHECK:STDOUT:   %C.type: type = fn_type @C [template]
// CHECK:STDOUT:   %C: %C.type = struct_value () [template]
// CHECK:STDOUT:   %.5: i32 = int_literal 0 [template]
// CHECK:STDOUT:   %D.type: type = fn_type @D [template]
// CHECK:STDOUT:   %D: %D.type = struct_value () [template]
// CHECK:STDOUT: }
// CHECK:STDOUT:
// CHECK:STDOUT: imports {
// CHECK:STDOUT:   %Core: <namespace> = namespace file.%Core.import, [template] {
// CHECK:STDOUT:     .Int32 = %import_ref
// CHECK:STDOUT:     import Core//prelude
// CHECK:STDOUT:     import Core//prelude/operators
// CHECK:STDOUT:     import Core//prelude/types
// CHECK:STDOUT:     import Core//prelude/operators/arithmetic
// CHECK:STDOUT:     import Core//prelude/operators/bitwise
// CHECK:STDOUT:     import Core//prelude/operators/comparison
// CHECK:STDOUT:     import Core//prelude/types/bool
// CHECK:STDOUT:   }
// CHECK:STDOUT:   %import_ref: %Int32.type = import_ref Core//prelude/types, inst+4, loaded [template = constants.%Int32]
// CHECK:STDOUT: }
// CHECK:STDOUT:
// CHECK:STDOUT: file {
// CHECK:STDOUT:   package: <namespace> = namespace [template] {
// CHECK:STDOUT:     .Core = imports.%Core
// CHECK:STDOUT:     .A = %A.decl
// CHECK:STDOUT:     .B = %B.decl
// CHECK:STDOUT:     .C = %C.decl
// CHECK:STDOUT:     .D = %D.decl
// CHECK:STDOUT:   }
// CHECK:STDOUT:   %Core.import = import Core
// CHECK:STDOUT:   %A.decl: %A.type = fn_decl @A [template = constants.%A] {} {}
// CHECK:STDOUT:   %B.decl: %B.type = fn_decl @B [template = constants.%B] {
// CHECK:STDOUT:     %b.patt: i32 = binding_pattern b
// CHECK:STDOUT:   } {
// CHECK:STDOUT:     %int.make_type_32.loc5_9: init type = call constants.%Int32() [template = i32]
// CHECK:STDOUT:     %.loc5_9.1: type = value_of_initializer %int.make_type_32.loc5_9 [template = i32]
// CHECK:STDOUT:     %.loc5_9.2: type = converted %int.make_type_32.loc5_9, %.loc5_9.1 [template = i32]
<<<<<<< HEAD
// CHECK:STDOUT:     %param.loc5: i32 = param
// CHECK:STDOUT:     @B.%b: i32 = bind_name b, %param.loc5
=======
// CHECK:STDOUT:     %b.param: i32 = param b
// CHECK:STDOUT:     %b: i32 = bind_name b, %b.param
>>>>>>> dcb4ae26
// CHECK:STDOUT:     %int.make_type_32.loc5_17: init type = call constants.%Int32() [template = i32]
// CHECK:STDOUT:     %.loc5_17.1: type = value_of_initializer %int.make_type_32.loc5_17 [template = i32]
// CHECK:STDOUT:     %.loc5_17.2: type = converted %int.make_type_32.loc5_17, %.loc5_17.1 [template = i32]
// CHECK:STDOUT:     %return: ref i32 = var <return slot>
// CHECK:STDOUT:   }
// CHECK:STDOUT:   %C.decl: %C.type = fn_decl @C [template = constants.%C] {
// CHECK:STDOUT:     %c.patt: %.3 = binding_pattern c
// CHECK:STDOUT:   } {
// CHECK:STDOUT:     %int.make_type_32.loc6_10: init type = call constants.%Int32() [template = i32]
// CHECK:STDOUT:     %.loc6_14.1: %.2 = tuple_literal (%int.make_type_32.loc6_10)
// CHECK:STDOUT:     %.loc6_14.2: type = value_of_initializer %int.make_type_32.loc6_10 [template = i32]
// CHECK:STDOUT:     %.loc6_14.3: type = converted %int.make_type_32.loc6_10, %.loc6_14.2 [template = i32]
// CHECK:STDOUT:     %.loc6_14.4: type = converted %.loc6_14.1, constants.%.3 [template = constants.%.3]
<<<<<<< HEAD
// CHECK:STDOUT:     %param.loc6: %.3 = param
// CHECK:STDOUT:     @C.%c: %.3 = bind_name c, %param.loc6
=======
// CHECK:STDOUT:     %c.param: %.3 = param c
// CHECK:STDOUT:     %c: %.3 = bind_name c, %c.param
>>>>>>> dcb4ae26
// CHECK:STDOUT:     %int.make_type_32.loc6_25: init type = call constants.%Int32() [template = i32]
// CHECK:STDOUT:     %.loc6_25.1: type = value_of_initializer %int.make_type_32.loc6_25 [template = i32]
// CHECK:STDOUT:     %.loc6_25.2: type = converted %int.make_type_32.loc6_25, %.loc6_25.1 [template = i32]
// CHECK:STDOUT:     %.loc6_28: type = struct_type {.c: i32} [template = constants.%.4]
// CHECK:STDOUT:     %return: ref %.4 = var <return slot>
// CHECK:STDOUT:   }
// CHECK:STDOUT:   %D.decl: %D.type = fn_decl @D [template = constants.%D] {} {}
// CHECK:STDOUT: }
// CHECK:STDOUT:
// CHECK:STDOUT: fn @A() {
// CHECK:STDOUT: !entry:
// CHECK:STDOUT:   return
// CHECK:STDOUT: }
// CHECK:STDOUT:
// CHECK:STDOUT: fn @Int32() -> type = "int.make_type_32";
// CHECK:STDOUT:
// CHECK:STDOUT: fn @B(%b: i32) -> i32 {
// CHECK:STDOUT: !entry:
// CHECK:STDOUT:   %b.ref: i32 = name_ref b, %b
// CHECK:STDOUT:   return %b.ref
// CHECK:STDOUT: }
// CHECK:STDOUT:
// CHECK:STDOUT: fn @C(%c: %.3) -> %.4 {
// CHECK:STDOUT: !entry:
// CHECK:STDOUT:   %c.ref: %.3 = name_ref c, %c
// CHECK:STDOUT:   %.loc6_47: i32 = int_literal 0 [template = constants.%.5]
// CHECK:STDOUT:   %.loc6_46: i32 = tuple_index %c.ref, %.loc6_47
// CHECK:STDOUT:   %.loc6_48: %.4 = struct_literal (%.loc6_46)
// CHECK:STDOUT:   %struct: %.4 = struct_value (%.loc6_46)
// CHECK:STDOUT:   %.loc6_49: %.4 = converted %.loc6_48, %struct
// CHECK:STDOUT:   return %.loc6_49
// CHECK:STDOUT: }
// CHECK:STDOUT:
// CHECK:STDOUT: fn @D();
// CHECK:STDOUT:
// CHECK:STDOUT: --- extern.carbon
// CHECK:STDOUT:
// CHECK:STDOUT: constants {
// CHECK:STDOUT:   %A.type: type = fn_type @A [template]
// CHECK:STDOUT:   %.1: type = tuple_type () [template]
// CHECK:STDOUT:   %A: %A.type = struct_value () [template]
// CHECK:STDOUT: }
// CHECK:STDOUT:
// CHECK:STDOUT: imports {
// CHECK:STDOUT:   %Core: <namespace> = namespace file.%Core.import, [template] {
// CHECK:STDOUT:     import Core//prelude
// CHECK:STDOUT:     import Core//prelude/operators
// CHECK:STDOUT:     import Core//prelude/types
// CHECK:STDOUT:     import Core//prelude/operators/arithmetic
// CHECK:STDOUT:     import Core//prelude/operators/bitwise
// CHECK:STDOUT:     import Core//prelude/operators/comparison
// CHECK:STDOUT:     import Core//prelude/types/bool
// CHECK:STDOUT:   }
// CHECK:STDOUT: }
// CHECK:STDOUT:
// CHECK:STDOUT: file {
// CHECK:STDOUT:   package: <namespace> = namespace [template] {
// CHECK:STDOUT:     .Core = imports.%Core
// CHECK:STDOUT:     .A = %A.decl
// CHECK:STDOUT:   }
// CHECK:STDOUT:   %Core.import = import Core
// CHECK:STDOUT:   %A.decl: %A.type = fn_decl @A [template = constants.%A] {} {}
// CHECK:STDOUT: }
// CHECK:STDOUT:
// CHECK:STDOUT: extern fn @A();
// CHECK:STDOUT:
// CHECK:STDOUT: --- basics.carbon
// CHECK:STDOUT:
// CHECK:STDOUT: constants {
// CHECK:STDOUT:   %.1: type = tuple_type () [template]
// CHECK:STDOUT:   %A.type: type = fn_type @A [template]
// CHECK:STDOUT:   %A: %A.type = struct_value () [template]
// CHECK:STDOUT:   %Int32.type: type = fn_type @Int32 [template]
// CHECK:STDOUT:   %Int32: %Int32.type = struct_value () [template]
// CHECK:STDOUT:   %B.type: type = fn_type @B [template]
// CHECK:STDOUT:   %B: %B.type = struct_value () [template]
// CHECK:STDOUT:   %.2: i32 = int_literal 1 [template]
// CHECK:STDOUT:   %.3: type = struct_type {.c: i32} [template]
// CHECK:STDOUT:   %C.type: type = fn_type @C [template]
// CHECK:STDOUT:   %C: %C.type = struct_value () [template]
// CHECK:STDOUT:   %.4: type = tuple_type (i32) [template]
// CHECK:STDOUT:   %tuple: %.4 = tuple_value (%.2) [template]
// CHECK:STDOUT: }
// CHECK:STDOUT:
// CHECK:STDOUT: imports {
// CHECK:STDOUT:   %import_ref.1: %A.type = import_ref Main//fns, inst+3, loaded [template = constants.%A]
// CHECK:STDOUT:   %import_ref.2: %B.type = import_ref Main//fns, inst+23, loaded [template = constants.%B]
// CHECK:STDOUT:   %import_ref.3: %C.type = import_ref Main//fns, inst+46, loaded [template = constants.%C]
// CHECK:STDOUT:   %import_ref.4 = import_ref Main//fns, inst+58, unloaded
// CHECK:STDOUT:   %Core: <namespace> = namespace file.%Core.import, [template] {
// CHECK:STDOUT:     .Int32 = %import_ref.5
// CHECK:STDOUT:     import Core//prelude
// CHECK:STDOUT:     import Core//prelude/operators
// CHECK:STDOUT:     import Core//prelude/types
// CHECK:STDOUT:     import Core//prelude/operators/arithmetic
// CHECK:STDOUT:     import Core//prelude/operators/bitwise
// CHECK:STDOUT:     import Core//prelude/operators/comparison
// CHECK:STDOUT:     import Core//prelude/types/bool
// CHECK:STDOUT:   }
// CHECK:STDOUT:   %import_ref.5: %Int32.type = import_ref Core//prelude/types, inst+4, loaded [template = constants.%Int32]
// CHECK:STDOUT: }
// CHECK:STDOUT:
// CHECK:STDOUT: file {
// CHECK:STDOUT:   package: <namespace> = namespace [template] {
// CHECK:STDOUT:     .A = imports.%import_ref.1
// CHECK:STDOUT:     .B = imports.%import_ref.2
// CHECK:STDOUT:     .C = imports.%import_ref.3
// CHECK:STDOUT:     .D = imports.%import_ref.4
// CHECK:STDOUT:     .Core = imports.%Core
// CHECK:STDOUT:     .a = %a
// CHECK:STDOUT:     .b = %b
// CHECK:STDOUT:     .c = %c
// CHECK:STDOUT:   }
// CHECK:STDOUT:   %Core.import = import Core
// CHECK:STDOUT:   %default.import = import <invalid>
// CHECK:STDOUT:   %.loc6_9.1: %.1 = tuple_literal ()
// CHECK:STDOUT:   %.loc6_9.2: type = converted %.loc6_9.1, constants.%.1 [template = constants.%.1]
// CHECK:STDOUT:   %a.var: ref %.1 = var a
// CHECK:STDOUT:   %a: ref %.1 = bind_name a, %a.var
// CHECK:STDOUT:   %int.make_type_32.loc7: init type = call constants.%Int32() [template = i32]
// CHECK:STDOUT:   %.loc7_8.1: type = value_of_initializer %int.make_type_32.loc7 [template = i32]
// CHECK:STDOUT:   %.loc7_8.2: type = converted %int.make_type_32.loc7, %.loc7_8.1 [template = i32]
// CHECK:STDOUT:   %b.var: ref i32 = var b
// CHECK:STDOUT:   %b: ref i32 = bind_name b, %b.var
// CHECK:STDOUT:   %int.make_type_32.loc8: init type = call constants.%Int32() [template = i32]
// CHECK:STDOUT:   %.loc8_13.1: type = value_of_initializer %int.make_type_32.loc8 [template = i32]
// CHECK:STDOUT:   %.loc8_13.2: type = converted %int.make_type_32.loc8, %.loc8_13.1 [template = i32]
// CHECK:STDOUT:   %.loc8_16: type = struct_type {.c: i32} [template = constants.%.3]
// CHECK:STDOUT:   %c.var: ref %.3 = var c
// CHECK:STDOUT:   %c: ref %.3 = bind_name c, %c.var
// CHECK:STDOUT: }
// CHECK:STDOUT:
// CHECK:STDOUT: fn @A();
// CHECK:STDOUT:
// CHECK:STDOUT: fn @Int32() -> type = "int.make_type_32";
// CHECK:STDOUT:
// CHECK:STDOUT: fn @B(%b: i32) -> i32;
// CHECK:STDOUT:
// CHECK:STDOUT: fn @C(%c: %.4) -> %.3;
// CHECK:STDOUT:
// CHECK:STDOUT: fn @__global_init() {
// CHECK:STDOUT: !entry:
// CHECK:STDOUT:   %A.ref: %A.type = name_ref A, imports.%import_ref.1 [template = constants.%A]
// CHECK:STDOUT:   %A.call: init %.1 = call %A.ref()
// CHECK:STDOUT:   assign file.%a.var, %A.call
// CHECK:STDOUT:   %B.ref: %B.type = name_ref B, imports.%import_ref.2 [template = constants.%B]
// CHECK:STDOUT:   %.loc7: i32 = int_literal 1 [template = constants.%.2]
// CHECK:STDOUT:   %B.call: init i32 = call %B.ref(%.loc7)
// CHECK:STDOUT:   assign file.%b.var, %B.call
// CHECK:STDOUT:   %C.ref: %C.type = name_ref C, imports.%import_ref.3 [template = constants.%C]
// CHECK:STDOUT:   %.loc8_23: i32 = int_literal 1 [template = constants.%.2]
// CHECK:STDOUT:   %.loc8_25: %.4 = tuple_literal (%.loc8_23)
// CHECK:STDOUT:   %tuple: %.4 = tuple_value (%.loc8_23) [template = constants.%tuple]
// CHECK:STDOUT:   %.loc8_21: %.4 = converted %.loc8_25, %tuple [template = constants.%tuple]
// CHECK:STDOUT:   %C.call: init %.3 = call %C.ref(%.loc8_21)
// CHECK:STDOUT:   assign file.%c.var, %C.call
// CHECK:STDOUT:   return
// CHECK:STDOUT: }
// CHECK:STDOUT:
// CHECK:STDOUT: --- fail_def_ownership.carbon
// CHECK:STDOUT:
// CHECK:STDOUT: constants {
// CHECK:STDOUT:   %A.type: type = fn_type @A [template]
// CHECK:STDOUT:   %.1: type = tuple_type () [template]
// CHECK:STDOUT:   %A: %A.type = struct_value () [template]
// CHECK:STDOUT:   %Int32.type: type = fn_type @Int32 [template]
// CHECK:STDOUT:   %Int32: %Int32.type = struct_value () [template]
// CHECK:STDOUT:   %B.type: type = fn_type @B [template]
// CHECK:STDOUT:   %B: %B.type = struct_value () [template]
// CHECK:STDOUT: }
// CHECK:STDOUT:
// CHECK:STDOUT: imports {
// CHECK:STDOUT:   %import_ref.1: %A.type = import_ref Main//fns, inst+3, loaded [template = constants.%A]
// CHECK:STDOUT:   %import_ref.2: %B.type = import_ref Main//fns, inst+23, loaded [template = constants.%B]
// CHECK:STDOUT:   %import_ref.3 = import_ref Main//fns, inst+46, unloaded
// CHECK:STDOUT:   %import_ref.4 = import_ref Main//fns, inst+58, unloaded
// CHECK:STDOUT:   %Core: <namespace> = namespace file.%Core.import, [template] {
// CHECK:STDOUT:     .Int32 = %import_ref.5
// CHECK:STDOUT:     import Core//prelude
// CHECK:STDOUT:     import Core//prelude/operators
// CHECK:STDOUT:     import Core//prelude/types
// CHECK:STDOUT:     import Core//prelude/operators/arithmetic
// CHECK:STDOUT:     import Core//prelude/operators/bitwise
// CHECK:STDOUT:     import Core//prelude/operators/comparison
// CHECK:STDOUT:     import Core//prelude/types/bool
// CHECK:STDOUT:   }
// CHECK:STDOUT:   %import_ref.5: %Int32.type = import_ref Core//prelude/types, inst+4, loaded [template = constants.%Int32]
// CHECK:STDOUT: }
// CHECK:STDOUT:
// CHECK:STDOUT: file {
// CHECK:STDOUT:   package: <namespace> = namespace [template] {
// CHECK:STDOUT:     .A = %A.decl
// CHECK:STDOUT:     .B = %B.decl
// CHECK:STDOUT:     .C = imports.%import_ref.3
// CHECK:STDOUT:     .D = imports.%import_ref.4
// CHECK:STDOUT:     .Core = imports.%Core
// CHECK:STDOUT:   }
// CHECK:STDOUT:   %Core.import = import Core
// CHECK:STDOUT:   %default.import = import <invalid>
// CHECK:STDOUT:   %A.decl: %A.type = fn_decl @A [template = constants.%A] {} {}
// CHECK:STDOUT:   %B.decl: %B.type = fn_decl @B [template = constants.%B] {} {
// CHECK:STDOUT:     %int.make_type_32.loc27_9: init type = call constants.%Int32() [template = i32]
// CHECK:STDOUT:     %.loc27_9.1: type = value_of_initializer %int.make_type_32.loc27_9 [template = i32]
// CHECK:STDOUT:     %.loc27_9.2: type = converted %int.make_type_32.loc27_9, %.loc27_9.1 [template = i32]
<<<<<<< HEAD
// CHECK:STDOUT:     %param: i32 = param
// CHECK:STDOUT:     %b: i32 = bind_name b, %param
=======
// CHECK:STDOUT:     %b.param: i32 = param b
// CHECK:STDOUT:     %b.loc27: i32 = bind_name b, %b.param
>>>>>>> dcb4ae26
// CHECK:STDOUT:     %int.make_type_32.loc27_17: init type = call constants.%Int32() [template = i32]
// CHECK:STDOUT:     %.loc27_17.1: type = value_of_initializer %int.make_type_32.loc27_17 [template = i32]
// CHECK:STDOUT:     %.loc27_17.2: type = converted %int.make_type_32.loc27_17, %.loc27_17.1 [template = i32]
// CHECK:STDOUT:     %return.var: ref i32 = var <return slot>
// CHECK:STDOUT:   }
// CHECK:STDOUT: }
// CHECK:STDOUT:
// CHECK:STDOUT: fn @A() {
// CHECK:STDOUT: !entry:
// CHECK:STDOUT:   return
// CHECK:STDOUT: }
// CHECK:STDOUT:
// CHECK:STDOUT: fn @Int32() -> type = "int.make_type_32";
// CHECK:STDOUT:
// CHECK:STDOUT: fn @B(%b.1: i32) -> i32;
// CHECK:STDOUT:
// CHECK:STDOUT: --- redecl_then_def.carbon
// CHECK:STDOUT:
// CHECK:STDOUT: constants {
// CHECK:STDOUT:   %A.type: type = fn_type @A [template]
// CHECK:STDOUT:   %.1: type = tuple_type () [template]
// CHECK:STDOUT:   %A: %A.type = struct_value () [template]
// CHECK:STDOUT: }
// CHECK:STDOUT:
// CHECK:STDOUT: imports {
// CHECK:STDOUT:   %import_ref: %A.type = import_ref Main//extern, inst+3, loaded [template = constants.%A]
// CHECK:STDOUT:   %Core: <namespace> = namespace file.%Core.import, [template] {
// CHECK:STDOUT:     import Core//prelude
// CHECK:STDOUT:     import Core//prelude/operators
// CHECK:STDOUT:     import Core//prelude/types
// CHECK:STDOUT:     import Core//prelude/operators/arithmetic
// CHECK:STDOUT:     import Core//prelude/operators/bitwise
// CHECK:STDOUT:     import Core//prelude/operators/comparison
// CHECK:STDOUT:     import Core//prelude/types/bool
// CHECK:STDOUT:   }
// CHECK:STDOUT: }
// CHECK:STDOUT:
// CHECK:STDOUT: file {
// CHECK:STDOUT:   package: <namespace> = namespace [template] {
// CHECK:STDOUT:     .A = %A.decl.loc6
// CHECK:STDOUT:     .Core = imports.%Core
// CHECK:STDOUT:   }
// CHECK:STDOUT:   %Core.import = import Core
// CHECK:STDOUT:   %default.import = import <invalid>
// CHECK:STDOUT:   %A.decl.loc6: %A.type = fn_decl @A [template = constants.%A] {} {}
// CHECK:STDOUT:   %A.decl.loc7: %A.type = fn_decl @A [template = constants.%A] {} {}
// CHECK:STDOUT: }
// CHECK:STDOUT:
// CHECK:STDOUT: fn @A() {
// CHECK:STDOUT: !entry:
// CHECK:STDOUT:   return
// CHECK:STDOUT: }
// CHECK:STDOUT:
// CHECK:STDOUT: --- fail_mix_extern_decl.carbon
// CHECK:STDOUT:
// CHECK:STDOUT: constants {
// CHECK:STDOUT:   %D.type: type = fn_type @D [template]
// CHECK:STDOUT:   %.1: type = tuple_type () [template]
// CHECK:STDOUT:   %D: %D.type = struct_value () [template]
// CHECK:STDOUT: }
// CHECK:STDOUT:
// CHECK:STDOUT: imports {
// CHECK:STDOUT:   %import_ref.1 = import_ref Main//fns, inst+3, unloaded
// CHECK:STDOUT:   %import_ref.2 = import_ref Main//fns, inst+23, unloaded
// CHECK:STDOUT:   %import_ref.3 = import_ref Main//fns, inst+46, unloaded
// CHECK:STDOUT:   %import_ref.4: %D.type = import_ref Main//fns, inst+58, loaded [template = constants.%D]
// CHECK:STDOUT:   %Core: <namespace> = namespace file.%Core.import, [template] {
// CHECK:STDOUT:     import Core//prelude
// CHECK:STDOUT:     import Core//prelude/operators
// CHECK:STDOUT:     import Core//prelude/types
// CHECK:STDOUT:     import Core//prelude/operators/arithmetic
// CHECK:STDOUT:     import Core//prelude/operators/bitwise
// CHECK:STDOUT:     import Core//prelude/operators/comparison
// CHECK:STDOUT:     import Core//prelude/types/bool
// CHECK:STDOUT:   }
// CHECK:STDOUT: }
// CHECK:STDOUT:
// CHECK:STDOUT: file {
// CHECK:STDOUT:   package: <namespace> = namespace [template] {
// CHECK:STDOUT:     .A = imports.%import_ref.1
// CHECK:STDOUT:     .B = imports.%import_ref.2
// CHECK:STDOUT:     .C = imports.%import_ref.3
// CHECK:STDOUT:     .D = %D.decl.loc13
// CHECK:STDOUT:     .Core = imports.%Core
// CHECK:STDOUT:   }
// CHECK:STDOUT:   %Core.import = import Core
// CHECK:STDOUT:   %default.import = import <invalid>
// CHECK:STDOUT:   %D.decl.loc6: %D.type = fn_decl @D [template = constants.%D] {} {}
// CHECK:STDOUT:   %D.decl.loc13: %D.type = fn_decl @D [template = constants.%D] {} {}
// CHECK:STDOUT: }
// CHECK:STDOUT:
// CHECK:STDOUT: fn @D() {
// CHECK:STDOUT: !entry:
// CHECK:STDOUT:   return
// CHECK:STDOUT: }
// CHECK:STDOUT:<|MERGE_RESOLUTION|>--- conflicted
+++ resolved
@@ -144,13 +144,8 @@
 // CHECK:STDOUT:     %int.make_type_32.loc5_9: init type = call constants.%Int32() [template = i32]
 // CHECK:STDOUT:     %.loc5_9.1: type = value_of_initializer %int.make_type_32.loc5_9 [template = i32]
 // CHECK:STDOUT:     %.loc5_9.2: type = converted %int.make_type_32.loc5_9, %.loc5_9.1 [template = i32]
-<<<<<<< HEAD
-// CHECK:STDOUT:     %param.loc5: i32 = param
-// CHECK:STDOUT:     @B.%b: i32 = bind_name b, %param.loc5
-=======
-// CHECK:STDOUT:     %b.param: i32 = param b
-// CHECK:STDOUT:     %b: i32 = bind_name b, %b.param
->>>>>>> dcb4ae26
+// CHECK:STDOUT:     %param: i32 = param
+// CHECK:STDOUT:     %b: i32 = bind_name b, %param
 // CHECK:STDOUT:     %int.make_type_32.loc5_17: init type = call constants.%Int32() [template = i32]
 // CHECK:STDOUT:     %.loc5_17.1: type = value_of_initializer %int.make_type_32.loc5_17 [template = i32]
 // CHECK:STDOUT:     %.loc5_17.2: type = converted %int.make_type_32.loc5_17, %.loc5_17.1 [template = i32]
@@ -164,13 +159,8 @@
 // CHECK:STDOUT:     %.loc6_14.2: type = value_of_initializer %int.make_type_32.loc6_10 [template = i32]
 // CHECK:STDOUT:     %.loc6_14.3: type = converted %int.make_type_32.loc6_10, %.loc6_14.2 [template = i32]
 // CHECK:STDOUT:     %.loc6_14.4: type = converted %.loc6_14.1, constants.%.3 [template = constants.%.3]
-<<<<<<< HEAD
-// CHECK:STDOUT:     %param.loc6: %.3 = param
-// CHECK:STDOUT:     @C.%c: %.3 = bind_name c, %param.loc6
-=======
-// CHECK:STDOUT:     %c.param: %.3 = param c
-// CHECK:STDOUT:     %c: %.3 = bind_name c, %c.param
->>>>>>> dcb4ae26
+// CHECK:STDOUT:     %param: %.3 = param
+// CHECK:STDOUT:     %c: %.3 = bind_name c, %param
 // CHECK:STDOUT:     %int.make_type_32.loc6_25: init type = call constants.%Int32() [template = i32]
 // CHECK:STDOUT:     %.loc6_25.1: type = value_of_initializer %int.make_type_32.loc6_25 [template = i32]
 // CHECK:STDOUT:     %.loc6_25.2: type = converted %int.make_type_32.loc6_25, %.loc6_25.1 [template = i32]
@@ -375,13 +365,8 @@
 // CHECK:STDOUT:     %int.make_type_32.loc27_9: init type = call constants.%Int32() [template = i32]
 // CHECK:STDOUT:     %.loc27_9.1: type = value_of_initializer %int.make_type_32.loc27_9 [template = i32]
 // CHECK:STDOUT:     %.loc27_9.2: type = converted %int.make_type_32.loc27_9, %.loc27_9.1 [template = i32]
-<<<<<<< HEAD
 // CHECK:STDOUT:     %param: i32 = param
-// CHECK:STDOUT:     %b: i32 = bind_name b, %param
-=======
-// CHECK:STDOUT:     %b.param: i32 = param b
-// CHECK:STDOUT:     %b.loc27: i32 = bind_name b, %b.param
->>>>>>> dcb4ae26
+// CHECK:STDOUT:     %b.loc27: i32 = bind_name b, %param
 // CHECK:STDOUT:     %int.make_type_32.loc27_17: init type = call constants.%Int32() [template = i32]
 // CHECK:STDOUT:     %.loc27_17.1: type = value_of_initializer %int.make_type_32.loc27_17 [template = i32]
 // CHECK:STDOUT:     %.loc27_17.2: type = converted %int.make_type_32.loc27_17, %.loc27_17.1 [template = i32]
