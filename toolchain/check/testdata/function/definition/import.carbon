--- conflicted
+++ resolved
@@ -156,18 +156,13 @@
 // CHECK:STDOUT:   %A.decl: %A.type = fn_decl @A [template = constants.%A] {} {}
 // CHECK:STDOUT:   %B.decl: %B.type = fn_decl @B [template = constants.%B] {
 // CHECK:STDOUT:     %b.patt: i32 = binding_pattern b
-// CHECK:STDOUT:     %.loc5_7: i32 = param_pattern %b.patt
+// CHECK:STDOUT:     %.loc5_7: i32 = param_pattern %b.patt, runtime_param0
 // CHECK:STDOUT:   } {
 // CHECK:STDOUT:     %int.make_type_32.loc5_9: init type = call constants.%Int32() [template = i32]
 // CHECK:STDOUT:     %.loc5_9.1: type = value_of_initializer %int.make_type_32.loc5_9 [template = i32]
 // CHECK:STDOUT:     %.loc5_9.2: type = converted %int.make_type_32.loc5_9, %.loc5_9.1 [template = i32]
-<<<<<<< HEAD
-// CHECK:STDOUT:     %param: i32 = param
+// CHECK:STDOUT:     %param: i32 = param runtime_param0
 // CHECK:STDOUT:     %b: i32 = bind_name b, %param
-=======
-// CHECK:STDOUT:     %b.param: i32 = param b, runtime_param0
-// CHECK:STDOUT:     %b: i32 = bind_name b, %b.param
->>>>>>> 7396aede
 // CHECK:STDOUT:     %int.make_type_32.loc5_17: init type = call constants.%Int32() [template = i32]
 // CHECK:STDOUT:     %.loc5_17.1: type = value_of_initializer %int.make_type_32.loc5_17 [template = i32]
 // CHECK:STDOUT:     %.loc5_17.2: type = converted %int.make_type_32.loc5_17, %.loc5_17.1 [template = i32]
@@ -175,20 +170,15 @@
 // CHECK:STDOUT:   }
 // CHECK:STDOUT:   %C.decl: %C.type = fn_decl @C [template = constants.%C] {
 // CHECK:STDOUT:     %c.patt: %.3 = binding_pattern c
-// CHECK:STDOUT:     %.loc6_7: %.3 = param_pattern %c.patt
+// CHECK:STDOUT:     %.loc6_7: %.3 = param_pattern %c.patt, runtime_param0
 // CHECK:STDOUT:   } {
 // CHECK:STDOUT:     %int.make_type_32.loc6_10: init type = call constants.%Int32() [template = i32]
 // CHECK:STDOUT:     %.loc6_14.1: %.2 = tuple_literal (%int.make_type_32.loc6_10)
 // CHECK:STDOUT:     %.loc6_14.2: type = value_of_initializer %int.make_type_32.loc6_10 [template = i32]
 // CHECK:STDOUT:     %.loc6_14.3: type = converted %int.make_type_32.loc6_10, %.loc6_14.2 [template = i32]
 // CHECK:STDOUT:     %.loc6_14.4: type = converted %.loc6_14.1, constants.%.3 [template = constants.%.3]
-<<<<<<< HEAD
-// CHECK:STDOUT:     %param: %.3 = param
+// CHECK:STDOUT:     %param: %.3 = param runtime_param0
 // CHECK:STDOUT:     %c: %.3 = bind_name c, %param
-=======
-// CHECK:STDOUT:     %c.param: %.3 = param c, runtime_param0
-// CHECK:STDOUT:     %c: %.3 = bind_name c, %c.param
->>>>>>> 7396aede
 // CHECK:STDOUT:     %int.make_type_32.loc6_25: init type = call constants.%Int32() [template = i32]
 // CHECK:STDOUT:     %.loc6_25.1: type = value_of_initializer %int.make_type_32.loc6_25 [template = i32]
 // CHECK:STDOUT:     %.loc6_25.2: type = converted %int.make_type_32.loc6_25, %.loc6_25.1 [template = i32]
@@ -393,25 +383,14 @@
 // CHECK:STDOUT:   %default.import = import <invalid>
 // CHECK:STDOUT:   %A.decl: %A.type = fn_decl @A [template = constants.%A] {} {}
 // CHECK:STDOUT:   %B.decl: %B.type = fn_decl @B [template = constants.%B] {} {
-<<<<<<< HEAD
-// CHECK:STDOUT:     %int.make_type_32.loc27_9: init type = call constants.%Int32() [template = i32]
-// CHECK:STDOUT:     %.loc27_9.1: type = value_of_initializer %int.make_type_32.loc27_9 [template = i32]
-// CHECK:STDOUT:     %.loc27_9.2: type = converted %int.make_type_32.loc27_9, %.loc27_9.1 [template = i32]
-// CHECK:STDOUT:     %param: i32 = param
-// CHECK:STDOUT:     %b: i32 = bind_name b, %param
-// CHECK:STDOUT:     %int.make_type_32.loc27_17: init type = call constants.%Int32() [template = i32]
-// CHECK:STDOUT:     %.loc27_17.1: type = value_of_initializer %int.make_type_32.loc27_17 [template = i32]
-// CHECK:STDOUT:     %.loc27_17.2: type = converted %int.make_type_32.loc27_17, %.loc27_17.1 [template = i32]
-=======
 // CHECK:STDOUT:     %int.make_type_32.loc23_9: init type = call constants.%Int32() [template = i32]
 // CHECK:STDOUT:     %.loc23_9.1: type = value_of_initializer %int.make_type_32.loc23_9 [template = i32]
 // CHECK:STDOUT:     %.loc23_9.2: type = converted %int.make_type_32.loc23_9, %.loc23_9.1 [template = i32]
-// CHECK:STDOUT:     %b.param: i32 = param b, runtime_param0
-// CHECK:STDOUT:     %b.loc23: i32 = bind_name b, %b.param
+// CHECK:STDOUT:     %param: i32 = param runtime_param0
+// CHECK:STDOUT:     %b: i32 = bind_name b, %param
 // CHECK:STDOUT:     %int.make_type_32.loc23_17: init type = call constants.%Int32() [template = i32]
 // CHECK:STDOUT:     %.loc23_17.1: type = value_of_initializer %int.make_type_32.loc23_17 [template = i32]
 // CHECK:STDOUT:     %.loc23_17.2: type = converted %int.make_type_32.loc23_17, %.loc23_17.1 [template = i32]
->>>>>>> 7396aede
 // CHECK:STDOUT:     %return.var: ref i32 = var <return slot>
 // CHECK:STDOUT:   }
 // CHECK:STDOUT: }
@@ -423,11 +402,7 @@
 // CHECK:STDOUT:
 // CHECK:STDOUT: fn @Int32() -> type = "int.make_type_32";
 // CHECK:STDOUT:
-<<<<<<< HEAD
 // CHECK:STDOUT: fn @B(%.1: i32) -> i32;
-=======
-// CHECK:STDOUT: fn @B(%b.1: i32) -> i32;
->>>>>>> 7396aede
 // CHECK:STDOUT:
 // CHECK:STDOUT: --- fail_redecl_then_def.carbon
 // CHECK:STDOUT:
