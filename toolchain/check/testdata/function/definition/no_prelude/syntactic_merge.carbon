--- conflicted
+++ resolved
@@ -82,13 +82,8 @@
 fn Foo(a: C);
 // CHECK:STDERR: fail_name_mismatch.carbon:[[@LINE+7]]:8: error: redeclaration differs at parameter 1
 // CHECK:STDERR: fn Foo(b: D) {}
-<<<<<<< HEAD
 // CHECK:STDERR:        ^~~~
-// CHECK:STDERR: fail_name_mismatch.carbon:[[@LINE-4]]:8: Previous declaration's corresponding parameter here.
-=======
-// CHECK:STDERR:        ^
 // CHECK:STDERR: fail_name_mismatch.carbon:[[@LINE-4]]:8: note: previous declaration's corresponding parameter here
->>>>>>> 7396aede
 // CHECK:STDERR: fn Foo(a: C);
 // CHECK:STDERR:        ^~~~
 // CHECK:STDERR:
@@ -199,153 +194,99 @@
 // CHECK:STDOUT:   %D: type = bind_alias D, %C.decl [template = constants.%C]
 // CHECK:STDOUT:   %Foo.decl.loc7: %Foo.type = fn_decl @Foo [template = constants.%Foo] {
 // CHECK:STDOUT:     %a.patt: %C = binding_pattern a
-<<<<<<< HEAD
-// CHECK:STDOUT:     %.loc8: %C = param_pattern %a.patt
+// CHECK:STDOUT:     %.loc8: %C = param_pattern %a.patt, runtime_param0
 // CHECK:STDOUT:   } {
 // CHECK:STDOUT:     %C.ref.loc7: type = name_ref C, file.%C.decl [template = constants.%C]
-// CHECK:STDOUT:     %param.loc7: %C = param
+// CHECK:STDOUT:     %param.loc7: %C = param runtime_param0
 // CHECK:STDOUT:     %a.loc7: %C = bind_name a, %param.loc7
 // CHECK:STDOUT:   }
 // CHECK:STDOUT:   %Foo.decl.loc8: %Foo.type = fn_decl @Foo [template = constants.%Foo] {
 // CHECK:STDOUT:     %a.patt: %C = binding_pattern a
-// CHECK:STDOUT:     %.loc8: %C = param_pattern %a.patt
+// CHECK:STDOUT:     %.loc8: %C = param_pattern %a.patt, runtime_param0
 // CHECK:STDOUT:   } {
 // CHECK:STDOUT:     %C.ref.loc8: type = name_ref C, file.%C.decl [template = constants.%C]
-// CHECK:STDOUT:     %param.loc8: %C = param
+// CHECK:STDOUT:     %param.loc8: %C = param runtime_param0
 // CHECK:STDOUT:     %a.loc8: %C = bind_name a, %param.loc8
 // CHECK:STDOUT:   }
 // CHECK:STDOUT:   %Bar.decl.loc10: %Bar.type = fn_decl @Bar [template = constants.%Bar] {
 // CHECK:STDOUT:     %a.patt: %C = binding_pattern a
-// CHECK:STDOUT:     %.loc11: %C = param_pattern %a.patt
+// CHECK:STDOUT:     %.loc11: %C = param_pattern %a.patt, runtime_param0
 // CHECK:STDOUT:   } {
 // CHECK:STDOUT:     %D.ref.loc10: type = name_ref D, file.%D [template = constants.%C]
-// CHECK:STDOUT:     %param.loc10: %C = param
+// CHECK:STDOUT:     %param.loc10: %C = param runtime_param0
 // CHECK:STDOUT:     %a.loc10: %C = bind_name a, %param.loc10
 // CHECK:STDOUT:   }
 // CHECK:STDOUT:   %Bar.decl.loc11: %Bar.type = fn_decl @Bar [template = constants.%Bar] {
 // CHECK:STDOUT:     %a.patt: %C = binding_pattern a
-// CHECK:STDOUT:     %.loc11: %C = param_pattern %a.patt
+// CHECK:STDOUT:     %.loc11: %C = param_pattern %a.patt, runtime_param0
 // CHECK:STDOUT:   } {
 // CHECK:STDOUT:     %D.ref.loc11: type = name_ref D, file.%D [template = constants.%C]
-// CHECK:STDOUT:     %param.loc11: %C = param
+// CHECK:STDOUT:     %param.loc11: %C = param runtime_param0
 // CHECK:STDOUT:     %a.loc11: %C = bind_name a, %param.loc11
-=======
+// CHECK:STDOUT:   }
+// CHECK:STDOUT: }
+// CHECK:STDOUT:
+// CHECK:STDOUT: class @C {
+// CHECK:STDOUT:   %.loc4: <witness> = complete_type_witness %.1 [template = constants.%.2]
+// CHECK:STDOUT:
+// CHECK:STDOUT: !members:
+// CHECK:STDOUT:   .Self = constants.%C
+// CHECK:STDOUT: }
+// CHECK:STDOUT:
+// CHECK:STDOUT: fn @Foo(%.loc8: %C) {
+// CHECK:STDOUT: !entry:
+// CHECK:STDOUT:   return
+// CHECK:STDOUT: }
+// CHECK:STDOUT:
+// CHECK:STDOUT: fn @Bar(%.loc11: %C) {
+// CHECK:STDOUT: !entry:
+// CHECK:STDOUT:   return
+// CHECK:STDOUT: }
+// CHECK:STDOUT:
+// CHECK:STDOUT: --- spacing.carbon
+// CHECK:STDOUT:
+// CHECK:STDOUT: constants {
+// CHECK:STDOUT:   %C: type = class_type @C [template]
+// CHECK:STDOUT:   %.1: type = struct_type {} [template]
+// CHECK:STDOUT:   %.2: <witness> = complete_type_witness %.1 [template]
+// CHECK:STDOUT:   %Foo.type: type = fn_type @Foo [template]
+// CHECK:STDOUT:   %.3: type = tuple_type () [template]
+// CHECK:STDOUT:   %Foo: %Foo.type = struct_value () [template]
+// CHECK:STDOUT:   %.4: type = ptr_type %.1 [template]
+// CHECK:STDOUT: }
+// CHECK:STDOUT:
+// CHECK:STDOUT: file {
+// CHECK:STDOUT:   package: <namespace> = namespace [template] {
+// CHECK:STDOUT:     .C = %C.decl
+// CHECK:STDOUT:     .Foo = %Foo.decl.loc6
+// CHECK:STDOUT:   }
+// CHECK:STDOUT:   %C.decl: type = class_decl @C [template = constants.%C] {} {}
+// CHECK:STDOUT:   %Foo.decl.loc6: %Foo.type = fn_decl @Foo [template = constants.%Foo] {
+// CHECK:STDOUT:     %a.patt: %C = binding_pattern a
+// CHECK:STDOUT:     %.loc7: %C = param_pattern %a.patt, runtime_param0
+// CHECK:STDOUT:   } {
+// CHECK:STDOUT:     %C.ref.loc6: type = name_ref C, file.%C.decl [template = constants.%C]
+// CHECK:STDOUT:     %param.loc6: %C = param runtime_param0
+// CHECK:STDOUT:     %a.loc6: %C = bind_name a, %param.loc6
+// CHECK:STDOUT:   }
+// CHECK:STDOUT:   %Foo.decl.loc7: %Foo.type = fn_decl @Foo [template = constants.%Foo] {
+// CHECK:STDOUT:     %a.patt: %C = binding_pattern a
+// CHECK:STDOUT:     %.loc7: %C = param_pattern %a.patt, runtime_param0
 // CHECK:STDOUT:   } {
 // CHECK:STDOUT:     %C.ref.loc7: type = name_ref C, file.%C.decl [template = constants.%C]
-// CHECK:STDOUT:     %a.param.loc7: %C = param a, runtime_param0
-// CHECK:STDOUT:     %a.loc7: %C = bind_name a, %a.param.loc7
-// CHECK:STDOUT:   }
-// CHECK:STDOUT:   %Foo.decl.loc8: %Foo.type = fn_decl @Foo [template = constants.%Foo] {
-// CHECK:STDOUT:     %a.patt: %C = binding_pattern a
-// CHECK:STDOUT:   } {
-// CHECK:STDOUT:     %C.ref.loc8: type = name_ref C, file.%C.decl [template = constants.%C]
-// CHECK:STDOUT:     %a.param.loc8: %C = param a, runtime_param0
-// CHECK:STDOUT:     %a.loc8: %C = bind_name a, %a.param.loc8
-// CHECK:STDOUT:   }
-// CHECK:STDOUT:   %Bar.decl.loc10: %Bar.type = fn_decl @Bar [template = constants.%Bar] {
-// CHECK:STDOUT:     %a.patt: %C = binding_pattern a
-// CHECK:STDOUT:   } {
-// CHECK:STDOUT:     %D.ref.loc10: type = name_ref D, file.%D [template = constants.%C]
-// CHECK:STDOUT:     %a.param.loc10: %C = param a, runtime_param0
-// CHECK:STDOUT:     %a.loc10: %C = bind_name a, %a.param.loc10
-// CHECK:STDOUT:   }
-// CHECK:STDOUT:   %Bar.decl.loc11: %Bar.type = fn_decl @Bar [template = constants.%Bar] {
-// CHECK:STDOUT:     %a.patt: %C = binding_pattern a
-// CHECK:STDOUT:   } {
-// CHECK:STDOUT:     %D.ref.loc11: type = name_ref D, file.%D [template = constants.%C]
-// CHECK:STDOUT:     %a.param.loc11: %C = param a, runtime_param0
-// CHECK:STDOUT:     %a.loc11: %C = bind_name a, %a.param.loc11
->>>>>>> 7396aede
-// CHECK:STDOUT:   }
-// CHECK:STDOUT: }
-// CHECK:STDOUT:
-// CHECK:STDOUT: class @C {
-// CHECK:STDOUT:   %.loc4: <witness> = complete_type_witness %.1 [template = constants.%.2]
-// CHECK:STDOUT:
-// CHECK:STDOUT: !members:
-// CHECK:STDOUT:   .Self = constants.%C
-// CHECK:STDOUT: }
-// CHECK:STDOUT:
-<<<<<<< HEAD
-// CHECK:STDOUT: fn @Foo(%.loc8: %C) {
-=======
-// CHECK:STDOUT: fn @Foo(%a.loc8: %C) {
->>>>>>> 7396aede
-// CHECK:STDOUT: !entry:
-// CHECK:STDOUT:   return
-// CHECK:STDOUT: }
-// CHECK:STDOUT:
-<<<<<<< HEAD
-// CHECK:STDOUT: fn @Bar(%.loc11: %C) {
-=======
-// CHECK:STDOUT: fn @Bar(%a.loc11: %C) {
->>>>>>> 7396aede
-// CHECK:STDOUT: !entry:
-// CHECK:STDOUT:   return
-// CHECK:STDOUT: }
-// CHECK:STDOUT:
-// CHECK:STDOUT: --- spacing.carbon
-// CHECK:STDOUT:
-// CHECK:STDOUT: constants {
-// CHECK:STDOUT:   %C: type = class_type @C [template]
-// CHECK:STDOUT:   %.1: type = struct_type {} [template]
-// CHECK:STDOUT:   %.2: <witness> = complete_type_witness %.1 [template]
-// CHECK:STDOUT:   %Foo.type: type = fn_type @Foo [template]
-// CHECK:STDOUT:   %.3: type = tuple_type () [template]
-// CHECK:STDOUT:   %Foo: %Foo.type = struct_value () [template]
-// CHECK:STDOUT:   %.4: type = ptr_type %.1 [template]
-// CHECK:STDOUT: }
-// CHECK:STDOUT:
-// CHECK:STDOUT: file {
-// CHECK:STDOUT:   package: <namespace> = namespace [template] {
-// CHECK:STDOUT:     .C = %C.decl
-// CHECK:STDOUT:     .Foo = %Foo.decl.loc6
-// CHECK:STDOUT:   }
-// CHECK:STDOUT:   %C.decl: type = class_decl @C [template = constants.%C] {} {}
-// CHECK:STDOUT:   %Foo.decl.loc6: %Foo.type = fn_decl @Foo [template = constants.%Foo] {
-// CHECK:STDOUT:     %a.patt: %C = binding_pattern a
-<<<<<<< HEAD
-// CHECK:STDOUT:     %.loc7: %C = param_pattern %a.patt
-// CHECK:STDOUT:   } {
-// CHECK:STDOUT:     %C.ref.loc6: type = name_ref C, file.%C.decl [template = constants.%C]
-// CHECK:STDOUT:     %param.loc6: %C = param
-// CHECK:STDOUT:     %a.loc6: %C = bind_name a, %param.loc6
-// CHECK:STDOUT:   }
-// CHECK:STDOUT:   %Foo.decl.loc7: %Foo.type = fn_decl @Foo [template = constants.%Foo] {
-// CHECK:STDOUT:     %a.patt: %C = binding_pattern a
-// CHECK:STDOUT:     %.loc7: %C = param_pattern %a.patt
-// CHECK:STDOUT:   } {
-// CHECK:STDOUT:     %C.ref.loc7: type = name_ref C, file.%C.decl [template = constants.%C]
-// CHECK:STDOUT:     %param.loc7: %C = param
+// CHECK:STDOUT:     %param.loc7: %C = param runtime_param0
 // CHECK:STDOUT:     %a.loc7: %C = bind_name a, %param.loc7
-=======
-// CHECK:STDOUT:   } {
-// CHECK:STDOUT:     %C.ref.loc6: type = name_ref C, file.%C.decl [template = constants.%C]
-// CHECK:STDOUT:     %a.param.loc6: %C = param a, runtime_param0
-// CHECK:STDOUT:     %a.loc6: %C = bind_name a, %a.param.loc6
-// CHECK:STDOUT:   }
-// CHECK:STDOUT:   %Foo.decl.loc7: %Foo.type = fn_decl @Foo [template = constants.%Foo] {
-// CHECK:STDOUT:     %a.patt: %C = binding_pattern a
-// CHECK:STDOUT:   } {
-// CHECK:STDOUT:     %C.ref.loc7: type = name_ref C, file.%C.decl [template = constants.%C]
-// CHECK:STDOUT:     %a.param.loc7: %C = param a, runtime_param0
-// CHECK:STDOUT:     %a.loc7: %C = bind_name a, %a.param.loc7
->>>>>>> 7396aede
-// CHECK:STDOUT:   }
-// CHECK:STDOUT: }
-// CHECK:STDOUT:
-// CHECK:STDOUT: class @C {
-// CHECK:STDOUT:   %.loc4: <witness> = complete_type_witness %.1 [template = constants.%.2]
-// CHECK:STDOUT:
-// CHECK:STDOUT: !members:
-// CHECK:STDOUT:   .Self = constants.%C
-// CHECK:STDOUT: }
-// CHECK:STDOUT:
-<<<<<<< HEAD
+// CHECK:STDOUT:   }
+// CHECK:STDOUT: }
+// CHECK:STDOUT:
+// CHECK:STDOUT: class @C {
+// CHECK:STDOUT:   %.loc4: <witness> = complete_type_witness %.1 [template = constants.%.2]
+// CHECK:STDOUT:
+// CHECK:STDOUT: !members:
+// CHECK:STDOUT:   .Self = constants.%C
+// CHECK:STDOUT: }
+// CHECK:STDOUT:
 // CHECK:STDOUT: fn @Foo[](%.loc7: %C) {
-=======
-// CHECK:STDOUT: fn @Foo[](%a.loc7: %C) {
->>>>>>> 7396aede
 // CHECK:STDOUT: !entry:
 // CHECK:STDOUT:   return
 // CHECK:STDOUT: }
@@ -372,33 +313,19 @@
 // CHECK:STDOUT:   %C.decl: type = class_decl @C [template = constants.%C] {} {}
 // CHECK:STDOUT:   %Foo.decl: %Foo.type = fn_decl @Foo [template = constants.%Foo] {
 // CHECK:STDOUT:     %a.patt: %C = binding_pattern a
-<<<<<<< HEAD
-// CHECK:STDOUT:     %.loc6: %C = param_pattern %a.patt
-// CHECK:STDOUT:   } {
-// CHECK:STDOUT:     %C.ref: type = name_ref C, file.%C.decl [template = constants.%C]
-// CHECK:STDOUT:     %param: %C = param
-// CHECK:STDOUT:     %a: %C = bind_name a, %param
-// CHECK:STDOUT:   }
-// CHECK:STDOUT:   %.decl: %.type = fn_decl @.1 [template = constants.%.3] {
-// CHECK:STDOUT:     %a.patt: %C = binding_pattern a
-// CHECK:STDOUT:     %.loc14: %C = param_pattern %a.patt
-// CHECK:STDOUT:   } {
-// CHECK:STDOUT:     %C.ref: type = name_ref C, file.%C.decl [template = constants.%C]
-// CHECK:STDOUT:     %param: %C = param
-// CHECK:STDOUT:     %a: %C = bind_name a, %param
-=======
-// CHECK:STDOUT:   } {
-// CHECK:STDOUT:     %C.ref: type = name_ref C, file.%C.decl [template = constants.%C]
-// CHECK:STDOUT:     %a.param: %C = param a, runtime_param0
-// CHECK:STDOUT:     %a: %C = bind_name a, %a.param
+// CHECK:STDOUT:     %.loc6: %C = param_pattern %a.patt, runtime_param0
+// CHECK:STDOUT:   } {
+// CHECK:STDOUT:     %C.ref: type = name_ref C, file.%C.decl [template = constants.%C]
+// CHECK:STDOUT:     %param: %C = param runtime_param0
+// CHECK:STDOUT:     %a: %C = bind_name a, %param
 // CHECK:STDOUT:   }
 // CHECK:STDOUT:   %.decl: %.type = fn_decl @.1 [template = constants.%.4] {
 // CHECK:STDOUT:     %a.patt: %C = binding_pattern a
-// CHECK:STDOUT:   } {
-// CHECK:STDOUT:     %C.ref: type = name_ref C, file.%C.decl [template = constants.%C]
-// CHECK:STDOUT:     %a.param: %C = param a, runtime_param0
-// CHECK:STDOUT:     %a: %C = bind_name a, %a.param
->>>>>>> 7396aede
+// CHECK:STDOUT:     %.loc14: %C = param_pattern %a.patt, runtime_param0
+// CHECK:STDOUT:   } {
+// CHECK:STDOUT:     %C.ref: type = name_ref C, file.%C.decl [template = constants.%C]
+// CHECK:STDOUT:     %param: %C = param runtime_param0
+// CHECK:STDOUT:     %a: %C = bind_name a, %param
 // CHECK:STDOUT:   }
 // CHECK:STDOUT: }
 // CHECK:STDOUT:
@@ -436,48 +363,30 @@
 // CHECK:STDOUT:   %C.decl: type = class_decl @C [template = constants.%C] {} {}
 // CHECK:STDOUT:   %Foo.decl.loc6: %Foo.type = fn_decl @Foo [template = constants.%Foo] {
 // CHECK:STDOUT:     %a.patt: %C = binding_pattern a
-<<<<<<< HEAD
-// CHECK:STDOUT:     %.loc7: %C = param_pattern %a.patt
+// CHECK:STDOUT:     %.loc7: %C = param_pattern %a.patt, runtime_param0
 // CHECK:STDOUT:   } {
 // CHECK:STDOUT:     %C.ref.loc6: type = name_ref C, file.%C.decl [template = constants.%C]
-// CHECK:STDOUT:     %param.loc6: %C = param
+// CHECK:STDOUT:     %param.loc6: %C = param runtime_param0
 // CHECK:STDOUT:     %a.loc6: %C = bind_name a, %param.loc6
 // CHECK:STDOUT:   }
 // CHECK:STDOUT:   %Foo.decl.loc7: %Foo.type = fn_decl @Foo [template = constants.%Foo] {
 // CHECK:STDOUT:     %a.patt: %C = binding_pattern a
-// CHECK:STDOUT:     %.loc7: %C = param_pattern %a.patt
+// CHECK:STDOUT:     %.loc7: %C = param_pattern %a.patt, runtime_param0
 // CHECK:STDOUT:   } {
 // CHECK:STDOUT:     %C.ref.loc7: type = name_ref C, file.%C.decl [template = constants.%C]
-// CHECK:STDOUT:     %param.loc7: %C = param
+// CHECK:STDOUT:     %param.loc7: %C = param runtime_param0
 // CHECK:STDOUT:     %a.loc7: %C = bind_name a, %param.loc7
-=======
-// CHECK:STDOUT:   } {
-// CHECK:STDOUT:     %C.ref.loc6: type = name_ref C, file.%C.decl [template = constants.%C]
-// CHECK:STDOUT:     %a.param.loc6: %C = param a, runtime_param0
-// CHECK:STDOUT:     %a.loc6: %C = bind_name a, %a.param.loc6
-// CHECK:STDOUT:   }
-// CHECK:STDOUT:   %Foo.decl.loc7: %Foo.type = fn_decl @Foo [template = constants.%Foo] {
-// CHECK:STDOUT:     %a.patt: %C = binding_pattern a
-// CHECK:STDOUT:   } {
-// CHECK:STDOUT:     %C.ref.loc7: type = name_ref C, file.%C.decl [template = constants.%C]
-// CHECK:STDOUT:     %a.param.loc7: %C = param a, runtime_param0
-// CHECK:STDOUT:     %a.loc7: %C = bind_name a, %a.param.loc7
->>>>>>> 7396aede
-// CHECK:STDOUT:   }
-// CHECK:STDOUT: }
-// CHECK:STDOUT:
-// CHECK:STDOUT: class @C {
-// CHECK:STDOUT:   %.loc4: <witness> = complete_type_witness %.1 [template = constants.%.2]
-// CHECK:STDOUT:
-// CHECK:STDOUT: !members:
-// CHECK:STDOUT:   .Self = constants.%C
-// CHECK:STDOUT: }
-// CHECK:STDOUT:
-<<<<<<< HEAD
+// CHECK:STDOUT:   }
+// CHECK:STDOUT: }
+// CHECK:STDOUT:
+// CHECK:STDOUT: class @C {
+// CHECK:STDOUT:   %.loc4: <witness> = complete_type_witness %.1 [template = constants.%.2]
+// CHECK:STDOUT:
+// CHECK:STDOUT: !members:
+// CHECK:STDOUT:   .Self = constants.%C
+// CHECK:STDOUT: }
+// CHECK:STDOUT:
 // CHECK:STDOUT: fn @Foo(%.loc7: %C) {
-=======
-// CHECK:STDOUT: fn @Foo(%a.loc7: %C) {
->>>>>>> 7396aede
 // CHECK:STDOUT: !entry:
 // CHECK:STDOUT:   return
 // CHECK:STDOUT: }
@@ -507,33 +416,19 @@
 // CHECK:STDOUT:   %D: type = bind_alias D, %C.decl [template = constants.%C]
 // CHECK:STDOUT:   %Foo.decl: %Foo.type = fn_decl @Foo [template = constants.%Foo] {
 // CHECK:STDOUT:     %a.patt: %C = binding_pattern a
-<<<<<<< HEAD
-// CHECK:STDOUT:     %.loc7: %C = param_pattern %a.patt
-// CHECK:STDOUT:   } {
-// CHECK:STDOUT:     %C.ref: type = name_ref C, file.%C.decl [template = constants.%C]
-// CHECK:STDOUT:     %param: %C = param
+// CHECK:STDOUT:     %.loc7: %C = param_pattern %a.patt, runtime_param0
+// CHECK:STDOUT:   } {
+// CHECK:STDOUT:     %C.ref: type = name_ref C, file.%C.decl [template = constants.%C]
+// CHECK:STDOUT:     %param: %C = param runtime_param0
 // CHECK:STDOUT:     %a: %C = bind_name a, %param
 // CHECK:STDOUT:   }
 // CHECK:STDOUT:   %Bar.decl: %Bar.type = fn_decl @Bar [template = constants.%Bar] {
 // CHECK:STDOUT:     %a.patt: %C = binding_pattern a
-// CHECK:STDOUT:     %.loc8: %C = param_pattern %a.patt
+// CHECK:STDOUT:     %.loc8: %C = param_pattern %a.patt, runtime_param0
 // CHECK:STDOUT:   } {
 // CHECK:STDOUT:     %D.ref: type = name_ref D, file.%D [template = constants.%C]
-// CHECK:STDOUT:     %param: %C = param
-// CHECK:STDOUT:     %a: %C = bind_name a, %param
-=======
-// CHECK:STDOUT:   } {
-// CHECK:STDOUT:     %C.ref: type = name_ref C, file.%C.decl [template = constants.%C]
-// CHECK:STDOUT:     %a.param: %C = param a, runtime_param0
-// CHECK:STDOUT:     %a: %C = bind_name a, %a.param
-// CHECK:STDOUT:   }
-// CHECK:STDOUT:   %Bar.decl: %Bar.type = fn_decl @Bar [template = constants.%Bar] {
-// CHECK:STDOUT:     %a.patt: %C = binding_pattern a
-// CHECK:STDOUT:   } {
-// CHECK:STDOUT:     %D.ref: type = name_ref D, file.%D [template = constants.%C]
-// CHECK:STDOUT:     %a.param: %C = param a, runtime_param0
-// CHECK:STDOUT:     %a: %C = bind_name a, %a.param
->>>>>>> 7396aede
+// CHECK:STDOUT:     %param: %C = param runtime_param0
+// CHECK:STDOUT:     %a: %C = bind_name a, %param
 // CHECK:STDOUT:   }
 // CHECK:STDOUT: }
 // CHECK:STDOUT:
@@ -564,14 +459,9 @@
 // CHECK:STDOUT:
 // CHECK:STDOUT: imports {
 // CHECK:STDOUT:   %import_ref.1: type = import_ref Main//two_file, inst+1, loaded [template = constants.%C]
-<<<<<<< HEAD
-// CHECK:STDOUT:   %import_ref.2: type = import_ref Main//two_file, inst+5, loaded [template = constants.%C]
-// CHECK:STDOUT:   %import_ref.3: %Foo.type = import_ref Main//two_file, inst+11, loaded [template = constants.%Foo]
-=======
 // CHECK:STDOUT:   %import_ref.2: type = import_ref Main//two_file, inst+7, loaded [template = constants.%C]
-// CHECK:STDOUT:   %import_ref.3: %Foo.type = import_ref Main//two_file, inst+12, loaded [template = constants.%Foo]
->>>>>>> 7396aede
-// CHECK:STDOUT:   %import_ref.4: %Bar.type = import_ref Main//two_file, inst+20, loaded [template = constants.%Bar]
+// CHECK:STDOUT:   %import_ref.3: %Foo.type = import_ref Main//two_file, inst+13, loaded [template = constants.%Foo]
+// CHECK:STDOUT:   %import_ref.4: %Bar.type = import_ref Main//two_file, inst+22, loaded [template = constants.%Bar]
 // CHECK:STDOUT:   %import_ref.5 = import_ref Main//two_file, inst+2, unloaded
 // CHECK:STDOUT: }
 // CHECK:STDOUT:
@@ -586,33 +476,19 @@
 // CHECK:STDOUT:   %default.import.loc2_6.2 = import <invalid>
 // CHECK:STDOUT:   %Foo.decl: %Foo.type = fn_decl @Foo [template = constants.%Foo] {
 // CHECK:STDOUT:     %a.patt: %C = binding_pattern a
-<<<<<<< HEAD
-// CHECK:STDOUT:     %.loc4: %C = param_pattern %a.patt
+// CHECK:STDOUT:     %.loc4: %C = param_pattern %a.patt, runtime_param0
 // CHECK:STDOUT:   } {
 // CHECK:STDOUT:     %C.ref: type = name_ref C, imports.%import_ref.1 [template = constants.%C]
-// CHECK:STDOUT:     %param: %C = param
+// CHECK:STDOUT:     %param: %C = param runtime_param0
 // CHECK:STDOUT:     %a: %C = bind_name a, %param
 // CHECK:STDOUT:   }
 // CHECK:STDOUT:   %Bar.decl: %Bar.type = fn_decl @Bar [template = constants.%Bar] {
 // CHECK:STDOUT:     %a.patt: %C = binding_pattern a
-// CHECK:STDOUT:     %.loc5: %C = param_pattern %a.patt
+// CHECK:STDOUT:     %.loc5: %C = param_pattern %a.patt, runtime_param0
 // CHECK:STDOUT:   } {
 // CHECK:STDOUT:     %D.ref: type = name_ref D, imports.%import_ref.2 [template = constants.%C]
-// CHECK:STDOUT:     %param: %C = param
-// CHECK:STDOUT:     %a: %C = bind_name a, %param
-=======
-// CHECK:STDOUT:   } {
-// CHECK:STDOUT:     %C.ref: type = name_ref C, imports.%import_ref.1 [template = constants.%C]
-// CHECK:STDOUT:     %a.param: %C = param a, runtime_param0
-// CHECK:STDOUT:     %a: %C = bind_name a, %a.param
-// CHECK:STDOUT:   }
-// CHECK:STDOUT:   %Bar.decl: %Bar.type = fn_decl @Bar [template = constants.%Bar] {
-// CHECK:STDOUT:     %a.patt: %C = binding_pattern a
-// CHECK:STDOUT:   } {
-// CHECK:STDOUT:     %D.ref: type = name_ref D, imports.%import_ref.2 [template = constants.%C]
-// CHECK:STDOUT:     %a.param: %C = param a, runtime_param0
-// CHECK:STDOUT:     %a: %C = bind_name a, %a.param
->>>>>>> 7396aede
+// CHECK:STDOUT:     %param: %C = param runtime_param0
+// CHECK:STDOUT:     %a: %C = bind_name a, %param
 // CHECK:STDOUT:   }
 // CHECK:STDOUT: }
 // CHECK:STDOUT:
@@ -656,29 +532,19 @@
 // CHECK:STDOUT:   %D: type = bind_alias D, %C.decl [template = constants.%C]
 // CHECK:STDOUT:   %Foo.decl: %Foo.type = fn_decl @Foo [template = constants.%Foo] {
 // CHECK:STDOUT:     %a.patt: %C = binding_pattern a
-// CHECK:STDOUT:     %.loc7: %C = param_pattern %a.patt
-// CHECK:STDOUT:   } {
-// CHECK:STDOUT:     %C.ref: type = name_ref C, file.%C.decl [template = constants.%C]
-<<<<<<< HEAD
-// CHECK:STDOUT:     %param: %C = param
-// CHECK:STDOUT:     %a: %C = bind_name a, %param
-=======
-// CHECK:STDOUT:     %a.param: %C = param a, runtime_param0
-// CHECK:STDOUT:     %a: %C = bind_name a, %a.param
->>>>>>> 7396aede
+// CHECK:STDOUT:     %.loc7: %C = param_pattern %a.patt, runtime_param0
+// CHECK:STDOUT:   } {
+// CHECK:STDOUT:     %C.ref: type = name_ref C, file.%C.decl [template = constants.%C]
+// CHECK:STDOUT:     %param: %C = param runtime_param0
+// CHECK:STDOUT:     %a: %C = bind_name a, %param
 // CHECK:STDOUT:   }
 // CHECK:STDOUT:   %.decl: %.type = fn_decl @.1 [template = constants.%.4] {
 // CHECK:STDOUT:     %b.patt: %C = binding_pattern b
-// CHECK:STDOUT:     %.loc15: %C = param_pattern %b.patt
+// CHECK:STDOUT:     %.loc15: %C = param_pattern %b.patt, runtime_param0
 // CHECK:STDOUT:   } {
 // CHECK:STDOUT:     %D.ref: type = name_ref D, file.%D [template = constants.%C]
-<<<<<<< HEAD
-// CHECK:STDOUT:     %param: %C = param
+// CHECK:STDOUT:     %param: %C = param runtime_param0
 // CHECK:STDOUT:     %b: %C = bind_name b, %param
-=======
-// CHECK:STDOUT:     %b.param: %C = param b, runtime_param0
-// CHECK:STDOUT:     %b: %C = bind_name b, %b.param
->>>>>>> 7396aede
 // CHECK:STDOUT:   }
 // CHECK:STDOUT: }
 // CHECK:STDOUT:
@@ -721,33 +587,19 @@
 // CHECK:STDOUT:   %D: type = bind_alias D, %C.decl [template = constants.%C]
 // CHECK:STDOUT:   %Foo.decl: %Foo.type = fn_decl @Foo [template = constants.%Foo] {
 // CHECK:STDOUT:     %a.patt: %C = binding_pattern a
-<<<<<<< HEAD
-// CHECK:STDOUT:     %.loc7: %C = param_pattern %a.patt
-// CHECK:STDOUT:   } {
-// CHECK:STDOUT:     %C.ref: type = name_ref C, file.%C.decl [template = constants.%C]
-// CHECK:STDOUT:     %param: %C = param
-// CHECK:STDOUT:     %a: %C = bind_name a, %param
-// CHECK:STDOUT:   }
-// CHECK:STDOUT:   %.decl: %.type = fn_decl @.1 [template = constants.%.3] {
-// CHECK:STDOUT:     %a.patt: %C = binding_pattern a
-// CHECK:STDOUT:     %.loc15: %C = param_pattern %a.patt
+// CHECK:STDOUT:     %.loc7: %C = param_pattern %a.patt, runtime_param0
+// CHECK:STDOUT:   } {
+// CHECK:STDOUT:     %C.ref: type = name_ref C, file.%C.decl [template = constants.%C]
+// CHECK:STDOUT:     %param: %C = param runtime_param0
+// CHECK:STDOUT:     %a: %C = bind_name a, %param
+// CHECK:STDOUT:   }
+// CHECK:STDOUT:   %.decl: %.type = fn_decl @.1 [template = constants.%.4] {
+// CHECK:STDOUT:     %a.patt: %C = binding_pattern a
+// CHECK:STDOUT:     %.loc15: %C = param_pattern %a.patt, runtime_param0
 // CHECK:STDOUT:   } {
 // CHECK:STDOUT:     %D.ref: type = name_ref D, file.%D [template = constants.%C]
-// CHECK:STDOUT:     %param: %C = param
-// CHECK:STDOUT:     %a: %C = bind_name a, %param
-=======
-// CHECK:STDOUT:   } {
-// CHECK:STDOUT:     %C.ref: type = name_ref C, file.%C.decl [template = constants.%C]
-// CHECK:STDOUT:     %a.param: %C = param a, runtime_param0
-// CHECK:STDOUT:     %a: %C = bind_name a, %a.param
-// CHECK:STDOUT:   }
-// CHECK:STDOUT:   %.decl: %.type = fn_decl @.1 [template = constants.%.4] {
-// CHECK:STDOUT:     %a.patt: %C = binding_pattern a
-// CHECK:STDOUT:   } {
-// CHECK:STDOUT:     %D.ref: type = name_ref D, file.%D [template = constants.%C]
-// CHECK:STDOUT:     %a.param: %C = param a, runtime_param0
-// CHECK:STDOUT:     %a: %C = bind_name a, %a.param
->>>>>>> 7396aede
+// CHECK:STDOUT:     %param: %C = param runtime_param0
+// CHECK:STDOUT:     %a: %C = bind_name a, %param
 // CHECK:STDOUT:   }
 // CHECK:STDOUT: }
 // CHECK:STDOUT:
@@ -790,33 +642,19 @@
 // CHECK:STDOUT:   %D: type = bind_alias D, %C.decl [template = constants.%C]
 // CHECK:STDOUT:   %Foo.decl: %Foo.type = fn_decl @Foo [template = constants.%Foo] {
 // CHECK:STDOUT:     %a.patt: %C = binding_pattern a
-<<<<<<< HEAD
-// CHECK:STDOUT:     %.loc7: %C = param_pattern %a.patt
-// CHECK:STDOUT:   } {
-// CHECK:STDOUT:     %C.ref: type = name_ref C, file.%C.decl [template = constants.%C]
-// CHECK:STDOUT:     %param: %C = param
-// CHECK:STDOUT:     %a: %C = bind_name a, %param
-// CHECK:STDOUT:   }
-// CHECK:STDOUT:   %.decl: %.type = fn_decl @.1 [template = constants.%.3] {
-// CHECK:STDOUT:     %a.patt: %C = binding_pattern a
-// CHECK:STDOUT:     %.loc15: %C = param_pattern %a.patt
+// CHECK:STDOUT:     %.loc7: %C = param_pattern %a.patt, runtime_param0
+// CHECK:STDOUT:   } {
+// CHECK:STDOUT:     %C.ref: type = name_ref C, file.%C.decl [template = constants.%C]
+// CHECK:STDOUT:     %param: %C = param runtime_param0
+// CHECK:STDOUT:     %a: %C = bind_name a, %param
+// CHECK:STDOUT:   }
+// CHECK:STDOUT:   %.decl: %.type = fn_decl @.1 [template = constants.%.4] {
+// CHECK:STDOUT:     %a.patt: %C = binding_pattern a
+// CHECK:STDOUT:     %.loc15: %C = param_pattern %a.patt, runtime_param0
 // CHECK:STDOUT:   } {
 // CHECK:STDOUT:     %D.ref: type = name_ref D, file.%D [template = constants.%C]
-// CHECK:STDOUT:     %param: %C = param
-// CHECK:STDOUT:     %a: %C = bind_name a, %param
-=======
-// CHECK:STDOUT:   } {
-// CHECK:STDOUT:     %C.ref: type = name_ref C, file.%C.decl [template = constants.%C]
-// CHECK:STDOUT:     %a.param: %C = param a, runtime_param0
-// CHECK:STDOUT:     %a: %C = bind_name a, %a.param
-// CHECK:STDOUT:   }
-// CHECK:STDOUT:   %.decl: %.type = fn_decl @.1 [template = constants.%.4] {
-// CHECK:STDOUT:     %a.patt: %C = binding_pattern a
-// CHECK:STDOUT:   } {
-// CHECK:STDOUT:     %D.ref: type = name_ref D, file.%D [template = constants.%C]
-// CHECK:STDOUT:     %a.param: %C = param a, runtime_param0
-// CHECK:STDOUT:     %a: %C = bind_name a, %a.param
->>>>>>> 7396aede
+// CHECK:STDOUT:     %param: %C = param runtime_param0
+// CHECK:STDOUT:     %a: %C = bind_name a, %param
 // CHECK:STDOUT:   }
 // CHECK:STDOUT: }
 // CHECK:STDOUT:
@@ -900,16 +738,11 @@
 // CHECK:STDOUT:   %C.decl: type = class_decl @C [template = constants.%C] {} {}
 // CHECK:STDOUT:   %Foo.decl: %Foo.type = fn_decl @Foo [template = constants.%Foo] {
 // CHECK:STDOUT:     %a.patt: %C = binding_pattern a
-// CHECK:STDOUT:     %.loc6: %C = param_pattern %a.patt
-// CHECK:STDOUT:   } {
-// CHECK:STDOUT:     %C.ref: type = name_ref C, file.%C.decl [template = constants.%C]
-<<<<<<< HEAD
-// CHECK:STDOUT:     %param: %C = param
-// CHECK:STDOUT:     %a: %C = bind_name a, %param
-=======
-// CHECK:STDOUT:     %a.param: %C = param a, runtime_param0
-// CHECK:STDOUT:     %a: %C = bind_name a, %a.param
->>>>>>> 7396aede
+// CHECK:STDOUT:     %.loc6: %C = param_pattern %a.patt, runtime_param0
+// CHECK:STDOUT:   } {
+// CHECK:STDOUT:     %C.ref: type = name_ref C, file.%C.decl [template = constants.%C]
+// CHECK:STDOUT:     %param: %C = param runtime_param0
+// CHECK:STDOUT:     %a: %C = bind_name a, %param
 // CHECK:STDOUT:   }
 // CHECK:STDOUT: }
 // CHECK:STDOUT:
@@ -936,11 +769,7 @@
 // CHECK:STDOUT:
 // CHECK:STDOUT: imports {
 // CHECK:STDOUT:   %import_ref.1: type = import_ref Main//alias_two_file, inst+1, loaded [template = constants.%C]
-<<<<<<< HEAD
-// CHECK:STDOUT:   %import_ref.2: %Foo.type = import_ref Main//alias_two_file, inst+9, loaded [template = constants.%Foo]
-=======
-// CHECK:STDOUT:   %import_ref.2: %Foo.type = import_ref Main//alias_two_file, inst+10, loaded [template = constants.%Foo]
->>>>>>> 7396aede
+// CHECK:STDOUT:   %import_ref.2: %Foo.type = import_ref Main//alias_two_file, inst+11, loaded [template = constants.%Foo]
 // CHECK:STDOUT:   %import_ref.3 = import_ref Main//alias_two_file, inst+2, unloaded
 // CHECK:STDOUT: }
 // CHECK:STDOUT:
@@ -956,16 +785,11 @@
 // CHECK:STDOUT:   %D: type = bind_alias D, imports.%import_ref.1 [template = constants.%C]
 // CHECK:STDOUT:   %Foo.decl: %Foo.type = fn_decl @Foo [template = constants.%Foo] {
 // CHECK:STDOUT:     %a.patt: %C = binding_pattern a
-// CHECK:STDOUT:     %.loc6: %C = param_pattern %a.patt
+// CHECK:STDOUT:     %.loc6: %C = param_pattern %a.patt, runtime_param0
 // CHECK:STDOUT:   } {
 // CHECK:STDOUT:     %D.ref: type = name_ref D, file.%D [template = constants.%C]
-<<<<<<< HEAD
-// CHECK:STDOUT:     %param: %C = param
-// CHECK:STDOUT:     %a: %C = bind_name a, %param
-=======
-// CHECK:STDOUT:     %a.param: %C = param a, runtime_param0
-// CHECK:STDOUT:     %a: %C = bind_name a, %a.param
->>>>>>> 7396aede
+// CHECK:STDOUT:     %param: %C = param runtime_param0
+// CHECK:STDOUT:     %a: %C = bind_name a, %param
 // CHECK:STDOUT:   }
 // CHECK:STDOUT: }
 // CHECK:STDOUT:
@@ -1001,60 +825,36 @@
 // CHECK:STDOUT:   }
 // CHECK:STDOUT:   %C.decl: type = class_decl @C [template = constants.%C] {} {}
 // CHECK:STDOUT:   %Foo.decl: %Foo.type = fn_decl @Foo [template = constants.%Foo] {
-<<<<<<< HEAD
-// CHECK:STDOUT:     %a.patt: %.2 = binding_pattern a
-// CHECK:STDOUT:     %.loc6_9: %.2 = param_pattern %a.patt
-// CHECK:STDOUT:   } {
-// CHECK:STDOUT:     %C.ref: type = name_ref C, file.%C.decl [template = constants.%C]
-// CHECK:STDOUT:     %.loc6_11: type = const_type %C [template = constants.%.2]
-// CHECK:STDOUT:     %param: %.2 = param
-// CHECK:STDOUT:     %a: %.2 = bind_name a, %param
-// CHECK:STDOUT:   }
-// CHECK:STDOUT:   %.decl: %.type = fn_decl @.1 [template = constants.%.4] {
-// CHECK:STDOUT:     %a.patt: %.2 = binding_pattern a
-// CHECK:STDOUT:     %.loc17_9: %.2 = param_pattern %a.patt
-// CHECK:STDOUT:   } {
-// CHECK:STDOUT:     %C.ref: type = name_ref C, file.%C.decl [template = constants.%C]
-// CHECK:STDOUT:     %.loc17_18: type = const_type %C [template = constants.%.2]
-// CHECK:STDOUT:     %.loc17_11: type = const_type %.2 [template = constants.%.2]
-// CHECK:STDOUT:     %param: %.2 = param
-// CHECK:STDOUT:     %a: %.2 = bind_name a, %param
-=======
 // CHECK:STDOUT:     %a.patt: %.3 = binding_pattern a
-// CHECK:STDOUT:   } {
-// CHECK:STDOUT:     %C.ref: type = name_ref C, file.%C.decl [template = constants.%C]
-// CHECK:STDOUT:     %.loc6: type = const_type %C [template = constants.%.3]
-// CHECK:STDOUT:     %a.param: %.3 = param a, runtime_param0
-// CHECK:STDOUT:     %a: %.3 = bind_name a, %a.param
+// CHECK:STDOUT:     %.loc6_9: %.3 = param_pattern %a.patt, runtime_param0
+// CHECK:STDOUT:   } {
+// CHECK:STDOUT:     %C.ref: type = name_ref C, file.%C.decl [template = constants.%C]
+// CHECK:STDOUT:     %.loc6_11: type = const_type %C [template = constants.%.3]
+// CHECK:STDOUT:     %param: %.3 = param runtime_param0
+// CHECK:STDOUT:     %a: %.3 = bind_name a, %param
 // CHECK:STDOUT:   }
 // CHECK:STDOUT:   %.decl: %.type = fn_decl @.1 [template = constants.%.5] {
 // CHECK:STDOUT:     %a.patt: %.3 = binding_pattern a
+// CHECK:STDOUT:     %.loc17_9: %.3 = param_pattern %a.patt, runtime_param0
 // CHECK:STDOUT:   } {
 // CHECK:STDOUT:     %C.ref: type = name_ref C, file.%C.decl [template = constants.%C]
 // CHECK:STDOUT:     %.loc17_18: type = const_type %C [template = constants.%.3]
 // CHECK:STDOUT:     %.loc17_11: type = const_type %.3 [template = constants.%.3]
-// CHECK:STDOUT:     %a.param: %.3 = param a, runtime_param0
-// CHECK:STDOUT:     %a: %.3 = bind_name a, %a.param
->>>>>>> 7396aede
-// CHECK:STDOUT:   }
-// CHECK:STDOUT: }
-// CHECK:STDOUT:
-// CHECK:STDOUT: class @C {
-// CHECK:STDOUT:   %.loc4: <witness> = complete_type_witness %.1 [template = constants.%.2]
-// CHECK:STDOUT:
-// CHECK:STDOUT: !members:
-// CHECK:STDOUT:   .Self = constants.%C
-// CHECK:STDOUT: }
-// CHECK:STDOUT:
-<<<<<<< HEAD
-// CHECK:STDOUT: fn @Foo(%.loc6_9: %.2);
-// CHECK:STDOUT:
-// CHECK:STDOUT: fn @.1(%.loc17_9: %.2) {
-=======
-// CHECK:STDOUT: fn @Foo(%a: %.3);
-// CHECK:STDOUT:
-// CHECK:STDOUT: fn @.1(%a: %.3) {
->>>>>>> 7396aede
+// CHECK:STDOUT:     %param: %.3 = param runtime_param0
+// CHECK:STDOUT:     %a: %.3 = bind_name a, %param
+// CHECK:STDOUT:   }
+// CHECK:STDOUT: }
+// CHECK:STDOUT:
+// CHECK:STDOUT: class @C {
+// CHECK:STDOUT:   %.loc4: <witness> = complete_type_witness %.1 [template = constants.%.2]
+// CHECK:STDOUT:
+// CHECK:STDOUT: !members:
+// CHECK:STDOUT:   .Self = constants.%C
+// CHECK:STDOUT: }
+// CHECK:STDOUT:
+// CHECK:STDOUT: fn @Foo(%.loc6_9: %.3);
+// CHECK:STDOUT:
+// CHECK:STDOUT: fn @.1(%.loc17_9: %.3) {
 // CHECK:STDOUT: !entry:
 // CHECK:STDOUT:   return
 // CHECK:STDOUT: }
