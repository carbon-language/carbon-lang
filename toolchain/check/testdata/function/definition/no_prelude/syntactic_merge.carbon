--- conflicted
+++ resolved
@@ -298,17 +298,10 @@
 // CHECK:STDOUT:     %a.param: %C = param a, runtime_param0
 // CHECK:STDOUT:     %a: %C = bind_name a, %a.param
 // CHECK:STDOUT:   }
-<<<<<<< HEAD
-// CHECK:STDOUT:   %.decl: %.type = fn_decl @.1 [template = constants.%.3] {
-// CHECK:STDOUT:     %C.ref: type = name_ref C, file.%C.decl [template = constants.%C]
-// CHECK:STDOUT:     %a.param: %C = param a, runtime_param0
-// CHECK:STDOUT:     %a: %C = bind_name a, %a.param
-=======
 // CHECK:STDOUT:   %.decl: %.type = fn_decl @.1 [template = constants.%.4] {
-// CHECK:STDOUT:     %C.ref.loc14: type = name_ref C, %C.decl [template = constants.%C]
-// CHECK:STDOUT:     %a.loc14_8.1: %C = param a, runtime_param0
-// CHECK:STDOUT:     @.1.%a: %C = bind_name a, %a.loc14_8.1
->>>>>>> 9b0519d2
+// CHECK:STDOUT:     %C.ref: type = name_ref C, file.%C.decl [template = constants.%C]
+// CHECK:STDOUT:     %a.param: %C = param a, runtime_param0
+// CHECK:STDOUT:     %a: %C = bind_name a, %a.param
 // CHECK:STDOUT:   }
 // CHECK:STDOUT: }
 // CHECK:STDOUT:
@@ -500,17 +493,10 @@
 // CHECK:STDOUT:     %a.param: %C = param a, runtime_param0
 // CHECK:STDOUT:     %a: %C = bind_name a, %a.param
 // CHECK:STDOUT:   }
-<<<<<<< HEAD
-// CHECK:STDOUT:   %.decl: %.type = fn_decl @.1 [template = constants.%.3] {
+// CHECK:STDOUT:   %.decl: %.type = fn_decl @.1 [template = constants.%.4] {
 // CHECK:STDOUT:     %D.ref: type = name_ref D, file.%D [template = constants.%C]
 // CHECK:STDOUT:     %b.param: %C = param b, runtime_param0
 // CHECK:STDOUT:     %b: %C = bind_name b, %b.param
-=======
-// CHECK:STDOUT:   %.decl: %.type = fn_decl @.1 [template = constants.%.4] {
-// CHECK:STDOUT:     %D.ref: type = name_ref D, %D [template = constants.%C]
-// CHECK:STDOUT:     %b.loc15_8.1: %C = param b, runtime_param0
-// CHECK:STDOUT:     @.1.%b: %C = bind_name b, %b.loc15_8.1
->>>>>>> 9b0519d2
 // CHECK:STDOUT:   }
 // CHECK:STDOUT: }
 // CHECK:STDOUT:
@@ -556,17 +542,10 @@
 // CHECK:STDOUT:     %a.param: %C = param a, runtime_param0
 // CHECK:STDOUT:     %a: %C = bind_name a, %a.param
 // CHECK:STDOUT:   }
-<<<<<<< HEAD
-// CHECK:STDOUT:   %.decl: %.type = fn_decl @.1 [template = constants.%.3] {
+// CHECK:STDOUT:   %.decl: %.type = fn_decl @.1 [template = constants.%.4] {
 // CHECK:STDOUT:     %D.ref: type = name_ref D, file.%D [template = constants.%C]
 // CHECK:STDOUT:     %a.param: %C = param a, runtime_param0
 // CHECK:STDOUT:     %a: %C = bind_name a, %a.param
-=======
-// CHECK:STDOUT:   %.decl: %.type = fn_decl @.1 [template = constants.%.4] {
-// CHECK:STDOUT:     %D.ref: type = name_ref D, %D [template = constants.%C]
-// CHECK:STDOUT:     %a.loc15_8.1: %C = param a, runtime_param0
-// CHECK:STDOUT:     @.1.%a: %C = bind_name a, %a.loc15_8.1
->>>>>>> 9b0519d2
 // CHECK:STDOUT:   }
 // CHECK:STDOUT: }
 // CHECK:STDOUT:
@@ -612,17 +591,10 @@
 // CHECK:STDOUT:     %a.param: %C = param a, runtime_param0
 // CHECK:STDOUT:     %a: %C = bind_name a, %a.param
 // CHECK:STDOUT:   }
-<<<<<<< HEAD
-// CHECK:STDOUT:   %.decl: %.type = fn_decl @.1 [template = constants.%.3] {
+// CHECK:STDOUT:   %.decl: %.type = fn_decl @.1 [template = constants.%.4] {
 // CHECK:STDOUT:     %D.ref: type = name_ref D, file.%D [template = constants.%C]
 // CHECK:STDOUT:     %a.param: %C = param a, runtime_param0
 // CHECK:STDOUT:     %a: %C = bind_name a, %a.param
-=======
-// CHECK:STDOUT:   %.decl: %.type = fn_decl @.1 [template = constants.%.4] {
-// CHECK:STDOUT:     %D.ref: type = name_ref D, %D [template = constants.%C]
-// CHECK:STDOUT:     %a.loc15_8.1: %C = param a, runtime_param0
-// CHECK:STDOUT:     @.1.%a: %C = bind_name a, %a.loc15_8.1
->>>>>>> 9b0519d2
 // CHECK:STDOUT:   }
 // CHECK:STDOUT: }
 // CHECK:STDOUT:
@@ -787,31 +759,17 @@
 // CHECK:STDOUT:   }
 // CHECK:STDOUT:   %C.decl: type = class_decl @C [template = constants.%C] {}
 // CHECK:STDOUT:   %Foo.decl: %Foo.type = fn_decl @Foo [template = constants.%Foo] {
-<<<<<<< HEAD
-// CHECK:STDOUT:     %C.ref: type = name_ref C, file.%C.decl [template = constants.%C]
-// CHECK:STDOUT:     %.loc6: type = const_type %C [template = constants.%.2]
-// CHECK:STDOUT:     %a.param: %.2 = param a, runtime_param0
-// CHECK:STDOUT:     %a: %.2 = bind_name a, %a.param
-// CHECK:STDOUT:   }
-// CHECK:STDOUT:   %.decl: %.type = fn_decl @.1 [template = constants.%.4] {
-// CHECK:STDOUT:     %C.ref: type = name_ref C, file.%C.decl [template = constants.%C]
-// CHECK:STDOUT:     %.loc17_18: type = const_type %C [template = constants.%.2]
-// CHECK:STDOUT:     %.loc17_11: type = const_type %.2 [template = constants.%.2]
-// CHECK:STDOUT:     %a.param: %.2 = param a, runtime_param0
-// CHECK:STDOUT:     %a: %.2 = bind_name a, %a.param
-=======
-// CHECK:STDOUT:     %C.ref.loc6: type = name_ref C, %C.decl [template = constants.%C]
+// CHECK:STDOUT:     %C.ref: type = name_ref C, file.%C.decl [template = constants.%C]
 // CHECK:STDOUT:     %.loc6: type = const_type %C [template = constants.%.3]
-// CHECK:STDOUT:     %a.loc6_8.1: %.3 = param a, runtime_param0
-// CHECK:STDOUT:     @Foo.%a: %.3 = bind_name a, %a.loc6_8.1
+// CHECK:STDOUT:     %a.param: %.3 = param a, runtime_param0
+// CHECK:STDOUT:     %a: %.3 = bind_name a, %a.param
 // CHECK:STDOUT:   }
 // CHECK:STDOUT:   %.decl: %.type = fn_decl @.1 [template = constants.%.5] {
-// CHECK:STDOUT:     %C.ref.loc17: type = name_ref C, %C.decl [template = constants.%C]
+// CHECK:STDOUT:     %C.ref: type = name_ref C, file.%C.decl [template = constants.%C]
 // CHECK:STDOUT:     %.loc17_18: type = const_type %C [template = constants.%.3]
 // CHECK:STDOUT:     %.loc17_11: type = const_type %.3 [template = constants.%.3]
-// CHECK:STDOUT:     %a.loc17_8.1: %.3 = param a, runtime_param0
-// CHECK:STDOUT:     @.1.%a: %.3 = bind_name a, %a.loc17_8.1
->>>>>>> 9b0519d2
+// CHECK:STDOUT:     %a.param: %.3 = param a, runtime_param0
+// CHECK:STDOUT:     %a: %.3 = bind_name a, %a.param
 // CHECK:STDOUT:   }
 // CHECK:STDOUT: }
 // CHECK:STDOUT:
