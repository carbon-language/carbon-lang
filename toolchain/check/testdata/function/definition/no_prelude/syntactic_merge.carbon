--- conflicted
+++ resolved
@@ -773,15 +773,9 @@
 // CHECK:STDOUT:     %a.patt.loc6: %.2 = binding_pattern a
 // CHECK:STDOUT:   } {
 // CHECK:STDOUT:     %C.ref.loc6: type = name_ref C, %C.decl [template = constants.%C]
-<<<<<<< HEAD
-// CHECK:STDOUT:     %.loc6_11: type = const_type %C [template = constants.%.2]
+// CHECK:STDOUT:     %.loc6: type = const_type %C [template = constants.%.2]
 // CHECK:STDOUT:     %param.loc6: %.2 = param
 // CHECK:STDOUT:     @Foo.%a: %.2 = bind_name a, %param.loc6
-=======
-// CHECK:STDOUT:     %.loc6: type = const_type %C [template = constants.%.2]
-// CHECK:STDOUT:     %a.loc6_8.1: %.2 = param a
-// CHECK:STDOUT:     @Foo.%a: %.2 = bind_name a, %a.loc6_8.1
->>>>>>> ed374dcd
 // CHECK:STDOUT:   }
 // CHECK:STDOUT:   %.decl: %.type = fn_decl @.1 [template = constants.%.4] {
 // CHECK:STDOUT:     %a.patt.loc17: %.2 = binding_pattern a
