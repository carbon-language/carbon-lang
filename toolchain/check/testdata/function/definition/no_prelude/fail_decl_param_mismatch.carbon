--- conflicted
+++ resolved
@@ -108,7 +108,7 @@
 // CHECK:STDOUT:   }
 // CHECK:STDOUT:   %F.decl: %F.type = fn_decl @F [template = constants.%F] {} {}
 // CHECK:STDOUT:   %.decl.loc19: %.type.1 = fn_decl @.1 [template = constants.%.2] {
-// CHECK:STDOUT:     %x.patt.loc19: %.1 = binding_pattern x
+// CHECK:STDOUT:     %x.patt: %.1 = binding_pattern x
 // CHECK:STDOUT:   } {
 // CHECK:STDOUT:     %.loc19_10.1: %.1 = tuple_literal ()
 // CHECK:STDOUT:     %.loc19_10.2: type = converted %.loc19_10.1, constants.%.1 [template = constants.%.1]
@@ -116,7 +116,7 @@
 // CHECK:STDOUT:     %x: %.1 = bind_name x, %x.param
 // CHECK:STDOUT:   }
 // CHECK:STDOUT:   %G.decl: %G.type = fn_decl @G [template = constants.%G] {
-// CHECK:STDOUT:     %x.patt.loc21: %.1 = binding_pattern x
+// CHECK:STDOUT:     %x.patt: %.1 = binding_pattern x
 // CHECK:STDOUT:   } {
 // CHECK:STDOUT:     %.loc21_10.1: %.1 = tuple_literal ()
 // CHECK:STDOUT:     %.loc21_10.2: type = converted %.loc21_10.1, constants.%.1 [template = constants.%.1]
@@ -125,7 +125,7 @@
 // CHECK:STDOUT:   }
 // CHECK:STDOUT:   %.decl.loc29: %.type.2 = fn_decl @.2 [template = constants.%.3] {} {}
 // CHECK:STDOUT:   %H.decl: %H.type = fn_decl @H [template = constants.%H] {
-// CHECK:STDOUT:     %x.patt.loc31: %.1 = binding_pattern x
+// CHECK:STDOUT:     %x.patt: %.1 = binding_pattern x
 // CHECK:STDOUT:   } {
 // CHECK:STDOUT:     %.loc31_10.1: %.1 = tuple_literal ()
 // CHECK:STDOUT:     %.loc31_10.2: type = converted %.loc31_10.1, constants.%.1 [template = constants.%.1]
@@ -133,15 +133,10 @@
 // CHECK:STDOUT:     %x: %.1 = bind_name x, %x.param
 // CHECK:STDOUT:   }
 // CHECK:STDOUT:   %.decl.loc36: %.type.3 = fn_decl @.3 [template = constants.%.4] {
-<<<<<<< HEAD
-// CHECK:STDOUT:     %x.patt.loc36: <error> = binding_pattern x
-// CHECK:STDOUT:   } {
-// CHECK:STDOUT:     %x.loc36_6.1: <error> = param x
-// CHECK:STDOUT:     @.3.%x: <error> = bind_name x, %x.loc36_6.1
-=======
+// CHECK:STDOUT:     %x.patt: <error> = binding_pattern x
+// CHECK:STDOUT:   } {
 // CHECK:STDOUT:     %x.param: <error> = param x, runtime_param0
 // CHECK:STDOUT:     %x: <error> = bind_name x, %x.param
->>>>>>> 1e34d03e
 // CHECK:STDOUT:   }
 // CHECK:STDOUT:   %I.decl: %I.type = fn_decl @I [template = constants.%I] {} {}
 // CHECK:STDOUT:   %.decl.loc46: %.type.4 = fn_decl @.4 [template = constants.%.5] {} {
