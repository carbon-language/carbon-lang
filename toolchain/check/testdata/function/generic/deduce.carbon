// Part of the Carbon Language project, under the Apache License v2.0 with LLVM
// Exceptions. See /LICENSE for license information.
// SPDX-License-Identifier: Apache-2.0 WITH LLVM-exception
//
// AUTOUPDATE
// TIP: To test this file alone, run:
// TIP:   bazel test //toolchain/testing:file_test --test_arg=--file_tests=toolchain/check/testdata/function/generic/deduce.carbon
// TIP: To dump output, run:
// TIP:   bazel run //toolchain/testing:file_test -- --dump_output --file_tests=toolchain/check/testdata/function/generic/deduce.carbon

// --- deduce_explicit.carbon

library "deduce_explicit";

fn ExplicitGenericParam(T:! type) -> T*;

fn CallExplicitGenericParam() -> i32* {
  return ExplicitGenericParam(i32);
}

fn CallExplicitGenericParamWithGenericArg(T:! type) -> {.a: T}* {
  return ExplicitGenericParam({.a: T});
}

// --- fail_todo_explicit_vs_deduced.carbon

library "fail_todo_explicit_vs_deduced";

class A {}

fn ExplicitAndAlsoDeduced(T:! type, x: T) -> T*;

// TODO: This should presumably be accepted. We shouldn't deduce values for parameters with explicitly-specified values.
fn CallExplicitAndAlsoDeduced(n: i32) -> i32* {
  // CHECK:STDERR: fail_todo_explicit_vs_deduced.carbon:[[@LINE+7]]:10: ERROR: Inconsistent deductions for value of generic parameter `T`.
  // CHECK:STDERR:   return ExplicitAndAlsoDeduced(A, {});
  // CHECK:STDERR:          ^~~~~~~~~~~~~~~~~~~~~~~
  // CHECK:STDERR: fail_todo_explicit_vs_deduced.carbon:[[@LINE-7]]:1: While deducing parameters of generic declared here.
  // CHECK:STDERR: fn ExplicitAndAlsoDeduced(T:! type, x: T) -> T*;
  // CHECK:STDERR: ^~~~~~~~~~~~~~~~~~~~~~~~~~~~~~~~~~~~~~~~~~~~~~~~
  // CHECK:STDERR:
  return ExplicitAndAlsoDeduced(A, {});
}

// --- fail_todo_deduce_implicit.carbon

library "fail_todo_deduce_implicit";

fn ImplicitGenericParam[T:! type](x: T) -> T*;

fn CallImplicitGenericParam(n: i32) -> i32* {
  // CHECK:STDERR: fail_todo_deduce_implicit.carbon:[[@LINE+4]]:10: ERROR: Semantics TODO: `Call with implicit parameters`.
  // CHECK:STDERR:   return ImplicitGenericParam(n);
  // CHECK:STDERR:          ^~~~~~~~~~~~~~~~~~~~~
  // CHECK:STDERR:
  return ImplicitGenericParam(n);
}

// --- fail_todo_deduce_nested.carbon

library "fail_todo_deduce_nested";

fn TupleParam[T:! type](x: (T, i32));

fn CallTupleParam() {
  // CHECK:STDERR: fail_todo_deduce_nested.carbon:[[@LINE+7]]:3: ERROR: Cannot deduce value for generic parameter `T`.
  // CHECK:STDERR:   TupleParam((1, 2));
  // CHECK:STDERR:   ^~~~~~~~~~~
  // CHECK:STDERR: fail_todo_deduce_nested.carbon:[[@LINE-6]]:1: While deducing parameters of generic declared here.
  // CHECK:STDERR: fn TupleParam[T:! type](x: (T, i32));
  // CHECK:STDERR: ^~~~~~~~~~~~~~~~~~~~~~~~~~~~~~~~~~~~~
  // CHECK:STDERR:
  TupleParam((1, 2));
}

fn StructParam[T:! type](x: {.a: T, .b: i32});

fn CallStructParam() {
  // CHECK:STDERR: fail_todo_deduce_nested.carbon:[[@LINE+7]]:3: ERROR: Cannot deduce value for generic parameter `T`.
  // CHECK:STDERR:   StructParam({.a = 1, .b = 2});
  // CHECK:STDERR:   ^~~~~~~~~~~~
  // CHECK:STDERR: fail_todo_deduce_nested.carbon:[[@LINE-6]]:1: While deducing parameters of generic declared here.
  // CHECK:STDERR: fn StructParam[T:! type](x: {.a: T, .b: i32});
  // CHECK:STDERR: ^~~~~~~~~~~~~~~~~~~~~~~~~~~~~~~~~~~~~~~~~~~~~~
  // CHECK:STDERR:
  StructParam({.a = 1, .b = 2});
}

// --- fail_deduce_incomplete.carbon

library "fail_deduce_incomplete";

// TODO: It would be nice to diagnose this at its point of declaration, because
// U is not deducible.
fn ImplicitNotDeducible[T:! type, U:! type](x: T) -> U;

fn CallImplicitNotDeducible() {
  // CHECK:STDERR: fail_deduce_incomplete.carbon:[[@LINE+7]]:3: ERROR: Cannot deduce value for generic parameter `U`.
  // CHECK:STDERR:   ImplicitNotDeducible(42);
  // CHECK:STDERR:   ^~~~~~~~~~~~~~~~~~~~~
  // CHECK:STDERR: fail_deduce_incomplete.carbon:[[@LINE-6]]:1: While deducing parameters of generic declared here.
  // CHECK:STDERR: fn ImplicitNotDeducible[T:! type, U:! type](x: T) -> U;
  // CHECK:STDERR: ^~~~~~~~~~~~~~~~~~~~~~~~~~~~~~~~~~~~~~~~~~~~~~~~~~~~~~~
  // CHECK:STDERR:
  ImplicitNotDeducible(42);
}

// --- fail_deduce_inconsistent.carbon

library "fail_deduce_inconsistent";

fn ImplicitNotDeducible[T:! type](x: T, y: T) -> T;

fn CallImplicitNotDeducible() {
  // CHECK:STDERR: fail_deduce_inconsistent.carbon:[[@LINE+6]]:3: ERROR: Inconsistent deductions for value of generic parameter `T`.
  // CHECK:STDERR:   ImplicitNotDeducible(42, {.x = 12});
  // CHECK:STDERR:   ^~~~~~~~~~~~~~~~~~~~~
  // CHECK:STDERR: fail_deduce_inconsistent.carbon:[[@LINE-6]]:1: While deducing parameters of generic declared here.
  // CHECK:STDERR: fn ImplicitNotDeducible[T:! type](x: T, y: T) -> T;
  // CHECK:STDERR: ^~~~~~~~~~~~~~~~~~~~~~~~~~~~~~~~~~~~~~~~~~~~~~~~~~~
  ImplicitNotDeducible(42, {.x = 12});
}

// CHECK:STDOUT: --- deduce_explicit.carbon
// CHECK:STDOUT:
// CHECK:STDOUT: constants {
// CHECK:STDOUT:   %T: type = bind_symbolic_name T 0 [symbolic]
// CHECK:STDOUT:   %T.patt: type = symbolic_binding_pattern T 0 [symbolic]
// CHECK:STDOUT:   %.1: type = ptr_type %T [symbolic]
// CHECK:STDOUT:   %ExplicitGenericParam.type: type = fn_type @ExplicitGenericParam [template]
// CHECK:STDOUT:   %.2: type = tuple_type () [template]
// CHECK:STDOUT:   %ExplicitGenericParam: %ExplicitGenericParam.type = struct_value () [template]
// CHECK:STDOUT:   %Int32.type: type = fn_type @Int32 [template]
// CHECK:STDOUT:   %Int32: %Int32.type = struct_value () [template]
// CHECK:STDOUT:   %.3: type = ptr_type i32 [template]
// CHECK:STDOUT:   %CallExplicitGenericParam.type: type = fn_type @CallExplicitGenericParam [template]
// CHECK:STDOUT:   %CallExplicitGenericParam: %CallExplicitGenericParam.type = struct_value () [template]
// CHECK:STDOUT:   %.4: type = struct_type {.a: %T} [symbolic]
// CHECK:STDOUT:   %.5: type = ptr_type %.4 [symbolic]
// CHECK:STDOUT:   %CallExplicitGenericParamWithGenericArg.type: type = fn_type @CallExplicitGenericParamWithGenericArg [template]
// CHECK:STDOUT:   %CallExplicitGenericParamWithGenericArg: %CallExplicitGenericParamWithGenericArg.type = struct_value () [template]
// CHECK:STDOUT: }
// CHECK:STDOUT:
// CHECK:STDOUT: imports {
// CHECK:STDOUT:   %Core: <namespace> = namespace file.%Core.import, [template] {
// CHECK:STDOUT:     .Int32 = %import_ref
// CHECK:STDOUT:     import Core//prelude
// CHECK:STDOUT:     import Core//prelude/operators
// CHECK:STDOUT:     import Core//prelude/types
// CHECK:STDOUT:     import Core//prelude/operators/arithmetic
// CHECK:STDOUT:     import Core//prelude/operators/bitwise
// CHECK:STDOUT:     import Core//prelude/operators/comparison
// CHECK:STDOUT:     import Core//prelude/types/bool
// CHECK:STDOUT:   }
// CHECK:STDOUT:   %import_ref: %Int32.type = import_ref Core//prelude/types, inst+4, loaded [template = constants.%Int32]
// CHECK:STDOUT: }
// CHECK:STDOUT:
// CHECK:STDOUT: file {
// CHECK:STDOUT:   package: <namespace> = namespace [template] {
// CHECK:STDOUT:     .Core = imports.%Core
// CHECK:STDOUT:     .ExplicitGenericParam = %ExplicitGenericParam.decl
// CHECK:STDOUT:     .CallExplicitGenericParam = %CallExplicitGenericParam.decl
// CHECK:STDOUT:     .CallExplicitGenericParamWithGenericArg = %CallExplicitGenericParamWithGenericArg.decl
// CHECK:STDOUT:   }
// CHECK:STDOUT:   %Core.import = import Core
// CHECK:STDOUT:   %ExplicitGenericParam.decl: %ExplicitGenericParam.type = fn_decl @ExplicitGenericParam [template = constants.%ExplicitGenericParam] {
<<<<<<< HEAD
// CHECK:STDOUT:     %T.patt.loc4: type = symbolic_binding_pattern T 0 [symbolic = @ExplicitGenericParam.%T.patt (constants.%T.patt)]
// CHECK:STDOUT:   } {
// CHECK:STDOUT:     %param.loc4: type = param
// CHECK:STDOUT:     @ExplicitGenericParam.%T.loc4: type = bind_symbolic_name T 0, %param.loc4 [symbolic = @ExplicitGenericParam.%T.1 (constants.%T)]
// CHECK:STDOUT:     %T.ref.loc4: type = name_ref T, @ExplicitGenericParam.%T.loc4 [symbolic = @ExplicitGenericParam.%T.1 (constants.%T)]
// CHECK:STDOUT:     %.loc4: type = ptr_type %T [symbolic = @ExplicitGenericParam.%.1 (constants.%.1)]
// CHECK:STDOUT:     @ExplicitGenericParam.%return: ref @ExplicitGenericParam.%.1 (%.1) = var <return slot>
=======
// CHECK:STDOUT:     %T.patt: type = symbolic_binding_pattern T 0
// CHECK:STDOUT:   } {
// CHECK:STDOUT:     %T.param: type = param T
// CHECK:STDOUT:     %T.loc4: type = bind_symbolic_name T 0, %T.param [symbolic = %T.1 (constants.%T)]
// CHECK:STDOUT:     %T.ref: type = name_ref T, %T.loc4 [symbolic = %T.1 (constants.%T)]
// CHECK:STDOUT:     %.loc4: type = ptr_type %T [symbolic = %.1 (constants.%.1)]
// CHECK:STDOUT:     %return: ref @ExplicitGenericParam.%.1 (%.1) = var <return slot>
>>>>>>> dcb4ae26
// CHECK:STDOUT:   }
// CHECK:STDOUT:   %CallExplicitGenericParam.decl: %CallExplicitGenericParam.type = fn_decl @CallExplicitGenericParam [template = constants.%CallExplicitGenericParam] {} {
// CHECK:STDOUT:     %int.make_type_32.loc6: init type = call constants.%Int32() [template = i32]
// CHECK:STDOUT:     %.loc6_37.1: type = value_of_initializer %int.make_type_32.loc6 [template = i32]
// CHECK:STDOUT:     %.loc6_37.2: type = converted %int.make_type_32.loc6, %.loc6_37.1 [template = i32]
// CHECK:STDOUT:     %.loc6_37.3: type = ptr_type i32 [template = constants.%.3]
// CHECK:STDOUT:     %return: ref %.3 = var <return slot>
// CHECK:STDOUT:   }
// CHECK:STDOUT:   %CallExplicitGenericParamWithGenericArg.decl: %CallExplicitGenericParamWithGenericArg.type = fn_decl @CallExplicitGenericParamWithGenericArg [template = constants.%CallExplicitGenericParamWithGenericArg] {
<<<<<<< HEAD
// CHECK:STDOUT:     %T.patt.loc10: type = symbolic_binding_pattern T 0 [symbolic = @CallExplicitGenericParamWithGenericArg.%T.patt (constants.%T.patt)]
// CHECK:STDOUT:   } {
// CHECK:STDOUT:     %param.loc10: type = param
// CHECK:STDOUT:     @CallExplicitGenericParamWithGenericArg.%T.loc10: type = bind_symbolic_name T 0, %param.loc10 [symbolic = @CallExplicitGenericParamWithGenericArg.%T.1 (constants.%T)]
// CHECK:STDOUT:     %T.ref.loc10: type = name_ref T, @CallExplicitGenericParamWithGenericArg.%T.loc10 [symbolic = @CallExplicitGenericParamWithGenericArg.%T.1 (constants.%T)]
// CHECK:STDOUT:     %.loc10_62: type = struct_type {.a: %T} [symbolic = @CallExplicitGenericParamWithGenericArg.%.1 (constants.%.4)]
// CHECK:STDOUT:     %.loc10_63: type = ptr_type %.4 [symbolic = @CallExplicitGenericParamWithGenericArg.%.2 (constants.%.5)]
// CHECK:STDOUT:     @CallExplicitGenericParamWithGenericArg.%return: ref @CallExplicitGenericParamWithGenericArg.%.2 (%.5) = var <return slot>
=======
// CHECK:STDOUT:     %T.patt: type = symbolic_binding_pattern T 0
// CHECK:STDOUT:   } {
// CHECK:STDOUT:     %T.param: type = param T
// CHECK:STDOUT:     %T.loc10: type = bind_symbolic_name T 0, %T.param [symbolic = %T.1 (constants.%T)]
// CHECK:STDOUT:     %T.ref.loc10: type = name_ref T, %T.loc10 [symbolic = %T.1 (constants.%T)]
// CHECK:STDOUT:     %.loc10_62: type = struct_type {.a: %T} [symbolic = %.1 (constants.%.4)]
// CHECK:STDOUT:     %.loc10_63: type = ptr_type %.4 [symbolic = %.2 (constants.%.5)]
// CHECK:STDOUT:     %return: ref @CallExplicitGenericParamWithGenericArg.%.2 (%.5) = var <return slot>
>>>>>>> dcb4ae26
// CHECK:STDOUT:   }
// CHECK:STDOUT: }
// CHECK:STDOUT:
// CHECK:STDOUT: generic fn @ExplicitGenericParam(%T.loc4: type) {
// CHECK:STDOUT:   %T.1: type = bind_symbolic_name T 0 [symbolic = %T.1 (constants.%T)]
// CHECK:STDOUT:   %T.patt: type = symbolic_binding_pattern T 0 [symbolic = %T.patt (constants.%T.patt)]
// CHECK:STDOUT:   %.1: type = ptr_type @ExplicitGenericParam.%T.1 (%T) [symbolic = %.1 (constants.%.1)]
// CHECK:STDOUT:
// CHECK:STDOUT:   fn(%T.loc4: type) -> @ExplicitGenericParam.%.1 (%.1);
// CHECK:STDOUT: }
// CHECK:STDOUT:
// CHECK:STDOUT: fn @Int32() -> type = "int.make_type_32";
// CHECK:STDOUT:
// CHECK:STDOUT: fn @CallExplicitGenericParam() -> %.3 {
// CHECK:STDOUT: !entry:
// CHECK:STDOUT:   %ExplicitGenericParam.ref: %ExplicitGenericParam.type = name_ref ExplicitGenericParam, file.%ExplicitGenericParam.decl [template = constants.%ExplicitGenericParam]
// CHECK:STDOUT:   %int.make_type_32.loc7: init type = call constants.%Int32() [template = i32]
// CHECK:STDOUT:   %.loc7_30.1: type = value_of_initializer %int.make_type_32.loc7 [template = i32]
// CHECK:STDOUT:   %.loc7_30.2: type = converted %int.make_type_32.loc7, %.loc7_30.1 [template = i32]
// CHECK:STDOUT:   %ExplicitGenericParam.call: init %.3 = call %ExplicitGenericParam.ref(%.loc7_30.2)
// CHECK:STDOUT:   %.loc7_35.1: %.3 = value_of_initializer %ExplicitGenericParam.call
// CHECK:STDOUT:   %.loc7_35.2: %.3 = converted %ExplicitGenericParam.call, %.loc7_35.1
// CHECK:STDOUT:   return %.loc7_35.2
// CHECK:STDOUT: }
// CHECK:STDOUT:
// CHECK:STDOUT: generic fn @CallExplicitGenericParamWithGenericArg(%T.loc10: type) {
// CHECK:STDOUT:   %T.1: type = bind_symbolic_name T 0 [symbolic = %T.1 (constants.%T)]
// CHECK:STDOUT:   %T.patt: type = symbolic_binding_pattern T 0 [symbolic = %T.patt (constants.%T.patt)]
// CHECK:STDOUT:   %.1: type = struct_type {.a: @CallExplicitGenericParamWithGenericArg.%T.1 (%T)} [symbolic = %.1 (constants.%.4)]
// CHECK:STDOUT:   %.2: type = ptr_type @CallExplicitGenericParamWithGenericArg.%.1 (%.4) [symbolic = %.2 (constants.%.5)]
// CHECK:STDOUT:
// CHECK:STDOUT: !definition:
// CHECK:STDOUT:
// CHECK:STDOUT:   fn(%T.loc10: type) -> @CallExplicitGenericParamWithGenericArg.%.2 (%.5) {
// CHECK:STDOUT:   !entry:
// CHECK:STDOUT:     %ExplicitGenericParam.ref: %ExplicitGenericParam.type = name_ref ExplicitGenericParam, file.%ExplicitGenericParam.decl [template = constants.%ExplicitGenericParam]
// CHECK:STDOUT:     %T.ref.loc11: type = name_ref T, %T.loc10 [symbolic = %T.1 (constants.%T)]
// CHECK:STDOUT:     %.loc11_37: type = struct_type {.a: %T} [symbolic = %.1 (constants.%.4)]
// CHECK:STDOUT:     %ExplicitGenericParam.call: init @CallExplicitGenericParamWithGenericArg.%.2 (%.5) = call %ExplicitGenericParam.ref(%.loc11_37)
// CHECK:STDOUT:     %.loc11_39.1: @CallExplicitGenericParamWithGenericArg.%.2 (%.5) = value_of_initializer %ExplicitGenericParam.call
// CHECK:STDOUT:     %.loc11_39.2: @CallExplicitGenericParamWithGenericArg.%.2 (%.5) = converted %ExplicitGenericParam.call, %.loc11_39.1
// CHECK:STDOUT:     return %.loc11_39.2
// CHECK:STDOUT:   }
// CHECK:STDOUT: }
// CHECK:STDOUT:
// CHECK:STDOUT: specific @ExplicitGenericParam(constants.%T) {
// CHECK:STDOUT:   %T.1 => constants.%T
// CHECK:STDOUT:   %T.patt => constants.%T
// CHECK:STDOUT:   %.1 => constants.%.1
// CHECK:STDOUT: }
// CHECK:STDOUT:
// CHECK:STDOUT: specific @ExplicitGenericParam(i32) {
// CHECK:STDOUT:   %T.1 => i32
// CHECK:STDOUT:   %T.patt => i32
// CHECK:STDOUT:   %.1 => constants.%.3
// CHECK:STDOUT: }
// CHECK:STDOUT:
// CHECK:STDOUT: specific @CallExplicitGenericParamWithGenericArg(constants.%T) {
// CHECK:STDOUT:   %T.1 => constants.%T
// CHECK:STDOUT:   %T.patt => constants.%T
// CHECK:STDOUT:   %.1 => constants.%.4
// CHECK:STDOUT:   %.2 => constants.%.5
// CHECK:STDOUT: }
// CHECK:STDOUT:
// CHECK:STDOUT: specific @ExplicitGenericParam(constants.%.4) {
// CHECK:STDOUT:   %T.1 => constants.%.4
// CHECK:STDOUT:   %T.patt => constants.%.4
// CHECK:STDOUT:   %.1 => constants.%.5
// CHECK:STDOUT: }
// CHECK:STDOUT:
// CHECK:STDOUT: --- fail_todo_explicit_vs_deduced.carbon
// CHECK:STDOUT:
// CHECK:STDOUT: constants {
// CHECK:STDOUT:   %A: type = class_type @A [template]
// CHECK:STDOUT:   %.1: type = struct_type {} [template]
// CHECK:STDOUT:   %T: type = bind_symbolic_name T 0 [symbolic]
// CHECK:STDOUT:   %T.patt: type = symbolic_binding_pattern T 0 [symbolic]
// CHECK:STDOUT:   %.2: type = ptr_type %T [symbolic]
// CHECK:STDOUT:   %ExplicitAndAlsoDeduced.type: type = fn_type @ExplicitAndAlsoDeduced [template]
// CHECK:STDOUT:   %.3: type = tuple_type () [template]
// CHECK:STDOUT:   %ExplicitAndAlsoDeduced: %ExplicitAndAlsoDeduced.type = struct_value () [template]
// CHECK:STDOUT:   %Int32.type: type = fn_type @Int32 [template]
// CHECK:STDOUT:   %Int32: %Int32.type = struct_value () [template]
// CHECK:STDOUT:   %.4: type = ptr_type i32 [template]
// CHECK:STDOUT:   %CallExplicitAndAlsoDeduced.type: type = fn_type @CallExplicitAndAlsoDeduced [template]
// CHECK:STDOUT:   %CallExplicitAndAlsoDeduced: %CallExplicitAndAlsoDeduced.type = struct_value () [template]
// CHECK:STDOUT: }
// CHECK:STDOUT:
// CHECK:STDOUT: imports {
// CHECK:STDOUT:   %Core: <namespace> = namespace file.%Core.import, [template] {
// CHECK:STDOUT:     .Int32 = %import_ref
// CHECK:STDOUT:     import Core//prelude
// CHECK:STDOUT:     import Core//prelude/operators
// CHECK:STDOUT:     import Core//prelude/types
// CHECK:STDOUT:     import Core//prelude/operators/arithmetic
// CHECK:STDOUT:     import Core//prelude/operators/bitwise
// CHECK:STDOUT:     import Core//prelude/operators/comparison
// CHECK:STDOUT:     import Core//prelude/types/bool
// CHECK:STDOUT:   }
// CHECK:STDOUT:   %import_ref: %Int32.type = import_ref Core//prelude/types, inst+4, loaded [template = constants.%Int32]
// CHECK:STDOUT: }
// CHECK:STDOUT:
// CHECK:STDOUT: file {
// CHECK:STDOUT:   package: <namespace> = namespace [template] {
// CHECK:STDOUT:     .Core = imports.%Core
// CHECK:STDOUT:     .A = %A.decl
// CHECK:STDOUT:     .ExplicitAndAlsoDeduced = %ExplicitAndAlsoDeduced.decl
// CHECK:STDOUT:     .CallExplicitAndAlsoDeduced = %CallExplicitAndAlsoDeduced.decl
// CHECK:STDOUT:   }
// CHECK:STDOUT:   %Core.import = import Core
// CHECK:STDOUT:   %A.decl: type = class_decl @A [template = constants.%A] {} {}
// CHECK:STDOUT:   %ExplicitAndAlsoDeduced.decl: %ExplicitAndAlsoDeduced.type = fn_decl @ExplicitAndAlsoDeduced [template = constants.%ExplicitAndAlsoDeduced] {
// CHECK:STDOUT:     %T.patt: type = symbolic_binding_pattern T 0 [symbolic = @ExplicitAndAlsoDeduced.%T.patt (constants.%T.patt)]
// CHECK:STDOUT:     %x.patt: @ExplicitAndAlsoDeduced.%T.1 (%T) = binding_pattern x
// CHECK:STDOUT:   } {
<<<<<<< HEAD
// CHECK:STDOUT:     %param.loc6_27: type = param
// CHECK:STDOUT:     @ExplicitAndAlsoDeduced.%T.loc6: type = bind_symbolic_name T 0, %param.loc6_27 [symbolic = @ExplicitAndAlsoDeduced.%T.1 (constants.%T)]
// CHECK:STDOUT:     %T.ref.loc6_40: type = name_ref T, @ExplicitAndAlsoDeduced.%T.loc6 [symbolic = @ExplicitAndAlsoDeduced.%T.1 (constants.%T)]
// CHECK:STDOUT:     %param.loc6_37: @ExplicitAndAlsoDeduced.%T.1 (%T) = param
// CHECK:STDOUT:     @ExplicitAndAlsoDeduced.%x: @ExplicitAndAlsoDeduced.%T.1 (%T) = bind_name x, %param.loc6_37
// CHECK:STDOUT:     %T.ref.loc6_46: type = name_ref T, @ExplicitAndAlsoDeduced.%T.loc6 [symbolic = @ExplicitAndAlsoDeduced.%T.1 (constants.%T)]
// CHECK:STDOUT:     %.loc6: type = ptr_type %T [symbolic = @ExplicitAndAlsoDeduced.%.1 (constants.%.2)]
// CHECK:STDOUT:     @ExplicitAndAlsoDeduced.%return: ref @ExplicitAndAlsoDeduced.%.1 (%.2) = var <return slot>
=======
// CHECK:STDOUT:     %T.param: type = param T
// CHECK:STDOUT:     %T.loc6: type = bind_symbolic_name T 0, %T.param [symbolic = %T.1 (constants.%T)]
// CHECK:STDOUT:     %T.ref.loc6_40: type = name_ref T, %T.loc6 [symbolic = %T.1 (constants.%T)]
// CHECK:STDOUT:     %x.param: @ExplicitAndAlsoDeduced.%T.1 (%T) = param x
// CHECK:STDOUT:     %x: @ExplicitAndAlsoDeduced.%T.1 (%T) = bind_name x, %x.param
// CHECK:STDOUT:     %T.ref.loc6_46: type = name_ref T, %T.loc6 [symbolic = %T.1 (constants.%T)]
// CHECK:STDOUT:     %.loc6: type = ptr_type %T [symbolic = %.1 (constants.%.2)]
// CHECK:STDOUT:     %return: ref @ExplicitAndAlsoDeduced.%.1 (%.2) = var <return slot>
>>>>>>> dcb4ae26
// CHECK:STDOUT:   }
// CHECK:STDOUT:   %CallExplicitAndAlsoDeduced.decl: %CallExplicitAndAlsoDeduced.type = fn_decl @CallExplicitAndAlsoDeduced [template = constants.%CallExplicitAndAlsoDeduced] {
// CHECK:STDOUT:     %n.patt: i32 = binding_pattern n
// CHECK:STDOUT:   } {
// CHECK:STDOUT:     %int.make_type_32.loc9_34: init type = call constants.%Int32() [template = i32]
// CHECK:STDOUT:     %.loc9_34.1: type = value_of_initializer %int.make_type_32.loc9_34 [template = i32]
// CHECK:STDOUT:     %.loc9_34.2: type = converted %int.make_type_32.loc9_34, %.loc9_34.1 [template = i32]
<<<<<<< HEAD
// CHECK:STDOUT:     %param.loc9: i32 = param
// CHECK:STDOUT:     @CallExplicitAndAlsoDeduced.%n: i32 = bind_name n, %param.loc9
=======
// CHECK:STDOUT:     %n.param: i32 = param n
// CHECK:STDOUT:     %n: i32 = bind_name n, %n.param
>>>>>>> dcb4ae26
// CHECK:STDOUT:     %int.make_type_32.loc9_42: init type = call constants.%Int32() [template = i32]
// CHECK:STDOUT:     %.loc9_45.1: type = value_of_initializer %int.make_type_32.loc9_42 [template = i32]
// CHECK:STDOUT:     %.loc9_45.2: type = converted %int.make_type_32.loc9_42, %.loc9_45.1 [template = i32]
// CHECK:STDOUT:     %.loc9_45.3: type = ptr_type i32 [template = constants.%.4]
// CHECK:STDOUT:     %return: ref %.4 = var <return slot>
// CHECK:STDOUT:   }
// CHECK:STDOUT: }
// CHECK:STDOUT:
// CHECK:STDOUT: class @A {
// CHECK:STDOUT: !members:
// CHECK:STDOUT:   .Self = constants.%A
// CHECK:STDOUT: }
// CHECK:STDOUT:
// CHECK:STDOUT: generic fn @ExplicitAndAlsoDeduced(%T.loc6: type) {
// CHECK:STDOUT:   %T.1: type = bind_symbolic_name T 0 [symbolic = %T.1 (constants.%T)]
// CHECK:STDOUT:   %T.patt: type = symbolic_binding_pattern T 0 [symbolic = %T.patt (constants.%T.patt)]
// CHECK:STDOUT:   %.1: type = ptr_type @ExplicitAndAlsoDeduced.%T.1 (%T) [symbolic = %.1 (constants.%.2)]
// CHECK:STDOUT:
// CHECK:STDOUT:   fn(%T.loc6: type, %x: @ExplicitAndAlsoDeduced.%T.1 (%T)) -> @ExplicitAndAlsoDeduced.%.1 (%.2);
// CHECK:STDOUT: }
// CHECK:STDOUT:
// CHECK:STDOUT: fn @Int32() -> type = "int.make_type_32";
// CHECK:STDOUT:
// CHECK:STDOUT: fn @CallExplicitAndAlsoDeduced(%n: i32) -> %.4 {
// CHECK:STDOUT: !entry:
// CHECK:STDOUT:   %ExplicitAndAlsoDeduced.ref: %ExplicitAndAlsoDeduced.type = name_ref ExplicitAndAlsoDeduced, file.%ExplicitAndAlsoDeduced.decl [template = constants.%ExplicitAndAlsoDeduced]
// CHECK:STDOUT:   %A.ref: type = name_ref A, file.%A.decl [template = constants.%A]
// CHECK:STDOUT:   %.loc17: %.1 = struct_literal ()
// CHECK:STDOUT:   return <error>
// CHECK:STDOUT: }
// CHECK:STDOUT:
// CHECK:STDOUT: specific @ExplicitAndAlsoDeduced(constants.%T) {
// CHECK:STDOUT:   %T.1 => constants.%T
// CHECK:STDOUT:   %T.patt => constants.%T
// CHECK:STDOUT:   %.1 => constants.%.2
// CHECK:STDOUT: }
// CHECK:STDOUT:
// CHECK:STDOUT: --- fail_todo_deduce_implicit.carbon
// CHECK:STDOUT:
// CHECK:STDOUT: constants {
// CHECK:STDOUT:   %T: type = bind_symbolic_name T 0 [symbolic]
// CHECK:STDOUT:   %T.patt: type = symbolic_binding_pattern T 0 [symbolic]
// CHECK:STDOUT:   %.1: type = ptr_type %T [symbolic]
// CHECK:STDOUT:   %ImplicitGenericParam.type: type = fn_type @ImplicitGenericParam [template]
// CHECK:STDOUT:   %.2: type = tuple_type () [template]
// CHECK:STDOUT:   %ImplicitGenericParam: %ImplicitGenericParam.type = struct_value () [template]
// CHECK:STDOUT:   %Int32.type: type = fn_type @Int32 [template]
// CHECK:STDOUT:   %Int32: %Int32.type = struct_value () [template]
// CHECK:STDOUT:   %.3: type = ptr_type i32 [template]
// CHECK:STDOUT:   %CallImplicitGenericParam.type: type = fn_type @CallImplicitGenericParam [template]
// CHECK:STDOUT:   %CallImplicitGenericParam: %CallImplicitGenericParam.type = struct_value () [template]
// CHECK:STDOUT: }
// CHECK:STDOUT:
// CHECK:STDOUT: imports {
// CHECK:STDOUT:   %Core: <namespace> = namespace file.%Core.import, [template] {
// CHECK:STDOUT:     .Int32 = %import_ref
// CHECK:STDOUT:     import Core//prelude
// CHECK:STDOUT:     import Core//prelude/operators
// CHECK:STDOUT:     import Core//prelude/types
// CHECK:STDOUT:     import Core//prelude/operators/arithmetic
// CHECK:STDOUT:     import Core//prelude/operators/bitwise
// CHECK:STDOUT:     import Core//prelude/operators/comparison
// CHECK:STDOUT:     import Core//prelude/types/bool
// CHECK:STDOUT:   }
// CHECK:STDOUT:   %import_ref: %Int32.type = import_ref Core//prelude/types, inst+4, loaded [template = constants.%Int32]
// CHECK:STDOUT: }
// CHECK:STDOUT:
// CHECK:STDOUT: file {
// CHECK:STDOUT:   package: <namespace> = namespace [template] {
// CHECK:STDOUT:     .Core = imports.%Core
// CHECK:STDOUT:     .ImplicitGenericParam = %ImplicitGenericParam.decl
// CHECK:STDOUT:     .CallImplicitGenericParam = %CallImplicitGenericParam.decl
// CHECK:STDOUT:   }
// CHECK:STDOUT:   %Core.import = import Core
// CHECK:STDOUT:   %ImplicitGenericParam.decl: %ImplicitGenericParam.type = fn_decl @ImplicitGenericParam [template = constants.%ImplicitGenericParam] {
// CHECK:STDOUT:     %T.patt: type = symbolic_binding_pattern T 0 [symbolic = @ImplicitGenericParam.%T.patt (constants.%T.patt)]
// CHECK:STDOUT:     %x.patt: @ImplicitGenericParam.%T.1 (%T) = binding_pattern x
// CHECK:STDOUT:   } {
<<<<<<< HEAD
// CHECK:STDOUT:     %param.loc4_25: type = param
// CHECK:STDOUT:     @ImplicitGenericParam.%T.loc4: type = bind_symbolic_name T 0, %param.loc4_25 [symbolic = @ImplicitGenericParam.%T.1 (constants.%T)]
// CHECK:STDOUT:     %T.ref.loc4_38: type = name_ref T, @ImplicitGenericParam.%T.loc4 [symbolic = @ImplicitGenericParam.%T.1 (constants.%T)]
// CHECK:STDOUT:     %param.loc4_35: @ImplicitGenericParam.%T.1 (%T) = param
// CHECK:STDOUT:     @ImplicitGenericParam.%x: @ImplicitGenericParam.%T.1 (%T) = bind_name x, %param.loc4_35
// CHECK:STDOUT:     %T.ref.loc4_44: type = name_ref T, @ImplicitGenericParam.%T.loc4 [symbolic = @ImplicitGenericParam.%T.1 (constants.%T)]
// CHECK:STDOUT:     %.loc4: type = ptr_type %T [symbolic = @ImplicitGenericParam.%.1 (constants.%.1)]
// CHECK:STDOUT:     @ImplicitGenericParam.%return: ref @ImplicitGenericParam.%.1 (%.1) = var <return slot>
=======
// CHECK:STDOUT:     %T.param: type = param T
// CHECK:STDOUT:     %T.loc4: type = bind_symbolic_name T 0, %T.param [symbolic = %T.1 (constants.%T)]
// CHECK:STDOUT:     %T.ref.loc4_38: type = name_ref T, %T.loc4 [symbolic = %T.1 (constants.%T)]
// CHECK:STDOUT:     %x.param: @ImplicitGenericParam.%T.1 (%T) = param x
// CHECK:STDOUT:     %x: @ImplicitGenericParam.%T.1 (%T) = bind_name x, %x.param
// CHECK:STDOUT:     %T.ref.loc4_44: type = name_ref T, %T.loc4 [symbolic = %T.1 (constants.%T)]
// CHECK:STDOUT:     %.loc4: type = ptr_type %T [symbolic = %.1 (constants.%.1)]
// CHECK:STDOUT:     %return: ref @ImplicitGenericParam.%.1 (%.1) = var <return slot>
>>>>>>> dcb4ae26
// CHECK:STDOUT:   }
// CHECK:STDOUT:   %CallImplicitGenericParam.decl: %CallImplicitGenericParam.type = fn_decl @CallImplicitGenericParam [template = constants.%CallImplicitGenericParam] {
// CHECK:STDOUT:     %n.patt: i32 = binding_pattern n
// CHECK:STDOUT:   } {
// CHECK:STDOUT:     %int.make_type_32.loc6_32: init type = call constants.%Int32() [template = i32]
// CHECK:STDOUT:     %.loc6_32.1: type = value_of_initializer %int.make_type_32.loc6_32 [template = i32]
// CHECK:STDOUT:     %.loc6_32.2: type = converted %int.make_type_32.loc6_32, %.loc6_32.1 [template = i32]
<<<<<<< HEAD
// CHECK:STDOUT:     %param.loc6: i32 = param
// CHECK:STDOUT:     @CallImplicitGenericParam.%n: i32 = bind_name n, %param.loc6
=======
// CHECK:STDOUT:     %n.param: i32 = param n
// CHECK:STDOUT:     %n: i32 = bind_name n, %n.param
>>>>>>> dcb4ae26
// CHECK:STDOUT:     %int.make_type_32.loc6_40: init type = call constants.%Int32() [template = i32]
// CHECK:STDOUT:     %.loc6_43.1: type = value_of_initializer %int.make_type_32.loc6_40 [template = i32]
// CHECK:STDOUT:     %.loc6_43.2: type = converted %int.make_type_32.loc6_40, %.loc6_43.1 [template = i32]
// CHECK:STDOUT:     %.loc6_43.3: type = ptr_type i32 [template = constants.%.3]
// CHECK:STDOUT:     %return: ref %.3 = var <return slot>
// CHECK:STDOUT:   }
// CHECK:STDOUT: }
// CHECK:STDOUT:
// CHECK:STDOUT: generic fn @ImplicitGenericParam(%T.loc4: type) {
// CHECK:STDOUT:   %T.1: type = bind_symbolic_name T 0 [symbolic = %T.1 (constants.%T)]
// CHECK:STDOUT:   %T.patt: type = symbolic_binding_pattern T 0 [symbolic = %T.patt (constants.%T.patt)]
// CHECK:STDOUT:   %.1: type = ptr_type @ImplicitGenericParam.%T.1 (%T) [symbolic = %.1 (constants.%.1)]
// CHECK:STDOUT:
// CHECK:STDOUT:   fn[%T.loc4: type](%x: @ImplicitGenericParam.%T.1 (%T)) -> @ImplicitGenericParam.%.1 (%.1);
// CHECK:STDOUT: }
// CHECK:STDOUT:
// CHECK:STDOUT: fn @Int32() -> type = "int.make_type_32";
// CHECK:STDOUT:
// CHECK:STDOUT: fn @CallImplicitGenericParam(%n: i32) -> %.3 {
// CHECK:STDOUT: !entry:
// CHECK:STDOUT:   %ImplicitGenericParam.ref: %ImplicitGenericParam.type = name_ref ImplicitGenericParam, file.%ImplicitGenericParam.decl [template = constants.%ImplicitGenericParam]
// CHECK:STDOUT:   %n.ref: i32 = name_ref n, %n
// CHECK:STDOUT:   %ImplicitGenericParam.call: init %.3 = call %ImplicitGenericParam.ref(<invalid>) [template = <error>]
// CHECK:STDOUT:   %.loc11_33.1: %.3 = value_of_initializer %ImplicitGenericParam.call [template = <error>]
// CHECK:STDOUT:   %.loc11_33.2: %.3 = converted %ImplicitGenericParam.call, %.loc11_33.1 [template = <error>]
// CHECK:STDOUT:   return %.loc11_33.2
// CHECK:STDOUT: }
// CHECK:STDOUT:
// CHECK:STDOUT: specific @ImplicitGenericParam(constants.%T) {
// CHECK:STDOUT:   %T.1 => constants.%T
// CHECK:STDOUT:   %T.patt => constants.%T
// CHECK:STDOUT:   %.1 => constants.%.1
// CHECK:STDOUT: }
// CHECK:STDOUT:
// CHECK:STDOUT: specific @ImplicitGenericParam(i32) {
// CHECK:STDOUT:   %T.1 => i32
// CHECK:STDOUT:   %T.patt => i32
// CHECK:STDOUT:   %.1 => constants.%.3
// CHECK:STDOUT: }
// CHECK:STDOUT:
// CHECK:STDOUT: --- fail_todo_deduce_nested.carbon
// CHECK:STDOUT:
// CHECK:STDOUT: constants {
// CHECK:STDOUT:   %T: type = bind_symbolic_name T 0 [symbolic]
// CHECK:STDOUT:   %T.patt: type = symbolic_binding_pattern T 0 [symbolic]
// CHECK:STDOUT:   %Int32.type: type = fn_type @Int32 [template]
// CHECK:STDOUT:   %.1: type = tuple_type () [template]
// CHECK:STDOUT:   %Int32: %Int32.type = struct_value () [template]
// CHECK:STDOUT:   %.2: type = tuple_type (type, type) [template]
// CHECK:STDOUT:   %.3: type = tuple_type (%T, i32) [symbolic]
// CHECK:STDOUT:   %TupleParam.type: type = fn_type @TupleParam [template]
// CHECK:STDOUT:   %TupleParam: %TupleParam.type = struct_value () [template]
// CHECK:STDOUT:   %CallTupleParam.type: type = fn_type @CallTupleParam [template]
// CHECK:STDOUT:   %CallTupleParam: %CallTupleParam.type = struct_value () [template]
// CHECK:STDOUT:   %.4: i32 = int_literal 1 [template]
// CHECK:STDOUT:   %.5: i32 = int_literal 2 [template]
// CHECK:STDOUT:   %.6: type = tuple_type (i32, i32) [template]
// CHECK:STDOUT:   %.7: type = struct_type {.a: %T, .b: i32} [symbolic]
// CHECK:STDOUT:   %StructParam.type: type = fn_type @StructParam [template]
// CHECK:STDOUT:   %StructParam: %StructParam.type = struct_value () [template]
// CHECK:STDOUT:   %CallStructParam.type: type = fn_type @CallStructParam [template]
// CHECK:STDOUT:   %CallStructParam: %CallStructParam.type = struct_value () [template]
// CHECK:STDOUT:   %.8: type = struct_type {.a: i32, .b: i32} [template]
// CHECK:STDOUT: }
// CHECK:STDOUT:
// CHECK:STDOUT: imports {
// CHECK:STDOUT:   %Core: <namespace> = namespace file.%Core.import, [template] {
// CHECK:STDOUT:     .Int32 = %import_ref
// CHECK:STDOUT:     import Core//prelude
// CHECK:STDOUT:     import Core//prelude/operators
// CHECK:STDOUT:     import Core//prelude/types
// CHECK:STDOUT:     import Core//prelude/operators/arithmetic
// CHECK:STDOUT:     import Core//prelude/operators/bitwise
// CHECK:STDOUT:     import Core//prelude/operators/comparison
// CHECK:STDOUT:     import Core//prelude/types/bool
// CHECK:STDOUT:   }
// CHECK:STDOUT:   %import_ref: %Int32.type = import_ref Core//prelude/types, inst+4, loaded [template = constants.%Int32]
// CHECK:STDOUT: }
// CHECK:STDOUT:
// CHECK:STDOUT: file {
// CHECK:STDOUT:   package: <namespace> = namespace [template] {
// CHECK:STDOUT:     .Core = imports.%Core
// CHECK:STDOUT:     .TupleParam = %TupleParam.decl
// CHECK:STDOUT:     .CallTupleParam = %CallTupleParam.decl
// CHECK:STDOUT:     .StructParam = %StructParam.decl
// CHECK:STDOUT:     .CallStructParam = %CallStructParam.decl
// CHECK:STDOUT:   }
// CHECK:STDOUT:   %Core.import = import Core
// CHECK:STDOUT:   %TupleParam.decl: %TupleParam.type = fn_decl @TupleParam [template = constants.%TupleParam] {
<<<<<<< HEAD
// CHECK:STDOUT:     %T.patt.loc4: type = symbolic_binding_pattern T 0 [symbolic = @TupleParam.%T.patt (constants.%T.patt)]
// CHECK:STDOUT:     %x.patt.loc4: @TupleParam.%.1 (%.3) = binding_pattern x
// CHECK:STDOUT:   } {
// CHECK:STDOUT:     %param.loc4_15: type = param
// CHECK:STDOUT:     @TupleParam.%T.loc4: type = bind_symbolic_name T 0, %param.loc4_15 [symbolic = @TupleParam.%T.1 (constants.%T)]
// CHECK:STDOUT:     %T.ref.loc4: type = name_ref T, @TupleParam.%T.loc4 [symbolic = @TupleParam.%T.1 (constants.%T)]
// CHECK:STDOUT:     %int.make_type_32.loc4: init type = call constants.%Int32() [template = i32]
// CHECK:STDOUT:     %.loc4_35.1: %.2 = tuple_literal (%T.ref.loc4, %int.make_type_32.loc4)
// CHECK:STDOUT:     %.loc4_35.2: type = value_of_initializer %int.make_type_32.loc4 [template = i32]
// CHECK:STDOUT:     %.loc4_35.3: type = converted %int.make_type_32.loc4, %.loc4_35.2 [template = i32]
// CHECK:STDOUT:     %.loc4_35.4: type = converted %.loc4_35.1, constants.%.3 [symbolic = @TupleParam.%.1 (constants.%.3)]
// CHECK:STDOUT:     %param.loc4_25: @TupleParam.%.1 (%.3) = param
// CHECK:STDOUT:     @TupleParam.%x: @TupleParam.%.1 (%.3) = bind_name x, %param.loc4_25
// CHECK:STDOUT:   }
// CHECK:STDOUT:   %CallTupleParam.decl: %CallTupleParam.type = fn_decl @CallTupleParam [template = constants.%CallTupleParam] {} {}
// CHECK:STDOUT:   %StructParam.decl: %StructParam.type = fn_decl @StructParam [template = constants.%StructParam] {
// CHECK:STDOUT:     %T.patt.loc17: type = symbolic_binding_pattern T 0 [symbolic = @StructParam.%T.patt (constants.%T.patt)]
// CHECK:STDOUT:     %x.patt.loc17: @StructParam.%.1 (%.7) = binding_pattern x
// CHECK:STDOUT:   } {
// CHECK:STDOUT:     %param.loc17_16: type = param
// CHECK:STDOUT:     @StructParam.%T.loc17: type = bind_symbolic_name T 0, %param.loc17_16 [symbolic = @StructParam.%T.1 (constants.%T)]
// CHECK:STDOUT:     %T.ref.loc17: type = name_ref T, @StructParam.%T.loc17 [symbolic = @StructParam.%T.1 (constants.%T)]
// CHECK:STDOUT:     %int.make_type_32.loc17: init type = call constants.%Int32() [template = i32]
// CHECK:STDOUT:     %.loc17_41.1: type = value_of_initializer %int.make_type_32.loc17 [template = i32]
// CHECK:STDOUT:     %.loc17_41.2: type = converted %int.make_type_32.loc17, %.loc17_41.1 [template = i32]
// CHECK:STDOUT:     %.loc17_44: type = struct_type {.a: %T, .b: i32} [symbolic = @StructParam.%.1 (constants.%.7)]
// CHECK:STDOUT:     %param.loc17_26: @StructParam.%.1 (%.7) = param
// CHECK:STDOUT:     @StructParam.%x: @StructParam.%.1 (%.7) = bind_name x, %param.loc17_26
=======
// CHECK:STDOUT:     %T.patt: type = symbolic_binding_pattern T 0
// CHECK:STDOUT:     %x.patt: @TupleParam.%.1 (%.3) = binding_pattern x
// CHECK:STDOUT:   } {
// CHECK:STDOUT:     %T.param: type = param T
// CHECK:STDOUT:     %T.loc4: type = bind_symbolic_name T 0, %T.param [symbolic = %T.1 (constants.%T)]
// CHECK:STDOUT:     %T.ref: type = name_ref T, %T.loc4 [symbolic = %T.1 (constants.%T)]
// CHECK:STDOUT:     %int.make_type_32: init type = call constants.%Int32() [template = i32]
// CHECK:STDOUT:     %.loc4_35.1: %.2 = tuple_literal (%T.ref, %int.make_type_32)
// CHECK:STDOUT:     %.loc4_35.2: type = value_of_initializer %int.make_type_32 [template = i32]
// CHECK:STDOUT:     %.loc4_35.3: type = converted %int.make_type_32, %.loc4_35.2 [template = i32]
// CHECK:STDOUT:     %.loc4_35.4: type = converted %.loc4_35.1, constants.%.3 [symbolic = %.1 (constants.%.3)]
// CHECK:STDOUT:     %x.param: @TupleParam.%.1 (%.3) = param x
// CHECK:STDOUT:     %x: @TupleParam.%.1 (%.3) = bind_name x, %x.param
// CHECK:STDOUT:   }
// CHECK:STDOUT:   %CallTupleParam.decl: %CallTupleParam.type = fn_decl @CallTupleParam [template = constants.%CallTupleParam] {} {}
// CHECK:STDOUT:   %StructParam.decl: %StructParam.type = fn_decl @StructParam [template = constants.%StructParam] {
// CHECK:STDOUT:     %T.patt: type = symbolic_binding_pattern T 0
// CHECK:STDOUT:     %x.patt: @StructParam.%.1 (%.7) = binding_pattern x
// CHECK:STDOUT:   } {
// CHECK:STDOUT:     %T.param: type = param T
// CHECK:STDOUT:     %T.loc17: type = bind_symbolic_name T 0, %T.param [symbolic = %T.1 (constants.%T)]
// CHECK:STDOUT:     %T.ref: type = name_ref T, %T.loc17 [symbolic = %T.1 (constants.%T)]
// CHECK:STDOUT:     %int.make_type_32: init type = call constants.%Int32() [template = i32]
// CHECK:STDOUT:     %.loc17_41.1: type = value_of_initializer %int.make_type_32 [template = i32]
// CHECK:STDOUT:     %.loc17_41.2: type = converted %int.make_type_32, %.loc17_41.1 [template = i32]
// CHECK:STDOUT:     %.loc17_44: type = struct_type {.a: %T, .b: i32} [symbolic = %.1 (constants.%.7)]
// CHECK:STDOUT:     %x.param: @StructParam.%.1 (%.7) = param x
// CHECK:STDOUT:     %x: @StructParam.%.1 (%.7) = bind_name x, %x.param
>>>>>>> dcb4ae26
// CHECK:STDOUT:   }
// CHECK:STDOUT:   %CallStructParam.decl: %CallStructParam.type = fn_decl @CallStructParam [template = constants.%CallStructParam] {} {}
// CHECK:STDOUT: }
// CHECK:STDOUT:
// CHECK:STDOUT: fn @Int32() -> type = "int.make_type_32";
// CHECK:STDOUT:
// CHECK:STDOUT: generic fn @TupleParam(%T.loc4: type) {
// CHECK:STDOUT:   %T.1: type = bind_symbolic_name T 0 [symbolic = %T.1 (constants.%T)]
// CHECK:STDOUT:   %T.patt: type = symbolic_binding_pattern T 0 [symbolic = %T.patt (constants.%T.patt)]
// CHECK:STDOUT:   %.1: type = tuple_type (@TupleParam.%T.1 (%T), i32) [symbolic = %.1 (constants.%.3)]
// CHECK:STDOUT:
// CHECK:STDOUT:   fn[%T.loc4: type](%x: @TupleParam.%.1 (%.3));
// CHECK:STDOUT: }
// CHECK:STDOUT:
// CHECK:STDOUT: fn @CallTupleParam() {
// CHECK:STDOUT: !entry:
// CHECK:STDOUT:   %TupleParam.ref: %TupleParam.type = name_ref TupleParam, file.%TupleParam.decl [template = constants.%TupleParam]
// CHECK:STDOUT:   %.loc14_15: i32 = int_literal 1 [template = constants.%.4]
// CHECK:STDOUT:   %.loc14_18: i32 = int_literal 2 [template = constants.%.5]
// CHECK:STDOUT:   %.loc14_19: %.6 = tuple_literal (%.loc14_15, %.loc14_18)
// CHECK:STDOUT:   return
// CHECK:STDOUT: }
// CHECK:STDOUT:
// CHECK:STDOUT: generic fn @StructParam(%T.loc17: type) {
// CHECK:STDOUT:   %T.1: type = bind_symbolic_name T 0 [symbolic = %T.1 (constants.%T)]
// CHECK:STDOUT:   %T.patt: type = symbolic_binding_pattern T 0 [symbolic = %T.patt (constants.%T.patt)]
// CHECK:STDOUT:   %.1: type = struct_type {.a: @StructParam.%T.1 (%T), .b: i32} [symbolic = %.1 (constants.%.7)]
// CHECK:STDOUT:
// CHECK:STDOUT:   fn[%T.loc17: type](%x: @StructParam.%.1 (%.7));
// CHECK:STDOUT: }
// CHECK:STDOUT:
// CHECK:STDOUT: fn @CallStructParam() {
// CHECK:STDOUT: !entry:
// CHECK:STDOUT:   %StructParam.ref: %StructParam.type = name_ref StructParam, file.%StructParam.decl [template = constants.%StructParam]
// CHECK:STDOUT:   %.loc27_21: i32 = int_literal 1 [template = constants.%.4]
// CHECK:STDOUT:   %.loc27_29: i32 = int_literal 2 [template = constants.%.5]
// CHECK:STDOUT:   %.loc27_30: %.8 = struct_literal (%.loc27_21, %.loc27_29)
// CHECK:STDOUT:   return
// CHECK:STDOUT: }
// CHECK:STDOUT:
// CHECK:STDOUT: specific @TupleParam(constants.%T) {
// CHECK:STDOUT:   %T.1 => constants.%T
// CHECK:STDOUT:   %T.patt => constants.%T
// CHECK:STDOUT:   %.1 => constants.%.3
// CHECK:STDOUT: }
// CHECK:STDOUT:
// CHECK:STDOUT: specific @StructParam(constants.%T) {
// CHECK:STDOUT:   %T.1 => constants.%T
// CHECK:STDOUT:   %T.patt => constants.%T
// CHECK:STDOUT:   %.1 => constants.%.7
// CHECK:STDOUT: }
// CHECK:STDOUT:
// CHECK:STDOUT: --- fail_deduce_incomplete.carbon
// CHECK:STDOUT:
// CHECK:STDOUT: constants {
// CHECK:STDOUT:   %T: type = bind_symbolic_name T 0 [symbolic]
// CHECK:STDOUT:   %T.patt: type = symbolic_binding_pattern T 0 [symbolic]
// CHECK:STDOUT:   %U: type = bind_symbolic_name U 1 [symbolic]
// CHECK:STDOUT:   %U.patt: type = symbolic_binding_pattern U 1 [symbolic]
// CHECK:STDOUT:   %ImplicitNotDeducible.type: type = fn_type @ImplicitNotDeducible [template]
// CHECK:STDOUT:   %.1: type = tuple_type () [template]
// CHECK:STDOUT:   %ImplicitNotDeducible: %ImplicitNotDeducible.type = struct_value () [template]
// CHECK:STDOUT:   %CallImplicitNotDeducible.type: type = fn_type @CallImplicitNotDeducible [template]
// CHECK:STDOUT:   %CallImplicitNotDeducible: %CallImplicitNotDeducible.type = struct_value () [template]
// CHECK:STDOUT:   %.2: i32 = int_literal 42 [template]
// CHECK:STDOUT: }
// CHECK:STDOUT:
// CHECK:STDOUT: imports {
// CHECK:STDOUT:   %Core: <namespace> = namespace file.%Core.import, [template] {
// CHECK:STDOUT:     import Core//prelude
// CHECK:STDOUT:     import Core//prelude/operators
// CHECK:STDOUT:     import Core//prelude/types
// CHECK:STDOUT:     import Core//prelude/operators/arithmetic
// CHECK:STDOUT:     import Core//prelude/operators/bitwise
// CHECK:STDOUT:     import Core//prelude/operators/comparison
// CHECK:STDOUT:     import Core//prelude/types/bool
// CHECK:STDOUT:   }
// CHECK:STDOUT: }
// CHECK:STDOUT:
// CHECK:STDOUT: file {
// CHECK:STDOUT:   package: <namespace> = namespace [template] {
// CHECK:STDOUT:     .Core = imports.%Core
// CHECK:STDOUT:     .ImplicitNotDeducible = %ImplicitNotDeducible.decl
// CHECK:STDOUT:     .CallImplicitNotDeducible = %CallImplicitNotDeducible.decl
// CHECK:STDOUT:   }
// CHECK:STDOUT:   %Core.import = import Core
// CHECK:STDOUT:   %ImplicitNotDeducible.decl: %ImplicitNotDeducible.type = fn_decl @ImplicitNotDeducible [template = constants.%ImplicitNotDeducible] {
// CHECK:STDOUT:     %T.patt: type = symbolic_binding_pattern T 0 [symbolic = @ImplicitNotDeducible.%T.patt (constants.%T.patt)]
// CHECK:STDOUT:     %U.patt: type = symbolic_binding_pattern U 1 [symbolic = @ImplicitNotDeducible.%U.patt (constants.%U.patt)]
// CHECK:STDOUT:     %x.patt: @ImplicitNotDeducible.%T.1 (%T) = binding_pattern x
// CHECK:STDOUT:   } {
<<<<<<< HEAD
// CHECK:STDOUT:     %param.loc6_25: type = param
// CHECK:STDOUT:     @ImplicitNotDeducible.%T.loc6: type = bind_symbolic_name T 0, %param.loc6_25 [symbolic = @ImplicitNotDeducible.%T.1 (constants.%T)]
// CHECK:STDOUT:     %param.loc6_35: type = param
// CHECK:STDOUT:     @ImplicitNotDeducible.%U.loc6: type = bind_symbolic_name U 1, %param.loc6_35 [symbolic = @ImplicitNotDeducible.%U.1 (constants.%U)]
// CHECK:STDOUT:     %T.ref: type = name_ref T, @ImplicitNotDeducible.%T.loc6 [symbolic = @ImplicitNotDeducible.%T.1 (constants.%T)]
// CHECK:STDOUT:     %param.loc6_45: @ImplicitNotDeducible.%T.1 (%T) = param
// CHECK:STDOUT:     @ImplicitNotDeducible.%x: @ImplicitNotDeducible.%T.1 (%T) = bind_name x, %param.loc6_45
// CHECK:STDOUT:     %U.ref: type = name_ref U, @ImplicitNotDeducible.%U.loc6 [symbolic = @ImplicitNotDeducible.%U.1 (constants.%U)]
// CHECK:STDOUT:     @ImplicitNotDeducible.%return: ref @ImplicitNotDeducible.%U.1 (%U) = var <return slot>
=======
// CHECK:STDOUT:     %T.param: type = param T
// CHECK:STDOUT:     %T.loc6: type = bind_symbolic_name T 0, %T.param [symbolic = %T.1 (constants.%T)]
// CHECK:STDOUT:     %U.param: type = param U
// CHECK:STDOUT:     %U.loc6: type = bind_symbolic_name U 1, %U.param [symbolic = %U.1 (constants.%U)]
// CHECK:STDOUT:     %T.ref: type = name_ref T, %T.loc6 [symbolic = %T.1 (constants.%T)]
// CHECK:STDOUT:     %x.param: @ImplicitNotDeducible.%T.1 (%T) = param x
// CHECK:STDOUT:     %x: @ImplicitNotDeducible.%T.1 (%T) = bind_name x, %x.param
// CHECK:STDOUT:     %U.ref: type = name_ref U, %U.loc6 [symbolic = %U.1 (constants.%U)]
// CHECK:STDOUT:     %return: ref @ImplicitNotDeducible.%U.1 (%U) = var <return slot>
>>>>>>> dcb4ae26
// CHECK:STDOUT:   }
// CHECK:STDOUT:   %CallImplicitNotDeducible.decl: %CallImplicitNotDeducible.type = fn_decl @CallImplicitNotDeducible [template = constants.%CallImplicitNotDeducible] {} {}
// CHECK:STDOUT: }
// CHECK:STDOUT:
// CHECK:STDOUT: generic fn @ImplicitNotDeducible(%T.loc6: type, %U.loc6: type) {
// CHECK:STDOUT:   %T.1: type = bind_symbolic_name T 0 [symbolic = %T.1 (constants.%T)]
// CHECK:STDOUT:   %T.patt: type = symbolic_binding_pattern T 0 [symbolic = %T.patt (constants.%T.patt)]
// CHECK:STDOUT:   %U.1: type = bind_symbolic_name U 1 [symbolic = %U.1 (constants.%U)]
// CHECK:STDOUT:   %U.patt: type = symbolic_binding_pattern U 1 [symbolic = %U.patt (constants.%U.patt)]
// CHECK:STDOUT:
// CHECK:STDOUT:   fn[%T.loc6: type, %U.loc6: type](%x: @ImplicitNotDeducible.%T.1 (%T)) -> @ImplicitNotDeducible.%U.1 (%U);
// CHECK:STDOUT: }
// CHECK:STDOUT:
// CHECK:STDOUT: fn @CallImplicitNotDeducible() {
// CHECK:STDOUT: !entry:
// CHECK:STDOUT:   %ImplicitNotDeducible.ref: %ImplicitNotDeducible.type = name_ref ImplicitNotDeducible, file.%ImplicitNotDeducible.decl [template = constants.%ImplicitNotDeducible]
// CHECK:STDOUT:   %.loc16: i32 = int_literal 42 [template = constants.%.2]
// CHECK:STDOUT:   return
// CHECK:STDOUT: }
// CHECK:STDOUT:
// CHECK:STDOUT: specific @ImplicitNotDeducible(constants.%T, constants.%U) {
// CHECK:STDOUT:   %T.1 => constants.%T
// CHECK:STDOUT:   %T.patt => constants.%T
// CHECK:STDOUT:   %U.1 => constants.%U
// CHECK:STDOUT:   %U.patt => constants.%U
// CHECK:STDOUT: }
// CHECK:STDOUT:
// CHECK:STDOUT: --- fail_deduce_inconsistent.carbon
// CHECK:STDOUT:
// CHECK:STDOUT: constants {
// CHECK:STDOUT:   %T: type = bind_symbolic_name T 0 [symbolic]
// CHECK:STDOUT:   %T.patt: type = symbolic_binding_pattern T 0 [symbolic]
// CHECK:STDOUT:   %ImplicitNotDeducible.type: type = fn_type @ImplicitNotDeducible [template]
// CHECK:STDOUT:   %.1: type = tuple_type () [template]
// CHECK:STDOUT:   %ImplicitNotDeducible: %ImplicitNotDeducible.type = struct_value () [template]
// CHECK:STDOUT:   %CallImplicitNotDeducible.type: type = fn_type @CallImplicitNotDeducible [template]
// CHECK:STDOUT:   %CallImplicitNotDeducible: %CallImplicitNotDeducible.type = struct_value () [template]
// CHECK:STDOUT:   %.2: i32 = int_literal 42 [template]
// CHECK:STDOUT:   %.3: i32 = int_literal 12 [template]
// CHECK:STDOUT:   %.4: type = struct_type {.x: i32} [template]
// CHECK:STDOUT: }
// CHECK:STDOUT:
// CHECK:STDOUT: imports {
// CHECK:STDOUT:   %Core: <namespace> = namespace file.%Core.import, [template] {
// CHECK:STDOUT:     import Core//prelude
// CHECK:STDOUT:     import Core//prelude/operators
// CHECK:STDOUT:     import Core//prelude/types
// CHECK:STDOUT:     import Core//prelude/operators/arithmetic
// CHECK:STDOUT:     import Core//prelude/operators/bitwise
// CHECK:STDOUT:     import Core//prelude/operators/comparison
// CHECK:STDOUT:     import Core//prelude/types/bool
// CHECK:STDOUT:   }
// CHECK:STDOUT: }
// CHECK:STDOUT:
// CHECK:STDOUT: file {
// CHECK:STDOUT:   package: <namespace> = namespace [template] {
// CHECK:STDOUT:     .Core = imports.%Core
// CHECK:STDOUT:     .ImplicitNotDeducible = %ImplicitNotDeducible.decl
// CHECK:STDOUT:     .CallImplicitNotDeducible = %CallImplicitNotDeducible.decl
// CHECK:STDOUT:   }
// CHECK:STDOUT:   %Core.import = import Core
// CHECK:STDOUT:   %ImplicitNotDeducible.decl: %ImplicitNotDeducible.type = fn_decl @ImplicitNotDeducible [template = constants.%ImplicitNotDeducible] {
// CHECK:STDOUT:     %T.patt: type = symbolic_binding_pattern T 0 [symbolic = @ImplicitNotDeducible.%T.patt (constants.%T.patt)]
// CHECK:STDOUT:     %x.patt: @ImplicitNotDeducible.%T.1 (%T) = binding_pattern x
// CHECK:STDOUT:     %y.patt: @ImplicitNotDeducible.%T.1 (%T) = binding_pattern y
// CHECK:STDOUT:   } {
<<<<<<< HEAD
// CHECK:STDOUT:     %param.loc4_25: type = param
// CHECK:STDOUT:     @ImplicitNotDeducible.%T.loc4: type = bind_symbolic_name T 0, %param.loc4_25 [symbolic = @ImplicitNotDeducible.%T.1 (constants.%T)]
// CHECK:STDOUT:     %T.ref.loc4_38: type = name_ref T, @ImplicitNotDeducible.%T.loc4 [symbolic = @ImplicitNotDeducible.%T.1 (constants.%T)]
// CHECK:STDOUT:     %param.loc4_35: @ImplicitNotDeducible.%T.1 (%T) = param
// CHECK:STDOUT:     @ImplicitNotDeducible.%x: @ImplicitNotDeducible.%T.1 (%T) = bind_name x, %param.loc4_35
// CHECK:STDOUT:     %T.ref.loc4_44: type = name_ref T, @ImplicitNotDeducible.%T.loc4 [symbolic = @ImplicitNotDeducible.%T.1 (constants.%T)]
// CHECK:STDOUT:     %param.loc4_41: @ImplicitNotDeducible.%T.1 (%T) = param
// CHECK:STDOUT:     @ImplicitNotDeducible.%y: @ImplicitNotDeducible.%T.1 (%T) = bind_name y, %param.loc4_41
// CHECK:STDOUT:     %T.ref.loc4_50: type = name_ref T, @ImplicitNotDeducible.%T.loc4 [symbolic = @ImplicitNotDeducible.%T.1 (constants.%T)]
// CHECK:STDOUT:     @ImplicitNotDeducible.%return: ref @ImplicitNotDeducible.%T.1 (%T) = var <return slot>
=======
// CHECK:STDOUT:     %T.param: type = param T
// CHECK:STDOUT:     %T.loc4: type = bind_symbolic_name T 0, %T.param [symbolic = %T.1 (constants.%T)]
// CHECK:STDOUT:     %T.ref.loc4_38: type = name_ref T, %T.loc4 [symbolic = %T.1 (constants.%T)]
// CHECK:STDOUT:     %x.param: @ImplicitNotDeducible.%T.1 (%T) = param x
// CHECK:STDOUT:     %x: @ImplicitNotDeducible.%T.1 (%T) = bind_name x, %x.param
// CHECK:STDOUT:     %T.ref.loc4_44: type = name_ref T, %T.loc4 [symbolic = %T.1 (constants.%T)]
// CHECK:STDOUT:     %y.param: @ImplicitNotDeducible.%T.1 (%T) = param y
// CHECK:STDOUT:     %y: @ImplicitNotDeducible.%T.1 (%T) = bind_name y, %y.param
// CHECK:STDOUT:     %T.ref.loc4_50: type = name_ref T, %T.loc4 [symbolic = %T.1 (constants.%T)]
// CHECK:STDOUT:     %return: ref @ImplicitNotDeducible.%T.1 (%T) = var <return slot>
>>>>>>> dcb4ae26
// CHECK:STDOUT:   }
// CHECK:STDOUT:   %CallImplicitNotDeducible.decl: %CallImplicitNotDeducible.type = fn_decl @CallImplicitNotDeducible [template = constants.%CallImplicitNotDeducible] {} {}
// CHECK:STDOUT: }
// CHECK:STDOUT:
// CHECK:STDOUT: generic fn @ImplicitNotDeducible(%T.loc4: type) {
// CHECK:STDOUT:   %T.1: type = bind_symbolic_name T 0 [symbolic = %T.1 (constants.%T)]
// CHECK:STDOUT:   %T.patt: type = symbolic_binding_pattern T 0 [symbolic = %T.patt (constants.%T.patt)]
// CHECK:STDOUT:
// CHECK:STDOUT:   fn[%T.loc4: type](%x: @ImplicitNotDeducible.%T.1 (%T), %y: @ImplicitNotDeducible.%T.1 (%T)) -> @ImplicitNotDeducible.%T.1 (%T);
// CHECK:STDOUT: }
// CHECK:STDOUT:
// CHECK:STDOUT: fn @CallImplicitNotDeducible() {
// CHECK:STDOUT: !entry:
// CHECK:STDOUT:   %ImplicitNotDeducible.ref: %ImplicitNotDeducible.type = name_ref ImplicitNotDeducible, file.%ImplicitNotDeducible.decl [template = constants.%ImplicitNotDeducible]
// CHECK:STDOUT:   %.loc13_24: i32 = int_literal 42 [template = constants.%.2]
// CHECK:STDOUT:   %.loc13_34: i32 = int_literal 12 [template = constants.%.3]
// CHECK:STDOUT:   %.loc13_36: %.4 = struct_literal (%.loc13_34)
// CHECK:STDOUT:   return
// CHECK:STDOUT: }
// CHECK:STDOUT:
// CHECK:STDOUT: specific @ImplicitNotDeducible(constants.%T) {
// CHECK:STDOUT:   %T.1 => constants.%T
// CHECK:STDOUT:   %T.patt => constants.%T
// CHECK:STDOUT: }
// CHECK:STDOUT:<|MERGE_RESOLUTION|>--- conflicted
+++ resolved
@@ -164,23 +164,13 @@
 // CHECK:STDOUT:   }
 // CHECK:STDOUT:   %Core.import = import Core
 // CHECK:STDOUT:   %ExplicitGenericParam.decl: %ExplicitGenericParam.type = fn_decl @ExplicitGenericParam [template = constants.%ExplicitGenericParam] {
-<<<<<<< HEAD
-// CHECK:STDOUT:     %T.patt.loc4: type = symbolic_binding_pattern T 0 [symbolic = @ExplicitGenericParam.%T.patt (constants.%T.patt)]
-// CHECK:STDOUT:   } {
-// CHECK:STDOUT:     %param.loc4: type = param
-// CHECK:STDOUT:     @ExplicitGenericParam.%T.loc4: type = bind_symbolic_name T 0, %param.loc4 [symbolic = @ExplicitGenericParam.%T.1 (constants.%T)]
-// CHECK:STDOUT:     %T.ref.loc4: type = name_ref T, @ExplicitGenericParam.%T.loc4 [symbolic = @ExplicitGenericParam.%T.1 (constants.%T)]
-// CHECK:STDOUT:     %.loc4: type = ptr_type %T [symbolic = @ExplicitGenericParam.%.1 (constants.%.1)]
-// CHECK:STDOUT:     @ExplicitGenericParam.%return: ref @ExplicitGenericParam.%.1 (%.1) = var <return slot>
-=======
-// CHECK:STDOUT:     %T.patt: type = symbolic_binding_pattern T 0
-// CHECK:STDOUT:   } {
-// CHECK:STDOUT:     %T.param: type = param T
-// CHECK:STDOUT:     %T.loc4: type = bind_symbolic_name T 0, %T.param [symbolic = %T.1 (constants.%T)]
+// CHECK:STDOUT:     %T.patt.loc4: type = symbolic_binding_pattern T 0 [symbolic = %T.patt.1 (constants.%T.patt)]
+// CHECK:STDOUT:   } {
+// CHECK:STDOUT:     %param: type = param
+// CHECK:STDOUT:     %T.loc4: type = bind_symbolic_name T 0, %param [symbolic = %T.1 (constants.%T)]
 // CHECK:STDOUT:     %T.ref: type = name_ref T, %T.loc4 [symbolic = %T.1 (constants.%T)]
 // CHECK:STDOUT:     %.loc4: type = ptr_type %T [symbolic = %.1 (constants.%.1)]
 // CHECK:STDOUT:     %return: ref @ExplicitGenericParam.%.1 (%.1) = var <return slot>
->>>>>>> dcb4ae26
 // CHECK:STDOUT:   }
 // CHECK:STDOUT:   %CallExplicitGenericParam.decl: %CallExplicitGenericParam.type = fn_decl @CallExplicitGenericParam [template = constants.%CallExplicitGenericParam] {} {
 // CHECK:STDOUT:     %int.make_type_32.loc6: init type = call constants.%Int32() [template = i32]
@@ -190,31 +180,20 @@
 // CHECK:STDOUT:     %return: ref %.3 = var <return slot>
 // CHECK:STDOUT:   }
 // CHECK:STDOUT:   %CallExplicitGenericParamWithGenericArg.decl: %CallExplicitGenericParamWithGenericArg.type = fn_decl @CallExplicitGenericParamWithGenericArg [template = constants.%CallExplicitGenericParamWithGenericArg] {
-<<<<<<< HEAD
-// CHECK:STDOUT:     %T.patt.loc10: type = symbolic_binding_pattern T 0 [symbolic = @CallExplicitGenericParamWithGenericArg.%T.patt (constants.%T.patt)]
-// CHECK:STDOUT:   } {
-// CHECK:STDOUT:     %param.loc10: type = param
-// CHECK:STDOUT:     @CallExplicitGenericParamWithGenericArg.%T.loc10: type = bind_symbolic_name T 0, %param.loc10 [symbolic = @CallExplicitGenericParamWithGenericArg.%T.1 (constants.%T)]
-// CHECK:STDOUT:     %T.ref.loc10: type = name_ref T, @CallExplicitGenericParamWithGenericArg.%T.loc10 [symbolic = @CallExplicitGenericParamWithGenericArg.%T.1 (constants.%T)]
-// CHECK:STDOUT:     %.loc10_62: type = struct_type {.a: %T} [symbolic = @CallExplicitGenericParamWithGenericArg.%.1 (constants.%.4)]
-// CHECK:STDOUT:     %.loc10_63: type = ptr_type %.4 [symbolic = @CallExplicitGenericParamWithGenericArg.%.2 (constants.%.5)]
-// CHECK:STDOUT:     @CallExplicitGenericParamWithGenericArg.%return: ref @CallExplicitGenericParamWithGenericArg.%.2 (%.5) = var <return slot>
-=======
-// CHECK:STDOUT:     %T.patt: type = symbolic_binding_pattern T 0
-// CHECK:STDOUT:   } {
-// CHECK:STDOUT:     %T.param: type = param T
-// CHECK:STDOUT:     %T.loc10: type = bind_symbolic_name T 0, %T.param [symbolic = %T.1 (constants.%T)]
+// CHECK:STDOUT:     %T.patt.loc10: type = symbolic_binding_pattern T 0 [symbolic = %T.patt.1 (constants.%T.patt)]
+// CHECK:STDOUT:   } {
+// CHECK:STDOUT:     %param: type = param
+// CHECK:STDOUT:     %T.loc10: type = bind_symbolic_name T 0, %param [symbolic = %T.1 (constants.%T)]
 // CHECK:STDOUT:     %T.ref.loc10: type = name_ref T, %T.loc10 [symbolic = %T.1 (constants.%T)]
 // CHECK:STDOUT:     %.loc10_62: type = struct_type {.a: %T} [symbolic = %.1 (constants.%.4)]
 // CHECK:STDOUT:     %.loc10_63: type = ptr_type %.4 [symbolic = %.2 (constants.%.5)]
 // CHECK:STDOUT:     %return: ref @CallExplicitGenericParamWithGenericArg.%.2 (%.5) = var <return slot>
->>>>>>> dcb4ae26
 // CHECK:STDOUT:   }
 // CHECK:STDOUT: }
 // CHECK:STDOUT:
 // CHECK:STDOUT: generic fn @ExplicitGenericParam(%T.loc4: type) {
 // CHECK:STDOUT:   %T.1: type = bind_symbolic_name T 0 [symbolic = %T.1 (constants.%T)]
-// CHECK:STDOUT:   %T.patt: type = symbolic_binding_pattern T 0 [symbolic = %T.patt (constants.%T.patt)]
+// CHECK:STDOUT:   %T.patt.1: type = symbolic_binding_pattern T 0 [symbolic = %T.patt.1 (constants.%T.patt)]
 // CHECK:STDOUT:   %.1: type = ptr_type @ExplicitGenericParam.%T.1 (%T) [symbolic = %.1 (constants.%.1)]
 // CHECK:STDOUT:
 // CHECK:STDOUT:   fn(%T.loc4: type) -> @ExplicitGenericParam.%.1 (%.1);
@@ -236,7 +215,7 @@
 // CHECK:STDOUT:
 // CHECK:STDOUT: generic fn @CallExplicitGenericParamWithGenericArg(%T.loc10: type) {
 // CHECK:STDOUT:   %T.1: type = bind_symbolic_name T 0 [symbolic = %T.1 (constants.%T)]
-// CHECK:STDOUT:   %T.patt: type = symbolic_binding_pattern T 0 [symbolic = %T.patt (constants.%T.patt)]
+// CHECK:STDOUT:   %T.patt.1: type = symbolic_binding_pattern T 0 [symbolic = %T.patt.1 (constants.%T.patt)]
 // CHECK:STDOUT:   %.1: type = struct_type {.a: @CallExplicitGenericParamWithGenericArg.%T.1 (%T)} [symbolic = %.1 (constants.%.4)]
 // CHECK:STDOUT:   %.2: type = ptr_type @CallExplicitGenericParamWithGenericArg.%.1 (%.4) [symbolic = %.2 (constants.%.5)]
 // CHECK:STDOUT:
@@ -256,26 +235,26 @@
 // CHECK:STDOUT:
 // CHECK:STDOUT: specific @ExplicitGenericParam(constants.%T) {
 // CHECK:STDOUT:   %T.1 => constants.%T
-// CHECK:STDOUT:   %T.patt => constants.%T
+// CHECK:STDOUT:   %T.patt.1 => constants.%T
 // CHECK:STDOUT:   %.1 => constants.%.1
 // CHECK:STDOUT: }
 // CHECK:STDOUT:
 // CHECK:STDOUT: specific @ExplicitGenericParam(i32) {
 // CHECK:STDOUT:   %T.1 => i32
-// CHECK:STDOUT:   %T.patt => i32
+// CHECK:STDOUT:   %T.patt.1 => i32
 // CHECK:STDOUT:   %.1 => constants.%.3
 // CHECK:STDOUT: }
 // CHECK:STDOUT:
 // CHECK:STDOUT: specific @CallExplicitGenericParamWithGenericArg(constants.%T) {
 // CHECK:STDOUT:   %T.1 => constants.%T
-// CHECK:STDOUT:   %T.patt => constants.%T
+// CHECK:STDOUT:   %T.patt.1 => constants.%T
 // CHECK:STDOUT:   %.1 => constants.%.4
 // CHECK:STDOUT:   %.2 => constants.%.5
 // CHECK:STDOUT: }
 // CHECK:STDOUT:
 // CHECK:STDOUT: specific @ExplicitGenericParam(constants.%.4) {
 // CHECK:STDOUT:   %T.1 => constants.%.4
-// CHECK:STDOUT:   %T.patt => constants.%.4
+// CHECK:STDOUT:   %T.patt.1 => constants.%.4
 // CHECK:STDOUT:   %.1 => constants.%.5
 // CHECK:STDOUT: }
 // CHECK:STDOUT:
@@ -321,28 +300,17 @@
 // CHECK:STDOUT:   %Core.import = import Core
 // CHECK:STDOUT:   %A.decl: type = class_decl @A [template = constants.%A] {} {}
 // CHECK:STDOUT:   %ExplicitAndAlsoDeduced.decl: %ExplicitAndAlsoDeduced.type = fn_decl @ExplicitAndAlsoDeduced [template = constants.%ExplicitAndAlsoDeduced] {
-// CHECK:STDOUT:     %T.patt: type = symbolic_binding_pattern T 0 [symbolic = @ExplicitAndAlsoDeduced.%T.patt (constants.%T.patt)]
+// CHECK:STDOUT:     %T.patt.loc6: type = symbolic_binding_pattern T 0 [symbolic = %T.patt.1 (constants.%T.patt)]
 // CHECK:STDOUT:     %x.patt: @ExplicitAndAlsoDeduced.%T.1 (%T) = binding_pattern x
 // CHECK:STDOUT:   } {
-<<<<<<< HEAD
 // CHECK:STDOUT:     %param.loc6_27: type = param
-// CHECK:STDOUT:     @ExplicitAndAlsoDeduced.%T.loc6: type = bind_symbolic_name T 0, %param.loc6_27 [symbolic = @ExplicitAndAlsoDeduced.%T.1 (constants.%T)]
-// CHECK:STDOUT:     %T.ref.loc6_40: type = name_ref T, @ExplicitAndAlsoDeduced.%T.loc6 [symbolic = @ExplicitAndAlsoDeduced.%T.1 (constants.%T)]
+// CHECK:STDOUT:     %T.loc6: type = bind_symbolic_name T 0, %param.loc6_27 [symbolic = %T.1 (constants.%T)]
+// CHECK:STDOUT:     %T.ref.loc6_40: type = name_ref T, %T.loc6 [symbolic = %T.1 (constants.%T)]
 // CHECK:STDOUT:     %param.loc6_37: @ExplicitAndAlsoDeduced.%T.1 (%T) = param
-// CHECK:STDOUT:     @ExplicitAndAlsoDeduced.%x: @ExplicitAndAlsoDeduced.%T.1 (%T) = bind_name x, %param.loc6_37
-// CHECK:STDOUT:     %T.ref.loc6_46: type = name_ref T, @ExplicitAndAlsoDeduced.%T.loc6 [symbolic = @ExplicitAndAlsoDeduced.%T.1 (constants.%T)]
-// CHECK:STDOUT:     %.loc6: type = ptr_type %T [symbolic = @ExplicitAndAlsoDeduced.%.1 (constants.%.2)]
-// CHECK:STDOUT:     @ExplicitAndAlsoDeduced.%return: ref @ExplicitAndAlsoDeduced.%.1 (%.2) = var <return slot>
-=======
-// CHECK:STDOUT:     %T.param: type = param T
-// CHECK:STDOUT:     %T.loc6: type = bind_symbolic_name T 0, %T.param [symbolic = %T.1 (constants.%T)]
-// CHECK:STDOUT:     %T.ref.loc6_40: type = name_ref T, %T.loc6 [symbolic = %T.1 (constants.%T)]
-// CHECK:STDOUT:     %x.param: @ExplicitAndAlsoDeduced.%T.1 (%T) = param x
-// CHECK:STDOUT:     %x: @ExplicitAndAlsoDeduced.%T.1 (%T) = bind_name x, %x.param
+// CHECK:STDOUT:     %x: @ExplicitAndAlsoDeduced.%T.1 (%T) = bind_name x, %param.loc6_37
 // CHECK:STDOUT:     %T.ref.loc6_46: type = name_ref T, %T.loc6 [symbolic = %T.1 (constants.%T)]
 // CHECK:STDOUT:     %.loc6: type = ptr_type %T [symbolic = %.1 (constants.%.2)]
 // CHECK:STDOUT:     %return: ref @ExplicitAndAlsoDeduced.%.1 (%.2) = var <return slot>
->>>>>>> dcb4ae26
 // CHECK:STDOUT:   }
 // CHECK:STDOUT:   %CallExplicitAndAlsoDeduced.decl: %CallExplicitAndAlsoDeduced.type = fn_decl @CallExplicitAndAlsoDeduced [template = constants.%CallExplicitAndAlsoDeduced] {
 // CHECK:STDOUT:     %n.patt: i32 = binding_pattern n
@@ -350,13 +318,8 @@
 // CHECK:STDOUT:     %int.make_type_32.loc9_34: init type = call constants.%Int32() [template = i32]
 // CHECK:STDOUT:     %.loc9_34.1: type = value_of_initializer %int.make_type_32.loc9_34 [template = i32]
 // CHECK:STDOUT:     %.loc9_34.2: type = converted %int.make_type_32.loc9_34, %.loc9_34.1 [template = i32]
-<<<<<<< HEAD
-// CHECK:STDOUT:     %param.loc9: i32 = param
-// CHECK:STDOUT:     @CallExplicitAndAlsoDeduced.%n: i32 = bind_name n, %param.loc9
-=======
-// CHECK:STDOUT:     %n.param: i32 = param n
-// CHECK:STDOUT:     %n: i32 = bind_name n, %n.param
->>>>>>> dcb4ae26
+// CHECK:STDOUT:     %param: i32 = param
+// CHECK:STDOUT:     %n: i32 = bind_name n, %param
 // CHECK:STDOUT:     %int.make_type_32.loc9_42: init type = call constants.%Int32() [template = i32]
 // CHECK:STDOUT:     %.loc9_45.1: type = value_of_initializer %int.make_type_32.loc9_42 [template = i32]
 // CHECK:STDOUT:     %.loc9_45.2: type = converted %int.make_type_32.loc9_42, %.loc9_45.1 [template = i32]
@@ -372,7 +335,7 @@
 // CHECK:STDOUT:
 // CHECK:STDOUT: generic fn @ExplicitAndAlsoDeduced(%T.loc6: type) {
 // CHECK:STDOUT:   %T.1: type = bind_symbolic_name T 0 [symbolic = %T.1 (constants.%T)]
-// CHECK:STDOUT:   %T.patt: type = symbolic_binding_pattern T 0 [symbolic = %T.patt (constants.%T.patt)]
+// CHECK:STDOUT:   %T.patt.1: type = symbolic_binding_pattern T 0 [symbolic = %T.patt.1 (constants.%T.patt)]
 // CHECK:STDOUT:   %.1: type = ptr_type @ExplicitAndAlsoDeduced.%T.1 (%T) [symbolic = %.1 (constants.%.2)]
 // CHECK:STDOUT:
 // CHECK:STDOUT:   fn(%T.loc6: type, %x: @ExplicitAndAlsoDeduced.%T.1 (%T)) -> @ExplicitAndAlsoDeduced.%.1 (%.2);
@@ -390,7 +353,7 @@
 // CHECK:STDOUT:
 // CHECK:STDOUT: specific @ExplicitAndAlsoDeduced(constants.%T) {
 // CHECK:STDOUT:   %T.1 => constants.%T
-// CHECK:STDOUT:   %T.patt => constants.%T
+// CHECK:STDOUT:   %T.patt.1 => constants.%T
 // CHECK:STDOUT:   %.1 => constants.%.2
 // CHECK:STDOUT: }
 // CHECK:STDOUT:
@@ -432,28 +395,17 @@
 // CHECK:STDOUT:   }
 // CHECK:STDOUT:   %Core.import = import Core
 // CHECK:STDOUT:   %ImplicitGenericParam.decl: %ImplicitGenericParam.type = fn_decl @ImplicitGenericParam [template = constants.%ImplicitGenericParam] {
-// CHECK:STDOUT:     %T.patt: type = symbolic_binding_pattern T 0 [symbolic = @ImplicitGenericParam.%T.patt (constants.%T.patt)]
+// CHECK:STDOUT:     %T.patt.loc4: type = symbolic_binding_pattern T 0 [symbolic = %T.patt.1 (constants.%T.patt)]
 // CHECK:STDOUT:     %x.patt: @ImplicitGenericParam.%T.1 (%T) = binding_pattern x
 // CHECK:STDOUT:   } {
-<<<<<<< HEAD
 // CHECK:STDOUT:     %param.loc4_25: type = param
-// CHECK:STDOUT:     @ImplicitGenericParam.%T.loc4: type = bind_symbolic_name T 0, %param.loc4_25 [symbolic = @ImplicitGenericParam.%T.1 (constants.%T)]
-// CHECK:STDOUT:     %T.ref.loc4_38: type = name_ref T, @ImplicitGenericParam.%T.loc4 [symbolic = @ImplicitGenericParam.%T.1 (constants.%T)]
+// CHECK:STDOUT:     %T.loc4: type = bind_symbolic_name T 0, %param.loc4_25 [symbolic = %T.1 (constants.%T)]
+// CHECK:STDOUT:     %T.ref.loc4_38: type = name_ref T, %T.loc4 [symbolic = %T.1 (constants.%T)]
 // CHECK:STDOUT:     %param.loc4_35: @ImplicitGenericParam.%T.1 (%T) = param
-// CHECK:STDOUT:     @ImplicitGenericParam.%x: @ImplicitGenericParam.%T.1 (%T) = bind_name x, %param.loc4_35
-// CHECK:STDOUT:     %T.ref.loc4_44: type = name_ref T, @ImplicitGenericParam.%T.loc4 [symbolic = @ImplicitGenericParam.%T.1 (constants.%T)]
-// CHECK:STDOUT:     %.loc4: type = ptr_type %T [symbolic = @ImplicitGenericParam.%.1 (constants.%.1)]
-// CHECK:STDOUT:     @ImplicitGenericParam.%return: ref @ImplicitGenericParam.%.1 (%.1) = var <return slot>
-=======
-// CHECK:STDOUT:     %T.param: type = param T
-// CHECK:STDOUT:     %T.loc4: type = bind_symbolic_name T 0, %T.param [symbolic = %T.1 (constants.%T)]
-// CHECK:STDOUT:     %T.ref.loc4_38: type = name_ref T, %T.loc4 [symbolic = %T.1 (constants.%T)]
-// CHECK:STDOUT:     %x.param: @ImplicitGenericParam.%T.1 (%T) = param x
-// CHECK:STDOUT:     %x: @ImplicitGenericParam.%T.1 (%T) = bind_name x, %x.param
+// CHECK:STDOUT:     %x: @ImplicitGenericParam.%T.1 (%T) = bind_name x, %param.loc4_35
 // CHECK:STDOUT:     %T.ref.loc4_44: type = name_ref T, %T.loc4 [symbolic = %T.1 (constants.%T)]
 // CHECK:STDOUT:     %.loc4: type = ptr_type %T [symbolic = %.1 (constants.%.1)]
 // CHECK:STDOUT:     %return: ref @ImplicitGenericParam.%.1 (%.1) = var <return slot>
->>>>>>> dcb4ae26
 // CHECK:STDOUT:   }
 // CHECK:STDOUT:   %CallImplicitGenericParam.decl: %CallImplicitGenericParam.type = fn_decl @CallImplicitGenericParam [template = constants.%CallImplicitGenericParam] {
 // CHECK:STDOUT:     %n.patt: i32 = binding_pattern n
@@ -461,13 +413,8 @@
 // CHECK:STDOUT:     %int.make_type_32.loc6_32: init type = call constants.%Int32() [template = i32]
 // CHECK:STDOUT:     %.loc6_32.1: type = value_of_initializer %int.make_type_32.loc6_32 [template = i32]
 // CHECK:STDOUT:     %.loc6_32.2: type = converted %int.make_type_32.loc6_32, %.loc6_32.1 [template = i32]
-<<<<<<< HEAD
-// CHECK:STDOUT:     %param.loc6: i32 = param
-// CHECK:STDOUT:     @CallImplicitGenericParam.%n: i32 = bind_name n, %param.loc6
-=======
-// CHECK:STDOUT:     %n.param: i32 = param n
-// CHECK:STDOUT:     %n: i32 = bind_name n, %n.param
->>>>>>> dcb4ae26
+// CHECK:STDOUT:     %param: i32 = param
+// CHECK:STDOUT:     %n: i32 = bind_name n, %param
 // CHECK:STDOUT:     %int.make_type_32.loc6_40: init type = call constants.%Int32() [template = i32]
 // CHECK:STDOUT:     %.loc6_43.1: type = value_of_initializer %int.make_type_32.loc6_40 [template = i32]
 // CHECK:STDOUT:     %.loc6_43.2: type = converted %int.make_type_32.loc6_40, %.loc6_43.1 [template = i32]
@@ -478,7 +425,7 @@
 // CHECK:STDOUT:
 // CHECK:STDOUT: generic fn @ImplicitGenericParam(%T.loc4: type) {
 // CHECK:STDOUT:   %T.1: type = bind_symbolic_name T 0 [symbolic = %T.1 (constants.%T)]
-// CHECK:STDOUT:   %T.patt: type = symbolic_binding_pattern T 0 [symbolic = %T.patt (constants.%T.patt)]
+// CHECK:STDOUT:   %T.patt.1: type = symbolic_binding_pattern T 0 [symbolic = %T.patt.1 (constants.%T.patt)]
 // CHECK:STDOUT:   %.1: type = ptr_type @ImplicitGenericParam.%T.1 (%T) [symbolic = %.1 (constants.%.1)]
 // CHECK:STDOUT:
 // CHECK:STDOUT:   fn[%T.loc4: type](%x: @ImplicitGenericParam.%T.1 (%T)) -> @ImplicitGenericParam.%.1 (%.1);
@@ -498,13 +445,13 @@
 // CHECK:STDOUT:
 // CHECK:STDOUT: specific @ImplicitGenericParam(constants.%T) {
 // CHECK:STDOUT:   %T.1 => constants.%T
-// CHECK:STDOUT:   %T.patt => constants.%T
+// CHECK:STDOUT:   %T.patt.1 => constants.%T
 // CHECK:STDOUT:   %.1 => constants.%.1
 // CHECK:STDOUT: }
 // CHECK:STDOUT:
 // CHECK:STDOUT: specific @ImplicitGenericParam(i32) {
 // CHECK:STDOUT:   %T.1 => i32
-// CHECK:STDOUT:   %T.patt => i32
+// CHECK:STDOUT:   %T.patt.1 => i32
 // CHECK:STDOUT:   %.1 => constants.%.3
 // CHECK:STDOUT: }
 // CHECK:STDOUT:
@@ -557,65 +504,34 @@
 // CHECK:STDOUT:   }
 // CHECK:STDOUT:   %Core.import = import Core
 // CHECK:STDOUT:   %TupleParam.decl: %TupleParam.type = fn_decl @TupleParam [template = constants.%TupleParam] {
-<<<<<<< HEAD
-// CHECK:STDOUT:     %T.patt.loc4: type = symbolic_binding_pattern T 0 [symbolic = @TupleParam.%T.patt (constants.%T.patt)]
-// CHECK:STDOUT:     %x.patt.loc4: @TupleParam.%.1 (%.3) = binding_pattern x
+// CHECK:STDOUT:     %T.patt.loc4: type = symbolic_binding_pattern T 0 [symbolic = %T.patt.1 (constants.%T.patt)]
+// CHECK:STDOUT:     %x.patt: @TupleParam.%.1 (%.3) = binding_pattern x
 // CHECK:STDOUT:   } {
 // CHECK:STDOUT:     %param.loc4_15: type = param
-// CHECK:STDOUT:     @TupleParam.%T.loc4: type = bind_symbolic_name T 0, %param.loc4_15 [symbolic = @TupleParam.%T.1 (constants.%T)]
-// CHECK:STDOUT:     %T.ref.loc4: type = name_ref T, @TupleParam.%T.loc4 [symbolic = @TupleParam.%T.1 (constants.%T)]
-// CHECK:STDOUT:     %int.make_type_32.loc4: init type = call constants.%Int32() [template = i32]
-// CHECK:STDOUT:     %.loc4_35.1: %.2 = tuple_literal (%T.ref.loc4, %int.make_type_32.loc4)
-// CHECK:STDOUT:     %.loc4_35.2: type = value_of_initializer %int.make_type_32.loc4 [template = i32]
-// CHECK:STDOUT:     %.loc4_35.3: type = converted %int.make_type_32.loc4, %.loc4_35.2 [template = i32]
-// CHECK:STDOUT:     %.loc4_35.4: type = converted %.loc4_35.1, constants.%.3 [symbolic = @TupleParam.%.1 (constants.%.3)]
-// CHECK:STDOUT:     %param.loc4_25: @TupleParam.%.1 (%.3) = param
-// CHECK:STDOUT:     @TupleParam.%x: @TupleParam.%.1 (%.3) = bind_name x, %param.loc4_25
-// CHECK:STDOUT:   }
-// CHECK:STDOUT:   %CallTupleParam.decl: %CallTupleParam.type = fn_decl @CallTupleParam [template = constants.%CallTupleParam] {} {}
-// CHECK:STDOUT:   %StructParam.decl: %StructParam.type = fn_decl @StructParam [template = constants.%StructParam] {
-// CHECK:STDOUT:     %T.patt.loc17: type = symbolic_binding_pattern T 0 [symbolic = @StructParam.%T.patt (constants.%T.patt)]
-// CHECK:STDOUT:     %x.patt.loc17: @StructParam.%.1 (%.7) = binding_pattern x
-// CHECK:STDOUT:   } {
-// CHECK:STDOUT:     %param.loc17_16: type = param
-// CHECK:STDOUT:     @StructParam.%T.loc17: type = bind_symbolic_name T 0, %param.loc17_16 [symbolic = @StructParam.%T.1 (constants.%T)]
-// CHECK:STDOUT:     %T.ref.loc17: type = name_ref T, @StructParam.%T.loc17 [symbolic = @StructParam.%T.1 (constants.%T)]
-// CHECK:STDOUT:     %int.make_type_32.loc17: init type = call constants.%Int32() [template = i32]
-// CHECK:STDOUT:     %.loc17_41.1: type = value_of_initializer %int.make_type_32.loc17 [template = i32]
-// CHECK:STDOUT:     %.loc17_41.2: type = converted %int.make_type_32.loc17, %.loc17_41.1 [template = i32]
-// CHECK:STDOUT:     %.loc17_44: type = struct_type {.a: %T, .b: i32} [symbolic = @StructParam.%.1 (constants.%.7)]
-// CHECK:STDOUT:     %param.loc17_26: @StructParam.%.1 (%.7) = param
-// CHECK:STDOUT:     @StructParam.%x: @StructParam.%.1 (%.7) = bind_name x, %param.loc17_26
-=======
-// CHECK:STDOUT:     %T.patt: type = symbolic_binding_pattern T 0
-// CHECK:STDOUT:     %x.patt: @TupleParam.%.1 (%.3) = binding_pattern x
-// CHECK:STDOUT:   } {
-// CHECK:STDOUT:     %T.param: type = param T
-// CHECK:STDOUT:     %T.loc4: type = bind_symbolic_name T 0, %T.param [symbolic = %T.1 (constants.%T)]
+// CHECK:STDOUT:     %T.loc4: type = bind_symbolic_name T 0, %param.loc4_15 [symbolic = %T.1 (constants.%T)]
 // CHECK:STDOUT:     %T.ref: type = name_ref T, %T.loc4 [symbolic = %T.1 (constants.%T)]
 // CHECK:STDOUT:     %int.make_type_32: init type = call constants.%Int32() [template = i32]
 // CHECK:STDOUT:     %.loc4_35.1: %.2 = tuple_literal (%T.ref, %int.make_type_32)
 // CHECK:STDOUT:     %.loc4_35.2: type = value_of_initializer %int.make_type_32 [template = i32]
 // CHECK:STDOUT:     %.loc4_35.3: type = converted %int.make_type_32, %.loc4_35.2 [template = i32]
 // CHECK:STDOUT:     %.loc4_35.4: type = converted %.loc4_35.1, constants.%.3 [symbolic = %.1 (constants.%.3)]
-// CHECK:STDOUT:     %x.param: @TupleParam.%.1 (%.3) = param x
-// CHECK:STDOUT:     %x: @TupleParam.%.1 (%.3) = bind_name x, %x.param
+// CHECK:STDOUT:     %param.loc4_25: @TupleParam.%.1 (%.3) = param
+// CHECK:STDOUT:     %x: @TupleParam.%.1 (%.3) = bind_name x, %param.loc4_25
 // CHECK:STDOUT:   }
 // CHECK:STDOUT:   %CallTupleParam.decl: %CallTupleParam.type = fn_decl @CallTupleParam [template = constants.%CallTupleParam] {} {}
 // CHECK:STDOUT:   %StructParam.decl: %StructParam.type = fn_decl @StructParam [template = constants.%StructParam] {
-// CHECK:STDOUT:     %T.patt: type = symbolic_binding_pattern T 0
+// CHECK:STDOUT:     %T.patt.loc17: type = symbolic_binding_pattern T 0 [symbolic = %T.patt.1 (constants.%T.patt)]
 // CHECK:STDOUT:     %x.patt: @StructParam.%.1 (%.7) = binding_pattern x
 // CHECK:STDOUT:   } {
-// CHECK:STDOUT:     %T.param: type = param T
-// CHECK:STDOUT:     %T.loc17: type = bind_symbolic_name T 0, %T.param [symbolic = %T.1 (constants.%T)]
+// CHECK:STDOUT:     %param.loc17_16: type = param
+// CHECK:STDOUT:     %T.loc17: type = bind_symbolic_name T 0, %param.loc17_16 [symbolic = %T.1 (constants.%T)]
 // CHECK:STDOUT:     %T.ref: type = name_ref T, %T.loc17 [symbolic = %T.1 (constants.%T)]
 // CHECK:STDOUT:     %int.make_type_32: init type = call constants.%Int32() [template = i32]
 // CHECK:STDOUT:     %.loc17_41.1: type = value_of_initializer %int.make_type_32 [template = i32]
 // CHECK:STDOUT:     %.loc17_41.2: type = converted %int.make_type_32, %.loc17_41.1 [template = i32]
 // CHECK:STDOUT:     %.loc17_44: type = struct_type {.a: %T, .b: i32} [symbolic = %.1 (constants.%.7)]
-// CHECK:STDOUT:     %x.param: @StructParam.%.1 (%.7) = param x
-// CHECK:STDOUT:     %x: @StructParam.%.1 (%.7) = bind_name x, %x.param
->>>>>>> dcb4ae26
+// CHECK:STDOUT:     %param.loc17_26: @StructParam.%.1 (%.7) = param
+// CHECK:STDOUT:     %x: @StructParam.%.1 (%.7) = bind_name x, %param.loc17_26
 // CHECK:STDOUT:   }
 // CHECK:STDOUT:   %CallStructParam.decl: %CallStructParam.type = fn_decl @CallStructParam [template = constants.%CallStructParam] {} {}
 // CHECK:STDOUT: }
@@ -624,7 +540,7 @@
 // CHECK:STDOUT:
 // CHECK:STDOUT: generic fn @TupleParam(%T.loc4: type) {
 // CHECK:STDOUT:   %T.1: type = bind_symbolic_name T 0 [symbolic = %T.1 (constants.%T)]
-// CHECK:STDOUT:   %T.patt: type = symbolic_binding_pattern T 0 [symbolic = %T.patt (constants.%T.patt)]
+// CHECK:STDOUT:   %T.patt.1: type = symbolic_binding_pattern T 0 [symbolic = %T.patt.1 (constants.%T.patt)]
 // CHECK:STDOUT:   %.1: type = tuple_type (@TupleParam.%T.1 (%T), i32) [symbolic = %.1 (constants.%.3)]
 // CHECK:STDOUT:
 // CHECK:STDOUT:   fn[%T.loc4: type](%x: @TupleParam.%.1 (%.3));
@@ -641,7 +557,7 @@
 // CHECK:STDOUT:
 // CHECK:STDOUT: generic fn @StructParam(%T.loc17: type) {
 // CHECK:STDOUT:   %T.1: type = bind_symbolic_name T 0 [symbolic = %T.1 (constants.%T)]
-// CHECK:STDOUT:   %T.patt: type = symbolic_binding_pattern T 0 [symbolic = %T.patt (constants.%T.patt)]
+// CHECK:STDOUT:   %T.patt.1: type = symbolic_binding_pattern T 0 [symbolic = %T.patt.1 (constants.%T.patt)]
 // CHECK:STDOUT:   %.1: type = struct_type {.a: @StructParam.%T.1 (%T), .b: i32} [symbolic = %.1 (constants.%.7)]
 // CHECK:STDOUT:
 // CHECK:STDOUT:   fn[%T.loc17: type](%x: @StructParam.%.1 (%.7));
@@ -658,13 +574,13 @@
 // CHECK:STDOUT:
 // CHECK:STDOUT: specific @TupleParam(constants.%T) {
 // CHECK:STDOUT:   %T.1 => constants.%T
-// CHECK:STDOUT:   %T.patt => constants.%T
+// CHECK:STDOUT:   %T.patt.1 => constants.%T
 // CHECK:STDOUT:   %.1 => constants.%.3
 // CHECK:STDOUT: }
 // CHECK:STDOUT:
 // CHECK:STDOUT: specific @StructParam(constants.%T) {
 // CHECK:STDOUT:   %T.1 => constants.%T
-// CHECK:STDOUT:   %T.patt => constants.%T
+// CHECK:STDOUT:   %T.patt.1 => constants.%T
 // CHECK:STDOUT:   %.1 => constants.%.7
 // CHECK:STDOUT: }
 // CHECK:STDOUT:
@@ -703,40 +619,28 @@
 // CHECK:STDOUT:   }
 // CHECK:STDOUT:   %Core.import = import Core
 // CHECK:STDOUT:   %ImplicitNotDeducible.decl: %ImplicitNotDeducible.type = fn_decl @ImplicitNotDeducible [template = constants.%ImplicitNotDeducible] {
-// CHECK:STDOUT:     %T.patt: type = symbolic_binding_pattern T 0 [symbolic = @ImplicitNotDeducible.%T.patt (constants.%T.patt)]
-// CHECK:STDOUT:     %U.patt: type = symbolic_binding_pattern U 1 [symbolic = @ImplicitNotDeducible.%U.patt (constants.%U.patt)]
+// CHECK:STDOUT:     %T.patt.loc6: type = symbolic_binding_pattern T 0 [symbolic = %T.patt.1 (constants.%T.patt)]
+// CHECK:STDOUT:     %U.patt.loc6: type = symbolic_binding_pattern U 1 [symbolic = %U.patt.1 (constants.%U.patt)]
 // CHECK:STDOUT:     %x.patt: @ImplicitNotDeducible.%T.1 (%T) = binding_pattern x
 // CHECK:STDOUT:   } {
-<<<<<<< HEAD
 // CHECK:STDOUT:     %param.loc6_25: type = param
-// CHECK:STDOUT:     @ImplicitNotDeducible.%T.loc6: type = bind_symbolic_name T 0, %param.loc6_25 [symbolic = @ImplicitNotDeducible.%T.1 (constants.%T)]
+// CHECK:STDOUT:     %T.loc6: type = bind_symbolic_name T 0, %param.loc6_25 [symbolic = %T.1 (constants.%T)]
 // CHECK:STDOUT:     %param.loc6_35: type = param
-// CHECK:STDOUT:     @ImplicitNotDeducible.%U.loc6: type = bind_symbolic_name U 1, %param.loc6_35 [symbolic = @ImplicitNotDeducible.%U.1 (constants.%U)]
-// CHECK:STDOUT:     %T.ref: type = name_ref T, @ImplicitNotDeducible.%T.loc6 [symbolic = @ImplicitNotDeducible.%T.1 (constants.%T)]
+// CHECK:STDOUT:     %U.loc6: type = bind_symbolic_name U 1, %param.loc6_35 [symbolic = %U.1 (constants.%U)]
+// CHECK:STDOUT:     %T.ref: type = name_ref T, %T.loc6 [symbolic = %T.1 (constants.%T)]
 // CHECK:STDOUT:     %param.loc6_45: @ImplicitNotDeducible.%T.1 (%T) = param
-// CHECK:STDOUT:     @ImplicitNotDeducible.%x: @ImplicitNotDeducible.%T.1 (%T) = bind_name x, %param.loc6_45
-// CHECK:STDOUT:     %U.ref: type = name_ref U, @ImplicitNotDeducible.%U.loc6 [symbolic = @ImplicitNotDeducible.%U.1 (constants.%U)]
-// CHECK:STDOUT:     @ImplicitNotDeducible.%return: ref @ImplicitNotDeducible.%U.1 (%U) = var <return slot>
-=======
-// CHECK:STDOUT:     %T.param: type = param T
-// CHECK:STDOUT:     %T.loc6: type = bind_symbolic_name T 0, %T.param [symbolic = %T.1 (constants.%T)]
-// CHECK:STDOUT:     %U.param: type = param U
-// CHECK:STDOUT:     %U.loc6: type = bind_symbolic_name U 1, %U.param [symbolic = %U.1 (constants.%U)]
-// CHECK:STDOUT:     %T.ref: type = name_ref T, %T.loc6 [symbolic = %T.1 (constants.%T)]
-// CHECK:STDOUT:     %x.param: @ImplicitNotDeducible.%T.1 (%T) = param x
-// CHECK:STDOUT:     %x: @ImplicitNotDeducible.%T.1 (%T) = bind_name x, %x.param
+// CHECK:STDOUT:     %x: @ImplicitNotDeducible.%T.1 (%T) = bind_name x, %param.loc6_45
 // CHECK:STDOUT:     %U.ref: type = name_ref U, %U.loc6 [symbolic = %U.1 (constants.%U)]
 // CHECK:STDOUT:     %return: ref @ImplicitNotDeducible.%U.1 (%U) = var <return slot>
->>>>>>> dcb4ae26
 // CHECK:STDOUT:   }
 // CHECK:STDOUT:   %CallImplicitNotDeducible.decl: %CallImplicitNotDeducible.type = fn_decl @CallImplicitNotDeducible [template = constants.%CallImplicitNotDeducible] {} {}
 // CHECK:STDOUT: }
 // CHECK:STDOUT:
 // CHECK:STDOUT: generic fn @ImplicitNotDeducible(%T.loc6: type, %U.loc6: type) {
 // CHECK:STDOUT:   %T.1: type = bind_symbolic_name T 0 [symbolic = %T.1 (constants.%T)]
-// CHECK:STDOUT:   %T.patt: type = symbolic_binding_pattern T 0 [symbolic = %T.patt (constants.%T.patt)]
+// CHECK:STDOUT:   %T.patt.1: type = symbolic_binding_pattern T 0 [symbolic = %T.patt.1 (constants.%T.patt)]
 // CHECK:STDOUT:   %U.1: type = bind_symbolic_name U 1 [symbolic = %U.1 (constants.%U)]
-// CHECK:STDOUT:   %U.patt: type = symbolic_binding_pattern U 1 [symbolic = %U.patt (constants.%U.patt)]
+// CHECK:STDOUT:   %U.patt.1: type = symbolic_binding_pattern U 1 [symbolic = %U.patt.1 (constants.%U.patt)]
 // CHECK:STDOUT:
 // CHECK:STDOUT:   fn[%T.loc6: type, %U.loc6: type](%x: @ImplicitNotDeducible.%T.1 (%T)) -> @ImplicitNotDeducible.%U.1 (%U);
 // CHECK:STDOUT: }
@@ -750,9 +654,9 @@
 // CHECK:STDOUT:
 // CHECK:STDOUT: specific @ImplicitNotDeducible(constants.%T, constants.%U) {
 // CHECK:STDOUT:   %T.1 => constants.%T
-// CHECK:STDOUT:   %T.patt => constants.%T
+// CHECK:STDOUT:   %T.patt.1 => constants.%T
 // CHECK:STDOUT:   %U.1 => constants.%U
-// CHECK:STDOUT:   %U.patt => constants.%U
+// CHECK:STDOUT:   %U.patt.1 => constants.%U
 // CHECK:STDOUT: }
 // CHECK:STDOUT:
 // CHECK:STDOUT: --- fail_deduce_inconsistent.carbon
@@ -790,40 +694,27 @@
 // CHECK:STDOUT:   }
 // CHECK:STDOUT:   %Core.import = import Core
 // CHECK:STDOUT:   %ImplicitNotDeducible.decl: %ImplicitNotDeducible.type = fn_decl @ImplicitNotDeducible [template = constants.%ImplicitNotDeducible] {
-// CHECK:STDOUT:     %T.patt: type = symbolic_binding_pattern T 0 [symbolic = @ImplicitNotDeducible.%T.patt (constants.%T.patt)]
+// CHECK:STDOUT:     %T.patt.loc4: type = symbolic_binding_pattern T 0 [symbolic = %T.patt.1 (constants.%T.patt)]
 // CHECK:STDOUT:     %x.patt: @ImplicitNotDeducible.%T.1 (%T) = binding_pattern x
 // CHECK:STDOUT:     %y.patt: @ImplicitNotDeducible.%T.1 (%T) = binding_pattern y
 // CHECK:STDOUT:   } {
-<<<<<<< HEAD
 // CHECK:STDOUT:     %param.loc4_25: type = param
-// CHECK:STDOUT:     @ImplicitNotDeducible.%T.loc4: type = bind_symbolic_name T 0, %param.loc4_25 [symbolic = @ImplicitNotDeducible.%T.1 (constants.%T)]
-// CHECK:STDOUT:     %T.ref.loc4_38: type = name_ref T, @ImplicitNotDeducible.%T.loc4 [symbolic = @ImplicitNotDeducible.%T.1 (constants.%T)]
+// CHECK:STDOUT:     %T.loc4: type = bind_symbolic_name T 0, %param.loc4_25 [symbolic = %T.1 (constants.%T)]
+// CHECK:STDOUT:     %T.ref.loc4_38: type = name_ref T, %T.loc4 [symbolic = %T.1 (constants.%T)]
 // CHECK:STDOUT:     %param.loc4_35: @ImplicitNotDeducible.%T.1 (%T) = param
-// CHECK:STDOUT:     @ImplicitNotDeducible.%x: @ImplicitNotDeducible.%T.1 (%T) = bind_name x, %param.loc4_35
-// CHECK:STDOUT:     %T.ref.loc4_44: type = name_ref T, @ImplicitNotDeducible.%T.loc4 [symbolic = @ImplicitNotDeducible.%T.1 (constants.%T)]
+// CHECK:STDOUT:     %x: @ImplicitNotDeducible.%T.1 (%T) = bind_name x, %param.loc4_35
+// CHECK:STDOUT:     %T.ref.loc4_44: type = name_ref T, %T.loc4 [symbolic = %T.1 (constants.%T)]
 // CHECK:STDOUT:     %param.loc4_41: @ImplicitNotDeducible.%T.1 (%T) = param
-// CHECK:STDOUT:     @ImplicitNotDeducible.%y: @ImplicitNotDeducible.%T.1 (%T) = bind_name y, %param.loc4_41
-// CHECK:STDOUT:     %T.ref.loc4_50: type = name_ref T, @ImplicitNotDeducible.%T.loc4 [symbolic = @ImplicitNotDeducible.%T.1 (constants.%T)]
-// CHECK:STDOUT:     @ImplicitNotDeducible.%return: ref @ImplicitNotDeducible.%T.1 (%T) = var <return slot>
-=======
-// CHECK:STDOUT:     %T.param: type = param T
-// CHECK:STDOUT:     %T.loc4: type = bind_symbolic_name T 0, %T.param [symbolic = %T.1 (constants.%T)]
-// CHECK:STDOUT:     %T.ref.loc4_38: type = name_ref T, %T.loc4 [symbolic = %T.1 (constants.%T)]
-// CHECK:STDOUT:     %x.param: @ImplicitNotDeducible.%T.1 (%T) = param x
-// CHECK:STDOUT:     %x: @ImplicitNotDeducible.%T.1 (%T) = bind_name x, %x.param
-// CHECK:STDOUT:     %T.ref.loc4_44: type = name_ref T, %T.loc4 [symbolic = %T.1 (constants.%T)]
-// CHECK:STDOUT:     %y.param: @ImplicitNotDeducible.%T.1 (%T) = param y
-// CHECK:STDOUT:     %y: @ImplicitNotDeducible.%T.1 (%T) = bind_name y, %y.param
+// CHECK:STDOUT:     %y: @ImplicitNotDeducible.%T.1 (%T) = bind_name y, %param.loc4_41
 // CHECK:STDOUT:     %T.ref.loc4_50: type = name_ref T, %T.loc4 [symbolic = %T.1 (constants.%T)]
 // CHECK:STDOUT:     %return: ref @ImplicitNotDeducible.%T.1 (%T) = var <return slot>
->>>>>>> dcb4ae26
 // CHECK:STDOUT:   }
 // CHECK:STDOUT:   %CallImplicitNotDeducible.decl: %CallImplicitNotDeducible.type = fn_decl @CallImplicitNotDeducible [template = constants.%CallImplicitNotDeducible] {} {}
 // CHECK:STDOUT: }
 // CHECK:STDOUT:
 // CHECK:STDOUT: generic fn @ImplicitNotDeducible(%T.loc4: type) {
 // CHECK:STDOUT:   %T.1: type = bind_symbolic_name T 0 [symbolic = %T.1 (constants.%T)]
-// CHECK:STDOUT:   %T.patt: type = symbolic_binding_pattern T 0 [symbolic = %T.patt (constants.%T.patt)]
+// CHECK:STDOUT:   %T.patt.1: type = symbolic_binding_pattern T 0 [symbolic = %T.patt.1 (constants.%T.patt)]
 // CHECK:STDOUT:
 // CHECK:STDOUT:   fn[%T.loc4: type](%x: @ImplicitNotDeducible.%T.1 (%T), %y: @ImplicitNotDeducible.%T.1 (%T)) -> @ImplicitNotDeducible.%T.1 (%T);
 // CHECK:STDOUT: }
@@ -839,6 +730,6 @@
 // CHECK:STDOUT:
 // CHECK:STDOUT: specific @ImplicitNotDeducible(constants.%T) {
 // CHECK:STDOUT:   %T.1 => constants.%T
-// CHECK:STDOUT:   %T.patt => constants.%T
+// CHECK:STDOUT:   %T.patt.1 => constants.%T
 // CHECK:STDOUT: }
 // CHECK:STDOUT: