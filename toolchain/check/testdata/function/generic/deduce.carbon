--- conflicted
+++ resolved
@@ -120,12 +120,8 @@
 // CHECK:STDOUT: --- deduce_explicit.carbon
 // CHECK:STDOUT:
 // CHECK:STDOUT: constants {
-<<<<<<< HEAD
-// CHECK:STDOUT:   %T: type = bind_symbolic_name T 0 [symbolic]
-// CHECK:STDOUT:   %T.patt.1: type = symbolic_binding_pattern T 0 [symbolic]
-=======
 // CHECK:STDOUT:   %T: type = bind_symbolic_name T, 0 [symbolic]
->>>>>>> e617d649
+// CHECK:STDOUT:   %T.patt.1: type = symbolic_binding_pattern T, 0 [symbolic]
 // CHECK:STDOUT:   %.1: type = ptr_type %T [symbolic]
 // CHECK:STDOUT:   %ExplicitGenericParam.type: type = fn_type @ExplicitGenericParam [template]
 // CHECK:STDOUT:   %.2: type = tuple_type () [template]
@@ -135,7 +131,7 @@
 // CHECK:STDOUT:   %.3: type = ptr_type i32 [template]
 // CHECK:STDOUT:   %CallExplicitGenericParam.type: type = fn_type @CallExplicitGenericParam [template]
 // CHECK:STDOUT:   %CallExplicitGenericParam: %CallExplicitGenericParam.type = struct_value () [template]
-// CHECK:STDOUT:   %T.patt.2: type = symbolic_binding_pattern T 0 [symbolic]
+// CHECK:STDOUT:   %T.patt.2: type = symbolic_binding_pattern T, 0 [symbolic]
 // CHECK:STDOUT:   %.4: type = struct_type {.a: %T} [symbolic]
 // CHECK:STDOUT:   %.5: type = ptr_type %.4 [symbolic]
 // CHECK:STDOUT:   %CallExplicitGenericParamWithGenericArg.type: type = fn_type @CallExplicitGenericParamWithGenericArg [template]
@@ -166,21 +162,14 @@
 // CHECK:STDOUT:   }
 // CHECK:STDOUT:   %Core.import = import Core
 // CHECK:STDOUT:   %ExplicitGenericParam.decl: %ExplicitGenericParam.type = fn_decl @ExplicitGenericParam [template = constants.%ExplicitGenericParam] {
-<<<<<<< HEAD
-// CHECK:STDOUT:     %T.patt.loc4: type = symbolic_binding_pattern T 0 [symbolic = %T.patt.1 (constants.%T.patt.1)]
+// CHECK:STDOUT:     %T.patt.loc4: type = symbolic_binding_pattern T, 0 [symbolic = %T.patt.1 (constants.%T.patt.1)]
 // CHECK:STDOUT:     %T.param_patt: type = param_pattern %T.patt.loc4, runtime_param<invalid> [symbolic = %T.patt.1 (constants.%T.patt.1)]
 // CHECK:STDOUT:   } {
-=======
-// CHECK:STDOUT:     %T.patt: type = symbolic_binding_pattern T, 0
-// CHECK:STDOUT:   } {
-// CHECK:STDOUT:     %T.param: type = param T, runtime_param<invalid>
-// CHECK:STDOUT:     %T.loc4: type = bind_symbolic_name T, 0, %T.param [symbolic = %T.1 (constants.%T)]
->>>>>>> e617d649
 // CHECK:STDOUT:     %T.ref: type = name_ref T, %T.loc4 [symbolic = %T.1 (constants.%T)]
 // CHECK:STDOUT:     %.loc4: type = ptr_type %T [symbolic = %.1 (constants.%.1)]
 // CHECK:STDOUT:     %return: ref @ExplicitGenericParam.%.1 (%.1) = var <return slot>
 // CHECK:STDOUT:     %param: type = param runtime_param<invalid>
-// CHECK:STDOUT:     %T.loc4: type = bind_symbolic_name T 0, %param [symbolic = %T.1 (constants.%T)]
+// CHECK:STDOUT:     %T.loc4: type = bind_symbolic_name T, 0, %param [symbolic = %T.1 (constants.%T)]
 // CHECK:STDOUT:   }
 // CHECK:STDOUT:   %CallExplicitGenericParam.decl: %CallExplicitGenericParam.type = fn_decl @CallExplicitGenericParam [template = constants.%CallExplicitGenericParam] {} {
 // CHECK:STDOUT:     %int.make_type_32.loc6: init type = call constants.%Int32() [template = i32]
@@ -190,32 +179,21 @@
 // CHECK:STDOUT:     %return: ref %.3 = var <return slot>
 // CHECK:STDOUT:   }
 // CHECK:STDOUT:   %CallExplicitGenericParamWithGenericArg.decl: %CallExplicitGenericParamWithGenericArg.type = fn_decl @CallExplicitGenericParamWithGenericArg [template = constants.%CallExplicitGenericParamWithGenericArg] {
-<<<<<<< HEAD
-// CHECK:STDOUT:     %T.patt.loc10: type = symbolic_binding_pattern T 0 [symbolic = %T.patt.1 (constants.%T.patt.2)]
+// CHECK:STDOUT:     %T.patt.loc10: type = symbolic_binding_pattern T, 0 [symbolic = %T.patt.1 (constants.%T.patt.2)]
 // CHECK:STDOUT:     %T.param_patt: type = param_pattern %T.patt.loc10, runtime_param<invalid> [symbolic = %T.patt.1 (constants.%T.patt.2)]
 // CHECK:STDOUT:   } {
-=======
-// CHECK:STDOUT:     %T.patt: type = symbolic_binding_pattern T, 0
-// CHECK:STDOUT:   } {
-// CHECK:STDOUT:     %T.param: type = param T, runtime_param<invalid>
-// CHECK:STDOUT:     %T.loc10: type = bind_symbolic_name T, 0, %T.param [symbolic = %T.1 (constants.%T)]
->>>>>>> e617d649
 // CHECK:STDOUT:     %T.ref.loc10: type = name_ref T, %T.loc10 [symbolic = %T.1 (constants.%T)]
 // CHECK:STDOUT:     %.loc10_62: type = struct_type {.a: %T} [symbolic = %.1 (constants.%.4)]
 // CHECK:STDOUT:     %.loc10_63: type = ptr_type %.4 [symbolic = %.2 (constants.%.5)]
 // CHECK:STDOUT:     %return: ref @CallExplicitGenericParamWithGenericArg.%.2 (%.5) = var <return slot>
 // CHECK:STDOUT:     %param: type = param runtime_param<invalid>
-// CHECK:STDOUT:     %T.loc10: type = bind_symbolic_name T 0, %param [symbolic = %T.1 (constants.%T)]
+// CHECK:STDOUT:     %T.loc10: type = bind_symbolic_name T, 0, %param [symbolic = %T.1 (constants.%T)]
 // CHECK:STDOUT:   }
 // CHECK:STDOUT: }
 // CHECK:STDOUT:
 // CHECK:STDOUT: generic fn @ExplicitGenericParam(%T.loc4: type) {
-<<<<<<< HEAD
-// CHECK:STDOUT:   %T.1: type = bind_symbolic_name T 0 [symbolic = %T.1 (constants.%T)]
-// CHECK:STDOUT:   %T.patt.1: type = symbolic_binding_pattern T 0 [symbolic = %T.patt.1 (constants.%T.patt.1)]
-=======
 // CHECK:STDOUT:   %T.1: type = bind_symbolic_name T, 0 [symbolic = %T.1 (constants.%T)]
->>>>>>> e617d649
+// CHECK:STDOUT:   %T.patt.1: type = symbolic_binding_pattern T, 0 [symbolic = %T.patt.1 (constants.%T.patt.1)]
 // CHECK:STDOUT:   %.1: type = ptr_type @ExplicitGenericParam.%T.1 (%T) [symbolic = %.1 (constants.%.1)]
 // CHECK:STDOUT:
 // CHECK:STDOUT:   fn(%T.param_patt: type) -> @ExplicitGenericParam.%.1 (%.1);
@@ -236,12 +214,8 @@
 // CHECK:STDOUT: }
 // CHECK:STDOUT:
 // CHECK:STDOUT: generic fn @CallExplicitGenericParamWithGenericArg(%T.loc10: type) {
-<<<<<<< HEAD
-// CHECK:STDOUT:   %T.1: type = bind_symbolic_name T 0 [symbolic = %T.1 (constants.%T)]
-// CHECK:STDOUT:   %T.patt.1: type = symbolic_binding_pattern T 0 [symbolic = %T.patt.1 (constants.%T.patt.2)]
-=======
 // CHECK:STDOUT:   %T.1: type = bind_symbolic_name T, 0 [symbolic = %T.1 (constants.%T)]
->>>>>>> e617d649
+// CHECK:STDOUT:   %T.patt.1: type = symbolic_binding_pattern T, 0 [symbolic = %T.patt.1 (constants.%T.patt.2)]
 // CHECK:STDOUT:   %.1: type = struct_type {.a: @CallExplicitGenericParamWithGenericArg.%T.1 (%T)} [symbolic = %.1 (constants.%.4)]
 // CHECK:STDOUT:   %.2: type = ptr_type @CallExplicitGenericParamWithGenericArg.%.1 (%.4) [symbolic = %.2 (constants.%.5)]
 // CHECK:STDOUT:
@@ -290,12 +264,8 @@
 // CHECK:STDOUT:   %A: type = class_type @A [template]
 // CHECK:STDOUT:   %.1: type = struct_type {} [template]
 // CHECK:STDOUT:   %.2: <witness> = complete_type_witness %.1 [template]
-<<<<<<< HEAD
-// CHECK:STDOUT:   %T: type = bind_symbolic_name T 0 [symbolic]
-// CHECK:STDOUT:   %T.patt: type = symbolic_binding_pattern T 0 [symbolic]
-=======
 // CHECK:STDOUT:   %T: type = bind_symbolic_name T, 0 [symbolic]
->>>>>>> e617d649
+// CHECK:STDOUT:   %T.patt: type = symbolic_binding_pattern T, 0 [symbolic]
 // CHECK:STDOUT:   %.3: type = ptr_type %T [symbolic]
 // CHECK:STDOUT:   %ExplicitAndAlsoDeduced.type: type = fn_type @ExplicitAndAlsoDeduced [template]
 // CHECK:STDOUT:   %.4: type = tuple_type () [template]
@@ -332,26 +302,17 @@
 // CHECK:STDOUT:   %Core.import = import Core
 // CHECK:STDOUT:   %A.decl: type = class_decl @A [template = constants.%A] {} {}
 // CHECK:STDOUT:   %ExplicitAndAlsoDeduced.decl: %ExplicitAndAlsoDeduced.type = fn_decl @ExplicitAndAlsoDeduced [template = constants.%ExplicitAndAlsoDeduced] {
-<<<<<<< HEAD
-// CHECK:STDOUT:     %T.patt.loc6: type = symbolic_binding_pattern T 0 [symbolic = %T.patt.1 (constants.%T.patt)]
+// CHECK:STDOUT:     %T.patt.loc6: type = symbolic_binding_pattern T, 0 [symbolic = %T.patt.1 (constants.%T.patt)]
 // CHECK:STDOUT:     %T.param_patt: type = param_pattern %T.patt.loc6, runtime_param<invalid> [symbolic = %T.patt.1 (constants.%T.patt)]
-=======
-// CHECK:STDOUT:     %T.patt: type = symbolic_binding_pattern T, 0
->>>>>>> e617d649
 // CHECK:STDOUT:     %x.patt: @ExplicitAndAlsoDeduced.%T.1 (%T) = binding_pattern x
 // CHECK:STDOUT:     %x.param_patt: @ExplicitAndAlsoDeduced.%T.1 (%T) = param_pattern %x.patt, runtime_param0
 // CHECK:STDOUT:   } {
-<<<<<<< HEAD
-=======
-// CHECK:STDOUT:     %T.param: type = param T, runtime_param<invalid>
-// CHECK:STDOUT:     %T.loc6: type = bind_symbolic_name T, 0, %T.param [symbolic = %T.1 (constants.%T)]
->>>>>>> e617d649
 // CHECK:STDOUT:     %T.ref.loc6_40: type = name_ref T, %T.loc6 [symbolic = %T.1 (constants.%T)]
 // CHECK:STDOUT:     %T.ref.loc6_46: type = name_ref T, %T.loc6 [symbolic = %T.1 (constants.%T)]
 // CHECK:STDOUT:     %.loc6: type = ptr_type %T [symbolic = %.1 (constants.%.3)]
 // CHECK:STDOUT:     %return: ref @ExplicitAndAlsoDeduced.%.1 (%.3) = var <return slot>
 // CHECK:STDOUT:     %param.loc6_27: type = param runtime_param<invalid>
-// CHECK:STDOUT:     %T.loc6: type = bind_symbolic_name T 0, %param.loc6_27 [symbolic = %T.1 (constants.%T)]
+// CHECK:STDOUT:     %T.loc6: type = bind_symbolic_name T, 0, %param.loc6_27 [symbolic = %T.1 (constants.%T)]
 // CHECK:STDOUT:     %param.loc6_37: @ExplicitAndAlsoDeduced.%T.1 (%T) = param runtime_param0
 // CHECK:STDOUT:     %x: @ExplicitAndAlsoDeduced.%T.1 (%T) = bind_name x, %param.loc6_37
 // CHECK:STDOUT:   }
@@ -380,12 +341,8 @@
 // CHECK:STDOUT: }
 // CHECK:STDOUT:
 // CHECK:STDOUT: generic fn @ExplicitAndAlsoDeduced(%T.loc6: type) {
-<<<<<<< HEAD
-// CHECK:STDOUT:   %T.1: type = bind_symbolic_name T 0 [symbolic = %T.1 (constants.%T)]
-// CHECK:STDOUT:   %T.patt.1: type = symbolic_binding_pattern T 0 [symbolic = %T.patt.1 (constants.%T.patt)]
-=======
 // CHECK:STDOUT:   %T.1: type = bind_symbolic_name T, 0 [symbolic = %T.1 (constants.%T)]
->>>>>>> e617d649
+// CHECK:STDOUT:   %T.patt.1: type = symbolic_binding_pattern T, 0 [symbolic = %T.patt.1 (constants.%T.patt)]
 // CHECK:STDOUT:   %.1: type = ptr_type @ExplicitAndAlsoDeduced.%T.1 (%T) [symbolic = %.1 (constants.%.3)]
 // CHECK:STDOUT:
 // CHECK:STDOUT:   fn(%T.param_patt: type, %x.param_patt: @ExplicitAndAlsoDeduced.%T.1 (%T)) -> @ExplicitAndAlsoDeduced.%.1 (%.3);
@@ -410,12 +367,8 @@
 // CHECK:STDOUT: --- deduce_implicit.carbon
 // CHECK:STDOUT:
 // CHECK:STDOUT: constants {
-<<<<<<< HEAD
-// CHECK:STDOUT:   %T: type = bind_symbolic_name T 0 [symbolic]
-// CHECK:STDOUT:   %T.patt: type = symbolic_binding_pattern T 0 [symbolic]
-=======
 // CHECK:STDOUT:   %T: type = bind_symbolic_name T, 0 [symbolic]
->>>>>>> e617d649
+// CHECK:STDOUT:   %T.patt: type = symbolic_binding_pattern T, 0 [symbolic]
 // CHECK:STDOUT:   %.1: type = ptr_type %T [symbolic]
 // CHECK:STDOUT:   %ImplicitGenericParam.type: type = fn_type @ImplicitGenericParam [template]
 // CHECK:STDOUT:   %.2: type = tuple_type () [template]
@@ -450,26 +403,17 @@
 // CHECK:STDOUT:   }
 // CHECK:STDOUT:   %Core.import = import Core
 // CHECK:STDOUT:   %ImplicitGenericParam.decl: %ImplicitGenericParam.type = fn_decl @ImplicitGenericParam [template = constants.%ImplicitGenericParam] {
-<<<<<<< HEAD
-// CHECK:STDOUT:     %T.patt.loc4: type = symbolic_binding_pattern T 0 [symbolic = %T.patt.1 (constants.%T.patt)]
+// CHECK:STDOUT:     %T.patt.loc4: type = symbolic_binding_pattern T, 0 [symbolic = %T.patt.1 (constants.%T.patt)]
 // CHECK:STDOUT:     %T.param_patt: type = param_pattern %T.patt.loc4, runtime_param<invalid> [symbolic = %T.patt.1 (constants.%T.patt)]
-=======
-// CHECK:STDOUT:     %T.patt: type = symbolic_binding_pattern T, 0
->>>>>>> e617d649
 // CHECK:STDOUT:     %x.patt: @ImplicitGenericParam.%T.1 (%T) = binding_pattern x
 // CHECK:STDOUT:     %x.param_patt: @ImplicitGenericParam.%T.1 (%T) = param_pattern %x.patt, runtime_param0
 // CHECK:STDOUT:   } {
-<<<<<<< HEAD
-=======
-// CHECK:STDOUT:     %T.param: type = param T, runtime_param<invalid>
-// CHECK:STDOUT:     %T.loc4: type = bind_symbolic_name T, 0, %T.param [symbolic = %T.1 (constants.%T)]
->>>>>>> e617d649
 // CHECK:STDOUT:     %T.ref.loc4_38: type = name_ref T, %T.loc4 [symbolic = %T.1 (constants.%T)]
 // CHECK:STDOUT:     %T.ref.loc4_44: type = name_ref T, %T.loc4 [symbolic = %T.1 (constants.%T)]
 // CHECK:STDOUT:     %.loc4: type = ptr_type %T [symbolic = %.1 (constants.%.1)]
 // CHECK:STDOUT:     %return: ref @ImplicitGenericParam.%.1 (%.1) = var <return slot>
 // CHECK:STDOUT:     %param.loc4_25: type = param runtime_param<invalid>
-// CHECK:STDOUT:     %T.loc4: type = bind_symbolic_name T 0, %param.loc4_25 [symbolic = %T.1 (constants.%T)]
+// CHECK:STDOUT:     %T.loc4: type = bind_symbolic_name T, 0, %param.loc4_25 [symbolic = %T.1 (constants.%T)]
 // CHECK:STDOUT:     %param.loc4_35: @ImplicitGenericParam.%T.1 (%T) = param runtime_param0
 // CHECK:STDOUT:     %x: @ImplicitGenericParam.%T.1 (%T) = bind_name x, %param.loc4_35
 // CHECK:STDOUT:   }
@@ -491,12 +435,8 @@
 // CHECK:STDOUT: }
 // CHECK:STDOUT:
 // CHECK:STDOUT: generic fn @ImplicitGenericParam(%T.loc4: type) {
-<<<<<<< HEAD
-// CHECK:STDOUT:   %T.1: type = bind_symbolic_name T 0 [symbolic = %T.1 (constants.%T)]
-// CHECK:STDOUT:   %T.patt.1: type = symbolic_binding_pattern T 0 [symbolic = %T.patt.1 (constants.%T.patt)]
-=======
 // CHECK:STDOUT:   %T.1: type = bind_symbolic_name T, 0 [symbolic = %T.1 (constants.%T)]
->>>>>>> e617d649
+// CHECK:STDOUT:   %T.patt.1: type = symbolic_binding_pattern T, 0 [symbolic = %T.patt.1 (constants.%T.patt)]
 // CHECK:STDOUT:   %.1: type = ptr_type @ImplicitGenericParam.%T.1 (%T) [symbolic = %.1 (constants.%.1)]
 // CHECK:STDOUT:
 // CHECK:STDOUT:   fn[%T.param_patt: type](%x.param_patt: @ImplicitGenericParam.%T.1 (%T)) -> @ImplicitGenericParam.%.1 (%.1);
@@ -529,12 +469,8 @@
 // CHECK:STDOUT: --- fail_todo_deduce_nested.carbon
 // CHECK:STDOUT:
 // CHECK:STDOUT: constants {
-<<<<<<< HEAD
-// CHECK:STDOUT:   %T: type = bind_symbolic_name T 0 [symbolic]
-// CHECK:STDOUT:   %T.patt.1: type = symbolic_binding_pattern T 0 [symbolic]
-=======
 // CHECK:STDOUT:   %T: type = bind_symbolic_name T, 0 [symbolic]
->>>>>>> e617d649
+// CHECK:STDOUT:   %T.patt.1: type = symbolic_binding_pattern T, 0 [symbolic]
 // CHECK:STDOUT:   %Int32.type: type = fn_type @Int32 [template]
 // CHECK:STDOUT:   %.1: type = tuple_type () [template]
 // CHECK:STDOUT:   %Int32: %Int32.type = struct_value () [template]
@@ -547,7 +483,7 @@
 // CHECK:STDOUT:   %.4: i32 = int_literal 1 [template]
 // CHECK:STDOUT:   %.5: i32 = int_literal 2 [template]
 // CHECK:STDOUT:   %.6: type = tuple_type (i32, i32) [template]
-// CHECK:STDOUT:   %T.patt.2: type = symbolic_binding_pattern T 0 [symbolic]
+// CHECK:STDOUT:   %T.patt.2: type = symbolic_binding_pattern T, 0 [symbolic]
 // CHECK:STDOUT:   %.7: type = struct_type {.a: %T, .b: i32} [symbolic]
 // CHECK:STDOUT:   %StructParam.type: type = fn_type @StructParam [template]
 // CHECK:STDOUT:   %StructParam: %StructParam.type = struct_value () [template]
@@ -581,20 +517,11 @@
 // CHECK:STDOUT:   }
 // CHECK:STDOUT:   %Core.import = import Core
 // CHECK:STDOUT:   %TupleParam.decl: %TupleParam.type = fn_decl @TupleParam [template = constants.%TupleParam] {
-<<<<<<< HEAD
-// CHECK:STDOUT:     %T.patt.loc4: type = symbolic_binding_pattern T 0 [symbolic = %T.patt.1 (constants.%T.patt.1)]
+// CHECK:STDOUT:     %T.patt.loc4: type = symbolic_binding_pattern T, 0 [symbolic = %T.patt.1 (constants.%T.patt.1)]
 // CHECK:STDOUT:     %T.param_patt: type = param_pattern %T.patt.loc4, runtime_param<invalid> [symbolic = %T.patt.1 (constants.%T.patt.1)]
-=======
-// CHECK:STDOUT:     %T.patt: type = symbolic_binding_pattern T, 0
->>>>>>> e617d649
 // CHECK:STDOUT:     %x.patt: @TupleParam.%.1 (%.3) = binding_pattern x
 // CHECK:STDOUT:     %x.param_patt: @TupleParam.%.1 (%.3) = param_pattern %x.patt, runtime_param0
 // CHECK:STDOUT:   } {
-<<<<<<< HEAD
-=======
-// CHECK:STDOUT:     %T.param: type = param T, runtime_param<invalid>
-// CHECK:STDOUT:     %T.loc4: type = bind_symbolic_name T, 0, %T.param [symbolic = %T.1 (constants.%T)]
->>>>>>> e617d649
 // CHECK:STDOUT:     %T.ref: type = name_ref T, %T.loc4 [symbolic = %T.1 (constants.%T)]
 // CHECK:STDOUT:     %int.make_type_32: init type = call constants.%Int32() [template = i32]
 // CHECK:STDOUT:     %.loc4_35.1: %.2 = tuple_literal (%T.ref, %int.make_type_32)
@@ -602,33 +529,24 @@
 // CHECK:STDOUT:     %.loc4_35.3: type = converted %int.make_type_32, %.loc4_35.2 [template = i32]
 // CHECK:STDOUT:     %.loc4_35.4: type = converted %.loc4_35.1, constants.%.3 [symbolic = %.1 (constants.%.3)]
 // CHECK:STDOUT:     %param.loc4_15: type = param runtime_param<invalid>
-// CHECK:STDOUT:     %T.loc4: type = bind_symbolic_name T 0, %param.loc4_15 [symbolic = %T.1 (constants.%T)]
+// CHECK:STDOUT:     %T.loc4: type = bind_symbolic_name T, 0, %param.loc4_15 [symbolic = %T.1 (constants.%T)]
 // CHECK:STDOUT:     %param.loc4_25: @TupleParam.%.1 (%.3) = param runtime_param0
 // CHECK:STDOUT:     %x: @TupleParam.%.1 (%.3) = bind_name x, %param.loc4_25
 // CHECK:STDOUT:   }
 // CHECK:STDOUT:   %CallTupleParam.decl: %CallTupleParam.type = fn_decl @CallTupleParam [template = constants.%CallTupleParam] {} {}
 // CHECK:STDOUT:   %StructParam.decl: %StructParam.type = fn_decl @StructParam [template = constants.%StructParam] {
-<<<<<<< HEAD
-// CHECK:STDOUT:     %T.patt.loc17: type = symbolic_binding_pattern T 0 [symbolic = %T.patt.1 (constants.%T.patt.2)]
+// CHECK:STDOUT:     %T.patt.loc17: type = symbolic_binding_pattern T, 0 [symbolic = %T.patt.1 (constants.%T.patt.2)]
 // CHECK:STDOUT:     %T.param_patt: type = param_pattern %T.patt.loc17, runtime_param<invalid> [symbolic = %T.patt.1 (constants.%T.patt.2)]
-=======
-// CHECK:STDOUT:     %T.patt: type = symbolic_binding_pattern T, 0
->>>>>>> e617d649
 // CHECK:STDOUT:     %x.patt: @StructParam.%.1 (%.7) = binding_pattern x
 // CHECK:STDOUT:     %x.param_patt: @StructParam.%.1 (%.7) = param_pattern %x.patt, runtime_param0
 // CHECK:STDOUT:   } {
-<<<<<<< HEAD
-=======
-// CHECK:STDOUT:     %T.param: type = param T, runtime_param<invalid>
-// CHECK:STDOUT:     %T.loc17: type = bind_symbolic_name T, 0, %T.param [symbolic = %T.1 (constants.%T)]
->>>>>>> e617d649
 // CHECK:STDOUT:     %T.ref: type = name_ref T, %T.loc17 [symbolic = %T.1 (constants.%T)]
 // CHECK:STDOUT:     %int.make_type_32: init type = call constants.%Int32() [template = i32]
 // CHECK:STDOUT:     %.loc17_41.1: type = value_of_initializer %int.make_type_32 [template = i32]
 // CHECK:STDOUT:     %.loc17_41.2: type = converted %int.make_type_32, %.loc17_41.1 [template = i32]
 // CHECK:STDOUT:     %.loc17_44: type = struct_type {.a: %T, .b: i32} [symbolic = %.1 (constants.%.7)]
 // CHECK:STDOUT:     %param.loc17_16: type = param runtime_param<invalid>
-// CHECK:STDOUT:     %T.loc17: type = bind_symbolic_name T 0, %param.loc17_16 [symbolic = %T.1 (constants.%T)]
+// CHECK:STDOUT:     %T.loc17: type = bind_symbolic_name T, 0, %param.loc17_16 [symbolic = %T.1 (constants.%T)]
 // CHECK:STDOUT:     %param.loc17_26: @StructParam.%.1 (%.7) = param runtime_param0
 // CHECK:STDOUT:     %x: @StructParam.%.1 (%.7) = bind_name x, %param.loc17_26
 // CHECK:STDOUT:   }
@@ -638,12 +556,8 @@
 // CHECK:STDOUT: fn @Int32() -> type = "int.make_type_32";
 // CHECK:STDOUT:
 // CHECK:STDOUT: generic fn @TupleParam(%T.loc4: type) {
-<<<<<<< HEAD
-// CHECK:STDOUT:   %T.1: type = bind_symbolic_name T 0 [symbolic = %T.1 (constants.%T)]
-// CHECK:STDOUT:   %T.patt.1: type = symbolic_binding_pattern T 0 [symbolic = %T.patt.1 (constants.%T.patt.1)]
-=======
 // CHECK:STDOUT:   %T.1: type = bind_symbolic_name T, 0 [symbolic = %T.1 (constants.%T)]
->>>>>>> e617d649
+// CHECK:STDOUT:   %T.patt.1: type = symbolic_binding_pattern T, 0 [symbolic = %T.patt.1 (constants.%T.patt.1)]
 // CHECK:STDOUT:   %.1: type = tuple_type (@TupleParam.%T.1 (%T), i32) [symbolic = %.1 (constants.%.3)]
 // CHECK:STDOUT:
 // CHECK:STDOUT:   fn[%T.param_patt: type](%x.param_patt: @TupleParam.%.1 (%.3));
@@ -659,12 +573,8 @@
 // CHECK:STDOUT: }
 // CHECK:STDOUT:
 // CHECK:STDOUT: generic fn @StructParam(%T.loc17: type) {
-<<<<<<< HEAD
-// CHECK:STDOUT:   %T.1: type = bind_symbolic_name T 0 [symbolic = %T.1 (constants.%T)]
-// CHECK:STDOUT:   %T.patt.1: type = symbolic_binding_pattern T 0 [symbolic = %T.patt.1 (constants.%T.patt.2)]
-=======
 // CHECK:STDOUT:   %T.1: type = bind_symbolic_name T, 0 [symbolic = %T.1 (constants.%T)]
->>>>>>> e617d649
+// CHECK:STDOUT:   %T.patt.1: type = symbolic_binding_pattern T, 0 [symbolic = %T.patt.1 (constants.%T.patt.2)]
 // CHECK:STDOUT:   %.1: type = struct_type {.a: @StructParam.%T.1 (%T), .b: i32} [symbolic = %.1 (constants.%.7)]
 // CHECK:STDOUT:
 // CHECK:STDOUT:   fn[%T.param_patt: type](%x.param_patt: @StructParam.%.1 (%.7));
@@ -694,15 +604,10 @@
 // CHECK:STDOUT: --- fail_deduce_incomplete.carbon
 // CHECK:STDOUT:
 // CHECK:STDOUT: constants {
-<<<<<<< HEAD
-// CHECK:STDOUT:   %T: type = bind_symbolic_name T 0 [symbolic]
-// CHECK:STDOUT:   %T.patt: type = symbolic_binding_pattern T 0 [symbolic]
-// CHECK:STDOUT:   %U: type = bind_symbolic_name U 1 [symbolic]
-// CHECK:STDOUT:   %U.patt: type = symbolic_binding_pattern U 1 [symbolic]
-=======
 // CHECK:STDOUT:   %T: type = bind_symbolic_name T, 0 [symbolic]
+// CHECK:STDOUT:   %T.patt: type = symbolic_binding_pattern T, 0 [symbolic]
 // CHECK:STDOUT:   %U: type = bind_symbolic_name U, 1 [symbolic]
->>>>>>> e617d649
+// CHECK:STDOUT:   %U.patt: type = symbolic_binding_pattern U, 1 [symbolic]
 // CHECK:STDOUT:   %ImplicitNotDeducible.type: type = fn_type @ImplicitNotDeducible [template]
 // CHECK:STDOUT:   %.1: type = tuple_type () [template]
 // CHECK:STDOUT:   %ImplicitNotDeducible: %ImplicitNotDeducible.type = struct_value () [template]
@@ -732,32 +637,20 @@
 // CHECK:STDOUT:   }
 // CHECK:STDOUT:   %Core.import = import Core
 // CHECK:STDOUT:   %ImplicitNotDeducible.decl: %ImplicitNotDeducible.type = fn_decl @ImplicitNotDeducible [template = constants.%ImplicitNotDeducible] {
-<<<<<<< HEAD
-// CHECK:STDOUT:     %T.patt.loc6: type = symbolic_binding_pattern T 0 [symbolic = %T.patt.1 (constants.%T.patt)]
+// CHECK:STDOUT:     %T.patt.loc6: type = symbolic_binding_pattern T, 0 [symbolic = %T.patt.1 (constants.%T.patt)]
 // CHECK:STDOUT:     %T.param_patt: type = param_pattern %T.patt.loc6, runtime_param<invalid> [symbolic = %T.patt.1 (constants.%T.patt)]
-// CHECK:STDOUT:     %U.patt.loc6: type = symbolic_binding_pattern U 1 [symbolic = %U.patt.1 (constants.%U.patt)]
+// CHECK:STDOUT:     %U.patt.loc6: type = symbolic_binding_pattern U, 1 [symbolic = %U.patt.1 (constants.%U.patt)]
 // CHECK:STDOUT:     %U.param_patt: type = param_pattern %U.patt.loc6, runtime_param<invalid> [symbolic = %U.patt.1 (constants.%U.patt)]
-=======
-// CHECK:STDOUT:     %T.patt: type = symbolic_binding_pattern T, 0
-// CHECK:STDOUT:     %U.patt: type = symbolic_binding_pattern U, 1
->>>>>>> e617d649
 // CHECK:STDOUT:     %x.patt: @ImplicitNotDeducible.%T.1 (%T) = binding_pattern x
 // CHECK:STDOUT:     %x.param_patt: @ImplicitNotDeducible.%T.1 (%T) = param_pattern %x.patt, runtime_param0
 // CHECK:STDOUT:   } {
-<<<<<<< HEAD
-=======
-// CHECK:STDOUT:     %T.param: type = param T, runtime_param<invalid>
-// CHECK:STDOUT:     %T.loc6: type = bind_symbolic_name T, 0, %T.param [symbolic = %T.1 (constants.%T)]
-// CHECK:STDOUT:     %U.param: type = param U, runtime_param<invalid>
-// CHECK:STDOUT:     %U.loc6: type = bind_symbolic_name U, 1, %U.param [symbolic = %U.1 (constants.%U)]
->>>>>>> e617d649
 // CHECK:STDOUT:     %T.ref: type = name_ref T, %T.loc6 [symbolic = %T.1 (constants.%T)]
 // CHECK:STDOUT:     %U.ref: type = name_ref U, %U.loc6 [symbolic = %U.1 (constants.%U)]
 // CHECK:STDOUT:     %return: ref @ImplicitNotDeducible.%U.1 (%U) = var <return slot>
 // CHECK:STDOUT:     %param.loc6_25: type = param runtime_param<invalid>
-// CHECK:STDOUT:     %T.loc6: type = bind_symbolic_name T 0, %param.loc6_25 [symbolic = %T.1 (constants.%T)]
+// CHECK:STDOUT:     %T.loc6: type = bind_symbolic_name T, 0, %param.loc6_25 [symbolic = %T.1 (constants.%T)]
 // CHECK:STDOUT:     %param.loc6_35: type = param runtime_param<invalid>
-// CHECK:STDOUT:     %U.loc6: type = bind_symbolic_name U 1, %param.loc6_35 [symbolic = %U.1 (constants.%U)]
+// CHECK:STDOUT:     %U.loc6: type = bind_symbolic_name U, 1, %param.loc6_35 [symbolic = %U.1 (constants.%U)]
 // CHECK:STDOUT:     %param.loc6_45: @ImplicitNotDeducible.%T.1 (%T) = param runtime_param0
 // CHECK:STDOUT:     %x: @ImplicitNotDeducible.%T.1 (%T) = bind_name x, %param.loc6_45
 // CHECK:STDOUT:   }
@@ -765,15 +658,10 @@
 // CHECK:STDOUT: }
 // CHECK:STDOUT:
 // CHECK:STDOUT: generic fn @ImplicitNotDeducible(%T.loc6: type, %U.loc6: type) {
-<<<<<<< HEAD
-// CHECK:STDOUT:   %T.1: type = bind_symbolic_name T 0 [symbolic = %T.1 (constants.%T)]
-// CHECK:STDOUT:   %T.patt.1: type = symbolic_binding_pattern T 0 [symbolic = %T.patt.1 (constants.%T.patt)]
-// CHECK:STDOUT:   %U.1: type = bind_symbolic_name U 1 [symbolic = %U.1 (constants.%U)]
-// CHECK:STDOUT:   %U.patt.1: type = symbolic_binding_pattern U 1 [symbolic = %U.patt.1 (constants.%U.patt)]
-=======
 // CHECK:STDOUT:   %T.1: type = bind_symbolic_name T, 0 [symbolic = %T.1 (constants.%T)]
+// CHECK:STDOUT:   %T.patt.1: type = symbolic_binding_pattern T, 0 [symbolic = %T.patt.1 (constants.%T.patt)]
 // CHECK:STDOUT:   %U.1: type = bind_symbolic_name U, 1 [symbolic = %U.1 (constants.%U)]
->>>>>>> e617d649
+// CHECK:STDOUT:   %U.patt.1: type = symbolic_binding_pattern U, 1 [symbolic = %U.patt.1 (constants.%U.patt)]
 // CHECK:STDOUT:
 // CHECK:STDOUT:   fn[%T.param_patt: type, %U.param_patt: type](%x.param_patt: @ImplicitNotDeducible.%T.1 (%T)) -> @ImplicitNotDeducible.%U.1 (%U);
 // CHECK:STDOUT: }
@@ -795,12 +683,8 @@
 // CHECK:STDOUT: --- fail_deduce_inconsistent.carbon
 // CHECK:STDOUT:
 // CHECK:STDOUT: constants {
-<<<<<<< HEAD
-// CHECK:STDOUT:   %T: type = bind_symbolic_name T 0 [symbolic]
-// CHECK:STDOUT:   %T.patt: type = symbolic_binding_pattern T 0 [symbolic]
-=======
 // CHECK:STDOUT:   %T: type = bind_symbolic_name T, 0 [symbolic]
->>>>>>> e617d649
+// CHECK:STDOUT:   %T.patt: type = symbolic_binding_pattern T, 0 [symbolic]
 // CHECK:STDOUT:   %ImplicitNotDeducible.type: type = fn_type @ImplicitNotDeducible [template]
 // CHECK:STDOUT:   %.1: type = tuple_type () [template]
 // CHECK:STDOUT:   %ImplicitNotDeducible: %ImplicitNotDeducible.type = struct_value () [template]
@@ -832,28 +716,19 @@
 // CHECK:STDOUT:   }
 // CHECK:STDOUT:   %Core.import = import Core
 // CHECK:STDOUT:   %ImplicitNotDeducible.decl: %ImplicitNotDeducible.type = fn_decl @ImplicitNotDeducible [template = constants.%ImplicitNotDeducible] {
-<<<<<<< HEAD
-// CHECK:STDOUT:     %T.patt.loc4: type = symbolic_binding_pattern T 0 [symbolic = %T.patt.1 (constants.%T.patt)]
+// CHECK:STDOUT:     %T.patt.loc4: type = symbolic_binding_pattern T, 0 [symbolic = %T.patt.1 (constants.%T.patt)]
 // CHECK:STDOUT:     %T.param_patt: type = param_pattern %T.patt.loc4, runtime_param<invalid> [symbolic = %T.patt.1 (constants.%T.patt)]
-=======
-// CHECK:STDOUT:     %T.patt: type = symbolic_binding_pattern T, 0
->>>>>>> e617d649
 // CHECK:STDOUT:     %x.patt: @ImplicitNotDeducible.%T.1 (%T) = binding_pattern x
 // CHECK:STDOUT:     %x.param_patt: @ImplicitNotDeducible.%T.1 (%T) = param_pattern %x.patt, runtime_param0
 // CHECK:STDOUT:     %y.patt: @ImplicitNotDeducible.%T.1 (%T) = binding_pattern y
 // CHECK:STDOUT:     %y.param_patt: @ImplicitNotDeducible.%T.1 (%T) = param_pattern %y.patt, runtime_param1
 // CHECK:STDOUT:   } {
-<<<<<<< HEAD
-=======
-// CHECK:STDOUT:     %T.param: type = param T, runtime_param<invalid>
-// CHECK:STDOUT:     %T.loc4: type = bind_symbolic_name T, 0, %T.param [symbolic = %T.1 (constants.%T)]
->>>>>>> e617d649
 // CHECK:STDOUT:     %T.ref.loc4_38: type = name_ref T, %T.loc4 [symbolic = %T.1 (constants.%T)]
 // CHECK:STDOUT:     %T.ref.loc4_44: type = name_ref T, %T.loc4 [symbolic = %T.1 (constants.%T)]
 // CHECK:STDOUT:     %T.ref.loc4_50: type = name_ref T, %T.loc4 [symbolic = %T.1 (constants.%T)]
 // CHECK:STDOUT:     %return: ref @ImplicitNotDeducible.%T.1 (%T) = var <return slot>
 // CHECK:STDOUT:     %param.loc4_25: type = param runtime_param<invalid>
-// CHECK:STDOUT:     %T.loc4: type = bind_symbolic_name T 0, %param.loc4_25 [symbolic = %T.1 (constants.%T)]
+// CHECK:STDOUT:     %T.loc4: type = bind_symbolic_name T, 0, %param.loc4_25 [symbolic = %T.1 (constants.%T)]
 // CHECK:STDOUT:     %param.loc4_35: @ImplicitNotDeducible.%T.1 (%T) = param runtime_param0
 // CHECK:STDOUT:     %x: @ImplicitNotDeducible.%T.1 (%T) = bind_name x, %param.loc4_35
 // CHECK:STDOUT:     %param.loc4_41: @ImplicitNotDeducible.%T.1 (%T) = param runtime_param1
@@ -863,12 +738,8 @@
 // CHECK:STDOUT: }
 // CHECK:STDOUT:
 // CHECK:STDOUT: generic fn @ImplicitNotDeducible(%T.loc4: type) {
-<<<<<<< HEAD
-// CHECK:STDOUT:   %T.1: type = bind_symbolic_name T 0 [symbolic = %T.1 (constants.%T)]
-// CHECK:STDOUT:   %T.patt.1: type = symbolic_binding_pattern T 0 [symbolic = %T.patt.1 (constants.%T.patt)]
-=======
 // CHECK:STDOUT:   %T.1: type = bind_symbolic_name T, 0 [symbolic = %T.1 (constants.%T)]
->>>>>>> e617d649
+// CHECK:STDOUT:   %T.patt.1: type = symbolic_binding_pattern T, 0 [symbolic = %T.patt.1 (constants.%T.patt)]
 // CHECK:STDOUT:
 // CHECK:STDOUT:   fn[%T.param_patt: type](%x.param_patt: @ImplicitNotDeducible.%T.1 (%T), %y.param_patt: @ImplicitNotDeducible.%T.1 (%T)) -> @ImplicitNotDeducible.%T.1 (%T);
 // CHECK:STDOUT: }
