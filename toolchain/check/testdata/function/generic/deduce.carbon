--- conflicted
+++ resolved
@@ -161,22 +161,13 @@
 // CHECK:STDOUT:   }
 // CHECK:STDOUT:   %Core.import = import Core
 // CHECK:STDOUT:   %ExplicitGenericParam.decl: %ExplicitGenericParam.type = fn_decl @ExplicitGenericParam [template = constants.%ExplicitGenericParam] {
-<<<<<<< HEAD
 // CHECK:STDOUT:     %T.patt.loc4: type = symbolic_binding_pattern T 0 [symbolic = %T.patt.1 (constants.%T.patt)]
-// CHECK:STDOUT:     %.loc4_26: type = param_pattern %T.patt.loc4 [symbolic = %T.patt.1 (constants.%T.patt)]
-// CHECK:STDOUT:   } {
-// CHECK:STDOUT:     %param: type = param
+// CHECK:STDOUT:     %.loc4_26: type = param_pattern %T.patt.loc4, runtime_param<invalid> [symbolic = %T.patt.1 (constants.%T.patt)]
+// CHECK:STDOUT:   } {
+// CHECK:STDOUT:     %param: type = param runtime_param<invalid>
 // CHECK:STDOUT:     %T.loc4: type = bind_symbolic_name T 0, %param [symbolic = %T.1 (constants.%T)]
 // CHECK:STDOUT:     %T.ref: type = name_ref T, %T.loc4 [symbolic = %T.1 (constants.%T)]
 // CHECK:STDOUT:     %.loc4_39: type = ptr_type %T [symbolic = %.1 (constants.%.1)]
-=======
-// CHECK:STDOUT:     %T.patt: type = symbolic_binding_pattern T 0
-// CHECK:STDOUT:   } {
-// CHECK:STDOUT:     %T.param: type = param T, runtime_param<invalid>
-// CHECK:STDOUT:     %T.loc4: type = bind_symbolic_name T 0, %T.param [symbolic = %T.1 (constants.%T)]
-// CHECK:STDOUT:     %T.ref: type = name_ref T, %T.loc4 [symbolic = %T.1 (constants.%T)]
-// CHECK:STDOUT:     %.loc4: type = ptr_type %T [symbolic = %.1 (constants.%.1)]
->>>>>>> 7396aede
 // CHECK:STDOUT:     %return: ref @ExplicitGenericParam.%.1 (%.1) = var <return slot>
 // CHECK:STDOUT:   }
 // CHECK:STDOUT:   %CallExplicitGenericParam.decl: %CallExplicitGenericParam.type = fn_decl @CallExplicitGenericParam [template = constants.%CallExplicitGenericParam] {} {
@@ -187,18 +178,11 @@
 // CHECK:STDOUT:     %return: ref %.3 = var <return slot>
 // CHECK:STDOUT:   }
 // CHECK:STDOUT:   %CallExplicitGenericParamWithGenericArg.decl: %CallExplicitGenericParamWithGenericArg.type = fn_decl @CallExplicitGenericParamWithGenericArg [template = constants.%CallExplicitGenericParamWithGenericArg] {
-<<<<<<< HEAD
 // CHECK:STDOUT:     %T.patt.loc10: type = symbolic_binding_pattern T 0 [symbolic = %T.patt.1 (constants.%T.patt)]
-// CHECK:STDOUT:     %.loc10_44: type = param_pattern %T.patt.loc10 [symbolic = %T.patt.1 (constants.%T.patt)]
-// CHECK:STDOUT:   } {
-// CHECK:STDOUT:     %param: type = param
+// CHECK:STDOUT:     %.loc10_44: type = param_pattern %T.patt.loc10, runtime_param<invalid> [symbolic = %T.patt.1 (constants.%T.patt)]
+// CHECK:STDOUT:   } {
+// CHECK:STDOUT:     %param: type = param runtime_param<invalid>
 // CHECK:STDOUT:     %T.loc10: type = bind_symbolic_name T 0, %param [symbolic = %T.1 (constants.%T)]
-=======
-// CHECK:STDOUT:     %T.patt: type = symbolic_binding_pattern T 0
-// CHECK:STDOUT:   } {
-// CHECK:STDOUT:     %T.param: type = param T, runtime_param<invalid>
-// CHECK:STDOUT:     %T.loc10: type = bind_symbolic_name T 0, %T.param [symbolic = %T.1 (constants.%T)]
->>>>>>> 7396aede
 // CHECK:STDOUT:     %T.ref.loc10: type = name_ref T, %T.loc10 [symbolic = %T.1 (constants.%T)]
 // CHECK:STDOUT:     %.loc10_62: type = struct_type {.a: %T} [symbolic = %.1 (constants.%.4)]
 // CHECK:STDOUT:     %.loc10_63: type = ptr_type %.4 [symbolic = %.2 (constants.%.5)]
@@ -222,11 +206,7 @@
 // CHECK:STDOUT:   %int.make_type_32.loc7: init type = call constants.%Int32() [template = i32]
 // CHECK:STDOUT:   %.loc7_30.1: type = value_of_initializer %int.make_type_32.loc7 [template = i32]
 // CHECK:STDOUT:   %.loc7_30.2: type = converted %int.make_type_32.loc7, %.loc7_30.1 [template = i32]
-<<<<<<< HEAD
-// CHECK:STDOUT:   %ExplicitGenericParam.call: init %.3 = call %ExplicitGenericParam.ref(%.loc7_30.2)
-=======
 // CHECK:STDOUT:   %ExplicitGenericParam.call: init %.3 = call %ExplicitGenericParam.ref()
->>>>>>> 7396aede
 // CHECK:STDOUT:   %.loc7_35.1: %.3 = value_of_initializer %ExplicitGenericParam.call
 // CHECK:STDOUT:   %.loc7_35.2: %.3 = converted %ExplicitGenericParam.call, %.loc7_35.1
 // CHECK:STDOUT:   return %.loc7_35.2
@@ -284,12 +264,8 @@
 // CHECK:STDOUT:   %.1: type = struct_type {} [template]
 // CHECK:STDOUT:   %.2: <witness> = complete_type_witness %.1 [template]
 // CHECK:STDOUT:   %T: type = bind_symbolic_name T 0 [symbolic]
-<<<<<<< HEAD
 // CHECK:STDOUT:   %T.patt: type = symbolic_binding_pattern T 0 [symbolic]
-// CHECK:STDOUT:   %.2: type = ptr_type %T [symbolic]
-=======
 // CHECK:STDOUT:   %.3: type = ptr_type %T [symbolic]
->>>>>>> 7396aede
 // CHECK:STDOUT:   %ExplicitAndAlsoDeduced.type: type = fn_type @ExplicitAndAlsoDeduced [template]
 // CHECK:STDOUT:   %.4: type = tuple_type () [template]
 // CHECK:STDOUT:   %ExplicitAndAlsoDeduced: %ExplicitAndAlsoDeduced.type = struct_value () [template]
@@ -326,54 +302,33 @@
 // CHECK:STDOUT:   %A.decl: type = class_decl @A [template = constants.%A] {} {}
 // CHECK:STDOUT:   %ExplicitAndAlsoDeduced.decl: %ExplicitAndAlsoDeduced.type = fn_decl @ExplicitAndAlsoDeduced [template = constants.%ExplicitAndAlsoDeduced] {
 // CHECK:STDOUT:     %T.patt.loc6: type = symbolic_binding_pattern T 0 [symbolic = %T.patt.1 (constants.%T.patt)]
-// CHECK:STDOUT:     %.loc6_28: type = param_pattern %T.patt.loc6 [symbolic = %T.patt.1 (constants.%T.patt)]
+// CHECK:STDOUT:     %.loc6_28: type = param_pattern %T.patt.loc6, runtime_param<invalid> [symbolic = %T.patt.1 (constants.%T.patt)]
 // CHECK:STDOUT:     %x.patt: @ExplicitAndAlsoDeduced.%T.1 (%T) = binding_pattern x
-// CHECK:STDOUT:     %.loc6_38: @ExplicitAndAlsoDeduced.%T.1 (%T) = param_pattern %x.patt
-// CHECK:STDOUT:   } {
-<<<<<<< HEAD
-// CHECK:STDOUT:     %param.loc6_27: type = param
+// CHECK:STDOUT:     %.loc6_38: @ExplicitAndAlsoDeduced.%T.1 (%T) = param_pattern %x.patt, runtime_param0
+// CHECK:STDOUT:   } {
+// CHECK:STDOUT:     %param.loc6_27: type = param runtime_param<invalid>
 // CHECK:STDOUT:     %T.loc6: type = bind_symbolic_name T 0, %param.loc6_27 [symbolic = %T.1 (constants.%T)]
 // CHECK:STDOUT:     %T.ref.loc6_40: type = name_ref T, %T.loc6 [symbolic = %T.1 (constants.%T)]
-// CHECK:STDOUT:     %param.loc6_37: @ExplicitAndAlsoDeduced.%T.1 (%T) = param
+// CHECK:STDOUT:     %param.loc6_37: @ExplicitAndAlsoDeduced.%T.1 (%T) = param runtime_param0
 // CHECK:STDOUT:     %x: @ExplicitAndAlsoDeduced.%T.1 (%T) = bind_name x, %param.loc6_37
 // CHECK:STDOUT:     %T.ref.loc6_46: type = name_ref T, %T.loc6 [symbolic = %T.1 (constants.%T)]
-// CHECK:STDOUT:     %.loc6_47: type = ptr_type %T [symbolic = %.1 (constants.%.2)]
-// CHECK:STDOUT:     %return: ref @ExplicitAndAlsoDeduced.%.1 (%.2) = var <return slot>
-=======
-// CHECK:STDOUT:     %T.param: type = param T, runtime_param<invalid>
-// CHECK:STDOUT:     %T.loc6: type = bind_symbolic_name T 0, %T.param [symbolic = %T.1 (constants.%T)]
-// CHECK:STDOUT:     %T.ref.loc6_40: type = name_ref T, %T.loc6 [symbolic = %T.1 (constants.%T)]
-// CHECK:STDOUT:     %x.param: @ExplicitAndAlsoDeduced.%T.1 (%T) = param x, runtime_param0
-// CHECK:STDOUT:     %x: @ExplicitAndAlsoDeduced.%T.1 (%T) = bind_name x, %x.param
-// CHECK:STDOUT:     %T.ref.loc6_46: type = name_ref T, %T.loc6 [symbolic = %T.1 (constants.%T)]
-// CHECK:STDOUT:     %.loc6: type = ptr_type %T [symbolic = %.1 (constants.%.3)]
+// CHECK:STDOUT:     %.loc6_47: type = ptr_type %T [symbolic = %.1 (constants.%.3)]
 // CHECK:STDOUT:     %return: ref @ExplicitAndAlsoDeduced.%.1 (%.3) = var <return slot>
->>>>>>> 7396aede
 // CHECK:STDOUT:   }
 // CHECK:STDOUT:   %CallExplicitAndAlsoDeduced.decl: %CallExplicitAndAlsoDeduced.type = fn_decl @CallExplicitAndAlsoDeduced [template = constants.%CallExplicitAndAlsoDeduced] {
 // CHECK:STDOUT:     %n.patt: i32 = binding_pattern n
-// CHECK:STDOUT:     %.loc9_32: i32 = param_pattern %n.patt
+// CHECK:STDOUT:     %.loc9_32: i32 = param_pattern %n.patt, runtime_param0
 // CHECK:STDOUT:   } {
 // CHECK:STDOUT:     %int.make_type_32.loc9_34: init type = call constants.%Int32() [template = i32]
 // CHECK:STDOUT:     %.loc9_34.1: type = value_of_initializer %int.make_type_32.loc9_34 [template = i32]
 // CHECK:STDOUT:     %.loc9_34.2: type = converted %int.make_type_32.loc9_34, %.loc9_34.1 [template = i32]
-<<<<<<< HEAD
-// CHECK:STDOUT:     %param: i32 = param
+// CHECK:STDOUT:     %param: i32 = param runtime_param0
 // CHECK:STDOUT:     %n: i32 = bind_name n, %param
-// CHECK:STDOUT:     %int.make_type_32.loc9_42: init type = call constants.%Int32() [template = i32]
-// CHECK:STDOUT:     %.loc9_45.1: type = value_of_initializer %int.make_type_32.loc9_42 [template = i32]
-// CHECK:STDOUT:     %.loc9_45.2: type = converted %int.make_type_32.loc9_42, %.loc9_45.1 [template = i32]
-// CHECK:STDOUT:     %.loc9_45.3: type = ptr_type i32 [template = constants.%.4]
-// CHECK:STDOUT:     %return: ref %.4 = var <return slot>
-=======
-// CHECK:STDOUT:     %n.param: i32 = param n, runtime_param0
-// CHECK:STDOUT:     %n: i32 = bind_name n, %n.param
 // CHECK:STDOUT:     %int.make_type_32.loc9_42: init type = call constants.%Int32() [template = i32]
 // CHECK:STDOUT:     %.loc9_45.1: type = value_of_initializer %int.make_type_32.loc9_42 [template = i32]
 // CHECK:STDOUT:     %.loc9_45.2: type = converted %int.make_type_32.loc9_42, %.loc9_45.1 [template = i32]
 // CHECK:STDOUT:     %.loc9_45.3: type = ptr_type i32 [template = constants.%.5]
 // CHECK:STDOUT:     %return: ref %.5 = var <return slot>
->>>>>>> 7396aede
 // CHECK:STDOUT:   }
 // CHECK:STDOUT: }
 // CHECK:STDOUT:
@@ -386,25 +341,15 @@
 // CHECK:STDOUT:
 // CHECK:STDOUT: generic fn @ExplicitAndAlsoDeduced(%T.loc6: type) {
 // CHECK:STDOUT:   %T.1: type = bind_symbolic_name T 0 [symbolic = %T.1 (constants.%T)]
-<<<<<<< HEAD
 // CHECK:STDOUT:   %T.patt.1: type = symbolic_binding_pattern T 0 [symbolic = %T.patt.1 (constants.%T.patt)]
-// CHECK:STDOUT:   %.1: type = ptr_type @ExplicitAndAlsoDeduced.%T.1 (%T) [symbolic = %.1 (constants.%.2)]
-// CHECK:STDOUT:
-// CHECK:STDOUT:   fn(%.loc6_28: type, %.loc6_38: @ExplicitAndAlsoDeduced.%T.1 (%T)) -> @ExplicitAndAlsoDeduced.%.1 (%.2);
-=======
 // CHECK:STDOUT:   %.1: type = ptr_type @ExplicitAndAlsoDeduced.%T.1 (%T) [symbolic = %.1 (constants.%.3)]
 // CHECK:STDOUT:
-// CHECK:STDOUT:   fn(%T.loc6: type, %x: @ExplicitAndAlsoDeduced.%T.1 (%T)) -> @ExplicitAndAlsoDeduced.%.1 (%.3);
->>>>>>> 7396aede
+// CHECK:STDOUT:   fn(%.loc6_28: type, %.loc6_38: @ExplicitAndAlsoDeduced.%T.1 (%T)) -> @ExplicitAndAlsoDeduced.%.1 (%.3);
 // CHECK:STDOUT: }
 // CHECK:STDOUT:
 // CHECK:STDOUT: fn @Int32() -> type = "int.make_type_32";
 // CHECK:STDOUT:
-<<<<<<< HEAD
-// CHECK:STDOUT: fn @CallExplicitAndAlsoDeduced(%.loc9_32: i32) -> %.4 {
-=======
-// CHECK:STDOUT: fn @CallExplicitAndAlsoDeduced(%n: i32) -> %.5 {
->>>>>>> 7396aede
+// CHECK:STDOUT: fn @CallExplicitAndAlsoDeduced(%.loc9_32: i32) -> %.5 {
 // CHECK:STDOUT: !entry:
 // CHECK:STDOUT:   %ExplicitAndAlsoDeduced.ref: %ExplicitAndAlsoDeduced.type = name_ref ExplicitAndAlsoDeduced, file.%ExplicitAndAlsoDeduced.decl [template = constants.%ExplicitAndAlsoDeduced]
 // CHECK:STDOUT:   %A.ref: type = name_ref A, file.%A.decl [template = constants.%A]
@@ -414,12 +359,8 @@
 // CHECK:STDOUT:
 // CHECK:STDOUT: specific @ExplicitAndAlsoDeduced(constants.%T) {
 // CHECK:STDOUT:   %T.1 => constants.%T
-<<<<<<< HEAD
 // CHECK:STDOUT:   %T.patt.1 => constants.%T
-// CHECK:STDOUT:   %.1 => constants.%.2
-=======
 // CHECK:STDOUT:   %.1 => constants.%.3
->>>>>>> 7396aede
 // CHECK:STDOUT: }
 // CHECK:STDOUT:
 // CHECK:STDOUT: --- deduce_implicit.carbon
@@ -462,43 +403,28 @@
 // CHECK:STDOUT:   %Core.import = import Core
 // CHECK:STDOUT:   %ImplicitGenericParam.decl: %ImplicitGenericParam.type = fn_decl @ImplicitGenericParam [template = constants.%ImplicitGenericParam] {
 // CHECK:STDOUT:     %T.patt.loc4: type = symbolic_binding_pattern T 0 [symbolic = %T.patt.1 (constants.%T.patt)]
-// CHECK:STDOUT:     %.loc4_26: type = param_pattern %T.patt.loc4 [symbolic = %T.patt.1 (constants.%T.patt)]
+// CHECK:STDOUT:     %.loc4_26: type = param_pattern %T.patt.loc4, runtime_param<invalid> [symbolic = %T.patt.1 (constants.%T.patt)]
 // CHECK:STDOUT:     %x.patt: @ImplicitGenericParam.%T.1 (%T) = binding_pattern x
-// CHECK:STDOUT:     %.loc4_36: @ImplicitGenericParam.%T.1 (%T) = param_pattern %x.patt
-// CHECK:STDOUT:   } {
-<<<<<<< HEAD
-// CHECK:STDOUT:     %param.loc4_25: type = param
+// CHECK:STDOUT:     %.loc4_36: @ImplicitGenericParam.%T.1 (%T) = param_pattern %x.patt, runtime_param0
+// CHECK:STDOUT:   } {
+// CHECK:STDOUT:     %param.loc4_25: type = param runtime_param<invalid>
 // CHECK:STDOUT:     %T.loc4: type = bind_symbolic_name T 0, %param.loc4_25 [symbolic = %T.1 (constants.%T)]
 // CHECK:STDOUT:     %T.ref.loc4_38: type = name_ref T, %T.loc4 [symbolic = %T.1 (constants.%T)]
-// CHECK:STDOUT:     %param.loc4_35: @ImplicitGenericParam.%T.1 (%T) = param
+// CHECK:STDOUT:     %param.loc4_35: @ImplicitGenericParam.%T.1 (%T) = param runtime_param0
 // CHECK:STDOUT:     %x: @ImplicitGenericParam.%T.1 (%T) = bind_name x, %param.loc4_35
 // CHECK:STDOUT:     %T.ref.loc4_44: type = name_ref T, %T.loc4 [symbolic = %T.1 (constants.%T)]
 // CHECK:STDOUT:     %.loc4_45: type = ptr_type %T [symbolic = %.1 (constants.%.1)]
-=======
-// CHECK:STDOUT:     %T.param: type = param T, runtime_param<invalid>
-// CHECK:STDOUT:     %T.loc4: type = bind_symbolic_name T 0, %T.param [symbolic = %T.1 (constants.%T)]
-// CHECK:STDOUT:     %T.ref.loc4_38: type = name_ref T, %T.loc4 [symbolic = %T.1 (constants.%T)]
-// CHECK:STDOUT:     %x.param: @ImplicitGenericParam.%T.1 (%T) = param x, runtime_param0
-// CHECK:STDOUT:     %x: @ImplicitGenericParam.%T.1 (%T) = bind_name x, %x.param
-// CHECK:STDOUT:     %T.ref.loc4_44: type = name_ref T, %T.loc4 [symbolic = %T.1 (constants.%T)]
-// CHECK:STDOUT:     %.loc4: type = ptr_type %T [symbolic = %.1 (constants.%.1)]
->>>>>>> 7396aede
 // CHECK:STDOUT:     %return: ref @ImplicitGenericParam.%.1 (%.1) = var <return slot>
 // CHECK:STDOUT:   }
 // CHECK:STDOUT:   %CallImplicitGenericParam.decl: %CallImplicitGenericParam.type = fn_decl @CallImplicitGenericParam [template = constants.%CallImplicitGenericParam] {
 // CHECK:STDOUT:     %n.patt: i32 = binding_pattern n
-// CHECK:STDOUT:     %.loc6_30: i32 = param_pattern %n.patt
+// CHECK:STDOUT:     %.loc6_30: i32 = param_pattern %n.patt, runtime_param0
 // CHECK:STDOUT:   } {
 // CHECK:STDOUT:     %int.make_type_32.loc6_32: init type = call constants.%Int32() [template = i32]
 // CHECK:STDOUT:     %.loc6_32.1: type = value_of_initializer %int.make_type_32.loc6_32 [template = i32]
 // CHECK:STDOUT:     %.loc6_32.2: type = converted %int.make_type_32.loc6_32, %.loc6_32.1 [template = i32]
-<<<<<<< HEAD
-// CHECK:STDOUT:     %param: i32 = param
+// CHECK:STDOUT:     %param: i32 = param runtime_param0
 // CHECK:STDOUT:     %n: i32 = bind_name n, %param
-=======
-// CHECK:STDOUT:     %n.param: i32 = param n, runtime_param0
-// CHECK:STDOUT:     %n: i32 = bind_name n, %n.param
->>>>>>> 7396aede
 // CHECK:STDOUT:     %int.make_type_32.loc6_40: init type = call constants.%Int32() [template = i32]
 // CHECK:STDOUT:     %.loc6_43.1: type = value_of_initializer %int.make_type_32.loc6_40 [template = i32]
 // CHECK:STDOUT:     %.loc6_43.2: type = converted %int.make_type_32.loc6_40, %.loc6_43.1 [template = i32]
@@ -589,64 +515,38 @@
 // CHECK:STDOUT:   }
 // CHECK:STDOUT:   %Core.import = import Core
 // CHECK:STDOUT:   %TupleParam.decl: %TupleParam.type = fn_decl @TupleParam [template = constants.%TupleParam] {
-<<<<<<< HEAD
 // CHECK:STDOUT:     %T.patt.loc4: type = symbolic_binding_pattern T 0 [symbolic = %T.patt.1 (constants.%T.patt)]
-// CHECK:STDOUT:     %.loc4_16: type = param_pattern %T.patt.loc4 [symbolic = %T.patt.1 (constants.%T.patt)]
+// CHECK:STDOUT:     %.loc4_16: type = param_pattern %T.patt.loc4, runtime_param<invalid> [symbolic = %T.patt.1 (constants.%T.patt)]
 // CHECK:STDOUT:     %x.patt: @TupleParam.%.1 (%.3) = binding_pattern x
-// CHECK:STDOUT:     %.loc4_26: @TupleParam.%.1 (%.3) = param_pattern %x.patt
-// CHECK:STDOUT:   } {
-// CHECK:STDOUT:     %param.loc4_15: type = param
+// CHECK:STDOUT:     %.loc4_26: @TupleParam.%.1 (%.3) = param_pattern %x.patt, runtime_param0
+// CHECK:STDOUT:   } {
+// CHECK:STDOUT:     %param.loc4_15: type = param runtime_param<invalid>
 // CHECK:STDOUT:     %T.loc4: type = bind_symbolic_name T 0, %param.loc4_15 [symbolic = %T.1 (constants.%T)]
-=======
-// CHECK:STDOUT:     %T.patt: type = symbolic_binding_pattern T 0
-// CHECK:STDOUT:     %x.patt: @TupleParam.%.1 (%.3) = binding_pattern x
-// CHECK:STDOUT:   } {
-// CHECK:STDOUT:     %T.param: type = param T, runtime_param<invalid>
-// CHECK:STDOUT:     %T.loc4: type = bind_symbolic_name T 0, %T.param [symbolic = %T.1 (constants.%T)]
->>>>>>> 7396aede
 // CHECK:STDOUT:     %T.ref: type = name_ref T, %T.loc4 [symbolic = %T.1 (constants.%T)]
 // CHECK:STDOUT:     %int.make_type_32: init type = call constants.%Int32() [template = i32]
 // CHECK:STDOUT:     %.loc4_35.1: %.2 = tuple_literal (%T.ref, %int.make_type_32)
 // CHECK:STDOUT:     %.loc4_35.2: type = value_of_initializer %int.make_type_32 [template = i32]
 // CHECK:STDOUT:     %.loc4_35.3: type = converted %int.make_type_32, %.loc4_35.2 [template = i32]
 // CHECK:STDOUT:     %.loc4_35.4: type = converted %.loc4_35.1, constants.%.3 [symbolic = %.1 (constants.%.3)]
-<<<<<<< HEAD
-// CHECK:STDOUT:     %param.loc4_25: @TupleParam.%.1 (%.3) = param
+// CHECK:STDOUT:     %param.loc4_25: @TupleParam.%.1 (%.3) = param runtime_param0
 // CHECK:STDOUT:     %x: @TupleParam.%.1 (%.3) = bind_name x, %param.loc4_25
 // CHECK:STDOUT:   }
 // CHECK:STDOUT:   %CallTupleParam.decl: %CallTupleParam.type = fn_decl @CallTupleParam [template = constants.%CallTupleParam] {} {}
 // CHECK:STDOUT:   %StructParam.decl: %StructParam.type = fn_decl @StructParam [template = constants.%StructParam] {
 // CHECK:STDOUT:     %T.patt.loc17: type = symbolic_binding_pattern T 0 [symbolic = %T.patt.1 (constants.%T.patt)]
-// CHECK:STDOUT:     %.loc17_17: type = param_pattern %T.patt.loc17 [symbolic = %T.patt.1 (constants.%T.patt)]
+// CHECK:STDOUT:     %.loc17_17: type = param_pattern %T.patt.loc17, runtime_param<invalid> [symbolic = %T.patt.1 (constants.%T.patt)]
 // CHECK:STDOUT:     %x.patt: @StructParam.%.1 (%.7) = binding_pattern x
-// CHECK:STDOUT:     %.loc17_27: @StructParam.%.1 (%.7) = param_pattern %x.patt
-// CHECK:STDOUT:   } {
-// CHECK:STDOUT:     %param.loc17_16: type = param
+// CHECK:STDOUT:     %.loc17_27: @StructParam.%.1 (%.7) = param_pattern %x.patt, runtime_param0
+// CHECK:STDOUT:   } {
+// CHECK:STDOUT:     %param.loc17_16: type = param runtime_param<invalid>
 // CHECK:STDOUT:     %T.loc17: type = bind_symbolic_name T 0, %param.loc17_16 [symbolic = %T.1 (constants.%T)]
-=======
-// CHECK:STDOUT:     %x.param: @TupleParam.%.1 (%.3) = param x, runtime_param0
-// CHECK:STDOUT:     %x: @TupleParam.%.1 (%.3) = bind_name x, %x.param
-// CHECK:STDOUT:   }
-// CHECK:STDOUT:   %CallTupleParam.decl: %CallTupleParam.type = fn_decl @CallTupleParam [template = constants.%CallTupleParam] {} {}
-// CHECK:STDOUT:   %StructParam.decl: %StructParam.type = fn_decl @StructParam [template = constants.%StructParam] {
-// CHECK:STDOUT:     %T.patt: type = symbolic_binding_pattern T 0
-// CHECK:STDOUT:     %x.patt: @StructParam.%.1 (%.7) = binding_pattern x
-// CHECK:STDOUT:   } {
-// CHECK:STDOUT:     %T.param: type = param T, runtime_param<invalid>
-// CHECK:STDOUT:     %T.loc17: type = bind_symbolic_name T 0, %T.param [symbolic = %T.1 (constants.%T)]
->>>>>>> 7396aede
 // CHECK:STDOUT:     %T.ref: type = name_ref T, %T.loc17 [symbolic = %T.1 (constants.%T)]
 // CHECK:STDOUT:     %int.make_type_32: init type = call constants.%Int32() [template = i32]
 // CHECK:STDOUT:     %.loc17_41.1: type = value_of_initializer %int.make_type_32 [template = i32]
 // CHECK:STDOUT:     %.loc17_41.2: type = converted %int.make_type_32, %.loc17_41.1 [template = i32]
 // CHECK:STDOUT:     %.loc17_44: type = struct_type {.a: %T, .b: i32} [symbolic = %.1 (constants.%.7)]
-<<<<<<< HEAD
-// CHECK:STDOUT:     %param.loc17_26: @StructParam.%.1 (%.7) = param
+// CHECK:STDOUT:     %param.loc17_26: @StructParam.%.1 (%.7) = param runtime_param0
 // CHECK:STDOUT:     %x: @StructParam.%.1 (%.7) = bind_name x, %param.loc17_26
-=======
-// CHECK:STDOUT:     %x.param: @StructParam.%.1 (%.7) = param x, runtime_param0
-// CHECK:STDOUT:     %x: @StructParam.%.1 (%.7) = bind_name x, %x.param
->>>>>>> 7396aede
 // CHECK:STDOUT:   }
 // CHECK:STDOUT:   %CallStructParam.decl: %CallStructParam.type = fn_decl @CallStructParam [template = constants.%CallStructParam] {} {}
 // CHECK:STDOUT: }
@@ -736,29 +636,19 @@
 // CHECK:STDOUT:   %Core.import = import Core
 // CHECK:STDOUT:   %ImplicitNotDeducible.decl: %ImplicitNotDeducible.type = fn_decl @ImplicitNotDeducible [template = constants.%ImplicitNotDeducible] {
 // CHECK:STDOUT:     %T.patt.loc6: type = symbolic_binding_pattern T 0 [symbolic = %T.patt.1 (constants.%T.patt)]
-// CHECK:STDOUT:     %.loc6_26: type = param_pattern %T.patt.loc6 [symbolic = %T.patt.1 (constants.%T.patt)]
+// CHECK:STDOUT:     %.loc6_26: type = param_pattern %T.patt.loc6, runtime_param<invalid> [symbolic = %T.patt.1 (constants.%T.patt)]
 // CHECK:STDOUT:     %U.patt.loc6: type = symbolic_binding_pattern U 1 [symbolic = %U.patt.1 (constants.%U.patt)]
-// CHECK:STDOUT:     %.loc6_36: type = param_pattern %U.patt.loc6 [symbolic = %U.patt.1 (constants.%U.patt)]
+// CHECK:STDOUT:     %.loc6_36: type = param_pattern %U.patt.loc6, runtime_param<invalid> [symbolic = %U.patt.1 (constants.%U.patt)]
 // CHECK:STDOUT:     %x.patt: @ImplicitNotDeducible.%T.1 (%T) = binding_pattern x
-// CHECK:STDOUT:     %.loc6_46: @ImplicitNotDeducible.%T.1 (%T) = param_pattern %x.patt
-// CHECK:STDOUT:   } {
-<<<<<<< HEAD
-// CHECK:STDOUT:     %param.loc6_25: type = param
+// CHECK:STDOUT:     %.loc6_46: @ImplicitNotDeducible.%T.1 (%T) = param_pattern %x.patt, runtime_param0
+// CHECK:STDOUT:   } {
+// CHECK:STDOUT:     %param.loc6_25: type = param runtime_param<invalid>
 // CHECK:STDOUT:     %T.loc6: type = bind_symbolic_name T 0, %param.loc6_25 [symbolic = %T.1 (constants.%T)]
-// CHECK:STDOUT:     %param.loc6_35: type = param
+// CHECK:STDOUT:     %param.loc6_35: type = param runtime_param<invalid>
 // CHECK:STDOUT:     %U.loc6: type = bind_symbolic_name U 1, %param.loc6_35 [symbolic = %U.1 (constants.%U)]
 // CHECK:STDOUT:     %T.ref: type = name_ref T, %T.loc6 [symbolic = %T.1 (constants.%T)]
-// CHECK:STDOUT:     %param.loc6_45: @ImplicitNotDeducible.%T.1 (%T) = param
+// CHECK:STDOUT:     %param.loc6_45: @ImplicitNotDeducible.%T.1 (%T) = param runtime_param0
 // CHECK:STDOUT:     %x: @ImplicitNotDeducible.%T.1 (%T) = bind_name x, %param.loc6_45
-=======
-// CHECK:STDOUT:     %T.param: type = param T, runtime_param<invalid>
-// CHECK:STDOUT:     %T.loc6: type = bind_symbolic_name T 0, %T.param [symbolic = %T.1 (constants.%T)]
-// CHECK:STDOUT:     %U.param: type = param U, runtime_param<invalid>
-// CHECK:STDOUT:     %U.loc6: type = bind_symbolic_name U 1, %U.param [symbolic = %U.1 (constants.%U)]
-// CHECK:STDOUT:     %T.ref: type = name_ref T, %T.loc6 [symbolic = %T.1 (constants.%T)]
-// CHECK:STDOUT:     %x.param: @ImplicitNotDeducible.%T.1 (%T) = param x, runtime_param0
-// CHECK:STDOUT:     %x: @ImplicitNotDeducible.%T.1 (%T) = bind_name x, %x.param
->>>>>>> 7396aede
 // CHECK:STDOUT:     %U.ref: type = name_ref U, %U.loc6 [symbolic = %U.1 (constants.%U)]
 // CHECK:STDOUT:     %return: ref @ImplicitNotDeducible.%U.1 (%U) = var <return slot>
 // CHECK:STDOUT:   }
@@ -825,31 +715,20 @@
 // CHECK:STDOUT:   %Core.import = import Core
 // CHECK:STDOUT:   %ImplicitNotDeducible.decl: %ImplicitNotDeducible.type = fn_decl @ImplicitNotDeducible [template = constants.%ImplicitNotDeducible] {
 // CHECK:STDOUT:     %T.patt.loc4: type = symbolic_binding_pattern T 0 [symbolic = %T.patt.1 (constants.%T.patt)]
-// CHECK:STDOUT:     %.loc4_26: type = param_pattern %T.patt.loc4 [symbolic = %T.patt.1 (constants.%T.patt)]
+// CHECK:STDOUT:     %.loc4_26: type = param_pattern %T.patt.loc4, runtime_param<invalid> [symbolic = %T.patt.1 (constants.%T.patt)]
 // CHECK:STDOUT:     %x.patt: @ImplicitNotDeducible.%T.1 (%T) = binding_pattern x
-// CHECK:STDOUT:     %.loc4_36: @ImplicitNotDeducible.%T.1 (%T) = param_pattern %x.patt
+// CHECK:STDOUT:     %.loc4_36: @ImplicitNotDeducible.%T.1 (%T) = param_pattern %x.patt, runtime_param0
 // CHECK:STDOUT:     %y.patt: @ImplicitNotDeducible.%T.1 (%T) = binding_pattern y
-// CHECK:STDOUT:     %.loc4_42: @ImplicitNotDeducible.%T.1 (%T) = param_pattern %y.patt
-// CHECK:STDOUT:   } {
-<<<<<<< HEAD
-// CHECK:STDOUT:     %param.loc4_25: type = param
+// CHECK:STDOUT:     %.loc4_42: @ImplicitNotDeducible.%T.1 (%T) = param_pattern %y.patt, runtime_param1
+// CHECK:STDOUT:   } {
+// CHECK:STDOUT:     %param.loc4_25: type = param runtime_param<invalid>
 // CHECK:STDOUT:     %T.loc4: type = bind_symbolic_name T 0, %param.loc4_25 [symbolic = %T.1 (constants.%T)]
 // CHECK:STDOUT:     %T.ref.loc4_38: type = name_ref T, %T.loc4 [symbolic = %T.1 (constants.%T)]
-// CHECK:STDOUT:     %param.loc4_35: @ImplicitNotDeducible.%T.1 (%T) = param
+// CHECK:STDOUT:     %param.loc4_35: @ImplicitNotDeducible.%T.1 (%T) = param runtime_param0
 // CHECK:STDOUT:     %x: @ImplicitNotDeducible.%T.1 (%T) = bind_name x, %param.loc4_35
 // CHECK:STDOUT:     %T.ref.loc4_44: type = name_ref T, %T.loc4 [symbolic = %T.1 (constants.%T)]
-// CHECK:STDOUT:     %param.loc4_41: @ImplicitNotDeducible.%T.1 (%T) = param
+// CHECK:STDOUT:     %param.loc4_41: @ImplicitNotDeducible.%T.1 (%T) = param runtime_param1
 // CHECK:STDOUT:     %y: @ImplicitNotDeducible.%T.1 (%T) = bind_name y, %param.loc4_41
-=======
-// CHECK:STDOUT:     %T.param: type = param T, runtime_param<invalid>
-// CHECK:STDOUT:     %T.loc4: type = bind_symbolic_name T 0, %T.param [symbolic = %T.1 (constants.%T)]
-// CHECK:STDOUT:     %T.ref.loc4_38: type = name_ref T, %T.loc4 [symbolic = %T.1 (constants.%T)]
-// CHECK:STDOUT:     %x.param: @ImplicitNotDeducible.%T.1 (%T) = param x, runtime_param0
-// CHECK:STDOUT:     %x: @ImplicitNotDeducible.%T.1 (%T) = bind_name x, %x.param
-// CHECK:STDOUT:     %T.ref.loc4_44: type = name_ref T, %T.loc4 [symbolic = %T.1 (constants.%T)]
-// CHECK:STDOUT:     %y.param: @ImplicitNotDeducible.%T.1 (%T) = param y, runtime_param1
-// CHECK:STDOUT:     %y: @ImplicitNotDeducible.%T.1 (%T) = bind_name y, %y.param
->>>>>>> 7396aede
 // CHECK:STDOUT:     %T.ref.loc4_50: type = name_ref T, %T.loc4 [symbolic = %T.1 (constants.%T)]
 // CHECK:STDOUT:     %return: ref @ImplicitNotDeducible.%T.1 (%T) = var <return slot>
 // CHECK:STDOUT:   }
