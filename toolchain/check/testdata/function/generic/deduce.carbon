// Part of the Carbon Language project, under the Apache License v2.0 with LLVM
// Exceptions. See /LICENSE for license information.
// SPDX-License-Identifier: Apache-2.0 WITH LLVM-exception
//
// AUTOUPDATE
// TIP: To test this file alone, run:
// TIP:   bazel test //toolchain/testing:file_test --test_arg=--file_tests=toolchain/check/testdata/function/generic/deduce.carbon
// TIP: To dump output, run:
// TIP:   bazel run //toolchain/testing:file_test -- --dump_output --file_tests=toolchain/check/testdata/function/generic/deduce.carbon

// --- deduce_explicit.carbon

library "[[@TEST_NAME]]";

fn ExplicitGenericParam(T:! type) -> T* { return ExplicitGenericParam(T); }

fn CallExplicitGenericParam() -> i32* {
  return ExplicitGenericParam(i32);
}

fn CallExplicitGenericParamWithGenericArg(T:! type) -> {.a: T}* {
  return ExplicitGenericParam({.a: T});
}

// --- fail_todo_explicit_vs_deduced.carbon

library "[[@TEST_NAME]]";

class A {}

fn ExplicitAndAlsoDeduced(T:! type, x: T) -> T*;

// TODO: This should presumably be accepted. We shouldn't deduce values for parameters with explicitly-specified values.
fn CallExplicitAndAlsoDeduced(n: i32) -> i32* {
  // CHECK:STDERR: fail_todo_explicit_vs_deduced.carbon:[[@LINE+7]]:10: error: inconsistent deductions for value of generic parameter `T`
  // CHECK:STDERR:   return ExplicitAndAlsoDeduced(A, {});
  // CHECK:STDERR:          ^~~~~~~~~~~~~~~~~~~~~~~
  // CHECK:STDERR: fail_todo_explicit_vs_deduced.carbon:[[@LINE-7]]:1: note: while deducing parameters of generic declared here
  // CHECK:STDERR: fn ExplicitAndAlsoDeduced(T:! type, x: T) -> T*;
  // CHECK:STDERR: ^~~~~~~~~~~~~~~~~~~~~~~~~~~~~~~~~~~~~~~~~~~~~~~~
  // CHECK:STDERR:
  return ExplicitAndAlsoDeduced(A, {});
}

// --- deduce_implicit.carbon

library "[[@TEST_NAME]]";

fn ImplicitGenericParam[T:! type](x: T) -> T* { return ImplicitGenericParam(x); }

fn CallImplicitGenericParam(n: i32) -> i32* {
  return ImplicitGenericParam(n);
}

// --- deduce_nested_tuple.carbon

library "[[@TEST_NAME]]";

fn TupleParam[T:! type](x: (T, i32)) {}

fn CallTupleParam() {
  TupleParam((1, 2));
}

// --- fail_todo_deduce_nested_struct.carbon

library "[[@TEST_NAME]]";

fn StructParam[T:! type](x: {.a: T, .b: i32}) {}

fn CallStructParam() {
  // CHECK:STDERR: fail_todo_deduce_nested_struct.carbon:[[@LINE+7]]:3: error: cannot deduce value for generic parameter `T`
  // CHECK:STDERR:   StructParam({.a = 1, .b = 2});
  // CHECK:STDERR:   ^~~~~~~~~~~~
  // CHECK:STDERR: fail_todo_deduce_nested_struct.carbon:[[@LINE-6]]:1: note: while deducing parameters of generic declared here
  // CHECK:STDERR: fn StructParam[T:! type](x: {.a: T, .b: i32}) {}
  // CHECK:STDERR: ^~~~~~~~~~~~~~~~~~~~~~~~~~~~~~~~~~~~~~~~~~~~~~~
  // CHECK:STDERR:
  StructParam({.a = 1, .b = 2});
}

// --- fail_deduce_incomplete.carbon

library "[[@TEST_NAME]]";

// TODO: It would be nice to diagnose this at its point of declaration, because
// U is not deducible.
fn ImplicitNotDeducible[T:! type, U:! type](x: T) -> U;

fn CallImplicitNotDeducible() {
  // CHECK:STDERR: fail_deduce_incomplete.carbon:[[@LINE+7]]:3: error: cannot deduce value for generic parameter `U`
  // CHECK:STDERR:   ImplicitNotDeducible(42);
  // CHECK:STDERR:   ^~~~~~~~~~~~~~~~~~~~~
  // CHECK:STDERR: fail_deduce_incomplete.carbon:[[@LINE-6]]:1: note: while deducing parameters of generic declared here
  // CHECK:STDERR: fn ImplicitNotDeducible[T:! type, U:! type](x: T) -> U;
  // CHECK:STDERR: ^~~~~~~~~~~~~~~~~~~~~~~~~~~~~~~~~~~~~~~~~~~~~~~~~~~~~~~
  // CHECK:STDERR:
  ImplicitNotDeducible(42);
}

// --- fail_deduce_inconsistent.carbon

library "[[@TEST_NAME]]";

fn ImplicitNotDeducible[T:! type](x: T, y: T) -> T;

fn CallImplicitNotDeducible() {
  // CHECK:STDERR: fail_deduce_inconsistent.carbon:[[@LINE+6]]:3: error: inconsistent deductions for value of generic parameter `T`
  // CHECK:STDERR:   ImplicitNotDeducible(42, {.x = 12});
  // CHECK:STDERR:   ^~~~~~~~~~~~~~~~~~~~~
  // CHECK:STDERR: fail_deduce_inconsistent.carbon:[[@LINE-6]]:1: note: while deducing parameters of generic declared here
  // CHECK:STDERR: fn ImplicitNotDeducible[T:! type](x: T, y: T) -> T;
  // CHECK:STDERR: ^~~~~~~~~~~~~~~~~~~~~~~~~~~~~~~~~~~~~~~~~~~~~~~~~~~
  ImplicitNotDeducible(42, {.x = 12});
}

// CHECK:STDOUT: --- deduce_explicit.carbon
// CHECK:STDOUT:
// CHECK:STDOUT: constants {
// CHECK:STDOUT:   %T: type = bind_symbolic_name T, 0 [symbolic]
// CHECK:STDOUT:   %T.patt.1: type = symbolic_binding_pattern T, 0 [symbolic]
// CHECK:STDOUT:   %.1: type = ptr_type %T [symbolic]
// CHECK:STDOUT:   %ExplicitGenericParam.type: type = fn_type @ExplicitGenericParam [template]
// CHECK:STDOUT:   %.2: type = tuple_type () [template]
// CHECK:STDOUT:   %ExplicitGenericParam: %ExplicitGenericParam.type = struct_value () [template]
// CHECK:STDOUT:   %.3: <specific function> = specific_function %ExplicitGenericParam, @ExplicitGenericParam(%T) [symbolic]
// CHECK:STDOUT:   %Int32.type: type = fn_type @Int32 [template]
// CHECK:STDOUT:   %Int32: %Int32.type = struct_value () [template]
// CHECK:STDOUT:   %.4: type = ptr_type i32 [template]
// CHECK:STDOUT:   %CallExplicitGenericParam.type: type = fn_type @CallExplicitGenericParam [template]
// CHECK:STDOUT:   %CallExplicitGenericParam: %CallExplicitGenericParam.type = struct_value () [template]
<<<<<<< HEAD
// CHECK:STDOUT:   %T.patt.2: type = symbolic_binding_pattern T, 0 [symbolic]
// CHECK:STDOUT:   %.4: type = struct_type {.a: %T} [symbolic]
// CHECK:STDOUT:   %.5: type = ptr_type %.4 [symbolic]
=======
// CHECK:STDOUT:   %.5: <specific function> = specific_function %ExplicitGenericParam, @ExplicitGenericParam(i32) [template]
// CHECK:STDOUT:   %.6: type = struct_type {.a: %T} [symbolic]
// CHECK:STDOUT:   %.7: type = ptr_type %.6 [symbolic]
>>>>>>> 77facdd7
// CHECK:STDOUT:   %CallExplicitGenericParamWithGenericArg.type: type = fn_type @CallExplicitGenericParamWithGenericArg [template]
// CHECK:STDOUT:   %CallExplicitGenericParamWithGenericArg: %CallExplicitGenericParamWithGenericArg.type = struct_value () [template]
// CHECK:STDOUT:   %.8: <specific function> = specific_function %ExplicitGenericParam, @ExplicitGenericParam(%.6) [symbolic]
// CHECK:STDOUT: }
// CHECK:STDOUT:
// CHECK:STDOUT: imports {
// CHECK:STDOUT:   %Core: <namespace> = namespace file.%Core.import, [template] {
// CHECK:STDOUT:     .Int32 = %import_ref
// CHECK:STDOUT:     import Core//prelude
// CHECK:STDOUT:     import Core//prelude/operators
// CHECK:STDOUT:     import Core//prelude/types
// CHECK:STDOUT:     import Core//prelude/operators/arithmetic
// CHECK:STDOUT:     import Core//prelude/operators/as
// CHECK:STDOUT:     import Core//prelude/operators/bitwise
// CHECK:STDOUT:     import Core//prelude/operators/comparison
// CHECK:STDOUT:     import Core//prelude/types/bool
// CHECK:STDOUT:   }
// CHECK:STDOUT:   %import_ref: %Int32.type = import_ref Core//prelude/types, inst+4, loaded [template = constants.%Int32]
// CHECK:STDOUT: }
// CHECK:STDOUT:
// CHECK:STDOUT: file {
// CHECK:STDOUT:   package: <namespace> = namespace [template] {
// CHECK:STDOUT:     .Core = imports.%Core
// CHECK:STDOUT:     .ExplicitGenericParam = %ExplicitGenericParam.decl
// CHECK:STDOUT:     .CallExplicitGenericParam = %CallExplicitGenericParam.decl
// CHECK:STDOUT:     .CallExplicitGenericParamWithGenericArg = %CallExplicitGenericParamWithGenericArg.decl
// CHECK:STDOUT:   }
// CHECK:STDOUT:   %Core.import = import Core
// CHECK:STDOUT:   %ExplicitGenericParam.decl: %ExplicitGenericParam.type = fn_decl @ExplicitGenericParam [template = constants.%ExplicitGenericParam] {
// CHECK:STDOUT:     %T.patt.loc4: type = symbolic_binding_pattern T, 0 [symbolic = %T.patt.1 (constants.%T.patt.1)]
// CHECK:STDOUT:     %T.param_patt: type = param_pattern %T.patt.loc4, runtime_param<invalid> [symbolic = %T.patt.1 (constants.%T.patt.1)]
// CHECK:STDOUT:   } {
<<<<<<< HEAD
// CHECK:STDOUT:     %T.ref: type = name_ref T, %T.loc4 [symbolic = %T.1 (constants.%T)]
// CHECK:STDOUT:     %.loc4: type = ptr_type %T [symbolic = %.1 (constants.%.1)]
// CHECK:STDOUT:     %return: ref @ExplicitGenericParam.%.1 (%.1) = var <return slot>
// CHECK:STDOUT:     %param: type = param runtime_param<invalid>
// CHECK:STDOUT:     %T.loc4: type = bind_symbolic_name T, 0, %param [symbolic = %T.1 (constants.%T)]
=======
// CHECK:STDOUT:     %T.param: type = param T, runtime_param<invalid>
// CHECK:STDOUT:     %T.loc4_25.1: type = bind_symbolic_name T, 0, %T.param [symbolic = %T.loc4_25.2 (constants.%T)]
// CHECK:STDOUT:     %T.ref.loc4_38: type = name_ref T, %T.loc4_25.1 [symbolic = %T.loc4_25.2 (constants.%T)]
// CHECK:STDOUT:     %.loc4_39.1: type = ptr_type %T [symbolic = %.loc4_39.2 (constants.%.1)]
// CHECK:STDOUT:     %return: ref @ExplicitGenericParam.%.loc4_39.2 (%.1) = var <return slot>
>>>>>>> 77facdd7
// CHECK:STDOUT:   }
// CHECK:STDOUT:   %CallExplicitGenericParam.decl: %CallExplicitGenericParam.type = fn_decl @CallExplicitGenericParam [template = constants.%CallExplicitGenericParam] {} {
// CHECK:STDOUT:     %int.make_type_32.loc6: init type = call constants.%Int32() [template = i32]
// CHECK:STDOUT:     %.loc6_37.1: type = value_of_initializer %int.make_type_32.loc6 [template = i32]
// CHECK:STDOUT:     %.loc6_37.2: type = converted %int.make_type_32.loc6, %.loc6_37.1 [template = i32]
// CHECK:STDOUT:     %.loc6_37.3: type = ptr_type i32 [template = constants.%.4]
// CHECK:STDOUT:     %return: ref %.4 = var <return slot>
// CHECK:STDOUT:   }
// CHECK:STDOUT:   %CallExplicitGenericParamWithGenericArg.decl: %CallExplicitGenericParamWithGenericArg.type = fn_decl @CallExplicitGenericParamWithGenericArg [template = constants.%CallExplicitGenericParamWithGenericArg] {
// CHECK:STDOUT:     %T.patt.loc10: type = symbolic_binding_pattern T, 0 [symbolic = %T.patt.1 (constants.%T.patt.2)]
// CHECK:STDOUT:     %T.param_patt: type = param_pattern %T.patt.loc10, runtime_param<invalid> [symbolic = %T.patt.1 (constants.%T.patt.2)]
// CHECK:STDOUT:   } {
<<<<<<< HEAD
// CHECK:STDOUT:     %T.ref.loc10: type = name_ref T, %T.loc10 [symbolic = %T.1 (constants.%T)]
// CHECK:STDOUT:     %.loc10_62: type = struct_type {.a: %T} [symbolic = %.1 (constants.%.4)]
// CHECK:STDOUT:     %.loc10_63: type = ptr_type %.4 [symbolic = %.2 (constants.%.5)]
// CHECK:STDOUT:     %return: ref @CallExplicitGenericParamWithGenericArg.%.2 (%.5) = var <return slot>
// CHECK:STDOUT:     %param: type = param runtime_param<invalid>
// CHECK:STDOUT:     %T.loc10: type = bind_symbolic_name T, 0, %param [symbolic = %T.1 (constants.%T)]
// CHECK:STDOUT:   }
// CHECK:STDOUT: }
// CHECK:STDOUT:
// CHECK:STDOUT: generic fn @ExplicitGenericParam(%T.loc4: type) {
// CHECK:STDOUT:   %T.1: type = bind_symbolic_name T, 0 [symbolic = %T.1 (constants.%T)]
// CHECK:STDOUT:   %T.patt.1: type = symbolic_binding_pattern T, 0 [symbolic = %T.patt.1 (constants.%T.patt.1)]
// CHECK:STDOUT:   %.1: type = ptr_type @ExplicitGenericParam.%T.1 (%T) [symbolic = %.1 (constants.%.1)]
// CHECK:STDOUT:
// CHECK:STDOUT:   fn(%T.param_patt: type) -> @ExplicitGenericParam.%.1 (%.1);
=======
// CHECK:STDOUT:     %T.param: type = param T, runtime_param<invalid>
// CHECK:STDOUT:     %T.loc10_43.1: type = bind_symbolic_name T, 0, %T.param [symbolic = %T.loc10_43.2 (constants.%T)]
// CHECK:STDOUT:     %T.ref.loc10: type = name_ref T, %T.loc10_43.1 [symbolic = %T.loc10_43.2 (constants.%T)]
// CHECK:STDOUT:     %.loc10_62.1: type = struct_type {.a: %T} [symbolic = %.loc10_62.2 (constants.%.6)]
// CHECK:STDOUT:     %.loc10_63.1: type = ptr_type %.6 [symbolic = %.loc10_63.2 (constants.%.7)]
// CHECK:STDOUT:     %return: ref @CallExplicitGenericParamWithGenericArg.%.loc10_63.2 (%.7) = var <return slot>
// CHECK:STDOUT:   }
// CHECK:STDOUT: }
// CHECK:STDOUT:
// CHECK:STDOUT: generic fn @ExplicitGenericParam(%T.loc4_25.1: type) {
// CHECK:STDOUT:   %T.loc4_25.2: type = bind_symbolic_name T, 0 [symbolic = %T.loc4_25.2 (constants.%T)]
// CHECK:STDOUT:   %.loc4_39.2: type = ptr_type @ExplicitGenericParam.%T.loc4_25.2 (%T) [symbolic = %.loc4_39.2 (constants.%.1)]
// CHECK:STDOUT:
// CHECK:STDOUT: !definition:
// CHECK:STDOUT:   %.loc4_50.2: <specific function> = specific_function constants.%ExplicitGenericParam, @ExplicitGenericParam(%T.loc4_25.2) [symbolic = %.loc4_50.2 (constants.%.3)]
// CHECK:STDOUT:
// CHECK:STDOUT:   fn(%T.loc4_25.1: type) -> @ExplicitGenericParam.%.loc4_39.2 (%.1) {
// CHECK:STDOUT:   !entry:
// CHECK:STDOUT:     %ExplicitGenericParam.ref: %ExplicitGenericParam.type = name_ref ExplicitGenericParam, file.%ExplicitGenericParam.decl [template = constants.%ExplicitGenericParam]
// CHECK:STDOUT:     %T.ref.loc4_71: type = name_ref T, %T.loc4_25.1 [symbolic = %T.loc4_25.2 (constants.%T)]
// CHECK:STDOUT:     %.loc4_50.1: <specific function> = specific_function %ExplicitGenericParam.ref, @ExplicitGenericParam(constants.%T) [symbolic = %.loc4_50.2 (constants.%.3)]
// CHECK:STDOUT:     %ExplicitGenericParam.call: init @ExplicitGenericParam.%.loc4_39.2 (%.1) = call %.loc4_50.1()
// CHECK:STDOUT:     %.loc4_73.1: @ExplicitGenericParam.%.loc4_39.2 (%.1) = value_of_initializer %ExplicitGenericParam.call
// CHECK:STDOUT:     %.loc4_73.2: @ExplicitGenericParam.%.loc4_39.2 (%.1) = converted %ExplicitGenericParam.call, %.loc4_73.1
// CHECK:STDOUT:     return %.loc4_73.2
// CHECK:STDOUT:   }
>>>>>>> 77facdd7
// CHECK:STDOUT: }
// CHECK:STDOUT:
// CHECK:STDOUT: fn @Int32() -> type = "int.make_type_32";
// CHECK:STDOUT:
// CHECK:STDOUT: fn @CallExplicitGenericParam() -> %.4 {
// CHECK:STDOUT: !entry:
// CHECK:STDOUT:   %ExplicitGenericParam.ref: %ExplicitGenericParam.type = name_ref ExplicitGenericParam, file.%ExplicitGenericParam.decl [template = constants.%ExplicitGenericParam]
// CHECK:STDOUT:   %int.make_type_32.loc7: init type = call constants.%Int32() [template = i32]
// CHECK:STDOUT:   %.loc7_30.1: type = value_of_initializer %int.make_type_32.loc7 [template = i32]
// CHECK:STDOUT:   %.loc7_30.2: type = converted %int.make_type_32.loc7, %.loc7_30.1 [template = i32]
// CHECK:STDOUT:   %.loc7_10: <specific function> = specific_function %ExplicitGenericParam.ref, @ExplicitGenericParam(i32) [template = constants.%.5]
// CHECK:STDOUT:   %ExplicitGenericParam.call: init %.4 = call %.loc7_10()
// CHECK:STDOUT:   %.loc7_35.1: %.4 = value_of_initializer %ExplicitGenericParam.call
// CHECK:STDOUT:   %.loc7_35.2: %.4 = converted %ExplicitGenericParam.call, %.loc7_35.1
// CHECK:STDOUT:   return %.loc7_35.2
// CHECK:STDOUT: }
// CHECK:STDOUT:
<<<<<<< HEAD
// CHECK:STDOUT: generic fn @CallExplicitGenericParamWithGenericArg(%T.loc10: type) {
// CHECK:STDOUT:   %T.1: type = bind_symbolic_name T, 0 [symbolic = %T.1 (constants.%T)]
// CHECK:STDOUT:   %T.patt.1: type = symbolic_binding_pattern T, 0 [symbolic = %T.patt.1 (constants.%T.patt.2)]
// CHECK:STDOUT:   %.1: type = struct_type {.a: @CallExplicitGenericParamWithGenericArg.%T.1 (%T)} [symbolic = %.1 (constants.%.4)]
// CHECK:STDOUT:   %.2: type = ptr_type @CallExplicitGenericParamWithGenericArg.%.1 (%.4) [symbolic = %.2 (constants.%.5)]
=======
// CHECK:STDOUT: generic fn @CallExplicitGenericParamWithGenericArg(%T.loc10_43.1: type) {
// CHECK:STDOUT:   %T.loc10_43.2: type = bind_symbolic_name T, 0 [symbolic = %T.loc10_43.2 (constants.%T)]
// CHECK:STDOUT:   %.loc10_62.2: type = struct_type {.a: @CallExplicitGenericParamWithGenericArg.%T.loc10_43.2 (%T)} [symbolic = %.loc10_62.2 (constants.%.6)]
// CHECK:STDOUT:   %.loc10_63.2: type = ptr_type @CallExplicitGenericParamWithGenericArg.%.loc10_62.2 (%.6) [symbolic = %.loc10_63.2 (constants.%.7)]
>>>>>>> 77facdd7
// CHECK:STDOUT:
// CHECK:STDOUT: !definition:
// CHECK:STDOUT:   %.loc11_10.2: <specific function> = specific_function constants.%ExplicitGenericParam, @ExplicitGenericParam(%.loc10_62.2) [symbolic = %.loc11_10.2 (constants.%.8)]
// CHECK:STDOUT:
<<<<<<< HEAD
// CHECK:STDOUT:   fn(%T.param_patt: type) -> @CallExplicitGenericParamWithGenericArg.%.2 (%.5) {
=======
// CHECK:STDOUT:   fn(%T.loc10_43.1: type) -> @CallExplicitGenericParamWithGenericArg.%.loc10_63.2 (%.7) {
>>>>>>> 77facdd7
// CHECK:STDOUT:   !entry:
// CHECK:STDOUT:     %ExplicitGenericParam.ref: %ExplicitGenericParam.type = name_ref ExplicitGenericParam, file.%ExplicitGenericParam.decl [template = constants.%ExplicitGenericParam]
// CHECK:STDOUT:     %T.ref.loc11: type = name_ref T, %T.loc10_43.1 [symbolic = %T.loc10_43.2 (constants.%T)]
// CHECK:STDOUT:     %.loc11_37: type = struct_type {.a: %T} [symbolic = %.loc10_62.2 (constants.%.6)]
// CHECK:STDOUT:     %.loc11_10.1: <specific function> = specific_function %ExplicitGenericParam.ref, @ExplicitGenericParam(constants.%.6) [symbolic = %.loc11_10.2 (constants.%.8)]
// CHECK:STDOUT:     %ExplicitGenericParam.call: init @CallExplicitGenericParamWithGenericArg.%.loc10_63.2 (%.7) = call %.loc11_10.1()
// CHECK:STDOUT:     %.loc11_39.1: @CallExplicitGenericParamWithGenericArg.%.loc10_63.2 (%.7) = value_of_initializer %ExplicitGenericParam.call
// CHECK:STDOUT:     %.loc11_39.2: @CallExplicitGenericParamWithGenericArg.%.loc10_63.2 (%.7) = converted %ExplicitGenericParam.call, %.loc11_39.1
// CHECK:STDOUT:     return %.loc11_39.2
// CHECK:STDOUT:   }
// CHECK:STDOUT: }
// CHECK:STDOUT:
// CHECK:STDOUT: specific @ExplicitGenericParam(constants.%T) {
<<<<<<< HEAD
// CHECK:STDOUT:   %T.1 => constants.%T
// CHECK:STDOUT:   %T.patt.1 => constants.%T
// CHECK:STDOUT:   %.1 => constants.%.1
// CHECK:STDOUT: }
// CHECK:STDOUT:
// CHECK:STDOUT: specific @ExplicitGenericParam(i32) {
// CHECK:STDOUT:   %T.1 => i32
// CHECK:STDOUT:   %T.patt.1 => i32
// CHECK:STDOUT:   %.1 => constants.%.3
// CHECK:STDOUT: }
// CHECK:STDOUT:
// CHECK:STDOUT: specific @CallExplicitGenericParamWithGenericArg(constants.%T) {
// CHECK:STDOUT:   %T.1 => constants.%T
// CHECK:STDOUT:   %T.patt.1 => constants.%T
// CHECK:STDOUT:   %.1 => constants.%.4
// CHECK:STDOUT:   %.2 => constants.%.5
// CHECK:STDOUT: }
// CHECK:STDOUT:
// CHECK:STDOUT: specific @ExplicitGenericParam(constants.%.4) {
// CHECK:STDOUT:   %T.1 => constants.%.4
// CHECK:STDOUT:   %T.patt.1 => constants.%.4
// CHECK:STDOUT:   %.1 => constants.%.5
=======
// CHECK:STDOUT:   %T.loc4_25.2 => constants.%T
// CHECK:STDOUT:   %.loc4_39.2 => constants.%.1
// CHECK:STDOUT:
// CHECK:STDOUT: !definition:
// CHECK:STDOUT:   %.loc4_50.2 => constants.%.3
// CHECK:STDOUT: }
// CHECK:STDOUT:
// CHECK:STDOUT: specific @ExplicitGenericParam(@ExplicitGenericParam.%T.loc4_25.2) {
// CHECK:STDOUT:   %T.loc4_25.2 => constants.%T
// CHECK:STDOUT:   %.loc4_39.2 => constants.%.1
// CHECK:STDOUT: }
// CHECK:STDOUT:
// CHECK:STDOUT: specific @ExplicitGenericParam(i32) {
// CHECK:STDOUT:   %T.loc4_25.2 => i32
// CHECK:STDOUT:   %.loc4_39.2 => constants.%.4
// CHECK:STDOUT:
// CHECK:STDOUT: !definition:
// CHECK:STDOUT:   %.loc4_50.2 => constants.%.5
// CHECK:STDOUT: }
// CHECK:STDOUT:
// CHECK:STDOUT: specific @CallExplicitGenericParamWithGenericArg(constants.%T) {
// CHECK:STDOUT:   %T.loc10_43.2 => constants.%T
// CHECK:STDOUT:   %.loc10_62.2 => constants.%.6
// CHECK:STDOUT:   %.loc10_63.2 => constants.%.7
// CHECK:STDOUT: }
// CHECK:STDOUT:
// CHECK:STDOUT: specific @ExplicitGenericParam(constants.%.6) {
// CHECK:STDOUT:   %T.loc4_25.2 => constants.%.6
// CHECK:STDOUT:   %.loc4_39.2 => constants.%.7
// CHECK:STDOUT:
// CHECK:STDOUT: !definition:
// CHECK:STDOUT:   %.loc4_50.2 => constants.%.8
// CHECK:STDOUT: }
// CHECK:STDOUT:
// CHECK:STDOUT: specific @ExplicitGenericParam(@CallExplicitGenericParamWithGenericArg.%.loc10_62.2) {
// CHECK:STDOUT:   %T.loc4_25.2 => constants.%.6
// CHECK:STDOUT:   %.loc4_39.2 => constants.%.7
>>>>>>> 77facdd7
// CHECK:STDOUT: }
// CHECK:STDOUT:
// CHECK:STDOUT: --- fail_todo_explicit_vs_deduced.carbon
// CHECK:STDOUT:
// CHECK:STDOUT: constants {
// CHECK:STDOUT:   %A: type = class_type @A [template]
// CHECK:STDOUT:   %.1: type = struct_type {} [template]
// CHECK:STDOUT:   %.2: <witness> = complete_type_witness %.1 [template]
// CHECK:STDOUT:   %T: type = bind_symbolic_name T, 0 [symbolic]
// CHECK:STDOUT:   %T.patt: type = symbolic_binding_pattern T, 0 [symbolic]
// CHECK:STDOUT:   %.3: type = ptr_type %T [symbolic]
// CHECK:STDOUT:   %ExplicitAndAlsoDeduced.type: type = fn_type @ExplicitAndAlsoDeduced [template]
// CHECK:STDOUT:   %.4: type = tuple_type () [template]
// CHECK:STDOUT:   %ExplicitAndAlsoDeduced: %ExplicitAndAlsoDeduced.type = struct_value () [template]
// CHECK:STDOUT:   %Int32.type: type = fn_type @Int32 [template]
// CHECK:STDOUT:   %Int32: %Int32.type = struct_value () [template]
// CHECK:STDOUT:   %.5: type = ptr_type i32 [template]
// CHECK:STDOUT:   %CallExplicitAndAlsoDeduced.type: type = fn_type @CallExplicitAndAlsoDeduced [template]
// CHECK:STDOUT:   %CallExplicitAndAlsoDeduced: %CallExplicitAndAlsoDeduced.type = struct_value () [template]
// CHECK:STDOUT: }
// CHECK:STDOUT:
// CHECK:STDOUT: imports {
// CHECK:STDOUT:   %Core: <namespace> = namespace file.%Core.import, [template] {
// CHECK:STDOUT:     .Int32 = %import_ref
// CHECK:STDOUT:     import Core//prelude
// CHECK:STDOUT:     import Core//prelude/operators
// CHECK:STDOUT:     import Core//prelude/types
// CHECK:STDOUT:     import Core//prelude/operators/arithmetic
// CHECK:STDOUT:     import Core//prelude/operators/as
// CHECK:STDOUT:     import Core//prelude/operators/bitwise
// CHECK:STDOUT:     import Core//prelude/operators/comparison
// CHECK:STDOUT:     import Core//prelude/types/bool
// CHECK:STDOUT:   }
// CHECK:STDOUT:   %import_ref: %Int32.type = import_ref Core//prelude/types, inst+4, loaded [template = constants.%Int32]
// CHECK:STDOUT: }
// CHECK:STDOUT:
// CHECK:STDOUT: file {
// CHECK:STDOUT:   package: <namespace> = namespace [template] {
// CHECK:STDOUT:     .Core = imports.%Core
// CHECK:STDOUT:     .A = %A.decl
// CHECK:STDOUT:     .ExplicitAndAlsoDeduced = %ExplicitAndAlsoDeduced.decl
// CHECK:STDOUT:     .CallExplicitAndAlsoDeduced = %CallExplicitAndAlsoDeduced.decl
// CHECK:STDOUT:   }
// CHECK:STDOUT:   %Core.import = import Core
// CHECK:STDOUT:   %A.decl: type = class_decl @A [template = constants.%A] {} {}
// CHECK:STDOUT:   %ExplicitAndAlsoDeduced.decl: %ExplicitAndAlsoDeduced.type = fn_decl @ExplicitAndAlsoDeduced [template = constants.%ExplicitAndAlsoDeduced] {
<<<<<<< HEAD
// CHECK:STDOUT:     %T.patt.loc6: type = symbolic_binding_pattern T, 0 [symbolic = %T.patt.1 (constants.%T.patt)]
// CHECK:STDOUT:     %T.param_patt: type = param_pattern %T.patt.loc6, runtime_param<invalid> [symbolic = %T.patt.1 (constants.%T.patt)]
// CHECK:STDOUT:     %x.patt: @ExplicitAndAlsoDeduced.%T.1 (%T) = binding_pattern x
// CHECK:STDOUT:     %x.param_patt: @ExplicitAndAlsoDeduced.%T.1 (%T) = param_pattern %x.patt, runtime_param0
// CHECK:STDOUT:   } {
// CHECK:STDOUT:     %T.ref.loc6_40: type = name_ref T, %T.loc6 [symbolic = %T.1 (constants.%T)]
// CHECK:STDOUT:     %T.ref.loc6_46: type = name_ref T, %T.loc6 [symbolic = %T.1 (constants.%T)]
// CHECK:STDOUT:     %.loc6: type = ptr_type %T [symbolic = %.1 (constants.%.3)]
// CHECK:STDOUT:     %return: ref @ExplicitAndAlsoDeduced.%.1 (%.3) = var <return slot>
// CHECK:STDOUT:     %param.loc6_27: type = param runtime_param<invalid>
// CHECK:STDOUT:     %T.loc6: type = bind_symbolic_name T, 0, %param.loc6_27 [symbolic = %T.1 (constants.%T)]
// CHECK:STDOUT:     %param.loc6_37: @ExplicitAndAlsoDeduced.%T.1 (%T) = param runtime_param0
// CHECK:STDOUT:     %x: @ExplicitAndAlsoDeduced.%T.1 (%T) = bind_name x, %param.loc6_37
=======
// CHECK:STDOUT:     %T.patt: type = symbolic_binding_pattern T, 0
// CHECK:STDOUT:     %x.patt: @ExplicitAndAlsoDeduced.%T.loc6_27.2 (%T) = binding_pattern x
// CHECK:STDOUT:   } {
// CHECK:STDOUT:     %T.param: type = param T, runtime_param<invalid>
// CHECK:STDOUT:     %T.loc6_27.1: type = bind_symbolic_name T, 0, %T.param [symbolic = %T.loc6_27.2 (constants.%T)]
// CHECK:STDOUT:     %T.ref.loc6_40: type = name_ref T, %T.loc6_27.1 [symbolic = %T.loc6_27.2 (constants.%T)]
// CHECK:STDOUT:     %x.param: @ExplicitAndAlsoDeduced.%T.loc6_27.2 (%T) = param x, runtime_param0
// CHECK:STDOUT:     %x: @ExplicitAndAlsoDeduced.%T.loc6_27.2 (%T) = bind_name x, %x.param
// CHECK:STDOUT:     %T.ref.loc6_46: type = name_ref T, %T.loc6_27.1 [symbolic = %T.loc6_27.2 (constants.%T)]
// CHECK:STDOUT:     %.loc6_47.1: type = ptr_type %T [symbolic = %.loc6_47.2 (constants.%.3)]
// CHECK:STDOUT:     %return: ref @ExplicitAndAlsoDeduced.%.loc6_47.2 (%.3) = var <return slot>
>>>>>>> 77facdd7
// CHECK:STDOUT:   }
// CHECK:STDOUT:   %CallExplicitAndAlsoDeduced.decl: %CallExplicitAndAlsoDeduced.type = fn_decl @CallExplicitAndAlsoDeduced [template = constants.%CallExplicitAndAlsoDeduced] {
// CHECK:STDOUT:     %n.patt: i32 = binding_pattern n
// CHECK:STDOUT:     %n.param_patt: i32 = param_pattern %n.patt, runtime_param0
// CHECK:STDOUT:   } {
// CHECK:STDOUT:     %int.make_type_32.loc9_34: init type = call constants.%Int32() [template = i32]
// CHECK:STDOUT:     %.loc9_34.1: type = value_of_initializer %int.make_type_32.loc9_34 [template = i32]
// CHECK:STDOUT:     %.loc9_34.2: type = converted %int.make_type_32.loc9_34, %.loc9_34.1 [template = i32]
// CHECK:STDOUT:     %int.make_type_32.loc9_42: init type = call constants.%Int32() [template = i32]
// CHECK:STDOUT:     %.loc9_45.1: type = value_of_initializer %int.make_type_32.loc9_42 [template = i32]
// CHECK:STDOUT:     %.loc9_45.2: type = converted %int.make_type_32.loc9_42, %.loc9_45.1 [template = i32]
// CHECK:STDOUT:     %.loc9_45.3: type = ptr_type i32 [template = constants.%.5]
// CHECK:STDOUT:     %return: ref %.5 = var <return slot>
// CHECK:STDOUT:     %param: i32 = param runtime_param0
// CHECK:STDOUT:     %n: i32 = bind_name n, %param
// CHECK:STDOUT:   }
// CHECK:STDOUT: }
// CHECK:STDOUT:
// CHECK:STDOUT: class @A {
// CHECK:STDOUT:   %.loc4: <witness> = complete_type_witness %.1 [template = constants.%.2]
// CHECK:STDOUT:
// CHECK:STDOUT: !members:
// CHECK:STDOUT:   .Self = constants.%A
// CHECK:STDOUT: }
// CHECK:STDOUT:
<<<<<<< HEAD
// CHECK:STDOUT: generic fn @ExplicitAndAlsoDeduced(%T.loc6: type) {
// CHECK:STDOUT:   %T.1: type = bind_symbolic_name T, 0 [symbolic = %T.1 (constants.%T)]
// CHECK:STDOUT:   %T.patt.1: type = symbolic_binding_pattern T, 0 [symbolic = %T.patt.1 (constants.%T.patt)]
// CHECK:STDOUT:   %.1: type = ptr_type @ExplicitAndAlsoDeduced.%T.1 (%T) [symbolic = %.1 (constants.%.3)]
// CHECK:STDOUT:
// CHECK:STDOUT:   fn(%T.param_patt: type, %x.param_patt: @ExplicitAndAlsoDeduced.%T.1 (%T)) -> @ExplicitAndAlsoDeduced.%.1 (%.3);
=======
// CHECK:STDOUT: generic fn @ExplicitAndAlsoDeduced(%T.loc6_27.1: type) {
// CHECK:STDOUT:   %T.loc6_27.2: type = bind_symbolic_name T, 0 [symbolic = %T.loc6_27.2 (constants.%T)]
// CHECK:STDOUT:   %.loc6_47.2: type = ptr_type @ExplicitAndAlsoDeduced.%T.loc6_27.2 (%T) [symbolic = %.loc6_47.2 (constants.%.3)]
// CHECK:STDOUT:
// CHECK:STDOUT:   fn(%T.loc6_27.1: type, %x: @ExplicitAndAlsoDeduced.%T.loc6_27.2 (%T)) -> @ExplicitAndAlsoDeduced.%.loc6_47.2 (%.3);
>>>>>>> 77facdd7
// CHECK:STDOUT: }
// CHECK:STDOUT:
// CHECK:STDOUT: fn @Int32() -> type = "int.make_type_32";
// CHECK:STDOUT:
// CHECK:STDOUT: fn @CallExplicitAndAlsoDeduced(%n.param_patt: i32) -> %.5 {
// CHECK:STDOUT: !entry:
// CHECK:STDOUT:   %ExplicitAndAlsoDeduced.ref: %ExplicitAndAlsoDeduced.type = name_ref ExplicitAndAlsoDeduced, file.%ExplicitAndAlsoDeduced.decl [template = constants.%ExplicitAndAlsoDeduced]
// CHECK:STDOUT:   %A.ref: type = name_ref A, file.%A.decl [template = constants.%A]
// CHECK:STDOUT:   %.loc17: %.1 = struct_literal ()
// CHECK:STDOUT:   return <error>
// CHECK:STDOUT: }
// CHECK:STDOUT:
// CHECK:STDOUT: specific @ExplicitAndAlsoDeduced(constants.%T) {
<<<<<<< HEAD
// CHECK:STDOUT:   %T.1 => constants.%T
// CHECK:STDOUT:   %T.patt.1 => constants.%T
// CHECK:STDOUT:   %.1 => constants.%.3
=======
// CHECK:STDOUT:   %T.loc6_27.2 => constants.%T
// CHECK:STDOUT:   %.loc6_47.2 => constants.%.3
>>>>>>> 77facdd7
// CHECK:STDOUT: }
// CHECK:STDOUT:
// CHECK:STDOUT: --- deduce_implicit.carbon
// CHECK:STDOUT:
// CHECK:STDOUT: constants {
// CHECK:STDOUT:   %T: type = bind_symbolic_name T, 0 [symbolic]
// CHECK:STDOUT:   %T.patt: type = symbolic_binding_pattern T, 0 [symbolic]
// CHECK:STDOUT:   %.1: type = ptr_type %T [symbolic]
// CHECK:STDOUT:   %ImplicitGenericParam.type: type = fn_type @ImplicitGenericParam [template]
// CHECK:STDOUT:   %.2: type = tuple_type () [template]
// CHECK:STDOUT:   %ImplicitGenericParam: %ImplicitGenericParam.type = struct_value () [template]
// CHECK:STDOUT:   %.3: <specific function> = specific_function %ImplicitGenericParam, @ImplicitGenericParam(%T) [symbolic]
// CHECK:STDOUT:   %Int32.type: type = fn_type @Int32 [template]
// CHECK:STDOUT:   %Int32: %Int32.type = struct_value () [template]
// CHECK:STDOUT:   %.4: type = ptr_type i32 [template]
// CHECK:STDOUT:   %CallImplicitGenericParam.type: type = fn_type @CallImplicitGenericParam [template]
// CHECK:STDOUT:   %CallImplicitGenericParam: %CallImplicitGenericParam.type = struct_value () [template]
// CHECK:STDOUT:   %.5: <specific function> = specific_function %ImplicitGenericParam, @ImplicitGenericParam(i32) [template]
// CHECK:STDOUT: }
// CHECK:STDOUT:
// CHECK:STDOUT: imports {
// CHECK:STDOUT:   %Core: <namespace> = namespace file.%Core.import, [template] {
// CHECK:STDOUT:     .Int32 = %import_ref
// CHECK:STDOUT:     import Core//prelude
// CHECK:STDOUT:     import Core//prelude/operators
// CHECK:STDOUT:     import Core//prelude/types
// CHECK:STDOUT:     import Core//prelude/operators/arithmetic
// CHECK:STDOUT:     import Core//prelude/operators/as
// CHECK:STDOUT:     import Core//prelude/operators/bitwise
// CHECK:STDOUT:     import Core//prelude/operators/comparison
// CHECK:STDOUT:     import Core//prelude/types/bool
// CHECK:STDOUT:   }
// CHECK:STDOUT:   %import_ref: %Int32.type = import_ref Core//prelude/types, inst+4, loaded [template = constants.%Int32]
// CHECK:STDOUT: }
// CHECK:STDOUT:
// CHECK:STDOUT: file {
// CHECK:STDOUT:   package: <namespace> = namespace [template] {
// CHECK:STDOUT:     .Core = imports.%Core
// CHECK:STDOUT:     .ImplicitGenericParam = %ImplicitGenericParam.decl
// CHECK:STDOUT:     .CallImplicitGenericParam = %CallImplicitGenericParam.decl
// CHECK:STDOUT:   }
// CHECK:STDOUT:   %Core.import = import Core
// CHECK:STDOUT:   %ImplicitGenericParam.decl: %ImplicitGenericParam.type = fn_decl @ImplicitGenericParam [template = constants.%ImplicitGenericParam] {
<<<<<<< HEAD
// CHECK:STDOUT:     %T.patt.loc4: type = symbolic_binding_pattern T, 0 [symbolic = %T.patt.1 (constants.%T.patt)]
// CHECK:STDOUT:     %T.param_patt: type = param_pattern %T.patt.loc4, runtime_param<invalid> [symbolic = %T.patt.1 (constants.%T.patt)]
// CHECK:STDOUT:     %x.patt: @ImplicitGenericParam.%T.1 (%T) = binding_pattern x
// CHECK:STDOUT:     %x.param_patt: @ImplicitGenericParam.%T.1 (%T) = param_pattern %x.patt, runtime_param0
// CHECK:STDOUT:   } {
// CHECK:STDOUT:     %T.ref.loc4_38: type = name_ref T, %T.loc4 [symbolic = %T.1 (constants.%T)]
// CHECK:STDOUT:     %T.ref.loc4_44: type = name_ref T, %T.loc4 [symbolic = %T.1 (constants.%T)]
// CHECK:STDOUT:     %.loc4: type = ptr_type %T [symbolic = %.1 (constants.%.1)]
// CHECK:STDOUT:     %return: ref @ImplicitGenericParam.%.1 (%.1) = var <return slot>
// CHECK:STDOUT:     %param.loc4_25: type = param runtime_param<invalid>
// CHECK:STDOUT:     %T.loc4: type = bind_symbolic_name T, 0, %param.loc4_25 [symbolic = %T.1 (constants.%T)]
// CHECK:STDOUT:     %param.loc4_35: @ImplicitGenericParam.%T.1 (%T) = param runtime_param0
// CHECK:STDOUT:     %x: @ImplicitGenericParam.%T.1 (%T) = bind_name x, %param.loc4_35
=======
// CHECK:STDOUT:     %T.patt: type = symbolic_binding_pattern T, 0
// CHECK:STDOUT:     %x.patt: @ImplicitGenericParam.%T.loc4_25.2 (%T) = binding_pattern x
// CHECK:STDOUT:   } {
// CHECK:STDOUT:     %T.param: type = param T, runtime_param<invalid>
// CHECK:STDOUT:     %T.loc4_25.1: type = bind_symbolic_name T, 0, %T.param [symbolic = %T.loc4_25.2 (constants.%T)]
// CHECK:STDOUT:     %T.ref.loc4_38: type = name_ref T, %T.loc4_25.1 [symbolic = %T.loc4_25.2 (constants.%T)]
// CHECK:STDOUT:     %x.param: @ImplicitGenericParam.%T.loc4_25.2 (%T) = param x, runtime_param0
// CHECK:STDOUT:     %x: @ImplicitGenericParam.%T.loc4_25.2 (%T) = bind_name x, %x.param
// CHECK:STDOUT:     %T.ref.loc4_44: type = name_ref T, %T.loc4_25.1 [symbolic = %T.loc4_25.2 (constants.%T)]
// CHECK:STDOUT:     %.loc4_45.1: type = ptr_type %T [symbolic = %.loc4_45.2 (constants.%.1)]
// CHECK:STDOUT:     %return: ref @ImplicitGenericParam.%.loc4_45.2 (%.1) = var <return slot>
>>>>>>> 77facdd7
// CHECK:STDOUT:   }
// CHECK:STDOUT:   %CallImplicitGenericParam.decl: %CallImplicitGenericParam.type = fn_decl @CallImplicitGenericParam [template = constants.%CallImplicitGenericParam] {
// CHECK:STDOUT:     %n.patt: i32 = binding_pattern n
// CHECK:STDOUT:     %n.param_patt: i32 = param_pattern %n.patt, runtime_param0
// CHECK:STDOUT:   } {
// CHECK:STDOUT:     %int.make_type_32.loc6_32: init type = call constants.%Int32() [template = i32]
// CHECK:STDOUT:     %.loc6_32.1: type = value_of_initializer %int.make_type_32.loc6_32 [template = i32]
// CHECK:STDOUT:     %.loc6_32.2: type = converted %int.make_type_32.loc6_32, %.loc6_32.1 [template = i32]
// CHECK:STDOUT:     %int.make_type_32.loc6_40: init type = call constants.%Int32() [template = i32]
// CHECK:STDOUT:     %.loc6_43.1: type = value_of_initializer %int.make_type_32.loc6_40 [template = i32]
// CHECK:STDOUT:     %.loc6_43.2: type = converted %int.make_type_32.loc6_40, %.loc6_43.1 [template = i32]
<<<<<<< HEAD
// CHECK:STDOUT:     %.loc6_43.3: type = ptr_type i32 [template = constants.%.3]
// CHECK:STDOUT:     %return: ref %.3 = var <return slot>
// CHECK:STDOUT:     %param: i32 = param runtime_param0
// CHECK:STDOUT:     %n: i32 = bind_name n, %param
// CHECK:STDOUT:   }
// CHECK:STDOUT: }
// CHECK:STDOUT:
// CHECK:STDOUT: generic fn @ImplicitGenericParam(%T.loc4: type) {
// CHECK:STDOUT:   %T.1: type = bind_symbolic_name T, 0 [symbolic = %T.1 (constants.%T)]
// CHECK:STDOUT:   %T.patt.1: type = symbolic_binding_pattern T, 0 [symbolic = %T.patt.1 (constants.%T.patt)]
// CHECK:STDOUT:   %.1: type = ptr_type @ImplicitGenericParam.%T.1 (%T) [symbolic = %.1 (constants.%.1)]
// CHECK:STDOUT:
// CHECK:STDOUT:   fn[%T.param_patt: type](%x.param_patt: @ImplicitGenericParam.%T.1 (%T)) -> @ImplicitGenericParam.%.1 (%.1);
=======
// CHECK:STDOUT:     %.loc6_43.3: type = ptr_type i32 [template = constants.%.4]
// CHECK:STDOUT:     %return: ref %.4 = var <return slot>
// CHECK:STDOUT:   }
// CHECK:STDOUT: }
// CHECK:STDOUT:
// CHECK:STDOUT: generic fn @ImplicitGenericParam(%T.loc4_25.1: type) {
// CHECK:STDOUT:   %T.loc4_25.2: type = bind_symbolic_name T, 0 [symbolic = %T.loc4_25.2 (constants.%T)]
// CHECK:STDOUT:   %.loc4_45.2: type = ptr_type @ImplicitGenericParam.%T.loc4_25.2 (%T) [symbolic = %.loc4_45.2 (constants.%.1)]
// CHECK:STDOUT:
// CHECK:STDOUT: !definition:
// CHECK:STDOUT:   %.loc4_56.2: <specific function> = specific_function constants.%ImplicitGenericParam, @ImplicitGenericParam(%T.loc4_25.2) [symbolic = %.loc4_56.2 (constants.%.3)]
// CHECK:STDOUT:
// CHECK:STDOUT:   fn[%T.loc4_25.1: type](%x: @ImplicitGenericParam.%T.loc4_25.2 (%T)) -> @ImplicitGenericParam.%.loc4_45.2 (%.1) {
// CHECK:STDOUT:   !entry:
// CHECK:STDOUT:     %ImplicitGenericParam.ref: %ImplicitGenericParam.type = name_ref ImplicitGenericParam, file.%ImplicitGenericParam.decl [template = constants.%ImplicitGenericParam]
// CHECK:STDOUT:     %x.ref: @ImplicitGenericParam.%T.loc4_25.2 (%T) = name_ref x, %x
// CHECK:STDOUT:     %.loc4_56.1: <specific function> = specific_function %ImplicitGenericParam.ref, @ImplicitGenericParam(constants.%T) [symbolic = %.loc4_56.2 (constants.%.3)]
// CHECK:STDOUT:     %ImplicitGenericParam.call: init @ImplicitGenericParam.%.loc4_45.2 (%.1) = call %.loc4_56.1(%x.ref)
// CHECK:STDOUT:     %.loc4_79.1: @ImplicitGenericParam.%.loc4_45.2 (%.1) = value_of_initializer %ImplicitGenericParam.call
// CHECK:STDOUT:     %.loc4_79.2: @ImplicitGenericParam.%.loc4_45.2 (%.1) = converted %ImplicitGenericParam.call, %.loc4_79.1
// CHECK:STDOUT:     return %.loc4_79.2
// CHECK:STDOUT:   }
>>>>>>> 77facdd7
// CHECK:STDOUT: }
// CHECK:STDOUT:
// CHECK:STDOUT: fn @Int32() -> type = "int.make_type_32";
// CHECK:STDOUT:
<<<<<<< HEAD
// CHECK:STDOUT: fn @CallImplicitGenericParam(%n.param_patt: i32) -> %.3 {
=======
// CHECK:STDOUT: fn @CallImplicitGenericParam(%n: i32) -> %.4 {
>>>>>>> 77facdd7
// CHECK:STDOUT: !entry:
// CHECK:STDOUT:   %ImplicitGenericParam.ref: %ImplicitGenericParam.type = name_ref ImplicitGenericParam, file.%ImplicitGenericParam.decl [template = constants.%ImplicitGenericParam]
// CHECK:STDOUT:   %n.ref: i32 = name_ref n, %n
// CHECK:STDOUT:   %.loc7_10: <specific function> = specific_function %ImplicitGenericParam.ref, @ImplicitGenericParam(i32) [template = constants.%.5]
// CHECK:STDOUT:   %ImplicitGenericParam.call: init %.4 = call %.loc7_10(%n.ref)
// CHECK:STDOUT:   %.loc7_33.1: %.4 = value_of_initializer %ImplicitGenericParam.call
// CHECK:STDOUT:   %.loc7_33.2: %.4 = converted %ImplicitGenericParam.call, %.loc7_33.1
// CHECK:STDOUT:   return %.loc7_33.2
// CHECK:STDOUT: }
// CHECK:STDOUT:
// CHECK:STDOUT: specific @ImplicitGenericParam(constants.%T) {
<<<<<<< HEAD
// CHECK:STDOUT:   %T.1 => constants.%T
// CHECK:STDOUT:   %T.patt.1 => constants.%T
// CHECK:STDOUT:   %.1 => constants.%.1
// CHECK:STDOUT: }
// CHECK:STDOUT:
// CHECK:STDOUT: specific @ImplicitGenericParam(i32) {
// CHECK:STDOUT:   %T.1 => i32
// CHECK:STDOUT:   %T.patt.1 => i32
// CHECK:STDOUT:   %.1 => constants.%.3
=======
// CHECK:STDOUT:   %T.loc4_25.2 => constants.%T
// CHECK:STDOUT:   %.loc4_45.2 => constants.%.1
// CHECK:STDOUT:
// CHECK:STDOUT: !definition:
// CHECK:STDOUT:   %.loc4_56.2 => constants.%.3
// CHECK:STDOUT: }
// CHECK:STDOUT:
// CHECK:STDOUT: specific @ImplicitGenericParam(@ImplicitGenericParam.%T.loc4_25.2) {
// CHECK:STDOUT:   %T.loc4_25.2 => constants.%T
// CHECK:STDOUT:   %.loc4_45.2 => constants.%.1
// CHECK:STDOUT: }
// CHECK:STDOUT:
// CHECK:STDOUT: specific @ImplicitGenericParam(i32) {
// CHECK:STDOUT:   %T.loc4_25.2 => i32
// CHECK:STDOUT:   %.loc4_45.2 => constants.%.4
// CHECK:STDOUT:
// CHECK:STDOUT: !definition:
// CHECK:STDOUT:   %.loc4_56.2 => constants.%.5
>>>>>>> 77facdd7
// CHECK:STDOUT: }
// CHECK:STDOUT:
// CHECK:STDOUT: --- deduce_nested_tuple.carbon
// CHECK:STDOUT:
// CHECK:STDOUT: constants {
// CHECK:STDOUT:   %T: type = bind_symbolic_name T, 0 [symbolic]
// CHECK:STDOUT:   %T.patt.1: type = symbolic_binding_pattern T, 0 [symbolic]
// CHECK:STDOUT:   %Int32.type: type = fn_type @Int32 [template]
// CHECK:STDOUT:   %.1: type = tuple_type () [template]
// CHECK:STDOUT:   %Int32: %Int32.type = struct_value () [template]
// CHECK:STDOUT:   %.2: type = tuple_type (type, type) [template]
// CHECK:STDOUT:   %.3: type = tuple_type (%T, i32) [symbolic]
// CHECK:STDOUT:   %TupleParam.type: type = fn_type @TupleParam [template]
// CHECK:STDOUT:   %TupleParam: %TupleParam.type = struct_value () [template]
// CHECK:STDOUT:   %.4: type = ptr_type %.3 [symbolic]
// CHECK:STDOUT:   %CallTupleParam.type: type = fn_type @CallTupleParam [template]
// CHECK:STDOUT:   %CallTupleParam: %CallTupleParam.type = struct_value () [template]
<<<<<<< HEAD
// CHECK:STDOUT:   %.4: i32 = int_literal 1 [template]
// CHECK:STDOUT:   %.5: i32 = int_literal 2 [template]
// CHECK:STDOUT:   %.6: type = tuple_type (i32, i32) [template]
// CHECK:STDOUT:   %T.patt.2: type = symbolic_binding_pattern T, 0 [symbolic]
// CHECK:STDOUT:   %.7: type = struct_type {.a: %T, .b: i32} [symbolic]
// CHECK:STDOUT:   %StructParam.type: type = fn_type @StructParam [template]
// CHECK:STDOUT:   %StructParam: %StructParam.type = struct_value () [template]
// CHECK:STDOUT:   %CallStructParam.type: type = fn_type @CallStructParam [template]
// CHECK:STDOUT:   %CallStructParam: %CallStructParam.type = struct_value () [template]
// CHECK:STDOUT:   %.8: type = struct_type {.a: i32, .b: i32} [template]
=======
// CHECK:STDOUT:   %.5: i32 = int_literal 1 [template]
// CHECK:STDOUT:   %.6: i32 = int_literal 2 [template]
// CHECK:STDOUT:   %.7: type = tuple_type (i32, i32) [template]
// CHECK:STDOUT:   %.8: <specific function> = specific_function %TupleParam, @TupleParam(i32) [template]
// CHECK:STDOUT:   %.9: type = ptr_type %.7 [template]
// CHECK:STDOUT:   %tuple: %.7 = tuple_value (%.5, %.6) [template]
>>>>>>> 77facdd7
// CHECK:STDOUT: }
// CHECK:STDOUT:
// CHECK:STDOUT: imports {
// CHECK:STDOUT:   %Core: <namespace> = namespace file.%Core.import, [template] {
// CHECK:STDOUT:     .Int32 = %import_ref
// CHECK:STDOUT:     import Core//prelude
// CHECK:STDOUT:     import Core//prelude/operators
// CHECK:STDOUT:     import Core//prelude/types
// CHECK:STDOUT:     import Core//prelude/operators/arithmetic
// CHECK:STDOUT:     import Core//prelude/operators/as
// CHECK:STDOUT:     import Core//prelude/operators/bitwise
// CHECK:STDOUT:     import Core//prelude/operators/comparison
// CHECK:STDOUT:     import Core//prelude/types/bool
// CHECK:STDOUT:   }
// CHECK:STDOUT:   %import_ref: %Int32.type = import_ref Core//prelude/types, inst+4, loaded [template = constants.%Int32]
// CHECK:STDOUT: }
// CHECK:STDOUT:
// CHECK:STDOUT: file {
// CHECK:STDOUT:   package: <namespace> = namespace [template] {
// CHECK:STDOUT:     .Core = imports.%Core
// CHECK:STDOUT:     .TupleParam = %TupleParam.decl
// CHECK:STDOUT:     .CallTupleParam = %CallTupleParam.decl
// CHECK:STDOUT:   }
// CHECK:STDOUT:   %Core.import = import Core
// CHECK:STDOUT:   %TupleParam.decl: %TupleParam.type = fn_decl @TupleParam [template = constants.%TupleParam] {
<<<<<<< HEAD
// CHECK:STDOUT:     %T.patt.loc4: type = symbolic_binding_pattern T, 0 [symbolic = %T.patt.1 (constants.%T.patt.1)]
// CHECK:STDOUT:     %T.param_patt: type = param_pattern %T.patt.loc4, runtime_param<invalid> [symbolic = %T.patt.1 (constants.%T.patt.1)]
// CHECK:STDOUT:     %x.patt: @TupleParam.%.1 (%.3) = binding_pattern x
// CHECK:STDOUT:     %x.param_patt: @TupleParam.%.1 (%.3) = param_pattern %x.patt, runtime_param0
// CHECK:STDOUT:   } {
// CHECK:STDOUT:     %T.ref: type = name_ref T, %T.loc4 [symbolic = %T.1 (constants.%T)]
=======
// CHECK:STDOUT:     %T.patt: type = symbolic_binding_pattern T, 0
// CHECK:STDOUT:     %x.patt: @TupleParam.%.loc4_35.5 (%.3) = binding_pattern x
// CHECK:STDOUT:   } {
// CHECK:STDOUT:     %T.param: type = param T, runtime_param<invalid>
// CHECK:STDOUT:     %T.loc4_15.1: type = bind_symbolic_name T, 0, %T.param [symbolic = %T.loc4_15.2 (constants.%T)]
// CHECK:STDOUT:     %T.ref: type = name_ref T, %T.loc4_15.1 [symbolic = %T.loc4_15.2 (constants.%T)]
>>>>>>> 77facdd7
// CHECK:STDOUT:     %int.make_type_32: init type = call constants.%Int32() [template = i32]
// CHECK:STDOUT:     %.loc4_35.1: %.2 = tuple_literal (%T.ref, %int.make_type_32)
// CHECK:STDOUT:     %.loc4_35.2: type = value_of_initializer %int.make_type_32 [template = i32]
// CHECK:STDOUT:     %.loc4_35.3: type = converted %int.make_type_32, %.loc4_35.2 [template = i32]
<<<<<<< HEAD
// CHECK:STDOUT:     %.loc4_35.4: type = converted %.loc4_35.1, constants.%.3 [symbolic = %.1 (constants.%.3)]
// CHECK:STDOUT:     %param.loc4_15: type = param runtime_param<invalid>
// CHECK:STDOUT:     %T.loc4: type = bind_symbolic_name T, 0, %param.loc4_15 [symbolic = %T.1 (constants.%T)]
// CHECK:STDOUT:     %param.loc4_25: @TupleParam.%.1 (%.3) = param runtime_param0
// CHECK:STDOUT:     %x: @TupleParam.%.1 (%.3) = bind_name x, %param.loc4_25
// CHECK:STDOUT:   }
// CHECK:STDOUT:   %CallTupleParam.decl: %CallTupleParam.type = fn_decl @CallTupleParam [template = constants.%CallTupleParam] {} {}
// CHECK:STDOUT:   %StructParam.decl: %StructParam.type = fn_decl @StructParam [template = constants.%StructParam] {
// CHECK:STDOUT:     %T.patt.loc17: type = symbolic_binding_pattern T, 0 [symbolic = %T.patt.1 (constants.%T.patt.2)]
// CHECK:STDOUT:     %T.param_patt: type = param_pattern %T.patt.loc17, runtime_param<invalid> [symbolic = %T.patt.1 (constants.%T.patt.2)]
// CHECK:STDOUT:     %x.patt: @StructParam.%.1 (%.7) = binding_pattern x
// CHECK:STDOUT:     %x.param_patt: @StructParam.%.1 (%.7) = param_pattern %x.patt, runtime_param0
// CHECK:STDOUT:   } {
// CHECK:STDOUT:     %T.ref: type = name_ref T, %T.loc17 [symbolic = %T.1 (constants.%T)]
// CHECK:STDOUT:     %int.make_type_32: init type = call constants.%Int32() [template = i32]
// CHECK:STDOUT:     %.loc17_41.1: type = value_of_initializer %int.make_type_32 [template = i32]
// CHECK:STDOUT:     %.loc17_41.2: type = converted %int.make_type_32, %.loc17_41.1 [template = i32]
// CHECK:STDOUT:     %.loc17_44: type = struct_type {.a: %T, .b: i32} [symbolic = %.1 (constants.%.7)]
// CHECK:STDOUT:     %param.loc17_16: type = param runtime_param<invalid>
// CHECK:STDOUT:     %T.loc17: type = bind_symbolic_name T, 0, %param.loc17_16 [symbolic = %T.1 (constants.%T)]
// CHECK:STDOUT:     %param.loc17_26: @StructParam.%.1 (%.7) = param runtime_param0
// CHECK:STDOUT:     %x: @StructParam.%.1 (%.7) = bind_name x, %param.loc17_26
// CHECK:STDOUT:   }
// CHECK:STDOUT:   %CallStructParam.decl: %CallStructParam.type = fn_decl @CallStructParam [template = constants.%CallStructParam] {} {}
=======
// CHECK:STDOUT:     %.loc4_35.4: type = converted %.loc4_35.1, constants.%.3 [symbolic = %.loc4_35.5 (constants.%.3)]
// CHECK:STDOUT:     %x.param: @TupleParam.%.loc4_35.5 (%.3) = param x, runtime_param0
// CHECK:STDOUT:     %x: @TupleParam.%.loc4_35.5 (%.3) = bind_name x, %x.param
// CHECK:STDOUT:   }
// CHECK:STDOUT:   %CallTupleParam.decl: %CallTupleParam.type = fn_decl @CallTupleParam [template = constants.%CallTupleParam] {} {}
>>>>>>> 77facdd7
// CHECK:STDOUT: }
// CHECK:STDOUT:
// CHECK:STDOUT: fn @Int32() -> type = "int.make_type_32";
// CHECK:STDOUT:
<<<<<<< HEAD
// CHECK:STDOUT: generic fn @TupleParam(%T.loc4: type) {
// CHECK:STDOUT:   %T.1: type = bind_symbolic_name T, 0 [symbolic = %T.1 (constants.%T)]
// CHECK:STDOUT:   %T.patt.1: type = symbolic_binding_pattern T, 0 [symbolic = %T.patt.1 (constants.%T.patt.1)]
// CHECK:STDOUT:   %.1: type = tuple_type (@TupleParam.%T.1 (%T), i32) [symbolic = %.1 (constants.%.3)]
// CHECK:STDOUT:
// CHECK:STDOUT:   fn[%T.param_patt: type](%x.param_patt: @TupleParam.%.1 (%.3));
=======
// CHECK:STDOUT: generic fn @TupleParam(%T.loc4_15.1: type) {
// CHECK:STDOUT:   %T.loc4_15.2: type = bind_symbolic_name T, 0 [symbolic = %T.loc4_15.2 (constants.%T)]
// CHECK:STDOUT:   %.loc4_35.5: type = tuple_type (@TupleParam.%T.loc4_15.2 (%T), i32) [symbolic = %.loc4_35.5 (constants.%.3)]
// CHECK:STDOUT:
// CHECK:STDOUT: !definition:
// CHECK:STDOUT:
// CHECK:STDOUT:   fn[%T.loc4_15.1: type](%x: @TupleParam.%.loc4_35.5 (%.3)) {
// CHECK:STDOUT:   !entry:
// CHECK:STDOUT:     return
// CHECK:STDOUT:   }
>>>>>>> 77facdd7
// CHECK:STDOUT: }
// CHECK:STDOUT:
// CHECK:STDOUT: fn @CallTupleParam() {
// CHECK:STDOUT: !entry:
// CHECK:STDOUT:   %TupleParam.ref: %TupleParam.type = name_ref TupleParam, file.%TupleParam.decl [template = constants.%TupleParam]
// CHECK:STDOUT:   %.loc7_15: i32 = int_literal 1 [template = constants.%.5]
// CHECK:STDOUT:   %.loc7_18: i32 = int_literal 2 [template = constants.%.6]
// CHECK:STDOUT:   %.loc7_19: %.7 = tuple_literal (%.loc7_15, %.loc7_18)
// CHECK:STDOUT:   %.loc7_3: <specific function> = specific_function %TupleParam.ref, @TupleParam(i32) [template = constants.%.8]
// CHECK:STDOUT:   %tuple: %.7 = tuple_value (%.loc7_15, %.loc7_18) [template = constants.%tuple]
// CHECK:STDOUT:   %.loc7_13: %.7 = converted %.loc7_19, %tuple [template = constants.%tuple]
// CHECK:STDOUT:   %TupleParam.call: init %.1 = call %.loc7_3(%.loc7_13)
// CHECK:STDOUT:   return
// CHECK:STDOUT: }
// CHECK:STDOUT:
<<<<<<< HEAD
// CHECK:STDOUT: generic fn @StructParam(%T.loc17: type) {
// CHECK:STDOUT:   %T.1: type = bind_symbolic_name T, 0 [symbolic = %T.1 (constants.%T)]
// CHECK:STDOUT:   %T.patt.1: type = symbolic_binding_pattern T, 0 [symbolic = %T.patt.1 (constants.%T.patt.2)]
// CHECK:STDOUT:   %.1: type = struct_type {.a: @StructParam.%T.1 (%T), .b: i32} [symbolic = %.1 (constants.%.7)]
// CHECK:STDOUT:
// CHECK:STDOUT:   fn[%T.param_patt: type](%x.param_patt: @StructParam.%.1 (%.7));
=======
// CHECK:STDOUT: specific @TupleParam(constants.%T) {
// CHECK:STDOUT:   %T.loc4_15.2 => constants.%T
// CHECK:STDOUT:   %.loc4_35.5 => constants.%.3
// CHECK:STDOUT: }
// CHECK:STDOUT:
// CHECK:STDOUT: specific @TupleParam(i32) {
// CHECK:STDOUT:   %T.loc4_15.2 => i32
// CHECK:STDOUT:   %.loc4_35.5 => constants.%.7
// CHECK:STDOUT:
// CHECK:STDOUT: !definition:
// CHECK:STDOUT: }
// CHECK:STDOUT:
// CHECK:STDOUT: --- fail_todo_deduce_nested_struct.carbon
// CHECK:STDOUT:
// CHECK:STDOUT: constants {
// CHECK:STDOUT:   %T: type = bind_symbolic_name T, 0 [symbolic]
// CHECK:STDOUT:   %Int32.type: type = fn_type @Int32 [template]
// CHECK:STDOUT:   %.1: type = tuple_type () [template]
// CHECK:STDOUT:   %Int32: %Int32.type = struct_value () [template]
// CHECK:STDOUT:   %.2: type = struct_type {.a: %T, .b: i32} [symbolic]
// CHECK:STDOUT:   %StructParam.type: type = fn_type @StructParam [template]
// CHECK:STDOUT:   %StructParam: %StructParam.type = struct_value () [template]
// CHECK:STDOUT:   %.3: type = ptr_type %.2 [symbolic]
// CHECK:STDOUT:   %CallStructParam.type: type = fn_type @CallStructParam [template]
// CHECK:STDOUT:   %CallStructParam: %CallStructParam.type = struct_value () [template]
// CHECK:STDOUT:   %.4: i32 = int_literal 1 [template]
// CHECK:STDOUT:   %.5: i32 = int_literal 2 [template]
// CHECK:STDOUT:   %.6: type = struct_type {.a: i32, .b: i32} [template]
// CHECK:STDOUT: }
// CHECK:STDOUT:
// CHECK:STDOUT: imports {
// CHECK:STDOUT:   %Core: <namespace> = namespace file.%Core.import, [template] {
// CHECK:STDOUT:     .Int32 = %import_ref
// CHECK:STDOUT:     import Core//prelude
// CHECK:STDOUT:     import Core//prelude/operators
// CHECK:STDOUT:     import Core//prelude/types
// CHECK:STDOUT:     import Core//prelude/operators/arithmetic
// CHECK:STDOUT:     import Core//prelude/operators/as
// CHECK:STDOUT:     import Core//prelude/operators/bitwise
// CHECK:STDOUT:     import Core//prelude/operators/comparison
// CHECK:STDOUT:     import Core//prelude/types/bool
// CHECK:STDOUT:   }
// CHECK:STDOUT:   %import_ref: %Int32.type = import_ref Core//prelude/types, inst+4, loaded [template = constants.%Int32]
// CHECK:STDOUT: }
// CHECK:STDOUT:
// CHECK:STDOUT: file {
// CHECK:STDOUT:   package: <namespace> = namespace [template] {
// CHECK:STDOUT:     .Core = imports.%Core
// CHECK:STDOUT:     .StructParam = %StructParam.decl
// CHECK:STDOUT:     .CallStructParam = %CallStructParam.decl
// CHECK:STDOUT:   }
// CHECK:STDOUT:   %Core.import = import Core
// CHECK:STDOUT:   %StructParam.decl: %StructParam.type = fn_decl @StructParam [template = constants.%StructParam] {
// CHECK:STDOUT:     %T.patt: type = symbolic_binding_pattern T, 0
// CHECK:STDOUT:     %x.patt: @StructParam.%.loc4_44.2 (%.2) = binding_pattern x
// CHECK:STDOUT:   } {
// CHECK:STDOUT:     %T.param: type = param T, runtime_param<invalid>
// CHECK:STDOUT:     %T.loc4_16.1: type = bind_symbolic_name T, 0, %T.param [symbolic = %T.loc4_16.2 (constants.%T)]
// CHECK:STDOUT:     %T.ref: type = name_ref T, %T.loc4_16.1 [symbolic = %T.loc4_16.2 (constants.%T)]
// CHECK:STDOUT:     %int.make_type_32: init type = call constants.%Int32() [template = i32]
// CHECK:STDOUT:     %.loc4_41.1: type = value_of_initializer %int.make_type_32 [template = i32]
// CHECK:STDOUT:     %.loc4_41.2: type = converted %int.make_type_32, %.loc4_41.1 [template = i32]
// CHECK:STDOUT:     %.loc4_44.1: type = struct_type {.a: %T, .b: i32} [symbolic = %.loc4_44.2 (constants.%.2)]
// CHECK:STDOUT:     %x.param: @StructParam.%.loc4_44.2 (%.2) = param x, runtime_param0
// CHECK:STDOUT:     %x: @StructParam.%.loc4_44.2 (%.2) = bind_name x, %x.param
// CHECK:STDOUT:   }
// CHECK:STDOUT:   %CallStructParam.decl: %CallStructParam.type = fn_decl @CallStructParam [template = constants.%CallStructParam] {} {}
// CHECK:STDOUT: }
// CHECK:STDOUT:
// CHECK:STDOUT: fn @Int32() -> type = "int.make_type_32";
// CHECK:STDOUT:
// CHECK:STDOUT: generic fn @StructParam(%T.loc4_16.1: type) {
// CHECK:STDOUT:   %T.loc4_16.2: type = bind_symbolic_name T, 0 [symbolic = %T.loc4_16.2 (constants.%T)]
// CHECK:STDOUT:   %.loc4_44.2: type = struct_type {.a: @StructParam.%T.loc4_16.2 (%T), .b: i32} [symbolic = %.loc4_44.2 (constants.%.2)]
// CHECK:STDOUT:
// CHECK:STDOUT: !definition:
// CHECK:STDOUT:
// CHECK:STDOUT:   fn[%T.loc4_16.1: type](%x: @StructParam.%.loc4_44.2 (%.2)) {
// CHECK:STDOUT:   !entry:
// CHECK:STDOUT:     return
// CHECK:STDOUT:   }
>>>>>>> 77facdd7
// CHECK:STDOUT: }
// CHECK:STDOUT:
// CHECK:STDOUT: fn @CallStructParam() {
// CHECK:STDOUT: !entry:
// CHECK:STDOUT:   %StructParam.ref: %StructParam.type = name_ref StructParam, file.%StructParam.decl [template = constants.%StructParam]
// CHECK:STDOUT:   %.loc14_21: i32 = int_literal 1 [template = constants.%.4]
// CHECK:STDOUT:   %.loc14_29: i32 = int_literal 2 [template = constants.%.5]
// CHECK:STDOUT:   %.loc14_30: %.6 = struct_literal (%.loc14_21, %.loc14_29)
// CHECK:STDOUT:   return
// CHECK:STDOUT: }
// CHECK:STDOUT:
<<<<<<< HEAD
// CHECK:STDOUT: specific @TupleParam(constants.%T) {
// CHECK:STDOUT:   %T.1 => constants.%T
// CHECK:STDOUT:   %T.patt.1 => constants.%T
// CHECK:STDOUT:   %.1 => constants.%.3
// CHECK:STDOUT: }
// CHECK:STDOUT:
// CHECK:STDOUT: specific @StructParam(constants.%T) {
// CHECK:STDOUT:   %T.1 => constants.%T
// CHECK:STDOUT:   %T.patt.1 => constants.%T
// CHECK:STDOUT:   %.1 => constants.%.7
=======
// CHECK:STDOUT: specific @StructParam(constants.%T) {
// CHECK:STDOUT:   %T.loc4_16.2 => constants.%T
// CHECK:STDOUT:   %.loc4_44.2 => constants.%.2
>>>>>>> 77facdd7
// CHECK:STDOUT: }
// CHECK:STDOUT:
// CHECK:STDOUT: --- fail_deduce_incomplete.carbon
// CHECK:STDOUT:
// CHECK:STDOUT: constants {
// CHECK:STDOUT:   %T: type = bind_symbolic_name T, 0 [symbolic]
// CHECK:STDOUT:   %T.patt: type = symbolic_binding_pattern T, 0 [symbolic]
// CHECK:STDOUT:   %U: type = bind_symbolic_name U, 1 [symbolic]
// CHECK:STDOUT:   %U.patt: type = symbolic_binding_pattern U, 1 [symbolic]
// CHECK:STDOUT:   %ImplicitNotDeducible.type: type = fn_type @ImplicitNotDeducible [template]
// CHECK:STDOUT:   %.1: type = tuple_type () [template]
// CHECK:STDOUT:   %ImplicitNotDeducible: %ImplicitNotDeducible.type = struct_value () [template]
// CHECK:STDOUT:   %CallImplicitNotDeducible.type: type = fn_type @CallImplicitNotDeducible [template]
// CHECK:STDOUT:   %CallImplicitNotDeducible: %CallImplicitNotDeducible.type = struct_value () [template]
// CHECK:STDOUT:   %.2: i32 = int_literal 42 [template]
// CHECK:STDOUT: }
// CHECK:STDOUT:
// CHECK:STDOUT: imports {
// CHECK:STDOUT:   %Core: <namespace> = namespace file.%Core.import, [template] {
// CHECK:STDOUT:     import Core//prelude
// CHECK:STDOUT:     import Core//prelude/operators
// CHECK:STDOUT:     import Core//prelude/types
// CHECK:STDOUT:     import Core//prelude/operators/arithmetic
// CHECK:STDOUT:     import Core//prelude/operators/as
// CHECK:STDOUT:     import Core//prelude/operators/bitwise
// CHECK:STDOUT:     import Core//prelude/operators/comparison
// CHECK:STDOUT:     import Core//prelude/types/bool
// CHECK:STDOUT:   }
// CHECK:STDOUT: }
// CHECK:STDOUT:
// CHECK:STDOUT: file {
// CHECK:STDOUT:   package: <namespace> = namespace [template] {
// CHECK:STDOUT:     .Core = imports.%Core
// CHECK:STDOUT:     .ImplicitNotDeducible = %ImplicitNotDeducible.decl
// CHECK:STDOUT:     .CallImplicitNotDeducible = %CallImplicitNotDeducible.decl
// CHECK:STDOUT:   }
// CHECK:STDOUT:   %Core.import = import Core
// CHECK:STDOUT:   %ImplicitNotDeducible.decl: %ImplicitNotDeducible.type = fn_decl @ImplicitNotDeducible [template = constants.%ImplicitNotDeducible] {
<<<<<<< HEAD
// CHECK:STDOUT:     %T.patt.loc6: type = symbolic_binding_pattern T, 0 [symbolic = %T.patt.1 (constants.%T.patt)]
// CHECK:STDOUT:     %T.param_patt: type = param_pattern %T.patt.loc6, runtime_param<invalid> [symbolic = %T.patt.1 (constants.%T.patt)]
// CHECK:STDOUT:     %U.patt.loc6: type = symbolic_binding_pattern U, 1 [symbolic = %U.patt.1 (constants.%U.patt)]
// CHECK:STDOUT:     %U.param_patt: type = param_pattern %U.patt.loc6, runtime_param<invalid> [symbolic = %U.patt.1 (constants.%U.patt)]
// CHECK:STDOUT:     %x.patt: @ImplicitNotDeducible.%T.1 (%T) = binding_pattern x
// CHECK:STDOUT:     %x.param_patt: @ImplicitNotDeducible.%T.1 (%T) = param_pattern %x.patt, runtime_param0
// CHECK:STDOUT:   } {
// CHECK:STDOUT:     %T.ref: type = name_ref T, %T.loc6 [symbolic = %T.1 (constants.%T)]
// CHECK:STDOUT:     %U.ref: type = name_ref U, %U.loc6 [symbolic = %U.1 (constants.%U)]
// CHECK:STDOUT:     %return: ref @ImplicitNotDeducible.%U.1 (%U) = var <return slot>
// CHECK:STDOUT:     %param.loc6_25: type = param runtime_param<invalid>
// CHECK:STDOUT:     %T.loc6: type = bind_symbolic_name T, 0, %param.loc6_25 [symbolic = %T.1 (constants.%T)]
// CHECK:STDOUT:     %param.loc6_35: type = param runtime_param<invalid>
// CHECK:STDOUT:     %U.loc6: type = bind_symbolic_name U, 1, %param.loc6_35 [symbolic = %U.1 (constants.%U)]
// CHECK:STDOUT:     %param.loc6_45: @ImplicitNotDeducible.%T.1 (%T) = param runtime_param0
// CHECK:STDOUT:     %x: @ImplicitNotDeducible.%T.1 (%T) = bind_name x, %param.loc6_45
=======
// CHECK:STDOUT:     %T.patt: type = symbolic_binding_pattern T, 0
// CHECK:STDOUT:     %U.patt: type = symbolic_binding_pattern U, 1
// CHECK:STDOUT:     %x.patt: @ImplicitNotDeducible.%T.loc6_25.2 (%T) = binding_pattern x
// CHECK:STDOUT:   } {
// CHECK:STDOUT:     %T.param: type = param T, runtime_param<invalid>
// CHECK:STDOUT:     %T.loc6_25.1: type = bind_symbolic_name T, 0, %T.param [symbolic = %T.loc6_25.2 (constants.%T)]
// CHECK:STDOUT:     %U.param: type = param U, runtime_param<invalid>
// CHECK:STDOUT:     %U.loc6_35.1: type = bind_symbolic_name U, 1, %U.param [symbolic = %U.loc6_35.2 (constants.%U)]
// CHECK:STDOUT:     %T.ref: type = name_ref T, %T.loc6_25.1 [symbolic = %T.loc6_25.2 (constants.%T)]
// CHECK:STDOUT:     %x.param: @ImplicitNotDeducible.%T.loc6_25.2 (%T) = param x, runtime_param0
// CHECK:STDOUT:     %x: @ImplicitNotDeducible.%T.loc6_25.2 (%T) = bind_name x, %x.param
// CHECK:STDOUT:     %U.ref: type = name_ref U, %U.loc6_35.1 [symbolic = %U.loc6_35.2 (constants.%U)]
// CHECK:STDOUT:     %return: ref @ImplicitNotDeducible.%U.loc6_35.2 (%U) = var <return slot>
>>>>>>> 77facdd7
// CHECK:STDOUT:   }
// CHECK:STDOUT:   %CallImplicitNotDeducible.decl: %CallImplicitNotDeducible.type = fn_decl @CallImplicitNotDeducible [template = constants.%CallImplicitNotDeducible] {} {}
// CHECK:STDOUT: }
// CHECK:STDOUT:
<<<<<<< HEAD
// CHECK:STDOUT: generic fn @ImplicitNotDeducible(%T.loc6: type, %U.loc6: type) {
// CHECK:STDOUT:   %T.1: type = bind_symbolic_name T, 0 [symbolic = %T.1 (constants.%T)]
// CHECK:STDOUT:   %T.patt.1: type = symbolic_binding_pattern T, 0 [symbolic = %T.patt.1 (constants.%T.patt)]
// CHECK:STDOUT:   %U.1: type = bind_symbolic_name U, 1 [symbolic = %U.1 (constants.%U)]
// CHECK:STDOUT:   %U.patt.1: type = symbolic_binding_pattern U, 1 [symbolic = %U.patt.1 (constants.%U.patt)]
// CHECK:STDOUT:
// CHECK:STDOUT:   fn[%T.param_patt: type, %U.param_patt: type](%x.param_patt: @ImplicitNotDeducible.%T.1 (%T)) -> @ImplicitNotDeducible.%U.1 (%U);
=======
// CHECK:STDOUT: generic fn @ImplicitNotDeducible(%T.loc6_25.1: type, %U.loc6_35.1: type) {
// CHECK:STDOUT:   %T.loc6_25.2: type = bind_symbolic_name T, 0 [symbolic = %T.loc6_25.2 (constants.%T)]
// CHECK:STDOUT:   %U.loc6_35.2: type = bind_symbolic_name U, 1 [symbolic = %U.loc6_35.2 (constants.%U)]
// CHECK:STDOUT:
// CHECK:STDOUT:   fn[%T.loc6_25.1: type, %U.loc6_35.1: type](%x: @ImplicitNotDeducible.%T.loc6_25.2 (%T)) -> @ImplicitNotDeducible.%U.loc6_35.2 (%U);
>>>>>>> 77facdd7
// CHECK:STDOUT: }
// CHECK:STDOUT:
// CHECK:STDOUT: fn @CallImplicitNotDeducible() {
// CHECK:STDOUT: !entry:
// CHECK:STDOUT:   %ImplicitNotDeducible.ref: %ImplicitNotDeducible.type = name_ref ImplicitNotDeducible, file.%ImplicitNotDeducible.decl [template = constants.%ImplicitNotDeducible]
// CHECK:STDOUT:   %.loc16: i32 = int_literal 42 [template = constants.%.2]
// CHECK:STDOUT:   return
// CHECK:STDOUT: }
// CHECK:STDOUT:
// CHECK:STDOUT: specific @ImplicitNotDeducible(constants.%T, constants.%U) {
<<<<<<< HEAD
// CHECK:STDOUT:   %T.1 => constants.%T
// CHECK:STDOUT:   %T.patt.1 => constants.%T
// CHECK:STDOUT:   %U.1 => constants.%U
// CHECK:STDOUT:   %U.patt.1 => constants.%U
=======
// CHECK:STDOUT:   %T.loc6_25.2 => constants.%T
// CHECK:STDOUT:   %U.loc6_35.2 => constants.%U
>>>>>>> 77facdd7
// CHECK:STDOUT: }
// CHECK:STDOUT:
// CHECK:STDOUT: --- fail_deduce_inconsistent.carbon
// CHECK:STDOUT:
// CHECK:STDOUT: constants {
// CHECK:STDOUT:   %T: type = bind_symbolic_name T, 0 [symbolic]
// CHECK:STDOUT:   %T.patt: type = symbolic_binding_pattern T, 0 [symbolic]
// CHECK:STDOUT:   %ImplicitNotDeducible.type: type = fn_type @ImplicitNotDeducible [template]
// CHECK:STDOUT:   %.1: type = tuple_type () [template]
// CHECK:STDOUT:   %ImplicitNotDeducible: %ImplicitNotDeducible.type = struct_value () [template]
// CHECK:STDOUT:   %CallImplicitNotDeducible.type: type = fn_type @CallImplicitNotDeducible [template]
// CHECK:STDOUT:   %CallImplicitNotDeducible: %CallImplicitNotDeducible.type = struct_value () [template]
// CHECK:STDOUT:   %.2: i32 = int_literal 42 [template]
// CHECK:STDOUT:   %.3: i32 = int_literal 12 [template]
// CHECK:STDOUT:   %.4: type = struct_type {.x: i32} [template]
// CHECK:STDOUT: }
// CHECK:STDOUT:
// CHECK:STDOUT: imports {
// CHECK:STDOUT:   %Core: <namespace> = namespace file.%Core.import, [template] {
// CHECK:STDOUT:     import Core//prelude
// CHECK:STDOUT:     import Core//prelude/operators
// CHECK:STDOUT:     import Core//prelude/types
// CHECK:STDOUT:     import Core//prelude/operators/arithmetic
// CHECK:STDOUT:     import Core//prelude/operators/as
// CHECK:STDOUT:     import Core//prelude/operators/bitwise
// CHECK:STDOUT:     import Core//prelude/operators/comparison
// CHECK:STDOUT:     import Core//prelude/types/bool
// CHECK:STDOUT:   }
// CHECK:STDOUT: }
// CHECK:STDOUT:
// CHECK:STDOUT: file {
// CHECK:STDOUT:   package: <namespace> = namespace [template] {
// CHECK:STDOUT:     .Core = imports.%Core
// CHECK:STDOUT:     .ImplicitNotDeducible = %ImplicitNotDeducible.decl
// CHECK:STDOUT:     .CallImplicitNotDeducible = %CallImplicitNotDeducible.decl
// CHECK:STDOUT:   }
// CHECK:STDOUT:   %Core.import = import Core
// CHECK:STDOUT:   %ImplicitNotDeducible.decl: %ImplicitNotDeducible.type = fn_decl @ImplicitNotDeducible [template = constants.%ImplicitNotDeducible] {
<<<<<<< HEAD
// CHECK:STDOUT:     %T.patt.loc4: type = symbolic_binding_pattern T, 0 [symbolic = %T.patt.1 (constants.%T.patt)]
// CHECK:STDOUT:     %T.param_patt: type = param_pattern %T.patt.loc4, runtime_param<invalid> [symbolic = %T.patt.1 (constants.%T.patt)]
// CHECK:STDOUT:     %x.patt: @ImplicitNotDeducible.%T.1 (%T) = binding_pattern x
// CHECK:STDOUT:     %x.param_patt: @ImplicitNotDeducible.%T.1 (%T) = param_pattern %x.patt, runtime_param0
// CHECK:STDOUT:     %y.patt: @ImplicitNotDeducible.%T.1 (%T) = binding_pattern y
// CHECK:STDOUT:     %y.param_patt: @ImplicitNotDeducible.%T.1 (%T) = param_pattern %y.patt, runtime_param1
// CHECK:STDOUT:   } {
// CHECK:STDOUT:     %T.ref.loc4_38: type = name_ref T, %T.loc4 [symbolic = %T.1 (constants.%T)]
// CHECK:STDOUT:     %T.ref.loc4_44: type = name_ref T, %T.loc4 [symbolic = %T.1 (constants.%T)]
// CHECK:STDOUT:     %T.ref.loc4_50: type = name_ref T, %T.loc4 [symbolic = %T.1 (constants.%T)]
// CHECK:STDOUT:     %return: ref @ImplicitNotDeducible.%T.1 (%T) = var <return slot>
// CHECK:STDOUT:     %param.loc4_25: type = param runtime_param<invalid>
// CHECK:STDOUT:     %T.loc4: type = bind_symbolic_name T, 0, %param.loc4_25 [symbolic = %T.1 (constants.%T)]
// CHECK:STDOUT:     %param.loc4_35: @ImplicitNotDeducible.%T.1 (%T) = param runtime_param0
// CHECK:STDOUT:     %x: @ImplicitNotDeducible.%T.1 (%T) = bind_name x, %param.loc4_35
// CHECK:STDOUT:     %param.loc4_41: @ImplicitNotDeducible.%T.1 (%T) = param runtime_param1
// CHECK:STDOUT:     %y: @ImplicitNotDeducible.%T.1 (%T) = bind_name y, %param.loc4_41
=======
// CHECK:STDOUT:     %T.patt: type = symbolic_binding_pattern T, 0
// CHECK:STDOUT:     %x.patt: @ImplicitNotDeducible.%T.loc4_25.2 (%T) = binding_pattern x
// CHECK:STDOUT:     %y.patt: @ImplicitNotDeducible.%T.loc4_25.2 (%T) = binding_pattern y
// CHECK:STDOUT:   } {
// CHECK:STDOUT:     %T.param: type = param T, runtime_param<invalid>
// CHECK:STDOUT:     %T.loc4_25.1: type = bind_symbolic_name T, 0, %T.param [symbolic = %T.loc4_25.2 (constants.%T)]
// CHECK:STDOUT:     %T.ref.loc4_38: type = name_ref T, %T.loc4_25.1 [symbolic = %T.loc4_25.2 (constants.%T)]
// CHECK:STDOUT:     %x.param: @ImplicitNotDeducible.%T.loc4_25.2 (%T) = param x, runtime_param0
// CHECK:STDOUT:     %x: @ImplicitNotDeducible.%T.loc4_25.2 (%T) = bind_name x, %x.param
// CHECK:STDOUT:     %T.ref.loc4_44: type = name_ref T, %T.loc4_25.1 [symbolic = %T.loc4_25.2 (constants.%T)]
// CHECK:STDOUT:     %y.param: @ImplicitNotDeducible.%T.loc4_25.2 (%T) = param y, runtime_param1
// CHECK:STDOUT:     %y: @ImplicitNotDeducible.%T.loc4_25.2 (%T) = bind_name y, %y.param
// CHECK:STDOUT:     %T.ref.loc4_50: type = name_ref T, %T.loc4_25.1 [symbolic = %T.loc4_25.2 (constants.%T)]
// CHECK:STDOUT:     %return: ref @ImplicitNotDeducible.%T.loc4_25.2 (%T) = var <return slot>
>>>>>>> 77facdd7
// CHECK:STDOUT:   }
// CHECK:STDOUT:   %CallImplicitNotDeducible.decl: %CallImplicitNotDeducible.type = fn_decl @CallImplicitNotDeducible [template = constants.%CallImplicitNotDeducible] {} {}
// CHECK:STDOUT: }
// CHECK:STDOUT:
<<<<<<< HEAD
// CHECK:STDOUT: generic fn @ImplicitNotDeducible(%T.loc4: type) {
// CHECK:STDOUT:   %T.1: type = bind_symbolic_name T, 0 [symbolic = %T.1 (constants.%T)]
// CHECK:STDOUT:   %T.patt.1: type = symbolic_binding_pattern T, 0 [symbolic = %T.patt.1 (constants.%T.patt)]
// CHECK:STDOUT:
// CHECK:STDOUT:   fn[%T.param_patt: type](%x.param_patt: @ImplicitNotDeducible.%T.1 (%T), %y.param_patt: @ImplicitNotDeducible.%T.1 (%T)) -> @ImplicitNotDeducible.%T.1 (%T);
=======
// CHECK:STDOUT: generic fn @ImplicitNotDeducible(%T.loc4_25.1: type) {
// CHECK:STDOUT:   %T.loc4_25.2: type = bind_symbolic_name T, 0 [symbolic = %T.loc4_25.2 (constants.%T)]
// CHECK:STDOUT:
// CHECK:STDOUT:   fn[%T.loc4_25.1: type](%x: @ImplicitNotDeducible.%T.loc4_25.2 (%T), %y: @ImplicitNotDeducible.%T.loc4_25.2 (%T)) -> @ImplicitNotDeducible.%T.loc4_25.2 (%T);
>>>>>>> 77facdd7
// CHECK:STDOUT: }
// CHECK:STDOUT:
// CHECK:STDOUT: fn @CallImplicitNotDeducible() {
// CHECK:STDOUT: !entry:
// CHECK:STDOUT:   %ImplicitNotDeducible.ref: %ImplicitNotDeducible.type = name_ref ImplicitNotDeducible, file.%ImplicitNotDeducible.decl [template = constants.%ImplicitNotDeducible]
// CHECK:STDOUT:   %.loc13_24: i32 = int_literal 42 [template = constants.%.2]
// CHECK:STDOUT:   %.loc13_34: i32 = int_literal 12 [template = constants.%.3]
// CHECK:STDOUT:   %.loc13_36: %.4 = struct_literal (%.loc13_34)
// CHECK:STDOUT:   return
// CHECK:STDOUT: }
// CHECK:STDOUT:
// CHECK:STDOUT: specific @ImplicitNotDeducible(constants.%T) {
<<<<<<< HEAD
// CHECK:STDOUT:   %T.1 => constants.%T
// CHECK:STDOUT:   %T.patt.1 => constants.%T
=======
// CHECK:STDOUT:   %T.loc4_25.2 => constants.%T
>>>>>>> 77facdd7
// CHECK:STDOUT: }
// CHECK:STDOUT:<|MERGE_RESOLUTION|>--- conflicted
+++ resolved
@@ -129,15 +129,10 @@
 // CHECK:STDOUT:   %.4: type = ptr_type i32 [template]
 // CHECK:STDOUT:   %CallExplicitGenericParam.type: type = fn_type @CallExplicitGenericParam [template]
 // CHECK:STDOUT:   %CallExplicitGenericParam: %CallExplicitGenericParam.type = struct_value () [template]
-<<<<<<< HEAD
+// CHECK:STDOUT:   %.5: <specific function> = specific_function %ExplicitGenericParam, @ExplicitGenericParam(i32) [template]
 // CHECK:STDOUT:   %T.patt.2: type = symbolic_binding_pattern T, 0 [symbolic]
-// CHECK:STDOUT:   %.4: type = struct_type {.a: %T} [symbolic]
-// CHECK:STDOUT:   %.5: type = ptr_type %.4 [symbolic]
-=======
-// CHECK:STDOUT:   %.5: <specific function> = specific_function %ExplicitGenericParam, @ExplicitGenericParam(i32) [template]
 // CHECK:STDOUT:   %.6: type = struct_type {.a: %T} [symbolic]
 // CHECK:STDOUT:   %.7: type = ptr_type %.6 [symbolic]
->>>>>>> 77facdd7
 // CHECK:STDOUT:   %CallExplicitGenericParamWithGenericArg.type: type = fn_type @CallExplicitGenericParamWithGenericArg [template]
 // CHECK:STDOUT:   %CallExplicitGenericParamWithGenericArg: %CallExplicitGenericParamWithGenericArg.type = struct_value () [template]
 // CHECK:STDOUT:   %.8: <specific function> = specific_function %ExplicitGenericParam, @ExplicitGenericParam(%.6) [symbolic]
@@ -167,22 +162,14 @@
 // CHECK:STDOUT:   }
 // CHECK:STDOUT:   %Core.import = import Core
 // CHECK:STDOUT:   %ExplicitGenericParam.decl: %ExplicitGenericParam.type = fn_decl @ExplicitGenericParam [template = constants.%ExplicitGenericParam] {
-// CHECK:STDOUT:     %T.patt.loc4: type = symbolic_binding_pattern T, 0 [symbolic = %T.patt.1 (constants.%T.patt.1)]
-// CHECK:STDOUT:     %T.param_patt: type = param_pattern %T.patt.loc4, runtime_param<invalid> [symbolic = %T.patt.1 (constants.%T.patt.1)]
-// CHECK:STDOUT:   } {
-<<<<<<< HEAD
-// CHECK:STDOUT:     %T.ref: type = name_ref T, %T.loc4 [symbolic = %T.1 (constants.%T)]
-// CHECK:STDOUT:     %.loc4: type = ptr_type %T [symbolic = %.1 (constants.%.1)]
-// CHECK:STDOUT:     %return: ref @ExplicitGenericParam.%.1 (%.1) = var <return slot>
-// CHECK:STDOUT:     %param: type = param runtime_param<invalid>
-// CHECK:STDOUT:     %T.loc4: type = bind_symbolic_name T, 0, %param [symbolic = %T.1 (constants.%T)]
-=======
-// CHECK:STDOUT:     %T.param: type = param T, runtime_param<invalid>
-// CHECK:STDOUT:     %T.loc4_25.1: type = bind_symbolic_name T, 0, %T.param [symbolic = %T.loc4_25.2 (constants.%T)]
+// CHECK:STDOUT:     %T.patt.loc4_25.1: type = symbolic_binding_pattern T, 0 [symbolic = %T.patt.loc4_25.2 (constants.%T.patt.1)]
+// CHECK:STDOUT:     %T.param_patt: type = param_pattern %T.patt.loc4_25.1, runtime_param<invalid> [symbolic = %T.patt.loc4_25.2 (constants.%T.patt.1)]
+// CHECK:STDOUT:   } {
 // CHECK:STDOUT:     %T.ref.loc4_38: type = name_ref T, %T.loc4_25.1 [symbolic = %T.loc4_25.2 (constants.%T)]
 // CHECK:STDOUT:     %.loc4_39.1: type = ptr_type %T [symbolic = %.loc4_39.2 (constants.%.1)]
 // CHECK:STDOUT:     %return: ref @ExplicitGenericParam.%.loc4_39.2 (%.1) = var <return slot>
->>>>>>> 77facdd7
+// CHECK:STDOUT:     %param: type = param runtime_param<invalid>
+// CHECK:STDOUT:     %T.loc4_25.1: type = bind_symbolic_name T, 0, %param [symbolic = %T.loc4_25.2 (constants.%T)]
 // CHECK:STDOUT:   }
 // CHECK:STDOUT:   %CallExplicitGenericParam.decl: %CallExplicitGenericParam.type = fn_decl @CallExplicitGenericParam [template = constants.%CallExplicitGenericParam] {} {
 // CHECK:STDOUT:     %int.make_type_32.loc6: init type = call constants.%Int32() [template = i32]
@@ -192,43 +179,27 @@
 // CHECK:STDOUT:     %return: ref %.4 = var <return slot>
 // CHECK:STDOUT:   }
 // CHECK:STDOUT:   %CallExplicitGenericParamWithGenericArg.decl: %CallExplicitGenericParamWithGenericArg.type = fn_decl @CallExplicitGenericParamWithGenericArg [template = constants.%CallExplicitGenericParamWithGenericArg] {
-// CHECK:STDOUT:     %T.patt.loc10: type = symbolic_binding_pattern T, 0 [symbolic = %T.patt.1 (constants.%T.patt.2)]
-// CHECK:STDOUT:     %T.param_patt: type = param_pattern %T.patt.loc10, runtime_param<invalid> [symbolic = %T.patt.1 (constants.%T.patt.2)]
-// CHECK:STDOUT:   } {
-<<<<<<< HEAD
-// CHECK:STDOUT:     %T.ref.loc10: type = name_ref T, %T.loc10 [symbolic = %T.1 (constants.%T)]
-// CHECK:STDOUT:     %.loc10_62: type = struct_type {.a: %T} [symbolic = %.1 (constants.%.4)]
-// CHECK:STDOUT:     %.loc10_63: type = ptr_type %.4 [symbolic = %.2 (constants.%.5)]
-// CHECK:STDOUT:     %return: ref @CallExplicitGenericParamWithGenericArg.%.2 (%.5) = var <return slot>
-// CHECK:STDOUT:     %param: type = param runtime_param<invalid>
-// CHECK:STDOUT:     %T.loc10: type = bind_symbolic_name T, 0, %param [symbolic = %T.1 (constants.%T)]
-// CHECK:STDOUT:   }
-// CHECK:STDOUT: }
-// CHECK:STDOUT:
-// CHECK:STDOUT: generic fn @ExplicitGenericParam(%T.loc4: type) {
-// CHECK:STDOUT:   %T.1: type = bind_symbolic_name T, 0 [symbolic = %T.1 (constants.%T)]
-// CHECK:STDOUT:   %T.patt.1: type = symbolic_binding_pattern T, 0 [symbolic = %T.patt.1 (constants.%T.patt.1)]
-// CHECK:STDOUT:   %.1: type = ptr_type @ExplicitGenericParam.%T.1 (%T) [symbolic = %.1 (constants.%.1)]
-// CHECK:STDOUT:
-// CHECK:STDOUT:   fn(%T.param_patt: type) -> @ExplicitGenericParam.%.1 (%.1);
-=======
-// CHECK:STDOUT:     %T.param: type = param T, runtime_param<invalid>
-// CHECK:STDOUT:     %T.loc10_43.1: type = bind_symbolic_name T, 0, %T.param [symbolic = %T.loc10_43.2 (constants.%T)]
+// CHECK:STDOUT:     %T.patt.loc10_43.1: type = symbolic_binding_pattern T, 0 [symbolic = %T.patt.loc10_43.2 (constants.%T.patt.2)]
+// CHECK:STDOUT:     %T.param_patt: type = param_pattern %T.patt.loc10_43.1, runtime_param<invalid> [symbolic = %T.patt.loc10_43.2 (constants.%T.patt.2)]
+// CHECK:STDOUT:   } {
 // CHECK:STDOUT:     %T.ref.loc10: type = name_ref T, %T.loc10_43.1 [symbolic = %T.loc10_43.2 (constants.%T)]
 // CHECK:STDOUT:     %.loc10_62.1: type = struct_type {.a: %T} [symbolic = %.loc10_62.2 (constants.%.6)]
 // CHECK:STDOUT:     %.loc10_63.1: type = ptr_type %.6 [symbolic = %.loc10_63.2 (constants.%.7)]
 // CHECK:STDOUT:     %return: ref @CallExplicitGenericParamWithGenericArg.%.loc10_63.2 (%.7) = var <return slot>
+// CHECK:STDOUT:     %param: type = param runtime_param<invalid>
+// CHECK:STDOUT:     %T.loc10_43.1: type = bind_symbolic_name T, 0, %param [symbolic = %T.loc10_43.2 (constants.%T)]
 // CHECK:STDOUT:   }
 // CHECK:STDOUT: }
 // CHECK:STDOUT:
 // CHECK:STDOUT: generic fn @ExplicitGenericParam(%T.loc4_25.1: type) {
 // CHECK:STDOUT:   %T.loc4_25.2: type = bind_symbolic_name T, 0 [symbolic = %T.loc4_25.2 (constants.%T)]
+// CHECK:STDOUT:   %T.patt.loc4_25.2: type = symbolic_binding_pattern T, 0 [symbolic = %T.patt.loc4_25.2 (constants.%T.patt.1)]
 // CHECK:STDOUT:   %.loc4_39.2: type = ptr_type @ExplicitGenericParam.%T.loc4_25.2 (%T) [symbolic = %.loc4_39.2 (constants.%.1)]
 // CHECK:STDOUT:
 // CHECK:STDOUT: !definition:
 // CHECK:STDOUT:   %.loc4_50.2: <specific function> = specific_function constants.%ExplicitGenericParam, @ExplicitGenericParam(%T.loc4_25.2) [symbolic = %.loc4_50.2 (constants.%.3)]
 // CHECK:STDOUT:
-// CHECK:STDOUT:   fn(%T.loc4_25.1: type) -> @ExplicitGenericParam.%.loc4_39.2 (%.1) {
+// CHECK:STDOUT:   fn(%T.param_patt: type) -> @ExplicitGenericParam.%.loc4_39.2 (%.1) {
 // CHECK:STDOUT:   !entry:
 // CHECK:STDOUT:     %ExplicitGenericParam.ref: %ExplicitGenericParam.type = name_ref ExplicitGenericParam, file.%ExplicitGenericParam.decl [template = constants.%ExplicitGenericParam]
 // CHECK:STDOUT:     %T.ref.loc4_71: type = name_ref T, %T.loc4_25.1 [symbolic = %T.loc4_25.2 (constants.%T)]
@@ -238,7 +209,6 @@
 // CHECK:STDOUT:     %.loc4_73.2: @ExplicitGenericParam.%.loc4_39.2 (%.1) = converted %ExplicitGenericParam.call, %.loc4_73.1
 // CHECK:STDOUT:     return %.loc4_73.2
 // CHECK:STDOUT:   }
->>>>>>> 77facdd7
 // CHECK:STDOUT: }
 // CHECK:STDOUT:
 // CHECK:STDOUT: fn @Int32() -> type = "int.make_type_32";
@@ -256,27 +226,16 @@
 // CHECK:STDOUT:   return %.loc7_35.2
 // CHECK:STDOUT: }
 // CHECK:STDOUT:
-<<<<<<< HEAD
-// CHECK:STDOUT: generic fn @CallExplicitGenericParamWithGenericArg(%T.loc10: type) {
-// CHECK:STDOUT:   %T.1: type = bind_symbolic_name T, 0 [symbolic = %T.1 (constants.%T)]
-// CHECK:STDOUT:   %T.patt.1: type = symbolic_binding_pattern T, 0 [symbolic = %T.patt.1 (constants.%T.patt.2)]
-// CHECK:STDOUT:   %.1: type = struct_type {.a: @CallExplicitGenericParamWithGenericArg.%T.1 (%T)} [symbolic = %.1 (constants.%.4)]
-// CHECK:STDOUT:   %.2: type = ptr_type @CallExplicitGenericParamWithGenericArg.%.1 (%.4) [symbolic = %.2 (constants.%.5)]
-=======
 // CHECK:STDOUT: generic fn @CallExplicitGenericParamWithGenericArg(%T.loc10_43.1: type) {
 // CHECK:STDOUT:   %T.loc10_43.2: type = bind_symbolic_name T, 0 [symbolic = %T.loc10_43.2 (constants.%T)]
+// CHECK:STDOUT:   %T.patt.loc10_43.2: type = symbolic_binding_pattern T, 0 [symbolic = %T.patt.loc10_43.2 (constants.%T.patt.2)]
 // CHECK:STDOUT:   %.loc10_62.2: type = struct_type {.a: @CallExplicitGenericParamWithGenericArg.%T.loc10_43.2 (%T)} [symbolic = %.loc10_62.2 (constants.%.6)]
 // CHECK:STDOUT:   %.loc10_63.2: type = ptr_type @CallExplicitGenericParamWithGenericArg.%.loc10_62.2 (%.6) [symbolic = %.loc10_63.2 (constants.%.7)]
->>>>>>> 77facdd7
 // CHECK:STDOUT:
 // CHECK:STDOUT: !definition:
 // CHECK:STDOUT:   %.loc11_10.2: <specific function> = specific_function constants.%ExplicitGenericParam, @ExplicitGenericParam(%.loc10_62.2) [symbolic = %.loc11_10.2 (constants.%.8)]
 // CHECK:STDOUT:
-<<<<<<< HEAD
-// CHECK:STDOUT:   fn(%T.param_patt: type) -> @CallExplicitGenericParamWithGenericArg.%.2 (%.5) {
-=======
-// CHECK:STDOUT:   fn(%T.loc10_43.1: type) -> @CallExplicitGenericParamWithGenericArg.%.loc10_63.2 (%.7) {
->>>>>>> 77facdd7
+// CHECK:STDOUT:   fn(%T.param_patt: type) -> @CallExplicitGenericParamWithGenericArg.%.loc10_63.2 (%.7) {
 // CHECK:STDOUT:   !entry:
 // CHECK:STDOUT:     %ExplicitGenericParam.ref: %ExplicitGenericParam.type = name_ref ExplicitGenericParam, file.%ExplicitGenericParam.decl [template = constants.%ExplicitGenericParam]
 // CHECK:STDOUT:     %T.ref.loc11: type = name_ref T, %T.loc10_43.1 [symbolic = %T.loc10_43.2 (constants.%T)]
@@ -290,31 +249,8 @@
 // CHECK:STDOUT: }
 // CHECK:STDOUT:
 // CHECK:STDOUT: specific @ExplicitGenericParam(constants.%T) {
-<<<<<<< HEAD
-// CHECK:STDOUT:   %T.1 => constants.%T
-// CHECK:STDOUT:   %T.patt.1 => constants.%T
-// CHECK:STDOUT:   %.1 => constants.%.1
-// CHECK:STDOUT: }
-// CHECK:STDOUT:
-// CHECK:STDOUT: specific @ExplicitGenericParam(i32) {
-// CHECK:STDOUT:   %T.1 => i32
-// CHECK:STDOUT:   %T.patt.1 => i32
-// CHECK:STDOUT:   %.1 => constants.%.3
-// CHECK:STDOUT: }
-// CHECK:STDOUT:
-// CHECK:STDOUT: specific @CallExplicitGenericParamWithGenericArg(constants.%T) {
-// CHECK:STDOUT:   %T.1 => constants.%T
-// CHECK:STDOUT:   %T.patt.1 => constants.%T
-// CHECK:STDOUT:   %.1 => constants.%.4
-// CHECK:STDOUT:   %.2 => constants.%.5
-// CHECK:STDOUT: }
-// CHECK:STDOUT:
-// CHECK:STDOUT: specific @ExplicitGenericParam(constants.%.4) {
-// CHECK:STDOUT:   %T.1 => constants.%.4
-// CHECK:STDOUT:   %T.patt.1 => constants.%.4
-// CHECK:STDOUT:   %.1 => constants.%.5
-=======
 // CHECK:STDOUT:   %T.loc4_25.2 => constants.%T
+// CHECK:STDOUT:   %T.patt.loc4_25.2 => constants.%T
 // CHECK:STDOUT:   %.loc4_39.2 => constants.%.1
 // CHECK:STDOUT:
 // CHECK:STDOUT: !definition:
@@ -323,11 +259,13 @@
 // CHECK:STDOUT:
 // CHECK:STDOUT: specific @ExplicitGenericParam(@ExplicitGenericParam.%T.loc4_25.2) {
 // CHECK:STDOUT:   %T.loc4_25.2 => constants.%T
+// CHECK:STDOUT:   %T.patt.loc4_25.2 => constants.%T
 // CHECK:STDOUT:   %.loc4_39.2 => constants.%.1
 // CHECK:STDOUT: }
 // CHECK:STDOUT:
 // CHECK:STDOUT: specific @ExplicitGenericParam(i32) {
 // CHECK:STDOUT:   %T.loc4_25.2 => i32
+// CHECK:STDOUT:   %T.patt.loc4_25.2 => i32
 // CHECK:STDOUT:   %.loc4_39.2 => constants.%.4
 // CHECK:STDOUT:
 // CHECK:STDOUT: !definition:
@@ -336,12 +274,14 @@
 // CHECK:STDOUT:
 // CHECK:STDOUT: specific @CallExplicitGenericParamWithGenericArg(constants.%T) {
 // CHECK:STDOUT:   %T.loc10_43.2 => constants.%T
+// CHECK:STDOUT:   %T.patt.loc10_43.2 => constants.%T
 // CHECK:STDOUT:   %.loc10_62.2 => constants.%.6
 // CHECK:STDOUT:   %.loc10_63.2 => constants.%.7
 // CHECK:STDOUT: }
 // CHECK:STDOUT:
 // CHECK:STDOUT: specific @ExplicitGenericParam(constants.%.6) {
 // CHECK:STDOUT:   %T.loc4_25.2 => constants.%.6
+// CHECK:STDOUT:   %T.patt.loc4_25.2 => constants.%.6
 // CHECK:STDOUT:   %.loc4_39.2 => constants.%.7
 // CHECK:STDOUT:
 // CHECK:STDOUT: !definition:
@@ -350,8 +290,8 @@
 // CHECK:STDOUT:
 // CHECK:STDOUT: specific @ExplicitGenericParam(@CallExplicitGenericParamWithGenericArg.%.loc10_62.2) {
 // CHECK:STDOUT:   %T.loc4_25.2 => constants.%.6
+// CHECK:STDOUT:   %T.patt.loc4_25.2 => constants.%.6
 // CHECK:STDOUT:   %.loc4_39.2 => constants.%.7
->>>>>>> 77facdd7
 // CHECK:STDOUT: }
 // CHECK:STDOUT:
 // CHECK:STDOUT: --- fail_todo_explicit_vs_deduced.carbon
@@ -398,33 +338,19 @@
 // CHECK:STDOUT:   %Core.import = import Core
 // CHECK:STDOUT:   %A.decl: type = class_decl @A [template = constants.%A] {} {}
 // CHECK:STDOUT:   %ExplicitAndAlsoDeduced.decl: %ExplicitAndAlsoDeduced.type = fn_decl @ExplicitAndAlsoDeduced [template = constants.%ExplicitAndAlsoDeduced] {
-<<<<<<< HEAD
-// CHECK:STDOUT:     %T.patt.loc6: type = symbolic_binding_pattern T, 0 [symbolic = %T.patt.1 (constants.%T.patt)]
-// CHECK:STDOUT:     %T.param_patt: type = param_pattern %T.patt.loc6, runtime_param<invalid> [symbolic = %T.patt.1 (constants.%T.patt)]
-// CHECK:STDOUT:     %x.patt: @ExplicitAndAlsoDeduced.%T.1 (%T) = binding_pattern x
-// CHECK:STDOUT:     %x.param_patt: @ExplicitAndAlsoDeduced.%T.1 (%T) = param_pattern %x.patt, runtime_param0
-// CHECK:STDOUT:   } {
-// CHECK:STDOUT:     %T.ref.loc6_40: type = name_ref T, %T.loc6 [symbolic = %T.1 (constants.%T)]
-// CHECK:STDOUT:     %T.ref.loc6_46: type = name_ref T, %T.loc6 [symbolic = %T.1 (constants.%T)]
-// CHECK:STDOUT:     %.loc6: type = ptr_type %T [symbolic = %.1 (constants.%.3)]
-// CHECK:STDOUT:     %return: ref @ExplicitAndAlsoDeduced.%.1 (%.3) = var <return slot>
-// CHECK:STDOUT:     %param.loc6_27: type = param runtime_param<invalid>
-// CHECK:STDOUT:     %T.loc6: type = bind_symbolic_name T, 0, %param.loc6_27 [symbolic = %T.1 (constants.%T)]
-// CHECK:STDOUT:     %param.loc6_37: @ExplicitAndAlsoDeduced.%T.1 (%T) = param runtime_param0
-// CHECK:STDOUT:     %x: @ExplicitAndAlsoDeduced.%T.1 (%T) = bind_name x, %param.loc6_37
-=======
-// CHECK:STDOUT:     %T.patt: type = symbolic_binding_pattern T, 0
+// CHECK:STDOUT:     %T.patt.loc6_27.1: type = symbolic_binding_pattern T, 0 [symbolic = %T.patt.loc6_27.2 (constants.%T.patt)]
+// CHECK:STDOUT:     %T.param_patt: type = param_pattern %T.patt.loc6_27.1, runtime_param<invalid> [symbolic = %T.patt.loc6_27.2 (constants.%T.patt)]
 // CHECK:STDOUT:     %x.patt: @ExplicitAndAlsoDeduced.%T.loc6_27.2 (%T) = binding_pattern x
-// CHECK:STDOUT:   } {
-// CHECK:STDOUT:     %T.param: type = param T, runtime_param<invalid>
-// CHECK:STDOUT:     %T.loc6_27.1: type = bind_symbolic_name T, 0, %T.param [symbolic = %T.loc6_27.2 (constants.%T)]
+// CHECK:STDOUT:     %x.param_patt: @ExplicitAndAlsoDeduced.%T.loc6_27.2 (%T) = param_pattern %x.patt, runtime_param0
+// CHECK:STDOUT:   } {
 // CHECK:STDOUT:     %T.ref.loc6_40: type = name_ref T, %T.loc6_27.1 [symbolic = %T.loc6_27.2 (constants.%T)]
-// CHECK:STDOUT:     %x.param: @ExplicitAndAlsoDeduced.%T.loc6_27.2 (%T) = param x, runtime_param0
-// CHECK:STDOUT:     %x: @ExplicitAndAlsoDeduced.%T.loc6_27.2 (%T) = bind_name x, %x.param
 // CHECK:STDOUT:     %T.ref.loc6_46: type = name_ref T, %T.loc6_27.1 [symbolic = %T.loc6_27.2 (constants.%T)]
 // CHECK:STDOUT:     %.loc6_47.1: type = ptr_type %T [symbolic = %.loc6_47.2 (constants.%.3)]
 // CHECK:STDOUT:     %return: ref @ExplicitAndAlsoDeduced.%.loc6_47.2 (%.3) = var <return slot>
->>>>>>> 77facdd7
+// CHECK:STDOUT:     %param.loc6_27: type = param runtime_param<invalid>
+// CHECK:STDOUT:     %T.loc6_27.1: type = bind_symbolic_name T, 0, %param.loc6_27 [symbolic = %T.loc6_27.2 (constants.%T)]
+// CHECK:STDOUT:     %param.loc6_37: @ExplicitAndAlsoDeduced.%T.loc6_27.2 (%T) = param runtime_param0
+// CHECK:STDOUT:     %x: @ExplicitAndAlsoDeduced.%T.loc6_27.2 (%T) = bind_name x, %param.loc6_37
 // CHECK:STDOUT:   }
 // CHECK:STDOUT:   %CallExplicitAndAlsoDeduced.decl: %CallExplicitAndAlsoDeduced.type = fn_decl @CallExplicitAndAlsoDeduced [template = constants.%CallExplicitAndAlsoDeduced] {
 // CHECK:STDOUT:     %n.patt: i32 = binding_pattern n
@@ -450,20 +376,12 @@
 // CHECK:STDOUT:   .Self = constants.%A
 // CHECK:STDOUT: }
 // CHECK:STDOUT:
-<<<<<<< HEAD
-// CHECK:STDOUT: generic fn @ExplicitAndAlsoDeduced(%T.loc6: type) {
-// CHECK:STDOUT:   %T.1: type = bind_symbolic_name T, 0 [symbolic = %T.1 (constants.%T)]
-// CHECK:STDOUT:   %T.patt.1: type = symbolic_binding_pattern T, 0 [symbolic = %T.patt.1 (constants.%T.patt)]
-// CHECK:STDOUT:   %.1: type = ptr_type @ExplicitAndAlsoDeduced.%T.1 (%T) [symbolic = %.1 (constants.%.3)]
-// CHECK:STDOUT:
-// CHECK:STDOUT:   fn(%T.param_patt: type, %x.param_patt: @ExplicitAndAlsoDeduced.%T.1 (%T)) -> @ExplicitAndAlsoDeduced.%.1 (%.3);
-=======
 // CHECK:STDOUT: generic fn @ExplicitAndAlsoDeduced(%T.loc6_27.1: type) {
 // CHECK:STDOUT:   %T.loc6_27.2: type = bind_symbolic_name T, 0 [symbolic = %T.loc6_27.2 (constants.%T)]
+// CHECK:STDOUT:   %T.patt.loc6_27.2: type = symbolic_binding_pattern T, 0 [symbolic = %T.patt.loc6_27.2 (constants.%T.patt)]
 // CHECK:STDOUT:   %.loc6_47.2: type = ptr_type @ExplicitAndAlsoDeduced.%T.loc6_27.2 (%T) [symbolic = %.loc6_47.2 (constants.%.3)]
 // CHECK:STDOUT:
-// CHECK:STDOUT:   fn(%T.loc6_27.1: type, %x: @ExplicitAndAlsoDeduced.%T.loc6_27.2 (%T)) -> @ExplicitAndAlsoDeduced.%.loc6_47.2 (%.3);
->>>>>>> 77facdd7
+// CHECK:STDOUT:   fn(%T.param_patt: type, %x.param_patt: @ExplicitAndAlsoDeduced.%T.loc6_27.2 (%T)) -> @ExplicitAndAlsoDeduced.%.loc6_47.2 (%.3);
 // CHECK:STDOUT: }
 // CHECK:STDOUT:
 // CHECK:STDOUT: fn @Int32() -> type = "int.make_type_32";
@@ -477,14 +395,9 @@
 // CHECK:STDOUT: }
 // CHECK:STDOUT:
 // CHECK:STDOUT: specific @ExplicitAndAlsoDeduced(constants.%T) {
-<<<<<<< HEAD
-// CHECK:STDOUT:   %T.1 => constants.%T
-// CHECK:STDOUT:   %T.patt.1 => constants.%T
-// CHECK:STDOUT:   %.1 => constants.%.3
-=======
 // CHECK:STDOUT:   %T.loc6_27.2 => constants.%T
+// CHECK:STDOUT:   %T.patt.loc6_27.2 => constants.%T
 // CHECK:STDOUT:   %.loc6_47.2 => constants.%.3
->>>>>>> 77facdd7
 // CHECK:STDOUT: }
 // CHECK:STDOUT:
 // CHECK:STDOUT: --- deduce_implicit.carbon
@@ -528,33 +441,19 @@
 // CHECK:STDOUT:   }
 // CHECK:STDOUT:   %Core.import = import Core
 // CHECK:STDOUT:   %ImplicitGenericParam.decl: %ImplicitGenericParam.type = fn_decl @ImplicitGenericParam [template = constants.%ImplicitGenericParam] {
-<<<<<<< HEAD
-// CHECK:STDOUT:     %T.patt.loc4: type = symbolic_binding_pattern T, 0 [symbolic = %T.patt.1 (constants.%T.patt)]
-// CHECK:STDOUT:     %T.param_patt: type = param_pattern %T.patt.loc4, runtime_param<invalid> [symbolic = %T.patt.1 (constants.%T.patt)]
-// CHECK:STDOUT:     %x.patt: @ImplicitGenericParam.%T.1 (%T) = binding_pattern x
-// CHECK:STDOUT:     %x.param_patt: @ImplicitGenericParam.%T.1 (%T) = param_pattern %x.patt, runtime_param0
-// CHECK:STDOUT:   } {
-// CHECK:STDOUT:     %T.ref.loc4_38: type = name_ref T, %T.loc4 [symbolic = %T.1 (constants.%T)]
-// CHECK:STDOUT:     %T.ref.loc4_44: type = name_ref T, %T.loc4 [symbolic = %T.1 (constants.%T)]
-// CHECK:STDOUT:     %.loc4: type = ptr_type %T [symbolic = %.1 (constants.%.1)]
-// CHECK:STDOUT:     %return: ref @ImplicitGenericParam.%.1 (%.1) = var <return slot>
-// CHECK:STDOUT:     %param.loc4_25: type = param runtime_param<invalid>
-// CHECK:STDOUT:     %T.loc4: type = bind_symbolic_name T, 0, %param.loc4_25 [symbolic = %T.1 (constants.%T)]
-// CHECK:STDOUT:     %param.loc4_35: @ImplicitGenericParam.%T.1 (%T) = param runtime_param0
-// CHECK:STDOUT:     %x: @ImplicitGenericParam.%T.1 (%T) = bind_name x, %param.loc4_35
-=======
-// CHECK:STDOUT:     %T.patt: type = symbolic_binding_pattern T, 0
+// CHECK:STDOUT:     %T.patt.loc4_25.1: type = symbolic_binding_pattern T, 0 [symbolic = %T.patt.loc4_25.2 (constants.%T.patt)]
+// CHECK:STDOUT:     %T.param_patt: type = param_pattern %T.patt.loc4_25.1, runtime_param<invalid> [symbolic = %T.patt.loc4_25.2 (constants.%T.patt)]
 // CHECK:STDOUT:     %x.patt: @ImplicitGenericParam.%T.loc4_25.2 (%T) = binding_pattern x
-// CHECK:STDOUT:   } {
-// CHECK:STDOUT:     %T.param: type = param T, runtime_param<invalid>
-// CHECK:STDOUT:     %T.loc4_25.1: type = bind_symbolic_name T, 0, %T.param [symbolic = %T.loc4_25.2 (constants.%T)]
+// CHECK:STDOUT:     %x.param_patt: @ImplicitGenericParam.%T.loc4_25.2 (%T) = param_pattern %x.patt, runtime_param0
+// CHECK:STDOUT:   } {
 // CHECK:STDOUT:     %T.ref.loc4_38: type = name_ref T, %T.loc4_25.1 [symbolic = %T.loc4_25.2 (constants.%T)]
-// CHECK:STDOUT:     %x.param: @ImplicitGenericParam.%T.loc4_25.2 (%T) = param x, runtime_param0
-// CHECK:STDOUT:     %x: @ImplicitGenericParam.%T.loc4_25.2 (%T) = bind_name x, %x.param
 // CHECK:STDOUT:     %T.ref.loc4_44: type = name_ref T, %T.loc4_25.1 [symbolic = %T.loc4_25.2 (constants.%T)]
 // CHECK:STDOUT:     %.loc4_45.1: type = ptr_type %T [symbolic = %.loc4_45.2 (constants.%.1)]
 // CHECK:STDOUT:     %return: ref @ImplicitGenericParam.%.loc4_45.2 (%.1) = var <return slot>
->>>>>>> 77facdd7
+// CHECK:STDOUT:     %param.loc4_25: type = param runtime_param<invalid>
+// CHECK:STDOUT:     %T.loc4_25.1: type = bind_symbolic_name T, 0, %param.loc4_25 [symbolic = %T.loc4_25.2 (constants.%T)]
+// CHECK:STDOUT:     %param.loc4_35: @ImplicitGenericParam.%T.loc4_25.2 (%T) = param runtime_param0
+// CHECK:STDOUT:     %x: @ImplicitGenericParam.%T.loc4_25.2 (%T) = bind_name x, %param.loc4_35
 // CHECK:STDOUT:   }
 // CHECK:STDOUT:   %CallImplicitGenericParam.decl: %CallImplicitGenericParam.type = fn_decl @CallImplicitGenericParam [template = constants.%CallImplicitGenericParam] {
 // CHECK:STDOUT:     %n.patt: i32 = binding_pattern n
@@ -566,34 +465,22 @@
 // CHECK:STDOUT:     %int.make_type_32.loc6_40: init type = call constants.%Int32() [template = i32]
 // CHECK:STDOUT:     %.loc6_43.1: type = value_of_initializer %int.make_type_32.loc6_40 [template = i32]
 // CHECK:STDOUT:     %.loc6_43.2: type = converted %int.make_type_32.loc6_40, %.loc6_43.1 [template = i32]
-<<<<<<< HEAD
-// CHECK:STDOUT:     %.loc6_43.3: type = ptr_type i32 [template = constants.%.3]
-// CHECK:STDOUT:     %return: ref %.3 = var <return slot>
+// CHECK:STDOUT:     %.loc6_43.3: type = ptr_type i32 [template = constants.%.4]
+// CHECK:STDOUT:     %return: ref %.4 = var <return slot>
 // CHECK:STDOUT:     %param: i32 = param runtime_param0
 // CHECK:STDOUT:     %n: i32 = bind_name n, %param
 // CHECK:STDOUT:   }
 // CHECK:STDOUT: }
 // CHECK:STDOUT:
-// CHECK:STDOUT: generic fn @ImplicitGenericParam(%T.loc4: type) {
-// CHECK:STDOUT:   %T.1: type = bind_symbolic_name T, 0 [symbolic = %T.1 (constants.%T)]
-// CHECK:STDOUT:   %T.patt.1: type = symbolic_binding_pattern T, 0 [symbolic = %T.patt.1 (constants.%T.patt)]
-// CHECK:STDOUT:   %.1: type = ptr_type @ImplicitGenericParam.%T.1 (%T) [symbolic = %.1 (constants.%.1)]
-// CHECK:STDOUT:
-// CHECK:STDOUT:   fn[%T.param_patt: type](%x.param_patt: @ImplicitGenericParam.%T.1 (%T)) -> @ImplicitGenericParam.%.1 (%.1);
-=======
-// CHECK:STDOUT:     %.loc6_43.3: type = ptr_type i32 [template = constants.%.4]
-// CHECK:STDOUT:     %return: ref %.4 = var <return slot>
-// CHECK:STDOUT:   }
-// CHECK:STDOUT: }
-// CHECK:STDOUT:
 // CHECK:STDOUT: generic fn @ImplicitGenericParam(%T.loc4_25.1: type) {
 // CHECK:STDOUT:   %T.loc4_25.2: type = bind_symbolic_name T, 0 [symbolic = %T.loc4_25.2 (constants.%T)]
+// CHECK:STDOUT:   %T.patt.loc4_25.2: type = symbolic_binding_pattern T, 0 [symbolic = %T.patt.loc4_25.2 (constants.%T.patt)]
 // CHECK:STDOUT:   %.loc4_45.2: type = ptr_type @ImplicitGenericParam.%T.loc4_25.2 (%T) [symbolic = %.loc4_45.2 (constants.%.1)]
 // CHECK:STDOUT:
 // CHECK:STDOUT: !definition:
 // CHECK:STDOUT:   %.loc4_56.2: <specific function> = specific_function constants.%ImplicitGenericParam, @ImplicitGenericParam(%T.loc4_25.2) [symbolic = %.loc4_56.2 (constants.%.3)]
 // CHECK:STDOUT:
-// CHECK:STDOUT:   fn[%T.loc4_25.1: type](%x: @ImplicitGenericParam.%T.loc4_25.2 (%T)) -> @ImplicitGenericParam.%.loc4_45.2 (%.1) {
+// CHECK:STDOUT:   fn[%T.param_patt: type](%x.param_patt: @ImplicitGenericParam.%T.loc4_25.2 (%T)) -> @ImplicitGenericParam.%.loc4_45.2 (%.1) {
 // CHECK:STDOUT:   !entry:
 // CHECK:STDOUT:     %ImplicitGenericParam.ref: %ImplicitGenericParam.type = name_ref ImplicitGenericParam, file.%ImplicitGenericParam.decl [template = constants.%ImplicitGenericParam]
 // CHECK:STDOUT:     %x.ref: @ImplicitGenericParam.%T.loc4_25.2 (%T) = name_ref x, %x
@@ -603,16 +490,11 @@
 // CHECK:STDOUT:     %.loc4_79.2: @ImplicitGenericParam.%.loc4_45.2 (%.1) = converted %ImplicitGenericParam.call, %.loc4_79.1
 // CHECK:STDOUT:     return %.loc4_79.2
 // CHECK:STDOUT:   }
->>>>>>> 77facdd7
 // CHECK:STDOUT: }
 // CHECK:STDOUT:
 // CHECK:STDOUT: fn @Int32() -> type = "int.make_type_32";
 // CHECK:STDOUT:
-<<<<<<< HEAD
-// CHECK:STDOUT: fn @CallImplicitGenericParam(%n.param_patt: i32) -> %.3 {
-=======
-// CHECK:STDOUT: fn @CallImplicitGenericParam(%n: i32) -> %.4 {
->>>>>>> 77facdd7
+// CHECK:STDOUT: fn @CallImplicitGenericParam(%n.param_patt: i32) -> %.4 {
 // CHECK:STDOUT: !entry:
 // CHECK:STDOUT:   %ImplicitGenericParam.ref: %ImplicitGenericParam.type = name_ref ImplicitGenericParam, file.%ImplicitGenericParam.decl [template = constants.%ImplicitGenericParam]
 // CHECK:STDOUT:   %n.ref: i32 = name_ref n, %n
@@ -624,18 +506,8 @@
 // CHECK:STDOUT: }
 // CHECK:STDOUT:
 // CHECK:STDOUT: specific @ImplicitGenericParam(constants.%T) {
-<<<<<<< HEAD
-// CHECK:STDOUT:   %T.1 => constants.%T
-// CHECK:STDOUT:   %T.patt.1 => constants.%T
-// CHECK:STDOUT:   %.1 => constants.%.1
-// CHECK:STDOUT: }
-// CHECK:STDOUT:
-// CHECK:STDOUT: specific @ImplicitGenericParam(i32) {
-// CHECK:STDOUT:   %T.1 => i32
-// CHECK:STDOUT:   %T.patt.1 => i32
-// CHECK:STDOUT:   %.1 => constants.%.3
-=======
 // CHECK:STDOUT:   %T.loc4_25.2 => constants.%T
+// CHECK:STDOUT:   %T.patt.loc4_25.2 => constants.%T
 // CHECK:STDOUT:   %.loc4_45.2 => constants.%.1
 // CHECK:STDOUT:
 // CHECK:STDOUT: !definition:
@@ -644,23 +516,24 @@
 // CHECK:STDOUT:
 // CHECK:STDOUT: specific @ImplicitGenericParam(@ImplicitGenericParam.%T.loc4_25.2) {
 // CHECK:STDOUT:   %T.loc4_25.2 => constants.%T
+// CHECK:STDOUT:   %T.patt.loc4_25.2 => constants.%T
 // CHECK:STDOUT:   %.loc4_45.2 => constants.%.1
 // CHECK:STDOUT: }
 // CHECK:STDOUT:
 // CHECK:STDOUT: specific @ImplicitGenericParam(i32) {
 // CHECK:STDOUT:   %T.loc4_25.2 => i32
+// CHECK:STDOUT:   %T.patt.loc4_25.2 => i32
 // CHECK:STDOUT:   %.loc4_45.2 => constants.%.4
 // CHECK:STDOUT:
 // CHECK:STDOUT: !definition:
 // CHECK:STDOUT:   %.loc4_56.2 => constants.%.5
->>>>>>> 77facdd7
 // CHECK:STDOUT: }
 // CHECK:STDOUT:
 // CHECK:STDOUT: --- deduce_nested_tuple.carbon
 // CHECK:STDOUT:
 // CHECK:STDOUT: constants {
 // CHECK:STDOUT:   %T: type = bind_symbolic_name T, 0 [symbolic]
-// CHECK:STDOUT:   %T.patt.1: type = symbolic_binding_pattern T, 0 [symbolic]
+// CHECK:STDOUT:   %T.patt: type = symbolic_binding_pattern T, 0 [symbolic]
 // CHECK:STDOUT:   %Int32.type: type = fn_type @Int32 [template]
 // CHECK:STDOUT:   %.1: type = tuple_type () [template]
 // CHECK:STDOUT:   %Int32: %Int32.type = struct_value () [template]
@@ -671,25 +544,12 @@
 // CHECK:STDOUT:   %.4: type = ptr_type %.3 [symbolic]
 // CHECK:STDOUT:   %CallTupleParam.type: type = fn_type @CallTupleParam [template]
 // CHECK:STDOUT:   %CallTupleParam: %CallTupleParam.type = struct_value () [template]
-<<<<<<< HEAD
-// CHECK:STDOUT:   %.4: i32 = int_literal 1 [template]
-// CHECK:STDOUT:   %.5: i32 = int_literal 2 [template]
-// CHECK:STDOUT:   %.6: type = tuple_type (i32, i32) [template]
-// CHECK:STDOUT:   %T.patt.2: type = symbolic_binding_pattern T, 0 [symbolic]
-// CHECK:STDOUT:   %.7: type = struct_type {.a: %T, .b: i32} [symbolic]
-// CHECK:STDOUT:   %StructParam.type: type = fn_type @StructParam [template]
-// CHECK:STDOUT:   %StructParam: %StructParam.type = struct_value () [template]
-// CHECK:STDOUT:   %CallStructParam.type: type = fn_type @CallStructParam [template]
-// CHECK:STDOUT:   %CallStructParam: %CallStructParam.type = struct_value () [template]
-// CHECK:STDOUT:   %.8: type = struct_type {.a: i32, .b: i32} [template]
-=======
 // CHECK:STDOUT:   %.5: i32 = int_literal 1 [template]
 // CHECK:STDOUT:   %.6: i32 = int_literal 2 [template]
 // CHECK:STDOUT:   %.7: type = tuple_type (i32, i32) [template]
 // CHECK:STDOUT:   %.8: <specific function> = specific_function %TupleParam, @TupleParam(i32) [template]
 // CHECK:STDOUT:   %.9: type = ptr_type %.7 [template]
 // CHECK:STDOUT:   %tuple: %.7 = tuple_value (%.5, %.6) [template]
->>>>>>> 77facdd7
 // CHECK:STDOUT: }
 // CHECK:STDOUT:
 // CHECK:STDOUT: imports {
@@ -715,80 +575,38 @@
 // CHECK:STDOUT:   }
 // CHECK:STDOUT:   %Core.import = import Core
 // CHECK:STDOUT:   %TupleParam.decl: %TupleParam.type = fn_decl @TupleParam [template = constants.%TupleParam] {
-<<<<<<< HEAD
-// CHECK:STDOUT:     %T.patt.loc4: type = symbolic_binding_pattern T, 0 [symbolic = %T.patt.1 (constants.%T.patt.1)]
-// CHECK:STDOUT:     %T.param_patt: type = param_pattern %T.patt.loc4, runtime_param<invalid> [symbolic = %T.patt.1 (constants.%T.patt.1)]
-// CHECK:STDOUT:     %x.patt: @TupleParam.%.1 (%.3) = binding_pattern x
-// CHECK:STDOUT:     %x.param_patt: @TupleParam.%.1 (%.3) = param_pattern %x.patt, runtime_param0
-// CHECK:STDOUT:   } {
-// CHECK:STDOUT:     %T.ref: type = name_ref T, %T.loc4 [symbolic = %T.1 (constants.%T)]
-=======
-// CHECK:STDOUT:     %T.patt: type = symbolic_binding_pattern T, 0
+// CHECK:STDOUT:     %T.patt.loc4_15.1: type = symbolic_binding_pattern T, 0 [symbolic = %T.patt.loc4_15.2 (constants.%T.patt)]
+// CHECK:STDOUT:     %T.param_patt: type = param_pattern %T.patt.loc4_15.1, runtime_param<invalid> [symbolic = %T.patt.loc4_15.2 (constants.%T.patt)]
 // CHECK:STDOUT:     %x.patt: @TupleParam.%.loc4_35.5 (%.3) = binding_pattern x
-// CHECK:STDOUT:   } {
-// CHECK:STDOUT:     %T.param: type = param T, runtime_param<invalid>
-// CHECK:STDOUT:     %T.loc4_15.1: type = bind_symbolic_name T, 0, %T.param [symbolic = %T.loc4_15.2 (constants.%T)]
+// CHECK:STDOUT:     %x.param_patt: @TupleParam.%.loc4_35.5 (%.3) = param_pattern %x.patt, runtime_param0
+// CHECK:STDOUT:   } {
 // CHECK:STDOUT:     %T.ref: type = name_ref T, %T.loc4_15.1 [symbolic = %T.loc4_15.2 (constants.%T)]
->>>>>>> 77facdd7
 // CHECK:STDOUT:     %int.make_type_32: init type = call constants.%Int32() [template = i32]
 // CHECK:STDOUT:     %.loc4_35.1: %.2 = tuple_literal (%T.ref, %int.make_type_32)
 // CHECK:STDOUT:     %.loc4_35.2: type = value_of_initializer %int.make_type_32 [template = i32]
 // CHECK:STDOUT:     %.loc4_35.3: type = converted %int.make_type_32, %.loc4_35.2 [template = i32]
-<<<<<<< HEAD
-// CHECK:STDOUT:     %.loc4_35.4: type = converted %.loc4_35.1, constants.%.3 [symbolic = %.1 (constants.%.3)]
+// CHECK:STDOUT:     %.loc4_35.4: type = converted %.loc4_35.1, constants.%.3 [symbolic = %.loc4_35.5 (constants.%.3)]
 // CHECK:STDOUT:     %param.loc4_15: type = param runtime_param<invalid>
-// CHECK:STDOUT:     %T.loc4: type = bind_symbolic_name T, 0, %param.loc4_15 [symbolic = %T.1 (constants.%T)]
-// CHECK:STDOUT:     %param.loc4_25: @TupleParam.%.1 (%.3) = param runtime_param0
-// CHECK:STDOUT:     %x: @TupleParam.%.1 (%.3) = bind_name x, %param.loc4_25
+// CHECK:STDOUT:     %T.loc4_15.1: type = bind_symbolic_name T, 0, %param.loc4_15 [symbolic = %T.loc4_15.2 (constants.%T)]
+// CHECK:STDOUT:     %param.loc4_25: @TupleParam.%.loc4_35.5 (%.3) = param runtime_param0
+// CHECK:STDOUT:     %x: @TupleParam.%.loc4_35.5 (%.3) = bind_name x, %param.loc4_25
 // CHECK:STDOUT:   }
 // CHECK:STDOUT:   %CallTupleParam.decl: %CallTupleParam.type = fn_decl @CallTupleParam [template = constants.%CallTupleParam] {} {}
-// CHECK:STDOUT:   %StructParam.decl: %StructParam.type = fn_decl @StructParam [template = constants.%StructParam] {
-// CHECK:STDOUT:     %T.patt.loc17: type = symbolic_binding_pattern T, 0 [symbolic = %T.patt.1 (constants.%T.patt.2)]
-// CHECK:STDOUT:     %T.param_patt: type = param_pattern %T.patt.loc17, runtime_param<invalid> [symbolic = %T.patt.1 (constants.%T.patt.2)]
-// CHECK:STDOUT:     %x.patt: @StructParam.%.1 (%.7) = binding_pattern x
-// CHECK:STDOUT:     %x.param_patt: @StructParam.%.1 (%.7) = param_pattern %x.patt, runtime_param0
-// CHECK:STDOUT:   } {
-// CHECK:STDOUT:     %T.ref: type = name_ref T, %T.loc17 [symbolic = %T.1 (constants.%T)]
-// CHECK:STDOUT:     %int.make_type_32: init type = call constants.%Int32() [template = i32]
-// CHECK:STDOUT:     %.loc17_41.1: type = value_of_initializer %int.make_type_32 [template = i32]
-// CHECK:STDOUT:     %.loc17_41.2: type = converted %int.make_type_32, %.loc17_41.1 [template = i32]
-// CHECK:STDOUT:     %.loc17_44: type = struct_type {.a: %T, .b: i32} [symbolic = %.1 (constants.%.7)]
-// CHECK:STDOUT:     %param.loc17_16: type = param runtime_param<invalid>
-// CHECK:STDOUT:     %T.loc17: type = bind_symbolic_name T, 0, %param.loc17_16 [symbolic = %T.1 (constants.%T)]
-// CHECK:STDOUT:     %param.loc17_26: @StructParam.%.1 (%.7) = param runtime_param0
-// CHECK:STDOUT:     %x: @StructParam.%.1 (%.7) = bind_name x, %param.loc17_26
-// CHECK:STDOUT:   }
-// CHECK:STDOUT:   %CallStructParam.decl: %CallStructParam.type = fn_decl @CallStructParam [template = constants.%CallStructParam] {} {}
-=======
-// CHECK:STDOUT:     %.loc4_35.4: type = converted %.loc4_35.1, constants.%.3 [symbolic = %.loc4_35.5 (constants.%.3)]
-// CHECK:STDOUT:     %x.param: @TupleParam.%.loc4_35.5 (%.3) = param x, runtime_param0
-// CHECK:STDOUT:     %x: @TupleParam.%.loc4_35.5 (%.3) = bind_name x, %x.param
-// CHECK:STDOUT:   }
-// CHECK:STDOUT:   %CallTupleParam.decl: %CallTupleParam.type = fn_decl @CallTupleParam [template = constants.%CallTupleParam] {} {}
->>>>>>> 77facdd7
 // CHECK:STDOUT: }
 // CHECK:STDOUT:
 // CHECK:STDOUT: fn @Int32() -> type = "int.make_type_32";
 // CHECK:STDOUT:
-<<<<<<< HEAD
-// CHECK:STDOUT: generic fn @TupleParam(%T.loc4: type) {
-// CHECK:STDOUT:   %T.1: type = bind_symbolic_name T, 0 [symbolic = %T.1 (constants.%T)]
-// CHECK:STDOUT:   %T.patt.1: type = symbolic_binding_pattern T, 0 [symbolic = %T.patt.1 (constants.%T.patt.1)]
-// CHECK:STDOUT:   %.1: type = tuple_type (@TupleParam.%T.1 (%T), i32) [symbolic = %.1 (constants.%.3)]
-// CHECK:STDOUT:
-// CHECK:STDOUT:   fn[%T.param_patt: type](%x.param_patt: @TupleParam.%.1 (%.3));
-=======
 // CHECK:STDOUT: generic fn @TupleParam(%T.loc4_15.1: type) {
 // CHECK:STDOUT:   %T.loc4_15.2: type = bind_symbolic_name T, 0 [symbolic = %T.loc4_15.2 (constants.%T)]
+// CHECK:STDOUT:   %T.patt.loc4_15.2: type = symbolic_binding_pattern T, 0 [symbolic = %T.patt.loc4_15.2 (constants.%T.patt)]
 // CHECK:STDOUT:   %.loc4_35.5: type = tuple_type (@TupleParam.%T.loc4_15.2 (%T), i32) [symbolic = %.loc4_35.5 (constants.%.3)]
 // CHECK:STDOUT:
 // CHECK:STDOUT: !definition:
 // CHECK:STDOUT:
-// CHECK:STDOUT:   fn[%T.loc4_15.1: type](%x: @TupleParam.%.loc4_35.5 (%.3)) {
+// CHECK:STDOUT:   fn[%T.param_patt: type](%x.param_patt: @TupleParam.%.loc4_35.5 (%.3)) {
 // CHECK:STDOUT:   !entry:
 // CHECK:STDOUT:     return
 // CHECK:STDOUT:   }
->>>>>>> 77facdd7
 // CHECK:STDOUT: }
 // CHECK:STDOUT:
 // CHECK:STDOUT: fn @CallTupleParam() {
@@ -796,29 +614,23 @@
 // CHECK:STDOUT:   %TupleParam.ref: %TupleParam.type = name_ref TupleParam, file.%TupleParam.decl [template = constants.%TupleParam]
 // CHECK:STDOUT:   %.loc7_15: i32 = int_literal 1 [template = constants.%.5]
 // CHECK:STDOUT:   %.loc7_18: i32 = int_literal 2 [template = constants.%.6]
-// CHECK:STDOUT:   %.loc7_19: %.7 = tuple_literal (%.loc7_15, %.loc7_18)
+// CHECK:STDOUT:   %.loc7_19.1: %.7 = tuple_literal (%.loc7_15, %.loc7_18)
 // CHECK:STDOUT:   %.loc7_3: <specific function> = specific_function %TupleParam.ref, @TupleParam(i32) [template = constants.%.8]
 // CHECK:STDOUT:   %tuple: %.7 = tuple_value (%.loc7_15, %.loc7_18) [template = constants.%tuple]
-// CHECK:STDOUT:   %.loc7_13: %.7 = converted %.loc7_19, %tuple [template = constants.%tuple]
-// CHECK:STDOUT:   %TupleParam.call: init %.1 = call %.loc7_3(%.loc7_13)
+// CHECK:STDOUT:   %.loc7_19.2: %.7 = converted %.loc7_19.1, %tuple [template = constants.%tuple]
+// CHECK:STDOUT:   %TupleParam.call: init %.1 = call %.loc7_3(%.loc7_19.2)
 // CHECK:STDOUT:   return
 // CHECK:STDOUT: }
 // CHECK:STDOUT:
-<<<<<<< HEAD
-// CHECK:STDOUT: generic fn @StructParam(%T.loc17: type) {
-// CHECK:STDOUT:   %T.1: type = bind_symbolic_name T, 0 [symbolic = %T.1 (constants.%T)]
-// CHECK:STDOUT:   %T.patt.1: type = symbolic_binding_pattern T, 0 [symbolic = %T.patt.1 (constants.%T.patt.2)]
-// CHECK:STDOUT:   %.1: type = struct_type {.a: @StructParam.%T.1 (%T), .b: i32} [symbolic = %.1 (constants.%.7)]
-// CHECK:STDOUT:
-// CHECK:STDOUT:   fn[%T.param_patt: type](%x.param_patt: @StructParam.%.1 (%.7));
-=======
 // CHECK:STDOUT: specific @TupleParam(constants.%T) {
 // CHECK:STDOUT:   %T.loc4_15.2 => constants.%T
+// CHECK:STDOUT:   %T.patt.loc4_15.2 => constants.%T
 // CHECK:STDOUT:   %.loc4_35.5 => constants.%.3
 // CHECK:STDOUT: }
 // CHECK:STDOUT:
 // CHECK:STDOUT: specific @TupleParam(i32) {
 // CHECK:STDOUT:   %T.loc4_15.2 => i32
+// CHECK:STDOUT:   %T.patt.loc4_15.2 => i32
 // CHECK:STDOUT:   %.loc4_35.5 => constants.%.7
 // CHECK:STDOUT:
 // CHECK:STDOUT: !definition:
@@ -828,6 +640,7 @@
 // CHECK:STDOUT:
 // CHECK:STDOUT: constants {
 // CHECK:STDOUT:   %T: type = bind_symbolic_name T, 0 [symbolic]
+// CHECK:STDOUT:   %T.patt: type = symbolic_binding_pattern T, 0 [symbolic]
 // CHECK:STDOUT:   %Int32.type: type = fn_type @Int32 [template]
 // CHECK:STDOUT:   %.1: type = tuple_type () [template]
 // CHECK:STDOUT:   %Int32: %Int32.type = struct_value () [template]
@@ -865,18 +678,20 @@
 // CHECK:STDOUT:   }
 // CHECK:STDOUT:   %Core.import = import Core
 // CHECK:STDOUT:   %StructParam.decl: %StructParam.type = fn_decl @StructParam [template = constants.%StructParam] {
-// CHECK:STDOUT:     %T.patt: type = symbolic_binding_pattern T, 0
+// CHECK:STDOUT:     %T.patt.loc4_16.1: type = symbolic_binding_pattern T, 0 [symbolic = %T.patt.loc4_16.2 (constants.%T.patt)]
+// CHECK:STDOUT:     %T.param_patt: type = param_pattern %T.patt.loc4_16.1, runtime_param<invalid> [symbolic = %T.patt.loc4_16.2 (constants.%T.patt)]
 // CHECK:STDOUT:     %x.patt: @StructParam.%.loc4_44.2 (%.2) = binding_pattern x
-// CHECK:STDOUT:   } {
-// CHECK:STDOUT:     %T.param: type = param T, runtime_param<invalid>
-// CHECK:STDOUT:     %T.loc4_16.1: type = bind_symbolic_name T, 0, %T.param [symbolic = %T.loc4_16.2 (constants.%T)]
+// CHECK:STDOUT:     %x.param_patt: @StructParam.%.loc4_44.2 (%.2) = param_pattern %x.patt, runtime_param0
+// CHECK:STDOUT:   } {
 // CHECK:STDOUT:     %T.ref: type = name_ref T, %T.loc4_16.1 [symbolic = %T.loc4_16.2 (constants.%T)]
 // CHECK:STDOUT:     %int.make_type_32: init type = call constants.%Int32() [template = i32]
 // CHECK:STDOUT:     %.loc4_41.1: type = value_of_initializer %int.make_type_32 [template = i32]
 // CHECK:STDOUT:     %.loc4_41.2: type = converted %int.make_type_32, %.loc4_41.1 [template = i32]
 // CHECK:STDOUT:     %.loc4_44.1: type = struct_type {.a: %T, .b: i32} [symbolic = %.loc4_44.2 (constants.%.2)]
-// CHECK:STDOUT:     %x.param: @StructParam.%.loc4_44.2 (%.2) = param x, runtime_param0
-// CHECK:STDOUT:     %x: @StructParam.%.loc4_44.2 (%.2) = bind_name x, %x.param
+// CHECK:STDOUT:     %param.loc4_16: type = param runtime_param<invalid>
+// CHECK:STDOUT:     %T.loc4_16.1: type = bind_symbolic_name T, 0, %param.loc4_16 [symbolic = %T.loc4_16.2 (constants.%T)]
+// CHECK:STDOUT:     %param.loc4_26: @StructParam.%.loc4_44.2 (%.2) = param runtime_param0
+// CHECK:STDOUT:     %x: @StructParam.%.loc4_44.2 (%.2) = bind_name x, %param.loc4_26
 // CHECK:STDOUT:   }
 // CHECK:STDOUT:   %CallStructParam.decl: %CallStructParam.type = fn_decl @CallStructParam [template = constants.%CallStructParam] {} {}
 // CHECK:STDOUT: }
@@ -885,15 +700,15 @@
 // CHECK:STDOUT:
 // CHECK:STDOUT: generic fn @StructParam(%T.loc4_16.1: type) {
 // CHECK:STDOUT:   %T.loc4_16.2: type = bind_symbolic_name T, 0 [symbolic = %T.loc4_16.2 (constants.%T)]
+// CHECK:STDOUT:   %T.patt.loc4_16.2: type = symbolic_binding_pattern T, 0 [symbolic = %T.patt.loc4_16.2 (constants.%T.patt)]
 // CHECK:STDOUT:   %.loc4_44.2: type = struct_type {.a: @StructParam.%T.loc4_16.2 (%T), .b: i32} [symbolic = %.loc4_44.2 (constants.%.2)]
 // CHECK:STDOUT:
 // CHECK:STDOUT: !definition:
 // CHECK:STDOUT:
-// CHECK:STDOUT:   fn[%T.loc4_16.1: type](%x: @StructParam.%.loc4_44.2 (%.2)) {
+// CHECK:STDOUT:   fn[%T.param_patt: type](%x.param_patt: @StructParam.%.loc4_44.2 (%.2)) {
 // CHECK:STDOUT:   !entry:
 // CHECK:STDOUT:     return
 // CHECK:STDOUT:   }
->>>>>>> 77facdd7
 // CHECK:STDOUT: }
 // CHECK:STDOUT:
 // CHECK:STDOUT: fn @CallStructParam() {
@@ -905,22 +720,10 @@
 // CHECK:STDOUT:   return
 // CHECK:STDOUT: }
 // CHECK:STDOUT:
-<<<<<<< HEAD
-// CHECK:STDOUT: specific @TupleParam(constants.%T) {
-// CHECK:STDOUT:   %T.1 => constants.%T
-// CHECK:STDOUT:   %T.patt.1 => constants.%T
-// CHECK:STDOUT:   %.1 => constants.%.3
-// CHECK:STDOUT: }
-// CHECK:STDOUT:
-// CHECK:STDOUT: specific @StructParam(constants.%T) {
-// CHECK:STDOUT:   %T.1 => constants.%T
-// CHECK:STDOUT:   %T.patt.1 => constants.%T
-// CHECK:STDOUT:   %.1 => constants.%.7
-=======
 // CHECK:STDOUT: specific @StructParam(constants.%T) {
 // CHECK:STDOUT:   %T.loc4_16.2 => constants.%T
+// CHECK:STDOUT:   %T.patt.loc4_16.2 => constants.%T
 // CHECK:STDOUT:   %.loc4_44.2 => constants.%.2
->>>>>>> 77facdd7
 // CHECK:STDOUT: }
 // CHECK:STDOUT:
 // CHECK:STDOUT: --- fail_deduce_incomplete.carbon
@@ -959,57 +762,33 @@
 // CHECK:STDOUT:   }
 // CHECK:STDOUT:   %Core.import = import Core
 // CHECK:STDOUT:   %ImplicitNotDeducible.decl: %ImplicitNotDeducible.type = fn_decl @ImplicitNotDeducible [template = constants.%ImplicitNotDeducible] {
-<<<<<<< HEAD
-// CHECK:STDOUT:     %T.patt.loc6: type = symbolic_binding_pattern T, 0 [symbolic = %T.patt.1 (constants.%T.patt)]
-// CHECK:STDOUT:     %T.param_patt: type = param_pattern %T.patt.loc6, runtime_param<invalid> [symbolic = %T.patt.1 (constants.%T.patt)]
-// CHECK:STDOUT:     %U.patt.loc6: type = symbolic_binding_pattern U, 1 [symbolic = %U.patt.1 (constants.%U.patt)]
-// CHECK:STDOUT:     %U.param_patt: type = param_pattern %U.patt.loc6, runtime_param<invalid> [symbolic = %U.patt.1 (constants.%U.patt)]
-// CHECK:STDOUT:     %x.patt: @ImplicitNotDeducible.%T.1 (%T) = binding_pattern x
-// CHECK:STDOUT:     %x.param_patt: @ImplicitNotDeducible.%T.1 (%T) = param_pattern %x.patt, runtime_param0
-// CHECK:STDOUT:   } {
-// CHECK:STDOUT:     %T.ref: type = name_ref T, %T.loc6 [symbolic = %T.1 (constants.%T)]
-// CHECK:STDOUT:     %U.ref: type = name_ref U, %U.loc6 [symbolic = %U.1 (constants.%U)]
-// CHECK:STDOUT:     %return: ref @ImplicitNotDeducible.%U.1 (%U) = var <return slot>
-// CHECK:STDOUT:     %param.loc6_25: type = param runtime_param<invalid>
-// CHECK:STDOUT:     %T.loc6: type = bind_symbolic_name T, 0, %param.loc6_25 [symbolic = %T.1 (constants.%T)]
-// CHECK:STDOUT:     %param.loc6_35: type = param runtime_param<invalid>
-// CHECK:STDOUT:     %U.loc6: type = bind_symbolic_name U, 1, %param.loc6_35 [symbolic = %U.1 (constants.%U)]
-// CHECK:STDOUT:     %param.loc6_45: @ImplicitNotDeducible.%T.1 (%T) = param runtime_param0
-// CHECK:STDOUT:     %x: @ImplicitNotDeducible.%T.1 (%T) = bind_name x, %param.loc6_45
-=======
-// CHECK:STDOUT:     %T.patt: type = symbolic_binding_pattern T, 0
-// CHECK:STDOUT:     %U.patt: type = symbolic_binding_pattern U, 1
+// CHECK:STDOUT:     %T.patt.loc6_25.1: type = symbolic_binding_pattern T, 0 [symbolic = %T.patt.loc6_25.2 (constants.%T.patt)]
+// CHECK:STDOUT:     %T.param_patt: type = param_pattern %T.patt.loc6_25.1, runtime_param<invalid> [symbolic = %T.patt.loc6_25.2 (constants.%T.patt)]
+// CHECK:STDOUT:     %U.patt.loc6_35.1: type = symbolic_binding_pattern U, 1 [symbolic = %U.patt.loc6_35.2 (constants.%U.patt)]
+// CHECK:STDOUT:     %U.param_patt: type = param_pattern %U.patt.loc6_35.1, runtime_param<invalid> [symbolic = %U.patt.loc6_35.2 (constants.%U.patt)]
 // CHECK:STDOUT:     %x.patt: @ImplicitNotDeducible.%T.loc6_25.2 (%T) = binding_pattern x
-// CHECK:STDOUT:   } {
-// CHECK:STDOUT:     %T.param: type = param T, runtime_param<invalid>
-// CHECK:STDOUT:     %T.loc6_25.1: type = bind_symbolic_name T, 0, %T.param [symbolic = %T.loc6_25.2 (constants.%T)]
-// CHECK:STDOUT:     %U.param: type = param U, runtime_param<invalid>
-// CHECK:STDOUT:     %U.loc6_35.1: type = bind_symbolic_name U, 1, %U.param [symbolic = %U.loc6_35.2 (constants.%U)]
+// CHECK:STDOUT:     %x.param_patt: @ImplicitNotDeducible.%T.loc6_25.2 (%T) = param_pattern %x.patt, runtime_param0
+// CHECK:STDOUT:   } {
 // CHECK:STDOUT:     %T.ref: type = name_ref T, %T.loc6_25.1 [symbolic = %T.loc6_25.2 (constants.%T)]
-// CHECK:STDOUT:     %x.param: @ImplicitNotDeducible.%T.loc6_25.2 (%T) = param x, runtime_param0
-// CHECK:STDOUT:     %x: @ImplicitNotDeducible.%T.loc6_25.2 (%T) = bind_name x, %x.param
 // CHECK:STDOUT:     %U.ref: type = name_ref U, %U.loc6_35.1 [symbolic = %U.loc6_35.2 (constants.%U)]
 // CHECK:STDOUT:     %return: ref @ImplicitNotDeducible.%U.loc6_35.2 (%U) = var <return slot>
->>>>>>> 77facdd7
+// CHECK:STDOUT:     %param.loc6_25: type = param runtime_param<invalid>
+// CHECK:STDOUT:     %T.loc6_25.1: type = bind_symbolic_name T, 0, %param.loc6_25 [symbolic = %T.loc6_25.2 (constants.%T)]
+// CHECK:STDOUT:     %param.loc6_35: type = param runtime_param<invalid>
+// CHECK:STDOUT:     %U.loc6_35.1: type = bind_symbolic_name U, 1, %param.loc6_35 [symbolic = %U.loc6_35.2 (constants.%U)]
+// CHECK:STDOUT:     %param.loc6_45: @ImplicitNotDeducible.%T.loc6_25.2 (%T) = param runtime_param0
+// CHECK:STDOUT:     %x: @ImplicitNotDeducible.%T.loc6_25.2 (%T) = bind_name x, %param.loc6_45
 // CHECK:STDOUT:   }
 // CHECK:STDOUT:   %CallImplicitNotDeducible.decl: %CallImplicitNotDeducible.type = fn_decl @CallImplicitNotDeducible [template = constants.%CallImplicitNotDeducible] {} {}
 // CHECK:STDOUT: }
 // CHECK:STDOUT:
-<<<<<<< HEAD
-// CHECK:STDOUT: generic fn @ImplicitNotDeducible(%T.loc6: type, %U.loc6: type) {
-// CHECK:STDOUT:   %T.1: type = bind_symbolic_name T, 0 [symbolic = %T.1 (constants.%T)]
-// CHECK:STDOUT:   %T.patt.1: type = symbolic_binding_pattern T, 0 [symbolic = %T.patt.1 (constants.%T.patt)]
-// CHECK:STDOUT:   %U.1: type = bind_symbolic_name U, 1 [symbolic = %U.1 (constants.%U)]
-// CHECK:STDOUT:   %U.patt.1: type = symbolic_binding_pattern U, 1 [symbolic = %U.patt.1 (constants.%U.patt)]
-// CHECK:STDOUT:
-// CHECK:STDOUT:   fn[%T.param_patt: type, %U.param_patt: type](%x.param_patt: @ImplicitNotDeducible.%T.1 (%T)) -> @ImplicitNotDeducible.%U.1 (%U);
-=======
 // CHECK:STDOUT: generic fn @ImplicitNotDeducible(%T.loc6_25.1: type, %U.loc6_35.1: type) {
 // CHECK:STDOUT:   %T.loc6_25.2: type = bind_symbolic_name T, 0 [symbolic = %T.loc6_25.2 (constants.%T)]
+// CHECK:STDOUT:   %T.patt.loc6_25.2: type = symbolic_binding_pattern T, 0 [symbolic = %T.patt.loc6_25.2 (constants.%T.patt)]
 // CHECK:STDOUT:   %U.loc6_35.2: type = bind_symbolic_name U, 1 [symbolic = %U.loc6_35.2 (constants.%U)]
-// CHECK:STDOUT:
-// CHECK:STDOUT:   fn[%T.loc6_25.1: type, %U.loc6_35.1: type](%x: @ImplicitNotDeducible.%T.loc6_25.2 (%T)) -> @ImplicitNotDeducible.%U.loc6_35.2 (%U);
->>>>>>> 77facdd7
+// CHECK:STDOUT:   %U.patt.loc6_35.2: type = symbolic_binding_pattern U, 1 [symbolic = %U.patt.loc6_35.2 (constants.%U.patt)]
+// CHECK:STDOUT:
+// CHECK:STDOUT:   fn[%T.param_patt: type, %U.param_patt: type](%x.param_patt: @ImplicitNotDeducible.%T.loc6_25.2 (%T)) -> @ImplicitNotDeducible.%U.loc6_35.2 (%U);
 // CHECK:STDOUT: }
 // CHECK:STDOUT:
 // CHECK:STDOUT: fn @CallImplicitNotDeducible() {
@@ -1020,15 +799,10 @@
 // CHECK:STDOUT: }
 // CHECK:STDOUT:
 // CHECK:STDOUT: specific @ImplicitNotDeducible(constants.%T, constants.%U) {
-<<<<<<< HEAD
-// CHECK:STDOUT:   %T.1 => constants.%T
-// CHECK:STDOUT:   %T.patt.1 => constants.%T
-// CHECK:STDOUT:   %U.1 => constants.%U
-// CHECK:STDOUT:   %U.patt.1 => constants.%U
-=======
 // CHECK:STDOUT:   %T.loc6_25.2 => constants.%T
+// CHECK:STDOUT:   %T.patt.loc6_25.2 => constants.%T
 // CHECK:STDOUT:   %U.loc6_35.2 => constants.%U
->>>>>>> 77facdd7
+// CHECK:STDOUT:   %U.patt.loc6_35.2 => constants.%U
 // CHECK:STDOUT: }
 // CHECK:STDOUT:
 // CHECK:STDOUT: --- fail_deduce_inconsistent.carbon
@@ -1067,56 +841,32 @@
 // CHECK:STDOUT:   }
 // CHECK:STDOUT:   %Core.import = import Core
 // CHECK:STDOUT:   %ImplicitNotDeducible.decl: %ImplicitNotDeducible.type = fn_decl @ImplicitNotDeducible [template = constants.%ImplicitNotDeducible] {
-<<<<<<< HEAD
-// CHECK:STDOUT:     %T.patt.loc4: type = symbolic_binding_pattern T, 0 [symbolic = %T.patt.1 (constants.%T.patt)]
-// CHECK:STDOUT:     %T.param_patt: type = param_pattern %T.patt.loc4, runtime_param<invalid> [symbolic = %T.patt.1 (constants.%T.patt)]
-// CHECK:STDOUT:     %x.patt: @ImplicitNotDeducible.%T.1 (%T) = binding_pattern x
-// CHECK:STDOUT:     %x.param_patt: @ImplicitNotDeducible.%T.1 (%T) = param_pattern %x.patt, runtime_param0
-// CHECK:STDOUT:     %y.patt: @ImplicitNotDeducible.%T.1 (%T) = binding_pattern y
-// CHECK:STDOUT:     %y.param_patt: @ImplicitNotDeducible.%T.1 (%T) = param_pattern %y.patt, runtime_param1
-// CHECK:STDOUT:   } {
-// CHECK:STDOUT:     %T.ref.loc4_38: type = name_ref T, %T.loc4 [symbolic = %T.1 (constants.%T)]
-// CHECK:STDOUT:     %T.ref.loc4_44: type = name_ref T, %T.loc4 [symbolic = %T.1 (constants.%T)]
-// CHECK:STDOUT:     %T.ref.loc4_50: type = name_ref T, %T.loc4 [symbolic = %T.1 (constants.%T)]
-// CHECK:STDOUT:     %return: ref @ImplicitNotDeducible.%T.1 (%T) = var <return slot>
-// CHECK:STDOUT:     %param.loc4_25: type = param runtime_param<invalid>
-// CHECK:STDOUT:     %T.loc4: type = bind_symbolic_name T, 0, %param.loc4_25 [symbolic = %T.1 (constants.%T)]
-// CHECK:STDOUT:     %param.loc4_35: @ImplicitNotDeducible.%T.1 (%T) = param runtime_param0
-// CHECK:STDOUT:     %x: @ImplicitNotDeducible.%T.1 (%T) = bind_name x, %param.loc4_35
-// CHECK:STDOUT:     %param.loc4_41: @ImplicitNotDeducible.%T.1 (%T) = param runtime_param1
-// CHECK:STDOUT:     %y: @ImplicitNotDeducible.%T.1 (%T) = bind_name y, %param.loc4_41
-=======
-// CHECK:STDOUT:     %T.patt: type = symbolic_binding_pattern T, 0
+// CHECK:STDOUT:     %T.patt.loc4_25.1: type = symbolic_binding_pattern T, 0 [symbolic = %T.patt.loc4_25.2 (constants.%T.patt)]
+// CHECK:STDOUT:     %T.param_patt: type = param_pattern %T.patt.loc4_25.1, runtime_param<invalid> [symbolic = %T.patt.loc4_25.2 (constants.%T.patt)]
 // CHECK:STDOUT:     %x.patt: @ImplicitNotDeducible.%T.loc4_25.2 (%T) = binding_pattern x
+// CHECK:STDOUT:     %x.param_patt: @ImplicitNotDeducible.%T.loc4_25.2 (%T) = param_pattern %x.patt, runtime_param0
 // CHECK:STDOUT:     %y.patt: @ImplicitNotDeducible.%T.loc4_25.2 (%T) = binding_pattern y
-// CHECK:STDOUT:   } {
-// CHECK:STDOUT:     %T.param: type = param T, runtime_param<invalid>
-// CHECK:STDOUT:     %T.loc4_25.1: type = bind_symbolic_name T, 0, %T.param [symbolic = %T.loc4_25.2 (constants.%T)]
+// CHECK:STDOUT:     %y.param_patt: @ImplicitNotDeducible.%T.loc4_25.2 (%T) = param_pattern %y.patt, runtime_param1
+// CHECK:STDOUT:   } {
 // CHECK:STDOUT:     %T.ref.loc4_38: type = name_ref T, %T.loc4_25.1 [symbolic = %T.loc4_25.2 (constants.%T)]
-// CHECK:STDOUT:     %x.param: @ImplicitNotDeducible.%T.loc4_25.2 (%T) = param x, runtime_param0
-// CHECK:STDOUT:     %x: @ImplicitNotDeducible.%T.loc4_25.2 (%T) = bind_name x, %x.param
 // CHECK:STDOUT:     %T.ref.loc4_44: type = name_ref T, %T.loc4_25.1 [symbolic = %T.loc4_25.2 (constants.%T)]
-// CHECK:STDOUT:     %y.param: @ImplicitNotDeducible.%T.loc4_25.2 (%T) = param y, runtime_param1
-// CHECK:STDOUT:     %y: @ImplicitNotDeducible.%T.loc4_25.2 (%T) = bind_name y, %y.param
 // CHECK:STDOUT:     %T.ref.loc4_50: type = name_ref T, %T.loc4_25.1 [symbolic = %T.loc4_25.2 (constants.%T)]
 // CHECK:STDOUT:     %return: ref @ImplicitNotDeducible.%T.loc4_25.2 (%T) = var <return slot>
->>>>>>> 77facdd7
+// CHECK:STDOUT:     %param.loc4_25: type = param runtime_param<invalid>
+// CHECK:STDOUT:     %T.loc4_25.1: type = bind_symbolic_name T, 0, %param.loc4_25 [symbolic = %T.loc4_25.2 (constants.%T)]
+// CHECK:STDOUT:     %param.loc4_35: @ImplicitNotDeducible.%T.loc4_25.2 (%T) = param runtime_param0
+// CHECK:STDOUT:     %x: @ImplicitNotDeducible.%T.loc4_25.2 (%T) = bind_name x, %param.loc4_35
+// CHECK:STDOUT:     %param.loc4_41: @ImplicitNotDeducible.%T.loc4_25.2 (%T) = param runtime_param1
+// CHECK:STDOUT:     %y: @ImplicitNotDeducible.%T.loc4_25.2 (%T) = bind_name y, %param.loc4_41
 // CHECK:STDOUT:   }
 // CHECK:STDOUT:   %CallImplicitNotDeducible.decl: %CallImplicitNotDeducible.type = fn_decl @CallImplicitNotDeducible [template = constants.%CallImplicitNotDeducible] {} {}
 // CHECK:STDOUT: }
 // CHECK:STDOUT:
-<<<<<<< HEAD
-// CHECK:STDOUT: generic fn @ImplicitNotDeducible(%T.loc4: type) {
-// CHECK:STDOUT:   %T.1: type = bind_symbolic_name T, 0 [symbolic = %T.1 (constants.%T)]
-// CHECK:STDOUT:   %T.patt.1: type = symbolic_binding_pattern T, 0 [symbolic = %T.patt.1 (constants.%T.patt)]
-// CHECK:STDOUT:
-// CHECK:STDOUT:   fn[%T.param_patt: type](%x.param_patt: @ImplicitNotDeducible.%T.1 (%T), %y.param_patt: @ImplicitNotDeducible.%T.1 (%T)) -> @ImplicitNotDeducible.%T.1 (%T);
-=======
 // CHECK:STDOUT: generic fn @ImplicitNotDeducible(%T.loc4_25.1: type) {
 // CHECK:STDOUT:   %T.loc4_25.2: type = bind_symbolic_name T, 0 [symbolic = %T.loc4_25.2 (constants.%T)]
-// CHECK:STDOUT:
-// CHECK:STDOUT:   fn[%T.loc4_25.1: type](%x: @ImplicitNotDeducible.%T.loc4_25.2 (%T), %y: @ImplicitNotDeducible.%T.loc4_25.2 (%T)) -> @ImplicitNotDeducible.%T.loc4_25.2 (%T);
->>>>>>> 77facdd7
+// CHECK:STDOUT:   %T.patt.loc4_25.2: type = symbolic_binding_pattern T, 0 [symbolic = %T.patt.loc4_25.2 (constants.%T.patt)]
+// CHECK:STDOUT:
+// CHECK:STDOUT:   fn[%T.param_patt: type](%x.param_patt: @ImplicitNotDeducible.%T.loc4_25.2 (%T), %y.param_patt: @ImplicitNotDeducible.%T.loc4_25.2 (%T)) -> @ImplicitNotDeducible.%T.loc4_25.2 (%T);
 // CHECK:STDOUT: }
 // CHECK:STDOUT:
 // CHECK:STDOUT: fn @CallImplicitNotDeducible() {
@@ -1129,11 +879,7 @@
 // CHECK:STDOUT: }
 // CHECK:STDOUT:
 // CHECK:STDOUT: specific @ImplicitNotDeducible(constants.%T) {
-<<<<<<< HEAD
-// CHECK:STDOUT:   %T.1 => constants.%T
-// CHECK:STDOUT:   %T.patt.1 => constants.%T
-=======
 // CHECK:STDOUT:   %T.loc4_25.2 => constants.%T
->>>>>>> 77facdd7
+// CHECK:STDOUT:   %T.patt.loc4_25.2 => constants.%T
 // CHECK:STDOUT: }
 // CHECK:STDOUT: