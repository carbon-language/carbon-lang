--- conflicted
+++ resolved
@@ -12,13 +12,9 @@
 // CHECK:STDOUT: --- type_param_scope.carbon
 // CHECK:STDOUT:
 // CHECK:STDOUT: file {
-<<<<<<< HEAD
 // CHECK:STDOUT:   package: <namespace> = namespace {
 // CHECK:STDOUT:     .F = %F
 // CHECK:STDOUT:   } [template]
-// CHECK:STDOUT:   %F: <function> = fn_decl @F [template]
-=======
-// CHECK:STDOUT:   package: <namespace> = namespace {.F = %F} [template]
 // CHECK:STDOUT:   %F: <function> = fn_decl @F {
 // CHECK:STDOUT:     %T.loc7_6.1: type = param T
 // CHECK:STDOUT:     @F.%T: type = bind_symbolic_name T, %T.loc7_6.1 [symbolic]
@@ -28,7 +24,6 @@
 // CHECK:STDOUT:     %T.ref.loc7_25: type = name_ref T, @F.%T [symbolic = @F.%T]
 // CHECK:STDOUT:     %return.var: ref T = var <return slot>
 // CHECK:STDOUT:   } [template]
->>>>>>> 5f4e6c76
 // CHECK:STDOUT: }
 // CHECK:STDOUT:
 // CHECK:STDOUT: fn @F(%T: type, %n: T) -> T {
