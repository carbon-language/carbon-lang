// Part of the Carbon Language project, under the Apache License v2.0 with LLVM
// Exceptions. See /LICENSE for license information.
// SPDX-License-Identifier: Apache-2.0 WITH LLVM-exception
//
// AUTOUPDATE

fn F(T:! type) {
  var p: T*;
  let n: T = *p;
}

// CHECK:STDOUT: --- type_param.carbon
// CHECK:STDOUT:
// CHECK:STDOUT: constants {
// CHECK:STDOUT:   %.1: type = ptr_type T [symbolic]
// CHECK:STDOUT: }
// CHECK:STDOUT:
// CHECK:STDOUT: file {
<<<<<<< HEAD
// CHECK:STDOUT:   package: <namespace> = namespace {
// CHECK:STDOUT:     .F = %F
// CHECK:STDOUT:   } [template]
// CHECK:STDOUT:   %F: <function> = fn_decl @F [template]
=======
// CHECK:STDOUT:   package: <namespace> = namespace {.F = %F} [template]
// CHECK:STDOUT:   %F: <function> = fn_decl @F {
// CHECK:STDOUT:     %T.loc7_6.1: type = param T
// CHECK:STDOUT:     @F.%T: type = bind_symbolic_name T, %T.loc7_6.1 [symbolic]
// CHECK:STDOUT:   } [template]
>>>>>>> 5f4e6c76
// CHECK:STDOUT: }
// CHECK:STDOUT:
// CHECK:STDOUT: fn @F(%T: type) {
// CHECK:STDOUT: !entry:
// CHECK:STDOUT:   %T.ref.loc8: type = name_ref T, %T [symbolic = %T]
// CHECK:STDOUT:   %.loc8: type = ptr_type T [symbolic = constants.%.1]
// CHECK:STDOUT:   %p.var: ref T* = var p
// CHECK:STDOUT:   %p: ref T* = bind_name p, %p.var
// CHECK:STDOUT:   %T.ref.loc9: type = name_ref T, %T [symbolic = %T]
// CHECK:STDOUT:   %p.ref: ref T* = name_ref p, %p
// CHECK:STDOUT:   %.loc9_15: T* = bind_value %p.ref
// CHECK:STDOUT:   %.loc9_14.1: ref T = deref %.loc9_15
// CHECK:STDOUT:   %.loc9_14.2: T = bind_value %.loc9_14.1
// CHECK:STDOUT:   %n: T = bind_name n, %.loc9_14.2
// CHECK:STDOUT:   return
// CHECK:STDOUT: }
// CHECK:STDOUT:<|MERGE_RESOLUTION|>--- conflicted
+++ resolved
@@ -16,18 +16,13 @@
 // CHECK:STDOUT: }
 // CHECK:STDOUT:
 // CHECK:STDOUT: file {
-<<<<<<< HEAD
 // CHECK:STDOUT:   package: <namespace> = namespace {
 // CHECK:STDOUT:     .F = %F
 // CHECK:STDOUT:   } [template]
-// CHECK:STDOUT:   %F: <function> = fn_decl @F [template]
-=======
-// CHECK:STDOUT:   package: <namespace> = namespace {.F = %F} [template]
 // CHECK:STDOUT:   %F: <function> = fn_decl @F {
 // CHECK:STDOUT:     %T.loc7_6.1: type = param T
 // CHECK:STDOUT:     @F.%T: type = bind_symbolic_name T, %T.loc7_6.1 [symbolic]
 // CHECK:STDOUT:   } [template]
->>>>>>> 5f4e6c76
 // CHECK:STDOUT: }
 // CHECK:STDOUT:
 // CHECK:STDOUT: fn @F(%T: type) {
