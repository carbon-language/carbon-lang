--- conflicted
+++ resolved
@@ -25,39 +25,23 @@
 // CHECK:STDOUT:     .F = %F.decl
 // CHECK:STDOUT:   }
 // CHECK:STDOUT:   %F.decl: %F.type = fn_decl @F [template = constants.%F] {
-// CHECK:STDOUT:     %T.patt.loc11: type = symbolic_binding_pattern T, 0 [symbolic = %T.patt.1 (constants.%T.patt)]
-// CHECK:STDOUT:     %T.param_patt: type = param_pattern %T.patt.loc11, runtime_param<invalid> [symbolic = %T.patt.1 (constants.%T.patt)]
+// CHECK:STDOUT:     %T.patt.loc11_6.1: type = symbolic_binding_pattern T, 0 [symbolic = %T.patt.loc11_6.2 (constants.%T.patt)]
+// CHECK:STDOUT:     %T.param_patt: type = param_pattern %T.patt.loc11_6.1, runtime_param<invalid> [symbolic = %T.patt.loc11_6.2 (constants.%T.patt)]
 // CHECK:STDOUT:   } {
-<<<<<<< HEAD
 // CHECK:STDOUT:     %param: type = param runtime_param<invalid>
-// CHECK:STDOUT:     %T.loc11: type = bind_symbolic_name T, 0, %param [symbolic = %T.1 (constants.%T)]
+// CHECK:STDOUT:     %T.loc11_6.1: type = bind_symbolic_name T, 0, %param [symbolic = %T.loc11_6.2 (constants.%T)]
 // CHECK:STDOUT:   }
 // CHECK:STDOUT: }
 // CHECK:STDOUT:
-// CHECK:STDOUT: generic fn @F(%T.loc11: type) {
-// CHECK:STDOUT:   %T.1: type = bind_symbolic_name T, 0 [symbolic = %T.1 (constants.%T)]
-// CHECK:STDOUT:   %T.patt.1: type = symbolic_binding_pattern T, 0 [symbolic = %T.patt.1 (constants.%T.patt)]
+// CHECK:STDOUT: generic fn @F(%T.loc11_6.1: type) {
+// CHECK:STDOUT:   %T.loc11_6.2: type = bind_symbolic_name T, 0 [symbolic = %T.loc11_6.2 (constants.%T)]
+// CHECK:STDOUT:   %T.patt.loc11_6.2: type = symbolic_binding_pattern T, 0 [symbolic = %T.patt.loc11_6.2 (constants.%T.patt)]
 // CHECK:STDOUT:
 // CHECK:STDOUT:   fn(%T.param_patt: type);
 // CHECK:STDOUT: }
 // CHECK:STDOUT:
 // CHECK:STDOUT: specific @F(constants.%T) {
-// CHECK:STDOUT:   %T.1 => constants.%T
-// CHECK:STDOUT:   %T.patt.1 => constants.%T
-=======
-// CHECK:STDOUT:     %T.param: type = param T, runtime_param<invalid>
-// CHECK:STDOUT:     %T.loc11_6.1: type = bind_symbolic_name T, 0, %T.param [symbolic = %T.loc11_6.2 (constants.%T)]
-// CHECK:STDOUT:   }
-// CHECK:STDOUT: }
-// CHECK:STDOUT:
-// CHECK:STDOUT: generic fn @F(%T.loc11_6.1: type) {
-// CHECK:STDOUT:   %T.loc11_6.2: type = bind_symbolic_name T, 0 [symbolic = %T.loc11_6.2 (constants.%T)]
-// CHECK:STDOUT:
-// CHECK:STDOUT:   fn(%T.loc11_6.1: type);
-// CHECK:STDOUT: }
-// CHECK:STDOUT:
-// CHECK:STDOUT: specific @F(constants.%T) {
 // CHECK:STDOUT:   %T.loc11_6.2 => constants.%T
->>>>>>> 77facdd7
+// CHECK:STDOUT:   %T.patt.loc11_6.2 => constants.%T
 // CHECK:STDOUT: }
 // CHECK:STDOUT: