--- conflicted
+++ resolved
@@ -28,32 +28,22 @@
 // CHECK:STDOUT:     .F = %F.decl
 // CHECK:STDOUT:   }
 // CHECK:STDOUT:   %F.decl: %F.type = fn_decl @F [template = constants.%F] {
-// CHECK:STDOUT:     %T.patt: type = symbolic_binding_pattern T 0 [symbolic = @F.%T.patt (constants.%T.patt)]
+// CHECK:STDOUT:     %T.patt.loc11: type = symbolic_binding_pattern T 0 [symbolic = %T.patt.1 (constants.%T.patt)]
 // CHECK:STDOUT:     %n.patt: @F.%T.1 (%T) = binding_pattern n
 // CHECK:STDOUT:   } {
-<<<<<<< HEAD
 // CHECK:STDOUT:     %param.loc11_6: type = param
-// CHECK:STDOUT:     @F.%T.loc11: type = bind_symbolic_name T 0, %param.loc11_6 [symbolic = @F.%T.1 (constants.%T)]
-// CHECK:STDOUT:     %T.ref.loc11_19: type = name_ref T, @F.%T.loc11 [symbolic = @F.%T.1 (constants.%T)]
+// CHECK:STDOUT:     %T.loc11: type = bind_symbolic_name T 0, %param.loc11_6 [symbolic = %T.1 (constants.%T)]
+// CHECK:STDOUT:     %T.ref.loc11_19: type = name_ref T, %T.loc11 [symbolic = %T.1 (constants.%T)]
 // CHECK:STDOUT:     %param.loc11_16: @F.%T.1 (%T) = param
-// CHECK:STDOUT:     @F.%n: @F.%T.1 (%T) = bind_name n, %param.loc11_16
-// CHECK:STDOUT:     %T.ref.loc11_25: type = name_ref T, @F.%T.loc11 [symbolic = @F.%T.1 (constants.%T)]
-// CHECK:STDOUT:     @F.%return: ref @F.%T.1 (%T) = var <return slot>
-=======
-// CHECK:STDOUT:     %T.param: type = param T
-// CHECK:STDOUT:     %T.loc11: type = bind_symbolic_name T 0, %T.param [symbolic = %T.1 (constants.%T)]
-// CHECK:STDOUT:     %T.ref.loc11_19: type = name_ref T, %T.loc11 [symbolic = %T.1 (constants.%T)]
-// CHECK:STDOUT:     %n.param: @F.%T.1 (%T) = param n
-// CHECK:STDOUT:     %n: @F.%T.1 (%T) = bind_name n, %n.param
+// CHECK:STDOUT:     %n: @F.%T.1 (%T) = bind_name n, %param.loc11_16
 // CHECK:STDOUT:     %T.ref.loc11_25: type = name_ref T, %T.loc11 [symbolic = %T.1 (constants.%T)]
 // CHECK:STDOUT:     %return: ref @F.%T.1 (%T) = var <return slot>
->>>>>>> dcb4ae26
 // CHECK:STDOUT:   }
 // CHECK:STDOUT: }
 // CHECK:STDOUT:
 // CHECK:STDOUT: generic fn @F(%T.loc11: type) {
 // CHECK:STDOUT:   %T.1: type = bind_symbolic_name T 0 [symbolic = %T.1 (constants.%T)]
-// CHECK:STDOUT:   %T.patt: type = symbolic_binding_pattern T 0 [symbolic = %T.patt (constants.%T.patt)]
+// CHECK:STDOUT:   %T.patt.1: type = symbolic_binding_pattern T 0 [symbolic = %T.patt.1 (constants.%T.patt)]
 // CHECK:STDOUT:
 // CHECK:STDOUT: !definition:
 // CHECK:STDOUT:
@@ -69,6 +59,6 @@
 // CHECK:STDOUT:
 // CHECK:STDOUT: specific @F(constants.%T) {
 // CHECK:STDOUT:   %T.1 => constants.%T
-// CHECK:STDOUT:   %T.patt => constants.%T
+// CHECK:STDOUT:   %T.patt.1 => constants.%T
 // CHECK:STDOUT: }
 // CHECK:STDOUT: