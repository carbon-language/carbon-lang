--- conflicted
+++ resolved
@@ -29,60 +29,33 @@
 // CHECK:STDOUT:     .F = %F.decl
 // CHECK:STDOUT:   }
 // CHECK:STDOUT:   %F.decl: %F.type = fn_decl @F [template = constants.%F] {
-<<<<<<< HEAD
-// CHECK:STDOUT:     %T.patt.loc11: type = symbolic_binding_pattern T, 0 [symbolic = %T.patt.1 (constants.%T.patt)]
-// CHECK:STDOUT:     %T.param_patt: type = param_pattern %T.patt.loc11, runtime_param<invalid> [symbolic = %T.patt.1 (constants.%T.patt)]
-// CHECK:STDOUT:     %p.patt: @F.%.2 (%.2) = binding_pattern p
-// CHECK:STDOUT:     %p.param_patt: @F.%.2 (%.2) = param_pattern %p.patt, runtime_param0
+// CHECK:STDOUT:     %T.patt.loc11_6.1: type = symbolic_binding_pattern T, 0 [symbolic = %T.patt.loc11_6.2 (constants.%T.patt)]
+// CHECK:STDOUT:     %T.param_patt: type = param_pattern %T.patt.loc11_6.1, runtime_param<invalid> [symbolic = %T.patt.loc11_6.2 (constants.%T.patt)]
+// CHECK:STDOUT:     %p.patt: @F.%.loc11_21.2 (%.2) = binding_pattern p
+// CHECK:STDOUT:     %p.param_patt: @F.%.loc11_21.2 (%.2) = param_pattern %p.patt, runtime_param0
 // CHECK:STDOUT:   } {
-// CHECK:STDOUT:     %T.ref.loc11_19: type = name_ref T, %T.loc11 [symbolic = %T.1 (constants.%T)]
-// CHECK:STDOUT:     %.loc11_20: type = ptr_type %T [symbolic = %.1 (constants.%.1)]
-// CHECK:STDOUT:     %.loc11_21: type = ptr_type %.1 [symbolic = %.2 (constants.%.2)]
-// CHECK:STDOUT:     %T.ref.loc11_27: type = name_ref T, %T.loc11 [symbolic = %T.1 (constants.%T)]
-// CHECK:STDOUT:     %.loc11_28: type = ptr_type %T [symbolic = %.1 (constants.%.1)]
-// CHECK:STDOUT:     %return: ref @F.%.1 (%.1) = var <return slot>
-// CHECK:STDOUT:     %param.loc11_6: type = param runtime_param<invalid>
-// CHECK:STDOUT:     %T.loc11: type = bind_symbolic_name T, 0, %param.loc11_6 [symbolic = %T.1 (constants.%T)]
-// CHECK:STDOUT:     %param.loc11_16: @F.%.2 (%.2) = param runtime_param0
-// CHECK:STDOUT:     %p: @F.%.2 (%.2) = bind_name p, %param.loc11_16
-// CHECK:STDOUT:   }
-// CHECK:STDOUT: }
-// CHECK:STDOUT:
-// CHECK:STDOUT: generic fn @F(%T.loc11: type) {
-// CHECK:STDOUT:   %T.1: type = bind_symbolic_name T, 0 [symbolic = %T.1 (constants.%T)]
-// CHECK:STDOUT:   %T.patt.1: type = symbolic_binding_pattern T, 0 [symbolic = %T.patt.1 (constants.%T.patt)]
-// CHECK:STDOUT:   %.1: type = ptr_type @F.%T.1 (%T) [symbolic = %.1 (constants.%.1)]
-// CHECK:STDOUT:   %.2: type = ptr_type @F.%.1 (%.1) [symbolic = %.2 (constants.%.2)]
-// CHECK:STDOUT:
-// CHECK:STDOUT: !definition:
-// CHECK:STDOUT:
-// CHECK:STDOUT:   fn(%T.param_patt: type, %p.param_patt: @F.%.2 (%.2)) -> @F.%.1 (%.1) {
-=======
-// CHECK:STDOUT:     %T.patt: type = symbolic_binding_pattern T, 0
-// CHECK:STDOUT:     %p.patt: @F.%.loc11_21.2 (%.2) = binding_pattern p
-// CHECK:STDOUT:   } {
-// CHECK:STDOUT:     %T.param: type = param T, runtime_param<invalid>
-// CHECK:STDOUT:     %T.loc11_6.1: type = bind_symbolic_name T, 0, %T.param [symbolic = %T.loc11_6.2 (constants.%T)]
 // CHECK:STDOUT:     %T.ref.loc11_19: type = name_ref T, %T.loc11_6.1 [symbolic = %T.loc11_6.2 (constants.%T)]
 // CHECK:STDOUT:     %.loc11_20.1: type = ptr_type %T [symbolic = %.loc11_20.2 (constants.%.1)]
 // CHECK:STDOUT:     %.loc11_21.1: type = ptr_type %.1 [symbolic = %.loc11_21.2 (constants.%.2)]
-// CHECK:STDOUT:     %p.param: @F.%.loc11_21.2 (%.2) = param p, runtime_param0
-// CHECK:STDOUT:     %p: @F.%.loc11_21.2 (%.2) = bind_name p, %p.param
 // CHECK:STDOUT:     %T.ref.loc11_27: type = name_ref T, %T.loc11_6.1 [symbolic = %T.loc11_6.2 (constants.%T)]
 // CHECK:STDOUT:     %.loc11_28: type = ptr_type %T [symbolic = %.loc11_20.2 (constants.%.1)]
 // CHECK:STDOUT:     %return: ref @F.%.loc11_20.2 (%.1) = var <return slot>
+// CHECK:STDOUT:     %param.loc11_6: type = param runtime_param<invalid>
+// CHECK:STDOUT:     %T.loc11_6.1: type = bind_symbolic_name T, 0, %param.loc11_6 [symbolic = %T.loc11_6.2 (constants.%T)]
+// CHECK:STDOUT:     %param.loc11_16: @F.%.loc11_21.2 (%.2) = param runtime_param0
+// CHECK:STDOUT:     %p: @F.%.loc11_21.2 (%.2) = bind_name p, %param.loc11_16
 // CHECK:STDOUT:   }
 // CHECK:STDOUT: }
 // CHECK:STDOUT:
 // CHECK:STDOUT: generic fn @F(%T.loc11_6.1: type) {
 // CHECK:STDOUT:   %T.loc11_6.2: type = bind_symbolic_name T, 0 [symbolic = %T.loc11_6.2 (constants.%T)]
+// CHECK:STDOUT:   %T.patt.loc11_6.2: type = symbolic_binding_pattern T, 0 [symbolic = %T.patt.loc11_6.2 (constants.%T.patt)]
 // CHECK:STDOUT:   %.loc11_20.2: type = ptr_type @F.%T.loc11_6.2 (%T) [symbolic = %.loc11_20.2 (constants.%.1)]
 // CHECK:STDOUT:   %.loc11_21.2: type = ptr_type @F.%.loc11_20.2 (%.1) [symbolic = %.loc11_21.2 (constants.%.2)]
 // CHECK:STDOUT:
 // CHECK:STDOUT: !definition:
 // CHECK:STDOUT:
-// CHECK:STDOUT:   fn(%T.loc11_6.1: type, %p: @F.%.loc11_21.2 (%.2)) -> @F.%.loc11_20.2 (%.1) {
->>>>>>> 77facdd7
+// CHECK:STDOUT:   fn(%T.param_patt: type, %p.param_patt: @F.%.loc11_21.2 (%.2)) -> @F.%.loc11_20.2 (%.1) {
 // CHECK:STDOUT:   !entry:
 // CHECK:STDOUT:     %p.ref: @F.%.loc11_21.2 (%.2) = name_ref p, %p
 // CHECK:STDOUT:     %.loc12_10.1: ref @F.%.loc11_20.2 (%.1) = deref %p.ref
@@ -92,15 +65,9 @@
 // CHECK:STDOUT: }
 // CHECK:STDOUT:
 // CHECK:STDOUT: specific @F(constants.%T) {
-<<<<<<< HEAD
-// CHECK:STDOUT:   %T.1 => constants.%T
-// CHECK:STDOUT:   %T.patt.1 => constants.%T
-// CHECK:STDOUT:   %.1 => constants.%.1
-// CHECK:STDOUT:   %.2 => constants.%.2
-=======
 // CHECK:STDOUT:   %T.loc11_6.2 => constants.%T
+// CHECK:STDOUT:   %T.patt.loc11_6.2 => constants.%T
 // CHECK:STDOUT:   %.loc11_20.2 => constants.%.1
 // CHECK:STDOUT:   %.loc11_21.2 => constants.%.2
->>>>>>> 77facdd7
 // CHECK:STDOUT: }
 // CHECK:STDOUT: