// Part of the Carbon Language project, under the Apache License v2.0 with LLVM
// Exceptions. See /LICENSE for license information.
// SPDX-License-Identifier: Apache-2.0 WITH LLVM-exception
//
// AUTOUPDATE
// TIP: To test this file alone, run:
// TIP:   bazel test //toolchain/testing:file_test --test_arg=--file_tests=toolchain/check/testdata/function/generic/no_prelude/indirect_generic_type.carbon
// TIP: To dump output, run:
// TIP:   bazel run //toolchain/testing:file_test -- --dump_output --file_tests=toolchain/check/testdata/function/generic/no_prelude/indirect_generic_type.carbon

fn F(T:! type, p: T**) -> T* {
  return *p;
}

// CHECK:STDOUT: --- indirect_generic_type.carbon
// CHECK:STDOUT:
// CHECK:STDOUT: constants {
// CHECK:STDOUT:   %T: type = bind_symbolic_name T 0 [symbolic]
// CHECK:STDOUT:   %.1: type = ptr_type %T [symbolic]
// CHECK:STDOUT:   %.2: type = ptr_type %.1 [symbolic]
// CHECK:STDOUT:   %F.type: type = fn_type @F [template]
// CHECK:STDOUT:   %.3: type = tuple_type () [template]
// CHECK:STDOUT:   %F: %F.type = struct_value () [template]
// CHECK:STDOUT: }
// CHECK:STDOUT:
// CHECK:STDOUT: file {
// CHECK:STDOUT:   package: <namespace> = namespace [template] {
// CHECK:STDOUT:     .F = %F.decl
// CHECK:STDOUT:   }
// CHECK:STDOUT:   %F.decl: %F.type = fn_decl @F [template = constants.%F] {
<<<<<<< HEAD
// CHECK:STDOUT:     %T.patt: type = symbolic_binding_pattern T 0
// CHECK:STDOUT:     %p.patt: @F.%.2 (%.2) = binding_pattern p
// CHECK:STDOUT:   } {
// CHECK:STDOUT:     %T.loc11_6.1: type = param T
// CHECK:STDOUT:     @F.%T.loc11: type = bind_symbolic_name T 0, %T.loc11_6.1 [symbolic = @F.%T.1 (constants.%T)]
// CHECK:STDOUT:     %T.ref.loc11_19: type = name_ref T, @F.%T.loc11 [symbolic = @F.%T.1 (constants.%T)]
// CHECK:STDOUT:     %.loc11_20: type = ptr_type %T [symbolic = @F.%.1 (constants.%.1)]
// CHECK:STDOUT:     %.loc11_21: type = ptr_type %.1 [symbolic = @F.%.2 (constants.%.2)]
// CHECK:STDOUT:     %p.loc11_16.1: @F.%.2 (%.2) = param p
// CHECK:STDOUT:     @F.%p: @F.%.2 (%.2) = bind_name p, %p.loc11_16.1
// CHECK:STDOUT:     %T.ref.loc11_27: type = name_ref T, @F.%T.loc11 [symbolic = @F.%T.1 (constants.%T)]
// CHECK:STDOUT:     %.loc11_28: type = ptr_type %T [symbolic = @F.%.1 (constants.%.1)]
// CHECK:STDOUT:     @F.%return: ref @F.%.1 (%.1) = var <return slot>
=======
// CHECK:STDOUT:     %T.param: type = param T, runtime_param<invalid>
// CHECK:STDOUT:     %T.loc11: type = bind_symbolic_name T 0, %T.param [symbolic = %T.1 (constants.%T)]
// CHECK:STDOUT:     %T.ref.loc11_19: type = name_ref T, %T.loc11 [symbolic = %T.1 (constants.%T)]
// CHECK:STDOUT:     %.loc11_20: type = ptr_type %T [symbolic = %.1 (constants.%.1)]
// CHECK:STDOUT:     %.loc11_21: type = ptr_type %.1 [symbolic = %.2 (constants.%.2)]
// CHECK:STDOUT:     %p.param: @F.%.2 (%.2) = param p, runtime_param0
// CHECK:STDOUT:     %p: @F.%.2 (%.2) = bind_name p, %p.param
// CHECK:STDOUT:     %T.ref.loc11_27: type = name_ref T, %T.loc11 [symbolic = %T.1 (constants.%T)]
// CHECK:STDOUT:     %.loc11_28: type = ptr_type %T [symbolic = %.1 (constants.%.1)]
// CHECK:STDOUT:     %return: ref @F.%.1 (%.1) = var <return slot>
>>>>>>> 1e34d03e
// CHECK:STDOUT:   }
// CHECK:STDOUT: }
// CHECK:STDOUT:
// CHECK:STDOUT: generic fn @F(%T.loc11: type) {
// CHECK:STDOUT:   %T.1: type = bind_symbolic_name T 0 [symbolic = %T.1 (constants.%T)]
// CHECK:STDOUT:   %.1: type = ptr_type @F.%T.1 (%T) [symbolic = %.1 (constants.%.1)]
// CHECK:STDOUT:   %.2: type = ptr_type @F.%.1 (%.1) [symbolic = %.2 (constants.%.2)]
// CHECK:STDOUT:
// CHECK:STDOUT: !definition:
// CHECK:STDOUT:
// CHECK:STDOUT:   fn(%T.loc11: type, %p: @F.%.2 (%.2)) -> @F.%.1 (%.1) {
// CHECK:STDOUT:   !entry:
// CHECK:STDOUT:     %p.ref: @F.%.2 (%.2) = name_ref p, %p
// CHECK:STDOUT:     %.loc12_10.1: ref @F.%.1 (%.1) = deref %p.ref
// CHECK:STDOUT:     %.loc12_10.2: @F.%.1 (%.1) = bind_value %.loc12_10.1
// CHECK:STDOUT:     return %.loc12_10.2
// CHECK:STDOUT:   }
// CHECK:STDOUT: }
// CHECK:STDOUT:
// CHECK:STDOUT: specific @F(constants.%T) {
// CHECK:STDOUT:   %T.1 => constants.%T
// CHECK:STDOUT:   %.1 => constants.%.1
// CHECK:STDOUT:   %.2 => constants.%.2
// CHECK:STDOUT: }
// CHECK:STDOUT:<|MERGE_RESOLUTION|>--- conflicted
+++ resolved
@@ -28,21 +28,9 @@
 // CHECK:STDOUT:     .F = %F.decl
 // CHECK:STDOUT:   }
 // CHECK:STDOUT:   %F.decl: %F.type = fn_decl @F [template = constants.%F] {
-<<<<<<< HEAD
 // CHECK:STDOUT:     %T.patt: type = symbolic_binding_pattern T 0
 // CHECK:STDOUT:     %p.patt: @F.%.2 (%.2) = binding_pattern p
 // CHECK:STDOUT:   } {
-// CHECK:STDOUT:     %T.loc11_6.1: type = param T
-// CHECK:STDOUT:     @F.%T.loc11: type = bind_symbolic_name T 0, %T.loc11_6.1 [symbolic = @F.%T.1 (constants.%T)]
-// CHECK:STDOUT:     %T.ref.loc11_19: type = name_ref T, @F.%T.loc11 [symbolic = @F.%T.1 (constants.%T)]
-// CHECK:STDOUT:     %.loc11_20: type = ptr_type %T [symbolic = @F.%.1 (constants.%.1)]
-// CHECK:STDOUT:     %.loc11_21: type = ptr_type %.1 [symbolic = @F.%.2 (constants.%.2)]
-// CHECK:STDOUT:     %p.loc11_16.1: @F.%.2 (%.2) = param p
-// CHECK:STDOUT:     @F.%p: @F.%.2 (%.2) = bind_name p, %p.loc11_16.1
-// CHECK:STDOUT:     %T.ref.loc11_27: type = name_ref T, @F.%T.loc11 [symbolic = @F.%T.1 (constants.%T)]
-// CHECK:STDOUT:     %.loc11_28: type = ptr_type %T [symbolic = @F.%.1 (constants.%.1)]
-// CHECK:STDOUT:     @F.%return: ref @F.%.1 (%.1) = var <return slot>
-=======
 // CHECK:STDOUT:     %T.param: type = param T, runtime_param<invalid>
 // CHECK:STDOUT:     %T.loc11: type = bind_symbolic_name T 0, %T.param [symbolic = %T.1 (constants.%T)]
 // CHECK:STDOUT:     %T.ref.loc11_19: type = name_ref T, %T.loc11 [symbolic = %T.1 (constants.%T)]
@@ -53,7 +41,6 @@
 // CHECK:STDOUT:     %T.ref.loc11_27: type = name_ref T, %T.loc11 [symbolic = %T.1 (constants.%T)]
 // CHECK:STDOUT:     %.loc11_28: type = ptr_type %T [symbolic = %.1 (constants.%.1)]
 // CHECK:STDOUT:     %return: ref @F.%.1 (%.1) = var <return slot>
->>>>>>> 1e34d03e
 // CHECK:STDOUT:   }
 // CHECK:STDOUT: }
 // CHECK:STDOUT:
