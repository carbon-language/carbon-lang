--- conflicted
+++ resolved
@@ -30,27 +30,17 @@
 // CHECK:STDOUT:   }
 // CHECK:STDOUT:   %F.decl: %F.type = fn_decl @F [template = constants.%F] {
 // CHECK:STDOUT:     %T.patt.loc11: type = symbolic_binding_pattern T 0 [symbolic = %T.patt.1 (constants.%T.patt)]
-// CHECK:STDOUT:     %.loc11_7: type = param_pattern %T.patt.loc11 [symbolic = %T.patt.1 (constants.%T.patt)]
+// CHECK:STDOUT:     %.loc11_7: type = param_pattern %T.patt.loc11, runtime_param<invalid> [symbolic = %T.patt.1 (constants.%T.patt)]
 // CHECK:STDOUT:     %p.patt: @F.%.2 (%.2) = binding_pattern p
-// CHECK:STDOUT:     %.loc11_17: @F.%.2 (%.2) = param_pattern %p.patt
+// CHECK:STDOUT:     %.loc11_17: @F.%.2 (%.2) = param_pattern %p.patt, runtime_param0
 // CHECK:STDOUT:   } {
-<<<<<<< HEAD
-// CHECK:STDOUT:     %param.loc11_6: type = param
+// CHECK:STDOUT:     %param.loc11_6: type = param runtime_param<invalid>
 // CHECK:STDOUT:     %T.loc11: type = bind_symbolic_name T 0, %param.loc11_6 [symbolic = %T.1 (constants.%T)]
 // CHECK:STDOUT:     %T.ref.loc11_19: type = name_ref T, %T.loc11 [symbolic = %T.1 (constants.%T)]
 // CHECK:STDOUT:     %.loc11_20: type = ptr_type %T [symbolic = %.1 (constants.%.1)]
 // CHECK:STDOUT:     %.loc11_21: type = ptr_type %.1 [symbolic = %.2 (constants.%.2)]
-// CHECK:STDOUT:     %param.loc11_16: @F.%.2 (%.2) = param
+// CHECK:STDOUT:     %param.loc11_16: @F.%.2 (%.2) = param runtime_param0
 // CHECK:STDOUT:     %p: @F.%.2 (%.2) = bind_name p, %param.loc11_16
-=======
-// CHECK:STDOUT:     %T.param: type = param T, runtime_param<invalid>
-// CHECK:STDOUT:     %T.loc11: type = bind_symbolic_name T 0, %T.param [symbolic = %T.1 (constants.%T)]
-// CHECK:STDOUT:     %T.ref.loc11_19: type = name_ref T, %T.loc11 [symbolic = %T.1 (constants.%T)]
-// CHECK:STDOUT:     %.loc11_20: type = ptr_type %T [symbolic = %.1 (constants.%.1)]
-// CHECK:STDOUT:     %.loc11_21: type = ptr_type %.1 [symbolic = %.2 (constants.%.2)]
-// CHECK:STDOUT:     %p.param: @F.%.2 (%.2) = param p, runtime_param0
-// CHECK:STDOUT:     %p: @F.%.2 (%.2) = bind_name p, %p.param
->>>>>>> 7396aede
 // CHECK:STDOUT:     %T.ref.loc11_27: type = name_ref T, %T.loc11 [symbolic = %T.1 (constants.%T)]
 // CHECK:STDOUT:     %.loc11_28: type = ptr_type %T [symbolic = %.1 (constants.%.1)]
 // CHECK:STDOUT:     %return: ref @F.%.1 (%.1) = var <return slot>
