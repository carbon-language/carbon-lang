--- conflicted
+++ resolved
@@ -34,45 +34,28 @@
 // CHECK:STDOUT:     .F = %F.decl
 // CHECK:STDOUT:   }
 // CHECK:STDOUT:   %F.decl: %F.type = fn_decl @F [template = constants.%F] {
-// CHECK:STDOUT:     %T.patt.loc11: type = symbolic_binding_pattern T, 0 [symbolic = %T.patt.1 (constants.%T.patt)]
-// CHECK:STDOUT:     %T.param_patt: type = param_pattern %T.patt.loc11, runtime_param<invalid> [symbolic = %T.patt.1 (constants.%T.patt)]
-// CHECK:STDOUT:     %U.patt.loc11: type = symbolic_binding_pattern U, 1 [symbolic = %U.patt.1 (constants.%U.patt)]
-// CHECK:STDOUT:     %U.param_patt: type = param_pattern %U.patt.loc11, runtime_param<invalid> [symbolic = %U.patt.1 (constants.%U.patt)]
+// CHECK:STDOUT:     %T.patt.loc11_6.1: type = symbolic_binding_pattern T, 0 [symbolic = %T.patt.loc11_6.2 (constants.%T.patt)]
+// CHECK:STDOUT:     %T.param_patt: type = param_pattern %T.patt.loc11_6.1, runtime_param<invalid> [symbolic = %T.patt.loc11_6.2 (constants.%T.patt)]
+// CHECK:STDOUT:     %U.patt.loc11_16.1: type = symbolic_binding_pattern U, 1 [symbolic = %U.patt.loc11_16.2 (constants.%U.patt)]
+// CHECK:STDOUT:     %U.param_patt: type = param_pattern %U.patt.loc11_16.1, runtime_param<invalid> [symbolic = %U.patt.loc11_16.2 (constants.%U.patt)]
 // CHECK:STDOUT:   } {
-<<<<<<< HEAD
 // CHECK:STDOUT:     %param.loc11_6: type = param runtime_param<invalid>
-// CHECK:STDOUT:     %T.loc11: type = bind_symbolic_name T, 0, %param.loc11_6 [symbolic = %T.1 (constants.%T)]
+// CHECK:STDOUT:     %T.loc11_6.1: type = bind_symbolic_name T, 0, %param.loc11_6 [symbolic = %T.loc11_6.2 (constants.%T)]
 // CHECK:STDOUT:     %param.loc11_16: type = param runtime_param<invalid>
-// CHECK:STDOUT:     %U.loc11: type = bind_symbolic_name U, 1, %param.loc11_16 [symbolic = %U.1 (constants.%U)]
-// CHECK:STDOUT:   }
-// CHECK:STDOUT: }
-// CHECK:STDOUT:
-// CHECK:STDOUT: generic fn @F(%T.loc11: type, %U.loc11: type) {
-// CHECK:STDOUT:   %T.1: type = bind_symbolic_name T, 0 [symbolic = %T.1 (constants.%T)]
-// CHECK:STDOUT:   %T.patt.1: type = symbolic_binding_pattern T, 0 [symbolic = %T.patt.1 (constants.%T.patt)]
-// CHECK:STDOUT:   %U.1: type = bind_symbolic_name U, 1 [symbolic = %U.1 (constants.%U)]
-// CHECK:STDOUT:   %U.patt.1: type = symbolic_binding_pattern U, 1 [symbolic = %U.patt.1 (constants.%U.patt)]
-=======
-// CHECK:STDOUT:     %T.param: type = param T, runtime_param<invalid>
-// CHECK:STDOUT:     %T.loc11_6.1: type = bind_symbolic_name T, 0, %T.param [symbolic = %T.loc11_6.2 (constants.%T)]
-// CHECK:STDOUT:     %U.param: type = param U, runtime_param<invalid>
-// CHECK:STDOUT:     %U.loc11_16.1: type = bind_symbolic_name U, 1, %U.param [symbolic = %U.loc11_16.2 (constants.%U)]
+// CHECK:STDOUT:     %U.loc11_16.1: type = bind_symbolic_name U, 1, %param.loc11_16 [symbolic = %U.loc11_16.2 (constants.%U)]
 // CHECK:STDOUT:   }
 // CHECK:STDOUT: }
 // CHECK:STDOUT:
 // CHECK:STDOUT: generic fn @F(%T.loc11_6.1: type, %U.loc11_16.1: type) {
 // CHECK:STDOUT:   %T.loc11_6.2: type = bind_symbolic_name T, 0 [symbolic = %T.loc11_6.2 (constants.%T)]
+// CHECK:STDOUT:   %T.patt.loc11_6.2: type = symbolic_binding_pattern T, 0 [symbolic = %T.patt.loc11_6.2 (constants.%T.patt)]
 // CHECK:STDOUT:   %U.loc11_16.2: type = bind_symbolic_name U, 1 [symbolic = %U.loc11_16.2 (constants.%U)]
->>>>>>> 77facdd7
+// CHECK:STDOUT:   %U.patt.loc11_16.2: type = symbolic_binding_pattern U, 1 [symbolic = %U.patt.loc11_16.2 (constants.%U.patt)]
 // CHECK:STDOUT:
 // CHECK:STDOUT: !definition:
 // CHECK:STDOUT:   %.loc12_11.2: type = ptr_type @F.%T.loc11_6.2 (%T) [symbolic = %.loc12_11.2 (constants.%.2)]
 // CHECK:STDOUT:
-<<<<<<< HEAD
 // CHECK:STDOUT:   fn(%T.param_patt: type, %U.param_patt: type) {
-=======
-// CHECK:STDOUT:   fn(%T.loc11_6.1: type, %U.loc11_16.1: type) {
->>>>>>> 77facdd7
 // CHECK:STDOUT:   !entry:
 // CHECK:STDOUT:     %T.ref: type = name_ref T, %T.loc11_6.1 [symbolic = %T.loc11_6.2 (constants.%T)]
 // CHECK:STDOUT:     %.loc12_11.1: type = ptr_type %T [symbolic = %.loc12_11.2 (constants.%.2)]
@@ -89,14 +72,9 @@
 // CHECK:STDOUT: }
 // CHECK:STDOUT:
 // CHECK:STDOUT: specific @F(constants.%T, constants.%U) {
-<<<<<<< HEAD
-// CHECK:STDOUT:   %T.1 => constants.%T
-// CHECK:STDOUT:   %T.patt.1 => constants.%T
-// CHECK:STDOUT:   %U.1 => constants.%U
-// CHECK:STDOUT:   %U.patt.1 => constants.%U
-=======
 // CHECK:STDOUT:   %T.loc11_6.2 => constants.%T
+// CHECK:STDOUT:   %T.patt.loc11_6.2 => constants.%T
 // CHECK:STDOUT:   %U.loc11_16.2 => constants.%U
->>>>>>> 77facdd7
+// CHECK:STDOUT:   %U.patt.loc11_16.2 => constants.%U
 // CHECK:STDOUT: }
 // CHECK:STDOUT: