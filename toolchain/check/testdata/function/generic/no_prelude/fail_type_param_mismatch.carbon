// Part of the Carbon Language project, under the Apache License v2.0 with LLVM
// Exceptions. See /LICENSE for license information.
// SPDX-License-Identifier: Apache-2.0 WITH LLVM-exception
//
// AUTOUPDATE
// TIP: To test this file alone, run:
// TIP:   bazel test //toolchain/testing:file_test --test_arg=--file_tests=toolchain/check/testdata/function/generic/no_prelude/fail_type_param_mismatch.carbon
// TIP: To dump output, run:
// TIP:   bazel run //toolchain/testing:file_test -- --dump_output --file_tests=toolchain/check/testdata/function/generic/no_prelude/fail_type_param_mismatch.carbon

fn F(T:! type, U:! type) {
  var p: T*;
  // CHECK:STDERR: fail_type_param_mismatch.carbon:[[@LINE+3]]:3: ERROR: Cannot implicitly convert from `T` to `U`.
  // CHECK:STDERR:   let n: U = *p;
  // CHECK:STDERR:   ^~~~~~~~~~~~~~
  let n: U = *p;
}

// CHECK:STDOUT: --- fail_type_param_mismatch.carbon
// CHECK:STDOUT:
// CHECK:STDOUT: constants {
// CHECK:STDOUT:   %T: type = bind_symbolic_name T 0 [symbolic]
// CHECK:STDOUT:   %T.patt: type = symbolic_binding_pattern T 0 [symbolic]
// CHECK:STDOUT:   %U: type = bind_symbolic_name U 1 [symbolic]
// CHECK:STDOUT:   %U.patt: type = symbolic_binding_pattern U 1 [symbolic]
// CHECK:STDOUT:   %F.type: type = fn_type @F [template]
// CHECK:STDOUT:   %.1: type = tuple_type () [template]
// CHECK:STDOUT:   %F: %F.type = struct_value () [template]
// CHECK:STDOUT:   %.2: type = ptr_type %T [symbolic]
// CHECK:STDOUT: }
// CHECK:STDOUT:
// CHECK:STDOUT: file {
// CHECK:STDOUT:   package: <namespace> = namespace [template] {
// CHECK:STDOUT:     .F = %F.decl
// CHECK:STDOUT:   }
// CHECK:STDOUT:   %F.decl: %F.type = fn_decl @F [template = constants.%F] {
// CHECK:STDOUT:     %T.patt: type = symbolic_binding_pattern T 0 [symbolic = @F.%T.patt (constants.%T.patt)]
// CHECK:STDOUT:     %U.patt: type = symbolic_binding_pattern U 1 [symbolic = @F.%U.patt (constants.%U.patt)]
// CHECK:STDOUT:   } {
<<<<<<< HEAD
// CHECK:STDOUT:     %param.loc11_6: type = param
// CHECK:STDOUT:     @F.%T.loc11: type = bind_symbolic_name T 0, %param.loc11_6 [symbolic = @F.%T.1 (constants.%T)]
// CHECK:STDOUT:     %param.loc11_16: type = param
// CHECK:STDOUT:     @F.%U.loc11: type = bind_symbolic_name U 1, %param.loc11_16 [symbolic = @F.%U.1 (constants.%U)]
=======
// CHECK:STDOUT:     %T.param: type = param T
// CHECK:STDOUT:     %T.loc11: type = bind_symbolic_name T 0, %T.param [symbolic = %T.1 (constants.%T)]
// CHECK:STDOUT:     %U.param: type = param U
// CHECK:STDOUT:     %U.loc11: type = bind_symbolic_name U 1, %U.param [symbolic = %U.1 (constants.%U)]
>>>>>>> dcb4ae26
// CHECK:STDOUT:   }
// CHECK:STDOUT: }
// CHECK:STDOUT:
// CHECK:STDOUT: generic fn @F(%T.loc11: type, %U.loc11: type) {
// CHECK:STDOUT:   %T.1: type = bind_symbolic_name T 0 [symbolic = %T.1 (constants.%T)]
// CHECK:STDOUT:   %T.patt: type = symbolic_binding_pattern T 0 [symbolic = %T.patt (constants.%T.patt)]
// CHECK:STDOUT:   %U.1: type = bind_symbolic_name U 1 [symbolic = %U.1 (constants.%U)]
// CHECK:STDOUT:   %U.patt: type = symbolic_binding_pattern U 1 [symbolic = %U.patt (constants.%U.patt)]
// CHECK:STDOUT:
// CHECK:STDOUT: !definition:
// CHECK:STDOUT:   %.1: type = ptr_type @F.%T.1 (%T) [symbolic = %.1 (constants.%.2)]
// CHECK:STDOUT:
// CHECK:STDOUT:   fn(%T.loc11: type, %U.loc11: type) {
// CHECK:STDOUT:   !entry:
// CHECK:STDOUT:     %T.ref: type = name_ref T, %T.loc11 [symbolic = %T.1 (constants.%T)]
// CHECK:STDOUT:     %.loc12: type = ptr_type %T [symbolic = %.1 (constants.%.2)]
// CHECK:STDOUT:     %p.var: ref @F.%.1 (%.2) = var p
// CHECK:STDOUT:     %p: ref @F.%.1 (%.2) = bind_name p, %p.var
// CHECK:STDOUT:     %U.ref: type = name_ref U, %U.loc11 [symbolic = %U.1 (constants.%U)]
// CHECK:STDOUT:     %p.ref: ref @F.%.1 (%.2) = name_ref p, %p
// CHECK:STDOUT:     %.loc16_15: @F.%.1 (%.2) = bind_value %p.ref
// CHECK:STDOUT:     %.loc16_14: ref @F.%T.1 (%T) = deref %.loc16_15
// CHECK:STDOUT:     %n: @F.%U.1 (%U) = bind_name n, <error>
// CHECK:STDOUT:     return
// CHECK:STDOUT:   }
// CHECK:STDOUT: }
// CHECK:STDOUT:
// CHECK:STDOUT: specific @F(constants.%T, constants.%U) {
// CHECK:STDOUT:   %T.1 => constants.%T
// CHECK:STDOUT:   %T.patt => constants.%T
// CHECK:STDOUT:   %U.1 => constants.%U
// CHECK:STDOUT:   %U.patt => constants.%U
// CHECK:STDOUT: }
// CHECK:STDOUT:<|MERGE_RESOLUTION|>--- conflicted
+++ resolved
@@ -34,28 +34,21 @@
 // CHECK:STDOUT:     .F = %F.decl
 // CHECK:STDOUT:   }
 // CHECK:STDOUT:   %F.decl: %F.type = fn_decl @F [template = constants.%F] {
-// CHECK:STDOUT:     %T.patt: type = symbolic_binding_pattern T 0 [symbolic = @F.%T.patt (constants.%T.patt)]
-// CHECK:STDOUT:     %U.patt: type = symbolic_binding_pattern U 1 [symbolic = @F.%U.patt (constants.%U.patt)]
+// CHECK:STDOUT:     %T.patt.loc11: type = symbolic_binding_pattern T 0 [symbolic = %T.patt.1 (constants.%T.patt)]
+// CHECK:STDOUT:     %U.patt.loc11: type = symbolic_binding_pattern U 1 [symbolic = %U.patt.1 (constants.%U.patt)]
 // CHECK:STDOUT:   } {
-<<<<<<< HEAD
 // CHECK:STDOUT:     %param.loc11_6: type = param
-// CHECK:STDOUT:     @F.%T.loc11: type = bind_symbolic_name T 0, %param.loc11_6 [symbolic = @F.%T.1 (constants.%T)]
+// CHECK:STDOUT:     %T.loc11: type = bind_symbolic_name T 0, %param.loc11_6 [symbolic = %T.1 (constants.%T)]
 // CHECK:STDOUT:     %param.loc11_16: type = param
-// CHECK:STDOUT:     @F.%U.loc11: type = bind_symbolic_name U 1, %param.loc11_16 [symbolic = @F.%U.1 (constants.%U)]
-=======
-// CHECK:STDOUT:     %T.param: type = param T
-// CHECK:STDOUT:     %T.loc11: type = bind_symbolic_name T 0, %T.param [symbolic = %T.1 (constants.%T)]
-// CHECK:STDOUT:     %U.param: type = param U
-// CHECK:STDOUT:     %U.loc11: type = bind_symbolic_name U 1, %U.param [symbolic = %U.1 (constants.%U)]
->>>>>>> dcb4ae26
+// CHECK:STDOUT:     %U.loc11: type = bind_symbolic_name U 1, %param.loc11_16 [symbolic = %U.1 (constants.%U)]
 // CHECK:STDOUT:   }
 // CHECK:STDOUT: }
 // CHECK:STDOUT:
 // CHECK:STDOUT: generic fn @F(%T.loc11: type, %U.loc11: type) {
 // CHECK:STDOUT:   %T.1: type = bind_symbolic_name T 0 [symbolic = %T.1 (constants.%T)]
-// CHECK:STDOUT:   %T.patt: type = symbolic_binding_pattern T 0 [symbolic = %T.patt (constants.%T.patt)]
+// CHECK:STDOUT:   %T.patt.1: type = symbolic_binding_pattern T 0 [symbolic = %T.patt.1 (constants.%T.patt)]
 // CHECK:STDOUT:   %U.1: type = bind_symbolic_name U 1 [symbolic = %U.1 (constants.%U)]
-// CHECK:STDOUT:   %U.patt: type = symbolic_binding_pattern U 1 [symbolic = %U.patt (constants.%U.patt)]
+// CHECK:STDOUT:   %U.patt.1: type = symbolic_binding_pattern U 1 [symbolic = %U.patt.1 (constants.%U.patt)]
 // CHECK:STDOUT:
 // CHECK:STDOUT: !definition:
 // CHECK:STDOUT:   %.1: type = ptr_type @F.%T.1 (%T) [symbolic = %.1 (constants.%.2)]
@@ -77,8 +70,8 @@
 // CHECK:STDOUT:
 // CHECK:STDOUT: specific @F(constants.%T, constants.%U) {
 // CHECK:STDOUT:   %T.1 => constants.%T
-// CHECK:STDOUT:   %T.patt => constants.%T
+// CHECK:STDOUT:   %T.patt.1 => constants.%T
 // CHECK:STDOUT:   %U.1 => constants.%U
-// CHECK:STDOUT:   %U.patt => constants.%U
+// CHECK:STDOUT:   %U.patt.1 => constants.%U
 // CHECK:STDOUT: }
 // CHECK:STDOUT: