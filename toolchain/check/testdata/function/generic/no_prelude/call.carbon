--- conflicted
+++ resolved
@@ -63,13 +63,9 @@
 // CHECK:STDOUT:   %T.patt.2: type = symbolic_binding_pattern T, 0 [symbolic]
 // CHECK:STDOUT:   %CallGeneric.type: type = fn_type @CallGeneric [template]
 // CHECK:STDOUT:   %CallGeneric: %CallGeneric.type = struct_value () [template]
-<<<<<<< HEAD
+// CHECK:STDOUT:   %.2: <specific function> = specific_function %Function, @Function(%T) [symbolic]
 // CHECK:STDOUT:   %T.patt.3: type = symbolic_binding_pattern T, 0 [symbolic]
-// CHECK:STDOUT:   %.2: type = ptr_type %T [symbolic]
-=======
-// CHECK:STDOUT:   %.2: <specific function> = specific_function %Function, @Function(%T) [symbolic]
 // CHECK:STDOUT:   %.3: type = ptr_type %T [symbolic]
->>>>>>> 77facdd7
 // CHECK:STDOUT:   %CallGenericPtr.type: type = fn_type @CallGenericPtr [template]
 // CHECK:STDOUT:   %CallGenericPtr: %CallGenericPtr.type = struct_value () [template]
 // CHECK:STDOUT:   %.4: <specific function> = specific_function %Function, @Function(%.3) [symbolic]
@@ -91,87 +87,48 @@
 // CHECK:STDOUT:     .CallSpecific = %CallSpecific.decl
 // CHECK:STDOUT:   }
 // CHECK:STDOUT:   %Function.decl: %Function.type = fn_decl @Function [template = constants.%Function] {
-<<<<<<< HEAD
-// CHECK:STDOUT:     %T.patt.loc4: type = symbolic_binding_pattern T, 0 [symbolic = %T.patt.1 (constants.%T.patt.1)]
-// CHECK:STDOUT:     %T.param_patt: type = param_pattern %T.patt.loc4, runtime_param<invalid> [symbolic = %T.patt.1 (constants.%T.patt.1)]
-// CHECK:STDOUT:     %x.patt: @Function.%T.1 (%T) = binding_pattern x
-// CHECK:STDOUT:     %x.param_patt: @Function.%T.1 (%T) = param_pattern %x.patt, runtime_param0
-// CHECK:STDOUT:   } {
-// CHECK:STDOUT:     %T.ref.loc4_26: type = name_ref T, %T.loc4 [symbolic = %T.1 (constants.%T)]
-// CHECK:STDOUT:     %T.ref.loc4_32: type = name_ref T, %T.loc4 [symbolic = %T.1 (constants.%T)]
-// CHECK:STDOUT:     %return: ref @Function.%T.1 (%T) = var <return slot>
-// CHECK:STDOUT:     %param.loc4_13: type = param runtime_param<invalid>
-// CHECK:STDOUT:     %T.loc4: type = bind_symbolic_name T, 0, %param.loc4_13 [symbolic = %T.1 (constants.%T)]
-// CHECK:STDOUT:     %param.loc4_23: @Function.%T.1 (%T) = param runtime_param0
-// CHECK:STDOUT:     %x: @Function.%T.1 (%T) = bind_name x, %param.loc4_23
-// CHECK:STDOUT:   }
-// CHECK:STDOUT:   %CallGeneric.decl: %CallGeneric.type = fn_decl @CallGeneric [template = constants.%CallGeneric] {
-// CHECK:STDOUT:     %T.patt.loc8: type = symbolic_binding_pattern T, 0 [symbolic = %T.patt.1 (constants.%T.patt.2)]
-// CHECK:STDOUT:     %T.param_patt: type = param_pattern %T.patt.loc8, runtime_param<invalid> [symbolic = %T.patt.1 (constants.%T.patt.2)]
-// CHECK:STDOUT:     %x.patt: @CallGeneric.%T.1 (%T) = binding_pattern x
-// CHECK:STDOUT:     %x.param_patt: @CallGeneric.%T.1 (%T) = param_pattern %x.patt, runtime_param0
-// CHECK:STDOUT:   } {
-// CHECK:STDOUT:     %T.ref.loc8_29: type = name_ref T, %T.loc8 [symbolic = %T.1 (constants.%T)]
-// CHECK:STDOUT:     %T.ref.loc8_35: type = name_ref T, %T.loc8 [symbolic = %T.1 (constants.%T)]
-// CHECK:STDOUT:     %return: ref @CallGeneric.%T.1 (%T) = var <return slot>
-// CHECK:STDOUT:     %param.loc8_16: type = param runtime_param<invalid>
-// CHECK:STDOUT:     %T.loc8: type = bind_symbolic_name T, 0, %param.loc8_16 [symbolic = %T.1 (constants.%T)]
-// CHECK:STDOUT:     %param.loc8_26: @CallGeneric.%T.1 (%T) = param runtime_param0
-// CHECK:STDOUT:     %x: @CallGeneric.%T.1 (%T) = bind_name x, %param.loc8_26
-// CHECK:STDOUT:   }
-// CHECK:STDOUT:   %CallGenericPtr.decl: %CallGenericPtr.type = fn_decl @CallGenericPtr [template = constants.%CallGenericPtr] {
-// CHECK:STDOUT:     %T.patt.loc12: type = symbolic_binding_pattern T, 0 [symbolic = %T.patt.1 (constants.%T.patt.3)]
-// CHECK:STDOUT:     %T.param_patt: type = param_pattern %T.patt.loc12, runtime_param<invalid> [symbolic = %T.patt.1 (constants.%T.patt.3)]
-// CHECK:STDOUT:     %x.patt: @CallGenericPtr.%.1 (%.2) = binding_pattern x
-// CHECK:STDOUT:     %x.param_patt: @CallGenericPtr.%.1 (%.2) = param_pattern %x.patt, runtime_param0
-// CHECK:STDOUT:   } {
-// CHECK:STDOUT:     %T.ref.loc12_32: type = name_ref T, %T.loc12 [symbolic = %T.1 (constants.%T)]
-// CHECK:STDOUT:     %.loc12_33: type = ptr_type %T [symbolic = %.1 (constants.%.2)]
-// CHECK:STDOUT:     %T.ref.loc12_39: type = name_ref T, %T.loc12 [symbolic = %T.1 (constants.%T)]
-// CHECK:STDOUT:     %.loc12_40: type = ptr_type %T [symbolic = %.1 (constants.%.2)]
-// CHECK:STDOUT:     %return: ref @CallGenericPtr.%.1 (%.2) = var <return slot>
-// CHECK:STDOUT:     %param.loc12_19: type = param runtime_param<invalid>
-// CHECK:STDOUT:     %T.loc12: type = bind_symbolic_name T, 0, %param.loc12_19 [symbolic = %T.1 (constants.%T)]
-// CHECK:STDOUT:     %param.loc12_29: @CallGenericPtr.%.1 (%.2) = param runtime_param0
-// CHECK:STDOUT:     %x: @CallGenericPtr.%.1 (%.2) = bind_name x, %param.loc12_29
-=======
-// CHECK:STDOUT:     %T.patt: type = symbolic_binding_pattern T, 0
+// CHECK:STDOUT:     %T.patt.loc4_13.1: type = symbolic_binding_pattern T, 0 [symbolic = %T.patt.loc4_13.2 (constants.%T.patt.1)]
+// CHECK:STDOUT:     %T.param_patt: type = param_pattern %T.patt.loc4_13.1, runtime_param<invalid> [symbolic = %T.patt.loc4_13.2 (constants.%T.patt.1)]
 // CHECK:STDOUT:     %x.patt: @Function.%T.loc4_13.2 (%T) = binding_pattern x
-// CHECK:STDOUT:   } {
-// CHECK:STDOUT:     %T.param: type = param T, runtime_param<invalid>
-// CHECK:STDOUT:     %T.loc4_13.1: type = bind_symbolic_name T, 0, %T.param [symbolic = %T.loc4_13.2 (constants.%T)]
+// CHECK:STDOUT:     %x.param_patt: @Function.%T.loc4_13.2 (%T) = param_pattern %x.patt, runtime_param0
+// CHECK:STDOUT:   } {
 // CHECK:STDOUT:     %T.ref.loc4_26: type = name_ref T, %T.loc4_13.1 [symbolic = %T.loc4_13.2 (constants.%T)]
-// CHECK:STDOUT:     %x.param: @Function.%T.loc4_13.2 (%T) = param x, runtime_param0
-// CHECK:STDOUT:     %x: @Function.%T.loc4_13.2 (%T) = bind_name x, %x.param
 // CHECK:STDOUT:     %T.ref.loc4_32: type = name_ref T, %T.loc4_13.1 [symbolic = %T.loc4_13.2 (constants.%T)]
 // CHECK:STDOUT:     %return: ref @Function.%T.loc4_13.2 (%T) = var <return slot>
+// CHECK:STDOUT:     %param.loc4_13: type = param runtime_param<invalid>
+// CHECK:STDOUT:     %T.loc4_13.1: type = bind_symbolic_name T, 0, %param.loc4_13 [symbolic = %T.loc4_13.2 (constants.%T)]
+// CHECK:STDOUT:     %param.loc4_23: @Function.%T.loc4_13.2 (%T) = param runtime_param0
+// CHECK:STDOUT:     %x: @Function.%T.loc4_13.2 (%T) = bind_name x, %param.loc4_23
 // CHECK:STDOUT:   }
 // CHECK:STDOUT:   %CallGeneric.decl: %CallGeneric.type = fn_decl @CallGeneric [template = constants.%CallGeneric] {
-// CHECK:STDOUT:     %T.patt: type = symbolic_binding_pattern T, 0
+// CHECK:STDOUT:     %T.patt.loc8_16.1: type = symbolic_binding_pattern T, 0 [symbolic = %T.patt.loc8_16.2 (constants.%T.patt.2)]
+// CHECK:STDOUT:     %T.param_patt: type = param_pattern %T.patt.loc8_16.1, runtime_param<invalid> [symbolic = %T.patt.loc8_16.2 (constants.%T.patt.2)]
 // CHECK:STDOUT:     %x.patt: @CallGeneric.%T.loc8_16.2 (%T) = binding_pattern x
-// CHECK:STDOUT:   } {
-// CHECK:STDOUT:     %T.param: type = param T, runtime_param<invalid>
-// CHECK:STDOUT:     %T.loc8_16.1: type = bind_symbolic_name T, 0, %T.param [symbolic = %T.loc8_16.2 (constants.%T)]
+// CHECK:STDOUT:     %x.param_patt: @CallGeneric.%T.loc8_16.2 (%T) = param_pattern %x.patt, runtime_param0
+// CHECK:STDOUT:   } {
 // CHECK:STDOUT:     %T.ref.loc8_29: type = name_ref T, %T.loc8_16.1 [symbolic = %T.loc8_16.2 (constants.%T)]
-// CHECK:STDOUT:     %x.param: @CallGeneric.%T.loc8_16.2 (%T) = param x, runtime_param0
-// CHECK:STDOUT:     %x: @CallGeneric.%T.loc8_16.2 (%T) = bind_name x, %x.param
 // CHECK:STDOUT:     %T.ref.loc8_35: type = name_ref T, %T.loc8_16.1 [symbolic = %T.loc8_16.2 (constants.%T)]
 // CHECK:STDOUT:     %return: ref @CallGeneric.%T.loc8_16.2 (%T) = var <return slot>
+// CHECK:STDOUT:     %param.loc8_16: type = param runtime_param<invalid>
+// CHECK:STDOUT:     %T.loc8_16.1: type = bind_symbolic_name T, 0, %param.loc8_16 [symbolic = %T.loc8_16.2 (constants.%T)]
+// CHECK:STDOUT:     %param.loc8_26: @CallGeneric.%T.loc8_16.2 (%T) = param runtime_param0
+// CHECK:STDOUT:     %x: @CallGeneric.%T.loc8_16.2 (%T) = bind_name x, %param.loc8_26
 // CHECK:STDOUT:   }
 // CHECK:STDOUT:   %CallGenericPtr.decl: %CallGenericPtr.type = fn_decl @CallGenericPtr [template = constants.%CallGenericPtr] {
-// CHECK:STDOUT:     %T.patt: type = symbolic_binding_pattern T, 0
+// CHECK:STDOUT:     %T.patt.loc12_19.1: type = symbolic_binding_pattern T, 0 [symbolic = %T.patt.loc12_19.2 (constants.%T.patt.3)]
+// CHECK:STDOUT:     %T.param_patt: type = param_pattern %T.patt.loc12_19.1, runtime_param<invalid> [symbolic = %T.patt.loc12_19.2 (constants.%T.patt.3)]
 // CHECK:STDOUT:     %x.patt: @CallGenericPtr.%.loc12_33.2 (%.3) = binding_pattern x
-// CHECK:STDOUT:   } {
-// CHECK:STDOUT:     %T.param: type = param T, runtime_param<invalid>
-// CHECK:STDOUT:     %T.loc12_19.1: type = bind_symbolic_name T, 0, %T.param [symbolic = %T.loc12_19.2 (constants.%T)]
+// CHECK:STDOUT:     %x.param_patt: @CallGenericPtr.%.loc12_33.2 (%.3) = param_pattern %x.patt, runtime_param0
+// CHECK:STDOUT:   } {
 // CHECK:STDOUT:     %T.ref.loc12_32: type = name_ref T, %T.loc12_19.1 [symbolic = %T.loc12_19.2 (constants.%T)]
 // CHECK:STDOUT:     %.loc12_33.1: type = ptr_type %T [symbolic = %.loc12_33.2 (constants.%.3)]
-// CHECK:STDOUT:     %x.param: @CallGenericPtr.%.loc12_33.2 (%.3) = param x, runtime_param0
-// CHECK:STDOUT:     %x: @CallGenericPtr.%.loc12_33.2 (%.3) = bind_name x, %x.param
 // CHECK:STDOUT:     %T.ref.loc12_39: type = name_ref T, %T.loc12_19.1 [symbolic = %T.loc12_19.2 (constants.%T)]
 // CHECK:STDOUT:     %.loc12_40: type = ptr_type %T [symbolic = %.loc12_33.2 (constants.%.3)]
 // CHECK:STDOUT:     %return: ref @CallGenericPtr.%.loc12_33.2 (%.3) = var <return slot>
->>>>>>> 77facdd7
+// CHECK:STDOUT:     %param.loc12_19: type = param runtime_param<invalid>
+// CHECK:STDOUT:     %T.loc12_19.1: type = bind_symbolic_name T, 0, %param.loc12_19 [symbolic = %T.loc12_19.2 (constants.%T)]
+// CHECK:STDOUT:     %param.loc12_29: @CallGenericPtr.%.loc12_33.2 (%.3) = param runtime_param0
+// CHECK:STDOUT:     %x: @CallGenericPtr.%.loc12_33.2 (%.3) = bind_name x, %param.loc12_29
 // CHECK:STDOUT:   }
 // CHECK:STDOUT:   %C.decl: type = class_decl @C [template = constants.%C] {} {}
 // CHECK:STDOUT:   %CallSpecific.decl: %CallSpecific.type = fn_decl @CallSpecific [template = constants.%CallSpecific] {
@@ -193,45 +150,27 @@
 // CHECK:STDOUT:   .Self = constants.%C
 // CHECK:STDOUT: }
 // CHECK:STDOUT:
-<<<<<<< HEAD
-// CHECK:STDOUT: generic fn @Function(%T.loc4: type) {
-// CHECK:STDOUT:   %T.1: type = bind_symbolic_name T, 0 [symbolic = %T.1 (constants.%T)]
-// CHECK:STDOUT:   %T.patt.1: type = symbolic_binding_pattern T, 0 [symbolic = %T.patt.1 (constants.%T.patt.1)]
-// CHECK:STDOUT:
-// CHECK:STDOUT: !definition:
-// CHECK:STDOUT:
-// CHECK:STDOUT:   fn(%T.param_patt: type, %x.param_patt: @Function.%T.1 (%T)) -> @Function.%T.1 (%T) {
-=======
 // CHECK:STDOUT: generic fn @Function(%T.loc4_13.1: type) {
 // CHECK:STDOUT:   %T.loc4_13.2: type = bind_symbolic_name T, 0 [symbolic = %T.loc4_13.2 (constants.%T)]
-// CHECK:STDOUT:
-// CHECK:STDOUT: !definition:
-// CHECK:STDOUT:
-// CHECK:STDOUT:   fn(%T.loc4_13.1: type, %x: @Function.%T.loc4_13.2 (%T)) -> @Function.%T.loc4_13.2 (%T) {
->>>>>>> 77facdd7
+// CHECK:STDOUT:   %T.patt.loc4_13.2: type = symbolic_binding_pattern T, 0 [symbolic = %T.patt.loc4_13.2 (constants.%T.patt.1)]
+// CHECK:STDOUT:
+// CHECK:STDOUT: !definition:
+// CHECK:STDOUT:
+// CHECK:STDOUT:   fn(%T.param_patt: type, %x.param_patt: @Function.%T.loc4_13.2 (%T)) -> @Function.%T.loc4_13.2 (%T) {
 // CHECK:STDOUT:   !entry:
 // CHECK:STDOUT:     %x.ref: @Function.%T.loc4_13.2 (%T) = name_ref x, %x
 // CHECK:STDOUT:     return %x.ref
 // CHECK:STDOUT:   }
 // CHECK:STDOUT: }
 // CHECK:STDOUT:
-<<<<<<< HEAD
-// CHECK:STDOUT: generic fn @CallGeneric(%T.loc8: type) {
-// CHECK:STDOUT:   %T.1: type = bind_symbolic_name T, 0 [symbolic = %T.1 (constants.%T)]
-// CHECK:STDOUT:   %T.patt.1: type = symbolic_binding_pattern T, 0 [symbolic = %T.patt.1 (constants.%T.patt.2)]
-=======
 // CHECK:STDOUT: generic fn @CallGeneric(%T.loc8_16.1: type) {
 // CHECK:STDOUT:   %T.loc8_16.2: type = bind_symbolic_name T, 0 [symbolic = %T.loc8_16.2 (constants.%T)]
->>>>>>> 77facdd7
+// CHECK:STDOUT:   %T.patt.loc8_16.2: type = symbolic_binding_pattern T, 0 [symbolic = %T.patt.loc8_16.2 (constants.%T.patt.2)]
 // CHECK:STDOUT:
 // CHECK:STDOUT: !definition:
 // CHECK:STDOUT:   %.loc9_10.2: <specific function> = specific_function constants.%Function, @Function(%T.loc8_16.2) [symbolic = %.loc9_10.2 (constants.%.2)]
 // CHECK:STDOUT:
-<<<<<<< HEAD
-// CHECK:STDOUT:   fn(%T.param_patt: type, %x.param_patt: @CallGeneric.%T.1 (%T)) -> @CallGeneric.%T.1 (%T) {
-=======
-// CHECK:STDOUT:   fn(%T.loc8_16.1: type, %x: @CallGeneric.%T.loc8_16.2 (%T)) -> @CallGeneric.%T.loc8_16.2 (%T) {
->>>>>>> 77facdd7
+// CHECK:STDOUT:   fn(%T.param_patt: type, %x.param_patt: @CallGeneric.%T.loc8_16.2 (%T)) -> @CallGeneric.%T.loc8_16.2 (%T) {
 // CHECK:STDOUT:   !entry:
 // CHECK:STDOUT:     %Function.ref: %Function.type = name_ref Function, file.%Function.decl [template = constants.%Function]
 // CHECK:STDOUT:     %T.ref.loc9: type = name_ref T, %T.loc8_16.1 [symbolic = %T.loc8_16.2 (constants.%T)]
@@ -244,25 +183,15 @@
 // CHECK:STDOUT:   }
 // CHECK:STDOUT: }
 // CHECK:STDOUT:
-<<<<<<< HEAD
-// CHECK:STDOUT: generic fn @CallGenericPtr(%T.loc12: type) {
-// CHECK:STDOUT:   %T.1: type = bind_symbolic_name T, 0 [symbolic = %T.1 (constants.%T)]
-// CHECK:STDOUT:   %T.patt.1: type = symbolic_binding_pattern T, 0 [symbolic = %T.patt.1 (constants.%T.patt.3)]
-// CHECK:STDOUT:   %.1: type = ptr_type @CallGenericPtr.%T.1 (%T) [symbolic = %.1 (constants.%.2)]
-=======
 // CHECK:STDOUT: generic fn @CallGenericPtr(%T.loc12_19.1: type) {
 // CHECK:STDOUT:   %T.loc12_19.2: type = bind_symbolic_name T, 0 [symbolic = %T.loc12_19.2 (constants.%T)]
+// CHECK:STDOUT:   %T.patt.loc12_19.2: type = symbolic_binding_pattern T, 0 [symbolic = %T.patt.loc12_19.2 (constants.%T.patt.3)]
 // CHECK:STDOUT:   %.loc12_33.2: type = ptr_type @CallGenericPtr.%T.loc12_19.2 (%T) [symbolic = %.loc12_33.2 (constants.%.3)]
->>>>>>> 77facdd7
 // CHECK:STDOUT:
 // CHECK:STDOUT: !definition:
 // CHECK:STDOUT:   %.loc13_10.2: <specific function> = specific_function constants.%Function, @Function(%.loc12_33.2) [symbolic = %.loc13_10.2 (constants.%.4)]
 // CHECK:STDOUT:
-<<<<<<< HEAD
-// CHECK:STDOUT:   fn(%T.param_patt: type, %x.param_patt: @CallGenericPtr.%.1 (%.2)) -> @CallGenericPtr.%.1 (%.2) {
-=======
-// CHECK:STDOUT:   fn(%T.loc12_19.1: type, %x: @CallGenericPtr.%.loc12_33.2 (%.3)) -> @CallGenericPtr.%.loc12_33.2 (%.3) {
->>>>>>> 77facdd7
+// CHECK:STDOUT:   fn(%T.param_patt: type, %x.param_patt: @CallGenericPtr.%.loc12_33.2 (%.3)) -> @CallGenericPtr.%.loc12_33.2 (%.3) {
 // CHECK:STDOUT:   !entry:
 // CHECK:STDOUT:     %Function.ref: %Function.type = name_ref Function, file.%Function.decl [template = constants.%Function]
 // CHECK:STDOUT:     %T.ref.loc13: type = name_ref T, %T.loc12_19.1 [symbolic = %T.loc12_19.2 (constants.%T)]
@@ -288,64 +217,45 @@
 // CHECK:STDOUT: }
 // CHECK:STDOUT:
 // CHECK:STDOUT: specific @Function(constants.%T) {
-<<<<<<< HEAD
-// CHECK:STDOUT:   %T.1 => constants.%T
-// CHECK:STDOUT:   %T.patt.1 => constants.%T
-// CHECK:STDOUT: }
-// CHECK:STDOUT:
-// CHECK:STDOUT: specific @CallGeneric(constants.%T) {
-// CHECK:STDOUT:   %T.1 => constants.%T
-// CHECK:STDOUT:   %T.patt.1 => constants.%T
-// CHECK:STDOUT: }
-// CHECK:STDOUT:
-// CHECK:STDOUT: specific @CallGenericPtr(constants.%T) {
-// CHECK:STDOUT:   %T.1 => constants.%T
-// CHECK:STDOUT:   %T.patt.1 => constants.%T
-// CHECK:STDOUT:   %.1 => constants.%.2
-// CHECK:STDOUT: }
-// CHECK:STDOUT:
-// CHECK:STDOUT: specific @Function(constants.%.2) {
-// CHECK:STDOUT:   %T.1 => constants.%.2
-// CHECK:STDOUT:   %T.patt.1 => constants.%.2
-// CHECK:STDOUT: }
-// CHECK:STDOUT:
-// CHECK:STDOUT: specific @Function(constants.%C) {
-// CHECK:STDOUT:   %T.1 => constants.%C
-// CHECK:STDOUT:   %T.patt.1 => constants.%C
-=======
 // CHECK:STDOUT:   %T.loc4_13.2 => constants.%T
+// CHECK:STDOUT:   %T.patt.loc4_13.2 => constants.%T
 // CHECK:STDOUT:
 // CHECK:STDOUT: !definition:
 // CHECK:STDOUT: }
 // CHECK:STDOUT:
 // CHECK:STDOUT: specific @CallGeneric(constants.%T) {
 // CHECK:STDOUT:   %T.loc8_16.2 => constants.%T
+// CHECK:STDOUT:   %T.patt.loc8_16.2 => constants.%T
 // CHECK:STDOUT: }
 // CHECK:STDOUT:
 // CHECK:STDOUT: specific @Function(@CallGeneric.%T.loc8_16.2) {
 // CHECK:STDOUT:   %T.loc4_13.2 => constants.%T
+// CHECK:STDOUT:   %T.patt.loc4_13.2 => constants.%T
 // CHECK:STDOUT: }
 // CHECK:STDOUT:
 // CHECK:STDOUT: specific @CallGenericPtr(constants.%T) {
 // CHECK:STDOUT:   %T.loc12_19.2 => constants.%T
+// CHECK:STDOUT:   %T.patt.loc12_19.2 => constants.%T
 // CHECK:STDOUT:   %.loc12_33.2 => constants.%.3
 // CHECK:STDOUT: }
 // CHECK:STDOUT:
 // CHECK:STDOUT: specific @Function(constants.%.3) {
 // CHECK:STDOUT:   %T.loc4_13.2 => constants.%.3
+// CHECK:STDOUT:   %T.patt.loc4_13.2 => constants.%.3
 // CHECK:STDOUT:
 // CHECK:STDOUT: !definition:
 // CHECK:STDOUT: }
 // CHECK:STDOUT:
 // CHECK:STDOUT: specific @Function(@CallGenericPtr.%.loc12_33.2) {
 // CHECK:STDOUT:   %T.loc4_13.2 => constants.%.3
+// CHECK:STDOUT:   %T.patt.loc4_13.2 => constants.%.3
 // CHECK:STDOUT: }
 // CHECK:STDOUT:
 // CHECK:STDOUT: specific @Function(constants.%C) {
 // CHECK:STDOUT:   %T.loc4_13.2 => constants.%C
-// CHECK:STDOUT:
-// CHECK:STDOUT: !definition:
->>>>>>> 77facdd7
+// CHECK:STDOUT:   %T.patt.loc4_13.2 => constants.%C
+// CHECK:STDOUT:
+// CHECK:STDOUT: !definition:
 // CHECK:STDOUT: }
 // CHECK:STDOUT:
 // CHECK:STDOUT: --- deduced.carbon
@@ -359,13 +269,9 @@
 // CHECK:STDOUT:   %T.patt.2: type = symbolic_binding_pattern T, 0 [symbolic]
 // CHECK:STDOUT:   %CallGeneric.type: type = fn_type @CallGeneric [template]
 // CHECK:STDOUT:   %CallGeneric: %CallGeneric.type = struct_value () [template]
-<<<<<<< HEAD
+// CHECK:STDOUT:   %.2: <specific function> = specific_function %Function, @Function(%T) [symbolic]
 // CHECK:STDOUT:   %T.patt.3: type = symbolic_binding_pattern T, 0 [symbolic]
-// CHECK:STDOUT:   %.2: type = ptr_type %T [symbolic]
-=======
-// CHECK:STDOUT:   %.2: <specific function> = specific_function %Function, @Function(%T) [symbolic]
 // CHECK:STDOUT:   %.3: type = ptr_type %T [symbolic]
->>>>>>> 77facdd7
 // CHECK:STDOUT:   %CallGenericPtr.type: type = fn_type @CallGenericPtr [template]
 // CHECK:STDOUT:   %CallGenericPtr: %CallGenericPtr.type = struct_value () [template]
 // CHECK:STDOUT:   %.4: <specific function> = specific_function %Function, @Function(%.3) [symbolic]
@@ -387,87 +293,48 @@
 // CHECK:STDOUT:     .CallSpecific = %CallSpecific.decl
 // CHECK:STDOUT:   }
 // CHECK:STDOUT:   %Function.decl: %Function.type = fn_decl @Function [template = constants.%Function] {
-<<<<<<< HEAD
-// CHECK:STDOUT:     %T.patt.loc4: type = symbolic_binding_pattern T, 0 [symbolic = %T.patt.1 (constants.%T.patt.1)]
-// CHECK:STDOUT:     %T.param_patt: type = param_pattern %T.patt.loc4, runtime_param<invalid> [symbolic = %T.patt.1 (constants.%T.patt.1)]
-// CHECK:STDOUT:     %x.patt: @Function.%T.1 (%T) = binding_pattern x
-// CHECK:STDOUT:     %x.param_patt: @Function.%T.1 (%T) = param_pattern %x.patt, runtime_param0
-// CHECK:STDOUT:   } {
-// CHECK:STDOUT:     %T.ref.loc4_26: type = name_ref T, %T.loc4 [symbolic = %T.1 (constants.%T)]
-// CHECK:STDOUT:     %T.ref.loc4_32: type = name_ref T, %T.loc4 [symbolic = %T.1 (constants.%T)]
-// CHECK:STDOUT:     %return: ref @Function.%T.1 (%T) = var <return slot>
-// CHECK:STDOUT:     %param.loc4_13: type = param runtime_param<invalid>
-// CHECK:STDOUT:     %T.loc4: type = bind_symbolic_name T, 0, %param.loc4_13 [symbolic = %T.1 (constants.%T)]
-// CHECK:STDOUT:     %param.loc4_23: @Function.%T.1 (%T) = param runtime_param0
-// CHECK:STDOUT:     %x: @Function.%T.1 (%T) = bind_name x, %param.loc4_23
-// CHECK:STDOUT:   }
-// CHECK:STDOUT:   %CallGeneric.decl: %CallGeneric.type = fn_decl @CallGeneric [template = constants.%CallGeneric] {
-// CHECK:STDOUT:     %T.patt.loc8: type = symbolic_binding_pattern T, 0 [symbolic = %T.patt.1 (constants.%T.patt.2)]
-// CHECK:STDOUT:     %T.param_patt: type = param_pattern %T.patt.loc8, runtime_param<invalid> [symbolic = %T.patt.1 (constants.%T.patt.2)]
-// CHECK:STDOUT:     %x.patt: @CallGeneric.%T.1 (%T) = binding_pattern x
-// CHECK:STDOUT:     %x.param_patt: @CallGeneric.%T.1 (%T) = param_pattern %x.patt, runtime_param0
-// CHECK:STDOUT:   } {
-// CHECK:STDOUT:     %T.ref.loc8_29: type = name_ref T, %T.loc8 [symbolic = %T.1 (constants.%T)]
-// CHECK:STDOUT:     %T.ref.loc8_35: type = name_ref T, %T.loc8 [symbolic = %T.1 (constants.%T)]
-// CHECK:STDOUT:     %return: ref @CallGeneric.%T.1 (%T) = var <return slot>
-// CHECK:STDOUT:     %param.loc8_16: type = param runtime_param<invalid>
-// CHECK:STDOUT:     %T.loc8: type = bind_symbolic_name T, 0, %param.loc8_16 [symbolic = %T.1 (constants.%T)]
-// CHECK:STDOUT:     %param.loc8_26: @CallGeneric.%T.1 (%T) = param runtime_param0
-// CHECK:STDOUT:     %x: @CallGeneric.%T.1 (%T) = bind_name x, %param.loc8_26
-// CHECK:STDOUT:   }
-// CHECK:STDOUT:   %CallGenericPtr.decl: %CallGenericPtr.type = fn_decl @CallGenericPtr [template = constants.%CallGenericPtr] {
-// CHECK:STDOUT:     %T.patt.loc12: type = symbolic_binding_pattern T, 0 [symbolic = %T.patt.1 (constants.%T.patt.3)]
-// CHECK:STDOUT:     %T.param_patt: type = param_pattern %T.patt.loc12, runtime_param<invalid> [symbolic = %T.patt.1 (constants.%T.patt.3)]
-// CHECK:STDOUT:     %x.patt: @CallGenericPtr.%.1 (%.2) = binding_pattern x
-// CHECK:STDOUT:     %x.param_patt: @CallGenericPtr.%.1 (%.2) = param_pattern %x.patt, runtime_param0
-// CHECK:STDOUT:   } {
-// CHECK:STDOUT:     %T.ref.loc12_32: type = name_ref T, %T.loc12 [symbolic = %T.1 (constants.%T)]
-// CHECK:STDOUT:     %.loc12_33: type = ptr_type %T [symbolic = %.1 (constants.%.2)]
-// CHECK:STDOUT:     %T.ref.loc12_39: type = name_ref T, %T.loc12 [symbolic = %T.1 (constants.%T)]
-// CHECK:STDOUT:     %.loc12_40: type = ptr_type %T [symbolic = %.1 (constants.%.2)]
-// CHECK:STDOUT:     %return: ref @CallGenericPtr.%.1 (%.2) = var <return slot>
-// CHECK:STDOUT:     %param.loc12_19: type = param runtime_param<invalid>
-// CHECK:STDOUT:     %T.loc12: type = bind_symbolic_name T, 0, %param.loc12_19 [symbolic = %T.1 (constants.%T)]
-// CHECK:STDOUT:     %param.loc12_29: @CallGenericPtr.%.1 (%.2) = param runtime_param0
-// CHECK:STDOUT:     %x: @CallGenericPtr.%.1 (%.2) = bind_name x, %param.loc12_29
-=======
-// CHECK:STDOUT:     %T.patt: type = symbolic_binding_pattern T, 0
+// CHECK:STDOUT:     %T.patt.loc4_13.1: type = symbolic_binding_pattern T, 0 [symbolic = %T.patt.loc4_13.2 (constants.%T.patt.1)]
+// CHECK:STDOUT:     %T.param_patt: type = param_pattern %T.patt.loc4_13.1, runtime_param<invalid> [symbolic = %T.patt.loc4_13.2 (constants.%T.patt.1)]
 // CHECK:STDOUT:     %x.patt: @Function.%T.loc4_13.2 (%T) = binding_pattern x
-// CHECK:STDOUT:   } {
-// CHECK:STDOUT:     %T.param: type = param T, runtime_param<invalid>
-// CHECK:STDOUT:     %T.loc4_13.1: type = bind_symbolic_name T, 0, %T.param [symbolic = %T.loc4_13.2 (constants.%T)]
+// CHECK:STDOUT:     %x.param_patt: @Function.%T.loc4_13.2 (%T) = param_pattern %x.patt, runtime_param0
+// CHECK:STDOUT:   } {
 // CHECK:STDOUT:     %T.ref.loc4_26: type = name_ref T, %T.loc4_13.1 [symbolic = %T.loc4_13.2 (constants.%T)]
-// CHECK:STDOUT:     %x.param: @Function.%T.loc4_13.2 (%T) = param x, runtime_param0
-// CHECK:STDOUT:     %x: @Function.%T.loc4_13.2 (%T) = bind_name x, %x.param
 // CHECK:STDOUT:     %T.ref.loc4_32: type = name_ref T, %T.loc4_13.1 [symbolic = %T.loc4_13.2 (constants.%T)]
 // CHECK:STDOUT:     %return: ref @Function.%T.loc4_13.2 (%T) = var <return slot>
+// CHECK:STDOUT:     %param.loc4_13: type = param runtime_param<invalid>
+// CHECK:STDOUT:     %T.loc4_13.1: type = bind_symbolic_name T, 0, %param.loc4_13 [symbolic = %T.loc4_13.2 (constants.%T)]
+// CHECK:STDOUT:     %param.loc4_23: @Function.%T.loc4_13.2 (%T) = param runtime_param0
+// CHECK:STDOUT:     %x: @Function.%T.loc4_13.2 (%T) = bind_name x, %param.loc4_23
 // CHECK:STDOUT:   }
 // CHECK:STDOUT:   %CallGeneric.decl: %CallGeneric.type = fn_decl @CallGeneric [template = constants.%CallGeneric] {
-// CHECK:STDOUT:     %T.patt: type = symbolic_binding_pattern T, 0
+// CHECK:STDOUT:     %T.patt.loc8_16.1: type = symbolic_binding_pattern T, 0 [symbolic = %T.patt.loc8_16.2 (constants.%T.patt.2)]
+// CHECK:STDOUT:     %T.param_patt: type = param_pattern %T.patt.loc8_16.1, runtime_param<invalid> [symbolic = %T.patt.loc8_16.2 (constants.%T.patt.2)]
 // CHECK:STDOUT:     %x.patt: @CallGeneric.%T.loc8_16.2 (%T) = binding_pattern x
-// CHECK:STDOUT:   } {
-// CHECK:STDOUT:     %T.param: type = param T, runtime_param<invalid>
-// CHECK:STDOUT:     %T.loc8_16.1: type = bind_symbolic_name T, 0, %T.param [symbolic = %T.loc8_16.2 (constants.%T)]
+// CHECK:STDOUT:     %x.param_patt: @CallGeneric.%T.loc8_16.2 (%T) = param_pattern %x.patt, runtime_param0
+// CHECK:STDOUT:   } {
 // CHECK:STDOUT:     %T.ref.loc8_29: type = name_ref T, %T.loc8_16.1 [symbolic = %T.loc8_16.2 (constants.%T)]
-// CHECK:STDOUT:     %x.param: @CallGeneric.%T.loc8_16.2 (%T) = param x, runtime_param0
-// CHECK:STDOUT:     %x: @CallGeneric.%T.loc8_16.2 (%T) = bind_name x, %x.param
 // CHECK:STDOUT:     %T.ref.loc8_35: type = name_ref T, %T.loc8_16.1 [symbolic = %T.loc8_16.2 (constants.%T)]
 // CHECK:STDOUT:     %return: ref @CallGeneric.%T.loc8_16.2 (%T) = var <return slot>
+// CHECK:STDOUT:     %param.loc8_16: type = param runtime_param<invalid>
+// CHECK:STDOUT:     %T.loc8_16.1: type = bind_symbolic_name T, 0, %param.loc8_16 [symbolic = %T.loc8_16.2 (constants.%T)]
+// CHECK:STDOUT:     %param.loc8_26: @CallGeneric.%T.loc8_16.2 (%T) = param runtime_param0
+// CHECK:STDOUT:     %x: @CallGeneric.%T.loc8_16.2 (%T) = bind_name x, %param.loc8_26
 // CHECK:STDOUT:   }
 // CHECK:STDOUT:   %CallGenericPtr.decl: %CallGenericPtr.type = fn_decl @CallGenericPtr [template = constants.%CallGenericPtr] {
-// CHECK:STDOUT:     %T.patt: type = symbolic_binding_pattern T, 0
+// CHECK:STDOUT:     %T.patt.loc12_19.1: type = symbolic_binding_pattern T, 0 [symbolic = %T.patt.loc12_19.2 (constants.%T.patt.3)]
+// CHECK:STDOUT:     %T.param_patt: type = param_pattern %T.patt.loc12_19.1, runtime_param<invalid> [symbolic = %T.patt.loc12_19.2 (constants.%T.patt.3)]
 // CHECK:STDOUT:     %x.patt: @CallGenericPtr.%.loc12_33.2 (%.3) = binding_pattern x
-// CHECK:STDOUT:   } {
-// CHECK:STDOUT:     %T.param: type = param T, runtime_param<invalid>
-// CHECK:STDOUT:     %T.loc12_19.1: type = bind_symbolic_name T, 0, %T.param [symbolic = %T.loc12_19.2 (constants.%T)]
+// CHECK:STDOUT:     %x.param_patt: @CallGenericPtr.%.loc12_33.2 (%.3) = param_pattern %x.patt, runtime_param0
+// CHECK:STDOUT:   } {
 // CHECK:STDOUT:     %T.ref.loc12_32: type = name_ref T, %T.loc12_19.1 [symbolic = %T.loc12_19.2 (constants.%T)]
 // CHECK:STDOUT:     %.loc12_33.1: type = ptr_type %T [symbolic = %.loc12_33.2 (constants.%.3)]
-// CHECK:STDOUT:     %x.param: @CallGenericPtr.%.loc12_33.2 (%.3) = param x, runtime_param0
-// CHECK:STDOUT:     %x: @CallGenericPtr.%.loc12_33.2 (%.3) = bind_name x, %x.param
 // CHECK:STDOUT:     %T.ref.loc12_39: type = name_ref T, %T.loc12_19.1 [symbolic = %T.loc12_19.2 (constants.%T)]
 // CHECK:STDOUT:     %.loc12_40: type = ptr_type %T [symbolic = %.loc12_33.2 (constants.%.3)]
 // CHECK:STDOUT:     %return: ref @CallGenericPtr.%.loc12_33.2 (%.3) = var <return slot>
->>>>>>> 77facdd7
+// CHECK:STDOUT:     %param.loc12_19: type = param runtime_param<invalid>
+// CHECK:STDOUT:     %T.loc12_19.1: type = bind_symbolic_name T, 0, %param.loc12_19 [symbolic = %T.loc12_19.2 (constants.%T)]
+// CHECK:STDOUT:     %param.loc12_29: @CallGenericPtr.%.loc12_33.2 (%.3) = param runtime_param0
+// CHECK:STDOUT:     %x: @CallGenericPtr.%.loc12_33.2 (%.3) = bind_name x, %param.loc12_29
 // CHECK:STDOUT:   }
 // CHECK:STDOUT:   %C.decl: type = class_decl @C [template = constants.%C] {} {}
 // CHECK:STDOUT:   %CallSpecific.decl: %CallSpecific.type = fn_decl @CallSpecific [template = constants.%CallSpecific] {
@@ -489,45 +356,27 @@
 // CHECK:STDOUT:   .Self = constants.%C
 // CHECK:STDOUT: }
 // CHECK:STDOUT:
-<<<<<<< HEAD
-// CHECK:STDOUT: generic fn @Function(%T.loc4: type) {
-// CHECK:STDOUT:   %T.1: type = bind_symbolic_name T, 0 [symbolic = %T.1 (constants.%T)]
-// CHECK:STDOUT:   %T.patt.1: type = symbolic_binding_pattern T, 0 [symbolic = %T.patt.1 (constants.%T.patt.1)]
-// CHECK:STDOUT:
-// CHECK:STDOUT: !definition:
-// CHECK:STDOUT:
-// CHECK:STDOUT:   fn[%T.param_patt: type](%x.param_patt: @Function.%T.1 (%T)) -> @Function.%T.1 (%T) {
-=======
 // CHECK:STDOUT: generic fn @Function(%T.loc4_13.1: type) {
 // CHECK:STDOUT:   %T.loc4_13.2: type = bind_symbolic_name T, 0 [symbolic = %T.loc4_13.2 (constants.%T)]
-// CHECK:STDOUT:
-// CHECK:STDOUT: !definition:
-// CHECK:STDOUT:
-// CHECK:STDOUT:   fn[%T.loc4_13.1: type](%x: @Function.%T.loc4_13.2 (%T)) -> @Function.%T.loc4_13.2 (%T) {
->>>>>>> 77facdd7
+// CHECK:STDOUT:   %T.patt.loc4_13.2: type = symbolic_binding_pattern T, 0 [symbolic = %T.patt.loc4_13.2 (constants.%T.patt.1)]
+// CHECK:STDOUT:
+// CHECK:STDOUT: !definition:
+// CHECK:STDOUT:
+// CHECK:STDOUT:   fn[%T.param_patt: type](%x.param_patt: @Function.%T.loc4_13.2 (%T)) -> @Function.%T.loc4_13.2 (%T) {
 // CHECK:STDOUT:   !entry:
 // CHECK:STDOUT:     %x.ref: @Function.%T.loc4_13.2 (%T) = name_ref x, %x
 // CHECK:STDOUT:     return %x.ref
 // CHECK:STDOUT:   }
 // CHECK:STDOUT: }
 // CHECK:STDOUT:
-<<<<<<< HEAD
-// CHECK:STDOUT: generic fn @CallGeneric(%T.loc8: type) {
-// CHECK:STDOUT:   %T.1: type = bind_symbolic_name T, 0 [symbolic = %T.1 (constants.%T)]
-// CHECK:STDOUT:   %T.patt.1: type = symbolic_binding_pattern T, 0 [symbolic = %T.patt.1 (constants.%T.patt.2)]
-=======
 // CHECK:STDOUT: generic fn @CallGeneric(%T.loc8_16.1: type) {
 // CHECK:STDOUT:   %T.loc8_16.2: type = bind_symbolic_name T, 0 [symbolic = %T.loc8_16.2 (constants.%T)]
->>>>>>> 77facdd7
+// CHECK:STDOUT:   %T.patt.loc8_16.2: type = symbolic_binding_pattern T, 0 [symbolic = %T.patt.loc8_16.2 (constants.%T.patt.2)]
 // CHECK:STDOUT:
 // CHECK:STDOUT: !definition:
 // CHECK:STDOUT:   %.loc9_10.2: <specific function> = specific_function constants.%Function, @Function(%T.loc8_16.2) [symbolic = %.loc9_10.2 (constants.%.2)]
 // CHECK:STDOUT:
-<<<<<<< HEAD
-// CHECK:STDOUT:   fn(%T.param_patt: type, %x.param_patt: @CallGeneric.%T.1 (%T)) -> @CallGeneric.%T.1 (%T) {
-=======
-// CHECK:STDOUT:   fn(%T.loc8_16.1: type, %x: @CallGeneric.%T.loc8_16.2 (%T)) -> @CallGeneric.%T.loc8_16.2 (%T) {
->>>>>>> 77facdd7
+// CHECK:STDOUT:   fn(%T.param_patt: type, %x.param_patt: @CallGeneric.%T.loc8_16.2 (%T)) -> @CallGeneric.%T.loc8_16.2 (%T) {
 // CHECK:STDOUT:   !entry:
 // CHECK:STDOUT:     %Function.ref: %Function.type = name_ref Function, file.%Function.decl [template = constants.%Function]
 // CHECK:STDOUT:     %x.ref: @CallGeneric.%T.loc8_16.2 (%T) = name_ref x, %x
@@ -539,25 +388,15 @@
 // CHECK:STDOUT:   }
 // CHECK:STDOUT: }
 // CHECK:STDOUT:
-<<<<<<< HEAD
-// CHECK:STDOUT: generic fn @CallGenericPtr(%T.loc12: type) {
-// CHECK:STDOUT:   %T.1: type = bind_symbolic_name T, 0 [symbolic = %T.1 (constants.%T)]
-// CHECK:STDOUT:   %T.patt.1: type = symbolic_binding_pattern T, 0 [symbolic = %T.patt.1 (constants.%T.patt.3)]
-// CHECK:STDOUT:   %.1: type = ptr_type @CallGenericPtr.%T.1 (%T) [symbolic = %.1 (constants.%.2)]
-=======
 // CHECK:STDOUT: generic fn @CallGenericPtr(%T.loc12_19.1: type) {
 // CHECK:STDOUT:   %T.loc12_19.2: type = bind_symbolic_name T, 0 [symbolic = %T.loc12_19.2 (constants.%T)]
+// CHECK:STDOUT:   %T.patt.loc12_19.2: type = symbolic_binding_pattern T, 0 [symbolic = %T.patt.loc12_19.2 (constants.%T.patt.3)]
 // CHECK:STDOUT:   %.loc12_33.2: type = ptr_type @CallGenericPtr.%T.loc12_19.2 (%T) [symbolic = %.loc12_33.2 (constants.%.3)]
->>>>>>> 77facdd7
 // CHECK:STDOUT:
 // CHECK:STDOUT: !definition:
 // CHECK:STDOUT:   %.loc13_10.2: <specific function> = specific_function constants.%Function, @Function(%.loc12_33.2) [symbolic = %.loc13_10.2 (constants.%.4)]
 // CHECK:STDOUT:
-<<<<<<< HEAD
-// CHECK:STDOUT:   fn(%T.param_patt: type, %x.param_patt: @CallGenericPtr.%.1 (%.2)) -> @CallGenericPtr.%.1 (%.2) {
-=======
-// CHECK:STDOUT:   fn(%T.loc12_19.1: type, %x: @CallGenericPtr.%.loc12_33.2 (%.3)) -> @CallGenericPtr.%.loc12_33.2 (%.3) {
->>>>>>> 77facdd7
+// CHECK:STDOUT:   fn(%T.param_patt: type, %x.param_patt: @CallGenericPtr.%.loc12_33.2 (%.3)) -> @CallGenericPtr.%.loc12_33.2 (%.3) {
 // CHECK:STDOUT:   !entry:
 // CHECK:STDOUT:     %Function.ref: %Function.type = name_ref Function, file.%Function.decl [template = constants.%Function]
 // CHECK:STDOUT:     %x.ref: @CallGenericPtr.%.loc12_33.2 (%.3) = name_ref x, %x
@@ -580,63 +419,44 @@
 // CHECK:STDOUT: }
 // CHECK:STDOUT:
 // CHECK:STDOUT: specific @Function(constants.%T) {
-<<<<<<< HEAD
-// CHECK:STDOUT:   %T.1 => constants.%T
-// CHECK:STDOUT:   %T.patt.1 => constants.%T
-// CHECK:STDOUT: }
-// CHECK:STDOUT:
-// CHECK:STDOUT: specific @CallGeneric(constants.%T) {
-// CHECK:STDOUT:   %T.1 => constants.%T
-// CHECK:STDOUT:   %T.patt.1 => constants.%T
-// CHECK:STDOUT: }
-// CHECK:STDOUT:
-// CHECK:STDOUT: specific @CallGenericPtr(constants.%T) {
-// CHECK:STDOUT:   %T.1 => constants.%T
-// CHECK:STDOUT:   %T.patt.1 => constants.%T
-// CHECK:STDOUT:   %.1 => constants.%.2
-// CHECK:STDOUT: }
-// CHECK:STDOUT:
-// CHECK:STDOUT: specific @Function(constants.%.2) {
-// CHECK:STDOUT:   %T.1 => constants.%.2
-// CHECK:STDOUT:   %T.patt.1 => constants.%.2
-// CHECK:STDOUT: }
-// CHECK:STDOUT:
-// CHECK:STDOUT: specific @Function(constants.%C) {
-// CHECK:STDOUT:   %T.1 => constants.%C
-// CHECK:STDOUT:   %T.patt.1 => constants.%C
-=======
 // CHECK:STDOUT:   %T.loc4_13.2 => constants.%T
+// CHECK:STDOUT:   %T.patt.loc4_13.2 => constants.%T
 // CHECK:STDOUT:
 // CHECK:STDOUT: !definition:
 // CHECK:STDOUT: }
 // CHECK:STDOUT:
 // CHECK:STDOUT: specific @CallGeneric(constants.%T) {
 // CHECK:STDOUT:   %T.loc8_16.2 => constants.%T
+// CHECK:STDOUT:   %T.patt.loc8_16.2 => constants.%T
 // CHECK:STDOUT: }
 // CHECK:STDOUT:
 // CHECK:STDOUT: specific @Function(@CallGeneric.%T.loc8_16.2) {
 // CHECK:STDOUT:   %T.loc4_13.2 => constants.%T
+// CHECK:STDOUT:   %T.patt.loc4_13.2 => constants.%T
 // CHECK:STDOUT: }
 // CHECK:STDOUT:
 // CHECK:STDOUT: specific @CallGenericPtr(constants.%T) {
 // CHECK:STDOUT:   %T.loc12_19.2 => constants.%T
+// CHECK:STDOUT:   %T.patt.loc12_19.2 => constants.%T
 // CHECK:STDOUT:   %.loc12_33.2 => constants.%.3
 // CHECK:STDOUT: }
 // CHECK:STDOUT:
 // CHECK:STDOUT: specific @Function(constants.%.3) {
 // CHECK:STDOUT:   %T.loc4_13.2 => constants.%.3
+// CHECK:STDOUT:   %T.patt.loc4_13.2 => constants.%.3
 // CHECK:STDOUT:
 // CHECK:STDOUT: !definition:
 // CHECK:STDOUT: }
 // CHECK:STDOUT:
 // CHECK:STDOUT: specific @Function(@CallGenericPtr.%.loc12_33.2) {
 // CHECK:STDOUT:   %T.loc4_13.2 => constants.%.3
+// CHECK:STDOUT:   %T.patt.loc4_13.2 => constants.%.3
 // CHECK:STDOUT: }
 // CHECK:STDOUT:
 // CHECK:STDOUT: specific @Function(constants.%C) {
 // CHECK:STDOUT:   %T.loc4_13.2 => constants.%C
-// CHECK:STDOUT:
-// CHECK:STDOUT: !definition:
->>>>>>> 77facdd7
+// CHECK:STDOUT:   %T.patt.loc4_13.2 => constants.%C
+// CHECK:STDOUT:
+// CHECK:STDOUT: !definition:
 // CHECK:STDOUT: }
 // CHECK:STDOUT: