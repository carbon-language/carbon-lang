--- conflicted
+++ resolved
@@ -55,19 +55,15 @@
 // CHECK:STDOUT: --- explicit.carbon
 // CHECK:STDOUT:
 // CHECK:STDOUT: constants {
-<<<<<<< HEAD
-// CHECK:STDOUT:   %T: type = bind_symbolic_name T 0 [symbolic]
-// CHECK:STDOUT:   %T.patt.1: type = symbolic_binding_pattern T 0 [symbolic]
-=======
 // CHECK:STDOUT:   %T: type = bind_symbolic_name T, 0 [symbolic]
->>>>>>> e617d649
+// CHECK:STDOUT:   %T.patt.1: type = symbolic_binding_pattern T, 0 [symbolic]
 // CHECK:STDOUT:   %Function.type: type = fn_type @Function [template]
 // CHECK:STDOUT:   %.1: type = tuple_type () [template]
 // CHECK:STDOUT:   %Function: %Function.type = struct_value () [template]
-// CHECK:STDOUT:   %T.patt.2: type = symbolic_binding_pattern T 0 [symbolic]
+// CHECK:STDOUT:   %T.patt.2: type = symbolic_binding_pattern T, 0 [symbolic]
 // CHECK:STDOUT:   %CallGeneric.type: type = fn_type @CallGeneric [template]
 // CHECK:STDOUT:   %CallGeneric: %CallGeneric.type = struct_value () [template]
-// CHECK:STDOUT:   %T.patt.3: type = symbolic_binding_pattern T 0 [symbolic]
+// CHECK:STDOUT:   %T.patt.3: type = symbolic_binding_pattern T, 0 [symbolic]
 // CHECK:STDOUT:   %.2: type = ptr_type %T [symbolic]
 // CHECK:STDOUT:   %CallGenericPtr.type: type = fn_type @CallGenericPtr [template]
 // CHECK:STDOUT:   %CallGenericPtr: %CallGenericPtr.type = struct_value () [template]
@@ -88,73 +84,46 @@
 // CHECK:STDOUT:     .CallSpecific = %CallSpecific.decl
 // CHECK:STDOUT:   }
 // CHECK:STDOUT:   %Function.decl: %Function.type = fn_decl @Function [template = constants.%Function] {
-<<<<<<< HEAD
-// CHECK:STDOUT:     %T.patt.loc4: type = symbolic_binding_pattern T 0 [symbolic = %T.patt.1 (constants.%T.patt.1)]
+// CHECK:STDOUT:     %T.patt.loc4: type = symbolic_binding_pattern T, 0 [symbolic = %T.patt.1 (constants.%T.patt.1)]
 // CHECK:STDOUT:     %T.param_patt: type = param_pattern %T.patt.loc4, runtime_param<invalid> [symbolic = %T.patt.1 (constants.%T.patt.1)]
-=======
-// CHECK:STDOUT:     %T.patt: type = symbolic_binding_pattern T, 0
->>>>>>> e617d649
 // CHECK:STDOUT:     %x.patt: @Function.%T.1 (%T) = binding_pattern x
 // CHECK:STDOUT:     %x.param_patt: @Function.%T.1 (%T) = param_pattern %x.patt, runtime_param0
 // CHECK:STDOUT:   } {
-<<<<<<< HEAD
-=======
-// CHECK:STDOUT:     %T.param: type = param T, runtime_param<invalid>
-// CHECK:STDOUT:     %T.loc4: type = bind_symbolic_name T, 0, %T.param [symbolic = %T.1 (constants.%T)]
->>>>>>> e617d649
 // CHECK:STDOUT:     %T.ref.loc4_26: type = name_ref T, %T.loc4 [symbolic = %T.1 (constants.%T)]
 // CHECK:STDOUT:     %T.ref.loc4_32: type = name_ref T, %T.loc4 [symbolic = %T.1 (constants.%T)]
 // CHECK:STDOUT:     %return: ref @Function.%T.1 (%T) = var <return slot>
 // CHECK:STDOUT:     %param.loc4_13: type = param runtime_param<invalid>
-// CHECK:STDOUT:     %T.loc4: type = bind_symbolic_name T 0, %param.loc4_13 [symbolic = %T.1 (constants.%T)]
+// CHECK:STDOUT:     %T.loc4: type = bind_symbolic_name T, 0, %param.loc4_13 [symbolic = %T.1 (constants.%T)]
 // CHECK:STDOUT:     %param.loc4_23: @Function.%T.1 (%T) = param runtime_param0
 // CHECK:STDOUT:     %x: @Function.%T.1 (%T) = bind_name x, %param.loc4_23
 // CHECK:STDOUT:   }
 // CHECK:STDOUT:   %CallGeneric.decl: %CallGeneric.type = fn_decl @CallGeneric [template = constants.%CallGeneric] {
-<<<<<<< HEAD
-// CHECK:STDOUT:     %T.patt.loc8: type = symbolic_binding_pattern T 0 [symbolic = %T.patt.1 (constants.%T.patt.2)]
+// CHECK:STDOUT:     %T.patt.loc8: type = symbolic_binding_pattern T, 0 [symbolic = %T.patt.1 (constants.%T.patt.2)]
 // CHECK:STDOUT:     %T.param_patt: type = param_pattern %T.patt.loc8, runtime_param<invalid> [symbolic = %T.patt.1 (constants.%T.patt.2)]
-=======
-// CHECK:STDOUT:     %T.patt: type = symbolic_binding_pattern T, 0
->>>>>>> e617d649
 // CHECK:STDOUT:     %x.patt: @CallGeneric.%T.1 (%T) = binding_pattern x
 // CHECK:STDOUT:     %x.param_patt: @CallGeneric.%T.1 (%T) = param_pattern %x.patt, runtime_param0
 // CHECK:STDOUT:   } {
-<<<<<<< HEAD
-=======
-// CHECK:STDOUT:     %T.param: type = param T, runtime_param<invalid>
-// CHECK:STDOUT:     %T.loc8: type = bind_symbolic_name T, 0, %T.param [symbolic = %T.1 (constants.%T)]
->>>>>>> e617d649
 // CHECK:STDOUT:     %T.ref.loc8_29: type = name_ref T, %T.loc8 [symbolic = %T.1 (constants.%T)]
 // CHECK:STDOUT:     %T.ref.loc8_35: type = name_ref T, %T.loc8 [symbolic = %T.1 (constants.%T)]
 // CHECK:STDOUT:     %return: ref @CallGeneric.%T.1 (%T) = var <return slot>
 // CHECK:STDOUT:     %param.loc8_16: type = param runtime_param<invalid>
-// CHECK:STDOUT:     %T.loc8: type = bind_symbolic_name T 0, %param.loc8_16 [symbolic = %T.1 (constants.%T)]
+// CHECK:STDOUT:     %T.loc8: type = bind_symbolic_name T, 0, %param.loc8_16 [symbolic = %T.1 (constants.%T)]
 // CHECK:STDOUT:     %param.loc8_26: @CallGeneric.%T.1 (%T) = param runtime_param0
 // CHECK:STDOUT:     %x: @CallGeneric.%T.1 (%T) = bind_name x, %param.loc8_26
 // CHECK:STDOUT:   }
 // CHECK:STDOUT:   %CallGenericPtr.decl: %CallGenericPtr.type = fn_decl @CallGenericPtr [template = constants.%CallGenericPtr] {
-<<<<<<< HEAD
-// CHECK:STDOUT:     %T.patt.loc12: type = symbolic_binding_pattern T 0 [symbolic = %T.patt.1 (constants.%T.patt.3)]
+// CHECK:STDOUT:     %T.patt.loc12: type = symbolic_binding_pattern T, 0 [symbolic = %T.patt.1 (constants.%T.patt.3)]
 // CHECK:STDOUT:     %T.param_patt: type = param_pattern %T.patt.loc12, runtime_param<invalid> [symbolic = %T.patt.1 (constants.%T.patt.3)]
-=======
-// CHECK:STDOUT:     %T.patt: type = symbolic_binding_pattern T, 0
->>>>>>> e617d649
 // CHECK:STDOUT:     %x.patt: @CallGenericPtr.%.1 (%.2) = binding_pattern x
 // CHECK:STDOUT:     %x.param_patt: @CallGenericPtr.%.1 (%.2) = param_pattern %x.patt, runtime_param0
 // CHECK:STDOUT:   } {
-<<<<<<< HEAD
-=======
-// CHECK:STDOUT:     %T.param: type = param T, runtime_param<invalid>
-// CHECK:STDOUT:     %T.loc12: type = bind_symbolic_name T, 0, %T.param [symbolic = %T.1 (constants.%T)]
->>>>>>> e617d649
 // CHECK:STDOUT:     %T.ref.loc12_32: type = name_ref T, %T.loc12 [symbolic = %T.1 (constants.%T)]
 // CHECK:STDOUT:     %.loc12_33: type = ptr_type %T [symbolic = %.1 (constants.%.2)]
 // CHECK:STDOUT:     %T.ref.loc12_39: type = name_ref T, %T.loc12 [symbolic = %T.1 (constants.%T)]
 // CHECK:STDOUT:     %.loc12_40: type = ptr_type %T [symbolic = %.1 (constants.%.2)]
 // CHECK:STDOUT:     %return: ref @CallGenericPtr.%.1 (%.2) = var <return slot>
 // CHECK:STDOUT:     %param.loc12_19: type = param runtime_param<invalid>
-// CHECK:STDOUT:     %T.loc12: type = bind_symbolic_name T 0, %param.loc12_19 [symbolic = %T.1 (constants.%T)]
+// CHECK:STDOUT:     %T.loc12: type = bind_symbolic_name T, 0, %param.loc12_19 [symbolic = %T.1 (constants.%T)]
 // CHECK:STDOUT:     %param.loc12_29: @CallGenericPtr.%.1 (%.2) = param runtime_param0
 // CHECK:STDOUT:     %x: @CallGenericPtr.%.1 (%.2) = bind_name x, %param.loc12_29
 // CHECK:STDOUT:   }
@@ -179,12 +148,8 @@
 // CHECK:STDOUT: }
 // CHECK:STDOUT:
 // CHECK:STDOUT: generic fn @Function(%T.loc4: type) {
-<<<<<<< HEAD
-// CHECK:STDOUT:   %T.1: type = bind_symbolic_name T 0 [symbolic = %T.1 (constants.%T)]
-// CHECK:STDOUT:   %T.patt.1: type = symbolic_binding_pattern T 0 [symbolic = %T.patt.1 (constants.%T.patt.1)]
-=======
-// CHECK:STDOUT:   %T.1: type = bind_symbolic_name T, 0 [symbolic = %T.1 (constants.%T)]
->>>>>>> e617d649
+// CHECK:STDOUT:   %T.1: type = bind_symbolic_name T, 0 [symbolic = %T.1 (constants.%T)]
+// CHECK:STDOUT:   %T.patt.1: type = symbolic_binding_pattern T, 0 [symbolic = %T.patt.1 (constants.%T.patt.1)]
 // CHECK:STDOUT:
 // CHECK:STDOUT: !definition:
 // CHECK:STDOUT:
@@ -196,12 +161,8 @@
 // CHECK:STDOUT: }
 // CHECK:STDOUT:
 // CHECK:STDOUT: generic fn @CallGeneric(%T.loc8: type) {
-<<<<<<< HEAD
-// CHECK:STDOUT:   %T.1: type = bind_symbolic_name T 0 [symbolic = %T.1 (constants.%T)]
-// CHECK:STDOUT:   %T.patt.1: type = symbolic_binding_pattern T 0 [symbolic = %T.patt.1 (constants.%T.patt.2)]
-=======
-// CHECK:STDOUT:   %T.1: type = bind_symbolic_name T, 0 [symbolic = %T.1 (constants.%T)]
->>>>>>> e617d649
+// CHECK:STDOUT:   %T.1: type = bind_symbolic_name T, 0 [symbolic = %T.1 (constants.%T)]
+// CHECK:STDOUT:   %T.patt.1: type = symbolic_binding_pattern T, 0 [symbolic = %T.patt.1 (constants.%T.patt.2)]
 // CHECK:STDOUT:
 // CHECK:STDOUT: !definition:
 // CHECK:STDOUT:
@@ -218,12 +179,8 @@
 // CHECK:STDOUT: }
 // CHECK:STDOUT:
 // CHECK:STDOUT: generic fn @CallGenericPtr(%T.loc12: type) {
-<<<<<<< HEAD
-// CHECK:STDOUT:   %T.1: type = bind_symbolic_name T 0 [symbolic = %T.1 (constants.%T)]
-// CHECK:STDOUT:   %T.patt.1: type = symbolic_binding_pattern T 0 [symbolic = %T.patt.1 (constants.%T.patt.3)]
-=======
-// CHECK:STDOUT:   %T.1: type = bind_symbolic_name T, 0 [symbolic = %T.1 (constants.%T)]
->>>>>>> e617d649
+// CHECK:STDOUT:   %T.1: type = bind_symbolic_name T, 0 [symbolic = %T.1 (constants.%T)]
+// CHECK:STDOUT:   %T.patt.1: type = symbolic_binding_pattern T, 0 [symbolic = %T.patt.1 (constants.%T.patt.3)]
 // CHECK:STDOUT:   %.1: type = ptr_type @CallGenericPtr.%T.1 (%T) [symbolic = %.1 (constants.%.2)]
 // CHECK:STDOUT:
 // CHECK:STDOUT: !definition:
@@ -280,19 +237,15 @@
 // CHECK:STDOUT: --- deduced.carbon
 // CHECK:STDOUT:
 // CHECK:STDOUT: constants {
-<<<<<<< HEAD
-// CHECK:STDOUT:   %T: type = bind_symbolic_name T 0 [symbolic]
-// CHECK:STDOUT:   %T.patt.1: type = symbolic_binding_pattern T 0 [symbolic]
-=======
 // CHECK:STDOUT:   %T: type = bind_symbolic_name T, 0 [symbolic]
->>>>>>> e617d649
+// CHECK:STDOUT:   %T.patt.1: type = symbolic_binding_pattern T, 0 [symbolic]
 // CHECK:STDOUT:   %Function.type: type = fn_type @Function [template]
 // CHECK:STDOUT:   %.1: type = tuple_type () [template]
 // CHECK:STDOUT:   %Function: %Function.type = struct_value () [template]
-// CHECK:STDOUT:   %T.patt.2: type = symbolic_binding_pattern T 0 [symbolic]
+// CHECK:STDOUT:   %T.patt.2: type = symbolic_binding_pattern T, 0 [symbolic]
 // CHECK:STDOUT:   %CallGeneric.type: type = fn_type @CallGeneric [template]
 // CHECK:STDOUT:   %CallGeneric: %CallGeneric.type = struct_value () [template]
-// CHECK:STDOUT:   %T.patt.3: type = symbolic_binding_pattern T 0 [symbolic]
+// CHECK:STDOUT:   %T.patt.3: type = symbolic_binding_pattern T, 0 [symbolic]
 // CHECK:STDOUT:   %.2: type = ptr_type %T [symbolic]
 // CHECK:STDOUT:   %CallGenericPtr.type: type = fn_type @CallGenericPtr [template]
 // CHECK:STDOUT:   %CallGenericPtr: %CallGenericPtr.type = struct_value () [template]
@@ -313,73 +266,46 @@
 // CHECK:STDOUT:     .CallSpecific = %CallSpecific.decl
 // CHECK:STDOUT:   }
 // CHECK:STDOUT:   %Function.decl: %Function.type = fn_decl @Function [template = constants.%Function] {
-<<<<<<< HEAD
-// CHECK:STDOUT:     %T.patt.loc4: type = symbolic_binding_pattern T 0 [symbolic = %T.patt.1 (constants.%T.patt.1)]
+// CHECK:STDOUT:     %T.patt.loc4: type = symbolic_binding_pattern T, 0 [symbolic = %T.patt.1 (constants.%T.patt.1)]
 // CHECK:STDOUT:     %T.param_patt: type = param_pattern %T.patt.loc4, runtime_param<invalid> [symbolic = %T.patt.1 (constants.%T.patt.1)]
-=======
-// CHECK:STDOUT:     %T.patt: type = symbolic_binding_pattern T, 0
->>>>>>> e617d649
 // CHECK:STDOUT:     %x.patt: @Function.%T.1 (%T) = binding_pattern x
 // CHECK:STDOUT:     %x.param_patt: @Function.%T.1 (%T) = param_pattern %x.patt, runtime_param0
 // CHECK:STDOUT:   } {
-<<<<<<< HEAD
-=======
-// CHECK:STDOUT:     %T.param: type = param T, runtime_param<invalid>
-// CHECK:STDOUT:     %T.loc4: type = bind_symbolic_name T, 0, %T.param [symbolic = %T.1 (constants.%T)]
->>>>>>> e617d649
 // CHECK:STDOUT:     %T.ref.loc4_26: type = name_ref T, %T.loc4 [symbolic = %T.1 (constants.%T)]
 // CHECK:STDOUT:     %T.ref.loc4_32: type = name_ref T, %T.loc4 [symbolic = %T.1 (constants.%T)]
 // CHECK:STDOUT:     %return: ref @Function.%T.1 (%T) = var <return slot>
 // CHECK:STDOUT:     %param.loc4_13: type = param runtime_param<invalid>
-// CHECK:STDOUT:     %T.loc4: type = bind_symbolic_name T 0, %param.loc4_13 [symbolic = %T.1 (constants.%T)]
+// CHECK:STDOUT:     %T.loc4: type = bind_symbolic_name T, 0, %param.loc4_13 [symbolic = %T.1 (constants.%T)]
 // CHECK:STDOUT:     %param.loc4_23: @Function.%T.1 (%T) = param runtime_param0
 // CHECK:STDOUT:     %x: @Function.%T.1 (%T) = bind_name x, %param.loc4_23
 // CHECK:STDOUT:   }
 // CHECK:STDOUT:   %CallGeneric.decl: %CallGeneric.type = fn_decl @CallGeneric [template = constants.%CallGeneric] {
-<<<<<<< HEAD
-// CHECK:STDOUT:     %T.patt.loc8: type = symbolic_binding_pattern T 0 [symbolic = %T.patt.1 (constants.%T.patt.2)]
+// CHECK:STDOUT:     %T.patt.loc8: type = symbolic_binding_pattern T, 0 [symbolic = %T.patt.1 (constants.%T.patt.2)]
 // CHECK:STDOUT:     %T.param_patt: type = param_pattern %T.patt.loc8, runtime_param<invalid> [symbolic = %T.patt.1 (constants.%T.patt.2)]
-=======
-// CHECK:STDOUT:     %T.patt: type = symbolic_binding_pattern T, 0
->>>>>>> e617d649
 // CHECK:STDOUT:     %x.patt: @CallGeneric.%T.1 (%T) = binding_pattern x
 // CHECK:STDOUT:     %x.param_patt: @CallGeneric.%T.1 (%T) = param_pattern %x.patt, runtime_param0
 // CHECK:STDOUT:   } {
-<<<<<<< HEAD
-=======
-// CHECK:STDOUT:     %T.param: type = param T, runtime_param<invalid>
-// CHECK:STDOUT:     %T.loc8: type = bind_symbolic_name T, 0, %T.param [symbolic = %T.1 (constants.%T)]
->>>>>>> e617d649
 // CHECK:STDOUT:     %T.ref.loc8_29: type = name_ref T, %T.loc8 [symbolic = %T.1 (constants.%T)]
 // CHECK:STDOUT:     %T.ref.loc8_35: type = name_ref T, %T.loc8 [symbolic = %T.1 (constants.%T)]
 // CHECK:STDOUT:     %return: ref @CallGeneric.%T.1 (%T) = var <return slot>
 // CHECK:STDOUT:     %param.loc8_16: type = param runtime_param<invalid>
-// CHECK:STDOUT:     %T.loc8: type = bind_symbolic_name T 0, %param.loc8_16 [symbolic = %T.1 (constants.%T)]
+// CHECK:STDOUT:     %T.loc8: type = bind_symbolic_name T, 0, %param.loc8_16 [symbolic = %T.1 (constants.%T)]
 // CHECK:STDOUT:     %param.loc8_26: @CallGeneric.%T.1 (%T) = param runtime_param0
 // CHECK:STDOUT:     %x: @CallGeneric.%T.1 (%T) = bind_name x, %param.loc8_26
 // CHECK:STDOUT:   }
 // CHECK:STDOUT:   %CallGenericPtr.decl: %CallGenericPtr.type = fn_decl @CallGenericPtr [template = constants.%CallGenericPtr] {
-<<<<<<< HEAD
-// CHECK:STDOUT:     %T.patt.loc12: type = symbolic_binding_pattern T 0 [symbolic = %T.patt.1 (constants.%T.patt.3)]
+// CHECK:STDOUT:     %T.patt.loc12: type = symbolic_binding_pattern T, 0 [symbolic = %T.patt.1 (constants.%T.patt.3)]
 // CHECK:STDOUT:     %T.param_patt: type = param_pattern %T.patt.loc12, runtime_param<invalid> [symbolic = %T.patt.1 (constants.%T.patt.3)]
-=======
-// CHECK:STDOUT:     %T.patt: type = symbolic_binding_pattern T, 0
->>>>>>> e617d649
 // CHECK:STDOUT:     %x.patt: @CallGenericPtr.%.1 (%.2) = binding_pattern x
 // CHECK:STDOUT:     %x.param_patt: @CallGenericPtr.%.1 (%.2) = param_pattern %x.patt, runtime_param0
 // CHECK:STDOUT:   } {
-<<<<<<< HEAD
-=======
-// CHECK:STDOUT:     %T.param: type = param T, runtime_param<invalid>
-// CHECK:STDOUT:     %T.loc12: type = bind_symbolic_name T, 0, %T.param [symbolic = %T.1 (constants.%T)]
->>>>>>> e617d649
 // CHECK:STDOUT:     %T.ref.loc12_32: type = name_ref T, %T.loc12 [symbolic = %T.1 (constants.%T)]
 // CHECK:STDOUT:     %.loc12_33: type = ptr_type %T [symbolic = %.1 (constants.%.2)]
 // CHECK:STDOUT:     %T.ref.loc12_39: type = name_ref T, %T.loc12 [symbolic = %T.1 (constants.%T)]
 // CHECK:STDOUT:     %.loc12_40: type = ptr_type %T [symbolic = %.1 (constants.%.2)]
 // CHECK:STDOUT:     %return: ref @CallGenericPtr.%.1 (%.2) = var <return slot>
 // CHECK:STDOUT:     %param.loc12_19: type = param runtime_param<invalid>
-// CHECK:STDOUT:     %T.loc12: type = bind_symbolic_name T 0, %param.loc12_19 [symbolic = %T.1 (constants.%T)]
+// CHECK:STDOUT:     %T.loc12: type = bind_symbolic_name T, 0, %param.loc12_19 [symbolic = %T.1 (constants.%T)]
 // CHECK:STDOUT:     %param.loc12_29: @CallGenericPtr.%.1 (%.2) = param runtime_param0
 // CHECK:STDOUT:     %x: @CallGenericPtr.%.1 (%.2) = bind_name x, %param.loc12_29
 // CHECK:STDOUT:   }
@@ -404,12 +330,8 @@
 // CHECK:STDOUT: }
 // CHECK:STDOUT:
 // CHECK:STDOUT: generic fn @Function(%T.loc4: type) {
-<<<<<<< HEAD
-// CHECK:STDOUT:   %T.1: type = bind_symbolic_name T 0 [symbolic = %T.1 (constants.%T)]
-// CHECK:STDOUT:   %T.patt.1: type = symbolic_binding_pattern T 0 [symbolic = %T.patt.1 (constants.%T.patt.1)]
-=======
-// CHECK:STDOUT:   %T.1: type = bind_symbolic_name T, 0 [symbolic = %T.1 (constants.%T)]
->>>>>>> e617d649
+// CHECK:STDOUT:   %T.1: type = bind_symbolic_name T, 0 [symbolic = %T.1 (constants.%T)]
+// CHECK:STDOUT:   %T.patt.1: type = symbolic_binding_pattern T, 0 [symbolic = %T.patt.1 (constants.%T.patt.1)]
 // CHECK:STDOUT:
 // CHECK:STDOUT: !definition:
 // CHECK:STDOUT:
@@ -421,12 +343,8 @@
 // CHECK:STDOUT: }
 // CHECK:STDOUT:
 // CHECK:STDOUT: generic fn @CallGeneric(%T.loc8: type) {
-<<<<<<< HEAD
-// CHECK:STDOUT:   %T.1: type = bind_symbolic_name T 0 [symbolic = %T.1 (constants.%T)]
-// CHECK:STDOUT:   %T.patt.1: type = symbolic_binding_pattern T 0 [symbolic = %T.patt.1 (constants.%T.patt.2)]
-=======
-// CHECK:STDOUT:   %T.1: type = bind_symbolic_name T, 0 [symbolic = %T.1 (constants.%T)]
->>>>>>> e617d649
+// CHECK:STDOUT:   %T.1: type = bind_symbolic_name T, 0 [symbolic = %T.1 (constants.%T)]
+// CHECK:STDOUT:   %T.patt.1: type = symbolic_binding_pattern T, 0 [symbolic = %T.patt.1 (constants.%T.patt.2)]
 // CHECK:STDOUT:
 // CHECK:STDOUT: !definition:
 // CHECK:STDOUT:
@@ -442,12 +360,8 @@
 // CHECK:STDOUT: }
 // CHECK:STDOUT:
 // CHECK:STDOUT: generic fn @CallGenericPtr(%T.loc12: type) {
-<<<<<<< HEAD
-// CHECK:STDOUT:   %T.1: type = bind_symbolic_name T 0 [symbolic = %T.1 (constants.%T)]
-// CHECK:STDOUT:   %T.patt.1: type = symbolic_binding_pattern T 0 [symbolic = %T.patt.1 (constants.%T.patt.3)]
-=======
-// CHECK:STDOUT:   %T.1: type = bind_symbolic_name T, 0 [symbolic = %T.1 (constants.%T)]
->>>>>>> e617d649
+// CHECK:STDOUT:   %T.1: type = bind_symbolic_name T, 0 [symbolic = %T.1 (constants.%T)]
+// CHECK:STDOUT:   %T.patt.1: type = symbolic_binding_pattern T, 0 [symbolic = %T.patt.1 (constants.%T.patt.3)]
 // CHECK:STDOUT:   %.1: type = ptr_type @CallGenericPtr.%T.1 (%T) [symbolic = %.1 (constants.%.2)]
 // CHECK:STDOUT:
 // CHECK:STDOUT: !definition:
