// Part of the Carbon Language project, under the Apache License v2.0 with LLVM
// Exceptions. See /LICENSE for license information.
// SPDX-License-Identifier: Apache-2.0 WITH LLVM-exception
//
// AUTOUPDATE
// TIP: To test this file alone, run:
// TIP:   bazel test //toolchain/testing:file_test --test_arg=--file_tests=toolchain/check/testdata/function/generic/return_slot.carbon
// TIP: To dump output, run:
// TIP:   bazel run //toolchain/testing:file_test -- --dump_output --file_tests=toolchain/check/testdata/function/generic/return_slot.carbon

class Wrap(T:! type) {
  fn Make() -> T;
}

class C { var arr: [i32; 100]; }

fn G() {
  var a: i32 = Wrap(i32).Make();
  var b: () = Wrap(()).Make();
  var c: C = Wrap(C).Make();
}

// CHECK:STDOUT: --- return_slot.carbon
// CHECK:STDOUT:
// CHECK:STDOUT: constants {
<<<<<<< HEAD
// CHECK:STDOUT:   %T: type = bind_symbolic_name T 0 [symbolic]
// CHECK:STDOUT:   %T.patt: type = symbolic_binding_pattern T 0 [symbolic]
=======
// CHECK:STDOUT:   %T: type = bind_symbolic_name T, 0 [symbolic]
>>>>>>> e617d649
// CHECK:STDOUT:   %Wrap.type: type = generic_class_type @Wrap [template]
// CHECK:STDOUT:   %.1: type = tuple_type () [template]
// CHECK:STDOUT:   %Wrap.1: %Wrap.type = struct_value () [template]
// CHECK:STDOUT:   %Wrap.2: type = class_type @Wrap, @Wrap(%T) [symbolic]
// CHECK:STDOUT:   %Make.type.1: type = fn_type @Make, @Wrap(%T) [symbolic]
// CHECK:STDOUT:   %Make.1: %Make.type.1 = struct_value () [symbolic]
// CHECK:STDOUT:   %.2: type = struct_type {} [template]
// CHECK:STDOUT:   %.3: <witness> = complete_type_witness %.2 [template]
// CHECK:STDOUT:   %C: type = class_type @C [template]
// CHECK:STDOUT:   %Int32.type: type = fn_type @Int32 [template]
// CHECK:STDOUT:   %Int32: %Int32.type = struct_value () [template]
// CHECK:STDOUT:   %.4: i32 = int_literal 100 [template]
// CHECK:STDOUT:   %.5: type = array_type %.4, i32 [template]
// CHECK:STDOUT:   %.6: type = ptr_type %.5 [template]
// CHECK:STDOUT:   %.7: type = unbound_element_type %C, %.5 [template]
// CHECK:STDOUT:   %.8: type = struct_type {.arr: %.5} [template]
// CHECK:STDOUT:   %.9: <witness> = complete_type_witness %.8 [template]
// CHECK:STDOUT:   %G.type: type = fn_type @G [template]
// CHECK:STDOUT:   %G: %G.type = struct_value () [template]
// CHECK:STDOUT:   %Wrap.3: type = class_type @Wrap, @Wrap(i32) [template]
// CHECK:STDOUT:   %Make.type.2: type = fn_type @Make, @Wrap(i32) [template]
// CHECK:STDOUT:   %Make.2: %Make.type.2 = struct_value () [template]
// CHECK:STDOUT:   %.10: type = ptr_type %.2 [template]
// CHECK:STDOUT:   %Wrap.4: type = class_type @Wrap, @Wrap(%.1) [template]
// CHECK:STDOUT:   %Make.type.3: type = fn_type @Make, @Wrap(%.1) [template]
// CHECK:STDOUT:   %Make.3: %Make.type.3 = struct_value () [template]
// CHECK:STDOUT:   %.11: type = struct_type {.arr: %.6} [template]
// CHECK:STDOUT:   %.12: type = ptr_type %.8 [template]
// CHECK:STDOUT:   %Wrap.5: type = class_type @Wrap, @Wrap(%C) [template]
// CHECK:STDOUT:   %Make.type.4: type = fn_type @Make, @Wrap(%C) [template]
// CHECK:STDOUT:   %Make.4: %Make.type.4 = struct_value () [template]
// CHECK:STDOUT: }
// CHECK:STDOUT:
// CHECK:STDOUT: imports {
// CHECK:STDOUT:   %Core: <namespace> = namespace file.%Core.import, [template] {
// CHECK:STDOUT:     .Int32 = %import_ref
// CHECK:STDOUT:     import Core//prelude
// CHECK:STDOUT:     import Core//prelude/operators
// CHECK:STDOUT:     import Core//prelude/types
// CHECK:STDOUT:     import Core//prelude/operators/arithmetic
// CHECK:STDOUT:     import Core//prelude/operators/as
// CHECK:STDOUT:     import Core//prelude/operators/bitwise
// CHECK:STDOUT:     import Core//prelude/operators/comparison
// CHECK:STDOUT:     import Core//prelude/types/bool
// CHECK:STDOUT:   }
// CHECK:STDOUT:   %import_ref: %Int32.type = import_ref Core//prelude/types, inst+4, loaded [template = constants.%Int32]
// CHECK:STDOUT: }
// CHECK:STDOUT:
// CHECK:STDOUT: file {
// CHECK:STDOUT:   package: <namespace> = namespace [template] {
// CHECK:STDOUT:     .Core = imports.%Core
// CHECK:STDOUT:     .Wrap = %Wrap.decl
// CHECK:STDOUT:     .C = %C.decl
// CHECK:STDOUT:     .G = %G.decl
// CHECK:STDOUT:   }
// CHECK:STDOUT:   %Core.import = import Core
// CHECK:STDOUT:   %Wrap.decl: %Wrap.type = class_decl @Wrap [template = constants.%Wrap.1] {
<<<<<<< HEAD
// CHECK:STDOUT:     %T.patt.loc11: type = symbolic_binding_pattern T 0 [symbolic = %T.patt.1 (constants.%T.patt)]
// CHECK:STDOUT:     %T.param_patt: type = param_pattern %T.patt.loc11, runtime_param<invalid> [symbolic = %T.patt.1 (constants.%T.patt)]
// CHECK:STDOUT:   } {
// CHECK:STDOUT:     %param: type = param runtime_param<invalid>
// CHECK:STDOUT:     %T.loc11: type = bind_symbolic_name T 0, %param [symbolic = %T.1 (constants.%T)]
=======
// CHECK:STDOUT:     %T.patt: type = symbolic_binding_pattern T, 0
// CHECK:STDOUT:   } {
// CHECK:STDOUT:     %T.param: type = param T, runtime_param<invalid>
// CHECK:STDOUT:     %T.loc11: type = bind_symbolic_name T, 0, %T.param [symbolic = %T.1 (constants.%T)]
>>>>>>> e617d649
// CHECK:STDOUT:   }
// CHECK:STDOUT:   %C.decl: type = class_decl @C [template = constants.%C] {} {}
// CHECK:STDOUT:   %G.decl: %G.type = fn_decl @G [template = constants.%G] {} {}
// CHECK:STDOUT: }
// CHECK:STDOUT:
// CHECK:STDOUT: generic class @Wrap(%T.loc11: type) {
<<<<<<< HEAD
// CHECK:STDOUT:   %T.1: type = bind_symbolic_name T 0 [symbolic = %T.1 (constants.%T)]
// CHECK:STDOUT:   %T.patt.1: type = symbolic_binding_pattern T 0 [symbolic = %T.patt.1 (constants.%T.patt)]
=======
// CHECK:STDOUT:   %T.1: type = bind_symbolic_name T, 0 [symbolic = %T.1 (constants.%T)]
>>>>>>> e617d649
// CHECK:STDOUT:
// CHECK:STDOUT: !definition:
// CHECK:STDOUT:   %Make.type: type = fn_type @Make, @Wrap(%T.1) [symbolic = %Make.type (constants.%Make.type.1)]
// CHECK:STDOUT:   %Make: @Wrap.%Make.type (%Make.type.1) = struct_value () [symbolic = %Make (constants.%Make.1)]
// CHECK:STDOUT:
// CHECK:STDOUT:   class {
// CHECK:STDOUT:     %Make.decl: @Wrap.%Make.type (%Make.type.1) = fn_decl @Make [symbolic = @Wrap.%Make (constants.%Make.1)] {} {
// CHECK:STDOUT:       %T.ref: type = name_ref T, @Wrap.%T.loc11 [symbolic = %T (constants.%T)]
// CHECK:STDOUT:       %return: ref @Make.%T (%T) = var <return slot>
// CHECK:STDOUT:     }
// CHECK:STDOUT:     %.loc13: <witness> = complete_type_witness %.2 [template = constants.%.3]
// CHECK:STDOUT:
// CHECK:STDOUT:   !members:
// CHECK:STDOUT:     .Self = constants.%Wrap.2
// CHECK:STDOUT:     .Make = %Make.decl
// CHECK:STDOUT:   }
// CHECK:STDOUT: }
// CHECK:STDOUT:
// CHECK:STDOUT: class @C {
// CHECK:STDOUT:   %int.make_type_32: init type = call constants.%Int32() [template = i32]
// CHECK:STDOUT:   %.loc15_26: i32 = int_literal 100 [template = constants.%.4]
// CHECK:STDOUT:   %.loc15_21.1: type = value_of_initializer %int.make_type_32 [template = i32]
// CHECK:STDOUT:   %.loc15_21.2: type = converted %int.make_type_32, %.loc15_21.1 [template = i32]
// CHECK:STDOUT:   %.loc15_29: type = array_type %.loc15_26, i32 [template = constants.%.5]
// CHECK:STDOUT:   %.loc15_18: %.7 = field_decl arr, element0 [template]
// CHECK:STDOUT:   %.loc15_32: <witness> = complete_type_witness %.8 [template = constants.%.9]
// CHECK:STDOUT:
// CHECK:STDOUT: !members:
// CHECK:STDOUT:   .Self = constants.%C
// CHECK:STDOUT:   .arr = %.loc15_18
// CHECK:STDOUT: }
// CHECK:STDOUT:
// CHECK:STDOUT: generic fn @Make(@Wrap.%T.loc11: type) {
// CHECK:STDOUT:   %T: type = bind_symbolic_name T, 0 [symbolic = %T (constants.%T)]
// CHECK:STDOUT:
// CHECK:STDOUT:   fn() -> @Make.%T (%T);
// CHECK:STDOUT: }
// CHECK:STDOUT:
// CHECK:STDOUT: fn @Int32() -> type = "int.make_type_32";
// CHECK:STDOUT:
// CHECK:STDOUT: fn @G() {
// CHECK:STDOUT: !entry:
// CHECK:STDOUT:   %int.make_type_32.loc18_10: init type = call constants.%Int32() [template = i32]
// CHECK:STDOUT:   %.loc18_10.1: type = value_of_initializer %int.make_type_32.loc18_10 [template = i32]
// CHECK:STDOUT:   %.loc18_10.2: type = converted %int.make_type_32.loc18_10, %.loc18_10.1 [template = i32]
// CHECK:STDOUT:   %a.var: ref i32 = var a
// CHECK:STDOUT:   %a: ref i32 = bind_name a, %a.var
// CHECK:STDOUT:   %Wrap.ref.loc18: %Wrap.type = name_ref Wrap, file.%Wrap.decl [template = constants.%Wrap.1]
// CHECK:STDOUT:   %int.make_type_32.loc18_21: init type = call constants.%Int32() [template = i32]
// CHECK:STDOUT:   %.loc18_20.1: type = value_of_initializer %int.make_type_32.loc18_21 [template = i32]
// CHECK:STDOUT:   %.loc18_20.2: type = converted %int.make_type_32.loc18_21, %.loc18_20.1 [template = i32]
// CHECK:STDOUT:   %Wrap.loc18: type = class_type @Wrap, @Wrap(i32) [template = constants.%Wrap.3]
// CHECK:STDOUT:   %.loc18_25: %Make.type.2 = specific_constant @Wrap.%Make.decl, @Wrap(i32) [template = constants.%Make.2]
// CHECK:STDOUT:   %Make.ref.loc18: %Make.type.2 = name_ref Make, %.loc18_25 [template = constants.%Make.2]
// CHECK:STDOUT:   %Make.call.loc18: init i32 = call %Make.ref.loc18()
// CHECK:STDOUT:   assign %a.var, %Make.call.loc18
// CHECK:STDOUT:   %.loc19_11.1: %.1 = tuple_literal ()
// CHECK:STDOUT:   %.loc19_11.2: type = converted %.loc19_11.1, constants.%.1 [template = constants.%.1]
// CHECK:STDOUT:   %b.var: ref %.1 = var b
// CHECK:STDOUT:   %b: ref %.1 = bind_name b, %b.var
// CHECK:STDOUT:   %Wrap.ref.loc19: %Wrap.type = name_ref Wrap, file.%Wrap.decl [template = constants.%Wrap.1]
// CHECK:STDOUT:   %.loc19_21: %.1 = tuple_literal ()
// CHECK:STDOUT:   %.loc19_19: type = converted %.loc19_21, constants.%.1 [template = constants.%.1]
// CHECK:STDOUT:   %Wrap.loc19: type = class_type @Wrap, @Wrap(constants.%.1) [template = constants.%Wrap.4]
// CHECK:STDOUT:   %.loc19_23: %Make.type.3 = specific_constant @Wrap.%Make.decl, @Wrap(constants.%.1) [template = constants.%Make.3]
// CHECK:STDOUT:   %Make.ref.loc19: %Make.type.3 = name_ref Make, %.loc19_23 [template = constants.%Make.3]
// CHECK:STDOUT:   %Make.call.loc19: init %.1 = call %Make.ref.loc19()
// CHECK:STDOUT:   assign %b.var, %Make.call.loc19
// CHECK:STDOUT:   %C.ref.loc20_10: type = name_ref C, file.%C.decl [template = constants.%C]
// CHECK:STDOUT:   %c.var: ref %C = var c
// CHECK:STDOUT:   %c: ref %C = bind_name c, %c.var
// CHECK:STDOUT:   %Wrap.ref.loc20: %Wrap.type = name_ref Wrap, file.%Wrap.decl [template = constants.%Wrap.1]
// CHECK:STDOUT:   %C.ref.loc20_19: type = name_ref C, file.%C.decl [template = constants.%C]
// CHECK:STDOUT:   %Wrap.loc20: type = class_type @Wrap, @Wrap(constants.%C) [template = constants.%Wrap.5]
// CHECK:STDOUT:   %.loc20_21: %Make.type.4 = specific_constant @Wrap.%Make.decl, @Wrap(constants.%C) [template = constants.%Make.4]
// CHECK:STDOUT:   %Make.ref.loc20: %Make.type.4 = name_ref Make, %.loc20_21 [template = constants.%Make.4]
// CHECK:STDOUT:   %.loc20_7: ref %C = splice_block %c.var {}
// CHECK:STDOUT:   %Make.call.loc20: init %C = call %Make.ref.loc20() to %.loc20_7
// CHECK:STDOUT:   assign %c.var, %Make.call.loc20
// CHECK:STDOUT:   return
// CHECK:STDOUT: }
// CHECK:STDOUT:
// CHECK:STDOUT: specific @Wrap(constants.%T) {
// CHECK:STDOUT:   %T.1 => constants.%T
// CHECK:STDOUT:   %T.patt.1 => constants.%T
// CHECK:STDOUT: }
// CHECK:STDOUT:
// CHECK:STDOUT: specific @Make(constants.%T) {
// CHECK:STDOUT:   %T => constants.%T
// CHECK:STDOUT: }
// CHECK:STDOUT:
// CHECK:STDOUT: specific @Wrap(@Wrap.%T.1) {
// CHECK:STDOUT:   %T.1 => constants.%T
// CHECK:STDOUT:   %T.patt.1 => constants.%T
// CHECK:STDOUT: }
// CHECK:STDOUT:
// CHECK:STDOUT: specific @Wrap(i32) {
// CHECK:STDOUT:   %T.1 => i32
// CHECK:STDOUT:   %T.patt.1 => i32
// CHECK:STDOUT:
// CHECK:STDOUT: !definition:
// CHECK:STDOUT:   %Make.type => constants.%Make.type.2
// CHECK:STDOUT:   %Make => constants.%Make.2
// CHECK:STDOUT: }
// CHECK:STDOUT:
// CHECK:STDOUT: specific @Make(i32) {
// CHECK:STDOUT:   %T => i32
// CHECK:STDOUT: }
// CHECK:STDOUT:
// CHECK:STDOUT: specific @Wrap(constants.%.1) {
// CHECK:STDOUT:   %T.1 => constants.%.1
// CHECK:STDOUT:   %T.patt.1 => constants.%.1
// CHECK:STDOUT:
// CHECK:STDOUT: !definition:
// CHECK:STDOUT:   %Make.type => constants.%Make.type.3
// CHECK:STDOUT:   %Make => constants.%Make.3
// CHECK:STDOUT: }
// CHECK:STDOUT:
// CHECK:STDOUT: specific @Make(constants.%.1) {
// CHECK:STDOUT:   %T => constants.%.1
// CHECK:STDOUT: }
// CHECK:STDOUT:
// CHECK:STDOUT: specific @Wrap(constants.%C) {
// CHECK:STDOUT:   %T.1 => constants.%C
// CHECK:STDOUT:   %T.patt.1 => constants.%C
// CHECK:STDOUT:
// CHECK:STDOUT: !definition:
// CHECK:STDOUT:   %Make.type => constants.%Make.type.4
// CHECK:STDOUT:   %Make => constants.%Make.4
// CHECK:STDOUT: }
// CHECK:STDOUT:
// CHECK:STDOUT: specific @Make(constants.%C) {
// CHECK:STDOUT:   %T => constants.%C
// CHECK:STDOUT: }
// CHECK:STDOUT:<|MERGE_RESOLUTION|>--- conflicted
+++ resolved
@@ -23,12 +23,8 @@
 // CHECK:STDOUT: --- return_slot.carbon
 // CHECK:STDOUT:
 // CHECK:STDOUT: constants {
-<<<<<<< HEAD
-// CHECK:STDOUT:   %T: type = bind_symbolic_name T 0 [symbolic]
-// CHECK:STDOUT:   %T.patt: type = symbolic_binding_pattern T 0 [symbolic]
-=======
 // CHECK:STDOUT:   %T: type = bind_symbolic_name T, 0 [symbolic]
->>>>>>> e617d649
+// CHECK:STDOUT:   %T.patt: type = symbolic_binding_pattern T, 0 [symbolic]
 // CHECK:STDOUT:   %Wrap.type: type = generic_class_type @Wrap [template]
 // CHECK:STDOUT:   %.1: type = tuple_type () [template]
 // CHECK:STDOUT:   %Wrap.1: %Wrap.type = struct_value () [template]
@@ -86,30 +82,19 @@
 // CHECK:STDOUT:   }
 // CHECK:STDOUT:   %Core.import = import Core
 // CHECK:STDOUT:   %Wrap.decl: %Wrap.type = class_decl @Wrap [template = constants.%Wrap.1] {
-<<<<<<< HEAD
-// CHECK:STDOUT:     %T.patt.loc11: type = symbolic_binding_pattern T 0 [symbolic = %T.patt.1 (constants.%T.patt)]
+// CHECK:STDOUT:     %T.patt.loc11: type = symbolic_binding_pattern T, 0 [symbolic = %T.patt.1 (constants.%T.patt)]
 // CHECK:STDOUT:     %T.param_patt: type = param_pattern %T.patt.loc11, runtime_param<invalid> [symbolic = %T.patt.1 (constants.%T.patt)]
 // CHECK:STDOUT:   } {
 // CHECK:STDOUT:     %param: type = param runtime_param<invalid>
-// CHECK:STDOUT:     %T.loc11: type = bind_symbolic_name T 0, %param [symbolic = %T.1 (constants.%T)]
-=======
-// CHECK:STDOUT:     %T.patt: type = symbolic_binding_pattern T, 0
-// CHECK:STDOUT:   } {
-// CHECK:STDOUT:     %T.param: type = param T, runtime_param<invalid>
-// CHECK:STDOUT:     %T.loc11: type = bind_symbolic_name T, 0, %T.param [symbolic = %T.1 (constants.%T)]
->>>>>>> e617d649
+// CHECK:STDOUT:     %T.loc11: type = bind_symbolic_name T, 0, %param [symbolic = %T.1 (constants.%T)]
 // CHECK:STDOUT:   }
 // CHECK:STDOUT:   %C.decl: type = class_decl @C [template = constants.%C] {} {}
 // CHECK:STDOUT:   %G.decl: %G.type = fn_decl @G [template = constants.%G] {} {}
 // CHECK:STDOUT: }
 // CHECK:STDOUT:
 // CHECK:STDOUT: generic class @Wrap(%T.loc11: type) {
-<<<<<<< HEAD
-// CHECK:STDOUT:   %T.1: type = bind_symbolic_name T 0 [symbolic = %T.1 (constants.%T)]
-// CHECK:STDOUT:   %T.patt.1: type = symbolic_binding_pattern T 0 [symbolic = %T.patt.1 (constants.%T.patt)]
-=======
 // CHECK:STDOUT:   %T.1: type = bind_symbolic_name T, 0 [symbolic = %T.1 (constants.%T)]
->>>>>>> e617d649
+// CHECK:STDOUT:   %T.patt.1: type = symbolic_binding_pattern T, 0 [symbolic = %T.patt.1 (constants.%T.patt)]
 // CHECK:STDOUT:
 // CHECK:STDOUT: !definition:
 // CHECK:STDOUT:   %Make.type: type = fn_type @Make, @Wrap(%T.1) [symbolic = %Make.type (constants.%Make.type.1)]
