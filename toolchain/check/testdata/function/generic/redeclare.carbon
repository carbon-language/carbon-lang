--- conflicted
+++ resolved
@@ -119,22 +119,8 @@
 // CHECK:STDOUT:   }
 // CHECK:STDOUT:   %Core.import = import Core
 // CHECK:STDOUT:   %F.decl.loc4: %F.type = fn_decl @F [template = constants.%F] {
-<<<<<<< HEAD
-// CHECK:STDOUT:     %T.patt.loc6_6.2: type = symbolic_binding_pattern T 0
-// CHECK:STDOUT:   } {
-// CHECK:STDOUT:     %T.loc4_6.1: type = param T
-// CHECK:STDOUT:     %T.loc4_6.2: type = bind_symbolic_name T 0, %T.loc4_6.1 [symbolic = @F.%T.1 (constants.%T)]
-// CHECK:STDOUT:     %T.ref.loc4: type = name_ref T, %T.loc4_6.2 [symbolic = @F.%T.1 (constants.%T)]
-// CHECK:STDOUT:     %.loc4: type = ptr_type %T [symbolic = @F.%.1 (constants.%.1)]
-// CHECK:STDOUT:     %return.var.loc4: ref @F.%.1 (%.1) = var <return slot>
-// CHECK:STDOUT:   }
-// CHECK:STDOUT:   %F.decl.loc6: %F.type = fn_decl @F [template = constants.%F] {
-// CHECK:STDOUT:     %T.patt.loc6_6.2: type = symbolic_binding_pattern T 0
-// CHECK:STDOUT:   } {
-// CHECK:STDOUT:     %T.loc6_6.1: type = param T
-// CHECK:STDOUT:     @F.%T.loc6: type = bind_symbolic_name T 0, %T.loc6_6.1 [symbolic = constants.%T]
-// CHECK:STDOUT:     %T.ref.loc6: type = name_ref T, @F.%T.loc6 [symbolic = constants.%T]
-=======
+// CHECK:STDOUT:     %T.patt: type = symbolic_binding_pattern T 0
+// CHECK:STDOUT:   } {
 // CHECK:STDOUT:     %T.param.loc4: type = param T, runtime_param<invalid>
 // CHECK:STDOUT:     %T.loc4: type = bind_symbolic_name T 0, %T.param.loc4 [symbolic = %T.1 (constants.%T)]
 // CHECK:STDOUT:     %T.ref.loc4: type = name_ref T, %T.loc4 [symbolic = %T.1 (constants.%T)]
@@ -142,10 +128,11 @@
 // CHECK:STDOUT:     %return.var.loc4: ref @F.%.1 (%.1) = var <return slot>
 // CHECK:STDOUT:   }
 // CHECK:STDOUT:   %F.decl.loc6: %F.type = fn_decl @F [template = constants.%F] {
+// CHECK:STDOUT:     %T.patt: type = symbolic_binding_pattern T 0
+// CHECK:STDOUT:   } {
 // CHECK:STDOUT:     %T.param.loc6: type = param T, runtime_param<invalid>
 // CHECK:STDOUT:     %T.loc6: type = bind_symbolic_name T 0, %T.param.loc6 [symbolic = constants.%T]
 // CHECK:STDOUT:     %T.ref.loc6: type = name_ref T, %T.loc6 [symbolic = constants.%T]
->>>>>>> 1e34d03e
 // CHECK:STDOUT:     %.loc6: type = ptr_type %T [symbolic = constants.%.1]
 // CHECK:STDOUT:     %return: ref %.1 = var <return slot>
 // CHECK:STDOUT:   }
@@ -207,30 +194,9 @@
 // CHECK:STDOUT:   }
 // CHECK:STDOUT:   %Core.import = import Core
 // CHECK:STDOUT:   %F.decl: %F.type = fn_decl @F [template = constants.%F] {
-<<<<<<< HEAD
-// CHECK:STDOUT:     %T.patt.loc4: type = symbolic_binding_pattern T 0
-// CHECK:STDOUT:     %U.patt.loc4: type = symbolic_binding_pattern U 1
-// CHECK:STDOUT:   } {
-// CHECK:STDOUT:     %T.loc4_6.1: type = param T
-// CHECK:STDOUT:     @F.%T.loc4: type = bind_symbolic_name T 0, %T.loc4_6.1 [symbolic = @F.%T.1 (constants.%T)]
-// CHECK:STDOUT:     %U.loc4_16.1: type = param U
-// CHECK:STDOUT:     @F.%U.loc4: type = bind_symbolic_name U 1, %U.loc4_16.1 [symbolic = @F.%U.1 (constants.%U)]
-// CHECK:STDOUT:     %T.ref: type = name_ref T, @F.%T.loc4 [symbolic = @F.%T.1 (constants.%T)]
-// CHECK:STDOUT:     %.loc4: type = ptr_type %T [symbolic = @F.%.1 (constants.%.1)]
-// CHECK:STDOUT:     @F.%return: ref @F.%.1 (%.1) = var <return slot>
-// CHECK:STDOUT:   }
-// CHECK:STDOUT:   %.decl: %.type = fn_decl @.1 [template = constants.%.4] {
-// CHECK:STDOUT:     %T.patt.loc13: type = symbolic_binding_pattern T 0
-// CHECK:STDOUT:     %U.patt.loc13: type = symbolic_binding_pattern U 1
-// CHECK:STDOUT:   } {
-// CHECK:STDOUT:     %T.loc13_6.1: type = param T
-// CHECK:STDOUT:     @.1.%T.loc13: type = bind_symbolic_name T 0, %T.loc13_6.1 [symbolic = @.1.%T.1 (constants.%T)]
-// CHECK:STDOUT:     %U.loc13_16.1: type = param U
-// CHECK:STDOUT:     @.1.%U.loc13: type = bind_symbolic_name U 1, %U.loc13_16.1 [symbolic = @.1.%U.1 (constants.%U)]
-// CHECK:STDOUT:     %U.ref: type = name_ref U, @.1.%U.loc13 [symbolic = @.1.%U.1 (constants.%U)]
-// CHECK:STDOUT:     %.loc13: type = ptr_type %U [symbolic = @.1.%.1 (constants.%.3)]
-// CHECK:STDOUT:     @.1.%return: ref @.1.%.1 (%.3) = var <return slot>
-=======
+// CHECK:STDOUT:     %T.patt: type = symbolic_binding_pattern T 0
+// CHECK:STDOUT:     %U.patt: type = symbolic_binding_pattern U 1
+// CHECK:STDOUT:   } {
 // CHECK:STDOUT:     %T.param: type = param T, runtime_param<invalid>
 // CHECK:STDOUT:     %T.loc4: type = bind_symbolic_name T 0, %T.param [symbolic = %T.1 (constants.%T)]
 // CHECK:STDOUT:     %U.param: type = param U, runtime_param<invalid>
@@ -240,6 +206,9 @@
 // CHECK:STDOUT:     %return: ref @F.%.1 (%.1) = var <return slot>
 // CHECK:STDOUT:   }
 // CHECK:STDOUT:   %.decl: %.type = fn_decl @.1 [template = constants.%.4] {
+// CHECK:STDOUT:     %T.patt: type = symbolic_binding_pattern T 0
+// CHECK:STDOUT:     %U.patt: type = symbolic_binding_pattern U 1
+// CHECK:STDOUT:   } {
 // CHECK:STDOUT:     %T.param: type = param T, runtime_param<invalid>
 // CHECK:STDOUT:     %T.loc13: type = bind_symbolic_name T 0, %T.param [symbolic = %T.1 (constants.%T)]
 // CHECK:STDOUT:     %U.param: type = param U, runtime_param<invalid>
@@ -247,7 +216,6 @@
 // CHECK:STDOUT:     %U.ref: type = name_ref U, %U.loc13 [symbolic = %U.1 (constants.%U)]
 // CHECK:STDOUT:     %.loc13: type = ptr_type %U [symbolic = %.1 (constants.%.3)]
 // CHECK:STDOUT:     %return: ref @.1.%.1 (%.3) = var <return slot>
->>>>>>> 1e34d03e
 // CHECK:STDOUT:   }
 // CHECK:STDOUT: }
 // CHECK:STDOUT:
@@ -322,30 +290,9 @@
 // CHECK:STDOUT:   }
 // CHECK:STDOUT:   %Core.import = import Core
 // CHECK:STDOUT:   %F.decl: %F.type = fn_decl @F [template = constants.%F] {
-<<<<<<< HEAD
-// CHECK:STDOUT:     %T.patt.loc4: type = symbolic_binding_pattern T 0
-// CHECK:STDOUT:     %U.patt.loc4: type = symbolic_binding_pattern U 1
-// CHECK:STDOUT:   } {
-// CHECK:STDOUT:     %T.loc4_6.1: type = param T
-// CHECK:STDOUT:     @F.%T.loc4: type = bind_symbolic_name T 0, %T.loc4_6.1 [symbolic = @F.%T.1 (constants.%T.1)]
-// CHECK:STDOUT:     %U.loc4_16.1: type = param U
-// CHECK:STDOUT:     @F.%U.loc4: type = bind_symbolic_name U 1, %U.loc4_16.1 [symbolic = @F.%U.1 (constants.%U.1)]
-// CHECK:STDOUT:     %T.ref.loc4: type = name_ref T, @F.%T.loc4 [symbolic = @F.%T.1 (constants.%T.1)]
-// CHECK:STDOUT:     %.loc4: type = ptr_type %T.1 [symbolic = @F.%.1 (constants.%.1)]
-// CHECK:STDOUT:     @F.%return: ref @F.%.1 (%.1) = var <return slot>
-// CHECK:STDOUT:   }
-// CHECK:STDOUT:   %.decl: %.type = fn_decl @.1 [template = constants.%.4] {
-// CHECK:STDOUT:     %U.patt.loc13: type = symbolic_binding_pattern U 0
-// CHECK:STDOUT:     %T.patt.loc13: type = symbolic_binding_pattern T 1
-// CHECK:STDOUT:   } {
-// CHECK:STDOUT:     %U.loc13_6.1: type = param U
-// CHECK:STDOUT:     @.1.%U.loc13: type = bind_symbolic_name U 0, %U.loc13_6.1 [symbolic = @.1.%U.1 (constants.%U.2)]
-// CHECK:STDOUT:     %T.loc13_16.1: type = param T
-// CHECK:STDOUT:     @.1.%T.loc13: type = bind_symbolic_name T 1, %T.loc13_16.1 [symbolic = @.1.%T.1 (constants.%T.2)]
-// CHECK:STDOUT:     %T.ref.loc13: type = name_ref T, @.1.%T.loc13 [symbolic = @.1.%T.1 (constants.%T.2)]
-// CHECK:STDOUT:     %.loc13: type = ptr_type %T.2 [symbolic = @.1.%.1 (constants.%.3)]
-// CHECK:STDOUT:     @.1.%return: ref @.1.%.1 (%.3) = var <return slot>
-=======
+// CHECK:STDOUT:     %T.patt: type = symbolic_binding_pattern T 0
+// CHECK:STDOUT:     %U.patt: type = symbolic_binding_pattern U 1
+// CHECK:STDOUT:   } {
 // CHECK:STDOUT:     %T.param: type = param T, runtime_param<invalid>
 // CHECK:STDOUT:     %T.loc4: type = bind_symbolic_name T 0, %T.param [symbolic = %T.1 (constants.%T.1)]
 // CHECK:STDOUT:     %U.param: type = param U, runtime_param<invalid>
@@ -355,6 +302,9 @@
 // CHECK:STDOUT:     %return: ref @F.%.1 (%.1) = var <return slot>
 // CHECK:STDOUT:   }
 // CHECK:STDOUT:   %.decl: %.type = fn_decl @.1 [template = constants.%.4] {
+// CHECK:STDOUT:     %U.patt: type = symbolic_binding_pattern U 0
+// CHECK:STDOUT:     %T.patt: type = symbolic_binding_pattern T 1
+// CHECK:STDOUT:   } {
 // CHECK:STDOUT:     %U.param: type = param U, runtime_param<invalid>
 // CHECK:STDOUT:     %U.loc13: type = bind_symbolic_name U 0, %U.param [symbolic = %U.1 (constants.%U.2)]
 // CHECK:STDOUT:     %T.param: type = param T, runtime_param<invalid>
@@ -362,7 +312,6 @@
 // CHECK:STDOUT:     %T.ref.loc13: type = name_ref T, %T.loc13 [symbolic = %T.1 (constants.%T.2)]
 // CHECK:STDOUT:     %.loc13: type = ptr_type %T.2 [symbolic = %.1 (constants.%.3)]
 // CHECK:STDOUT:     %return: ref @.1.%.1 (%.3) = var <return slot>
->>>>>>> 1e34d03e
 // CHECK:STDOUT:   }
 // CHECK:STDOUT: }
 // CHECK:STDOUT:
@@ -437,30 +386,9 @@
 // CHECK:STDOUT:   }
 // CHECK:STDOUT:   %Core.import = import Core
 // CHECK:STDOUT:   %F.decl: %F.type = fn_decl @F [template = constants.%F] {
-<<<<<<< HEAD
-// CHECK:STDOUT:     %T.patt.loc4: type = symbolic_binding_pattern T 0
-// CHECK:STDOUT:     %U.patt.loc4: type = symbolic_binding_pattern U 1
-// CHECK:STDOUT:   } {
-// CHECK:STDOUT:     %T.loc4_6.1: type = param T
-// CHECK:STDOUT:     @F.%T.loc4: type = bind_symbolic_name T 0, %T.loc4_6.1 [symbolic = @F.%T.1 (constants.%T.1)]
-// CHECK:STDOUT:     %U.loc4_16.1: type = param U
-// CHECK:STDOUT:     @F.%U.loc4: type = bind_symbolic_name U 1, %U.loc4_16.1 [symbolic = @F.%U.1 (constants.%U.1)]
-// CHECK:STDOUT:     %T.ref: type = name_ref T, @F.%T.loc4 [symbolic = @F.%T.1 (constants.%T.1)]
-// CHECK:STDOUT:     %.loc4: type = ptr_type %T.1 [symbolic = @F.%.1 (constants.%.1)]
-// CHECK:STDOUT:     @F.%return: ref @F.%.1 (%.1) = var <return slot>
-// CHECK:STDOUT:   }
-// CHECK:STDOUT:   %.decl: %.type = fn_decl @.1 [template = constants.%.4] {
-// CHECK:STDOUT:     %U.patt.loc13: type = symbolic_binding_pattern U 0
-// CHECK:STDOUT:     %T.patt.loc13: type = symbolic_binding_pattern T 1
-// CHECK:STDOUT:   } {
-// CHECK:STDOUT:     %U.loc13_6.1: type = param U
-// CHECK:STDOUT:     @.1.%U.loc13: type = bind_symbolic_name U 0, %U.loc13_6.1 [symbolic = @.1.%U.1 (constants.%U.2)]
-// CHECK:STDOUT:     %T.loc13_16.1: type = param T
-// CHECK:STDOUT:     @.1.%T.loc13: type = bind_symbolic_name T 1, %T.loc13_16.1 [symbolic = @.1.%T.1 (constants.%T.2)]
-// CHECK:STDOUT:     %U.ref: type = name_ref U, @.1.%U.loc13 [symbolic = @.1.%U.1 (constants.%U.2)]
-// CHECK:STDOUT:     %.loc13: type = ptr_type %U.2 [symbolic = @.1.%.1 (constants.%.3)]
-// CHECK:STDOUT:     @.1.%return: ref @.1.%.1 (%.3) = var <return slot>
-=======
+// CHECK:STDOUT:     %T.patt: type = symbolic_binding_pattern T 0
+// CHECK:STDOUT:     %U.patt: type = symbolic_binding_pattern U 1
+// CHECK:STDOUT:   } {
 // CHECK:STDOUT:     %T.param: type = param T, runtime_param<invalid>
 // CHECK:STDOUT:     %T.loc4: type = bind_symbolic_name T 0, %T.param [symbolic = %T.1 (constants.%T.1)]
 // CHECK:STDOUT:     %U.param: type = param U, runtime_param<invalid>
@@ -470,6 +398,9 @@
 // CHECK:STDOUT:     %return: ref @F.%.1 (%.1) = var <return slot>
 // CHECK:STDOUT:   }
 // CHECK:STDOUT:   %.decl: %.type = fn_decl @.1 [template = constants.%.4] {
+// CHECK:STDOUT:     %U.patt: type = symbolic_binding_pattern U 0
+// CHECK:STDOUT:     %T.patt: type = symbolic_binding_pattern T 1
+// CHECK:STDOUT:   } {
 // CHECK:STDOUT:     %U.param: type = param U, runtime_param<invalid>
 // CHECK:STDOUT:     %U.loc13: type = bind_symbolic_name U 0, %U.param [symbolic = %U.1 (constants.%U.2)]
 // CHECK:STDOUT:     %T.param: type = param T, runtime_param<invalid>
@@ -477,7 +408,6 @@
 // CHECK:STDOUT:     %U.ref: type = name_ref U, %U.loc13 [symbolic = %U.1 (constants.%U.2)]
 // CHECK:STDOUT:     %.loc13: type = ptr_type %U.2 [symbolic = %.1 (constants.%.3)]
 // CHECK:STDOUT:     %return: ref @.1.%.1 (%.3) = var <return slot>
->>>>>>> 1e34d03e
 // CHECK:STDOUT:   }
 // CHECK:STDOUT: }
 // CHECK:STDOUT:
