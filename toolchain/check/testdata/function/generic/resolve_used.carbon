--- conflicted
+++ resolved
@@ -59,13 +59,8 @@
 // CHECK:STDOUT:     import Core//prelude/operators/comparison
 // CHECK:STDOUT:     import Core//prelude/types/bool
 // CHECK:STDOUT:   }
-<<<<<<< HEAD
 // CHECK:STDOUT:   %import_ref.1: %Int32.type = import_ref Core//prelude/types, inst+9, loaded [template = constants.%Int32]
-// CHECK:STDOUT:   %import_ref.2: %Int.type = import_ref Core//prelude/types, inst+19, loaded [template = constants.%Int]
-=======
-// CHECK:STDOUT:   %import_ref.1: %Int32.type = import_ref Core//prelude/types, inst+4, loaded [template = constants.%Int32]
-// CHECK:STDOUT:   %import_ref.2: %Int.type = import_ref Core//prelude/types, inst+16, loaded [template = constants.%Int]
->>>>>>> 3c58fb7e
+// CHECK:STDOUT:   %import_ref.2: %Int.type = import_ref Core//prelude/types, inst+20, loaded [template = constants.%Int]
 // CHECK:STDOUT: }
 // CHECK:STDOUT:
 // CHECK:STDOUT: file {
