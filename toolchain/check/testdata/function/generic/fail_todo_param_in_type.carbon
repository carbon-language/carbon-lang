--- conflicted
+++ resolved
@@ -47,19 +47,14 @@
 // CHECK:STDOUT:   }
 // CHECK:STDOUT:   %Core.import = import Core
 // CHECK:STDOUT:   %F.decl: %F.type = fn_decl @F [template = constants.%F] {
-// CHECK:STDOUT:     %N.patt.loc14: i32 = symbolic_binding_pattern N, 0 [symbolic = %N.patt.1 (constants.%N.patt)]
-// CHECK:STDOUT:     %N.param_patt: i32 = param_pattern %N.patt.loc14, runtime_param<invalid> [symbolic = %N.patt.1 (constants.%N.patt)]
+// CHECK:STDOUT:     %N.patt.loc14_6.1: i32 = symbolic_binding_pattern N, 0 [symbolic = %N.patt.loc14_6.2 (constants.%N.patt)]
+// CHECK:STDOUT:     %N.param_patt: i32 = param_pattern %N.patt.loc14_6.1, runtime_param<invalid> [symbolic = %N.patt.loc14_6.2 (constants.%N.patt)]
 // CHECK:STDOUT:     %a.patt: <error> = binding_pattern a
 // CHECK:STDOUT:     %a.param_patt: <error> = param_pattern %a.patt, runtime_param0
 // CHECK:STDOUT:   } {
 // CHECK:STDOUT:     %int.make_type_32.loc14_10: init type = call constants.%Int32() [template = i32]
 // CHECK:STDOUT:     %.loc14_10.1: type = value_of_initializer %int.make_type_32.loc14_10 [template = i32]
 // CHECK:STDOUT:     %.loc14_10.2: type = converted %int.make_type_32.loc14_10, %.loc14_10.1 [template = i32]
-<<<<<<< HEAD
-=======
-// CHECK:STDOUT:     %N.param: i32 = param N, runtime_param<invalid>
-// CHECK:STDOUT:     %N.loc14_6.1: i32 = bind_symbolic_name N, 0, %N.param [symbolic = %N.loc14_6.2 (constants.%N)]
->>>>>>> 77facdd7
 // CHECK:STDOUT:     %int.make_type_32.loc14_19: init type = call constants.%Int32() [template = i32]
 // CHECK:STDOUT:     %N.ref: i32 = name_ref N, %N.loc14_6.1 [symbolic = %N.loc14_6.2 (constants.%N)]
 // CHECK:STDOUT:     %.loc14_19.1: type = value_of_initializer %int.make_type_32.loc14_19 [template = i32]
@@ -67,7 +62,7 @@
 // CHECK:STDOUT:     %.loc14_25: type = array_type %N.ref, i32 [template = <error>]
 // CHECK:STDOUT:     %.loc14_26: type = ptr_type <error> [template = <error>]
 // CHECK:STDOUT:     %param.loc14_6: i32 = param runtime_param<invalid>
-// CHECK:STDOUT:     %N.loc14: i32 = bind_symbolic_name N, 0, %param.loc14_6 [symbolic = %N.1 (constants.%N)]
+// CHECK:STDOUT:     %N.loc14_6.1: i32 = bind_symbolic_name N, 0, %param.loc14_6 [symbolic = %N.loc14_6.2 (constants.%N)]
 // CHECK:STDOUT:     %param.loc14_15: <error> = param runtime_param0
 // CHECK:STDOUT:     %a: <error> = bind_name a, %param.loc14_15
 // CHECK:STDOUT:   }
@@ -75,26 +70,15 @@
 // CHECK:STDOUT:
 // CHECK:STDOUT: fn @Int32() -> type = "int.make_type_32";
 // CHECK:STDOUT:
-<<<<<<< HEAD
-// CHECK:STDOUT: generic fn @F(%N.loc14: i32) {
-// CHECK:STDOUT:   %N.1: i32 = bind_symbolic_name N, 0 [symbolic = %N.1 (constants.%N)]
-// CHECK:STDOUT:   %N.patt.1: i32 = symbolic_binding_pattern N, 0 [symbolic = %N.patt.1 (constants.%N.patt)]
+// CHECK:STDOUT: generic fn @F(%N.loc14_6.1: i32) {
+// CHECK:STDOUT:   %N.loc14_6.2: i32 = bind_symbolic_name N, 0 [symbolic = %N.loc14_6.2 (constants.%N)]
+// CHECK:STDOUT:   %N.patt.loc14_6.2: i32 = symbolic_binding_pattern N, 0 [symbolic = %N.patt.loc14_6.2 (constants.%N.patt)]
 // CHECK:STDOUT:
 // CHECK:STDOUT:   fn(%N.param_patt: i32, %a.param_patt: <error>);
 // CHECK:STDOUT: }
 // CHECK:STDOUT:
 // CHECK:STDOUT: specific @F(constants.%N) {
-// CHECK:STDOUT:   %N.1 => constants.%N
-// CHECK:STDOUT:   %N.patt.1 => constants.%N
-=======
-// CHECK:STDOUT: generic fn @F(%N.loc14_6.1: i32) {
-// CHECK:STDOUT:   %N.loc14_6.2: i32 = bind_symbolic_name N, 0 [symbolic = %N.loc14_6.2 (constants.%N)]
-// CHECK:STDOUT:
-// CHECK:STDOUT:   fn(%N.loc14_6.1: i32, %a: <error>);
-// CHECK:STDOUT: }
-// CHECK:STDOUT:
-// CHECK:STDOUT: specific @F(constants.%N) {
 // CHECK:STDOUT:   %N.loc14_6.2 => constants.%N
->>>>>>> 77facdd7
+// CHECK:STDOUT:   %N.patt.loc14_6.2 => constants.%N
 // CHECK:STDOUT: }
 // CHECK:STDOUT: