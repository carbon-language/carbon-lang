// Part of the Carbon Language project, under the Apache License v2.0 with LLVM
// Exceptions. See /LICENSE for license information.
// SPDX-License-Identifier: Apache-2.0 WITH LLVM-exception
//
// AUTOUPDATE

fn Run() {
  // CHECK:STDERR: fail_not_callable.carbon:[[@LINE+3]]:16: ERROR: Value of type `String` is not callable.
  // CHECK:STDERR:   var x: i32 = "hello"();
  // CHECK:STDERR:                ^~~~~~~~
  var x: i32 = "hello"();
}

// CHECK:STDOUT: --- fail_not_callable.carbon
// CHECK:STDOUT:
// CHECK:STDOUT: constants {
// CHECK:STDOUT:   %.1: type = ptr_type String [template]
// CHECK:STDOUT:   %.2: String = string_literal "hello" [template]
// CHECK:STDOUT: }
// CHECK:STDOUT:
// CHECK:STDOUT: file {
<<<<<<< HEAD
// CHECK:STDOUT:   package: <namespace> = namespace {
// CHECK:STDOUT:     .Run = %Run
// CHECK:STDOUT:   } [template]
// CHECK:STDOUT:   %Run: <function> = fn_decl @Run [template]
=======
// CHECK:STDOUT:   package: <namespace> = namespace {.Run = %Run} [template]
// CHECK:STDOUT:   %Run: <function> = fn_decl @Run {} [template]
>>>>>>> 5f4e6c76
// CHECK:STDOUT: }
// CHECK:STDOUT:
// CHECK:STDOUT: fn @Run() {
// CHECK:STDOUT: !entry:
// CHECK:STDOUT:   %x.var: ref i32 = var x
// CHECK:STDOUT:   %x: ref i32 = bind_name x, %x.var
// CHECK:STDOUT:   %.loc11: String = string_literal "hello" [template = constants.%.2]
// CHECK:STDOUT:   assign %x.var, <error>
// CHECK:STDOUT:   return
// CHECK:STDOUT: }
// CHECK:STDOUT:<|MERGE_RESOLUTION|>--- conflicted
+++ resolved
@@ -19,15 +19,10 @@
 // CHECK:STDOUT: }
 // CHECK:STDOUT:
 // CHECK:STDOUT: file {
-<<<<<<< HEAD
 // CHECK:STDOUT:   package: <namespace> = namespace {
 // CHECK:STDOUT:     .Run = %Run
 // CHECK:STDOUT:   } [template]
-// CHECK:STDOUT:   %Run: <function> = fn_decl @Run [template]
-=======
-// CHECK:STDOUT:   package: <namespace> = namespace {.Run = %Run} [template]
 // CHECK:STDOUT:   %Run: <function> = fn_decl @Run {} [template]
->>>>>>> 5f4e6c76
 // CHECK:STDOUT: }
 // CHECK:STDOUT:
 // CHECK:STDOUT: fn @Run() {
