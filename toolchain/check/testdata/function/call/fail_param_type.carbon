--- conflicted
+++ resolved
@@ -4,37 +4,32 @@
 //
 // AUTOUPDATE
 
-fn F(a: i32) {}
+fn Run(a: i32) {}
 
-fn G() {
-  // CHECK:STDERR: fail_param_type.carbon:[[@LINE+6]]:4: ERROR: Cannot implicitly convert from `f64` to `i32`.
-  // CHECK:STDERR:   F(1.0);
-  // CHECK:STDERR:    ^
+fn Main() {
+  // CHECK:STDERR: fail_param_type.carbon:[[@LINE+6]]:6: ERROR: Cannot implicitly convert from `f64` to `i32`.
+  // CHECK:STDERR:   Run(1.0);
+  // CHECK:STDERR:      ^
   // CHECK:STDERR: fail_param_type.carbon:[[@LINE-6]]:1: Initializing parameter 1 of function declared here.
-  // CHECK:STDERR: fn F(a: i32) {}
+  // CHECK:STDERR: fn Run(a: i32) {}
   // CHECK:STDERR: ^
-  F(1.0);
+  Run(1.0);
 }
 
 // CHECK:STDOUT: file "fail_param_type.carbon" {
-// CHECK:STDOUT:   %F = fn_decl @F
-// CHECK:STDOUT:   %G = fn_decl @G
+// CHECK:STDOUT:   %Run = fn_decl @Run
+// CHECK:STDOUT:   %Main = fn_decl @Main
 // CHECK:STDOUT: }
 // CHECK:STDOUT:
-// CHECK:STDOUT: fn @F(%a: i32) {
+// CHECK:STDOUT: fn @Run(%a: i32) {
 // CHECK:STDOUT: !entry:
 // CHECK:STDOUT:   return
 // CHECK:STDOUT: }
 // CHECK:STDOUT:
-// CHECK:STDOUT: fn @G() {
+// CHECK:STDOUT: fn @Main() {
 // CHECK:STDOUT: !entry:
-<<<<<<< HEAD
-// CHECK:STDOUT:   %.loc16_5: f64 = real_literal 10e-1
-// CHECK:STDOUT:   %.loc16_4: type = tuple_type ()
-=======
 // CHECK:STDOUT:   %Run.ref = name_reference_untyped "Run", package.%Run
 // CHECK:STDOUT:   %.loc16_7: f64 = real_literal 10e-1
 // CHECK:STDOUT:   %.loc16_6: type = tuple_type ()
->>>>>>> 4596cd23
 // CHECK:STDOUT:   return
 // CHECK:STDOUT: }