// Part of the Carbon Language project, under the Apache License v2.0 with LLVM
// Exceptions. See /LICENSE for license information.
// SPDX-License-Identifier: Apache-2.0 WITH LLVM-exception
//
// AUTOUPDATE

fn Foo(a: i32,) {}

fn Main() {
  Foo(1);
  Foo(1,);
}

// CHECK:STDOUT: --- params_one_comma.carbon
// CHECK:STDOUT:
// CHECK:STDOUT: constants {
// CHECK:STDOUT:   %.1: i32 = int_literal 1 [template]
// CHECK:STDOUT:   %.2: type = tuple_type () [template]
// CHECK:STDOUT: }
// CHECK:STDOUT:
// CHECK:STDOUT: file {
<<<<<<< HEAD
// CHECK:STDOUT:   package: <namespace> = namespace {
// CHECK:STDOUT:     .Foo = %Foo
// CHECK:STDOUT:     .Main = %Main
// CHECK:STDOUT:   } [template]
// CHECK:STDOUT:   %Foo: <function> = fn_decl @Foo [template]
// CHECK:STDOUT:   %Main: <function> = fn_decl @Main [template]
=======
// CHECK:STDOUT:   package: <namespace> = namespace {.Foo = %Foo, .Main = %Main} [template]
// CHECK:STDOUT:   %Foo: <function> = fn_decl @Foo {
// CHECK:STDOUT:     %a.loc7_8.1: i32 = param a
// CHECK:STDOUT:     @Foo.%a: i32 = bind_name a, %a.loc7_8.1
// CHECK:STDOUT:   } [template]
// CHECK:STDOUT:   %Main: <function> = fn_decl @Main {} [template]
>>>>>>> 5f4e6c76
// CHECK:STDOUT: }
// CHECK:STDOUT:
// CHECK:STDOUT: fn @Foo(%a: i32) {
// CHECK:STDOUT: !entry:
// CHECK:STDOUT:   return
// CHECK:STDOUT: }
// CHECK:STDOUT:
// CHECK:STDOUT: fn @Main() {
// CHECK:STDOUT: !entry:
// CHECK:STDOUT:   %Foo.ref.loc10: <function> = name_ref Foo, file.%Foo [template = file.%Foo]
// CHECK:STDOUT:   %.loc10_7: i32 = int_literal 1 [template = constants.%.1]
// CHECK:STDOUT:   %.loc10_6: init () = call %Foo.ref.loc10(%.loc10_7)
// CHECK:STDOUT:   %Foo.ref.loc11: <function> = name_ref Foo, file.%Foo [template = file.%Foo]
// CHECK:STDOUT:   %.loc11_7: i32 = int_literal 1 [template = constants.%.1]
// CHECK:STDOUT:   %.loc11_6: init () = call %Foo.ref.loc11(%.loc11_7)
// CHECK:STDOUT:   return
// CHECK:STDOUT: }
// CHECK:STDOUT:<|MERGE_RESOLUTION|>--- conflicted
+++ resolved
@@ -19,21 +19,15 @@
 // CHECK:STDOUT: }
 // CHECK:STDOUT:
 // CHECK:STDOUT: file {
-<<<<<<< HEAD
 // CHECK:STDOUT:   package: <namespace> = namespace {
 // CHECK:STDOUT:     .Foo = %Foo
 // CHECK:STDOUT:     .Main = %Main
 // CHECK:STDOUT:   } [template]
-// CHECK:STDOUT:   %Foo: <function> = fn_decl @Foo [template]
-// CHECK:STDOUT:   %Main: <function> = fn_decl @Main [template]
-=======
-// CHECK:STDOUT:   package: <namespace> = namespace {.Foo = %Foo, .Main = %Main} [template]
 // CHECK:STDOUT:   %Foo: <function> = fn_decl @Foo {
 // CHECK:STDOUT:     %a.loc7_8.1: i32 = param a
 // CHECK:STDOUT:     @Foo.%a: i32 = bind_name a, %a.loc7_8.1
 // CHECK:STDOUT:   } [template]
 // CHECK:STDOUT:   %Main: <function> = fn_decl @Main {} [template]
->>>>>>> 5f4e6c76
 // CHECK:STDOUT: }
 // CHECK:STDOUT:
 // CHECK:STDOUT: fn @Foo(%a: i32) {
