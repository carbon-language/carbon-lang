--- conflicted
+++ resolved
@@ -21,15 +21,9 @@
 // CHECK:STDOUT: }
 // CHECK:STDOUT:
 // CHECK:STDOUT: file {
-<<<<<<< HEAD
-// CHECK:STDOUT:   package: <namespace> = namespace {.Echo = %Echo, .Main = %Main}
+// CHECK:STDOUT:   package: <namespace> = namespace package, {.Echo = %Echo, .Main = %Main}
 // CHECK:STDOUT:   %Echo: <function> = fn_decl @Echo, const
 // CHECK:STDOUT:   %Main: <function> = fn_decl @Main, const
-=======
-// CHECK:STDOUT:   package: <namespace> = namespace package, {.Echo = %Echo, .Main = %Main}
-// CHECK:STDOUT:   %Echo: <function> = fn_decl @Echo
-// CHECK:STDOUT:   %Main: <function> = fn_decl @Main
->>>>>>> dc75295a
 // CHECK:STDOUT: }
 // CHECK:STDOUT:
 // CHECK:STDOUT: fn @Echo(%a: {}) -> {} {
