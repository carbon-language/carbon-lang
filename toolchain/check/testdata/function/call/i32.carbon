// Part of the Carbon Language project, under the Apache License v2.0 with LLVM
// Exceptions. See /LICENSE for license information.
// SPDX-License-Identifier: Apache-2.0 WITH LLVM-exception
//
// AUTOUPDATE
// TIP: To test this file alone, run:
// TIP:   bazel test //toolchain/testing:file_test --test_arg=--file_tests=toolchain/check/testdata/function/call/i32.carbon
// TIP: To dump output, run:
// TIP:   bazel run //toolchain/testing:file_test -- --dump_output --file_tests=toolchain/check/testdata/function/call/i32.carbon

fn Echo(a: i32) -> i32 {
  return a;
}

fn Main() {
  var b: i32 = Echo(1);
}

// CHECK:STDOUT: --- i32.carbon
// CHECK:STDOUT:
// CHECK:STDOUT: constants {
// CHECK:STDOUT:   %Int32.type: type = fn_type @Int32 [template]
// CHECK:STDOUT:   %.1: type = tuple_type () [template]
// CHECK:STDOUT:   %Int32: %Int32.type = struct_value () [template]
// CHECK:STDOUT:   %Echo.type: type = fn_type @Echo [template]
// CHECK:STDOUT:   %Echo: %Echo.type = struct_value () [template]
// CHECK:STDOUT:   %Main.type: type = fn_type @Main [template]
// CHECK:STDOUT:   %Main: %Main.type = struct_value () [template]
// CHECK:STDOUT:   %.2: i32 = int_literal 1 [template]
// CHECK:STDOUT: }
// CHECK:STDOUT:
// CHECK:STDOUT: imports {
// CHECK:STDOUT:   %Core: <namespace> = namespace file.%Core.import, [template] {
// CHECK:STDOUT:     .Int32 = %import_ref
// CHECK:STDOUT:     import Core//prelude
// CHECK:STDOUT:     import Core//prelude/operators
// CHECK:STDOUT:     import Core//prelude/types
// CHECK:STDOUT:     import Core//prelude/operators/arithmetic
// CHECK:STDOUT:     import Core//prelude/operators/as
// CHECK:STDOUT:     import Core//prelude/operators/bitwise
// CHECK:STDOUT:     import Core//prelude/operators/comparison
// CHECK:STDOUT:     import Core//prelude/types/bool
// CHECK:STDOUT:   }
// CHECK:STDOUT:   %import_ref: %Int32.type = import_ref Core//prelude/types, inst+4, loaded [template = constants.%Int32]
// CHECK:STDOUT: }
// CHECK:STDOUT:
// CHECK:STDOUT: file {
// CHECK:STDOUT:   package: <namespace> = namespace [template] {
// CHECK:STDOUT:     .Core = imports.%Core
// CHECK:STDOUT:     .Echo = %Echo.decl
// CHECK:STDOUT:     .Main = %Main.decl
// CHECK:STDOUT:   }
// CHECK:STDOUT:   %Core.import = import Core
// CHECK:STDOUT:   %Echo.decl: %Echo.type = fn_decl @Echo [template = constants.%Echo] {
// CHECK:STDOUT:     %a.patt: i32 = binding_pattern a
// CHECK:STDOUT:     %.loc11_10: i32 = param_pattern %a.patt
// CHECK:STDOUT:   } {
// CHECK:STDOUT:     %int.make_type_32.loc11_12: init type = call constants.%Int32() [template = i32]
// CHECK:STDOUT:     %.loc11_12.1: type = value_of_initializer %int.make_type_32.loc11_12 [template = i32]
// CHECK:STDOUT:     %.loc11_12.2: type = converted %int.make_type_32.loc11_12, %.loc11_12.1 [template = i32]
<<<<<<< HEAD
// CHECK:STDOUT:     %param: i32 = param
// CHECK:STDOUT:     %a: i32 = bind_name a, %param
=======
// CHECK:STDOUT:     %a.param: i32 = param a, runtime_param0
// CHECK:STDOUT:     %a: i32 = bind_name a, %a.param
>>>>>>> 7396aede
// CHECK:STDOUT:     %int.make_type_32.loc11_20: init type = call constants.%Int32() [template = i32]
// CHECK:STDOUT:     %.loc11_20.1: type = value_of_initializer %int.make_type_32.loc11_20 [template = i32]
// CHECK:STDOUT:     %.loc11_20.2: type = converted %int.make_type_32.loc11_20, %.loc11_20.1 [template = i32]
// CHECK:STDOUT:     %return: ref i32 = var <return slot>
// CHECK:STDOUT:   }
// CHECK:STDOUT:   %Main.decl: %Main.type = fn_decl @Main [template = constants.%Main] {} {}
// CHECK:STDOUT: }
// CHECK:STDOUT:
// CHECK:STDOUT: fn @Int32() -> type = "int.make_type_32";
// CHECK:STDOUT:
// CHECK:STDOUT: fn @Echo(%.loc11_10: i32) -> i32 {
// CHECK:STDOUT: !entry:
// CHECK:STDOUT:   %a.ref: i32 = name_ref a, %a
// CHECK:STDOUT:   return %a.ref
// CHECK:STDOUT: }
// CHECK:STDOUT:
// CHECK:STDOUT: fn @Main() {
// CHECK:STDOUT: !entry:
// CHECK:STDOUT:   %int.make_type_32: init type = call constants.%Int32() [template = i32]
// CHECK:STDOUT:   %.loc16_10.1: type = value_of_initializer %int.make_type_32 [template = i32]
// CHECK:STDOUT:   %.loc16_10.2: type = converted %int.make_type_32, %.loc16_10.1 [template = i32]
// CHECK:STDOUT:   %b.var: ref i32 = var b
// CHECK:STDOUT:   %b: ref i32 = bind_name b, %b.var
// CHECK:STDOUT:   %Echo.ref: %Echo.type = name_ref Echo, file.%Echo.decl [template = constants.%Echo]
// CHECK:STDOUT:   %.loc16_21: i32 = int_literal 1 [template = constants.%.2]
// CHECK:STDOUT:   %Echo.call: init i32 = call %Echo.ref(%.loc16_21)
// CHECK:STDOUT:   assign %b.var, %Echo.call
// CHECK:STDOUT:   return
// CHECK:STDOUT: }
// CHECK:STDOUT:<|MERGE_RESOLUTION|>--- conflicted
+++ resolved
@@ -53,18 +53,13 @@
 // CHECK:STDOUT:   %Core.import = import Core
 // CHECK:STDOUT:   %Echo.decl: %Echo.type = fn_decl @Echo [template = constants.%Echo] {
 // CHECK:STDOUT:     %a.patt: i32 = binding_pattern a
-// CHECK:STDOUT:     %.loc11_10: i32 = param_pattern %a.patt
+// CHECK:STDOUT:     %.loc11_10: i32 = param_pattern %a.patt, runtime_param0
 // CHECK:STDOUT:   } {
 // CHECK:STDOUT:     %int.make_type_32.loc11_12: init type = call constants.%Int32() [template = i32]
 // CHECK:STDOUT:     %.loc11_12.1: type = value_of_initializer %int.make_type_32.loc11_12 [template = i32]
 // CHECK:STDOUT:     %.loc11_12.2: type = converted %int.make_type_32.loc11_12, %.loc11_12.1 [template = i32]
-<<<<<<< HEAD
-// CHECK:STDOUT:     %param: i32 = param
+// CHECK:STDOUT:     %param: i32 = param runtime_param0
 // CHECK:STDOUT:     %a: i32 = bind_name a, %param
-=======
-// CHECK:STDOUT:     %a.param: i32 = param a, runtime_param0
-// CHECK:STDOUT:     %a: i32 = bind_name a, %a.param
->>>>>>> 7396aede
 // CHECK:STDOUT:     %int.make_type_32.loc11_20: init type = call constants.%Int32() [template = i32]
 // CHECK:STDOUT:     %.loc11_20.1: type = value_of_initializer %int.make_type_32.loc11_20 [template = i32]
 // CHECK:STDOUT:     %.loc11_20.2: type = converted %int.make_type_32.loc11_20, %.loc11_20.1 [template = i32]
