--- conflicted
+++ resolved
@@ -19,22 +19,16 @@
 // CHECK:STDOUT: }
 // CHECK:STDOUT:
 // CHECK:STDOUT: file {
-<<<<<<< HEAD
 // CHECK:STDOUT:   package: <namespace> = namespace {
 // CHECK:STDOUT:     .Echo = %Echo
 // CHECK:STDOUT:     .Main = %Main
 // CHECK:STDOUT:   } [template]
-// CHECK:STDOUT:   %Echo: <function> = fn_decl @Echo [template]
-// CHECK:STDOUT:   %Main: <function> = fn_decl @Main [template]
-=======
-// CHECK:STDOUT:   package: <namespace> = namespace {.Echo = %Echo, .Main = %Main} [template]
 // CHECK:STDOUT:   %Echo: <function> = fn_decl @Echo {
 // CHECK:STDOUT:     %a.loc7_9.1: i32 = param a
 // CHECK:STDOUT:     @Echo.%a: i32 = bind_name a, %a.loc7_9.1
 // CHECK:STDOUT:     %return.var: ref i32 = var <return slot>
 // CHECK:STDOUT:   } [template]
 // CHECK:STDOUT:   %Main: <function> = fn_decl @Main {} [template]
->>>>>>> 5f4e6c76
 // CHECK:STDOUT: }
 // CHECK:STDOUT:
 // CHECK:STDOUT: fn @Echo(%a: i32) -> i32 {
