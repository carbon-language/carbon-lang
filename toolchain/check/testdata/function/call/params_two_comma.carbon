// Part of the Carbon Language project, under the Apache License v2.0 with LLVM
// Exceptions. See /LICENSE for license information.
// SPDX-License-Identifier: Apache-2.0 WITH LLVM-exception
//
// AUTOUPDATE

fn Foo(a: i32, b: i32,) {}

fn Main() {
  Foo(1, 2);
  Foo(1, 2,);
}

// CHECK:STDOUT: constants {
// CHECK:STDOUT:   %.loc10: type = tuple_type ()
// CHECK:STDOUT: }
// CHECK:STDOUT:
// CHECK:STDOUT: file "params_two_comma.carbon" {
// CHECK:STDOUT:   %Foo: <function> = fn_decl @Foo
// CHECK:STDOUT:   %Main: <function> = fn_decl @Main
// CHECK:STDOUT: }
// CHECK:STDOUT:
// CHECK:STDOUT: fn @Foo(%a: i32, %b: i32) {
// CHECK:STDOUT: !entry:
// CHECK:STDOUT:   return
// CHECK:STDOUT: }
// CHECK:STDOUT:
// CHECK:STDOUT: fn @Main() {
// CHECK:STDOUT: !entry:
// CHECK:STDOUT:   %Foo.ref.loc10: <function> = name_reference Foo, file.%Foo
// CHECK:STDOUT:   %.loc10_7: i32 = int_literal 1
// CHECK:STDOUT:   %.loc10_10: i32 = int_literal 2
<<<<<<< HEAD
// CHECK:STDOUT:   %.loc10_6: init () = call %Foo.ref.loc10(%.loc10_7, %.loc10_10)
// CHECK:STDOUT:   %Foo.ref.loc11: <function> = name_reference "Foo", file.%Foo
=======
// CHECK:STDOUT:   %.loc10_6.1: type = tuple_type ()
// CHECK:STDOUT:   %.loc10_6.2: init () = call %Foo.ref.loc10(%.loc10_7, %.loc10_10)
// CHECK:STDOUT:   %Foo.ref.loc11: <function> = name_reference Foo, file.%Foo
>>>>>>> fe45b6a9
// CHECK:STDOUT:   %.loc11_7: i32 = int_literal 1
// CHECK:STDOUT:   %.loc11_10: i32 = int_literal 2
// CHECK:STDOUT:   %.loc11_6: init () = call %Foo.ref.loc11(%.loc11_7, %.loc11_10)
// CHECK:STDOUT:   return
// CHECK:STDOUT: }<|MERGE_RESOLUTION|>--- conflicted
+++ resolved
@@ -30,14 +30,8 @@
 // CHECK:STDOUT:   %Foo.ref.loc10: <function> = name_reference Foo, file.%Foo
 // CHECK:STDOUT:   %.loc10_7: i32 = int_literal 1
 // CHECK:STDOUT:   %.loc10_10: i32 = int_literal 2
-<<<<<<< HEAD
 // CHECK:STDOUT:   %.loc10_6: init () = call %Foo.ref.loc10(%.loc10_7, %.loc10_10)
-// CHECK:STDOUT:   %Foo.ref.loc11: <function> = name_reference "Foo", file.%Foo
-=======
-// CHECK:STDOUT:   %.loc10_6.1: type = tuple_type ()
-// CHECK:STDOUT:   %.loc10_6.2: init () = call %Foo.ref.loc10(%.loc10_7, %.loc10_10)
 // CHECK:STDOUT:   %Foo.ref.loc11: <function> = name_reference Foo, file.%Foo
->>>>>>> fe45b6a9
 // CHECK:STDOUT:   %.loc11_7: i32 = int_literal 1
 // CHECK:STDOUT:   %.loc11_10: i32 = int_literal 2
 // CHECK:STDOUT:   %.loc11_6: init () = call %Foo.ref.loc11(%.loc11_7, %.loc11_10)
