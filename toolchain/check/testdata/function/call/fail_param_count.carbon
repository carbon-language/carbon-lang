// Part of the Carbon Language project, under the Apache License v2.0 with LLVM
// Exceptions. See /LICENSE for license information.
// SPDX-License-Identifier: Apache-2.0 WITH LLVM-exception
//
// AUTOUPDATE
// TIP: To test this file alone, run:
// TIP:   bazel test //toolchain/testing:file_test --test_arg=--file_tests=toolchain/check/testdata/function/call/fail_param_count.carbon
// TIP: To dump output, run:
// TIP:   bazel run //toolchain/testing:file_test -- --dump_output --file_tests=toolchain/check/testdata/function/call/fail_param_count.carbon

fn Run0() {}
fn Run1(a: i32) {}
fn Run2(a: i32, b: i32) {}

fn Main() {
  // CHECK:STDERR: fail_param_count.carbon:[[@LINE+7]]:3: error: 1 argument(s) passed to function expecting 0 argument(s).
  // CHECK:STDERR:   Run0(1);
  // CHECK:STDERR:   ^~~~~
  // CHECK:STDERR: fail_param_count.carbon:[[@LINE-8]]:1: note: calling function declared here
  // CHECK:STDERR: fn Run0() {}
  // CHECK:STDERR: ^~~~~~~~~~~
  // CHECK:STDERR:
  Run0(1);
  // CHECK:STDERR: fail_param_count.carbon:[[@LINE+7]]:3: error: 2 argument(s) passed to function expecting 0 argument(s).
  // CHECK:STDERR:   Run0(0, 1);
  // CHECK:STDERR:   ^~~~~
  // CHECK:STDERR: fail_param_count.carbon:[[@LINE-16]]:1: note: calling function declared here
  // CHECK:STDERR: fn Run0() {}
  // CHECK:STDERR: ^~~~~~~~~~~
  // CHECK:STDERR:
  Run0(0, 1);

  // CHECK:STDERR: fail_param_count.carbon:[[@LINE+7]]:3: error: 0 argument(s) passed to function expecting 1 argument(s).
  // CHECK:STDERR:   Run1();
  // CHECK:STDERR:   ^~~~~
  // CHECK:STDERR: fail_param_count.carbon:[[@LINE-24]]:1: note: calling function declared here
  // CHECK:STDERR: fn Run1(a: i32) {}
  // CHECK:STDERR: ^~~~~~~~~~~~~~~~~
  // CHECK:STDERR:
  Run1();
  // CHECK:STDERR: fail_param_count.carbon:[[@LINE+7]]:3: error: 2 argument(s) passed to function expecting 1 argument(s).
  // CHECK:STDERR:   Run1(0, 1);
  // CHECK:STDERR:   ^~~~~
  // CHECK:STDERR: fail_param_count.carbon:[[@LINE-32]]:1: note: calling function declared here
  // CHECK:STDERR: fn Run1(a: i32) {}
  // CHECK:STDERR: ^~~~~~~~~~~~~~~~~
  // CHECK:STDERR:
  Run1(0, 1);

  // CHECK:STDERR: fail_param_count.carbon:[[@LINE+7]]:3: error: 0 argument(s) passed to function expecting 2 argument(s).
  // CHECK:STDERR:   Run2();
  // CHECK:STDERR:   ^~~~~
  // CHECK:STDERR: fail_param_count.carbon:[[@LINE-40]]:1: note: calling function declared here
  // CHECK:STDERR: fn Run2(a: i32, b: i32) {}
  // CHECK:STDERR: ^~~~~~~~~~~~~~~~~~~~~~~~~
  // CHECK:STDERR:
  Run2();
  // CHECK:STDERR: fail_param_count.carbon:[[@LINE+6]]:3: error: 1 argument(s) passed to function expecting 2 argument(s).
  // CHECK:STDERR:   Run2(0);
  // CHECK:STDERR:   ^~~~~
  // CHECK:STDERR: fail_param_count.carbon:[[@LINE-48]]:1: note: calling function declared here
  // CHECK:STDERR: fn Run2(a: i32, b: i32) {}
  // CHECK:STDERR: ^~~~~~~~~~~~~~~~~~~~~~~~~
  Run2(0);
}

// CHECK:STDOUT: --- fail_param_count.carbon
// CHECK:STDOUT:
// CHECK:STDOUT: constants {
// CHECK:STDOUT:   %Run0.type: type = fn_type @Run0 [template]
// CHECK:STDOUT:   %.1: type = tuple_type () [template]
// CHECK:STDOUT:   %Run0: %Run0.type = struct_value () [template]
// CHECK:STDOUT:   %Int32.type: type = fn_type @Int32 [template]
// CHECK:STDOUT:   %Int32: %Int32.type = struct_value () [template]
// CHECK:STDOUT:   %Run1.type: type = fn_type @Run1 [template]
// CHECK:STDOUT:   %Run1: %Run1.type = struct_value () [template]
// CHECK:STDOUT:   %Run2.type: type = fn_type @Run2 [template]
// CHECK:STDOUT:   %Run2: %Run2.type = struct_value () [template]
// CHECK:STDOUT:   %Main.type: type = fn_type @Main [template]
// CHECK:STDOUT:   %Main: %Main.type = struct_value () [template]
// CHECK:STDOUT:   %.2: i32 = int_literal 1 [template]
// CHECK:STDOUT:   %.3: i32 = int_literal 0 [template]
// CHECK:STDOUT: }
// CHECK:STDOUT:
// CHECK:STDOUT: imports {
// CHECK:STDOUT:   %Core: <namespace> = namespace file.%Core.import, [template] {
// CHECK:STDOUT:     .Int32 = %import_ref
// CHECK:STDOUT:     import Core//prelude
// CHECK:STDOUT:     import Core//prelude/operators
// CHECK:STDOUT:     import Core//prelude/types
// CHECK:STDOUT:     import Core//prelude/operators/arithmetic
// CHECK:STDOUT:     import Core//prelude/operators/as
// CHECK:STDOUT:     import Core//prelude/operators/bitwise
// CHECK:STDOUT:     import Core//prelude/operators/comparison
// CHECK:STDOUT:     import Core//prelude/types/bool
// CHECK:STDOUT:   }
// CHECK:STDOUT:   %import_ref: %Int32.type = import_ref Core//prelude/types, inst+4, loaded [template = constants.%Int32]
// CHECK:STDOUT: }
// CHECK:STDOUT:
// CHECK:STDOUT: file {
// CHECK:STDOUT:   package: <namespace> = namespace [template] {
// CHECK:STDOUT:     .Core = imports.%Core
// CHECK:STDOUT:     .Run0 = %Run0.decl
// CHECK:STDOUT:     .Run1 = %Run1.decl
// CHECK:STDOUT:     .Run2 = %Run2.decl
// CHECK:STDOUT:     .Main = %Main.decl
// CHECK:STDOUT:   }
// CHECK:STDOUT:   %Core.import = import Core
// CHECK:STDOUT:   %Run0.decl: %Run0.type = fn_decl @Run0 [template = constants.%Run0] {} {}
// CHECK:STDOUT:   %Run1.decl: %Run1.type = fn_decl @Run1 [template = constants.%Run1] {
// CHECK:STDOUT:     %a.patt: i32 = binding_pattern a
<<<<<<< HEAD
// CHECK:STDOUT:     %.loc12_10: i32 = param_pattern %a.patt
=======
>>>>>>> 7396aede
// CHECK:STDOUT:   } {
// CHECK:STDOUT:     %int.make_type_32: init type = call constants.%Int32() [template = i32]
// CHECK:STDOUT:     %.loc12_12.1: type = value_of_initializer %int.make_type_32 [template = i32]
// CHECK:STDOUT:     %.loc12_12.2: type = converted %int.make_type_32, %.loc12_12.1 [template = i32]
<<<<<<< HEAD
// CHECK:STDOUT:     %param: i32 = param
// CHECK:STDOUT:     %a: i32 = bind_name a, %param
// CHECK:STDOUT:   }
// CHECK:STDOUT:   %Run2.decl: %Run2.type = fn_decl @Run2 [template = constants.%Run2] {
// CHECK:STDOUT:     %a.patt: i32 = binding_pattern a
// CHECK:STDOUT:     %.loc13_10: i32 = param_pattern %a.patt
=======
// CHECK:STDOUT:     %a.param: i32 = param a, runtime_param0
// CHECK:STDOUT:     %a: i32 = bind_name a, %a.param
// CHECK:STDOUT:   }
// CHECK:STDOUT:   %Run2.decl: %Run2.type = fn_decl @Run2 [template = constants.%Run2] {
// CHECK:STDOUT:     %a.patt: i32 = binding_pattern a
>>>>>>> 7396aede
// CHECK:STDOUT:     %b.patt: i32 = binding_pattern b
// CHECK:STDOUT:     %.loc13_18: i32 = param_pattern %b.patt
// CHECK:STDOUT:   } {
// CHECK:STDOUT:     %int.make_type_32.loc13_12: init type = call constants.%Int32() [template = i32]
// CHECK:STDOUT:     %.loc13_12.1: type = value_of_initializer %int.make_type_32.loc13_12 [template = i32]
// CHECK:STDOUT:     %.loc13_12.2: type = converted %int.make_type_32.loc13_12, %.loc13_12.1 [template = i32]
<<<<<<< HEAD
// CHECK:STDOUT:     %param.loc13_9: i32 = param
// CHECK:STDOUT:     %a: i32 = bind_name a, %param.loc13_9
// CHECK:STDOUT:     %int.make_type_32.loc13_20: init type = call constants.%Int32() [template = i32]
// CHECK:STDOUT:     %.loc13_20.1: type = value_of_initializer %int.make_type_32.loc13_20 [template = i32]
// CHECK:STDOUT:     %.loc13_20.2: type = converted %int.make_type_32.loc13_20, %.loc13_20.1 [template = i32]
// CHECK:STDOUT:     %param.loc13_17: i32 = param
// CHECK:STDOUT:     %b: i32 = bind_name b, %param.loc13_17
=======
// CHECK:STDOUT:     %a.param: i32 = param a, runtime_param0
// CHECK:STDOUT:     %a: i32 = bind_name a, %a.param
// CHECK:STDOUT:     %int.make_type_32.loc13_20: init type = call constants.%Int32() [template = i32]
// CHECK:STDOUT:     %.loc13_20.1: type = value_of_initializer %int.make_type_32.loc13_20 [template = i32]
// CHECK:STDOUT:     %.loc13_20.2: type = converted %int.make_type_32.loc13_20, %.loc13_20.1 [template = i32]
// CHECK:STDOUT:     %b.param: i32 = param b, runtime_param1
// CHECK:STDOUT:     %b: i32 = bind_name b, %b.param
>>>>>>> 7396aede
// CHECK:STDOUT:   }
// CHECK:STDOUT:   %Main.decl: %Main.type = fn_decl @Main [template = constants.%Main] {} {}
// CHECK:STDOUT: }
// CHECK:STDOUT:
// CHECK:STDOUT: fn @Run0() {
// CHECK:STDOUT: !entry:
// CHECK:STDOUT:   return
// CHECK:STDOUT: }
// CHECK:STDOUT:
// CHECK:STDOUT: fn @Int32() -> type = "int.make_type_32";
// CHECK:STDOUT:
// CHECK:STDOUT: fn @Run1(%.loc12_10: i32) {
// CHECK:STDOUT: !entry:
// CHECK:STDOUT:   return
// CHECK:STDOUT: }
// CHECK:STDOUT:
// CHECK:STDOUT: fn @Run2(%.loc13_10: i32, %.loc13_18: i32) {
// CHECK:STDOUT: !entry:
// CHECK:STDOUT:   return
// CHECK:STDOUT: }
// CHECK:STDOUT:
// CHECK:STDOUT: fn @Main() {
// CHECK:STDOUT: !entry:
// CHECK:STDOUT:   %Run0.ref.loc23: %Run0.type = name_ref Run0, file.%Run0.decl [template = constants.%Run0]
// CHECK:STDOUT:   %.loc23: i32 = int_literal 1 [template = constants.%.2]
// CHECK:STDOUT:   %Run0.ref.loc31: %Run0.type = name_ref Run0, file.%Run0.decl [template = constants.%Run0]
// CHECK:STDOUT:   %.loc31_8: i32 = int_literal 0 [template = constants.%.3]
// CHECK:STDOUT:   %.loc31_11: i32 = int_literal 1 [template = constants.%.2]
// CHECK:STDOUT:   %Run1.ref.loc40: %Run1.type = name_ref Run1, file.%Run1.decl [template = constants.%Run1]
// CHECK:STDOUT:   %Run1.ref.loc48: %Run1.type = name_ref Run1, file.%Run1.decl [template = constants.%Run1]
// CHECK:STDOUT:   %.loc48_8: i32 = int_literal 0 [template = constants.%.3]
// CHECK:STDOUT:   %.loc48_11: i32 = int_literal 1 [template = constants.%.2]
// CHECK:STDOUT:   %Run2.ref.loc57: %Run2.type = name_ref Run2, file.%Run2.decl [template = constants.%Run2]
// CHECK:STDOUT:   %Run2.ref.loc64: %Run2.type = name_ref Run2, file.%Run2.decl [template = constants.%Run2]
// CHECK:STDOUT:   %.loc64: i32 = int_literal 0 [template = constants.%.3]
// CHECK:STDOUT:   return
// CHECK:STDOUT: }
// CHECK:STDOUT:<|MERGE_RESOLUTION|>--- conflicted
+++ resolved
@@ -109,51 +109,30 @@
 // CHECK:STDOUT:   %Run0.decl: %Run0.type = fn_decl @Run0 [template = constants.%Run0] {} {}
 // CHECK:STDOUT:   %Run1.decl: %Run1.type = fn_decl @Run1 [template = constants.%Run1] {
 // CHECK:STDOUT:     %a.patt: i32 = binding_pattern a
-<<<<<<< HEAD
-// CHECK:STDOUT:     %.loc12_10: i32 = param_pattern %a.patt
-=======
->>>>>>> 7396aede
+// CHECK:STDOUT:     %.loc12_10: i32 = param_pattern %a.patt, runtime_param0
 // CHECK:STDOUT:   } {
 // CHECK:STDOUT:     %int.make_type_32: init type = call constants.%Int32() [template = i32]
 // CHECK:STDOUT:     %.loc12_12.1: type = value_of_initializer %int.make_type_32 [template = i32]
 // CHECK:STDOUT:     %.loc12_12.2: type = converted %int.make_type_32, %.loc12_12.1 [template = i32]
-<<<<<<< HEAD
-// CHECK:STDOUT:     %param: i32 = param
+// CHECK:STDOUT:     %param: i32 = param runtime_param0
 // CHECK:STDOUT:     %a: i32 = bind_name a, %param
 // CHECK:STDOUT:   }
 // CHECK:STDOUT:   %Run2.decl: %Run2.type = fn_decl @Run2 [template = constants.%Run2] {
 // CHECK:STDOUT:     %a.patt: i32 = binding_pattern a
-// CHECK:STDOUT:     %.loc13_10: i32 = param_pattern %a.patt
-=======
-// CHECK:STDOUT:     %a.param: i32 = param a, runtime_param0
-// CHECK:STDOUT:     %a: i32 = bind_name a, %a.param
-// CHECK:STDOUT:   }
-// CHECK:STDOUT:   %Run2.decl: %Run2.type = fn_decl @Run2 [template = constants.%Run2] {
-// CHECK:STDOUT:     %a.patt: i32 = binding_pattern a
->>>>>>> 7396aede
+// CHECK:STDOUT:     %.loc13_10: i32 = param_pattern %a.patt, runtime_param0
 // CHECK:STDOUT:     %b.patt: i32 = binding_pattern b
-// CHECK:STDOUT:     %.loc13_18: i32 = param_pattern %b.patt
+// CHECK:STDOUT:     %.loc13_18: i32 = param_pattern %b.patt, runtime_param1
 // CHECK:STDOUT:   } {
 // CHECK:STDOUT:     %int.make_type_32.loc13_12: init type = call constants.%Int32() [template = i32]
 // CHECK:STDOUT:     %.loc13_12.1: type = value_of_initializer %int.make_type_32.loc13_12 [template = i32]
 // CHECK:STDOUT:     %.loc13_12.2: type = converted %int.make_type_32.loc13_12, %.loc13_12.1 [template = i32]
-<<<<<<< HEAD
-// CHECK:STDOUT:     %param.loc13_9: i32 = param
+// CHECK:STDOUT:     %param.loc13_9: i32 = param runtime_param0
 // CHECK:STDOUT:     %a: i32 = bind_name a, %param.loc13_9
 // CHECK:STDOUT:     %int.make_type_32.loc13_20: init type = call constants.%Int32() [template = i32]
 // CHECK:STDOUT:     %.loc13_20.1: type = value_of_initializer %int.make_type_32.loc13_20 [template = i32]
 // CHECK:STDOUT:     %.loc13_20.2: type = converted %int.make_type_32.loc13_20, %.loc13_20.1 [template = i32]
-// CHECK:STDOUT:     %param.loc13_17: i32 = param
+// CHECK:STDOUT:     %param.loc13_17: i32 = param runtime_param1
 // CHECK:STDOUT:     %b: i32 = bind_name b, %param.loc13_17
-=======
-// CHECK:STDOUT:     %a.param: i32 = param a, runtime_param0
-// CHECK:STDOUT:     %a: i32 = bind_name a, %a.param
-// CHECK:STDOUT:     %int.make_type_32.loc13_20: init type = call constants.%Int32() [template = i32]
-// CHECK:STDOUT:     %.loc13_20.1: type = value_of_initializer %int.make_type_32.loc13_20 [template = i32]
-// CHECK:STDOUT:     %.loc13_20.2: type = converted %int.make_type_32.loc13_20, %.loc13_20.1 [template = i32]
-// CHECK:STDOUT:     %b.param: i32 = param b, runtime_param1
-// CHECK:STDOUT:     %b: i32 = bind_name b, %b.param
->>>>>>> 7396aede
 // CHECK:STDOUT:   }
 // CHECK:STDOUT:   %Main.decl: %Main.type = fn_decl @Main [template = constants.%Main] {} {}
 // CHECK:STDOUT: }
