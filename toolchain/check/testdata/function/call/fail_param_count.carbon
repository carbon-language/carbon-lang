--- conflicted
+++ resolved
@@ -108,24 +108,16 @@
 // CHECK:STDOUT:   %Core.import = import Core
 // CHECK:STDOUT:   %Run0.decl: %Run0.type = fn_decl @Run0 [template = constants.%Run0] {} {}
 // CHECK:STDOUT:   %Run1.decl: %Run1.type = fn_decl @Run1 [template = constants.%Run1] {
-<<<<<<< HEAD
-// CHECK:STDOUT:     %a.patt.loc12: i32 = binding_pattern a
+// CHECK:STDOUT:     %a.patt: i32 = binding_pattern a
 // CHECK:STDOUT:   } {
-// CHECK:STDOUT:     %int.make_type_32.loc12: init type = call constants.%Int32() [template = i32]
-// CHECK:STDOUT:     %.loc12_12.1: type = value_of_initializer %int.make_type_32.loc12 [template = i32]
-// CHECK:STDOUT:     %.loc12_12.2: type = converted %int.make_type_32.loc12, %.loc12_12.1 [template = i32]
-// CHECK:STDOUT:     %a.loc12_9.1: i32 = param a
-// CHECK:STDOUT:     @Run1.%a: i32 = bind_name a, %a.loc12_9.1
-=======
 // CHECK:STDOUT:     %int.make_type_32: init type = call constants.%Int32() [template = i32]
 // CHECK:STDOUT:     %.loc12_12.1: type = value_of_initializer %int.make_type_32 [template = i32]
 // CHECK:STDOUT:     %.loc12_12.2: type = converted %int.make_type_32, %.loc12_12.1 [template = i32]
 // CHECK:STDOUT:     %a.param: i32 = param a, runtime_param0
 // CHECK:STDOUT:     %a: i32 = bind_name a, %a.param
->>>>>>> 1e34d03e
 // CHECK:STDOUT:   }
 // CHECK:STDOUT:   %Run2.decl: %Run2.type = fn_decl @Run2 [template = constants.%Run2] {
-// CHECK:STDOUT:     %a.patt.loc13: i32 = binding_pattern a
+// CHECK:STDOUT:     %a.patt: i32 = binding_pattern a
 // CHECK:STDOUT:     %b.patt: i32 = binding_pattern b
 // CHECK:STDOUT:   } {
 // CHECK:STDOUT:     %int.make_type_32.loc13_12: init type = call constants.%Int32() [template = i32]
