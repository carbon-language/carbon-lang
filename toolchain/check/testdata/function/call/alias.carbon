// Part of the Carbon Language project, under the Apache License v2.0 with LLVM
// Exceptions. See /LICENSE for license information.
// SPDX-License-Identifier: Apache-2.0 WITH LLVM-exception
//
// AUTOUPDATE

fn A() -> i32 { return 0; }

alias B = A;

fn Main() {
  var b: i32 = B();
}

// CHECK:STDOUT: --- alias.carbon
// CHECK:STDOUT:
// CHECK:STDOUT: constants {
// CHECK:STDOUT:   %.1: i32 = int_literal 0 [template]
// CHECK:STDOUT: }
// CHECK:STDOUT:
// CHECK:STDOUT: file {
<<<<<<< HEAD
// CHECK:STDOUT:   package: <namespace> = namespace {
// CHECK:STDOUT:     .A = %A
// CHECK:STDOUT:     .B = %B
// CHECK:STDOUT:     .Main = %Main
// CHECK:STDOUT:   } [template]
// CHECK:STDOUT:   %A: <function> = fn_decl @A [template]
=======
// CHECK:STDOUT:   package: <namespace> = namespace {.A = %A, .B = %B, .Main = %Main} [template]
// CHECK:STDOUT:   %A: <function> = fn_decl @A {
// CHECK:STDOUT:     %return.var: ref i32 = var <return slot>
// CHECK:STDOUT:   } [template]
>>>>>>> 5f4e6c76
// CHECK:STDOUT:   %A.ref: <function> = name_ref A, %A [template = %A]
// CHECK:STDOUT:   %B: <function> = bind_alias B, %A [template = %A]
// CHECK:STDOUT:   %Main: <function> = fn_decl @Main {} [template]
// CHECK:STDOUT: }
// CHECK:STDOUT:
// CHECK:STDOUT: fn @A() -> i32 {
// CHECK:STDOUT: !entry:
// CHECK:STDOUT:   %.loc7: i32 = int_literal 0 [template = constants.%.1]
// CHECK:STDOUT:   return %.loc7
// CHECK:STDOUT: }
// CHECK:STDOUT:
// CHECK:STDOUT: fn @Main() {
// CHECK:STDOUT: !entry:
// CHECK:STDOUT:   %b.var: ref i32 = var b
// CHECK:STDOUT:   %b: ref i32 = bind_name b, %b.var
// CHECK:STDOUT:   %B.ref: <function> = name_ref B, file.%B [template = file.%A]
// CHECK:STDOUT:   %.loc12: init i32 = call %B.ref()
// CHECK:STDOUT:   assign %b.var, %.loc12
// CHECK:STDOUT:   return
// CHECK:STDOUT: }
// CHECK:STDOUT:<|MERGE_RESOLUTION|>--- conflicted
+++ resolved
@@ -19,19 +19,14 @@
 // CHECK:STDOUT: }
 // CHECK:STDOUT:
 // CHECK:STDOUT: file {
-<<<<<<< HEAD
 // CHECK:STDOUT:   package: <namespace> = namespace {
 // CHECK:STDOUT:     .A = %A
 // CHECK:STDOUT:     .B = %B
 // CHECK:STDOUT:     .Main = %Main
 // CHECK:STDOUT:   } [template]
-// CHECK:STDOUT:   %A: <function> = fn_decl @A [template]
-=======
-// CHECK:STDOUT:   package: <namespace> = namespace {.A = %A, .B = %B, .Main = %Main} [template]
 // CHECK:STDOUT:   %A: <function> = fn_decl @A {
 // CHECK:STDOUT:     %return.var: ref i32 = var <return slot>
 // CHECK:STDOUT:   } [template]
->>>>>>> 5f4e6c76
 // CHECK:STDOUT:   %A.ref: <function> = name_ref A, %A [template = %A]
 // CHECK:STDOUT:   %B: <function> = bind_alias B, %A [template = %A]
 // CHECK:STDOUT:   %Main: <function> = fn_decl @Main {} [template]
