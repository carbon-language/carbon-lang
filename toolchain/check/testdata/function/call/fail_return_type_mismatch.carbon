// Part of the Carbon Language project, under the Apache License v2.0 with LLVM
// Exceptions. See /LICENSE for license information.
// SPDX-License-Identifier: Apache-2.0 WITH LLVM-exception
//
// AUTOUPDATE

fn Foo() -> f64 { return 1.0; }

fn Run() {
  // CHECK:STDERR: fail_return_type_mismatch.carbon:[[@LINE+3]]:3: ERROR: Cannot implicitly convert from `f64` to `i32`.
  // CHECK:STDERR:   var x: i32 = Foo();
  // CHECK:STDERR:   ^~~~~~~~~~~~~~~~~~~
  var x: i32 = Foo();
}

// CHECK:STDOUT: --- fail_return_type_mismatch.carbon
// CHECK:STDOUT:
// CHECK:STDOUT: constants {
// CHECK:STDOUT:   %.1: f64 = real_literal 10e-1 [template]
// CHECK:STDOUT: }
// CHECK:STDOUT:
// CHECK:STDOUT: file {
<<<<<<< HEAD
// CHECK:STDOUT:   package: <namespace> = namespace {
// CHECK:STDOUT:     .Foo = %Foo
// CHECK:STDOUT:     .Run = %Run
// CHECK:STDOUT:   } [template]
// CHECK:STDOUT:   %Foo: <function> = fn_decl @Foo [template]
// CHECK:STDOUT:   %Run: <function> = fn_decl @Run [template]
=======
// CHECK:STDOUT:   package: <namespace> = namespace {.Foo = %Foo, .Run = %Run} [template]
// CHECK:STDOUT:   %Foo: <function> = fn_decl @Foo {
// CHECK:STDOUT:     %return.var: ref f64 = var <return slot>
// CHECK:STDOUT:   } [template]
// CHECK:STDOUT:   %Run: <function> = fn_decl @Run {} [template]
>>>>>>> 5f4e6c76
// CHECK:STDOUT: }
// CHECK:STDOUT:
// CHECK:STDOUT: fn @Foo() -> f64 {
// CHECK:STDOUT: !entry:
// CHECK:STDOUT:   %.loc7: f64 = real_literal 10e-1 [template = constants.%.1]
// CHECK:STDOUT:   return %.loc7
// CHECK:STDOUT: }
// CHECK:STDOUT:
// CHECK:STDOUT: fn @Run() {
// CHECK:STDOUT: !entry:
// CHECK:STDOUT:   %x.var: ref i32 = var x
// CHECK:STDOUT:   %x: ref i32 = bind_name x, %x.var
// CHECK:STDOUT:   %Foo.ref: <function> = name_ref Foo, file.%Foo [template = file.%Foo]
// CHECK:STDOUT:   %.loc13: init f64 = call %Foo.ref()
// CHECK:STDOUT:   assign %x.var, <error>
// CHECK:STDOUT:   return
// CHECK:STDOUT: }
// CHECK:STDOUT:<|MERGE_RESOLUTION|>--- conflicted
+++ resolved
@@ -20,20 +20,14 @@
 // CHECK:STDOUT: }
 // CHECK:STDOUT:
 // CHECK:STDOUT: file {
-<<<<<<< HEAD
 // CHECK:STDOUT:   package: <namespace> = namespace {
 // CHECK:STDOUT:     .Foo = %Foo
 // CHECK:STDOUT:     .Run = %Run
 // CHECK:STDOUT:   } [template]
-// CHECK:STDOUT:   %Foo: <function> = fn_decl @Foo [template]
-// CHECK:STDOUT:   %Run: <function> = fn_decl @Run [template]
-=======
-// CHECK:STDOUT:   package: <namespace> = namespace {.Foo = %Foo, .Run = %Run} [template]
 // CHECK:STDOUT:   %Foo: <function> = fn_decl @Foo {
 // CHECK:STDOUT:     %return.var: ref f64 = var <return slot>
 // CHECK:STDOUT:   } [template]
 // CHECK:STDOUT:   %Run: <function> = fn_decl @Run {} [template]
->>>>>>> 5f4e6c76
 // CHECK:STDOUT: }
 // CHECK:STDOUT:
 // CHECK:STDOUT: fn @Foo() -> f64 {
