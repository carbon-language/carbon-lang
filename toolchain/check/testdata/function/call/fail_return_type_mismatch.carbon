--- conflicted
+++ resolved
@@ -39,6 +39,7 @@
 // CHECK:STDOUT:   %Dest: type = bind_symbolic_name Dest 0 [symbolic]
 // CHECK:STDOUT:   %.4: type = interface_type @ImplicitAs, @ImplicitAs(%Dest) [symbolic]
 // CHECK:STDOUT:   %Self.1: @ImplicitAs.%.1 (%.4) = bind_symbolic_name Self 1 [symbolic]
+// CHECK:STDOUT:   %Dest.patt: type = symbolic_binding_pattern Dest 0 [symbolic]
 // CHECK:STDOUT:   %Self.2: %.4 = bind_symbolic_name Self 1 [symbolic]
 // CHECK:STDOUT:   %Convert.type.1: type = fn_type @Convert, @ImplicitAs(%Dest) [symbolic]
 // CHECK:STDOUT:   %Convert.1: %Convert.type.1 = struct_value () [symbolic]
@@ -68,12 +69,12 @@
 // CHECK:STDOUT:   }
 // CHECK:STDOUT:   %import_ref.1: %Float.type = import_ref Core//prelude/types, inst+38, loaded [template = constants.%Float]
 // CHECK:STDOUT:   %import_ref.2: %Int32.type = import_ref Core//prelude/types, inst+4, loaded [template = constants.%Int32]
-// CHECK:STDOUT:   %import_ref.3: %ImplicitAs.type = import_ref Core//prelude/operators/as, inst+40, loaded [template = constants.%ImplicitAs]
-// CHECK:STDOUT:   %import_ref.4 = import_ref Core//prelude/operators/as, inst+45, unloaded
-// CHECK:STDOUT:   %import_ref.5: @ImplicitAs.%.2 (%.5) = import_ref Core//prelude/operators/as, inst+63, loaded [symbolic = @ImplicitAs.%.3 (constants.%.10)]
-// CHECK:STDOUT:   %import_ref.6 = import_ref Core//prelude/operators/as, inst+56, unloaded
-// CHECK:STDOUT:   %import_ref.7 = import_ref Core//prelude/operators/as, inst+56, unloaded
-// CHECK:STDOUT:   %import_ref.8 = import_ref Core//prelude/operators/as, inst+56, unloaded
+// CHECK:STDOUT:   %import_ref.3: %ImplicitAs.type = import_ref Core//prelude/operators/as, inst+45, loaded [template = constants.%ImplicitAs]
+// CHECK:STDOUT:   %import_ref.4 = import_ref Core//prelude/operators/as, inst+51, unloaded
+// CHECK:STDOUT:   %import_ref.5: @ImplicitAs.%.2 (%.5) = import_ref Core//prelude/operators/as, inst+70, loaded [symbolic = @ImplicitAs.%.3 (constants.%.10)]
+// CHECK:STDOUT:   %import_ref.6 = import_ref Core//prelude/operators/as, inst+63, unloaded
+// CHECK:STDOUT:   %import_ref.7 = import_ref Core//prelude/operators/as, inst+63, unloaded
+// CHECK:STDOUT:   %import_ref.8 = import_ref Core//prelude/operators/as, inst+63, unloaded
 // CHECK:STDOUT: }
 // CHECK:STDOUT:
 // CHECK:STDOUT: file {
@@ -93,11 +94,9 @@
 // CHECK:STDOUT:   %Run.decl: %Run.type = fn_decl @Run [template = constants.%Run] {} {}
 // CHECK:STDOUT: }
 // CHECK:STDOUT:
-<<<<<<< HEAD
-// CHECK:STDOUT: fn @Float(%.1: i32) -> type = "float.make_type";
-=======
 // CHECK:STDOUT: generic interface @ImplicitAs(constants.%Dest: type) {
 // CHECK:STDOUT:   %Dest: type = bind_symbolic_name Dest 0 [symbolic = %Dest (constants.%Dest)]
+// CHECK:STDOUT:   %Dest.patt: type = symbolic_binding_pattern Dest 0 [symbolic = %Dest.patt (constants.%Dest.patt)]
 // CHECK:STDOUT:
 // CHECK:STDOUT: !definition:
 // CHECK:STDOUT:   %.1: type = interface_type @ImplicitAs, @ImplicitAs(%Dest) [symbolic = %.1 (constants.%.4)]
@@ -115,8 +114,7 @@
 // CHECK:STDOUT:   }
 // CHECK:STDOUT: }
 // CHECK:STDOUT:
-// CHECK:STDOUT: fn @Float(%size: i32) -> type = "float.make_type";
->>>>>>> 7396aede
+// CHECK:STDOUT: fn @Float(%.1: i32) -> type = "float.make_type";
 // CHECK:STDOUT:
 // CHECK:STDOUT: fn @Foo() -> f64 {
 // CHECK:STDOUT: !entry:
@@ -147,32 +145,36 @@
 // CHECK:STDOUT:
 // CHECK:STDOUT: generic fn @Convert(constants.%Dest: type, constants.%Self.1: @ImplicitAs.%.1 (%.4)) {
 // CHECK:STDOUT:   %Dest: type = bind_symbolic_name Dest 0 [symbolic = %Dest (constants.%Dest)]
-// CHECK:STDOUT:   %.1: type = interface_type @ImplicitAs, @ImplicitAs(%Dest) [symbolic = %.1 (constants.%.4)]
+// CHECK:STDOUT:   %.2: type = interface_type @ImplicitAs, @ImplicitAs(%Dest) [symbolic = %.2 (constants.%.4)]
 // CHECK:STDOUT:   %Self: %.4 = bind_symbolic_name Self 1 [symbolic = %Self (constants.%Self.2)]
 // CHECK:STDOUT:
-// CHECK:STDOUT:   fn[%self: @Convert.%Self (%Self.2)]() -> @Convert.%Dest (%Dest);
+// CHECK:STDOUT:   fn[%.1: @Convert.%Self (%Self.2)]() -> @Convert.%Dest (%Dest);
 // CHECK:STDOUT: }
 // CHECK:STDOUT:
 // CHECK:STDOUT: specific @ImplicitAs(constants.%Dest) {
 // CHECK:STDOUT:   %Dest => constants.%Dest
+// CHECK:STDOUT:   %Dest.patt => constants.%Dest
 // CHECK:STDOUT: }
 // CHECK:STDOUT:
 // CHECK:STDOUT: specific @ImplicitAs(@ImplicitAs.%Dest) {
 // CHECK:STDOUT:   %Dest => constants.%Dest
+// CHECK:STDOUT:   %Dest.patt => constants.%Dest
 // CHECK:STDOUT: }
 // CHECK:STDOUT:
 // CHECK:STDOUT: specific @ImplicitAs(@Convert.%Dest) {
 // CHECK:STDOUT:   %Dest => constants.%Dest
+// CHECK:STDOUT:   %Dest.patt => constants.%Dest
 // CHECK:STDOUT: }
 // CHECK:STDOUT:
 // CHECK:STDOUT: specific @Convert(constants.%Dest, constants.%Self.1) {
 // CHECK:STDOUT:   %Dest => constants.%Dest
-// CHECK:STDOUT:   %.1 => constants.%.4
+// CHECK:STDOUT:   %.2 => constants.%.4
 // CHECK:STDOUT:   %Self => constants.%Self.1
 // CHECK:STDOUT: }
 // CHECK:STDOUT:
 // CHECK:STDOUT: specific @ImplicitAs(i32) {
 // CHECK:STDOUT:   %Dest => i32
+// CHECK:STDOUT:   %Dest.patt => i32
 // CHECK:STDOUT:
 // CHECK:STDOUT: !definition:
 // CHECK:STDOUT:   %.1 => constants.%.7
