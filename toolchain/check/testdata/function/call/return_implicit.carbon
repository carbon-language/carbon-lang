// Part of the Carbon Language project, under the Apache License v2.0 with LLVM
// Exceptions. See /LICENSE for license information.
// SPDX-License-Identifier: Apache-2.0 WITH LLVM-exception
//
// AUTOUPDATE

fn MakeImplicitEmptyTuple() {
}

fn Main() {
  var b: () = MakeImplicitEmptyTuple();
}

// CHECK:STDOUT: file "return_implicit.carbon" {
// CHECK:STDOUT:   %MakeImplicitEmptyTuple: <function> = fn_decl @MakeImplicitEmptyTuple
// CHECK:STDOUT:   %Main: <function> = fn_decl @Main
// CHECK:STDOUT: }
// CHECK:STDOUT:
// CHECK:STDOUT: fn @MakeImplicitEmptyTuple() {
// CHECK:STDOUT: !entry:
// CHECK:STDOUT:   return
// CHECK:STDOUT: }
// CHECK:STDOUT:
// CHECK:STDOUT: fn @Main() {
// CHECK:STDOUT: !entry:
// CHECK:STDOUT:   %.loc11_11.1: type = tuple_type ()
// CHECK:STDOUT:   %.loc11_11.2: () = tuple_literal ()
<<<<<<< HEAD
// CHECK:STDOUT:   %b.var: ref () = var "b"
// CHECK:STDOUT:   %b: ref () = bind_name "b", %b.var
// CHECK:STDOUT:   %MakeImplicitEmptyTuple.ref: <function> = name_reference "MakeImplicitEmptyTuple", package.%MakeImplicitEmptyTuple
=======
// CHECK:STDOUT:   %b: ref () = var "b"
// CHECK:STDOUT:   %MakeImplicitEmptyTuple.ref: <function> = name_reference "MakeImplicitEmptyTuple", file.%MakeImplicitEmptyTuple
>>>>>>> 74c3c665
// CHECK:STDOUT:   %.loc11_37: init () = call %MakeImplicitEmptyTuple.ref()
// CHECK:STDOUT:   assign %b.var, %.loc11_37
// CHECK:STDOUT:   return
// CHECK:STDOUT: }<|MERGE_RESOLUTION|>--- conflicted
+++ resolved
@@ -25,15 +25,9 @@
 // CHECK:STDOUT: !entry:
 // CHECK:STDOUT:   %.loc11_11.1: type = tuple_type ()
 // CHECK:STDOUT:   %.loc11_11.2: () = tuple_literal ()
-<<<<<<< HEAD
-// CHECK:STDOUT:   %b.var: ref () = var "b"
-// CHECK:STDOUT:   %b: ref () = bind_name "b", %b.var
-// CHECK:STDOUT:   %MakeImplicitEmptyTuple.ref: <function> = name_reference "MakeImplicitEmptyTuple", package.%MakeImplicitEmptyTuple
-=======
 // CHECK:STDOUT:   %b: ref () = var "b"
 // CHECK:STDOUT:   %MakeImplicitEmptyTuple.ref: <function> = name_reference "MakeImplicitEmptyTuple", file.%MakeImplicitEmptyTuple
->>>>>>> 74c3c665
 // CHECK:STDOUT:   %.loc11_37: init () = call %MakeImplicitEmptyTuple.ref()
-// CHECK:STDOUT:   assign %b.var, %.loc11_37
+// CHECK:STDOUT:   assign %b, %.loc11_37
 // CHECK:STDOUT:   return
 // CHECK:STDOUT: }