--- conflicted
+++ resolved
@@ -18,15 +18,9 @@
 // CHECK:STDOUT: }
 // CHECK:STDOUT:
 // CHECK:STDOUT: file {
-<<<<<<< HEAD
-// CHECK:STDOUT:   package: <namespace> = namespace {.MakeImplicitEmptyTuple = %MakeImplicitEmptyTuple, .Main = %Main}
+// CHECK:STDOUT:   package: <namespace> = namespace package, {.MakeImplicitEmptyTuple = %MakeImplicitEmptyTuple, .Main = %Main}
 // CHECK:STDOUT:   %MakeImplicitEmptyTuple: <function> = fn_decl @MakeImplicitEmptyTuple, const
 // CHECK:STDOUT:   %Main: <function> = fn_decl @Main, const
-=======
-// CHECK:STDOUT:   package: <namespace> = namespace package, {.MakeImplicitEmptyTuple = %MakeImplicitEmptyTuple, .Main = %Main}
-// CHECK:STDOUT:   %MakeImplicitEmptyTuple: <function> = fn_decl @MakeImplicitEmptyTuple
-// CHECK:STDOUT:   %Main: <function> = fn_decl @Main
->>>>>>> dc75295a
 // CHECK:STDOUT: }
 // CHECK:STDOUT:
 // CHECK:STDOUT: fn @MakeImplicitEmptyTuple() {
