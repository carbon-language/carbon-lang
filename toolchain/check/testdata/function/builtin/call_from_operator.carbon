--- conflicted
+++ resolved
@@ -96,17 +96,10 @@
 // CHECK:STDOUT:     .arr = %arr
 // CHECK:STDOUT:   }
 // CHECK:STDOUT:   %Core: <namespace> = namespace [template] {}
-<<<<<<< HEAD
 // CHECK:STDOUT:   %import_ref.1: type = import_ref ir2, inst+1, loc_9 [template = constants.%.1]
-// CHECK:STDOUT:   %import_ref.2: <associated <function> in Add> = import_ref ir2, inst+20, loc_36 [template = constants.%.6]
+// CHECK:STDOUT:   %import_ref.2: <associated <function> in Add> = import_ref ir2, inst+21, loc_36 [template = constants.%.6]
 // CHECK:STDOUT:   %import_ref.3 = import_ref ir2, inst+3, unloaded
-// CHECK:STDOUT:   %import_ref.4: <function> = import_ref ir2, inst+18, loc_10 [template = imports.%Op]
-=======
-// CHECK:STDOUT:   %import_ref.1: type = import_ref ir3, inst+1, loc_9 [template = constants.%.1]
-// CHECK:STDOUT:   %import_ref.2: <associated <function> in Add> = import_ref ir3, inst+21, loc_36 [template = constants.%.6]
-// CHECK:STDOUT:   %import_ref.3 = import_ref ir3, inst+3, unloaded
-// CHECK:STDOUT:   %import_ref.4: <function> = import_ref ir3, inst+19, loc_10 [template = imports.%Op]
->>>>>>> ccf87f0a
+// CHECK:STDOUT:   %import_ref.4: <function> = import_ref ir2, inst+19, loc_10 [template = imports.%Op]
 // CHECK:STDOUT:   impl_decl @impl {
 // CHECK:STDOUT:     %Core.ref: <namespace> = name_ref Core, %Core [template = %Core]
 // CHECK:STDOUT:     %Add.decl: type = interface_decl @Add [template = constants.%.1] {}
@@ -114,13 +107,8 @@
 // CHECK:STDOUT:   }
 // CHECK:STDOUT:   %.loc10_16: i32 = int_literal 1 [template = constants.%.3]
 // CHECK:STDOUT:   %.loc10_20: i32 = int_literal 2 [template = constants.%.4]
-<<<<<<< HEAD
 // CHECK:STDOUT:   %import_ref.5: type = import_ref ir2, inst+1, loc_36 [template = constants.%.1]
-// CHECK:STDOUT:   %import_ref.6 = import_ref ir2, inst+18, unloaded
-=======
-// CHECK:STDOUT:   %import_ref.5: type = import_ref ir3, inst+1, loc_36 [template = constants.%.1]
-// CHECK:STDOUT:   %import_ref.6 = import_ref ir3, inst+19, unloaded
->>>>>>> ccf87f0a
+// CHECK:STDOUT:   %import_ref.6 = import_ref ir2, inst+19, unloaded
 // CHECK:STDOUT:   %.1: <function> = interface_witness_access @impl.%.1, element0 [template = @impl.%Op]
 // CHECK:STDOUT:   %.loc10_18: <bound method> = bound_method %.loc10_16, %.1 [template = constants.%.7]
 // CHECK:STDOUT:   %int.sadd: init i32 = call %.loc10_18(%.loc10_16, %.loc10_20) [template = constants.%.8]
