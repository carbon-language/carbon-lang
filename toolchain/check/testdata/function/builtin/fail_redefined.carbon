--- conflicted
+++ resolved
@@ -76,34 +76,20 @@
 // CHECK:STDOUT:   %Core.import = import Core
 // CHECK:STDOUT:   %A.decl.loc11: %A.type = fn_decl @A [template = constants.%A] {
 // CHECK:STDOUT:     %n.patt: i32 = binding_pattern n
-<<<<<<< HEAD
-// CHECK:STDOUT:     %.loc19_7: i32 = param_pattern %n.patt
-// CHECK:STDOUT:     %m.patt: i32 = binding_pattern m
-// CHECK:STDOUT:     %.loc19_15: i32 = param_pattern %m.patt
-=======
-// CHECK:STDOUT:     %m.patt: i32 = binding_pattern m
->>>>>>> 7396aede
+// CHECK:STDOUT:     %.loc19_7: i32 = param_pattern %n.patt, runtime_param0
+// CHECK:STDOUT:     %m.patt: i32 = binding_pattern m
+// CHECK:STDOUT:     %.loc19_15: i32 = param_pattern %m.patt, runtime_param1
 // CHECK:STDOUT:   } {
 // CHECK:STDOUT:     %int.make_type_32.loc11_9: init type = call constants.%Int32() [template = i32]
 // CHECK:STDOUT:     %.loc11_9.1: type = value_of_initializer %int.make_type_32.loc11_9 [template = i32]
 // CHECK:STDOUT:     %.loc11_9.2: type = converted %int.make_type_32.loc11_9, %.loc11_9.1 [template = i32]
-<<<<<<< HEAD
-// CHECK:STDOUT:     %param.loc11_6: i32 = param
+// CHECK:STDOUT:     %param.loc11_6: i32 = param runtime_param0
 // CHECK:STDOUT:     %n.loc11: i32 = bind_name n, %param.loc11_6
 // CHECK:STDOUT:     %int.make_type_32.loc11_17: init type = call constants.%Int32() [template = i32]
 // CHECK:STDOUT:     %.loc11_17.1: type = value_of_initializer %int.make_type_32.loc11_17 [template = i32]
 // CHECK:STDOUT:     %.loc11_17.2: type = converted %int.make_type_32.loc11_17, %.loc11_17.1 [template = i32]
-// CHECK:STDOUT:     %param.loc11_14: i32 = param
+// CHECK:STDOUT:     %param.loc11_14: i32 = param runtime_param1
 // CHECK:STDOUT:     %m.loc11: i32 = bind_name m, %param.loc11_14
-=======
-// CHECK:STDOUT:     %n.param.loc11: i32 = param n, runtime_param0
-// CHECK:STDOUT:     %n.loc11: i32 = bind_name n, %n.param.loc11
-// CHECK:STDOUT:     %int.make_type_32.loc11_17: init type = call constants.%Int32() [template = i32]
-// CHECK:STDOUT:     %.loc11_17.1: type = value_of_initializer %int.make_type_32.loc11_17 [template = i32]
-// CHECK:STDOUT:     %.loc11_17.2: type = converted %int.make_type_32.loc11_17, %.loc11_17.1 [template = i32]
-// CHECK:STDOUT:     %m.param.loc11: i32 = param m, runtime_param1
-// CHECK:STDOUT:     %m.loc11: i32 = bind_name m, %m.param.loc11
->>>>>>> 7396aede
 // CHECK:STDOUT:     %int.make_type_32.loc11_25: init type = call constants.%Int32() [template = i32]
 // CHECK:STDOUT:     %.loc11_25.1: type = value_of_initializer %int.make_type_32.loc11_25 [template = i32]
 // CHECK:STDOUT:     %.loc11_25.2: type = converted %int.make_type_32.loc11_25, %.loc11_25.1 [template = i32]
@@ -111,34 +97,20 @@
 // CHECK:STDOUT:   }
 // CHECK:STDOUT:   %A.decl.loc19: %A.type = fn_decl @A [template = constants.%A] {
 // CHECK:STDOUT:     %n.patt: i32 = binding_pattern n
-<<<<<<< HEAD
-// CHECK:STDOUT:     %.loc19_7: i32 = param_pattern %n.patt
-// CHECK:STDOUT:     %m.patt: i32 = binding_pattern m
-// CHECK:STDOUT:     %.loc19_15: i32 = param_pattern %m.patt
-=======
-// CHECK:STDOUT:     %m.patt: i32 = binding_pattern m
->>>>>>> 7396aede
+// CHECK:STDOUT:     %.loc19_7: i32 = param_pattern %n.patt, runtime_param0
+// CHECK:STDOUT:     %m.patt: i32 = binding_pattern m
+// CHECK:STDOUT:     %.loc19_15: i32 = param_pattern %m.patt, runtime_param1
 // CHECK:STDOUT:   } {
 // CHECK:STDOUT:     %int.make_type_32.loc19_9: init type = call constants.%Int32() [template = i32]
 // CHECK:STDOUT:     %.loc19_9.1: type = value_of_initializer %int.make_type_32.loc19_9 [template = i32]
 // CHECK:STDOUT:     %.loc19_9.2: type = converted %int.make_type_32.loc19_9, %.loc19_9.1 [template = i32]
-<<<<<<< HEAD
-// CHECK:STDOUT:     %param.loc19_6: i32 = param
+// CHECK:STDOUT:     %param.loc19_6: i32 = param runtime_param0
 // CHECK:STDOUT:     %n.loc19: i32 = bind_name n, %param.loc19_6
 // CHECK:STDOUT:     %int.make_type_32.loc19_17: init type = call constants.%Int32() [template = i32]
 // CHECK:STDOUT:     %.loc19_17.1: type = value_of_initializer %int.make_type_32.loc19_17 [template = i32]
 // CHECK:STDOUT:     %.loc19_17.2: type = converted %int.make_type_32.loc19_17, %.loc19_17.1 [template = i32]
-// CHECK:STDOUT:     %param.loc19_14: i32 = param
+// CHECK:STDOUT:     %param.loc19_14: i32 = param runtime_param1
 // CHECK:STDOUT:     %m.loc19: i32 = bind_name m, %param.loc19_14
-=======
-// CHECK:STDOUT:     %n.param.loc19: i32 = param n, runtime_param0
-// CHECK:STDOUT:     %n.loc19: i32 = bind_name n, %n.param.loc19
-// CHECK:STDOUT:     %int.make_type_32.loc19_17: init type = call constants.%Int32() [template = i32]
-// CHECK:STDOUT:     %.loc19_17.1: type = value_of_initializer %int.make_type_32.loc19_17 [template = i32]
-// CHECK:STDOUT:     %.loc19_17.2: type = converted %int.make_type_32.loc19_17, %.loc19_17.1 [template = i32]
-// CHECK:STDOUT:     %m.param.loc19: i32 = param m, runtime_param1
-// CHECK:STDOUT:     %m.loc19: i32 = bind_name m, %m.param.loc19
->>>>>>> 7396aede
 // CHECK:STDOUT:     %int.make_type_32.loc19_25: init type = call constants.%Int32() [template = i32]
 // CHECK:STDOUT:     %.loc19_25.1: type = value_of_initializer %int.make_type_32.loc19_25 [template = i32]
 // CHECK:STDOUT:     %.loc19_25.2: type = converted %int.make_type_32.loc19_25, %.loc19_25.1 [template = i32]
@@ -146,34 +118,20 @@
 // CHECK:STDOUT:   }
 // CHECK:STDOUT:   %B.decl.loc21: %B.type = fn_decl @B [template = constants.%B] {
 // CHECK:STDOUT:     %n.patt: i32 = binding_pattern n
-<<<<<<< HEAD
-// CHECK:STDOUT:     %.loc29_7: i32 = param_pattern %n.patt
-// CHECK:STDOUT:     %m.patt: i32 = binding_pattern m
-// CHECK:STDOUT:     %.loc29_15: i32 = param_pattern %m.patt
-=======
-// CHECK:STDOUT:     %m.patt: i32 = binding_pattern m
->>>>>>> 7396aede
+// CHECK:STDOUT:     %.loc29_7: i32 = param_pattern %n.patt, runtime_param0
+// CHECK:STDOUT:     %m.patt: i32 = binding_pattern m
+// CHECK:STDOUT:     %.loc29_15: i32 = param_pattern %m.patt, runtime_param1
 // CHECK:STDOUT:   } {
 // CHECK:STDOUT:     %int.make_type_32.loc21_9: init type = call constants.%Int32() [template = i32]
 // CHECK:STDOUT:     %.loc21_9.1: type = value_of_initializer %int.make_type_32.loc21_9 [template = i32]
 // CHECK:STDOUT:     %.loc21_9.2: type = converted %int.make_type_32.loc21_9, %.loc21_9.1 [template = i32]
-<<<<<<< HEAD
-// CHECK:STDOUT:     %param.loc21_6: i32 = param
+// CHECK:STDOUT:     %param.loc21_6: i32 = param runtime_param0
 // CHECK:STDOUT:     %n.loc21: i32 = bind_name n, %param.loc21_6
 // CHECK:STDOUT:     %int.make_type_32.loc21_17: init type = call constants.%Int32() [template = i32]
 // CHECK:STDOUT:     %.loc21_17.1: type = value_of_initializer %int.make_type_32.loc21_17 [template = i32]
 // CHECK:STDOUT:     %.loc21_17.2: type = converted %int.make_type_32.loc21_17, %.loc21_17.1 [template = i32]
-// CHECK:STDOUT:     %param.loc21_14: i32 = param
+// CHECK:STDOUT:     %param.loc21_14: i32 = param runtime_param1
 // CHECK:STDOUT:     %m.loc21: i32 = bind_name m, %param.loc21_14
-=======
-// CHECK:STDOUT:     %n.param.loc21: i32 = param n, runtime_param0
-// CHECK:STDOUT:     %n.loc21: i32 = bind_name n, %n.param.loc21
-// CHECK:STDOUT:     %int.make_type_32.loc21_17: init type = call constants.%Int32() [template = i32]
-// CHECK:STDOUT:     %.loc21_17.1: type = value_of_initializer %int.make_type_32.loc21_17 [template = i32]
-// CHECK:STDOUT:     %.loc21_17.2: type = converted %int.make_type_32.loc21_17, %.loc21_17.1 [template = i32]
-// CHECK:STDOUT:     %m.param.loc21: i32 = param m, runtime_param1
-// CHECK:STDOUT:     %m.loc21: i32 = bind_name m, %m.param.loc21
->>>>>>> 7396aede
 // CHECK:STDOUT:     %int.make_type_32.loc21_25: init type = call constants.%Int32() [template = i32]
 // CHECK:STDOUT:     %.loc21_25.1: type = value_of_initializer %int.make_type_32.loc21_25 [template = i32]
 // CHECK:STDOUT:     %.loc21_25.2: type = converted %int.make_type_32.loc21_25, %.loc21_25.1 [template = i32]
@@ -181,34 +139,20 @@
 // CHECK:STDOUT:   }
 // CHECK:STDOUT:   %B.decl.loc29: %B.type = fn_decl @B [template = constants.%B] {
 // CHECK:STDOUT:     %n.patt: i32 = binding_pattern n
-<<<<<<< HEAD
-// CHECK:STDOUT:     %.loc29_7: i32 = param_pattern %n.patt
-// CHECK:STDOUT:     %m.patt: i32 = binding_pattern m
-// CHECK:STDOUT:     %.loc29_15: i32 = param_pattern %m.patt
-=======
-// CHECK:STDOUT:     %m.patt: i32 = binding_pattern m
->>>>>>> 7396aede
+// CHECK:STDOUT:     %.loc29_7: i32 = param_pattern %n.patt, runtime_param0
+// CHECK:STDOUT:     %m.patt: i32 = binding_pattern m
+// CHECK:STDOUT:     %.loc29_15: i32 = param_pattern %m.patt, runtime_param1
 // CHECK:STDOUT:   } {
 // CHECK:STDOUT:     %int.make_type_32.loc29_9: init type = call constants.%Int32() [template = i32]
 // CHECK:STDOUT:     %.loc29_9.1: type = value_of_initializer %int.make_type_32.loc29_9 [template = i32]
 // CHECK:STDOUT:     %.loc29_9.2: type = converted %int.make_type_32.loc29_9, %.loc29_9.1 [template = i32]
-<<<<<<< HEAD
-// CHECK:STDOUT:     %param.loc29_6: i32 = param
+// CHECK:STDOUT:     %param.loc29_6: i32 = param runtime_param0
 // CHECK:STDOUT:     %n.loc29: i32 = bind_name n, %param.loc29_6
 // CHECK:STDOUT:     %int.make_type_32.loc29_17: init type = call constants.%Int32() [template = i32]
 // CHECK:STDOUT:     %.loc29_17.1: type = value_of_initializer %int.make_type_32.loc29_17 [template = i32]
 // CHECK:STDOUT:     %.loc29_17.2: type = converted %int.make_type_32.loc29_17, %.loc29_17.1 [template = i32]
-// CHECK:STDOUT:     %param.loc29_14: i32 = param
+// CHECK:STDOUT:     %param.loc29_14: i32 = param runtime_param1
 // CHECK:STDOUT:     %m.loc29: i32 = bind_name m, %param.loc29_14
-=======
-// CHECK:STDOUT:     %n.param.loc29: i32 = param n, runtime_param0
-// CHECK:STDOUT:     %n.loc29: i32 = bind_name n, %n.param.loc29
-// CHECK:STDOUT:     %int.make_type_32.loc29_17: init type = call constants.%Int32() [template = i32]
-// CHECK:STDOUT:     %.loc29_17.1: type = value_of_initializer %int.make_type_32.loc29_17 [template = i32]
-// CHECK:STDOUT:     %.loc29_17.2: type = converted %int.make_type_32.loc29_17, %.loc29_17.1 [template = i32]
-// CHECK:STDOUT:     %m.param.loc29: i32 = param m, runtime_param1
-// CHECK:STDOUT:     %m.loc29: i32 = bind_name m, %m.param.loc29
->>>>>>> 7396aede
 // CHECK:STDOUT:     %int.make_type_32.loc29_25: init type = call constants.%Int32() [template = i32]
 // CHECK:STDOUT:     %.loc29_25.1: type = value_of_initializer %int.make_type_32.loc29_25 [template = i32]
 // CHECK:STDOUT:     %.loc29_25.2: type = converted %int.make_type_32.loc29_25, %.loc29_25.1 [template = i32]
@@ -216,34 +160,20 @@
 // CHECK:STDOUT:   }
 // CHECK:STDOUT:   %C.decl.loc31: %C.type = fn_decl @C [template = constants.%C] {
 // CHECK:STDOUT:     %n.patt: i32 = binding_pattern n
-<<<<<<< HEAD
-// CHECK:STDOUT:     %.loc38_7: i32 = param_pattern %n.patt
-// CHECK:STDOUT:     %m.patt: i32 = binding_pattern m
-// CHECK:STDOUT:     %.loc38_15: i32 = param_pattern %m.patt
-=======
-// CHECK:STDOUT:     %m.patt: i32 = binding_pattern m
->>>>>>> 7396aede
+// CHECK:STDOUT:     %.loc38_7: i32 = param_pattern %n.patt, runtime_param0
+// CHECK:STDOUT:     %m.patt: i32 = binding_pattern m
+// CHECK:STDOUT:     %.loc38_15: i32 = param_pattern %m.patt, runtime_param1
 // CHECK:STDOUT:   } {
 // CHECK:STDOUT:     %int.make_type_32.loc31_9: init type = call constants.%Int32() [template = i32]
 // CHECK:STDOUT:     %.loc31_9.1: type = value_of_initializer %int.make_type_32.loc31_9 [template = i32]
 // CHECK:STDOUT:     %.loc31_9.2: type = converted %int.make_type_32.loc31_9, %.loc31_9.1 [template = i32]
-<<<<<<< HEAD
-// CHECK:STDOUT:     %param.loc31_6: i32 = param
+// CHECK:STDOUT:     %param.loc31_6: i32 = param runtime_param0
 // CHECK:STDOUT:     %n.loc31: i32 = bind_name n, %param.loc31_6
 // CHECK:STDOUT:     %int.make_type_32.loc31_17: init type = call constants.%Int32() [template = i32]
 // CHECK:STDOUT:     %.loc31_17.1: type = value_of_initializer %int.make_type_32.loc31_17 [template = i32]
 // CHECK:STDOUT:     %.loc31_17.2: type = converted %int.make_type_32.loc31_17, %.loc31_17.1 [template = i32]
-// CHECK:STDOUT:     %param.loc31_14: i32 = param
+// CHECK:STDOUT:     %param.loc31_14: i32 = param runtime_param1
 // CHECK:STDOUT:     %m.loc31: i32 = bind_name m, %param.loc31_14
-=======
-// CHECK:STDOUT:     %n.param.loc31: i32 = param n, runtime_param0
-// CHECK:STDOUT:     %n.loc31: i32 = bind_name n, %n.param.loc31
-// CHECK:STDOUT:     %int.make_type_32.loc31_17: init type = call constants.%Int32() [template = i32]
-// CHECK:STDOUT:     %.loc31_17.1: type = value_of_initializer %int.make_type_32.loc31_17 [template = i32]
-// CHECK:STDOUT:     %.loc31_17.2: type = converted %int.make_type_32.loc31_17, %.loc31_17.1 [template = i32]
-// CHECK:STDOUT:     %m.param.loc31: i32 = param m, runtime_param1
-// CHECK:STDOUT:     %m.loc31: i32 = bind_name m, %m.param.loc31
->>>>>>> 7396aede
 // CHECK:STDOUT:     %int.make_type_32.loc31_25: init type = call constants.%Int32() [template = i32]
 // CHECK:STDOUT:     %.loc31_25.1: type = value_of_initializer %int.make_type_32.loc31_25 [template = i32]
 // CHECK:STDOUT:     %.loc31_25.2: type = converted %int.make_type_32.loc31_25, %.loc31_25.1 [template = i32]
@@ -251,34 +181,20 @@
 // CHECK:STDOUT:   }
 // CHECK:STDOUT:   %C.decl.loc38: %C.type = fn_decl @C [template = constants.%C] {
 // CHECK:STDOUT:     %n.patt: i32 = binding_pattern n
-<<<<<<< HEAD
-// CHECK:STDOUT:     %.loc38_7: i32 = param_pattern %n.patt
-// CHECK:STDOUT:     %m.patt: i32 = binding_pattern m
-// CHECK:STDOUT:     %.loc38_15: i32 = param_pattern %m.patt
-=======
-// CHECK:STDOUT:     %m.patt: i32 = binding_pattern m
->>>>>>> 7396aede
+// CHECK:STDOUT:     %.loc38_7: i32 = param_pattern %n.patt, runtime_param0
+// CHECK:STDOUT:     %m.patt: i32 = binding_pattern m
+// CHECK:STDOUT:     %.loc38_15: i32 = param_pattern %m.patt, runtime_param1
 // CHECK:STDOUT:   } {
 // CHECK:STDOUT:     %int.make_type_32.loc38_9: init type = call constants.%Int32() [template = i32]
 // CHECK:STDOUT:     %.loc38_9.1: type = value_of_initializer %int.make_type_32.loc38_9 [template = i32]
 // CHECK:STDOUT:     %.loc38_9.2: type = converted %int.make_type_32.loc38_9, %.loc38_9.1 [template = i32]
-<<<<<<< HEAD
-// CHECK:STDOUT:     %param.loc38_6: i32 = param
+// CHECK:STDOUT:     %param.loc38_6: i32 = param runtime_param0
 // CHECK:STDOUT:     %n.loc38: i32 = bind_name n, %param.loc38_6
 // CHECK:STDOUT:     %int.make_type_32.loc38_17: init type = call constants.%Int32() [template = i32]
 // CHECK:STDOUT:     %.loc38_17.1: type = value_of_initializer %int.make_type_32.loc38_17 [template = i32]
 // CHECK:STDOUT:     %.loc38_17.2: type = converted %int.make_type_32.loc38_17, %.loc38_17.1 [template = i32]
-// CHECK:STDOUT:     %param.loc38_14: i32 = param
+// CHECK:STDOUT:     %param.loc38_14: i32 = param runtime_param1
 // CHECK:STDOUT:     %m.loc38: i32 = bind_name m, %param.loc38_14
-=======
-// CHECK:STDOUT:     %n.param.loc38: i32 = param n, runtime_param0
-// CHECK:STDOUT:     %n.loc38: i32 = bind_name n, %n.param.loc38
-// CHECK:STDOUT:     %int.make_type_32.loc38_17: init type = call constants.%Int32() [template = i32]
-// CHECK:STDOUT:     %.loc38_17.1: type = value_of_initializer %int.make_type_32.loc38_17 [template = i32]
-// CHECK:STDOUT:     %.loc38_17.2: type = converted %int.make_type_32.loc38_17, %.loc38_17.1 [template = i32]
-// CHECK:STDOUT:     %m.param.loc38: i32 = param m, runtime_param1
-// CHECK:STDOUT:     %m.loc38: i32 = bind_name m, %m.param.loc38
->>>>>>> 7396aede
 // CHECK:STDOUT:     %int.make_type_32.loc38_25: init type = call constants.%Int32() [template = i32]
 // CHECK:STDOUT:     %.loc38_25.1: type = value_of_initializer %int.make_type_32.loc38_25 [template = i32]
 // CHECK:STDOUT:     %.loc38_25.2: type = converted %int.make_type_32.loc38_25, %.loc38_25.1 [template = i32]
@@ -288,29 +204,17 @@
 // CHECK:STDOUT:
 // CHECK:STDOUT: fn @Int32() -> type = "int.make_type_32";
 // CHECK:STDOUT:
-<<<<<<< HEAD
 // CHECK:STDOUT: fn @A(%.loc19_7: i32, %.loc19_15: i32) -> i32 = "int.sadd" {
-=======
-// CHECK:STDOUT: fn @A(%n.loc19: i32, %m.loc19: i32) -> i32 = "int.sadd" {
->>>>>>> 7396aede
 // CHECK:STDOUT: !entry:
 // CHECK:STDOUT:   %n.ref: i32 = name_ref n, %n.loc19
 // CHECK:STDOUT:   return %n.ref
 // CHECK:STDOUT: }
 // CHECK:STDOUT:
-<<<<<<< HEAD
 // CHECK:STDOUT: fn @B(%.loc29_7: i32, %.loc29_15: i32) -> i32 = "int.sadd" {
-=======
-// CHECK:STDOUT: fn @B(%n.loc29: i32, %m.loc29: i32) -> i32 = "int.sadd" {
->>>>>>> 7396aede
 // CHECK:STDOUT: !entry:
 // CHECK:STDOUT:   %n.ref: i32 = name_ref n, %n.loc21
 // CHECK:STDOUT:   return %n.ref
 // CHECK:STDOUT: }
 // CHECK:STDOUT:
-<<<<<<< HEAD
 // CHECK:STDOUT: fn @C(%.loc38_7: i32, %.loc38_15: i32) -> i32 = "int.sadd";
-=======
-// CHECK:STDOUT: fn @C(%n.loc38: i32, %m.loc38: i32) -> i32 = "int.sadd";
->>>>>>> 7396aede
 // CHECK:STDOUT: