--- conflicted
+++ resolved
@@ -123,27 +123,15 @@
 // CHECK:STDOUT: }
 // CHECK:STDOUT:
 // CHECK:STDOUT: imports {
-<<<<<<< HEAD
-// CHECK:STDOUT:   %import_ref.1: %Int32.type = import_ref ir1, inst+2, loaded [template = constants.%Int32]
-// CHECK:STDOUT:   %import_ref.2: type = import_ref ir1, inst+6, loaded [template = constants.%.2]
-// CHECK:STDOUT:   %import_ref.3 = import_ref ir1, inst+8, unloaded
-// CHECK:STDOUT:   %import_ref.4: %.6 = import_ref ir1, inst+29, loaded [template = constants.%.7]
-// CHECK:STDOUT:   %import_ref.5: %Op.type.2 = import_ref ir1, inst+24, loaded [template = constants.%Op.2]
-// CHECK:STDOUT:   %import_ref.6: %Int32.type = import_ref ir1, inst+2, loaded [template = constants.%Int32]
-// CHECK:STDOUT:   %import_ref.7: type = import_ref ir1, inst+6, loaded [template = constants.%.2]
-// CHECK:STDOUT:   %import_ref.8 = import_ref ir1, inst+24, unloaded
-// CHECK:STDOUT:   %import_ref.9: type = import_ref ir1, inst+6, loaded [template = constants.%.2]
-=======
 // CHECK:STDOUT:   %import_ref.1: %Int32.type = import_ref Core//default, inst+2, loaded [template = constants.%Int32]
 // CHECK:STDOUT:   %import_ref.2: type = import_ref Core//default, inst+6, loaded [template = constants.%.2]
 // CHECK:STDOUT:   %import_ref.3 = import_ref Core//default, inst+8, unloaded
-// CHECK:STDOUT:   %import_ref.4: %.6 = import_ref Core//default, inst+28, loaded [template = constants.%.7]
+// CHECK:STDOUT:   %import_ref.4: %.6 = import_ref Core//default, inst+29, loaded [template = constants.%.7]
 // CHECK:STDOUT:   %import_ref.5: %Op.type.2 = import_ref Core//default, inst+24, loaded [template = constants.%Op.2]
 // CHECK:STDOUT:   %import_ref.6: %Int32.type = import_ref Core//default, inst+2, loaded [template = constants.%Int32]
 // CHECK:STDOUT:   %import_ref.7: type = import_ref Core//default, inst+6, loaded [template = constants.%.2]
 // CHECK:STDOUT:   %import_ref.8 = import_ref Core//default, inst+24, unloaded
 // CHECK:STDOUT:   %import_ref.9: type = import_ref Core//default, inst+6, loaded [template = constants.%.2]
->>>>>>> 07c286e3
 // CHECK:STDOUT: }
 // CHECK:STDOUT:
 // CHECK:STDOUT: file {
