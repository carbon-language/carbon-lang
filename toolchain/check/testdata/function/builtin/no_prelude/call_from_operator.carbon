// Part of the Carbon Language project, under the Apache License v2.0 with LLVM
// Exceptions. See /LICENSE for license information.
// SPDX-License-Identifier: Apache-2.0 WITH LLVM-exception
//
// AUTOUPDATE
// TIP: To test this file alone, run:
// TIP:   bazel test //toolchain/testing:file_test --test_arg=--file_tests=toolchain/check/testdata/function/builtin/no_prelude/call_from_operator.carbon
// TIP: To dump output, run:
// TIP:   bazel run //toolchain/testing:file_test -- --dump_output --file_tests=toolchain/check/testdata/function/builtin/no_prelude/call_from_operator.carbon

// --- core.carbon

package Core;

fn Int32() -> type = "int.make_type_32";

interface Add {
  fn Op[self: Self](other: Self) -> Self;
}

// --- user.carbon

import Core;

// TODO: This should be in `Core`, but currently impl lookup only looks in the
// current file.
impl i32 as Core.Add {
  fn Op[self: Self](other: Self) -> Self = "int.sadd";
}

var arr: [i32; 1 + 2] = (3, 4, 3 + 4);

// CHECK:STDOUT: --- core.carbon
// CHECK:STDOUT:
// CHECK:STDOUT: constants {
// CHECK:STDOUT:   %Int32.type: type = fn_type @Int32 [template]
// CHECK:STDOUT:   %.1: type = tuple_type () [template]
// CHECK:STDOUT:   %Int32: %Int32.type = struct_value () [template]
// CHECK:STDOUT:   %.2: type = interface_type @Add [template]
// CHECK:STDOUT:   %Self: %.2 = bind_symbolic_name Self, 0 [symbolic]
// CHECK:STDOUT:   %Op.type: type = fn_type @Op [template]
// CHECK:STDOUT:   %Op: %Op.type = struct_value () [template]
// CHECK:STDOUT:   %.3: type = assoc_entity_type %.2, %Op.type [template]
// CHECK:STDOUT:   %.4: %.3 = assoc_entity element0, @Add.%Op.decl [template]
// CHECK:STDOUT: }
// CHECK:STDOUT:
// CHECK:STDOUT: file {
// CHECK:STDOUT:   package: <namespace> = namespace [template] {
// CHECK:STDOUT:     .Int32 = %Int32.decl
// CHECK:STDOUT:     .Add = %Add.decl
// CHECK:STDOUT:   }
// CHECK:STDOUT:   %Int32.decl: %Int32.type = fn_decl @Int32 [template = constants.%Int32] {} {
// CHECK:STDOUT:     %return: ref type = var <return slot>
// CHECK:STDOUT:   }
// CHECK:STDOUT:   %Add.decl: type = interface_decl @Add [template = constants.%.2] {} {}
// CHECK:STDOUT: }
// CHECK:STDOUT:
// CHECK:STDOUT: interface @Add {
// CHECK:STDOUT:   %Self: %.2 = bind_symbolic_name Self, 0 [symbolic = constants.%Self]
// CHECK:STDOUT:   %Op.decl: %Op.type = fn_decl @Op [template = constants.%Op] {
// CHECK:STDOUT:     %self.patt: @Op.%Self (%Self) = binding_pattern self
// CHECK:STDOUT:     %self.param_patt: @Op.%Self (%Self) = param_pattern %self.patt, runtime_param0
// CHECK:STDOUT:     %other.patt: @Op.%Self (%Self) = binding_pattern other
// CHECK:STDOUT:     %other.param_patt: @Op.%Self (%Self) = param_pattern %other.patt, runtime_param1
// CHECK:STDOUT:   } {
// CHECK:STDOUT:     %Self.ref.loc7_15: %.2 = name_ref Self, @Add.%Self [symbolic = %Self (constants.%Self)]
// CHECK:STDOUT:     %.loc7_15.1: type = facet_type_access %Self.ref.loc7_15 [symbolic = %Self (constants.%Self)]
// CHECK:STDOUT:     %.loc7_15.2: type = converted %Self.ref.loc7_15, %.loc7_15.1 [symbolic = %Self (constants.%Self)]
// CHECK:STDOUT:     %Self.ref.loc7_28: %.2 = name_ref Self, @Add.%Self [symbolic = %Self (constants.%Self)]
// CHECK:STDOUT:     %.loc7_28.1: type = facet_type_access %Self.ref.loc7_28 [symbolic = %Self (constants.%Self)]
// CHECK:STDOUT:     %.loc7_28.2: type = converted %Self.ref.loc7_28, %.loc7_28.1 [symbolic = %Self (constants.%Self)]
// CHECK:STDOUT:     %Self.ref.loc7_37: %.2 = name_ref Self, @Add.%Self [symbolic = %Self (constants.%Self)]
// CHECK:STDOUT:     %.loc7_37.1: type = facet_type_access %Self.ref.loc7_37 [symbolic = %Self (constants.%Self)]
// CHECK:STDOUT:     %.loc7_37.2: type = converted %Self.ref.loc7_37, %.loc7_37.1 [symbolic = %Self (constants.%Self)]
// CHECK:STDOUT:     %return: ref @Op.%Self (%Self) = var <return slot>
// CHECK:STDOUT:     %param.loc7_9: @Op.%Self (%Self) = param runtime_param0
// CHECK:STDOUT:     %self: @Op.%Self (%Self) = bind_name self, %param.loc7_9
// CHECK:STDOUT:     %param.loc7_21: @Op.%Self (%Self) = param runtime_param1
// CHECK:STDOUT:     %other: @Op.%Self (%Self) = bind_name other, %param.loc7_21
// CHECK:STDOUT:   }
// CHECK:STDOUT:   %.loc7: %.3 = assoc_entity element0, %Op.decl [template = constants.%.4]
// CHECK:STDOUT:
// CHECK:STDOUT: !members:
// CHECK:STDOUT:   .Self = %Self
// CHECK:STDOUT:   .Op = %.loc7
// CHECK:STDOUT:   witness = (%Op.decl)
// CHECK:STDOUT: }
// CHECK:STDOUT:
// CHECK:STDOUT: fn @Int32() -> type = "int.make_type_32";
// CHECK:STDOUT:
// CHECK:STDOUT: generic fn @Op(@Add.%Self: %.2) {
// CHECK:STDOUT:   %Self: %.2 = bind_symbolic_name Self, 0 [symbolic = %Self (constants.%Self)]
// CHECK:STDOUT:
// CHECK:STDOUT:   fn[%self.param_patt: @Op.%Self (%Self)](%other.param_patt: @Op.%Self (%Self)) -> @Op.%Self (%Self);
// CHECK:STDOUT: }
// CHECK:STDOUT:
// CHECK:STDOUT: specific @Op(constants.%Self) {
// CHECK:STDOUT:   %Self => constants.%Self
// CHECK:STDOUT: }
// CHECK:STDOUT:
// CHECK:STDOUT: --- user.carbon
// CHECK:STDOUT:
// CHECK:STDOUT: constants {
// CHECK:STDOUT:   %Int32.type: type = fn_type @Int32 [template]
// CHECK:STDOUT:   %.1: type = tuple_type () [template]
// CHECK:STDOUT:   %Int32: %Int32.type = struct_value () [template]
// CHECK:STDOUT:   %.2: type = interface_type @Add [template]
// CHECK:STDOUT:   %Self: %.2 = bind_symbolic_name Self, 0 [symbolic]
// CHECK:STDOUT:   %Op.type.1: type = fn_type @Op.1 [template]
// CHECK:STDOUT:   %Op.1: %Op.type.1 = struct_value () [template]
// CHECK:STDOUT:   %Op.type.2: type = fn_type @Op.2 [template]
// CHECK:STDOUT:   %Op.2: %Op.type.2 = struct_value () [template]
// CHECK:STDOUT:   %.3: <witness> = interface_witness (%Op.1) [template]
// CHECK:STDOUT:   %.4: i32 = int_literal 1 [template]
// CHECK:STDOUT:   %.5: i32 = int_literal 2 [template]
// CHECK:STDOUT:   %.6: type = assoc_entity_type %.2, %Op.type.2 [template]
// CHECK:STDOUT:   %.7: %.6 = assoc_entity element0, imports.%import_ref.6 [template]
// CHECK:STDOUT:   %.8: <bound method> = bound_method %.4, %Op.1 [template]
// CHECK:STDOUT:   %.9: i32 = int_literal 3 [template]
// CHECK:STDOUT:   %.10: type = array_type %.9, i32 [template]
// CHECK:STDOUT:   %.11: type = ptr_type %.10 [template]
// CHECK:STDOUT:   %.12: i32 = int_literal 4 [template]
// CHECK:STDOUT:   %.13: <bound method> = bound_method %.9, %Op.1 [template]
// CHECK:STDOUT:   %.14: i32 = int_literal 7 [template]
// CHECK:STDOUT:   %.15: type = tuple_type (i32, i32, i32) [template]
// CHECK:STDOUT:   %.16: i32 = int_literal 0 [template]
// CHECK:STDOUT:   %array: %.10 = tuple_value (%.9, %.12, %.14) [template]
// CHECK:STDOUT: }
// CHECK:STDOUT:
// CHECK:STDOUT: imports {
// CHECK:STDOUT:   %Core: <namespace> = namespace file.%Core.import, [template] {
// CHECK:STDOUT:     .Int32 = %import_ref.1
// CHECK:STDOUT:     .Add = %import_ref.2
// CHECK:STDOUT:     import Core//default
// CHECK:STDOUT:   }
// CHECK:STDOUT:   %import_ref.1: %Int32.type = import_ref Core//default, inst+2, loaded [template = constants.%Int32]
// CHECK:STDOUT:   %import_ref.2: type = import_ref Core//default, inst+6, loaded [template = constants.%.2]
// CHECK:STDOUT:   %import_ref.3 = import_ref Core//default, inst+8, unloaded
// CHECK:STDOUT:   %import_ref.4: %.6 = import_ref Core//default, inst+33, loaded [template = constants.%.7]
// CHECK:STDOUT:   %import_ref.5: %Op.type.2 = import_ref Core//default, inst+28, loaded [template = constants.%Op.2]
// CHECK:STDOUT:   %import_ref.6 = import_ref Core//default, inst+28, unloaded
// CHECK:STDOUT: }
// CHECK:STDOUT:
// CHECK:STDOUT: file {
// CHECK:STDOUT:   package: <namespace> = namespace [template] {
// CHECK:STDOUT:     .Core = imports.%Core
// CHECK:STDOUT:     .arr = %arr
// CHECK:STDOUT:   }
// CHECK:STDOUT:   %Core.import = import Core
// CHECK:STDOUT:   impl_decl @impl [template] {} {
// CHECK:STDOUT:     %int.make_type_32: init type = call constants.%Int32() [template = i32]
// CHECK:STDOUT:     %.loc6_6.1: type = value_of_initializer %int.make_type_32 [template = i32]
// CHECK:STDOUT:     %.loc6_6.2: type = converted %int.make_type_32, %.loc6_6.1 [template = i32]
// CHECK:STDOUT:     %Core.ref: <namespace> = name_ref Core, imports.%Core [template = imports.%Core]
// CHECK:STDOUT:     %Add.ref: type = name_ref Add, imports.%import_ref.2 [template = constants.%.2]
// CHECK:STDOUT:   }
// CHECK:STDOUT:   %int.make_type_32: init type = call constants.%Int32() [template = i32]
// CHECK:STDOUT:   %.loc10_16: i32 = int_literal 1 [template = constants.%.4]
// CHECK:STDOUT:   %.loc10_20: i32 = int_literal 2 [template = constants.%.5]
// CHECK:STDOUT:   %Op.ref: %.6 = name_ref Op, imports.%import_ref.4 [template = constants.%.7]
// CHECK:STDOUT:   %.loc10_18.1: %Op.type.2 = interface_witness_access @impl.%.loc6_22, element0 [template = constants.%Op.1]
// CHECK:STDOUT:   %.loc10_18.2: <bound method> = bound_method %.loc10_16, %.loc10_18.1 [template = constants.%.8]
// CHECK:STDOUT:   %int.sadd: init i32 = call %.loc10_18.2(%.loc10_16, %.loc10_20) [template = constants.%.9]
// CHECK:STDOUT:   %.loc10_11.1: type = value_of_initializer %int.make_type_32 [template = i32]
// CHECK:STDOUT:   %.loc10_11.2: type = converted %int.make_type_32, %.loc10_11.1 [template = i32]
// CHECK:STDOUT:   %.loc10_21: type = array_type %int.sadd, i32 [template = constants.%.10]
// CHECK:STDOUT:   %arr.var: ref %.10 = var arr
// CHECK:STDOUT:   %arr: ref %.10 = bind_name arr, %arr.var
// CHECK:STDOUT: }
// CHECK:STDOUT:
// CHECK:STDOUT: interface @Add {
// CHECK:STDOUT: !members:
// CHECK:STDOUT:   .Self = imports.%import_ref.3
// CHECK:STDOUT:   .Op = imports.%import_ref.4
// CHECK:STDOUT:   witness = (imports.%import_ref.5)
// CHECK:STDOUT: }
// CHECK:STDOUT:
// CHECK:STDOUT: impl @impl: i32 as %.2 {
// CHECK:STDOUT:   %Op.decl: %Op.type.1 = fn_decl @Op.1 [template = constants.%Op.1] {
// CHECK:STDOUT:     %self.patt: i32 = binding_pattern self
// CHECK:STDOUT:     %self.param_patt: i32 = param_pattern %self.patt, runtime_param0
// CHECK:STDOUT:     %other.patt: i32 = binding_pattern other
// CHECK:STDOUT:     %other.param_patt: i32 = param_pattern %other.patt, runtime_param1
// CHECK:STDOUT:   } {
<<<<<<< HEAD
// CHECK:STDOUT:     %Self.ref.loc7_15: type = name_ref Self, i32 [template = i32]
// CHECK:STDOUT:     %Self.ref.loc7_28: type = name_ref Self, i32 [template = i32]
// CHECK:STDOUT:     %Self.ref.loc7_37: type = name_ref Self, i32 [template = i32]
=======
// CHECK:STDOUT:     %Self.ref.loc7_15: type = name_ref Self, @impl.%.loc6_6.2 [template = i32]
// CHECK:STDOUT:     %self.param: i32 = param self, runtime_param0
// CHECK:STDOUT:     %self: i32 = bind_name self, %self.param
// CHECK:STDOUT:     %Self.ref.loc7_28: type = name_ref Self, @impl.%.loc6_6.2 [template = i32]
// CHECK:STDOUT:     %other.param: i32 = param other, runtime_param1
// CHECK:STDOUT:     %other: i32 = bind_name other, %other.param
// CHECK:STDOUT:     %Self.ref.loc7_37: type = name_ref Self, @impl.%.loc6_6.2 [template = i32]
>>>>>>> e617d649
// CHECK:STDOUT:     %return: ref i32 = var <return slot>
// CHECK:STDOUT:     %param.loc7_9: i32 = param runtime_param0
// CHECK:STDOUT:     %self: i32 = bind_name self, %param.loc7_9
// CHECK:STDOUT:     %param.loc7_21: i32 = param runtime_param1
// CHECK:STDOUT:     %other: i32 = bind_name other, %param.loc7_21
// CHECK:STDOUT:   }
// CHECK:STDOUT:   %.loc6_22: <witness> = interface_witness (%Op.decl) [template = constants.%.3]
// CHECK:STDOUT:
// CHECK:STDOUT: !members:
// CHECK:STDOUT:   .Op = %Op.decl
// CHECK:STDOUT:   witness = %.loc6_22
// CHECK:STDOUT: }
// CHECK:STDOUT:
// CHECK:STDOUT: fn @Int32() -> type = "int.make_type_32";
// CHECK:STDOUT:
// CHECK:STDOUT: fn @Op.1[%self.param_patt: i32](%other.param_patt: i32) -> i32 = "int.sadd";
// CHECK:STDOUT:
// CHECK:STDOUT: generic fn @Op.2(constants.%Self: %.2) {
// CHECK:STDOUT:   %Self: %.2 = bind_symbolic_name Self, 0 [symbolic = %Self (constants.%Self)]
// CHECK:STDOUT:
// CHECK:STDOUT:   fn[%self.param_patt: @Op.2.%Self (%Self)](%other.param_patt: @Op.2.%Self (%Self)) -> @Op.2.%Self (%Self);
// CHECK:STDOUT: }
// CHECK:STDOUT:
// CHECK:STDOUT: fn @__global_init() {
// CHECK:STDOUT: !entry:
// CHECK:STDOUT:   %.loc10_26: i32 = int_literal 3 [template = constants.%.9]
// CHECK:STDOUT:   %.loc10_29: i32 = int_literal 4 [template = constants.%.12]
// CHECK:STDOUT:   %.loc10_32: i32 = int_literal 3 [template = constants.%.9]
// CHECK:STDOUT:   %.loc10_36: i32 = int_literal 4 [template = constants.%.12]
// CHECK:STDOUT:   %Op.ref: %.6 = name_ref Op, imports.%import_ref.4 [template = constants.%.7]
// CHECK:STDOUT:   %.loc10_34.1: %Op.type.2 = interface_witness_access @impl.%.loc6_22, element0 [template = constants.%Op.1]
// CHECK:STDOUT:   %.loc10_34.2: <bound method> = bound_method %.loc10_32, %.loc10_34.1 [template = constants.%.13]
// CHECK:STDOUT:   %int.sadd: init i32 = call %.loc10_34.2(%.loc10_32, %.loc10_36) [template = constants.%.14]
// CHECK:STDOUT:   %.loc10_37.1: %.15 = tuple_literal (%.loc10_26, %.loc10_29, %int.sadd)
// CHECK:STDOUT:   %.loc10_37.2: i32 = int_literal 0 [template = constants.%.16]
// CHECK:STDOUT:   %.loc10_37.3: ref i32 = array_index file.%arr.var, %.loc10_37.2
// CHECK:STDOUT:   %.loc10_37.4: init i32 = initialize_from %.loc10_26 to %.loc10_37.3 [template = constants.%.9]
// CHECK:STDOUT:   %.loc10_37.5: i32 = int_literal 1 [template = constants.%.4]
// CHECK:STDOUT:   %.loc10_37.6: ref i32 = array_index file.%arr.var, %.loc10_37.5
// CHECK:STDOUT:   %.loc10_37.7: init i32 = initialize_from %.loc10_29 to %.loc10_37.6 [template = constants.%.12]
// CHECK:STDOUT:   %.loc10_37.8: i32 = int_literal 2 [template = constants.%.5]
// CHECK:STDOUT:   %.loc10_37.9: ref i32 = array_index file.%arr.var, %.loc10_37.8
// CHECK:STDOUT:   %.loc10_37.10: init i32 = initialize_from %int.sadd to %.loc10_37.9 [template = constants.%.14]
// CHECK:STDOUT:   %.loc10_37.11: init %.10 = array_init (%.loc10_37.4, %.loc10_37.7, %.loc10_37.10) to file.%arr.var [template = constants.%array]
// CHECK:STDOUT:   %.loc10_38: init %.10 = converted %.loc10_37.1, %.loc10_37.11 [template = constants.%array]
// CHECK:STDOUT:   assign file.%arr.var, %.loc10_38
// CHECK:STDOUT:   return
// CHECK:STDOUT: }
// CHECK:STDOUT:
// CHECK:STDOUT: specific @Op.2(constants.%Self) {
// CHECK:STDOUT:   %Self => constants.%Self
// CHECK:STDOUT: }
// CHECK:STDOUT:
// CHECK:STDOUT: specific @Op.2(i32) {
// CHECK:STDOUT:   %Self => i32
// CHECK:STDOUT: }
// CHECK:STDOUT:<|MERGE_RESOLUTION|>--- conflicted
+++ resolved
@@ -182,19 +182,9 @@
 // CHECK:STDOUT:     %other.patt: i32 = binding_pattern other
 // CHECK:STDOUT:     %other.param_patt: i32 = param_pattern %other.patt, runtime_param1
 // CHECK:STDOUT:   } {
-<<<<<<< HEAD
-// CHECK:STDOUT:     %Self.ref.loc7_15: type = name_ref Self, i32 [template = i32]
-// CHECK:STDOUT:     %Self.ref.loc7_28: type = name_ref Self, i32 [template = i32]
-// CHECK:STDOUT:     %Self.ref.loc7_37: type = name_ref Self, i32 [template = i32]
-=======
 // CHECK:STDOUT:     %Self.ref.loc7_15: type = name_ref Self, @impl.%.loc6_6.2 [template = i32]
-// CHECK:STDOUT:     %self.param: i32 = param self, runtime_param0
-// CHECK:STDOUT:     %self: i32 = bind_name self, %self.param
 // CHECK:STDOUT:     %Self.ref.loc7_28: type = name_ref Self, @impl.%.loc6_6.2 [template = i32]
-// CHECK:STDOUT:     %other.param: i32 = param other, runtime_param1
-// CHECK:STDOUT:     %other: i32 = bind_name other, %other.param
 // CHECK:STDOUT:     %Self.ref.loc7_37: type = name_ref Self, @impl.%.loc6_6.2 [template = i32]
->>>>>>> e617d649
 // CHECK:STDOUT:     %return: ref i32 = var <return slot>
 // CHECK:STDOUT:     %param.loc7_9: i32 = param runtime_param0
 // CHECK:STDOUT:     %self: i32 = bind_name self, %param.loc7_9
