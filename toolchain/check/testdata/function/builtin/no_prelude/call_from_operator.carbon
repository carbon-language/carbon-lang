--- conflicted
+++ resolved
@@ -61,37 +61,20 @@
 // CHECK:STDOUT:     %self.patt: @Op.%Self (%Self) = binding_pattern self
 // CHECK:STDOUT:     %other.patt: @Op.%Self (%Self) = binding_pattern other
 // CHECK:STDOUT:   } {
-<<<<<<< HEAD
-// CHECK:STDOUT:     %Self.ref.loc7_15: %.2 = name_ref Self, %Self [symbolic = @Op.%Self (constants.%Self)]
-// CHECK:STDOUT:     %.loc7_15.1: type = facet_type_access %Self.ref.loc7_15 [symbolic = @Op.%Self (constants.%Self)]
-// CHECK:STDOUT:     %.loc7_15.2: type = converted %Self.ref.loc7_15, %.loc7_15.1 [symbolic = @Op.%Self (constants.%Self)]
-// CHECK:STDOUT:     %param.loc7_9: @Op.%Self (%Self) = param
-// CHECK:STDOUT:     %self: @Op.%Self (%Self) = bind_name self, %param.loc7_9
-// CHECK:STDOUT:     %Self.ref.loc7_28: %.2 = name_ref Self, %Self [symbolic = @Op.%Self (constants.%Self)]
-// CHECK:STDOUT:     %.loc7_28.1: type = facet_type_access %Self.ref.loc7_28 [symbolic = @Op.%Self (constants.%Self)]
-// CHECK:STDOUT:     %.loc7_28.2: type = converted %Self.ref.loc7_28, %.loc7_28.1 [symbolic = @Op.%Self (constants.%Self)]
-// CHECK:STDOUT:     %param.loc7_21: @Op.%Self (%Self) = param
-// CHECK:STDOUT:     %other: @Op.%Self (%Self) = bind_name other, %param.loc7_21
-// CHECK:STDOUT:     %Self.ref.loc7_37: %.2 = name_ref Self, %Self [symbolic = @Op.%Self (constants.%Self)]
-// CHECK:STDOUT:     %.loc7_37.1: type = facet_type_access %Self.ref.loc7_37 [symbolic = @Op.%Self (constants.%Self)]
-// CHECK:STDOUT:     %.loc7_37.2: type = converted %Self.ref.loc7_37, %.loc7_37.1 [symbolic = @Op.%Self (constants.%Self)]
-// CHECK:STDOUT:     %return.var: ref @Op.%Self (%Self) = var <return slot>
-=======
 // CHECK:STDOUT:     %Self.ref.loc7_15: %.2 = name_ref Self, @Add.%Self [symbolic = %Self (constants.%Self)]
 // CHECK:STDOUT:     %.loc7_15.1: type = facet_type_access %Self.ref.loc7_15 [symbolic = %Self (constants.%Self)]
 // CHECK:STDOUT:     %.loc7_15.2: type = converted %Self.ref.loc7_15, %.loc7_15.1 [symbolic = %Self (constants.%Self)]
-// CHECK:STDOUT:     %self.param: @Op.%Self (%Self) = param self
-// CHECK:STDOUT:     %self: @Op.%Self (%Self) = bind_name self, %self.param
+// CHECK:STDOUT:     %param.loc7_9: @Op.%Self (%Self) = param
+// CHECK:STDOUT:     %self: @Op.%Self (%Self) = bind_name self, %param.loc7_9
 // CHECK:STDOUT:     %Self.ref.loc7_28: %.2 = name_ref Self, @Add.%Self [symbolic = %Self (constants.%Self)]
 // CHECK:STDOUT:     %.loc7_28.1: type = facet_type_access %Self.ref.loc7_28 [symbolic = %Self (constants.%Self)]
 // CHECK:STDOUT:     %.loc7_28.2: type = converted %Self.ref.loc7_28, %.loc7_28.1 [symbolic = %Self (constants.%Self)]
-// CHECK:STDOUT:     %other.param: @Op.%Self (%Self) = param other
-// CHECK:STDOUT:     %other: @Op.%Self (%Self) = bind_name other, %other.param
+// CHECK:STDOUT:     %param.loc7_21: @Op.%Self (%Self) = param
+// CHECK:STDOUT:     %other: @Op.%Self (%Self) = bind_name other, %param.loc7_21
 // CHECK:STDOUT:     %Self.ref.loc7_37: %.2 = name_ref Self, @Add.%Self [symbolic = %Self (constants.%Self)]
 // CHECK:STDOUT:     %.loc7_37.1: type = facet_type_access %Self.ref.loc7_37 [symbolic = %Self (constants.%Self)]
 // CHECK:STDOUT:     %.loc7_37.2: type = converted %Self.ref.loc7_37, %.loc7_37.1 [symbolic = %Self (constants.%Self)]
 // CHECK:STDOUT:     %return: ref @Op.%Self (%Self) = var <return slot>
->>>>>>> dcb4ae26
 // CHECK:STDOUT:   }
 // CHECK:STDOUT:   %.loc7: %.3 = assoc_entity element0, %Op.decl [template = constants.%.4]
 // CHECK:STDOUT:
@@ -106,11 +89,7 @@
 // CHECK:STDOUT: generic fn @Op(@Add.%Self: %.2) {
 // CHECK:STDOUT:   %Self: %.2 = bind_symbolic_name Self 0 [symbolic = %Self (constants.%Self)]
 // CHECK:STDOUT:
-<<<<<<< HEAD
-// CHECK:STDOUT:   fn[@Add.%self: @Op.%Self (%Self)](@Add.%other: @Op.%Self (%Self)) -> @Op.%Self (%Self);
-=======
 // CHECK:STDOUT:   fn[%self: @Op.%Self (%Self)](%other: @Op.%Self (%Self)) -> @Op.%Self (%Self);
->>>>>>> dcb4ae26
 // CHECK:STDOUT: }
 // CHECK:STDOUT:
 // CHECK:STDOUT: specific @Op(constants.%Self) {
@@ -199,19 +178,11 @@
 // CHECK:STDOUT:     %other.patt: i32 = binding_pattern other
 // CHECK:STDOUT:   } {
 // CHECK:STDOUT:     %Self.ref.loc7_15: type = name_ref Self, i32 [template = i32]
-<<<<<<< HEAD
 // CHECK:STDOUT:     %param.loc7_9: i32 = param
 // CHECK:STDOUT:     %self: i32 = bind_name self, %param.loc7_9
 // CHECK:STDOUT:     %Self.ref.loc7_28: type = name_ref Self, i32 [template = i32]
 // CHECK:STDOUT:     %param.loc7_21: i32 = param
 // CHECK:STDOUT:     %other: i32 = bind_name other, %param.loc7_21
-=======
-// CHECK:STDOUT:     %self.param: i32 = param self
-// CHECK:STDOUT:     %self: i32 = bind_name self, %self.param
-// CHECK:STDOUT:     %Self.ref.loc7_28: type = name_ref Self, i32 [template = i32]
-// CHECK:STDOUT:     %other.param: i32 = param other
-// CHECK:STDOUT:     %other: i32 = bind_name other, %other.param
->>>>>>> dcb4ae26
 // CHECK:STDOUT:     %Self.ref.loc7_37: type = name_ref Self, i32 [template = i32]
 // CHECK:STDOUT:     %return: ref i32 = var <return slot>
 // CHECK:STDOUT:   }
@@ -224,11 +195,7 @@
 // CHECK:STDOUT:
 // CHECK:STDOUT: fn @Int32() -> type = "int.make_type_32";
 // CHECK:STDOUT:
-<<<<<<< HEAD
-// CHECK:STDOUT: fn @Op.1[@impl.%self: i32](@impl.%other: i32) -> i32 = "int.sadd";
-=======
 // CHECK:STDOUT: fn @Op.1[%self: i32](%other: i32) -> i32 = "int.sadd";
->>>>>>> dcb4ae26
 // CHECK:STDOUT:
 // CHECK:STDOUT: generic fn @Op.2(constants.%Self: %.2) {
 // CHECK:STDOUT:   %Self: %.2 = bind_symbolic_name Self 0 [symbolic = %Self (constants.%Self)]
