--- conflicted
+++ resolved
@@ -49,13 +49,8 @@
 // CHECK:STDOUT:     .Int32 = %Int32.decl
 // CHECK:STDOUT:     .Add = %Add.decl
 // CHECK:STDOUT:   }
-<<<<<<< HEAD
 // CHECK:STDOUT:   %Int32.decl: %Int32.type = fn_decl @Int32 [template = constants.%Int32] {} {
-// CHECK:STDOUT:     @Int32.%return: ref type = var <return slot>
-=======
-// CHECK:STDOUT:   %Int32.decl: %Int32.type = fn_decl @Int32 [template = constants.%Int32] {
 // CHECK:STDOUT:     %return: ref type = var <return slot>
->>>>>>> 1e34d03e
 // CHECK:STDOUT:   }
 // CHECK:STDOUT:   %Add.decl: type = interface_decl @Add [template = constants.%.2] {} {}
 // CHECK:STDOUT: }
@@ -63,25 +58,9 @@
 // CHECK:STDOUT: interface @Add {
 // CHECK:STDOUT:   %Self: %.2 = bind_symbolic_name Self 0 [symbolic = constants.%Self]
 // CHECK:STDOUT:   %Op.decl: %Op.type = fn_decl @Op [template = constants.%Op] {
-<<<<<<< HEAD
 // CHECK:STDOUT:     %self.patt: @Op.%Self (%Self) = binding_pattern self
 // CHECK:STDOUT:     %other.patt: @Op.%Self (%Self) = binding_pattern other
 // CHECK:STDOUT:   } {
-// CHECK:STDOUT:     %Self.ref.loc7_15: %.2 = name_ref Self, %Self [symbolic = @Op.%Self (constants.%Self)]
-// CHECK:STDOUT:     %.loc7_15.1: type = facet_type_access %Self.ref.loc7_15 [symbolic = @Op.%Self (constants.%Self)]
-// CHECK:STDOUT:     %.loc7_15.2: type = converted %Self.ref.loc7_15, %.loc7_15.1 [symbolic = @Op.%Self (constants.%Self)]
-// CHECK:STDOUT:     %self.loc7_9.1: @Op.%Self (%Self) = param self
-// CHECK:STDOUT:     %self.loc7_9.2: @Op.%Self (%Self) = bind_name self, %self.loc7_9.1
-// CHECK:STDOUT:     %Self.ref.loc7_28: %.2 = name_ref Self, %Self [symbolic = @Op.%Self (constants.%Self)]
-// CHECK:STDOUT:     %.loc7_28.1: type = facet_type_access %Self.ref.loc7_28 [symbolic = @Op.%Self (constants.%Self)]
-// CHECK:STDOUT:     %.loc7_28.2: type = converted %Self.ref.loc7_28, %.loc7_28.1 [symbolic = @Op.%Self (constants.%Self)]
-// CHECK:STDOUT:     %other.loc7_21.1: @Op.%Self (%Self) = param other
-// CHECK:STDOUT:     %other.loc7_21.2: @Op.%Self (%Self) = bind_name other, %other.loc7_21.1
-// CHECK:STDOUT:     %Self.ref.loc7_37: %.2 = name_ref Self, %Self [symbolic = @Op.%Self (constants.%Self)]
-// CHECK:STDOUT:     %.loc7_37.1: type = facet_type_access %Self.ref.loc7_37 [symbolic = @Op.%Self (constants.%Self)]
-// CHECK:STDOUT:     %.loc7_37.2: type = converted %Self.ref.loc7_37, %.loc7_37.1 [symbolic = @Op.%Self (constants.%Self)]
-// CHECK:STDOUT:     %return.var: ref @Op.%Self (%Self) = var <return slot>
-=======
 // CHECK:STDOUT:     %Self.ref.loc7_15: %.2 = name_ref Self, @Add.%Self [symbolic = %Self (constants.%Self)]
 // CHECK:STDOUT:     %.loc7_15.1: type = facet_type_access %Self.ref.loc7_15 [symbolic = %Self (constants.%Self)]
 // CHECK:STDOUT:     %.loc7_15.2: type = converted %Self.ref.loc7_15, %.loc7_15.1 [symbolic = %Self (constants.%Self)]
@@ -96,7 +75,6 @@
 // CHECK:STDOUT:     %.loc7_37.1: type = facet_type_access %Self.ref.loc7_37 [symbolic = %Self (constants.%Self)]
 // CHECK:STDOUT:     %.loc7_37.2: type = converted %Self.ref.loc7_37, %.loc7_37.1 [symbolic = %Self (constants.%Self)]
 // CHECK:STDOUT:     %return: ref @Op.%Self (%Self) = var <return slot>
->>>>>>> 1e34d03e
 // CHECK:STDOUT:   }
 // CHECK:STDOUT:   %.loc7: %.3 = assoc_entity element0, %Op.decl [template = constants.%.4]
 // CHECK:STDOUT:
@@ -167,17 +145,10 @@
 // CHECK:STDOUT:     .arr = %arr
 // CHECK:STDOUT:   }
 // CHECK:STDOUT:   %Core.import = import Core
-<<<<<<< HEAD
 // CHECK:STDOUT:   impl_decl @impl {} {
-// CHECK:STDOUT:     %int.make_type_32.loc6: init type = call constants.%Int32() [template = i32]
-// CHECK:STDOUT:     %.loc6_6.1: type = value_of_initializer %int.make_type_32.loc6 [template = i32]
-// CHECK:STDOUT:     %.loc6_6.2: type = converted %int.make_type_32.loc6, %.loc6_6.1 [template = i32]
-=======
-// CHECK:STDOUT:   impl_decl @impl {
 // CHECK:STDOUT:     %int.make_type_32: init type = call constants.%Int32() [template = i32]
 // CHECK:STDOUT:     %.loc6_6.1: type = value_of_initializer %int.make_type_32 [template = i32]
 // CHECK:STDOUT:     %.loc6_6.2: type = converted %int.make_type_32, %.loc6_6.1 [template = i32]
->>>>>>> 1e34d03e
 // CHECK:STDOUT:     %Core.ref: <namespace> = name_ref Core, imports.%Core [template = imports.%Core]
 // CHECK:STDOUT:     %Add.ref: type = name_ref Add, imports.%import_ref.2 [template = constants.%.2]
 // CHECK:STDOUT:   }
