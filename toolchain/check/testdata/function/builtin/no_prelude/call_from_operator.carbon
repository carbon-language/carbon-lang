// Part of the Carbon Language project, under the Apache License v2.0 with LLVM
// Exceptions. See /LICENSE for license information.
// SPDX-License-Identifier: Apache-2.0 WITH LLVM-exception
//
// AUTOUPDATE
// TIP: To test this file alone, run:
// TIP:   bazel test //toolchain/testing:file_test --test_arg=--file_tests=toolchain/check/testdata/function/builtin/no_prelude/call_from_operator.carbon
// TIP: To dump output, run:
// TIP:   bazel run //toolchain/testing:file_test -- --dump_output --file_tests=toolchain/check/testdata/function/builtin/no_prelude/call_from_operator.carbon

// --- core.carbon

package Core;

fn Int32() -> type = "int.make_type_32";

interface Add {
  fn Op[self: Self](other: Self) -> Self;
}

// --- user.carbon

import Core;

// TODO: This should be in `Core`, but currently impl lookup only looks in the
// current file.
impl i32 as Core.Add {
  fn Op[self: Self](other: Self) -> Self = "int.sadd";
}

var arr: [i32; 1 + 2] = (3, 4, 3 + 4);

// CHECK:STDOUT: --- core.carbon
// CHECK:STDOUT:
// CHECK:STDOUT: constants {
// CHECK:STDOUT:   %Int32.type: type = fn_type @Int32 [template]
// CHECK:STDOUT:   %.1: type = tuple_type () [template]
// CHECK:STDOUT:   %Int32: %Int32.type = struct_value () [template]
// CHECK:STDOUT:   %Add.type: type = interface_type @Add [template]
// CHECK:STDOUT:   %Self: %Add.type = bind_symbolic_name Self, 0 [symbolic]
// CHECK:STDOUT:   %Op.type: type = fn_type @Op [template]
// CHECK:STDOUT:   %Op: %Op.type = struct_value () [template]
// CHECK:STDOUT:   %.2: type = assoc_entity_type %Add.type, %Op.type [template]
// CHECK:STDOUT:   %.3: %.2 = assoc_entity element0, @Add.%Op.decl [template]
// CHECK:STDOUT: }
// CHECK:STDOUT:
// CHECK:STDOUT: file {
// CHECK:STDOUT:   package: <namespace> = namespace [template] {
// CHECK:STDOUT:     .Int32 = %Int32.decl
// CHECK:STDOUT:     .Add = %Add.decl
// CHECK:STDOUT:   }
// CHECK:STDOUT:   %Int32.decl: %Int32.type = fn_decl @Int32 [template = constants.%Int32] {} {
// CHECK:STDOUT:     %return: ref type = var <return slot>
// CHECK:STDOUT:   }
// CHECK:STDOUT:   %Add.decl: type = interface_decl @Add [template = constants.%Add.type] {} {}
// CHECK:STDOUT: }
// CHECK:STDOUT:
// CHECK:STDOUT: interface @Add {
// CHECK:STDOUT:   %Self: %Add.type = bind_symbolic_name Self, 0 [symbolic = constants.%Self]
// CHECK:STDOUT:   %Op.decl: %Op.type = fn_decl @Op [template = constants.%Op] {
// CHECK:STDOUT:     %self.patt: @Op.%Self (%Self) = binding_pattern self
// CHECK:STDOUT:     %self.param_patt: @Op.%Self (%Self) = param_pattern %self.patt, runtime_param0
// CHECK:STDOUT:     %other.patt: @Op.%Self (%Self) = binding_pattern other
// CHECK:STDOUT:     %other.param_patt: @Op.%Self (%Self) = param_pattern %other.patt, runtime_param1
// CHECK:STDOUT:   } {
// CHECK:STDOUT:     %Self.ref.loc7_15: %Add.type = name_ref Self, @Add.%Self [symbolic = %Self (constants.%Self)]
// CHECK:STDOUT:     %.loc7_15.1: type = facet_type_access %Self.ref.loc7_15 [symbolic = %Self (constants.%Self)]
// CHECK:STDOUT:     %.loc7_15.2: type = converted %Self.ref.loc7_15, %.loc7_15.1 [symbolic = %Self (constants.%Self)]
<<<<<<< HEAD
// CHECK:STDOUT:     %Self.ref.loc7_28: %.2 = name_ref Self, @Add.%Self [symbolic = %Self (constants.%Self)]
// CHECK:STDOUT:     %.loc7_28.1: type = facet_type_access %Self.ref.loc7_28 [symbolic = %Self (constants.%Self)]
// CHECK:STDOUT:     %.loc7_28.2: type = converted %Self.ref.loc7_28, %.loc7_28.1 [symbolic = %Self (constants.%Self)]
// CHECK:STDOUT:     %Self.ref.loc7_37: %.2 = name_ref Self, @Add.%Self [symbolic = %Self (constants.%Self)]
=======
// CHECK:STDOUT:     %self.param: @Op.%Self (%Self) = param self, runtime_param0
// CHECK:STDOUT:     %self: @Op.%Self (%Self) = bind_name self, %self.param
// CHECK:STDOUT:     %Self.ref.loc7_28: %Add.type = name_ref Self, @Add.%Self [symbolic = %Self (constants.%Self)]
// CHECK:STDOUT:     %.loc7_28.1: type = facet_type_access %Self.ref.loc7_28 [symbolic = %Self (constants.%Self)]
// CHECK:STDOUT:     %.loc7_28.2: type = converted %Self.ref.loc7_28, %.loc7_28.1 [symbolic = %Self (constants.%Self)]
// CHECK:STDOUT:     %other.param: @Op.%Self (%Self) = param other, runtime_param1
// CHECK:STDOUT:     %other: @Op.%Self (%Self) = bind_name other, %other.param
// CHECK:STDOUT:     %Self.ref.loc7_37: %Add.type = name_ref Self, @Add.%Self [symbolic = %Self (constants.%Self)]
>>>>>>> b2746222
// CHECK:STDOUT:     %.loc7_37.1: type = facet_type_access %Self.ref.loc7_37 [symbolic = %Self (constants.%Self)]
// CHECK:STDOUT:     %.loc7_37.2: type = converted %Self.ref.loc7_37, %.loc7_37.1 [symbolic = %Self (constants.%Self)]
// CHECK:STDOUT:     %return: ref @Op.%Self (%Self) = var <return slot>
// CHECK:STDOUT:     %param.loc7_9: @Op.%Self (%Self) = param runtime_param0
// CHECK:STDOUT:     %self: @Op.%Self (%Self) = bind_name self, %param.loc7_9
// CHECK:STDOUT:     %param.loc7_21: @Op.%Self (%Self) = param runtime_param1
// CHECK:STDOUT:     %other: @Op.%Self (%Self) = bind_name other, %param.loc7_21
// CHECK:STDOUT:   }
// CHECK:STDOUT:   %.loc7: %.2 = assoc_entity element0, %Op.decl [template = constants.%.3]
// CHECK:STDOUT:
// CHECK:STDOUT: !members:
// CHECK:STDOUT:   .Self = %Self
// CHECK:STDOUT:   .Op = %.loc7
// CHECK:STDOUT:   witness = (%Op.decl)
// CHECK:STDOUT: }
// CHECK:STDOUT:
// CHECK:STDOUT: fn @Int32() -> type = "int.make_type_32";
// CHECK:STDOUT:
// CHECK:STDOUT: generic fn @Op(@Add.%Self: %Add.type) {
// CHECK:STDOUT:   %Self: %Add.type = bind_symbolic_name Self, 0 [symbolic = %Self (constants.%Self)]
// CHECK:STDOUT:
// CHECK:STDOUT:   fn[%self.param_patt: @Op.%Self (%Self)](%other.param_patt: @Op.%Self (%Self)) -> @Op.%Self (%Self);
// CHECK:STDOUT: }
// CHECK:STDOUT:
// CHECK:STDOUT: specific @Op(constants.%Self) {
// CHECK:STDOUT:   %Self => constants.%Self
// CHECK:STDOUT: }
// CHECK:STDOUT:
// CHECK:STDOUT: --- user.carbon
// CHECK:STDOUT:
// CHECK:STDOUT: constants {
// CHECK:STDOUT:   %Int32.type: type = fn_type @Int32 [template]
// CHECK:STDOUT:   %.1: type = tuple_type () [template]
// CHECK:STDOUT:   %Int32: %Int32.type = struct_value () [template]
// CHECK:STDOUT:   %Add.type: type = interface_type @Add [template]
// CHECK:STDOUT:   %Self: %Add.type = bind_symbolic_name Self, 0 [symbolic]
// CHECK:STDOUT:   %Op.type.1: type = fn_type @Op.1 [template]
// CHECK:STDOUT:   %Op.1: %Op.type.1 = struct_value () [template]
// CHECK:STDOUT:   %Op.type.2: type = fn_type @Op.2 [template]
// CHECK:STDOUT:   %Op.2: %Op.type.2 = struct_value () [template]
// CHECK:STDOUT:   %.2: <witness> = interface_witness (%Op.1) [template]
// CHECK:STDOUT:   %.3: i32 = int_literal 1 [template]
// CHECK:STDOUT:   %.4: i32 = int_literal 2 [template]
// CHECK:STDOUT:   %.5: type = assoc_entity_type %Add.type, %Op.type.2 [template]
// CHECK:STDOUT:   %.6: %.5 = assoc_entity element0, imports.%import_ref.6 [template]
// CHECK:STDOUT:   %.7: <bound method> = bound_method %.3, %Op.1 [template]
// CHECK:STDOUT:   %.8: i32 = int_literal 3 [template]
// CHECK:STDOUT:   %.9: type = array_type %.8, i32 [template]
// CHECK:STDOUT:   %.10: type = ptr_type %.9 [template]
// CHECK:STDOUT:   %.11: i32 = int_literal 4 [template]
// CHECK:STDOUT:   %.12: <bound method> = bound_method %.8, %Op.1 [template]
// CHECK:STDOUT:   %.13: i32 = int_literal 7 [template]
// CHECK:STDOUT:   %.14: type = tuple_type (i32, i32, i32) [template]
// CHECK:STDOUT:   %.15: i32 = int_literal 0 [template]
// CHECK:STDOUT:   %array: %.9 = tuple_value (%.8, %.11, %.13) [template]
// CHECK:STDOUT: }
// CHECK:STDOUT:
// CHECK:STDOUT: imports {
// CHECK:STDOUT:   %Core: <namespace> = namespace file.%Core.import, [template] {
// CHECK:STDOUT:     .Int32 = %import_ref.1
// CHECK:STDOUT:     .Add = %import_ref.2
// CHECK:STDOUT:     import Core//default
// CHECK:STDOUT:   }
// CHECK:STDOUT:   %import_ref.1: %Int32.type = import_ref Core//default, inst+2, loaded [template = constants.%Int32]
// CHECK:STDOUT:   %import_ref.2: type = import_ref Core//default, inst+6, loaded [template = constants.%Add.type]
// CHECK:STDOUT:   %import_ref.3 = import_ref Core//default, inst+8, unloaded
<<<<<<< HEAD
// CHECK:STDOUT:   %import_ref.4: %.6 = import_ref Core//default, inst+33, loaded [template = constants.%.7]
// CHECK:STDOUT:   %import_ref.5: %Op.type.2 = import_ref Core//default, inst+28, loaded [template = constants.%Op.2]
// CHECK:STDOUT:   %import_ref.6 = import_ref Core//default, inst+28, unloaded
=======
// CHECK:STDOUT:   %import_ref.4: %.5 = import_ref Core//default, inst+31, loaded [template = constants.%.6]
// CHECK:STDOUT:   %import_ref.5: %Op.type.2 = import_ref Core//default, inst+26, loaded [template = constants.%Op.2]
// CHECK:STDOUT:   %import_ref.6 = import_ref Core//default, inst+26, unloaded
>>>>>>> b2746222
// CHECK:STDOUT: }
// CHECK:STDOUT:
// CHECK:STDOUT: file {
// CHECK:STDOUT:   package: <namespace> = namespace [template] {
// CHECK:STDOUT:     .Core = imports.%Core
// CHECK:STDOUT:     .arr = %arr
// CHECK:STDOUT:   }
// CHECK:STDOUT:   %Core.import = import Core
// CHECK:STDOUT:   impl_decl @impl [template] {} {
// CHECK:STDOUT:     %int.make_type_32: init type = call constants.%Int32() [template = i32]
// CHECK:STDOUT:     %.loc6_6.1: type = value_of_initializer %int.make_type_32 [template = i32]
// CHECK:STDOUT:     %.loc6_6.2: type = converted %int.make_type_32, %.loc6_6.1 [template = i32]
// CHECK:STDOUT:     %Core.ref: <namespace> = name_ref Core, imports.%Core [template = imports.%Core]
// CHECK:STDOUT:     %Add.ref: type = name_ref Add, imports.%import_ref.2 [template = constants.%Add.type]
// CHECK:STDOUT:   }
// CHECK:STDOUT:   %int.make_type_32: init type = call constants.%Int32() [template = i32]
// CHECK:STDOUT:   %.loc10_16: i32 = int_literal 1 [template = constants.%.3]
// CHECK:STDOUT:   %.loc10_20: i32 = int_literal 2 [template = constants.%.4]
// CHECK:STDOUT:   %Op.ref: %.5 = name_ref Op, imports.%import_ref.4 [template = constants.%.6]
// CHECK:STDOUT:   %.loc10_18.1: %Op.type.2 = interface_witness_access constants.%.2, element0 [template = constants.%Op.1]
// CHECK:STDOUT:   %.loc10_18.2: <bound method> = bound_method %.loc10_16, %.loc10_18.1 [template = constants.%.7]
// CHECK:STDOUT:   %int.sadd: init i32 = call %.loc10_18.2(%.loc10_16, %.loc10_20) [template = constants.%.8]
// CHECK:STDOUT:   %.loc10_11.1: type = value_of_initializer %int.make_type_32 [template = i32]
// CHECK:STDOUT:   %.loc10_11.2: type = converted %int.make_type_32, %.loc10_11.1 [template = i32]
// CHECK:STDOUT:   %.loc10_21: type = array_type %int.sadd, i32 [template = constants.%.9]
// CHECK:STDOUT:   %arr.var: ref %.9 = var arr
// CHECK:STDOUT:   %arr: ref %.9 = bind_name arr, %arr.var
// CHECK:STDOUT: }
// CHECK:STDOUT:
// CHECK:STDOUT: interface @Add {
// CHECK:STDOUT: !members:
// CHECK:STDOUT:   .Self = imports.%import_ref.3
// CHECK:STDOUT:   .Op = imports.%import_ref.4
// CHECK:STDOUT:   witness = (imports.%import_ref.5)
// CHECK:STDOUT: }
// CHECK:STDOUT:
// CHECK:STDOUT: impl @impl: %.loc6_6.2 as %Add.ref {
// CHECK:STDOUT:   %Op.decl: %Op.type.1 = fn_decl @Op.1 [template = constants.%Op.1] {
// CHECK:STDOUT:     %self.patt: i32 = binding_pattern self
// CHECK:STDOUT:     %self.param_patt: i32 = param_pattern %self.patt, runtime_param0
// CHECK:STDOUT:     %other.patt: i32 = binding_pattern other
// CHECK:STDOUT:     %other.param_patt: i32 = param_pattern %other.patt, runtime_param1
// CHECK:STDOUT:   } {
// CHECK:STDOUT:     %Self.ref.loc7_15: type = name_ref Self, @impl.%.loc6_6.2 [template = i32]
// CHECK:STDOUT:     %Self.ref.loc7_28: type = name_ref Self, @impl.%.loc6_6.2 [template = i32]
// CHECK:STDOUT:     %Self.ref.loc7_37: type = name_ref Self, @impl.%.loc6_6.2 [template = i32]
// CHECK:STDOUT:     %return: ref i32 = var <return slot>
// CHECK:STDOUT:     %param.loc7_9: i32 = param runtime_param0
// CHECK:STDOUT:     %self: i32 = bind_name self, %param.loc7_9
// CHECK:STDOUT:     %param.loc7_21: i32 = param runtime_param1
// CHECK:STDOUT:     %other: i32 = bind_name other, %param.loc7_21
// CHECK:STDOUT:   }
// CHECK:STDOUT:   %.loc6_22: <witness> = interface_witness (%Op.decl) [template = constants.%.2]
// CHECK:STDOUT:
// CHECK:STDOUT: !members:
// CHECK:STDOUT:   .Op = %Op.decl
// CHECK:STDOUT:   witness = %.loc6_22
// CHECK:STDOUT: }
// CHECK:STDOUT:
// CHECK:STDOUT: fn @Int32() -> type = "int.make_type_32";
// CHECK:STDOUT:
// CHECK:STDOUT: fn @Op.1[%self.param_patt: i32](%other.param_patt: i32) -> i32 = "int.sadd";
// CHECK:STDOUT:
// CHECK:STDOUT: generic fn @Op.2(constants.%Self: %Add.type) {
// CHECK:STDOUT:   %Self: %Add.type = bind_symbolic_name Self, 0 [symbolic = %Self (constants.%Self)]
// CHECK:STDOUT:
// CHECK:STDOUT:   fn[%self.param_patt: @Op.2.%Self (%Self)](%other.param_patt: @Op.2.%Self (%Self)) -> @Op.2.%Self (%Self);
// CHECK:STDOUT: }
// CHECK:STDOUT:
// CHECK:STDOUT: fn @__global_init() {
// CHECK:STDOUT: !entry:
// CHECK:STDOUT:   %.loc10_26: i32 = int_literal 3 [template = constants.%.8]
// CHECK:STDOUT:   %.loc10_29: i32 = int_literal 4 [template = constants.%.11]
// CHECK:STDOUT:   %.loc10_32: i32 = int_literal 3 [template = constants.%.8]
// CHECK:STDOUT:   %.loc10_36: i32 = int_literal 4 [template = constants.%.11]
// CHECK:STDOUT:   %Op.ref: %.5 = name_ref Op, imports.%import_ref.4 [template = constants.%.6]
// CHECK:STDOUT:   %.loc10_34.1: %Op.type.2 = interface_witness_access constants.%.2, element0 [template = constants.%Op.1]
// CHECK:STDOUT:   %.loc10_34.2: <bound method> = bound_method %.loc10_32, %.loc10_34.1 [template = constants.%.12]
// CHECK:STDOUT:   %int.sadd: init i32 = call %.loc10_34.2(%.loc10_32, %.loc10_36) [template = constants.%.13]
// CHECK:STDOUT:   %.loc10_37.1: %.14 = tuple_literal (%.loc10_26, %.loc10_29, %int.sadd)
// CHECK:STDOUT:   %.loc10_37.2: i32 = int_literal 0 [template = constants.%.15]
// CHECK:STDOUT:   %.loc10_37.3: ref i32 = array_index file.%arr.var, %.loc10_37.2
// CHECK:STDOUT:   %.loc10_37.4: init i32 = initialize_from %.loc10_26 to %.loc10_37.3 [template = constants.%.8]
// CHECK:STDOUT:   %.loc10_37.5: i32 = int_literal 1 [template = constants.%.3]
// CHECK:STDOUT:   %.loc10_37.6: ref i32 = array_index file.%arr.var, %.loc10_37.5
// CHECK:STDOUT:   %.loc10_37.7: init i32 = initialize_from %.loc10_29 to %.loc10_37.6 [template = constants.%.11]
// CHECK:STDOUT:   %.loc10_37.8: i32 = int_literal 2 [template = constants.%.4]
// CHECK:STDOUT:   %.loc10_37.9: ref i32 = array_index file.%arr.var, %.loc10_37.8
// CHECK:STDOUT:   %.loc10_37.10: init i32 = initialize_from %int.sadd to %.loc10_37.9 [template = constants.%.13]
// CHECK:STDOUT:   %.loc10_37.11: init %.9 = array_init (%.loc10_37.4, %.loc10_37.7, %.loc10_37.10) to file.%arr.var [template = constants.%array]
// CHECK:STDOUT:   %.loc10_38: init %.9 = converted %.loc10_37.1, %.loc10_37.11 [template = constants.%array]
// CHECK:STDOUT:   assign file.%arr.var, %.loc10_38
// CHECK:STDOUT:   return
// CHECK:STDOUT: }
// CHECK:STDOUT:
// CHECK:STDOUT: specific @Op.2(constants.%Self) {
// CHECK:STDOUT:   %Self => constants.%Self
// CHECK:STDOUT: }
// CHECK:STDOUT:
// CHECK:STDOUT: specific @Op.2(i32) {
// CHECK:STDOUT:   %Self => i32
// CHECK:STDOUT: }
// CHECK:STDOUT:<|MERGE_RESOLUTION|>--- conflicted
+++ resolved
@@ -66,21 +66,10 @@
 // CHECK:STDOUT:     %Self.ref.loc7_15: %Add.type = name_ref Self, @Add.%Self [symbolic = %Self (constants.%Self)]
 // CHECK:STDOUT:     %.loc7_15.1: type = facet_type_access %Self.ref.loc7_15 [symbolic = %Self (constants.%Self)]
 // CHECK:STDOUT:     %.loc7_15.2: type = converted %Self.ref.loc7_15, %.loc7_15.1 [symbolic = %Self (constants.%Self)]
-<<<<<<< HEAD
-// CHECK:STDOUT:     %Self.ref.loc7_28: %.2 = name_ref Self, @Add.%Self [symbolic = %Self (constants.%Self)]
-// CHECK:STDOUT:     %.loc7_28.1: type = facet_type_access %Self.ref.loc7_28 [symbolic = %Self (constants.%Self)]
-// CHECK:STDOUT:     %.loc7_28.2: type = converted %Self.ref.loc7_28, %.loc7_28.1 [symbolic = %Self (constants.%Self)]
-// CHECK:STDOUT:     %Self.ref.loc7_37: %.2 = name_ref Self, @Add.%Self [symbolic = %Self (constants.%Self)]
-=======
-// CHECK:STDOUT:     %self.param: @Op.%Self (%Self) = param self, runtime_param0
-// CHECK:STDOUT:     %self: @Op.%Self (%Self) = bind_name self, %self.param
 // CHECK:STDOUT:     %Self.ref.loc7_28: %Add.type = name_ref Self, @Add.%Self [symbolic = %Self (constants.%Self)]
 // CHECK:STDOUT:     %.loc7_28.1: type = facet_type_access %Self.ref.loc7_28 [symbolic = %Self (constants.%Self)]
 // CHECK:STDOUT:     %.loc7_28.2: type = converted %Self.ref.loc7_28, %.loc7_28.1 [symbolic = %Self (constants.%Self)]
-// CHECK:STDOUT:     %other.param: @Op.%Self (%Self) = param other, runtime_param1
-// CHECK:STDOUT:     %other: @Op.%Self (%Self) = bind_name other, %other.param
 // CHECK:STDOUT:     %Self.ref.loc7_37: %Add.type = name_ref Self, @Add.%Self [symbolic = %Self (constants.%Self)]
->>>>>>> b2746222
 // CHECK:STDOUT:     %.loc7_37.1: type = facet_type_access %Self.ref.loc7_37 [symbolic = %Self (constants.%Self)]
 // CHECK:STDOUT:     %.loc7_37.2: type = converted %Self.ref.loc7_37, %.loc7_37.1 [symbolic = %Self (constants.%Self)]
 // CHECK:STDOUT:     %return: ref @Op.%Self (%Self) = var <return slot>
@@ -147,15 +136,9 @@
 // CHECK:STDOUT:   %import_ref.1: %Int32.type = import_ref Core//default, inst+2, loaded [template = constants.%Int32]
 // CHECK:STDOUT:   %import_ref.2: type = import_ref Core//default, inst+6, loaded [template = constants.%Add.type]
 // CHECK:STDOUT:   %import_ref.3 = import_ref Core//default, inst+8, unloaded
-<<<<<<< HEAD
-// CHECK:STDOUT:   %import_ref.4: %.6 = import_ref Core//default, inst+33, loaded [template = constants.%.7]
+// CHECK:STDOUT:   %import_ref.4: %.5 = import_ref Core//default, inst+33, loaded [template = constants.%.6]
 // CHECK:STDOUT:   %import_ref.5: %Op.type.2 = import_ref Core//default, inst+28, loaded [template = constants.%Op.2]
 // CHECK:STDOUT:   %import_ref.6 = import_ref Core//default, inst+28, unloaded
-=======
-// CHECK:STDOUT:   %import_ref.4: %.5 = import_ref Core//default, inst+31, loaded [template = constants.%.6]
-// CHECK:STDOUT:   %import_ref.5: %Op.type.2 = import_ref Core//default, inst+26, loaded [template = constants.%Op.2]
-// CHECK:STDOUT:   %import_ref.6 = import_ref Core//default, inst+26, unloaded
->>>>>>> b2746222
 // CHECK:STDOUT: }
 // CHECK:STDOUT:
 // CHECK:STDOUT: file {
