--- conflicted
+++ resolved
@@ -152,12 +152,8 @@
 // CHECK:STDOUT:   %int.make_type_32.loc10: init type = call constants.%Int32() [template = i32]
 // CHECK:STDOUT:   %.loc10_16: i32 = int_literal 1 [template = constants.%.4]
 // CHECK:STDOUT:   %.loc10_20: i32 = int_literal 2 [template = constants.%.5]
-<<<<<<< HEAD
 // CHECK:STDOUT:   %Op.ref: %.6 = name_ref Op, imports.%import_ref.4 [template = constants.%.7]
-// CHECK:STDOUT:   %.loc10_18.1: %Op.type.2 = interface_witness_access @impl.%.1, element0 [template = constants.%Op.1]
-=======
 // CHECK:STDOUT:   %.loc10_18.1: %Op.type.2 = interface_witness_access @impl.%.loc6, element0 [template = constants.%Op.1]
->>>>>>> 891c7d83
 // CHECK:STDOUT:   %.loc10_18.2: <bound method> = bound_method %.loc10_16, %.loc10_18.1 [template = constants.%.8]
 // CHECK:STDOUT:   %int.sadd: init i32 = call %.loc10_18.2(%.loc10_16, %.loc10_20) [template = constants.%.9]
 // CHECK:STDOUT:   %.loc10_11.1: type = value_of_initializer %int.make_type_32.loc10 [template = i32]
@@ -208,12 +204,8 @@
 // CHECK:STDOUT:   %.loc10_29: i32 = int_literal 4 [template = constants.%.12]
 // CHECK:STDOUT:   %.loc10_32: i32 = int_literal 3 [template = constants.%.9]
 // CHECK:STDOUT:   %.loc10_36: i32 = int_literal 4 [template = constants.%.12]
-<<<<<<< HEAD
 // CHECK:STDOUT:   %Op.ref: %.6 = name_ref Op, imports.%import_ref.4 [template = constants.%.7]
-// CHECK:STDOUT:   %.loc10_34.1: %Op.type.2 = interface_witness_access @impl.%.1, element0 [template = constants.%Op.1]
-=======
 // CHECK:STDOUT:   %.loc10_34.1: %Op.type.2 = interface_witness_access @impl.%.loc6, element0 [template = constants.%Op.1]
->>>>>>> 891c7d83
 // CHECK:STDOUT:   %.loc10_34.2: <bound method> = bound_method %.loc10_32, %.loc10_34.1 [template = constants.%.13]
 // CHECK:STDOUT:   %int.sadd: init i32 = call %.loc10_34.2(%.loc10_32, %.loc10_36) [template = constants.%.14]
 // CHECK:STDOUT:   %.loc10_37.1: %.15 = tuple_literal (%.loc10_26, %.loc10_29, %int.sadd)
