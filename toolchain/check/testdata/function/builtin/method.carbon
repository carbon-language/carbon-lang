// Part of the Carbon Language project, under the Apache License v2.0 with LLVM
// Exceptions. See /LICENSE for license information.
// SPDX-License-Identifier: Apache-2.0 WITH LLVM-exception
//
// AUTOUPDATE
// TIP: To test this file alone, run:
// TIP:   bazel test //toolchain/testing:file_test --test_arg=--file_tests=toolchain/check/testdata/function/builtin/method.carbon
// TIP: To dump output, run:
// TIP:   bazel run //toolchain/testing:file_test -- --dump_output --file_tests=toolchain/check/testdata/function/builtin/method.carbon

interface I {
  fn F[self: Self](other: Self) -> Self;
}

impl i32 as I {
  fn F[self: i32](other: i32) -> i32 = "int.sadd";
}

var arr: [i32; 1.(I.F)(2)];

// CHECK:STDOUT: --- method.carbon
// CHECK:STDOUT:
// CHECK:STDOUT: constants {
// CHECK:STDOUT:   %.1: type = interface_type @I [template]
// CHECK:STDOUT:   %Self: %.1 = bind_symbolic_name Self 0 [symbolic]
// CHECK:STDOUT:   %F.type.1: type = fn_type @F.1 [template]
// CHECK:STDOUT:   %.2: type = tuple_type () [template]
// CHECK:STDOUT:   %F.1: %F.type.1 = struct_value () [template]
// CHECK:STDOUT:   %.3: type = assoc_entity_type %.1, %F.type.1 [template]
// CHECK:STDOUT:   %.4: %.3 = assoc_entity element0, @I.%F.decl [template]
// CHECK:STDOUT:   %Int32.type: type = fn_type @Int32 [template]
// CHECK:STDOUT:   %Int32: %Int32.type = struct_value () [template]
// CHECK:STDOUT:   %F.type.2: type = fn_type @F.2 [template]
// CHECK:STDOUT:   %F.2: %F.type.2 = struct_value () [template]
// CHECK:STDOUT:   %.5: <witness> = interface_witness (%F.2) [template]
// CHECK:STDOUT:   %.6: i32 = int_literal 1 [template]
// CHECK:STDOUT:   %.7: <bound method> = bound_method %.6, %F.2 [template]
// CHECK:STDOUT:   %.8: i32 = int_literal 2 [template]
// CHECK:STDOUT:   %.9: i32 = int_literal 3 [template]
// CHECK:STDOUT:   %.10: type = array_type %.9, i32 [template]
// CHECK:STDOUT:   %.11: type = ptr_type %.10 [template]
// CHECK:STDOUT: }
// CHECK:STDOUT:
// CHECK:STDOUT: imports {
// CHECK:STDOUT:   %Core: <namespace> = namespace file.%Core.import, [template] {
// CHECK:STDOUT:     .Int32 = %import_ref
// CHECK:STDOUT:     import Core//prelude
// CHECK:STDOUT:     import Core//prelude/operators
// CHECK:STDOUT:     import Core//prelude/types
// CHECK:STDOUT:     import Core//prelude/operators/arithmetic
// CHECK:STDOUT:     import Core//prelude/operators/as
// CHECK:STDOUT:     import Core//prelude/operators/bitwise
// CHECK:STDOUT:     import Core//prelude/operators/comparison
// CHECK:STDOUT:     import Core//prelude/types/bool
// CHECK:STDOUT:   }
// CHECK:STDOUT:   %import_ref: %Int32.type = import_ref Core//prelude/types, inst+4, loaded [template = constants.%Int32]
// CHECK:STDOUT: }
// CHECK:STDOUT:
// CHECK:STDOUT: file {
// CHECK:STDOUT:   package: <namespace> = namespace [template] {
// CHECK:STDOUT:     .Core = imports.%Core
// CHECK:STDOUT:     .I = %I.decl
// CHECK:STDOUT:     .arr = %arr
// CHECK:STDOUT:   }
// CHECK:STDOUT:   %Core.import = import Core
// CHECK:STDOUT:   %I.decl: type = interface_decl @I [template = constants.%.1] {} {}
// CHECK:STDOUT:   impl_decl @impl {} {
// CHECK:STDOUT:     %int.make_type_32: init type = call constants.%Int32() [template = i32]
// CHECK:STDOUT:     %.loc15_6.1: type = value_of_initializer %int.make_type_32 [template = i32]
// CHECK:STDOUT:     %.loc15_6.2: type = converted %int.make_type_32, %.loc15_6.1 [template = i32]
// CHECK:STDOUT:     %I.ref: type = name_ref I, file.%I.decl [template = constants.%.1]
// CHECK:STDOUT:   }
// CHECK:STDOUT:   %int.make_type_32: init type = call constants.%Int32() [template = i32]
// CHECK:STDOUT:   %.loc19_16: i32 = int_literal 1 [template = constants.%.6]
// CHECK:STDOUT:   %I.ref: type = name_ref I, %I.decl [template = constants.%.1]
// CHECK:STDOUT:   %F.ref: %.3 = name_ref F, @I.%.loc12 [template = constants.%.4]
<<<<<<< HEAD
// CHECK:STDOUT:   %.1: %F.type.1 = interface_witness_access @impl.%.1, element0 [template = constants.%F.2]
// CHECK:STDOUT:   %.loc19_17: <bound method> = bound_method %.loc19_16, %.1 [template = constants.%.7]
// CHECK:STDOUT:   %.loc19_24: i32 = int_literal 2 [template = constants.%.8]
// CHECK:STDOUT:   %int.sadd: init i32 = call %.loc19_17(%.loc19_16, %.loc19_24) [template = constants.%.9]
=======
// CHECK:STDOUT:   %.loc19_17.1: %F.type.1 = interface_witness_access @impl.%.loc15_15, element0 [template = constants.%F.2]
// CHECK:STDOUT:   %.loc19_17.2: <bound method> = bound_method %.loc19_16, %.loc19_17.1 [template = constants.%.7]
// CHECK:STDOUT:   %.loc19_24: i32 = int_literal 2 [template = constants.%.8]
// CHECK:STDOUT:   %int.sadd: init i32 = call %.loc19_17.2(%.loc19_16, %.loc19_24) [template = constants.%.9]
>>>>>>> 7396aede
// CHECK:STDOUT:   %.loc19_11.1: type = value_of_initializer %int.make_type_32 [template = i32]
// CHECK:STDOUT:   %.loc19_11.2: type = converted %int.make_type_32, %.loc19_11.1 [template = i32]
// CHECK:STDOUT:   %.loc19_26: type = array_type %int.sadd, i32 [template = constants.%.10]
// CHECK:STDOUT:   %arr.var: ref %.10 = var arr
// CHECK:STDOUT:   %arr: ref %.10 = bind_name arr, %arr.var
// CHECK:STDOUT: }
// CHECK:STDOUT:
// CHECK:STDOUT: interface @I {
// CHECK:STDOUT:   %Self: %.1 = bind_symbolic_name Self 0 [symbolic = constants.%Self]
// CHECK:STDOUT:   %F.decl: %F.type.1 = fn_decl @F.1 [template = constants.%F.1] {
// CHECK:STDOUT:     %self.patt: @F.1.%Self (%Self) = binding_pattern self
// CHECK:STDOUT:     %.loc12_12: @F.1.%Self (%Self) = param_pattern %self.patt
// CHECK:STDOUT:     %other.patt: @F.1.%Self (%Self) = binding_pattern other
// CHECK:STDOUT:     %.loc12_25: @F.1.%Self (%Self) = param_pattern %other.patt
// CHECK:STDOUT:   } {
// CHECK:STDOUT:     %Self.ref.loc12_14: %.1 = name_ref Self, @I.%Self [symbolic = %Self (constants.%Self)]
// CHECK:STDOUT:     %.loc12_14.1: type = facet_type_access %Self.ref.loc12_14 [symbolic = %Self (constants.%Self)]
// CHECK:STDOUT:     %.loc12_14.2: type = converted %Self.ref.loc12_14, %.loc12_14.1 [symbolic = %Self (constants.%Self)]
<<<<<<< HEAD
// CHECK:STDOUT:     %param.loc12_8: @F.1.%Self (%Self) = param
// CHECK:STDOUT:     %self: @F.1.%Self (%Self) = bind_name self, %param.loc12_8
// CHECK:STDOUT:     %Self.ref.loc12_27: %.1 = name_ref Self, @I.%Self [symbolic = %Self (constants.%Self)]
// CHECK:STDOUT:     %.loc12_27.1: type = facet_type_access %Self.ref.loc12_27 [symbolic = %Self (constants.%Self)]
// CHECK:STDOUT:     %.loc12_27.2: type = converted %Self.ref.loc12_27, %.loc12_27.1 [symbolic = %Self (constants.%Self)]
// CHECK:STDOUT:     %param.loc12_20: @F.1.%Self (%Self) = param
// CHECK:STDOUT:     %other: @F.1.%Self (%Self) = bind_name other, %param.loc12_20
=======
// CHECK:STDOUT:     %self.param: @F.1.%Self (%Self) = param self, runtime_param0
// CHECK:STDOUT:     %self: @F.1.%Self (%Self) = bind_name self, %self.param
// CHECK:STDOUT:     %Self.ref.loc12_27: %.1 = name_ref Self, @I.%Self [symbolic = %Self (constants.%Self)]
// CHECK:STDOUT:     %.loc12_27.1: type = facet_type_access %Self.ref.loc12_27 [symbolic = %Self (constants.%Self)]
// CHECK:STDOUT:     %.loc12_27.2: type = converted %Self.ref.loc12_27, %.loc12_27.1 [symbolic = %Self (constants.%Self)]
// CHECK:STDOUT:     %other.param: @F.1.%Self (%Self) = param other, runtime_param1
// CHECK:STDOUT:     %other: @F.1.%Self (%Self) = bind_name other, %other.param
>>>>>>> 7396aede
// CHECK:STDOUT:     %Self.ref.loc12_36: %.1 = name_ref Self, @I.%Self [symbolic = %Self (constants.%Self)]
// CHECK:STDOUT:     %.loc12_36.1: type = facet_type_access %Self.ref.loc12_36 [symbolic = %Self (constants.%Self)]
// CHECK:STDOUT:     %.loc12_36.2: type = converted %Self.ref.loc12_36, %.loc12_36.1 [symbolic = %Self (constants.%Self)]
// CHECK:STDOUT:     %return: ref @F.1.%Self (%Self) = var <return slot>
// CHECK:STDOUT:   }
// CHECK:STDOUT:   %.loc12: %.3 = assoc_entity element0, %F.decl [template = constants.%.4]
// CHECK:STDOUT:
// CHECK:STDOUT: !members:
// CHECK:STDOUT:   .Self = %Self
// CHECK:STDOUT:   .F = %.loc12
// CHECK:STDOUT:   witness = (%F.decl)
// CHECK:STDOUT: }
// CHECK:STDOUT:
// CHECK:STDOUT: impl @impl: i32 as %.1 {
// CHECK:STDOUT:   %F.decl: %F.type.2 = fn_decl @F.2 [template = constants.%F.2] {
// CHECK:STDOUT:     %self.patt: i32 = binding_pattern self
// CHECK:STDOUT:     %.loc16_12: i32 = param_pattern %self.patt
// CHECK:STDOUT:     %other.patt: i32 = binding_pattern other
// CHECK:STDOUT:     %.loc16_24: i32 = param_pattern %other.patt
// CHECK:STDOUT:   } {
// CHECK:STDOUT:     %int.make_type_32.loc16_14: init type = call constants.%Int32() [template = i32]
// CHECK:STDOUT:     %.loc16_14.1: type = value_of_initializer %int.make_type_32.loc16_14 [template = i32]
// CHECK:STDOUT:     %.loc16_14.2: type = converted %int.make_type_32.loc16_14, %.loc16_14.1 [template = i32]
<<<<<<< HEAD
// CHECK:STDOUT:     %param.loc16_8: i32 = param
// CHECK:STDOUT:     %self: i32 = bind_name self, %param.loc16_8
// CHECK:STDOUT:     %int.make_type_32.loc16_26: init type = call constants.%Int32() [template = i32]
// CHECK:STDOUT:     %.loc16_26.1: type = value_of_initializer %int.make_type_32.loc16_26 [template = i32]
// CHECK:STDOUT:     %.loc16_26.2: type = converted %int.make_type_32.loc16_26, %.loc16_26.1 [template = i32]
// CHECK:STDOUT:     %param.loc16_19: i32 = param
// CHECK:STDOUT:     %other: i32 = bind_name other, %param.loc16_19
=======
// CHECK:STDOUT:     %self.param: i32 = param self, runtime_param0
// CHECK:STDOUT:     %self: i32 = bind_name self, %self.param
// CHECK:STDOUT:     %int.make_type_32.loc16_26: init type = call constants.%Int32() [template = i32]
// CHECK:STDOUT:     %.loc16_26.1: type = value_of_initializer %int.make_type_32.loc16_26 [template = i32]
// CHECK:STDOUT:     %.loc16_26.2: type = converted %int.make_type_32.loc16_26, %.loc16_26.1 [template = i32]
// CHECK:STDOUT:     %other.param: i32 = param other, runtime_param1
// CHECK:STDOUT:     %other: i32 = bind_name other, %other.param
>>>>>>> 7396aede
// CHECK:STDOUT:     %int.make_type_32.loc16_34: init type = call constants.%Int32() [template = i32]
// CHECK:STDOUT:     %.loc16_34.1: type = value_of_initializer %int.make_type_32.loc16_34 [template = i32]
// CHECK:STDOUT:     %.loc16_34.2: type = converted %int.make_type_32.loc16_34, %.loc16_34.1 [template = i32]
// CHECK:STDOUT:     %return: ref i32 = var <return slot>
// CHECK:STDOUT:   }
// CHECK:STDOUT:   %.loc15_15: <witness> = interface_witness (%F.decl) [template = constants.%.5]
// CHECK:STDOUT:
// CHECK:STDOUT: !members:
// CHECK:STDOUT:   .F = %F.decl
// CHECK:STDOUT:   witness = %.loc15_15
// CHECK:STDOUT: }
// CHECK:STDOUT:
// CHECK:STDOUT: generic fn @F.1(@I.%Self: %.1) {
// CHECK:STDOUT:   %Self: %.1 = bind_symbolic_name Self 0 [symbolic = %Self (constants.%Self)]
// CHECK:STDOUT:
<<<<<<< HEAD
// CHECK:STDOUT:   fn[%.loc12_12: @F.1.%Self (%Self)](%.loc12_25: @F.1.%Self (%Self)) -> @F.1.%Self (%Self);
=======
// CHECK:STDOUT:   fn[%self: @F.1.%Self (%Self)](%other: @F.1.%Self (%Self)) -> @F.1.%Self (%Self);
>>>>>>> 7396aede
// CHECK:STDOUT: }
// CHECK:STDOUT:
// CHECK:STDOUT: fn @Int32() -> type = "int.make_type_32";
// CHECK:STDOUT:
<<<<<<< HEAD
// CHECK:STDOUT: fn @F.2[%.loc16_12: i32](%.loc16_24: i32) -> i32 = "int.sadd";
=======
// CHECK:STDOUT: fn @F.2[%self: i32](%other: i32) -> i32 = "int.sadd";
>>>>>>> 7396aede
// CHECK:STDOUT:
// CHECK:STDOUT: specific @F.1(constants.%Self) {
// CHECK:STDOUT:   %Self => constants.%Self
// CHECK:STDOUT: }
// CHECK:STDOUT:
// CHECK:STDOUT: specific @F.1(i32) {
// CHECK:STDOUT:   %Self => i32
// CHECK:STDOUT: }
// CHECK:STDOUT:<|MERGE_RESOLUTION|>--- conflicted
+++ resolved
@@ -74,17 +74,10 @@
 // CHECK:STDOUT:   %.loc19_16: i32 = int_literal 1 [template = constants.%.6]
 // CHECK:STDOUT:   %I.ref: type = name_ref I, %I.decl [template = constants.%.1]
 // CHECK:STDOUT:   %F.ref: %.3 = name_ref F, @I.%.loc12 [template = constants.%.4]
-<<<<<<< HEAD
-// CHECK:STDOUT:   %.1: %F.type.1 = interface_witness_access @impl.%.1, element0 [template = constants.%F.2]
-// CHECK:STDOUT:   %.loc19_17: <bound method> = bound_method %.loc19_16, %.1 [template = constants.%.7]
-// CHECK:STDOUT:   %.loc19_24: i32 = int_literal 2 [template = constants.%.8]
-// CHECK:STDOUT:   %int.sadd: init i32 = call %.loc19_17(%.loc19_16, %.loc19_24) [template = constants.%.9]
-=======
 // CHECK:STDOUT:   %.loc19_17.1: %F.type.1 = interface_witness_access @impl.%.loc15_15, element0 [template = constants.%F.2]
 // CHECK:STDOUT:   %.loc19_17.2: <bound method> = bound_method %.loc19_16, %.loc19_17.1 [template = constants.%.7]
 // CHECK:STDOUT:   %.loc19_24: i32 = int_literal 2 [template = constants.%.8]
 // CHECK:STDOUT:   %int.sadd: init i32 = call %.loc19_17.2(%.loc19_16, %.loc19_24) [template = constants.%.9]
->>>>>>> 7396aede
 // CHECK:STDOUT:   %.loc19_11.1: type = value_of_initializer %int.make_type_32 [template = i32]
 // CHECK:STDOUT:   %.loc19_11.2: type = converted %int.make_type_32, %.loc19_11.1 [template = i32]
 // CHECK:STDOUT:   %.loc19_26: type = array_type %int.sadd, i32 [template = constants.%.10]
@@ -96,30 +89,20 @@
 // CHECK:STDOUT:   %Self: %.1 = bind_symbolic_name Self 0 [symbolic = constants.%Self]
 // CHECK:STDOUT:   %F.decl: %F.type.1 = fn_decl @F.1 [template = constants.%F.1] {
 // CHECK:STDOUT:     %self.patt: @F.1.%Self (%Self) = binding_pattern self
-// CHECK:STDOUT:     %.loc12_12: @F.1.%Self (%Self) = param_pattern %self.patt
+// CHECK:STDOUT:     %.loc12_12: @F.1.%Self (%Self) = param_pattern %self.patt, runtime_param0
 // CHECK:STDOUT:     %other.patt: @F.1.%Self (%Self) = binding_pattern other
-// CHECK:STDOUT:     %.loc12_25: @F.1.%Self (%Self) = param_pattern %other.patt
+// CHECK:STDOUT:     %.loc12_25: @F.1.%Self (%Self) = param_pattern %other.patt, runtime_param1
 // CHECK:STDOUT:   } {
 // CHECK:STDOUT:     %Self.ref.loc12_14: %.1 = name_ref Self, @I.%Self [symbolic = %Self (constants.%Self)]
 // CHECK:STDOUT:     %.loc12_14.1: type = facet_type_access %Self.ref.loc12_14 [symbolic = %Self (constants.%Self)]
 // CHECK:STDOUT:     %.loc12_14.2: type = converted %Self.ref.loc12_14, %.loc12_14.1 [symbolic = %Self (constants.%Self)]
-<<<<<<< HEAD
-// CHECK:STDOUT:     %param.loc12_8: @F.1.%Self (%Self) = param
+// CHECK:STDOUT:     %param.loc12_8: @F.1.%Self (%Self) = param runtime_param0
 // CHECK:STDOUT:     %self: @F.1.%Self (%Self) = bind_name self, %param.loc12_8
 // CHECK:STDOUT:     %Self.ref.loc12_27: %.1 = name_ref Self, @I.%Self [symbolic = %Self (constants.%Self)]
 // CHECK:STDOUT:     %.loc12_27.1: type = facet_type_access %Self.ref.loc12_27 [symbolic = %Self (constants.%Self)]
 // CHECK:STDOUT:     %.loc12_27.2: type = converted %Self.ref.loc12_27, %.loc12_27.1 [symbolic = %Self (constants.%Self)]
-// CHECK:STDOUT:     %param.loc12_20: @F.1.%Self (%Self) = param
+// CHECK:STDOUT:     %param.loc12_20: @F.1.%Self (%Self) = param runtime_param1
 // CHECK:STDOUT:     %other: @F.1.%Self (%Self) = bind_name other, %param.loc12_20
-=======
-// CHECK:STDOUT:     %self.param: @F.1.%Self (%Self) = param self, runtime_param0
-// CHECK:STDOUT:     %self: @F.1.%Self (%Self) = bind_name self, %self.param
-// CHECK:STDOUT:     %Self.ref.loc12_27: %.1 = name_ref Self, @I.%Self [symbolic = %Self (constants.%Self)]
-// CHECK:STDOUT:     %.loc12_27.1: type = facet_type_access %Self.ref.loc12_27 [symbolic = %Self (constants.%Self)]
-// CHECK:STDOUT:     %.loc12_27.2: type = converted %Self.ref.loc12_27, %.loc12_27.1 [symbolic = %Self (constants.%Self)]
-// CHECK:STDOUT:     %other.param: @F.1.%Self (%Self) = param other, runtime_param1
-// CHECK:STDOUT:     %other: @F.1.%Self (%Self) = bind_name other, %other.param
->>>>>>> 7396aede
 // CHECK:STDOUT:     %Self.ref.loc12_36: %.1 = name_ref Self, @I.%Self [symbolic = %Self (constants.%Self)]
 // CHECK:STDOUT:     %.loc12_36.1: type = facet_type_access %Self.ref.loc12_36 [symbolic = %Self (constants.%Self)]
 // CHECK:STDOUT:     %.loc12_36.2: type = converted %Self.ref.loc12_36, %.loc12_36.1 [symbolic = %Self (constants.%Self)]
@@ -136,30 +119,20 @@
 // CHECK:STDOUT: impl @impl: i32 as %.1 {
 // CHECK:STDOUT:   %F.decl: %F.type.2 = fn_decl @F.2 [template = constants.%F.2] {
 // CHECK:STDOUT:     %self.patt: i32 = binding_pattern self
-// CHECK:STDOUT:     %.loc16_12: i32 = param_pattern %self.patt
+// CHECK:STDOUT:     %.loc16_12: i32 = param_pattern %self.patt, runtime_param0
 // CHECK:STDOUT:     %other.patt: i32 = binding_pattern other
-// CHECK:STDOUT:     %.loc16_24: i32 = param_pattern %other.patt
+// CHECK:STDOUT:     %.loc16_24: i32 = param_pattern %other.patt, runtime_param1
 // CHECK:STDOUT:   } {
 // CHECK:STDOUT:     %int.make_type_32.loc16_14: init type = call constants.%Int32() [template = i32]
 // CHECK:STDOUT:     %.loc16_14.1: type = value_of_initializer %int.make_type_32.loc16_14 [template = i32]
 // CHECK:STDOUT:     %.loc16_14.2: type = converted %int.make_type_32.loc16_14, %.loc16_14.1 [template = i32]
-<<<<<<< HEAD
-// CHECK:STDOUT:     %param.loc16_8: i32 = param
+// CHECK:STDOUT:     %param.loc16_8: i32 = param runtime_param0
 // CHECK:STDOUT:     %self: i32 = bind_name self, %param.loc16_8
 // CHECK:STDOUT:     %int.make_type_32.loc16_26: init type = call constants.%Int32() [template = i32]
 // CHECK:STDOUT:     %.loc16_26.1: type = value_of_initializer %int.make_type_32.loc16_26 [template = i32]
 // CHECK:STDOUT:     %.loc16_26.2: type = converted %int.make_type_32.loc16_26, %.loc16_26.1 [template = i32]
-// CHECK:STDOUT:     %param.loc16_19: i32 = param
+// CHECK:STDOUT:     %param.loc16_19: i32 = param runtime_param1
 // CHECK:STDOUT:     %other: i32 = bind_name other, %param.loc16_19
-=======
-// CHECK:STDOUT:     %self.param: i32 = param self, runtime_param0
-// CHECK:STDOUT:     %self: i32 = bind_name self, %self.param
-// CHECK:STDOUT:     %int.make_type_32.loc16_26: init type = call constants.%Int32() [template = i32]
-// CHECK:STDOUT:     %.loc16_26.1: type = value_of_initializer %int.make_type_32.loc16_26 [template = i32]
-// CHECK:STDOUT:     %.loc16_26.2: type = converted %int.make_type_32.loc16_26, %.loc16_26.1 [template = i32]
-// CHECK:STDOUT:     %other.param: i32 = param other, runtime_param1
-// CHECK:STDOUT:     %other: i32 = bind_name other, %other.param
->>>>>>> 7396aede
 // CHECK:STDOUT:     %int.make_type_32.loc16_34: init type = call constants.%Int32() [template = i32]
 // CHECK:STDOUT:     %.loc16_34.1: type = value_of_initializer %int.make_type_32.loc16_34 [template = i32]
 // CHECK:STDOUT:     %.loc16_34.2: type = converted %int.make_type_32.loc16_34, %.loc16_34.1 [template = i32]
@@ -175,20 +148,12 @@
 // CHECK:STDOUT: generic fn @F.1(@I.%Self: %.1) {
 // CHECK:STDOUT:   %Self: %.1 = bind_symbolic_name Self 0 [symbolic = %Self (constants.%Self)]
 // CHECK:STDOUT:
-<<<<<<< HEAD
 // CHECK:STDOUT:   fn[%.loc12_12: @F.1.%Self (%Self)](%.loc12_25: @F.1.%Self (%Self)) -> @F.1.%Self (%Self);
-=======
-// CHECK:STDOUT:   fn[%self: @F.1.%Self (%Self)](%other: @F.1.%Self (%Self)) -> @F.1.%Self (%Self);
->>>>>>> 7396aede
 // CHECK:STDOUT: }
 // CHECK:STDOUT:
 // CHECK:STDOUT: fn @Int32() -> type = "int.make_type_32";
 // CHECK:STDOUT:
-<<<<<<< HEAD
 // CHECK:STDOUT: fn @F.2[%.loc16_12: i32](%.loc16_24: i32) -> i32 = "int.sadd";
-=======
-// CHECK:STDOUT: fn @F.2[%self: i32](%other: i32) -> i32 = "int.sadd";
->>>>>>> 7396aede
 // CHECK:STDOUT:
 // CHECK:STDOUT: specific @F.1(constants.%Self) {
 // CHECK:STDOUT:   %Self => constants.%Self
