// Part of the Carbon Language project, under the Apache License v2.0 with LLVM
// Exceptions. See /LICENSE for license information.
// SPDX-License-Identifier: Apache-2.0 WITH LLVM-exception
//
// AUTOUPDATE

let t: type = (i32, i32) as type;

// CHECK:STDOUT: constants {
// CHECK:STDOUT:   %.loc7_24: type = tuple_type (type, type)
// CHECK:STDOUT:   %.loc7_26: type = tuple_type (i32, i32)
// CHECK:STDOUT: }
// CHECK:STDOUT:
// CHECK:STDOUT: file "as_type.carbon" {
<<<<<<< HEAD
// CHECK:STDOUT:   %.loc7_24: (type, type) = tuple_literal (i32, i32)
// CHECK:STDOUT:   %.loc7_26: type = converted %.loc7_24, constants.%.loc7_26
// CHECK:STDOUT:   %t: type = bind_name "t", %.loc7_26
=======
// CHECK:STDOUT:   %.loc7: (type, type) = tuple_literal (i32, i32)
// CHECK:STDOUT:   %t: type = bind_name t, constants.%.loc7_26
>>>>>>> 681fbf9d
// CHECK:STDOUT: }<|MERGE_RESOLUTION|>--- conflicted
+++ resolved
@@ -12,12 +12,7 @@
 // CHECK:STDOUT: }
 // CHECK:STDOUT:
 // CHECK:STDOUT: file "as_type.carbon" {
-<<<<<<< HEAD
 // CHECK:STDOUT:   %.loc7_24: (type, type) = tuple_literal (i32, i32)
 // CHECK:STDOUT:   %.loc7_26: type = converted %.loc7_24, constants.%.loc7_26
-// CHECK:STDOUT:   %t: type = bind_name "t", %.loc7_26
-=======
-// CHECK:STDOUT:   %.loc7: (type, type) = tuple_literal (i32, i32)
-// CHECK:STDOUT:   %t: type = bind_name t, constants.%.loc7_26
->>>>>>> 681fbf9d
+// CHECK:STDOUT:   %t: type = bind_name t, %.loc7_26
 // CHECK:STDOUT: }