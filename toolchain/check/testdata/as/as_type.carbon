// Part of the Carbon Language project, under the Apache License v2.0 with LLVM
// Exceptions. See /LICENSE for license information.
// SPDX-License-Identifier: Apache-2.0 WITH LLVM-exception
//
// AUTOUPDATE

let t: type = (i32, i32) as type;

// CHECK:STDOUT: --- as_type.carbon
// CHECK:STDOUT:
// CHECK:STDOUT: constants {
// CHECK:STDOUT:   %.1: type = tuple_type (type, type) [template]
// CHECK:STDOUT:   %.2: type = tuple_type (i32, i32) [template]
// CHECK:STDOUT: }
// CHECK:STDOUT:
// CHECK:STDOUT: file {
// CHECK:STDOUT:   package: <namespace> = namespace package, {}
<<<<<<< HEAD
// CHECK:STDOUT:   %.loc7_24: (type, type) = tuple_literal (i32, i32)
// CHECK:STDOUT:   %.loc7_26: type = converted %.loc7_24, constants.%.loc7_26 [template = constants.%.loc7_26]
// CHECK:STDOUT:   %t: type = bind_name t, %.loc7_26 [template = constants.%.loc7_26]
=======
// CHECK:STDOUT:   %.loc7_24.1: (type, type) = tuple_literal (i32, i32)
// CHECK:STDOUT:   %.loc7_24.2: type = converted %.loc7_24.1, constants.%.2 [template = constants.%.2]
// CHECK:STDOUT:   %t: type = bind_name t, %.loc7_24.2
>>>>>>> d712bf12
// CHECK:STDOUT: }
// CHECK:STDOUT:<|MERGE_RESOLUTION|>--- conflicted
+++ resolved
@@ -15,14 +15,8 @@
 // CHECK:STDOUT:
 // CHECK:STDOUT: file {
 // CHECK:STDOUT:   package: <namespace> = namespace package, {}
-<<<<<<< HEAD
-// CHECK:STDOUT:   %.loc7_24: (type, type) = tuple_literal (i32, i32)
-// CHECK:STDOUT:   %.loc7_26: type = converted %.loc7_24, constants.%.loc7_26 [template = constants.%.loc7_26]
-// CHECK:STDOUT:   %t: type = bind_name t, %.loc7_26 [template = constants.%.loc7_26]
-=======
 // CHECK:STDOUT:   %.loc7_24.1: (type, type) = tuple_literal (i32, i32)
 // CHECK:STDOUT:   %.loc7_24.2: type = converted %.loc7_24.1, constants.%.2 [template = constants.%.2]
-// CHECK:STDOUT:   %t: type = bind_name t, %.loc7_24.2
->>>>>>> d712bf12
+// CHECK:STDOUT:   %t: type = bind_name t, %.loc7_24.2 [template = constants.%.2]
 // CHECK:STDOUT: }
 // CHECK:STDOUT: