// Part of the Carbon Language project, under the Apache License v2.0 with LLVM
// Exceptions. See /LICENSE for license information.
// SPDX-License-Identifier: Apache-2.0 WITH LLVM-exception
//
// AUTOUPDATE
// TIP: To test this file alone, run:
// TIP:   bazel test //toolchain/testing:file_test --test_arg=--file_tests=toolchain/check/testdata/as/identity.carbon
// TIP: To dump output, run:
// TIP:   bazel run //toolchain/testing:file_test -- --dump_output --file_tests=toolchain/check/testdata/as/identity.carbon

// `expr as T` should behave the same as `expr` if `T` is the type of `expr`.

class X {
  // ...
}

fn Value(n: X) {
  let m: X = n as X;
}

fn Reference(p: X*) {
  let q: X* = &(*p as X);
}

fn Make() -> X;

fn Initializing() {
  var x: X = (Make() as X);
}

// CHECK:STDOUT: --- identity.carbon
// CHECK:STDOUT:
// CHECK:STDOUT: constants {
// CHECK:STDOUT:   %X: type = class_type @X [template]
// CHECK:STDOUT:   %.1: type = struct_type {} [template]
// CHECK:STDOUT:   %Value.type: type = fn_type @Value [template]
// CHECK:STDOUT:   %.2: type = tuple_type () [template]
// CHECK:STDOUT:   %Value: %Value.type = struct_value () [template]
// CHECK:STDOUT:   %.3: type = ptr_type %.1 [template]
// CHECK:STDOUT:   %.4: type = ptr_type %X [template]
// CHECK:STDOUT:   %Reference.type: type = fn_type @Reference [template]
// CHECK:STDOUT:   %Reference: %Reference.type = struct_value () [template]
// CHECK:STDOUT:   %Make.type: type = fn_type @Make [template]
// CHECK:STDOUT:   %Make: %Make.type = struct_value () [template]
// CHECK:STDOUT:   %Initializing.type: type = fn_type @Initializing [template]
// CHECK:STDOUT:   %Initializing: %Initializing.type = struct_value () [template]
// CHECK:STDOUT: }
// CHECK:STDOUT:
// CHECK:STDOUT: imports {
// CHECK:STDOUT:   %Core: <namespace> = namespace file.%Core.import, [template] {
// CHECK:STDOUT:     import Core//prelude
// CHECK:STDOUT:     import Core//prelude/operators
// CHECK:STDOUT:     import Core//prelude/types
// CHECK:STDOUT:     import Core//prelude/operators/arithmetic
// CHECK:STDOUT:     import Core//prelude/operators/bitwise
// CHECK:STDOUT:     import Core//prelude/operators/comparison
// CHECK:STDOUT:     import Core//prelude/types/bool
// CHECK:STDOUT:   }
// CHECK:STDOUT: }
// CHECK:STDOUT:
// CHECK:STDOUT: file {
// CHECK:STDOUT:   package: <namespace> = namespace [template] {
// CHECK:STDOUT:     .Core = imports.%Core
// CHECK:STDOUT:     .X = %X.decl
// CHECK:STDOUT:     .Value = %Value.decl
// CHECK:STDOUT:     .Reference = %Reference.decl
// CHECK:STDOUT:     .Make = %Make.decl
// CHECK:STDOUT:     .Initializing = %Initializing.decl
// CHECK:STDOUT:   }
// CHECK:STDOUT:   %Core.import = import Core
// CHECK:STDOUT:   %X.decl: type = class_decl @X [template = constants.%X] {} {}
// CHECK:STDOUT:   %Value.decl: %Value.type = fn_decl @Value [template = constants.%Value] {
// CHECK:STDOUT:     %n.patt: %X = binding_pattern n
// CHECK:STDOUT:   } {
<<<<<<< HEAD
// CHECK:STDOUT:     %X.ref.loc17: type = name_ref X, %X.decl [template = constants.%X]
// CHECK:STDOUT:     %param.loc17: %X = param
// CHECK:STDOUT:     @Value.%n: %X = bind_name n, %param.loc17
=======
// CHECK:STDOUT:     %X.ref.loc17: type = name_ref X, file.%X.decl [template = constants.%X]
// CHECK:STDOUT:     %n.param: %X = param n
// CHECK:STDOUT:     %n: %X = bind_name n, %n.param
>>>>>>> dcb4ae26
// CHECK:STDOUT:   }
// CHECK:STDOUT:   %Reference.decl: %Reference.type = fn_decl @Reference [template = constants.%Reference] {
// CHECK:STDOUT:     %p.patt: %.4 = binding_pattern p
// CHECK:STDOUT:   } {
// CHECK:STDOUT:     %X.ref.loc21: type = name_ref X, file.%X.decl [template = constants.%X]
// CHECK:STDOUT:     %.loc21: type = ptr_type %X [template = constants.%.4]
<<<<<<< HEAD
// CHECK:STDOUT:     %param.loc21: %.4 = param
// CHECK:STDOUT:     @Reference.%p: %.4 = bind_name p, %param.loc21
=======
// CHECK:STDOUT:     %p.param: %.4 = param p
// CHECK:STDOUT:     %p: %.4 = bind_name p, %p.param
>>>>>>> dcb4ae26
// CHECK:STDOUT:   }
// CHECK:STDOUT:   %Make.decl: %Make.type = fn_decl @Make [template = constants.%Make] {} {
// CHECK:STDOUT:     %X.ref: type = name_ref X, file.%X.decl [template = constants.%X]
// CHECK:STDOUT:     %return: ref %X = var <return slot>
// CHECK:STDOUT:   }
// CHECK:STDOUT:   %Initializing.decl: %Initializing.type = fn_decl @Initializing [template = constants.%Initializing] {} {}
// CHECK:STDOUT: }
// CHECK:STDOUT:
// CHECK:STDOUT: class @X {
// CHECK:STDOUT: !members:
// CHECK:STDOUT:   .Self = constants.%X
// CHECK:STDOUT: }
// CHECK:STDOUT:
// CHECK:STDOUT: fn @Value(%n: %X) {
// CHECK:STDOUT: !entry:
// CHECK:STDOUT:   %X.ref.loc18_10: type = name_ref X, file.%X.decl [template = constants.%X]
// CHECK:STDOUT:   %n.ref: %X = name_ref n, %n
// CHECK:STDOUT:   %X.ref.loc18_19: type = name_ref X, file.%X.decl [template = constants.%X]
// CHECK:STDOUT:   %m: %X = bind_name m, %n.ref
// CHECK:STDOUT:   return
// CHECK:STDOUT: }
// CHECK:STDOUT:
// CHECK:STDOUT: fn @Reference(%p: %.4) {
// CHECK:STDOUT: !entry:
// CHECK:STDOUT:   %X.ref.loc22_10: type = name_ref X, file.%X.decl [template = constants.%X]
// CHECK:STDOUT:   %.loc22_11: type = ptr_type %X [template = constants.%.4]
// CHECK:STDOUT:   %p.ref: %.4 = name_ref p, %p
// CHECK:STDOUT:   %.loc22_17: ref %X = deref %p.ref
// CHECK:STDOUT:   %X.ref.loc22_23: type = name_ref X, file.%X.decl [template = constants.%X]
// CHECK:STDOUT:   %.loc22_15: %.4 = addr_of %.loc22_17
// CHECK:STDOUT:   %q: %.4 = bind_name q, %.loc22_15
// CHECK:STDOUT:   return
// CHECK:STDOUT: }
// CHECK:STDOUT:
// CHECK:STDOUT: fn @Make() -> %X;
// CHECK:STDOUT:
// CHECK:STDOUT: fn @Initializing() {
// CHECK:STDOUT: !entry:
// CHECK:STDOUT:   %X.ref.loc28_10: type = name_ref X, file.%X.decl [template = constants.%X]
// CHECK:STDOUT:   %x.var: ref %X = var x
// CHECK:STDOUT:   %x: ref %X = bind_name x, %x.var
// CHECK:STDOUT:   %Make.ref: %Make.type = name_ref Make, file.%Make.decl [template = constants.%Make]
// CHECK:STDOUT:   %.loc28: ref %X = splice_block %x.var {}
// CHECK:STDOUT:   %Make.call: init %X = call %Make.ref() to %.loc28
// CHECK:STDOUT:   %X.ref.loc28_25: type = name_ref X, file.%X.decl [template = constants.%X]
// CHECK:STDOUT:   assign %x.var, %Make.call
// CHECK:STDOUT:   return
// CHECK:STDOUT: }
// CHECK:STDOUT:<|MERGE_RESOLUTION|>--- conflicted
+++ resolved
@@ -72,28 +72,17 @@
 // CHECK:STDOUT:   %Value.decl: %Value.type = fn_decl @Value [template = constants.%Value] {
 // CHECK:STDOUT:     %n.patt: %X = binding_pattern n
 // CHECK:STDOUT:   } {
-<<<<<<< HEAD
-// CHECK:STDOUT:     %X.ref.loc17: type = name_ref X, %X.decl [template = constants.%X]
-// CHECK:STDOUT:     %param.loc17: %X = param
-// CHECK:STDOUT:     @Value.%n: %X = bind_name n, %param.loc17
-=======
 // CHECK:STDOUT:     %X.ref.loc17: type = name_ref X, file.%X.decl [template = constants.%X]
-// CHECK:STDOUT:     %n.param: %X = param n
-// CHECK:STDOUT:     %n: %X = bind_name n, %n.param
->>>>>>> dcb4ae26
+// CHECK:STDOUT:     %param: %X = param
+// CHECK:STDOUT:     %n: %X = bind_name n, %param
 // CHECK:STDOUT:   }
 // CHECK:STDOUT:   %Reference.decl: %Reference.type = fn_decl @Reference [template = constants.%Reference] {
 // CHECK:STDOUT:     %p.patt: %.4 = binding_pattern p
 // CHECK:STDOUT:   } {
 // CHECK:STDOUT:     %X.ref.loc21: type = name_ref X, file.%X.decl [template = constants.%X]
 // CHECK:STDOUT:     %.loc21: type = ptr_type %X [template = constants.%.4]
-<<<<<<< HEAD
-// CHECK:STDOUT:     %param.loc21: %.4 = param
-// CHECK:STDOUT:     @Reference.%p: %.4 = bind_name p, %param.loc21
-=======
-// CHECK:STDOUT:     %p.param: %.4 = param p
-// CHECK:STDOUT:     %p: %.4 = bind_name p, %p.param
->>>>>>> dcb4ae26
+// CHECK:STDOUT:     %param: %.4 = param
+// CHECK:STDOUT:     %p: %.4 = bind_name p, %param
 // CHECK:STDOUT:   }
 // CHECK:STDOUT:   %Make.decl: %Make.type = fn_decl @Make [template = constants.%Make] {} {
 // CHECK:STDOUT:     %X.ref: type = name_ref X, file.%X.decl [template = constants.%X]
