// Part of the Carbon Language project, under the Apache License v2.0 with LLVM
// Exceptions. See /LICENSE for license information.
// SPDX-License-Identifier: Apache-2.0 WITH LLVM-exception
//
// AUTOUPDATE
// TIP: To test this file alone, run:
// TIP:   bazel test //toolchain/testing:file_test --test_arg=--file_tests=toolchain/check/testdata/as/identity.carbon
// TIP: To dump output, run:
// TIP:   bazel run //toolchain/testing:file_test -- --dump_output --file_tests=toolchain/check/testdata/as/identity.carbon

// `expr as T` should behave the same as `expr` if `T` is the type of `expr`.

class X {
  // ...
}

fn Value(n: X) {
  let m: X = n as X;
}

fn Reference(p: X*) {
  let q: X* = &(*p as X);
}

fn Make() -> X;

fn Initializing() {
  var x: X = (Make() as X);
}

// CHECK:STDOUT: --- identity.carbon
// CHECK:STDOUT:
// CHECK:STDOUT: constants {
// CHECK:STDOUT:   %X: type = class_type @X [template]
// CHECK:STDOUT:   %.1: type = struct_type {} [template]
// CHECK:STDOUT:   %Value.type: type = fn_type @Value [template]
// CHECK:STDOUT:   %.2: type = tuple_type () [template]
// CHECK:STDOUT:   %Value: %Value.type = struct_value () [template]
// CHECK:STDOUT:   %.3: type = ptr_type %.1 [template]
// CHECK:STDOUT:   %.4: type = ptr_type %X [template]
// CHECK:STDOUT:   %Reference.type: type = fn_type @Reference [template]
// CHECK:STDOUT:   %Reference: %Reference.type = struct_value () [template]
// CHECK:STDOUT:   %Make.type: type = fn_type @Make [template]
// CHECK:STDOUT:   %Make: %Make.type = struct_value () [template]
// CHECK:STDOUT:   %Initializing.type: type = fn_type @Initializing [template]
// CHECK:STDOUT:   %Initializing: %Initializing.type = struct_value () [template]
// CHECK:STDOUT: }
// CHECK:STDOUT:
// CHECK:STDOUT: imports {
// CHECK:STDOUT:   %Core: <namespace> = namespace file.%Core.import, [template] {
// CHECK:STDOUT:     import Core//prelude
// CHECK:STDOUT:     import Core//prelude/operators
// CHECK:STDOUT:     import Core//prelude/types
// CHECK:STDOUT:     import Core//prelude/operators/arithmetic
// CHECK:STDOUT:     import Core//prelude/operators/bitwise
// CHECK:STDOUT:     import Core//prelude/operators/comparison
// CHECK:STDOUT:     import Core//prelude/types/bool
// CHECK:STDOUT:   }
// CHECK:STDOUT: }
// CHECK:STDOUT:
// CHECK:STDOUT: file {
// CHECK:STDOUT:   package: <namespace> = namespace [template] {
// CHECK:STDOUT:     .Core = imports.%Core
// CHECK:STDOUT:     .X = %X.decl
// CHECK:STDOUT:     .Value = %Value.decl
// CHECK:STDOUT:     .Reference = %Reference.decl
// CHECK:STDOUT:     .Make = %Make.decl
// CHECK:STDOUT:     .Initializing = %Initializing.decl
// CHECK:STDOUT:   }
// CHECK:STDOUT:   %Core.import = import Core
// CHECK:STDOUT:   %X.decl: type = class_decl @X [template = constants.%X] {} {}
// CHECK:STDOUT:   %Value.decl: %Value.type = fn_decl @Value [template = constants.%Value] {
// CHECK:STDOUT:     %n.patt: %X = binding_pattern n
// CHECK:STDOUT:   } {
// CHECK:STDOUT:     %X.ref.loc17: type = name_ref X, %X.decl [template = constants.%X]
// CHECK:STDOUT:     %param.loc17: %X = param
// CHECK:STDOUT:     @Value.%n: %X = bind_name n, %param.loc17
// CHECK:STDOUT:   }
// CHECK:STDOUT:   %Reference.decl: %Reference.type = fn_decl @Reference [template = constants.%Reference] {
// CHECK:STDOUT:     %p.patt: %.4 = binding_pattern p
// CHECK:STDOUT:   } {
// CHECK:STDOUT:     %X.ref.loc21: type = name_ref X, %X.decl [template = constants.%X]
<<<<<<< HEAD
// CHECK:STDOUT:     %.loc21_18: type = ptr_type %X [template = constants.%.4]
// CHECK:STDOUT:     %param.loc21: %.4 = param
// CHECK:STDOUT:     @Reference.%p: %.4 = bind_name p, %param.loc21
=======
// CHECK:STDOUT:     %.loc21: type = ptr_type %X [template = constants.%.4]
// CHECK:STDOUT:     %p.loc21_14.1: %.4 = param p
// CHECK:STDOUT:     @Reference.%p: %.4 = bind_name p, %p.loc21_14.1
>>>>>>> ed374dcd
// CHECK:STDOUT:   }
// CHECK:STDOUT:   %Make.decl: %Make.type = fn_decl @Make [template = constants.%Make] {} {
// CHECK:STDOUT:     %X.ref.loc25: type = name_ref X, %X.decl [template = constants.%X]
// CHECK:STDOUT:     @Make.%return: ref %X = var <return slot>
// CHECK:STDOUT:   }
// CHECK:STDOUT:   %Initializing.decl: %Initializing.type = fn_decl @Initializing [template = constants.%Initializing] {} {}
// CHECK:STDOUT: }
// CHECK:STDOUT:
// CHECK:STDOUT: class @X {
// CHECK:STDOUT: !members:
// CHECK:STDOUT:   .Self = constants.%X
// CHECK:STDOUT: }
// CHECK:STDOUT:
// CHECK:STDOUT: fn @Value(%n: %X) {
// CHECK:STDOUT: !entry:
// CHECK:STDOUT:   %X.ref.loc18_10: type = name_ref X, file.%X.decl [template = constants.%X]
// CHECK:STDOUT:   %n.ref: %X = name_ref n, %n
// CHECK:STDOUT:   %X.ref.loc18_19: type = name_ref X, file.%X.decl [template = constants.%X]
// CHECK:STDOUT:   %m: %X = bind_name m, %n.ref
// CHECK:STDOUT:   return
// CHECK:STDOUT: }
// CHECK:STDOUT:
// CHECK:STDOUT: fn @Reference(%p: %.4) {
// CHECK:STDOUT: !entry:
// CHECK:STDOUT:   %X.ref.loc22_10: type = name_ref X, file.%X.decl [template = constants.%X]
// CHECK:STDOUT:   %.loc22_11: type = ptr_type %X [template = constants.%.4]
// CHECK:STDOUT:   %p.ref: %.4 = name_ref p, %p
// CHECK:STDOUT:   %.loc22_17: ref %X = deref %p.ref
// CHECK:STDOUT:   %X.ref.loc22_23: type = name_ref X, file.%X.decl [template = constants.%X]
// CHECK:STDOUT:   %.loc22_15: %.4 = addr_of %.loc22_17
// CHECK:STDOUT:   %q: %.4 = bind_name q, %.loc22_15
// CHECK:STDOUT:   return
// CHECK:STDOUT: }
// CHECK:STDOUT:
// CHECK:STDOUT: fn @Make() -> %X;
// CHECK:STDOUT:
// CHECK:STDOUT: fn @Initializing() {
// CHECK:STDOUT: !entry:
// CHECK:STDOUT:   %X.ref.loc28_10: type = name_ref X, file.%X.decl [template = constants.%X]
// CHECK:STDOUT:   %x.var: ref %X = var x
// CHECK:STDOUT:   %x: ref %X = bind_name x, %x.var
// CHECK:STDOUT:   %Make.ref: %Make.type = name_ref Make, file.%Make.decl [template = constants.%Make]
// CHECK:STDOUT:   %.loc28: ref %X = splice_block %x.var {}
// CHECK:STDOUT:   %Make.call: init %X = call %Make.ref() to %.loc28
// CHECK:STDOUT:   %X.ref.loc28_25: type = name_ref X, file.%X.decl [template = constants.%X]
// CHECK:STDOUT:   assign %x.var, %Make.call
// CHECK:STDOUT:   return
// CHECK:STDOUT: }
// CHECK:STDOUT:<|MERGE_RESOLUTION|>--- conflicted
+++ resolved
@@ -80,15 +80,9 @@
 // CHECK:STDOUT:     %p.patt: %.4 = binding_pattern p
 // CHECK:STDOUT:   } {
 // CHECK:STDOUT:     %X.ref.loc21: type = name_ref X, %X.decl [template = constants.%X]
-<<<<<<< HEAD
-// CHECK:STDOUT:     %.loc21_18: type = ptr_type %X [template = constants.%.4]
+// CHECK:STDOUT:     %.loc21: type = ptr_type %X [template = constants.%.4]
 // CHECK:STDOUT:     %param.loc21: %.4 = param
 // CHECK:STDOUT:     @Reference.%p: %.4 = bind_name p, %param.loc21
-=======
-// CHECK:STDOUT:     %.loc21: type = ptr_type %X [template = constants.%.4]
-// CHECK:STDOUT:     %p.loc21_14.1: %.4 = param p
-// CHECK:STDOUT:     @Reference.%p: %.4 = bind_name p, %p.loc21_14.1
->>>>>>> ed374dcd
 // CHECK:STDOUT:   }
 // CHECK:STDOUT:   %Make.decl: %Make.type = fn_decl @Make [template = constants.%Make] {} {
 // CHECK:STDOUT:     %X.ref.loc25: type = name_ref X, %X.decl [template = constants.%X]
