--- conflicted
+++ resolved
@@ -47,18 +47,11 @@
 // CHECK:STDOUT:
 // CHECK:STDOUT: fn @Let() {
 // CHECK:STDOUT: !entry:
-<<<<<<< HEAD
-// CHECK:STDOUT:   %X.ref.loc15_11: type = name_reference "X", file.%X
-// CHECK:STDOUT:   %X.ref.loc15_14: type = name_reference "X", file.%X
+// CHECK:STDOUT:   %X.ref.loc15_11: type = name_reference X, file.%X
+// CHECK:STDOUT:   %X.ref.loc15_14: type = name_reference X, file.%X
 // CHECK:STDOUT:   %.loc15_15.1: (type, type) = tuple_literal (%X.ref.loc15_11, %X.ref.loc15_14)
 // CHECK:STDOUT:   %.loc15_15.2: type = converted %.loc15_15.1, constants.%.loc15_15.2
-// CHECK:STDOUT:   %Make.ref.loc15_20: <function> = name_reference "Make", file.%Make
-=======
-// CHECK:STDOUT:   %X.ref.loc15_11: type = name_reference X, file.%X
-// CHECK:STDOUT:   %X.ref.loc15_14: type = name_reference X, file.%X
-// CHECK:STDOUT:   %.loc15_15: (type, type) = tuple_literal (%X.ref.loc15_11, %X.ref.loc15_14)
 // CHECK:STDOUT:   %Make.ref.loc15_20: <function> = name_reference Make, file.%Make
->>>>>>> 681fbf9d
 // CHECK:STDOUT:   %.loc15_24.1: ref X = temporary_storage
 // CHECK:STDOUT:   %.loc15_24.2: init X = call %Make.ref.loc15_20() to %.loc15_24.1
 // CHECK:STDOUT:   %Make.ref.loc15_28: <function> = name_reference Make, file.%Make
@@ -73,14 +66,9 @@
 // CHECK:STDOUT:   %.loc15_24.4: X = bind_value %.loc15_24.3
 // CHECK:STDOUT:   %.loc15_32.3: ref X = temporary %.loc15_32.1, %.loc15_32.2
 // CHECK:STDOUT:   %.loc15_32.4: X = bind_value %.loc15_32.3
-<<<<<<< HEAD
 // CHECK:STDOUT:   %.loc15_34.2: (X, X) = tuple_value (%.loc15_24.4, %.loc15_32.4)
 // CHECK:STDOUT:   %.loc15_34.3: (X, X) = converted %.loc15_34.1, %.loc15_34.2
-// CHECK:STDOUT:   %a: (X, X) = bind_name "a", %.loc15_34.3
-=======
-// CHECK:STDOUT:   %.loc15_34.2: (X, X) = tuple_value %.loc15_34.1, (%.loc15_24.4, %.loc15_32.4)
-// CHECK:STDOUT:   %a: (X, X) = bind_name a, %.loc15_34.2
->>>>>>> 681fbf9d
+// CHECK:STDOUT:   %a: (X, X) = bind_name a, %.loc15_34.3
 // CHECK:STDOUT:   return
 // CHECK:STDOUT: }
 // CHECK:STDOUT:
@@ -89,16 +77,10 @@
 // CHECK:STDOUT:   %X.ref.loc20_11: type = name_reference X, file.%X
 // CHECK:STDOUT:   %X.ref.loc20_14: type = name_reference X, file.%X
 // CHECK:STDOUT:   %.loc20_15: (type, type) = tuple_literal (%X.ref.loc20_11, %X.ref.loc20_14)
-<<<<<<< HEAD
 // CHECK:STDOUT:   %.loc15_15.1: type = converted %.loc20_15, constants.%.loc15_15.2
-// CHECK:STDOUT:   %b.var: ref (X, X) = var "b"
-// CHECK:STDOUT:   %b: ref (X, X) = bind_name "b", %b.var
-// CHECK:STDOUT:   %Make.ref.loc20_20: <function> = name_reference "Make", file.%Make
-=======
 // CHECK:STDOUT:   %b.var: ref (X, X) = var b
 // CHECK:STDOUT:   %b: ref (X, X) = bind_name b, %b.var
 // CHECK:STDOUT:   %Make.ref.loc20_20: <function> = name_reference Make, file.%Make
->>>>>>> 681fbf9d
 // CHECK:STDOUT:   %.loc20_34.1: ref X = tuple_access %b.var, member0
 // CHECK:STDOUT:   %.loc20_24: init X = call %Make.ref.loc20_20() to %.loc20_34.1
 // CHECK:STDOUT:   %Make.ref.loc20_28: <function> = name_reference Make, file.%Make
