// Part of the Carbon Language project, under the Apache License v2.0 with LLVM
// Exceptions. See /LICENSE for license information.
// SPDX-License-Identifier: Apache-2.0 WITH LLVM-exception
//
// AUTOUPDATE
// TIP: To test this file alone, run:
// TIP:   bazel test //toolchain/testing:file_test --test_arg=--file_tests=toolchain/check/testdata/as/no_prelude/tuple.carbon
// TIP: To dump output, run:
// TIP:   bazel run //toolchain/testing:file_test -- --dump_output --file_tests=toolchain/check/testdata/as/no_prelude/tuple.carbon

class X {
  // ...
}

fn Make() -> X;

fn Let() {
  // This should create value bindings for both tuple elements.
  let a: (X, X) = (Make(), Make()) as (X, X);
}

fn Var() {
  // This should initialize both tuple elements in place.
  var b: (X, X) = (Make(), Make()) as (X, X);
}

// CHECK:STDOUT: --- tuple.carbon
// CHECK:STDOUT:
// CHECK:STDOUT: constants {
// CHECK:STDOUT:   %X: type = class_type @X [template]
// CHECK:STDOUT:   %.1: type = struct_type {} [template]
// CHECK:STDOUT:   %.2: <witness> = complete_type_witness %.1 [template]
// CHECK:STDOUT:   %Make.type: type = fn_type @Make [template]
// CHECK:STDOUT:   %.3: type = tuple_type () [template]
// CHECK:STDOUT:   %Make: %Make.type = struct_value () [template]
// CHECK:STDOUT:   %Let.type: type = fn_type @Let [template]
// CHECK:STDOUT:   %Let: %Let.type = struct_value () [template]
// CHECK:STDOUT:   %.4: type = tuple_type (type, type) [template]
// CHECK:STDOUT:   %.5: type = tuple_type (%X, %X) [template]
// CHECK:STDOUT:   %.6: type = ptr_type %.1 [template]
// CHECK:STDOUT:   %.7: type = tuple_type (%.6, %.6) [template]
// CHECK:STDOUT:   %.8: type = ptr_type %.7 [template]
// CHECK:STDOUT:   %Var.type: type = fn_type @Var [template]
// CHECK:STDOUT:   %Var: %Var.type = struct_value () [template]
// CHECK:STDOUT: }
// CHECK:STDOUT:
// CHECK:STDOUT: file {
// CHECK:STDOUT:   package: <namespace> = namespace [template] {
// CHECK:STDOUT:     .X = %X.decl
// CHECK:STDOUT:     .Make = %Make.decl
// CHECK:STDOUT:     .Let = %Let.decl
// CHECK:STDOUT:     .Var = %Var.decl
// CHECK:STDOUT:   }
<<<<<<< HEAD
// CHECK:STDOUT:   %X.decl: type = class_decl @X [template = constants.%X] {} {}
// CHECK:STDOUT:   %Make.decl: %Make.type = fn_decl @Make [template = constants.%Make] {} {
// CHECK:STDOUT:     %X.ref: type = name_ref X, %X.decl [template = constants.%X]
// CHECK:STDOUT:     @Make.%return: ref %X = var <return slot>
=======
// CHECK:STDOUT:   %X.decl: type = class_decl @X [template = constants.%X] {}
// CHECK:STDOUT:   %Make.decl: %Make.type = fn_decl @Make [template = constants.%Make] {
// CHECK:STDOUT:     %X.ref: type = name_ref X, file.%X.decl [template = constants.%X]
// CHECK:STDOUT:     %return: ref %X = var <return slot>
>>>>>>> 1e34d03e
// CHECK:STDOUT:   }
// CHECK:STDOUT:   %Let.decl: %Let.type = fn_decl @Let [template = constants.%Let] {} {}
// CHECK:STDOUT:   %Var.decl: %Var.type = fn_decl @Var [template = constants.%Var] {} {}
// CHECK:STDOUT: }
// CHECK:STDOUT:
// CHECK:STDOUT: class @X {
// CHECK:STDOUT:   %.loc13: <witness> = complete_type_witness %.1 [template = constants.%.2]
// CHECK:STDOUT:
// CHECK:STDOUT: !members:
// CHECK:STDOUT:   .Self = constants.%X
// CHECK:STDOUT: }
// CHECK:STDOUT:
// CHECK:STDOUT: fn @Make() -> %X;
// CHECK:STDOUT:
// CHECK:STDOUT: fn @Let() {
// CHECK:STDOUT: !entry:
// CHECK:STDOUT:   %X.ref.loc19_11: type = name_ref X, file.%X.decl [template = constants.%X]
// CHECK:STDOUT:   %X.ref.loc19_14: type = name_ref X, file.%X.decl [template = constants.%X]
// CHECK:STDOUT:   %.loc19_15.1: %.4 = tuple_literal (%X.ref.loc19_11, %X.ref.loc19_14)
// CHECK:STDOUT:   %.loc19_15.2: type = converted %.loc19_15.1, constants.%.5 [template = constants.%.5]
// CHECK:STDOUT:   %Make.ref.loc19_20: %Make.type = name_ref Make, file.%Make.decl [template = constants.%Make]
// CHECK:STDOUT:   %.loc19_24.1: ref %X = temporary_storage
// CHECK:STDOUT:   %Make.call.loc19_24: init %X = call %Make.ref.loc19_20() to %.loc19_24.1
// CHECK:STDOUT:   %Make.ref.loc19_28: %Make.type = name_ref Make, file.%Make.decl [template = constants.%Make]
// CHECK:STDOUT:   %.loc19_32.1: ref %X = temporary_storage
// CHECK:STDOUT:   %Make.call.loc19_32: init %X = call %Make.ref.loc19_28() to %.loc19_32.1
// CHECK:STDOUT:   %.loc19_34: %.5 = tuple_literal (%Make.call.loc19_24, %Make.call.loc19_32)
// CHECK:STDOUT:   %X.ref.loc19_40: type = name_ref X, file.%X.decl [template = constants.%X]
// CHECK:STDOUT:   %X.ref.loc19_43: type = name_ref X, file.%X.decl [template = constants.%X]
// CHECK:STDOUT:   %.loc19_44.1: %.4 = tuple_literal (%X.ref.loc19_40, %X.ref.loc19_43)
// CHECK:STDOUT:   %.loc19_44.2: type = converted %.loc19_44.1, constants.%.5 [template = constants.%.5]
// CHECK:STDOUT:   %.loc19_24.2: ref %X = temporary %.loc19_24.1, %Make.call.loc19_24
// CHECK:STDOUT:   %.loc19_24.3: %X = bind_value %.loc19_24.2
// CHECK:STDOUT:   %.loc19_32.2: ref %X = temporary %.loc19_32.1, %Make.call.loc19_32
// CHECK:STDOUT:   %.loc19_32.3: %X = bind_value %.loc19_32.2
// CHECK:STDOUT:   %tuple: %.5 = tuple_value (%.loc19_24.3, %.loc19_32.3)
// CHECK:STDOUT:   %.loc19_45: %.5 = converted %.loc19_34, %tuple
// CHECK:STDOUT:   %a: %.5 = bind_name a, %.loc19_45
// CHECK:STDOUT:   return
// CHECK:STDOUT: }
// CHECK:STDOUT:
// CHECK:STDOUT: fn @Var() {
// CHECK:STDOUT: !entry:
// CHECK:STDOUT:   %X.ref.loc24_11: type = name_ref X, file.%X.decl [template = constants.%X]
// CHECK:STDOUT:   %X.ref.loc24_14: type = name_ref X, file.%X.decl [template = constants.%X]
// CHECK:STDOUT:   %.loc24_15.1: %.4 = tuple_literal (%X.ref.loc24_11, %X.ref.loc24_14)
// CHECK:STDOUT:   %.loc24_15.2: type = converted %.loc24_15.1, constants.%.5 [template = constants.%.5]
// CHECK:STDOUT:   %b.var: ref %.5 = var b
// CHECK:STDOUT:   %b: ref %.5 = bind_name b, %b.var
// CHECK:STDOUT:   %Make.ref.loc24_20: %Make.type = name_ref Make, file.%Make.decl [template = constants.%Make]
// CHECK:STDOUT:   %.loc24_34.1: ref %X = tuple_access %b.var, element0
// CHECK:STDOUT:   %Make.call.loc24_24: init %X = call %Make.ref.loc24_20() to %.loc24_34.1
// CHECK:STDOUT:   %Make.ref.loc24_28: %Make.type = name_ref Make, file.%Make.decl [template = constants.%Make]
// CHECK:STDOUT:   %.loc24_34.2: ref %X = tuple_access %b.var, element1
// CHECK:STDOUT:   %Make.call.loc24_32: init %X = call %Make.ref.loc24_28() to %.loc24_34.2
// CHECK:STDOUT:   %.loc24_34.3: %.5 = tuple_literal (%Make.call.loc24_24, %Make.call.loc24_32)
// CHECK:STDOUT:   %X.ref.loc24_40: type = name_ref X, file.%X.decl [template = constants.%X]
// CHECK:STDOUT:   %X.ref.loc24_43: type = name_ref X, file.%X.decl [template = constants.%X]
// CHECK:STDOUT:   %.loc24_44.1: %.4 = tuple_literal (%X.ref.loc24_40, %X.ref.loc24_43)
// CHECK:STDOUT:   %.loc24_44.2: type = converted %.loc24_44.1, constants.%.5 [template = constants.%.5]
// CHECK:STDOUT:   %.loc24_34.4: init %.5 = tuple_init (%Make.call.loc24_24, %Make.call.loc24_32) to %b.var
// CHECK:STDOUT:   %.loc24_45: init %.5 = converted %.loc24_34.3, %.loc24_34.4
// CHECK:STDOUT:   assign %b.var, %.loc24_45
// CHECK:STDOUT:   return
// CHECK:STDOUT: }
// CHECK:STDOUT:<|MERGE_RESOLUTION|>--- conflicted
+++ resolved
@@ -51,17 +51,10 @@
 // CHECK:STDOUT:     .Let = %Let.decl
 // CHECK:STDOUT:     .Var = %Var.decl
 // CHECK:STDOUT:   }
-<<<<<<< HEAD
 // CHECK:STDOUT:   %X.decl: type = class_decl @X [template = constants.%X] {} {}
 // CHECK:STDOUT:   %Make.decl: %Make.type = fn_decl @Make [template = constants.%Make] {} {
-// CHECK:STDOUT:     %X.ref: type = name_ref X, %X.decl [template = constants.%X]
-// CHECK:STDOUT:     @Make.%return: ref %X = var <return slot>
-=======
-// CHECK:STDOUT:   %X.decl: type = class_decl @X [template = constants.%X] {}
-// CHECK:STDOUT:   %Make.decl: %Make.type = fn_decl @Make [template = constants.%Make] {
 // CHECK:STDOUT:     %X.ref: type = name_ref X, file.%X.decl [template = constants.%X]
 // CHECK:STDOUT:     %return: ref %X = var <return slot>
->>>>>>> 1e34d03e
 // CHECK:STDOUT:   }
 // CHECK:STDOUT:   %Let.decl: %Let.type = fn_decl @Let [template = constants.%Let] {} {}
 // CHECK:STDOUT:   %Var.decl: %Var.type = fn_decl @Var [template = constants.%Var] {} {}
