--- conflicted
+++ resolved
@@ -20,10 +20,6 @@
 // CHECK:STDOUT:   %.loc10_17.2: type = converted %.loc10_17.1, constants.%.loc10_17.2
 // CHECK:STDOUT:   %.loc10_21: i32 = int_literal 1
 // CHECK:STDOUT:   %.loc10_35: (type, type) = tuple_literal (i32, i32)
-<<<<<<< HEAD
 // CHECK:STDOUT:   %.loc10_17.3: type = converted %.loc10_35, constants.%.loc10_17.2
-// CHECK:STDOUT:   %n: (i32, i32) = bind_name "n", <error>
-=======
 // CHECK:STDOUT:   %n: (i32, i32) = bind_name n, <error>
->>>>>>> 681fbf9d
 // CHECK:STDOUT: }