// Part of the Carbon Language project, under the Apache License v2.0 with LLVM
// Exceptions. See /LICENSE for license information.
// SPDX-License-Identifier: Apache-2.0 WITH LLVM-exception
//
// AUTOUPDATE

// CHECK:STDERR: fail_not_type.carbon:[[@LINE+3]]:19: ERROR: Cannot implicitly convert from `i32` to `type`.
// CHECK:STDERR: let n: i32 = 1 as 2;
// CHECK:STDERR:                   ^
let n: i32 = 1 as 2;

// CHECK:STDOUT: --- fail_not_type.carbon
// CHECK:STDOUT:
// CHECK:STDOUT: constants {
// CHECK:STDOUT:   %.loc10_14: i32 = int_literal 1, const
// CHECK:STDOUT:   %.loc10_19: i32 = int_literal 2, const
// CHECK:STDOUT: }
// CHECK:STDOUT:
// CHECK:STDOUT: file {
<<<<<<< HEAD
// CHECK:STDOUT:   package: <namespace> = namespace {}
// CHECK:STDOUT:   %.loc10_14: i32 = int_literal 1, const = constants.%.loc10_14
// CHECK:STDOUT:   %.loc10_19: i32 = int_literal 2, const = constants.%.loc10_19
=======
// CHECK:STDOUT:   package: <namespace> = namespace package, {}
// CHECK:STDOUT:   %.loc10_14: i32 = int_literal 1
// CHECK:STDOUT:   %.loc10_19: i32 = int_literal 2
>>>>>>> dc75295a
// CHECK:STDOUT:   %n: i32 = bind_name n, <error>
// CHECK:STDOUT: }
// CHECK:STDOUT:<|MERGE_RESOLUTION|>--- conflicted
+++ resolved
@@ -17,15 +17,9 @@
 // CHECK:STDOUT: }
 // CHECK:STDOUT:
 // CHECK:STDOUT: file {
-<<<<<<< HEAD
-// CHECK:STDOUT:   package: <namespace> = namespace {}
+// CHECK:STDOUT:   package: <namespace> = namespace package, {}
 // CHECK:STDOUT:   %.loc10_14: i32 = int_literal 1, const = constants.%.loc10_14
 // CHECK:STDOUT:   %.loc10_19: i32 = int_literal 2, const = constants.%.loc10_19
-=======
-// CHECK:STDOUT:   package: <namespace> = namespace package, {}
-// CHECK:STDOUT:   %.loc10_14: i32 = int_literal 1
-// CHECK:STDOUT:   %.loc10_19: i32 = int_literal 2
->>>>>>> dc75295a
 // CHECK:STDOUT:   %n: i32 = bind_name n, <error>
 // CHECK:STDOUT: }
 // CHECK:STDOUT: