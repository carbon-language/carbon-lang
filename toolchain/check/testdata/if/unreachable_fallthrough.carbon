--- conflicted
+++ resolved
@@ -21,19 +21,14 @@
 // CHECK:STDOUT: }
 // CHECK:STDOUT:
 // CHECK:STDOUT: file {
-<<<<<<< HEAD
 // CHECK:STDOUT:   package: <namespace> = namespace {
 // CHECK:STDOUT:     .If = %If
 // CHECK:STDOUT:   } [template]
-// CHECK:STDOUT:   %If: <function> = fn_decl @If [template]
-=======
-// CHECK:STDOUT:   package: <namespace> = namespace {.If = %If} [template]
 // CHECK:STDOUT:   %If: <function> = fn_decl @If {
 // CHECK:STDOUT:     %b.loc7_7.1: bool = param b
 // CHECK:STDOUT:     @If.%b: bool = bind_name b, %b.loc7_7.1
 // CHECK:STDOUT:     %return.var: ref i32 = var <return slot>
 // CHECK:STDOUT:   } [template]
->>>>>>> 5f4e6c76
 // CHECK:STDOUT: }
 // CHECK:STDOUT:
 // CHECK:STDOUT: fn @If(%b: bool) -> i32 {
