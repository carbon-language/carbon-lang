--- conflicted
+++ resolved
@@ -59,13 +59,8 @@
 // CHECK:STDOUT:     %bool.make_type: init type = call constants.%Bool() [template = bool]
 // CHECK:STDOUT:     %.loc11_10.1: type = value_of_initializer %bool.make_type [template = bool]
 // CHECK:STDOUT:     %.loc11_10.2: type = converted %bool.make_type, %.loc11_10.1 [template = bool]
-<<<<<<< HEAD
 // CHECK:STDOUT:     %param: bool = param
-// CHECK:STDOUT:     @If.%b: bool = bind_name b, %param
-=======
-// CHECK:STDOUT:     %b.param: bool = param b
-// CHECK:STDOUT:     %b: bool = bind_name b, %b.param
->>>>>>> dcb4ae26
+// CHECK:STDOUT:     %b: bool = bind_name b, %param
 // CHECK:STDOUT:     %int.make_type_32: init type = call constants.%Int32() [template = i32]
 // CHECK:STDOUT:     %.loc11_19.1: type = value_of_initializer %int.make_type_32 [template = i32]
 // CHECK:STDOUT:     %.loc11_19.2: type = converted %int.make_type_32, %.loc11_19.1 [template = i32]
