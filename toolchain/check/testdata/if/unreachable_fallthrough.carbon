--- conflicted
+++ resolved
@@ -56,18 +56,13 @@
 // CHECK:STDOUT:   %Core.import = import Core
 // CHECK:STDOUT:   %If.decl: %If.type = fn_decl @If [template = constants.%If] {
 // CHECK:STDOUT:     %b.patt: bool = binding_pattern b
-// CHECK:STDOUT:     %.loc11_8: bool = param_pattern %b.patt
+// CHECK:STDOUT:     %.loc11_8: bool = param_pattern %b.patt, runtime_param0
 // CHECK:STDOUT:   } {
 // CHECK:STDOUT:     %bool.make_type: init type = call constants.%Bool() [template = bool]
 // CHECK:STDOUT:     %.loc11_10.1: type = value_of_initializer %bool.make_type [template = bool]
 // CHECK:STDOUT:     %.loc11_10.2: type = converted %bool.make_type, %.loc11_10.1 [template = bool]
-<<<<<<< HEAD
-// CHECK:STDOUT:     %param: bool = param
+// CHECK:STDOUT:     %param: bool = param runtime_param0
 // CHECK:STDOUT:     %b: bool = bind_name b, %param
-=======
-// CHECK:STDOUT:     %b.param: bool = param b, runtime_param0
-// CHECK:STDOUT:     %b: bool = bind_name b, %b.param
->>>>>>> 7396aede
 // CHECK:STDOUT:     %int.make_type_32: init type = call constants.%Int32() [template = i32]
 // CHECK:STDOUT:     %.loc11_19.1: type = value_of_initializer %int.make_type_32 [template = i32]
 // CHECK:STDOUT:     %.loc11_19.2: type = converted %int.make_type_32, %.loc11_19.1 [template = i32]
