--- conflicted
+++ resolved
@@ -21,13 +21,8 @@
 // CHECK:STDOUT: }
 // CHECK:STDOUT:
 // CHECK:STDOUT: file {
-<<<<<<< HEAD
-// CHECK:STDOUT:   package: <namespace> = namespace {.If = %If}
+// CHECK:STDOUT:   package: <namespace> = namespace package, {.If = %If}
 // CHECK:STDOUT:   %If: <function> = fn_decl @If, const
-=======
-// CHECK:STDOUT:   package: <namespace> = namespace package, {.If = %If}
-// CHECK:STDOUT:   %If: <function> = fn_decl @If
->>>>>>> dc75295a
 // CHECK:STDOUT: }
 // CHECK:STDOUT:
 // CHECK:STDOUT: fn @If(%b: bool) -> i32 {
