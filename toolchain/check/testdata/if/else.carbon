// Part of the Carbon Language project, under the Apache License v2.0 with LLVM
// Exceptions. See /LICENSE for license information.
// SPDX-License-Identifier: Apache-2.0 WITH LLVM-exception
//
// AUTOUPDATE

fn F() {}
fn G() {}
fn H() {}

fn If(b: bool) {
  if (b) {
    F();
  } else {
    G();
  }
  H();
}

// CHECK:STDOUT: --- else.carbon
// CHECK:STDOUT:
// CHECK:STDOUT: constants {
// CHECK:STDOUT:   %.loc13: type = tuple_type (), const
// CHECK:STDOUT: }
// CHECK:STDOUT:
// CHECK:STDOUT: file {
<<<<<<< HEAD
// CHECK:STDOUT:   package: <namespace> = namespace {.F = %F, .G = %G, .H = %H, .If = %If}
// CHECK:STDOUT:   %F: <function> = fn_decl @F, const
// CHECK:STDOUT:   %G: <function> = fn_decl @G, const
// CHECK:STDOUT:   %H: <function> = fn_decl @H, const
// CHECK:STDOUT:   %If: <function> = fn_decl @If, const
=======
// CHECK:STDOUT:   package: <namespace> = namespace package, {.F = %F, .G = %G, .H = %H, .If = %If}
// CHECK:STDOUT:   %F: <function> = fn_decl @F
// CHECK:STDOUT:   %G: <function> = fn_decl @G
// CHECK:STDOUT:   %H: <function> = fn_decl @H
// CHECK:STDOUT:   %If: <function> = fn_decl @If
>>>>>>> dc75295a
// CHECK:STDOUT: }
// CHECK:STDOUT:
// CHECK:STDOUT: fn @F() {
// CHECK:STDOUT: !entry:
// CHECK:STDOUT:   return
// CHECK:STDOUT: }
// CHECK:STDOUT:
// CHECK:STDOUT: fn @G() {
// CHECK:STDOUT: !entry:
// CHECK:STDOUT:   return
// CHECK:STDOUT: }
// CHECK:STDOUT:
// CHECK:STDOUT: fn @H() {
// CHECK:STDOUT: !entry:
// CHECK:STDOUT:   return
// CHECK:STDOUT: }
// CHECK:STDOUT:
// CHECK:STDOUT: fn @If(%b: bool) {
// CHECK:STDOUT: !entry:
// CHECK:STDOUT:   %b.ref: bool = name_ref b, %b
// CHECK:STDOUT:   if %b.ref br !if.then else br !if.else
// CHECK:STDOUT:
// CHECK:STDOUT: !if.then:
// CHECK:STDOUT:   %F.ref: <function> = name_ref F, file.%F, const = file.%F
// CHECK:STDOUT:   %.loc13: init () = call %F.ref()
// CHECK:STDOUT:   br !if.done
// CHECK:STDOUT:
// CHECK:STDOUT: !if.else:
// CHECK:STDOUT:   %G.ref: <function> = name_ref G, file.%G, const = file.%G
// CHECK:STDOUT:   %.loc15: init () = call %G.ref()
// CHECK:STDOUT:   br !if.done
// CHECK:STDOUT:
// CHECK:STDOUT: !if.done:
// CHECK:STDOUT:   %H.ref: <function> = name_ref H, file.%H, const = file.%H
// CHECK:STDOUT:   %.loc17: init () = call %H.ref()
// CHECK:STDOUT:   return
// CHECK:STDOUT: }
// CHECK:STDOUT:<|MERGE_RESOLUTION|>--- conflicted
+++ resolved
@@ -24,19 +24,11 @@
 // CHECK:STDOUT: }
 // CHECK:STDOUT:
 // CHECK:STDOUT: file {
-<<<<<<< HEAD
-// CHECK:STDOUT:   package: <namespace> = namespace {.F = %F, .G = %G, .H = %H, .If = %If}
+// CHECK:STDOUT:   package: <namespace> = namespace package, {.F = %F, .G = %G, .H = %H, .If = %If}
 // CHECK:STDOUT:   %F: <function> = fn_decl @F, const
 // CHECK:STDOUT:   %G: <function> = fn_decl @G, const
 // CHECK:STDOUT:   %H: <function> = fn_decl @H, const
 // CHECK:STDOUT:   %If: <function> = fn_decl @If, const
-=======
-// CHECK:STDOUT:   package: <namespace> = namespace package, {.F = %F, .G = %G, .H = %H, .If = %If}
-// CHECK:STDOUT:   %F: <function> = fn_decl @F
-// CHECK:STDOUT:   %G: <function> = fn_decl @G
-// CHECK:STDOUT:   %H: <function> = fn_decl @H
-// CHECK:STDOUT:   %If: <function> = fn_decl @If
->>>>>>> dc75295a
 // CHECK:STDOUT: }
 // CHECK:STDOUT:
 // CHECK:STDOUT: fn @F() {
