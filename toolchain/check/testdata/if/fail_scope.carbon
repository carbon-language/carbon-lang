// Part of the Carbon Language project, under the Apache License v2.0 with LLVM
// Exceptions. See /LICENSE for license information.
// SPDX-License-Identifier: Apache-2.0 WITH LLVM-exception
//
// AUTOUPDATE

fn VarScope(b: bool) -> i32 {
  if (b) {
    var n: i32 = 2;
    return n;
  }
  // CHECK:STDERR: fail_scope.carbon:[[@LINE+3]]:10: ERROR: Name `n` not found.
  // CHECK:STDERR:   return n;
  // CHECK:STDERR:          ^
  return n;
}

// CHECK:STDOUT: --- fail_scope.carbon
// CHECK:STDOUT:
// CHECK:STDOUT: constants {
// CHECK:STDOUT:   %.1: i32 = int_literal 2 [template]
// CHECK:STDOUT: }
// CHECK:STDOUT:
// CHECK:STDOUT: file {
<<<<<<< HEAD
// CHECK:STDOUT:   package: <namespace> = namespace {
// CHECK:STDOUT:     .VarScope = %VarScope
// CHECK:STDOUT:   } [template]
// CHECK:STDOUT:   %VarScope: <function> = fn_decl @VarScope [template]
=======
// CHECK:STDOUT:   package: <namespace> = namespace {.VarScope = %VarScope} [template]
// CHECK:STDOUT:   %VarScope: <function> = fn_decl @VarScope {
// CHECK:STDOUT:     %b.loc7_13.1: bool = param b
// CHECK:STDOUT:     @VarScope.%b: bool = bind_name b, %b.loc7_13.1
// CHECK:STDOUT:     %return.var: ref i32 = var <return slot>
// CHECK:STDOUT:   } [template]
>>>>>>> 5f4e6c76
// CHECK:STDOUT: }
// CHECK:STDOUT:
// CHECK:STDOUT: fn @VarScope(%b: bool) -> i32 {
// CHECK:STDOUT: !entry:
// CHECK:STDOUT:   %b.ref: bool = name_ref b, %b
// CHECK:STDOUT:   if %b.ref br !if.then else br !if.else
// CHECK:STDOUT:
// CHECK:STDOUT: !if.then:
// CHECK:STDOUT:   %n.var: ref i32 = var n
// CHECK:STDOUT:   %n: ref i32 = bind_name n, %n.var
// CHECK:STDOUT:   %.loc9: i32 = int_literal 2 [template = constants.%.1]
// CHECK:STDOUT:   assign %n.var, %.loc9
// CHECK:STDOUT:   %n.ref.loc10: ref i32 = name_ref n, %n
// CHECK:STDOUT:   %.loc10: i32 = bind_value %n.ref.loc10
// CHECK:STDOUT:   return %.loc10
// CHECK:STDOUT:
// CHECK:STDOUT: !if.else:
// CHECK:STDOUT:   %n.ref.loc15: <error> = name_ref n, <error> [template = <error>]
// CHECK:STDOUT:   return <error>
// CHECK:STDOUT: }
// CHECK:STDOUT:<|MERGE_RESOLUTION|>--- conflicted
+++ resolved
@@ -22,19 +22,14 @@
 // CHECK:STDOUT: }
 // CHECK:STDOUT:
 // CHECK:STDOUT: file {
-<<<<<<< HEAD
 // CHECK:STDOUT:   package: <namespace> = namespace {
 // CHECK:STDOUT:     .VarScope = %VarScope
 // CHECK:STDOUT:   } [template]
-// CHECK:STDOUT:   %VarScope: <function> = fn_decl @VarScope [template]
-=======
-// CHECK:STDOUT:   package: <namespace> = namespace {.VarScope = %VarScope} [template]
 // CHECK:STDOUT:   %VarScope: <function> = fn_decl @VarScope {
 // CHECK:STDOUT:     %b.loc7_13.1: bool = param b
 // CHECK:STDOUT:     @VarScope.%b: bool = bind_name b, %b.loc7_13.1
 // CHECK:STDOUT:     %return.var: ref i32 = var <return slot>
 // CHECK:STDOUT:   } [template]
->>>>>>> 5f4e6c76
 // CHECK:STDOUT: }
 // CHECK:STDOUT:
 // CHECK:STDOUT: fn @VarScope(%b: bool) -> i32 {
