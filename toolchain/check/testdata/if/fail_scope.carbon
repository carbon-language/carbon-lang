--- conflicted
+++ resolved
@@ -60,21 +60,12 @@
 // CHECK:STDOUT:     %bool.make_type: init type = call constants.%Bool() [template = bool]
 // CHECK:STDOUT:     %.loc11_16.1: type = value_of_initializer %bool.make_type [template = bool]
 // CHECK:STDOUT:     %.loc11_16.2: type = converted %bool.make_type, %.loc11_16.1 [template = bool]
-<<<<<<< HEAD
 // CHECK:STDOUT:     %param: bool = param
-// CHECK:STDOUT:     @VarScope.%b: bool = bind_name b, %param
-// CHECK:STDOUT:     %int.make_type_32: init type = call constants.%Int32() [template = i32]
-// CHECK:STDOUT:     %.loc11_25.1: type = value_of_initializer %int.make_type_32 [template = i32]
-// CHECK:STDOUT:     %.loc11_25.2: type = converted %int.make_type_32, %.loc11_25.1 [template = i32]
-// CHECK:STDOUT:     @VarScope.%return: ref i32 = var <return slot>
-=======
-// CHECK:STDOUT:     %b.param: bool = param b
-// CHECK:STDOUT:     %b: bool = bind_name b, %b.param
+// CHECK:STDOUT:     %b: bool = bind_name b, %param
 // CHECK:STDOUT:     %int.make_type_32.loc11: init type = call constants.%Int32() [template = i32]
 // CHECK:STDOUT:     %.loc11_25.1: type = value_of_initializer %int.make_type_32.loc11 [template = i32]
 // CHECK:STDOUT:     %.loc11_25.2: type = converted %int.make_type_32.loc11, %.loc11_25.1 [template = i32]
 // CHECK:STDOUT:     %return: ref i32 = var <return slot>
->>>>>>> dcb4ae26
 // CHECK:STDOUT:   }
 // CHECK:STDOUT: }
 // CHECK:STDOUT:
