// Part of the Carbon Language project, under the Apache License v2.0 with LLVM
// Exceptions. See /LICENSE for license information.
// SPDX-License-Identifier: Apache-2.0 WITH LLVM-exception
//
// AUTOUPDATE
// TIP: To test this file alone, run:
// TIP:   bazel test //toolchain/testing:file_test --test_arg=--file_tests=toolchain/check/testdata/if/fail_scope.carbon
// TIP: To dump output, run:
// TIP:   bazel run //toolchain/testing:file_test -- --dump_output --file_tests=toolchain/check/testdata/if/fail_scope.carbon

fn VarScope(b: bool) -> i32 {
  if (b) {
    var n: i32 = 2;
    return n;
  }
  // CHECK:STDERR: fail_scope.carbon:[[@LINE+3]]:10: error: name `n` not found
  // CHECK:STDERR:   return n;
  // CHECK:STDERR:          ^
  return n;
}

// CHECK:STDOUT: --- fail_scope.carbon
// CHECK:STDOUT:
// CHECK:STDOUT: constants {
// CHECK:STDOUT:   %Bool.type: type = fn_type @Bool [template]
// CHECK:STDOUT:   %.1: type = tuple_type () [template]
// CHECK:STDOUT:   %Bool: %Bool.type = struct_value () [template]
// CHECK:STDOUT:   %Int32.type: type = fn_type @Int32 [template]
// CHECK:STDOUT:   %Int32: %Int32.type = struct_value () [template]
// CHECK:STDOUT:   %VarScope.type: type = fn_type @VarScope [template]
// CHECK:STDOUT:   %VarScope: %VarScope.type = struct_value () [template]
// CHECK:STDOUT:   %.2: i32 = int_literal 2 [template]
// CHECK:STDOUT: }
// CHECK:STDOUT:
// CHECK:STDOUT: imports {
// CHECK:STDOUT:   %Core: <namespace> = namespace file.%Core.import, [template] {
// CHECK:STDOUT:     .Bool = %import_ref.1
// CHECK:STDOUT:     .Int32 = %import_ref.2
// CHECK:STDOUT:     import Core//prelude
// CHECK:STDOUT:     import Core//prelude/operators
// CHECK:STDOUT:     import Core//prelude/types
// CHECK:STDOUT:     import Core//prelude/operators/arithmetic
// CHECK:STDOUT:     import Core//prelude/operators/as
// CHECK:STDOUT:     import Core//prelude/operators/bitwise
// CHECK:STDOUT:     import Core//prelude/operators/comparison
// CHECK:STDOUT:     import Core//prelude/types/bool
// CHECK:STDOUT:   }
// CHECK:STDOUT:   %import_ref.1: %Bool.type = import_ref Core//prelude/types/bool, inst+2, loaded [template = constants.%Bool]
// CHECK:STDOUT:   %import_ref.2: %Int32.type = import_ref Core//prelude/types, inst+4, loaded [template = constants.%Int32]
// CHECK:STDOUT: }
// CHECK:STDOUT:
// CHECK:STDOUT: file {
// CHECK:STDOUT:   package: <namespace> = namespace [template] {
// CHECK:STDOUT:     .Core = imports.%Core
// CHECK:STDOUT:     .VarScope = %VarScope.decl
// CHECK:STDOUT:   }
// CHECK:STDOUT:   %Core.import = import Core
// CHECK:STDOUT:   %VarScope.decl: %VarScope.type = fn_decl @VarScope [template = constants.%VarScope] {
// CHECK:STDOUT:     %b.patt: bool = binding_pattern b
// CHECK:STDOUT:     %.loc11_14: bool = param_pattern %b.patt
// CHECK:STDOUT:   } {
// CHECK:STDOUT:     %bool.make_type: init type = call constants.%Bool() [template = bool]
// CHECK:STDOUT:     %.loc11_16.1: type = value_of_initializer %bool.make_type [template = bool]
// CHECK:STDOUT:     %.loc11_16.2: type = converted %bool.make_type, %.loc11_16.1 [template = bool]
<<<<<<< HEAD
// CHECK:STDOUT:     %param: bool = param
// CHECK:STDOUT:     %b: bool = bind_name b, %param
=======
// CHECK:STDOUT:     %b.param: bool = param b, runtime_param0
// CHECK:STDOUT:     %b: bool = bind_name b, %b.param
>>>>>>> 7396aede
// CHECK:STDOUT:     %int.make_type_32.loc11: init type = call constants.%Int32() [template = i32]
// CHECK:STDOUT:     %.loc11_25.1: type = value_of_initializer %int.make_type_32.loc11 [template = i32]
// CHECK:STDOUT:     %.loc11_25.2: type = converted %int.make_type_32.loc11, %.loc11_25.1 [template = i32]
// CHECK:STDOUT:     %return: ref i32 = var <return slot>
// CHECK:STDOUT:   }
// CHECK:STDOUT: }
// CHECK:STDOUT:
// CHECK:STDOUT: fn @Bool() -> type = "bool.make_type";
// CHECK:STDOUT:
// CHECK:STDOUT: fn @Int32() -> type = "int.make_type_32";
// CHECK:STDOUT:
// CHECK:STDOUT: fn @VarScope(%.loc11_14: bool) -> i32 {
// CHECK:STDOUT: !entry:
// CHECK:STDOUT:   %b.ref: bool = name_ref b, %b
// CHECK:STDOUT:   if %b.ref br !if.then else br !if.else
// CHECK:STDOUT:
// CHECK:STDOUT: !if.then:
// CHECK:STDOUT:   %int.make_type_32.loc13: init type = call constants.%Int32() [template = i32]
// CHECK:STDOUT:   %.loc13_12.1: type = value_of_initializer %int.make_type_32.loc13 [template = i32]
// CHECK:STDOUT:   %.loc13_12.2: type = converted %int.make_type_32.loc13, %.loc13_12.1 [template = i32]
// CHECK:STDOUT:   %n.var: ref i32 = var n
// CHECK:STDOUT:   %n: ref i32 = bind_name n, %n.var
// CHECK:STDOUT:   %.loc13_18: i32 = int_literal 2 [template = constants.%.2]
// CHECK:STDOUT:   assign %n.var, %.loc13_18
// CHECK:STDOUT:   %n.ref.loc14: ref i32 = name_ref n, %n
// CHECK:STDOUT:   %.loc14: i32 = bind_value %n.ref.loc14
// CHECK:STDOUT:   return %.loc14
// CHECK:STDOUT:
// CHECK:STDOUT: !if.else:
// CHECK:STDOUT:   %n.ref.loc19: <error> = name_ref n, <error> [template = <error>]
// CHECK:STDOUT:   return <error>
// CHECK:STDOUT: }
// CHECK:STDOUT:<|MERGE_RESOLUTION|>--- conflicted
+++ resolved
@@ -57,18 +57,13 @@
 // CHECK:STDOUT:   %Core.import = import Core
 // CHECK:STDOUT:   %VarScope.decl: %VarScope.type = fn_decl @VarScope [template = constants.%VarScope] {
 // CHECK:STDOUT:     %b.patt: bool = binding_pattern b
-// CHECK:STDOUT:     %.loc11_14: bool = param_pattern %b.patt
+// CHECK:STDOUT:     %.loc11_14: bool = param_pattern %b.patt, runtime_param0
 // CHECK:STDOUT:   } {
 // CHECK:STDOUT:     %bool.make_type: init type = call constants.%Bool() [template = bool]
 // CHECK:STDOUT:     %.loc11_16.1: type = value_of_initializer %bool.make_type [template = bool]
 // CHECK:STDOUT:     %.loc11_16.2: type = converted %bool.make_type, %.loc11_16.1 [template = bool]
-<<<<<<< HEAD
-// CHECK:STDOUT:     %param: bool = param
+// CHECK:STDOUT:     %param: bool = param runtime_param0
 // CHECK:STDOUT:     %b: bool = bind_name b, %param
-=======
-// CHECK:STDOUT:     %b.param: bool = param b, runtime_param0
-// CHECK:STDOUT:     %b: bool = bind_name b, %b.param
->>>>>>> 7396aede
 // CHECK:STDOUT:     %int.make_type_32.loc11: init type = call constants.%Int32() [template = i32]
 // CHECK:STDOUT:     %.loc11_25.1: type = value_of_initializer %int.make_type_32.loc11 [template = i32]
 // CHECK:STDOUT:     %.loc11_25.2: type = converted %int.make_type_32.loc11, %.loc11_25.1 [template = i32]
