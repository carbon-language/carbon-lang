--- conflicted
+++ resolved
@@ -21,24 +21,17 @@
 // CHECK:STDOUT: }
 // CHECK:STDOUT:
 // CHECK:STDOUT: file {
-<<<<<<< HEAD
 // CHECK:STDOUT:   package: <namespace> = namespace {
 // CHECK:STDOUT:     .F = %F
 // CHECK:STDOUT:     .G = %G
 // CHECK:STDOUT:     .If = %If
 // CHECK:STDOUT:   } [template]
-// CHECK:STDOUT:   %F: <function> = fn_decl @F [template]
-// CHECK:STDOUT:   %G: <function> = fn_decl @G [template]
-// CHECK:STDOUT:   %If: <function> = fn_decl @If [template]
-=======
-// CHECK:STDOUT:   package: <namespace> = namespace {.F = %F, .G = %G, .If = %If} [template]
 // CHECK:STDOUT:   %F: <function> = fn_decl @F {} [template]
 // CHECK:STDOUT:   %G: <function> = fn_decl @G {} [template]
 // CHECK:STDOUT:   %If: <function> = fn_decl @If {
 // CHECK:STDOUT:     %b.loc10_7.1: bool = param b
 // CHECK:STDOUT:     @If.%b: bool = bind_name b, %b.loc10_7.1
 // CHECK:STDOUT:   } [template]
->>>>>>> 5f4e6c76
 // CHECK:STDOUT: }
 // CHECK:STDOUT:
 // CHECK:STDOUT: fn @F() {
