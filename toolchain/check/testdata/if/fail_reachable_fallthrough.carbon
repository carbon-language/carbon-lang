--- conflicted
+++ resolved
@@ -83,45 +83,8 @@
 // CHECK:STDOUT:   }
 // CHECK:STDOUT:   %Core.import = import Core
 // CHECK:STDOUT:   %If1.decl: %If1.type = fn_decl @If1 [template = constants.%If1] {
-<<<<<<< HEAD
-// CHECK:STDOUT:     %b.patt.loc11: bool = binding_pattern b
+// CHECK:STDOUT:     %b.patt: bool = binding_pattern b
 // CHECK:STDOUT:   } {
-// CHECK:STDOUT:     %bool.make_type.loc11: init type = call constants.%Bool() [template = bool]
-// CHECK:STDOUT:     %.loc11_11.1: type = value_of_initializer %bool.make_type.loc11 [template = bool]
-// CHECK:STDOUT:     %.loc11_11.2: type = converted %bool.make_type.loc11, %.loc11_11.1 [template = bool]
-// CHECK:STDOUT:     %b.loc11_8.1: bool = param b
-// CHECK:STDOUT:     @If1.%b: bool = bind_name b, %b.loc11_8.1
-// CHECK:STDOUT:     %int.make_type_32.loc11: init type = call constants.%Int32() [template = i32]
-// CHECK:STDOUT:     %.loc11_20.1: type = value_of_initializer %int.make_type_32.loc11 [template = i32]
-// CHECK:STDOUT:     %.loc11_20.2: type = converted %int.make_type_32.loc11, %.loc11_20.1 [template = i32]
-// CHECK:STDOUT:     @If1.%return: ref i32 = var <return slot>
-// CHECK:STDOUT:   }
-// CHECK:STDOUT:   %If2.decl: %If2.type = fn_decl @If2 [template = constants.%If2] {
-// CHECK:STDOUT:     %b.patt.loc22: bool = binding_pattern b
-// CHECK:STDOUT:   } {
-// CHECK:STDOUT:     %bool.make_type.loc22: init type = call constants.%Bool() [template = bool]
-// CHECK:STDOUT:     %.loc22_11.1: type = value_of_initializer %bool.make_type.loc22 [template = bool]
-// CHECK:STDOUT:     %.loc22_11.2: type = converted %bool.make_type.loc22, %.loc22_11.1 [template = bool]
-// CHECK:STDOUT:     %b.loc22_8.1: bool = param b
-// CHECK:STDOUT:     @If2.%b: bool = bind_name b, %b.loc22_8.1
-// CHECK:STDOUT:     %int.make_type_32.loc22: init type = call constants.%Int32() [template = i32]
-// CHECK:STDOUT:     %.loc22_20.1: type = value_of_initializer %int.make_type_32.loc22 [template = i32]
-// CHECK:STDOUT:     %.loc22_20.2: type = converted %int.make_type_32.loc22, %.loc22_20.1 [template = i32]
-// CHECK:STDOUT:     @If2.%return: ref i32 = var <return slot>
-// CHECK:STDOUT:   }
-// CHECK:STDOUT:   %If3.decl: %If3.type = fn_decl @If3 [template = constants.%If3] {
-// CHECK:STDOUT:     %b.patt.loc33: bool = binding_pattern b
-// CHECK:STDOUT:   } {
-// CHECK:STDOUT:     %bool.make_type.loc33: init type = call constants.%Bool() [template = bool]
-// CHECK:STDOUT:     %.loc33_11.1: type = value_of_initializer %bool.make_type.loc33 [template = bool]
-// CHECK:STDOUT:     %.loc33_11.2: type = converted %bool.make_type.loc33, %.loc33_11.1 [template = bool]
-// CHECK:STDOUT:     %b.loc33_8.1: bool = param b
-// CHECK:STDOUT:     @If3.%b: bool = bind_name b, %b.loc33_8.1
-// CHECK:STDOUT:     %int.make_type_32.loc33: init type = call constants.%Int32() [template = i32]
-// CHECK:STDOUT:     %.loc33_20.1: type = value_of_initializer %int.make_type_32.loc33 [template = i32]
-// CHECK:STDOUT:     %.loc33_20.2: type = converted %int.make_type_32.loc33, %.loc33_20.1 [template = i32]
-// CHECK:STDOUT:     @If3.%return: ref i32 = var <return slot>
-=======
 // CHECK:STDOUT:     %bool.make_type: init type = call constants.%Bool() [template = bool]
 // CHECK:STDOUT:     %.loc11_11.1: type = value_of_initializer %bool.make_type [template = bool]
 // CHECK:STDOUT:     %.loc11_11.2: type = converted %bool.make_type, %.loc11_11.1 [template = bool]
@@ -133,6 +96,8 @@
 // CHECK:STDOUT:     %return: ref i32 = var <return slot>
 // CHECK:STDOUT:   }
 // CHECK:STDOUT:   %If2.decl: %If2.type = fn_decl @If2 [template = constants.%If2] {
+// CHECK:STDOUT:     %b.patt: bool = binding_pattern b
+// CHECK:STDOUT:   } {
 // CHECK:STDOUT:     %bool.make_type: init type = call constants.%Bool() [template = bool]
 // CHECK:STDOUT:     %.loc22_11.1: type = value_of_initializer %bool.make_type [template = bool]
 // CHECK:STDOUT:     %.loc22_11.2: type = converted %bool.make_type, %.loc22_11.1 [template = bool]
@@ -144,6 +109,8 @@
 // CHECK:STDOUT:     %return: ref i32 = var <return slot>
 // CHECK:STDOUT:   }
 // CHECK:STDOUT:   %If3.decl: %If3.type = fn_decl @If3 [template = constants.%If3] {
+// CHECK:STDOUT:     %b.patt: bool = binding_pattern b
+// CHECK:STDOUT:   } {
 // CHECK:STDOUT:     %bool.make_type: init type = call constants.%Bool() [template = bool]
 // CHECK:STDOUT:     %.loc33_11.1: type = value_of_initializer %bool.make_type [template = bool]
 // CHECK:STDOUT:     %.loc33_11.2: type = converted %bool.make_type, %.loc33_11.1 [template = bool]
@@ -153,7 +120,6 @@
 // CHECK:STDOUT:     %.loc33_20.1: type = value_of_initializer %int.make_type_32 [template = i32]
 // CHECK:STDOUT:     %.loc33_20.2: type = converted %int.make_type_32, %.loc33_20.1 [template = i32]
 // CHECK:STDOUT:     %return: ref i32 = var <return slot>
->>>>>>> 1e34d03e
 // CHECK:STDOUT:   }
 // CHECK:STDOUT: }
 // CHECK:STDOUT:
