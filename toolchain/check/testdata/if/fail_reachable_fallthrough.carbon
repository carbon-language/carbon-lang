// Part of the Carbon Language project, under the Apache License v2.0 with LLVM
// Exceptions. See /LICENSE for license information.
// SPDX-License-Identifier: Apache-2.0 WITH LLVM-exception
//
// AUTOUPDATE

fn If1(b: bool) -> i32 {
  if (b) {
    return 1;
  } else {
  }
// CHECK:STDERR: fail_reachable_fallthrough.carbon:[[@LINE+3]]:1: ERROR: Missing `return` at end of function with declared return type.
// CHECK:STDERR: }
// CHECK:STDERR: ^
}

fn If2(b: bool) -> i32 {
  if (b) {
  } else {
    return 2;
  }
// CHECK:STDERR: fail_reachable_fallthrough.carbon:[[@LINE+3]]:1: ERROR: Missing `return` at end of function with declared return type.
// CHECK:STDERR: }
// CHECK:STDERR: ^
}

fn If3(b: bool) -> i32 {
  if (b) {
    return 1;
  }
// CHECK:STDERR: fail_reachable_fallthrough.carbon:[[@LINE+3]]:1: ERROR: Missing `return` at end of function with declared return type.
// CHECK:STDERR: }
// CHECK:STDERR: ^
}

// CHECK:STDOUT: --- fail_reachable_fallthrough.carbon
// CHECK:STDOUT:
// CHECK:STDOUT: constants {
// CHECK:STDOUT:   %.1: i32 = int_literal 1 [template]
// CHECK:STDOUT:   %.2: i32 = int_literal 2 [template]
// CHECK:STDOUT: }
// CHECK:STDOUT:
// CHECK:STDOUT: file {
<<<<<<< HEAD
// CHECK:STDOUT:   package: <namespace> = namespace {
// CHECK:STDOUT:     .If1 = %If1
// CHECK:STDOUT:     .If2 = %If2
// CHECK:STDOUT:     .If3 = %If3
// CHECK:STDOUT:   } [template]
// CHECK:STDOUT:   %If1: <function> = fn_decl @If1 [template]
// CHECK:STDOUT:   %If2: <function> = fn_decl @If2 [template]
// CHECK:STDOUT:   %If3: <function> = fn_decl @If3 [template]
=======
// CHECK:STDOUT:   package: <namespace> = namespace {.If1 = %If1, .If2 = %If2, .If3 = %If3} [template]
// CHECK:STDOUT:   %If1: <function> = fn_decl @If1 {
// CHECK:STDOUT:     %b.loc7_8.1: bool = param b
// CHECK:STDOUT:     @If1.%b: bool = bind_name b, %b.loc7_8.1
// CHECK:STDOUT:     %return.var.loc7: ref i32 = var <return slot>
// CHECK:STDOUT:   } [template]
// CHECK:STDOUT:   %If2: <function> = fn_decl @If2 {
// CHECK:STDOUT:     %b.loc17_8.1: bool = param b
// CHECK:STDOUT:     @If2.%b: bool = bind_name b, %b.loc17_8.1
// CHECK:STDOUT:     %return.var.loc17: ref i32 = var <return slot>
// CHECK:STDOUT:   } [template]
// CHECK:STDOUT:   %If3: <function> = fn_decl @If3 {
// CHECK:STDOUT:     %b.loc27_8.1: bool = param b
// CHECK:STDOUT:     @If3.%b: bool = bind_name b, %b.loc27_8.1
// CHECK:STDOUT:     %return.var.loc27: ref i32 = var <return slot>
// CHECK:STDOUT:   } [template]
>>>>>>> 5f4e6c76
// CHECK:STDOUT: }
// CHECK:STDOUT:
// CHECK:STDOUT: fn @If1(%b: bool) -> i32 {
// CHECK:STDOUT: !entry:
// CHECK:STDOUT:   %b.ref: bool = name_ref b, %b
// CHECK:STDOUT:   if %b.ref br !if.then else br !if.else
// CHECK:STDOUT:
// CHECK:STDOUT: !if.then:
// CHECK:STDOUT:   %.loc9: i32 = int_literal 1 [template = constants.%.1]
// CHECK:STDOUT:   return %.loc9
// CHECK:STDOUT:
// CHECK:STDOUT: !if.else:
// CHECK:STDOUT:   br !if.done
// CHECK:STDOUT:
// CHECK:STDOUT: !if.done:
// CHECK:STDOUT: }
// CHECK:STDOUT:
// CHECK:STDOUT: fn @If2(%b: bool) -> i32 {
// CHECK:STDOUT: !entry:
// CHECK:STDOUT:   %b.ref: bool = name_ref b, %b
// CHECK:STDOUT:   if %b.ref br !if.then else br !if.else
// CHECK:STDOUT:
// CHECK:STDOUT: !if.then:
// CHECK:STDOUT:   br !if.done
// CHECK:STDOUT:
// CHECK:STDOUT: !if.else:
// CHECK:STDOUT:   %.loc20: i32 = int_literal 2 [template = constants.%.2]
// CHECK:STDOUT:   return %.loc20
// CHECK:STDOUT:
// CHECK:STDOUT: !if.done:
// CHECK:STDOUT: }
// CHECK:STDOUT:
// CHECK:STDOUT: fn @If3(%b: bool) -> i32 {
// CHECK:STDOUT: !entry:
// CHECK:STDOUT:   %b.ref: bool = name_ref b, %b
// CHECK:STDOUT:   if %b.ref br !if.then else br !if.else
// CHECK:STDOUT:
// CHECK:STDOUT: !if.then:
// CHECK:STDOUT:   %.loc29: i32 = int_literal 1 [template = constants.%.1]
// CHECK:STDOUT:   return %.loc29
// CHECK:STDOUT:
// CHECK:STDOUT: !if.else:
// CHECK:STDOUT: }
// CHECK:STDOUT:<|MERGE_RESOLUTION|>--- conflicted
+++ resolved
@@ -41,17 +41,11 @@
 // CHECK:STDOUT: }
 // CHECK:STDOUT:
 // CHECK:STDOUT: file {
-<<<<<<< HEAD
 // CHECK:STDOUT:   package: <namespace> = namespace {
 // CHECK:STDOUT:     .If1 = %If1
 // CHECK:STDOUT:     .If2 = %If2
 // CHECK:STDOUT:     .If3 = %If3
 // CHECK:STDOUT:   } [template]
-// CHECK:STDOUT:   %If1: <function> = fn_decl @If1 [template]
-// CHECK:STDOUT:   %If2: <function> = fn_decl @If2 [template]
-// CHECK:STDOUT:   %If3: <function> = fn_decl @If3 [template]
-=======
-// CHECK:STDOUT:   package: <namespace> = namespace {.If1 = %If1, .If2 = %If2, .If3 = %If3} [template]
 // CHECK:STDOUT:   %If1: <function> = fn_decl @If1 {
 // CHECK:STDOUT:     %b.loc7_8.1: bool = param b
 // CHECK:STDOUT:     @If1.%b: bool = bind_name b, %b.loc7_8.1
@@ -67,7 +61,6 @@
 // CHECK:STDOUT:     @If3.%b: bool = bind_name b, %b.loc27_8.1
 // CHECK:STDOUT:     %return.var.loc27: ref i32 = var <return slot>
 // CHECK:STDOUT:   } [template]
->>>>>>> 5f4e6c76
 // CHECK:STDOUT: }
 // CHECK:STDOUT:
 // CHECK:STDOUT: fn @If1(%b: bool) -> i32 {
