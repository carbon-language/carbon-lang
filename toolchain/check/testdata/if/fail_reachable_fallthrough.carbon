--- conflicted
+++ resolved
@@ -42,17 +42,10 @@
 // CHECK:STDOUT: }
 // CHECK:STDOUT:
 // CHECK:STDOUT: file {
-<<<<<<< HEAD
-// CHECK:STDOUT:   package: <namespace> = namespace {.If1 = %If1, .If2 = %If2, .If3 = %If3}
+// CHECK:STDOUT:   package: <namespace> = namespace package, {.If1 = %If1, .If2 = %If2, .If3 = %If3}
 // CHECK:STDOUT:   %If1: <function> = fn_decl @If1, const
 // CHECK:STDOUT:   %If2: <function> = fn_decl @If2, const
 // CHECK:STDOUT:   %If3: <function> = fn_decl @If3, const
-=======
-// CHECK:STDOUT:   package: <namespace> = namespace package, {.If1 = %If1, .If2 = %If2, .If3 = %If3}
-// CHECK:STDOUT:   %If1: <function> = fn_decl @If1
-// CHECK:STDOUT:   %If2: <function> = fn_decl @If2
-// CHECK:STDOUT:   %If3: <function> = fn_decl @If3
->>>>>>> dc75295a
 // CHECK:STDOUT: }
 // CHECK:STDOUT:
 // CHECK:STDOUT: fn @If1(%b: bool) -> i32 {
