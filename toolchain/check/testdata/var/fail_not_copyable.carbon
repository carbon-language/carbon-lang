// Part of the Carbon Language project, under the Apache License v2.0 with LLVM
// Exceptions. See /LICENSE for license information.
// SPDX-License-Identifier: Apache-2.0 WITH LLVM-exception
//
// AUTOUPDATE
// TIP: To test this file alone, run:
// TIP:   bazel test //toolchain/testing:file_test --test_arg=--file_tests=toolchain/check/testdata/var/fail_not_copyable.carbon
// TIP: To dump output, run:
// TIP:   bazel run //toolchain/testing:file_test -- --dump_output --file_tests=toolchain/check/testdata/var/fail_not_copyable.carbon

class X {
}

fn F(x: X) {
  // TODO: Strings should eventually be copyable, once we decide how to
  // represent them.
  // CHECK:STDERR: fail_not_copyable.carbon:[[@LINE+4]]:19: ERROR: Cannot copy value of type `String`.
  // CHECK:STDERR:   var s: String = "hello";
  // CHECK:STDERR:                   ^~~~~~~
  // CHECK:STDERR:
  var s: String = "hello";

  // TODO: Decide on rules for when classes are copyable.
  // CHECK:STDERR: fail_not_copyable.carbon:[[@LINE+3]]:14: ERROR: Cannot copy value of type `X`.
  // CHECK:STDERR:   var y: X = x;
  // CHECK:STDERR:              ^
  var y: X = x;
}

// CHECK:STDOUT: --- fail_not_copyable.carbon
// CHECK:STDOUT:
// CHECK:STDOUT: constants {
// CHECK:STDOUT:   %X: type = class_type @X [template]
// CHECK:STDOUT:   %.1: type = struct_type {} [template]
// CHECK:STDOUT:   %F.type: type = fn_type @F [template]
// CHECK:STDOUT:   %.2: type = tuple_type () [template]
// CHECK:STDOUT:   %F: %F.type = struct_value () [template]
// CHECK:STDOUT:   %.3: type = ptr_type %.1 [template]
// CHECK:STDOUT:   %.4: type = ptr_type String [template]
// CHECK:STDOUT:   %.5: String = string_literal "hello" [template]
// CHECK:STDOUT: }
// CHECK:STDOUT:
// CHECK:STDOUT: imports {
// CHECK:STDOUT:   %Core: <namespace> = namespace file.%Core.import, [template] {
// CHECK:STDOUT:     import Core//prelude
// CHECK:STDOUT:     import Core//prelude/operators
// CHECK:STDOUT:     import Core//prelude/types
// CHECK:STDOUT:     import Core//prelude/operators/arithmetic
// CHECK:STDOUT:     import Core//prelude/operators/bitwise
// CHECK:STDOUT:     import Core//prelude/operators/comparison
// CHECK:STDOUT:     import Core//prelude/types/bool
// CHECK:STDOUT:   }
// CHECK:STDOUT: }
// CHECK:STDOUT:
// CHECK:STDOUT: file {
// CHECK:STDOUT:   package: <namespace> = namespace [template] {
// CHECK:STDOUT:     .Core = imports.%Core
// CHECK:STDOUT:     .X = %X.decl
// CHECK:STDOUT:     .F = %F.decl
// CHECK:STDOUT:   }
// CHECK:STDOUT:   %Core.import = import Core
// CHECK:STDOUT:   %X.decl: type = class_decl @X [template = constants.%X] {} {}
// CHECK:STDOUT:   %F.decl: %F.type = fn_decl @F [template = constants.%F] {
// CHECK:STDOUT:     %x.patt: %X = binding_pattern x
// CHECK:STDOUT:   } {
<<<<<<< HEAD
// CHECK:STDOUT:     %X.ref: type = name_ref X, %X.decl [template = constants.%X]
// CHECK:STDOUT:     %param: %X = param
// CHECK:STDOUT:     @F.%x: %X = bind_name x, %param
=======
// CHECK:STDOUT:     %X.ref.loc14: type = name_ref X, file.%X.decl [template = constants.%X]
// CHECK:STDOUT:     %x.param: %X = param x
// CHECK:STDOUT:     %x: %X = bind_name x, %x.param
>>>>>>> dcb4ae26
// CHECK:STDOUT:   }
// CHECK:STDOUT: }
// CHECK:STDOUT:
// CHECK:STDOUT: class @X {
// CHECK:STDOUT: !members:
// CHECK:STDOUT:   .Self = constants.%X
// CHECK:STDOUT: }
// CHECK:STDOUT:
// CHECK:STDOUT: fn @F(%x: %X) {
// CHECK:STDOUT: !entry:
// CHECK:STDOUT:   %s.var: ref String = var s
// CHECK:STDOUT:   %s: ref String = bind_name s, %s.var
// CHECK:STDOUT:   %.loc21: String = string_literal "hello" [template = constants.%.5]
// CHECK:STDOUT:   assign %s.var, <error>
// CHECK:STDOUT:   %X.ref.loc27: type = name_ref X, file.%X.decl [template = constants.%X]
// CHECK:STDOUT:   %y.var: ref %X = var y
// CHECK:STDOUT:   %y: ref %X = bind_name y, %y.var
// CHECK:STDOUT:   %x.ref: %X = name_ref x, %x
// CHECK:STDOUT:   assign %y.var, <error>
// CHECK:STDOUT:   return
// CHECK:STDOUT: }
// CHECK:STDOUT:<|MERGE_RESOLUTION|>--- conflicted
+++ resolved
@@ -63,15 +63,9 @@
 // CHECK:STDOUT:   %F.decl: %F.type = fn_decl @F [template = constants.%F] {
 // CHECK:STDOUT:     %x.patt: %X = binding_pattern x
 // CHECK:STDOUT:   } {
-<<<<<<< HEAD
-// CHECK:STDOUT:     %X.ref: type = name_ref X, %X.decl [template = constants.%X]
+// CHECK:STDOUT:     %X.ref.loc14: type = name_ref X, file.%X.decl [template = constants.%X]
 // CHECK:STDOUT:     %param: %X = param
-// CHECK:STDOUT:     @F.%x: %X = bind_name x, %param
-=======
-// CHECK:STDOUT:     %X.ref.loc14: type = name_ref X, file.%X.decl [template = constants.%X]
-// CHECK:STDOUT:     %x.param: %X = param x
-// CHECK:STDOUT:     %x: %X = bind_name x, %x.param
->>>>>>> dcb4ae26
+// CHECK:STDOUT:     %x: %X = bind_name x, %param
 // CHECK:STDOUT:   }
 // CHECK:STDOUT: }
 // CHECK:STDOUT:
