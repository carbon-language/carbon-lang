--- conflicted
+++ resolved
@@ -64,16 +64,11 @@
 // CHECK:STDOUT:   %X.decl: type = class_decl @X [template = constants.%X] {} {}
 // CHECK:STDOUT:   %F.decl: %F.type = fn_decl @F [template = constants.%F] {
 // CHECK:STDOUT:     %x.patt: %X = binding_pattern x
-// CHECK:STDOUT:     %.loc14: %X = param_pattern %x.patt
+// CHECK:STDOUT:     %.loc14: %X = param_pattern %x.patt, runtime_param0
 // CHECK:STDOUT:   } {
 // CHECK:STDOUT:     %X.ref.loc14: type = name_ref X, file.%X.decl [template = constants.%X]
-<<<<<<< HEAD
-// CHECK:STDOUT:     %param: %X = param
+// CHECK:STDOUT:     %param: %X = param runtime_param0
 // CHECK:STDOUT:     %x: %X = bind_name x, %param
-=======
-// CHECK:STDOUT:     %x.param: %X = param x, runtime_param0
-// CHECK:STDOUT:     %x: %X = bind_name x, %x.param
->>>>>>> 7396aede
 // CHECK:STDOUT:   }
 // CHECK:STDOUT: }
 // CHECK:STDOUT:
