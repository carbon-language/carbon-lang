// Part of the Carbon Language project, under the Apache License v2.0 with LLVM
// Exceptions. See /LICENSE for license information.
// SPDX-License-Identifier: Apache-2.0 WITH LLVM-exception

#include "toolchain/check/decl_name_stack.h"

#include "toolchain/base/kind_switch.h"
#include "toolchain/check/context.h"
#include "toolchain/check/diagnostic_helpers.h"
#include "toolchain/check/merge.h"
#include "toolchain/check/name_component.h"
#include "toolchain/diagnostics/diagnostic.h"
#include "toolchain/sem_ir/ids.h"

namespace Carbon::Check {

auto DeclNameStack::NameContext::prev_inst_id() -> SemIR::InstId {
  switch (state) {
    case NameContext::State::Error:
      // The name is invalid and a diagnostic has already been emitted.
      return SemIR::InstId::Invalid;

    case NameContext::State::Empty:
      CARBON_FATAL()
          << "Name is missing, not expected to call existing_inst_id (but "
             "that may change based on error handling).";

    case NameContext::State::Resolved:
      return resolved_inst_id;

    case NameContext::State::Unresolved:
      return SemIR::InstId::Invalid;

    case NameContext::State::Finished:
      CARBON_FATAL() << "Finished state should only be used internally";
  }
}

auto DeclNameStack::MakeEmptyNameContext() -> NameContext {
  return NameContext{
      .initial_scope_index = context_->scope_stack().PeekIndex(),
      .parent_scope_id = context_->scope_stack().PeekNameScopeId()};
}

auto DeclNameStack::MakeUnqualifiedName(SemIR::LocId loc_id,
                                        SemIR::NameId name_id) -> NameContext {
  NameContext context = MakeEmptyNameContext();
  ApplyAndLookupName(context, loc_id, name_id);
  return context;
}

auto DeclNameStack::PushScopeAndStartName() -> void {
  decl_name_stack_.push_back(MakeEmptyNameContext());

  // Create a scope for any parameters introduced in this name.
  context_->scope_stack().Push();
}

auto DeclNameStack::FinishName(const NameComponent& name) -> NameContext {
  CARBON_CHECK(decl_name_stack_.back().state != NameContext::State::Finished)
      << "Finished name twice";

  ApplyAndLookupName(decl_name_stack_.back(), name.name_loc_id, name.name_id);

  NameContext result = decl_name_stack_.back();
  decl_name_stack_.back().state = NameContext::State::Finished;
  return result;
}

auto DeclNameStack::FinishImplName() -> NameContext {
  CARBON_CHECK(decl_name_stack_.back().state == NameContext::State::Empty)
      << "Impl has a name";

  NameContext result = decl_name_stack_.back();
  decl_name_stack_.back().state = NameContext::State::Finished;
  return result;
}

auto DeclNameStack::PopScope() -> void {
  CARBON_CHECK(decl_name_stack_.back().state == NameContext::State::Finished)
      << "Missing call to FinishName before PopScope";
  context_->scope_stack().PopTo(decl_name_stack_.back().initial_scope_index);
  decl_name_stack_.pop_back();
}

auto DeclNameStack::Suspend() -> SuspendedName {
  CARBON_CHECK(decl_name_stack_.back().state == NameContext::State::Finished)
      << "Missing call to FinishName before Suspend";
  SuspendedName result = {.name_context = decl_name_stack_.pop_back_val(),
                          .scopes = {}};
  auto scope_index = result.name_context.initial_scope_index;
  auto& scope_stack = context_->scope_stack();
  while (scope_stack.PeekIndex() > scope_index) {
    result.scopes.push_back(scope_stack.Suspend());
  }
  CARBON_CHECK(scope_stack.PeekIndex() == scope_index)
      << "Scope index " << scope_index << " does not enclose the current scope "
      << scope_stack.PeekIndex();
  return result;
}

auto DeclNameStack::Restore(SuspendedName sus) -> void {
  // The parent state must be the same when a name is restored.
  CARBON_CHECK(context_->scope_stack().PeekIndex() ==
               sus.name_context.initial_scope_index)
      << "Name restored at the wrong position in the name stack.";

  // clang-tidy warns that the `std::move` below has no effect. While that's
  // true, this `move` defends against `NameContext` growing more state later.
  // NOLINTNEXTLINE(performance-move-const-arg)
  decl_name_stack_.push_back(std::move(sus.name_context));
  for (auto& suspended_scope : llvm::reverse(sus.scopes)) {
    context_->scope_stack().Restore(std::move(suspended_scope));
  }
}

auto DeclNameStack::AddName(NameContext name_context, SemIR::InstId target_id)
    -> void {
  switch (name_context.state) {
    case NameContext::State::Error:
      return;

    case NameContext::State::Unresolved:
      if (!name_context.parent_scope_id.is_valid()) {
        context_->AddNameToLookup(name_context.unresolved_name_id, target_id);
      } else {
        auto& name_scope =
            context_->name_scopes().Get(name_context.parent_scope_id);
        if (name_context.has_qualifiers) {
          auto inst = context_->insts().Get(name_scope.inst_id);
          if (!inst.Is<SemIR::Namespace>()) {
            // TODO: Point at the declaration for the scoped entity.
            CARBON_DIAGNOSTIC(
                QualifiedDeclOutsideScopeEntity, Error,
                "Out-of-line declaration requires a declaration in "
                "scoped entity.");
            context_->emitter().Emit(name_context.loc_id,
                                     QualifiedDeclOutsideScopeEntity);
          }
        }

        // Exports are only tracked when the declaration is at the file-level
        // scope. Otherwise, it's in some other entity, such as a class.
        if (name_context.initial_scope_index == ScopeIndex::Package) {
          context_->AddExport(target_id);
        }

        auto [_, success] = name_scope.names.insert(
            {name_context.unresolved_name_id, target_id});
        CARBON_CHECK(success)
            << "Duplicate names should have been resolved previously: "
            << name_context.unresolved_name_id << " in "
            << name_context.parent_scope_id;
      }
      break;

    default:
      CARBON_FATAL() << "Should not be calling AddName";
      break;
  }
}

auto DeclNameStack::AddNameOrDiagnoseDuplicate(NameContext name_context,
                                               SemIR::InstId target_id)
    -> void {
  if (auto id = name_context.prev_inst_id(); id.is_valid()) {
    context_->DiagnoseDuplicateName(target_id, id);
  } else {
    AddName(name_context, target_id);
  }
}

auto DeclNameStack::LookupOrAddName(NameContext name_context,
                                    SemIR::InstId target_id) -> SemIR::InstId {
  if (auto id = name_context.prev_inst_id(); id.is_valid()) {
    return id;
  }
  AddName(name_context, target_id);
  return SemIR::InstId::Invalid;
}

// Push a scope corresponding to a name qualifier. For example, for
//
//   fn Class(T:! type).F(n: i32)
//
// we will push the scope for `Class(T:! type)` between the scope containing the
// declaration of `T` and the scope containing the declaration of `n`.
static auto PushNameQualifierScope(Context& context,
                                   SemIR::InstId scope_inst_id,
                                   SemIR::NameScopeId scope_id,
                                   bool has_error = false) -> void {
  // If the qualifier has no parameters, we don't need to keep around a
  // parameter scope.
  context.scope_stack().PopIfEmpty();

  context.scope_stack().Push(scope_inst_id, scope_id, has_error);

  // Enter a parameter scope in case the qualified name itself has parameters.
  context.scope_stack().Push();
}

auto DeclNameStack::ApplyNameQualifier(const NameComponent& name) -> void {
  auto& name_context = decl_name_stack_.back();
  ApplyAndLookupName(name_context, name.name_loc_id, name.name_id);
  name_context.has_qualifiers = true;

  // Resolve the qualifier as a scope and enter the new scope.
  auto scope_id = ResolveAsScope(name_context, name);
  if (scope_id.is_valid()) {
    PushNameQualifierScope(*context_, name_context.resolved_inst_id, scope_id,
                           context_->name_scopes().Get(scope_id).has_error);
    name_context.enclosing_scope_id = scope_id;
  } else {
    name_context.state = NameContext::State::Error;
  }
}

auto DeclNameStack::ApplyAndLookupName(NameContext& name_context,
                                       SemIR::LocId loc_id,
                                       SemIR::NameId name_id) -> void {
  // The location of the name is the location of the last name token we've
  // processed so far.
  name_context.loc_id = loc_id;

  // Don't perform any more lookups after we hit an error. We still track the
  // final name, though.
  if (name_context.state == NameContext::State::Error) {
    name_context.unresolved_name_id = name_id;
    return;
  }

  // For identifier nodes, we need to perform a lookup on the identifier.
  auto resolved_inst_id = context_->LookupNameInDecl(
      name_context.loc_id, name_id, name_context.parent_scope_id);
  if (!resolved_inst_id.is_valid()) {
    // Invalid indicates an unresolved name. Store it and return.
    name_context.unresolved_name_id = name_id;
    name_context.state = NameContext::State::Unresolved;
  } else {
    // Store the resolved instruction and continue for the target scope
    // update.
    name_context.resolved_inst_id = resolved_inst_id;
<<<<<<< HEAD
    name_context.state = NameContext::State::Resolved;
=======
  }

  // Enter the scope of the existing entity.
  UpdateScopeIfNeeded(name_context, is_unqualified);
}

// Push a scope corresponding to a name qualifier. For example, for
//
//   fn Class(T:! type).F(n: i32)
//
// we will push the scope for `Class(T:! type)` between the scope containing the
// declaration of `T` and the scope containing the declaration of `n`.
static auto PushNameQualifierScope(Context& context,
                                   SemIR::InstId scope_inst_id,
                                   SemIR::NameScopeId scope_id,
                                   bool has_error = false) -> void {
  // If the qualifier has no parameters, we don't need to keep around a
  // parameter scope.
  context.scope_stack().PopIfEmpty();

  context.scope_stack().Push(scope_inst_id, scope_id, has_error);

  // Enter a parameter scope in case the qualified name itself has parameters.
  context.scope_stack().Push();
}

auto DeclNameStack::UpdateScopeIfNeeded(NameContext& name_context,
                                        bool is_unqualified) -> void {
  // This will only be reached for resolved instructions. We update the target
  // scope based on the resolved type.
  CARBON_KIND_SWITCH(context_->insts().Get(name_context.resolved_inst_id)) {
    case CARBON_KIND(SemIR::ClassDecl resolved_inst): {
      const auto& class_info = context_->classes().Get(resolved_inst.class_id);
      if (class_info.is_defined()) {
        name_context.state = NameContext::State::Resolved;
        name_context.parent_scope_id = class_info.scope_id;
        if (!is_unqualified) {
          PushNameQualifierScope(*context_, name_context.resolved_inst_id,
                                 class_info.scope_id);
        }
      } else {
        name_context.state = NameContext::State::ResolvedNonScope;
      }
      break;
    }
    case CARBON_KIND(SemIR::InterfaceDecl resolved_inst): {
      const auto& interface_info =
          context_->interfaces().Get(resolved_inst.interface_id);
      if (interface_info.is_defined()) {
        name_context.state = NameContext::State::Resolved;
        name_context.parent_scope_id = interface_info.scope_id;
        if (!is_unqualified) {
          PushNameQualifierScope(*context_, name_context.resolved_inst_id,
                                 interface_info.scope_id);
        }
      } else {
        name_context.state = NameContext::State::ResolvedNonScope;
      }
      break;
    }
    case CARBON_KIND(SemIR::Namespace resolved_inst): {
      auto scope_id = resolved_inst.name_scope_id;
      name_context.state = NameContext::State::Resolved;
      name_context.parent_scope_id = scope_id;
      auto& scope = context_->name_scopes().Get(scope_id);
      if (scope.is_closed_import) {
        CARBON_DIAGNOSTIC(QualifiedDeclOutsidePackage, Error,
                          "Imported packages cannot be used for declarations.");
        CARBON_DIAGNOSTIC(QualifiedDeclOutsidePackageSource, Note,
                          "Package imported here.");
        context_->emitter()
            .Build(name_context.loc_id, QualifiedDeclOutsidePackage)
            .Note(scope.inst_id, QualifiedDeclOutsidePackageSource)
            .Emit();
        // Only error once per package.
        scope.is_closed_import = false;
      }
      if (!is_unqualified) {
        PushNameQualifierScope(*context_, name_context.resolved_inst_id,
                               scope_id,
                               context_->name_scopes().Get(scope_id).has_error);
      }
      break;
    }
    default:
      name_context.state = NameContext::State::ResolvedNonScope;
      break;
>>>>>>> a910eda0
  }
}

auto DeclNameStack::ResolveAsScope(const NameContext& name_context,
                                   const NameComponent& name) const
    -> SemIR::NameScopeId {
  switch (name_context.state) {
    case NameContext::State::Empty:
      CARBON_FATAL() << "No qualifier to resolve";

    case NameContext::State::Resolved:
      break;

    case NameContext::State::Unresolved:
      // Because more qualifiers were found, we diagnose that the earlier
      // qualifier failed to resolve.
      context_->DiagnoseNameNotFound(name_context.loc_id,
                                     name_context.unresolved_name_id);
      return SemIR::NameScopeId::Invalid;

    case NameContext::State::Finished:
      CARBON_FATAL() << "Added a qualifier after calling FinishName";

    case NameContext::State::Error:
      // Already in an error state, so return without examining.
      return SemIR::NameScopeId::Invalid;
  }

  auto new_params =
      DeclParams(name.name_loc_id, name.implicit_params_id, name.params_id);

  // Find the scope corresponding to the resolved instruction.
  CARBON_KIND_SWITCH(context_->insts().Get(name_context.resolved_inst_id)) {
    case CARBON_KIND(SemIR::ClassDecl class_decl): {
      const auto& class_info = context_->classes().Get(class_decl.class_id);
      if (!CheckRedeclParamsMatch(*context_, new_params,
                                  DeclParams(*context_, class_info))) {
        return SemIR::NameScopeId::Invalid;
      }
      if (!class_info.is_defined()) {
        CARBON_DIAGNOSTIC(QualifiedDeclInIncompleteClassScope, Error,
                          "Cannot declare a member of incomplete class `{0}`.",
                          SemIR::TypeId);
        auto builder = context_->emitter().Build(
            name_context.loc_id, QualifiedDeclInIncompleteClassScope,
            context_->classes().Get(class_decl.class_id).self_type_id);
        context_->NoteIncompleteClass(class_decl.class_id, builder);
        builder.Emit();
        return SemIR::NameScopeId::Invalid;
      }
      return class_info.scope_id;
    }
    case CARBON_KIND(SemIR::InterfaceDecl interface_decl): {
      const auto& interface_info =
          context_->interfaces().Get(interface_decl.interface_id);
      if (!CheckRedeclParamsMatch(*context_, new_params,
                                  DeclParams(*context_, interface_info))) {
        return SemIR::NameScopeId::Invalid;
      }
      if (!interface_info.is_defined()) {
        CARBON_DIAGNOSTIC(
            QualifiedDeclInUndefinedInterfaceScope, Error,
            "Cannot declare a member of undefined interface `{0}`.",
            std::string);
        auto builder = context_->emitter().Build(
            name_context.loc_id, QualifiedDeclInUndefinedInterfaceScope,
            context_->sem_ir().StringifyTypeExpr(
                context_->sem_ir()
                    .constant_values()
                    .Get(name_context.resolved_inst_id)
                    .inst_id()));
        context_->NoteUndefinedInterface(interface_decl.interface_id, builder);
        builder.Emit();
        return SemIR::NameScopeId::Invalid;
      }
      return interface_info.scope_id;
    }
    case CARBON_KIND(SemIR::Namespace resolved_inst): {
      auto scope_id = resolved_inst.name_scope_id;
      auto& scope = context_->name_scopes().Get(scope_id);
      if (!CheckRedeclParamsMatch(
              *context_, new_params,
              DeclParams(
                  context_->insts().GetLocId(name_context.resolved_inst_id),
                  SemIR::InstBlockId::Invalid, SemIR::InstBlockId::Invalid))) {
        return SemIR::NameScopeId::Invalid;
      }
      if (scope.is_closed_import) {
        CARBON_DIAGNOSTIC(QualifiedDeclOutsidePackage, Error,
                          "Imported packages cannot be used for declarations.");
        CARBON_DIAGNOSTIC(QualifiedDeclOutsidePackageSource, Note,
                          "Package imported here.");
        context_->emitter()
            .Build(name_context.loc_id, QualifiedDeclOutsidePackage)
            .Note(scope.inst_id, QualifiedDeclOutsidePackageSource)
            .Emit();
        // Only error once per package. Recover by allowing this package name to
        // be used as a name qualifier.
        scope.is_closed_import = false;
      }
      return scope_id;
    }
    default: {
      CARBON_DIAGNOSTIC(QualifiedNameInNonScope, Error,
                        "Name qualifiers are only allowed for entities that "
                        "provide a scope.");
      CARBON_DIAGNOSTIC(QualifiedNameNonScopeEntity, Note,
                        "Referenced non-scope entity declared here.");
      context_->emitter()
          .Build(name_context.loc_id, QualifiedNameInNonScope)
          .Note(name_context.resolved_inst_id, QualifiedNameNonScopeEntity)
          .Emit();
      return SemIR::NameScopeId::Invalid;
    }
  }
}

}  // namespace Carbon::Check<|MERGE_RESOLUTION|>--- conflicted
+++ resolved
@@ -209,7 +209,7 @@
   if (scope_id.is_valid()) {
     PushNameQualifierScope(*context_, name_context.resolved_inst_id, scope_id,
                            context_->name_scopes().Get(scope_id).has_error);
-    name_context.enclosing_scope_id = scope_id;
+    name_context.parent_scope_id = scope_id;
   } else {
     name_context.state = NameContext::State::Error;
   }
@@ -240,97 +240,7 @@
     // Store the resolved instruction and continue for the target scope
     // update.
     name_context.resolved_inst_id = resolved_inst_id;
-<<<<<<< HEAD
     name_context.state = NameContext::State::Resolved;
-=======
-  }
-
-  // Enter the scope of the existing entity.
-  UpdateScopeIfNeeded(name_context, is_unqualified);
-}
-
-// Push a scope corresponding to a name qualifier. For example, for
-//
-//   fn Class(T:! type).F(n: i32)
-//
-// we will push the scope for `Class(T:! type)` between the scope containing the
-// declaration of `T` and the scope containing the declaration of `n`.
-static auto PushNameQualifierScope(Context& context,
-                                   SemIR::InstId scope_inst_id,
-                                   SemIR::NameScopeId scope_id,
-                                   bool has_error = false) -> void {
-  // If the qualifier has no parameters, we don't need to keep around a
-  // parameter scope.
-  context.scope_stack().PopIfEmpty();
-
-  context.scope_stack().Push(scope_inst_id, scope_id, has_error);
-
-  // Enter a parameter scope in case the qualified name itself has parameters.
-  context.scope_stack().Push();
-}
-
-auto DeclNameStack::UpdateScopeIfNeeded(NameContext& name_context,
-                                        bool is_unqualified) -> void {
-  // This will only be reached for resolved instructions. We update the target
-  // scope based on the resolved type.
-  CARBON_KIND_SWITCH(context_->insts().Get(name_context.resolved_inst_id)) {
-    case CARBON_KIND(SemIR::ClassDecl resolved_inst): {
-      const auto& class_info = context_->classes().Get(resolved_inst.class_id);
-      if (class_info.is_defined()) {
-        name_context.state = NameContext::State::Resolved;
-        name_context.parent_scope_id = class_info.scope_id;
-        if (!is_unqualified) {
-          PushNameQualifierScope(*context_, name_context.resolved_inst_id,
-                                 class_info.scope_id);
-        }
-      } else {
-        name_context.state = NameContext::State::ResolvedNonScope;
-      }
-      break;
-    }
-    case CARBON_KIND(SemIR::InterfaceDecl resolved_inst): {
-      const auto& interface_info =
-          context_->interfaces().Get(resolved_inst.interface_id);
-      if (interface_info.is_defined()) {
-        name_context.state = NameContext::State::Resolved;
-        name_context.parent_scope_id = interface_info.scope_id;
-        if (!is_unqualified) {
-          PushNameQualifierScope(*context_, name_context.resolved_inst_id,
-                                 interface_info.scope_id);
-        }
-      } else {
-        name_context.state = NameContext::State::ResolvedNonScope;
-      }
-      break;
-    }
-    case CARBON_KIND(SemIR::Namespace resolved_inst): {
-      auto scope_id = resolved_inst.name_scope_id;
-      name_context.state = NameContext::State::Resolved;
-      name_context.parent_scope_id = scope_id;
-      auto& scope = context_->name_scopes().Get(scope_id);
-      if (scope.is_closed_import) {
-        CARBON_DIAGNOSTIC(QualifiedDeclOutsidePackage, Error,
-                          "Imported packages cannot be used for declarations.");
-        CARBON_DIAGNOSTIC(QualifiedDeclOutsidePackageSource, Note,
-                          "Package imported here.");
-        context_->emitter()
-            .Build(name_context.loc_id, QualifiedDeclOutsidePackage)
-            .Note(scope.inst_id, QualifiedDeclOutsidePackageSource)
-            .Emit();
-        // Only error once per package.
-        scope.is_closed_import = false;
-      }
-      if (!is_unqualified) {
-        PushNameQualifierScope(*context_, name_context.resolved_inst_id,
-                               scope_id,
-                               context_->name_scopes().Get(scope_id).has_error);
-      }
-      break;
-    }
-    default:
-      name_context.state = NameContext::State::ResolvedNonScope;
-      break;
->>>>>>> a910eda0
   }
 }
 
