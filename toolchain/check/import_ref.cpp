--- conflicted
+++ resolved
@@ -687,7 +687,6 @@
       auto param_id = pattern_id;
       auto param_inst = import_ir_.insts().GetAs<SemIR::ParamPattern>(param_id);
       auto binding_id = param_inst.subpattern_id;
-      CARBON_CHECK(binding_id.is_valid()) << param_inst.type_id;
       auto binding_inst = import_ir_.insts().Get(binding_id);
       if (auto addr = binding_inst.TryAs<SemIR::AddrPattern>()) {
         binding_id = addr->inner_id;
@@ -732,6 +731,7 @@
       auto bind_inst = inst.As<SemIR::AnyBindName>();
       param_id = bind_inst.value_id;
       inst = import_ir_.insts().Get(param_id);
+      auto param_inst = inst.As<SemIR::Param>();
 
       // Rebuild the param instruction.
       auto entity_name =
@@ -741,8 +741,8 @@
           context_.GetTypeIdForTypeConstant(param_data.type_const_id);
 
       auto new_param_id = context_.AddInstInNoBlock<SemIR::Param>(
-<<<<<<< HEAD
-          AddImportIRInst(param_id), {.type_id = type_id});
+          AddImportIRInst(param_id),
+          {.type_id = type_id, .runtime_index = param_inst.runtime_index});
       switch (bind_inst.kind) {
         case SemIR::BindName::Kind: {
           auto entity_name_id = context_.entity_names().Add(
@@ -769,57 +769,14 @@
           break;
         }
         default: {
-          CARBON_FATAL() << "Unexpected kind: " << bind_inst.kind;
-        }
-      }
-      if (addr_inst) {
-        new_param_id = context_.AddInstInNoBlock<SemIR::AddrParam>(
-            AddImportIRInst(ref_id),
-            {.type_id = type_id, .inner_id = new_param_id});
-=======
-          AddImportIRInst(param_id),
-          {.type_id = type_id,
-           .name_id = name_id,
-           .runtime_index = param_inst.runtime_index});
-      if (bind_inst) {
-        switch (bind_inst->kind) {
-          case SemIR::BindName::Kind: {
-            auto entity_name_id = context_.entity_names().Add(
-                {.name_id = name_id,
-                 .parent_scope_id = SemIR::NameScopeId::Invalid,
-                 .bind_index = SemIR::CompileTimeBindIndex::Invalid});
-            new_param_id = context_.AddInstInNoBlock<SemIR::BindName>(
-                AddImportIRInst(bind_id), {.type_id = type_id,
-                                           .entity_name_id = entity_name_id,
-                                           .value_id = new_param_id});
-            break;
-          }
-          case SemIR::BindSymbolicName::Kind: {
-            // We already imported a constant value for this symbolic binding.
-            // We can reuse most of it, but update the value to point to our
-            // specific parameter, and preserve the constant value.
-            auto new_bind_inst =
-                context_.insts().GetAs<SemIR::BindSymbolicName>(
-                    context_.constant_values().GetInstId(
-                        param_data.bind_const_id));
-            new_bind_inst.value_id = new_param_id;
-            new_param_id = context_.AddInstInNoBlock(AddImportIRInst(bind_id),
-                                                     new_bind_inst);
-            context_.constant_values().Set(new_param_id,
-                                           param_data.bind_const_id);
-            break;
-          }
-          default: {
-            CARBON_FATAL("Unexpected kind: {0}", bind_inst->kind);
-          }
+          CARBON_FATAL("Unexpected kind: {0}", bind_inst.kind);
         }
       }
       if (addr_inst) {
         new_param_id = context_.AddInstInNoBlock(
-            context_.MakeImportedLocAndInst<SemIR::AddrPattern>(
+            context_.MakeImportedLocAndInst<SemIR::AddrParam>(
                 AddImportIRInst(ref_id),
                 {.type_id = type_id, .inner_id = new_param_id}));
->>>>>>> 7396aede
       }
       new_param_refs.push_back(new_param_id);
     }
@@ -892,17 +849,21 @@
           break;
         }
         default: {
-          CARBON_FATAL() << "Unexpected kind: " << binding.kind;
+          CARBON_FATAL("Unexpected kind: ", binding.kind);
         }
       }
       if (addr_inst) {
-        new_param_id = context_.AddInstInNoBlock<SemIR::AddrPattern>(
-            AddImportIRInst(addr_pattern_id),
-            {.type_id = type_id, .inner_id = new_param_id});
-      }
-      new_param_id = context_.AddInstInNoBlock<SemIR::ParamPattern>(
-          AddImportIRInst(param_pattern_id),
-          {.type_id = type_id, .subpattern_id = new_param_id});
+        new_param_id = context_.AddInstInNoBlock(
+            context_.MakeImportedLocAndInst<SemIR::AddrPattern>(
+                AddImportIRInst(addr_pattern_id),
+                {.type_id = type_id, .inner_id = new_param_id}));
+      }
+      new_param_id = context_.AddInstInNoBlock(
+          context_.MakeImportedLocAndInst<SemIR::ParamPattern>(
+              AddImportIRInst(param_pattern_id),
+              {.type_id = type_id,
+               .subpattern_id = new_param_id,
+               .runtime_index = param_pattern.runtime_index}));
       new_patterns.push_back(new_param_id);
     }
     return context_.inst_blocks().Add(new_patterns);
