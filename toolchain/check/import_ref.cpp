--- conflicted
+++ resolved
@@ -1146,24 +1146,6 @@
            .name_id = SemIR::NameId::ReturnSlot});
     }
     function_decl.function_id = context_.functions().Add(
-<<<<<<< HEAD
-        {.name_id = GetLocalNameId(function.name_id),
-         .parent_scope_id = parent_scope_id,
-         .decl_id = function_decl_id,
-         .generic_id = generic_id,
-         .first_param_node_id = Parse::NodeId::Invalid,
-         .last_param_node_id = Parse::NodeId::Invalid,
-         .implicit_param_refs_id = GetLocalParamRefsId(
-             function.implicit_param_refs_id, implicit_param_const_ids),
-         .param_refs_id =
-             GetLocalParamRefsId(function.param_refs_id, param_const_ids),
-         .return_storage_id = new_return_storage,
-         .is_extern = function.is_extern,
-         .builtin_function_kind = function.builtin_function_kind,
-         .definition_id = function.definition_id.is_valid()
-                              ? function_decl_id
-                              : SemIR::InstId::Invalid});
-=======
         {{.name_id = GetLocalNameId(function.name_id),
           .parent_scope_id = parent_scope_id,
           .generic_id = generic_id,
@@ -1179,9 +1161,7 @@
                                : SemIR::InstId::Invalid},
          {.return_storage_id = new_return_storage,
           .is_extern = function.is_extern,
-          .return_slot = function.return_slot,
           .builtin_function_kind = function.builtin_function_kind}});
->>>>>>> bf1106fc
     // TODO: Import this or recompute it.
     auto specific_id = SemIR::SpecificId::Invalid;
     function_decl.type_id =
