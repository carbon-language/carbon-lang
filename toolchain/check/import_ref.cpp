--- conflicted
+++ resolved
@@ -1073,13 +1073,12 @@
     // Start with an incomplete interface.
     SemIR::Interface new_interface = {
         .name_id = GetLocalNameId(import_interface.name_id),
-<<<<<<< HEAD
         // These are set in the second pass once we've imported them. Import
         // enough of the parameter lists that we know whether this interface is
         // a generic interface and can build the right constant value for it.
         // TODO: Add a better way to represent a generic `Interface` prior to
         // importing the parameters.
-        .enclosing_scope_id = SemIR::NameScopeId::Invalid,
+        .parent_scope_id = SemIR::NameScopeId::Invalid,
         .implicit_param_refs_id =
             import_interface.implicit_param_refs_id.is_valid()
                 ? SemIR::InstBlockId::Empty
@@ -1087,10 +1086,6 @@
         .param_refs_id = import_interface.param_refs_id.is_valid()
                              ? SemIR::InstBlockId::Empty
                              : SemIR::InstBlockId::Invalid,
-=======
-        // Set in the second pass once we've imported it.
-        .parent_scope_id = SemIR::NameScopeId::Invalid,
->>>>>>> a910eda0
         .decl_id = interface_decl_id,
     };
 
@@ -1139,17 +1134,12 @@
 
     auto initial_work = work_stack_.size();
 
-<<<<<<< HEAD
-    auto enclosing_scope_id =
-        GetLocalNameScopeId(import_interface.enclosing_scope_id);
+    auto parent_scope_id =
+        GetLocalNameScopeId(import_interface.parent_scope_id);
     llvm::SmallVector<SemIR::ConstantId> implicit_param_const_ids =
         GetLocalParamConstantIds(import_interface.implicit_param_refs_id);
     llvm::SmallVector<SemIR::ConstantId> param_const_ids =
         GetLocalParamConstantIds(import_interface.param_refs_id);
-=======
-    auto parent_scope_id =
-        GetLocalNameScopeId(import_interface.parent_scope_id);
->>>>>>> a910eda0
     auto self_param_id = GetLocalConstantId(import_interface.self_param_id);
 
     if (HasNewWork(initial_work)) {
@@ -1160,15 +1150,11 @@
         context_.insts()
             .GetAs<SemIR::InterfaceType>(interface_const_id.inst_id())
             .interface_id);
-<<<<<<< HEAD
-    new_interface.enclosing_scope_id = enclosing_scope_id;
+    new_interface.parent_scope_id = parent_scope_id;
     new_interface.implicit_param_refs_id = GetLocalParamRefsId(
         import_interface.implicit_param_refs_id, implicit_param_const_ids);
     new_interface.param_refs_id =
         GetLocalParamRefsId(import_interface.param_refs_id, param_const_ids);
-=======
-    new_interface.parent_scope_id = parent_scope_id;
->>>>>>> a910eda0
 
     if (import_interface.is_defined()) {
       AddInterfaceDefinition(import_interface, new_interface, self_param_id);
