--- conflicted
+++ resolved
@@ -644,12 +644,7 @@
     return specific_id;
   }
 
-<<<<<<< HEAD
-  // Returns the ConstantId for each parameter's type. Adds unresolved constants
-  // to work_stack_.
-=======
   // Adds unresolved constants for each parameter's type to work_stack_.
->>>>>>> e617d649
   auto LoadLocalParamConstantIds(SemIR::InstBlockId param_refs_id) -> void {
     if (!param_refs_id.is_valid() ||
         param_refs_id == SemIR::InstBlockId::Empty) {
@@ -696,16 +691,6 @@
       // SymbolicBindingPattern constant.
       if (pattern_inst.Is<SemIR::SymbolicBindingPattern>()) {
         GetLocalConstantId(pattern_id);
-      }
-<<<<<<< HEAD
-    }
-  }
-
-  // Given a param_refs_id and const_ids from GetLocalParamConstantIds, returns
-  // a version of param_refs_id localized to the current IR.
-=======
-      if (bind_inst.Is<SemIR::BindSymbolicName>()) {
-        GetLocalConstantId(bind_id);
       }
     }
   }
@@ -722,7 +707,6 @@
   // take a holistic look at how to balance those concerns. For example,
   // could the same function be used to load the constants and use them, with
   // a parameter to select between the two?
->>>>>>> e617d649
   auto GetLocalParamRefsId(SemIR::InstBlockId param_refs_id)
       -> SemIR::InstBlockId {
     if (!param_refs_id.is_valid() ||
@@ -746,19 +730,14 @@
       auto param_inst = inst.As<SemIR::Param>();
 
       // Rebuild the param instruction.
-<<<<<<< HEAD
       auto entity_name =
           import_ir_.entity_names().Get(bind_inst.entity_name_id);
       auto name_id = GetLocalNameId(entity_name.name_id);
-=======
-      auto name_id = GetLocalNameId(param_inst.name_id);
->>>>>>> e617d649
       auto type_id = context_.GetTypeIdForTypeConstant(
           GetLocalConstantIdChecked(param_inst.type_id));
 
       auto new_param_id = context_.AddInstInNoBlock<SemIR::Param>(
           AddImportIRInst(param_id),
-<<<<<<< HEAD
           {.type_id = type_id, .runtime_index = param_inst.runtime_index});
       switch (bind_inst.kind) {
         case SemIR::BindName::Kind: {
@@ -788,42 +767,6 @@
         }
         default: {
           CARBON_FATAL("Unexpected kind: {0}", bind_inst.kind);
-=======
-          {.type_id = type_id,
-           .name_id = name_id,
-           .runtime_index = param_inst.runtime_index});
-      if (bind_inst) {
-        switch (bind_inst->kind) {
-          case SemIR::BindName::Kind: {
-            auto entity_name_id = context_.entity_names().Add(
-                {.name_id = name_id,
-                 .parent_scope_id = SemIR::NameScopeId::Invalid,
-                 .bind_index = SemIR::CompileTimeBindIndex::Invalid});
-            new_param_id = context_.AddInstInNoBlock<SemIR::BindName>(
-                AddImportIRInst(bind_id), {.type_id = type_id,
-                                           .entity_name_id = entity_name_id,
-                                           .value_id = new_param_id});
-            break;
-          }
-          case SemIR::BindSymbolicName::Kind: {
-            // We already imported a constant value for this symbolic binding.
-            // We can reuse most of it, but update the value to point to our
-            // specific parameter, and preserve the constant value.
-            auto new_bind_inst =
-                context_.insts().GetAs<SemIR::BindSymbolicName>(
-                    context_.constant_values().GetInstId(
-                        GetLocalConstantIdChecked(bind_id)));
-            new_bind_inst.value_id = new_param_id;
-            new_param_id = context_.AddInstInNoBlock(AddImportIRInst(bind_id),
-                                                     new_bind_inst);
-            context_.constant_values().Set(new_param_id,
-                                           GetLocalConstantIdChecked(bind_id));
-            break;
-          }
-          default: {
-            CARBON_FATAL("Unexpected kind: {0}", bind_inst->kind);
-          }
->>>>>>> e617d649
         }
       }
       new_param_refs.push_back(new_param_id);
@@ -1513,13 +1456,9 @@
     // Load constants for the definition.
     auto parent_scope_id = GetLocalNameScopeId(import_class.parent_scope_id);
     LoadLocalParamConstantIds(import_class.implicit_param_refs_id);
-<<<<<<< HEAD
     LoadLocalPatternConstantIds(import_class.implicit_param_patterns_id);
     LoadLocalParamConstantIds(import_class.param_refs_id);
     LoadLocalPatternConstantIds(import_class.param_patterns_id);
-=======
-    LoadLocalParamConstantIds(import_class.param_refs_id);
->>>>>>> e617d649
     auto generic_data = GetLocalGenericData(import_class.generic_id);
     auto self_const_id = GetLocalConstantId(import_class.self_type_id);
     auto complete_type_witness_id =
@@ -1538,15 +1477,11 @@
     new_class.parent_scope_id = parent_scope_id;
     new_class.implicit_param_refs_id =
         GetLocalParamRefsId(import_class.implicit_param_refs_id);
-<<<<<<< HEAD
     new_class.implicit_param_patterns_id =
         GetLocalParamPatternsId(import_class.implicit_param_patterns_id);
     new_class.param_refs_id = GetLocalParamRefsId(import_class.param_refs_id);
     new_class.param_patterns_id =
         GetLocalParamPatternsId(import_class.param_patterns_id);
-=======
-    new_class.param_refs_id = GetLocalParamRefsId(import_class.param_refs_id);
->>>>>>> e617d649
     SetGenericData(import_class.generic_id, new_class.generic_id, generic_data);
     new_class.self_type_id = context_.GetTypeIdForTypeConstant(self_const_id);
 
@@ -1698,13 +1633,9 @@
     }
     auto parent_scope_id = GetLocalNameScopeId(import_function.parent_scope_id);
     LoadLocalParamConstantIds(import_function.implicit_param_refs_id);
-<<<<<<< HEAD
     LoadLocalPatternConstantIds(import_function.implicit_param_patterns_id);
     LoadLocalParamConstantIds(import_function.param_refs_id);
     LoadLocalPatternConstantIds(import_function.param_patterns_id);
-=======
-    LoadLocalParamConstantIds(import_function.param_refs_id);
->>>>>>> e617d649
     auto generic_data = GetLocalGenericData(import_function.generic_id);
 
     if (HasNewWork()) {
@@ -1716,17 +1647,12 @@
     new_function.parent_scope_id = parent_scope_id;
     new_function.implicit_param_refs_id =
         GetLocalParamRefsId(import_function.implicit_param_refs_id);
-<<<<<<< HEAD
     new_function.implicit_param_patterns_id =
         GetLocalParamPatternsId(import_function.implicit_param_patterns_id);
     new_function.param_refs_id =
         GetLocalParamRefsId(import_function.param_refs_id);
     new_function.param_patterns_id =
         GetLocalParamPatternsId(import_function.param_patterns_id);
-=======
-    new_function.param_refs_id =
-        GetLocalParamRefsId(import_function.param_refs_id);
->>>>>>> e617d649
     SetGenericData(import_function.generic_id, new_function.generic_id,
                    generic_data);
 
@@ -2026,13 +1952,9 @@
     auto parent_scope_id =
         GetLocalNameScopeId(import_interface.parent_scope_id);
     LoadLocalParamConstantIds(import_interface.implicit_param_refs_id);
-<<<<<<< HEAD
     LoadLocalPatternConstantIds(import_interface.implicit_param_patterns_id);
     LoadLocalParamConstantIds(import_interface.param_refs_id);
     LoadLocalPatternConstantIds(import_interface.param_patterns_id);
-=======
-    LoadLocalParamConstantIds(import_interface.param_refs_id);
->>>>>>> e617d649
     auto generic_data = GetLocalGenericData(import_interface.generic_id);
 
     std::optional<SemIR::InstId> self_param_id;
@@ -2048,17 +1970,12 @@
     new_interface.parent_scope_id = parent_scope_id;
     new_interface.implicit_param_refs_id =
         GetLocalParamRefsId(import_interface.implicit_param_refs_id);
-<<<<<<< HEAD
     new_interface.implicit_param_patterns_id =
         GetLocalParamPatternsId(import_interface.implicit_param_patterns_id);
     new_interface.param_refs_id =
         GetLocalParamRefsId(import_interface.param_refs_id);
     new_interface.param_patterns_id =
         GetLocalParamPatternsId(import_interface.param_patterns_id);
-=======
-    new_interface.param_refs_id =
-        GetLocalParamRefsId(import_interface.param_refs_id);
->>>>>>> e617d649
     SetGenericData(import_interface.generic_id, new_interface.generic_id,
                    generic_data);
 
