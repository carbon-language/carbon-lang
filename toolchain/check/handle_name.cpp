// Part of the Carbon Language project, under the Apache License v2.0 with LLVM
// Exceptions. See /LICENSE for license information.
// SPDX-License-Identifier: Apache-2.0 WITH LLVM-exception

#include "toolchain/check/context.h"
#include "toolchain/check/generic.h"
#include "toolchain/check/handle.h"
#include "toolchain/check/member_access.h"
#include "toolchain/check/name_component.h"
#include "toolchain/check/pointer_dereference.h"
#include "toolchain/lex/token_kind.h"
#include "toolchain/sem_ir/inst.h"
#include "toolchain/sem_ir/typed_insts.h"

namespace Carbon::Check {

auto HandleParseNode(Context& context, Parse::MemberAccessExprId node_id)
    -> bool {
  auto node_kind = context.node_stack().PeekNodeKind();

  if (node_kind == Parse::NodeKind::ParenExpr) {
    auto member_expr_id = context.node_stack().PopExpr();
    auto base_id = context.node_stack().PopExpr();
    auto member_id =
        PerformCompoundMemberAccess(context, node_id, base_id, member_expr_id);
    context.node_stack().Push(node_id, member_id);
  } else if (node_kind == Parse::NodeKind::IntLiteral) {
    auto index_inst_id = context.node_stack().PopExpr();
    auto tuple_inst_id = context.node_stack().PopExpr();

    auto tuple_value_inst_id =
        PerformTupleAccess(context, node_id, tuple_inst_id, index_inst_id);

    context.node_stack().Push(node_id, tuple_value_inst_id);
  } else {
    SemIR::NameId name_id = context.node_stack().PopName();
    auto base_id = context.node_stack().PopExpr();
    auto member_id = PerformMemberAccess(context, node_id, base_id, name_id);
    context.node_stack().Push(node_id, member_id);
  }
  return true;
}

auto HandleParseNode(Context& context, Parse::PointerMemberAccessExprId node_id)
    -> bool {
  auto diagnose_not_pointer = [&context,
                               &node_id](SemIR::TypeId not_pointer_type_id) {
    CARBON_DIAGNOSTIC(ArrowOperatorOfNonPointer, Error,
                      "cannot apply `->` operator to non-pointer type `{0}`",
                      SemIR::TypeId);

    auto builder = context.emitter().Build(
        TokenOnly(node_id), ArrowOperatorOfNonPointer, not_pointer_type_id);
    builder.Emit();
  };

  auto node_kind = context.node_stack().PeekNodeKind();

  if (node_kind == Parse::NodeKind::ParenExpr) {
    auto member_expr_id = context.node_stack().PopExpr();
    auto base_id = context.node_stack().PopExpr();
    auto deref_base_id = PerformPointerDereference(context, node_id, base_id,
                                                   diagnose_not_pointer);
    auto member_id = PerformCompoundMemberAccess(context, node_id,
                                                 deref_base_id, member_expr_id);
    context.node_stack().Push(node_id, member_id);
  } else if (node_kind == Parse::NodeKind::IntLiteral) {
    auto index_inst_id = context.node_stack().PopExpr();
    auto tuple_pointer_inst_id = context.node_stack().PopExpr();
    auto tuple_inst_id = PerformPointerDereference(
        context, node_id, tuple_pointer_inst_id, diagnose_not_pointer);
    auto tuple_value_inst_id =
        PerformTupleAccess(context, node_id, tuple_inst_id, index_inst_id);

    context.node_stack().Push(node_id, tuple_value_inst_id);
  } else {
    SemIR::NameId name_id = context.node_stack().PopName();
    auto base_id = context.node_stack().PopExpr();
    auto deref_base_id = PerformPointerDereference(context, node_id, base_id,
                                                   diagnose_not_pointer);
    auto member_id =
        PerformMemberAccess(context, node_id, deref_base_id, name_id);
    context.node_stack().Push(node_id, member_id);
  }

  return true;
}

static auto GetIdentifierAsName(Context& context, Parse::NodeId node_id)
    -> std::optional<SemIR::NameId> {
  auto token = context.parse_tree().node_token(node_id);
  if (context.tokens().GetKind(token) != Lex::TokenKind::Identifier) {
    CARBON_CHECK(context.parse_tree().node_has_error(node_id));
    return std::nullopt;
  }
  return SemIR::NameId::ForIdentifier(context.tokens().GetIdentifier(token));
}

// Handle a name that is used as an expression by performing unqualified name
// lookup.
static auto HandleNameAsExpr(Context& context, Parse::NodeId node_id,
                             SemIR::NameId name_id) -> SemIR::InstId {
  auto result = context.LookupUnqualifiedName(node_id, name_id);
  auto value = context.insts().Get(result.inst_id);
  auto type_id = SemIR::GetTypeInSpecific(context.sem_ir(), result.specific_id,
                                          value.type_id());
  CARBON_CHECK(type_id.is_valid(), "Missing type for {0}", value);

  // If the named entity has a constant value that depends on its specific,
  // store the specific too.
  if (result.specific_id.is_valid() &&
      context.constant_values().Get(result.inst_id).is_symbolic()) {
    result.inst_id = context.AddInst<SemIR::SpecificConstant>(
        node_id, {.type_id = type_id,
                  .inst_id = result.inst_id,
                  .specific_id = result.specific_id});
  }

  return context.AddInst<SemIR::NameRef>(
      node_id,
      {.type_id = type_id, .name_id = name_id, .value_id = result.inst_id});
}

auto HandleParseNode(Context& context, Parse::IdentifierNameId node_id)
    -> bool {
  // The parent is responsible for binding the name.
  auto name_id = GetIdentifierAsName(context, node_id);
  if (!name_id) {
    return context.TODO(node_id, "Error recovery from keyword name.");
  }
  context.node_stack().Push(node_id, *name_id);
  return true;
}

auto HandleParseNode(Context& context, Parse::IdentifierNameExprId node_id)
    -> bool {
  auto name_id = GetIdentifierAsName(context, node_id);
  if (!name_id) {
    return context.TODO(node_id, "Error recovery from keyword name.");
  }
  context.node_stack().Push(node_id,
                            HandleNameAsExpr(context, node_id, *name_id));
  return true;
}

auto HandleParseNode(Context& context, Parse::BaseNameId node_id) -> bool {
  context.node_stack().Push(node_id, SemIR::NameId::Base);
  return true;
}

auto HandleParseNode(Context& context, Parse::SelfTypeNameId node_id) -> bool {
  context.node_stack().Push(node_id, SemIR::NameId::SelfType);
  return true;
}

auto HandleParseNode(Context& context, Parse::SelfTypeNameExprId node_id)
    -> bool {
  context.node_stack().Push(
      node_id, HandleNameAsExpr(context, node_id, SemIR::NameId::SelfType));
  return true;
}

auto HandleParseNode(Context& context, Parse::SelfValueNameId node_id) -> bool {
  context.node_stack().Push(node_id, SemIR::NameId::SelfValue);
  return true;
}

auto HandleParseNode(Context& context, Parse::SelfValueNameExprId node_id)
    -> bool {
  context.node_stack().Push(
      node_id, HandleNameAsExpr(context, node_id, SemIR::NameId::SelfValue));
  return true;
}

auto HandleParseNode(Context& context, Parse::NameQualifierId /*node_id*/)
    -> bool {
  context.decl_name_stack().ApplyNameQualifier(PopNameComponent(context));
  return true;
}

auto HandleParseNode(Context& context, Parse::DesignatorExprId node_id)
    -> bool {
  SemIR::NameId name_id = context.node_stack().PopName();

  if (name_id == SemIR::NameId::SelfType) {
    // Look up `.Self`.
    SemIR::InstId period_self_id =
        HandleNameAsExpr(context, node_id, SemIR::NameId::PeriodSelf);
    context.node_stack().Push(node_id, period_self_id);
  } else {
    // Otherwise this is `.Member`, so look up `.Self` and then `Member` in
    // `.Self`.
    SemIR::InstId period_self_id = SemIR::InstId::Invalid;
    {
<<<<<<< HEAD
=======
      // TODO: Instead of annotating the diagnostic, should change
      // `HandleNameAsExpr` to optionally allow us to produce the diagnostic
      // instead so we can generate a "name `.Self` implicitly referenced by
      // designated expression, but not found" diagnostic instead of adding a
      // note to the current "name `.Self` not found" message.
>>>>>>> 49a8efbe
      DiagnosticAnnotationScope annotate_diagnostics(
          &context.emitter(), [&](auto& builder) {
            CARBON_DIAGNOSTIC(
                NoPeriodSelfForDesignator, Note,
<<<<<<< HEAD
                "Designator may only be used when `.Self` is in scope.");
=======
                "designator may only be used when `.Self` is in scope");
>>>>>>> 49a8efbe
            builder.Note(SemIR::LocId::Invalid, NoPeriodSelfForDesignator);
          });
      period_self_id =
          HandleNameAsExpr(context, node_id, SemIR::NameId::PeriodSelf);
    }
    auto member_id =
        PerformMemberAccess(context, node_id, period_self_id, name_id);
    context.node_stack().Push(node_id, member_id);
  }
  return true;
}

auto HandleParseNode(Context& context, Parse::PackageExprId node_id) -> bool {
  context.AddInstAndPush<SemIR::NameRef>(
      node_id,
      {.type_id = context.GetBuiltinType(SemIR::BuiltinInstKind::NamespaceType),
       .name_id = SemIR::NameId::PackageNamespace,
       .value_id = SemIR::InstId::PackageNamespace});
  return true;
}

}  // namespace Carbon::Check<|MERGE_RESOLUTION|>--- conflicted
+++ resolved
@@ -192,23 +192,16 @@
     // `.Self`.
     SemIR::InstId period_self_id = SemIR::InstId::Invalid;
     {
-<<<<<<< HEAD
-=======
       // TODO: Instead of annotating the diagnostic, should change
       // `HandleNameAsExpr` to optionally allow us to produce the diagnostic
       // instead so we can generate a "name `.Self` implicitly referenced by
       // designated expression, but not found" diagnostic instead of adding a
       // note to the current "name `.Self` not found" message.
->>>>>>> 49a8efbe
       DiagnosticAnnotationScope annotate_diagnostics(
           &context.emitter(), [&](auto& builder) {
             CARBON_DIAGNOSTIC(
                 NoPeriodSelfForDesignator, Note,
-<<<<<<< HEAD
-                "Designator may only be used when `.Self` is in scope.");
-=======
                 "designator may only be used when `.Self` is in scope");
->>>>>>> 49a8efbe
             builder.Note(SemIR::LocId::Invalid, NoPeriodSelfForDesignator);
           });
       period_self_id =
