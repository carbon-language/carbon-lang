--- conflicted
+++ resolved
@@ -54,16 +54,9 @@
   return lookup_result_id;
 }
 
-<<<<<<< HEAD
 auto HandleMemberAccessExpr(Context& context, Parse::Node parse_node) -> bool {
-  IdentifierId name_id = context.node_stack().Pop<Parse::NodeKind::Name>();
+  SemIR::NameId name_id = context.node_stack().Pop<Parse::NodeKind::Name>();
   auto base_id = context.node_stack().PopExpr();
-=======
-auto HandleMemberAccessExpression(Context& context, Parse::Node parse_node)
-    -> bool {
-  SemIR::NameId name_id = context.node_stack().Pop<Parse::NodeKind::Name>();
-  auto base_id = context.node_stack().PopExpression();
->>>>>>> 681fbf9d
 
   // If the base is a name scope, such as a class or namespace, perform lookup
   // into that scope.
@@ -237,15 +230,9 @@
   return true;
 }
 
-<<<<<<< HEAD
 auto HandleNameExpr(Context& context, Parse::Node parse_node) -> bool {
-  auto name_id = context.tokens().GetIdentifier(
-      context.parse_tree().node_token(parse_node));
-=======
-auto HandleNameExpression(Context& context, Parse::Node parse_node) -> bool {
   auto name_id = SemIR::NameId::ForIdentifier(context.tokens().GetIdentifier(
       context.parse_tree().node_token(parse_node)));
->>>>>>> 681fbf9d
   auto value_id = context.LookupUnqualifiedName(parse_node, name_id);
   value_id = GetExprValueForLookupResult(context, value_id);
   auto value = context.insts().Get(value_id);
@@ -287,18 +274,9 @@
   return true;
 }
 
-<<<<<<< HEAD
-auto HandleSelfTypeNameExpr(Context& context, Parse::Node parse_node) -> bool {
-  // TODO: This will find a local variable declared with name `r#Self`, but
-  // should not. See #2984 and the corresponding code in
-  // HandleClassDefinitionStart.
-  auto name_id = context.identifiers().Add(
-      Lex::TokenKind::SelfTypeIdentifier.fixed_spelling());
-=======
-auto HandleSelfTypeNameExpression(Context& context, Parse::Node parse_node)
+auto HandleSelfTypeNameExpr(Context& context, Parse::Node parse_node)
     -> bool {
   auto name_id = SemIR::NameId::SelfType;
->>>>>>> 681fbf9d
   auto value_id = context.LookupUnqualifiedName(parse_node, name_id);
   auto value = context.insts().Get(value_id);
   context.AddInstAndPush(
@@ -312,17 +290,9 @@
   return true;
 }
 
-<<<<<<< HEAD
-auto HandleSelfValueNameExpr(Context& context, Parse::Node parse_node) -> bool {
-  // TODO: This will find a local variable declared with name `r#self`, but
-  // should not. See #2984 and the corresponding code in
-  // HandleFunctionDefinitionStart.
-  auto name_id = context.identifiers().Add(SemIR::SelfParameter::Name);
-=======
-auto HandleSelfValueNameExpression(Context& context, Parse::Node parse_node)
+auto HandleSelfValueNameExpr(Context& context, Parse::Node parse_node)
     -> bool {
   auto name_id = SemIR::NameId::SelfValue;
->>>>>>> 681fbf9d
   auto value_id = context.LookupUnqualifiedName(parse_node, name_id);
   auto value = context.insts().Get(value_id);
   context.AddInstAndPush(
