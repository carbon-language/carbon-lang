// Part of the Carbon Language project, under the Apache License v2.0 with LLVM
// Exceptions. See /LICENSE for license information.
// SPDX-License-Identifier: Apache-2.0 WITH LLVM-exception

#include "llvm/ADT/STLExtras.h"
#include "toolchain/check/context.h"
#include "toolchain/check/convert.h"
#include "toolchain/lex/token_kind.h"
#include "toolchain/sem_ir/inst.h"

namespace Carbon::Check {

// Returns the name scope corresponding to base_id, or nullopt if not a scope.
// On invalid scopes, prints a diagnostic and still returns the scope.
static auto GetAsNameScope(Context& context, SemIR::InstId base_id)
    -> std::optional<SemIR::NameScopeId> {
  auto base = context.insts().Get(context.FollowNameReferences(base_id));
  if (auto base_as_namespace = base.TryAs<SemIR::Namespace>()) {
    return base_as_namespace->name_scope_id;
  }
  if (auto base_as_class = base.TryAs<SemIR::ClassType>()) {
    auto& class_info = context.classes().Get(base_as_class->class_id);
    if (!class_info.is_defined()) {
      CARBON_DIAGNOSTIC(QualifiedExpressionInIncompleteClassScope, Error,
                        "Member access into incomplete class `{0}`.",
                        std::string);
      auto builder = context.emitter().Build(
          context.insts().Get(base_id).parse_node(),
          QualifiedExpressionInIncompleteClassScope,
          context.sem_ir().StringifyTypeExpression(base_id, true));
      context.NoteIncompleteClass(base_as_class->class_id, builder);
      builder.Emit();
    }
    return class_info.scope_id;
  }
  return std::nullopt;
}

// Given an instruction produced by a name lookup, get the value to use for that
// result in an expression.
static auto GetExpressionValueForLookupResult(Context& context,
                                              SemIR::InstId lookup_result_id)
    -> SemIR::InstId {
  // If lookup finds a class declaration, the value is its `Self` type.
  auto lookup_result = context.insts().Get(lookup_result_id);
  if (auto class_decl = lookup_result.TryAs<SemIR::ClassDeclaration>()) {
    return context.sem_ir().GetTypeAllowBuiltinTypes(
        context.classes().Get(class_decl->class_id).self_type_id);
  }

  // Anything else should be a typed value already.
  CARBON_CHECK(lookup_result.kind().value_kind() == SemIR::InstValueKind::Typed)
      << "Unexpected kind for lookup result";
  return lookup_result_id;
}

auto HandleMemberAccessExpression(Context& context, Parse::Node parse_node)
    -> bool {
  StringId name_id = context.node_stack().Pop<Parse::NodeKind::Name>();
  auto base_id = context.node_stack().PopExpression();

  // If the base is a name scope, such as a class or namespace, perform lookup
  // into that scope.
  if (auto name_scope_id = GetAsNameScope(context, base_id)) {
    auto inst_id = name_scope_id->is_valid()
                       ? context.LookupName(parse_node, name_id, *name_scope_id,
                                            /*print_diagnostics=*/true)
                       : SemIR::InstId::BuiltinError;
    inst_id = GetExpressionValueForLookupResult(context, inst_id);
    auto inst = context.insts().Get(inst_id);
    // TODO: Track that this instruction was named within `base_id`.
    context.AddInstAndPush(
        parse_node,
        SemIR::NameReference{parse_node, inst.type_id(), name_id, inst_id});
    return true;
  }

  // If the base isn't a scope, it must have a complete type.
  auto base_type_id = context.insts().Get(base_id).type_id();
  if (!context.TryToCompleteType(base_type_id, [&] {
        CARBON_DIAGNOSTIC(IncompleteTypeInMemberAccess, Error,
                          "Member access into object of incomplete type `{0}`.",
                          std::string);
        return context.emitter().Build(
            context.insts().Get(base_id).parse_node(),
            IncompleteTypeInMemberAccess,
            context.sem_ir().StringifyType(base_type_id, true));
      })) {
    context.node_stack().Push(parse_node, SemIR::InstId::BuiltinError);
    return true;
  }

  // Materialize a temporary for the base expression if necessary.
  base_id = ConvertToValueOrReferenceExpression(context, base_id);
  base_type_id = context.insts().Get(base_id).type_id();

  auto base_type = context.insts().Get(
      context.sem_ir().GetTypeAllowBuiltinTypes(base_type_id));

  switch (base_type.kind()) {
    case SemIR::ClassType::Kind: {
      // Perform lookup for the name in the class scope.
      auto class_scope_id = context.classes()
                                .Get(base_type.As<SemIR::ClassType>().class_id)
                                .scope_id;
      auto member_id = context.LookupName(parse_node, name_id, class_scope_id,
                                          /*print_diagnostics=*/true);
      member_id = GetExpressionValueForLookupResult(context, member_id);

      // Perform instance binding if we found an instance member.
      auto member_type_id = context.insts().Get(member_id).type_id();
      auto member_type_inst = context.insts().Get(
          context.sem_ir().GetTypeAllowBuiltinTypes(member_type_id));
      if (auto unbound_field_type =
              member_type_inst.TryAs<SemIR::UnboundFieldType>()) {
        // TODO: Check that the unbound field type describes a member of this
        // class. Perform a conversion of the base if necessary.

        // Find the named field and build a field access expression.
        auto field_id = context.GetConstantValue(member_id);
        CARBON_CHECK(field_id.is_valid())
            << "Non-constant value " << context.insts().Get(member_id)
            << " of unbound field type";
        auto field = context.insts().Get(field_id).TryAs<SemIR::Field>();
        CARBON_CHECK(field)
            << "Unexpected value " << context.insts().Get(field_id)
            << " for field name expression";
<<<<<<< HEAD
        context.AddInstAndPush(
            parse_node, SemIR::ClassFieldAccess{
                            parse_node, unbound_field_type->field_type_id,
                            base_id, field->index});
=======
        auto access_id = context.AddNode(SemIR::ClassFieldAccess{
            parse_node, unbound_field_type->field_type_id, base_id,
            field->index});
        if (SemIR::GetExpressionCategory(context.sem_ir(), base_id) ==
                SemIR::ExpressionCategory::Value &&
            SemIR::GetExpressionCategory(context.sem_ir(), access_id) !=
                SemIR::ExpressionCategory::Value) {
          // Class field access on a value expression produces an ephemeral
          // reference if the class's value representation is a pointer to the
          // object representation. Add a value binding in that case so that the
          // expression category of the result matches the expression category
          // of the base.
          access_id = ConvertToValueExpression(context, access_id);
        }
        context.node_stack().Push(parse_node, access_id);
>>>>>>> 35c21423
        return true;
      }
      if (member_type_id ==
          context.GetBuiltinType(SemIR::BuiltinKind::FunctionType)) {
        // Find the named function and check whether it's an instance method.
        auto function_name_id = context.GetConstantValue(member_id);
        CARBON_CHECK(function_name_id.is_valid())
            << "Non-constant value " << context.insts().Get(member_id)
            << " of function type";
        auto function_decl = context.insts()
                                 .Get(function_name_id)
                                 .TryAs<SemIR::FunctionDeclaration>();
        CARBON_CHECK(function_decl)
            << "Unexpected value " << context.insts().Get(function_name_id)
            << " of function type";
        auto& function = context.functions().Get(function_decl->function_id);
        for (auto param_id :
             context.inst_blocks().Get(function.implicit_param_refs_id)) {
          if (context.insts().Get(param_id).Is<SemIR::SelfParameter>()) {
            context.AddInstAndPush(
                parse_node,
                SemIR::BoundMethod{
                    parse_node,
                    context.GetBuiltinType(SemIR::BuiltinKind::BoundMethodType),
                    base_id, member_id});
            return true;
          }
        }
      }

      // For a non-instance member, the result is that member.
      // TODO: Track that this was named within `base_id`.
      context.AddInstAndPush(
          parse_node,
          SemIR::NameReference{parse_node, member_type_id, name_id, member_id});
      return true;
    }
    case SemIR::StructType::Kind: {
      auto refs = context.inst_blocks().Get(
          base_type.As<SemIR::StructType>().fields_id);
      // TODO: Do we need to optimize this with a lookup table for O(1)?
      for (auto [i, ref_id] : llvm::enumerate(refs)) {
        auto field = context.insts().GetAs<SemIR::StructTypeField>(ref_id);
        if (name_id == field.name_id) {
          context.AddInstAndPush(
              parse_node, SemIR::StructAccess{parse_node, field.field_type_id,
                                              base_id, SemIR::MemberIndex(i)});
          return true;
        }
      }
      CARBON_DIAGNOSTIC(QualifiedExpressionNameNotFound, Error,
                        "Type `{0}` does not have a member `{1}`.", std::string,
                        llvm::StringRef);
      context.emitter().Emit(parse_node, QualifiedExpressionNameNotFound,
                             context.sem_ir().StringifyType(base_type_id),
                             context.strings().Get(name_id));
      break;
    }
    // TODO: `ConstType` should support member access just like the
    // corresponding non-const type, except that the result should have `const`
    // type if it creates a reference expression performing field access.
    default: {
      if (base_type_id != SemIR::TypeId::Error) {
        CARBON_DIAGNOSTIC(QualifiedExpressionUnsupported, Error,
                          "Type `{0}` does not support qualified expressions.",
                          std::string);
        context.emitter().Emit(parse_node, QualifiedExpressionUnsupported,
                               context.sem_ir().StringifyType(base_type_id));
      }
      break;
    }
  }

  // Should only be reached on error.
  context.node_stack().Push(parse_node, SemIR::InstId::BuiltinError);
  return true;
}

auto HandlePointerMemberAccessExpression(Context& context,
                                         Parse::Node parse_node) -> bool {
  return context.TODO(parse_node, "HandlePointerMemberAccessExpression");
}

auto HandleName(Context& context, Parse::Node parse_node) -> bool {
  auto name_id = context.tokens().GetIdentifier(
      context.parse_tree().node_token(parse_node));
  // The parent is responsible for binding the name.
  context.node_stack().Push(parse_node, name_id);
  return true;
}

auto HandleNameExpression(Context& context, Parse::Node parse_node) -> bool {
  auto name_id = context.tokens().GetIdentifier(
      context.parse_tree().node_token(parse_node));
  auto value_id =
      context.LookupName(parse_node, name_id, SemIR::NameScopeId::Invalid,
                         /*print_diagnostics=*/true);

  value_id = GetExpressionValueForLookupResult(context, value_id);
  auto value = context.insts().Get(value_id);
  context.AddInstAndPush(
      parse_node,
      SemIR::NameReference{parse_node, value.type_id(), name_id, value_id});
  return true;
}

auto HandleQualifiedDeclaration(Context& context, Parse::Node parse_node)
    -> bool {
  auto [parse_node2, name_id2] =
      context.node_stack().PopWithParseNode<Parse::NodeKind::Name>();

  Parse::Node parse_node1 = context.node_stack().PeekParseNode();
  switch (context.parse_tree().node_kind(parse_node1)) {
    case Parse::NodeKind::QualifiedDeclaration:
      // This is the second or subsequent QualifiedDeclaration in a chain.
      // Nothing to do: the first QualifiedDeclaration remains as a
      // bracketing node for later QualifiedDeclarations.
      break;

    case Parse::NodeKind::Name: {
      // This is the first QualifiedDeclaration in a chain, and starts with a
      // name.
      auto name_id = context.node_stack().Pop<Parse::NodeKind::Name>();
      context.declaration_name_stack().ApplyNameQualifier(parse_node1, name_id);
      // Add the QualifiedDeclaration so that it can be used for bracketing.
      context.node_stack().Push(parse_node);
      break;
    }

    default:
      CARBON_FATAL() << "Unexpected node kind on left side of qualified "
                        "declaration name";
  }

  context.declaration_name_stack().ApplyNameQualifier(parse_node2, name_id2);
  return true;
}

auto HandleSelfTypeNameExpression(Context& context, Parse::Node parse_node)
    -> bool {
  // TODO: This will find a local variable declared with name `r#Self`, but
  // should not. See #2984 and the corresponding code in
  // HandleClassDefinitionStart.
  auto name_id = context.strings().Add(
      Lex::TokenKind::SelfTypeIdentifier.fixed_spelling());
  auto value_id =
      context.LookupName(parse_node, name_id, SemIR::NameScopeId::Invalid,
                         /*print_diagnostics=*/true);
  auto value = context.insts().Get(value_id);
  context.AddInstAndPush(
      parse_node,
      SemIR::NameReference{parse_node, value.type_id(), name_id, value_id});
  return true;
}

auto HandleSelfValueName(Context& context, Parse::Node parse_node) -> bool {
  context.node_stack().Push(parse_node);
  return true;
}

auto HandleSelfValueNameExpression(Context& context, Parse::Node parse_node)
    -> bool {
  // TODO: This will find a local variable declared with name `r#self`, but
  // should not. See #2984 and the corresponding code in
  // HandleFunctionDefinitionStart.
  auto name_id = context.strings().Add(SemIR::SelfParameter::Name);
  auto value_id =
      context.LookupName(parse_node, name_id, SemIR::NameScopeId::Invalid,
                         /*print_diagnostics=*/true);
  auto value = context.insts().Get(value_id);
  context.AddInstAndPush(
      parse_node,
      SemIR::NameReference{parse_node, value.type_id(), name_id, value_id});
  return true;
}

}  // namespace Carbon::Check<|MERGE_RESOLUTION|>--- conflicted
+++ resolved
@@ -125,13 +125,7 @@
         CARBON_CHECK(field)
             << "Unexpected value " << context.insts().Get(field_id)
             << " for field name expression";
-<<<<<<< HEAD
-        context.AddInstAndPush(
-            parse_node, SemIR::ClassFieldAccess{
-                            parse_node, unbound_field_type->field_type_id,
-                            base_id, field->index});
-=======
-        auto access_id = context.AddNode(SemIR::ClassFieldAccess{
+        auto access_id = context.AddInst(SemIR::ClassFieldAccess{
             parse_node, unbound_field_type->field_type_id, base_id,
             field->index});
         if (SemIR::GetExpressionCategory(context.sem_ir(), base_id) ==
@@ -146,7 +140,6 @@
           access_id = ConvertToValueExpression(context, access_id);
         }
         context.node_stack().Push(parse_node, access_id);
->>>>>>> 35c21423
         return true;
       }
       if (member_type_id ==
