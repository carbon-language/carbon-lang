--- conflicted
+++ resolved
@@ -340,13 +340,8 @@
   }
   auto ints() -> ValueStore<IntId>& { return sem_ir().ints(); }
   auto reals() -> ValueStore<RealId>& { return sem_ir().reals(); }
-<<<<<<< HEAD
-  auto string_literals() -> StringStoreWrapper<StringLiteralValueId>& {
-    return sem_ir().string_literals();
-=======
   auto string_literal_values() -> StringStoreWrapper<StringLiteralValueId>& {
     return sem_ir().string_literal_values();
->>>>>>> e95acbf6
   }
   auto functions() -> ValueStore<SemIR::FunctionId>& {
     return sem_ir().functions();
