// Part of the Carbon Language project, under the Apache License v2.0 with LLVM
// Exceptions. See /LICENSE for license information.
// SPDX-License-Identifier: Apache-2.0 WITH LLVM-exception

#ifndef CARBON_TOOLCHAIN_CHECK_CONTEXT_H_
#define CARBON_TOOLCHAIN_CHECK_CONTEXT_H_

#include "llvm/ADT/DenseMap.h"
#include "llvm/ADT/DenseSet.h"
#include "llvm/ADT/FoldingSet.h"
#include "llvm/ADT/SmallVector.h"
#include "toolchain/check/declaration_name_stack.h"
#include "toolchain/check/inst_block_stack.h"
#include "toolchain/check/node_stack.h"
#include "toolchain/parse/tree.h"
#include "toolchain/sem_ir/file.h"
#include "toolchain/sem_ir/inst.h"

namespace Carbon::Check {

// Context and shared functionality for semantics handlers.
class Context {
 public:
  using DiagnosticEmitter = Carbon::DiagnosticEmitter<Parse::Node>;
  using DiagnosticBuilder = DiagnosticEmitter::DiagnosticBuilder;

  // A scope in which `break` and `continue` can be used.
  struct BreakContinueScope {
    SemIR::InstBlockId break_target;
    SemIR::InstBlockId continue_target;
  };

  // Stores references for work.
  explicit Context(const Lex::TokenizedBuffer& tokens,
                   DiagnosticEmitter& emitter, const Parse::Tree& parse_tree,
                   SemIR::File& semantics, llvm::raw_ostream* vlog_stream);

  // Marks an implementation TODO. Always returns false.
  auto TODO(Parse::Node parse_node, std::string label) -> bool;

  // Runs verification that the processing cleanly finished.
  auto VerifyOnFinish() -> void;

  // Adds an instruction to the current block, returning the produced ID.
  auto AddInst(SemIR::Inst inst) -> SemIR::InstId;

  // Adds an instruction to the constants block, returning the produced ID.
  auto AddConstantInst(SemIR::Inst inst) -> SemIR::InstId;

  // Pushes a parse tree node onto the stack, storing the SemIR::Inst as the
  // result.
  auto AddInstAndPush(Parse::Node parse_node, SemIR::Inst inst) -> void;

  // Adds a name to name lookup. Prints a diagnostic for name conflicts.
  auto AddNameToLookup(Parse::Node name_node, IdentifierId name_id,
                       SemIR::InstId target_id) -> void;

  // Performs name lookup in a specified scope for a name appearing in a
  // declaration, returning the referenced instruction. If scope_id is invalid,
  // uses the current contextual scope.
  auto LookupNameInDeclaration(Parse::Node parse_node, IdentifierId name_id,
                               SemIR::NameScopeId scope_id) -> SemIR::InstId;

  // Performs an unqualified name lookup, returning the referenced instruction.
  auto LookupUnqualifiedName(Parse::Node parse_node, IdentifierId name_id)
      -> SemIR::InstId;

  // Performs a qualified name lookup in a specified scope and in scopes that
  // it extends, returning the referenced instruction.
  auto LookupQualifiedName(Parse::Node parse_node, IdentifierId name_id,
                           SemIR::NameScopeId scope_id, bool required = true)
      -> SemIR::InstId;

  // Prints a diagnostic for a duplicate name.
  auto DiagnoseDuplicateName(Parse::Node parse_node, SemIR::InstId prev_def_id)
      -> void;

  // Prints a diagnostic for a missing name.
  auto DiagnoseNameNotFound(Parse::Node parse_node, IdentifierId name_id)
      -> void;

  // Adds a note to a diagnostic explaining that a class is incomplete.
  auto NoteIncompleteClass(SemIR::ClassId class_id, DiagnosticBuilder& builder)
      -> void;

  // Pushes a new scope onto scope_stack_.
  auto PushScope(SemIR::InstId scope_inst_id = SemIR::InstId::Invalid,
                 SemIR::NameScopeId scope_id = SemIR::NameScopeId::Invalid)
      -> void;

  // Pops the top scope from scope_stack_, cleaning up names from name_lookup_.
  auto PopScope() -> void;

  // Pops scopes until we return to the specified scope index.
  auto PopToScope(ScopeIndex index) -> void;

  // Returns the scope index associated with the current scope.
  auto current_scope_index() const -> ScopeIndex {
    return current_scope().index;
  }

  // Returns the name scope associated with the current lexical scope, if any.
  auto current_scope_id() const -> SemIR::NameScopeId {
    return current_scope().scope_id;
  }

  // Returns the current scope, if it is of the specified kind. Otherwise,
  // returns nullopt.
  template <typename InstT>
  auto GetCurrentScopeAs() -> std::optional<InstT> {
    auto current_scope_inst_id = current_scope().scope_inst_id;
    if (!current_scope_inst_id.is_valid()) {
      return std::nullopt;
    }
<<<<<<< HEAD
    return sem_ir().nodes().Get(current_scope_node_id).TryAs<NodeT>();
=======
    return insts().Get(current_scope_inst_id).TryAs<InstT>();
>>>>>>> 84bc8cc4
  }

  // Follows NameReference instructions to find the value named by a given
  // instruction.
  auto FollowNameReferences(SemIR::InstId inst_id) -> SemIR::InstId;

  // Gets the constant value of the given instruction, if it has one.
  auto GetConstantValue(SemIR::InstId inst_id) -> SemIR::InstId;

  // Adds a `Branch` instruction branching to a new instruction block, and
  // returns the ID of the new block. All paths to the branch target must go
  // through the current block, though not necessarily through this branch.
  auto AddDominatedBlockAndBranch(Parse::Node parse_node) -> SemIR::InstBlockId;

  // Adds a `Branch` instruction branching to a new instruction block with a
  // value, and returns the ID of the new block. All paths to the branch target
  // must go through the current block.
  auto AddDominatedBlockAndBranchWithArg(Parse::Node parse_node,
                                         SemIR::InstId arg_id)
      -> SemIR::InstBlockId;

  // Adds a `BranchIf` instruction branching to a new instruction block, and
  // returns the ID of the new block. All paths to the branch target must go
  // through the current block.
  auto AddDominatedBlockAndBranchIf(Parse::Node parse_node,
                                    SemIR::InstId cond_id)
      -> SemIR::InstBlockId;

  // Handles recovergence of control flow. Adds branches from the top
  // `num_blocks` on the instruction block stack to a new block, pops the
  // existing blocks, and pushes the new block onto the instruction block stack.
  auto AddConvergenceBlockAndPush(Parse::Node parse_node, int num_blocks)
      -> void;

  // Handles recovergence of control flow with a result value. Adds branches
  // from the top few blocks on the instruction block stack to a new block, pops
  // the existing blocks, and pushes the new block onto the instruction block
  // stack. The number of blocks popped is the size of `block_args`, and the
  // corresponding result values are the elements of `block_args`. Returns an
  // instruction referring to the result value.
  auto AddConvergenceBlockWithArgAndPush(
      Parse::Node parse_node,
      std::initializer_list<SemIR::InstId> blocks_and_args) -> SemIR::InstId;

  // Add the current code block to the enclosing function.
  // TODO: The parse_node is taken for expressions, which can occur in
  // non-function contexts. This should be refactored to support non-function
  // contexts, and parse_node removed.
  auto AddCurrentCodeBlockToFunction(
      Parse::Node parse_node = Parse::Node::Invalid) -> void;

  // Returns whether the current position in the current block is reachable.
  auto is_current_position_reachable() -> bool;

  // Canonicalizes a type which is tracked as a single instruction.
  auto CanonicalizeType(SemIR::InstId inst_id) -> SemIR::TypeId;

  // Handles canonicalization of struct types. This may create a new struct type
  // when it has a new structure, or reference an existing struct type when it
  // duplicates a prior type.
  //
  // Individual struct type fields aren't canonicalized because they may have
  // name conflicts or other diagnostics during creation, which can use the
  // parse node.
  auto CanonicalizeStructType(Parse::Node parse_node,
                              SemIR::InstBlockId refs_id) -> SemIR::TypeId;

  // Handles canonicalization of tuple types. This may create a new tuple type
  // if the `type_ids` doesn't match an existing tuple type.
  auto CanonicalizeTupleType(Parse::Node parse_node,
                             llvm::ArrayRef<SemIR::TypeId> type_ids)
      -> SemIR::TypeId;

  // Attempts to complete the type `type_id`. Returns `true` if the type is
  // complete, or `false` if it could not be completed. A complete type has
  // known object and value representations.
  //
  // If the type is not complete, `diagnoser` is invoked to diagnose the issue.
  // The builder it returns will be annotated to describe the reason why the
  // type is not complete.
  auto TryToCompleteType(
      SemIR::TypeId type_id,
      std::optional<llvm::function_ref<auto()->DiagnosticBuilder>> diagnoser =
          std::nullopt) -> bool;

  // Gets a builtin type. The returned type will be complete.
  auto GetBuiltinType(SemIR::BuiltinKind kind) -> SemIR::TypeId;

  // Returns a pointer type whose pointee type is `pointee_type_id`.
  auto GetPointerType(Parse::Node parse_node, SemIR::TypeId pointee_type_id)
      -> SemIR::TypeId;

  // Removes any top-level `const` qualifiers from a type.
  auto GetUnqualifiedType(SemIR::TypeId type_id) -> SemIR::TypeId;

  // Starts handling parameters or arguments.
  auto ParamOrArgStart() -> void;

  // On a comma, pushes the entry. On return, the top of node_stack_ will be
  // start_kind.
  auto ParamOrArgComma() -> void;

  // Detects whether there's an entry to push from the end of a parameter or
  // argument list, and if so, moves it to the current parameter or argument
  // list. Does not pop the list. `start_kind` is the node kind at the start
  // of the parameter or argument list, and will be at the top of the parse node
  // stack when this function returns.
  auto ParamOrArgEndNoPop(Parse::NodeKind start_kind) -> void;

  // Pops the current parameter or argument list. Should only be called after
  // `ParamOrArgEndNoPop`.
  auto ParamOrArgPop() -> SemIR::InstBlockId;

  // Detects whether there's an entry to push. Pops and returns the argument
  // list. This is the same as `ParamOrArgEndNoPop` followed by `ParamOrArgPop`.
  auto ParamOrArgEnd(Parse::NodeKind start_kind) -> SemIR::InstBlockId;

  // Saves a parameter from the top block in node_stack_ to the top block in
  // params_or_args_stack_.
  auto ParamOrArgSave(SemIR::InstId inst_id) -> void {
    params_or_args_stack_.AddInstId(inst_id);
  }

  // Prints information for a stack dump.
  auto PrintForStackDump(llvm::raw_ostream& output) const -> void;

  auto tokens() -> const Lex::TokenizedBuffer& { return *tokens_; }

  auto emitter() -> DiagnosticEmitter& { return *emitter_; }

  auto parse_tree() -> const Parse::Tree& { return *parse_tree_; }

  auto sem_ir() -> SemIR::File& { return *sem_ir_; }

  auto node_stack() -> NodeStack& { return node_stack_; }

  auto inst_block_stack() -> InstBlockStack& { return inst_block_stack_; }

  auto params_or_args_stack() -> InstBlockStack& {
    return params_or_args_stack_;
  }

  auto args_type_info_stack() -> InstBlockStack& {
    return args_type_info_stack_;
  }

  auto return_scope_stack() -> llvm::SmallVector<SemIR::InstId>& {
    return return_scope_stack_;
  }

  auto break_continue_stack() -> llvm::SmallVector<BreakContinueScope>& {
    return break_continue_stack_;
  }

  auto declaration_name_stack() -> DeclarationNameStack& {
    return declaration_name_stack_;
  }

  // Directly expose SemIR::File data accessors for brevity in calls.
<<<<<<< HEAD
  auto integers() -> decltype(auto) { return sem_ir().integers(); }
  auto reals() -> decltype(auto) { return sem_ir().reals(); }
  auto strings() -> decltype(auto) { return sem_ir().strings(); }
  auto functions() -> decltype(auto) { return sem_ir().functions(); }
  auto classes() -> decltype(auto) { return sem_ir().classes(); }
  auto names() -> decltype(auto) { return sem_ir().names(); }
  auto name_scopes() -> decltype(auto) { return sem_ir().name_scopes(); }
  auto types() -> decltype(auto) { return sem_ir().types(); }
  auto type_blocks() -> decltype(auto) { return sem_ir().type_blocks(); }
  auto nodes() -> decltype(auto) { return sem_ir().nodes(); }
  auto node_blocks() -> decltype(auto) { return sem_ir().node_blocks(); }
=======
  auto identifiers() -> StringStoreWrapper<IdentifierId>& {
    return sem_ir().identifiers();
  }
  auto integers() -> ValueStore<IntegerId>& { return sem_ir().integers(); }
  auto reals() -> ValueStore<RealId>& { return sem_ir().reals(); }
  auto string_literals() -> StringStoreWrapper<StringLiteralId>& {
    return sem_ir().string_literals();
  }
  auto functions() -> ValueStore<SemIR::FunctionId, SemIR::Function>& {
    return sem_ir().functions();
  }
  auto classes() -> ValueStore<SemIR::ClassId, SemIR::Class>& {
    return sem_ir().classes();
  }
  auto name_scopes() -> SemIR::NameScopeStore& {
    return sem_ir().name_scopes();
  }
  auto types() -> ValueStore<SemIR::TypeId, SemIR::TypeInfo>& {
    return sem_ir().types();
  }
  auto type_blocks()
      -> SemIR::BlockValueStore<SemIR::TypeBlockId, SemIR::TypeId>& {
    return sem_ir().type_blocks();
  }
  auto insts() -> SemIR::InstStore& { return sem_ir().insts(); }
  auto inst_blocks() -> SemIR::InstBlockStore& {
    return sem_ir().inst_blocks();
  }
  auto constants() -> SemIR::ConstantStore& { return sem_ir().constants(); }
>>>>>>> 84bc8cc4

 private:
  // A FoldingSet node for a type.
  class TypeNode : public llvm::FastFoldingSetNode {
   public:
    explicit TypeNode(const llvm::FoldingSetNodeID& node_id,
                      SemIR::TypeId type_id)
        : llvm::FastFoldingSetNode(node_id), type_id_(type_id) {}

    auto type_id() -> SemIR::TypeId { return type_id_; }

   private:
    SemIR::TypeId type_id_;
  };

  // An entry in scope_stack_.
  struct ScopeStackEntry {
    // The sequential index of this scope entry within the file.
    ScopeIndex index;

    // The instruction associated with this entry, if any. This can be one of:
    //
    // - A `ClassDeclaration`, for a class definition scope.
    // - A `FunctionDeclaration`, for the outermost scope in a function
    //   definition.
    // - Invalid, for any other scope.
    SemIR::InstId scope_inst_id;

    // The name scope associated with this entry, if any.
    SemIR::NameScopeId scope_id;

    // Names which are registered with name_lookup_, and will need to be
    // deregistered when the scope ends.
    llvm::DenseSet<IdentifierId> names;

    // TODO: This likely needs to track things which need to be destructed.
  };

  // A lookup result in the lexical lookup table `name_lookup_`.
  struct LexicalLookupResult {
    // The node that was added to lookup.
    SemIR::InstId node_id;
    // The scope in which the node was added.
    ScopeIndex scope_index;
  };

  // Forms a canonical type ID for a type. This function is given two
  // callbacks:
  //
  // `profile_type(canonical_id)` is called to build a fingerprint for this
  // type. The ID should be distinct for all distinct type values with the same
  // `kind`.
  //
  // `make_inst()` is called to obtain a `SemIR::InstId` that describes the
  // type. It is only called if the type does not already exist, so can be used
  // to lazily build the `SemIR::Inst`. `make_inst()` is not permitted to
  // directly or indirectly canonicalize any types.
  auto CanonicalizeTypeImpl(
      SemIR::InstKind kind,
      llvm::function_ref<bool(llvm::FoldingSetNodeID& canonical_id)>
          profile_type,
      llvm::function_ref<SemIR::InstId()> make_inst) -> SemIR::TypeId;

  // Forms a canonical type ID for a type. If the type is new, adds the
  // instruction to the current block.
  auto CanonicalizeTypeAndAddInstIfNew(SemIR::Inst inst) -> SemIR::TypeId;

  auto current_scope() -> ScopeStackEntry& { return scope_stack_.back(); }
  auto current_scope() const -> const ScopeStackEntry& {
    return scope_stack_.back();
  }

  // Tokens for getting data on literals.
  const Lex::TokenizedBuffer* tokens_;

  // Handles diagnostics.
  DiagnosticEmitter* emitter_;

  // The file's parse tree.
  const Parse::Tree* parse_tree_;

  // The SemIR::File being added to.
  SemIR::File* sem_ir_;

  // Whether to print verbose output.
  llvm::raw_ostream* vlog_stream_;

  // The stack during Build. Will contain file-level parse nodes on return.
  NodeStack node_stack_;

  // The stack of instruction blocks being used for general IR generation.
  InstBlockStack inst_block_stack_;

  // The stack of instruction blocks being used for per-element tracking of
  // instructions in parameter and argument instruction blocks. Versus
  // inst_block_stack_, an element will have 1 or more instructions in blocks in
  // inst_block_stack_, but only ever 1 instruction in blocks here.
  InstBlockStack params_or_args_stack_;

  // The stack of instruction blocks being used for type information while
  // processing arguments. This is used in parallel with params_or_args_stack_.
  // It's currently only used for struct literals, where we need to track names
  // for a type separate from the literal arguments.
  InstBlockStack args_type_info_stack_;

  // A stack of return scopes; i.e., targets for `return`. Inside a function,
  // this will be a FunctionDeclaration.
  llvm::SmallVector<SemIR::InstId> return_scope_stack_;

  // A stack of `break` and `continue` targets.
  llvm::SmallVector<BreakContinueScope> break_continue_stack_;

  // A stack for scope context.
  llvm::SmallVector<ScopeStackEntry> scope_stack_;

  // Information about non-lexical scopes. This is a subset of the entries and
  // the information in scope_stack_.
  llvm::SmallVector<std::pair<ScopeIndex, SemIR::NameScopeId>>
      non_lexical_scope_stack_;

  // The index of the next scope that will be pushed onto scope_stack_.
  ScopeIndex next_scope_index_ = ScopeIndex(0);

  // The stack used for qualified declaration name construction.
  DeclarationNameStack declaration_name_stack_;

  // Maps identifiers to name lookup results. Values are a stack of name lookup
  // results in the ancestor scopes. This offers constant-time lookup of names,
  // regardless of how many scopes exist between the name declaration and
  // reference. The corresponding scope for each lookup result is tracked, so
  // that lexical lookup results can be interleaved with lookup results from
  // non-lexical scopes such as classes.
  //
  // Names which no longer have lookup results are erased.
  llvm::DenseMap<IdentifierId, llvm::SmallVector<LexicalLookupResult>>
      name_lookup_;

  // Cache of the mapping from instructions to types, to avoid recomputing the
  // folding set ID.
  llvm::DenseMap<SemIR::InstId, SemIR::TypeId> canonical_types_;

  // Tracks the canonical representation of types that have been defined.
  llvm::FoldingSet<TypeNode> canonical_type_nodes_;

  // Storage for the nodes in canonical_type_nodes_. This stores in pointers so
  // that FoldingSet can have stable pointers.
  llvm::SmallVector<std::unique_ptr<TypeNode>> type_node_storage_;
};

// Parse node handlers. Returns false for unrecoverable errors.
#define CARBON_PARSE_NODE_KIND(Name) \
  auto Handle##Name(Context& context, Parse::Node parse_node)->bool;
#include "toolchain/parse/node_kind.def"

}  // namespace Carbon::Check

#endif  // CARBON_TOOLCHAIN_CHECK_CONTEXT_H_<|MERGE_RESOLUTION|>--- conflicted
+++ resolved
@@ -112,11 +112,7 @@
     if (!current_scope_inst_id.is_valid()) {
       return std::nullopt;
     }
-<<<<<<< HEAD
-    return sem_ir().nodes().Get(current_scope_node_id).TryAs<NodeT>();
-=======
     return insts().Get(current_scope_inst_id).TryAs<InstT>();
->>>>>>> 84bc8cc4
   }
 
   // Follows NameReference instructions to find the value named by a given
@@ -276,19 +272,6 @@
   }
 
   // Directly expose SemIR::File data accessors for brevity in calls.
-<<<<<<< HEAD
-  auto integers() -> decltype(auto) { return sem_ir().integers(); }
-  auto reals() -> decltype(auto) { return sem_ir().reals(); }
-  auto strings() -> decltype(auto) { return sem_ir().strings(); }
-  auto functions() -> decltype(auto) { return sem_ir().functions(); }
-  auto classes() -> decltype(auto) { return sem_ir().classes(); }
-  auto names() -> decltype(auto) { return sem_ir().names(); }
-  auto name_scopes() -> decltype(auto) { return sem_ir().name_scopes(); }
-  auto types() -> decltype(auto) { return sem_ir().types(); }
-  auto type_blocks() -> decltype(auto) { return sem_ir().type_blocks(); }
-  auto nodes() -> decltype(auto) { return sem_ir().nodes(); }
-  auto node_blocks() -> decltype(auto) { return sem_ir().node_blocks(); }
-=======
   auto identifiers() -> StringStoreWrapper<IdentifierId>& {
     return sem_ir().identifiers();
   }
@@ -303,6 +286,9 @@
   auto classes() -> ValueStore<SemIR::ClassId, SemIR::Class>& {
     return sem_ir().classes();
   }
+  auto names() -> SemIR::NameStoreWrapper& {
+    return sem_ir().names();
+  }
   auto name_scopes() -> SemIR::NameScopeStore& {
     return sem_ir().name_scopes();
   }
@@ -318,7 +304,6 @@
     return sem_ir().inst_blocks();
   }
   auto constants() -> SemIR::ConstantStore& { return sem_ir().constants(); }
->>>>>>> 84bc8cc4
 
  private:
   // A FoldingSet node for a type.
