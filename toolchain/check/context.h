// Part of the Carbon Language project, under the Apache License v2.0 with LLVM
// Exceptions. See /LICENSE for license information.
// SPDX-License-Identifier: Apache-2.0 WITH LLVM-exception

#ifndef CARBON_TOOLCHAIN_CHECK_CONTEXT_H_
#define CARBON_TOOLCHAIN_CHECK_CONTEXT_H_

#include "common/map.h"
#include "llvm/ADT/FoldingSet.h"
#include "llvm/ADT/SmallVector.h"
#include "toolchain/check/decl_introducer_state.h"
#include "toolchain/check/decl_name_stack.h"
#include "toolchain/check/diagnostic_helpers.h"
#include "toolchain/check/generic_region_stack.h"
#include "toolchain/check/global_init.h"
#include "toolchain/check/inst_block_stack.h"
#include "toolchain/check/node_stack.h"
#include "toolchain/check/param_and_arg_refs_stack.h"
#include "toolchain/check/scope_stack.h"
#include "toolchain/parse/node_ids.h"
#include "toolchain/parse/tree.h"
#include "toolchain/parse/tree_and_subtrees.h"
#include "toolchain/sem_ir/file.h"
#include "toolchain/sem_ir/ids.h"
#include "toolchain/sem_ir/import_ir.h"
#include "toolchain/sem_ir/inst.h"
#include "toolchain/sem_ir/typed_insts.h"

namespace Carbon::Check {

// Information about a scope in which we can perform name lookup.
struct LookupScope {
  // The name scope in which names are searched.
  SemIR::NameScopeId name_scope_id;
  // The specific for the name scope, or `Invalid` if the name scope is not
  // defined by a generic or we should perform lookup into the generic itself.
  SemIR::SpecificId specific_id;
};

// A result produced by name lookup.
struct LookupResult {
  // The specific in which the lookup result was found. `Invalid` if the result
  // was not found in a specific.
  SemIR::SpecificId specific_id;
  // The declaration that was found by name lookup.
  SemIR::InstId inst_id;
};

// Context and shared functionality for semantics handlers.
class Context {
 public:
  using DiagnosticEmitter = Carbon::DiagnosticEmitter<SemIRLoc>;
  using DiagnosticBuilder = DiagnosticEmitter::DiagnosticBuilder;
  // A function that forms a diagnostic for some kind of problem. The
  // DiagnosticBuilder is returned rather than emitted so that the caller can
  // add contextual notes as appropriate.
  using Diagnoser = llvm::function_ref<auto()->Context::DiagnosticBuilder>;

  // Stores references for work.
  explicit Context(const Lex::TokenizedBuffer& tokens,
                   DiagnosticEmitter& emitter, const Parse::Tree& parse_tree,
                   llvm::function_ref<const Parse::TreeAndSubtrees&()>
                       get_parse_tree_and_subtrees,
                   SemIR::File& sem_ir, llvm::raw_ostream* vlog_stream);

  // Marks an implementation TODO. Always returns false.
  auto TODO(SemIRLoc loc, std::string label) -> bool;

  // Runs verification that the processing cleanly finished.
  auto VerifyOnFinish() -> void;

  // Adds an instruction to the current block, returning the produced ID.
  auto AddInst(SemIR::LocIdAndInst loc_id_and_inst) -> SemIR::InstId;

  // Convenience for AddInst with typed nodes.
  template <typename InstT, typename LocT>
  auto AddInst(LocT loc, InstT inst)
      -> decltype(AddInst(SemIR::LocIdAndInst(loc, inst))) {
    return AddInst(SemIR::LocIdAndInst(loc, inst));
  }

  // Returns a LocIdAndInst for an instruction with an imported location. Checks
  // that the imported location is compatible with the kind of instruction being
  // created.
  template <typename InstT>
<<<<<<< HEAD
    requires(SemIR::Internal::HasUntypedNodeId<InstT>)
  auto AddInst(SemIR::LocId loc_id, InstT inst) -> SemIR::InstId {
    return AddInst(SemIR::LocIdAndInst::ReusingLoc<InstT>(loc_id, inst));
  }

  // Convenience for AddInst when reusing a location, which any instruction can
  // do.
  template <typename InstT>
  auto AddInstReusingLoc(SemIR::LocId loc_id, InstT inst) -> SemIR::InstId {
    return AddInst(SemIR::LocIdAndInst::ReusingLoc<InstT>(loc_id, inst));
=======
    requires SemIR::Internal::HasNodeId<InstT>
  auto MakeImportedLocAndInst(SemIR::ImportIRInstId imported_loc_id, InstT inst)
      -> SemIR::LocIdAndInst {
    if constexpr (!SemIR::Internal::HasUntypedNodeId<InstT>) {
      CheckCompatibleImportedNodeKind(imported_loc_id, InstT::Kind);
    }
    return SemIR::LocIdAndInst::UncheckedLoc(imported_loc_id, inst);
>>>>>>> 891c7d83
  }

  // Adds an instruction in no block, returning the produced ID. Should be used
  // rarely.
  auto AddInstInNoBlock(SemIR::LocIdAndInst loc_id_and_inst) -> SemIR::InstId;

  // Convenience for AddInstInNoBlock with typed nodes.
  template <typename InstT, typename LocT>
  auto AddInstInNoBlock(LocT loc, InstT inst)
      -> decltype(AddInstInNoBlock(SemIR::LocIdAndInst(loc, inst))) {
    return AddInstInNoBlock(SemIR::LocIdAndInst(loc, inst));
  }

  // Adds an instruction to the current block, returning the produced ID. The
  // instruction is a placeholder that is expected to be replaced by
  // `ReplaceInstBeforeConstantUse`.
  auto AddPlaceholderInst(SemIR::LocIdAndInst loc_id_and_inst) -> SemIR::InstId;

  // Adds an instruction in no block, returning the produced ID. Should be used
  // rarely. The instruction is a placeholder that is expected to be replaced by
  // `ReplaceInstBeforeConstantUse`.
  auto AddPlaceholderInstInNoBlock(SemIR::LocIdAndInst loc_id_and_inst)
      -> SemIR::InstId;

  // Adds an instruction to the constants block, returning the produced ID.
  auto AddConstant(SemIR::Inst inst, bool is_symbolic) -> SemIR::ConstantId;

  // Pushes a parse tree node onto the stack, storing the SemIR::Inst as the
  // result. Only valid if the LocId is for a NodeId.
  template <typename InstT>
    requires(SemIR::Internal::HasNodeId<InstT>)
  auto AddInstAndPush(decltype(InstT::Kind)::TypedNodeId node_id, InstT inst)
      -> void {
    SemIR::LocIdAndInst arg(node_id, inst);
    auto inst_id = AddInst(arg);
    node_stack_.Push(arg.loc_id.node_id(), inst_id);
  }

  // Replaces the instruction `inst_id` with `loc_id_and_inst`. The instruction
  // is required to not have been used in any constant evaluation, either
  // because it's newly created and entirely unused, or because it's only used
  // in a position that constant evaluation ignores, such as a return slot.
  auto ReplaceLocIdAndInstBeforeConstantUse(SemIR::InstId inst_id,
                                            SemIR::LocIdAndInst loc_id_and_inst)
      -> void;

  // Replaces the instruction `inst_id` with `inst`, not affecting location.
  // The instruction is required to not have been used in any constant
  // evaluation, either because it's newly created and entirely unused, or
  // because it's only used in a position that constant evaluation ignores, such
  // as a return slot.
  auto ReplaceInstBeforeConstantUse(SemIR::InstId inst_id, SemIR::Inst inst)
      -> void;

  // Sets only the parse node of an instruction. This is only used when setting
  // the parse node of an imported namespace. Versus
  // ReplaceInstBeforeConstantUse, it is safe to use after the namespace is used
  // in constant evaluation. It's exposed this way mainly so that `insts()` can
  // remain const.
  auto SetNamespaceNodeId(SemIR::InstId inst_id, Parse::NodeId node_id)
      -> void {
    sem_ir().insts().SetLocId(inst_id, SemIR::LocId(node_id));
  }

  // Adds a name to name lookup. Prints a diagnostic for name conflicts.
  auto AddNameToLookup(SemIR::NameId name_id, SemIR::InstId target_id) -> void;

  // Performs name lookup in a specified scope for a name appearing in a
  // declaration, returning the referenced instruction. If scope_id is invalid,
  // uses the current contextual scope.
  auto LookupNameInDecl(SemIR::LocId loc_id, SemIR::NameId name_id,
                        SemIR::NameScopeId scope_id) -> SemIR::InstId;

  // Performs an unqualified name lookup, returning the referenced instruction.
  auto LookupUnqualifiedName(Parse::NodeId node_id, SemIR::NameId name_id)
      -> LookupResult;

  // Performs a name lookup in a specified scope, returning the referenced
  // instruction. Does not look into extended scopes. Returns an invalid
  // instruction if the name is not found.
  auto LookupNameInExactScope(SemIRLoc loc, SemIR::NameId name_id,
                              SemIR::NameScopeId scope_id,
                              const SemIR::NameScope& scope) -> SemIR::InstId;

  // Performs a qualified name lookup in a specified scope and in scopes that
  // it extends, returning the referenced instruction.
  auto LookupQualifiedName(SemIRLoc loc, SemIR::NameId name_id,
                           LookupScope scope, bool required = true)
      -> LookupResult;

  // Returns the instruction corresponding to a name in the core package, or
  // BuiltinError if not found.
  auto LookupNameInCore(SemIRLoc loc, llvm::StringRef name) -> SemIR::InstId;

  // Prints a diagnostic for a duplicate name.
  auto DiagnoseDuplicateName(SemIRLoc dup_def, SemIRLoc prev_def) -> void;

  // Prints a diagnostic for a missing name.
  auto DiagnoseNameNotFound(SemIRLoc loc, SemIR::NameId name_id) -> void;

  // Adds a note to a diagnostic explaining that a class is incomplete.
  auto NoteIncompleteClass(SemIR::ClassId class_id, DiagnosticBuilder& builder)
      -> void;

  // Adds a note to a diagnostic explaining that an interface is not defined.
  auto NoteUndefinedInterface(SemIR::InterfaceId interface_id,
                              DiagnosticBuilder& builder) -> void;

  // Returns the current scope, if it is of the specified kind. Otherwise,
  // returns nullopt.
  template <typename InstT>
  auto GetCurrentScopeAs() -> std::optional<InstT> {
    return scope_stack().GetCurrentScopeAs<InstT>(sem_ir());
  }

  // Adds a `Branch` instruction branching to a new instruction block, and
  // returns the ID of the new block. All paths to the branch target must go
  // through the current block, though not necessarily through this branch.
  auto AddDominatedBlockAndBranch(Parse::NodeId node_id) -> SemIR::InstBlockId;

  // Adds a `Branch` instruction branching to a new instruction block with a
  // value, and returns the ID of the new block. All paths to the branch target
  // must go through the current block.
  auto AddDominatedBlockAndBranchWithArg(Parse::NodeId node_id,
                                         SemIR::InstId arg_id)
      -> SemIR::InstBlockId;

  // Adds a `BranchIf` instruction branching to a new instruction block, and
  // returns the ID of the new block. All paths to the branch target must go
  // through the current block.
  auto AddDominatedBlockAndBranchIf(Parse::NodeId node_id,
                                    SemIR::InstId cond_id)
      -> SemIR::InstBlockId;

  // Handles recovergence of control flow. Adds branches from the top
  // `num_blocks` on the instruction block stack to a new block, pops the
  // existing blocks, and pushes the new block onto the instruction block stack.
  auto AddConvergenceBlockAndPush(Parse::NodeId node_id, int num_blocks)
      -> void;

  // Handles recovergence of control flow with a result value. Adds branches
  // from the top few blocks on the instruction block stack to a new block, pops
  // the existing blocks, and pushes the new block onto the instruction block
  // stack. The number of blocks popped is the size of `block_args`, and the
  // corresponding result values are the elements of `block_args`. Returns an
  // instruction referring to the result value.
  auto AddConvergenceBlockWithArgAndPush(
      Parse::NodeId node_id, std::initializer_list<SemIR::InstId> block_args)
      -> SemIR::InstId;

  // Sets the constant value of a block argument created as the result of a
  // branch.  `select_id` should be a `BlockArg` that selects between two
  // values. `cond_id` is the condition, `if_false` is the value to use if the
  // condition is false, and `if_true` is the value to use if the condition is
  // true.  We don't track enough information in the `BlockArg` inst for
  // `TryEvalInst` to do this itself.
  auto SetBlockArgResultBeforeConstantUse(SemIR::InstId select_id,
                                          SemIR::InstId cond_id,
                                          SemIR::InstId if_true,
                                          SemIR::InstId if_false) -> void;

  // Add the current code block to the enclosing function.
  // TODO: The node_id is taken for expressions, which can occur in
  // non-function contexts. This should be refactored to support non-function
  // contexts, and node_id removed.
  auto AddCurrentCodeBlockToFunction(
      Parse::NodeId node_id = Parse::NodeId::Invalid) -> void;

  // Returns whether the current position in the current block is reachable.
  auto is_current_position_reachable() -> bool;

  // Returns the type ID for a constant of type `type`.
  auto GetTypeIdForTypeConstant(SemIR::ConstantId constant_id) -> SemIR::TypeId;

  // Returns the type ID for an instruction whose constant value is of type
  // `type`.
  auto GetTypeIdForTypeInst(SemIR::InstId inst_id) -> SemIR::TypeId {
    return GetTypeIdForTypeConstant(constant_values().Get(inst_id));
  }

  // Attempts to complete the type `type_id`. Returns `true` if the type is
  // complete, or `false` if it could not be completed. A complete type has
  // known object and value representations.
  //
  // If the type is not complete, `diagnoser` is invoked to diagnose the issue,
  // if a `diagnoser` is provided. The builder it returns will be annotated to
  // describe the reason why the type is not complete.
  auto TryToCompleteType(SemIR::TypeId type_id,
                         std::optional<Diagnoser> diagnoser = std::nullopt)
      -> bool;

  // Attempts to complete and define the type `type_id`. Returns `true` if the
  // type is defined, or `false` if no definition is available. A defined type
  // has known members.
  //
  // This is the same as `TryToCompleteType` except for interfaces, which are
  // complete before they are fully defined.
  auto TryToDefineType(SemIR::TypeId type_id,
                       std::optional<Diagnoser> diagnoser = std::nullopt)
      -> bool;

  // Returns the type `type_id` as a complete type, or produces an incomplete
  // type error and returns an error type. This is a convenience wrapper around
  // TryToCompleteType.
  auto AsCompleteType(SemIR::TypeId type_id, Diagnoser diagnoser)
      -> SemIR::TypeId {
    return TryToCompleteType(type_id, diagnoser) ? type_id
                                                 : SemIR::TypeId::Error;
  }

  // TODO: Consider moving these `Get*Type` functions to a separate class.

  // Gets the type for the name of an associated entity.
  auto GetAssociatedEntityType(SemIR::TypeId interface_type_id,
                               SemIR::TypeId entity_type_id) -> SemIR::TypeId;

  // Gets a builtin type. The returned type will be complete.
  auto GetBuiltinType(SemIR::BuiltinInstKind kind) -> SemIR::TypeId;

  // Gets a function type. The returned type will be complete.
  auto GetFunctionType(SemIR::FunctionId fn_id, SemIR::SpecificId specific_id)
      -> SemIR::TypeId;

  // Gets a generic class type, which is the type of a name of a generic class,
  // such as the type of `Vector` given `class Vector(T:! type)`. The returned
  // type will be complete.
  auto GetGenericClassType(SemIR::ClassId class_id) -> SemIR::TypeId;

  // Gets a generic interface type, which is the type of a name of a generic
  // interface, such as the type of `AddWith` given
  // `interface AddWith(T:! type)`. The returned type will be complete.
  auto GetGenericInterfaceType(SemIR::InterfaceId interface_id)
      -> SemIR::TypeId;

  // Returns a pointer type whose pointee type is `pointee_type_id`.
  auto GetPointerType(SemIR::TypeId pointee_type_id) -> SemIR::TypeId;

  // Returns a struct type with the given fields, which should be a block of
  // `StructTypeField`s.
  auto GetStructType(SemIR::InstBlockId refs_id) -> SemIR::TypeId;

  // Returns a tuple type with the given element types.
  auto GetTupleType(llvm::ArrayRef<SemIR::TypeId> type_ids) -> SemIR::TypeId;

  // Returns an unbound element type.
  auto GetUnboundElementType(SemIR::TypeId class_type_id,
                             SemIR::TypeId element_type_id) -> SemIR::TypeId;

  // Removes any top-level `const` qualifiers from a type.
  auto GetUnqualifiedType(SemIR::TypeId type_id) -> SemIR::TypeId;

  // Adds an exported name.
  auto AddExport(SemIR::InstId inst_id) -> void { exports_.push_back(inst_id); }

  auto Finalize() -> void;

  // Sets the total number of IRs which exist. This is used to prepare a map
  // from IR to imported IR.
  auto SetTotalIRCount(int num_irs) -> void {
    CARBON_CHECK(check_ir_map_.empty())
        << "SetTotalIRCount is only called once";
    check_ir_map_.resize(num_irs, SemIR::ImportIRId::Invalid);
  }

  // Returns the imported IR ID for an IR, or invalid if not imported.
  auto GetImportIRId(const SemIR::File& sem_ir) -> SemIR::ImportIRId& {
    return check_ir_map_[sem_ir.check_ir_id().index];
  }

  // True if the current file is an impl file.
  auto IsImplFile() -> bool {
    return sem_ir_->import_irs().Get(SemIR::ImportIRId::ApiForImpl).sem_ir !=
           nullptr;
  }

  // Prints information for a stack dump.
  auto PrintForStackDump(llvm::raw_ostream& output) const -> void;

  // Prints the the formatted sem_ir to stderr.
  LLVM_DUMP_METHOD auto DumpFormattedFile() const -> void;

  // Get the Lex::TokenKind of a node for diagnostics.
  auto token_kind(Parse::NodeId node_id) -> Lex::TokenKind {
    return tokens().GetKind(parse_tree().node_token(node_id));
  }

  auto tokens() -> const Lex::TokenizedBuffer& { return *tokens_; }

  auto emitter() -> DiagnosticEmitter& { return *emitter_; }

  auto parse_tree() -> const Parse::Tree& { return *parse_tree_; }

  auto parse_tree_and_subtrees() -> const Parse::TreeAndSubtrees& {
    return get_parse_tree_and_subtrees_();
  }

  auto sem_ir() -> SemIR::File& { return *sem_ir_; }

  auto node_stack() -> NodeStack& { return node_stack_; }

  auto inst_block_stack() -> InstBlockStack& { return inst_block_stack_; }

  auto param_and_arg_refs_stack() -> ParamAndArgRefsStack& {
    return param_and_arg_refs_stack_;
  }

  auto args_type_info_stack() -> InstBlockStack& {
    return args_type_info_stack_;
  }

  auto decl_name_stack() -> DeclNameStack& { return decl_name_stack_; }

  auto decl_introducer_state_stack() -> DeclIntroducerStateStack& {
    return decl_introducer_state_stack_;
  }

  auto scope_stack() -> ScopeStack& { return scope_stack_; }

  auto return_scope_stack() -> llvm::SmallVector<ScopeStack::ReturnScope>& {
    return scope_stack().return_scope_stack();
  }

  auto break_continue_stack()
      -> llvm::SmallVector<ScopeStack::BreakContinueScope>& {
    return scope_stack().break_continue_stack();
  }

  auto generic_region_stack() -> GenericRegionStack& {
    return generic_region_stack_;
  }

  auto import_ir_constant_values()
      -> llvm::SmallVector<SemIR::ConstantValueStore, 0>& {
    return import_ir_constant_values_;
  }

  // Directly expose SemIR::File data accessors for brevity in calls.

  auto identifiers() -> CanonicalValueStore<IdentifierId>& {
    return sem_ir().identifiers();
  }
  auto ints() -> CanonicalValueStore<IntId>& { return sem_ir().ints(); }
  auto reals() -> ValueStore<RealId>& { return sem_ir().reals(); }
  auto floats() -> FloatValueStore& { return sem_ir().floats(); }
  auto string_literal_values() -> CanonicalValueStore<StringLiteralValueId>& {
    return sem_ir().string_literal_values();
  }
  auto entity_names() -> SemIR::EntityNameStore& {
    return sem_ir().entity_names();
  }
  auto functions() -> ValueStore<SemIR::FunctionId>& {
    return sem_ir().functions();
  }
  auto classes() -> ValueStore<SemIR::ClassId>& { return sem_ir().classes(); }
  auto interfaces() -> ValueStore<SemIR::InterfaceId>& {
    return sem_ir().interfaces();
  }
  auto impls() -> SemIR::ImplStore& { return sem_ir().impls(); }
  auto generics() -> SemIR::GenericStore& { return sem_ir().generics(); }
  auto specifics() -> SemIR::SpecificStore& { return sem_ir().specifics(); }
  auto import_irs() -> ValueStore<SemIR::ImportIRId>& {
    return sem_ir().import_irs();
  }
  auto import_ir_insts() -> ValueStore<SemIR::ImportIRInstId>& {
    return sem_ir().import_ir_insts();
  }
  auto names() -> SemIR::NameStoreWrapper { return sem_ir().names(); }
  auto name_scopes() -> SemIR::NameScopeStore& {
    return sem_ir().name_scopes();
  }
  auto types() -> SemIR::TypeStore& { return sem_ir().types(); }
  auto type_blocks() -> SemIR::BlockValueStore<SemIR::TypeBlockId>& {
    return sem_ir().type_blocks();
  }
  // Instructions should be added with `AddInst` or `AddInstInNoBlock`. This is
  // `const` to prevent accidental misuse.
  auto insts() -> const SemIR::InstStore& { return sem_ir().insts(); }
  auto constant_values() -> SemIR::ConstantValueStore& {
    return sem_ir().constant_values();
  }
  auto inst_blocks() -> SemIR::InstBlockStore& {
    return sem_ir().inst_blocks();
  }
  auto constants() -> SemIR::ConstantStore& { return sem_ir().constants(); }

  auto definitions_required() -> llvm::SmallVector<SemIR::InstId>& {
    return definitions_required_;
  }

  auto global_init() -> GlobalInit& { return global_init_; }

  auto import_ref_ids() -> llvm::SmallVector<SemIR::InstId>& {
    return import_ref_ids_;
  }

 private:
  // A FoldingSet node for a type.
  class TypeNode : public llvm::FastFoldingSetNode {
   public:
    explicit TypeNode(const llvm::FoldingSetNodeID& node_id,
                      SemIR::TypeId type_id)
        : llvm::FastFoldingSetNode(node_id), type_id_(type_id) {}

    auto type_id() -> SemIR::TypeId { return type_id_; }

   private:
    SemIR::TypeId type_id_;
  };

  // Checks that the provided imported location has a node kind that is
  // compatible with that of the given instruction.
  auto CheckCompatibleImportedNodeKind(SemIR::ImportIRInstId imported_loc_id,
                                       SemIR::InstKind kind) -> void;

  // Finish producing an instruction. Set its constant value, and register it in
  // any applicable instruction lists.
  auto FinishInst(SemIR::InstId inst_id, SemIR::Inst inst) -> void;

  // Tokens for getting data on literals.
  const Lex::TokenizedBuffer* tokens_;

  // Handles diagnostics.
  DiagnosticEmitter* emitter_;

  // The file's parse tree.
  const Parse::Tree* parse_tree_;

  // Returns a lazily constructed TreeAndSubtrees.
  llvm::function_ref<const Parse::TreeAndSubtrees&()>
      get_parse_tree_and_subtrees_;

  // The SemIR::File being added to.
  SemIR::File* sem_ir_;

  // Whether to print verbose output.
  llvm::raw_ostream* vlog_stream_;

  // The stack during Build. Will contain file-level parse nodes on return.
  NodeStack node_stack_;

  // The stack of instruction blocks being used for general IR generation.
  InstBlockStack inst_block_stack_;

  // The stack of instruction blocks being used for param and arg ref blocks.
  ParamAndArgRefsStack param_and_arg_refs_stack_;

  // The stack of instruction blocks being used for type information while
  // processing arguments. This is used in parallel with
  // param_and_arg_refs_stack_. It's currently only used for struct literals,
  // where we need to track names for a type separate from the literal
  // arguments.
  InstBlockStack args_type_info_stack_;

  // The stack used for qualified declaration name construction.
  DeclNameStack decl_name_stack_;

  // The stack of declarations that could have modifiers.
  DeclIntroducerStateStack decl_introducer_state_stack_;

  // The stack of scopes we are currently within.
  ScopeStack scope_stack_;

  // The stack of generic regions we are currently within.
  GenericRegionStack generic_region_stack_;

  // Cache of reverse mapping from type constants to types.
  //
  // TODO: Instead of mapping to a dense `TypeId` space, we could make `TypeId`
  // be a thin wrapper around `ConstantId` and only perform the lookup only when
  // we want to access the completeness and value representation of a type. It's
  // not clear whether that would result in more or fewer lookups.
  //
  // TODO: Should this be part of the `TypeStore`?
  Map<SemIR::ConstantId, SemIR::TypeId> type_ids_for_type_constants_;

  // The list which will form NodeBlockId::Exports.
  llvm::SmallVector<SemIR::InstId> exports_;

  // Maps CheckIRId to ImportIRId.
  llvm::SmallVector<SemIR::ImportIRId> check_ir_map_;

  // Per-import constant values. These refer to the main IR and mainly serve as
  // a lookup table for quick access.
  //
  // Inline 0 elements because it's expected to require heap allocation.
  llvm::SmallVector<SemIR::ConstantValueStore, 0> import_ir_constant_values_;

  // Declaration instructions of entities that should have definitions by the
  // end of the current source file.
  llvm::SmallVector<SemIR::InstId> definitions_required_;

  // State for global initialization.
  GlobalInit global_init_;

  // A list of import refs which can't be inserted into their current context.
  // They're typically added during name lookup or import ref resolution, where
  // the current block on inst_block_stack_ is unrelated.
  //
  // These are instead added here because they're referenced by other
  // instructions and needs to be visible in textual IR.
  // FinalizeImportRefBlock() will produce an inst block for them.
  llvm::SmallVector<SemIR::InstId> import_ref_ids_;
};

}  // namespace Carbon::Check

#endif  // CARBON_TOOLCHAIN_CHECK_CONTEXT_H_<|MERGE_RESOLUTION|>--- conflicted
+++ resolved
@@ -83,18 +83,6 @@
   // that the imported location is compatible with the kind of instruction being
   // created.
   template <typename InstT>
-<<<<<<< HEAD
-    requires(SemIR::Internal::HasUntypedNodeId<InstT>)
-  auto AddInst(SemIR::LocId loc_id, InstT inst) -> SemIR::InstId {
-    return AddInst(SemIR::LocIdAndInst::ReusingLoc<InstT>(loc_id, inst));
-  }
-
-  // Convenience for AddInst when reusing a location, which any instruction can
-  // do.
-  template <typename InstT>
-  auto AddInstReusingLoc(SemIR::LocId loc_id, InstT inst) -> SemIR::InstId {
-    return AddInst(SemIR::LocIdAndInst::ReusingLoc<InstT>(loc_id, inst));
-=======
     requires SemIR::Internal::HasNodeId<InstT>
   auto MakeImportedLocAndInst(SemIR::ImportIRInstId imported_loc_id, InstT inst)
       -> SemIR::LocIdAndInst {
@@ -102,7 +90,6 @@
       CheckCompatibleImportedNodeKind(imported_loc_id, InstT::Kind);
     }
     return SemIR::LocIdAndInst::UncheckedLoc(imported_loc_id, inst);
->>>>>>> 891c7d83
   }
 
   // Adds an instruction in no block, returning the produced ID. Should be used
