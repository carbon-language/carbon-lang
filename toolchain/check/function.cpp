// Part of the Carbon Language project, under the Apache License v2.0 with LLVM
// Exceptions. See /LICENSE for license information.
// SPDX-License-Identifier: Apache-2.0 WITH LLVM-exception

#include "toolchain/check/function.h"

#include "toolchain/check/merge.h"
#include "toolchain/check/subst.h"
#include "toolchain/sem_ir/ids.h"

namespace Carbon::Check {

auto CheckFunctionTypeMatches(Context& context,
                              const SemIR::Function& new_function,
                              const SemIR::Function& prev_function,
                              Substitutions substitutions, bool check_syntax)
    -> bool {
  if (!CheckRedeclParamsMatch(context, DeclParams(new_function),
                              DeclParams(prev_function), substitutions,
                              check_syntax)) {
    return false;
  }

  // TODO: Pass a specific ID for `prev_function` instead of substitutions and
  // use it here.
  auto new_return_type_id =
      new_function.GetDeclaredReturnType(context.sem_ir());
  auto prev_return_type_id = prev_function.GetDeclaredReturnType(
      context.sem_ir(), SemIR::SpecificId::Invalid);
  if (new_return_type_id == SemIR::TypeId::Error ||
      prev_return_type_id == SemIR::TypeId::Error) {
    return false;
  }
  if (prev_return_type_id.is_valid()) {
    prev_return_type_id =
        SubstType(context, prev_return_type_id, substitutions);
  }
  if (!context.types().AreEqualAcrossDeclarations(new_return_type_id,
                                                  prev_return_type_id)) {
    CARBON_DIAGNOSTIC(
        FunctionRedeclReturnTypeDiffers, Error,
        "Function redeclaration differs because return type is `{0}`.",
        SemIR::TypeId);
    CARBON_DIAGNOSTIC(
        FunctionRedeclReturnTypeDiffersNoReturn, Error,
        "Function redeclaration differs because no return type is provided.");
    auto diag =
        new_return_type_id.is_valid()
            ? context.emitter().Build(new_function.decl_id,
                                      FunctionRedeclReturnTypeDiffers,
                                      new_return_type_id)
            : context.emitter().Build(new_function.decl_id,
                                      FunctionRedeclReturnTypeDiffersNoReturn);
    if (prev_return_type_id.is_valid()) {
      CARBON_DIAGNOSTIC(FunctionRedeclReturnTypePrevious, Note,
                        "Previously declared with return type `{0}`.",
                        SemIR::TypeId);
      diag.Note(prev_function.decl_id, FunctionRedeclReturnTypePrevious,
                prev_return_type_id);
    } else {
      CARBON_DIAGNOSTIC(FunctionRedeclReturnTypePreviousNoReturn, Note,
                        "Previously declared with no return type.");
      diag.Note(prev_function.decl_id,
                FunctionRedeclReturnTypePreviousNoReturn);
    }
    diag.Emit();
    return false;
  }

  return true;
}

auto CheckFunctionReturnType(Context& context, SemIRLoc loc,
                             SemIR::Function& function,
<<<<<<< HEAD
                             SemIR::GenericInstanceId specific_id)
    -> SemIR::Function::ReturnInfo {
  auto return_info = function.GetReturnInfo(context.sem_ir(), specific_id);
=======
                             SemIR::SpecificId specific_id)
    -> SemIR::Function::ReturnSlot {
  // If we have already checked the return type, we have nothing to do.
  if (function.return_slot != SemIR::Function::ReturnSlot::NotComputed &&
      !specific_id.is_valid()) {
    return function.return_slot;
  }

  if (!function.return_storage_id.is_valid()) {
    // Implicit `-> ()` has no return slot.
    function.return_slot = SemIR::Function::ReturnSlot::Absent;
    return function.return_slot;
  }
>>>>>>> bf1106fc

  // If we couldn't determine the return information due to the return type
  // being incomplete, try to complete it now.
  if (return_info.return_slot == SemIR::Function::ReturnSlot::Incomplete) {
    auto diagnose_incomplete_return_type = [&] {
      CARBON_DIAGNOSTIC(IncompleteTypeInFunctionReturnType, Error,
                        "Function returns incomplete type `{0}`.",
                        SemIR::TypeId);
      return context.emitter().Build(loc, IncompleteTypeInFunctionReturnType,
                                     return_info.type_id);
    };

    // TODO: Consider suppressing the diagnostic if we've already diagnosed a
    // definition or call to this function.
    if (context.TryToCompleteType(return_info.type_id,
                                  diagnose_incomplete_return_type)) {
      return_info = function.GetReturnInfo(context.sem_ir(), specific_id);
    }
  }

  return return_info;
}

}  // namespace Carbon::Check<|MERGE_RESOLUTION|>--- conflicted
+++ resolved
@@ -72,25 +72,9 @@
 
 auto CheckFunctionReturnType(Context& context, SemIRLoc loc,
                              SemIR::Function& function,
-<<<<<<< HEAD
-                             SemIR::GenericInstanceId specific_id)
+                             SemIR::SpecificId specific_id)
     -> SemIR::Function::ReturnInfo {
   auto return_info = function.GetReturnInfo(context.sem_ir(), specific_id);
-=======
-                             SemIR::SpecificId specific_id)
-    -> SemIR::Function::ReturnSlot {
-  // If we have already checked the return type, we have nothing to do.
-  if (function.return_slot != SemIR::Function::ReturnSlot::NotComputed &&
-      !specific_id.is_valid()) {
-    return function.return_slot;
-  }
-
-  if (!function.return_storage_id.is_valid()) {
-    // Implicit `-> ()` has no return slot.
-    function.return_slot = SemIR::Function::ReturnSlot::Absent;
-    return function.return_slot;
-  }
->>>>>>> bf1106fc
 
   // If we couldn't determine the return information due to the return type
   // being incomplete, try to complete it now.
