// Part of the Carbon Language project, under the Apache License v2.0 with LLVM
// Exceptions. See /LICENSE for license information.
// SPDX-License-Identifier: Apache-2.0 WITH LLVM-exception

#include "toolchain/check/eval.h"

#include "toolchain/sem_ir/typed_insts.h"
#include "toolchain/sem_ir/value_stores.h"

namespace Carbon::Check {

// `GetConstantValue` checks to see whether the provided ID describes a value
// with constant phase, and if so, returns the corresponding constant value.
// Overloads are provided for different kinds of ID.

// If the given instruction is constant, returns its constant value.
static auto GetConstantValue(Context& context, SemIR::InstId inst_id,
                             bool* is_symbolic) -> SemIR::InstId {
  auto const_id = context.constant_values().Get(inst_id);
  *is_symbolic |= const_id.is_symbolic();
  return const_id.inst_id();
}

// If the given instruction block contains only constants, returns a
// corresponding block of those values.
static auto GetConstantValue(Context& context, SemIR::InstBlockId inst_block_id,
                             bool* is_symbolic) -> SemIR::InstBlockId {
  auto insts = context.inst_blocks().Get(inst_block_id);
  llvm::SmallVector<SemIR::InstId> const_insts;
  for (auto inst_id : insts) {
    auto const_inst_id = GetConstantValue(context, inst_id, is_symbolic);
    if (!const_inst_id.is_valid()) {
      return SemIR::InstBlockId::Invalid;
    }

    // Once we leave the small buffer, we know the first few elements are all
    // constant, so it's likely that the entire block is constant. Resize to the
    // target size given that we're going to allocate memory now anyway.
    if (const_insts.size() == const_insts.capacity()) {
      const_insts.reserve(insts.size());
    }

    const_insts.push_back(const_inst_id);
  }
  // TODO: If the new block is identical to the original block, return the
  // original ID.
  return context.inst_blocks().Add(const_insts);
}

// Replaces the specified field of the given typed instruction with its constant
// value, if it has constant phase. Returns true on success, false if the value
// has runtime phase.
template <typename InstT, typename FieldIdT>
static auto ReplaceFieldWithConstantValue(Context& context, InstT* inst,
                                          FieldIdT InstT::*field,
                                          bool* is_symbolic) -> bool {
  auto unwrapped = GetConstantValue(context, inst->*field, is_symbolic);
  if (!unwrapped.is_valid()) {
    return false;
  }
  inst->*field = unwrapped;
  return true;
}

// If the specified fields of the given typed instruction have constant values,
// replaces the fields with their constant values and builds a corresponding
// constant value. Otherwise returns `SemIR::InstId::Invalid`.
template <typename InstT, typename... EachFieldIdT>
static auto RebuildIfFieldsAreConstant(Context& context, SemIR::Inst inst,
                                       EachFieldIdT InstT::*... each_field_id)
    -> SemIR::ConstantId {
  // Build a constant instruction by replacing each non-constant operand with
  // its constant value.
  auto typed_inst = inst.As<InstT>();
  bool is_symbolic = false;
  if ((ReplaceFieldWithConstantValue(context, &typed_inst, each_field_id,
                                     &is_symbolic) &&
       ...)) {
    return context.AddConstant(typed_inst, is_symbolic);
  }
  return SemIR::ConstantId::NotConstant;
}

auto TryEvalInst(Context& context, SemIR::InstId inst_id, SemIR::Inst inst)
    -> SemIR::ConstantId {
  // TODO: Ensure we have test coverage for each of these cases that can result
  // in a constant, once those situations are all reachable.

  // clang warns on unhandled enum values; clang-tidy is incorrect here.
  // NOLINTNEXTLINE(bugprone-switch-missing-default-case)
  switch (inst.kind()) {
    // These cases are constants if their operands are.
    case SemIR::AddrOf::Kind:
      return RebuildIfFieldsAreConstant(context, inst,
                                        &SemIR::AddrOf::lvalue_id);
    case SemIR::ArrayType::Kind:
      return RebuildIfFieldsAreConstant(context, inst,
                                        &SemIR::ArrayType::bound_id);
    case SemIR::BoundMethod::Kind:
      return RebuildIfFieldsAreConstant(context, inst,
                                        &SemIR::BoundMethod::object_id,
                                        &SemIR::BoundMethod::function_id);
    case SemIR::StructType::Kind:
      return RebuildIfFieldsAreConstant(context, inst,
                                        &SemIR::StructType::fields_id);
    case SemIR::StructValue::Kind:
      return RebuildIfFieldsAreConstant(context, inst,
                                        &SemIR::StructValue::elements_id);
    case SemIR::Temporary::Kind:
      return RebuildIfFieldsAreConstant(context, inst,
                                        &SemIR::Temporary::init_id);
    case SemIR::TupleValue::Kind:
      return RebuildIfFieldsAreConstant(context, inst,
                                        &SemIR::TupleValue::elements_id);

    // These cases are always constants.
    case SemIR::Builtin::Kind:
    case SemIR::ClassType::Kind:
    case SemIR::ConstType::Kind:
    case SemIR::PointerType::Kind:
    case SemIR::StructTypeField::Kind:
    case SemIR::TupleType::Kind:
    case SemIR::UnboundElementType::Kind:
      // TODO: Propagate symbolic / template nature from operands.
      return context.AddConstant(inst, /*is_symbolic=*/false);

    // These cases are treated as being the unique canonical definition of the
    // corresponding constant value.
    // TODO: This doesn't properly handle redeclarations. Consider adding a
    // corresponding `Value` inst for each of these cases.
    case SemIR::BaseDecl::Kind:
    case SemIR::FieldDecl::Kind:
    case SemIR::FunctionDecl::Kind:
<<<<<<< HEAD
=======
    case SemIR::Namespace::Kind:
      // TODO: Consider adding a corresponding `Value` inst.
>>>>>>> b7c21a7f
      return SemIR::ConstantId::ForTemplateConstant(inst_id);

    case SemIR::BoolLiteral::Kind:
    case SemIR::IntLiteral::Kind:
    case SemIR::RealLiteral::Kind:
    case SemIR::StringLiteral::Kind:
      // Promote literals to the constant block.
      // TODO: Convert literals into a canonical form. Currently we can form two
      // different `i32` constants with the same value if they are represented
      // by `APInt`s with different bit widths.
      return context.AddConstant(inst, /*is_symbolic=*/false);

    // TODO: These need special handling.
    case SemIR::ArrayIndex::Kind:
    case SemIR::ArrayInit::Kind:
    case SemIR::BindValue::Kind:
    case SemIR::Call::Kind:
    case SemIR::ClassElementAccess::Kind:
    case SemIR::ClassInit::Kind:
    case SemIR::CrossRef::Kind:
    case SemIR::Deref::Kind:
    case SemIR::InitializeFrom::Kind:
    case SemIR::SpliceBlock::Kind:
    case SemIR::StructAccess::Kind:
    case SemIR::StructInit::Kind:
    case SemIR::TemporaryStorage::Kind:
    case SemIR::TupleAccess::Kind:
    case SemIR::TupleIndex::Kind:
    case SemIR::TupleInit::Kind:
    case SemIR::ValueAsRef::Kind:
    case SemIR::ValueOfInitializer::Kind:
      break;

    case SemIR::BindSymbolicName::Kind:
      // TODO: Consider forming a constant value here using a de Bruijn index or
      // similar, so that corresponding symbolic parameters in redeclarations
      // are treated as the same value.
      return SemIR::ConstantId::ForSymbolicConstant(inst_id);

    case SemIR::BindName::Kind:
      // TODO: We need to look through `BindName`s for member accesses naming
      // fields, where the member name is a `BindName`. Should we really be
      // creating a `BindName` in that case?
      return context.constant_values().Get(inst.As<SemIR::BindName>().value_id);

    case SemIR::NameRef::Kind:
      return context.constant_values().Get(inst.As<SemIR::NameRef>().value_id);

    case SemIR::Converted::Kind:
      return context.constant_values().Get(
          inst.As<SemIR::Converted>().result_id);

    case SemIR::UnaryOperatorNot::Kind: {
      auto const_id = context.constant_values().Get(
          inst.As<SemIR::UnaryOperatorNot>().operand_id);
      if (!const_id.is_template()) {
        break;
      }
      // A template constant of bool type is always a bool literal.
      auto value =
          context.insts().GetAs<SemIR::BoolLiteral>(const_id.inst_id());
      value.value =
          (value.value == SemIR::BoolValue::False ? SemIR::BoolValue::True
                                                  : SemIR::BoolValue::False);
      return context.AddConstant(value, /*is_symbolic=*/false);
    }

    // These cases are either not expressions or not constant.
    case SemIR::AddrPattern::Kind:
    case SemIR::Assign::Kind:
    case SemIR::BlockArg::Kind:
    case SemIR::Branch::Kind:
    case SemIR::BranchIf::Kind:
    case SemIR::BranchWithArg::Kind:
    case SemIR::ClassDecl::Kind:
    case SemIR::Import::Kind:
    case SemIR::InterfaceDecl::Kind:
    case SemIR::LazyImportRef::Kind:
    case SemIR::Param::Kind:
    case SemIR::ReturnExpr::Kind:
    case SemIR::Return::Kind:
    case SemIR::StructLiteral::Kind:
    case SemIR::TupleLiteral::Kind:
    case SemIR::VarStorage::Kind:
      break;
  }
  return SemIR::ConstantId::NotConstant;
}

}  // namespace Carbon::Check<|MERGE_RESOLUTION|>--- conflicted
+++ resolved
@@ -131,11 +131,7 @@
     case SemIR::BaseDecl::Kind:
     case SemIR::FieldDecl::Kind:
     case SemIR::FunctionDecl::Kind:
-<<<<<<< HEAD
-=======
     case SemIR::Namespace::Kind:
-      // TODO: Consider adding a corresponding `Value` inst.
->>>>>>> b7c21a7f
       return SemIR::ConstantId::ForTemplateConstant(inst_id);
 
     case SemIR::BoolLiteral::Kind:
