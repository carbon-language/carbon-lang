--- conflicted
+++ resolved
@@ -84,7 +84,9 @@
 
   auto ints() -> CanonicalValueStore<IntId>& { return sem_ir().ints(); }
   auto floats() -> FloatValueStore& { return sem_ir().floats(); }
-  auto bind_names() -> SemIR::BindNameStore& { return sem_ir().bind_names(); }
+  auto entity_names() -> SemIR::EntityNameStore& {
+    return sem_ir().entity_names();
+  }
   auto functions() -> const ValueStore<SemIR::FunctionId>& {
     return sem_ir().functions();
   }
@@ -1322,7 +1324,8 @@
       break;
 
     case CARBON_KIND(SemIR::BindSymbolicName bind): {
-      const auto& bind_name = eval_context.bind_names().Get(bind.bind_name_id);
+      const auto& bind_name =
+          eval_context.entity_names().Get(bind.entity_name_id);
 
       // If we know which instance we're evaluating within and this is an
       // argument of that instance, its constant value is the corresponding
@@ -1346,13 +1349,8 @@
 
       // The constant form of a symbolic binding is an idealized form of the
       // original, with no equivalent value.
-<<<<<<< HEAD
       bind.entity_name_id =
-          context.entity_names().MakeCanonical(bind.entity_name_id);
-=======
-      bind.bind_name_id =
-          eval_context.bind_names().MakeCanonical(bind.bind_name_id);
->>>>>>> 7b1a5dfc
+          eval_context.entity_names().MakeCanonical(bind.entity_name_id);
       bind.value_id = SemIR::InstId::Invalid;
       return MakeConstantResult(eval_context.context, bind, Phase::Symbolic);
     }
