// Part of the Carbon Language project, under the Apache License v2.0 with LLVM
// Exceptions. See /LICENSE for license information.
// SPDX-License-Identifier: Apache-2.0 WITH LLVM-exception

#include "toolchain/check/context.h"
#include "toolchain/check/convert.h"
#include "toolchain/sem_ir/entry_point.h"

namespace Carbon::Check {

// Build a FunctionDeclaration describing the signature of a function. This
// handles the common logic shared by function declaration syntax and function
// definition syntax.
static auto BuildFunctionDeclaration(Context& context, bool is_definition)
    -> std::pair<SemIR::FunctionId, SemIR::InstId> {
  // TODO: This contains the IR block for the parameters and return type. At
  // present, it's just loose, but it's not strictly required for parameter
  // refs; we should either stop constructing it completely or, if it turns out
  // to be needed, store it. Note, the underlying issue is that the LLVM IR has
  // nowhere clear to emit, so changing storage would require addressing that
  // problem. For comparison with function calls, the IR needs to be emitted
  // prior to the call.
  context.inst_block_stack().Pop();

  auto return_type_id = SemIR::TypeId::Invalid;
  auto return_slot_id = SemIR::InstId::Invalid;
  if (context.parse_tree().node_kind(context.node_stack().PeekParseNode()) ==
      Parse::NodeKind::ReturnType) {
    auto [return_node, return_storage_id] =
        context.node_stack().PopWithParseNode<Parse::NodeKind::ReturnType>();
    auto return_node_copy = return_node;
    return_type_id = context.insts().Get(return_storage_id).type_id();

    if (!context.TryToCompleteType(return_type_id, [&] {
          CARBON_DIAGNOSTIC(IncompleteTypeInFunctionReturnType, Error,
                            "Function returns incomplete type `{0}`.",
                            std::string);
          return context.emitter().Build(
              return_node_copy, IncompleteTypeInFunctionReturnType,
              context.sem_ir().StringifyType(return_type_id, true));
        })) {
      return_type_id = SemIR::TypeId::Error;
    } else if (!SemIR::GetInitializingRepresentation(context.sem_ir(),
                                                     return_type_id)
                    .has_return_slot()) {
      // The function only has a return slot if it uses in-place initialization.
    } else {
      return_slot_id = return_storage_id;
    }
  }

  SemIR::InstBlockId param_refs_id =
      context.node_stack().Pop<Parse::NodeKind::ParameterList>();
  SemIR::InstBlockId implicit_param_refs_id =
      context.node_stack()
          .PopIf<Parse::NodeKind::ImplicitParameterList>()
          .value_or(SemIR::InstBlockId::Empty);
  auto name_context = context.declaration_name_stack().FinishName();
  auto fn_node =
      context.node_stack()
          .PopForSoloParseNode<Parse::NodeKind::FunctionIntroducer>();

  // Add the function declaration.
  auto function_decl = SemIR::FunctionDeclaration{
      fn_node, context.GetBuiltinType(SemIR::BuiltinKind::FunctionType),
      SemIR::FunctionId::Invalid};
  auto function_decl_id = context.AddInst(function_decl);

  // Check whether this is a redeclaration.
  auto existing_id = context.declaration_name_stack().LookupOrAddName(
      name_context, function_decl_id);
  if (existing_id.is_valid()) {
    if (auto existing_function_decl =
            context.insts()
                .Get(existing_id)
                .TryAs<SemIR::FunctionDeclaration>()) {
      // This is a redeclaration of an existing function.
      function_decl.function_id = existing_function_decl->function_id;

      // TODO: Check that the signature matches!

      // Track the signature from the definition, so that IDs in the body match
      // IDs in the signature.
      if (is_definition) {
        auto& function_info =
            context.functions().Get(function_decl.function_id);
        function_info.implicit_param_refs_id = implicit_param_refs_id;
        function_info.param_refs_id = param_refs_id;
        function_info.return_type_id = return_type_id;
        function_info.return_slot_id = return_slot_id;
      }
    } else {
      // This is a redeclaration of something other than a function.
      context.DiagnoseDuplicateName(name_context.parse_node, existing_id);
    }
  }

  // Create a new function if this isn't a valid redeclaration.
  if (!function_decl.function_id.is_valid()) {
    function_decl.function_id = context.functions().Add(
        {.name_id = name_context.state ==
                            DeclarationNameStack::NameContext::State::Unresolved
                        ? name_context.unresolved_name_id
                        : IdentifierId::Invalid,
         .implicit_param_refs_id = implicit_param_refs_id,
         .param_refs_id = param_refs_id,
         .return_type_id = return_type_id,
         .return_slot_id = return_slot_id});
  }

  // Write the function ID into the FunctionDeclaration.
  context.insts().Set(function_decl_id, function_decl);

  if (SemIR::IsEntryPoint(context.sem_ir(), function_decl.function_id)) {
    // TODO: Update this once valid signatures for the entry point are decided.
    if (!context.inst_blocks().Get(implicit_param_refs_id).empty() ||
        !context.inst_blocks().Get(param_refs_id).empty() ||
        (return_slot_id.is_valid() &&
         return_type_id !=
             context.GetBuiltinType(SemIR::BuiltinKind::BoolType) &&
         return_type_id != context.CanonicalizeTupleType(fn_node, {}))) {
      CARBON_DIAGNOSTIC(InvalidMainRunSignature, Error,
                        "Invalid signature for `Main.Run` function. Expected "
                        "`fn ()` or `fn () -> i32`.");
      context.emitter().Emit(fn_node, InvalidMainRunSignature);
    }
  }

  return {function_decl.function_id, function_decl_id};
}

auto HandleFunctionDeclaration(Context& context, Parse::Node /*parse_node*/)
    -> bool {
  BuildFunctionDeclaration(context, /*is_definition=*/false);
  context.declaration_name_stack().PopScope();
  return true;
}

auto HandleFunctionDefinition(Context& context, Parse::Node parse_node)
    -> bool {
  SemIR::FunctionId function_id =
      context.node_stack().Pop<Parse::NodeKind::FunctionDefinitionStart>();

  // If the `}` of the function is reachable, reject if we need a return value
  // and otherwise add an implicit `return;`.
  if (context.is_current_position_reachable()) {
    if (context.functions().Get(function_id).return_type_id.is_valid()) {
      CARBON_DIAGNOSTIC(
          MissingReturnStatement, Error,
          "Missing `return` at end of function with declared return type.");
      context.emitter().Emit(parse_node, MissingReturnStatement);
    } else {
      context.AddInst(SemIR::Return{parse_node});
    }
  }

  context.PopScope();
  context.inst_block_stack().Pop();
  context.return_scope_stack().pop_back();
  context.declaration_name_stack().PopScope();
  return true;
}

auto HandleFunctionDefinitionStart(Context& context, Parse::Node parse_node)
    -> bool {
  // Process the declaration portion of the function.
  auto [function_id, decl_id] =
      BuildFunctionDeclaration(context, /*is_definition=*/true);
  auto& function = context.functions().Get(function_id);

  // Track that this declaration is the definition.
  if (function.definition_id.is_valid()) {
    CARBON_DIAGNOSTIC(FunctionRedefinition, Error,
                      "Redefinition of function {0}.", llvm::StringRef);
    CARBON_DIAGNOSTIC(FunctionPreviousDefinition, Note,
                      "Previous definition was here.");
    context.emitter()
        .Build(parse_node, FunctionRedefinition,
<<<<<<< HEAD
               context.names().GetFormatted(function.name_id))
        .Note(context.nodes().Get(function.definition_id).parse_node(),
=======
               context.identifiers().Get(function.name_id))
        .Note(context.insts().Get(function.definition_id).parse_node(),
>>>>>>> 84bc8cc4
              FunctionPreviousDefinition)
        .Emit();
  } else {
    function.definition_id = decl_id;
  }

  // Create the function scope and the entry block.
  context.return_scope_stack().push_back(decl_id);
  context.inst_block_stack().Push();
  context.PushScope(decl_id);
  context.AddCurrentCodeBlockToFunction();

  // Bring the implicit and explicit parameters into scope.
  for (auto param_id : llvm::concat<SemIR::InstId>(
           context.inst_blocks().Get(function.implicit_param_refs_id),
           context.inst_blocks().Get(function.param_refs_id))) {
    auto param = context.insts().Get(param_id);

    // The parameter types need to be complete.
    context.TryToCompleteType(param.type_id(), [&] {
      CARBON_DIAGNOSTIC(
          IncompleteTypeInFunctionParam, Error,
          "Parameter has incomplete type `{0}` in function definition.",
          std::string);
      return context.emitter().Build(
          param.parse_node(), IncompleteTypeInFunctionParam,
          context.sem_ir().StringifyType(param.type_id(), true));
    });

    if (auto fn_param = param.TryAs<SemIR::Parameter>()) {
      context.AddNameToLookup(fn_param->parse_node, fn_param->name_id,
                              param_id);
    } else if (auto self_param = param.TryAs<SemIR::SelfParameter>()) {
<<<<<<< HEAD
      context.AddNameToLookup(self_param->parse_node, StringId::SelfValue,
                              param_id);
=======
      // TODO: This will shadow a local variable named `r#self`, but should
      // not. See #2984 and the corresponding code in
      // HandleSelfTypeNameExpression.
      context.AddNameToLookup(
          self_param->parse_node,
          context.identifiers().Add(SemIR::SelfParameter::Name), param_id);
>>>>>>> 84bc8cc4
    } else {
      CARBON_FATAL() << "Unexpected kind of parameter in function definition "
                     << param;
    }
  }

  context.node_stack().Push(parse_node, function_id);
  return true;
}

auto HandleFunctionIntroducer(Context& context, Parse::Node parse_node)
    -> bool {
  // Create an instruction block to hold the instructions created as part of the
  // function signature, such as parameter and return types.
  context.inst_block_stack().Push();
  // Push the bracketing node.
  context.node_stack().Push(parse_node);
  // A name should always follow.
  context.declaration_name_stack().PushScopeAndStartName();
  return true;
}

auto HandleReturnType(Context& context, Parse::Node parse_node) -> bool {
  // Propagate the type expression.
  auto [type_parse_node, type_inst_id] =
      context.node_stack().PopExpressionWithParseNode();
<<<<<<< HEAD
  auto type_id = ExpressionAsType(context, type_parse_node, type_node_id);
  // TODO: Use a dedicated node rather than VarStorage here.
  context.AddNodeAndPush(
      parse_node,
      SemIR::VarStorage{parse_node, type_id, StringId::ReturnSlot});
=======
  auto type_id = ExpressionAsType(context, type_parse_node, type_inst_id);
  // TODO: Use a dedicated instruction rather than VarStorage here.
  context.AddInstAndPush(
      parse_node, SemIR::VarStorage{parse_node, type_id,
                                    context.identifiers().Add("return")});
>>>>>>> 84bc8cc4
  return true;
}

}  // namespace Carbon::Check<|MERGE_RESOLUTION|>--- conflicted
+++ resolved
@@ -176,13 +176,8 @@
                       "Previous definition was here.");
     context.emitter()
         .Build(parse_node, FunctionRedefinition,
-<<<<<<< HEAD
                context.names().GetFormatted(function.name_id))
-        .Note(context.nodes().Get(function.definition_id).parse_node(),
-=======
-               context.identifiers().Get(function.name_id))
         .Note(context.insts().Get(function.definition_id).parse_node(),
->>>>>>> 84bc8cc4
               FunctionPreviousDefinition)
         .Emit();
   } else {
@@ -216,17 +211,8 @@
       context.AddNameToLookup(fn_param->parse_node, fn_param->name_id,
                               param_id);
     } else if (auto self_param = param.TryAs<SemIR::SelfParameter>()) {
-<<<<<<< HEAD
       context.AddNameToLookup(self_param->parse_node, StringId::SelfValue,
                               param_id);
-=======
-      // TODO: This will shadow a local variable named `r#self`, but should
-      // not. See #2984 and the corresponding code in
-      // HandleSelfTypeNameExpression.
-      context.AddNameToLookup(
-          self_param->parse_node,
-          context.identifiers().Add(SemIR::SelfParameter::Name), param_id);
->>>>>>> 84bc8cc4
     } else {
       CARBON_FATAL() << "Unexpected kind of parameter in function definition "
                      << param;
@@ -253,19 +239,11 @@
   // Propagate the type expression.
   auto [type_parse_node, type_inst_id] =
       context.node_stack().PopExpressionWithParseNode();
-<<<<<<< HEAD
-  auto type_id = ExpressionAsType(context, type_parse_node, type_node_id);
-  // TODO: Use a dedicated node rather than VarStorage here.
+  auto type_id = ExpressionAsType(context, type_parse_node, type_inst_id);
+  // TODO: Use a dedicated instruction rather than VarStorage here.
   context.AddNodeAndPush(
       parse_node,
       SemIR::VarStorage{parse_node, type_id, StringId::ReturnSlot});
-=======
-  auto type_id = ExpressionAsType(context, type_parse_node, type_inst_id);
-  // TODO: Use a dedicated instruction rather than VarStorage here.
-  context.AddInstAndPush(
-      parse_node, SemIR::VarStorage{parse_node, type_id,
-                                    context.identifiers().Add("return")});
->>>>>>> 84bc8cc4
   return true;
 }
 
