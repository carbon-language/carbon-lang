--- conflicted
+++ resolved
@@ -216,25 +216,10 @@
 
   // Build the function entity. This will be merged into an existing function if
   // there is one, or otherwise added to the function store.
-<<<<<<< HEAD
-  auto function_info = SemIR::Function{
-      .name_id = name_context.name_id_for_new_inst(),
-      .parent_scope_id = name_context.parent_scope_id_for_new_inst(),
-      .decl_id = decl_id,
-      .generic_id = SemIR::GenericId::Invalid,
-      .first_param_node_id = name.first_param_node_id,
-      .last_param_node_id = name.last_param_node_id,
-      .implicit_param_refs_id = name.implicit_params_id,
-      .param_refs_id = name.params_id,
-      .return_storage_id = return_storage_id,
-      .is_extern = is_extern};
-=======
   auto function_info =
       SemIR::Function{{name_context.MakeEntityWithParamsBase(decl_id, name)},
                       {.return_storage_id = return_storage_id,
-                       .is_extern = is_extern,
-                       .return_slot = return_slot}};
->>>>>>> bf1106fc
+                       .is_extern = is_extern}};
   if (is_definition) {
     function_info.definition_id = decl_id;
   }
