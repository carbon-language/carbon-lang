--- conflicted
+++ resolved
@@ -228,13 +228,8 @@
   // TODO: Use a dedicated node rather than VarStorage here.
   context.AddNodeAndPush(
       parse_node,
-<<<<<<< HEAD
       SemIR::VarStorage{parse_node, type_id,
-                        context.semantics_ir().AddString("return")});
-=======
-      SemIR::VarStorage(parse_node, type_id,
-                        context.semantics_ir().strings().Add("return")));
->>>>>>> 1b55ad86
+                        context.semantics_ir().strings().Add("return")});
   return true;
 }
 
