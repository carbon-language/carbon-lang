// Part of the Carbon Language project, under the Apache License v2.0 with LLVM
// Exceptions. See /LICENSE for license information.
// SPDX-License-Identifier: Apache-2.0 WITH LLVM-exception

#include "toolchain/check/context.h"
#include "toolchain/check/convert.h"
#include "toolchain/sem_ir/entry_point.h"

namespace Carbon::Check {

// Build a FunctionDeclaration describing the signature of a function. This
// handles the common logic shared by function declaration syntax and function
// definition syntax.
static auto BuildFunctionDeclaration(Context& context, bool is_definition)
    -> std::pair<SemIR::FunctionId, SemIR::NodeId> {
  // TODO: This contains the IR block for the parameters and return type. At
  // present, it's just loose, but it's not strictly required for parameter
  // refs; we should either stop constructing it completely or, if it turns out
  // to be needed, store it. Note, the underlying issue is that the LLVM IR has
  // nowhere clear to emit, so changing storage would require addressing that
  // problem. For comparison with function calls, the IR needs to be emitted
  // prior to the call.
  context.node_block_stack().Pop();

  auto return_type_id = SemIR::TypeId::Invalid;
  auto return_slot_id = SemIR::NodeId::Invalid;
  if (context.parse_tree().node_kind(context.node_stack().PeekParseNode()) ==
      Parse::NodeKind::ReturnType) {
    auto [return_node, return_storage_id] =
        context.node_stack().PopWithParseNode<Parse::NodeKind::ReturnType>();
    auto return_node_copy = return_node;
    return_type_id =
        context.semantics_ir().GetNode(return_storage_id).type_id();

    if (!context.TryToCompleteType(return_type_id, [&] {
          CARBON_DIAGNOSTIC(IncompleteTypeInFunctionReturnType, Error,
                            "Function returns incomplete type `{0}`.",
                            std::string);
          return context.emitter().Build(
              return_node_copy, IncompleteTypeInFunctionReturnType,
              context.semantics_ir().StringifyType(return_type_id, true));
        })) {
      return_type_id = SemIR::TypeId::Error;
    } else if (!SemIR::GetInitializingRepresentation(context.semantics_ir(),
                                                     return_type_id)
                    .has_return_slot()) {
      // The function only has a return slot if it uses in-place initialization.
    } else {
      return_slot_id = return_storage_id;
    }
  }

  SemIR::NodeBlockId param_refs_id =
      context.node_stack().Pop<Parse::NodeKind::ParameterList>();
  auto name_context = context.declaration_name_stack().Pop();
  auto fn_node =
      context.node_stack()
          .PopForSoloParseNode<Parse::NodeKind::FunctionIntroducer>();

<<<<<<< HEAD
  // TODO: Support out-of-line definitions, which will have a resolved
  // name_context. Right now, those become errors in AddNameToLookup.

  // Add the callable.
  auto function_id = context.semantics_ir().AddFunction(
      {.name_id = name_context.state ==
                          DeclarationNameStack::NameContext::State::Unresolved
                      ? name_context.unresolved_name_id
                      : SemIR::StringId(SemIR::StringId::InvalidIndex),
       .param_refs_id = param_refs_id,
       .return_type_id = return_type_id,
       .return_slot_id = return_slot_id,
       .body_block_ids = {}});
  auto decl_id = context.AddNode(SemIR::FunctionDeclaration{
      fn_node, context.GetBuiltinType(SemIR::BuiltinKind::FunctionType),
      function_id});
  context.declaration_name_stack().AddNameToLookup(name_context, decl_id);
=======
  // Add the function declaration.
  auto function_decl = SemIR::FunctionDeclaration(
      fn_node, context.GetBuiltinType(SemIR::BuiltinKind::FunctionType),
      SemIR::FunctionId::Invalid);
  auto function_decl_id = context.AddNode(function_decl);

  // Check whether this is a redeclaration.
  auto existing_id = context.declaration_name_stack().LookupOrAddName(
      name_context, function_decl_id);
  if (existing_id.is_valid()) {
    if (auto existing_function_decl =
            context.semantics_ir()
                .GetNode(existing_id)
                .TryAs<SemIR::FunctionDeclaration>()) {
      // This is a redeclaration of an existing function.
      function_decl.function_id = existing_function_decl->function_id;

      // TODO: Check that the signature matches!

      // Track the signature from the definition, so that IDs in the body match
      // IDs in the signature.
      if (is_definition) {
        auto& function_info =
            context.semantics_ir().GetFunction(function_decl.function_id);
        function_info.param_refs_id = param_refs_id;
        function_info.return_type_id = return_type_id;
        function_info.return_slot_id = return_slot_id;
      }
    } else {
      // This is a redeclaration of something other than a function.
      context.DiagnoseDuplicateName(name_context.parse_node, existing_id);
    }
  }
>>>>>>> b01dfb3f

  // Create a new function if this isn't a valid redeclaration.
  if (!function_decl.function_id.is_valid()) {
    function_decl.function_id = context.semantics_ir().AddFunction(
        {.name_id = name_context.state ==
                            DeclarationNameStack::NameContext::State::Unresolved
                        ? name_context.unresolved_name_id
                        : SemIR::StringId(SemIR::StringId::InvalidIndex),
         .param_refs_id = param_refs_id,
         .return_type_id = return_type_id,
         .return_slot_id = return_slot_id});
  }

  // Write the function ID into the FunctionDeclaration.
  context.semantics_ir().ReplaceNode(function_decl_id, function_decl);

  if (SemIR::IsEntryPoint(context.semantics_ir(), function_decl.function_id)) {
    // TODO: Update this once valid signatures for the entry point are decided.
    if (!context.semantics_ir().GetNodeBlock(param_refs_id).empty() ||
        (return_slot_id.is_valid() &&
         return_type_id !=
             context.GetBuiltinType(SemIR::BuiltinKind::BoolType) &&
         return_type_id != context.CanonicalizeTupleType(fn_node, {}))) {
      CARBON_DIAGNOSTIC(InvalidMainRunSignature, Error,
                        "Invalid signature for `Main.Run` function. Expected "
                        "`fn ()` or `fn () -> i32`.");
      context.emitter().Emit(fn_node, InvalidMainRunSignature);
    }
  }

  return {function_decl.function_id, function_decl_id};
}

auto HandleFunctionDeclaration(Context& context, Parse::Node /*parse_node*/)
    -> bool {
  BuildFunctionDeclaration(context, /*is_definition=*/false);
  return true;
}

auto HandleFunctionDefinition(Context& context, Parse::Node parse_node)
    -> bool {
  SemIR::FunctionId function_id =
      context.node_stack().Pop<Parse::NodeKind::FunctionDefinitionStart>();

  // If the `}` of the function is reachable, reject if we need a return value
  // and otherwise add an implicit `return;`.
  if (context.is_current_position_reachable()) {
    if (context.semantics_ir()
            .GetFunction(function_id)
            .return_type_id.is_valid()) {
      CARBON_DIAGNOSTIC(
          MissingReturnStatement, Error,
          "Missing `return` at end of function with declared return type.");
      context.emitter().Emit(parse_node, MissingReturnStatement);
    } else {
      context.AddNode(SemIR::Return{parse_node});
    }
  }

  context.PopScope();
  context.node_block_stack().Pop();
  context.return_scope_stack().pop_back();
  return true;
}

auto HandleFunctionDefinitionStart(Context& context, Parse::Node parse_node)
    -> bool {
  // Process the declaration portion of the function.
  auto [function_id, decl_id] =
      BuildFunctionDeclaration(context, /*is_definition=*/true);
  auto& function = context.semantics_ir().GetFunction(function_id);

  // Track that this declaration is the definition.
  if (function.definition_id.is_valid()) {
    CARBON_DIAGNOSTIC(FunctionRedefinition, Error,
                      "Redefinition of function {0}.", llvm::StringRef);
    CARBON_DIAGNOSTIC(FunctionPreviousDefinition, Note,
                      "Previous definition was here.");
    context.emitter()
        .Build(parse_node, FunctionRedefinition,
               context.semantics_ir().GetString(function.name_id))
        .Note(
            context.semantics_ir().GetNode(function.definition_id).parse_node(),
            FunctionPreviousDefinition)
        .Emit();
  } else {
    function.definition_id = decl_id;
  }

  // Create the function scope and the entry block.
  context.return_scope_stack().push_back(decl_id);
  context.node_block_stack().Push();
  context.PushScope();
  context.AddCurrentCodeBlockToFunction();

  // Bring the parameters into scope.
  for (auto param_id :
       context.semantics_ir().GetNodeBlock(function.param_refs_id)) {
    auto param = context.semantics_ir().GetNodeAs<SemIR::Parameter>(param_id);

    // The parameter types need to be complete.
    context.TryToCompleteType(param.type_id, [&] {
      CARBON_DIAGNOSTIC(
          IncompleteTypeInFunctionParam, Error,
          "Parameter has incomplete type `{0}` in function definition.",
          std::string);
      return context.emitter().Build(
          param.parse_node, IncompleteTypeInFunctionParam,
          context.semantics_ir().StringifyType(param.type_id, true));
    });

    context.AddNameToLookup(param.parse_node, param.name_id, param_id);
  }

  context.node_stack().Push(parse_node, function_id);
  return true;
}

auto HandleFunctionIntroducer(Context& context, Parse::Node parse_node)
    -> bool {
  // Create a node block to hold the nodes created as part of the function
  // signature, such as parameter and return types.
  context.node_block_stack().Push();
  // Push the bracketing node.
  context.node_stack().Push(parse_node);
  // A name should always follow.
  context.declaration_name_stack().Push();
  return true;
}

auto HandleReturnType(Context& context, Parse::Node parse_node) -> bool {
  // Propagate the type expression.
  auto [type_parse_node, type_node_id] =
      context.node_stack().PopExpressionWithParseNode();
  auto type_id = ExpressionAsType(context, type_parse_node, type_node_id);
  // TODO: Use a dedicated node rather than VarStorage here.
  context.AddNodeAndPush(
      parse_node,
      SemIR::VarStorage{parse_node, type_id,
                        context.semantics_ir().AddString("return")});
  return true;
}

}  // namespace Carbon::Check<|MERGE_RESOLUTION|>--- conflicted
+++ resolved
@@ -57,29 +57,10 @@
       context.node_stack()
           .PopForSoloParseNode<Parse::NodeKind::FunctionIntroducer>();
 
-<<<<<<< HEAD
-  // TODO: Support out-of-line definitions, which will have a resolved
-  // name_context. Right now, those become errors in AddNameToLookup.
-
-  // Add the callable.
-  auto function_id = context.semantics_ir().AddFunction(
-      {.name_id = name_context.state ==
-                          DeclarationNameStack::NameContext::State::Unresolved
-                      ? name_context.unresolved_name_id
-                      : SemIR::StringId(SemIR::StringId::InvalidIndex),
-       .param_refs_id = param_refs_id,
-       .return_type_id = return_type_id,
-       .return_slot_id = return_slot_id,
-       .body_block_ids = {}});
-  auto decl_id = context.AddNode(SemIR::FunctionDeclaration{
+  // Add the function declaration.
+  auto function_decl = SemIR::FunctionDeclaration{
       fn_node, context.GetBuiltinType(SemIR::BuiltinKind::FunctionType),
-      function_id});
-  context.declaration_name_stack().AddNameToLookup(name_context, decl_id);
-=======
-  // Add the function declaration.
-  auto function_decl = SemIR::FunctionDeclaration(
-      fn_node, context.GetBuiltinType(SemIR::BuiltinKind::FunctionType),
-      SemIR::FunctionId::Invalid);
+      SemIR::FunctionId::Invalid};
   auto function_decl_id = context.AddNode(function_decl);
 
   // Check whether this is a redeclaration.
@@ -109,7 +90,6 @@
       context.DiagnoseDuplicateName(name_context.parse_node, existing_id);
     }
   }
->>>>>>> b01dfb3f
 
   // Create a new function if this isn't a valid redeclaration.
   if (!function_decl.function_id.is_valid()) {
