// Part of the Carbon Language project, under the Apache License v2.0 with LLVM
// Exceptions. See /LICENSE for license information.
// SPDX-License-Identifier: Apache-2.0 WITH LLVM-exception

#include "toolchain/check/context.h"
#include "toolchain/check/convert.h"
#include "toolchain/sem_ir/entry_point.h"

namespace Carbon::Check {

// Build a FunctionDeclaration describing the signature of a function. This
// handles the common logic shared by function declaration syntax and function
// definition syntax.
static auto BuildFunctionDeclaration(Context& context, bool is_definition)
    -> std::pair<SemIR::FunctionId, SemIR::InstId> {
  // TODO: This contains the IR block for the parameters and return type. At
  // present, it's just loose, but it's not strictly required for parameter
  // refs; we should either stop constructing it completely or, if it turns out
  // to be needed, store it. Note, the underlying issue is that the LLVM IR has
  // nowhere clear to emit, so changing storage would require addressing that
  // problem. For comparison with function calls, the IR needs to be emitted
  // prior to the call.
  context.inst_block_stack().Pop();

  auto return_type_id = SemIR::TypeId::Invalid;
  auto return_slot_id = SemIR::InstId::Invalid;
  if (context.parse_tree().node_kind(context.node_stack().PeekParseNode()) ==
      Parse::NodeKind::ReturnType) {
    auto [return_node, return_storage_id] =
        context.node_stack().PopWithParseNode<Parse::NodeKind::ReturnType>();
    auto return_node_copy = return_node;
    return_type_id = context.insts().Get(return_storage_id).type_id();

    if (!context.TryToCompleteType(return_type_id, [&] {
          CARBON_DIAGNOSTIC(IncompleteTypeInFunctionReturnType, Error,
                            "Function returns incomplete type `{0}`.",
                            std::string);
          return context.emitter().Build(
              return_node_copy, IncompleteTypeInFunctionReturnType,
              context.sem_ir().StringifyType(return_type_id, true));
        })) {
      return_type_id = SemIR::TypeId::Error;
    } else if (!SemIR::GetInitializingRepresentation(context.sem_ir(),
                                                     return_type_id)
                    .has_return_slot()) {
      // The function only has a return slot if it uses in-place initialization.
    } else {
      return_slot_id = return_storage_id;
    }
  }

  SemIR::InstBlockId param_refs_id =
      context.node_stack().Pop<Parse::NodeKind::ParameterList>();
  SemIR::InstBlockId implicit_param_refs_id =
      context.node_stack()
          .PopIf<Parse::NodeKind::ImplicitParameterList>()
          .value_or(SemIR::InstBlockId::Empty);
  auto name_context = context.declaration_name_stack().FinishName();
  auto fn_node =
      context.node_stack()
          .PopForSoloParseNode<Parse::NodeKind::FunctionIntroducer>();

  // Add the function declaration.
  auto function_decl = SemIR::FunctionDeclaration{
      fn_node, context.GetBuiltinType(SemIR::BuiltinKind::FunctionType),
      SemIR::FunctionId::Invalid};
  auto function_decl_id = context.AddInst(function_decl);

  // Check whether this is a redeclaration.
  auto existing_id = context.declaration_name_stack().LookupOrAddName(
      name_context, function_decl_id);
  if (existing_id.is_valid()) {
    if (auto existing_function_decl =
            context.insts()
                .Get(existing_id)
                .TryAs<SemIR::FunctionDeclaration>()) {
      // This is a redeclaration of an existing function.
      function_decl.function_id = existing_function_decl->function_id;

      // TODO: Check that the signature matches!

      // Track the signature from the definition, so that IDs in the body match
      // IDs in the signature.
      if (is_definition) {
        auto& function_info =
            context.functions().Get(function_decl.function_id);
        function_info.implicit_param_refs_id = implicit_param_refs_id;
        function_info.param_refs_id = param_refs_id;
        function_info.return_type_id = return_type_id;
        function_info.return_slot_id = return_slot_id;
      }
    } else {
      // This is a redeclaration of something other than a function.
      context.DiagnoseDuplicateName(name_context.parse_node, existing_id);
    }
  }

  // Create a new function if this isn't a valid redeclaration.
  if (!function_decl.function_id.is_valid()) {
    function_decl.function_id = context.functions().Add(
        {.name_id = name_context.state ==
                            DeclarationNameStack::NameContext::State::Unresolved
                        ? name_context.unresolved_name_id
<<<<<<< HEAD
                        : IdentifierId::Invalid,
         .declaration_id = function_decl_id,
=======
                        : SemIR::NameId::Invalid,
>>>>>>> 681fbf9d
         .implicit_param_refs_id = implicit_param_refs_id,
         .param_refs_id = param_refs_id,
         .return_type_id = return_type_id,
         .return_slot_id = return_slot_id});
  }

  // Write the function ID into the FunctionDeclaration.
  context.insts().Set(function_decl_id, function_decl);

  if (SemIR::IsEntryPoint(context.sem_ir(), function_decl.function_id)) {
    // TODO: Update this once valid signatures for the entry point are decided.
    if (!context.inst_blocks().Get(implicit_param_refs_id).empty() ||
        !context.inst_blocks().Get(param_refs_id).empty() ||
        (return_slot_id.is_valid() &&
         return_type_id !=
             context.GetBuiltinType(SemIR::BuiltinKind::BoolType) &&
         return_type_id != context.CanonicalizeTupleType(fn_node, {}))) {
      CARBON_DIAGNOSTIC(InvalidMainRunSignature, Error,
                        "Invalid signature for `Main.Run` function. Expected "
                        "`fn ()` or `fn () -> i32`.");
      context.emitter().Emit(fn_node, InvalidMainRunSignature);
    }
  }

  return {function_decl.function_id, function_decl_id};
}

auto HandleFunctionDeclaration(Context& context, Parse::Node /*parse_node*/)
    -> bool {
  BuildFunctionDeclaration(context, /*is_definition=*/false);
  context.declaration_name_stack().PopScope();
  return true;
}

auto HandleFunctionDefinition(Context& context, Parse::Node parse_node)
    -> bool {
  SemIR::FunctionId function_id =
      context.node_stack().Pop<Parse::NodeKind::FunctionDefinitionStart>();

  // If the `}` of the function is reachable, reject if we need a return value
  // and otherwise add an implicit `return;`.
  if (context.is_current_position_reachable()) {
    if (context.functions().Get(function_id).return_type_id.is_valid()) {
      CARBON_DIAGNOSTIC(
          MissingReturnStatement, Error,
          "Missing `return` at end of function with declared return type.");
      context.emitter().Emit(parse_node, MissingReturnStatement);
    } else {
      context.AddInst(SemIR::Return{parse_node});
    }
  }

  context.PopScope();
  context.inst_block_stack().Pop();
  context.return_scope_stack().pop_back();
  context.declaration_name_stack().PopScope();
  return true;
}

auto HandleFunctionDefinitionStart(Context& context, Parse::Node parse_node)
    -> bool {
  // Process the declaration portion of the function.
  auto [function_id, decl_id] =
      BuildFunctionDeclaration(context, /*is_definition=*/true);
  auto& function = context.functions().Get(function_id);

  // Track that this declaration is the definition.
  if (function.definition_id.is_valid()) {
    CARBON_DIAGNOSTIC(FunctionRedefinition, Error,
                      "Redefinition of function {0}.", llvm::StringRef);
    CARBON_DIAGNOSTIC(FunctionPreviousDefinition, Note,
                      "Previous definition was here.");
    context.emitter()
        .Build(parse_node, FunctionRedefinition,
               context.names().GetFormatted(function.name_id))
        .Note(context.insts().Get(function.definition_id).parse_node(),
              FunctionPreviousDefinition)
        .Emit();
  } else {
    function.definition_id = decl_id;
  }

  // Create the function scope and the entry block.
  context.return_scope_stack().push_back({.decl_id = decl_id});
  context.inst_block_stack().Push();
  context.PushScope(decl_id);
  context.AddCurrentCodeBlockToFunction();

  // Bring the implicit and explicit parameters into scope.
  for (auto param_id : llvm::concat<SemIR::InstId>(
           context.inst_blocks().Get(function.implicit_param_refs_id),
           context.inst_blocks().Get(function.param_refs_id))) {
    auto param = context.insts().Get(param_id);

    // The parameter types need to be complete.
    context.TryToCompleteType(param.type_id(), [&] {
      CARBON_DIAGNOSTIC(
          IncompleteTypeInFunctionParam, Error,
          "Parameter has incomplete type `{0}` in function definition.",
          std::string);
      return context.emitter().Build(
          param.parse_node(), IncompleteTypeInFunctionParam,
          context.sem_ir().StringifyType(param.type_id(), true));
    });

    if (auto fn_param = param.TryAs<SemIR::Parameter>()) {
      context.AddNameToLookup(fn_param->parse_node, fn_param->name_id,
                              param_id);
    } else if (auto self_param = param.TryAs<SemIR::SelfParameter>()) {
      context.AddNameToLookup(self_param->parse_node, SemIR::NameId::SelfValue,
                              param_id);
    } else {
      CARBON_FATAL() << "Unexpected kind of parameter in function definition "
                     << param;
    }
  }

  context.node_stack().Push(parse_node, function_id);
  return true;
}

auto HandleFunctionIntroducer(Context& context, Parse::Node parse_node)
    -> bool {
  // Create an instruction block to hold the instructions created as part of the
  // function signature, such as parameter and return types.
  context.inst_block_stack().Push();
  // Push the bracketing node.
  context.node_stack().Push(parse_node);
  // A name should always follow.
  context.declaration_name_stack().PushScopeAndStartName();
  return true;
}

auto HandleReturnType(Context& context, Parse::Node parse_node) -> bool {
  // Propagate the type expression.
  auto [type_parse_node, type_inst_id] =
      context.node_stack().PopExpressionWithParseNode();
  auto type_id = ExpressionAsType(context, type_parse_node, type_inst_id);
  // TODO: Use a dedicated instruction rather than VarStorage here.
  context.AddInstAndPush(
      parse_node,
      SemIR::VarStorage{parse_node, type_id, SemIR::NameId::ReturnSlot});
  return true;
}

}  // namespace Carbon::Check<|MERGE_RESOLUTION|>--- conflicted
+++ resolved
@@ -101,12 +101,8 @@
         {.name_id = name_context.state ==
                             DeclarationNameStack::NameContext::State::Unresolved
                         ? name_context.unresolved_name_id
-<<<<<<< HEAD
-                        : IdentifierId::Invalid,
+                        : SemIR::NameId::Invalid,
          .declaration_id = function_decl_id,
-=======
-                        : SemIR::NameId::Invalid,
->>>>>>> 681fbf9d
          .implicit_param_refs_id = implicit_param_refs_id,
          .param_refs_id = param_refs_id,
          .return_type_id = return_type_id,
