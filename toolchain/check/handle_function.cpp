--- conflicted
+++ resolved
@@ -316,15 +316,11 @@
     }
   }
 
-<<<<<<< HEAD
+  if (!is_definition && context.IsImplFile() && !is_extern) {
+    context.definitions_required().push_back(decl_id);
+  }
+
   return {function_decl.function_id, decl_id};
-=======
-  if (!is_definition && context.IsImplFile() && !is_extern) {
-    context.definitions_required().push_back(function_info.decl_id);
-  }
-
-  return {function_decl.function_id, function_info.decl_id};
->>>>>>> 5a8dfda4
 }
 
 auto HandleFunctionDecl(Context& context, Parse::FunctionDeclId node_id)
