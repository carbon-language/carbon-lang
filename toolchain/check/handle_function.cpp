--- conflicted
+++ resolved
@@ -211,17 +211,8 @@
       context.AddNameToLookup(fn_param->parse_node, fn_param->name_id,
                               param_id);
     } else if (auto self_param = param.TryAs<SemIR::SelfParameter>()) {
-<<<<<<< HEAD
-      // TODO: This will shadow a local variable named `r#self`, but should
-      // not. See #2984 and the corresponding code in
-      // HandleSelfTypeNameExpr.
-      context.AddNameToLookup(
-          self_param->parse_node,
-          context.identifiers().Add(SemIR::SelfParameter::Name), param_id);
-=======
       context.AddNameToLookup(self_param->parse_node, SemIR::NameId::SelfValue,
                               param_id);
->>>>>>> 681fbf9d
     } else {
       CARBON_FATAL() << "Unexpected kind of parameter in function definition "
                      << param;
