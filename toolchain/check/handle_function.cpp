--- conflicted
+++ resolved
@@ -75,7 +75,6 @@
   RequireGenericOrSelfImplicitFunctionParams(
       context, name_and_params.implicit_params_id);
   SemIR::RuntimeParamIndex next_index(0);
-<<<<<<< HEAD
   for (auto [top_param_id, top_param_pattern_id] : llvm::zip(
            llvm::concat<const SemIR::InstId>(
                context.inst_blocks().GetOrEmpty(
@@ -86,6 +85,10 @@
                    name_and_params.implicit_param_patterns_id),
                context.inst_blocks().GetOrEmpty(
                    name_and_params.param_patterns_id)))) {
+    if (top_param_id == SemIR::InstId::BuiltinError ||
+        top_param_pattern_id == SemIR::InstId::BuiltinError) {
+      continue;
+    }
     auto param_pattern_id = top_param_pattern_id;
     auto param_pattern = context.insts().Get(param_pattern_id);
     if (auto addr_pattern = param_pattern.TryAs<SemIR::AddrPattern>()) {
@@ -97,7 +100,7 @@
     auto param_id = top_param_id;
     auto param = context.insts().Get(param_id);
 
-    // TODO: This duplicates work done by Function::GetParamFromParamRefId.
+    // FIXME: Use Function::GetParamFromParamRefId?
     auto bind_name = param.TryAs<SemIR::AnyBindName>();
     if (bind_name) {
       param_id = bind_name->value_id;
@@ -123,20 +126,6 @@
       param_pattern_inst.runtime_index = next_index;
       context.ReplaceInstBeforeConstantUse(param_pattern_id,
                                            param_pattern_inst);
-=======
-  for (auto param_id : llvm::concat<const SemIR::InstId>(
-           context.inst_blocks().GetOrEmpty(name_and_params.implicit_params_id),
-           context.inst_blocks().GetOrEmpty(name_and_params.params_id))) {
-    // Find the parameter in the pattern.
-    auto param_info =
-        SemIR::Function::GetParamFromParamRefId(context.sem_ir(), param_id);
-
-    // If this is a runtime parameter, number it.
-    if (param_info.bind_name &&
-        param_info.bind_name->kind == SemIR::BindName::Kind) {
-      param_info.inst.runtime_index = next_index;
-      context.ReplaceInstBeforeConstantUse(param_info.inst_id, param_info.inst);
->>>>>>> 82937e1a
       ++next_index.index;
     }
   }
@@ -410,6 +399,9 @@
   for (auto param_ref_id : llvm::concat<const SemIR::InstId>(
            context.inst_blocks().GetOrEmpty(function.implicit_param_refs_id),
            context.inst_blocks().GetOrEmpty(function.param_refs_id))) {
+    if (param_ref_id == SemIR::InstId::BuiltinError) {
+      continue;
+    }
     auto param_info =
         SemIR::Function::GetParamFromParamRefId(context.sem_ir(), param_ref_id);
 
