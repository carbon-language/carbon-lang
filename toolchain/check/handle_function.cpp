--- conflicted
+++ resolved
@@ -73,15 +73,25 @@
                                    const NameComponent& name_and_params)
     -> void {
   SemIR::RuntimeParamIndex next_index(0);
-  for (auto param_id : llvm::concat<const SemIR::InstId>(
-           context.inst_blocks().GetOrEmpty(name_and_params.implicit_params_id),
-           context.inst_blocks().GetOrEmpty(name_and_params.params_id))) {
+  for (auto [top_param_id, param_pattern_id] : llvm::zip(
+           llvm::concat<const SemIR::InstId>(
+               context.inst_blocks().GetOrEmpty(
+                   name_and_params.implicit_params_id),
+               context.inst_blocks().GetOrEmpty(name_and_params.params_id)),
+           llvm::concat<const SemIR::InstId>(
+               context.inst_blocks().GetOrEmpty(
+                   name_and_params.implicit_param_patterns_id),
+               context.inst_blocks().GetOrEmpty(
+                   name_and_params.param_patterns_id)))) {
+    auto param_pattern =
+        context.insts().GetAs<SemIR::ParamPattern>(param_pattern_id);
+    auto param_id = top_param_id;
     auto param = context.insts().Get(param_id);
 
     // Find the parameter in the pattern.
     // TODO: This duplicates work done by Function::GetParamFromParamRefId.
-    if (auto addr_pattern = param.TryAs<SemIR::AddrPattern>()) {
-      param_id = addr_pattern->inner_id;
+    if (auto addr_param = param.TryAs<SemIR::AddrParam>()) {
+      param_id = addr_param->inner_id;
       param = context.insts().Get(param_id);
     }
 
@@ -105,6 +115,8 @@
     if (bind_name && bind_name->kind == SemIR::BindName::Kind) {
       param_inst->runtime_index = next_index;
       context.ReplaceInstBeforeConstantUse(param_id, *param_inst);
+      param_pattern.runtime_index = next_index;
+      context.ReplaceInstBeforeConstantUse(param_pattern_id, param_pattern);
       ++next_index.index;
     }
   }
@@ -365,26 +377,11 @@
                           SemIR::SpecificId::Invalid);
 
   // Check the parameter types are complete.
-<<<<<<< HEAD
-  for (auto param_id : llvm::concat<const SemIR::InstId>(
-           context.inst_blocks().GetOrEmpty(
-               function.implicit_param_patterns_id),
-           context.inst_blocks().GetOrEmpty(function.param_patterns_id))) {
-    auto param = context.insts().Get(param_id);
-
-    // Find the parameter in the pattern.
-    // TODO: More general pattern handling?
-    if (auto addr_pattern = param.TryAs<SemIR::AddrPattern>()) {
-      param_id = addr_pattern->inner_id;
-      param = context.insts().Get(param_id);
-    }
-=======
   for (auto param_ref_id : llvm::concat<const SemIR::InstId>(
            context.inst_blocks().GetOrEmpty(function.implicit_param_refs_id),
            context.inst_blocks().GetOrEmpty(function.param_refs_id))) {
     auto [param_id, param] =
         SemIR::Function::GetParamFromParamRefId(context.sem_ir(), param_ref_id);
->>>>>>> 7396aede
 
     // The parameter types need to be complete.
     context.TryToCompleteType(param.type_id, [&] {
