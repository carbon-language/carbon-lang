// Part of the Carbon Language project, under the Apache License v2.0 with LLVM
// Exceptions. See /LICENSE for license information.
// SPDX-License-Identifier: Apache-2.0 WITH LLVM-exception

#include "toolchain/check/context.h"
#include "toolchain/check/convert.h"
#include "toolchain/check/modifiers.h"
#include "toolchain/sem_ir/entry_point.h"

namespace Carbon::Check {

static auto DiagnoseModifiers(Context& context) -> KeywordModifierSet {
  Lex::TokenKind decl_kind = Lex::TokenKind::Fn;
  CheckAccessModifiersOnDecl(context, decl_kind);
  LimitModifiersOnDecl(context,
                       KeywordModifierSet::Access | KeywordModifierSet::Method |
                           KeywordModifierSet::Interface,
                       decl_kind);
  // Rules for abstract, virtual, and impl, which are only allowed in classes.
  if (auto class_decl = context.GetCurrentScopeAs<SemIR::ClassDecl>()) {
    auto inheritance_kind =
        context.classes().Get(class_decl->class_id).inheritance_kind;
    if (inheritance_kind == SemIR::Class::Final) {
      ForbidModifiersOnDecl(context, KeywordModifierSet::Virtual, decl_kind,
                            " in a non-abstract non-base `class` definition",
                            class_decl->parse_node);
    }
    if (inheritance_kind != SemIR::Class::Abstract) {
      ForbidModifiersOnDecl(context, KeywordModifierSet::Abstract, decl_kind,
                            " in a non-abstract `class` definition",
                            class_decl->parse_node);
    }
  } else {
    ForbidModifiersOnDecl(context, KeywordModifierSet::Method, decl_kind,
                          " outside of a class");
  }
  RequireDefaultFinalOnlyInInterfaces(context, decl_kind);

  return context.decl_state_stack().innermost().modifier_set;
}

// Build a FunctionDecl describing the signature of a function. This
// handles the common logic shared by function declaration syntax and function
// definition syntax.
static auto BuildFunctionDecl(Context& context, bool is_definition)
    -> std::pair<SemIR::FunctionId, SemIR::InstId> {
  // TODO: This contains the IR block for the parameters and return type. At
  // present, it's just loose, but it's not strictly required for parameter
  // refs; we should either stop constructing it completely or, if it turns out
  // to be needed, store it. Note, the underlying issue is that the LLVM IR has
  // nowhere clear to emit, so changing storage would require addressing that
  // problem. For comparison with function calls, the IR needs to be emitted
  // prior to the call.
  context.inst_block_stack().Pop();

  auto return_type_id = SemIR::TypeId::Invalid;
  auto return_slot_id = SemIR::InstId::Invalid;
  if (context.parse_tree().node_kind(context.node_stack().PeekParseNode()) ==
      Parse::NodeKind::ReturnType) {
    auto [return_node, return_storage_id] =
        context.node_stack().PopWithParseNode<Parse::NodeKind::ReturnType>();
    auto return_node_copy = return_node;
    return_type_id = context.insts().Get(return_storage_id).type_id();

<<<<<<< HEAD
    return_type_id = context.AsCompleteType(return_type_id, [&] {
      CARBON_DIAGNOSTIC(IncompleteTypeInFunctionReturnType, Error,
                        "Function returns incomplete type `{0}`.", std::string);
      return context.emitter().Build(
          return_node_copy, IncompleteTypeInFunctionReturnType,
          context.sem_ir().StringifyType(return_type_id, true));
    });

    if (!SemIR::GetInitializingRepresentation(context.sem_ir(), return_type_id)
             .has_return_slot()) {
=======
    if (!context.TryToCompleteType(return_type_id, [&] {
          CARBON_DIAGNOSTIC(IncompleteTypeInFunctionReturnType, Error,
                            "Function returns incomplete type `{0}`.",
                            std::string);
          return context.emitter().Build(
              return_node_copy, IncompleteTypeInFunctionReturnType,
              context.sem_ir().StringifyType(return_type_id));
        })) {
      return_type_id = SemIR::TypeId::Error;
    } else if (!SemIR::GetInitRepr(context.sem_ir(), return_type_id)
                    .has_return_slot()) {
>>>>>>> e9fc07fe
      // The function only has a return slot if it uses in-place initialization.
    } else {
      return_slot_id = return_storage_id;
    }
  }

  SemIR::InstBlockId param_refs_id =
      context.node_stack().Pop<Parse::NodeKind::ParamList>();
  SemIR::InstBlockId implicit_param_refs_id =
      context.node_stack().PopIf<Parse::NodeKind::ImplicitParamList>().value_or(
          SemIR::InstBlockId::Empty);
  auto name_context = context.decl_name_stack().FinishName();
  context.node_stack()
      .PopAndDiscardSoloParseNode<Parse::NodeKind::FunctionIntroducer>();

  auto first_node = context.decl_state_stack().innermost().first_node;

  // Process modifiers.
  auto modifiers = DiagnoseModifiers(context);
  if (!!(modifiers & KeywordModifierSet::Access)) {
    context.TODO(context.decl_state_stack().innermost().saw_access_modifier,
                 "access modifier");
  }
  if (!!(modifiers & KeywordModifierSet::Method)) {
    context.TODO(context.decl_state_stack().innermost().saw_decl_modifier,
                 "method modifier");
  }
  if (!!(modifiers & KeywordModifierSet::Interface)) {
    context.TODO(context.decl_state_stack().innermost().saw_decl_modifier,
                 "interface modifier");
  }

  // Add the function declaration.
  auto function_decl = SemIR::FunctionDecl{
      first_node, context.GetBuiltinType(SemIR::BuiltinKind::FunctionType),
      SemIR::FunctionId::Invalid};
  auto function_decl_id = context.AddInst(function_decl);

  // Check whether this is a redeclaration.
  auto existing_id =
      context.decl_name_stack().LookupOrAddName(name_context, function_decl_id);
  if (existing_id.is_valid()) {
    if (auto existing_function_decl =
            context.insts().Get(existing_id).TryAs<SemIR::FunctionDecl>()) {
      // This is a redeclaration of an existing function.
      function_decl.function_id = existing_function_decl->function_id;

      // TODO: Check that the signature matches!

      // Track the signature from the definition, so that IDs in the body match
      // IDs in the signature.
      if (is_definition) {
        auto& function_info =
            context.functions().Get(function_decl.function_id);
        function_info.implicit_param_refs_id = implicit_param_refs_id;
        function_info.param_refs_id = param_refs_id;
        function_info.return_type_id = return_type_id;
        function_info.return_slot_id = return_slot_id;
      }
    } else {
      // This is a redeclaration of something other than a function.
      context.DiagnoseDuplicateName(name_context.parse_node, existing_id);
    }
  }

  // Create a new function if this isn't a valid redeclaration.
  if (!function_decl.function_id.is_valid()) {
    function_decl.function_id = context.functions().Add(
        {.name_id =
             name_context.state == DeclNameStack::NameContext::State::Unresolved
                 ? name_context.unresolved_name_id
                 : SemIR::NameId::Invalid,
         .decl_id = function_decl_id,
         .implicit_param_refs_id = implicit_param_refs_id,
         .param_refs_id = param_refs_id,
         .return_type_id = return_type_id,
         .return_slot_id = return_slot_id});
  }

  // Write the function ID into the FunctionDecl.
  context.insts().Set(function_decl_id, function_decl);

  if (SemIR::IsEntryPoint(context.sem_ir(), function_decl.function_id)) {
    // TODO: Update this once valid signatures for the entry point are decided.
    if (!context.inst_blocks().Get(implicit_param_refs_id).empty() ||
        !context.inst_blocks().Get(param_refs_id).empty() ||
        (return_slot_id.is_valid() &&
         return_type_id !=
             context.GetBuiltinType(SemIR::BuiltinKind::BoolType) &&
         return_type_id != context.CanonicalizeTupleType(first_node, {}))) {
      CARBON_DIAGNOSTIC(InvalidMainRunSignature, Error,
                        "Invalid signature for `Main.Run` function. Expected "
                        "`fn ()` or `fn () -> i32`.");
      context.emitter().Emit(first_node, InvalidMainRunSignature);
    }
  }

  return {function_decl.function_id, function_decl_id};
}

auto HandleFunctionDecl(Context& context, Parse::NodeId /*parse_node*/)
    -> bool {
  BuildFunctionDecl(context, /*is_definition=*/false);
  context.decl_name_stack().PopScope();
  context.decl_state_stack().Pop(DeclState::Fn);
  return true;
}

auto HandleFunctionDefinition(Context& context, Parse::NodeId parse_node)
    -> bool {
  SemIR::FunctionId function_id =
      context.node_stack().Pop<Parse::NodeKind::FunctionDefinitionStart>();

  // If the `}` of the function is reachable, reject if we need a return value
  // and otherwise add an implicit `return;`.
  if (context.is_current_position_reachable()) {
    if (context.functions().Get(function_id).return_type_id.is_valid()) {
      CARBON_DIAGNOSTIC(
          MissingReturnStatement, Error,
          "Missing `return` at end of function with declared return type.");
      context.emitter().Emit(parse_node, MissingReturnStatement);
    } else {
      context.AddInst(SemIR::Return{parse_node});
    }
  }

  context.PopScope();
  context.inst_block_stack().Pop();
  context.return_scope_stack().pop_back();
  context.decl_name_stack().PopScope();
  context.decl_state_stack().Pop(DeclState::Fn);
  return true;
}

auto HandleFunctionDefinitionStart(Context& context, Parse::NodeId parse_node)
    -> bool {
  // Process the declaration portion of the function.
  auto [function_id, decl_id] =
      BuildFunctionDecl(context, /*is_definition=*/true);
  auto& function = context.functions().Get(function_id);

  // Track that this declaration is the definition.
  if (function.definition_id.is_valid()) {
    CARBON_DIAGNOSTIC(FunctionRedefinition, Error,
                      "Redefinition of function {0}.", std::string);
    CARBON_DIAGNOSTIC(FunctionPreviousDefinition, Note,
                      "Previous definition was here.");
    context.emitter()
        .Build(parse_node, FunctionRedefinition,
               context.names().GetFormatted(function.name_id).str())
        .Note(context.insts().Get(function.definition_id).parse_node(),
              FunctionPreviousDefinition)
        .Emit();
  } else {
    function.definition_id = decl_id;
  }

  // Create the function scope and the entry block.
  context.return_scope_stack().push_back({.decl_id = decl_id});
  context.inst_block_stack().Push();
  context.PushScope(decl_id);
  context.AddCurrentCodeBlockToFunction();

  // Bring the implicit and explicit parameters into scope.
  for (auto param_id : llvm::concat<SemIR::InstId>(
           context.inst_blocks().Get(function.implicit_param_refs_id),
           context.inst_blocks().Get(function.param_refs_id))) {
    auto param = context.insts().Get(param_id);

    // The parameter types need to be complete.
    context.TryToCompleteType(param.type_id(), [&] {
      CARBON_DIAGNOSTIC(
          IncompleteTypeInFunctionParam, Error,
          "Parameter has incomplete type `{0}` in function definition.",
          std::string);
      return context.emitter().Build(
          param.parse_node(), IncompleteTypeInFunctionParam,
          context.sem_ir().StringifyType(param.type_id()));
    });

    if (auto fn_param = param.TryAs<SemIR::Param>()) {
      context.AddNameToLookup(fn_param->parse_node, fn_param->name_id,
                              param_id);
    } else if (auto self_param = param.TryAs<SemIR::SelfParam>()) {
      context.AddNameToLookup(self_param->parse_node, SemIR::NameId::SelfValue,
                              param_id);
    } else {
      CARBON_FATAL() << "Unexpected kind of parameter in function definition "
                     << param;
    }
  }

  context.node_stack().Push(parse_node, function_id);
  return true;
}

auto HandleFunctionIntroducer(Context& context, Parse::NodeId parse_node)
    -> bool {
  // Create an instruction block to hold the instructions created as part of the
  // function signature, such as parameter and return types.
  context.inst_block_stack().Push();
  // Push the bracketing node.
  context.node_stack().Push(parse_node);
  // Optional modifiers and the name follow.
  context.decl_state_stack().Push(DeclState::Fn, parse_node);
  context.decl_name_stack().PushScopeAndStartName();
  return true;
}

auto HandleReturnType(Context& context, Parse::NodeId parse_node) -> bool {
  // Propagate the type expression.
  auto [type_parse_node, type_inst_id] =
      context.node_stack().PopExprWithParseNode();
  auto type_id = ExprAsType(context, type_parse_node, type_inst_id);
  // TODO: Use a dedicated instruction rather than VarStorage here.
  context.AddInstAndPush(
      parse_node,
      SemIR::VarStorage{parse_node, type_id, SemIR::NameId::ReturnSlot});
  return true;
}

}  // namespace Carbon::Check<|MERGE_RESOLUTION|>--- conflicted
+++ resolved
@@ -62,30 +62,16 @@
     auto return_node_copy = return_node;
     return_type_id = context.insts().Get(return_storage_id).type_id();
 
-<<<<<<< HEAD
     return_type_id = context.AsCompleteType(return_type_id, [&] {
       CARBON_DIAGNOSTIC(IncompleteTypeInFunctionReturnType, Error,
                         "Function returns incomplete type `{0}`.", std::string);
       return context.emitter().Build(
           return_node_copy, IncompleteTypeInFunctionReturnType,
-          context.sem_ir().StringifyType(return_type_id, true));
+          context.sem_ir().StringifyType(return_type_id));
     });
 
-    if (!SemIR::GetInitializingRepresentation(context.sem_ir(), return_type_id)
-             .has_return_slot()) {
-=======
-    if (!context.TryToCompleteType(return_type_id, [&] {
-          CARBON_DIAGNOSTIC(IncompleteTypeInFunctionReturnType, Error,
-                            "Function returns incomplete type `{0}`.",
-                            std::string);
-          return context.emitter().Build(
-              return_node_copy, IncompleteTypeInFunctionReturnType,
-              context.sem_ir().StringifyType(return_type_id));
-        })) {
-      return_type_id = SemIR::TypeId::Error;
-    } else if (!SemIR::GetInitRepr(context.sem_ir(), return_type_id)
+    if (!SemIR::GetInitRepr(context.sem_ir(), return_type_id)
                     .has_return_slot()) {
->>>>>>> e9fc07fe
       // The function only has a return slot if it uses in-place initialization.
     } else {
       return_slot_id = return_storage_id;
