--- conflicted
+++ resolved
@@ -367,18 +367,11 @@
     context.TryToCompleteType(param_info.inst.type_id, [&] {
       CARBON_DIAGNOSTIC(
           IncompleteTypeInFunctionParam, Error,
-<<<<<<< HEAD
           "parameter has incomplete type {0} in function definition",
           InstIdAsTypeOfExpr);
-      return context.emitter().Build(param_id, IncompleteTypeInFunctionParam,
-                                     param_id);
-=======
-          "parameter has incomplete type `{0}` in function definition",
-          SemIR::TypeId);
       return context.emitter().Build(param_info.inst_id,
                                      IncompleteTypeInFunctionParam,
-                                     param_info.inst.type_id);
->>>>>>> 82937e1a
+                                     param_info.inst_id);
     });
   }
 
