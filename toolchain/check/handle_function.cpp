--- conflicted
+++ resolved
@@ -72,13 +72,8 @@
 static auto CheckFunctionSignature(Context& context,
                                    const NameComponent& name_and_params)
     -> void {
-<<<<<<< HEAD
-  RequireGenericOrSelfImplicitParams(context,
-                                     name_and_params.implicit_params_id);
-=======
   RequireGenericOrSelfImplicitFunctionParams(
       context, name_and_params.implicit_params_id);
->>>>>>> d6d70bf8
   SemIR::RuntimeParamIndex next_index(0);
   for (auto param_id : llvm::concat<const SemIR::InstId>(
            context.inst_blocks().GetOrEmpty(name_and_params.implicit_params_id),
