// Part of the Carbon Language project, under the Apache License v2.0 with LLVM
// Exceptions. See /LICENSE for license information.
// SPDX-License-Identifier: Apache-2.0 WITH LLVM-exception

#include "toolchain/check/context.h"
#include "toolchain/check/eval.h"
#include "toolchain/check/generic.h"
#include "toolchain/check/handle.h"
#include "toolchain/check/merge.h"
#include "toolchain/check/modifiers.h"
#include "toolchain/check/name_component.h"
#include "toolchain/sem_ir/typed_insts.h"

namespace Carbon::Check {

auto HandleParseNode(Context& context, Parse::InterfaceIntroducerId node_id)
    -> bool {
  // Create an instruction block to hold the instructions created as part of the
  // interface signature, such as generic parameters.
  context.inst_block_stack().Push();
  // Push the bracketing node.
  context.node_stack().Push(node_id);
  // Optional modifiers and the name follow.
  context.decl_introducer_state_stack().Push<Lex::TokenKind::Interface>();
  context.decl_name_stack().PushScopeAndStartName();
  // This interface is potentially generic.
  StartGenericDecl(context);
  // Push a pattern block for the signature (if any) of the first NameComponent.
  // TODO: Instead use a separate parse node kind for an identifier that's
  // followed by a pattern, and push a pattern block when handling it.
  context.pattern_block_stack().Push();
  return true;
}

static auto BuildInterfaceDecl(Context& context,
                               Parse::AnyInterfaceDeclId node_id,
                               bool is_definition)
    -> std::tuple<SemIR::InterfaceId, SemIR::InstId> {
  auto name = PopNameComponent(context);
  auto name_context = context.decl_name_stack().FinishName(name);
  context.node_stack()
      .PopAndDiscardSoloNodeId<Parse::NodeKind::InterfaceIntroducer>();

  // Process modifiers.
  auto [_, parent_scope_inst] =
      context.name_scopes().GetInstIfValid(name_context.parent_scope_id);
  auto introducer =
      context.decl_introducer_state_stack().Pop<Lex::TokenKind::Interface>();
  CheckAccessModifiersOnDecl(context, introducer, parent_scope_inst);
  LimitModifiersOnDecl(context, introducer, KeywordModifierSet::Access);

  auto decl_block_id = context.inst_block_stack().Pop();

  // Add the interface declaration.
  auto interface_decl = SemIR::InterfaceDecl{
      SemIR::TypeId::TypeType, SemIR::InterfaceId::Invalid, decl_block_id};
  auto interface_decl_id =
      context.AddPlaceholderInst(SemIR::LocIdAndInst(node_id, interface_decl));

  SemIR::Interface interface_info = {name_context.MakeEntityWithParamsBase(
<<<<<<< HEAD
      name, interface_decl_id, /*is_extern=*/false)};
  RequireGenericParams(context, interface_info.implicit_param_patterns_id);
  RequireGenericParams(context, interface_info.param_patterns_id);
=======
      name, interface_decl_id, /*is_extern=*/false,
      SemIR::LibraryNameId::Invalid)};
  RequireGenericParams(context, interface_info.implicit_param_refs_id);
  RequireGenericParams(context, interface_info.param_refs_id);
>>>>>>> 7396aede

  // Check whether this is a redeclaration.
  auto existing_id = context.decl_name_stack().LookupOrAddName(
      name_context, interface_decl_id, introducer.modifier_set.GetAccessKind());
  if (existing_id.is_valid()) {
    if (auto existing_interface_decl =
            context.insts().Get(existing_id).TryAs<SemIR::InterfaceDecl>()) {
      auto existing_interface =
          context.interfaces().Get(existing_interface_decl->interface_id);
      if (CheckRedeclParamsMatch(
              context,
              DeclParams(interface_decl_id, name.first_param_node_id,
                         name.last_param_node_id,
                         name.implicit_param_patterns_id,
                         name.param_patterns_id),
              DeclParams(existing_interface))) {
        // TODO: This should be refactored a little, particularly for
        // prev_import_ir_id. See similar logic for classes and functions, which
        // might also be refactored to merge.
        CheckIsAllowedRedecl(
            context, Lex::TokenKind::Interface, existing_interface.name_id,
            RedeclInfo(interface_info, node_id, is_definition),
            RedeclInfo(existing_interface, existing_interface.latest_decl_id(),
                       existing_interface.is_defined()),
            /*prev_import_ir_id=*/SemIR::ImportIRId::Invalid);

        // Can't merge interface definitions due to the generic requirements.
        // TODO: Should this also be mirrored to classes/functions for generics?
        if (!is_definition || !existing_interface.is_defined()) {
          // This is a redeclaration of an existing interface.
          interface_decl.interface_id = existing_interface_decl->interface_id;
          interface_decl.type_id = existing_interface_decl->type_id;
          // TODO: If the new declaration is a definition, keep its parameter
          // and implicit parameter lists rather than the ones from the
          // previous declaration.
        }
      }
    } else {
      // This is a redeclaration of something other than a interface.
      context.DiagnoseDuplicateName(interface_decl_id, existing_id);
    }
  }

  // Create a new interface if this isn't a valid redeclaration.
  if (!interface_decl.interface_id.is_valid()) {
    // TODO: If this is an invalid redeclaration of a non-interface entity or
    // there was an error in the qualifier, we will have lost track of the
    // interface name here. We should keep track of it even if the name is
    // invalid.
    interface_info.generic_id = FinishGenericDecl(context, interface_decl_id);
    interface_decl.interface_id = context.interfaces().Add(interface_info);
    if (interface_info.has_parameters()) {
      interface_decl.type_id = context.GetGenericInterfaceType(
          interface_decl.interface_id, context.scope_stack().PeekSpecificId());
    }
  } else {
    FinishGenericRedecl(
        context, interface_decl_id,
        context.interfaces().Get(interface_decl.interface_id).generic_id);
  }

  // Write the interface ID into the InterfaceDecl.
  context.ReplaceInstBeforeConstantUse(interface_decl_id, interface_decl);

  return {interface_decl.interface_id, interface_decl_id};
}

auto HandleParseNode(Context& context, Parse::InterfaceDeclId node_id) -> bool {
  BuildInterfaceDecl(context, node_id, /*is_definition=*/false);
  context.decl_name_stack().PopScope();
  return true;
}

auto HandleParseNode(Context& context,
                     Parse::InterfaceDefinitionStartId node_id) -> bool {
  auto [interface_id, interface_decl_id] =
      BuildInterfaceDecl(context, node_id, /*is_definition=*/true);
  auto& interface_info = context.interfaces().Get(interface_id);

  // Track that this declaration is the definition.
  CARBON_CHECK(!interface_info.is_defined(),
               "Can't merge with defined interfaces.");
  interface_info.definition_id = interface_decl_id;
  interface_info.scope_id =
      context.name_scopes().Add(interface_decl_id, SemIR::NameId::Invalid,
                                interface_info.parent_scope_id);

  auto self_specific_id =
      context.generics().GetSelfSpecific(interface_info.generic_id);

  StartGenericDefinition(context);

  context.inst_block_stack().Push();
  context.node_stack().Push(node_id, interface_id);

  // We use the arg stack to build the witness table type.
  context.args_type_info_stack().Push();

  // Declare and introduce `Self`.
  if (!interface_info.is_defined()) {
    auto interface_type =
        SemIR::InterfaceType{.type_id = SemIR::TypeId::TypeType,
                             .interface_id = interface_id,
                             .specific_id = self_specific_id};
    SemIR::TypeId self_type_id = context.GetTypeIdForTypeConstant(
        TryEvalInst(context, SemIR::InstId::Invalid, interface_type));

    // We model `Self` as a symbolic binding whose type is the interface.
    // Because there is no equivalent non-symbolic value, we use `Invalid` as
    // the `value_id` on the `BindSymbolicName`.
    auto entity_name_id = context.entity_names().Add(
        {.name_id = SemIR::NameId::SelfType,
         .parent_scope_id = interface_info.scope_id,
         .bind_index = context.scope_stack().AddCompileTimeBinding()});
    interface_info.self_param_id =
        context.AddInst(SemIR::LocIdAndInst::NoLoc<SemIR::BindSymbolicName>(
            {.type_id = self_type_id,
             .entity_name_id = entity_name_id,
             .value_id = SemIR::InstId::Invalid}));
    context.scope_stack().PushCompileTimeBinding(interface_info.self_param_id);
    context.name_scopes().AddRequiredName(interface_info.scope_id,
                                          SemIR::NameId::SelfType,
                                          interface_info.self_param_id);
  }

  // Enter the interface scope.
  context.scope_stack().Push(interface_decl_id, interface_info.scope_id,
                             self_specific_id);

  // TODO: Handle the case where there's control flow in the interface body. For
  // example:
  //
  //   interface C {
  //     let v: if true then i32 else f64;
  //   }
  //
  // We may need to track a list of instruction blocks here, as we do for a
  // function.
  interface_info.body_block_id = context.inst_block_stack().PeekOrAdd();
  return true;
}

auto HandleParseNode(Context& context, Parse::InterfaceDefinitionId /*node_id*/)
    -> bool {
  auto interface_id =
      context.node_stack().Pop<Parse::NodeKind::InterfaceDefinitionStart>();
  context.inst_block_stack().Pop();
  auto associated_entities_id = context.args_type_info_stack().Pop();

  // The interface type is now fully defined.
  auto& interface_info = context.interfaces().Get(interface_id);
  if (!interface_info.associated_entities_id.is_valid()) {
    interface_info.associated_entities_id = associated_entities_id;
  }

  FinishGenericDefinition(context, interface_info.generic_id);

  // The decl_name_stack and scopes are popped by `ProcessNodeIds`.
  return true;
}

}  // namespace Carbon::Check<|MERGE_RESOLUTION|>--- conflicted
+++ resolved
@@ -58,16 +58,10 @@
       context.AddPlaceholderInst(SemIR::LocIdAndInst(node_id, interface_decl));
 
   SemIR::Interface interface_info = {name_context.MakeEntityWithParamsBase(
-<<<<<<< HEAD
-      name, interface_decl_id, /*is_extern=*/false)};
+      name, interface_decl_id, /*is_extern=*/false,
+      SemIR::LibraryNameId::Invalid)};
   RequireGenericParams(context, interface_info.implicit_param_patterns_id);
   RequireGenericParams(context, interface_info.param_patterns_id);
-=======
-      name, interface_decl_id, /*is_extern=*/false,
-      SemIR::LibraryNameId::Invalid)};
-  RequireGenericParams(context, interface_info.implicit_param_refs_id);
-  RequireGenericParams(context, interface_info.param_refs_id);
->>>>>>> 7396aede
 
   // Check whether this is a redeclaration.
   auto existing_id = context.decl_name_stack().LookupOrAddName(
