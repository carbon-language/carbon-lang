--- conflicted
+++ resolved
@@ -60,13 +60,9 @@
   SemIR::Interface interface_info = {name_context.MakeEntityWithParamsBase(
       name, interface_decl_id, /*is_extern=*/false,
       SemIR::LibraryNameId::Invalid)};
-<<<<<<< HEAD
-  RequireGenericParams(context, interface_info.implicit_param_patterns_id);
-  RequireGenericParams(context, interface_info.param_patterns_id);
-=======
-  RequireGenericParamsOnType(context, interface_info.implicit_param_refs_id);
-  RequireGenericParamsOnType(context, interface_info.param_refs_id);
->>>>>>> 82937e1a
+  RequireGenericParamsOnType(context,
+                             interface_info.implicit_param_patterns_id);
+  RequireGenericParamsOnType(context, interface_info.param_patterns_id);
 
   // Check whether this is a redeclaration.
   auto existing_id = context.decl_name_stack().LookupOrAddName(
