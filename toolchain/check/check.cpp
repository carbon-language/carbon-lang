--- conflicted
+++ resolved
@@ -27,16 +27,7 @@
 
 namespace Carbon::Check {
 
-<<<<<<< HEAD
-// Handles the transformation of a SemIRLocation to a DiagnosticLocation.
-=======
-// Parse node handlers. Returns false for unrecoverable errors.
-#define CARBON_PARSE_NODE_KIND(Name) \
-  auto Handle##Name(Context& context, Parse::Name##Id node_id) -> bool;
-#include "toolchain/parse/node_kind.def"
-
 // Handles the transformation of a SemIRLoc to a DiagnosticLoc.
->>>>>>> d7fb1b28
 //
 // TODO: Move this to diagnostic_helpers.cpp.
 class SemIRDiagnosticConverter : public DiagnosticConverter<SemIRLoc> {
