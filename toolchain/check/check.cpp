// Part of the Carbon Language project, under the Apache License v2.0 with LLVM
// Exceptions. See /LICENSE for license information.
// SPDX-License-Identifier: Apache-2.0 WITH LLVM-exception

#include "toolchain/check/check.h"

#include "common/check.h"
#include "toolchain/base/pretty_stack_trace_function.h"
#include "toolchain/base/value_store.h"
#include "toolchain/check/context.h"
#include "toolchain/diagnostics/diagnostic_emitter.h"
#include "toolchain/lex/token_kind.h"
#include "toolchain/parse/tree.h"
#include "toolchain/parse/tree_node_location_translator.h"
#include "toolchain/sem_ir/file.h"

namespace Carbon::Check {

struct UnitInfo {
  // A given import within the file, with its destination.
  struct Import {
    Parse::Tree::PackagingNames names;
    UnitInfo* unit_info;
  };
  // A file's imports corresponding to a single package, for the map.
  struct PackageImports {
    // Use the constructor so that the SmallVector is only constructed
    // as-needed.
    explicit PackageImports(Parse::NodeId node) : node(node) {}

    // The first `import` directive in the file, which declared the package's
    // identifier (even if the import failed). Used for associating diagnostics
    // not specific to a single import.
    Parse::NodeId node;
    // Whether there's an import that failed to load.
    bool has_load_error = false;
    // The list of valid imports.
    llvm::SmallVector<Import> imports;
  };

  explicit UnitInfo(Unit& unit)
      : unit(&unit),
        translator(unit.tokens, unit.tokens->source().filename(),
                   unit.parse_tree),
        err_tracker(*unit.consumer),
        emitter(translator, err_tracker) {}

  Unit* unit;

  // Emitter information.
  Parse::NodeLocationTranslator translator;
  ErrorTrackingDiagnosticConsumer err_tracker;
  DiagnosticEmitter<Parse::NodeId> emitter;

  // A map of package names to outgoing imports. If the
  // import's target isn't available, the unit will be nullptr to assist with
  // name lookup. Invalid imports (for example, `import Main;`) aren't added
  // because they won't add identifiers to name lookup.
  llvm::DenseMap<IdentifierId, PackageImports> package_imports_map;

  // The remaining number of imports which must be checked before this unit can
  // be processed.
  int32_t imports_remaining = 0;

  // A list of incoming imports. This will be empty for `impl` files, because
  // imports only touch `api` files.
  llvm::SmallVector<UnitInfo*> incoming_imports;
};

// Add imports to the root block.
static auto AddImports(Context& context, UnitInfo& unit_info) -> void {
  for (auto& [package_id, package_imports] : unit_info.package_imports_map) {
    llvm::SmallVector<const SemIR::File*> sem_irs;
    for (auto import : package_imports.imports) {
      sem_irs.push_back(&**import.unit_info->unit->sem_ir);
    }
    context.AddPackageImports(package_imports.node, package_id, sem_irs,
                              package_imports.has_load_error);
  }
}

// Loops over all nodes in the tree. On some errors, this may return early,
// for example if an unrecoverable state is encountered.
static auto ProcessParseNodes(Context& context,
                              ErrorTrackingDiagnosticConsumer& err_tracker)
    -> bool {
  for (auto parse_node : context.parse_tree().postorder()) {
    // clang warns on unhandled enum values; clang-tidy is incorrect here.
    // NOLINTNEXTLINE(bugprone-switch-missing-default-case)
    switch (auto parse_kind = context.parse_tree().node_kind(parse_node)) {
#define CARBON_PARSE_NODE_KIND(Name)                                         \
  case Parse::NodeKind::Name: {                                              \
    if (!Check::Handle##Name(context, parse_node)) {                         \
      CARBON_CHECK(err_tracker.seen_error())                                 \
          << "Handle" #Name " returned false without printing a diagnostic"; \
      return false;                                                          \
    }                                                                        \
    break;                                                                   \
  }
#include "toolchain/parse/node_kind.def"
    }
  }
  return true;
}

// Produces and checks the IR for the provided Parse::Tree.
// TODO: Both valid and invalid imports should be recorded on the SemIR. Invalid
// imports should suppress errors where it makes sense.
static auto CheckParseTree(const SemIR::File& builtin_ir, UnitInfo& unit_info,
                           llvm::raw_ostream* vlog_stream) -> void {
  unit_info.unit->sem_ir->emplace(
      *unit_info.unit->value_stores,
      unit_info.unit->tokens->source().filename().str(), &builtin_ir);

  // For ease-of-access.
  SemIR::File& sem_ir = **unit_info.unit->sem_ir;

  Context context(*unit_info.unit->tokens, unit_info.emitter,
                  *unit_info.unit->parse_tree, sem_ir, vlog_stream);
  PrettyStackTraceFunction context_dumper(
      [&](llvm::raw_ostream& output) { context.PrintForStackDump(output); });

  // Add a block for the Parse::Tree.
  context.inst_block_stack().Push();
  context.PushScope();

  AddImports(context, unit_info);

  if (!ProcessParseNodes(context, unit_info.err_tracker)) {
    context.sem_ir().set_has_errors(true);
    return;
  }

  // Pop information for the file-level scope.
  sem_ir.set_top_inst_block_id(context.inst_block_stack().Pop());
  context.PopScope();

  context.VerifyOnFinish();

  sem_ir.set_has_errors(unit_info.err_tracker.seen_error());

#ifndef NDEBUG
  if (auto verify = sem_ir.Verify(); !verify.ok()) {
    CARBON_FATAL() << sem_ir << "Built invalid semantics IR: " << verify.error()
                   << "\n";
  }
#endif
}

// The package and library names, used as map keys.
using ImportKey = std::pair<llvm::StringRef, llvm::StringRef>;

// Returns a key form of the package object. file_package_id is only used for
// imports, not the main package directive; as a consequence, it will be invalid
// for the main package directive.
static auto GetImportKey(UnitInfo& unit_info, IdentifierId file_package_id,
                         Parse::Tree::PackagingNames names) -> ImportKey {
  auto* stores = unit_info.unit->value_stores;
  llvm::StringRef package_name =
      names.package_id.is_valid()  ? stores->identifiers().Get(names.package_id)
      : file_package_id.is_valid() ? stores->identifiers().Get(file_package_id)
                                   : "";
  llvm::StringRef library_name =
      names.library_id.is_valid()
          ? stores->string_literals().Get(names.library_id)
          : "";
  return {package_name, library_name};
}

static constexpr llvm::StringLiteral ExplicitMainName = "Main";

// Marks an import as required on both the source and target file.
//
// The ID comparisons between the import and unit are okay because they both
// come from the same file.
static auto TrackImport(
    llvm::DenseMap<ImportKey, UnitInfo*>& api_map,
    llvm::DenseMap<ImportKey, Parse::NodeId>* explicit_import_map,
    UnitInfo& unit_info, Parse::Tree::PackagingNames import) -> void {
  const auto& packaging = unit_info.unit->parse_tree->packaging_directive();

  IdentifierId file_package_id =
      packaging ? packaging->names.package_id : IdentifierId::Invalid;
  auto import_key = GetImportKey(unit_info, file_package_id, import);

  // True if the import has `Main` as the package name, even if it comes from
  // the file's packaging (diagnostics may differentiate).
  bool is_explicit_main = import_key.first == ExplicitMainName;

  // Explicit imports need more validation than implicit ones. We try to do
  // these in an order of imports that should be removed, followed by imports
  // that might be valid with syntax fixes.
  if (explicit_import_map) {
    // Diagnose redundant imports.
    if (auto [insert_it, success] =
            explicit_import_map->insert({import_key, import.node});
        !success) {
      CARBON_DIAGNOSTIC(RepeatedImport, Error,
                        "Library imported more than once.");
      CARBON_DIAGNOSTIC(FirstImported, Note, "First import here.");
      unit_info.emitter.Build(import.node, RepeatedImport)
          .Note(insert_it->second, FirstImported)
          .Emit();
      return;
    }

    // True if the file's package is implicitly `Main` (by omitting an explicit
    // package name).
    bool is_file_implicit_main =
        !packaging || !packaging->names.package_id.is_valid();
    // True if the import is using implicit "current package" syntax (by
    // omitting an explicit package name).
    bool is_import_implicit_current_package = !import.package_id.is_valid();
    // True if the import is using `default` library syntax.
    bool is_import_default_library = !import.library_id.is_valid();
    // True if the import and file point at the same package, even by
    // incorrectly specifying the current package name to `import`.
    bool is_same_package = is_import_implicit_current_package ||
                           import.package_id == file_package_id;
    // True if the import points at the same library as the file's library.
    bool is_same_library =
        is_same_package &&
        (packaging ? import.library_id == packaging->names.library_id
                   : is_import_default_library);

    // Diagnose explicit imports of the same library, whether from `api` or
    // `impl`.
    if (is_same_library) {
      CARBON_DIAGNOSTIC(ExplicitImportApi, Error,
                        "Explicit import of `api` from `impl` file is "
                        "redundant with implicit import.");
      CARBON_DIAGNOSTIC(ImportSelf, Error, "File cannot import itself.");
      bool is_impl =
          !packaging || packaging->api_or_impl == Parse::Tree::ApiOrImpl::Impl;
      unit_info.emitter.Emit(import.node,
                             is_impl ? ExplicitImportApi : ImportSelf);
      return;
    }

    // Diagnose explicit imports of `Main//default`. There is no `api` for it.
    // This lets other diagnostics handle explicit `Main` package naming.
    if (is_file_implicit_main && is_import_implicit_current_package &&
        is_import_default_library) {
      CARBON_DIAGNOSTIC(ImportMainDefaultLibrary, Error,
                        "Cannot import `Main//default`.");
      unit_info.emitter.Emit(import.node, ImportMainDefaultLibrary);

      return;
    }

    if (!is_import_implicit_current_package) {
      // Diagnose explicit imports of the same package that use the package
      // name.
      if (is_same_package || (is_file_implicit_main && is_explicit_main)) {
        CARBON_DIAGNOSTIC(
            ImportCurrentPackageByName, Error,
            "Imports from the current package must omit the package name.");
        unit_info.emitter.Emit(import.node, ImportCurrentPackageByName);
        return;
      }

      // Diagnose explicit imports from `Main`.
      if (is_explicit_main) {
        CARBON_DIAGNOSTIC(ImportMainPackage, Error,
                          "Cannot import `Main` from other packages.");
        unit_info.emitter.Emit(import.node, ImportMainPackage);
        return;
      }
    }
  } else if (is_explicit_main) {
    // An implicit import with an explicit `Main` occurs when a `package` rule
    // has bad syntax, which will have been diagnosed when building the API map.
    // As a consequence, we return silently.
    return;
  }

  // Get the package imports.
  auto package_imports_it =
      unit_info.package_imports_map.try_emplace(import.package_id, import.node)
          .first;

  if (auto api = api_map.find(import_key); api != api_map.end()) {
    // Add references between the file and imported api.
    package_imports_it->second.imports.push_back({import, api->second});
    ++unit_info.imports_remaining;
    api->second->incoming_imports.push_back(&unit_info);
  } else {
    // The imported api is missing.
    package_imports_it->second.has_load_error = true;
    CARBON_DIAGNOSTIC(LibraryApiNotFound, Error,
                      "Corresponding API not found.");
    CARBON_DIAGNOSTIC(ImportNotFound, Error, "Imported API not found.");
    unit_info.emitter.Emit(
        import.node, explicit_import_map ? ImportNotFound : LibraryApiNotFound);
  }
}

// Builds a map of `api` files which might be imported. Also diagnoses issues
// related to the packaging because the strings are loaded as part of getting
// the ImportKey (which we then do for `impl` files too).
static auto BuildApiMapAndDiagnosePackaging(
    llvm::SmallVector<UnitInfo, 0>& unit_infos)
    -> llvm::DenseMap<ImportKey, UnitInfo*> {
  llvm::DenseMap<ImportKey, UnitInfo*> api_map;
  for (auto& unit_info : unit_infos) {
    const auto& packaging = unit_info.unit->parse_tree->packaging_directive();
    // An import key formed from the `package` or `library` directive. Or, for
    // Main//default, a placeholder key.
    auto import_key = packaging ? GetImportKey(unit_info, IdentifierId::Invalid,
                                               packaging->names)
                                // Construct a boring key for Main//default.
                                : ImportKey{"", ""};

    // Diagnose explicit `Main` uses before they become marked as possible
    // APIs.
    if (import_key.first == ExplicitMainName) {
      CARBON_DIAGNOSTIC(ExplicitMainPackage, Error,
                        "`Main//default` must omit `package` directive.");
      CARBON_DIAGNOSTIC(ExplicitMainLibrary, Error,
                        "Use `library` directive in `Main` package libraries.");
      unit_info.emitter.Emit(packaging->names.node, import_key.second.empty()
                                                        ? ExplicitMainPackage
                                                        : ExplicitMainLibrary);
      continue;
    }

    bool is_impl =
        packaging && packaging->api_or_impl == Parse::Tree::ApiOrImpl::Impl;

    // Add to the `api` map and diagnose duplicates. This occurs before the
    // file extension check because we might emit both diagnostics in situation
    // where the user forgets (or has syntax errors with) a package line
    // multiple times.
    if (!is_impl) {
      auto [entry, success] = api_map.insert({import_key, &unit_info});
      if (!success) {
        llvm::StringRef prev_filename =
            entry->second->unit->tokens->source().filename();
        if (packaging) {
          CARBON_DIAGNOSTIC(DuplicateLibraryApi, Error,
                            "Library's API previously provided by `{0}`.",
                            std::string);
          unit_info.emitter.Emit(packaging->names.node, DuplicateLibraryApi,
                                 prev_filename.str());
        } else {
          CARBON_DIAGNOSTIC(DuplicateMainApi, Error,
                            "Main//default previously provided by `{0}`.",
                            std::string);
          // Use the invalid node because there's no node to associate with.
<<<<<<< HEAD
          unit_info.emitter.Emit(Parse::NodeId::Invalid, DuplicateMainApi,
                                 prev_filename);
=======
          unit_info.emitter.Emit(Parse::Node::Invalid, DuplicateMainApi,
                                 prev_filename.str());
>>>>>>> 0c0998d7
        }
      }
    }

    // Validate file extensions. Note imports rely the packaging directive, not
    // the extension. If the input is not a regular file, for example because it
    // is stdin, no filename checking is performed.
    if (unit_info.unit->tokens->source().is_regular_file()) {
      auto filename = unit_info.unit->tokens->source().filename();
      static constexpr llvm::StringLiteral ApiExt = ".carbon";
      static constexpr llvm::StringLiteral ImplExt = ".impl.carbon";
      bool is_api_with_impl_ext = !is_impl && filename.ends_with(ImplExt);
      auto want_ext = is_impl ? ImplExt : ApiExt;
      if (is_api_with_impl_ext || !filename.ends_with(want_ext)) {
        CARBON_DIAGNOSTIC(IncorrectExtension, Error,
                          "File extension of `{0}` required for `{1}`.",
                          llvm::StringLiteral, Lex::TokenKind);
        auto diag = unit_info.emitter.Build(
            packaging ? packaging->names.node : Parse::NodeId::Invalid,
            IncorrectExtension, want_ext,
            is_impl ? Lex::TokenKind::Impl : Lex::TokenKind::Api);
        if (is_api_with_impl_ext) {
          CARBON_DIAGNOSTIC(IncorrectExtensionImplNote, Note,
                            "File extension of `{0}` only allowed for `{1}`.",
                            llvm::StringLiteral, Lex::TokenKind);
          diag.Note(Parse::NodeId::Invalid, IncorrectExtensionImplNote, ImplExt,
                    Lex::TokenKind::Impl);
        }
        diag.Emit();
      }
    }
  }
  return api_map;
}

auto CheckParseTrees(const SemIR::File& builtin_ir,
                     llvm::MutableArrayRef<Unit> units,
                     llvm::raw_ostream* vlog_stream) -> void {
  // Prepare diagnostic emitters in case we run into issues during package
  // checking.
  //
  // UnitInfo is big due to its SmallVectors, so we default to 0 on the stack.
  llvm::SmallVector<UnitInfo, 0> unit_infos;
  unit_infos.reserve(units.size());
  for (auto& unit : units) {
    unit_infos.emplace_back(unit);
  }

  llvm::DenseMap<ImportKey, UnitInfo*> api_map =
      BuildApiMapAndDiagnosePackaging(unit_infos);

  // Mark down imports for all files.
  llvm::SmallVector<UnitInfo*> ready_to_check;
  ready_to_check.reserve(units.size());
  for (auto& unit_info : unit_infos) {
    if (const auto& packaging =
            unit_info.unit->parse_tree->packaging_directive()) {
      if (packaging->api_or_impl == Parse::Tree::ApiOrImpl::Impl) {
        // An `impl` has an implicit import of its `api`.
        TrackImport(api_map, nullptr, unit_info, packaging->names);
      }
    }

    llvm::DenseMap<ImportKey, Parse::NodeId> explicit_import_map;
    for (const auto& import : unit_info.unit->parse_tree->imports()) {
      TrackImport(api_map, &explicit_import_map, unit_info, import);
    }

    // If there were no imports, mark the file as ready to check for below.
    if (unit_info.imports_remaining == 0) {
      ready_to_check.push_back(&unit_info);
    }
  }

  // Check everything with no dependencies. Earlier entries with dependencies
  // will be checked as soon as all their dependencies have been checked.
  for (int check_index = 0;
       check_index < static_cast<int>(ready_to_check.size()); ++check_index) {
    auto* unit_info = ready_to_check[check_index];
    CheckParseTree(builtin_ir, *unit_info, vlog_stream);
    for (auto* incoming_import : unit_info->incoming_imports) {
      --incoming_import->imports_remaining;
      if (incoming_import->imports_remaining == 0) {
        ready_to_check.push_back(incoming_import);
      }
    }
  }

  // If there are still units with remaining imports, it means there's a
  // dependency loop.
  if (ready_to_check.size() < unit_infos.size()) {
    // Go through units and mask out unevaluated imports. This breaks everything
    // associated with a loop equivalently, whether it's part of it or depending
    // on a part of it.
    // TODO: Better identify cycles, maybe try to untangle them.
    for (auto& unit_info : unit_infos) {
      if (unit_info.imports_remaining > 0) {
        for (auto& [package_id, package_imports] :
             unit_info.package_imports_map) {
          for (auto* import_it = package_imports.imports.begin();
               import_it != package_imports.imports.end();) {
            if (*import_it->unit_info->unit->sem_ir) {
              // The import is checked, so continue.
              ++import_it;
            } else {
              // The import hasn't been checked, indicating a cycle.
              CARBON_DIAGNOSTIC(ImportCycleDetected, Error,
                                "Import cannot be used due to a cycle. Cycle "
                                "must be fixed to import.");
              unit_info.emitter.Emit(import_it->names.node,
                                     ImportCycleDetected);
              // Make this look the same as an import which wasn't found.
              package_imports.has_load_error = true;
              import_it = package_imports.imports.erase(import_it);
            }
          }
        }
      }
    }

    // Check the remaining file contents, which are probably broken due to
    // incomplete imports.
    for (auto& unit_info : unit_infos) {
      if (unit_info.imports_remaining > 0) {
        CheckParseTree(builtin_ir, unit_info, vlog_stream);
      }
    }
  }
}

}  // namespace Carbon::Check<|MERGE_RESOLUTION|>--- conflicted
+++ resolved
@@ -347,13 +347,8 @@
                             "Main//default previously provided by `{0}`.",
                             std::string);
           // Use the invalid node because there's no node to associate with.
-<<<<<<< HEAD
           unit_info.emitter.Emit(Parse::NodeId::Invalid, DuplicateMainApi,
-                                 prev_filename);
-=======
-          unit_info.emitter.Emit(Parse::Node::Invalid, DuplicateMainApi,
                                  prev_filename.str());
->>>>>>> 0c0998d7
         }
       }
     }
