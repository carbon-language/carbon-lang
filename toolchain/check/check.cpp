// Part of the Carbon Language project, under the Apache License v2.0 with LLVM
// Exceptions. See /LICENSE for license information.
// SPDX-License-Identifier: Apache-2.0 WITH LLVM-exception

#include "toolchain/check/check.h"

#include <variant>

#include "common/check.h"
#include "common/error.h"
#include "common/variant_helpers.h"
#include "common/vlog.h"
#include "toolchain/base/pretty_stack_trace_function.h"
#include "toolchain/check/context.h"
#include "toolchain/check/diagnostic_helpers.h"
#include "toolchain/check/function.h"
#include "toolchain/check/handle.h"
#include "toolchain/check/import.h"
#include "toolchain/check/import_ref.h"
#include "toolchain/diagnostics/diagnostic.h"
#include "toolchain/diagnostics/diagnostic_emitter.h"
#include "toolchain/lex/token_kind.h"
#include "toolchain/parse/node_ids.h"
#include "toolchain/parse/tree.h"
#include "toolchain/parse/tree_node_diagnostic_converter.h"
#include "toolchain/sem_ir/file.h"
#include "toolchain/sem_ir/ids.h"
#include "toolchain/sem_ir/typed_insts.h"

namespace Carbon::Check {

// Handles the transformation of a SemIRLoc to a DiagnosticLoc.
//
// TODO: Move this to diagnostic_helpers.cpp.
class SemIRDiagnosticConverter : public DiagnosticConverter<SemIRLoc> {
 public:
  explicit SemIRDiagnosticConverter(
      const llvm::DenseMap<const SemIR::File*, Parse::NodeLocConverter*>*
          node_converters,
      const SemIR::File* sem_ir)
      : node_converters_(node_converters), sem_ir_(sem_ir) {}

  // Converts an instruction's location to a diagnostic location, which will be
  // the underlying line of code. Adds context for any imports used in the
  // current SemIR to get to the underlying code.
  auto ConvertLoc(SemIRLoc loc, ContextFnT context_fn) const
      -> DiagnosticLoc override {
    // Cursors for the current IR and instruction in that IR.
    const auto* cursor_ir = sem_ir_;
    auto cursor_inst_id = SemIR::InstId::Invalid;

    // Notes an import on the diagnostic and updates cursors to point at the
    // imported IR.
    auto follow_import_ref = [&](SemIR::ImportIRInstId import_ir_inst_id) {
      auto import_ir_inst = cursor_ir->import_ir_insts().Get(import_ir_inst_id);
      const auto& import_ir = cursor_ir->import_irs().Get(import_ir_inst.ir_id);
      auto context_loc = ConvertLocInFile(cursor_ir, import_ir.node_id,
                                          loc.token_only, context_fn);
      CARBON_DIAGNOSTIC(InImport, Note, "In import.");
      context_fn(context_loc, InImport);
      cursor_ir = import_ir.sem_ir;
      cursor_inst_id = import_ir_inst.inst_id;
    };

    // If the location is is an import, follows it and returns nullopt.
    // Otherwise, it's a parse node, so return the final location.
    auto handle_loc = [&](SemIR::LocId loc_id) -> std::optional<DiagnosticLoc> {
      if (loc_id.is_import_ir_inst_id()) {
        follow_import_ref(loc_id.import_ir_inst_id());
        return std::nullopt;
      } else {
        // Parse nodes always refer to the current IR.
        return ConvertLocInFile(cursor_ir, loc_id.node_id(), loc.token_only,
                                context_fn);
      }
    };

    // Handle the base location.
    if (loc.is_inst_id) {
      cursor_inst_id = loc.inst_id;
    } else {
      if (auto diag_loc = handle_loc(loc.loc_id)) {
        return *diag_loc;
      }
      CARBON_CHECK(cursor_inst_id.is_valid()) << "Should have been set";
    }

    while (true) {
      if (cursor_inst_id.is_valid()) {
        auto cursor_inst = cursor_ir->insts().Get(cursor_inst_id);
        if (auto bind_ref = cursor_inst.TryAs<SemIR::ExportDecl>();
            bind_ref && bind_ref->value_id.is_valid()) {
          cursor_inst_id = bind_ref->value_id;
          continue;
        }

        // If the parse node is valid, use it for the location.
        if (auto loc_id = cursor_ir->insts().GetLocId(cursor_inst_id);
            loc_id.is_valid()) {
          if (auto diag_loc = handle_loc(loc_id)) {
            return *diag_loc;
          }
          continue;
        }

        // If a namespace has an instruction for an import, switch to looking at
        // it.
        if (auto ns = cursor_inst.TryAs<SemIR::Namespace>()) {
          if (ns->import_id.is_valid()) {
            cursor_inst_id = ns->import_id;
            continue;
          }
        }
      }

      // Invalid parse node but not an import; just nothing to point at.
      return ConvertLocInFile(cursor_ir, Parse::NodeId::Invalid, loc.token_only,
                              context_fn);
    }
  }

  auto ConvertArg(llvm::Any arg) const -> llvm::Any override {
    if (auto* name_id = llvm::any_cast<SemIR::NameId>(&arg)) {
      return sem_ir_->names().GetFormatted(*name_id).str();
    }
    if (auto* type_id = llvm::any_cast<SemIR::TypeId>(&arg)) {
      return sem_ir_->StringifyType(*type_id);
    }
    if (auto* typed_int = llvm::any_cast<TypedInt>(&arg)) {
      return llvm::APSInt(typed_int->value,
                          !sem_ir_->types().IsSignedInt(typed_int->type));
    }
    return DiagnosticConverter<SemIRLoc>::ConvertArg(arg);
  }

 private:
  auto ConvertLocInFile(const SemIR::File* sem_ir, Parse::NodeId node_id,
                        bool token_only, ContextFnT context_fn) const
      -> DiagnosticLoc {
    auto it = node_converters_->find(sem_ir);
    CARBON_CHECK(it != node_converters_->end());
    return it->second->ConvertLoc(Parse::NodeLoc(node_id, token_only),
                                  context_fn);
  }

  const llvm::DenseMap<const SemIR::File*, Parse::NodeLocConverter*>*
      node_converters_;
  const SemIR::File* sem_ir_;
};

struct UnitInfo {
  // A given import within the file, with its destination.
  struct Import {
    Parse::Tree::PackagingNames names;
    UnitInfo* unit_info;
  };
  // A file's imports corresponding to a single package, for the map.
  struct PackageImports {
    // Use the constructor so that the SmallVector is only constructed
    // as-needed.
    explicit PackageImports(IdentifierId package_id,
                            Parse::ImportDeclId node_id)
        : package_id(package_id), node_id(node_id) {}

    // The identifier of the imported package.
    IdentifierId package_id;
    // The first `import` declaration in the file, which declared the package's
    // identifier (even if the import failed). Used for associating diagnostics
    // not specific to a single import.
    Parse::ImportDeclId node_id;
    // Whether there's an import that failed to load.
    bool has_load_error = false;
    // The list of valid imports.
    llvm::SmallVector<Import> imports;
  };

  explicit UnitInfo(SemIR::CheckIRId check_ir_id, Unit& unit)
      : check_ir_id(check_ir_id),
        unit(&unit),
        converter(unit.tokens, unit.tokens->source().filename(),
                  unit.parse_tree),
        err_tracker(*unit.consumer),
        emitter(converter, err_tracker) {}

  SemIR::CheckIRId check_ir_id;
  Unit* unit;

  // Emitter information.
  Parse::NodeLocConverter converter;
  ErrorTrackingDiagnosticConsumer err_tracker;
  DiagnosticEmitter<Parse::NodeLoc> emitter;

  // List of the outgoing imports. If a package includes unavailable library
  // imports, it has an entry with has_load_error set. Invalid imports (for
  // example, `import Main;`) aren't added because they won't add identifiers to
  // name lookup.
  llvm::SmallVector<PackageImports> package_imports;

  // A map of the package names to the outgoing imports above.
  llvm::DenseMap<IdentifierId, int32_t> package_imports_map;

  // The remaining number of imports which must be checked before this unit can
  // be processed.
  int32_t imports_remaining = 0;

  // A list of incoming imports. This will be empty for `impl` files, because
  // imports only touch `api` files.
  llvm::SmallVector<UnitInfo*> incoming_imports;

  // The corresponding `api` unit if this is an `impl` file. The entry should
  // also be in the corresponding `PackageImports`.
  UnitInfo* api_for_impl = nullptr;
};

// Imports the current package.
static auto ImportCurrentPackage(Context& context, UnitInfo& unit_info,
                                 int total_ir_count,
                                 SemIR::InstId package_inst_id,
                                 SemIR::TypeId namespace_type_id) -> void {
  // Add imports from the current package.
  auto self_import_map_it =
      unit_info.package_imports_map.find(IdentifierId::Invalid);
  if (self_import_map_it == unit_info.package_imports_map.end()) {
    // Push the scope; there are no names to add.
    context.scope_stack().Push(package_inst_id, SemIR::NameScopeId::Package);
    return;
  }
  UnitInfo::PackageImports& self_import =
      unit_info.package_imports[self_import_map_it->second];

  // Track whether an IR was imported in full, including `export import`. This
  // distinguishes from IRs that are indirectly added without all names being
  // exported to this IR.
  llvm::SmallVector<bool> imported_irs(total_ir_count, false);
  if (self_import.has_load_error) {
    context.name_scopes().Get(SemIR::NameScopeId::Package).has_error = true;
  }

  for (const auto& import : self_import.imports) {
    const auto& import_sem_ir = **import.unit_info->unit->sem_ir;

    auto& imported_ir = imported_irs[import_sem_ir.check_ir_id().index];
    if (!imported_ir) {
      imported_ir = true;

      // Import the IR and its exported imports.
      ImportLibraryFromCurrentPackage(context, namespace_type_id,
                                      import.names.node_id, import_sem_ir,
                                      import.names.is_export);

      for (const auto& indirect_ir : import_sem_ir.import_irs().array_ref()) {
        if (indirect_ir.is_export) {
          auto& imported_indirect_ir =
              imported_irs[indirect_ir.sem_ir->check_ir_id().index];
          if (!imported_indirect_ir) {
            imported_indirect_ir = true;

            ImportLibraryFromCurrentPackage(
                context, namespace_type_id, import.names.node_id,
                *indirect_ir.sem_ir, import.names.is_export);
          } else if (import.names.is_export) {
            // The indirect IR was previously indirectly imported, but it's
            // found through `export import`. We need to mark it for re-export.
            context.import_irs()
                .Get(context.check_ir_map()[indirect_ir.sem_ir->check_ir_id()
                                                .index])
                .is_export = true;
          }
        }
      }
    } else if (import.names.is_export) {
      // The IR was previously indirectly imported, but it's `export import`.
      // We need to mark it -- and transitive `export import`s -- for re-export.
      context.import_irs()
          .Get(context.check_ir_map()[import_sem_ir.check_ir_id().index])
          .is_export = true;

      for (const auto& indirect_ir : import_sem_ir.import_irs().array_ref()) {
        if (indirect_ir.is_export) {
          context.import_irs()
              .Get(context
                       .check_ir_map()[indirect_ir.sem_ir->check_ir_id().index])
              .is_export = true;
        }
      }
    }
  }

  context.scope_stack().Push(
      package_inst_id, SemIR::NameScopeId::Package,
      context.name_scopes().Get(SemIR::NameScopeId::Package).has_error);
}

// Add imports to the root block.
static auto InitPackageScopeAndImports(Context& context, UnitInfo& unit_info,
                                       int total_ir_count) -> void {
  // First create the constant values map for all imported IRs. We'll populate
  // these with mappings for namespaces as we go.
  size_t num_irs = 0;
  for (auto& package_imports : unit_info.package_imports) {
    num_irs += package_imports.imports.size();
  }
  if (!unit_info.api_for_impl) {
    // Leave an empty slot for ImportIRId::ApiForImpl.
    ++num_irs;
  }

  context.import_irs().Reserve(num_irs);
  context.import_ir_constant_values().reserve(num_irs);

  context.check_ir_map().resize(total_ir_count, SemIR::ImportIRId::Invalid);

  // Importing makes many namespaces, so only canonicalize the type once.
  auto namespace_type_id =
      context.GetBuiltinType(SemIR::BuiltinKind::NamespaceType);

  // Define the package scope, with an instruction for `package` expressions to
  // reference.
  auto package_scope_id = context.name_scopes().Add(
      SemIR::InstId::PackageNamespace, SemIR::NameId::PackageNamespace,
      SemIR::NameScopeId::Invalid);
  CARBON_CHECK(package_scope_id == SemIR::NameScopeId::Package);

  auto package_inst_id = context.AddInst(
      {Parse::NodeId::Invalid,
       SemIR::Namespace{namespace_type_id, SemIR::NameScopeId::Package,
                        SemIR::InstId::Invalid}});
  CARBON_CHECK(package_inst_id == SemIR::InstId::PackageNamespace);

  // If there is an implicit `api` import, set it first so that it uses the
  // ImportIRId::ApiForImpl when processed for imports.
  if (unit_info.api_for_impl) {
    SetApiImportIR(
        context,
        {.node_id = context.parse_tree().packaging_decl()->names.node_id,
         .sem_ir = &**unit_info.api_for_impl->unit->sem_ir});
  } else {
    SetApiImportIR(context,
                   {.node_id = Parse::InvalidNodeId(), .sem_ir = nullptr});
  }

  ImportCurrentPackage(context, unit_info, total_ir_count, package_inst_id,
                       namespace_type_id);
  CARBON_CHECK(context.scope_stack().PeekIndex() == ScopeIndex::Package);

  for (auto& package_imports : unit_info.package_imports) {
    if (!package_imports.package_id.is_valid()) {
      // Current package is handled above.
      continue;
    }

    llvm::SmallVector<SemIR::ImportIR> import_irs;
    for (auto import : package_imports.imports) {
      import_irs.push_back({.node_id = import.names.node_id,
                            .sem_ir = &**import.unit_info->unit->sem_ir,
                            .is_export = false});
      CARBON_CHECK(!import.names.is_export)
          << "Imports from other packages can't be exported.";
    }
    ImportLibrariesFromOtherPackage(
        context, namespace_type_id, package_imports.node_id,
        package_imports.package_id, import_irs, package_imports.has_load_error);
  }
}

namespace {
// State used to track the next deferred function definition that we will
// encounter and need to reorder.
class NextDeferredDefinitionCache {
 public:
  explicit NextDeferredDefinitionCache(const Parse::Tree* tree) : tree_(tree) {
    SkipTo(Parse::DeferredDefinitionIndex(0));
  }

  // Set the specified deferred definition index as being the next one that will
  // be encountered.
  auto SkipTo(Parse::DeferredDefinitionIndex next_index) -> void {
    index_ = next_index;
    if (static_cast<std::size_t>(index_.index) ==
        tree_->deferred_definitions().size()) {
      start_id_ = Parse::NodeId::Invalid;
    } else {
      start_id_ = tree_->deferred_definitions().Get(index_).start_id;
    }
  }

  // Returns the index of the next deferred definition to be encountered.
  auto index() const -> Parse::DeferredDefinitionIndex { return index_; }

  // Returns the ID of the start node of the next deferred definition.
  auto start_id() const -> Parse::NodeId { return start_id_; }

 private:
  const Parse::Tree* tree_;
  Parse::DeferredDefinitionIndex index_ =
      Parse::DeferredDefinitionIndex::Invalid;
  Parse::NodeId start_id_ = Parse::NodeId::Invalid;
};
}  // namespace

// Determines whether this node kind is the start of a deferred definition
// scope.
static auto IsStartOfDeferredDefinitionScope(Parse::NodeKind kind) -> bool {
  switch (kind) {
    case Parse::NodeKind::ClassDefinitionStart:
    case Parse::NodeKind::ImplDefinitionStart:
    case Parse::NodeKind::InterfaceDefinitionStart:
    case Parse::NodeKind::NamedConstraintDefinitionStart:
      // TODO: Mixins.
      return true;
    default:
      return false;
  }
}

// Determines whether this node kind is the end of a deferred definition scope.
static auto IsEndOfDeferredDefinitionScope(Parse::NodeKind kind) -> bool {
  switch (kind) {
    case Parse::NodeKind::ClassDefinition:
    case Parse::NodeKind::ImplDefinition:
    case Parse::NodeKind::InterfaceDefinition:
    case Parse::NodeKind::NamedConstraintDefinition:
      // TODO: Mixins.
      return true;
    default:
      return false;
  }
}

namespace {
// A worklist of pending tasks to perform to check deferred function definitions
// in the right order.
class DeferredDefinitionWorklist {
 public:
  // A worklist task that indicates we should check a deferred function
  // definition that we previously skipped.
  struct CheckSkippedDefinition {
    // The definition that we skipped.
    Parse::DeferredDefinitionIndex definition_index;
    // The suspended function.
    SuspendedFunction suspended_fn;
  };

  // A worklist task that indicates we should enter a nested deferred definition
  // scope.
  struct EnterDeferredDefinitionScope {
    // The suspended scope. This is only set once we reach the end of the scope.
    std::optional<DeclNameStack::SuspendedName> suspended_name;
    // Whether this scope is itself within an outer deferred definition scope.
    // If so, we'll delay processing its contents until we reach the end of the
    // enclosing scope. For example:
    //
    // ```
    // class A {
    //   class B {
    //     fn F() -> A { return {}; }
    //   }
    // } // A.B.F is type-checked here, with A complete.
    //
    // fn F() {
    //   class C {
    //     fn G() {}
    //   } // C.G is type-checked here.
    // }
    // ```
    bool in_deferred_definition_scope;
  };

  // A worklist task that indicates we should leave a deferred definition scope.
  struct LeaveDeferredDefinitionScope {
    // Whether this scope is within another deferred definition scope.
    bool in_deferred_definition_scope;
  };

  // A pending type-checking task.
  using Task =
      std::variant<CheckSkippedDefinition, EnterDeferredDefinitionScope,
                   LeaveDeferredDefinitionScope>;

  explicit DeferredDefinitionWorklist(llvm::raw_ostream* vlog_stream)
      : vlog_stream_(vlog_stream) {
    // See declaration of `worklist_`.
    worklist_.reserve(64);
  }

  static constexpr llvm::StringLiteral VlogPrefix =
      "DeferredDefinitionWorklist ";

  // Suspend the current function definition and push a task onto the worklist
  // to finish it later.
  auto SuspendFunctionAndPush(Context& context,
                              Parse::DeferredDefinitionIndex index,
                              Parse::FunctionDefinitionStartId node_id)
      -> void {
    worklist_.push_back(CheckSkippedDefinition{
        index, HandleFunctionDefinitionSuspend(context, node_id)});
    CARBON_VLOG() << VlogPrefix << "Push CheckSkippedDefinition " << index.index
                  << "\n";
  }

  // Push a task to re-enter a function scope, so that functions defined within
  // it are type-checked in the right context.
  auto PushEnterDeferredDefinitionScope(Context& context) -> void {
    bool nested = !enclosing_scopes_.empty() &&
                  enclosing_scopes_.back().scope_index ==
                      context.decl_name_stack().PeekInitialScopeIndex();
    enclosing_scopes_.push_back(
        {.worklist_start_index = worklist_.size(),
         .scope_index = context.scope_stack().PeekIndex()});
    worklist_.push_back(EnterDeferredDefinitionScope{std::nullopt, nested});
    CARBON_VLOG() << VlogPrefix << "Push EnterDeferredDefinitionScope "
                  << (nested ? "(nested)" : "(non-nested)") << "\n";
  }

  // Suspend the current deferred definition scope, which is finished but still
  // on the decl_name_stack, and push a task to leave the scope when we're
  // type-checking deferred definitions. Returns `true` if the current list of
  // deferred definitions should be type-checked immediately.
  auto SuspendFinishedScopeAndPush(Context& context) -> bool;

  // Pop the next task off the worklist.
  auto Pop() -> Task {
    if (vlog_stream_) {
      VariantMatch(
          worklist_.back(),
          [&](CheckSkippedDefinition& definition) {
            CARBON_VLOG() << VlogPrefix << "Handle CheckSkippedDefinition "
                          << definition.definition_index.index << "\n";
          },
          [&](EnterDeferredDefinitionScope& enter) {
            CARBON_CHECK(enter.in_deferred_definition_scope);
            CARBON_VLOG() << VlogPrefix
                          << "Handle EnterDeferredDefinitionScope (nested)\n";
          },
          [&](LeaveDeferredDefinitionScope& leave) {
            bool nested = leave.in_deferred_definition_scope;
            CARBON_VLOG() << VlogPrefix
                          << "Handle LeaveDeferredDefinitionScope "
                          << (nested ? "(nested)" : "(non-nested)") << "\n";
          });
    }

    return worklist_.pop_back_val();
  }

  // CHECK that the work list has no further work.
  auto VerifyEmpty() {
    CARBON_CHECK(worklist_.empty() && enclosing_scopes_.empty())
        << "Tasks left behind on worklist.";
  }

 private:
  llvm::raw_ostream* vlog_stream_;

  // A worklist of type-checking tasks we'll need to do later.
  //
  // Don't allocate any inline storage here. A Task is fairly large, so we never
  // want this to live on the stack. Instead, we reserve space in the
  // constructor for a fairly large number of deferred definitions.
  llvm::SmallVector<Task, 0> worklist_;

  // A deferred definition scope that is currently still open.
  struct EnclosingScope {
    // The index in worklist_ of the EnterDeferredDefinitionScope task.
    size_t worklist_start_index;
    // The corresponding lexical scope index.
    ScopeIndex scope_index;
  };

  // The deferred definition scopes enclosing the current checking actions.
  llvm::SmallVector<EnclosingScope> enclosing_scopes_;
};
}  // namespace

auto DeferredDefinitionWorklist::SuspendFinishedScopeAndPush(Context& context)
    -> bool {
  auto start_index = enclosing_scopes_.pop_back_val().worklist_start_index;

  // If we've not found any deferred definitions in this scope, clean up the
  // stack.
  if (start_index == worklist_.size() - 1) {
    context.decl_name_stack().PopScope();
    worklist_.pop_back();
    CARBON_VLOG() << VlogPrefix << "Pop EnterDeferredDefinitionScope (empty)\n";
    return false;
  }

  // If we're finishing a nested deferred definition scope, keep track of that
  // but don't type-check deferred definitions now.
  auto& enter_scope = get<EnterDeferredDefinitionScope>(worklist_[start_index]);
  if (enter_scope.in_deferred_definition_scope) {
    // This is a nested deferred definition scope. Suspend the inner scope so we
    // can restore it when we come to type-check the deferred definitions.
    enter_scope.suspended_name = context.decl_name_stack().Suspend();

    // Enqueue a task to leave the nested scope.
    worklist_.push_back(
        LeaveDeferredDefinitionScope{.in_deferred_definition_scope = true});
    CARBON_VLOG() << VlogPrefix
                  << "Push LeaveDeferredDefinitionScope (nested)\n";
    return false;
  }

  // We're at the end of a non-nested deferred definition scope. Prepare to
  // start checking deferred definitions. Enqueue a task to leave this outer
  // scope and end checking deferred definitions.
  worklist_.push_back(
      LeaveDeferredDefinitionScope{.in_deferred_definition_scope = false});
  CARBON_VLOG() << VlogPrefix
                << "Push LeaveDeferredDefinitionScope (non-nested)\n";

  // We'll process the worklist in reverse index order, so reverse the part of
  // it we're about to execute so we run our tasks in the order in which they
  // were pushed.
  std::reverse(worklist_.begin() + start_index, worklist_.end());

  // Pop the `EnterDeferredDefinitionScope` that's now on the end of the
  // worklist. We stay in that scope rather than suspending then immediately
  // resuming it.
  CARBON_CHECK(
      holds_alternative<EnterDeferredDefinitionScope>(worklist_.back()))
      << "Unexpected task in worklist.";
  worklist_.pop_back();
  CARBON_VLOG() << VlogPrefix
                << "Handle EnterDeferredDefinitionScope (non-nested)\n";
  return true;
}

namespace {
// A traversal of the node IDs in the parse tree, in the order in which we need
// to check them.
class NodeIdTraversal {
 public:
  explicit NodeIdTraversal(Context& context, llvm::raw_ostream* vlog_stream)
      : context_(context),
        next_deferred_definition_(&context.parse_tree()),
        worklist_(vlog_stream) {
    chunks_.push_back(
        {.it = context.parse_tree().postorder().begin(),
         .end = context.parse_tree().postorder().end(),
         .next_definition = Parse::DeferredDefinitionIndex::Invalid});
  }

  // Finds the next `NodeId` to type-check. Returns nullopt if the traversal is
  // complete.
  auto Next() -> std::optional<Parse::NodeId>;

  // Performs any processing necessary after we type-check a node.
  auto Handle(Parse::NodeKind parse_kind) -> void {
    // When we reach the start of a deferred definition scope, add a task to the
    // worklist to check future skipped definitions in the new context.
    if (IsStartOfDeferredDefinitionScope(parse_kind)) {
      worklist_.PushEnterDeferredDefinitionScope(context_);
    }

    // When we reach the end of a deferred definition scope, add a task to the
    // worklist to leave the scope. If this is not a nested scope, start
    // checking the deferred definitions now.
    if (IsEndOfDeferredDefinitionScope(parse_kind)) {
      chunks_.back().checking_deferred_definitions =
          worklist_.SuspendFinishedScopeAndPush(context_);
    }
  }

 private:
  // A chunk of the parse tree that we need to type-check.
  struct Chunk {
    Parse::Tree::PostorderIterator it;
    Parse::Tree::PostorderIterator end;
    // The next definition that will be encountered after this chunk completes.
    Parse::DeferredDefinitionIndex next_definition;
    // Whether we are currently checking deferred definitions, rather than the
    // tokens of this chunk. If so, we'll pull tasks off `worklist` and execute
    // them until we're done with this batch of deferred definitions. Otherwise,
    // we'll pull node IDs from `*it` until it reaches `end`.
    bool checking_deferred_definitions = false;
  };

  // Re-enter a nested deferred definition scope.
  auto PerformTask(
      DeferredDefinitionWorklist::EnterDeferredDefinitionScope&& enter)
      -> void {
    CARBON_CHECK(enter.suspended_name)
        << "Entering a scope with no suspension information.";
    context_.decl_name_stack().Restore(std::move(*enter.suspended_name));
  }

  // Leave a nested or top-level deferred definition scope.
  auto PerformTask(
      DeferredDefinitionWorklist::LeaveDeferredDefinitionScope&& leave)
      -> void {
    if (!leave.in_deferred_definition_scope) {
      // We're done with checking deferred definitions.
      chunks_.back().checking_deferred_definitions = false;
    }
    context_.decl_name_stack().PopScope();
  }

  // Resume checking a deferred definition.
  auto PerformTask(
      DeferredDefinitionWorklist::CheckSkippedDefinition&& parse_definition)
      -> void {
    auto& [definition_index, suspended_fn] = parse_definition;
    const auto& definition_info =
        context_.parse_tree().deferred_definitions().Get(definition_index);
    HandleFunctionDefinitionResume(context_, definition_info.start_id,
                                   std::move(suspended_fn));
    chunks_.push_back(
        {.it = context_.parse_tree().postorder(definition_info.start_id).end(),
         .end = context_.parse_tree()
                    .postorder(definition_info.definition_id)
                    .end(),
         .next_definition = next_deferred_definition_.index()});
    ++definition_index.index;
    next_deferred_definition_.SkipTo(definition_index);
  }

  Context& context_;
  NextDeferredDefinitionCache next_deferred_definition_;
  DeferredDefinitionWorklist worklist_;
  llvm::SmallVector<Chunk> chunks_;
};
}  // namespace

auto NodeIdTraversal::Next() -> std::optional<Parse::NodeId> {
  while (true) {
    // If we're checking deferred definitions, find the next definition we
    // should check, restore its suspended state, and add a corresponding
    // `Chunk` to the top of the chunk list.
    if (chunks_.back().checking_deferred_definitions) {
      std::visit(
          [&](auto&& task) { PerformTask(std::forward<decltype(task)>(task)); },
          worklist_.Pop());
      continue;
    }

    // If we're not checking deferred definitions, produce the next parse node
    // for this chunk. If we've run out of parse nodes, we're done with this
    // chunk of the parse tree.
    if (chunks_.back().it == chunks_.back().end) {
      auto old_chunk = chunks_.pop_back_val();

      // If we're out of chunks, then we're done entirely.
      if (chunks_.empty()) {
        worklist_.VerifyEmpty();
        return std::nullopt;
      }

      next_deferred_definition_.SkipTo(old_chunk.next_definition);
      continue;
    }

    auto node_id = *chunks_.back().it;

    // If we've reached the start of a deferred definition, skip to the end of
    // it, and track that we need to check it later.
    if (node_id == next_deferred_definition_.start_id()) {
      const auto& definition_info =
          context_.parse_tree().deferred_definitions().Get(
              next_deferred_definition_.index());
      worklist_.SuspendFunctionAndPush(context_,
                                       next_deferred_definition_.index(),
                                       definition_info.start_id);

      // Continue type-checking the parse tree after the end of the definition.
      chunks_.back().it =
          context_.parse_tree().postorder(definition_info.definition_id).end();
      next_deferred_definition_.SkipTo(definition_info.next_definition_index);
      continue;
    }

    ++chunks_.back().it;
    return node_id;
  }
}

// Loops over all nodes in the tree. On some errors, this may return early,
// for example if an unrecoverable state is encountered.
// NOLINTNEXTLINE(readability-function-size)
static auto ProcessNodeIds(Context& context, llvm::raw_ostream* vlog_stream,
                           ErrorTrackingDiagnosticConsumer& err_tracker,
                           Parse::NodeLocConverter* converter) -> bool {
  NodeIdTraversal traversal(context, vlog_stream);

  Parse::NodeId node_id = Parse::NodeId::Invalid;

  // On crash, report which token we were handling.
  PrettyStackTraceFunction node_dumper([&](llvm::raw_ostream& output) {
    auto loc = converter->ConvertLoc(
        node_id, [](DiagnosticLoc, const Internal::DiagnosticBase<>&) {});
    loc.FormatLocation(output);
    output << ": Check::Handle" << context.parse_tree().node_kind(node_id)
           << "\n";
    loc.FormatSnippet(output);
  });

  while (auto maybe_node_id = traversal.Next()) {
    node_id = *maybe_node_id;
    auto parse_kind = context.parse_tree().node_kind(node_id);

    switch (parse_kind) {
#define CARBON_PARSE_NODE_KIND(Name)                                         \
  case Parse::NodeKind::Name: {                                              \
    if (!Check::Handle##Name(context, Parse::Name##Id(node_id))) {           \
      CARBON_CHECK(err_tracker.seen_error())                                 \
          << "Handle" #Name " returned false without printing a diagnostic"; \
      return false;                                                          \
    }                                                                        \
    break;                                                                   \
  }
#include "toolchain/parse/node_kind.def"
    }

    traversal.Handle(parse_kind);
  }
  return true;
}

// Produces and checks the IR for the provided Parse::Tree.
static auto CheckParseTree(
    llvm::DenseMap<const SemIR::File*, Parse::NodeLocConverter*>*
        node_converters,
    UnitInfo& unit_info, int total_ir_count, llvm::raw_ostream* vlog_stream)
    -> void {
  unit_info.unit->sem_ir->emplace(
      unit_info.check_ir_id, *unit_info.unit->value_stores,
      unit_info.unit->tokens->source().filename().str());

  // For ease-of-access.
  SemIR::File& sem_ir = **unit_info.unit->sem_ir;
  CARBON_CHECK(node_converters->insert({&sem_ir, &unit_info.converter}).second);

  SemIRDiagnosticConverter converter(node_converters, &sem_ir);
  Context::DiagnosticEmitter emitter(converter, unit_info.err_tracker);
  Context context(*unit_info.unit->tokens, emitter, *unit_info.unit->parse_tree,
                  sem_ir, vlog_stream);
  PrettyStackTraceFunction context_dumper(
      [&](llvm::raw_ostream& output) { context.PrintForStackDump(output); });

  // Add a block for the file.
  context.inst_block_stack().Push();

  InitPackageScopeAndImports(context, unit_info, total_ir_count);

  // Import all impls declared in imports.
  // TODO: Do this selectively when we see an impl query.
  ImportImpls(context);

  if (!ProcessNodeIds(context, vlog_stream, unit_info.err_tracker,
                      &unit_info.converter)) {
    context.sem_ir().set_has_errors(true);
    return;
  }

  // Pop information for the file-level scope.
  sem_ir.set_top_inst_block_id(context.inst_block_stack().Pop());
  context.scope_stack().Pop();
  context.FinalizeExports();
  context.FinalizeGlobalInit();

  context.VerifyOnFinish();

  sem_ir.set_has_errors(unit_info.err_tracker.seen_error());

#ifndef NDEBUG
  if (auto verify = sem_ir.Verify(); !verify.ok()) {
    CARBON_FATAL() << sem_ir << "Built invalid semantics IR: " << verify.error()
                   << "\n";
  }
#endif
}

// The package and library names, used as map keys.
using ImportKey = std::pair<llvm::StringRef, llvm::StringRef>;

// Returns a key form of the package object. file_package_id is only used for
// imports, not the main package declaration; as a consequence, it will be
// invalid for the main package declaration.
static auto GetImportKey(UnitInfo& unit_info, IdentifierId file_package_id,
                         Parse::Tree::PackagingNames names) -> ImportKey {
  auto* stores = unit_info.unit->value_stores;
  llvm::StringRef package_name =
      names.package_id.is_valid()  ? stores->identifiers().Get(names.package_id)
      : file_package_id.is_valid() ? stores->identifiers().Get(file_package_id)
                                   : "";
  llvm::StringRef library_name =
      names.library_id.is_valid()
          ? stores->string_literal_values().Get(names.library_id)
          : "";
  return {package_name, library_name};
}

static constexpr llvm::StringLiteral ExplicitMainName = "Main";

static auto RenderImportKey(ImportKey import_key) -> std::string {
  if (import_key.first.empty()) {
    import_key.first = ExplicitMainName;
  }
  if (import_key.second.empty()) {
    return import_key.first.str();
  }
  return llvm::formatv("{0}//{1}", import_key.first, import_key.second).str();
}

// Marks an import as required on both the source and target file.
//
// The ID comparisons between the import and unit are okay because they both
// come from the same file.
static auto TrackImport(
    llvm::DenseMap<ImportKey, UnitInfo*>& api_map,
    llvm::DenseMap<ImportKey, Parse::NodeId>* explicit_import_map,
    UnitInfo& unit_info, Parse::Tree::PackagingNames import) -> void {
  const auto& packaging = unit_info.unit->parse_tree->packaging_decl();

  IdentifierId file_package_id =
      packaging ? packaging->names.package_id : IdentifierId::Invalid;
  auto import_key = GetImportKey(unit_info, file_package_id, import);

  // True if the import has `Main` as the package name, even if it comes from
  // the file's packaging (diagnostics may differentiate).
  bool is_explicit_main = import_key.first == ExplicitMainName;

  // Explicit imports need more validation than implicit ones. We try to do
  // these in an order of imports that should be removed, followed by imports
  // that might be valid with syntax fixes.
  if (explicit_import_map) {
    // Diagnose redundant imports.
    if (auto [insert_it, success] =
            explicit_import_map->insert({import_key, import.node_id});
        !success) {
      CARBON_DIAGNOSTIC(RepeatedImport, Error,
                        "Library imported more than once.");
      CARBON_DIAGNOSTIC(FirstImported, Note, "First import here.");
      unit_info.emitter.Build(import.node_id, RepeatedImport)
          .Note(insert_it->second, FirstImported)
          .Emit();
      return;
    }

    // True if the file's package is implicitly `Main` (by omitting an explicit
    // package name).
    bool is_file_implicit_main =
        !packaging || !packaging->names.package_id.is_valid();
    // True if the import is using implicit "current package" syntax (by
    // omitting an explicit package name).
    bool is_import_implicit_current_package = !import.package_id.is_valid();
    // True if the import is using `default` library syntax.
    bool is_import_default_library = !import.library_id.is_valid();
    // True if the import and file point at the same package, even by
    // incorrectly specifying the current package name to `import`.
    bool is_same_package = is_import_implicit_current_package ||
                           import.package_id == file_package_id;
    // True if the import points at the same library as the file's library.
    bool is_same_library =
        is_same_package &&
        (packaging ? import.library_id == packaging->names.library_id
                   : is_import_default_library);

    // Diagnose explicit imports of the same library, whether from `api` or
    // `impl`.
    if (is_same_library) {
      CARBON_DIAGNOSTIC(ExplicitImportApi, Error,
                        "Explicit import of `api` from `impl` file is "
                        "redundant with implicit import.");
      CARBON_DIAGNOSTIC(ImportSelf, Error, "File cannot import itself.");
      bool is_impl = !packaging || packaging->is_impl;
      unit_info.emitter.Emit(import.node_id,
                             is_impl ? ExplicitImportApi : ImportSelf);
      return;
    }

    // Diagnose explicit imports of `Main//default`. There is no `api` for it.
    // This lets other diagnostics handle explicit `Main` package naming.
    if (is_file_implicit_main && is_import_implicit_current_package &&
        is_import_default_library) {
      CARBON_DIAGNOSTIC(ImportMainDefaultLibrary, Error,
                        "Cannot import `Main//default`.");
      unit_info.emitter.Emit(import.node_id, ImportMainDefaultLibrary);

      return;
    }

    if (!is_import_implicit_current_package) {
      // Diagnose explicit imports of the same package that use the package
      // name.
      if (is_same_package || (is_file_implicit_main && is_explicit_main)) {
        CARBON_DIAGNOSTIC(
            ImportCurrentPackageByName, Error,
            "Imports from the current package must omit the package name.");
        unit_info.emitter.Emit(import.node_id, ImportCurrentPackageByName);
        return;
      }

      // Diagnose explicit imports from `Main`.
      if (is_explicit_main) {
        CARBON_DIAGNOSTIC(ImportMainPackage, Error,
                          "Cannot import `Main` from other packages.");
        unit_info.emitter.Emit(import.node_id, ImportMainPackage);
        return;
      }
    }
  } else if (is_explicit_main) {
    // An implicit import with an explicit `Main` occurs when a `package` rule
    // has bad syntax, which will have been diagnosed when building the API map.
    // As a consequence, we return silently.
    return;
  }

  // Get the package imports, or create them if this is the first.
  auto [package_imports_map_it, is_inserted] =
      unit_info.package_imports_map.insert(
          {import.package_id, unit_info.package_imports.size()});
  if (is_inserted) {
    unit_info.package_imports.push_back(
        UnitInfo::PackageImports(import.package_id, import.node_id));
  }
  UnitInfo::PackageImports& package_imports =
      unit_info.package_imports[package_imports_map_it->second];

  if (auto api = api_map.find(import_key); api != api_map.end()) {
    // Add references between the file and imported api.
    package_imports.imports.push_back({import, api->second});
    ++unit_info.imports_remaining;
    api->second->incoming_imports.push_back(&unit_info);

    // If this is the implicit import, note we have it.
    if (!explicit_import_map) {
      CARBON_CHECK(!unit_info.api_for_impl);
      unit_info.api_for_impl = api->second;
    }
  } else {
    // The imported api is missing.
    package_imports.has_load_error = true;
    CARBON_DIAGNOSTIC(LibraryApiNotFound, Error,
                      "Corresponding API for '{0}' not found.", std::string);
    CARBON_DIAGNOSTIC(ImportNotFound, Error, "Imported API '{0}' not found.",
                      std::string);
    unit_info.emitter.Emit(
        import.node_id,
        explicit_import_map ? ImportNotFound : LibraryApiNotFound,
        RenderImportKey(import_key));
  }
}

// Builds a map of `api` files which might be imported. Also diagnoses issues
// related to the packaging because the strings are loaded as part of getting
// the ImportKey (which we then do for `impl` files too).
static auto BuildApiMapAndDiagnosePackaging(
    llvm::SmallVector<UnitInfo, 0>& unit_infos)
    -> llvm::DenseMap<ImportKey, UnitInfo*> {
  llvm::DenseMap<ImportKey, UnitInfo*> api_map;
  for (auto& unit_info : unit_infos) {
    const auto& packaging = unit_info.unit->parse_tree->packaging_decl();
    // An import key formed from the `package` or `library` declaration. Or, for
    // Main//default, a placeholder key.
    auto import_key = packaging ? GetImportKey(unit_info, IdentifierId::Invalid,
                                               packaging->names)
                                // Construct a boring key for Main//default.
                                : ImportKey{"", ""};

    // Diagnose explicit `Main` uses before they become marked as possible
    // APIs.
    if (import_key.first == ExplicitMainName) {
      CARBON_DIAGNOSTIC(ExplicitMainPackage, Error,
                        "`Main//default` must omit `package` declaration.");
      CARBON_DIAGNOSTIC(
          ExplicitMainLibrary, Error,
          "Use `library` declaration in `Main` package libraries.");
      unit_info.emitter.Emit(packaging->names.node_id,
                             import_key.second.empty() ? ExplicitMainPackage
                                                       : ExplicitMainLibrary);
      continue;
    }

    bool is_impl = packaging && packaging->is_impl;

    // Add to the `api` map and diagnose duplicates. This occurs before the
    // file extension check because we might emit both diagnostics in situations
    // where the user forgets (or has syntax errors with) a package line
    // multiple times.
    if (!is_impl) {
      auto [entry, success] = api_map.insert({import_key, &unit_info});
      if (!success) {
        llvm::StringRef prev_filename =
            entry->second->unit->tokens->source().filename();
        if (packaging) {
          CARBON_DIAGNOSTIC(DuplicateLibraryApi, Error,
                            "Library's API previously provided by `{0}`.",
                            std::string);
          unit_info.emitter.Emit(packaging->names.node_id, DuplicateLibraryApi,
                                 prev_filename.str());
        } else {
          CARBON_DIAGNOSTIC(DuplicateMainApi, Error,
                            "Main//default previously provided by `{0}`.",
                            std::string);
          // Use the invalid node because there's no node to associate with.
          unit_info.emitter.Emit(Parse::NodeId::Invalid, DuplicateMainApi,
                                 prev_filename.str());
        }
      }
    }

    // Validate file extensions. Note imports rely the packaging declaration,
    // not the extension. If the input is not a regular file, for example
    // because it is stdin, no filename checking is performed.
    if (unit_info.unit->tokens->source().is_regular_file()) {
      auto filename = unit_info.unit->tokens->source().filename();
      static constexpr llvm::StringLiteral ApiExt = ".carbon";
      static constexpr llvm::StringLiteral ImplExt = ".impl.carbon";
      bool is_api_with_impl_ext = !is_impl && filename.ends_with(ImplExt);
      auto want_ext = is_impl ? ImplExt : ApiExt;
      if (is_api_with_impl_ext || !filename.ends_with(want_ext)) {
        CARBON_DIAGNOSTIC(IncorrectExtension, Error,
                          "File extension of `{0}` required for `{1}`.",
                          llvm::StringLiteral, Lex::TokenKind);
        auto diag = unit_info.emitter.Build(
            packaging ? packaging->names.node_id : Parse::NodeId::Invalid,
            IncorrectExtension, want_ext,
            is_impl ? Lex::TokenKind::Impl : Lex::TokenKind::Api);
        if (is_api_with_impl_ext) {
          CARBON_DIAGNOSTIC(IncorrectExtensionImplNote, Note,
                            "File extension of `{0}` only allowed for `{1}`.",
                            llvm::StringLiteral, Lex::TokenKind);
          diag.Note(Parse::NodeId::Invalid, IncorrectExtensionImplNote, ImplExt,
                    Lex::TokenKind::Impl);
        }
        diag.Emit();
      }
    }
  }
  return api_map;
}

auto CheckParseTrees(llvm::MutableArrayRef<Unit> units, bool prelude_import,
                     llvm::raw_ostream* vlog_stream) -> void {
  // Prepare diagnostic emitters in case we run into issues during package
  // checking.
  //
  // UnitInfo is big due to its SmallVectors, so we default to 0 on the stack.
  llvm::SmallVector<UnitInfo, 0> unit_infos;
  unit_infos.reserve(units.size());
  for (auto [i, unit] : llvm::enumerate(units)) {
    unit_infos.emplace_back(SemIR::CheckIRId(i), unit);
  }

  llvm::DenseMap<ImportKey, UnitInfo*> api_map =
      BuildApiMapAndDiagnosePackaging(unit_infos);

  // Mark down imports for all files.
  llvm::SmallVector<UnitInfo*> ready_to_check;
  ready_to_check.reserve(units.size());
  for (auto& unit_info : unit_infos) {
<<<<<<< HEAD
    const auto& packaging = unit_info.unit->parse_tree->packaging_directive();
    if (packaging && packaging->is_impl) {
=======
    const auto& packaging = unit_info.unit->parse_tree->packaging_decl();
    if (packaging && packaging->api_or_impl == Parse::Tree::ApiOrImpl::Impl) {
>>>>>>> b473eac5
      // An `impl` has an implicit import of its `api`.
      auto implicit_names = packaging->names;
      implicit_names.package_id = IdentifierId::Invalid;
      TrackImport(api_map, nullptr, unit_info, implicit_names);
    }

    llvm::DenseMap<ImportKey, Parse::NodeId> explicit_import_map;

    // Add the prelude import. It's added to explicit_import_map so that it can
    // conflict with an explicit import of the prelude.
    // TODO: Add --no-prelude-import for `/no_prelude/` subdirs.
    IdentifierId core_ident_id =
        unit_info.unit->value_stores->identifiers().Add("Core");
    if (prelude_import &&
        !(packaging && packaging->names.package_id == core_ident_id)) {
      auto prelude_id =
          unit_info.unit->value_stores->string_literal_values().Add("prelude");
      TrackImport(api_map, &explicit_import_map, unit_info,
                  {.node_id = Parse::InvalidNodeId(),
                   .package_id = core_ident_id,
                   .library_id = prelude_id});
    }

    for (const auto& import : unit_info.unit->parse_tree->imports()) {
      TrackImport(api_map, &explicit_import_map, unit_info, import);
    }

    // If there were no imports, mark the file as ready to check for below.
    if (unit_info.imports_remaining == 0) {
      ready_to_check.push_back(&unit_info);
    }
  }

  llvm::DenseMap<const SemIR::File*, Parse::NodeLocConverter*> node_converters;

  // Check everything with no dependencies. Earlier entries with dependencies
  // will be checked as soon as all their dependencies have been checked.
  for (int check_index = 0;
       check_index < static_cast<int>(ready_to_check.size()); ++check_index) {
    auto* unit_info = ready_to_check[check_index];
    CheckParseTree(&node_converters, *unit_info, units.size(), vlog_stream);
    for (auto* incoming_import : unit_info->incoming_imports) {
      --incoming_import->imports_remaining;
      if (incoming_import->imports_remaining == 0) {
        ready_to_check.push_back(incoming_import);
      }
    }
  }

  // If there are still units with remaining imports, it means there's a
  // dependency loop.
  if (ready_to_check.size() < unit_infos.size()) {
    // Go through units and mask out unevaluated imports. This breaks everything
    // associated with a loop equivalently, whether it's part of it or depending
    // on a part of it.
    // TODO: Better identify cycles, maybe try to untangle them.
    for (auto& unit_info : unit_infos) {
      if (unit_info.imports_remaining > 0) {
        for (auto& package_imports : unit_info.package_imports) {
          for (auto* import_it = package_imports.imports.begin();
               import_it != package_imports.imports.end();) {
            if (*import_it->unit_info->unit->sem_ir) {
              // The import is checked, so continue.
              ++import_it;
            } else {
              // The import hasn't been checked, indicating a cycle.
              CARBON_DIAGNOSTIC(ImportCycleDetected, Error,
                                "Import cannot be used due to a cycle. Cycle "
                                "must be fixed to import.");
              unit_info.emitter.Emit(import_it->names.node_id,
                                     ImportCycleDetected);
              // Make this look the same as an import which wasn't found.
              package_imports.has_load_error = true;
              if (unit_info.api_for_impl == import_it->unit_info) {
                unit_info.api_for_impl = nullptr;
              }
              import_it = package_imports.imports.erase(import_it);
            }
          }
        }
      }
    }

    // Check the remaining file contents, which are probably broken due to
    // incomplete imports.
    for (auto& unit_info : unit_infos) {
      if (unit_info.imports_remaining > 0) {
        CheckParseTree(&node_converters, unit_info, units.size(), vlog_stream);
      }
    }
  }
}

}  // namespace Carbon::Check<|MERGE_RESOLUTION|>--- conflicted
+++ resolved
@@ -1150,13 +1150,8 @@
   llvm::SmallVector<UnitInfo*> ready_to_check;
   ready_to_check.reserve(units.size());
   for (auto& unit_info : unit_infos) {
-<<<<<<< HEAD
-    const auto& packaging = unit_info.unit->parse_tree->packaging_directive();
+    const auto& packaging = unit_info.unit->parse_tree->packaging_decl();
     if (packaging && packaging->is_impl) {
-=======
-    const auto& packaging = unit_info.unit->parse_tree->packaging_decl();
-    if (packaging && packaging->api_or_impl == Parse::Tree::ApiOrImpl::Impl) {
->>>>>>> b473eac5
       // An `impl` has an implicit import of its `api`.
       auto implicit_names = packaging->names;
       implicit_names.package_id = IdentifierId::Invalid;
