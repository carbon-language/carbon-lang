// Part of the Carbon Language project, under the Apache License v2.0 with LLVM
// Exceptions. See /LICENSE for license information.
// SPDX-License-Identifier: Apache-2.0 WITH LLVM-exception

#include "toolchain/check/generic.h"

#include "common/map.h"
#include "toolchain/check/eval.h"
#include "toolchain/check/generic_region_stack.h"
#include "toolchain/check/subst.h"
#include "toolchain/sem_ir/ids.h"

namespace Carbon::Check {

auto StartGenericDecl(Context& context) -> void {
  context.generic_region_stack().Push();
}

auto StartGenericDefinition(Context& context) -> void {
  // Push a generic region even if we don't have a generic_id. We might still
  // have locally-introduced generic parameters to track:
  //
  // fn F() {
  //   let T:! type = i32;
  //   var x: T;
  // }
  context.generic_region_stack().Push();
}

// Adds an instruction `generic_inst_id` to the eval block for a generic region,
// which is the current instruction block. The instruction `generic_inst_id` is
// expected to compute the value of the constant described by `const_inst_id` in
// each specific. Forms and returns a corresponding symbolic constant ID that
// refers to the substituted value of that instruction in each specific.
static auto AddGenericConstantInstToEvalBlock(
    Context& context, SemIR::GenericId generic_id,
    SemIR::GenericInstIndex::Region region, SemIR::InstId const_inst_id,
    SemIR::InstId generic_inst_id) -> SemIR::ConstantId {
  auto index = SemIR::GenericInstIndex(
      region, context.inst_block_stack().PeekCurrentBlockContents().size());
  context.inst_block_stack().AddInstId(generic_inst_id);
  return context.constant_values().AddSymbolicConstant(
      {.inst_id = const_inst_id, .generic_id = generic_id, .index = index});
}

namespace {
// A map from an instruction ID representing a canonical symbolic constant to an
// instruction within an eval block of the generic that computes the specific
// value for that constant.
//
// We arbitrarily use a small size of 256 bytes for the map.
// TODO: Determine a better number based on measurements.
using ConstantsInGenericMap = Map<SemIR::InstId, SemIR::InstId, 256>;

// Substitution callbacks to rebuild a generic constant in the eval block for a
// generic region.
class RebuildGenericConstantInEvalBlockCallbacks final
    : public SubstInstCallbacks {
 public:
  RebuildGenericConstantInEvalBlockCallbacks(
      Context& context, SemIR::GenericId generic_id,
      SemIR::GenericInstIndex::Region region,
      ConstantsInGenericMap& constants_in_generic)
      : context_(context),
        generic_id_(generic_id),
        region_(region),
        constants_in_generic_(constants_in_generic) {}

  // Check for instructions for which we already have a mapping into the eval
  // block, and substitute them for the instructions in the eval block.
  auto Subst(SemIR::InstId& inst_id) const -> bool override {
    auto const_id = context_.constant_values().Get(inst_id);
    if (!const_id.is_valid()) {
      // An unloaded import ref should never contain anything we need to
      // substitute into. Don't trigger loading it here.
      CARBON_CHECK(
          context_.insts().Is<SemIR::ImportRefUnloaded>(inst_id),
          "Substituting into instruction with invalid constant ID: {0}",
          context_.insts().Get(inst_id));
      return true;
    }
    if (!const_id.is_symbolic()) {
      // This instruction doesn't have a symbolic constant value, so can't
      // contain any bindings that need to be substituted.
      return true;
    }

    // If this instruction is in the map, return the known result.
    if (auto result = constants_in_generic_.Lookup(
            context_.constant_values().GetInstId(const_id))) {
      // In order to reuse instructions from the generic as often as possible,
      // keep this instruction as-is if it already has the desired symbolic
      // constant value.
      if (const_id != context_.constant_values().Get(result.value())) {
        inst_id = result.value();
      }
      CARBON_CHECK(inst_id.is_valid());
      return true;
    }

    // If the instruction is a symbolic binding, build a version in the eval
    // block.
    if (auto binding =
            context_.insts().TryGetAs<SemIR::BindSymbolicName>(inst_id)) {
      inst_id = Rebuild(inst_id, *binding);
      return true;
    }

    // FIXME code duplication
    if (auto pattern =
            context_.insts().TryGetAs<SemIR::SymbolicBindingPattern>(inst_id)) {
      inst_id = Rebuild(inst_id, *pattern);
    }

    return false;
  }

  // Build a new instruction in the eval block corresponding to the given
  // constant.
  auto Rebuild(SemIR::InstId orig_inst_id, SemIR::Inst new_inst) const
      -> SemIR::InstId override {
    auto const_inst_id =
        context_.constant_values().GetConstantInstId(orig_inst_id);
    // We might already have an instruction in the eval block if a transitive
    // operand of this instruction has the same constant value.
    auto result = constants_in_generic_.Insert(const_inst_id, [&] {
      // TODO: Add a function on `Context` to add the instruction without
      // inserting it into the dependent instructions list or computing a
      // constant value for it.
      // TODO: Provide a location based on the location of the instruction
      // that uses the constant.
      auto inst_id = context_.sem_ir().insts().AddInNoBlock(
          SemIR::LocIdAndInst::NoLoc(new_inst));
      auto const_id = AddGenericConstantInstToEvalBlock(
          context_, generic_id_, region_, const_inst_id, inst_id);
      context_.constant_values().Set(inst_id, const_id);
      return inst_id;
    });
    return result.value();
  }

 private:
  Context& context_;
  SemIR::GenericId generic_id_;
  SemIR::GenericInstIndex::Region region_;
  ConstantsInGenericMap& constants_in_generic_;
};
}  // namespace

// Adds instructions to compute the substituted version of `type_id` in each
// specific into the eval block for the generic, which is the current
// instruction block. Returns a symbolic type ID that refers to the substituted
// type in each specific.
static auto AddGenericTypeToEvalBlock(
    Context& context, SemIR::GenericId generic_id,
    SemIR::GenericInstIndex::Region region,
    ConstantsInGenericMap& constants_in_generic, SemIR::TypeId type_id)
    -> SemIR::TypeId {
  // Substitute into the type's constant instruction and rebuild it in the eval
  // block.
  auto type_inst_id =
      SubstInst(context, context.types().GetInstId(type_id),
                RebuildGenericConstantInEvalBlockCallbacks(
                    context, generic_id, region, constants_in_generic));
  return context.GetTypeIdForTypeInst(type_inst_id);
}

// Adds instructions to compute the substituted value of `inst_id` in each
// specific into the eval block for the generic, which is the current
// instruction block. Returns a symbolic constant instruction ID that refers to
// the substituted constant value in each specific.
static auto AddGenericConstantToEvalBlock(
    Context& context, SemIR::GenericId generic_id,
    SemIR::GenericInstIndex::Region region,
    ConstantsInGenericMap& constants_in_generic, SemIR::InstId inst_id)
    -> SemIR::ConstantId {
  // Substitute into the constant value and rebuild it in the eval block if
  // we've not encountered it before.
  auto const_inst_id = context.constant_values().GetConstantInstId(inst_id);
  auto new_inst_id =
      SubstInst(context, const_inst_id,
                RebuildGenericConstantInEvalBlockCallbacks(
                    context, generic_id, region, constants_in_generic));
  CARBON_CHECK(new_inst_id != const_inst_id,
               "Did not apply any substitutions to symbolic constant {0}",
               context.insts().Get(const_inst_id));
  return context.constant_values().Get(new_inst_id);
}

// Populates a map of constants in a generic from the constants in the
// declaration region, in preparation for building the definition region.
static auto PopulateConstantsFromDeclaration(
    Context& context, SemIR::GenericId generic_id,
    ConstantsInGenericMap& constants_in_generic) {
  // For the definition region, populate constants from the declaration.
  auto decl_eval_block = context.inst_blocks().Get(
      context.generics().Get(generic_id).decl_block_id);
  constants_in_generic.GrowForInsertCount(decl_eval_block.size());
  for (auto inst_id : decl_eval_block) {
    auto const_inst_id = context.constant_values().GetConstantInstId(inst_id);
    auto result = constants_in_generic.Insert(const_inst_id, inst_id);
    CARBON_CHECK(result.is_inserted(),
                 "Duplicate constant in generic decl eval block: {0}",
                 context.insts().Get(const_inst_id));
  }
}

// Builds and returns a block of instructions whose constant values need to be
// evaluated in order to resolve a generic to a specific.
static auto MakeGenericEvalBlock(Context& context, SemIR::GenericId generic_id,
                                 SemIR::GenericInstIndex::Region region)
    -> SemIR::InstBlockId {
  context.inst_block_stack().Push();

  ConstantsInGenericMap constants_in_generic;

  // For the definition region, populate constants from the declaration.
  if (region == SemIR::GenericInstIndex::Region::Definition) {
    PopulateConstantsFromDeclaration(context, generic_id, constants_in_generic);
  }

  // The work done in this loop might invalidate iterators into the generic
  // region stack, but shouldn't add new dependent instructions to the current
  // region.
  auto num_dependent_insts =
      context.generic_region_stack().PeekDependentInsts().size();
  for (auto i : llvm::seq(num_dependent_insts)) {
    auto [inst_id, dep_kind] =
        context.generic_region_stack().PeekDependentInsts()[i];

    // If the type is symbolic, replace it with a type specific to this generic.
    if ((dep_kind & GenericRegionStack::DependencyKind::SymbolicType) !=
        GenericRegionStack::DependencyKind::None) {
      auto inst = context.insts().Get(inst_id);
      auto type_id = AddGenericTypeToEvalBlock(
          context, generic_id, region, constants_in_generic, inst.type_id());
      // TODO: Eventually, completeness requirements should be modeled as
      // constraints on the generic rather than properties of the type. For now,
      // require the transformed type to be complete if the original was.
      // TODO: We'll also need to do this when evaluating the eval block.
      if (context.types().IsComplete(inst.type_id())) {
        context.TryToCompleteType(type_id);
      }
      inst.SetType(type_id);
      context.sem_ir().insts().Set(inst_id, inst);
    }

    // If the instruction has a symbolic constant value, then make a note that
    // we'll need to evaluate this instruction when forming the specific. Update
    // the constant value of the instruction to refer to the result of that
    // eventual evaluation.
    if ((dep_kind & GenericRegionStack::DependencyKind::SymbolicConstant) !=
        GenericRegionStack::DependencyKind::None) {
      // Update the constant value to refer to this generic.
      context.constant_values().Set(
          inst_id,
          AddGenericConstantToEvalBlock(context, generic_id, region,
                                        constants_in_generic, inst_id));
    }
  }

  CARBON_CHECK(
      num_dependent_insts ==
          context.generic_region_stack().PeekDependentInsts().size(),
      "Building eval block added new dependent insts, for example {0}",
      context.insts().Get(context.generic_region_stack()
                              .PeekDependentInsts()[num_dependent_insts]
                              .inst_id));

  return context.inst_block_stack().Pop();
}

// Builds and returns an eval block, given the list of canonical symbolic
// constants that the instructions in the eval block should produce. This is
// used when importing a generic.
auto RebuildGenericEvalBlock(Context& context, SemIR::GenericId generic_id,
                             SemIR::GenericInstIndex::Region region,
                             llvm::ArrayRef<SemIR::InstId> const_ids)
    -> SemIR::InstBlockId {
  context.inst_block_stack().Push();

  ConstantsInGenericMap constants_in_generic;

  // For the definition region, populate constants from the declaration.
  if (region == SemIR::GenericInstIndex::Region::Definition) {
    PopulateConstantsFromDeclaration(context, generic_id, constants_in_generic);
  }

  constants_in_generic.GrowForInsertCount(const_ids.size());
  for (auto [i, inst_id] : llvm::enumerate(const_ids)) {
    // Build a constant in the inst block.
    AddGenericConstantToEvalBlock(context, generic_id, region,
                                  constants_in_generic, inst_id);
    CARBON_CHECK(
        context.inst_block_stack().PeekCurrentBlockContents().size() == i + 1,
        "Produced {0} instructions when importing {1}",
        (context.inst_block_stack().PeekCurrentBlockContents().size() - i),
        context.insts().Get(inst_id));
  }

  return context.inst_block_stack().Pop();
}

auto FinishGenericDecl(Context& context, SemIR::InstId decl_id)
    -> SemIR::GenericId {
  auto all_bindings =
      context.scope_stack().compile_time_bindings_stack().PeekAllValues();

  if (all_bindings.empty()) {
    CARBON_CHECK(context.generic_region_stack().PeekDependentInsts().empty(),
                 "Have dependent instructions but no compile time bindings are "
                 "in scope.");
    context.generic_region_stack().Pop();
    return SemIR::GenericId::Invalid;
  }

  // Build the new Generic object. Note that we intentionally do not hold a
  // persistent reference to it throughout this function, because the `generics`
  // collection can have items added to it by import resolution while we are
  // building this generic.
  auto bindings_id = context.inst_blocks().Add(all_bindings);
  auto generic_id = context.generics().Add(
      SemIR::Generic{.decl_id = decl_id,
                     .bindings_id = bindings_id,
                     .self_specific_id = SemIR::SpecificId::Invalid});

  auto decl_block_id = MakeGenericEvalBlock(
      context, generic_id, SemIR::GenericInstIndex::Region::Declaration);
  context.generic_region_stack().Pop();
  context.generics().Get(generic_id).decl_block_id = decl_block_id;

  auto self_specific_id = MakeSelfSpecific(context, generic_id);
  context.generics().Get(generic_id).self_specific_id = self_specific_id;
  return generic_id;
}

auto FinishGenericRedecl(Context& context, SemIR::InstId /*decl_id*/,
                         SemIR::GenericId /*generic_id*/) -> void {
  // TODO: Compare contents of this declaration with the existing one on the
  // generic.
  context.generic_region_stack().Pop();
}

auto FinishGenericDefinition(Context& context, SemIR::GenericId generic_id)
    -> void {
  if (!generic_id.is_valid()) {
    // TODO: We can have symbolic constants in a context that had a non-generic
    // declaration, for example if there's a local generic let binding in a
    // function definition. Handle this case somehow -- perhaps by forming
    // substituted constant values now.
    context.generic_region_stack().Pop();
    return;
  }

  auto definition_block_id = MakeGenericEvalBlock(
      context, generic_id, SemIR::GenericInstIndex::Region::Definition);
  context.generics().Get(generic_id).definition_block_id = definition_block_id;

  context.generic_region_stack().Pop();
}

auto MakeSpecific(Context& context, SemIR::GenericId generic_id,
                  SemIR::InstBlockId args_id) -> SemIR::SpecificId {
  auto specific_id = context.specifics().GetOrAdd(generic_id, args_id);

  // If this is the first time we've formed this specific, evaluate its decl
  // block to form information about the specific.
  if (!context.specifics().Get(specific_id).decl_block_id.is_valid()) {
    auto decl_block_id = TryEvalBlockForSpecific(
        context, specific_id, SemIR::GenericInstIndex::Region::Declaration);
    // Note that TryEvalBlockForSpecific may reallocate the list of specifics,
    // so re-lookup the specific here.
    context.specifics().Get(specific_id).decl_block_id = decl_block_id;
  }

  return specific_id;
}

auto MakeSelfSpecific(Context& context, SemIR::GenericId generic_id)
    -> SemIR::SpecificId {
  if (!generic_id.is_valid()) {
    return SemIR::SpecificId::Invalid;
  }

  auto& generic = context.generics().Get(generic_id);
  auto args = context.inst_blocks().Get(generic.bindings_id);

  // Form a canonical argument list for the generic.
  llvm::SmallVector<SemIR::InstId> arg_ids;
  arg_ids.reserve(args.size());
  for (auto arg_id : args) {
    arg_ids.push_back(context.constant_values().GetConstantInstId(arg_id));
  }
  auto args_id = context.inst_blocks().AddCanonical(arg_ids);

  // Build a corresponding specific.
  // TODO: This could be made more efficient. We don't need to perform
  // substitution here; we know we want identity mappings for all constants and
  // types. We could also consider not storing the mapping at all in this case.
  return MakeSpecific(context, generic_id, args_id);
}

auto ResolveSpecificDefinition(Context& context, SemIR::SpecificId specific_id)
    -> bool {
  auto& specific = context.specifics().Get(specific_id);
  auto generic_id = specific.generic_id;
  CARBON_CHECK(generic_id.is_valid(), "Specific with no generic ID");

  if (!specific.definition_block_id.is_valid()) {
    // Evaluate the eval block for the definition of the generic.
    auto& generic = context.generics().Get(generic_id);
    if (!generic.definition_block_id.is_valid()) {
      // The generic is not defined yet.
      return false;
    }
    auto definition_block_id = TryEvalBlockForSpecific(
        context, specific_id, SemIR::GenericInstIndex::Region::Definition);
    // Note that TryEvalBlockForSpecific may reallocate the list of specifics,
    // so re-lookup the specific here.
    context.specifics().Get(specific_id).definition_block_id =
        definition_block_id;
  }
  return true;
}

auto RequireGenericParams(Context& context, SemIR::InstBlockId block_id)
    -> void {
  if (!block_id.is_valid() || block_id == SemIR::InstBlockId::Empty) {
    return;
  }

  for (auto& inst_id : context.inst_blocks().Get(block_id)) {
    if (!context.constant_values().Get(inst_id).is_constant()) {
      CARBON_DIAGNOSTIC(GenericParamMustBeConstant, Error,
                        "parameters of generic types must be constant");
      context.emitter().Emit(inst_id, GenericParamMustBeConstant);

      // Replace the parameter with an invalid instruction so that we don't try
      // constructing a generic based on it. Note this is updating the param
      // refs block, not the actual params block, so will not be directly
      // reflected in SemIR output.
<<<<<<< HEAD
      inst_id = SemIR::InstId::BuiltinError;
#if 0
      SemIR::LocIdAndInst dummy_inst = context.insts().GetWithLocId(inst_id);
      dummy_inst.inst.SetType(SemIR::TypeId::Error);
#endif
=======
      inst_id = context.AddInstInNoBlock<SemIR::Param>(
          context.insts().GetLocId(inst_id),
          {.type_id = SemIR::TypeId::Error,
           .name_id = SemIR::NameId::Base,
           .runtime_index = SemIR::RuntimeParamIndex::Invalid});
>>>>>>> 7396aede
    }
  }
}

}  // namespace Carbon::Check<|MERGE_RESOLUTION|>--- conflicted
+++ resolved
@@ -439,19 +439,7 @@
       // constructing a generic based on it. Note this is updating the param
       // refs block, not the actual params block, so will not be directly
       // reflected in SemIR output.
-<<<<<<< HEAD
       inst_id = SemIR::InstId::BuiltinError;
-#if 0
-      SemIR::LocIdAndInst dummy_inst = context.insts().GetWithLocId(inst_id);
-      dummy_inst.inst.SetType(SemIR::TypeId::Error);
-#endif
-=======
-      inst_id = context.AddInstInNoBlock<SemIR::Param>(
-          context.insts().GetLocId(inst_id),
-          {.type_id = SemIR::TypeId::Error,
-           .name_id = SemIR::NameId::Base,
-           .runtime_index = SemIR::RuntimeParamIndex::Invalid});
->>>>>>> 7396aede
     }
   }
 }
