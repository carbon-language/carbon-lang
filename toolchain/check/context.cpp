// Part of the Carbon Language project, under the Apache License v2.0 with LLVM
// Exceptions. See /LICENSE for license information.
// SPDX-License-Identifier: Apache-2.0 WITH LLVM-exception

#include "toolchain/check/context.h"

#include <utility>

#include "common/check.h"
#include "common/vlog.h"
#include "llvm/ADT/STLExtras.h"
#include "toolchain/check/declaration_name_stack.h"
#include "toolchain/check/node_block_stack.h"
#include "toolchain/diagnostics/diagnostic_kind.h"
#include "toolchain/lex/tokenized_buffer.h"
#include "toolchain/parse/node_kind.h"
#include "toolchain/sem_ir/file.h"
#include "toolchain/sem_ir/node.h"
#include "toolchain/sem_ir/node_kind.h"

namespace Carbon::Check {

Context::Context(const Lex::TokenizedBuffer& tokens,
                 DiagnosticEmitter<Parse::Node>& emitter,
                 const Parse::Tree& parse_tree, SemIR::File& semantics_ir,
                 llvm::raw_ostream* vlog_stream)
    : tokens_(&tokens),
      emitter_(&emitter),
      parse_tree_(&parse_tree),
      semantics_ir_(&semantics_ir),
      vlog_stream_(vlog_stream),
      node_stack_(parse_tree, vlog_stream),
      node_block_stack_("node_block_stack_", semantics_ir, vlog_stream),
      params_or_args_stack_("params_or_args_stack_", semantics_ir, vlog_stream),
      args_type_info_stack_("args_type_info_stack_", semantics_ir, vlog_stream),
      declaration_name_stack_(this) {
  // Inserts the "Error" and "Type" types as "used types" so that
  // canonicalization can skip them. We don't emit either for lowering.
  canonical_types_.insert({SemIR::NodeId::BuiltinError, SemIR::TypeId::Error});
  canonical_types_.insert(
      {SemIR::NodeId::BuiltinTypeType, SemIR::TypeId::TypeType});
}

auto Context::TODO(Parse::Node parse_node, std::string label) -> bool {
  CARBON_DIAGNOSTIC(SemanticsTodo, Error, "Semantics TODO: `{0}`.",
                    std::string);
  emitter_->Emit(parse_node, SemanticsTodo, std::move(label));
  return false;
}

auto Context::VerifyOnFinish() -> void {
  // Information in all the various context objects should be cleaned up as
  // various pieces of context go out of scope. At this point, nothing should
  // remain.
  // node_stack_ will still contain top-level entities.
  CARBON_CHECK(name_lookup_.empty()) << name_lookup_.size();
  CARBON_CHECK(scope_stack_.empty()) << scope_stack_.size();
  CARBON_CHECK(node_block_stack_.empty()) << node_block_stack_.size();
  CARBON_CHECK(params_or_args_stack_.empty()) << params_or_args_stack_.size();
}

auto Context::AddNode(SemIR::Node node) -> SemIR::NodeId {
  return AddNodeToBlock(node_block_stack_.PeekForAdd(), node);
}

auto Context::AddNodeToBlock(SemIR::NodeBlockId block, SemIR::Node node)
    -> SemIR::NodeId {
  CARBON_VLOG() << "AddNode " << block << ": " << node << "\n";
  return semantics_ir_->AddNode(block, node);
}

auto Context::AddNodeAndPush(Parse::Node parse_node, SemIR::Node node) -> void {
  auto node_id = AddNode(node);
  node_stack_.Push(parse_node, node_id);
}

auto Context::DiagnoseDuplicateName(Parse::Node parse_node,
                                    SemIR::NodeId prev_def_id) -> void {
  CARBON_DIAGNOSTIC(NameDeclarationDuplicate, Error,
                    "Duplicate name being declared in the same scope.");
  CARBON_DIAGNOSTIC(NameDeclarationPrevious, Note,
                    "Name is previously declared here.");
  auto prev_def = semantics_ir_->GetNode(prev_def_id);
  emitter_->Build(parse_node, NameDeclarationDuplicate)
      .Note(prev_def.parse_node(), NameDeclarationPrevious)
      .Emit();
}

auto Context::DiagnoseNameNotFound(Parse::Node parse_node,
                                   SemIR::StringId name_id) -> void {
  CARBON_DIAGNOSTIC(NameNotFound, Error, "Name `{0}` not found.",
                    llvm::StringRef);
  emitter_->Emit(parse_node, NameNotFound, semantics_ir_->GetString(name_id));
}

auto Context::AddNameToLookup(Parse::Node name_node, SemIR::StringId name_id,
                              SemIR::NodeId target_id) -> void {
  if (current_scope().names.insert(name_id).second) {
    name_lookup_[name_id].push_back(target_id);
  } else {
    DiagnoseDuplicateName(name_node, name_lookup_[name_id].back());
  }
}

auto Context::LookupName(Parse::Node parse_node, SemIR::StringId name_id,
                         SemIR::NameScopeId scope_id, bool print_diagnostics)
    -> SemIR::NodeId {
  if (scope_id == SemIR::NameScopeId::Invalid) {
    auto it = name_lookup_.find(name_id);
    if (it == name_lookup_.end()) {
      if (print_diagnostics) {
        DiagnoseNameNotFound(parse_node, name_id);
      }
      return SemIR::NodeId::BuiltinError;
    }
    CARBON_CHECK(!it->second.empty())
        << "Should have been erased: " << semantics_ir_->GetString(name_id);

    // TODO: Check for ambiguous lookups.
    return it->second.back();
  } else {
    const auto& scope = semantics_ir_->GetNameScope(scope_id);
    auto it = scope.find(name_id);
    if (it == scope.end()) {
      if (print_diagnostics) {
        DiagnoseNameNotFound(parse_node, name_id);
      }
      return SemIR::NodeId::BuiltinError;
    }

    return it->second;
  }
}

auto Context::PushScope() -> void { scope_stack_.push_back({}); }

auto Context::PopScope() -> void {
  auto scope = scope_stack_.pop_back_val();
  for (const auto& str_id : scope.names) {
    auto it = name_lookup_.find(str_id);
    if (it->second.size() == 1) {
      // Erase names that no longer resolve.
      name_lookup_.erase(it);
    } else {
      it->second.pop_back();
    }
  }
}

template <typename BranchNode, typename... Args>
static auto AddDominatedBlockAndBranchImpl(Context& context,
                                           Parse::Node parse_node, Args... args)
    -> SemIR::NodeBlockId {
  if (!context.node_block_stack().is_current_block_reachable()) {
    return SemIR::NodeBlockId::Unreachable;
  }
  auto block_id = context.semantics_ir().AddNodeBlock();
  context.AddNode(BranchNode::Make(parse_node, block_id, args...));
  return block_id;
}

auto Context::AddDominatedBlockAndBranch(Parse::Node parse_node)
    -> SemIR::NodeBlockId {
  return AddDominatedBlockAndBranchImpl<SemIR::Node::Branch>(*this, parse_node);
}

auto Context::AddDominatedBlockAndBranchWithArg(Parse::Node parse_node,
                                                SemIR::NodeId arg_id)
    -> SemIR::NodeBlockId {
  return AddDominatedBlockAndBranchImpl<SemIR::Node::BranchWithArg>(
      *this, parse_node, arg_id);
}

auto Context::AddDominatedBlockAndBranchIf(Parse::Node parse_node,
                                           SemIR::NodeId cond_id)
    -> SemIR::NodeBlockId {
  return AddDominatedBlockAndBranchImpl<SemIR::Node::BranchIf>(
      *this, parse_node, cond_id);
}

auto Context::AddConvergenceBlockAndPush(
    Parse::Node parse_node, std::initializer_list<SemIR::NodeBlockId> blocks)
    -> void {
  CARBON_CHECK(blocks.size() >= 2) << "no convergence";

  SemIR::NodeBlockId new_block_id = SemIR::NodeBlockId::Unreachable;
  for (SemIR::NodeBlockId block_id : blocks) {
    if (block_id != SemIR::NodeBlockId::Unreachable) {
      if (new_block_id == SemIR::NodeBlockId::Unreachable) {
        new_block_id = semantics_ir().AddNodeBlock();
      }
      AddNodeToBlock(block_id,
                     SemIR::Node::Branch::Make(parse_node, new_block_id));
    }
  }
  node_block_stack().Push(new_block_id);
}

auto Context::AddConvergenceBlockWithArgAndPush(
    Parse::Node parse_node,
    std::initializer_list<std::pair<SemIR::NodeBlockId, SemIR::NodeId>>
        blocks_and_args) -> SemIR::NodeId {
  CARBON_CHECK(blocks_and_args.size() >= 2) << "no convergence";

  SemIR::NodeBlockId new_block_id = SemIR::NodeBlockId::Unreachable;
  for (auto [block_id, arg_id] : blocks_and_args) {
    if (block_id != SemIR::NodeBlockId::Unreachable) {
      if (new_block_id == SemIR::NodeBlockId::Unreachable) {
        new_block_id = semantics_ir().AddNodeBlock();
      }
      AddNodeToBlock(block_id, SemIR::Node::BranchWithArg::Make(
                                   parse_node, new_block_id, arg_id));
    }
  }
  node_block_stack().Push(new_block_id);

  // Acquire the result value.
  SemIR::TypeId result_type_id =
      semantics_ir().GetNode(blocks_and_args.begin()->second).type_id();
  return AddNode(
      SemIR::Node::BlockArg::Make(parse_node, result_type_id, new_block_id));
}

// Add the current code block to the enclosing function.
auto Context::AddCurrentCodeBlockToFunction() -> void {
  CARBON_CHECK(!node_block_stack().empty()) << "no current code block";
  CARBON_CHECK(!return_scope_stack().empty()) << "no current function";

  if (!node_block_stack().is_current_block_reachable()) {
    // Don't include unreachable blocks in the function.
    return;
  }

  auto function_id = semantics_ir()
                         .GetNode(return_scope_stack().back())
                         .GetAsFunctionDeclaration();
  semantics_ir()
      .GetFunction(function_id)
      .body_block_ids.push_back(node_block_stack().PeekForAdd());
}

auto Context::is_current_position_reachable() -> bool {
  switch (auto block_id = node_block_stack().Peek(); block_id.index) {
    case SemIR::NodeBlockId::Unreachable.index: {
      return false;
    }
    case SemIR::NodeBlockId::Invalid.index: {
      return true;
    }
    default: {
      // Our current position is at the end of a real block. That position is
      // reachable unless the previous instruction is a terminator instruction.
      const auto& block_contents = semantics_ir().GetNodeBlock(block_id);
      if (block_contents.empty()) {
        return true;
      }
      const auto& last_node = semantics_ir().GetNode(block_contents.back());
      return last_node.kind().terminator_kind() !=
             SemIR::TerminatorKind::Terminator;
    }
  }
}

auto Context::Initialize(Parse::Node parse_node, SemIR::NodeId target_id,
                         SemIR::NodeId value_id) -> SemIR::NodeId {
  // Implicitly convert the value to the type of the target.
  auto type_id = semantics_ir().GetNode(target_id).type_id();
  auto expr_id = ImplicitAs(parse_node, value_id, type_id);
  SemIR::Node expr = semantics_ir().GetNode(expr_id);

  // Perform initialization now that we have an expression of the right type.
  switch (SemIR::GetExpressionCategory(semantics_ir(), expr_id)) {
    case SemIR::ExpressionCategory::NotExpression:
      CARBON_FATAL() << "Converting non-expression node " << expr
                     << " to initializing expression";

    case SemIR::ExpressionCategory::DurableReference:
    case SemIR::ExpressionCategory::EphemeralReference:
      // The design uses a custom "copy initialization" process here. We model
      // that as value binding followed by direct initialization.
      //
      // TODO: Determine whether this is observably different from the design,
      // and change either the toolchain or the design so they match.
      return AddNode(SemIR::Node::BindValue::Make(expr.parse_node(),
                                                  expr.type_id(), expr_id));

    case SemIR::ExpressionCategory::Value:
      // TODO: For class types, use an interface to determine how to perform
      // this operation.
      return expr_id;

    case SemIR::ExpressionCategory::Initializing:
      MarkInitializerFor(expr_id, target_id);
      return expr_id;
  }
}

auto Context::ConvertToValueExpression(SemIR::NodeId expr_id) -> SemIR::NodeId {
  if (expr_id == SemIR::NodeId::BuiltinError) {
    return expr_id;
  }

  switch (SemIR::GetExpressionCategory(semantics_ir(), expr_id)) {
    case SemIR::ExpressionCategory::NotExpression:
      CARBON_FATAL() << "Converting non-expression node "
                     << semantics_ir().GetNode(expr_id)
                     << " to value expression";

    case SemIR::ExpressionCategory::Initializing:
      // Commit to using a temporary for this initializing expression.
      // TODO: Don't create a temporary if the initializing representation is
      // already a value representation.
      expr_id = FinalizeTemporary(expr_id, /*discarded=*/false);
      [[fallthrough]];

    case SemIR::ExpressionCategory::DurableReference:
    case SemIR::ExpressionCategory::EphemeralReference: {
      // TODO: Support types with custom value representations.
      SemIR::Node expr = semantics_ir().GetNode(expr_id);
      return AddNode(SemIR::Node::BindValue::Make(expr.parse_node(),
                                                  expr.type_id(), expr_id));
    }

    case SemIR::ExpressionCategory::Value:
      return expr_id;
  }
}

auto Context::FinalizeTemporary(SemIR::NodeId init_id, bool discarded)
    -> SemIR::NodeId {
  // TODO: See if we can refactor this with MarkInitializerFor once recursion
  // through struct and tuple values is properly handled.
  auto orig_init_id = init_id;
  while (true) {
    SemIR::Node init = semantics_ir().GetNode(init_id);
    CARBON_CHECK(SemIR::GetExpressionCategory(semantics_ir(), init_id) ==
                 SemIR::ExpressionCategory::Initializing)
        << "Can only materialize initializing expressions, found " << init;
    switch (init.kind()) {
      default:
        CARBON_FATAL() << "Initialization from unexpected node " << init;

      case SemIR::NodeKind::StructLiteral:
      case SemIR::NodeKind::TupleLiteral:
        CARBON_FATAL() << init << " is not modeled as initializing yet";

      case SemIR::NodeKind::StubReference: {
        init_id = init.GetAsStubReference();
        continue;
      }

      case SemIR::NodeKind::Call: {
        auto [refs_id, callee_id] = init.GetAsCall();
        if (semantics_ir().GetFunction(callee_id).return_slot_id.is_valid()) {
          // The return slot should have a materialized temporary in it.
          auto temporary_id = semantics_ir().GetNodeBlock(refs_id).back();
          CARBON_CHECK(semantics_ir().GetNode(temporary_id).kind() ==
                       SemIR::NodeKind::TemporaryStorage)
              << "Return slot for function call does not contain a temporary; "
              << "initialized multiple times? Have "
              << semantics_ir().GetNode(temporary_id);
          return AddNode(SemIR::Node::Temporary::Make(
              init.parse_node(), init.type_id(), temporary_id, orig_init_id));
        }

        if (discarded) {
          // Don't invent a temporary that we're going to discard.
          return SemIR::NodeId::Invalid;
        }

        // The function has no return slot, but we want to produce a temporary
        // object. Materialize one now.
        // TODO: Consider using an invalid ID to mean that we immediately
        // materialize and initialize a temporary, rather than two separate
        // nodes.
        auto temporary_id = AddNode(SemIR::Node::TemporaryStorage::Make(
            init.parse_node(), init.type_id()));
        return AddNode(SemIR::Node::Temporary::Make(
            init.parse_node(), init.type_id(), temporary_id, init_id));
      }
    }
  }
}

auto Context::MarkInitializerFor(SemIR::NodeId init_id, SemIR::NodeId target_id)
    -> void {
  while (true) {
    SemIR::Node init = semantics_ir().GetNode(init_id);
    CARBON_CHECK(SemIR::GetExpressionCategory(semantics_ir(), init_id) ==
                 SemIR::ExpressionCategory::Initializing)
        << "initialization from non-initializing node " << init;
    switch (init.kind()) {
      default:
        CARBON_FATAL() << "Initialization from unexpected node " << init;

      case SemIR::NodeKind::StructLiteral:
      case SemIR::NodeKind::TupleLiteral:
        CARBON_FATAL() << init << " is not modeled as initializing yet";

      case SemIR::NodeKind::StubReference:
        init_id = init.GetAsStubReference();
        continue;

      case SemIR::NodeKind::Call: {
        // If the callee has a return slot, point it at our target.
        auto [refs_id, callee_id] = init.GetAsCall();
        if (semantics_ir().GetFunction(callee_id).return_slot_id.is_valid()) {
          // Replace the return slot with our given target, and remove the
          // tentatively-created temporary.
          auto temporary_id = std::exchange(
              semantics_ir().GetNodeBlock(refs_id).back(), target_id);
          auto temporary = semantics_ir().GetNode(temporary_id);
          CARBON_CHECK(temporary.kind() == SemIR::NodeKind::TemporaryStorage)
              << "Return slot for function call does not contain a temporary; "
              << "initialized multiple times? Have " << temporary;
          semantics_ir().ReplaceNode(
              temporary_id, SemIR::Node::NoOp::Make(temporary.parse_node()));
        }
        return;
      }
    }
  }
}

auto Context::HandleDiscardedExpression(SemIR::NodeId expr_id) -> void {
  // If we discard an initializing expression, materialize it first.
  if (SemIR::GetExpressionCategory(semantics_ir(), expr_id) ==
      SemIR::ExpressionCategory::Initializing) {
    FinalizeTemporary(expr_id, /*discarded=*/true);
  }

  // TODO: This will eventually need to do some "do not discard" analysis.
  (void)expr_id;
}

auto Context::ImplicitAsForArgs(Parse::Node call_parse_node,
                                SemIR::NodeBlockId arg_refs_id,
                                Parse::Node param_parse_node,
                                SemIR::NodeBlockId param_refs_id) -> bool {
  // If both arguments and parameters are empty, return quickly. Otherwise,
  // we'll fetch both so that errors are consistent.
  if (arg_refs_id == SemIR::NodeBlockId::Empty &&
      param_refs_id == SemIR::NodeBlockId::Empty) {
    return true;
  }

  auto& arg_refs = semantics_ir_->GetNodeBlock(arg_refs_id);
  const auto& param_refs = semantics_ir_->GetNodeBlock(param_refs_id);

  // If sizes mismatch, fail early.
  if (arg_refs.size() != param_refs.size()) {
    CARBON_DIAGNOSTIC(CallArgCountMismatch, Error,
                      "{0} argument(s) passed to function expecting "
                      "{1} argument(s).",
                      int, int);
    CARBON_DIAGNOSTIC(InCallToFunction, Note,
                      "Calling function declared here.");
    emitter_
        ->Build(call_parse_node, CallArgCountMismatch, arg_refs.size(),
                param_refs.size())
        .Note(param_parse_node, InCallToFunction)
        .Emit();
    return false;
  }

  if (param_refs.empty()) {
    return true;
  }

  int diag_param_index;
  DiagnosticAnnotationScope annotate_diagnostics(emitter_, [&](auto& builder) {
    CARBON_DIAGNOSTIC(InCallToFunctionParam, Note,
                      "Initializing parameter {0} of function declared here.",
                      int);
    builder.Note(param_parse_node, InCallToFunctionParam, diag_param_index + 1);
  });

  // Check type conversions per-element.
  for (auto [i, value_id, param_ref] : llvm::enumerate(arg_refs, param_refs)) {
    diag_param_index = i;

    auto as_type_id = semantics_ir_->GetNode(param_ref).type_id();
    // TODO: Convert to the proper expression category. For now, we assume
    // parameters are all `let` bindings.
    value_id = ConvertToValueOfType(call_parse_node, value_id, as_type_id);
    if (value_id == SemIR::NodeId::BuiltinError) {
      return false;
    }
    arg_refs[i] = value_id;
  }

  return true;
}

auto Context::ImplicitAs(Parse::Node parse_node, SemIR::NodeId value_id,
                         SemIR::TypeId as_type_id) -> SemIR::NodeId {
  // Start by making sure both sides are valid. If any part is invalid, the
  // result is invalid and we shouldn't error.
  if (value_id == SemIR::NodeId::BuiltinError) {
    // If the value is invalid, we can't do much, but do "succeed".
    return value_id;
  }
  auto value = semantics_ir_->GetNode(value_id);
  auto value_type_id = value.type_id();
  if (value_type_id == SemIR::TypeId::Error ||
      as_type_id == SemIR::TypeId::Error) {
    return SemIR::NodeId::BuiltinError;
  }

  if (value_type_id == as_type_id) {
    return value_id;
  }

  auto as_type = semantics_ir_->GetTypeAllowBuiltinTypes(as_type_id);
  auto as_type_node = semantics_ir_->GetNode(as_type);
  if (as_type_node.kind() == SemIR::NodeKind::ArrayType) {
    auto [bound_node_id, element_type_id] = as_type_node.GetAsArrayType();
    // To resolve lambda issue.
    auto element_type = element_type_id;
    auto value_type_node = semantics_ir_->GetNode(
        semantics_ir_->GetTypeAllowBuiltinTypes(value_type_id));
    if (value_type_node.kind() == SemIR::NodeKind::TupleType) {
      auto tuple_type_block_id = value_type_node.GetAsTupleType();
      const auto& type_block = semantics_ir_->GetTypeBlock(tuple_type_block_id);
      if (type_block.size() ==
              semantics_ir_->GetArrayBoundValue(bound_node_id) &&
          std::all_of(type_block.begin(), type_block.end(),
                      [&](auto type) { return type == element_type; })) {
        // TODO: We should convert an initializing expression of tuple type
        // to an initializing expression of array type.
        value_id = ConvertToValueExpression(value_id);
        return AddNode(SemIR::Node::ArrayValue::Make(value.parse_node(),
                                                     as_type_id, value_id));
      }
    }
  }

  if (as_type_id == SemIR::TypeId::TypeType) {
    if (value.kind() == SemIR::NodeKind::TupleLiteral) {
      auto tuple_block_id = value.GetAsTupleLiteral();
      llvm::SmallVector<SemIR::TypeId> type_ids;
      // If it is empty tuple type, we don't fetch anything.
      if (tuple_block_id != SemIR::NodeBlockId::Empty) {
        const auto& tuple_block = semantics_ir_->GetNodeBlock(tuple_block_id);
        for (auto tuple_node_id : tuple_block) {
          // TODO: Eventually ExpressionAsType will insert implicit cast
          // instructions. When that happens, this will need to verify the full
          // tuple conversion will work before calling it.
          type_ids.push_back(
              ExpressionAsType(value.parse_node(), tuple_node_id));
        }
      }
      auto tuple_type_id =
          CanonicalizeTupleType(value.parse_node(), std::move(type_ids));
      return semantics_ir_->GetTypeAllowBuiltinTypes(tuple_type_id);
    }
    // When converting `{}` to a type, the result is `{} as Type`.
<<<<<<< HEAD
    if (value.kind() == SemIR::NodeKind::StructLiteral &&
        value.GetAsStructLiteral() == SemIR::NodeBlockId::Empty) {
      if (output_value_id != nullptr) {
        *output_value_id = semantics_ir_->GetType(value_type_id);
      }
      return ImplicitAsKind::Compatible;
=======
    if (value.kind() == SemIR::NodeKind::StructValue &&
        value.GetAsStructValue() == SemIR::NodeBlockId::Empty) {
      return semantics_ir_->GetType(value_type_id);
>>>>>>> 3eb8c9a5
    }
  }

  // TODO: Handle ImplicitAs for compatible structs and tuples.

  CARBON_DIAGNOSTIC(ImplicitAsConversionFailure, Error,
                    "Cannot implicitly convert from `{0}` to `{1}`.",
                    std::string, std::string);
  emitter_
      ->Build(parse_node, ImplicitAsConversionFailure,
              semantics_ir_->StringifyType(
                  semantics_ir_->GetNode(value_id).type_id()),
              semantics_ir_->StringifyType(as_type_id))
      .Emit();
  return SemIR::NodeId::BuiltinError;
}

auto Context::ParamOrArgStart() -> void { params_or_args_stack_.Push(); }

auto Context::ParamOrArgComma(bool for_args) -> void {
  ParamOrArgSave(for_args);
}

auto Context::ParamOrArgEnd(bool for_args, Parse::NodeKind start_kind)
    -> SemIR::NodeBlockId {
  if (parse_tree_->node_kind(node_stack_.PeekParseNode()) != start_kind) {
    ParamOrArgSave(for_args);
  }
  return params_or_args_stack_.Pop();
}

auto Context::ParamOrArgSave(bool for_args) -> void {
  auto [entry_parse_node, entry_node_id] =
      node_stack_.PopExpressionWithParseNode();
  if (for_args) {
    // For an argument, we add a stub reference to the expression on the top of
    // the stack. There may not be anything on the IR prior to this.
    entry_node_id = AddNode(SemIR::Node::StubReference::Make(
        entry_parse_node, semantics_ir_->GetNode(entry_node_id).type_id(),
        entry_node_id));
  }

  // Save the param or arg ID.
  auto& params_or_args =
      semantics_ir_->GetNodeBlock(params_or_args_stack_.PeekForAdd());
  params_or_args.push_back(entry_node_id);
}

auto Context::CanonicalizeTypeImpl(
    SemIR::NodeKind kind,
    llvm::function_ref<void(llvm::FoldingSetNodeID& canonical_id)> profile_type,
    llvm::function_ref<SemIR::NodeId()> make_node) -> SemIR::TypeId {
  llvm::FoldingSetNodeID canonical_id;
  kind.Profile(canonical_id);
  profile_type(canonical_id);

  void* insert_pos;
  auto* node =
      canonical_type_nodes_.FindNodeOrInsertPos(canonical_id, insert_pos);
  if (node != nullptr) {
    return node->type_id();
  }

  auto node_id = make_node();
  auto type_id = semantics_ir_->AddType(node_id);
  CARBON_CHECK(canonical_types_.insert({node_id, type_id}).second);
  type_node_storage_.push_back(
      std::make_unique<TypeNode>(canonical_id, type_id));

  // In a debug build, check that our insertion position is still valid. It
  // could have been invalidated by a misbehaving `make_node`.
  CARBON_DCHECK([&] {
    void* check_insert_pos;
    auto* check_node = canonical_type_nodes_.FindNodeOrInsertPos(
        canonical_id, check_insert_pos);
    return !check_node && insert_pos == check_insert_pos;
  }()) << "Type was created recursively during canonicalization";

  canonical_type_nodes_.InsertNode(type_node_storage_.back().get(), insert_pos);
  return type_id;
}

// Compute a fingerprint for a tuple type, for use as a key in a folding set.
static auto ProfileTupleType(const llvm::SmallVector<SemIR::TypeId>& type_ids,
                             llvm::FoldingSetNodeID& canonical_id) -> void {
  for (const auto& type_id : type_ids) {
    canonical_id.AddInteger(type_id.index);
  }
}

// Compute a fingerprint for a type, for use as a key in a folding set.
static auto ProfileType(Context& semantics_context, SemIR::Node node,
                        llvm::FoldingSetNodeID& canonical_id) -> void {
  switch (node.kind()) {
    case SemIR::NodeKind::ArrayType: {
      auto [bound_id, element_type_id] = node.GetAsArrayType();
      canonical_id.AddInteger(
          semantics_context.semantics_ir().GetArrayBoundValue(bound_id));
      canonical_id.AddInteger(element_type_id.index);
      break;
    }
    case SemIR::NodeKind::Builtin:
      canonical_id.AddInteger(node.GetAsBuiltin().AsInt());
      break;
    case SemIR::NodeKind::CrossReference: {
      // TODO: Cross-references should be canonicalized by looking at their
      // target rather than treating them as new unique types.
      auto [xref_id, node_id] = node.GetAsCrossReference();
      canonical_id.AddInteger(xref_id.index);
      canonical_id.AddInteger(node_id.index);
      break;
    }
    case SemIR::NodeKind::ConstType:
      canonical_id.AddInteger(
          semantics_context.GetUnqualifiedType(node.GetAsConstType()).index);
      break;
    case SemIR::NodeKind::PointerType:
      canonical_id.AddInteger(node.GetAsPointerType().index);
      break;
    case SemIR::NodeKind::StructType: {
      auto refs =
          semantics_context.semantics_ir().GetNodeBlock(node.GetAsStructType());
      for (const auto& ref_id : refs) {
        auto ref = semantics_context.semantics_ir().GetNode(ref_id);
        auto [name_id, type_id] = ref.GetAsStructTypeField();
        canonical_id.AddInteger(name_id.index);
        canonical_id.AddInteger(type_id.index);
      }
      break;
    }
    case SemIR::NodeKind::StubReference: {
      // We rely on stub references not referring to each other to ensure we
      // only recurse once here.
      auto inner =
          semantics_context.semantics_ir().GetNode(node.GetAsStubReference());
      CARBON_CHECK(inner.kind() != SemIR::NodeKind::StubReference)
          << "A stub reference should never refer to another stub reference.";
      ProfileType(semantics_context, inner, canonical_id);
      break;
    }
    case SemIR::NodeKind::TupleType:
      ProfileTupleType(
          semantics_context.semantics_ir().GetTypeBlock(node.GetAsTupleType()),
          canonical_id);
      break;
    default:
      CARBON_FATAL() << "Unexpected type node " << node;
  }
}

auto Context::CanonicalizeTypeAndAddNodeIfNew(SemIR::Node node)
    -> SemIR::TypeId {
  auto profile_node = [&](llvm::FoldingSetNodeID& canonical_id) {
    ProfileType(*this, node, canonical_id);
  };
  auto make_node = [&] { return AddNode(node); };
  return CanonicalizeTypeImpl(node.kind(), profile_node, make_node);
}

auto Context::CanonicalizeType(SemIR::NodeId node_id) -> SemIR::TypeId {
  auto it = canonical_types_.find(node_id);
  if (it != canonical_types_.end()) {
    return it->second;
  }

  auto node = semantics_ir_->GetNode(node_id);
  auto profile_node = [&](llvm::FoldingSetNodeID& canonical_id) {
    ProfileType(*this, node, canonical_id);
  };
  auto make_node = [&] { return node_id; };
  return CanonicalizeTypeImpl(node.kind(), profile_node, make_node);
}

auto Context::CanonicalizeStructType(Parse::Node parse_node,
                                     SemIR::NodeBlockId refs_id)
    -> SemIR::TypeId {
  return CanonicalizeTypeAndAddNodeIfNew(SemIR::Node::StructType::Make(
      parse_node, SemIR::TypeId::TypeType, refs_id));
}

auto Context::CanonicalizeTupleType(Parse::Node parse_node,
                                    llvm::SmallVector<SemIR::TypeId>&& type_ids)
    -> SemIR::TypeId {
  // Defer allocating a SemIR::TypeBlockId until we know this is a new type.
  auto profile_tuple = [&](llvm::FoldingSetNodeID& canonical_id) {
    ProfileTupleType(type_ids, canonical_id);
  };
  auto make_tuple_node = [&] {
    auto type_block_id = semantics_ir_->AddTypeBlock();
    auto& type_block = semantics_ir_->GetTypeBlock(type_block_id);
    type_block = std::move(type_ids);
    return AddNode(SemIR::Node::TupleType::Make(
        parse_node, SemIR::TypeId::TypeType, type_block_id));
  };
  return CanonicalizeTypeImpl(SemIR::NodeKind::TupleType, profile_tuple,
                              make_tuple_node);
}

auto Context::GetPointerType(Parse::Node parse_node,
                             SemIR::TypeId pointee_type_id) -> SemIR::TypeId {
  return CanonicalizeTypeAndAddNodeIfNew(SemIR::Node::PointerType::Make(
      parse_node, SemIR::TypeId::TypeType, pointee_type_id));
}

auto Context::GetUnqualifiedType(SemIR::TypeId type_id) -> SemIR::TypeId {
  SemIR::Node type_node =
      semantics_ir_->GetNode(semantics_ir_->GetTypeAllowBuiltinTypes(type_id));
  if (type_node.kind() == SemIR::NodeKind::ConstType) {
    return type_node.GetAsConstType();
  }
  return type_id;
}

auto Context::PrintForStackDump(llvm::raw_ostream& output) const -> void {
  node_stack_.PrintForStackDump(output);
  node_block_stack_.PrintForStackDump(output);
  params_or_args_stack_.PrintForStackDump(output);
  args_type_info_stack_.PrintForStackDump(output);
}

}  // namespace Carbon::Check<|MERGE_RESOLUTION|>--- conflicted
+++ resolved
@@ -555,18 +555,9 @@
       return semantics_ir_->GetTypeAllowBuiltinTypes(tuple_type_id);
     }
     // When converting `{}` to a type, the result is `{} as Type`.
-<<<<<<< HEAD
     if (value.kind() == SemIR::NodeKind::StructLiteral &&
         value.GetAsStructLiteral() == SemIR::NodeBlockId::Empty) {
-      if (output_value_id != nullptr) {
-        *output_value_id = semantics_ir_->GetType(value_type_id);
-      }
-      return ImplicitAsKind::Compatible;
-=======
-    if (value.kind() == SemIR::NodeKind::StructValue &&
-        value.GetAsStructValue() == SemIR::NodeBlockId::Empty) {
       return semantics_ir_->GetType(value_type_id);
->>>>>>> 3eb8c9a5
     }
   }
 
