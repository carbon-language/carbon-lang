// Part of the Carbon Language project, under the Apache License v2.0 with LLVM
// Exceptions. See /LICENSE for license information.
// SPDX-License-Identifier: Apache-2.0 WITH LLVM-exception

#include "toolchain/check/context.h"

#include <string>
#include <utility>

#include "common/check.h"
#include "common/vlog.h"
#include "llvm/ADT/Sequence.h"
#include "toolchain/base/kind_switch.h"
#include "toolchain/check/decl_name_stack.h"
#include "toolchain/check/eval.h"
#include "toolchain/check/generic.h"
#include "toolchain/check/generic_region_stack.h"
#include "toolchain/check/import.h"
#include "toolchain/check/import_ref.h"
#include "toolchain/check/inst_block_stack.h"
#include "toolchain/check/merge.h"
#include "toolchain/diagnostics/diagnostic_emitter.h"
#include "toolchain/lex/tokenized_buffer.h"
#include "toolchain/parse/node_ids.h"
#include "toolchain/parse/node_kind.h"
#include "toolchain/sem_ir/builtin_inst_kind.h"
#include "toolchain/sem_ir/file.h"
#include "toolchain/sem_ir/formatter.h"
#include "toolchain/sem_ir/ids.h"
#include "toolchain/sem_ir/import_ir.h"
#include "toolchain/sem_ir/inst.h"
#include "toolchain/sem_ir/inst_kind.h"
#include "toolchain/sem_ir/name_scope.h"
#include "toolchain/sem_ir/typed_insts.h"

namespace Carbon::Check {

Context::Context(const Lex::TokenizedBuffer& tokens, DiagnosticEmitter& emitter,
                 const Parse::Tree& parse_tree,
                 llvm::function_ref<const Parse::TreeAndSubtrees&()>
                     get_parse_tree_and_subtrees,
                 SemIR::File& sem_ir, llvm::raw_ostream* vlog_stream)
    : tokens_(&tokens),
      emitter_(&emitter),
      parse_tree_(&parse_tree),
      get_parse_tree_and_subtrees_(get_parse_tree_and_subtrees),
      sem_ir_(&sem_ir),
      vlog_stream_(vlog_stream),
      node_stack_(parse_tree, vlog_stream),
      inst_block_stack_("inst_block_stack_", sem_ir, vlog_stream),
<<<<<<< HEAD
      pattern_block_stack_(this),
      param_and_arg_refs_stack_(sem_ir, vlog_stream, node_stack_,
                                pattern_node_stack_),
=======
      pattern_block_stack_("pattern_block_stack_", sem_ir, vlog_stream),
      param_and_arg_refs_stack_(sem_ir, vlog_stream, node_stack_),
>>>>>>> ed374dcd
      args_type_info_stack_("args_type_info_stack_", sem_ir, vlog_stream),
      decl_name_stack_(this),
      scope_stack_(sem_ir_->identifiers()),
      global_init_(this) {
  // Map the builtin `<error>` and `type` type constants to their corresponding
  // special `TypeId` values.
  type_ids_for_type_constants_.Insert(
      SemIR::ConstantId::ForTemplateConstant(SemIR::InstId::BuiltinError),
      SemIR::TypeId::Error);
  type_ids_for_type_constants_.Insert(
      SemIR::ConstantId::ForTemplateConstant(SemIR::InstId::BuiltinTypeType),
      SemIR::TypeId::TypeType);

  // TODO: Remove this and add a `VerifyOnFinish` once we properly push and pop
  // in the right places.
  generic_region_stack().Push();
}

auto Context::TODO(SemIRLoc loc, std::string label) -> bool {
  CARBON_DIAGNOSTIC(SemanticsTodo, Error, "Semantics TODO: `{0}`.",
                    std::string);
  emitter_->Emit(loc, SemanticsTodo, std::move(label));
  return false;
}

auto Context::VerifyOnFinish() -> void {
  // Information in all the various context objects should be cleaned up as
  // various pieces of context go out of scope. At this point, nothing should
  // remain.
  // node_stack_ will still contain top-level entities.
  scope_stack_.VerifyOnFinish();
  inst_block_stack_.VerifyOnFinish();
  pattern_block_stack_.VerifyOnFinish();
  param_and_arg_refs_stack_.VerifyOnFinish();
  CARBON_CHECK(pattern_node_stack_.empty());
}

// Finish producing an instruction. Set its constant value, and register it in
// any applicable instruction lists.
auto Context::FinishInst(SemIR::InstId inst_id, SemIR::Inst inst) -> void {
  GenericRegionStack::DependencyKind dep_kind =
      GenericRegionStack::DependencyKind::None;

  // If the instruction has a symbolic constant type, track that we need to
  // substitute into it.
  if (types().GetConstantId(inst.type_id()).is_symbolic()) {
    dep_kind |= GenericRegionStack::DependencyKind::SymbolicType;
  }

  // If the instruction has a constant value, compute it.
  auto const_id = TryEvalInst(*this, inst_id, inst);
  constant_values().Set(inst_id, const_id);
  if (const_id.is_constant()) {
    CARBON_VLOG() << "Constant: " << inst << " -> "
                  << constant_values().GetInstId(const_id) << "\n";

    // If the constant value is symbolic, track that we need to substitute into
    // it.
    if (const_id.is_symbolic()) {
      dep_kind |= GenericRegionStack::DependencyKind::SymbolicConstant;
    }
  }

  // Keep track of dependent instructions.
  if (dep_kind != GenericRegionStack::DependencyKind::None) {
    // TODO: Also check for template-dependent instructions.
    generic_region_stack().AddDependentInst(
        {.inst_id = inst_id, .kind = dep_kind});
  }
}

auto Context::AddInstInNoBlock(SemIR::LocIdAndInst loc_id_and_inst)
    -> SemIR::InstId {
  auto inst_id = sem_ir().insts().AddInNoBlock(loc_id_and_inst);
  CARBON_VLOG() << "AddInst: " << loc_id_and_inst.inst << "\n";
  FinishInst(inst_id, loc_id_and_inst.inst);
  return inst_id;
}

auto Context::AddInst(SemIR::LocIdAndInst loc_id_and_inst) -> SemIR::InstId {
  auto inst_id = AddInstInNoBlock(loc_id_and_inst);
  inst_block_stack_.AddInstId(inst_id);
  return inst_id;
}

auto Context::AddPlaceholderInstInNoBlock(SemIR::LocIdAndInst loc_id_and_inst)
    -> SemIR::InstId {
  auto inst_id = sem_ir().insts().AddInNoBlock(loc_id_and_inst);
  CARBON_VLOG() << "AddPlaceholderInst: " << loc_id_and_inst.inst << "\n";
  constant_values().Set(inst_id, SemIR::ConstantId::Invalid);
  return inst_id;
}

auto Context::AddPlaceholderInst(SemIR::LocIdAndInst loc_id_and_inst)
    -> SemIR::InstId {
  auto inst_id = AddPlaceholderInstInNoBlock(loc_id_and_inst);
  inst_block_stack_.AddInstId(inst_id);
  return inst_id;
}

auto Context::AddPatternInst(SemIR::LocIdAndInst loc_id_and_inst)
    -> SemIR::InstId {
  auto inst_id = AddInstInNoBlock(loc_id_and_inst);
  pattern_block_stack_.AddInstId(inst_id);
  return inst_id;
}

auto Context::AddConstant(SemIR::Inst inst, bool is_symbolic)
    -> SemIR::ConstantId {
  auto const_id = constants().GetOrAdd(inst, is_symbolic);
  CARBON_VLOG() << "AddConstant: " << inst << "\n";
  return const_id;
}

auto Context::ReplaceLocIdAndInstBeforeConstantUse(
    SemIR::InstId inst_id, SemIR::LocIdAndInst loc_id_and_inst) -> void {
  sem_ir().insts().SetLocIdAndInst(inst_id, loc_id_and_inst);
  CARBON_VLOG() << "ReplaceInst: " << inst_id << " -> " << loc_id_and_inst.inst
                << "\n";
  FinishInst(inst_id, loc_id_and_inst.inst);
}

auto Context::ReplaceInstBeforeConstantUse(SemIR::InstId inst_id,
                                           SemIR::Inst inst) -> void {
  sem_ir().insts().Set(inst_id, inst);
  CARBON_VLOG() << "ReplaceInst: " << inst_id << " -> " << inst << "\n";
  FinishInst(inst_id, inst);
}

auto Context::DiagnoseDuplicateName(SemIRLoc dup_def, SemIRLoc prev_def)
    -> void {
  CARBON_DIAGNOSTIC(NameDeclDuplicate, Error,
                    "Duplicate name being declared in the same scope.");
  CARBON_DIAGNOSTIC(NameDeclPrevious, Note,
                    "Name is previously declared here.");
  emitter_->Build(dup_def, NameDeclDuplicate)
      .Note(prev_def, NameDeclPrevious)
      .Emit();
}

auto Context::DiagnoseNameNotFound(SemIRLoc loc, SemIR::NameId name_id)
    -> void {
  CARBON_DIAGNOSTIC(NameNotFound, Error, "Name `{0}` not found.",
                    SemIR::NameId);
  emitter_->Emit(loc, NameNotFound, name_id);
}

auto Context::NoteIncompleteClass(SemIR::ClassId class_id,
                                  DiagnosticBuilder& builder) -> void {
  const auto& class_info = classes().Get(class_id);
  CARBON_CHECK(!class_info.is_defined()) << "Class is not incomplete";
  if (class_info.definition_id.is_valid()) {
    CARBON_DIAGNOSTIC(ClassIncompleteWithinDefinition, Note,
                      "Class is incomplete within its definition.");
    builder.Note(class_info.definition_id, ClassIncompleteWithinDefinition);
  } else {
    CARBON_DIAGNOSTIC(ClassForwardDeclaredHere, Note,
                      "Class was forward declared here.");
    builder.Note(class_info.latest_decl_id(), ClassForwardDeclaredHere);
  }
}

auto Context::NoteUndefinedInterface(SemIR::InterfaceId interface_id,
                                     DiagnosticBuilder& builder) -> void {
  const auto& interface_info = interfaces().Get(interface_id);
  CARBON_CHECK(!interface_info.is_defined()) << "Interface is not incomplete";
  if (interface_info.is_being_defined()) {
    CARBON_DIAGNOSTIC(InterfaceUndefinedWithinDefinition, Note,
                      "Interface is currently being defined.");
    builder.Note(interface_info.definition_id,
                 InterfaceUndefinedWithinDefinition);
  } else {
    CARBON_DIAGNOSTIC(InterfaceForwardDeclaredHere, Note,
                      "Interface was forward declared here.");
    builder.Note(interface_info.latest_decl_id(), InterfaceForwardDeclaredHere);
  }
}

auto Context::AddNameToLookup(SemIR::NameId name_id, SemIR::InstId target_id)
    -> void {
  if (auto existing = scope_stack().LookupOrAddName(name_id, target_id);
      existing.is_valid()) {
    DiagnoseDuplicateName(target_id, existing);
  }
}

auto Context::LookupNameInDecl(SemIR::LocId loc_id, SemIR::NameId name_id,
                               SemIR::NameScopeId scope_id) -> SemIR::InstId {
  if (!scope_id.is_valid()) {
    // Look for a name in the current scope only. There are two cases where the
    // name would be in an outer scope:
    //
    //  - The name is the sole component of the declared name:
    //
    //    class A;
    //    fn F() {
    //      class A;
    //    }
    //
    //    In this case, the inner A is not the same class as the outer A, so
    //    lookup should not find the outer A.
    //
    //  - The name is a qualifier of some larger declared name:
    //
    //    class A { class B; }
    //    fn F() {
    //      class A.B {}
    //    }
    //
    //    In this case, we're not in the correct scope to define a member of
    //    class A, so we should reject, and we achieve this by not finding the
    //    name A from the outer scope.
    return scope_stack().LookupInCurrentScope(name_id);
  } else {
    // We do not look into `extend`ed scopes here. A qualified name in a
    // declaration must specify the exact scope in which the name was originally
    // introduced:
    //
    //    base class A { fn F(); }
    //    class B { extend base: A; }
    //
    //    // Error, no `F` in `B`.
    //    fn B.F() {}
    return LookupNameInExactScope(loc_id, name_id, scope_id,
                                  name_scopes().Get(scope_id));
  }
}

auto Context::LookupUnqualifiedName(Parse::NodeId node_id,
                                    SemIR::NameId name_id) -> LookupResult {
  // TODO: Check for shadowed lookup results.

  // Find the results from ancestor lexical scopes. These will be combined with
  // results from non-lexical scopes such as namespaces and classes.
  auto [lexical_result, non_lexical_scopes] =
      scope_stack().LookupInLexicalScopes(name_id);

  // Walk the non-lexical scopes and perform lookups into each of them.
  for (auto [index, lookup_scope_id, specific_id] :
       llvm::reverse(non_lexical_scopes)) {
    if (auto non_lexical_result = LookupQualifiedName(
            node_id, name_id,
            {.name_scope_id = lookup_scope_id, .specific_id = specific_id},
            /*required=*/false);
        non_lexical_result.inst_id.is_valid()) {
      return non_lexical_result;
    }
  }

  if (lexical_result.is_valid()) {
    // A lexical scope never needs an associated specific. If there's a
    // lexically enclosing generic, then it also encloses the point of use of
    // the name.
    return {.specific_id = SemIR::SpecificId::Invalid,
            .inst_id = lexical_result};
  }

  // We didn't find anything at all.
  DiagnoseNameNotFound(node_id, name_id);
  return {.specific_id = SemIR::SpecificId::Invalid,
          .inst_id = SemIR::InstId::BuiltinError};
}

auto Context::LookupNameInExactScope(SemIRLoc loc, SemIR::NameId name_id,
                                     SemIR::NameScopeId scope_id,
                                     const SemIR::NameScope& scope)
    -> SemIR::InstId {
  if (auto lookup = scope.name_map.Lookup(name_id)) {
    auto inst_id = scope.names[lookup.value()].inst_id;
    LoadImportRef(*this, inst_id);
    return inst_id;
  }
  if (!scope.import_ir_scopes.empty()) {
    return ImportNameFromOtherPackage(*this, loc, scope_id,
                                      scope.import_ir_scopes, name_id);
  }
  return SemIR::InstId::Invalid;
}

auto Context::LookupQualifiedName(Parse::NodeId node_id, SemIR::NameId name_id,
                                  LookupScope scope, bool required)
    -> LookupResult {
  llvm::SmallVector<LookupScope> scopes = {scope};
  LookupResult result = {.specific_id = SemIR::SpecificId::Invalid,
                         .inst_id = SemIR::InstId::Invalid};
  bool has_error = false;

  // Walk this scope and, if nothing is found here, the scopes it extends.
  while (!scopes.empty()) {
    auto [scope_id, specific_id] = scopes.pop_back_val();
    const auto& name_scope = name_scopes().Get(scope_id);
    has_error |= name_scope.has_error;

    auto scope_result_id =
        LookupNameInExactScope(node_id, name_id, scope_id, name_scope);
    if (!scope_result_id.is_valid()) {
      // Nothing found in this scope: also look in its extended scopes.
      auto extended = name_scope.extended_scopes;
      scopes.reserve(scopes.size() + extended.size());
      for (auto extended_id : llvm::reverse(extended)) {
        // TODO: Track a constant describing the extended scope, and substitute
        // into it to determine its corresponding specific.
        scopes.push_back({.name_scope_id = extended_id,
                          .specific_id = SemIR::SpecificId::Invalid});
      }
      continue;
    }

    // If this is our second lookup result, diagnose an ambiguity.
    if (result.inst_id.is_valid()) {
      // TODO: This is currently not reachable because the only scope that can
      // extend is a class scope, and it can only extend a single base class.
      // Add test coverage once this is possible.
      CARBON_DIAGNOSTIC(
          NameAmbiguousDueToExtend, Error,
          "Ambiguous use of name `{0}` found in multiple extended scopes.",
          SemIR::NameId);
      emitter_->Emit(node_id, NameAmbiguousDueToExtend, name_id);
      // TODO: Add notes pointing to the scopes.
      return {.specific_id = SemIR::SpecificId::Invalid,
              .inst_id = SemIR::InstId::BuiltinError};
    }

    result.inst_id = scope_result_id;
    result.specific_id = specific_id;
  }

  if (required && !result.inst_id.is_valid()) {
    if (!has_error) {
      DiagnoseNameNotFound(node_id, name_id);
    }
    return {.specific_id = SemIR::SpecificId::Invalid,
            .inst_id = SemIR::InstId::BuiltinError};
  }

  return result;
}

// Returns the scope of the Core package, or Invalid if it's not found.
//
// TODO: Consider tracking the Core package in SemIR so we don't need to use
// name lookup to find it.
static auto GetCorePackage(Context& context, SemIRLoc loc)
    -> SemIR::NameScopeId {
  auto core_ident_id = context.identifiers().Add("Core");
  auto packaging = context.parse_tree().packaging_decl();
  if (packaging && packaging->names.package_id == core_ident_id) {
    return SemIR::NameScopeId::Package;
  }
  auto core_name_id = SemIR::NameId::ForIdentifier(core_ident_id);

  // Look up `package.Core`.
  auto core_inst_id = context.LookupNameInExactScope(
      loc, core_name_id, SemIR::NameScopeId::Package,
      context.name_scopes().Get(SemIR::NameScopeId::Package));
  if (!core_inst_id.is_valid()) {
    context.DiagnoseNameNotFound(loc, core_name_id);
    return SemIR::NameScopeId::Invalid;
  }

  // We expect it to be a namespace.
  if (auto namespace_inst =
          context.insts().TryGetAs<SemIR::Namespace>(core_inst_id)) {
    return namespace_inst->name_scope_id;
  }
  // TODO: This should really diagnose the name issue.
  context.DiagnoseNameNotFound(loc, core_name_id);
  return SemIR::NameScopeId::Invalid;
}

auto Context::LookupNameInCore(SemIRLoc loc, llvm::StringRef name)
    -> SemIR::InstId {
  auto core_package_id = GetCorePackage(*this, loc);
  if (!core_package_id.is_valid()) {
    return SemIR::InstId::BuiltinError;
  }

  auto name_id = SemIR::NameId::ForIdentifier(identifiers().Add(name));
  auto inst_id = LookupNameInExactScope(loc, name_id, core_package_id,
                                        name_scopes().Get(core_package_id));
  if (!inst_id.is_valid()) {
    DiagnoseNameNotFound(loc, name_id);
    return SemIR::InstId::BuiltinError;
  }

  // Look through import_refs and aliases.
  return constant_values().GetConstantInstId(inst_id);
}

template <typename BranchNode, typename... Args>
static auto AddDominatedBlockAndBranchImpl(Context& context,
                                           Parse::NodeId node_id, Args... args)
    -> SemIR::InstBlockId {
  if (!context.inst_block_stack().is_current_block_reachable()) {
    return SemIR::InstBlockId::Unreachable;
  }
  auto block_id = context.inst_blocks().AddDefaultValue();
  context.AddInst<BranchNode>(node_id, {block_id, args...});
  return block_id;
}

auto Context::AddDominatedBlockAndBranch(Parse::NodeId node_id)
    -> SemIR::InstBlockId {
  return AddDominatedBlockAndBranchImpl<SemIR::Branch>(*this, node_id);
}

auto Context::AddDominatedBlockAndBranchWithArg(Parse::NodeId node_id,
                                                SemIR::InstId arg_id)
    -> SemIR::InstBlockId {
  return AddDominatedBlockAndBranchImpl<SemIR::BranchWithArg>(*this, node_id,
                                                              arg_id);
}

auto Context::AddDominatedBlockAndBranchIf(Parse::NodeId node_id,
                                           SemIR::InstId cond_id)
    -> SemIR::InstBlockId {
  return AddDominatedBlockAndBranchImpl<SemIR::BranchIf>(*this, node_id,
                                                         cond_id);
}

auto Context::AddConvergenceBlockAndPush(Parse::NodeId node_id, int num_blocks)
    -> void {
  CARBON_CHECK(num_blocks >= 2) << "no convergence";

  SemIR::InstBlockId new_block_id = SemIR::InstBlockId::Unreachable;
  for ([[maybe_unused]] auto _ : llvm::seq(num_blocks)) {
    if (inst_block_stack().is_current_block_reachable()) {
      if (new_block_id == SemIR::InstBlockId::Unreachable) {
        new_block_id = inst_blocks().AddDefaultValue();
      }
      AddInst<SemIR::Branch>(node_id, {.target_id = new_block_id});
    }
    inst_block_stack().Pop();
  }
  inst_block_stack().Push(new_block_id);
}

auto Context::AddConvergenceBlockWithArgAndPush(
    Parse::NodeId node_id, std::initializer_list<SemIR::InstId> block_args)
    -> SemIR::InstId {
  CARBON_CHECK(block_args.size() >= 2) << "no convergence";

  SemIR::InstBlockId new_block_id = SemIR::InstBlockId::Unreachable;
  for (auto arg_id : block_args) {
    if (inst_block_stack().is_current_block_reachable()) {
      if (new_block_id == SemIR::InstBlockId::Unreachable) {
        new_block_id = inst_blocks().AddDefaultValue();
      }
      AddInst<SemIR::BranchWithArg>(
          node_id, {.target_id = new_block_id, .arg_id = arg_id});
    }
    inst_block_stack().Pop();
  }
  inst_block_stack().Push(new_block_id);

  // Acquire the result value.
  SemIR::TypeId result_type_id = insts().Get(*block_args.begin()).type_id();
  return AddInst<SemIR::BlockArg>(
      node_id, {.type_id = result_type_id, .block_id = new_block_id});
}

auto Context::SetBlockArgResultBeforeConstantUse(SemIR::InstId select_id,
                                                 SemIR::InstId cond_id,
                                                 SemIR::InstId if_true,
                                                 SemIR::InstId if_false)
    -> void {
  CARBON_CHECK(insts().Is<SemIR::BlockArg>(select_id));

  // Determine the constant result based on the condition value.
  SemIR::ConstantId const_id = SemIR::ConstantId::NotConstant;
  auto cond_const_id = constant_values().Get(cond_id);
  if (!cond_const_id.is_template()) {
    // Symbolic or non-constant condition means a non-constant result.
  } else if (auto literal = insts().TryGetAs<SemIR::BoolLiteral>(
                 constant_values().GetInstId(cond_const_id))) {
    const_id = constant_values().Get(literal.value().value.ToBool() ? if_true
                                                                    : if_false);
  } else {
    CARBON_CHECK(cond_const_id == SemIR::ConstantId::Error)
        << "Unexpected constant branch condition.";
    const_id = SemIR::ConstantId::Error;
  }

  if (const_id.is_constant()) {
    CARBON_VLOG() << "Constant: " << insts().Get(select_id) << " -> "
                  << constant_values().GetInstId(const_id) << "\n";
    constant_values().Set(select_id, const_id);
  }
}

auto Context::AddCurrentCodeBlockToFunction(Parse::NodeId node_id) -> void {
  CARBON_CHECK(!inst_block_stack().empty()) << "no current code block";

  if (return_scope_stack().empty()) {
    CARBON_CHECK(node_id.is_valid())
        << "No current function, but node_id not provided";
    TODO(node_id,
         "Control flow expressions are currently only supported inside "
         "functions.");
    return;
  }

  if (!inst_block_stack().is_current_block_reachable()) {
    // Don't include unreachable blocks in the function.
    return;
  }

  auto function_id =
      insts()
          .GetAs<SemIR::FunctionDecl>(return_scope_stack().back().decl_id)
          .function_id;
  functions()
      .Get(function_id)
      .body_block_ids.push_back(inst_block_stack().PeekOrAdd());
}

auto Context::is_current_position_reachable() -> bool {
  if (!inst_block_stack().is_current_block_reachable()) {
    return false;
  }

  // Our current position is at the end of a reachable block. That position is
  // reachable unless the previous instruction is a terminator instruction.
  auto block_contents = inst_block_stack().PeekCurrentBlockContents();
  if (block_contents.empty()) {
    return true;
  }
  const auto& last_inst = insts().Get(block_contents.back());
  return last_inst.kind().terminator_kind() !=
         SemIR::TerminatorKind::Terminator;
}

auto Context::Finalize() -> void {
  // Pop information for the file-level scope.
  sem_ir().set_top_inst_block_id(inst_block_stack().Pop());
  scope_stack().Pop();

  // Finalizes the list of exports on the IR.
  inst_blocks().Set(SemIR::InstBlockId::Exports, exports_);
  // Finalizes the ImportRef inst block.
  inst_blocks().Set(SemIR::InstBlockId::ImportRefs, import_ref_ids_);
  // Finalizes __global_init.
  global_init_.Finalize();
}

namespace {
// Worklist-based type completion mechanism.
//
// When attempting to complete a type, we may find other types that also need to
// be completed: types nested within that type, and the value representation of
// the type. In order to complete a type without recursing arbitrarily deeply,
// we use a worklist of tasks:
//
// - An `AddNestedIncompleteTypes` step adds a task for all incomplete types
//   nested within a type to the work list.
// - A `BuildValueRepr` step computes the value representation for a
//   type, once all of its nested types are complete, and marks the type as
//   complete.
class TypeCompleter {
 public:
  TypeCompleter(
      Context& context,
      std::optional<llvm::function_ref<auto()->Context::DiagnosticBuilder>>
          diagnoser)
      : context_(context), diagnoser_(diagnoser) {}

  // Attempts to complete the given type. Returns true if it is now complete,
  // false if it could not be completed.
  auto Complete(SemIR::TypeId type_id) -> bool {
    Push(type_id);
    while (!work_list_.empty()) {
      if (!ProcessStep()) {
        return false;
      }
    }
    return true;
  }

 private:
  // Adds `type_id` to the work list, if it's not already complete.
  auto Push(SemIR::TypeId type_id) -> void {
    if (!context_.types().IsComplete(type_id)) {
      work_list_.push_back(
          {.type_id = type_id, .phase = Phase::AddNestedIncompleteTypes});
    }
  }

  // Runs the next step.
  auto ProcessStep() -> bool {
    auto [type_id, phase] = work_list_.back();

    // We might have enqueued the same type more than once. Just skip the
    // type if it's already complete.
    if (context_.types().IsComplete(type_id)) {
      work_list_.pop_back();
      return true;
    }

    auto inst_id = context_.types().GetInstId(type_id);
    auto inst = context_.insts().Get(inst_id);
    auto old_work_list_size = work_list_.size();

    switch (phase) {
      case Phase::AddNestedIncompleteTypes:
        if (!AddNestedIncompleteTypes(inst)) {
          return false;
        }
        CARBON_CHECK(work_list_.size() >= old_work_list_size)
            << "AddNestedIncompleteTypes should not remove work items";
        work_list_[old_work_list_size - 1].phase = Phase::BuildValueRepr;
        break;

      case Phase::BuildValueRepr: {
        auto value_rep = BuildValueRepr(type_id, inst);
        context_.types().SetValueRepr(type_id, value_rep);
        CARBON_CHECK(old_work_list_size == work_list_.size())
            << "BuildValueRepr should not change work items";
        work_list_.pop_back();

        // Also complete the value representation type, if necessary. This
        // should never fail: the value representation shouldn't require any
        // additional nested types to be complete.
        if (!context_.types().IsComplete(value_rep.type_id)) {
          work_list_.push_back(
              {.type_id = value_rep.type_id, .phase = Phase::BuildValueRepr});
        }
        // For a pointer representation, the pointee also needs to be complete.
        if (value_rep.kind == SemIR::ValueRepr::Pointer) {
          if (value_rep.type_id == SemIR::TypeId::Error) {
            break;
          }
          auto pointee_type_id =
              context_.sem_ir().GetPointeeType(value_rep.type_id);
          if (!context_.types().IsComplete(pointee_type_id)) {
            work_list_.push_back(
                {.type_id = pointee_type_id, .phase = Phase::BuildValueRepr});
          }
        }
        break;
      }
    }

    return true;
  }

  // Adds any types nested within `type_inst` that need to be complete for
  // `type_inst` to be complete to our work list.
  auto AddNestedIncompleteTypes(SemIR::Inst type_inst) -> bool {
    CARBON_KIND_SWITCH(type_inst) {
      case CARBON_KIND(SemIR::ArrayType inst): {
        Push(inst.element_type_id);
        break;
      }
      case CARBON_KIND(SemIR::StructType inst): {
        for (auto field_id : context_.inst_blocks().Get(inst.fields_id)) {
          Push(context_.insts()
                   .GetAs<SemIR::StructTypeField>(field_id)
                   .field_type_id);
        }
        break;
      }
      case CARBON_KIND(SemIR::TupleType inst): {
        for (auto element_type_id :
             context_.type_blocks().Get(inst.elements_id)) {
          Push(element_type_id);
        }
        break;
      }
      case CARBON_KIND(SemIR::ClassType inst): {
        auto& class_info = context_.classes().Get(inst.class_id);
        if (!class_info.is_defined()) {
          if (diagnoser_) {
            auto builder = (*diagnoser_)();
            context_.NoteIncompleteClass(inst.class_id, builder);
            builder.Emit();
          }
          return false;
        }
        if (inst.specific_id.is_valid()) {
          ResolveSpecificDefinition(context_, inst.specific_id);
        }
        Push(class_info.object_repr_id);
        break;
      }
      case CARBON_KIND(SemIR::ConstType inst): {
        Push(inst.inner_id);
        break;
      }
      default:
        break;
    }

    return true;
  }

  // Makes an empty value representation, which is used for types that have no
  // state, such as empty structs and tuples.
  auto MakeEmptyValueRepr() const -> SemIR::ValueRepr {
    return {.kind = SemIR::ValueRepr::None,
            .type_id = context_.GetTupleType({})};
  }

  // Makes a value representation that uses pass-by-copy, copying the given
  // type.
  auto MakeCopyValueRepr(SemIR::TypeId rep_id,
                         SemIR::ValueRepr::AggregateKind aggregate_kind =
                             SemIR::ValueRepr::NotAggregate) const
      -> SemIR::ValueRepr {
    return {.kind = SemIR::ValueRepr::Copy,
            .aggregate_kind = aggregate_kind,
            .type_id = rep_id};
  }

  // Makes a value representation that uses pass-by-address with the given
  // pointee type.
  auto MakePointerValueRepr(SemIR::TypeId pointee_id,
                            SemIR::ValueRepr::AggregateKind aggregate_kind =
                                SemIR::ValueRepr::NotAggregate) const
      -> SemIR::ValueRepr {
    // TODO: Should we add `const` qualification to `pointee_id`?
    return {.kind = SemIR::ValueRepr::Pointer,
            .aggregate_kind = aggregate_kind,
            .type_id = context_.GetPointerType(pointee_id)};
  }

  // Gets the value representation of a nested type, which should already be
  // complete.
  auto GetNestedValueRepr(SemIR::TypeId nested_type_id) const {
    CARBON_CHECK(context_.types().IsComplete(nested_type_id))
        << "Nested type should already be complete";
    auto value_rep = context_.types().GetValueRepr(nested_type_id);
    CARBON_CHECK(value_rep.kind != SemIR::ValueRepr::Unknown)
        << "Complete type should have a value representation";
    return value_rep;
  }

  auto BuildValueReprForInst(SemIR::TypeId type_id,
                             SemIR::BuiltinInst builtin) const
      -> SemIR::ValueRepr {
    switch (builtin.builtin_inst_kind) {
      case SemIR::BuiltinInstKind::TypeType:
      case SemIR::BuiltinInstKind::Error:
      case SemIR::BuiltinInstKind::Invalid:
      case SemIR::BuiltinInstKind::BoolType:
      case SemIR::BuiltinInstKind::IntType:
      case SemIR::BuiltinInstKind::FloatType:
      case SemIR::BuiltinInstKind::NamespaceType:
      case SemIR::BuiltinInstKind::BoundMethodType:
      case SemIR::BuiltinInstKind::WitnessType:
        return MakeCopyValueRepr(type_id);

      case SemIR::BuiltinInstKind::StringType:
        // TODO: Decide on string value semantics. This should probably be a
        // custom value representation carrying a pointer and size or
        // similar.
        return MakePointerValueRepr(type_id);
    }
    llvm_unreachable("All builtin kinds were handled above");
  }

  auto BuildStructOrTupleValueRepr(std::size_t num_elements,
                                   SemIR::TypeId elementwise_rep,
                                   bool same_as_object_rep) const
      -> SemIR::ValueRepr {
    SemIR::ValueRepr::AggregateKind aggregate_kind =
        same_as_object_rep ? SemIR::ValueRepr::ValueAndObjectAggregate
                           : SemIR::ValueRepr::ValueAggregate;

    if (num_elements == 1) {
      // The value representation for a struct or tuple with a single element
      // is a struct or tuple containing the value representation of the
      // element.
      // TODO: Consider doing the same whenever `elementwise_rep` is
      // sufficiently small.
      return MakeCopyValueRepr(elementwise_rep, aggregate_kind);
    }
    // For a struct or tuple with multiple fields, we use a pointer
    // to the elementwise value representation.
    return MakePointerValueRepr(elementwise_rep, aggregate_kind);
  }

  auto BuildValueReprForInst(SemIR::TypeId type_id,
                             SemIR::StructType struct_type) const
      -> SemIR::ValueRepr {
    // TODO: Share more code with tuples.
    auto fields = context_.inst_blocks().Get(struct_type.fields_id);
    if (fields.empty()) {
      return MakeEmptyValueRepr();
    }

    // Find the value representation for each field, and construct a struct
    // of value representations.
    llvm::SmallVector<SemIR::InstId> value_rep_fields;
    value_rep_fields.reserve(fields.size());
    bool same_as_object_rep = true;
    for (auto field_id : fields) {
      auto field = context_.insts().GetAs<SemIR::StructTypeField>(field_id);
      auto field_value_rep = GetNestedValueRepr(field.field_type_id);
      if (field_value_rep.type_id != field.field_type_id) {
        same_as_object_rep = false;
        field.field_type_id = field_value_rep.type_id;
        field_id = context_.constant_values().GetInstId(
            TryEvalInst(context_, SemIR::InstId::Invalid, field));
      }
      value_rep_fields.push_back(field_id);
    }

    auto value_rep = same_as_object_rep
                         ? type_id
                         : context_.GetStructType(
                               context_.inst_blocks().Add(value_rep_fields));
    return BuildStructOrTupleValueRepr(fields.size(), value_rep,
                                       same_as_object_rep);
  }

  auto BuildValueReprForInst(SemIR::TypeId type_id,
                             SemIR::TupleType tuple_type) const
      -> SemIR::ValueRepr {
    // TODO: Share more code with structs.
    auto elements = context_.type_blocks().Get(tuple_type.elements_id);
    if (elements.empty()) {
      return MakeEmptyValueRepr();
    }

    // Find the value representation for each element, and construct a tuple
    // of value representations.
    llvm::SmallVector<SemIR::TypeId> value_rep_elements;
    value_rep_elements.reserve(elements.size());
    bool same_as_object_rep = true;
    for (auto element_type_id : elements) {
      auto element_value_rep = GetNestedValueRepr(element_type_id);
      if (element_value_rep.type_id != element_type_id) {
        same_as_object_rep = false;
      }
      value_rep_elements.push_back(element_value_rep.type_id);
    }

    auto value_rep = same_as_object_rep
                         ? type_id
                         : context_.GetTupleType(value_rep_elements);
    return BuildStructOrTupleValueRepr(elements.size(), value_rep,
                                       same_as_object_rep);
  }

  auto BuildValueReprForInst(SemIR::TypeId type_id,
                             SemIR::ArrayType /*inst*/) const
      -> SemIR::ValueRepr {
    // For arrays, it's convenient to always use a pointer representation,
    // even when the array has zero or one element, in order to support
    // indexing.
    return MakePointerValueRepr(type_id, SemIR::ValueRepr::ObjectAggregate);
  }

  auto BuildValueReprForInst(SemIR::TypeId /*type_id*/,
                             SemIR::ClassType inst) const -> SemIR::ValueRepr {
    auto& class_info = context_.classes().Get(inst.class_id);
    // The value representation of an adapter is the value representation of
    // its adapted type.
    if (class_info.adapt_id.is_valid()) {
      return GetNestedValueRepr(class_info.object_repr_id);
    }
    // Otherwise, the value representation for a class is a pointer to the
    // object representation.
    // TODO: Support customized value representations for classes.
    // TODO: Pick a better value representation when possible.
    return MakePointerValueRepr(class_info.object_repr_id,
                                SemIR::ValueRepr::ObjectAggregate);
  }

  template <typename InstT>
    requires(InstT::Kind.template IsAnyOf<
             SemIR::AssociatedEntityType, SemIR::FunctionType,
             SemIR::GenericClassType, SemIR::GenericInterfaceType,
             SemIR::InterfaceType, SemIR::UnboundElementType>())
  auto BuildValueReprForInst(SemIR::TypeId /*type_id*/, InstT /*inst*/) const
      -> SemIR::ValueRepr {
    // These types have no runtime operations, so we use an empty value
    // representation.
    //
    // TODO: There is information we could model here:
    // - For an interface, we could use a witness.
    // - For an associated entity, we could use an index into the witness.
    // - For an unbound element, we could use an index or offset.
    return MakeEmptyValueRepr();
  }

  template <typename InstT>
    requires(InstT::Kind.template IsAnyOf<SemIR::BindSymbolicName,
                                          SemIR::InterfaceWitnessAccess>())
  auto BuildValueReprForInst(SemIR::TypeId type_id, InstT /*inst*/) const
      -> SemIR::ValueRepr {
    // For symbolic types, we arbitrarily pick a copy representation.
    return MakeCopyValueRepr(type_id);
  }

  template <typename InstT>
    requires(InstT::Kind.template IsAnyOf<SemIR::FloatType, SemIR::IntType,
                                          SemIR::PointerType>())
  auto BuildValueReprForInst(SemIR::TypeId type_id, InstT /*inst*/) const
      -> SemIR::ValueRepr {
    return MakeCopyValueRepr(type_id);
  }

  auto BuildValueReprForInst(SemIR::TypeId /*type_id*/,
                             SemIR::ConstType inst) const -> SemIR::ValueRepr {
    // The value representation of `const T` is the same as that of `T`.
    // Objects are not modifiable through their value representations.
    return GetNestedValueRepr(inst.inner_id);
  }

  template <typename InstT>
    requires(InstT::Kind.is_type() == SemIR::InstIsType::Never)
  auto BuildValueReprForInst(SemIR::TypeId /*type_id*/, InstT inst) const
      -> SemIR::ValueRepr {
    CARBON_FATAL() << "Type refers to non-type inst " << inst;
  }

  // Builds and returns the value representation for the given type. All nested
  // types, as found by AddNestedIncompleteTypes, are known to be complete.
  auto BuildValueRepr(SemIR::TypeId type_id, SemIR::Inst inst) const
      -> SemIR::ValueRepr {
    // Use overload resolution to select the implementation, producing compile
    // errors when BuildTypeForInst isn't defined for a given instruction.
    CARBON_KIND_SWITCH(inst) {
#define CARBON_SEM_IR_INST_KIND(Name)                  \
  case CARBON_KIND(SemIR::Name typed_inst): {          \
    return BuildValueReprForInst(type_id, typed_inst); \
  }
#include "toolchain/sem_ir/inst_kind.def"
    }
  }

  enum class Phase : int8_t {
    // The next step is to add nested types to the list of types to complete.
    AddNestedIncompleteTypes,
    // The next step is to build the value representation for the type.
    BuildValueRepr,
  };

  struct WorkItem {
    SemIR::TypeId type_id;
    Phase phase;
  };

  Context& context_;
  llvm::SmallVector<WorkItem> work_list_;
  std::optional<llvm::function_ref<auto()->Context::DiagnosticBuilder>>
      diagnoser_;
};
}  // namespace

auto Context::TryToCompleteType(
    SemIR::TypeId type_id,
    std::optional<llvm::function_ref<auto()->DiagnosticBuilder>> diagnoser)
    -> bool {
  return TypeCompleter(*this, diagnoser).Complete(type_id);
}

auto Context::TryToDefineType(
    SemIR::TypeId type_id,
    std::optional<llvm::function_ref<auto()->DiagnosticBuilder>> diagnoser)
    -> bool {
  if (!TryToCompleteType(type_id, diagnoser)) {
    return false;
  }

  if (auto interface = types().TryGetAs<SemIR::InterfaceType>(type_id)) {
    auto interface_id = interface->interface_id;
    if (!interfaces().Get(interface_id).is_defined()) {
      auto builder = (*diagnoser)();
      NoteUndefinedInterface(interface_id, builder);
      builder.Emit();
      return false;
    }

    if (interface->specific_id.is_valid()) {
      ResolveSpecificDefinition(*this, interface->specific_id);
    }
  }

  return true;
}

auto Context::GetTypeIdForTypeConstant(SemIR::ConstantId constant_id)
    -> SemIR::TypeId {
  CARBON_CHECK(constant_id.is_constant())
      << "Canonicalizing non-constant type: " << constant_id;
  auto type_id =
      insts().Get(constant_values().GetInstId(constant_id)).type_id();
  // TODO: For now, we allow values of facet type to be used as types.
  CARBON_CHECK(type_id == SemIR::TypeId::TypeType ||
               types().Is<SemIR::InterfaceType>(type_id) ||
               constant_id == SemIR::ConstantId::Error)
      << "Forming type ID for non-type constant of type "
      << types().GetAsInst(type_id);

  return SemIR::TypeId::ForTypeConstant(constant_id);
}

// Gets or forms a type_id for a type, given the instruction kind and arguments.
template <typename InstT, typename... EachArgT>
static auto GetTypeImpl(Context& context, EachArgT... each_arg)
    -> SemIR::TypeId {
  // TODO: Remove inst_id parameter from TryEvalInst.
  InstT inst = {SemIR::TypeId::TypeType, each_arg...};
  return context.GetTypeIdForTypeConstant(
      TryEvalInst(context, SemIR::InstId::Invalid, inst));
}

// Gets or forms a type_id for a type, given the instruction kind and arguments,
// and completes the type. This should only be used when type completion cannot
// fail.
template <typename InstT, typename... EachArgT>
static auto GetCompleteTypeImpl(Context& context, EachArgT... each_arg)
    -> SemIR::TypeId {
  auto type_id = GetTypeImpl<InstT>(context, each_arg...);
  bool complete = context.TryToCompleteType(type_id);
  CARBON_CHECK(complete) << "Type completion should not fail";
  return type_id;
}

auto Context::GetStructType(SemIR::InstBlockId refs_id) -> SemIR::TypeId {
  return GetTypeImpl<SemIR::StructType>(*this, refs_id);
}

auto Context::GetTupleType(llvm::ArrayRef<SemIR::TypeId> type_ids)
    -> SemIR::TypeId {
  return GetTypeImpl<SemIR::TupleType>(*this,
                                       type_blocks().AddCanonical(type_ids));
}

auto Context::GetAssociatedEntityType(SemIR::TypeId interface_type_id,
                                      SemIR::TypeId entity_type_id)
    -> SemIR::TypeId {
  return GetTypeImpl<SemIR::AssociatedEntityType>(*this, interface_type_id,
                                                  entity_type_id);
}

auto Context::GetBuiltinType(SemIR::BuiltinInstKind kind) -> SemIR::TypeId {
  CARBON_CHECK(kind != SemIR::BuiltinInstKind::Invalid);
  auto type_id = GetTypeIdForTypeInst(SemIR::InstId::ForBuiltin(kind));
  // To keep client code simpler, complete builtin types before returning them.
  bool complete = TryToCompleteType(type_id);
  CARBON_CHECK(complete) << "Failed to complete builtin type";
  return type_id;
}

auto Context::GetFunctionType(SemIR::FunctionId fn_id,
                              SemIR::SpecificId specific_id) -> SemIR::TypeId {
  return GetCompleteTypeImpl<SemIR::FunctionType>(*this, fn_id, specific_id);
}

auto Context::GetGenericClassType(SemIR::ClassId class_id) -> SemIR::TypeId {
  return GetCompleteTypeImpl<SemIR::GenericClassType>(*this, class_id);
}

auto Context::GetGenericInterfaceType(SemIR::InterfaceId interface_id)
    -> SemIR::TypeId {
  return GetCompleteTypeImpl<SemIR::GenericInterfaceType>(*this, interface_id);
}

auto Context::GetPointerType(SemIR::TypeId pointee_type_id) -> SemIR::TypeId {
  return GetTypeImpl<SemIR::PointerType>(*this, pointee_type_id);
}

auto Context::GetUnboundElementType(SemIR::TypeId class_type_id,
                                    SemIR::TypeId element_type_id)
    -> SemIR::TypeId {
  return GetTypeImpl<SemIR::UnboundElementType>(*this, class_type_id,
                                                element_type_id);
}

auto Context::GetUnqualifiedType(SemIR::TypeId type_id) -> SemIR::TypeId {
  if (auto const_type = types().TryGetAs<SemIR::ConstType>(type_id)) {
    return const_type->inner_id;
  }
  return type_id;
}

auto Context::PrintForStackDump(llvm::raw_ostream& output) const -> void {
  output << "Check::Context\n";

  // In a stack dump, this is probably indented by a tab. We treat that as 8
  // spaces then add a couple to indent past the Context label.
  constexpr int Indent = 10;

  SemIR::Formatter formatter(*tokens_, *parse_tree_, *sem_ir_);
  node_stack_.PrintForStackDump(formatter, Indent, output);
  inst_block_stack_.PrintForStackDump(formatter, Indent, output);
  pattern_block_stack_.PrintForStackDump(formatter, Indent, output);
  param_and_arg_refs_stack_.PrintForStackDump(formatter, Indent, output);
  args_type_info_stack_.PrintForStackDump(formatter, Indent, output);
}

auto Context::DumpFormattedFile() const -> void {
  SemIR::Formatter formatter(*tokens_, *parse_tree_, *sem_ir_);
  formatter.Print(llvm::errs());
}

}  // namespace Carbon::Check<|MERGE_RESOLUTION|>--- conflicted
+++ resolved
@@ -48,14 +48,9 @@
       vlog_stream_(vlog_stream),
       node_stack_(parse_tree, vlog_stream),
       inst_block_stack_("inst_block_stack_", sem_ir, vlog_stream),
-<<<<<<< HEAD
-      pattern_block_stack_(this),
+      pattern_block_stack_("pattern_block_stack_", sem_ir, vlog_stream),
       param_and_arg_refs_stack_(sem_ir, vlog_stream, node_stack_,
                                 pattern_node_stack_),
-=======
-      pattern_block_stack_("pattern_block_stack_", sem_ir, vlog_stream),
-      param_and_arg_refs_stack_(sem_ir, vlog_stream, node_stack_),
->>>>>>> ed374dcd
       args_type_info_stack_("args_type_info_stack_", sem_ir, vlog_stream),
       decl_name_stack_(this),
       scope_stack_(sem_ir_->identifiers()),
