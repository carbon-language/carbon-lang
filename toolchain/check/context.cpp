// Part of the Carbon Language project, under the Apache License v2.0 with LLVM
// Exceptions. See /LICENSE for license information.
// SPDX-License-Identifier: Apache-2.0 WITH LLVM-exception

#include "toolchain/check/context.h"

#include <string>
#include <utility>

#include "common/check.h"
#include "common/vlog.h"
#include "llvm/ADT/Sequence.h"
#include "toolchain/base/kind_switch.h"
#include "toolchain/check/decl_name_stack.h"
#include "toolchain/check/eval.h"
#include "toolchain/check/generic.h"
#include "toolchain/check/generic_region_stack.h"
#include "toolchain/check/import.h"
#include "toolchain/check/import_ref.h"
#include "toolchain/check/inst_block_stack.h"
#include "toolchain/check/merge.h"
#include "toolchain/diagnostics/diagnostic_emitter.h"
#include "toolchain/lex/tokenized_buffer.h"
#include "toolchain/parse/node_ids.h"
#include "toolchain/parse/node_kind.h"
#include "toolchain/sem_ir/builtin_inst_kind.h"
#include "toolchain/sem_ir/file.h"
#include "toolchain/sem_ir/formatter.h"
#include "toolchain/sem_ir/ids.h"
#include "toolchain/sem_ir/import_ir.h"
#include "toolchain/sem_ir/inst.h"
#include "toolchain/sem_ir/inst_kind.h"
#include "toolchain/sem_ir/name_scope.h"
#include "toolchain/sem_ir/typed_insts.h"

namespace Carbon::Check {

Context::Context(const Lex::TokenizedBuffer& tokens, DiagnosticEmitter& emitter,
                 const Parse::Tree& parse_tree,
                 llvm::function_ref<const Parse::TreeAndSubtrees&()>
                     get_parse_tree_and_subtrees,
                 SemIR::File& sem_ir, llvm::raw_ostream* vlog_stream)
    : tokens_(&tokens),
      emitter_(&emitter),
      parse_tree_(&parse_tree),
      get_parse_tree_and_subtrees_(get_parse_tree_and_subtrees),
      sem_ir_(&sem_ir),
      vlog_stream_(vlog_stream),
      node_stack_(parse_tree, vlog_stream),
      inst_block_stack_("inst_block_stack_", sem_ir, vlog_stream),
      param_and_arg_refs_stack_(sem_ir, vlog_stream, node_stack_),
      args_type_info_stack_("args_type_info_stack_", sem_ir, vlog_stream),
      decl_name_stack_(this),
      scope_stack_(sem_ir_->identifiers()),
      global_init_(this) {
  // Map the builtin `<error>` and `type` type constants to their corresponding
  // special `TypeId` values.
  type_ids_for_type_constants_.Insert(
      SemIR::ConstantId::ForTemplateConstant(SemIR::InstId::BuiltinError),
      SemIR::TypeId::Error);
  type_ids_for_type_constants_.Insert(
      SemIR::ConstantId::ForTemplateConstant(SemIR::InstId::BuiltinTypeType),
      SemIR::TypeId::TypeType);

  // TODO: Remove this and add a `VerifyOnFinish` once we properly push and pop
  // in the right places.
  generic_region_stack().Push();
}

auto Context::TODO(SemIRLoc loc, std::string label) -> bool {
  CARBON_DIAGNOSTIC(SemanticsTodo, Error, "Semantics TODO: `{0}`.",
                    std::string);
  emitter_->Emit(loc, SemanticsTodo, std::move(label));
  return false;
}

auto Context::VerifyOnFinish() -> void {
  // Information in all the various context objects should be cleaned up as
  // various pieces of context go out of scope. At this point, nothing should
  // remain.
  // node_stack_ will still contain top-level entities.
  scope_stack_.VerifyOnFinish();
  inst_block_stack_.VerifyOnFinish();
  param_and_arg_refs_stack_.VerifyOnFinish();
}

// Finish producing an instruction. Set its constant value, and register it in
// any applicable instruction lists.
auto Context::FinishInst(SemIR::InstId inst_id, SemIR::Inst inst) -> void {
  GenericRegionStack::DependencyKind dep_kind =
      GenericRegionStack::DependencyKind::None;

  // If the instruction has a symbolic constant type, track that we need to
  // substitute into it.
  if (types().GetConstantId(inst.type_id()).is_symbolic()) {
    dep_kind |= GenericRegionStack::DependencyKind::SymbolicType;
  }

  // If the instruction has a constant value, compute it.
  auto const_id = TryEvalInst(*this, inst_id, inst);
  constant_values().Set(inst_id, const_id);
  if (const_id.is_constant()) {
    CARBON_VLOG() << "Constant: " << inst << " -> "
                  << constant_values().GetInstId(const_id) << "\n";

    // If the constant value is symbolic, track that we need to substitute into
    // it.
    if (const_id.is_symbolic()) {
      dep_kind |= GenericRegionStack::DependencyKind::SymbolicConstant;
    }
  }

  // Keep track of dependent instructions.
  if (dep_kind != GenericRegionStack::DependencyKind::None) {
    // TODO: Also check for template-dependent instructions.
    generic_region_stack().AddDependentInst(
        {.inst_id = inst_id, .kind = dep_kind});
  }
}

// Returns whether a parse node associated with an imported instruction of kind
// `imported_kind` is usable as the location of a corresponding local
// instruction of kind `local_kind`.
static auto HasCompatibleImportedNodeKind(SemIR::InstKind imported_kind,
                                          SemIR::InstKind local_kind) -> bool {
  if (imported_kind == local_kind) {
    return true;
  }
  if (imported_kind == SemIR::ImportDecl::Kind &&
      local_kind == SemIR::Namespace::Kind) {
    static_assert(
        std::is_convertible_v<decltype(SemIR::ImportDecl::Kind)::TypedNodeId,
                              decltype(SemIR::Namespace::Kind)::TypedNodeId>);
    return true;
  }
  return false;
}

auto Context::CheckCompatibleImportedNodeKind(
    SemIR::ImportIRInstId imported_loc_id, SemIR::InstKind kind) -> void {
  auto& import_ir_inst = import_ir_insts().Get(imported_loc_id);
  const auto* import_ir = import_irs().Get(import_ir_inst.ir_id).sem_ir;
  auto imported_kind = import_ir->insts().Get(import_ir_inst.inst_id).kind();
  CARBON_CHECK(HasCompatibleImportedNodeKind(imported_kind, kind))
      << "Node of kind " << kind
      << " created with location of imported node of kind " << imported_kind;
}

auto Context::AddInstInNoBlock(SemIR::LocIdAndInst loc_id_and_inst)
    -> SemIR::InstId {
  auto inst_id = sem_ir().insts().AddInNoBlock(loc_id_and_inst);
  CARBON_VLOG() << "AddInst: " << loc_id_and_inst.inst << "\n";
  FinishInst(inst_id, loc_id_and_inst.inst);
  return inst_id;
}

auto Context::AddInst(SemIR::LocIdAndInst loc_id_and_inst) -> SemIR::InstId {
  auto inst_id = AddInstInNoBlock(loc_id_and_inst);
  inst_block_stack_.AddInstId(inst_id);
  return inst_id;
}

auto Context::AddPlaceholderInstInNoBlock(SemIR::LocIdAndInst loc_id_and_inst)
    -> SemIR::InstId {
  auto inst_id = sem_ir().insts().AddInNoBlock(loc_id_and_inst);
  CARBON_VLOG() << "AddPlaceholderInst: " << loc_id_and_inst.inst << "\n";
  constant_values().Set(inst_id, SemIR::ConstantId::Invalid);
  return inst_id;
}

auto Context::AddPlaceholderInst(SemIR::LocIdAndInst loc_id_and_inst)
    -> SemIR::InstId {
  auto inst_id = AddPlaceholderInstInNoBlock(loc_id_and_inst);
  inst_block_stack_.AddInstId(inst_id);
  return inst_id;
}

auto Context::AddConstant(SemIR::Inst inst, bool is_symbolic)
    -> SemIR::ConstantId {
  auto const_id = constants().GetOrAdd(inst, is_symbolic);
  CARBON_VLOG() << "AddConstant: " << inst << "\n";
  return const_id;
}

auto Context::ReplaceLocIdAndInstBeforeConstantUse(
    SemIR::InstId inst_id, SemIR::LocIdAndInst loc_id_and_inst) -> void {
  sem_ir().insts().SetLocIdAndInst(inst_id, loc_id_and_inst);
  CARBON_VLOG() << "ReplaceInst: " << inst_id << " -> " << loc_id_and_inst.inst
                << "\n";
  FinishInst(inst_id, loc_id_and_inst.inst);
}

auto Context::ReplaceInstBeforeConstantUse(SemIR::InstId inst_id,
                                           SemIR::Inst inst) -> void {
  sem_ir().insts().Set(inst_id, inst);
  CARBON_VLOG() << "ReplaceInst: " << inst_id << " -> " << inst << "\n";
  FinishInst(inst_id, inst);
}

auto Context::DiagnoseDuplicateName(SemIRLoc dup_def, SemIRLoc prev_def)
    -> void {
  CARBON_DIAGNOSTIC(NameDeclDuplicate, Error,
                    "Duplicate name being declared in the same scope.");
  CARBON_DIAGNOSTIC(NameDeclPrevious, Note,
                    "Name is previously declared here.");
  emitter_->Build(dup_def, NameDeclDuplicate)
      .Note(prev_def, NameDeclPrevious)
      .Emit();
}

auto Context::DiagnoseNameNotFound(SemIRLoc loc, SemIR::NameId name_id)
    -> void {
  CARBON_DIAGNOSTIC(NameNotFound, Error, "Name `{0}` not found.",
                    SemIR::NameId);
  emitter_->Emit(loc, NameNotFound, name_id);
}

auto Context::NoteIncompleteClass(SemIR::ClassId class_id,
                                  DiagnosticBuilder& builder) -> void {
  const auto& class_info = classes().Get(class_id);
  CARBON_CHECK(!class_info.is_defined()) << "Class is not incomplete";
  if (class_info.definition_id.is_valid()) {
    CARBON_DIAGNOSTIC(ClassIncompleteWithinDefinition, Note,
                      "Class is incomplete within its definition.");
    builder.Note(class_info.definition_id, ClassIncompleteWithinDefinition);
  } else {
    CARBON_DIAGNOSTIC(ClassForwardDeclaredHere, Note,
                      "Class was forward declared here.");
    builder.Note(class_info.latest_decl_id(), ClassForwardDeclaredHere);
  }
}

auto Context::NoteUndefinedInterface(SemIR::InterfaceId interface_id,
                                     DiagnosticBuilder& builder) -> void {
  const auto& interface_info = interfaces().Get(interface_id);
  CARBON_CHECK(!interface_info.is_defined()) << "Interface is not incomplete";
  if (interface_info.is_being_defined()) {
    CARBON_DIAGNOSTIC(InterfaceUndefinedWithinDefinition, Note,
                      "Interface is currently being defined.");
    builder.Note(interface_info.definition_id,
                 InterfaceUndefinedWithinDefinition);
  } else {
    CARBON_DIAGNOSTIC(InterfaceForwardDeclaredHere, Note,
                      "Interface was forward declared here.");
    builder.Note(interface_info.latest_decl_id(), InterfaceForwardDeclaredHere);
  }
}

auto Context::AddNameToLookup(SemIR::NameId name_id, SemIR::InstId target_id)
    -> void {
  if (auto existing = scope_stack().LookupOrAddName(name_id, target_id);
      existing.is_valid()) {
    DiagnoseDuplicateName(target_id, existing);
  }
}

auto Context::LookupNameInDecl(SemIR::LocId loc_id, SemIR::NameId name_id,
                               SemIR::NameScopeId scope_id) -> SemIR::InstId {
  if (!scope_id.is_valid()) {
    // Look for a name in the current scope only. There are two cases where the
    // name would be in an outer scope:
    //
    //  - The name is the sole component of the declared name:
    //
    //    class A;
    //    fn F() {
    //      class A;
    //    }
    //
    //    In this case, the inner A is not the same class as the outer A, so
    //    lookup should not find the outer A.
    //
    //  - The name is a qualifier of some larger declared name:
    //
    //    class A { class B; }
    //    fn F() {
    //      class A.B {}
    //    }
    //
    //    In this case, we're not in the correct scope to define a member of
    //    class A, so we should reject, and we achieve this by not finding the
    //    name A from the outer scope.
    return scope_stack().LookupInCurrentScope(name_id);
  } else {
    // We do not look into `extend`ed scopes here. A qualified name in a
    // declaration must specify the exact scope in which the name was originally
    // introduced:
    //
    //    base class A { fn F(); }
    //    class B { extend base: A; }
    //
    //    // Error, no `F` in `B`.
    //    fn B.F() {}
    return LookupNameInExactScope(loc_id, name_id, scope_id,
                                  name_scopes().Get(scope_id));
  }
}

auto Context::LookupUnqualifiedName(Parse::NodeId node_id,
                                    SemIR::NameId name_id) -> LookupResult {
  // TODO: Check for shadowed lookup results.

  // Find the results from ancestor lexical scopes. These will be combined with
  // results from non-lexical scopes such as namespaces and classes.
  auto [lexical_result, non_lexical_scopes] =
      scope_stack().LookupInLexicalScopes(name_id);

  // Walk the non-lexical scopes and perform lookups into each of them.
  for (auto [index, lookup_scope_id, specific_id] :
       llvm::reverse(non_lexical_scopes)) {
    if (auto non_lexical_result = LookupQualifiedName(
            node_id, name_id,
            {.name_scope_id = lookup_scope_id, .specific_id = specific_id},
            /*required=*/false);
        non_lexical_result.inst_id.is_valid()) {
      return non_lexical_result;
    }
  }

  if (lexical_result.is_valid()) {
    // A lexical scope never needs an associated specific. If there's a
    // lexically enclosing generic, then it also encloses the point of use of
    // the name.
    return {.specific_id = SemIR::SpecificId::Invalid,
            .inst_id = lexical_result};
  }

  // We didn't find anything at all.
  DiagnoseNameNotFound(node_id, name_id);
  return {.specific_id = SemIR::SpecificId::Invalid,
          .inst_id = SemIR::InstId::BuiltinError};
}

auto Context::LookupNameInExactScope(SemIRLoc loc, SemIR::NameId name_id,
                                     SemIR::NameScopeId scope_id,
                                     const SemIR::NameScope& scope)
    -> SemIR::InstId {
  if (auto lookup = scope.name_map.Lookup(name_id)) {
    auto inst_id = scope.names[lookup.value()].inst_id;
    LoadImportRef(*this, inst_id);
    return inst_id;
  }
  if (!scope.import_ir_scopes.empty()) {
    return ImportNameFromOtherPackage(*this, loc, scope_id,
                                      scope.import_ir_scopes, name_id);
  }
  return SemIR::InstId::Invalid;
}

auto Context::LookupQualifiedName(SemIRLoc loc, SemIR::NameId name_id,
                                  LookupScope scope, bool required)
    -> LookupResult {
  llvm::SmallVector<LookupScope> scopes = {scope};
  LookupResult result = {.specific_id = SemIR::SpecificId::Invalid,
                         .inst_id = SemIR::InstId::Invalid};
  bool has_error = false;

  // Walk this scope and, if nothing is found here, the scopes it extends.
  while (!scopes.empty()) {
    auto [scope_id, specific_id] = scopes.pop_back_val();
    const auto& name_scope = name_scopes().Get(scope_id);
    has_error |= name_scope.has_error;

    auto scope_result_id =
        LookupNameInExactScope(loc, name_id, scope_id, name_scope);
    if (!scope_result_id.is_valid()) {
      // Nothing found in this scope: also look in its extended scopes.
      auto extended = name_scope.extended_scopes;
      scopes.reserve(scopes.size() + extended.size());
      for (auto extended_id : llvm::reverse(extended)) {
        // TODO: Track a constant describing the extended scope, and substitute
        // into it to determine its corresponding specific.
        scopes.push_back({.name_scope_id = extended_id,
                          .specific_id = SemIR::SpecificId::Invalid});
      }
      continue;
    }

    // If this is our second lookup result, diagnose an ambiguity.
    if (result.inst_id.is_valid()) {
      // TODO: This is currently not reachable because the only scope that can
      // extend is a class scope, and it can only extend a single base class.
      // Add test coverage once this is possible.
      CARBON_DIAGNOSTIC(
          NameAmbiguousDueToExtend, Error,
          "Ambiguous use of name `{0}` found in multiple extended scopes.",
          SemIR::NameId);
      emitter_->Emit(loc, NameAmbiguousDueToExtend, name_id);
      // TODO: Add notes pointing to the scopes.
      return {.specific_id = SemIR::SpecificId::Invalid,
              .inst_id = SemIR::InstId::BuiltinError};
    }

    result.inst_id = scope_result_id;
    result.specific_id = specific_id;
  }

  if (required && !result.inst_id.is_valid()) {
    if (!has_error) {
      DiagnoseNameNotFound(loc, name_id);
    }
    return {.specific_id = SemIR::SpecificId::Invalid,
            .inst_id = SemIR::InstId::BuiltinError};
  }

  return result;
}

// Returns the scope of the Core package, or Invalid if it's not found.
//
// TODO: Consider tracking the Core package in SemIR so we don't need to use
// name lookup to find it.
static auto GetCorePackage(Context& context, SemIRLoc loc)
    -> SemIR::NameScopeId {
  auto core_ident_id = context.identifiers().Add("Core");
  auto packaging = context.parse_tree().packaging_decl();
  if (packaging && packaging->names.package_id == core_ident_id) {
    return SemIR::NameScopeId::Package;
  }
  auto core_name_id = SemIR::NameId::ForIdentifier(core_ident_id);

  // Look up `package.Core`.
  auto core_inst_id = context.LookupNameInExactScope(
      loc, core_name_id, SemIR::NameScopeId::Package,
      context.name_scopes().Get(SemIR::NameScopeId::Package));
  if (core_inst_id.is_valid()) {
    // We expect it to be a namespace.
    if (auto namespace_inst =
            context.insts().TryGetAs<SemIR::Namespace>(core_inst_id)) {
<<<<<<< HEAD
=======
      // TODO: Decide whether to allow the case where `Core` is not a package.
>>>>>>> 2d650f7d
      return namespace_inst->name_scope_id;
    }
  }

  CARBON_DIAGNOSTIC(CoreNotFound, Error,
                    "Package `Core` implicitly referenced here, but not found.",
                    SemIR::NameId);
  context.emitter().Emit(loc, CoreNotFound, core_name_id);
  return SemIR::NameScopeId::Invalid;
}

auto Context::LookupNameInCore(SemIRLoc loc, llvm::StringRef name)
    -> SemIR::InstId {
  auto core_package_id = GetCorePackage(*this, loc);
  if (!core_package_id.is_valid()) {
    return SemIR::InstId::BuiltinError;
  }

  auto name_id = SemIR::NameId::ForIdentifier(identifiers().Add(name));
  auto inst_id = LookupNameInExactScope(loc, name_id, core_package_id,
                                        name_scopes().Get(core_package_id));
  if (!inst_id.is_valid()) {
    CARBON_DIAGNOSTIC(
        CoreNameNotFound, Error,
        "Name `Core.{0}` implicitly referenced here, but not found.",
        SemIR::NameId);
    emitter_->Emit(loc, CoreNameNotFound, name_id);
    return SemIR::InstId::BuiltinError;
  }

  // Look through import_refs and aliases.
  return constant_values().GetConstantInstId(inst_id);
}

template <typename BranchNode, typename... Args>
static auto AddDominatedBlockAndBranchImpl(Context& context,
                                           Parse::NodeId node_id, Args... args)
    -> SemIR::InstBlockId {
  if (!context.inst_block_stack().is_current_block_reachable()) {
    return SemIR::InstBlockId::Unreachable;
  }
  auto block_id = context.inst_blocks().AddDefaultValue();
  context.AddInst<BranchNode>(node_id, {block_id, args...});
  return block_id;
}

auto Context::AddDominatedBlockAndBranch(Parse::NodeId node_id)
    -> SemIR::InstBlockId {
  return AddDominatedBlockAndBranchImpl<SemIR::Branch>(*this, node_id);
}

auto Context::AddDominatedBlockAndBranchWithArg(Parse::NodeId node_id,
                                                SemIR::InstId arg_id)
    -> SemIR::InstBlockId {
  return AddDominatedBlockAndBranchImpl<SemIR::BranchWithArg>(*this, node_id,
                                                              arg_id);
}

auto Context::AddDominatedBlockAndBranchIf(Parse::NodeId node_id,
                                           SemIR::InstId cond_id)
    -> SemIR::InstBlockId {
  return AddDominatedBlockAndBranchImpl<SemIR::BranchIf>(*this, node_id,
                                                         cond_id);
}

auto Context::AddConvergenceBlockAndPush(Parse::NodeId node_id, int num_blocks)
    -> void {
  CARBON_CHECK(num_blocks >= 2) << "no convergence";

  SemIR::InstBlockId new_block_id = SemIR::InstBlockId::Unreachable;
  for ([[maybe_unused]] auto _ : llvm::seq(num_blocks)) {
    if (inst_block_stack().is_current_block_reachable()) {
      if (new_block_id == SemIR::InstBlockId::Unreachable) {
        new_block_id = inst_blocks().AddDefaultValue();
      }
      AddInst<SemIR::Branch>(node_id, {.target_id = new_block_id});
    }
    inst_block_stack().Pop();
  }
  inst_block_stack().Push(new_block_id);
}

auto Context::AddConvergenceBlockWithArgAndPush(
    Parse::NodeId node_id, std::initializer_list<SemIR::InstId> block_args)
    -> SemIR::InstId {
  CARBON_CHECK(block_args.size() >= 2) << "no convergence";

  SemIR::InstBlockId new_block_id = SemIR::InstBlockId::Unreachable;
  for (auto arg_id : block_args) {
    if (inst_block_stack().is_current_block_reachable()) {
      if (new_block_id == SemIR::InstBlockId::Unreachable) {
        new_block_id = inst_blocks().AddDefaultValue();
      }
      AddInst<SemIR::BranchWithArg>(
          node_id, {.target_id = new_block_id, .arg_id = arg_id});
    }
    inst_block_stack().Pop();
  }
  inst_block_stack().Push(new_block_id);

  // Acquire the result value.
  SemIR::TypeId result_type_id = insts().Get(*block_args.begin()).type_id();
  return AddInst<SemIR::BlockArg>(
      node_id, {.type_id = result_type_id, .block_id = new_block_id});
}

auto Context::SetBlockArgResultBeforeConstantUse(SemIR::InstId select_id,
                                                 SemIR::InstId cond_id,
                                                 SemIR::InstId if_true,
                                                 SemIR::InstId if_false)
    -> void {
  CARBON_CHECK(insts().Is<SemIR::BlockArg>(select_id));

  // Determine the constant result based on the condition value.
  SemIR::ConstantId const_id = SemIR::ConstantId::NotConstant;
  auto cond_const_id = constant_values().Get(cond_id);
  if (!cond_const_id.is_template()) {
    // Symbolic or non-constant condition means a non-constant result.
  } else if (auto literal = insts().TryGetAs<SemIR::BoolLiteral>(
                 constant_values().GetInstId(cond_const_id))) {
    const_id = constant_values().Get(literal.value().value.ToBool() ? if_true
                                                                    : if_false);
  } else {
    CARBON_CHECK(cond_const_id == SemIR::ConstantId::Error)
        << "Unexpected constant branch condition.";
    const_id = SemIR::ConstantId::Error;
  }

  if (const_id.is_constant()) {
    CARBON_VLOG() << "Constant: " << insts().Get(select_id) << " -> "
                  << constant_values().GetInstId(const_id) << "\n";
    constant_values().Set(select_id, const_id);
  }
}

auto Context::AddCurrentCodeBlockToFunction(Parse::NodeId node_id) -> void {
  CARBON_CHECK(!inst_block_stack().empty()) << "no current code block";

  if (return_scope_stack().empty()) {
    CARBON_CHECK(node_id.is_valid())
        << "No current function, but node_id not provided";
    TODO(node_id,
         "Control flow expressions are currently only supported inside "
         "functions.");
    return;
  }

  if (!inst_block_stack().is_current_block_reachable()) {
    // Don't include unreachable blocks in the function.
    return;
  }

  auto function_id =
      insts()
          .GetAs<SemIR::FunctionDecl>(return_scope_stack().back().decl_id)
          .function_id;
  functions()
      .Get(function_id)
      .body_block_ids.push_back(inst_block_stack().PeekOrAdd());
}

auto Context::is_current_position_reachable() -> bool {
  if (!inst_block_stack().is_current_block_reachable()) {
    return false;
  }

  // Our current position is at the end of a reachable block. That position is
  // reachable unless the previous instruction is a terminator instruction.
  auto block_contents = inst_block_stack().PeekCurrentBlockContents();
  if (block_contents.empty()) {
    return true;
  }
  const auto& last_inst = insts().Get(block_contents.back());
  return last_inst.kind().terminator_kind() !=
         SemIR::TerminatorKind::Terminator;
}

auto Context::Finalize() -> void {
  // Pop information for the file-level scope.
  sem_ir().set_top_inst_block_id(inst_block_stack().Pop());
  scope_stack().Pop();

  // Finalizes the list of exports on the IR.
  inst_blocks().Set(SemIR::InstBlockId::Exports, exports_);
  // Finalizes the ImportRef inst block.
  inst_blocks().Set(SemIR::InstBlockId::ImportRefs, import_ref_ids_);
  // Finalizes __global_init.
  global_init_.Finalize();
}

namespace {
// Worklist-based type completion mechanism.
//
// When attempting to complete a type, we may find other types that also need to
// be completed: types nested within that type, and the value representation of
// the type. In order to complete a type without recursing arbitrarily deeply,
// we use a worklist of tasks:
//
// - An `AddNestedIncompleteTypes` step adds a task for all incomplete types
//   nested within a type to the work list.
// - A `BuildValueRepr` step computes the value representation for a
//   type, once all of its nested types are complete, and marks the type as
//   complete.
class TypeCompleter {
 public:
  TypeCompleter(Context& context, std::optional<Context::Diagnoser> diagnoser)
      : context_(context), diagnoser_(diagnoser) {}

  // Attempts to complete the given type. Returns true if it is now complete,
  // false if it could not be completed.
  auto Complete(SemIR::TypeId type_id) -> bool {
    Push(type_id);
    while (!work_list_.empty()) {
      if (!ProcessStep()) {
        return false;
      }
    }
    return true;
  }

 private:
  // Adds `type_id` to the work list, if it's not already complete.
  auto Push(SemIR::TypeId type_id) -> void {
    if (!context_.types().IsComplete(type_id)) {
      work_list_.push_back(
          {.type_id = type_id, .phase = Phase::AddNestedIncompleteTypes});
    }
  }

  // Runs the next step.
  auto ProcessStep() -> bool {
    auto [type_id, phase] = work_list_.back();

    // We might have enqueued the same type more than once. Just skip the
    // type if it's already complete.
    if (context_.types().IsComplete(type_id)) {
      work_list_.pop_back();
      return true;
    }

    auto inst_id = context_.types().GetInstId(type_id);
    auto inst = context_.insts().Get(inst_id);
    auto old_work_list_size = work_list_.size();

    switch (phase) {
      case Phase::AddNestedIncompleteTypes:
        if (!AddNestedIncompleteTypes(inst)) {
          return false;
        }
        CARBON_CHECK(work_list_.size() >= old_work_list_size)
            << "AddNestedIncompleteTypes should not remove work items";
        work_list_[old_work_list_size - 1].phase = Phase::BuildValueRepr;
        break;

      case Phase::BuildValueRepr: {
        auto value_rep = BuildValueRepr(type_id, inst);
        context_.types().SetValueRepr(type_id, value_rep);
        CARBON_CHECK(old_work_list_size == work_list_.size())
            << "BuildValueRepr should not change work items";
        work_list_.pop_back();

        // Also complete the value representation type, if necessary. This
        // should never fail: the value representation shouldn't require any
        // additional nested types to be complete.
        if (!context_.types().IsComplete(value_rep.type_id)) {
          work_list_.push_back(
              {.type_id = value_rep.type_id, .phase = Phase::BuildValueRepr});
        }
        // For a pointer representation, the pointee also needs to be complete.
        if (value_rep.kind == SemIR::ValueRepr::Pointer) {
          if (value_rep.type_id == SemIR::TypeId::Error) {
            break;
          }
          auto pointee_type_id =
              context_.sem_ir().GetPointeeType(value_rep.type_id);
          if (!context_.types().IsComplete(pointee_type_id)) {
            work_list_.push_back(
                {.type_id = pointee_type_id, .phase = Phase::BuildValueRepr});
          }
        }
        break;
      }
    }

    return true;
  }

  // Adds any types nested within `type_inst` that need to be complete for
  // `type_inst` to be complete to our work list.
  auto AddNestedIncompleteTypes(SemIR::Inst type_inst) -> bool {
    CARBON_KIND_SWITCH(type_inst) {
      case CARBON_KIND(SemIR::ArrayType inst): {
        Push(inst.element_type_id);
        break;
      }
      case CARBON_KIND(SemIR::StructType inst): {
        for (auto field_id : context_.inst_blocks().Get(inst.fields_id)) {
          Push(context_.insts()
                   .GetAs<SemIR::StructTypeField>(field_id)
                   .field_type_id);
        }
        break;
      }
      case CARBON_KIND(SemIR::TupleType inst): {
        for (auto element_type_id :
             context_.type_blocks().Get(inst.elements_id)) {
          Push(element_type_id);
        }
        break;
      }
      case CARBON_KIND(SemIR::ClassType inst): {
        auto& class_info = context_.classes().Get(inst.class_id);
        if (!class_info.is_defined()) {
          if (diagnoser_) {
            auto builder = (*diagnoser_)();
            context_.NoteIncompleteClass(inst.class_id, builder);
            builder.Emit();
          }
          return false;
        }
        if (inst.specific_id.is_valid()) {
          ResolveSpecificDefinition(context_, inst.specific_id);
        }
        Push(class_info.object_repr_id);
        break;
      }
      case CARBON_KIND(SemIR::ConstType inst): {
        Push(inst.inner_id);
        break;
      }
      default:
        break;
    }

    return true;
  }

  // Makes an empty value representation, which is used for types that have no
  // state, such as empty structs and tuples.
  auto MakeEmptyValueRepr() const -> SemIR::ValueRepr {
    return {.kind = SemIR::ValueRepr::None,
            .type_id = context_.GetTupleType({})};
  }

  // Makes a value representation that uses pass-by-copy, copying the given
  // type.
  auto MakeCopyValueRepr(SemIR::TypeId rep_id,
                         SemIR::ValueRepr::AggregateKind aggregate_kind =
                             SemIR::ValueRepr::NotAggregate) const
      -> SemIR::ValueRepr {
    return {.kind = SemIR::ValueRepr::Copy,
            .aggregate_kind = aggregate_kind,
            .type_id = rep_id};
  }

  // Makes a value representation that uses pass-by-address with the given
  // pointee type.
  auto MakePointerValueRepr(SemIR::TypeId pointee_id,
                            SemIR::ValueRepr::AggregateKind aggregate_kind =
                                SemIR::ValueRepr::NotAggregate) const
      -> SemIR::ValueRepr {
    // TODO: Should we add `const` qualification to `pointee_id`?
    return {.kind = SemIR::ValueRepr::Pointer,
            .aggregate_kind = aggregate_kind,
            .type_id = context_.GetPointerType(pointee_id)};
  }

  // Gets the value representation of a nested type, which should already be
  // complete.
  auto GetNestedValueRepr(SemIR::TypeId nested_type_id) const {
    CARBON_CHECK(context_.types().IsComplete(nested_type_id))
        << "Nested type should already be complete";
    auto value_rep = context_.types().GetValueRepr(nested_type_id);
    CARBON_CHECK(value_rep.kind != SemIR::ValueRepr::Unknown)
        << "Complete type should have a value representation";
    return value_rep;
  }

  auto BuildValueReprForInst(SemIR::TypeId type_id,
                             SemIR::BuiltinInst builtin) const
      -> SemIR::ValueRepr {
    switch (builtin.builtin_inst_kind) {
      case SemIR::BuiltinInstKind::TypeType:
      case SemIR::BuiltinInstKind::Error:
      case SemIR::BuiltinInstKind::Invalid:
      case SemIR::BuiltinInstKind::BoolType:
      case SemIR::BuiltinInstKind::IntType:
      case SemIR::BuiltinInstKind::FloatType:
      case SemIR::BuiltinInstKind::NamespaceType:
      case SemIR::BuiltinInstKind::BoundMethodType:
      case SemIR::BuiltinInstKind::WitnessType:
        return MakeCopyValueRepr(type_id);

      case SemIR::BuiltinInstKind::StringType:
        // TODO: Decide on string value semantics. This should probably be a
        // custom value representation carrying a pointer and size or
        // similar.
        return MakePointerValueRepr(type_id);
    }
    llvm_unreachable("All builtin kinds were handled above");
  }

  auto BuildStructOrTupleValueRepr(std::size_t num_elements,
                                   SemIR::TypeId elementwise_rep,
                                   bool same_as_object_rep) const
      -> SemIR::ValueRepr {
    SemIR::ValueRepr::AggregateKind aggregate_kind =
        same_as_object_rep ? SemIR::ValueRepr::ValueAndObjectAggregate
                           : SemIR::ValueRepr::ValueAggregate;

    if (num_elements == 1) {
      // The value representation for a struct or tuple with a single element
      // is a struct or tuple containing the value representation of the
      // element.
      // TODO: Consider doing the same whenever `elementwise_rep` is
      // sufficiently small.
      return MakeCopyValueRepr(elementwise_rep, aggregate_kind);
    }
    // For a struct or tuple with multiple fields, we use a pointer
    // to the elementwise value representation.
    return MakePointerValueRepr(elementwise_rep, aggregate_kind);
  }

  auto BuildValueReprForInst(SemIR::TypeId type_id,
                             SemIR::StructType struct_type) const
      -> SemIR::ValueRepr {
    // TODO: Share more code with tuples.
    auto fields = context_.inst_blocks().Get(struct_type.fields_id);
    if (fields.empty()) {
      return MakeEmptyValueRepr();
    }

    // Find the value representation for each field, and construct a struct
    // of value representations.
    llvm::SmallVector<SemIR::InstId> value_rep_fields;
    value_rep_fields.reserve(fields.size());
    bool same_as_object_rep = true;
    for (auto field_id : fields) {
      auto field = context_.insts().GetAs<SemIR::StructTypeField>(field_id);
      auto field_value_rep = GetNestedValueRepr(field.field_type_id);
      if (field_value_rep.type_id != field.field_type_id) {
        same_as_object_rep = false;
        field.field_type_id = field_value_rep.type_id;
        field_id = context_.constant_values().GetInstId(
            TryEvalInst(context_, SemIR::InstId::Invalid, field));
      }
      value_rep_fields.push_back(field_id);
    }

    auto value_rep = same_as_object_rep
                         ? type_id
                         : context_.GetStructType(
                               context_.inst_blocks().Add(value_rep_fields));
    return BuildStructOrTupleValueRepr(fields.size(), value_rep,
                                       same_as_object_rep);
  }

  auto BuildValueReprForInst(SemIR::TypeId type_id,
                             SemIR::TupleType tuple_type) const
      -> SemIR::ValueRepr {
    // TODO: Share more code with structs.
    auto elements = context_.type_blocks().Get(tuple_type.elements_id);
    if (elements.empty()) {
      return MakeEmptyValueRepr();
    }

    // Find the value representation for each element, and construct a tuple
    // of value representations.
    llvm::SmallVector<SemIR::TypeId> value_rep_elements;
    value_rep_elements.reserve(elements.size());
    bool same_as_object_rep = true;
    for (auto element_type_id : elements) {
      auto element_value_rep = GetNestedValueRepr(element_type_id);
      if (element_value_rep.type_id != element_type_id) {
        same_as_object_rep = false;
      }
      value_rep_elements.push_back(element_value_rep.type_id);
    }

    auto value_rep = same_as_object_rep
                         ? type_id
                         : context_.GetTupleType(value_rep_elements);
    return BuildStructOrTupleValueRepr(elements.size(), value_rep,
                                       same_as_object_rep);
  }

  auto BuildValueReprForInst(SemIR::TypeId type_id,
                             SemIR::ArrayType /*inst*/) const
      -> SemIR::ValueRepr {
    // For arrays, it's convenient to always use a pointer representation,
    // even when the array has zero or one element, in order to support
    // indexing.
    return MakePointerValueRepr(type_id, SemIR::ValueRepr::ObjectAggregate);
  }

  auto BuildValueReprForInst(SemIR::TypeId /*type_id*/,
                             SemIR::ClassType inst) const -> SemIR::ValueRepr {
    auto& class_info = context_.classes().Get(inst.class_id);
    // The value representation of an adapter is the value representation of
    // its adapted type.
    if (class_info.adapt_id.is_valid()) {
      return GetNestedValueRepr(class_info.object_repr_id);
    }
    // Otherwise, the value representation for a class is a pointer to the
    // object representation.
    // TODO: Support customized value representations for classes.
    // TODO: Pick a better value representation when possible.
    return MakePointerValueRepr(class_info.object_repr_id,
                                SemIR::ValueRepr::ObjectAggregate);
  }

  template <typename InstT>
    requires(InstT::Kind.template IsAnyOf<
             SemIR::AssociatedEntityType, SemIR::FunctionType,
             SemIR::GenericClassType, SemIR::GenericInterfaceType,
             SemIR::InterfaceType, SemIR::UnboundElementType>())
  auto BuildValueReprForInst(SemIR::TypeId /*type_id*/, InstT /*inst*/) const
      -> SemIR::ValueRepr {
    // These types have no runtime operations, so we use an empty value
    // representation.
    //
    // TODO: There is information we could model here:
    // - For an interface, we could use a witness.
    // - For an associated entity, we could use an index into the witness.
    // - For an unbound element, we could use an index or offset.
    return MakeEmptyValueRepr();
  }

  template <typename InstT>
    requires(InstT::Kind.template IsAnyOf<SemIR::BindSymbolicName,
                                          SemIR::InterfaceWitnessAccess>())
  auto BuildValueReprForInst(SemIR::TypeId type_id, InstT /*inst*/) const
      -> SemIR::ValueRepr {
    // For symbolic types, we arbitrarily pick a copy representation.
    return MakeCopyValueRepr(type_id);
  }

  template <typename InstT>
    requires(InstT::Kind.template IsAnyOf<SemIR::FloatType, SemIR::IntType,
                                          SemIR::PointerType>())
  auto BuildValueReprForInst(SemIR::TypeId type_id, InstT /*inst*/) const
      -> SemIR::ValueRepr {
    return MakeCopyValueRepr(type_id);
  }

  auto BuildValueReprForInst(SemIR::TypeId /*type_id*/,
                             SemIR::ConstType inst) const -> SemIR::ValueRepr {
    // The value representation of `const T` is the same as that of `T`.
    // Objects are not modifiable through their value representations.
    return GetNestedValueRepr(inst.inner_id);
  }

  template <typename InstT>
    requires(InstT::Kind.is_type() == SemIR::InstIsType::Never)
  auto BuildValueReprForInst(SemIR::TypeId /*type_id*/, InstT inst) const
      -> SemIR::ValueRepr {
    CARBON_FATAL() << "Type refers to non-type inst " << inst;
  }

  // Builds and returns the value representation for the given type. All nested
  // types, as found by AddNestedIncompleteTypes, are known to be complete.
  auto BuildValueRepr(SemIR::TypeId type_id, SemIR::Inst inst) const
      -> SemIR::ValueRepr {
    // Use overload resolution to select the implementation, producing compile
    // errors when BuildTypeForInst isn't defined for a given instruction.
    CARBON_KIND_SWITCH(inst) {
#define CARBON_SEM_IR_INST_KIND(Name)                  \
  case CARBON_KIND(SemIR::Name typed_inst): {          \
    return BuildValueReprForInst(type_id, typed_inst); \
  }
#include "toolchain/sem_ir/inst_kind.def"
    }
  }

  enum class Phase : int8_t {
    // The next step is to add nested types to the list of types to complete.
    AddNestedIncompleteTypes,
    // The next step is to build the value representation for the type.
    BuildValueRepr,
  };

  struct WorkItem {
    SemIR::TypeId type_id;
    Phase phase;
  };

  Context& context_;
  llvm::SmallVector<WorkItem> work_list_;
  std::optional<Context::Diagnoser> diagnoser_;
};
}  // namespace

auto Context::TryToCompleteType(SemIR::TypeId type_id,
                                std::optional<Diagnoser> diagnoser) -> bool {
  return TypeCompleter(*this, diagnoser).Complete(type_id);
}

auto Context::TryToDefineType(SemIR::TypeId type_id,
                              std::optional<Diagnoser> diagnoser) -> bool {
  if (!TryToCompleteType(type_id, diagnoser)) {
    return false;
  }

  if (auto interface = types().TryGetAs<SemIR::InterfaceType>(type_id)) {
    auto interface_id = interface->interface_id;
    if (!interfaces().Get(interface_id).is_defined()) {
      auto builder = (*diagnoser)();
      NoteUndefinedInterface(interface_id, builder);
      builder.Emit();
      return false;
    }

    if (interface->specific_id.is_valid()) {
      ResolveSpecificDefinition(*this, interface->specific_id);
    }
  }

  return true;
}

auto Context::GetTypeIdForTypeConstant(SemIR::ConstantId constant_id)
    -> SemIR::TypeId {
  CARBON_CHECK(constant_id.is_constant())
      << "Canonicalizing non-constant type: " << constant_id;
  auto type_id =
      insts().Get(constant_values().GetInstId(constant_id)).type_id();
  // TODO: For now, we allow values of facet type to be used as types.
  CARBON_CHECK(type_id == SemIR::TypeId::TypeType ||
               types().Is<SemIR::InterfaceType>(type_id) ||
               constant_id == SemIR::ConstantId::Error)
      << "Forming type ID for non-type constant of type "
      << types().GetAsInst(type_id);

  return SemIR::TypeId::ForTypeConstant(constant_id);
}

// Gets or forms a type_id for a type, given the instruction kind and arguments.
template <typename InstT, typename... EachArgT>
static auto GetTypeImpl(Context& context, EachArgT... each_arg)
    -> SemIR::TypeId {
  // TODO: Remove inst_id parameter from TryEvalInst.
  InstT inst = {SemIR::TypeId::TypeType, each_arg...};
  return context.GetTypeIdForTypeConstant(
      TryEvalInst(context, SemIR::InstId::Invalid, inst));
}

// Gets or forms a type_id for a type, given the instruction kind and arguments,
// and completes the type. This should only be used when type completion cannot
// fail.
template <typename InstT, typename... EachArgT>
static auto GetCompleteTypeImpl(Context& context, EachArgT... each_arg)
    -> SemIR::TypeId {
  auto type_id = GetTypeImpl<InstT>(context, each_arg...);
  bool complete = context.TryToCompleteType(type_id);
  CARBON_CHECK(complete) << "Type completion should not fail";
  return type_id;
}

auto Context::GetStructType(SemIR::InstBlockId refs_id) -> SemIR::TypeId {
  return GetTypeImpl<SemIR::StructType>(*this, refs_id);
}

auto Context::GetTupleType(llvm::ArrayRef<SemIR::TypeId> type_ids)
    -> SemIR::TypeId {
  return GetTypeImpl<SemIR::TupleType>(*this,
                                       type_blocks().AddCanonical(type_ids));
}

auto Context::GetAssociatedEntityType(SemIR::TypeId interface_type_id,
                                      SemIR::TypeId entity_type_id)
    -> SemIR::TypeId {
  return GetTypeImpl<SemIR::AssociatedEntityType>(*this, interface_type_id,
                                                  entity_type_id);
}

auto Context::GetBuiltinType(SemIR::BuiltinInstKind kind) -> SemIR::TypeId {
  CARBON_CHECK(kind != SemIR::BuiltinInstKind::Invalid);
  auto type_id = GetTypeIdForTypeInst(SemIR::InstId::ForBuiltin(kind));
  // To keep client code simpler, complete builtin types before returning them.
  bool complete = TryToCompleteType(type_id);
  CARBON_CHECK(complete) << "Failed to complete builtin type";
  return type_id;
}

auto Context::GetFunctionType(SemIR::FunctionId fn_id,
                              SemIR::SpecificId specific_id) -> SemIR::TypeId {
  return GetCompleteTypeImpl<SemIR::FunctionType>(*this, fn_id, specific_id);
}

auto Context::GetGenericClassType(SemIR::ClassId class_id) -> SemIR::TypeId {
  return GetCompleteTypeImpl<SemIR::GenericClassType>(*this, class_id);
}

auto Context::GetGenericInterfaceType(SemIR::InterfaceId interface_id)
    -> SemIR::TypeId {
  return GetCompleteTypeImpl<SemIR::GenericInterfaceType>(*this, interface_id);
}

auto Context::GetPointerType(SemIR::TypeId pointee_type_id) -> SemIR::TypeId {
  return GetTypeImpl<SemIR::PointerType>(*this, pointee_type_id);
}

auto Context::GetUnboundElementType(SemIR::TypeId class_type_id,
                                    SemIR::TypeId element_type_id)
    -> SemIR::TypeId {
  return GetTypeImpl<SemIR::UnboundElementType>(*this, class_type_id,
                                                element_type_id);
}

auto Context::GetUnqualifiedType(SemIR::TypeId type_id) -> SemIR::TypeId {
  if (auto const_type = types().TryGetAs<SemIR::ConstType>(type_id)) {
    return const_type->inner_id;
  }
  return type_id;
}

auto Context::PrintForStackDump(llvm::raw_ostream& output) const -> void {
  output << "Check::Context\n";

  // In a stack dump, this is probably indented by a tab. We treat that as 8
  // spaces then add a couple to indent past the Context label.
  constexpr int Indent = 10;

  SemIR::Formatter formatter(*tokens_, *parse_tree_, *sem_ir_);
  node_stack_.PrintForStackDump(formatter, Indent, output);
  inst_block_stack_.PrintForStackDump(formatter, Indent, output);
  param_and_arg_refs_stack_.PrintForStackDump(formatter, Indent, output);
  args_type_info_stack_.PrintForStackDump(formatter, Indent, output);
}

auto Context::DumpFormattedFile() const -> void {
  SemIR::Formatter formatter(*tokens_, *parse_tree_, *sem_ir_);
  formatter.Print(llvm::errs());
}

}  // namespace Carbon::Check<|MERGE_RESOLUTION|>--- conflicted
+++ resolved
@@ -427,10 +427,7 @@
     // We expect it to be a namespace.
     if (auto namespace_inst =
             context.insts().TryGetAs<SemIR::Namespace>(core_inst_id)) {
-<<<<<<< HEAD
-=======
       // TODO: Decide whether to allow the case where `Core` is not a package.
->>>>>>> 2d650f7d
       return namespace_inst->name_scope_id;
     }
   }
