// Part of the Carbon Language project, under the Apache License v2.0 with LLVM
// Exceptions. See /LICENSE for license information.
// SPDX-License-Identifier: Apache-2.0 WITH LLVM-exception

#include "toolchain/check/context.h"

#include <string>
#include <utility>

#include "common/check.h"
#include "common/vlog.h"
#include "llvm/ADT/Sequence.h"
#include "toolchain/check/declaration_name_stack.h"
#include "toolchain/check/inst_block_stack.h"
#include "toolchain/lex/tokenized_buffer.h"
#include "toolchain/parse/node_kind.h"
#include "toolchain/sem_ir/file.h"
#include "toolchain/sem_ir/inst.h"
#include "toolchain/sem_ir/inst_kind.h"

namespace Carbon::Check {

Context::Context(const Lex::TokenizedBuffer& tokens, DiagnosticEmitter& emitter,
                 const Parse::Tree& parse_tree, SemIR::File& sem_ir,
                 llvm::raw_ostream* vlog_stream)
    : tokens_(&tokens),
      emitter_(&emitter),
      parse_tree_(&parse_tree),
      sem_ir_(&sem_ir),
      vlog_stream_(vlog_stream),
      node_stack_(parse_tree, vlog_stream),
      inst_block_stack_("inst_block_stack_", sem_ir, vlog_stream),
      params_or_args_stack_("params_or_args_stack_", sem_ir, vlog_stream),
      args_type_info_stack_("args_type_info_stack_", sem_ir, vlog_stream),
      decl_name_stack_(this) {
  // Inserts the "Error" and "Type" types as "used types" so that
  // canonicalization can skip them. We don't emit either for lowering.
  canonical_types_.insert({SemIR::InstId::BuiltinError, SemIR::TypeId::Error});
  canonical_types_.insert(
      {SemIR::InstId::BuiltinTypeType, SemIR::TypeId::TypeType});
}

auto Context::TODO(Parse::Node parse_node, std::string label) -> bool {
  CARBON_DIAGNOSTIC(SemanticsTodo, Error, "Semantics TODO: `{0}`.",
                    std::string);
  emitter_->Emit(parse_node, SemanticsTodo, std::move(label));
  return false;
}

auto Context::VerifyOnFinish() -> void {
  // Information in all the various context objects should be cleaned up as
  // various pieces of context go out of scope. At this point, nothing should
  // remain.
  // node_stack_ will still contain top-level entities.
  CARBON_CHECK(name_lookup_.empty()) << name_lookup_.size();
  CARBON_CHECK(scope_stack_.empty()) << scope_stack_.size();
  CARBON_CHECK(inst_block_stack_.empty()) << inst_block_stack_.size();
  CARBON_CHECK(params_or_args_stack_.empty()) << params_or_args_stack_.size();
}

auto Context::AddInst(SemIR::Inst inst) -> SemIR::InstId {
  auto inst_id = inst_block_stack_.AddInst(inst);
  CARBON_VLOG() << "AddInst: " << inst << "\n";
  return inst_id;
}

auto Context::AddConstantInst(SemIR::Inst inst) -> SemIR::InstId {
  auto inst_id = insts().AddInNoBlock(inst);
  constants().Add(inst_id);
  CARBON_VLOG() << "AddConstantInst: " << inst << "\n";
  return inst_id;
}

auto Context::AddInstAndPush(Parse::Node parse_node, SemIR::Inst inst) -> void {
  auto inst_id = AddInst(inst);
  node_stack_.Push(parse_node, inst_id);
}

auto Context::DiagnoseDuplicateName(Parse::Node parse_node,
                                    SemIR::InstId prev_def_id) -> void {
  CARBON_DIAGNOSTIC(NameDeclDuplicate, Error,
                    "Duplicate name being declared in the same scope.");
  CARBON_DIAGNOSTIC(NameDeclPrevious, Note,
                    "Name is previously declared here.");
  auto prev_def = insts().Get(prev_def_id);
  emitter_->Build(parse_node, NameDeclDuplicate)
      .Note(prev_def.parse_node(), NameDeclPrevious)
      .Emit();
}

auto Context::DiagnoseNameNotFound(Parse::Node parse_node,
                                   SemIR::NameId name_id) -> void {
  CARBON_DIAGNOSTIC(NameNotFound, Error, "Name `{0}` not found.",
                    llvm::StringRef);
  emitter_->Emit(parse_node, NameNotFound, names().GetFormatted(name_id));
}

auto Context::NoteIncompleteClass(SemIR::ClassId class_id,
                                  DiagnosticBuilder& builder) -> void {
  CARBON_DIAGNOSTIC(ClassForwardDeclaredHere, Note,
                    "Class was forward declared here.");
  CARBON_DIAGNOSTIC(ClassIncompleteWithinDefinition, Note,
                    "Class is incomplete within its definition.");
  const auto& class_info = classes().Get(class_id);
  CARBON_CHECK(!class_info.is_defined()) << "Class is not incomplete";
  if (class_info.definition_id.is_valid()) {
    builder.Note(insts().Get(class_info.definition_id).parse_node(),
                 ClassIncompleteWithinDefinition);
  } else {
    builder.Note(insts().Get(class_info.decl_id).parse_node(),
                 ClassForwardDeclaredHere);
  }
}

auto Context::AddNameToLookup(Parse::Node name_node, SemIR::NameId name_id,
                              SemIR::InstId target_id) -> void {
  if (current_scope().names.insert(name_id).second) {
    // TODO: Reject if we previously performed a failed lookup for this name in
    // this scope or a scope nested within it.
    auto& lexical_results = name_lookup_[name_id];
    CARBON_CHECK(lexical_results.empty() ||
                 lexical_results.back().scope_index < current_scope_index())
        << "Failed to clean up after scope nested within the current scope";
    lexical_results.push_back(
        {.node_id = target_id, .scope_index = current_scope_index()});
  } else {
    DiagnoseDuplicateName(name_node, name_lookup_[name_id].back().node_id);
  }
}

auto Context::LookupNameInDecl(Parse::Node parse_node, SemIR::NameId name_id,
                               SemIR::NameScopeId scope_id) -> SemIR::InstId {
  if (scope_id == SemIR::NameScopeId::Invalid) {
    // Look for a name in the current scope only. There are two cases where the
    // name would be in an outer scope:
    //
    //  - The name is the sole component of the declared name:
    //
    //    class A;
    //    fn F() {
    //      class A;
    //    }
    //
    //    In this case, the inner A is not the same class as the outer A, so
    //    lookup should not find the outer A.
    //
    //  - The name is a qualifier of some larger declared name:
    //
    //    class A { class B; }
    //    fn F() {
    //      class A.B {}
    //    }
    //
    //    In this case, we're not in the correct scope to define a member of
    //    class A, so we should reject, and we achieve this by not finding the
    //    name A from the outer scope.
    if (auto name_it = name_lookup_.find(name_id);
        name_it != name_lookup_.end()) {
      CARBON_CHECK(!name_it->second.empty())
          << "Should have been erased: " << names().GetFormatted(name_id);
      auto result = name_it->second.back();
      if (result.scope_index == current_scope_index()) {
        return result.node_id;
      }
    }
    return SemIR::InstId::Invalid;
  } else {
    // TODO: Once we support `extend`, do not look into `extend`ed scopes here,
    // following the same logic as above.
    return LookupQualifiedName(parse_node, name_id, scope_id,
                               /*required=*/false);
  }
}

auto Context::LookupUnqualifiedName(Parse::Node parse_node,
                                    SemIR::NameId name_id) -> SemIR::InstId {
  // TODO: Check for shadowed lookup results.

  // Find the results from enclosing lexical scopes. These will be combined with
  // results from non-lexical scopes such as namespaces and classes.
  llvm::ArrayRef<LexicalLookupResult> lexical_results;
  if (auto name_it = name_lookup_.find(name_id);
      name_it != name_lookup_.end()) {
    lexical_results = name_it->second;
    CARBON_CHECK(!lexical_results.empty())
        << "Should have been erased: " << names().GetFormatted(name_id);
  }

  // Walk the non-lexical scopes and perform lookups into each of them.
  for (auto [index, name_scope_id] : llvm::reverse(non_lexical_scope_stack_)) {
    // If the innermost lexical result is within this non-lexical scope, then
    // it shadows all further non-lexical results and we're done.
    if (!lexical_results.empty() &&
        lexical_results.back().scope_index > index) {
      return lexical_results.back().node_id;
    }

    auto non_lexical_result =
        LookupQualifiedName(parse_node, name_id, name_scope_id,
                            /*required=*/false);
    if (non_lexical_result.is_valid()) {
      return non_lexical_result;
    }
  }

  if (!lexical_results.empty()) {
    return lexical_results.back().node_id;
  }

  // We didn't find anything at all.
  DiagnoseNameNotFound(parse_node, name_id);
  return SemIR::InstId::BuiltinError;
}

auto Context::LookupQualifiedName(Parse::Node parse_node, SemIR::NameId name_id,
                                  SemIR::NameScopeId scope_id, bool required)
    -> SemIR::InstId {
  CARBON_CHECK(scope_id.is_valid()) << "No scope to perform lookup into";
  const auto& scope = name_scopes().Get(scope_id);
  auto it = scope.find(name_id);
  if (it == scope.end()) {
    // TODO: Also perform lookups into `extend`ed scopes.
    if (required) {
      DiagnoseNameNotFound(parse_node, name_id);
      return SemIR::InstId::BuiltinError;
    }
    return SemIR::InstId::Invalid;
  }

  return it->second;
}

auto Context::PushScope(SemIR::InstId scope_inst_id,
                        SemIR::NameScopeId scope_id) -> void {
  scope_stack_.push_back({.index = next_scope_index_,
                          .scope_inst_id = scope_inst_id,
                          .scope_id = scope_id});
  if (scope_id.is_valid()) {
    non_lexical_scope_stack_.push_back({next_scope_index_, scope_id});
  }

  // TODO: Handle this case more gracefully.
  CARBON_CHECK(next_scope_index_.index != std::numeric_limits<int32_t>::max())
      << "Ran out of scopes";
  ++next_scope_index_.index;
}

auto Context::PopScope() -> void {
  auto scope = scope_stack_.pop_back_val();
  for (const auto& str_id : scope.names) {
    auto it = name_lookup_.find(str_id);
    CARBON_CHECK(it->second.back().scope_index == scope.index)
        << "Inconsistent scope index for name " << names().GetFormatted(str_id);
    if (it->second.size() == 1) {
      // Erase names that no longer resolve.
      name_lookup_.erase(it);
    } else {
      it->second.pop_back();
    }
  }

  if (scope.scope_id.is_valid()) {
    CARBON_CHECK(non_lexical_scope_stack_.back().first == scope.index);
    non_lexical_scope_stack_.pop_back();
  }

  if (scope.has_returned_var) {
    CARBON_CHECK(!return_scope_stack_.empty());
    CARBON_CHECK(return_scope_stack_.back().returned_var.is_valid());
    return_scope_stack_.back().returned_var = SemIR::InstId::Invalid;
  }
}

auto Context::PopToScope(ScopeIndex index) -> void {
  while (current_scope_index() > index) {
    PopScope();
  }
  CARBON_CHECK(current_scope_index() == index)
      << "Scope index " << index << " does not enclose the current scope "
      << current_scope_index();
}

auto Context::SetReturnedVarOrGetExisting(SemIR::InstId inst_id)
    -> SemIR::InstId {
  CARBON_CHECK(!return_scope_stack_.empty()) << "`returned var` in no function";
  auto& returned_var = return_scope_stack_.back().returned_var;
  if (returned_var.is_valid()) {
    return returned_var;
  }

  returned_var = inst_id;
  CARBON_CHECK(!current_scope().has_returned_var)
      << "Scope has returned var but none is set";
  if (inst_id.is_valid()) {
    current_scope().has_returned_var = true;
  }
  return SemIR::InstId::Invalid;
}

auto Context::FollowNameReferences(SemIR::InstId inst_id) -> SemIR::InstId {
  while (auto name_ref = insts().Get(inst_id).TryAs<SemIR::NameReference>()) {
    inst_id = name_ref->value_id;
  }
  return inst_id;
}

auto Context::GetConstantValue(SemIR::InstId inst_id) -> SemIR::InstId {
  // TODO: The constant value of an instruction should be computed as we build
  // the instruction, or at least cached once computed.
  while (true) {
    auto inst = insts().Get(inst_id);
    switch (inst.kind()) {
      case SemIR::NameReference::Kind:
        inst_id = inst.As<SemIR::NameReference>().value_id;
        break;

      case SemIR::BindName::Kind:
        inst_id = inst.As<SemIR::BindName>().value_id;
        break;

      case SemIR::Field::Kind:
      case SemIR::FunctionDecl::Kind:
        return inst_id;

      default:
        // TODO: Handle the remaining cases.
        return SemIR::InstId::Invalid;
    }
  }
}

template <typename BranchNode, typename... Args>
static auto AddDominatedBlockAndBranchImpl(Context& context,
                                           Parse::Node parse_node, Args... args)
    -> SemIR::InstBlockId {
  if (!context.inst_block_stack().is_current_block_reachable()) {
    return SemIR::InstBlockId::Unreachable;
  }
  auto block_id = context.inst_blocks().AddDefaultValue();
  context.AddInst(BranchNode{parse_node, block_id, args...});
  return block_id;
}

auto Context::AddDominatedBlockAndBranch(Parse::Node parse_node)
    -> SemIR::InstBlockId {
  return AddDominatedBlockAndBranchImpl<SemIR::Branch>(*this, parse_node);
}

auto Context::AddDominatedBlockAndBranchWithArg(Parse::Node parse_node,
                                                SemIR::InstId arg_id)
    -> SemIR::InstBlockId {
  return AddDominatedBlockAndBranchImpl<SemIR::BranchWithArg>(*this, parse_node,
                                                              arg_id);
}

auto Context::AddDominatedBlockAndBranchIf(Parse::Node parse_node,
                                           SemIR::InstId cond_id)
    -> SemIR::InstBlockId {
  return AddDominatedBlockAndBranchImpl<SemIR::BranchIf>(*this, parse_node,
                                                         cond_id);
}

auto Context::AddConvergenceBlockAndPush(Parse::Node parse_node, int num_blocks)
    -> void {
  CARBON_CHECK(num_blocks >= 2) << "no convergence";

  SemIR::InstBlockId new_block_id = SemIR::InstBlockId::Unreachable;
  for ([[maybe_unused]] auto _ : llvm::seq(num_blocks)) {
    if (inst_block_stack().is_current_block_reachable()) {
      if (new_block_id == SemIR::InstBlockId::Unreachable) {
        new_block_id = inst_blocks().AddDefaultValue();
      }
      AddInst(SemIR::Branch{parse_node, new_block_id});
    }
    inst_block_stack().Pop();
  }
  inst_block_stack().Push(new_block_id);
}

auto Context::AddConvergenceBlockWithArgAndPush(
    Parse::Node parse_node, std::initializer_list<SemIR::InstId> block_args)
    -> SemIR::InstId {
  CARBON_CHECK(block_args.size() >= 2) << "no convergence";

  SemIR::InstBlockId new_block_id = SemIR::InstBlockId::Unreachable;
  for (auto arg_id : block_args) {
    if (inst_block_stack().is_current_block_reachable()) {
      if (new_block_id == SemIR::InstBlockId::Unreachable) {
        new_block_id = inst_blocks().AddDefaultValue();
      }
      AddInst(SemIR::BranchWithArg{parse_node, new_block_id, arg_id});
    }
    inst_block_stack().Pop();
  }
  inst_block_stack().Push(new_block_id);

  // Acquire the result value.
  SemIR::TypeId result_type_id = insts().Get(*block_args.begin()).type_id();
  return AddInst(SemIR::BlockArg{parse_node, result_type_id, new_block_id});
}

// Add the current code block to the enclosing function.
auto Context::AddCurrentCodeBlockToFunction(Parse::Node parse_node) -> void {
  CARBON_CHECK(!inst_block_stack().empty()) << "no current code block";

  if (return_scope_stack().empty()) {
    CARBON_CHECK(parse_node.is_valid())
        << "No current function, but parse_node not provided";
    TODO(parse_node,
         "Control flow expressions are currently only supported inside "
         "functions.");
    return;
  }

  if (!inst_block_stack().is_current_block_reachable()) {
    // Don't include unreachable blocks in the function.
    return;
  }

<<<<<<< HEAD
  auto function_id = insts()
                         .GetAs<SemIR::FunctionDeclaration>(
                             return_scope_stack().back().decl_id)
                         .function_id;
=======
  auto function_id =
      insts()
          .GetAs<SemIR::FunctionDecl>(return_scope_stack().back())
          .function_id;
>>>>>>> 5020fdb3
  functions()
      .Get(function_id)
      .body_block_ids.push_back(inst_block_stack().PeekOrAdd());
}

auto Context::is_current_position_reachable() -> bool {
  if (!inst_block_stack().is_current_block_reachable()) {
    return false;
  }

  // Our current position is at the end of a reachable block. That position is
  // reachable unless the previous instruction is a terminator instruction.
  auto block_contents = inst_block_stack().PeekCurrentBlockContents();
  if (block_contents.empty()) {
    return true;
  }
  const auto& last_inst = insts().Get(block_contents.back());
  return last_inst.kind().terminator_kind() !=
         SemIR::TerminatorKind::Terminator;
}

auto Context::ParamOrArgStart() -> void { params_or_args_stack_.Push(); }

auto Context::ParamOrArgComma() -> void {
  ParamOrArgSave(node_stack_.PopExpr());
}

auto Context::ParamOrArgEndNoPop(Parse::NodeKind start_kind) -> void {
  if (parse_tree_->node_kind(node_stack_.PeekParseNode()) != start_kind) {
    ParamOrArgSave(node_stack_.PopExpr());
  }
}

auto Context::ParamOrArgPop() -> SemIR::InstBlockId {
  return params_or_args_stack_.Pop();
}

auto Context::ParamOrArgEnd(Parse::NodeKind start_kind) -> SemIR::InstBlockId {
  ParamOrArgEndNoPop(start_kind);
  return ParamOrArgPop();
}

namespace {
// Worklist-based type completion mechanism.
//
// When attempting to complete a type, we may find other types that also need to
// be completed: types nested within that type, and the value representation of
// the type. In order to complete a type without recursing arbitrarily deeply,
// we use a worklist of tasks:
//
// - An `AddNestedIncompleteTypes` step adds a task for all incomplete types
//   nested within a type to the work list.
// - A `BuildValueRepresentation` step computes the value representation for a
//   type, once all of its nested types are complete, and marks the type as
//   complete.
class TypeCompleter {
 public:
  TypeCompleter(
      Context& context,
      std::optional<llvm::function_ref<auto()->Context::DiagnosticBuilder>>
          diagnoser)
      : context_(context), diagnoser_(diagnoser) {}

  // Attempts to complete the given type. Returns true if it is now complete,
  // false if it could not be completed.
  auto Complete(SemIR::TypeId type_id) -> bool {
    Push(type_id);
    while (!work_list_.empty()) {
      if (!ProcessStep()) {
        return false;
      }
    }
    return true;
  }

 private:
  // Adds `type_id` to the work list, if it's not already complete.
  auto Push(SemIR::TypeId type_id) -> void {
    if (!context_.sem_ir().IsTypeComplete(type_id)) {
      work_list_.push_back({type_id, Phase::AddNestedIncompleteTypes});
    }
  }

  // Runs the next step.
  auto ProcessStep() -> bool {
    auto [type_id, phase] = work_list_.back();

    // We might have enqueued the same type more than once. Just skip the
    // type if it's already complete.
    if (context_.sem_ir().IsTypeComplete(type_id)) {
      work_list_.pop_back();
      return true;
    }

    auto inst_id = context_.sem_ir().GetTypeAllowBuiltinTypes(type_id);
    auto inst = context_.insts().Get(inst_id);

    auto old_work_list_size = work_list_.size();

    switch (phase) {
      case Phase::AddNestedIncompleteTypes:
        if (!AddNestedIncompleteTypes(inst)) {
          return false;
        }
        CARBON_CHECK(work_list_.size() >= old_work_list_size)
            << "AddNestedIncompleteTypes should not remove work items";
        work_list_[old_work_list_size - 1].phase =
            Phase::BuildValueRepresentation;
        break;

      case Phase::BuildValueRepresentation: {
        auto value_rep = BuildValueRepresentation(type_id, inst);
        context_.sem_ir().CompleteType(type_id, value_rep);
        CARBON_CHECK(old_work_list_size == work_list_.size())
            << "BuildValueRepresentation should not change work items";
        work_list_.pop_back();

        // Also complete the value representation type, if necessary. This
        // should never fail: the value representation shouldn't require any
        // additional nested types to be complete.
        if (!context_.sem_ir().IsTypeComplete(value_rep.type_id)) {
          work_list_.push_back(
              {value_rep.type_id, Phase::BuildValueRepresentation});
        }
        // For a pointer representation, the pointee also needs to be complete.
        if (value_rep.kind == SemIR::ValueRepresentation::Pointer) {
          auto pointee_type_id =
              context_.sem_ir().GetPointeeType(value_rep.type_id);
          if (!context_.sem_ir().IsTypeComplete(pointee_type_id)) {
            work_list_.push_back(
                {pointee_type_id, Phase::BuildValueRepresentation});
          }
        }
        break;
      }
    }

    return true;
  }

  // Adds any types nested within `type_inst` that need to be complete for
  // `type_inst` to be complete to our work list.
  auto AddNestedIncompleteTypes(SemIR::Inst type_inst) -> bool {
    switch (type_inst.kind()) {
      case SemIR::ArrayType::Kind:
        Push(type_inst.As<SemIR::ArrayType>().element_type_id);
        break;

      case SemIR::StructType::Kind:
        for (auto field_id : context_.inst_blocks().Get(
                 type_inst.As<SemIR::StructType>().fields_id)) {
          Push(context_.insts()
                   .GetAs<SemIR::StructTypeField>(field_id)
                   .field_type_id);
        }
        break;

      case SemIR::TupleType::Kind:
        for (auto element_type_id : context_.type_blocks().Get(
                 type_inst.As<SemIR::TupleType>().elements_id)) {
          Push(element_type_id);
        }
        break;

      case SemIR::ClassType::Kind: {
        auto class_type = type_inst.As<SemIR::ClassType>();
        auto& class_info = context_.classes().Get(class_type.class_id);
        if (!class_info.is_defined()) {
          if (diagnoser_) {
            auto builder = (*diagnoser_)();
            context_.NoteIncompleteClass(class_type.class_id, builder);
            builder.Emit();
          }
          return false;
        }
        Push(class_info.object_representation_id);
        break;
      }

      case SemIR::ConstType::Kind:
        Push(type_inst.As<SemIR::ConstType>().inner_id);
        break;

      default:
        break;
    }

    return true;
  }

  // Makes an empty value representation, which is used for types that have no
  // state, such as empty structs and tuples.
  auto MakeEmptyRepresentation(Parse::Node parse_node) const
      -> SemIR::ValueRepresentation {
    return {.kind = SemIR::ValueRepresentation::None,
            .type_id = context_.CanonicalizeTupleType(parse_node, {})};
  }

  // Makes a value representation that uses pass-by-copy, copying the given
  // type.
  auto MakeCopyRepresentation(
      SemIR::TypeId rep_id,
      SemIR::ValueRepresentation::AggregateKind aggregate_kind =
          SemIR::ValueRepresentation::NotAggregate) const
      -> SemIR::ValueRepresentation {
    return {.kind = SemIR::ValueRepresentation::Copy,
            .aggregate_kind = aggregate_kind,
            .type_id = rep_id};
  }

  // Makes a value representation that uses pass-by-address with the given
  // pointee type.
  auto MakePointerRepresentation(
      Parse::Node parse_node, SemIR::TypeId pointee_id,
      SemIR::ValueRepresentation::AggregateKind aggregate_kind =
          SemIR::ValueRepresentation::NotAggregate) const
      -> SemIR::ValueRepresentation {
    // TODO: Should we add `const` qualification to `pointee_id`?
    return {.kind = SemIR::ValueRepresentation::Pointer,
            .aggregate_kind = aggregate_kind,
            .type_id = context_.GetPointerType(parse_node, pointee_id)};
  }

  // Gets the value representation of a nested type, which should already be
  // complete.
  auto GetNestedValueRepresentation(SemIR::TypeId nested_type_id) const {
    CARBON_CHECK(context_.sem_ir().IsTypeComplete(nested_type_id))
        << "Nested type should already be complete";
    auto value_rep = context_.sem_ir().GetValueRepresentation(nested_type_id);
    CARBON_CHECK(value_rep.kind != SemIR::ValueRepresentation::Unknown)
        << "Complete type should have a value representation";
    return value_rep;
  };

  auto BuildCrossReferenceValueRepresentation(SemIR::TypeId type_id,
                                              SemIR::CrossReference xref) const
      -> SemIR::ValueRepresentation {
    auto xref_inst = context_.sem_ir()
                         .GetCrossReferenceIR(xref.ir_id)
                         .insts()
                         .Get(xref.inst_id);

    // The canonical description of a type should only have cross-references
    // for entities owned by another File, such as builtins, which are owned
    // by the prelude, and named entities like classes and interfaces, which
    // we don't support yet.
    CARBON_CHECK(xref_inst.kind() == SemIR::Builtin::Kind)
        << "TODO: Handle other kinds of inst cross-references";

    // clang warns on unhandled enum values; clang-tidy is incorrect here.
    // NOLINTNEXTLINE(bugprone-switch-missing-default-case)
    switch (xref_inst.As<SemIR::Builtin>().builtin_kind) {
      case SemIR::BuiltinKind::TypeType:
      case SemIR::BuiltinKind::Error:
      case SemIR::BuiltinKind::Invalid:
      case SemIR::BuiltinKind::BoolType:
      case SemIR::BuiltinKind::IntegerType:
      case SemIR::BuiltinKind::FloatingPointType:
      case SemIR::BuiltinKind::NamespaceType:
      case SemIR::BuiltinKind::FunctionType:
      case SemIR::BuiltinKind::BoundMethodType:
        return MakeCopyRepresentation(type_id);

      case SemIR::BuiltinKind::StringType:
        // TODO: Decide on string value semantics. This should probably be a
        // custom value representation carrying a pointer and size or
        // similar.
        return MakePointerRepresentation(Parse::Node::Invalid, type_id);
    }
    llvm_unreachable("All builtin kinds were handled above");
  }

  auto BuildStructOrTupleValueRepresentation(Parse::Node parse_node,
                                             std::size_t num_elements,
                                             SemIR::TypeId elementwise_rep,
                                             bool same_as_object_rep) const
      -> SemIR::ValueRepresentation {
    SemIR::ValueRepresentation::AggregateKind aggregate_kind =
        same_as_object_rep ? SemIR::ValueRepresentation::ValueAndObjectAggregate
                           : SemIR::ValueRepresentation::ValueAggregate;

    if (num_elements == 1) {
      // The value representation for a struct or tuple with a single element
      // is a struct or tuple containing the value representation of the
      // element.
      // TODO: Consider doing the same whenever `elementwise_rep` is
      // sufficiently small.
      return MakeCopyRepresentation(elementwise_rep, aggregate_kind);
    }
    // For a struct or tuple with multiple fields, we use a pointer
    // to the elementwise value representation.
    return MakePointerRepresentation(parse_node, elementwise_rep,
                                     aggregate_kind);
  }

  auto BuildStructTypeValueRepresentation(SemIR::TypeId type_id,
                                          SemIR::StructType struct_type) const
      -> SemIR::ValueRepresentation {
    // TODO: Share more code with tuples.
    auto fields = context_.inst_blocks().Get(struct_type.fields_id);
    if (fields.empty()) {
      return MakeEmptyRepresentation(struct_type.parse_node);
    }

    // Find the value representation for each field, and construct a struct
    // of value representations.
    llvm::SmallVector<SemIR::InstId> value_rep_fields;
    value_rep_fields.reserve(fields.size());
    bool same_as_object_rep = true;
    for (auto field_id : fields) {
      auto field = context_.insts().GetAs<SemIR::StructTypeField>(field_id);
      auto field_value_rep = GetNestedValueRepresentation(field.field_type_id);
      if (field_value_rep.type_id != field.field_type_id) {
        same_as_object_rep = false;
        field.field_type_id = field_value_rep.type_id;
        field_id = context_.AddConstantInst(field);
      }
      value_rep_fields.push_back(field_id);
    }

    auto value_rep = same_as_object_rep
                         ? type_id
                         : context_.CanonicalizeStructType(
                               struct_type.parse_node,
                               context_.inst_blocks().Add(value_rep_fields));
    return BuildStructOrTupleValueRepresentation(
        struct_type.parse_node, fields.size(), value_rep, same_as_object_rep);
  }

  auto BuildTupleTypeValueRepresentation(SemIR::TypeId type_id,
                                         SemIR::TupleType tuple_type) const
      -> SemIR::ValueRepresentation {
    // TODO: Share more code with structs.
    auto elements = context_.type_blocks().Get(tuple_type.elements_id);
    if (elements.empty()) {
      return MakeEmptyRepresentation(tuple_type.parse_node);
    }

    // Find the value representation for each element, and construct a tuple
    // of value representations.
    llvm::SmallVector<SemIR::TypeId> value_rep_elements;
    value_rep_elements.reserve(elements.size());
    bool same_as_object_rep = true;
    for (auto element_type_id : elements) {
      auto element_value_rep = GetNestedValueRepresentation(element_type_id);
      if (element_value_rep.type_id != element_type_id) {
        same_as_object_rep = false;
      }
      value_rep_elements.push_back(element_value_rep.type_id);
    }

    auto value_rep = same_as_object_rep
                         ? type_id
                         : context_.CanonicalizeTupleType(tuple_type.parse_node,
                                                          value_rep_elements);
    return BuildStructOrTupleValueRepresentation(
        tuple_type.parse_node, elements.size(), value_rep, same_as_object_rep);
  }

  // Builds and returns the value representation for the given type. All nested
  // types, as found by AddNestedIncompleteTypes, are known to be complete.
  auto BuildValueRepresentation(SemIR::TypeId type_id, SemIR::Inst inst) const
      -> SemIR::ValueRepresentation {
    // TODO: This can emit new SemIR instructions. Consider emitting them into a
    // dedicated file-scope instruction block where possible, or somewhere else
    // that better reflects the definition of the type, rather than wherever the
    // type happens to first be required to be complete.

    // clang warns on unhandled enum values; clang-tidy is incorrect here.
    // NOLINTNEXTLINE(bugprone-switch-missing-default-case)
    switch (inst.kind()) {
      case SemIR::AddressOf::Kind:
      case SemIR::ArrayIndex::Kind:
      case SemIR::ArrayInit::Kind:
      case SemIR::Assign::Kind:
      case SemIR::BinaryOperatorAdd::Kind:
      case SemIR::BindName::Kind:
      case SemIR::BindValue::Kind:
      case SemIR::BlockArg::Kind:
      case SemIR::BoolLiteral::Kind:
      case SemIR::BoundMethod::Kind:
      case SemIR::Branch::Kind:
      case SemIR::BranchIf::Kind:
      case SemIR::BranchWithArg::Kind:
      case SemIR::Call::Kind:
      case SemIR::ClassDecl::Kind:
      case SemIR::ClassFieldAccess::Kind:
      case SemIR::ClassInit::Kind:
      case SemIR::Converted::Kind:
      case SemIR::Dereference::Kind:
      case SemIR::Field::Kind:
      case SemIR::FunctionDecl::Kind:
      case SemIR::InitializeFrom::Kind:
      case SemIR::IntegerLiteral::Kind:
      case SemIR::NameReference::Kind:
      case SemIR::Namespace::Kind:
      case SemIR::NoOp::Kind:
      case SemIR::Parameter::Kind:
      case SemIR::RealLiteral::Kind:
      case SemIR::Return::Kind:
      case SemIR::ReturnExpr::Kind:
      case SemIR::SelfParameter::Kind:
      case SemIR::SpliceBlock::Kind:
      case SemIR::StringLiteral::Kind:
      case SemIR::StructAccess::Kind:
      case SemIR::StructTypeField::Kind:
      case SemIR::StructLiteral::Kind:
      case SemIR::StructInit::Kind:
      case SemIR::StructValue::Kind:
      case SemIR::Temporary::Kind:
      case SemIR::TemporaryStorage::Kind:
      case SemIR::TupleAccess::Kind:
      case SemIR::TupleIndex::Kind:
      case SemIR::TupleLiteral::Kind:
      case SemIR::TupleInit::Kind:
      case SemIR::TupleValue::Kind:
      case SemIR::UnaryOperatorNot::Kind:
      case SemIR::ValueAsReference::Kind:
      case SemIR::ValueOfInitializer::Kind:
      case SemIR::VarStorage::Kind:
        CARBON_FATAL() << "Type refers to non-type inst " << inst;

      case SemIR::CrossReference::Kind:
        return BuildCrossReferenceValueRepresentation(
            type_id, inst.As<SemIR::CrossReference>());

      case SemIR::ArrayType::Kind: {
        // For arrays, it's convenient to always use a pointer representation,
        // even when the array has zero or one element, in order to support
        // indexing.
        return MakePointerRepresentation(
            inst.parse_node(), type_id,
            SemIR::ValueRepresentation::ObjectAggregate);
      }

      case SemIR::StructType::Kind:
        return BuildStructTypeValueRepresentation(type_id,
                                                  inst.As<SemIR::StructType>());

      case SemIR::TupleType::Kind:
        return BuildTupleTypeValueRepresentation(type_id,
                                                 inst.As<SemIR::TupleType>());

      case SemIR::ClassType::Kind:
        // The value representation for a class is a pointer to the object
        // representation.
        // TODO: Support customized value representations for classes.
        // TODO: Pick a better value representation when possible.
        return MakePointerRepresentation(
            inst.parse_node(),
            context_.classes()
                .Get(inst.As<SemIR::ClassType>().class_id)
                .object_representation_id,
            SemIR::ValueRepresentation::ObjectAggregate);

      case SemIR::Builtin::Kind:
        CARBON_FATAL() << "Builtins should be named as cross-references";

      case SemIR::PointerType::Kind:
      case SemIR::UnboundFieldType::Kind:
        return MakeCopyRepresentation(type_id);

      case SemIR::ConstType::Kind:
        // The value representation of `const T` is the same as that of `T`.
        // Objects are not modifiable through their value representations.
        return GetNestedValueRepresentation(
            inst.As<SemIR::ConstType>().inner_id);
    }
  }

  enum class Phase : int8_t {
    // The next step is to add nested types to the list of types to complete.
    AddNestedIncompleteTypes,
    // The next step is to build the value representation for the type.
    BuildValueRepresentation,
  };

  struct WorkItem {
    SemIR::TypeId type_id;
    Phase phase;
  };

  Context& context_;
  llvm::SmallVector<WorkItem> work_list_;
  std::optional<llvm::function_ref<auto()->Context::DiagnosticBuilder>>
      diagnoser_;
};
}  // namespace

auto Context::TryToCompleteType(
    SemIR::TypeId type_id,
    std::optional<llvm::function_ref<auto()->DiagnosticBuilder>> diagnoser)
    -> bool {
  return TypeCompleter(*this, diagnoser).Complete(type_id);
}

auto Context::CanonicalizeTypeImpl(
    SemIR::InstKind kind,
    llvm::function_ref<bool(llvm::FoldingSetNodeID& canonical_id)> profile_type,
    llvm::function_ref<SemIR::InstId()> make_inst) -> SemIR::TypeId {
  llvm::FoldingSetNodeID canonical_id;
  kind.Profile(canonical_id);
  if (!profile_type(canonical_id)) {
    return SemIR::TypeId::Error;
  }

  void* insert_pos;
  auto* node =
      canonical_type_nodes_.FindNodeOrInsertPos(canonical_id, insert_pos);
  if (node != nullptr) {
    return node->type_id();
  }

  auto inst_id = make_inst();
  auto type_id = types().Add({.inst_id = inst_id});
  CARBON_CHECK(canonical_types_.insert({inst_id, type_id}).second);
  type_node_storage_.push_back(
      std::make_unique<TypeNode>(canonical_id, type_id));

  // In a debug build, check that our insertion position is still valid. It
  // could have been invalidated by a misbehaving `make_inst`.
  CARBON_DCHECK([&] {
    void* check_insert_pos;
    auto* check_node = canonical_type_nodes_.FindNodeOrInsertPos(
        canonical_id, check_insert_pos);
    return !check_node && insert_pos == check_insert_pos;
  }()) << "Type was created recursively during canonicalization";

  canonical_type_nodes_.InsertNode(type_node_storage_.back().get(), insert_pos);
  return type_id;
}

// Compute a fingerprint for a tuple type, for use as a key in a folding set.
static auto ProfileTupleType(llvm::ArrayRef<SemIR::TypeId> type_ids,
                             llvm::FoldingSetNodeID& canonical_id) -> void {
  for (auto type_id : type_ids) {
    canonical_id.AddInteger(type_id.index);
  }
}

// Compute a fingerprint for a type, for use as a key in a folding set. Returns
// false if not supported, which is presently the case for compile-time
// expressions.
// TODO: Once support is more complete, in particular ensuring that various
// valid compile-time expressions are supported, it may be desirable to switch
// the default to a CARBON_FATAL error.
static auto ProfileType(Context& semantics_context, SemIR::Inst inst,
                        llvm::FoldingSetNodeID& canonical_id) -> bool {
  switch (inst.kind()) {
    case SemIR::ArrayType::Kind: {
      auto array_type = inst.As<SemIR::ArrayType>();
      canonical_id.AddInteger(
          semantics_context.sem_ir().GetArrayBoundValue(array_type.bound_id));
      canonical_id.AddInteger(array_type.element_type_id.index);
      break;
    }
    case SemIR::Builtin::Kind:
      canonical_id.AddInteger(inst.As<SemIR::Builtin>().builtin_kind.AsInt());
      break;
    case SemIR::ClassType::Kind:
      canonical_id.AddInteger(inst.As<SemIR::ClassType>().class_id.index);
      break;
    case SemIR::CrossReference::Kind: {
      // TODO: Cross-references should be canonicalized by looking at their
      // target rather than treating them as new unique types.
      auto xref = inst.As<SemIR::CrossReference>();
      canonical_id.AddInteger(xref.ir_id.index);
      canonical_id.AddInteger(xref.inst_id.index);
      break;
    }
    case SemIR::ConstType::Kind:
      canonical_id.AddInteger(
          semantics_context
              .GetUnqualifiedType(inst.As<SemIR::ConstType>().inner_id)
              .index);
      break;
    case SemIR::PointerType::Kind:
      canonical_id.AddInteger(inst.As<SemIR::PointerType>().pointee_id.index);
      break;
    case SemIR::StructType::Kind: {
      auto fields = semantics_context.inst_blocks().Get(
          inst.As<SemIR::StructType>().fields_id);
      for (const auto& field_id : fields) {
        auto field =
            semantics_context.insts().GetAs<SemIR::StructTypeField>(field_id);
        canonical_id.AddInteger(field.name_id.index);
        canonical_id.AddInteger(field.field_type_id.index);
      }
      break;
    }
    case SemIR::TupleType::Kind:
      ProfileTupleType(semantics_context.type_blocks().Get(
                           inst.As<SemIR::TupleType>().elements_id),
                       canonical_id);
      break;
    case SemIR::UnboundFieldType::Kind: {
      auto unbound_field_type = inst.As<SemIR::UnboundFieldType>();
      canonical_id.AddInteger(unbound_field_type.class_type_id.index);
      canonical_id.AddInteger(unbound_field_type.field_type_id.index);
      break;
    }
    default: {
      // Right now, this is only expected to occur in calls from
      // ExprAsType. Diagnostics are issued there.
      return false;
    }
  }
  return true;
}

auto Context::CanonicalizeTypeAndAddInstIfNew(SemIR::Inst inst)
    -> SemIR::TypeId {
  auto profile_node = [&](llvm::FoldingSetNodeID& canonical_id) {
    return ProfileType(*this, inst, canonical_id);
  };
  auto make_inst = [&] { return AddConstantInst(inst); };
  return CanonicalizeTypeImpl(inst.kind(), profile_node, make_inst);
}

auto Context::CanonicalizeType(SemIR::InstId inst_id) -> SemIR::TypeId {
  while (auto converted = insts().Get(inst_id).TryAs<SemIR::Converted>()) {
    inst_id = converted->result_id;
  }
  inst_id = FollowNameReferences(inst_id);

  auto it = canonical_types_.find(inst_id);
  if (it != canonical_types_.end()) {
    return it->second;
  }

  auto inst = insts().Get(inst_id);
  auto profile_node = [&](llvm::FoldingSetNodeID& canonical_id) {
    return ProfileType(*this, inst, canonical_id);
  };
  auto make_inst = [&] { return inst_id; };
  return CanonicalizeTypeImpl(inst.kind(), profile_node, make_inst);
}

auto Context::CanonicalizeStructType(Parse::Node parse_node,
                                     SemIR::InstBlockId refs_id)
    -> SemIR::TypeId {
  return CanonicalizeTypeAndAddInstIfNew(
      SemIR::StructType{parse_node, SemIR::TypeId::TypeType, refs_id});
}

auto Context::CanonicalizeTupleType(Parse::Node parse_node,
                                    llvm::ArrayRef<SemIR::TypeId> type_ids)
    -> SemIR::TypeId {
  // Defer allocating a SemIR::TypeBlockId until we know this is a new type.
  auto profile_tuple = [&](llvm::FoldingSetNodeID& canonical_id) {
    ProfileTupleType(type_ids, canonical_id);
    return true;
  };
  auto make_tuple_inst = [&] {
    return AddConstantInst(SemIR::TupleType{parse_node, SemIR::TypeId::TypeType,
                                            type_blocks().Add(type_ids)});
  };
  return CanonicalizeTypeImpl(SemIR::TupleType::Kind, profile_tuple,
                              make_tuple_inst);
}

auto Context::GetBuiltinType(SemIR::BuiltinKind kind) -> SemIR::TypeId {
  CARBON_CHECK(kind != SemIR::BuiltinKind::Invalid);
  auto type_id = CanonicalizeType(SemIR::InstId::ForBuiltin(kind));
  // To keep client code simpler, complete builtin types before returning them.
  bool complete = TryToCompleteType(type_id);
  CARBON_CHECK(complete) << "Failed to complete builtin type";
  return type_id;
}

auto Context::GetPointerType(Parse::Node parse_node,
                             SemIR::TypeId pointee_type_id) -> SemIR::TypeId {
  return CanonicalizeTypeAndAddInstIfNew(
      SemIR::PointerType{parse_node, SemIR::TypeId::TypeType, pointee_type_id});
}

auto Context::GetUnqualifiedType(SemIR::TypeId type_id) -> SemIR::TypeId {
  SemIR::Inst type_inst =
      insts().Get(sem_ir_->GetTypeAllowBuiltinTypes(type_id));
  if (auto const_type = type_inst.TryAs<SemIR::ConstType>()) {
    return const_type->inner_id;
  }
  return type_id;
}

auto Context::PrintForStackDump(llvm::raw_ostream& output) const -> void {
  node_stack_.PrintForStackDump(output);
  inst_block_stack_.PrintForStackDump(output);
  params_or_args_stack_.PrintForStackDump(output);
  args_type_info_stack_.PrintForStackDump(output);
}

}  // namespace Carbon::Check<|MERGE_RESOLUTION|>--- conflicted
+++ resolved
@@ -417,17 +417,10 @@
     return;
   }
 
-<<<<<<< HEAD
-  auto function_id = insts()
-                         .GetAs<SemIR::FunctionDeclaration>(
-                             return_scope_stack().back().decl_id)
-                         .function_id;
-=======
   auto function_id =
       insts()
-          .GetAs<SemIR::FunctionDecl>(return_scope_stack().back())
+          .GetAs<SemIR::FunctionDecl>(return_scope_stack().back().decl_id)
           .function_id;
->>>>>>> 5020fdb3
   functions()
       .Get(function_id)
       .body_block_ids.push_back(inst_block_stack().PeekOrAdd());
