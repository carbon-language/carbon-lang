// Part of the Carbon Language project, under the Apache License v2.0 with LLVM
// Exceptions. See /LICENSE for license information.
// SPDX-License-Identifier: Apache-2.0 WITH LLVM-exception

#include "toolchain/check/context.h"

#include <optional>
#include <string>
#include <utility>

#include "common/check.h"
#include "common/vlog.h"
#include "llvm/ADT/Sequence.h"
#include "toolchain/base/kind_switch.h"
#include "toolchain/check/decl_name_stack.h"
#include "toolchain/check/eval.h"
#include "toolchain/check/generic.h"
#include "toolchain/check/generic_region_stack.h"
#include "toolchain/check/import.h"
#include "toolchain/check/import_ref.h"
#include "toolchain/check/inst_block_stack.h"
#include "toolchain/check/merge.h"
#include "toolchain/diagnostics/diagnostic_emitter.h"
#include "toolchain/lex/tokenized_buffer.h"
#include "toolchain/parse/node_ids.h"
#include "toolchain/parse/node_kind.h"
#include "toolchain/sem_ir/builtin_inst_kind.h"
#include "toolchain/sem_ir/file.h"
#include "toolchain/sem_ir/formatter.h"
#include "toolchain/sem_ir/ids.h"
#include "toolchain/sem_ir/import_ir.h"
#include "toolchain/sem_ir/inst.h"
#include "toolchain/sem_ir/inst_kind.h"
#include "toolchain/sem_ir/name_scope.h"
#include "toolchain/sem_ir/typed_insts.h"

namespace Carbon::Check {

Context::Context(const Lex::TokenizedBuffer& tokens, DiagnosticEmitter& emitter,
                 const Parse::Tree& parse_tree,
                 llvm::function_ref<const Parse::TreeAndSubtrees&()>
                     get_parse_tree_and_subtrees,
                 SemIR::File& sem_ir, llvm::raw_ostream* vlog_stream)
    : tokens_(&tokens),
      emitter_(&emitter),
      parse_tree_(&parse_tree),
      get_parse_tree_and_subtrees_(get_parse_tree_and_subtrees),
      sem_ir_(&sem_ir),
      vlog_stream_(vlog_stream),
      node_stack_(parse_tree, vlog_stream),
      inst_block_stack_("inst_block_stack_", sem_ir, vlog_stream),
      param_and_arg_refs_stack_(sem_ir, vlog_stream, node_stack_),
      args_type_info_stack_("args_type_info_stack_", sem_ir, vlog_stream),
      decl_name_stack_(this),
      scope_stack_(sem_ir_->identifiers()),
      global_init_(this) {
  // Map the builtin `<error>` and `type` type constants to their corresponding
  // special `TypeId` values.
  type_ids_for_type_constants_.Insert(
      SemIR::ConstantId::ForTemplateConstant(SemIR::InstId::BuiltinError),
      SemIR::TypeId::Error);
  type_ids_for_type_constants_.Insert(
      SemIR::ConstantId::ForTemplateConstant(SemIR::InstId::BuiltinTypeType),
      SemIR::TypeId::TypeType);

  // TODO: Remove this and add a `VerifyOnFinish` once we properly push and pop
  // in the right places.
  generic_region_stack().Push();
}

auto Context::TODO(SemIRLoc loc, std::string label) -> bool {
  CARBON_DIAGNOSTIC(SemanticsTodo, Error, "Semantics TODO: `{0}`.",
                    std::string);
  emitter_->Emit(loc, SemanticsTodo, std::move(label));
  return false;
}

auto Context::VerifyOnFinish() -> void {
  // Information in all the various context objects should be cleaned up as
  // various pieces of context go out of scope. At this point, nothing should
  // remain.
  // node_stack_ will still contain top-level entities.
  scope_stack_.VerifyOnFinish();
  inst_block_stack_.VerifyOnFinish();
  param_and_arg_refs_stack_.VerifyOnFinish();
}

// Finish producing an instruction. Set its constant value, and register it in
// any applicable instruction lists.
auto Context::FinishInst(SemIR::InstId inst_id, SemIR::Inst inst) -> void {
  GenericRegionStack::DependencyKind dep_kind =
      GenericRegionStack::DependencyKind::None;

  // If the instruction has a symbolic constant type, track that we need to
  // substitute into it.
  if (types().GetConstantId(inst.type_id()).is_symbolic()) {
    dep_kind |= GenericRegionStack::DependencyKind::SymbolicType;
  }

  // If the instruction has a constant value, compute it.
  auto const_id = TryEvalInst(*this, inst_id, inst);
  constant_values().Set(inst_id, const_id);
  if (const_id.is_constant()) {
    CARBON_VLOG("Constant: {0} -> {1}\n", inst,
                constant_values().GetInstId(const_id));

    // If the constant value is symbolic, track that we need to substitute into
    // it.
    if (const_id.is_symbolic()) {
      dep_kind |= GenericRegionStack::DependencyKind::SymbolicConstant;
    }
  }

  // Keep track of dependent instructions.
  if (dep_kind != GenericRegionStack::DependencyKind::None) {
    // TODO: Also check for template-dependent instructions.
    generic_region_stack().AddDependentInst(
        {.inst_id = inst_id, .kind = dep_kind});
  }
}

// Returns whether a parse node associated with an imported instruction of kind
// `imported_kind` is usable as the location of a corresponding local
// instruction of kind `local_kind`.
static auto HasCompatibleImportedNodeKind(SemIR::InstKind imported_kind,
                                          SemIR::InstKind local_kind) -> bool {
  if (imported_kind == local_kind) {
    return true;
  }
  if (imported_kind == SemIR::ImportDecl::Kind &&
      local_kind == SemIR::Namespace::Kind) {
    static_assert(
        std::is_convertible_v<decltype(SemIR::ImportDecl::Kind)::TypedNodeId,
                              decltype(SemIR::Namespace::Kind)::TypedNodeId>);
    return true;
  }
  return false;
}

auto Context::CheckCompatibleImportedNodeKind(
    SemIR::ImportIRInstId imported_loc_id, SemIR::InstKind kind) -> void {
  auto& import_ir_inst = import_ir_insts().Get(imported_loc_id);
  const auto* import_ir = import_irs().Get(import_ir_inst.ir_id).sem_ir;
  auto imported_kind = import_ir->insts().Get(import_ir_inst.inst_id).kind();
  CARBON_CHECK(
      HasCompatibleImportedNodeKind(imported_kind, kind),
      "Node of kind {0} created with location of imported node of kind {1}",
      kind, imported_kind);
}

auto Context::AddInstInNoBlock(SemIR::LocIdAndInst loc_id_and_inst)
    -> SemIR::InstId {
  auto inst_id = sem_ir().insts().AddInNoBlock(loc_id_and_inst);
  CARBON_VLOG("AddInst: {0}\n", loc_id_and_inst.inst);
  FinishInst(inst_id, loc_id_and_inst.inst);
  return inst_id;
}

auto Context::AddInst(SemIR::LocIdAndInst loc_id_and_inst) -> SemIR::InstId {
  auto inst_id = AddInstInNoBlock(loc_id_and_inst);
  inst_block_stack_.AddInstId(inst_id);
  return inst_id;
}

auto Context::AddPlaceholderInstInNoBlock(SemIR::LocIdAndInst loc_id_and_inst)
    -> SemIR::InstId {
  auto inst_id = sem_ir().insts().AddInNoBlock(loc_id_and_inst);
  CARBON_VLOG("AddPlaceholderInst: {0}\n", loc_id_and_inst.inst);
  constant_values().Set(inst_id, SemIR::ConstantId::Invalid);
  return inst_id;
}

auto Context::AddPlaceholderInst(SemIR::LocIdAndInst loc_id_and_inst)
    -> SemIR::InstId {
  auto inst_id = AddPlaceholderInstInNoBlock(loc_id_and_inst);
  inst_block_stack_.AddInstId(inst_id);
  return inst_id;
}

auto Context::AddConstant(SemIR::Inst inst, bool is_symbolic)
    -> SemIR::ConstantId {
  auto const_id = constants().GetOrAdd(inst, is_symbolic);
  CARBON_VLOG("AddConstant: {0}\n", inst);
  return const_id;
}

auto Context::ReplaceLocIdAndInstBeforeConstantUse(
    SemIR::InstId inst_id, SemIR::LocIdAndInst loc_id_and_inst) -> void {
  sem_ir().insts().SetLocIdAndInst(inst_id, loc_id_and_inst);
  CARBON_VLOG("ReplaceInst: {0} -> {1}\n", inst_id, loc_id_and_inst.inst);
  FinishInst(inst_id, loc_id_and_inst.inst);
}

auto Context::ReplaceInstBeforeConstantUse(SemIR::InstId inst_id,
                                           SemIR::Inst inst) -> void {
  sem_ir().insts().Set(inst_id, inst);
  CARBON_VLOG("ReplaceInst: {0} -> {1}\n", inst_id, inst);
  FinishInst(inst_id, inst);
}

auto Context::DiagnoseDuplicateName(SemIRLoc dup_def, SemIRLoc prev_def)
    -> void {
  CARBON_DIAGNOSTIC(NameDeclDuplicate, Error,
                    "Duplicate name being declared in the same scope.");
  CARBON_DIAGNOSTIC(NameDeclPrevious, Note,
                    "Name is previously declared here.");
  emitter_->Build(dup_def, NameDeclDuplicate)
      .Note(prev_def, NameDeclPrevious)
      .Emit();
}

auto Context::DiagnoseNameNotFound(SemIRLoc loc, SemIR::NameId name_id)
    -> void {
  CARBON_DIAGNOSTIC(NameNotFound, Error, "Name `{0}` not found.",
                    SemIR::NameId);
  emitter_->Emit(loc, NameNotFound, name_id);
}

auto Context::NoteIncompleteClass(SemIR::ClassId class_id,
                                  DiagnosticBuilder& builder) -> void {
  const auto& class_info = classes().Get(class_id);
  CARBON_CHECK(!class_info.is_defined(), "Class is not incomplete");
  if (class_info.definition_id.is_valid()) {
    CARBON_DIAGNOSTIC(ClassIncompleteWithinDefinition, Note,
                      "Class is incomplete within its definition.");
    builder.Note(class_info.definition_id, ClassIncompleteWithinDefinition);
  } else {
    CARBON_DIAGNOSTIC(ClassForwardDeclaredHere, Note,
                      "Class was forward declared here.");
    builder.Note(class_info.latest_decl_id(), ClassForwardDeclaredHere);
  }
}

auto Context::NoteUndefinedInterface(SemIR::InterfaceId interface_id,
                                     DiagnosticBuilder& builder) -> void {
  const auto& interface_info = interfaces().Get(interface_id);
  CARBON_CHECK(!interface_info.is_defined(), "Interface is not incomplete");
  if (interface_info.is_being_defined()) {
    CARBON_DIAGNOSTIC(InterfaceUndefinedWithinDefinition, Note,
                      "Interface is currently being defined.");
    builder.Note(interface_info.definition_id,
                 InterfaceUndefinedWithinDefinition);
  } else {
    CARBON_DIAGNOSTIC(InterfaceForwardDeclaredHere, Note,
                      "Interface was forward declared here.");
    builder.Note(interface_info.latest_decl_id(), InterfaceForwardDeclaredHere);
  }
}

auto Context::AddNameToLookup(SemIR::NameId name_id, SemIR::InstId target_id)
    -> void {
  if (auto existing = scope_stack().LookupOrAddName(name_id, target_id);
      existing.is_valid()) {
    DiagnoseDuplicateName(target_id, existing);
  }
}

auto Context::LookupNameInDecl(SemIR::LocId loc_id, SemIR::NameId name_id,
                               SemIR::NameScopeId scope_id) -> SemIR::InstId {
  if (!scope_id.is_valid()) {
    // Look for a name in the current scope only. There are two cases where the
    // name would be in an outer scope:
    //
    //  - The name is the sole component of the declared name:
    //
    //    class A;
    //    fn F() {
    //      class A;
    //    }
    //
    //    In this case, the inner A is not the same class as the outer A, so
    //    lookup should not find the outer A.
    //
    //  - The name is a qualifier of some larger declared name:
    //
    //    class A { class B; }
    //    fn F() {
    //      class A.B {}
    //    }
    //
    //    In this case, we're not in the correct scope to define a member of
    //    class A, so we should reject, and we achieve this by not finding the
    //    name A from the outer scope.
    return scope_stack().LookupInCurrentScope(name_id);
  } else {
    // We do not look into `extend`ed scopes here. A qualified name in a
    // declaration must specify the exact scope in which the name was originally
    // introduced:
    //
    //    base class A { fn F(); }
    //    class B { extend base: A; }
    //
    //    // Error, no `F` in `B`.
    //    fn B.F() {}
    return LookupNameInExactScope(loc_id, name_id, scope_id,
                                  name_scopes().Get(scope_id))
        .first;
  }
}

auto Context::LookupUnqualifiedName(Parse::NodeId node_id,
                                    SemIR::NameId name_id, bool required)
    -> LookupResult {
  // TODO: Check for shadowed lookup results.

  // Find the results from ancestor lexical scopes. These will be combined with
  // results from non-lexical scopes such as namespaces and classes.
  auto [lexical_result, non_lexical_scopes] =
      scope_stack().LookupInLexicalScopes(name_id);

  // Walk the non-lexical scopes and perform lookups into each of them.
  for (auto [index, lookup_scope_id, specific_id] :
       llvm::reverse(non_lexical_scopes)) {
    if (auto non_lexical_result = LookupQualifiedName(
            node_id, name_id,
            {.name_scope_id = lookup_scope_id, .specific_id = specific_id},
            /*required=*/false);
        non_lexical_result.inst_id.is_valid()) {
      return non_lexical_result;
    }
  }

  if (lexical_result.is_valid()) {
    // A lexical scope never needs an associated specific. If there's a
    // lexically enclosing generic, then it also encloses the point of use of
    // the name.
    return {.specific_id = SemIR::SpecificId::Invalid,
            .inst_id = lexical_result};
  }

  // We didn't find anything at all.
  if (required) {
    DiagnoseNameNotFound(node_id, name_id);
  }

  return {.specific_id = SemIR::SpecificId::Invalid,
          .inst_id = SemIR::InstId::BuiltinError};
}

auto Context::LookupNameInExactScope(SemIRLoc loc, SemIR::NameId name_id,
                                     SemIR::NameScopeId scope_id,
                                     const SemIR::NameScope& scope)
    -> std::pair<SemIR::InstId, SemIR::AccessKind> {
  if (auto lookup = scope.name_map.Lookup(name_id)) {
    auto entry = scope.names[lookup.value()];
    LoadImportRef(*this, entry.inst_id);
    return {entry.inst_id, entry.access_kind};
  }

  if (!scope.import_ir_scopes.empty()) {
    return ImportNameFromOtherPackage(*this, loc, scope_id,
                                      scope.import_ir_scopes, name_id);
  }
  return {SemIR::InstId::Invalid, SemIR::AccessKind::Public};
}

// Prints diagnostics on invalid qualified name access.
static auto DiagnoseInvalidQualifiedNameAccess(Context& context, SemIRLoc loc,
                                               SemIR::InstId scope_result_id,
                                               SemIR::NameId name_id,
                                               SemIR::AccessKind access_kind,
                                               bool is_parent_access,
                                               AccessInfo access_info) -> void {
<<<<<<< HEAD
  auto access_desc = access_kind == SemIR::AccessKind::Private
                         ? llvm::StringLiteral("private")
                         : llvm::StringLiteral("protected");
=======
  auto class_type = context.insts().TryGetAs<SemIR::ClassType>(
      context.constant_values().GetInstId(access_info.constant_id));
  if (!class_type) {
    return;
  }

  // TODO: Support scoped entities other than just classes.
  auto class_info = context.classes().Get(class_type->class_id);

  CARBON_DIAGNOSTIC(ClassInvalidMemberAccess, Error,
                    "Cannot access {0} member `{1}` of type `{2}`.",
                    SemIR::AccessKind, SemIR::NameId, SemIR::TypeId);
  CARBON_DIAGNOSTIC(ClassMemberDefinition, Note,
                    "The {0} member `{1}` is defined here.", SemIR::AccessKind,
                    SemIR::NameId);

  auto parent_type_id = class_info.self_type_id;
>>>>>>> 46317679

  auto inst = context.insts().Get(
      context.constant_values().GetInstId(access_info.constant_id));

  CARBON_KIND_SWITCH(inst) {
    case CARBON_KIND(SemIR::ClassType class_type): {
      CARBON_CHECK(class_type.class_id.is_valid(), "Invalid `class_id`.");

      auto class_info = context.classes().Get(class_type.class_id);

      // TODO: Support passing AccessKind to diagnostics.
      CARBON_DIAGNOSTIC(ClassInvalidMemberAccess, Error,
                        "Cannot access {0} member `{1}` of type `{2}`.",
                        llvm::StringLiteral, SemIR::NameId, SemIR::TypeId);
      CARBON_DIAGNOSTIC(ClassMemberDefinition, Note,
                        "The {0} member `{1}` is defined here.",
                        llvm::StringLiteral, SemIR::NameId);

      auto parent_type_id = class_info.self_type_id;

      if (access_kind == SemIR::AccessKind::Private && is_parent_access) {
        if (auto base_decl = context.insts().TryGetAsIfValid<SemIR::BaseDecl>(
                class_info.base_id)) {
          parent_type_id = base_decl->base_type_id;
        } else if (auto adapt_decl =
                       context.insts().TryGetAsIfValid<SemIR::AdaptDecl>(
                           class_info.adapt_id)) {
          parent_type_id = adapt_decl->adapted_type_id;
        } else {
          CARBON_FATAL() << "Expected parent for parent access";
        }
      }

      context.emitter()
          .Build(loc, ClassInvalidMemberAccess, access_desc, name_id,
                 parent_type_id)
          .Note(scope_result_id, ClassMemberDefinition, access_desc, name_id)
          .Emit();

      break;
    }
    case CARBON_KIND(SemIR::Namespace namespace_info): {
      CARBON_CHECK(namespace_info.name_scope_id.is_valid(),
                   "Invalid `name_scope_id`.");

      auto namespace_name_id =
          context.name_scopes().Get(namespace_info.name_scope_id).name_id;

      CARBON_DIAGNOSTIC(NamespaceInvalidAccess, Error,
                        "Cannot access {0} member `{1}` of namespace `{2}`.",
                        llvm::StringLiteral, SemIR::NameId, SemIR::NameId);

      context.emitter()
          .Build(loc, NamespaceInvalidAccess, access_desc, name_id,
                 namespace_name_id)
          .Emit();
      break;
    }
    default: {
      context.TODO(loc, llvm::formatv("Enforce {0} access for {1}", access_desc,
                                      inst.kind()));
    }
  }
<<<<<<< HEAD
=======

  context.emitter()
      .Build(loc, ClassInvalidMemberAccess, access_kind, name_id,
             parent_type_id)
      .Note(scope_result_id, ClassMemberDefinition, access_kind, name_id)
      .Emit();
>>>>>>> 46317679
}

// Returns whether the access is prohibited by the access modifiers.
static auto IsAccessProhibited(std::optional<AccessInfo> access_info,
                               SemIR::AccessKind access_kind,
                               bool is_parent_access) -> bool {
  if (!access_info) {
    return false;
  }

  switch (access_kind) {
    case SemIR::AccessKind::Public:
      return false;
    case SemIR::AccessKind::Protected:
      return access_info->highest_allowed_access == SemIR::AccessKind::Public;
    case SemIR::AccessKind::Private:
      return access_info->highest_allowed_access !=
                 SemIR::AccessKind::Private ||
             is_parent_access;
  }
}

// Information regarding a prohibited access.
struct ProhibitedAccessInfo {
  // The resulting inst of the lookup.
  SemIR::InstId scope_result_id;
  // The access kind of the lookup.
  SemIR::AccessKind access_kind;
  // If the lookup is from an extended scope. For example, if this is a base
  // class member access from a class that extends it.
  bool is_parent_access;
};

auto Context::LookupQualifiedName(SemIRLoc loc, SemIR::NameId name_id,
                                  LookupScope scope, bool required,
                                  std::optional<AccessInfo> access_info)
    -> LookupResult {
  llvm::SmallVector<LookupScope> scopes = {scope};

  // TODO: Support reporting of multiple prohibited access.
  llvm::SmallVector<ProhibitedAccessInfo> prohibited_accesses;

  LookupResult result = {.specific_id = SemIR::SpecificId::Invalid,
                         .inst_id = SemIR::InstId::Invalid};
  bool has_error = false;
  bool is_parent_access = false;

  // Walk this scope and, if nothing is found here, the scopes it extends.
  while (!scopes.empty()) {
    auto [scope_id, specific_id] = scopes.pop_back_val();
    const auto& name_scope = name_scopes().Get(scope_id);
    has_error |= name_scope.has_error;

    auto [scope_result_id, access_kind] =
        LookupNameInExactScope(loc, name_id, scope_id, name_scope);

    auto is_access_prohibited =
        IsAccessProhibited(access_info, access_kind, is_parent_access);

    // Keep track of prohibited accesses, this will be useful for reporting
    // multiple prohibited accesses if we can't find a suitable lookup.
    if (is_access_prohibited) {
      prohibited_accesses.push_back({
          .scope_result_id = scope_result_id,
          .access_kind = access_kind,
          .is_parent_access = is_parent_access,
      });
    }

    if (!scope_result_id.is_valid() || is_access_prohibited) {
      // If nothing is found in this scope or if we encountered an invalid
      // access, look in its extended scopes.
      auto extended = name_scope.extended_scopes;
      scopes.reserve(scopes.size() + extended.size());
      for (auto extended_id : llvm::reverse(extended)) {
        // TODO: Track a constant describing the extended scope, and substitute
        // into it to determine its corresponding specific.
        scopes.push_back({.name_scope_id = extended_id,
                          .specific_id = SemIR::SpecificId::Invalid});
      }
      is_parent_access |= !extended.empty();
      continue;
    }

    // If this is our second lookup result, diagnose an ambiguity.
    if (result.inst_id.is_valid()) {
      // TODO: This is currently not reachable because the only scope that can
      // extend is a class scope, and it can only extend a single base class.
      // Add test coverage once this is possible.
      CARBON_DIAGNOSTIC(
          NameAmbiguousDueToExtend, Error,
          "Ambiguous use of name `{0}` found in multiple extended scopes.",
          SemIR::NameId);
      emitter_->Emit(loc, NameAmbiguousDueToExtend, name_id);
      // TODO: Add notes pointing to the scopes.
      return {.specific_id = SemIR::SpecificId::Invalid,
              .inst_id = SemIR::InstId::BuiltinError};
    }

    result.inst_id = scope_result_id;
    result.specific_id = specific_id;
  }

  if (required && !result.inst_id.is_valid()) {
    if (!has_error) {
      if (prohibited_accesses.empty()) {
        DiagnoseNameNotFound(loc, name_id);
      } else {
        //  TODO: We should report multiple prohibited accesses in case we don't
        //  find a valid lookup. Reporting the last one should suffice for now.
        auto [scope_result_id, access_kind, is_parent_access] =
            prohibited_accesses.back();

        // Note, `access_info` is guaranteed to have a value here, since
        // `prohibited_accesses` is non-empty.
        DiagnoseInvalidQualifiedNameAccess(*this, loc, scope_result_id, name_id,
                                           access_kind, is_parent_access,
                                           *access_info);
      }
    }

    return {.specific_id = SemIR::SpecificId::Invalid,
            .inst_id = SemIR::InstId::BuiltinError};
  }

  return result;
}

// Returns the scope of the Core package, or Invalid if it's not found.
//
// TODO: Consider tracking the Core package in SemIR so we don't need to use
// name lookup to find it.
static auto GetCorePackage(Context& context, SemIRLoc loc)
    -> SemIR::NameScopeId {
  auto core_ident_id = context.identifiers().Add("Core");
  auto packaging = context.parse_tree().packaging_decl();
  if (packaging && packaging->names.package_id == core_ident_id) {
    return SemIR::NameScopeId::Package;
  }
  auto core_name_id = SemIR::NameId::ForIdentifier(core_ident_id);

  // Look up `package.Core`.
  auto [core_inst_id, _] = context.LookupNameInExactScope(
      loc, core_name_id, SemIR::NameScopeId::Package,
      context.name_scopes().Get(SemIR::NameScopeId::Package));
  if (core_inst_id.is_valid()) {
    // We expect it to be a namespace.
    if (auto namespace_inst =
            context.insts().TryGetAs<SemIR::Namespace>(core_inst_id)) {
      // TODO: Decide whether to allow the case where `Core` is not a package.
      return namespace_inst->name_scope_id;
    }
  }

  CARBON_DIAGNOSTIC(
      CoreNotFound, Error,
      "Package `Core` implicitly referenced here, but not found.");
  context.emitter().Emit(loc, CoreNotFound);
  return SemIR::NameScopeId::Invalid;
}

auto Context::LookupNameInCore(SemIRLoc loc, llvm::StringRef name)
    -> SemIR::InstId {
  auto core_package_id = GetCorePackage(*this, loc);
  if (!core_package_id.is_valid()) {
    return SemIR::InstId::BuiltinError;
  }

  auto name_id = SemIR::NameId::ForIdentifier(identifiers().Add(name));
  auto [inst_id, _] = LookupNameInExactScope(
      loc, name_id, core_package_id, name_scopes().Get(core_package_id));
  if (!inst_id.is_valid()) {
    CARBON_DIAGNOSTIC(
        CoreNameNotFound, Error,
        "Name `Core.{0}` implicitly referenced here, but not found.",
        SemIR::NameId);
    emitter_->Emit(loc, CoreNameNotFound, name_id);
    return SemIR::InstId::BuiltinError;
  }

  // Look through import_refs and aliases.
  return constant_values().GetConstantInstId(inst_id);
}

template <typename BranchNode, typename... Args>
static auto AddDominatedBlockAndBranchImpl(Context& context,
                                           Parse::NodeId node_id, Args... args)
    -> SemIR::InstBlockId {
  if (!context.inst_block_stack().is_current_block_reachable()) {
    return SemIR::InstBlockId::Unreachable;
  }
  auto block_id = context.inst_blocks().AddDefaultValue();
  context.AddInst<BranchNode>(node_id, {block_id, args...});
  return block_id;
}

auto Context::AddDominatedBlockAndBranch(Parse::NodeId node_id)
    -> SemIR::InstBlockId {
  return AddDominatedBlockAndBranchImpl<SemIR::Branch>(*this, node_id);
}

auto Context::AddDominatedBlockAndBranchWithArg(Parse::NodeId node_id,
                                                SemIR::InstId arg_id)
    -> SemIR::InstBlockId {
  return AddDominatedBlockAndBranchImpl<SemIR::BranchWithArg>(*this, node_id,
                                                              arg_id);
}

auto Context::AddDominatedBlockAndBranchIf(Parse::NodeId node_id,
                                           SemIR::InstId cond_id)
    -> SemIR::InstBlockId {
  return AddDominatedBlockAndBranchImpl<SemIR::BranchIf>(*this, node_id,
                                                         cond_id);
}

auto Context::AddConvergenceBlockAndPush(Parse::NodeId node_id, int num_blocks)
    -> void {
  CARBON_CHECK(num_blocks >= 2, "no convergence");

  SemIR::InstBlockId new_block_id = SemIR::InstBlockId::Unreachable;
  for ([[maybe_unused]] auto _ : llvm::seq(num_blocks)) {
    if (inst_block_stack().is_current_block_reachable()) {
      if (new_block_id == SemIR::InstBlockId::Unreachable) {
        new_block_id = inst_blocks().AddDefaultValue();
      }
      AddInst<SemIR::Branch>(node_id, {.target_id = new_block_id});
    }
    inst_block_stack().Pop();
  }
  inst_block_stack().Push(new_block_id);
}

auto Context::AddConvergenceBlockWithArgAndPush(
    Parse::NodeId node_id, std::initializer_list<SemIR::InstId> block_args)
    -> SemIR::InstId {
  CARBON_CHECK(block_args.size() >= 2, "no convergence");

  SemIR::InstBlockId new_block_id = SemIR::InstBlockId::Unreachable;
  for (auto arg_id : block_args) {
    if (inst_block_stack().is_current_block_reachable()) {
      if (new_block_id == SemIR::InstBlockId::Unreachable) {
        new_block_id = inst_blocks().AddDefaultValue();
      }
      AddInst<SemIR::BranchWithArg>(
          node_id, {.target_id = new_block_id, .arg_id = arg_id});
    }
    inst_block_stack().Pop();
  }
  inst_block_stack().Push(new_block_id);

  // Acquire the result value.
  SemIR::TypeId result_type_id = insts().Get(*block_args.begin()).type_id();
  return AddInst<SemIR::BlockArg>(
      node_id, {.type_id = result_type_id, .block_id = new_block_id});
}

auto Context::SetBlockArgResultBeforeConstantUse(SemIR::InstId select_id,
                                                 SemIR::InstId cond_id,
                                                 SemIR::InstId if_true,
                                                 SemIR::InstId if_false)
    -> void {
  CARBON_CHECK(insts().Is<SemIR::BlockArg>(select_id));

  // Determine the constant result based on the condition value.
  SemIR::ConstantId const_id = SemIR::ConstantId::NotConstant;
  auto cond_const_id = constant_values().Get(cond_id);
  if (!cond_const_id.is_template()) {
    // Symbolic or non-constant condition means a non-constant result.
  } else if (auto literal = insts().TryGetAs<SemIR::BoolLiteral>(
                 constant_values().GetInstId(cond_const_id))) {
    const_id = constant_values().Get(literal.value().value.ToBool() ? if_true
                                                                    : if_false);
  } else {
    CARBON_CHECK(cond_const_id == SemIR::ConstantId::Error,
                 "Unexpected constant branch condition.");
    const_id = SemIR::ConstantId::Error;
  }

  if (const_id.is_constant()) {
    CARBON_VLOG("Constant: {0} -> {1}\n", insts().Get(select_id),
                constant_values().GetInstId(const_id));
    constant_values().Set(select_id, const_id);
  }
}

auto Context::AddCurrentCodeBlockToFunction(Parse::NodeId node_id) -> void {
  CARBON_CHECK(!inst_block_stack().empty(), "no current code block");

  if (return_scope_stack().empty()) {
    CARBON_CHECK(node_id.is_valid(),
                 "No current function, but node_id not provided");
    TODO(node_id,
         "Control flow expressions are currently only supported inside "
         "functions.");
    return;
  }

  if (!inst_block_stack().is_current_block_reachable()) {
    // Don't include unreachable blocks in the function.
    return;
  }

  auto function_id =
      insts()
          .GetAs<SemIR::FunctionDecl>(return_scope_stack().back().decl_id)
          .function_id;
  functions()
      .Get(function_id)
      .body_block_ids.push_back(inst_block_stack().PeekOrAdd());
}

auto Context::is_current_position_reachable() -> bool {
  if (!inst_block_stack().is_current_block_reachable()) {
    return false;
  }

  // Our current position is at the end of a reachable block. That position is
  // reachable unless the previous instruction is a terminator instruction.
  auto block_contents = inst_block_stack().PeekCurrentBlockContents();
  if (block_contents.empty()) {
    return true;
  }
  const auto& last_inst = insts().Get(block_contents.back());
  return last_inst.kind().terminator_kind() !=
         SemIR::TerminatorKind::Terminator;
}

auto Context::Finalize() -> void {
  // Pop information for the file-level scope.
  sem_ir().set_top_inst_block_id(inst_block_stack().Pop());
  scope_stack().Pop();

  // Finalizes the list of exports on the IR.
  inst_blocks().Set(SemIR::InstBlockId::Exports, exports_);
  // Finalizes the ImportRef inst block.
  inst_blocks().Set(SemIR::InstBlockId::ImportRefs, import_ref_ids_);
  // Finalizes __global_init.
  global_init_.Finalize();
}

namespace {
// Worklist-based type completion mechanism.
//
// When attempting to complete a type, we may find other types that also need to
// be completed: types nested within that type, and the value representation of
// the type. In order to complete a type without recursing arbitrarily deeply,
// we use a worklist of tasks:
//
// - An `AddNestedIncompleteTypes` step adds a task for all incomplete types
//   nested within a type to the work list.
// - A `BuildValueRepr` step computes the value representation for a
//   type, once all of its nested types are complete, and marks the type as
//   complete.
class TypeCompleter {
 public:
  TypeCompleter(Context& context,
                std::optional<Context::BuildDiagnosticFn> diagnoser)
      : context_(context), diagnoser_(diagnoser) {}

  // Attempts to complete the given type. Returns true if it is now complete,
  // false if it could not be completed.
  auto Complete(SemIR::TypeId type_id) -> bool {
    Push(type_id);
    while (!work_list_.empty()) {
      if (!ProcessStep()) {
        return false;
      }
    }
    return true;
  }

 private:
  // Adds `type_id` to the work list, if it's not already complete.
  auto Push(SemIR::TypeId type_id) -> void {
    if (!context_.types().IsComplete(type_id)) {
      work_list_.push_back(
          {.type_id = type_id, .phase = Phase::AddNestedIncompleteTypes});
    }
  }

  // Runs the next step.
  auto ProcessStep() -> bool {
    auto [type_id, phase] = work_list_.back();

    // We might have enqueued the same type more than once. Just skip the
    // type if it's already complete.
    if (context_.types().IsComplete(type_id)) {
      work_list_.pop_back();
      return true;
    }

    auto inst_id = context_.types().GetInstId(type_id);
    auto inst = context_.insts().Get(inst_id);
    auto old_work_list_size = work_list_.size();

    switch (phase) {
      case Phase::AddNestedIncompleteTypes:
        if (!AddNestedIncompleteTypes(inst)) {
          return false;
        }
        CARBON_CHECK(work_list_.size() >= old_work_list_size,
                     "AddNestedIncompleteTypes should not remove work items");
        work_list_[old_work_list_size - 1].phase = Phase::BuildValueRepr;
        break;

      case Phase::BuildValueRepr: {
        auto value_rep = BuildValueRepr(type_id, inst);
        context_.types().SetValueRepr(type_id, value_rep);
        CARBON_CHECK(old_work_list_size == work_list_.size(),
                     "BuildValueRepr should not change work items");
        work_list_.pop_back();

        // Also complete the value representation type, if necessary. This
        // should never fail: the value representation shouldn't require any
        // additional nested types to be complete.
        if (!context_.types().IsComplete(value_rep.type_id)) {
          work_list_.push_back(
              {.type_id = value_rep.type_id, .phase = Phase::BuildValueRepr});
        }
        // For a pointer representation, the pointee also needs to be complete.
        if (value_rep.kind == SemIR::ValueRepr::Pointer) {
          if (value_rep.type_id == SemIR::TypeId::Error) {
            break;
          }
          auto pointee_type_id =
              context_.sem_ir().GetPointeeType(value_rep.type_id);
          if (!context_.types().IsComplete(pointee_type_id)) {
            work_list_.push_back(
                {.type_id = pointee_type_id, .phase = Phase::BuildValueRepr});
          }
        }
        break;
      }
    }

    return true;
  }

  // Adds any types nested within `type_inst` that need to be complete for
  // `type_inst` to be complete to our work list.
  auto AddNestedIncompleteTypes(SemIR::Inst type_inst) -> bool {
    CARBON_KIND_SWITCH(type_inst) {
      case CARBON_KIND(SemIR::ArrayType inst): {
        Push(inst.element_type_id);
        break;
      }
      case CARBON_KIND(SemIR::StructType inst): {
        for (auto field_id : context_.inst_blocks().Get(inst.fields_id)) {
          Push(context_.insts()
                   .GetAs<SemIR::StructTypeField>(field_id)
                   .field_type_id);
        }
        break;
      }
      case CARBON_KIND(SemIR::TupleType inst): {
        for (auto element_type_id :
             context_.type_blocks().Get(inst.elements_id)) {
          Push(element_type_id);
        }
        break;
      }
      case CARBON_KIND(SemIR::ClassType inst): {
        auto& class_info = context_.classes().Get(inst.class_id);
        if (!class_info.is_defined()) {
          if (diagnoser_) {
            auto builder = (*diagnoser_)();
            context_.NoteIncompleteClass(inst.class_id, builder);
            builder.Emit();
          }
          return false;
        }
        if (inst.specific_id.is_valid()) {
          ResolveSpecificDefinition(context_, inst.specific_id);
        }
        Push(class_info.object_repr_id);
        break;
      }
      case CARBON_KIND(SemIR::ConstType inst): {
        Push(inst.inner_id);
        break;
      }
      default:
        break;
    }

    return true;
  }

  // Makes an empty value representation, which is used for types that have no
  // state, such as empty structs and tuples.
  auto MakeEmptyValueRepr() const -> SemIR::ValueRepr {
    return {.kind = SemIR::ValueRepr::None,
            .type_id = context_.GetTupleType({})};
  }

  // Makes a value representation that uses pass-by-copy, copying the given
  // type.
  auto MakeCopyValueRepr(SemIR::TypeId rep_id,
                         SemIR::ValueRepr::AggregateKind aggregate_kind =
                             SemIR::ValueRepr::NotAggregate) const
      -> SemIR::ValueRepr {
    return {.kind = SemIR::ValueRepr::Copy,
            .aggregate_kind = aggregate_kind,
            .type_id = rep_id};
  }

  // Makes a value representation that uses pass-by-address with the given
  // pointee type.
  auto MakePointerValueRepr(SemIR::TypeId pointee_id,
                            SemIR::ValueRepr::AggregateKind aggregate_kind =
                                SemIR::ValueRepr::NotAggregate) const
      -> SemIR::ValueRepr {
    // TODO: Should we add `const` qualification to `pointee_id`?
    return {.kind = SemIR::ValueRepr::Pointer,
            .aggregate_kind = aggregate_kind,
            .type_id = context_.GetPointerType(pointee_id)};
  }

  // Gets the value representation of a nested type, which should already be
  // complete.
  auto GetNestedValueRepr(SemIR::TypeId nested_type_id) const {
    CARBON_CHECK(context_.types().IsComplete(nested_type_id),
                 "Nested type should already be complete");
    auto value_rep = context_.types().GetValueRepr(nested_type_id);
    CARBON_CHECK(value_rep.kind != SemIR::ValueRepr::Unknown,
                 "Complete type should have a value representation");
    return value_rep;
  }

  auto BuildValueReprForInst(SemIR::TypeId type_id,
                             SemIR::BuiltinInst builtin) const
      -> SemIR::ValueRepr {
    switch (builtin.builtin_inst_kind) {
      case SemIR::BuiltinInstKind::TypeType:
      case SemIR::BuiltinInstKind::Error:
      case SemIR::BuiltinInstKind::Invalid:
      case SemIR::BuiltinInstKind::BoolType:
      case SemIR::BuiltinInstKind::IntType:
      case SemIR::BuiltinInstKind::FloatType:
      case SemIR::BuiltinInstKind::NamespaceType:
      case SemIR::BuiltinInstKind::BoundMethodType:
      case SemIR::BuiltinInstKind::WitnessType:
        return MakeCopyValueRepr(type_id);

      case SemIR::BuiltinInstKind::StringType:
        // TODO: Decide on string value semantics. This should probably be a
        // custom value representation carrying a pointer and size or
        // similar.
        return MakePointerValueRepr(type_id);
    }
    llvm_unreachable("All builtin kinds were handled above");
  }

  auto BuildStructOrTupleValueRepr(std::size_t num_elements,
                                   SemIR::TypeId elementwise_rep,
                                   bool same_as_object_rep) const
      -> SemIR::ValueRepr {
    SemIR::ValueRepr::AggregateKind aggregate_kind =
        same_as_object_rep ? SemIR::ValueRepr::ValueAndObjectAggregate
                           : SemIR::ValueRepr::ValueAggregate;

    if (num_elements == 1) {
      // The value representation for a struct or tuple with a single element
      // is a struct or tuple containing the value representation of the
      // element.
      // TODO: Consider doing the same whenever `elementwise_rep` is
      // sufficiently small.
      return MakeCopyValueRepr(elementwise_rep, aggregate_kind);
    }
    // For a struct or tuple with multiple fields, we use a pointer
    // to the elementwise value representation.
    return MakePointerValueRepr(elementwise_rep, aggregate_kind);
  }

  auto BuildValueReprForInst(SemIR::TypeId type_id,
                             SemIR::StructType struct_type) const
      -> SemIR::ValueRepr {
    // TODO: Share more code with tuples.
    auto fields = context_.inst_blocks().Get(struct_type.fields_id);
    if (fields.empty()) {
      return MakeEmptyValueRepr();
    }

    // Find the value representation for each field, and construct a struct
    // of value representations.
    llvm::SmallVector<SemIR::InstId> value_rep_fields;
    value_rep_fields.reserve(fields.size());
    bool same_as_object_rep = true;
    for (auto field_id : fields) {
      auto field = context_.insts().GetAs<SemIR::StructTypeField>(field_id);
      auto field_value_rep = GetNestedValueRepr(field.field_type_id);
      if (field_value_rep.type_id != field.field_type_id) {
        same_as_object_rep = false;
        field.field_type_id = field_value_rep.type_id;
        field_id = context_.constant_values().GetInstId(
            TryEvalInst(context_, SemIR::InstId::Invalid, field));
      }
      value_rep_fields.push_back(field_id);
    }

    auto value_rep = same_as_object_rep
                         ? type_id
                         : context_.GetStructType(
                               context_.inst_blocks().Add(value_rep_fields));
    return BuildStructOrTupleValueRepr(fields.size(), value_rep,
                                       same_as_object_rep);
  }

  auto BuildValueReprForInst(SemIR::TypeId type_id,
                             SemIR::TupleType tuple_type) const
      -> SemIR::ValueRepr {
    // TODO: Share more code with structs.
    auto elements = context_.type_blocks().Get(tuple_type.elements_id);
    if (elements.empty()) {
      return MakeEmptyValueRepr();
    }

    // Find the value representation for each element, and construct a tuple
    // of value representations.
    llvm::SmallVector<SemIR::TypeId> value_rep_elements;
    value_rep_elements.reserve(elements.size());
    bool same_as_object_rep = true;
    for (auto element_type_id : elements) {
      auto element_value_rep = GetNestedValueRepr(element_type_id);
      if (element_value_rep.type_id != element_type_id) {
        same_as_object_rep = false;
      }
      value_rep_elements.push_back(element_value_rep.type_id);
    }

    auto value_rep = same_as_object_rep
                         ? type_id
                         : context_.GetTupleType(value_rep_elements);
    return BuildStructOrTupleValueRepr(elements.size(), value_rep,
                                       same_as_object_rep);
  }

  auto BuildValueReprForInst(SemIR::TypeId type_id,
                             SemIR::ArrayType /*inst*/) const
      -> SemIR::ValueRepr {
    // For arrays, it's convenient to always use a pointer representation,
    // even when the array has zero or one element, in order to support
    // indexing.
    return MakePointerValueRepr(type_id, SemIR::ValueRepr::ObjectAggregate);
  }

  auto BuildValueReprForInst(SemIR::TypeId /*type_id*/,
                             SemIR::ClassType inst) const -> SemIR::ValueRepr {
    auto& class_info = context_.classes().Get(inst.class_id);
    // The value representation of an adapter is the value representation of
    // its adapted type.
    if (class_info.adapt_id.is_valid()) {
      return GetNestedValueRepr(class_info.object_repr_id);
    }
    // Otherwise, the value representation for a class is a pointer to the
    // object representation.
    // TODO: Support customized value representations for classes.
    // TODO: Pick a better value representation when possible.
    return MakePointerValueRepr(class_info.object_repr_id,
                                SemIR::ValueRepr::ObjectAggregate);
  }

  template <typename InstT>
    requires(InstT::Kind.template IsAnyOf<
             SemIR::AssociatedEntityType, SemIR::FunctionType,
             SemIR::GenericClassType, SemIR::GenericInterfaceType,
             SemIR::InterfaceType, SemIR::UnboundElementType>())
  auto BuildValueReprForInst(SemIR::TypeId /*type_id*/, InstT /*inst*/) const
      -> SemIR::ValueRepr {
    // These types have no runtime operations, so we use an empty value
    // representation.
    //
    // TODO: There is information we could model here:
    // - For an interface, we could use a witness.
    // - For an associated entity, we could use an index into the witness.
    // - For an unbound element, we could use an index or offset.
    return MakeEmptyValueRepr();
  }

  template <typename InstT>
    requires(InstT::Kind.template IsAnyOf<SemIR::BindSymbolicName,
                                          SemIR::InterfaceWitnessAccess>())
  auto BuildValueReprForInst(SemIR::TypeId type_id, InstT /*inst*/) const
      -> SemIR::ValueRepr {
    // For symbolic types, we arbitrarily pick a copy representation.
    return MakeCopyValueRepr(type_id);
  }

  template <typename InstT>
    requires(InstT::Kind.template IsAnyOf<SemIR::FloatType, SemIR::IntType,
                                          SemIR::PointerType>())
  auto BuildValueReprForInst(SemIR::TypeId type_id, InstT /*inst*/) const
      -> SemIR::ValueRepr {
    return MakeCopyValueRepr(type_id);
  }

  auto BuildValueReprForInst(SemIR::TypeId /*type_id*/,
                             SemIR::ConstType inst) const -> SemIR::ValueRepr {
    // The value representation of `const T` is the same as that of `T`.
    // Objects are not modifiable through their value representations.
    return GetNestedValueRepr(inst.inner_id);
  }

  template <typename InstT>
    requires(InstT::Kind.is_type() == SemIR::InstIsType::Never)
  auto BuildValueReprForInst(SemIR::TypeId /*type_id*/, InstT inst) const
      -> SemIR::ValueRepr {
    CARBON_FATAL("Type refers to non-type inst {0}", inst);
  }

  // Builds and returns the value representation for the given type. All nested
  // types, as found by AddNestedIncompleteTypes, are known to be complete.
  auto BuildValueRepr(SemIR::TypeId type_id, SemIR::Inst inst) const
      -> SemIR::ValueRepr {
    // Use overload resolution to select the implementation, producing compile
    // errors when BuildTypeForInst isn't defined for a given instruction.
    CARBON_KIND_SWITCH(inst) {
#define CARBON_SEM_IR_INST_KIND(Name)                  \
  case CARBON_KIND(SemIR::Name typed_inst): {          \
    return BuildValueReprForInst(type_id, typed_inst); \
  }
#include "toolchain/sem_ir/inst_kind.def"
    }
  }

  enum class Phase : int8_t {
    // The next step is to add nested types to the list of types to complete.
    AddNestedIncompleteTypes,
    // The next step is to build the value representation for the type.
    BuildValueRepr,
  };

  struct WorkItem {
    SemIR::TypeId type_id;
    Phase phase;
  };

  Context& context_;
  llvm::SmallVector<WorkItem> work_list_;
  std::optional<Context::BuildDiagnosticFn> diagnoser_;
};
}  // namespace

auto Context::TryToCompleteType(SemIR::TypeId type_id,
                                std::optional<BuildDiagnosticFn> diagnoser)
    -> bool {
  return TypeCompleter(*this, diagnoser).Complete(type_id);
}

auto Context::TryToDefineType(SemIR::TypeId type_id,
                              std::optional<BuildDiagnosticFn> diagnoser)
    -> bool {
  if (!TryToCompleteType(type_id, diagnoser)) {
    return false;
  }

  if (auto interface = types().TryGetAs<SemIR::InterfaceType>(type_id)) {
    auto interface_id = interface->interface_id;
    if (!interfaces().Get(interface_id).is_defined()) {
      auto builder = (*diagnoser)();
      NoteUndefinedInterface(interface_id, builder);
      builder.Emit();
      return false;
    }

    if (interface->specific_id.is_valid()) {
      ResolveSpecificDefinition(*this, interface->specific_id);
    }
  }

  return true;
}

auto Context::GetTypeIdForTypeConstant(SemIR::ConstantId constant_id)
    -> SemIR::TypeId {
  CARBON_CHECK(constant_id.is_constant(),
               "Canonicalizing non-constant type: {0}", constant_id);
  auto type_id =
      insts().Get(constant_values().GetInstId(constant_id)).type_id();
  // TODO: For now, we allow values of facet type to be used as types.
  CARBON_CHECK(type_id == SemIR::TypeId::TypeType ||
                   types().Is<SemIR::InterfaceType>(type_id) ||
                   constant_id == SemIR::ConstantId::Error,
               "Forming type ID for non-type constant of type {0}",
               types().GetAsInst(type_id));

  return SemIR::TypeId::ForTypeConstant(constant_id);
}

// Gets or forms a type_id for a type, given the instruction kind and arguments.
template <typename InstT, typename... EachArgT>
static auto GetTypeImpl(Context& context, EachArgT... each_arg)
    -> SemIR::TypeId {
  // TODO: Remove inst_id parameter from TryEvalInst.
  InstT inst = {SemIR::TypeId::TypeType, each_arg...};
  return context.GetTypeIdForTypeConstant(
      TryEvalInst(context, SemIR::InstId::Invalid, inst));
}

// Gets or forms a type_id for a type, given the instruction kind and arguments,
// and completes the type. This should only be used when type completion cannot
// fail.
template <typename InstT, typename... EachArgT>
static auto GetCompleteTypeImpl(Context& context, EachArgT... each_arg)
    -> SemIR::TypeId {
  auto type_id = GetTypeImpl<InstT>(context, each_arg...);
  bool complete = context.TryToCompleteType(type_id);
  CARBON_CHECK(complete, "Type completion should not fail");
  return type_id;
}

auto Context::GetStructType(SemIR::InstBlockId refs_id) -> SemIR::TypeId {
  return GetTypeImpl<SemIR::StructType>(*this, refs_id);
}

auto Context::GetTupleType(llvm::ArrayRef<SemIR::TypeId> type_ids)
    -> SemIR::TypeId {
  return GetTypeImpl<SemIR::TupleType>(*this,
                                       type_blocks().AddCanonical(type_ids));
}

auto Context::GetAssociatedEntityType(SemIR::TypeId interface_type_id,
                                      SemIR::TypeId entity_type_id)
    -> SemIR::TypeId {
  return GetTypeImpl<SemIR::AssociatedEntityType>(*this, interface_type_id,
                                                  entity_type_id);
}

auto Context::GetBuiltinType(SemIR::BuiltinInstKind kind) -> SemIR::TypeId {
  CARBON_CHECK(kind != SemIR::BuiltinInstKind::Invalid);
  auto type_id = GetTypeIdForTypeInst(SemIR::InstId::ForBuiltin(kind));
  // To keep client code simpler, complete builtin types before returning them.
  bool complete = TryToCompleteType(type_id);
  CARBON_CHECK(complete, "Failed to complete builtin type");
  return type_id;
}

auto Context::GetFunctionType(SemIR::FunctionId fn_id,
                              SemIR::SpecificId specific_id) -> SemIR::TypeId {
  return GetCompleteTypeImpl<SemIR::FunctionType>(*this, fn_id, specific_id);
}

auto Context::GetGenericClassType(SemIR::ClassId class_id,
                                  SemIR::SpecificId enclosing_specific_id)
    -> SemIR::TypeId {
  return GetCompleteTypeImpl<SemIR::GenericClassType>(*this, class_id,
                                                      enclosing_specific_id);
}

auto Context::GetGenericInterfaceType(SemIR::InterfaceId interface_id,
                                      SemIR::SpecificId enclosing_specific_id)
    -> SemIR::TypeId {
  return GetCompleteTypeImpl<SemIR::GenericInterfaceType>(
      *this, interface_id, enclosing_specific_id);
}

auto Context::GetPointerType(SemIR::TypeId pointee_type_id) -> SemIR::TypeId {
  return GetTypeImpl<SemIR::PointerType>(*this, pointee_type_id);
}

auto Context::GetUnboundElementType(SemIR::TypeId class_type_id,
                                    SemIR::TypeId element_type_id)
    -> SemIR::TypeId {
  return GetTypeImpl<SemIR::UnboundElementType>(*this, class_type_id,
                                                element_type_id);
}

auto Context::GetUnqualifiedType(SemIR::TypeId type_id) -> SemIR::TypeId {
  if (auto const_type = types().TryGetAs<SemIR::ConstType>(type_id)) {
    return const_type->inner_id;
  }
  return type_id;
}

auto Context::PrintForStackDump(llvm::raw_ostream& output) const -> void {
  output << "Check::Context\n";

  // In a stack dump, this is probably indented by a tab. We treat that as 8
  // spaces then add a couple to indent past the Context label.
  constexpr int Indent = 10;

  SemIR::Formatter formatter(*tokens_, *parse_tree_, *sem_ir_);
  node_stack_.PrintForStackDump(formatter, Indent, output);
  inst_block_stack_.PrintForStackDump(formatter, Indent, output);
  param_and_arg_refs_stack_.PrintForStackDump(formatter, Indent, output);
  args_type_info_stack_.PrintForStackDump(formatter, Indent, output);
}

auto Context::DumpFormattedFile() const -> void {
  SemIR::Formatter formatter(*tokens_, *parse_tree_, *sem_ir_);
  formatter.Print(llvm::errs());
}

}  // namespace Carbon::Check<|MERGE_RESOLUTION|>--- conflicted
+++ resolved
@@ -361,29 +361,6 @@
                                                SemIR::AccessKind access_kind,
                                                bool is_parent_access,
                                                AccessInfo access_info) -> void {
-<<<<<<< HEAD
-  auto access_desc = access_kind == SemIR::AccessKind::Private
-                         ? llvm::StringLiteral("private")
-                         : llvm::StringLiteral("protected");
-=======
-  auto class_type = context.insts().TryGetAs<SemIR::ClassType>(
-      context.constant_values().GetInstId(access_info.constant_id));
-  if (!class_type) {
-    return;
-  }
-
-  // TODO: Support scoped entities other than just classes.
-  auto class_info = context.classes().Get(class_type->class_id);
-
-  CARBON_DIAGNOSTIC(ClassInvalidMemberAccess, Error,
-                    "Cannot access {0} member `{1}` of type `{2}`.",
-                    SemIR::AccessKind, SemIR::NameId, SemIR::TypeId);
-  CARBON_DIAGNOSTIC(ClassMemberDefinition, Note,
-                    "The {0} member `{1}` is defined here.", SemIR::AccessKind,
-                    SemIR::NameId);
-
-  auto parent_type_id = class_info.self_type_id;
->>>>>>> 46317679
 
   auto inst = context.insts().Get(
       context.constant_values().GetInstId(access_info.constant_id));
@@ -394,13 +371,12 @@
 
       auto class_info = context.classes().Get(class_type.class_id);
 
-      // TODO: Support passing AccessKind to diagnostics.
       CARBON_DIAGNOSTIC(ClassInvalidMemberAccess, Error,
                         "Cannot access {0} member `{1}` of type `{2}`.",
-                        llvm::StringLiteral, SemIR::NameId, SemIR::TypeId);
+                        SemIR::AccessKind, SemIR::NameId, SemIR::TypeId);
       CARBON_DIAGNOSTIC(ClassMemberDefinition, Note,
                         "The {0} member `{1}` is defined here.",
-                        llvm::StringLiteral, SemIR::NameId);
+                        SemIR::AccessKind, SemIR::NameId);
 
       auto parent_type_id = class_info.self_type_id;
 
@@ -418,9 +394,9 @@
       }
 
       context.emitter()
-          .Build(loc, ClassInvalidMemberAccess, access_desc, name_id,
+          .Build(loc, ClassInvalidMemberAccess, access_kind, name_id,
                  parent_type_id)
-          .Note(scope_result_id, ClassMemberDefinition, access_desc, name_id)
+          .Note(scope_result_id, ClassMemberDefinition, access_kind, name_id)
           .Emit();
 
       break;
@@ -437,25 +413,16 @@
                         llvm::StringLiteral, SemIR::NameId, SemIR::NameId);
 
       context.emitter()
-          .Build(loc, NamespaceInvalidAccess, access_desc, name_id,
+          .Build(loc, NamespaceInvalidAccess, access_kind, name_id,
                  namespace_name_id)
           .Emit();
       break;
     }
     default: {
-      context.TODO(loc, llvm::formatv("Enforce {0} access for {1}", access_desc,
+      context.TODO(loc, llvm::formatv("Enforce {0} access for {1}", access_kind,
                                       inst.kind()));
     }
   }
-<<<<<<< HEAD
-=======
-
-  context.emitter()
-      .Build(loc, ClassInvalidMemberAccess, access_kind, name_id,
-             parent_type_id)
-      .Note(scope_result_id, ClassMemberDefinition, access_kind, name_id)
-      .Emit();
->>>>>>> 46317679
 }
 
 // Returns whether the access is prohibited by the access modifiers.
