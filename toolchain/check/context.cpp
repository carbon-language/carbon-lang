--- conflicted
+++ resolved
@@ -493,7 +493,6 @@
   }
 }
 
-<<<<<<< HEAD
 // Given an initializing expression, find its return slot. Returns `Invalid` if
 // there is no return slot, because the initialization is not performed in
 // place.
@@ -501,15 +500,6 @@
                                          SemIR::NodeId init_id)
     -> SemIR::NodeId {
   SemIR::Node init = semantics_ir.GetNode(init_id);
-=======
-auto Context::MarkInitializerFor(SemIR::NodeId init_id, SemIR::NodeId target_id)
-    -> void {
-  SemIR::Node init = semantics_ir().GetNode(init_id);
-  CARBON_CHECK(SemIR::GetExpressionCategory(semantics_ir(), init_id) ==
-               SemIR::ExpressionCategory::Initializing)
-      << "initialization from non-initializing node " << init;
-
->>>>>>> f3898448
   switch (init.kind()) {
     default:
       CARBON_FATAL() << "Initialization from unexpected node " << init;
@@ -541,19 +531,8 @@
   }
 }
 
-<<<<<<< HEAD
 auto Context::MarkInitializerFor(SemIR::NodeId init_id, SemIR::NodeId target_id)
     -> void {
-  init_id = SkipStubReferences(init_id);
-=======
-auto Context::FinalizeTemporary(SemIR::NodeId init_id, bool discarded)
-    -> SemIR::NodeId {
-  SemIR::Node init = semantics_ir().GetNode(init_id);
-  CARBON_CHECK(SemIR::GetExpressionCategory(semantics_ir(), init_id) ==
-               SemIR::ExpressionCategory::Initializing)
-      << "initialization from non-initializing node " << init;
->>>>>>> f3898448
-
   auto return_slot_id = FindReturnSlotForInitializer(semantics_ir(), init_id);
   if (return_slot_id.is_valid()) {
     // Replace the temporary in the return slot with a reference to our target.
@@ -572,9 +551,6 @@
 
 auto Context::FinalizeTemporary(SemIR::NodeId init_id, bool discarded)
     -> SemIR::NodeId {
-  init_id = SkipStubReferences(init_id);
-  auto init = semantics_ir().GetNode(init_id);
-
   auto return_slot_id = FindReturnSlotForInitializer(semantics_ir(), init_id);
   if (return_slot_id.is_valid()) {
     // The return slot should already have a materialized temporary in it.
@@ -583,6 +559,7 @@
         << "Return slot for initializer does not contain a temporary; "
         << "initialized multiple times? Have "
         << semantics_ir().GetNode(return_slot_id);
+    auto init = semantics_ir().GetNode(init_id);
     return AddNode(SemIR::Node::Temporary::Make(
         init.parse_node(), init.type_id(), return_slot_id, init_id));
   }
@@ -597,6 +574,7 @@
   // TODO: Consider using an invalid ID to mean that we immediately
   // materialize and initialize a temporary, rather than two separate
   // nodes.
+  auto init = semantics_ir().GetNode(init_id);
   auto temporary_id = AddNode(
       SemIR::Node::TemporaryStorage::Make(init.parse_node(), init.type_id()));
   return AddNode(SemIR::Node::Temporary::Make(init.parse_node(), init.type_id(),
