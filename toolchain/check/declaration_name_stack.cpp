// Part of the Carbon Language project, under the Apache License v2.0 with LLVM
// Exceptions. See /LICENSE for license information.
// SPDX-License-Identifier: Apache-2.0 WITH LLVM-exception

#include "toolchain/check/declaration_name_stack.h"

#include "toolchain/check/context.h"

namespace Carbon::Check {

auto DeclarationNameStack::MakeEmptyNameContext() -> NameContext {
  return NameContext{.enclosing_scope = context_->current_scope_index(),
                     .target_scope_id = context_->current_scope_id()};
}

auto DeclarationNameStack::MakeUnqualifiedName(Parse::Node parse_node,
                                               IdentifierId name_id)
    -> NameContext {
  NameContext context = MakeEmptyNameContext();
  ApplyNameQualifierTo(context, parse_node, name_id);
  return context;
}

auto DeclarationNameStack::Push() -> void {
  declaration_name_stack_.push_back(MakeEmptyNameContext());
}

auto DeclarationNameStack::Finish() -> NameContext {
  if (context_->parse_tree().node_kind(
          context_->node_stack().PeekParseNode()) ==
      Parse::NodeKind::QualifiedDeclaration) {
    // Any parts from a QualifiedDeclaration will already have been processed
    // into the name.
    context_->node_stack()
        .PopAndDiscardSoloParseNode<Parse::NodeKind::QualifiedDeclaration>();
  } else {
    // The name had no qualifiers, so we need to process the node now.
    auto [parse_node, name_id] =
        context_->node_stack().PopWithParseNode<Parse::NodeKind::Name>();
    ApplyNameQualifier(parse_node, name_id);
  }

  return declaration_name_stack_.back();
}

auto DeclarationNameStack::Pop() -> void {
  context_->PopToScope(declaration_name_stack_.back().enclosing_scope);
  declaration_name_stack_.pop_back();
}

auto DeclarationNameStack::LookupOrAddName(NameContext name_context,
                                           SemIR::InstId target_id)
    -> SemIR::InstId {
  switch (name_context.state) {
    case NameContext::State::Error:
      // The name is invalid and a diagnostic has already been emitted.
      return SemIR::InstId::Invalid;

    case NameContext::State::Empty:
      CARBON_FATAL() << "Name is missing, not expected to call AddNameToLookup "
                        "(but that may change based on error handling).";

    case NameContext::State::Resolved:
    case NameContext::State::ResolvedNonScope:
      return name_context.resolved_inst_id;

    case NameContext::State::Unresolved:
      if (name_context.target_scope_id == SemIR::NameScopeId::Invalid) {
        context_->AddNameToLookup(name_context.parse_node,
                                  name_context.unresolved_name_id, target_id);
      } else {
        // TODO: Reject unless the scope is a namespace scope or the name is
        // unqualified.
        bool success = context_->name_scopes().AddEntry(
            name_context.target_scope_id, name_context.unresolved_name_id,
            target_id);
        CARBON_CHECK(success)
            << "Duplicate names should have been resolved previously: "
            << name_context.unresolved_name_id << " in "
            << name_context.target_scope_id;
      }
      return SemIR::InstId::Invalid;
  }
}

auto DeclarationNameStack::AddNameToLookup(NameContext name_context,
                                           SemIR::InstId target_id) -> void {
  auto existing_inst_id = LookupOrAddName(name_context, target_id);
  if (existing_inst_id.is_valid()) {
    context_->DiagnoseDuplicateName(name_context.parse_node, existing_inst_id);
  }
}

auto DeclarationNameStack::ApplyNameQualifier(Parse::Node parse_node,
                                              IdentifierId name_id) -> void {
  ApplyNameQualifierTo(declaration_name_stack_.back(), parse_node, name_id);
}

auto DeclarationNameStack::ApplyNameQualifierTo(NameContext& name_context,
                                                Parse::Node parse_node,
                                                IdentifierId name_id) -> void {
  if (CanResolveQualifier(name_context, parse_node)) {
    // For identifier nodes, we need to perform a lookup on the identifier.
<<<<<<< HEAD
    // This means the input node_id is actually a string ID.
    auto resolved_node_id = context_->LookupNameInDeclaration(
        name_context.parse_node, name_id, name_context.target_scope_id);
    if (!resolved_node_id.is_valid()) {
      // Invalid indicates an unresolved node. Store it and return.
=======
    // This means the input instruction name_id is actually a string ID.
    //
    // TODO: This doesn't perform the right kind of lookup. We will find names
    // from enclosing lexical scopes here, in the case where `target_scope_id`
    // is invalid.
    auto resolved_inst_id = context_->LookupName(
        name_context.parse_node, name_id, name_context.target_scope_id,
        /*print_diagnostics=*/false);
    if (resolved_inst_id == SemIR::InstId::BuiltinError) {
      // Invalid indicates an unresolved instruction. Store it and return.
>>>>>>> a0bacbb2
      name_context.state = NameContext::State::Unresolved;
      name_context.unresolved_name_id = name_id;
      return;
    } else {
      // Store the resolved instruction and continue for the target scope
      // update.
      name_context.resolved_inst_id = resolved_inst_id;
    }

    UpdateScopeIfNeeded(name_context);
  }
}

auto DeclarationNameStack::UpdateScopeIfNeeded(NameContext& name_context)
    -> void {
  // This will only be reached for resolved instructions. We update the target
  // scope based on the resolved type.
  auto resolved_inst = context_->insts().Get(name_context.resolved_inst_id);
  switch (resolved_inst.kind()) {
    case SemIR::ClassDeclaration::Kind: {
      const auto& class_info = context_->classes().Get(
          resolved_inst.As<SemIR::ClassDeclaration>().class_id);
      if (class_info.is_defined()) {
        name_context.state = NameContext::State::Resolved;
        name_context.target_scope_id = class_info.scope_id;
        context_->PushScope(name_context.resolved_node_id, class_info.scope_id);
      } else {
        name_context.state = NameContext::State::ResolvedNonScope;
      }
      break;
    }
    case SemIR::Namespace::Kind: {
      auto scope_id = resolved_node.As<SemIR::Namespace>().name_scope_id;
      name_context.state = NameContext::State::Resolved;
<<<<<<< HEAD
      name_context.target_scope_id = scope_id;
      context_->PushScope(name_context.resolved_node_id, scope_id);
=======
      name_context.target_scope_id =
          resolved_inst.As<SemIR::Namespace>().name_scope_id;
>>>>>>> a0bacbb2
      break;
    }
    default:
      name_context.state = NameContext::State::ResolvedNonScope;
      break;
  }
}

auto DeclarationNameStack::CanResolveQualifier(NameContext& name_context,
                                               Parse::Node parse_node) -> bool {
  switch (name_context.state) {
    case NameContext::State::Error:
      // Already in an error state, so return without examining.
      return false;

    case NameContext::State::Unresolved:
      // Because more qualifiers were found, we diagnose that the earlier
      // qualifier failed to resolve.
      name_context.state = NameContext::State::Error;
      context_->DiagnoseNameNotFound(name_context.parse_node,
                                     name_context.unresolved_name_id);
      return false;

    case NameContext::State::ResolvedNonScope: {
      // Because more qualifiers were found, we diagnose that the earlier
      // qualifier didn't resolve to a scoped entity.
      if (auto class_decl = context_->insts()
                                .Get(name_context.resolved_inst_id)
                                .TryAs<SemIR::ClassDeclaration>()) {
        CARBON_DIAGNOSTIC(QualifiedDeclarationInIncompleteClassScope, Error,
                          "Cannot declare a member of incomplete class `{0}`.",
                          std::string);
        auto builder = context_->emitter().Build(
            name_context.parse_node, QualifiedDeclarationInIncompleteClassScope,
            context_->sem_ir().StringifyType(
                context_->classes().Get(class_decl->class_id).self_type_id,
                true));
        context_->NoteIncompleteClass(class_decl->class_id, builder);
        builder.Emit();
      } else {
        CARBON_DIAGNOSTIC(
            QualifiedDeclarationInNonScope, Error,
            "Declaration qualifiers are only allowed for entities "
            "that provide a scope.");
        CARBON_DIAGNOSTIC(QualifiedDeclarationNonScopeEntity, Note,
                          "Non-scope entity referenced here.");
        context_->emitter()
            .Build(parse_node, QualifiedDeclarationInNonScope)
            .Note(name_context.parse_node, QualifiedDeclarationNonScopeEntity)
            .Emit();
      }
      name_context.state = NameContext::State::Error;
      return false;
    }

    case NameContext::State::Empty:
    case NameContext::State::Resolved: {
      name_context.parse_node = parse_node;
      return true;
    }
  }
}

}  // namespace Carbon::Check<|MERGE_RESOLUTION|>--- conflicted
+++ resolved
@@ -101,24 +101,10 @@
                                                 IdentifierId name_id) -> void {
   if (CanResolveQualifier(name_context, parse_node)) {
     // For identifier nodes, we need to perform a lookup on the identifier.
-<<<<<<< HEAD
-    // This means the input node_id is actually a string ID.
-    auto resolved_node_id = context_->LookupNameInDeclaration(
+    auto resolved_inst_id = context_->LookupNameInDeclaration(
         name_context.parse_node, name_id, name_context.target_scope_id);
-    if (!resolved_node_id.is_valid()) {
-      // Invalid indicates an unresolved node. Store it and return.
-=======
-    // This means the input instruction name_id is actually a string ID.
-    //
-    // TODO: This doesn't perform the right kind of lookup. We will find names
-    // from enclosing lexical scopes here, in the case where `target_scope_id`
-    // is invalid.
-    auto resolved_inst_id = context_->LookupName(
-        name_context.parse_node, name_id, name_context.target_scope_id,
-        /*print_diagnostics=*/false);
-    if (resolved_inst_id == SemIR::InstId::BuiltinError) {
-      // Invalid indicates an unresolved instruction. Store it and return.
->>>>>>> a0bacbb2
+    if (!resolved_inst_id.is_valid()) {
+      // Invalid indicates an unresolved name. Store it and return.
       name_context.state = NameContext::State::Unresolved;
       name_context.unresolved_name_id = name_id;
       return;
@@ -144,22 +130,17 @@
       if (class_info.is_defined()) {
         name_context.state = NameContext::State::Resolved;
         name_context.target_scope_id = class_info.scope_id;
-        context_->PushScope(name_context.resolved_node_id, class_info.scope_id);
+        context_->PushScope(name_context.resolved_inst_id, class_info.scope_id);
       } else {
         name_context.state = NameContext::State::ResolvedNonScope;
       }
       break;
     }
     case SemIR::Namespace::Kind: {
-      auto scope_id = resolved_node.As<SemIR::Namespace>().name_scope_id;
+      auto scope_id = resolved_inst.As<SemIR::Namespace>().name_scope_id;
       name_context.state = NameContext::State::Resolved;
-<<<<<<< HEAD
       name_context.target_scope_id = scope_id;
-      context_->PushScope(name_context.resolved_node_id, scope_id);
-=======
-      name_context.target_scope_id =
-          resolved_inst.As<SemIR::Namespace>().name_scope_id;
->>>>>>> a0bacbb2
+      context_->PushScope(name_context.resolved_inst_id, scope_id);
       break;
     }
     default:
