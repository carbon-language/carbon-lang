// Part of the Carbon Language project, under the Apache License v2.0 with LLVM
// Exceptions. See /LICENSE for license information.
// SPDX-License-Identifier: Apache-2.0 WITH LLVM-exception

#include "toolchain/check/declaration_name_stack.h"

#include "toolchain/check/context.h"

namespace Carbon::Check {

auto DeclarationNameStack::MakeEmptyNameContext() -> NameContext {
  return NameContext{.enclosing_scope = context_->current_scope_index(),
                     .target_scope_id = context_->current_scope_id()};
}

auto DeclarationNameStack::MakeUnqualifiedName(Parse::Node parse_node,
<<<<<<< HEAD
                                               StringId name_id) -> NameContext {
=======
                                               IdentifierId name_id)
    -> NameContext {
>>>>>>> 84bc8cc4
  NameContext context = MakeEmptyNameContext();
  ApplyNameQualifierTo(context, parse_node, name_id);
  return context;
}

auto DeclarationNameStack::PushScopeAndStartName() -> void {
  declaration_name_stack_.push_back(MakeEmptyNameContext());
}

auto DeclarationNameStack::FinishName() -> NameContext {
  CARBON_CHECK(declaration_name_stack_.back().state !=
               NameContext::State::Finished)
      << "Finished name twice";
  if (context_->parse_tree().node_kind(
          context_->node_stack().PeekParseNode()) ==
      Parse::NodeKind::QualifiedDeclaration) {
    // Any parts from a QualifiedDeclaration will already have been processed
    // into the name.
    context_->node_stack()
        .PopAndDiscardSoloParseNode<Parse::NodeKind::QualifiedDeclaration>();
  } else {
    // The name had no qualifiers, so we need to process the node now.
    auto [parse_node, name_id] =
        context_->node_stack().PopWithParseNode<Parse::NodeKind::Name>();
    ApplyNameQualifier(parse_node, name_id);
  }

  NameContext result = declaration_name_stack_.back();
  declaration_name_stack_.back().state = NameContext::State::Finished;
  return result;
}

auto DeclarationNameStack::PopScope() -> void {
  CARBON_CHECK(declaration_name_stack_.back().state ==
               NameContext::State::Finished)
      << "Missing call to FinishName before PopScope";
  context_->PopToScope(declaration_name_stack_.back().enclosing_scope);
  declaration_name_stack_.pop_back();
}

auto DeclarationNameStack::LookupOrAddName(NameContext name_context,
                                           SemIR::InstId target_id)
    -> SemIR::InstId {
  switch (name_context.state) {
    case NameContext::State::Error:
      // The name is invalid and a diagnostic has already been emitted.
      return SemIR::InstId::Invalid;

    case NameContext::State::Empty:
      CARBON_FATAL() << "Name is missing, not expected to call AddNameToLookup "
                        "(but that may change based on error handling).";

    case NameContext::State::Resolved:
    case NameContext::State::ResolvedNonScope:
      return name_context.resolved_inst_id;

    case NameContext::State::Unresolved:
      if (name_context.target_scope_id == SemIR::NameScopeId::Invalid) {
        context_->AddNameToLookup(name_context.parse_node,
                                  name_context.unresolved_name_id, target_id);
      } else {
        // TODO: Reject unless the scope is a namespace scope or the name is
        // unqualified.
        bool success = context_->name_scopes().AddEntry(
            name_context.target_scope_id, name_context.unresolved_name_id,
            target_id);
        CARBON_CHECK(success)
            << "Duplicate names should have been resolved previously: "
            << name_context.unresolved_name_id << " in "
            << name_context.target_scope_id;
      }
      return SemIR::InstId::Invalid;

    case NameContext::State::Finished:
      CARBON_FATAL() << "Finished state should only be used internally";
  }
}

auto DeclarationNameStack::AddNameToLookup(NameContext name_context,
                                           SemIR::InstId target_id) -> void {
  auto existing_inst_id = LookupOrAddName(name_context, target_id);
  if (existing_inst_id.is_valid()) {
    context_->DiagnoseDuplicateName(name_context.parse_node, existing_inst_id);
  }
}

auto DeclarationNameStack::ApplyNameQualifier(Parse::Node parse_node,
                                              IdentifierId name_id) -> void {
  ApplyNameQualifierTo(declaration_name_stack_.back(), parse_node, name_id);
}

auto DeclarationNameStack::ApplyNameQualifierTo(NameContext& name_context,
                                                Parse::Node parse_node,
                                                IdentifierId name_id) -> void {
  if (CanResolveQualifier(name_context, parse_node)) {
    // For identifier nodes, we need to perform a lookup on the identifier.
    auto resolved_inst_id = context_->LookupNameInDeclaration(
        name_context.parse_node, name_id, name_context.target_scope_id);
    if (!resolved_inst_id.is_valid()) {
      // Invalid indicates an unresolved name. Store it and return.
      name_context.state = NameContext::State::Unresolved;
      name_context.unresolved_name_id = name_id;
      return;
    } else {
      // Store the resolved instruction and continue for the target scope
      // update.
      name_context.resolved_inst_id = resolved_inst_id;
    }

    UpdateScopeIfNeeded(name_context);
  }
}

auto DeclarationNameStack::UpdateScopeIfNeeded(NameContext& name_context)
    -> void {
  // This will only be reached for resolved instructions. We update the target
  // scope based on the resolved type.
  auto resolved_inst = context_->insts().Get(name_context.resolved_inst_id);
  switch (resolved_inst.kind()) {
    case SemIR::ClassDeclaration::Kind: {
      const auto& class_info = context_->classes().Get(
          resolved_inst.As<SemIR::ClassDeclaration>().class_id);
      if (class_info.is_defined()) {
        name_context.state = NameContext::State::Resolved;
        name_context.target_scope_id = class_info.scope_id;
        context_->PushScope(name_context.resolved_inst_id, class_info.scope_id);
      } else {
        name_context.state = NameContext::State::ResolvedNonScope;
      }
      break;
    }
    case SemIR::Namespace::Kind: {
      auto scope_id = resolved_inst.As<SemIR::Namespace>().name_scope_id;
      name_context.state = NameContext::State::Resolved;
      name_context.target_scope_id = scope_id;
      context_->PushScope(name_context.resolved_inst_id, scope_id);
      break;
    }
    default:
      name_context.state = NameContext::State::ResolvedNonScope;
      break;
  }
}

auto DeclarationNameStack::CanResolveQualifier(NameContext& name_context,
                                               Parse::Node parse_node) -> bool {
  switch (name_context.state) {
    case NameContext::State::Error:
      // Already in an error state, so return without examining.
      return false;

    case NameContext::State::Unresolved:
      // Because more qualifiers were found, we diagnose that the earlier
      // qualifier failed to resolve.
      name_context.state = NameContext::State::Error;
      context_->DiagnoseNameNotFound(name_context.parse_node,
                                     name_context.unresolved_name_id);
      return false;

    case NameContext::State::ResolvedNonScope: {
      // Because more qualifiers were found, we diagnose that the earlier
      // qualifier didn't resolve to a scoped entity.
      if (auto class_decl = context_->insts()
                                .Get(name_context.resolved_inst_id)
                                .TryAs<SemIR::ClassDeclaration>()) {
        CARBON_DIAGNOSTIC(QualifiedDeclarationInIncompleteClassScope, Error,
                          "Cannot declare a member of incomplete class `{0}`.",
                          std::string);
        auto builder = context_->emitter().Build(
            name_context.parse_node, QualifiedDeclarationInIncompleteClassScope,
            context_->sem_ir().StringifyType(
                context_->classes().Get(class_decl->class_id).self_type_id,
                true));
        context_->NoteIncompleteClass(class_decl->class_id, builder);
        builder.Emit();
      } else {
        CARBON_DIAGNOSTIC(
            QualifiedDeclarationInNonScope, Error,
            "Declaration qualifiers are only allowed for entities "
            "that provide a scope.");
        CARBON_DIAGNOSTIC(QualifiedDeclarationNonScopeEntity, Note,
                          "Non-scope entity referenced here.");
        context_->emitter()
            .Build(parse_node, QualifiedDeclarationInNonScope)
            .Note(name_context.parse_node, QualifiedDeclarationNonScopeEntity)
            .Emit();
      }
      name_context.state = NameContext::State::Error;
      return false;
    }

    case NameContext::State::Empty:
    case NameContext::State::Resolved: {
      name_context.parse_node = parse_node;
      return true;
    }

    case NameContext::State::Finished:
      CARBON_FATAL() << "Added a qualifier after calling FinishName";
  }
}

}  // namespace Carbon::Check<|MERGE_RESOLUTION|>--- conflicted
+++ resolved
@@ -14,12 +14,8 @@
 }
 
 auto DeclarationNameStack::MakeUnqualifiedName(Parse::Node parse_node,
-<<<<<<< HEAD
-                                               StringId name_id) -> NameContext {
-=======
-                                               IdentifierId name_id)
+                                               SemIR::NameId name_id)
     -> NameContext {
->>>>>>> 84bc8cc4
   NameContext context = MakeEmptyNameContext();
   ApplyNameQualifierTo(context, parse_node, name_id);
   return context;
