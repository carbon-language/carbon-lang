--- conflicted
+++ resolved
@@ -33,16 +33,13 @@
   // parameters.
   context.decl_name_stack().PushScopeAndStartName();
 
-<<<<<<< HEAD
   // This might be a generic impl.
   StartGenericDecl(context);
-=======
+
   // Push a pattern block for the signature of the `forall` (if any).
   // TODO: Instead use a separate parse node kinds for `impl` and `impl forall`,
   // and only push a pattern block in `forall` case.
   context.pattern_block_stack().Push();
-
->>>>>>> ee383638
   return true;
 }
 
@@ -210,6 +207,7 @@
           implicit_params_id.value_or(SemIR::InstBlockId::Invalid),
       .params_loc_id = Parse::NodeId::Invalid,
       .params_id = SemIR::InstBlockId::Invalid,
+      .pattern_block_id = context.pattern_block_stack().Pop(),
   };
 }
 
@@ -268,16 +266,7 @@
   // TODO: Check for an orphan `impl`.
 
   // Add the impl declaration.
-<<<<<<< HEAD
   SemIR::ImplDecl impl_decl = {.impl_id = SemIR::ImplId::Invalid,
-=======
-  // TODO: Does lookup in an impl file need to look for a prior impl declaration
-  // in the api file?
-  auto impl_id = context.impls().LookupOrAdd(self_type_id, constraint_type_id);
-  context.impls().Get(impl_id).pattern_block_id =
-      context.pattern_block_stack().Pop();
-  SemIR::ImplDecl impl_decl = {.impl_id = impl_id,
->>>>>>> ee383638
                                .decl_block_id = decl_block_id};
   auto impl_decl_id =
       context.AddPlaceholderInst(SemIR::LocIdAndInst(node_id, impl_decl));
