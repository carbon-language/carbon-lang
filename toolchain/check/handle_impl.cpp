--- conflicted
+++ resolved
@@ -190,8 +190,16 @@
 static auto PopImplIntroducerAndParamsAsNameComponent(
     Context& context, Parse::AnyImplDeclId end_of_decl_node_id)
     -> NameComponent {
-  auto [implicit_params_loc_id, implicit_params_id] =
+  auto [implicit_params_loc_id, implicit_param_patterns_id] =
       context.node_stack().PopWithNodeIdIf<Parse::NodeKind::ImplForall>();
+
+  ParameterBlocks parameter_blocks{
+      .implicit_params_id = SemIR::InstBlockId::Invalid,
+      .params_id = SemIR::InstBlockId::Invalid};
+  if (implicit_param_patterns_id) {
+    parameter_blocks = CalleePatternMatch(context, *implicit_param_patterns_id,
+                                          SemIR::InstBlockId::Invalid);
+  }
 
   Parse::NodeId first_param_node_id =
       context.node_stack().PopForSoloNodeId<Parse::NodeKind::ImplIntroducer>();
@@ -203,10 +211,12 @@
       .first_param_node_id = first_param_node_id,
       .last_param_node_id = last_param_node_id,
       .implicit_params_loc_id = implicit_params_loc_id,
-      .implicit_params_id =
-          implicit_params_id.value_or(SemIR::InstBlockId::Invalid),
+      .implicit_params_id = parameter_blocks.implicit_params_id,
+      .implicit_param_patterns_id =
+          implicit_param_patterns_id.value_or(SemIR::InstBlockId::Invalid),
       .params_loc_id = Parse::NodeId::Invalid,
       .params_id = SemIR::InstBlockId::Invalid,
+      .param_patterns_id = SemIR::InstBlockId::Invalid,
       .pattern_block_id = context.pattern_block_stack().Pop(),
   };
 }
@@ -267,16 +277,6 @@
 
   // TODO: Check for an orphan `impl`.
 
-<<<<<<< HEAD
-  if (params_id) {
-    auto parameter_blocks =
-        CalleePatternMatch(context, *params_id, SemIR::InstBlockId::Invalid);
-    // TODO: Check parameters. Store them on the `Impl` in some form.
-    static_cast<void>(parameter_blocks);
-  }
-
-=======
->>>>>>> e617d649
   // Add the impl declaration.
   SemIR::ImplDecl impl_decl = {.impl_id = SemIR::ImplId::Invalid,
                                .decl_block_id = decl_block_id};
