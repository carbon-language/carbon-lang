// Part of the Carbon Language project, under the Apache License v2.0 with LLVM
// Exceptions. See /LICENSE for license information.
// SPDX-License-Identifier: Apache-2.0 WITH LLVM-exception

#ifndef CARBON_TOOLCHAIN_CHECK_CONVERT_H_
#define CARBON_TOOLCHAIN_CHECK_CONVERT_H_

#include "toolchain/check/context.h"
#include "toolchain/check/pending_block.h"
#include "toolchain/sem_ir/ids.h"

namespace Carbon::Check {

// Description of the target of a conversion.
struct ConversionTarget {
  enum Kind : int8_t {
    // Convert to a value of type `type`.
    Value,
    // Convert to either a value or a reference of type `type`.
    ValueOrRef,
    // Convert for an explicit `as` cast. This allows any expression category
    // as the result, and uses the `As` interface instead of the `ImplicitAs`
    // interface.
    // TODO: Use of an interface for conversions is not yet supported.
    ExplicitAs,
    // The result of the conversion is discarded. It can't be an initializing
    // expression, but can be anything else.
    Discarded,
    // Convert to an initializer for the object denoted by `init_id`.
    Initializer,
    // Convert to an initializer for the object denoted by `init_id`,
    // including a final destination store if needed.
    FullInitializer,
    Last = FullInitializer
  };
  // The kind of the target for this conversion.
  Kind kind;
  // The target type for the conversion.
  SemIR::TypeId type_id;
  // For an initializer, the object being initialized.
  SemIR::InstId init_id = SemIR::InstId::Invalid;
  // For an initializer, a block of pending instructions that are needed to
  // form the value of `init_id`, and that can be discarded if no
  // initialization is needed.
  PendingBlock* init_block = nullptr;

  // Are we converting this value into an initializer for an object?
  auto is_initializer() const -> bool {
    return kind == Initializer || kind == FullInitializer;
  }
};

// Convert a value to another type and expression category.
auto Convert(Context& context, SemIR::LocId loc_id, SemIR::InstId expr_id,
             ConversionTarget target) -> SemIR::InstId;

// Performs initialization of `target_id` from `value_id`. Returns the
// possibly-converted initializing expression, which should be assigned to the
// target using a suitable node for the kind of initialization.
auto Initialize(Context& context, SemIR::LocId loc_id, SemIR::InstId target_id,
                SemIR::InstId value_id) -> SemIR::InstId;

// Convert the given expression to a value expression of the same type.
auto ConvertToValueExpr(Context& context, SemIR::InstId expr_id)
    -> SemIR::InstId;

// Convert the given expression to a value or reference expression of the same
// type.
auto ConvertToValueOrRefExpr(Context& context, SemIR::InstId expr_id)
    -> SemIR::InstId;

// Converts `expr_id` to a value expression of type `type_id`.
auto ConvertToValueOfType(Context& context, SemIR::LocId loc_id,
                          SemIR::InstId expr_id, SemIR::TypeId type_id)
    -> SemIR::InstId;

// Convert the given expression to a value or reference expression of the given
// type.
auto ConvertToValueOrRefOfType(Context& context, SemIR::LocId loc_id,
                               SemIR::InstId expr_id, SemIR::TypeId type_id)
    -> SemIR::InstId;

// Converts `value_id` to a value expression of type `bool`.
auto ConvertToBoolValue(Context& context, SemIR::LocId loc_id,
                        SemIR::InstId value_id) -> SemIR::InstId;

// Converts `value_id` to type `type_id` for an `as` expression.
auto ConvertForExplicitAs(Context& context, Parse::NodeId as_node,
                          SemIR::InstId value_id, SemIR::TypeId type_id)
    -> SemIR::InstId;

// Implicitly converts a set of arguments to match the parameter types in a
// function call. Returns a block containing the converted implicit and explicit
// argument values.
auto ConvertCallArgs(Context& context, SemIR::LocId call_loc_id,
                     SemIR::InstId self_id,
                     llvm::ArrayRef<SemIR::InstId> arg_refs,
<<<<<<< HEAD
                     SemIR::InstId return_storage_id, SemIR::InstId callee_id,
                     SemIR::SpecificId callee_specific_id,
                     SemIR::InstBlockId implicit_param_refs_id,
                     SemIR::InstBlockId param_refs_id) -> SemIR::InstBlockId;
=======
                     SemIR::InstId return_storage_id,
                     const SemIR::EntityWithParamsBase& callee,
                     SemIR::GenericInstanceId callee_specific_id)
    -> SemIR::InstBlockId;
>>>>>>> bf89652a

// Converts an expression for use as a type.
auto ExprAsType(Context& context, SemIR::LocId loc_id, SemIR::InstId value_id)
    -> SemIR::TypeId;

}  // namespace Carbon::Check

#endif  // CARBON_TOOLCHAIN_CHECK_CONVERT_H_<|MERGE_RESOLUTION|>--- conflicted
+++ resolved
@@ -95,17 +95,10 @@
 auto ConvertCallArgs(Context& context, SemIR::LocId call_loc_id,
                      SemIR::InstId self_id,
                      llvm::ArrayRef<SemIR::InstId> arg_refs,
-<<<<<<< HEAD
-                     SemIR::InstId return_storage_id, SemIR::InstId callee_id,
-                     SemIR::SpecificId callee_specific_id,
-                     SemIR::InstBlockId implicit_param_refs_id,
-                     SemIR::InstBlockId param_refs_id) -> SemIR::InstBlockId;
-=======
                      SemIR::InstId return_storage_id,
                      const SemIR::EntityWithParamsBase& callee,
-                     SemIR::GenericInstanceId callee_specific_id)
+                     SemIR::SpecificId callee_specific_id)
     -> SemIR::InstBlockId;
->>>>>>> bf89652a
 
 // Converts an expression for use as a type.
 auto ExprAsType(Context& context, SemIR::LocId loc_id, SemIR::InstId value_id)
