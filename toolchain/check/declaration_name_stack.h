--- conflicted
+++ resolved
@@ -115,23 +115,16 @@
   // contextually.
   auto Push() -> void;
 
-<<<<<<< HEAD
   // Finishes the current declaration name processing, returning the final
-  // context for adding the name to lookup. This also pops the final name node
-  // from the node stack, which will be applied to the declaration name if
-  // appropriate.
+  // context for adding the name to lookup. This also pops the final name
+  // instruction from the instruction stack, which will be applied to the
+  // declaration name if appropriate.
   auto Finish() -> NameContext;
 
   // Pops the declaration name from the declaration name stack, and leaves all
   // scopes that were entered as part of handling the declaration name. This
   // should be called at the end of the declaration.
   auto Pop() -> void;
-=======
-  // Pops the current declaration name processing, returning the final context
-  // for adding the name to lookup. This also pops the final name node from the
-  // name stack, which will be applied to the declaration name if appropriate.
-  auto Pop() -> NameContext;
->>>>>>> a0bacbb2
 
   // Creates and returns a name context corresponding to declaring an
   // unqualified name in the current context. This is suitable for adding to
