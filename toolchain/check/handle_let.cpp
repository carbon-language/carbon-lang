// Part of the Carbon Language project, under the Apache License v2.0 with LLVM
// Exceptions. See /LICENSE for license information.
// SPDX-License-Identifier: Apache-2.0 WITH LLVM-exception

#include "toolchain/check/context.h"
#include "toolchain/check/convert.h"
#include "toolchain/check/modifiers_allowed.h"
#include "toolchain/sem_ir/inst.h"

namespace Carbon::Check {

auto HandleLetDecl(Context& context, Parse::NodeId parse_node) -> bool {
  auto value_id = context.node_stack().PopExpr();
  SemIR::InstId pattern_id =
      context.node_stack().Pop<Parse::NodeKind::BindingPattern>();
  context.node_stack()
      .PopAndDiscardSoloParseNode<Parse::NodeKind::LetIntroducer>();
  // Process declaration modifiers.
  llvm::StringRef decl_name = "`let` declaration";
  CheckAccessModifiersOnDecl(context, decl_name);
  RequireDefaultFinalOnlyInInterfaces(context, decl_name);
  LimitModifiersOnDecl(
      context, KeywordModifierSet::Access | KeywordModifierSet::Interface,
      decl_name);

  auto modifiers = context.decl_state_stack().innermost().modifier_set;
  if (!!(modifiers & KeywordModifierSet::Access)) {
    context.TODO(context.decl_state_stack().innermost().saw_access_modifier,
                 "access modifier");
  }
  if (!!(modifiers & KeywordModifierSet::Interface)) {
    context.TODO(context.decl_state_stack().innermost().saw_decl_modifier,
                 "interface modifier");
  }
  context.decl_state_stack().Pop(DeclState::Let);

  // Convert the value to match the type of the pattern.
  auto pattern = context.insts().Get(pattern_id);
  value_id =
      ConvertToValueOfType(context, parse_node, value_id, pattern.type_id());

  // Update the binding with its value and add it to the current block, after
  // the computation of the value.
  // TODO: Support other kinds of pattern here.
  auto bind_name = pattern.As<SemIR::BindName>();
  CARBON_CHECK(!bind_name.value_id.is_valid())
      << "Binding should not already have a value!";
  bind_name.value_id = value_id;
  context.insts().Set(pattern_id, bind_name);
  context.inst_block_stack().AddInstId(pattern_id);

  // Add the name of the binding to the current scope.
  context.AddNameToLookup(pattern.parse_node(), bind_name.name_id, pattern_id);
  return true;
}

<<<<<<< HEAD
auto HandleLetIntroducer(Context& context, Parse::Node parse_node) -> bool {
  context.decl_state_stack().Push(DeclState::Let, parse_node);
=======
auto HandleLetIntroducer(Context& context, Parse::NodeId parse_node) -> bool {
>>>>>>> b8d4e2f4
  // Push a bracketing node to establish the pattern context.
  context.node_stack().Push(parse_node);
  return true;
}

auto HandleLetInitializer(Context& /*context*/, Parse::NodeId /*parse_node*/)
    -> bool {
  return true;
}

}  // namespace Carbon::Check<|MERGE_RESOLUTION|>--- conflicted
+++ resolved
@@ -54,12 +54,8 @@
   return true;
 }
 
-<<<<<<< HEAD
-auto HandleLetIntroducer(Context& context, Parse::Node parse_node) -> bool {
+auto HandleLetIntroducer(Context& context, Parse::NodeId parse_node) -> bool {
   context.decl_state_stack().Push(DeclState::Let, parse_node);
-=======
-auto HandleLetIntroducer(Context& context, Parse::NodeId parse_node) -> bool {
->>>>>>> b8d4e2f4
   // Push a bracketing node to establish the pattern context.
   context.node_stack().Push(parse_node);
   return true;
