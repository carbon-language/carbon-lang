--- conflicted
+++ resolved
@@ -318,12 +318,9 @@
   }
 }
 
-<<<<<<< HEAD
-auto PerformMemberAccess(Context& context, SemIR::LocId loc_id,
-=======
 // Validates that the index (required to be an IntLiteral) is valid within the
 // tuple size. Returns the index on success, or nullptr on failure.
-static auto ValidateTupleIndex(Context& context, Parse::NodeId node_id,
+static auto ValidateTupleIndex(Context& context, SemIR::LocId loc_id,
                                SemIR::Inst operand_inst,
                                SemIR::IntLiteral index_inst, int size)
     -> const llvm::APInt* {
@@ -333,7 +330,7 @@
         TupleIndexOutOfBounds, Error,
         "Tuple element index `{0}` is past the end of type `{1}`.", TypedInt,
         SemIR::TypeId);
-    context.emitter().Emit(node_id, TupleIndexOutOfBounds,
+    context.emitter().Emit(loc_id, TupleIndexOutOfBounds,
                            {.type = index_inst.type_id, .value = index_val},
                            operand_inst.type_id());
     return nullptr;
@@ -341,8 +338,7 @@
   return &index_val;
 }
 
-auto PerformMemberAccess(Context& context, Parse::NodeId node_id,
->>>>>>> 2a7c2c5d
+auto PerformMemberAccess(Context& context, SemIR::LocId loc_id,
                          SemIR::InstId base_id, SemIR::NameId name_id)
     -> SemIR::InstId {
   // If the base is a name scope, such as a class or namespace, perform lookup
@@ -434,17 +430,12 @@
   // performed using the type of the base expression.
   if (auto assoc_type = context.types().TryGetAs<SemIR::AssociatedEntityType>(
           member.type_id())) {
-<<<<<<< HEAD
     member_id =
         PerformImplLookup(context, loc_id, base_type_const_id, *assoc_type,
                           member_id, missing_impl_diagnoser);
-=======
-    member_id = PerformImplLookup(context, node_id, base_type_const_id,
-                                  *assoc_type, member_id);
   } else if (context.insts().Is<SemIR::TupleType>(
                  context.constant_values().GetInstId(base_type_const_id))) {
-    return PerformTupleIndex(context, node_id, base_id, member_expr_id);
->>>>>>> 2a7c2c5d
+    return PerformTupleIndex(context, loc_id, base_id, member_expr_id);
   }
 
   // Perform instance binding if we found an instance member.
@@ -464,7 +455,7 @@
   return member_id;
 }
 
-auto PerformTupleIndex(Context& context, Parse::NodeId node_id,
+auto PerformTupleIndex(Context& context, SemIR::LocId loc_id,
                        SemIR::InstId tuple_inst_id, SemIR::InstId index_inst_id)
     -> SemIR::InstId {
   tuple_inst_id = ConvertToValueOrRefExpr(context, tuple_inst_id);
@@ -477,7 +468,7 @@
                       "Type `{0}` does not support tuple indexing. Only "
                       "tuples can be indexed that way.",
                       SemIR::TypeId);
-    context.emitter().Emit(node_id, TupleIndexOnANonTupleType, tuple_type_id);
+    context.emitter().Emit(loc_id, TupleIndexOnANonTupleType, tuple_type_id);
     return SemIR::InstId::BuiltinError;
   }
 
@@ -493,21 +484,21 @@
     // TODO: Decide what to do if the index is a symbolic constant.
     CARBON_DIAGNOSTIC(TupleIndexNotConstant, Error,
                       "Tuple index must be a constant.");
-    context.emitter().Emit(node_id, TupleIndexNotConstant);
+    context.emitter().Emit(loc_id, TupleIndexNotConstant);
     index_inst_id = SemIR::InstId::BuiltinError;
   } else {
     auto index_literal = context.insts().GetAs<SemIR::IntLiteral>(
         context.constant_values().GetInstId(index_const_id));
     auto type_block = context.type_blocks().Get(tuple_type->elements_id);
     if (const auto* index_val = ValidateTupleIndex(
-            context, node_id, tuple_inst, index_literal, type_block.size())) {
+            context, loc_id, tuple_inst, index_literal, type_block.size())) {
       element_type_id = type_block[index_val->getZExtValue()];
     } else {
       index_inst_id = SemIR::InstId::BuiltinError;
     }
   }
 
-  return context.AddInst<SemIR::TupleIndex>(node_id,
+  return context.AddInst<SemIR::TupleIndex>(loc_id,
                                             {.type_id = element_type_id,
                                              .tuple_id = tuple_inst_id,
                                              .index_id = index_inst_id});
