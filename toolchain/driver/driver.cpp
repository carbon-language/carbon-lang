// Part of the Carbon Language project, under the Apache License v2.0 with LLVM
// Exceptions. See /LICENSE for license information.
// SPDX-License-Identifier: Apache-2.0 WITH LLVM-exception

#include "toolchain/driver/driver.h"

#include "common/argparse.h"
#include "common/vlog.h"
#include "llvm/ADT/ArrayRef.h"
#include "llvm/ADT/ScopeExit.h"
#include "llvm/ADT/StringExtras.h"
#include "llvm/ADT/StringRef.h"
#include "llvm/ADT/StringSwitch.h"
#include "llvm/IR/LLVMContext.h"
#include "llvm/Support/Format.h"
#include "llvm/Support/Path.h"
#include "llvm/TargetParser/Host.h"
#include "toolchain/codegen/codegen.h"
#include "toolchain/diagnostics/diagnostic_emitter.h"
#include "toolchain/diagnostics/sorting_diagnostic_consumer.h"
#include "toolchain/lexer/tokenized_buffer.h"
#include "toolchain/lowering/lower_to_llvm.h"
#include "toolchain/parser/parse_tree.h"
#include "toolchain/semantics/semantics_ir.h"
#include "toolchain/source/source_buffer.h"

namespace Carbon {

struct Driver::CompileOptions {
  static constexpr Args::CommandInfo Info = {
      .name = "compile",
      .help = R"""(
Compile Carbon source code.

This subcommand runs the Carbon compiler over input source code, checking it for
errors and producing the requested output.

Error messages are written to the standard error stream.

Different phases of the compiler can be selected to run, and intermediate state
can be written to standard output as these phases progress.
)""",
  };

  enum class Phase {
    Tokenize,
    Parse,
    Syntax,
    Lower,
    CodeGen,
  };

  friend auto operator<<(llvm::raw_ostream& out, Phase phase)
      -> llvm::raw_ostream& {
    switch (phase) {
      case Phase::Tokenize:
        out << "tokenize";
        break;
      case Phase::Parse:
        out << "parse";
        break;
      case Phase::Syntax:
        out << "syntax";
        break;
      case Phase::Lower:
        out << "lower";
        break;
      case Phase::CodeGen:
        out << "codegen";
        break;
    }
    return out;
  }

  void Build(Args::CommandBuilder& b) {
    b.AddStringPositionalArg(
        {
            .name = "FILE",
            .help = R"""(
The input Carbon source file to compile.
)""",
        },
        [&](auto& arg_b) {
          arg_b.Required(true);
          arg_b.Set(&input_file_name);
        });

    b.AddOneOfOption(
        {
            .name = "phase",
            .help = R"""(
Selects the compilation phase to run. These phases are always run in sequence,
so every phase before the one selected will also be run. The default is to
compile, lower, and generate machine code.
)""",
        },
        [&](auto& arg_b) {
          arg_b.SetOneOf(
              {
                  arg_b.OneOfValue("tokenize", Phase::Tokenize),
                  arg_b.OneOfValue("parse", Phase::Parse),
                  arg_b.OneOfValue("syntax", Phase::Syntax),
                  arg_b.OneOfValue("lower", Phase::Lower),
                  arg_b.OneOfValue("codegen", Phase::CodeGen).Default(true),
              },
              &phase);
        });

    b.AddStringOption(
        {
            .name = "output",
            .value_name = "FILE",
            .help = R"""(
The output filename for codegen.

When this is a file name, either textual assembly or a binary object will be
written to it based on the flag `--asm-output`. The default is to write a binary
object file.

This can also be the string `-` which will write the output to stdout. In that
case, the flag `--asm-output` is ignored and the output defaults to textual
assembly. Binary object output can be forced by enabling `--force-obj-output`.
)""",
        },
        [&](auto& arg_b) { arg_b.Set(&output_file_name); });

    b.AddStringOption(
        {
            .name = "target",
            .help = R"""(
Select a target platform. Uses the LLVM target syntax, often called a "triple"
(despite not actually being a triple in many common cases).

This corresponds to the `target` flag to Clang and accepts the same strings
documented there:
https://clang.llvm.org/docs/CrossCompilation.html#target-triple
)""",
        },
        [&](auto& arg_b) {
          arg_b.Default(host);
          arg_b.Set(&target);
        });

    b.AddFlag(
        {
            .name = "asm-output",
            .help = R"""(
Write textual assembly rather than a binary object file to the code generation
output.

This flag only applies when writing to a file. When writing to stdout, the
default is textual assembly and this flag is ignored.
)""",
        },
        [&](auto& arg_b) { arg_b.Set(&asm_output); });

    b.AddFlag(
        {
            .name = "force-obj-output",
            .help = R"""(
Force writing a binary object file, even when writing to stdout.

This flag is only used when the code generation output file is set to stdout. In
that case, it will override the forced default of textual assembly and output a
binary output.
)""",
        },
        [&](auto& arg_b) { arg_b.Set(&force_obj_output); });

    b.AddFlag(
        {
            .name = "stream-errors",
            .help = R"""(
Stream error messages to stderr as they are generated rather than sorting them
and displaying them in source order.
)""",
        },
        [&](auto& arg_b) { arg_b.Set(&stream_errors); });

    b.AddFlag(
        {
            .name = "dump-tokens",
            .help = R"""(
Dump the tokens to stdout when lexed.
)""",
        },
        [&](auto& arg_b) { arg_b.Set(&dump_tokens); });
    b.AddFlag(
        {
            .name = "dump-parse-tree",
            .help = R"""(
Dump the parse tree to stdout when parsed.
)""",
        },
        [&](auto& arg_b) { arg_b.Set(&dump_parse_tree); });
    b.AddFlag(
        {
            .name = "preorder-parse-tree",
            .help = R"""(
When dumping the parse tree, reorder it so that it is in preorder rather than
postorder.
)""",
        },
        [&](auto& arg_b) { arg_b.Set(&preorder_parse_tree); });
    b.AddFlag(
        {
            .name = "dump-semantics-ir",
            .help = R"""(
Dump the semantics IR to stdout when built.
)""",
        },
        [&](auto& arg_b) { arg_b.Set(&dump_semantics_ir); });
    b.AddFlag(
        {
            .name = "builtin-semantics-ir",
            .help = R"""(
Include the semantics IR for builtins when dumping it.
)""",
        },
        [&](auto& arg_b) { arg_b.Set(&builtin_semantics_ir); });
    b.AddFlag(
        {
            .name = "dump-llvm-ir",
            .help = R"""(
Dump the LLVM IR to stdout after lowering.
)""",
        },
        [&](auto& arg_b) { arg_b.Set(&dump_llvm_ir); });
    b.AddFlag(
        {
            .name = "dump-asm",
            .help = R"""(
Dump the generated assembly to stdout after codegen.
)""",
        },
        [&](auto& arg_b) { arg_b.Set(&dump_asm); });
  }

  Phase phase;

  std::string host = llvm::sys::getDefaultTargetTriple();
  llvm::StringRef target;

  llvm::StringRef output_file_name;
  llvm::StringRef input_file_name;

  bool asm_output = false;
  bool force_obj_output = false;
  bool dump_tokens = false;
  bool dump_parse_tree = false;
  bool dump_semantics_ir = false;
  bool dump_llvm_ir = false;
  bool dump_asm = false;
  bool stream_errors = false;
  bool preorder_parse_tree = false;
  bool builtin_semantics_ir = false;
};

struct Driver::Options {
  static constexpr Args::CommandInfo Info = {
      .name = "carbon",
      // TODO: Setup more detailed version information and use that here.
      .version = R"""(
Carbon Language toolchain -- version 0.0.0
)""",
      .help = R"""(
This is the unified Carbon Language toolchain driver. It's subcommands provide
all of the core behavior of the toolchain, including compilation, linking, and
developer tools. Each of these has its own subcommand, and you can pass a
specific subcommand to the `help` subcommand to get details about is usage.
)""",
      .help_epilog = R"""(
For questions, issues, or bug reports, please use our GitHub project:

  https://github.com/carbon-language/carbon-lang
)""",
  };

  enum class Subcommand {
    Compile,
  };

  void Build(Args::CommandBuilder& b) {
    b.AddFlag(
        {
            .name = "verbose",
            .short_name = "v",
            .help = "Enable verbose logging to the stderr stream.",
        },
        [&](auto& arg_b) { arg_b.Set(&verbose); });

    b.AddSubcommand(CompileOptions::Info, [&](auto& sub_b) {
      compile_options.Build(sub_b);
      sub_b.Do([&] { subcommand = Subcommand::Compile; });
    });

    b.RequiresSubcommand();
  }

  bool verbose;
  Subcommand subcommand;

  CompileOptions compile_options;
};

auto Driver::ParseArgs(llvm::ArrayRef<llvm::StringRef> args, Options& options)
    -> Args::ParseResult {
  return Args::Parse(args, output_stream_, error_stream_, Options::Info,
                     [&](auto& b) { options.Build(b); });
}

auto Driver::RunCommand(llvm::ArrayRef<llvm::StringRef> args) -> bool {
  Options options;
  Args::ParseResult result = ParseArgs(args, options);
  if (result == Args::ParseResult::Error) {
    return false;
  } else if (result == Args::ParseResult::MetaSuccess) {
    return true;
  }

<<<<<<< HEAD
  if (options.verbose) {
    // Note this implies streamed output in order to interleave.
    vlog_stream_ = &error_stream_;
=======
  llvm::StringRef target_triple;
  if (dump_mode == DumpMode::Assembly && !args.empty() &&
      args.front().starts_with("--target_triple=")) {
    target_triple = args.front().split("=").second;
    args = args.drop_front();
  }

  llvm::StringRef output_file;
  if (dump_mode == DumpMode::ObjectCode) {
    while (!args.empty()) {
      if (args.front().starts_with("--target_triple=")) {
        target_triple = args.front().split("=").second;
        args = args.drop_front();
      } else if (args.front().starts_with("--output_file=")) {
        output_file = args.front().split("=").second;
        args = args.drop_front();
      } else {
        break;
      }
    }

    if (output_file.empty()) {
      error_stream_ << "ERROR: Must provide an output file.\n";
      return false;
    }
>>>>>>> eae57694
  }

  switch (options.subcommand) {
    case Options::Subcommand::Compile:
      return Compile(options.compile_options);
  }
  llvm_unreachable("All subcommands handled!");
}

auto Driver::Compile(const CompileOptions& options) -> bool {
  StreamDiagnosticConsumer stream_consumer(error_stream_);
  DiagnosticConsumer* consumer = &stream_consumer;
  std::unique_ptr<SortingDiagnosticConsumer> sorting_consumer;
  if (vlog_stream_ == nullptr && !options.stream_errors) {
    sorting_consumer = std::make_unique<SortingDiagnosticConsumer>(*consumer);
    consumer = sorting_consumer.get();
  }

  CARBON_VLOG() << "*** SourceBuffer::CreateFromFile on '"
                << options.input_file_name << "' ***\n";
  auto source = SourceBuffer::CreateFromFile(fs_, options.input_file_name);
  CARBON_VLOG() << "*** SourceBuffer::CreateFromFile done ***\n";
  // Require flushing the consumer before the source buffer is destroyed,
  // because diagnostics may reference the buffer.
  auto flush = llvm::make_scope_exit([&]() { consumer.Flush(); });
  if (!source.ok()) {
    error_stream_ << "ERROR: Unable to open input source file: "
                  << source.error();
    return false;
  }
  CARBON_VLOG() << "*** file:\n```\n" << source->text() << "\n```\n";

  bool has_errors = false;

  using Phase = CompileOptions::Phase;
  switch (options.phase) {
    case Phase::Tokenize:
      if (options.dump_parse_tree) {
        error_stream_ << "ERROR: Requested dumping the parse tree but compile "
                         "phase is limited to '"
                      << options.phase << "'\n";
        has_errors = true;
      }
      [[clang::fallthrough]];
    case Phase::Parse:
      if (options.dump_semantics_ir) {
        error_stream_ << "ERROR: Requested dumping the semantics IR but "
                         "compile phase is limited to '"
                      << options.phase << "'\n";
        has_errors = true;
      }
      [[clang::fallthrough]];
    case Phase::Syntax:
      if (options.dump_llvm_ir) {
        error_stream_ << "ERROR: Requested dumping the LLVM IR but compile "
                         "phase is limited to '"
                      << options.phase << "'\n";
        has_errors = true;
      }
      [[clang::fallthrough]];
    case Phase::Lower:
    case Phase::CodeGen:
      // Everything can be dumped in these phases.
      break;
  }

  CARBON_VLOG() << "*** TokenizedBuffer::Lex ***\n";
  auto tokenized_source = TokenizedBuffer::Lex(*source, *consumer);
  has_errors |= tokenized_source.has_errors();
  CARBON_VLOG() << "*** TokenizedBuffer::Lex done ***\n";
  if (options.dump_tokens) {
    CARBON_VLOG() << "Finishing output.";
<<<<<<< HEAD
    consumer->Flush();
=======
>>>>>>> eae57694
    output_stream_ << tokenized_source;
  }
  CARBON_VLOG() << "tokenized_buffer: " << tokenized_source;
  if (options.phase == Phase::Tokenize) {
    return !has_errors;
  }

  CARBON_VLOG() << "*** ParseTree::Parse ***\n";
  auto parse_tree = ParseTree::Parse(tokenized_source, *consumer, vlog_stream_);
  has_errors |= parse_tree.has_errors();
  CARBON_VLOG() << "*** ParseTree::Parse done ***\n";
<<<<<<< HEAD
  if (options.dump_parse_tree) {
    consumer->Flush();
    parse_tree.Print(output_stream_, options.preorder_parse_tree);
=======
  if (dump_mode == DumpMode::ParseTree) {
    parse_tree.Print(output_stream_, parse_tree_preorder);
    return !has_errors;
>>>>>>> eae57694
  }
  CARBON_VLOG() << "parse_tree: " << parse_tree;
  if (options.phase == Phase::Parse) {
    return !has_errors;
  }

  const SemanticsIR builtin_ir = SemanticsIR::MakeBuiltinIR();
  CARBON_VLOG() << "*** SemanticsIR::MakeFromParseTree ***\n";
  const SemanticsIR semantics_ir = SemanticsIR::MakeFromParseTree(
      builtin_ir, tokenized_source, parse_tree, *consumer, vlog_stream_);
  has_errors |= semantics_ir.has_errors();
  CARBON_VLOG() << "*** SemanticsIR::MakeFromParseTree done ***\n";
<<<<<<< HEAD
  if (options.dump_semantics_ir) {
    consumer->Flush();
    semantics_ir.Print(output_stream_, options.builtin_semantics_ir);
=======
  if (dump_mode == DumpMode::SemanticsIR) {
    semantics_ir.Print(output_stream_, semantics_ir_include_builtins);
    return !has_errors;
>>>>>>> eae57694
  }
  CARBON_VLOG() << "semantics_ir: " << semantics_ir;
  if (options.phase == Phase::Syntax) {
    return !has_errors;
  }

  // Unlike previous steps, errors block further progress.
  if (has_errors) {
    CARBON_VLOG() << "*** Stopping before lowering due to syntax errors ***";
    return false;
  }
  consumer->Flush();

  CARBON_VLOG() << "*** LowerToLLVM ***\n";
  llvm::LLVMContext llvm_context;
  const std::unique_ptr<llvm::Module> module = LowerToLLVM(
      llvm_context, options.input_file_name, semantics_ir, vlog_stream_);
  CARBON_VLOG() << "*** LowerToLLVM done ***\n";
<<<<<<< HEAD
  if (options.dump_llvm_ir) {
=======
  if (dump_mode == DumpMode::LLVMIR) {
>>>>>>> eae57694
    module->print(output_stream_, /*AAW=*/nullptr,
                  /*ShouldPreserveUseListOrder=*/true);
  }
  if (vlog_stream_) {
    CARBON_VLOG() << "module: ";
    module->print(*vlog_stream_, /*AAW=*/nullptr,
                  /*ShouldPreserveUseListOrder=*/false,
                  /*IsForDebug=*/true);
  }
  if (options.phase == Phase::Lower) {
    return true;
  }

<<<<<<< HEAD
  CARBON_VLOG() << "*** CodeGen ***\n";
  std::optional<CodeGen> codegen =
      CodeGen::Create(*module, options.target, error_stream_);
  if (!codegen) {
    return false;
  }
  if (vlog_stream_) {
    CARBON_VLOG() << "assembly:\n";
    codegen->EmitAssembly(*vlog_stream_);
=======
  if (dump_mode == DumpMode::Assembly) {
    CodeGen codegen(*module, target_triple, error_stream_, output_stream_);
    has_errors |= !codegen.PrintAssembly();
    return !has_errors;
>>>>>>> eae57694
  }

  if (options.output_file_name == "-") {
    if (options.force_obj_output) {
      if (!codegen->EmitObject(output_stream_)) {
        return false;
      }
    } else {
      if (!codegen->EmitAssembly(output_stream_)) {
        return false;
      }
    }
  } else {
    llvm::SmallString<256> output_file_name = options.output_file_name;
    if (output_file_name.empty()) {
      output_file_name = options.input_file_name;
      llvm::sys::path::replace_extension(output_file_name,
                                         options.asm_output ? ".s" : ".o");
    }
    CARBON_VLOG() << "Writing output to: " << output_file_name << "\n";

    std::error_code ec;
    llvm::raw_fd_ostream output_file(options.output_file_name, ec,
                                     llvm::sys::fs::OF_None);
    if (ec) {
      error_stream_ << "ERROR: Could not open file: " << ec.message() << "\n";
      return false;
    }
    if (options.asm_output) {
      if (!codegen->EmitAssembly(output_file)) {
        return false;
      }
    } else {
      if (!codegen->EmitObject(output_file)) {
        return false;
      }
    }
  }
  CARBON_VLOG() << "*** CodeGen done ***\n";
  return true;
}

}  // namespace Carbon<|MERGE_RESOLUTION|>--- conflicted
+++ resolved
@@ -318,37 +318,9 @@
     return true;
   }
 
-<<<<<<< HEAD
   if (options.verbose) {
     // Note this implies streamed output in order to interleave.
     vlog_stream_ = &error_stream_;
-=======
-  llvm::StringRef target_triple;
-  if (dump_mode == DumpMode::Assembly && !args.empty() &&
-      args.front().starts_with("--target_triple=")) {
-    target_triple = args.front().split("=").second;
-    args = args.drop_front();
-  }
-
-  llvm::StringRef output_file;
-  if (dump_mode == DumpMode::ObjectCode) {
-    while (!args.empty()) {
-      if (args.front().starts_with("--target_triple=")) {
-        target_triple = args.front().split("=").second;
-        args = args.drop_front();
-      } else if (args.front().starts_with("--output_file=")) {
-        output_file = args.front().split("=").second;
-        args = args.drop_front();
-      } else {
-        break;
-      }
-    }
-
-    if (output_file.empty()) {
-      error_stream_ << "ERROR: Must provide an output file.\n";
-      return false;
-    }
->>>>>>> eae57694
   }
 
   switch (options.subcommand) {
@@ -421,10 +393,7 @@
   CARBON_VLOG() << "*** TokenizedBuffer::Lex done ***\n";
   if (options.dump_tokens) {
     CARBON_VLOG() << "Finishing output.";
-<<<<<<< HEAD
     consumer->Flush();
-=======
->>>>>>> eae57694
     output_stream_ << tokenized_source;
   }
   CARBON_VLOG() << "tokenized_buffer: " << tokenized_source;
@@ -436,15 +405,9 @@
   auto parse_tree = ParseTree::Parse(tokenized_source, *consumer, vlog_stream_);
   has_errors |= parse_tree.has_errors();
   CARBON_VLOG() << "*** ParseTree::Parse done ***\n";
-<<<<<<< HEAD
   if (options.dump_parse_tree) {
     consumer->Flush();
     parse_tree.Print(output_stream_, options.preorder_parse_tree);
-=======
-  if (dump_mode == DumpMode::ParseTree) {
-    parse_tree.Print(output_stream_, parse_tree_preorder);
-    return !has_errors;
->>>>>>> eae57694
   }
   CARBON_VLOG() << "parse_tree: " << parse_tree;
   if (options.phase == Phase::Parse) {
@@ -457,15 +420,9 @@
       builtin_ir, tokenized_source, parse_tree, *consumer, vlog_stream_);
   has_errors |= semantics_ir.has_errors();
   CARBON_VLOG() << "*** SemanticsIR::MakeFromParseTree done ***\n";
-<<<<<<< HEAD
   if (options.dump_semantics_ir) {
     consumer->Flush();
     semantics_ir.Print(output_stream_, options.builtin_semantics_ir);
-=======
-  if (dump_mode == DumpMode::SemanticsIR) {
-    semantics_ir.Print(output_stream_, semantics_ir_include_builtins);
-    return !has_errors;
->>>>>>> eae57694
   }
   CARBON_VLOG() << "semantics_ir: " << semantics_ir;
   if (options.phase == Phase::Syntax) {
@@ -484,11 +441,7 @@
   const std::unique_ptr<llvm::Module> module = LowerToLLVM(
       llvm_context, options.input_file_name, semantics_ir, vlog_stream_);
   CARBON_VLOG() << "*** LowerToLLVM done ***\n";
-<<<<<<< HEAD
   if (options.dump_llvm_ir) {
-=======
-  if (dump_mode == DumpMode::LLVMIR) {
->>>>>>> eae57694
     module->print(output_stream_, /*AAW=*/nullptr,
                   /*ShouldPreserveUseListOrder=*/true);
   }
@@ -502,7 +455,6 @@
     return true;
   }
 
-<<<<<<< HEAD
   CARBON_VLOG() << "*** CodeGen ***\n";
   std::optional<CodeGen> codegen =
       CodeGen::Create(*module, options.target, error_stream_);
@@ -512,12 +464,6 @@
   if (vlog_stream_) {
     CARBON_VLOG() << "assembly:\n";
     codegen->EmitAssembly(*vlog_stream_);
-=======
-  if (dump_mode == DumpMode::Assembly) {
-    CodeGen codegen(*module, target_triple, error_stream_, output_stream_);
-    has_errors |= !codegen.PrintAssembly();
-    return !has_errors;
->>>>>>> eae57694
   }
 
   if (options.output_file_name == "-") {
