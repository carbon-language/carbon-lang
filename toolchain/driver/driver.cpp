--- conflicted
+++ resolved
@@ -301,19 +301,7 @@
   bool verbose;
   Subcommand subcommand;
 
-<<<<<<< HEAD
   CompileOptions compile_options;
-=======
-enum class DumpMode {
-  TokenizedBuffer,
-  ParseTree,
-  RawSemanticsIR,
-  SemanticsIR,
-  LLVMIR,
-  Assembly,
-  ObjectCode,
-  Unknown
->>>>>>> f9bc27b6
 };
 
 auto Driver::ParseArgs(llvm::ArrayRef<llvm::StringRef> args, Options& options)
@@ -322,82 +310,18 @@
                      [&](auto& b) { options.Build(b); });
 }
 
-<<<<<<< HEAD
 auto Driver::RunCommand(llvm::ArrayRef<llvm::StringRef> args) -> bool {
   Options options;
   CommandLine::ParseResult result = ParseArgs(args, options);
   if (result == CommandLine::ParseResult::Error) {
-=======
-  auto dump_mode = llvm::StringSwitch<DumpMode>(args.front())
-                       .Case("tokens", DumpMode::TokenizedBuffer)
-                       .Case("parse-tree", DumpMode::ParseTree)
-                       .Case("raw-semantics-ir", DumpMode::RawSemanticsIR)
-                       .Case("semantics-ir", DumpMode::SemanticsIR)
-                       .Case("llvm-ir", DumpMode::LLVMIR)
-                       .Case("assembly", DumpMode::Assembly)
-                       .Case("objcode", DumpMode::ObjectCode)
-                       .Default(DumpMode::Unknown);
-  if (dump_mode == DumpMode::Unknown) {
-    error_stream_ << "ERROR: Dump mode should be one of tokens, parse-tree, "
-                     "semantics-ir, llvm-ir, assembly, or objcode.\n";
->>>>>>> f9bc27b6
     return false;
   } else if (result == CommandLine::ParseResult::MetaSuccess) {
     return true;
   }
 
-<<<<<<< HEAD
   if (options.verbose) {
     // Note this implies streamed output in order to interleave.
     vlog_stream_ = &error_stream_;
-=======
-  bool parse_tree_preorder = false;
-  if (dump_mode == DumpMode::ParseTree && !args.empty() &&
-      args.front() == "--preorder") {
-    args = args.drop_front();
-    parse_tree_preorder = true;
-  }
-
-  bool semantics_ir_include_raw = false;
-  if (dump_mode == DumpMode::SemanticsIR && !args.empty() &&
-      args.front() == "--include_raw") {
-    args = args.drop_front();
-    semantics_ir_include_raw = true;
-  }
-
-  bool semantics_ir_include_builtins = false;
-  if ((dump_mode == DumpMode::RawSemanticsIR || semantics_ir_include_raw) &&
-      !args.empty() && args.front() == "--include_builtins") {
-    args = args.drop_front();
-    semantics_ir_include_builtins = true;
-  }
-
-  llvm::StringRef target_triple;
-  if (dump_mode == DumpMode::Assembly && !args.empty() &&
-      args.front().starts_with("--target_triple=")) {
-    target_triple = args.front().split("=").second;
-    args = args.drop_front();
-  }
-
-  llvm::StringRef output_file;
-  if (dump_mode == DumpMode::ObjectCode) {
-    while (!args.empty()) {
-      if (args.front().starts_with("--target_triple=")) {
-        target_triple = args.front().split("=").second;
-        args = args.drop_front();
-      } else if (args.front().starts_with("--output_file=")) {
-        output_file = args.front().split("=").second;
-        args = args.drop_front();
-      } else {
-        break;
-      }
-    }
-
-    if (output_file.empty()) {
-      error_stream_ << "ERROR: Must provide an output file.\n";
-      return false;
-    }
->>>>>>> f9bc27b6
   }
 
   switch (options.subcommand) {
@@ -497,15 +421,9 @@
       builtin_ir, tokenized_source, parse_tree, *consumer, vlog_stream_);
   has_errors |= semantics_ir.has_errors();
   CARBON_VLOG() << "*** SemanticsIR::MakeFromParseTree done ***\n";
-<<<<<<< HEAD
   if (options.dump_semantics_ir) {
     consumer->Flush();
     semantics_ir.Print(output_stream_, options.builtin_semantics_ir);
-=======
-  if (dump_mode == DumpMode::RawSemanticsIR) {
-    semantics_ir.Print(output_stream_, semantics_ir_include_builtins);
-    return !has_errors;
->>>>>>> f9bc27b6
   }
   if (dump_mode == DumpMode::SemanticsIR) {
     if (semantics_ir_include_raw) {
