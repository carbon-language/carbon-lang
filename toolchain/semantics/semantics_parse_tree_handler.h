// Part of the Carbon Language project, under the Apache License v2.0 with LLVM
// Exceptions. See /LICENSE for license information.
// SPDX-License-Identifier: Apache-2.0 WITH LLVM-exception

#ifndef CARBON_TOOLCHAIN_SEMANTICS_SEMANTICS_PARSE_TREE_HANDLER_H_
#define CARBON_TOOLCHAIN_SEMANTICS_SEMANTICS_PARSE_TREE_HANDLER_H_

#include "toolchain/parser/parse_tree.h"
#include "toolchain/semantics/semantics_ir.h"
#include "toolchain/semantics/semantics_node.h"

namespace Carbon {

// Handles processing of a ParseTree for semantics.
class SemanticsParseTreeHandler {
 public:
  // Stores references for work.
  explicit SemanticsParseTreeHandler(const TokenizedBuffer& tokens,
                                     TokenDiagnosticEmitter& emitter,
                                     const ParseTree& parse_tree,
                                     SemanticsIR& semantics,
                                     llvm::raw_ostream* vlog_stream)
      : tokens_(&tokens),
        emitter_(&emitter),
        parse_tree_(&parse_tree),
        semantics_(&semantics),
        vlog_stream_(vlog_stream) {}

  // Outputs the ParseTree information into SemanticsIR.
  auto Build() -> void;

 private:
  // Prints the node_stack_ on stack dumps.
  class PrettyStackTraceNodeStack;
  // Prints the node_block_stack_ on stack dumps.
  class PrettyStackTraceNodeBlockStack;

  struct TraversalStackEntry {
    ParseTree::Node parse_node;
    std::optional<SemanticsNodeId> result_id;
  };

  // Adds an identifier for a DeclaredName node, returning its reference.
  auto AddIdentifier(ParseTree::Node decl_node) -> SemanticsIdentifierId;

  // Adds a node to the current block, returning the produced ID.
  auto AddNode(SemanticsNode node) -> SemanticsNodeId;

  // Pushes a parse tree node onto the stack. Used when there is no IR generated
  // by the node.
  auto Push(ParseTree::Node parse_node) -> void;

  // Pushes a parse tree node onto the stack, storing the SemanticsNode as the
  // result.
  auto Push(ParseTree::Node parse_node, SemanticsNode node) -> void;

  // Pushes a parse tree node onto the stack with an already-built node ID.
  auto Push(ParseTree::Node parse_node, SemanticsNodeId node_id) -> void;

  // Pops the top of the stack, verifying that it's the expected kind.
  auto Pop(ParseNodeKind pop_parse_kind) -> void;

  // Pops the top of the stack, returning the result_id. Must only be called for
  // nodes that have results.
  auto PopWithResult() -> SemanticsNodeId;

  // Pops the top of the stack, verifying that it's the expected kind and
  // returning the result_id. Must only be called for nodes that have results.
  auto PopWithResult(ParseNodeKind pop_parse_kind) -> SemanticsNodeId;

  // Parse node handlers.
<<<<<<< HEAD
#define CARBON_PARSE_NODE_KIND(Name) \
  auto Handle##Name(ParseTree::Node parse_node)->void;
#include "toolchain/parser/parse_node_kind.def"
=======
  auto HandleDeclaredName(ParseTree::Node parse_node) -> void;
  auto HandleFunctionDefinition(ParseTree::Node parse_node) -> void;
  auto HandleFunctionDefinitionStart(ParseTree::Node parse_node) -> void;
  auto HandleInfixOperator(ParseTree::Node parse_node) -> void;
  auto HandleLiteral(ParseTree::Node parse_node) -> void;
  auto HandleParameterList(ParseTree::Node parse_node) -> void;
  auto HandlePatternBinding(ParseTree::Node parse_node) -> void;
  auto HandleReturnStatement(ParseTree::Node parse_node) -> void;
  auto HandleVariableDeclaration(ParseTree::Node parse_node) -> void;
>>>>>>> ee998c99

  // Tokens for getting data on literals.
  const TokenizedBuffer* tokens_;

  // Handles diagnostics.
  TokenDiagnosticEmitter* emitter_;

  // The file's parse tree.
  const ParseTree* parse_tree_;

  // The SemanticsIR being added to.
  SemanticsIR* semantics_;

  // Whether to print verbose output.
  llvm::raw_ostream* vlog_stream_;

  // The stack during Build. Will contain file-level parse nodes on return.
  llvm::SmallVector<TraversalStackEntry> node_stack_;

  // The stack of node blocks during build. Only updated on ParseTree nodes that
  // affect the stack.
  llvm::SmallVector<SemanticsNodeBlockId> node_block_stack_;
};

}  // namespace Carbon

#endif  // CARBON_TOOLCHAIN_SEMANTICS_SEMANTICS_PARSE_TREE_HANDLER_H_<|MERGE_RESOLUTION|>--- conflicted
+++ resolved
@@ -69,21 +69,9 @@
   auto PopWithResult(ParseNodeKind pop_parse_kind) -> SemanticsNodeId;
 
   // Parse node handlers.
-<<<<<<< HEAD
 #define CARBON_PARSE_NODE_KIND(Name) \
   auto Handle##Name(ParseTree::Node parse_node)->void;
 #include "toolchain/parser/parse_node_kind.def"
-=======
-  auto HandleDeclaredName(ParseTree::Node parse_node) -> void;
-  auto HandleFunctionDefinition(ParseTree::Node parse_node) -> void;
-  auto HandleFunctionDefinitionStart(ParseTree::Node parse_node) -> void;
-  auto HandleInfixOperator(ParseTree::Node parse_node) -> void;
-  auto HandleLiteral(ParseTree::Node parse_node) -> void;
-  auto HandleParameterList(ParseTree::Node parse_node) -> void;
-  auto HandlePatternBinding(ParseTree::Node parse_node) -> void;
-  auto HandleReturnStatement(ParseTree::Node parse_node) -> void;
-  auto HandleVariableDeclaration(ParseTree::Node parse_node) -> void;
->>>>>>> ee998c99
 
   // Tokens for getting data on literals.
   const TokenizedBuffer* tokens_;
