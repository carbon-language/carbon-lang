--- conflicted
+++ resolved
@@ -30,8 +30,7 @@
   return true;
 }
 
-<<<<<<< HEAD
-static auto HandleTupleLiteralElement(SemanticsContext& context) -> void {
+static auto HandleTupleLiteralElement(Context& context) -> void {
   // Convert the operand to a value.
   // TODO: We need to decide how tuple literals interact with expression
   // categories.
@@ -41,28 +40,19 @@
   context.node_stack().Push(value_node, value_id);
 }
 
-auto SemanticsHandleTupleLiteralComma(SemanticsContext& context,
-                                      ParseTree::Node /*parse_node*/) -> bool {
-  HandleTupleLiteralElement(context);
-=======
 auto HandleTupleLiteralComma(Context& context, ParseTree::Node /*parse_node*/)
     -> bool {
->>>>>>> 67da700d
+  HandleTupleLiteralElement(context);
   context.ParamOrArgComma(/*for_args=*/true);
   return true;
 }
 
-<<<<<<< HEAD
-auto SemanticsHandleTupleLiteral(SemanticsContext& context,
-                                 ParseTree::Node parse_node) -> bool {
+auto HandleTupleLiteral(Context& context, ParseTree::Node parse_node) -> bool {
   if (context.parse_tree().node_kind(context.node_stack().PeekParseNode()) !=
       ParseNodeKind::ParenExpressionOrTupleLiteralStart) {
     HandleTupleLiteralElement(context);
   }
 
-=======
-auto HandleTupleLiteral(Context& context, ParseTree::Node parse_node) -> bool {
->>>>>>> 67da700d
   auto refs_id = context.ParamOrArgEnd(
       /*for_args=*/true, ParseNodeKind::ParenExpressionOrTupleLiteralStart);
 
