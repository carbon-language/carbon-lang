// Part of the Carbon Language project, under the Apache License v2.0 with LLVM
// Exceptions. See /LICENSE for license information.
// SPDX-License-Identifier: Apache-2.0 WITH LLVM-exception

#include "toolchain/semantics/semantics_context.h"

namespace Carbon {

auto SemanticsHandleParenExpression(SemanticsContext& context,
                                    ParseTree::Node parse_node) -> bool {
<<<<<<< HEAD
  auto value_id = context.node_stack().Pop<SemanticsNodeId>();
  // ParamOrArgStart was called for tuple handling; clean up the ParamOrArg
  // support for non-tuple cases.
  context.ParamOrArgEnd(
      /*for_args=*/true, ParseNodeKind::ParenExpressionOrTupleLiteralStart);
  context.node_stack().PopAndDiscardSoloParseNode(
      ParseNodeKind::ParenExpressionOrTupleLiteralStart);
=======
  auto value_id = context.node_stack().PopExpression();
  context.node_stack()
      .PopAndDiscardSoloParseNode<
          ParseNodeKind::ParenExpressionOrTupleLiteralStart>();
>>>>>>> 43065a12
  context.node_stack().Push(parse_node, value_id);
  return true;
}

auto SemanticsHandleTupleLiteralComma(SemanticsContext& context,
                                      ParseTree::Node /*parse_node*/) -> bool {
  context.ParamOrArgComma(/*for_args=*/true);
  return true;
}

auto SemanticsHandleTupleLiteral(SemanticsContext& context,
                                 ParseTree::Node parse_node) -> bool {
  llvm::SmallVector<SemanticsNodeId> node_blocks;
  auto refs_id = context.ParamOrArgEnd(
      /*for_args=*/true, ParseNodeKind::ParenExpressionOrTupleLiteralStart);

  context.node_stack().PopAndDiscardSoloParseNode(
      ParseNodeKind::ParenExpressionOrTupleLiteralStart);
  if (node_blocks.empty()) {
    node_blocks = context.semantics_ir().GetNodeBlock(refs_id);
  }
  llvm::SmallVector<SemanticsTypeId> type_ids;
  for (auto node : node_blocks) {
    auto type_id = context.semantics_ir().GetNode(node).type_id();
    type_ids.push_back(type_id);
  }
  auto type_id = context.CanonicalizeTupleType(parse_node, type_ids);

  auto value_id = context.AddNode(
      SemanticsNode::TupleValue::Make(parse_node, type_id, refs_id));
  context.node_stack().Push(parse_node, value_id);
  return true;
}

auto SemanticsHandleParenExpressionOrTupleLiteralStart(
    SemanticsContext& context, ParseTree::Node parse_node) -> bool {
  context.node_stack().Push(parse_node);
  context.ParamOrArgStart();
  return true;
}

}  // namespace Carbon<|MERGE_RESOLUTION|>--- conflicted
+++ resolved
@@ -8,20 +8,11 @@
 
 auto SemanticsHandleParenExpression(SemanticsContext& context,
                                     ParseTree::Node parse_node) -> bool {
-<<<<<<< HEAD
-  auto value_id = context.node_stack().Pop<SemanticsNodeId>();
-  // ParamOrArgStart was called for tuple handling; clean up the ParamOrArg
-  // support for non-tuple cases.
-  context.ParamOrArgEnd(
-      /*for_args=*/true, ParseNodeKind::ParenExpressionOrTupleLiteralStart);
-  context.node_stack().PopAndDiscardSoloParseNode(
-      ParseNodeKind::ParenExpressionOrTupleLiteralStart);
-=======
+
   auto value_id = context.node_stack().PopExpression();
   context.node_stack()
       .PopAndDiscardSoloParseNode<
           ParseNodeKind::ParenExpressionOrTupleLiteralStart>();
->>>>>>> 43065a12
   context.node_stack().Push(parse_node, value_id);
   return true;
 }
