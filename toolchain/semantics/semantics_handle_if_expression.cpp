// Part of the Carbon Language project, under the Apache License v2.0 with LLVM
// Exceptions. See /LICENSE for license information.
// SPDX-License-Identifier: Apache-2.0 WITH LLVM-exception

#include "toolchain/semantics/semantics_context.h"

namespace Carbon::Check {

auto HandleIfExpressionIf(Context& context, ParseTree::Node if_node) -> bool {
  auto cond_value_id = context.node_stack().PopExpression();

  context.node_stack().Push(if_node);

  // Convert the condition to `bool`, and branch on it.
  cond_value_id = context.ConvertToBoolValue(if_node, cond_value_id);
  auto then_block_id =
      context.AddDominatedBlockAndBranchIf(if_node, cond_value_id);
  auto else_block_id = context.AddDominatedBlockAndBranch(if_node);

  // Push the `else` block and `then` block, and start emitting the `then`.
  context.node_block_stack().Pop();
  context.node_block_stack().Push(else_block_id);
  context.node_block_stack().Push(then_block_id);
  context.AddCurrentCodeBlockToFunction();
  return true;
}

<<<<<<< HEAD
auto SemanticsHandleIfExpressionThen(SemanticsContext& context,
                                     ParseTree::Node then_node) -> bool {
  // Convert the first operand to a value.
  auto [then_value_node, then_value_id] =
      context.node_stack().PopExpressionWithParseNode();
  context.node_stack().Push(then_value_node,
                            context.ConvertToValueExpression(then_value_id));

=======
auto HandleIfExpressionThen(Context& context, ParseTree::Node then_node)
    -> bool {
>>>>>>> 67da700d
  context.node_stack().Push(then_node, context.node_block_stack().Pop());
  context.AddCurrentCodeBlockToFunction();
  return true;
}

auto HandleIfExpressionElse(Context& context, ParseTree::Node else_node)
    -> bool {
  auto else_value_id = context.node_stack().PopExpression();
  auto [then_node, then_end_block_id] =
      context.node_stack().PopWithParseNode<ParseNodeKind::IfExpressionThen>();
  auto then_value_id = context.node_stack().PopExpression();
  auto if_node =
      context.node_stack().PopForSoloParseNode<ParseNodeKind::IfExpressionIf>();

  // Convert the `else` value to the `then` value's type, and finish the `else`
  // block.
  // TODO: Find a common type, and convert both operands to it instead.
  auto result_type_id = context.semantics_ir().GetNode(then_value_id).type_id();
  else_value_id =
      context.ConvertToValueOfType(else_node, else_value_id, result_type_id);
  auto else_end_block_id = context.node_block_stack().Pop();

  // Create a resumption block and branches to it.
  auto chosen_value_id = context.AddConvergenceBlockWithArgAndPush(
      if_node,
      {{then_end_block_id, then_value_id}, {else_end_block_id, else_value_id}});
  context.AddCurrentCodeBlockToFunction();

  // Push the result value.
  context.node_stack().Push(else_node, chosen_value_id);
  return true;
}

}  // namespace Carbon::Check<|MERGE_RESOLUTION|>--- conflicted
+++ resolved
@@ -25,19 +25,14 @@
   return true;
 }
 
-<<<<<<< HEAD
-auto SemanticsHandleIfExpressionThen(SemanticsContext& context,
-                                     ParseTree::Node then_node) -> bool {
+auto HandleIfExpressionThen(Context& context, ParseTree::Node then_node)
+    -> bool {
   // Convert the first operand to a value.
   auto [then_value_node, then_value_id] =
       context.node_stack().PopExpressionWithParseNode();
   context.node_stack().Push(then_value_node,
                             context.ConvertToValueExpression(then_value_id));
 
-=======
-auto HandleIfExpressionThen(Context& context, ParseTree::Node then_node)
-    -> bool {
->>>>>>> 67da700d
   context.node_stack().Push(then_node, context.node_block_stack().Pop());
   context.AddCurrentCodeBlockToFunction();
   return true;
