--- conflicted
+++ resolved
@@ -62,19 +62,13 @@
     srcs = ["semantics_ir_factory_test.cpp"],
     deps = [
         ":semantics_ir_factory",
-<<<<<<< HEAD
         ":semantics_ir_test_helpers",
-=======
->>>>>>> 29cdc0c4
         "//common:gtest_main",
         "//toolchain/diagnostics:mocks",
         "//toolchain/lexer:tokenized_buffer",
         "//toolchain/parser:parse_tree",
         "//toolchain/source:source_buffer",
-<<<<<<< HEAD
-=======
         "@com_google_googletest//:gtest",
->>>>>>> 29cdc0c4
         "@llvm-project//llvm:Support",
     ],
 )