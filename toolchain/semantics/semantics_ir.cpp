// Part of the Carbon Language project, under the Apache License v2.0 with LLVM
// Exceptions. See /LICENSE for license information.
// SPDX-License-Identifier: Apache-2.0 WITH LLVM-exception

#include "toolchain/semantics/semantics_ir.h"

#include "common/check.h"
#include "toolchain/parser/parse_tree_node_location_translator.h"
#include "toolchain/semantics/semantics_builtin_kind.h"
#include "toolchain/semantics/semantics_node.h"
#include "toolchain/semantics/semantics_parse_tree_handler.h"

namespace Carbon {

auto SemanticsIR::MakeBuiltinIR() -> SemanticsIR {
  SemanticsIR semantics(/*builtin_ir=*/nullptr);
  semantics.nodes_.reserve(SemanticsBuiltinKind::ValidCount);

#define CARBON_SEMANTICS_BUILTIN_KIND(Name, Type)        \
  semantics.nodes_.push_back(SemanticsNode::MakeBuiltin( \
      SemanticsBuiltinKind::Name, SemanticsNodeId::Builtin##Type));
#include "toolchain/semantics/semantics_builtin_kind.def"

  CARBON_CHECK(semantics.node_blocks_.size() == 1)
      << "BuildBuiltins should only have the empty block, actual: "
      << semantics.node_blocks_.size();
  CARBON_CHECK(semantics.nodes_.size() == SemanticsBuiltinKind::ValidCount)
      << "BuildBuiltins should produce " << SemanticsBuiltinKind::ValidCount
      << " nodes, actual: " << semantics.nodes_.size();
  return semantics;
}

auto SemanticsIR::MakeFromParseTree(const SemanticsIR& builtin_ir,
                                    const TokenizedBuffer& tokens,
                                    const ParseTree& parse_tree,
                                    DiagnosticConsumer& consumer,
                                    llvm::raw_ostream* vlog_stream)
    -> SemanticsIR {
  SemanticsIR semantics(&builtin_ir);

  // Copy builtins over.
  semantics.nodes_.resize_for_overwrite(SemanticsBuiltinKind::ValidCount);
  static constexpr auto BuiltinIR = SemanticsCrossReferenceIRId(0);
  for (int i = 0; i < SemanticsBuiltinKind::ValidCount; ++i) {
    // We can reuse the type node ID because the offsets of cross-references
    // will be the same in this IR.
    auto type = builtin_ir.nodes_[i].type();
    semantics.nodes_[i] =
        SemanticsNode::MakeCrossReference(type, BuiltinIR, SemanticsNodeId(i));
  }

  ParseTreeNodeLocationTranslator translator(&tokens, &parse_tree);
  ErrorTrackingDiagnosticConsumer err_tracker(consumer);
  DiagnosticEmitter<ParseTree::Node> emitter(translator, err_tracker);
  SemanticsParseTreeHandler(tokens, emitter, parse_tree, semantics, vlog_stream)
      .Build();
  semantics.has_errors_ = err_tracker.seen_error();
  return semantics;
}

static constexpr int Indent = 2;

template <typename T>
static auto PrintList(llvm::raw_ostream& out, llvm::StringLiteral name,
                      const llvm::SmallVector<T>& list) {
  out << name << ": [\n";
  for (const auto& element : list) {
    out.indent(Indent);
    out << element << ",\n";
  }
  out << "]\n";
}

<<<<<<< HEAD
auto SemanticsIR::Print(llvm::raw_ostream& out) const -> void {
  out << "cross_reference_irs_size: " << cross_reference_irs_.size() << "\n";
=======
  out << "real_literals: [\n";
  for (const auto& real_literal : real_literals_) {
    out.indent(Indent);
    out << real_literal << ",\n";
  }
  out << "]\n";

  out << "strings: [\n";
  for (const auto& string : strings_) {
    out.indent(Indent);
    out << string << ",\n";
  }
  out << "]\n";
>>>>>>> 22d7cd19

  PrintList(out, "calls", calls_);
  PrintList(out, "callables", callables_);
  PrintList(out, "integer_literals", integer_literals_);
  PrintList(out, "strings", strings_);
  PrintList(out, "nodes", nodes_);

  out << "node_blocks: [\n";
  for (const auto& node_block : node_blocks_) {
    out.indent(Indent);
    out << "[\n";

    for (const auto& node : node_block) {
      out.indent(2 * Indent);
      out << node << ",\n";
    }
    out.indent(Indent);
    out << "],\n";
  }
  out << "]\n";
}

}  // namespace Carbon<|MERGE_RESOLUTION|>--- conflicted
+++ resolved
@@ -71,28 +71,13 @@
   out << "]\n";
 }
 
-<<<<<<< HEAD
 auto SemanticsIR::Print(llvm::raw_ostream& out) const -> void {
   out << "cross_reference_irs_size: " << cross_reference_irs_.size() << "\n";
-=======
-  out << "real_literals: [\n";
-  for (const auto& real_literal : real_literals_) {
-    out.indent(Indent);
-    out << real_literal << ",\n";
-  }
-  out << "]\n";
-
-  out << "strings: [\n";
-  for (const auto& string : strings_) {
-    out.indent(Indent);
-    out << string << ",\n";
-  }
-  out << "]\n";
->>>>>>> 22d7cd19
 
   PrintList(out, "calls", calls_);
   PrintList(out, "callables", callables_);
   PrintList(out, "integer_literals", integer_literals_);
+  PrintList(out, "real_literals", integer_literals_);
   PrintList(out, "strings", strings_);
   PrintList(out, "nodes", nodes_);
 
