--- conflicted
+++ resolved
@@ -16,34 +16,6 @@
   SemanticsIR semantics(/*builtin_ir=*/nullptr);
   semantics.nodes_.reserve(SemanticsBuiltinKind::ValidCount);
 
-<<<<<<< HEAD
-  constexpr int32_t TypeOfTypeType = 0;
-  auto type_type = semantics.AddNode(
-      block_id, SemanticsNode::MakeBuiltin(SemanticsBuiltinKind::TypeType,
-                                           SemanticsNodeId(TypeOfTypeType)));
-  CARBON_CHECK(type_type.index == TypeOfTypeType)
-      << "TypeType's type must be self-referential.";
-
-  constexpr int32_t TypeOfInvalidType = 1;
-  auto invalid_type = semantics.AddNode(
-      block_id, SemanticsNode::MakeBuiltin(SemanticsBuiltinKind::InvalidType,
-                                           SemanticsNodeId(TypeOfInvalidType)));
-  CARBON_CHECK(invalid_type.index == TypeOfInvalidType)
-      << "InvalidType's type must be self-referential.";
-
-  semantics.AddNode(
-      block_id,
-      SemanticsNode::MakeBuiltin(SemanticsBuiltinKind::IntegerType, type_type));
-
-  semantics.AddNode(block_id, SemanticsNode::MakeBuiltin(
-                                  SemanticsBuiltinKind::RealType, type_type));
-
-  semantics.AddNode(block_id, SemanticsNode::MakeBuiltin(
-                                  SemanticsBuiltinKind::EmptyTuple, type_type));
-
-  CARBON_CHECK(semantics.node_blocks_.size() == 2)
-      << "BuildBuiltins should produce 2 blocks, actual: "
-=======
 #define CARBON_SEMANTICS_BUILTIN_KIND(Name, Type)        \
   semantics.nodes_.push_back(SemanticsNode::MakeBuiltin( \
       SemanticsBuiltinKind::Name, SemanticsNodeId::Builtin##Type));
@@ -51,7 +23,6 @@
 
   CARBON_CHECK(semantics.node_blocks_.size() == 1)
       << "BuildBuiltins should only have the empty block, actual: "
->>>>>>> b2c60b4f
       << semantics.node_blocks_.size();
   CARBON_CHECK(semantics.nodes_.size() == SemanticsBuiltinKind::ValidCount)
       << "BuildBuiltins should produce " << SemanticsBuiltinKind::ValidCount
