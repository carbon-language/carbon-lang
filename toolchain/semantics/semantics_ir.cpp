--- conflicted
+++ resolved
@@ -127,26 +127,7 @@
   }
 
   auto node = GetNode(node_id);
-<<<<<<< HEAD
-  switch (auto node_kind = node.kind()) {
-    case SemanticsNodeKind::IntegerLiteral: {
-      // TODO: Do we want to store the string representation of literals so that
-      // we can echo back the value as typed, rather than as stored? We probably
-      // shouldn't have this depend on ParseTree because it would hinder
-      // cross-IR diagnostics when doing separate compilation.
-      out << GetIntegerLiteral(node.GetAsIntegerLiteral());
-      break;
-    }
-    case SemanticsNodeKind::RealLiteral: {
-      // TODO: See IntegerLiteral.
-      auto real_literal = GetRealLiteral(node.GetAsRealLiteral());
-      out << real_literal.mantissa << "*" << (real_literal.is_decimal ? 10 : 2)
-          << "^" << real_literal.exponent;
-      break;
-    }
-=======
   switch (node.kind()) {
->>>>>>> 73a6d611
     case SemanticsNodeKind::StructType: {
       out << "{";
       auto refs = GetNodeBlock(node.GetAsStructType().second);
@@ -184,7 +165,7 @@
       // We don't need to handle stringification for nodes that don't show up in
       // errors, but make it clear what's going on so that it's clearer when
       // stringification is needed.
-      out << "<cannot stringify " << node_id << " of " << node_kind << ">";
+      out << "<cannot stringify " << node_id << ">";
       return;
     case SemanticsNodeKind::Invalid:
       llvm_unreachable("SemanticsNodeKind::Invalid is never used.");
