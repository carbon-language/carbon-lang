// Part of the Carbon Language project, under the Apache License v2.0 with LLVM
// Exceptions. See /LICENSE for license information.
// SPDX-License-Identifier: Apache-2.0 WITH LLVM-exception

#include "toolchain/semantics/semantics_ir.h"

#include "common/check.h"
#include "llvm/ADT/Sequence.h"
#include "llvm/ADT/SmallVector.h"
#include "toolchain/base/pretty_stack_trace_function.h"
#include "toolchain/parser/parse_tree_node_location_translator.h"
#include "toolchain/semantics/semantics_builtin_kind.h"
#include "toolchain/semantics/semantics_context.h"
#include "toolchain/semantics/semantics_node.h"
#include "toolchain/semantics/semantics_node_kind.h"

namespace Carbon::SemIR {

auto File::MakeBuiltinIR() -> File {
  File semantics_ir(/*builtin_ir=*/nullptr);
  semantics_ir.nodes_.reserve(BuiltinKind::ValidCount);

  // Error uses a self-referential type so that it's not accidentally treated as
  // a normal type. Every other builtin is a type, including the
  // self-referential TypeType.
#define CARBON_SEMANTICS_BUILTIN_KIND(Name, ...)                 \
  semantics_ir.nodes_.push_back(Node::Builtin::Make(             \
      BuiltinKind::Name, BuiltinKind::Name == BuiltinKind::Error \
                             ? TypeId::Error                     \
                             : TypeId::TypeType));
#include "toolchain/semantics/semantics_builtin_kind.def"

  CARBON_CHECK(semantics_ir.node_blocks_.size() == 1)
      << "BuildBuiltins should only have the empty block, actual: "
      << semantics_ir.node_blocks_.size();
  CARBON_CHECK(semantics_ir.nodes_.size() == BuiltinKind::ValidCount)
      << "BuildBuiltins should produce " << BuiltinKind::ValidCount
      << " nodes, actual: " << semantics_ir.nodes_.size();
  return semantics_ir;
}

auto File::MakeFromParseTree(const File& builtin_ir,
                             const TokenizedBuffer& tokens,
                             const ParseTree& parse_tree,
                             DiagnosticConsumer& consumer,
                             llvm::raw_ostream* vlog_stream) -> File {
  File semantics_ir(&builtin_ir);

  // Copy builtins over.
  semantics_ir.nodes_.resize_for_overwrite(BuiltinKind::ValidCount);
  static constexpr auto BuiltinIR = CrossReferenceIRId(0);
  for (int i : llvm::seq(BuiltinKind::ValidCount)) {
    // We can reuse the type node ID because the offsets of cross-references
    // will be the same in this IR.
    auto type = builtin_ir.nodes_[i].type_id();
    semantics_ir.nodes_[i] =
        Node::CrossReference::Make(type, BuiltinIR, NodeId(i));
  }

  ParseTreeNodeLocationTranslator translator(&tokens, &parse_tree);
  ErrorTrackingDiagnosticConsumer err_tracker(consumer);
  DiagnosticEmitter<ParseTree::Node> emitter(translator, err_tracker);

  Check::Context context(tokens, emitter, parse_tree, semantics_ir,
                         vlog_stream);
  PrettyStackTraceFunction context_dumper(
      [&](llvm::raw_ostream& output) { context.PrintForStackDump(output); });

  // Add a block for the ParseTree.
  context.node_block_stack().Push();
  context.PushScope();

  // Loops over all nodes in the tree. On some errors, this may return early,
  // for example if an unrecoverable state is encountered.
  for (auto parse_node : parse_tree.postorder()) {
    switch (auto parse_kind = parse_tree.node_kind(parse_node)) {
#define CARBON_PARSE_NODE_KIND(Name)                 \
  case ParseNodeKind::Name: {                        \
    if (!Check::Handle##Name(context, parse_node)) { \
      semantics_ir.has_errors_ = true;               \
      return semantics_ir;                           \
    }                                                \
    break;                                           \
  }
#include "toolchain/parser/parse_node_kind.def"
    }
  }

  // Pop information for the file-level scope.
  semantics_ir.top_node_block_id_ = context.node_block_stack().Pop();
  context.PopScope();

  context.VerifyOnFinish();

  semantics_ir.has_errors_ = err_tracker.seen_error();

#ifndef NDEBUG
  if (auto verify = semantics_ir.Verify(); !verify.ok()) {
    CARBON_FATAL() << semantics_ir
                   << "Built invalid semantics IR: " << verify.error() << "\n";
  }
#endif

  return semantics_ir;
}

auto File::Verify() const -> ErrorOr<Success> {
  // Invariants don't necessarily hold for invalid IR.
  if (has_errors_) {
    return Success();
  }

  // Check that every code block has a terminator sequence that appears at the
  // end of the block.
  for (const Function& function : functions_) {
    for (NodeBlockId block_id : function.body_block_ids) {
      TerminatorKind prior_kind = TerminatorKind::NotTerminator;
      for (NodeId node_id : GetNodeBlock(block_id)) {
        TerminatorKind node_kind = GetNode(node_id).kind().terminator_kind();
        if (prior_kind == TerminatorKind::Terminator) {
          return Error(llvm::formatv("Node {0} in block {1} follows terminator",
                                     node_id, block_id));
        }
        if (prior_kind > node_kind) {
          return Error(
              llvm::formatv("Non-terminator node {0} in block {1} follows "
                            "terminator sequence",
                            node_id, block_id));
        }
        prior_kind = node_kind;
      }
      if (prior_kind != TerminatorKind::Terminator) {
        return Error(llvm::formatv("No terminator in block {0}", block_id));
      }
    }
  }

  // TODO: Check that a node only references other nodes that are either global
  // or that dominate it.
  return Success();
}

static constexpr int Indent = 2;

template <typename T>
static auto PrintList(llvm::raw_ostream& out, llvm::StringLiteral name,
                      const llvm::SmallVector<T>& list) {
  out << name << ": [\n";
  for (const auto& element : list) {
    out.indent(Indent);
    out << element << ",\n";
  }
  out << "]\n";
}

template <typename T>
static auto PrintBlock(llvm::raw_ostream& out, llvm::StringLiteral block_name,
                       const llvm::SmallVector<T>& blocks) {
  out << block_name << ": [\n";
  for (const auto& block : blocks) {
    out.indent(Indent);
    out << "[\n";

    for (const auto& node : block) {
      out.indent(2 * Indent);
      out << node << ",\n";
    }
    out.indent(Indent);
    out << "],\n";
  }
  out << "]\n";
}

auto File::Print(llvm::raw_ostream& out, bool include_builtins) const -> void {
  out << "cross_reference_irs_size: " << cross_reference_irs_.size() << "\n";

  PrintList(out, "functions", functions_);
  PrintList(out, "integer_literals", integer_literals_);
  PrintList(out, "real_literals", real_literals_);
  PrintList(out, "strings", strings_);
  PrintList(out, "types", types_);

  PrintBlock(out, "type_blocks", type_blocks_);

  out << "nodes: [\n";
  for (int i = include_builtins ? 0 : BuiltinKind::ValidCount;
       i < static_cast<int>(nodes_.size()); ++i) {
    const auto& element = nodes_[i];
    out.indent(Indent);
    out << element << ",\n";
  }
  out << "]\n";

  PrintBlock(out, "node_blocks", node_blocks_);
}

// Map a node kind representing a type into an integer describing the
// precedence of that type's syntax. Higher numbers correspond to higher
// precedence.
static auto GetTypePrecedence(NodeKind kind) -> int {
  switch (kind) {
    case NodeKind::ArrayType:
    case NodeKind::Builtin:
    case NodeKind::StructType:
    case NodeKind::TupleType:
      return 0;
    case NodeKind::ConstType:
      return -1;
    case NodeKind::PointerType:
      return -2;

    case NodeKind::CrossReference:
      // TODO: Once we support stringification of cross-references, we'll need
      // to determine the precedence of the target of the cross-reference. For
      // now, all cross-references refer to builtin types from the prelude.
      return 0;

<<<<<<< HEAD
    case SemanticsNodeKind::AddressOf:
    case SemanticsNodeKind::ArrayIndex:
    case SemanticsNodeKind::ArrayValue:
    case SemanticsNodeKind::Assign:
    case SemanticsNodeKind::BinaryOperatorAdd:
    case SemanticsNodeKind::BindValue:
    case SemanticsNodeKind::BlockArg:
    case SemanticsNodeKind::BoolLiteral:
    case SemanticsNodeKind::Branch:
    case SemanticsNodeKind::BranchIf:
    case SemanticsNodeKind::BranchWithArg:
    case SemanticsNodeKind::Call:
    case SemanticsNodeKind::Dereference:
    case SemanticsNodeKind::FunctionDeclaration:
    case SemanticsNodeKind::IntegerLiteral:
    case SemanticsNodeKind::Invalid:
    case SemanticsNodeKind::MaterializeTemporary:
    case SemanticsNodeKind::Namespace:
    case SemanticsNodeKind::NoOp:
    case SemanticsNodeKind::Parameter:
    case SemanticsNodeKind::RealLiteral:
    case SemanticsNodeKind::Return:
    case SemanticsNodeKind::ReturnExpression:
    case SemanticsNodeKind::StringLiteral:
    case SemanticsNodeKind::StructAccess:
    case SemanticsNodeKind::StructTypeField:
    case SemanticsNodeKind::StructValue:
    case SemanticsNodeKind::StubReference:
    case SemanticsNodeKind::TupleIndex:
    case SemanticsNodeKind::TupleValue:
    case SemanticsNodeKind::UnaryOperatorNot:
    case SemanticsNodeKind::VarStorage:
=======
    case NodeKind::AddressOf:
    case NodeKind::ArrayIndex:
    case NodeKind::ArrayValue:
    case NodeKind::Assign:
    case NodeKind::BinaryOperatorAdd:
    case NodeKind::BlockArg:
    case NodeKind::BoolLiteral:
    case NodeKind::Branch:
    case NodeKind::BranchIf:
    case NodeKind::BranchWithArg:
    case NodeKind::Call:
    case NodeKind::Dereference:
    case NodeKind::FunctionDeclaration:
    case NodeKind::IntegerLiteral:
    case NodeKind::Invalid:
    case NodeKind::Namespace:
    case NodeKind::Parameter:
    case NodeKind::RealLiteral:
    case NodeKind::Return:
    case NodeKind::ReturnExpression:
    case NodeKind::StringLiteral:
    case NodeKind::StructAccess:
    case NodeKind::StructTypeField:
    case NodeKind::StructValue:
    case NodeKind::StubReference:
    case NodeKind::TupleIndex:
    case NodeKind::TupleValue:
    case NodeKind::UnaryOperatorNot:
    case NodeKind::VarStorage:
>>>>>>> 67da700d
      CARBON_FATAL() << "GetTypePrecedence for non-type node kind " << kind;
  }
}

auto File::StringifyType(TypeId type_id, bool in_type_context) const
    -> std::string {
  std::string str;
  llvm::raw_string_ostream out(str);

  struct Step {
    // The node to print.
    NodeId node_id;
    // The index into node_id to print. Not used by all types.
    int index = 0;

    auto Next() const -> Step {
      return {.node_id = node_id, .index = index + 1};
    }
  };
  auto outer_node_id = GetTypeAllowBuiltinTypes(type_id);
  llvm::SmallVector<Step> steps = {{.node_id = outer_node_id}};

  while (!steps.empty()) {
    auto step = steps.pop_back_val();

    // Invalid node IDs will use the default invalid printing.
    if (!step.node_id.is_valid()) {
      out << step.node_id;
      continue;
    }

    // Builtins have designated labels.
    if (step.node_id.index < BuiltinKind::ValidCount) {
      out << BuiltinKind::FromInt(step.node_id.index).label();
      continue;
    }

    auto node = GetNode(step.node_id);
    switch (node.kind()) {
      case NodeKind::ArrayType: {
        auto [bound_id, type_id] = node.GetAsArrayType();
        if (step.index == 0) {
          out << "[";
          steps.push_back(step.Next());
          steps.push_back({.node_id = GetTypeAllowBuiltinTypes(type_id)});
        } else if (step.index == 1) {
          out << "; " << GetArrayBoundValue(bound_id) << "]";
        }
        break;
      }
      case NodeKind::ConstType: {
        if (step.index == 0) {
          out << "const ";

          // Add parentheses if required.
          auto inner_type_node_id =
              GetTypeAllowBuiltinTypes(node.GetAsConstType());
          if (GetTypePrecedence(GetNode(inner_type_node_id).kind()) <
              GetTypePrecedence(node.kind())) {
            out << "(";
            steps.push_back(step.Next());
          }

          steps.push_back({.node_id = inner_type_node_id});
        } else if (step.index == 1) {
          out << ")";
        }
        break;
      }
      case NodeKind::PointerType: {
        if (step.index == 0) {
          steps.push_back(step.Next());
          steps.push_back(
              {.node_id = GetTypeAllowBuiltinTypes(node.GetAsPointerType())});
        } else if (step.index == 1) {
          out << "*";
        }
        break;
      }
      case NodeKind::StructType: {
        auto refs = GetNodeBlock(node.GetAsStructType());
        if (refs.empty()) {
          out << "{}";
          break;
        } else if (step.index == 0) {
          out << "{";
        } else if (step.index < static_cast<int>(refs.size())) {
          out << ", ";
        } else {
          out << "}";
          break;
        }

        steps.push_back(step.Next());
        steps.push_back({.node_id = refs[step.index]});
        break;
      }
      case NodeKind::StructTypeField: {
        auto [name_id, type_id] = node.GetAsStructTypeField();
        out << "." << GetString(name_id) << ": ";
        steps.push_back({.node_id = GetTypeAllowBuiltinTypes(type_id)});
        break;
      }
      case NodeKind::TupleType: {
        auto refs = GetTypeBlock(node.GetAsTupleType());
        if (refs.empty()) {
          out << "()";
          break;
        } else if (step.index == 0) {
          out << "(";
        } else if (step.index < static_cast<int>(refs.size())) {
          out << ", ";
        } else {
          // A tuple of one element has a comma to disambiguate from an
          // expression.
          if (step.index == 1) {
            out << ",";
          }
          out << ")";
          break;
        }
        steps.push_back(step.Next());
        steps.push_back(
            {.node_id = GetTypeAllowBuiltinTypes(refs[step.index])});
        break;
      }
<<<<<<< HEAD
      case SemanticsNodeKind::AddressOf:
      case SemanticsNodeKind::ArrayIndex:
      case SemanticsNodeKind::ArrayValue:
      case SemanticsNodeKind::Assign:
      case SemanticsNodeKind::BinaryOperatorAdd:
      case SemanticsNodeKind::BindValue:
      case SemanticsNodeKind::BlockArg:
      case SemanticsNodeKind::BoolLiteral:
      case SemanticsNodeKind::Branch:
      case SemanticsNodeKind::BranchIf:
      case SemanticsNodeKind::BranchWithArg:
      case SemanticsNodeKind::Builtin:
      case SemanticsNodeKind::Call:
      case SemanticsNodeKind::CrossReference:
      case SemanticsNodeKind::Dereference:
      case SemanticsNodeKind::FunctionDeclaration:
      case SemanticsNodeKind::IntegerLiteral:
      case SemanticsNodeKind::MaterializeTemporary:
      case SemanticsNodeKind::Namespace:
      case SemanticsNodeKind::NoOp:
      case SemanticsNodeKind::Parameter:
      case SemanticsNodeKind::RealLiteral:
      case SemanticsNodeKind::Return:
      case SemanticsNodeKind::ReturnExpression:
      case SemanticsNodeKind::StringLiteral:
      case SemanticsNodeKind::StructAccess:
      case SemanticsNodeKind::StructValue:
      case SemanticsNodeKind::StubReference:
      case SemanticsNodeKind::TupleIndex:
      case SemanticsNodeKind::TupleValue:
      case SemanticsNodeKind::UnaryOperatorNot:
      case SemanticsNodeKind::VarStorage:
=======
      case NodeKind::AddressOf:
      case NodeKind::ArrayIndex:
      case NodeKind::ArrayValue:
      case NodeKind::Assign:
      case NodeKind::BinaryOperatorAdd:
      case NodeKind::BlockArg:
      case NodeKind::BoolLiteral:
      case NodeKind::Branch:
      case NodeKind::BranchIf:
      case NodeKind::BranchWithArg:
      case NodeKind::Builtin:
      case NodeKind::Call:
      case NodeKind::Dereference:
      case NodeKind::CrossReference:
      case NodeKind::FunctionDeclaration:
      case NodeKind::IntegerLiteral:
      case NodeKind::Namespace:
      case NodeKind::Parameter:
      case NodeKind::RealLiteral:
      case NodeKind::Return:
      case NodeKind::ReturnExpression:
      case NodeKind::StringLiteral:
      case NodeKind::StructAccess:
      case NodeKind::StructValue:
      case NodeKind::StubReference:
      case NodeKind::TupleIndex:
      case NodeKind::TupleValue:
      case NodeKind::UnaryOperatorNot:
      case NodeKind::VarStorage:
>>>>>>> 67da700d
        // We don't need to handle stringification for nodes that don't show up
        // in errors, but make it clear what's going on so that it's clearer
        // when stringification is needed.
        out << "<cannot stringify " << step.node_id << ">";
        break;
      case NodeKind::Invalid:
        llvm_unreachable("NodeKind::Invalid is never used.");
    }
  }

  // For `{}` or any tuple type, we've printed a non-type expression, so add a
  // conversion to type `type` if it's not implied by the context.
  if (!in_type_context) {
    auto outer_node = GetNode(outer_node_id);
    if (outer_node.kind() == NodeKind::TupleType ||
        (outer_node.kind() == NodeKind::StructType &&
         GetNodeBlock(outer_node.GetAsStructType()).empty())) {
      out << " as type";
    }
  }

  return str;
}

auto GetExpressionCategory(const File& semantics_ir, NodeId node_id)
    -> ExpressionCategory {
  const File* ir = &semantics_ir;
  while (true) {
    auto node = ir->GetNode(node_id);
    switch (node.kind()) {
<<<<<<< HEAD
      case SemanticsNodeKind::Invalid:
      case SemanticsNodeKind::Assign:
      case SemanticsNodeKind::Branch:
      case SemanticsNodeKind::BranchIf:
      case SemanticsNodeKind::BranchWithArg:
      case SemanticsNodeKind::FunctionDeclaration:
      case SemanticsNodeKind::Namespace:
      case SemanticsNodeKind::NoOp:
      case SemanticsNodeKind::Return:
      case SemanticsNodeKind::ReturnExpression:
      case SemanticsNodeKind::StructTypeField:
        return SemanticsExpressionCategory::NotExpression;

      case SemanticsNodeKind::CrossReference: {
=======
      case NodeKind::Invalid:
      case NodeKind::Assign:
      case NodeKind::Branch:
      case NodeKind::BranchIf:
      case NodeKind::BranchWithArg:
      case NodeKind::FunctionDeclaration:
      case NodeKind::Namespace:
      case NodeKind::Return:
      case NodeKind::ReturnExpression:
      case NodeKind::StructTypeField:
        return ExpressionCategory::NotExpression;

      case NodeKind::CrossReference: {
>>>>>>> 67da700d
        auto [xref_id, xref_node_id] = node.GetAsCrossReference();
        ir = &semantics_ir.GetCrossReferenceIR(xref_id);
        node_id = xref_node_id;
        continue;
      }

<<<<<<< HEAD
      case SemanticsNodeKind::AddressOf:
      case SemanticsNodeKind::ArrayType:
      case SemanticsNodeKind::BinaryOperatorAdd:
      case SemanticsNodeKind::BindValue:
      case SemanticsNodeKind::BlockArg:
      case SemanticsNodeKind::BoolLiteral:
      case SemanticsNodeKind::Builtin:
      case SemanticsNodeKind::ConstType:
      case SemanticsNodeKind::IntegerLiteral:
      case SemanticsNodeKind::Parameter:
      case SemanticsNodeKind::PointerType:
      case SemanticsNodeKind::RealLiteral:
      case SemanticsNodeKind::StringLiteral:
      case SemanticsNodeKind::StructType:
      case SemanticsNodeKind::TupleType:
      case SemanticsNodeKind::UnaryOperatorNot:
        return SemanticsExpressionCategory::Value;

      case SemanticsNodeKind::ArrayIndex: {
=======
      case NodeKind::Call:
        // TODO: This should eventually be Initializing.
        return ExpressionCategory::Value;

      case NodeKind::AddressOf:
      case NodeKind::ArrayType:
      case NodeKind::BinaryOperatorAdd:
      case NodeKind::BlockArg:
      case NodeKind::BoolLiteral:
      case NodeKind::Builtin:
      case NodeKind::ConstType:
      case NodeKind::IntegerLiteral:
      case NodeKind::Parameter:
      case NodeKind::PointerType:
      case NodeKind::RealLiteral:
      case NodeKind::StringLiteral:
      case NodeKind::StructType:
      case NodeKind::TupleType:
      case NodeKind::UnaryOperatorNot:
        return ExpressionCategory::Value;

      case NodeKind::ArrayIndex: {
>>>>>>> 67da700d
        auto [base_id, index_id] = node.GetAsArrayIndex();
        node_id = base_id;
        continue;
      }

      case NodeKind::StructAccess: {
        auto [base_id, member_index] = node.GetAsStructAccess();
        node_id = base_id;
        continue;
      }

      case NodeKind::TupleIndex: {
        auto [base_id, index_id] = node.GetAsTupleIndex();
        node_id = base_id;
        continue;
      }

      case NodeKind::StubReference: {
        node_id = node.GetAsStubReference();
        continue;
      }

      case NodeKind::ArrayValue:
      case NodeKind::StructValue:
      case NodeKind::TupleValue:
        // TODO: Eventually these will depend on the context in which the value
        // is used, and could be either Value or Initializing. We may want
        // different node kinds for a struct/tuple initializer versus a
        // struct/tuple value construction.
        return ExpressionCategory::Value;

<<<<<<< HEAD
      case SemanticsNodeKind::Call:
        return SemanticsExpressionCategory::Initializing;

      case SemanticsNodeKind::Dereference:
      case SemanticsNodeKind::VarStorage:
        return SemanticsExpressionCategory::DurableReference;

      case SemanticsNodeKind::MaterializeTemporary:
        return SemanticsExpressionCategory::EphemeralReference;
    }
  }
}

auto GetSemanticsValueRepresentation(const SemanticsIR& semantics_ir,
                                     SemanticsTypeId type_id)
    -> SemanticsValueRepresentation {
  const SemanticsIR* ir = &semantics_ir;
  SemanticsNodeId node_id = ir->GetTypeAllowBuiltinTypes(type_id);
  while (true) {
    auto node = ir->GetNode(node_id);
    switch (node.kind()) {
      case SemanticsNodeKind::AddressOf:
      case SemanticsNodeKind::ArrayIndex:
      case SemanticsNodeKind::ArrayValue:
      case SemanticsNodeKind::Assign:
      case SemanticsNodeKind::BinaryOperatorAdd:
      case SemanticsNodeKind::BindValue:
      case SemanticsNodeKind::BlockArg:
      case SemanticsNodeKind::BoolLiteral:
      case SemanticsNodeKind::Branch:
      case SemanticsNodeKind::BranchIf:
      case SemanticsNodeKind::BranchWithArg:
      case SemanticsNodeKind::Call:
      case SemanticsNodeKind::Dereference:
      case SemanticsNodeKind::FunctionDeclaration:
      case SemanticsNodeKind::IntegerLiteral:
      case SemanticsNodeKind::Invalid:
      case SemanticsNodeKind::MaterializeTemporary:
      case SemanticsNodeKind::Namespace:
      case SemanticsNodeKind::NoOp:
      case SemanticsNodeKind::Parameter:
      case SemanticsNodeKind::RealLiteral:
      case SemanticsNodeKind::Return:
      case SemanticsNodeKind::ReturnExpression:
      case SemanticsNodeKind::StringLiteral:
      case SemanticsNodeKind::StructAccess:
      case SemanticsNodeKind::StructTypeField:
      case SemanticsNodeKind::StructValue:
      case SemanticsNodeKind::TupleIndex:
      case SemanticsNodeKind::TupleValue:
      case SemanticsNodeKind::UnaryOperatorNot:
      case SemanticsNodeKind::VarStorage:
        CARBON_FATAL() << "Type refers to non-type node " << node;

      case SemanticsNodeKind::CrossReference: {
        auto [xref_id, xref_node_id] = node.GetAsCrossReference();
        ir = &semantics_ir.GetCrossReferenceIR(xref_id);
        node_id = xref_node_id;
        continue;
      }

      case SemanticsNodeKind::StubReference: {
        node_id = node.GetAsStubReference();
        continue;
      }

      case SemanticsNodeKind::ArrayType:
        // For arrays, it's convenient to always use a pointer representation,
        // even when the array has zero or one element, in order to support
        // indexing.
        return {.kind = SemanticsValueRepresentation::Pointer, .type = type_id};

      case SemanticsNodeKind::StructType: {
        auto& fields = ir->GetNodeBlock(node.GetAsStructType());
        if (fields.empty()) {
          // An empty struct has an empty representation.
          return {.kind = SemanticsValueRepresentation::None,
                  .type = SemanticsTypeId::Invalid};
        }
        if (fields.size() == 1) {
          // A struct with one field has the same representation as its field.
          auto [field_name_id, field_type_id] =
              ir->GetNode(fields.front()).GetAsStructTypeField();
          node_id = ir->GetTypeAllowBuiltinTypes(field_type_id);
          continue;
        }
        // For any other struct, use a pointer representation.
        return {.kind = SemanticsValueRepresentation::Pointer, .type = type_id};
      }

      case SemanticsNodeKind::TupleType: {
        auto& elements = ir->GetTypeBlock(node.GetAsTupleType());
        if (elements.empty()) {
          // An empty tuple has an empty representation.
          return {.kind = SemanticsValueRepresentation::None,
                  .type = SemanticsTypeId::Invalid};
        }
        if (elements.size() == 1) {
          // A one-tuple has the same representation as its sole element.
          node_id = ir->GetTypeAllowBuiltinTypes(elements.front());
          continue;
        }
        // For any other tuple, use a pointer representation.
        return {.kind = SemanticsValueRepresentation::Pointer, .type = type_id};
      }

      case SemanticsNodeKind::Builtin:
        switch (node.GetAsBuiltin()) {
          case SemanticsBuiltinKind::TypeType:
          case SemanticsBuiltinKind::Error:
          case SemanticsBuiltinKind::Invalid:
            return {.kind = SemanticsValueRepresentation::None,
                    .type = SemanticsTypeId::Invalid};
          case SemanticsBuiltinKind::BoolType:
          case SemanticsBuiltinKind::IntegerType:
          case SemanticsBuiltinKind::FloatingPointType:
            return {.kind = SemanticsValueRepresentation::Copy,
                    .type = type_id};
          case SemanticsBuiltinKind::StringType:
            // TODO: Decide on string value semantics. This should probably be a
            // custom value representation carrying a pointer and size or
            // similar.
            return {.kind = SemanticsValueRepresentation::Pointer,
                    .type = type_id};
        }

      case SemanticsNodeKind::PointerType:
        return {.kind = SemanticsValueRepresentation::Copy, .type = type_id};

      case SemanticsNodeKind::ConstType:
        node_id = ir->GetTypeAllowBuiltinTypes(node.GetAsConstType());
        continue;
    }
  }
}

auto GetSemanticsInitializingRepresentation(const SemanticsIR& semantics_ir,
                                            SemanticsTypeId type_id)
    -> SemanticsInitializingRepresentation {
  auto value_rep = GetSemanticsValueRepresentation(semantics_ir, type_id);
  switch (value_rep.kind) {
    case SemanticsValueRepresentation::None:
      return {.kind = SemanticsInitializingRepresentation::None};

    case SemanticsValueRepresentation::Copy:
      // TODO: Use in-place initialization for types that have non-trivial
      // destructive move.
      return {.kind = SemanticsInitializingRepresentation::ByCopy};

    case SemanticsValueRepresentation::Pointer:
    case SemanticsValueRepresentation::Custom:
      return {.kind = SemanticsInitializingRepresentation::InPlace};
  }
}

}  // namespace Carbon
=======
      case NodeKind::Dereference:
      case NodeKind::VarStorage:
        return ExpressionCategory::DurableReference;
    }
  }
}

}  // namespace Carbon::SemIR
>>>>>>> 67da700d
<|MERGE_RESOLUTION|>--- conflicted
+++ resolved
@@ -215,45 +215,12 @@
       // now, all cross-references refer to builtin types from the prelude.
       return 0;
 
-<<<<<<< HEAD
-    case SemanticsNodeKind::AddressOf:
-    case SemanticsNodeKind::ArrayIndex:
-    case SemanticsNodeKind::ArrayValue:
-    case SemanticsNodeKind::Assign:
-    case SemanticsNodeKind::BinaryOperatorAdd:
-    case SemanticsNodeKind::BindValue:
-    case SemanticsNodeKind::BlockArg:
-    case SemanticsNodeKind::BoolLiteral:
-    case SemanticsNodeKind::Branch:
-    case SemanticsNodeKind::BranchIf:
-    case SemanticsNodeKind::BranchWithArg:
-    case SemanticsNodeKind::Call:
-    case SemanticsNodeKind::Dereference:
-    case SemanticsNodeKind::FunctionDeclaration:
-    case SemanticsNodeKind::IntegerLiteral:
-    case SemanticsNodeKind::Invalid:
-    case SemanticsNodeKind::MaterializeTemporary:
-    case SemanticsNodeKind::Namespace:
-    case SemanticsNodeKind::NoOp:
-    case SemanticsNodeKind::Parameter:
-    case SemanticsNodeKind::RealLiteral:
-    case SemanticsNodeKind::Return:
-    case SemanticsNodeKind::ReturnExpression:
-    case SemanticsNodeKind::StringLiteral:
-    case SemanticsNodeKind::StructAccess:
-    case SemanticsNodeKind::StructTypeField:
-    case SemanticsNodeKind::StructValue:
-    case SemanticsNodeKind::StubReference:
-    case SemanticsNodeKind::TupleIndex:
-    case SemanticsNodeKind::TupleValue:
-    case SemanticsNodeKind::UnaryOperatorNot:
-    case SemanticsNodeKind::VarStorage:
-=======
     case NodeKind::AddressOf:
     case NodeKind::ArrayIndex:
     case NodeKind::ArrayValue:
     case NodeKind::Assign:
     case NodeKind::BinaryOperatorAdd:
+    case NodeKind::BindValue:
     case NodeKind::BlockArg:
     case NodeKind::BoolLiteral:
     case NodeKind::Branch:
@@ -264,7 +231,9 @@
     case NodeKind::FunctionDeclaration:
     case NodeKind::IntegerLiteral:
     case NodeKind::Invalid:
+    case NodeKind::MaterializeTemporary:
     case NodeKind::Namespace:
+    case NodeKind::NoOp:
     case NodeKind::Parameter:
     case NodeKind::RealLiteral:
     case NodeKind::Return:
@@ -278,7 +247,6 @@
     case NodeKind::TupleValue:
     case NodeKind::UnaryOperatorNot:
     case NodeKind::VarStorage:
->>>>>>> 67da700d
       CARBON_FATAL() << "GetTypePrecedence for non-type node kind " << kind;
   }
 }
@@ -405,45 +373,12 @@
             {.node_id = GetTypeAllowBuiltinTypes(refs[step.index])});
         break;
       }
-<<<<<<< HEAD
-      case SemanticsNodeKind::AddressOf:
-      case SemanticsNodeKind::ArrayIndex:
-      case SemanticsNodeKind::ArrayValue:
-      case SemanticsNodeKind::Assign:
-      case SemanticsNodeKind::BinaryOperatorAdd:
-      case SemanticsNodeKind::BindValue:
-      case SemanticsNodeKind::BlockArg:
-      case SemanticsNodeKind::BoolLiteral:
-      case SemanticsNodeKind::Branch:
-      case SemanticsNodeKind::BranchIf:
-      case SemanticsNodeKind::BranchWithArg:
-      case SemanticsNodeKind::Builtin:
-      case SemanticsNodeKind::Call:
-      case SemanticsNodeKind::CrossReference:
-      case SemanticsNodeKind::Dereference:
-      case SemanticsNodeKind::FunctionDeclaration:
-      case SemanticsNodeKind::IntegerLiteral:
-      case SemanticsNodeKind::MaterializeTemporary:
-      case SemanticsNodeKind::Namespace:
-      case SemanticsNodeKind::NoOp:
-      case SemanticsNodeKind::Parameter:
-      case SemanticsNodeKind::RealLiteral:
-      case SemanticsNodeKind::Return:
-      case SemanticsNodeKind::ReturnExpression:
-      case SemanticsNodeKind::StringLiteral:
-      case SemanticsNodeKind::StructAccess:
-      case SemanticsNodeKind::StructValue:
-      case SemanticsNodeKind::StubReference:
-      case SemanticsNodeKind::TupleIndex:
-      case SemanticsNodeKind::TupleValue:
-      case SemanticsNodeKind::UnaryOperatorNot:
-      case SemanticsNodeKind::VarStorage:
-=======
       case NodeKind::AddressOf:
       case NodeKind::ArrayIndex:
       case NodeKind::ArrayValue:
       case NodeKind::Assign:
       case NodeKind::BinaryOperatorAdd:
+      case NodeKind::BindValue:
       case NodeKind::BlockArg:
       case NodeKind::BoolLiteral:
       case NodeKind::Branch:
@@ -451,11 +386,13 @@
       case NodeKind::BranchWithArg:
       case NodeKind::Builtin:
       case NodeKind::Call:
+      case NodeKind::CrossReference:
       case NodeKind::Dereference:
-      case NodeKind::CrossReference:
       case NodeKind::FunctionDeclaration:
       case NodeKind::IntegerLiteral:
+      case NodeKind::MaterializeTemporary:
       case NodeKind::Namespace:
+      case NodeKind::NoOp:
       case NodeKind::Parameter:
       case NodeKind::RealLiteral:
       case NodeKind::Return:
@@ -468,7 +405,6 @@
       case NodeKind::TupleValue:
       case NodeKind::UnaryOperatorNot:
       case NodeKind::VarStorage:
->>>>>>> 67da700d
         // We don't need to handle stringification for nodes that don't show up
         // in errors, but make it clear what's going on so that it's clearer
         // when stringification is needed.
@@ -493,28 +429,12 @@
   return str;
 }
 
-auto GetExpressionCategory(const File& semantics_ir, NodeId node_id)
+auto GetExpressionCategory(const File& file, NodeId node_id)
     -> ExpressionCategory {
-  const File* ir = &semantics_ir;
+  const File* ir = &file;
   while (true) {
     auto node = ir->GetNode(node_id);
     switch (node.kind()) {
-<<<<<<< HEAD
-      case SemanticsNodeKind::Invalid:
-      case SemanticsNodeKind::Assign:
-      case SemanticsNodeKind::Branch:
-      case SemanticsNodeKind::BranchIf:
-      case SemanticsNodeKind::BranchWithArg:
-      case SemanticsNodeKind::FunctionDeclaration:
-      case SemanticsNodeKind::Namespace:
-      case SemanticsNodeKind::NoOp:
-      case SemanticsNodeKind::Return:
-      case SemanticsNodeKind::ReturnExpression:
-      case SemanticsNodeKind::StructTypeField:
-        return SemanticsExpressionCategory::NotExpression;
-
-      case SemanticsNodeKind::CrossReference: {
-=======
       case NodeKind::Invalid:
       case NodeKind::Assign:
       case NodeKind::Branch:
@@ -522,47 +442,23 @@
       case NodeKind::BranchWithArg:
       case NodeKind::FunctionDeclaration:
       case NodeKind::Namespace:
+      case NodeKind::NoOp:
       case NodeKind::Return:
       case NodeKind::ReturnExpression:
       case NodeKind::StructTypeField:
         return ExpressionCategory::NotExpression;
 
       case NodeKind::CrossReference: {
->>>>>>> 67da700d
         auto [xref_id, xref_node_id] = node.GetAsCrossReference();
-        ir = &semantics_ir.GetCrossReferenceIR(xref_id);
+        ir = &ir->GetCrossReferenceIR(xref_id);
         node_id = xref_node_id;
         continue;
       }
-
-<<<<<<< HEAD
-      case SemanticsNodeKind::AddressOf:
-      case SemanticsNodeKind::ArrayType:
-      case SemanticsNodeKind::BinaryOperatorAdd:
-      case SemanticsNodeKind::BindValue:
-      case SemanticsNodeKind::BlockArg:
-      case SemanticsNodeKind::BoolLiteral:
-      case SemanticsNodeKind::Builtin:
-      case SemanticsNodeKind::ConstType:
-      case SemanticsNodeKind::IntegerLiteral:
-      case SemanticsNodeKind::Parameter:
-      case SemanticsNodeKind::PointerType:
-      case SemanticsNodeKind::RealLiteral:
-      case SemanticsNodeKind::StringLiteral:
-      case SemanticsNodeKind::StructType:
-      case SemanticsNodeKind::TupleType:
-      case SemanticsNodeKind::UnaryOperatorNot:
-        return SemanticsExpressionCategory::Value;
-
-      case SemanticsNodeKind::ArrayIndex: {
-=======
-      case NodeKind::Call:
-        // TODO: This should eventually be Initializing.
-        return ExpressionCategory::Value;
 
       case NodeKind::AddressOf:
       case NodeKind::ArrayType:
       case NodeKind::BinaryOperatorAdd:
+      case NodeKind::BindValue:
       case NodeKind::BlockArg:
       case NodeKind::BoolLiteral:
       case NodeKind::Builtin:
@@ -578,7 +474,6 @@
         return ExpressionCategory::Value;
 
       case NodeKind::ArrayIndex: {
->>>>>>> 67da700d
         auto [base_id, index_id] = node.GetAsArrayIndex();
         node_id = base_id;
         continue;
@@ -610,85 +505,82 @@
         // struct/tuple value construction.
         return ExpressionCategory::Value;
 
-<<<<<<< HEAD
-      case SemanticsNodeKind::Call:
-        return SemanticsExpressionCategory::Initializing;
-
-      case SemanticsNodeKind::Dereference:
-      case SemanticsNodeKind::VarStorage:
-        return SemanticsExpressionCategory::DurableReference;
-
-      case SemanticsNodeKind::MaterializeTemporary:
-        return SemanticsExpressionCategory::EphemeralReference;
-    }
-  }
-}
-
-auto GetSemanticsValueRepresentation(const SemanticsIR& semantics_ir,
-                                     SemanticsTypeId type_id)
-    -> SemanticsValueRepresentation {
-  const SemanticsIR* ir = &semantics_ir;
-  SemanticsNodeId node_id = ir->GetTypeAllowBuiltinTypes(type_id);
+      case NodeKind::Call:
+        return ExpressionCategory::Initializing;
+
+      case NodeKind::Dereference:
+      case NodeKind::VarStorage:
+        return ExpressionCategory::DurableReference;
+
+      case NodeKind::MaterializeTemporary:
+        return ExpressionCategory::EphemeralReference;
+    }
+  }
+}
+
+auto GetValueRepresentation(const File& file, TypeId type_id)
+    -> ValueRepresentation {
+  const File* ir = &file;
+  NodeId node_id = ir->GetTypeAllowBuiltinTypes(type_id);
   while (true) {
     auto node = ir->GetNode(node_id);
     switch (node.kind()) {
-      case SemanticsNodeKind::AddressOf:
-      case SemanticsNodeKind::ArrayIndex:
-      case SemanticsNodeKind::ArrayValue:
-      case SemanticsNodeKind::Assign:
-      case SemanticsNodeKind::BinaryOperatorAdd:
-      case SemanticsNodeKind::BindValue:
-      case SemanticsNodeKind::BlockArg:
-      case SemanticsNodeKind::BoolLiteral:
-      case SemanticsNodeKind::Branch:
-      case SemanticsNodeKind::BranchIf:
-      case SemanticsNodeKind::BranchWithArg:
-      case SemanticsNodeKind::Call:
-      case SemanticsNodeKind::Dereference:
-      case SemanticsNodeKind::FunctionDeclaration:
-      case SemanticsNodeKind::IntegerLiteral:
-      case SemanticsNodeKind::Invalid:
-      case SemanticsNodeKind::MaterializeTemporary:
-      case SemanticsNodeKind::Namespace:
-      case SemanticsNodeKind::NoOp:
-      case SemanticsNodeKind::Parameter:
-      case SemanticsNodeKind::RealLiteral:
-      case SemanticsNodeKind::Return:
-      case SemanticsNodeKind::ReturnExpression:
-      case SemanticsNodeKind::StringLiteral:
-      case SemanticsNodeKind::StructAccess:
-      case SemanticsNodeKind::StructTypeField:
-      case SemanticsNodeKind::StructValue:
-      case SemanticsNodeKind::TupleIndex:
-      case SemanticsNodeKind::TupleValue:
-      case SemanticsNodeKind::UnaryOperatorNot:
-      case SemanticsNodeKind::VarStorage:
+      case NodeKind::AddressOf:
+      case NodeKind::ArrayIndex:
+      case NodeKind::ArrayValue:
+      case NodeKind::Assign:
+      case NodeKind::BinaryOperatorAdd:
+      case NodeKind::BindValue:
+      case NodeKind::BlockArg:
+      case NodeKind::BoolLiteral:
+      case NodeKind::Branch:
+      case NodeKind::BranchIf:
+      case NodeKind::BranchWithArg:
+      case NodeKind::Call:
+      case NodeKind::Dereference:
+      case NodeKind::FunctionDeclaration:
+      case NodeKind::IntegerLiteral:
+      case NodeKind::Invalid:
+      case NodeKind::MaterializeTemporary:
+      case NodeKind::Namespace:
+      case NodeKind::NoOp:
+      case NodeKind::Parameter:
+      case NodeKind::RealLiteral:
+      case NodeKind::Return:
+      case NodeKind::ReturnExpression:
+      case NodeKind::StringLiteral:
+      case NodeKind::StructAccess:
+      case NodeKind::StructTypeField:
+      case NodeKind::StructValue:
+      case NodeKind::TupleIndex:
+      case NodeKind::TupleValue:
+      case NodeKind::UnaryOperatorNot:
+      case NodeKind::VarStorage:
         CARBON_FATAL() << "Type refers to non-type node " << node;
 
-      case SemanticsNodeKind::CrossReference: {
+      case NodeKind::CrossReference: {
         auto [xref_id, xref_node_id] = node.GetAsCrossReference();
-        ir = &semantics_ir.GetCrossReferenceIR(xref_id);
+        ir = &ir->GetCrossReferenceIR(xref_id);
         node_id = xref_node_id;
         continue;
       }
 
-      case SemanticsNodeKind::StubReference: {
+      case NodeKind::StubReference: {
         node_id = node.GetAsStubReference();
         continue;
       }
 
-      case SemanticsNodeKind::ArrayType:
+      case NodeKind::ArrayType:
         // For arrays, it's convenient to always use a pointer representation,
         // even when the array has zero or one element, in order to support
         // indexing.
-        return {.kind = SemanticsValueRepresentation::Pointer, .type = type_id};
-
-      case SemanticsNodeKind::StructType: {
+        return {.kind = ValueRepresentation::Pointer, .type = type_id};
+
+      case NodeKind::StructType: {
         auto& fields = ir->GetNodeBlock(node.GetAsStructType());
         if (fields.empty()) {
           // An empty struct has an empty representation.
-          return {.kind = SemanticsValueRepresentation::None,
-                  .type = SemanticsTypeId::Invalid};
+          return {.kind = ValueRepresentation::None, .type = TypeId::Invalid};
         }
         if (fields.size() == 1) {
           // A struct with one field has the same representation as its field.
@@ -698,15 +590,14 @@
           continue;
         }
         // For any other struct, use a pointer representation.
-        return {.kind = SemanticsValueRepresentation::Pointer, .type = type_id};
-      }
-
-      case SemanticsNodeKind::TupleType: {
+        return {.kind = ValueRepresentation::Pointer, .type = type_id};
+      }
+
+      case NodeKind::TupleType: {
         auto& elements = ir->GetTypeBlock(node.GetAsTupleType());
         if (elements.empty()) {
           // An empty tuple has an empty representation.
-          return {.kind = SemanticsValueRepresentation::None,
-                  .type = SemanticsTypeId::Invalid};
+          return {.kind = ValueRepresentation::None, .type = TypeId::Invalid};
         }
         if (elements.size() == 1) {
           // A one-tuple has the same representation as its sole element.
@@ -714,66 +605,52 @@
           continue;
         }
         // For any other tuple, use a pointer representation.
-        return {.kind = SemanticsValueRepresentation::Pointer, .type = type_id};
-      }
-
-      case SemanticsNodeKind::Builtin:
+        return {.kind = ValueRepresentation::Pointer, .type = type_id};
+      }
+
+      case NodeKind::Builtin:
         switch (node.GetAsBuiltin()) {
-          case SemanticsBuiltinKind::TypeType:
-          case SemanticsBuiltinKind::Error:
-          case SemanticsBuiltinKind::Invalid:
-            return {.kind = SemanticsValueRepresentation::None,
-                    .type = SemanticsTypeId::Invalid};
-          case SemanticsBuiltinKind::BoolType:
-          case SemanticsBuiltinKind::IntegerType:
-          case SemanticsBuiltinKind::FloatingPointType:
-            return {.kind = SemanticsValueRepresentation::Copy,
-                    .type = type_id};
-          case SemanticsBuiltinKind::StringType:
+          case BuiltinKind::TypeType:
+          case BuiltinKind::Error:
+          case BuiltinKind::Invalid:
+            return {.kind = ValueRepresentation::None, .type = TypeId::Invalid};
+          case BuiltinKind::BoolType:
+          case BuiltinKind::IntegerType:
+          case BuiltinKind::FloatingPointType:
+            return {.kind = ValueRepresentation::Copy, .type = type_id};
+          case BuiltinKind::StringType:
             // TODO: Decide on string value semantics. This should probably be a
             // custom value representation carrying a pointer and size or
             // similar.
-            return {.kind = SemanticsValueRepresentation::Pointer,
-                    .type = type_id};
-        }
-
-      case SemanticsNodeKind::PointerType:
-        return {.kind = SemanticsValueRepresentation::Copy, .type = type_id};
-
-      case SemanticsNodeKind::ConstType:
+            return {.kind = ValueRepresentation::Pointer, .type = type_id};
+        }
+
+      case NodeKind::PointerType:
+        return {.kind = ValueRepresentation::Copy, .type = type_id};
+
+      case NodeKind::ConstType:
         node_id = ir->GetTypeAllowBuiltinTypes(node.GetAsConstType());
         continue;
     }
   }
 }
 
-auto GetSemanticsInitializingRepresentation(const SemanticsIR& semantics_ir,
-                                            SemanticsTypeId type_id)
-    -> SemanticsInitializingRepresentation {
-  auto value_rep = GetSemanticsValueRepresentation(semantics_ir, type_id);
+auto GetInitializingRepresentation(const File& file, TypeId type_id)
+    -> InitializingRepresentation {
+  auto value_rep = GetValueRepresentation(file, type_id);
   switch (value_rep.kind) {
-    case SemanticsValueRepresentation::None:
-      return {.kind = SemanticsInitializingRepresentation::None};
-
-    case SemanticsValueRepresentation::Copy:
+    case ValueRepresentation::None:
+      return {.kind = InitializingRepresentation::None};
+
+    case ValueRepresentation::Copy:
       // TODO: Use in-place initialization for types that have non-trivial
       // destructive move.
-      return {.kind = SemanticsInitializingRepresentation::ByCopy};
-
-    case SemanticsValueRepresentation::Pointer:
-    case SemanticsValueRepresentation::Custom:
-      return {.kind = SemanticsInitializingRepresentation::InPlace};
-  }
-}
-
-}  // namespace Carbon
-=======
-      case NodeKind::Dereference:
-      case NodeKind::VarStorage:
-        return ExpressionCategory::DurableReference;
-    }
-  }
-}
-
-}  // namespace Carbon::SemIR
->>>>>>> 67da700d
+      return {.kind = InitializingRepresentation::ByCopy};
+
+    case ValueRepresentation::Pointer:
+    case ValueRepresentation::Custom:
+      return {.kind = InitializingRepresentation::InPlace};
+  }
+}
+
+}  // namespace Carbon::SemIR