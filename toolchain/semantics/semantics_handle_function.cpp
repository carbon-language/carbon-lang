--- conflicted
+++ resolved
@@ -9,9 +9,8 @@
 // Build a FunctionDeclaration describing the signature of a function. This
 // handles the common logic shared by function declaration syntax and function
 // definition syntax.
-<<<<<<< HEAD
-static auto BuildFunctionDeclaration(SemanticsContext& context)
-    -> std::pair<SemanticsFunctionId, SemanticsNodeId> {
+static auto BuildFunctionDeclaration(Context& context)
+    -> std::pair<SemIR::FunctionId, SemIR::NodeId> {
   // TODO: This contains the IR block for the parameters and return type. At
   // present, it's just loose, but it's not strictly required for parameter
   // refs; we should either stop constructing it completely or, if it turns out
@@ -21,31 +20,22 @@
   // prior to the call.
   context.node_block_stack().Pop();
 
-  auto return_type_id = SemanticsTypeId::Invalid;
-  auto return_slot_id = SemanticsNodeId::Invalid;
-=======
-static auto BuildFunctionDeclaration(Context& context)
-    -> std::pair<SemIR::FunctionId, SemIR::NodeId> {
-  SemIR::TypeId return_type_id = SemIR::TypeId::Invalid;
->>>>>>> 67da700d
+  auto return_type_id = SemIR::TypeId::Invalid;
+  auto return_slot_id = SemIR::NodeId::Invalid;
   if (context.parse_tree().node_kind(context.node_stack().PeekParseNode()) ==
       ParseNodeKind::ReturnType) {
     return_slot_id = context.node_stack().Pop<ParseNodeKind::ReturnType>();
     return_type_id = context.semantics_ir().GetNode(return_slot_id).type_id();
 
     // The function only has a return slot if it uses in-place initialization.
-    if (!GetSemanticsInitializingRepresentation(context.semantics_ir(),
-                                                return_type_id)
+    if (!SemIR::GetInitializingRepresentation(context.semantics_ir(),
+                                              return_type_id)
              .has_return_slot()) {
-      return_slot_id = SemanticsNodeId::Invalid;
+      return_slot_id = SemIR::NodeId::Invalid;
     }
   }
-<<<<<<< HEAD
 
-  SemanticsNodeBlockId param_refs_id =
-=======
   SemIR::NodeBlockId param_refs_id =
->>>>>>> 67da700d
       context.node_stack().Pop<ParseNodeKind::ParameterList>();
   auto name_context = context.declaration_name_stack().Pop();
   auto fn_node = context.node_stack()
@@ -126,16 +116,11 @@
   return true;
 }
 
-<<<<<<< HEAD
-auto SemanticsHandleFunctionIntroducer(SemanticsContext& context,
-                                       ParseTree::Node parse_node) -> bool {
+auto HandleFunctionIntroducer(Context& context, ParseTree::Node parse_node)
+    -> bool {
   // Create a node block to hold the nodes created as part of the function
   // signature, such as parameter and return types.
   context.node_block_stack().Push();
-=======
-auto HandleFunctionIntroducer(Context& context, ParseTree::Node parse_node)
-    -> bool {
->>>>>>> 67da700d
   // Push the bracketing node.
   context.node_stack().Push(parse_node);
   // A name should always follow.
@@ -151,7 +136,7 @@
   // TODO: Use a dedicated node rather than VarStorage here.
   context.AddNodeAndPush(
       parse_node,
-      SemanticsNode::VarStorage::Make(
+      SemIR::Node::VarStorage::Make(
           parse_node, type_id, context.semantics_ir().AddString("return")));
   return true;
 }
