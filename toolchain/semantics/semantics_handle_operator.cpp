--- conflicted
+++ resolved
@@ -59,19 +59,12 @@
                           "Expression is not assignable.");
         context.emitter().Emit(lhs_node, AssignmentToNonAssignable);
       }
-<<<<<<< HEAD
       context.Initialize(parse_node, lhs_id, rhs_id);
       // We model assignment as an expression, so we need to push a value for
       // it, even though it doesn't produce a value.
       // TODO: Consider changing our parse tree to model assignment as a
       // different kind of statement than an expression statement.
       context.node_stack().Push(parse_node, lhs_id);
-=======
-      context.ImplicitAsRequired(
-          parse_node, rhs_id, context.semantics_ir().GetNode(lhs_id).type_id());
-      context.AddNodeAndPush(
-          parse_node, SemIR::Node::Assign::Make(parse_node, lhs_id, rhs_id));
->>>>>>> 67da700d
       return true;
     }
     default:
@@ -186,16 +179,10 @@
         }
         builder.Emit();
       }
-<<<<<<< HEAD
       value_id = context.ConvertToValueExpression(value_id);
-      context.AddNodeAndPush(parse_node,
-                             SemanticsNode::Dereference::Make(
-                                 parse_node, result_type_id, value_id));
-=======
       context.AddNodeAndPush(
           parse_node,
           SemIR::Node::Dereference::Make(parse_node, result_type_id, value_id));
->>>>>>> 67da700d
       return true;
     }
 
