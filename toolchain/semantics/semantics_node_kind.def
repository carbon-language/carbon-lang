--- conflicted
+++ resolved
@@ -61,14 +61,9 @@
                                 NotTerminator)
 CARBON_SEMANTICS_NODE_KIND_IMPL(FunctionDeclaration, "fn_decl", Untyped,
                                 NotTerminator)
-<<<<<<< HEAD
-CARBON_SEMANTICS_NODE_KIND_IMPL(Index, "tuple_index", Typed, NotTerminator)
 CARBON_SEMANTICS_NODE_KIND_IMPL(InitializeFrom, "initialize_from", Typed,
                                 NotTerminator)
-CARBON_SEMANTICS_NODE_KIND_IMPL(IntegerLiteral, "int_value", Typed,
-=======
 CARBON_SEMANTICS_NODE_KIND_IMPL(IntegerLiteral, "int_literal", Typed,
->>>>>>> 2a74c807
                                 NotTerminator)
 CARBON_SEMANTICS_NODE_KIND_IMPL(MaterializeTemporary, "materialize_temporary",
                                 Typed, NotTerminator)
