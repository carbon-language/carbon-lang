--- conflicted
+++ resolved
@@ -53,27 +53,23 @@
           .Note(fn_node.parse_node(), ReturnStatementImplicitNote)
           .Emit();
 
-      context.AddNode(SemanticsNode::ReturnExpression::Make(parse_node, arg));
+      context.AddNode(SemIR::Node::ReturnExpression::Make(parse_node, arg));
     } else if (callable.return_slot_id.is_valid()) {
       context.Initialize(parse_node, callable.return_slot_id, arg);
 
-      context.AddNode(SemanticsNode::Return::Make(parse_node));
+      context.AddNode(SemIR::Node::Return::Make(parse_node));
     } else {
       arg = context.ConvertToValueOfType(parse_node, arg,
                                          callable.return_type_id);
 
-<<<<<<< HEAD
-      if (GetSemanticsInitializingRepresentation(context.semantics_ir(),
-                                                 callable.return_type_id)
-              .kind == SemanticsInitializingRepresentation::None) {
-        context.AddNode(SemanticsNode::Return::Make(parse_node));
+      if (SemIR::GetInitializingRepresentation(context.semantics_ir(),
+                                               callable.return_type_id)
+              .kind == SemIR::InitializingRepresentation::None) {
+        context.AddNode(SemIR::Node::Return::Make(parse_node));
       } else {
-        context.AddNode(SemanticsNode::ReturnExpression::Make(parse_node, arg));
+        context.AddNode(SemIR::Node::ReturnExpression::Make(parse_node, arg));
       }
     }
-=======
-    context.AddNode(SemIR::Node::ReturnExpression::Make(parse_node, arg));
->>>>>>> 67da700d
   }
 
   // Switch to a new, unreachable, empty node block. This typically won't
