// Part of the Carbon Language project, under the Apache License v2.0 with LLVM
// Exceptions. See /LICENSE for license information.
// SPDX-License-Identifier: Apache-2.0 WITH LLVM-exception

#include "toolchain/semantics/semantics_parse_tree_handler.h"

#include "common/vlog.h"
#include "llvm/Support/PrettyStackTrace.h"
#include "toolchain/lexer/token_kind.h"
#include "toolchain/lexer/tokenized_buffer.h"
#include "toolchain/parser/parse_node_kind.h"
#include "toolchain/semantics/semantics_builtin_kind.h"
#include "toolchain/semantics/semantics_node.h"

namespace Carbon {

class SemanticsParseTreeHandler::PrettyStackTraceNodeStack
    : public llvm::PrettyStackTraceEntry {
 public:
  explicit PrettyStackTraceNodeStack(const SemanticsParseTreeHandler* handler)
      : handler_(handler) {}
  ~PrettyStackTraceNodeStack() override = default;

  auto print(llvm::raw_ostream& output) const -> void override {
    output << "node_stack_:\n";
    for (int i = 0; i < static_cast<int>(handler_->node_stack_.size()); ++i) {
      const auto& entry = handler_->node_stack_[i];
      output << "\t" << i << ".\t"
             << handler_->parse_tree_->node_kind(entry.parse_node);
      if (entry.result_id.is_valid()) {
        output << " -> " << entry.result_id;
      }
      output << "\n";
    }
  }

 private:
  const SemanticsParseTreeHandler* handler_;
};

class SemanticsParseTreeHandler::PrettyStackTraceNodeBlockStack
    : public llvm::PrettyStackTraceEntry {
 public:
  explicit PrettyStackTraceNodeBlockStack(
      const SemanticsParseTreeHandler* handler)
      : handler_(handler) {}
  ~PrettyStackTraceNodeBlockStack() override = default;

  auto print(llvm::raw_ostream& output) const -> void override {
    output << "node_block_stack_:\n";
    for (int i = 0; i < static_cast<int>(handler_->node_block_stack_.size());
         ++i) {
      const auto& entry = handler_->node_block_stack_[i];
      output << "\t" << i << ".\t" << entry << "\n";
    }
  }

 private:
  const SemanticsParseTreeHandler* handler_;
};

auto SemanticsParseTreeHandler::Build() -> void {
  PrettyStackTraceNodeStack pretty_node_stack(this);
  PrettyStackTraceNodeBlockStack pretty_node_block_stack(this);

  // Add a block for the ParseTree.
  node_block_stack_.push_back(semantics_->AddNodeBlock());
  PushScope();

  for (auto parse_node : parse_tree_->postorder()) {
    switch (auto parse_kind = parse_tree_->node_kind(parse_node)) {
#define CARBON_PARSE_NODE_KIND(Name) \
  case ParseNodeKind::Name(): {      \
    Handle##Name(parse_node);        \
    break;                           \
  }
#include "toolchain/parser/parse_node_kind.def"
    }
  }

  node_block_stack_.pop_back();
  CARBON_CHECK(node_block_stack_.empty()) << node_block_stack_.size();

  PopScope();
  CARBON_CHECK(name_lookup_.empty()) << name_lookup_.size();
  CARBON_CHECK(scope_stack_.empty()) << scope_stack_.size();
}

auto SemanticsParseTreeHandler::AddCrossReference(SemanticsNodeId node_id)
    -> SemanticsNodeId {
  CARBON_CHECK(!node_id.is_cross_reference())
      << "Should use the existing cross-reference. Might want to return this, "
         "but lacking a use-case, it's treated as bad input.";
  return semantics_->AddCrossReference(SemanticsCrossReference(
      SemanticsIR::ThisIR, current_block_id(), node_id));
}

auto SemanticsParseTreeHandler::AddNode(SemanticsNode node) -> SemanticsNodeId {
  CARBON_VLOG() << "AddNode " << current_block_id() << ": " << node << "\n";
  return semantics_->AddNode(current_block_id(), node);
}

auto SemanticsParseTreeHandler::BindName(ParseTree::Node name_node,
                                         SemanticsNodeId type_id,
                                         SemanticsNodeId target_id) -> void {
  CARBON_CHECK(parse_tree_->node_kind(name_node) ==
               ParseNodeKind::DeclaredName())
      << parse_tree_->node_kind(name_node);
  auto name_str = parse_tree_->GetNodeText(name_node);
  auto name_id = semantics_->AddString(name_str);

  auto bind_id = AddNode(
      SemanticsNode::MakeBindName(name_node, type_id, name_id, target_id));
  auto [it, inserted] = current_scope().names.insert(name_id);
  if (inserted) {
    name_lookup_[name_id].push_back(AddCrossReference(bind_id));
  } else {
    auto prev_def_id = name_lookup_[name_id].back();
    auto prev_def = semantics_->GetNode(current_block_id(), prev_def_id);
    auto token = parse_tree_->node_token(prev_def.parse_node());
    CARBON_DIAGNOSTIC(NameRedefined, Error,
                      "Redefining {0} in the same scope; previous definition "
                      "at TODO.carbon:{1}:{2}",
                      llvm::StringRef, int32_t, int32_t);
    emitter_->Emit(parse_tree_->node_token(name_node), NameRedefined, name_str,
                   tokens_->GetLineNumber(token),
                   tokens_->GetColumnNumber(token));
  }
}

auto SemanticsParseTreeHandler::Push(ParseTree::Node parse_node) -> void {
  CARBON_VLOG() << "Push " << node_stack_.size() << ": "
                << parse_tree_->node_kind(parse_node) << "\n";
  CARBON_CHECK(node_stack_.size() < (1 << 20))
      << "Excessive stack size: likely infinite loop";
  node_stack_.push_back({parse_node, SemanticsNodeId::MakeInvalid()});
}

auto SemanticsParseTreeHandler::Push(ParseTree::Node parse_node,
                                     SemanticsNode node) -> void {
  CARBON_VLOG() << "Push " << node_stack_.size() << ": "
                << parse_tree_->node_kind(parse_node) << " -> " << node.kind()
                << "\n";
  CARBON_CHECK(node_stack_.size() < (1 << 20))
      << "Excessive stack size: likely infinite loop";
  auto node_id = AddNode(node);
  node_stack_.push_back({parse_node, node_id});
}

auto SemanticsParseTreeHandler::Push(ParseTree::Node parse_node,
                                     SemanticsNodeId node_id) -> void {
  CARBON_VLOG() << "Push " << node_stack_.size() << ": "
                << parse_tree_->node_kind(parse_node) << " -> " << node_id
                << "\n";
  CARBON_CHECK(node_stack_.size() < (1 << 20))
      << "Excessive stack size: likely infinite loop";
  node_stack_.push_back({parse_node, node_id});
}

auto SemanticsParseTreeHandler::Pop(ParseNodeKind pop_parse_kind) -> void {
  auto back = node_stack_.pop_back_val();
  auto parse_kind = parse_tree_->node_kind(back.parse_node);
  CARBON_VLOG() << "Pop " << node_stack_.size() << ": " << pop_parse_kind
                << "\n";
  CARBON_CHECK(parse_kind == pop_parse_kind)
      << "Expected " << pop_parse_kind << ", found " << parse_kind;
  CARBON_CHECK(!back.result_id.is_valid())
      << "Expected no result ID on " << parse_kind << ", was "
      << back.result_id;
}

auto SemanticsParseTreeHandler::PopWithResult() -> SemanticsNodeId {
  auto back = node_stack_.pop_back_val();
  auto node_id = back.result_id;
  CARBON_VLOG() << "Pop " << node_stack_.size() << ": any ("
                << parse_tree_->node_kind(back.parse_node) << ") -> " << node_id
                << "\n";
  CARBON_CHECK(node_id.is_valid())
      << "Invalid PopWithResult on " << parse_tree_->node_kind(back.parse_node);
  return node_id;
}

auto SemanticsParseTreeHandler::PopWithResult(ParseNodeKind pop_parse_kind)
    -> SemanticsNodeId {
  auto back = node_stack_.pop_back_val();
  auto parse_kind = parse_tree_->node_kind(back.parse_node);
  auto node_id = back.result_id;
  CARBON_VLOG() << "Pop " << node_stack_.size() << ": " << pop_parse_kind
                << ") -> " << node_id << "\n";
  CARBON_CHECK(parse_kind == pop_parse_kind)
      << "Expected " << pop_parse_kind << ", found " << parse_kind;
  CARBON_CHECK(node_id.is_valid())
      << "Invalid PopWithResult with " << parse_kind;
  return node_id;
}

auto SemanticsParseTreeHandler::PopWithResultIf(ParseNodeKind pop_parse_kind)
    -> std::optional<SemanticsNodeId> {
  auto parse_kind = parse_tree_->node_kind(node_stack_.back().parse_node);
  if (parse_kind != pop_parse_kind) {
    return std::nullopt;
  }

  auto back = node_stack_.pop_back_val();
  auto node_id = back.result_id;
  CARBON_VLOG() << "Pop " << node_stack_.size() << ": " << pop_parse_kind
                << ") -> " << node_id << "\n";
  CARBON_CHECK(node_id.is_valid())
      << "Invalid PopWithResult with " << parse_kind;
  return node_id;
}

auto SemanticsParseTreeHandler::PushScope() -> void {
  scope_stack_.push_back({});
}

auto SemanticsParseTreeHandler::PopScope() -> void {
  auto scope = scope_stack_.pop_back_val();
  for (const auto& str_id : scope.names) {
    auto it = name_lookup_.find(str_id);
    if (it->second.size() == 1) {
      // Erase names that no longer resolve.
      name_lookup_.erase(it);
    } else {
      it->second.pop_back();
    }
  }
}

auto SemanticsParseTreeHandler::TryTypeConversion(ParseTree::Node parse_node,
                                                  SemanticsNodeId lhs_id,
                                                  SemanticsNodeId rhs_id,
                                                  bool /*can_convert_lhs*/)
    -> SemanticsNodeId {
  auto block = current_block_id();
  auto lhs_type = semantics_->GetType(block, lhs_id);
  auto rhs_type = semantics_->GetType(block, rhs_id);
  // TODO: This should attempt a type conversion, but there's not enough
  // implemented to do that right now.
  if (lhs_type != rhs_type) {
    auto invalid_type = SemanticsNodeId::MakeBuiltinReference(
        SemanticsBuiltinKind::InvalidType());
    if (lhs_type != invalid_type && rhs_type != invalid_type) {
      // TODO: This is a poor diagnostic, and should be expanded.
      CARBON_DIAGNOSTIC(TypeMismatch, Error,
                        "Type mismatch: lhs is {0}, rhs is {1}",
                        SemanticsNodeId, SemanticsNodeId);
      emitter_->Emit(parse_tree_->node_token(parse_node), TypeMismatch,
                     lhs_type, rhs_type);
    }
    return invalid_type;
  }
  return lhs_type;
}

<<<<<<< HEAD
=======
auto SemanticsParseTreeHandler::AddIdentifier(ParseTree::Node decl_node)
    -> SemanticsIdentifierId {
  CARBON_CHECK(parse_tree_->node_kind(decl_node) ==
               ParseNodeKind::DeclaredName())
      << parse_tree_->node_kind(decl_node);
  auto text = parse_tree_->GetNodeText(decl_node);
  return semantics_->AddIdentifier(text);
}

auto SemanticsParseTreeHandler::HandleAddress(ParseTree::Node /*parse_node*/)
    -> void {
  CARBON_FATAL() << "TODO";
}

>>>>>>> 9299e515
auto SemanticsParseTreeHandler::HandleBreakStatement(
    ParseTree::Node /*parse_node*/) -> void {
  CARBON_FATAL() << "TODO";
}

auto SemanticsParseTreeHandler::HandleBreakStatementStart(
    ParseTree::Node /*parse_node*/) -> void {
  CARBON_FATAL() << "TODO";
}

auto SemanticsParseTreeHandler::HandleCallExpression(
    ParseTree::Node /*parse_node*/) -> void {
  CARBON_FATAL() << "TODO";
}

auto SemanticsParseTreeHandler::HandleCallExpressionComma(
    ParseTree::Node /*parse_node*/) -> void {
  CARBON_FATAL() << "TODO";
}

auto SemanticsParseTreeHandler::HandleCallExpressionStart(
    ParseTree::Node /*parse_node*/) -> void {
  CARBON_FATAL() << "TODO";
}

auto SemanticsParseTreeHandler::HandleCodeBlock(ParseTree::Node /*parse_node*/)
    -> void {
  CARBON_FATAL() << "TODO";
}

auto SemanticsParseTreeHandler::HandleCodeBlockStart(
    ParseTree::Node /*parse_node*/) -> void {
  CARBON_FATAL() << "TODO";
}

auto SemanticsParseTreeHandler::HandleContinueStatement(
    ParseTree::Node /*parse_node*/) -> void {
  CARBON_FATAL() << "TODO";
}

auto SemanticsParseTreeHandler::HandleContinueStatementStart(
    ParseTree::Node /*parse_node*/) -> void {
  CARBON_FATAL() << "TODO";
}

auto SemanticsParseTreeHandler::HandleDeclaredName(ParseTree::Node parse_node)
    -> void {
  // The parent is responsible for binding the name.
  Push(parse_node);
}

auto SemanticsParseTreeHandler::HandleDeducedParameterList(
    ParseTree::Node /*parse_node*/) -> void {
  CARBON_FATAL() << "TODO";
}

auto SemanticsParseTreeHandler::HandleDeducedParameterListStart(
    ParseTree::Node /*parse_node*/) -> void {
  CARBON_FATAL() << "TODO";
}

auto SemanticsParseTreeHandler::HandleDesignatedName(
    ParseTree::Node /*parse_node*/) -> void {
  CARBON_FATAL() << "TODO";
}

auto SemanticsParseTreeHandler::HandleDesignatorExpression(
    ParseTree::Node /*parse_node*/) -> void {
  CARBON_FATAL() << "TODO";
}

auto SemanticsParseTreeHandler::HandleEmptyDeclaration(
    ParseTree::Node parse_node) -> void {
  // Empty declarations have no actions associated, but we still balance the
  // tree.
  Push(parse_node);
}

auto SemanticsParseTreeHandler::HandleExpressionStatement(
    ParseTree::Node parse_node) -> void {
  // Pop the expression without investigating its contents.
  // TODO: This will probably eventually need to do some "do not discard"
  // analysis.
  PopWithResult();
  Push(parse_node);
}

auto SemanticsParseTreeHandler::HandleFileEnd(ParseTree::Node /*parse_node*/)
    -> void {
  // Do nothing, no need to balance this node.
}

auto SemanticsParseTreeHandler::HandleForHeader(ParseTree::Node /*parse_node*/)
    -> void {
  CARBON_FATAL() << "TODO";
}

auto SemanticsParseTreeHandler::HandleForHeaderStart(
    ParseTree::Node /*parse_node*/) -> void {
  CARBON_FATAL() << "TODO";
}

auto SemanticsParseTreeHandler::HandleForIn(ParseTree::Node /*parse_node*/)
    -> void {
  CARBON_FATAL() << "TODO";
}

auto SemanticsParseTreeHandler::HandleForStatement(
    ParseTree::Node /*parse_node*/) -> void {
  CARBON_FATAL() << "TODO";
}

auto SemanticsParseTreeHandler::HandleFunctionDeclaration(
    ParseTree::Node /*parse_node*/) -> void {
  CARBON_FATAL() << "TODO";
}

auto SemanticsParseTreeHandler::HandleFunctionDefinition(
    ParseTree::Node parse_node) -> void {
  // Merges code block children up under the FunctionDefinitionStart.
  while (parse_tree_->node_kind(node_stack_.back().parse_node) !=
         ParseNodeKind::FunctionDefinitionStart()) {
    node_stack_.pop_back();
  }
  Pop(ParseNodeKind::FunctionDefinitionStart());
  PopScope();
  node_block_stack_.pop_back();
  Push(parse_node);
}

auto SemanticsParseTreeHandler::HandleFunctionDefinitionStart(
    ParseTree::Node parse_node) -> void {
  Pop(ParseNodeKind::ParameterList());
  auto name_node = node_stack_.back().parse_node;
  node_stack_.pop_back();
  auto fn_node = node_stack_.back().parse_node;
  Pop(ParseNodeKind::FunctionIntroducer());

  auto decl_id = AddNode(SemanticsNode::MakeFunctionDeclaration(fn_node));
  // TODO: Propagate the type of the function.
  BindName(name_node, SemanticsNodeId::MakeInvalid(), decl_id);
  auto block_id = semantics_->AddNodeBlock();
  AddNode(SemanticsNode::MakeFunctionDefinition(parse_node, decl_id, block_id));
  node_block_stack_.push_back(block_id);
  PushScope();
  Push(parse_node);
}

auto SemanticsParseTreeHandler::HandleFunctionIntroducer(
    ParseTree::Node parse_node) -> void {
  // No action, just a bracketing node.
  Push(parse_node);
}

auto SemanticsParseTreeHandler::HandleIfCondition(
    ParseTree::Node /*parse_node*/) -> void {
  CARBON_FATAL() << "TODO";
}

auto SemanticsParseTreeHandler::HandleIfConditionStart(
    ParseTree::Node /*parse_node*/) -> void {
  CARBON_FATAL() << "TODO";
}

auto SemanticsParseTreeHandler::HandleIfStatement(
    ParseTree::Node /*parse_node*/) -> void {
  CARBON_FATAL() << "TODO";
}

auto SemanticsParseTreeHandler::HandleIfStatementElse(
    ParseTree::Node /*parse_node*/) -> void {
  CARBON_FATAL() << "TODO";
}

auto SemanticsParseTreeHandler::HandleInfixOperator(ParseTree::Node parse_node)
    -> void {
  auto rhs_id = PopWithResult();
  auto lhs_id = PopWithResult();
  SemanticsNodeId result_type =
      TryTypeConversion(parse_node, lhs_id, rhs_id, /*can_convert_lhs=*/true);

  // Figure out the operator for the token.
  auto token = parse_tree_->node_token(parse_node);
  switch (auto token_kind = tokens_->GetKind(token)) {
    case TokenKind::Plus():
      Push(parse_node, SemanticsNode::MakeBinaryOperatorAdd(
                           parse_node, result_type, lhs_id, rhs_id));
      break;
    default:
      CARBON_FATAL() << "Unrecognized token kind: " << token_kind.name();
  }
}

auto SemanticsParseTreeHandler::HandleInterfaceBody(
    ParseTree::Node /*parse_node*/) -> void {
  CARBON_FATAL() << "TODO";
}

auto SemanticsParseTreeHandler::HandleInterfaceBodyStart(
    ParseTree::Node /*parse_node*/) -> void {
  CARBON_FATAL() << "TODO";
}

auto SemanticsParseTreeHandler::HandleInterfaceDefinition(
    ParseTree::Node /*parse_node*/) -> void {
  CARBON_FATAL() << "TODO";
}

auto SemanticsParseTreeHandler::HandleLiteral(ParseTree::Node parse_node)
    -> void {
  auto token = parse_tree_->node_token(parse_node);
  switch (auto token_kind = tokens_->GetKind(token)) {
    case TokenKind::IntegerLiteral(): {
      auto id =
          semantics_->AddIntegerLiteral(tokens_->GetIntegerLiteral(token));
      Push(parse_node, SemanticsNode::MakeIntegerLiteral(parse_node, id));
      break;
    }
    case TokenKind::RealLiteral(): {
      // TODO: Add storage of the Real literal.
      Push(parse_node, SemanticsNode::MakeRealLiteral(parse_node));
      break;
    }
    case TokenKind::IntegerTypeLiteral(): {
      auto text = tokens_->GetTokenText(token);
      CARBON_CHECK(text == "i32") << "Currently only i32 is allowed";
      Push(parse_node, SemanticsNodeId::MakeBuiltinReference(
                           SemanticsBuiltinKind::IntegerType()));
      break;
    }
    default:
      CARBON_FATAL() << "Unhandled kind: " << token_kind.name();
  }
}

auto SemanticsParseTreeHandler::HandleNameReference(ParseTree::Node parse_node)
    -> void {
  auto name_str = parse_tree_->GetNodeText(parse_node);

  auto name_not_found = [&] {
    CARBON_DIAGNOSTIC(NameNotFound, Error, "Name {0} not found",
                      llvm::StringRef);
    emitter_->Emit(parse_tree_->node_token(parse_node), NameNotFound, name_str);
    Push(parse_node, SemanticsNodeId::MakeBuiltinReference(
                         SemanticsBuiltinKind::InvalidType()));
  };

  auto name_id = semantics_->GetString(name_str);
  if (!name_id) {
    name_not_found();
    return;
  }

  auto it = name_lookup_.find(*name_id);
  if (it == name_lookup_.end()) {
    name_not_found();
    return;
  }
  CARBON_CHECK(!it->second.empty()) << "Should have been erased: " << name_str;

  // TODO: Check for ambiguous lookups.
  Push(parse_node, it->second.back());
}

auto SemanticsParseTreeHandler::HandlePackageApi(ParseTree::Node /*parse_node*/)
    -> void {
  CARBON_FATAL() << "TODO";
}

auto SemanticsParseTreeHandler::HandlePackageDirective(
    ParseTree::Node /*parse_node*/) -> void {
  CARBON_FATAL() << "TODO";
}

auto SemanticsParseTreeHandler::HandlePackageImpl(
    ParseTree::Node /*parse_node*/) -> void {
  CARBON_FATAL() << "TODO";
}

auto SemanticsParseTreeHandler::HandlePackageIntroducer(
    ParseTree::Node /*parse_node*/) -> void {
  CARBON_FATAL() << "TODO";
}

auto SemanticsParseTreeHandler::HandlePackageLibrary(
    ParseTree::Node /*parse_node*/) -> void {
  CARBON_FATAL() << "TODO";
}

auto SemanticsParseTreeHandler::HandleParameterList(ParseTree::Node parse_node)
    -> void {
  // TODO: This should transform into a usable parameter list. For now
  // it's unused and only stored so that node counts match.
  Pop(ParseNodeKind::ParameterListStart());
  Push(parse_node);
}

auto SemanticsParseTreeHandler::HandleParameterListComma(
    ParseTree::Node /*parse_node*/) -> void {
  CARBON_FATAL() << "TODO";
}

auto SemanticsParseTreeHandler::HandleParameterListStart(
    ParseTree::Node parse_node) -> void {
  // TODO: See HandleParameterList.
  Push(parse_node);
}

auto SemanticsParseTreeHandler::HandleParenExpression(
    ParseTree::Node /*parse_node*/) -> void {
  CARBON_FATAL() << "TODO";
}

auto SemanticsParseTreeHandler::HandleParenExpressionOrTupleLiteralStart(
    ParseTree::Node /*parse_node*/) -> void {
  CARBON_FATAL() << "TODO";
}

auto SemanticsParseTreeHandler::HandlePatternBinding(ParseTree::Node parse_node)
    -> void {
  // Allocate storage.
  auto type = node_stack_.pop_back_val();
  CARBON_CHECK(type.result_id.is_valid());
  auto storage_id =
      AddNode(SemanticsNode::MakeVarStorage(parse_node, type.result_id));

  // Get the name.
  auto name_node = node_stack_.pop_back_val().parse_node;

  // Bind the name to storage.
  BindName(name_node, type.result_id, storage_id);

  // If this node's result is used, it'll be for the storage address, so
  // provide that.
  Push(parse_node, storage_id);
}

auto SemanticsParseTreeHandler::HandlePostfixOperator(
    ParseTree::Node /*parse_node*/) -> void {
  CARBON_FATAL() << "TODO";
}

auto SemanticsParseTreeHandler::HandlePrefixOperator(
    ParseTree::Node /*parse_node*/) -> void {
  CARBON_FATAL() << "TODO";
}

auto SemanticsParseTreeHandler::HandleReturnStatement(
    ParseTree::Node parse_node) -> void {
  if (parse_tree_->node_kind(node_stack_.back().parse_node) ==
      ParseNodeKind::ReturnStatementStart()) {
    Pop(ParseNodeKind::ReturnStatementStart());
    Push(parse_node, SemanticsNode::MakeReturn(parse_node));
  } else {
    auto arg = PopWithResult();
    auto arg_type = semantics_->GetType(current_block_id(), arg);
    Pop(ParseNodeKind::ReturnStatementStart());
    Push(parse_node,
         SemanticsNode::MakeReturnExpression(parse_node, arg_type, arg));
  }
}

auto SemanticsParseTreeHandler::HandleReturnStatementStart(
    ParseTree::Node parse_node) -> void {
  // No action, just a bracketing node.
  Push(parse_node);
}

auto SemanticsParseTreeHandler::HandleReturnType(ParseTree::Node /*parse_node*/)
    -> void {
  CARBON_FATAL() << "TODO";
}

auto SemanticsParseTreeHandler::HandleSelfDeducedParameter(
    ParseTree::Node /*parse_node*/) -> void {
  CARBON_FATAL() << "TODO";
}

auto SemanticsParseTreeHandler::HandleSelfType(ParseTree::Node /*parse_node*/)
    -> void {
  CARBON_FATAL() << "TODO";
}

auto SemanticsParseTreeHandler::HandleStructComma(
    ParseTree::Node /*parse_node*/) -> void {
  CARBON_FATAL() << "TODO";
}

auto SemanticsParseTreeHandler::HandleStructFieldDesignator(
    ParseTree::Node /*parse_node*/) -> void {
  CARBON_FATAL() << "TODO";
}

auto SemanticsParseTreeHandler::HandleStructFieldType(
    ParseTree::Node /*parse_node*/) -> void {
  CARBON_FATAL() << "TODO";
}

auto SemanticsParseTreeHandler::HandleStructFieldUnknown(
    ParseTree::Node /*parse_node*/) -> void {
  CARBON_FATAL() << "TODO";
}

auto SemanticsParseTreeHandler::HandleStructFieldValue(
    ParseTree::Node /*parse_node*/) -> void {
  CARBON_FATAL() << "TODO";
}

auto SemanticsParseTreeHandler::HandleStructLiteral(
    ParseTree::Node /*parse_node*/) -> void {
  CARBON_FATAL() << "TODO";
}

auto SemanticsParseTreeHandler::HandleStructLiteralOrStructTypeLiteralStart(
    ParseTree::Node /*parse_node*/) -> void {
  CARBON_FATAL() << "TODO";
}

auto SemanticsParseTreeHandler::HandleStructTypeLiteral(
    ParseTree::Node /*parse_node*/) -> void {
  CARBON_FATAL() << "TODO";
}

auto SemanticsParseTreeHandler::HandleTupleLiteral(
    ParseTree::Node /*parse_node*/) -> void {
  CARBON_FATAL() << "TODO";
}

auto SemanticsParseTreeHandler::HandleTupleLiteralComma(
    ParseTree::Node /*parse_node*/) -> void {
  CARBON_FATAL() << "TODO";
}

auto SemanticsParseTreeHandler::HandleVariableDeclaration(
    ParseTree::Node parse_node) -> void {
  auto init_id = PopWithResultIf(ParseNodeKind::VariableInitializer());
  auto storage_id = PopWithResult(ParseNodeKind::PatternBinding());
  if (init_id) {
    auto storage_type = TryTypeConversion(parse_node, storage_id, *init_id,
                                          /*can_convert_lhs=*/false);
    AddNode(SemanticsNode::MakeAssign(parse_node, storage_type, storage_id,
                                      *init_id));
  }
  Pop(ParseNodeKind::VariableIntroducer());
  Push(parse_node, storage_id);
}

auto SemanticsParseTreeHandler::HandleVariableIntroducer(
    ParseTree::Node parse_node) -> void {
  // No action, just a bracketing node.
  Push(parse_node);
}

auto SemanticsParseTreeHandler::HandleVariableInitializer(
    ParseTree::Node parse_node) -> void {
  // The child is the expression; propagate it for the parent.
  Push(parse_node, PopWithResult());
}

auto SemanticsParseTreeHandler::HandleWhileCondition(
    ParseTree::Node /*parse_node*/) -> void {
  CARBON_FATAL() << "TODO";
}

auto SemanticsParseTreeHandler::HandleWhileConditionStart(
    ParseTree::Node /*parse_node*/) -> void {
  CARBON_FATAL() << "TODO";
}

auto SemanticsParseTreeHandler::HandleWhileStatement(
    ParseTree::Node /*parse_node*/) -> void {
  CARBON_FATAL() << "TODO";
}

}  // namespace Carbon<|MERGE_RESOLUTION|>--- conflicted
+++ resolved
@@ -115,16 +115,18 @@
   if (inserted) {
     name_lookup_[name_id].push_back(AddCrossReference(bind_id));
   } else {
+    CARBON_DIAGNOSTIC(NameRedefined, Error, "Redefining {0} in the same scope.",
+                      llvm::StringRef);
+    emitter_->Emit(parse_tree_->node_token(name_node), NameRedefined, name_str);
+
+    // TODO: This should be a note and sorted with the above diagnostic.
+    // But that depends on more diagnostic support we currently don't have.
     auto prev_def_id = name_lookup_[name_id].back();
     auto prev_def = semantics_->GetNode(current_block_id(), prev_def_id);
-    auto token = parse_tree_->node_token(prev_def.parse_node());
-    CARBON_DIAGNOSTIC(NameRedefined, Error,
-                      "Redefining {0} in the same scope; previous definition "
-                      "at TODO.carbon:{1}:{2}",
-                      llvm::StringRef, int32_t, int32_t);
-    emitter_->Emit(parse_tree_->node_token(name_node), NameRedefined, name_str,
-                   tokens_->GetLineNumber(token),
-                   tokens_->GetColumnNumber(token));
+    CARBON_DIAGNOSTIC(PreviousDefinition, Error,
+                      "Previous definition is here.");
+    emitter_->Emit(parse_tree_->node_token(prev_def.parse_node()),
+                   PreviousDefinition);
   }
 }
 
@@ -253,23 +255,11 @@
   return lhs_type;
 }
 
-<<<<<<< HEAD
-=======
-auto SemanticsParseTreeHandler::AddIdentifier(ParseTree::Node decl_node)
-    -> SemanticsIdentifierId {
-  CARBON_CHECK(parse_tree_->node_kind(decl_node) ==
-               ParseNodeKind::DeclaredName())
-      << parse_tree_->node_kind(decl_node);
-  auto text = parse_tree_->GetNodeText(decl_node);
-  return semantics_->AddIdentifier(text);
-}
-
 auto SemanticsParseTreeHandler::HandleAddress(ParseTree::Node /*parse_node*/)
     -> void {
   CARBON_FATAL() << "TODO";
 }
 
->>>>>>> 9299e515
 auto SemanticsParseTreeHandler::HandleBreakStatement(
     ParseTree::Node /*parse_node*/) -> void {
   CARBON_FATAL() << "TODO";
