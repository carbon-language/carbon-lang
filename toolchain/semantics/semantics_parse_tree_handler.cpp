--- conflicted
+++ resolved
@@ -336,13 +336,9 @@
 
   node_block_stack_.Push();
   PushScope();
-<<<<<<< HEAD
   node_stack_.Push(parse_node, decl_id);
-=======
-  node_stack_.Push(parse_node);
-
-  return true;
->>>>>>> 2ffbe723
+
+  return true;
 }
 
 auto SemanticsParseTreeHandler::HandleFunctionIntroducer(
