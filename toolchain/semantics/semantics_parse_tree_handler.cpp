// Part of the Carbon Language project, under the Apache License v2.0 with LLVM
// Exceptions. See /LICENSE for license information.
// SPDX-License-Identifier: Apache-2.0 WITH LLVM-exception

#include "toolchain/semantics/semantics_parse_tree_handler.h"

#include "common/vlog.h"
#include "llvm/Support/PrettyStackTrace.h"
#include "toolchain/lexer/token_kind.h"
#include "toolchain/lexer/tokenized_buffer.h"
#include "toolchain/parser/parse_node_kind.h"
#include "toolchain/semantics/semantics_builtin_kind.h"
#include "toolchain/semantics/semantics_node.h"

namespace Carbon {

class SemanticsParseTreeHandler::PrettyStackTraceNodeStack
    : public llvm::PrettyStackTraceEntry {
 public:
  explicit PrettyStackTraceNodeStack(const SemanticsParseTreeHandler* handler)
      : handler_(handler) {}
  ~PrettyStackTraceNodeStack() override = default;

  auto print(llvm::raw_ostream& output) const -> void override {
    output << "node_stack_:\n";
    for (int i = 0; i < static_cast<int>(handler_->node_stack_.size()); ++i) {
      const auto& entry = handler_->node_stack_[i];
      output << "\t" << i << ".\t"
             << handler_->parse_tree_->node_kind(entry.parse_node);
      if (entry.result_id.is_valid()) {
        output << " -> " << entry.result_id;
      }
      output << "\n";
    }
  }

 private:
  const SemanticsParseTreeHandler* handler_;
};

class SemanticsParseTreeHandler::PrettyStackTraceNodeBlockStack
    : public llvm::PrettyStackTraceEntry {
 public:
  explicit PrettyStackTraceNodeBlockStack(
      const SemanticsParseTreeHandler* handler)
      : handler_(handler) {}
  ~PrettyStackTraceNodeBlockStack() override = default;

  auto print(llvm::raw_ostream& output) const -> void override {
    output << "node_block_stack_:\n";
    for (int i = 0; i < static_cast<int>(handler_->node_block_stack_.size());
         ++i) {
      const auto& entry = handler_->node_block_stack_[i];
      output << "\t" << i << ".\t" << entry << "\n";
    }
  }

 private:
  const SemanticsParseTreeHandler* handler_;
};

auto SemanticsParseTreeHandler::Build() -> void {
  PrettyStackTraceNodeStack pretty_node_stack(this);
  PrettyStackTraceNodeBlockStack pretty_node_block_stack(this);

  // Add a block for the ParseTree.
  node_block_stack_.push_back(semantics_->AddNodeBlock());
  PushScope();

  for (auto parse_node : parse_tree_->postorder()) {
    switch (auto parse_kind = parse_tree_->node_kind(parse_node)) {
#define CARBON_PARSE_NODE_KIND(Name) \
  case ParseNodeKind::Name(): {      \
    Handle##Name(parse_node);        \
    break;                           \
  }
#include "toolchain/parser/parse_node_kind.def"
    }
  }

  node_block_stack_.pop_back();
  CARBON_CHECK(node_block_stack_.empty()) << node_block_stack_.size();

  PopScope();
  CARBON_CHECK(name_lookup_.empty()) << name_lookup_.size();
  CARBON_CHECK(scope_stack_.empty()) << scope_stack_.size();
}

auto SemanticsParseTreeHandler::AddCrossReference(SemanticsNodeId node_id)
    -> SemanticsNodeId {
  CARBON_CHECK(!node_id.is_cross_reference())
      << "Should use the existing cross-reference. Might want to return this, "
         "but lacking a use-case, it's treated as bad input.";
  return semantics_->AddCrossReference(SemanticsCrossReference(
      SemanticsIR::ThisIR, current_block_id(), node_id));
}

auto SemanticsParseTreeHandler::AddNode(SemanticsNode node) -> SemanticsNodeId {
  CARBON_VLOG() << "AddNode " << current_block_id() << ": " << node << "\n";
  return semantics_->AddNode(current_block_id(), node);
}

auto SemanticsParseTreeHandler::BindName(ParseTree::Node name_node,
                                         SemanticsNodeId type_id,
                                         SemanticsNodeId target_id) -> void {
  CARBON_CHECK(parse_tree_->node_kind(name_node) ==
               ParseNodeKind::DeclaredName())
      << parse_tree_->node_kind(name_node);
  auto name_str = parse_tree_->GetNodeText(name_node);
  auto name_id = semantics_->AddString(name_str);

  auto bind_id = AddNode(
      SemanticsNode::MakeBindName(name_node, type_id, name_id, target_id));
  auto [it, inserted] = current_scope().names.insert(name_id);
  if (inserted) {
    name_lookup_[name_id].push_back(AddCrossReference(bind_id));
  } else {
    CARBON_DIAGNOSTIC(NameRedefined, Error, "Redefining {0} in the same scope.",
                      llvm::StringRef);
    emitter_->Emit(parse_tree_->node_token(name_node), NameRedefined, name_str);

    // TODO: This should be a note and sorted with the above diagnostic.
    // But that depends on more diagnostic support we currently don't have.
    auto prev_def_id = name_lookup_[name_id].back();
    auto prev_def = semantics_->GetNode(current_block_id(), prev_def_id);
    CARBON_DIAGNOSTIC(PreviousDefinition, Error,
                      "Previous definition is here.");
    emitter_->Emit(parse_tree_->node_token(prev_def.parse_node()),
                   PreviousDefinition);
  }
}

auto SemanticsParseTreeHandler::Push(ParseTree::Node parse_node) -> void {
  CARBON_VLOG() << "Push " << node_stack_.size() << ": "
                << parse_tree_->node_kind(parse_node) << "\n";
  CARBON_CHECK(node_stack_.size() < (1 << 20))
      << "Excessive stack size: likely infinite loop";
  node_stack_.push_back({parse_node, SemanticsNodeId::MakeInvalid()});
}

auto SemanticsParseTreeHandler::Push(ParseTree::Node parse_node,
                                     SemanticsNode node) -> void {
  CARBON_VLOG() << "Push " << node_stack_.size() << ": "
                << parse_tree_->node_kind(parse_node) << " -> " << node.kind()
                << "\n";
  CARBON_CHECK(node_stack_.size() < (1 << 20))
      << "Excessive stack size: likely infinite loop";
  auto node_id = AddNode(node);
  node_stack_.push_back({parse_node, node_id});
}

auto SemanticsParseTreeHandler::Push(ParseTree::Node parse_node,
                                     SemanticsNodeId node_id) -> void {
  CARBON_VLOG() << "Push " << node_stack_.size() << ": "
                << parse_tree_->node_kind(parse_node) << " -> " << node_id
                << "\n";
  CARBON_CHECK(node_stack_.size() < (1 << 20))
      << "Excessive stack size: likely infinite loop";
  node_stack_.push_back({parse_node, node_id});
}

auto SemanticsParseTreeHandler::Pop(ParseNodeKind pop_parse_kind) -> void {
  auto back = node_stack_.pop_back_val();
  auto parse_kind = parse_tree_->node_kind(back.parse_node);
  CARBON_VLOG() << "Pop " << node_stack_.size() << ": " << pop_parse_kind
                << "\n";
  CARBON_CHECK(parse_kind == pop_parse_kind)
      << "Expected " << pop_parse_kind << ", found " << parse_kind;
  CARBON_CHECK(!back.result_id.is_valid())
      << "Expected no result ID on " << parse_kind << ", was "
      << back.result_id;
}

auto SemanticsParseTreeHandler::PopWithResult() -> SemanticsNodeId {
  auto back = node_stack_.pop_back_val();
  auto node_id = back.result_id;
  CARBON_VLOG() << "Pop " << node_stack_.size() << ": any ("
                << parse_tree_->node_kind(back.parse_node) << ") -> " << node_id
                << "\n";
  CARBON_CHECK(node_id.is_valid())
      << "Invalid PopWithResult on " << parse_tree_->node_kind(back.parse_node);
  return node_id;
}

auto SemanticsParseTreeHandler::PopWithResult(ParseNodeKind pop_parse_kind)
    -> SemanticsNodeId {
  auto back = node_stack_.pop_back_val();
  auto parse_kind = parse_tree_->node_kind(back.parse_node);
  auto node_id = back.result_id;
  CARBON_VLOG() << "Pop " << node_stack_.size() << ": " << pop_parse_kind
                << ") -> " << node_id << "\n";
  CARBON_CHECK(parse_kind == pop_parse_kind)
      << "Expected " << pop_parse_kind << ", found " << parse_kind;
  CARBON_CHECK(node_id.is_valid())
      << "Invalid PopWithResult with " << parse_kind;
  return node_id;
}

auto SemanticsParseTreeHandler::PopWithResultIf(ParseNodeKind pop_parse_kind)
    -> std::optional<SemanticsNodeId> {
  auto parse_kind = parse_tree_->node_kind(node_stack_.back().parse_node);
  if (parse_kind != pop_parse_kind) {
    return std::nullopt;
  }

  auto back = node_stack_.pop_back_val();
  auto node_id = back.result_id;
  CARBON_VLOG() << "Pop " << node_stack_.size() << ": " << pop_parse_kind
                << ") -> " << node_id << "\n";
  CARBON_CHECK(node_id.is_valid())
      << "Invalid PopWithResult with " << parse_kind;
  return node_id;
}

auto SemanticsParseTreeHandler::PushScope() -> void {
  scope_stack_.push_back({});
}

auto SemanticsParseTreeHandler::PopScope() -> void {
  auto scope = scope_stack_.pop_back_val();
  for (const auto& str_id : scope.names) {
    auto it = name_lookup_.find(str_id);
    if (it->second.size() == 1) {
      // Erase names that no longer resolve.
      name_lookup_.erase(it);
    } else {
      it->second.pop_back();
    }
  }
}

auto SemanticsParseTreeHandler::TryTypeConversion(ParseTree::Node parse_node,
                                                  SemanticsNodeId lhs_id,
                                                  SemanticsNodeId rhs_id,
                                                  bool /*can_convert_lhs*/)
    -> SemanticsNodeId {
<<<<<<< HEAD
  auto lhs_type = semantics_->GetType(lhs_id);
  auto rhs_type = semantics_->GetType(rhs_id);
=======
  auto block = current_block_id();
  auto lhs_type = semantics_->GetType(block, lhs_id);
  auto rhs_type = semantics_->GetType(block, rhs_id);
>>>>>>> 9d234aa7
  // TODO: This should attempt a type conversion, but there's not enough
  // implemented to do that right now.
  if (lhs_type != rhs_type) {
    auto invalid_type = SemanticsNodeId::MakeBuiltinReference(
        SemanticsBuiltinKind::InvalidType());
    if (lhs_type != invalid_type && rhs_type != invalid_type) {
      // TODO: This is a poor diagnostic, and should be expanded.
      CARBON_DIAGNOSTIC(TypeMismatch, Error,
                        "Type mismatch: lhs is {0}, rhs is {1}",
                        SemanticsNodeId, SemanticsNodeId);
      emitter_->Emit(parse_tree_->node_token(parse_node), TypeMismatch,
                     lhs_type, rhs_type);
    }
    return invalid_type;
  }
  return lhs_type;
}

auto SemanticsParseTreeHandler::HandleAddress(ParseTree::Node /*parse_node*/)
    -> void {
  CARBON_FATAL() << "TODO";
}

auto SemanticsParseTreeHandler::HandleBreakStatement(
    ParseTree::Node /*parse_node*/) -> void {
  CARBON_FATAL() << "TODO";
}

auto SemanticsParseTreeHandler::HandleBreakStatementStart(
    ParseTree::Node /*parse_node*/) -> void {
  CARBON_FATAL() << "TODO";
}

auto SemanticsParseTreeHandler::HandleCallExpression(
    ParseTree::Node /*parse_node*/) -> void {
  CARBON_FATAL() << "TODO";
}

auto SemanticsParseTreeHandler::HandleCallExpressionComma(
    ParseTree::Node /*parse_node*/) -> void {
  CARBON_FATAL() << "TODO";
}

auto SemanticsParseTreeHandler::HandleCallExpressionStart(
    ParseTree::Node /*parse_node*/) -> void {
  CARBON_FATAL() << "TODO";
}

auto SemanticsParseTreeHandler::HandleCodeBlock(ParseTree::Node /*parse_node*/)
    -> void {
  CARBON_FATAL() << "TODO";
}

auto SemanticsParseTreeHandler::HandleCodeBlockStart(
    ParseTree::Node /*parse_node*/) -> void {
  CARBON_FATAL() << "TODO";
}

auto SemanticsParseTreeHandler::HandleContinueStatement(
    ParseTree::Node /*parse_node*/) -> void {
  CARBON_FATAL() << "TODO";
}

auto SemanticsParseTreeHandler::HandleContinueStatementStart(
    ParseTree::Node /*parse_node*/) -> void {
  CARBON_FATAL() << "TODO";
}

auto SemanticsParseTreeHandler::HandleDeclaredName(ParseTree::Node parse_node)
    -> void {
  // The parent is responsible for binding the name.
  Push(parse_node);
}

auto SemanticsParseTreeHandler::HandleDeducedParameterList(
    ParseTree::Node /*parse_node*/) -> void {
  CARBON_FATAL() << "TODO";
}

auto SemanticsParseTreeHandler::HandleDeducedParameterListStart(
    ParseTree::Node /*parse_node*/) -> void {
  CARBON_FATAL() << "TODO";
}

auto SemanticsParseTreeHandler::HandleDesignatedName(
    ParseTree::Node /*parse_node*/) -> void {
  CARBON_FATAL() << "TODO";
}

auto SemanticsParseTreeHandler::HandleDesignatorExpression(
    ParseTree::Node /*parse_node*/) -> void {
  CARBON_FATAL() << "TODO";
}

auto SemanticsParseTreeHandler::HandleEmptyDeclaration(
    ParseTree::Node parse_node) -> void {
  // Empty declarations have no actions associated, but we still balance the
  // tree.
  Push(parse_node);
}

auto SemanticsParseTreeHandler::HandleExpressionStatement(
    ParseTree::Node parse_node) -> void {
  // Pop the expression without investigating its contents.
  // TODO: This will probably eventually need to do some "do not discard"
  // analysis.
  PopWithResult();
  Push(parse_node);
}

auto SemanticsParseTreeHandler::HandleFileEnd(ParseTree::Node /*parse_node*/)
    -> void {
  // Do nothing, no need to balance this node.
}

auto SemanticsParseTreeHandler::HandleForHeader(ParseTree::Node /*parse_node*/)
    -> void {
  CARBON_FATAL() << "TODO";
}

auto SemanticsParseTreeHandler::HandleForHeaderStart(
    ParseTree::Node /*parse_node*/) -> void {
  CARBON_FATAL() << "TODO";
}

auto SemanticsParseTreeHandler::HandleForIn(ParseTree::Node /*parse_node*/)
    -> void {
  CARBON_FATAL() << "TODO";
}

auto SemanticsParseTreeHandler::HandleForStatement(
    ParseTree::Node /*parse_node*/) -> void {
  CARBON_FATAL() << "TODO";
}

auto SemanticsParseTreeHandler::HandleFunctionDeclaration(
    ParseTree::Node /*parse_node*/) -> void {
  CARBON_FATAL() << "TODO";
}

auto SemanticsParseTreeHandler::HandleFunctionDefinition(
    ParseTree::Node parse_node) -> void {
  // Merges code block children up under the FunctionDefinitionStart.
  while (parse_tree_->node_kind(node_stack_.back().parse_node) !=
         ParseNodeKind::FunctionDefinitionStart()) {
    node_stack_.pop_back();
  }
  Pop(ParseNodeKind::FunctionDefinitionStart());
  PopScope();
  node_block_stack_.pop_back();
  Push(parse_node);
}

auto SemanticsParseTreeHandler::HandleFunctionDefinitionStart(
    ParseTree::Node parse_node) -> void {
  Pop(ParseNodeKind::ParameterList());
  auto name_node = node_stack_.back().parse_node;
  node_stack_.pop_back();
  auto fn_node = node_stack_.back().parse_node;
  Pop(ParseNodeKind::FunctionIntroducer());

  auto decl_id = AddNode(SemanticsNode::MakeFunctionDeclaration(fn_node));
  // TODO: Propagate the type of the function.
  BindName(name_node, SemanticsNodeId::MakeInvalid(), decl_id);
  auto block_id = semantics_->AddNodeBlock();
  AddNode(SemanticsNode::MakeFunctionDefinition(parse_node, decl_id, block_id));
  node_block_stack_.push_back(block_id);
  PushScope();
  Push(parse_node);
}

auto SemanticsParseTreeHandler::HandleFunctionIntroducer(
    ParseTree::Node parse_node) -> void {
  // No action, just a bracketing node.
  Push(parse_node);
}

auto SemanticsParseTreeHandler::HandleIfCondition(
    ParseTree::Node /*parse_node*/) -> void {
  CARBON_FATAL() << "TODO";
}

auto SemanticsParseTreeHandler::HandleIfConditionStart(
    ParseTree::Node /*parse_node*/) -> void {
  CARBON_FATAL() << "TODO";
}

auto SemanticsParseTreeHandler::HandleIfStatement(
    ParseTree::Node /*parse_node*/) -> void {
  CARBON_FATAL() << "TODO";
}

auto SemanticsParseTreeHandler::HandleIfStatementElse(
    ParseTree::Node /*parse_node*/) -> void {
  CARBON_FATAL() << "TODO";
}

auto SemanticsParseTreeHandler::HandleInfixOperator(ParseTree::Node parse_node)
    -> void {
  auto rhs_id = PopWithResult();
  auto lhs_id = PopWithResult();
  SemanticsNodeId result_type =
      TryTypeConversion(parse_node, lhs_id, rhs_id, /*can_convert_lhs=*/true);

  // Figure out the operator for the token.
  auto token = parse_tree_->node_token(parse_node);
  switch (auto token_kind = tokens_->GetKind(token)) {
    case TokenKind::Plus():
      Push(parse_node, SemanticsNode::MakeBinaryOperatorAdd(
                           parse_node, result_type, lhs_id, rhs_id));
      break;
    default:
      CARBON_FATAL() << "Unrecognized token kind: " << token_kind.name();
  }
}

auto SemanticsParseTreeHandler::HandleInterfaceBody(
    ParseTree::Node /*parse_node*/) -> void {
  CARBON_FATAL() << "TODO";
}

auto SemanticsParseTreeHandler::HandleInterfaceBodyStart(
    ParseTree::Node /*parse_node*/) -> void {
  CARBON_FATAL() << "TODO";
}

auto SemanticsParseTreeHandler::HandleInterfaceDefinition(
    ParseTree::Node /*parse_node*/) -> void {
  CARBON_FATAL() << "TODO";
}

auto SemanticsParseTreeHandler::HandleLiteral(ParseTree::Node parse_node)
    -> void {
  auto token = parse_tree_->node_token(parse_node);
  switch (auto token_kind = tokens_->GetKind(token)) {
    case TokenKind::IntegerLiteral(): {
      auto id =
          semantics_->AddIntegerLiteral(tokens_->GetIntegerLiteral(token));
      Push(parse_node, SemanticsNode::MakeIntegerLiteral(parse_node, id));
      break;
    }
    case TokenKind::RealLiteral(): {
      // TODO: Add storage of the Real literal.
      Push(parse_node, SemanticsNode::MakeRealLiteral(parse_node));
      break;
    }
    case TokenKind::IntegerTypeLiteral(): {
      auto text = tokens_->GetTokenText(token);
      CARBON_CHECK(text == "i32") << "Currently only i32 is allowed";
      Push(parse_node, SemanticsNodeId::MakeBuiltinReference(
                           SemanticsBuiltinKind::IntegerType()));
      break;
    }
    default:
      CARBON_FATAL() << "Unhandled kind: " << token_kind.name();
  }
}

auto SemanticsParseTreeHandler::HandleNameReference(ParseTree::Node parse_node)
    -> void {
  auto name_str = parse_tree_->GetNodeText(parse_node);

  auto name_not_found = [&] {
    CARBON_DIAGNOSTIC(NameNotFound, Error, "Name {0} not found",
                      llvm::StringRef);
    emitter_->Emit(parse_tree_->node_token(parse_node), NameNotFound, name_str);
    Push(parse_node, SemanticsNodeId::MakeBuiltinReference(
                         SemanticsBuiltinKind::InvalidType()));
  };

  auto name_id = semantics_->GetString(name_str);
  if (!name_id) {
    name_not_found();
    return;
  }

  auto it = name_lookup_.find(*name_id);
  if (it == name_lookup_.end()) {
    name_not_found();
    return;
  }
  CARBON_CHECK(!it->second.empty()) << "Should have been erased: " << name_str;

  // TODO: Check for ambiguous lookups.
  Push(parse_node, it->second.back());
}

auto SemanticsParseTreeHandler::HandlePackageApi(ParseTree::Node /*parse_node*/)
    -> void {
  CARBON_FATAL() << "TODO";
}

auto SemanticsParseTreeHandler::HandlePackageDirective(
    ParseTree::Node /*parse_node*/) -> void {
  CARBON_FATAL() << "TODO";
}

auto SemanticsParseTreeHandler::HandlePackageImpl(
    ParseTree::Node /*parse_node*/) -> void {
  CARBON_FATAL() << "TODO";
}

auto SemanticsParseTreeHandler::HandlePackageIntroducer(
    ParseTree::Node /*parse_node*/) -> void {
  CARBON_FATAL() << "TODO";
}

auto SemanticsParseTreeHandler::HandlePackageLibrary(
    ParseTree::Node /*parse_node*/) -> void {
  CARBON_FATAL() << "TODO";
}

auto SemanticsParseTreeHandler::HandleParameterList(ParseTree::Node parse_node)
    -> void {
  // TODO: This should transform into a usable parameter list. For now
  // it's unused and only stored so that node counts match.
  Pop(ParseNodeKind::ParameterListStart());
  Push(parse_node);
}

auto SemanticsParseTreeHandler::HandleParameterListComma(
    ParseTree::Node /*parse_node*/) -> void {
  CARBON_FATAL() << "TODO";
}

auto SemanticsParseTreeHandler::HandleParameterListStart(
    ParseTree::Node parse_node) -> void {
  // TODO: See HandleParameterList.
  Push(parse_node);
}

auto SemanticsParseTreeHandler::HandleParenExpression(
    ParseTree::Node /*parse_node*/) -> void {
  CARBON_FATAL() << "TODO";
}

auto SemanticsParseTreeHandler::HandleParenExpressionOrTupleLiteralStart(
    ParseTree::Node /*parse_node*/) -> void {
  CARBON_FATAL() << "TODO";
}

auto SemanticsParseTreeHandler::HandlePatternBinding(ParseTree::Node parse_node)
    -> void {
  // Allocate storage.
  auto type = node_stack_.pop_back_val();
  CARBON_CHECK(type.result_id.is_valid());
  auto storage_id =
      AddNode(SemanticsNode::MakeVarStorage(parse_node, type.result_id));

  // Get the name.
  auto name_node = node_stack_.pop_back_val().parse_node;

  // Bind the name to storage.
  BindName(name_node, type.result_id, storage_id);

  // If this node's result is used, it'll be for the storage address, so
  // provide that.
  Push(parse_node, storage_id);
}

auto SemanticsParseTreeHandler::HandlePostfixOperator(
    ParseTree::Node /*parse_node*/) -> void {
  CARBON_FATAL() << "TODO";
}

auto SemanticsParseTreeHandler::HandlePrefixOperator(
    ParseTree::Node /*parse_node*/) -> void {
  CARBON_FATAL() << "TODO";
}

auto SemanticsParseTreeHandler::HandleReturnStatement(
    ParseTree::Node parse_node) -> void {
  if (parse_tree_->node_kind(node_stack_.back().parse_node) ==
      ParseNodeKind::ReturnStatementStart()) {
    Pop(ParseNodeKind::ReturnStatementStart());
    Push(parse_node, SemanticsNode::MakeReturn(parse_node));
  } else {
    auto arg = PopWithResult();
<<<<<<< HEAD
    auto arg_type = semantics_->GetType(arg);
=======
    auto arg_type = semantics_->GetType(current_block_id(), arg);
>>>>>>> 9d234aa7
    Pop(ParseNodeKind::ReturnStatementStart());
    Push(parse_node,
         SemanticsNode::MakeReturnExpression(parse_node, arg_type, arg));
  }
}

auto SemanticsParseTreeHandler::HandleReturnStatementStart(
    ParseTree::Node parse_node) -> void {
  // No action, just a bracketing node.
  Push(parse_node);
}

auto SemanticsParseTreeHandler::HandleReturnType(ParseTree::Node /*parse_node*/)
    -> void {
  CARBON_FATAL() << "TODO";
}

auto SemanticsParseTreeHandler::HandleSelfDeducedParameter(
    ParseTree::Node /*parse_node*/) -> void {
  CARBON_FATAL() << "TODO";
}

auto SemanticsParseTreeHandler::HandleSelfType(ParseTree::Node /*parse_node*/)
    -> void {
  CARBON_FATAL() << "TODO";
}

auto SemanticsParseTreeHandler::HandleStructComma(
    ParseTree::Node /*parse_node*/) -> void {
  CARBON_FATAL() << "TODO";
}

auto SemanticsParseTreeHandler::HandleStructFieldDesignator(
    ParseTree::Node /*parse_node*/) -> void {
  CARBON_FATAL() << "TODO";
}

auto SemanticsParseTreeHandler::HandleStructFieldType(
    ParseTree::Node /*parse_node*/) -> void {
  CARBON_FATAL() << "TODO";
}

auto SemanticsParseTreeHandler::HandleStructFieldUnknown(
    ParseTree::Node /*parse_node*/) -> void {
  CARBON_FATAL() << "TODO";
}

auto SemanticsParseTreeHandler::HandleStructFieldValue(
    ParseTree::Node /*parse_node*/) -> void {
  CARBON_FATAL() << "TODO";
}

auto SemanticsParseTreeHandler::HandleStructLiteral(
    ParseTree::Node /*parse_node*/) -> void {
  CARBON_FATAL() << "TODO";
}

auto SemanticsParseTreeHandler::HandleStructLiteralOrStructTypeLiteralStart(
    ParseTree::Node /*parse_node*/) -> void {
  CARBON_FATAL() << "TODO";
}

auto SemanticsParseTreeHandler::HandleStructTypeLiteral(
    ParseTree::Node /*parse_node*/) -> void {
  CARBON_FATAL() << "TODO";
}

auto SemanticsParseTreeHandler::HandleTupleLiteral(
    ParseTree::Node /*parse_node*/) -> void {
  CARBON_FATAL() << "TODO";
}

auto SemanticsParseTreeHandler::HandleTupleLiteralComma(
    ParseTree::Node /*parse_node*/) -> void {
  CARBON_FATAL() << "TODO";
}

auto SemanticsParseTreeHandler::HandleVariableDeclaration(
    ParseTree::Node parse_node) -> void {
  auto init_id = PopWithResultIf(ParseNodeKind::VariableInitializer());
  auto storage_id = PopWithResult(ParseNodeKind::PatternBinding());
  if (init_id) {
    auto storage_type = TryTypeConversion(parse_node, storage_id, *init_id,
                                          /*can_convert_lhs=*/false);
    AddNode(SemanticsNode::MakeAssign(parse_node, storage_type, storage_id,
                                      *init_id));
  }
  Pop(ParseNodeKind::VariableIntroducer());
  Push(parse_node, storage_id);
}

auto SemanticsParseTreeHandler::HandleVariableIntroducer(
    ParseTree::Node parse_node) -> void {
  // No action, just a bracketing node.
  Push(parse_node);
}

auto SemanticsParseTreeHandler::HandleVariableInitializer(
    ParseTree::Node parse_node) -> void {
  // The child is the expression; propagate it for the parent.
  Push(parse_node, PopWithResult());
}

auto SemanticsParseTreeHandler::HandleWhileCondition(
    ParseTree::Node /*parse_node*/) -> void {
  CARBON_FATAL() << "TODO";
}

auto SemanticsParseTreeHandler::HandleWhileConditionStart(
    ParseTree::Node /*parse_node*/) -> void {
  CARBON_FATAL() << "TODO";
}

auto SemanticsParseTreeHandler::HandleWhileStatement(
    ParseTree::Node /*parse_node*/) -> void {
  CARBON_FATAL() << "TODO";
}

}  // namespace Carbon<|MERGE_RESOLUTION|>--- conflicted
+++ resolved
@@ -86,15 +86,6 @@
   CARBON_CHECK(scope_stack_.empty()) << scope_stack_.size();
 }
 
-auto SemanticsParseTreeHandler::AddCrossReference(SemanticsNodeId node_id)
-    -> SemanticsNodeId {
-  CARBON_CHECK(!node_id.is_cross_reference())
-      << "Should use the existing cross-reference. Might want to return this, "
-         "but lacking a use-case, it's treated as bad input.";
-  return semantics_->AddCrossReference(SemanticsCrossReference(
-      SemanticsIR::ThisIR, current_block_id(), node_id));
-}
-
 auto SemanticsParseTreeHandler::AddNode(SemanticsNode node) -> SemanticsNodeId {
   CARBON_VLOG() << "AddNode " << current_block_id() << ": " << node << "\n";
   return semantics_->AddNode(current_block_id(), node);
@@ -113,7 +104,7 @@
       SemanticsNode::MakeBindName(name_node, type_id, name_id, target_id));
   auto [it, inserted] = current_scope().names.insert(name_id);
   if (inserted) {
-    name_lookup_[name_id].push_back(AddCrossReference(bind_id));
+    name_lookup_[name_id].push_back(bind_id);
   } else {
     CARBON_DIAGNOSTIC(NameRedefined, Error, "Redefining {0} in the same scope.",
                       llvm::StringRef);
@@ -122,7 +113,7 @@
     // TODO: This should be a note and sorted with the above diagnostic.
     // But that depends on more diagnostic support we currently don't have.
     auto prev_def_id = name_lookup_[name_id].back();
-    auto prev_def = semantics_->GetNode(current_block_id(), prev_def_id);
+    auto prev_def = semantics_->GetNode(prev_def_id);
     CARBON_DIAGNOSTIC(PreviousDefinition, Error,
                       "Previous definition is here.");
     emitter_->Emit(parse_tree_->node_token(prev_def.parse_node()),
@@ -234,14 +225,8 @@
                                                   SemanticsNodeId rhs_id,
                                                   bool /*can_convert_lhs*/)
     -> SemanticsNodeId {
-<<<<<<< HEAD
   auto lhs_type = semantics_->GetType(lhs_id);
   auto rhs_type = semantics_->GetType(rhs_id);
-=======
-  auto block = current_block_id();
-  auto lhs_type = semantics_->GetType(block, lhs_id);
-  auto rhs_type = semantics_->GetType(block, rhs_id);
->>>>>>> 9d234aa7
   // TODO: This should attempt a type conversion, but there's not enough
   // implemented to do that right now.
   if (lhs_type != rhs_type) {
@@ -620,11 +605,7 @@
     Push(parse_node, SemanticsNode::MakeReturn(parse_node));
   } else {
     auto arg = PopWithResult();
-<<<<<<< HEAD
     auto arg_type = semantics_->GetType(arg);
-=======
-    auto arg_type = semantics_->GetType(current_block_id(), arg);
->>>>>>> 9d234aa7
     Pop(ParseNodeKind::ReturnStatementStart());
     Push(parse_node,
          SemanticsNode::MakeReturnExpression(parse_node, arg_type, arg));
