// Part of the Carbon Language project, under the Apache License v2.0 with LLVM
// Exceptions. See /LICENSE for license information.
// SPDX-License-Identifier: Apache-2.0 WITH LLVM-exception

#include "toolchain/semantics/semantics_parse_tree_handler.h"

#include "common/vlog.h"
#include "llvm/Support/PrettyStackTrace.h"
#include "toolchain/lexer/token_kind.h"
#include "toolchain/lexer/tokenized_buffer.h"
#include "toolchain/parser/parse_node_kind.h"
#include "toolchain/semantics/semantics_builtin_kind.h"
#include "toolchain/semantics/semantics_node.h"

namespace Carbon {

class SemanticsParseTreeHandler::PrettyStackTraceNodeStack
    : public llvm::PrettyStackTraceEntry {
 public:
  explicit PrettyStackTraceNodeStack(const SemanticsParseTreeHandler* handler)
      : handler_(handler) {}
  ~PrettyStackTraceNodeStack() override = default;

  auto print(llvm::raw_ostream& output) const -> void override {
    output << "node_stack_:\n";
    for (int i = 0; i < static_cast<int>(handler_->node_stack_.size()); ++i) {
      const auto& entry = handler_->node_stack_[i];
      output << "\t" << i << ".\t"
             << handler_->parse_tree_->node_kind(entry.parse_node);
      if (entry.result_id) {
        output << " -> " << *entry.result_id;
      }
      output << "\n";
    }
  }

 private:
  const SemanticsParseTreeHandler* handler_;
};

class SemanticsParseTreeHandler::PrettyStackTraceNodeBlockStack
    : public llvm::PrettyStackTraceEntry {
 public:
  explicit PrettyStackTraceNodeBlockStack(
      const SemanticsParseTreeHandler* handler)
      : handler_(handler) {}
  ~PrettyStackTraceNodeBlockStack() override = default;

  auto print(llvm::raw_ostream& output) const -> void override {
    output << "node_block_stack_:\n";
    for (int i = 0; i < static_cast<int>(handler_->node_block_stack_.size());
         ++i) {
      const auto& entry = handler_->node_block_stack_[i];
      output << "\t" << i << ".\t" << entry << "\n";
    }
  }

 private:
  const SemanticsParseTreeHandler* handler_;
};

auto SemanticsParseTreeHandler::Build() -> void {
  PrettyStackTraceNodeStack pretty_node_stack(this);
  PrettyStackTraceNodeBlockStack pretty_node_block_stack(this);

  CARBON_VLOG() << "*** SemanticsParseTreeHandler::Build Begin ***\n";
  // Add a block for the ParseTree.
  node_block_stack_.push_back(semantics_->AddNodeBlock());

  auto range = parse_tree_->postorder();
  for (auto it = range.begin();; ++it) {
    auto parse_node = *it;
    switch (auto parse_kind = parse_tree_->node_kind(parse_node)) {
      case ParseNodeKind::FunctionDefinition(): {
        HandleFunctionDefinition(parse_node);
        break;
      }
      case ParseNodeKind::FunctionDefinitionStart(): {
        HandleFunctionDefinitionStart(parse_node);
        break;
      }
      case ParseNodeKind::FileEnd(): {
        ++it;
        CARBON_CHECK(node_block_stack_.size() == 1) << node_block_stack_.size();
        CARBON_CHECK(it == range.end())
            << "FileEnd should always be last, found "
            << parse_tree_->node_kind(*it);
        CARBON_VLOG() << "*** SemanticsParseTreeHandler::Build End ***\n";
        return;
      }
      case ParseNodeKind::InfixOperator(): {
        HandleInfixOperator(parse_node);
        break;
      }
      case ParseNodeKind::Literal(): {
        HandleLiteral(parse_node);
        break;
      }
      case ParseNodeKind::ParameterList(): {
        HandleParameterList(parse_node);
        break;
      }
      case ParseNodeKind::ReturnStatement(): {
        HandleReturnStatement(parse_node);
        break;
      }
      case ParseNodeKind::DeclaredName():
      case ParseNodeKind::FunctionIntroducer():
      case ParseNodeKind::ParameterListStart():
      case ParseNodeKind::ReturnStatementStart(): {
        // The token has no action, but we still track it for the stack.
        Push(parse_node);
        break;
      }
      default: {
        CARBON_FATAL() << "In ParseTree at index " << parse_node.index()
                       << ", unhandled NodeKind " << parse_kind;
      }
    }
  }
  llvm_unreachable("Should always end at FileEnd");
}

auto SemanticsParseTreeHandler::AddNode(SemanticsNode node) -> SemanticsNodeId {
  CARBON_VLOG() << "AddNode " << node_block_stack_.back() << ": " << node
                << "\n";
  return semantics_->AddNode(node_block_stack_.back(), node);
}

auto SemanticsParseTreeHandler::Push(ParseTree::Node parse_node) -> void {
  CARBON_VLOG() << "Push " << node_stack_.size() << ": "
                << parse_tree_->node_kind(parse_node) << "\n";
  CARBON_CHECK(node_stack_.size() < (1 << 20))
      << "Excessive stack size: likely infinite loop";
  node_stack_.push_back({parse_node, llvm::None});
}

auto SemanticsParseTreeHandler::Push(ParseTree::Node parse_node,
                                     SemanticsNode node) -> void {
  CARBON_VLOG() << "Push " << node_stack_.size() << ": "
                << parse_tree_->node_kind(parse_node) << " -> " << node.kind()
                << "\n";
  CARBON_CHECK(node_stack_.size() < (1 << 20))
      << "Excessive stack size: likely infinite loop";
  auto node_id = AddNode(node);
  node_stack_.push_back({parse_node, node_id});
}

auto SemanticsParseTreeHandler::Pop(ParseNodeKind pop_parse_kind) -> void {
  auto back = node_stack_.pop_back_val();
  auto parse_kind = parse_tree_->node_kind(back.parse_node);
  CARBON_VLOG() << "Pop " << node_stack_.size() << ": " << pop_parse_kind
                << "\n";
  CARBON_CHECK(parse_kind == pop_parse_kind)
      << "Expected " << pop_parse_kind << ", found " << parse_kind;
  CARBON_CHECK(!back.result_id) << "Expected no result ID on " << parse_kind;
}

auto SemanticsParseTreeHandler::PopWithResult() -> SemanticsNodeId {
  auto back = node_stack_.pop_back_val();
  auto node_id = *back.result_id;
  CARBON_VLOG() << "Pop " << node_stack_.size() << ": any ("
                << parse_tree_->node_kind(back.parse_node) << ") -> " << node_id
                << "\n";
  return node_id;
}

auto SemanticsParseTreeHandler::PopWithResult(ParseNodeKind pop_parse_kind)
    -> SemanticsNodeId {
  auto back = node_stack_.pop_back_val();
  auto parse_kind = parse_tree_->node_kind(back.parse_node);
  auto node_id = *back.result_id;
  CARBON_VLOG() << "Pop " << node_stack_.size() << ": " << pop_parse_kind
                << ") -> " << node_id << "\n";
  CARBON_CHECK(parse_kind == pop_parse_kind)
      << "Expected " << pop_parse_kind << ", found " << parse_kind;
  return node_id;
}

auto SemanticsParseTreeHandler::AddIdentifier(ParseTree::Node decl_node)
    -> SemanticsIdentifierId {
  CARBON_CHECK(parse_tree_->node_kind(decl_node) ==
               ParseNodeKind::DeclaredName())
      << parse_tree_->node_kind(decl_node);
  auto text = parse_tree_->GetNodeText(decl_node);
  return semantics_->AddIdentifier(text);
}

auto SemanticsParseTreeHandler::HandleFunctionDefinition(
    ParseTree::Node parse_node) -> void {
  // Merges code block children up under the FunctionDefinitionStart.
  while (parse_tree_->node_kind(node_stack_.back().parse_node) !=
         ParseNodeKind::FunctionDefinitionStart()) {
    node_stack_.pop_back();
  }
  Pop(ParseNodeKind::FunctionDefinitionStart());
  node_block_stack_.pop_back();
  Push(parse_node);
}

auto SemanticsParseTreeHandler::HandleFunctionDefinitionStart(
    ParseTree::Node parse_node) -> void {
  Pop(ParseNodeKind::ParameterList());
  auto name_node = node_stack_.back().parse_node;
  auto name = AddIdentifier(name_node);
  node_stack_.pop_back();
  auto fn_node = node_stack_.back().parse_node;
  Pop(ParseNodeKind::FunctionIntroducer());

  auto decl_id = AddNode(SemanticsNode::MakeFunctionDeclaration(fn_node));
  AddNode(SemanticsNode::MakeBindName(name_node, name, decl_id));
  auto block_id = semantics_->AddNodeBlock();
  AddNode(SemanticsNode::MakeFunctionDefinition(parse_node, decl_id, block_id));
  node_block_stack_.push_back(block_id);
  Push(parse_node);
}

auto SemanticsParseTreeHandler::HandleInfixOperator(ParseTree::Node parse_node)
    -> void {
  auto rhs_id = PopWithResult();
  auto lhs_id = PopWithResult();

  auto block = node_block_stack_.back();
  auto lhs_type = semantics_->GetType(block, lhs_id);
  auto rhs_type = semantics_->GetType(block, rhs_id);
  SemanticsNodeId result_type = lhs_type;
  // TODO: This should attempt a type conversion, but there's not enough
  // implemented to do that right now.
  if (lhs_type != rhs_type) {
    auto invalid_type = SemanticsNodeId::MakeBuiltinReference(
        SemanticsBuiltinKind::InvalidType());
    if (lhs_type != invalid_type && rhs_type != invalid_type) {
      // TODO: This is a poor diagnostic, and should be expanded.
      CARBON_DIAGNOSTIC(TypeMismatch, Error, "Type mismatch");
      emitter_->Emit(parse_tree_->node_token(parse_node), TypeMismatch);
    }
    result_type = invalid_type;
  }

  // Figure out the operator for the token.
  auto token = parse_tree_->node_token(parse_node);
  switch (auto token_kind = tokens_->GetKind(token)) {
    case TokenKind::Plus():
      Push(parse_node,
<<<<<<< HEAD
           SemanticsNode::MakeBinaryOperatorAdd(result_type, lhs_id, rhs_id));
=======
           SemanticsNode::MakeBinaryOperatorAdd(parse_node, lhs_id, rhs_id));
>>>>>>> c9a1e351
      break;
    default:
      CARBON_FATAL() << "Unrecognized token kind: " << token_kind.Name();
  }
}

auto SemanticsParseTreeHandler::HandleLiteral(ParseTree::Node parse_node)
    -> void {
  auto token = parse_tree_->node_token(parse_node);
  switch (auto token_kind = tokens_->GetKind(token)) {
    case TokenKind::IntegerLiteral(): {
<<<<<<< HEAD
      Push(parse_node, SemanticsNode::MakeIntegerLiteral());
      break;
    }
    case TokenKind::RealLiteral(): {
      Push(parse_node, SemanticsNode::MakeRealLiteral());
=======
      auto id =
          semantics_->AddIntegerLiteral(tokens_->GetIntegerLiteral(token));
      Push(parse_node, SemanticsNode::MakeIntegerLiteral(parse_node, id));
>>>>>>> c9a1e351
      break;
    }
    default:
      CARBON_FATAL() << "Unhandled kind: " << token_kind.Name();
  }
}

auto SemanticsParseTreeHandler::HandleParameterList(ParseTree::Node parse_node)
    -> void {
  // TODO: This should transform into a usable parameter list. For now
  // it's unused and only stored so that node counts match.
  // TODO: Reorder with ParameterListStart so that we can traverse without
  // subtree_size.
  Pop(ParseNodeKind::ParameterListStart());
  Push(parse_node);
}

auto SemanticsParseTreeHandler::HandleReturnStatement(
    ParseTree::Node parse_node) -> void {
  if (parse_tree_->node_kind(node_stack_.back().parse_node) ==
      ParseNodeKind::ReturnStatementStart()) {
    Pop(ParseNodeKind::ReturnStatementStart());
    Push(parse_node, SemanticsNode::MakeReturn(parse_node));
  } else {
    auto arg = PopWithResult();
    auto arg_type = semantics_->GetType(node_block_stack_.back(), arg);
    Pop(ParseNodeKind::ReturnStatementStart());
<<<<<<< HEAD
    Push(parse_node, SemanticsNode::MakeReturnExpression(arg_type, arg));
=======
    Push(parse_node, SemanticsNode::MakeReturnExpression(parse_node, arg));
>>>>>>> c9a1e351
  }
}

}  // namespace Carbon<|MERGE_RESOLUTION|>--- conflicted
+++ resolved
@@ -241,12 +241,8 @@
   auto token = parse_tree_->node_token(parse_node);
   switch (auto token_kind = tokens_->GetKind(token)) {
     case TokenKind::Plus():
-      Push(parse_node,
-<<<<<<< HEAD
-           SemanticsNode::MakeBinaryOperatorAdd(result_type, lhs_id, rhs_id));
-=======
-           SemanticsNode::MakeBinaryOperatorAdd(parse_node, lhs_id, rhs_id));
->>>>>>> c9a1e351
+      Push(parse_node, SemanticsNode::MakeBinaryOperatorAdd(
+                           parse_node, result_type, lhs_id, rhs_id));
       break;
     default:
       CARBON_FATAL() << "Unrecognized token kind: " << token_kind.Name();
@@ -258,17 +254,11 @@
   auto token = parse_tree_->node_token(parse_node);
   switch (auto token_kind = tokens_->GetKind(token)) {
     case TokenKind::IntegerLiteral(): {
-<<<<<<< HEAD
-      Push(parse_node, SemanticsNode::MakeIntegerLiteral());
+      Push(parse_node, SemanticsNode::MakeIntegerLiteral(parse_node));
       break;
     }
     case TokenKind::RealLiteral(): {
-      Push(parse_node, SemanticsNode::MakeRealLiteral());
-=======
-      auto id =
-          semantics_->AddIntegerLiteral(tokens_->GetIntegerLiteral(token));
-      Push(parse_node, SemanticsNode::MakeIntegerLiteral(parse_node, id));
->>>>>>> c9a1e351
+      Push(parse_node, SemanticsNode::MakeRealLiteral(parse_node));
       break;
     }
     default:
@@ -296,11 +286,8 @@
     auto arg = PopWithResult();
     auto arg_type = semantics_->GetType(node_block_stack_.back(), arg);
     Pop(ParseNodeKind::ReturnStatementStart());
-<<<<<<< HEAD
-    Push(parse_node, SemanticsNode::MakeReturnExpression(arg_type, arg));
-=======
-    Push(parse_node, SemanticsNode::MakeReturnExpression(parse_node, arg));
->>>>>>> c9a1e351
+    Push(parse_node,
+         SemanticsNode::MakeReturnExpression(parse_node, arg_type, arg));
   }
 }
 
