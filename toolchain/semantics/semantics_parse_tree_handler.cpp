// Part of the Carbon Language project, under the Apache License v2.0 with LLVM
// Exceptions. See /LICENSE for license information.
// SPDX-License-Identifier: Apache-2.0 WITH LLVM-exception

#include "toolchain/semantics/semantics_parse_tree_handler.h"

#include "common/vlog.h"
#include "llvm/Support/PrettyStackTrace.h"
#include "toolchain/lexer/token_kind.h"
#include "toolchain/lexer/tokenized_buffer.h"
#include "toolchain/parser/parse_node_kind.h"
#include "toolchain/semantics/semantics_builtin_kind.h"
#include "toolchain/semantics/semantics_node.h"

namespace Carbon {

class SemanticsParseTreeHandler::PrettyStackTraceNodeStack
    : public llvm::PrettyStackTraceEntry {
 public:
  explicit PrettyStackTraceNodeStack(const SemanticsParseTreeHandler* handler)
      : handler_(handler) {}
  ~PrettyStackTraceNodeStack() override = default;

  auto print(llvm::raw_ostream& output) const -> void override {
    output << "node_stack_:\n";
    for (int i = 0; i < static_cast<int>(handler_->node_stack_.size()); ++i) {
      const auto& entry = handler_->node_stack_[i];
      output << "\t" << i << ".\t"
             << handler_->parse_tree_->node_kind(entry.parse_node);
      if (entry.result_id) {
        output << " -> " << *entry.result_id;
      }
      output << "\n";
    }
  }

 private:
  const SemanticsParseTreeHandler* handler_;
};

class SemanticsParseTreeHandler::PrettyStackTraceNodeBlockStack
    : public llvm::PrettyStackTraceEntry {
 public:
  explicit PrettyStackTraceNodeBlockStack(
      const SemanticsParseTreeHandler* handler)
      : handler_(handler) {}
  ~PrettyStackTraceNodeBlockStack() override = default;

  auto print(llvm::raw_ostream& output) const -> void override {
    output << "node_block_stack_:\n";
    for (int i = 0; i < static_cast<int>(handler_->node_block_stack_.size());
         ++i) {
      const auto& entry = handler_->node_block_stack_[i];
      output << "\t" << i << ".\t" << entry << "\n";
    }
  }

 private:
  const SemanticsParseTreeHandler* handler_;
};

auto SemanticsParseTreeHandler::Build() -> void {
  PrettyStackTraceNodeStack pretty_node_stack(this);
  PrettyStackTraceNodeBlockStack pretty_node_block_stack(this);

  // Add a block for the ParseTree.
  node_block_stack_.push_back(semantics_->AddNodeBlock());

  for (auto parse_node : parse_tree_->postorder()) {
    switch (auto parse_kind = parse_tree_->node_kind(parse_node)) {
<<<<<<< HEAD
#define CARBON_PARSE_NODE_KIND(Name) \
  case ParseNodeKind::Name(): {      \
    Handle##Name(parse_node);        \
    break;                           \
  }
#include "toolchain/parser/parse_node_kind.def"
=======
      case ParseNodeKind::FunctionDefinition(): {
        HandleFunctionDefinition(parse_node);
        break;
      }
      case ParseNodeKind::FunctionDefinitionStart(): {
        HandleFunctionDefinitionStart(parse_node);
        break;
      }
      case ParseNodeKind::FileEnd(): {
        ++it;
        CARBON_CHECK(node_block_stack_.size() == 1) << node_block_stack_.size();
        CARBON_CHECK(it == range.end())
            << "FileEnd should always be last, found "
            << parse_tree_->node_kind(*it);
        return;
      }
      case ParseNodeKind::InfixOperator(): {
        HandleInfixOperator(parse_node);
        break;
      }
      case ParseNodeKind::Literal(): {
        HandleLiteral(parse_node);
        break;
      }
      case ParseNodeKind::ParameterList(): {
        HandleParameterList(parse_node);
        break;
      }
      case ParseNodeKind::PatternBinding(): {
        HandlePatternBinding(parse_node);
        break;
      }
      case ParseNodeKind::ReturnStatement(): {
        HandleReturnStatement(parse_node);
        break;
      }
      case ParseNodeKind::VariableDeclaration(): {
        HandleVariableDeclaration(parse_node);
        break;
      }
      case ParseNodeKind::DeclaredName():
      case ParseNodeKind::FunctionIntroducer():
      case ParseNodeKind::ParameterListStart():
      case ParseNodeKind::ReturnStatementStart():
      case ParseNodeKind::VariableIntroducer(): {
        // The token has no action, but we still track it for the stack.
        Push(parse_node);
        break;
      }
      default: {
        CARBON_FATAL() << "In ParseTree at index " << parse_node
                       << ", unhandled NodeKind " << parse_kind;
      }
>>>>>>> ee998c99
    }
  }
}

auto SemanticsParseTreeHandler::AddNode(SemanticsNode node) -> SemanticsNodeId {
  CARBON_VLOG() << "AddNode " << node_block_stack_.back() << ": " << node
                << "\n";
  return semantics_->AddNode(node_block_stack_.back(), node);
}

auto SemanticsParseTreeHandler::Push(ParseTree::Node parse_node) -> void {
  CARBON_VLOG() << "Push " << node_stack_.size() << ": "
                << parse_tree_->node_kind(parse_node) << "\n";
  CARBON_CHECK(node_stack_.size() < (1 << 20))
      << "Excessive stack size: likely infinite loop";
  node_stack_.push_back({parse_node, std::nullopt});
}

auto SemanticsParseTreeHandler::Push(ParseTree::Node parse_node,
                                     SemanticsNode node) -> void {
  CARBON_VLOG() << "Push " << node_stack_.size() << ": "
                << parse_tree_->node_kind(parse_node) << " -> " << node.kind()
                << "\n";
  CARBON_CHECK(node_stack_.size() < (1 << 20))
      << "Excessive stack size: likely infinite loop";
  auto node_id = AddNode(node);
  node_stack_.push_back({parse_node, node_id});
}

auto SemanticsParseTreeHandler::Push(ParseTree::Node parse_node,
                                     SemanticsNodeId node_id) -> void {
  CARBON_VLOG() << "Push " << node_stack_.size() << ": "
                << parse_tree_->node_kind(parse_node) << " -> " << node_id
                << "\n";
  CARBON_CHECK(node_stack_.size() < (1 << 20))
      << "Excessive stack size: likely infinite loop";
  node_stack_.push_back({parse_node, node_id});
}

auto SemanticsParseTreeHandler::Pop(ParseNodeKind pop_parse_kind) -> void {
  auto back = node_stack_.pop_back_val();
  auto parse_kind = parse_tree_->node_kind(back.parse_node);
  CARBON_VLOG() << "Pop " << node_stack_.size() << ": " << pop_parse_kind
                << "\n";
  CARBON_CHECK(parse_kind == pop_parse_kind)
      << "Expected " << pop_parse_kind << ", found " << parse_kind;
  CARBON_CHECK(!back.result_id) << "Expected no result ID on " << parse_kind;
}

auto SemanticsParseTreeHandler::PopWithResult() -> SemanticsNodeId {
  auto back = node_stack_.pop_back_val();
  auto node_id = *back.result_id;
  CARBON_VLOG() << "Pop " << node_stack_.size() << ": any ("
                << parse_tree_->node_kind(back.parse_node) << ") -> " << node_id
                << "\n";
  return node_id;
}

auto SemanticsParseTreeHandler::PopWithResult(ParseNodeKind pop_parse_kind)
    -> SemanticsNodeId {
  auto back = node_stack_.pop_back_val();
  auto parse_kind = parse_tree_->node_kind(back.parse_node);
  auto node_id = *back.result_id;
  CARBON_VLOG() << "Pop " << node_stack_.size() << ": " << pop_parse_kind
                << ") -> " << node_id << "\n";
  CARBON_CHECK(parse_kind == pop_parse_kind)
      << "Expected " << pop_parse_kind << ", found " << parse_kind;
  return node_id;
}

auto SemanticsParseTreeHandler::AddIdentifier(ParseTree::Node decl_node)
    -> SemanticsIdentifierId {
  CARBON_CHECK(parse_tree_->node_kind(decl_node) ==
               ParseNodeKind::DeclaredName())
      << parse_tree_->node_kind(decl_node);
  auto text = parse_tree_->GetNodeText(decl_node);
  return semantics_->AddIdentifier(text);
}

auto SemanticsParseTreeHandler::HandleBreakStatement(
    ParseTree::Node /*parse_node*/) -> void {
  CARBON_FATAL() << "TODO";
}

auto SemanticsParseTreeHandler::HandleBreakStatementStart(
    ParseTree::Node /*parse_node*/) -> void {
  CARBON_FATAL() << "TODO";
}

auto SemanticsParseTreeHandler::HandleCallExpression(
    ParseTree::Node /*parse_node*/) -> void {
  CARBON_FATAL() << "TODO";
}

auto SemanticsParseTreeHandler::HandleCallExpressionComma(
    ParseTree::Node /*parse_node*/) -> void {
  CARBON_FATAL() << "TODO";
}

auto SemanticsParseTreeHandler::HandleCallExpressionStart(
    ParseTree::Node /*parse_node*/) -> void {
  CARBON_FATAL() << "TODO";
}

auto SemanticsParseTreeHandler::HandleCodeBlock(ParseTree::Node /*parse_node*/)
    -> void {
  CARBON_FATAL() << "TODO";
}

auto SemanticsParseTreeHandler::HandleCodeBlockStart(
    ParseTree::Node /*parse_node*/) -> void {
  CARBON_FATAL() << "TODO";
}

auto SemanticsParseTreeHandler::HandleContinueStatement(
    ParseTree::Node /*parse_node*/) -> void {
  CARBON_FATAL() << "TODO";
}

auto SemanticsParseTreeHandler::HandleContinueStatementStart(
    ParseTree::Node /*parse_node*/) -> void {
  CARBON_FATAL() << "TODO";
}

auto SemanticsParseTreeHandler::HandleDeclaredName(ParseTree::Node parse_node)
    -> void {
  // The parent is responsible for binding the name.
  Push(parse_node);
}

auto SemanticsParseTreeHandler::HandleDesignatedName(
    ParseTree::Node /*parse_node*/) -> void {
  CARBON_FATAL() << "TODO";
}

auto SemanticsParseTreeHandler::HandleDesignatorExpression(
    ParseTree::Node /*parse_node*/) -> void {
  CARBON_FATAL() << "TODO";
}

auto SemanticsParseTreeHandler::HandleEmptyDeclaration(
    ParseTree::Node /*parse_node*/) -> void {
  CARBON_FATAL() << "TODO";
}

auto SemanticsParseTreeHandler::HandleExpressionStatement(
    ParseTree::Node /*parse_node*/) -> void {
  CARBON_FATAL() << "TODO";
}

auto SemanticsParseTreeHandler::HandleFileEnd(ParseTree::Node /*parse_node*/)
    -> void {
  CARBON_CHECK(node_block_stack_.size() == 1) << node_block_stack_.size();
}

auto SemanticsParseTreeHandler::HandleForHeader(ParseTree::Node /*parse_node*/)
    -> void {
  CARBON_FATAL() << "TODO";
}

auto SemanticsParseTreeHandler::HandleForHeaderStart(
    ParseTree::Node /*parse_node*/) -> void {
  CARBON_FATAL() << "TODO";
}

auto SemanticsParseTreeHandler::HandleForIn(ParseTree::Node /*parse_node*/)
    -> void {
  CARBON_FATAL() << "TODO";
}

auto SemanticsParseTreeHandler::HandleForStatement(
    ParseTree::Node /*parse_node*/) -> void {
  CARBON_FATAL() << "TODO";
}

auto SemanticsParseTreeHandler::HandleFunctionDeclaration(
    ParseTree::Node /*parse_node*/) -> void {
  CARBON_FATAL() << "TODO";
}

auto SemanticsParseTreeHandler::HandleFunctionDefinition(
    ParseTree::Node parse_node) -> void {
  // Merges code block children up under the FunctionDefinitionStart.
  while (parse_tree_->node_kind(node_stack_.back().parse_node) !=
         ParseNodeKind::FunctionDefinitionStart()) {
    node_stack_.pop_back();
  }
  Pop(ParseNodeKind::FunctionDefinitionStart());
  node_block_stack_.pop_back();
  Push(parse_node);
}

auto SemanticsParseTreeHandler::HandleFunctionDefinitionStart(
    ParseTree::Node parse_node) -> void {
  Pop(ParseNodeKind::ParameterList());
  auto name_node = node_stack_.back().parse_node;
  auto name = AddIdentifier(name_node);
  node_stack_.pop_back();
  auto fn_node = node_stack_.back().parse_node;
  Pop(ParseNodeKind::FunctionIntroducer());

  auto decl_id = AddNode(SemanticsNode::MakeFunctionDeclaration(fn_node));
  AddNode(SemanticsNode::MakeBindName(name_node, name, decl_id));
  auto block_id = semantics_->AddNodeBlock();
  AddNode(SemanticsNode::MakeFunctionDefinition(parse_node, decl_id, block_id));
  node_block_stack_.push_back(block_id);
  Push(parse_node);
}

auto SemanticsParseTreeHandler::HandleFunctionIntroducer(
    ParseTree::Node parse_node) -> void {
  // No action, just a bracketing node.
  Push(parse_node);
}

auto SemanticsParseTreeHandler::HandleIfCondition(
    ParseTree::Node /*parse_node*/) -> void {
  CARBON_FATAL() << "TODO";
}

auto SemanticsParseTreeHandler::HandleIfConditionStart(
    ParseTree::Node /*parse_node*/) -> void {
  CARBON_FATAL() << "TODO";
}

auto SemanticsParseTreeHandler::HandleIfStatement(
    ParseTree::Node /*parse_node*/) -> void {
  CARBON_FATAL() << "TODO";
}

auto SemanticsParseTreeHandler::HandleIfStatementElse(
    ParseTree::Node /*parse_node*/) -> void {
  CARBON_FATAL() << "TODO";
}

auto SemanticsParseTreeHandler::HandleInfixOperator(ParseTree::Node parse_node)
    -> void {
  auto rhs_id = PopWithResult();
  auto lhs_id = PopWithResult();

  auto block = node_block_stack_.back();
  auto lhs_type = semantics_->GetType(block, lhs_id);
  auto rhs_type = semantics_->GetType(block, rhs_id);
  SemanticsNodeId result_type = lhs_type;
  // TODO: This should attempt a type conversion, but there's not enough
  // implemented to do that right now.
  if (lhs_type != rhs_type) {
    auto invalid_type = SemanticsNodeId::MakeBuiltinReference(
        SemanticsBuiltinKind::InvalidType());
    if (lhs_type != invalid_type && rhs_type != invalid_type) {
      // TODO: This is a poor diagnostic, and should be expanded.
      CARBON_DIAGNOSTIC(TypeMismatch, Error, "Type mismatch");
      emitter_->Emit(parse_tree_->node_token(parse_node), TypeMismatch);
    }
    result_type = invalid_type;
  }

  // Figure out the operator for the token.
  auto token = parse_tree_->node_token(parse_node);
  switch (auto token_kind = tokens_->GetKind(token)) {
    case TokenKind::Plus():
      Push(parse_node, SemanticsNode::MakeBinaryOperatorAdd(
                           parse_node, result_type, lhs_id, rhs_id));
      break;
    default:
      CARBON_FATAL() << "Unrecognized token kind: " << token_kind.Name();
  }
}

auto SemanticsParseTreeHandler::HandleInterfaceBody(
    ParseTree::Node /*parse_node*/) -> void {
  CARBON_FATAL() << "TODO";
}

auto SemanticsParseTreeHandler::HandleInterfaceBodyStart(
    ParseTree::Node /*parse_node*/) -> void {
  CARBON_FATAL() << "TODO";
}

auto SemanticsParseTreeHandler::HandleInterfaceDefinition(
    ParseTree::Node /*parse_node*/) -> void {
  CARBON_FATAL() << "TODO";
}

auto SemanticsParseTreeHandler::HandleLiteral(ParseTree::Node parse_node)
    -> void {
  auto token = parse_tree_->node_token(parse_node);
  switch (auto token_kind = tokens_->GetKind(token)) {
    case TokenKind::IntegerLiteral(): {
      auto id =
          semantics_->AddIntegerLiteral(tokens_->GetIntegerLiteral(token));
      Push(parse_node, SemanticsNode::MakeIntegerLiteral(parse_node, id));
      break;
    }
    case TokenKind::RealLiteral(): {
      // TODO: Add storage of the Real literal.
      Push(parse_node, SemanticsNode::MakeRealLiteral(parse_node));
      break;
    }
    case TokenKind::IntegerTypeLiteral(): {
      auto text = tokens_->GetTokenText(token);
      CARBON_CHECK(text == "i32") << "Currently only i32 is allowed";
      Push(parse_node, SemanticsNodeId::MakeBuiltinReference(
                           SemanticsBuiltinKind::IntegerType()));
      break;
    }
    default:
      CARBON_FATAL() << "Unhandled kind: " << token_kind.Name();
  }
}

auto SemanticsParseTreeHandler::HandleNameReference(
    ParseTree::Node /*parse_node*/) -> void {
  CARBON_FATAL() << "TODO";
}

auto SemanticsParseTreeHandler::HandlePackageApi(ParseTree::Node /*parse_node*/)
    -> void {
  CARBON_FATAL() << "TODO";
}

auto SemanticsParseTreeHandler::HandlePackageDirective(
    ParseTree::Node /*parse_node*/) -> void {
  CARBON_FATAL() << "TODO";
}

auto SemanticsParseTreeHandler::HandlePackageImpl(
    ParseTree::Node /*parse_node*/) -> void {
  CARBON_FATAL() << "TODO";
}

auto SemanticsParseTreeHandler::HandlePackageIntroducer(
    ParseTree::Node /*parse_node*/) -> void {
  CARBON_FATAL() << "TODO";
}

auto SemanticsParseTreeHandler::HandlePackageLibrary(
    ParseTree::Node /*parse_node*/) -> void {
  CARBON_FATAL() << "TODO";
}

auto SemanticsParseTreeHandler::HandleParameterList(ParseTree::Node parse_node)
    -> void {
  // TODO: This should transform into a usable parameter list. For now
  // it's unused and only stored so that node counts match.
  Pop(ParseNodeKind::ParameterListStart());
  Push(parse_node);
}

<<<<<<< HEAD
auto SemanticsParseTreeHandler::HandleParameterListComma(
    ParseTree::Node /*parse_node*/) -> void {
  CARBON_FATAL() << "TODO";
}

auto SemanticsParseTreeHandler::HandleParameterListStart(
    ParseTree::Node parse_node) -> void {
  // TODO: See HandleParameterList.
  Push(parse_node);
}

auto SemanticsParseTreeHandler::HandleParenExpression(
    ParseTree::Node /*parse_node*/) -> void {
  CARBON_FATAL() << "TODO";
}

auto SemanticsParseTreeHandler::HandleParenExpressionOrTupleLiteralStart(
    ParseTree::Node /*parse_node*/) -> void {
  CARBON_FATAL() << "TODO";
}

auto SemanticsParseTreeHandler::HandlePatternBinding(
    ParseTree::Node /*parse_node*/) -> void {
  CARBON_FATAL() << "TODO";
}

auto SemanticsParseTreeHandler::HandlePostfixOperator(
    ParseTree::Node /*parse_node*/) -> void {
  CARBON_FATAL() << "TODO";
}

auto SemanticsParseTreeHandler::HandlePrefixOperator(
    ParseTree::Node /*parse_node*/) -> void {
  CARBON_FATAL() << "TODO";
=======
auto SemanticsParseTreeHandler::HandlePatternBinding(ParseTree::Node parse_node)
    -> void {
  // TODO: Create storage for the type, use that for the bind instead of the
  // type itself.
  auto type_id = PopWithResult();

  auto name_node = node_stack_.back().parse_node;
  auto name = AddIdentifier(name_node);
  node_stack_.pop_back();

  Push(parse_node,
       AddNode(SemanticsNode::MakeBindName(name_node, name, type_id)));
>>>>>>> ee998c99
}

auto SemanticsParseTreeHandler::HandleReturnStatement(
    ParseTree::Node parse_node) -> void {
  if (parse_tree_->node_kind(node_stack_.back().parse_node) ==
      ParseNodeKind::ReturnStatementStart()) {
    Pop(ParseNodeKind::ReturnStatementStart());
    Push(parse_node, SemanticsNode::MakeReturn(parse_node));
  } else {
    auto arg = PopWithResult();
    auto arg_type = semantics_->GetType(node_block_stack_.back(), arg);
    Pop(ParseNodeKind::ReturnStatementStart());
    Push(parse_node,
         SemanticsNode::MakeReturnExpression(parse_node, arg_type, arg));
  }
}

<<<<<<< HEAD
auto SemanticsParseTreeHandler::HandleReturnStatementStart(
    ParseTree::Node parse_node) -> void {
  // No action, just a bracketing node.
  Push(parse_node);
}

auto SemanticsParseTreeHandler::HandleReturnType(ParseTree::Node /*parse_node*/)
    -> void {
  CARBON_FATAL() << "TODO";
}

auto SemanticsParseTreeHandler::HandleStructComma(
    ParseTree::Node /*parse_node*/) -> void {
  CARBON_FATAL() << "TODO";
}

auto SemanticsParseTreeHandler::HandleStructFieldDesignator(
    ParseTree::Node /*parse_node*/) -> void {
  CARBON_FATAL() << "TODO";
}

auto SemanticsParseTreeHandler::HandleStructFieldType(
    ParseTree::Node /*parse_node*/) -> void {
  CARBON_FATAL() << "TODO";
}

auto SemanticsParseTreeHandler::HandleStructFieldUnknown(
    ParseTree::Node /*parse_node*/) -> void {
  CARBON_FATAL() << "TODO";
}

auto SemanticsParseTreeHandler::HandleStructFieldValue(
    ParseTree::Node /*parse_node*/) -> void {
  CARBON_FATAL() << "TODO";
}

auto SemanticsParseTreeHandler::HandleStructLiteral(
    ParseTree::Node /*parse_node*/) -> void {
  CARBON_FATAL() << "TODO";
}

auto SemanticsParseTreeHandler::HandleStructLiteralOrStructTypeLiteralStart(
    ParseTree::Node /*parse_node*/) -> void {
  CARBON_FATAL() << "TODO";
}

auto SemanticsParseTreeHandler::HandleStructTypeLiteral(
    ParseTree::Node /*parse_node*/) -> void {
  CARBON_FATAL() << "TODO";
}

auto SemanticsParseTreeHandler::HandleTupleLiteral(
    ParseTree::Node /*parse_node*/) -> void {
  CARBON_FATAL() << "TODO";
}

auto SemanticsParseTreeHandler::HandleTupleLiteralComma(
    ParseTree::Node /*parse_node*/) -> void {
  CARBON_FATAL() << "TODO";
}

auto SemanticsParseTreeHandler::HandleVariableDeclaration(
    ParseTree::Node /*parse_node*/) -> void {
  CARBON_FATAL() << "TODO";
}

auto SemanticsParseTreeHandler::HandleVariableIntroducer(
    ParseTree::Node /*parse_node*/) -> void {
  CARBON_FATAL() << "TODO";
}

auto SemanticsParseTreeHandler::HandleVariableInitializer(
    ParseTree::Node /*parse_node*/) -> void {
  CARBON_FATAL() << "TODO";
}

auto SemanticsParseTreeHandler::HandleWhileCondition(
    ParseTree::Node /*parse_node*/) -> void {
  CARBON_FATAL() << "TODO";
}

auto SemanticsParseTreeHandler::HandleWhileConditionStart(
    ParseTree::Node /*parse_node*/) -> void {
  CARBON_FATAL() << "TODO";
}

auto SemanticsParseTreeHandler::HandleWhileStatement(
    ParseTree::Node /*parse_node*/) -> void {
  CARBON_FATAL() << "TODO";
}

=======
auto SemanticsParseTreeHandler::HandleVariableDeclaration(
    ParseTree::Node parse_node) -> void {
  // TODO: Initializers would assign to the PatternBinding, but this code
  // doesn't handle it right now.
  PopWithResult();
  Pop(ParseNodeKind::VariableIntroducer());
  Push(parse_node);
}

>>>>>>> ee998c99
}  // namespace Carbon<|MERGE_RESOLUTION|>--- conflicted
+++ resolved
@@ -68,68 +68,12 @@
 
   for (auto parse_node : parse_tree_->postorder()) {
     switch (auto parse_kind = parse_tree_->node_kind(parse_node)) {
-<<<<<<< HEAD
 #define CARBON_PARSE_NODE_KIND(Name) \
   case ParseNodeKind::Name(): {      \
     Handle##Name(parse_node);        \
     break;                           \
   }
 #include "toolchain/parser/parse_node_kind.def"
-=======
-      case ParseNodeKind::FunctionDefinition(): {
-        HandleFunctionDefinition(parse_node);
-        break;
-      }
-      case ParseNodeKind::FunctionDefinitionStart(): {
-        HandleFunctionDefinitionStart(parse_node);
-        break;
-      }
-      case ParseNodeKind::FileEnd(): {
-        ++it;
-        CARBON_CHECK(node_block_stack_.size() == 1) << node_block_stack_.size();
-        CARBON_CHECK(it == range.end())
-            << "FileEnd should always be last, found "
-            << parse_tree_->node_kind(*it);
-        return;
-      }
-      case ParseNodeKind::InfixOperator(): {
-        HandleInfixOperator(parse_node);
-        break;
-      }
-      case ParseNodeKind::Literal(): {
-        HandleLiteral(parse_node);
-        break;
-      }
-      case ParseNodeKind::ParameterList(): {
-        HandleParameterList(parse_node);
-        break;
-      }
-      case ParseNodeKind::PatternBinding(): {
-        HandlePatternBinding(parse_node);
-        break;
-      }
-      case ParseNodeKind::ReturnStatement(): {
-        HandleReturnStatement(parse_node);
-        break;
-      }
-      case ParseNodeKind::VariableDeclaration(): {
-        HandleVariableDeclaration(parse_node);
-        break;
-      }
-      case ParseNodeKind::DeclaredName():
-      case ParseNodeKind::FunctionIntroducer():
-      case ParseNodeKind::ParameterListStart():
-      case ParseNodeKind::ReturnStatementStart():
-      case ParseNodeKind::VariableIntroducer(): {
-        // The token has no action, but we still track it for the stack.
-        Push(parse_node);
-        break;
-      }
-      default: {
-        CARBON_FATAL() << "In ParseTree at index " << parse_node
-                       << ", unhandled NodeKind " << parse_kind;
-      }
->>>>>>> ee998c99
     }
   }
 }
@@ -479,7 +423,6 @@
   Push(parse_node);
 }
 
-<<<<<<< HEAD
 auto SemanticsParseTreeHandler::HandleParameterListComma(
     ParseTree::Node /*parse_node*/) -> void {
   CARBON_FATAL() << "TODO";
@@ -501,20 +444,6 @@
   CARBON_FATAL() << "TODO";
 }
 
-auto SemanticsParseTreeHandler::HandlePatternBinding(
-    ParseTree::Node /*parse_node*/) -> void {
-  CARBON_FATAL() << "TODO";
-}
-
-auto SemanticsParseTreeHandler::HandlePostfixOperator(
-    ParseTree::Node /*parse_node*/) -> void {
-  CARBON_FATAL() << "TODO";
-}
-
-auto SemanticsParseTreeHandler::HandlePrefixOperator(
-    ParseTree::Node /*parse_node*/) -> void {
-  CARBON_FATAL() << "TODO";
-=======
 auto SemanticsParseTreeHandler::HandlePatternBinding(ParseTree::Node parse_node)
     -> void {
   // TODO: Create storage for the type, use that for the bind instead of the
@@ -527,7 +456,16 @@
 
   Push(parse_node,
        AddNode(SemanticsNode::MakeBindName(name_node, name, type_id)));
->>>>>>> ee998c99
+}
+
+auto SemanticsParseTreeHandler::HandlePostfixOperator(
+    ParseTree::Node /*parse_node*/) -> void {
+  CARBON_FATAL() << "TODO";
+}
+
+auto SemanticsParseTreeHandler::HandlePrefixOperator(
+    ParseTree::Node /*parse_node*/) -> void {
+  CARBON_FATAL() << "TODO";
 }
 
 auto SemanticsParseTreeHandler::HandleReturnStatement(
@@ -545,7 +483,6 @@
   }
 }
 
-<<<<<<< HEAD
 auto SemanticsParseTreeHandler::HandleReturnStatementStart(
     ParseTree::Node parse_node) -> void {
   // No action, just a bracketing node.
@@ -607,37 +544,6 @@
   CARBON_FATAL() << "TODO";
 }
 
-auto SemanticsParseTreeHandler::HandleVariableDeclaration(
-    ParseTree::Node /*parse_node*/) -> void {
-  CARBON_FATAL() << "TODO";
-}
-
-auto SemanticsParseTreeHandler::HandleVariableIntroducer(
-    ParseTree::Node /*parse_node*/) -> void {
-  CARBON_FATAL() << "TODO";
-}
-
-auto SemanticsParseTreeHandler::HandleVariableInitializer(
-    ParseTree::Node /*parse_node*/) -> void {
-  CARBON_FATAL() << "TODO";
-}
-
-auto SemanticsParseTreeHandler::HandleWhileCondition(
-    ParseTree::Node /*parse_node*/) -> void {
-  CARBON_FATAL() << "TODO";
-}
-
-auto SemanticsParseTreeHandler::HandleWhileConditionStart(
-    ParseTree::Node /*parse_node*/) -> void {
-  CARBON_FATAL() << "TODO";
-}
-
-auto SemanticsParseTreeHandler::HandleWhileStatement(
-    ParseTree::Node /*parse_node*/) -> void {
-  CARBON_FATAL() << "TODO";
-}
-
-=======
 auto SemanticsParseTreeHandler::HandleVariableDeclaration(
     ParseTree::Node parse_node) -> void {
   // TODO: Initializers would assign to the PatternBinding, but this code
@@ -647,5 +553,30 @@
   Push(parse_node);
 }
 
->>>>>>> ee998c99
+auto SemanticsParseTreeHandler::HandleVariableIntroducer(
+    ParseTree::Node parse_node) -> void {
+  // No action, just a bracketing node.
+  Push(parse_node);
+}
+
+auto SemanticsParseTreeHandler::HandleVariableInitializer(
+    ParseTree::Node /*parse_node*/) -> void {
+  CARBON_FATAL() << "TODO";
+}
+
+auto SemanticsParseTreeHandler::HandleWhileCondition(
+    ParseTree::Node /*parse_node*/) -> void {
+  CARBON_FATAL() << "TODO";
+}
+
+auto SemanticsParseTreeHandler::HandleWhileConditionStart(
+    ParseTree::Node /*parse_node*/) -> void {
+  CARBON_FATAL() << "TODO";
+}
+
+auto SemanticsParseTreeHandler::HandleWhileStatement(
+    ParseTree::Node /*parse_node*/) -> void {
+  CARBON_FATAL() << "TODO";
+}
+
 }  // namespace Carbon