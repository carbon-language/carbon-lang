--- conflicted
+++ resolved
@@ -187,11 +187,7 @@
   // If sizes mismatch, fail early.
   if (arg_refs.size() != param_refs.size()) {
     CARBON_DIAGNOSTIC(CallArgCountMismatch, Note,
-<<<<<<< HEAD
-                      "Received {0} arguments, but require {1} parameters.",
-=======
                       "Received {0} argument(s), but require {1} argument(s).",
->>>>>>> f7924aa9
                       int, int);
     emitter_->Build(arg_parse_node, NoMatchingCall)
         .Note(param_parse_node, CallArgCountMismatch, arg_refs.size(),
@@ -325,11 +321,7 @@
     }
 
     auto callable_id = name_node.GetAsFunctionDeclaration();
-<<<<<<< HEAD
     auto callable = semantics_->GetCallable(callable_id);
-=======
-    auto callable = semantics_->callables_[callable_id.index];
->>>>>>> f7924aa9
 
     if (!TryTypeConversionOnArgs(call_expr_parse_node, ir_id, refs_id,
                                  name_node.parse_node(),
@@ -719,10 +711,7 @@
     -> bool {
   auto on_start = [&](SemanticsNodeBlockId ir_id,
                       SemanticsNodeBlockId refs_id) -> bool {
-<<<<<<< HEAD
-=======
     PopScope();
->>>>>>> f7924aa9
     node_stack_.PopAndDiscardSoloParseNode(ParseNodeKind::ParameterListStart);
     finished_params_stack_.push_back({ir_id, refs_id});
     node_stack_.Push(parse_node);
