// Part of the Carbon Language project, under the Apache License v2.0 with LLVM
// Exceptions. See /LICENSE for license information.
// SPDX-License-Identifier: Apache-2.0 WITH LLVM-exception

#include "toolchain/semantics/semantics_parse_tree_handler.h"

#include "common/vlog.h"
#include "llvm/Support/PrettyStackTrace.h"
#include "toolchain/lexer/token_kind.h"
#include "toolchain/lexer/tokenized_buffer.h"
#include "toolchain/parser/parse_node_kind.h"
#include "toolchain/semantics/semantics_builtin_kind.h"
#include "toolchain/semantics/semantics_node.h"

namespace Carbon {

class SemanticsParseTreeHandler::PrettyStackTraceNodeStack
    : public llvm::PrettyStackTraceEntry {
 public:
  explicit PrettyStackTraceNodeStack(const SemanticsParseTreeHandler* handler)
      : handler_(handler) {}
  ~PrettyStackTraceNodeStack() override = default;

  auto print(llvm::raw_ostream& output) const -> void override {
<<<<<<< HEAD
    handler_->node_stack_.PrintForStackDump(output);
=======
    output << "node_stack_:\n";
    for (int i = 0; i < static_cast<int>(handler_->node_stack_.size()); ++i) {
      const auto& entry = handler_->node_stack_[i];
      auto parse_node_kind = handler_->parse_tree_->node_kind(entry.parse_node);
      output << "\t" << i << ".\t" << parse_node_kind;
      if (parse_node_kind == ParseNodeKind::PatternBinding) {
        output << " -> " << entry.name_id;
      } else {
        if (entry.result_id.is_valid()) {
          output << " -> " << entry.result_id;
        }
      }
      output << "\n";
    }
>>>>>>> 78ac6cb7
  }

 private:
  const SemanticsParseTreeHandler* handler_;
};

class SemanticsParseTreeHandler::PrettyStackTraceNodeBlockStack
    : public llvm::PrettyStackTraceEntry {
 public:
  explicit PrettyStackTraceNodeBlockStack(
      const SemanticsParseTreeHandler* handler)
      : handler_(handler) {}
  ~PrettyStackTraceNodeBlockStack() override = default;

  auto print(llvm::raw_ostream& output) const -> void override {
    output << "node_block_stack_:\n";
    for (int i = 0; i < static_cast<int>(handler_->node_block_stack_.size());
         ++i) {
      const auto& entry = handler_->node_block_stack_[i];
      output << "\t" << i << ".\t" << entry << "\n";
    }
  }

 private:
  const SemanticsParseTreeHandler* handler_;
};

auto SemanticsParseTreeHandler::Build() -> void {
  PrettyStackTraceNodeStack pretty_node_stack(this);
  PrettyStackTraceNodeBlockStack pretty_node_block_stack(this);

  // Add a block for the ParseTree.
  node_block_stack_.push_back(semantics_->AddNodeBlock());
  PushScope();

  for (auto parse_node : parse_tree_->postorder()) {
    switch (auto parse_kind = parse_tree_->node_kind(parse_node)) {
#define CARBON_PARSE_NODE_KIND(Name) \
  case ParseNodeKind::Name: {        \
    Handle##Name(parse_node);        \
    break;                           \
  }
#include "toolchain/parser/parse_node_kind.def"
    }
  }

  node_block_stack_.pop_back();
  CARBON_CHECK(node_block_stack_.empty()) << node_block_stack_.size();

  PopScope();
  CARBON_CHECK(name_lookup_.empty()) << name_lookup_.size();
  CARBON_CHECK(scope_stack_.empty()) << scope_stack_.size();
}

auto SemanticsParseTreeHandler::AddNode(SemanticsNode node) -> SemanticsNodeId {
  CARBON_VLOG() << "AddNode " << current_block_id() << ": " << node << "\n";
  return semantics_->AddNode(current_block_id(), node);
}

auto SemanticsParseTreeHandler::AddNodeAndPush(ParseTree::Node parse_node,
                                               SemanticsNode node) -> void {
  auto node_id = AddNode(node);
  node_stack_.Push(parse_node, node_id);
}

auto SemanticsParseTreeHandler::BindName(ParseTree::Node name_node,
                                         SemanticsNodeId type_id,
                                         SemanticsNodeId target_id)
    -> SemanticsStringId {
  CARBON_CHECK(parse_tree_->node_kind(name_node) == ParseNodeKind::DeclaredName)
      << parse_tree_->node_kind(name_node);
  auto name_str = parse_tree_->GetNodeText(name_node);
  auto name_id = semantics_->AddString(name_str);

  AddNode(SemanticsNode::MakeBindName(name_node, type_id, name_id, target_id));
  auto [it, inserted] = current_scope().names.insert(name_id);
  if (inserted) {
    name_lookup_[name_id].push_back(target_id);
  } else {
    CARBON_DIAGNOSTIC(NameRedefined, Error, "Redefining {0} in the same scope.",
                      llvm::StringRef);
    CARBON_DIAGNOSTIC(PreviousDefinition, Note, "Previous definition is here.");
    auto prev_def_id = name_lookup_[name_id].back();
    auto prev_def = semantics_->GetNode(prev_def_id);

    emitter_->Build(name_node, NameRedefined, name_str)
        .Note(prev_def.parse_node(), PreviousDefinition)
        .Emit();
  }
  return name_id;
}

<<<<<<< HEAD
=======
auto SemanticsParseTreeHandler::Push(ParseTree::Node parse_node) -> void {
  CARBON_VLOG() << "Push " << node_stack_.size() << ": "
                << parse_tree_->node_kind(parse_node) << "\n";
  CARBON_CHECK(node_stack_.size() < (1 << 20))
      << "Excessive stack size: likely infinite loop";
  node_stack_.push_back(
      {.parse_node = parse_node, .result_id = SemanticsNodeId::MakeInvalid()});
}

auto SemanticsParseTreeHandler::Push(ParseTree::Node parse_node,
                                     SemanticsNode node) -> void {
  CARBON_VLOG() << "Push " << node_stack_.size() << ": "
                << parse_tree_->node_kind(parse_node) << " -> " << node.kind()
                << "\n";
  CARBON_CHECK(node_stack_.size() < (1 << 20))
      << "Excessive stack size: likely infinite loop";
  auto node_id = AddNode(node);
  node_stack_.push_back({.parse_node = parse_node, .result_id = node_id});
}

auto SemanticsParseTreeHandler::Push(ParseTree::Node parse_node,
                                     SemanticsNodeId node_id) -> void {
  CARBON_VLOG() << "Push " << node_stack_.size() << ": "
                << parse_tree_->node_kind(parse_node) << " -> " << node_id
                << "\n";
  CARBON_CHECK(node_stack_.size() < (1 << 20))
      << "Excessive stack size: likely infinite loop";
  node_stack_.push_back({.parse_node = parse_node, .result_id = node_id});
}

auto SemanticsParseTreeHandler::Push(ParseTree::Node parse_node,
                                     SemanticsStringId name_id) -> void {
  CARBON_CHECK(parse_tree_->node_kind(parse_node) ==
               ParseNodeKind::PatternBinding);
  CARBON_VLOG() << "Push " << node_stack_.size() << ": "
                << parse_tree_->node_kind(parse_node) << " -> " << name_id
                << "\n";
  CARBON_CHECK(node_stack_.size() < (1 << 20))
      << "Excessive stack size: likely infinite loop";
  node_stack_.push_back({.parse_node = parse_node, .name_id = name_id});
}

auto SemanticsParseTreeHandler::Pop(ParseNodeKind pop_parse_kind) -> void {
  auto back = node_stack_.pop_back_val();
  auto parse_kind = parse_tree_->node_kind(back.parse_node);
  CARBON_VLOG() << "Pop " << node_stack_.size() << ": " << pop_parse_kind
                << "\n";
  CARBON_CHECK(parse_kind == pop_parse_kind)
      << "Expected " << pop_parse_kind << ", found " << parse_kind;
  CARBON_CHECK(!back.result_id.is_valid())
      << "Expected no result ID on " << parse_kind << ", was "
      << back.result_id;
}

auto SemanticsParseTreeHandler::PopWithResult() -> SemanticsNodeId {
  auto back = node_stack_.pop_back_val();
  auto node_id = back.result_id;
  CARBON_VLOG() << "Pop " << node_stack_.size() << ": any ("
                << parse_tree_->node_kind(back.parse_node) << ") -> " << node_id
                << "\n";
  CARBON_CHECK(node_id.is_valid())
      << "Invalid PopWithResult on " << parse_tree_->node_kind(back.parse_node);
  return node_id;
}

auto SemanticsParseTreeHandler::PopWithResult(ParseNodeKind pop_parse_kind)
    -> SemanticsNodeId {
  auto back = node_stack_.pop_back_val();
  auto parse_kind = parse_tree_->node_kind(back.parse_node);
  auto node_id = back.result_id;
  CARBON_VLOG() << "Pop " << node_stack_.size() << ": " << pop_parse_kind
                << ") -> " << node_id << "\n";
  CARBON_CHECK(parse_kind == pop_parse_kind)
      << "Expected " << pop_parse_kind << ", found " << parse_kind;
  CARBON_CHECK(node_id.is_valid())
      << "Invalid PopWithResult with " << parse_kind;
  return node_id;
}

auto SemanticsParseTreeHandler::PopWithResultIf(ParseNodeKind pop_parse_kind)
    -> std::optional<SemanticsNodeId> {
  auto parse_kind = parse_tree_->node_kind(node_stack_.back().parse_node);
  if (parse_kind != pop_parse_kind) {
    return std::nullopt;
  }

  auto back = node_stack_.pop_back_val();
  auto node_id = back.result_id;
  CARBON_VLOG() << "Pop " << node_stack_.size() << ": " << pop_parse_kind
                << ") -> " << node_id << "\n";
  CARBON_CHECK(node_id.is_valid())
      << "Invalid PopWithResult with " << parse_kind;
  return node_id;
}

>>>>>>> 78ac6cb7
auto SemanticsParseTreeHandler::PushScope() -> void {
  scope_stack_.push_back({});
}

auto SemanticsParseTreeHandler::PopScope() -> void {
  auto scope = scope_stack_.pop_back_val();
  for (const auto& str_id : scope.names) {
    auto it = name_lookup_.find(str_id);
    if (it->second.size() == 1) {
      // Erase names that no longer resolve.
      name_lookup_.erase(it);
    } else {
      it->second.pop_back();
    }
  }
}

auto SemanticsParseTreeHandler::TryTypeConversion(ParseTree::Node parse_node,
                                                  SemanticsNodeId lhs_id,
                                                  SemanticsNodeId rhs_id,
                                                  bool /*can_convert_lhs*/)
    -> SemanticsNodeId {
  auto lhs_type = semantics_->GetType(lhs_id);
  auto rhs_type = semantics_->GetType(rhs_id);
  // TODO: This should attempt a type conversion, but there's not enough
  // implemented to do that right now.
  if (lhs_type != rhs_type) {
    auto invalid_type = SemanticsNodeId::MakeBuiltinReference(
        SemanticsBuiltinKind::InvalidType);
    if (lhs_type != invalid_type && rhs_type != invalid_type) {
      // TODO: This is a poor diagnostic, and should be expanded.
      CARBON_DIAGNOSTIC(TypeMismatch, Error,
                        "Type mismatch: lhs is {0}, rhs is {1}",
                        SemanticsNodeId, SemanticsNodeId);
      emitter_->Emit(parse_node, TypeMismatch, lhs_type, rhs_type);
    }
    return invalid_type;
  }
  return lhs_type;
}

auto SemanticsParseTreeHandler::HandleAddress(ParseTree::Node /*parse_node*/)
    -> void {
  CARBON_FATAL() << "TODO";
}

auto SemanticsParseTreeHandler::HandleBreakStatement(
    ParseTree::Node /*parse_node*/) -> void {
  CARBON_FATAL() << "TODO";
}

auto SemanticsParseTreeHandler::HandleBreakStatementStart(
    ParseTree::Node /*parse_node*/) -> void {
  CARBON_FATAL() << "TODO";
}

auto SemanticsParseTreeHandler::HandleCallExpression(
    ParseTree::Node /*parse_node*/) -> void {
  CARBON_FATAL() << "TODO";
}

auto SemanticsParseTreeHandler::HandleCallExpressionComma(
    ParseTree::Node /*parse_node*/) -> void {
  CARBON_FATAL() << "TODO";
}

auto SemanticsParseTreeHandler::HandleCallExpressionStart(
    ParseTree::Node /*parse_node*/) -> void {
  CARBON_FATAL() << "TODO";
}

auto SemanticsParseTreeHandler::HandleCodeBlock(ParseTree::Node /*parse_node*/)
    -> void {
  CARBON_FATAL() << "TODO";
}

auto SemanticsParseTreeHandler::HandleCodeBlockStart(
    ParseTree::Node /*parse_node*/) -> void {
  CARBON_FATAL() << "TODO";
}

auto SemanticsParseTreeHandler::HandleContinueStatement(
    ParseTree::Node /*parse_node*/) -> void {
  CARBON_FATAL() << "TODO";
}

auto SemanticsParseTreeHandler::HandleContinueStatementStart(
    ParseTree::Node /*parse_node*/) -> void {
  CARBON_FATAL() << "TODO";
}

auto SemanticsParseTreeHandler::HandleDeclaredName(ParseTree::Node parse_node)
    -> void {
  // The parent is responsible for binding the name.
  node_stack_.Push(parse_node);
}

auto SemanticsParseTreeHandler::HandleDeducedParameterList(
    ParseTree::Node /*parse_node*/) -> void {
  CARBON_FATAL() << "TODO";
}

auto SemanticsParseTreeHandler::HandleDeducedParameterListStart(
    ParseTree::Node /*parse_node*/) -> void {
  CARBON_FATAL() << "TODO";
}

auto SemanticsParseTreeHandler::HandleDesignatedName(
    ParseTree::Node /*parse_node*/) -> void {
  CARBON_FATAL() << "TODO";
}

auto SemanticsParseTreeHandler::HandleDesignatorExpression(
    ParseTree::Node /*parse_node*/) -> void {
  CARBON_FATAL() << "TODO";
}

auto SemanticsParseTreeHandler::HandleEmptyDeclaration(
    ParseTree::Node parse_node) -> void {
  // Empty declarations have no actions associated, but we still balance the
  // tree.
  node_stack_.Push(parse_node);
}

auto SemanticsParseTreeHandler::HandleExpressionStatement(
    ParseTree::Node parse_node) -> void {
  // Pop the expression without investigating its contents.
  // TODO: This will probably eventually need to do some "do not discard"
  // analysis.
  node_stack_.PopAndIgnore();
  node_stack_.Push(parse_node);
}

auto SemanticsParseTreeHandler::HandleFileEnd(ParseTree::Node /*parse_node*/)
    -> void {
  // Do nothing, no need to balance this node.
}

auto SemanticsParseTreeHandler::HandleForHeader(ParseTree::Node /*parse_node*/)
    -> void {
  CARBON_FATAL() << "TODO";
}

auto SemanticsParseTreeHandler::HandleForHeaderStart(
    ParseTree::Node /*parse_node*/) -> void {
  CARBON_FATAL() << "TODO";
}

auto SemanticsParseTreeHandler::HandleForIn(ParseTree::Node /*parse_node*/)
    -> void {
  CARBON_FATAL() << "TODO";
}

auto SemanticsParseTreeHandler::HandleForStatement(
    ParseTree::Node /*parse_node*/) -> void {
  CARBON_FATAL() << "TODO";
}

auto SemanticsParseTreeHandler::HandleFunctionDeclaration(
    ParseTree::Node /*parse_node*/) -> void {
  CARBON_FATAL() << "TODO";
}

auto SemanticsParseTreeHandler::HandleFunctionDefinition(
    ParseTree::Node parse_node) -> void {
  // Merges code block children up under the FunctionDefinitionStart.
<<<<<<< HEAD
  while (parse_tree_->node_kind(node_stack_.PeekParseNode()) !=
         ParseNodeKind::FunctionDefinitionStart()) {
    node_stack_.PopAndIgnore();
  }
  node_stack_.PopAndIgnore();

=======
  while (parse_tree_->node_kind(node_stack_.back().parse_node) !=
         ParseNodeKind::FunctionDefinitionStart) {
    node_stack_.pop_back();
  }
  Pop(ParseNodeKind::FunctionDefinitionStart);
>>>>>>> 78ac6cb7
  PopScope();
  node_block_stack_.pop_back();
  node_stack_.Push(parse_node);
}

auto SemanticsParseTreeHandler::HandleFunctionDefinitionStart(
    ParseTree::Node parse_node) -> void {
<<<<<<< HEAD
  node_stack_.PopAndDiscard(ParseNodeKind::ParameterList());
  auto name_node = node_stack_.PopForParseNode(ParseNodeKind::DeclaredName());
  auto fn_node =
      node_stack_.PopForParseNode(ParseNodeKind::FunctionIntroducer());
=======
  Pop(ParseNodeKind::ParameterList);
  auto name_node = node_stack_.back().parse_node;
  node_stack_.pop_back();
  auto fn_node = node_stack_.back().parse_node;
  Pop(ParseNodeKind::FunctionIntroducer);
>>>>>>> 78ac6cb7

  auto decl_id = AddNode(SemanticsNode::MakeFunctionDeclaration(fn_node));
  // TODO: Propagate the type of the function.
  BindName(name_node, SemanticsNodeId::MakeInvalid(), decl_id);
  auto block_id = semantics_->AddNodeBlock();
  AddNode(SemanticsNode::MakeFunctionDefinition(parse_node, decl_id, block_id));
  node_block_stack_.push_back(block_id);
  PushScope();
  node_stack_.Push(parse_node);
}

auto SemanticsParseTreeHandler::HandleFunctionIntroducer(
    ParseTree::Node parse_node) -> void {
  // No action, just a bracketing node.
  node_stack_.Push(parse_node);
}

auto SemanticsParseTreeHandler::HandleIfCondition(
    ParseTree::Node /*parse_node*/) -> void {
  CARBON_FATAL() << "TODO";
}

auto SemanticsParseTreeHandler::HandleIfConditionStart(
    ParseTree::Node /*parse_node*/) -> void {
  CARBON_FATAL() << "TODO";
}

auto SemanticsParseTreeHandler::HandleIfStatement(
    ParseTree::Node /*parse_node*/) -> void {
  CARBON_FATAL() << "TODO";
}

auto SemanticsParseTreeHandler::HandleIfStatementElse(
    ParseTree::Node /*parse_node*/) -> void {
  CARBON_FATAL() << "TODO";
}

auto SemanticsParseTreeHandler::HandleInfixOperator(ParseTree::Node parse_node)
    -> void {
  auto rhs_id = node_stack_.PopForNodeId();
  auto lhs_id = node_stack_.PopForNodeId();
  SemanticsNodeId result_type =
      TryTypeConversion(parse_node, lhs_id, rhs_id, /*can_convert_lhs=*/true);

  // Figure out the operator for the token.
  auto token = parse_tree_->node_token(parse_node);
  switch (auto token_kind = tokens_->GetKind(token)) {
<<<<<<< HEAD
    case TokenKind::Plus():
      AddNodeAndPush(parse_node, SemanticsNode::MakeBinaryOperatorAdd(
                                     parse_node, result_type, lhs_id, rhs_id));
=======
    case TokenKind::Plus:
      Push(parse_node, SemanticsNode::MakeBinaryOperatorAdd(
                           parse_node, result_type, lhs_id, rhs_id));
>>>>>>> 78ac6cb7
      break;
    default:
      CARBON_FATAL() << "Unrecognized token kind: " << token_kind.name();
  }
}

auto SemanticsParseTreeHandler::HandleInterfaceBody(
    ParseTree::Node /*parse_node*/) -> void {
  CARBON_FATAL() << "TODO";
}

auto SemanticsParseTreeHandler::HandleInterfaceBodyStart(
    ParseTree::Node /*parse_node*/) -> void {
  CARBON_FATAL() << "TODO";
}

auto SemanticsParseTreeHandler::HandleInterfaceDefinition(
    ParseTree::Node /*parse_node*/) -> void {
  CARBON_FATAL() << "TODO";
}

auto SemanticsParseTreeHandler::HandleLiteral(ParseTree::Node parse_node)
    -> void {
  auto token = parse_tree_->node_token(parse_node);
  switch (auto token_kind = tokens_->GetKind(token)) {
    case TokenKind::IntegerLiteral: {
      auto id =
          semantics_->AddIntegerLiteral(tokens_->GetIntegerLiteral(token));
      AddNodeAndPush(parse_node,
                     SemanticsNode::MakeIntegerLiteral(parse_node, id));
      break;
    }
    case TokenKind::RealLiteral: {
      // TODO: Add storage of the Real literal.
      AddNodeAndPush(parse_node, SemanticsNode::MakeRealLiteral(parse_node));
      break;
    }
    case TokenKind::IntegerTypeLiteral: {
      auto text = tokens_->GetTokenText(token);
      CARBON_CHECK(text == "i32") << "Currently only i32 is allowed";
      node_stack_.Push(parse_node, SemanticsNodeId::MakeBuiltinReference(
                                       SemanticsBuiltinKind::IntegerType));
      break;
    }
    default:
      CARBON_FATAL() << "Unhandled kind: " << token_kind.name();
  }
}

auto SemanticsParseTreeHandler::HandleNameReference(ParseTree::Node parse_node)
    -> void {
  auto name_str = parse_tree_->GetNodeText(parse_node);

  auto name_not_found = [&] {
    CARBON_DIAGNOSTIC(NameNotFound, Error, "Name {0} not found",
                      llvm::StringRef);
    emitter_->Emit(parse_node, NameNotFound, name_str);
    node_stack_.Push(parse_node, SemanticsNodeId::MakeBuiltinReference(
                                     SemanticsBuiltinKind::InvalidType));
  };

  auto name_id = semantics_->GetString(name_str);
  if (!name_id) {
    name_not_found();
    return;
  }

  auto it = name_lookup_.find(*name_id);
  if (it == name_lookup_.end()) {
    name_not_found();
    return;
  }
  CARBON_CHECK(!it->second.empty()) << "Should have been erased: " << name_str;

  // TODO: Check for ambiguous lookups.
  node_stack_.Push(parse_node, it->second.back());
}

auto SemanticsParseTreeHandler::HandlePackageApi(ParseTree::Node /*parse_node*/)
    -> void {
  CARBON_FATAL() << "TODO";
}

auto SemanticsParseTreeHandler::HandlePackageDirective(
    ParseTree::Node /*parse_node*/) -> void {
  CARBON_FATAL() << "TODO";
}

auto SemanticsParseTreeHandler::HandlePackageImpl(
    ParseTree::Node /*parse_node*/) -> void {
  CARBON_FATAL() << "TODO";
}

auto SemanticsParseTreeHandler::HandlePackageIntroducer(
    ParseTree::Node /*parse_node*/) -> void {
  CARBON_FATAL() << "TODO";
}

auto SemanticsParseTreeHandler::HandlePackageLibrary(
    ParseTree::Node /*parse_node*/) -> void {
  CARBON_FATAL() << "TODO";
}

auto SemanticsParseTreeHandler::HandleParameterList(ParseTree::Node parse_node)
    -> void {
  // TODO: This should transform into a usable parameter list. For now
  // it's unused and only stored so that node counts match.
<<<<<<< HEAD
  node_stack_.PopAndDiscard(ParseNodeKind::ParameterListStart());
  node_stack_.Push(parse_node);
=======
  Pop(ParseNodeKind::ParameterListStart);
  Push(parse_node);
>>>>>>> 78ac6cb7
}

auto SemanticsParseTreeHandler::HandleParameterListComma(
    ParseTree::Node /*parse_node*/) -> void {
  CARBON_FATAL() << "TODO";
}

auto SemanticsParseTreeHandler::HandleParameterListStart(
    ParseTree::Node parse_node) -> void {
  // TODO: See HandleParameterList.
  node_stack_.Push(parse_node);
}

auto SemanticsParseTreeHandler::HandleParenExpression(
    ParseTree::Node /*parse_node*/) -> void {
  CARBON_FATAL() << "TODO";
}

auto SemanticsParseTreeHandler::HandleParenExpressionOrTupleLiteralStart(
    ParseTree::Node /*parse_node*/) -> void {
  CARBON_FATAL() << "TODO";
}

auto SemanticsParseTreeHandler::HandlePatternBinding(ParseTree::Node parse_node)
    -> void {
  auto type = node_stack_.PopForNodeId();

  // Get the name.
  auto name_node = node_stack_.PopForParseNode();

  // Allocate storage, linked to the name for error locations.
  auto storage_id = AddNode(SemanticsNode::MakeVarStorage(name_node, type));

  // Bind the name to storage.
  auto name_id = BindName(name_node, type, storage_id);

  // If this node's result is used, it'll be for either the name or the storage
  // address. The storage address can be found through the name, so we push the
  // name.
  node_stack_.Push(parse_node, name_id);
}

auto SemanticsParseTreeHandler::HandlePostfixOperator(
    ParseTree::Node /*parse_node*/) -> void {
  CARBON_FATAL() << "TODO";
}

auto SemanticsParseTreeHandler::HandlePrefixOperator(
    ParseTree::Node /*parse_node*/) -> void {
  CARBON_FATAL() << "TODO";
}

auto SemanticsParseTreeHandler::HandleReturnStatement(
    ParseTree::Node parse_node) -> void {
<<<<<<< HEAD
  if (parse_tree_->node_kind(node_stack_.PeekParseNode()) ==
      ParseNodeKind::ReturnStatementStart()) {
    node_stack_.PopAndDiscard(ParseNodeKind::ReturnStatementStart());
    AddNodeAndPush(parse_node, SemanticsNode::MakeReturn(parse_node));
=======
  if (parse_tree_->node_kind(node_stack_.back().parse_node) ==
      ParseNodeKind::ReturnStatementStart) {
    Pop(ParseNodeKind::ReturnStatementStart);
    Push(parse_node, SemanticsNode::MakeReturn(parse_node));
>>>>>>> 78ac6cb7
  } else {
    auto arg = node_stack_.PopForNodeId();
    auto arg_type = semantics_->GetType(arg);
<<<<<<< HEAD
    node_stack_.PopAndDiscard(ParseNodeKind::ReturnStatementStart());
    AddNodeAndPush(parse_node, SemanticsNode::MakeReturnExpression(
                                   parse_node, arg_type, arg));
=======
    Pop(ParseNodeKind::ReturnStatementStart);
    Push(parse_node,
         SemanticsNode::MakeReturnExpression(parse_node, arg_type, arg));
>>>>>>> 78ac6cb7
  }
}

auto SemanticsParseTreeHandler::HandleReturnStatementStart(
    ParseTree::Node parse_node) -> void {
  // No action, just a bracketing node.
  node_stack_.Push(parse_node);
}

auto SemanticsParseTreeHandler::HandleReturnType(ParseTree::Node /*parse_node*/)
    -> void {
  CARBON_FATAL() << "TODO";
}

auto SemanticsParseTreeHandler::HandleSelfDeducedParameter(
    ParseTree::Node /*parse_node*/) -> void {
  CARBON_FATAL() << "TODO";
}

auto SemanticsParseTreeHandler::HandleSelfType(ParseTree::Node /*parse_node*/)
    -> void {
  CARBON_FATAL() << "TODO";
}

auto SemanticsParseTreeHandler::HandleStructComma(
    ParseTree::Node /*parse_node*/) -> void {
  CARBON_FATAL() << "TODO";
}

auto SemanticsParseTreeHandler::HandleStructFieldDesignator(
    ParseTree::Node /*parse_node*/) -> void {
  CARBON_FATAL() << "TODO";
}

auto SemanticsParseTreeHandler::HandleStructFieldType(
    ParseTree::Node /*parse_node*/) -> void {
  CARBON_FATAL() << "TODO";
}

auto SemanticsParseTreeHandler::HandleStructFieldUnknown(
    ParseTree::Node /*parse_node*/) -> void {
  CARBON_FATAL() << "TODO";
}

auto SemanticsParseTreeHandler::HandleStructFieldValue(
    ParseTree::Node /*parse_node*/) -> void {
  CARBON_FATAL() << "TODO";
}

auto SemanticsParseTreeHandler::HandleStructLiteral(
    ParseTree::Node /*parse_node*/) -> void {
  CARBON_FATAL() << "TODO";
}

auto SemanticsParseTreeHandler::HandleStructLiteralOrStructTypeLiteralStart(
    ParseTree::Node /*parse_node*/) -> void {
  CARBON_FATAL() << "TODO";
}

auto SemanticsParseTreeHandler::HandleStructTypeLiteral(
    ParseTree::Node /*parse_node*/) -> void {
  CARBON_FATAL() << "TODO";
}

auto SemanticsParseTreeHandler::HandleTupleLiteral(
    ParseTree::Node /*parse_node*/) -> void {
  CARBON_FATAL() << "TODO";
}

auto SemanticsParseTreeHandler::HandleTupleLiteralComma(
    ParseTree::Node /*parse_node*/) -> void {
  CARBON_FATAL() << "TODO";
}

auto SemanticsParseTreeHandler::HandleVariableDeclaration(
    ParseTree::Node parse_node) -> void {
  auto last_child = node_stack_.PopForParseNodeAndNodeId();

<<<<<<< HEAD
  if (parse_tree_->node_kind(last_child.first) !=
      ParseNodeKind::PatternBinding()) {
    auto storage_id =
        node_stack_.PopForNodeId(ParseNodeKind::VariableInitializer());

    auto binding = node_stack_.PopForParseNodeAndNameId();
    CARBON_CHECK(parse_tree_->node_kind(binding.first) ==
                 ParseNodeKind::PatternBinding());
    CARBON_CHECK(binding.second.is_valid());
=======
  if (parse_tree_->node_kind(last_child.parse_node) !=
      ParseNodeKind::PatternBinding) {
    SemanticsNodeId init_id = last_child.result_id;
    auto storage_id = PopWithResult(ParseNodeKind::VariableInitializer);

    auto binding = node_stack_.pop_back_val();
    CARBON_CHECK(parse_tree_->node_kind(binding.parse_node) ==
                 ParseNodeKind::PatternBinding);
    CARBON_CHECK(binding.name_id.is_valid());
>>>>>>> 78ac6cb7

    // Restore the name now that the initializer is complete.
    AddNameToLookup(binding.second, storage_id);

    auto storage_type =
        TryTypeConversion(parse_node, storage_id, last_child.second,
                          /*can_convert_lhs=*/false);
    AddNode(SemanticsNode::MakeAssign(parse_node, storage_type, storage_id,
                                      last_child.second));
  }

<<<<<<< HEAD
  node_stack_.PopAndDiscard(ParseNodeKind::VariableIntroducer());
  node_stack_.Push(parse_node);
=======
  Pop(ParseNodeKind::VariableIntroducer);
  Push(parse_node);
>>>>>>> 78ac6cb7
}

auto SemanticsParseTreeHandler::HandleVariableIntroducer(
    ParseTree::Node parse_node) -> void {
  // No action, just a bracketing node.
  node_stack_.Push(parse_node);
}

auto SemanticsParseTreeHandler::HandleVariableInitializer(
    ParseTree::Node parse_node) -> void {
  // Temporarily remove name lookup entries added by the `var`. These will be
  // restored by `VariableDeclaration`.
<<<<<<< HEAD
=======
  auto back = node_stack_.back();
  CARBON_CHECK(parse_tree_->node_kind(back.parse_node) ==
               ParseNodeKind::PatternBinding)
      << parse_tree_->node_kind(back.parse_node);
>>>>>>> 78ac6cb7

  // Save the storage ID.
  auto it = name_lookup_.find(node_stack_.PeekForNameId());
  CARBON_CHECK(it != name_lookup_.end());
  CARBON_CHECK(!it->second.empty());
  auto storage_id = it->second.back();

  // Pop the name from lookup.
  if (it->second.size() == 1) {
    // Erase names that no longer resolve.
    name_lookup_.erase(it);
  } else {
    it->second.pop_back();
  }

  node_stack_.Push(parse_node, storage_id);
}

auto SemanticsParseTreeHandler::HandleWhileCondition(
    ParseTree::Node /*parse_node*/) -> void {
  CARBON_FATAL() << "TODO";
}

auto SemanticsParseTreeHandler::HandleWhileConditionStart(
    ParseTree::Node /*parse_node*/) -> void {
  CARBON_FATAL() << "TODO";
}

auto SemanticsParseTreeHandler::HandleWhileStatement(
    ParseTree::Node /*parse_node*/) -> void {
  CARBON_FATAL() << "TODO";
}

}  // namespace Carbon<|MERGE_RESOLUTION|>--- conflicted
+++ resolved
@@ -22,24 +22,7 @@
   ~PrettyStackTraceNodeStack() override = default;
 
   auto print(llvm::raw_ostream& output) const -> void override {
-<<<<<<< HEAD
     handler_->node_stack_.PrintForStackDump(output);
-=======
-    output << "node_stack_:\n";
-    for (int i = 0; i < static_cast<int>(handler_->node_stack_.size()); ++i) {
-      const auto& entry = handler_->node_stack_[i];
-      auto parse_node_kind = handler_->parse_tree_->node_kind(entry.parse_node);
-      output << "\t" << i << ".\t" << parse_node_kind;
-      if (parse_node_kind == ParseNodeKind::PatternBinding) {
-        output << " -> " << entry.name_id;
-      } else {
-        if (entry.result_id.is_valid()) {
-          output << " -> " << entry.result_id;
-        }
-      }
-      output << "\n";
-    }
->>>>>>> 78ac6cb7
   }
 
  private:
@@ -132,104 +115,6 @@
   return name_id;
 }
 
-<<<<<<< HEAD
-=======
-auto SemanticsParseTreeHandler::Push(ParseTree::Node parse_node) -> void {
-  CARBON_VLOG() << "Push " << node_stack_.size() << ": "
-                << parse_tree_->node_kind(parse_node) << "\n";
-  CARBON_CHECK(node_stack_.size() < (1 << 20))
-      << "Excessive stack size: likely infinite loop";
-  node_stack_.push_back(
-      {.parse_node = parse_node, .result_id = SemanticsNodeId::MakeInvalid()});
-}
-
-auto SemanticsParseTreeHandler::Push(ParseTree::Node parse_node,
-                                     SemanticsNode node) -> void {
-  CARBON_VLOG() << "Push " << node_stack_.size() << ": "
-                << parse_tree_->node_kind(parse_node) << " -> " << node.kind()
-                << "\n";
-  CARBON_CHECK(node_stack_.size() < (1 << 20))
-      << "Excessive stack size: likely infinite loop";
-  auto node_id = AddNode(node);
-  node_stack_.push_back({.parse_node = parse_node, .result_id = node_id});
-}
-
-auto SemanticsParseTreeHandler::Push(ParseTree::Node parse_node,
-                                     SemanticsNodeId node_id) -> void {
-  CARBON_VLOG() << "Push " << node_stack_.size() << ": "
-                << parse_tree_->node_kind(parse_node) << " -> " << node_id
-                << "\n";
-  CARBON_CHECK(node_stack_.size() < (1 << 20))
-      << "Excessive stack size: likely infinite loop";
-  node_stack_.push_back({.parse_node = parse_node, .result_id = node_id});
-}
-
-auto SemanticsParseTreeHandler::Push(ParseTree::Node parse_node,
-                                     SemanticsStringId name_id) -> void {
-  CARBON_CHECK(parse_tree_->node_kind(parse_node) ==
-               ParseNodeKind::PatternBinding);
-  CARBON_VLOG() << "Push " << node_stack_.size() << ": "
-                << parse_tree_->node_kind(parse_node) << " -> " << name_id
-                << "\n";
-  CARBON_CHECK(node_stack_.size() < (1 << 20))
-      << "Excessive stack size: likely infinite loop";
-  node_stack_.push_back({.parse_node = parse_node, .name_id = name_id});
-}
-
-auto SemanticsParseTreeHandler::Pop(ParseNodeKind pop_parse_kind) -> void {
-  auto back = node_stack_.pop_back_val();
-  auto parse_kind = parse_tree_->node_kind(back.parse_node);
-  CARBON_VLOG() << "Pop " << node_stack_.size() << ": " << pop_parse_kind
-                << "\n";
-  CARBON_CHECK(parse_kind == pop_parse_kind)
-      << "Expected " << pop_parse_kind << ", found " << parse_kind;
-  CARBON_CHECK(!back.result_id.is_valid())
-      << "Expected no result ID on " << parse_kind << ", was "
-      << back.result_id;
-}
-
-auto SemanticsParseTreeHandler::PopWithResult() -> SemanticsNodeId {
-  auto back = node_stack_.pop_back_val();
-  auto node_id = back.result_id;
-  CARBON_VLOG() << "Pop " << node_stack_.size() << ": any ("
-                << parse_tree_->node_kind(back.parse_node) << ") -> " << node_id
-                << "\n";
-  CARBON_CHECK(node_id.is_valid())
-      << "Invalid PopWithResult on " << parse_tree_->node_kind(back.parse_node);
-  return node_id;
-}
-
-auto SemanticsParseTreeHandler::PopWithResult(ParseNodeKind pop_parse_kind)
-    -> SemanticsNodeId {
-  auto back = node_stack_.pop_back_val();
-  auto parse_kind = parse_tree_->node_kind(back.parse_node);
-  auto node_id = back.result_id;
-  CARBON_VLOG() << "Pop " << node_stack_.size() << ": " << pop_parse_kind
-                << ") -> " << node_id << "\n";
-  CARBON_CHECK(parse_kind == pop_parse_kind)
-      << "Expected " << pop_parse_kind << ", found " << parse_kind;
-  CARBON_CHECK(node_id.is_valid())
-      << "Invalid PopWithResult with " << parse_kind;
-  return node_id;
-}
-
-auto SemanticsParseTreeHandler::PopWithResultIf(ParseNodeKind pop_parse_kind)
-    -> std::optional<SemanticsNodeId> {
-  auto parse_kind = parse_tree_->node_kind(node_stack_.back().parse_node);
-  if (parse_kind != pop_parse_kind) {
-    return std::nullopt;
-  }
-
-  auto back = node_stack_.pop_back_val();
-  auto node_id = back.result_id;
-  CARBON_VLOG() << "Pop " << node_stack_.size() << ": " << pop_parse_kind
-                << ") -> " << node_id << "\n";
-  CARBON_CHECK(node_id.is_valid())
-      << "Invalid PopWithResult with " << parse_kind;
-  return node_id;
-}
-
->>>>>>> 78ac6cb7
 auto SemanticsParseTreeHandler::PushScope() -> void {
   scope_stack_.push_back({});
 }
@@ -396,20 +281,12 @@
 auto SemanticsParseTreeHandler::HandleFunctionDefinition(
     ParseTree::Node parse_node) -> void {
   // Merges code block children up under the FunctionDefinitionStart.
-<<<<<<< HEAD
   while (parse_tree_->node_kind(node_stack_.PeekParseNode()) !=
-         ParseNodeKind::FunctionDefinitionStart()) {
+         ParseNodeKind::FunctionDefinitionStart) {
     node_stack_.PopAndIgnore();
   }
   node_stack_.PopAndIgnore();
 
-=======
-  while (parse_tree_->node_kind(node_stack_.back().parse_node) !=
-         ParseNodeKind::FunctionDefinitionStart) {
-    node_stack_.pop_back();
-  }
-  Pop(ParseNodeKind::FunctionDefinitionStart);
->>>>>>> 78ac6cb7
   PopScope();
   node_block_stack_.pop_back();
   node_stack_.Push(parse_node);
@@ -417,18 +294,10 @@
 
 auto SemanticsParseTreeHandler::HandleFunctionDefinitionStart(
     ParseTree::Node parse_node) -> void {
-<<<<<<< HEAD
-  node_stack_.PopAndDiscard(ParseNodeKind::ParameterList());
-  auto name_node = node_stack_.PopForParseNode(ParseNodeKind::DeclaredName());
+  node_stack_.PopAndDiscardSoloParseNode(ParseNodeKind::ParameterList);
+  auto name_node = node_stack_.PopForSoloParseNode(ParseNodeKind::DeclaredName);
   auto fn_node =
-      node_stack_.PopForParseNode(ParseNodeKind::FunctionIntroducer());
-=======
-  Pop(ParseNodeKind::ParameterList);
-  auto name_node = node_stack_.back().parse_node;
-  node_stack_.pop_back();
-  auto fn_node = node_stack_.back().parse_node;
-  Pop(ParseNodeKind::FunctionIntroducer);
->>>>>>> 78ac6cb7
+      node_stack_.PopForSoloParseNode(ParseNodeKind::FunctionIntroducer);
 
   auto decl_id = AddNode(SemanticsNode::MakeFunctionDeclaration(fn_node));
   // TODO: Propagate the type of the function.
@@ -476,15 +345,9 @@
   // Figure out the operator for the token.
   auto token = parse_tree_->node_token(parse_node);
   switch (auto token_kind = tokens_->GetKind(token)) {
-<<<<<<< HEAD
-    case TokenKind::Plus():
+    case TokenKind::Plus:
       AddNodeAndPush(parse_node, SemanticsNode::MakeBinaryOperatorAdd(
                                      parse_node, result_type, lhs_id, rhs_id));
-=======
-    case TokenKind::Plus:
-      Push(parse_node, SemanticsNode::MakeBinaryOperatorAdd(
-                           parse_node, result_type, lhs_id, rhs_id));
->>>>>>> 78ac6cb7
       break;
     default:
       CARBON_FATAL() << "Unrecognized token kind: " << token_kind.name();
@@ -592,13 +455,8 @@
     -> void {
   // TODO: This should transform into a usable parameter list. For now
   // it's unused and only stored so that node counts match.
-<<<<<<< HEAD
-  node_stack_.PopAndDiscard(ParseNodeKind::ParameterListStart());
-  node_stack_.Push(parse_node);
-=======
-  Pop(ParseNodeKind::ParameterListStart);
-  Push(parse_node);
->>>>>>> 78ac6cb7
+  node_stack_.PopAndDiscardSoloParseNode(ParseNodeKind::ParameterListStart);
+  node_stack_.Push(parse_node);
 }
 
 auto SemanticsParseTreeHandler::HandleParameterListComma(
@@ -627,7 +485,7 @@
   auto type = node_stack_.PopForNodeId();
 
   // Get the name.
-  auto name_node = node_stack_.PopForParseNode();
+  auto name_node = node_stack_.PopForSoloParseNode();
 
   // Allocate storage, linked to the name for error locations.
   auto storage_id = AddNode(SemanticsNode::MakeVarStorage(name_node, type));
@@ -653,29 +511,16 @@
 
 auto SemanticsParseTreeHandler::HandleReturnStatement(
     ParseTree::Node parse_node) -> void {
-<<<<<<< HEAD
   if (parse_tree_->node_kind(node_stack_.PeekParseNode()) ==
-      ParseNodeKind::ReturnStatementStart()) {
-    node_stack_.PopAndDiscard(ParseNodeKind::ReturnStatementStart());
+      ParseNodeKind::ReturnStatementStart) {
+    node_stack_.PopAndDiscardSoloParseNode(ParseNodeKind::ReturnStatementStart);
     AddNodeAndPush(parse_node, SemanticsNode::MakeReturn(parse_node));
-=======
-  if (parse_tree_->node_kind(node_stack_.back().parse_node) ==
-      ParseNodeKind::ReturnStatementStart) {
-    Pop(ParseNodeKind::ReturnStatementStart);
-    Push(parse_node, SemanticsNode::MakeReturn(parse_node));
->>>>>>> 78ac6cb7
   } else {
     auto arg = node_stack_.PopForNodeId();
     auto arg_type = semantics_->GetType(arg);
-<<<<<<< HEAD
-    node_stack_.PopAndDiscard(ParseNodeKind::ReturnStatementStart());
+    node_stack_.PopAndDiscardSoloParseNode(ParseNodeKind::ReturnStatementStart);
     AddNodeAndPush(parse_node, SemanticsNode::MakeReturnExpression(
                                    parse_node, arg_type, arg));
-=======
-    Pop(ParseNodeKind::ReturnStatementStart);
-    Push(parse_node,
-         SemanticsNode::MakeReturnExpression(parse_node, arg_type, arg));
->>>>>>> 78ac6cb7
   }
 }
 
@@ -754,27 +599,15 @@
     ParseTree::Node parse_node) -> void {
   auto last_child = node_stack_.PopForParseNodeAndNodeId();
 
-<<<<<<< HEAD
   if (parse_tree_->node_kind(last_child.first) !=
-      ParseNodeKind::PatternBinding()) {
+      ParseNodeKind::PatternBinding) {
     auto storage_id =
-        node_stack_.PopForNodeId(ParseNodeKind::VariableInitializer());
+        node_stack_.PopForNodeId(ParseNodeKind::VariableInitializer);
 
     auto binding = node_stack_.PopForParseNodeAndNameId();
     CARBON_CHECK(parse_tree_->node_kind(binding.first) ==
-                 ParseNodeKind::PatternBinding());
+                 ParseNodeKind::PatternBinding);
     CARBON_CHECK(binding.second.is_valid());
-=======
-  if (parse_tree_->node_kind(last_child.parse_node) !=
-      ParseNodeKind::PatternBinding) {
-    SemanticsNodeId init_id = last_child.result_id;
-    auto storage_id = PopWithResult(ParseNodeKind::VariableInitializer);
-
-    auto binding = node_stack_.pop_back_val();
-    CARBON_CHECK(parse_tree_->node_kind(binding.parse_node) ==
-                 ParseNodeKind::PatternBinding);
-    CARBON_CHECK(binding.name_id.is_valid());
->>>>>>> 78ac6cb7
 
     // Restore the name now that the initializer is complete.
     AddNameToLookup(binding.second, storage_id);
@@ -786,13 +619,8 @@
                                       last_child.second));
   }
 
-<<<<<<< HEAD
-  node_stack_.PopAndDiscard(ParseNodeKind::VariableIntroducer());
-  node_stack_.Push(parse_node);
-=======
-  Pop(ParseNodeKind::VariableIntroducer);
-  Push(parse_node);
->>>>>>> 78ac6cb7
+  node_stack_.PopAndDiscardSoloParseNode(ParseNodeKind::VariableIntroducer);
+  node_stack_.Push(parse_node);
 }
 
 auto SemanticsParseTreeHandler::HandleVariableIntroducer(
@@ -805,13 +633,6 @@
     ParseTree::Node parse_node) -> void {
   // Temporarily remove name lookup entries added by the `var`. These will be
   // restored by `VariableDeclaration`.
-<<<<<<< HEAD
-=======
-  auto back = node_stack_.back();
-  CARBON_CHECK(parse_tree_->node_kind(back.parse_node) ==
-               ParseNodeKind::PatternBinding)
-      << parse_tree_->node_kind(back.parse_node);
->>>>>>> 78ac6cb7
 
   // Save the storage ID.
   auto it = name_lookup_.find(node_stack_.PeekForNameId());
