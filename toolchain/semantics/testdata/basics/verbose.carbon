// Part of the Carbon Language project, under the Apache License v2.0 with LLVM
// Exceptions. See /LICENSE for license information.
// SPDX-License-Identifier: Apache-2.0 WITH LLVM-exception
//
// NOAUTOUPDATE
// RUN: %{carbon} -v dump semantics-ir %s | %{FileCheck-allow-unmatched}
//
// Only checks a couple statements in order to minimize manual update churn.
// CHECK:STDERR: Push 0: FunctionIntroducer
<<<<<<< HEAD
// CHECK:STDERR: AddNode block0: BindName(ident0, node{{[0-9]+}})
=======
// CHECK:STDERR: AddNode block0: BindName(str0, node0)
>>>>>>> 9d234aa7

fn Foo() {
  return;
}<|MERGE_RESOLUTION|>--- conflicted
+++ resolved
@@ -7,11 +7,7 @@
 //
 // Only checks a couple statements in order to minimize manual update churn.
 // CHECK:STDERR: Push 0: FunctionIntroducer
-<<<<<<< HEAD
-// CHECK:STDERR: AddNode block0: BindName(ident0, node{{[0-9]+}})
-=======
-// CHECK:STDERR: AddNode block0: BindName(str0, node0)
->>>>>>> 9d234aa7
+// CHECK:STDERR: AddNode block0: BindName(str0, node{{[0-9]+}})
 
 fn Foo() {
   return;
