--- conflicted
+++ resolved
@@ -24,13 +24,4 @@
 // CHECK:STDOUT: node_blocks: [
 // CHECK:STDOUT:   [
 // CHECK:STDOUT:   ],
-<<<<<<< HEAD
-// CHECK:STDOUT: ]
-// CHECK:STDOUT:
-// CHECK:STDOUT: package {
-// CHECK:STDOUT: }
-
-;
-=======
-// CHECK:STDOUT: ]
->>>>>>> 212188a9
+// CHECK:STDOUT: ]