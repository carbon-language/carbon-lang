// Part of the Carbon Language project, under the Apache License v2.0 with LLVM
// Exceptions. See /LICENSE for license information.
// SPDX-License-Identifier: Apache-2.0 WITH LLVM-exception
//
// AUTOUPDATE

fn Main() {
  // CHECK:STDERR: fail_name_lookup.carbon:[[@LINE+3]]:3: Name `x` not found
  // CHECK:STDERR:   x;
  // CHECK:STDERR:   ^
  x;
}

// CHECK:STDOUT: cross_reference_irs_size: 1
// CHECK:STDOUT: functions: [
// CHECK:STDOUT:   {name: str0, param_refs: block0, body: {block2}}},
// CHECK:STDOUT: ]
// CHECK:STDOUT: integer_literals: [
// CHECK:STDOUT: ]
// CHECK:STDOUT: real_literals: [
// CHECK:STDOUT: ]
// CHECK:STDOUT: strings: [
// CHECK:STDOUT:   Main,
// CHECK:STDOUT:   x,
// CHECK:STDOUT: ]
// CHECK:STDOUT: types: [
// CHECK:STDOUT: ]
// CHECK:STDOUT: type_blocks: [
// CHECK:STDOUT: ]
// CHECK:STDOUT: nodes: [
// CHECK:STDOUT:   {kind: FunctionDeclaration, arg0: function0},
// CHECK:STDOUT:   {kind: Return},
// CHECK:STDOUT: ]
// CHECK:STDOUT: node_blocks: [
// CHECK:STDOUT:   [
// CHECK:STDOUT:   ],
// CHECK:STDOUT:   [
// CHECK:STDOUT:     node+0,
// CHECK:STDOUT:   ],
// CHECK:STDOUT:   [
// CHECK:STDOUT:     node+1,
// CHECK:STDOUT:   ],
<<<<<<< HEAD
// CHECK:STDOUT: ]
// CHECK:STDOUT:
// CHECK:STDOUT: package {
// CHECK:STDOUT:   %46 = fn_decl @Main
// CHECK:STDOUT: }
// CHECK:STDOUT:
// CHECK:STDOUT: fn @Main() {
// CHECK:STDOUT: !entry:
// CHECK:STDOUT:   return
// CHECK:STDOUT: }

fn Main() {
  // CHECK:STDERR: fail_name_lookup.carbon:[[@LINE+3]]:3: Name `x` not found
  // CHECK:STDERR:   x;
  // CHECK:STDERR:   ^
  x;
}
=======
// CHECK:STDOUT: ]
>>>>>>> 212188a9
<|MERGE_RESOLUTION|>--- conflicted
+++ resolved
@@ -40,24 +40,4 @@
 // CHECK:STDOUT:   [
 // CHECK:STDOUT:     node+1,
 // CHECK:STDOUT:   ],
-<<<<<<< HEAD
-// CHECK:STDOUT: ]
-// CHECK:STDOUT:
-// CHECK:STDOUT: package {
-// CHECK:STDOUT:   %46 = fn_decl @Main
-// CHECK:STDOUT: }
-// CHECK:STDOUT:
-// CHECK:STDOUT: fn @Main() {
-// CHECK:STDOUT: !entry:
-// CHECK:STDOUT:   return
-// CHECK:STDOUT: }
-
-fn Main() {
-  // CHECK:STDERR: fail_name_lookup.carbon:[[@LINE+3]]:3: Name `x` not found
-  // CHECK:STDERR:   x;
-  // CHECK:STDERR:   ^
-  x;
-}
-=======
-// CHECK:STDOUT: ]
->>>>>>> 212188a9
+// CHECK:STDOUT: ]