--- conflicted
+++ resolved
@@ -42,18 +42,4 @@
 // CHECK:STDOUT:     node+4,
 // CHECK:STDOUT:     node+5,
 // CHECK:STDOUT:   ],
-<<<<<<< HEAD
-// CHECK:STDOUT: ]
-// CHECK:STDOUT:
-// CHECK:STDOUT: package {
-// CHECK:STDOUT:   %test_i32: i32 = var
-// CHECK:STDOUT:   %52: i32 = int_value 1
-// CHECK:STDOUT:   %52.29: i32 = int_value 2
-// CHECK:STDOUT:   %52.26: i32 = add %52, %52.29
-// CHECK:STDOUT:   assign %test_i32, %52.26
-// CHECK:STDOUT: }
-
-var test_i32: i32 = ((1) + (2));
-=======
-// CHECK:STDOUT: ]
->>>>>>> 212188a9
+// CHECK:STDOUT: ]