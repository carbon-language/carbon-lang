--- conflicted
+++ resolved
@@ -56,28 +56,4 @@
 // CHECK:STDOUT:     node+7,
 // CHECK:STDOUT:     node+8,
 // CHECK:STDOUT:   ],
-<<<<<<< HEAD
-// CHECK:STDOUT: ]
-// CHECK:STDOUT:
-// CHECK:STDOUT: package {
-// CHECK:STDOUT:   %x: i32 = var
-// CHECK:STDOUT:   %68: i32 = int_value 0
-// CHECK:STDOUT:   assign %x, %68
-// CHECK:STDOUT:   %70 = fn_decl @Main
-// CHECK:STDOUT: }
-// CHECK:STDOUT:
-// CHECK:STDOUT: fn @Main() {
-// CHECK:STDOUT: !entry:
-// CHECK:STDOUT:   %y: i32 = var
-// CHECK:STDOUT:   assign %y, package.%x
-// CHECK:STDOUT:   return
-// CHECK:STDOUT: }
-
-var x: i32 = 0;
-
-fn Main() {
-  var y: i32 = x;
-}
-=======
-// CHECK:STDOUT: ]
->>>>>>> 212188a9
+// CHECK:STDOUT: ]