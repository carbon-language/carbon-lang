// Part of the Carbon Language project, under the Apache License v2.0 with LLVM
// Exceptions. See /LICENSE for license information.
// SPDX-License-Identifier: Apache-2.0 WITH LLVM-exception
//
// AUTOUPDATE

var x: i32 = 0;

fn Main() {
  var y: i32 = x;
}

// CHECK:STDOUT: cross_reference_irs_size: 1
// CHECK:STDOUT: functions: [
// CHECK:STDOUT:   {name: str1, param_refs: block0, body: {block2}}},
// CHECK:STDOUT: ]
// CHECK:STDOUT: integer_literals: [
// CHECK:STDOUT:   0,
// CHECK:STDOUT: ]
// CHECK:STDOUT: real_literals: [
// CHECK:STDOUT: ]
// CHECK:STDOUT: strings: [
// CHECK:STDOUT:   x,
// CHECK:STDOUT:   Main,
// CHECK:STDOUT:   y,
// CHECK:STDOUT: ]
// CHECK:STDOUT: types: [
// CHECK:STDOUT:   nodeIntegerType,
// CHECK:STDOUT: ]
// CHECK:STDOUT: type_blocks: [
// CHECK:STDOUT: ]
// CHECK:STDOUT: nodes: [
// CHECK:STDOUT:   {kind: VarStorage, type: type0},
// CHECK:STDOUT:   {kind: BindName, arg0: str0, arg1: node+0, type: type0},
// CHECK:STDOUT:   {kind: IntegerLiteral, arg0: int0, type: type0},
// CHECK:STDOUT:   {kind: InitializeFrom, arg0: node+2, type: type0},
// CHECK:STDOUT:   {kind: Assign, arg0: node+0, arg1: node+3},
// CHECK:STDOUT:   {kind: FunctionDeclaration, arg0: function0},
// CHECK:STDOUT:   {kind: VarStorage, type: type0},
// CHECK:STDOUT:   {kind: BindName, arg0: str2, arg1: node+6, type: type0},
// CHECK:STDOUT:   {kind: ValueBinding, arg0: node+0, type: type0},
// CHECK:STDOUT:   {kind: InitializeFrom, arg0: node+8, type: type0},
// CHECK:STDOUT:   {kind: Assign, arg0: node+6, arg1: node+9},
// CHECK:STDOUT:   {kind: Return},
// CHECK:STDOUT: ]
// CHECK:STDOUT: node_blocks: [
// CHECK:STDOUT:   [
// CHECK:STDOUT:   ],
// CHECK:STDOUT:   [
// CHECK:STDOUT:     node+0,
// CHECK:STDOUT:     node+1,
// CHECK:STDOUT:     node+2,
// CHECK:STDOUT:     node+3,
// CHECK:STDOUT:     node+4,
// CHECK:STDOUT:     node+5,
// CHECK:STDOUT:   ],
// CHECK:STDOUT:   [
// CHECK:STDOUT:     node+6,
// CHECK:STDOUT:     node+7,
// CHECK:STDOUT:     node+8,
// CHECK:STDOUT:     node+9,
// CHECK:STDOUT:     node+10,
// CHECK:STDOUT:     node+11,
// CHECK:STDOUT:   ],
// CHECK:STDOUT: ]
// CHECK:STDOUT:
// CHECK:STDOUT: package {
// CHECK:STDOUT:   %x: i32 = var
<<<<<<< HEAD
// CHECK:STDOUT:   %.loc7_14.1: i32 = int_value 0
// CHECK:STDOUT:   %.loc7_14.2: i32 = initialize_from %.loc7_14.1
// CHECK:STDOUT:   assign %x, %.loc7_14.2
=======
// CHECK:STDOUT:   %.loc7: i32 = int_literal 0
// CHECK:STDOUT:   assign %x, %.loc7
>>>>>>> 2a74c807
// CHECK:STDOUT:   %.loc9 = fn_decl @Main
// CHECK:STDOUT: }
// CHECK:STDOUT:
// CHECK:STDOUT: fn @Main() {
// CHECK:STDOUT: !entry:
// CHECK:STDOUT:   %y: i32 = var
// CHECK:STDOUT:   %.loc7_5.1: i32 = value_binding package.%x
// CHECK:STDOUT:   %.loc7_5.2: i32 = initialize_from %.loc7_5.1
// CHECK:STDOUT:   assign %y, %.loc7_5.2
// CHECK:STDOUT:   return
// CHECK:STDOUT: }<|MERGE_RESOLUTION|>--- conflicted
+++ resolved
@@ -33,14 +33,11 @@
 // CHECK:STDOUT:   {kind: VarStorage, type: type0},
 // CHECK:STDOUT:   {kind: BindName, arg0: str0, arg1: node+0, type: type0},
 // CHECK:STDOUT:   {kind: IntegerLiteral, arg0: int0, type: type0},
-// CHECK:STDOUT:   {kind: InitializeFrom, arg0: node+2, type: type0},
-// CHECK:STDOUT:   {kind: Assign, arg0: node+0, arg1: node+3},
+// CHECK:STDOUT:   {kind: Assign, arg0: node+0, arg1: node+2},
 // CHECK:STDOUT:   {kind: FunctionDeclaration, arg0: function0},
 // CHECK:STDOUT:   {kind: VarStorage, type: type0},
-// CHECK:STDOUT:   {kind: BindName, arg0: str2, arg1: node+6, type: type0},
-// CHECK:STDOUT:   {kind: ValueBinding, arg0: node+0, type: type0},
-// CHECK:STDOUT:   {kind: InitializeFrom, arg0: node+8, type: type0},
-// CHECK:STDOUT:   {kind: Assign, arg0: node+6, arg1: node+9},
+// CHECK:STDOUT:   {kind: BindName, arg0: str2, arg1: node+5, type: type0},
+// CHECK:STDOUT:   {kind: Assign, arg0: node+5, arg1: node+0},
 // CHECK:STDOUT:   {kind: Return},
 // CHECK:STDOUT: ]
 // CHECK:STDOUT: node_blocks: [
@@ -52,36 +49,25 @@
 // CHECK:STDOUT:     node+2,
 // CHECK:STDOUT:     node+3,
 // CHECK:STDOUT:     node+4,
-// CHECK:STDOUT:     node+5,
 // CHECK:STDOUT:   ],
 // CHECK:STDOUT:   [
+// CHECK:STDOUT:     node+5,
 // CHECK:STDOUT:     node+6,
 // CHECK:STDOUT:     node+7,
 // CHECK:STDOUT:     node+8,
-// CHECK:STDOUT:     node+9,
-// CHECK:STDOUT:     node+10,
-// CHECK:STDOUT:     node+11,
 // CHECK:STDOUT:   ],
 // CHECK:STDOUT: ]
 // CHECK:STDOUT:
 // CHECK:STDOUT: package {
 // CHECK:STDOUT:   %x: i32 = var
-<<<<<<< HEAD
-// CHECK:STDOUT:   %.loc7_14.1: i32 = int_value 0
-// CHECK:STDOUT:   %.loc7_14.2: i32 = initialize_from %.loc7_14.1
-// CHECK:STDOUT:   assign %x, %.loc7_14.2
-=======
 // CHECK:STDOUT:   %.loc7: i32 = int_literal 0
 // CHECK:STDOUT:   assign %x, %.loc7
->>>>>>> 2a74c807
 // CHECK:STDOUT:   %.loc9 = fn_decl @Main
 // CHECK:STDOUT: }
 // CHECK:STDOUT:
 // CHECK:STDOUT: fn @Main() {
 // CHECK:STDOUT: !entry:
 // CHECK:STDOUT:   %y: i32 = var
-// CHECK:STDOUT:   %.loc7_5.1: i32 = value_binding package.%x
-// CHECK:STDOUT:   %.loc7_5.2: i32 = initialize_from %.loc7_5.1
-// CHECK:STDOUT:   assign %y, %.loc7_5.2
+// CHECK:STDOUT:   assign %y, package.%x
 // CHECK:STDOUT:   return
 // CHECK:STDOUT: }