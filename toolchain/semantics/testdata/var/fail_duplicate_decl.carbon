// Part of the Carbon Language project, under the Apache License v2.0 with LLVM
// Exceptions. See /LICENSE for license information.
// SPDX-License-Identifier: Apache-2.0 WITH LLVM-exception
//
// AUTOUPDATE
// RUN: %{not} %{carbon-run-semantics}
// CHECK:STDOUT: cross_reference_irs.size == 1,
// CHECK:STDOUT: integer_literals = {
// CHECK:STDOUT:   int0 = 0;
// CHECK:STDOUT:   int1 = 0;
// CHECK:STDOUT: },
// CHECK:STDOUT: strings = {
// CHECK:STDOUT:   str0 = "Main";
// CHECK:STDOUT:   str1 = "x";
// CHECK:STDOUT: },
// CHECK:STDOUT: nodes = {
// CHECK:STDOUT:   node0 = CrossReference(ir0, block0): node0;
// CHECK:STDOUT:   node1 = CrossReference(ir0, block1): node1;
// CHECK:STDOUT:   node2 = CrossReference(ir0, block2): node0;
// CHECK:STDOUT:   node3 = CrossReference(ir0, block3): node0;
// CHECK:STDOUT:   node4 = FunctionDeclaration();
// CHECK:STDOUT:   node5 = BindName(str0, node4);
// CHECK:STDOUT:   node6 = FunctionDefinition(node4, block1);
// CHECK:STDOUT:   node7 = VarStorage(): node2;
// CHECK:STDOUT:   node8 = BindName(str1, node7): node2;
// CHECK:STDOUT:   node9 = IntegerLiteral(int0): node2;
// CHECK:STDOUT:   node10 = Assign(node7, node9): node2;
// CHECK:STDOUT:   node11 = VarStorage(): node2;
// CHECK:STDOUT:   node12 = BindName(str1, node11): node2;
// CHECK:STDOUT:   node13 = IntegerLiteral(int1): node2;
// CHECK:STDOUT:   node14 = Assign(node11, node13): node2;
// CHECK:STDOUT: },
// CHECK:STDOUT: node_blocks = {
// CHECK:STDOUT:   block0 = {
// CHECK:STDOUT:     node4;
// CHECK:STDOUT:     node5;
// CHECK:STDOUT:     node6;
// CHECK:STDOUT:   },
// CHECK:STDOUT:   block1 = {
<<<<<<< HEAD
// CHECK:STDOUT:     node0 = VarStorage(): node_xref2;
// CHECK:STDOUT:     node1 = BindName(str1, node0): node_xref2;
// CHECK:STDOUT:     node2 = IntegerLiteral(int0): node_xref2;
// CHECK:STDOUT:     node3 = Assign(node_xref5, node2): node_xref2;
// CHECK:STDOUT:     node4 = VarStorage(): node_xref2;
// CHECK:STDOUT:     node5 = BindName(str1, node4): node_xref2;
// CHECK:STDOUT:     node6 = IntegerLiteral(int1): node_xref2;
// CHECK:STDOUT:     node7 = Assign(node_xref5, node6): node_xref2;
=======
// CHECK:STDOUT:     node7;
// CHECK:STDOUT:     node8;
// CHECK:STDOUT:     node9;
// CHECK:STDOUT:     node10;
// CHECK:STDOUT:     node11;
// CHECK:STDOUT:     node12;
// CHECK:STDOUT:     node13;
// CHECK:STDOUT:     node14;
>>>>>>> e5d49f59
// CHECK:STDOUT:   },
// CHECK:STDOUT: }


fn Main() {
  // CHECK:STDERR: {{.*}}/toolchain/semantics/testdata/var/fail_duplicate_decl.carbon:[[@LINE+1]]:7: Previous definition is here.
  var x: i32 = 0;
  // CHECK:STDERR: {{.*}}/toolchain/semantics/testdata/var/fail_duplicate_decl.carbon:[[@LINE+1]]:7: Redefining x in the same scope.
  var x: i32 = 0;
}<|MERGE_RESOLUTION|>--- conflicted
+++ resolved
@@ -37,16 +37,6 @@
 // CHECK:STDOUT:     node6;
 // CHECK:STDOUT:   },
 // CHECK:STDOUT:   block1 = {
-<<<<<<< HEAD
-// CHECK:STDOUT:     node0 = VarStorage(): node_xref2;
-// CHECK:STDOUT:     node1 = BindName(str1, node0): node_xref2;
-// CHECK:STDOUT:     node2 = IntegerLiteral(int0): node_xref2;
-// CHECK:STDOUT:     node3 = Assign(node_xref5, node2): node_xref2;
-// CHECK:STDOUT:     node4 = VarStorage(): node_xref2;
-// CHECK:STDOUT:     node5 = BindName(str1, node4): node_xref2;
-// CHECK:STDOUT:     node6 = IntegerLiteral(int1): node_xref2;
-// CHECK:STDOUT:     node7 = Assign(node_xref5, node6): node_xref2;
-=======
 // CHECK:STDOUT:     node7;
 // CHECK:STDOUT:     node8;
 // CHECK:STDOUT:     node9;
@@ -55,7 +45,6 @@
 // CHECK:STDOUT:     node12;
 // CHECK:STDOUT:     node13;
 // CHECK:STDOUT:     node14;
->>>>>>> e5d49f59
 // CHECK:STDOUT:   },
 // CHECK:STDOUT: }
 
