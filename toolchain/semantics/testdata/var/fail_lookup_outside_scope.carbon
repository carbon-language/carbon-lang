// Part of the Carbon Language project, under the Apache License v2.0 with LLVM
// Exceptions. See /LICENSE for license information.
// SPDX-License-Identifier: Apache-2.0 WITH LLVM-exception
//
// AUTOUPDATE

fn Main() {
  var x: i32;
}

// CHECK:STDERR: fail_lookup_outside_scope.carbon:[[@LINE+3]]:14: Name `x` not found
// CHECK:STDERR: var y: i32 = x;
// CHECK:STDERR:              ^
var y: i32 = x;

// CHECK:STDOUT: cross_reference_irs_size: 1
// CHECK:STDOUT: functions: [
// CHECK:STDOUT:   {name: str0, param_refs: block0, body: {block2}}},
// CHECK:STDOUT: ]
// CHECK:STDOUT: integer_literals: [
// CHECK:STDOUT: ]
// CHECK:STDOUT: real_literals: [
// CHECK:STDOUT: ]
// CHECK:STDOUT: strings: [
// CHECK:STDOUT:   Main,
// CHECK:STDOUT:   x,
// CHECK:STDOUT:   y,
// CHECK:STDOUT: ]
// CHECK:STDOUT: types: [
// CHECK:STDOUT:   nodeIntegerType,
// CHECK:STDOUT: ]
// CHECK:STDOUT: type_blocks: [
// CHECK:STDOUT: ]
// CHECK:STDOUT: nodes: [
// CHECK:STDOUT:   {kind: FunctionDeclaration, arg0: function0},
// CHECK:STDOUT:   {kind: VarStorage, type: type0},
// CHECK:STDOUT:   {kind: BindName, arg0: str1, arg1: node+1, type: type0},
// CHECK:STDOUT:   {kind: Return},
// CHECK:STDOUT:   {kind: VarStorage, type: type0},
// CHECK:STDOUT:   {kind: BindName, arg0: str2, arg1: node+4, type: type0},
// CHECK:STDOUT:   {kind: Assign, arg0: node+4, arg1: nodeError},
// CHECK:STDOUT: ]
// CHECK:STDOUT: node_blocks: [
// CHECK:STDOUT:   [
// CHECK:STDOUT:   ],
// CHECK:STDOUT:   [
// CHECK:STDOUT:     node+0,
// CHECK:STDOUT:     node+4,
// CHECK:STDOUT:     node+5,
// CHECK:STDOUT:     node+6,
// CHECK:STDOUT:   ],
// CHECK:STDOUT:   [
// CHECK:STDOUT:     node+1,
// CHECK:STDOUT:     node+2,
// CHECK:STDOUT:     node+3,
// CHECK:STDOUT:   ],
<<<<<<< HEAD
// CHECK:STDOUT: ]
// CHECK:STDOUT:
// CHECK:STDOUT: package {
// CHECK:STDOUT:   %61 = fn_decl @Main
// CHECK:STDOUT:   %y: i32 = var
// CHECK:STDOUT:   assign %y, <error>
// CHECK:STDOUT: }
// CHECK:STDOUT:
// CHECK:STDOUT: fn @Main() {
// CHECK:STDOUT: !entry:
// CHECK:STDOUT:   %x: i32 = var
// CHECK:STDOUT:   return
// CHECK:STDOUT: }

fn Main() {
  var x: i32;
}

// CHECK:STDERR: fail_lookup_outside_scope.carbon:[[@LINE+3]]:14: Name `x` not found
// CHECK:STDERR: var y: i32 = x;
// CHECK:STDERR:              ^
var y: i32 = x;
=======
// CHECK:STDOUT: ]
>>>>>>> 212188a9
<|MERGE_RESOLUTION|>--- conflicted
+++ resolved
@@ -54,29 +54,4 @@
 // CHECK:STDOUT:     node+2,
 // CHECK:STDOUT:     node+3,
 // CHECK:STDOUT:   ],
-<<<<<<< HEAD
-// CHECK:STDOUT: ]
-// CHECK:STDOUT:
-// CHECK:STDOUT: package {
-// CHECK:STDOUT:   %61 = fn_decl @Main
-// CHECK:STDOUT:   %y: i32 = var
-// CHECK:STDOUT:   assign %y, <error>
-// CHECK:STDOUT: }
-// CHECK:STDOUT:
-// CHECK:STDOUT: fn @Main() {
-// CHECK:STDOUT: !entry:
-// CHECK:STDOUT:   %x: i32 = var
-// CHECK:STDOUT:   return
-// CHECK:STDOUT: }
-
-fn Main() {
-  var x: i32;
-}
-
-// CHECK:STDERR: fail_lookup_outside_scope.carbon:[[@LINE+3]]:14: Name `x` not found
-// CHECK:STDERR: var y: i32 = x;
-// CHECK:STDERR:              ^
-var y: i32 = x;
-=======
-// CHECK:STDOUT: ]
->>>>>>> 212188a9
+// CHECK:STDOUT: ]