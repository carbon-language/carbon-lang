// Part of the Carbon Language project, under the Apache License v2.0 with LLVM
// Exceptions. See /LICENSE for license information.
// SPDX-License-Identifier: Apache-2.0 WITH LLVM-exception
//
// AUTOUPDATE
// RUN: %{carbon-run-semantics}
// CHECK:STDOUT: cross_reference_irs.size == 2,
<<<<<<< HEAD
// CHECK:STDOUT: identifiers = {
// CHECK:STDOUT:   ident0 = "x";
=======
// CHECK:STDOUT: cross_references = {
// CHECK:STDOUT:   node_xref0 = xref(ir0, block0, node0);
// CHECK:STDOUT:   node_xref1 = xref(ir0, block0, node1);
// CHECK:STDOUT:   node_xref2 = xref(ir0, block0, node2);
// CHECK:STDOUT:   node_xref3 = xref(ir0, block0, node3);
// CHECK:STDOUT:   node_xref4 = xref(ir1, block0, node1);
>>>>>>> 9d234aa7
// CHECK:STDOUT: },
// CHECK:STDOUT: integer_literals = {
// CHECK:STDOUT:   int0 = 0;
// CHECK:STDOUT: },
<<<<<<< HEAD
// CHECK:STDOUT: nodes = {
// CHECK:STDOUT:   node0 = CrossReference(ir0, block0): node0;
// CHECK:STDOUT:   node1 = CrossReference(ir0, block1): node1;
// CHECK:STDOUT:   node2 = CrossReference(ir0, block2): node0;
// CHECK:STDOUT:   node3 = CrossReference(ir0, block3): node0;
// CHECK:STDOUT:   node4 = VarStorage(): node2;
// CHECK:STDOUT:   node5 = BindName(ident0, node4): node2;
// CHECK:STDOUT:   node6 = IntegerLiteral(int0): node2;
// CHECK:STDOUT:   node7 = Assign(node4, node6): node2;
// CHECK:STDOUT: },
// CHECK:STDOUT: node_blocks = {
// CHECK:STDOUT:   block0 = {
// CHECK:STDOUT:     node4;
// CHECK:STDOUT:     node5;
// CHECK:STDOUT:     node6;
// CHECK:STDOUT:     node7;
=======
// CHECK:STDOUT: strings = {
// CHECK:STDOUT:   str0 = "x";
// CHECK:STDOUT: },
// CHECK:STDOUT: node_blocks = {
// CHECK:STDOUT:   block0 = {
// CHECK:STDOUT:     node0 = VarStorage(): node_xref2;
// CHECK:STDOUT:     node1 = BindName(str0, node0): node_xref2;
// CHECK:STDOUT:     node2 = IntegerLiteral(int0): node_xref2;
// CHECK:STDOUT:     node3 = Assign(node0, node2): node_xref2;
>>>>>>> 9d234aa7
// CHECK:STDOUT:   },
// CHECK:STDOUT: }

var x: i32 = 0;<|MERGE_RESOLUTION|>--- conflicted
+++ resolved
@@ -5,29 +5,19 @@
 // AUTOUPDATE
 // RUN: %{carbon-run-semantics}
 // CHECK:STDOUT: cross_reference_irs.size == 2,
-<<<<<<< HEAD
-// CHECK:STDOUT: identifiers = {
-// CHECK:STDOUT:   ident0 = "x";
-=======
-// CHECK:STDOUT: cross_references = {
-// CHECK:STDOUT:   node_xref0 = xref(ir0, block0, node0);
-// CHECK:STDOUT:   node_xref1 = xref(ir0, block0, node1);
-// CHECK:STDOUT:   node_xref2 = xref(ir0, block0, node2);
-// CHECK:STDOUT:   node_xref3 = xref(ir0, block0, node3);
-// CHECK:STDOUT:   node_xref4 = xref(ir1, block0, node1);
->>>>>>> 9d234aa7
-// CHECK:STDOUT: },
 // CHECK:STDOUT: integer_literals = {
 // CHECK:STDOUT:   int0 = 0;
 // CHECK:STDOUT: },
-<<<<<<< HEAD
+// CHECK:STDOUT: strings = {
+// CHECK:STDOUT:   str0 = "x";
+// CHECK:STDOUT: },
 // CHECK:STDOUT: nodes = {
 // CHECK:STDOUT:   node0 = CrossReference(ir0, block0): node0;
 // CHECK:STDOUT:   node1 = CrossReference(ir0, block1): node1;
 // CHECK:STDOUT:   node2 = CrossReference(ir0, block2): node0;
 // CHECK:STDOUT:   node3 = CrossReference(ir0, block3): node0;
 // CHECK:STDOUT:   node4 = VarStorage(): node2;
-// CHECK:STDOUT:   node5 = BindName(ident0, node4): node2;
+// CHECK:STDOUT:   node5 = BindName(str0, node4): node2;
 // CHECK:STDOUT:   node6 = IntegerLiteral(int0): node2;
 // CHECK:STDOUT:   node7 = Assign(node4, node6): node2;
 // CHECK:STDOUT: },
@@ -37,17 +27,6 @@
 // CHECK:STDOUT:     node5;
 // CHECK:STDOUT:     node6;
 // CHECK:STDOUT:     node7;
-=======
-// CHECK:STDOUT: strings = {
-// CHECK:STDOUT:   str0 = "x";
-// CHECK:STDOUT: },
-// CHECK:STDOUT: node_blocks = {
-// CHECK:STDOUT:   block0 = {
-// CHECK:STDOUT:     node0 = VarStorage(): node_xref2;
-// CHECK:STDOUT:     node1 = BindName(str0, node0): node_xref2;
-// CHECK:STDOUT:     node2 = IntegerLiteral(int0): node_xref2;
-// CHECK:STDOUT:     node3 = Assign(node0, node2): node_xref2;
->>>>>>> 9d234aa7
 // CHECK:STDOUT:   },
 // CHECK:STDOUT: }
 
