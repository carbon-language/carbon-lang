--- conflicted
+++ resolved
@@ -36,8 +36,7 @@
 // CHECK:STDOUT:   {kind: VarStorage, type: typeError},
 // CHECK:STDOUT:   {kind: BindName, arg0: str1, arg1: node+2, type: typeError},
 // CHECK:STDOUT:   {kind: IntegerLiteral, arg0: int1, type: type0},
-// CHECK:STDOUT:   {kind: InitializeFrom, arg0: nodeError, type: typeError},
-// CHECK:STDOUT:   {kind: Assign, arg0: node+2, arg1: node+5},
+// CHECK:STDOUT:   {kind: Assign, arg0: node+2, arg1: nodeError},
 // CHECK:STDOUT:   {kind: Return},
 // CHECK:STDOUT: ]
 // CHECK:STDOUT: node_blocks: [
@@ -53,7 +52,6 @@
 // CHECK:STDOUT:     node+4,
 // CHECK:STDOUT:     node+5,
 // CHECK:STDOUT:     node+6,
-// CHECK:STDOUT:     node+7,
 // CHECK:STDOUT:   ],
 // CHECK:STDOUT: ]
 // CHECK:STDOUT:
@@ -65,13 +63,7 @@
 // CHECK:STDOUT: !entry:
 // CHECK:STDOUT:   %.loc11_10: i32 = int_literal 1
 // CHECK:STDOUT:   %x: <error> = var
-<<<<<<< HEAD
-// CHECK:STDOUT:   %.loc11_14: i32 = int_value 1
-// CHECK:STDOUT:   %.1: <error> = initialize_from <error>
-// CHECK:STDOUT:   assign %x, %.1
-=======
 // CHECK:STDOUT:   %.loc11_14: i32 = int_literal 1
 // CHECK:STDOUT:   assign %x, <error>
->>>>>>> 2a74c807
 // CHECK:STDOUT:   return
 // CHECK:STDOUT: }