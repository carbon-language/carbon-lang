--- conflicted
+++ resolved
@@ -48,25 +48,4 @@
 // CHECK:STDOUT:     node+4,
 // CHECK:STDOUT:     node+5,
 // CHECK:STDOUT:   ],
-<<<<<<< HEAD
-// CHECK:STDOUT: ]
-// CHECK:STDOUT:
-// CHECK:STDOUT: package {
-// CHECK:STDOUT:   %59 = fn_decl @Main
-// CHECK:STDOUT: }
-// CHECK:STDOUT:
-// CHECK:STDOUT: fn @Main() {
-// CHECK:STDOUT: !entry:
-// CHECK:STDOUT:   %x: i32 = var
-// CHECK:STDOUT:   %60: i32 = int_value 0
-// CHECK:STDOUT:   assign %x, %60
-// CHECK:STDOUT:   return
-// CHECK:STDOUT: }
-
-fn Main() {
-  var x: i32 = 0;
-  x;
-}
-=======
-// CHECK:STDOUT: ]
->>>>>>> 212188a9
+// CHECK:STDOUT: ]