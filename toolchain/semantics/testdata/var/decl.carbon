// Part of the Carbon Language project, under the Apache License v2.0 with LLVM
// Exceptions. See /LICENSE for license information.
// SPDX-License-Identifier: Apache-2.0 WITH LLVM-exception
//
// AUTOUPDATE

fn Main() {
  var x: i32;
}

// CHECK:STDOUT: cross_reference_irs_size: 1
// CHECK:STDOUT: functions: [
// CHECK:STDOUT:   {name: str0, param_refs: block0, body: {block2}}},
// CHECK:STDOUT: ]
// CHECK:STDOUT: integer_literals: [
// CHECK:STDOUT: ]
// CHECK:STDOUT: real_literals: [
// CHECK:STDOUT: ]
// CHECK:STDOUT: strings: [
// CHECK:STDOUT:   Main,
// CHECK:STDOUT:   x,
// CHECK:STDOUT: ]
// CHECK:STDOUT: types: [
// CHECK:STDOUT:   nodeIntegerType,
// CHECK:STDOUT: ]
// CHECK:STDOUT: type_blocks: [
// CHECK:STDOUT: ]
// CHECK:STDOUT: nodes: [
// CHECK:STDOUT:   {kind: FunctionDeclaration, arg0: function0},
// CHECK:STDOUT:   {kind: VarStorage, type: type0},
// CHECK:STDOUT:   {kind: BindName, arg0: str1, arg1: node+1, type: type0},
// CHECK:STDOUT:   {kind: Return},
// CHECK:STDOUT: ]
// CHECK:STDOUT: node_blocks: [
// CHECK:STDOUT:   [
// CHECK:STDOUT:   ],
// CHECK:STDOUT:   [
// CHECK:STDOUT:     node+0,
// CHECK:STDOUT:   ],
// CHECK:STDOUT:   [
// CHECK:STDOUT:     node+1,
// CHECK:STDOUT:     node+2,
// CHECK:STDOUT:     node+3,
// CHECK:STDOUT:   ],
<<<<<<< HEAD
// CHECK:STDOUT: ]
// CHECK:STDOUT:
// CHECK:STDOUT: package {
// CHECK:STDOUT:   %52 = fn_decl @Main
// CHECK:STDOUT: }
// CHECK:STDOUT:
// CHECK:STDOUT: fn @Main() {
// CHECK:STDOUT: !entry:
// CHECK:STDOUT:   %x: i32 = var
// CHECK:STDOUT:   return
// CHECK:STDOUT: }

fn Main() {
  var x: i32;
}
=======
// CHECK:STDOUT: ]
>>>>>>> 212188a9
<|MERGE_RESOLUTION|>--- conflicted
+++ resolved
@@ -42,22 +42,4 @@
 // CHECK:STDOUT:     node+2,
 // CHECK:STDOUT:     node+3,
 // CHECK:STDOUT:   ],
-<<<<<<< HEAD
-// CHECK:STDOUT: ]
-// CHECK:STDOUT:
-// CHECK:STDOUT: package {
-// CHECK:STDOUT:   %52 = fn_decl @Main
-// CHECK:STDOUT: }
-// CHECK:STDOUT:
-// CHECK:STDOUT: fn @Main() {
-// CHECK:STDOUT: !entry:
-// CHECK:STDOUT:   %x: i32 = var
-// CHECK:STDOUT:   return
-// CHECK:STDOUT: }
-
-fn Main() {
-  var x: i32;
-}
-=======
-// CHECK:STDOUT: ]
->>>>>>> 212188a9
+// CHECK:STDOUT: ]