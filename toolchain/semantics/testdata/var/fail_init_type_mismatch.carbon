--- conflicted
+++ resolved
@@ -30,12 +30,7 @@
 // CHECK:STDOUT:   {kind: FunctionDeclaration, arg0: callable0},
 // CHECK:STDOUT:   {kind: BindName, arg0: str0, arg1: node7},
 // CHECK:STDOUT:   {kind: VarStorage, type: node2},
-<<<<<<< HEAD
-// CHECK:STDOUT:   {kind: BindName, arg0: str1, arg1: node7, type: node2},
-// CHECK:STDOUT:   {kind: RealLiteral, type: node3},
-=======
 // CHECK:STDOUT:   {kind: BindName, arg0: str1, arg1: node9, type: node2},
->>>>>>> f7924aa9
 // CHECK:STDOUT:   {kind: RealLiteral, arg0: real0, type: node3},
 // CHECK:STDOUT:   {kind: Assign, arg0: node9, arg1: node11, type: node1},
 // CHECK:STDOUT:   {kind: FunctionDefinition, arg0: node7, arg1: block2},
