--- conflicted
+++ resolved
@@ -35,8 +35,7 @@
 // CHECK:STDOUT:   {kind: VarStorage, type: type0},
 // CHECK:STDOUT:   {kind: BindName, arg0: str1, arg1: node+1, type: type0},
 // CHECK:STDOUT:   {kind: RealLiteral, arg0: real0, type: type1},
-// CHECK:STDOUT:   {kind: InitializeFrom, arg0: nodeError, type: typeError},
-// CHECK:STDOUT:   {kind: Assign, arg0: node+1, arg1: node+4},
+// CHECK:STDOUT:   {kind: Assign, arg0: node+1, arg1: nodeError},
 // CHECK:STDOUT:   {kind: Return},
 // CHECK:STDOUT: ]
 // CHECK:STDOUT: node_blocks: [
@@ -51,7 +50,6 @@
 // CHECK:STDOUT:     node+3,
 // CHECK:STDOUT:     node+4,
 // CHECK:STDOUT:     node+5,
-// CHECK:STDOUT:     node+6,
 // CHECK:STDOUT:   ],
 // CHECK:STDOUT: ]
 // CHECK:STDOUT:
@@ -62,13 +60,7 @@
 // CHECK:STDOUT: fn @Main() {
 // CHECK:STDOUT: !entry:
 // CHECK:STDOUT:   %x: i32 = var
-<<<<<<< HEAD
-// CHECK:STDOUT:   %.loc11: f64 = real_value 10e-1
-// CHECK:STDOUT:   %.1: <error> = initialize_from <error>
-// CHECK:STDOUT:   assign %x, %.1
-=======
 // CHECK:STDOUT:   %.loc11: f64 = real_literal 10e-1
 // CHECK:STDOUT:   assign %x, <error>
->>>>>>> 2a74c807
 // CHECK:STDOUT:   return
 // CHECK:STDOUT: }