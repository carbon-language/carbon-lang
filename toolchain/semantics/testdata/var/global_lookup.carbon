// Part of the Carbon Language project, under the Apache License v2.0 with LLVM
// Exceptions. See /LICENSE for license information.
// SPDX-License-Identifier: Apache-2.0 WITH LLVM-exception
//
// AUTOUPDATE

var x: i32 = 0;
var y: i32 = x;

// CHECK:STDOUT: cross_reference_irs_size: 1
// CHECK:STDOUT: functions: [
// CHECK:STDOUT: ]
// CHECK:STDOUT: integer_literals: [
// CHECK:STDOUT:   0,
// CHECK:STDOUT: ]
// CHECK:STDOUT: real_literals: [
// CHECK:STDOUT: ]
// CHECK:STDOUT: strings: [
// CHECK:STDOUT:   x,
// CHECK:STDOUT:   y,
// CHECK:STDOUT: ]
// CHECK:STDOUT: types: [
// CHECK:STDOUT:   nodeIntegerType,
// CHECK:STDOUT: ]
// CHECK:STDOUT: type_blocks: [
// CHECK:STDOUT: ]
// CHECK:STDOUT: nodes: [
// CHECK:STDOUT:   {kind: VarStorage, type: type0},
// CHECK:STDOUT:   {kind: BindName, arg0: str0, arg1: node+0, type: type0},
// CHECK:STDOUT:   {kind: IntegerLiteral, arg0: int0, type: type0},
// CHECK:STDOUT:   {kind: InitializeFrom, arg0: node+2, type: type0},
// CHECK:STDOUT:   {kind: Assign, arg0: node+0, arg1: node+3},
// CHECK:STDOUT:   {kind: VarStorage, type: type0},
// CHECK:STDOUT:   {kind: BindName, arg0: str1, arg1: node+5, type: type0},
// CHECK:STDOUT:   {kind: ValueBinding, arg0: node+0, type: type0},
// CHECK:STDOUT:   {kind: InitializeFrom, arg0: node+7, type: type0},
// CHECK:STDOUT:   {kind: Assign, arg0: node+5, arg1: node+8},
// CHECK:STDOUT: ]
// CHECK:STDOUT: node_blocks: [
// CHECK:STDOUT:   [
// CHECK:STDOUT:   ],
// CHECK:STDOUT:   [
// CHECK:STDOUT:     node+0,
// CHECK:STDOUT:     node+1,
// CHECK:STDOUT:     node+2,
// CHECK:STDOUT:     node+3,
// CHECK:STDOUT:     node+4,
// CHECK:STDOUT:     node+5,
// CHECK:STDOUT:     node+6,
// CHECK:STDOUT:     node+7,
// CHECK:STDOUT:     node+8,
// CHECK:STDOUT:     node+9,
// CHECK:STDOUT:   ],
// CHECK:STDOUT: ]
// CHECK:STDOUT:
// CHECK:STDOUT: package {
// CHECK:STDOUT:   %x: i32 = var
<<<<<<< HEAD
// CHECK:STDOUT:   %.loc7_14.1: i32 = int_value 0
// CHECK:STDOUT:   %.loc7_14.2: i32 = initialize_from %.loc7_14.1
// CHECK:STDOUT:   assign %x, %.loc7_14.2
=======
// CHECK:STDOUT:   %.loc7: i32 = int_literal 0
// CHECK:STDOUT:   assign %x, %.loc7
>>>>>>> 2a74c807
// CHECK:STDOUT:   %y: i32 = var
// CHECK:STDOUT:   %.loc7_5.1: i32 = value_binding %x
// CHECK:STDOUT:   %.loc7_5.2: i32 = initialize_from %.loc7_5.1
// CHECK:STDOUT:   assign %y, %.loc7_5.2
// CHECK:STDOUT: }<|MERGE_RESOLUTION|>--- conflicted
+++ resolved
@@ -28,13 +28,10 @@
 // CHECK:STDOUT:   {kind: VarStorage, type: type0},
 // CHECK:STDOUT:   {kind: BindName, arg0: str0, arg1: node+0, type: type0},
 // CHECK:STDOUT:   {kind: IntegerLiteral, arg0: int0, type: type0},
-// CHECK:STDOUT:   {kind: InitializeFrom, arg0: node+2, type: type0},
-// CHECK:STDOUT:   {kind: Assign, arg0: node+0, arg1: node+3},
+// CHECK:STDOUT:   {kind: Assign, arg0: node+0, arg1: node+2},
 // CHECK:STDOUT:   {kind: VarStorage, type: type0},
-// CHECK:STDOUT:   {kind: BindName, arg0: str1, arg1: node+5, type: type0},
-// CHECK:STDOUT:   {kind: ValueBinding, arg0: node+0, type: type0},
-// CHECK:STDOUT:   {kind: InitializeFrom, arg0: node+7, type: type0},
-// CHECK:STDOUT:   {kind: Assign, arg0: node+5, arg1: node+8},
+// CHECK:STDOUT:   {kind: BindName, arg0: str1, arg1: node+4, type: type0},
+// CHECK:STDOUT:   {kind: Assign, arg0: node+4, arg1: node+0},
 // CHECK:STDOUT: ]
 // CHECK:STDOUT: node_blocks: [
 // CHECK:STDOUT:   [
@@ -47,24 +44,13 @@
 // CHECK:STDOUT:     node+4,
 // CHECK:STDOUT:     node+5,
 // CHECK:STDOUT:     node+6,
-// CHECK:STDOUT:     node+7,
-// CHECK:STDOUT:     node+8,
-// CHECK:STDOUT:     node+9,
 // CHECK:STDOUT:   ],
 // CHECK:STDOUT: ]
 // CHECK:STDOUT:
 // CHECK:STDOUT: package {
 // CHECK:STDOUT:   %x: i32 = var
-<<<<<<< HEAD
-// CHECK:STDOUT:   %.loc7_14.1: i32 = int_value 0
-// CHECK:STDOUT:   %.loc7_14.2: i32 = initialize_from %.loc7_14.1
-// CHECK:STDOUT:   assign %x, %.loc7_14.2
-=======
 // CHECK:STDOUT:   %.loc7: i32 = int_literal 0
 // CHECK:STDOUT:   assign %x, %.loc7
->>>>>>> 2a74c807
 // CHECK:STDOUT:   %y: i32 = var
-// CHECK:STDOUT:   %.loc7_5.1: i32 = value_binding %x
-// CHECK:STDOUT:   %.loc7_5.2: i32 = initialize_from %.loc7_5.1
-// CHECK:STDOUT:   assign %y, %.loc7_5.2
+// CHECK:STDOUT:   assign %y, %x
 // CHECK:STDOUT: }