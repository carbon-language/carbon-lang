// Part of the Carbon Language project, under the Apache License v2.0 with LLVM
// Exceptions. See /LICENSE for license information.
// SPDX-License-Identifier: Apache-2.0 WITH LLVM-exception
//
// AUTOUPDATE
// RUN: %{carbon-run-semantics}
// CHECK:STDOUT: cross_reference_irs.size == 1,
// CHECK:STDOUT: integer_literals = {
// CHECK:STDOUT:   int0 = 0;
// CHECK:STDOUT: },
// CHECK:STDOUT: strings = {
// CHECK:STDOUT:   str0 = "x";
// CHECK:STDOUT:   str1 = "y";
// CHECK:STDOUT: },
// CHECK:STDOUT: nodes = {
// CHECK:STDOUT:   node0 = CrossReference(ir0, block0): node0;
// CHECK:STDOUT:   node1 = CrossReference(ir0, block1): node1;
// CHECK:STDOUT:   node2 = CrossReference(ir0, block2): node0;
// CHECK:STDOUT:   node3 = CrossReference(ir0, block3): node0;
// CHECK:STDOUT:   node4 = VarStorage(): node2;
// CHECK:STDOUT:   node5 = BindName(str0, node4): node2;
// CHECK:STDOUT:   node6 = IntegerLiteral(int0): node2;
// CHECK:STDOUT:   node7 = Assign(node4, node6): node2;
// CHECK:STDOUT:   node8 = VarStorage(): node2;
// CHECK:STDOUT:   node9 = BindName(str1, node8): node2;
// CHECK:STDOUT:   node10 = Assign(node8, node5): node2;
// CHECK:STDOUT: },
// CHECK:STDOUT: node_blocks = {
// CHECK:STDOUT:   block0 = {
<<<<<<< HEAD
// CHECK:STDOUT:     node0 = VarStorage(): node_xref2;
// CHECK:STDOUT:     node1 = BindName(str0, node0): node_xref2;
// CHECK:STDOUT:     node2 = IntegerLiteral(int0): node_xref2;
// CHECK:STDOUT:     node3 = Assign(node_xref4, node2): node_xref2;
// CHECK:STDOUT:     node4 = VarStorage(): node_xref2;
// CHECK:STDOUT:     node5 = BindName(str1, node4): node_xref2;
// CHECK:STDOUT:     node6 = Assign(node_xref5, node_xref4): node_xref2;
=======
// CHECK:STDOUT:     node4;
// CHECK:STDOUT:     node5;
// CHECK:STDOUT:     node6;
// CHECK:STDOUT:     node7;
// CHECK:STDOUT:     node8;
// CHECK:STDOUT:     node9;
// CHECK:STDOUT:     node10;
>>>>>>> e5d49f59
// CHECK:STDOUT:   },
// CHECK:STDOUT: }

var x: i32 = 0;
var y: i32 = x;<|MERGE_RESOLUTION|>--- conflicted
+++ resolved
@@ -27,15 +27,6 @@
 // CHECK:STDOUT: },
 // CHECK:STDOUT: node_blocks = {
 // CHECK:STDOUT:   block0 = {
-<<<<<<< HEAD
-// CHECK:STDOUT:     node0 = VarStorage(): node_xref2;
-// CHECK:STDOUT:     node1 = BindName(str0, node0): node_xref2;
-// CHECK:STDOUT:     node2 = IntegerLiteral(int0): node_xref2;
-// CHECK:STDOUT:     node3 = Assign(node_xref4, node2): node_xref2;
-// CHECK:STDOUT:     node4 = VarStorage(): node_xref2;
-// CHECK:STDOUT:     node5 = BindName(str1, node4): node_xref2;
-// CHECK:STDOUT:     node6 = Assign(node_xref5, node_xref4): node_xref2;
-=======
 // CHECK:STDOUT:     node4;
 // CHECK:STDOUT:     node5;
 // CHECK:STDOUT:     node6;
@@ -43,7 +34,6 @@
 // CHECK:STDOUT:     node8;
 // CHECK:STDOUT:     node9;
 // CHECK:STDOUT:     node10;
->>>>>>> e5d49f59
 // CHECK:STDOUT:   },
 // CHECK:STDOUT: }
 
