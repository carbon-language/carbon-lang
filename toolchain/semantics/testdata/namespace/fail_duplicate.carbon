// Part of the Carbon Language project, under the Apache License v2.0 with LLVM
// Exceptions. See /LICENSE for license information.
// SPDX-License-Identifier: Apache-2.0 WITH LLVM-exception
//
// AUTOUPDATE

namespace Foo;

fn Foo.Baz() {
}

// CHECK:STDERR: fail_duplicate.carbon:[[@LINE+6]]:8: Duplicate name being declared in the same scope.
// CHECK:STDERR: fn Foo.Baz() {
// CHECK:STDERR:        ^
// CHECK:STDERR: fail_duplicate.carbon:[[@LINE-6]]:1: Name is previously declared here.
// CHECK:STDERR: fn Foo.Baz() {
// CHECK:STDERR: ^
fn Foo.Baz() {
}

// CHECK:STDOUT: cross_reference_irs_size: 1
// CHECK:STDOUT: functions: [
// CHECK:STDOUT:   {name: str1, param_refs: block0, body: {block2}}},
// CHECK:STDOUT:   {name: str<invalid>, param_refs: block0, body: {block3}}},
// CHECK:STDOUT: ]
// CHECK:STDOUT: integer_literals: [
// CHECK:STDOUT: ]
// CHECK:STDOUT: real_literals: [
// CHECK:STDOUT: ]
// CHECK:STDOUT: strings: [
// CHECK:STDOUT:   Foo,
// CHECK:STDOUT:   Baz,
// CHECK:STDOUT: ]
// CHECK:STDOUT: types: [
// CHECK:STDOUT: ]
// CHECK:STDOUT: type_blocks: [
// CHECK:STDOUT: ]
// CHECK:STDOUT: nodes: [
// CHECK:STDOUT:   {kind: Namespace, arg0: name_scope0},
// CHECK:STDOUT:   {kind: FunctionDeclaration, arg0: function0},
// CHECK:STDOUT:   {kind: Return},
// CHECK:STDOUT:   {kind: FunctionDeclaration, arg0: function1},
// CHECK:STDOUT:   {kind: Return},
// CHECK:STDOUT: ]
// CHECK:STDOUT: node_blocks: [
// CHECK:STDOUT:   [
// CHECK:STDOUT:   ],
// CHECK:STDOUT:   [
// CHECK:STDOUT:     node+0,
// CHECK:STDOUT:     node+1,
// CHECK:STDOUT:     node+3,
// CHECK:STDOUT:   ],
// CHECK:STDOUT:   [
// CHECK:STDOUT:     node+2,
// CHECK:STDOUT:   ],
// CHECK:STDOUT:   [
// CHECK:STDOUT:     node+4,
// CHECK:STDOUT:   ],
<<<<<<< HEAD
// CHECK:STDOUT: ]
// CHECK:STDOUT:
// CHECK:STDOUT: package {
// CHECK:STDOUT:   %62 = namespace {.Baz = %64}
// CHECK:STDOUT:   %64 = fn_decl @Baz
// CHECK:STDOUT:   %73 = fn_decl @.0
// CHECK:STDOUT: }
// CHECK:STDOUT:
// CHECK:STDOUT: fn @Baz() {
// CHECK:STDOUT: !entry:
// CHECK:STDOUT:   return
// CHECK:STDOUT: }
// CHECK:STDOUT:
// CHECK:STDOUT: fn @.0() {
// CHECK:STDOUT: !entry:
// CHECK:STDOUT:   return
// CHECK:STDOUT: }

namespace Foo;

fn Foo.Baz() {
}

// CHECK:STDERR: fail_duplicate.carbon:[[@LINE+6]]:8: Duplicate name being declared in the same scope.
// CHECK:STDERR: fn Foo.Baz() {
// CHECK:STDERR:        ^
// CHECK:STDERR: fail_duplicate.carbon:[[@LINE-6]]:1: Name is previously declared here.
// CHECK:STDERR: fn Foo.Baz() {
// CHECK:STDERR: ^
fn Foo.Baz() {
}
=======
// CHECK:STDOUT: ]
>>>>>>> 212188a9
<|MERGE_RESOLUTION|>--- conflicted
+++ resolved
@@ -21,7 +21,7 @@
 // CHECK:STDOUT: cross_reference_irs_size: 1
 // CHECK:STDOUT: functions: [
 // CHECK:STDOUT:   {name: str1, param_refs: block0, body: {block2}}},
-// CHECK:STDOUT:   {name: str<invalid>, param_refs: block0, body: {block3}}},
+// CHECK:STDOUT:   {name: str7, param_refs: block0, body: {block3}}},
 // CHECK:STDOUT: ]
 // CHECK:STDOUT: integer_literals: [
 // CHECK:STDOUT: ]
@@ -56,38 +56,4 @@
 // CHECK:STDOUT:   [
 // CHECK:STDOUT:     node+4,
 // CHECK:STDOUT:   ],
-<<<<<<< HEAD
-// CHECK:STDOUT: ]
-// CHECK:STDOUT:
-// CHECK:STDOUT: package {
-// CHECK:STDOUT:   %62 = namespace {.Baz = %64}
-// CHECK:STDOUT:   %64 = fn_decl @Baz
-// CHECK:STDOUT:   %73 = fn_decl @.0
-// CHECK:STDOUT: }
-// CHECK:STDOUT:
-// CHECK:STDOUT: fn @Baz() {
-// CHECK:STDOUT: !entry:
-// CHECK:STDOUT:   return
-// CHECK:STDOUT: }
-// CHECK:STDOUT:
-// CHECK:STDOUT: fn @.0() {
-// CHECK:STDOUT: !entry:
-// CHECK:STDOUT:   return
-// CHECK:STDOUT: }
-
-namespace Foo;
-
-fn Foo.Baz() {
-}
-
-// CHECK:STDERR: fail_duplicate.carbon:[[@LINE+6]]:8: Duplicate name being declared in the same scope.
-// CHECK:STDERR: fn Foo.Baz() {
-// CHECK:STDERR:        ^
-// CHECK:STDERR: fail_duplicate.carbon:[[@LINE-6]]:1: Name is previously declared here.
-// CHECK:STDERR: fn Foo.Baz() {
-// CHECK:STDERR: ^
-fn Foo.Baz() {
-}
-=======
-// CHECK:STDOUT: ]
->>>>>>> 212188a9
+// CHECK:STDOUT: ]