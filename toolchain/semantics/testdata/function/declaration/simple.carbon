--- conflicted
+++ resolved
@@ -47,26 +47,4 @@
 // CHECK:STDOUT:     node+3,
 // CHECK:STDOUT:     node+4,
 // CHECK:STDOUT:   ],
-<<<<<<< HEAD
-// CHECK:STDOUT: ]
-// CHECK:STDOUT:
-// CHECK:STDOUT: package {
-// CHECK:STDOUT:   %61 = fn_decl @F
-// CHECK:STDOUT:   %63 = fn_decl @G
-// CHECK:STDOUT: }
-// CHECK:STDOUT:
-// CHECK:STDOUT: fn @F();
-// CHECK:STDOUT:
-// CHECK:STDOUT: fn @G() {
-// CHECK:STDOUT: !entry:
-// CHECK:STDOUT:   %63: type = tuple_type ()
-// CHECK:STDOUT:   %63.11: () = call @F()
-// CHECK:STDOUT:   return
-// CHECK:STDOUT: }
-
-fn F();
-
-fn G() { F(); }
-=======
-// CHECK:STDOUT: ]
->>>>>>> 212188a9
+// CHECK:STDOUT: ]