--- conflicted
+++ resolved
@@ -52,33 +52,4 @@
 // CHECK:STDOUT:   [
 // CHECK:STDOUT:     node+5,
 // CHECK:STDOUT:   ],
-<<<<<<< HEAD
-// CHECK:STDOUT: ]
-// CHECK:STDOUT:
-// CHECK:STDOUT: package {
-// CHECK:STDOUT:   %73 = fn_decl @Foo
-// CHECK:STDOUT:   %74 = fn_decl @Bar
-// CHECK:STDOUT:   %75 = fn_decl @Baz
-// CHECK:STDOUT: }
-// CHECK:STDOUT:
-// CHECK:STDOUT: fn @Foo() {
-// CHECK:STDOUT: !entry:
-// CHECK:STDOUT:   return
-// CHECK:STDOUT: }
-// CHECK:STDOUT:
-// CHECK:STDOUT: fn @Bar() {
-// CHECK:STDOUT: !entry:
-// CHECK:STDOUT:   return
-// CHECK:STDOUT: }
-// CHECK:STDOUT:
-// CHECK:STDOUT: fn @Baz() {
-// CHECK:STDOUT: !entry:
-// CHECK:STDOUT:   return
-// CHECK:STDOUT: }
-
-fn Foo() {}
-fn Bar() {}
-fn Baz() {}
-=======
-// CHECK:STDOUT: ]
->>>>>>> 212188a9
+// CHECK:STDOUT: ]