--- conflicted
+++ resolved
@@ -34,19 +34,4 @@
 // CHECK:STDOUT:   [
 // CHECK:STDOUT:     node+1,
 // CHECK:STDOUT:   ],
-<<<<<<< HEAD
-// CHECK:STDOUT: ]
-// CHECK:STDOUT:
-// CHECK:STDOUT: package {
-// CHECK:STDOUT:   %45 = fn_decl @Foo
-// CHECK:STDOUT: }
-// CHECK:STDOUT:
-// CHECK:STDOUT: fn @Foo() {
-// CHECK:STDOUT: !entry:
-// CHECK:STDOUT:   return
-// CHECK:STDOUT: }
-
-fn Foo() {}
-=======
-// CHECK:STDOUT: ]
->>>>>>> 212188a9
+// CHECK:STDOUT: ]