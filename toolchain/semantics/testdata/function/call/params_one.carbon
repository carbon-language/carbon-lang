--- conflicted
+++ resolved
@@ -72,33 +72,4 @@
 // CHECK:STDOUT:   [
 // CHECK:STDOUT:     node+6,
 // CHECK:STDOUT:   ],
-<<<<<<< HEAD
-// CHECK:STDOUT: ]
-// CHECK:STDOUT:
-// CHECK:STDOUT: package {
-// CHECK:STDOUT:   %89 = fn_decl @Foo
-// CHECK:STDOUT:   %91 = fn_decl @Main
-// CHECK:STDOUT: }
-// CHECK:STDOUT:
-// CHECK:STDOUT: fn @Foo(%a: i32) {
-// CHECK:STDOUT: !entry:
-// CHECK:STDOUT:   return
-// CHECK:STDOUT: }
-// CHECK:STDOUT:
-// CHECK:STDOUT: fn @Main() {
-// CHECK:STDOUT: !entry:
-// CHECK:STDOUT:   %92: i32 = int_value 1
-// CHECK:STDOUT:   %92.7: i32 = stub_reference %92
-// CHECK:STDOUT:   %92.6: type = tuple_type ()
-// CHECK:STDOUT:   %92.6.0: () = call @Foo(%92.7)
-// CHECK:STDOUT:   return
-// CHECK:STDOUT: }
-
-fn Foo(a: i32) {}
-
-fn Main() {
-  Foo(1);
-}
-=======
-// CHECK:STDOUT: ]
->>>>>>> 212188a9
+// CHECK:STDOUT: ]