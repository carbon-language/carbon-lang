// Part of the Carbon Language project, under the Apache License v2.0 with LLVM
// Exceptions. See /LICENSE for license information.
// SPDX-License-Identifier: Apache-2.0 WITH LLVM-exception
//
// AUTOUPDATE

fn Echo(a: i32) -> i32 {
  return a;
}

fn Main() {
  var b: i32 = Echo(1);
}

// CHECK:STDOUT: cross_reference_irs_size: 1
// CHECK:STDOUT: functions: [
// CHECK:STDOUT:   {name: str0, param_refs: block2, return_type: type0, body: {block4}}},
// CHECK:STDOUT:   {name: str2, param_refs: block0, body: {block5}}},
// CHECK:STDOUT: ]
// CHECK:STDOUT: integer_literals: [
// CHECK:STDOUT:   1,
// CHECK:STDOUT: ]
// CHECK:STDOUT: real_literals: [
// CHECK:STDOUT: ]
// CHECK:STDOUT: strings: [
// CHECK:STDOUT:   Echo,
// CHECK:STDOUT:   a,
// CHECK:STDOUT:   Main,
// CHECK:STDOUT:   b,
// CHECK:STDOUT: ]
// CHECK:STDOUT: types: [
// CHECK:STDOUT:   nodeIntegerType,
// CHECK:STDOUT: ]
// CHECK:STDOUT: type_blocks: [
// CHECK:STDOUT: ]
// CHECK:STDOUT: nodes: [
// CHECK:STDOUT:   {kind: VarStorage, type: type0},
// CHECK:STDOUT:   {kind: BindName, arg0: str1, arg1: node+0, type: type0},
// CHECK:STDOUT:   {kind: FunctionDeclaration, arg0: function0},
// CHECK:STDOUT:   {kind: ReturnExpression, arg0: node+0},
// CHECK:STDOUT:   {kind: FunctionDeclaration, arg0: function1},
// CHECK:STDOUT:   {kind: VarStorage, type: type0},
// CHECK:STDOUT:   {kind: BindName, arg0: str3, arg1: node+5, type: type0},
// CHECK:STDOUT:   {kind: IntegerLiteral, arg0: int0, type: type0},
// CHECK:STDOUT:   {kind: StubReference, arg0: node+7, type: type0},
// CHECK:STDOUT:   {kind: Call, arg0: block6, arg1: function0, type: type0},
// CHECK:STDOUT:   {kind: Assign, arg0: node+5, arg1: node+9},
// CHECK:STDOUT:   {kind: Return},
// CHECK:STDOUT: ]
// CHECK:STDOUT: node_blocks: [
// CHECK:STDOUT:   [
// CHECK:STDOUT:   ],
// CHECK:STDOUT:   [
// CHECK:STDOUT:     node+0,
// CHECK:STDOUT:     node+1,
// CHECK:STDOUT:   ],
// CHECK:STDOUT:   [
// CHECK:STDOUT:     node+1,
// CHECK:STDOUT:   ],
// CHECK:STDOUT:   [
// CHECK:STDOUT:     node+2,
// CHECK:STDOUT:     node+4,
// CHECK:STDOUT:   ],
// CHECK:STDOUT:   [
// CHECK:STDOUT:     node+3,
// CHECK:STDOUT:   ],
// CHECK:STDOUT:   [
// CHECK:STDOUT:     node+5,
// CHECK:STDOUT:     node+6,
// CHECK:STDOUT:     node+7,
// CHECK:STDOUT:     node+8,
// CHECK:STDOUT:     node+9,
// CHECK:STDOUT:     node+10,
// CHECK:STDOUT:     node+11,
// CHECK:STDOUT:   ],
// CHECK:STDOUT:   [
// CHECK:STDOUT:     node+8,
// CHECK:STDOUT:   ],
<<<<<<< HEAD
// CHECK:STDOUT: ]
// CHECK:STDOUT:
// CHECK:STDOUT: package {
// CHECK:STDOUT:   %92 = fn_decl @Echo
// CHECK:STDOUT:   %96 = fn_decl @Main
// CHECK:STDOUT: }
// CHECK:STDOUT:
// CHECK:STDOUT: fn @Echo(%a: i32) -> i32 {
// CHECK:STDOUT: !entry:
// CHECK:STDOUT:   return %a
// CHECK:STDOUT: }
// CHECK:STDOUT:
// CHECK:STDOUT: fn @Main() {
// CHECK:STDOUT: !entry:
// CHECK:STDOUT:   %b: i32 = var
// CHECK:STDOUT:   %97: i32 = int_value 1
// CHECK:STDOUT:   %97.21: i32 = stub_reference %97
// CHECK:STDOUT:   %97.20: i32 = call @Echo(%97.21)
// CHECK:STDOUT:   assign %b, %97.20
// CHECK:STDOUT:   return
// CHECK:STDOUT: }

fn Echo(a: i32) -> i32 {
  return a;
}

fn Main() {
  var b: i32 = Echo(1);
}
=======
// CHECK:STDOUT: ]
>>>>>>> 212188a9
<|MERGE_RESOLUTION|>--- conflicted
+++ resolved
@@ -76,36 +76,4 @@
 // CHECK:STDOUT:   [
 // CHECK:STDOUT:     node+8,
 // CHECK:STDOUT:   ],
-<<<<<<< HEAD
-// CHECK:STDOUT: ]
-// CHECK:STDOUT:
-// CHECK:STDOUT: package {
-// CHECK:STDOUT:   %92 = fn_decl @Echo
-// CHECK:STDOUT:   %96 = fn_decl @Main
-// CHECK:STDOUT: }
-// CHECK:STDOUT:
-// CHECK:STDOUT: fn @Echo(%a: i32) -> i32 {
-// CHECK:STDOUT: !entry:
-// CHECK:STDOUT:   return %a
-// CHECK:STDOUT: }
-// CHECK:STDOUT:
-// CHECK:STDOUT: fn @Main() {
-// CHECK:STDOUT: !entry:
-// CHECK:STDOUT:   %b: i32 = var
-// CHECK:STDOUT:   %97: i32 = int_value 1
-// CHECK:STDOUT:   %97.21: i32 = stub_reference %97
-// CHECK:STDOUT:   %97.20: i32 = call @Echo(%97.21)
-// CHECK:STDOUT:   assign %b, %97.20
-// CHECK:STDOUT:   return
-// CHECK:STDOUT: }
-
-fn Echo(a: i32) -> i32 {
-  return a;
-}
-
-fn Main() {
-  var b: i32 = Echo(1);
-}
-=======
-// CHECK:STDOUT: ]
->>>>>>> 212188a9
+// CHECK:STDOUT: ]