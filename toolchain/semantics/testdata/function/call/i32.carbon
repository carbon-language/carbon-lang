// Part of the Carbon Language project, under the Apache License v2.0 with LLVM
// Exceptions. See /LICENSE for license information.
// SPDX-License-Identifier: Apache-2.0 WITH LLVM-exception
//
// AUTOUPDATE

fn Echo(a: i32) -> i32 {
  return a;
}

fn Main() {
  var b: i32 = Echo(1);
}

// CHECK:STDOUT: cross_reference_irs_size: 1
// CHECK:STDOUT: functions: [
// CHECK:STDOUT:   {name: str0, param_refs: block2, return_type: type0, body: [block4]},
// CHECK:STDOUT:   {name: str2, param_refs: block0, body: [block5]},
// CHECK:STDOUT: ]
// CHECK:STDOUT: integer_literals: [
// CHECK:STDOUT:   1,
// CHECK:STDOUT: ]
// CHECK:STDOUT: real_literals: [
// CHECK:STDOUT: ]
// CHECK:STDOUT: strings: [
// CHECK:STDOUT:   Echo,
// CHECK:STDOUT:   a,
// CHECK:STDOUT:   Main,
// CHECK:STDOUT:   b,
// CHECK:STDOUT: ]
// CHECK:STDOUT: types: [
// CHECK:STDOUT:   nodeIntegerType,
// CHECK:STDOUT: ]
// CHECK:STDOUT: type_blocks: [
// CHECK:STDOUT: ]
// CHECK:STDOUT: nodes: [
<<<<<<< HEAD
// CHECK:STDOUT:   {kind: VarStorage, type: type0},
// CHECK:STDOUT:   {kind: BindName, arg0: str1, arg1: node+0, type: type0},
// CHECK:STDOUT:   {kind: VarStorage, type: type0},
=======
// CHECK:STDOUT:   {kind: VarStorage, arg0: str1, type: type0},
>>>>>>> 7f4cf794
// CHECK:STDOUT:   {kind: FunctionDeclaration, arg0: function0},
// CHECK:STDOUT:   {kind: ValueBinding, arg0: node+0, type: type0},
// CHECK:STDOUT:   {kind: ReturnExpression, arg0: node+4},
// CHECK:STDOUT:   {kind: FunctionDeclaration, arg0: function1},
<<<<<<< HEAD
// CHECK:STDOUT:   {kind: VarStorage, type: type0},
// CHECK:STDOUT:   {kind: BindName, arg0: str3, arg1: node+7, type: type0},
// CHECK:STDOUT:   {kind: IntegerLiteral, arg0: int0, type: type0},
// CHECK:STDOUT:   {kind: StubReference, arg0: node+9, type: type0},
// CHECK:STDOUT:   {kind: Call, arg0: block6, arg1: function0, type: type0},
// CHECK:STDOUT:   {kind: Assign, arg0: node+7, arg1: node+11},
=======
// CHECK:STDOUT:   {kind: VarStorage, arg0: str3, type: type0},
// CHECK:STDOUT:   {kind: IntegerLiteral, arg0: int0, type: type0},
// CHECK:STDOUT:   {kind: StubReference, arg0: node+5, type: type0},
// CHECK:STDOUT:   {kind: Call, arg0: block6, arg1: function0, type: type0},
// CHECK:STDOUT:   {kind: Assign, arg0: node+4, arg1: node+7},
>>>>>>> 7f4cf794
// CHECK:STDOUT:   {kind: Return},
// CHECK:STDOUT: ]
// CHECK:STDOUT: node_blocks: [
// CHECK:STDOUT:   [
// CHECK:STDOUT:   ],
// CHECK:STDOUT:   [
// CHECK:STDOUT:     node+0,
<<<<<<< HEAD
// CHECK:STDOUT:     node+1,
// CHECK:STDOUT:     node+2,
=======
>>>>>>> 7f4cf794
// CHECK:STDOUT:   ],
// CHECK:STDOUT:   [
// CHECK:STDOUT:     node+0,
// CHECK:STDOUT:   ],
// CHECK:STDOUT:   [
<<<<<<< HEAD
// CHECK:STDOUT:     node+3,
// CHECK:STDOUT:     node+6,
=======
// CHECK:STDOUT:     node+1,
// CHECK:STDOUT:     node+3,
// CHECK:STDOUT:   ],
// CHECK:STDOUT:   [
// CHECK:STDOUT:     node+2,
>>>>>>> 7f4cf794
// CHECK:STDOUT:   ],
// CHECK:STDOUT:   [
// CHECK:STDOUT:     node+4,
// CHECK:STDOUT:     node+5,
// CHECK:STDOUT:   ],
// CHECK:STDOUT:   [
// CHECK:STDOUT:     node+7,
// CHECK:STDOUT:     node+8,
// CHECK:STDOUT:     node+9,
<<<<<<< HEAD
// CHECK:STDOUT:     node+10,
// CHECK:STDOUT:     node+11,
// CHECK:STDOUT:     node+12,
// CHECK:STDOUT:     node+13,
// CHECK:STDOUT:   ],
// CHECK:STDOUT:   [
// CHECK:STDOUT:     node+10,
=======
// CHECK:STDOUT:   ],
// CHECK:STDOUT:   [
// CHECK:STDOUT:     node+6,
>>>>>>> 7f4cf794
// CHECK:STDOUT:   ],
// CHECK:STDOUT: ]
// CHECK:STDOUT:
// CHECK:STDOUT: package {
// CHECK:STDOUT:   %.loc7 = fn_decl @Echo
// CHECK:STDOUT:   %.loc11 = fn_decl @Main
// CHECK:STDOUT: }
// CHECK:STDOUT:
// CHECK:STDOUT: fn @Echo(%a: i32) -> i32 {
// CHECK:STDOUT: !entry:
// CHECK:STDOUT:   %.loc7: i32 = value_binding %a
// CHECK:STDOUT:   return %.loc7
// CHECK:STDOUT: }
// CHECK:STDOUT:
// CHECK:STDOUT: fn @Main() {
// CHECK:STDOUT: !entry:
// CHECK:STDOUT:   %b: i32 = var "b"
// CHECK:STDOUT:   %.loc12_21.1: i32 = int_literal 1
// CHECK:STDOUT:   %.loc12_21.2: i32 = stub_reference %.loc12_21.1
// CHECK:STDOUT:   %.loc12_20: i32 = call @Echo(%.loc12_21.2)
// CHECK:STDOUT:   assign %b, %.loc12_20
// CHECK:STDOUT:   return
// CHECK:STDOUT: }<|MERGE_RESOLUTION|>--- conflicted
+++ resolved
@@ -34,31 +34,15 @@
 // CHECK:STDOUT: type_blocks: [
 // CHECK:STDOUT: ]
 // CHECK:STDOUT: nodes: [
-<<<<<<< HEAD
-// CHECK:STDOUT:   {kind: VarStorage, type: type0},
-// CHECK:STDOUT:   {kind: BindName, arg0: str1, arg1: node+0, type: type0},
-// CHECK:STDOUT:   {kind: VarStorage, type: type0},
-=======
 // CHECK:STDOUT:   {kind: VarStorage, arg0: str1, type: type0},
->>>>>>> 7f4cf794
 // CHECK:STDOUT:   {kind: FunctionDeclaration, arg0: function0},
-// CHECK:STDOUT:   {kind: ValueBinding, arg0: node+0, type: type0},
-// CHECK:STDOUT:   {kind: ReturnExpression, arg0: node+4},
+// CHECK:STDOUT:   {kind: ReturnExpression, arg0: node+0},
 // CHECK:STDOUT:   {kind: FunctionDeclaration, arg0: function1},
-<<<<<<< HEAD
-// CHECK:STDOUT:   {kind: VarStorage, type: type0},
-// CHECK:STDOUT:   {kind: BindName, arg0: str3, arg1: node+7, type: type0},
-// CHECK:STDOUT:   {kind: IntegerLiteral, arg0: int0, type: type0},
-// CHECK:STDOUT:   {kind: StubReference, arg0: node+9, type: type0},
-// CHECK:STDOUT:   {kind: Call, arg0: block6, arg1: function0, type: type0},
-// CHECK:STDOUT:   {kind: Assign, arg0: node+7, arg1: node+11},
-=======
 // CHECK:STDOUT:   {kind: VarStorage, arg0: str3, type: type0},
 // CHECK:STDOUT:   {kind: IntegerLiteral, arg0: int0, type: type0},
 // CHECK:STDOUT:   {kind: StubReference, arg0: node+5, type: type0},
 // CHECK:STDOUT:   {kind: Call, arg0: block6, arg1: function0, type: type0},
 // CHECK:STDOUT:   {kind: Assign, arg0: node+4, arg1: node+7},
->>>>>>> 7f4cf794
 // CHECK:STDOUT:   {kind: Return},
 // CHECK:STDOUT: ]
 // CHECK:STDOUT: node_blocks: [
@@ -66,48 +50,27 @@
 // CHECK:STDOUT:   ],
 // CHECK:STDOUT:   [
 // CHECK:STDOUT:     node+0,
-<<<<<<< HEAD
-// CHECK:STDOUT:     node+1,
-// CHECK:STDOUT:     node+2,
-=======
->>>>>>> 7f4cf794
 // CHECK:STDOUT:   ],
 // CHECK:STDOUT:   [
 // CHECK:STDOUT:     node+0,
 // CHECK:STDOUT:   ],
 // CHECK:STDOUT:   [
-<<<<<<< HEAD
-// CHECK:STDOUT:     node+3,
-// CHECK:STDOUT:     node+6,
-=======
 // CHECK:STDOUT:     node+1,
 // CHECK:STDOUT:     node+3,
 // CHECK:STDOUT:   ],
 // CHECK:STDOUT:   [
 // CHECK:STDOUT:     node+2,
->>>>>>> 7f4cf794
 // CHECK:STDOUT:   ],
 // CHECK:STDOUT:   [
 // CHECK:STDOUT:     node+4,
 // CHECK:STDOUT:     node+5,
-// CHECK:STDOUT:   ],
-// CHECK:STDOUT:   [
+// CHECK:STDOUT:     node+6,
 // CHECK:STDOUT:     node+7,
 // CHECK:STDOUT:     node+8,
 // CHECK:STDOUT:     node+9,
-<<<<<<< HEAD
-// CHECK:STDOUT:     node+10,
-// CHECK:STDOUT:     node+11,
-// CHECK:STDOUT:     node+12,
-// CHECK:STDOUT:     node+13,
-// CHECK:STDOUT:   ],
-// CHECK:STDOUT:   [
-// CHECK:STDOUT:     node+10,
-=======
 // CHECK:STDOUT:   ],
 // CHECK:STDOUT:   [
 // CHECK:STDOUT:     node+6,
->>>>>>> 7f4cf794
 // CHECK:STDOUT:   ],
 // CHECK:STDOUT: ]
 // CHECK:STDOUT:
@@ -118,8 +81,7 @@
 // CHECK:STDOUT:
 // CHECK:STDOUT: fn @Echo(%a: i32) -> i32 {
 // CHECK:STDOUT: !entry:
-// CHECK:STDOUT:   %.loc7: i32 = value_binding %a
-// CHECK:STDOUT:   return %.loc7
+// CHECK:STDOUT:   return %a
 // CHECK:STDOUT: }
 // CHECK:STDOUT:
 // CHECK:STDOUT: fn @Main() {
