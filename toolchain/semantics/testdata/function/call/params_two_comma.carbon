--- conflicted
+++ resolved
@@ -101,41 +101,4 @@
 // CHECK:STDOUT:     node+14,
 // CHECK:STDOUT:     node+16,
 // CHECK:STDOUT:   ],
-<<<<<<< HEAD
-// CHECK:STDOUT: ]
-// CHECK:STDOUT:
-// CHECK:STDOUT: package {
-// CHECK:STDOUT:   %124 = fn_decl @Foo
-// CHECK:STDOUT:   %126 = fn_decl @Main
-// CHECK:STDOUT: }
-// CHECK:STDOUT:
-// CHECK:STDOUT: fn @Foo(%a: i32, %b: i32) {
-// CHECK:STDOUT: !entry:
-// CHECK:STDOUT:   return
-// CHECK:STDOUT: }
-// CHECK:STDOUT:
-// CHECK:STDOUT: fn @Main() {
-// CHECK:STDOUT: !entry:
-// CHECK:STDOUT:   %127: i32 = int_value 1
-// CHECK:STDOUT:   %127.7: i32 = stub_reference %127
-// CHECK:STDOUT:   %127.10: i32 = int_value 2
-// CHECK:STDOUT:   %127.10.0: i32 = stub_reference %127.10
-// CHECK:STDOUT:   %127.6: type = tuple_type ()
-// CHECK:STDOUT:   %127.6.0: () = call @Foo(%127.7, %127.10.0)
-// CHECK:STDOUT:   %128: i32 = int_value 1
-// CHECK:STDOUT:   %128.7: i32 = stub_reference %128
-// CHECK:STDOUT:   %128.10: i32 = int_value 2
-// CHECK:STDOUT:   %128.10.0: i32 = stub_reference %128.10
-// CHECK:STDOUT:   %128.6: () = call @Foo(%128.7, %128.10.0)
-// CHECK:STDOUT:   return
-// CHECK:STDOUT: }
-
-fn Foo(a: i32, b: i32,) {}
-
-fn Main() {
-  Foo(1, 2);
-  Foo(1, 2,);
-}
-=======
-// CHECK:STDOUT: ]
->>>>>>> 212188a9
+// CHECK:STDOUT: ]