// Part of the Carbon Language project, under the Apache License v2.0 with LLVM
// Exceptions. See /LICENSE for license information.
// SPDX-License-Identifier: Apache-2.0 WITH LLVM-exception
//
// AUTOUPDATE

fn Echo(a: ()) -> () {
  return a;
}

fn Main() {
  Echo(());
}

// CHECK:STDOUT: cross_reference_irs_size: 1
// CHECK:STDOUT: functions: [
// CHECK:STDOUT:   {name: str0, param_refs: block2, return_type: type0, body: {block4}}},
// CHECK:STDOUT:   {name: str2, param_refs: block0, body: {block5}}},
// CHECK:STDOUT: ]
// CHECK:STDOUT: integer_literals: [
// CHECK:STDOUT: ]
// CHECK:STDOUT: real_literals: [
// CHECK:STDOUT: ]
// CHECK:STDOUT: strings: [
// CHECK:STDOUT:   Echo,
// CHECK:STDOUT:   a,
// CHECK:STDOUT:   Main,
// CHECK:STDOUT: ]
// CHECK:STDOUT: types: [
// CHECK:STDOUT:   node+0,
// CHECK:STDOUT: ]
// CHECK:STDOUT: type_blocks: [
// CHECK:STDOUT:   [
// CHECK:STDOUT:   ],
// CHECK:STDOUT: ]
// CHECK:STDOUT: nodes: [
// CHECK:STDOUT:   {kind: TupleType, arg0: typeBlock0, type: typeTypeType},
// CHECK:STDOUT:   {kind: TupleValue, arg0: block0, type: type0},
// CHECK:STDOUT:   {kind: VarStorage, type: type0},
// CHECK:STDOUT:   {kind: BindName, arg0: str1, arg1: node+2, type: type0},
// CHECK:STDOUT:   {kind: TupleValue, arg0: block0, type: type0},
// CHECK:STDOUT:   {kind: FunctionDeclaration, arg0: function0},
// CHECK:STDOUT:   {kind: ReturnExpression, arg0: node+2},
// CHECK:STDOUT:   {kind: FunctionDeclaration, arg0: function1},
// CHECK:STDOUT:   {kind: TupleValue, arg0: block0, type: type0},
// CHECK:STDOUT:   {kind: StubReference, arg0: node+8, type: type0},
// CHECK:STDOUT:   {kind: Call, arg0: block6, arg1: function0, type: type0},
// CHECK:STDOUT:   {kind: Return},
// CHECK:STDOUT: ]
// CHECK:STDOUT: node_blocks: [
// CHECK:STDOUT:   [
// CHECK:STDOUT:   ],
// CHECK:STDOUT:   [
// CHECK:STDOUT:     node+0,
// CHECK:STDOUT:     node+1,
// CHECK:STDOUT:     node+2,
// CHECK:STDOUT:     node+3,
// CHECK:STDOUT:   ],
// CHECK:STDOUT:   [
// CHECK:STDOUT:     node+3,
// CHECK:STDOUT:   ],
// CHECK:STDOUT:   [
// CHECK:STDOUT:     node+4,
// CHECK:STDOUT:     node+5,
// CHECK:STDOUT:     node+7,
// CHECK:STDOUT:   ],
// CHECK:STDOUT:   [
// CHECK:STDOUT:     node+6,
// CHECK:STDOUT:   ],
// CHECK:STDOUT:   [
// CHECK:STDOUT:     node+8,
// CHECK:STDOUT:     node+9,
// CHECK:STDOUT:     node+10,
// CHECK:STDOUT:     node+11,
// CHECK:STDOUT:   ],
// CHECK:STDOUT:   [
// CHECK:STDOUT:     node+9,
// CHECK:STDOUT:   ],
<<<<<<< HEAD
// CHECK:STDOUT: ]
// CHECK:STDOUT:
// CHECK:STDOUT: package {
// CHECK:STDOUT:   %91: () = tuple_value ()
// CHECK:STDOUT:   %91.1 = fn_decl @Echo
// CHECK:STDOUT:   %95 = fn_decl @Main
// CHECK:STDOUT: }
// CHECK:STDOUT:
// CHECK:STDOUT: fn @Echo(%a: ()) -> () {
// CHECK:STDOUT: !entry:
// CHECK:STDOUT:   return %a
// CHECK:STDOUT: }
// CHECK:STDOUT:
// CHECK:STDOUT: fn @Main() {
// CHECK:STDOUT: !entry:
// CHECK:STDOUT:   %96: () = tuple_value ()
// CHECK:STDOUT:   %96.9: () = stub_reference %96
// CHECK:STDOUT:   %96.7: () = call @Echo(%96.9)
// CHECK:STDOUT:   return
// CHECK:STDOUT: }

fn Echo(a: ()) -> () {
  return a;
}

fn Main() {
  Echo(());
}
=======
// CHECK:STDOUT: ]
>>>>>>> 212188a9
<|MERGE_RESOLUTION|>--- conflicted
+++ resolved
@@ -76,35 +76,4 @@
 // CHECK:STDOUT:   [
 // CHECK:STDOUT:     node+9,
 // CHECK:STDOUT:   ],
-<<<<<<< HEAD
-// CHECK:STDOUT: ]
-// CHECK:STDOUT:
-// CHECK:STDOUT: package {
-// CHECK:STDOUT:   %91: () = tuple_value ()
-// CHECK:STDOUT:   %91.1 = fn_decl @Echo
-// CHECK:STDOUT:   %95 = fn_decl @Main
-// CHECK:STDOUT: }
-// CHECK:STDOUT:
-// CHECK:STDOUT: fn @Echo(%a: ()) -> () {
-// CHECK:STDOUT: !entry:
-// CHECK:STDOUT:   return %a
-// CHECK:STDOUT: }
-// CHECK:STDOUT:
-// CHECK:STDOUT: fn @Main() {
-// CHECK:STDOUT: !entry:
-// CHECK:STDOUT:   %96: () = tuple_value ()
-// CHECK:STDOUT:   %96.9: () = stub_reference %96
-// CHECK:STDOUT:   %96.7: () = call @Echo(%96.9)
-// CHECK:STDOUT:   return
-// CHECK:STDOUT: }
-
-fn Echo(a: ()) -> () {
-  return a;
-}
-
-fn Main() {
-  Echo(());
-}
-=======
-// CHECK:STDOUT: ]
->>>>>>> 212188a9
+// CHECK:STDOUT: ]