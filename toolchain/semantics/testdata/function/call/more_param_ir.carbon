--- conflicted
+++ resolved
@@ -112,44 +112,4 @@
 // CHECK:STDOUT:     node+18,
 // CHECK:STDOUT:     node+20,
 // CHECK:STDOUT:   ],
-<<<<<<< HEAD
-// CHECK:STDOUT: ]
-// CHECK:STDOUT:
-// CHECK:STDOUT: package {
-// CHECK:STDOUT:   %138 = fn_decl @Foo
-// CHECK:STDOUT:   %140 = fn_decl @Main
-// CHECK:STDOUT: }
-// CHECK:STDOUT:
-// CHECK:STDOUT: fn @Foo(%a: i32, %b: i32, %c: i32) {
-// CHECK:STDOUT: !entry:
-// CHECK:STDOUT:   return
-// CHECK:STDOUT: }
-// CHECK:STDOUT:
-// CHECK:STDOUT: fn @Main() {
-// CHECK:STDOUT: !entry:
-// CHECK:STDOUT:   %142: i32 = int_value 1
-// CHECK:STDOUT:   %142.11: i32 = int_value 2
-// CHECK:STDOUT:   %142.9: i32 = add %142, %142.11
-// CHECK:STDOUT:   %142.15: i32 = int_value 3
-// CHECK:STDOUT:   %142.13: i32 = add %142.9, %142.15
-// CHECK:STDOUT:   %142.13.0: i32 = stub_reference %142.13
-// CHECK:STDOUT:   %142.18: i32 = int_value 4
-// CHECK:STDOUT:   %142.22: i32 = int_value 5
-// CHECK:STDOUT:   %142.20: i32 = add %142.18, %142.22
-// CHECK:STDOUT:   %142.20.0: i32 = stub_reference %142.20
-// CHECK:STDOUT:   %142.25: i32 = int_value 6
-// CHECK:STDOUT:   %142.25.0: i32 = stub_reference %142.25
-// CHECK:STDOUT:   %142.6: type = tuple_type ()
-// CHECK:STDOUT:   %142.6.0: () = call @Foo(%142.13.0, %142.20.0, %142.25.0)
-// CHECK:STDOUT:   return
-// CHECK:STDOUT: }
-
-fn Foo(a: i32, b: i32, c: i32) {}
-
-fn Main() {
-  // Generates multiple IR instructions for the first two parameters.
-  Foo(1 + 2 + 3, 4 + 5, 6);
-}
-=======
-// CHECK:STDOUT: ]
->>>>>>> 212188a9
+// CHECK:STDOUT: ]