// Part of the Carbon Language project, under the Apache License v2.0 with LLVM
// Exceptions. See /LICENSE for license information.
// SPDX-License-Identifier: Apache-2.0 WITH LLVM-exception
//
// AUTOUPDATE

fn Run0() {}
fn Run1(a: i32) {}
fn Run2(a: i32, b: i32) {}

fn Main() {
  // CHECK:STDERR: fail_param_count.carbon:[[@LINE+6]]:7: No matching callable was found.
  // CHECK:STDERR:   Run0(1);
  // CHECK:STDERR:       ^
  // CHECK:STDERR: fail_param_count.carbon:[[@LINE-8]]:1: Function cannot be used: Received 1 argument(s), but require 0 argument(s).
  // CHECK:STDERR: fn Run0() {}
  // CHECK:STDERR: ^
  Run0(1);
  // CHECK:STDERR: fail_param_count.carbon:[[@LINE+6]]:7: No matching callable was found.
  // CHECK:STDERR:   Run0(0, 1);
  // CHECK:STDERR:       ^
  // CHECK:STDERR: fail_param_count.carbon:[[@LINE-15]]:1: Function cannot be used: Received 2 argument(s), but require 0 argument(s).
  // CHECK:STDERR: fn Run0() {}
  // CHECK:STDERR: ^
  Run0(0, 1);

  // CHECK:STDERR: fail_param_count.carbon:[[@LINE+6]]:7: No matching callable was found.
  // CHECK:STDERR:   Run1();
  // CHECK:STDERR:       ^
  // CHECK:STDERR: fail_param_count.carbon:[[@LINE-22]]:1: Function cannot be used: Received 0 argument(s), but require 1 argument(s).
  // CHECK:STDERR: fn Run1(a: i32) {}
  // CHECK:STDERR: ^
  Run1();
  // CHECK:STDERR: fail_param_count.carbon:[[@LINE+6]]:7: No matching callable was found.
  // CHECK:STDERR:   Run1(0, 1);
  // CHECK:STDERR:       ^
  // CHECK:STDERR: fail_param_count.carbon:[[@LINE-29]]:1: Function cannot be used: Received 2 argument(s), but require 1 argument(s).
  // CHECK:STDERR: fn Run1(a: i32) {}
  // CHECK:STDERR: ^
  Run1(0, 1);

  // CHECK:STDERR: fail_param_count.carbon:[[@LINE+6]]:7: No matching callable was found.
  // CHECK:STDERR:   Run2();
  // CHECK:STDERR:       ^
  // CHECK:STDERR: fail_param_count.carbon:[[@LINE-36]]:1: Function cannot be used: Received 0 argument(s), but require 2 argument(s).
  // CHECK:STDERR: fn Run2(a: i32, b: i32) {}
  // CHECK:STDERR: ^
  Run2();
  // CHECK:STDERR: fail_param_count.carbon:[[@LINE+6]]:7: No matching callable was found.
  // CHECK:STDERR:   Run2(0);
  // CHECK:STDERR:       ^
  // CHECK:STDERR: fail_param_count.carbon:[[@LINE-43]]:1: Function cannot be used: Received 1 argument(s), but require 2 argument(s).
  // CHECK:STDERR: fn Run2(a: i32, b: i32) {}
  // CHECK:STDERR: ^
  Run2(0);
}

// CHECK:STDOUT: cross_reference_irs_size: 1
// CHECK:STDOUT: functions: [
// CHECK:STDOUT:   {name: str0, param_refs: block0, body: {block2}}},
// CHECK:STDOUT:   {name: str1, param_refs: block4, body: {block5}}},
// CHECK:STDOUT:   {name: str3, param_refs: block7, body: {block8}}},
// CHECK:STDOUT:   {name: str5, param_refs: block0, body: {block9}}},
// CHECK:STDOUT: ]
// CHECK:STDOUT: integer_literals: [
// CHECK:STDOUT:   1,
// CHECK:STDOUT:   0,
// CHECK:STDOUT:   1,
// CHECK:STDOUT:   0,
// CHECK:STDOUT:   1,
// CHECK:STDOUT:   0,
// CHECK:STDOUT: ]
// CHECK:STDOUT: real_literals: [
// CHECK:STDOUT: ]
// CHECK:STDOUT: strings: [
// CHECK:STDOUT:   Run0,
// CHECK:STDOUT:   Run1,
// CHECK:STDOUT:   a,
// CHECK:STDOUT:   Run2,
// CHECK:STDOUT:   b,
// CHECK:STDOUT:   Main,
// CHECK:STDOUT: ]
// CHECK:STDOUT: types: [
// CHECK:STDOUT:   nodeIntegerType,
// CHECK:STDOUT: ]
// CHECK:STDOUT: type_blocks: [
// CHECK:STDOUT: ]
// CHECK:STDOUT: nodes: [
// CHECK:STDOUT:   {kind: FunctionDeclaration, arg0: function0},
// CHECK:STDOUT:   {kind: Return},
// CHECK:STDOUT:   {kind: VarStorage, type: type0},
// CHECK:STDOUT:   {kind: BindName, arg0: str2, arg1: node+2, type: type0},
// CHECK:STDOUT:   {kind: FunctionDeclaration, arg0: function1},
// CHECK:STDOUT:   {kind: Return},
// CHECK:STDOUT:   {kind: VarStorage, type: type0},
// CHECK:STDOUT:   {kind: BindName, arg0: str2, arg1: node+6, type: type0},
// CHECK:STDOUT:   {kind: VarStorage, type: type0},
// CHECK:STDOUT:   {kind: BindName, arg0: str4, arg1: node+8, type: type0},
// CHECK:STDOUT:   {kind: FunctionDeclaration, arg0: function2},
// CHECK:STDOUT:   {kind: Return},
// CHECK:STDOUT:   {kind: FunctionDeclaration, arg0: function3},
// CHECK:STDOUT:   {kind: IntegerLiteral, arg0: int0, type: type0},
// CHECK:STDOUT:   {kind: StubReference, arg0: node+13, type: type0},
// CHECK:STDOUT:   {kind: IntegerLiteral, arg0: int1, type: type0},
// CHECK:STDOUT:   {kind: StubReference, arg0: node+15, type: type0},
// CHECK:STDOUT:   {kind: IntegerLiteral, arg0: int2, type: type0},
// CHECK:STDOUT:   {kind: StubReference, arg0: node+17, type: type0},
// CHECK:STDOUT:   {kind: IntegerLiteral, arg0: int3, type: type0},
// CHECK:STDOUT:   {kind: StubReference, arg0: node+19, type: type0},
// CHECK:STDOUT:   {kind: IntegerLiteral, arg0: int4, type: type0},
// CHECK:STDOUT:   {kind: StubReference, arg0: node+21, type: type0},
// CHECK:STDOUT:   {kind: IntegerLiteral, arg0: int5, type: type0},
// CHECK:STDOUT:   {kind: StubReference, arg0: node+23, type: type0},
// CHECK:STDOUT:   {kind: Return},
// CHECK:STDOUT: ]
// CHECK:STDOUT: node_blocks: [
// CHECK:STDOUT:   [
// CHECK:STDOUT:   ],
// CHECK:STDOUT:   [
// CHECK:STDOUT:     node+0,
// CHECK:STDOUT:     node+4,
// CHECK:STDOUT:     node+10,
// CHECK:STDOUT:     node+12,
// CHECK:STDOUT:   ],
// CHECK:STDOUT:   [
// CHECK:STDOUT:     node+1,
// CHECK:STDOUT:   ],
// CHECK:STDOUT:   [
// CHECK:STDOUT:     node+2,
// CHECK:STDOUT:     node+3,
// CHECK:STDOUT:   ],
// CHECK:STDOUT:   [
// CHECK:STDOUT:     node+3,
// CHECK:STDOUT:   ],
// CHECK:STDOUT:   [
// CHECK:STDOUT:     node+5,
// CHECK:STDOUT:   ],
// CHECK:STDOUT:   [
// CHECK:STDOUT:     node+6,
// CHECK:STDOUT:     node+7,
// CHECK:STDOUT:     node+8,
// CHECK:STDOUT:     node+9,
// CHECK:STDOUT:   ],
// CHECK:STDOUT:   [
// CHECK:STDOUT:     node+7,
// CHECK:STDOUT:     node+9,
// CHECK:STDOUT:   ],
// CHECK:STDOUT:   [
// CHECK:STDOUT:     node+11,
// CHECK:STDOUT:   ],
// CHECK:STDOUT:   [
// CHECK:STDOUT:     node+13,
// CHECK:STDOUT:     node+14,
// CHECK:STDOUT:     node+15,
// CHECK:STDOUT:     node+16,
// CHECK:STDOUT:     node+17,
// CHECK:STDOUT:     node+18,
// CHECK:STDOUT:     node+19,
// CHECK:STDOUT:     node+20,
// CHECK:STDOUT:     node+21,
// CHECK:STDOUT:     node+22,
// CHECK:STDOUT:     node+23,
// CHECK:STDOUT:     node+24,
// CHECK:STDOUT:     node+25,
// CHECK:STDOUT:   ],
// CHECK:STDOUT:   [
// CHECK:STDOUT:     node+14,
// CHECK:STDOUT:   ],
// CHECK:STDOUT:   [
// CHECK:STDOUT:     node+16,
// CHECK:STDOUT:     node+18,
// CHECK:STDOUT:   ],
// CHECK:STDOUT:   [
// CHECK:STDOUT:     node+20,
// CHECK:STDOUT:     node+22,
// CHECK:STDOUT:   ],
// CHECK:STDOUT:   [
// CHECK:STDOUT:     node+24,
// CHECK:STDOUT:   ],
<<<<<<< HEAD
// CHECK:STDOUT: ]
// CHECK:STDOUT:
// CHECK:STDOUT: package {
// CHECK:STDOUT:   %169 = fn_decl @Run0
// CHECK:STDOUT:   %170 = fn_decl @Run1
// CHECK:STDOUT:   %171 = fn_decl @Run2
// CHECK:STDOUT:   %173 = fn_decl @Main
// CHECK:STDOUT: }
// CHECK:STDOUT:
// CHECK:STDOUT: fn @Run0() {
// CHECK:STDOUT: !entry:
// CHECK:STDOUT:   return
// CHECK:STDOUT: }
// CHECK:STDOUT:
// CHECK:STDOUT: fn @Run1(%a: i32) {
// CHECK:STDOUT: !entry:
// CHECK:STDOUT:   return
// CHECK:STDOUT: }
// CHECK:STDOUT:
// CHECK:STDOUT: fn @Run2(%a: i32, %b: i32) {
// CHECK:STDOUT: !entry:
// CHECK:STDOUT:   return
// CHECK:STDOUT: }
// CHECK:STDOUT:
// CHECK:STDOUT: fn @Main() {
// CHECK:STDOUT: !entry:
// CHECK:STDOUT:   %180: i32 = int_value 1
// CHECK:STDOUT:   %180.8: i32 = stub_reference %180
// CHECK:STDOUT:   %187: i32 = int_value 0
// CHECK:STDOUT:   %187.8: i32 = stub_reference %187
// CHECK:STDOUT:   %187.11: i32 = int_value 1
// CHECK:STDOUT:   %187.11.0: i32 = stub_reference %187.11
// CHECK:STDOUT:   %202: i32 = int_value 0
// CHECK:STDOUT:   %202.8: i32 = stub_reference %202
// CHECK:STDOUT:   %202.11: i32 = int_value 1
// CHECK:STDOUT:   %202.11.0: i32 = stub_reference %202.11
// CHECK:STDOUT:   %217: i32 = int_value 0
// CHECK:STDOUT:   %217.8: i32 = stub_reference %217
// CHECK:STDOUT:   return
// CHECK:STDOUT: }

fn Run0() {}
fn Run1(a: i32) {}
fn Run2(a: i32, b: i32) {}

fn Main() {
  // CHECK:STDERR: fail_param_count.carbon:[[@LINE+6]]:7: No matching callable was found.
  // CHECK:STDERR:   Run0(1);
  // CHECK:STDERR:       ^
  // CHECK:STDERR: fail_param_count.carbon:[[@LINE-8]]:1: Function cannot be used: Received 1 argument(s), but require 0 argument(s).
  // CHECK:STDERR: fn Run0() {}
  // CHECK:STDERR: ^
  Run0(1);
  // CHECK:STDERR: fail_param_count.carbon:[[@LINE+6]]:7: No matching callable was found.
  // CHECK:STDERR:   Run0(0, 1);
  // CHECK:STDERR:       ^
  // CHECK:STDERR: fail_param_count.carbon:[[@LINE-15]]:1: Function cannot be used: Received 2 argument(s), but require 0 argument(s).
  // CHECK:STDERR: fn Run0() {}
  // CHECK:STDERR: ^
  Run0(0, 1);

  // CHECK:STDERR: fail_param_count.carbon:[[@LINE+6]]:7: No matching callable was found.
  // CHECK:STDERR:   Run1();
  // CHECK:STDERR:       ^
  // CHECK:STDERR: fail_param_count.carbon:[[@LINE-22]]:1: Function cannot be used: Received 0 argument(s), but require 1 argument(s).
  // CHECK:STDERR: fn Run1(a: i32) {}
  // CHECK:STDERR: ^
  Run1();
  // CHECK:STDERR: fail_param_count.carbon:[[@LINE+6]]:7: No matching callable was found.
  // CHECK:STDERR:   Run1(0, 1);
  // CHECK:STDERR:       ^
  // CHECK:STDERR: fail_param_count.carbon:[[@LINE-29]]:1: Function cannot be used: Received 2 argument(s), but require 1 argument(s).
  // CHECK:STDERR: fn Run1(a: i32) {}
  // CHECK:STDERR: ^
  Run1(0, 1);

  // CHECK:STDERR: fail_param_count.carbon:[[@LINE+6]]:7: No matching callable was found.
  // CHECK:STDERR:   Run2();
  // CHECK:STDERR:       ^
  // CHECK:STDERR: fail_param_count.carbon:[[@LINE-36]]:1: Function cannot be used: Received 0 argument(s), but require 2 argument(s).
  // CHECK:STDERR: fn Run2(a: i32, b: i32) {}
  // CHECK:STDERR: ^
  Run2();
  // CHECK:STDERR: fail_param_count.carbon:[[@LINE+6]]:7: No matching callable was found.
  // CHECK:STDERR:   Run2(0);
  // CHECK:STDERR:       ^
  // CHECK:STDERR: fail_param_count.carbon:[[@LINE-43]]:1: Function cannot be used: Received 1 argument(s), but require 2 argument(s).
  // CHECK:STDERR: fn Run2(a: i32, b: i32) {}
  // CHECK:STDERR: ^
  Run2(0);
}
=======
// CHECK:STDOUT: ]
>>>>>>> 212188a9
<|MERGE_RESOLUTION|>--- conflicted
+++ resolved
@@ -177,98 +177,4 @@
 // CHECK:STDOUT:   [
 // CHECK:STDOUT:     node+24,
 // CHECK:STDOUT:   ],
-<<<<<<< HEAD
-// CHECK:STDOUT: ]
-// CHECK:STDOUT:
-// CHECK:STDOUT: package {
-// CHECK:STDOUT:   %169 = fn_decl @Run0
-// CHECK:STDOUT:   %170 = fn_decl @Run1
-// CHECK:STDOUT:   %171 = fn_decl @Run2
-// CHECK:STDOUT:   %173 = fn_decl @Main
-// CHECK:STDOUT: }
-// CHECK:STDOUT:
-// CHECK:STDOUT: fn @Run0() {
-// CHECK:STDOUT: !entry:
-// CHECK:STDOUT:   return
-// CHECK:STDOUT: }
-// CHECK:STDOUT:
-// CHECK:STDOUT: fn @Run1(%a: i32) {
-// CHECK:STDOUT: !entry:
-// CHECK:STDOUT:   return
-// CHECK:STDOUT: }
-// CHECK:STDOUT:
-// CHECK:STDOUT: fn @Run2(%a: i32, %b: i32) {
-// CHECK:STDOUT: !entry:
-// CHECK:STDOUT:   return
-// CHECK:STDOUT: }
-// CHECK:STDOUT:
-// CHECK:STDOUT: fn @Main() {
-// CHECK:STDOUT: !entry:
-// CHECK:STDOUT:   %180: i32 = int_value 1
-// CHECK:STDOUT:   %180.8: i32 = stub_reference %180
-// CHECK:STDOUT:   %187: i32 = int_value 0
-// CHECK:STDOUT:   %187.8: i32 = stub_reference %187
-// CHECK:STDOUT:   %187.11: i32 = int_value 1
-// CHECK:STDOUT:   %187.11.0: i32 = stub_reference %187.11
-// CHECK:STDOUT:   %202: i32 = int_value 0
-// CHECK:STDOUT:   %202.8: i32 = stub_reference %202
-// CHECK:STDOUT:   %202.11: i32 = int_value 1
-// CHECK:STDOUT:   %202.11.0: i32 = stub_reference %202.11
-// CHECK:STDOUT:   %217: i32 = int_value 0
-// CHECK:STDOUT:   %217.8: i32 = stub_reference %217
-// CHECK:STDOUT:   return
-// CHECK:STDOUT: }
-
-fn Run0() {}
-fn Run1(a: i32) {}
-fn Run2(a: i32, b: i32) {}
-
-fn Main() {
-  // CHECK:STDERR: fail_param_count.carbon:[[@LINE+6]]:7: No matching callable was found.
-  // CHECK:STDERR:   Run0(1);
-  // CHECK:STDERR:       ^
-  // CHECK:STDERR: fail_param_count.carbon:[[@LINE-8]]:1: Function cannot be used: Received 1 argument(s), but require 0 argument(s).
-  // CHECK:STDERR: fn Run0() {}
-  // CHECK:STDERR: ^
-  Run0(1);
-  // CHECK:STDERR: fail_param_count.carbon:[[@LINE+6]]:7: No matching callable was found.
-  // CHECK:STDERR:   Run0(0, 1);
-  // CHECK:STDERR:       ^
-  // CHECK:STDERR: fail_param_count.carbon:[[@LINE-15]]:1: Function cannot be used: Received 2 argument(s), but require 0 argument(s).
-  // CHECK:STDERR: fn Run0() {}
-  // CHECK:STDERR: ^
-  Run0(0, 1);
-
-  // CHECK:STDERR: fail_param_count.carbon:[[@LINE+6]]:7: No matching callable was found.
-  // CHECK:STDERR:   Run1();
-  // CHECK:STDERR:       ^
-  // CHECK:STDERR: fail_param_count.carbon:[[@LINE-22]]:1: Function cannot be used: Received 0 argument(s), but require 1 argument(s).
-  // CHECK:STDERR: fn Run1(a: i32) {}
-  // CHECK:STDERR: ^
-  Run1();
-  // CHECK:STDERR: fail_param_count.carbon:[[@LINE+6]]:7: No matching callable was found.
-  // CHECK:STDERR:   Run1(0, 1);
-  // CHECK:STDERR:       ^
-  // CHECK:STDERR: fail_param_count.carbon:[[@LINE-29]]:1: Function cannot be used: Received 2 argument(s), but require 1 argument(s).
-  // CHECK:STDERR: fn Run1(a: i32) {}
-  // CHECK:STDERR: ^
-  Run1(0, 1);
-
-  // CHECK:STDERR: fail_param_count.carbon:[[@LINE+6]]:7: No matching callable was found.
-  // CHECK:STDERR:   Run2();
-  // CHECK:STDERR:       ^
-  // CHECK:STDERR: fail_param_count.carbon:[[@LINE-36]]:1: Function cannot be used: Received 0 argument(s), but require 2 argument(s).
-  // CHECK:STDERR: fn Run2(a: i32, b: i32) {}
-  // CHECK:STDERR: ^
-  Run2();
-  // CHECK:STDERR: fail_param_count.carbon:[[@LINE+6]]:7: No matching callable was found.
-  // CHECK:STDERR:   Run2(0);
-  // CHECK:STDERR:       ^
-  // CHECK:STDERR: fail_param_count.carbon:[[@LINE-43]]:1: Function cannot be used: Received 1 argument(s), but require 2 argument(s).
-  // CHECK:STDERR: fn Run2(a: i32, b: i32) {}
-  // CHECK:STDERR: ^
-  Run2(0);
-}
-=======
-// CHECK:STDOUT: ]
->>>>>>> 212188a9
+// CHECK:STDOUT: ]