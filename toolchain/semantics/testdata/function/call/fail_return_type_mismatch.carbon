// Part of the Carbon Language project, under the Apache License v2.0 with LLVM
// Exceptions. See /LICENSE for license information.
// SPDX-License-Identifier: Apache-2.0 WITH LLVM-exception
//
// AUTOUPDATE

fn Foo() -> f64 { return 1.0; }

fn Run() {
  // CHECK:STDERR: fail_return_type_mismatch.carbon:[[@LINE+3]]:21: Cannot implicitly convert from `f64` to `i32`.
  // CHECK:STDERR:   var x: i32 = Foo();
  // CHECK:STDERR:                     ^
  var x: i32 = Foo();
}

// CHECK:STDOUT: cross_reference_irs_size: 1
// CHECK:STDOUT: functions: [
// CHECK:STDOUT:   {name: str0, param_refs: block0, return_type: type0, body: {block2}}},
// CHECK:STDOUT:   {name: str1, param_refs: block0, body: {block3}}},
// CHECK:STDOUT: ]
// CHECK:STDOUT: integer_literals: [
// CHECK:STDOUT: ]
// CHECK:STDOUT: real_literals: [
// CHECK:STDOUT:   {mantissa: 10, exponent: -1, is_decimal: 1},
// CHECK:STDOUT: ]
// CHECK:STDOUT: strings: [
// CHECK:STDOUT:   Foo,
// CHECK:STDOUT:   Run,
// CHECK:STDOUT:   x,
// CHECK:STDOUT: ]
// CHECK:STDOUT: types: [
// CHECK:STDOUT:   nodeFloatingPointType,
// CHECK:STDOUT:   nodeIntegerType,
// CHECK:STDOUT: ]
// CHECK:STDOUT: type_blocks: [
// CHECK:STDOUT: ]
// CHECK:STDOUT: nodes: [
// CHECK:STDOUT:   {kind: FunctionDeclaration, arg0: function0},
// CHECK:STDOUT:   {kind: RealLiteral, arg0: real0, type: type0},
// CHECK:STDOUT:   {kind: ReturnExpression, arg0: node+1},
// CHECK:STDOUT:   {kind: FunctionDeclaration, arg0: function1},
// CHECK:STDOUT:   {kind: VarStorage, type: type1},
// CHECK:STDOUT:   {kind: BindName, arg0: str2, arg1: node+4, type: type1},
// CHECK:STDOUT:   {kind: Call, arg0: block0, arg1: function0, type: type0},
// CHECK:STDOUT:   {kind: Assign, arg0: node+4, arg1: nodeError},
// CHECK:STDOUT:   {kind: Return},
// CHECK:STDOUT: ]
// CHECK:STDOUT: node_blocks: [
// CHECK:STDOUT:   [
// CHECK:STDOUT:   ],
// CHECK:STDOUT:   [
// CHECK:STDOUT:     node+0,
// CHECK:STDOUT:     node+3,
// CHECK:STDOUT:   ],
// CHECK:STDOUT:   [
// CHECK:STDOUT:     node+1,
// CHECK:STDOUT:     node+2,
// CHECK:STDOUT:   ],
// CHECK:STDOUT:   [
// CHECK:STDOUT:     node+4,
// CHECK:STDOUT:     node+5,
// CHECK:STDOUT:     node+6,
// CHECK:STDOUT:     node+7,
// CHECK:STDOUT:     node+8,
// CHECK:STDOUT:   ],
<<<<<<< HEAD
// CHECK:STDOUT: ]
// CHECK:STDOUT:
// CHECK:STDOUT: package {
// CHECK:STDOUT:   %77 = fn_decl @Foo
// CHECK:STDOUT:   %79 = fn_decl @Run
// CHECK:STDOUT: }
// CHECK:STDOUT:
// CHECK:STDOUT: fn @Foo() -> f64 {
// CHECK:STDOUT: !entry:
// CHECK:STDOUT:   %77: f64 = real_value 10e-1
// CHECK:STDOUT:   return %77
// CHECK:STDOUT: }
// CHECK:STDOUT:
// CHECK:STDOUT: fn @Run() {
// CHECK:STDOUT: !entry:
// CHECK:STDOUT:   %x: i32 = var
// CHECK:STDOUT:   %83: f64 = call @Foo()
// CHECK:STDOUT:   assign %x, <error>
// CHECK:STDOUT:   return
// CHECK:STDOUT: }

fn Foo() -> f64 { return 1.0; }

fn Run() {
  // CHECK:STDERR: fail_return_type_mismatch.carbon:[[@LINE+3]]:21: Cannot implicitly convert from `f64` to `i32`.
  // CHECK:STDERR:   var x: i32 = Foo();
  // CHECK:STDERR:                     ^
  var x: i32 = Foo();
}
=======
// CHECK:STDOUT: ]
>>>>>>> 212188a9
<|MERGE_RESOLUTION|>--- conflicted
+++ resolved
@@ -63,36 +63,4 @@
 // CHECK:STDOUT:     node+7,
 // CHECK:STDOUT:     node+8,
 // CHECK:STDOUT:   ],
-<<<<<<< HEAD
-// CHECK:STDOUT: ]
-// CHECK:STDOUT:
-// CHECK:STDOUT: package {
-// CHECK:STDOUT:   %77 = fn_decl @Foo
-// CHECK:STDOUT:   %79 = fn_decl @Run
-// CHECK:STDOUT: }
-// CHECK:STDOUT:
-// CHECK:STDOUT: fn @Foo() -> f64 {
-// CHECK:STDOUT: !entry:
-// CHECK:STDOUT:   %77: f64 = real_value 10e-1
-// CHECK:STDOUT:   return %77
-// CHECK:STDOUT: }
-// CHECK:STDOUT:
-// CHECK:STDOUT: fn @Run() {
-// CHECK:STDOUT: !entry:
-// CHECK:STDOUT:   %x: i32 = var
-// CHECK:STDOUT:   %83: f64 = call @Foo()
-// CHECK:STDOUT:   assign %x, <error>
-// CHECK:STDOUT:   return
-// CHECK:STDOUT: }
-
-fn Foo() -> f64 { return 1.0; }
-
-fn Run() {
-  // CHECK:STDERR: fail_return_type_mismatch.carbon:[[@LINE+3]]:21: Cannot implicitly convert from `f64` to `i32`.
-  // CHECK:STDERR:   var x: i32 = Foo();
-  // CHECK:STDERR:                     ^
-  var x: i32 = Foo();
-}
-=======
-// CHECK:STDOUT: ]
->>>>>>> 212188a9
+// CHECK:STDOUT: ]