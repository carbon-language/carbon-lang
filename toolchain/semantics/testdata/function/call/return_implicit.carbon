// Part of the Carbon Language project, under the Apache License v2.0 with LLVM
// Exceptions. See /LICENSE for license information.
// SPDX-License-Identifier: Apache-2.0 WITH LLVM-exception
//
// AUTOUPDATE

fn MakeImplicitEmptyTuple() {
}

fn Main() {
  var b: () = MakeImplicitEmptyTuple();
}

// CHECK:STDOUT: cross_reference_irs_size: 1
// CHECK:STDOUT: functions: [
// CHECK:STDOUT:   {name: str0, param_refs: block0, body: [block2]},
// CHECK:STDOUT:   {name: str1, param_refs: block0, body: [block3]},
// CHECK:STDOUT: ]
// CHECK:STDOUT: integer_literals: [
// CHECK:STDOUT: ]
// CHECK:STDOUT: real_literals: [
// CHECK:STDOUT: ]
// CHECK:STDOUT: strings: [
// CHECK:STDOUT:   MakeImplicitEmptyTuple,
// CHECK:STDOUT:   Main,
// CHECK:STDOUT:   b,
// CHECK:STDOUT: ]
// CHECK:STDOUT: types: [
// CHECK:STDOUT:   node+3,
// CHECK:STDOUT: ]
// CHECK:STDOUT: type_blocks: [
// CHECK:STDOUT:   [
// CHECK:STDOUT:   ],
// CHECK:STDOUT: ]
// CHECK:STDOUT: nodes: [
// CHECK:STDOUT:   {kind: FunctionDeclaration, arg0: function0},
// CHECK:STDOUT:   {kind: Return},
// CHECK:STDOUT:   {kind: FunctionDeclaration, arg0: function1},
// CHECK:STDOUT:   {kind: TupleType, arg0: typeBlock0, type: typeTypeType},
// CHECK:STDOUT:   {kind: TupleValue, arg0: block0, type: type0},
// CHECK:STDOUT:   {kind: VarStorage, arg0: str2, type: type0},
// CHECK:STDOUT:   {kind: Call, arg0: block0, arg1: function0, type: type0},
// CHECK:STDOUT:   {kind: Assign, arg0: node+5, arg1: node+6},
// CHECK:STDOUT:   {kind: Return},
// CHECK:STDOUT: ]
// CHECK:STDOUT: node_blocks: [
// CHECK:STDOUT:   [
// CHECK:STDOUT:   ],
// CHECK:STDOUT:   [
// CHECK:STDOUT:     node+0,
// CHECK:STDOUT:     node+2,
// CHECK:STDOUT:   ],
// CHECK:STDOUT:   [
// CHECK:STDOUT:     node+1,
// CHECK:STDOUT:   ],
// CHECK:STDOUT:   [
// CHECK:STDOUT:     node+3,
// CHECK:STDOUT:     node+4,
// CHECK:STDOUT:     node+5,
// CHECK:STDOUT:     node+6,
// CHECK:STDOUT:     node+7,
// CHECK:STDOUT:     node+8,
// CHECK:STDOUT:   ],
// CHECK:STDOUT: ]
// CHECK:STDOUT:
// CHECK:STDOUT: package {
// CHECK:STDOUT:   %.loc7 = fn_decl @MakeImplicitEmptyTuple
// CHECK:STDOUT:   %.loc10 = fn_decl @Main
// CHECK:STDOUT: }
// CHECK:STDOUT:
// CHECK:STDOUT: fn @MakeImplicitEmptyTuple() {
// CHECK:STDOUT: !entry:
// CHECK:STDOUT:   return
// CHECK:STDOUT: }
// CHECK:STDOUT:
// CHECK:STDOUT: fn @Main() {
// CHECK:STDOUT: !entry:
// CHECK:STDOUT:   %.loc11_11.1: type = tuple_type ()
// CHECK:STDOUT:   %.loc11_11.2: () = tuple_value ()
<<<<<<< HEAD
// CHECK:STDOUT:   %b: ref () = var "b"
// CHECK:STDOUT:   %.loc11_37: init () = call @MakeImplicitEmptyTuple()
=======
// CHECK:STDOUT:   %b: () = var "b"
// CHECK:STDOUT:   %.loc11_37: () = call @MakeImplicitEmptyTuple()
// CHECK:STDOUT:   assign %b, %.loc11_37
>>>>>>> e41a1653
// CHECK:STDOUT:   return
// CHECK:STDOUT: }<|MERGE_RESOLUTION|>--- conflicted
+++ resolved
@@ -77,13 +77,8 @@
 // CHECK:STDOUT: !entry:
 // CHECK:STDOUT:   %.loc11_11.1: type = tuple_type ()
 // CHECK:STDOUT:   %.loc11_11.2: () = tuple_value ()
-<<<<<<< HEAD
-// CHECK:STDOUT:   %b: ref () = var "b"
-// CHECK:STDOUT:   %.loc11_37: init () = call @MakeImplicitEmptyTuple()
-=======
 // CHECK:STDOUT:   %b: () = var "b"
 // CHECK:STDOUT:   %.loc11_37: () = call @MakeImplicitEmptyTuple()
 // CHECK:STDOUT:   assign %b, %.loc11_37
->>>>>>> e41a1653
 // CHECK:STDOUT:   return
 // CHECK:STDOUT: }