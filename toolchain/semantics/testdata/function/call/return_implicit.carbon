--- conflicted
+++ resolved
@@ -63,35 +63,4 @@
 // CHECK:STDOUT:     node+8,
 // CHECK:STDOUT:     node+9,
 // CHECK:STDOUT:   ],
-<<<<<<< HEAD
-// CHECK:STDOUT: ]
-// CHECK:STDOUT:
-// CHECK:STDOUT: package {
-// CHECK:STDOUT:   %80 = fn_decl @MakeImplicitEmptyTuple
-// CHECK:STDOUT:   %83 = fn_decl @Main
-// CHECK:STDOUT: }
-// CHECK:STDOUT:
-// CHECK:STDOUT: fn @MakeImplicitEmptyTuple() {
-// CHECK:STDOUT: !entry:
-// CHECK:STDOUT:   return
-// CHECK:STDOUT: }
-// CHECK:STDOUT:
-// CHECK:STDOUT: fn @Main() {
-// CHECK:STDOUT: !entry:
-// CHECK:STDOUT:   %84: type = tuple_type ()
-// CHECK:STDOUT:   %84.11: () = tuple_value ()
-// CHECK:STDOUT:   %b: () = var
-// CHECK:STDOUT:   %84.37: () = call @MakeImplicitEmptyTuple()
-// CHECK:STDOUT:   assign %b, %84.37
-// CHECK:STDOUT:   return
-// CHECK:STDOUT: }
-
-fn MakeImplicitEmptyTuple() {
-}
-
-fn Main() {
-  var b: () = MakeImplicitEmptyTuple();
-}
-=======
-// CHECK:STDOUT: ]
->>>>>>> 212188a9
+// CHECK:STDOUT: ]