// Part of the Carbon Language project, under the Apache License v2.0 with LLVM
// Exceptions. See /LICENSE for license information.
// SPDX-License-Identifier: Apache-2.0 WITH LLVM-exception
//
// AUTOUPDATE

fn F() -> (i32,) { return (0,); }

fn Run() -> i32 {
  return F()[0];
}

// CHECK:STDOUT: cross_reference_irs_size: 1
// CHECK:STDOUT: functions: [
// CHECK:STDOUT:   {name: str0, param_refs: block0, return_type: type2, body: [block4]},
// CHECK:STDOUT:   {name: str2, param_refs: block0, return_type: type1, body: [block7]},
// CHECK:STDOUT: ]
// CHECK:STDOUT: integer_literals: [
// CHECK:STDOUT:   0,
// CHECK:STDOUT:   0,
// CHECK:STDOUT: ]
// CHECK:STDOUT: real_literals: [
// CHECK:STDOUT: ]
// CHECK:STDOUT: strings: [
// CHECK:STDOUT:   F,
// CHECK:STDOUT:   return,
// CHECK:STDOUT:   Run,
// CHECK:STDOUT: ]
// CHECK:STDOUT: types: [
// CHECK:STDOUT:   node+1,
// CHECK:STDOUT:   nodeIntegerType,
// CHECK:STDOUT:   node+3,
// CHECK:STDOUT: ]
// CHECK:STDOUT: type_blocks: [
// CHECK:STDOUT:   [
// CHECK:STDOUT:     typeTypeType,
// CHECK:STDOUT:   ],
// CHECK:STDOUT:   [
// CHECK:STDOUT:     type1,
// CHECK:STDOUT:   ],
// CHECK:STDOUT: ]
// CHECK:STDOUT: nodes: [
// CHECK:STDOUT:   {kind: StubReference, arg0: nodeIntegerType, type: typeTypeType},
// CHECK:STDOUT:   {kind: TupleType, arg0: typeBlock0, type: typeTypeType},
// CHECK:STDOUT:   {kind: TupleValue, arg0: block2, type: type0},
// CHECK:STDOUT:   {kind: TupleType, arg0: typeBlock1, type: typeTypeType},
// CHECK:STDOUT:   {kind: VarStorage, arg0: str1, type: type2},
// CHECK:STDOUT:   {kind: FunctionDeclaration, arg0: function0},
// CHECK:STDOUT:   {kind: IntegerLiteral, arg0: int0, type: type1},
// CHECK:STDOUT:   {kind: StubReference, arg0: node+6, type: type1},
// CHECK:STDOUT:   {kind: TupleValue, arg0: block5, type: type2},
// CHECK:STDOUT:   {kind: ReturnExpression, arg0: node+8},
// CHECK:STDOUT:   {kind: VarStorage, arg0: str1, type: type1},
// CHECK:STDOUT:   {kind: FunctionDeclaration, arg0: function1},
// CHECK:STDOUT:   {kind: Call, arg0: block0, arg1: function0, type: type2},
// CHECK:STDOUT:   {kind: IntegerLiteral, arg0: int1, type: type1},
// CHECK:STDOUT:   {kind: TemporaryStorage, type: type2},
// CHECK:STDOUT:   {kind: Temporary, arg0: node+14, arg1: node+12, type: type2},
// CHECK:STDOUT:   {kind: TupleIndex, arg0: node+15, arg1: node+13, type: type1},
// CHECK:STDOUT:   {kind: BindValue, arg0: node+16, type: type1},
// CHECK:STDOUT:   {kind: ReturnExpression, arg0: node+17},
// CHECK:STDOUT: ]
// CHECK:STDOUT: node_blocks: [
// CHECK:STDOUT:   [
// CHECK:STDOUT:   ],
// CHECK:STDOUT:   [
// CHECK:STDOUT:     node+0,
// CHECK:STDOUT:     node+1,
// CHECK:STDOUT:     node+2,
// CHECK:STDOUT:     node+3,
// CHECK:STDOUT:     node+4,
// CHECK:STDOUT:   ],
// CHECK:STDOUT:   [
// CHECK:STDOUT:     node+0,
// CHECK:STDOUT:   ],
// CHECK:STDOUT:   [
// CHECK:STDOUT:     node+5,
// CHECK:STDOUT:     node+11,
// CHECK:STDOUT:   ],
// CHECK:STDOUT:   [
// CHECK:STDOUT:     node+6,
// CHECK:STDOUT:     node+7,
// CHECK:STDOUT:     node+8,
// CHECK:STDOUT:     node+9,
// CHECK:STDOUT:   ],
// CHECK:STDOUT:   [
// CHECK:STDOUT:     node+7,
// CHECK:STDOUT:   ],
// CHECK:STDOUT:   [
// CHECK:STDOUT:     node+10,
// CHECK:STDOUT:   ],
// CHECK:STDOUT:   [
// CHECK:STDOUT:     node+12,
// CHECK:STDOUT:     node+13,
// CHECK:STDOUT:     node+14,
// CHECK:STDOUT:     node+15,
// CHECK:STDOUT:     node+16,
// CHECK:STDOUT:     node+17,
// CHECK:STDOUT:     node+18,
// CHECK:STDOUT:   ],
// CHECK:STDOUT: ]
// CHECK:STDOUT:
// CHECK:STDOUT: package {
// CHECK:STDOUT:   %.loc7 = fn_decl @F
// CHECK:STDOUT:   %.loc9 = fn_decl @Run
// CHECK:STDOUT: }
// CHECK:STDOUT:
// CHECK:STDOUT: fn @F() -> (i32,) {
// CHECK:STDOUT: !entry:
// CHECK:STDOUT:   %.loc7_28.1: i32 = int_literal 0
// CHECK:STDOUT:   %.loc7_28.2: i32 = stub_reference %.loc7_28.1
// CHECK:STDOUT:   %.loc7_30: (i32,) = tuple_value (%.loc7_28.2)
// CHECK:STDOUT:   return %.loc7_30
// CHECK:STDOUT: }
// CHECK:STDOUT:
// CHECK:STDOUT: fn @Run() -> i32 {
// CHECK:STDOUT: !entry:
// CHECK:STDOUT:   %.loc10_11.1: init (i32,) = call @F()
// CHECK:STDOUT:   %.loc10_14: i32 = int_literal 0
<<<<<<< HEAD
// CHECK:STDOUT:   %.loc10_11.2: ref (i32,) = materialize_temporary
// CHECK:STDOUT:   assign %.loc10_11.2, %.loc10_11.1
// CHECK:STDOUT:   %.loc10_15.1: ref i32 = tuple_index %.loc10_11.2, %.loc10_14
=======
// CHECK:STDOUT:   %.loc10_11.2: (i32,) = temporary_storage
// CHECK:STDOUT:   %.loc10_11.3: (i32,) = temporary %.loc10_11.2, %.loc10_11.1
// CHECK:STDOUT:   %.loc10_15.1: i32 = tuple_index %.loc10_11.3, %.loc10_14
>>>>>>> e41a1653
// CHECK:STDOUT:   %.loc10_15.2: i32 = bind_value %.loc10_15.1
// CHECK:STDOUT:   return %.loc10_15.2
// CHECK:STDOUT: }<|MERGE_RESOLUTION|>--- conflicted
+++ resolved
@@ -115,17 +115,11 @@
 // CHECK:STDOUT:
 // CHECK:STDOUT: fn @Run() -> i32 {
 // CHECK:STDOUT: !entry:
-// CHECK:STDOUT:   %.loc10_11.1: init (i32,) = call @F()
+// CHECK:STDOUT:   %.loc10_11.1: (i32,) = call @F()
 // CHECK:STDOUT:   %.loc10_14: i32 = int_literal 0
-<<<<<<< HEAD
-// CHECK:STDOUT:   %.loc10_11.2: ref (i32,) = materialize_temporary
-// CHECK:STDOUT:   assign %.loc10_11.2, %.loc10_11.1
-// CHECK:STDOUT:   %.loc10_15.1: ref i32 = tuple_index %.loc10_11.2, %.loc10_14
-=======
 // CHECK:STDOUT:   %.loc10_11.2: (i32,) = temporary_storage
 // CHECK:STDOUT:   %.loc10_11.3: (i32,) = temporary %.loc10_11.2, %.loc10_11.1
 // CHECK:STDOUT:   %.loc10_15.1: i32 = tuple_index %.loc10_11.3, %.loc10_14
->>>>>>> e41a1653
 // CHECK:STDOUT:   %.loc10_15.2: i32 = bind_value %.loc10_15.1
 // CHECK:STDOUT:   return %.loc10_15.2
 // CHECK:STDOUT: }