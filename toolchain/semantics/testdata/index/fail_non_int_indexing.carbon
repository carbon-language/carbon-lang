// Part of the Carbon Language project, under the Apache License v2.0 with LLVM
// Exceptions. See /LICENSE for license information.
// SPDX-License-Identifier: Apache-2.0 WITH LLVM-exception
//
// AUTOUPDATE

var a: (i32, i32) = (12, 6);
// CHECK:STDERR: fail_non_int_indexing.carbon:[[@LINE+3]]:19: Type cannot be determined at compile time.
// CHECK:STDERR: var b: i32 = a[2.6];
// CHECK:STDERR:                   ^
var b: i32 = a[2.6];

// CHECK:STDOUT: cross_reference_irs_size: 1
// CHECK:STDOUT: functions: [
// CHECK:STDOUT: ]
// CHECK:STDOUT: integer_literals: [
// CHECK:STDOUT:   12,
// CHECK:STDOUT:   6,
// CHECK:STDOUT: ]
// CHECK:STDOUT: real_literals: [
// CHECK:STDOUT:   {mantissa: 26, exponent: -1, is_decimal: 1},
// CHECK:STDOUT: ]
// CHECK:STDOUT: strings: [
// CHECK:STDOUT:   a,
// CHECK:STDOUT:   b,
// CHECK:STDOUT: ]
// CHECK:STDOUT: types: [
// CHECK:STDOUT:   node+2,
// CHECK:STDOUT:   nodeIntegerType,
// CHECK:STDOUT:   node+4,
// CHECK:STDOUT:   nodeFloatingPointType,
// CHECK:STDOUT: ]
// CHECK:STDOUT: type_blocks: [
// CHECK:STDOUT:   [
// CHECK:STDOUT:     typeTypeType,
// CHECK:STDOUT:     typeTypeType,
// CHECK:STDOUT:   ],
// CHECK:STDOUT:   [
// CHECK:STDOUT:     type1,
// CHECK:STDOUT:     type1,
// CHECK:STDOUT:   ],
// CHECK:STDOUT: ]
// CHECK:STDOUT: nodes: [
// CHECK:STDOUT:   {kind: StubReference, arg0: nodeIntegerType, type: typeTypeType},
// CHECK:STDOUT:   {kind: StubReference, arg0: nodeIntegerType, type: typeTypeType},
// CHECK:STDOUT:   {kind: TupleType, arg0: typeBlock0, type: typeTypeType},
// CHECK:STDOUT:   {kind: TupleValue, arg0: block2, type: type0},
// CHECK:STDOUT:   {kind: TupleType, arg0: typeBlock1, type: typeTypeType},
// CHECK:STDOUT:   {kind: VarStorage, type: type2},
// CHECK:STDOUT:   {kind: BindName, arg0: str0, arg1: node+5, type: type2},
// CHECK:STDOUT:   {kind: IntegerLiteral, arg0: int0, type: type1},
// CHECK:STDOUT:   {kind: StubReference, arg0: node+7, type: type1},
// CHECK:STDOUT:   {kind: IntegerLiteral, arg0: int1, type: type1},
// CHECK:STDOUT:   {kind: StubReference, arg0: node+9, type: type1},
// CHECK:STDOUT:   {kind: TupleValue, arg0: block3, type: type2},
// CHECK:STDOUT:   {kind: Assign, arg0: node+5, arg1: node+11},
// CHECK:STDOUT:   {kind: VarStorage, type: type1},
// CHECK:STDOUT:   {kind: BindName, arg0: str1, arg1: node+13, type: type1},
// CHECK:STDOUT:   {kind: RealLiteral, arg0: real0, type: type3},
// CHECK:STDOUT:   {kind: Assign, arg0: node+13, arg1: nodeError},
// CHECK:STDOUT: ]
// CHECK:STDOUT: node_blocks: [
// CHECK:STDOUT:   [
// CHECK:STDOUT:   ],
// CHECK:STDOUT:   [
// CHECK:STDOUT:     node+0,
// CHECK:STDOUT:     node+1,
// CHECK:STDOUT:     node+2,
// CHECK:STDOUT:     node+3,
// CHECK:STDOUT:     node+4,
// CHECK:STDOUT:     node+5,
// CHECK:STDOUT:     node+6,
// CHECK:STDOUT:     node+7,
// CHECK:STDOUT:     node+8,
// CHECK:STDOUT:     node+9,
// CHECK:STDOUT:     node+10,
// CHECK:STDOUT:     node+11,
// CHECK:STDOUT:     node+12,
// CHECK:STDOUT:     node+13,
// CHECK:STDOUT:     node+14,
// CHECK:STDOUT:     node+15,
// CHECK:STDOUT:     node+16,
// CHECK:STDOUT:   ],
// CHECK:STDOUT:   [
// CHECK:STDOUT:     node+0,
// CHECK:STDOUT:     node+1,
// CHECK:STDOUT:   ],
// CHECK:STDOUT:   [
// CHECK:STDOUT:     node+8,
// CHECK:STDOUT:     node+10,
// CHECK:STDOUT:   ],
<<<<<<< HEAD
// CHECK:STDOUT: ]
// CHECK:STDOUT:
// CHECK:STDOUT: package {
// CHECK:STDOUT:   %105: type = stub_reference i32
// CHECK:STDOUT:   %105.14: type = stub_reference i32
// CHECK:STDOUT:   %105.17: type = tuple_type (type, type)
// CHECK:STDOUT:   %105.17.0: (type, type) = tuple_value (%105, %105.14)
// CHECK:STDOUT:   %105.17.1: type = tuple_type (i32, i32)
// CHECK:STDOUT:   %a: (i32, i32) = var
// CHECK:STDOUT:   %105.22: i32 = int_value 12
// CHECK:STDOUT:   %105.22.0: i32 = stub_reference %105.22
// CHECK:STDOUT:   %105.26: i32 = int_value 6
// CHECK:STDOUT:   %105.26.0: i32 = stub_reference %105.26
// CHECK:STDOUT:   %105.27: (i32, i32) = tuple_value (%105.22.0, %105.26.0)
// CHECK:STDOUT:   assign %a, %105.27
// CHECK:STDOUT:   %b: i32 = var
// CHECK:STDOUT:   %109: f64 = real_value 26e-1
// CHECK:STDOUT:   assign %b, <error>
// CHECK:STDOUT: }

var a: (i32, i32) = (12, 6);
// CHECK:STDERR: fail_non_int_indexing.carbon:[[@LINE+3]]:19: Type cannot be determined at compile time.
// CHECK:STDERR: var b: i32 = a[2.6];
// CHECK:STDERR:                   ^
var b: i32 = a[2.6];
=======
// CHECK:STDOUT: ]
>>>>>>> 212188a9
<|MERGE_RESOLUTION|>--- conflicted
+++ resolved
@@ -89,32 +89,4 @@
 // CHECK:STDOUT:     node+8,
 // CHECK:STDOUT:     node+10,
 // CHECK:STDOUT:   ],
-<<<<<<< HEAD
-// CHECK:STDOUT: ]
-// CHECK:STDOUT:
-// CHECK:STDOUT: package {
-// CHECK:STDOUT:   %105: type = stub_reference i32
-// CHECK:STDOUT:   %105.14: type = stub_reference i32
-// CHECK:STDOUT:   %105.17: type = tuple_type (type, type)
-// CHECK:STDOUT:   %105.17.0: (type, type) = tuple_value (%105, %105.14)
-// CHECK:STDOUT:   %105.17.1: type = tuple_type (i32, i32)
-// CHECK:STDOUT:   %a: (i32, i32) = var
-// CHECK:STDOUT:   %105.22: i32 = int_value 12
-// CHECK:STDOUT:   %105.22.0: i32 = stub_reference %105.22
-// CHECK:STDOUT:   %105.26: i32 = int_value 6
-// CHECK:STDOUT:   %105.26.0: i32 = stub_reference %105.26
-// CHECK:STDOUT:   %105.27: (i32, i32) = tuple_value (%105.22.0, %105.26.0)
-// CHECK:STDOUT:   assign %a, %105.27
-// CHECK:STDOUT:   %b: i32 = var
-// CHECK:STDOUT:   %109: f64 = real_value 26e-1
-// CHECK:STDOUT:   assign %b, <error>
-// CHECK:STDOUT: }
-
-var a: (i32, i32) = (12, 6);
-// CHECK:STDERR: fail_non_int_indexing.carbon:[[@LINE+3]]:19: Type cannot be determined at compile time.
-// CHECK:STDERR: var b: i32 = a[2.6];
-// CHECK:STDERR:                   ^
-var b: i32 = a[2.6];
-=======
-// CHECK:STDOUT: ]
->>>>>>> 212188a9
+// CHECK:STDOUT: ]