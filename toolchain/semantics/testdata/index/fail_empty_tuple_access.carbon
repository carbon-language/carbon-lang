// Part of the Carbon Language project, under the Apache License v2.0 with LLVM
// Exceptions. See /LICENSE for license information.
// SPDX-License-Identifier: Apache-2.0 WITH LLVM-exception
//
// AUTOUPDATE

fn F() {}

fn Run() {
  // CHECK:STDERR: fail_empty_tuple_access.carbon:[[@LINE+3]]:8: Index `0` is past the end of `() as type`.
  // CHECK:STDERR:   F()[0];
  // CHECK:STDERR:        ^
  F()[0];
}

// CHECK:STDOUT: cross_reference_irs_size: 1
// CHECK:STDOUT: functions: [
// CHECK:STDOUT:   {name: str0, param_refs: block0, body: {block2}}},
// CHECK:STDOUT:   {name: str1, param_refs: block0, body: {block3}}},
// CHECK:STDOUT: ]
// CHECK:STDOUT: integer_literals: [
// CHECK:STDOUT:   0,
// CHECK:STDOUT: ]
// CHECK:STDOUT: real_literals: [
// CHECK:STDOUT: ]
// CHECK:STDOUT: strings: [
// CHECK:STDOUT:   F,
// CHECK:STDOUT:   Run,
// CHECK:STDOUT: ]
// CHECK:STDOUT: types: [
// CHECK:STDOUT:   node+3,
// CHECK:STDOUT:   nodeIntegerType,
// CHECK:STDOUT: ]
// CHECK:STDOUT: type_blocks: [
// CHECK:STDOUT:   [
// CHECK:STDOUT:   ],
// CHECK:STDOUT: ]
// CHECK:STDOUT: nodes: [
// CHECK:STDOUT:   {kind: FunctionDeclaration, arg0: function0},
// CHECK:STDOUT:   {kind: Return},
// CHECK:STDOUT:   {kind: FunctionDeclaration, arg0: function1},
// CHECK:STDOUT:   {kind: TupleType, arg0: typeBlock0, type: typeTypeType},
// CHECK:STDOUT:   {kind: Call, arg0: block0, arg1: function0, type: type0},
// CHECK:STDOUT:   {kind: IntegerLiteral, arg0: int0, type: type1},
// CHECK:STDOUT:   {kind: Return},
// CHECK:STDOUT: ]
// CHECK:STDOUT: node_blocks: [
// CHECK:STDOUT:   [
// CHECK:STDOUT:   ],
// CHECK:STDOUT:   [
// CHECK:STDOUT:     node+0,
// CHECK:STDOUT:     node+2,
// CHECK:STDOUT:   ],
// CHECK:STDOUT:   [
// CHECK:STDOUT:     node+1,
// CHECK:STDOUT:   ],
// CHECK:STDOUT:   [
// CHECK:STDOUT:     node+3,
// CHECK:STDOUT:     node+4,
// CHECK:STDOUT:     node+5,
// CHECK:STDOUT:     node+6,
// CHECK:STDOUT:   ],
<<<<<<< HEAD
// CHECK:STDOUT: ]
// CHECK:STDOUT:
// CHECK:STDOUT: package {
// CHECK:STDOUT:   %73 = fn_decl @F
// CHECK:STDOUT:   %75 = fn_decl @Run
// CHECK:STDOUT: }
// CHECK:STDOUT:
// CHECK:STDOUT: fn @F() {
// CHECK:STDOUT: !entry:
// CHECK:STDOUT:   return
// CHECK:STDOUT: }
// CHECK:STDOUT:
// CHECK:STDOUT: fn @Run() {
// CHECK:STDOUT: !entry:
// CHECK:STDOUT:   %79: type = tuple_type ()
// CHECK:STDOUT:   %79.4: () = call @F()
// CHECK:STDOUT:   %79.7: i32 = int_value 0
// CHECK:STDOUT:   return
// CHECK:STDOUT: }

fn F() {}

fn Run() {
  // CHECK:STDERR: fail_empty_tuple_access.carbon:[[@LINE+3]]:8: Index `0` is past the end of `() as type`.
  // CHECK:STDERR:   F()[0];
  // CHECK:STDERR:        ^
  F()[0];
}
=======
// CHECK:STDOUT: ]
>>>>>>> 212188a9
<|MERGE_RESOLUTION|>--- conflicted
+++ resolved
@@ -60,35 +60,4 @@
 // CHECK:STDOUT:     node+5,
 // CHECK:STDOUT:     node+6,
 // CHECK:STDOUT:   ],
-<<<<<<< HEAD
-// CHECK:STDOUT: ]
-// CHECK:STDOUT:
-// CHECK:STDOUT: package {
-// CHECK:STDOUT:   %73 = fn_decl @F
-// CHECK:STDOUT:   %75 = fn_decl @Run
-// CHECK:STDOUT: }
-// CHECK:STDOUT:
-// CHECK:STDOUT: fn @F() {
-// CHECK:STDOUT: !entry:
-// CHECK:STDOUT:   return
-// CHECK:STDOUT: }
-// CHECK:STDOUT:
-// CHECK:STDOUT: fn @Run() {
-// CHECK:STDOUT: !entry:
-// CHECK:STDOUT:   %79: type = tuple_type ()
-// CHECK:STDOUT:   %79.4: () = call @F()
-// CHECK:STDOUT:   %79.7: i32 = int_value 0
-// CHECK:STDOUT:   return
-// CHECK:STDOUT: }
-
-fn F() {}
-
-fn Run() {
-  // CHECK:STDERR: fail_empty_tuple_access.carbon:[[@LINE+3]]:8: Index `0` is past the end of `() as type`.
-  // CHECK:STDERR:   F()[0];
-  // CHECK:STDERR:        ^
-  F()[0];
-}
-=======
-// CHECK:STDOUT: ]
->>>>>>> 212188a9
+// CHECK:STDOUT: ]