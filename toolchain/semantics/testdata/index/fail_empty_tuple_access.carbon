// Part of the Carbon Language project, under the Apache License v2.0 with LLVM
// Exceptions. See /LICENSE for license information.
// SPDX-License-Identifier: Apache-2.0 WITH LLVM-exception
//
// AUTOUPDATE

fn F() {}

fn Run() {
  // CHECK:STDERR: fail_empty_tuple_access.carbon:[[@LINE+3]]:8: Index `0` is past the end of `() as type`.
  // CHECK:STDERR:   F()[0];
  // CHECK:STDERR:        ^
  F()[0];
}

// CHECK:STDOUT: cross_reference_irs_size: 1
// CHECK:STDOUT: functions: [
// CHECK:STDOUT:   {name: str0, param_refs: block0, body: [block2]},
// CHECK:STDOUT:   {name: str1, param_refs: block0, body: [block3]},
// CHECK:STDOUT: ]
// CHECK:STDOUT: integer_literals: [
// CHECK:STDOUT:   0,
// CHECK:STDOUT: ]
// CHECK:STDOUT: real_literals: [
// CHECK:STDOUT: ]
// CHECK:STDOUT: strings: [
// CHECK:STDOUT:   F,
// CHECK:STDOUT:   Run,
// CHECK:STDOUT: ]
// CHECK:STDOUT: types: [
// CHECK:STDOUT:   node+3,
// CHECK:STDOUT:   nodeIntegerType,
// CHECK:STDOUT: ]
// CHECK:STDOUT: type_blocks: [
// CHECK:STDOUT:   [
// CHECK:STDOUT:   ],
// CHECK:STDOUT: ]
// CHECK:STDOUT: nodes: [
// CHECK:STDOUT:   {kind: FunctionDeclaration, arg0: function0},
// CHECK:STDOUT:   {kind: Return},
// CHECK:STDOUT:   {kind: FunctionDeclaration, arg0: function1},
// CHECK:STDOUT:   {kind: TupleType, arg0: typeBlock0, type: typeTypeType},
// CHECK:STDOUT:   {kind: Call, arg0: block0, arg1: function0, type: type0},
// CHECK:STDOUT:   {kind: IntegerLiteral, arg0: int0, type: type1},
// CHECK:STDOUT:   {kind: TemporaryStorage, type: type0},
// CHECK:STDOUT:   {kind: Temporary, arg0: node+6, arg1: node+4, type: type0},
// CHECK:STDOUT:   {kind: TupleIndex, arg0: node+7, arg1: nodeError, type: typeError},
// CHECK:STDOUT:   {kind: Return},
// CHECK:STDOUT: ]
// CHECK:STDOUT: node_blocks: [
// CHECK:STDOUT:   [
// CHECK:STDOUT:   ],
// CHECK:STDOUT:   [
// CHECK:STDOUT:     node+0,
// CHECK:STDOUT:     node+2,
// CHECK:STDOUT:   ],
// CHECK:STDOUT:   [
// CHECK:STDOUT:     node+1,
// CHECK:STDOUT:   ],
// CHECK:STDOUT:   [
// CHECK:STDOUT:     node+3,
// CHECK:STDOUT:     node+4,
// CHECK:STDOUT:     node+5,
// CHECK:STDOUT:     node+6,
// CHECK:STDOUT:     node+7,
// CHECK:STDOUT:     node+8,
// CHECK:STDOUT:     node+9,
// CHECK:STDOUT:   ],
// CHECK:STDOUT: ]
// CHECK:STDOUT:
// CHECK:STDOUT: package {
// CHECK:STDOUT:   %.loc7 = fn_decl @F
// CHECK:STDOUT:   %.loc9 = fn_decl @Run
// CHECK:STDOUT: }
// CHECK:STDOUT:
// CHECK:STDOUT: fn @F() {
// CHECK:STDOUT: !entry:
// CHECK:STDOUT:   return
// CHECK:STDOUT: }
// CHECK:STDOUT:
// CHECK:STDOUT: fn @Run() {
// CHECK:STDOUT: !entry:
// CHECK:STDOUT:   %.loc13_4.1: type = tuple_type ()
// CHECK:STDOUT:   %.loc13_4.2: init () = call @F()
// CHECK:STDOUT:   %.loc13_7: i32 = int_literal 0
<<<<<<< HEAD
// CHECK:STDOUT:   %.loc13_4.3: ref () = materialize_temporary
// CHECK:STDOUT:   %.loc13_8: ref <error> = tuple_index %.loc13_4.3, <error>
=======
// CHECK:STDOUT:   %.loc13_4.3: () = temporary_storage
// CHECK:STDOUT:   %.loc13_4.4: () = temporary %.loc13_4.3, %.loc13_4.2
// CHECK:STDOUT:   %.loc13_8: <error> = tuple_index %.loc13_4.4, <error>
>>>>>>> e41a1653
// CHECK:STDOUT:   return
// CHECK:STDOUT: }<|MERGE_RESOLUTION|>--- conflicted
+++ resolved
@@ -81,15 +81,10 @@
 // CHECK:STDOUT: fn @Run() {
 // CHECK:STDOUT: !entry:
 // CHECK:STDOUT:   %.loc13_4.1: type = tuple_type ()
-// CHECK:STDOUT:   %.loc13_4.2: init () = call @F()
+// CHECK:STDOUT:   %.loc13_4.2: () = call @F()
 // CHECK:STDOUT:   %.loc13_7: i32 = int_literal 0
-<<<<<<< HEAD
-// CHECK:STDOUT:   %.loc13_4.3: ref () = materialize_temporary
-// CHECK:STDOUT:   %.loc13_8: ref <error> = tuple_index %.loc13_4.3, <error>
-=======
 // CHECK:STDOUT:   %.loc13_4.3: () = temporary_storage
 // CHECK:STDOUT:   %.loc13_4.4: () = temporary %.loc13_4.3, %.loc13_4.2
 // CHECK:STDOUT:   %.loc13_8: <error> = tuple_index %.loc13_4.4, <error>
->>>>>>> e41a1653
 // CHECK:STDOUT:   return
 // CHECK:STDOUT: }