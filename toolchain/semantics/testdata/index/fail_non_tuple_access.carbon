// Part of the Carbon Language project, under the Apache License v2.0 with LLVM
// Exceptions. See /LICENSE for license information.
// SPDX-License-Identifier: Apache-2.0 WITH LLVM-exception
//
// AUTOUPDATE

fn Main() {
  // CHECK:STDERR: fail_non_tuple_access.carbon:[[@LINE+3]]:6: Invalid index expression.
  // CHECK:STDERR:   0[1];
  // CHECK:STDERR:      ^
  0[1];
}

// CHECK:STDOUT: cross_reference_irs_size: 1
// CHECK:STDOUT: functions: [
// CHECK:STDOUT:   {name: str0, param_refs: block0, body: {block2}}},
// CHECK:STDOUT: ]
// CHECK:STDOUT: integer_literals: [
// CHECK:STDOUT:   0,
// CHECK:STDOUT:   1,
// CHECK:STDOUT: ]
// CHECK:STDOUT: real_literals: [
// CHECK:STDOUT: ]
// CHECK:STDOUT: strings: [
// CHECK:STDOUT:   Main,
// CHECK:STDOUT: ]
// CHECK:STDOUT: types: [
// CHECK:STDOUT:   nodeIntegerType,
// CHECK:STDOUT: ]
// CHECK:STDOUT: type_blocks: [
// CHECK:STDOUT: ]
// CHECK:STDOUT: nodes: [
// CHECK:STDOUT:   {kind: FunctionDeclaration, arg0: function0},
// CHECK:STDOUT:   {kind: IntegerLiteral, arg0: int0, type: type0},
// CHECK:STDOUT:   {kind: IntegerLiteral, arg0: int1, type: type0},
// CHECK:STDOUT:   {kind: Return},
// CHECK:STDOUT: ]
// CHECK:STDOUT: node_blocks: [
// CHECK:STDOUT:   [
// CHECK:STDOUT:   ],
// CHECK:STDOUT:   [
// CHECK:STDOUT:     node+0,
// CHECK:STDOUT:   ],
// CHECK:STDOUT:   [
// CHECK:STDOUT:     node+1,
// CHECK:STDOUT:     node+2,
// CHECK:STDOUT:     node+3,
// CHECK:STDOUT:   ],
<<<<<<< HEAD
// CHECK:STDOUT: ]
// CHECK:STDOUT:
// CHECK:STDOUT: package {
// CHECK:STDOUT:   %54 = fn_decl @Main
// CHECK:STDOUT: }
// CHECK:STDOUT:
// CHECK:STDOUT: fn @Main() {
// CHECK:STDOUT: !entry:
// CHECK:STDOUT:   %58: i32 = int_value 0
// CHECK:STDOUT:   %58.5: i32 = int_value 1
// CHECK:STDOUT:   return
// CHECK:STDOUT: }

fn Main() {
  // CHECK:STDERR: fail_non_tuple_access.carbon:[[@LINE+3]]:6: Invalid index expression.
  // CHECK:STDERR:   0[1];
  // CHECK:STDERR:      ^
  0[1];
}
=======
// CHECK:STDOUT: ]
>>>>>>> 212188a9
<|MERGE_RESOLUTION|>--- conflicted
+++ resolved
@@ -46,26 +46,4 @@
 // CHECK:STDOUT:     node+2,
 // CHECK:STDOUT:     node+3,
 // CHECK:STDOUT:   ],
-<<<<<<< HEAD
-// CHECK:STDOUT: ]
-// CHECK:STDOUT:
-// CHECK:STDOUT: package {
-// CHECK:STDOUT:   %54 = fn_decl @Main
-// CHECK:STDOUT: }
-// CHECK:STDOUT:
-// CHECK:STDOUT: fn @Main() {
-// CHECK:STDOUT: !entry:
-// CHECK:STDOUT:   %58: i32 = int_value 0
-// CHECK:STDOUT:   %58.5: i32 = int_value 1
-// CHECK:STDOUT:   return
-// CHECK:STDOUT: }
-
-fn Main() {
-  // CHECK:STDERR: fail_non_tuple_access.carbon:[[@LINE+3]]:6: Invalid index expression.
-  // CHECK:STDERR:   0[1];
-  // CHECK:STDERR:      ^
-  0[1];
-}
-=======
-// CHECK:STDOUT: ]
->>>>>>> 212188a9
+// CHECK:STDOUT: ]