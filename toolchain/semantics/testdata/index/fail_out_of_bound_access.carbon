--- conflicted
+++ resolved
@@ -88,32 +88,4 @@
 // CHECK:STDOUT:     node+8,
 // CHECK:STDOUT:     node+10,
 // CHECK:STDOUT:   ],
-<<<<<<< HEAD
-// CHECK:STDOUT: ]
-// CHECK:STDOUT:
-// CHECK:STDOUT: package {
-// CHECK:STDOUT:   %104: type = stub_reference i32
-// CHECK:STDOUT:   %104.14: type = stub_reference i32
-// CHECK:STDOUT:   %104.17: type = tuple_type (type, type)
-// CHECK:STDOUT:   %104.17.0: (type, type) = tuple_value (%104, %104.14)
-// CHECK:STDOUT:   %104.17.1: type = tuple_type (i32, i32)
-// CHECK:STDOUT:   %a: (i32, i32) = var
-// CHECK:STDOUT:   %104.22: i32 = int_value 12
-// CHECK:STDOUT:   %104.22.0: i32 = stub_reference %104.22
-// CHECK:STDOUT:   %104.26: i32 = int_value 6
-// CHECK:STDOUT:   %104.26.0: i32 = stub_reference %104.26
-// CHECK:STDOUT:   %104.27: (i32, i32) = tuple_value (%104.22.0, %104.26.0)
-// CHECK:STDOUT:   assign %a, %104.27
-// CHECK:STDOUT:   %b: i32 = var
-// CHECK:STDOUT:   %108: i32 = int_value 2
-// CHECK:STDOUT:   assign %b, <error>
-// CHECK:STDOUT: }
-
-var a: (i32, i32) = (12, 6);
-// CHECK:STDERR: fail_out_of_bound_access.carbon:[[@LINE+3]]:17: Index `2` is past the end of `(i32, i32) as type`.
-// CHECK:STDERR: var b: i32 = a[2];
-// CHECK:STDERR:                 ^
-var b: i32 = a[2];
-=======
-// CHECK:STDOUT: ]
->>>>>>> 212188a9
+// CHECK:STDOUT: ]