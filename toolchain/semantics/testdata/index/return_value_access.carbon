--- conflicted
+++ resolved
@@ -83,39 +83,4 @@
 // CHECK:STDOUT:     node+12,
 // CHECK:STDOUT:     node+13,
 // CHECK:STDOUT:   ],
-<<<<<<< HEAD
-// CHECK:STDOUT: ]
-// CHECK:STDOUT:
-// CHECK:STDOUT: package {
-// CHECK:STDOUT:   %106: type = stub_reference i32
-// CHECK:STDOUT:   %106.16: type = tuple_type (type)
-// CHECK:STDOUT:   %106.16.0: (type,) = tuple_value (%106)
-// CHECK:STDOUT:   %106.16.1: type = tuple_type (i32)
-// CHECK:STDOUT:   %106.1 = fn_decl @F
-// CHECK:STDOUT:   %108 = fn_decl @Run
-// CHECK:STDOUT: }
-// CHECK:STDOUT:
-// CHECK:STDOUT: fn @F() -> (i32,) {
-// CHECK:STDOUT: !entry:
-// CHECK:STDOUT:   %106: i32 = int_value 0
-// CHECK:STDOUT:   %106.28: i32 = stub_reference %106
-// CHECK:STDOUT:   %106.30: (i32,) = tuple_value (%106.28)
-// CHECK:STDOUT:   return %106.30
-// CHECK:STDOUT: }
-// CHECK:STDOUT:
-// CHECK:STDOUT: fn @Run() -> i32 {
-// CHECK:STDOUT: !entry:
-// CHECK:STDOUT:   %109: (i32,) = call @F()
-// CHECK:STDOUT:   %109.14: i32 = int_value 0
-// CHECK:STDOUT:   %109.15: i32 = tuple_index %109, %109.14
-// CHECK:STDOUT:   return %109.15
-// CHECK:STDOUT: }
-
-fn F() -> (i32,) { return (0,); }
-
-fn Run() -> i32 {
-  return F()[0];
-}
-=======
-// CHECK:STDOUT: ]
->>>>>>> 212188a9
+// CHECK:STDOUT: ]