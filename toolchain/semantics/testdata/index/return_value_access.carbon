--- conflicted
+++ resolved
@@ -47,19 +47,12 @@
 // CHECK:STDOUT:   {kind: IntegerLiteral, arg0: int0, type: type1},
 // CHECK:STDOUT:   {kind: StubReference, arg0: node+5, type: type1},
 // CHECK:STDOUT:   {kind: TupleValue, arg0: block4, type: type2},
-// CHECK:STDOUT:   {kind: InitializeFrom, arg0: node+7, type: type2},
-// CHECK:STDOUT:   {kind: ReturnExpression, arg0: node+8},
+// CHECK:STDOUT:   {kind: ReturnExpression, arg0: node+7},
 // CHECK:STDOUT:   {kind: FunctionDeclaration, arg0: function1},
 // CHECK:STDOUT:   {kind: Call, arg0: block0, arg1: function0, type: type2},
 // CHECK:STDOUT:   {kind: IntegerLiteral, arg0: int1, type: type1},
-<<<<<<< HEAD
-// CHECK:STDOUT:   {kind: Index, arg0: node+11, arg1: node+12, type: type1},
-// CHECK:STDOUT:   {kind: InitializeFrom, arg0: node+13, type: type1},
-// CHECK:STDOUT:   {kind: ReturnExpression, arg0: node+14},
-=======
 // CHECK:STDOUT:   {kind: TupleIndex, arg0: node+10, arg1: node+11, type: type1},
 // CHECK:STDOUT:   {kind: ReturnExpression, arg0: node+12},
->>>>>>> 2a74c807
 // CHECK:STDOUT: ]
 // CHECK:STDOUT: node_blocks: [
 // CHECK:STDOUT:   [
@@ -70,7 +63,7 @@
 // CHECK:STDOUT:     node+2,
 // CHECK:STDOUT:     node+3,
 // CHECK:STDOUT:     node+4,
-// CHECK:STDOUT:     node+10,
+// CHECK:STDOUT:     node+9,
 // CHECK:STDOUT:   ],
 // CHECK:STDOUT:   [
 // CHECK:STDOUT:     node+0,
@@ -80,17 +73,15 @@
 // CHECK:STDOUT:     node+6,
 // CHECK:STDOUT:     node+7,
 // CHECK:STDOUT:     node+8,
-// CHECK:STDOUT:     node+9,
 // CHECK:STDOUT:   ],
 // CHECK:STDOUT:   [
 // CHECK:STDOUT:     node+6,
 // CHECK:STDOUT:   ],
 // CHECK:STDOUT:   [
+// CHECK:STDOUT:     node+10,
 // CHECK:STDOUT:     node+11,
 // CHECK:STDOUT:     node+12,
 // CHECK:STDOUT:     node+13,
-// CHECK:STDOUT:     node+14,
-// CHECK:STDOUT:     node+15,
 // CHECK:STDOUT:   ],
 // CHECK:STDOUT: ]
 // CHECK:STDOUT:
@@ -107,22 +98,14 @@
 // CHECK:STDOUT: !entry:
 // CHECK:STDOUT:   %.loc7_28.1: i32 = int_literal 0
 // CHECK:STDOUT:   %.loc7_28.2: i32 = stub_reference %.loc7_28.1
-// CHECK:STDOUT:   %.loc7_30.1: (i32,) = tuple_value (%.loc7_28.2)
-// CHECK:STDOUT:   %.loc7_30.2: (i32,) = initialize_from %.loc7_30.1
-// CHECK:STDOUT:   return %.loc7_30.2
+// CHECK:STDOUT:   %.loc7_30: (i32,) = tuple_value (%.loc7_28.2)
+// CHECK:STDOUT:   return %.loc7_30
 // CHECK:STDOUT: }
 // CHECK:STDOUT:
 // CHECK:STDOUT: fn @Run() -> i32 {
 // CHECK:STDOUT: !entry:
 // CHECK:STDOUT:   %.loc10_11: (i32,) = call @F()
-<<<<<<< HEAD
-// CHECK:STDOUT:   %.loc10_14: i32 = int_value 0
-// CHECK:STDOUT:   %.loc10_15.1: i32 = tuple_index %.loc10_11, %.loc10_14
-// CHECK:STDOUT:   %.loc10_15.2: i32 = initialize_from %.loc10_15.1
-// CHECK:STDOUT:   return %.loc10_15.2
-=======
 // CHECK:STDOUT:   %.loc10_14: i32 = int_literal 0
 // CHECK:STDOUT:   %.loc10_15: i32 = tuple_index %.loc10_11, %.loc10_14
 // CHECK:STDOUT:   return %.loc10_15
->>>>>>> 2a74c807
 // CHECK:STDOUT: }