--- conflicted
+++ resolved
@@ -48,20 +48,16 @@
 // CHECK:STDOUT:   {kind: IntegerLiteral, arg0: int0, type: type1},
 // CHECK:STDOUT:   {kind: StubReference, arg0: node+6, type: type1},
 // CHECK:STDOUT:   {kind: TupleValue, arg0: block3, type: type2},
-// CHECK:STDOUT:   {kind: InitializeFrom, arg0: node+8, type: type2},
-// CHECK:STDOUT:   {kind: Assign, arg0: node+4, arg1: node+9},
+// CHECK:STDOUT:   {kind: Assign, arg0: node+4, arg1: node+8},
 // CHECK:STDOUT:   {kind: StubReference, arg0: nodeIntegerType, type: typeTypeType},
 // CHECK:STDOUT:   {kind: TupleValue, arg0: block4, type: type0},
 // CHECK:STDOUT:   {kind: VarStorage, type: type2},
-// CHECK:STDOUT:   {kind: BindName, arg0: str1, arg1: node+13, type: type2},
-// CHECK:STDOUT:   {kind: ValueBinding, arg0: node+4, type: type2},
-// CHECK:STDOUT:   {kind: InitializeFrom, arg0: node+15, type: type2},
-// CHECK:STDOUT:   {kind: Assign, arg0: node+13, arg1: node+16},
+// CHECK:STDOUT:   {kind: BindName, arg0: str1, arg1: node+12, type: type2},
+// CHECK:STDOUT:   {kind: Assign, arg0: node+12, arg1: node+4},
 // CHECK:STDOUT:   {kind: VarStorage, type: type1},
-// CHECK:STDOUT:   {kind: BindName, arg0: str2, arg1: node+18, type: type1},
+// CHECK:STDOUT:   {kind: BindName, arg0: str2, arg1: node+15, type: type1},
 // CHECK:STDOUT:   {kind: IntegerLiteral, arg0: int1, type: type1},
-// CHECK:STDOUT:   {kind: InitializeFrom, arg0: nodeError, type: typeError},
-// CHECK:STDOUT:   {kind: Assign, arg0: node+18, arg1: node+21},
+// CHECK:STDOUT:   {kind: Assign, arg0: node+15, arg1: nodeError},
 // CHECK:STDOUT: ]
 // CHECK:STDOUT: node_blocks: [
 // CHECK:STDOUT:   [
@@ -86,10 +82,6 @@
 // CHECK:STDOUT:     node+16,
 // CHECK:STDOUT:     node+17,
 // CHECK:STDOUT:     node+18,
-// CHECK:STDOUT:     node+19,
-// CHECK:STDOUT:     node+20,
-// CHECK:STDOUT:     node+21,
-// CHECK:STDOUT:     node+22,
 // CHECK:STDOUT:   ],
 // CHECK:STDOUT:   [
 // CHECK:STDOUT:     node+0,
@@ -98,7 +90,7 @@
 // CHECK:STDOUT:     node+7,
 // CHECK:STDOUT:   ],
 // CHECK:STDOUT:   [
-// CHECK:STDOUT:     node+11,
+// CHECK:STDOUT:     node+10,
 // CHECK:STDOUT:   ],
 // CHECK:STDOUT: ]
 // CHECK:STDOUT:
@@ -110,22 +102,13 @@
 // CHECK:STDOUT:   %a: (i32,) = var
 // CHECK:STDOUT:   %.loc7_18.1: i32 = int_literal 12
 // CHECK:STDOUT:   %.loc7_18.2: i32 = stub_reference %.loc7_18.1
-// CHECK:STDOUT:   %.loc7_21.1: (i32,) = tuple_value (%.loc7_18.2)
-// CHECK:STDOUT:   %.loc7_21.2: (i32,) = initialize_from %.loc7_21.1
-// CHECK:STDOUT:   assign %a, %.loc7_21.2
+// CHECK:STDOUT:   %.loc7_21: (i32,) = tuple_value (%.loc7_18.2)
+// CHECK:STDOUT:   assign %a, %.loc7_21
 // CHECK:STDOUT:   %.loc8_9: type = stub_reference i32
 // CHECK:STDOUT:   %.loc8_13: (type,) = tuple_value (%.loc8_9)
 // CHECK:STDOUT:   %b: (i32,) = var
-// CHECK:STDOUT:   %.loc7_5.1: (i32,) = value_binding %a
-// CHECK:STDOUT:   %.loc7_5.2: (i32,) = initialize_from %.loc7_5.1
-// CHECK:STDOUT:   assign %b, %.loc7_5.2
+// CHECK:STDOUT:   assign %b, %a
 // CHECK:STDOUT:   %c: i32 = var
-<<<<<<< HEAD
-// CHECK:STDOUT:   %.loc12: i32 = int_value -1
-// CHECK:STDOUT:   %.1: <error> = initialize_from <error>
-// CHECK:STDOUT:   assign %c, %.1
-=======
 // CHECK:STDOUT:   %.loc12: i32 = int_literal -1
 // CHECK:STDOUT:   assign %c, <error>
->>>>>>> 2a74c807
 // CHECK:STDOUT: }