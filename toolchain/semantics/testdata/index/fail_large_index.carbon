// Part of the Carbon Language project, under the Apache License v2.0 with LLVM
// Exceptions. See /LICENSE for license information.
// SPDX-License-Identifier: Apache-2.0 WITH LLVM-exception
//
// AUTOUPDATE

var a: (i32,) = (12,);
var b: (i32,) = a;
// CHECK:STDERR: fail_large_index.carbon:[[@LINE+3]]:35: Index `295147905179352825855` is past the end of `(i32,) as type`.
// CHECK:STDERR: var c: i32 = b[0xFFFFFFFFFFFFFFFFF];
// CHECK:STDERR:                                   ^
var c: i32 = b[0xFFFFFFFFFFFFFFFFF];

// CHECK:STDOUT: cross_reference_irs_size: 1
// CHECK:STDOUT: functions: [
// CHECK:STDOUT: ]
// CHECK:STDOUT: integer_literals: [
// CHECK:STDOUT:   12,
// CHECK:STDOUT:   -1,
// CHECK:STDOUT: ]
// CHECK:STDOUT: real_literals: [
// CHECK:STDOUT: ]
// CHECK:STDOUT: strings: [
// CHECK:STDOUT:   a,
// CHECK:STDOUT:   b,
// CHECK:STDOUT:   c,
// CHECK:STDOUT: ]
// CHECK:STDOUT: types: [
// CHECK:STDOUT:   node+1,
// CHECK:STDOUT:   nodeIntegerType,
// CHECK:STDOUT:   node+3,
// CHECK:STDOUT: ]
// CHECK:STDOUT: type_blocks: [
// CHECK:STDOUT:   [
// CHECK:STDOUT:     typeTypeType,
// CHECK:STDOUT:   ],
// CHECK:STDOUT:   [
// CHECK:STDOUT:     type1,
// CHECK:STDOUT:   ],
// CHECK:STDOUT: ]
// CHECK:STDOUT: nodes: [
// CHECK:STDOUT:   {kind: StubReference, arg0: nodeIntegerType, type: typeTypeType},
// CHECK:STDOUT:   {kind: TupleType, arg0: typeBlock0, type: typeTypeType},
// CHECK:STDOUT:   {kind: TupleValue, arg0: block2, type: type0},
// CHECK:STDOUT:   {kind: TupleType, arg0: typeBlock1, type: typeTypeType},
// CHECK:STDOUT:   {kind: VarStorage, type: type2},
// CHECK:STDOUT:   {kind: BindName, arg0: str0, arg1: node+4, type: type2},
// CHECK:STDOUT:   {kind: IntegerLiteral, arg0: int0, type: type1},
// CHECK:STDOUT:   {kind: StubReference, arg0: node+6, type: type1},
// CHECK:STDOUT:   {kind: TupleValue, arg0: block3, type: type2},
// CHECK:STDOUT:   {kind: Assign, arg0: node+4, arg1: node+8},
// CHECK:STDOUT:   {kind: StubReference, arg0: nodeIntegerType, type: typeTypeType},
// CHECK:STDOUT:   {kind: TupleValue, arg0: block4, type: type0},
// CHECK:STDOUT:   {kind: VarStorage, type: type2},
// CHECK:STDOUT:   {kind: BindName, arg0: str1, arg1: node+12, type: type2},
// CHECK:STDOUT:   {kind: Assign, arg0: node+12, arg1: node+4},
// CHECK:STDOUT:   {kind: VarStorage, type: type1},
// CHECK:STDOUT:   {kind: BindName, arg0: str2, arg1: node+15, type: type1},
// CHECK:STDOUT:   {kind: IntegerLiteral, arg0: int1, type: type1},
// CHECK:STDOUT:   {kind: Assign, arg0: node+15, arg1: nodeError},
// CHECK:STDOUT: ]
// CHECK:STDOUT: node_blocks: [
// CHECK:STDOUT:   [
// CHECK:STDOUT:   ],
// CHECK:STDOUT:   [
// CHECK:STDOUT:     node+0,
// CHECK:STDOUT:     node+1,
// CHECK:STDOUT:     node+2,
// CHECK:STDOUT:     node+3,
// CHECK:STDOUT:     node+4,
// CHECK:STDOUT:     node+5,
// CHECK:STDOUT:     node+6,
// CHECK:STDOUT:     node+7,
// CHECK:STDOUT:     node+8,
// CHECK:STDOUT:     node+9,
// CHECK:STDOUT:     node+10,
// CHECK:STDOUT:     node+11,
// CHECK:STDOUT:     node+12,
// CHECK:STDOUT:     node+13,
// CHECK:STDOUT:     node+14,
// CHECK:STDOUT:     node+15,
// CHECK:STDOUT:     node+16,
// CHECK:STDOUT:     node+17,
// CHECK:STDOUT:     node+18,
// CHECK:STDOUT:   ],
// CHECK:STDOUT:   [
// CHECK:STDOUT:     node+0,
// CHECK:STDOUT:   ],
// CHECK:STDOUT:   [
// CHECK:STDOUT:     node+7,
// CHECK:STDOUT:   ],
// CHECK:STDOUT:   [
// CHECK:STDOUT:     node+10,
// CHECK:STDOUT:   ],
<<<<<<< HEAD
// CHECK:STDOUT: ]
// CHECK:STDOUT:
// CHECK:STDOUT: package {
// CHECK:STDOUT:   %108: type = stub_reference i32
// CHECK:STDOUT:   %108.13: type = tuple_type (type)
// CHECK:STDOUT:   %108.13.0: (type,) = tuple_value (%108)
// CHECK:STDOUT:   %108.13.1: type = tuple_type (i32)
// CHECK:STDOUT:   %a: (i32,) = var
// CHECK:STDOUT:   %108.18: i32 = int_value 12
// CHECK:STDOUT:   %108.18.0: i32 = stub_reference %108.18
// CHECK:STDOUT:   %108.21: (i32,) = tuple_value (%108.18.0)
// CHECK:STDOUT:   assign %a, %108.21
// CHECK:STDOUT:   %109: type = stub_reference i32
// CHECK:STDOUT:   %109.13: (type,) = tuple_value (%109)
// CHECK:STDOUT:   %b: (i32,) = var
// CHECK:STDOUT:   assign %b, %a
// CHECK:STDOUT:   %c: i32 = var
// CHECK:STDOUT:   %113: i32 = int_value -1
// CHECK:STDOUT:   assign %c, <error>
// CHECK:STDOUT: }

var a: (i32,) = (12,);
var b: (i32,) = a;
// CHECK:STDERR: fail_large_index.carbon:[[@LINE+3]]:35: Index `295147905179352825855` is past the end of `(i32,) as type`.
// CHECK:STDERR: var c: i32 = b[0xFFFFFFFFFFFFFFFFF];
// CHECK:STDERR:                                   ^
var c: i32 = b[0xFFFFFFFFFFFFFFFFF];
=======
// CHECK:STDOUT: ]
>>>>>>> 212188a9
<|MERGE_RESOLUTION|>--- conflicted
+++ resolved
@@ -92,34 +92,4 @@
 // CHECK:STDOUT:   [
 // CHECK:STDOUT:     node+10,
 // CHECK:STDOUT:   ],
-<<<<<<< HEAD
-// CHECK:STDOUT: ]
-// CHECK:STDOUT:
-// CHECK:STDOUT: package {
-// CHECK:STDOUT:   %108: type = stub_reference i32
-// CHECK:STDOUT:   %108.13: type = tuple_type (type)
-// CHECK:STDOUT:   %108.13.0: (type,) = tuple_value (%108)
-// CHECK:STDOUT:   %108.13.1: type = tuple_type (i32)
-// CHECK:STDOUT:   %a: (i32,) = var
-// CHECK:STDOUT:   %108.18: i32 = int_value 12
-// CHECK:STDOUT:   %108.18.0: i32 = stub_reference %108.18
-// CHECK:STDOUT:   %108.21: (i32,) = tuple_value (%108.18.0)
-// CHECK:STDOUT:   assign %a, %108.21
-// CHECK:STDOUT:   %109: type = stub_reference i32
-// CHECK:STDOUT:   %109.13: (type,) = tuple_value (%109)
-// CHECK:STDOUT:   %b: (i32,) = var
-// CHECK:STDOUT:   assign %b, %a
-// CHECK:STDOUT:   %c: i32 = var
-// CHECK:STDOUT:   %113: i32 = int_value -1
-// CHECK:STDOUT:   assign %c, <error>
-// CHECK:STDOUT: }
-
-var a: (i32,) = (12,);
-var b: (i32,) = a;
-// CHECK:STDERR: fail_large_index.carbon:[[@LINE+3]]:35: Index `295147905179352825855` is past the end of `(i32,) as type`.
-// CHECK:STDERR: var c: i32 = b[0xFFFFFFFFFFFFFFFFF];
-// CHECK:STDERR:                                   ^
-var c: i32 = b[0xFFFFFFFFFFFFFFFFF];
-=======
-// CHECK:STDOUT: ]
->>>>>>> 212188a9
+// CHECK:STDOUT: ]