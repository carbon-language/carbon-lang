--- conflicted
+++ resolved
@@ -47,25 +47,12 @@
 // CHECK:STDOUT:   {kind: Assign, arg0: node+4, arg1: node+7},
 // CHECK:STDOUT:   {kind: StubReference, arg0: nodeIntegerType, type: typeTypeType},
 // CHECK:STDOUT:   {kind: TupleValue, arg0: block4, type: type0},
-<<<<<<< HEAD
-// CHECK:STDOUT:   {kind: VarStorage, type: type2},
-// CHECK:STDOUT:   {kind: BindName, arg0: str1, arg1: node+12, type: type2},
-// CHECK:STDOUT:   {kind: ValueBinding, arg0: node+4, type: type2},
-// CHECK:STDOUT:   {kind: Assign, arg0: node+12, arg1: node+14},
-// CHECK:STDOUT:   {kind: VarStorage, type: type1},
-// CHECK:STDOUT:   {kind: BindName, arg0: str2, arg1: node+16, type: type1},
-// CHECK:STDOUT:   {kind: IntegerLiteral, arg0: int1, type: type1},
-// CHECK:STDOUT:   {kind: TupleIndex, arg0: node+12, arg1: node+18, type: type1},
-// CHECK:STDOUT:   {kind: ValueBinding, arg0: node+19, type: type1},
-// CHECK:STDOUT:   {kind: Assign, arg0: node+16, arg1: node+20},
-=======
 // CHECK:STDOUT:   {kind: VarStorage, arg0: str1, type: type2},
 // CHECK:STDOUT:   {kind: Assign, arg0: node+11, arg1: node+4},
 // CHECK:STDOUT:   {kind: VarStorage, arg0: str2, type: type1},
 // CHECK:STDOUT:   {kind: IntegerLiteral, arg0: int1, type: type1},
 // CHECK:STDOUT:   {kind: TupleIndex, arg0: node+11, arg1: node+14, type: type1},
 // CHECK:STDOUT:   {kind: Assign, arg0: node+13, arg1: node+15},
->>>>>>> 7f4cf794
 // CHECK:STDOUT: ]
 // CHECK:STDOUT: node_blocks: [
 // CHECK:STDOUT:   [
@@ -88,14 +75,6 @@
 // CHECK:STDOUT:     node+14,
 // CHECK:STDOUT:     node+15,
 // CHECK:STDOUT:     node+16,
-<<<<<<< HEAD
-// CHECK:STDOUT:     node+17,
-// CHECK:STDOUT:     node+18,
-// CHECK:STDOUT:     node+19,
-// CHECK:STDOUT:     node+20,
-// CHECK:STDOUT:     node+21,
-=======
->>>>>>> 7f4cf794
 // CHECK:STDOUT:   ],
 // CHECK:STDOUT:   [
 // CHECK:STDOUT:     node+0,
@@ -120,18 +99,10 @@
 // CHECK:STDOUT:   assign %a, %.loc7_21
 // CHECK:STDOUT:   %.loc8_9: type = stub_reference i32
 // CHECK:STDOUT:   %.loc8_13: (type,) = tuple_value (%.loc8_9)
-<<<<<<< HEAD
-// CHECK:STDOUT:   %b: (i32,) = var
-// CHECK:STDOUT:   %.loc7_5: (i32,) = value_binding %a
-// CHECK:STDOUT:   assign %b, %.loc7_5
-// CHECK:STDOUT:   %c: i32 = var
-=======
 // CHECK:STDOUT:   %b: (i32,) = var "b"
 // CHECK:STDOUT:   assign %b, %a
 // CHECK:STDOUT:   %c: i32 = var "c"
->>>>>>> 7f4cf794
 // CHECK:STDOUT:   %.loc9_16: i32 = int_literal 0
-// CHECK:STDOUT:   %.loc9_17.1: i32 = tuple_index %b, %.loc9_16
-// CHECK:STDOUT:   %.loc9_17.2: i32 = value_binding %.loc9_17.1
-// CHECK:STDOUT:   assign %c, %.loc9_17.2
+// CHECK:STDOUT:   %.loc9_17: i32 = tuple_index %b, %.loc9_16
+// CHECK:STDOUT:   assign %c, %.loc9_17
 // CHECK:STDOUT: }