--- conflicted
+++ resolved
@@ -36,20 +36,14 @@
 // CHECK:STDOUT:   {kind: VarStorage, type: type1},
 // CHECK:STDOUT:   {kind: BindName, arg0: str3, arg1: node+4, type: type1},
 // CHECK:STDOUT:   {kind: FunctionDeclaration, arg0: function0},
-// CHECK:STDOUT:   {kind: ValueBinding, arg0: node+0, type: type0},
-// CHECK:STDOUT:   {kind: BranchIf, arg0: block5, arg1: node+7},
+// CHECK:STDOUT:   {kind: BranchIf, arg0: block5, arg1: node+0},
 // CHECK:STDOUT:   {kind: Branch, arg0: block6},
-// CHECK:STDOUT:   {kind: ValueBinding, arg0: node+2, type: type1},
-// CHECK:STDOUT:   {kind: ValueBinding, arg0: node+4, type: type1},
-// CHECK:STDOUT:   {kind: BinaryOperatorAdd, arg0: node+10, arg1: node+11, type: type1},
-// CHECK:STDOUT:   {kind: ValueBinding, arg0: node+4, type: type1},
-// CHECK:STDOUT:   {kind: ValueBinding, arg0: node+2, type: type1},
-// CHECK:STDOUT:   {kind: BinaryOperatorAdd, arg0: node+13, arg1: node+14, type: type1},
-// CHECK:STDOUT:   {kind: BranchWithArg, arg0: block7, arg1: node+12},
-// CHECK:STDOUT:   {kind: BranchWithArg, arg0: block7, arg1: node+15},
+// CHECK:STDOUT:   {kind: BinaryOperatorAdd, arg0: node+2, arg1: node+4, type: type1},
+// CHECK:STDOUT:   {kind: BinaryOperatorAdd, arg0: node+4, arg1: node+2, type: type1},
+// CHECK:STDOUT:   {kind: BranchWithArg, arg0: block7, arg1: node+9},
+// CHECK:STDOUT:   {kind: BranchWithArg, arg0: block7, arg1: node+10},
 // CHECK:STDOUT:   {kind: BlockArg, arg0: block7, type: type1},
-// CHECK:STDOUT:   {kind: InitializeFrom, arg0: node+18, type: type1},
-// CHECK:STDOUT:   {kind: ReturnExpression, arg0: node+19},
+// CHECK:STDOUT:   {kind: ReturnExpression, arg0: node+13},
 // CHECK:STDOUT: ]
 // CHECK:STDOUT: node_blocks: [
 // CHECK:STDOUT:   [
@@ -73,24 +67,18 @@
 // CHECK:STDOUT:   [
 // CHECK:STDOUT:     node+7,
 // CHECK:STDOUT:     node+8,
+// CHECK:STDOUT:   ],
+// CHECK:STDOUT:   [
 // CHECK:STDOUT:     node+9,
+// CHECK:STDOUT:     node+11,
 // CHECK:STDOUT:   ],
 // CHECK:STDOUT:   [
 // CHECK:STDOUT:     node+10,
-// CHECK:STDOUT:     node+11,
 // CHECK:STDOUT:     node+12,
-// CHECK:STDOUT:     node+16,
 // CHECK:STDOUT:   ],
 // CHECK:STDOUT:   [
 // CHECK:STDOUT:     node+13,
 // CHECK:STDOUT:     node+14,
-// CHECK:STDOUT:     node+15,
-// CHECK:STDOUT:     node+17,
-// CHECK:STDOUT:   ],
-// CHECK:STDOUT:   [
-// CHECK:STDOUT:     node+18,
-// CHECK:STDOUT:     node+19,
-// CHECK:STDOUT:     node+20,
 // CHECK:STDOUT:   ],
 // CHECK:STDOUT: ]
 // CHECK:STDOUT:
@@ -100,27 +88,6 @@
 // CHECK:STDOUT:
 // CHECK:STDOUT: fn @F(%b: bool, %n: i32, %m: i32) -> i32 {
 // CHECK:STDOUT: !entry:
-<<<<<<< HEAD
-// CHECK:STDOUT:   %.loc7_6: bool = value_binding %b
-// CHECK:STDOUT:   if %.loc7_6 br !.loc7_15 else br !.loc7_23
-// CHECK:STDOUT:
-// CHECK:STDOUT: !.loc7_15:
-// CHECK:STDOUT:   %.loc7_15.1: i32 = value_binding %n
-// CHECK:STDOUT:   %.loc7_23.1: i32 = value_binding %m
-// CHECK:STDOUT:   %.loc8_22: i32 = add %.loc7_15.1, %.loc7_23.1
-// CHECK:STDOUT:   br !.loc8(%.loc8_22)
-// CHECK:STDOUT:
-// CHECK:STDOUT: !.loc7_23:
-// CHECK:STDOUT:   %.loc7_23.2: i32 = value_binding %m
-// CHECK:STDOUT:   %.loc7_15.2: i32 = value_binding %n
-// CHECK:STDOUT:   %.loc8_33: i32 = add %.loc7_23.2, %.loc7_15.2
-// CHECK:STDOUT:   br !.loc8(%.loc8_33)
-// CHECK:STDOUT:
-// CHECK:STDOUT: !.loc8:
-// CHECK:STDOUT:   %.loc8_10.1: i32 = block_arg !.loc8
-// CHECK:STDOUT:   %.loc8_10.2: i32 = initialize_from %.loc8_10.1
-// CHECK:STDOUT:   return %.loc8_10.2
-=======
 // CHECK:STDOUT:   if %b br !if.expr.then else br !if.expr.else
 // CHECK:STDOUT:
 // CHECK:STDOUT: !if.expr.then:
@@ -134,5 +101,4 @@
 // CHECK:STDOUT: !if.expr.result:
 // CHECK:STDOUT:   %.loc8_10: i32 = block_arg !if.expr.result
 // CHECK:STDOUT:   return %.loc8_10
->>>>>>> 90cca11e
 // CHECK:STDOUT: }