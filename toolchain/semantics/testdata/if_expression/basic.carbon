--- conflicted
+++ resolved
@@ -29,42 +29,18 @@
 // CHECK:STDOUT: type_blocks: [
 // CHECK:STDOUT: ]
 // CHECK:STDOUT: nodes: [
-<<<<<<< HEAD
-// CHECK:STDOUT:   {kind: VarStorage, type: type0},
-// CHECK:STDOUT:   {kind: BindName, arg0: str1, arg1: node+0, type: type0},
-// CHECK:STDOUT:   {kind: VarStorage, type: type1},
-// CHECK:STDOUT:   {kind: BindName, arg0: str2, arg1: node+2, type: type1},
-// CHECK:STDOUT:   {kind: VarStorage, type: type1},
-// CHECK:STDOUT:   {kind: BindName, arg0: str3, arg1: node+4, type: type1},
-// CHECK:STDOUT:   {kind: VarStorage, type: type1},
-=======
 // CHECK:STDOUT:   {kind: VarStorage, arg0: str1, type: type0},
 // CHECK:STDOUT:   {kind: VarStorage, arg0: str2, type: type1},
 // CHECK:STDOUT:   {kind: VarStorage, arg0: str3, type: type1},
->>>>>>> 7f4cf794
 // CHECK:STDOUT:   {kind: FunctionDeclaration, arg0: function0},
-// CHECK:STDOUT:   {kind: ValueBinding, arg0: node+0, type: type0},
-// CHECK:STDOUT:   {kind: BranchIf, arg0: block5, arg1: node+8},
+// CHECK:STDOUT:   {kind: BranchIf, arg0: block5, arg1: node+0},
 // CHECK:STDOUT:   {kind: Branch, arg0: block6},
-<<<<<<< HEAD
-// CHECK:STDOUT:   {kind: ValueBinding, arg0: node+2, type: type1},
-// CHECK:STDOUT:   {kind: ValueBinding, arg0: node+4, type: type1},
-// CHECK:STDOUT:   {kind: BinaryOperatorAdd, arg0: node+11, arg1: node+12, type: type1},
-// CHECK:STDOUT:   {kind: ValueBinding, arg0: node+4, type: type1},
-// CHECK:STDOUT:   {kind: ValueBinding, arg0: node+2, type: type1},
-// CHECK:STDOUT:   {kind: BinaryOperatorAdd, arg0: node+14, arg1: node+15, type: type1},
-// CHECK:STDOUT:   {kind: BranchWithArg, arg0: block7, arg1: node+13},
-// CHECK:STDOUT:   {kind: BranchWithArg, arg0: block7, arg1: node+16},
-// CHECK:STDOUT:   {kind: BlockArg, arg0: block7, type: type1},
-// CHECK:STDOUT:   {kind: ReturnExpression, arg0: node+19},
-=======
 // CHECK:STDOUT:   {kind: BinaryOperatorAdd, arg0: node+1, arg1: node+2, type: type1},
 // CHECK:STDOUT:   {kind: BinaryOperatorAdd, arg0: node+2, arg1: node+1, type: type1},
 // CHECK:STDOUT:   {kind: BranchWithArg, arg0: block7, arg1: node+6},
 // CHECK:STDOUT:   {kind: BranchWithArg, arg0: block7, arg1: node+7},
 // CHECK:STDOUT:   {kind: BlockArg, arg0: block7, type: type1},
 // CHECK:STDOUT:   {kind: ReturnExpression, arg0: node+10},
->>>>>>> 7f4cf794
 // CHECK:STDOUT: ]
 // CHECK:STDOUT: node_blocks: [
 // CHECK:STDOUT:   [
@@ -73,13 +49,6 @@
 // CHECK:STDOUT:     node+0,
 // CHECK:STDOUT:     node+1,
 // CHECK:STDOUT:     node+2,
-<<<<<<< HEAD
-// CHECK:STDOUT:     node+3,
-// CHECK:STDOUT:     node+4,
-// CHECK:STDOUT:     node+5,
-// CHECK:STDOUT:     node+6,
-=======
->>>>>>> 7f4cf794
 // CHECK:STDOUT:   ],
 // CHECK:STDOUT:   [
 // CHECK:STDOUT:     node+0,
@@ -90,30 +59,6 @@
 // CHECK:STDOUT:     node+3,
 // CHECK:STDOUT:   ],
 // CHECK:STDOUT:   [
-<<<<<<< HEAD
-// CHECK:STDOUT:     node+7,
-// CHECK:STDOUT:   ],
-// CHECK:STDOUT:   [
-// CHECK:STDOUT:     node+8,
-// CHECK:STDOUT:     node+9,
-// CHECK:STDOUT:     node+10,
-// CHECK:STDOUT:   ],
-// CHECK:STDOUT:   [
-// CHECK:STDOUT:     node+11,
-// CHECK:STDOUT:     node+12,
-// CHECK:STDOUT:     node+13,
-// CHECK:STDOUT:     node+17,
-// CHECK:STDOUT:   ],
-// CHECK:STDOUT:   [
-// CHECK:STDOUT:     node+14,
-// CHECK:STDOUT:     node+15,
-// CHECK:STDOUT:     node+16,
-// CHECK:STDOUT:     node+18,
-// CHECK:STDOUT:   ],
-// CHECK:STDOUT:   [
-// CHECK:STDOUT:     node+19,
-// CHECK:STDOUT:     node+20,
-=======
 // CHECK:STDOUT:     node+4,
 // CHECK:STDOUT:     node+5,
 // CHECK:STDOUT:   ],
@@ -128,7 +73,6 @@
 // CHECK:STDOUT:   [
 // CHECK:STDOUT:     node+10,
 // CHECK:STDOUT:     node+11,
->>>>>>> 7f4cf794
 // CHECK:STDOUT:   ],
 // CHECK:STDOUT: ]
 // CHECK:STDOUT:
@@ -138,19 +82,14 @@
 // CHECK:STDOUT:
 // CHECK:STDOUT: fn @F(%b: bool, %n: i32, %m: i32) -> i32 {
 // CHECK:STDOUT: !entry:
-// CHECK:STDOUT:   %.loc7_6: bool = value_binding %b
-// CHECK:STDOUT:   if %.loc7_6 br !if.expr.then else br !if.expr.else
+// CHECK:STDOUT:   if %b br !if.expr.then else br !if.expr.else
 // CHECK:STDOUT:
 // CHECK:STDOUT: !if.expr.then:
-// CHECK:STDOUT:   %.loc7_15.1: i32 = value_binding %n
-// CHECK:STDOUT:   %.loc7_23.1: i32 = value_binding %m
-// CHECK:STDOUT:   %.loc8_22: i32 = add %.loc7_15.1, %.loc7_23.1
+// CHECK:STDOUT:   %.loc8_22: i32 = add %n, %m
 // CHECK:STDOUT:   br !if.expr.result(%.loc8_22)
 // CHECK:STDOUT:
 // CHECK:STDOUT: !if.expr.else:
-// CHECK:STDOUT:   %.loc7_23.2: i32 = value_binding %m
-// CHECK:STDOUT:   %.loc7_15.2: i32 = value_binding %n
-// CHECK:STDOUT:   %.loc8_33: i32 = add %.loc7_23.2, %.loc7_15.2
+// CHECK:STDOUT:   %.loc8_33: i32 = add %m, %n
 // CHECK:STDOUT:   br !if.expr.result(%.loc8_33)
 // CHECK:STDOUT:
 // CHECK:STDOUT: !if.expr.result:
