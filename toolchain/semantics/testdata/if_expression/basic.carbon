// Part of the Carbon Language project, under the Apache License v2.0 with LLVM
// Exceptions. See /LICENSE for license information.
// SPDX-License-Identifier: Apache-2.0 WITH LLVM-exception
//
// AUTOUPDATE

fn F(b: bool, n: i32, m: i32) -> i32 {
  return if b then n + m else m + n;
}

// CHECK:STDOUT: cross_reference_irs_size: 1
// CHECK:STDOUT: functions: [
// CHECK:STDOUT:   {name: str0, param_refs: block2, return_type: type1, body: {block4, block5, block6, block7}}},
// CHECK:STDOUT: ]
// CHECK:STDOUT: integer_literals: [
// CHECK:STDOUT: ]
// CHECK:STDOUT: real_literals: [
// CHECK:STDOUT: ]
// CHECK:STDOUT: strings: [
// CHECK:STDOUT:   F,
// CHECK:STDOUT:   b,
// CHECK:STDOUT:   n,
// CHECK:STDOUT:   m,
// CHECK:STDOUT: ]
// CHECK:STDOUT: types: [
// CHECK:STDOUT:   nodeBoolType,
// CHECK:STDOUT:   nodeIntegerType,
// CHECK:STDOUT: ]
// CHECK:STDOUT: type_blocks: [
// CHECK:STDOUT: ]
// CHECK:STDOUT: nodes: [
// CHECK:STDOUT:   {kind: VarStorage, type: type0},
// CHECK:STDOUT:   {kind: BindName, arg0: str1, arg1: node+0, type: type0},
// CHECK:STDOUT:   {kind: VarStorage, type: type1},
// CHECK:STDOUT:   {kind: BindName, arg0: str2, arg1: node+2, type: type1},
// CHECK:STDOUT:   {kind: VarStorage, type: type1},
// CHECK:STDOUT:   {kind: BindName, arg0: str3, arg1: node+4, type: type1},
// CHECK:STDOUT:   {kind: FunctionDeclaration, arg0: function0},
// CHECK:STDOUT:   {kind: BranchIf, arg0: block5, arg1: node+0},
// CHECK:STDOUT:   {kind: Branch, arg0: block6},
// CHECK:STDOUT:   {kind: BinaryOperatorAdd, arg0: node+2, arg1: node+4, type: type1},
// CHECK:STDOUT:   {kind: BinaryOperatorAdd, arg0: node+4, arg1: node+2, type: type1},
// CHECK:STDOUT:   {kind: BranchWithArg, arg0: block7, arg1: node+9},
// CHECK:STDOUT:   {kind: BranchWithArg, arg0: block7, arg1: node+10},
// CHECK:STDOUT:   {kind: BlockArg, arg0: block7, type: type1},
// CHECK:STDOUT:   {kind: ReturnExpression, arg0: node+13},
// CHECK:STDOUT: ]
// CHECK:STDOUT: node_blocks: [
// CHECK:STDOUT:   [
// CHECK:STDOUT:   ],
// CHECK:STDOUT:   [
// CHECK:STDOUT:     node+0,
// CHECK:STDOUT:     node+1,
// CHECK:STDOUT:     node+2,
// CHECK:STDOUT:     node+3,
// CHECK:STDOUT:     node+4,
// CHECK:STDOUT:     node+5,
// CHECK:STDOUT:   ],
// CHECK:STDOUT:   [
// CHECK:STDOUT:     node+1,
// CHECK:STDOUT:     node+3,
// CHECK:STDOUT:     node+5,
// CHECK:STDOUT:   ],
// CHECK:STDOUT:   [
// CHECK:STDOUT:     node+6,
// CHECK:STDOUT:   ],
// CHECK:STDOUT:   [
// CHECK:STDOUT:     node+7,
// CHECK:STDOUT:     node+8,
// CHECK:STDOUT:   ],
// CHECK:STDOUT:   [
// CHECK:STDOUT:     node+9,
// CHECK:STDOUT:     node+11,
// CHECK:STDOUT:   ],
// CHECK:STDOUT:   [
// CHECK:STDOUT:     node+10,
// CHECK:STDOUT:     node+12,
// CHECK:STDOUT:   ],
// CHECK:STDOUT:   [
// CHECK:STDOUT:     node+13,
// CHECK:STDOUT:     node+14,
// CHECK:STDOUT:   ],
<<<<<<< HEAD
// CHECK:STDOUT: ]
// CHECK:STDOUT:
// CHECK:STDOUT: package {
// CHECK:STDOUT:   %101 = fn_decl @F
// CHECK:STDOUT: }
// CHECK:STDOUT:
// CHECK:STDOUT: fn @F(%b: bool, %n: i32, %m: i32) -> i32 {
// CHECK:STDOUT: !entry:
// CHECK:STDOUT:   if %b br !102 else br !102.33
// CHECK:STDOUT:
// CHECK:STDOUT: !102:
// CHECK:STDOUT:   %102: i32 = add %n, %m
// CHECK:STDOUT:   br !102.10(%102)
// CHECK:STDOUT:
// CHECK:STDOUT: !102.33:
// CHECK:STDOUT:   %102.33: i32 = add %m, %n
// CHECK:STDOUT:   br !102.10(%102.33)
// CHECK:STDOUT:
// CHECK:STDOUT: !102.10:
// CHECK:STDOUT:   %102.10: i32 = block_arg !102.10
// CHECK:STDOUT:   return %102.10
// CHECK:STDOUT: }

fn F(b: bool, n: i32, m: i32) -> i32 {
  return if b then n + m else m + n;
}
=======
// CHECK:STDOUT: ]
>>>>>>> 212188a9
<|MERGE_RESOLUTION|>--- conflicted
+++ resolved
@@ -80,33 +80,4 @@
 // CHECK:STDOUT:     node+13,
 // CHECK:STDOUT:     node+14,
 // CHECK:STDOUT:   ],
-<<<<<<< HEAD
-// CHECK:STDOUT: ]
-// CHECK:STDOUT:
-// CHECK:STDOUT: package {
-// CHECK:STDOUT:   %101 = fn_decl @F
-// CHECK:STDOUT: }
-// CHECK:STDOUT:
-// CHECK:STDOUT: fn @F(%b: bool, %n: i32, %m: i32) -> i32 {
-// CHECK:STDOUT: !entry:
-// CHECK:STDOUT:   if %b br !102 else br !102.33
-// CHECK:STDOUT:
-// CHECK:STDOUT: !102:
-// CHECK:STDOUT:   %102: i32 = add %n, %m
-// CHECK:STDOUT:   br !102.10(%102)
-// CHECK:STDOUT:
-// CHECK:STDOUT: !102.33:
-// CHECK:STDOUT:   %102.33: i32 = add %m, %n
-// CHECK:STDOUT:   br !102.10(%102.33)
-// CHECK:STDOUT:
-// CHECK:STDOUT: !102.10:
-// CHECK:STDOUT:   %102.10: i32 = block_arg !102.10
-// CHECK:STDOUT:   return %102.10
-// CHECK:STDOUT: }
-
-fn F(b: bool, n: i32, m: i32) -> i32 {
-  return if b then n + m else m + n;
-}
-=======
-// CHECK:STDOUT: ]
->>>>>>> 212188a9
+// CHECK:STDOUT: ]