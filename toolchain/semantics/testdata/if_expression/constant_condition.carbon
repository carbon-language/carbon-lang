--- conflicted
+++ resolved
@@ -187,20 +187,6 @@
 // CHECK:STDOUT:   if %.loc11_13 br !if.expr.then else br !if.expr.else
 // CHECK:STDOUT:
 // CHECK:STDOUT: !if.expr.then:
-<<<<<<< HEAD
-// CHECK:STDOUT:   %.loc11_24.1: init i32 = call @A()
-// CHECK:STDOUT:   %.loc11_24.2: ref i32 = materialize_temporary
-// CHECK:STDOUT:   assign %.loc11_24.2, %.loc11_24.1
-// CHECK:STDOUT:   %.loc11_24.3: i32 = bind_value %.loc11_24.2
-// CHECK:STDOUT:   br !if.expr.result(%.loc11_24.3)
-// CHECK:STDOUT:
-// CHECK:STDOUT: !if.expr.else:
-// CHECK:STDOUT:   %.loc11_33.1: init i32 = call @B()
-// CHECK:STDOUT:   %.loc11_33.2: ref i32 = materialize_temporary
-// CHECK:STDOUT:   assign %.loc11_33.2, %.loc11_33.1
-// CHECK:STDOUT:   %.loc11_33.3: i32 = bind_value %.loc11_33.2
-// CHECK:STDOUT:   br !if.expr.result(%.loc11_33.3)
-=======
 // CHECK:STDOUT:   %.loc11_24.1: i32 = call @A()
 // CHECK:STDOUT:   %.loc11_24.2: i32 = temporary_storage
 // CHECK:STDOUT:   %.loc11_24.3: i32 = temporary %.loc11_24.2, %.loc11_24.1
@@ -213,7 +199,6 @@
 // CHECK:STDOUT:   %.loc11_33.3: i32 = temporary %.loc11_33.2, %.loc11_33.1
 // CHECK:STDOUT:   %.loc11_33.4: i32 = bind_value %.loc11_33.3
 // CHECK:STDOUT:   br !if.expr.result(%.loc11_33.4)
->>>>>>> e41a1653
 // CHECK:STDOUT:
 // CHECK:STDOUT: !if.expr.result:
 // CHECK:STDOUT:   %.loc11_10: i32 = block_arg !if.expr.result
@@ -226,20 +211,6 @@
 // CHECK:STDOUT:   if %.loc15_13 br !if.expr.then else br !if.expr.else
 // CHECK:STDOUT:
 // CHECK:STDOUT: !if.expr.then:
-<<<<<<< HEAD
-// CHECK:STDOUT:   %.loc15_25.1: init i32 = call @A()
-// CHECK:STDOUT:   %.loc15_25.2: ref i32 = materialize_temporary
-// CHECK:STDOUT:   assign %.loc15_25.2, %.loc15_25.1
-// CHECK:STDOUT:   %.loc15_25.3: i32 = bind_value %.loc15_25.2
-// CHECK:STDOUT:   br !if.expr.result(%.loc15_25.3)
-// CHECK:STDOUT:
-// CHECK:STDOUT: !if.expr.else:
-// CHECK:STDOUT:   %.loc15_34.1: init i32 = call @B()
-// CHECK:STDOUT:   %.loc15_34.2: ref i32 = materialize_temporary
-// CHECK:STDOUT:   assign %.loc15_34.2, %.loc15_34.1
-// CHECK:STDOUT:   %.loc15_34.3: i32 = bind_value %.loc15_34.2
-// CHECK:STDOUT:   br !if.expr.result(%.loc15_34.3)
-=======
 // CHECK:STDOUT:   %.loc15_25.1: i32 = call @A()
 // CHECK:STDOUT:   %.loc15_25.2: i32 = temporary_storage
 // CHECK:STDOUT:   %.loc15_25.3: i32 = temporary %.loc15_25.2, %.loc15_25.1
@@ -252,7 +223,6 @@
 // CHECK:STDOUT:   %.loc15_34.3: i32 = temporary %.loc15_34.2, %.loc15_34.1
 // CHECK:STDOUT:   %.loc15_34.4: i32 = bind_value %.loc15_34.3
 // CHECK:STDOUT:   br !if.expr.result(%.loc15_34.4)
->>>>>>> e41a1653
 // CHECK:STDOUT:
 // CHECK:STDOUT: !if.expr.result:
 // CHECK:STDOUT:   %.loc15_10: i32 = block_arg !if.expr.result
