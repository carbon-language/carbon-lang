--- conflicted
+++ resolved
@@ -119,74 +119,4 @@
 // CHECK:STDOUT:     node+24,
 // CHECK:STDOUT:     node+25,
 // CHECK:STDOUT:   ],
-<<<<<<< HEAD
-// CHECK:STDOUT: ]
-// CHECK:STDOUT:
-// CHECK:STDOUT: package {
-// CHECK:STDOUT:   %167 = fn_decl @A
-// CHECK:STDOUT:   %168 = fn_decl @B
-// CHECK:STDOUT:   %170 = fn_decl @F
-// CHECK:STDOUT:   %174 = fn_decl @G
-// CHECK:STDOUT: }
-// CHECK:STDOUT:
-// CHECK:STDOUT: fn @A() -> i32 {
-// CHECK:STDOUT: !entry:
-// CHECK:STDOUT:   %167: i32 = int_value 1
-// CHECK:STDOUT:   return %167
-// CHECK:STDOUT: }
-// CHECK:STDOUT:
-// CHECK:STDOUT: fn @B() -> i32 {
-// CHECK:STDOUT: !entry:
-// CHECK:STDOUT:   %168: i32 = int_value 2
-// CHECK:STDOUT:   return %168
-// CHECK:STDOUT: }
-// CHECK:STDOUT:
-// CHECK:STDOUT: fn @F() -> i32 {
-// CHECK:STDOUT: !entry:
-// CHECK:STDOUT:   %171: bool = bool_value true
-// CHECK:STDOUT:   if %171 br !171 else br !171.33
-// CHECK:STDOUT:
-// CHECK:STDOUT: !171:
-// CHECK:STDOUT:   %171.24: i32 = call @A()
-// CHECK:STDOUT:   br !171.10(%171.24)
-// CHECK:STDOUT:
-// CHECK:STDOUT: !171.33:
-// CHECK:STDOUT:   %171.33: i32 = call @B()
-// CHECK:STDOUT:   br !171.10(%171.33)
-// CHECK:STDOUT:
-// CHECK:STDOUT: !171.10:
-// CHECK:STDOUT:   %171.10: i32 = block_arg !171.10
-// CHECK:STDOUT:   return %171.10
-// CHECK:STDOUT: }
-// CHECK:STDOUT:
-// CHECK:STDOUT: fn @G() -> i32 {
-// CHECK:STDOUT: !entry:
-// CHECK:STDOUT:   %175: bool = bool_value false
-// CHECK:STDOUT:   if %175 br !175 else br !175.34
-// CHECK:STDOUT:
-// CHECK:STDOUT: !175:
-// CHECK:STDOUT:   %175.25: i32 = call @A()
-// CHECK:STDOUT:   br !175.10(%175.25)
-// CHECK:STDOUT:
-// CHECK:STDOUT: !175.34:
-// CHECK:STDOUT:   %175.34: i32 = call @B()
-// CHECK:STDOUT:   br !175.10(%175.34)
-// CHECK:STDOUT:
-// CHECK:STDOUT: !175.10:
-// CHECK:STDOUT:   %175.10: i32 = block_arg !175.10
-// CHECK:STDOUT:   return %175.10
-// CHECK:STDOUT: }
-
-fn A() -> i32 { return 1; }
-fn B() -> i32 { return 2; }
-
-fn F() -> i32 {
-  return if true then A() else B();
-}
-
-fn G() -> i32 {
-  return if false then A() else B();
-}
-=======
-// CHECK:STDOUT: ]
->>>>>>> 212188a9
+// CHECK:STDOUT: ]