--- conflicted
+++ resolved
@@ -43,89 +43,81 @@
 // CHECK:STDOUT: nodes: [
 // CHECK:STDOUT:   {kind: FunctionDeclaration, arg0: function0},
 // CHECK:STDOUT:   {kind: IntegerLiteral, arg0: int0, type: type0},
-// CHECK:STDOUT:   {kind: InitializeFrom, arg0: node+1, type: type0},
-// CHECK:STDOUT:   {kind: ReturnExpression, arg0: node+2},
+// CHECK:STDOUT:   {kind: ReturnExpression, arg0: node+1},
 // CHECK:STDOUT:   {kind: FunctionDeclaration, arg0: function1},
 // CHECK:STDOUT:   {kind: IntegerLiteral, arg0: int1, type: type0},
-// CHECK:STDOUT:   {kind: InitializeFrom, arg0: node+5, type: type0},
-// CHECK:STDOUT:   {kind: ReturnExpression, arg0: node+6},
+// CHECK:STDOUT:   {kind: ReturnExpression, arg0: node+4},
 // CHECK:STDOUT:   {kind: FunctionDeclaration, arg0: function2},
 // CHECK:STDOUT:   {kind: BoolLiteral, arg0: true, type: type1},
-// CHECK:STDOUT:   {kind: BranchIf, arg0: block5, arg1: node+9},
+// CHECK:STDOUT:   {kind: BranchIf, arg0: block5, arg1: node+7},
 // CHECK:STDOUT:   {kind: Branch, arg0: block6},
 // CHECK:STDOUT:   {kind: Call, arg0: block0, arg1: function0, type: type0},
 // CHECK:STDOUT:   {kind: Call, arg0: block0, arg1: function1, type: type0},
-// CHECK:STDOUT:   {kind: BranchWithArg, arg0: block7, arg1: node+12},
-// CHECK:STDOUT:   {kind: BranchWithArg, arg0: block7, arg1: node+13},
+// CHECK:STDOUT:   {kind: BranchWithArg, arg0: block7, arg1: node+10},
+// CHECK:STDOUT:   {kind: BranchWithArg, arg0: block7, arg1: node+11},
 // CHECK:STDOUT:   {kind: BlockArg, arg0: block7, type: type0},
-// CHECK:STDOUT:   {kind: InitializeFrom, arg0: node+16, type: type0},
-// CHECK:STDOUT:   {kind: ReturnExpression, arg0: node+17},
+// CHECK:STDOUT:   {kind: ReturnExpression, arg0: node+14},
 // CHECK:STDOUT:   {kind: FunctionDeclaration, arg0: function3},
 // CHECK:STDOUT:   {kind: BoolLiteral, arg0: false, type: type1},
-// CHECK:STDOUT:   {kind: BranchIf, arg0: block9, arg1: node+20},
+// CHECK:STDOUT:   {kind: BranchIf, arg0: block9, arg1: node+17},
 // CHECK:STDOUT:   {kind: Branch, arg0: block10},
 // CHECK:STDOUT:   {kind: Call, arg0: block0, arg1: function0, type: type0},
 // CHECK:STDOUT:   {kind: Call, arg0: block0, arg1: function1, type: type0},
-// CHECK:STDOUT:   {kind: BranchWithArg, arg0: block11, arg1: node+23},
-// CHECK:STDOUT:   {kind: BranchWithArg, arg0: block11, arg1: node+24},
+// CHECK:STDOUT:   {kind: BranchWithArg, arg0: block11, arg1: node+20},
+// CHECK:STDOUT:   {kind: BranchWithArg, arg0: block11, arg1: node+21},
 // CHECK:STDOUT:   {kind: BlockArg, arg0: block11, type: type0},
-// CHECK:STDOUT:   {kind: InitializeFrom, arg0: node+27, type: type0},
-// CHECK:STDOUT:   {kind: ReturnExpression, arg0: node+28},
+// CHECK:STDOUT:   {kind: ReturnExpression, arg0: node+24},
 // CHECK:STDOUT: ]
 // CHECK:STDOUT: node_blocks: [
 // CHECK:STDOUT:   [
 // CHECK:STDOUT:   ],
 // CHECK:STDOUT:   [
 // CHECK:STDOUT:     node+0,
-// CHECK:STDOUT:     node+4,
-// CHECK:STDOUT:     node+8,
-// CHECK:STDOUT:     node+19,
+// CHECK:STDOUT:     node+3,
+// CHECK:STDOUT:     node+6,
+// CHECK:STDOUT:     node+16,
 // CHECK:STDOUT:   ],
 // CHECK:STDOUT:   [
 // CHECK:STDOUT:     node+1,
 // CHECK:STDOUT:     node+2,
-// CHECK:STDOUT:     node+3,
 // CHECK:STDOUT:   ],
 // CHECK:STDOUT:   [
+// CHECK:STDOUT:     node+4,
 // CHECK:STDOUT:     node+5,
-// CHECK:STDOUT:     node+6,
-// CHECK:STDOUT:     node+7,
 // CHECK:STDOUT:   ],
 // CHECK:STDOUT:   [
+// CHECK:STDOUT:     node+7,
+// CHECK:STDOUT:     node+8,
 // CHECK:STDOUT:     node+9,
-// CHECK:STDOUT:     node+10,
-// CHECK:STDOUT:     node+11,
 // CHECK:STDOUT:   ],
 // CHECK:STDOUT:   [
+// CHECK:STDOUT:     node+10,
 // CHECK:STDOUT:     node+12,
-// CHECK:STDOUT:     node+14,
 // CHECK:STDOUT:   ],
 // CHECK:STDOUT:   [
+// CHECK:STDOUT:     node+11,
 // CHECK:STDOUT:     node+13,
+// CHECK:STDOUT:   ],
+// CHECK:STDOUT:   [
+// CHECK:STDOUT:     node+14,
 // CHECK:STDOUT:     node+15,
 // CHECK:STDOUT:   ],
 // CHECK:STDOUT:   [
-// CHECK:STDOUT:     node+16,
 // CHECK:STDOUT:     node+17,
 // CHECK:STDOUT:     node+18,
+// CHECK:STDOUT:     node+19,
 // CHECK:STDOUT:   ],
 // CHECK:STDOUT:   [
 // CHECK:STDOUT:     node+20,
-// CHECK:STDOUT:     node+21,
 // CHECK:STDOUT:     node+22,
 // CHECK:STDOUT:   ],
 // CHECK:STDOUT:   [
+// CHECK:STDOUT:     node+21,
 // CHECK:STDOUT:     node+23,
-// CHECK:STDOUT:     node+25,
 // CHECK:STDOUT:   ],
 // CHECK:STDOUT:   [
 // CHECK:STDOUT:     node+24,
-// CHECK:STDOUT:     node+26,
-// CHECK:STDOUT:   ],
-// CHECK:STDOUT:   [
-// CHECK:STDOUT:     node+27,
-// CHECK:STDOUT:     node+28,
-// CHECK:STDOUT:     node+29,
+// CHECK:STDOUT:     node+25,
 // CHECK:STDOUT:   ],
 // CHECK:STDOUT: ]
 // CHECK:STDOUT:
@@ -138,26 +130,14 @@
 // CHECK:STDOUT:
 // CHECK:STDOUT: fn @A() -> i32 {
 // CHECK:STDOUT: !entry:
-<<<<<<< HEAD
-// CHECK:STDOUT:   %.loc7_24.1: i32 = int_value 1
-// CHECK:STDOUT:   %.loc7_24.2: i32 = initialize_from %.loc7_24.1
-// CHECK:STDOUT:   return %.loc7_24.2
-=======
 // CHECK:STDOUT:   %.loc7: i32 = int_literal 1
 // CHECK:STDOUT:   return %.loc7
->>>>>>> 2a74c807
 // CHECK:STDOUT: }
 // CHECK:STDOUT:
 // CHECK:STDOUT: fn @B() -> i32 {
 // CHECK:STDOUT: !entry:
-<<<<<<< HEAD
-// CHECK:STDOUT:   %.loc8_24.1: i32 = int_value 2
-// CHECK:STDOUT:   %.loc8_24.2: i32 = initialize_from %.loc8_24.1
-// CHECK:STDOUT:   return %.loc8_24.2
-=======
 // CHECK:STDOUT:   %.loc8: i32 = int_literal 2
 // CHECK:STDOUT:   return %.loc8
->>>>>>> 2a74c807
 // CHECK:STDOUT: }
 // CHECK:STDOUT:
 // CHECK:STDOUT: fn @F() -> i32 {
@@ -174,9 +154,8 @@
 // CHECK:STDOUT:   br !.loc11_10(%.loc11_33)
 // CHECK:STDOUT:
 // CHECK:STDOUT: !.loc11_10:
-// CHECK:STDOUT:   %.loc11_10.1: i32 = block_arg !.loc11_10
-// CHECK:STDOUT:   %.loc11_10.2: i32 = initialize_from %.loc11_10.1
-// CHECK:STDOUT:   return %.loc11_10.2
+// CHECK:STDOUT:   %.loc11_10: i32 = block_arg !.loc11_10
+// CHECK:STDOUT:   return %.loc11_10
 // CHECK:STDOUT: }
 // CHECK:STDOUT:
 // CHECK:STDOUT: fn @G() -> i32 {
@@ -193,7 +172,6 @@
 // CHECK:STDOUT:   br !.loc15_10(%.loc15_34)
 // CHECK:STDOUT:
 // CHECK:STDOUT: !.loc15_10:
-// CHECK:STDOUT:   %.loc15_10.1: i32 = block_arg !.loc15_10
-// CHECK:STDOUT:   %.loc15_10.2: i32 = initialize_from %.loc15_10.1
-// CHECK:STDOUT:   return %.loc15_10.2
+// CHECK:STDOUT:   %.loc15_10: i32 = block_arg !.loc15_10
+// CHECK:STDOUT:   return %.loc15_10
 // CHECK:STDOUT: }